--- conflicted
+++ resolved
@@ -95,21 +95,14 @@
   MN_AUTH_MAX
 } EMnAuthOp;
 
-<<<<<<< HEAD
-=======
-typedef enum { MN_STATUS_UNINIT = 0, MN_STATUS_INIT = 1, MN_STATUS_READY = 2, MN_STATUS_CLOSING = 3 } EMnStatus;
-
->>>>>>> 765144cc
 typedef enum { MN_SDB_STAT_AVAIL = 0, MN_SDB_STAT_DROPPED = 1 } EMnSdbStat;
 
 typedef struct {
   int8_t type;
   int8_t status;
-<<<<<<< HEAD
   int8_t align[6];
-=======
->>>>>>> 765144cc
 } SdbHead;
+
 typedef struct SClusterObj {
   SdbHead head;
   int64_t id;
