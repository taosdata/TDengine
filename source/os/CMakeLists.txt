--- conflicted
+++ resolved
@@ -8,7 +8,6 @@
 else()
     add_library(os STATIC ${OS_SRC})
 endif(NOT ${TD_WINDOWS})
-<<<<<<< HEAD
 if(${BUILD_MSVCREGEX})
     DEP_ext_msvcregex(os)
 endif()
@@ -27,9 +26,6 @@
 if(${BUILD_CRASHDUMP})
     DEP_ext_crashdump(os)
 endif()
-=======
-
->>>>>>> 302f1f56
 target_include_directories(
     os
     PUBLIC "${TD_SOURCE_DIR}/include/os"
@@ -74,21 +70,10 @@
 if(CHECK_STR2INT_ERROR)
     add_definitions(-DTD_CHECK_STR_TO_INT_ERROR)
 endif()
-<<<<<<< HEAD
 if(NOT ${TD_WINDOWS})
     target_link_libraries(os PUBLIC pthread)
 endif()
 DEP_ext_zlib(os)
-=======
-
-target_link_libraries(
-    os
-    PUBLIC pthread
-    PUBLIC zlibstatic
-    PUBLIC ${LINK_JEMALLOC}
-)
-
->>>>>>> 302f1f56
 if(TD_WINDOWS)
     target_link_libraries(
         os PUBLIC ws2_32 winmm dbghelp version KtmW32 Iphlpapi Userenv
