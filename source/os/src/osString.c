--- conflicted
+++ resolved
@@ -321,14 +321,11 @@
 }
 
 iconv_t taosAcquireConv(int32_t *idx, ConvType type) {
-<<<<<<< HEAD
 #ifndef DISALLOW_NCHAR_WITHOUT_ICONV
-=======
   if(idx == NULL) {
     terrno = TSDB_CODE_INVALID_PARA;
     return (iconv_t)-1;
   }
->>>>>>> 6589323f
   if (gConvMaxNum[type] <= 0) {
     *idx = -1;
     if (type == M2C) {
