--- conflicted
+++ resolved
@@ -333,12 +333,8 @@
   //#endif
 }
 
-<<<<<<< HEAD
-int32_t taosUcs4Copy(TdUcs4 *target_ucs4, TdUcs4 *source_ucs4, int32_t len_ucs4) {
-=======
 #if 0
 int32_t tasoUcs4Copy(TdUcs4 *target_ucs4, TdUcs4 *source_ucs4, int32_t len_ucs4) {
->>>>>>> 18350b91
   if (target_ucs4 == NULL || source_ucs4 == NULL || len_ucs4 <= 0) {
     return TSDB_CODE_INVALID_PARA;
   }
