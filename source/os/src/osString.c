--- conflicted
+++ resolved
@@ -100,7 +100,6 @@
 }
 #endif
 
-<<<<<<< HEAD
 char *tstrndup(const char *str, int64_t size) {
 #ifdef WINDOWS
   return strndup(str, size);
@@ -115,10 +114,6 @@
 }
 
 
-int64_t taosStr2int64(const char *str) {
-  char *endptr = NULL;
-  return strtoll(str, &endptr, 10);
-=======
 int32_t taosStr2int64(const char *str, int64_t *val) {
   if (str == NULL || val == NULL) {
     return TSDB_CODE_INVALID_PARA;
@@ -172,7 +167,6 @@
     *val = (int8_t)tmp;
     return 0;
   }
->>>>>>> 34845b27
 }
 
 int32_t tasoUcs4Compare(TdUcs4 *f1_ucs4, TdUcs4 *f2_ucs4, int32_t bytes) {
