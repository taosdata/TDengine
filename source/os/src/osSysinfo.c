/*
 * Copyright (c) 2019 TAOS Data, Inc. <jhtao@taosdata.com>
 *
 * This program is free software: you can use, redistribute, and/or modify
 * it under the terms of the GNU Affero General Public License, version 3
 * or later ("AGPL"), as published by the Free Software Foundation.
 *
 * This program is distributed in the hope that it will be useful, but WITHOUT
 * ANY WARRANTY; without even the implied warranty of MERCHANTABILITY or
 * FITNESS FOR A PARTICULAR PURPOSE.
 *
 * You should have received a copy of the GNU Affero General Public License
 * along with this program. If not, see <http://www.gnu.org/licenses/>.
 */

#define _DEFAULT_SOURCE
#include "os.h"
#include "taoserror.h"

#if defined(CUS_NAME) || defined(CUS_PROMPT) || defined(CUS_EMAIL)
#include "cus_name.h"
#endif

#define PROCESS_ITEM 12
#define UUIDLEN37 37

typedef struct {
  uint64_t user;
  uint64_t nice;
  uint64_t system;
  uint64_t idle;
  uint64_t wa;
  uint64_t hi;
  uint64_t si;
  uint64_t st;
  uint64_t guest;
  uint64_t guest_nice;
} SysCpuInfo;

typedef struct {
  uint64_t utime;   // user time
  uint64_t stime;   // kernel time
  uint64_t cutime;  // all user time
  uint64_t cstime;  // all dead time
} ProcCpuInfo;

#ifdef WINDOWS

/*
 * windows implementation
 */

#if (_WIN64)
#include <iphlpapi.h>
#include <mswsock.h>
#include <psapi.h>
#include <stdio.h>
#include <windows.h>
#include <ws2tcpip.h>
#pragma comment(lib, "Mswsock.lib ")
#endif

#include <objbase.h>

#pragma warning(push)
#pragma warning(disable : 4091)
#include <DbgHelp.h>
#pragma warning(pop)

LONG WINAPI FlCrashDump(PEXCEPTION_POINTERS ep) {
  typedef BOOL(WINAPI * FxMiniDumpWriteDump)(IN HANDLE hProcess, IN DWORD ProcessId, IN HANDLE hFile,
                                             IN MINIDUMP_TYPE                           DumpType,
                                             IN CONST PMINIDUMP_EXCEPTION_INFORMATION   ExceptionParam,
                                             IN CONST PMINIDUMP_USER_STREAM_INFORMATION UserStreamParam,
                                             IN CONST PMINIDUMP_CALLBACK_INFORMATION    CallbackParam);

  HMODULE dll = LoadLibrary("dbghelp.dll");
  if (dll == NULL) return EXCEPTION_CONTINUE_SEARCH;
  FxMiniDumpWriteDump mdwd = (FxMiniDumpWriteDump)(GetProcAddress(dll, "MiniDumpWriteDump"));
  if (mdwd == NULL) {
    FreeLibrary(dll);
    return EXCEPTION_CONTINUE_SEARCH;
  }

  TCHAR path[MAX_PATH];
  DWORD len = GetModuleFileName(NULL, path, _countof(path));
  path[len - 3] = 'd';
  path[len - 2] = 'm';
  path[len - 1] = 'p';

  HANDLE file = CreateFile(path, GENERIC_WRITE, 0, NULL, CREATE_ALWAYS, FILE_ATTRIBUTE_NORMAL, NULL);

  MINIDUMP_EXCEPTION_INFORMATION mei;
  mei.ThreadId = GetCurrentThreadId();
  mei.ExceptionPointers = ep;
  mei.ClientPointers = FALSE;

  (*mdwd)(GetCurrentProcess(), GetCurrentProcessId(), file, MiniDumpWithHandleData, &mei, NULL, NULL);

  CloseHandle(file);
  FreeLibrary(dll);

  return EXCEPTION_CONTINUE_SEARCH;
}
LONG WINAPI exceptionHandler(LPEXCEPTION_POINTERS exception);

#elif defined(_TD_DARWIN_64)

#include <errno.h>
#include <libproc.h>
#include <sys/sysctl.h>
#include <SystemConfiguration/SCDynamicStoreCopySpecific.h>
#include <CoreFoundation/CFString.h>
#include <stdio.h>

#else

#include <argp.h>
#include <linux/sysctl.h>
#include <sys/file.h>
#include <sys/resource.h>
#include <sys/statvfs.h>
#include <sys/syscall.h>
#include <sys/utsname.h>
#include <unistd.h>

static pid_t tsProcId;
static char  tsSysNetFile[] = "/proc/net/dev";
static char  tsSysCpuFile[] = "/proc/stat";
static char  tsCpuPeriodFile[] = "/sys/fs/cgroup/cpu/cpu.cfs_period_us";
static char  tsCpuQuotaFile[] = "/sys/fs/cgroup/cpu/cpu.cfs_quota_us";
static char  tsProcCpuFile[25] = {0};
static char  tsProcMemFile[25] = {0};
static char  tsProcIOFile[25] = {0};

static void taosGetProcIOnfos() {
  tsPageSizeKB = sysconf(_SC_PAGESIZE) / 1024;
  tsOpenMax = sysconf(_SC_OPEN_MAX);
  tsStreamMax = TMAX(sysconf(_SC_STREAM_MAX), 0);
  tsProcId = (pid_t)syscall(SYS_gettid);

  (void)snprintf(tsProcMemFile, sizeof(tsProcMemFile), "/proc/%d/status", tsProcId);
  (void)snprintf(tsProcCpuFile, sizeof(tsProcCpuFile), "/proc/%d/stat", tsProcId);
  (void)snprintf(tsProcIOFile, sizeof(tsProcIOFile), "/proc/%d/io", tsProcId);
}
#endif

static int32_t taosGetSysCpuInfo(SysCpuInfo *cpuInfo) {
  int32_t code = 0;
#ifdef WINDOWS
  FILETIME pre_idleTime = {0};
  FILETIME pre_kernelTime = {0};
  FILETIME pre_userTime = {0};
  FILETIME idleTime;
  FILETIME kernelTime;
  FILETIME userTime;
  bool     res = GetSystemTimes(&idleTime, &kernelTime, &userTime);
  if (res) {
    cpuInfo->idle = CompareFileTime(&pre_idleTime, &idleTime);
    cpuInfo->system = CompareFileTime(&pre_kernelTime, &kernelTime);
    cpuInfo->user = CompareFileTime(&pre_userTime, &userTime);
    cpuInfo->nice = 0;
  }
#elif defined(DARWIN)
  cpuInfo->idle = 0;
  cpuInfo->system = 0;
  cpuInfo->user = 0;
  cpuInfo->nice = 0;
#else
  TdFilePtr pFile = taosOpenFile(tsSysCpuFile, TD_FILE_READ | TD_FILE_STREAM);
  if (pFile == NULL) {
    return terrno;
  }

  char    line[1024];
  ssize_t bytes = taosGetsFile(pFile, sizeof(line), line);
<<<<<<< HEAD
  if (bytes < 0) {
    code = terrno;
    (void)taosCloseFile(&pFile);
    terrno = code;
    return code;
=======
  if (bytes <= 0) {
    taosCloseFile(&pFile);
    return -1;
>>>>>>> 4ef485db
  }

  char cpu[10] = {0};
  code = sscanf(line,
         "%s %" PRIu64 " %" PRIu64 " %" PRIu64 " %" PRIu64 " %" PRIu64 " %" PRIu64 " %" PRIu64 " %" PRIu64 " %" PRIu64
         " %" PRIu64,
         cpu, &cpuInfo->user, &cpuInfo->nice, &cpuInfo->system, &cpuInfo->idle, &cpuInfo->wa, &cpuInfo->hi,
         &cpuInfo->si, &cpuInfo->st, &cpuInfo->guest, &cpuInfo->guest_nice);
  if (EOF == code) {
    terrno = TAOS_SYSTEM_ERROR(errno);
    return terrno;
  }
  
  (void)taosCloseFile(&pFile);
#endif

  return 0;
}

static int32_t taosGetProcCpuInfo(ProcCpuInfo *cpuInfo) {
  int32_t code = 0;

#ifdef WINDOWS
  FILETIME pre_krnlTm = {0};
  FILETIME pre_usrTm = {0};
  FILETIME creatTm, exitTm, krnlTm, usrTm;

  if (GetThreadTimes(GetCurrentThread(), &creatTm, &exitTm, &krnlTm, &usrTm)) {
    cpuInfo->stime = CompareFileTime(&pre_krnlTm, &krnlTm);
    cpuInfo->utime = CompareFileTime(&pre_usrTm, &usrTm);
    cpuInfo->cutime = 0;
    cpuInfo->cstime = 0;
  }
#elif defined(DARWIN)
  cpuInfo->stime = 0;
  cpuInfo->utime = 0;
  cpuInfo->cutime = 0;
  cpuInfo->cstime = 0;
#else
  TdFilePtr pFile = taosOpenFile(tsProcCpuFile, TD_FILE_READ | TD_FILE_STREAM);
  if (pFile == NULL) {
    return terrno;
  }

  char    line[1024] = {0};
  ssize_t bytes = taosGetsFile(pFile, sizeof(line), line);
<<<<<<< HEAD
  if (bytes < 0) {
    code = terrno;
    (void)taosCloseFile(&pFile);
    terrno = code;
    return code;
=======
  if (bytes <= 0) {
    taosCloseFile(&pFile);
    return -1;
>>>>>>> 4ef485db
  }

  for (int i = 0, blank = 0; line[i] != 0; ++i) {
    if (line[i] == ' ') blank++;
    if (blank == PROCESS_ITEM) {
      code = sscanf(line + i + 1, "%" PRIu64 " %" PRIu64 " %" PRIu64 " %" PRIu64, &cpuInfo->utime, &cpuInfo->stime,
             &cpuInfo->cutime, &cpuInfo->cstime);
      if (EOF == code) {
        terrno = TAOS_SYSTEM_ERROR(errno);
        return terrno;
      }
             
      break;
    }
  }

  (void)taosCloseFile(&pFile);
#endif

  return 0;
}

bool taosCheckSystemIsLittleEnd() {
  union check {
    int16_t i;
    char    ch[2];
  } c;
  c.i = 1;
  return c.ch[0] == 1;
}

void taosGetSystemInfo() {
#ifdef WINDOWS
  taosGetCpuCores(&tsNumOfCores, false);
  taosGetTotalMemory(&tsTotalMemoryKB);
  taosGetCpuUsage(NULL, NULL);
#elif defined(_TD_DARWIN_64)
  long physical_pages = sysconf(_SC_PHYS_PAGES);
  long page_size = sysconf(_SC_PAGESIZE);
  tsTotalMemoryKB = physical_pages * page_size / 1024;
  tsPageSizeKB = page_size / 1024;
  tsNumOfCores = sysconf(_SC_NPROCESSORS_ONLN);
#else
  taosGetProcIOnfos();
  (void)taosGetCpuCores(&tsNumOfCores, false);
  (void)taosGetTotalMemory(&tsTotalMemoryKB);
  (void)taosGetCpuUsage(NULL, NULL);
  (void)taosGetCpuInstructions(&tsSSE42Supported, &tsAVXSupported, &tsAVX2Supported, &tsFMASupported, &tsAVX512Supported);
#endif
}

int32_t taosGetEmail(char *email, int32_t maxLen) {
#ifdef WINDOWS
  // ASSERT(0);
#elif defined(_TD_DARWIN_64)
#ifdef CUS_PROMPT
  const char *filepath = "/usr/local/"CUS_PROMPT"/email";
#else
  const char *filepath = "/usr/local/taos/email";
#endif  // CUS_PROMPT

  TdFilePtr pFile = taosOpenFile(filepath, TD_FILE_READ);
  if (pFile == NULL) return false;

  if (taosReadFile(pFile, (void *)email, maxLen) < 0) {
    taosCloseFile(&pFile);
    return -1;
  }

  taosCloseFile(&pFile);
  return 0;
#else
#ifdef CUS_PROMPT
  const char *filepath = "/usr/local/"CUS_PROMPT"/email";
#else
  const char *filepath = "/usr/local/taos/email";
#endif  // CUS_PROMPT

  TdFilePtr pFile = taosOpenFile(filepath, TD_FILE_READ);
  if (pFile == NULL) return terrno;

  if (taosReadFile(pFile, (void *)email, maxLen) < 0) {
    int32_t code = terrno;
    (void)taosCloseFile(&pFile);
    return code;
  }

  (void)taosCloseFile(&pFile);
  
  return 0;
#endif
}

#ifdef WINDOWS
bool getWinVersionReleaseName(char *releaseName, int32_t maxLen) {
  TCHAR          szFileName[MAX_PATH];
  DWORD             dwHandle;
  DWORD             dwLen;
  LPVOID            lpData;
  UINT              uLen;
  VS_FIXEDFILEINFO *pFileInfo;

  GetWindowsDirectory(szFileName, MAX_PATH);
  wsprintf(szFileName, L"%s%s", szFileName, L"\\explorer.exe");
  dwLen = GetFileVersionInfoSize(szFileName, &dwHandle);
  if (dwLen == 0) {
    return false;
  }

  lpData = malloc(dwLen);
  if (lpData == NULL) return false;
  if (!GetFileVersionInfo(szFileName, dwHandle, dwLen, lpData)) {
    free(lpData);
    return false;
  }

  if (!VerQueryValue(lpData, L"\\", (LPVOID *)&pFileInfo, &uLen)) {
    free(lpData);
    return false;
  }

  snprintf(releaseName, maxLen, "Windows %d.%d", HIWORD(pFileInfo->dwProductVersionMS),
           LOWORD(pFileInfo->dwProductVersionMS));
  free(lpData);
  return true;
}
#endif

int32_t taosGetOsReleaseName(char *releaseName, char* sName, char* ver, int32_t maxLen) {
#ifdef WINDOWS
  if (!getWinVersionReleaseName(releaseName, maxLen)) {
    snprintf(releaseName, maxLen, "Windows");
  }
  if(sName) snprintf(sName, maxLen, "Windows");
  return 0;
#elif defined(_TD_DARWIN_64)
  char osversion[32];
  size_t osversion_len = sizeof(osversion) - 1;
  int osversion_name[] = { CTL_KERN, KERN_OSRELEASE };

  if(sName) snprintf(sName, maxLen, "macOS");
  if (sysctl(osversion_name, 2, osversion, &osversion_len, NULL, 0) == -1) {
    return -1;
  }

  uint32_t major, minor;
  if (sscanf(osversion, "%u.%u", &major, &minor) != 2) {
      return -1;
  }
  if (major >= 20) {
      major -= 9; // macOS 11 and newer
      sprintf(releaseName, "macOS %u.%u", major, minor);
  } else {
      major -= 4; // macOS 10.1.1 and newer
      sprintf(releaseName, "macOS 10.%d.%d", major, minor);
  }

  return 0;
#else
  char    line[1024];
  char   *dest = NULL;
  size_t  size = 0;
  int32_t code = 0;
  int32_t cnt = 0;

  TdFilePtr pFile = taosOpenFile("/etc/os-release", TD_FILE_READ | TD_FILE_STREAM);
  if (pFile == NULL) {
    return terrno;
  }

  while ((size = taosGetsFile(pFile, sizeof(line), line)) > 0) {
    line[size - 1] = '\0';
    if (strncmp(line, "NAME", 4) == 0) {
      dest = sName;
    } else if (strncmp(line, "PRETTY_NAME", 11) == 0) {
      dest = releaseName;
      code = 0;
    } else if (strncmp(line, "VERSION_ID", 10) == 0) {
      dest = ver;
    } else {
      continue;
    }
    if (!dest) continue;
    const char *p = strchr(line, '=') + 1;
    if (*p == '"') {
      p++;
      line[size - 2] = 0;
    }
    tstrncpy(dest, p, maxLen);

    if (++cnt >= 3) break;
  }

  (void)taosCloseFile(&pFile);
  return code;
#endif
}

int32_t taosGetCpuInfo(char *cpuModel, int32_t maxLen, float *numOfCores) {
#ifdef WINDOWS
  char  value[100];
  DWORD bufferSize = sizeof(value);
  RegGetValue(HKEY_LOCAL_MACHINE, "HARDWARE\\DESCRIPTION\\System\\CentralProcessor\\0", "ProcessorNameString",
              RRF_RT_ANY, NULL, (PVOID)&value, &bufferSize);
  tstrncpy(cpuModel, value, maxLen);
  SYSTEM_INFO si;
  memset(&si, 0, sizeof(SYSTEM_INFO));
  GetSystemInfo(&si);
  *numOfCores = si.dwNumberOfProcessors;
  return 0;
#elif defined(_TD_DARWIN_64)
  char    buf[16];
  int32_t done = 0;
  int32_t code = -1;

  TdCmdPtr pCmd = taosOpenCmd("sysctl -n machdep.cpu.brand_string");
  if (pCmd == NULL) return code;
  if (taosGetsCmd(pCmd, maxLen, cpuModel) > 0) {
    code = 0;
    done |= 1;
  }
  int endPos = strlen(cpuModel)-1;
  if (cpuModel[endPos] == '\n') {
    cpuModel[endPos] = '\0';
  }
  taosCloseCmd(&pCmd);

  pCmd = taosOpenCmd("sysctl -n machdep.cpu.core_count");
  if (pCmd == NULL) return code;
  memset(buf, 0, sizeof(buf));
  if (taosGetsCmd(pCmd, sizeof(buf) - 1, buf) > 0) {
    code = 0;
    done |= 2;
    *numOfCores = atof(buf);
  }
  taosCloseCmd(&pCmd);

  return code;
#else
  char    line[1024] = {0};
  size_t  size = 0;
  int32_t done = 0;
  int32_t code = 0;
  float   coreCount = 0;

  TdFilePtr pFile = taosOpenFile("/proc/cpuinfo", TD_FILE_READ | TD_FILE_STREAM);
  if (pFile == NULL) return terrno;

  while (done != 3 && (size = taosGetsFile(pFile, sizeof(line), line)) > 0) {
    line[size - 1] = '\0';
    if (((done & 1) == 0) && strncmp(line, "model name", 10) == 0) {
      const char *v = strchr(line, ':') + 2;
      tstrncpy(cpuModel, v, maxLen);
      code = 0;
      done |= 1;
    } else if (((done & 2) == 0) && strncmp(line, "cpu cores", 9) == 0) {
      const char *v = strchr(line, ':') + 2;
      *numOfCores = atof(v);
      done |= 2;
    }
    if (strncmp(line, "processor", 9) == 0) coreCount += 1;
  }

  (void)taosCloseFile(&pFile);

  if (code != 0 && (done & 1) == 0) {
    TdFilePtr pFile1 = taosOpenFile("/proc/device-tree/model", TD_FILE_READ | TD_FILE_STREAM);
    if (pFile1 != NULL) {
      ssize_t bytes = taosGetsFile(pFile1, maxLen, cpuModel);
      (void)taosCloseFile(&pFile);
      if (bytes > 0) {
        code = 0;
        done |= 1;
      }
    }
  }

  if (code != 0 && (done & 1) == 0) {
    TdCmdPtr pCmd = taosOpenCmd("uname -a");
    if (pCmd == NULL) return code;
    if (taosGetsCmd(pCmd, maxLen, cpuModel) > 0) {
      code = 0;
      done |= 1;
    }
    taosCloseCmd(&pCmd);
  }

  if ((done & 2) == 0) {
    *numOfCores = coreCount;
    done |= 2;
  }

  return code;
#endif
}

// Returns the container's CPU quota if successful, otherwise returns the physical CPU cores
static int32_t taosCntrGetCpuCores(float *numOfCores) {
#ifdef WINDOWS
  return -1;
#elif defined(_TD_DARWIN_64)
  return -1;
#else
  TdFilePtr pFile = NULL;
  if (!(pFile = taosOpenFile(tsCpuQuotaFile, TD_FILE_READ | TD_FILE_STREAM))) {
    goto _sys;
  }
  char qline[32] = {0};
  if (taosGetsFile(pFile, sizeof(qline), qline) <= 0) {
    taosCloseFile(&pFile);
    goto _sys;
  }
  taosCloseFile(&pFile);
  float quota = taosStr2Float(qline, NULL);
  if (quota < 0) {
    goto _sys;
  }

  if (!(pFile = taosOpenFile(tsCpuPeriodFile, TD_FILE_READ | TD_FILE_STREAM))) {
    goto _sys;
  }
  char pline[32] = {0};
  if (taosGetsFile(pFile, sizeof(pline), pline) <= 0) {
    taosCloseFile(&pFile);
    goto _sys;
  }
  taosCloseFile(&pFile);

  float period = taosStr2Float(pline, NULL);
  float quotaCores = quota / period;
  float sysCores = sysconf(_SC_NPROCESSORS_ONLN);
  if (quotaCores < sysCores && quotaCores > 0) {
    *numOfCores = quotaCores;
  } else {
    *numOfCores = sysCores;
  }
  goto _end;
_sys:
  *numOfCores = sysconf(_SC_NPROCESSORS_ONLN);
_end:
  return 0;
#endif
}

int32_t taosGetCpuCores(float *numOfCores, bool physical) {
#ifdef WINDOWS
  SYSTEM_INFO info;
  GetSystemInfo(&info);
  *numOfCores = info.dwNumberOfProcessors;
  return 0;
#elif defined(_TD_DARWIN_64)
  *numOfCores = sysconf(_SC_NPROCESSORS_ONLN);
  return 0;
#else
  if (physical) {
    *numOfCores = sysconf(_SC_NPROCESSORS_ONLN);
  } else {
    taosCntrGetCpuCores(numOfCores);
  }
  return 0;
#endif
}

void taosGetCpuUsage(double *cpu_system, double *cpu_engine) {
  static int64_t lastSysUsed = -1;
  static int64_t lastSysTotal = -1;
  static int64_t lastProcTotal = -1;
  static int64_t curSysUsed = 0;
  static int64_t curSysTotal = 0;
  static int64_t curProcTotal = 0;

  if (cpu_system != NULL) *cpu_system = 0;
  if (cpu_engine != NULL) *cpu_engine = 0;

  SysCpuInfo  sysCpu = {0};
  ProcCpuInfo procCpu = {0};
  if (taosGetSysCpuInfo(&sysCpu) == 0 && taosGetProcCpuInfo(&procCpu) == 0) {
    curSysUsed = sysCpu.user + sysCpu.nice + sysCpu.system + sysCpu.wa + sysCpu.hi + sysCpu.si + sysCpu.st +
                 sysCpu.guest + sysCpu.guest_nice;
    curSysTotal = curSysUsed + sysCpu.idle;
    curProcTotal = procCpu.utime + procCpu.stime + procCpu.cutime + procCpu.cstime;

    if(lastSysUsed >= 0 && lastSysTotal >=0 && lastProcTotal >=0){
      if (curSysTotal - lastSysTotal > 0 && curSysUsed >= lastSysUsed && curProcTotal >= lastProcTotal) {
        if (cpu_system != NULL) {
          *cpu_system = (curSysUsed - lastSysUsed) / (double)(curSysTotal - lastSysTotal) * 100;
        }
        if (cpu_engine != NULL) {
          *cpu_engine = (curProcTotal - lastProcTotal) / (double)(curSysTotal - lastSysTotal) * 100;
        }
      }
    }

    lastSysUsed = curSysUsed;
    lastSysTotal = curSysTotal;
    lastProcTotal = curProcTotal;
  }
}

#define __cpuid_fix(level, a, b, c, d) \
              __asm__("xor %%ecx, %%ecx\n" \
                      "cpuid\n" \
                      : "=a"(a), "=b"(b), "=c"(c), "=d"(d) \
                      : "0"(level))

// todo add for windows and mac
int32_t taosGetCpuInstructions(char* sse42, char* avx, char* avx2, char* fma, char* avx512) {
#ifdef WINDOWS
#elif defined(_TD_DARWIN_64)
#else

#ifdef _TD_X86_
  // Since the compiler is not support avx/avx2 instructions, the global variables always need to be
  // set to be false
  uint32_t eax = 0, ebx = 0, ecx = 0, edx = 0;

  int32_t ret = __get_cpuid(1, &eax, &ebx, &ecx, &edx);
  if (ret == 0) {
    return -1;  // failed to get the cpuid info
  }

  *sse42 = (char) ((ecx & bit_SSE4_2) == bit_SSE4_2);
  *avx   = (char) ((ecx & bit_AVX) == bit_AVX);
  *fma   = (char) ((ecx & bit_FMA) == bit_FMA);

  // work around a bug in GCC.
  // Ref to https://gcc.gnu.org/bugzilla/show_bug.cgi?id=77756
  __cpuid_fix(7u, eax, ebx, ecx, edx);
  *avx2 = (char) ((ebx & bit_AVX2) == bit_AVX2);
  *avx512 = (char)((ebx & bit_AVX512F) == bit_AVX512F);
#endif   // _TD_X86_
#endif

  return 0;
}

int32_t taosGetTotalMemory(int64_t *totalKB) {
#ifdef WINDOWS
  MEMORYSTATUSEX memsStat;
  memsStat.dwLength = sizeof(memsStat);
  if (!GlobalMemoryStatusEx(&memsStat)) {
    return -1;
  }

  *totalKB = memsStat.ullTotalPhys / 1024;
  return 0;
#elif defined(_TD_DARWIN_64)
  return 0;
#else
  *totalKB = (int64_t)(sysconf(_SC_PHYS_PAGES) * tsPageSizeKB);
  return 0;
#endif
}

int32_t taosGetProcMemory(int64_t *usedKB) {
#ifdef WINDOWS
  unsigned bytes_used = 0;

#if defined(_WIN64) && defined(_MSC_VER)
  PROCESS_MEMORY_COUNTERS pmc;
  HANDLE                  cur_proc = GetCurrentProcess();

  if (GetProcessMemoryInfo(cur_proc, &pmc, sizeof(pmc))) {
    bytes_used = (unsigned)(pmc.WorkingSetSize + pmc.PagefileUsage);
  }
#endif

  *usedKB = bytes_used / 1024;
  return 0;
#elif defined(_TD_DARWIN_64)
  *usedKB = 0;
  return 0;
#else
  TdFilePtr pFile = taosOpenFile(tsProcMemFile, TD_FILE_READ | TD_FILE_STREAM);
  if (pFile == NULL) {
    // printf("open file:%s failed", tsProcMemFile);
    return -1;
  }

  ssize_t bytes = 0;
  char    line[1024] = {0};
  while (!taosEOFFile(pFile)) {
    bytes = taosGetsFile(pFile, sizeof(line), line);
    if (bytes <= 0) {
      break;
    }
    if (strstr(line, "VmRSS:") != NULL) {
      break;
    }
  }

  char tmp[10];
  sscanf(line, "%s %" PRId64, tmp, usedKB);

  taosCloseFile(&pFile);
  return 0;
#endif
}

int32_t taosGetSysMemory(int64_t *usedKB) {
#ifdef WINDOWS
  MEMORYSTATUSEX memsStat;
  memsStat.dwLength = sizeof(memsStat);
  if (!GlobalMemoryStatusEx(&memsStat)) {
    return -1;
  }

  int64_t nMemFree = memsStat.ullAvailPhys / 1024;
  int64_t nMemTotal = memsStat.ullTotalPhys / 1024.0;

  *usedKB = nMemTotal - nMemFree;
  return 0;
#elif defined(_TD_DARWIN_64)
  *usedKB = 0;
  return 0;
#else
  *usedKB = sysconf(_SC_AVPHYS_PAGES) * tsPageSizeKB;
  return 0;
#endif
}

int32_t taosGetDiskSize(char *dataDir, SDiskSize *diskSize) {
#if defined(WINDOWS)
  unsigned _int64 i64FreeBytesToCaller;
  unsigned _int64 i64TotalBytes;
  unsigned _int64 i64FreeBytes;

  BOOL fResult = GetDiskFreeSpaceExA(dataDir, (PULARGE_INTEGER)&i64FreeBytesToCaller, (PULARGE_INTEGER)&i64TotalBytes,
                                     (PULARGE_INTEGER)&i64FreeBytes);
  if (fResult) {
    diskSize->total = (int64_t)(i64TotalBytes);
    diskSize->avail = (int64_t)(i64FreeBytesToCaller);
    diskSize->used = (int64_t)(i64TotalBytes - i64FreeBytes);
    return 0;
  } else {
    // printf("failed to get disk size, dataDir:%s errno:%s", tsDataDir, strerror(errno));
    // terrno = TAOS_SYSTEM_ERROR(errno);
    return -1;
  }
#elif defined(_TD_DARWIN_64)
  struct statvfs info;
  if (statvfs(dataDir, &info)) {
    // printf("failed to get disk size, dataDir:%s errno:%s", tsDataDir, strerror(errno));
    // terrno = TAOS_SYSTEM_ERROR(errno);
    return -1;
  } else {
    diskSize->total = info.f_blocks * info.f_frsize;
    diskSize->avail = info.f_bavail * info.f_frsize;
    diskSize->used = (info.f_blocks - info.f_bfree) * info.f_frsize;
    return 0;
  }
#else
  struct statvfs info;
  if (statvfs(dataDir, &info)) {
    // terrno = TAOS_SYSTEM_ERROR(errno);
    return -1;
  } else {
    diskSize->total = info.f_blocks * info.f_frsize;
    diskSize->avail = info.f_bavail * info.f_frsize;
    diskSize->used = diskSize->total - diskSize->avail;
    return 0;
  }
#endif
}

int32_t taosGetProcIO(int64_t *rchars, int64_t *wchars, int64_t *read_bytes, int64_t *write_bytes) {
#ifdef WINDOWS
  IO_COUNTERS io_counter;
  if (GetProcessIoCounters(GetCurrentProcess(), &io_counter)) {
    if (rchars) *rchars = io_counter.ReadTransferCount;
    if (wchars) *wchars = io_counter.WriteTransferCount;
    if (read_bytes) *read_bytes = 0;
    if (write_bytes) *write_bytes = 0;
    return 0;
  }
  return -1;
#elif defined(_TD_DARWIN_64)
  if (rchars) *rchars = 0;
  if (wchars) *wchars = 0;
  if (read_bytes) *read_bytes = 0;
  if (write_bytes) *write_bytes = 0;
  return 0;
#else
  TdFilePtr pFile = taosOpenFile(tsProcIOFile, TD_FILE_READ | TD_FILE_STREAM);
  if (pFile == NULL) return -1;

  ssize_t bytes = 0;
  char    line[1024] = {0};
  char    tmp[24];
  int     readIndex = 0;

  while (!taosEOFFile(pFile)) {
    bytes = taosGetsFile(pFile, sizeof(line), line);
    if (bytes < 10) {
      break;
    }
    if (strstr(line, "rchar:") != NULL) {
      sscanf(line, "%s %" PRId64, tmp, rchars);
      readIndex++;
    } else if (strstr(line, "wchar:") != NULL) {
      sscanf(line, "%s %" PRId64, tmp, wchars);
      readIndex++;
    } else if (strstr(line, "read_bytes:") != NULL) {  // read_bytes
      sscanf(line, "%s %" PRId64, tmp, read_bytes);
      readIndex++;
    } else if (strstr(line, "write_bytes:") != NULL) {  // write_bytes
      sscanf(line, "%s %" PRId64, tmp, write_bytes);
      readIndex++;
    } else {
    }

    if (readIndex >= 4) break;
  }

  taosCloseFile(&pFile);

  if (readIndex < 4) {
    return -1;
  }

  return 0;
#endif
}

void taosGetProcIODelta(int64_t *rchars, int64_t *wchars, int64_t *read_bytes, int64_t *write_bytes) {
  static int64_t last_rchars = -1;
  static int64_t last_wchars = -1;
  static int64_t last_read_bytes = -1;
  static int64_t last_write_bytes = -1;
  static int64_t cur_rchars = 0;
  static int64_t cur_wchars = 0;
  static int64_t cur_read_bytes = 0;
  static int64_t cur_write_bytes = 0;
  if (taosGetProcIO(&cur_rchars, &cur_wchars, &cur_read_bytes, &cur_write_bytes) == 0) {
    if(last_rchars >=0 && last_wchars >=0 && last_read_bytes >=0 && last_write_bytes >= 0){
      *rchars = cur_rchars - last_rchars;
      *wchars = cur_wchars - last_wchars;
      *read_bytes = cur_read_bytes - last_read_bytes;
      *write_bytes = cur_write_bytes - last_write_bytes;
    }
    else{
      *rchars = 0;
      *wchars = 0;
      *read_bytes = 0;
      *write_bytes = 0;
    }
    last_rchars = cur_rchars;
    last_wchars = cur_wchars;
    last_read_bytes = cur_read_bytes;
    last_write_bytes = cur_write_bytes;
  } else {
    *rchars = 0;
    *wchars = 0;
    *read_bytes = 0;
    *write_bytes = 0;
  }
}

int32_t taosGetCardInfo(int64_t *receive_bytes, int64_t *transmit_bytes) {
  *receive_bytes = 0;
  *transmit_bytes = 0;

#ifdef WINDOWS
  return 0;
#elif defined(_TD_DARWIN_64)
  return 0;
#else
  TdFilePtr pFile = taosOpenFile(tsSysNetFile, TD_FILE_READ | TD_FILE_STREAM);
  if (pFile == NULL) return -1;

  ssize_t _bytes = 0;
  char    line[1024];

  while (!taosEOFFile(pFile)) {
    int64_t o_rbytes = 0;
    int64_t rpackts = 0;
    int64_t o_tbytes = 0;
    int64_t tpackets = 0;
    int64_t nouse1 = 0;
    int64_t nouse2 = 0;
    int64_t nouse3 = 0;
    int64_t nouse4 = 0;
    int64_t nouse5 = 0;
    int64_t nouse6 = 0;
    char    nouse0[200] = {0};

    _bytes = taosGetsFile(pFile, sizeof(line), line);
    if (_bytes <= 0) {
      break;
    }

    line[_bytes - 1] = 0;

    if (strstr(line, "lo:") != NULL) {
      continue;
    }

    sscanf(line,
           "%s %" PRId64 " %" PRId64 " %" PRId64 " %" PRId64 " %" PRId64 " %" PRId64 " %" PRId64 " %" PRId64 " %" PRId64
           " %" PRId64,
           nouse0, &o_rbytes, &rpackts, &nouse1, &nouse2, &nouse3, &nouse4, &nouse5, &nouse6, &o_tbytes, &tpackets);
    *receive_bytes += o_rbytes;
    *transmit_bytes += o_tbytes;
  }

  taosCloseFile(&pFile);

  return 0;
#endif
}

void taosGetCardInfoDelta(int64_t *receive_bytes, int64_t *transmit_bytes) {
  static int64_t last_receive_bytes = -1;
  static int64_t last_transmit_bytes = -1;
  int64_t cur_receive_bytes = 0;
  int64_t cur_transmit_bytes = 0;
  if (taosGetCardInfo(&cur_receive_bytes, &cur_transmit_bytes) == 0) {
    if(last_receive_bytes >= 0 && last_transmit_bytes >= 0){
      *receive_bytes = cur_receive_bytes - last_receive_bytes;
      *transmit_bytes = cur_transmit_bytes - last_transmit_bytes;
    }
    else{
      *receive_bytes = 0;
      *transmit_bytes = 0;
    }

    last_receive_bytes = cur_receive_bytes;
    last_transmit_bytes = cur_transmit_bytes;
  } else {
    *receive_bytes = 0;
    *transmit_bytes = 0;
  }
}

void taosKillSystem() {
#ifdef WINDOWS
  printf("function taosKillSystem, exit!");
  exit(0);
#elif defined(_TD_DARWIN_64)
  printf("function taosKillSystem, exit!");
  exit(0);
#else
  // SIGINT
  printf("taosd will shut down soon");
  kill(tsProcId, 2);
#endif
}

int32_t taosGetSystemUUID(char *uid, int32_t uidlen) {
#ifdef WINDOWS
  GUID guid;
  CoCreateGuid(&guid);
  snprintf(uid, uidlen, "%08X-%04X-%04X-%02X%02X-%02X%02X%02X%02X%02X%02X", guid.Data1, guid.Data2, guid.Data3,
           guid.Data4[0], guid.Data4[1], guid.Data4[2], guid.Data4[3], guid.Data4[4], guid.Data4[5], guid.Data4[6],
           guid.Data4[7]);

  return 0;
#elif defined(_TD_DARWIN_64)
  uuid_t uuid = {0};
  char   buf[UUIDLEN37];
  memset(buf, 0, UUIDLEN37);
  uuid_generate(uuid);
  // it's caller's responsibility to make enough space for `uid`, that's 36-char + 1-null
  uuid_unparse_lower(uuid, buf);
  int n = snprintf(uid, uidlen, "%.*s", (int)sizeof(buf), buf);  // though less performance, much safer
  if (n >= uidlen) {
    // target buffer is too small
    return -1;
  }
  return 0;
#else
  int len = 0;

  // fd = open("/proc/sys/kernel/random/uuid", 0);
  TdFilePtr pFile = taosOpenFile("/proc/sys/kernel/random/uuid", TD_FILE_READ);
  if (pFile == NULL) {
    return -1;
  } else {
    len = taosReadFile(pFile, uid, uidlen);
    taosCloseFile(&pFile);
  }

  if (len >= 36) {
    uid[36] = 0;
    return 0;
  }

  return 0;
#endif
}

char *taosGetCmdlineByPID(int pid) {
#ifdef WINDOWS
  ASSERT(0);
  return "";
#elif defined(_TD_DARWIN_64)
  static char cmdline[1024];
  errno = 0;

  if (proc_pidpath(pid, cmdline, sizeof(cmdline)) <= 0) {
    fprintf(stderr, "PID is %d, %s", pid, strerror(errno));
    return strerror(errno);
  }

  return cmdline;
#else
  static char cmdline[1024];
  sprintf(cmdline, "/proc/%d/cmdline", pid);

  // int fd = open(cmdline, O_RDONLY);
  TdFilePtr pFile = taosOpenFile(cmdline, TD_FILE_READ);
  if (pFile != NULL) {
    int n = taosReadFile(pFile, cmdline, sizeof(cmdline) - 1);
    if (n < 0) n = 0;

    if (n > 0 && cmdline[n - 1] == '\n') --n;

    cmdline[n] = 0;

    taosCloseFile(&pFile);
  } else {
    cmdline[0] = 0;
  }

  return cmdline;
#endif
}

int64_t taosGetOsUptime() {
#ifdef WINDOWS
#elif defined(_TD_DARWIN_64)
#else
  struct sysinfo info;
  if (0 == sysinfo(&info)) {
    return (int64_t)info.uptime * 1000;
  }
#endif
  return 0;
}

void taosSetCoreDump(bool enable) {
  if (!enable) return;
#ifdef WINDOWS
  SetUnhandledExceptionFilter(exceptionHandler);
  SetUnhandledExceptionFilter(&FlCrashDump);
#elif defined(_TD_DARWIN_64)
#else
  // 1. set ulimit -c unlimited
  struct rlimit rlim;
  struct rlimit rlim_new;
  if (getrlimit(RLIMIT_CORE, &rlim) == 0) {
#ifndef _ALPINE
    // printf("the old unlimited para: rlim_cur=%" PRIu64 ", rlim_max=%" PRIu64, rlim.rlim_cur, rlim.rlim_max);
#else
    // printf("the old unlimited para: rlim_cur=%llu, rlim_max=%llu", rlim.rlim_cur, rlim.rlim_max);
#endif
    rlim_new.rlim_cur = RLIM_INFINITY;
    rlim_new.rlim_max = RLIM_INFINITY;
    if (setrlimit(RLIMIT_CORE, &rlim_new) != 0) {
      // printf("set unlimited fail, error: %s", strerror(errno));
      rlim_new.rlim_cur = rlim.rlim_max;
      rlim_new.rlim_max = rlim.rlim_max;
      (void)setrlimit(RLIMIT_CORE, &rlim_new);
    }
  }

  if (getrlimit(RLIMIT_CORE, &rlim) == 0) {
#ifndef _ALPINE
    // printf("the new unlimited para: rlim_cur=%" PRIu64 ", rlim_max=%" PRIu64, rlim.rlim_cur, rlim.rlim_max);
#else
    // printf("the new unlimited para: rlim_cur=%llu, rlim_max=%llu", rlim.rlim_cur, rlim.rlim_max);
#endif
  }

#ifndef _TD_ARM_
  // 2. set the path for saving core file
  struct __sysctl_args args;

  int    old_usespid = 0;
  size_t old_len = 0;
  int    new_usespid = 1;
  size_t new_len = sizeof(new_usespid);

  int name[] = {CTL_KERN, KERN_CORE_USES_PID};

  memset(&args, 0, sizeof(struct __sysctl_args));
  args.name = name;
  args.nlen = sizeof(name) / sizeof(name[0]);
  args.oldval = &old_usespid;
  args.oldlenp = &old_len;
  args.newval = &new_usespid;
  args.newlen = new_len;

  old_len = sizeof(old_usespid);

#ifndef __loongarch64
  if (syscall(SYS__sysctl, &args) == -1) {
    // printf("_sysctl(kern_core_uses_pid) set fail: %s", strerror(errno));
  }
#endif

  // printf("The old core_uses_pid[%" PRIu64 "]: %d", old_len, old_usespid);

  old_usespid = 0;
  old_len = 0;
  memset(&args, 0, sizeof(struct __sysctl_args));
  args.name = name;
  args.nlen = sizeof(name) / sizeof(name[0]);
  args.oldval = &old_usespid;
  args.oldlenp = &old_len;

  old_len = sizeof(old_usespid);

#ifndef __loongarch64
  if (syscall(SYS__sysctl, &args) == -1) {
    // printf("_sysctl(kern_core_uses_pid) get fail: %s", strerror(errno));
  }
#endif

  // printf("The new core_uses_pid[%" PRIu64 "]: %d", old_len, old_usespid);
#endif
#endif
}

SysNameInfo taosGetSysNameInfo() {
#ifdef WINDOWS
  SysNameInfo info = {0};
  DWORD       dwVersion = GetVersion();

  char *tmp = NULL;
  tmp = getenv("OS");
  if (tmp != NULL) tstrncpy(info.sysname, tmp, sizeof(info.sysname));
  tmp = getenv("COMPUTERNAME");
  if (tmp != NULL) tstrncpy(info.nodename, tmp, sizeof(info.nodename));
  sprintf_s(info.release, sizeof(info.release), "%d", dwVersion & 0x0F);
  sprintf_s(info.version, sizeof(info.release), "%d", (dwVersion >> 8) & 0x0F);
  tmp = getenv("PROCESSOR_ARCHITECTURE");
  if (tmp != NULL) tstrncpy(info.machine, tmp, sizeof(info.machine));

  return info;
#elif defined(_TD_DARWIN_64)
  SysNameInfo info = {0};

  struct utsname uts;
  if (!uname(&uts)) {
    tstrncpy(info.sysname, uts.sysname, sizeof(info.sysname));
    tstrncpy(info.nodename, uts.nodename, sizeof(info.nodename));
    tstrncpy(info.release, uts.release, sizeof(info.release));
    tstrncpy(info.version, uts.version, sizeof(info.version));
    tstrncpy(info.machine, uts.machine, sizeof(info.machine));
  }

  char     localHostName[512];
  taosGetlocalhostname(localHostName, 512);
  TdCmdPtr pCmd = taosOpenCmd("scutil --get LocalHostName");
  tstrncpy(info.nodename, localHostName, sizeof(info.nodename));

  return info;
#else
  SysNameInfo info = {0};

  struct utsname uts;
  if (!uname(&uts)) {
    tstrncpy(info.sysname, uts.sysname, sizeof(info.sysname));
    tstrncpy(info.nodename, uts.nodename, sizeof(info.nodename));
    tstrncpy(info.release, uts.release, sizeof(info.release));
    tstrncpy(info.version, uts.version, sizeof(info.version));
    tstrncpy(info.machine, uts.machine, sizeof(info.machine));
  }

  return info;
#endif
}

bool taosCheckCurrentInDll() {
#ifdef WINDOWS
  MEMORY_BASIC_INFORMATION mbi;
  char                     path[PATH_MAX] = {0};
  GetModuleFileName(
      ((VirtualQuery(taosCheckCurrentInDll, &mbi, sizeof(mbi)) != 0) ? (HMODULE)mbi.AllocationBase : NULL), path,
      PATH_MAX);
  int strLastIndex = strlen(path);
  if ((path[strLastIndex - 3] == 'd' || path[strLastIndex - 3] == 'D') &&
      (path[strLastIndex - 2] == 'l' || path[strLastIndex - 2] == 'L') &&
      (path[strLastIndex - 1] == 'l' || path[strLastIndex - 1] == 'L')) {
    return true;
  }
  return false;
#else
  return false;
#endif
}

#ifdef _TD_DARWIN_64
int taosGetMaclocalhostnameByCommand(char *hostname, size_t maxLen) {
  TdCmdPtr pCmd = taosOpenCmd("scutil --get LocalHostName");
  if (pCmd != NULL) {
    if (taosGetsCmd(pCmd, maxLen - 1, hostname) > 0) {
      int len = strlen(hostname);
      if (hostname[len - 1] == '\n') {
        hostname[len - 1] = '\0';
      }
      return 0;
    }
    taosCloseCmd(&pCmd);
  }
  return -1;
}

int getMacLocalHostNameBySCD(char *hostname, size_t maxLen) {
  SCDynamicStoreRef store = SCDynamicStoreCreate(NULL, CFSTR(""), NULL, NULL);
  CFStringRef       hostname_cfstr = SCDynamicStoreCopyLocalHostName(store);
  if (hostname_cfstr != NULL) {
    CFStringGetCString(hostname_cfstr, hostname, maxLen - 1, kCFStringEncodingMacRoman);
    CFRelease(hostname_cfstr);
  } else {
    return -1;
  }
  CFRelease(store);
  return 0;
}
#endif

int taosGetlocalhostname(char *hostname, size_t maxLen) {
#ifdef _TD_DARWIN_64
  int res = getMacLocalHostNameBySCD(hostname, maxLen);
  if (res != 0) {
    return taosGetMaclocalhostnameByCommand(hostname, maxLen);
  } else {
    return 0;
  }
#else
  return gethostname(hostname, maxLen);
#endif
}<|MERGE_RESOLUTION|>--- conflicted
+++ resolved
@@ -174,17 +174,11 @@
 
   char    line[1024];
   ssize_t bytes = taosGetsFile(pFile, sizeof(line), line);
-<<<<<<< HEAD
   if (bytes < 0) {
     code = terrno;
     (void)taosCloseFile(&pFile);
     terrno = code;
     return code;
-=======
-  if (bytes <= 0) {
-    taosCloseFile(&pFile);
-    return -1;
->>>>>>> 4ef485db
   }
 
   char cpu[10] = {0};
@@ -231,17 +225,11 @@
 
   char    line[1024] = {0};
   ssize_t bytes = taosGetsFile(pFile, sizeof(line), line);
-<<<<<<< HEAD
   if (bytes < 0) {
     code = terrno;
     (void)taosCloseFile(&pFile);
     terrno = code;
     return code;
-=======
-  if (bytes <= 0) {
-    taosCloseFile(&pFile);
-    return -1;
->>>>>>> 4ef485db
   }
 
   for (int i = 0, blank = 0; line[i] != 0; ++i) {
