/*
 * Copyright (c) 2019 TAOS Data, Inc. <jhtao@taosdata.com>
 *
 * This program is free software: you can use, redistribute, and/or modify
 * it under the terms of the GNU Affero General Public License, version 3
 * or later ("AGPL"), as published by the Free Software Foundation.
 *
 * This program is distributed in the hope that it will be useful, but WITHOUT
 * ANY WARRANTY; without even the implied warranty of MERCHANTABILITY or
 * FITNESS FOR A PARTICULAR PURPOSE.
 *
 * You should have received a copy of the GNU Affero General Public License
 * along with this program. If not, see <http://www.gnu.org/licenses/>.
 */

#define _DEFAULT_SOURCE
#define ALLOW_FORBID_FUNC
#include "os.h"

#if defined(WINDOWS)
#include <IPHlpApi.h>
#include <WS2tcpip.h>
#include <Winsock2.h>
#include <stdio.h>
#include <string.h>
#include <tchar.h>
#include <winbase.h>
#else
#include <arpa/inet.h>
#include <fcntl.h>
#include <net/if.h>
#include <netdb.h>
#include <netinet/in.h>
#include <netinet/ip.h>
#include <netinet/tcp.h>
#include <netinet/udp.h>
#include <sys/socket.h>
#include <unistd.h>

#if defined(DARWIN)
#include <dispatch/dispatch.h>
#include "osEok.h"
#else
#include <sys/epoll.h>
#endif
#endif

#ifndef INVALID_SOCKET
#define INVALID_SOCKET -1
#endif

typedef struct TdSocket {
#if SOCKET_WITH_LOCK
  TdThreadRwlock rwlock;
#endif
  int      refId;
  SocketFd fd;
} * TdSocketPtr, TdSocket;

typedef struct TdSocketServer {
#if SOCKET_WITH_LOCK
  TdThreadRwlock rwlock;
#endif
  int      refId;
  SocketFd fd;
} * TdSocketServerPtr, TdSocketServer;

typedef struct TdEpoll {
#if SOCKET_WITH_LOCK
  TdThreadRwlock rwlock;
#endif
  int     refId;
  EpollFd fd;
} * TdEpollPtr, TdEpoll;

int32_t taosCloseSocketNoCheck1(SocketFd fd) {
#ifdef WINDOWS
  int ret = closesocket(fd);
  if (ret == SOCKET_ERROR) {
    int errorCode = WSAGetLastError();
    return terrno = TAOS_SYSTEM_WINSOCKET_ERROR(errorCode);
  }
  return 0;
#else
  int32_t code = close(fd);
  if (-1 == code) {
    terrno = TAOS_SYSTEM_ERROR(errno);
    return terrno;
  }
  return code;
#endif
}

int32_t taosCloseSocket(TdSocketPtr *ppSocket) {
  int32_t code;
  if (ppSocket == NULL || *ppSocket == NULL || (*ppSocket)->fd < 0) {
    terrno = TSDB_CODE_INVALID_PARA;
    return terrno;
  }
  code = taosCloseSocketNoCheck1((*ppSocket)->fd);
  (*ppSocket)->fd = -1;
  taosMemoryFree(*ppSocket);

  return code;
}

int32_t taosSetSockOpt(TdSocketPtr pSocket, int32_t level, int32_t optname, void *optval, int32_t optlen) {
  if (pSocket == NULL || pSocket->fd < 0) {
    terrno = TSDB_CODE_INVALID_PARA;
    return terrno;
  }

#ifdef WINDOWS
#ifdef TCP_KEEPCNT
  if (level == SOL_SOCKET && optname == TCP_KEEPCNT) {
    return 0;
  }
#endif

#ifdef TCP_KEEPIDLE
  if (level == SOL_TCP && optname == TCP_KEEPIDLE) {
    return 0;
  }
#endif

#ifdef TCP_KEEPINTVL
  if (level == SOL_TCP && optname == TCP_KEEPINTVL) {
    return 0;
  }
#endif

#ifdef TCP_KEEPCNT
  if (level == SOL_TCP && optname == TCP_KEEPCNT) {
    return 0;
  }
#endif

  int ret = setsockopt(pSocket->fd, level, optname, optval, optlen);
  if (ret == SOCKET_ERROR) {
    int errorCode = WSAGetLastError();
    return terrno = TAOS_SYSTEM_WINSOCKET_ERROR(errorCode);
  }
#else
  int32_t code = setsockopt(pSocket->fd, level, optname, optval, (int)optlen);
  if (-1 == code) {
    terrno = TAOS_SYSTEM_ERROR(errno);
    return terrno;
  }
  return 0;
#endif
}

const char *taosInetNtoa(struct in_addr ipInt, char *dstStr, int32_t len) {
  const char *r = inet_ntop(AF_INET, &ipInt, dstStr, len);
  if (NULL == r) {
    terrno = TAOS_SYSTEM_ERROR(errno);
  }

  return r;
}

#ifndef SIGPIPE
#define SIGPIPE EPIPE
#endif

#define TCP_CONN_TIMEOUT 3000  // conn timeout

bool taosValidIpAndPort(uint32_t ip, uint16_t port) {
  struct sockaddr_in serverAdd;
  SocketFd           fd;
  int32_t            reuse;
  int32_t            code = 0;

  // printf("open tcp server socket:0x%x:%hu", ip, port);

  bzero((char *)&serverAdd, sizeof(serverAdd));
  serverAdd.sin_family = AF_INET;
#ifdef WINDOWS
  serverAdd.sin_addr.s_addr = INADDR_ANY;
#else
  serverAdd.sin_addr.s_addr = ip;
#endif
  serverAdd.sin_port = (uint16_t)htons(port);

  fd = socket(AF_INET, SOCK_STREAM, IPPROTO_TCP);
  if (-1 == fd) {  // exception
    terrno = TAOS_SYSTEM_ERROR(errno);
    return false;
  }

  TdSocketPtr pSocket = (TdSocketPtr)taosMemoryMalloc(sizeof(TdSocket));
  if (pSocket == NULL) {
    TAOS_SKIP_ERROR(taosCloseSocketNoCheck1(fd));
    return false;
  }
  pSocket->refId = 0;
  pSocket->fd = fd;

  /* set REUSEADDR option, so the portnumber can be re-used */
  reuse = 1;
  if (taosSetSockOpt(pSocket, SOL_SOCKET, SO_REUSEADDR, (void *)&reuse, sizeof(reuse)) < 0) {
    TAOS_SKIP_ERROR(taosCloseSocket(&pSocket));
    return false;
  }

  /* bind socket to server address */
  if (-1 == bind(pSocket->fd, (struct sockaddr *)&serverAdd, sizeof(serverAdd))) {
    terrno = TAOS_SYSTEM_ERROR(errno);
    TAOS_SKIP_ERROR(taosCloseSocket(&pSocket));
    return false;
  }

  TAOS_SKIP_ERROR(taosCloseSocket(&pSocket));

  return true;
}

int32_t taosBlockSIGPIPE() {
#ifdef WINDOWS
  return 0;
#else
  sigset_t signal_mask;
  (void)sigemptyset(&signal_mask);
  (void)sigaddset(&signal_mask, SIGPIPE);
  int32_t rc = pthread_sigmask(SIG_BLOCK, &signal_mask, NULL);
  if (rc != 0) {
    terrno = TAOS_SYSTEM_ERROR(rc);
    return terrno;
  }

  return 0;
#endif
}

int32_t taosGetIpv4FromFqdn(const char *fqdn, uint32_t *ip) {
#ifdef WINDOWS
  // Initialize Winsock
  WSADATA wsaData;
  int     iResult;
  iResult = WSAStartup(MAKEWORD(2, 2), &wsaData);
  if (iResult != 0) {
    return TAOS_SYSTEM_WINSOCKET_ERROR(WSAGetLastError());
  }
#endif

#if defined(LINUX)
  struct addrinfo hints = {0};
  hints.ai_family = AF_INET;
  hints.ai_socktype = SOCK_STREAM;

  struct addrinfo *result = NULL;
  bool             inRetry = false;

  while (true) {
    int32_t ret = getaddrinfo(fqdn, NULL, &hints, &result);
    if (ret) {
      if (EAI_AGAIN == ret && !inRetry) {
        inRetry = true;
        continue;
      } else if (EAI_SYSTEM == ret) {
        terrno = TAOS_SYSTEM_ERROR(errno);
        return terrno;
      }

      terrno = TAOS_SYSTEM_ERROR(errno);
      return terrno;
    }

    struct sockaddr    *sa = result->ai_addr;
    struct sockaddr_in *si = (struct sockaddr_in *)sa;
    struct in_addr      ia = si->sin_addr;

    *ip = ia.s_addr;

    freeaddrinfo(result);

    return 0;
  }
#else
  struct addrinfo hints = {0};
  hints.ai_family = AF_INET;
  hints.ai_socktype = SOCK_STREAM;

  struct addrinfo *result = NULL;

  int32_t ret = getaddrinfo(fqdn, NULL, &hints, &result);
  if (result) {
    struct sockaddr    *sa = result->ai_addr;
    struct sockaddr_in *si = (struct sockaddr_in *)sa;
    struct in_addr      ia = si->sin_addr;
    *ip = ia.s_addr;
    freeaddrinfo(result);
    return 0;
  } else {
#ifdef EAI_SYSTEM
    if (ret == EAI_SYSTEM) {
      // printf("failed to get the ip address, fqdn:%s, errno:%d, since:%s", fqdn, errno, strerror(errno));
    } else {
      // printf("failed to get the ip address, fqdn:%s, ret:%d, since:%s", fqdn, ret, gai_strerror(ret));
    }
#else
    // printf("failed to get the ip address, fqdn:%s, ret:%d, since:%s", fqdn, ret, gai_strerror(ret));
#endif

    *ip = 0xFFFFFFFF;
    return TSDB_CODE_RPC_FQDN_ERROR;
  }
#endif
}

int32_t taosGetFqdn(char *fqdn) {
#ifdef WINDOWS
  // Initialize Winsock
  WSADATA wsaData;
  int     iResult;
  iResult = WSAStartup(MAKEWORD(2, 2), &wsaData);
  if (iResult != 0) {
    // printf("WSAStartup failed: %d\n", iResult);
    return TAOS_SYSTEM_WINSOCKET_ERROR(WSAGetLastError());
  }
#endif
  char hostname[1024];
  hostname[1023] = '\0';
  int32_t code = taosGetlocalhostname(hostname, 1023);
  if (code) {
    return code;
  }

#ifdef __APPLE__
  // on macosx, hostname -f has the form of xxx.local
  // which will block getaddrinfo for a few seconds if AI_CANONNAME is set
  // thus, we choose AF_INET (ipv4 for the moment) to make getaddrinfo return
  // immediately
  // hints.ai_family = AF_INET;
<<<<<<< HEAD
  strcpy(fqdn, hostname);
  strcpy(fqdn + strlen(hostname), ".local");
=======
  tstrncpy(fqdn, hostname, TD_FQDN_LEN);
  tstrncpy(fqdn + strlen(hostname), ".local", TD_FQDN_LEN - strlen(hostname));
>>>>>>> b05e591e
#else  // linux

#endif  // linux

#if defined(LINUX)

  struct addrinfo  hints = {0};
  struct addrinfo *result = NULL;
  hints.ai_flags = AI_CANONNAME;

  while (true) {
    int32_t ret = getaddrinfo(hostname, NULL, &hints, &result);
    if (ret) {
      if (EAI_AGAIN == ret) {
        continue;
      } else if (EAI_SYSTEM == ret) {
        terrno = TAOS_SYSTEM_ERROR(errno);
        return terrno;
      }

      terrno = TAOS_SYSTEM_ERROR(ret);
      return terrno;
    }

    break;
  }

  tstrncpy(fqdn, result->ai_canonname, TD_FQDN_LEN);

  freeaddrinfo(result);

#elif WINDOWS
  struct addrinfo  hints = {0};
  struct addrinfo *result = NULL;
  hints.ai_flags = AI_CANONNAME;

  int32_t ret = getaddrinfo(hostname, NULL, &hints, &result);
  if (!result) {
    // fprintf(stderr, "failed to get fqdn, code:%d, hostname:%s, reason:%s\n", ret, hostname, gai_strerror(ret));
    return TAOS_SYSTEM_WINSOCKET_ERROR(WSAGetLastError());
  }
  tstrncpy(fqdn, result->ai_canonname, TD_FQDN_LEN);
  freeaddrinfo(result);

#endif

  return 0;
}

void tinet_ntoa(char *ipstr, uint32_t ip) {
  (void)snprintf(ipstr, TD_IP_LEN, "%d.%d.%d.%d", ip & 0xFF, (ip >> 8) & 0xFF, (ip >> 16) & 0xFF, ip >> 24);
}

int32_t taosIgnSIGPIPE() {
  sighandler_t h = signal(SIGPIPE, SIG_IGN);
  if (SIG_ERR == h) {
    terrno = TAOS_SYSTEM_ERROR(errno);
    return terrno;
  }

  return 0;
}

/*
 * Set TCP connection timeout per-socket level.
 * ref [https://github.com/libuv/help/issues/54]
 */
int32_t taosCreateSocketWithTimeout(uint32_t timeout) {
#if defined(WINDOWS)
  SOCKET fd;
#else
  int fd;
#endif

  if ((fd = socket(PF_INET, SOCK_STREAM, IPPROTO_TCP)) == INVALID_SOCKET) {
    terrno = TAOS_SYSTEM_ERROR(errno);
    return terrno;
  }

#if defined(WINDOWS)
  if (0 != setsockopt(fd, IPPROTO_TCP, TCP_MAXRT, (char *)&timeout, sizeof(timeout))) {
    taosCloseSocketNoCheck1(fd);
    return TAOS_SYSTEM_WINSOCKET_ERROR(WSAGetLastError());
  }
#elif defined(_TD_DARWIN_64)
  // invalid config
  // uint32_t conn_timeout_ms = timeout * 1000;
  // if (0 != setsockopt(fd, IPPROTO_TCP, TCP_CONNECTIONTIMEOUT, (char *)&conn_timeout_ms, sizeof(conn_timeout_ms))) {
  //  taosCloseSocketNoCheck1(fd);
  //  return -1;
  //}
#else  // Linux like systems
  uint32_t conn_timeout_ms = timeout;
  if (-1 == setsockopt(fd, IPPROTO_TCP, TCP_USER_TIMEOUT, (char *)&conn_timeout_ms, sizeof(conn_timeout_ms))) {
    terrno = TAOS_SYSTEM_ERROR(errno);
    TAOS_SKIP_ERROR(taosCloseSocketNoCheck1(fd));
    return terrno;
  }
#endif

  return (int)fd;
}

int32_t taosWinSocketInit() {
#ifdef WINDOWS
  static int8_t flag = 0;
  if (atomic_val_compare_exchange_8(&flag, 0, 1) == 0) {
    WORD    wVersionRequested;
    WSADATA wsaData;
    wVersionRequested = MAKEWORD(1, 1);
    if (WSAStartup(wVersionRequested, &wsaData) != 0) {
      atomic_store_8(&flag, 0);
      int errorCode = WSAGetLastError();
      return terrno = TAOS_SYSTEM_WINSOCKET_ERROR(errorCode);
    }
  }
  return 0;
#else
#endif
  return 0;
}

uint64_t taosHton64(uint64_t val) {
#if defined(WINDOWS) || defined(DARWIN)
  return ((val & 0x00000000000000ff) << 7 * 8) | ((val & 0x000000000000ff00) << 5 * 8) |
         ((val & 0x0000000000ff0000) << 3 * 8) | ((val & 0x00000000ff000000) << 1 * 8) |
         ((val & 0x000000ff00000000) >> 1 * 8) | ((val & 0x0000ff0000000000) >> 3 * 8) |
         ((val & 0x00ff000000000000) >> 5 * 8) | ((val & 0xff00000000000000) >> 7 * 8);
#else
  if (__BYTE_ORDER == __LITTLE_ENDIAN) {
    return (((uint64_t)htonl((int)((val << 32) >> 32))) << 32) | (unsigned int)htonl((int)(val >> 32));
  } else if (__BYTE_ORDER == __BIG_ENDIAN) {
    return val;
  }
#endif
}

uint64_t taosNtoh64(uint64_t val) {
#if defined(WINDOWS) || defined(DARWIN)
  return taosHton64(val);
#else
  if (__BYTE_ORDER == __LITTLE_ENDIAN) {
    return (((uint64_t)htonl((int)((val << 32) >> 32))) << 32) | (unsigned int)htonl((int)(val >> 32));
  } else if (__BYTE_ORDER == __BIG_ENDIAN) {
    return val;
  }
#endif
}<|MERGE_RESOLUTION|>--- conflicted
+++ resolved
@@ -332,13 +332,8 @@
   // thus, we choose AF_INET (ipv4 for the moment) to make getaddrinfo return
   // immediately
   // hints.ai_family = AF_INET;
-<<<<<<< HEAD
-  strcpy(fqdn, hostname);
-  strcpy(fqdn + strlen(hostname), ".local");
-=======
   tstrncpy(fqdn, hostname, TD_FQDN_LEN);
   tstrncpy(fqdn + strlen(hostname), ".local", TD_FQDN_LEN - strlen(hostname));
->>>>>>> b05e591e
 #else  // linux
 
 #endif  // linux
