/*
 * Copyright (c) 2019 TAOS Data, Inc. <jhtao@taosdata.com>
 *
 * This program is free software: you can use, redistribute, and/or modify
 * it under the terms of the GNU Affero General Public License, version 3
 * or later ("AGPL"), as published by the Free Software Foundation.
 *
 * This program is distributed in the hope that it will be useful, but WITHOUT
 * ANY WARRANTY; without even the implied warranty of MERCHANTABILITY or
 * FITNESS FOR A PARTICULAR PURPOSE.
 *
 * You should have received a copy of the GNU Affero General Public License
 * along with this program. If not, see <http://www.gnu.org/licenses/>.
 */

#define _DEFAULT_SOURCE
#define ALLOW_FORBID_FUNC
#include "os.h"

#if defined(_TD_WINDOWS_64) || defined(_TD_WINDOWS_32)
#include <IPHlpApi.h>
#include <WS2tcpip.h>
#include <Winsock2.h>
#include <stdio.h>
#include <string.h>
#include <tchar.h>
#include <winbase.h>
#include <winsock2.h>
#include <ws2def.h>
#include "winsock2.h"
#else
#include <arpa/inet.h>
#include <fcntl.h>
#include <netdb.h>
#include <netinet/in.h>
#include <netinet/ip.h>
#include <netinet/tcp.h>
#include <netinet/udp.h>
#include <sys/socket.h>
#include <sys/epoll.h>
#include <unistd.h>
#endif

typedef int32_t SocketFd;
typedef SocketFd  EpollFd;

typedef struct TdSocketServer {
#if SOCKET_WITH_LOCK
  pthread_rwlock_t rwlock;
#endif
  int      refId;
  SocketFd fd;
} *TdSocketServerPtr, TdSocketServer;

typedef struct TdSocket {
#if SOCKET_WITH_LOCK
  pthread_rwlock_t rwlock;
#endif
  int      refId;
  SocketFd fd;
} *TdSocketPtr, TdSocket;

typedef struct TdEpoll {
#if SOCKET_WITH_LOCK
  pthread_rwlock_t rwlock;
#endif
  int      refId;
  EpollFd  fd;
} *TdEpollPtr, TdEpoll;

int32_t taosSendto(TdSocketPtr pSocket, void *buf, int len, unsigned int flags, const struct sockaddr *dest_addr,
                    int addrlen) {
  if (pSocket == NULL || pSocket->fd < 0) {
    return -1;
  }
#if defined(_TD_WINDOWS_64) || defined(_TD_WINDOWS_32)
  return sendto(pSocket->fd, buf, len, flags, dest_addr, addrlen);
#else
  return sendto(pSocket->fd, buf, len, flags, dest_addr, addrlen);
#endif
}
int32_t taosWriteSocket(TdSocketPtr pSocket, void *buf, int len) {
  if (pSocket == NULL || pSocket->fd < 0) {
    return -1;
  }
#if defined(_TD_WINDOWS_64) || defined(_TD_WINDOWS_32)
  return send(pSocket->fd, buf, len, 0);
  ;
#else
  return write(pSocket->fd, buf, len);
#endif
}
int32_t taosReadSocket(TdSocketPtr pSocket, void *buf, int len) {
  if (pSocket == NULL || pSocket->fd < 0) {
    return -1;
  }
#if defined(_TD_WINDOWS_64) || defined(_TD_WINDOWS_32)
  return recv(pSocket->fd, buf, len, 0);
  ;
#else
  return read(pSocket->fd, buf, len);
#endif
}

int32_t taosReadFromSocket(TdSocketPtr pSocket, void *buf, int32_t len, int32_t flags, struct sockaddr *destAddr, socklen_t *addrLen) {
  if (pSocket == NULL || pSocket->fd < 0) {
    return -1;
  }
  return recvfrom(pSocket->fd, buf, len, flags, destAddr, addrLen);
}
int32_t taosCloseSocketNoCheck1(SocketFd fd) {
#if defined(_TD_WINDOWS_64) || defined(_TD_WINDOWS_32)
  return closesocket(fd);
#else
  return close(fd);
#endif
}
int32_t taosCloseSocket(TdSocketPtr *ppSocket) {
  int32_t code;
  if (ppSocket == NULL || *ppSocket == NULL || (*ppSocket)->fd < 0) {
    return -1;
  }
  code = taosCloseSocketNoCheck1((*ppSocket)->fd);
  (*ppSocket)->fd = -1;
  free(*ppSocket);
  return code;
}
int32_t taosCloseSocketServer(TdSocketServerPtr *ppSocketServer) {
  int32_t code;
  if (ppSocketServer == NULL || *ppSocketServer == NULL || (*ppSocketServer)->fd < 0) {
    return -1;
  }
  code = taosCloseSocketNoCheck1((*ppSocketServer)->fd);
  (*ppSocketServer)->fd = -1;
  free(*ppSocketServer);
  return code;
}

<<<<<<< HEAD
  int32_t taosCloseSocket(SocketFd fd) {
    if (fd > -1) {
      close(fd);
    }

    return 0;
=======
int32_t taosShutDownSocketRD(TdSocketPtr pSocket) {
  if (pSocket == NULL || pSocket->fd < 0) {
    return -1;
>>>>>>> a5d8b20e
  }
#ifdef WINDOWS
  return closesocket(pSocket->fd);
#elif __APPLE__
  return close(pSocket->fd);
#else
  return shutdown(pSocket->fd, SHUT_RD);
#endif
}
int32_t taosShutDownSocketServerRD(TdSocketServerPtr pSocketServer) {
  if (pSocketServer == NULL || pSocketServer->fd < 0) {
    return -1;
  }
#ifdef WINDOWS
  return closesocket(pSocketServer->fd);
#elif __APPLE__
  return close(pSocketServer->fd);
#else
  return shutdown(pSocketServer->fd, SHUT_RD);
#endif
}

int32_t taosShutDownSocketWR(TdSocketPtr pSocket) {
  if (pSocket == NULL || pSocket->fd < 0) {
    return -1;
  }
#ifdef WINDOWS
  return closesocket(pSocket->fd);
#elif __APPLE__
  return close(pSocket->fd);
#else
  return shutdown(pSocket->fd, SHUT_WR);
#endif
}
int32_t taosShutDownSocketServerWR(TdSocketServerPtr pSocketServer) {
  if (pSocketServer == NULL || pSocketServer->fd < 0) {
    return -1;
  }
#ifdef WINDOWS
  return closesocket(pSocketServer->fd);
#elif __APPLE__
  return close(pSocketServer->fd);
#else
  return shutdown(pSocketServer->fd, SHUT_WR);
#endif
<<<<<<< HEAD

#if !(defined(_TD_WINDOWS_64) || defined(_TD_WINDOWS_32))

#if defined(_TD_DARWIN_64)

/*
 * darwin implementation
 */

int taosSetSockOpt(SOCKET socketfd, int level, int optname, void *optval, int optlen) {
  if (level == SOL_SOCKET && optname == SO_SNDBUF) {
    return 0;
=======
}
int32_t taosShutDownSocketRDWR(TdSocketPtr pSocket) {
  if (pSocket == NULL || pSocket->fd < 0) {
    return -1;
>>>>>>> a5d8b20e
  }
#ifdef WINDOWS
  return closesocket(pSocket->fd);
#elif __APPLE__
  return close(pSocket->fd);
#else
  return shutdown(pSocket->fd, SHUT_RDWR);
#endif
}
int32_t taosShutDownSocketServerRDWR(TdSocketServerPtr pSocketServer) {
  if (pSocketServer == NULL || pSocketServer->fd < 0) {
    return -1;
  }
#ifdef WINDOWS
  return closesocket(pSocketServer->fd);
#elif __APPLE__
  return close(pSocketServer->fd);
#else
  return shutdown(pSocketServer->fd, SHUT_RDWR);
#endif
}
<<<<<<< HEAD
#else

int32_t taosSetSockOpt(SOCKET socketfd, int32_t level, int32_t optname, void *optval, int32_t optlen) {
  return setsockopt(socketfd, level, optname, optval, (socklen_t)optlen);
}

int32_t taosGetSockOpt(SOCKET socketfd, int32_t level, int32_t optname, void *optval, int32_t *optlen) {
  return getsockopt(socketfd, level, optname, optval, (socklen_t *)optlen);
}

#endif
#endif

#if !((defined(_TD_WINDOWS_64) || defined(_TD_WINDOWS_32)) && defined(_MSC_VER))

uint32_t taosInetAddr(const char *ipAddr) { return inet_addr(ipAddr); }

const char *taosInetNtoa(struct in_addr ipInt) { return inet_ntoa(ipInt); }

=======

#if (defined(_TD_WINDOWS_64) || defined(_TD_WINDOWS_32)) 
  #if defined(_TD_GO_DLL_)
    uint64_t htonll(uint64_t val) { return (((uint64_t)htonl(val)) << 32) + htonl(val >> 32); }
  #endif
>>>>>>> a5d8b20e
#endif

void taosWinSocketInit1() {
#if defined(_TD_WINDOWS_64) || defined(_TD_WINDOWS_32)
  static char flag = 0;
  if (flag == 0) {
    WORD    wVersionRequested;
    WSADATA wsaData;
    wVersionRequested = MAKEWORD(1, 1);
    if (WSAStartup(wVersionRequested, &wsaData) == 0) {
      flag = 1;
    }
  }
#else
#endif
}
int32_t taosSetNonblocking(TdSocketPtr pSocket, int32_t on) {
  if (pSocket == NULL || pSocket->fd < 0) {
    return -1;
  }
#if defined(_TD_WINDOWS_64) || defined(_TD_WINDOWS_32)
  u_long mode;
  if (on) {
    mode = 1;
    ioctlsocket(pSocket->fd, FIONBIO, &mode);
  } else {
    mode = 0;
    ioctlsocket(pSocket->fd, FIONBIO, &mode);
  }
#else
  int32_t flags = 0;
  if ((flags = fcntl(pSocket->fd, F_GETFL, 0)) < 0) {
    // printf("fcntl(F_GETFL) error: %d (%s)\n", errno, strerror(errno));
    return 1;
  }

  if (on)
    flags |= O_NONBLOCK;
  else
    flags &= ~O_NONBLOCK;

  if ((flags = fcntl(pSocket->fd, F_SETFL, flags)) < 0) {
    // printf("fcntl(F_SETFL) error: %d (%s)\n", errno, strerror(errno));
    return 1;
  }
#endif
  return 0;
}
int32_t taosSetSockOpt(TdSocketPtr pSocket, int32_t level, int32_t optname, void *optval, int32_t optlen) {
  if (pSocket == NULL || pSocket->fd < 0) {
    return -1;
  }
#if defined(_TD_WINDOWS_64) || defined(_TD_WINDOWS_32)
  if (level == SOL_SOCKET && optname == TCP_KEEPCNT) {
    return 0;
  }

  if (level == SOL_TCP && optname == TCP_KEEPIDLE) {
    return 0;
  }

  if (level == SOL_TCP && optname == TCP_KEEPINTVL) {
    return 0;
  }

  if (level == SOL_TCP && optname == TCP_KEEPCNT) {
    return 0;
  }

  return setsockopt(pSocket->fd, level, optname, optval, optlen);
#else
  return setsockopt(pSocket->fd, level, optname, optval, (socklen_t)optlen);
#endif
}
int32_t taosGetSockOpt(TdSocketPtr pSocket, int32_t level, int32_t optname, void *optval, int32_t *optlen) {
  if (pSocket == NULL || pSocket->fd < 0) {
    return -1;
  }
#if defined(_TD_WINDOWS_64) || defined(_TD_WINDOWS_32)
  return 0;
#else
  return getsockopt(pSocket->fd, level, optname, optval, (socklen_t *)optlen);
#endif
}
uint32_t taosInetAddr(const char *ipAddr) {
#if defined(_TD_WINDOWS_64) || defined(_TD_WINDOWS_32)
  uint32_t value;
  int32_t  ret = inet_pton(AF_INET, ipAddr, &value);
  if (ret <= 0) {
    return INADDR_NONE;
  } else {
    return value;
  }
#else
  return inet_addr(ipAddr);
#endif
}
const char *taosInetNtoa(struct in_addr ipInt) {
#if defined(_TD_WINDOWS_64) || defined(_TD_WINDOWS_32)
  // not thread safe, only for debug usage while print log
  static char tmpDstStr[16];
  return inet_ntop(AF_INET, &ipInt, tmpDstStr, INET6_ADDRSTRLEN);
#else
  return inet_ntoa(ipInt);
#endif
}

#ifndef SIGPIPE
#define SIGPIPE EPIPE
#endif

#define TCP_CONN_TIMEOUT 3000  // conn timeout

int32_t taosWriteMsg(TdSocketPtr pSocket, void *buf, int32_t nbytes) {
  if (pSocket == NULL || pSocket->fd < 0) {
    return -1;
  }
  int32_t nleft, nwritten;
  char   *ptr = (char *)buf;

  nleft = nbytes;

  while (nleft > 0) {
    nwritten = taosWriteSocket(pSocket, (char *)ptr, (size_t)nleft);
    if (nwritten <= 0) {
      if (errno == EINTR /* || errno == EAGAIN || errno == EWOULDBLOCK */)
        continue;
      else
        return -1;
    } else {
      nleft -= nwritten;
      ptr += nwritten;
    }

    if (errno == SIGPIPE || errno == EPIPE) {
      return -1;
    }
  }

  return (nbytes - nleft);
}

int32_t taosReadMsg(TdSocketPtr pSocket, void *buf, int32_t nbytes) {
  if (pSocket == NULL || pSocket->fd < 0) {
    return -1;
  }
  int32_t nleft, nread;
  char   *ptr = (char *)buf;

  nleft = nbytes;

  while (nleft > 0) {
    nread = taosReadSocket(pSocket, ptr, (size_t)nleft);
    if (nread == 0) {
      break;
    } else if (nread < 0) {
      if (errno == EINTR /* || errno == EAGAIN || errno == EWOULDBLOCK*/) {
        continue;
      } else {
        return -1;
      }
    } else {
      nleft -= nread;
      ptr += nread;
    }

    if (errno == SIGPIPE || errno == EPIPE) {
      return -1;
    }
  }

  return (nbytes - nleft);
}

int32_t taosNonblockwrite(TdSocketPtr pSocket, char *ptr, int32_t nbytes) {
  if (pSocket == NULL || pSocket->fd < 0) {
    return -1;
  }
  taosSetNonblocking(pSocket, 1);

  int32_t        nleft, nwritten, nready;
  fd_set         fset;
  struct timeval tv;

  nleft = nbytes;
  while (nleft > 0) {
    tv.tv_sec = 30;
    tv.tv_usec = 0;
    FD_ZERO(&fset);
    FD_SET(pSocket->fd, &fset);
    if ((nready = select((SocketFd)(pSocket->fd + 1), NULL, &fset, NULL, &tv)) == 0) {
      errno = ETIMEDOUT;
      // printf("fd %d timeout, no enough space to write", fd);
      break;

    } else if (nready < 0) {
      if (errno == EINTR) continue;

      // printf("select error, %d (%s)", errno, strerror(errno));
      return -1;
    }

    nwritten = (int32_t)send(pSocket->fd, ptr, (size_t)nleft, MSG_NOSIGNAL);
    if (nwritten <= 0) {
      if (errno == EAGAIN || errno == EINTR) continue;

      // printf("write error, %d (%s)", errno, strerror(errno));
      return -1;
    }

    nleft -= nwritten;
    ptr += nwritten;
  }

  taosSetNonblocking(pSocket, 0);

  return (nbytes - nleft);
}

TdSocketPtr taosOpenUdpSocket(uint32_t ip, uint16_t port) {
  struct sockaddr_in localAddr;
  SocketFd           fd;
  int32_t            bufSize = 1024000;

  // printf("open udp socket:0x%x:%hu", ip, port);

  memset((char *)&localAddr, 0, sizeof(localAddr));
  localAddr.sin_family = AF_INET;
  localAddr.sin_addr.s_addr = ip;
  localAddr.sin_port = (uint16_t)htons(port);

  if ((fd = socket(AF_INET, SOCK_DGRAM, 0)) <= 2) {
    // printf("failed to open udp socket: %d (%s)", errno, strerror(errno));
    taosCloseSocketNoCheck1(fd);
    return NULL;
  }

  TdSocketPtr pSocket = (TdSocketPtr)malloc(sizeof(TdSocket));
  if (pSocket == NULL) {
    taosCloseSocketNoCheck1(fd);
    return NULL;
  }
  pSocket->fd = fd;
  pSocket->refId = 0;

  if (taosSetSockOpt(pSocket, SOL_SOCKET, SO_SNDBUF, (void *)&bufSize, sizeof(bufSize)) != 0) {
    // printf("failed to set the send buffer size for UDP socket\n");
    taosCloseSocket(&pSocket);
    return NULL;
  }

  if (taosSetSockOpt(pSocket, SOL_SOCKET, SO_RCVBUF, (void *)&bufSize, sizeof(bufSize)) != 0) {
    // printf("failed to set the receive buffer size for UDP socket\n");
    taosCloseSocket(&pSocket);
    return NULL;
  }

  /* bind socket to local address */
  if (bind(pSocket->fd, (struct sockaddr *)&localAddr, sizeof(localAddr)) < 0) {
    // printf("failed to bind udp socket: %d (%s), 0x%x:%hu", errno, strerror(errno), ip, port);
    taosCloseSocket(&pSocket);
    return NULL;
  }

  return pSocket;
}

TdSocketPtr taosOpenTcpClientSocket(uint32_t destIp, uint16_t destPort, uint32_t clientIp) {
  SocketFd           fd = -1;
  int32_t            ret;
  struct sockaddr_in serverAddr, clientAddr;
  int32_t            bufSize = 1024 * 1024;

  fd = socket(PF_INET, SOCK_STREAM, IPPROTO_TCP);

  if (fd <= 2) {
    // printf("failed to open the socket: %d (%s)", errno, strerror(errno));
    if (fd >= 0) taosCloseSocketNoCheck1(fd);
    return NULL;
  }

  TdSocketPtr pSocket = (TdSocketPtr)malloc(sizeof(TdSocket));
  if (pSocket == NULL) {
    taosCloseSocketNoCheck1(fd);
    return NULL;
  }
  pSocket->fd = fd;
  pSocket->refId = 0;

  /* set REUSEADDR option, so the portnumber can be re-used */
  int32_t reuse = 1;
  if (taosSetSockOpt(pSocket, SOL_SOCKET, SO_REUSEADDR, (void *)&reuse, sizeof(reuse)) < 0) {
    // printf("setsockopt SO_REUSEADDR failed: %d (%s)", errno, strerror(errno));
    taosCloseSocket(&pSocket);
    return NULL;
  }

  if (taosSetSockOpt(pSocket, SOL_SOCKET, SO_SNDBUF, (void *)&bufSize, sizeof(bufSize)) != 0) {
    // printf("failed to set the send buffer size for TCP socket\n");
    taosCloseSocket(&pSocket);
    return NULL;
  }

  if (taosSetSockOpt(pSocket, SOL_SOCKET, SO_RCVBUF, (void *)&bufSize, sizeof(bufSize)) != 0) {
    // printf("failed to set the receive buffer size for TCP socket\n");
    taosCloseSocket(&pSocket);
    return NULL;
  }

  if (clientIp != 0) {
    memset((char *)&clientAddr, 0, sizeof(clientAddr));
    clientAddr.sin_family = AF_INET;
    clientAddr.sin_addr.s_addr = clientIp;
    clientAddr.sin_port = 0;

    /* bind socket to client address */
    if (bind(pSocket->fd, (struct sockaddr *)&clientAddr, sizeof(clientAddr)) < 0) {
      // printf("bind tcp client socket failed, client(0x%x:0), dest(0x%x:%d), reason:(%s)", clientIp, destIp, destPort,
      //        strerror(errno));
      taosCloseSocket(&pSocket);
      return NULL;
    }
  }

  memset((char *)&serverAddr, 0, sizeof(serverAddr));
  serverAddr.sin_family = AF_INET;
  serverAddr.sin_addr.s_addr = destIp;
  serverAddr.sin_port = (uint16_t)htons((uint16_t)destPort);

#ifdef _TD_LINUX
  taosSetNonblocking(pSocket, 1);
  ret = connect(pSocket->fd, (struct sockaddr *)&serverAddr, sizeof(serverAddr));
  if (ret == -1) {
    if (errno == EHOSTUNREACH) {
      // printf("failed to connect socket, ip:0x%x, port:%hu(%s)", destIp, destPort, strerror(errno));
      taosCloseSocket(&pSocket);
      return -1;
    } else if (errno == EINPROGRESS || errno == EAGAIN || errno == EWOULDBLOCK) {
      struct pollfd wfd[1];

      wfd[0].fd = pSocket->fd;
      wfd[0].events = POLLOUT;

      int res = poll(wfd, 1, TCP_CONN_TIMEOUT);
      if (res == -1 || res == 0) {
        // printf("failed to connect socket, ip:0x%x, port:%hu(poll error/conn timeout)", destIp, destPort);
        taosCloseSocket(&pSocket);  //
        return -1;
      }
      int optVal = -1, optLen = sizeof(int);
      if ((0 != taosGetSockOpt(pSocket, SOL_SOCKET, SO_ERROR, &optVal, &optLen)) || (optVal != 0)) {
        // printf("failed to connect socket, ip:0x%x, port:%hu(connect host error)", destIp, destPort);
        taosCloseSocket(&pSocket);  //
        return -1;
      }
      ret = 0;
    } else {  // Other error
      // printf("failed to connect socket, ip:0x%x, port:%hu(target host cannot be reached)", destIp, destPort);
      taosCloseSocket(&pSocket);  //
      return -1;
    }
  }
  taosSetNonblocking(pSocket, 0);

#else
  ret = connect(pSocket->fd, (struct sockaddr *)&serverAddr, sizeof(serverAddr));
#endif

  if (ret != 0) {
    // printf("failed to connect socket, ip:0x%x, port:%hu(%s)", destIp, destPort, strerror(errno));
    taosCloseSocket(&pSocket);
    return NULL;
  } else {
    taosKeepTcpAlive(pSocket);
  }

  return pSocket;
}

int32_t taosKeepTcpAlive(TdSocketPtr pSocket) {
  if (pSocket == NULL || pSocket->fd < 0) {
    return -1;
  }
  int32_t alive = 1;
  if (taosSetSockOpt(pSocket, SOL_SOCKET, SO_KEEPALIVE, (void *)&alive, sizeof(alive)) < 0) {
    // printf("fd:%d setsockopt SO_KEEPALIVE failed: %d (%s)", sockFd, errno, strerror(errno));
    taosCloseSocket(&pSocket);
    return -1;
  }

#ifndef __APPLE__
  // all fails on macosx
  int32_t probes = 3;
  if (taosSetSockOpt(pSocket, SOL_TCP, TCP_KEEPCNT, (void *)&probes, sizeof(probes)) < 0) {
    // printf("fd:%d setsockopt SO_KEEPCNT failed: %d (%s)", sockFd, errno, strerror(errno));
    taosCloseSocket(&pSocket);
    return -1;
  }

  int32_t alivetime = 10;
  if (taosSetSockOpt(pSocket, SOL_TCP, TCP_KEEPIDLE, (void *)&alivetime, sizeof(alivetime)) < 0) {
    // printf("fd:%d setsockopt SO_KEEPIDLE failed: %d (%s)", sockFd, errno, strerror(errno));
    taosCloseSocket(&pSocket);
    return -1;
  }

  int32_t interval = 3;
  if (taosSetSockOpt(pSocket, SOL_TCP, TCP_KEEPINTVL, (void *)&interval, sizeof(interval)) < 0) {
    // printf("fd:%d setsockopt SO_KEEPINTVL failed: %d (%s)", sockFd, errno, strerror(errno));
    taosCloseSocket(&pSocket);
    return -1;
  }
#endif  // __APPLE__

  int32_t nodelay = 1;
  if (taosSetSockOpt(pSocket, IPPROTO_TCP, TCP_NODELAY, (void *)&nodelay, sizeof(nodelay)) < 0) {
    // printf("fd:%d setsockopt TCP_NODELAY failed %d (%s)", sockFd, errno, strerror(errno));
    taosCloseSocket(&pSocket);
    return -1;
  }

  struct linger linger = {0};
  linger.l_onoff = 1;
  linger.l_linger = 3;
  if (taosSetSockOpt(pSocket, SOL_SOCKET, SO_LINGER, (void *)&linger, sizeof(linger)) < 0) {
    // printf("setsockopt SO_LINGER failed: %d (%s)", errno, strerror(errno));
    taosCloseSocket(&pSocket);
    return -1;
  }

  return 0;
}

TdSocketServerPtr taosOpenTcpServerSocket(uint32_t ip, uint16_t port) {
  struct sockaddr_in serverAdd;
  SocketFd           fd;
  int32_t            reuse;

  // printf("open tcp server socket:0x%x:%hu", ip, port);

  bzero((char *)&serverAdd, sizeof(serverAdd));
  serverAdd.sin_family = AF_INET;
  serverAdd.sin_addr.s_addr = ip;
  serverAdd.sin_port = (uint16_t)htons(port);

  if ((fd = socket(AF_INET, SOCK_STREAM, IPPROTO_TCP)) <= 2) {
    // printf("failed to open TCP socket: %d (%s)", errno, strerror(errno));
    taosCloseSocketNoCheck1(fd);
    return NULL;
  }

  TdSocketPtr pSocket = (TdSocketPtr)malloc(sizeof(TdSocket));
  if (pSocket == NULL) {
    taosCloseSocketNoCheck1(fd);
    return NULL;
  }
  pSocket->refId = 0;
  pSocket->fd = fd;

  /* set REUSEADDR option, so the portnumber can be re-used */
  reuse = 1;
  if (taosSetSockOpt(pSocket, SOL_SOCKET, SO_REUSEADDR, (void *)&reuse, sizeof(reuse)) < 0) {
    // printf("setsockopt SO_REUSEADDR failed: %d (%s)", errno, strerror(errno));
    taosCloseSocket(&pSocket);
    return NULL;
  }

  /* bind socket to server address */
  if (bind(pSocket->fd, (struct sockaddr *)&serverAdd, sizeof(serverAdd)) < 0) {
    // printf("bind tcp server socket failed, 0x%x:%hu(%s)", ip, port, strerror(errno));
    taosCloseSocket(&pSocket);
    return NULL;
  }

  if (taosKeepTcpAlive(pSocket) < 0) {
    // printf("failed to set tcp server keep-alive option, 0x%x:%hu(%s)", ip, port, strerror(errno));
    taosCloseSocket(&pSocket);
    return NULL;
  }

  if (listen(pSocket->fd, 1024) < 0) {
    // printf("listen tcp server socket failed, 0x%x:%hu(%s)", ip, port, strerror(errno));
    taosCloseSocket(&pSocket);
    return NULL;
  }

  return (TdSocketServerPtr)pSocket;
}

TdSocketPtr taosAcceptTcpConnectSocket(TdSocketServerPtr pServerSocket, struct sockaddr *destAddr,
                                       socklen_t *addrLen) {
  if (pServerSocket == NULL || pServerSocket->fd < 0) {
    return NULL;
  }
  SocketFd fd = accept(pServerSocket->fd, destAddr, addrLen);
  if (fd == -1) {
    // tError("TCP accept failure(%s)", strerror(errno));
    return NULL;
  }

  TdSocketPtr pSocket = (TdSocketPtr)malloc(sizeof(TdSocket));
  if (pSocket == NULL) {
    taosCloseSocketNoCheck1(fd);
    return NULL;
  }
  pSocket->fd = fd;
  pSocket->refId = 0;
  return pSocket;
}
#define COPY_SIZE 32768
// sendfile shall be used

int64_t taosCopyFds(TdSocketPtr pSrcSocket, TdSocketPtr pDestSocket, int64_t len) {
  if (pSrcSocket == NULL || pSrcSocket->fd < 0 || pDestSocket == NULL || pDestSocket->fd < 0) {
    return -1;
  }
  int64_t leftLen;
  int64_t readLen, writeLen;
  char    temp[COPY_SIZE];

  leftLen = len;

  while (leftLen > 0) {
    if (leftLen < COPY_SIZE)
      readLen = leftLen;
    else
      readLen = COPY_SIZE;  // 4K

    int64_t retLen = taosReadMsg(pSrcSocket, temp, (int32_t)readLen);
    if (readLen != retLen) {
      // printf("read error, readLen:%" PRId64 " retLen:%" PRId64 " len:%" PRId64 " leftLen:%" PRId64 ", reason:%s",
      //        readLen, retLen, len, leftLen, strerror(errno));
      return -1;
    }

    writeLen = taosWriteMsg(pDestSocket, temp, (int32_t)readLen);

    if (readLen != writeLen) {
      // printf("copy error, readLen:%" PRId64 " writeLen:%" PRId64 " len:%" PRId64 " leftLen:%" PRId64 ", reason:%s",
      //        readLen, writeLen, len, leftLen, strerror(errno));
      return -1;
    }

    leftLen -= readLen;
  }

  return len;
}

void taosBlockSIGPIPE() {
#if defined(_TD_WINDOWS_64) || defined(_TD_WINDOWS_32)
#else
  sigset_t signal_mask;
  sigemptyset(&signal_mask);
  sigaddset(&signal_mask, SIGPIPE);
  int32_t rc = pthread_sigmask(SIG_BLOCK, &signal_mask, NULL);
  if (rc != 0) {
    // printf("failed to block SIGPIPE");
  }
#endif
}

uint32_t taosGetIpv4FromFqdn(const char *fqdn) {
  struct addrinfo hints = {0};
  hints.ai_family = AF_INET;
  hints.ai_socktype = SOCK_STREAM;

  struct addrinfo *result = NULL;

  int32_t ret = getaddrinfo(fqdn, NULL, &hints, &result);
  if (result) {
    struct sockaddr    *sa = result->ai_addr;
    struct sockaddr_in *si = (struct sockaddr_in *)sa;
    struct in_addr      ia = si->sin_addr;
    uint32_t            ip = ia.s_addr;
    freeaddrinfo(result);
    return ip;
  } else {
#ifdef EAI_SYSTEM
    if (ret == EAI_SYSTEM) {
      // printf("failed to get the ip address, fqdn:%s, since:%s", fqdn, strerror(errno));
    } else {
      // printf("failed to get the ip address, fqdn:%s, since:%s", fqdn, gai_strerror(ret));
    }
#else
    // printf("failed to get the ip address, fqdn:%s, since:%s", fqdn, gai_strerror(ret));
#endif
    return 0xFFFFFFFF;
  }
}

int32_t taosGetFqdn(char *fqdn) {
  char hostname[1024];
  hostname[1023] = '\0';
  if (gethostname(hostname, 1023) == -1) {
    printf("failed to get hostname, reason:%s", strerror(errno));
    assert(0);
    return -1;
  }

  struct addrinfo  hints = {0};
  struct addrinfo *result = NULL;
#ifdef __APPLE__
  // on macosx, hostname -f has the form of xxx.local
  // which will block getaddrinfo for a few seconds if AI_CANONNAME is set
  // thus, we choose AF_INET (ipv4 for the moment) to make getaddrinfo return
  // immediately
  hints.ai_family = AF_INET;
#else   // __APPLE__
  hints.ai_flags = AI_CANONNAME;
#endif  // __APPLE__
  int32_t ret = getaddrinfo(hostname, NULL, &hints, &result);
  if (!result) {
    printf("failed to get fqdn, code:%d, reason:%s", ret, gai_strerror(ret));
    assert(0);
    return -1;
  }

#ifdef __APPLE__
  // refer to comments above
  strcpy(fqdn, hostname);
#else   // __APPLE__
  strcpy(fqdn, result->ai_canonname);
#endif  // __APPLE__
  freeaddrinfo(result);
  return 0;
}

// Function converting an IP address string to an uint32_t.
uint32_t ip2uint(const char *const ip_addr) {
  char ip_addr_cpy[20];
  char ip[5];

  tstrncpy(ip_addr_cpy, ip_addr, sizeof(ip_addr_cpy));

  char *s_start, *s_end;
  s_start = ip_addr_cpy;
  s_end = ip_addr_cpy;

  int32_t k;

  for (k = 0; *s_start != '\0'; s_start = s_end) {
    for (s_end = s_start; *s_end != '.' && *s_end != '\0'; s_end++) {
    }
    if (*s_end == '.') {
      *s_end = '\0';
      s_end++;
    }
    ip[k++] = (char)atoi(s_start);
  }

  ip[k] = '\0';

  return *((uint32_t *)ip);
}

void tinet_ntoa(char *ipstr, uint32_t ip) {
  sprintf(ipstr, "%d.%d.%d.%d", ip & 0xFF, (ip >> 8) & 0xFF, (ip >> 16) & 0xFF, ip >> 24);
}

void taosIgnSIGPIPE() {
#if defined(_TD_WINDOWS_64) || defined(_TD_WINDOWS_32)
#else
  signal(SIGPIPE, SIG_IGN);
#endif
}

void taosSetMaskSIGPIPE() {
#if defined(_TD_WINDOWS_64) || defined(_TD_WINDOWS_32)
#else
  sigset_t signal_mask;
  sigemptyset(&signal_mask);
  sigaddset(&signal_mask, SIGPIPE);
  int32_t rc = pthread_sigmask(SIG_SETMASK, &signal_mask, NULL);
  if (rc != 0) {
    // printf("failed to setmask SIGPIPE");
  }
#endif
}

int32_t taosGetSocketName(TdSocketPtr pSocket, struct sockaddr *destAddr, socklen_t *addrLen) {
  if (pSocket == NULL || pSocket->fd < 0) {
    return -1;
  }
  return getsockname(pSocket->fd, destAddr, addrLen);
}


TdEpollPtr taosCreateEpoll(int32_t size) {
  EpollFd fd = -1;
#if defined(_TD_WINDOWS_64) || defined(_TD_WINDOWS_32)
#else
  fd = epoll_create(size);
#endif
  if (fd < 0) {
    return NULL;
  }

  TdEpollPtr pEpoll = (TdEpollPtr)malloc(sizeof(TdEpoll));
  if (pEpoll == NULL) {
    taosCloseSocketNoCheck1(fd);
    return NULL;
  }
  pEpoll->fd = fd;
  pEpoll->refId = 0;
  return pEpoll;
}
int32_t taosCtlEpoll(TdEpollPtr pEpoll, int32_t epollOperate, TdSocketPtr pSocket, struct epoll_event *event) {
  int32_t code = -1;
  if (pEpoll == NULL || pEpoll->fd < 0) {
    return -1;
  }
#if defined(_TD_WINDOWS_64) || defined(_TD_WINDOWS_32)
#else
  code = epoll_ctl(pEpoll->fd, epollOperate, pSocket->fd, event);
#endif
  return code;
}
int32_t taosWaitEpoll(TdEpollPtr pEpoll, struct epoll_event *event, int32_t maxEvents, int32_t timeout) {
  int32_t code = -1;
  if (pEpoll == NULL || pEpoll->fd < 0) {
    return -1;
  }
#if defined(_TD_WINDOWS_64) || defined(_TD_WINDOWS_32)
#else
  code = epoll_wait(pEpoll->fd, event, maxEvents, timeout);
#endif
  return code;
}
int32_t taosCloseEpoll(TdEpollPtr *ppEpoll) {
  int32_t code;
  if (ppEpoll == NULL || *ppEpoll == NULL || (*ppEpoll)->fd < 0) {
    return -1;
  }
  code = taosCloseSocketNoCheck1((*ppEpoll)->fd);
  (*ppEpoll)->fd = -1;
  free(*ppEpoll);
  return code;
}<|MERGE_RESOLUTION|>--- conflicted
+++ resolved
@@ -17,7 +17,7 @@
 #define ALLOW_FORBID_FUNC
 #include "os.h"
 
-#if defined(_TD_WINDOWS_64) || defined(_TD_WINDOWS_32)
+#if defined(WINDOWS)
 #include <IPHlpApi.h>
 #include <WS2tcpip.h>
 #include <Winsock2.h>
@@ -37,8 +37,14 @@
 #include <netinet/tcp.h>
 #include <netinet/udp.h>
 #include <sys/socket.h>
-#include <sys/epoll.h>
 #include <unistd.h>
+
+#if defined(DARWIN)
+  #include <dispatch/dispatch.h>
+  #include "osEok.h"
+#else
+  #include <sys/epoll.h>
+#endif
 #endif
 
 typedef int32_t SocketFd;
@@ -136,18 +142,9 @@
   return code;
 }
 
-<<<<<<< HEAD
-  int32_t taosCloseSocket(SocketFd fd) {
-    if (fd > -1) {
-      close(fd);
-    }
-
-    return 0;
-=======
 int32_t taosShutDownSocketRD(TdSocketPtr pSocket) {
   if (pSocket == NULL || pSocket->fd < 0) {
     return -1;
->>>>>>> a5d8b20e
   }
 #ifdef WINDOWS
   return closesocket(pSocket->fd);
@@ -193,25 +190,10 @@
 #else
   return shutdown(pSocketServer->fd, SHUT_WR);
 #endif
-<<<<<<< HEAD
-
-#if !(defined(_TD_WINDOWS_64) || defined(_TD_WINDOWS_32))
-
-#if defined(_TD_DARWIN_64)
-
-/*
- * darwin implementation
- */
-
-int taosSetSockOpt(SOCKET socketfd, int level, int optname, void *optval, int optlen) {
-  if (level == SOL_SOCKET && optname == SO_SNDBUF) {
-    return 0;
-=======
 }
 int32_t taosShutDownSocketRDWR(TdSocketPtr pSocket) {
   if (pSocket == NULL || pSocket->fd < 0) {
     return -1;
->>>>>>> a5d8b20e
   }
 #ifdef WINDOWS
   return closesocket(pSocket->fd);
@@ -233,33 +215,11 @@
   return shutdown(pSocketServer->fd, SHUT_RDWR);
 #endif
 }
-<<<<<<< HEAD
-#else
-
-int32_t taosSetSockOpt(SOCKET socketfd, int32_t level, int32_t optname, void *optval, int32_t optlen) {
-  return setsockopt(socketfd, level, optname, optval, (socklen_t)optlen);
-}
-
-int32_t taosGetSockOpt(SOCKET socketfd, int32_t level, int32_t optname, void *optval, int32_t *optlen) {
-  return getsockopt(socketfd, level, optname, optval, (socklen_t *)optlen);
-}
-
-#endif
-#endif
-
-#if !((defined(_TD_WINDOWS_64) || defined(_TD_WINDOWS_32)) && defined(_MSC_VER))
-
-uint32_t taosInetAddr(const char *ipAddr) { return inet_addr(ipAddr); }
-
-const char *taosInetNtoa(struct in_addr ipInt) { return inet_ntoa(ipInt); }
-
-=======
-
-#if (defined(_TD_WINDOWS_64) || defined(_TD_WINDOWS_32)) 
+
+#if (defined(_TD_WINDOWS_64) || defined(_TD_WINDOWS_32))
   #if defined(_TD_GO_DLL_)
     uint64_t htonll(uint64_t val) { return (((uint64_t)htonl(val)) << 32) + htonl(val >> 32); }
   #endif
->>>>>>> a5d8b20e
 #endif
 
 void taosWinSocketInit1() {
