--- conflicted
+++ resolved
@@ -267,11 +267,7 @@
   return (char *)tmp + sizeof(TdMemoryInfo);
 #else
   void *p = malloc(size);
-<<<<<<< HEAD
-  if (!p) {
-=======
   if (NULL == p) {
->>>>>>> 4b593aae
     terrno = TSDB_CODE_OUT_OF_MEMORY;
   }
   return p;
@@ -292,11 +288,7 @@
   return (char *)tmp + sizeof(TdMemoryInfo);
 #else
   void *p = calloc(num, size);
-<<<<<<< HEAD
-  if (!p) {
-=======
   if (NULL == p) {
->>>>>>> 4b593aae
     terrno = TSDB_CODE_OUT_OF_MEMORY;
   }
   return p;
@@ -326,11 +318,7 @@
   return (char *)tmp + sizeof(TdMemoryInfo);
 #else
   void *p = realloc(ptr, size);
-<<<<<<< HEAD
-  if (!p) {
-=======
   if (size > 0 && NULL == p) {
->>>>>>> 4b593aae
     terrno = TSDB_CODE_OUT_OF_MEMORY;
   }
   return p;
