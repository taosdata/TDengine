/*
 * Copyright (c) 2019 TAOS Data, Inc. <jhtao@taosdata.com>
 *
 * This program is free software: you can use, redistribute, and/or modify
 * it under the terms of the GNU Affero General Public License, version 3
 * or later ("AGPL"), as published by the Free Software Foundation.
 *
 * This program is distributed in the hope that it will be useful, but WITHOUT
 * ANY WARRANTY; without even the implied warranty of MERCHANTABILITY or
 * FITNESS FOR A PARTICULAR PURPOSE.
 *
 * You should have received a copy of the GNU Affero General Public License
 * along with this program. If not, see <http://www.gnu.org/licenses/>.
 */
#define ALLOW_FORBID_FUNC
#include "os.h"
#include "osSemaphore.h"
#include "zlib.h"

#ifdef WINDOWS
#include <WinBase.h>
#include <io.h>
#include <ktmw32.h>
#include <windows.h>
#define F_OK 0
#define W_OK 2
#define R_OK 4

#define _SEND_FILE_STEP_ 1024

#else
#include <fcntl.h>
#include <sys/file.h>

#if !defined(_TD_DARWIN_64)
#include <sys/sendfile.h>
#endif
#include <sys/stat.h>
#include <unistd.h>
#define LINUX_FILE_NO_TEXT_OPTION 0
#define O_TEXT                    LINUX_FILE_NO_TEXT_OPTION

#define _SEND_FILE_STEP_ 1000
#endif

typedef int32_t FileFd;

#ifdef WINDOWS
typedef struct TdFile {
  TdThreadRwlock rwlock;
  int            refId;
  HANDLE         hFile;
  FILE          *fp;
  int32_t        tdFileOptions;
} TdFile;
#else
typedef struct TdFile {
  TdThreadRwlock rwlock;
  int            refId;
  FileFd         fd;
  FILE          *fp;
} TdFile;
#endif  // WINDOWS

#define FILE_WITH_LOCK 1

void taosGetTmpfilePath(const char *inputTmpDir, const char *fileNamePrefix, char *dstPath) {
#ifdef WINDOWS

  char tmpPath[PATH_MAX];

  int32_t len = (int32_t)strlen(inputTmpDir);
  memcpy(tmpPath, inputTmpDir, len);

  if (tmpPath[len - 1] != '/' && tmpPath[len - 1] != '\\') {
    tmpPath[len++] = '\\';
  }

  strcpy(tmpPath + len, TD_TMP_FILE_PREFIX);
  if (strlen(tmpPath) + strlen(fileNamePrefix) + strlen("-%d-%s") < PATH_MAX) {
    strcat(tmpPath, fileNamePrefix);
    strcat(tmpPath, "-%d-%s");
  }

  char rand[8] = {0};
  taosRandStr(rand, tListLen(rand) - 1);
  snprintf(dstPath, PATH_MAX, tmpPath, getpid(), rand);

#else

  char    tmpPath[PATH_MAX];
  int32_t len = strlen(inputTmpDir);
  (void)memcpy(tmpPath, inputTmpDir, len);
  static uint64_t seqId = 0;

  if (tmpPath[len - 1] != '/') {
    tmpPath[len++] = '/';
  }

  (void)strcpy(tmpPath + len, TD_TMP_FILE_PREFIX);
  if (strlen(tmpPath) + strlen(fileNamePrefix) + strlen("-%d-%s") < PATH_MAX) {
    (void)strcat(tmpPath, fileNamePrefix);
    (void)strcat(tmpPath, "-%d-%s");
  }

  char rand[32] = {0};

  (void)sprintf(rand, "%" PRIu64, atomic_add_fetch_64(&seqId, 1));

  (void)snprintf(dstPath, PATH_MAX, tmpPath, getpid(), rand);

#endif
}

int64_t taosCopyFile(const char *from, const char *to) {
#ifdef WINDOWS
  if (CopyFile(from, to, 0)) {
    return 1;
  } else {
    return -1;
  }
#else
  char    buffer[4096];
  int64_t size = 0;
  int64_t bytes;
  int32_t code = TSDB_CODE_SUCCESS;

  // fidfrom = open(from, O_RDONLY);
  TdFilePtr pFileFrom = taosOpenFile(from, TD_FILE_READ);
  if (pFileFrom == NULL) {
    code = terrno;
    goto _err;
  }

  // fidto = open(to, O_WRONLY | O_CREAT | O_EXCL, 0755);
  TdFilePtr pFileTo = taosOpenFile(to, TD_FILE_CREATE | TD_FILE_WRITE | TD_FILE_EXCL);
  if (pFileTo == NULL) {
    code = terrno;
    goto _err;
  }

  while (true) {
    bytes = taosReadFile(pFileFrom, buffer, sizeof(buffer));
    if (bytes < 0) {
      code = terrno;
      goto _err;
    }
    
    if (bytes == 0) break;

    size += bytes;

    if (taosWriteFile(pFileTo, (void *)buffer, bytes) < bytes) {
      code = terrno;
      goto _err;
    }
    if (bytes < sizeof(buffer)) break;
  }

  code = taosFsyncFile(pFileTo);

  (void)taosCloseFile(&pFileFrom);
  (void)taosCloseFile(&pFileTo);

  if (code != 0) {
    terrno = code;
    return -1;
  }
  
  return size;

_err:

  if (pFileFrom != NULL) (void)taosCloseFile(&pFileFrom);
  if (pFileTo != NULL) (void)taosCloseFile(&pFileTo);
  /* coverity[+retval] */
  (void)taosRemoveFile(to);

  terrno = code;
  return -1;
#endif
}

TdFilePtr taosCreateFile(const char *path, int32_t tdFileOptions) {
  TdFilePtr fp = taosOpenFile(path, tdFileOptions);
  if (!fp) {
    if (terrno == TAOS_SYSTEM_ERROR(ENOENT)) {
      // Try to create directory recursively
      char s[PATH_MAX];
      tstrncpy(s, path, sizeof(s));
      if (taosMulMkDir(taosDirName(s)) != 0) {
        return NULL;
      }
      fp = taosOpenFile(path, tdFileOptions);
      if (!fp) {
        return NULL;
      }
    }
  }
  
  return fp;
}

int32_t taosRemoveFile(const char *path) { 
  int32_t code = remove(path); 
  if (-1 == code) {
    terrno = TAOS_SYSTEM_ERROR(errno);
    return terrno;
  }
  return code;
}

int32_t taosRenameFile(const char *oldName, const char *newName) {
#ifdef WINDOWS
  bool finished = false;

  HANDLE transactionHandle = CreateTransaction(NULL, NULL, 0, 0, 0, INFINITE, NULL);
  if (transactionHandle == INVALID_HANDLE_VALUE) {
    printf("failed to rename file %s to %s, reason: CreateTransaction failed.\n", oldName, newName);
    return -1;
  }

  BOOL result = MoveFileTransacted(oldName, newName, NULL, NULL, MOVEFILE_REPLACE_EXISTING, transactionHandle);

  if (result) {
    finished = CommitTransaction(transactionHandle);
    if (!finished) {
      DWORD error = GetLastError();
      printf("failed to rename file %s to %s, reason: CommitTransaction errcode %d.\n", oldName, newName, error);
    }
  } else {
    RollbackTransaction(transactionHandle);
    DWORD error = GetLastError();
    finished = false;
    printf("failed to rename file %s to %s, reason: MoveFileTransacted errcode %d.\n", oldName, newName, error);
  }

  CloseHandle(transactionHandle);

  return finished ? 0 : -1;
#else
  int32_t code = rename(oldName, newName);
  if (-1 == code) {
    terrno = TAOS_SYSTEM_ERROR(errno);
    return terrno;
  }

  return code;
#endif
}

int32_t taosStatFile(const char *path, int64_t *size, int32_t *mtime, int32_t *atime) {
#ifdef WINDOWS
  struct _stati64 fileStat;
  int32_t         code = _stati64(path, &fileStat);
#else
  struct stat fileStat;
  int32_t     code = stat(path, &fileStat);
#endif
  if (-1 == code) {
    terrno = TAOS_SYSTEM_ERROR(errno);
    return terrno;
  }

  if (size != NULL) {
    *size = fileStat.st_size;
  }

  if (mtime != NULL) {
    *mtime = fileStat.st_mtime;
  }

  if (atime != NULL) {
    *atime = fileStat.st_atime;
  }

  return 0;
}
int32_t taosDevInoFile(TdFilePtr pFile, int64_t *stDev, int64_t *stIno) {
#ifdef WINDOWS
  if (pFile == NULL || pFile->hFile == NULL) {
    return -1;
  }
  BY_HANDLE_FILE_INFORMATION bhfi;
  if (GetFileInformationByHandle(pFile->hFile, &bhfi) == FALSE) {
    printf("taosFStatFile get file info fail.");
    return -1;
  }

  if (stDev != NULL) {
    *stDev = (int64_t)(bhfi.dwVolumeSerialNumber);
  }

  if (stIno != NULL) {
    *stIno = (int64_t)((((uint64_t)bhfi.nFileIndexHigh) << 32) + bhfi.nFileIndexLow);
  }

#else
  if (pFile == NULL || pFile->fd < 0) {
<<<<<<< HEAD
    terrno = TSDB_CODE_INVALID_PARA;
    return terrno;
=======
    return TSDB_CODE_INVALID_PARA;
>>>>>>> 66ba6c42
  }
  
  struct stat fileStat;
  int32_t     code = fstat(pFile->fd, &fileStat);
<<<<<<< HEAD
  if (-1 == code) {
    terrno = TAOS_SYSTEM_ERROR(errno);
    return terrno;
=======
  if (code < 0) {
    printf("taosFStatFile run fstat fail.");
    return TAOS_SYSTEM_ERROR(errno);
>>>>>>> 66ba6c42
  }

  if (stDev != NULL) {
    *stDev = fileStat.st_dev;
  }

  if (stIno != NULL) {
    *stIno = fileStat.st_ino;
  }
#endif

  return 0;
}

FILE *taosOpenFileForStream(const char *path, int32_t tdFileOptions) {
  char *mode = NULL;
  if (tdFileOptions & TD_FILE_APPEND) {
    mode = (tdFileOptions & TD_FILE_TEXT) ? "at+" : "ab+";
  } else if (tdFileOptions & TD_FILE_TRUNC) {
    mode = (tdFileOptions & TD_FILE_TEXT) ? "wt+" : "wb+";
  } else if ((tdFileOptions & TD_FILE_READ) && !(tdFileOptions & TD_FILE_WRITE)) {
    mode = (tdFileOptions & TD_FILE_TEXT) ? "rt" : "rb";
  } else {
    mode = (tdFileOptions & TD_FILE_TEXT) ? "rt+" : "rb+";
  }
  if (tdFileOptions & TD_FILE_EXCL) {
    terrno = TSDB_CODE_INVALID_PARA;
    return NULL;
  }
  FILE* f = fopen(path, mode);
  if (NULL == f) {
    terrno = TAOS_SYSTEM_ERROR(errno);
  }
  return f;
}

#ifdef WINDOWS
HANDLE taosOpenFileNotStream(const char *path, int32_t tdFileOptions) {
  DWORD openMode = 0;
  DWORD access = 0;
  DWORD fileFlag = FILE_ATTRIBUTE_NORMAL;
  DWORD shareMode = FILE_SHARE_READ;

  openMode = OPEN_EXISTING;
  if (tdFileOptions & TD_FILE_CREATE) {
    openMode = OPEN_ALWAYS;
  } else if (tdFileOptions & TD_FILE_EXCL) {
    openMode = CREATE_NEW;
  } else if ((tdFileOptions & TD_FILE_TRUNC)) {
    openMode = TRUNCATE_EXISTING;
    access |= GENERIC_WRITE;
  }
  if (tdFileOptions & TD_FILE_APPEND) {
    access |= FILE_APPEND_DATA;
  }
  if (tdFileOptions & TD_FILE_WRITE) {
    access |= GENERIC_WRITE;
  }

  shareMode |= FILE_SHARE_WRITE;

  access |= GENERIC_READ;

  if (tdFileOptions & TD_FILE_AUTO_DEL) {
    fileFlag |= FILE_ATTRIBUTE_TEMPORARY;
  }
  if (tdFileOptions & TD_FILE_WRITE_THROUGH) {
    fileFlag |= FILE_FLAG_WRITE_THROUGH;
  }

  HANDLE h = CreateFile(path, access, shareMode, NULL, openMode, fileFlag, NULL);
  if (h != INVALID_HANDLE_VALUE && (tdFileOptions & TD_FILE_APPEND) && (tdFileOptions & TD_FILE_WRITE)) {
    SetFilePointer(h, 0, NULL, FILE_END);
  }
  // if (h == INVALID_HANDLE_VALUE) {
  //   DWORD dwError = GetLastError();
  //   LPVOID lpMsgBuf;
  //   FormatMessage(FORMAT_MESSAGE_ALLOCATE_BUFFER | FORMAT_MESSAGE_FROM_SYSTEM, NULL, dwError,
  //                 0,
  //                 (LPTSTR)&lpMsgBuf, 0, NULL);
  //   printf("CreateFile failed with error %d: %s", dwError, (char*)lpMsgBuf);
  //   LocalFree(lpMsgBuf);
  // }
  return h;
}

int64_t taosReadFile(TdFilePtr pFile, void *buf, int64_t count) {
#if FILE_WITH_LOCK
  taosThreadRwlockRdlock(&(pFile->rwlock));
#endif
  if (pFile->hFile == NULL) {
#if FILE_WITH_LOCK
    taosThreadRwlockUnlock(&(pFile->rwlock));
#endif
    return -1;
  }

  DWORD bytesRead;
  if (!ReadFile(pFile->hFile, buf, count, &bytesRead, NULL)) {
    bytesRead = -1;
  }
#if FILE_WITH_LOCK
  taosThreadRwlockUnlock(&(pFile->rwlock));
#endif
  return bytesRead;
}

int64_t taosWriteFile(TdFilePtr pFile, const void *buf, int64_t count) {
  if (pFile == NULL || pFile->hFile == NULL) {
    return 0;
  }
#if FILE_WITH_LOCK
  taosThreadRwlockWrlock(&(pFile->rwlock));
#endif

  DWORD bytesWritten;
  if (!WriteFile(pFile->hFile, buf, count, &bytesWritten, NULL)) {
    bytesWritten = -1;
  }

#if FILE_WITH_LOCK
  taosThreadRwlockUnlock(&(pFile->rwlock));
#endif
  return bytesWritten;
}

int64_t taosPWriteFile(TdFilePtr pFile, const void *buf, int64_t count, int64_t offset) {
  if (pFile == NULL) {
    return 0;
  }
#if FILE_WITH_LOCK
  taosThreadRwlockWrlock(&(pFile->rwlock));
#endif
  ASSERT(pFile->hFile != NULL);  // Please check if you have closed the file.
  if (pFile->hFile == NULL) {
#if FILE_WITH_LOCK
    taosThreadRwlockUnlock(&(pFile->rwlock));
#endif
    return 0;
  }

  DWORD      ret = 0;
  OVERLAPPED ol = {0};
  ol.OffsetHigh = (uint32_t)((offset & 0xFFFFFFFF00000000LL) >> 0x20);
  ol.Offset = (uint32_t)(offset & 0xFFFFFFFFLL);

  SetLastError(0);
  BOOL result = WriteFile(pFile->hFile, buf, count, &ret, &ol);
  if (!result) {
    errno = GetLastError();
    ret = -1;
  }

#if FILE_WITH_LOCK
  taosThreadRwlockUnlock(&(pFile->rwlock));
#endif
  return ret;
}

int64_t taosLSeekFile(TdFilePtr pFile, int64_t offset, int32_t whence) {
  if (pFile == NULL || pFile->hFile == NULL) {
    return -1;
  }
#if FILE_WITH_LOCK
  taosThreadRwlockRdlock(&(pFile->rwlock));
#endif

  LARGE_INTEGER liOffset;
  liOffset.QuadPart = offset;
  if (!SetFilePointerEx(pFile->hFile, liOffset, NULL, whence)) {
    return -1;
  }

  liOffset.QuadPart = 0;
  if (!SetFilePointerEx(pFile->hFile, liOffset, &liOffset, FILE_CURRENT)) {
    return -1;
  }
#if FILE_WITH_LOCK
  taosThreadRwlockUnlock(&(pFile->rwlock));
#endif
  return liOffset.QuadPart;
}

int32_t taosFStatFile(TdFilePtr pFile, int64_t *size, int32_t *mtime) {
  if (pFile == NULL || pFile->hFile == NULL) {
    return 0;
  }

  if (size != NULL) {
    LARGE_INTEGER fileSize;
    if (!GetFileSizeEx(pFile->hFile, &fileSize)) {
      return -1;  // Error getting file size
    }
    *size = fileSize.QuadPart;
  }

  if (mtime != NULL) {
    FILETIME creationTime, lastAccessTime, lastWriteTime;
    if (!GetFileTime(pFile->hFile, &creationTime, &lastAccessTime, &lastWriteTime)) {
      return -1;  // Error getting file time
    }
    // Convert the FILETIME structure to a time_t value
    ULARGE_INTEGER ull;
    ull.LowPart = lastWriteTime.dwLowDateTime;
    ull.HighPart = lastWriteTime.dwHighDateTime;
    *mtime = (int32_t)((ull.QuadPart - 116444736000000000ULL) / 10000000ULL);
  }
  return 0;
}

int32_t taosLockFile(TdFilePtr pFile) {
  if (pFile == NULL || pFile->hFile == NULL) {
    return -1;
  }

  BOOL          fSuccess = FALSE;
  LARGE_INTEGER fileSize;
  OVERLAPPED    overlapped = {0};

  fSuccess = LockFileEx(pFile->hFile, LOCKFILE_EXCLUSIVE_LOCK | LOCKFILE_FAIL_IMMEDIATELY,
                        0,           // reserved
                        ~0,          // number of bytes to lock low
                        ~0,          // number of bytes to lock high
                        &overlapped  // overlapped structure
  );
  if (!fSuccess) {
    return GetLastError();
  }
  return 0;
}

int32_t taosUnLockFile(TdFilePtr pFile) {
  if (pFile == NULL || pFile->hFile == NULL) {
    return 0;
  }
  BOOL       fSuccess = FALSE;
  OVERLAPPED overlapped = {0};

  fSuccess = UnlockFileEx(pFile->hFile, 0, ~0, ~0, &overlapped);
  if (!fSuccess) {
    return GetLastError();
  }
  return 0;
}

int32_t taosFtruncateFile(TdFilePtr pFile, int64_t l_size) {
  if (pFile == NULL) {
    return 0;
  }
  if (pFile->hFile == NULL) {
    printf("Ftruncate file error, hFile was null\n");
    return -1;
  }

  LARGE_INTEGER li_0;
  li_0.QuadPart = (int64_t)0;
  BOOL cur = SetFilePointerEx(pFile->hFile, li_0, NULL, FILE_CURRENT);
  if (!cur) {
    printf("SetFilePointerEx Error getting current position in file.\n");
    return -1;
  }

  LARGE_INTEGER li_size;
  li_size.QuadPart = l_size;
  BOOL cur2 = SetFilePointerEx(pFile->hFile, li_size, NULL, FILE_BEGIN);
  if (cur2 == 0) {
    int error = GetLastError();
    printf("SetFilePointerEx GetLastError is: %d\n", error);
    switch (error) {
      case ERROR_INVALID_HANDLE:
        errno = EBADF;
        break;
      default:
        errno = EIO;
        break;
    }
    return -1;
  }

  if (!SetEndOfFile(pFile->hFile)) {
    int error = GetLastError();
    printf("SetEndOfFile GetLastError is:%d", error);
    switch (error) {
      case ERROR_INVALID_HANDLE:
        errno = EBADF;
        break;
      default:
        errno = EIO;
        break;
    }
    return -1;
  }
  return 0;
}

int64_t taosFSendFile(TdFilePtr pFileOut, TdFilePtr pFileIn, int64_t *offset, int64_t size) {
  if (pFileOut == NULL || pFileIn == NULL) {
    return 0;
  }
  if (pFileIn->hFile == NULL || pFileOut->hFile == NULL) {
    return 0;
  }

  LARGE_INTEGER fileOffset;
  fileOffset.QuadPart = *offset;

  if (!SetFilePointerEx(pFileIn->hFile, fileOffset, &fileOffset, FILE_BEGIN)) {
    return -1;
  }

  int64_t writeLen = 0;
  uint8_t buffer[_SEND_FILE_STEP_] = {0};

  DWORD bytesRead;
  DWORD bytesWritten;
  for (int64_t len = 0; len < (size - _SEND_FILE_STEP_); len += _SEND_FILE_STEP_) {
    if (!ReadFile(pFileIn->hFile, buffer, _SEND_FILE_STEP_, &bytesRead, NULL)) {
      return writeLen;
    }

    if (bytesRead <= 0) {
      return writeLen;
    } else if (bytesRead < _SEND_FILE_STEP_) {
      if (!WriteFile(pFileOut->hFile, buffer, bytesRead, &bytesWritten, NULL)) {
        return -1;
      } else {
        return (int64_t)(writeLen + bytesRead);
      }
    } else {
      if (!WriteFile(pFileOut->hFile, buffer, _SEND_FILE_STEP_, &bytesWritten, NULL)) {
        return -1;
      } else {
        writeLen += _SEND_FILE_STEP_;
      }
    }
  }

  int64_t remain = size - writeLen;
  if (remain > 0) {
    DWORD bytesRead;
    if (!ReadFile(pFileIn->hFile, buffer, (DWORD)remain, &bytesRead, NULL)) {
      return -1;
    }

    if (bytesRead <= 0) {
      return writeLen;
    } else {
      DWORD bytesWritten;
      if (!WriteFile(pFileOut->hFile, buffer, bytesRead, &bytesWritten, NULL)) {
        return -1;
      } else {
        writeLen += bytesWritten;
      }
    }
  }
  return writeLen;
}

bool lastErrorIsFileNotExist() {
  DWORD dwError = GetLastError();
  return dwError == ERROR_FILE_NOT_FOUND;
}

#else
int taosOpenFileNotStream(const char *path, int32_t tdFileOptions) {
  int access = O_BINARY;
  access |= (tdFileOptions & TD_FILE_CREATE) ? O_CREAT : 0;
  if ((tdFileOptions & TD_FILE_WRITE) && (tdFileOptions & TD_FILE_READ)) {
    access |= O_RDWR;
  } else if (tdFileOptions & TD_FILE_WRITE) {
    access |= O_WRONLY;
  } else if (tdFileOptions & TD_FILE_READ) {
    access |= O_RDONLY;
  }
  access |= (tdFileOptions & TD_FILE_TRUNC) ? O_TRUNC : 0;
  access |= (tdFileOptions & TD_FILE_APPEND) ? O_APPEND : 0;
  access |= (tdFileOptions & TD_FILE_TEXT) ? O_TEXT : 0;
  access |= (tdFileOptions & TD_FILE_EXCL) ? O_EXCL : 0;
  access |= (tdFileOptions & TD_FILE_CLOEXEC) ? O_CLOEXEC : 0;

  int fd = open(path, access, S_IRWXU | S_IRWXG | S_IRWXO);
  if (-1 == fd) {
    terrno = TAOS_SYSTEM_ERROR(errno);
  }
  return fd;
}

int64_t taosReadFile(TdFilePtr pFile, void *buf, int64_t count) {
#if FILE_WITH_LOCK
  taosThreadRwlockRdlock(&(pFile->rwlock));
#endif
  ASSERT(pFile->fd >= 0);  // Please check if you have closed the file.
  if (pFile->fd < 0) {
#if FILE_WITH_LOCK
    taosThreadRwlockUnlock(&(pFile->rwlock));
#endif
    return -1;
  }
  int64_t leftbytes = count;
  int64_t readbytes;
  char   *tbuf = (char *)buf;

  while (leftbytes > 0) {
#ifdef WINDOWS
    readbytes = _read(pFile->fd, (void *)tbuf, (uint32_t)leftbytes);
#else
    readbytes = read(pFile->fd, (void *)tbuf, (uint32_t)leftbytes);
#endif
    if (readbytes < 0) {
      if (errno == EINTR) {
        continue;
      } else {
#if FILE_WITH_LOCK
        taosThreadRwlockUnlock(&(pFile->rwlock));
#endif
        return -1;
      }
    } else if (readbytes == 0) {
#if FILE_WITH_LOCK
      taosThreadRwlockUnlock(&(pFile->rwlock));
#endif
      return (int64_t)(count - leftbytes);
    }

    leftbytes -= readbytes;
    tbuf += readbytes;
  }

#if FILE_WITH_LOCK
  taosThreadRwlockUnlock(&(pFile->rwlock));
#endif
  return count;
}

int64_t taosWriteFile(TdFilePtr pFile, const void *buf, int64_t count) {
  if (pFile == NULL) {
    return 0;
  }
#if FILE_WITH_LOCK
  taosThreadRwlockWrlock(&(pFile->rwlock));
#endif
  if (pFile->fd < 0) {
#if FILE_WITH_LOCK
    taosThreadRwlockUnlock(&(pFile->rwlock));
#endif
    return 0;
  }

  int64_t nleft = count;
  int64_t nwritten = 0;
  char   *tbuf = (char *)buf;

  while (nleft > 0) {
    nwritten = write(pFile->fd, (void *)tbuf, (uint32_t)nleft);
    if (nwritten < 0) {
      if (errno == EINTR) {
        continue;
      }
#if FILE_WITH_LOCK
      taosThreadRwlockUnlock(&(pFile->rwlock));
#endif
      return -1;
    }
    nleft -= nwritten;
    tbuf += nwritten;
  }

#if FILE_WITH_LOCK
  taosThreadRwlockUnlock(&(pFile->rwlock));
#endif
  return count;
}

int64_t taosPWriteFile(TdFilePtr pFile, const void *buf, int64_t count, int64_t offset) {
  if (pFile == NULL) {
    return 0;
  }
#if FILE_WITH_LOCK
  taosThreadRwlockWrlock(&(pFile->rwlock));
#endif
  ASSERT(pFile->fd >= 0);  // Please check if you have closed the file.
  if (pFile->fd < 0) {
#if FILE_WITH_LOCK
    taosThreadRwlockUnlock(&(pFile->rwlock));
#endif
    return 0;
  }
#ifdef WINDOWS
  DWORD      ret = 0;
  OVERLAPPED ol = {0};
  ol.OffsetHigh = (uint32_t)((offset & 0xFFFFFFFF00000000LL) >> 0x20);
  ol.Offset = (uint32_t)(offset & 0xFFFFFFFFLL);

  HANDLE handle = (HANDLE)_get_osfhandle(pFile->fd);
  SetLastError(0);
  BOOL result = WriteFile(handle, buf, count, &ret, &ol);
  if (!result) {
    errno = GetLastError();
    ret = -1;
  }
#else
  int64_t ret = pwrite(pFile->fd, buf, count, offset);
#endif
#if FILE_WITH_LOCK
  taosThreadRwlockUnlock(&(pFile->rwlock));
#endif
  return ret;
}

int64_t taosLSeekFile(TdFilePtr pFile, int64_t offset, int32_t whence) {
  if (pFile == NULL || pFile->fd < 0) {
    return -1;
  }
#if FILE_WITH_LOCK
  taosThreadRwlockRdlock(&(pFile->rwlock));
#endif
  ASSERT(pFile->fd >= 0);  // Please check if you have closed the file.
#ifdef WINDOWS
  int64_t ret = _lseeki64(pFile->fd, offset, whence);
#else
  int64_t ret = lseek(pFile->fd, offset, whence);
#endif
#if FILE_WITH_LOCK
  taosThreadRwlockUnlock(&(pFile->rwlock));
#endif
  return ret;
}

int32_t taosFStatFile(TdFilePtr pFile, int64_t *size, int32_t *mtime) {
  if (pFile == NULL) {
    return 0;
  }
  ASSERT(pFile->fd >= 0);  // Please check if you have closed the file.
  if (pFile->fd < 0) {
    return -1;
  }

#ifdef WINDOWS
  struct __stat64 fileStat;
  int32_t         code = _fstat64(pFile->fd, &fileStat);
#else
  struct stat fileStat;
  int32_t code = fstat(pFile->fd, &fileStat);
#endif
  if (code < 0) {
    return code;
  }

  if (size != NULL) {
    *size = fileStat.st_size;
  }

  if (mtime != NULL) {
    *mtime = fileStat.st_mtime;
  }

  return 0;
}

int32_t taosLockFile(TdFilePtr pFile) {
  ASSERT(pFile->fd >= 0);  // Please check if you have closed the file.
  if (pFile->fd < 0) {
    return -1;
  }
#ifdef WINDOWS
  BOOL          fSuccess = FALSE;
  LARGE_INTEGER fileSize;
  OVERLAPPED    overlapped = {0};

  HANDLE hFile = (HANDLE)_get_osfhandle(pFile->fd);

  fSuccess = LockFileEx(hFile, LOCKFILE_EXCLUSIVE_LOCK | LOCKFILE_FAIL_IMMEDIATELY,
                        0,           // reserved
                        ~0,          // number of bytes to lock low
                        ~0,          // number of bytes to lock high
                        &overlapped  // overlapped structure
  );
  if (!fSuccess) {
    return GetLastError();
  }
  return 0;
#else
  return (int32_t)flock(pFile->fd, LOCK_EX | LOCK_NB);
#endif
}

int32_t taosUnLockFile(TdFilePtr pFile) {
  ASSERT(pFile->fd >= 0);
  if (pFile->fd < 0) {
    return 0;
  }
#ifdef WINDOWS
  BOOL       fSuccess = FALSE;
  OVERLAPPED overlapped = {0};
  HANDLE     hFile = (HANDLE)_get_osfhandle(pFile->fd);

  fSuccess = UnlockFileEx(hFile, 0, ~0, ~0, &overlapped);
  if (!fSuccess) {
    return GetLastError();
  }
  return 0;
#else
  return (int32_t)flock(pFile->fd, LOCK_UN | LOCK_NB);
#endif
}

int32_t taosFtruncateFile(TdFilePtr pFile, int64_t l_size) {
  if (pFile == NULL) {
    return 0;
  }
  if (pFile->fd < 0) {
    printf("Ftruncate file error, fd arg was negative\n");
    return -1;
  }
#ifdef WINDOWS

  HANDLE h = (HANDLE)_get_osfhandle(pFile->fd);

  LARGE_INTEGER li_0;
  li_0.QuadPart = (int64_t)0;
  BOOL cur = SetFilePointerEx(h, li_0, NULL, FILE_CURRENT);
  if (!cur) {
    printf("SetFilePointerEx Error getting current position in file.\n");
    return -1;
  }

  LARGE_INTEGER li_size;
  li_size.QuadPart = l_size;
  BOOL cur2 = SetFilePointerEx(h, li_size, NULL, FILE_BEGIN);
  if (cur2 == 0) {
    int error = GetLastError();
    printf("SetFilePointerEx GetLastError is: %d\n", error);
    switch (error) {
      case ERROR_INVALID_HANDLE:
        errno = EBADF;
        break;
      default:
        errno = EIO;
        break;
    }
    return -1;
  }

  if (!SetEndOfFile(h)) {
    int error = GetLastError();
    printf("SetEndOfFile GetLastError is:%d", error);
    switch (error) {
      case ERROR_INVALID_HANDLE:
        errno = EBADF;
        break;
      default:
        errno = EIO;
        break;
    }
    return -1;
  }

  return 0;
#else
  return ftruncate(pFile->fd, l_size);
#endif
}

int64_t taosFSendFile(TdFilePtr pFileOut, TdFilePtr pFileIn, int64_t *offset, int64_t size) {
  if (pFileOut == NULL || pFileIn == NULL) {
    return 0;
  }
  ASSERT(pFileIn->fd >= 0 && pFileOut->fd >= 0);
  if (pFileIn->fd < 0 || pFileOut->fd < 0) {
    return 0;
  }

#ifdef WINDOWS

  _lseeki64(pFileIn->fd, *offset, 0);
  int64_t writeLen = 0;
  uint8_t buffer[_SEND_FILE_STEP_] = {0};

  for (int64_t len = 0; len < (size - _SEND_FILE_STEP_); len += _SEND_FILE_STEP_) {
    size_t rlen = _read(pFileIn->fd, (void *)buffer, _SEND_FILE_STEP_);
    if (rlen <= 0) {
      return writeLen;
    } else if (rlen < _SEND_FILE_STEP_) {
      write(pFileOut->fd, (void *)buffer, (uint32_t)rlen);
      return (int64_t)(writeLen + rlen);
    } else {
      write(pFileOut->fd, (void *)buffer, _SEND_FILE_STEP_);
      writeLen += _SEND_FILE_STEP_;
    }
  }

  int64_t remain = size - writeLen;
  if (remain > 0) {
    size_t rlen = _read(pFileIn->fd, (void *)buffer, (size_t)remain);
    if (rlen <= 0) {
      return writeLen;
    } else {
      write(pFileOut->fd, (void *)buffer, (uint32_t)remain);
      writeLen += remain;
    }
  }
  return writeLen;

#elif defined(_TD_DARWIN_64)

  lseek(pFileIn->fd, (int32_t)(*offset), 0);
  int64_t writeLen = 0;
  uint8_t buffer[_SEND_FILE_STEP_] = {0};

  for (int64_t len = 0; len < (size - _SEND_FILE_STEP_); len += _SEND_FILE_STEP_) {
    size_t rlen = read(pFileIn->fd, (void *)buffer, _SEND_FILE_STEP_);
    if (rlen <= 0) {
      return writeLen;
    } else if (rlen < _SEND_FILE_STEP_) {
      write(pFileOut->fd, (void *)buffer, (uint32_t)rlen);
      return (int64_t)(writeLen + rlen);
    } else {
      write(pFileOut->fd, (void *)buffer, _SEND_FILE_STEP_);
      writeLen += _SEND_FILE_STEP_;
    }
  }

  int64_t remain = size - writeLen;
  if (remain > 0) {
    size_t rlen = read(pFileIn->fd, (void *)buffer, (size_t)remain);
    if (rlen <= 0) {
      return writeLen;
    } else {
      write(pFileOut->fd, (void *)buffer, (uint32_t)remain);
      writeLen += remain;
    }
  }
  return writeLen;

#else

  int64_t leftbytes = size;
  int64_t sentbytes;

  while (leftbytes > 0) {
#ifdef _TD_ARM_32
    sentbytes = sendfile(pFileOut->fd, pFileIn->fd, (long int *)offset, leftbytes);
#else
    sentbytes = sendfile(pFileOut->fd, pFileIn->fd, offset, leftbytes);
#endif
    if (sentbytes == -1) {
      if (errno == EINTR || errno == EAGAIN || errno == EWOULDBLOCK) {
        continue;
      } else {
        return -1;
      }
    } else if (sentbytes == 0) {
      return (int64_t)(size - leftbytes);
    }

    leftbytes -= sentbytes;
  }

  return size;
#endif
}

bool lastErrorIsFileNotExist() { return errno == ENOENT; }

#endif  // WINDOWS

TdFilePtr taosOpenFile(const char *path, int32_t tdFileOptions) {
  FILE *fp = NULL;
#ifdef WINDOWS
  HANDLE hFile = NULL;
#else
  int fd = -1;
#endif
  if (tdFileOptions & TD_FILE_STREAM) {
    fp = taosOpenFileForStream(path, tdFileOptions);
    if (fp == NULL) return NULL;
  } else {
#ifdef WINDOWS
    hFile = taosOpenFileNotStream(path, tdFileOptions);
    if (hFile == INVALID_HANDLE_VALUE) return NULL;
#else
    fd = taosOpenFileNotStream(path, tdFileOptions);
    if (fd == -1) return NULL;
#endif
  }

  TdFilePtr pFile = (TdFilePtr)taosMemoryMalloc(sizeof(TdFile));
  if (pFile == NULL) {
#ifdef WINDOWS
    if (hFile != NULL) CloseHandle(hFile);
#else
    if (fd >= 0) (void)close(fd);
#endif
    if (fp != NULL) (void)fclose(fp);
    return NULL;
  }

#if FILE_WITH_LOCK
  (void)taosThreadRwlockInit(&(pFile->rwlock), NULL);
#endif
  pFile->fp = fp;
  pFile->refId = 0;

#ifdef WINDOWS
  pFile->hFile = hFile;
  pFile->tdFileOptions = tdFileOptions;
  // do nothing, since the property of pmode is set with _O_TEMPORARY; the OS will recycle
  // the file handle, as well as the space on disk.
#else
  pFile->fd = fd;
  // Remove it instantly, so when the program exits normally/abnormally, the file
  // will be automatically remove by OS.
  if (tdFileOptions & TD_FILE_AUTO_DEL) {
    if (-1 == unlink(path)) {
      terrno = TAOS_SYSTEM_ERROR(errno);
      (void)close(fd);
      taosMemoryFree(pFile);
      return NULL;
    }
  }
#endif

  return pFile;
}

int32_t taosCloseFile(TdFilePtr *ppFile) {
  int32_t code = 0;
  if (ppFile == NULL || *ppFile == NULL) {
    return 0;
  }
#if FILE_WITH_LOCK
  (void)taosThreadRwlockWrlock(&((*ppFile)->rwlock));
#endif
  if ((*ppFile)->fp != NULL) {
    (void)fflush((*ppFile)->fp);
    (void)fclose((*ppFile)->fp);
    (*ppFile)->fp = NULL;
  }
#ifdef WINDOWS
  if ((*ppFile)->hFile != NULL) {
    // FlushFileBuffers((*ppFile)->hFile);
    if (!CloseHandle((*ppFile)->hFile)) {
      code = -1;
    }
    (*ppFile)->hFile = NULL;
#else
  if ((*ppFile)->fd >= 0) {
    // warning: never fsync silently in base lib
    /*fsync((*ppFile)->fd);*/
    code = close((*ppFile)->fd);
    if (-1 == code) {
      terrno = TAOS_SYSTEM_ERROR(errno);
    }
    (*ppFile)->fd = -1;
#endif
  }
  (*ppFile)->refId = 0;
#if FILE_WITH_LOCK
  (void)taosThreadRwlockUnlock(&((*ppFile)->rwlock));
  (void)taosThreadRwlockDestroy(&((*ppFile)->rwlock));
#endif
  taosMemoryFree(*ppFile);
  *ppFile = NULL;
  
  return code;
}

int64_t taosPReadFile(TdFilePtr pFile, void *buf, int64_t count, int64_t offset) {
  if (pFile == NULL) {
    return 0;
  }
  
  int32_t code = 0;

#ifdef WINDOWS
#if FILE_WITH_LOCK
  taosThreadRwlockRdlock(&(pFile->rwlock));
#endif
  ASSERT(pFile->hFile != NULL);  // Please check if you have closed the file.
  if (pFile->hFile == NULL) {
#if FILE_WITH_LOCK
    taosThreadRwlockUnlock(&(pFile->rwlock));
#endif
    return -1;
  }
  DWORD      ret = 0;
  OVERLAPPED ol = {0};
  ol.OffsetHigh = (uint32_t)((offset & 0xFFFFFFFF00000000LL) >> 0x20);
  ol.Offset = (uint32_t)(offset & 0xFFFFFFFFLL);

  SetLastError(0);
  BOOL result = ReadFile(pFile->hFile, buf, count, &ret, &ol);
  if (!result && GetLastError() != ERROR_HANDLE_EOF) {
    errno = GetLastError();
    ret = -1;
  }
#else
#if FILE_WITH_LOCK
  (void)taosThreadRwlockRdlock(&(pFile->rwlock));
#endif
  ASSERT(pFile->fd >= 0);  // Please check if you have closed the file.
  if (pFile->fd < 0) {
#if FILE_WITH_LOCK
    (void)taosThreadRwlockUnlock(&(pFile->rwlock));
#endif
    terrno = TSDB_CODE_INVALID_PARA;
    return -1;
  }
  int64_t ret = pread(pFile->fd, buf, count, offset);
  if (-1 == ret) {
    code = TAOS_SYSTEM_ERROR(errno);
  }
#endif
#if FILE_WITH_LOCK
  (void)taosThreadRwlockUnlock(&(pFile->rwlock));
#endif

  terrno = code;
  
  return ret;
}

int32_t taosFsyncFile(TdFilePtr pFile) {
  if (pFile == NULL) {
    return 0;
  }

  int32_t code = 0;
  // this implementation is WRONG
  // fflush is not a replacement of fsync
  if (pFile->fp != NULL) {
    code = fflush(pFile->fp);
    if (0 != code) {
      terrno = TAOS_SYSTEM_ERROR(errno);
      return terrno;
    }
    
    return code;
  }
  
#ifdef WINDOWS
  if (pFile->hFile != NULL) {
    if (pFile->tdFileOptions & TD_FILE_WRITE_THROUGH) {
      return 0;
    }
    return !FlushFileBuffers(pFile->hFile);
  }
#else
  if (pFile->fd >= 0) {
    code = fsync(pFile->fd);
    if (-1 == code) {
      terrno = TAOS_SYSTEM_ERROR(errno);
      return terrno;
    }
  }
#endif

  return 0;
}

void taosFprintfFile(TdFilePtr pFile, const char *format, ...) {
  if (pFile == NULL || pFile->fp == NULL) {
    return;
  }
  va_list ap;
  va_start(ap, format);
  vfprintf(pFile->fp, format, ap);
  va_end(ap);
}

bool taosValidFile(TdFilePtr pFile) {
#ifdef WINDOWS
  return pFile != NULL && pFile->hFile != NULL;
#else
  return pFile != NULL && pFile->fd > 0;
#endif
}

int32_t taosUmaskFile(int32_t maskVal) {
#ifdef WINDOWS
  return 0;
#else
  return umask(maskVal);
#endif
}

int32_t taosGetErrorFile(TdFilePtr pFile) { return errno; }
int64_t taosGetLineFile(TdFilePtr pFile, char **__restrict ptrBuf) {
  int64_t ret = -1;
#if FILE_WITH_LOCK
  taosThreadRwlockRdlock(&(pFile->rwlock));
#endif
  if (pFile == NULL || ptrBuf == NULL) {
    goto END;
  }
  if (*ptrBuf != NULL) {
    taosMemoryFreeClear(*ptrBuf);
  }
  ASSERT(pFile->fp != NULL);
  if (pFile->fp == NULL) {
    goto END;
  }
#ifdef WINDOWS
  size_t bufferSize = 512;
  *ptrBuf = taosMemoryMalloc(bufferSize);
  if (*ptrBuf == NULL) goto END;

  size_t bytesRead = 0;
  size_t totalBytesRead = 0;

  while (1) {
    char *result = fgets(*ptrBuf + totalBytesRead, bufferSize - totalBytesRead, pFile->fp);
    if (result == NULL) {
      taosMemoryFreeClear(*ptrBuf);
      goto END;
    }
    bytesRead = strlen(*ptrBuf + totalBytesRead);
    totalBytesRead += bytesRead;

    if (totalBytesRead < bufferSize - 1 || (*ptrBuf)[totalBytesRead - 1] == '\n') {
      break;
    }

    bufferSize += 512;
    void *newBuf = taosMemoryRealloc(*ptrBuf, bufferSize);
    if (newBuf == NULL) {
      taosMemoryFreeClear(*ptrBuf);
      goto END;
    }

    *ptrBuf = newBuf;
  }

  (*ptrBuf)[totalBytesRead] = '\0';
  ret = totalBytesRead;
#else
  size_t len = 0;
  ret = getline(ptrBuf, &len, pFile->fp);
#endif

END:
#if FILE_WITH_LOCK
  taosThreadRwlockUnlock(&(pFile->rwlock));
#endif
  return ret;
}

int64_t taosGetsFile(TdFilePtr pFile, int32_t maxSize, char *__restrict buf) {
  if (pFile == NULL || buf == NULL) {
    return -1;
  }
  ASSERT(pFile->fp != NULL);
  if (pFile->fp == NULL) {
    return -1;
  }
  if (fgets(buf, maxSize, pFile->fp) == NULL) {
    return -1;
  }
  return strlen(buf);
}

int32_t taosEOFFile(TdFilePtr pFile) {
  if (pFile == NULL) {
    return -1;
  }
  ASSERT(pFile->fp != NULL);
  if (pFile->fp == NULL) {
    return -1;
  }

  return feof(pFile->fp);
}

bool taosCheckAccessFile(const char *pathname, int32_t tdFileAccessOptions) {
  int flags = 0;

  if (tdFileAccessOptions & TD_FILE_ACCESS_EXIST_OK) {
    flags |= F_OK;
  }

  if (tdFileAccessOptions & TD_FILE_ACCESS_READ_OK) {
    flags |= R_OK;
  }

  if (tdFileAccessOptions & TD_FILE_ACCESS_WRITE_OK) {
    flags |= W_OK;
  }
#ifdef WINDOWS
  return _access(pathname, flags) == 0;
#else
  return access(pathname, flags) == 0;
#endif
}

bool taosCheckExistFile(const char *pathname) { return taosCheckAccessFile(pathname, TD_FILE_ACCESS_EXIST_OK); };

int32_t taosCompressFile(char *srcFileName, char *destFileName) {
  int32_t compressSize = 163840;
  int32_t ret = 0;
  int32_t len = 0;
  char   *data = taosMemoryMalloc(compressSize);
  gzFile  dstFp = NULL;

  TdFilePtr pSrcFile = NULL;

  pSrcFile = taosOpenFile(srcFileName, TD_FILE_READ | TD_FILE_STREAM);
  if (pSrcFile == NULL) {
    ret = -1;
    goto cmp_end;
  }

  int access = O_BINARY | O_WRONLY | O_TRUNC | O_CREAT;
#ifdef WINDOWS
  int32_t pmode = _S_IREAD | _S_IWRITE;
#else
  int32_t pmode = S_IRWXU | S_IRWXG | S_IRWXO;
#endif
  int fd = open(destFileName, access, pmode);
  if (fd < 0) {
    ret = -2;
    goto cmp_end;
  }

  // Both gzclose() and fclose() will close the associated fd, so they need to have different fds.
  FileFd gzFd = dup(fd);
  if (gzFd < 0) {
    ret = -4;
    goto cmp_end;
  }
  dstFp = gzdopen(gzFd, "wb6f");
  if (dstFp == NULL) {
    ret = -3;
    close(gzFd);
    goto cmp_end;
  }

  while (!feof(pSrcFile->fp)) {
    len = (int32_t)fread(data, 1, compressSize, pSrcFile->fp);
    (void)gzwrite(dstFp, data, len);
  }

cmp_end:
  if (fd >= 0) {
    close(fd);
  }
  if (pSrcFile) {
    taosCloseFile(&pSrcFile);
  }

  if (dstFp) {
    gzclose(dstFp);
  }

  taosMemoryFree(data);

  return ret;
}

int32_t taosSetFileHandlesLimit() {
#ifdef WINDOWS
  const int max_handles = 8192;
  int       res = _setmaxstdio(max_handles);
  return res == max_handles ? 0 : -1;
#endif
  return 0;
}

int32_t taosLinkFile(char *src, char *dst) {
#ifndef WINDOWS
  if (link(src, dst) != 0) {
    if (errno == EXDEV || errno == ENOTSUP) {
      return -1;
    }
    return errno;
  }
#endif
  return 0;
}

FILE *taosOpenCFile(const char *filename, const char *mode) { return fopen(filename, mode); }

int taosSeekCFile(FILE *file, int64_t offset, int whence) {
#ifdef WINDOWS
  return _fseeki64(file, offset, whence);
#else
  return fseeko(file, offset, whence);
#endif
}

size_t taosReadFromCFile(void *buffer, size_t size, size_t count, FILE *stream) {
  return fread(buffer, size, count, stream);
}

size_t taosWriteToCFile(const void *ptr, size_t size, size_t nitems, FILE *stream) {
  return fwrite(ptr, size, nitems, stream);
}

int taosCloseCFile(FILE *f) { return fclose(f); }

int taosSetAutoDelFile(char *path) {
#ifdef WINDOWS
  return SetFileAttributes(path, FILE_ATTRIBUTE_TEMPORARY);
#else
  return unlink(path);
#endif
}<|MERGE_RESOLUTION|>--- conflicted
+++ resolved
@@ -297,25 +297,15 @@
 
 #else
   if (pFile == NULL || pFile->fd < 0) {
-<<<<<<< HEAD
     terrno = TSDB_CODE_INVALID_PARA;
     return terrno;
-=======
-    return TSDB_CODE_INVALID_PARA;
->>>>>>> 66ba6c42
   }
   
   struct stat fileStat;
   int32_t     code = fstat(pFile->fd, &fileStat);
-<<<<<<< HEAD
   if (-1 == code) {
     terrno = TAOS_SYSTEM_ERROR(errno);
     return terrno;
-=======
-  if (code < 0) {
-    printf("taosFStatFile run fstat fail.");
-    return TAOS_SYSTEM_ERROR(errno);
->>>>>>> 66ba6c42
   }
 
   if (stDev != NULL) {
@@ -1520,5 +1510,5 @@
   return SetFileAttributes(path, FILE_ATTRIBUTE_TEMPORARY);
 #else
   return unlink(path);
-#endif
+#endif  
 }