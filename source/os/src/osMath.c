/*
 * Copyright (c) 2019 TAOS Data, Inc. <jhtao@taosdata.com>
 *
 * This program is free software: you can use, redistribute, and/or modify
 * it under the terms of the GNU Affero General Public License, version 3
 * or later ("AGPL"), as published by the Free Software Foundation.
 *
 * This program is distributed in the hope that it will be useful, but WITHOUT
 * ANY WARRANTY; without even the implied warranty of MERCHANTABILITY or
 * FITNESS FOR A PARTICULAR PURPOSE.
 *
 * You should have received a copy of the GNU Affero General Public License
 * along with this program. If not, see <http://www.gnu.org/licenses/>.
 */

#define ALLOW_FORBID_FUNC
#define _DEFAULT_SOURCE
#include <stdlib.h>
<<<<<<< HEAD
#include "talgo.h"
=======
#include "os.h"
>>>>>>> fc829aec

#ifdef WINDOWS
void swapStr(char* j, char* J, int width) {
  int  i;
  char tmp;
  for (i = 0; i < width; i++) {
    tmp = *j;
    *j = *J;
    *J = tmp;
    j++;
    J++;
  }
}
#endif

int32_t qsortHelper(const void* p1, const void* p2, const void* param) {
  __compar_fn_t comparFn = param;
  return comparFn(p1, p2);
}

// todo refactor: 1) move away; 2) use merge sort instead; 3) qsort is not a stable sort actually.
void taosSort(void* base, int64_t sz, int64_t width, __compar_fn_t compar) {
#ifdef _ALPINE
  void* param = compar;
  taosqsort(base, sz, width, param, qsortHelper);
#else
  qsort(base, sz, width, compar);
#endif
}<|MERGE_RESOLUTION|>--- conflicted
+++ resolved
@@ -16,11 +16,7 @@
 #define ALLOW_FORBID_FUNC
 #define _DEFAULT_SOURCE
 #include <stdlib.h>
-<<<<<<< HEAD
 #include "talgo.h"
-=======
-#include "os.h"
->>>>>>> fc829aec
 
 #ifdef WINDOWS
 void swapStr(char* j, char* J, int width) {
