/*
 * Copyright (c) 2019 TAOS Data, Inc. <jhtao@taosdata.com>
 *
 * This program is free software: you can use, redistribute, and/or modify
 * it under the terms of the GNU Affero General Public License, version 3
 * or later ("AGPL"), as published by the Free Software Foundation.
 *
 * This program is distributed in the hope that it will be useful, but WITHOUT
 * ANY WARRANTY; without even the implied warranty of MERCHANTABILITY or
 * FITNESS FOR A PARTICULAR PURPOSE.
 *
 * You should have received a copy of the GNU Affero General Public License
 * along with this program. If not, see <http://www.gnu.org/licenses/>.
 */

#define _DEFAULT_SOURCE
#define ALLOW_FORBID_FUNC

#include "os.h"

#ifdef WINDOWS

#include <windows.h>

typedef struct TdDirEntry {
  WIN32_FIND_DATA findFileData;
} TdDirEntry;

typedef struct TdDir {
  TdDirEntry dirEntry;
  HANDLE     hFind;
} TdDir;

enum {
  WRDE_NOSPACE = 1, /* Ran out of memory.  */
  WRDE_BADCHAR,     /* A metachar appears in the wrong place.  */
  WRDE_BADVAL,      /* Undefined var reference with WRDE_UNDEF.  */
  WRDE_CMDSUB,      /* Command substitution with WRDE_NOCMD.  */
  WRDE_SYNTAX       /* Shell syntax error.  */
};

int wordexp(char *words, wordexp_t *pwordexp, int flags) {
  pwordexp->we_offs = 0;
  pwordexp->we_wordc = 1;
  pwordexp->we_wordv[0] = pwordexp->wordPos;

  (void)memset(pwordexp->wordPos, 0, 1025);
  if (_fullpath(pwordexp->wordPos, words, 1024) == NULL) {
    pwordexp->we_wordv[0] = words;
    printf("failed to parse relative path:%s to abs path\n", words);
    return -1;
  }

  // printf("parse relative path:%s to abs path:%s\n", words, pwordexp->wordPos);
  return 0;
}

void wordfree(wordexp_t *pwordexp) {}

#elif defined(DARWIN)

#include <dirent.h>
#include <fcntl.h>
#include <sys/stat.h>
#include <unistd.h>
#include <wordexp.h>

typedef struct dirent dirent;
typedef struct dirent TdDirEntry;

typedef struct TdDir {
  TdDirEntry    dirEntry;
  TdDirEntry    dirEntry1;
  TdDirEntryPtr dirEntryPtr;
  DIR          *pDir;
} TdDir;

#else

#include <dirent.h>
#include <fcntl.h>
#include <sys/stat.h>
#include <unistd.h>
#include <wordexp.h>

typedef struct dirent dirent;
typedef struct DIR    TdDir;
typedef struct dirent TdDirEntry;

#endif

#define TDDIRMAXLEN 1024

void taosRemoveDir(const char *dirname) {
  TdDirPtr pDir = taosOpenDir(dirname);
  if (pDir == NULL) return;

  TdDirEntryPtr de = NULL;
  while ((de = taosReadDir(pDir)) != NULL) {
    if (strcmp(taosGetDirEntryName(de), ".") == 0 || strcmp(taosGetDirEntryName(de), "..") == 0) continue;

    char filename[1024] = {0};
    (void)snprintf(filename, sizeof(filename), "%s%s%s", dirname, TD_DIRSEP, taosGetDirEntryName(de));
    if (taosDirEntryIsDir(de)) {
      taosRemoveDir(filename);
    } else {
      TAOS_UNUSED(taosRemoveFile(filename));
      // printf("file:%s is removed\n", filename);
    }
  }

  TAOS_UNUSED(taosCloseDir(&pDir));
  TAOS_UNUSED(rmdir(dirname));

  // printf("dir:%s is removed\n", dirname);
  return;
}

bool taosDirExist(const char *dirname) {
  if (dirname == NULL || strlen(dirname) >= TDDIRMAXLEN) return false;
  return taosCheckExistFile(dirname);
}

int32_t taosMkDir(const char *dirname) {
  if (taosDirExist(dirname)) return 0;
#ifdef WINDOWS
  int32_t code = _mkdir(dirname, 0755);
#elif defined(DARWIN)
  int32_t code = mkdir(dirname, 0777);
#else
  int32_t code = mkdir(dirname, 0755);
#endif
  if (-1 == code) {
    if (errno == EEXIST) {
      return 0;
    } else {
      terrno = TAOS_SYSTEM_ERROR(errno);
      code = terrno;
    }
  }

  return code;
}

int32_t taosMulMkDir(const char *dirname) {
  if (dirname == NULL || strlen(dirname) >= TDDIRMAXLEN) return -1;
  char    temp[TDDIRMAXLEN];
  char   *pos = temp;
  int32_t code = 0;
#ifdef WINDOWS
  code = taosRealPath(dirname, temp, sizeof(temp));
  if (code != 0) {
    return code;
  }
  if (temp[1] == ':') pos += 3;
#else
  tstrncpy(temp, dirname, sizeof(temp));
#endif

  if (taosDirExist(temp)) return code;

  if (strncmp(temp, TD_DIRSEP, 1) == 0) {
    pos += 1;
  } else if (strncmp(temp, "." TD_DIRSEP, 2) == 0) {
    pos += 2;
  }

  for (; *pos != '\0'; pos++) {
    if (*pos == TD_DIRSEP[0]) {
      *pos = '\0';
#ifdef WINDOWS
      code = _mkdir(temp, 0755);
#elif defined(DARWIN)
      code = mkdir(temp, 0777);
#else
      code = mkdir(temp, 0755);
#endif
      if (code < 0 && errno != EEXIST) {
        terrno = TAOS_SYSTEM_ERROR(errno);
        return code;
      }
      *pos = TD_DIRSEP[0];
    }
  }

  if (*(pos - 1) != TD_DIRSEP[0]) {
#ifdef WINDOWS
    code = _mkdir(temp, 0755);
#elif defined(DARWIN)
    code = mkdir(dirname, 0777);
#else
    code = mkdir(temp, 0755);
#endif
    if (code < 0 && errno != EEXIST) {
      terrno = TAOS_SYSTEM_ERROR(errno);
      return code;
    }
  }

  if (code < 0 && errno == EEXIST) {
    return 0;
  }

  return code;
}

int32_t taosMulModeMkDir(const char *dirname, int mode, bool checkAccess) {
  if (dirname == NULL || strlen(dirname) >= TDDIRMAXLEN) {
    terrno = TSDB_CODE_INVALID_PARA;
    return terrno;
  }
  char    temp[TDDIRMAXLEN];
  char   *pos = temp;
  int32_t code = 0;
#ifdef WINDOWS
  code = taosRealPath(dirname, temp, sizeof(temp));
  if (code != 0) {
    return code;
  }
  if (temp[1] == ':') pos += 3;
#else
  tstrncpy(temp, dirname, sizeof(temp));
#endif

  if (taosDirExist(temp)) {
    if (checkAccess &&
        taosCheckAccessFile(temp, TD_FILE_ACCESS_EXIST_OK | TD_FILE_ACCESS_READ_OK | TD_FILE_ACCESS_WRITE_OK)) {
      return 0;
    }

    code = chmod(temp, mode);
    if (-1 == code) {
      struct stat statbuf = {0};
      code = stat(temp, &statbuf);
      if (code != 0 || (statbuf.st_mode & mode) != mode) {
        terrno = TAOS_SYSTEM_ERROR(errno);
        return terrno;
      }
    }
  }

  if (strncmp(temp, TD_DIRSEP, 1) == 0) {
    pos += 1;
  } else if (strncmp(temp, "." TD_DIRSEP, 2) == 0) {
    pos += 2;
  }

  for (; *pos != '\0'; pos++) {
    if (*pos == TD_DIRSEP[0]) {
      *pos = '\0';
#ifdef WINDOWS
      code = _mkdir(temp, mode);
#elif defined(DARWIN)
      code = mkdir(temp, 0777);
#else
      code = mkdir(temp, mode);
#endif
      if (code < 0 && errno != EEXIST) {
        terrno = TAOS_SYSTEM_ERROR(errno);
        return terrno;
      }
      *pos = TD_DIRSEP[0];
    }
  }

  if (*(pos - 1) != TD_DIRSEP[0]) {
#ifdef WINDOWS
    code = _mkdir(temp, mode);
#elif defined(DARWIN)
    code = mkdir(dirname, 0777);
#else
    code = mkdir(temp, mode);
#endif
    if (code < 0 && errno != EEXIST) {
      terrno = TAOS_SYSTEM_ERROR(errno);
      return terrno;
    }
  }

  if (code < 0 && errno == EEXIST) {
    if (checkAccess &&
        taosCheckAccessFile(temp, TD_FILE_ACCESS_EXIST_OK | TD_FILE_ACCESS_READ_OK | TD_FILE_ACCESS_WRITE_OK)) {
      return 0;
    }
  }

  code = chmod(temp, mode);
  if (-1 == code) {
    terrno = TAOS_SYSTEM_ERROR(errno);
    return terrno;
  }
  return code;
}

void taosRemoveOldFiles(const char *dirname, int32_t keepDays) {
  TdDirPtr pDir = taosOpenDir(dirname);
  if (pDir == NULL) return;

  int64_t       sec = taosGetTimestampSec();
  TdDirEntryPtr de = NULL;

  while ((de = taosReadDir(pDir)) != NULL) {
    if (strcmp(taosGetDirEntryName(de), ".") == 0 || strcmp(taosGetDirEntryName(de), "..") == 0) continue;

    char filename[1024];
    (void)snprintf(filename, sizeof(filename), "%s/%s", dirname, taosGetDirEntryName(de));
    if (taosDirEntryIsDir(de)) {
      continue;
    } else {
      int32_t len = (int32_t)strlen(filename);
      if (len > 3 && strcmp(filename + len - 3, ".gz") == 0) {
        len -= 3;
      } else {
        continue;
      }

      int64_t fileSec = 0;
      for (int32_t i = len - 1; i >= 0; i--) {
        if (filename[i] == '.') {
          fileSec = atoll(filename + i + 1);
          break;
        }
      }

      if (fileSec <= 100) continue;
      int32_t days = (int32_t)(TABS(sec - fileSec) / 86400 + 1);
      if (days > keepDays) {
        TAOS_UNUSED(taosRemoveFile(filename));
        uInfo("file:%s is removed, days:%d keepDays:%d, sed:%" PRId64, filename, days, keepDays, fileSec);
      } else {
        // printf("file:%s won't be removed, days:%d keepDays:%d", filename, days, keepDays);
      }
    }
  }

  TAOS_UNUSED(taosCloseDir(&pDir));
  TAOS_UNUSED(rmdir(dirname));
}

int32_t taosExpandDir(const char *dirname, char *outname, int32_t maxlen) {
  OS_PARAM_CHECK(dirname);
  OS_PARAM_CHECK(outname);
  wordexp_t full_path;
  int32_t   code = wordexp(dirname, &full_path, 0);
  switch (code) {
    case 0:
      break;
    case WRDE_NOSPACE:
      wordfree(&full_path);
      // FALL THROUGH
    default:
      return code;
  }

  if (full_path.we_wordv != NULL && full_path.we_wordv[0] != NULL) {
    tstrncpy(outname, full_path.we_wordv[0], maxlen);
  }

  wordfree(&full_path);

  return 0;
}

int32_t taosRealPath(char *dirname, char *realPath, int32_t maxlen) {
  OS_PARAM_CHECK(dirname);

  char tmp[PATH_MAX + 1] = {0};
#ifdef WINDOWS
  if (_fullpath(tmp, dirname, maxlen) != NULL) {
#else
  if (realpath(dirname, tmp) != NULL) {
#endif
    if (strlen(tmp) < maxlen) {
      if (realPath == NULL) {
        tstrncpy(dirname, tmp, maxlen);
      } else {
        tstrncpy(realPath, tmp, maxlen);
      }
      return 0;
    }
  }

  terrno = TAOS_SYSTEM_ERROR(errno);
  return terrno;
}

bool taosIsDir(const char *dirname) {
  TdDirPtr pDir = taosOpenDir(dirname);
  if (pDir != NULL) {
    TAOS_SKIP_ERROR(taosCloseDir(&pDir));
    return true;
  }
  return false;
}

char *taosDirName(char *name) {
  if (name == NULL) {
    terrno = TSDB_CODE_INVALID_PARA;
    return NULL;
  }
#ifdef WINDOWS
  char Drive1[MAX_PATH], Dir1[MAX_PATH];
  _splitpath(name, Drive1, Dir1, NULL, NULL);
  size_t dirNameLen = strlen(Drive1) + strlen(Dir1);
  if (dirNameLen > 0) {
    if (name[dirNameLen - 1] == '/' || name[dirNameLen - 1] == '\\') {
      name[dirNameLen - 1] = 0;
    } else {
      name[dirNameLen] = 0;
    }
  } else {
    name[0] = 0;
  }
  return name;
#else
  char *end = strrchr(name, '/');
  if (end != NULL) {
    *end = '\0';
  } else {
    name[0] = 0;
  }
  return name;
#endif
}

char *taosDirEntryBaseName(char *name) {
  if (name == NULL) {
    terrno = TSDB_CODE_INVALID_PARA;
    return NULL;
  }
#ifdef WINDOWS
  char Filename1[MAX_PATH], Ext1[MAX_PATH];
  _splitpath(name, NULL, NULL, Filename1, Ext1);
  return name + (strlen(name) - strlen(Filename1) - strlen(Ext1));
#else
  if ((name[0] == '/' && name[1] == '\0')) return name;
  char *pPoint = strrchr(name, '/');
  if (pPoint != NULL) {
    if (*(pPoint + 1) == '\0') {
      *pPoint = '\0';
      return taosDirEntryBaseName(name);
    }
    return pPoint + 1;
  }
  return name;
#endif
}

TdDirPtr taosOpenDir(const char *dirname) {
  if (dirname == NULL) {
    terrno = TSDB_CODE_INVALID_PARA;
    return NULL;
  }

#ifdef WINDOWS
  char   szFind[MAX_PATH];  //这是要找的
  HANDLE hFind;

  TdDirPtr pDir = taosMemoryMalloc(sizeof(TdDir));
  if (pDir == NULL) {
    return NULL;
  }

  snprintf(szFind, sizeof(szFind), "%s%s", dirname, "\\*.*");  //利用通配符找这个目录下的所以文件，包括目录

  pDir->hFind = FindFirstFile(szFind, &(pDir->dirEntry.findFileData));
  if (INVALID_HANDLE_VALUE == pDir->hFind) {
    taosMemoryFree(pDir);
    DWORD errorCode = GetLastError();
    terrno = TAOS_SYSTEM_WINAPI_ERROR(errorCode);
    return NULL;
  }
  return pDir;
#elif defined(DARWIN)
  DIR *pDir = opendir(dirname);
  if (pDir == NULL) return NULL;
  TdDirPtr dirPtr = (TdDirPtr)taosMemoryMalloc(sizeof(TdDir));
  if (dirPtr == NULL) {
    (void)closedir(pDir);
    terrno = TAOS_SYSTEM_ERROR(errno);
    return NULL;
  }
  dirPtr->dirEntryPtr = (TdDirEntryPtr) & (dirPtr->dirEntry1);
  dirPtr->pDir = pDir;
  return dirPtr;
#else
  TdDirPtr ptr = (TdDirPtr)opendir(dirname);
  if (NULL == ptr) {
    terrno = TAOS_SYSTEM_ERROR(errno);
  }
  return ptr;
#endif
}

TdDirEntryPtr taosReadDir(TdDirPtr pDir) {
  if (pDir == NULL) {
    terrno = TSDB_CODE_INVALID_PARA;
    return NULL;
  }
#ifdef WINDOWS
  if (!FindNextFile(pDir->hFind, &(pDir->dirEntry.findFileData))) {
    return NULL;
  }
  return (TdDirEntryPtr) & (pDir->dirEntry.findFileData);
#elif defined(DARWIN)
  if (readdir_r(pDir->pDir, (dirent *)&(pDir->dirEntry), (dirent **)&(pDir->dirEntryPtr)) == 0) {
    return pDir->dirEntryPtr;
  } else {
    return NULL;
  }
#else
  errno = 0;
  terrno = 0;
  TdDirEntryPtr p = (TdDirEntryPtr)readdir((DIR *)pDir);
  if (NULL == p && errno) {
    terrno = TAOS_SYSTEM_ERROR(errno);
  }
  return p;
#endif
}

bool taosDirEntryIsDir(TdDirEntryPtr pDirEntry) {
  if (pDirEntry == NULL) {
    return false;
  }
#ifdef WINDOWS
  return (pDirEntry->findFileData.dwFileAttributes & FILE_ATTRIBUTE_DIRECTORY) != 0;
#else
  return (((dirent *)pDirEntry)->d_type & DT_DIR) != 0;
#endif
}

char *taosGetDirEntryName(TdDirEntryPtr pDirEntry) {
  if (pDirEntry == NULL) {
    return NULL;
  }
#ifdef WINDOWS
  return pDirEntry->findFileData.cFileName;
#else
  return ((dirent *)pDirEntry)->d_name;
#endif
}

int32_t taosCloseDir(TdDirPtr *ppDir) {
  int32_t code = 0;
  if (ppDir == NULL || *ppDir == NULL) {
    terrno = TSDB_CODE_INVALID_PARA;
    return terrno;
  }
#ifdef WINDOWS
  if (!FindClose((*ppDir)->hFind)) {
    terrno = TAOS_SYSTEM_WINAPI_ERROR(GetLastError());
    return terrno;
  }
  taosMemoryFree(*ppDir);
  *ppDir = NULL;
  return 0;
#elif defined(DARWIN)
  code = closedir((*ppDir)->pDir);
  if (-1 == code) {
    terrno = TAOS_SYSTEM_ERROR(errno);
    return terrno;
  }
  taosMemoryFree(*ppDir);
  *ppDir = NULL;
  return 0;
#else
  code = closedir((DIR *)*ppDir);
  *ppDir = NULL;
  if (-1 == code) {
    terrno = TAOS_SYSTEM_ERROR(errno);
    return terrno;
  }
  return 0;
#endif
}

void taosGetCwd(char *buf, int32_t len) {
#if !defined(WINDOWS)
  char *unused __attribute__((unused));
  unused = getcwd(buf, len - 1);
#else
  tstrncpy(buf, "not implemented on windows", len);
#endif
}

<<<<<<< HEAD
int32_t taosAppPath(char *path, int32_t maxLen) {
  int32_t ret = 0;

#ifdef WINDOWS
  ret = GetModuleFileName(NULL, path, maxLen - 1);
#elif defined(DARWIN)
  ret = _NSGetExecutablePath(path, &maxLen) ;
#else
  ret = readlink("/proc/self/exe", path, maxLen - 1);
#endif

  if (ret >= 0) {
    ret = (taosDirName(path) == NULL) ? -1 : 0;
  }

  return ret;
=======
int taosGetDirSize(const char *path, int64_t *size) {
  int32_t  code;
  TdDirPtr pDir = taosOpenDir(path);
  if (pDir == NULL) {
    return code = terrno;
  }
  int32_t nBytes = 0;
  char    fullPath[1024] = {0};

  int64_t       totalSize = 0;
  TdDirEntryPtr de = NULL;
  while ((de = taosReadDir(pDir)) != NULL) {
    char *name = taosGetDirEntryName(de);
    if (strcmp(name, ".") == 0 || strcmp(name, "..") == 0) {
      continue;
    }
    nBytes = snprintf(fullPath, sizeof(fullPath), "%s%s%s", path, TD_DIRSEP, name);
    if (nBytes <= 0 || nBytes >= sizeof(fullPath)) {
      TAOS_UNUSED(taosCloseDir(&pDir));
      return TSDB_CODE_OUT_OF_RANGE;
    }

    int64_t subSize = 0;
    if (taosIsDir(fullPath)) {
      code = taosGetDirSize(fullPath, &subSize);
      if (code != 0) {
        TAOS_UNUSED(taosCloseDir(&pDir));
        return code;
      }
    } else {
      code = taosStatFile(fullPath, &subSize, NULL, NULL);
      if (code != 0) {
        TAOS_UNUSED(taosCloseDir(&pDir));
        return code;
      }
    }
    totalSize += subSize;
    fullPath[0] = 0;
  }

  *size = totalSize;
  TAOS_UNUSED(taosCloseDir(&pDir));
  return 0;
>>>>>>> a1f4532c
}<|MERGE_RESOLUTION|>--- conflicted
+++ resolved
@@ -204,7 +204,7 @@
   return code;
 }
 
-int32_t taosMulModeMkDir(const char *dirname, int mode, bool checkAccess) {
+int32_t taosMulModeMkDir(const char *dirname, int32_t mode, bool checkAccess) {
   if (dirname == NULL || strlen(dirname) >= TDDIRMAXLEN) {
     terrno = TSDB_CODE_INVALID_PARA;
     return terrno;
@@ -584,7 +584,6 @@
 #endif
 }
 
-<<<<<<< HEAD
 int32_t taosAppPath(char *path, int32_t maxLen) {
   int32_t ret = 0;
 
@@ -601,8 +600,9 @@
   }
 
   return ret;
-=======
-int taosGetDirSize(const char *path, int64_t *size) {
+}
+
+int32_t taosGetDirSize(const char *path, int64_t *size) {
   int32_t  code;
   TdDirPtr pDir = taosOpenDir(path);
   if (pDir == NULL) {
@@ -645,5 +645,4 @@
   *size = totalSize;
   TAOS_UNUSED(taosCloseDir(&pDir));
   return 0;
->>>>>>> a1f4532c
 }