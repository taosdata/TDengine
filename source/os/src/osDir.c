--- conflicted
+++ resolved
@@ -220,26 +220,19 @@
 #endif
 
   if (taosDirExist(temp)) {
-<<<<<<< HEAD
     if (checkAccess && taosCheckAccessFile(temp, TD_FILE_ACCESS_EXIST_OK | TD_FILE_ACCESS_READ_OK | TD_FILE_ACCESS_WRITE_OK)) {
       return 0;
     }
+
     code = chmod(temp, mode);
     if (-1 == code) {
-      terrno = TAOS_SYSTEM_ERROR(errno);
-      return terrno;
-    }
-=======
-    int r = chmod(temp, mode);
-    if (r == 0) return 0;
-    {
       struct stat statbuf = {0};
-      int rr = stat(temp, &statbuf);
-      if (rr) return rr;
-      if ((statbuf.st_mode & mode) == mode) return 0;
-    }
-    return r;
->>>>>>> 422b94f1
+      code = stat(temp, &statbuf);
+      if (code != 0 || (statbuf.st_mode & mode) != mode) {
+        terrno = TAOS_SYSTEM_ERROR(errno);
+        return terrno;
+      }
+    }
   }
 
   if (strncmp(temp, TD_DIRSEP, 1) == 0) {
