configure_file("${CMAKE_CURRENT_SOURCE_DIR}/src/version.c.in" "${CMAKE_CURRENT_SOURCE_DIR}/src/version.c")
aux_source_directory(src UTIL_SRC)
IF(COMPILER_SUPPORT_AVX2)
    MESSAGE(STATUS "AVX2 instructions is ACTIVATED")
    set_source_files_properties(src/tdecompressavx.c PROPERTIES COMPILE_FLAGS -mavx2)
ENDIF()
add_library(util STATIC ${UTIL_SRC})
DEP_ext_lz4(util)
if(TD_LINUX)
  DEP_ext_xxhash(util)
  DEP_ext_lzma2(util)
endif()
DEP_ext_geos(util)
if(${BUILD_PCRE2})          # {
  DEP_ext_pcre2(util)
  target_compile_definitions(util PRIVATE -DPCRE2_STATIC)
endif()                     # }

if(DEFINED GRANT_CFG_INCLUDE_DIR)
    add_definitions(-DGRANTS_CFG)
endif()

if(${ASSERT_NOT_CORE})
    ADD_DEFINITIONS(-DASSERT_NOT_CORE)
    MESSAGE(STATUS "disable assert core")
else()
    MESSAGE(STATUS "enable assert core")
endif(${ASSERT_NOT_CORE})

target_include_directories(
    util
    PUBLIC "${TD_SOURCE_DIR}/include/util"
    PRIVATE "${CMAKE_CURRENT_SOURCE_DIR}/inc"
    PRIVATE "${TD_SOURCE_DIR}/include/common"
    PRIVATE "${GRANT_CFG_INCLUDE_DIR}"
<<<<<<< HEAD
    PRIVATE "${TD_SOURCE_DIR}/utils/TSZ/sz/inc"
    PRIVATE "${TD_SOURCE_DIR}/utils/TSZ/zstd/"
=======
    PRIVATE "${TD_CONTRIB_DIR}/TSZ/sz/inc"
    PRIVATE "${TD_CONTRIB_DIR}/TSZ/zstd/"
    PRIVATE "${TD_SOURCE_DIR}/contrib/lzma2/"
    PRIVATE "${TD_SOURCE_DIR}/contrib/pcre2/"
>>>>>>> 71742d6e
)

target_link_libraries(
    util
    PUBLIC os common decimal
    PUBLIC api
    PUBLIC TSZ
)

if(${BUILD_TEST})
    ADD_SUBDIRECTORY(test)
endif(${BUILD_TEST})<|MERGE_RESOLUTION|>--- conflicted
+++ resolved
@@ -33,15 +33,8 @@
     PRIVATE "${CMAKE_CURRENT_SOURCE_DIR}/inc"
     PRIVATE "${TD_SOURCE_DIR}/include/common"
     PRIVATE "${GRANT_CFG_INCLUDE_DIR}"
-<<<<<<< HEAD
-    PRIVATE "${TD_SOURCE_DIR}/utils/TSZ/sz/inc"
-    PRIVATE "${TD_SOURCE_DIR}/utils/TSZ/zstd/"
-=======
     PRIVATE "${TD_CONTRIB_DIR}/TSZ/sz/inc"
     PRIVATE "${TD_CONTRIB_DIR}/TSZ/zstd/"
-    PRIVATE "${TD_SOURCE_DIR}/contrib/lzma2/"
-    PRIVATE "${TD_SOURCE_DIR}/contrib/pcre2/"
->>>>>>> 71742d6e
 )
 
 target_link_libraries(
