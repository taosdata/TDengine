--- conflicted
+++ resolved
@@ -166,7 +166,6 @@
 
     # memPoolTest
     add_executable(memPoolTest "memPoolTest.cpp")
-<<<<<<< HEAD
     DEP_ext_gtest(memPoolTest)
     DEP_ext_cppstub(memPoolTest)
     target_link_libraries(memPoolTest PRIVATE os util common)
@@ -174,12 +173,4 @@
         NAME memPoolTest
         COMMAND memPoolTest
     )
-=======
-    target_link_libraries(memPoolTest os util common gtest_main)
-    # add_test(
-    #     NAME memPoolTest
-    #     COMMAND memPoolTest
-    # )
->>>>>>> 9897d85f
-
 endif()