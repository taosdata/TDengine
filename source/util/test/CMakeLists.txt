CMAKE_MINIMUM_REQUIRED(VERSION 2.8...3.20)
PROJECT(TDengine)

FIND_PATH(HEADER_GTEST_INCLUDE_DIR gtest.h /usr/include/gtest /usr/local/include/gtest)
FIND_LIBRARY(LIB_GTEST_STATIC_DIR libgtest.a /usr/lib/ /usr/local/lib /usr/lib64)
FIND_LIBRARY(LIB_GTEST_SHARED_DIR libgtest.so /usr/lib/ /usr/local/lib /usr/lib64)

IF (HEADER_GTEST_INCLUDE_DIR AND (LIB_GTEST_STATIC_DIR OR LIB_GTEST_SHARED_DIR))
    MESSAGE(STATUS "gTest library found, build unit test")

    INCLUDE_DIRECTORIES(${HEADER_GTEST_INCLUDE_DIR})
    AUX_SOURCE_DIRECTORY(${CMAKE_CURRENT_SOURCE_DIR} SOURCE_LIST)

    LIST(REMOVE_ITEM SOURCE_LIST ${CMAKE_CURRENT_SOURCE_DIR}/trefTest.c)
    LIST(REMOVE_ITEM SOURCE_LIST ${CMAKE_CURRENT_SOURCE_DIR}/terrorTest.cpp)
    ADD_EXECUTABLE(utilTest ${SOURCE_LIST})
    TARGET_LINK_LIBRARIES(utilTest util common os gtest pthread)

    LIST(REMOVE_ITEM SOURCE_LIST ${CMAKE_CURRENT_SOURCE_DIR}/cacheTest.cpp)
    LIST(APPEND SOURCE_LIST ${CMAKE_CURRENT_SOURCE_DIR}/hashTest.cpp)
    ADD_EXECUTABLE(hashTest ${SOURCE_LIST})
    TARGET_LINK_LIBRARIES(hashTest util common os gtest pthread)
    
    LIST(APPEND BIN_SRC ${CMAKE_CURRENT_SOURCE_DIR}/trefTest.c)
    ADD_EXECUTABLE(trefTest ${BIN_SRC})
    TARGET_LINK_LIBRARIES(trefTest common util)

ENDIF()

#IF (TD_LINUX)
#    ADD_EXECUTABLE(trefTest ./trefTest.c)
#    TARGET_LINK_LIBRARIES(trefTest util common)
#ENDIF ()

INCLUDE_DIRECTORIES(${TD_SOURCE_DIR}/src/util/inc)
INCLUDE_DIRECTORIES(${TD_SOURCE_DIR}/include/common)

# arrayTest
add_executable(arrayTest "arrayTest.cpp")
target_link_libraries(arrayTest os util gtest_main)
add_test(
    NAME arrayTest
    COMMAND arrayTest
)

# # freelistTest
# add_executable(freelistTest "")
# target_sources(freelistTest
#     PRIVATE
#     "freelistTest.cpp"
# )
# target_link_libraries(freelistTest os util gtest gtest_main)

# # encodeTest
# add_executable(encodeTest "encodeTest.cpp")
# target_link_libraries(encodeTest os util gtest gtest_main)

# cfgTest
add_executable(cfgTest "cfgTest.cpp")
target_link_libraries(cfgTest os util gtest_main)   
add_test(
    NAME cfgTest
    COMMAND cfgTest
)

# bloomFilterTest
add_executable(bloomFilterTest "bloomFilterTest.cpp")
target_link_libraries(bloomFilterTest os util gtest_main)   
add_test(
    NAME bloomFilterTest
    COMMAND bloomFilterTest
)

# taosbsearchTest
add_executable(taosbsearchTest "taosbsearchTest.cpp")
target_link_libraries(taosbsearchTest os util gtest_main)   
add_test(
    NAME taosbsearchTest
    COMMAND taosbsearchTest
)

# trbtreeTest
add_executable(rbtreeTest "trbtreeTest.cpp")
target_link_libraries(rbtreeTest os util gtest_main)   
add_test(
    NAME rbtreeTest
    COMMAND rbtreeTest
)

# pageBufferTest
add_executable(pageBufferTest "pageBufferTest.cpp")
target_link_libraries(pageBufferTest os util gtest_main)
add_test(
    NAME pageBufferTest
    COMMAND pageBufferTest
)

# talgoTest
add_executable(talgoTest "talgoTest.cpp")
target_link_libraries(talgoTest os util gtest_main)
add_test(
    NAME talgoTest
    COMMAND talgoTest
)

# tbaseCodecTest
add_executable(tbaseCodecTest "tbaseCodecTest.cpp")
target_link_libraries(tbaseCodecTest os util common gtest_main)
add_test(
    NAME tbaseCodecTest
    COMMAND tbaseCodecTest
)

# bufferTest
add_executable(bufferTest "bufferTest.cpp")
target_link_libraries(bufferTest os util gtest_main)
add_test(
    NAME bufferTest
    COMMAND bufferTest
)

add_executable(regexTest "regexTest.cpp")
target_link_libraries(regexTest os util gtest_main )
add_test(
    NAME regexTest
    COMMAND regexTest
)

<<<<<<< HEAD
add_executable(heapTest "heapTest.cpp")
target_link_libraries(heapTest os util gtest_main )
add_test(
    NAME heapTest 
    COMMAND heapTest 
)

#add_executable(decompressTest "decompressTest.cpp")
#target_link_libraries(decompressTest os util common gtest_main)
#add_test(
#    NAME decompressTest 
#    COMMAND decompressTest
#)
=======
add_executable(decompressTest "decompressTest.cpp")
target_link_libraries(decompressTest os util common gtest_main)
add_test(
    NAME decompressTest
    COMMAND decompressTest
)
>>>>>>> b40db3fa

if (${TD_LINUX})
    # terrorTest
    add_executable(terrorTest "terrorTest.cpp")
    target_link_libraries(terrorTest os util common gtest_main)
    add_test(
        NAME terrorTest
        COMMAND terrorTest
    )

    # config
    SET(ERR_TBL_FILE ${CMAKE_CURRENT_SOURCE_DIR}/errorCodeTable.ini)
    add_custom_command(TARGET terrorTest POST_BUILD
        COMMAND ${CMAKE_COMMAND} -E copy_if_different ${ERR_TBL_FILE} $<TARGET_FILE_DIR:terrorTest>
    )
endif ()<|MERGE_RESOLUTION|>--- conflicted
+++ resolved
@@ -126,28 +126,12 @@
     COMMAND regexTest
 )
 
-<<<<<<< HEAD
-add_executable(heapTest "heapTest.cpp")
-target_link_libraries(heapTest os util gtest_main )
-add_test(
-    NAME heapTest 
-    COMMAND heapTest 
-)
-
-#add_executable(decompressTest "decompressTest.cpp")
-#target_link_libraries(decompressTest os util common gtest_main)
-#add_test(
-#    NAME decompressTest 
-#    COMMAND decompressTest
-#)
-=======
 add_executable(decompressTest "decompressTest.cpp")
 target_link_libraries(decompressTest os util common gtest_main)
 add_test(
     NAME decompressTest
     COMMAND decompressTest
 )
->>>>>>> b40db3fa
 
 if (${TD_LINUX})
     # terrorTest
