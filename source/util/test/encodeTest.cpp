#if 0

#include <iostream>

#include <gtest/gtest.h>

#include "tencode.h"

#pragma GCC diagnostic push
#pragma GCC diagnostic ignored "-Wshift-count-overflow"
#pragma GCC diagnostic ignored "-Woverflow"
#pragma GCC diagnostic ignored "-Woverflow"

#define BUF_SIZE 64
td_endian_t endian_arr[2] = {TD_LITTLE_ENDIAN, TD_BIG_ENDIAN};

static int32_t encode(SEncoder *pCoder, int8_t val) { return tEncodeI8(pCoder, val); }
static int32_t encode(SEncoder *pCoder, uint8_t val) { return tEncodeU8(pCoder, val); }
static int32_t encode(SEncoder *pCoder, int16_t val) { return tEncodeI16(pCoder, val); }
static int32_t encode(SEncoder *pCoder, uint16_t val) { return tEncodeU16(pCoder, val); }
static int32_t encode(SEncoder *pCoder, int32_t val) { return tEncodeI32(pCoder, val); }
static int32_t encode(SEncoder *pCoder, uint32_t val) { return tEncodeU32(pCoder, val); }
static int32_t encode(SEncoder *pCoder, int64_t val) { return tEncodeI64(pCoder, val); }
static int32_t encode(SEncoder *pCoder, uint64_t val) { return tEncodeU64(pCoder, val); }

static int32_t decode(SDecoder *pCoder, int8_t *val) { return tDecodeI8(pCoder, val); }
static int32_t decode(SDecoder *pCoder, uint8_t *val) { return tDecodeU8(pCoder, val); }
static int32_t decode(SDecoder *pCoder, int16_t *val) { return tDecodeI16(pCoder, val); }
static int32_t decode(SDecoder *pCoder, uint16_t *val) { return tDecodeU16(pCoder, val); }
static int32_t decode(SDecoder *pCoder, int32_t *val) { return tDecodeI32(pCoder, val); }
static int32_t decode(SDecoder *pCoder, uint32_t *val) { return tDecodeU32(pCoder, val); }
static int32_t decode(SDecoder *pCoder, int64_t *val) { return tDecodeI64(pCoder, val); }
static int32_t decode(SDecoder *pCoder, uint64_t *val) { return tDecodeU64(pCoder, val); }

static int32_t encodev(SEncoder *pCoder, int8_t val) { return tEncodeI8(pCoder, val); }
static int32_t encodev(SEncoder *pCoder, uint8_t val) { return tEncodeU8(pCoder, val); }
static int32_t encodev(SEncoder *pCoder, int16_t val) { return tEncodeI16v(pCoder, val); }
static int32_t encodev(SEncoder *pCoder, uint16_t val) { return tEncodeU16v(pCoder, val); }
static int32_t encodev(SEncoder *pCoder, int32_t val) { return tEncodeI32v(pCoder, val); }
static int32_t encodev(SEncoder *pCoder, uint32_t val) { return tEncodeU32v(pCoder, val); }
static int32_t encodev(SEncoder *pCoder, int64_t val) { return tEncodeI64v(pCoder, val); }
static int32_t encodev(SEncoder *pCoder, uint64_t val) { return tEncodeU64v(pCoder, val); }

static int32_t decodev(SDecoder *pCoder, int8_t *val) { return tDecodeI8(pCoder, val); }
static int32_t decodev(SDecoder *pCoder, uint8_t *val) { return tDecodeU8(pCoder, val); }
static int32_t decodev(SDecoder *pCoder, int16_t *val) { return tDecodeI16v(pCoder, val); }
static int32_t decodev(SDecoder *pCoder, uint16_t *val) { return tDecodeU16v(pCoder, val); }
static int32_t decodev(SDecoder *pCoder, int32_t *val) { return tDecodeI32v(pCoder, val); }
static int32_t decodev(SDecoder *pCoder, uint32_t *val) { return tDecodeU32v(pCoder, val); }
static int32_t decodev(SDecoder *pCoder, int64_t *val) { return tDecodeI64v(pCoder, val); }
static int32_t decodev(SDecoder *pCoder, uint64_t *val) { return tDecodeU64v(pCoder, val); }

template <typename T>
static void simple_encode_decode_func(bool var_len) {
  uint8_t  buf[BUF_SIZE];
  SEncoder encoder = {0};
  SDecoder decoder = {0};
  T        min_val, max_val;
  T        step = 1;

  if (typeid(T) == typeid(int8_t)) {
    min_val = INT8_MIN;
    max_val = INT8_MAX;
    step = 1;
  } else if (typeid(T) == typeid(uint8_t)) {
    min_val = 0;
    max_val = UINT8_MAX;
    step = 1;
  } else if (typeid(T) == typeid(int16_t)) {
    min_val = INT16_MIN;
    max_val = INT16_MAX;
    step = 1;
  } else if (typeid(T) == typeid(uint16_t)) {
    min_val = 0;
    max_val = UINT16_MAX;
    step = 1;
  } else if (typeid(T) == typeid(int32_t)) {
    min_val = INT32_MIN;
    max_val = INT32_MAX;
    step = ((T)1) << 16;
  } else if (typeid(T) == typeid(uint32_t)) {
    min_val = 0;
    max_val = UINT32_MAX;
    step = ((T)1) << 16;
  } else if (typeid(T) == typeid(int64_t)) {
    min_val = INT64_MIN;
    max_val = INT64_MAX;
    step = ((T)1) << 48;
  } else if (typeid(T) == typeid(uint64_t)) {
    min_val = 0;
    max_val = UINT64_MAX;
    step = ((T)1) << 48;
  }

  T i = min_val;
  for (;; /*T i = min_val; i <= max_val; i += step*/) {
    T dval;

    // Encode NULL
    for (td_endian_t endian : endian_arr) {
      tEncoderInit(&encoder, endian, NULL, 0, TD_ENCODER);

      if (var_len) {
        GTEST_ASSERT_EQ(encodev(&encoder, i), 0);
      } else {
        GTEST_ASSERT_EQ(encode(&encoder, i), 0);
        GTEST_ASSERT_EQ(encoder.pos, sizeof(T));
      }

      tCoderClear(&encoder);
    }

    // Encode and decode
    for (td_endian_t e_endian : endian_arr) {
      for (td_endian_t d_endian : endian_arr) {
        // Encode
        tCoderInit(&encoder, e_endian, buf, BUF_SIZE, TD_ENCODER);

        if (var_len) {
          GTEST_ASSERT_EQ(encodev(&encoder, i), 0);
        } else {
          GTEST_ASSERT_EQ(encode(&encoder, i), 0);
          GTEST_ASSERT_EQ(encoder.pos, sizeof(T));
        }

        int32_t epos = encoder.pos;

        tCoderClear(&encoder);
        // Decode
        tCoderInit(&encoder, d_endian, buf, BUF_SIZE, TD_DECODER);

        if (var_len) {
          GTEST_ASSERT_EQ(decodev(&encoder, &dval), 0);
        } else {
          GTEST_ASSERT_EQ(decode(&encoder, &dval), 0);
          GTEST_ASSERT_EQ(encoder.pos, sizeof(T));
        }

        GTEST_ASSERT_EQ(encoder.pos, epos);

        if (typeid(T) == typeid(int8_t) || typeid(T) == typeid(uint8_t) || e_endian == d_endian) {
          GTEST_ASSERT_EQ(i, dval);
        }

        tCoderClear(&encoder);
      }
    }

    if (i == max_val) break;

    if (max_val - i < step) {
      i = max_val;
    } else {
      i = i + step;
    }
  }
}

TEST(td_encode_test, encode_decode_fixed_len_integer) {
  simple_encode_decode_func<int8_t>(false);
  simple_encode_decode_func<uint8_t>(false);
  simple_encode_decode_func<int16_t>(false);
  simple_encode_decode_func<uint16_t>(false);
  simple_encode_decode_func<int32_t>(false);
  simple_encode_decode_func<uint32_t>(false);
  simple_encode_decode_func<int64_t>(false);
  simple_encode_decode_func<uint64_t>(false);
}

TEST(td_encode_test, encode_decode_variant_len_integer) {
  simple_encode_decode_func<int16_t>(true);
  simple_encode_decode_func<uint16_t>(true);
  simple_encode_decode_func<int32_t>(true);
  simple_encode_decode_func<uint32_t>(true);
  simple_encode_decode_func<int64_t>(true);
  simple_encode_decode_func<uint64_t>(true);
}

TEST(td_encode_test, encode_decode_cstr) {
  uint8_t    *buf = new uint8_t[1024 * 1024];
  char       *cstr = new char[1024 * 1024];
  const char *dcstr;
  SCoder      encoder;
  SCoder      decoder;

  for (size_t i = 0; i < 1024 * 2 - 1; i++) {
    memset(cstr, 'a', i);
    cstr[i] = '\0';
    for (td_endian_t endian : endian_arr) {
      // Encode
      tCoderInit(&encoder, endian, buf, 1024 * 1024, TD_ENCODER);

      GTEST_ASSERT_EQ(tEncodeCStr(&encoder, cstr), 0);

      tCoderClear(&encoder);

      // Decode
      tCoderInit(&decoder, endian, buf, 1024 * 1024, TD_DECODER);

      GTEST_ASSERT_EQ(tDecodeCStr(&decoder, &dcstr), 0);
      GTEST_ASSERT_EQ(memcmp(dcstr, cstr, i + 1), 0);

      tCoderClear(&decoder);
    }
  }

  delete[] buf;
  delete[] cstr;
}

typedef struct {
  int32_t A_a;
  int64_t A_b;
  char   *A_c;
} SStructA_v1;

static int32_t tSStructA_v1_encode(SCoder *pCoder, const SStructA_v1 *pSAV1) {
  if (tStartEncode(pCoder) < 0) return -1;

  if (tEncodeI32(pCoder, pSAV1->A_a) < 0) return -1;
  if (tEncodeI64(pCoder, pSAV1->A_b) < 0) return -1;
  if (tEncodeCStr(pCoder, pSAV1->A_c) < 0) return -1;

  tEndEncode(pCoder);
  return 0;
}

static int32_t tSStructA_v1_decode(SCoder *pCoder, SStructA_v1 *pSAV1) {
  if (tStartDecode(pCoder) < 0) return -1;

  if (tDecodeI32(pCoder, &pSAV1->A_a) < 0) return -1;
  if (tDecodeI64(pCoder, &pSAV1->A_b) < 0) return -1;
  const char *tstr;
  uint64_t    len;
  if (tDecodeCStrAndLen(pCoder, &tstr, &len) < 0) return -1;
  pSAV1->A_c = (char *)tCoderMalloc(pCoder, len + 1);
  memcpy(pSAV1->A_c, tstr, len + 1);

  tEndDecode(pCoder);
  return 0;
}

typedef struct {
  int32_t A_a;
  int64_t A_b;
  char   *A_c;
  // -------------------BELOW FEILDS ARE ADDED IN A NEW VERSION--------------
  int16_t A_d;
  int16_t A_e;
} SStructA_v2;

static int32_t tSStructA_v2_encode(SCoder *pCoder, const SStructA_v2 *pSAV2) {
  if (tStartEncode(pCoder) < 0) return -1;

  if (tEncodeI32(pCoder, pSAV2->A_a) < 0) return -1;
  if (tEncodeI64(pCoder, pSAV2->A_b) < 0) return -1;
  if (tEncodeCStr(pCoder, pSAV2->A_c) < 0) return -1;

  // ------------------------NEW FIELDS ENCODE-------------------------------
  if (tEncodeI16(pCoder, pSAV2->A_d) < 0) return -1;
  if (tEncodeI16(pCoder, pSAV2->A_e) < 0) return -1;

  tEndEncode(pCoder);
  return 0;
}

static int32_t tSStructA_v2_decode(SCoder *pCoder, SStructA_v2 *pSAV2) {
  if (tStartDecode(pCoder) < 0) return -1;

  if (tDecodeI32(pCoder, &pSAV2->A_a) < 0) return -1;
  if (tDecodeI64(pCoder, &pSAV2->A_b) < 0) return -1;
  const char *tstr;
  uint64_t    len;
  if (tDecodeCStrAndLen(pCoder, &tstr, &len) < 0) return -1;
  pSAV2->A_c = (char *)tCoderMalloc(pCoder, len + 1);
  memcpy(pSAV2->A_c, tstr, len + 1);

  // ------------------------NEW FIELDS DECODE-------------------------------
  if (!tDecodeIsEnd(pCoder)) {
    if (tDecodeI16(pCoder, &pSAV2->A_d) < 0) return -1;
    if (tDecodeI16(pCoder, &pSAV2->A_e) < 0) return -1;
  } else {
    pSAV2->A_d = 0;
    pSAV2->A_e = 0;
  }

  tEndDecode(pCoder);
  return 0;
}

typedef struct {
  SStructA_v1 *pA;
  int32_t      v_a;
  int8_t       v_b;
} SFinalReq_v1;

static int32_t tSFinalReq_v1_encode(SCoder *pCoder, const SFinalReq_v1 *ps1) {
  if (tStartEncode(pCoder) < 0) return -1;

  if (tSStructA_v1_encode(pCoder, ps1->pA) < 0) return -1;
  if (tEncodeI32(pCoder, ps1->v_a) < 0) return -1;
  if (tEncodeI8(pCoder, ps1->v_b) < 0) return -1;

  tEndEncode(pCoder);
  return 0;
}

static int32_t tSFinalReq_v1_decode(SCoder *pCoder, SFinalReq_v1 *ps1) {
  if (tStartDecode(pCoder) < 0) return -1;

  ps1->pA = (SStructA_v1 *)tCoderMalloc(pCoder, sizeof(*(ps1->pA)));
  if (tSStructA_v1_decode(pCoder, ps1->pA) < 0) return -1;
  if (tDecodeI32(pCoder, &ps1->v_a) < 0) return -1;
  if (tDecodeI8(pCoder, &ps1->v_b) < 0) return -1;

  tEndDecode(pCoder);
  return 0;
}

typedef struct {
  SStructA_v2 *pA;
  int32_t      v_a;
  int8_t       v_b;
  // ----------------------- Feilds added -----------------------
  int16_t v_c;
} SFinalReq_v2;

static int32_t tSFinalReq_v2_encode(SCoder *pCoder, const SFinalReq_v2 *ps2) {
  if (tStartEncode(pCoder) < 0) return -1;

  if (tSStructA_v2_encode(pCoder, ps2->pA) < 0) return -1;
  if (tEncodeI32(pCoder, ps2->v_a) < 0) return -1;
  if (tEncodeI8(pCoder, ps2->v_b) < 0) return -1;

  // ----------------------- Feilds added encode -----------------------
  if (tEncodeI16(pCoder, ps2->v_c) < 0) return -1;

  tEndEncode(pCoder);
  return 0;
}

static int32_t tSFinalReq_v2_decode(SCoder *pCoder, SFinalReq_v2 *ps2) {
  if (tStartDecode(pCoder) < 0) return -1;

  ps2->pA = (SStructA_v2 *)tCoderMalloc(pCoder, sizeof(*(ps2->pA)));
  if (tSStructA_v2_decode(pCoder, ps2->pA) < 0) return -1;
  if (tDecodeI32(pCoder, &ps2->v_a) < 0) return -1;
  if (tDecodeI8(pCoder, &ps2->v_b) < 0) return -1;

  // ----------------------- Feilds added decode -----------------------
  if (tDecodeIsEnd(pCoder)) {
    ps2->v_c = 0;
  } else {
    if (tDecodeI16(pCoder, &ps2->v_c) < 0) return -1;
  }

  tEndDecode(pCoder);
  return 0;
}
#if 0
TEST(td_encode_test, compound_struct_encode_test) {
  SCoder       encoder, decoder;
  uint8_t *    buf1;
  int32_t      buf1size;
  uint8_t     *buf2;
  int32_t      buf2size;
  SStructA_v1  sa1 = {.A_a = 10, .A_b = 65478, .A_c = (char *)"Hello"};
  SStructA_v2  sa2 = {.A_a = 10, .A_b = 65478, .A_c = (char *)"Hello", .A_d = 67, .A_e = 13};
  SFinalReq_v1 req1 = {.pA = &sa1, .v_a = 15, .v_b = 35};
  SFinalReq_v2 req2 = {.pA = &sa2, .v_a = 15, .v_b = 32, .v_c = 37};
  SFinalReq_v1 dreq11, dreq21;
  SFinalReq_v2 dreq12, dreq22;

  // Get size
  tCoderInit(&encoder, TD_LITTLE_ENDIAN, nullptr, 0, TD_ENCODER);
  GTEST_ASSERT_EQ(tSFinalReq_v1_encode(&encoder, &req1), 0);
  buf1size = encoder.pos;
  buf1 = new uint8_t[encoder.pos];
  tCoderClear(&encoder);

  tCoderInit(&encoder, TD_LITTLE_ENDIAN, nullptr, 0, TD_ENCODER);
  GTEST_ASSERT_EQ(tSFinalReq_v2_encode(&encoder, &req2), 0);
  buf2size = encoder.pos;
  buf2 = new uint8_t[encoder.pos];
  tCoderClear(&encoder);

  // Encode
  tCoderInit(&encoder, TD_LITTLE_ENDIAN, buf1, buf1size, TD_ENCODER);
  GTEST_ASSERT_EQ(tSFinalReq_v1_encode(&encoder, &req1), 0);
  tCoderClear(&encoder);

  tCoderInit(&encoder, TD_LITTLE_ENDIAN, buf2, buf2size, TD_ENCODER);
  GTEST_ASSERT_EQ(tSFinalReq_v2_encode(&encoder, &req2), 0);
  tCoderClear(&encoder);

  // Decode
  // buf1 -> req1
  tCoderInit(&decoder, TD_LITTLE_ENDIAN, buf1, buf1size, TD_DECODER);
  GTEST_ASSERT_EQ(tSFinalReq_v1_decode(&decoder, &dreq11), 0);
  GTEST_ASSERT_EQ(dreq11.pA->A_a, req1.pA->A_a);
  GTEST_ASSERT_EQ(dreq11.pA->A_b, req1.pA->A_b);
  GTEST_ASSERT_EQ(strcmp(dreq11.pA->A_c, req1.pA->A_c), 0);
  GTEST_ASSERT_EQ(dreq11.v_a, req1.v_a);
  GTEST_ASSERT_EQ(dreq11.v_b, req1.v_b);
  tCoderClear(&decoder);

  // buf1 -> req2 (backward compatibility)
  tCoderInit(&decoder, TD_LITTLE_ENDIAN, buf1, buf1size, TD_DECODER);
  GTEST_ASSERT_EQ(tSFinalReq_v2_decode(&decoder, &dreq12), 0);
  GTEST_ASSERT_EQ(dreq12.pA->A_a, req1.pA->A_a);
  GTEST_ASSERT_EQ(dreq12.pA->A_b, req1.pA->A_b);
  GTEST_ASSERT_EQ(strcmp(dreq12.pA->A_c, req1.pA->A_c), 0);
  GTEST_ASSERT_EQ(dreq12.pA->A_d, 0);
  GTEST_ASSERT_EQ(dreq12.pA->A_e, 0);
  GTEST_ASSERT_EQ(dreq12.v_a, req1.v_a);
  GTEST_ASSERT_EQ(dreq12.v_b, req1.v_b);
  GTEST_ASSERT_EQ(dreq12.v_c, 0);
  tCoderClear(&decoder);

  // buf2 -> req2
  tCoderInit(&decoder, TD_LITTLE_ENDIAN, buf2, buf2size, TD_DECODER);
  GTEST_ASSERT_EQ(tSFinalReq_v2_decode(&decoder, &dreq22), 0);
  GTEST_ASSERT_EQ(dreq22.pA->A_a, req2.pA->A_a);
  GTEST_ASSERT_EQ(dreq22.pA->A_b, req2.pA->A_b);
  GTEST_ASSERT_EQ(strcmp(dreq22.pA->A_c, req2.pA->A_c), 0);
  GTEST_ASSERT_EQ(dreq22.pA->A_d, req2.pA->A_d);
  GTEST_ASSERT_EQ(dreq22.pA->A_e, req2.pA->A_e);
  GTEST_ASSERT_EQ(dreq22.v_a, req2.v_a);
  GTEST_ASSERT_EQ(dreq22.v_b, req2.v_b);
  GTEST_ASSERT_EQ(dreq22.v_c, req2.v_c);
  tCoderClear(&decoder);

  tCoderInit(&decoder, TD_LITTLE_ENDIAN, buf2, buf2size, TD_DECODER);
  GTEST_ASSERT_EQ(tSFinalReq_v1_decode(&decoder, &dreq21), 0);
  GTEST_ASSERT_EQ(dreq21.pA->A_a, req2.pA->A_a);
  GTEST_ASSERT_EQ(dreq21.pA->A_b, req2.pA->A_b);
  GTEST_ASSERT_EQ(strcmp(dreq21.pA->A_c, req2.pA->A_c), 0);
  GTEST_ASSERT_EQ(dreq21.v_a, req2.v_a);
  GTEST_ASSERT_EQ(dreq21.v_b, req2.v_b);
  tCoderClear(&decoder);
}
#endif
<<<<<<< HEAD

=======
>>>>>>> b662c924
#pragma GCC diagnostic pop

#endif<|MERGE_RESOLUTION|>--- conflicted
+++ resolved
@@ -440,10 +440,7 @@
   tCoderClear(&decoder);
 }
 #endif
-<<<<<<< HEAD
-
-=======
->>>>>>> b662c924
+
 #pragma GCC diagnostic pop
 
 #endif