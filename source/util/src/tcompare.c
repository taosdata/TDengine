--- conflicted
+++ resolved
@@ -65,12 +65,8 @@
 }
 
 int32_t setChkNotInDecimalHash(const void* pLeft, const void* pRight) {
-<<<<<<< HEAD
-  return NULL == taosHashGet((SHashObj *)pRight, pLeft, 16) ? 1 : 0;
-=======
   const SDecimalCompareCtx *pCtxL = pLeft, *pCtxR = pRight;
   return NULL == taosHashGet((SHashObj *)(pCtxR->pData), pCtxL->pData, tDataTypes[pCtxL->type].bytes) ? 1 : 0;
->>>>>>> 21317576
 }
 
 int32_t compareChkInString(const void *pLeft, const void *pRight) {
@@ -1063,49 +1059,29 @@
 
 int32_t compareDecimal64SameScale(const void* pleft, const void* pright) {
   const SDecimalOps* pOps = getDecimalOps(TSDB_DATA_TYPE_DECIMAL64);
-<<<<<<< HEAD
-  if (pOps->gt(pleft, pright, WORD_NUM(Decimal64))) return 1;
-  if (pOps->lt(pleft, pright, WORD_NUM(Decimal64))) return -1;
-=======
   if (pOps->gt(pleft, pright, DECIMAL_WORD_NUM(Decimal64))) return 1;
   if (pOps->lt(pleft, pright, DECIMAL_WORD_NUM(Decimal64))) return -1;
->>>>>>> 21317576
   return 0;
 }
 
 int32_t compareDecimal64SameScaleDesc(const void* pLeft, const void* pRight) {
   const SDecimalOps* pOps = getDecimalOps(TSDB_DATA_TYPE_DECIMAL64);
-<<<<<<< HEAD
-  if (pOps->lt(pLeft, pRight, WORD_NUM(Decimal64))) return 1;
-  if (pOps->gt(pLeft, pRight, WORD_NUM(Decimal64))) return -1;
-=======
   if (pOps->lt(pLeft, pRight, DECIMAL_WORD_NUM(Decimal64))) return 1;
   if (pOps->gt(pLeft, pRight, DECIMAL_WORD_NUM(Decimal64))) return -1;
->>>>>>> 21317576
   return 0;
 }
 
 int32_t compareDecimal128SameScale(const void* pleft, const void* pright) {
   const SDecimalOps* pOps = getDecimalOps(TSDB_DATA_TYPE_DECIMAL);
-<<<<<<< HEAD
-  if (pOps->gt(pleft, pright, WORD_NUM(Decimal))) return 1;
-  if (pOps->lt(pleft, pright, WORD_NUM(Decimal))) return -1;
-=======
   if (pOps->gt(pleft, pright, DECIMAL_WORD_NUM(Decimal))) return 1;
   if (pOps->lt(pleft, pright, DECIMAL_WORD_NUM(Decimal))) return -1;
->>>>>>> 21317576
   return 0;
 }
 
 int32_t compareDecimal128SameScaleDesc(const void* pLeft, const void* pRight) {
   const SDecimalOps* pOps = getDecimalOps(TSDB_DATA_TYPE_DECIMAL);
-<<<<<<< HEAD
-  if (pOps->lt(pLeft, pRight, WORD_NUM(Decimal))) return 1;
-  if (pOps->gt(pLeft, pRight, WORD_NUM(Decimal))) return -1;
-=======
   if (pOps->lt(pLeft, pRight, DECIMAL_WORD_NUM(Decimal))) return 1;
   if (pOps->gt(pLeft, pRight, DECIMAL_WORD_NUM(Decimal))) return -1;
->>>>>>> 21317576
   return 0;
 }
 
