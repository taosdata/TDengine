/*
 * Copyright (c) 2019 TAOS Data, Inc. <jhtao@taosdata.com>
 *
 * This program is free software: you can use, redistribute, and/or modify
 * it under the terms of the GNU Affero General Public License, version 3
 * or later ("AGPL"), as published by the Free Software Foundation.
 *
 * This program is distributed in the hope that it will be useful, but WITHOUT
 * ANY WARRANTY; without even the implied warranty of MERCHANTABILITY or
 * FITNESS FOR A PARTICULAR PURPOSE.
 *
 * You should have received a copy of the GNU Affero General Public License
 * along with this program. If not, see <http://www.gnu.org/licenses/>.
 */

#define _DEFAULT_SOURCE
#include "tworker.h"
#include "taoserror.h"
#include "tcompare.h"
#include "tgeosctx.h"
#include "tlog.h"

#define QUEUE_THRESHOLD (1000 * 1000)

typedef void *(*ThreadFp)(void *param);

int32_t tQWorkerInit(SQWorkerPool *pool) {
  int32_t code = taosOpenQset(&pool->qset);
  if (code) return code;

  pool->workers = taosMemoryCalloc(pool->max, sizeof(SQueueWorker));
  if (pool->workers == NULL) {
    taosCloseQset(pool->qset);
    return terrno = TSDB_CODE_OUT_OF_MEMORY;
  }

  (void)taosThreadMutexInit(&pool->mutex, NULL);

  for (int32_t i = 0; i < pool->max; ++i) {
    SQueueWorker *worker = pool->workers + i;
    worker->id = i;
    worker->pool = pool;
  }

  uInfo("worker:%s is initialized, min:%d max:%d", pool->name, pool->min, pool->max);
  return 0;
}

void tQWorkerCleanup(SQWorkerPool *pool) {
  for (int32_t i = 0; i < pool->max; ++i) {
    SQueueWorker *worker = pool->workers + i;
    if (taosCheckPthreadValid(worker->thread)) {
      taosQsetThreadResume(pool->qset);
    }
  }

  for (int32_t i = 0; i < pool->max; ++i) {
    SQueueWorker *worker = pool->workers + i;
    if (taosCheckPthreadValid(worker->thread)) {
      uInfo("worker:%s:%d is stopping", pool->name, worker->id);
      (void)taosThreadJoin(worker->thread, NULL);
      (void)taosThreadClear(&worker->thread);
      uInfo("worker:%s:%d is stopped", pool->name, worker->id);
    }
  }

  taosMemoryFreeClear(pool->workers);
  taosCloseQset(pool->qset);
  (void)taosThreadMutexDestroy(&pool->mutex);

  uInfo("worker:%s is closed", pool->name);
}

static void *tQWorkerThreadFp(SQueueWorker *worker) {
  SQWorkerPool *pool = worker->pool;
  SQueueInfo    qinfo = {0};
  void         *msg = NULL;
  int32_t       code = 0;

  (void)taosBlockSIGPIPE();
  setThreadName(pool->name);
  worker->pid = taosGetSelfPthreadId();
  uInfo("worker:%s:%d is running, thread:%08" PRId64, pool->name, worker->id, worker->pid);

  while (1) {
    if (taosReadQitemFromQset(pool->qset, (void **)&msg, &qinfo) == 0) {
      uInfo("worker:%s:%d qset:%p, got no message and exiting, thread:%08" PRId64, pool->name, worker->id, pool->qset,
            worker->pid);
      break;
    }

    if (qinfo.timestamp != 0) {
      int64_t cost = taosGetTimestampUs() - qinfo.timestamp;
      if (cost > QUEUE_THRESHOLD) {
        uWarn("worker:%s,message has been queued for too long, cost: %" PRId64 "s", pool->name, cost / QUEUE_THRESHOLD);
      }
    }

    if (qinfo.fp != NULL) {
      qinfo.workerId = worker->id;
      qinfo.threadNum = pool->num;
      (*((FItem)qinfo.fp))(&qinfo, msg);
    }

    taosUpdateItemSize(qinfo.queue, 1);
  }

<<<<<<< HEAD
  // destroyThreadLocalGeosCtx();
=======
>>>>>>> 42b9afbe
  DestoryThreadLocalRegComp();

  return NULL;
}

STaosQueue *tQWorkerAllocQueue(SQWorkerPool *pool, void *ahandle, FItem fp) {
  int32_t     code;
  STaosQueue *queue;

  code = taosOpenQueue(&queue);
  if (code) {
    terrno = code;
    return NULL;
  }

  (void)taosThreadMutexLock(&pool->mutex);
  taosSetQueueFp(queue, fp, NULL);
  (void)taosAddIntoQset(pool->qset, queue, ahandle);

  // spawn a thread to process queue
  if (pool->num < pool->max) {
    do {
      SQueueWorker *worker = pool->workers + pool->num;

      TdThreadAttr thAttr;
      (void)taosThreadAttrInit(&thAttr);
      (void)taosThreadAttrSetDetachState(&thAttr, PTHREAD_CREATE_JOINABLE);

      if (taosThreadCreate(&worker->thread, &thAttr, (ThreadFp)tQWorkerThreadFp, worker) != 0) {
        taosCloseQueue(queue);
        terrno = TSDB_CODE_OUT_OF_MEMORY;
        queue = NULL;
        break;
      }

      (void)taosThreadAttrDestroy(&thAttr);
      pool->num++;
      uInfo("worker:%s:%d is launched, total:%d", pool->name, worker->id, pool->num);
    } while (pool->num < pool->min);
  }

  (void)taosThreadMutexUnlock(&pool->mutex);
  uInfo("worker:%s, queue:%p is allocated, ahandle:%p", pool->name, queue, ahandle);

  return queue;
}

void tQWorkerFreeQueue(SQWorkerPool *pool, STaosQueue *queue) {
  uInfo("worker:%s, queue:%p is freed", pool->name, queue);
  taosCloseQueue(queue);
}

int32_t tAutoQWorkerInit(SAutoQWorkerPool *pool) {
  int32_t code;

  code = taosOpenQset(&pool->qset);
  if (code) {
    return terrno = code;
  }

  pool->workers = taosArrayInit(2, sizeof(SQueueWorker *));
  if (pool->workers == NULL) {
    taosCloseQset(pool->qset);
    return terrno = TSDB_CODE_OUT_OF_MEMORY;
  }

  (void)taosThreadMutexInit(&pool->mutex, NULL);

  uInfo("worker:%s is initialized as auto", pool->name);
  return 0;
}

void tAutoQWorkerCleanup(SAutoQWorkerPool *pool) {
  int32_t size = taosArrayGetSize(pool->workers);
  for (int32_t i = 0; i < size; ++i) {
    SQueueWorker *worker = taosArrayGetP(pool->workers, i);
    if (taosCheckPthreadValid(worker->thread)) {
      taosQsetThreadResume(pool->qset);
    }
  }

  for (int32_t i = 0; i < size; ++i) {
    SQueueWorker *worker = taosArrayGetP(pool->workers, i);
    if (taosCheckPthreadValid(worker->thread)) {
      uInfo("worker:%s:%d is stopping", pool->name, worker->id);
      (void)taosThreadJoin(worker->thread, NULL);
      (void)taosThreadClear(&worker->thread);
      uInfo("worker:%s:%d is stopped", pool->name, worker->id);
    }
    taosMemoryFree(worker);
  }

  taosArrayDestroy(pool->workers);
  taosCloseQset(pool->qset);
  (void)taosThreadMutexDestroy(&pool->mutex);

  uInfo("worker:%s is closed", pool->name);
}

static void *tAutoQWorkerThreadFp(SQueueWorker *worker) {
  SAutoQWorkerPool *pool = worker->pool;
  SQueueInfo        qinfo = {0};
  void             *msg = NULL;
  int32_t           code = 0;

  (void)taosBlockSIGPIPE();
  setThreadName(pool->name);
  worker->pid = taosGetSelfPthreadId();
  uInfo("worker:%s:%d is running, thread:%08" PRId64, pool->name, worker->id, worker->pid);

  while (1) {
    if (taosReadQitemFromQset(pool->qset, (void **)&msg, &qinfo) == 0) {
      uInfo("worker:%s:%d qset:%p, got no message and exiting, thread:%08" PRId64, pool->name, worker->id, pool->qset,
            worker->pid);
      break;
    }

    if (qinfo.timestamp != 0) {
      int64_t cost = taosGetTimestampUs() - qinfo.timestamp;
      if (cost > QUEUE_THRESHOLD) {
        uWarn("worker:%s,message has been queued for too long, cost: %" PRId64 "s", pool->name, cost / QUEUE_THRESHOLD);
      }
    }

    if (qinfo.fp != NULL) {
      qinfo.workerId = worker->id;
      qinfo.threadNum = taosArrayGetSize(pool->workers);
      (*((FItem)qinfo.fp))(&qinfo, msg);
    }

    taosUpdateItemSize(qinfo.queue, 1);
  }
  DestoryThreadLocalRegComp();

  return NULL;
}

STaosQueue *tAutoQWorkerAllocQueue(SAutoQWorkerPool *pool, void *ahandle, FItem fp) {
  int32_t     code;
  STaosQueue *queue;

  code = taosOpenQueue(&queue);
  if (code) {
    terrno = code;
    return NULL;
  }

  (void)taosThreadMutexLock(&pool->mutex);
  taosSetQueueFp(queue, fp, NULL);
  (void)taosAddIntoQset(pool->qset, queue, ahandle);

  int32_t queueNum = taosGetQueueNumber(pool->qset);
  int32_t curWorkerNum = taosArrayGetSize(pool->workers);
  int32_t dstWorkerNum = ceilf(queueNum * pool->ratio);
  if (dstWorkerNum < 2) dstWorkerNum = 2;

  // spawn a thread to process queue
  while (curWorkerNum < dstWorkerNum) {
    SQueueWorker *worker = taosMemoryCalloc(1, sizeof(SQueueWorker));
    if (worker == NULL || taosArrayPush(pool->workers, &worker) == NULL) {
      uError("worker:%s:%d failed to create", pool->name, curWorkerNum);
      taosMemoryFree(worker);
      taosCloseQueue(queue);
      (void)taosThreadMutexUnlock(&pool->mutex);
      terrno = TSDB_CODE_OUT_OF_MEMORY;
      return NULL;
    }
    worker->id = curWorkerNum;
    worker->pool = pool;

    TdThreadAttr thAttr;
    (void)taosThreadAttrInit(&thAttr);
    (void)taosThreadAttrSetDetachState(&thAttr, PTHREAD_CREATE_JOINABLE);

    if (taosThreadCreate(&worker->thread, &thAttr, (ThreadFp)tAutoQWorkerThreadFp, worker) != 0) {
      uError("worker:%s:%d failed to create thread, total:%d", pool->name, worker->id, curWorkerNum);
      (void)taosArrayPop(pool->workers);
      taosMemoryFree(worker);
      taosCloseQueue(queue);
      terrno = TSDB_CODE_OUT_OF_MEMORY;
      return NULL;
    }

    (void)taosThreadAttrDestroy(&thAttr);
    int32_t numOfThreads = taosArrayGetSize(pool->workers);
    uInfo("worker:%s:%d is launched, total:%d, expect:%d", pool->name, worker->id, numOfThreads, dstWorkerNum);

    curWorkerNum++;
  }

  (void)taosThreadMutexUnlock(&pool->mutex);
  uInfo("worker:%s, queue:%p is allocated, ahandle:%p", pool->name, queue, ahandle);

  return queue;
}

void tAutoQWorkerFreeQueue(SAutoQWorkerPool *pool, STaosQueue *queue) {
  uInfo("worker:%s, queue:%p is freed", pool->name, queue);
  taosCloseQueue(queue);
}

int32_t tWWorkerInit(SWWorkerPool *pool) {
  pool->nextId = 0;
  pool->workers = taosMemoryCalloc(pool->max, sizeof(SWWorker));
  if (pool->workers == NULL) {
    return terrno = TSDB_CODE_OUT_OF_MEMORY;
  }

  (void)taosThreadMutexInit(&pool->mutex, NULL);

  for (int32_t i = 0; i < pool->max; ++i) {
    SWWorker *worker = pool->workers + i;
    worker->id = i;
    worker->qall = NULL;
    worker->qset = NULL;
    worker->pool = pool;
  }

  uInfo("worker:%s is initialized, max:%d", pool->name, pool->max);
  return 0;
}

void tWWorkerCleanup(SWWorkerPool *pool) {
  for (int32_t i = 0; i < pool->max; ++i) {
    SWWorker *worker = pool->workers + i;
    if (taosCheckPthreadValid(worker->thread)) {
      if (worker->qset) {
        taosQsetThreadResume(worker->qset);
      }
    }
  }

  for (int32_t i = 0; i < pool->max; ++i) {
    SWWorker *worker = pool->workers + i;
    if (taosCheckPthreadValid(worker->thread)) {
      uInfo("worker:%s:%d is stopping", pool->name, worker->id);
      (void)taosThreadJoin(worker->thread, NULL);
      (void)taosThreadClear(&worker->thread);
      taosFreeQall(worker->qall);
      taosCloseQset(worker->qset);
      uInfo("worker:%s:%d is stopped", pool->name, worker->id);
    }
  }

  taosMemoryFreeClear(pool->workers);
  (void)taosThreadMutexDestroy(&pool->mutex);

  uInfo("worker:%s is closed", pool->name);
}

static void *tWWorkerThreadFp(SWWorker *worker) {
  SWWorkerPool *pool = worker->pool;
  SQueueInfo    qinfo = {0};
  void         *msg = NULL;
  int32_t       code = 0;
  int32_t       numOfMsgs = 0;

  (void)taosBlockSIGPIPE();
  setThreadName(pool->name);
  worker->pid = taosGetSelfPthreadId();
  uInfo("worker:%s:%d is running, thread:%08" PRId64, pool->name, worker->id, worker->pid);

  while (1) {
    numOfMsgs = taosReadAllQitemsFromQset(worker->qset, worker->qall, &qinfo);
    if (numOfMsgs == 0) {
      uInfo("worker:%s:%d qset:%p, got no message and exiting, thread:%08" PRId64, pool->name, worker->id, worker->qset,
            worker->pid);
      break;
    }

    if (qinfo.timestamp != 0) {
      int64_t cost = taosGetTimestampUs() - qinfo.timestamp;
      if (cost > QUEUE_THRESHOLD) {
        uWarn("worker:%s,message has been queued for too long, cost: %" PRId64 "s", pool->name, cost / QUEUE_THRESHOLD);
      }
    }

    if (qinfo.fp != NULL) {
      qinfo.workerId = worker->id;
      qinfo.threadNum = pool->num;
      (*((FItems)qinfo.fp))(&qinfo, worker->qall, numOfMsgs);
    }
    taosUpdateItemSize(qinfo.queue, numOfMsgs);
  }

  return NULL;
}

STaosQueue *tWWorkerAllocQueue(SWWorkerPool *pool, void *ahandle, FItems fp) {
  (void)taosThreadMutexLock(&pool->mutex);
  SWWorker   *worker = pool->workers + pool->nextId;
  int32_t     code = -1;
  STaosQueue *queue;

  code = taosOpenQueue(&queue);
  if (code) goto _OVER;

  taosSetQueueFp(queue, NULL, fp);
  if (worker->qset == NULL) {
    code = taosOpenQset(&worker->qset);
    if (code) goto _OVER;

    (void)taosAddIntoQset(worker->qset, queue, ahandle);
    code = taosAllocateQall(&worker->qall);
    if (code) goto _OVER;

    TdThreadAttr thAttr;
    (void)taosThreadAttrInit(&thAttr);
    (void)taosThreadAttrSetDetachState(&thAttr, PTHREAD_CREATE_JOINABLE);
    if (taosThreadCreate(&worker->thread, &thAttr, (ThreadFp)tWWorkerThreadFp, worker) != 0) goto _OVER;

    uInfo("worker:%s:%d is launched, max:%d", pool->name, worker->id, pool->max);
    pool->nextId = (pool->nextId + 1) % pool->max;

    (void)taosThreadAttrDestroy(&thAttr);
    pool->num++;
    if (pool->num > pool->max) pool->num = pool->max;
  } else {
    (void)taosAddIntoQset(worker->qset, queue, ahandle);
    pool->nextId = (pool->nextId + 1) % pool->max;
  }

_OVER:
  (void)taosThreadMutexUnlock(&pool->mutex);

  if (code) {
    if (queue != NULL) taosCloseQueue(queue);
    if (worker->qset != NULL) taosCloseQset(worker->qset);
    if (worker->qall != NULL) taosFreeQall(worker->qall);
    terrno = code;
    return NULL;
  } else {
    while (worker->pid <= 0) taosMsleep(10);

    taosQueueSetThreadId(queue, worker->pid);
    uInfo("worker:%s, queue:%p is allocated, ahandle:%p thread:%08" PRId64, pool->name, queue, ahandle, worker->pid);
    return queue;
  }
}

void tWWorkerFreeQueue(SWWorkerPool *pool, STaosQueue *queue) {
  uInfo("worker:%s, queue:%p is freed", pool->name, queue);
  taosCloseQueue(queue);
}

int32_t tSingleWorkerInit(SSingleWorker *pWorker, const SSingleWorkerCfg *pCfg) {
  int32_t code;
  pWorker->poolType = pCfg->poolType;
  pWorker->name = pCfg->name;

  switch (pCfg->poolType) {
    case QWORKER_POOL: {
      SQWorkerPool *pPool = taosMemoryCalloc(1, sizeof(SQWorkerPool));
      if (!pPool) {
        return terrno = TSDB_CODE_OUT_OF_MEMORY;
      }
      pPool->name = pCfg->name;
      pPool->min = pCfg->min;
      pPool->max = pCfg->max;
      pWorker->pool = pPool;
      if ((code = tQWorkerInit(pPool))) {
        return (terrno = code);
      }

      pWorker->queue = tQWorkerAllocQueue(pPool, pCfg->param, pCfg->fp);
      if (pWorker->queue == NULL) {
        return terrno;
      }
    } break;
    case QUERY_AUTO_QWORKER_POOL: {
      SQueryAutoQWorkerPool *pPool = taosMemoryCalloc(1, sizeof(SQueryAutoQWorkerPool));
      if (!pPool) {
        return (terrno = TSDB_CODE_OUT_OF_MEMORY);
      }
      pPool->name = pCfg->name;
      pPool->min = pCfg->min;
      pPool->max = pCfg->max;
      pWorker->pool = pPool;

      code = tQueryAutoQWorkerInit(pPool);
      if (code) return code;

      pWorker->queue = tQueryAutoQWorkerAllocQueue(pPool, pCfg->param, pCfg->fp);
      if (!pWorker->queue) {
        return terrno;
      }
    } break;
    default:
      return TSDB_CODE_INVALID_PARA;
  }
  return 0;
}

void tSingleWorkerCleanup(SSingleWorker *pWorker) {
  if (pWorker->queue == NULL) return;
  while (!taosQueueEmpty(pWorker->queue)) {
    taosMsleep(10);
  }

  switch (pWorker->poolType) {
    case QWORKER_POOL:
      tQWorkerCleanup(pWorker->pool);
      tQWorkerFreeQueue(pWorker->pool, pWorker->queue);
      taosMemoryFree(pWorker->pool);
      break;
    case QUERY_AUTO_QWORKER_POOL:
      tQueryAutoQWorkerCleanup(pWorker->pool);
      tQueryAutoQWorkerFreeQueue(pWorker->pool, pWorker->queue);
      taosMemoryFree(pWorker->pool);
      break;
    default:
      break;
  }
}

int32_t tMultiWorkerInit(SMultiWorker *pWorker, const SMultiWorkerCfg *pCfg) {
  SWWorkerPool *pPool = &pWorker->pool;
  pPool->name = pCfg->name;
  pPool->max = pCfg->max;

  int32_t code = tWWorkerInit(pPool);
  if (code) return code;

  pWorker->queue = tWWorkerAllocQueue(pPool, pCfg->param, pCfg->fp);
  if (pWorker->queue == NULL) {
    return terrno;
  }

  pWorker->name = pCfg->name;
  return 0;
}

void tMultiWorkerCleanup(SMultiWorker *pWorker) {
  if (pWorker->queue == NULL) return;

  while (!taosQueueEmpty(pWorker->queue)) {
    taosMsleep(10);
  }

  tWWorkerCleanup(&pWorker->pool);
  tWWorkerFreeQueue(&pWorker->pool, pWorker->queue);
}

static int32_t tQueryAutoQWorkerAddWorker(SQueryAutoQWorkerPool *pool);
static int32_t tQueryAutoQWorkerBeforeBlocking(void *p);
static int32_t tQueryAutoQWorkerRecoverFromBlocking(void *p);
static int32_t tQueryAutoQWorkerWaitingCheck(SQueryAutoQWorkerPool *pPool);
static bool    tQueryAutoQWorkerTryRecycleWorker(SQueryAutoQWorkerPool *pPool, SQueryAutoQWorker *pWorker);

#define GET_ACTIVE_N(int64_val)  (int32_t)((int64_val) >> 32)
#define GET_RUNNING_N(int64_val) (int32_t)(int64_val & 0xFFFFFFFF)

static int32_t atomicFetchSubActive(int64_t *ptr, int32_t val) {
  int64_t acutalSubVal = val;
  acutalSubVal <<= 32;
  int64_t newVal64 = atomic_fetch_sub_64(ptr, acutalSubVal);
  return GET_ACTIVE_N(newVal64);
}

static int32_t atomicFetchSubRunning(int64_t *ptr, int32_t val) { return GET_RUNNING_N(atomic_fetch_sub_64(ptr, val)); }

static int32_t atomicFetchAddActive(int64_t *ptr, int32_t val) {
  int64_t actualAddVal = val;
  actualAddVal <<= 32;
  int64_t newVal64 = atomic_fetch_add_64(ptr, actualAddVal);
  return GET_ACTIVE_N(newVal64);
}

static int32_t atomicFetchAddRunning(int64_t *ptr, int32_t val) { return GET_RUNNING_N(atomic_fetch_add_64(ptr, val)); }

static bool atomicCompareExchangeActive(int64_t *ptr, int32_t *expectedVal, int32_t newVal) {
  int64_t oldVal64 = *expectedVal, newVal64 = newVal;
  int32_t running = GET_RUNNING_N(*ptr);
  oldVal64 <<= 32;
  newVal64 <<= 32;
  oldVal64 |= running;
  newVal64 |= running;
  int64_t actualNewVal64 = atomic_val_compare_exchange_64(ptr, oldVal64, newVal64);
  if (actualNewVal64 == oldVal64) {
    return true;
  } else {
    *expectedVal = GET_ACTIVE_N(actualNewVal64);
    return false;
  }
}

static int64_t atomicCompareExchangeRunning(int64_t *ptr, int32_t *expectedVal, int32_t newVal) {
  int64_t oldVal64 = *expectedVal, newVal64 = newVal;
  int64_t activeShifted = GET_ACTIVE_N(*ptr);
  activeShifted <<= 32;
  oldVal64 |= activeShifted;
  newVal64 |= activeShifted;
  int64_t actualNewVal64 = atomic_val_compare_exchange_64(ptr, oldVal64, newVal64);
  if (actualNewVal64 == oldVal64) {
    return true;
  } else {
    *expectedVal = GET_RUNNING_N(actualNewVal64);
    return false;
  }
}

static int64_t atomicCompareExchangeActiveAndRunning(int64_t *ptr, int32_t *expectedActive, int32_t newActive,
                                                     int32_t *expectedRunning, int32_t newRunning) {
  int64_t oldVal64 = *expectedActive, newVal64 = newActive;
  oldVal64 <<= 32;
  oldVal64 |= *expectedRunning;
  newVal64 <<= 32;
  newVal64 |= newRunning;
  int64_t actualNewVal64 = atomic_val_compare_exchange_64(ptr, oldVal64, newVal64);
  if (actualNewVal64 == oldVal64) {
    return true;
  } else {
    *expectedActive = GET_ACTIVE_N(actualNewVal64);
    *expectedRunning = GET_RUNNING_N(actualNewVal64);
    return false;
  }
}

static void *tQueryAutoQWorkerThreadFp(SQueryAutoQWorker *worker) {
  SQueryAutoQWorkerPool *pool = worker->pool;
  SQueueInfo             qinfo = {0};
  void                  *msg = NULL;
  int32_t                code = 0;

  (void)taosBlockSIGPIPE();
  setThreadName(pool->name);
  worker->pid = taosGetSelfPthreadId();
  uDebug("worker:%s:%d is running, thread:%08" PRId64, pool->name, worker->id, worker->pid);

  while (1) {
    if (taosReadQitemFromQset(pool->qset, (void **)&msg, &qinfo) == 0) {
      uInfo("worker:%s:%d qset:%p, got no message and exiting, thread:%08" PRId64, pool->name, worker->id, pool->qset,
            worker->pid);
      break;
    }

    if (qinfo.timestamp != 0) {
      int64_t cost = taosGetTimestampUs() - qinfo.timestamp;
      if (cost > QUEUE_THRESHOLD) {
        uWarn("worker:%s,message has been queued for too long, cost: %" PRId64 "s", pool->name, cost / QUEUE_THRESHOLD);
      }
    }

    (void)tQueryAutoQWorkerWaitingCheck(pool);

    if (qinfo.fp != NULL) {
      qinfo.workerId = worker->id;
      qinfo.threadNum = pool->num;
      qinfo.workerCb = pool->pCb;
      (*((FItem)qinfo.fp))(&qinfo, msg);
    }

    taosUpdateItemSize(qinfo.queue, 1);
    if (!tQueryAutoQWorkerTryRecycleWorker(pool, worker)) {
      uDebug("worker:%s:%d exited", pool->name, worker->id);
      break;
    }
  }

<<<<<<< HEAD
  // destroyThreadLocalGeosCtx();
=======
>>>>>>> 42b9afbe
  DestoryThreadLocalRegComp();

  return NULL;
}

static bool tQueryAutoQWorkerTrySignalWaitingAfterBlock(void *p) {
  SQueryAutoQWorkerPool *pPool = p;
  bool                   ret = false;
  int32_t                waiting = pPool->waitingAfterBlockN;
  while (waiting > 0) {
    int32_t waitingNew = atomic_val_compare_exchange_32(&pPool->waitingAfterBlockN, waiting, waiting - 1);
    if (waitingNew == waiting) {
      (void)taosThreadMutexLock(&pPool->waitingAfterBlockLock);
      (void)taosThreadCondSignal(&pPool->waitingAfterBlockCond);
      (void)taosThreadMutexUnlock(&pPool->waitingAfterBlockLock);
      ret = true;
      break;
    }
    waiting = waitingNew;
  }
  return ret;
}

static bool tQueryAutoQWorkerTrySignalWaitingBeforeProcess(void *p) {
  SQueryAutoQWorkerPool *pPool = p;
  bool                   ret = false;
  int32_t                waiting = pPool->waitingBeforeProcessMsgN;
  while (waiting > 0) {
    int32_t waitingNew = atomic_val_compare_exchange_32(&pPool->waitingBeforeProcessMsgN, waiting, waiting - 1);
    if (waitingNew == waiting) {
      (void)taosThreadMutexLock(&pPool->waitingBeforeProcessMsgLock);
      (void)taosThreadCondSignal(&pPool->waitingBeforeProcessMsgCond);
      (void)taosThreadMutexUnlock(&pPool->waitingBeforeProcessMsgLock);
      ret = true;
      break;
    }
    waiting = waitingNew;
  }
  return ret;
}

static bool tQueryAutoQWorkerTryDecActive(void *p, int32_t minActive) {
  SQueryAutoQWorkerPool *pPool = p;
  bool                   ret = false;
  int64_t                val64 = pPool->activeRunningN;
  int32_t                active = GET_ACTIVE_N(val64), running = GET_RUNNING_N(val64);
  while (active > minActive) {
    if (atomicCompareExchangeActiveAndRunning(&pPool->activeRunningN, &active, active - 1, &running, running - 1))
      return true;
  }
  (void)atomicFetchSubRunning(&pPool->activeRunningN, 1);
  return false;
}

static int32_t tQueryAutoQWorkerWaitingCheck(SQueryAutoQWorkerPool *pPool) {
  while (1) {
    int64_t val64 = pPool->activeRunningN;
    int32_t running = GET_RUNNING_N(val64), active = GET_ACTIVE_N(val64);
    while (running < pPool->num) {
      if (atomicCompareExchangeActiveAndRunning(&pPool->activeRunningN, &active, active, &running, running + 1)) {
        return TSDB_CODE_SUCCESS;
      }
    }
    if (atomicCompareExchangeActive(&pPool->activeRunningN, &active, active - 1)) {
      break;
    }
  }
  // to wait for process
  (void)taosThreadMutexLock(&pPool->waitingBeforeProcessMsgLock);
  (void)atomic_fetch_add_32(&pPool->waitingBeforeProcessMsgN, 1);
  if (!pPool->exit) (void)taosThreadCondWait(&pPool->waitingBeforeProcessMsgCond, &pPool->waitingBeforeProcessMsgLock);
  // recovered from waiting
  (void)taosThreadMutexUnlock(&pPool->waitingBeforeProcessMsgLock);
  return TSDB_CODE_SUCCESS;
}

bool tQueryAutoQWorkerTryRecycleWorker(SQueryAutoQWorkerPool *pPool, SQueryAutoQWorker *pWorker) {
  if (tQueryAutoQWorkerTrySignalWaitingAfterBlock(pPool) || tQueryAutoQWorkerTrySignalWaitingBeforeProcess(pPool) ||
      tQueryAutoQWorkerTryDecActive(pPool, pPool->num)) {
    (void)taosThreadMutexLock(&pPool->poolLock);
    SListNode *pNode = listNode(pWorker);
    (void)tdListPopNode(pPool->workers, pNode);
    // reclaim some workers
    if (pWorker->id >= pPool->maxInUse) {
      while (listNEles(pPool->exitedWorkers) > pPool->maxInUse - pPool->num) {
        SListNode         *head = tdListPopHead(pPool->exitedWorkers);
        SQueryAutoQWorker *pWorker = (SQueryAutoQWorker *)head->data;
        if (pWorker && taosCheckPthreadValid(pWorker->thread)) {
          (void)taosThreadJoin(pWorker->thread, NULL);
          (void)taosThreadClear(&pWorker->thread);
        }
        taosMemoryFree(head);
      }
      tdListAppendNode(pPool->exitedWorkers, pNode);
      (void)taosThreadMutexUnlock(&pPool->poolLock);
      return false;
    }

    // put back to backup pool
    tdListAppendNode(pPool->backupWorkers, pNode);
    (void)taosThreadMutexUnlock(&pPool->poolLock);

    // start to wait at backup cond
    (void)taosThreadMutexLock(&pPool->backupLock);
    (void)atomic_fetch_add_32(&pPool->backupNum, 1);
    if (!pPool->exit) (void)taosThreadCondWait(&pPool->backupCond, &pPool->backupLock);
    (void)taosThreadMutexUnlock(&pPool->backupLock);

    // recovered from backup
    (void)taosThreadMutexLock(&pPool->poolLock);
    if (pPool->exit) {
      (void)taosThreadMutexUnlock(&pPool->poolLock);
      return false;
    }
    (void)tdListPopNode(pPool->backupWorkers, pNode);
    tdListAppendNode(pPool->workers, pNode);
    (void)taosThreadMutexUnlock(&pPool->poolLock);

    return true;
  } else {
    return true;
  }
}

int32_t tQueryAutoQWorkerInit(SQueryAutoQWorkerPool *pool) {
  int32_t code;

  (void)taosThreadMutexInit(&pool->poolLock, NULL);
  (void)taosThreadMutexInit(&pool->backupLock, NULL);
  (void)taosThreadMutexInit(&pool->waitingAfterBlockLock, NULL);
  (void)taosThreadMutexInit(&pool->waitingBeforeProcessMsgLock, NULL);

  (void)taosThreadCondInit(&pool->waitingBeforeProcessMsgCond, NULL);
  (void)taosThreadCondInit(&pool->waitingAfterBlockCond, NULL);
  (void)taosThreadCondInit(&pool->backupCond, NULL);

  code = taosOpenQset(&pool->qset);
  if (code) return terrno = code;
  pool->workers = tdListNew(sizeof(SQueryAutoQWorker));
  if (!pool->workers) return TSDB_CODE_OUT_OF_MEMORY;
  pool->backupWorkers = tdListNew(sizeof(SQueryAutoQWorker));
  if (!pool->backupWorkers) return TSDB_CODE_OUT_OF_MEMORY;
  pool->exitedWorkers = tdListNew(sizeof(SQueryAutoQWorker));
  if (!pool->exitedWorkers) return TSDB_CODE_OUT_OF_MEMORY;
  pool->maxInUse = pool->max * 2 + 2;

  if (!pool->pCb) {
    pool->pCb = taosMemoryCalloc(1, sizeof(SQueryAutoQWorkerPoolCB));
    if (!pool->pCb) return TSDB_CODE_OUT_OF_MEMORY;
    pool->pCb->pPool = pool;
    pool->pCb->beforeBlocking = tQueryAutoQWorkerBeforeBlocking;
    pool->pCb->afterRecoverFromBlocking = tQueryAutoQWorkerRecoverFromBlocking;
  }
  return TSDB_CODE_SUCCESS;
}

void tQueryAutoQWorkerCleanup(SQueryAutoQWorkerPool *pPool) {
  (void)taosThreadMutexLock(&pPool->poolLock);
  pPool->exit = true;
  int32_t size = 0;
  if (pPool->workers) {
    size = listNEles(pPool->workers);
  }
  if (pPool->backupWorkers) {
    size += listNEles(pPool->backupWorkers);
  }
  if (pPool->qset) {
    for (int32_t i = 0; i < size; ++i) {
      taosQsetThreadResume(pPool->qset);
    }
  }
  (void)taosThreadMutexUnlock(&pPool->poolLock);

  (void)taosThreadMutexLock(&pPool->backupLock);
  (void)taosThreadCondBroadcast(&pPool->backupCond);
  (void)taosThreadMutexUnlock(&pPool->backupLock);

  (void)taosThreadMutexLock(&pPool->waitingAfterBlockLock);
  (void)taosThreadCondBroadcast(&pPool->waitingAfterBlockCond);
  (void)taosThreadMutexUnlock(&pPool->waitingAfterBlockLock);

  (void)taosThreadMutexLock(&pPool->waitingBeforeProcessMsgLock);
  (void)taosThreadCondBroadcast(&pPool->waitingBeforeProcessMsgCond);
  (void)taosThreadMutexUnlock(&pPool->waitingBeforeProcessMsgLock);

  int32_t            idx = 0;
  SQueryAutoQWorker *worker = NULL;
  while (pPool->workers) {
    (void)taosThreadMutexLock(&pPool->poolLock);
    if (listNEles(pPool->workers) == 0) {
      (void)taosThreadMutexUnlock(&pPool->poolLock);
      break;
    }
    SListNode *pNode = tdListPopHead(pPool->workers);
    worker = (SQueryAutoQWorker *)pNode->data;
    (void)taosThreadMutexUnlock(&pPool->poolLock);
    if (worker && taosCheckPthreadValid(worker->thread)) {
      (void)taosThreadJoin(worker->thread, NULL);
      (void)taosThreadClear(&worker->thread);
    }
    taosMemoryFree(pNode);
  }

  while (pPool->backupWorkers && listNEles(pPool->backupWorkers) > 0) {
    SListNode *pNode = tdListPopHead(pPool->backupWorkers);
    worker = (SQueryAutoQWorker *)pNode->data;
    if (worker && taosCheckPthreadValid(worker->thread)) {
      (void)taosThreadJoin(worker->thread, NULL);
      (void)taosThreadClear(&worker->thread);
    }
    taosMemoryFree(pNode);
  }

  while (pPool->exitedWorkers && listNEles(pPool->exitedWorkers) > 0) {
    SListNode *pNode = tdListPopHead(pPool->exitedWorkers);
    worker = (SQueryAutoQWorker *)pNode->data;
    if (worker && taosCheckPthreadValid(worker->thread)) {
      (void)taosThreadJoin(worker->thread, NULL);
      (void)taosThreadClear(&worker->thread);
    }
    taosMemoryFree(pNode);
  }

  (void)tdListFree(pPool->workers);
  (void)tdListFree(pPool->backupWorkers);
  (void)tdListFree(pPool->exitedWorkers);
  taosMemoryFree(pPool->pCb);

  (void)taosThreadMutexDestroy(&pPool->poolLock);
  (void)taosThreadMutexDestroy(&pPool->backupLock);
  (void)taosThreadMutexDestroy(&pPool->waitingAfterBlockLock);
  (void)taosThreadMutexDestroy(&pPool->waitingBeforeProcessMsgLock);

  (void)taosThreadCondDestroy(&pPool->backupCond);
  (void)taosThreadCondDestroy(&pPool->waitingAfterBlockCond);
  (void)taosThreadCondDestroy(&pPool->waitingBeforeProcessMsgCond);
  taosCloseQset(pPool->qset);
}

STaosQueue *tQueryAutoQWorkerAllocQueue(SQueryAutoQWorkerPool *pool, void *ahandle, FItem fp) {
  STaosQueue *queue;
  int32_t     code = taosOpenQueue(&queue);
  if (code) {
    terrno = code;
    return NULL;
  }

  (void)taosThreadMutexLock(&pool->poolLock);
  taosSetQueueFp(queue, fp, NULL);
  (void)taosAddIntoQset(pool->qset, queue, ahandle);
  SQueryAutoQWorker  worker = {0};
  SQueryAutoQWorker *pWorker = NULL;

  // spawn a thread to process queue
  if (pool->num < pool->max) {
    do {
      worker.id = listNEles(pool->workers);
      worker.backupIdx = -1;
      worker.pool = pool;
      SListNode *pNode = tdListAdd(pool->workers, &worker);
      if (!pNode) {
        taosCloseQueue(queue);
        queue = NULL;
        terrno = TSDB_CODE_OUT_OF_MEMORY;
        break;
      }
      pWorker = (SQueryAutoQWorker *)pNode->data;

      TdThreadAttr thAttr;
      (void)taosThreadAttrInit(&thAttr);
      (void)taosThreadAttrSetDetachState(&thAttr, PTHREAD_CREATE_JOINABLE);

      if (taosThreadCreate(&pWorker->thread, &thAttr, (ThreadFp)tQueryAutoQWorkerThreadFp, pWorker) != 0) {
        taosCloseQueue(queue);
        queue = NULL;
        break;
      }

      (void)taosThreadAttrDestroy(&thAttr);
      pool->num++;
      (void)atomicFetchAddActive(&pool->activeRunningN, 1);
      uInfo("worker:%s:%d is launched, total:%d", pool->name, pWorker->id, pool->num);
    } while (pool->num < pool->min);
  }

  (void)taosThreadMutexUnlock(&pool->poolLock);
  uInfo("worker:%s, queue:%p is allocated, ahandle:%p", pool->name, queue, ahandle);

  return queue;
}

void tQueryAutoQWorkerFreeQueue(SQueryAutoQWorkerPool *pPool, STaosQueue *pQ) { taosCloseQueue(pQ); }

static int32_t tQueryAutoQWorkerAddWorker(SQueryAutoQWorkerPool *pool) {
  // try backup pool
  int32_t backup = pool->backupNum;
  while (backup > 0) {
    int32_t backupNew = atomic_val_compare_exchange_32(&pool->backupNum, backup, backup - 1);
    if (backupNew == backup) {
      (void)taosThreadCondSignal(&pool->backupCond);
      return TSDB_CODE_SUCCESS;
    }
    backup = backupNew;
  }
  // backup pool is empty, create new
  SQueryAutoQWorker *pWorker = NULL;
  SQueryAutoQWorker  worker = {0};
  worker.pool = pool;
  worker.backupIdx = -1;
  (void)taosThreadMutexLock(&pool->poolLock);
  worker.id = listNEles(pool->workers);
  SListNode *pNode = tdListAdd(pool->workers, &worker);
  if (!pNode) {
    (void)taosThreadMutexUnlock(&pool->poolLock);
    terrno = TSDB_CODE_OUT_OF_MEMORY;
    return terrno;
  }
  (void)taosThreadMutexUnlock(&pool->poolLock);
  pWorker = (SQueryAutoQWorker *)pNode->data;

  TdThreadAttr thAttr;
  (void)taosThreadAttrInit(&thAttr);
  (void)taosThreadAttrSetDetachState(&thAttr, PTHREAD_CREATE_JOINABLE);

  if (taosThreadCreate(&pWorker->thread, &thAttr, (ThreadFp)tQueryAutoQWorkerThreadFp, pWorker) != 0) {
    terrno = TSDB_CODE_OUT_OF_MEMORY;
    return terrno;
  }
  (void)taosThreadAttrDestroy(&thAttr);

  return TSDB_CODE_SUCCESS;
}

static int32_t tQueryAutoQWorkerBeforeBlocking(void *p) {
  SQueryAutoQWorkerPool *pPool = p;
  if (tQueryAutoQWorkerTrySignalWaitingAfterBlock(p) || tQueryAutoQWorkerTrySignalWaitingBeforeProcess(p) ||
      tQueryAutoQWorkerTryDecActive(p, pPool->num)) {
  } else {
    int32_t code = tQueryAutoQWorkerAddWorker(pPool);
    if (code != TSDB_CODE_SUCCESS) {
      return code;
    }
  }

  return TSDB_CODE_SUCCESS;
}

static int32_t tQueryAutoQWorkerRecoverFromBlocking(void *p) {
  SQueryAutoQWorkerPool *pPool = p;
  int64_t                val64 = pPool->activeRunningN;
  int32_t                running = GET_RUNNING_N(val64), active = GET_ACTIVE_N(val64);
  while (running < pPool->num) {
    if (atomicCompareExchangeActiveAndRunning(&pPool->activeRunningN, &active, active + 1, &running, running + 1)) {
      return TSDB_CODE_SUCCESS;
    }
  }
  (void)taosThreadMutexLock(&pPool->waitingAfterBlockLock);
  (void)atomic_fetch_add_32(&pPool->waitingAfterBlockN, 1);
  if (!pPool->exit) (void)taosThreadCondWait(&pPool->waitingAfterBlockCond, &pPool->waitingAfterBlockLock);
  (void)taosThreadMutexUnlock(&pPool->waitingAfterBlockLock);
  if (pPool->exit) return TSDB_CODE_QRY_QWORKER_QUIT;
  return TSDB_CODE_SUCCESS;
}<|MERGE_RESOLUTION|>--- conflicted
+++ resolved
@@ -105,10 +105,6 @@
     taosUpdateItemSize(qinfo.queue, 1);
   }
 
-<<<<<<< HEAD
-  // destroyThreadLocalGeosCtx();
-=======
->>>>>>> 42b9afbe
   DestoryThreadLocalRegComp();
 
   return NULL;
@@ -668,10 +664,6 @@
     }
   }
 
-<<<<<<< HEAD
-  // destroyThreadLocalGeosCtx();
-=======
->>>>>>> 42b9afbe
   DestoryThreadLocalRegComp();
 
   return NULL;
