--- conflicted
+++ resolved
@@ -14,76 +14,6 @@
  */
 
 #include "tgeosctx.h"
-<<<<<<< HEAD
-#include "tdef.h"
-#include "tlockfree.h"
-#include "tlog.h"
-
-typedef struct {
-  SGeosContext *pool;
-  int32_t       capacity;
-  int32_t       size;
-  SRWLatch      lock;
-} SGeosContextPool;
-
-static SGeosContextPool sGeosPool = {0};
-
-static threadlocal SGeosContext *tlGeosCtx = NULL;
-
-SGeosContext *getThreadLocalGeosCtx() {
-  if (tlGeosCtx) return tlGeosCtx;
-
-  taosWLockLatch(&sGeosPool.lock);
-  if (sGeosPool.size >= sGeosPool.capacity) {
-    sGeosPool.capacity += 64;
-    void *tmp = taosMemoryRealloc(sGeosPool.pool, sGeosPool.capacity * sizeof(SGeosContext));
-    if (!tmp) {
-      taosWUnLockLatch(&sGeosPool.lock);
-      terrno = TSDB_CODE_OUT_OF_MEMORY;
-      return NULL;
-    }
-    sGeosPool.pool = tmp;
-    TAOS_MEMSET(sGeosPool.pool + sGeosPool.size, 0, (sGeosPool.capacity - sGeosPool.size) * sizeof(SGeosContext));
-  }
-  tlGeosCtx = sGeosPool.pool + sGeosPool.size;
-  ++sGeosPool.size;
-  taosWUnLockLatch(&sGeosPool.lock);
-
-  return tlGeosCtx;
-}
-
-static void destroyGeosCtx(SGeosContext *pCtx) {
-  if (pCtx) {
-    if (pCtx->WKTReader) {
-      GEOSWKTReader_destroy_r(pCtx->handle, pCtx->WKTReader);
-      pCtx->WKTReader = NULL;
-    }
-
-    if (pCtx->WKTWriter) {
-      GEOSWKTWriter_destroy_r(pCtx->handle, pCtx->WKTWriter);
-      pCtx->WKTWriter = NULL;
-    }
-
-    if (pCtx->WKBReader) {
-      GEOSWKBReader_destroy_r(pCtx->handle, pCtx->WKBReader);
-      pCtx->WKBReader = NULL;
-    }
-
-    if (pCtx->WKBWriter) {
-      GEOSWKBWriter_destroy_r(pCtx->handle, pCtx->WKBWriter);
-      pCtx->WKBWriter = NULL;
-    }
-
-    if (pCtx->WKTRegex) {
-      destroyRegexes(pCtx->WKTRegex, pCtx->WKTMatchData);
-      pCtx->WKTRegex = NULL;
-      pCtx->WKTMatchData = NULL;
-    }
-
-    if (pCtx->handle) {
-      GEOS_finish_r(pCtx->handle);
-      pCtx->handle = NULL;
-=======
 #include "tlog.h"
 #include "tutil.h"
 
@@ -146,20 +76,9 @@
     if ((taosThreadKeyCreate(&tlGeosCtxKey, destroyThreadLocalGeosCtx)) != 0) {
       atomic_store_8(&tlGeosCtxKeyInited, 0);
       TAOS_CHECK_EXIT(TAOS_SYSTEM_ERROR(errno));
->>>>>>> 42b9afbe
     }
   }
-}
 
-<<<<<<< HEAD
-void destroyThreadLocalGeosCtx() {
-  uInfo("geos ctx is cleaned up");
-  if (!sGeosPool.pool) return;
-  for (int32_t i = 0; i < sGeosPool.size; ++i) {
-    destroyGeosCtx(sGeosPool.pool + i);
-  }
-  taosMemoryFreeClear(sGeosPool.pool);
-=======
   SGeosContext *tlGeosCtxObj = (SGeosContext *)taosMemoryCalloc(1, sizeof(SGeosContext));
   if (!tlGeosCtxObj) {
     TAOS_CHECK_EXIT(TSDB_CODE_OUT_OF_MEMORY);
@@ -181,5 +100,4 @@
 
 const char *getGeosErrMsg(int32_t code) {
   return (tlGeosCtx && tlGeosCtx->errMsg[0] != 0) ? tlGeosCtx->errMsg : (code ? tstrerror(code) : "");
->>>>>>> 42b9afbe
-}+}
