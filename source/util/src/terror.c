--- conflicted
+++ resolved
@@ -586,14 +586,11 @@
 TAOS_DEFINE_ERROR(TSDB_CODE_GRANT_DUAL_REPLICA_HA_EXPIRED,"License expired for dual-replica HA function")
 TAOS_DEFINE_ERROR(TSDB_CODE_GRANT_DB_ENCRYPTION_EXPIRED,  "License expired for database encryption function")
 TAOS_DEFINE_ERROR(TSDB_CODE_GRANT_TD_GPT_EXPIRED,         "License expired for TDgpt function")
-<<<<<<< HEAD
-TAOS_DEFINE_ERROR(TSDB_CODE_GRANT_MOUNTS_EXPIRED,         "License expired for mounts function")
-TAOS_DEFINE_ERROR(TSDB_CODE_GRANT_MOUNTS_LIMITED,         "Number of mounts has reached the licensed upper limit")
-=======
 TAOS_DEFINE_ERROR(TSDB_CODE_GRANT_VNODE_LIMITED,          "Number of vnodes has reached the licensed upper limit")
 TAOS_DEFINE_ERROR(TSDB_CODE_GRANT_ANODE_LIMITED,          "Number of anodes has reached the licensed upper limit")
 TAOS_DEFINE_ERROR(TSDB_CODE_GRANT_LACK_OF_TA_BASIC,       "Lack of TDasset basic functions in active code")
->>>>>>> 5f1e6fa4
+TAOS_DEFINE_ERROR(TSDB_CODE_GRANT_MOUNTS_EXPIRED,         "License expired for mounts function")
+TAOS_DEFINE_ERROR(TSDB_CODE_GRANT_MOUNTS_LIMITED,         "Number of mounts has reached the licensed upper limit")
 
 // sync
 TAOS_DEFINE_ERROR(TSDB_CODE_SYN_TIMEOUT,                  "Sync timeout")
