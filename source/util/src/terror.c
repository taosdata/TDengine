/*
 * Copyright (c) 2019 TAOS Data, Inc. <jhtao@taosdata.com>
 *
 * This program is free software: you can use, redistribute, and/or modify
 * it under the terms of the GNU Affero General Public License, version 3
 * or later ("AGPL"), as published by the Free Software Foundation.
 *
 * This program is distributed in the hope that it will be useful, but WITHOUT
 * ANY WARRANTY; without even the implied warranty of MERCHANTABILITY or
 * FITNESS FOR A PARTICULAR PURPOSE.
 *
 * You should have received a copy of the GNU Affero General Public License
 * along with this program. If not, see <http://www.gnu.org/licenses/>.
 */

// clang-format off

#define _DEFAULT_SOURCE
#include "os.h"
#include "taoserror.h"

#define TAOS_ERROR_C

static threadlocal int32_t tsErrno;
static threadlocal int32_t tsErrln;
static threadlocal char tsErrMsgDetail[ERR_MSG_LEN] = {0};
static threadlocal char tsErrMsgReturn[ERR_MSG_LEN] = {0};

int32_t* taosGetErrno() { return &tsErrno; }
int32_t* taosGetErrln() { return &tsErrln; }
char*    taosGetErrMsg() { return tsErrMsgDetail; }
char*    taosGetErrMsgReturn() { return tsErrMsgReturn; }

#ifdef TAOS_ERROR_C
#define TAOS_DEFINE_ERROR(name, msg) {.val = (name), .str = (msg), .macro = #name},
#else
#define TAOS_DEFINE_ERROR(name, mod, code, msg) static const int32_t name = TAOS_DEF_ERROR_CODE(mod, code);
#endif

#define TAOS_SYSTEM_ERROR(code) (0x80ff0000 | (code))
#define TAOS_SUCCEEDED(err)     ((err) >= 0)
#define TAOS_FAILED(err)        ((err) < 0)

#ifdef TAOS_ERROR_C
STaosError errors[] = {
    TAOS_DEFINE_ERROR(TSDB_CODE_SUCCESS, "success")
#endif

// rpc
TAOS_DEFINE_ERROR(TSDB_CODE_RPC_NETWORK_UNAVAIL,          "Unable to establish connection")
TAOS_DEFINE_ERROR(TSDB_CODE_RPC_FQDN_ERROR,               "Unable to resolve FQDN")
TAOS_DEFINE_ERROR(TSDB_CODE_RPC_PORT_EADDRINUSE,          "Port already in use")
TAOS_DEFINE_ERROR(TSDB_CODE_RPC_BROKEN_LINK,              "Conn is broken")
TAOS_DEFINE_ERROR(TSDB_CODE_RPC_TIMEOUT,                  "Conn read timeout")
TAOS_DEFINE_ERROR(TSDB_CODE_RPC_SOMENODE_NOT_CONNECTED,   "some vnode/qnode/mnode(s) out of service")
TAOS_DEFINE_ERROR(TSDB_CODE_RPC_MAX_SESSIONS,             "rpc open too many session")
TAOS_DEFINE_ERROR(TSDB_CODE_RPC_NETWORK_ERROR,            "rpc network error")
TAOS_DEFINE_ERROR(TSDB_CODE_RPC_NETWORK_BUSY,          "rpc network busy")
TAOS_DEFINE_ERROR(TSDB_CODE_HTTP_MODULE_QUIT,         "http-report already quit")
TAOS_DEFINE_ERROR(TSDB_CODE_RPC_MODULE_QUIT,              "rpc module already quit")               
TAOS_DEFINE_ERROR(TSDB_CODE_RPC_ASYNC_MODULE_QUIT,              "rpc async module already quit")               

//common & util
TAOS_DEFINE_ERROR(TSDB_CODE_TIME_UNSYNCED,                "Client and server's time is not synchronized")
TAOS_DEFINE_ERROR(TSDB_CODE_OPS_NOT_SUPPORT,              "Operation not supported")
TAOS_DEFINE_ERROR(TSDB_CODE_OUT_OF_MEMORY,                "Out of Memory")
TAOS_DEFINE_ERROR(TSDB_CODE_FILE_CORRUPTED,               "Data file corrupted")
TAOS_DEFINE_ERROR(TSDB_CODE_REF_FULL,                     "too many Ref Objs")
TAOS_DEFINE_ERROR(TSDB_CODE_REF_ID_REMOVED,               "Ref ID is removed")
TAOS_DEFINE_ERROR(TSDB_CODE_REF_INVALID_ID,               "Invalid Ref ID")
TAOS_DEFINE_ERROR(TSDB_CODE_REF_ALREADY_EXIST,            "Ref is already there")
TAOS_DEFINE_ERROR(TSDB_CODE_REF_NOT_EXIST,                "Ref is not there")

TAOS_DEFINE_ERROR(TSDB_CODE_APP_ERROR,                    "Unexpected generic error")
TAOS_DEFINE_ERROR(TSDB_CODE_ACTION_IN_PROGRESS,           "Action in progress")
TAOS_DEFINE_ERROR(TSDB_CODE_OUT_OF_RANGE,                 "Out of range")
TAOS_DEFINE_ERROR(TSDB_CODE_INVALID_MSG,                  "Invalid message")
TAOS_DEFINE_ERROR(TSDB_CODE_INVALID_MSG_LEN,              "Invalid message len")
TAOS_DEFINE_ERROR(TSDB_CODE_INVALID_PTR,                  "Invalid pointer")
TAOS_DEFINE_ERROR(TSDB_CODE_INVALID_PARA,                 "Invalid parameters")
TAOS_DEFINE_ERROR(TSDB_CODE_INVALID_CFG,                  "Invalid config option")
TAOS_DEFINE_ERROR(TSDB_CODE_INVALID_OPTION,               "Invalid option")
TAOS_DEFINE_ERROR(TSDB_CODE_INVALID_JSON_FORMAT,          "Invalid json format")
TAOS_DEFINE_ERROR(TSDB_CODE_INVALID_VERSION_NUMBER,       "Invalid version number")
TAOS_DEFINE_ERROR(TSDB_CODE_INVALID_VERSION_STRING,       "Invalid version string")
TAOS_DEFINE_ERROR(TSDB_CODE_VERSION_NOT_COMPATIBLE,       "Version not compatible")
TAOS_DEFINE_ERROR(TSDB_CODE_CHECKSUM_ERROR,               "Checksum error")

TAOS_DEFINE_ERROR(TSDB_CODE_COMPRESS_ERROR,               "Failed to compress msg")
TAOS_DEFINE_ERROR(TSDB_CODE_MSG_NOT_PROCESSED,            "Message not processed")
TAOS_DEFINE_ERROR(TSDB_CODE_CFG_NOT_FOUND,                "Config not found")
TAOS_DEFINE_ERROR(TSDB_CODE_REPEAT_INIT,                  "Repeat initialization")
TAOS_DEFINE_ERROR(TSDB_CODE_DUP_KEY,                      "Cannot add duplicate keys to hash")
TAOS_DEFINE_ERROR(TSDB_CODE_NEED_RETRY,                   "Retry needed")
TAOS_DEFINE_ERROR(TSDB_CODE_OUT_OF_RPC_MEMORY_QUEUE,      "Out of memory in queue")
TAOS_DEFINE_ERROR(TSDB_CODE_INVALID_TIMESTAMP,            "Invalid timestamp format")
TAOS_DEFINE_ERROR(TSDB_CODE_MSG_DECODE_ERROR,             "Msg decode error")
TAOS_DEFINE_ERROR(TSDB_CODE_MSG_ENCODE_ERROR,             "Msg encode error")
TAOS_DEFINE_ERROR(TSDB_CODE_NO_AVAIL_DISK,                "No available disk")
TAOS_DEFINE_ERROR(TSDB_CODE_NOT_FOUND,                    "Not found")
TAOS_DEFINE_ERROR(TSDB_CODE_NO_DISKSPACE,                 "Out of disk space")
TAOS_DEFINE_ERROR(TSDB_CODE_TIMEOUT_ERROR,                "Operation timeout")
TAOS_DEFINE_ERROR(TSDB_CODE_NO_ENOUGH_DISKSPACE,          "No enough disk space")
TAOS_DEFINE_ERROR(TSDB_CODE_THIRDPARTY_ERROR,             "third party error, please check the log")

TAOS_DEFINE_ERROR(TSDB_CODE_APP_IS_STARTING,              "Database is starting up")
TAOS_DEFINE_ERROR(TSDB_CODE_APP_IS_STOPPING,              "Database is closing down")
TAOS_DEFINE_ERROR(TSDB_CODE_INVALID_DATA_FMT,             "Invalid data format")
TAOS_DEFINE_ERROR(TSDB_CODE_INVALID_CFG_VALUE,            "Invalid configuration value")
TAOS_DEFINE_ERROR(TSDB_CODE_IP_NOT_IN_WHITE_LIST,         "Not allowed to connect")
TAOS_DEFINE_ERROR(TSDB_CODE_FAILED_TO_CONNECT_S3,         "Failed to connect to s3 server")
TAOS_DEFINE_ERROR(TSDB_CODE_MSG_PREPROCESSED,             "Message has been processed in preprocess")
TAOS_DEFINE_ERROR(TSDB_CODE_OUT_OF_BUFFER,                "Out of buffer")

//client
TAOS_DEFINE_ERROR(TSDB_CODE_TSC_INVALID_OPERATION,        "Invalid operation")
TAOS_DEFINE_ERROR(TSDB_CODE_TSC_INVALID_QHANDLE,          "Invalid qhandle")
TAOS_DEFINE_ERROR(TSDB_CODE_TSC_INVALID_TIME_STAMP,       "Invalid combination of client/service time")
TAOS_DEFINE_ERROR(TSDB_CODE_TSC_INVALID_VALUE,            "Invalid value in client")
TAOS_DEFINE_ERROR(TSDB_CODE_TSC_INVALID_VERSION,          "Invalid client version")
TAOS_DEFINE_ERROR(TSDB_CODE_TSC_INVALID_IE,               "Invalid client ie")
TAOS_DEFINE_ERROR(TSDB_CODE_TSC_INVALID_FQDN,             "Invalid host name")
TAOS_DEFINE_ERROR(TSDB_CODE_TSC_INVALID_USER_LENGTH,      "Invalid user name")
TAOS_DEFINE_ERROR(TSDB_CODE_TSC_INVALID_PASS_LENGTH,      "Invalid password")
TAOS_DEFINE_ERROR(TSDB_CODE_TSC_INVALID_DB_LENGTH,        "Database name too long")
TAOS_DEFINE_ERROR(TSDB_CODE_TSC_INVALID_TABLE_ID_LENGTH,  "Table name too long")
TAOS_DEFINE_ERROR(TSDB_CODE_TSC_INVALID_CONNECTION,       "Invalid connection")
TAOS_DEFINE_ERROR(TSDB_CODE_TSC_QUERY_CACHE_ERASED,       "Query cache erased")
TAOS_DEFINE_ERROR(TSDB_CODE_TSC_QUERY_CANCELLED,          "Query terminated")
TAOS_DEFINE_ERROR(TSDB_CODE_TSC_SORTED_RES_TOO_MANY,      "Result set too large to be sorted")      // too many result for ordered super table projection query
TAOS_DEFINE_ERROR(TSDB_CODE_TSC_ACTION_IN_PROGRESS,       "Action in progress")
TAOS_DEFINE_ERROR(TSDB_CODE_TSC_DISCONNECTED,             "Disconnected from service")
TAOS_DEFINE_ERROR(TSDB_CODE_TSC_NO_WRITE_AUTH,            "No write permission")
TAOS_DEFINE_ERROR(TSDB_CODE_TSC_CONN_KILLED,              "Connection killed")
TAOS_DEFINE_ERROR(TSDB_CODE_TSC_SQL_SYNTAX_ERROR,         "Syntax error in SQL")
TAOS_DEFINE_ERROR(TSDB_CODE_TSC_DB_NOT_SELECTED,          "Database not specified or available")
//TAOS_DEFINE_ERROR(TSDB_CODE_TSC_INVALID_TABLE_NAME,       "Table does not exist")
TAOS_DEFINE_ERROR(TSDB_CODE_TSC_EXCEED_SQL_LIMIT,         "SQL statement too long")
TAOS_DEFINE_ERROR(TSDB_CODE_TSC_FILE_EMPTY,               "File is empty")
TAOS_DEFINE_ERROR(TSDB_CODE_TSC_LINE_SYNTAX_ERROR,        "Syntax error in Line")
TAOS_DEFINE_ERROR(TSDB_CODE_TSC_NO_META_CACHED,           "No table meta cached")
TAOS_DEFINE_ERROR(TSDB_CODE_TSC_DUP_COL_NAMES,            "duplicated column names")
TAOS_DEFINE_ERROR(TSDB_CODE_TSC_INVALID_TAG_LENGTH,       "Invalid tag length")
TAOS_DEFINE_ERROR(TSDB_CODE_TSC_INVALID_COLUMN_LENGTH,    "Invalid column length")
TAOS_DEFINE_ERROR(TSDB_CODE_TSC_DUP_NAMES,                "duplicated names")
TAOS_DEFINE_ERROR(TSDB_CODE_TSC_INVALID_JSON,             "Invalid JSON format")
TAOS_DEFINE_ERROR(TSDB_CODE_TSC_INVALID_JSON_TYPE,        "Invalid JSON data type")
TAOS_DEFINE_ERROR(TSDB_CODE_TSC_VALUE_OUT_OF_RANGE,       "Value out of range")
TAOS_DEFINE_ERROR(TSDB_CODE_TSC_INVALID_INPUT,            "Invalid tsc input")
TAOS_DEFINE_ERROR(TSDB_CODE_TSC_STMT_API_ERROR,           "Stmt API usage error")
TAOS_DEFINE_ERROR(TSDB_CODE_TSC_STMT_TBNAME_ERROR,        "Stmt table name not set")
TAOS_DEFINE_ERROR(TSDB_CODE_TSC_STMT_CLAUSE_ERROR,        "not supported stmt clause")
TAOS_DEFINE_ERROR(TSDB_CODE_TSC_QUERY_KILLED,             "Query killed")
TAOS_DEFINE_ERROR(TSDB_CODE_TSC_NO_EXEC_NODE,             "No available execution node in current query policy configuration")
TAOS_DEFINE_ERROR(TSDB_CODE_TSC_NOT_STABLE_ERROR,         "Table is not a super table")
TAOS_DEFINE_ERROR(TSDB_CODE_TSC_STMT_CACHE_ERROR,         "Stmt cache error")
TAOS_DEFINE_ERROR(TSDB_CODE_TSC_ENCODE_PARAM_ERROR,       "Invalid encode param")
TAOS_DEFINE_ERROR(TSDB_CODE_TSC_ENCODE_PARAM_NULL,        "Not found compress param")
TAOS_DEFINE_ERROR(TSDB_CODE_TSC_COMPRESS_PARAM_ERROR,     "Invalid compress param")
TAOS_DEFINE_ERROR(TSDB_CODE_TSC_COMPRESS_LEVEL_ERROR,     "Invalid compress level param")
TAOS_DEFINE_ERROR(TSDB_CODE_TSC_FAIL_GENERATE_JSON,       "failed to generate JSON")


TAOS_DEFINE_ERROR(TSDB_CODE_TSC_INTERNAL_ERROR,           "Internal error")

// mnode-common
TAOS_DEFINE_ERROR(TSDB_CODE_MND_REQ_REJECTED,             "Request rejected")
TAOS_DEFINE_ERROR(TSDB_CODE_MND_NO_RIGHTS,                "Insufficient privilege for operation")
TAOS_DEFINE_ERROR(TSDB_CODE_MND_INVALID_SHOWOBJ,          "Data expired")
TAOS_DEFINE_ERROR(TSDB_CODE_MND_INVALID_QUERY_ID,         "Invalid query id")
TAOS_DEFINE_ERROR(TSDB_CODE_MND_INVALID_CONN_ID,          "Invalid connection id")
TAOS_DEFINE_ERROR(TSDB_CODE_MND_USER_DISABLED,            "User is disabled")
TAOS_DEFINE_ERROR(TSDB_CODE_MND_INVALID_PLATFORM,         "Unsupported feature on this platform")
TAOS_DEFINE_ERROR(TSDB_CODE_MND_RETURN_VALUE_NULL,        "Return value is null")

// mnode-sdb
TAOS_DEFINE_ERROR(TSDB_CODE_SDB_OBJ_ALREADY_THERE,        "Object already there")
TAOS_DEFINE_ERROR(TSDB_CODE_SDB_INVALID_TABLE_TYPE,       "Invalid table type")
TAOS_DEFINE_ERROR(TSDB_CODE_SDB_OBJ_NOT_THERE,            "Object not there")
TAOS_DEFINE_ERROR(TSDB_CODE_SDB_INVALID_ACTION_TYPE,      "Invalid action type")
TAOS_DEFINE_ERROR(TSDB_CODE_SDB_INVALID_DATA_VER,         "Invalid raw data version")
TAOS_DEFINE_ERROR(TSDB_CODE_SDB_INVALID_DATA_LEN,         "Invalid raw data len")
TAOS_DEFINE_ERROR(TSDB_CODE_SDB_INVALID_DATA_CONTENT,     "Invalid raw data content")
TAOS_DEFINE_ERROR(TSDB_CODE_SDB_OBJ_CREATING,             "Object is creating")
TAOS_DEFINE_ERROR(TSDB_CODE_SDB_OBJ_DROPPING,             "Object is dropping")

// mnode-dnode-part1
TAOS_DEFINE_ERROR(TSDB_CODE_MND_DNODE_ALREADY_EXIST,      "Dnode already exists")
TAOS_DEFINE_ERROR(TSDB_CODE_MND_DNODE_NOT_EXIST,          "Dnode does not exist")
TAOS_DEFINE_ERROR(TSDB_CODE_MND_VGROUP_NOT_EXIST,         "Vgroup does not exist")
TAOS_DEFINE_ERROR(TSDB_CODE_MND_CANT_DROP_LEADER,         "Cannot drop mnode which is leader")
TAOS_DEFINE_ERROR(TSDB_CODE_MND_NO_ENOUGH_DNODES,         "Out of dnodes")
TAOS_DEFINE_ERROR(TSDB_CODE_MND_INVALID_CLUSTER_CFG,      "Cluster cfg inconsistent")
TAOS_DEFINE_ERROR(TSDB_CODE_MND_VGROUP_NOT_IN_DNODE,      "Vgroup not in dnode")
TAOS_DEFINE_ERROR(TSDB_CODE_MND_VGROUP_ALREADY_IN_DNODE,  "Vgroup already in dnode")
TAOS_DEFINE_ERROR(TSDB_CODE_MND_INVALID_CLUSTER_ID,       "Cluster id not match")

// mnode-acct
TAOS_DEFINE_ERROR(TSDB_CODE_MND_ACCT_ALREADY_EXIST,       "Account already exists")
TAOS_DEFINE_ERROR(TSDB_CODE_MND_INVALID_ACCT_OPTION,      "Invalid account options")
TAOS_DEFINE_ERROR(TSDB_CODE_MND_ACCT_EXPIRED,             "Account authorization has expired")
TAOS_DEFINE_ERROR(TSDB_CODE_MND_ACCT_NOT_EXIST,           "Invalid account")
TAOS_DEFINE_ERROR(TSDB_CODE_MND_TOO_MANY_ACCTS,           "Too many accounts")

// mnode-user
TAOS_DEFINE_ERROR(TSDB_CODE_MND_USER_ALREADY_EXIST,       "User already exists")
TAOS_DEFINE_ERROR(TSDB_CODE_MND_USER_NOT_EXIST,           "Invalid user")
TAOS_DEFINE_ERROR(TSDB_CODE_MND_INVALID_USER_FORMAT,      "Invalid user format")
TAOS_DEFINE_ERROR(TSDB_CODE_MND_USER_NOT_AVAILABLE,       "User not available")
TAOS_DEFINE_ERROR(TSDB_CODE_MND_INVALID_PASS_FORMAT,      "Invalid password format")
TAOS_DEFINE_ERROR(TSDB_CODE_MND_NO_USER_FROM_CONN,        "Can not get user from conn")
TAOS_DEFINE_ERROR(TSDB_CODE_MND_TOO_MANY_USERS,           "Too many users")
TAOS_DEFINE_ERROR(TSDB_CODE_MND_INVALID_ALTER_OPER,       "Invalid alter operation")
TAOS_DEFINE_ERROR(TSDB_CODE_MND_AUTH_FAILURE,             "Authentication failure")
TAOS_DEFINE_ERROR(TSDB_CODE_MND_PRIVILEDGE_EXIST,         "User already have this priviledge")
TAOS_DEFINE_ERROR(TSDB_CODE_MND_USER_HOST_EXIST,          "Host already exist in ip white list")
TAOS_DEFINE_ERROR(TSDB_CODE_MND_USER_HOST_NOT_EXIST,      "Host not exist in ip white list")
TAOS_DEFINE_ERROR(TSDB_CODE_MND_TOO_MANY_USER_HOST,       "Too many host in ip white list")
TAOS_DEFINE_ERROR(TSDB_CODE_MND_USER_LOCAL_HOST_NOT_DROP,  "Host can not be dropped")

//mnode-stable-part1
TAOS_DEFINE_ERROR(TSDB_CODE_MND_STB_ALREADY_EXIST,        "STable already exists")
TAOS_DEFINE_ERROR(TSDB_CODE_MND_STB_NOT_EXIST,            "STable not exist")
TAOS_DEFINE_ERROR(TSDB_CODE_MND_TOO_MANY_TAGS,            "Too many tags")
TAOS_DEFINE_ERROR(TSDB_CODE_MND_TOO_MANY_COLUMNS,         "Too many columns")
TAOS_DEFINE_ERROR(TSDB_CODE_MND_TAG_ALREADY_EXIST,        "Tag already exists")
TAOS_DEFINE_ERROR(TSDB_CODE_MND_TAG_NOT_EXIST,            "Tag does not exist")
TAOS_DEFINE_ERROR(TSDB_CODE_MND_COLUMN_ALREADY_EXIST,     "Column already exists")
TAOS_DEFINE_ERROR(TSDB_CODE_MND_COLUMN_NOT_EXIST,         "Column does not exist")
TAOS_DEFINE_ERROR(TSDB_CODE_MND_INVALID_STB_OPTION,       "Invalid stable options")
TAOS_DEFINE_ERROR(TSDB_CODE_MND_INVALID_ROW_BYTES,        "Invalid row bytes")
// TAOS_DEFINE_ERROR(TSDB_CODE_MND_FIELD_VALUE_OVERFLOW,  "out of range and overflow") // unused
TAOS_DEFINE_ERROR(TSDB_CODE_MND_COLUMN_COMPRESS_ALREADY_EXIST, "Same with old param")


// mnode-func
TAOS_DEFINE_ERROR(TSDB_CODE_MND_INVALID_FUNC_NAME,        "Invalid func name")
TAOS_DEFINE_ERROR(TSDB_CODE_MND_INVALID_FUNC_CODE,        "Invalid func code")
TAOS_DEFINE_ERROR(TSDB_CODE_MND_FUNC_ALREADY_EXIST,       "Func already exists")
TAOS_DEFINE_ERROR(TSDB_CODE_MND_FUNC_NOT_EXIST,           "Func not exists")
TAOS_DEFINE_ERROR(TSDB_CODE_MND_INVALID_FUNC_BUFSIZE,     "Invalid func bufSize")
TAOS_DEFINE_ERROR(TSDB_CODE_MND_INVALID_FUNC_COMMENT,     "Invalid func comment")
TAOS_DEFINE_ERROR(TSDB_CODE_MND_INVALID_FUNC_RETRIEVE,    "Invalid func retrieve msg")

TAOS_DEFINE_ERROR(TSDB_CODE_MND_TAG_INDEX_ALREADY_EXIST,  "index already exists in db")
TAOS_DEFINE_ERROR(TSDB_CODE_MND_TAG_INDEX_NOT_EXIST,  "index not exist")


// mnode-db
TAOS_DEFINE_ERROR(TSDB_CODE_MND_DB_NOT_SELECTED,          "Database not specified or available")
TAOS_DEFINE_ERROR(TSDB_CODE_MND_DB_ALREADY_EXIST,         "Database already exists")
TAOS_DEFINE_ERROR(TSDB_CODE_MND_INVALID_DB_OPTION,        "Invalid database options")
TAOS_DEFINE_ERROR(TSDB_CODE_MND_INVALID_DB,               "Invalid database name")
TAOS_DEFINE_ERROR(TSDB_CODE_MND_TOO_MANY_DATABASES,       "Too many databases for account")
TAOS_DEFINE_ERROR(TSDB_CODE_MND_DB_IN_DROPPING,           "Database in dropping status")
TAOS_DEFINE_ERROR(TSDB_CODE_MND_DB_NOT_EXIST,             "Database not exist")
TAOS_DEFINE_ERROR(TSDB_CODE_MND_INVALID_DB_ACCT,          "Invalid database account")
TAOS_DEFINE_ERROR(TSDB_CODE_MND_DB_OPTION_UNCHANGED,      "Database options not changed")
TAOS_DEFINE_ERROR(TSDB_CODE_MND_DB_INDEX_NOT_EXIST,       "Index not exist")
TAOS_DEFINE_ERROR(TSDB_CODE_MND_DB_RETENTION_PERIOD_ZERO, "WAL retention period is zero")
TAOS_DEFINE_ERROR(TSDB_CODE_MND_INVALID_ENCRYPT_KEY,      "The cluster has not been set properly for database encryption")
TAOS_DEFINE_ERROR(TSDB_CODE_MND_DB_IN_CREATING,           "Database in creating status")
TAOS_DEFINE_ERROR(TSDB_CODE_MND_INVALID_SYS_TABLENAME,    "Invalid system table name")
TAOS_DEFINE_ERROR(TSDB_CODE_MND_ENCRYPT_NOT_ALLOW_CHANGE, "Encryption is not allowed to be changed after database is created")
TAOS_DEFINE_ERROR(TSDB_CODE_MND_INVALID_WAL_LEVEL,        "Invalid option, wal_level 0 should be used with replica 1")

// mnode-node
TAOS_DEFINE_ERROR(TSDB_CODE_MND_MNODE_ALREADY_EXIST,      "Mnode already exists")
TAOS_DEFINE_ERROR(TSDB_CODE_MND_MNODE_NOT_EXIST,          "Mnode not there")
TAOS_DEFINE_ERROR(TSDB_CODE_MND_QNODE_ALREADY_EXIST,      "Qnode already exists")
TAOS_DEFINE_ERROR(TSDB_CODE_MND_QNODE_NOT_EXIST,          "Qnode not there")
//TAOS_DEFINE_ERROR(TSDB_CODE_MND_SNODE_ALREADY_EXIST,      "Snode already exists")
TAOS_DEFINE_ERROR(TSDB_CODE_MND_SNODE_ALREADY_EXIST,      "Snode can only be created 1")
TAOS_DEFINE_ERROR(TSDB_CODE_MND_SNODE_NOT_EXIST,          "Snode not there")
TAOS_DEFINE_ERROR(TSDB_CODE_MND_TOO_FEW_MNODES,           "The replica of mnode cannot less than 1")
TAOS_DEFINE_ERROR(TSDB_CODE_MND_TOO_MANY_MNODES,          "The replica of mnode cannot exceed 3")
TAOS_DEFINE_ERROR(TSDB_CODE_MND_ARBGROUP_ALREADY_EXIST,   "Arbitrator group already exists")
TAOS_DEFINE_ERROR(TSDB_CODE_MND_ARBGROUP_NOT_EXIST,       "Arbitrator group not there")
TAOS_DEFINE_ERROR(TSDB_CODE_MND_ARB_TOKEN_MISMATCH,       "Arbitrator token mismatch")

// mnode-dnode-part2
TAOS_DEFINE_ERROR(TSDB_CODE_MND_TOO_MANY_DNODES,          "Too many dnodes")
TAOS_DEFINE_ERROR(TSDB_CODE_MND_NO_ENOUGH_MEM_IN_DNODE,   "No enough memory in dnode")
TAOS_DEFINE_ERROR(TSDB_CODE_MND_INVALID_DNODE_CFG,        "Invalid dnode cfg")
TAOS_DEFINE_ERROR(TSDB_CODE_MND_INVALID_DNODE_EP,         "Invalid dnode end point")
TAOS_DEFINE_ERROR(TSDB_CODE_MND_INVALID_DNODE_ID,         "Invalid dnode id")
TAOS_DEFINE_ERROR(TSDB_CODE_MND_VGROUP_UN_CHANGED,        "Vgroup distribution has not changed")
TAOS_DEFINE_ERROR(TSDB_CODE_MND_HAS_OFFLINE_DNODE,        "Offline dnode exists")
TAOS_DEFINE_ERROR(TSDB_CODE_MND_INVALID_REPLICA,          "Invalid vgroup replica")
TAOS_DEFINE_ERROR(TSDB_CODE_MND_NO_ENOUGH_VNODES,         "Vnodes exhausted")

// mnode-stable-part2
TAOS_DEFINE_ERROR(TSDB_CODE_MND_NAME_CONFLICT_WITH_TOPIC, "STable confilct with topic")
TAOS_DEFINE_ERROR(TSDB_CODE_MND_TOO_MANY_STBS,            "Too many stables")
TAOS_DEFINE_ERROR(TSDB_CODE_MND_INVALID_STB_ALTER_OPTION, "Invalid stable alter options")
TAOS_DEFINE_ERROR(TSDB_CODE_MND_STB_OPTION_UNCHNAGED,     "STable option unchanged")
TAOS_DEFINE_ERROR(TSDB_CODE_MND_FIELD_CONFLICT_WITH_TOPIC,"Field used by topic")
TAOS_DEFINE_ERROR(TSDB_CODE_MND_SINGLE_STB_MODE_DB,       "Database is single stable mode")
TAOS_DEFINE_ERROR(TSDB_CODE_MND_INVALID_SCHEMA_VER,       "Invalid schema version")
TAOS_DEFINE_ERROR(TSDB_CODE_MND_STABLE_UID_NOT_MATCH,     "Invalid stable uid")
TAOS_DEFINE_ERROR(TSDB_CODE_MND_FIELD_CONFLICT_WITH_TSMA, "Field used by tsma")
TAOS_DEFINE_ERROR(TSDB_CODE_MND_DNODE_IN_CREATING,        "Dnode in creating status")
TAOS_DEFINE_ERROR(TSDB_CODE_MND_DNODE_IN_DROPPING,        "Dnode in dropping status")

// mnode-trans
TAOS_DEFINE_ERROR(TSDB_CODE_MND_TRANS_ALREADY_EXIST,      "Transaction already exists")
TAOS_DEFINE_ERROR(TSDB_CODE_MND_TRANS_NOT_EXIST,          "Transaction not exists")
TAOS_DEFINE_ERROR(TSDB_CODE_MND_TRANS_INVALID_STAGE,      "Invalid transaction stage")
TAOS_DEFINE_ERROR(TSDB_CODE_MND_TRANS_CONFLICT,           "Conflict transaction not completed")
TAOS_DEFINE_ERROR(TSDB_CODE_MND_TRANS_CLOG_IS_NULL,       "Transaction commitlog is null")
TAOS_DEFINE_ERROR(TSDB_CODE_MND_TRANS_NETWORK_UNAVAILL,   "Unable to establish connection While execute transaction and will continue in the background")
TAOS_DEFINE_ERROR(TSDB_CODE_MND_LAST_TRANS_NOT_FINISHED,  "Last Transaction not finished")
TAOS_DEFINE_ERROR(TSDB_CODE_MND_TRANS_SYNC_TIMEOUT,       "Sync timeout While execute transaction and will continue in the background")
TAOS_DEFINE_ERROR(TSDB_CODE_MND_TRANS_CTX_SWITCH,         "Transaction context switch")
TAOS_DEFINE_ERROR(TSDB_CODE_MND_TRANS_CONFLICT_COMPACT,   "Transaction not completed due to conflict with compact")
TAOS_DEFINE_ERROR(TSDB_CODE_MND_TRANS_UNKNOW_ERROR,       "Unknown transaction error")

// mnode-mq
TAOS_DEFINE_ERROR(TSDB_CODE_MND_TOPIC_ALREADY_EXIST,      "Topic already exists")
TAOS_DEFINE_ERROR(TSDB_CODE_MND_TOPIC_NOT_EXIST,          "Topic not exist")
TAOS_DEFINE_ERROR(TSDB_CODE_MND_TOO_MANY_TOPICS,          "Too many Topics")
TAOS_DEFINE_ERROR(TSDB_CODE_MND_INVALID_TOPIC,            "Invalid topic")
TAOS_DEFINE_ERROR(TSDB_CODE_MND_INVALID_TOPIC_QUERY,      "Topic with invalid query")
TAOS_DEFINE_ERROR(TSDB_CODE_MND_INVALID_TOPIC_OPTION,     "Topic with invalid option")
TAOS_DEFINE_ERROR(TSDB_CODE_MND_CONSUMER_NOT_EXIST,       "Consumer not exist")
TAOS_DEFINE_ERROR(TSDB_CODE_MND_TOPIC_OPTION_UNCHNAGED,   "Topic unchanged")
TAOS_DEFINE_ERROR(TSDB_CODE_MND_SUBSCRIBE_NOT_EXIST,      "Subcribe not exist")
TAOS_DEFINE_ERROR(TSDB_CODE_MND_OFFSET_NOT_EXIST,         "Offset not exist")
TAOS_DEFINE_ERROR(TSDB_CODE_MND_CONSUMER_NOT_READY,       "Consumer not ready")
TAOS_DEFINE_ERROR(TSDB_CODE_MND_TOPIC_SUBSCRIBED,         "Topic subscribed cannot be dropped")
TAOS_DEFINE_ERROR(TSDB_CODE_MND_CGROUP_USED,              "Consumer group being used by some consumer")
TAOS_DEFINE_ERROR(TSDB_CODE_MND_TOPIC_MUST_BE_DELETED,    "Topic must be dropped first")
TAOS_DEFINE_ERROR(TSDB_CODE_MND_INVALID_SUB_OPTION,       "Invalid subscribe option")
TAOS_DEFINE_ERROR(TSDB_CODE_MND_IN_REBALANCE,             "Topic being rebalanced")

// mnode-stream
TAOS_DEFINE_ERROR(TSDB_CODE_MND_STREAM_ALREADY_EXIST,     "Stream already exists")
TAOS_DEFINE_ERROR(TSDB_CODE_MND_STREAM_NOT_EXIST,         "Stream not exist")
TAOS_DEFINE_ERROR(TSDB_CODE_MND_INVALID_STREAM_OPTION,    "Invalid stream option")
TAOS_DEFINE_ERROR(TSDB_CODE_MND_STREAM_MUST_BE_DELETED,   "Stream must be dropped first")
TAOS_DEFINE_ERROR(TSDB_CODE_MND_MULTI_REPLICA_SOURCE_DB,  "Stream temporarily does not support source db having replica > 1")
TAOS_DEFINE_ERROR(TSDB_CODE_MND_TOO_MANY_STREAMS,         "Too many streams")
TAOS_DEFINE_ERROR(TSDB_CODE_MND_INVALID_TARGET_TABLE,     "Cannot write the same stable as other stream")

// mnode-sma
TAOS_DEFINE_ERROR(TSDB_CODE_MND_SMA_ALREADY_EXIST,        "SMA already exists")
TAOS_DEFINE_ERROR(TSDB_CODE_MND_SMA_NOT_EXIST,            "sma not exist")
TAOS_DEFINE_ERROR(TSDB_CODE_MND_INVALID_SMA_OPTION,       "Invalid sma option")
TAOS_DEFINE_ERROR(TSDB_CODE_MND_INVALID_DROP_TSMA,        "Invalid drop base tsma, drop recursive tsma first")
TAOS_DEFINE_ERROR(TSDB_CODE_MND_MAX_TSMA_NUM_EXCEEDED,    "Max tsma num exceeded")


// mnode-view
TAOS_DEFINE_ERROR(TSDB_CODE_MND_VIEW_ALREADY_EXIST,       "view already exists in db")
TAOS_DEFINE_ERROR(TSDB_CODE_MND_VIEW_NOT_EXIST,           "view not exists in db")

//mnode-compact
TAOS_DEFINE_ERROR(TSDB_CODE_MND_INVALID_COMPACT_ID,       "Invalid compact id")
TAOS_DEFINE_ERROR(TSDB_CODE_MND_COMPACT_DETAIL_NOT_EXIST, "compact detail doesn't exist")
TAOS_DEFINE_ERROR(TSDB_CODE_MND_COMPACT_ALREADY_EXIST,    "compact already exist")

// dnode
TAOS_DEFINE_ERROR(TSDB_CODE_DNODE_OFFLINE,                "Dnode is offline")
TAOS_DEFINE_ERROR(TSDB_CODE_MNODE_NOT_FOUND,              "Mnode not found")
TAOS_DEFINE_ERROR(TSDB_CODE_MNODE_ALREADY_DEPLOYED,       "Mnode already deployed")
TAOS_DEFINE_ERROR(TSDB_CODE_MNODE_NOT_DEPLOYED,           "Mnode not deployed")
TAOS_DEFINE_ERROR(TSDB_CODE_QNODE_NOT_FOUND,              "Qnode not found")
TAOS_DEFINE_ERROR(TSDB_CODE_QNODE_ALREADY_DEPLOYED,       "Qnode already deployed")
TAOS_DEFINE_ERROR(TSDB_CODE_QNODE_NOT_DEPLOYED,           "Qnode not deployed")
TAOS_DEFINE_ERROR(TSDB_CODE_SNODE_NOT_FOUND,              "Snode not found")
TAOS_DEFINE_ERROR(TSDB_CODE_SNODE_ALREADY_DEPLOYED,       "Snode already deployed")
TAOS_DEFINE_ERROR(TSDB_CODE_SNODE_NOT_DEPLOYED,           "Snode not deployed")
TAOS_DEFINE_ERROR(TSDB_CODE_MNODE_NOT_CATCH_UP,           "Mnode didn't catch the leader")
TAOS_DEFINE_ERROR(TSDB_CODE_MNODE_ALREADY_IS_VOTER,       "Mnode already is a leader")
TAOS_DEFINE_ERROR(TSDB_CODE_MNODE_ONLY_TWO_MNODE,         "Only two mnodes exist")
TAOS_DEFINE_ERROR(TSDB_CODE_MNODE_NO_NEED_RESTORE,        "No need to restore on this dnode")
TAOS_DEFINE_ERROR(TSDB_CODE_DNODE_ONLY_USE_WHEN_OFFLINE,  "Please use this command when the dnode is offline")
TAOS_DEFINE_ERROR(TSDB_CODE_DNODE_NO_MACHINE_CODE,        "Dnode can not get machine code")
TAOS_DEFINE_ERROR(TSDB_CODE_DNODE_NO_ENCRYPT_KEY,         "no encryption key exists")
TAOS_DEFINE_ERROR(TSDB_CODE_DNODE_INVALID_ENCRYPT_CONFIG, "invalid encryption configuration")
TAOS_DEFINE_ERROR(TSDB_CODE_DNODE_INVALID_ENCRYPTKEY,     "invalid encryption key")
TAOS_DEFINE_ERROR(TSDB_CODE_DNODE_ENCRYPTKEY_CHANGED,     "encryption key was changed")
TAOS_DEFINE_ERROR(TSDB_CODE_DNODE_INVALID_ENCRYPT_KLEN,   "Invalid encryption key length")
TAOS_DEFINE_ERROR(TSDB_CODE_DNODE_INVALID_STATUS_INTERVAL,"statusInterval not match")
TAOS_DEFINE_ERROR(TSDB_CODE_DNODE_INVALID_MONITOR_PARAS,  "monitor paras not match")
TAOS_DEFINE_ERROR(TSDB_CODE_DNODE_INVALID_TIMEZONE,       "timezone not match")
TAOS_DEFINE_ERROR(TSDB_CODE_DNODE_INVALID_CHARSET,        "charset not match")
TAOS_DEFINE_ERROR(TSDB_CODE_DNODE_INVALID_LOCALE,         "locale not match")
TAOS_DEFINE_ERROR(TSDB_CODE_DNODE_INVALID_TTL_CHG_ON_WR,  "ttlChangeOnWrite not match")
TAOS_DEFINE_ERROR(TSDB_CODE_DNODE_INVALID_EN_WHITELIST,   "enableWhiteList not match")

// vnode
TAOS_DEFINE_ERROR(TSDB_CODE_VND_INVALID_VGROUP_ID,        "Vnode is closed or removed")
TAOS_DEFINE_ERROR(TSDB_CODE_VND_INIT_FAILED,              "Vnode init failure")
TAOS_DEFINE_ERROR(TSDB_CODE_VND_NO_WRITE_AUTH,            "Database write operation denied")
TAOS_DEFINE_ERROR(TSDB_CODE_VND_NOT_EXIST,                "Vnode not exist")
TAOS_DEFINE_ERROR(TSDB_CODE_VND_ALREADY_EXIST,            "Vnode already exist")
TAOS_DEFINE_ERROR(TSDB_CODE_VND_HASH_MISMATCH,            "Vnode hash mismatch")
TAOS_DEFINE_ERROR(TSDB_CODE_VND_INVALID_TABLE_ACTION,     "Invalid table action")
TAOS_DEFINE_ERROR(TSDB_CODE_VND_COL_ALREADY_EXISTS,       "Table column already exists")
TAOS_DEFINE_ERROR(TSDB_CODE_VND_COL_NOT_EXISTS,           "Table column not exists")
TAOS_DEFINE_ERROR(TSDB_CODE_VND_COL_SUBSCRIBED,           "Table column is subscribed")
TAOS_DEFINE_ERROR(TSDB_CODE_VND_NO_AVAIL_BUFPOOL,         "No availabe buffer pool")
TAOS_DEFINE_ERROR(TSDB_CODE_VND_STOPPED,                  "Vnode stopped")
TAOS_DEFINE_ERROR(TSDB_CODE_VND_DUP_REQUEST,              "Duplicate write request")
TAOS_DEFINE_ERROR(TSDB_CODE_VND_QUERY_BUSY,               "Query busy")
TAOS_DEFINE_ERROR(TSDB_CODE_VND_NOT_CATCH_UP,             "Vnode didn't catch up its leader")
TAOS_DEFINE_ERROR(TSDB_CODE_VND_ALREADY_IS_VOTER,         "Vnode already is a voter")
TAOS_DEFINE_ERROR(TSDB_CODE_VND_DIR_ALREADY_EXIST,        "Vnode directory already exist")
TAOS_DEFINE_ERROR(TSDB_CODE_VND_META_DATA_UNSAFE_DELETE,  "Single replica vnode data will lost permanently after this operation, if you make sure this, please use drop dnode <id> unsafe to execute")
TAOS_DEFINE_ERROR(TSDB_CODE_VND_ARB_NOT_SYNCED,           "Vgroup peer is not synced")
TAOS_DEFINE_ERROR(TSDB_CODE_VND_WRITE_DISABLED,           "Vnode write is disabled for snapshot")
TAOS_DEFINE_ERROR(TSDB_CODE_VND_COLUMN_COMPRESS_ALREADY_EXIST,"Same with old param")


// tsdb
TAOS_DEFINE_ERROR(TSDB_CODE_TDB_INVALID_TABLE_ID,         "Invalid table ID")
TAOS_DEFINE_ERROR(TSDB_CODE_TDB_INVALID_TABLE_TYPE,       "Invalid table type")
TAOS_DEFINE_ERROR(TSDB_CODE_TDB_IVD_TB_SCHEMA_VERSION,    "Invalid table schema version")
TAOS_DEFINE_ERROR(TSDB_CODE_TDB_TABLE_ALREADY_EXIST,      "Table already exists")
TAOS_DEFINE_ERROR(TSDB_CODE_TDB_INVALID_CONFIG,           "Invalid configuration")
TAOS_DEFINE_ERROR(TSDB_CODE_TDB_INIT_FAILED,              "Tsdb init failed")
TAOS_DEFINE_ERROR(TSDB_CODE_TDB_NO_DISK_PERMISSIONS,      "No permission for disk files")
TAOS_DEFINE_ERROR(TSDB_CODE_TDB_TAG_VER_OUT_OF_DATE,      "Tag too old")
TAOS_DEFINE_ERROR(TSDB_CODE_TDB_TIMESTAMP_OUT_OF_RANGE,   "Timestamp data out of range")
TAOS_DEFINE_ERROR(TSDB_CODE_TDB_SUBMIT_MSG_MSSED_UP,      "Submit message is messed up")
TAOS_DEFINE_ERROR(TSDB_CODE_TDB_INVALID_ACTION,           "Invalid operation")
TAOS_DEFINE_ERROR(TSDB_CODE_TDB_INVALID_CREATE_TB_MSG,    "Invalid creation of table")
TAOS_DEFINE_ERROR(TSDB_CODE_TDB_NO_TABLE_DATA_IN_MEM,     "No table data in memory skiplist")
TAOS_DEFINE_ERROR(TSDB_CODE_TDB_FILE_ALREADY_EXISTS,      "File already exists")
TAOS_DEFINE_ERROR(TSDB_CODE_TDB_TABLE_RECONFIGURE,        "Need to reconfigure table")
TAOS_DEFINE_ERROR(TSDB_CODE_TDB_IVD_CREATE_TABLE_INFO,    "Invalid information to create table")
TAOS_DEFINE_ERROR(TSDB_CODE_TDB_NO_AVAIL_DISK,            "TSDB no available disk")
TAOS_DEFINE_ERROR(TSDB_CODE_TDB_MESSED_MSG,               "TSDB messed message")
TAOS_DEFINE_ERROR(TSDB_CODE_TDB_IVLD_TAG_VAL,             "TSDB invalid tag value")
TAOS_DEFINE_ERROR(TSDB_CODE_TDB_NO_CACHE_LAST_ROW,        "TSDB no cache last row data")
TAOS_DEFINE_ERROR(TSDB_CODE_TDB_TABLE_NOT_EXIST,          "Table not exists")
TAOS_DEFINE_ERROR(TSDB_CODE_TDB_STB_ALREADY_EXIST,        "Stable already exists")
TAOS_DEFINE_ERROR(TSDB_CODE_TDB_STB_NOT_EXIST,            "Stable not exists")
TAOS_DEFINE_ERROR(TSDB_CODE_TDB_INVALID_TABLE_SCHEMA_VER, "Table schema is old")
TAOS_DEFINE_ERROR(TSDB_CODE_TDB_TDB_ENV_OPEN_ERROR,       "TDB env open error")
TAOS_DEFINE_ERROR(TSDB_CODE_TDB_TABLE_IN_OTHER_STABLE,    "Table already exists in other stables")
TAOS_DEFINE_ERROR(TSDB_CODE_TDB_INCONSISTENT_DB_ID,       "Inconsistent database id")

// query
TAOS_DEFINE_ERROR(TSDB_CODE_QRY_INVALID_QHANDLE,          "Invalid handle")
TAOS_DEFINE_ERROR(TSDB_CODE_QRY_INVALID_MSG,              "Invalid message")    // failed to validate the sql expression msg by vnode
TAOS_DEFINE_ERROR(TSDB_CODE_QRY_DUP_JOIN_KEY,             "Duplicated join key")
TAOS_DEFINE_ERROR(TSDB_CODE_QRY_EXCEED_TAGS_LIMIT,        "Tag conditon too many")
TAOS_DEFINE_ERROR(TSDB_CODE_QRY_NOT_READY,                "Query not ready")
TAOS_DEFINE_ERROR(TSDB_CODE_QRY_HAS_RSP,                  "Query should response")
TAOS_DEFINE_ERROR(TSDB_CODE_QRY_IN_EXEC,                  "Multiple retrieval of this query")
TAOS_DEFINE_ERROR(TSDB_CODE_QRY_TOO_MANY_TIMEWINDOW,      "Too many groups/time window in query")
TAOS_DEFINE_ERROR(TSDB_CODE_QRY_NOT_ENOUGH_BUFFER,        "Query buffer limit has reached")
TAOS_DEFINE_ERROR(TSDB_CODE_QRY_INCONSISTAN,              "File inconsistance in replica")
TAOS_DEFINE_ERROR(TSDB_CODE_QRY_SYS_ERROR,                "System error")
TAOS_DEFINE_ERROR(TSDB_CODE_QRY_INVALID_TIME_CONDITION,   "One valid time range condition expected")
TAOS_DEFINE_ERROR(TSDB_CODE_QRY_INVALID_INPUT,            "invalid input")
TAOS_DEFINE_ERROR(TSDB_CODE_QRY_SCH_NOT_EXIST,            "Scheduler not exist")
TAOS_DEFINE_ERROR(TSDB_CODE_QRY_TASK_NOT_EXIST,           "Task not exist")
TAOS_DEFINE_ERROR(TSDB_CODE_QRY_TASK_ALREADY_EXIST,       "Task already exist")
TAOS_DEFINE_ERROR(TSDB_CODE_QRY_TASK_CTX_NOT_EXIST,       "Task context not exist")
TAOS_DEFINE_ERROR(TSDB_CODE_QRY_TASK_CANCELLED,           "Task cancelled")
TAOS_DEFINE_ERROR(TSDB_CODE_QRY_TASK_DROPPED,             "Task dropped")
TAOS_DEFINE_ERROR(TSDB_CODE_QRY_TASK_CANCELLING,          "Task cancelling")
TAOS_DEFINE_ERROR(TSDB_CODE_QRY_TASK_DROPPING,            "Task dropping")
TAOS_DEFINE_ERROR(TSDB_CODE_QRY_DUPLICATED_OPERATION,     "Duplicated operation")
TAOS_DEFINE_ERROR(TSDB_CODE_QRY_TASK_MSG_ERROR,           "Task message error")
TAOS_DEFINE_ERROR(TSDB_CODE_QRY_JOB_FREED,                "Job already freed")
TAOS_DEFINE_ERROR(TSDB_CODE_QRY_TASK_STATUS_ERROR,        "Task status error")
TAOS_DEFINE_ERROR(TSDB_CODE_QRY_JSON_IN_ERROR,            "Json not support in in/notin operator")
TAOS_DEFINE_ERROR(TSDB_CODE_QRY_JSON_NOT_SUPPORT_ERROR,   "Json not support in this place")
TAOS_DEFINE_ERROR(TSDB_CODE_QRY_JSON_IN_GROUP_ERROR,      "Json not support in group/partition by")
TAOS_DEFINE_ERROR(TSDB_CODE_QRY_JOB_NOT_EXIST,            "Job not exist")
TAOS_DEFINE_ERROR(TSDB_CODE_QRY_QWORKER_QUIT,             "Vnode/Qnode is quitting")
TAOS_DEFINE_ERROR(TSDB_CODE_QRY_GEO_NOT_SUPPORT_ERROR,    "Geometry not support in this operator")
TAOS_DEFINE_ERROR(TSDB_CODE_QRY_INVALID_WINDOW_CONDITION, "The time pseudo column is illegally used in the condition of the event window.")
TAOS_DEFINE_ERROR(TSDB_CODE_QRY_EXECUTOR_INTERNAL_ERROR,  "Executor internal error")
TAOS_DEFINE_ERROR(TSDB_CODE_QRY_INVALID_JOIN_CONDITION,   "Not supported join on condition")
TAOS_DEFINE_ERROR(TSDB_CODE_QRY_FILTER_NOT_SUPPORT_TYPE,  "Not supported range type")
TAOS_DEFINE_ERROR(TSDB_CODE_QRY_FILTER_WRONG_OPTR_TYPE,   "Wrong operator type")
TAOS_DEFINE_ERROR(TSDB_CODE_QRY_FILTER_RANGE_ERROR,       "Wrong filter range")
TAOS_DEFINE_ERROR(TSDB_CODE_QRY_FILTER_INVALID_TYPE,      "Invalid filter type")

// grant
TAOS_DEFINE_ERROR(TSDB_CODE_GRANT_EXPIRED,                "License expired")
TAOS_DEFINE_ERROR(TSDB_CODE_GRANT_DNODE_LIMITED,          "Number of dnodes has reached the licensed upper limit")
TAOS_DEFINE_ERROR(TSDB_CODE_GRANT_ACCT_LIMITED,           "Number of accounts has reached the licensed upper limit")
TAOS_DEFINE_ERROR(TSDB_CODE_GRANT_TIMESERIES_LIMITED,     "Number of time series has reached the licensed upper limit")
TAOS_DEFINE_ERROR(TSDB_CODE_GRANT_DB_LIMITED,             "Number of DBs has reached the licensed upper limit")
TAOS_DEFINE_ERROR(TSDB_CODE_GRANT_USER_LIMITED,           "Number of users has reached the licensed upper limit")
TAOS_DEFINE_ERROR(TSDB_CODE_GRANT_CONN_LIMITED,           "Number of connections has reached the licensed upper limit")
TAOS_DEFINE_ERROR(TSDB_CODE_GRANT_STREAM_LIMITED,         "Number of streams has reached the licensed upper limit")
TAOS_DEFINE_ERROR(TSDB_CODE_GRANT_SPEED_LIMITED,          "Write speed has reached the licensed upper limit")
TAOS_DEFINE_ERROR(TSDB_CODE_GRANT_STORAGE_LIMITED,        "Storage capacity has reached the licensed upper limit")
TAOS_DEFINE_ERROR(TSDB_CODE_GRANT_SUBSCRIPTION_LIMITED,   "Number of subscriptions has reached the licensed upper limit")
TAOS_DEFINE_ERROR(TSDB_CODE_GRANT_CPU_LIMITED,            "Number of CPU cores has reached the licensed upper limit")
TAOS_DEFINE_ERROR(TSDB_CODE_GRANT_STABLE_LIMITED,         "Number of stables has reached the licensed upper limit")
TAOS_DEFINE_ERROR(TSDB_CODE_GRANT_TABLE_LIMITED,          "Number of tables has reached the licensed upper limit")
TAOS_DEFINE_ERROR(TSDB_CODE_GRANT_PAR_IVLD_ACTIVE,        "Invalid active code")
TAOS_DEFINE_ERROR(TSDB_CODE_GRANT_PAR_IVLD_KEY,           "Invalid key to parse active code")
TAOS_DEFINE_ERROR(TSDB_CODE_GRANT_PAR_DEC_IVLD_KEY,       "Invalid key to decode active code")
TAOS_DEFINE_ERROR(TSDB_CODE_GRANT_PAR_DEC_IVLD_KLEN,      "Invalid klen to decode active code")
TAOS_DEFINE_ERROR(TSDB_CODE_GRANT_GEN_IVLD_KEY,           "Invalid key to generate active code")
TAOS_DEFINE_ERROR(TSDB_CODE_GRANT_GEN_ACTIVE_LEN,         "Exceeded active len to generate active code")
TAOS_DEFINE_ERROR(TSDB_CODE_GRANT_GEN_ENC_IVLD_KLEN,      "Invalid klen to encode active code")
TAOS_DEFINE_ERROR(TSDB_CODE_GRANT_PAR_IVLD_DIST,          "Invalid distribution time to parse active code")
TAOS_DEFINE_ERROR(TSDB_CODE_GRANT_UNLICENSED_CLUSTER,     "Illegal operation, the license is being used by an unlicensed cluster")
TAOS_DEFINE_ERROR(TSDB_CODE_GRANT_LACK_OF_BASIC,          "Lack of basic functions in active code")
TAOS_DEFINE_ERROR(TSDB_CODE_GRANT_OBJ_NOT_EXIST,          "Grant object not exist")
TAOS_DEFINE_ERROR(TSDB_CODE_GRANT_LAST_ACTIVE_NOT_FOUND,  "The historial active code does not match")
TAOS_DEFINE_ERROR(TSDB_CODE_GRANT_MACHINES_MISMATCH,      "Cluster machines mismatch with active code")
TAOS_DEFINE_ERROR(TSDB_CODE_GRANT_OPT_EXPIRE_TOO_LARGE,   "Expiration time of optional grant item is too large")
TAOS_DEFINE_ERROR(TSDB_CODE_GRANT_DUPLICATED_ACTIVE,      "The active code can't be activated repeatedly")
TAOS_DEFINE_ERROR(TSDB_CODE_GRANT_VIEW_LIMITED,           "Number of views has reached the licensed upper limit")
TAOS_DEFINE_ERROR(TSDB_CODE_GRANT_BASIC_EXPIRED,          "License expired for basic functions")
TAOS_DEFINE_ERROR(TSDB_CODE_GRANT_STREAM_EXPIRED,         "License expired for stream function")
TAOS_DEFINE_ERROR(TSDB_CODE_GRANT_SUBSCRIPTION_EXPIRED,   "License expired for subscription function")
TAOS_DEFINE_ERROR(TSDB_CODE_GRANT_VIEW_EXPIRED,           "License expired for view function")
TAOS_DEFINE_ERROR(TSDB_CODE_GRANT_AUDIT_EXPIRED,          "License expired for audit function")
TAOS_DEFINE_ERROR(TSDB_CODE_GRANT_CSV_EXPIRED,            "License expired for CSV function")
TAOS_DEFINE_ERROR(TSDB_CODE_GRANT_MULTI_STORAGE_EXPIRED,  "License expired for multi-tier storage function")
TAOS_DEFINE_ERROR(TSDB_CODE_GRANT_OBJECT_STROAGE_EXPIRED, "License expired for object storage function")
TAOS_DEFINE_ERROR(TSDB_CODE_GRANT_DUAL_REPLICA_HA_EXPIRED,"License expired for dual-replica HA function")
TAOS_DEFINE_ERROR(TSDB_CODE_GRANT_DB_ENCRYPTION_EXPIRED,  "License expired for database encryption function")

// sync
TAOS_DEFINE_ERROR(TSDB_CODE_SYN_TIMEOUT,                  "Sync timeout")
TAOS_DEFINE_ERROR(TSDB_CODE_SYN_MISMATCHED_SIGNATURE,     "Sync signature mismatch")
TAOS_DEFINE_ERROR(TSDB_CODE_SYN_NOT_LEADER,               "Sync leader is unreachable")
TAOS_DEFINE_ERROR(TSDB_CODE_SYN_NEW_CONFIG_ERROR,         "Sync new config error")
TAOS_DEFINE_ERROR(TSDB_CODE_SYN_PROPOSE_NOT_READY,        "Sync not ready to propose")
TAOS_DEFINE_ERROR(TSDB_CODE_SYN_RESTORING,                "Sync leader is restoring")
TAOS_DEFINE_ERROR(TSDB_CODE_SYN_INVALID_SNAPSHOT_MSG,     "Sync invalid snapshot msg")
TAOS_DEFINE_ERROR(TSDB_CODE_SYN_BUFFER_FULL,              "Sync buffer is full")
TAOS_DEFINE_ERROR(TSDB_CODE_SYN_WRITE_STALL,              "Sync write stall")
TAOS_DEFINE_ERROR(TSDB_CODE_SYN_NEGOTIATION_WIN_FULL,     "Sync negotiation win is full")
TAOS_DEFINE_ERROR(TSDB_CODE_SYN_WRONG_TERM,               "Sync got a wrong term")
TAOS_DEFINE_ERROR(TSDB_CODE_SYN_WRONG_FSM_STATE,          "Sync got a wrong fsm state")
TAOS_DEFINE_ERROR(TSDB_CODE_SYN_WRONG_SYNC_STATE,         "Sync got a wrong state")
TAOS_DEFINE_ERROR(TSDB_CODE_SYN_WRONG_REF,                "Sync got a wrong ref")
TAOS_DEFINE_ERROR(TSDB_CODE_SYN_INVALID_ID,               "Sync invalid id")
TAOS_DEFINE_ERROR(TSDB_CODE_SYN_RETURN_VALUE_NULL,        "Sync got a null return")
TAOS_DEFINE_ERROR(TSDB_CODE_SYN_WRONG_ROLE,               "Sync got a wrong role")
TAOS_DEFINE_ERROR(TSDB_CODE_SYN_INTERNAL_ERROR,           "Sync internal error")

//tq
TAOS_DEFINE_ERROR(TSDB_CODE_TQ_INVALID_CONFIG,            "TQ invalid config")
TAOS_DEFINE_ERROR(TSDB_CODE_TQ_INIT_FAILED,               "TQ init falied")
TAOS_DEFINE_ERROR(TSDB_CODE_TQ_NO_DISK_PERMISSIONS,       "TQ no disk permissions")
TAOS_DEFINE_ERROR(TSDB_CODE_TQ_FILE_ALREADY_EXISTS,       "TQ file already exists")
TAOS_DEFINE_ERROR(TSDB_CODE_TQ_FAILED_TO_CREATE_DIR,      "TQ failed to create dir")
TAOS_DEFINE_ERROR(TSDB_CODE_TQ_META_NO_SUCH_KEY,          "TQ meta no such key")
TAOS_DEFINE_ERROR(TSDB_CODE_TQ_META_KEY_NOT_IN_TXN,       "TQ meta key not in txn")
TAOS_DEFINE_ERROR(TSDB_CODE_TQ_META_KEY_DUP_IN_TXN,       "TQ met key dup in txn")
TAOS_DEFINE_ERROR(TSDB_CODE_TQ_GROUP_NOT_SET,             "TQ group not exist")
TAOS_DEFINE_ERROR(TSDB_CODE_TQ_TABLE_SCHEMA_NOT_FOUND,    "TQ table schema not found")
TAOS_DEFINE_ERROR(TSDB_CODE_TQ_NO_COMMITTED_OFFSET,       "TQ no committed offset")

// wal
TAOS_DEFINE_ERROR(TSDB_CODE_WAL_FILE_CORRUPTED,           "WAL file is corrupted")
TAOS_DEFINE_ERROR(TSDB_CODE_WAL_INVALID_VER,              "WAL invalid version")
TAOS_DEFINE_ERROR(TSDB_CODE_WAL_LOG_NOT_EXIST,            "WAL log not exist")
TAOS_DEFINE_ERROR(TSDB_CODE_WAL_CHKSUM_MISMATCH,          "WAL checksum mismatch")
TAOS_DEFINE_ERROR(TSDB_CODE_WAL_LOG_INCOMPLETE,           "WAL log incomplete")

// tfs
TAOS_DEFINE_ERROR(TSDB_CODE_FS_INVLD_CFG,                 "tfs invalid mount config")
TAOS_DEFINE_ERROR(TSDB_CODE_FS_TOO_MANY_MOUNT,            "tfs too many mount")
TAOS_DEFINE_ERROR(TSDB_CODE_FS_DUP_PRIMARY,               "tfs duplicate primary mount")
TAOS_DEFINE_ERROR(TSDB_CODE_FS_NO_PRIMARY_DISK,           "tfs no primary mount")
TAOS_DEFINE_ERROR(TSDB_CODE_FS_NO_MOUNT_AT_TIER,          "tfs no mount at tier")
TAOS_DEFINE_ERROR(TSDB_CODE_FS_FILE_ALREADY_EXISTS,       "tfs file already exists")
TAOS_DEFINE_ERROR(TSDB_CODE_FS_INVLD_LEVEL,               "tfs invalid level")
TAOS_DEFINE_ERROR(TSDB_CODE_FS_NO_VALID_DISK,             "tfs no valid disk")

// catalog
TAOS_DEFINE_ERROR(TSDB_CODE_CTG_INTERNAL_ERROR,           "catalog internal error")
TAOS_DEFINE_ERROR(TSDB_CODE_CTG_INVALID_INPUT,            "invalid catalog input parameters")
TAOS_DEFINE_ERROR(TSDB_CODE_CTG_NOT_READY,                "catalog is not ready")
TAOS_DEFINE_ERROR(TSDB_CODE_CTG_SYS_ERROR,                "catalog system error")
TAOS_DEFINE_ERROR(TSDB_CODE_CTG_DB_DROPPED,               "Database is dropped")
TAOS_DEFINE_ERROR(TSDB_CODE_CTG_OUT_OF_SERVICE,           "catalog is out of service")
TAOS_DEFINE_ERROR(TSDB_CODE_CTG_VG_META_MISMATCH,         "table meta and vgroup mismatch")
TAOS_DEFINE_ERROR(TSDB_CODE_CTG_EXIT,                     "catalog exit")

//scheduler
TAOS_DEFINE_ERROR(TSDB_CODE_QW_MSG_ERROR,                 "Invalid msg order")
TAOS_DEFINE_ERROR(TSDB_CODE_SCH_STATUS_ERROR,             "scheduler status error")
TAOS_DEFINE_ERROR(TSDB_CODE_SCH_INTERNAL_ERROR,           "scheduler internal error")
TAOS_DEFINE_ERROR(TSDB_CODE_SCH_TIMEOUT_ERROR,            "Task timeout")
TAOS_DEFINE_ERROR(TSDB_CODE_SCH_JOB_IS_DROPPING,          "Job is dropping")
TAOS_DEFINE_ERROR(TSDB_CODE_SCH_JOB_NOT_EXISTS,           "Job no longer exist")

// parser
TAOS_DEFINE_ERROR(TSDB_CODE_PAR_SYNTAX_ERROR,              "syntax error near")
TAOS_DEFINE_ERROR(TSDB_CODE_PAR_INCOMPLETE_SQL,            "Incomplete SQL statement")
TAOS_DEFINE_ERROR(TSDB_CODE_PAR_INVALID_COLUMN,            "Invalid column name")
TAOS_DEFINE_ERROR(TSDB_CODE_PAR_TABLE_NOT_EXIST,           "Table does not exist")
TAOS_DEFINE_ERROR(TSDB_CODE_PAR_AMBIGUOUS_COLUMN,          "Column ambiguously defined")
TAOS_DEFINE_ERROR(TSDB_CODE_PAR_WRONG_VALUE_TYPE,          "Invalid value type")
TAOS_DEFINE_ERROR(TSDB_CODE_PAR_ILLEGAL_USE_AGG_FUNCTION,  "There mustn't be aggregation")
TAOS_DEFINE_ERROR(TSDB_CODE_PAR_WRONG_NUMBER_OF_SELECT,    "ORDER BY / GROUP BY item must be the number of a SELECT-list expression")
TAOS_DEFINE_ERROR(TSDB_CODE_PAR_GROUPBY_LACK_EXPRESSION,   "Not a GROUP BY expression")
TAOS_DEFINE_ERROR(TSDB_CODE_PAR_NOT_SELECTED_EXPRESSION,   "Not SELECTed expression")
TAOS_DEFINE_ERROR(TSDB_CODE_PAR_NOT_SINGLE_GROUP,          "Not a single-group group function")
TAOS_DEFINE_ERROR(TSDB_CODE_PAR_TAGS_NOT_MATCHED,          "Tags number not matched")
TAOS_DEFINE_ERROR(TSDB_CODE_PAR_INVALID_TAG_NAME,          "Invalid tag name")
TAOS_DEFINE_ERROR(TSDB_CODE_PAR_NAME_OR_PASSWD_TOO_LONG,   "Name or password too long")
TAOS_DEFINE_ERROR(TSDB_CODE_PAR_PASSWD_EMPTY,              "Password can not be empty")
TAOS_DEFINE_ERROR(TSDB_CODE_PAR_INVALID_PORT,              "Port should be an integer that is less than 65535 and greater than 0")
TAOS_DEFINE_ERROR(TSDB_CODE_PAR_INVALID_ENDPOINT,          "Endpoint should be in the format of 'fqdn:port'")
TAOS_DEFINE_ERROR(TSDB_CODE_PAR_EXPRIE_STATEMENT,          "This statement is no longer supported")
TAOS_DEFINE_ERROR(TSDB_CODE_PAR_INTER_VALUE_TOO_SMALL,     "Interval too small")
TAOS_DEFINE_ERROR(TSDB_CODE_PAR_INTER_VALUE_TOO_BIG,       "Interval too big")
TAOS_DEFINE_ERROR(TSDB_CODE_PAR_DB_NOT_SPECIFIED,          "Database not specified")
TAOS_DEFINE_ERROR(TSDB_CODE_PAR_INVALID_IDENTIFIER_NAME,   "Invalid identifier name")
TAOS_DEFINE_ERROR(TSDB_CODE_PAR_CORRESPONDING_STABLE_ERR,  "Corresponding super table not in this db")
TAOS_DEFINE_ERROR(TSDB_CODE_PAR_INVALID_DB_OPTION,         "Invalid database option")
TAOS_DEFINE_ERROR(TSDB_CODE_PAR_INVALID_TABLE_OPTION,      "Invalid table option")
TAOS_DEFINE_ERROR(TSDB_CODE_PAR_GROUPBY_WINDOW_COEXIST,    "GROUP BY and WINDOW-clause can't be used together")
TAOS_DEFINE_ERROR(TSDB_CODE_PAR_AGG_FUNC_NESTING,          "Aggregate functions do not support nesting")
TAOS_DEFINE_ERROR(TSDB_CODE_PAR_INVALID_STATE_WIN_TYPE,    "Only support STATE_WINDOW on integer/bool/varchar column")
TAOS_DEFINE_ERROR(TSDB_CODE_PAR_INVALID_STATE_WIN_COL,     "Not support STATE_WINDOW on tag column")
TAOS_DEFINE_ERROR(TSDB_CODE_PAR_INVALID_STATE_WIN_TABLE,   "STATE_WINDOW not support for super table query")
TAOS_DEFINE_ERROR(TSDB_CODE_PAR_INTER_SESSION_GAP,         "SESSION gap should be fixed time window, and greater than 0")
TAOS_DEFINE_ERROR(TSDB_CODE_PAR_INTER_SESSION_COL,         "Only support SESSION on primary timestamp column")
TAOS_DEFINE_ERROR(TSDB_CODE_PAR_INTER_OFFSET_NEGATIVE,     "Interval offset cannot be negative")
TAOS_DEFINE_ERROR(TSDB_CODE_PAR_INTER_OFFSET_UNIT,         "Cannot use 'year' as offset when interval is 'month'")
TAOS_DEFINE_ERROR(TSDB_CODE_PAR_INTER_OFFSET_TOO_BIG,      "Interval offset should be shorter than interval")
TAOS_DEFINE_ERROR(TSDB_CODE_PAR_INTER_SLIDING_UNIT,        "Does not support sliding when interval is natural month/year")
TAOS_DEFINE_ERROR(TSDB_CODE_PAR_INTER_SLIDING_TOO_BIG,     "sliding value no larger than the interval value")
TAOS_DEFINE_ERROR(TSDB_CODE_PAR_INTER_SLIDING_TOO_SMALL,   "sliding value can not less than 1%% of interval value")
TAOS_DEFINE_ERROR(TSDB_CODE_PAR_ONLY_ONE_JSON_TAG,         "Only one tag if there is a json tag")
TAOS_DEFINE_ERROR(TSDB_CODE_PAR_INCORRECT_NUM_OF_COL,      "Query block has incorrect number of result columns")
TAOS_DEFINE_ERROR(TSDB_CODE_PAR_INCORRECT_TIMESTAMP_VAL,   "Incorrect TIMESTAMP value")
TAOS_DEFINE_ERROR(TSDB_CODE_PAR_OFFSET_LESS_ZERO,          "soffset/offset can not be less than 0")
TAOS_DEFINE_ERROR(TSDB_CODE_PAR_SLIMIT_LEAK_PARTITION_GROUP_BY,  "slimit/soffset only available for PARTITION/GROUP BY query")
TAOS_DEFINE_ERROR(TSDB_CODE_PAR_INVALID_TOPIC_QUERY,        "Invalid topic query")
TAOS_DEFINE_ERROR(TSDB_CODE_PAR_INVALID_DROP_STABLE,        "Cannot drop super table in batch")
TAOS_DEFINE_ERROR(TSDB_CODE_PAR_INVALID_FILL_TIME_RANGE,    "Start(end) time of query range required or time range too large")
TAOS_DEFINE_ERROR(TSDB_CODE_PAR_DUPLICATED_COLUMN,          "Duplicated column names")
TAOS_DEFINE_ERROR(TSDB_CODE_PAR_INVALID_TAGS_LENGTH,        "Tags length exceeds max length")
TAOS_DEFINE_ERROR(TSDB_CODE_PAR_INVALID_ROW_LENGTH,         "Row length exceeds max length")
TAOS_DEFINE_ERROR(TSDB_CODE_PAR_INVALID_COLUMNS_NUM,        "Illegal number of columns")
TAOS_DEFINE_ERROR(TSDB_CODE_PAR_TOO_MANY_COLUMNS,           "Too many columns")
TAOS_DEFINE_ERROR(TSDB_CODE_PAR_INVALID_FIRST_COLUMN,       "First column must be timestamp")
TAOS_DEFINE_ERROR(TSDB_CODE_PAR_INVALID_VAR_COLUMN_LEN,     "Invalid varbinary/binary/nchar column/tag length")
TAOS_DEFINE_ERROR(TSDB_CODE_PAR_INVALID_TAGS_NUM,           "Invalid number of tag columns")
TAOS_DEFINE_ERROR(TSDB_CODE_PAR_PERMISSION_DENIED,          "Permission denied or target object not exist")
TAOS_DEFINE_ERROR(TSDB_CODE_PAR_INVALID_STREAM_QUERY,       "Invalid stream query")
TAOS_DEFINE_ERROR(TSDB_CODE_PAR_INVALID_INTERNAL_PK,        "Invalid _c0 or _rowts expression")
TAOS_DEFINE_ERROR(TSDB_CODE_PAR_INVALID_TIMELINE_FUNC,      "Invalid timeline function")
TAOS_DEFINE_ERROR(TSDB_CODE_PAR_INVALID_PASSWD,             "Invalid password")
TAOS_DEFINE_ERROR(TSDB_CODE_PAR_INVALID_ALTER_TABLE,        "Invalid alter table statement")
TAOS_DEFINE_ERROR(TSDB_CODE_PAR_CANNOT_DROP_PRIMARY_KEY,    "Primary timestamp column cannot be dropped")
TAOS_DEFINE_ERROR(TSDB_CODE_PAR_INVALID_MODIFY_COL,         "Only varbinary/binary/nchar/geometry column length could be modified, and the length can only be increased, not decreased")
TAOS_DEFINE_ERROR(TSDB_CODE_PAR_INVALID_TBNAME,             "Invalid tbname pseudo column")
TAOS_DEFINE_ERROR(TSDB_CODE_PAR_INVALID_FUNCTION_NAME,      "Invalid function name")
TAOS_DEFINE_ERROR(TSDB_CODE_PAR_COMMENT_TOO_LONG,           "Comment too long")
TAOS_DEFINE_ERROR(TSDB_CODE_PAR_NOT_ALLOWED_FUNC,           "Some functions are allowed only in the SELECT list of a query. "
                                                            "And, cannot be mixed with other non scalar functions or columns.")
TAOS_DEFINE_ERROR(TSDB_CODE_PAR_NOT_ALLOWED_WIN_QUERY,      "Window query not supported, since not valid primary timestamp column as input")
TAOS_DEFINE_ERROR(TSDB_CODE_PAR_INVALID_DROP_COL,           "No columns can be dropped")
TAOS_DEFINE_ERROR(TSDB_CODE_PAR_INVALID_COL_JSON,           "Only tag can be json type")
TAOS_DEFINE_ERROR(TSDB_CODE_PAR_VALUE_TOO_LONG,             "Value too long for column/tag")
TAOS_DEFINE_ERROR(TSDB_CODE_PAR_INVALID_DELETE_WHERE,       "The DELETE statement must only have a definite time window range")
TAOS_DEFINE_ERROR(TSDB_CODE_PAR_INVALID_REDISTRIBUTE_VG,    "The REDISTRIBUTE VGROUP statement only support 1 to 3 dnodes")
TAOS_DEFINE_ERROR(TSDB_CODE_PAR_FILL_NOT_ALLOWED_FUNC,      "Fill not allowed")
TAOS_DEFINE_ERROR(TSDB_CODE_PAR_INVALID_WINDOW_PC,          "Invalid windows pc")
TAOS_DEFINE_ERROR(TSDB_CODE_PAR_WINDOW_NOT_ALLOWED_FUNC,    "Window not allowed")
TAOS_DEFINE_ERROR(TSDB_CODE_PAR_STREAM_NOT_ALLOWED_FUNC,    "Stream not allowed")
TAOS_DEFINE_ERROR(TSDB_CODE_PAR_GROUP_BY_NOT_ALLOWED_FUNC,  "Group by not allowd")
TAOS_DEFINE_ERROR(TSDB_CODE_PAR_INVALID_INTERP_CLAUSE,      "Invalid interp clause")
TAOS_DEFINE_ERROR(TSDB_CODE_PAR_NO_VALID_FUNC_IN_WIN,       "Not valid function in window")
TAOS_DEFINE_ERROR(TSDB_CODE_PAR_ONLY_SUPPORT_SINGLE_TABLE,  "Only support single table")
TAOS_DEFINE_ERROR(TSDB_CODE_PAR_INVALID_SMA_INDEX,          "Invalid sma index")
TAOS_DEFINE_ERROR(TSDB_CODE_PAR_INVALID_SELECTED_EXPR,      "Invalid SELECTed expression")
TAOS_DEFINE_ERROR(TSDB_CODE_PAR_GET_META_ERROR,             "Fail to get table info")
TAOS_DEFINE_ERROR(TSDB_CODE_PAR_NOT_UNIQUE_TABLE_ALIAS,     "Not unique table/alias")
TAOS_DEFINE_ERROR(TSDB_CODE_PAR_SYSTABLE_NOT_ALLOWED_FUNC,  "System table not allowed")
TAOS_DEFINE_ERROR(TSDB_CODE_PAR_SYSTABLE_NOT_ALLOWED,       "System table not allowed")
TAOS_DEFINE_ERROR(TSDB_CODE_PAR_INVALID_VARBINARY,          "Invalid varbinary value")
TAOS_DEFINE_ERROR(TSDB_CODE_PAR_INVALID_IP_RANGE,           "Invalid IPV4 address ranges")
TAOS_DEFINE_ERROR(TSDB_CODE_PAR_INVALID_VIEW_QUERY,         "Invalid view query type")
TAOS_DEFINE_ERROR(TSDB_CODE_PAR_COL_QUERY_MISMATCH,         "Columns number mismatch with query result")
TAOS_DEFINE_ERROR(TSDB_CODE_PAR_VIEW_CONFLICT_WITH_TABLE,   "View name is conflict with table")
TAOS_DEFINE_ERROR(TSDB_CODE_PAR_NOT_SUPPORT_MULTI_RESULT,   "Operator not supported multi result")
TAOS_DEFINE_ERROR(TSDB_CODE_PAR_INVALID_WJOIN_HAVING_EXPR,  "Invalid window join having expr")
TAOS_DEFINE_ERROR(TSDB_CODE_PAR_GRP_WINDOW_NOT_ALLOWED,     "GROUP BY/PARTITION BY/WINDOW-clause can't be used in WINDOW join")
TAOS_DEFINE_ERROR(TSDB_CODE_PAR_INVALID_WIN_OFFSET_UNIT,    "Invalid window offset unit")
TAOS_DEFINE_ERROR(TSDB_CODE_PAR_VALID_PRIM_TS_REQUIRED,     "Valid primary timestamp required")
TAOS_DEFINE_ERROR(TSDB_CODE_PAR_ORDERBY_UNKNOWN_EXPR,       "Invalid expr in order by clause")
TAOS_DEFINE_ERROR(TSDB_CODE_PAR_NOT_WIN_FUNC,               "Column exists for window join with aggregation functions")
TAOS_DEFINE_ERROR(TSDB_CODE_PAR_TAG_IS_PRIMARY_KEY,         "tag can not be primary key")
TAOS_DEFINE_ERROR(TSDB_CODE_PAR_SECOND_COL_PK,              "primary key must be second column")
TAOS_DEFINE_ERROR(TSDB_CODE_PAR_COL_PK_TYPE,                "primary key column must be of type int, uint, bigint, ubigint, and varchar")
TAOS_DEFINE_ERROR(TSDB_CODE_PAR_INVALID_PK_OP,              "primary key column can not be added, modified, and dropped")
TAOS_DEFINE_ERROR(TSDB_CODE_PAR_PRIMARY_KEY_IS_NULL,        "Primary key column should not be null")
TAOS_DEFINE_ERROR(TSDB_CODE_PAR_PRIMARY_KEY_IS_NONE,        "Primary key column should not be none")
TAOS_DEFINE_ERROR(TSDB_CODE_PAR_TBNAME_ERROR,               "Pseudo tag tbname not set")
TAOS_DEFINE_ERROR(TSDB_CODE_PAR_TBNAME_DUPLICATED,          "Table name duplicated")
TAOS_DEFINE_ERROR(TSDB_CODE_PAR_TAG_NAME_DUPLICATED,        "Tag name duplicated")
TAOS_DEFINE_ERROR(TSDB_CODE_PAR_NOT_ALLOWED_DIFFERENT_BY_ROW_FUNC,  "Some functions cannot appear in the select list at the same time")
TAOS_DEFINE_ERROR(TSDB_CODE_PAR_REGULAR_EXPRESSION_ERROR,  "Syntax error in regular expression")
TAOS_DEFINE_ERROR(TSDB_CODE_PAR_INTERNAL_ERROR,             "Parser internal error")

//planner
TAOS_DEFINE_ERROR(TSDB_CODE_PLAN_INTERNAL_ERROR,            "Planner internal error")
TAOS_DEFINE_ERROR(TSDB_CODE_PLAN_EXPECTED_TS_EQUAL,         "Expect ts equal")
TAOS_DEFINE_ERROR(TSDB_CODE_PLAN_NOT_SUPPORT_CROSS_JOIN,    "Cross join not support")
TAOS_DEFINE_ERROR(TSDB_CODE_PLAN_NOT_SUPPORT_JOIN_COND,     "Not supported join conditions")

//function
TAOS_DEFINE_ERROR(TSDB_CODE_FUNC_FUNTION_ERROR,            "Function internal error")
TAOS_DEFINE_ERROR(TSDB_CODE_FUNC_FUNTION_PARA_NUM,         "Invalid function para number")
TAOS_DEFINE_ERROR(TSDB_CODE_FUNC_FUNTION_PARA_TYPE,        "Invalid function para type")
TAOS_DEFINE_ERROR(TSDB_CODE_FUNC_FUNTION_PARA_VALUE,       "Invalid function para value")
TAOS_DEFINE_ERROR(TSDB_CODE_FUNC_NOT_BUILTIN_FUNTION,      "Not buildin function")
TAOS_DEFINE_ERROR(TSDB_CODE_FUNC_DUP_TIMESTAMP,            "Duplicate timestamps not allowed in function")
TAOS_DEFINE_ERROR(TSDB_CODE_FUNC_TO_TIMESTAMP_FAILED_FORMAT_ERR, "Func to_timestamp failed for format mismatch")
TAOS_DEFINE_ERROR(TSDB_CODE_FUNC_TO_TIMESTAMP_FAILED_TS_ERR, "Func to_timestamp failed for wrong timestamp")
TAOS_DEFINE_ERROR(TSDB_CODE_FUNC_TO_TIMESTAMP_FAILED_NOT_SUPPORTED, "Func to_timestamp failed for unsupported timestamp format")
TAOS_DEFINE_ERROR(TSDB_CODE_FUNC_TO_CHAR_NOT_SUPPORTED,    "Func to_char failed for unsupported format")
TAOS_DEFINE_ERROR(TSDB_CODE_FUNC_TIME_UNIT_INVALID,        "Invalid function time unit")
TAOS_DEFINE_ERROR(TSDB_CODE_FUNC_TIME_UNIT_TOO_SMALL,      "Function time unit cannot be smaller than db precision")
TAOS_DEFINE_ERROR(TSDB_CODE_FUNC_INVALID_VALUE_RANGE,      "Function got invalid value range")
TAOS_DEFINE_ERROR(TSDB_CODE_FUNC_SETUP_ERROR,              "Function set up failed")
TAOS_DEFINE_ERROR(TSDB_CODE_FUNC_INVALID_RES_LENGTH,       "Function result exceed max length")
<<<<<<< HEAD
=======
TAOS_DEFINE_ERROR(TSDB_CODE_FUNC_HISTOGRAM_ERROR,          "Function failed to calculate histogram")
TAOS_DEFINE_ERROR(TSDB_CODE_FUNC_PERCENTILE_ERROR,         "Function failed to calculate percentile")
>>>>>>> 641fccaa

//udf
TAOS_DEFINE_ERROR(TSDB_CODE_UDF_STOPPING,                   "udf is stopping")
TAOS_DEFINE_ERROR(TSDB_CODE_UDF_PIPE_READ_ERR,              "udf pipe read error")
TAOS_DEFINE_ERROR(TSDB_CODE_UDF_PIPE_CONNECT_ERR,           "udf pipe connect error")
TAOS_DEFINE_ERROR(TSDB_CODE_UDF_PIPE_NOT_EXIST,             "udf pipe not exist")
TAOS_DEFINE_ERROR(TSDB_CODE_UDF_LOAD_UDF_FAILURE,           "udf load failure")
TAOS_DEFINE_ERROR(TSDB_CODE_UDF_INVALID_INPUT,              "udf invalid function input")
TAOS_DEFINE_ERROR(TSDB_CODE_UDF_INVALID_BUFSIZE,            "udf invalid bufsize")
TAOS_DEFINE_ERROR(TSDB_CODE_UDF_INVALID_OUTPUT_TYPE,        "udf invalid output type")
TAOS_DEFINE_ERROR(TSDB_CODE_UDF_SCRIPT_NOT_SUPPORTED,       "udf program language not supported")
TAOS_DEFINE_ERROR(TSDB_CODE_UDF_FUNC_EXEC_FAILURE,          "udf function execution failure")
TAOS_DEFINE_ERROR(TSDB_CODE_UDF_UV_EXEC_FAILURE,            "udf uvlib function execution failure")
TAOS_DEFINE_ERROR(TSDB_CODE_UDF_INTERNAL_ERROR,             "udf internal error")

//schemaless
TAOS_DEFINE_ERROR(TSDB_CODE_SML_INVALID_PROTOCOL_TYPE,      "Invalid line protocol type")
TAOS_DEFINE_ERROR(TSDB_CODE_SML_INVALID_PRECISION_TYPE,     "Invalid timestamp precision type")
TAOS_DEFINE_ERROR(TSDB_CODE_SML_INVALID_DATA,               "Invalid data format")
TAOS_DEFINE_ERROR(TSDB_CODE_SML_INVALID_DB_CONF,            "Invalid schemaless db config")
TAOS_DEFINE_ERROR(TSDB_CODE_SML_NOT_SAME_TYPE,              "Not the same type like before")
TAOS_DEFINE_ERROR(TSDB_CODE_SML_INTERNAL_ERROR,             "Internal error")
TAOS_DEFINE_ERROR(TSDB_CODE_SML_NOT_SUPPORT_PK,             "Can not insert data into table with primary key")

//tsma
TAOS_DEFINE_ERROR(TSDB_CODE_TSMA_INIT_FAILED,               "Tsma init failed")
TAOS_DEFINE_ERROR(TSDB_CODE_TSMA_ALREADY_EXIST,             "Tsma already exists")
TAOS_DEFINE_ERROR(TSDB_CODE_TSMA_INVALID_ENV,               "Invalid tsma env")
TAOS_DEFINE_ERROR(TSDB_CODE_TSMA_INVALID_STAT,              "Invalid tsma state")
TAOS_DEFINE_ERROR(TSDB_CODE_TSMA_INVALID_PTR,               "Invalid tsma pointer")
TAOS_DEFINE_ERROR(TSDB_CODE_TSMA_INVALID_PARA,              "Invalid tsma parameters")
TAOS_DEFINE_ERROR(TSDB_CODE_TSMA_INVALID_TB,                "Invalid table to create tsma, only stable or normal table allowed")
TAOS_DEFINE_ERROR(TSDB_CODE_TSMA_INVALID_INTERVAL,          "Invalid tsma interval, 1m ~ 1y is allowed")
TAOS_DEFINE_ERROR(TSDB_CODE_TSMA_INVALID_FUNC_PARAM,        "Invalid tsma func param, only one non-tag column allowed")
TAOS_DEFINE_ERROR(TSDB_CODE_TSMA_UNSUPPORTED_FUNC,          "Tsma func not supported")
TAOS_DEFINE_ERROR(TSDB_CODE_TSMA_MUST_BE_DROPPED,           "Tsma must be dropped first")
TAOS_DEFINE_ERROR(TSDB_CODE_TSMA_NAME_TOO_LONG,             "Tsma name too long")
TAOS_DEFINE_ERROR(TSDB_CODE_TSMA_INVALID_RECURSIVE_INTERVAL,"Invalid recursive tsma interval")

//rsma
TAOS_DEFINE_ERROR(TSDB_CODE_RSMA_INVALID_ENV,               "Invalid rsma env")
TAOS_DEFINE_ERROR(TSDB_CODE_RSMA_INVALID_STAT,              "Invalid rsma state")
TAOS_DEFINE_ERROR(TSDB_CODE_RSMA_QTASKINFO_CREATE,          "Rsma qtaskinfo creation error")
TAOS_DEFINE_ERROR(TSDB_CODE_RSMA_INVALID_SCHEMA,            "Rsma invalid schema")
TAOS_DEFINE_ERROR(TSDB_CODE_RSMA_STREAM_STATE_OPEN,         "Rsma stream state open")
TAOS_DEFINE_ERROR(TSDB_CODE_RSMA_STREAM_STATE_COMMIT,       "Rsma stream state commit")
TAOS_DEFINE_ERROR(TSDB_CODE_RSMA_FS_SYNC,                   "Rsma fs sync error")
TAOS_DEFINE_ERROR(TSDB_CODE_RSMA_RESULT,                    "Rsma result error")

//index
TAOS_DEFINE_ERROR(TSDB_CODE_INDEX_REBUILDING,               "Index is rebuilding")
TAOS_DEFINE_ERROR(TSDB_CODE_INDEX_INVALID_FILE,             "Index file is invalid")

//scalar
TAOS_DEFINE_ERROR(TSDB_CODE_SCALAR_CONVERT_ERROR,           "Cannot convert to specific type")

//tmq
TAOS_DEFINE_ERROR(TSDB_CODE_TMQ_INVALID_MSG,                "Invalid message")
TAOS_DEFINE_ERROR(TSDB_CODE_TMQ_NEED_INITIALIZED,           "Assignment or poll interface need to be called first")
TAOS_DEFINE_ERROR(TSDB_CODE_TMQ_SNAPSHOT_ERROR,             "Can not operate in snapshot mode")
TAOS_DEFINE_ERROR(TSDB_CODE_TMQ_NO_COMMITTED,               "No committed info")
TAOS_DEFINE_ERROR(TSDB_CODE_TMQ_VERSION_OUT_OF_RANGE,       "Offset out of range")
TAOS_DEFINE_ERROR(TSDB_CODE_TMQ_INVALID_VGID,               "VgId does not belong to this consumer")
TAOS_DEFINE_ERROR(TSDB_CODE_TMQ_INVALID_TOPIC,              "Topic does not belong to this consumer")
TAOS_DEFINE_ERROR(TSDB_CODE_TMQ_CONSUMER_MISMATCH,          "Consumer mismatch")
TAOS_DEFINE_ERROR(TSDB_CODE_TMQ_CONSUMER_CLOSED,            "Consumer closed")
TAOS_DEFINE_ERROR(TSDB_CODE_TMQ_CONSUMER_ERROR,             "Consumer error, to see log")
TAOS_DEFINE_ERROR(TSDB_CODE_TMQ_TOPIC_OUT_OF_RANGE,         "Topic num out of range")
TAOS_DEFINE_ERROR(TSDB_CODE_TMQ_GROUP_OUT_OF_RANGE,         "Group num out of range 100")
TAOS_DEFINE_ERROR(TSDB_CODE_TMQ_SAME_COMMITTED_VALUE,       "Same committed value")
TAOS_DEFINE_ERROR(TSDB_CODE_TMQ_REPLAY_NEED_ONE_VGROUP,     "Replay need only one vgroup if subscribe super table")
TAOS_DEFINE_ERROR(TSDB_CODE_TMQ_REPLAY_NOT_SUPPORT,         "Replay is disabled if subscribe db or stable")
TAOS_DEFINE_ERROR(TSDB_CODE_TMQ_NO_TABLE_QUALIFIED,         "No table qualified for query")

// stream
TAOS_DEFINE_ERROR(TSDB_CODE_STREAM_TASK_NOT_EXIST,          "Stream task not exist")
TAOS_DEFINE_ERROR(TSDB_CODE_STREAM_EXEC_CANCELLED,          "Stream task exec cancelled")
TAOS_DEFINE_ERROR(TSDB_CODE_STREAM_INVALID_STATETRANS,      "Invalid task state to handle event")
TAOS_DEFINE_ERROR(TSDB_CODE_STREAM_TASK_IVLD_STATUS,        "Invalid task status to proceed")

// TDLite
TAOS_DEFINE_ERROR(TSDB_CODE_TDLITE_IVLD_OPEN_FLAGS,         "Invalid TDLite open flags")
TAOS_DEFINE_ERROR(TSDB_CODE_TDLITE_IVLD_OPEN_DIR,           "Invalid TDLite open directory")

// UTIL

TAOS_DEFINE_ERROR(TSDB_CODE_UTIL_QUEUE_OUT_OF_MEMORY,       "Queue out of memory")

//AUDIT
TAOS_DEFINE_ERROR(TSDB_CODE_AUDIT_NOT_FORMAT_TO_JSON,       "can't format to json")
TAOS_DEFINE_ERROR(TSDB_CODE_AUDIT_FAIL_SEND_AUDIT_RECORD,   "Failed to send out audit record")
TAOS_DEFINE_ERROR(TSDB_CODE_AUDIT_FAIL_GENERATE_JSON,       "Failed to generate json")
#ifdef TAOS_ERROR_C
};
#endif

static int32_t taosCompareTaosError(const void* a, const void* b) {
  const STaosError* x = (const STaosError*)a;
  const STaosError* y = (const STaosError*)b;
  if (x->val < y->val) {
    return -1;
  }
  if (x->val > y->val) {
    return 1;
  }
  return 0;
}

static TdThreadOnce tsErrorInit = PTHREAD_ONCE_INIT;

static void tsSortError(void) {
  taosSort(errors, sizeof(errors) / sizeof(errors[0]), sizeof(errors[0]), taosCompareTaosError);
}

const char* tstrerror(int32_t err) {
  (void)taosThreadOnce(&tsErrorInit, tsSortError);

  // this is a system errno
  if ((err & 0x00ff0000) == 0x00ff0000) {
    int32_t code = err & 0x0000ffff;
    // strerror can handle any invalid code
    // invalid code return Unknown error
    return strerror(code);
  }
  int32_t s = 0;
  int32_t e = sizeof(errors) / sizeof(errors[0]);

  while (s < e) {
    int32_t mid = (s + e) / 2;
    int32_t val = errors[mid].val;
    if (err > val) {
      s = mid + 1;
    } else if (err < val) {
      e = mid;
    } else if (err == val) {
      return errors[mid].str;
    } else {
      break;
    }
  }

  return "";
}

const char* terrstr() { return tstrerror(terrno); }

int32_t  taosGetErrSize() { return sizeof(errors)/sizeof(errors[0]); }<|MERGE_RESOLUTION|>--- conflicted
+++ resolved
@@ -727,11 +727,8 @@
 TAOS_DEFINE_ERROR(TSDB_CODE_FUNC_INVALID_VALUE_RANGE,      "Function got invalid value range")
 TAOS_DEFINE_ERROR(TSDB_CODE_FUNC_SETUP_ERROR,              "Function set up failed")
 TAOS_DEFINE_ERROR(TSDB_CODE_FUNC_INVALID_RES_LENGTH,       "Function result exceed max length")
-<<<<<<< HEAD
-=======
 TAOS_DEFINE_ERROR(TSDB_CODE_FUNC_HISTOGRAM_ERROR,          "Function failed to calculate histogram")
 TAOS_DEFINE_ERROR(TSDB_CODE_FUNC_PERCENTILE_ERROR,         "Function failed to calculate percentile")
->>>>>>> 641fccaa
 
 //udf
 TAOS_DEFINE_ERROR(TSDB_CODE_UDF_STOPPING,                   "udf is stopping")
