/*
 * Copyright (c) 2019 TAOS Data, Inc. <jhtao@taosdata.com>
 *
 * This program is free software: you can use, redistribute, and/or modify
 * it under the terms of the GNU Affero General Public License, version 3
 * or later ("AGPL"), as published by the Free Software Foundation.
 *
 * This program is distributed in the hope that it will be useful, but WITHOUT
 * ANY WARRANTY; without even the implied warranty of MERCHANTABILITY or
 * FITNESS FOR A PARTICULAR PURPOSE.
 *
 * You should have received a copy of the GNU Affero General Public License
 * along with this program. If not, see <http://www.gnu.org/licenses/>.
 */

// clang-format off

#define _DEFAULT_SOURCE
#include "os.h"
#include "taoserror.h"

#define TAOS_ERROR_C

static threadlocal int32_t tsErrno;
static threadlocal int32_t tsErrln;
static threadlocal char tsErrMsgDetail[ERR_MSG_LEN] = {0};
static threadlocal char tsErrMsgReturn[ERR_MSG_LEN] = {0};

int32_t* taosGetErrno() { return &tsErrno; }
int32_t* taosGetErrln() { return &tsErrln; }
char*    taosGetErrMsg() { return tsErrMsgDetail; }
void     taosClearErrMsg() { tsErrMsgDetail[0] = '\0'; }
char*    taosGetErrMsgReturn() { return tsErrMsgReturn; }

#ifdef TAOS_ERROR_C
#define TAOS_DEFINE_ERROR(name, msg) {.val = (name), .str = (msg), .macro = #name},
#else
#define TAOS_DEFINE_ERROR(name, mod, code, msg) static const int32_t name = TAOS_DEF_ERROR_CODE(mod, code);
#endif

#define TAOS_SYSTEM_ERROR(code) (0x80ff0000 | (code))
#define TAOS_SUCCEEDED(err)     ((err) >= 0)
#define TAOS_FAILED(err)        ((err) < 0)

#ifdef TAOS_ERROR_C
STaosError errors[] = {
    TAOS_DEFINE_ERROR(TSDB_CODE_SUCCESS, "success")
#endif

// rpc
TAOS_DEFINE_ERROR(TSDB_CODE_RPC_NETWORK_UNAVAIL,          "Unable to establish connection")
TAOS_DEFINE_ERROR(TSDB_CODE_RPC_FQDN_ERROR,               "Unable to resolve FQDN")
TAOS_DEFINE_ERROR(TSDB_CODE_RPC_PORT_EADDRINUSE,          "Port already in use")
TAOS_DEFINE_ERROR(TSDB_CODE_RPC_BROKEN_LINK,              "Conn is broken")
TAOS_DEFINE_ERROR(TSDB_CODE_RPC_TIMEOUT,                  "Conn read timeout")
TAOS_DEFINE_ERROR(TSDB_CODE_RPC_SOMENODE_NOT_CONNECTED,   "some vnode/qnode/mnode(s) out of service")
TAOS_DEFINE_ERROR(TSDB_CODE_RPC_SOMENODE_BROKEN_LINK,     "some vnode/qnode/mnode(s) conn is broken")
TAOS_DEFINE_ERROR(TSDB_CODE_RPC_MAX_SESSIONS,             "rpc open too many session")
TAOS_DEFINE_ERROR(TSDB_CODE_RPC_NETWORK_ERROR,            "rpc network error")
TAOS_DEFINE_ERROR(TSDB_CODE_RPC_NETWORK_BUSY,             "rpc network busy")
TAOS_DEFINE_ERROR(TSDB_CODE_HTTP_MODULE_QUIT,             "http-report already quit")
TAOS_DEFINE_ERROR(TSDB_CODE_RPC_MODULE_QUIT,              "rpc module already quit")
TAOS_DEFINE_ERROR(TSDB_CODE_RPC_ASYNC_MODULE_QUIT,        "rpc async module already quit")
TAOS_DEFINE_ERROR(TSDB_CODE_RPC_ASYNC_IN_PROCESS,         "rpc async in process")
TAOS_DEFINE_ERROR(TSDB_CODE_RPC_NO_STATE,                 "rpc no state")
TAOS_DEFINE_ERROR(TSDB_CODE_RPC_STATE_DROPED,             "rpc state already dropped")
TAOS_DEFINE_ERROR(TSDB_CODE_RPC_MSG_EXCCED_LIMIT,          "rpc msg exceed limit")

//common & util
TAOS_DEFINE_ERROR(TSDB_CODE_TIME_UNSYNCED,                "Client and server's time is not synchronized")
TAOS_DEFINE_ERROR(TSDB_CODE_OPS_NOT_SUPPORT,              "Operation not supported")
TAOS_DEFINE_ERROR(TSDB_CODE_OUT_OF_MEMORY,                "Out of Memory")
TAOS_DEFINE_ERROR(TSDB_CODE_FILE_CORRUPTED,               "Data file corrupted")
TAOS_DEFINE_ERROR(TSDB_CODE_REF_FULL,                     "too many Ref Objs")
TAOS_DEFINE_ERROR(TSDB_CODE_REF_ID_REMOVED,               "Ref ID is removed")
TAOS_DEFINE_ERROR(TSDB_CODE_REF_INVALID_ID,               "Invalid Ref ID")
TAOS_DEFINE_ERROR(TSDB_CODE_REF_ALREADY_EXIST,            "Ref is already there")
TAOS_DEFINE_ERROR(TSDB_CODE_REF_NOT_EXIST,                "Ref is not there")
TAOS_DEFINE_ERROR(TSDB_CODE_DLL_NOT_LOAD,                 "Driver was not loaded")
TAOS_DEFINE_ERROR(TSDB_CODE_DLL_FUNC_NOT_LOAD,            "Function was not loaded from the driver")
TAOS_DEFINE_ERROR(TSDB_CODE_APP_ERROR,                    "Unexpected generic error")
TAOS_DEFINE_ERROR(TSDB_CODE_ACTION_IN_PROGRESS,           "Action in progress")
TAOS_DEFINE_ERROR(TSDB_CODE_OUT_OF_RANGE,                 "Out of range")
TAOS_DEFINE_ERROR(TSDB_CODE_INVALID_MSG,                  "Invalid message")
TAOS_DEFINE_ERROR(TSDB_CODE_INVALID_MSG_LEN,              "Invalid message len")
TAOS_DEFINE_ERROR(TSDB_CODE_INVALID_PTR,                  "Invalid pointer")
TAOS_DEFINE_ERROR(TSDB_CODE_INVALID_PARA,                 "Invalid parameters")
TAOS_DEFINE_ERROR(TSDB_CODE_INVALID_CFG,                  "Invalid config option")
TAOS_DEFINE_ERROR(TSDB_CODE_INVALID_OPTION,               "Invalid option")
TAOS_DEFINE_ERROR(TSDB_CODE_INVALID_JSON_FORMAT,          "Invalid json format")
TAOS_DEFINE_ERROR(TSDB_CODE_INVALID_VERSION_NUMBER,       "Invalid version number")
TAOS_DEFINE_ERROR(TSDB_CODE_INVALID_VERSION_STRING,       "Invalid version string")
TAOS_DEFINE_ERROR(TSDB_CODE_VERSION_NOT_COMPATIBLE,       "Version not compatible")
TAOS_DEFINE_ERROR(TSDB_CODE_CHECKSUM_ERROR,               "Checksum error")

TAOS_DEFINE_ERROR(TSDB_CODE_COMPRESS_ERROR,               "Failed to compress msg")
TAOS_DEFINE_ERROR(TSDB_CODE_MSG_NOT_PROCESSED,            "Message not processed")
TAOS_DEFINE_ERROR(TSDB_CODE_CFG_NOT_FOUND,                "Config not found")
TAOS_DEFINE_ERROR(TSDB_CODE_REPEAT_INIT,                  "Repeat initialization")
TAOS_DEFINE_ERROR(TSDB_CODE_DUP_KEY,                      "Cannot add duplicate keys to hash")
TAOS_DEFINE_ERROR(TSDB_CODE_NEED_RETRY,                   "Retry needed")
TAOS_DEFINE_ERROR(TSDB_CODE_OUT_OF_RPC_MEMORY_QUEUE,      "Out of memory in queue")
TAOS_DEFINE_ERROR(TSDB_CODE_INVALID_TIMESTAMP,            "Invalid timestamp format")
TAOS_DEFINE_ERROR(TSDB_CODE_MSG_DECODE_ERROR,             "Msg decode error")
TAOS_DEFINE_ERROR(TSDB_CODE_MSG_ENCODE_ERROR,             "Msg encode error")
TAOS_DEFINE_ERROR(TSDB_CODE_NO_AVAIL_DISK,                "No available disk")
TAOS_DEFINE_ERROR(TSDB_CODE_NOT_FOUND,                    "Not found")
TAOS_DEFINE_ERROR(TSDB_CODE_NO_DISKSPACE,                 "Out of disk space")
TAOS_DEFINE_ERROR(TSDB_CODE_TIMEOUT_ERROR,                "Operation timeout")
TAOS_DEFINE_ERROR(TSDB_CODE_NO_ENOUGH_DISKSPACE,          "No enough disk space")
TAOS_DEFINE_ERROR(TSDB_CODE_THIRDPARTY_ERROR,             "third party error, please check the log")

TAOS_DEFINE_ERROR(TSDB_CODE_APP_IS_STARTING,              "Dnode is starting up")
TAOS_DEFINE_ERROR(TSDB_CODE_APP_IS_STOPPING,              "Dnode is closing down")
TAOS_DEFINE_ERROR(TSDB_CODE_INVALID_DATA_FMT,             "Invalid data format")
TAOS_DEFINE_ERROR(TSDB_CODE_INVALID_CFG_VALUE,            "Invalid configuration value")
TAOS_DEFINE_ERROR(TSDB_CODE_IP_NOT_IN_WHITE_LIST,         "Not allowed to connect")
TAOS_DEFINE_ERROR(TSDB_CODE_FAILED_TO_CONNECT_S3,         "Failed to connect to s3 server")
TAOS_DEFINE_ERROR(TSDB_CODE_MSG_PREPROCESSED,             "Message has been processed in preprocess")
TAOS_DEFINE_ERROR(TSDB_CODE_OUT_OF_BUFFER,                "Out of buffer")
TAOS_DEFINE_ERROR(TSDB_CODE_INTERNAL_ERROR,               "Internal error")
TAOS_DEFINE_ERROR(TSDB_CODE_TIME_ERROR,                   "Internal error in time")
TAOS_DEFINE_ERROR(TSDB_CODE_INVALID_DISK_ID,              "Internal error invalid disk id")
TAOS_DEFINE_ERROR(TSDB_CODE_DECIMAL_OVERFLOW,             "Decimal value overflow")

//client
TAOS_DEFINE_ERROR(TSDB_CODE_TSC_INVALID_OPERATION,        "Invalid operation")
TAOS_DEFINE_ERROR(TSDB_CODE_TSC_INVALID_QHANDLE,          "Invalid qhandle")
TAOS_DEFINE_ERROR(TSDB_CODE_TSC_INVALID_TIME_STAMP,       "Invalid combination of client/service time")
TAOS_DEFINE_ERROR(TSDB_CODE_TSC_INVALID_VALUE,            "Invalid value in client")
TAOS_DEFINE_ERROR(TSDB_CODE_TSC_INVALID_VERSION,          "Invalid client version")
TAOS_DEFINE_ERROR(TSDB_CODE_TSC_INVALID_IE,               "Invalid client ie")
TAOS_DEFINE_ERROR(TSDB_CODE_TSC_INVALID_FQDN,             "Invalid host name")
TAOS_DEFINE_ERROR(TSDB_CODE_TSC_INVALID_USER_LENGTH,      "Invalid user name")
TAOS_DEFINE_ERROR(TSDB_CODE_TSC_INVALID_PASS_LENGTH,      "Invalid password length")
TAOS_DEFINE_ERROR(TSDB_CODE_TSC_INVALID_DB_LENGTH,        "Database name too long")
TAOS_DEFINE_ERROR(TSDB_CODE_TSC_INVALID_TABLE_ID_LENGTH,  "Table name too long")
TAOS_DEFINE_ERROR(TSDB_CODE_TSC_INVALID_CONNECTION,       "Invalid connection")
TAOS_DEFINE_ERROR(TSDB_CODE_TSC_QUERY_CACHE_ERASED,       "Query cache erased")
TAOS_DEFINE_ERROR(TSDB_CODE_TSC_QUERY_CANCELLED,          "Query terminated")
TAOS_DEFINE_ERROR(TSDB_CODE_TSC_SORTED_RES_TOO_MANY,      "Result set too large to be sorted")      // too many result for ordered super table projection query
TAOS_DEFINE_ERROR(TSDB_CODE_TSC_ACTION_IN_PROGRESS,       "Action in progress")
TAOS_DEFINE_ERROR(TSDB_CODE_TSC_DISCONNECTED,             "Disconnected from service")
TAOS_DEFINE_ERROR(TSDB_CODE_TSC_NO_WRITE_AUTH,            "No write permission")
TAOS_DEFINE_ERROR(TSDB_CODE_TSC_CONN_KILLED,              "Connection killed")
TAOS_DEFINE_ERROR(TSDB_CODE_TSC_SQL_SYNTAX_ERROR,         "Syntax error in SQL")
TAOS_DEFINE_ERROR(TSDB_CODE_TSC_DB_NOT_SELECTED,          "Database not specified or available")
//TAOS_DEFINE_ERROR(TSDB_CODE_TSC_INVALID_TABLE_NAME,       "Table does not exist")
TAOS_DEFINE_ERROR(TSDB_CODE_TSC_EXCEED_SQL_LIMIT,         "SQL statement too long")
TAOS_DEFINE_ERROR(TSDB_CODE_TSC_FILE_EMPTY,               "File is empty")
TAOS_DEFINE_ERROR(TSDB_CODE_TSC_LINE_SYNTAX_ERROR,        "Syntax error in Line")
TAOS_DEFINE_ERROR(TSDB_CODE_TSC_NO_META_CACHED,           "No table meta cached")
TAOS_DEFINE_ERROR(TSDB_CODE_TSC_DUP_COL_NAMES,            "duplicated column names")
TAOS_DEFINE_ERROR(TSDB_CODE_TSC_INVALID_TAG_LENGTH,       "Invalid tag length")
TAOS_DEFINE_ERROR(TSDB_CODE_TSC_INVALID_COLUMN_LENGTH,    "Invalid column length")
TAOS_DEFINE_ERROR(TSDB_CODE_TSC_DUP_NAMES,                "duplicated names")
TAOS_DEFINE_ERROR(TSDB_CODE_TSC_INVALID_JSON,             "Invalid JSON format")
TAOS_DEFINE_ERROR(TSDB_CODE_TSC_INVALID_JSON_TYPE,        "Invalid JSON data type")
TAOS_DEFINE_ERROR(TSDB_CODE_TSC_VALUE_OUT_OF_RANGE,       "Value out of range")
TAOS_DEFINE_ERROR(TSDB_CODE_TSC_INVALID_INPUT,            "Invalid tsc input")
TAOS_DEFINE_ERROR(TSDB_CODE_TSC_STMT_API_ERROR,           "Stmt API usage error")
TAOS_DEFINE_ERROR(TSDB_CODE_TSC_STMT_TBNAME_ERROR,        "Stmt table name not set correctly")
TAOS_DEFINE_ERROR(TSDB_CODE_TSC_STMT_CLAUSE_ERROR,        "not supported stmt clause")
TAOS_DEFINE_ERROR(TSDB_CODE_TSC_QUERY_KILLED,             "Query killed")
TAOS_DEFINE_ERROR(TSDB_CODE_TSC_NO_EXEC_NODE,             "No available execution node in current query policy configuration")
TAOS_DEFINE_ERROR(TSDB_CODE_TSC_NOT_STABLE_ERROR,         "Table is not a super table")
TAOS_DEFINE_ERROR(TSDB_CODE_TSC_STMT_CACHE_ERROR,         "Stmt cache error")
TAOS_DEFINE_ERROR(TSDB_CODE_TSC_ENCODE_PARAM_ERROR,       "Invalid encode param")
TAOS_DEFINE_ERROR(TSDB_CODE_TSC_ENCODE_PARAM_NULL,        "Not found compress param")
TAOS_DEFINE_ERROR(TSDB_CODE_TSC_COMPRESS_PARAM_ERROR,     "Invalid compress param")
TAOS_DEFINE_ERROR(TSDB_CODE_TSC_COMPRESS_LEVEL_ERROR,     "Invalid compress level param")
TAOS_DEFINE_ERROR(TSDB_CODE_TSC_FAIL_GENERATE_JSON,       "failed to generate JSON")
TAOS_DEFINE_ERROR(TSDB_CODE_TSC_STMT_BIND_NUMBER_ERROR,   "bind number out of range or not match")
TAOS_DEFINE_ERROR(TSDB_CODE_PAR_INVALID_COLUMN_REF,       "Invalid column reference")
TAOS_DEFINE_ERROR(TSDB_CODE_PAR_INVALID_SLIDING_OFFSET,   "Invalid sliding offset")
TAOS_DEFINE_ERROR(TSDB_CODE_PAR_INVALID_INTERVAL_OFFSET,  "Invalid interval offset")
TAOS_DEFINE_ERROR(TSDB_CODE_NOT_SUPPORTTED_IN_WINDOWS,    "Operation not supported in windows")

TAOS_DEFINE_ERROR(TSDB_CODE_TSC_INTERNAL_ERROR,           "Internal error")

// mnode-common
TAOS_DEFINE_ERROR(TSDB_CODE_MND_REQ_REJECTED,             "Request rejected")
TAOS_DEFINE_ERROR(TSDB_CODE_MND_NO_RIGHTS,                "Insufficient privilege for operation")
TAOS_DEFINE_ERROR(TSDB_CODE_MND_INVALID_SHOWOBJ,          "Data expired")
TAOS_DEFINE_ERROR(TSDB_CODE_MND_INVALID_QUERY_ID,         "Invalid query id")
TAOS_DEFINE_ERROR(TSDB_CODE_MND_INVALID_CONN_ID,          "Invalid connection id")
TAOS_DEFINE_ERROR(TSDB_CODE_MND_USER_DISABLED,            "User is disabled")
TAOS_DEFINE_ERROR(TSDB_CODE_MND_INVALID_PLATFORM,         "Unsupported feature on this platform")
TAOS_DEFINE_ERROR(TSDB_CODE_MND_RETURN_VALUE_NULL,        "Return value is null")
TAOS_DEFINE_ERROR(TSDB_CODE_MND_INTERNAL_ERROR,           "Mnode internal error")

// mnode-sdb
TAOS_DEFINE_ERROR(TSDB_CODE_SDB_OBJ_ALREADY_THERE,        "Object already there")
TAOS_DEFINE_ERROR(TSDB_CODE_SDB_INVALID_TABLE_TYPE,       "Invalid table type")
TAOS_DEFINE_ERROR(TSDB_CODE_SDB_OBJ_NOT_THERE,            "Object not there")
TAOS_DEFINE_ERROR(TSDB_CODE_SDB_INVALID_ACTION_TYPE,      "Invalid action type")
TAOS_DEFINE_ERROR(TSDB_CODE_SDB_INVALID_DATA_VER,         "Invalid raw data version")
TAOS_DEFINE_ERROR(TSDB_CODE_SDB_INVALID_DATA_LEN,         "Invalid raw data len")
TAOS_DEFINE_ERROR(TSDB_CODE_SDB_INVALID_DATA_CONTENT,     "Invalid raw data content")
TAOS_DEFINE_ERROR(TSDB_CODE_SDB_OBJ_CREATING,             "Object is creating")
TAOS_DEFINE_ERROR(TSDB_CODE_SDB_OBJ_DROPPING,             "Object is dropping")

// mnode-dnode-part1
TAOS_DEFINE_ERROR(TSDB_CODE_MND_DNODE_ALREADY_EXIST,      "Dnode already exists")
TAOS_DEFINE_ERROR(TSDB_CODE_MND_DNODE_NOT_EXIST,          "Dnode does not exist")
TAOS_DEFINE_ERROR(TSDB_CODE_MND_VGROUP_NOT_EXIST,         "Vgroup does not exist or not in db")
TAOS_DEFINE_ERROR(TSDB_CODE_MND_CANT_DROP_LEADER,         "Cannot drop mnode which is leader")
TAOS_DEFINE_ERROR(TSDB_CODE_MND_NO_ENOUGH_DNODES,         "Out of dnodes")
TAOS_DEFINE_ERROR(TSDB_CODE_MND_INVALID_CLUSTER_CFG,      "Cluster cfg inconsistent")
TAOS_DEFINE_ERROR(TSDB_CODE_MND_VGROUP_NOT_IN_DNODE,      "Vgroup not in dnode")
TAOS_DEFINE_ERROR(TSDB_CODE_MND_VGROUP_ALREADY_IN_DNODE,  "Vgroup already in dnode")
TAOS_DEFINE_ERROR(TSDB_CODE_MND_INVALID_CLUSTER_ID,       "Cluster id not match")

// mnode-acct
TAOS_DEFINE_ERROR(TSDB_CODE_MND_ACCT_ALREADY_EXIST,       "Account already exists")
TAOS_DEFINE_ERROR(TSDB_CODE_MND_INVALID_ACCT_OPTION,      "Invalid account options")
TAOS_DEFINE_ERROR(TSDB_CODE_MND_ACCT_EXPIRED,             "Account authorization has expired")
TAOS_DEFINE_ERROR(TSDB_CODE_MND_ACCT_NOT_EXIST,           "Invalid account")
TAOS_DEFINE_ERROR(TSDB_CODE_MND_TOO_MANY_ACCTS,           "Too many accounts")

// mnode-user
TAOS_DEFINE_ERROR(TSDB_CODE_MND_USER_ALREADY_EXIST,       "User already exists")
TAOS_DEFINE_ERROR(TSDB_CODE_MND_USER_NOT_EXIST,           "Invalid user")
TAOS_DEFINE_ERROR(TSDB_CODE_MND_INVALID_USER_FORMAT,      "Invalid user format")
TAOS_DEFINE_ERROR(TSDB_CODE_MND_USER_NOT_AVAILABLE,       "User not available")
TAOS_DEFINE_ERROR(TSDB_CODE_MND_INVALID_PASS_FORMAT,      "Invalid password format")
TAOS_DEFINE_ERROR(TSDB_CODE_MND_NO_USER_FROM_CONN,        "Can not get user from conn")
TAOS_DEFINE_ERROR(TSDB_CODE_MND_TOO_MANY_USERS,           "Too many users")
TAOS_DEFINE_ERROR(TSDB_CODE_MND_INVALID_ALTER_OPER,       "Invalid alter operation")
TAOS_DEFINE_ERROR(TSDB_CODE_MND_AUTH_FAILURE,             "Authentication failure")
TAOS_DEFINE_ERROR(TSDB_CODE_MND_PRIVILEDGE_EXIST,         "User already have this priviledge")
TAOS_DEFINE_ERROR(TSDB_CODE_MND_USER_HOST_EXIST,          "Host already exist in ip white list")
TAOS_DEFINE_ERROR(TSDB_CODE_MND_USER_HOST_NOT_EXIST,      "Host not exist in ip white list")
TAOS_DEFINE_ERROR(TSDB_CODE_MND_TOO_MANY_USER_HOST,       "Too many host in ip white list")
TAOS_DEFINE_ERROR(TSDB_CODE_MND_USER_LOCAL_HOST_NOT_DROP,  "Host can not be dropped")

//mnode-stable-part1
TAOS_DEFINE_ERROR(TSDB_CODE_MND_STB_ALREADY_EXIST,        "STable already exists")
TAOS_DEFINE_ERROR(TSDB_CODE_MND_STB_NOT_EXIST,            "STable not exist")
TAOS_DEFINE_ERROR(TSDB_CODE_MND_TOO_MANY_TAGS,            "Too many tags")
TAOS_DEFINE_ERROR(TSDB_CODE_MND_TOO_MANY_COLUMNS,         "Too many columns")
TAOS_DEFINE_ERROR(TSDB_CODE_MND_TAG_ALREADY_EXIST,        "Tag already exists")
TAOS_DEFINE_ERROR(TSDB_CODE_MND_TAG_NOT_EXIST,            "Tag does not exist")
TAOS_DEFINE_ERROR(TSDB_CODE_MND_COLUMN_ALREADY_EXIST,     "Column already exists")
TAOS_DEFINE_ERROR(TSDB_CODE_MND_COLUMN_NOT_EXIST,         "Column does not exist")
TAOS_DEFINE_ERROR(TSDB_CODE_MND_INVALID_STB_OPTION,       "Invalid stable options")
TAOS_DEFINE_ERROR(TSDB_CODE_MND_INVALID_ROW_BYTES,        "Invalid row bytes")
// TAOS_DEFINE_ERROR(TSDB_CODE_MND_FIELD_VALUE_OVERFLOW,  "out of range and overflow") // unused
TAOS_DEFINE_ERROR(TSDB_CODE_MND_COLUMN_COMPRESS_ALREADY_EXIST, "Same with old param")


// mnode-func
TAOS_DEFINE_ERROR(TSDB_CODE_MND_INVALID_FUNC_NAME,        "Invalid func name")
TAOS_DEFINE_ERROR(TSDB_CODE_MND_INVALID_FUNC_CODE,        "Invalid func code")
TAOS_DEFINE_ERROR(TSDB_CODE_MND_FUNC_ALREADY_EXIST,       "Func already exists")
TAOS_DEFINE_ERROR(TSDB_CODE_MND_FUNC_NOT_EXIST,           "Func not exists")
TAOS_DEFINE_ERROR(TSDB_CODE_MND_INVALID_FUNC_BUFSIZE,     "Invalid func bufSize")
TAOS_DEFINE_ERROR(TSDB_CODE_MND_INVALID_FUNC_COMMENT,     "Invalid func comment")
TAOS_DEFINE_ERROR(TSDB_CODE_MND_INVALID_FUNC_RETRIEVE,    "Invalid func retrieve msg")

TAOS_DEFINE_ERROR(TSDB_CODE_MND_TAG_INDEX_ALREADY_EXIST,  "index already exists in db")
TAOS_DEFINE_ERROR(TSDB_CODE_MND_TAG_INDEX_NOT_EXIST,  "index not exist")


// mnode-db
TAOS_DEFINE_ERROR(TSDB_CODE_MND_DB_NOT_SELECTED,          "Database not specified or available")
TAOS_DEFINE_ERROR(TSDB_CODE_MND_DB_ALREADY_EXIST,         "Database already exists")
TAOS_DEFINE_ERROR(TSDB_CODE_MND_INVALID_DB_OPTION,        "Invalid database options")
TAOS_DEFINE_ERROR(TSDB_CODE_MND_INVALID_DB,               "Invalid database name")
TAOS_DEFINE_ERROR(TSDB_CODE_MND_TOO_MANY_DATABASES,       "Too many databases for account")
TAOS_DEFINE_ERROR(TSDB_CODE_MND_DB_IN_DROPPING,           "Database in dropping status")
TAOS_DEFINE_ERROR(TSDB_CODE_MND_DB_NOT_EXIST,             "Database not exist")
TAOS_DEFINE_ERROR(TSDB_CODE_MND_INVALID_DB_ACCT,          "Invalid database account")
TAOS_DEFINE_ERROR(TSDB_CODE_MND_DB_OPTION_UNCHANGED,      "Database options not changed")
TAOS_DEFINE_ERROR(TSDB_CODE_MND_DB_INDEX_NOT_EXIST,       "Index not exist")
TAOS_DEFINE_ERROR(TSDB_CODE_MND_DB_RETENTION_PERIOD_ZERO, "WAL retention period is zero")
TAOS_DEFINE_ERROR(TSDB_CODE_MND_INVALID_ENCRYPT_KEY,      "The cluster has not been set properly for database encryption")
TAOS_DEFINE_ERROR(TSDB_CODE_MND_DB_IN_CREATING,           "Database in creating status")
TAOS_DEFINE_ERROR(TSDB_CODE_MND_INVALID_SYS_TABLENAME,    "Invalid system table name")
TAOS_DEFINE_ERROR(TSDB_CODE_MND_ENCRYPT_NOT_ALLOW_CHANGE, "Encryption is not allowed to be changed after database is created")
TAOS_DEFINE_ERROR(TSDB_CODE_MND_INVALID_WAL_LEVEL,        "Invalid option, wal_level 0 should be used with replica 1")
TAOS_DEFINE_ERROR(TSDB_CODE_MND_INVALID_DNODE_LIST_FMT,   "Invalid dnode list format")
TAOS_DEFINE_ERROR(TSDB_CODE_MND_DNODE_LIST_REPEAT,        "Duplicate items in the dnode list")
TAOS_DEFINE_ERROR(TSDB_CODE_MND_NO_VGROUP_ON_DB,          "No VGroup's leader need to be balanced")

// mnode-node
TAOS_DEFINE_ERROR(TSDB_CODE_MND_MNODE_ALREADY_EXIST,      "Mnode already exists")
TAOS_DEFINE_ERROR(TSDB_CODE_MND_MNODE_NOT_EXIST,          "Mnode not there")
TAOS_DEFINE_ERROR(TSDB_CODE_MND_QNODE_ALREADY_EXIST,      "Qnode already exists")
TAOS_DEFINE_ERROR(TSDB_CODE_MND_QNODE_NOT_EXIST,          "Qnode not there")
//TAOS_DEFINE_ERROR(TSDB_CODE_MND_SNODE_ALREADY_EXIST,      "Snode already exists")
TAOS_DEFINE_ERROR(TSDB_CODE_MND_SNODE_ALREADY_EXIST,      "Only one snode can be created in each dnode")
TAOS_DEFINE_ERROR(TSDB_CODE_MND_SNODE_NOT_EXIST,          "Snode not there")
TAOS_DEFINE_ERROR(TSDB_CODE_MND_TOO_FEW_MNODES,           "The replica of mnode cannot less than 1")
TAOS_DEFINE_ERROR(TSDB_CODE_MND_TOO_MANY_MNODES,          "The replica of mnode cannot exceed 3")
TAOS_DEFINE_ERROR(TSDB_CODE_MND_ARBGROUP_ALREADY_EXIST,   "Arbitrator group already exists")
TAOS_DEFINE_ERROR(TSDB_CODE_MND_ARBGROUP_NOT_EXIST,       "Arbitrator group not there")
TAOS_DEFINE_ERROR(TSDB_CODE_MND_ARB_TOKEN_MISMATCH,       "Arbitrator token mismatch")
TAOS_DEFINE_ERROR(TSDB_CODE_MND_VNODE_NOT_OFFLINE,        "Vnode should be offline/leader/follower on this restoring dnode")
TAOS_DEFINE_ERROR(TSDB_CODE_MND_VGROUP_OFFLINE,   "VGroup is offline")

// mnode-dnode-part2
TAOS_DEFINE_ERROR(TSDB_CODE_MND_TOO_MANY_DNODES,          "Too many dnodes")
TAOS_DEFINE_ERROR(TSDB_CODE_MND_NO_ENOUGH_MEM_IN_DNODE,   "No enough memory in dnode")
TAOS_DEFINE_ERROR(TSDB_CODE_MND_INVALID_DNODE_CFG,        "Invalid dnode cfg")
TAOS_DEFINE_ERROR(TSDB_CODE_MND_INVALID_DNODE_EP,         "Invalid dnode end point")
TAOS_DEFINE_ERROR(TSDB_CODE_MND_INVALID_DNODE_ID,         "Invalid dnode id")
TAOS_DEFINE_ERROR(TSDB_CODE_MND_VGROUP_UN_CHANGED,        "Vgroup distribution has not changed")
TAOS_DEFINE_ERROR(TSDB_CODE_MND_HAS_OFFLINE_DNODE,        "Offline dnode exists")
TAOS_DEFINE_ERROR(TSDB_CODE_MND_INVALID_REPLICA,          "Invalid vgroup replica")
TAOS_DEFINE_ERROR(TSDB_CODE_MND_NO_ENOUGH_VNODES,         "Vnodes exhausted")

// mnode-stable-part2
TAOS_DEFINE_ERROR(TSDB_CODE_MND_NAME_CONFLICT_WITH_TOPIC, "STable confilct with topic")
TAOS_DEFINE_ERROR(TSDB_CODE_MND_TOO_MANY_STBS,            "Too many stables")
TAOS_DEFINE_ERROR(TSDB_CODE_MND_INVALID_STB_ALTER_OPTION, "Invalid stable alter options")
TAOS_DEFINE_ERROR(TSDB_CODE_MND_STB_OPTION_UNCHNAGED,     "STable option unchanged")
TAOS_DEFINE_ERROR(TSDB_CODE_MND_FIELD_CONFLICT_WITH_TOPIC,"Field used by topic")
TAOS_DEFINE_ERROR(TSDB_CODE_MND_SINGLE_STB_MODE_DB,       "Database is single stable mode")
TAOS_DEFINE_ERROR(TSDB_CODE_MND_INVALID_SCHEMA_VER,       "Invalid schema version")
TAOS_DEFINE_ERROR(TSDB_CODE_MND_STABLE_UID_NOT_MATCH,     "Invalid stable uid")
TAOS_DEFINE_ERROR(TSDB_CODE_MND_FIELD_CONFLICT_WITH_TSMA, "Field used by tsma")
TAOS_DEFINE_ERROR(TSDB_CODE_MND_DNODE_IN_CREATING,        "Dnode in creating status")
TAOS_DEFINE_ERROR(TSDB_CODE_MND_DNODE_IN_DROPPING,        "Dnode in dropping status")

// mnode-trans
TAOS_DEFINE_ERROR(TSDB_CODE_MND_TRANS_ALREADY_EXIST,      "Transaction already exists")
TAOS_DEFINE_ERROR(TSDB_CODE_MND_TRANS_NOT_EXIST,          "Transaction not exists")
TAOS_DEFINE_ERROR(TSDB_CODE_MND_TRANS_INVALID_STAGE,      "Invalid transaction stage")
TAOS_DEFINE_ERROR(TSDB_CODE_MND_TRANS_CONFLICT,           "Conflict transaction not completed")
TAOS_DEFINE_ERROR(TSDB_CODE_MND_TRANS_CLOG_IS_NULL,       "Transaction commitlog is null")
TAOS_DEFINE_ERROR(TSDB_CODE_MND_TRANS_NETWORK_UNAVAILL,   "Unable to establish connection While execute transaction and will continue in the background")
TAOS_DEFINE_ERROR(TSDB_CODE_MND_LAST_TRANS_NOT_FINISHED,  "Last Transaction not finished")
TAOS_DEFINE_ERROR(TSDB_CODE_MND_TRANS_SYNC_TIMEOUT,       "Sync timeout While execute transaction and will continue in the background")
TAOS_DEFINE_ERROR(TSDB_CODE_MND_TRANS_CTX_SWITCH,         "Wrong transaction execution context")
TAOS_DEFINE_ERROR(TSDB_CODE_MND_TRANS_CONFLICT_COMPACT,   "Transaction not completed due to conflict with compact")
<<<<<<< HEAD
TAOS_DEFINE_ERROR(TSDB_CODE_MND_TRANS_CONFLICT_RETENTION, "Transaction not completed due to conflict with retention")
TAOS_DEFINE_ERROR(TSDB_CODE_MND_TRANS_UNKNOW_ERROR,       "Unknown transaction error")
=======
>>>>>>> 51017f2e
TAOS_DEFINE_ERROR(TSDB_CODE_MND_TRANS_NOT_ABLE_TO_kILLED, "The transaction is not able to be killed")
TAOS_DEFINE_ERROR(TSDB_CODE_MND_TRANS_GROUP_FINISHED,      "The transaction group is finished")
TAOS_DEFINE_ERROR(TSDB_CODE_MND_TRANS_UNKNOW_ERROR,       "Unknown transaction error")

// mnode-mq
TAOS_DEFINE_ERROR(TSDB_CODE_MND_TOPIC_ALREADY_EXIST,      "Topic already exists")
TAOS_DEFINE_ERROR(TSDB_CODE_MND_TOPIC_NOT_EXIST,          "Topic not exist")
TAOS_DEFINE_ERROR(TSDB_CODE_MND_TOO_MANY_TOPICS,          "Too many Topics")
TAOS_DEFINE_ERROR(TSDB_CODE_MND_INVALID_TOPIC,            "Invalid topic")
TAOS_DEFINE_ERROR(TSDB_CODE_MND_INVALID_TOPIC_QUERY,      "Topic with invalid query")
TAOS_DEFINE_ERROR(TSDB_CODE_MND_INVALID_TOPIC_OPTION,     "Topic with invalid option")
TAOS_DEFINE_ERROR(TSDB_CODE_MND_CONSUMER_NOT_EXIST,       "Consumer not exist")
TAOS_DEFINE_ERROR(TSDB_CODE_MND_TOPIC_OPTION_UNCHNAGED,   "Topic unchanged")
TAOS_DEFINE_ERROR(TSDB_CODE_MND_SUBSCRIBE_NOT_EXIST,      "Subcribe not exist")
TAOS_DEFINE_ERROR(TSDB_CODE_MND_OFFSET_NOT_EXIST,         "Offset not exist")
TAOS_DEFINE_ERROR(TSDB_CODE_MND_CONSUMER_NOT_READY,       "Consumer not ready")
TAOS_DEFINE_ERROR(TSDB_CODE_MND_TOPIC_SUBSCRIBED,         "Topic subscribed cannot be dropped")
TAOS_DEFINE_ERROR(TSDB_CODE_MND_CGROUP_USED,              "Consumer group being used by some consumer")
TAOS_DEFINE_ERROR(TSDB_CODE_MND_TOPIC_MUST_BE_DELETED,    "Topic must be dropped first")
TAOS_DEFINE_ERROR(TSDB_CODE_MND_INVALID_SUB_OPTION,       "Invalid subscribe option")
TAOS_DEFINE_ERROR(TSDB_CODE_MND_IN_REBALANCE,             "Topic being rebalanced")

// mnode-stream
TAOS_DEFINE_ERROR(TSDB_CODE_MND_STREAM_ALREADY_EXIST,     "Stream already exists")
TAOS_DEFINE_ERROR(TSDB_CODE_MND_STREAM_NOT_EXIST,         "Stream not exist")
TAOS_DEFINE_ERROR(TSDB_CODE_MND_INVALID_STREAM_OPTION,    "Invalid stream option")
TAOS_DEFINE_ERROR(TSDB_CODE_MND_STREAM_MUST_BE_DELETED,   "Stream must be dropped first")
TAOS_DEFINE_ERROR(TSDB_CODE_MND_MULTI_REPLICA_SOURCE_DB,  "Stream temporarily does not support source db having replica > 1")
TAOS_DEFINE_ERROR(TSDB_CODE_MND_TOO_MANY_STREAMS,         "Too many streams")
TAOS_DEFINE_ERROR(TSDB_CODE_MND_INVALID_TARGET_TABLE,     "Cannot write the same stable as other stream")

TAOS_DEFINE_ERROR(TSDB_CODE_MND_ANODE_ALREADY_EXIST,      "Anode already exists")
TAOS_DEFINE_ERROR(TSDB_CODE_MND_ANODE_NOT_EXIST,          "Anode not there")
TAOS_DEFINE_ERROR(TSDB_CODE_MND_ANODE_TOO_LONG_URL,       "Anode too long url")
TAOS_DEFINE_ERROR(TSDB_CODE_MND_ANODE_INVALID_PROTOCOL,   "Anode invalid protocol")
TAOS_DEFINE_ERROR(TSDB_CODE_MND_ANODE_INVALID_ALGO_TYPE,  "Anode invalid algorithm type")
TAOS_DEFINE_ERROR(TSDB_CODE_MND_ANODE_INVALID_VERSION,    "Anode invalid version")
TAOS_DEFINE_ERROR(TSDB_CODE_MND_ANODE_TOO_MANY_ALGO,      "Anode too many algorithm")
TAOS_DEFINE_ERROR(TSDB_CODE_MND_ANODE_TOO_LONG_ALGO_NAME, "Anode too long algorithm name")
TAOS_DEFINE_ERROR(TSDB_CODE_MND_ANODE_TOO_MANY_ALGO_TYPE, "Anode too many algorithm type")

TAOS_DEFINE_ERROR(TSDB_CODE_ANA_URL_RSP_IS_NULL,         "Analysis service response is NULL")
TAOS_DEFINE_ERROR(TSDB_CODE_ANA_URL_CANT_ACCESS,         "Analysis service can't access")
TAOS_DEFINE_ERROR(TSDB_CODE_ANA_ALGO_NOT_FOUND,          "Analysis algorithm is missing")
TAOS_DEFINE_ERROR(TSDB_CODE_ANA_ALGO_NOT_LOAD,           "Analysis algorithm/model not loaded")
TAOS_DEFINE_ERROR(TSDB_CODE_ANA_BUF_INVALID_TYPE,        "Analysis invalid buffer type")
TAOS_DEFINE_ERROR(TSDB_CODE_ANA_ANODE_RETURN_ERROR,      "Analysis failed since anode return error")
TAOS_DEFINE_ERROR(TSDB_CODE_ANA_ANODE_TOO_MANY_ROWS,     "Analysis failed since too many input rows")
TAOS_DEFINE_ERROR(TSDB_CODE_ANA_WN_DATA,                 "white-noise data not processed")
TAOS_DEFINE_ERROR(TSDB_CODE_ANA_INTERNAL_ERROR,          "Analysis internal error, not processed")
TAOS_DEFINE_ERROR(TSDB_CODE_ANA_ANODE_NOT_ENOUGH_ROWS,   "Analysis failed since not enough rows")
TAOS_DEFINE_ERROR(TSDB_CODE_ANA_NOT_SUPPORT_FORECAST,    "Not support co-variate/multi-variate forecast")

// Bnode
TAOS_DEFINE_ERROR(TSDB_CODE_MND_BNODE_ALREADY_EXIST,      "Bnode already exists")
TAOS_DEFINE_ERROR(TSDB_CODE_BNODE_ALREADY_DEPLOYED,       "Bnode already deployed")
TAOS_DEFINE_ERROR(TSDB_CODE_BNODE_NOT_DEPLOYED,           "Bnode not deployed")
TAOS_DEFINE_ERROR(TSDB_CODE_MND_BNODE_NOT_EXIST,          "Bnode not there")
TAOS_DEFINE_ERROR(TSDB_CODE_BNODE_NOT_FOUND,              "Bnode not found")
TAOS_DEFINE_ERROR(TSDB_CODE_BNODE_UV_EXEC_FAILURE,        "Bnode exec launch failed")

// mnode-sma
TAOS_DEFINE_ERROR(TSDB_CODE_MND_SMA_ALREADY_EXIST,        "SMA already exists")
TAOS_DEFINE_ERROR(TSDB_CODE_MND_SMA_NOT_EXIST,            "sma not exist")
TAOS_DEFINE_ERROR(TSDB_CODE_MND_INVALID_SMA_OPTION,       "Invalid sma option")
TAOS_DEFINE_ERROR(TSDB_CODE_MND_INVALID_DROP_TSMA,        "Invalid drop base tsma, drop recursive tsma first")
TAOS_DEFINE_ERROR(TSDB_CODE_MND_MAX_TSMA_NUM_EXCEEDED,    "Max tsma num exceeded")

// mnode-rsma
TAOS_DEFINE_ERROR(TSDB_CODE_MND_INVALID_RSMA_OPTION,      "Invalid rsma option")
TAOS_DEFINE_ERROR(TSDB_CODE_MND_RSMA_IN_CREATING,         "Rsma in creating status")
TAOS_DEFINE_ERROR(TSDB_CODE_MND_RSMA_IN_DROPPING,         "Rsma in dropping status")
TAOS_DEFINE_ERROR(TSDB_CODE_MND_RSMA_EXIST_IN_TABLE,      "Rsma already exists in the table")
TAOS_DEFINE_ERROR(TSDB_CODE_MND_RSMA_FUNC_CONFLICT,       "Rsma func already specified for some column")

// mnode-view
TAOS_DEFINE_ERROR(TSDB_CODE_MND_VIEW_ALREADY_EXIST,       "view already exists in db")
TAOS_DEFINE_ERROR(TSDB_CODE_MND_VIEW_NOT_EXIST,           "view not exists in db")

//mnode-compact
TAOS_DEFINE_ERROR(TSDB_CODE_MND_INVALID_COMPACT_ID,       "Invalid compact id")
TAOS_DEFINE_ERROR(TSDB_CODE_MND_COMPACT_DETAIL_NOT_EXIST, "compact detail doesn't exist")
TAOS_DEFINE_ERROR(TSDB_CODE_MND_COMPACT_ALREADY_EXIST,    "compact already exist")
TAOS_DEFINE_ERROR(TSDB_CODE_MND_INVALID_SCAN_ID,          "Invalid scan id")
TAOS_DEFINE_ERROR(TSDB_CODE_MND_SCAN_DETAIL_NOT_EXIST,    "scan detail doesn't exist")
TAOS_DEFINE_ERROR(TSDB_CODE_MND_SCAN_ALREADY_EXIST,       "scan already exist")

// mnode-mount
TAOS_DEFINE_ERROR(TSDB_CODE_MND_MOUNT_DUP_CLUSTER_EXIST,  "Cluster id identical to the host cluster id")
TAOS_DEFINE_ERROR(TSDB_CODE_MND_MOUNT_DUP_DB_NAME_EXIST,  "Database with identical name already exists")
TAOS_DEFINE_ERROR(TSDB_CODE_MND_MOUNT_DUP_DB_ID_EXIST,    "Database with identical id already exists")
TAOS_DEFINE_ERROR(TSDB_CODE_MND_MOUNT_ALREADY_EXIST,      "Mount already exists")
TAOS_DEFINE_ERROR(TSDB_CODE_MND_MOUNT_NOT_EXIST,          "Mount not exist")
TAOS_DEFINE_ERROR(TSDB_CODE_MND_MOUNT_IN_CREATING,        "Mount in creating status")
TAOS_DEFINE_ERROR(TSDB_CODE_MND_MOUNT_IN_DROPPING,        "Mount in dropping status")
TAOS_DEFINE_ERROR(TSDB_CODE_MND_INVALID_MOUNT_INFO,       "Invalid mount info")
TAOS_DEFINE_ERROR(TSDB_CODE_MND_MOUNT_NOT_EMPTY,          "Mounted db exist, please drop it first")
TAOS_DEFINE_ERROR(TSDB_CODE_MND_MOUNT_DNODE_DROPPED,      "Dnode is dropped")
TAOS_DEFINE_ERROR(TSDB_CODE_MND_MOUNT_OBJ_NOT_SUPPORT,    "Mount object not supported")

//mnode-ssmigrate
TAOS_DEFINE_ERROR(TSDB_CODE_MND_INVALID_SSMIGRATE_ID,     "Invalid ssmigrate id")
TAOS_DEFINE_ERROR(TSDB_CODE_MND_SSMIGRATE_DETAIL_NOT_EXIST, "ssmigrate detail doesn't exist")
TAOS_DEFINE_ERROR(TSDB_CODE_MND_SSMIGRATE_ALREADY_EXIST,  "ssmigrate already exist")

// mnode-trim
TAOS_DEFINE_ERROR(TSDB_CODE_MND_INVALID_RETENTION_ID,     "Invalid retention id")
TAOS_DEFINE_ERROR(TSDB_CODE_MND_TRIM_ALREADY_EXIST,       "Trim or rollup already exist")

// dnode
TAOS_DEFINE_ERROR(TSDB_CODE_DNODE_OFFLINE,                "Dnode is offline")
TAOS_DEFINE_ERROR(TSDB_CODE_MNODE_NOT_FOUND,              "Mnode not found")
TAOS_DEFINE_ERROR(TSDB_CODE_MNODE_ALREADY_DEPLOYED,       "Mnode already deployed")
TAOS_DEFINE_ERROR(TSDB_CODE_MNODE_NOT_DEPLOYED,           "Mnode not deployed")
TAOS_DEFINE_ERROR(TSDB_CODE_QNODE_NOT_FOUND,              "Qnode not found")
TAOS_DEFINE_ERROR(TSDB_CODE_QNODE_ALREADY_DEPLOYED,       "Qnode already deployed")
TAOS_DEFINE_ERROR(TSDB_CODE_QNODE_NOT_DEPLOYED,           "Qnode not deployed")
TAOS_DEFINE_ERROR(TSDB_CODE_SNODE_NOT_FOUND,              "Snode not found")
TAOS_DEFINE_ERROR(TSDB_CODE_SNODE_ALREADY_DEPLOYED,       "Snode already deployed")
TAOS_DEFINE_ERROR(TSDB_CODE_SNODE_NOT_DEPLOYED,           "Snode not deployed")
TAOS_DEFINE_ERROR(TSDB_CODE_MNODE_NOT_CATCH_UP,           "Mnode didn't catch the leader")
TAOS_DEFINE_ERROR(TSDB_CODE_MNODE_ALREADY_IS_VOTER,       "Mnode already is a leader")
TAOS_DEFINE_ERROR(TSDB_CODE_MNODE_ONLY_TWO_MNODE,         "Only two mnodes exist")
TAOS_DEFINE_ERROR(TSDB_CODE_MNODE_NO_NEED_RESTORE,        "No need to restore on this dnode")
TAOS_DEFINE_ERROR(TSDB_CODE_DNODE_ONLY_USE_WHEN_OFFLINE,  "Please use this command when the dnode is offline")
TAOS_DEFINE_ERROR(TSDB_CODE_DNODE_NO_MACHINE_CODE,        "Dnode can not get machine code")
TAOS_DEFINE_ERROR(TSDB_CODE_DNODE_NO_ENCRYPT_KEY,         "no encryption key exists")
TAOS_DEFINE_ERROR(TSDB_CODE_DNODE_INVALID_ENCRYPT_CONFIG, "invalid encryption configuration")
TAOS_DEFINE_ERROR(TSDB_CODE_DNODE_INVALID_ENCRYPTKEY,     "invalid encryption key")
TAOS_DEFINE_ERROR(TSDB_CODE_DNODE_ENCRYPTKEY_CHANGED,     "encryption key was changed")
TAOS_DEFINE_ERROR(TSDB_CODE_DNODE_INVALID_ENCRYPT_KLEN,   "Invalid encryption key length")
TAOS_DEFINE_ERROR(TSDB_CODE_DNODE_INVALID_STATUS_INTERVAL,"statusInterval not match")
TAOS_DEFINE_ERROR(TSDB_CODE_DNODE_INVALID_MONITOR_PARAS,  "monitor paras not match")
TAOS_DEFINE_ERROR(TSDB_CODE_DNODE_INVALID_TIMEZONE,       "timezone not match")
TAOS_DEFINE_ERROR(TSDB_CODE_DNODE_INVALID_CHARSET,        "charset not match")
TAOS_DEFINE_ERROR(TSDB_CODE_DNODE_INVALID_LOCALE,         "locale not match")
TAOS_DEFINE_ERROR(TSDB_CODE_DNODE_INVALID_TTL_CHG_ON_WR,  "ttlChangeOnWrite not match")
TAOS_DEFINE_ERROR(TSDB_CODE_DNODE_INVALID_EN_WHITELIST,   "enableWhiteList not match")
TAOS_DEFINE_ERROR(TSDB_CODE_MNODE_STOPPED,                "Mnode stopped")
TAOS_DEFINE_ERROR(TSDB_CODE_DNODE_INVALID_COMPACT_TASKS,  "Invalid max compact tasks")
TAOS_DEFINE_ERROR(TSDB_CODE_SNODE_NO_AVAILABLE_NODE,      "No Snode is available")
TAOS_DEFINE_ERROR(TSDB_CODE_DNODE_NOT_MATCH_WITH_LOCAL,   "Request is not matched with local dnode")

// vnode
TAOS_DEFINE_ERROR(TSDB_CODE_VND_INVALID_VGROUP_ID,        "Vnode is closed or removed")
TAOS_DEFINE_ERROR(TSDB_CODE_VND_INIT_FAILED,              "Vnode init failure")
TAOS_DEFINE_ERROR(TSDB_CODE_VND_NO_WRITE_AUTH,            "Database write operation denied")
TAOS_DEFINE_ERROR(TSDB_CODE_VND_NOT_EXIST,                "Vnode not exist")
TAOS_DEFINE_ERROR(TSDB_CODE_VND_ALREADY_EXIST,            "Vnode already exist")
TAOS_DEFINE_ERROR(TSDB_CODE_VND_HASH_MISMATCH,            "Vnode hash mismatch")
TAOS_DEFINE_ERROR(TSDB_CODE_VND_INVALID_TABLE_ACTION,     "Invalid table action")
TAOS_DEFINE_ERROR(TSDB_CODE_VND_COL_ALREADY_EXISTS,       "Table column already exists")
TAOS_DEFINE_ERROR(TSDB_CODE_VND_COL_NOT_EXISTS,           "Table column not exists")
TAOS_DEFINE_ERROR(TSDB_CODE_VND_COL_SUBSCRIBED,           "Table column is subscribed")
TAOS_DEFINE_ERROR(TSDB_CODE_VND_NO_AVAIL_BUFPOOL,         "No availabe buffer pool")
TAOS_DEFINE_ERROR(TSDB_CODE_VND_STOPPED,                  "Vnode stopped")
TAOS_DEFINE_ERROR(TSDB_CODE_VND_DUP_REQUEST,              "Duplicate write request")
TAOS_DEFINE_ERROR(TSDB_CODE_VND_QUERY_BUSY,               "Query busy")
TAOS_DEFINE_ERROR(TSDB_CODE_VND_NOT_CATCH_UP,             "Vnode didn't catch up its leader")
TAOS_DEFINE_ERROR(TSDB_CODE_VND_ALREADY_IS_VOTER,         "Vnode already is a voter")
TAOS_DEFINE_ERROR(TSDB_CODE_VND_DIR_ALREADY_EXIST,        "Vnode directory already exist")
TAOS_DEFINE_ERROR(TSDB_CODE_VND_META_DATA_UNSAFE_DELETE,  "Single replica vnode data will lost permanently after this operation, if you make sure this, please use drop dnode <id> unsafe to execute")
TAOS_DEFINE_ERROR(TSDB_CODE_VND_ARB_NOT_SYNCED,           "Vgroup peer is not synced")
TAOS_DEFINE_ERROR(TSDB_CODE_VND_WRITE_DISABLED,           "Vnode write is disabled for snapshot")
TAOS_DEFINE_ERROR(TSDB_CODE_VND_COLUMN_COMPRESS_ALREADY_EXIST,"Same with old param")
TAOS_DEFINE_ERROR(TSDB_CODE_VND_TTL_FLUSH_INCOMPLETION,   "Failed to flush all ttl modification to tdb")
TAOS_DEFINE_ERROR(TSDB_CODE_VND_ALREADY_EXIST_BUT_NOT_MATCH,   "Vnode already exist but Dbid not match")
TAOS_DEFINE_ERROR(TSDB_CODE_VND_VNODE_OFFLINE,            "Vnode is offline")


// tsdb
TAOS_DEFINE_ERROR(TSDB_CODE_TDB_INVALID_TABLE_ID,         "Invalid table ID")
TAOS_DEFINE_ERROR(TSDB_CODE_TDB_INVALID_TABLE_TYPE,       "Invalid table type")
TAOS_DEFINE_ERROR(TSDB_CODE_TDB_IVD_TB_SCHEMA_VERSION,    "Invalid table schema version")
TAOS_DEFINE_ERROR(TSDB_CODE_TDB_TABLE_ALREADY_EXIST,      "Table already exists")
TAOS_DEFINE_ERROR(TSDB_CODE_TDB_INVALID_CONFIG,           "Invalid configuration")
TAOS_DEFINE_ERROR(TSDB_CODE_TDB_INIT_FAILED,              "Tsdb init failed")
TAOS_DEFINE_ERROR(TSDB_CODE_TDB_NO_DISK_PERMISSIONS,      "No permission for disk files")
TAOS_DEFINE_ERROR(TSDB_CODE_TDB_TAG_VER_OUT_OF_DATE,      "Tag too old")
TAOS_DEFINE_ERROR(TSDB_CODE_TDB_TIMESTAMP_OUT_OF_RANGE,   "Timestamp data out of range")
TAOS_DEFINE_ERROR(TSDB_CODE_TDB_SUBMIT_MSG_MSSED_UP,      "Submit message is messed up")
TAOS_DEFINE_ERROR(TSDB_CODE_TDB_INVALID_ACTION,           "Invalid operation")
TAOS_DEFINE_ERROR(TSDB_CODE_TDB_INVALID_CREATE_TB_MSG,    "Invalid creation of table")
TAOS_DEFINE_ERROR(TSDB_CODE_TDB_NO_TABLE_DATA_IN_MEM,     "No table data in memory skiplist")
TAOS_DEFINE_ERROR(TSDB_CODE_TDB_FILE_ALREADY_EXISTS,      "File already exists")
TAOS_DEFINE_ERROR(TSDB_CODE_TDB_TABLE_RECONFIGURE,        "Need to reconfigure table")
TAOS_DEFINE_ERROR(TSDB_CODE_TDB_IVD_CREATE_TABLE_INFO,    "Invalid information to create table")
TAOS_DEFINE_ERROR(TSDB_CODE_TDB_NO_AVAIL_DISK,            "TSDB no available disk")
TAOS_DEFINE_ERROR(TSDB_CODE_TDB_MESSED_MSG,               "TSDB messed message")
TAOS_DEFINE_ERROR(TSDB_CODE_TDB_IVLD_TAG_VAL,             "TSDB invalid tag value")
TAOS_DEFINE_ERROR(TSDB_CODE_TDB_NO_CACHE_LAST_ROW,        "TSDB no cache last row data")
TAOS_DEFINE_ERROR(TSDB_CODE_TDB_TABLE_NOT_EXIST,          "Table not exists")
TAOS_DEFINE_ERROR(TSDB_CODE_TDB_STB_ALREADY_EXIST,        "Stable already exists")
TAOS_DEFINE_ERROR(TSDB_CODE_TDB_STB_NOT_EXIST,            "Stable not exists")
TAOS_DEFINE_ERROR(TSDB_CODE_TDB_INVALID_TABLE_SCHEMA_VER, "Table schema is old")
TAOS_DEFINE_ERROR(TSDB_CODE_TDB_TDB_ENV_OPEN_ERROR,       "TDB env open error")
TAOS_DEFINE_ERROR(TSDB_CODE_TDB_TABLE_IN_OTHER_STABLE,    "Table already exists in other stables")
TAOS_DEFINE_ERROR(TSDB_CODE_TDB_INCONSISTENT_DB_ID,       "Inconsistent database id")

// query
TAOS_DEFINE_ERROR(TSDB_CODE_QRY_INVALID_QHANDLE,          "Invalid handle")
TAOS_DEFINE_ERROR(TSDB_CODE_QRY_INVALID_MSG,              "Invalid message")    // failed to validate the sql expression msg by vnode
TAOS_DEFINE_ERROR(TSDB_CODE_QRY_DUP_JOIN_KEY,             "Duplicated join key")
TAOS_DEFINE_ERROR(TSDB_CODE_QRY_EXCEED_TAGS_LIMIT,        "Tag conditon too many")
TAOS_DEFINE_ERROR(TSDB_CODE_QRY_NOT_READY,                "Query not ready")
TAOS_DEFINE_ERROR(TSDB_CODE_QRY_HAS_RSP,                  "Query should response")
TAOS_DEFINE_ERROR(TSDB_CODE_QRY_IN_EXEC,                  "Multiple retrieval of this query")
TAOS_DEFINE_ERROR(TSDB_CODE_QRY_TOO_MANY_TIMEWINDOW,      "Too many groups/time window in query")
TAOS_DEFINE_ERROR(TSDB_CODE_QRY_NOT_ENOUGH_BUFFER,        "Query buffer limit has reached")
TAOS_DEFINE_ERROR(TSDB_CODE_QRY_INCONSISTAN,              "File inconsistance in replica")
TAOS_DEFINE_ERROR(TSDB_CODE_QRY_SYS_ERROR,                "System error")
TAOS_DEFINE_ERROR(TSDB_CODE_QRY_INVALID_TIME_CONDITION,   "One valid time range condition expected")
TAOS_DEFINE_ERROR(TSDB_CODE_QRY_INVALID_INPUT,            "invalid input")
TAOS_DEFINE_ERROR(TSDB_CODE_QRY_SCH_NOT_EXIST,            "Scheduler not exist")
TAOS_DEFINE_ERROR(TSDB_CODE_QRY_TASK_NOT_EXIST,           "Task not exist")
TAOS_DEFINE_ERROR(TSDB_CODE_QRY_TASK_ALREADY_EXIST,       "Task already exist")
TAOS_DEFINE_ERROR(TSDB_CODE_QRY_TASK_CTX_NOT_EXIST,       "Task context not exist")
TAOS_DEFINE_ERROR(TSDB_CODE_QRY_TASK_CANCELLED,           "Task cancelled")
TAOS_DEFINE_ERROR(TSDB_CODE_QRY_TASK_DROPPED,             "Task dropped")
TAOS_DEFINE_ERROR(TSDB_CODE_QRY_TASK_CANCELLING,          "Task cancelling")
TAOS_DEFINE_ERROR(TSDB_CODE_QRY_TASK_DROPPING,            "Task dropping")
TAOS_DEFINE_ERROR(TSDB_CODE_QRY_DUPLICATED_OPERATION,     "Duplicated operation")
TAOS_DEFINE_ERROR(TSDB_CODE_QRY_TASK_MSG_ERROR,           "Task message error")
TAOS_DEFINE_ERROR(TSDB_CODE_QRY_JOB_FREED,                "Job already freed")
TAOS_DEFINE_ERROR(TSDB_CODE_QRY_TASK_STATUS_ERROR,        "Task status error")
TAOS_DEFINE_ERROR(TSDB_CODE_QRY_JSON_IN_ERROR,            "Json not support in in/notin operator")
TAOS_DEFINE_ERROR(TSDB_CODE_QRY_JSON_NOT_SUPPORT_ERROR,   "Json not support in this place")
TAOS_DEFINE_ERROR(TSDB_CODE_QRY_JSON_IN_GROUP_ERROR,      "Json not support in group/partition by")
TAOS_DEFINE_ERROR(TSDB_CODE_QRY_JOB_NOT_EXIST,            "Job not exist")
TAOS_DEFINE_ERROR(TSDB_CODE_QRY_QWORKER_QUIT,             "Vnode/Qnode is quitting")
TAOS_DEFINE_ERROR(TSDB_CODE_QRY_GEO_NOT_SUPPORT_ERROR,    "Geometry not support in this operator")
TAOS_DEFINE_ERROR(TSDB_CODE_QRY_INVALID_WINDOW_CONDITION, "The time pseudo column is illegally used in the condition of the event window.")
TAOS_DEFINE_ERROR(TSDB_CODE_QRY_EXECUTOR_INTERNAL_ERROR,  "Executor internal error")
TAOS_DEFINE_ERROR(TSDB_CODE_QRY_INVALID_JOIN_CONDITION,   "Not supported join on condition")
TAOS_DEFINE_ERROR(TSDB_CODE_QRY_FILTER_NOT_SUPPORT_TYPE,  "Not supported range type")
TAOS_DEFINE_ERROR(TSDB_CODE_QRY_FILTER_WRONG_OPTR_TYPE,   "Wrong operator type")
TAOS_DEFINE_ERROR(TSDB_CODE_QRY_FILTER_RANGE_ERROR,       "Wrong filter range")
TAOS_DEFINE_ERROR(TSDB_CODE_QRY_FILTER_INVALID_TYPE,      "Invalid filter type")
TAOS_DEFINE_ERROR(TSDB_CODE_QRY_REACH_QMEM_THRESHOLD,     "Query memory upper limit is reached")
TAOS_DEFINE_ERROR(TSDB_CODE_QRY_QUERY_MEM_EXHAUSTED,      "Query memory exhausted")
TAOS_DEFINE_ERROR(TSDB_CODE_QRY_NO_FETCH_TIMEOUT,         "Timeout for long time no fetch")
TAOS_DEFINE_ERROR(TSDB_CODE_QRY_TASK_SUCC_TO_PARTSUSS,    "Change task status from success to partial success")
TAOS_DEFINE_ERROR(TSDB_CODE_QRY_MEMORY_POOL_NOT_INITIALIZED, "Memory pool not initialized")
TAOS_DEFINE_ERROR(TSDB_CODE_QRY_MEMORY_POOL_MEMORY_NOT_ENOUGH, "Alter minReservedMemorySize failed since no enough system available memory")

// grant
TAOS_DEFINE_ERROR(TSDB_CODE_GRANT_EXPIRED,                "License expired")
TAOS_DEFINE_ERROR(TSDB_CODE_GRANT_DNODE_LIMITED,          "Number of dnodes has reached the licensed upper limit")
TAOS_DEFINE_ERROR(TSDB_CODE_GRANT_ACCT_LIMITED,           "Number of accounts has reached the licensed upper limit")
TAOS_DEFINE_ERROR(TSDB_CODE_GRANT_TIMESERIES_LIMITED,     "Number of time series has reached the licensed upper limit")
TAOS_DEFINE_ERROR(TSDB_CODE_GRANT_DB_LIMITED,             "Number of DBs has reached the licensed upper limit")
TAOS_DEFINE_ERROR(TSDB_CODE_GRANT_USER_LIMITED,           "Number of users has reached the licensed upper limit")
TAOS_DEFINE_ERROR(TSDB_CODE_GRANT_CONN_LIMITED,           "Number of connections has reached the licensed upper limit")
TAOS_DEFINE_ERROR(TSDB_CODE_GRANT_STREAM_LIMITED,         "Number of streams has reached the licensed upper limit")
TAOS_DEFINE_ERROR(TSDB_CODE_GRANT_SPEED_LIMITED,          "Write speed has reached the licensed upper limit")
TAOS_DEFINE_ERROR(TSDB_CODE_GRANT_STORAGE_LIMITED,        "Storage capacity has reached the licensed upper limit")
TAOS_DEFINE_ERROR(TSDB_CODE_GRANT_SUBSCRIPTION_LIMITED,   "Number of subscriptions has reached the licensed upper limit")
TAOS_DEFINE_ERROR(TSDB_CODE_GRANT_CPU_LIMITED,            "Number of CPU cores has reached the licensed upper limit")
TAOS_DEFINE_ERROR(TSDB_CODE_GRANT_STABLE_LIMITED,         "Number of stables has reached the licensed upper limit")
TAOS_DEFINE_ERROR(TSDB_CODE_GRANT_TABLE_LIMITED,          "Number of tables has reached the licensed upper limit")
TAOS_DEFINE_ERROR(TSDB_CODE_GRANT_PAR_IVLD_ACTIVE,        "Invalid active code")
TAOS_DEFINE_ERROR(TSDB_CODE_GRANT_PAR_IVLD_KEY,           "Invalid key to parse active code")
TAOS_DEFINE_ERROR(TSDB_CODE_GRANT_PAR_DEC_IVLD_KEY,       "Invalid key to decode active code")
TAOS_DEFINE_ERROR(TSDB_CODE_GRANT_PAR_DEC_IVLD_KLEN,      "Invalid klen to decode active code")
TAOS_DEFINE_ERROR(TSDB_CODE_GRANT_GEN_IVLD_KEY,           "Invalid key to generate active code")
TAOS_DEFINE_ERROR(TSDB_CODE_GRANT_GEN_ACTIVE_LEN,         "Exceeded active len to generate active code")
TAOS_DEFINE_ERROR(TSDB_CODE_GRANT_GEN_ENC_IVLD_KLEN,      "Invalid klen to encode active code")
TAOS_DEFINE_ERROR(TSDB_CODE_GRANT_PAR_IVLD_DIST,          "Invalid distribution time to parse active code")
TAOS_DEFINE_ERROR(TSDB_CODE_GRANT_UNLICENSED_CLUSTER,     "Illegal operation, the license is being used by an unlicensed cluster")
TAOS_DEFINE_ERROR(TSDB_CODE_GRANT_LACK_OF_BASIC,          "Lack of basic functions in active code")
TAOS_DEFINE_ERROR(TSDB_CODE_GRANT_OBJ_NOT_EXIST,          "Grant object not exist")
TAOS_DEFINE_ERROR(TSDB_CODE_GRANT_LAST_ACTIVE_NOT_FOUND,  "The historial active code does not match")
TAOS_DEFINE_ERROR(TSDB_CODE_GRANT_MACHINES_MISMATCH,      "Cluster machines mismatch with active code")
TAOS_DEFINE_ERROR(TSDB_CODE_GRANT_OPT_EXPIRE_TOO_LARGE,   "Expiration time of optional grant item is too large")
TAOS_DEFINE_ERROR(TSDB_CODE_GRANT_DUPLICATED_ACTIVE,      "The active code can't be activated repeatedly")
TAOS_DEFINE_ERROR(TSDB_CODE_GRANT_VIEW_LIMITED,           "Number of views has reached the licensed upper limit")
TAOS_DEFINE_ERROR(TSDB_CODE_GRANT_BASIC_EXPIRED,          "License expired for basic functions")
TAOS_DEFINE_ERROR(TSDB_CODE_GRANT_STREAM_EXPIRED,         "License expired for stream function")
TAOS_DEFINE_ERROR(TSDB_CODE_GRANT_SUBSCRIPTION_EXPIRED,   "License expired for subscription function")
TAOS_DEFINE_ERROR(TSDB_CODE_GRANT_VIEW_EXPIRED,           "License expired for view function")
TAOS_DEFINE_ERROR(TSDB_CODE_GRANT_AUDIT_EXPIRED,          "License expired for audit function")
TAOS_DEFINE_ERROR(TSDB_CODE_GRANT_CSV_EXPIRED,            "License expired for CSV function")
TAOS_DEFINE_ERROR(TSDB_CODE_GRANT_MULTI_STORAGE_EXPIRED,  "License expired for multi-tier storage function")
TAOS_DEFINE_ERROR(TSDB_CODE_GRANT_SHARED_STROAGE_EXPIRED, "License expired for shared storage function")
TAOS_DEFINE_ERROR(TSDB_CODE_GRANT_DUAL_REPLICA_HA_EXPIRED,"License expired for dual-replica HA function")
TAOS_DEFINE_ERROR(TSDB_CODE_GRANT_DB_ENCRYPTION_EXPIRED,  "License expired for database encryption function")
TAOS_DEFINE_ERROR(TSDB_CODE_GRANT_TD_GPT_EXPIRED,         "License expired for TDgpt function")
TAOS_DEFINE_ERROR(TSDB_CODE_GRANT_VNODE_LIMITED,          "Number of vnodes has reached the licensed upper limit")
TAOS_DEFINE_ERROR(TSDB_CODE_GRANT_ANODE_LIMITED,          "Number of anodes has reached the licensed upper limit")
TAOS_DEFINE_ERROR(TSDB_CODE_GRANT_LACK_OF_IDMP_BASIC,     "Lack of TDengine IDMP basic functions in active code")
TAOS_DEFINE_ERROR(TSDB_CODE_GRANT_MOUNTS_EXPIRED,         "License expired for mounts function")
TAOS_DEFINE_ERROR(TSDB_CODE_GRANT_MOUNTS_LIMITED,         "Number of mounts has reached the licensed upper limit")
TAOS_DEFINE_ERROR(TSDB_CODE_GRANT_INVALID_AUTH_SERVER,    "Auth server is invalid")
TAOS_DEFINE_ERROR(TSDB_CODE_GRANT_DISABLED,               "Cluster has been disabled by the auth server")
TAOS_DEFINE_ERROR(TSDB_CODE_GRANT_RESTFUL_ERROR,          "RESTful response error")
TAOS_DEFINE_ERROR(TSDB_CODE_GRANT_RESTFUL_TIMEOUT,        "RESTful request timed out")
TAOS_DEFINE_ERROR(TSDB_CODE_GRANT_NO_UPDATE_NEEDED,       "Cluster is not about to expire; no update needed")
TAOS_DEFINE_ERROR(TSDB_CODE_GRANT_QUOTA_OUT_OF_RANGE,     "Quota is out of range")

// sync
TAOS_DEFINE_ERROR(TSDB_CODE_SYN_TIMEOUT,                  "Sync timeout")
TAOS_DEFINE_ERROR(TSDB_CODE_SYN_MISMATCHED_SIGNATURE,     "Sync signature mismatch")
TAOS_DEFINE_ERROR(TSDB_CODE_SYN_NOT_LEADER,               "Sync leader is unreachable")
TAOS_DEFINE_ERROR(TSDB_CODE_SYN_NEW_CONFIG_ERROR,         "Sync new config error")
TAOS_DEFINE_ERROR(TSDB_CODE_SYN_PROPOSE_NOT_READY,        "Sync not ready to propose")
TAOS_DEFINE_ERROR(TSDB_CODE_SYN_RESTORING,                "Sync leader is restoring")
TAOS_DEFINE_ERROR(TSDB_CODE_SYN_INVALID_SNAPSHOT_MSG,     "Sync invalid snapshot msg")
TAOS_DEFINE_ERROR(TSDB_CODE_SYN_BUFFER_FULL,              "Sync buffer is full")
TAOS_DEFINE_ERROR(TSDB_CODE_SYN_WRITE_STALL,              "Sync write stall")
TAOS_DEFINE_ERROR(TSDB_CODE_SYN_NEGOTIATION_WIN_FULL,     "Sync negotiation win is full")
TAOS_DEFINE_ERROR(TSDB_CODE_SYN_WRONG_TERM,               "Sync got a wrong term")
TAOS_DEFINE_ERROR(TSDB_CODE_SYN_WRONG_FSM_STATE,          "Sync got a wrong fsm state")
TAOS_DEFINE_ERROR(TSDB_CODE_SYN_WRONG_SYNC_STATE,         "Sync got a wrong state")
TAOS_DEFINE_ERROR(TSDB_CODE_SYN_WRONG_REF,                "Sync got a wrong ref")
TAOS_DEFINE_ERROR(TSDB_CODE_SYN_INVALID_ID,               "Sync invalid id")
TAOS_DEFINE_ERROR(TSDB_CODE_SYN_RETURN_VALUE_NULL,        "Sync got a null return")
TAOS_DEFINE_ERROR(TSDB_CODE_SYN_WRONG_ROLE,               "Sync got a wrong role")
TAOS_DEFINE_ERROR(TSDB_CODE_SYN_NOT_IN_RAFT_GROUP,        "Sync not in raft group")
TAOS_DEFINE_ERROR(TSDB_CODE_SYN_TERM_NOT_MATCH,           "Sync term not match current term")
TAOS_DEFINE_ERROR(TSDB_CODE_FAIL_GET_LOCK,                "Sync failed to get lock, will retry next time")
TAOS_DEFINE_ERROR(TSDB_CODE_SYN_INTERNAL_ERROR,           "Sync internal error")

//tq
TAOS_DEFINE_ERROR(TSDB_CODE_TQ_INVALID_CONFIG,            "TQ invalid config")
TAOS_DEFINE_ERROR(TSDB_CODE_TQ_INIT_FAILED,               "TQ init falied")
TAOS_DEFINE_ERROR(TSDB_CODE_TQ_NO_DISK_PERMISSIONS,       "TQ no disk permissions")
TAOS_DEFINE_ERROR(TSDB_CODE_TQ_FILE_ALREADY_EXISTS,       "TQ file already exists")
TAOS_DEFINE_ERROR(TSDB_CODE_TQ_FAILED_TO_CREATE_DIR,      "TQ failed to create dir")
TAOS_DEFINE_ERROR(TSDB_CODE_TQ_META_NO_SUCH_KEY,          "TQ meta no such key")
TAOS_DEFINE_ERROR(TSDB_CODE_TQ_META_KEY_NOT_IN_TXN,       "TQ meta key not in txn")
TAOS_DEFINE_ERROR(TSDB_CODE_TQ_META_KEY_DUP_IN_TXN,       "TQ met key dup in txn")
TAOS_DEFINE_ERROR(TSDB_CODE_TQ_GROUP_NOT_SET,             "TQ group not exist")
TAOS_DEFINE_ERROR(TSDB_CODE_TQ_TABLE_SCHEMA_NOT_FOUND,    "TQ table schema not found")
TAOS_DEFINE_ERROR(TSDB_CODE_TQ_NO_COMMITTED_OFFSET,       "TQ no committed offset")
TAOS_DEFINE_ERROR(TSDB_CODE_TQ_INTERNAL_ERROR,            "TQ internal error")

// wal
TAOS_DEFINE_ERROR(TSDB_CODE_WAL_FILE_CORRUPTED,           "WAL file is corrupted")
TAOS_DEFINE_ERROR(TSDB_CODE_WAL_INVALID_VER,              "WAL invalid version")
TAOS_DEFINE_ERROR(TSDB_CODE_WAL_LOG_NOT_EXIST,            "WAL log not exist")
TAOS_DEFINE_ERROR(TSDB_CODE_WAL_CHKSUM_MISMATCH,          "WAL checksum mismatch")
TAOS_DEFINE_ERROR(TSDB_CODE_WAL_LOG_INCOMPLETE,           "WAL log incomplete")

// tfs
TAOS_DEFINE_ERROR(TSDB_CODE_FS_INVLD_CFG,                 "tfs invalid mount config")
TAOS_DEFINE_ERROR(TSDB_CODE_FS_TOO_MANY_MOUNT,            "tfs too many mount")
TAOS_DEFINE_ERROR(TSDB_CODE_FS_DUP_PRIMARY,               "tfs duplicate primary mount")
TAOS_DEFINE_ERROR(TSDB_CODE_FS_NO_PRIMARY_DISK,           "tfs no primary mount")
TAOS_DEFINE_ERROR(TSDB_CODE_FS_NO_MOUNT_AT_TIER,          "tfs no mount at tier")
TAOS_DEFINE_ERROR(TSDB_CODE_FS_FILE_ALREADY_EXISTS,       "tfs file already exists")
TAOS_DEFINE_ERROR(TSDB_CODE_FS_INVLD_LEVEL,               "tfs invalid level")
TAOS_DEFINE_ERROR(TSDB_CODE_FS_NO_VALID_DISK,             "tfs no valid disk")

// catalog
TAOS_DEFINE_ERROR(TSDB_CODE_CTG_INTERNAL_ERROR,           "catalog internal error")
TAOS_DEFINE_ERROR(TSDB_CODE_CTG_INVALID_INPUT,            "invalid catalog input parameters")
TAOS_DEFINE_ERROR(TSDB_CODE_CTG_NOT_READY,                "catalog is not ready")
TAOS_DEFINE_ERROR(TSDB_CODE_CTG_SYS_ERROR,                "catalog system error")
TAOS_DEFINE_ERROR(TSDB_CODE_CTG_DB_DROPPED,               "Database is dropped")
TAOS_DEFINE_ERROR(TSDB_CODE_CTG_OUT_OF_SERVICE,           "catalog is out of service")
TAOS_DEFINE_ERROR(TSDB_CODE_CTG_VG_META_MISMATCH,         "table meta and vgroup mismatch")
TAOS_DEFINE_ERROR(TSDB_CODE_CTG_EXIT,                     "catalog exit")

//scheduler
TAOS_DEFINE_ERROR(TSDB_CODE_QW_MSG_ERROR,                 "Invalid msg order")
TAOS_DEFINE_ERROR(TSDB_CODE_SCH_STATUS_ERROR,             "scheduler status error")
TAOS_DEFINE_ERROR(TSDB_CODE_SCH_INTERNAL_ERROR,           "scheduler internal error")
TAOS_DEFINE_ERROR(TSDB_CODE_SCH_TIMEOUT_ERROR,            "Task timeout")
TAOS_DEFINE_ERROR(TSDB_CODE_SCH_JOB_IS_DROPPING,          "Job is dropping")
TAOS_DEFINE_ERROR(TSDB_CODE_SCH_JOB_NOT_EXISTS,           "Job no longer exist")
TAOS_DEFINE_ERROR(TSDB_CODE_SCH_DATA_SRC_EP_MISS,         "No valid epSet for data source node")

// parser
TAOS_DEFINE_ERROR(TSDB_CODE_PAR_SYNTAX_ERROR,              "syntax error near")
TAOS_DEFINE_ERROR(TSDB_CODE_PAR_INCOMPLETE_SQL,            "Incomplete SQL statement")
TAOS_DEFINE_ERROR(TSDB_CODE_PAR_INVALID_COLUMN,            "Invalid column name")
TAOS_DEFINE_ERROR(TSDB_CODE_PAR_TABLE_NOT_EXIST,           "Table does not exist")
TAOS_DEFINE_ERROR(TSDB_CODE_PAR_AMBIGUOUS_COLUMN,          "Column ambiguously defined")
TAOS_DEFINE_ERROR(TSDB_CODE_PAR_WRONG_VALUE_TYPE,          "Invalid value type")
TAOS_DEFINE_ERROR(TSDB_CODE_PAR_ILLEGAL_USE_AGG_FUNCTION,  "There mustn't be aggregation")
TAOS_DEFINE_ERROR(TSDB_CODE_PAR_WRONG_NUMBER_OF_SELECT,    "ORDER BY / GROUP BY item must be the number of a SELECT-list expression")
TAOS_DEFINE_ERROR(TSDB_CODE_PAR_GROUPBY_LACK_EXPRESSION,   "Not a GROUP BY expression")
TAOS_DEFINE_ERROR(TSDB_CODE_PAR_NOT_SELECTED_EXPRESSION,   "Not SELECTed expression")
TAOS_DEFINE_ERROR(TSDB_CODE_PAR_NOT_SINGLE_GROUP,          "Not a single-group group function")
TAOS_DEFINE_ERROR(TSDB_CODE_PAR_TAGS_NOT_MATCHED,          "Tags number not matched")
TAOS_DEFINE_ERROR(TSDB_CODE_PAR_INVALID_TAG_NAME,          "Invalid tag name")
TAOS_DEFINE_ERROR(TSDB_CODE_PAR_NAME_OR_PASSWD_TOO_LONG,   "Name or password too long")
TAOS_DEFINE_ERROR(TSDB_CODE_PAR_PASSWD_TOO_SHORT_OR_EMPTY, "Password too short or empty")
TAOS_DEFINE_ERROR(TSDB_CODE_PAR_INVALID_PORT,              "Port should be an integer that is less than 65535 and greater than 0")
TAOS_DEFINE_ERROR(TSDB_CODE_PAR_INVALID_ENDPOINT,          "Endpoint should be in the format of 'fqdn:port'")
TAOS_DEFINE_ERROR(TSDB_CODE_PAR_EXPRIE_STATEMENT,          "This statement is no longer supported")
TAOS_DEFINE_ERROR(TSDB_CODE_PAR_INTER_VALUE_TOO_SMALL,     "Interval too small")
TAOS_DEFINE_ERROR(TSDB_CODE_PAR_INTER_VALUE_TOO_BIG,       "Interval too big")
TAOS_DEFINE_ERROR(TSDB_CODE_PAR_DB_NOT_SPECIFIED,          "Database not specified")
TAOS_DEFINE_ERROR(TSDB_CODE_PAR_INVALID_IDENTIFIER_NAME,   "Invalid identifier name")
TAOS_DEFINE_ERROR(TSDB_CODE_PAR_CORRESPONDING_STABLE_ERR,  "Corresponding super table not in this db")
TAOS_DEFINE_ERROR(TSDB_CODE_PAR_INVALID_DB_OPTION,         "Invalid database option")
TAOS_DEFINE_ERROR(TSDB_CODE_PAR_INVALID_TABLE_OPTION,      "Invalid table option")
TAOS_DEFINE_ERROR(TSDB_CODE_PAR_INVALID_BNODE_OPTION,      "Invalid Bnode option")
TAOS_DEFINE_ERROR(TSDB_CODE_PAR_GROUPBY_WINDOW_COEXIST,    "GROUP BY and WINDOW-clause can't be used together")
TAOS_DEFINE_ERROR(TSDB_CODE_PAR_AGG_FUNC_NESTING,          "Aggregate functions do not support nesting")
TAOS_DEFINE_ERROR(TSDB_CODE_PAR_INVALID_STATE_WIN_TYPE,    "Only support STATE_WINDOW on integer/bool/varchar column")
TAOS_DEFINE_ERROR(TSDB_CODE_PAR_INVALID_STATE_WIN_COL,     "Not support STATE_WINDOW on tag column")
TAOS_DEFINE_ERROR(TSDB_CODE_PAR_INVALID_STATE_WIN_TABLE,   "STATE_WINDOW not support for super table query")
TAOS_DEFINE_ERROR(TSDB_CODE_PAR_INTER_SESSION_GAP,         "SESSION gap should be fixed time window, and greater than 0")
TAOS_DEFINE_ERROR(TSDB_CODE_PAR_INTER_SESSION_COL,         "Only support SESSION on primary timestamp column")
TAOS_DEFINE_ERROR(TSDB_CODE_PAR_INTER_OFFSET_NEGATIVE,     "Interval offset cannot be negative")
TAOS_DEFINE_ERROR(TSDB_CODE_PAR_INTER_OFFSET_UNIT,         "Cannot use 'year' as offset when interval is 'month'")
TAOS_DEFINE_ERROR(TSDB_CODE_PAR_INTER_OFFSET_TOO_BIG,      "Interval offset should be shorter than interval")
TAOS_DEFINE_ERROR(TSDB_CODE_PAR_INTER_SLIDING_UNIT,        "Does not support sliding when interval is natural month/year")
TAOS_DEFINE_ERROR(TSDB_CODE_PAR_INTER_SLIDING_TOO_BIG,     "sliding value no larger than the interval value")
TAOS_DEFINE_ERROR(TSDB_CODE_PAR_INTER_SLIDING_TOO_SMALL,   "sliding value can not less than 1%% of interval value")
TAOS_DEFINE_ERROR(TSDB_CODE_PAR_ONLY_ONE_JSON_TAG,         "Only one tag if there is a json tag")
TAOS_DEFINE_ERROR(TSDB_CODE_PAR_INCORRECT_NUM_OF_COL,      "Query block has incorrect number of result columns")
TAOS_DEFINE_ERROR(TSDB_CODE_PAR_INCORRECT_TIMESTAMP_VAL,   "Incorrect TIMESTAMP value")
TAOS_DEFINE_ERROR(TSDB_CODE_PAR_OFFSET_LESS_ZERO,          "soffset/offset can not be less than 0")
TAOS_DEFINE_ERROR(TSDB_CODE_PAR_SLIMIT_LEAK_PARTITION_GROUP_BY,  "slimit/soffset only available for PARTITION/GROUP BY query")
TAOS_DEFINE_ERROR(TSDB_CODE_PAR_INVALID_TOPIC_QUERY,        "Invalid topic query")
TAOS_DEFINE_ERROR(TSDB_CODE_PAR_INVALID_DROP_STABLE,        "Cannot drop super table in batch")
TAOS_DEFINE_ERROR(TSDB_CODE_PAR_INVALID_FILL_TIME_RANGE,    "Start(end) time of query range required or time range too large")
TAOS_DEFINE_ERROR(TSDB_CODE_PAR_DUPLICATED_COLUMN,          "Duplicated column names")
TAOS_DEFINE_ERROR(TSDB_CODE_PAR_INVALID_TAGS_LENGTH,        "Tags length exceeds max length")
TAOS_DEFINE_ERROR(TSDB_CODE_PAR_INVALID_ROW_LENGTH,         "Row length exceeds max length")
TAOS_DEFINE_ERROR(TSDB_CODE_PAR_INVALID_COLUMNS_NUM,        "Illegal number of columns")
TAOS_DEFINE_ERROR(TSDB_CODE_PAR_TOO_MANY_COLUMNS,           "Too many columns")
TAOS_DEFINE_ERROR(TSDB_CODE_PAR_INVALID_FIRST_COLUMN,       "First column must be timestamp")
TAOS_DEFINE_ERROR(TSDB_CODE_PAR_INVALID_VAR_COLUMN_LEN,     "Invalid varbinary/binary/nchar column/tag length")
TAOS_DEFINE_ERROR(TSDB_CODE_PAR_INVALID_TAGS_NUM,           "Invalid number of tag columns")
TAOS_DEFINE_ERROR(TSDB_CODE_PAR_PERMISSION_DENIED,          "Permission denied or target object not exist")
TAOS_DEFINE_ERROR(TSDB_CODE_PAR_INVALID_STREAM_QUERY,       "Invalid stream query")
TAOS_DEFINE_ERROR(TSDB_CODE_PAR_INVALID_INTERNAL_PK,        "Invalid _c0 or _rowts expression")
TAOS_DEFINE_ERROR(TSDB_CODE_PAR_INVALID_TIMELINE_FUNC,      "Invalid timeline function")
TAOS_DEFINE_ERROR(TSDB_CODE_PAR_INVALID_PASSWD,             "Invalid password 2")
TAOS_DEFINE_ERROR(TSDB_CODE_PAR_INVALID_ALTER_TABLE,        "Invalid alter table statement")
TAOS_DEFINE_ERROR(TSDB_CODE_PAR_CANNOT_DROP_PRIMARY_KEY,    "Primary timestamp column cannot be dropped")
TAOS_DEFINE_ERROR(TSDB_CODE_PAR_INVALID_MODIFY_COL,         "Only varbinary/binary/nchar/geometry column length could be modified, and the length can only be increased, not decreased")
TAOS_DEFINE_ERROR(TSDB_CODE_PAR_INVALID_TBNAME,             "Invalid tbname pseudo column")
TAOS_DEFINE_ERROR(TSDB_CODE_PAR_INVALID_FUNCTION_NAME,      "Invalid function name")
TAOS_DEFINE_ERROR(TSDB_CODE_PAR_COMMENT_TOO_LONG,           "Comment too long")
TAOS_DEFINE_ERROR(TSDB_CODE_PAR_NOT_ALLOWED_FUNC,           "Some functions are allowed only in the SELECT list of a query. "
                                                            "And, cannot be mixed with other non scalar functions or columns.")
TAOS_DEFINE_ERROR(TSDB_CODE_PAR_NOT_ALLOWED_WIN_QUERY,      "Window query not supported, since not valid primary timestamp column as input")
TAOS_DEFINE_ERROR(TSDB_CODE_PAR_INVALID_DROP_COL,           "No columns can be dropped")
TAOS_DEFINE_ERROR(TSDB_CODE_PAR_INVALID_COL_JSON,           "Only tag can be json type")
TAOS_DEFINE_ERROR(TSDB_CODE_PAR_VALUE_TOO_LONG,             "Value too long for column/tag")
TAOS_DEFINE_ERROR(TSDB_CODE_PAR_INVALID_DELETE_WHERE,       "The DELETE statement must only have a definite time window range")
TAOS_DEFINE_ERROR(TSDB_CODE_PAR_INVALID_REDISTRIBUTE_VG,    "The REDISTRIBUTE VGROUP statement only support 1 to 3 dnodes")
TAOS_DEFINE_ERROR(TSDB_CODE_PAR_FILL_NOT_ALLOWED_FUNC,      "Fill not allowed")
TAOS_DEFINE_ERROR(TSDB_CODE_PAR_INVALID_WINDOW_PC,          "Invalid windows pc")
TAOS_DEFINE_ERROR(TSDB_CODE_PAR_WINDOW_NOT_ALLOWED_FUNC,    "Window not allowed")
TAOS_DEFINE_ERROR(TSDB_CODE_PAR_STREAM_NOT_ALLOWED_FUNC,    "Function not support in stream query")
TAOS_DEFINE_ERROR(TSDB_CODE_PAR_GROUP_BY_NOT_ALLOWED_FUNC,  "Group by not allowd")
TAOS_DEFINE_ERROR(TSDB_CODE_PAR_INVALID_INTERP_CLAUSE,      "Invalid interp clause")
TAOS_DEFINE_ERROR(TSDB_CODE_PAR_NO_VALID_FUNC_IN_WIN,       "Not valid function in window")
TAOS_DEFINE_ERROR(TSDB_CODE_PAR_ONLY_SUPPORT_SINGLE_TABLE,  "Only support single table")
TAOS_DEFINE_ERROR(TSDB_CODE_PAR_INVALID_SMA_INDEX,          "Invalid sma index")
TAOS_DEFINE_ERROR(TSDB_CODE_PAR_INVALID_SELECTED_EXPR,      "Invalid SELECTed expression")
TAOS_DEFINE_ERROR(TSDB_CODE_PAR_GET_META_ERROR,             "Fail to get table info")
TAOS_DEFINE_ERROR(TSDB_CODE_PAR_NOT_UNIQUE_TABLE_ALIAS,     "Not unique table/alias")
TAOS_DEFINE_ERROR(TSDB_CODE_PAR_SYSTABLE_NOT_ALLOWED_FUNC,  "System table not allowed")
TAOS_DEFINE_ERROR(TSDB_CODE_PAR_SYSTABLE_NOT_ALLOWED,       "System table not allowed")
TAOS_DEFINE_ERROR(TSDB_CODE_PAR_INVALID_VARBINARY,          "Invalid varbinary value")
TAOS_DEFINE_ERROR(TSDB_CODE_PAR_INVALID_IP_RANGE,           "Invalid IPV4 address ranges")
TAOS_DEFINE_ERROR(TSDB_CODE_PAR_INVALID_VIEW_QUERY,         "Invalid view query type")
TAOS_DEFINE_ERROR(TSDB_CODE_PAR_COL_QUERY_MISMATCH,         "Columns number mismatch with query result")
TAOS_DEFINE_ERROR(TSDB_CODE_PAR_VIEW_CONFLICT_WITH_TABLE,   "View name is conflict with table")
TAOS_DEFINE_ERROR(TSDB_CODE_PAR_NOT_SUPPORT_MULTI_RESULT,   "Operator not supported multi result")
TAOS_DEFINE_ERROR(TSDB_CODE_PAR_INVALID_WJOIN_HAVING_EXPR,  "Invalid window join having expr")
TAOS_DEFINE_ERROR(TSDB_CODE_PAR_GRP_WINDOW_NOT_ALLOWED,     "GROUP BY/PARTITION BY/WINDOW-clause can't be used in WINDOW join")
TAOS_DEFINE_ERROR(TSDB_CODE_PAR_INVALID_WIN_OFFSET_UNIT,    "Invalid window offset unit")
TAOS_DEFINE_ERROR(TSDB_CODE_PAR_VALID_PRIM_TS_REQUIRED,     "Valid primary timestamp required")
TAOS_DEFINE_ERROR(TSDB_CODE_PAR_ORDERBY_UNKNOWN_EXPR,       "Invalid expr in order by clause")
TAOS_DEFINE_ERROR(TSDB_CODE_PAR_NOT_WIN_FUNC,               "Column exists for window join with aggregation functions")
TAOS_DEFINE_ERROR(TSDB_CODE_PAR_TAG_IS_PRIMARY_KEY,         "tag can not be composite primary key")
TAOS_DEFINE_ERROR(TSDB_CODE_PAR_SECOND_COL_PK,              "composite primary key must be second column")
TAOS_DEFINE_ERROR(TSDB_CODE_PAR_COL_PK_TYPE,                "composite primary key column must be of type int, uint, bigint, ubigint, and varchar")
TAOS_DEFINE_ERROR(TSDB_CODE_PAR_INVALID_PK_OP,              "composite primary key column can not be added, modified, and dropped")
TAOS_DEFINE_ERROR(TSDB_CODE_PAR_PRIMARY_KEY_IS_NULL,        "Primary key column should not be null")
TAOS_DEFINE_ERROR(TSDB_CODE_PAR_PRIMARY_KEY_IS_NONE,        "Primary key column should not be none")
TAOS_DEFINE_ERROR(TSDB_CODE_PAR_TBNAME_ERROR,               "Pseudo tag tbname not set")
TAOS_DEFINE_ERROR(TSDB_CODE_PAR_TBNAME_DUPLICATED,          "Table name duplicated")
TAOS_DEFINE_ERROR(TSDB_CODE_PAR_TAG_NAME_DUPLICATED,        "Tag name duplicated")
TAOS_DEFINE_ERROR(TSDB_CODE_PAR_NOT_ALLOWED_DIFFERENT_BY_ROW_FUNC,  "Some functions cannot appear in the select list at the same time")
TAOS_DEFINE_ERROR(TSDB_CODE_PAR_REGULAR_EXPRESSION_ERROR,   "Syntax error in regular expression")
TAOS_DEFINE_ERROR(TSDB_CODE_PAR_INVALID_ANOMALY_WIN_TYPE,   "ANOMALY_WINDOW only support mathable column")
TAOS_DEFINE_ERROR(TSDB_CODE_PAR_INVALID_ANOMALY_WIN_COL,    "ANOMALY_WINDOW not support on tag column")
TAOS_DEFINE_ERROR(TSDB_CODE_PAR_INVALID_ANOMALY_WIN_OPT,    "ANOMALY_WINDOW option should include algo field")
TAOS_DEFINE_ERROR(TSDB_CODE_PAR_INVALID_FORECAST_CLAUSE,    "Invalid forecast clause")
TAOS_DEFINE_ERROR(TSDB_CODE_PAR_REGULAR_EXPRESSION_ERROR,   "Syntax error in regular expression")
TAOS_DEFINE_ERROR(TSDB_CODE_PAR_INVALID_VGID_LIST,          "Invalid vgid list")
TAOS_DEFINE_ERROR(TSDB_CODE_PAR_TRUE_FOR_NEGATIVE,          "True_for duration cannot be negative")
TAOS_DEFINE_ERROR(TSDB_CODE_PAR_TRUE_FOR_UNIT,              "Cannot use 'year' or 'month' as true_for duration")
TAOS_DEFINE_ERROR(TSDB_CODE_PAR_INVALID_COLS_FUNCTION,      "Invalid cols function")
TAOS_DEFINE_ERROR(TSDB_CODE_PAR_INVALID_COLS_SELECTFUNC,    "cols function's first param must be a select function that output a single row")
TAOS_DEFINE_ERROR(TSDB_CODE_PAR_INVALID_COLS_ALIAS,         "Invalid using alias for cols function")
TAOS_DEFINE_ERROR(TSDB_CODE_PAR_PRIM_KEY_MUST_BE_TS,        "Join primary key col must be timestmap type")
TAOS_DEFINE_ERROR(TSDB_CODE_PAR_INVALID_REF_COLUMN,         "Invalid virtual table's ref column")
TAOS_DEFINE_ERROR(TSDB_CODE_PAR_INVALID_TABLE_TYPE,             "Invalid table type")
TAOS_DEFINE_ERROR(TSDB_CODE_PAR_INVALID_REF_COLUMN_TYPE,    "Invalid ref column type")
TAOS_DEFINE_ERROR(TSDB_CODE_PAR_MISMATCH_STABLE_TYPE,       "Create child table using virtual super table")
TAOS_DEFINE_ERROR(TSDB_CODE_PAR_COL_TAG_REF_BY_STM,         "Col/Tag referenced by stream")
TAOS_DEFINE_ERROR(TSDB_CODE_PAR_INTERNAL_ERROR,             "Parser internal error")
TAOS_DEFINE_ERROR(TSDB_CODE_PAR_INVALID_STATE_WIN_EXTEND,   "Invalid state window extend option")

//planner
TAOS_DEFINE_ERROR(TSDB_CODE_PLAN_INTERNAL_ERROR,            "Planner internal error")
TAOS_DEFINE_ERROR(TSDB_CODE_PLAN_EXPECTED_TS_EQUAL,         "Expect ts equal")
TAOS_DEFINE_ERROR(TSDB_CODE_PLAN_NOT_SUPPORT_CROSS_JOIN,    "Cross join not support")
TAOS_DEFINE_ERROR(TSDB_CODE_PLAN_NOT_SUPPORT_JOIN_COND,     "Not supported join conditions")
TAOS_DEFINE_ERROR(TSDB_CODE_PLAN_SLOT_NOT_FOUND,            "Planner slot key not found")
TAOS_DEFINE_ERROR(TSDB_CODE_PLAN_INVALID_TABLE_TYPE,        "Planner invalid table type")
TAOS_DEFINE_ERROR(TSDB_CODE_PLAN_INVALID_DYN_CTRL_TYPE,     "Planner invalid query control plan type")

//function
TAOS_DEFINE_ERROR(TSDB_CODE_FUNC_FUNTION_ERROR,            "Function internal error")
TAOS_DEFINE_ERROR(TSDB_CODE_FUNC_FUNTION_PARA_NUM,         "Invalid function para number")
TAOS_DEFINE_ERROR(TSDB_CODE_FUNC_FUNTION_PARA_TYPE,        "Invalid function para type")
TAOS_DEFINE_ERROR(TSDB_CODE_FUNC_FUNTION_PARA_VALUE,       "Invalid function para value")
TAOS_DEFINE_ERROR(TSDB_CODE_FUNC_NOT_BUILTIN_FUNTION,      "Not buildin function")
TAOS_DEFINE_ERROR(TSDB_CODE_FUNC_DUP_TIMESTAMP,            "Duplicate timestamps not allowed in function")
TAOS_DEFINE_ERROR(TSDB_CODE_FUNC_TO_TIMESTAMP_FAILED_FORMAT_ERR, "Func to_timestamp failed for format mismatch")
TAOS_DEFINE_ERROR(TSDB_CODE_FUNC_TO_TIMESTAMP_FAILED_TS_ERR, "Func to_timestamp failed for wrong timestamp")
TAOS_DEFINE_ERROR(TSDB_CODE_FUNC_TO_TIMESTAMP_FAILED_NOT_SUPPORTED, "Func to_timestamp failed for unsupported timestamp format")
TAOS_DEFINE_ERROR(TSDB_CODE_FUNC_TIME_UNIT_INVALID,        "Invalid function time unit")
TAOS_DEFINE_ERROR(TSDB_CODE_FUNC_TIME_UNIT_TOO_SMALL,      "Function time unit cannot be smaller than db precision")
TAOS_DEFINE_ERROR(TSDB_CODE_FUNC_INVALID_VALUE_RANGE,      "Function got invalid value range")
TAOS_DEFINE_ERROR(TSDB_CODE_FUNC_SETUP_ERROR,              "Function set up failed")
TAOS_DEFINE_ERROR(TSDB_CODE_FUNC_INVALID_RES_LENGTH,       "Function result exceed max length")
TAOS_DEFINE_ERROR(TSDB_CODE_FUNC_HISTOGRAM_ERROR,          "Function failed to calculate histogram")
TAOS_DEFINE_ERROR(TSDB_CODE_FUNC_PERCENTILE_ERROR,         "Function failed to calculate percentile")
TAOS_DEFINE_ERROR(TSDB_CODE_FUNC_FUNTION_PARA_RANGE,       "Invalid function para range")
TAOS_DEFINE_ERROR(TSDB_CODE_FUNC_FUNTION_PARA_PRIMTS,      "Function parameter should be primary timestamp")
TAOS_DEFINE_ERROR(TSDB_CODE_FUNC_FUNTION_PARA_PK,          "Function parameter should be primary key")
TAOS_DEFINE_ERROR(TSDB_CODE_FUNC_FUNTION_PARA_HAS_COL,     "Function parameter should have column")


//udf
TAOS_DEFINE_ERROR(TSDB_CODE_UDF_STOPPING,                   "udf is stopping")
TAOS_DEFINE_ERROR(TSDB_CODE_UDF_PIPE_READ_ERR,              "udf pipe read error")
TAOS_DEFINE_ERROR(TSDB_CODE_UDF_PIPE_CONNECT_ERR,           "udf pipe connect error")
TAOS_DEFINE_ERROR(TSDB_CODE_UDF_PIPE_NOT_EXIST,             "udf pipe not exist")
TAOS_DEFINE_ERROR(TSDB_CODE_UDF_LOAD_UDF_FAILURE,           "udf load failure")
TAOS_DEFINE_ERROR(TSDB_CODE_UDF_INVALID_INPUT,              "udf invalid function input")
TAOS_DEFINE_ERROR(TSDB_CODE_UDF_INVALID_BUFSIZE,            "udf invalid bufsize")
TAOS_DEFINE_ERROR(TSDB_CODE_UDF_INVALID_OUTPUT_TYPE,        "udf invalid output type")
TAOS_DEFINE_ERROR(TSDB_CODE_UDF_SCRIPT_NOT_SUPPORTED,       "udf program language not supported")
TAOS_DEFINE_ERROR(TSDB_CODE_UDF_FUNC_EXEC_FAILURE,          "udf function execution failure")
TAOS_DEFINE_ERROR(TSDB_CODE_UDF_UV_EXEC_FAILURE,            "udf uvlib function execution failure")
TAOS_DEFINE_ERROR(TSDB_CODE_UDF_INTERNAL_ERROR,             "udf internal error")

//schemaless
TAOS_DEFINE_ERROR(TSDB_CODE_SML_INVALID_PROTOCOL_TYPE,      "Invalid line protocol type")
TAOS_DEFINE_ERROR(TSDB_CODE_SML_INVALID_PRECISION_TYPE,     "Invalid timestamp precision type")
TAOS_DEFINE_ERROR(TSDB_CODE_SML_INVALID_DATA,               "Invalid data format")
TAOS_DEFINE_ERROR(TSDB_CODE_SML_INVALID_DB_CONF,            "Invalid schemaless db config")
TAOS_DEFINE_ERROR(TSDB_CODE_SML_NOT_SAME_TYPE,              "Not the same type like before")
TAOS_DEFINE_ERROR(TSDB_CODE_SML_INTERNAL_ERROR,             "Internal error")
TAOS_DEFINE_ERROR(TSDB_CODE_SML_NOT_SUPPORT_PK,             "Can not insert data into table with primary key")

//tsma
TAOS_DEFINE_ERROR(TSDB_CODE_TSMA_INIT_FAILED,               "Tsma init failed")
TAOS_DEFINE_ERROR(TSDB_CODE_TSMA_ALREADY_EXIST,             "Tsma already exists")
TAOS_DEFINE_ERROR(TSDB_CODE_TSMA_INVALID_ENV,               "Invalid tsma env")
TAOS_DEFINE_ERROR(TSDB_CODE_TSMA_INVALID_STAT,              "Invalid tsma state")
TAOS_DEFINE_ERROR(TSDB_CODE_TSMA_INVALID_PTR,               "Invalid tsma pointer")
TAOS_DEFINE_ERROR(TSDB_CODE_TSMA_INVALID_PARA,              "Invalid tsma parameters")
TAOS_DEFINE_ERROR(TSDB_CODE_TSMA_INVALID_TB,                "Invalid table to create tsma, only stable or normal table allowed")
TAOS_DEFINE_ERROR(TSDB_CODE_TSMA_INVALID_INTERVAL,          "Invalid tsma interval, 1m ~ 1y is allowed")
TAOS_DEFINE_ERROR(TSDB_CODE_TSMA_INVALID_FUNC_PARAM,        "Invalid tsma func param, only one non-tag column allowed")
TAOS_DEFINE_ERROR(TSDB_CODE_TSMA_UNSUPPORTED_FUNC,          "Tsma func not supported")
TAOS_DEFINE_ERROR(TSDB_CODE_TSMA_MUST_BE_DROPPED,           "Tsma must be dropped first")
TAOS_DEFINE_ERROR(TSDB_CODE_TSMA_NAME_TOO_LONG,             "Tsma name too long")
TAOS_DEFINE_ERROR(TSDB_CODE_TSMA_INVALID_RECURSIVE_INTERVAL,"Invalid recursive tsma interval")
TAOS_DEFINE_ERROR(TSDB_CODE_TSMA_INVALID_AUTO_OFFSET,       "Tsma optimization cannot be applied with INTERVAL AUTO offset")

//rsma
TAOS_DEFINE_ERROR(TSDB_CODE_RSMA_INVALID_ENV,               "Invalid rsma env")
TAOS_DEFINE_ERROR(TSDB_CODE_RSMA_INVALID_STAT,              "Invalid rsma state")
TAOS_DEFINE_ERROR(TSDB_CODE_RSMA_QTASKINFO_CREATE,          "Rsma qtaskinfo creation error")
TAOS_DEFINE_ERROR(TSDB_CODE_RSMA_INVALID_SCHEMA,            "Rsma invalid schema")
TAOS_DEFINE_ERROR(TSDB_CODE_RSMA_STREAM_STATE_OPEN,         "Rsma stream state open")
TAOS_DEFINE_ERROR(TSDB_CODE_RSMA_STREAM_STATE_COMMIT,       "Rsma stream state commit")
TAOS_DEFINE_ERROR(TSDB_CODE_RSMA_FS_SYNC,                   "Rsma fs sync error")
TAOS_DEFINE_ERROR(TSDB_CODE_RSMA_RESULT,                    "Rsma result error")
TAOS_DEFINE_ERROR(TSDB_CODE_RSMA_INVALID_INTERVAL,          "Invalid rsma interval unit: w, n, y not allowed")
TAOS_DEFINE_ERROR(TSDB_CODE_RSMA_INVALID_FUNC_PARAM,        "Invalid rsma func param, only one non-tag column allowed")
TAOS_DEFINE_ERROR(TSDB_CODE_RSMA_UNSUPPORTED_FUNC,          "Rsma func not supported")
TAOS_DEFINE_ERROR(TSDB_CODE_RSMA_ALREADY_EXISTS,            "Rsma already exists")
TAOS_DEFINE_ERROR(TSDB_CODE_RSMA_NOT_EXIST,                 "Rsma not exist")

//index
TAOS_DEFINE_ERROR(TSDB_CODE_INDEX_REBUILDING,               "Index is rebuilding")
TAOS_DEFINE_ERROR(TSDB_CODE_INDEX_INVALID_FILE,             "Index file is invalid")

//scalar
TAOS_DEFINE_ERROR(TSDB_CODE_SCALAR_CONVERT_ERROR,           "Cannot convert to specific type")

//tmq
TAOS_DEFINE_ERROR(TSDB_CODE_TMQ_INVALID_MSG,                "Invalid message")
TAOS_DEFINE_ERROR(TSDB_CODE_TMQ_NEED_INITIALIZED,           "Assignment or poll interface need to be called first")
TAOS_DEFINE_ERROR(TSDB_CODE_TMQ_SNAPSHOT_ERROR,             "Can not operate in snapshot mode")
TAOS_DEFINE_ERROR(TSDB_CODE_TMQ_NO_COMMITTED,               "No committed info")
TAOS_DEFINE_ERROR(TSDB_CODE_TMQ_VERSION_OUT_OF_RANGE,       "Offset out of range")
TAOS_DEFINE_ERROR(TSDB_CODE_TMQ_INVALID_VGID,               "VgId does not belong to this consumer")
TAOS_DEFINE_ERROR(TSDB_CODE_TMQ_INVALID_TOPIC,              "Topic does not belong to this consumer")
TAOS_DEFINE_ERROR(TSDB_CODE_TMQ_CONSUMER_MISMATCH,          "Consumer mismatch")
TAOS_DEFINE_ERROR(TSDB_CODE_TMQ_CONSUMER_CLOSED,            "Consumer closed")
TAOS_DEFINE_ERROR(TSDB_CODE_TMQ_CONSUMER_ERROR,             "Consumer error, to see log")
TAOS_DEFINE_ERROR(TSDB_CODE_TMQ_TOPIC_OUT_OF_RANGE,         "Topic num out of range")
TAOS_DEFINE_ERROR(TSDB_CODE_TMQ_GROUP_OUT_OF_RANGE,         "Group num out of range 100")
TAOS_DEFINE_ERROR(TSDB_CODE_TMQ_SAME_COMMITTED_VALUE,       "Same committed value")
TAOS_DEFINE_ERROR(TSDB_CODE_TMQ_REPLAY_NEED_ONE_VGROUP,     "Replay need only one vgroup if subscribe super table")
TAOS_DEFINE_ERROR(TSDB_CODE_TMQ_REPLAY_NOT_SUPPORT,         "Replay is disabled if subscribe db or stable")
TAOS_DEFINE_ERROR(TSDB_CODE_TMQ_NO_TABLE_QUALIFIED,         "No table qualified for query")
TAOS_DEFINE_ERROR(TSDB_CODE_TMQ_NO_NEED_REBALANCE,          "No need rebalance")
TAOS_DEFINE_ERROR(TSDB_CODE_TMQ_INVALID_STATUS,             "Invalid status, please subscribe topic first")
TAOS_DEFINE_ERROR(TSDB_CODE_TMQ_INVALID_DATA,               "Invalid data use here")
TAOS_DEFINE_ERROR(TSDB_CODE_TMQ_RAW_DATA_SPLIT,             "Split submit data for rawdata")

// stream
TAOS_DEFINE_ERROR(TSDB_CODE_STREAM_TASK_NOT_EXIST,          "Stream task not exist")
TAOS_DEFINE_ERROR(TSDB_CODE_STREAM_EXEC_CANCELLED,          "Stream task exec cancelled")
TAOS_DEFINE_ERROR(TSDB_CODE_STREAM_INVALID_STATETRANS,      "Invalid task state to handle event")
TAOS_DEFINE_ERROR(TSDB_CODE_STREAM_TASK_IVLD_STATUS,        "Invalid task status to proceed")
TAOS_DEFINE_ERROR(TSDB_CODE_STREAM_CONFLICT_EVENT,          "Stream conflict event")
TAOS_DEFINE_ERROR(TSDB_CODE_STREAM_INTERNAL_ERROR,          "Stream internal error")
TAOS_DEFINE_ERROR(TSDB_CODE_STREAM_NOT_LEADER,              "Stream task not on leader vnode")
TAOS_DEFINE_ERROR(TSDB_CODE_STREAM_INPUTQ_FULL,             "Task input queue is full")
TAOS_DEFINE_ERROR(TSDB_CODE_STREAM_INVLD_CHKPT,             "Invalid checkpoint trigger msg")
TAOS_DEFINE_ERROR(TSDB_CODE_STREAM_INVALID_TASK_TYPE,       "Invalid stream task type")
TAOS_DEFINE_ERROR(TSDB_CODE_STREAM_INVALID_TIME_UNIT,       "Invalid time unit in create stream clause")
TAOS_DEFINE_ERROR(TSDB_CODE_STREAM_INVALID_SYNTAX,          "Invalid syntax in create stream clause")
TAOS_DEFINE_ERROR(TSDB_CODE_STREAM_INVALID_NOTIFY,          "Invalid notify clause in create stream clause")
TAOS_DEFINE_ERROR(TSDB_CODE_STREAM_INVALID_TRIGGER,         "Invalid trigger clause in create stream clause")
TAOS_DEFINE_ERROR(TSDB_CODE_STREAM_INVALID_QUERY,           "Invalid query clause in create stream clause")
TAOS_DEFINE_ERROR(TSDB_CODE_STREAM_INVALID_OUT_TABLE,       "Invalid out table clause in create stream clause")
TAOS_DEFINE_ERROR(TSDB_CODE_STREAM_NO_TRIGGER_TABLE,        "Trigger table not specified in create stream clause")
TAOS_DEFINE_ERROR(TSDB_CODE_STREAM_INVALID_PRE_FILTER,      "Invalid pre-filter in create stream clause")
TAOS_DEFINE_ERROR(TSDB_CODE_STREAM_INVALID_PARTITION,       "Invalid partition in create stream clause")
TAOS_DEFINE_ERROR(TSDB_CODE_STREAM_INVALID_SUBTABLE,        "Invalid subtable in create stream clause")
TAOS_DEFINE_ERROR(TSDB_CODE_STREAM_INVALID_OUT_TAGS,        "Invalid out tags in create stream clause")
TAOS_DEFINE_ERROR(TSDB_CODE_STREAM_INVALID_NOTIFY_COND,     "Invalid notify condition in create stream clause")
TAOS_DEFINE_ERROR(TSDB_CODE_STREAM_INVALID_PLACE_HOLDER,    "Invalid placeholder in create stream clause")


// TDLite
TAOS_DEFINE_ERROR(TSDB_CODE_TDLITE_IVLD_OPEN_FLAGS,         "Invalid TDLite open flags")
TAOS_DEFINE_ERROR(TSDB_CODE_TDLITE_IVLD_OPEN_DIR,           "Invalid TDLite open directory")

// UTIL

TAOS_DEFINE_ERROR(TSDB_CODE_UTIL_QUEUE_OUT_OF_MEMORY,       "Queue out of memory")
TAOS_DEFINE_ERROR(TSDB_CODE_UTIL_NO_METRIC_EXIST,           "No metrics exist")

//AUDIT
TAOS_DEFINE_ERROR(TSDB_CODE_AUDIT_NOT_FORMAT_TO_JSON,       "can't format to json")
TAOS_DEFINE_ERROR(TSDB_CODE_AUDIT_FAIL_SEND_AUDIT_RECORD,   "Failed to send out audit record")
TAOS_DEFINE_ERROR(TSDB_CODE_AUDIT_FAIL_GENERATE_JSON,       "Failed to generate json")

// VTABLE
TAOS_DEFINE_ERROR(TSDB_CODE_VTABLE_SCAN_INTERNAL_ERROR,     "Virtual table scan internal error")
TAOS_DEFINE_ERROR(TSDB_CODE_VTABLE_SCAN_INVALID_DOWNSTREAM, "Virtual table scan invalid downstream operator type")
TAOS_DEFINE_ERROR(TSDB_CODE_VTABLE_PRIMTS_HAS_REF,          "Virtual table prim timestamp column should not has ref column")
TAOS_DEFINE_ERROR(TSDB_CODE_VTABLE_NOT_VIRTUAL_SUPER_TABLE, "Create virtual child table must use virtual super table")
TAOS_DEFINE_ERROR(TSDB_CODE_VTABLE_NOT_SUPPORT_DATA_TYPE,   "Virtual table not support decimal type")
TAOS_DEFINE_ERROR(TSDB_CODE_VTABLE_NOT_SUPPORT_STMT,        "Virtual table not support in STMT query and STMT insert")
TAOS_DEFINE_ERROR(TSDB_CODE_VTABLE_NOT_SUPPORT_TOPIC,       "Virtual table not support in topic")
TAOS_DEFINE_ERROR(TSDB_CODE_VTABLE_NOT_SUPPORT_CROSS_DB,    "Virtual super table query not support origin table from different databases")

TAOS_DEFINE_ERROR(TSDB_CODE_BLOB_SEQ_NOT_FOUND, "Blob seq not found")
TAOS_DEFINE_ERROR(TSDB_CODE_BLOB_NOT_SUPPORT_TAG, "Blob type not support on tag")
TAOS_DEFINE_ERROR(TSDB_CODE_BLOB_NOT_SUPPORT_PRIMARY_KEY, "Blob type not support on primary key")
TAOS_DEFINE_ERROR(TSDB_CODE_BLOB_VALUE_TOO_LONG, "Blob value too long")
TAOS_DEFINE_ERROR(TSDB_CODE_BLOB_EXHAUST_TOO_MANY_MEMORY, "Blob data exhaust too many memory")
TAOS_DEFINE_ERROR(TSDB_CODE_BLOB_NOT_SUPPORT, "Blob data not support")
TAOS_DEFINE_ERROR(TSDB_CODE_BLOB_ONLY_ONE_COLUMN_ALLOWED, "only one blob column allowed")
// NEW-STREAM
TAOS_DEFINE_ERROR(TSDB_CODE_MND_STREAM_INTERNAL_ERROR,      "Mnode stream internal error")
TAOS_DEFINE_ERROR(TSDB_CODE_STREAM_WAL_VER_NOT_DATA,        "Wal version is not data in stream reader task")
TAOS_DEFINE_ERROR(TSDB_CODE_STREAM_NO_CONTEXT,              "No context in stream reader task")
TAOS_DEFINE_ERROR(TSDB_CODE_STREAM_NO_DATA,                 "No data in stream reader task")
TAOS_DEFINE_ERROR(TSDB_CODE_STREAM_INSERT_TBINFO_NOT_FOUND, "Insert table info not found")
TAOS_DEFINE_ERROR(TSDB_CODE_STREAM_INSERT_SCHEMA_NOT_MATCH, "Insert table info not match")
TAOS_DEFINE_ERROR(TSDB_CODE_STREAM_NOT_TABLE_SCAN_PLAN,     "Not a table scan plan in stream reader task")
TAOS_DEFINE_ERROR(TSDB_CODE_MND_STREAM_SNODE_IN_USE,        "Snode still in use with streams")
TAOS_DEFINE_ERROR(TSDB_CODE_MND_STREAM_PLAN_ERROR,          "Stream plan error")
TAOS_DEFINE_ERROR(TSDB_CODE_MND_STREAM_NODE_NOT_EXISTS,     "Dnode/snode not exists")
TAOS_DEFINE_ERROR(TSDB_CODE_MND_STREAM_NOT_RUNNING,         "Stream not running")
TAOS_DEFINE_ERROR(TSDB_CODE_MND_STREAM_STOPPED,             "Stream stopped")
TAOS_DEFINE_ERROR(TSDB_CODE_MND_STREAM_TASK_LOST,           "Stream task lost")
TAOS_DEFINE_ERROR(TSDB_CODE_MND_STREAM_SNODE_LOST,          "Snode lost")
TAOS_DEFINE_ERROR(TSDB_CODE_MND_STREAM_DB_IN_USE,           "Db used by stream")
TAOS_DEFINE_ERROR(TSDB_CODE_MND_STREAM_VTABLE_EXITS,        "Virtual table stream exists, use FORCE when ensure no impact")
TAOS_DEFINE_ERROR(TSDB_CODE_MND_STREAM_VGROUP_LOST,         "Vgroup lost leader")
TAOS_DEFINE_ERROR(TSDB_CODE_MND_STREAM_NOT_AVAILABLE,       "Mnode stream not available now")
TAOS_DEFINE_ERROR(TSDB_CODE_MND_STREAM_DROPPING,            "Stream is dropping")
TAOS_DEFINE_ERROR(TSDB_CODE_MND_STREAM_NOT_STOPPED,         "Stream was not stopped")
TAOS_DEFINE_ERROR(TSDB_CODE_MND_STREAM_TBNAME_TOO_LONG,     "Stream output table name too long")
TAOS_DEFINE_ERROR(TSDB_CODE_MND_STREAM_TABLE_NOT_CREATE,    "Stream output table not created")
TAOS_DEFINE_ERROR(TSDB_CODE_MND_STREAM_TBNAME_CALC_FAILED,  "Stream output table name calc failed")
TAOS_DEFINE_ERROR(TSDB_CODE_STREAM_VTABLE_NEED_REDEPLOY,    "Stream vtable calculate need redeploy")

#ifdef TAOS_ERROR_C
};
#endif

static int32_t taosCompareTaosError(const void* a, const void* b) {
  const STaosError* x = (const STaosError*)a;
  const STaosError* y = (const STaosError*)b;
  if (x->val < y->val) {
    return -1;
  }
  if (x->val > y->val) {
    return 1;
  }
  return 0;
}

static TdThreadOnce tsErrorInit = PTHREAD_ONCE_INIT;

static void tsSortError(void) {
  taosSort(errors, sizeof(errors) / sizeof(errors[0]), sizeof(errors[0]), taosCompareTaosError);
}

static char WinAPIErrDesc[256] = {0};
const char* tstrerror(int32_t err) {
  (void)taosThreadOnce(&tsErrorInit, tsSortError);

  // this is a system errno
  #ifdef WINDOWS
  if ((err & 0x01ff0000) == 0x01ff0000) {
    snprintf(WinAPIErrDesc, 256, "windows api error, code: 0x%08x", err & 0x0000ffff);
    return WinAPIErrDesc;
  }  else if ((err & 0x02ff0000) == 0x02ff0000) {
    snprintf(WinAPIErrDesc, 256, "windows socket error, code: 0x%08x", err & 0x0000ffff);
    return WinAPIErrDesc;
  }
  #endif
  if ((err & 0x00ff0000) == 0x00ff0000) {
    int32_t code = err & 0x0000ffff;
    // strerror can handle any invalid code
    // invalid code return Unknown error
    return strerror(code);
  }

  int32_t s = 0;
  int32_t e = sizeof(errors) / sizeof(errors[0]);

  while (s < e) {
    int32_t mid = (s + e) / 2;
    int32_t val = errors[mid].val;
    if (err > val) {
      s = mid + 1;
    } else if (err < val) {
      e = mid;
    } else if (err == val) {
      return errors[mid].str;
    } else {
      break;
    }
  }

  return "";
}

const char* terrstr() { return tstrerror(terrno); }

int32_t  taosGetErrSize() { return sizeof(errors)/sizeof(errors[0]); }<|MERGE_RESOLUTION|>--- conflicted
+++ resolved
@@ -334,13 +334,9 @@
 TAOS_DEFINE_ERROR(TSDB_CODE_MND_TRANS_SYNC_TIMEOUT,       "Sync timeout While execute transaction and will continue in the background")
 TAOS_DEFINE_ERROR(TSDB_CODE_MND_TRANS_CTX_SWITCH,         "Wrong transaction execution context")
 TAOS_DEFINE_ERROR(TSDB_CODE_MND_TRANS_CONFLICT_COMPACT,   "Transaction not completed due to conflict with compact")
-<<<<<<< HEAD
+TAOS_DEFINE_ERROR(TSDB_CODE_MND_TRANS_NOT_ABLE_TO_kILLED, "The transaction is not able to be killed")
+TAOS_DEFINE_ERROR(TSDB_CODE_MND_TRANS_GROUP_FINISHED,     "The transaction group is finished")
 TAOS_DEFINE_ERROR(TSDB_CODE_MND_TRANS_CONFLICT_RETENTION, "Transaction not completed due to conflict with retention")
-TAOS_DEFINE_ERROR(TSDB_CODE_MND_TRANS_UNKNOW_ERROR,       "Unknown transaction error")
-=======
->>>>>>> 51017f2e
-TAOS_DEFINE_ERROR(TSDB_CODE_MND_TRANS_NOT_ABLE_TO_kILLED, "The transaction is not able to be killed")
-TAOS_DEFINE_ERROR(TSDB_CODE_MND_TRANS_GROUP_FINISHED,      "The transaction group is finished")
 TAOS_DEFINE_ERROR(TSDB_CODE_MND_TRANS_UNKNOW_ERROR,       "Unknown transaction error")
 
 // mnode-mq
