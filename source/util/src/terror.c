--- conflicted
+++ resolved
@@ -57,16 +57,11 @@
 TAOS_DEFINE_ERROR(TSDB_CODE_RPC_NETWORK_ERROR,            "rpc network error")
 TAOS_DEFINE_ERROR(TSDB_CODE_RPC_NETWORK_BUSY,          "rpc network busy")
 TAOS_DEFINE_ERROR(TSDB_CODE_HTTP_MODULE_QUIT,         "http-report already quit")
-<<<<<<< HEAD
 TAOS_DEFINE_ERROR(TSDB_CODE_RPC_MODULE_QUIT,              "rpc module already quit")               
 TAOS_DEFINE_ERROR(TSDB_CODE_RPC_ASYNC_MODULE_QUIT,              "rpc async module already quit")               
 TAOS_DEFINE_ERROR(TSDB_CODE_RPC_ASYNC_IN_PROCESS, "rpc async in process")               
 TAOS_DEFINE_ERROR(TSDB_CODE_RPC_NO_STATE, "rpc no state")               
 TAOS_DEFINE_ERROR(TSDB_CODE_RPC_STATE_DROPED, "rpc state already dropped")               
-=======
-TAOS_DEFINE_ERROR(TSDB_CODE_RPC_MODULE_QUIT,              "rpc module already quit")
-TAOS_DEFINE_ERROR(TSDB_CODE_RPC_ASYNC_MODULE_QUIT,              "rpc async module already quit")
->>>>>>> e9a8975a
 
 //common & util
 TAOS_DEFINE_ERROR(TSDB_CODE_TIME_UNSYNCED,                "Client and server's time is not synchronized")
