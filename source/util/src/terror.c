--- conflicted
+++ resolved
@@ -977,9 +977,7 @@
 TAOS_DEFINE_ERROR(TSDB_CODE_BLOB_NOT_SUPPORT_PRIMARY_KEY, "Blob type not support on primary key")
 TAOS_DEFINE_ERROR(TSDB_CODE_BLOB_VALUE_TOO_LONG, "Blob value too long")
 TAOS_DEFINE_ERROR(TSDB_CODE_BLOB_EXHAUST_TOO_MANY_MEMORY, "Blob data exhaust too many memory")
-<<<<<<< HEAD
 TAOS_DEFINE_ERROR(TSDB_CODE_BLOB_NOT_SUPPORT, "Blob data not support")
-=======
 // NEW-STREAM
 TAOS_DEFINE_ERROR(TSDB_CODE_MND_STREAM_INTERNAL_ERROR,      "Mnode stream internal error")
 TAOS_DEFINE_ERROR(TSDB_CODE_STREAM_WAL_VER_NOT_DATA,        "Wal version is not data in stream reader task")
@@ -1005,7 +1003,6 @@
 
 
 
->>>>>>> 8e6c6fa7
 #ifdef TAOS_ERROR_C
 };
 #endif
