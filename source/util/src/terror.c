--- conflicted
+++ resolved
@@ -618,13 +618,10 @@
 TAOS_DEFINE_ERROR(TSDB_CODE_PAR_INVALID_VIEW_QUERY,         "Invalid view query type")
 TAOS_DEFINE_ERROR(TSDB_CODE_PAR_COL_QUERY_MISMATCH,         "Columns number mismatch with query result")
 TAOS_DEFINE_ERROR(TSDB_CODE_PAR_VIEW_CONFLICT_WITH_TABLE,   "View name is conflict with table")
-<<<<<<< HEAD
+TAOS_DEFINE_ERROR(TSDB_CODE_PAR_NOT_SUPPORT_MULTI_RESULT,   "Operator not supported multi result")
 TAOS_DEFINE_ERROR(TSDB_CODE_PAR_TAG_IS_PRIMARY_KEY,         "tag can not be primary key")
 TAOS_DEFINE_ERROR(TSDB_CODE_PAR_SECOND_COL_PK,              "primary key must be second column")
 TAOS_DEFINE_ERROR(TSDB_CODE_PAR_INTERNAL_ERROR,             "Parser internal error")
-=======
-TAOS_DEFINE_ERROR(TSDB_CODE_PAR_NOT_SUPPORT_MULTI_RESULT,   "Operator not supported multi result")
->>>>>>> ac47fc69
 
 //planner
 TAOS_DEFINE_ERROR(TSDB_CODE_PLAN_INTERNAL_ERROR,            "Planner internal error")
