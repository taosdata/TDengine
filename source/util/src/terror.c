/*
 * Copyright (c) 2019 TAOS Data, Inc. <jhtao@taosdata.com>
 *
 * This program is free software: you can use, redistribute, and/or modify
 * it under the terms of the GNU Affero General Public License, version 3
 * or later ("AGPL"), as published by the Free Software Foundation.
 *
 * This program is distributed in the hope that it will be useful, but WITHOUT
 * ANY WARRANTY; without even the implied warranty of MERCHANTABILITY or
 * FITNESS FOR A PARTICULAR PURPOSE.
 *
 * You should have received a copy of the GNU Affero General Public License
 * along with this program. If not, see <http://www.gnu.org/licenses/>.
 */

// clang-format off

#define _DEFAULT_SOURCE
#include "os.h"
#include "taoserror.h"

#define TAOS_ERROR_C

static threadlocal int32_t tsErrno;
static threadlocal int32_t tsErrln;
static threadlocal char tsErrMsgDetail[ERR_MSG_LEN] = {0};
static threadlocal char tsErrMsgReturn[ERR_MSG_LEN] = {0};

int32_t* taosGetErrno() { return &tsErrno; }
int32_t* taosGetErrln() { return &tsErrln; }
char*    taosGetErrMsg() { return tsErrMsgDetail; }
void     taosClearErrMsg() { tsErrMsgDetail[0] = '\0'; }
char*    taosGetErrMsgReturn() { return tsErrMsgReturn; }

#ifdef TAOS_ERROR_C
#define TAOS_DEFINE_ERROR(name, msg) {.val = (name), .str = (msg), .macro = #name},
#else
#define TAOS_DEFINE_ERROR(name, mod, code, msg) static const int32_t name = TAOS_DEF_ERROR_CODE(mod, code);
#endif

#define TAOS_SYSTEM_ERROR(code) (0x80ff0000 | (code))
#define TAOS_SUCCEEDED(err)     ((err) >= 0)
#define TAOS_FAILED(err)        ((err) < 0)

#ifdef TAOS_ERROR_C
STaosError errors[] = {
    TAOS_DEFINE_ERROR(TSDB_CODE_SUCCESS, "success")
#endif

// rpc
TAOS_DEFINE_ERROR(TSDB_CODE_RPC_NETWORK_UNAVAIL,          "Unable to establish connection")
TAOS_DEFINE_ERROR(TSDB_CODE_RPC_FQDN_ERROR,               "Unable to resolve FQDN")
TAOS_DEFINE_ERROR(TSDB_CODE_RPC_PORT_EADDRINUSE,          "Port already in use")
TAOS_DEFINE_ERROR(TSDB_CODE_RPC_BROKEN_LINK,              "Conn is broken")
TAOS_DEFINE_ERROR(TSDB_CODE_RPC_TIMEOUT,                  "Conn read timeout")
TAOS_DEFINE_ERROR(TSDB_CODE_RPC_SOMENODE_NOT_CONNECTED,   "some vnode/qnode/mnode(s) out of service")
TAOS_DEFINE_ERROR(TSDB_CODE_RPC_SOMENODE_BROKEN_LINK,     "some vnode/qnode/mnode(s) conn is broken")
TAOS_DEFINE_ERROR(TSDB_CODE_RPC_MAX_SESSIONS,             "rpc open too many session")
TAOS_DEFINE_ERROR(TSDB_CODE_RPC_NETWORK_ERROR,            "rpc network error")
TAOS_DEFINE_ERROR(TSDB_CODE_RPC_NETWORK_BUSY,             "rpc network busy")
TAOS_DEFINE_ERROR(TSDB_CODE_HTTP_MODULE_QUIT,             "http-report already quit")
TAOS_DEFINE_ERROR(TSDB_CODE_RPC_MODULE_QUIT,              "rpc module already quit")
TAOS_DEFINE_ERROR(TSDB_CODE_RPC_ASYNC_MODULE_QUIT,        "rpc async module already quit")
TAOS_DEFINE_ERROR(TSDB_CODE_RPC_ASYNC_IN_PROCESS,         "rpc async in process")
TAOS_DEFINE_ERROR(TSDB_CODE_RPC_NO_STATE,                 "rpc no state")
TAOS_DEFINE_ERROR(TSDB_CODE_RPC_STATE_DROPED,             "rpc state already dropped")
TAOS_DEFINE_ERROR(TSDB_CODE_RPC_MSG_EXCCED_LIMIT,          "rpc msg exceed limit")

//common & util
TAOS_DEFINE_ERROR(TSDB_CODE_TIME_UNSYNCED,                "Client and server's time is not synchronized")
TAOS_DEFINE_ERROR(TSDB_CODE_OPS_NOT_SUPPORT,              "Operation not supported")
TAOS_DEFINE_ERROR(TSDB_CODE_OUT_OF_MEMORY,                "Out of Memory")
TAOS_DEFINE_ERROR(TSDB_CODE_FILE_CORRUPTED,               "Data file corrupted")
TAOS_DEFINE_ERROR(TSDB_CODE_REF_FULL,                     "too many Ref Objs")
TAOS_DEFINE_ERROR(TSDB_CODE_REF_ID_REMOVED,               "Ref ID is removed")
TAOS_DEFINE_ERROR(TSDB_CODE_REF_INVALID_ID,               "Invalid Ref ID")
TAOS_DEFINE_ERROR(TSDB_CODE_REF_ALREADY_EXIST,            "Ref is already there")
TAOS_DEFINE_ERROR(TSDB_CODE_REF_NOT_EXIST,                "Ref is not there")
TAOS_DEFINE_ERROR(TSDB_CODE_DLL_NOT_LOAD,                 "Driver was not loaded")
TAOS_DEFINE_ERROR(TSDB_CODE_DLL_FUNC_NOT_LOAD,            "Function was not loaded from the driver")
TAOS_DEFINE_ERROR(TSDB_CODE_APP_ERROR,                    "Unexpected generic error")
TAOS_DEFINE_ERROR(TSDB_CODE_ACTION_IN_PROGRESS,           "Action in progress")
TAOS_DEFINE_ERROR(TSDB_CODE_OUT_OF_RANGE,                 "Out of range")
TAOS_DEFINE_ERROR(TSDB_CODE_INVALID_MSG,                  "Invalid message")
TAOS_DEFINE_ERROR(TSDB_CODE_INVALID_MSG_LEN,              "Invalid message len")
TAOS_DEFINE_ERROR(TSDB_CODE_INVALID_PTR,                  "Invalid pointer")
TAOS_DEFINE_ERROR(TSDB_CODE_INVALID_PARA,                 "Invalid parameters")
TAOS_DEFINE_ERROR(TSDB_CODE_INVALID_CFG,                  "Invalid config option")
TAOS_DEFINE_ERROR(TSDB_CODE_INVALID_OPTION,               "Invalid option")
TAOS_DEFINE_ERROR(TSDB_CODE_INVALID_JSON_FORMAT,          "Invalid json format")
TAOS_DEFINE_ERROR(TSDB_CODE_INVALID_VERSION_NUMBER,       "Invalid version number")
TAOS_DEFINE_ERROR(TSDB_CODE_INVALID_VERSION_STRING,       "Invalid version string")
TAOS_DEFINE_ERROR(TSDB_CODE_VERSION_NOT_COMPATIBLE,       "Version not compatible")
TAOS_DEFINE_ERROR(TSDB_CODE_CHECKSUM_ERROR,               "Checksum error")

TAOS_DEFINE_ERROR(TSDB_CODE_COMPRESS_ERROR,               "Failed to compress msg")
TAOS_DEFINE_ERROR(TSDB_CODE_MSG_NOT_PROCESSED,            "Message not processed")
TAOS_DEFINE_ERROR(TSDB_CODE_CFG_NOT_FOUND,                "Config not found")
TAOS_DEFINE_ERROR(TSDB_CODE_REPEAT_INIT,                  "Repeat initialization")
TAOS_DEFINE_ERROR(TSDB_CODE_DUP_KEY,                      "Cannot add duplicate keys to hash")
TAOS_DEFINE_ERROR(TSDB_CODE_NEED_RETRY,                   "Retry needed")
TAOS_DEFINE_ERROR(TSDB_CODE_OUT_OF_RPC_MEMORY_QUEUE,      "Out of memory in queue")
TAOS_DEFINE_ERROR(TSDB_CODE_INVALID_TIMESTAMP,            "Invalid timestamp format")
TAOS_DEFINE_ERROR(TSDB_CODE_MSG_DECODE_ERROR,             "Msg decode error")
TAOS_DEFINE_ERROR(TSDB_CODE_MSG_ENCODE_ERROR,             "Msg encode error")
TAOS_DEFINE_ERROR(TSDB_CODE_NO_AVAIL_DISK,                "No available disk")
TAOS_DEFINE_ERROR(TSDB_CODE_NOT_FOUND,                    "Not found")
TAOS_DEFINE_ERROR(TSDB_CODE_NO_DISKSPACE,                 "Out of disk space")
TAOS_DEFINE_ERROR(TSDB_CODE_TIMEOUT_ERROR,                "Operation timeout")
TAOS_DEFINE_ERROR(TSDB_CODE_NO_ENOUGH_DISKSPACE,          "No enough disk space")
TAOS_DEFINE_ERROR(TSDB_CODE_THIRDPARTY_ERROR,             "third party error, please check the log")

TAOS_DEFINE_ERROR(TSDB_CODE_APP_IS_STARTING,              "Dnode is starting up")
TAOS_DEFINE_ERROR(TSDB_CODE_APP_IS_STOPPING,              "Dnode is closing down")
TAOS_DEFINE_ERROR(TSDB_CODE_INVALID_DATA_FMT,             "Invalid data format")
TAOS_DEFINE_ERROR(TSDB_CODE_INVALID_CFG_VALUE,            "Invalid configuration value")
TAOS_DEFINE_ERROR(TSDB_CODE_IP_NOT_IN_WHITE_LIST,         "Not allowed to connect")
TAOS_DEFINE_ERROR(TSDB_CODE_FAILED_TO_CONNECT_S3,         "Failed to connect to s3 server")
TAOS_DEFINE_ERROR(TSDB_CODE_MSG_PREPROCESSED,             "Message has been processed in preprocess")
TAOS_DEFINE_ERROR(TSDB_CODE_OUT_OF_BUFFER,                "Out of buffer")
TAOS_DEFINE_ERROR(TSDB_CODE_INTERNAL_ERROR,               "Internal error")
TAOS_DEFINE_ERROR(TSDB_CODE_TIME_ERROR,                   "Internal error in time")
TAOS_DEFINE_ERROR(TSDB_CODE_INVALID_DISK_ID,              "Internal error invalid disk id")
TAOS_DEFINE_ERROR(TSDB_CODE_DECIMAL_OVERFLOW,             "Decimal value overflow")

//client
TAOS_DEFINE_ERROR(TSDB_CODE_TSC_INVALID_OPERATION,        "Invalid operation")
TAOS_DEFINE_ERROR(TSDB_CODE_TSC_INVALID_QHANDLE,          "Invalid qhandle")
TAOS_DEFINE_ERROR(TSDB_CODE_TSC_INVALID_TIME_STAMP,       "Invalid combination of client/service time")
TAOS_DEFINE_ERROR(TSDB_CODE_TSC_INVALID_VALUE,            "Invalid value in client")
TAOS_DEFINE_ERROR(TSDB_CODE_TSC_INVALID_VERSION,          "Invalid client version")
TAOS_DEFINE_ERROR(TSDB_CODE_TSC_INVALID_IE,               "Invalid client ie")
TAOS_DEFINE_ERROR(TSDB_CODE_TSC_INVALID_FQDN,             "Invalid host name")
TAOS_DEFINE_ERROR(TSDB_CODE_TSC_INVALID_USER_LENGTH,      "Invalid user name")
TAOS_DEFINE_ERROR(TSDB_CODE_TSC_INVALID_PASS_LENGTH,      "Invalid password length")
TAOS_DEFINE_ERROR(TSDB_CODE_TSC_INVALID_DB_LENGTH,        "Database name too long")
TAOS_DEFINE_ERROR(TSDB_CODE_TSC_INVALID_TABLE_ID_LENGTH,  "Table name too long")
TAOS_DEFINE_ERROR(TSDB_CODE_TSC_INVALID_CONNECTION,       "Invalid connection")
TAOS_DEFINE_ERROR(TSDB_CODE_TSC_QUERY_CACHE_ERASED,       "Query cache erased")
TAOS_DEFINE_ERROR(TSDB_CODE_TSC_QUERY_CANCELLED,          "Query terminated")
TAOS_DEFINE_ERROR(TSDB_CODE_TSC_SORTED_RES_TOO_MANY,      "Result set too large to be sorted")      // too many result for ordered super table projection query
TAOS_DEFINE_ERROR(TSDB_CODE_TSC_ACTION_IN_PROGRESS,       "Action in progress")
TAOS_DEFINE_ERROR(TSDB_CODE_TSC_DISCONNECTED,             "Disconnected from service")
TAOS_DEFINE_ERROR(TSDB_CODE_TSC_NO_WRITE_AUTH,            "No write permission")
TAOS_DEFINE_ERROR(TSDB_CODE_TSC_CONN_KILLED,              "Connection killed")
TAOS_DEFINE_ERROR(TSDB_CODE_TSC_SQL_SYNTAX_ERROR,         "Syntax error in SQL")
TAOS_DEFINE_ERROR(TSDB_CODE_TSC_DB_NOT_SELECTED,          "Database not specified or available")
//TAOS_DEFINE_ERROR(TSDB_CODE_TSC_INVALID_TABLE_NAME,       "Table does not exist")
TAOS_DEFINE_ERROR(TSDB_CODE_TSC_EXCEED_SQL_LIMIT,         "SQL statement too long")
TAOS_DEFINE_ERROR(TSDB_CODE_TSC_FILE_EMPTY,               "File is empty")
TAOS_DEFINE_ERROR(TSDB_CODE_TSC_LINE_SYNTAX_ERROR,        "Syntax error in Line")
TAOS_DEFINE_ERROR(TSDB_CODE_TSC_NO_META_CACHED,           "No table meta cached")
TAOS_DEFINE_ERROR(TSDB_CODE_TSC_DUP_COL_NAMES,            "duplicated column names")
TAOS_DEFINE_ERROR(TSDB_CODE_TSC_INVALID_TAG_LENGTH,       "Invalid tag length")
TAOS_DEFINE_ERROR(TSDB_CODE_TSC_INVALID_COLUMN_LENGTH,    "Invalid column length")
TAOS_DEFINE_ERROR(TSDB_CODE_TSC_DUP_NAMES,                "duplicated names")
TAOS_DEFINE_ERROR(TSDB_CODE_TSC_INVALID_JSON,             "Invalid JSON format")
TAOS_DEFINE_ERROR(TSDB_CODE_TSC_INVALID_JSON_TYPE,        "Invalid JSON data type")
TAOS_DEFINE_ERROR(TSDB_CODE_TSC_VALUE_OUT_OF_RANGE,       "Value out of range")
TAOS_DEFINE_ERROR(TSDB_CODE_TSC_INVALID_INPUT,            "Invalid tsc input")
TAOS_DEFINE_ERROR(TSDB_CODE_TSC_STMT_API_ERROR,           "Stmt API usage error")
TAOS_DEFINE_ERROR(TSDB_CODE_TSC_STMT_TBNAME_ERROR,        "Stmt table name not set correctly")
TAOS_DEFINE_ERROR(TSDB_CODE_TSC_STMT_CLAUSE_ERROR,        "not supported stmt clause")
TAOS_DEFINE_ERROR(TSDB_CODE_TSC_QUERY_KILLED,             "Query killed")
TAOS_DEFINE_ERROR(TSDB_CODE_TSC_NO_EXEC_NODE,             "No available execution node in current query policy configuration")
TAOS_DEFINE_ERROR(TSDB_CODE_TSC_NOT_STABLE_ERROR,         "Table is not a super table")
TAOS_DEFINE_ERROR(TSDB_CODE_TSC_STMT_CACHE_ERROR,         "Stmt cache error")
TAOS_DEFINE_ERROR(TSDB_CODE_TSC_ENCODE_PARAM_ERROR,       "Invalid encode param")
TAOS_DEFINE_ERROR(TSDB_CODE_TSC_ENCODE_PARAM_NULL,        "Not found compress param")
TAOS_DEFINE_ERROR(TSDB_CODE_TSC_COMPRESS_PARAM_ERROR,     "Invalid compress param")
TAOS_DEFINE_ERROR(TSDB_CODE_TSC_COMPRESS_LEVEL_ERROR,     "Invalid compress level param")
TAOS_DEFINE_ERROR(TSDB_CODE_TSC_FAIL_GENERATE_JSON,       "failed to generate JSON")
TAOS_DEFINE_ERROR(TSDB_CODE_TSC_STMT_BIND_NUMBER_ERROR,   "bind number out of range or not match")
TAOS_DEFINE_ERROR(TSDB_CODE_PAR_INVALID_COLUMN_REF,       "Invalid column reference")
TAOS_DEFINE_ERROR(TSDB_CODE_PAR_INVALID_SLIDING_OFFSET,   "Invalid sliding offset")
TAOS_DEFINE_ERROR(TSDB_CODE_PAR_INVALID_INTERVAL_OFFSET,  "Invalid interval offset")
TAOS_DEFINE_ERROR(TSDB_CODE_NOT_SUPPORTTED_IN_WINDOWS,    "Operation not supported in windows")

TAOS_DEFINE_ERROR(TSDB_CODE_TSC_INTERNAL_ERROR,           "Internal error")

// mnode-common
TAOS_DEFINE_ERROR(TSDB_CODE_MND_REQ_REJECTED,             "Request rejected")
TAOS_DEFINE_ERROR(TSDB_CODE_MND_NO_RIGHTS,                "Insufficient privilege for operation")
TAOS_DEFINE_ERROR(TSDB_CODE_MND_INVALID_SHOWOBJ,          "Data expired")
TAOS_DEFINE_ERROR(TSDB_CODE_MND_INVALID_QUERY_ID,         "Invalid query id")
TAOS_DEFINE_ERROR(TSDB_CODE_MND_INVALID_CONN_ID,          "Invalid connection id")
TAOS_DEFINE_ERROR(TSDB_CODE_MND_USER_DISABLED,            "User is disabled")
TAOS_DEFINE_ERROR(TSDB_CODE_MND_INVALID_PLATFORM,         "Unsupported feature on this platform")
TAOS_DEFINE_ERROR(TSDB_CODE_MND_RETURN_VALUE_NULL,        "Return value is null")
TAOS_DEFINE_ERROR(TSDB_CODE_MND_INTERNAL_ERROR,           "Mnode internal error")

// mnode-sdb
TAOS_DEFINE_ERROR(TSDB_CODE_SDB_OBJ_ALREADY_THERE,        "Object already there")
TAOS_DEFINE_ERROR(TSDB_CODE_SDB_INVALID_TABLE_TYPE,       "Invalid table type")
TAOS_DEFINE_ERROR(TSDB_CODE_SDB_OBJ_NOT_THERE,            "Object not there")
TAOS_DEFINE_ERROR(TSDB_CODE_SDB_INVALID_ACTION_TYPE,      "Invalid action type")
TAOS_DEFINE_ERROR(TSDB_CODE_SDB_INVALID_DATA_VER,         "Invalid raw data version")
TAOS_DEFINE_ERROR(TSDB_CODE_SDB_INVALID_DATA_LEN,         "Invalid raw data len")
TAOS_DEFINE_ERROR(TSDB_CODE_SDB_INVALID_DATA_CONTENT,     "Invalid raw data content")
TAOS_DEFINE_ERROR(TSDB_CODE_SDB_OBJ_CREATING,             "Object is creating")
TAOS_DEFINE_ERROR(TSDB_CODE_SDB_OBJ_DROPPING,             "Object is dropping")

// mnode-dnode-part1
TAOS_DEFINE_ERROR(TSDB_CODE_MND_DNODE_ALREADY_EXIST,      "Dnode already exists")
TAOS_DEFINE_ERROR(TSDB_CODE_MND_DNODE_NOT_EXIST,          "Dnode does not exist")
TAOS_DEFINE_ERROR(TSDB_CODE_MND_VGROUP_NOT_EXIST,         "Vgroup does not exist or not in db")
TAOS_DEFINE_ERROR(TSDB_CODE_MND_CANT_DROP_LEADER,         "Cannot drop mnode which is leader")
TAOS_DEFINE_ERROR(TSDB_CODE_MND_NO_ENOUGH_DNODES,         "Out of dnodes")
TAOS_DEFINE_ERROR(TSDB_CODE_MND_INVALID_CLUSTER_CFG,      "Cluster cfg inconsistent")
TAOS_DEFINE_ERROR(TSDB_CODE_MND_VGROUP_NOT_IN_DNODE,      "Vgroup not in dnode")
TAOS_DEFINE_ERROR(TSDB_CODE_MND_VGROUP_ALREADY_IN_DNODE,  "Vgroup already in dnode")
TAOS_DEFINE_ERROR(TSDB_CODE_MND_INVALID_CLUSTER_ID,       "Cluster id not match")

// mnode-acct
TAOS_DEFINE_ERROR(TSDB_CODE_MND_ACCT_ALREADY_EXIST,       "Account already exists")
TAOS_DEFINE_ERROR(TSDB_CODE_MND_INVALID_ACCT_OPTION,      "Invalid account options")
TAOS_DEFINE_ERROR(TSDB_CODE_MND_ACCT_EXPIRED,             "Account authorization has expired")
TAOS_DEFINE_ERROR(TSDB_CODE_MND_ACCT_NOT_EXIST,           "Invalid account")
TAOS_DEFINE_ERROR(TSDB_CODE_MND_TOO_MANY_ACCTS,           "Too many accounts")

// mnode-user
TAOS_DEFINE_ERROR(TSDB_CODE_MND_USER_ALREADY_EXIST,       "User already exists")
TAOS_DEFINE_ERROR(TSDB_CODE_MND_USER_NOT_EXIST,           "Invalid user")
TAOS_DEFINE_ERROR(TSDB_CODE_MND_INVALID_USER_FORMAT,      "Invalid user format")
TAOS_DEFINE_ERROR(TSDB_CODE_MND_USER_NOT_AVAILABLE,       "User not available")
TAOS_DEFINE_ERROR(TSDB_CODE_MND_INVALID_PASS_FORMAT,      "Invalid password format")
TAOS_DEFINE_ERROR(TSDB_CODE_MND_NO_USER_FROM_CONN,        "Can not get user from conn")
TAOS_DEFINE_ERROR(TSDB_CODE_MND_TOO_MANY_USERS,           "Too many users")
TAOS_DEFINE_ERROR(TSDB_CODE_MND_INVALID_ALTER_OPER,       "Invalid alter operation")
TAOS_DEFINE_ERROR(TSDB_CODE_MND_AUTH_FAILURE,             "Authentication failure")
TAOS_DEFINE_ERROR(TSDB_CODE_MND_PRIVILEDGE_EXIST,         "User already have this priviledge")
TAOS_DEFINE_ERROR(TSDB_CODE_MND_USER_HOST_EXIST,          "Host already exist in ip white list")
TAOS_DEFINE_ERROR(TSDB_CODE_MND_USER_HOST_NOT_EXIST,      "Host not exist in ip white list")
TAOS_DEFINE_ERROR(TSDB_CODE_MND_TOO_MANY_USER_HOST,       "Too many host in ip white list")
TAOS_DEFINE_ERROR(TSDB_CODE_MND_USER_LOCAL_HOST_NOT_DROP,  "Host can not be dropped")

//mnode-stable-part1
TAOS_DEFINE_ERROR(TSDB_CODE_MND_STB_ALREADY_EXIST,        "STable already exists")
TAOS_DEFINE_ERROR(TSDB_CODE_MND_STB_NOT_EXIST,            "STable not exist")
TAOS_DEFINE_ERROR(TSDB_CODE_MND_TOO_MANY_TAGS,            "Too many tags")
TAOS_DEFINE_ERROR(TSDB_CODE_MND_TOO_MANY_COLUMNS,         "Too many columns")
TAOS_DEFINE_ERROR(TSDB_CODE_MND_TAG_ALREADY_EXIST,        "Tag already exists")
TAOS_DEFINE_ERROR(TSDB_CODE_MND_TAG_NOT_EXIST,            "Tag does not exist")
TAOS_DEFINE_ERROR(TSDB_CODE_MND_COLUMN_ALREADY_EXIST,     "Column already exists")
TAOS_DEFINE_ERROR(TSDB_CODE_MND_COLUMN_NOT_EXIST,         "Column does not exist")
TAOS_DEFINE_ERROR(TSDB_CODE_MND_INVALID_STB_OPTION,       "Invalid stable options")
TAOS_DEFINE_ERROR(TSDB_CODE_MND_INVALID_ROW_BYTES,        "Invalid row bytes")
// TAOS_DEFINE_ERROR(TSDB_CODE_MND_FIELD_VALUE_OVERFLOW,  "out of range and overflow") // unused
TAOS_DEFINE_ERROR(TSDB_CODE_MND_COLUMN_COMPRESS_ALREADY_EXIST, "Same with old param")


// mnode-func
TAOS_DEFINE_ERROR(TSDB_CODE_MND_INVALID_FUNC_NAME,        "Invalid func name")
TAOS_DEFINE_ERROR(TSDB_CODE_MND_INVALID_FUNC_CODE,        "Invalid func code")
TAOS_DEFINE_ERROR(TSDB_CODE_MND_FUNC_ALREADY_EXIST,       "Func already exists")
TAOS_DEFINE_ERROR(TSDB_CODE_MND_FUNC_NOT_EXIST,           "Func not exists")
TAOS_DEFINE_ERROR(TSDB_CODE_MND_INVALID_FUNC_BUFSIZE,     "Invalid func bufSize")
TAOS_DEFINE_ERROR(TSDB_CODE_MND_INVALID_FUNC_COMMENT,     "Invalid func comment")
TAOS_DEFINE_ERROR(TSDB_CODE_MND_INVALID_FUNC_RETRIEVE,    "Invalid func retrieve msg")

TAOS_DEFINE_ERROR(TSDB_CODE_MND_TAG_INDEX_ALREADY_EXIST,  "index already exists in db")
TAOS_DEFINE_ERROR(TSDB_CODE_MND_TAG_INDEX_NOT_EXIST,  "index not exist")


// mnode-db
TAOS_DEFINE_ERROR(TSDB_CODE_MND_DB_NOT_SELECTED,          "Database not specified or available")
TAOS_DEFINE_ERROR(TSDB_CODE_MND_DB_ALREADY_EXIST,         "Database already exists")
TAOS_DEFINE_ERROR(TSDB_CODE_MND_INVALID_DB_OPTION,        "Invalid database options")
TAOS_DEFINE_ERROR(TSDB_CODE_MND_INVALID_DB,               "Invalid database name")
TAOS_DEFINE_ERROR(TSDB_CODE_MND_TOO_MANY_DATABASES,       "Too many databases for account")
TAOS_DEFINE_ERROR(TSDB_CODE_MND_DB_IN_DROPPING,           "Database in dropping status")
TAOS_DEFINE_ERROR(TSDB_CODE_MND_DB_NOT_EXIST,             "Database not exist")
TAOS_DEFINE_ERROR(TSDB_CODE_MND_INVALID_DB_ACCT,          "Invalid database account")
TAOS_DEFINE_ERROR(TSDB_CODE_MND_DB_OPTION_UNCHANGED,      "Database options not changed")
TAOS_DEFINE_ERROR(TSDB_CODE_MND_DB_INDEX_NOT_EXIST,       "Index not exist")
TAOS_DEFINE_ERROR(TSDB_CODE_MND_DB_RETENTION_PERIOD_ZERO, "WAL retention period is zero")
TAOS_DEFINE_ERROR(TSDB_CODE_MND_INVALID_ENCRYPT_KEY,      "The cluster has not been set properly for database encryption")
TAOS_DEFINE_ERROR(TSDB_CODE_MND_DB_IN_CREATING,           "Database in creating status")
TAOS_DEFINE_ERROR(TSDB_CODE_MND_INVALID_SYS_TABLENAME,    "Invalid system table name")
TAOS_DEFINE_ERROR(TSDB_CODE_MND_ENCRYPT_NOT_ALLOW_CHANGE, "Encryption is not allowed to be changed after database is created")
TAOS_DEFINE_ERROR(TSDB_CODE_MND_INVALID_WAL_LEVEL,        "Invalid option, wal_level 0 should be used with replica 1")
TAOS_DEFINE_ERROR(TSDB_CODE_MND_INVALID_DNODE_LIST_FMT,   "Invalid dnode list format")
TAOS_DEFINE_ERROR(TSDB_CODE_MND_DNODE_LIST_REPEAT,        "Duplicate items in the dnode list")
TAOS_DEFINE_ERROR(TSDB_CODE_MND_NO_VGROUP_ON_DB,          "No VGroup's leader need to be balanced")

// mnode-node
TAOS_DEFINE_ERROR(TSDB_CODE_MND_MNODE_ALREADY_EXIST,      "Mnode already exists")
TAOS_DEFINE_ERROR(TSDB_CODE_MND_MNODE_NOT_EXIST,          "Mnode not there")
TAOS_DEFINE_ERROR(TSDB_CODE_MND_QNODE_ALREADY_EXIST,      "Qnode already exists")
TAOS_DEFINE_ERROR(TSDB_CODE_MND_QNODE_NOT_EXIST,          "Qnode not there")
//TAOS_DEFINE_ERROR(TSDB_CODE_MND_SNODE_ALREADY_EXIST,      "Snode already exists")
TAOS_DEFINE_ERROR(TSDB_CODE_MND_SNODE_ALREADY_EXIST,      "Only one snode can be created in each dnode")
TAOS_DEFINE_ERROR(TSDB_CODE_MND_SNODE_NOT_EXIST,          "Snode not there")
TAOS_DEFINE_ERROR(TSDB_CODE_MND_TOO_FEW_MNODES,           "The replica of mnode cannot less than 1")
TAOS_DEFINE_ERROR(TSDB_CODE_MND_TOO_MANY_MNODES,          "The replica of mnode cannot exceed 3")
TAOS_DEFINE_ERROR(TSDB_CODE_MND_ARBGROUP_ALREADY_EXIST,   "Arbitrator group already exists")
TAOS_DEFINE_ERROR(TSDB_CODE_MND_ARBGROUP_NOT_EXIST,       "Arbitrator group not there")
TAOS_DEFINE_ERROR(TSDB_CODE_MND_ARB_TOKEN_MISMATCH,       "Arbitrator token mismatch")
TAOS_DEFINE_ERROR(TSDB_CODE_MND_VNODE_NOT_OFFLINE,        "Vnode should be offline/leader/follower on this restoring dnode")
TAOS_DEFINE_ERROR(TSDB_CODE_MND_VGROUP_OFFLINE,   "VGroup is offline")

// mnode-dnode-part2
TAOS_DEFINE_ERROR(TSDB_CODE_MND_TOO_MANY_DNODES,          "Too many dnodes")
TAOS_DEFINE_ERROR(TSDB_CODE_MND_NO_ENOUGH_MEM_IN_DNODE,   "No enough memory in dnode")
TAOS_DEFINE_ERROR(TSDB_CODE_MND_INVALID_DNODE_CFG,        "Invalid dnode cfg")
TAOS_DEFINE_ERROR(TSDB_CODE_MND_INVALID_DNODE_EP,         "Invalid dnode end point")
TAOS_DEFINE_ERROR(TSDB_CODE_MND_INVALID_DNODE_ID,         "Invalid dnode id")
TAOS_DEFINE_ERROR(TSDB_CODE_MND_VGROUP_UN_CHANGED,        "Vgroup distribution has not changed")
TAOS_DEFINE_ERROR(TSDB_CODE_MND_HAS_OFFLINE_DNODE,        "Offline dnode exists")
TAOS_DEFINE_ERROR(TSDB_CODE_MND_INVALID_REPLICA,          "Invalid vgroup replica")
TAOS_DEFINE_ERROR(TSDB_CODE_MND_NO_ENOUGH_VNODES,         "Vnodes exhausted")

// mnode-stable-part2
TAOS_DEFINE_ERROR(TSDB_CODE_MND_NAME_CONFLICT_WITH_TOPIC, "STable confilct with topic")
TAOS_DEFINE_ERROR(TSDB_CODE_MND_TOO_MANY_STBS,            "Too many stables")
TAOS_DEFINE_ERROR(TSDB_CODE_MND_INVALID_STB_ALTER_OPTION, "Invalid stable alter options")
TAOS_DEFINE_ERROR(TSDB_CODE_MND_STB_OPTION_UNCHNAGED,     "STable option unchanged")
TAOS_DEFINE_ERROR(TSDB_CODE_MND_FIELD_CONFLICT_WITH_TOPIC,"Field used by topic")
TAOS_DEFINE_ERROR(TSDB_CODE_MND_SINGLE_STB_MODE_DB,       "Database is single stable mode")
TAOS_DEFINE_ERROR(TSDB_CODE_MND_INVALID_SCHEMA_VER,       "Invalid schema version")
TAOS_DEFINE_ERROR(TSDB_CODE_MND_STABLE_UID_NOT_MATCH,     "Invalid stable uid")
TAOS_DEFINE_ERROR(TSDB_CODE_MND_FIELD_CONFLICT_WITH_TSMA, "Field used by tsma")
TAOS_DEFINE_ERROR(TSDB_CODE_MND_DNODE_IN_CREATING,        "Dnode in creating status")
TAOS_DEFINE_ERROR(TSDB_CODE_MND_DNODE_IN_DROPPING,        "Dnode in dropping status")

// mnode-trans
TAOS_DEFINE_ERROR(TSDB_CODE_MND_TRANS_ALREADY_EXIST,      "Transaction already exists")
TAOS_DEFINE_ERROR(TSDB_CODE_MND_TRANS_NOT_EXIST,          "Transaction not exists")
TAOS_DEFINE_ERROR(TSDB_CODE_MND_TRANS_INVALID_STAGE,      "Invalid transaction stage")
TAOS_DEFINE_ERROR(TSDB_CODE_MND_TRANS_CONFLICT,           "Conflict transaction not completed")
TAOS_DEFINE_ERROR(TSDB_CODE_MND_TRANS_CLOG_IS_NULL,       "Transaction commitlog is null")
TAOS_DEFINE_ERROR(TSDB_CODE_MND_TRANS_NETWORK_UNAVAILL,   "Unable to establish connection While execute transaction and will continue in the background")
TAOS_DEFINE_ERROR(TSDB_CODE_MND_LAST_TRANS_NOT_FINISHED,  "Last Transaction not finished")
TAOS_DEFINE_ERROR(TSDB_CODE_MND_TRANS_SYNC_TIMEOUT,       "Sync timeout While execute transaction and will continue in the background")
TAOS_DEFINE_ERROR(TSDB_CODE_MND_TRANS_CTX_SWITCH,         "Wrong transaction execution context")
TAOS_DEFINE_ERROR(TSDB_CODE_MND_TRANS_CONFLICT_COMPACT,   "Transaction not completed due to conflict with compact")
TAOS_DEFINE_ERROR(TSDB_CODE_MND_TRANS_NOT_ABLE_TO_kILLED, "The transaction is not able to be killed")
TAOS_DEFINE_ERROR(TSDB_CODE_MND_TRANS_GROUP_FINISHED,     "The transaction group is finished")
TAOS_DEFINE_ERROR(TSDB_CODE_MND_TRANS_CONFLICT_RETENTION, "Transaction not completed due to conflict with retention")
TAOS_DEFINE_ERROR(TSDB_CODE_MND_TRANS_UNKNOW_ERROR,       "Unknown transaction error")

// mnode-mq
TAOS_DEFINE_ERROR(TSDB_CODE_MND_TOPIC_ALREADY_EXIST,      "Topic already exists")
TAOS_DEFINE_ERROR(TSDB_CODE_MND_TOPIC_NOT_EXIST,          "Topic not exist")
TAOS_DEFINE_ERROR(TSDB_CODE_MND_TOO_MANY_TOPICS,          "Too many Topics")
TAOS_DEFINE_ERROR(TSDB_CODE_MND_INVALID_TOPIC,            "Invalid topic")
TAOS_DEFINE_ERROR(TSDB_CODE_MND_INVALID_TOPIC_QUERY,      "Topic with invalid query")
TAOS_DEFINE_ERROR(TSDB_CODE_MND_INVALID_TOPIC_OPTION,     "Topic with invalid option")
TAOS_DEFINE_ERROR(TSDB_CODE_MND_CONSUMER_NOT_EXIST,       "Consumer not exist")
TAOS_DEFINE_ERROR(TSDB_CODE_MND_TOPIC_OPTION_UNCHNAGED,   "Topic unchanged")
TAOS_DEFINE_ERROR(TSDB_CODE_MND_SUBSCRIBE_NOT_EXIST,      "Subcribe not exist")
TAOS_DEFINE_ERROR(TSDB_CODE_MND_OFFSET_NOT_EXIST,         "Offset not exist")
TAOS_DEFINE_ERROR(TSDB_CODE_MND_CONSUMER_NOT_READY,       "Consumer not ready")
TAOS_DEFINE_ERROR(TSDB_CODE_MND_TOPIC_SUBSCRIBED,         "Topic subscribed cannot be dropped")
TAOS_DEFINE_ERROR(TSDB_CODE_MND_CGROUP_USED,              "Consumer group being used by some consumer")
TAOS_DEFINE_ERROR(TSDB_CODE_MND_TOPIC_MUST_BE_DELETED,    "Topic must be dropped first")
TAOS_DEFINE_ERROR(TSDB_CODE_MND_INVALID_SUB_OPTION,       "Invalid subscribe option")
TAOS_DEFINE_ERROR(TSDB_CODE_MND_IN_REBALANCE,             "Topic being rebalanced")

// mnode-stream
TAOS_DEFINE_ERROR(TSDB_CODE_MND_STREAM_ALREADY_EXIST,     "Stream already exists")
TAOS_DEFINE_ERROR(TSDB_CODE_MND_STREAM_NOT_EXIST,         "Stream not exist")
TAOS_DEFINE_ERROR(TSDB_CODE_MND_INVALID_STREAM_OPTION,    "Invalid stream option")
TAOS_DEFINE_ERROR(TSDB_CODE_MND_STREAM_MUST_BE_DELETED,   "Stream must be dropped first")
TAOS_DEFINE_ERROR(TSDB_CODE_MND_MULTI_REPLICA_SOURCE_DB,  "Stream temporarily does not support source db having replica > 1")
TAOS_DEFINE_ERROR(TSDB_CODE_MND_TOO_MANY_STREAMS,         "Too many streams")
TAOS_DEFINE_ERROR(TSDB_CODE_MND_INVALID_TARGET_TABLE,     "Cannot write the same stable as other stream")

TAOS_DEFINE_ERROR(TSDB_CODE_MND_ANODE_ALREADY_EXIST,      "Anode already exists")
TAOS_DEFINE_ERROR(TSDB_CODE_MND_ANODE_NOT_EXIST,          "Anode not there")
TAOS_DEFINE_ERROR(TSDB_CODE_MND_ANODE_TOO_LONG_URL,       "Anode too long url")
TAOS_DEFINE_ERROR(TSDB_CODE_MND_ANODE_INVALID_PROTOCOL,   "Anode invalid protocol")
TAOS_DEFINE_ERROR(TSDB_CODE_MND_ANODE_INVALID_ALGO_TYPE,  "Anode invalid algorithm type")
TAOS_DEFINE_ERROR(TSDB_CODE_MND_ANODE_INVALID_VERSION,    "Anode invalid version")
TAOS_DEFINE_ERROR(TSDB_CODE_MND_ANODE_TOO_MANY_ALGO,      "Anode too many algorithm")
TAOS_DEFINE_ERROR(TSDB_CODE_MND_ANODE_TOO_LONG_ALGO_NAME, "Anode too long algorithm name")
TAOS_DEFINE_ERROR(TSDB_CODE_MND_ANODE_TOO_MANY_ALGO_TYPE, "Anode too many algorithm type")

// mnode encrypt
TAOS_DEFINE_ERROR(TSDB_CODE_MNODE_ENCRYPT_ALGR_NOT_EXIST,       "Encrypt algorithm not exists in list")
TAOS_DEFINE_ERROR(TSDB_CODE_MNODE_INVALID_ENCRYPT_ALGR_TYPE,    "Invalid encryption algorithm type, support Symmetric_Ciphers_CBC_mode, Digests, Asymmetric_Ciphers now")
TAOS_DEFINE_ERROR(TSDB_CODE_MNODE_ALGR_EXIST,                   "Encryption algorithm already exists, please keep algorithm_id unique")
TAOS_DEFINE_ERROR(TSDB_CODE_MNODE_ENCRYPT_TYPE_NOT_MATCH,       "Encryption algorithm type not match")
TAOS_DEFINE_ERROR(TSDB_CODE_MND_INVALID_ENCRYPT_ALGR_FORMAT,    "Invalid encryption algorithm format")
TAOS_DEFINE_ERROR(TSDB_CODE_MNODE_ENCRYPT_ALGR_IN_USE,          "Encryption algorithm in use")

TAOS_DEFINE_ERROR(TSDB_CODE_ANA_URL_RSP_IS_NULL,         "Analysis service response is NULL")
TAOS_DEFINE_ERROR(TSDB_CODE_ANA_URL_CANT_ACCESS,         "Analysis service can't access")
TAOS_DEFINE_ERROR(TSDB_CODE_ANA_ALGO_NOT_FOUND,          "Analysis algorithm is missing")
TAOS_DEFINE_ERROR(TSDB_CODE_ANA_ALGO_NOT_LOAD,           "Analysis algorithm/model not loaded")
TAOS_DEFINE_ERROR(TSDB_CODE_ANA_BUF_INVALID_TYPE,        "Analysis invalid buffer type")
TAOS_DEFINE_ERROR(TSDB_CODE_ANA_ANODE_RETURN_ERROR,      "Analysis failed since anode return error")
TAOS_DEFINE_ERROR(TSDB_CODE_ANA_ANODE_TOO_MANY_ROWS,     "Analysis failed since too many input rows")
TAOS_DEFINE_ERROR(TSDB_CODE_ANA_WN_DATA,                 "white-noise data not processed")
TAOS_DEFINE_ERROR(TSDB_CODE_ANA_INTERNAL_ERROR,          "Analysis internal error, not processed")
TAOS_DEFINE_ERROR(TSDB_CODE_ANA_ANODE_NOT_ENOUGH_ROWS,   "Analysis failed since not enough rows")
TAOS_DEFINE_ERROR(TSDB_CODE_ANA_NOT_SUPPORT_FORECAST,    "Not support co-variate/multi-variate forecast")

// Bnode
TAOS_DEFINE_ERROR(TSDB_CODE_MND_BNODE_ALREADY_EXIST,      "Bnode already exists")
TAOS_DEFINE_ERROR(TSDB_CODE_BNODE_ALREADY_DEPLOYED,       "Bnode already deployed")
TAOS_DEFINE_ERROR(TSDB_CODE_BNODE_NOT_DEPLOYED,           "Bnode not deployed")
TAOS_DEFINE_ERROR(TSDB_CODE_MND_BNODE_NOT_EXIST,          "Bnode not there")
TAOS_DEFINE_ERROR(TSDB_CODE_BNODE_NOT_FOUND,              "Bnode not found")
TAOS_DEFINE_ERROR(TSDB_CODE_BNODE_UV_EXEC_FAILURE,        "Bnode exec launch failed")

// mnode-sma
TAOS_DEFINE_ERROR(TSDB_CODE_MND_SMA_ALREADY_EXIST,        "SMA already exists")
TAOS_DEFINE_ERROR(TSDB_CODE_MND_SMA_NOT_EXIST,            "sma not exist")
TAOS_DEFINE_ERROR(TSDB_CODE_MND_INVALID_SMA_OPTION,       "Invalid sma option")
TAOS_DEFINE_ERROR(TSDB_CODE_MND_INVALID_DROP_TSMA,        "Invalid drop base tsma, drop recursive tsma first")
TAOS_DEFINE_ERROR(TSDB_CODE_MND_MAX_TSMA_NUM_EXCEEDED,    "Max tsma num exceeded")

// mnode-rsma
TAOS_DEFINE_ERROR(TSDB_CODE_MND_INVALID_RSMA_OPTION,      "Invalid rsma option")
TAOS_DEFINE_ERROR(TSDB_CODE_MND_RSMA_IN_CREATING,         "Rsma in creating status")
TAOS_DEFINE_ERROR(TSDB_CODE_MND_RSMA_IN_DROPPING,         "Rsma in dropping status")
TAOS_DEFINE_ERROR(TSDB_CODE_MND_RSMA_EXIST_IN_TABLE,      "Rsma already exists in the table")
TAOS_DEFINE_ERROR(TSDB_CODE_MND_RSMA_FUNC_CONFLICT,       "Rsma func already specified for some column")

// mnode-view
TAOS_DEFINE_ERROR(TSDB_CODE_MND_VIEW_ALREADY_EXIST,       "view already exists in db")
TAOS_DEFINE_ERROR(TSDB_CODE_MND_VIEW_NOT_EXIST,           "view not exists in db")

//mnode-compact
TAOS_DEFINE_ERROR(TSDB_CODE_MND_INVALID_COMPACT_ID,       "Invalid compact id")
TAOS_DEFINE_ERROR(TSDB_CODE_MND_COMPACT_DETAIL_NOT_EXIST, "compact detail doesn't exist")
TAOS_DEFINE_ERROR(TSDB_CODE_MND_COMPACT_ALREADY_EXIST,    "compact already exist")
TAOS_DEFINE_ERROR(TSDB_CODE_MND_INVALID_SCAN_ID,          "Invalid scan id")
TAOS_DEFINE_ERROR(TSDB_CODE_MND_SCAN_DETAIL_NOT_EXIST,    "scan detail doesn't exist")
TAOS_DEFINE_ERROR(TSDB_CODE_MND_SCAN_ALREADY_EXIST,       "scan already exist")

// mnode-mount
TAOS_DEFINE_ERROR(TSDB_CODE_MND_MOUNT_DUP_CLUSTER_EXIST,  "Cluster id identical to the host cluster id")
TAOS_DEFINE_ERROR(TSDB_CODE_MND_MOUNT_DUP_DB_NAME_EXIST,  "Database with identical name already exists")
TAOS_DEFINE_ERROR(TSDB_CODE_MND_MOUNT_DUP_DB_ID_EXIST,    "Database with identical id already exists")
TAOS_DEFINE_ERROR(TSDB_CODE_MND_MOUNT_ALREADY_EXIST,      "Mount already exists")
TAOS_DEFINE_ERROR(TSDB_CODE_MND_MOUNT_NOT_EXIST,          "Mount not exist")
TAOS_DEFINE_ERROR(TSDB_CODE_MND_MOUNT_IN_CREATING,        "Mount in creating status")
TAOS_DEFINE_ERROR(TSDB_CODE_MND_MOUNT_IN_DROPPING,        "Mount in dropping status")
TAOS_DEFINE_ERROR(TSDB_CODE_MND_INVALID_MOUNT_INFO,       "Invalid mount info")
TAOS_DEFINE_ERROR(TSDB_CODE_MND_MOUNT_NOT_EMPTY,          "Mounted db exist, please drop it first")
TAOS_DEFINE_ERROR(TSDB_CODE_MND_MOUNT_DNODE_DROPPED,      "Dnode is dropped")
TAOS_DEFINE_ERROR(TSDB_CODE_MND_MOUNT_OBJ_NOT_SUPPORT,    "Mount object not supported")

//mnode-ssmigrate
TAOS_DEFINE_ERROR(TSDB_CODE_MND_INVALID_SSMIGRATE_ID,     "Invalid ssmigrate id")
TAOS_DEFINE_ERROR(TSDB_CODE_MND_SSMIGRATE_DETAIL_NOT_EXIST, "ssmigrate detail doesn't exist")
TAOS_DEFINE_ERROR(TSDB_CODE_MND_SSMIGRATE_ALREADY_EXIST,  "ssmigrate already exist")

// mnode-trim
TAOS_DEFINE_ERROR(TSDB_CODE_MND_INVALID_RETENTION_ID,     "Invalid retention id")
TAOS_DEFINE_ERROR(TSDB_CODE_MND_TRIM_ALREADY_EXIST,       "Trim or rollup already exist")

// mnode-role
TAOS_DEFINE_ERROR(TSDB_CODE_MND_ROLE_ALREADY_EXIST,       "Role already exists")
TAOS_DEFINE_ERROR(TSDB_CODE_MND_ROLE_NOT_EXIST,           "Invalid role")
TAOS_DEFINE_ERROR(TSDB_CODE_MND_ROLE_NOT_AVAILABLE,       "Role not available")
TAOS_DEFINE_ERROR(TSDB_CODE_MND_ROLE_INVALID_FORMAT,      "Invalid role format")
TAOS_DEFINE_ERROR(TSDB_CODE_MND_ROLE_SUBROLE_EXCEEDED,    "Subrole count exceeded")

// dnode
TAOS_DEFINE_ERROR(TSDB_CODE_DNODE_OFFLINE,                "Dnode is offline")
TAOS_DEFINE_ERROR(TSDB_CODE_MNODE_NOT_FOUND,              "Mnode not found")
TAOS_DEFINE_ERROR(TSDB_CODE_MNODE_ALREADY_DEPLOYED,       "Mnode already deployed")
TAOS_DEFINE_ERROR(TSDB_CODE_MNODE_NOT_DEPLOYED,           "Mnode not deployed")
TAOS_DEFINE_ERROR(TSDB_CODE_QNODE_NOT_FOUND,              "Qnode not found")
TAOS_DEFINE_ERROR(TSDB_CODE_QNODE_ALREADY_DEPLOYED,       "Qnode already deployed")
TAOS_DEFINE_ERROR(TSDB_CODE_QNODE_NOT_DEPLOYED,           "Qnode not deployed")
TAOS_DEFINE_ERROR(TSDB_CODE_SNODE_NOT_FOUND,              "Snode not found")
TAOS_DEFINE_ERROR(TSDB_CODE_SNODE_ALREADY_DEPLOYED,       "Snode already deployed")
TAOS_DEFINE_ERROR(TSDB_CODE_SNODE_NOT_DEPLOYED,           "Snode not deployed")
TAOS_DEFINE_ERROR(TSDB_CODE_MNODE_NOT_CATCH_UP,           "Mnode didn't catch the leader")
TAOS_DEFINE_ERROR(TSDB_CODE_MNODE_ALREADY_IS_VOTER,       "Mnode already is a leader")
TAOS_DEFINE_ERROR(TSDB_CODE_MNODE_ONLY_TWO_MNODE,         "Only two mnodes exist")
TAOS_DEFINE_ERROR(TSDB_CODE_MNODE_NO_NEED_RESTORE,        "No need to restore on this dnode")
TAOS_DEFINE_ERROR(TSDB_CODE_DNODE_ONLY_USE_WHEN_OFFLINE,  "Please use this command when the dnode is offline")
TAOS_DEFINE_ERROR(TSDB_CODE_DNODE_NO_MACHINE_CODE,        "Dnode can not get machine code")
TAOS_DEFINE_ERROR(TSDB_CODE_DNODE_NO_ENCRYPT_KEY,         "no encryption key exists")
TAOS_DEFINE_ERROR(TSDB_CODE_DNODE_INVALID_ENCRYPT_CONFIG, "invalid encryption configuration")
TAOS_DEFINE_ERROR(TSDB_CODE_DNODE_INVALID_ENCRYPTKEY,     "invalid encryption key")
TAOS_DEFINE_ERROR(TSDB_CODE_DNODE_ENCRYPTKEY_CHANGED,     "encryption key was changed")
TAOS_DEFINE_ERROR(TSDB_CODE_DNODE_INVALID_ENCRYPT_KLEN,   "Invalid encryption key length")
TAOS_DEFINE_ERROR(TSDB_CODE_DNODE_INVALID_STATUS_INTERVAL,"statusInterval not match")
TAOS_DEFINE_ERROR(TSDB_CODE_DNODE_INVALID_MONITOR_PARAS,  "monitor paras not match")
TAOS_DEFINE_ERROR(TSDB_CODE_DNODE_INVALID_TIMEZONE,       "timezone not match")
TAOS_DEFINE_ERROR(TSDB_CODE_DNODE_INVALID_CHARSET,        "charset not match")
TAOS_DEFINE_ERROR(TSDB_CODE_DNODE_INVALID_LOCALE,         "locale not match")
TAOS_DEFINE_ERROR(TSDB_CODE_DNODE_INVALID_TTL_CHG_ON_WR,  "ttlChangeOnWrite not match")
TAOS_DEFINE_ERROR(TSDB_CODE_DNODE_INVALID_EN_WHITELIST,   "enableWhiteList not match")
TAOS_DEFINE_ERROR(TSDB_CODE_MNODE_STOPPED,                "Mnode stopped")
TAOS_DEFINE_ERROR(TSDB_CODE_DNODE_INVALID_COMPACT_TASKS,  "Invalid max compact tasks")
TAOS_DEFINE_ERROR(TSDB_CODE_SNODE_NO_AVAILABLE_NODE,      "No Snode is available")
TAOS_DEFINE_ERROR(TSDB_CODE_DNODE_NOT_MATCH_WITH_LOCAL,   "Request is not matched with local dnode")
TAOS_DEFINE_ERROR(TSDB_CODE_DNODE_FAIL_LOAD_ENCRYPT_PROV, "Failed to load encryption provider")

// vnode
TAOS_DEFINE_ERROR(TSDB_CODE_VND_INVALID_VGROUP_ID,        "Vnode is closed or removed")
TAOS_DEFINE_ERROR(TSDB_CODE_VND_INIT_FAILED,              "Vnode init failure")
TAOS_DEFINE_ERROR(TSDB_CODE_VND_NO_WRITE_AUTH,            "Database write operation denied")
TAOS_DEFINE_ERROR(TSDB_CODE_VND_NOT_EXIST,                "Vnode not exist")
TAOS_DEFINE_ERROR(TSDB_CODE_VND_ALREADY_EXIST,            "Vnode already exist")
TAOS_DEFINE_ERROR(TSDB_CODE_VND_HASH_MISMATCH,            "Vnode hash mismatch")
TAOS_DEFINE_ERROR(TSDB_CODE_VND_INVALID_TABLE_ACTION,     "Invalid table action")
TAOS_DEFINE_ERROR(TSDB_CODE_VND_COL_ALREADY_EXISTS,       "Table column already exists")
TAOS_DEFINE_ERROR(TSDB_CODE_VND_COL_NOT_EXISTS,           "Table column not exists")
TAOS_DEFINE_ERROR(TSDB_CODE_VND_COL_SUBSCRIBED,           "Table column is subscribed")
TAOS_DEFINE_ERROR(TSDB_CODE_VND_NO_AVAIL_BUFPOOL,         "No availabe buffer pool")
TAOS_DEFINE_ERROR(TSDB_CODE_VND_STOPPED,                  "Vnode stopped")
TAOS_DEFINE_ERROR(TSDB_CODE_VND_DUP_REQUEST,              "Duplicate write request")
TAOS_DEFINE_ERROR(TSDB_CODE_VND_QUERY_BUSY,               "Query busy")
TAOS_DEFINE_ERROR(TSDB_CODE_VND_NOT_CATCH_UP,             "Vnode didn't catch up its leader")
TAOS_DEFINE_ERROR(TSDB_CODE_VND_ALREADY_IS_VOTER,         "Vnode already is a voter")
TAOS_DEFINE_ERROR(TSDB_CODE_VND_DIR_ALREADY_EXIST,        "Vnode directory already exist")
TAOS_DEFINE_ERROR(TSDB_CODE_VND_META_DATA_UNSAFE_DELETE,  "Single replica vnode data will lost permanently after this operation, if you make sure this, please use drop dnode <id> unsafe to execute")
TAOS_DEFINE_ERROR(TSDB_CODE_VND_ARB_NOT_SYNCED,           "Vgroup peer is not synced")
TAOS_DEFINE_ERROR(TSDB_CODE_VND_WRITE_DISABLED,           "Vnode write is disabled for snapshot")
TAOS_DEFINE_ERROR(TSDB_CODE_VND_COLUMN_COMPRESS_ALREADY_EXIST,"Same with old param")
TAOS_DEFINE_ERROR(TSDB_CODE_VND_TTL_FLUSH_INCOMPLETION,   "Failed to flush all ttl modification to tdb")
TAOS_DEFINE_ERROR(TSDB_CODE_VND_ALREADY_EXIST_BUT_NOT_MATCH,   "Vnode already exist but Dbid not match")
TAOS_DEFINE_ERROR(TSDB_CODE_VND_VNODE_OFFLINE,            "Vnode is offline")


// tsdb
TAOS_DEFINE_ERROR(TSDB_CODE_TDB_INVALID_TABLE_ID,         "Invalid table ID")
TAOS_DEFINE_ERROR(TSDB_CODE_TDB_INVALID_TABLE_TYPE,       "Invalid table type")
TAOS_DEFINE_ERROR(TSDB_CODE_TDB_IVD_TB_SCHEMA_VERSION,    "Invalid table schema version")
TAOS_DEFINE_ERROR(TSDB_CODE_TDB_TABLE_ALREADY_EXIST,      "Table already exists")
TAOS_DEFINE_ERROR(TSDB_CODE_TDB_INVALID_CONFIG,           "Invalid configuration")
TAOS_DEFINE_ERROR(TSDB_CODE_TDB_INIT_FAILED,              "Tsdb init failed")
TAOS_DEFINE_ERROR(TSDB_CODE_TDB_NO_DISK_PERMISSIONS,      "No permission for disk files")
TAOS_DEFINE_ERROR(TSDB_CODE_TDB_TAG_VER_OUT_OF_DATE,      "Tag too old")
TAOS_DEFINE_ERROR(TSDB_CODE_TDB_TIMESTAMP_OUT_OF_RANGE,   "Timestamp data out of range")
TAOS_DEFINE_ERROR(TSDB_CODE_TDB_SUBMIT_MSG_MSSED_UP,      "Submit message is messed up")
TAOS_DEFINE_ERROR(TSDB_CODE_TDB_INVALID_ACTION,           "Invalid operation")
TAOS_DEFINE_ERROR(TSDB_CODE_TDB_INVALID_CREATE_TB_MSG,    "Invalid creation of table")
TAOS_DEFINE_ERROR(TSDB_CODE_TDB_NO_TABLE_DATA_IN_MEM,     "No table data in memory skiplist")
TAOS_DEFINE_ERROR(TSDB_CODE_TDB_FILE_ALREADY_EXISTS,      "File already exists")
TAOS_DEFINE_ERROR(TSDB_CODE_TDB_TABLE_RECONFIGURE,        "Need to reconfigure table")
TAOS_DEFINE_ERROR(TSDB_CODE_TDB_IVD_CREATE_TABLE_INFO,    "Invalid information to create table")
TAOS_DEFINE_ERROR(TSDB_CODE_TDB_NO_AVAIL_DISK,            "TSDB no available disk")
TAOS_DEFINE_ERROR(TSDB_CODE_TDB_MESSED_MSG,               "TSDB messed message")
TAOS_DEFINE_ERROR(TSDB_CODE_TDB_IVLD_TAG_VAL,             "TSDB invalid tag value")
TAOS_DEFINE_ERROR(TSDB_CODE_TDB_NO_CACHE_LAST_ROW,        "TSDB no cache last row data")
TAOS_DEFINE_ERROR(TSDB_CODE_TDB_TABLE_NOT_EXIST,          "Table not exists")
TAOS_DEFINE_ERROR(TSDB_CODE_TDB_STB_ALREADY_EXIST,        "Stable already exists")
TAOS_DEFINE_ERROR(TSDB_CODE_TDB_STB_NOT_EXIST,            "Stable not exists")
TAOS_DEFINE_ERROR(TSDB_CODE_TDB_INVALID_TABLE_SCHEMA_VER, "Table schema is old")
TAOS_DEFINE_ERROR(TSDB_CODE_TDB_TDB_ENV_OPEN_ERROR,       "TDB env open error")
TAOS_DEFINE_ERROR(TSDB_CODE_TDB_TABLE_IN_OTHER_STABLE,    "Table already exists in other stables")
TAOS_DEFINE_ERROR(TSDB_CODE_TDB_INCONSISTENT_DB_ID,       "Inconsistent database id")

// query
TAOS_DEFINE_ERROR(TSDB_CODE_QRY_INVALID_QHANDLE,          "Invalid handle")
TAOS_DEFINE_ERROR(TSDB_CODE_QRY_INVALID_MSG,              "Invalid message")    // failed to validate the sql expression msg by vnode
TAOS_DEFINE_ERROR(TSDB_CODE_QRY_DUP_JOIN_KEY,             "Duplicated join key")
TAOS_DEFINE_ERROR(TSDB_CODE_QRY_EXCEED_TAGS_LIMIT,        "Tag conditon too many")
TAOS_DEFINE_ERROR(TSDB_CODE_QRY_NOT_READY,                "Query not ready")
TAOS_DEFINE_ERROR(TSDB_CODE_QRY_HAS_RSP,                  "Query should response")
TAOS_DEFINE_ERROR(TSDB_CODE_QRY_IN_EXEC,                  "Multiple retrieval of this query")
TAOS_DEFINE_ERROR(TSDB_CODE_QRY_TOO_MANY_TIMEWINDOW,      "Too many groups/time window in query")
TAOS_DEFINE_ERROR(TSDB_CODE_QRY_NOT_ENOUGH_BUFFER,        "Query buffer limit has reached")
TAOS_DEFINE_ERROR(TSDB_CODE_QRY_INCONSISTAN,              "File inconsistance in replica")
TAOS_DEFINE_ERROR(TSDB_CODE_QRY_SYS_ERROR,                "System error")
TAOS_DEFINE_ERROR(TSDB_CODE_QRY_INVALID_TIME_CONDITION,   "One valid time range condition expected")
TAOS_DEFINE_ERROR(TSDB_CODE_QRY_INVALID_INPUT,            "invalid input")
TAOS_DEFINE_ERROR(TSDB_CODE_QRY_SCH_NOT_EXIST,            "Scheduler not exist")
TAOS_DEFINE_ERROR(TSDB_CODE_QRY_TASK_NOT_EXIST,           "Task not exist")
TAOS_DEFINE_ERROR(TSDB_CODE_QRY_TASK_ALREADY_EXIST,       "Task already exist")
TAOS_DEFINE_ERROR(TSDB_CODE_QRY_TASK_CTX_NOT_EXIST,       "Task context not exist")
TAOS_DEFINE_ERROR(TSDB_CODE_QRY_TASK_CANCELLED,           "Task cancelled")
TAOS_DEFINE_ERROR(TSDB_CODE_QRY_TASK_DROPPED,             "Task dropped")
TAOS_DEFINE_ERROR(TSDB_CODE_QRY_TASK_CANCELLING,          "Task cancelling")
TAOS_DEFINE_ERROR(TSDB_CODE_QRY_TASK_DROPPING,            "Task dropping")
TAOS_DEFINE_ERROR(TSDB_CODE_QRY_DUPLICATED_OPERATION,     "Duplicated operation")
TAOS_DEFINE_ERROR(TSDB_CODE_QRY_TASK_MSG_ERROR,           "Task message error")
TAOS_DEFINE_ERROR(TSDB_CODE_QRY_JOB_FREED,                "Job already freed")
TAOS_DEFINE_ERROR(TSDB_CODE_QRY_TASK_STATUS_ERROR,        "Task status error")
TAOS_DEFINE_ERROR(TSDB_CODE_QRY_JSON_IN_ERROR,            "Json not support in in/notin operator")
TAOS_DEFINE_ERROR(TSDB_CODE_QRY_JSON_NOT_SUPPORT_ERROR,   "Json not support in this place")
TAOS_DEFINE_ERROR(TSDB_CODE_QRY_JSON_IN_GROUP_ERROR,      "Json not support in group/partition by")
TAOS_DEFINE_ERROR(TSDB_CODE_QRY_JOB_NOT_EXIST,            "Job not exist")
TAOS_DEFINE_ERROR(TSDB_CODE_QRY_QWORKER_QUIT,             "Vnode/Qnode is quitting")
TAOS_DEFINE_ERROR(TSDB_CODE_QRY_GEO_NOT_SUPPORT_ERROR,    "Geometry not support in this operator")
TAOS_DEFINE_ERROR(TSDB_CODE_QRY_INVALID_WINDOW_CONDITION, "The time pseudo column is illegally used in the condition of the event window.")
TAOS_DEFINE_ERROR(TSDB_CODE_QRY_EXECUTOR_INTERNAL_ERROR,  "Executor internal error")
TAOS_DEFINE_ERROR(TSDB_CODE_QRY_INVALID_JOIN_CONDITION,   "Not supported join on condition")
TAOS_DEFINE_ERROR(TSDB_CODE_QRY_FILTER_NOT_SUPPORT_TYPE,  "Not supported range type")
TAOS_DEFINE_ERROR(TSDB_CODE_QRY_FILTER_WRONG_OPTR_TYPE,   "Wrong operator type")
TAOS_DEFINE_ERROR(TSDB_CODE_QRY_FILTER_RANGE_ERROR,       "Wrong filter range")
TAOS_DEFINE_ERROR(TSDB_CODE_QRY_FILTER_INVALID_TYPE,      "Invalid filter type")
TAOS_DEFINE_ERROR(TSDB_CODE_QRY_REACH_QMEM_THRESHOLD,     "Query memory upper limit is reached")
TAOS_DEFINE_ERROR(TSDB_CODE_QRY_QUERY_MEM_EXHAUSTED,      "Query memory exhausted")
TAOS_DEFINE_ERROR(TSDB_CODE_QRY_NO_FETCH_TIMEOUT,         "Timeout for long time no fetch")
TAOS_DEFINE_ERROR(TSDB_CODE_QRY_TASK_SUCC_TO_PARTSUSS,    "Change task status from success to partial success")
TAOS_DEFINE_ERROR(TSDB_CODE_QRY_MEMORY_POOL_NOT_INITIALIZED, "Memory pool not initialized")
TAOS_DEFINE_ERROR(TSDB_CODE_QRY_MEMORY_POOL_MEMORY_NOT_ENOUGH, "Alter minReservedMemorySize failed since no enough system available memory")
TAOS_DEFINE_ERROR(TSDB_CODE_QRY_WINDOW_DUP_TIMESTAMP,     "Duplicate timestamp not allowed in count/event/state window")

// grant
TAOS_DEFINE_ERROR(TSDB_CODE_GRANT_EXPIRED,                "License expired")
TAOS_DEFINE_ERROR(TSDB_CODE_GRANT_DNODE_LIMITED,          "Number of dnodes has reached the licensed upper limit")
TAOS_DEFINE_ERROR(TSDB_CODE_GRANT_ACCT_LIMITED,           "Number of accounts has reached the licensed upper limit")
TAOS_DEFINE_ERROR(TSDB_CODE_GRANT_TIMESERIES_LIMITED,     "Number of time series has reached the licensed upper limit")
TAOS_DEFINE_ERROR(TSDB_CODE_GRANT_DB_LIMITED,             "Number of DBs has reached the licensed upper limit")
TAOS_DEFINE_ERROR(TSDB_CODE_GRANT_USER_LIMITED,           "Number of users has reached the licensed upper limit")
TAOS_DEFINE_ERROR(TSDB_CODE_GRANT_CONN_LIMITED,           "Number of connections has reached the licensed upper limit")
TAOS_DEFINE_ERROR(TSDB_CODE_GRANT_STREAM_LIMITED,         "Number of streams has reached the licensed upper limit")
TAOS_DEFINE_ERROR(TSDB_CODE_GRANT_SPEED_LIMITED,          "Write speed has reached the licensed upper limit")
TAOS_DEFINE_ERROR(TSDB_CODE_GRANT_STORAGE_LIMITED,        "Storage capacity has reached the licensed upper limit")
TAOS_DEFINE_ERROR(TSDB_CODE_GRANT_SUBSCRIPTION_LIMITED,   "Number of subscriptions has reached the licensed upper limit")
TAOS_DEFINE_ERROR(TSDB_CODE_GRANT_CPU_LIMITED,            "Number of CPU cores has reached the licensed upper limit")
TAOS_DEFINE_ERROR(TSDB_CODE_GRANT_STABLE_LIMITED,         "Number of stables has reached the licensed upper limit")
TAOS_DEFINE_ERROR(TSDB_CODE_GRANT_TABLE_LIMITED,          "Number of tables has reached the licensed upper limit")
TAOS_DEFINE_ERROR(TSDB_CODE_GRANT_PAR_IVLD_ACTIVE,        "Invalid active code")
TAOS_DEFINE_ERROR(TSDB_CODE_GRANT_PAR_IVLD_KEY,           "Invalid key to parse active code")
TAOS_DEFINE_ERROR(TSDB_CODE_GRANT_PAR_DEC_IVLD_KEY,       "Invalid key to decode active code")
TAOS_DEFINE_ERROR(TSDB_CODE_GRANT_PAR_DEC_IVLD_KLEN,      "Invalid klen to decode active code")
TAOS_DEFINE_ERROR(TSDB_CODE_GRANT_GEN_IVLD_KEY,           "Invalid key to generate active code")
TAOS_DEFINE_ERROR(TSDB_CODE_GRANT_GEN_ACTIVE_LEN,         "Exceeded active len to generate active code")
TAOS_DEFINE_ERROR(TSDB_CODE_GRANT_GEN_ENC_IVLD_KLEN,      "Invalid klen to encode active code")
TAOS_DEFINE_ERROR(TSDB_CODE_GRANT_PAR_IVLD_DIST,          "Invalid distribution time to parse active code")
TAOS_DEFINE_ERROR(TSDB_CODE_GRANT_UNLICENSED_CLUSTER,     "Illegal operation, the license is being used by an unlicensed cluster")
TAOS_DEFINE_ERROR(TSDB_CODE_GRANT_LACK_OF_BASIC,          "Lack of basic functions in active code")
TAOS_DEFINE_ERROR(TSDB_CODE_GRANT_OBJ_NOT_EXIST,          "Grant object not exist")
TAOS_DEFINE_ERROR(TSDB_CODE_GRANT_LAST_ACTIVE_NOT_FOUND,  "The historial active code does not match")
TAOS_DEFINE_ERROR(TSDB_CODE_GRANT_MACHINES_MISMATCH,      "Cluster machines mismatch with active code")
TAOS_DEFINE_ERROR(TSDB_CODE_GRANT_OPT_EXPIRE_TOO_LARGE,   "Expiration time of optional grant item is too large")
TAOS_DEFINE_ERROR(TSDB_CODE_GRANT_DUPLICATED_ACTIVE,      "The active code can't be activated repeatedly")
TAOS_DEFINE_ERROR(TSDB_CODE_GRANT_VIEW_LIMITED,           "Number of views has reached the licensed upper limit")
TAOS_DEFINE_ERROR(TSDB_CODE_GRANT_BASIC_EXPIRED,          "License expired for basic functions")
TAOS_DEFINE_ERROR(TSDB_CODE_GRANT_STREAM_EXPIRED,         "License expired for stream function")
TAOS_DEFINE_ERROR(TSDB_CODE_GRANT_SUBSCRIPTION_EXPIRED,   "License expired for subscription function")
TAOS_DEFINE_ERROR(TSDB_CODE_GRANT_VIEW_EXPIRED,           "License expired for view function")
TAOS_DEFINE_ERROR(TSDB_CODE_GRANT_AUDIT_EXPIRED,          "License expired for audit function")
TAOS_DEFINE_ERROR(TSDB_CODE_GRANT_CSV_EXPIRED,            "License expired for CSV function")
TAOS_DEFINE_ERROR(TSDB_CODE_GRANT_MULTI_STORAGE_EXPIRED,  "License expired for multi-tier storage function")
TAOS_DEFINE_ERROR(TSDB_CODE_GRANT_SHARED_STROAGE_EXPIRED, "License expired for shared storage function")
TAOS_DEFINE_ERROR(TSDB_CODE_GRANT_DUAL_REPLICA_HA_EXPIRED,"License expired for dual-replica HA function")
TAOS_DEFINE_ERROR(TSDB_CODE_GRANT_DB_ENCRYPTION_EXPIRED,  "License expired for database encryption function")
TAOS_DEFINE_ERROR(TSDB_CODE_GRANT_TD_GPT_EXPIRED,         "License expired for TDgpt function")
TAOS_DEFINE_ERROR(TSDB_CODE_GRANT_VNODE_LIMITED,          "Number of vnodes has reached the licensed upper limit")
TAOS_DEFINE_ERROR(TSDB_CODE_GRANT_ANODE_LIMITED,          "Number of anodes has reached the licensed upper limit")
TAOS_DEFINE_ERROR(TSDB_CODE_GRANT_LACK_OF_IDMP_BASIC,     "Lack of TDengine IDMP basic functions in active code")
TAOS_DEFINE_ERROR(TSDB_CODE_GRANT_MOUNTS_EXPIRED,         "License expired for mounts function")
TAOS_DEFINE_ERROR(TSDB_CODE_GRANT_MOUNTS_LIMITED,         "Number of mounts has reached the licensed upper limit")
TAOS_DEFINE_ERROR(TSDB_CODE_GRANT_INVALID_AUTH_SERVER,    "Auth server is invalid")
TAOS_DEFINE_ERROR(TSDB_CODE_GRANT_DISABLED,               "Cluster has been disabled by the auth server")
TAOS_DEFINE_ERROR(TSDB_CODE_GRANT_RESTFUL_ERROR,          "RESTful response error")
TAOS_DEFINE_ERROR(TSDB_CODE_GRANT_RESTFUL_TIMEOUT,        "RESTful request timed out")
TAOS_DEFINE_ERROR(TSDB_CODE_GRANT_NO_UPDATE_NEEDED,       "Cluster is not about to expire; no update needed")
TAOS_DEFINE_ERROR(TSDB_CODE_GRANT_QUOTA_OUT_OF_RANGE,     "Quota is out of range")

// sync
TAOS_DEFINE_ERROR(TSDB_CODE_SYN_TIMEOUT,                  "Sync timeout")
TAOS_DEFINE_ERROR(TSDB_CODE_SYN_MISMATCHED_SIGNATURE,     "Sync signature mismatch")
TAOS_DEFINE_ERROR(TSDB_CODE_SYN_NOT_LEADER,               "Sync leader is unreachable")
TAOS_DEFINE_ERROR(TSDB_CODE_SYN_NEW_CONFIG_ERROR,         "Sync new config error")
TAOS_DEFINE_ERROR(TSDB_CODE_SYN_PROPOSE_NOT_READY,        "Sync not ready to propose")
TAOS_DEFINE_ERROR(TSDB_CODE_SYN_RESTORING,                "Sync leader is restoring")
TAOS_DEFINE_ERROR(TSDB_CODE_SYN_INVALID_SNAPSHOT_MSG,     "Sync invalid snapshot msg")
TAOS_DEFINE_ERROR(TSDB_CODE_SYN_BUFFER_FULL,              "Sync buffer is full")
TAOS_DEFINE_ERROR(TSDB_CODE_SYN_WRITE_STALL,              "Sync write stall")
TAOS_DEFINE_ERROR(TSDB_CODE_SYN_NEGOTIATION_WIN_FULL,     "Sync negotiation win is full")
TAOS_DEFINE_ERROR(TSDB_CODE_SYN_WRONG_TERM,               "Sync got a wrong term")
TAOS_DEFINE_ERROR(TSDB_CODE_SYN_WRONG_FSM_STATE,          "Sync got a wrong fsm state")
TAOS_DEFINE_ERROR(TSDB_CODE_SYN_WRONG_SYNC_STATE,         "Sync got a wrong state")
TAOS_DEFINE_ERROR(TSDB_CODE_SYN_WRONG_REF,                "Sync got a wrong ref")
TAOS_DEFINE_ERROR(TSDB_CODE_SYN_INVALID_ID,               "Sync invalid id")
TAOS_DEFINE_ERROR(TSDB_CODE_SYN_RETURN_VALUE_NULL,        "Sync got a null return")
TAOS_DEFINE_ERROR(TSDB_CODE_SYN_WRONG_ROLE,               "Sync got a wrong role")
TAOS_DEFINE_ERROR(TSDB_CODE_SYN_NOT_IN_RAFT_GROUP,        "Sync not in raft group")
TAOS_DEFINE_ERROR(TSDB_CODE_SYN_TERM_NOT_MATCH,           "Sync term not match current term")
TAOS_DEFINE_ERROR(TSDB_CODE_FAIL_GET_LOCK,                "Sync failed to get lock, will retry next time")
TAOS_DEFINE_ERROR(TSDB_CODE_SYN_INTERNAL_ERROR,           "Sync internal error")

//tq
TAOS_DEFINE_ERROR(TSDB_CODE_TQ_INVALID_CONFIG,            "TQ invalid config")
TAOS_DEFINE_ERROR(TSDB_CODE_TQ_INIT_FAILED,               "TQ init falied")
TAOS_DEFINE_ERROR(TSDB_CODE_TQ_NO_DISK_PERMISSIONS,       "TQ no disk permissions")
TAOS_DEFINE_ERROR(TSDB_CODE_TQ_FILE_ALREADY_EXISTS,       "TQ file already exists")
TAOS_DEFINE_ERROR(TSDB_CODE_TQ_FAILED_TO_CREATE_DIR,      "TQ failed to create dir")
TAOS_DEFINE_ERROR(TSDB_CODE_TQ_META_NO_SUCH_KEY,          "TQ meta no such key")
TAOS_DEFINE_ERROR(TSDB_CODE_TQ_META_KEY_NOT_IN_TXN,       "TQ meta key not in txn")
TAOS_DEFINE_ERROR(TSDB_CODE_TQ_META_KEY_DUP_IN_TXN,       "TQ met key dup in txn")
TAOS_DEFINE_ERROR(TSDB_CODE_TQ_GROUP_NOT_SET,             "TQ group not exist")
TAOS_DEFINE_ERROR(TSDB_CODE_TQ_TABLE_SCHEMA_NOT_FOUND,    "TQ table schema not found")
TAOS_DEFINE_ERROR(TSDB_CODE_TQ_NO_COMMITTED_OFFSET,       "TQ no committed offset")
TAOS_DEFINE_ERROR(TSDB_CODE_TQ_INTERNAL_ERROR,            "TQ internal error")

// wal
TAOS_DEFINE_ERROR(TSDB_CODE_WAL_FILE_CORRUPTED,           "WAL file is corrupted")
TAOS_DEFINE_ERROR(TSDB_CODE_WAL_INVALID_VER,              "WAL invalid version")
TAOS_DEFINE_ERROR(TSDB_CODE_WAL_LOG_NOT_EXIST,            "WAL log not exist")
TAOS_DEFINE_ERROR(TSDB_CODE_WAL_CHKSUM_MISMATCH,          "WAL checksum mismatch")
TAOS_DEFINE_ERROR(TSDB_CODE_WAL_LOG_INCOMPLETE,           "WAL log incomplete")

// tfs
TAOS_DEFINE_ERROR(TSDB_CODE_FS_INVLD_CFG,                 "tfs invalid mount config")
TAOS_DEFINE_ERROR(TSDB_CODE_FS_TOO_MANY_MOUNT,            "tfs too many mount")
TAOS_DEFINE_ERROR(TSDB_CODE_FS_DUP_PRIMARY,               "tfs duplicate primary mount")
TAOS_DEFINE_ERROR(TSDB_CODE_FS_NO_PRIMARY_DISK,           "tfs no primary mount")
TAOS_DEFINE_ERROR(TSDB_CODE_FS_NO_MOUNT_AT_TIER,          "tfs no mount at tier")
TAOS_DEFINE_ERROR(TSDB_CODE_FS_FILE_ALREADY_EXISTS,       "tfs file already exists")
TAOS_DEFINE_ERROR(TSDB_CODE_FS_INVLD_LEVEL,               "tfs invalid level")
TAOS_DEFINE_ERROR(TSDB_CODE_FS_NO_VALID_DISK,             "tfs no valid disk")

// catalog
TAOS_DEFINE_ERROR(TSDB_CODE_CTG_INTERNAL_ERROR,           "catalog internal error")
TAOS_DEFINE_ERROR(TSDB_CODE_CTG_INVALID_INPUT,            "invalid catalog input parameters")
TAOS_DEFINE_ERROR(TSDB_CODE_CTG_NOT_READY,                "catalog is not ready")
TAOS_DEFINE_ERROR(TSDB_CODE_CTG_SYS_ERROR,                "catalog system error")
TAOS_DEFINE_ERROR(TSDB_CODE_CTG_DB_DROPPED,               "Database is dropped")
TAOS_DEFINE_ERROR(TSDB_CODE_CTG_OUT_OF_SERVICE,           "catalog is out of service")
TAOS_DEFINE_ERROR(TSDB_CODE_CTG_VG_META_MISMATCH,         "table meta and vgroup mismatch")
TAOS_DEFINE_ERROR(TSDB_CODE_CTG_EXIT,                     "catalog exit")

//scheduler
TAOS_DEFINE_ERROR(TSDB_CODE_QW_MSG_ERROR,                 "Invalid msg order")
TAOS_DEFINE_ERROR(TSDB_CODE_SCH_STATUS_ERROR,             "scheduler status error")
TAOS_DEFINE_ERROR(TSDB_CODE_SCH_INTERNAL_ERROR,           "scheduler internal error")
TAOS_DEFINE_ERROR(TSDB_CODE_SCH_TIMEOUT_ERROR,            "Task timeout")
TAOS_DEFINE_ERROR(TSDB_CODE_SCH_JOB_IS_DROPPING,          "Job is dropping")
TAOS_DEFINE_ERROR(TSDB_CODE_SCH_JOB_NOT_EXISTS,           "Job no longer exist")
TAOS_DEFINE_ERROR(TSDB_CODE_SCH_DATA_SRC_EP_MISS,         "No valid epSet for data source node")

// parser
TAOS_DEFINE_ERROR(TSDB_CODE_PAR_SYNTAX_ERROR,              "syntax error near")
TAOS_DEFINE_ERROR(TSDB_CODE_PAR_INCOMPLETE_SQL,            "Incomplete SQL statement")
TAOS_DEFINE_ERROR(TSDB_CODE_PAR_INVALID_COLUMN,            "Invalid column name")
TAOS_DEFINE_ERROR(TSDB_CODE_PAR_TABLE_NOT_EXIST,           "Table does not exist")
TAOS_DEFINE_ERROR(TSDB_CODE_PAR_AMBIGUOUS_COLUMN,          "Column ambiguously defined")
TAOS_DEFINE_ERROR(TSDB_CODE_PAR_WRONG_VALUE_TYPE,          "Invalid value type")
TAOS_DEFINE_ERROR(TSDB_CODE_PAR_ILLEGAL_USE_AGG_FUNCTION,  "There mustn't be aggregation")
TAOS_DEFINE_ERROR(TSDB_CODE_PAR_WRONG_NUMBER_OF_SELECT,    "ORDER BY / GROUP BY item must be the number of a SELECT-list expression")
TAOS_DEFINE_ERROR(TSDB_CODE_PAR_GROUPBY_LACK_EXPRESSION,   "Not a GROUP BY expression")
TAOS_DEFINE_ERROR(TSDB_CODE_PAR_NOT_SELECTED_EXPRESSION,   "Not SELECTed expression")
TAOS_DEFINE_ERROR(TSDB_CODE_PAR_NOT_SINGLE_GROUP,          "Not a single-group group function")
TAOS_DEFINE_ERROR(TSDB_CODE_PAR_TAGS_NOT_MATCHED,          "Tags number not matched")
TAOS_DEFINE_ERROR(TSDB_CODE_PAR_INVALID_TAG_NAME,          "Invalid tag name")
TAOS_DEFINE_ERROR(TSDB_CODE_PAR_NAME_OR_PASSWD_TOO_LONG,   "Name or password too long")
TAOS_DEFINE_ERROR(TSDB_CODE_PAR_PASSWD_TOO_SHORT_OR_EMPTY, "Password too short or empty")
TAOS_DEFINE_ERROR(TSDB_CODE_PAR_INVALID_PORT,              "Port should be an integer that is less than 65535 and greater than 0")
TAOS_DEFINE_ERROR(TSDB_CODE_PAR_INVALID_ENDPOINT,          "Endpoint should be in the format of 'fqdn:port'")
TAOS_DEFINE_ERROR(TSDB_CODE_PAR_EXPRIE_STATEMENT,          "This statement is no longer supported")
TAOS_DEFINE_ERROR(TSDB_CODE_PAR_INTER_VALUE_TOO_SMALL,     "Interval too small")
TAOS_DEFINE_ERROR(TSDB_CODE_PAR_INTER_VALUE_TOO_BIG,       "Interval too big")
TAOS_DEFINE_ERROR(TSDB_CODE_PAR_DB_NOT_SPECIFIED,          "Database not specified")
TAOS_DEFINE_ERROR(TSDB_CODE_PAR_INVALID_IDENTIFIER_NAME,   "Invalid identifier name")
TAOS_DEFINE_ERROR(TSDB_CODE_PAR_CORRESPONDING_STABLE_ERR,  "Corresponding super table not in this db")
TAOS_DEFINE_ERROR(TSDB_CODE_PAR_INVALID_DB_OPTION,         "Invalid database option")
TAOS_DEFINE_ERROR(TSDB_CODE_PAR_INVALID_TABLE_OPTION,      "Invalid table option")
TAOS_DEFINE_ERROR(TSDB_CODE_PAR_INVALID_BNODE_OPTION,      "Invalid Bnode option")
TAOS_DEFINE_ERROR(TSDB_CODE_PAR_GROUPBY_WINDOW_COEXIST,    "GROUP BY and WINDOW-clause can't be used together")
TAOS_DEFINE_ERROR(TSDB_CODE_PAR_AGG_FUNC_NESTING,          "Aggregate functions do not support nesting")
TAOS_DEFINE_ERROR(TSDB_CODE_PAR_INVALID_STATE_WIN_TYPE,    "Only support STATE_WINDOW on integer/bool/varchar column")
TAOS_DEFINE_ERROR(TSDB_CODE_PAR_INVALID_STATE_WIN_COL,     "Not support STATE_WINDOW on tag column")
TAOS_DEFINE_ERROR(TSDB_CODE_PAR_INVALID_STATE_WIN_TABLE,   "STATE_WINDOW not support for super table query")
TAOS_DEFINE_ERROR(TSDB_CODE_PAR_INTER_SESSION_GAP,         "SESSION gap should be fixed time window, and greater than 0")
TAOS_DEFINE_ERROR(TSDB_CODE_PAR_INTER_SESSION_COL,         "Only support SESSION on primary timestamp column")
TAOS_DEFINE_ERROR(TSDB_CODE_PAR_INTER_OFFSET_NEGATIVE,     "Interval offset cannot be negative")
TAOS_DEFINE_ERROR(TSDB_CODE_PAR_INTER_OFFSET_UNIT,         "Cannot use 'year' as offset when interval is 'month'")
TAOS_DEFINE_ERROR(TSDB_CODE_PAR_INTER_OFFSET_TOO_BIG,      "Interval offset should be shorter than interval")
TAOS_DEFINE_ERROR(TSDB_CODE_PAR_INTER_SLIDING_UNIT,        "Does not support sliding when interval is natural month/year")
TAOS_DEFINE_ERROR(TSDB_CODE_PAR_INTER_SLIDING_TOO_BIG,     "sliding value no larger than the interval value")
TAOS_DEFINE_ERROR(TSDB_CODE_PAR_INTER_SLIDING_TOO_SMALL,   "sliding value can not less than 1%% of interval value")
TAOS_DEFINE_ERROR(TSDB_CODE_PAR_ONLY_ONE_JSON_TAG,         "Only one tag if there is a json tag")
TAOS_DEFINE_ERROR(TSDB_CODE_PAR_INCORRECT_NUM_OF_COL,      "Query block has incorrect number of result columns")
TAOS_DEFINE_ERROR(TSDB_CODE_PAR_INCORRECT_TIMESTAMP_VAL,   "Incorrect TIMESTAMP value")
TAOS_DEFINE_ERROR(TSDB_CODE_PAR_OFFSET_LESS_ZERO,          "soffset/offset can not be less than 0")
TAOS_DEFINE_ERROR(TSDB_CODE_PAR_SLIMIT_LEAK_PARTITION_GROUP_BY,  "slimit/soffset only available for PARTITION/GROUP BY query")
TAOS_DEFINE_ERROR(TSDB_CODE_PAR_INVALID_TOPIC_QUERY,        "Invalid topic query")
TAOS_DEFINE_ERROR(TSDB_CODE_PAR_INVALID_DROP_STABLE,        "Cannot drop super table in batch")
TAOS_DEFINE_ERROR(TSDB_CODE_PAR_INVALID_FILL_TIME_RANGE,    "Start(end) time of query range required or time range too large")
TAOS_DEFINE_ERROR(TSDB_CODE_PAR_DUPLICATED_COLUMN,          "Duplicated column names")
TAOS_DEFINE_ERROR(TSDB_CODE_PAR_INVALID_TAGS_LENGTH,        "Tags length exceeds max length")
TAOS_DEFINE_ERROR(TSDB_CODE_PAR_INVALID_ROW_LENGTH,         "Row length exceeds max length")
TAOS_DEFINE_ERROR(TSDB_CODE_PAR_INVALID_COLUMNS_NUM,        "Illegal number of columns")
TAOS_DEFINE_ERROR(TSDB_CODE_PAR_TOO_MANY_COLUMNS,           "Too many columns")
TAOS_DEFINE_ERROR(TSDB_CODE_PAR_INVALID_FIRST_COLUMN,       "First column must be timestamp")
TAOS_DEFINE_ERROR(TSDB_CODE_PAR_INVALID_VAR_COLUMN_LEN,     "Invalid varbinary/binary/nchar column/tag length")
TAOS_DEFINE_ERROR(TSDB_CODE_PAR_INVALID_TAGS_NUM,           "Invalid number of tag columns")
TAOS_DEFINE_ERROR(TSDB_CODE_PAR_PERMISSION_DENIED,          "Permission denied or target object not exist")
TAOS_DEFINE_ERROR(TSDB_CODE_PAR_INVALID_STREAM_QUERY,       "Invalid stream query")
TAOS_DEFINE_ERROR(TSDB_CODE_PAR_INVALID_INTERNAL_PK,        "Invalid _c0 or _rowts expression")
TAOS_DEFINE_ERROR(TSDB_CODE_PAR_INVALID_TIMELINE_FUNC,      "Invalid timeline function")
TAOS_DEFINE_ERROR(TSDB_CODE_PAR_INVALID_PASSWD,             "Invalid password 2")
TAOS_DEFINE_ERROR(TSDB_CODE_PAR_INVALID_ALTER_TABLE,        "Invalid alter table statement")
TAOS_DEFINE_ERROR(TSDB_CODE_PAR_CANNOT_DROP_PRIMARY_KEY,    "Primary timestamp column cannot be dropped")
TAOS_DEFINE_ERROR(TSDB_CODE_PAR_INVALID_MODIFY_COL,         "Only varbinary/binary/nchar/geometry column length could be modified, and the length can only be increased, not decreased")
TAOS_DEFINE_ERROR(TSDB_CODE_PAR_INVALID_TBNAME,             "Invalid tbname pseudo column")
TAOS_DEFINE_ERROR(TSDB_CODE_PAR_INVALID_FUNCTION_NAME,      "Invalid function name")
TAOS_DEFINE_ERROR(TSDB_CODE_PAR_COMMENT_TOO_LONG,           "Comment too long")
TAOS_DEFINE_ERROR(TSDB_CODE_PAR_NOT_ALLOWED_FUNC,           "Some functions are allowed only in the SELECT list of a query. "
                                                            "And, cannot be mixed with other non scalar functions or columns.")
TAOS_DEFINE_ERROR(TSDB_CODE_PAR_NOT_ALLOWED_WIN_QUERY,      "Window query not supported, since not valid primary timestamp column as input")
TAOS_DEFINE_ERROR(TSDB_CODE_PAR_INVALID_DROP_COL,           "No columns can be dropped")
TAOS_DEFINE_ERROR(TSDB_CODE_PAR_INVALID_COL_JSON,           "Only tag can be json type")
TAOS_DEFINE_ERROR(TSDB_CODE_PAR_VALUE_TOO_LONG,             "Value too long for column/tag")
TAOS_DEFINE_ERROR(TSDB_CODE_PAR_INVALID_DELETE_WHERE,       "The DELETE statement must only have a definite time window range")
TAOS_DEFINE_ERROR(TSDB_CODE_PAR_INVALID_REDISTRIBUTE_VG,    "The REDISTRIBUTE VGROUP statement only support 1 to 3 dnodes")
TAOS_DEFINE_ERROR(TSDB_CODE_PAR_FILL_NOT_ALLOWED_FUNC,      "Fill not allowed")
TAOS_DEFINE_ERROR(TSDB_CODE_PAR_INVALID_WINDOW_PC,          "Invalid windows pc")
TAOS_DEFINE_ERROR(TSDB_CODE_PAR_WINDOW_NOT_ALLOWED_FUNC,    "Window not allowed")
TAOS_DEFINE_ERROR(TSDB_CODE_PAR_STREAM_NOT_ALLOWED_FUNC,    "Function not support in stream query")
TAOS_DEFINE_ERROR(TSDB_CODE_PAR_GROUP_BY_NOT_ALLOWED_FUNC,  "Group by not allowd")
TAOS_DEFINE_ERROR(TSDB_CODE_PAR_INVALID_INTERP_CLAUSE,      "Invalid interp clause")
TAOS_DEFINE_ERROR(TSDB_CODE_PAR_NO_VALID_FUNC_IN_WIN,       "Not valid function in window")
TAOS_DEFINE_ERROR(TSDB_CODE_PAR_ONLY_SUPPORT_SINGLE_TABLE,  "Only support single table")
TAOS_DEFINE_ERROR(TSDB_CODE_PAR_INVALID_SMA_INDEX,          "Invalid sma index")
TAOS_DEFINE_ERROR(TSDB_CODE_PAR_INVALID_SELECTED_EXPR,      "Invalid SELECTed expression")
TAOS_DEFINE_ERROR(TSDB_CODE_PAR_GET_META_ERROR,             "Fail to get table info")
TAOS_DEFINE_ERROR(TSDB_CODE_PAR_NOT_UNIQUE_TABLE_ALIAS,     "Not unique table/alias")
TAOS_DEFINE_ERROR(TSDB_CODE_PAR_SYSTABLE_NOT_ALLOWED_FUNC,  "System table not allowed")
TAOS_DEFINE_ERROR(TSDB_CODE_PAR_SYSTABLE_NOT_ALLOWED,       "System table not allowed")
TAOS_DEFINE_ERROR(TSDB_CODE_PAR_INVALID_VARBINARY,          "Invalid varbinary value")
TAOS_DEFINE_ERROR(TSDB_CODE_PAR_INVALID_IP_RANGE,           "Invalid IPV4 address ranges")
TAOS_DEFINE_ERROR(TSDB_CODE_PAR_INVALID_VIEW_QUERY,         "Invalid view query type")
TAOS_DEFINE_ERROR(TSDB_CODE_PAR_COL_QUERY_MISMATCH,         "Columns number mismatch with query result")
TAOS_DEFINE_ERROR(TSDB_CODE_PAR_VIEW_CONFLICT_WITH_TABLE,   "View name is conflict with table")
TAOS_DEFINE_ERROR(TSDB_CODE_PAR_NOT_SUPPORT_MULTI_RESULT,   "Operator not supported multi result")
TAOS_DEFINE_ERROR(TSDB_CODE_PAR_INVALID_WJOIN_HAVING_EXPR,  "Invalid window join having expr")
TAOS_DEFINE_ERROR(TSDB_CODE_PAR_GRP_WINDOW_NOT_ALLOWED,     "GROUP BY/PARTITION BY/WINDOW-clause can't be used in WINDOW join")
TAOS_DEFINE_ERROR(TSDB_CODE_PAR_INVALID_WIN_OFFSET_UNIT,    "Invalid window offset unit")
TAOS_DEFINE_ERROR(TSDB_CODE_PAR_VALID_PRIM_TS_REQUIRED,     "Valid primary timestamp required")
TAOS_DEFINE_ERROR(TSDB_CODE_PAR_ORDERBY_UNKNOWN_EXPR,       "Invalid expr in order by clause")
TAOS_DEFINE_ERROR(TSDB_CODE_PAR_NOT_WIN_FUNC,               "Column exists for window join with aggregation functions")
TAOS_DEFINE_ERROR(TSDB_CODE_PAR_TAG_IS_PRIMARY_KEY,         "tag can not be composite primary key")
TAOS_DEFINE_ERROR(TSDB_CODE_PAR_SECOND_COL_PK,              "composite primary key must be second column")
TAOS_DEFINE_ERROR(TSDB_CODE_PAR_COL_PK_TYPE,                "composite primary key column must be of type int, uint, bigint, ubigint, and varchar")
TAOS_DEFINE_ERROR(TSDB_CODE_PAR_INVALID_PK_OP,              "composite primary key column can not be added, modified, and dropped")
TAOS_DEFINE_ERROR(TSDB_CODE_PAR_PRIMARY_KEY_IS_NULL,        "Primary key column should not be null")
TAOS_DEFINE_ERROR(TSDB_CODE_PAR_PRIMARY_KEY_IS_NONE,        "Primary key column should not be none")
TAOS_DEFINE_ERROR(TSDB_CODE_PAR_TBNAME_ERROR,               "Pseudo tag tbname not set")
TAOS_DEFINE_ERROR(TSDB_CODE_PAR_TBNAME_DUPLICATED,          "Table name duplicated")
TAOS_DEFINE_ERROR(TSDB_CODE_PAR_TAG_NAME_DUPLICATED,        "Tag name duplicated")
TAOS_DEFINE_ERROR(TSDB_CODE_PAR_NOT_ALLOWED_DIFFERENT_BY_ROW_FUNC,  "Some functions cannot appear in the select list at the same time")
TAOS_DEFINE_ERROR(TSDB_CODE_PAR_REGULAR_EXPRESSION_ERROR,   "Syntax error in regular expression")
TAOS_DEFINE_ERROR(TSDB_CODE_PAR_INVALID_ANOMALY_WIN_TYPE,   "ANOMALY_WINDOW only support mathable column")
TAOS_DEFINE_ERROR(TSDB_CODE_PAR_INVALID_ANOMALY_WIN_COL,    "ANOMALY_WINDOW not support on tag column")
TAOS_DEFINE_ERROR(TSDB_CODE_PAR_INVALID_ANOMALY_WIN_OPT,    "ANOMALY_WINDOW option should include algo field")
TAOS_DEFINE_ERROR(TSDB_CODE_PAR_INVALID_FORECAST_CLAUSE,    "Invalid forecast clause")
TAOS_DEFINE_ERROR(TSDB_CODE_PAR_REGULAR_EXPRESSION_ERROR,   "Syntax error in regular expression")
TAOS_DEFINE_ERROR(TSDB_CODE_PAR_INVALID_VGID_LIST,          "Invalid vgid list")
TAOS_DEFINE_ERROR(TSDB_CODE_PAR_TRUE_FOR_NEGATIVE,          "True_for duration cannot be negative")
TAOS_DEFINE_ERROR(TSDB_CODE_PAR_TRUE_FOR_UNIT,              "Cannot use 'year' or 'month' as true_for duration")
TAOS_DEFINE_ERROR(TSDB_CODE_PAR_INVALID_COLS_FUNCTION,      "Invalid cols function")
TAOS_DEFINE_ERROR(TSDB_CODE_PAR_INVALID_COLS_SELECTFUNC,    "cols function's first param must be a select function that output a single row")
TAOS_DEFINE_ERROR(TSDB_CODE_PAR_INVALID_COLS_ALIAS,         "Invalid using alias for cols function")
TAOS_DEFINE_ERROR(TSDB_CODE_PAR_PRIM_KEY_MUST_BE_TS,        "Join primary key col must be timestmap type")
TAOS_DEFINE_ERROR(TSDB_CODE_PAR_INVALID_REF_COLUMN,         "Invalid virtual table's ref column")
TAOS_DEFINE_ERROR(TSDB_CODE_PAR_INVALID_TABLE_TYPE,             "Invalid table type")
TAOS_DEFINE_ERROR(TSDB_CODE_PAR_INVALID_REF_COLUMN_TYPE,    "Invalid ref column type")
TAOS_DEFINE_ERROR(TSDB_CODE_PAR_MISMATCH_STABLE_TYPE,       "Create child table using virtual super table")
TAOS_DEFINE_ERROR(TSDB_CODE_PAR_COL_TAG_REF_BY_STM,         "Col/Tag referenced by stream")
TAOS_DEFINE_ERROR(TSDB_CODE_PAR_INTERNAL_ERROR,             "Parser internal error")
TAOS_DEFINE_ERROR(TSDB_CODE_PAR_INVALID_STATE_WIN_EXTEND,   "Invalid state window extend option")
<<<<<<< HEAD
TAOS_DEFINE_ERROR(TSDB_CODE_PAR_PRIV_TYPE_TARGET_CONFLICT,  "Conflict between privilege type and target")
=======
TAOS_DEFINE_ERROR(TSDB_CODE_PAR_ALGR_ID_TOO_LONG,           "Algorithm ID too long, max length is 63 character")
TAOS_DEFINE_ERROR(TSDB_CODE_PAR_ALGR_NAME_TOO_LONG,         "Algorithm name too long, max length is 63 character")
TAOS_DEFINE_ERROR(TSDB_CODE_PAR_ALGR_DESC_TOO_LONG,         "Algorithm description too long, max length is 127 character")
TAOS_DEFINE_ERROR(TSDB_CODE_PAR_ALGR_TYPE_TOO_LONG,         "Algorithm type too long, max length is 63 character")
TAOS_DEFINE_ERROR(TSDB_CODE_PAR_ALGR_OSSL_NAME_TOO_LONG,    "Algorithm OpenSSL name too long, max length is 63 character")
>>>>>>> 643dfcb4

//planner
TAOS_DEFINE_ERROR(TSDB_CODE_PLAN_INTERNAL_ERROR,            "Planner internal error")
TAOS_DEFINE_ERROR(TSDB_CODE_PLAN_EXPECTED_TS_EQUAL,         "Expect ts equal")
TAOS_DEFINE_ERROR(TSDB_CODE_PLAN_NOT_SUPPORT_CROSS_JOIN,    "Cross join not support")
TAOS_DEFINE_ERROR(TSDB_CODE_PLAN_NOT_SUPPORT_JOIN_COND,     "Not supported join conditions")
TAOS_DEFINE_ERROR(TSDB_CODE_PLAN_SLOT_NOT_FOUND,            "Planner slot key not found")
TAOS_DEFINE_ERROR(TSDB_CODE_PLAN_INVALID_TABLE_TYPE,        "Planner invalid table type")
TAOS_DEFINE_ERROR(TSDB_CODE_PLAN_INVALID_DYN_CTRL_TYPE,     "Planner invalid query control plan type")
TAOS_DEFINE_ERROR(TSDB_CODE_PLAN_INVALID_WINDOW_TYPE,       "Planner invalid window type")

//function
TAOS_DEFINE_ERROR(TSDB_CODE_FUNC_FUNTION_ERROR,            "Function internal error")
TAOS_DEFINE_ERROR(TSDB_CODE_FUNC_FUNTION_PARA_NUM,         "Invalid function para number")
TAOS_DEFINE_ERROR(TSDB_CODE_FUNC_FUNTION_PARA_TYPE,        "Invalid function para type")
TAOS_DEFINE_ERROR(TSDB_CODE_FUNC_FUNTION_PARA_VALUE,       "Invalid function para value")
TAOS_DEFINE_ERROR(TSDB_CODE_FUNC_NOT_BUILTIN_FUNTION,      "Not buildin function")
TAOS_DEFINE_ERROR(TSDB_CODE_FUNC_DUP_TIMESTAMP,            "Duplicate timestamps not allowed in function")
TAOS_DEFINE_ERROR(TSDB_CODE_FUNC_TO_TIMESTAMP_FAILED_FORMAT_ERR, "Func to_timestamp failed for format mismatch")
TAOS_DEFINE_ERROR(TSDB_CODE_FUNC_TO_TIMESTAMP_FAILED_TS_ERR, "Func to_timestamp failed for wrong timestamp")
TAOS_DEFINE_ERROR(TSDB_CODE_FUNC_TO_TIMESTAMP_FAILED_NOT_SUPPORTED, "Func to_timestamp failed for unsupported timestamp format")
TAOS_DEFINE_ERROR(TSDB_CODE_FUNC_TIME_UNIT_INVALID,        "Invalid function time unit")
TAOS_DEFINE_ERROR(TSDB_CODE_FUNC_TIME_UNIT_TOO_SMALL,      "Function time unit cannot be smaller than db precision")
TAOS_DEFINE_ERROR(TSDB_CODE_FUNC_INVALID_VALUE_RANGE,      "Function got invalid value range")
TAOS_DEFINE_ERROR(TSDB_CODE_FUNC_SETUP_ERROR,              "Function set up failed")
TAOS_DEFINE_ERROR(TSDB_CODE_FUNC_INVALID_RES_LENGTH,       "Function result exceed max length")
TAOS_DEFINE_ERROR(TSDB_CODE_FUNC_HISTOGRAM_ERROR,          "Function failed to calculate histogram")
TAOS_DEFINE_ERROR(TSDB_CODE_FUNC_PERCENTILE_ERROR,         "Function failed to calculate percentile")
TAOS_DEFINE_ERROR(TSDB_CODE_FUNC_FUNTION_PARA_RANGE,       "Invalid function para range")
TAOS_DEFINE_ERROR(TSDB_CODE_FUNC_FUNTION_PARA_PRIMTS,      "Function parameter should be primary timestamp")
TAOS_DEFINE_ERROR(TSDB_CODE_FUNC_FUNTION_PARA_PK,          "Function parameter should be primary key")
TAOS_DEFINE_ERROR(TSDB_CODE_FUNC_FUNTION_PARA_HAS_COL,     "Function parameter should have column")


//udf
TAOS_DEFINE_ERROR(TSDB_CODE_UDF_STOPPING,                   "udf is stopping")
TAOS_DEFINE_ERROR(TSDB_CODE_UDF_PIPE_READ_ERR,              "udf pipe read error")
TAOS_DEFINE_ERROR(TSDB_CODE_UDF_PIPE_CONNECT_ERR,           "udf pipe connect error")
TAOS_DEFINE_ERROR(TSDB_CODE_UDF_PIPE_NOT_EXIST,             "udf pipe not exist")
TAOS_DEFINE_ERROR(TSDB_CODE_UDF_LOAD_UDF_FAILURE,           "udf load failure")
TAOS_DEFINE_ERROR(TSDB_CODE_UDF_INVALID_INPUT,              "udf invalid function input")
TAOS_DEFINE_ERROR(TSDB_CODE_UDF_INVALID_BUFSIZE,            "udf invalid bufsize")
TAOS_DEFINE_ERROR(TSDB_CODE_UDF_INVALID_OUTPUT_TYPE,        "udf invalid output type")
TAOS_DEFINE_ERROR(TSDB_CODE_UDF_SCRIPT_NOT_SUPPORTED,       "udf program language not supported")
TAOS_DEFINE_ERROR(TSDB_CODE_UDF_FUNC_EXEC_FAILURE,          "udf function execution failure")
TAOS_DEFINE_ERROR(TSDB_CODE_UDF_UV_EXEC_FAILURE,            "udf uvlib function execution failure")
TAOS_DEFINE_ERROR(TSDB_CODE_UDF_INTERNAL_ERROR,             "udf internal error")

//schemaless
TAOS_DEFINE_ERROR(TSDB_CODE_SML_INVALID_PROTOCOL_TYPE,      "Invalid line protocol type")
TAOS_DEFINE_ERROR(TSDB_CODE_SML_INVALID_PRECISION_TYPE,     "Invalid timestamp precision type")
TAOS_DEFINE_ERROR(TSDB_CODE_SML_INVALID_DATA,               "Invalid data format")
TAOS_DEFINE_ERROR(TSDB_CODE_SML_INVALID_DB_CONF,            "Invalid schemaless db config")
TAOS_DEFINE_ERROR(TSDB_CODE_SML_NOT_SAME_TYPE,              "Not the same type like before")
TAOS_DEFINE_ERROR(TSDB_CODE_SML_INTERNAL_ERROR,             "Internal error")
TAOS_DEFINE_ERROR(TSDB_CODE_SML_NOT_SUPPORT_PK,             "Can not insert data into table with primary key")

//tsma
TAOS_DEFINE_ERROR(TSDB_CODE_TSMA_INIT_FAILED,               "Tsma init failed")
TAOS_DEFINE_ERROR(TSDB_CODE_TSMA_ALREADY_EXIST,             "Tsma already exists")
TAOS_DEFINE_ERROR(TSDB_CODE_TSMA_INVALID_ENV,               "Invalid tsma env")
TAOS_DEFINE_ERROR(TSDB_CODE_TSMA_INVALID_STAT,              "Invalid tsma state")
TAOS_DEFINE_ERROR(TSDB_CODE_TSMA_INVALID_PTR,               "Invalid tsma pointer")
TAOS_DEFINE_ERROR(TSDB_CODE_TSMA_INVALID_PARA,              "Invalid tsma parameters")
TAOS_DEFINE_ERROR(TSDB_CODE_TSMA_INVALID_TB,                "Invalid table to create tsma, only stable or normal table allowed")
TAOS_DEFINE_ERROR(TSDB_CODE_TSMA_INVALID_INTERVAL,          "Invalid tsma interval, 1m ~ 1y is allowed")
TAOS_DEFINE_ERROR(TSDB_CODE_TSMA_INVALID_FUNC_PARAM,        "Invalid tsma func param, only one non-tag column allowed")
TAOS_DEFINE_ERROR(TSDB_CODE_TSMA_UNSUPPORTED_FUNC,          "Tsma func not supported")
TAOS_DEFINE_ERROR(TSDB_CODE_TSMA_MUST_BE_DROPPED,           "Tsma must be dropped first")
TAOS_DEFINE_ERROR(TSDB_CODE_TSMA_NAME_TOO_LONG,             "Tsma name too long")
TAOS_DEFINE_ERROR(TSDB_CODE_TSMA_INVALID_RECURSIVE_INTERVAL,"Invalid recursive tsma interval")
TAOS_DEFINE_ERROR(TSDB_CODE_TSMA_INVALID_AUTO_OFFSET,       "Tsma optimization cannot be applied with INTERVAL AUTO offset")

//rsma
TAOS_DEFINE_ERROR(TSDB_CODE_RSMA_INVALID_ENV,               "Invalid rsma env")
TAOS_DEFINE_ERROR(TSDB_CODE_RSMA_INVALID_STAT,              "Invalid rsma state")
TAOS_DEFINE_ERROR(TSDB_CODE_RSMA_QTASKINFO_CREATE,          "Rsma qtaskinfo creation error")
TAOS_DEFINE_ERROR(TSDB_CODE_RSMA_INVALID_SCHEMA,            "Rsma invalid schema")
TAOS_DEFINE_ERROR(TSDB_CODE_RSMA_STREAM_STATE_OPEN,         "Rsma stream state open")
TAOS_DEFINE_ERROR(TSDB_CODE_RSMA_STREAM_STATE_COMMIT,       "Rsma stream state commit")
TAOS_DEFINE_ERROR(TSDB_CODE_RSMA_FS_SYNC,                   "Rsma fs sync error")
TAOS_DEFINE_ERROR(TSDB_CODE_RSMA_RESULT,                    "Rsma result error")
TAOS_DEFINE_ERROR(TSDB_CODE_RSMA_INVALID_INTERVAL,          "Invalid rsma interval unit: w, n, y not allowed")
TAOS_DEFINE_ERROR(TSDB_CODE_RSMA_INVALID_FUNC_PARAM,        "Invalid rsma func param, only one non-tag column allowed")
TAOS_DEFINE_ERROR(TSDB_CODE_RSMA_UNSUPPORTED_FUNC,          "Rsma func not supported")
TAOS_DEFINE_ERROR(TSDB_CODE_RSMA_ALREADY_EXISTS,            "Rsma already exists")
TAOS_DEFINE_ERROR(TSDB_CODE_RSMA_NOT_EXIST,                 "Rsma not exist")

//index
TAOS_DEFINE_ERROR(TSDB_CODE_INDEX_REBUILDING,               "Index is rebuilding")
TAOS_DEFINE_ERROR(TSDB_CODE_INDEX_INVALID_FILE,             "Index file is invalid")

//scalar
TAOS_DEFINE_ERROR(TSDB_CODE_SCALAR_CONVERT_ERROR,           "Cannot convert to specific type")

//tmq
TAOS_DEFINE_ERROR(TSDB_CODE_TMQ_INVALID_MSG,                "Invalid message")
TAOS_DEFINE_ERROR(TSDB_CODE_TMQ_NEED_INITIALIZED,           "Assignment or poll interface need to be called first")
TAOS_DEFINE_ERROR(TSDB_CODE_TMQ_SNAPSHOT_ERROR,             "Can not operate in snapshot mode")
TAOS_DEFINE_ERROR(TSDB_CODE_TMQ_NO_COMMITTED,               "No committed info")
TAOS_DEFINE_ERROR(TSDB_CODE_TMQ_VERSION_OUT_OF_RANGE,       "Offset out of range")
TAOS_DEFINE_ERROR(TSDB_CODE_TMQ_INVALID_VGID,               "VgId does not belong to this consumer")
TAOS_DEFINE_ERROR(TSDB_CODE_TMQ_INVALID_TOPIC,              "Topic does not belong to this consumer")
TAOS_DEFINE_ERROR(TSDB_CODE_TMQ_CONSUMER_MISMATCH,          "Consumer mismatch")
TAOS_DEFINE_ERROR(TSDB_CODE_TMQ_CONSUMER_CLOSED,            "Consumer closed")
TAOS_DEFINE_ERROR(TSDB_CODE_TMQ_CONSUMER_ERROR,             "Consumer error, to see log")
TAOS_DEFINE_ERROR(TSDB_CODE_TMQ_TOPIC_OUT_OF_RANGE,         "Topic num out of range")
TAOS_DEFINE_ERROR(TSDB_CODE_TMQ_GROUP_OUT_OF_RANGE,         "Group num out of range 100")
TAOS_DEFINE_ERROR(TSDB_CODE_TMQ_SAME_COMMITTED_VALUE,       "Same committed value")
TAOS_DEFINE_ERROR(TSDB_CODE_TMQ_REPLAY_NEED_ONE_VGROUP,     "Replay need only one vgroup if subscribe super table")
TAOS_DEFINE_ERROR(TSDB_CODE_TMQ_REPLAY_NOT_SUPPORT,         "Replay is disabled if subscribe db or stable")
TAOS_DEFINE_ERROR(TSDB_CODE_TMQ_NO_TABLE_QUALIFIED,         "No table qualified for query")
TAOS_DEFINE_ERROR(TSDB_CODE_TMQ_NO_NEED_REBALANCE,          "No need rebalance")
TAOS_DEFINE_ERROR(TSDB_CODE_TMQ_INVALID_STATUS,             "Invalid status, please subscribe topic first")
TAOS_DEFINE_ERROR(TSDB_CODE_TMQ_INVALID_DATA,               "Invalid data use here")
TAOS_DEFINE_ERROR(TSDB_CODE_TMQ_RAW_DATA_SPLIT,             "Split submit data for rawdata")

// stream
TAOS_DEFINE_ERROR(TSDB_CODE_STREAM_TASK_NOT_EXIST,          "Stream task not exist")
TAOS_DEFINE_ERROR(TSDB_CODE_STREAM_EXEC_CANCELLED,          "Stream task exec cancelled")
TAOS_DEFINE_ERROR(TSDB_CODE_STREAM_INVALID_STATETRANS,      "Invalid task state to handle event")
TAOS_DEFINE_ERROR(TSDB_CODE_STREAM_TASK_IVLD_STATUS,        "Invalid task status to proceed")
TAOS_DEFINE_ERROR(TSDB_CODE_STREAM_CONFLICT_EVENT,          "Stream conflict event")
TAOS_DEFINE_ERROR(TSDB_CODE_STREAM_INTERNAL_ERROR,          "Stream internal error")
TAOS_DEFINE_ERROR(TSDB_CODE_STREAM_NOT_LEADER,              "Stream task not on leader vnode")
TAOS_DEFINE_ERROR(TSDB_CODE_STREAM_INPUTQ_FULL,             "Task input queue is full")
TAOS_DEFINE_ERROR(TSDB_CODE_STREAM_INVLD_CHKPT,             "Invalid checkpoint trigger msg")
TAOS_DEFINE_ERROR(TSDB_CODE_STREAM_INVALID_TASK_TYPE,       "Invalid stream task type")
TAOS_DEFINE_ERROR(TSDB_CODE_STREAM_INVALID_TIME_UNIT,       "Invalid time unit in create stream clause")
TAOS_DEFINE_ERROR(TSDB_CODE_STREAM_INVALID_SYNTAX,          "Invalid syntax in create stream clause")
TAOS_DEFINE_ERROR(TSDB_CODE_STREAM_INVALID_NOTIFY,          "Invalid notify clause in create stream clause")
TAOS_DEFINE_ERROR(TSDB_CODE_STREAM_INVALID_TRIGGER,         "Invalid trigger clause in create stream clause")
TAOS_DEFINE_ERROR(TSDB_CODE_STREAM_INVALID_QUERY,           "Invalid query clause in create stream clause")
TAOS_DEFINE_ERROR(TSDB_CODE_STREAM_INVALID_OUT_TABLE,       "Invalid out table clause in create stream clause")
TAOS_DEFINE_ERROR(TSDB_CODE_STREAM_NO_TRIGGER_TABLE,        "Trigger table not specified in create stream clause")
TAOS_DEFINE_ERROR(TSDB_CODE_STREAM_INVALID_PRE_FILTER,      "Invalid pre-filter in create stream clause")
TAOS_DEFINE_ERROR(TSDB_CODE_STREAM_INVALID_PARTITION,       "Invalid partition in create stream clause")
TAOS_DEFINE_ERROR(TSDB_CODE_STREAM_INVALID_SUBTABLE,        "Invalid subtable in create stream clause")
TAOS_DEFINE_ERROR(TSDB_CODE_STREAM_INVALID_OUT_TAGS,        "Invalid out tags in create stream clause")
TAOS_DEFINE_ERROR(TSDB_CODE_STREAM_INVALID_NOTIFY_COND,     "Invalid notify condition in create stream clause")
TAOS_DEFINE_ERROR(TSDB_CODE_STREAM_INVALID_PLACE_HOLDER,    "Invalid placeholder in create stream clause")


// TDLite
TAOS_DEFINE_ERROR(TSDB_CODE_TDLITE_IVLD_OPEN_FLAGS,         "Invalid TDLite open flags")
TAOS_DEFINE_ERROR(TSDB_CODE_TDLITE_IVLD_OPEN_DIR,           "Invalid TDLite open directory")

// UTIL

TAOS_DEFINE_ERROR(TSDB_CODE_UTIL_QUEUE_OUT_OF_MEMORY,       "Queue out of memory")
TAOS_DEFINE_ERROR(TSDB_CODE_UTIL_NO_METRIC_EXIST,           "No metrics exist")
TAOS_DEFINE_ERROR(TSDB_CODE_UTIL_CIPHER_NOT_EXIST,          "Encrypt cipher not exists in loaded provider")

//AUDIT
TAOS_DEFINE_ERROR(TSDB_CODE_AUDIT_NOT_FORMAT_TO_JSON,       "can't format to json")
TAOS_DEFINE_ERROR(TSDB_CODE_AUDIT_FAIL_SEND_AUDIT_RECORD,   "Failed to send out audit record")
TAOS_DEFINE_ERROR(TSDB_CODE_AUDIT_FAIL_GENERATE_JSON,       "Failed to generate json")

// VTABLE
TAOS_DEFINE_ERROR(TSDB_CODE_VTABLE_SCAN_INTERNAL_ERROR,     "Virtual table scan internal error")
TAOS_DEFINE_ERROR(TSDB_CODE_VTABLE_SCAN_INVALID_DOWNSTREAM, "Virtual table scan invalid downstream operator type")
TAOS_DEFINE_ERROR(TSDB_CODE_VTABLE_PRIMTS_HAS_REF,          "Virtual table prim timestamp column should not has ref column")
TAOS_DEFINE_ERROR(TSDB_CODE_VTABLE_NOT_VIRTUAL_SUPER_TABLE, "Create virtual child table must use virtual super table")
TAOS_DEFINE_ERROR(TSDB_CODE_VTABLE_NOT_SUPPORT_DATA_TYPE,   "Virtual table not support decimal type")
TAOS_DEFINE_ERROR(TSDB_CODE_VTABLE_NOT_SUPPORT_STMT,        "Virtual table not support in STMT query and STMT insert")
TAOS_DEFINE_ERROR(TSDB_CODE_VTABLE_NOT_SUPPORT_TOPIC,       "Virtual table not support in topic")
TAOS_DEFINE_ERROR(TSDB_CODE_VTABLE_NOT_SUPPORT_CROSS_DB,    "Virtual super table query not support origin table from different databases")

TAOS_DEFINE_ERROR(TSDB_CODE_BLOB_SEQ_NOT_FOUND, "Blob seq not found")
TAOS_DEFINE_ERROR(TSDB_CODE_BLOB_NOT_SUPPORT_TAG, "Blob type not support on tag")
TAOS_DEFINE_ERROR(TSDB_CODE_BLOB_NOT_SUPPORT_PRIMARY_KEY, "Blob type not support on primary key")
TAOS_DEFINE_ERROR(TSDB_CODE_BLOB_VALUE_TOO_LONG, "Blob value too long")
TAOS_DEFINE_ERROR(TSDB_CODE_BLOB_EXHAUST_TOO_MANY_MEMORY, "Blob data exhaust too many memory")
TAOS_DEFINE_ERROR(TSDB_CODE_BLOB_NOT_SUPPORT, "Blob data not support")
TAOS_DEFINE_ERROR(TSDB_CODE_BLOB_ONLY_ONE_COLUMN_ALLOWED, "only one blob column allowed")
// NEW-STREAM
TAOS_DEFINE_ERROR(TSDB_CODE_MND_STREAM_INTERNAL_ERROR,      "Mnode stream internal error")
TAOS_DEFINE_ERROR(TSDB_CODE_STREAM_WAL_VER_NOT_DATA,        "Wal version is not data in stream reader task")
TAOS_DEFINE_ERROR(TSDB_CODE_STREAM_NO_CONTEXT,              "No context in stream reader task")
TAOS_DEFINE_ERROR(TSDB_CODE_STREAM_NO_DATA,                 "No data in stream reader task")
TAOS_DEFINE_ERROR(TSDB_CODE_STREAM_INSERT_TBINFO_NOT_FOUND, "Insert table info not found")
TAOS_DEFINE_ERROR(TSDB_CODE_STREAM_INSERT_SCHEMA_NOT_MATCH, "Insert table info not match")
TAOS_DEFINE_ERROR(TSDB_CODE_STREAM_NOT_TABLE_SCAN_PLAN,     "Not a table scan plan in stream reader task")
TAOS_DEFINE_ERROR(TSDB_CODE_MND_STREAM_SNODE_IN_USE,        "Snode still in use with streams")
TAOS_DEFINE_ERROR(TSDB_CODE_MND_STREAM_PLAN_ERROR,          "Stream plan error")
TAOS_DEFINE_ERROR(TSDB_CODE_MND_STREAM_NODE_NOT_EXISTS,     "Dnode/snode not exists")
TAOS_DEFINE_ERROR(TSDB_CODE_MND_STREAM_NOT_RUNNING,         "Stream not running")
TAOS_DEFINE_ERROR(TSDB_CODE_MND_STREAM_STOPPED,             "Stream stopped")
TAOS_DEFINE_ERROR(TSDB_CODE_MND_STREAM_TASK_LOST,           "Stream task lost")
TAOS_DEFINE_ERROR(TSDB_CODE_MND_STREAM_SNODE_LOST,          "Snode lost")
TAOS_DEFINE_ERROR(TSDB_CODE_MND_STREAM_DB_IN_USE,           "Db used by stream")
TAOS_DEFINE_ERROR(TSDB_CODE_MND_STREAM_VTABLE_EXITS,        "Virtual table stream exists, use FORCE when ensure no impact")
TAOS_DEFINE_ERROR(TSDB_CODE_MND_STREAM_VGROUP_LOST,         "Vgroup lost leader")
TAOS_DEFINE_ERROR(TSDB_CODE_MND_STREAM_NOT_AVAILABLE,       "Mnode stream not available now")
TAOS_DEFINE_ERROR(TSDB_CODE_MND_STREAM_DROPPING,            "Stream is dropping")
TAOS_DEFINE_ERROR(TSDB_CODE_MND_STREAM_NOT_STOPPED,         "Stream was not stopped")
TAOS_DEFINE_ERROR(TSDB_CODE_MND_STREAM_TBNAME_TOO_LONG,     "Stream output table name too long")
TAOS_DEFINE_ERROR(TSDB_CODE_MND_STREAM_TABLE_NOT_CREATE,    "Stream output table not created")
TAOS_DEFINE_ERROR(TSDB_CODE_MND_STREAM_TBNAME_CALC_FAILED,  "Stream output table name calc failed")
TAOS_DEFINE_ERROR(TSDB_CODE_STREAM_VTABLE_NEED_REDEPLOY,    "Stream vtable calculate need redeploy")
TAOS_DEFINE_ERROR(TSDB_CODE_MND_STREAM_INVALID_JSON,        "Stream mnd invalid json message")

#ifdef TAOS_ERROR_C
};
#endif

static int32_t taosCompareTaosError(const void* a, const void* b) {
  const STaosError* x = (const STaosError*)a;
  const STaosError* y = (const STaosError*)b;
  if (x->val < y->val) {
    return -1;
  }
  if (x->val > y->val) {
    return 1;
  }
  return 0;
}

static TdThreadOnce tsErrorInit = PTHREAD_ONCE_INIT;

static void tsSortError(void) {
  taosSort(errors, sizeof(errors) / sizeof(errors[0]), sizeof(errors[0]), taosCompareTaosError);
}

static char WinAPIErrDesc[256] = {0};
const char* tstrerror(int32_t err) {
  (void)taosThreadOnce(&tsErrorInit, tsSortError);

  // this is a system errno
  #ifdef WINDOWS
  if ((err & 0x01ff0000) == 0x01ff0000) {
    snprintf(WinAPIErrDesc, 256, "windows api error, code: 0x%08x", err & 0x0000ffff);
    return WinAPIErrDesc;
  }  else if ((err & 0x02ff0000) == 0x02ff0000) {
    snprintf(WinAPIErrDesc, 256, "windows socket error, code: 0x%08x", err & 0x0000ffff);
    return WinAPIErrDesc;
  }
  #endif
  if ((err & 0x00ff0000) == 0x00ff0000) {
    int32_t code = err & 0x0000ffff;
    // strerror can handle any invalid code
    // invalid code return Unknown error
    return strerror(code);
  }

  int32_t s = 0;
  int32_t e = sizeof(errors) / sizeof(errors[0]);

  while (s < e) {
    int32_t mid = (s + e) / 2;
    int32_t val = errors[mid].val;
    if (err > val) {
      s = mid + 1;
    } else if (err < val) {
      e = mid;
    } else if (err == val) {
      return errors[mid].str;
    } else {
      break;
    }
  }

  return "";
}

const char* terrstr() { return tstrerror(terrno); }

int32_t  taosGetErrSize() { return sizeof(errors)/sizeof(errors[0]); }<|MERGE_RESOLUTION|>--- conflicted
+++ resolved
@@ -855,15 +855,12 @@
 TAOS_DEFINE_ERROR(TSDB_CODE_PAR_COL_TAG_REF_BY_STM,         "Col/Tag referenced by stream")
 TAOS_DEFINE_ERROR(TSDB_CODE_PAR_INTERNAL_ERROR,             "Parser internal error")
 TAOS_DEFINE_ERROR(TSDB_CODE_PAR_INVALID_STATE_WIN_EXTEND,   "Invalid state window extend option")
-<<<<<<< HEAD
-TAOS_DEFINE_ERROR(TSDB_CODE_PAR_PRIV_TYPE_TARGET_CONFLICT,  "Conflict between privilege type and target")
-=======
 TAOS_DEFINE_ERROR(TSDB_CODE_PAR_ALGR_ID_TOO_LONG,           "Algorithm ID too long, max length is 63 character")
 TAOS_DEFINE_ERROR(TSDB_CODE_PAR_ALGR_NAME_TOO_LONG,         "Algorithm name too long, max length is 63 character")
 TAOS_DEFINE_ERROR(TSDB_CODE_PAR_ALGR_DESC_TOO_LONG,         "Algorithm description too long, max length is 127 character")
 TAOS_DEFINE_ERROR(TSDB_CODE_PAR_ALGR_TYPE_TOO_LONG,         "Algorithm type too long, max length is 63 character")
 TAOS_DEFINE_ERROR(TSDB_CODE_PAR_ALGR_OSSL_NAME_TOO_LONG,    "Algorithm OpenSSL name too long, max length is 63 character")
->>>>>>> 643dfcb4
+TAOS_DEFINE_ERROR(TSDB_CODE_PAR_PRIV_TYPE_TARGET_CONFLICT,  "Conflict between privilege type and target")
 
 //planner
 TAOS_DEFINE_ERROR(TSDB_CODE_PLAN_INTERNAL_ERROR,            "Planner internal error")
