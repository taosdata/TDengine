--- conflicted
+++ resolved
@@ -53,12 +53,8 @@
 TAOS_DEFINE_ERROR(TSDB_CODE_RPC_SOMENODE_NOT_CONNECTED,   "some vnode/qnode/mnode(s) out of service")
 TAOS_DEFINE_ERROR(TSDB_CODE_RPC_MAX_SESSIONS,             "rpc open too many session")
 TAOS_DEFINE_ERROR(TSDB_CODE_RPC_NETWORK_ERROR,            "rpc network error")
-<<<<<<< HEAD
 TAOS_DEFINE_ERROR(TSDB_CODE_RPC_NETWORK_BUSY,        "rpc network busy")    
 TAOS_DEFINE_ERROR(TSDB_CODE_HTTP_MODULE_QUIT,         "http-report already quit")    
-=======
-TAOS_DEFINE_ERROR(TSDB_CODE_RPC_NETWORK_BUSY,        "rpc network busy")
->>>>>>> 23d6a596
 
 //common & util
 TAOS_DEFINE_ERROR(TSDB_CODE_TIME_UNSYNCED,                "Client and server's time is not synchronized")
