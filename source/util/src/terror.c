/*
 * Copyright (c) 2019 TAOS Data, Inc. <jhtao@taosdata.com>
 *
 * This program is free software: you can use, redistribute, and/or modify
 * it under the terms of the GNU Affero General Public License, version 3
 * or later ("AGPL"), as published by the Free Software Foundation.
 *
 * This program is distributed in the hope that it will be useful, but WITHOUT
 * ANY WARRANTY; without even the implied warranty of MERCHANTABILITY or
 * FITNESS FOR A PARTICULAR PURPOSE.
 *
 * You should have received a copy of the GNU Affero General Public License
 * along with this program. If not, see <http://www.gnu.org/licenses/>.
 */

// clang-format off

#define _DEFAULT_SOURCE
#include "os.h"
#include "taoserror.h"

#define TAOS_ERROR_C

typedef struct {
  int32_t     val;
  const char* str;
} STaosError;

static threadlocal int32_t tsErrno;

int32_t* taosGetErrno() { return &tsErrno; }

#ifdef TAOS_ERROR_C
#define TAOS_DEFINE_ERROR(name, msg) {.val = (name), .str = (msg)},
#else
#define TAOS_DEFINE_ERROR(name, mod, code, msg) static const int32_t name = TAOS_DEF_ERROR_CODE(mod, code);
#endif

#define TAOS_SYSTEM_ERROR(code) (0x80ff0000 | (code))
#define TAOS_SUCCEEDED(err)     ((err) >= 0)
#define TAOS_FAILED(err)        ((err) < 0)

#ifdef TAOS_ERROR_C
STaosError errors[] = {
    {.val = 0, .str = "success"},
#endif

// rpc
TAOS_DEFINE_ERROR(TSDB_CODE_RPC_ACTION_IN_PROGRESS,       "Action in progress")
TAOS_DEFINE_ERROR(TSDB_CODE_RPC_AUTH_REQUIRED,            "Authentication required")
TAOS_DEFINE_ERROR(TSDB_CODE_RPC_AUTH_FAILURE,             "Authentication failure")
TAOS_DEFINE_ERROR(TSDB_CODE_RPC_REDIRECT,                 "Redirect")
TAOS_DEFINE_ERROR(TSDB_CODE_RPC_NOT_READY,                "System not ready")    // peer is not ready to process data
TAOS_DEFINE_ERROR(TSDB_CODE_RPC_ALREADY_PROCESSED,        "Message already processed")
TAOS_DEFINE_ERROR(TSDB_CODE_RPC_LAST_SESSION_NOT_FINISHED, "Last session not finished")
TAOS_DEFINE_ERROR(TSDB_CODE_RPC_MISMATCHED_LINK_ID,       "Mismatched meter id")
TAOS_DEFINE_ERROR(TSDB_CODE_RPC_TOO_SLOW,                 "Processing of request timed out")
TAOS_DEFINE_ERROR(TSDB_CODE_RPC_MAX_SESSIONS,             "Number of sessions reached limit")    // too many sessions
TAOS_DEFINE_ERROR(TSDB_CODE_RPC_NETWORK_UNAVAIL,          "Unable to establish connection")
TAOS_DEFINE_ERROR(TSDB_CODE_RPC_APP_ERROR,                "Unexpected generic error in RPC")
TAOS_DEFINE_ERROR(TSDB_CODE_RPC_UNEXPECTED_RESPONSE,      "Unexpected response")
TAOS_DEFINE_ERROR(TSDB_CODE_RPC_INVALID_VALUE,            "Invalid value")
TAOS_DEFINE_ERROR(TSDB_CODE_RPC_INVALID_TRAN_ID,          "Invalid transaction id")
TAOS_DEFINE_ERROR(TSDB_CODE_RPC_INVALID_SESSION_ID,       "Invalid session id")
TAOS_DEFINE_ERROR(TSDB_CODE_RPC_INVALID_MSG_TYPE,         "Invalid message type")
TAOS_DEFINE_ERROR(TSDB_CODE_RPC_INVALID_RESPONSE_TYPE,    "Invalid response type")
TAOS_DEFINE_ERROR(TSDB_CODE_RPC_INVALID_TIME_STAMP,       "Client and server's time is not synchronized")
TAOS_DEFINE_ERROR(TSDB_CODE_APP_NOT_READY,                "Database not ready")
TAOS_DEFINE_ERROR(TSDB_CODE_RPC_FQDN_ERROR,               "Unable to resolve FQDN")
TAOS_DEFINE_ERROR(TSDB_CODE_RPC_INVALID_VERSION,          "Invalid app version")
TAOS_DEFINE_ERROR(TSDB_CODE_RPC_PORT_EADDRINUSE,           "port already in use")

//common & util
TAOS_DEFINE_ERROR(TSDB_CODE_OUT_OF_MEMORY,                "Out of Memory")
TAOS_DEFINE_ERROR(TSDB_CODE_OUT_OF_RANGE,                 "Out of range")
TAOS_DEFINE_ERROR(TSDB_CODE_OUT_OF_SHM_MEM,               "Out of Shared memory")
TAOS_DEFINE_ERROR(TSDB_CODE_INVALID_SHM_ID,               "Invalid SHM ID")
TAOS_DEFINE_ERROR(TSDB_CODE_INVALID_PTR,                  "Invalid pointer")
TAOS_DEFINE_ERROR(TSDB_CODE_INVALID_MSG,                  "Invalid message")
TAOS_DEFINE_ERROR(TSDB_CODE_INVALID_MSG_LEN,              "Invalid message len")
TAOS_DEFINE_ERROR(TSDB_CODE_INVALID_PARA,                 "Invalid parameters")
TAOS_DEFINE_ERROR(TSDB_CODE_INVALID_CFG,                  "Invalid config option")
TAOS_DEFINE_ERROR(TSDB_CODE_INVALID_OPTION,               "Invalid option")
TAOS_DEFINE_ERROR(TSDB_CODE_INVALID_JSON_FORMAT,          "Invalid json format")
TAOS_DEFINE_ERROR(TSDB_CODE_INVALID_VERSION_NUMBER,       "Invalid version number")
TAOS_DEFINE_ERROR(TSDB_CODE_INVALID_VERSION_STRING,       "Invalid version string")
TAOS_DEFINE_ERROR(TSDB_CODE_VERSION_NOT_COMPATIBLE,       "Version not compatible")
TAOS_DEFINE_ERROR(TSDB_CODE_MEMORY_CORRUPTED,             "Memory corrupted")
TAOS_DEFINE_ERROR(TSDB_CODE_FILE_CORRUPTED,               "Data file corrupted")
TAOS_DEFINE_ERROR(TSDB_CODE_CHECKSUM_ERROR,               "Checksum error")
TAOS_DEFINE_ERROR(TSDB_CODE_COMPRESS_ERROR,               "Failed to compress msg")
TAOS_DEFINE_ERROR(TSDB_CODE_OPS_NOT_SUPPORT,              "Operation not supported")
TAOS_DEFINE_ERROR(TSDB_CODE_MSG_NOT_PROCESSED,            "Message not processed")
TAOS_DEFINE_ERROR(TSDB_CODE_CFG_NOT_FOUND,                "Config not found")
TAOS_DEFINE_ERROR(TSDB_CODE_REPEAT_INIT,                  "Repeat initialization")
TAOS_DEFINE_ERROR(TSDB_CODE_DUP_KEY,                      "Cannot add duplicate keys to hash")
TAOS_DEFINE_ERROR(TSDB_CODE_NEED_RETRY,                   "Retry needed")

TAOS_DEFINE_ERROR(TSDB_CODE_REF_NO_MEMORY,                "Ref out of memory")
TAOS_DEFINE_ERROR(TSDB_CODE_REF_FULL,                     "too many Ref Objs")
TAOS_DEFINE_ERROR(TSDB_CODE_REF_ID_REMOVED,               "Ref ID is removed")
TAOS_DEFINE_ERROR(TSDB_CODE_REF_INVALID_ID,               "Invalid Ref ID")
TAOS_DEFINE_ERROR(TSDB_CODE_REF_ALREADY_EXIST,            "Ref is already there")
TAOS_DEFINE_ERROR(TSDB_CODE_REF_NOT_EXIST,                "Ref is not there")

//client
TAOS_DEFINE_ERROR(TSDB_CODE_TSC_INVALID_OPERATION,        "Invalid operation")
TAOS_DEFINE_ERROR(TSDB_CODE_TSC_INVALID_QHANDLE,          "Invalid qhandle")
TAOS_DEFINE_ERROR(TSDB_CODE_TSC_INVALID_TIME_STAMP,       "Invalid combination of client/service time")
TAOS_DEFINE_ERROR(TSDB_CODE_TSC_INVALID_VALUE,            "Invalid value in client")
TAOS_DEFINE_ERROR(TSDB_CODE_TSC_INVALID_VERSION,          "Invalid client version")
TAOS_DEFINE_ERROR(TSDB_CODE_TSC_INVALID_IE,               "Invalid client ie")
TAOS_DEFINE_ERROR(TSDB_CODE_TSC_INVALID_FQDN,             "Invalid host name")
TAOS_DEFINE_ERROR(TSDB_CODE_TSC_INVALID_USER_LENGTH,      "Invalid user name")
TAOS_DEFINE_ERROR(TSDB_CODE_TSC_INVALID_PASS_LENGTH,      "Invalid password")
TAOS_DEFINE_ERROR(TSDB_CODE_TSC_INVALID_DB_LENGTH,        "Database name too long")
TAOS_DEFINE_ERROR(TSDB_CODE_TSC_INVALID_TABLE_ID_LENGTH,  "Table name too long")
TAOS_DEFINE_ERROR(TSDB_CODE_TSC_INVALID_CONNECTION,       "Invalid connection")
TAOS_DEFINE_ERROR(TSDB_CODE_TSC_OUT_OF_MEMORY,            "System out of memory")
TAOS_DEFINE_ERROR(TSDB_CODE_TSC_NO_DISKSPACE,             "System out of disk space")
TAOS_DEFINE_ERROR(TSDB_CODE_TSC_QUERY_CACHE_ERASED,       "Query cache erased")
TAOS_DEFINE_ERROR(TSDB_CODE_TSC_QUERY_CANCELLED,          "Query terminated")
TAOS_DEFINE_ERROR(TSDB_CODE_TSC_SORTED_RES_TOO_MANY,      "Result set too large to be sorted")      // too many result for ordered super table projection query
TAOS_DEFINE_ERROR(TSDB_CODE_TSC_APP_ERROR,                "Application error")
TAOS_DEFINE_ERROR(TSDB_CODE_TSC_ACTION_IN_PROGRESS,       "Action in progress")
TAOS_DEFINE_ERROR(TSDB_CODE_TSC_DISCONNECTED,             "Disconnected from service")
TAOS_DEFINE_ERROR(TSDB_CODE_TSC_NO_WRITE_AUTH,            "No write permission")
TAOS_DEFINE_ERROR(TSDB_CODE_TSC_CONN_KILLED,              "Connection killed")
TAOS_DEFINE_ERROR(TSDB_CODE_TSC_SQL_SYNTAX_ERROR,         "Syntax error in SQL")
TAOS_DEFINE_ERROR(TSDB_CODE_TSC_DB_NOT_SELECTED,          "Database not specified or available")
TAOS_DEFINE_ERROR(TSDB_CODE_TSC_INVALID_TABLE_NAME,       "Table does not exist")
TAOS_DEFINE_ERROR(TSDB_CODE_TSC_EXCEED_SQL_LIMIT,         "SQL statement too long, check maxSQLLength config")
TAOS_DEFINE_ERROR(TSDB_CODE_TSC_FILE_EMPTY,               "File is empty")
TAOS_DEFINE_ERROR(TSDB_CODE_TSC_LINE_SYNTAX_ERROR,        "Syntax error in Line")
TAOS_DEFINE_ERROR(TSDB_CODE_TSC_NO_META_CACHED,           "No table meta cached")
TAOS_DEFINE_ERROR(TSDB_CODE_TSC_DUP_COL_NAMES,            "duplicated column names")
TAOS_DEFINE_ERROR(TSDB_CODE_TSC_INVALID_TAG_LENGTH,       "Invalid tag length")
TAOS_DEFINE_ERROR(TSDB_CODE_TSC_INVALID_COLUMN_LENGTH,    "Invalid column length")
TAOS_DEFINE_ERROR(TSDB_CODE_TSC_DUP_TAG_NAMES,            "duplicated tag names")
TAOS_DEFINE_ERROR(TSDB_CODE_TSC_INVALID_JSON,             "Invalid JSON format")
TAOS_DEFINE_ERROR(TSDB_CODE_TSC_INVALID_JSON_TYPE,        "Invalid JSON data type")
TAOS_DEFINE_ERROR(TSDB_CODE_TSC_VALUE_OUT_OF_RANGE,       "Value out of range")
TAOS_DEFINE_ERROR(TSDB_CODE_TSC_INVALID_INPUT,            "Invalid tsc input")
TAOS_DEFINE_ERROR(TSDB_CODE_TSC_STMT_API_ERROR,           "Stmt API usage error")
TAOS_DEFINE_ERROR(TSDB_CODE_TSC_STMT_TBNAME_ERROR,        "Stmt table name not set")
TAOS_DEFINE_ERROR(TSDB_CODE_TSC_STMT_CLAUSE_ERROR,        "not supported stmt clause")

// mnode-common
TAOS_DEFINE_ERROR(TSDB_CODE_MND_APP_ERROR,                "Mnode internal error")
TAOS_DEFINE_ERROR(TSDB_CODE_MND_NOT_READY,                "Mnode not ready")
TAOS_DEFINE_ERROR(TSDB_CODE_MND_ACTION_IN_PROGRESS,       "Message is progressing")
TAOS_DEFINE_ERROR(TSDB_CODE_MND_NO_RIGHTS,                "Insufficient privilege for operation")
TAOS_DEFINE_ERROR(TSDB_CODE_MND_INVALID_CONNECTION,       "Invalid message connection")

// mnode-show
TAOS_DEFINE_ERROR(TSDB_CODE_MND_INVALID_SHOWOBJ,          "Data expired")

// mnode-profile
TAOS_DEFINE_ERROR(TSDB_CODE_MND_INVALID_QUERY_ID,         "Invalid query id")
TAOS_DEFINE_ERROR(TSDB_CODE_MND_INVALID_STREAM_ID,        "Invalid stream id")
TAOS_DEFINE_ERROR(TSDB_CODE_MND_INVALID_CONN_ID,          "Invalid connection id")
TAOS_DEFINE_ERROR(TSDB_CODE_MND_MNODE_IS_RUNNING,         "mnode is alreay running")
TAOS_DEFINE_ERROR(TSDB_CODE_MND_FAILED_TO_CONFIG_SYNC,    "failed to config sync")
TAOS_DEFINE_ERROR(TSDB_CODE_MND_FAILED_TO_START_SYNC,     "failed to start sync")
TAOS_DEFINE_ERROR(TSDB_CODE_MND_FAILED_TO_CREATE_DIR,     "failed to create mnode dir")
TAOS_DEFINE_ERROR(TSDB_CODE_MND_FAILED_TO_INIT_STEP,      "failed to init components")

// mnode-sdb
TAOS_DEFINE_ERROR(TSDB_CODE_SDB_APP_ERROR,                "Unexpected generic error in sdb")
TAOS_DEFINE_ERROR(TSDB_CODE_SDB_OBJ_ALREADY_THERE,        "Object already there")
TAOS_DEFINE_ERROR(TSDB_CODE_SDB_OBJ_NOT_THERE,            "Object not there")
TAOS_DEFINE_ERROR(TSDB_CODE_SDB_OBJ_CREATING,             "Object is creating")
TAOS_DEFINE_ERROR(TSDB_CODE_SDB_OBJ_DROPPING,             "Object is dropping")
TAOS_DEFINE_ERROR(TSDB_CODE_SDB_INVALID_TABLE_TYPE,       "Invalid table type")
TAOS_DEFINE_ERROR(TSDB_CODE_SDB_INVALID_KEY_TYPE,         "Invalid key type")
TAOS_DEFINE_ERROR(TSDB_CODE_SDB_INVALID_ACTION_TYPE,      "Invalid action type")
TAOS_DEFINE_ERROR(TSDB_CODE_SDB_INVALID_STATUS_TYPE,      "Invalid status type")
TAOS_DEFINE_ERROR(TSDB_CODE_SDB_INVALID_DATA_VER,         "Invalid raw data version")
TAOS_DEFINE_ERROR(TSDB_CODE_SDB_INVALID_DATA_LEN,         "Invalid raw data len")
TAOS_DEFINE_ERROR(TSDB_CODE_SDB_INVALID_DATA_CONTENT,     "Invalid raw data content")
TAOS_DEFINE_ERROR(TSDB_CODE_SDB_INVALID_WAl_VER,          "Invalid wal version")

// mnode-dnode
TAOS_DEFINE_ERROR(TSDB_CODE_MND_DNODE_ALREADY_EXIST,      "Dnode already exists")
TAOS_DEFINE_ERROR(TSDB_CODE_MND_DNODE_NOT_EXIST,          "Dnode does not exist")
TAOS_DEFINE_ERROR(TSDB_CODE_MND_TOO_MANY_DNODES,          "Too many dnodes")
TAOS_DEFINE_ERROR(TSDB_CODE_MND_NO_ENOUGH_DNODES,         "Out of dnodes")
TAOS_DEFINE_ERROR(TSDB_CODE_MND_INVALID_CLUSTER_CFG,      "Cluster cfg inconsistent")
TAOS_DEFINE_ERROR(TSDB_CODE_MND_INVALID_CLUSTER_ID,       "Cluster id not match")
TAOS_DEFINE_ERROR(TSDB_CODE_MND_INVALID_DNODE_CFG,        "Invalid dnode cfg")
TAOS_DEFINE_ERROR(TSDB_CODE_MND_INVALID_DNODE_EP,         "Invalid dnode end point")
TAOS_DEFINE_ERROR(TSDB_CODE_MND_INVALID_DNODE_ID,         "Invalid dnode id")

// mnode-node
TAOS_DEFINE_ERROR(TSDB_CODE_MND_MNODE_ALREADY_EXIST,      "Mnode already exists")
TAOS_DEFINE_ERROR(TSDB_CODE_MND_MNODE_NOT_EXIST,          "Mnode not there")
TAOS_DEFINE_ERROR(TSDB_CODE_MND_QNODE_ALREADY_EXIST,      "Qnode already exists")
TAOS_DEFINE_ERROR(TSDB_CODE_MND_QNODE_NOT_EXIST,          "Qnode not there")
TAOS_DEFINE_ERROR(TSDB_CODE_MND_SNODE_ALREADY_EXIST,      "Snode already exists")
TAOS_DEFINE_ERROR(TSDB_CODE_MND_SNODE_NOT_EXIST,          "Snode not there")
TAOS_DEFINE_ERROR(TSDB_CODE_MND_BNODE_ALREADY_EXIST,      "Bnode already exists")
TAOS_DEFINE_ERROR(TSDB_CODE_MND_BNODE_NOT_EXIST,          "Bnode not there")
TAOS_DEFINE_ERROR(TSDB_CODE_MND_TOO_FEW_MNODES,           "Too few mnodes")
TAOS_DEFINE_ERROR(TSDB_CODE_MND_MNODE_DEPLOYED,           "Mnode deployed in this dnode")
TAOS_DEFINE_ERROR(TSDB_CODE_MND_CANT_DROP_MASTER,         "Can't drop mnode which is master")

// mnode-acct
TAOS_DEFINE_ERROR(TSDB_CODE_MND_ACCT_ALREADY_EXIST,       "Account already exists")
TAOS_DEFINE_ERROR(TSDB_CODE_MND_ACCT_NOT_EXIST,           "Invalid account")
TAOS_DEFINE_ERROR(TSDB_CODE_MND_TOO_MANY_ACCTS,           "Too many accounts")
TAOS_DEFINE_ERROR(TSDB_CODE_MND_INVALID_ACCT_OPTION,      "Invalid account options")
TAOS_DEFINE_ERROR(TSDB_CODE_MND_ACCT_EXPIRED,             "Account authorization has expired")

// mnode-user
TAOS_DEFINE_ERROR(TSDB_CODE_MND_USER_ALREADY_EXIST,       "User already exists")
TAOS_DEFINE_ERROR(TSDB_CODE_MND_USER_NOT_EXIST,           "Invalid user")
TAOS_DEFINE_ERROR(TSDB_CODE_MND_TOO_MANY_USERS,           "Too many users")
TAOS_DEFINE_ERROR(TSDB_CODE_MND_INVALID_USER_FORMAT,      "Invalid user format")
TAOS_DEFINE_ERROR(TSDB_CODE_MND_INVALID_PASS_FORMAT,      "Invalid password format")
TAOS_DEFINE_ERROR(TSDB_CODE_MND_NO_USER_FROM_CONN,        "Can not get user from conn")
TAOS_DEFINE_ERROR(TSDB_CODE_MND_INVALID_ALTER_OPER,       "Invalid alter operation")

// mnode-db
TAOS_DEFINE_ERROR(TSDB_CODE_MND_DB_ALREADY_EXIST,         "Database already exists")
TAOS_DEFINE_ERROR(TSDB_CODE_MND_DB_NOT_EXIST,             "Database not exist")
TAOS_DEFINE_ERROR(TSDB_CODE_MND_TOO_MANY_DATABASES,       "Too many databases for account")
TAOS_DEFINE_ERROR(TSDB_CODE_MND_DB_NOT_SELECTED,          "Database not specified or available")
TAOS_DEFINE_ERROR(TSDB_CODE_MND_INVALID_DB,               "Invalid database name")
TAOS_DEFINE_ERROR(TSDB_CODE_MND_INVALID_DB_OPTION,        "Invalid database options")
TAOS_DEFINE_ERROR(TSDB_CODE_MND_INVALID_DB_ACCT,          "Invalid database account")
TAOS_DEFINE_ERROR(TSDB_CODE_MND_DB_OPTION_UNCHANGED,      "Database options not changed")
TAOS_DEFINE_ERROR(TSDB_CODE_MND_DB_INDEX_NOT_EXIST,       "Index not exist")

// mnode-vgroup
TAOS_DEFINE_ERROR(TSDB_CODE_MND_VGROUP_ALREADY_IN_DNODE,  "Vgroup already in dnode")
TAOS_DEFINE_ERROR(TSDB_CODE_MND_VGROUP_NOT_IN_DNODE,      "Vgroup not in dnode")
TAOS_DEFINE_ERROR(TSDB_CODE_MND_VGROUP_NOT_EXIST,         "VGroup does not exist")

// mnode-stable
TAOS_DEFINE_ERROR(TSDB_CODE_MND_STB_ALREADY_EXIST,        "Stable already exists")
TAOS_DEFINE_ERROR(TSDB_CODE_MND_STB_NOT_EXIST,            "Stable not exist")
TAOS_DEFINE_ERROR(TSDB_CODE_MND_NAME_CONFLICT_WITH_TOPIC, "Stable confilct with topic")
TAOS_DEFINE_ERROR(TSDB_CODE_MND_TOO_MANY_STBS,            "Too many stables")
TAOS_DEFINE_ERROR(TSDB_CODE_MND_INVALID_STB,              "Invalid stable name")
TAOS_DEFINE_ERROR(TSDB_CODE_MND_INVALID_STB_OPTION,       "Invalid stable options")
TAOS_DEFINE_ERROR(TSDB_CODE_MND_INVALID_STB_ALTER_OPTION, "Invalid stable alter options")
TAOS_DEFINE_ERROR(TSDB_CODE_MND_STB_OPTION_UNCHNAGED,     "Stable option unchanged")
TAOS_DEFINE_ERROR(TSDB_CODE_MND_INVALID_ROW_BYTES,        "Invalid row bytes")
TAOS_DEFINE_ERROR(TSDB_CODE_MND_TOO_MANY_TAGS,            "Too many tags")
TAOS_DEFINE_ERROR(TSDB_CODE_MND_TAG_ALREADY_EXIST,        "Tag already exists")
TAOS_DEFINE_ERROR(TSDB_CODE_MND_TAG_NOT_EXIST,            "Tag does not exist")
TAOS_DEFINE_ERROR(TSDB_CODE_MND_TOO_MANY_COLUMNS,         "Too many columns")
TAOS_DEFINE_ERROR(TSDB_CODE_MND_COLUMN_ALREADY_EXIST,     "Column already exists")
TAOS_DEFINE_ERROR(TSDB_CODE_MND_COLUMN_NOT_EXIST,         "Column does not exist")
TAOS_DEFINE_ERROR(TSDB_CODE_MND_SINGLE_STB_MODE_DB,       "Database is single stable mode")

// mnode-infoSchema
TAOS_DEFINE_ERROR(TSDB_CODE_MND_INVALID_SYS_TABLENAME,    "Invalid system table name")


// mnode-func
TAOS_DEFINE_ERROR(TSDB_CODE_MND_FUNC_ALREADY_EXIST,       "Func already exists")
TAOS_DEFINE_ERROR(TSDB_CODE_MND_FUNC_NOT_EXIST,           "Func not exists")
TAOS_DEFINE_ERROR(TSDB_CODE_MND_INVALID_FUNC,             "Invalid func")
TAOS_DEFINE_ERROR(TSDB_CODE_MND_INVALID_FUNC_NAME,        "Invalid func name")
TAOS_DEFINE_ERROR(TSDB_CODE_MND_INVALID_FUNC_COMMENT,     "Invalid func comment")
TAOS_DEFINE_ERROR(TSDB_CODE_MND_INVALID_FUNC_CODE,        "Invalid func code")
TAOS_DEFINE_ERROR(TSDB_CODE_MND_INVALID_FUNC_BUFSIZE,     "Invalid func bufSize")
TAOS_DEFINE_ERROR(TSDB_CODE_MND_INVALID_FUNC_RETRIEVE,    "Invalid func retrieve msg")

// mnode-trans
TAOS_DEFINE_ERROR(TSDB_CODE_MND_TRANS_ALREADY_EXIST,      "Transaction already exists")
TAOS_DEFINE_ERROR(TSDB_CODE_MND_TRANS_NOT_EXIST,          "Transaction not exists")
TAOS_DEFINE_ERROR(TSDB_CODE_MND_TRANS_INVALID_STAGE,      "Invalid stage to kill")
TAOS_DEFINE_ERROR(TSDB_CODE_MND_TRANS_CONFLICT,           "Conflict transaction not completed")
TAOS_DEFINE_ERROR(TSDB_CODE_MND_TRANS_UNKNOW_ERROR,       "Unknown transaction error")

// mnode-mq
TAOS_DEFINE_ERROR(TSDB_CODE_MND_TOPIC_ALREADY_EXIST,      "Topic already exists")
TAOS_DEFINE_ERROR(TSDB_CODE_MND_TOPIC_NOT_EXIST,          "Topic not exist")
TAOS_DEFINE_ERROR(TSDB_CODE_MND_TOO_MANY_TOPICS,          "Too many Topics")
TAOS_DEFINE_ERROR(TSDB_CODE_MND_INVALID_TOPIC,            "Invalid topic")
TAOS_DEFINE_ERROR(TSDB_CODE_MND_INVALID_TOPIC_QUERY,      "Topic with invalid query")
TAOS_DEFINE_ERROR(TSDB_CODE_MND_INVALID_TOPIC_OPTION,     "Topic with invalid option")
TAOS_DEFINE_ERROR(TSDB_CODE_MND_CONSUMER_NOT_EXIST,       "Consumer not exist")
TAOS_DEFINE_ERROR(TSDB_CODE_MND_CONSUMER_NOT_READY,       "Consumer waiting for rebalance")

// mnode-sma
TAOS_DEFINE_ERROR(TSDB_CODE_MND_SMA_ALREADY_EXIST,        "SMA already exists")
TAOS_DEFINE_ERROR(TSDB_CODE_MND_SMA_NOT_EXIST,            "SMA does not exist")
TAOS_DEFINE_ERROR(TSDB_CODE_MND_INVALID_SMA_OPTION,       "Invalid sma option")

// dnode
TAOS_DEFINE_ERROR(TSDB_CODE_NODE_REDIRECT,                "Node need redirect")
TAOS_DEFINE_ERROR(TSDB_CODE_NODE_OFFLINE,                 "Node is offline")
TAOS_DEFINE_ERROR(TSDB_CODE_NODE_ALREADY_DEPLOYED,        "Node already deployed")
TAOS_DEFINE_ERROR(TSDB_CODE_NODE_NOT_DEPLOYED,            "Node not deployed")

// vnode
TAOS_DEFINE_ERROR(TSDB_CODE_VND_ACTION_IN_PROGRESS,       "Action in progress")
TAOS_DEFINE_ERROR(TSDB_CODE_VND_MSG_NOT_PROCESSED,        "Message not processed")
TAOS_DEFINE_ERROR(TSDB_CODE_VND_ACTION_NEED_REPROCESSED,  "Action need to be reprocessed")
TAOS_DEFINE_ERROR(TSDB_CODE_VND_INVALID_VGROUP_ID,        "Invalid Vgroup ID")
TAOS_DEFINE_ERROR(TSDB_CODE_VND_INIT_FAILED,              "Vnode initialization failed")
TAOS_DEFINE_ERROR(TSDB_CODE_VND_NO_DISKSPACE,             "System out of disk space")
TAOS_DEFINE_ERROR(TSDB_CODE_VND_NO_DISK_PERMISSIONS,      "No write permission for disk files")
TAOS_DEFINE_ERROR(TSDB_CODE_VND_NO_SUCH_FILE_OR_DIR,      "Missing data file")
TAOS_DEFINE_ERROR(TSDB_CODE_VND_OUT_OF_MEMORY,            "Out of memory")
TAOS_DEFINE_ERROR(TSDB_CODE_VND_APP_ERROR,                "Unexpected generic error in vnode")
TAOS_DEFINE_ERROR(TSDB_CODE_VND_INVALID_CFG_FILE,         "Invalid config file")
TAOS_DEFINE_ERROR(TSDB_CODE_VND_INVALID_TERM_FILE,        "Invalid term file")
TAOS_DEFINE_ERROR(TSDB_CODE_VND_IS_FLOWCTRL,              "Database memory is full")
TAOS_DEFINE_ERROR(TSDB_CODE_VND_IS_DROPPING,              "Database is dropping")
TAOS_DEFINE_ERROR(TSDB_CODE_VND_IS_UPDATING,              "Database is updating")
TAOS_DEFINE_ERROR(TSDB_CODE_VND_IS_CLOSING,               "Database is closing")
TAOS_DEFINE_ERROR(TSDB_CODE_VND_NOT_SYNCED,               "Database suspended")
TAOS_DEFINE_ERROR(TSDB_CODE_VND_NO_WRITE_AUTH,            "Database write operation denied")
TAOS_DEFINE_ERROR(TSDB_CODE_VND_IS_SYNCING,               "Database is syncing")
TAOS_DEFINE_ERROR(TSDB_CODE_VND_INVALID_TSDB_STATE,       "Invalid tsdb state")
TAOS_DEFINE_ERROR(TSDB_CODE_VND_TB_NOT_EXIST,             "Table not exists")
TAOS_DEFINE_ERROR(TSDB_CODE_VND_SMA_NOT_EXIST,            "SMA not exists")
TAOS_DEFINE_ERROR(TSDB_CODE_VND_HASH_MISMATCH,            "Hash value mismatch")
TAOS_DEFINE_ERROR(TSDB_CODE_VND_TABLE_NOT_EXIST,          "Table does not exists")

// tsdb
TAOS_DEFINE_ERROR(TSDB_CODE_TDB_INVALID_TABLE_ID,         "Invalid table ID")
TAOS_DEFINE_ERROR(TSDB_CODE_TDB_INVALID_TABLE_TYPE,       "Invalid table type")
TAOS_DEFINE_ERROR(TSDB_CODE_TDB_IVD_TB_SCHEMA_VERSION,    "Invalid table schema version")
TAOS_DEFINE_ERROR(TSDB_CODE_TDB_TABLE_ALREADY_EXIST,      "Table already exists")
TAOS_DEFINE_ERROR(TSDB_CODE_TDB_TABLE_NOT_EXIST,      "Table not exists")
TAOS_DEFINE_ERROR(TSDB_CODE_TDB_STB_ALREADY_EXIST,      "Stable already exists")
TAOS_DEFINE_ERROR(TSDB_CODE_TDB_STB_NOT_EXIST,      "Stable not exists")
TAOS_DEFINE_ERROR(TSDB_CODE_TDB_INVALID_CONFIG,           "Invalid configuration")
TAOS_DEFINE_ERROR(TSDB_CODE_TDB_INIT_FAILED,              "Tsdb init failed")
TAOS_DEFINE_ERROR(TSDB_CODE_TDB_NO_DISKSPACE,             "No diskspace for tsdb")
TAOS_DEFINE_ERROR(TSDB_CODE_TDB_NO_DISK_PERMISSIONS,      "No permission for disk files")
TAOS_DEFINE_ERROR(TSDB_CODE_TDB_FILE_CORRUPTED,           "Data file(s) corrupted")
TAOS_DEFINE_ERROR(TSDB_CODE_TDB_OUT_OF_MEMORY,            "Out of memory")
TAOS_DEFINE_ERROR(TSDB_CODE_TDB_TAG_VER_OUT_OF_DATE,      "Tag too old")
TAOS_DEFINE_ERROR(TSDB_CODE_TDB_TIMESTAMP_OUT_OF_RANGE,   "Timestamp data out of range")
TAOS_DEFINE_ERROR(TSDB_CODE_TDB_SUBMIT_MSG_MSSED_UP,      "Submit message is messed up")
TAOS_DEFINE_ERROR(TSDB_CODE_TDB_INVALID_ACTION,           "Invalid operation")
TAOS_DEFINE_ERROR(TSDB_CODE_TDB_INVALID_CREATE_TB_MSG,    "Invalid creation of table")
TAOS_DEFINE_ERROR(TSDB_CODE_TDB_NO_TABLE_DATA_IN_MEM,     "No table data in memory skiplist")
TAOS_DEFINE_ERROR(TSDB_CODE_TDB_FILE_ALREADY_EXISTS,      "File already exists")
TAOS_DEFINE_ERROR(TSDB_CODE_TDB_TABLE_RECONFIGURE,        "Need to reconfigure table")
TAOS_DEFINE_ERROR(TSDB_CODE_TDB_IVD_CREATE_TABLE_INFO,    "Invalid information to create table")
TAOS_DEFINE_ERROR(TSDB_CODE_TDB_NO_AVAIL_DISK,            "No available disk")
TAOS_DEFINE_ERROR(TSDB_CODE_TDB_MESSED_MSG,               "TSDB messed message")
TAOS_DEFINE_ERROR(TSDB_CODE_TDB_IVLD_TAG_VAL,             "TSDB invalid tag value")
TAOS_DEFINE_ERROR(TSDB_CODE_TDB_NO_CACHE_LAST_ROW,        "TSDB no cache last row data")
TAOS_DEFINE_ERROR(TSDB_CODE_TDB_TABLE_RECREATED,          "Table re-created")
TAOS_DEFINE_ERROR(TSDB_CODE_TDB_TDB_ENV_OPEN_ERROR,       "TDB env open error")
TAOS_DEFINE_ERROR(TSDB_CODE_TDB_NO_SMA_INDEX_IN_META,     "No sma index in meta")
TAOS_DEFINE_ERROR(TSDB_CODE_TDB_INVALID_SMA_STAT,         "Invalid sma state")


// query
TAOS_DEFINE_ERROR(TSDB_CODE_QRY_INVALID_QHANDLE,          "Invalid handle")
TAOS_DEFINE_ERROR(TSDB_CODE_QRY_INVALID_MSG,              "Invalid message")    // failed to validate the sql expression msg by vnode
TAOS_DEFINE_ERROR(TSDB_CODE_QRY_NO_DISKSPACE,             "No diskspace for query")
TAOS_DEFINE_ERROR(TSDB_CODE_QRY_OUT_OF_MEMORY,            "System out of memory")
TAOS_DEFINE_ERROR(TSDB_CODE_QRY_APP_ERROR,                "Unexpected generic error in query")
TAOS_DEFINE_ERROR(TSDB_CODE_QRY_DUP_JOIN_KEY,             "Duplicated join key")
TAOS_DEFINE_ERROR(TSDB_CODE_QRY_EXCEED_TAGS_LIMIT,        "Tag conditon too many")
TAOS_DEFINE_ERROR(TSDB_CODE_QRY_NOT_READY,                "Query not ready")
TAOS_DEFINE_ERROR(TSDB_CODE_QRY_HAS_RSP,                  "Query should response")
TAOS_DEFINE_ERROR(TSDB_CODE_QRY_IN_EXEC,                  "Multiple retrieval of this query")
TAOS_DEFINE_ERROR(TSDB_CODE_QRY_TOO_MANY_TIMEWINDOW,      "Too many time window in query")
TAOS_DEFINE_ERROR(TSDB_CODE_QRY_NOT_ENOUGH_BUFFER,        "Query buffer limit has reached")
TAOS_DEFINE_ERROR(TSDB_CODE_QRY_INCONSISTAN,              "File inconsistance in replica")
TAOS_DEFINE_ERROR(TSDB_CODE_QRY_INVALID_TIME_CONDITION,   "One valid time range condition expected")
TAOS_DEFINE_ERROR(TSDB_CODE_QRY_SYS_ERROR,                "System error")
TAOS_DEFINE_ERROR(TSDB_CODE_QRY_INVALID_INPUT,            "invalid input")
TAOS_DEFINE_ERROR(TSDB_CODE_QRY_SCH_NOT_EXIST,            "Scheduler not exist")
TAOS_DEFINE_ERROR(TSDB_CODE_QRY_TASK_NOT_EXIST,           "Task not exist")
TAOS_DEFINE_ERROR(TSDB_CODE_QRY_TASK_ALREADY_EXIST,       "Task already exist")
TAOS_DEFINE_ERROR(TSDB_CODE_QRY_TASK_CTX_NOT_EXIST,       "Task context not exist")
TAOS_DEFINE_ERROR(TSDB_CODE_QRY_TASK_CANCELLED,           "Task cancelled")
TAOS_DEFINE_ERROR(TSDB_CODE_QRY_TASK_DROPPED,             "Task dropped")
TAOS_DEFINE_ERROR(TSDB_CODE_QRY_TASK_CANCELLING,          "Task cancelling")
TAOS_DEFINE_ERROR(TSDB_CODE_QRY_TASK_DROPPING,            "Task dropping")
TAOS_DEFINE_ERROR(TSDB_CODE_QRY_DUPLICATTED_OPERATION,    "Duplicatted operation")
TAOS_DEFINE_ERROR(TSDB_CODE_QRY_TASK_MSG_ERROR,           "Task message error")
TAOS_DEFINE_ERROR(TSDB_CODE_QRY_JOB_FREED,                "Job already freed")
TAOS_DEFINE_ERROR(TSDB_CODE_QRY_TASK_STATUS_ERROR,        "Task status error")

// grant
TAOS_DEFINE_ERROR(TSDB_CODE_GRANT_EXPIRED,                "License expired")
TAOS_DEFINE_ERROR(TSDB_CODE_GRANT_DNODE_LIMITED,          "DNode creation limited by licence")
TAOS_DEFINE_ERROR(TSDB_CODE_GRANT_ACCT_LIMITED,           "Account creation limited by license")
TAOS_DEFINE_ERROR(TSDB_CODE_GRANT_TIMESERIES_LIMITED,     "Table creation limited by license")
TAOS_DEFINE_ERROR(TSDB_CODE_GRANT_DB_LIMITED,             "DB creation limited by license")
TAOS_DEFINE_ERROR(TSDB_CODE_GRANT_USER_LIMITED,           "User creation limited by license")
TAOS_DEFINE_ERROR(TSDB_CODE_GRANT_CONN_LIMITED,           "Conn creation limited by license")
TAOS_DEFINE_ERROR(TSDB_CODE_GRANT_STREAM_LIMITED,         "Stream creation limited by license")
TAOS_DEFINE_ERROR(TSDB_CODE_GRANT_SPEED_LIMITED,          "Write speed limited by license")
TAOS_DEFINE_ERROR(TSDB_CODE_GRANT_STORAGE_LIMITED,        "Storage capacity limited by license")
TAOS_DEFINE_ERROR(TSDB_CODE_GRANT_QUERYTIME_LIMITED,      "Query time limited by license")
TAOS_DEFINE_ERROR(TSDB_CODE_GRANT_CPU_LIMITED,            "CPU cores limited by license")

// sync
TAOS_DEFINE_ERROR(TSDB_CODE_SYN_INVALID_CONFIG,           "Invalid Sync Configuration")
TAOS_DEFINE_ERROR(TSDB_CODE_SYN_NOT_ENABLED,              "Sync module not enabled")
TAOS_DEFINE_ERROR(TSDB_CODE_SYN_INVALID_VERSION,          "Invalid Sync version")
TAOS_DEFINE_ERROR(TSDB_CODE_SYN_CONFIRM_EXPIRED,          "Sync confirm expired")
TAOS_DEFINE_ERROR(TSDB_CODE_SYN_TOO_MANY_FWDINFO,         "Too many sync fwd infos")
TAOS_DEFINE_ERROR(TSDB_CODE_SYN_MISMATCHED_PROTOCOL,      "Mismatched protocol")
TAOS_DEFINE_ERROR(TSDB_CODE_SYN_MISMATCHED_CLUSTERID,     "Mismatched clusterId")
TAOS_DEFINE_ERROR(TSDB_CODE_SYN_MISMATCHED_SIGNATURE,     "Mismatched signature")
TAOS_DEFINE_ERROR(TSDB_CODE_SYN_INVALID_CHECKSUM,         "Invalid msg checksum")
TAOS_DEFINE_ERROR(TSDB_CODE_SYN_INVALID_MSGLEN,           "Invalid msg length")
TAOS_DEFINE_ERROR(TSDB_CODE_SYN_INVALID_MSGTYPE,          "Invalid msg type")

TAOS_DEFINE_ERROR(TSDB_CODE_SYN_NOT_LEADER,               "Sync not leader")
TAOS_DEFINE_ERROR(TSDB_CODE_SYN_INTERNAL_ERROR,           "Sync internal error")

// wal
TAOS_DEFINE_ERROR(TSDB_CODE_WAL_APP_ERROR,                "Unexpected generic error in wal")
TAOS_DEFINE_ERROR(TSDB_CODE_WAL_FILE_CORRUPTED,           "WAL file is corrupted")
TAOS_DEFINE_ERROR(TSDB_CODE_WAL_SIZE_LIMIT,               "WAL size exceeds limit")
TAOS_DEFINE_ERROR(TSDB_CODE_WAL_INVALID_VER,              "WAL use invalid version")

// tfs
TAOS_DEFINE_ERROR(TSDB_CODE_FS_APP_ERROR,                 "tfs out of memory")
TAOS_DEFINE_ERROR(TSDB_CODE_FS_INVLD_CFG,                 "tfs invalid mount config")
TAOS_DEFINE_ERROR(TSDB_CODE_FS_TOO_MANY_MOUNT,            "tfs too many mount")
TAOS_DEFINE_ERROR(TSDB_CODE_FS_DUP_PRIMARY,               "tfs duplicate primary mount")
TAOS_DEFINE_ERROR(TSDB_CODE_FS_NO_PRIMARY_DISK,           "tfs no primary mount")
TAOS_DEFINE_ERROR(TSDB_CODE_FS_NO_MOUNT_AT_TIER,          "tfs no mount at tier")
TAOS_DEFINE_ERROR(TSDB_CODE_FS_FILE_ALREADY_EXISTS,       "tfs file already exists")
TAOS_DEFINE_ERROR(TSDB_CODE_FS_INVLD_LEVEL,               "tfs invalid level")
TAOS_DEFINE_ERROR(TSDB_CODE_FS_NO_VALID_DISK,             "tfs no valid disk")

// catalog
TAOS_DEFINE_ERROR(TSDB_CODE_CTG_INTERNAL_ERROR,           "catalog internal error")
TAOS_DEFINE_ERROR(TSDB_CODE_CTG_INVALID_INPUT,            "invalid catalog input parameters")
TAOS_DEFINE_ERROR(TSDB_CODE_CTG_NOT_READY,                "catalog is not ready")
TAOS_DEFINE_ERROR(TSDB_CODE_CTG_MEM_ERROR,                "catalog memory error")
TAOS_DEFINE_ERROR(TSDB_CODE_CTG_SYS_ERROR,                "catalog system error")
TAOS_DEFINE_ERROR(TSDB_CODE_CTG_DB_DROPPED,               "Database is dropped")
TAOS_DEFINE_ERROR(TSDB_CODE_CTG_OUT_OF_SERVICE,           "catalog is out of service")
TAOS_DEFINE_ERROR(TSDB_CODE_CTG_VG_META_MISMATCH,         "table meta and vgroup mismatch")

//scheduler
TAOS_DEFINE_ERROR(TSDB_CODE_SCH_STATUS_ERROR,             "scheduler status error")
TAOS_DEFINE_ERROR(TSDB_CODE_SCH_INTERNAL_ERROR,           "scheduler internal error")
TAOS_DEFINE_ERROR(TSDB_CODE_QW_MSG_ERROR,                 "Invalid msg order")

// parser
TAOS_DEFINE_ERROR(TSDB_CODE_PAR_TABLE_NOT_EXIST,          "Table does not exist")
TAOS_DEFINE_ERROR(TSDB_CODE_PAR_PERMISSION_DENIED,        "Permission denied")

//planner
TAOS_DEFINE_ERROR(TSDB_CODE_PLAN_INTERNAL_ERROR,          "planner internal error")

//udf
TAOS_DEFINE_ERROR(TSDB_CODE_UDF_STOPPING,                 "udf is stopping")
TAOS_DEFINE_ERROR(TSDB_CODE_UDF_PIPE_READ_ERR,            "udf pipe read error")
TAOS_DEFINE_ERROR(TSDB_CODE_UDF_PIPE_CONNECT_ERR,         "udf pipe connect error")
TAOS_DEFINE_ERROR(TSDB_CODE_UDF_PIPE_NO_PIPE,             "udf no pipe")
TAOS_DEFINE_ERROR(TSDB_CODE_UDF_LOAD_UDF_FAILURE,         "udf load failure")
TAOS_DEFINE_ERROR(TSDB_CODE_UDF_INVALID_STATE,            "udf invalid state")
<<<<<<< HEAD
=======
TAOS_DEFINE_ERROR(TSDB_CODE_UDF_INVALID_INPUT,            "udf invalid function input")
>>>>>>> d538f9b8

//schemaless
TAOS_DEFINE_ERROR(TSDB_CODE_SML_INVALID_PROTOCOL_TYPE,    "Invalid line protocol type")
TAOS_DEFINE_ERROR(TSDB_CODE_SML_INVALID_PRECISION_TYPE,   "Invalid timestamp precision type")
TAOS_DEFINE_ERROR(TSDB_CODE_SML_INVALID_DATA,             "Invalid data type")

#ifdef TAOS_ERROR_C
};
#endif

static int32_t taosCompareTaosError(const void* a, const void* b) {
  const STaosError* x = (const STaosError*)a;
  const STaosError* y = (const STaosError*)b;
  if (x->val < y->val) {
    return -1;
  }
  if (x->val > y->val) {
    return 1;
  }
  return 0;
}

static TdThreadOnce tsErrorInit = PTHREAD_ONCE_INIT;

static void tsSortError(void) {
  qsort(errors, sizeof(errors) / sizeof(errors[0]), sizeof(errors[0]), taosCompareTaosError);
}

const char* tstrerror(int32_t err) {
  taosThreadOnce(&tsErrorInit, tsSortError);

  // this is a system errno
  if ((err & 0x00ff0000) == 0x00ff0000) {
    return strerror(err & 0x0000ffff);
  }

  int32_t s = 0;
  int32_t e = sizeof(errors) / sizeof(errors[0]);

  while (s < e) {
    int32_t mid = (s + e) / 2;
    int32_t val = errors[mid].val;
    if (err > val) {
      s = mid + 1;
    } else if (err < val) {
      e = mid;
    } else if (err == val) {
      return errors[mid].str;
    } else {
      break;
    }
  }

  return "";
}

const char* terrstr() { return tstrerror(terrno); }<|MERGE_RESOLUTION|>--- conflicted
+++ resolved
@@ -461,10 +461,7 @@
 TAOS_DEFINE_ERROR(TSDB_CODE_UDF_PIPE_NO_PIPE,             "udf no pipe")
 TAOS_DEFINE_ERROR(TSDB_CODE_UDF_LOAD_UDF_FAILURE,         "udf load failure")
 TAOS_DEFINE_ERROR(TSDB_CODE_UDF_INVALID_STATE,            "udf invalid state")
-<<<<<<< HEAD
-=======
 TAOS_DEFINE_ERROR(TSDB_CODE_UDF_INVALID_INPUT,            "udf invalid function input")
->>>>>>> d538f9b8
 
 //schemaless
 TAOS_DEFINE_ERROR(TSDB_CODE_SML_INVALID_PROTOCOL_TYPE,    "Invalid line protocol type")
