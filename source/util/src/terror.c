/*
 * Copyright (c) 2019 TAOS Data, Inc. <jhtao@taosdata.com>
 *
 * This program is free software: you can use, redistribute, and/or modify
 * it under the terms of the GNU Affero General Public License, version 3
 * or later ("AGPL"), as published by the Free Software Foundation.
 *
 * This program is distributed in the hope that it will be useful, but WITHOUT
 * ANY WARRANTY; without even the implied warranty of MERCHANTABILITY or
 * FITNESS FOR A PARTICULAR PURPOSE.
 *
 * You should have received a copy of the GNU Affero General Public License
 * along with this program. If not, see <http://www.gnu.org/licenses/>.
 */

// clang-format off

#define _DEFAULT_SOURCE
#include "os.h"
#include "taoserror.h"

#define TAOS_ERROR_C

typedef struct {
  int32_t     val;
  const char* str;
} STaosError;

static threadlocal int32_t tsErrno;

int32_t* taosGetErrno() { return &tsErrno; }

#ifdef TAOS_ERROR_C
#define TAOS_DEFINE_ERROR(name, msg) {.val = (name), .str = (msg)},
#else
#define TAOS_DEFINE_ERROR(name, mod, code, msg) static const int32_t name = TAOS_DEF_ERROR_CODE(mod, code);
#endif

#define TAOS_SYSTEM_ERROR(code) (0x80ff0000 | (code))
#define TAOS_SUCCEEDED(err)     ((err) >= 0)
#define TAOS_FAILED(err)        ((err) < 0)

#ifdef TAOS_ERROR_C
STaosError errors[] = {
    {.val = 0, .str = "success"},
#endif

//common & util
TAOS_DEFINE_ERROR(TSDB_CODE_ACTION_IN_PROGRESS,           "Action in progress")
TAOS_DEFINE_ERROR(TSDB_CODE_APP_ERROR,                    "Unexpected generic error")
TAOS_DEFINE_ERROR(TSDB_CODE_APP_NOT_READY,                "Database not ready")
TAOS_DEFINE_ERROR(TSDB_CODE_OUT_OF_MEMORY,                "Out of Memory")
TAOS_DEFINE_ERROR(TSDB_CODE_OUT_OF_RANGE,                 "Out of range")
TAOS_DEFINE_ERROR(TSDB_CODE_OUT_OF_SHM_MEM,               "Out of Shared memory")
TAOS_DEFINE_ERROR(TSDB_CODE_INVALID_SHM_ID,               "Invalid SHM ID")
TAOS_DEFINE_ERROR(TSDB_CODE_INVALID_PTR,                  "Invalid pointer")
TAOS_DEFINE_ERROR(TSDB_CODE_INVALID_MSG,                  "Invalid message")
TAOS_DEFINE_ERROR(TSDB_CODE_INVALID_MSG_LEN,              "Invalid message len")
TAOS_DEFINE_ERROR(TSDB_CODE_INVALID_PARA,                 "Invalid parameters")
TAOS_DEFINE_ERROR(TSDB_CODE_INVALID_CFG,                  "Invalid config option")
TAOS_DEFINE_ERROR(TSDB_CODE_INVALID_OPTION,               "Invalid option")
TAOS_DEFINE_ERROR(TSDB_CODE_INVALID_JSON_FORMAT,          "Invalid json format")
TAOS_DEFINE_ERROR(TSDB_CODE_INVALID_VERSION_NUMBER,       "Invalid version number")
TAOS_DEFINE_ERROR(TSDB_CODE_INVALID_VERSION_STRING,       "Invalid version string")
TAOS_DEFINE_ERROR(TSDB_CODE_VERSION_NOT_COMPATIBLE,       "Version not compatible")
TAOS_DEFINE_ERROR(TSDB_CODE_MEMORY_CORRUPTED,             "Memory corrupted")
TAOS_DEFINE_ERROR(TSDB_CODE_FILE_CORRUPTED,               "Data file corrupted")
TAOS_DEFINE_ERROR(TSDB_CODE_CHECKSUM_ERROR,               "Checksum error")
TAOS_DEFINE_ERROR(TSDB_CODE_COMPRESS_ERROR,               "Failed to compress msg")
TAOS_DEFINE_ERROR(TSDB_CODE_OPS_NOT_SUPPORT,              "Operation not supported")
TAOS_DEFINE_ERROR(TSDB_CODE_MSG_NOT_PROCESSED,            "Message not processed")
TAOS_DEFINE_ERROR(TSDB_CODE_CFG_NOT_FOUND,                "Config not found")
TAOS_DEFINE_ERROR(TSDB_CODE_REPEAT_INIT,                  "Repeat initialization")
TAOS_DEFINE_ERROR(TSDB_CODE_DUP_KEY,                      "Cannot add duplicate keys to hash")
TAOS_DEFINE_ERROR(TSDB_CODE_NEED_RETRY,                   "Retry needed")
TAOS_DEFINE_ERROR(TSDB_CODE_OUT_OF_RPC_MEMORY_QUEUE,      "Out of memory in rpc queue")
TAOS_DEFINE_ERROR(TSDB_CODE_INVALID_TIMESTAMP,            "Invalid timestamp format")
TAOS_DEFINE_ERROR(TSDB_CODE_MSG_DECODE_ERROR,             "Msg decode error")
<<<<<<< HEAD
TAOS_DEFINE_ERROR(TSDB_CODE_NOT_FOUND,                    "Not found")
=======
TAOS_DEFINE_ERROR(TSDB_CODE_NO_AVAIL_DISK,                "No available disk")
>>>>>>> 00c27ee5

TAOS_DEFINE_ERROR(TSDB_CODE_REF_NO_MEMORY,                "Ref out of memory")
TAOS_DEFINE_ERROR(TSDB_CODE_REF_FULL,                     "too many Ref Objs")
TAOS_DEFINE_ERROR(TSDB_CODE_REF_ID_REMOVED,               "Ref ID is removed")
TAOS_DEFINE_ERROR(TSDB_CODE_REF_INVALID_ID,               "Invalid Ref ID")
TAOS_DEFINE_ERROR(TSDB_CODE_REF_ALREADY_EXIST,            "Ref is already there")
TAOS_DEFINE_ERROR(TSDB_CODE_REF_NOT_EXIST,                "Ref is not there")

// rpc
TAOS_DEFINE_ERROR(TSDB_CODE_RPC_REDIRECT,                 "Redirect")
TAOS_DEFINE_ERROR(TSDB_CODE_RPC_AUTH_FAILURE,             "Authentication failure")
TAOS_DEFINE_ERROR(TSDB_CODE_RPC_NETWORK_UNAVAIL,          "Unable to establish connection")
TAOS_DEFINE_ERROR(TSDB_CODE_RPC_FQDN_ERROR,               "Unable to resolve FQDN")
TAOS_DEFINE_ERROR(TSDB_CODE_RPC_PORT_EADDRINUSE,          "Port already in use")

//client
TAOS_DEFINE_ERROR(TSDB_CODE_TSC_INVALID_OPERATION,        "Invalid operation")
TAOS_DEFINE_ERROR(TSDB_CODE_TSC_INVALID_QHANDLE,          "Invalid qhandle")
TAOS_DEFINE_ERROR(TSDB_CODE_TSC_INVALID_TIME_STAMP,       "Invalid combination of client/service time")
TAOS_DEFINE_ERROR(TSDB_CODE_TSC_INVALID_VALUE,            "Invalid value in client")
TAOS_DEFINE_ERROR(TSDB_CODE_TSC_INVALID_VERSION,          "Invalid client version")
TAOS_DEFINE_ERROR(TSDB_CODE_TSC_INVALID_IE,               "Invalid client ie")
TAOS_DEFINE_ERROR(TSDB_CODE_TSC_INVALID_FQDN,             "Invalid host name")
TAOS_DEFINE_ERROR(TSDB_CODE_TSC_INVALID_USER_LENGTH,      "Invalid user name")
TAOS_DEFINE_ERROR(TSDB_CODE_TSC_INVALID_PASS_LENGTH,      "Invalid password")
TAOS_DEFINE_ERROR(TSDB_CODE_TSC_INVALID_DB_LENGTH,        "Database name too long")
TAOS_DEFINE_ERROR(TSDB_CODE_TSC_INVALID_TABLE_ID_LENGTH,  "Table name too long")
TAOS_DEFINE_ERROR(TSDB_CODE_TSC_INVALID_CONNECTION,       "Invalid connection")
TAOS_DEFINE_ERROR(TSDB_CODE_TSC_OUT_OF_MEMORY,            "System out of memory")
TAOS_DEFINE_ERROR(TSDB_CODE_TSC_NO_DISKSPACE,             "System out of disk space")
TAOS_DEFINE_ERROR(TSDB_CODE_TSC_QUERY_CACHE_ERASED,       "Query cache erased")
TAOS_DEFINE_ERROR(TSDB_CODE_TSC_QUERY_CANCELLED,          "Query terminated")
TAOS_DEFINE_ERROR(TSDB_CODE_TSC_SORTED_RES_TOO_MANY,      "Result set too large to be sorted")      // too many result for ordered super table projection query
TAOS_DEFINE_ERROR(TSDB_CODE_TSC_APP_ERROR,                "Application error")
TAOS_DEFINE_ERROR(TSDB_CODE_TSC_ACTION_IN_PROGRESS,       "Action in progress")
TAOS_DEFINE_ERROR(TSDB_CODE_TSC_DISCONNECTED,             "Disconnected from service")
TAOS_DEFINE_ERROR(TSDB_CODE_TSC_NO_WRITE_AUTH,            "No write permission")
TAOS_DEFINE_ERROR(TSDB_CODE_TSC_CONN_KILLED,              "Connection killed")
TAOS_DEFINE_ERROR(TSDB_CODE_TSC_SQL_SYNTAX_ERROR,         "Syntax error in SQL")
TAOS_DEFINE_ERROR(TSDB_CODE_TSC_DB_NOT_SELECTED,          "Database not specified or available")
TAOS_DEFINE_ERROR(TSDB_CODE_TSC_INVALID_TABLE_NAME,       "Table does not exist")
TAOS_DEFINE_ERROR(TSDB_CODE_TSC_EXCEED_SQL_LIMIT,         "SQL statement too long, check maxSQLLength config")
TAOS_DEFINE_ERROR(TSDB_CODE_TSC_FILE_EMPTY,               "File is empty")
TAOS_DEFINE_ERROR(TSDB_CODE_TSC_LINE_SYNTAX_ERROR,        "Syntax error in Line")
TAOS_DEFINE_ERROR(TSDB_CODE_TSC_NO_META_CACHED,           "No table meta cached")
TAOS_DEFINE_ERROR(TSDB_CODE_TSC_DUP_COL_NAMES,            "duplicated column names")
TAOS_DEFINE_ERROR(TSDB_CODE_TSC_INVALID_TAG_LENGTH,       "Invalid tag length")
TAOS_DEFINE_ERROR(TSDB_CODE_TSC_INVALID_COLUMN_LENGTH,    "Invalid column length")
TAOS_DEFINE_ERROR(TSDB_CODE_TSC_DUP_TAG_NAMES,            "duplicated tag names")
TAOS_DEFINE_ERROR(TSDB_CODE_TSC_INVALID_JSON,             "Invalid JSON format")
TAOS_DEFINE_ERROR(TSDB_CODE_TSC_INVALID_JSON_TYPE,        "Invalid JSON data type")
TAOS_DEFINE_ERROR(TSDB_CODE_TSC_VALUE_OUT_OF_RANGE,       "Value out of range")
TAOS_DEFINE_ERROR(TSDB_CODE_TSC_INVALID_INPUT,            "Invalid tsc input")
TAOS_DEFINE_ERROR(TSDB_CODE_TSC_STMT_API_ERROR,           "Stmt API usage error")
TAOS_DEFINE_ERROR(TSDB_CODE_TSC_STMT_TBNAME_ERROR,        "Stmt table name not set")
TAOS_DEFINE_ERROR(TSDB_CODE_TSC_STMT_CLAUSE_ERROR,        "not supported stmt clause")
TAOS_DEFINE_ERROR(TSDB_CODE_TSC_QUERY_KILLED,             "Query killed")
TAOS_DEFINE_ERROR(TSDB_CODE_TSC_NO_EXEC_NODE,             "No available execution node")
TAOS_DEFINE_ERROR(TSDB_CODE_TSC_NOT_STABLE_ERROR,         "Table is not a super table")

// mnode-common
TAOS_DEFINE_ERROR(TSDB_CODE_MND_APP_ERROR,                "Mnode internal error")
TAOS_DEFINE_ERROR(TSDB_CODE_MND_NOT_READY,                "Mnode not ready")
TAOS_DEFINE_ERROR(TSDB_CODE_MND_NO_RIGHTS,                "Insufficient privilege for operation")
TAOS_DEFINE_ERROR(TSDB_CODE_MND_USER_DISABLED,            "User is disabled")
TAOS_DEFINE_ERROR(TSDB_CODE_MND_INVALID_CONNECTION,       "Invalid message connection")

// mnode-show
TAOS_DEFINE_ERROR(TSDB_CODE_MND_INVALID_SHOWOBJ,          "Data expired")

// mnode-profile
TAOS_DEFINE_ERROR(TSDB_CODE_MND_INVALID_QUERY_ID,         "Invalid query id")
TAOS_DEFINE_ERROR(TSDB_CODE_MND_INVALID_STREAM_ID,        "Invalid stream id")
TAOS_DEFINE_ERROR(TSDB_CODE_MND_INVALID_CONN_ID,          "Invalid connection id")
TAOS_DEFINE_ERROR(TSDB_CODE_MND_MNODE_IS_RUNNING,         "mnode is alreay running")
TAOS_DEFINE_ERROR(TSDB_CODE_MND_FAILED_TO_CONFIG_SYNC,    "failed to config sync")
TAOS_DEFINE_ERROR(TSDB_CODE_MND_FAILED_TO_START_SYNC,     "failed to start sync")
TAOS_DEFINE_ERROR(TSDB_CODE_MND_FAILED_TO_CREATE_DIR,     "failed to create mnode dir")
TAOS_DEFINE_ERROR(TSDB_CODE_MND_FAILED_TO_INIT_STEP,      "failed to init components")

// mnode-sdb
TAOS_DEFINE_ERROR(TSDB_CODE_SDB_APP_ERROR,                "Unexpected generic error in sdb")
TAOS_DEFINE_ERROR(TSDB_CODE_SDB_OBJ_ALREADY_THERE,        "Object already there")
TAOS_DEFINE_ERROR(TSDB_CODE_SDB_OBJ_NOT_THERE,            "Object not there")
TAOS_DEFINE_ERROR(TSDB_CODE_SDB_OBJ_CREATING,             "Object is creating")
TAOS_DEFINE_ERROR(TSDB_CODE_SDB_OBJ_DROPPING,             "Object is dropping")
TAOS_DEFINE_ERROR(TSDB_CODE_SDB_INVALID_TABLE_TYPE,       "Invalid table type")
TAOS_DEFINE_ERROR(TSDB_CODE_SDB_INVALID_KEY_TYPE,         "Invalid key type")
TAOS_DEFINE_ERROR(TSDB_CODE_SDB_INVALID_ACTION_TYPE,      "Invalid action type")
TAOS_DEFINE_ERROR(TSDB_CODE_SDB_INVALID_STATUS_TYPE,      "Invalid status type")
TAOS_DEFINE_ERROR(TSDB_CODE_SDB_INVALID_DATA_VER,         "Invalid raw data version")
TAOS_DEFINE_ERROR(TSDB_CODE_SDB_INVALID_DATA_LEN,         "Invalid raw data len")
TAOS_DEFINE_ERROR(TSDB_CODE_SDB_INVALID_DATA_CONTENT,     "Invalid raw data content")
TAOS_DEFINE_ERROR(TSDB_CODE_SDB_INVALID_WAl_VER,          "Invalid wal version")

// mnode-dnode
TAOS_DEFINE_ERROR(TSDB_CODE_MND_DNODE_ALREADY_EXIST,      "Dnode already exists")
TAOS_DEFINE_ERROR(TSDB_CODE_MND_DNODE_NOT_EXIST,          "Dnode does not exist")
TAOS_DEFINE_ERROR(TSDB_CODE_MND_TOO_MANY_DNODES,          "Too many dnodes")
TAOS_DEFINE_ERROR(TSDB_CODE_MND_NO_ENOUGH_DNODES,         "Out of dnodes")
TAOS_DEFINE_ERROR(TSDB_CODE_MND_INVALID_CLUSTER_CFG,      "Cluster cfg inconsistent")
TAOS_DEFINE_ERROR(TSDB_CODE_MND_INVALID_CLUSTER_ID,       "Cluster id not match")
TAOS_DEFINE_ERROR(TSDB_CODE_MND_INVALID_DNODE_CFG,        "Invalid dnode cfg")
TAOS_DEFINE_ERROR(TSDB_CODE_MND_INVALID_DNODE_EP,         "Invalid dnode end point")
TAOS_DEFINE_ERROR(TSDB_CODE_MND_INVALID_DNODE_ID,         "Invalid dnode id")

// mnode-node
TAOS_DEFINE_ERROR(TSDB_CODE_MND_MNODE_ALREADY_EXIST,      "Mnode already exists")
TAOS_DEFINE_ERROR(TSDB_CODE_MND_MNODE_NOT_EXIST,          "Mnode not there")
TAOS_DEFINE_ERROR(TSDB_CODE_MND_QNODE_ALREADY_EXIST,      "Qnode already exists")
TAOS_DEFINE_ERROR(TSDB_CODE_MND_QNODE_NOT_EXIST,          "Qnode not there")
TAOS_DEFINE_ERROR(TSDB_CODE_MND_SNODE_ALREADY_EXIST,      "Snode already exists")
TAOS_DEFINE_ERROR(TSDB_CODE_MND_SNODE_NOT_EXIST,          "Snode not there")
TAOS_DEFINE_ERROR(TSDB_CODE_MND_BNODE_ALREADY_EXIST,      "Bnode already exists")
TAOS_DEFINE_ERROR(TSDB_CODE_MND_BNODE_NOT_EXIST,          "Bnode not there")
TAOS_DEFINE_ERROR(TSDB_CODE_MND_TOO_FEW_MNODES,           "The replica of mnode cannot less than 1")
TAOS_DEFINE_ERROR(TSDB_CODE_MND_TOO_MANY_MNODES,          "The replica of mnode cannot exceed 3")
TAOS_DEFINE_ERROR(TSDB_CODE_MND_CANT_DROP_LEADER,         "Cannot drop mnode which is leader")

// mnode-acct
TAOS_DEFINE_ERROR(TSDB_CODE_MND_ACCT_ALREADY_EXIST,       "Account already exists")
TAOS_DEFINE_ERROR(TSDB_CODE_MND_ACCT_NOT_EXIST,           "Invalid account")
TAOS_DEFINE_ERROR(TSDB_CODE_MND_TOO_MANY_ACCTS,           "Too many accounts")
TAOS_DEFINE_ERROR(TSDB_CODE_MND_INVALID_ACCT_OPTION,      "Invalid account options")
TAOS_DEFINE_ERROR(TSDB_CODE_MND_ACCT_EXPIRED,             "Account authorization has expired")

// mnode-user
TAOS_DEFINE_ERROR(TSDB_CODE_MND_USER_ALREADY_EXIST,       "User already exists")
TAOS_DEFINE_ERROR(TSDB_CODE_MND_USER_NOT_EXIST,           "Invalid user")
TAOS_DEFINE_ERROR(TSDB_CODE_MND_TOO_MANY_USERS,           "Too many users")
TAOS_DEFINE_ERROR(TSDB_CODE_MND_INVALID_USER_FORMAT,      "Invalid user format")
TAOS_DEFINE_ERROR(TSDB_CODE_MND_INVALID_PASS_FORMAT,      "Invalid password format")
TAOS_DEFINE_ERROR(TSDB_CODE_MND_NO_USER_FROM_CONN,        "Can not get user from conn")
TAOS_DEFINE_ERROR(TSDB_CODE_MND_INVALID_ALTER_OPER,       "Invalid alter operation")

// mnode-db
TAOS_DEFINE_ERROR(TSDB_CODE_MND_DB_ALREADY_EXIST,         "Database already exists")
TAOS_DEFINE_ERROR(TSDB_CODE_MND_DB_NOT_EXIST,             "Database not exist")
TAOS_DEFINE_ERROR(TSDB_CODE_MND_TOO_MANY_DATABASES,       "Too many databases for account")
TAOS_DEFINE_ERROR(TSDB_CODE_MND_DB_NOT_SELECTED,          "Database not specified or available")
TAOS_DEFINE_ERROR(TSDB_CODE_MND_INVALID_DB,               "Invalid database name")
TAOS_DEFINE_ERROR(TSDB_CODE_MND_INVALID_DB_OPTION,        "Invalid database options")
TAOS_DEFINE_ERROR(TSDB_CODE_MND_INVALID_DB_ACCT,          "Invalid database account")
TAOS_DEFINE_ERROR(TSDB_CODE_MND_DB_OPTION_UNCHANGED,      "Database options not changed")
TAOS_DEFINE_ERROR(TSDB_CODE_MND_DB_INDEX_NOT_EXIST,       "Index not exist")

// mnode-vgroup
TAOS_DEFINE_ERROR(TSDB_CODE_MND_VGROUP_ALREADY_IN_DNODE,  "Vgroup already in dnode")
TAOS_DEFINE_ERROR(TSDB_CODE_MND_VGROUP_NOT_IN_DNODE,      "Vgroup not in dnode")
TAOS_DEFINE_ERROR(TSDB_CODE_MND_VGROUP_NOT_EXIST,         "Vgroup does not exist")
TAOS_DEFINE_ERROR(TSDB_CODE_MND_VGROUP_UN_CHANGED,        "Vgroup distribution has not changed")
TAOS_DEFINE_ERROR(TSDB_CODE_MND_HAS_OFFLINE_DNODE,        "Offline dnode exists")
TAOS_DEFINE_ERROR(TSDB_CODE_MND_INVALID_REPLICA,          "Invalid vgroup replica")

// mnode-stable
TAOS_DEFINE_ERROR(TSDB_CODE_MND_STB_ALREADY_EXIST,        "STable already exists")
TAOS_DEFINE_ERROR(TSDB_CODE_MND_STB_NOT_EXIST,            "STable not exist")
TAOS_DEFINE_ERROR(TSDB_CODE_MND_NAME_CONFLICT_WITH_TOPIC, "STable confilct with topic")
TAOS_DEFINE_ERROR(TSDB_CODE_MND_TOO_MANY_STBS,            "Too many stables")
TAOS_DEFINE_ERROR(TSDB_CODE_MND_INVALID_STB,              "Invalid stable name")
TAOS_DEFINE_ERROR(TSDB_CODE_MND_INVALID_STB_OPTION,       "Invalid stable options")
TAOS_DEFINE_ERROR(TSDB_CODE_MND_INVALID_STB_ALTER_OPTION, "Invalid stable alter options")
TAOS_DEFINE_ERROR(TSDB_CODE_MND_STB_OPTION_UNCHNAGED,     "STable option unchanged")
TAOS_DEFINE_ERROR(TSDB_CODE_MND_INVALID_ROW_BYTES,        "Invalid row bytes")
TAOS_DEFINE_ERROR(TSDB_CODE_MND_TOO_MANY_TAGS,            "Too many tags")
TAOS_DEFINE_ERROR(TSDB_CODE_MND_TAG_ALREADY_EXIST,        "Tag already exists")
TAOS_DEFINE_ERROR(TSDB_CODE_MND_TAG_NOT_EXIST,            "Tag does not exist")
TAOS_DEFINE_ERROR(TSDB_CODE_MND_TOO_MANY_COLUMNS,         "Too many columns")
TAOS_DEFINE_ERROR(TSDB_CODE_MND_COLUMN_ALREADY_EXIST,     "Column already exists")
TAOS_DEFINE_ERROR(TSDB_CODE_MND_COLUMN_NOT_EXIST,         "Column does not exist")
TAOS_DEFINE_ERROR(TSDB_CODE_MND_FIELD_CONFLICT_WITH_TOPIC,"Field used by topic")
TAOS_DEFINE_ERROR(TSDB_CODE_MND_SINGLE_STB_MODE_DB,       "Database is single stable mode")

// mnode-infoSchema
TAOS_DEFINE_ERROR(TSDB_CODE_MND_INVALID_SYS_TABLENAME,    "Invalid system table name")

// mnode-func
TAOS_DEFINE_ERROR(TSDB_CODE_MND_FUNC_ALREADY_EXIST,       "Func already exists")
TAOS_DEFINE_ERROR(TSDB_CODE_MND_FUNC_NOT_EXIST,           "Func not exists")
TAOS_DEFINE_ERROR(TSDB_CODE_MND_INVALID_FUNC,             "Invalid func")
TAOS_DEFINE_ERROR(TSDB_CODE_MND_INVALID_FUNC_NAME,        "Invalid func name")
TAOS_DEFINE_ERROR(TSDB_CODE_MND_INVALID_FUNC_COMMENT,     "Invalid func comment")
TAOS_DEFINE_ERROR(TSDB_CODE_MND_INVALID_FUNC_CODE,        "Invalid func code")
TAOS_DEFINE_ERROR(TSDB_CODE_MND_INVALID_FUNC_BUFSIZE,     "Invalid func bufSize")
TAOS_DEFINE_ERROR(TSDB_CODE_MND_INVALID_FUNC_RETRIEVE,    "Invalid func retrieve msg")

// mnode-trans
TAOS_DEFINE_ERROR(TSDB_CODE_MND_TRANS_ALREADY_EXIST,      "Transaction already exists")
TAOS_DEFINE_ERROR(TSDB_CODE_MND_TRANS_NOT_EXIST,          "Transaction not exists")
TAOS_DEFINE_ERROR(TSDB_CODE_MND_TRANS_INVALID_STAGE,      "Invalid stage to kill")
TAOS_DEFINE_ERROR(TSDB_CODE_MND_TRANS_CONFLICT,           "Conflict transaction not completed")
TAOS_DEFINE_ERROR(TSDB_CODE_MND_TRANS_UNKNOW_ERROR,       "Unknown transaction error")
TAOS_DEFINE_ERROR(TSDB_CODE_MND_TRANS_CLOG_IS_NULL,       "Transaction commitlog is null")
TAOS_DEFINE_ERROR(TSDB_CODE_MND_TRANS_NETWORK_UNAVAILL,   "Unable to establish connection While execute transaction")

// mnode-mq
TAOS_DEFINE_ERROR(TSDB_CODE_MND_TOPIC_ALREADY_EXIST,      "Topic already exists")
TAOS_DEFINE_ERROR(TSDB_CODE_MND_TOPIC_NOT_EXIST,          "Topic not exist")
TAOS_DEFINE_ERROR(TSDB_CODE_MND_TOO_MANY_TOPICS,          "Too many Topics")
TAOS_DEFINE_ERROR(TSDB_CODE_MND_INVALID_TOPIC,            "Invalid topic")
TAOS_DEFINE_ERROR(TSDB_CODE_MND_INVALID_TOPIC_QUERY,      "Topic with invalid query")
TAOS_DEFINE_ERROR(TSDB_CODE_MND_INVALID_TOPIC_OPTION,     "Topic with invalid option")
TAOS_DEFINE_ERROR(TSDB_CODE_MND_CONSUMER_NOT_EXIST,       "Consumer not exist")
TAOS_DEFINE_ERROR(TSDB_CODE_MND_TOPIC_OPTION_UNCHNAGED,   "Consumer unchanged")
TAOS_DEFINE_ERROR(TSDB_CODE_MND_SUBSCRIBE_NOT_EXIST,      "Subcribe not exist")
TAOS_DEFINE_ERROR(TSDB_CODE_MND_OFFSET_NOT_EXIST,         "Offset not exist")
TAOS_DEFINE_ERROR(TSDB_CODE_MND_CONSUMER_NOT_READY,       "Consumer not ready")
TAOS_DEFINE_ERROR(TSDB_CODE_MND_TOPIC_SUBSCRIBED,         "Topic subscribed cannot be dropped")
TAOS_DEFINE_ERROR(TSDB_CODE_MND_CGROUP_USED,              "Consumer group being used by some consumer")

// mnode-stream
TAOS_DEFINE_ERROR(TSDB_CODE_MND_STREAM_ALREADY_EXIST,     "Stream already exists")
TAOS_DEFINE_ERROR(TSDB_CODE_MND_STREAM_NOT_EXIST,         "Stream not exist")
TAOS_DEFINE_ERROR(TSDB_CODE_MND_INVALID_STREAM_OPTION,    "Invalid stream option")

// mnode-sma
TAOS_DEFINE_ERROR(TSDB_CODE_MND_SMA_ALREADY_EXIST,        "SMA already exists")
TAOS_DEFINE_ERROR(TSDB_CODE_MND_SMA_NOT_EXIST,            "SMA does not exist")
TAOS_DEFINE_ERROR(TSDB_CODE_MND_INVALID_SMA_OPTION,       "Invalid sma option")

// dnode
TAOS_DEFINE_ERROR(TSDB_CODE_NODE_REDIRECT,                "Node need redirect")
TAOS_DEFINE_ERROR(TSDB_CODE_NODE_OFFLINE,                 "Node is offline")
TAOS_DEFINE_ERROR(TSDB_CODE_NODE_ALREADY_DEPLOYED,        "Node already deployed")
TAOS_DEFINE_ERROR(TSDB_CODE_NODE_NOT_DEPLOYED,            "Node not deployed")

// vnode
TAOS_DEFINE_ERROR(TSDB_CODE_VND_ACTION_IN_PROGRESS,       "Action in progress")
TAOS_DEFINE_ERROR(TSDB_CODE_VND_MSG_NOT_PROCESSED,        "Message not processed")
TAOS_DEFINE_ERROR(TSDB_CODE_VND_ACTION_NEED_REPROCESSED,  "Action need to be reprocessed")
TAOS_DEFINE_ERROR(TSDB_CODE_VND_INVALID_VGROUP_ID,        "Invalid Vgroup ID")
TAOS_DEFINE_ERROR(TSDB_CODE_VND_INIT_FAILED,              "Vnode initialization failed")
TAOS_DEFINE_ERROR(TSDB_CODE_VND_NO_DISKSPACE,             "System out of disk space")
TAOS_DEFINE_ERROR(TSDB_CODE_VND_NO_DISK_PERMISSIONS,      "No write permission for disk files")
TAOS_DEFINE_ERROR(TSDB_CODE_VND_NO_SUCH_FILE_OR_DIR,      "Missing data file")
TAOS_DEFINE_ERROR(TSDB_CODE_VND_OUT_OF_MEMORY,            "Out of memory")
TAOS_DEFINE_ERROR(TSDB_CODE_VND_APP_ERROR,                "Unexpected generic error in vnode")
TAOS_DEFINE_ERROR(TSDB_CODE_VND_INVALID_CFG_FILE,         "Invalid config file")
TAOS_DEFINE_ERROR(TSDB_CODE_VND_INVALID_TERM_FILE,        "Invalid term file")
TAOS_DEFINE_ERROR(TSDB_CODE_VND_IS_FLOWCTRL,              "Database memory is full")
TAOS_DEFINE_ERROR(TSDB_CODE_VND_IS_DROPPING,              "Database is dropping")
TAOS_DEFINE_ERROR(TSDB_CODE_VND_IS_UPDATING,              "Database is updating")
TAOS_DEFINE_ERROR(TSDB_CODE_VND_IS_CLOSING,               "Database is closing")
TAOS_DEFINE_ERROR(TSDB_CODE_VND_NOT_SYNCED,               "Database suspended")
TAOS_DEFINE_ERROR(TSDB_CODE_VND_NO_WRITE_AUTH,            "Database write operation denied")
TAOS_DEFINE_ERROR(TSDB_CODE_VND_IS_SYNCING,               "Database is syncing")
TAOS_DEFINE_ERROR(TSDB_CODE_VND_INVALID_TSDB_STATE,       "Invalid tsdb state")
TAOS_DEFINE_ERROR(TSDB_CODE_VND_TB_NOT_EXIST,             "Table not exists")
TAOS_DEFINE_ERROR(TSDB_CODE_VND_SMA_NOT_EXIST,            "SMA not exists")
TAOS_DEFINE_ERROR(TSDB_CODE_VND_HASH_MISMATCH,            "Hash value mismatch")
TAOS_DEFINE_ERROR(TSDB_CODE_VND_TABLE_NOT_EXIST,          "Table does not exists")
TAOS_DEFINE_ERROR(TSDB_CODE_VND_INVALID_TABLE_ACTION,     "Invalid table action")
TAOS_DEFINE_ERROR(TSDB_CODE_VND_COL_ALREADY_EXISTS,       "Table column already exists")
TAOS_DEFINE_ERROR(TSDB_CODE_VND_TABLE_COL_NOT_EXISTS,     "Table column not exists")
TAOS_DEFINE_ERROR(TSDB_CODE_VND_READ_END,                 "Read end")


// tsdb
TAOS_DEFINE_ERROR(TSDB_CODE_TDB_INVALID_TABLE_ID,         "Invalid table ID")
TAOS_DEFINE_ERROR(TSDB_CODE_TDB_INVALID_TABLE_TYPE,       "Invalid table type")
TAOS_DEFINE_ERROR(TSDB_CODE_TDB_IVD_TB_SCHEMA_VERSION,    "Invalid table schema version")
TAOS_DEFINE_ERROR(TSDB_CODE_TDB_TABLE_ALREADY_EXIST,      "Table already exists")
TAOS_DEFINE_ERROR(TSDB_CODE_TDB_TABLE_NOT_EXIST,          "Table not exists")
TAOS_DEFINE_ERROR(TSDB_CODE_TDB_STB_ALREADY_EXIST,        "Stable already exists")
TAOS_DEFINE_ERROR(TSDB_CODE_TDB_STB_NOT_EXIST,            "Stable not exists")
TAOS_DEFINE_ERROR(TSDB_CODE_TDB_INVALID_CONFIG,           "Invalid configuration")
TAOS_DEFINE_ERROR(TSDB_CODE_TDB_INIT_FAILED,              "Tsdb init failed")
TAOS_DEFINE_ERROR(TSDB_CODE_TDB_NO_DISKSPACE,             "No diskspace for tsdb")
TAOS_DEFINE_ERROR(TSDB_CODE_TDB_NO_DISK_PERMISSIONS,      "No permission for disk files")
TAOS_DEFINE_ERROR(TSDB_CODE_TDB_FILE_CORRUPTED,           "Data file(s) corrupted")
TAOS_DEFINE_ERROR(TSDB_CODE_TDB_OUT_OF_MEMORY,            "Out of memory")
TAOS_DEFINE_ERROR(TSDB_CODE_TDB_TAG_VER_OUT_OF_DATE,      "Tag too old")
TAOS_DEFINE_ERROR(TSDB_CODE_TDB_TIMESTAMP_OUT_OF_RANGE,   "Timestamp data out of range")
TAOS_DEFINE_ERROR(TSDB_CODE_TDB_SUBMIT_MSG_MSSED_UP,      "Submit message is messed up")
TAOS_DEFINE_ERROR(TSDB_CODE_TDB_INVALID_ACTION,           "Invalid operation")
TAOS_DEFINE_ERROR(TSDB_CODE_TDB_INVALID_CREATE_TB_MSG,    "Invalid creation of table")
TAOS_DEFINE_ERROR(TSDB_CODE_TDB_NO_TABLE_DATA_IN_MEM,     "No table data in memory skiplist")
TAOS_DEFINE_ERROR(TSDB_CODE_TDB_FILE_ALREADY_EXISTS,      "File already exists")
TAOS_DEFINE_ERROR(TSDB_CODE_TDB_TABLE_RECONFIGURE,        "Need to reconfigure table")
TAOS_DEFINE_ERROR(TSDB_CODE_TDB_IVD_CREATE_TABLE_INFO,    "Invalid information to create table")
TAOS_DEFINE_ERROR(TSDB_CODE_TDB_NO_AVAIL_DISK,            "TSDB no available disk")
TAOS_DEFINE_ERROR(TSDB_CODE_TDB_MESSED_MSG,               "TSDB messed message")
TAOS_DEFINE_ERROR(TSDB_CODE_TDB_IVLD_TAG_VAL,             "TSDB invalid tag value")
TAOS_DEFINE_ERROR(TSDB_CODE_TDB_NO_CACHE_LAST_ROW,        "TSDB no cache last row data")
TAOS_DEFINE_ERROR(TSDB_CODE_TDB_TABLE_RECREATED,          "Table re-created")
TAOS_DEFINE_ERROR(TSDB_CODE_TDB_TDB_ENV_OPEN_ERROR,       "TDB env open error")


// query
TAOS_DEFINE_ERROR(TSDB_CODE_QRY_INVALID_QHANDLE,          "Invalid handle")
TAOS_DEFINE_ERROR(TSDB_CODE_QRY_INVALID_MSG,              "Invalid message")    // failed to validate the sql expression msg by vnode
TAOS_DEFINE_ERROR(TSDB_CODE_QRY_NO_DISKSPACE,             "No diskspace for query")
TAOS_DEFINE_ERROR(TSDB_CODE_QRY_OUT_OF_MEMORY,            "System out of memory")
TAOS_DEFINE_ERROR(TSDB_CODE_QRY_APP_ERROR,                "Unexpected generic error in query")
TAOS_DEFINE_ERROR(TSDB_CODE_QRY_DUP_JOIN_KEY,             "Duplicated join key")
TAOS_DEFINE_ERROR(TSDB_CODE_QRY_EXCEED_TAGS_LIMIT,        "Tag conditon too many")
TAOS_DEFINE_ERROR(TSDB_CODE_QRY_NOT_READY,                "Query not ready")
TAOS_DEFINE_ERROR(TSDB_CODE_QRY_HAS_RSP,                  "Query should response")
TAOS_DEFINE_ERROR(TSDB_CODE_QRY_IN_EXEC,                  "Multiple retrieval of this query")
TAOS_DEFINE_ERROR(TSDB_CODE_QRY_TOO_MANY_TIMEWINDOW,      "Too many time window in query")
TAOS_DEFINE_ERROR(TSDB_CODE_QRY_NOT_ENOUGH_BUFFER,        "Query buffer limit has reached")
TAOS_DEFINE_ERROR(TSDB_CODE_QRY_INCONSISTAN,              "File inconsistance in replica")
TAOS_DEFINE_ERROR(TSDB_CODE_QRY_INVALID_TIME_CONDITION,   "One valid time range condition expected")
TAOS_DEFINE_ERROR(TSDB_CODE_QRY_SYS_ERROR,                "System error")
TAOS_DEFINE_ERROR(TSDB_CODE_QRY_INVALID_INPUT,            "invalid input")
TAOS_DEFINE_ERROR(TSDB_CODE_QRY_SCH_NOT_EXIST,            "Scheduler not exist")
TAOS_DEFINE_ERROR(TSDB_CODE_QRY_TASK_NOT_EXIST,           "Task not exist")
TAOS_DEFINE_ERROR(TSDB_CODE_QRY_TASK_ALREADY_EXIST,       "Task already exist")
TAOS_DEFINE_ERROR(TSDB_CODE_QRY_TASK_CTX_NOT_EXIST,       "Task context not exist")
TAOS_DEFINE_ERROR(TSDB_CODE_QRY_TASK_CANCELLED,           "Task cancelled")
TAOS_DEFINE_ERROR(TSDB_CODE_QRY_TASK_DROPPED,             "Task dropped")
TAOS_DEFINE_ERROR(TSDB_CODE_QRY_TASK_CANCELLING,          "Task cancelling")
TAOS_DEFINE_ERROR(TSDB_CODE_QRY_TASK_DROPPING,            "Task dropping")
TAOS_DEFINE_ERROR(TSDB_CODE_QRY_DUPLICATTED_OPERATION,    "Duplicatted operation")
TAOS_DEFINE_ERROR(TSDB_CODE_QRY_TASK_MSG_ERROR,           "Task message error")
TAOS_DEFINE_ERROR(TSDB_CODE_QRY_JOB_FREED,                "Job already freed")
TAOS_DEFINE_ERROR(TSDB_CODE_QRY_TASK_STATUS_ERROR,        "Task status error")

// grant
TAOS_DEFINE_ERROR(TSDB_CODE_GRANT_EXPIRED,                "License expired")
TAOS_DEFINE_ERROR(TSDB_CODE_GRANT_DNODE_LIMITED,          "DNode creation limited by licence")
TAOS_DEFINE_ERROR(TSDB_CODE_GRANT_ACCT_LIMITED,           "Account creation limited by license")
TAOS_DEFINE_ERROR(TSDB_CODE_GRANT_TIMESERIES_LIMITED,     "Table creation limited by license")
TAOS_DEFINE_ERROR(TSDB_CODE_GRANT_DB_LIMITED,             "DB creation limited by license")
TAOS_DEFINE_ERROR(TSDB_CODE_GRANT_USER_LIMITED,           "User creation limited by license")
TAOS_DEFINE_ERROR(TSDB_CODE_GRANT_CONN_LIMITED,           "Conn creation limited by license")
TAOS_DEFINE_ERROR(TSDB_CODE_GRANT_STREAM_LIMITED,         "Stream creation limited by license")
TAOS_DEFINE_ERROR(TSDB_CODE_GRANT_SPEED_LIMITED,          "Write speed limited by license")
TAOS_DEFINE_ERROR(TSDB_CODE_GRANT_STORAGE_LIMITED,        "Storage capacity limited by license")
TAOS_DEFINE_ERROR(TSDB_CODE_GRANT_QUERYTIME_LIMITED,      "Query time limited by license")
TAOS_DEFINE_ERROR(TSDB_CODE_GRANT_CPU_LIMITED,            "CPU cores limited by license")

// sync
TAOS_DEFINE_ERROR(TSDB_CODE_SYN_INVALID_CONFIG,           "Invalid Sync Configuration")
TAOS_DEFINE_ERROR(TSDB_CODE_SYN_NOT_ENABLED,              "Sync module not enabled")
TAOS_DEFINE_ERROR(TSDB_CODE_SYN_INVALID_VERSION,          "Invalid Sync version")
TAOS_DEFINE_ERROR(TSDB_CODE_SYN_CONFIRM_EXPIRED,          "Sync confirm expired")
TAOS_DEFINE_ERROR(TSDB_CODE_SYN_TOO_MANY_FWDINFO,         "Too many sync fwd infos")
TAOS_DEFINE_ERROR(TSDB_CODE_SYN_MISMATCHED_PROTOCOL,      "Mismatched protocol")
TAOS_DEFINE_ERROR(TSDB_CODE_SYN_MISMATCHED_CLUSTERID,     "Mismatched clusterId")
TAOS_DEFINE_ERROR(TSDB_CODE_SYN_MISMATCHED_SIGNATURE,     "Mismatched signature")
TAOS_DEFINE_ERROR(TSDB_CODE_SYN_INVALID_CHECKSUM,         "Invalid msg checksum")
TAOS_DEFINE_ERROR(TSDB_CODE_SYN_INVALID_MSGLEN,           "Invalid msg length")
TAOS_DEFINE_ERROR(TSDB_CODE_SYN_INVALID_MSGTYPE,          "Invalid msg type")
TAOS_DEFINE_ERROR(TSDB_CODE_SYN_IS_LEADER,                "Sync is leader")
TAOS_DEFINE_ERROR(TSDB_CODE_SYN_NOT_LEADER,               "Sync not leader")
TAOS_DEFINE_ERROR(TSDB_CODE_SYN_ONE_REPLICA,              "Sync one replica")
TAOS_DEFINE_ERROR(TSDB_CODE_SYN_NOT_IN_NEW_CONFIG,        "Sync not in new config")
TAOS_DEFINE_ERROR(TSDB_CODE_SYN_NEW_CONFIG_ERROR,         "Sync new config error")
TAOS_DEFINE_ERROR(TSDB_CODE_SYN_RECONFIG_NOT_READY,       "Sync not ready for reconfig")
TAOS_DEFINE_ERROR(TSDB_CODE_SYN_PROPOSE_NOT_READY,        "Sync not ready for propose")
TAOS_DEFINE_ERROR(TSDB_CODE_SYN_STANDBY_NOT_READY,        "Sync not ready for standby")
TAOS_DEFINE_ERROR(TSDB_CODE_SYN_INTERNAL_ERROR,           "Sync internal error")

// wal
TAOS_DEFINE_ERROR(TSDB_CODE_WAL_APP_ERROR,                "Unexpected generic error in wal")
TAOS_DEFINE_ERROR(TSDB_CODE_WAL_FILE_CORRUPTED,           "WAL file is corrupted")
TAOS_DEFINE_ERROR(TSDB_CODE_WAL_SIZE_LIMIT,               "WAL size exceeds limit")
TAOS_DEFINE_ERROR(TSDB_CODE_WAL_INVALID_VER,              "WAL use invalid version")
TAOS_DEFINE_ERROR(TSDB_CODE_WAL_LOG_NOT_EXIST,            "WAL log not exist")

// tfs
TAOS_DEFINE_ERROR(TSDB_CODE_FS_APP_ERROR,                 "tfs out of memory")
TAOS_DEFINE_ERROR(TSDB_CODE_FS_INVLD_CFG,                 "tfs invalid mount config")
TAOS_DEFINE_ERROR(TSDB_CODE_FS_TOO_MANY_MOUNT,            "tfs too many mount")
TAOS_DEFINE_ERROR(TSDB_CODE_FS_DUP_PRIMARY,               "tfs duplicate primary mount")
TAOS_DEFINE_ERROR(TSDB_CODE_FS_NO_PRIMARY_DISK,           "tfs no primary mount")
TAOS_DEFINE_ERROR(TSDB_CODE_FS_NO_MOUNT_AT_TIER,          "tfs no mount at tier")
TAOS_DEFINE_ERROR(TSDB_CODE_FS_FILE_ALREADY_EXISTS,       "tfs file already exists")
TAOS_DEFINE_ERROR(TSDB_CODE_FS_INVLD_LEVEL,               "tfs invalid level")
TAOS_DEFINE_ERROR(TSDB_CODE_FS_NO_VALID_DISK,             "tfs no valid disk")

// catalog
TAOS_DEFINE_ERROR(TSDB_CODE_CTG_INTERNAL_ERROR,           "catalog internal error")
TAOS_DEFINE_ERROR(TSDB_CODE_CTG_INVALID_INPUT,            "invalid catalog input parameters")
TAOS_DEFINE_ERROR(TSDB_CODE_CTG_NOT_READY,                "catalog is not ready")
TAOS_DEFINE_ERROR(TSDB_CODE_CTG_MEM_ERROR,                "catalog memory error")
TAOS_DEFINE_ERROR(TSDB_CODE_CTG_SYS_ERROR,                "catalog system error")
TAOS_DEFINE_ERROR(TSDB_CODE_CTG_DB_DROPPED,               "Database is dropped")
TAOS_DEFINE_ERROR(TSDB_CODE_CTG_OUT_OF_SERVICE,           "catalog is out of service")
TAOS_DEFINE_ERROR(TSDB_CODE_CTG_VG_META_MISMATCH,         "table meta and vgroup mismatch")

//scheduler
TAOS_DEFINE_ERROR(TSDB_CODE_SCH_STATUS_ERROR,             "scheduler status error")
TAOS_DEFINE_ERROR(TSDB_CODE_SCH_INTERNAL_ERROR,           "scheduler internal error")
TAOS_DEFINE_ERROR(TSDB_CODE_SCH_TIMEOUT_ERROR,            "Task timeout")
TAOS_DEFINE_ERROR(TSDB_CODE_SCH_JOB_IS_DROPPING,          "Job is dropping")
TAOS_DEFINE_ERROR(TSDB_CODE_QW_MSG_ERROR,                 "Invalid msg order")

// parser
TAOS_DEFINE_ERROR(TSDB_CODE_PAR_PERMISSION_DENIED,         "Permission denied")
TAOS_DEFINE_ERROR(TSDB_CODE_PAR_INTERNAL_ERROR,            "Parser internal error")
TAOS_DEFINE_ERROR(TSDB_CODE_PAR_SYNTAX_ERROR,              "syntax error near")
TAOS_DEFINE_ERROR(TSDB_CODE_PAR_INCOMPLETE_SQL,            "Incomplete SQL statement")
TAOS_DEFINE_ERROR(TSDB_CODE_PAR_INVALID_COLUMN,            "Invalid column name")
TAOS_DEFINE_ERROR(TSDB_CODE_PAR_TABLE_NOT_EXIST,           "Table does not exist")
TAOS_DEFINE_ERROR(TSDB_CODE_PAR_AMBIGUOUS_COLUMN,          "Column ambiguously defined")
TAOS_DEFINE_ERROR(TSDB_CODE_PAR_WRONG_VALUE_TYPE,          "Invalid value type")
TAOS_DEFINE_ERROR(TSDB_CODE_PAR_ILLEGAL_USE_AGG_FUNCTION,  "There mustn't be aggregation")
TAOS_DEFINE_ERROR(TSDB_CODE_PAR_WRONG_NUMBER_OF_SELECT,    "ORDER BY item must be the number of a SELECT-list expression")
TAOS_DEFINE_ERROR(TSDB_CODE_PAR_GROUPBY_LACK_EXPRESSION,   "Not a GROUP BY expression")
TAOS_DEFINE_ERROR(TSDB_CODE_PAR_NOT_SELECTED_EXPRESSION,   "Not SELECTed expression")
TAOS_DEFINE_ERROR(TSDB_CODE_PAR_NOT_SINGLE_GROUP,          "Not a single-group group function")
TAOS_DEFINE_ERROR(TSDB_CODE_PAR_TAGS_NOT_MATCHED,          "Tags number not matched")
TAOS_DEFINE_ERROR(TSDB_CODE_PAR_INVALID_TAG_NAME,          "Invalid tag name")
TAOS_DEFINE_ERROR(TSDB_CODE_PAR_NAME_OR_PASSWD_TOO_LONG,   "Name or password too long")
TAOS_DEFINE_ERROR(TSDB_CODE_PAR_PASSWD_EMPTY,              "Password can not be empty")
TAOS_DEFINE_ERROR(TSDB_CODE_PAR_INVALID_PORT,              "Port should be an integer that is less than 65535 and greater than 0")
TAOS_DEFINE_ERROR(TSDB_CODE_PAR_INVALID_ENDPOINT,          "Endpoint should be in the format of 'fqdn:port'")
TAOS_DEFINE_ERROR(TSDB_CODE_PAR_EXPRIE_STATEMENT,          "This statement is no longer supported")
TAOS_DEFINE_ERROR(TSDB_CODE_PAR_INTER_VALUE_TOO_SMALL,     "Interval too small")
TAOS_DEFINE_ERROR(TSDB_CODE_PAR_DB_NOT_SPECIFIED,          "Database not specified")
TAOS_DEFINE_ERROR(TSDB_CODE_PAR_INVALID_IDENTIFIER_NAME,   "Invalid identifier name")
TAOS_DEFINE_ERROR(TSDB_CODE_PAR_CORRESPONDING_STABLE_ERR,  "Corresponding super table not in this db")
TAOS_DEFINE_ERROR(TSDB_CODE_PAR_INVALID_RANGE_OPTION,      "Invalid option")
TAOS_DEFINE_ERROR(TSDB_CODE_PAR_INVALID_STR_OPTION,        "Invalid option")
TAOS_DEFINE_ERROR(TSDB_CODE_PAR_INVALID_ENUM_OPTION,       "Invalid option")
TAOS_DEFINE_ERROR(TSDB_CODE_PAR_INVALID_KEEP_NUM,          "Invalid number of keep options")
TAOS_DEFINE_ERROR(TSDB_CODE_PAR_INVALID_KEEP_ORDER,        "Invalid keep value, should be keep0 <= keep1 <= keep2")
TAOS_DEFINE_ERROR(TSDB_CODE_PAR_INVALID_KEEP_VALUE,        "Invalid option keep")
TAOS_DEFINE_ERROR(TSDB_CODE_PAR_INVALID_COMMENT_OPTION,    "Invalid option comment")
TAOS_DEFINE_ERROR(TSDB_CODE_PAR_INVALID_F_RANGE_OPTION,    "Invalid option")
TAOS_DEFINE_ERROR(TSDB_CODE_PAR_INVALID_ROLLUP_OPTION,     "Invalid option rollup: only one function is allowed")
TAOS_DEFINE_ERROR(TSDB_CODE_PAR_INVALID_RETENTIONS_OPTION, "Invalid option retentions")
TAOS_DEFINE_ERROR(TSDB_CODE_PAR_GROUPBY_WINDOW_COEXIST,    "GROUP BY and WINDOW-clause can't be used together")
TAOS_DEFINE_ERROR(TSDB_CODE_PAR_INVALID_OPTION_UNIT,       "Invalid option unit: only m, h, d allowed")
TAOS_DEFINE_ERROR(TSDB_CODE_PAR_INVALID_KEEP_UNIT,         "Invalid option keep unit: only m, h, d allowed")
TAOS_DEFINE_ERROR(TSDB_CODE_PAR_AGG_FUNC_NESTING,          "Aggregate functions do not support nesting")
TAOS_DEFINE_ERROR(TSDB_CODE_PAR_INVALID_STATE_WIN_TYPE,    "Only support STATE_WINDOW on integer/bool/varchar column")
TAOS_DEFINE_ERROR(TSDB_CODE_PAR_INVALID_STATE_WIN_COL,     "Not support STATE_WINDOW on tag column")
TAOS_DEFINE_ERROR(TSDB_CODE_PAR_INVALID_STATE_WIN_TABLE,   "STATE_WINDOW not support for super table query")
TAOS_DEFINE_ERROR(TSDB_CODE_PAR_INTER_SESSION_GAP,         "SESSION gap should be fixed time window, and greater than 0")
TAOS_DEFINE_ERROR(TSDB_CODE_PAR_INTER_SESSION_COL,         "Only support SESSION on primary timestamp column")
TAOS_DEFINE_ERROR(TSDB_CODE_PAR_INTER_OFFSET_NEGATIVE,     "Interval offset cannot be negative")
TAOS_DEFINE_ERROR(TSDB_CODE_PAR_INTER_OFFSET_UNIT,         "Cannot use 'year' as offset when interval is 'month'")
TAOS_DEFINE_ERROR(TSDB_CODE_PAR_INTER_OFFSET_TOO_BIG,      "Interval offset should be shorter than interval")
TAOS_DEFINE_ERROR(TSDB_CODE_PAR_INTER_SLIDING_UNIT,        "Does not support sliding when interval is natural month/year")
TAOS_DEFINE_ERROR(TSDB_CODE_PAR_INTER_SLIDING_TOO_BIG,     "sliding value no larger than the interval value")
TAOS_DEFINE_ERROR(TSDB_CODE_PAR_INTER_SLIDING_TOO_SMALL,   "sliding value can not less than 1% of interval value")
TAOS_DEFINE_ERROR(TSDB_CODE_PAR_ONLY_ONE_JSON_TAG,         "Only one tag if there is a json tag")
TAOS_DEFINE_ERROR(TSDB_CODE_PAR_INCORRECT_NUM_OF_COL,      "Query block has incorrect number of result columns")
TAOS_DEFINE_ERROR(TSDB_CODE_PAR_INCORRECT_TIMESTAMP_VAL,   "Incorrect TIMESTAMP value")
TAOS_DEFINE_ERROR(TSDB_CODE_PAR_INVALID_DAYS_VALUE,        "Invalid days value, should be keep2 >= keep1 >= keep0 >= days")
TAOS_DEFINE_ERROR(TSDB_CODE_PAR_OFFSET_LESS_ZERO,          "soffset/offset can not be less than 0")
TAOS_DEFINE_ERROR(TSDB_CODE_PAR_SLIMIT_LEAK_PARTITION_BY,  "slimit/soffset only available for PARTITION BY query")
TAOS_DEFINE_ERROR(TSDB_CODE_PAR_INVALID_TOPIC_QUERY,        "Invalid topic query")
TAOS_DEFINE_ERROR(TSDB_CODE_PAR_INVALID_DROP_STABLE,        "Cannot drop super table in batch")
TAOS_DEFINE_ERROR(TSDB_CODE_PAR_INVALID_FILL_TIME_RANGE,    "Start(end) time of query range required or time range too large")
TAOS_DEFINE_ERROR(TSDB_CODE_PAR_DUPLICATED_COLUMN,          "Duplicated column names")
TAOS_DEFINE_ERROR(TSDB_CODE_PAR_INVALID_TAGS_LENGTH,        "Tags length exceeds max length")
TAOS_DEFINE_ERROR(TSDB_CODE_PAR_INVALID_ROW_LENGTH,         "Row length exceeds max length")
TAOS_DEFINE_ERROR(TSDB_CODE_PAR_INVALID_COLUMNS_NUM,        "Illegal number of columns")
TAOS_DEFINE_ERROR(TSDB_CODE_PAR_TOO_MANY_COLUMNS,           "Too many columns")
TAOS_DEFINE_ERROR(TSDB_CODE_PAR_INVALID_FIRST_COLUMN,       "First column must be timestamp")
TAOS_DEFINE_ERROR(TSDB_CODE_PAR_INVALID_VAR_COLUMN_LEN,     "Invalid binary/nchar column length")
TAOS_DEFINE_ERROR(TSDB_CODE_PAR_INVALID_TAGS_NUM,           "Invalid number of tag columns")
TAOS_DEFINE_ERROR(TSDB_CODE_PAR_INVALID_INTERNAL_PK,        "Invalid _c0 or _rowts expression")
TAOS_DEFINE_ERROR(TSDB_CODE_PAR_INVALID_TIMELINE_FUNC,      "Invalid timeline function")
TAOS_DEFINE_ERROR(TSDB_CODE_PAR_INVALID_PASSWD,             "Invalid password")
TAOS_DEFINE_ERROR(TSDB_CODE_PAR_INVALID_ALTER_TABLE,        "Invalid alter table statement")
TAOS_DEFINE_ERROR(TSDB_CODE_PAR_CANNOT_DROP_PRIMARY_KEY,    "Primary timestamp column cannot be dropped")
TAOS_DEFINE_ERROR(TSDB_CODE_PAR_INVALID_MODIFY_COL,         "Only binary/nchar column length could be modified")
TAOS_DEFINE_ERROR(TSDB_CODE_PAR_INVALID_TBNAME,             "Invalid tbname pseudo column")
TAOS_DEFINE_ERROR(TSDB_CODE_PAR_INVALID_FUNCTION_NAME,      "Invalid function name")
TAOS_DEFINE_ERROR(TSDB_CODE_PAR_COMMENT_TOO_LONG,           "Comment too long")
TAOS_DEFINE_ERROR(TSDB_CODE_PAR_NOT_ALLOWED_FUNC,           "Some functions are allowed only in the SELECT list of a query. "
                                                            "And, cannot be mixed with other non scalar functions or columns.")
TAOS_DEFINE_ERROR(TSDB_CODE_PAR_NOT_ALLOWED_WIN_QUERY,      "Window query not supported, since the result of subquery not include valid timestamp column")
TAOS_DEFINE_ERROR(TSDB_CODE_PAR_INVALID_DROP_COL,           "No columns can be dropped")
TAOS_DEFINE_ERROR(TSDB_CODE_PAR_INVALID_COL_JSON,           "Only tag can be json type")
TAOS_DEFINE_ERROR(TSDB_CODE_PAR_VALUE_TOO_LONG,             "Value too long for column/tag")
TAOS_DEFINE_ERROR(TSDB_CODE_PAR_INVALID_DELETE_WHERE,       "The DELETE statement must have a definite time window range")
TAOS_DEFINE_ERROR(TSDB_CODE_PAR_INVALID_REDISTRIBUTE_VG,    "The REDISTRIBUTE VGROUP statement only support 1 to 3 dnodes")

//planner
TAOS_DEFINE_ERROR(TSDB_CODE_PLAN_INTERNAL_ERROR,            "Planner internal error")

//udf
TAOS_DEFINE_ERROR(TSDB_CODE_UDF_STOPPING,                   "udf is stopping")
TAOS_DEFINE_ERROR(TSDB_CODE_UDF_PIPE_READ_ERR,              "udf pipe read error")
TAOS_DEFINE_ERROR(TSDB_CODE_UDF_PIPE_CONNECT_ERR,           "udf pipe connect error")
TAOS_DEFINE_ERROR(TSDB_CODE_UDF_PIPE_NO_PIPE,               "udf no pipe")
TAOS_DEFINE_ERROR(TSDB_CODE_UDF_LOAD_UDF_FAILURE,           "udf load failure")
TAOS_DEFINE_ERROR(TSDB_CODE_UDF_INVALID_STATE,              "udf invalid state")
TAOS_DEFINE_ERROR(TSDB_CODE_UDF_INVALID_INPUT,              "udf invalid function input")
TAOS_DEFINE_ERROR(TSDB_CODE_UDF_NO_FUNC_HANDLE,             "udf no function handle")
TAOS_DEFINE_ERROR(TSDB_CODE_UDF_INVALID_BUFSIZE,            "udf invalid bufsize")
TAOS_DEFINE_ERROR(TSDB_CODE_UDF_INVALID_OUTPUT_TYPE,        "udf invalid output type")

//schemaless
TAOS_DEFINE_ERROR(TSDB_CODE_SML_INVALID_PROTOCOL_TYPE,      "Invalid line protocol type")
TAOS_DEFINE_ERROR(TSDB_CODE_SML_INVALID_PRECISION_TYPE,     "Invalid timestamp precision type")
TAOS_DEFINE_ERROR(TSDB_CODE_SML_INVALID_DATA,               "Invalid data type")
TAOS_DEFINE_ERROR(TSDB_CODE_SML_INVALID_DB_CONF,            "Invalid schemaless db config")

//tsma
TAOS_DEFINE_ERROR(TSDB_CODE_TSMA_ALREADY_EXIST,             "Tsma already exists")
TAOS_DEFINE_ERROR(TSDB_CODE_TSMA_NO_INDEX_IN_META,          "No tsma index in meta")
TAOS_DEFINE_ERROR(TSDB_CODE_TSMA_INVALID_ENV,               "Invalid tsma env")
TAOS_DEFINE_ERROR(TSDB_CODE_TSMA_INVALID_STAT,              "Invalid tsma state")
TAOS_DEFINE_ERROR(TSDB_CODE_TSMA_INVALID_PTR,               "Invalid tsma pointer")
TAOS_DEFINE_ERROR(TSDB_CODE_TSMA_INVALID_PARA,              "Invalid tsma parameters")
TAOS_DEFINE_ERROR(TSDB_CODE_TSMA_NO_INDEX_IN_CACHE,         "No tsma index in cache")


//rsma
TAOS_DEFINE_ERROR(TSDB_CODE_RSMA_INVALID_ENV,               "Invalid rsma env")
TAOS_DEFINE_ERROR(TSDB_CODE_RSMA_INVALID_STAT,              "Invalid rsma state")

//tq
TAOS_DEFINE_ERROR(TSDB_CODE_TQ_NO_COMMITTED_OFFSET,         "No committed offset")


TAOS_DEFINE_ERROR(TSDB_CODE_INDEX_REBUILDING,               "Index is rebuilding")

TAOS_DEFINE_ERROR(TSDB_CODE_TMQ_INVALID_MSG,                "Invalid message")

#ifdef TAOS_ERROR_C
};
#endif

static int32_t taosCompareTaosError(const void* a, const void* b) {
  const STaosError* x = (const STaosError*)a;
  const STaosError* y = (const STaosError*)b;
  if (x->val < y->val) {
    return -1;
  }
  if (x->val > y->val) {
    return 1;
  }
  return 0;
}

static TdThreadOnce tsErrorInit = PTHREAD_ONCE_INIT;

static void tsSortError(void) {
  qsort(errors, sizeof(errors) / sizeof(errors[0]), sizeof(errors[0]), taosCompareTaosError);
}

const char* tstrerror(int32_t err) {
  taosThreadOnce(&tsErrorInit, tsSortError);

  // this is a system errno
  if ((err & 0x00ff0000) == 0x00ff0000) {
    return strerror(err & 0x0000ffff);
  }

  int32_t s = 0;
  int32_t e = sizeof(errors) / sizeof(errors[0]);

  while (s < e) {
    int32_t mid = (s + e) / 2;
    int32_t val = errors[mid].val;
    if (err > val) {
      s = mid + 1;
    } else if (err < val) {
      e = mid;
    } else if (err == val) {
      return errors[mid].str;
    } else {
      break;
    }
  }

  return "";
}

const char* terrstr() { return tstrerror(terrno); }<|MERGE_RESOLUTION|>--- conflicted
+++ resolved
@@ -76,11 +76,8 @@
 TAOS_DEFINE_ERROR(TSDB_CODE_OUT_OF_RPC_MEMORY_QUEUE,      "Out of memory in rpc queue")
 TAOS_DEFINE_ERROR(TSDB_CODE_INVALID_TIMESTAMP,            "Invalid timestamp format")
 TAOS_DEFINE_ERROR(TSDB_CODE_MSG_DECODE_ERROR,             "Msg decode error")
-<<<<<<< HEAD
+TAOS_DEFINE_ERROR(TSDB_CODE_NO_AVAIL_DISK,                "No available disk")
 TAOS_DEFINE_ERROR(TSDB_CODE_NOT_FOUND,                    "Not found")
-=======
-TAOS_DEFINE_ERROR(TSDB_CODE_NO_AVAIL_DISK,                "No available disk")
->>>>>>> 00c27ee5
 
 TAOS_DEFINE_ERROR(TSDB_CODE_REF_NO_MEMORY,                "Ref out of memory")
 TAOS_DEFINE_ERROR(TSDB_CODE_REF_FULL,                     "too many Ref Objs")
