--- conflicted
+++ resolved
@@ -515,14 +515,11 @@
 TAOS_DEFINE_ERROR(TSDB_CODE_QRY_FILTER_WRONG_OPTR_TYPE,   "Wrong operator type")
 TAOS_DEFINE_ERROR(TSDB_CODE_QRY_FILTER_RANGE_ERROR,       "Wrong filter range")
 TAOS_DEFINE_ERROR(TSDB_CODE_QRY_FILTER_INVALID_TYPE,      "Invalid filter type")
-<<<<<<< HEAD
 TAOS_DEFINE_ERROR(TSDB_CODE_QRY_REACH_QMEM_THRESHOLD,     "Query memory upper limit is reached")
 TAOS_DEFINE_ERROR(TSDB_CODE_QRY_QUERY_MEM_EXHAUSTED,      "Query memory exhausted")
 TAOS_DEFINE_ERROR(TSDB_CODE_QRY_TOO_FEW_AVAILBLE_MEM,     "Too few available memory for query")
 TAOS_DEFINE_ERROR(TSDB_CODE_QRY_NO_FETCH_TIMEOUT,         "Timeout for long time no fetch")
-=======
 TAOS_DEFINE_ERROR(TSDB_CODE_QRY_TASK_SUCC_TO_PARTSUSS,    "Change task status from success to partial success")
->>>>>>> 6589323f
 
 // grant
 TAOS_DEFINE_ERROR(TSDB_CODE_GRANT_EXPIRED,                "License expired")
