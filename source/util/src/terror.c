/*
 * Copyright (c) 2019 TAOS Data, Inc. <jhtao@taosdata.com>
 *
 * This program is free software: you can use, redistribute, and/or modify
 * it under the terms of the GNU Affero General Public License, version 3
 * or later ("AGPL"), as published by the Free Software Foundation.
 *
 * This program is distributed in the hope that it will be useful, but WITHOUT
 * ANY WARRANTY; without even the implied warranty of MERCHANTABILITY or
 * FITNESS FOR A PARTICULAR PURPOSE.
 *
 * You should have received a copy of the GNU Affero General Public License
 * along with this program. If not, see <http://www.gnu.org/licenses/>.
 */

// clang-format off

#define _DEFAULT_SOURCE
#include "os.h"
#include "taoserror.h"

#define TAOS_ERROR_C

typedef struct {
  int32_t     val;
  const char* str;
} STaosError;

static threadlocal int32_t tsErrno;

int32_t* taosGetErrno() { return &tsErrno; }

#ifdef TAOS_ERROR_C
#define TAOS_DEFINE_ERROR(name, msg) {.val = (name), .str = (msg)},
#else
#define TAOS_DEFINE_ERROR(name, mod, code, msg) static const int32_t name = TAOS_DEF_ERROR_CODE(mod, code);
#endif

#define TAOS_SYSTEM_ERROR(code) (0x80ff0000 | (code))
#define TAOS_SUCCEEDED(err)     ((err) >= 0)
#define TAOS_FAILED(err)        ((err) < 0)

#ifdef TAOS_ERROR_C
STaosError errors[] = {
    {.val = 0, .str = "success"},
#endif

// rpc
TAOS_DEFINE_ERROR(TSDB_CODE_RPC_NETWORK_UNAVAIL,          "Unable to establish connection")
TAOS_DEFINE_ERROR(TSDB_CODE_RPC_FQDN_ERROR,               "Unable to resolve FQDN")
TAOS_DEFINE_ERROR(TSDB_CODE_RPC_PORT_EADDRINUSE,          "Port already in use")
TAOS_DEFINE_ERROR(TSDB_CODE_RPC_BROKEN_LINK,              "Conn is broken")
TAOS_DEFINE_ERROR(TSDB_CODE_RPC_TIMEOUT,                  "Conn read timeout")
TAOS_DEFINE_ERROR(TSDB_CODE_RPC_SOMENODE_NOT_CONNECTED,   "some vnode/qnode/mnode(s) out of service")
TAOS_DEFINE_ERROR(TSDB_CODE_RPC_MAX_SESSIONS,             "rpc open too many session")
TAOS_DEFINE_ERROR(TSDB_CODE_RPC_NETWORK_ERROR,            "rpc network error")

//common & util
TAOS_DEFINE_ERROR(TSDB_CODE_TIME_UNSYNCED,                "Client and server's time is not synchronized")
TAOS_DEFINE_ERROR(TSDB_CODE_OPS_NOT_SUPPORT,              "Operation not supported")
TAOS_DEFINE_ERROR(TSDB_CODE_OUT_OF_MEMORY,                "Out of Memory")
TAOS_DEFINE_ERROR(TSDB_CODE_FILE_CORRUPTED,               "Data file corrupted")
TAOS_DEFINE_ERROR(TSDB_CODE_REF_FULL,                     "too many Ref Objs")
TAOS_DEFINE_ERROR(TSDB_CODE_REF_ID_REMOVED,               "Ref ID is removed")
TAOS_DEFINE_ERROR(TSDB_CODE_REF_INVALID_ID,               "Invalid Ref ID")
TAOS_DEFINE_ERROR(TSDB_CODE_REF_ALREADY_EXIST,            "Ref is already there")
TAOS_DEFINE_ERROR(TSDB_CODE_REF_NOT_EXIST,                "Ref is not there")

TAOS_DEFINE_ERROR(TSDB_CODE_APP_ERROR,                    "Unexpected generic error")
TAOS_DEFINE_ERROR(TSDB_CODE_ACTION_IN_PROGRESS,           "Action in progress")
TAOS_DEFINE_ERROR(TSDB_CODE_OUT_OF_RANGE,                 "Out of range")
TAOS_DEFINE_ERROR(TSDB_CODE_INVALID_MSG,                  "Invalid message")
TAOS_DEFINE_ERROR(TSDB_CODE_INVALID_MSG_LEN,              "Invalid message len")
TAOS_DEFINE_ERROR(TSDB_CODE_INVALID_PTR,                  "Invalid pointer")
TAOS_DEFINE_ERROR(TSDB_CODE_INVALID_PARA,                 "Invalid parameters")
TAOS_DEFINE_ERROR(TSDB_CODE_INVALID_CFG,                  "Invalid config option")
TAOS_DEFINE_ERROR(TSDB_CODE_INVALID_OPTION,               "Invalid option")
TAOS_DEFINE_ERROR(TSDB_CODE_INVALID_JSON_FORMAT,          "Invalid json format")
TAOS_DEFINE_ERROR(TSDB_CODE_INVALID_VERSION_NUMBER,       "Invalid version number")
TAOS_DEFINE_ERROR(TSDB_CODE_INVALID_VERSION_STRING,       "Invalid version string")
TAOS_DEFINE_ERROR(TSDB_CODE_VERSION_NOT_COMPATIBLE,       "Version not compatible")
TAOS_DEFINE_ERROR(TSDB_CODE_CHECKSUM_ERROR,               "Checksum error")

TAOS_DEFINE_ERROR(TSDB_CODE_COMPRESS_ERROR,               "Failed to compress msg")
TAOS_DEFINE_ERROR(TSDB_CODE_MSG_NOT_PROCESSED,            "Message not processed")
TAOS_DEFINE_ERROR(TSDB_CODE_CFG_NOT_FOUND,                "Config not found")
TAOS_DEFINE_ERROR(TSDB_CODE_REPEAT_INIT,                  "Repeat initialization")
TAOS_DEFINE_ERROR(TSDB_CODE_DUP_KEY,                      "Cannot add duplicate keys to hash")
TAOS_DEFINE_ERROR(TSDB_CODE_NEED_RETRY,                   "Retry needed")
TAOS_DEFINE_ERROR(TSDB_CODE_OUT_OF_RPC_MEMORY_QUEUE,      "Out of memory in rpc queue")
TAOS_DEFINE_ERROR(TSDB_CODE_INVALID_TIMESTAMP,            "Invalid timestamp format")
TAOS_DEFINE_ERROR(TSDB_CODE_MSG_DECODE_ERROR,             "Msg decode error")
TAOS_DEFINE_ERROR(TSDB_CODE_MSG_ENCODE_ERROR,             "Msg encode error")
TAOS_DEFINE_ERROR(TSDB_CODE_NO_AVAIL_DISK,                "No available disk")
TAOS_DEFINE_ERROR(TSDB_CODE_NOT_FOUND,                    "Not found")
TAOS_DEFINE_ERROR(TSDB_CODE_NO_DISKSPACE,                 "Out of disk space")
TAOS_DEFINE_ERROR(TSDB_CODE_TIMEOUT_ERROR,                "Operation timeout")
TAOS_DEFINE_ERROR(TSDB_CODE_NO_ENOUGH_DISKSPACE,          "No enough disk space")

TAOS_DEFINE_ERROR(TSDB_CODE_APP_IS_STARTING,              "Database is starting up")
TAOS_DEFINE_ERROR(TSDB_CODE_APP_IS_STOPPING,              "Database is closing down")
TAOS_DEFINE_ERROR(TSDB_CODE_INVALID_DATA_FMT,             "Invalid data format")
TAOS_DEFINE_ERROR(TSDB_CODE_INVALID_CFG_VALUE,            "Invalid configuration value")
TAOS_DEFINE_ERROR(TSDB_CODE_IP_NOT_IN_WHITE_LIST,         "Not allowed to connect")
TAOS_DEFINE_ERROR(TSDB_CODE_FAILED_TO_CONNECT_S3,         "Failed to connect to s3 server")
TAOS_DEFINE_ERROR(TSDB_CODE_MSG_PREPROCESSED,             "Message has been processed in preprocess")

//client
TAOS_DEFINE_ERROR(TSDB_CODE_TSC_INVALID_OPERATION,        "Invalid operation")
TAOS_DEFINE_ERROR(TSDB_CODE_TSC_INVALID_QHANDLE,          "Invalid qhandle")
TAOS_DEFINE_ERROR(TSDB_CODE_TSC_INVALID_TIME_STAMP,       "Invalid combination of client/service time")
TAOS_DEFINE_ERROR(TSDB_CODE_TSC_INVALID_VALUE,            "Invalid value in client")
TAOS_DEFINE_ERROR(TSDB_CODE_TSC_INVALID_VERSION,          "Invalid client version")
TAOS_DEFINE_ERROR(TSDB_CODE_TSC_INVALID_IE,               "Invalid client ie")
TAOS_DEFINE_ERROR(TSDB_CODE_TSC_INVALID_FQDN,             "Invalid host name")
TAOS_DEFINE_ERROR(TSDB_CODE_TSC_INVALID_USER_LENGTH,      "Invalid user name")
TAOS_DEFINE_ERROR(TSDB_CODE_TSC_INVALID_PASS_LENGTH,      "Invalid password")
TAOS_DEFINE_ERROR(TSDB_CODE_TSC_INVALID_DB_LENGTH,        "Database name too long")
TAOS_DEFINE_ERROR(TSDB_CODE_TSC_INVALID_TABLE_ID_LENGTH,  "Table name too long")
TAOS_DEFINE_ERROR(TSDB_CODE_TSC_INVALID_CONNECTION,       "Invalid connection")
TAOS_DEFINE_ERROR(TSDB_CODE_TSC_QUERY_CACHE_ERASED,       "Query cache erased")
TAOS_DEFINE_ERROR(TSDB_CODE_TSC_QUERY_CANCELLED,          "Query terminated")
TAOS_DEFINE_ERROR(TSDB_CODE_TSC_SORTED_RES_TOO_MANY,      "Result set too large to be sorted")      // too many result for ordered super table projection query
TAOS_DEFINE_ERROR(TSDB_CODE_TSC_ACTION_IN_PROGRESS,       "Action in progress")
TAOS_DEFINE_ERROR(TSDB_CODE_TSC_DISCONNECTED,             "Disconnected from service")
TAOS_DEFINE_ERROR(TSDB_CODE_TSC_NO_WRITE_AUTH,            "No write permission")
TAOS_DEFINE_ERROR(TSDB_CODE_TSC_CONN_KILLED,              "Connection killed")
TAOS_DEFINE_ERROR(TSDB_CODE_TSC_SQL_SYNTAX_ERROR,         "Syntax error in SQL")
TAOS_DEFINE_ERROR(TSDB_CODE_TSC_DB_NOT_SELECTED,          "Database not specified or available")
//TAOS_DEFINE_ERROR(TSDB_CODE_TSC_INVALID_TABLE_NAME,       "Table does not exist")
TAOS_DEFINE_ERROR(TSDB_CODE_TSC_EXCEED_SQL_LIMIT,         "SQL statement too long")
TAOS_DEFINE_ERROR(TSDB_CODE_TSC_FILE_EMPTY,               "File is empty")
TAOS_DEFINE_ERROR(TSDB_CODE_TSC_LINE_SYNTAX_ERROR,        "Syntax error in Line")
TAOS_DEFINE_ERROR(TSDB_CODE_TSC_NO_META_CACHED,           "No table meta cached")
TAOS_DEFINE_ERROR(TSDB_CODE_TSC_DUP_COL_NAMES,            "duplicated column names")
TAOS_DEFINE_ERROR(TSDB_CODE_TSC_INVALID_TAG_LENGTH,       "Invalid tag length")
TAOS_DEFINE_ERROR(TSDB_CODE_TSC_INVALID_COLUMN_LENGTH,    "Invalid column length")
TAOS_DEFINE_ERROR(TSDB_CODE_TSC_DUP_NAMES,                "duplicated names")
TAOS_DEFINE_ERROR(TSDB_CODE_TSC_INVALID_JSON,             "Invalid JSON format")
TAOS_DEFINE_ERROR(TSDB_CODE_TSC_INVALID_JSON_TYPE,        "Invalid JSON data type")
TAOS_DEFINE_ERROR(TSDB_CODE_TSC_VALUE_OUT_OF_RANGE,       "Value out of range")
TAOS_DEFINE_ERROR(TSDB_CODE_TSC_INVALID_INPUT,            "Invalid tsc input")
TAOS_DEFINE_ERROR(TSDB_CODE_TSC_STMT_API_ERROR,           "Stmt API usage error")
TAOS_DEFINE_ERROR(TSDB_CODE_TSC_STMT_TBNAME_ERROR,        "Stmt table name not set")
TAOS_DEFINE_ERROR(TSDB_CODE_TSC_STMT_CLAUSE_ERROR,        "not supported stmt clause")
TAOS_DEFINE_ERROR(TSDB_CODE_TSC_QUERY_KILLED,             "Query killed")
TAOS_DEFINE_ERROR(TSDB_CODE_TSC_NO_EXEC_NODE,             "No available execution node in current query policy configuration")
TAOS_DEFINE_ERROR(TSDB_CODE_TSC_NOT_STABLE_ERROR,         "Table is not a super table")
TAOS_DEFINE_ERROR(TSDB_CODE_TSC_STMT_CACHE_ERROR,         "Stmt cache error")
TAOS_DEFINE_ERROR(TSDB_CODE_TSC_INTERNAL_ERROR,           "Internal error")

// mnode-common
TAOS_DEFINE_ERROR(TSDB_CODE_MND_REQ_REJECTED,             "Request rejected")
TAOS_DEFINE_ERROR(TSDB_CODE_MND_NO_RIGHTS,                "Insufficient privilege for operation")
TAOS_DEFINE_ERROR(TSDB_CODE_MND_INVALID_SHOWOBJ,          "Data expired")
TAOS_DEFINE_ERROR(TSDB_CODE_MND_INVALID_QUERY_ID,         "Invalid query id")
TAOS_DEFINE_ERROR(TSDB_CODE_MND_INVALID_CONN_ID,          "Invalid connection id")
TAOS_DEFINE_ERROR(TSDB_CODE_MND_USER_DISABLED,            "User is disabled")
TAOS_DEFINE_ERROR(TSDB_CODE_MND_INVALID_PLATFORM,         "Unsupported feature on this platform")

// mnode-sdb
TAOS_DEFINE_ERROR(TSDB_CODE_SDB_OBJ_ALREADY_THERE,        "Object already there")
TAOS_DEFINE_ERROR(TSDB_CODE_SDB_INVALID_TABLE_TYPE,       "Invalid table type")
TAOS_DEFINE_ERROR(TSDB_CODE_SDB_OBJ_NOT_THERE,            "Object not there")
TAOS_DEFINE_ERROR(TSDB_CODE_SDB_INVALID_ACTION_TYPE,      "Invalid action type")
TAOS_DEFINE_ERROR(TSDB_CODE_SDB_INVALID_DATA_VER,         "Invalid raw data version")
TAOS_DEFINE_ERROR(TSDB_CODE_SDB_INVALID_DATA_LEN,         "Invalid raw data len")
TAOS_DEFINE_ERROR(TSDB_CODE_SDB_INVALID_DATA_CONTENT,     "Invalid raw data content")
TAOS_DEFINE_ERROR(TSDB_CODE_SDB_OBJ_CREATING,             "Object is creating")
TAOS_DEFINE_ERROR(TSDB_CODE_SDB_OBJ_DROPPING,             "Object is dropping")

// mnode-dnode-part1
TAOS_DEFINE_ERROR(TSDB_CODE_MND_DNODE_ALREADY_EXIST,      "Dnode already exists")
TAOS_DEFINE_ERROR(TSDB_CODE_MND_DNODE_NOT_EXIST,          "Dnode does not exist")
TAOS_DEFINE_ERROR(TSDB_CODE_MND_VGROUP_NOT_EXIST,         "Vgroup does not exist")
TAOS_DEFINE_ERROR(TSDB_CODE_MND_CANT_DROP_LEADER,         "Cannot drop mnode which is leader")
TAOS_DEFINE_ERROR(TSDB_CODE_MND_NO_ENOUGH_DNODES,         "Out of dnodes")
TAOS_DEFINE_ERROR(TSDB_CODE_MND_INVALID_CLUSTER_CFG,      "Cluster cfg inconsistent")
TAOS_DEFINE_ERROR(TSDB_CODE_MND_VGROUP_NOT_IN_DNODE,      "Vgroup not in dnode")
TAOS_DEFINE_ERROR(TSDB_CODE_MND_VGROUP_ALREADY_IN_DNODE,  "Vgroup already in dnode")
TAOS_DEFINE_ERROR(TSDB_CODE_MND_INVALID_CLUSTER_ID,       "Cluster id not match")

// mnode-acct
TAOS_DEFINE_ERROR(TSDB_CODE_MND_ACCT_ALREADY_EXIST,       "Account already exists")
TAOS_DEFINE_ERROR(TSDB_CODE_MND_INVALID_ACCT_OPTION,      "Invalid account options")
TAOS_DEFINE_ERROR(TSDB_CODE_MND_ACCT_EXPIRED,             "Account authorization has expired")
TAOS_DEFINE_ERROR(TSDB_CODE_MND_ACCT_NOT_EXIST,           "Invalid account")
TAOS_DEFINE_ERROR(TSDB_CODE_MND_TOO_MANY_ACCTS,           "Too many accounts")

// mnode-user
TAOS_DEFINE_ERROR(TSDB_CODE_MND_USER_ALREADY_EXIST,       "User already exists")
TAOS_DEFINE_ERROR(TSDB_CODE_MND_USER_NOT_EXIST,           "Invalid user")
TAOS_DEFINE_ERROR(TSDB_CODE_MND_INVALID_USER_FORMAT,      "Invalid user format")
TAOS_DEFINE_ERROR(TSDB_CODE_MND_USER_NOT_AVAILABLE,       "User not available")
TAOS_DEFINE_ERROR(TSDB_CODE_MND_INVALID_PASS_FORMAT,      "Invalid password format")
TAOS_DEFINE_ERROR(TSDB_CODE_MND_NO_USER_FROM_CONN,        "Can not get user from conn")
TAOS_DEFINE_ERROR(TSDB_CODE_MND_TOO_MANY_USERS,           "Too many users")
TAOS_DEFINE_ERROR(TSDB_CODE_MND_INVALID_ALTER_OPER,       "Invalid alter operation")
TAOS_DEFINE_ERROR(TSDB_CODE_MND_AUTH_FAILURE,             "Authentication failure")
TAOS_DEFINE_ERROR(TSDB_CODE_MND_PRIVILEDGE_EXIST,         "User already have this priviledge")
TAOS_DEFINE_ERROR(TSDB_CODE_MND_USER_HOST_EXIST,          "Host already exist in ip white list")
TAOS_DEFINE_ERROR(TSDB_CODE_MND_USER_HOST_NOT_EXIST,      "Host not exist in ip white list")
TAOS_DEFINE_ERROR(TSDB_CODE_MND_TOO_MANY_USER_HOST,       "Too many host in ip white list")
TAOS_DEFINE_ERROR(TSDB_CODE_MND_USER_LOCAL_HOST_NOT_DROP,  "Host can not be dropped")

//mnode-stable-part1
TAOS_DEFINE_ERROR(TSDB_CODE_MND_STB_ALREADY_EXIST,        "STable already exists")
TAOS_DEFINE_ERROR(TSDB_CODE_MND_STB_NOT_EXIST,            "STable not exist")
TAOS_DEFINE_ERROR(TSDB_CODE_MND_TOO_MANY_TAGS,            "Too many tags")
TAOS_DEFINE_ERROR(TSDB_CODE_MND_TOO_MANY_COLUMNS,         "Too many columns")
TAOS_DEFINE_ERROR(TSDB_CODE_MND_TAG_ALREADY_EXIST,        "Tag already exists")
TAOS_DEFINE_ERROR(TSDB_CODE_MND_TAG_NOT_EXIST,            "Tag does not exist")
TAOS_DEFINE_ERROR(TSDB_CODE_MND_COLUMN_ALREADY_EXIST,     "Column already exists")
TAOS_DEFINE_ERROR(TSDB_CODE_MND_COLUMN_NOT_EXIST,         "Column does not exist")
TAOS_DEFINE_ERROR(TSDB_CODE_MND_INVALID_STB_OPTION,       "Invalid stable options")
TAOS_DEFINE_ERROR(TSDB_CODE_MND_INVALID_ROW_BYTES,        "Invalid row bytes")
TAOS_DEFINE_ERROR(TSDB_CODE_MND_FIELD_VALUE_OVERFLOW,          "out of range and overflow")

// mnode-func
TAOS_DEFINE_ERROR(TSDB_CODE_MND_INVALID_FUNC_NAME,        "Invalid func name")
TAOS_DEFINE_ERROR(TSDB_CODE_MND_INVALID_FUNC_CODE,        "Invalid func code")
TAOS_DEFINE_ERROR(TSDB_CODE_MND_FUNC_ALREADY_EXIST,       "Func already exists")
TAOS_DEFINE_ERROR(TSDB_CODE_MND_FUNC_NOT_EXIST,           "Func not exists")
TAOS_DEFINE_ERROR(TSDB_CODE_MND_INVALID_FUNC_BUFSIZE,     "Invalid func bufSize")
TAOS_DEFINE_ERROR(TSDB_CODE_MND_INVALID_FUNC_COMMENT,     "Invalid func comment")
TAOS_DEFINE_ERROR(TSDB_CODE_MND_INVALID_FUNC_RETRIEVE,    "Invalid func retrieve msg")

TAOS_DEFINE_ERROR(TSDB_CODE_MND_TAG_INDEX_ALREADY_EXIST,  "index already exists in db")
TAOS_DEFINE_ERROR(TSDB_CODE_MND_TAG_INDEX_NOT_EXIST,  "index not exist")


// mnode-db
TAOS_DEFINE_ERROR(TSDB_CODE_MND_DB_NOT_SELECTED,          "Database not specified or available")
TAOS_DEFINE_ERROR(TSDB_CODE_MND_DB_ALREADY_EXIST,         "Database already exists")
TAOS_DEFINE_ERROR(TSDB_CODE_MND_INVALID_DB_OPTION,        "Invalid database options")
TAOS_DEFINE_ERROR(TSDB_CODE_MND_INVALID_DB,               "Invalid database name")
TAOS_DEFINE_ERROR(TSDB_CODE_MND_TOO_MANY_DATABASES,       "Too many databases for account")
TAOS_DEFINE_ERROR(TSDB_CODE_MND_DB_IN_DROPPING,           "Database in dropping status")
TAOS_DEFINE_ERROR(TSDB_CODE_MND_DB_NOT_EXIST,             "Database not exist")
TAOS_DEFINE_ERROR(TSDB_CODE_MND_DB_RETENTION_PERIOD_ZERO, "WAL retention period is zero")
TAOS_DEFINE_ERROR(TSDB_CODE_MND_INVALID_DB_ACCT,          "Invalid database account")
TAOS_DEFINE_ERROR(TSDB_CODE_MND_DB_OPTION_UNCHANGED,      "Database options not changed")
TAOS_DEFINE_ERROR(TSDB_CODE_MND_DB_INDEX_NOT_EXIST,       "Index not exist")
TAOS_DEFINE_ERROR(TSDB_CODE_MND_INVALID_SYS_TABLENAME,    "Invalid system table name")
TAOS_DEFINE_ERROR(TSDB_CODE_MND_DB_IN_CREATING,           "Database in creating status")

// mnode-node
TAOS_DEFINE_ERROR(TSDB_CODE_MND_MNODE_ALREADY_EXIST,      "Mnode already exists")
TAOS_DEFINE_ERROR(TSDB_CODE_MND_MNODE_NOT_EXIST,          "Mnode not there")
TAOS_DEFINE_ERROR(TSDB_CODE_MND_QNODE_ALREADY_EXIST,      "Qnode already exists")
TAOS_DEFINE_ERROR(TSDB_CODE_MND_QNODE_NOT_EXIST,          "Qnode not there")
//TAOS_DEFINE_ERROR(TSDB_CODE_MND_SNODE_ALREADY_EXIST,      "Snode already exists")
TAOS_DEFINE_ERROR(TSDB_CODE_MND_SNODE_ALREADY_EXIST,      "Snode can only be created 1")
TAOS_DEFINE_ERROR(TSDB_CODE_MND_SNODE_NOT_EXIST,          "Snode not there")
TAOS_DEFINE_ERROR(TSDB_CODE_MND_TOO_FEW_MNODES,           "The replica of mnode cannot less than 1")
TAOS_DEFINE_ERROR(TSDB_CODE_MND_TOO_MANY_MNODES,          "The replica of mnode cannot exceed 3")
TAOS_DEFINE_ERROR(TSDB_CODE_MND_ARBGROUP_ALREADY_EXIST,   "Arbitrator group already exists")
TAOS_DEFINE_ERROR(TSDB_CODE_MND_ARBGROUP_NOT_EXIST,       "Arbitrator group not there")
TAOS_DEFINE_ERROR(TSDB_CODE_MND_ARB_TOKEN_MISMATCH,       "Arbitrator token mismatch")

// mnode-dnode-part2
TAOS_DEFINE_ERROR(TSDB_CODE_MND_TOO_MANY_DNODES,          "Too many dnodes")
TAOS_DEFINE_ERROR(TSDB_CODE_MND_NO_ENOUGH_MEM_IN_DNODE,   "No enough memory in dnode")
TAOS_DEFINE_ERROR(TSDB_CODE_MND_INVALID_DNODE_CFG,        "Invalid dnode cfg")
TAOS_DEFINE_ERROR(TSDB_CODE_MND_INVALID_DNODE_EP,         "Invalid dnode end point")
TAOS_DEFINE_ERROR(TSDB_CODE_MND_INVALID_DNODE_ID,         "Invalid dnode id")
TAOS_DEFINE_ERROR(TSDB_CODE_MND_VGROUP_UN_CHANGED,        "Vgroup distribution has not changed")
TAOS_DEFINE_ERROR(TSDB_CODE_MND_HAS_OFFLINE_DNODE,        "Offline dnode exists")
TAOS_DEFINE_ERROR(TSDB_CODE_MND_INVALID_REPLICA,          "Invalid vgroup replica")
TAOS_DEFINE_ERROR(TSDB_CODE_MND_NO_ENOUGH_VNODES,         "Vnodes exhausted")

// mnode-stable-part2
TAOS_DEFINE_ERROR(TSDB_CODE_MND_NAME_CONFLICT_WITH_TOPIC, "STable confilct with topic")
TAOS_DEFINE_ERROR(TSDB_CODE_MND_TOO_MANY_STBS,            "Too many stables")
TAOS_DEFINE_ERROR(TSDB_CODE_MND_INVALID_STB_ALTER_OPTION, "Invalid stable alter options")
TAOS_DEFINE_ERROR(TSDB_CODE_MND_STB_OPTION_UNCHNAGED,     "STable option unchanged")
TAOS_DEFINE_ERROR(TSDB_CODE_MND_FIELD_CONFLICT_WITH_TOPIC,"Field used by topic")
TAOS_DEFINE_ERROR(TSDB_CODE_MND_SINGLE_STB_MODE_DB,       "Database is single stable mode")
TAOS_DEFINE_ERROR(TSDB_CODE_MND_INVALID_SCHEMA_VER,       "Invalid schema version")
TAOS_DEFINE_ERROR(TSDB_CODE_MND_STABLE_UID_NOT_MATCH,     "Invalid stable uid")
TAOS_DEFINE_ERROR(TSDB_CODE_MND_FIELD_CONFLICT_WITH_TSMA, "Field used by tsma")
TAOS_DEFINE_ERROR(TSDB_CODE_MND_DNODE_IN_CREATING,        "Dnode in creating status")
TAOS_DEFINE_ERROR(TSDB_CODE_MND_DNODE_IN_DROPPING,        "Dnode in dropping status")

// mnode-trans
TAOS_DEFINE_ERROR(TSDB_CODE_MND_TRANS_ALREADY_EXIST,      "Transaction already exists")
TAOS_DEFINE_ERROR(TSDB_CODE_MND_TRANS_NOT_EXIST,          "Transaction not exists")
TAOS_DEFINE_ERROR(TSDB_CODE_MND_TRANS_INVALID_STAGE,      "Invalid transaction stage")
TAOS_DEFINE_ERROR(TSDB_CODE_MND_TRANS_CONFLICT,           "Conflict transaction not completed")
TAOS_DEFINE_ERROR(TSDB_CODE_MND_TRANS_CLOG_IS_NULL,       "Transaction commitlog is null")
TAOS_DEFINE_ERROR(TSDB_CODE_MND_TRANS_NETWORK_UNAVAILL,   "Unable to establish connection While execute transaction and will continue in the background")
TAOS_DEFINE_ERROR(TSDB_CODE_MND_LAST_TRANS_NOT_FINISHED,  "Last Transaction not finished")
TAOS_DEFINE_ERROR(TSDB_CODE_MND_TRANS_SYNC_TIMEOUT,       "Sync timeout While execute transaction and will continue in the background")
TAOS_DEFINE_ERROR(TSDB_CODE_MND_TRANS_CTX_SWITCH,         "Transaction context switch")
TAOS_DEFINE_ERROR(TSDB_CODE_MND_TRANS_UNKNOW_ERROR,       "Unknown transaction error")

// mnode-mq
TAOS_DEFINE_ERROR(TSDB_CODE_MND_TOPIC_ALREADY_EXIST,      "Topic already exists")
TAOS_DEFINE_ERROR(TSDB_CODE_MND_TOPIC_NOT_EXIST,          "Topic not exist")
TAOS_DEFINE_ERROR(TSDB_CODE_MND_TOO_MANY_TOPICS,          "Too many Topics")
TAOS_DEFINE_ERROR(TSDB_CODE_MND_INVALID_TOPIC,            "Invalid topic")
TAOS_DEFINE_ERROR(TSDB_CODE_MND_INVALID_TOPIC_QUERY,      "Topic with invalid query")
TAOS_DEFINE_ERROR(TSDB_CODE_MND_INVALID_TOPIC_OPTION,     "Topic with invalid option")
TAOS_DEFINE_ERROR(TSDB_CODE_MND_CONSUMER_NOT_EXIST,       "Consumer not exist")
TAOS_DEFINE_ERROR(TSDB_CODE_MND_TOPIC_OPTION_UNCHNAGED,   "Topic unchanged")
TAOS_DEFINE_ERROR(TSDB_CODE_MND_SUBSCRIBE_NOT_EXIST,      "Subcribe not exist")
TAOS_DEFINE_ERROR(TSDB_CODE_MND_OFFSET_NOT_EXIST,         "Offset not exist")
TAOS_DEFINE_ERROR(TSDB_CODE_MND_CONSUMER_NOT_READY,       "Consumer not ready")
TAOS_DEFINE_ERROR(TSDB_CODE_MND_TOPIC_SUBSCRIBED,         "Topic subscribed cannot be dropped")
TAOS_DEFINE_ERROR(TSDB_CODE_MND_CGROUP_USED,              "Consumer group being used by some consumer")
TAOS_DEFINE_ERROR(TSDB_CODE_MND_TOPIC_MUST_BE_DELETED,    "Topic must be dropped first")
TAOS_DEFINE_ERROR(TSDB_CODE_MND_INVALID_SUB_OPTION,       "Invalid subscribe option")
TAOS_DEFINE_ERROR(TSDB_CODE_MND_IN_REBALANCE,             "Topic being rebalanced")

// mnode-stream
TAOS_DEFINE_ERROR(TSDB_CODE_MND_STREAM_ALREADY_EXIST,     "Stream already exists")
TAOS_DEFINE_ERROR(TSDB_CODE_MND_STREAM_NOT_EXIST,         "Stream not exist")
TAOS_DEFINE_ERROR(TSDB_CODE_MND_INVALID_STREAM_OPTION,    "Invalid stream option")
TAOS_DEFINE_ERROR(TSDB_CODE_MND_STREAM_MUST_BE_DELETED,   "Stream must be dropped first")
TAOS_DEFINE_ERROR(TSDB_CODE_MND_MULTI_REPLICA_SOURCE_DB,  "Stream temporarily does not support source db having replica > 1")
TAOS_DEFINE_ERROR(TSDB_CODE_MND_TOO_MANY_STREAMS,         "Too many streams")
TAOS_DEFINE_ERROR(TSDB_CODE_MND_INVALID_TARGET_TABLE,     "Cannot write the same stable as other stream")

// mnode-sma
TAOS_DEFINE_ERROR(TSDB_CODE_MND_SMA_ALREADY_EXIST,        "index already exists in db")
TAOS_DEFINE_ERROR(TSDB_CODE_MND_SMA_NOT_EXIST,            "index not exist")
TAOS_DEFINE_ERROR(TSDB_CODE_MND_INVALID_SMA_OPTION,       "Invalid sma index option")

// mnode-view
TAOS_DEFINE_ERROR(TSDB_CODE_MND_VIEW_ALREADY_EXIST,       "view already exists in db")
TAOS_DEFINE_ERROR(TSDB_CODE_MND_VIEW_NOT_EXIST,           "view not exists in db")

//mnode-compact
TAOS_DEFINE_ERROR(TSDB_CODE_MND_INVALID_COMPACT_ID,       "Invalid compact id")
TAOS_DEFINE_ERROR(TSDB_CODE_MND_COMPACT_DETAIL_NOT_EXIST, "compact detail doesn't exist")

// dnode
TAOS_DEFINE_ERROR(TSDB_CODE_DNODE_OFFLINE,                "Dnode is offline")
TAOS_DEFINE_ERROR(TSDB_CODE_MNODE_NOT_FOUND,              "Mnode not found")
TAOS_DEFINE_ERROR(TSDB_CODE_MNODE_ALREADY_DEPLOYED,       "Mnode already deployed")
TAOS_DEFINE_ERROR(TSDB_CODE_MNODE_NOT_DEPLOYED,           "Mnode not deployed")
TAOS_DEFINE_ERROR(TSDB_CODE_QNODE_NOT_FOUND,              "Qnode not found")
TAOS_DEFINE_ERROR(TSDB_CODE_QNODE_ALREADY_DEPLOYED,       "Qnode already deployed")
TAOS_DEFINE_ERROR(TSDB_CODE_QNODE_NOT_DEPLOYED,           "Qnode not deployed")
TAOS_DEFINE_ERROR(TSDB_CODE_SNODE_NOT_FOUND,              "Snode not found")
TAOS_DEFINE_ERROR(TSDB_CODE_SNODE_ALREADY_DEPLOYED,       "Snode already deployed")
TAOS_DEFINE_ERROR(TSDB_CODE_SNODE_NOT_DEPLOYED,           "Snode not deployed")
TAOS_DEFINE_ERROR(TSDB_CODE_MNODE_NOT_CATCH_UP,           "Mnode didn't catch the leader")
TAOS_DEFINE_ERROR(TSDB_CODE_MNODE_ALREADY_IS_VOTER,       "Mnode already is a leader")
TAOS_DEFINE_ERROR(TSDB_CODE_MNODE_ONLY_TWO_MNODE,         "Only two mnodes exist")
TAOS_DEFINE_ERROR(TSDB_CODE_MNODE_NO_NEED_RESTORE,        "No need to restore on this dnode")
TAOS_DEFINE_ERROR(TSDB_CODE_DNODE_ONLY_USE_WHEN_OFFLINE,  "Please use this command when the dnode is offline")
TAOS_DEFINE_ERROR(TSDB_CODE_DNODE_NO_MACHINE_CODE,        "Dnode can not get machine code")

// vnode
TAOS_DEFINE_ERROR(TSDB_CODE_VND_INVALID_VGROUP_ID,        "Vnode is closed or removed")
TAOS_DEFINE_ERROR(TSDB_CODE_VND_INIT_FAILED,              "Vnode init failure")
TAOS_DEFINE_ERROR(TSDB_CODE_VND_NO_WRITE_AUTH,            "Database write operation denied")
TAOS_DEFINE_ERROR(TSDB_CODE_VND_NOT_EXIST,                "Vnode not exist")
TAOS_DEFINE_ERROR(TSDB_CODE_VND_ALREADY_EXIST,            "Vnode already exist")
TAOS_DEFINE_ERROR(TSDB_CODE_VND_HASH_MISMATCH,            "Vnode hash mismatch")
TAOS_DEFINE_ERROR(TSDB_CODE_VND_INVALID_TABLE_ACTION,     "Invalid table action")
TAOS_DEFINE_ERROR(TSDB_CODE_VND_COL_ALREADY_EXISTS,       "Table column already exists")
TAOS_DEFINE_ERROR(TSDB_CODE_VND_COL_NOT_EXISTS,           "Table column not exists")
TAOS_DEFINE_ERROR(TSDB_CODE_VND_COL_SUBSCRIBED,           "Table column is subscribed")
TAOS_DEFINE_ERROR(TSDB_CODE_VND_NO_AVAIL_BUFPOOL,         "No availabe buffer pool")
TAOS_DEFINE_ERROR(TSDB_CODE_VND_STOPPED,                  "Vnode stopped")
TAOS_DEFINE_ERROR(TSDB_CODE_VND_DUP_REQUEST,              "Duplicate write request")
TAOS_DEFINE_ERROR(TSDB_CODE_VND_QUERY_BUSY,               "Query busy")
TAOS_DEFINE_ERROR(TSDB_CODE_VND_NOT_CATCH_UP,             "Vnode didn't catch up its leader")
TAOS_DEFINE_ERROR(TSDB_CODE_VND_ALREADY_IS_VOTER,         "Vnode already is a voter")
TAOS_DEFINE_ERROR(TSDB_CODE_VND_DIR_ALREADY_EXIST,        "Vnode directory already exist")
TAOS_DEFINE_ERROR(TSDB_CODE_VND_META_DATA_UNSAFE_DELETE,  "Single replica vnode data will lost permanently after this operation, if you make sure this, please use drop dnode <id> unsafe to execute")
TAOS_DEFINE_ERROR(TSDB_CODE_VND_ARB_NOT_SYNCED,           "Vgroup peer is not synced")

// tsdb
TAOS_DEFINE_ERROR(TSDB_CODE_TDB_INVALID_TABLE_ID,         "Invalid table ID")
TAOS_DEFINE_ERROR(TSDB_CODE_TDB_INVALID_TABLE_TYPE,       "Invalid table type")
TAOS_DEFINE_ERROR(TSDB_CODE_TDB_IVD_TB_SCHEMA_VERSION,    "Invalid table schema version")
TAOS_DEFINE_ERROR(TSDB_CODE_TDB_TABLE_ALREADY_EXIST,      "Table already exists")
TAOS_DEFINE_ERROR(TSDB_CODE_TDB_INVALID_CONFIG,           "Invalid configuration")
TAOS_DEFINE_ERROR(TSDB_CODE_TDB_INIT_FAILED,              "Tsdb init failed")
TAOS_DEFINE_ERROR(TSDB_CODE_TDB_NO_DISK_PERMISSIONS,      "No permission for disk files")
TAOS_DEFINE_ERROR(TSDB_CODE_TDB_TAG_VER_OUT_OF_DATE,      "Tag too old")
TAOS_DEFINE_ERROR(TSDB_CODE_TDB_TIMESTAMP_OUT_OF_RANGE,   "Timestamp data out of range")
TAOS_DEFINE_ERROR(TSDB_CODE_TDB_SUBMIT_MSG_MSSED_UP,      "Submit message is messed up")
TAOS_DEFINE_ERROR(TSDB_CODE_TDB_INVALID_ACTION,           "Invalid operation")
TAOS_DEFINE_ERROR(TSDB_CODE_TDB_INVALID_CREATE_TB_MSG,    "Invalid creation of table")
TAOS_DEFINE_ERROR(TSDB_CODE_TDB_NO_TABLE_DATA_IN_MEM,     "No table data in memory skiplist")
TAOS_DEFINE_ERROR(TSDB_CODE_TDB_FILE_ALREADY_EXISTS,      "File already exists")
TAOS_DEFINE_ERROR(TSDB_CODE_TDB_TABLE_RECONFIGURE,        "Need to reconfigure table")
TAOS_DEFINE_ERROR(TSDB_CODE_TDB_IVD_CREATE_TABLE_INFO,    "Invalid information to create table")
TAOS_DEFINE_ERROR(TSDB_CODE_TDB_NO_AVAIL_DISK,            "TSDB no available disk")
TAOS_DEFINE_ERROR(TSDB_CODE_TDB_MESSED_MSG,               "TSDB messed message")
TAOS_DEFINE_ERROR(TSDB_CODE_TDB_IVLD_TAG_VAL,             "TSDB invalid tag value")
TAOS_DEFINE_ERROR(TSDB_CODE_TDB_NO_CACHE_LAST_ROW,        "TSDB no cache last row data")
TAOS_DEFINE_ERROR(TSDB_CODE_TDB_TABLE_NOT_EXIST,          "Table not exists")
TAOS_DEFINE_ERROR(TSDB_CODE_TDB_STB_ALREADY_EXIST,        "Stable already exists")
TAOS_DEFINE_ERROR(TSDB_CODE_TDB_STB_NOT_EXIST,            "Stable not exists")
TAOS_DEFINE_ERROR(TSDB_CODE_TDB_INVALID_TABLE_SCHEMA_VER, "Table schema is old")
TAOS_DEFINE_ERROR(TSDB_CODE_TDB_TDB_ENV_OPEN_ERROR,       "TDB env open error")
TAOS_DEFINE_ERROR(TSDB_CODE_TDB_TABLE_IN_OTHER_STABLE,    "Table already exists in other stables")

// query
TAOS_DEFINE_ERROR(TSDB_CODE_QRY_INVALID_QHANDLE,          "Invalid handle")
TAOS_DEFINE_ERROR(TSDB_CODE_QRY_INVALID_MSG,              "Invalid message")    // failed to validate the sql expression msg by vnode
TAOS_DEFINE_ERROR(TSDB_CODE_QRY_DUP_JOIN_KEY,             "Duplicated join key")
TAOS_DEFINE_ERROR(TSDB_CODE_QRY_EXCEED_TAGS_LIMIT,        "Tag conditon too many")
TAOS_DEFINE_ERROR(TSDB_CODE_QRY_NOT_READY,                "Query not ready")
TAOS_DEFINE_ERROR(TSDB_CODE_QRY_HAS_RSP,                  "Query should response")
TAOS_DEFINE_ERROR(TSDB_CODE_QRY_IN_EXEC,                  "Multiple retrieval of this query")
TAOS_DEFINE_ERROR(TSDB_CODE_QRY_TOO_MANY_TIMEWINDOW,      "Too many groups/time window in query")
TAOS_DEFINE_ERROR(TSDB_CODE_QRY_NOT_ENOUGH_BUFFER,        "Query buffer limit has reached")
TAOS_DEFINE_ERROR(TSDB_CODE_QRY_INCONSISTAN,              "File inconsistance in replica")
TAOS_DEFINE_ERROR(TSDB_CODE_QRY_SYS_ERROR,                "System error")
TAOS_DEFINE_ERROR(TSDB_CODE_QRY_INVALID_TIME_CONDITION,   "One valid time range condition expected")
TAOS_DEFINE_ERROR(TSDB_CODE_QRY_INVALID_INPUT,            "invalid input")
TAOS_DEFINE_ERROR(TSDB_CODE_QRY_SCH_NOT_EXIST,            "Scheduler not exist")
TAOS_DEFINE_ERROR(TSDB_CODE_QRY_TASK_NOT_EXIST,           "Task not exist")
TAOS_DEFINE_ERROR(TSDB_CODE_QRY_TASK_ALREADY_EXIST,       "Task already exist")
TAOS_DEFINE_ERROR(TSDB_CODE_QRY_TASK_CTX_NOT_EXIST,       "Task context not exist")
TAOS_DEFINE_ERROR(TSDB_CODE_QRY_TASK_CANCELLED,           "Task cancelled")
TAOS_DEFINE_ERROR(TSDB_CODE_QRY_TASK_DROPPED,             "Task dropped")
TAOS_DEFINE_ERROR(TSDB_CODE_QRY_TASK_CANCELLING,          "Task cancelling")
TAOS_DEFINE_ERROR(TSDB_CODE_QRY_TASK_DROPPING,            "Task dropping")
TAOS_DEFINE_ERROR(TSDB_CODE_QRY_DUPLICATED_OPERATION,     "Duplicated operation")
TAOS_DEFINE_ERROR(TSDB_CODE_QRY_TASK_MSG_ERROR,           "Task message error")
TAOS_DEFINE_ERROR(TSDB_CODE_QRY_JOB_FREED,                "Job already freed")
TAOS_DEFINE_ERROR(TSDB_CODE_QRY_TASK_STATUS_ERROR,        "Task status error")
TAOS_DEFINE_ERROR(TSDB_CODE_QRY_JSON_IN_ERROR,            "Json not support in in/notin operator")
TAOS_DEFINE_ERROR(TSDB_CODE_QRY_JSON_NOT_SUPPORT_ERROR,   "Json not support in this place")
TAOS_DEFINE_ERROR(TSDB_CODE_QRY_JSON_IN_GROUP_ERROR,      "Json not support in group/partition by")
TAOS_DEFINE_ERROR(TSDB_CODE_QRY_JOB_NOT_EXIST,            "Job not exist")
TAOS_DEFINE_ERROR(TSDB_CODE_QRY_QWORKER_QUIT,             "Vnode/Qnode is quitting")
TAOS_DEFINE_ERROR(TSDB_CODE_QRY_GEO_NOT_SUPPORT_ERROR,    "Geometry not support in this operator")
TAOS_DEFINE_ERROR(TSDB_CODE_QRY_INVALID_WINDOW_CONDITION, "The time pseudo column is illegally used in the condition of the event window.")
TAOS_DEFINE_ERROR(TSDB_CODE_QRY_EXECUTOR_INTERNAL_ERROR,  "Executor internal error")

// grant
TAOS_DEFINE_ERROR(TSDB_CODE_GRANT_EXPIRED,                "License expired")
TAOS_DEFINE_ERROR(TSDB_CODE_GRANT_DNODE_LIMITED,          "Number of dnodes has reached the licensed upper limit")
TAOS_DEFINE_ERROR(TSDB_CODE_GRANT_ACCT_LIMITED,           "Number of accounts has reached the licensed upper limit")
TAOS_DEFINE_ERROR(TSDB_CODE_GRANT_TIMESERIES_LIMITED,     "Number of time series has reached the licensed upper limit")
TAOS_DEFINE_ERROR(TSDB_CODE_GRANT_DB_LIMITED,             "Number of DBs has reached the licensed upper limit")
TAOS_DEFINE_ERROR(TSDB_CODE_GRANT_USER_LIMITED,           "Number of users has reached the licensed upper limit")
TAOS_DEFINE_ERROR(TSDB_CODE_GRANT_CONN_LIMITED,           "Number of connections has reached the licensed upper limit")
TAOS_DEFINE_ERROR(TSDB_CODE_GRANT_STREAM_LIMITED,         "Number of streams has reached the licensed upper limit")
TAOS_DEFINE_ERROR(TSDB_CODE_GRANT_SPEED_LIMITED,          "Write speed has reached the licensed upper limit")
TAOS_DEFINE_ERROR(TSDB_CODE_GRANT_STORAGE_LIMITED,        "Storage capacity has reached the licensed upper limit")
TAOS_DEFINE_ERROR(TSDB_CODE_GRANT_SUBSCRIPTION_LIMITED,   "Number of subscriptions has reached the licensed upper limit")
TAOS_DEFINE_ERROR(TSDB_CODE_GRANT_CPU_LIMITED,            "Number of CPU cores has reached the licensed upper limit")
TAOS_DEFINE_ERROR(TSDB_CODE_GRANT_STABLE_LIMITED,         "Number of stables has reached the licensed upper limit")
TAOS_DEFINE_ERROR(TSDB_CODE_GRANT_TABLE_LIMITED,          "Number of tables has reached the licensed upper limit")
TAOS_DEFINE_ERROR(TSDB_CODE_GRANT_PAR_IVLD_ACTIVE,        "Invalid active code")
TAOS_DEFINE_ERROR(TSDB_CODE_GRANT_PAR_IVLD_KEY,           "Invalid key to parse active code")
TAOS_DEFINE_ERROR(TSDB_CODE_GRANT_PAR_DEC_IVLD_KEY,       "Invalid key to decode active code")
TAOS_DEFINE_ERROR(TSDB_CODE_GRANT_PAR_DEC_IVLD_KLEN,      "Invalid klen to decode active code")
TAOS_DEFINE_ERROR(TSDB_CODE_GRANT_GEN_IVLD_KEY,           "Invalid key to generate active code")
TAOS_DEFINE_ERROR(TSDB_CODE_GRANT_GEN_ACTIVE_LEN,         "Exceeded active len to generate active code")
TAOS_DEFINE_ERROR(TSDB_CODE_GRANT_GEN_ENC_IVLD_KLEN,      "Invalid klen to encode active code")
TAOS_DEFINE_ERROR(TSDB_CODE_GRANT_PAR_IVLD_DIST,          "Invalid distribution time to parse active code")
TAOS_DEFINE_ERROR(TSDB_CODE_GRANT_UNLICENSED_CLUSTER,     "Illegal operation, the license is being used by an unlicensed cluster")
TAOS_DEFINE_ERROR(TSDB_CODE_GRANT_LACK_OF_BASIC,          "Lack of basic functions in active code")
TAOS_DEFINE_ERROR(TSDB_CODE_GRANT_OBJ_NOT_EXIST,          "Grant object not exist")
TAOS_DEFINE_ERROR(TSDB_CODE_GRANT_LAST_ACTIVE_NOT_FOUND,  "The historial active code does not match")
TAOS_DEFINE_ERROR(TSDB_CODE_GRANT_MACHINES_MISMATCH,      "Cluster machines mismatch with active code")
TAOS_DEFINE_ERROR(TSDB_CODE_GRANT_OPT_EXPIRE_TOO_LARGE,   "Expire time of optional grant item is too large")
TAOS_DEFINE_ERROR(TSDB_CODE_GRANT_DUPLICATED_ACTIVE,      "The active code can't be activated repeatedly")
TAOS_DEFINE_ERROR(TSDB_CODE_GRANT_VIEW_LIMITED,           "Number of view has reached the licensed upper limit")

// sync
TAOS_DEFINE_ERROR(TSDB_CODE_SYN_TIMEOUT,                  "Sync timeout")
TAOS_DEFINE_ERROR(TSDB_CODE_SYN_MISMATCHED_SIGNATURE,     "Sync signature mismatch")
TAOS_DEFINE_ERROR(TSDB_CODE_SYN_NOT_LEADER,               "Sync leader is unreachable")
TAOS_DEFINE_ERROR(TSDB_CODE_SYN_NEW_CONFIG_ERROR,         "Sync new config error")
TAOS_DEFINE_ERROR(TSDB_CODE_SYN_PROPOSE_NOT_READY,        "Sync not ready to propose")
TAOS_DEFINE_ERROR(TSDB_CODE_SYN_RESTORING,                "Sync leader is restoring")
TAOS_DEFINE_ERROR(TSDB_CODE_SYN_INVALID_SNAPSHOT_MSG,     "Sync invalid snapshot msg")
TAOS_DEFINE_ERROR(TSDB_CODE_SYN_BUFFER_FULL,              "Sync buffer is full")
TAOS_DEFINE_ERROR(TSDB_CODE_SYN_WRITE_STALL,              "Sync write stall")
TAOS_DEFINE_ERROR(TSDB_CODE_SYN_NEGOTIATION_WIN_FULL,     "Sync negotiation win is full")
TAOS_DEFINE_ERROR(TSDB_CODE_SYN_INTERNAL_ERROR,           "Sync internal error")

//tq
TAOS_DEFINE_ERROR(TSDB_CODE_TQ_INVALID_CONFIG,            "TQ invalid config")
TAOS_DEFINE_ERROR(TSDB_CODE_TQ_INIT_FAILED,               "TQ init falied")
TAOS_DEFINE_ERROR(TSDB_CODE_TQ_NO_DISK_PERMISSIONS,       "TQ no disk permissions")
TAOS_DEFINE_ERROR(TSDB_CODE_TQ_FILE_ALREADY_EXISTS,       "TQ file already exists")
TAOS_DEFINE_ERROR(TSDB_CODE_TQ_FAILED_TO_CREATE_DIR,      "TQ failed to create dir")
TAOS_DEFINE_ERROR(TSDB_CODE_TQ_META_NO_SUCH_KEY,          "TQ meta no such key")
TAOS_DEFINE_ERROR(TSDB_CODE_TQ_META_KEY_NOT_IN_TXN,       "TQ meta key not in txn")
TAOS_DEFINE_ERROR(TSDB_CODE_TQ_META_KEY_DUP_IN_TXN,       "TQ met key dup in txn")
TAOS_DEFINE_ERROR(TSDB_CODE_TQ_GROUP_NOT_SET,             "TQ group not exist")
TAOS_DEFINE_ERROR(TSDB_CODE_TQ_TABLE_SCHEMA_NOT_FOUND,    "TQ table schema not found")
TAOS_DEFINE_ERROR(TSDB_CODE_TQ_NO_COMMITTED_OFFSET,       "TQ no committed offset")

// wal
TAOS_DEFINE_ERROR(TSDB_CODE_WAL_FILE_CORRUPTED,           "WAL file is corrupted")
TAOS_DEFINE_ERROR(TSDB_CODE_WAL_INVALID_VER,              "WAL invalid version")
TAOS_DEFINE_ERROR(TSDB_CODE_WAL_LOG_NOT_EXIST,            "WAL log not exist")
TAOS_DEFINE_ERROR(TSDB_CODE_WAL_CHKSUM_MISMATCH,          "WAL checksum mismatch")
TAOS_DEFINE_ERROR(TSDB_CODE_WAL_LOG_INCOMPLETE,           "WAL log incomplete")

// tfs
TAOS_DEFINE_ERROR(TSDB_CODE_FS_INVLD_CFG,                 "tfs invalid mount config")
TAOS_DEFINE_ERROR(TSDB_CODE_FS_TOO_MANY_MOUNT,            "tfs too many mount")
TAOS_DEFINE_ERROR(TSDB_CODE_FS_DUP_PRIMARY,               "tfs duplicate primary mount")
TAOS_DEFINE_ERROR(TSDB_CODE_FS_NO_PRIMARY_DISK,           "tfs no primary mount")
TAOS_DEFINE_ERROR(TSDB_CODE_FS_NO_MOUNT_AT_TIER,          "tfs no mount at tier")
TAOS_DEFINE_ERROR(TSDB_CODE_FS_FILE_ALREADY_EXISTS,       "tfs file already exists")
TAOS_DEFINE_ERROR(TSDB_CODE_FS_INVLD_LEVEL,               "tfs invalid level")
TAOS_DEFINE_ERROR(TSDB_CODE_FS_NO_VALID_DISK,             "tfs no valid disk")

// catalog
TAOS_DEFINE_ERROR(TSDB_CODE_CTG_INTERNAL_ERROR,           "catalog internal error")
TAOS_DEFINE_ERROR(TSDB_CODE_CTG_INVALID_INPUT,            "invalid catalog input parameters")
TAOS_DEFINE_ERROR(TSDB_CODE_CTG_NOT_READY,                "catalog is not ready")
TAOS_DEFINE_ERROR(TSDB_CODE_CTG_SYS_ERROR,                "catalog system error")
TAOS_DEFINE_ERROR(TSDB_CODE_CTG_DB_DROPPED,               "Database is dropped")
TAOS_DEFINE_ERROR(TSDB_CODE_CTG_OUT_OF_SERVICE,           "catalog is out of service")
TAOS_DEFINE_ERROR(TSDB_CODE_CTG_VG_META_MISMATCH,         "table meta and vgroup mismatch")
TAOS_DEFINE_ERROR(TSDB_CODE_CTG_EXIT,                     "catalog exit")

//scheduler
TAOS_DEFINE_ERROR(TSDB_CODE_QW_MSG_ERROR,                 "Invalid msg order")
TAOS_DEFINE_ERROR(TSDB_CODE_SCH_STATUS_ERROR,             "scheduler status error")
TAOS_DEFINE_ERROR(TSDB_CODE_SCH_INTERNAL_ERROR,           "scheduler internal error")
TAOS_DEFINE_ERROR(TSDB_CODE_SCH_TIMEOUT_ERROR,            "Task timeout")
TAOS_DEFINE_ERROR(TSDB_CODE_SCH_JOB_IS_DROPPING,          "Job is dropping")
TAOS_DEFINE_ERROR(TSDB_CODE_SCH_JOB_NOT_EXISTS,           "Job no longer exist")

// parser
TAOS_DEFINE_ERROR(TSDB_CODE_PAR_SYNTAX_ERROR,              "syntax error near")
TAOS_DEFINE_ERROR(TSDB_CODE_PAR_INCOMPLETE_SQL,            "Incomplete SQL statement")
TAOS_DEFINE_ERROR(TSDB_CODE_PAR_INVALID_COLUMN,            "Invalid column name")
TAOS_DEFINE_ERROR(TSDB_CODE_PAR_TABLE_NOT_EXIST,           "Table does not exist")
TAOS_DEFINE_ERROR(TSDB_CODE_PAR_AMBIGUOUS_COLUMN,          "Column ambiguously defined")
TAOS_DEFINE_ERROR(TSDB_CODE_PAR_WRONG_VALUE_TYPE,          "Invalid value type")
TAOS_DEFINE_ERROR(TSDB_CODE_PAR_ILLEGAL_USE_AGG_FUNCTION,  "There mustn't be aggregation")
TAOS_DEFINE_ERROR(TSDB_CODE_PAR_WRONG_NUMBER_OF_SELECT,    "ORDER BY item must be the number of a SELECT-list expression")
TAOS_DEFINE_ERROR(TSDB_CODE_PAR_GROUPBY_LACK_EXPRESSION,   "Not a GROUP BY expression")
TAOS_DEFINE_ERROR(TSDB_CODE_PAR_NOT_SELECTED_EXPRESSION,   "Not SELECTed expression")
TAOS_DEFINE_ERROR(TSDB_CODE_PAR_NOT_SINGLE_GROUP,          "Not a single-group group function")
TAOS_DEFINE_ERROR(TSDB_CODE_PAR_TAGS_NOT_MATCHED,          "Tags number not matched")
TAOS_DEFINE_ERROR(TSDB_CODE_PAR_INVALID_TAG_NAME,          "Invalid tag name")
TAOS_DEFINE_ERROR(TSDB_CODE_PAR_NAME_OR_PASSWD_TOO_LONG,   "Name or password too long")
TAOS_DEFINE_ERROR(TSDB_CODE_PAR_PASSWD_EMPTY,              "Password can not be empty")
TAOS_DEFINE_ERROR(TSDB_CODE_PAR_INVALID_PORT,              "Port should be an integer that is less than 65535 and greater than 0")
TAOS_DEFINE_ERROR(TSDB_CODE_PAR_INVALID_ENDPOINT,          "Endpoint should be in the format of 'fqdn:port'")
TAOS_DEFINE_ERROR(TSDB_CODE_PAR_EXPRIE_STATEMENT,          "This statement is no longer supported")
TAOS_DEFINE_ERROR(TSDB_CODE_PAR_INTER_VALUE_TOO_SMALL,     "Interval too small")
TAOS_DEFINE_ERROR(TSDB_CODE_PAR_INTER_VALUE_TOO_BIG,       "Interval too big")
TAOS_DEFINE_ERROR(TSDB_CODE_PAR_DB_NOT_SPECIFIED,          "Database not specified")
TAOS_DEFINE_ERROR(TSDB_CODE_PAR_INVALID_IDENTIFIER_NAME,   "Invalid identifier name")
TAOS_DEFINE_ERROR(TSDB_CODE_PAR_CORRESPONDING_STABLE_ERR,  "Corresponding super table not in this db")
TAOS_DEFINE_ERROR(TSDB_CODE_PAR_INVALID_DB_OPTION,         "Invalid database option")
TAOS_DEFINE_ERROR(TSDB_CODE_PAR_INVALID_TABLE_OPTION,      "Invalid table option")
TAOS_DEFINE_ERROR(TSDB_CODE_PAR_GROUPBY_WINDOW_COEXIST,    "GROUP BY and WINDOW-clause can't be used together")
TAOS_DEFINE_ERROR(TSDB_CODE_PAR_AGG_FUNC_NESTING,          "Aggregate functions do not support nesting")
TAOS_DEFINE_ERROR(TSDB_CODE_PAR_INVALID_STATE_WIN_TYPE,    "Only support STATE_WINDOW on integer/bool/varchar column")
TAOS_DEFINE_ERROR(TSDB_CODE_PAR_INVALID_STATE_WIN_COL,     "Not support STATE_WINDOW on tag column")
TAOS_DEFINE_ERROR(TSDB_CODE_PAR_INVALID_STATE_WIN_TABLE,   "STATE_WINDOW not support for super table query")
TAOS_DEFINE_ERROR(TSDB_CODE_PAR_INTER_SESSION_GAP,         "SESSION gap should be fixed time window, and greater than 0")
TAOS_DEFINE_ERROR(TSDB_CODE_PAR_INTER_SESSION_COL,         "Only support SESSION on primary timestamp column")
TAOS_DEFINE_ERROR(TSDB_CODE_PAR_INTER_OFFSET_NEGATIVE,     "Interval offset cannot be negative")
TAOS_DEFINE_ERROR(TSDB_CODE_PAR_INTER_OFFSET_UNIT,         "Cannot use 'year' as offset when interval is 'month'")
TAOS_DEFINE_ERROR(TSDB_CODE_PAR_INTER_OFFSET_TOO_BIG,      "Interval offset should be shorter than interval")
TAOS_DEFINE_ERROR(TSDB_CODE_PAR_INTER_SLIDING_UNIT,        "Does not support sliding when interval is natural month/year")
TAOS_DEFINE_ERROR(TSDB_CODE_PAR_INTER_SLIDING_TOO_BIG,     "sliding value no larger than the interval value")
TAOS_DEFINE_ERROR(TSDB_CODE_PAR_INTER_SLIDING_TOO_SMALL,   "sliding value can not less than 1%% of interval value")
TAOS_DEFINE_ERROR(TSDB_CODE_PAR_ONLY_ONE_JSON_TAG,         "Only one tag if there is a json tag")
TAOS_DEFINE_ERROR(TSDB_CODE_PAR_INCORRECT_NUM_OF_COL,      "Query block has incorrect number of result columns")
TAOS_DEFINE_ERROR(TSDB_CODE_PAR_INCORRECT_TIMESTAMP_VAL,   "Incorrect TIMESTAMP value")
TAOS_DEFINE_ERROR(TSDB_CODE_PAR_OFFSET_LESS_ZERO,          "soffset/offset can not be less than 0")
TAOS_DEFINE_ERROR(TSDB_CODE_PAR_SLIMIT_LEAK_PARTITION_GROUP_BY,  "slimit/soffset only available for PARTITION/GROUP BY query")
TAOS_DEFINE_ERROR(TSDB_CODE_PAR_INVALID_TOPIC_QUERY,        "Invalid topic query")
TAOS_DEFINE_ERROR(TSDB_CODE_PAR_INVALID_DROP_STABLE,        "Cannot drop super table in batch")
TAOS_DEFINE_ERROR(TSDB_CODE_PAR_INVALID_FILL_TIME_RANGE,    "Start(end) time of query range required or time range too large")
TAOS_DEFINE_ERROR(TSDB_CODE_PAR_DUPLICATED_COLUMN,          "Duplicated column names")
TAOS_DEFINE_ERROR(TSDB_CODE_PAR_INVALID_TAGS_LENGTH,        "Tags length exceeds max length")
TAOS_DEFINE_ERROR(TSDB_CODE_PAR_INVALID_ROW_LENGTH,         "Row length exceeds max length")
TAOS_DEFINE_ERROR(TSDB_CODE_PAR_INVALID_COLUMNS_NUM,        "Illegal number of columns")
TAOS_DEFINE_ERROR(TSDB_CODE_PAR_TOO_MANY_COLUMNS,           "Too many columns")
TAOS_DEFINE_ERROR(TSDB_CODE_PAR_INVALID_FIRST_COLUMN,       "First column must be timestamp")
TAOS_DEFINE_ERROR(TSDB_CODE_PAR_INVALID_VAR_COLUMN_LEN,     "Invalid varbinary/binary/nchar column/tag length")
TAOS_DEFINE_ERROR(TSDB_CODE_PAR_INVALID_TAGS_NUM,           "Invalid number of tag columns")
TAOS_DEFINE_ERROR(TSDB_CODE_PAR_PERMISSION_DENIED,          "Permission denied or target object not exist")
TAOS_DEFINE_ERROR(TSDB_CODE_PAR_INVALID_STREAM_QUERY,       "Invalid stream query")
TAOS_DEFINE_ERROR(TSDB_CODE_PAR_INVALID_INTERNAL_PK,        "Invalid _c0 or _rowts expression")
TAOS_DEFINE_ERROR(TSDB_CODE_PAR_INVALID_TIMELINE_FUNC,      "Invalid timeline function")
TAOS_DEFINE_ERROR(TSDB_CODE_PAR_INVALID_PASSWD,             "Invalid password")
TAOS_DEFINE_ERROR(TSDB_CODE_PAR_INVALID_ALTER_TABLE,        "Invalid alter table statement")
TAOS_DEFINE_ERROR(TSDB_CODE_PAR_CANNOT_DROP_PRIMARY_KEY,    "Primary timestamp column cannot be dropped")
TAOS_DEFINE_ERROR(TSDB_CODE_PAR_INVALID_MODIFY_COL,         "Only varbinary/binary/nchar/geometry column length could be modified, and the length can only be increased, not decreased")
TAOS_DEFINE_ERROR(TSDB_CODE_PAR_INVALID_TBNAME,             "Invalid tbname pseudo column")
TAOS_DEFINE_ERROR(TSDB_CODE_PAR_INVALID_FUNCTION_NAME,      "Invalid function name")
TAOS_DEFINE_ERROR(TSDB_CODE_PAR_COMMENT_TOO_LONG,           "Comment too long")
TAOS_DEFINE_ERROR(TSDB_CODE_PAR_NOT_ALLOWED_FUNC,           "Some functions are allowed only in the SELECT list of a query. "
                                                            "And, cannot be mixed with other non scalar functions or columns.")
TAOS_DEFINE_ERROR(TSDB_CODE_PAR_NOT_ALLOWED_WIN_QUERY,      "Window query not supported, since the result of subquery not include valid timestamp column")
TAOS_DEFINE_ERROR(TSDB_CODE_PAR_INVALID_DROP_COL,           "No columns can be dropped")
TAOS_DEFINE_ERROR(TSDB_CODE_PAR_INVALID_COL_JSON,           "Only tag can be json type")
TAOS_DEFINE_ERROR(TSDB_CODE_PAR_VALUE_TOO_LONG,             "Value too long for column/tag")
TAOS_DEFINE_ERROR(TSDB_CODE_PAR_INVALID_DELETE_WHERE,       "The DELETE statement must only have a definite time window range")
TAOS_DEFINE_ERROR(TSDB_CODE_PAR_INVALID_REDISTRIBUTE_VG,    "The REDISTRIBUTE VGROUP statement only support 1 to 3 dnodes")
TAOS_DEFINE_ERROR(TSDB_CODE_PAR_FILL_NOT_ALLOWED_FUNC,      "Fill not allowed")
TAOS_DEFINE_ERROR(TSDB_CODE_PAR_INVALID_WINDOW_PC,          "Invalid windows pc")
TAOS_DEFINE_ERROR(TSDB_CODE_PAR_WINDOW_NOT_ALLOWED_FUNC,    "Window not allowed")
TAOS_DEFINE_ERROR(TSDB_CODE_PAR_STREAM_NOT_ALLOWED_FUNC,    "Stream not allowed")
TAOS_DEFINE_ERROR(TSDB_CODE_PAR_GROUP_BY_NOT_ALLOWED_FUNC,  "Group by not allowd")
TAOS_DEFINE_ERROR(TSDB_CODE_PAR_INVALID_INTERP_CLAUSE,      "Invalid interp clause")
TAOS_DEFINE_ERROR(TSDB_CODE_PAR_NO_VALID_FUNC_IN_WIN,       "Not valid function in window")
TAOS_DEFINE_ERROR(TSDB_CODE_PAR_ONLY_SUPPORT_SINGLE_TABLE,  "Only support single table")
TAOS_DEFINE_ERROR(TSDB_CODE_PAR_INVALID_SMA_INDEX,          "Invalid sma index")
TAOS_DEFINE_ERROR(TSDB_CODE_PAR_INVALID_SELECTED_EXPR,      "Invalid SELECTed expression")
TAOS_DEFINE_ERROR(TSDB_CODE_PAR_GET_META_ERROR,             "Fail to get table info")
TAOS_DEFINE_ERROR(TSDB_CODE_PAR_NOT_UNIQUE_TABLE_ALIAS,     "Not unique table/alias")
TAOS_DEFINE_ERROR(TSDB_CODE_PAR_SYSTABLE_NOT_ALLOWED_FUNC,  "System table not allowed")
TAOS_DEFINE_ERROR(TSDB_CODE_PAR_SYSTABLE_NOT_ALLOWED,       "System table not allowed")
TAOS_DEFINE_ERROR(TSDB_CODE_PAR_INVALID_VARBINARY,          "Invalid varbinary value")
TAOS_DEFINE_ERROR(TSDB_CODE_PAR_INVALID_IP_RANGE,           "Invalid IPV4 address ranges")
TAOS_DEFINE_ERROR(TSDB_CODE_PAR_INVALID_STREAM_QUERY,       "Invalid stream query")
TAOS_DEFINE_ERROR(TSDB_CODE_PAR_INVALID_VIEW_QUERY,         "Invalid view query type")
TAOS_DEFINE_ERROR(TSDB_CODE_PAR_COL_QUERY_MISMATCH,         "Columns number mismatch with query result")
TAOS_DEFINE_ERROR(TSDB_CODE_PAR_VIEW_CONFLICT_WITH_TABLE,   "View name is conflict with table")
TAOS_DEFINE_ERROR(TSDB_CODE_PAR_NOT_SUPPORT_MULTI_RESULT,   "Operator not supported multi result")
TAOS_DEFINE_ERROR(TSDB_CODE_PAR_TAG_IS_PRIMARY_KEY,         "tag can not be primary key")
TAOS_DEFINE_ERROR(TSDB_CODE_PAR_SECOND_COL_PK,              "primary key must be second column")
TAOS_DEFINE_ERROR(TSDB_CODE_PAR_COL_PK_TYPE,                "primary key column must be of type int, uint, bigint, ubigint, and varchar")
TAOS_DEFINE_ERROR(TSDB_CODE_PAR_INVALID_PK_OP,              "primary key column can not be added, modified, and dropped")
TAOS_DEFINE_ERROR(TSDB_CODE_PAR_PRIMARY_KEY_IS_NULL,        "Primary key column should not be null")
<<<<<<< HEAD
=======
TAOS_DEFINE_ERROR(TSDB_CODE_PAR_PRIMARY_KEY_IS_NONE,        "Primary key column should not be none")
>>>>>>> 27dd0349
TAOS_DEFINE_ERROR(TSDB_CODE_PAR_INTERNAL_ERROR,             "Parser internal error")

//planner
TAOS_DEFINE_ERROR(TSDB_CODE_PLAN_INTERNAL_ERROR,            "Planner internal error")
TAOS_DEFINE_ERROR(TSDB_CODE_PLAN_EXPECTED_TS_EQUAL,         "Expect ts equal")
TAOS_DEFINE_ERROR(TSDB_CODE_PLAN_NOT_SUPPORT_CROSS_JOIN,    "Cross join not support")
TAOS_DEFINE_ERROR(TSDB_CODE_PLAN_NOT_SUPPORT_JOIN_COND,     "Not supported join conditions")

//function
TAOS_DEFINE_ERROR(TSDB_CODE_FUNC_FUNTION_ERROR,            "Function internal error")
TAOS_DEFINE_ERROR(TSDB_CODE_FUNC_FUNTION_PARA_NUM,         "Invalid function para number")
TAOS_DEFINE_ERROR(TSDB_CODE_FUNC_FUNTION_PARA_TYPE,        "Invalid function para type")
TAOS_DEFINE_ERROR(TSDB_CODE_FUNC_FUNTION_PARA_VALUE,       "Invalid function para value")
TAOS_DEFINE_ERROR(TSDB_CODE_FUNC_NOT_BUILTIN_FUNTION,      "Not buildin function")
TAOS_DEFINE_ERROR(TSDB_CODE_FUNC_DUP_TIMESTAMP,            "Duplicate timestamps not allowed in function")
TAOS_DEFINE_ERROR(TSDB_CODE_FUNC_TO_TIMESTAMP_FAILED_FORMAT_ERR, "Func to_timestamp failed for format mismatch")
TAOS_DEFINE_ERROR(TSDB_CODE_FUNC_TO_TIMESTAMP_FAILED_TS_ERR, "Func to_timestamp failed for wrong timestamp")
TAOS_DEFINE_ERROR(TSDB_CODE_FUNC_TO_TIMESTAMP_FAILED_NOT_SUPPORTED, "Func to_timestamp failed for unsupported timestamp format")
TAOS_DEFINE_ERROR(TSDB_CODE_FUNC_TO_CHAR_NOT_SUPPORTED,    "Func to_char failed for unsupported format")

//udf
TAOS_DEFINE_ERROR(TSDB_CODE_UDF_STOPPING,                   "udf is stopping")
TAOS_DEFINE_ERROR(TSDB_CODE_UDF_PIPE_READ_ERR,              "udf pipe read error")
TAOS_DEFINE_ERROR(TSDB_CODE_UDF_PIPE_CONNECT_ERR,           "udf pipe connect error")
TAOS_DEFINE_ERROR(TSDB_CODE_UDF_PIPE_NOT_EXIST,             "udf pipe not exist")
TAOS_DEFINE_ERROR(TSDB_CODE_UDF_LOAD_UDF_FAILURE,           "udf load failure")
TAOS_DEFINE_ERROR(TSDB_CODE_UDF_INVALID_INPUT,              "udf invalid function input")
TAOS_DEFINE_ERROR(TSDB_CODE_UDF_INVALID_BUFSIZE,            "udf invalid bufsize")
TAOS_DEFINE_ERROR(TSDB_CODE_UDF_INVALID_OUTPUT_TYPE,        "udf invalid output type")
TAOS_DEFINE_ERROR(TSDB_CODE_UDF_SCRIPT_NOT_SUPPORTED,       "udf program language not supported")
TAOS_DEFINE_ERROR(TSDB_CODE_UDF_FUNC_EXEC_FAILURE,          "udf function execution failure")

//schemaless
TAOS_DEFINE_ERROR(TSDB_CODE_SML_INVALID_PROTOCOL_TYPE,      "Invalid line protocol type")
TAOS_DEFINE_ERROR(TSDB_CODE_SML_INVALID_PRECISION_TYPE,     "Invalid timestamp precision type")
TAOS_DEFINE_ERROR(TSDB_CODE_SML_INVALID_DATA,               "Invalid data format")
TAOS_DEFINE_ERROR(TSDB_CODE_SML_INVALID_DB_CONF,            "Invalid schemaless db config")
TAOS_DEFINE_ERROR(TSDB_CODE_SML_NOT_SAME_TYPE,              "Not the same type like before")
TAOS_DEFINE_ERROR(TSDB_CODE_SML_INTERNAL_ERROR,             "Internal error")
TAOS_DEFINE_ERROR(TSDB_CODE_SML_NOT_SUPPORT_PK,             "Can not insert data into table with primary key")

//tsma
TAOS_DEFINE_ERROR(TSDB_CODE_TSMA_INIT_FAILED,               "Tsma init failed")
TAOS_DEFINE_ERROR(TSDB_CODE_TSMA_ALREADY_EXIST,             "Tsma already exists")
TAOS_DEFINE_ERROR(TSDB_CODE_TSMA_INVALID_ENV,               "Invalid tsma env")
TAOS_DEFINE_ERROR(TSDB_CODE_TSMA_INVALID_STAT,              "Invalid tsma state")
TAOS_DEFINE_ERROR(TSDB_CODE_TSMA_INVALID_PTR,               "Invalid tsma pointer")
TAOS_DEFINE_ERROR(TSDB_CODE_TSMA_INVALID_PARA,              "Invalid tsma parameters")

//rsma
TAOS_DEFINE_ERROR(TSDB_CODE_RSMA_INVALID_ENV,               "Invalid rsma env")
TAOS_DEFINE_ERROR(TSDB_CODE_RSMA_INVALID_STAT,              "Invalid rsma state")
TAOS_DEFINE_ERROR(TSDB_CODE_RSMA_QTASKINFO_CREATE,          "Rsma qtaskinfo creation error")
TAOS_DEFINE_ERROR(TSDB_CODE_RSMA_INVALID_SCHEMA,            "Rsma invalid schema")
TAOS_DEFINE_ERROR(TSDB_CODE_RSMA_STREAM_STATE_OPEN,         "Rsma stream state open")
TAOS_DEFINE_ERROR(TSDB_CODE_RSMA_STREAM_STATE_COMMIT,       "Rsma stream state commit")
TAOS_DEFINE_ERROR(TSDB_CODE_RSMA_FS_SYNC,                   "Rsma fs sync error")
TAOS_DEFINE_ERROR(TSDB_CODE_RSMA_RESULT,                    "Rsma result error")

//index
TAOS_DEFINE_ERROR(TSDB_CODE_INDEX_REBUILDING,               "Index is rebuilding")
TAOS_DEFINE_ERROR(TSDB_CODE_INDEX_INVALID_FILE,             "Index file is invalid")

//scalar
TAOS_DEFINE_ERROR(TSDB_CODE_SCALAR_CONVERT_ERROR,           "Cannot convert to specific type")

//tmq
TAOS_DEFINE_ERROR(TSDB_CODE_TMQ_INVALID_MSG,                "Invalid message")
TAOS_DEFINE_ERROR(TSDB_CODE_TMQ_NEED_INITIALIZED,           "Assignment or poll interface need to be called first")
TAOS_DEFINE_ERROR(TSDB_CODE_TMQ_SNAPSHOT_ERROR,             "Can not operate in snapshot mode")
TAOS_DEFINE_ERROR(TSDB_CODE_TMQ_NO_COMMITTED,               "No committed info")
TAOS_DEFINE_ERROR(TSDB_CODE_TMQ_VERSION_OUT_OF_RANGE,       "Offset out of range")
TAOS_DEFINE_ERROR(TSDB_CODE_TMQ_INVALID_VGID,               "VgId does not belong to this consumer")
TAOS_DEFINE_ERROR(TSDB_CODE_TMQ_INVALID_TOPIC,              "Topic does not belong to this consumer")
TAOS_DEFINE_ERROR(TSDB_CODE_TMQ_CONSUMER_MISMATCH,          "Consumer mismatch")
TAOS_DEFINE_ERROR(TSDB_CODE_TMQ_CONSUMER_CLOSED,            "Consumer closed")
TAOS_DEFINE_ERROR(TSDB_CODE_TMQ_CONSUMER_ERROR,             "Consumer error, to see log")
TAOS_DEFINE_ERROR(TSDB_CODE_TMQ_TOPIC_OUT_OF_RANGE,         "Topic num out of range")
TAOS_DEFINE_ERROR(TSDB_CODE_TMQ_GROUP_OUT_OF_RANGE,         "Group num out of range 100")
TAOS_DEFINE_ERROR(TSDB_CODE_TMQ_SAME_COMMITTED_VALUE,       "Same committed value")
TAOS_DEFINE_ERROR(TSDB_CODE_TMQ_REPLAY_NEED_ONE_VGROUP,     "Replay need only one vgroup if subscribe super table")
TAOS_DEFINE_ERROR(TSDB_CODE_TMQ_REPLAY_NOT_SUPPORT,         "Replay is disabled if subscribe db or stable")

// stream
TAOS_DEFINE_ERROR(TSDB_CODE_STREAM_TASK_NOT_EXIST,          "Stream task not exist")
TAOS_DEFINE_ERROR(TSDB_CODE_STREAM_EXEC_CANCELLED,          "Stream task exec cancelled")
TAOS_DEFINE_ERROR(TSDB_CODE_STREAM_INVALID_STATETRANS,      "Invalid task state to handle event")
TAOS_DEFINE_ERROR(TSDB_CODE_STREAM_TASK_IVLD_STATUS,        "Invalid task status to proceed")

// TDLite
TAOS_DEFINE_ERROR(TSDB_CODE_TDLITE_IVLD_OPEN_FLAGS,         "Invalid TDLite open flags")
TAOS_DEFINE_ERROR(TSDB_CODE_TDLITE_IVLD_OPEN_DIR,           "Invalid TDLite open directory")

// UTIL

TAOS_DEFINE_ERROR(TSDB_CODE_UTIL_QUEUE_OUT_OF_MEMORY,       "Queue out of memory")

#ifdef TAOS_ERROR_C
};
#endif

static int32_t taosCompareTaosError(const void* a, const void* b) {
  const STaosError* x = (const STaosError*)a;
  const STaosError* y = (const STaosError*)b;
  if (x->val < y->val) {
    return -1;
  }
  if (x->val > y->val) {
    return 1;
  }
  return 0;
}

static TdThreadOnce tsErrorInit = PTHREAD_ONCE_INIT;

static void tsSortError(void) {
  taosSort(errors, sizeof(errors) / sizeof(errors[0]), sizeof(errors[0]), taosCompareTaosError);
}

const char* tstrerror(int32_t err) {
  taosThreadOnce(&tsErrorInit, tsSortError);

  // this is a system errno
  if ((err & 0x00ff0000) == 0x00ff0000) {
    int32_t code = err & 0x0000ffff;
    // strerror can handle any invalid code
    // invalid code return Unknown error
    return strerror(code);
  }
  int32_t s = 0;
  int32_t e = sizeof(errors) / sizeof(errors[0]);

  while (s < e) {
    int32_t mid = (s + e) / 2;
    int32_t val = errors[mid].val;
    if (err > val) {
      s = mid + 1;
    } else if (err < val) {
      e = mid;
    } else if (err == val) {
      return errors[mid].str;
    } else {
      break;
    }
  }

  return "";
}

const char* terrstr() { return tstrerror(terrno); }<|MERGE_RESOLUTION|>--- conflicted
+++ resolved
@@ -629,10 +629,7 @@
 TAOS_DEFINE_ERROR(TSDB_CODE_PAR_COL_PK_TYPE,                "primary key column must be of type int, uint, bigint, ubigint, and varchar")
 TAOS_DEFINE_ERROR(TSDB_CODE_PAR_INVALID_PK_OP,              "primary key column can not be added, modified, and dropped")
 TAOS_DEFINE_ERROR(TSDB_CODE_PAR_PRIMARY_KEY_IS_NULL,        "Primary key column should not be null")
-<<<<<<< HEAD
-=======
 TAOS_DEFINE_ERROR(TSDB_CODE_PAR_PRIMARY_KEY_IS_NONE,        "Primary key column should not be none")
->>>>>>> 27dd0349
 TAOS_DEFINE_ERROR(TSDB_CODE_PAR_INTERNAL_ERROR,             "Parser internal error")
 
 //planner
