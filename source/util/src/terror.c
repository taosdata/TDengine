--- conflicted
+++ resolved
@@ -628,10 +628,7 @@
 TAOS_DEFINE_ERROR(TSDB_CODE_PAR_SECOND_COL_PK,              "primary key must be second column")
 TAOS_DEFINE_ERROR(TSDB_CODE_PAR_COL_PK_TYPE,                "primary key column must be of type int, uint, bigint, ubigint, and varchar")
 TAOS_DEFINE_ERROR(TSDB_CODE_PAR_INVALID_PK_OP,              "primary key column can not be added, modified, and dropped")
-<<<<<<< HEAD
-=======
 TAOS_DEFINE_ERROR(TSDB_CODE_PAR_PRIMARY_KEY_IS_NULL,        "Primary key column should not be null")
->>>>>>> 62ab1b1c
 TAOS_DEFINE_ERROR(TSDB_CODE_PAR_INTERNAL_ERROR,             "Parser internal error")
 
 //planner
