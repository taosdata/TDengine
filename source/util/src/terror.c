--- conflicted
+++ resolved
@@ -1049,11 +1049,8 @@
 TAOS_DEFINE_ERROR(TSDB_CODE_VTABLE_NOT_SUPPORT_STMT,        "Virtual table not support in STMT query and STMT insert")
 TAOS_DEFINE_ERROR(TSDB_CODE_VTABLE_NOT_SUPPORT_TOPIC,       "Virtual table not support in topic")
 TAOS_DEFINE_ERROR(TSDB_CODE_VTABLE_NOT_SUPPORT_CROSS_DB,    "Virtual super table query not support origin table from different databases")
-<<<<<<< HEAD
+TAOS_DEFINE_ERROR(TSDB_CODE_VTABLE_COLUMN_TYPE_MISMATCH,    "Virtual super table query find column type mismatch")
 TAOS_DEFINE_ERROR(TSDB_CODE_VTABLE_TOO_MANY_REFERENCE,      "Virtual table has too many reference tables")
-=======
-TAOS_DEFINE_ERROR(TSDB_CODE_VTABLE_COLUMN_TYPE_MISMATCH,    "Virtual super table query find column type mismatch")
->>>>>>> 77f1d042
 
 TAOS_DEFINE_ERROR(TSDB_CODE_BLOB_SEQ_NOT_FOUND, "Blob seq not found")
 TAOS_DEFINE_ERROR(TSDB_CODE_BLOB_NOT_SUPPORT_TAG, "Blob type not support on tag")
