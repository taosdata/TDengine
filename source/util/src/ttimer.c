--- conflicted
+++ resolved
@@ -111,10 +111,6 @@
   tmr_obj_t**     slots;
 } time_wheel_t;
 
-<<<<<<< HEAD
-=======
-int32_t  tmrDebugFlag = 131;
->>>>>>> 3662e6b0
 uint32_t tsMaxTmrCtrl = 512;
 
 static pthread_once_t  tmrModuleInit = PTHREAD_ONCE_INIT;
