--- conflicted
+++ resolved
@@ -628,11 +628,7 @@
 
     tmrCtrls = NULL;
     unusedTmrCtrl = NULL;
-<<<<<<< HEAD
-#if !defined(_TD_DARWIN_64)
-=======
-#if !defined(WINDOWS)
->>>>>>> a5d8b20e
+#if defined(LINUX)
     tmrModuleInit = PTHREAD_ONCE_INIT;  // to support restart
 #endif
   }
