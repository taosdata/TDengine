/*
 * Copyright (c) 2019 TAOS Data, Inc. <jhtao@taosdata.com>
 *
 * This program is free software: you can use, redistribute, and/or modify
 * it under the terms of the GNU Affero General Public License, version 3
 * or later ("AGPL"), as published by the Free Software Foundation.
 *
 * This program is distributed in the hope that it will be useful, but WITHOUT
 * ANY WARRANTY; without even the implied warranty of MERCHANTABILITY or
 * FITNESS FOR A PARTICULAR PURPOSE.
 *
 * You should have received a copy of the GNU Affero General Public License
 * along with this program. If not, see <http://www.gnu.org/licenses/>.
 */

#define _DEFAULT_SOURCE
#include "tsched.h"
#include "tdef.h"
#include "tgeosctx.h"
#include "tlog.h"
#include "ttimer.h"
#include "tutil.h"

#define DUMP_SCHEDULER_TIME_WINDOW 30000  // every 30sec, take a snap shot of task queue.

static void *taosProcessSchedQueue(void *param);
static void  taosDumpSchedulerStatus(void *qhandle, void *tmrId);

void *taosInitScheduler(int32_t queueSize, int32_t numOfThreads, const char *label, SSchedQueue *pSched) {
<<<<<<< HEAD
  bool schedMalloced = false;
=======
  int32_t code = TSDB_CODE_SUCCESS;
  int32_t lino = 0;
  bool    schedMalloced = false;
>>>>>>> 24d51212

  if (NULL == pSched) {
    pSched = (SSchedQueue *)taosMemoryCalloc(sizeof(SSchedQueue), 1);
    if (pSched == NULL) {
      uError("%s: no enough memory for pSched", label);
      return NULL;
    }

    schedMalloced = true;
  }

  pSched->queue = (SSchedMsg *)taosMemoryCalloc(sizeof(SSchedMsg), queueSize);
  if (pSched->queue == NULL) {
    uError("%s: no enough memory for queue", label);
    taosCleanUpScheduler(pSched);
    if (schedMalloced) {
      taosMemoryFree(pSched);
    }
    return NULL;
  }

  pSched->qthread = taosMemoryCalloc(sizeof(TdThread), numOfThreads);
  if (pSched->qthread == NULL) {
    uError("%s: no enough memory for qthread", label);
    taosCleanUpScheduler(pSched);
    if (schedMalloced) {
      taosMemoryFree(pSched);
    }
    return NULL;
  }

  pSched->queueSize = queueSize;
  tstrncpy(pSched->label, label, sizeof(pSched->label));  // fix buffer overflow

  pSched->fullSlot = 0;
  pSched->emptySlot = 0;

  if (taosThreadMutexInit(&pSched->queueMutex, NULL) < 0) {
    uError("init %s:queueMutex failed(%s)", label, strerror(errno));
    taosCleanUpScheduler(pSched);
    if (schedMalloced) {
      taosMemoryFree(pSched);
    }
    return NULL;
  }

  if (tsem_init(&pSched->emptySem, 0, (uint32_t)pSched->queueSize) != 0) {
    uError("init %s:empty semaphore failed(%s)", label, strerror(errno));
    taosCleanUpScheduler(pSched);
    if (schedMalloced) {
      taosMemoryFree(pSched);
    }
    return NULL;
  }

  if (tsem_init(&pSched->fullSem, 0, 0) != 0) {
    uError("init %s:full semaphore failed(%s)", label, strerror(errno));
    taosCleanUpScheduler(pSched);
    if (schedMalloced) {
      taosMemoryFree(pSched);
    }
    return NULL;
  }

  atomic_store_8(&pSched->stop, 0);
  for (int32_t i = 0; i < numOfThreads; ++i) {
    TdThreadAttr attr;
<<<<<<< HEAD
    taosThreadAttrInit(&attr);
    taosThreadAttrSetDetachState(&attr, PTHREAD_CREATE_JOINABLE);
    int32_t code = taosThreadCreate(pSched->qthread + i, &attr, taosProcessSchedQueue, (void *)pSched);
    taosThreadAttrDestroy(&attr);
    if (code != 0) {
      uError("%s: failed to create thread(%s)", label, strerror(errno));
      taosCleanUpScheduler(pSched);
      if (schedMalloced) {
        taosMemoryFree(pSched);
      }
      return NULL;
    }
=======
    code = taosThreadAttrInit(&attr);
    QUERY_CHECK_CODE(code, lino, _end);

    code = taosThreadAttrSetDetachState(&attr, PTHREAD_CREATE_JOINABLE);
    QUERY_CHECK_CODE(code, lino, _end);

    code = taosThreadCreate(pSched->qthread + i, &attr, taosProcessSchedQueue, (void *)pSched);
    QUERY_CHECK_CODE(code, lino, _end);

    (void)taosThreadAttrDestroy(&attr);
>>>>>>> 24d51212
    ++pSched->numOfThreads;
  }

  uDebug("%s scheduler is initialized, numOfThreads:%d", label, pSched->numOfThreads);

_end:
  if (code != TSDB_CODE_SUCCESS) {
    taosCleanUpScheduler(pSched);
    if (schedMalloced) {
      taosMemoryFree(pSched);
    }
    terrno = code;
    uError("%s failed at line %d since %s", __func__, lino, tstrerror(code));
    return NULL;
  }

  return (void *)pSched;
}

#ifdef BUILD_NO_CALL
void *taosInitSchedulerWithInfo(int32_t queueSize, int32_t numOfThreads, const char *label, void *tmrCtrl) {
  SSchedQueue *pSched = taosInitScheduler(queueSize, numOfThreads, label, NULL);

  if (tmrCtrl != NULL && pSched != NULL) {
    pSched->pTmrCtrl = tmrCtrl;
    taosTmrReset(taosDumpSchedulerStatus, DUMP_SCHEDULER_TIME_WINDOW, pSched, pSched->pTmrCtrl, &pSched->pTimer);
  }

  return pSched;
}
#endif

void *taosProcessSchedQueue(void *scheduler) {
  SSchedMsg    msg;
  SSchedQueue *pSched = (SSchedQueue *)scheduler;
  int32_t      ret = 0;

  char name[16] = {0};
  snprintf(name, tListLen(name), "%s-taskQ", pSched->label);
  setThreadName(name);

  while (1) {
    if ((ret = tsem_wait(&pSched->fullSem)) != 0) {
      uFatal("wait %s fullSem failed(%s)", pSched->label, strerror(errno));
    }
    if (atomic_load_8(&pSched->stop)) {
      break;
    }

    if ((ret = taosThreadMutexLock(&pSched->queueMutex)) != 0) {
      uFatal("lock %s queueMutex failed(%s)", pSched->label, strerror(errno));
    }

    msg = pSched->queue[pSched->fullSlot];
    memset(pSched->queue + pSched->fullSlot, 0, sizeof(SSchedMsg));
    pSched->fullSlot = (pSched->fullSlot + 1) % pSched->queueSize;

    if ((ret = taosThreadMutexUnlock(&pSched->queueMutex)) != 0) {
      uFatal("unlock %s queueMutex failed(%s)", pSched->label, strerror(errno));
    }

    if ((ret = tsem_post(&pSched->emptySem)) != 0) {
      uFatal("post %s emptySem failed(%s)", pSched->label, strerror(errno));
    }

    if (msg.fp)
      (*(msg.fp))(&msg);
    else if (msg.tfp)
      (*(msg.tfp))(msg.ahandle, msg.thandle);
  }

  destroyThreadLocalGeosCtx();

  return NULL;
}

int taosScheduleTask(void *queueScheduler, SSchedMsg *pMsg) {
  SSchedQueue *pSched = (SSchedQueue *)queueScheduler;
  int32_t      ret = 0;

  if (pSched == NULL) {
    uError("sched is not ready, msg:%p is dropped", pMsg);
    return TSDB_CODE_INVALID_PARA;
  }

  if (atomic_load_8(&pSched->stop)) {
    uError("sched is already stopped, msg:%p is dropped", pMsg);
    return TSDB_CODE_INVALID_PARA;
  }

  if ((ret = tsem_wait(&pSched->emptySem)) != 0) {
    uFatal("wait %s emptySem failed(%s)", pSched->label, strerror(errno));
  }

  if ((ret = taosThreadMutexLock(&pSched->queueMutex)) != 0) {
    uFatal("lock %s queueMutex failed(%s)", pSched->label, strerror(errno));
  }

  pSched->queue[pSched->emptySlot] = *pMsg;
  pSched->emptySlot = (pSched->emptySlot + 1) % pSched->queueSize;

  if ((ret = taosThreadMutexUnlock(&pSched->queueMutex)) != 0) {
    uFatal("unlock %s queueMutex failed(%s)", pSched->label, strerror(errno));
  }

  if ((ret = tsem_post(&pSched->fullSem)) != 0) {
    uFatal("post %s fullSem failed(%s)", pSched->label, strerror(errno));
  }
  return ret;
}

void taosCleanUpScheduler(void *param) {
  SSchedQueue *pSched = (SSchedQueue *)param;
  if (pSched == NULL) return;
  if (pSched->stop) return;

  uDebug("start to cleanup %s schedQsueue", pSched->label);

  atomic_store_8(&pSched->stop, 1);

  taosMsleep(200);

  for (int32_t i = 0; i < pSched->numOfThreads; ++i) {
    if (taosCheckPthreadValid(pSched->qthread[i])) {
      (void)tsem_post(&pSched->fullSem);
    }
  }
  for (int32_t i = 0; i < pSched->numOfThreads; ++i) {
    if (taosCheckPthreadValid(pSched->qthread[i])) {
      (void)taosThreadJoin(pSched->qthread[i], NULL);
      taosThreadClear(&pSched->qthread[i]);
    }
  }

  (void)tsem_destroy(&pSched->emptySem);
  (void)tsem_destroy(&pSched->fullSem);
  (void)taosThreadMutexDestroy(&pSched->queueMutex);

  if (pSched->pTimer) {
    (void)taosTmrStop(pSched->pTimer);
    pSched->pTimer = NULL;
  }

  if (pSched->queue) taosMemoryFree(pSched->queue);
  if (pSched->qthread) taosMemoryFree(pSched->qthread);
  pSched->numOfThreads = 0;
  // taosMemoryFree(pSched);
}

#ifdef BUILD_NO_CALL
// for debug purpose, dump the scheduler status every 1min.
void taosDumpSchedulerStatus(void *qhandle, void *tmrId) {
  SSchedQueue *pSched = (SSchedQueue *)qhandle;
  if (pSched == NULL || pSched->pTimer == NULL || pSched->pTimer != tmrId) {
    return;
  }

  int32_t size = ((pSched->emptySlot - pSched->fullSlot) + pSched->queueSize) % pSched->queueSize;
  if (size > 0) {
    uDebug("scheduler:%s, current tasks in queue:%d, task thread:%d", pSched->label, size, pSched->numOfThreads);
  }

  taosTmrReset(taosDumpSchedulerStatus, DUMP_SCHEDULER_TIME_WINDOW, pSched, pSched->pTmrCtrl, &pSched->pTimer);
}
#endif<|MERGE_RESOLUTION|>--- conflicted
+++ resolved
@@ -27,13 +27,9 @@
 static void  taosDumpSchedulerStatus(void *qhandle, void *tmrId);
 
 void *taosInitScheduler(int32_t queueSize, int32_t numOfThreads, const char *label, SSchedQueue *pSched) {
-<<<<<<< HEAD
-  bool schedMalloced = false;
-=======
   int32_t code = TSDB_CODE_SUCCESS;
   int32_t lino = 0;
   bool    schedMalloced = false;
->>>>>>> 24d51212
 
   if (NULL == pSched) {
     pSched = (SSchedQueue *)taosMemoryCalloc(sizeof(SSchedQueue), 1);
@@ -101,20 +97,6 @@
   atomic_store_8(&pSched->stop, 0);
   for (int32_t i = 0; i < numOfThreads; ++i) {
     TdThreadAttr attr;
-<<<<<<< HEAD
-    taosThreadAttrInit(&attr);
-    taosThreadAttrSetDetachState(&attr, PTHREAD_CREATE_JOINABLE);
-    int32_t code = taosThreadCreate(pSched->qthread + i, &attr, taosProcessSchedQueue, (void *)pSched);
-    taosThreadAttrDestroy(&attr);
-    if (code != 0) {
-      uError("%s: failed to create thread(%s)", label, strerror(errno));
-      taosCleanUpScheduler(pSched);
-      if (schedMalloced) {
-        taosMemoryFree(pSched);
-      }
-      return NULL;
-    }
-=======
     code = taosThreadAttrInit(&attr);
     QUERY_CHECK_CODE(code, lino, _end);
 
@@ -125,7 +107,6 @@
     QUERY_CHECK_CODE(code, lino, _end);
 
     (void)taosThreadAttrDestroy(&attr);
->>>>>>> 24d51212
     ++pSched->numOfThreads;
   }
 
