/*
 * Copyright (c) 2019 TAOS Data, Inc. <jhtao@taosdata.com>
 *
 * This program is free software: you can use, redistribute, and/or modify
 * it under the terms of the GNU Affero General Public License, version 3
 * or later ("AGPL"), as published by the Free Software Foundation.
 *
 * This program is distributed in the hope that it will be useful, but WITHOUT
 * ANY WARRANTY; without even the implied warranty of MERCHANTABILITY or
 * FITNESS FOR A PARTICULAR PURPOSE.
 *
 * You should have received a copy of the GNU Affero General Public License
 * along with this program. If not, see <http://www.gnu.org/licenses/>.
 */

#define _DEFAULT_SOURCE
#include "tsched.h"
#include "tdef.h"
#include "tgeosctx.h"
#include "tlog.h"
#include "ttimer.h"
#include "tutil.h"

#define DUMP_SCHEDULER_TIME_WINDOW 30000  // every 30sec, take a snap shot of task queue.

static void *taosProcessSchedQueue(void *param);
static void  taosDumpSchedulerStatus(void *qhandle, void *tmrId);

void *taosInitScheduler(int32_t queueSize, int32_t numOfThreads, const char *label, SSchedQueue *pSched) {
  int32_t code = TSDB_CODE_SUCCESS;
  int32_t lino = 0;
  bool    schedMalloced = false;

  if (NULL == pSched) {
    pSched = (SSchedQueue *)taosMemoryCalloc(sizeof(SSchedQueue), 1);
    if (pSched == NULL) {
      uError("%s: no enough memory for pSched", label);
      return NULL;
    }

    schedMalloced = true;
  }

  pSched->queue = (SSchedMsg *)taosMemoryCalloc(sizeof(SSchedMsg), queueSize);
  if (pSched->queue == NULL) {
    uError("%s: no enough memory for queue", label);
    taosCleanUpScheduler(pSched);
    if (schedMalloced) {
      taosMemoryFree(pSched);
    }
    return NULL;
  }

  pSched->qthread = taosMemoryCalloc(sizeof(TdThread), numOfThreads);
  if (pSched->qthread == NULL) {
    uError("%s: no enough memory for qthread", label);
    taosCleanUpScheduler(pSched);
    if (schedMalloced) {
      taosMemoryFree(pSched);
    }
    return NULL;
  }

  pSched->queueSize = queueSize;
  tstrncpy(pSched->label, label, sizeof(pSched->label));  // fix buffer overflow

  pSched->fullSlot = 0;
  pSched->emptySlot = 0;

  if (taosThreadMutexInit(&pSched->queueMutex, NULL) < 0) {
    uError("init %s:queueMutex failed(%s)", label, strerror(errno));
    taosCleanUpScheduler(pSched);
    if (schedMalloced) {
      taosMemoryFree(pSched);
    }
    return NULL;
  }

  if (tsem_init(&pSched->emptySem, 0, (uint32_t)pSched->queueSize) != 0) {
    uError("init %s:empty semaphore failed(%s)", label, strerror(errno));
    taosCleanUpScheduler(pSched);
    if (schedMalloced) {
      taosMemoryFree(pSched);
    }
    return NULL;
  }

  if (tsem_init(&pSched->fullSem, 0, 0) != 0) {
    uError("init %s:full semaphore failed(%s)", label, strerror(errno));
    taosCleanUpScheduler(pSched);
    if (schedMalloced) {
      taosMemoryFree(pSched);
    }
    return NULL;
  }

  atomic_store_8(&pSched->stop, 0);
  for (int32_t i = 0; i < numOfThreads; ++i) {
    TdThreadAttr attr;
    code = taosThreadAttrInit(&attr);
    QUERY_CHECK_CODE(code, lino, _end);

    code = taosThreadAttrSetDetachState(&attr, PTHREAD_CREATE_JOINABLE);
    QUERY_CHECK_CODE(code, lino, _end);

    code = taosThreadCreate(pSched->qthread + i, &attr, taosProcessSchedQueue, (void *)pSched);
    QUERY_CHECK_CODE(code, lino, _end);

    (void)taosThreadAttrDestroy(&attr);
    ++pSched->numOfThreads;
  }

  uDebug("%s scheduler is initialized, numOfThreads:%d", label, pSched->numOfThreads);

_end:
  if (code != TSDB_CODE_SUCCESS) {
    taosCleanUpScheduler(pSched);
    if (schedMalloced) {
      taosMemoryFree(pSched);
    }
    terrno = code;
    uError("%s failed at line %d since %s", __func__, lino, tstrerror(code));
    return NULL;
  }

  return (void *)pSched;
}

#ifdef BUILD_NO_CALL
void *taosInitSchedulerWithInfo(int32_t queueSize, int32_t numOfThreads, const char *label, void *tmrCtrl) {
  SSchedQueue *pSched = taosInitScheduler(queueSize, numOfThreads, label, NULL);

  if (tmrCtrl != NULL && pSched != NULL) {
    pSched->pTmrCtrl = tmrCtrl;
    taosTmrReset(taosDumpSchedulerStatus, DUMP_SCHEDULER_TIME_WINDOW, pSched, pSched->pTmrCtrl, &pSched->pTimer);
  }

  return pSched;
}
#endif

void *taosProcessSchedQueue(void *scheduler) {
  SSchedMsg    msg;
  SSchedQueue *pSched = (SSchedQueue *)scheduler;
  int32_t      ret = 0;

  char name[16] = {0};
  snprintf(name, tListLen(name), "%s-taskQ", pSched->label);
  setThreadName(name);

  while (1) {
    if ((ret = tsem_wait(&pSched->fullSem)) != 0) {
      uFatal("wait %s fullSem failed(%s)", pSched->label, strerror(errno));
    }
    if (atomic_load_8(&pSched->stop)) {
      break;
    }

    if ((ret = taosThreadMutexLock(&pSched->queueMutex)) != 0) {
      uFatal("lock %s queueMutex failed(%s)", pSched->label, strerror(errno));
    }

    msg = pSched->queue[pSched->fullSlot];
    memset(pSched->queue + pSched->fullSlot, 0, sizeof(SSchedMsg));
    pSched->fullSlot = (pSched->fullSlot + 1) % pSched->queueSize;

    if ((ret = taosThreadMutexUnlock(&pSched->queueMutex)) != 0) {
      uFatal("unlock %s queueMutex failed(%s)", pSched->label, strerror(errno));
    }

    if ((ret = tsem_post(&pSched->emptySem)) != 0) {
      uFatal("post %s emptySem failed(%s)", pSched->label, strerror(errno));
    }

    if (msg.fp)
      (*(msg.fp))(&msg);
    else if (msg.tfp)
      (*(msg.tfp))(msg.ahandle, msg.thandle);
  }

<<<<<<< HEAD
  // destroyThreadLocalGeosCtx();
=======
>>>>>>> 42b9afbe

  return NULL;
}

int taosScheduleTask(void *queueScheduler, SSchedMsg *pMsg) {
  SSchedQueue *pSched = (SSchedQueue *)queueScheduler;
  int32_t      ret = 0;

  if (pSched == NULL) {
    uError("sched is not ready, msg:%p is dropped", pMsg);
    return TSDB_CODE_INVALID_PARA;
  }

  if (atomic_load_8(&pSched->stop)) {
    uError("sched is already stopped, msg:%p is dropped", pMsg);
    return TSDB_CODE_INVALID_PARA;
  }

  if ((ret = tsem_wait(&pSched->emptySem)) != 0) {
    uFatal("wait %s emptySem failed(%s)", pSched->label, strerror(errno));
  }

  if ((ret = taosThreadMutexLock(&pSched->queueMutex)) != 0) {
    uFatal("lock %s queueMutex failed(%s)", pSched->label, strerror(errno));
  }

  pSched->queue[pSched->emptySlot] = *pMsg;
  pSched->emptySlot = (pSched->emptySlot + 1) % pSched->queueSize;

  if ((ret = taosThreadMutexUnlock(&pSched->queueMutex)) != 0) {
    uFatal("unlock %s queueMutex failed(%s)", pSched->label, strerror(errno));
  }

  if ((ret = tsem_post(&pSched->fullSem)) != 0) {
    uFatal("post %s fullSem failed(%s)", pSched->label, strerror(errno));
  }
  return ret;
}

void taosCleanUpScheduler(void *param) {
  SSchedQueue *pSched = (SSchedQueue *)param;
  if (pSched == NULL) return;
  if (pSched->stop) return;

  uDebug("start to cleanup %s schedQsueue", pSched->label);

  atomic_store_8(&pSched->stop, 1);

  taosMsleep(200);

  for (int32_t i = 0; i < pSched->numOfThreads; ++i) {
    if (taosCheckPthreadValid(pSched->qthread[i])) {
      (void)tsem_post(&pSched->fullSem);
    }
  }
  for (int32_t i = 0; i < pSched->numOfThreads; ++i) {
    if (taosCheckPthreadValid(pSched->qthread[i])) {
      (void)taosThreadJoin(pSched->qthread[i], NULL);
      taosThreadClear(&pSched->qthread[i]);
    }
  }

  (void)tsem_destroy(&pSched->emptySem);
  (void)tsem_destroy(&pSched->fullSem);
  (void)taosThreadMutexDestroy(&pSched->queueMutex);

  if (pSched->pTimer) {
    (void)taosTmrStop(pSched->pTimer);
    pSched->pTimer = NULL;
  }

  if (pSched->queue) taosMemoryFree(pSched->queue);
  if (pSched->qthread) taosMemoryFree(pSched->qthread);
  pSched->numOfThreads = 0;
  // taosMemoryFree(pSched);
}

#ifdef BUILD_NO_CALL
// for debug purpose, dump the scheduler status every 1min.
void taosDumpSchedulerStatus(void *qhandle, void *tmrId) {
  SSchedQueue *pSched = (SSchedQueue *)qhandle;
  if (pSched == NULL || pSched->pTimer == NULL || pSched->pTimer != tmrId) {
    return;
  }

  int32_t size = ((pSched->emptySlot - pSched->fullSlot) + pSched->queueSize) % pSched->queueSize;
  if (size > 0) {
    uDebug("scheduler:%s, current tasks in queue:%d, task thread:%d", pSched->label, size, pSched->numOfThreads);
  }

  taosTmrReset(taosDumpSchedulerStatus, DUMP_SCHEDULER_TIME_WINDOW, pSched, pSched->pTmrCtrl, &pSched->pTimer);
}
#endif<|MERGE_RESOLUTION|>--- conflicted
+++ resolved
@@ -178,11 +178,6 @@
       (*(msg.tfp))(msg.ahandle, msg.thandle);
   }
 
-<<<<<<< HEAD
-  // destroyThreadLocalGeosCtx();
-=======
->>>>>>> 42b9afbe
-
   return NULL;
 }
 
