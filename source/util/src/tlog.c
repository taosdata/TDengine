/*
 * Copyright (c) 2019 TAOS Data, Inc. <jhtao@taosdata.com>
 *
 * This program is free software: you can use, redistribute, and/or modify
 * it under the terms of the GNU Affero General Public License, version 3
 * or later ("AGPL"), as published by the Free Software Foundation.
 *
 * This program is distributed in the hope that it will be useful, but WITHOUT
 * ANY WARRANTY; without even the implied warranty of MERCHANTABILITY or
 * FITNESS FOR A PARTICULAR PURPOSE.
 *
 * You should have received a copy of the GNU Affero General Public License
 * along with this program. If not, see <http://www.gnu.org/licenses/>.
 */

#define _DEFAULT_SOURCE
#include "tlog.h"
#include "os.h"
#include "tconfig.h"
#include "tglobal.h"
#include "tjson.h"
#include "tutil.h"

#define LOG_MAX_LINE_SIZE              (10024)
#define LOG_MAX_LINE_BUFFER_SIZE       (LOG_MAX_LINE_SIZE + 3)
#define LOG_MAX_STACK_LINE_SIZE        (512)
#define LOG_MAX_STACK_LINE_BUFFER_SIZE (LOG_MAX_STACK_LINE_SIZE + 3)
#define LOG_MAX_LINE_DUMP_SIZE         (1024 * 1024)
#define LOG_MAX_LINE_DUMP_BUFFER_SIZE  (LOG_MAX_LINE_DUMP_SIZE + 128)

#define LOG_FILE_DAY_LEN 64

#define LOG_DEFAULT_BUF_SIZE (20 * 1024 * 1024)  // 20MB
#define LOG_SLOW_BUF_SIZE    (10 * 1024 * 1024)  // 10MB

#define LOG_DEFAULT_INTERVAL 25
#define LOG_INTERVAL_STEP    5
#define LOG_MIN_INTERVAL     5
#define LOG_MAX_INTERVAL     25
#define LOG_MAX_WAIT_MSEC    1000

#define LOG_BUF_BUFFER(x) ((x)->buffer)
#define LOG_BUF_START(x)  ((x)->buffStart)
#define LOG_BUF_END(x)    ((x)->buffEnd)
#define LOG_BUF_SIZE(x)   ((x)->buffSize)
#define LOG_BUF_MUTEX(x)  ((x)->buffMutex)

#ifdef TD_ENTERPRISE
#define LOG_EDITION_FLG ("E")
#else
#define LOG_EDITION_FLG ("C")
#endif

typedef enum {
  LOG_OUTPUT_FILE = 0,    // default
  LOG_OUTPUT_STDOUT = 1,  // stdout set by -o option on the command line
  LOG_OUTPUT_STDERR = 2,  // stderr set by -o option on the command line
  LOG_OUTPUT_NULL = 4,    // /dev/null set by -o option on the command line
} ELogOutputType;

typedef struct {
  char         *buffer;
  int32_t       buffStart;
  int32_t       buffEnd;
  int32_t       buffSize;
  int32_t       minBuffSize;
  TdFilePtr     pFile;
  int32_t       stop;
  TdThread      asyncThread;
  TdThreadMutex buffMutex;
  int32_t       writeInterval;
  int32_t       lastDuration;
  int32_t       lock;
} SLogBuff;

typedef struct {
  int32_t       fileNum;
  int32_t       lines;
  int32_t       flag;
  int32_t       openInProgress;
  int64_t       lastKeepFileSec;
  int64_t       timestampToday;
  int8_t        outputType;  // ELogOutputType
  pid_t         pid;
  char          logName[PATH_MAX];
  char          slowLogName[PATH_MAX];
  SLogBuff     *logHandle;
  SLogBuff     *slowHandle;
  TdThreadMutex logMutex;
} SLogObj;

extern SConfig *tsCfg;
static int8_t   tsLogInited = 0;
static SLogObj  tsLogObj = {.fileNum = 1, .slowHandle = NULL};
static int64_t  tsAsyncLogLostLines = 0;
static int32_t  tsDaylightActive; /* Currently in daylight saving time. */
static SRWLatch tsLogRotateLatch = 0;

bool tsLogEmbedded = 0;
bool tsAsyncLog = true;
#ifdef ASSERT_NOT_CORE
bool tsAssert = false;
#else
bool tsAssert = true;
#endif
int32_t tsNumOfLogLines = 10000000;
int32_t tsLogKeepDays = 0;
char   *tsLogOutput = NULL;
LogFp   tsLogFp = NULL;
int64_t tsNumOfErrorLogs = 0;
int64_t tsNumOfInfoLogs = 0;
int64_t tsNumOfDebugLogs = 0;
int64_t tsNumOfTraceLogs = 0;
int64_t tsNumOfSlowLogs = 0;

// log
int32_t dDebugFlag = 131;
int32_t vDebugFlag = 131;
int32_t mDebugFlag = 131;
int32_t cDebugFlag = 131;
int32_t jniDebugFlag = 131;
int32_t tmrDebugFlag = 131;
int32_t uDebugFlag = 131;
int32_t rpcDebugFlag = 131;
int32_t qDebugFlag = 131;
int32_t stDebugFlag = 131;
int32_t wDebugFlag = 131;
int32_t azDebugFlag = 131;
int32_t sDebugFlag = 131;
int32_t tsdbDebugFlag = 131;
int32_t tdbDebugFlag = 131;
int32_t tqDebugFlag = 131;
int32_t fsDebugFlag = 131;
int32_t metaDebugFlag = 131;
int32_t udfDebugFlag = 131;
int32_t smaDebugFlag = 131;
int32_t idxDebugFlag = 131;
int32_t sndDebugFlag = 131;
int32_t simDebugFlag = 131;

int32_t tqClientDebugFlag = 131;

int64_t dbgEmptyW = 0;
int64_t dbgWN = 0;
int64_t dbgSmallWN = 0;
int64_t dbgBigWN = 0;
int64_t dbgWSize = 0;

static void     *taosAsyncOutputLog(void *param);
static int32_t   taosPushLogBuffer(SLogBuff *pLogBuf, const char *msg, int32_t msgLen);
static SLogBuff *taosLogBuffNew(int32_t bufSize);
static void      taosCloseLogByFd(TdFilePtr pFile);
static int32_t   taosInitNormalLog(const char *fn, int32_t maxFileNum);
static void      taosWriteLog(SLogBuff *pLogBuf);
static void      taosWriteSlowLog(SLogBuff *pLogBuf);

static int32_t taosStartLog() {
  TdThreadAttr threadAttr;
  (void)taosThreadAttrInit(&threadAttr);
  if (taosThreadCreate(&(tsLogObj.logHandle->asyncThread), &threadAttr, taosAsyncOutputLog, tsLogObj.logHandle) != 0) {
    return terrno;
  }
  (void)taosThreadAttrDestroy(&threadAttr);
  return 0;
}

static int32_t getDay(char *buf, int32_t bufSize) {
  time_t    t;
  int32_t code = taosTime(&t);
  if(code != 0) {
    return code;
  }
  struct tm tmInfo;
  if (taosLocalTime(&t, &tmInfo, buf, bufSize) != NULL) {
    TAOS_UNUSED(strftime(buf, bufSize, "%Y-%m-%d", &tmInfo));
  }
  return 0;
}

static int64_t getTimestampToday() {
  time_t    t;
  int32_t code = taosTime(&t);
  if (code != 0) {
    uError("failed to get time, reason:%s", tstrerror(code));
    return 0;
  }
  struct tm tm;
  if (taosLocalTime(&t, &tm, NULL, 0) == NULL) {
    return 0;
  }
  tm.tm_hour = 0;
  tm.tm_min = 0;
  tm.tm_sec = 0;

  return (int64_t)taosMktime(&tm);
}

static void getFullPathName(char *fullName, const char *logName) {
  if (strlen(tsLogDir) != 0) {
    char lastC = tsLogDir[strlen(tsLogDir) - 1];
    if (lastC == '\\' || lastC == '/') {
      snprintf(fullName, PATH_MAX,
               "%s"
               "%s",
               tsLogDir, logName);
    } else {
      snprintf(fullName, PATH_MAX, "%s" TD_DIRSEP "%s", tsLogDir, logName);
    }
  } else {
    snprintf(fullName, PATH_MAX, "%s", logName);
  }
}

int32_t taosInitSlowLog() {
  char logFileName[64] = {0};
#ifdef CUS_PROMPT
  (void)snprintf(logFileName, 64, "%sSlowLog", CUS_PROMPT);
#else
  (void)snprintf(logFileName, 64, "taosSlowLog");
#endif

  getFullPathName(tsLogObj.slowLogName, logFileName);

  char name[PATH_MAX + TD_TIME_STR_LEN] = {0};
  char day[TD_TIME_STR_LEN] = {0};
  int32_t code = getDay(day, sizeof(day));
  if (code != 0) {
    (void)printf("failed to get day, reason:%s\n", tstrerror(code));
    return code;
  }
  (void)snprintf(name, PATH_MAX + TD_TIME_STR_LEN, "%s.%s", tsLogObj.slowLogName, day);

  tsLogObj.timestampToday = getTimestampToday();
  tsLogObj.slowHandle = taosLogBuffNew(LOG_SLOW_BUF_SIZE);
  if (tsLogObj.slowHandle == NULL) return terrno;

  TAOS_UNUSED(taosUmaskFile(0));
  tsLogObj.slowHandle->pFile = taosOpenFile(name, TD_FILE_CREATE | TD_FILE_WRITE | TD_FILE_APPEND);
  if (tsLogObj.slowHandle->pFile == NULL) {
    (void)printf("\nfailed to open slow log file:%s, reason:%s\n", name, strerror(errno));
    return terrno;
  }

  return 0;
}

<<<<<<< HEAD
int32_t taosInitLog(const char *logName, int32_t maxFiles, ELogMode mode) {
=======
int32_t taosInitLogOutput(const char **ppLogName) {
  const char *pLog = tsLogOutput;
  const char *pLogName = NULL;
  if (pLog) {
    if (!tIsValidFilePath(pLog, NULL)) {
      fprintf(stderr, "invalid log output destination:%s, contains illegal char\n", pLog);
      return TSDB_CODE_INVALID_CFG;
    }
    if (0 == strcasecmp(pLog, "stdout")) {
      tsLogObj.outputType = LOG_OUTPUT_STDOUT;
      if (ppLogName) *ppLogName = pLog;
      return 0;
    }
    if (0 == strcasecmp(pLog, "stderr")) {
      tsLogObj.outputType = LOG_OUTPUT_STDERR;
      if (ppLogName) *ppLogName = pLog;
      return 0;
    }
    if (0 == strcasecmp(pLog, "/dev/null")) {
      tsLogObj.outputType = LOG_OUTPUT_NULL;
      if (ppLogName) *ppLogName = pLog;
      return 0;
    }
    int32_t len = strlen(pLog);
    if (len < 1) {
      fprintf(stderr, "invalid log output destination:%s, should not be empty\n", pLog);
      return TSDB_CODE_INVALID_CFG;
    }
    const char *p = pLog + (len - 1);
    if (*p == '/' || *p == '\\') {
      return 0;
    }

    if ((p = strrchr(pLog, '/')) || (p = strrchr(pLog, '\\'))) {
      pLogName = p + 1;
    } else {
      pLogName = pLog;
    }
    if (strcmp(pLogName, ".") == 0 || strcmp(pLogName, "..") == 0) {
      fprintf(stderr, "invalid log output destination:%s\n", pLog);
      return TSDB_CODE_INVALID_CFG;
    }

    if (!tIsValidFileName(pLogName, NULL)) {
      fprintf(stderr, "invalid log output destination:%s, contains illegal char\n", pLog);
      return TSDB_CODE_INVALID_CFG;
    }
    if (ppLogName) *ppLogName = pLogName;
  }
  return 0;
}

int32_t taosInitLog(const char *logName, int32_t maxFiles, bool tsc) {
>>>>>>> 6589323f
  if (atomic_val_compare_exchange_8(&tsLogInited, 0, 1) != 0) return 0;
  int32_t code = osUpdate();
  if (code != 0) {
    uError("failed to update os info, reason:%s", tstrerror(code));
  }

  if (tsLogObj.outputType == LOG_OUTPUT_STDOUT || tsLogObj.outputType == LOG_OUTPUT_STDERR ||
      tsLogObj.outputType == LOG_OUTPUT_NULL) {
    return 0;
  }

  TAOS_CHECK_RETURN(taosInitNormalLog(logName, maxFiles));
<<<<<<< HEAD
  if (mode & LOG_MODE_TAOSC) {
=======
  if (tsc) {
>>>>>>> 6589323f
    TAOS_CHECK_RETURN(taosInitSlowLog());
  }
  TAOS_CHECK_RETURN(taosStartLog());
  return 0;
}

static void taosStopLog() {
  if (tsLogObj.logHandle) {
    tsLogObj.logHandle->stop = 1;
  }
  if (tsLogObj.slowHandle) {
    tsLogObj.slowHandle->stop = 1;
  }
}

void taosCloseLog() {
  taosStopLog();

  if (tsLogObj.logHandle != NULL && taosCheckPthreadValid(tsLogObj.logHandle->asyncThread)) {
    (void)taosThreadJoin(tsLogObj.logHandle->asyncThread, NULL);
    taosThreadClear(&tsLogObj.logHandle->asyncThread);
  }

  if (tsLogObj.slowHandle != NULL) {
    (void)taosThreadMutexDestroy(&tsLogObj.slowHandle->buffMutex);
    (void)taosCloseFile(&tsLogObj.slowHandle->pFile);
    taosMemoryFreeClear(tsLogObj.slowHandle->buffer);
    taosMemoryFreeClear(tsLogObj.slowHandle);
  }

  if (tsLogObj.logHandle != NULL) {
    tsLogInited = 0;

    (void)taosThreadMutexDestroy(&tsLogObj.logHandle->buffMutex);
    (void)taosCloseFile(&tsLogObj.logHandle->pFile);
    taosMemoryFreeClear(tsLogObj.logHandle->buffer);
    (void)taosThreadMutexDestroy(&tsLogObj.logMutex);
    taosMemoryFreeClear(tsLogObj.logHandle);
    tsLogObj.logHandle = NULL;
  }
  taosMemoryFreeClear(tsLogOutput);
}

static bool taosLockLogFile(TdFilePtr pFile) {
  if (pFile == NULL) return false;

  if (tsLogObj.fileNum > 1) {
    int32_t ret = taosLockFile(pFile);
    if (ret == 0) {
      return true;
    }
  }

  return false;
}

static void taosUnLockLogFile(TdFilePtr pFile) {
  if (pFile == NULL) return;

  if (tsLogObj.fileNum > 1) {
    int32_t code = taosUnLockFile(pFile);
    if (code != 0) {
      TAOS_UNUSED(printf("failed to unlock log file:%p, reason:%s\n", pFile, tstrerror(code)));
    }
  }
}

static void taosReserveOldLog(char *oldName, char *keepName) {
  if (tsLogKeepDays <= 0) {
    keepName[0] = 0;
    return;
  }

  int32_t code = 0;
  int64_t fileSec = taosGetTimestampSec();
  if (tsLogObj.lastKeepFileSec < fileSec) {
    tsLogObj.lastKeepFileSec = fileSec;
  } else {
    fileSec = ++tsLogObj.lastKeepFileSec;
  }
  snprintf(keepName, PATH_MAX + 20, "%s.%" PRId64, tsLogObj.logName, fileSec);
  if ((code = taosRenameFile(oldName, keepName))) {
    keepName[0] = 0;
    uError("failed to rename file:%s to %s since %s", oldName, keepName, tstrerror(code));
  }
}

static void taosKeepOldLog(char *oldName) {
  if (oldName[0] != 0) {
    char compressFileName[PATH_MAX + 20];
    snprintf(compressFileName, PATH_MAX + 20, "%s.gz", oldName);
    if (taosCompressFile(oldName, compressFileName) == 0) {
      int32_t code = taosRemoveFile(oldName);
      if (code != 0) {
        TAOS_UNUSED(printf("failed to remove file:%s, reason:%s\n", oldName, tstrerror(code)));
      }
    }
  }
}
typedef struct {
  TdFilePtr pOldFile;
  char      keepName[PATH_MAX + 20];
} OldFileKeeper;
static OldFileKeeper *taosOpenNewFile() {
  char keepName[PATH_MAX + 20];
  sprintf(keepName, "%s.%d", tsLogObj.logName, tsLogObj.flag);

  tsLogObj.flag ^= 1;
  tsLogObj.lines = 0;
  char name[PATH_MAX + 20];
  sprintf(name, "%s.%d", tsLogObj.logName, tsLogObj.flag);

  TAOS_UNUSED(taosUmaskFile(0));

  TdFilePtr pFile = taosOpenFile(name, TD_FILE_CREATE | TD_FILE_WRITE | TD_FILE_TRUNC);
  if (pFile == NULL) {
    tsLogObj.openInProgress = 0;
    tsLogObj.lines = tsNumOfLogLines - 1000;
    uError("open new log file fail! reason:%s, reuse lastlog", strerror(errno));
    return NULL;
  }

  TAOS_UNUSED(taosLockLogFile(pFile));
  if (taosLSeekFile(pFile, 0, SEEK_SET) < 0) {
    uWarn("failed to seek file:%s, reason:%s", name, tstrerror(terrno));
  }

  TdFilePtr pOldFile = tsLogObj.logHandle->pFile;
  tsLogObj.logHandle->pFile = pFile;
  tsLogObj.lines = 0;
  tsLogObj.openInProgress = 0;
  OldFileKeeper *oldFileKeeper = taosMemoryMalloc(sizeof(OldFileKeeper));
  if (oldFileKeeper == NULL) {
    uError("create old log keep info faild! mem is not enough.");
    return NULL;
  }
  oldFileKeeper->pOldFile = pOldFile;
  taosReserveOldLog(keepName, oldFileKeeper->keepName);

  uInfo("   new log file:%d is opened", tsLogObj.flag);
  uInfo("==================================");
  return oldFileKeeper;
}

static void *taosThreadToCloseOldFile(void *param) {
  if (!param) return NULL;
  taosWLockLatch(&tsLogRotateLatch);
  OldFileKeeper *oldFileKeeper = (OldFileKeeper *)param;
  taosSsleep(20);
  taosCloseLogByFd(oldFileKeeper->pOldFile);
  taosKeepOldLog(oldFileKeeper->keepName);
  taosMemoryFree(oldFileKeeper);
  if (tsLogKeepDays > 0) {
    taosRemoveOldFiles(tsLogDir, tsLogKeepDays);
  }
  taosWUnLockLatch(&tsLogRotateLatch);
  return NULL;
}

static int32_t taosOpenNewLogFile() {
  (void)taosThreadMutexLock(&tsLogObj.logMutex);

  if (tsLogObj.lines > tsNumOfLogLines && tsLogObj.openInProgress == 0) {
    tsLogObj.openInProgress = 1;

    uInfo("open new log file ......");
    TdThread     thread;
    TdThreadAttr attr;
    (void)taosThreadAttrInit(&attr);
    (void)taosThreadAttrSetDetachState(&attr, PTHREAD_CREATE_DETACHED);

    OldFileKeeper *oldFileKeeper = taosOpenNewFile();
    if (!oldFileKeeper) {
      TAOS_UNUSED(taosThreadMutexUnlock(&tsLogObj.logMutex));
      return terrno;
    }
    if (taosThreadCreate(&thread, &attr, taosThreadToCloseOldFile, oldFileKeeper) != 0) {
      uError("failed to create thread to close old log file");
      taosMemoryFreeClear(oldFileKeeper);
    }
    (void)taosThreadAttrDestroy(&attr);
  }

  (void)taosThreadMutexUnlock(&tsLogObj.logMutex);

  return 0;
}

static void taosOpenNewSlowLogFile() {
  (void)taosThreadMutexLock(&tsLogObj.logMutex);
  int64_t delta = taosGetTimestampSec() - tsLogObj.timestampToday;
  if (delta >= 0 && delta < 86400) {
    uInfo("timestampToday is already equal to today, no need to open new slow log file");
    (void)taosThreadMutexUnlock(&tsLogObj.logMutex);
    return;
  }

  for (int32_t i = 1; atomic_val_compare_exchange_32(&tsLogObj.slowHandle->lock, 0, 1) == 1; ++i) {
    if (i % 1000 == 0) {
      TAOS_UNUSED(sched_yield());
    }
  }
  tsLogObj.slowHandle->lastDuration = LOG_MAX_WAIT_MSEC;  // force write
  taosWriteLog(tsLogObj.slowHandle);
  atomic_store_32(&tsLogObj.slowHandle->lock, 0);

  char day[TD_TIME_STR_LEN] = {0};
  int32_t code = getDay(day, sizeof(day));
  if (code != 0) {
    uError("failed to get day, reason:%s", tstrerror(code));
    (void)taosThreadMutexUnlock(&tsLogObj.logMutex);
    return;
  }
  TdFilePtr pFile = NULL;
  char      name[PATH_MAX + TD_TIME_STR_LEN] = {0};
  (void)snprintf(name, PATH_MAX + TD_TIME_STR_LEN, "%s.%s", tsLogObj.slowLogName, day);
  pFile = taosOpenFile(name, TD_FILE_CREATE | TD_FILE_WRITE | TD_FILE_APPEND);
  if (pFile == NULL) {
    uError("open new log file fail! reason:%s, reuse lastlog", strerror(errno));
    (void)taosThreadMutexUnlock(&tsLogObj.logMutex);
    return;
  }

  TdFilePtr pOldFile = tsLogObj.slowHandle->pFile;
  tsLogObj.slowHandle->pFile = pFile;
  (void)taosCloseFile(&pOldFile);
  tsLogObj.timestampToday = getTimestampToday();
  (void)taosThreadMutexUnlock(&tsLogObj.logMutex);
}

void taosResetLog() {
  // force create a new log file
  tsLogObj.lines = tsNumOfLogLines + 10;

  if (tsLogObj.logHandle) {
    int32_t code = taosOpenNewLogFile();
    if (code != 0) {
      uError("failed to open new log file, reason:%s", tstrerror(code));
    }
    uInfo("==================================");
    uInfo("   reset log file ");
  }
}

static bool taosCheckFileIsOpen(char *logFileName) {
  TdFilePtr pFile = taosOpenFile(logFileName, TD_FILE_WRITE);
  if (pFile == NULL) {
    if (lastErrorIsFileNotExist()) {
      return false;
    } else {
      printf("\nfailed to open log file:%s, reason:%s\n", logFileName, strerror(errno));
      return true;
    }
  }

  if (taosLockLogFile(pFile)) {
    taosUnLockLogFile(pFile);
    (void)taosCloseFile(&pFile);
    return false;
  } else {
    (void)taosCloseFile(&pFile);
    return true;
  }
}

static void decideLogFileName(const char *fn, int32_t maxFileNum) {
  tsLogObj.fileNum = maxFileNum;
  if (tsLogObj.fileNum > 1) {
    for (int32_t i = 0; i < tsLogObj.fileNum; i++) {
      char fileName[PATH_MAX + 10];

      (void)snprintf(fileName, PATH_MAX + 10, "%s%d.0", fn, i);
      bool file1open = taosCheckFileIsOpen(fileName);

      (void)snprintf(fileName, PATH_MAX + 10, "%s%d.1", fn, i);
      bool file2open = taosCheckFileIsOpen(fileName);

      if (!file1open && !file2open) {
        (void)snprintf(tsLogObj.logName, PATH_MAX, "%s%d", fn, i);
        return;
      }
    }
  }

  if (strlen(fn) < PATH_MAX) {
    strcpy(tsLogObj.logName, fn);
  }
}

static void decideLogFileNameFlag() {
  char    name[PATH_MAX + 50] = "\0";
  int64_t logstat0_mtime = 0;
  int64_t logstat1_mtime = 0;
  bool    log0Exist = false;
  bool    log1Exist = false;

  if (strlen(tsLogObj.logName) < PATH_MAX + 50 - 2) {
    strcpy(name, tsLogObj.logName);
    strcat(name, ".0");
    log0Exist = taosStatFile(name, NULL, &logstat0_mtime, NULL) == 0;
    name[strlen(name) - 1] = '1';
    log1Exist = taosStatFile(name, NULL, &logstat1_mtime, NULL) == 0;
  }

  // if none of the log files exist, open 0, if both exists, open the old one
  if (!log0Exist && !log1Exist) {
    tsLogObj.flag = 0;
  } else if (!log1Exist) {
    tsLogObj.flag = 0;
  } else if (!log0Exist) {
    tsLogObj.flag = 1;
  } else {
    tsLogObj.flag = (logstat0_mtime > logstat1_mtime) ? 0 : 1;
  }
}

static void processLogFileName(const char *logName, int32_t maxFileNum) {
  char fullName[PATH_MAX] = {0};
  getFullPathName(fullName, logName);
  decideLogFileName(fullName, maxFileNum);
  decideLogFileNameFlag();
}

static int32_t taosInitNormalLog(const char *logName, int32_t maxFileNum) {
#ifdef WINDOWS_STASH
  /*
   * always set maxFileNum to 1
   * means client log filename is unique in windows
   */
  maxFileNum = 1;
#endif

  processLogFileName(logName, maxFileNum);

  char name[PATH_MAX + 50] = "\0";
  (void)sprintf(name, "%s.%d", tsLogObj.logName, tsLogObj.flag);
  (void)taosThreadMutexInit(&tsLogObj.logMutex, NULL);

  TAOS_UNUSED(taosUmaskFile(0));
  tsLogObj.logHandle = taosLogBuffNew(LOG_DEFAULT_BUF_SIZE);
  if (tsLogObj.logHandle == NULL) return terrno;

  tsLogObj.logHandle->pFile = taosOpenFile(name, TD_FILE_CREATE | TD_FILE_WRITE);
  if (tsLogObj.logHandle->pFile == NULL) {
    (void)printf("\nfailed to open log file:%s, reason:%s\n", name, strerror(errno));
    return terrno;
  }
  TAOS_UNUSED(taosLockLogFile(tsLogObj.logHandle->pFile));

  // only an estimate for number of lines
  int64_t filesize = 0;
  if (taosFStatFile(tsLogObj.logHandle->pFile, &filesize, NULL) != 0) {
    (void)printf("\nfailed to fstat log file:%s, reason:%s\n", name, strerror(errno));
    taosUnLockLogFile(tsLogObj.logHandle->pFile);
    return terrno;
  }
  tsLogObj.lines = (int32_t)(filesize / 60);

  if (taosLSeekFile(tsLogObj.logHandle->pFile, 0, SEEK_END) < 0) {
    TAOS_UNUSED(printf("failed to seek to the end of log file:%s, reason:%s\n", name, tstrerror(terrno)));
    taosUnLockLogFile(tsLogObj.logHandle->pFile);
    return terrno;
  }

  (void)sprintf(name, "==================================================\n");
  if (taosWriteFile(tsLogObj.logHandle->pFile, name, (uint32_t)strlen(name)) <= 0) {
    TAOS_UNUSED(printf("failed to write to log file:%s, reason:%s\n", name, tstrerror(terrno)));
    taosUnLockLogFile(tsLogObj.logHandle->pFile);
    return terrno;
  }
  (void)sprintf(name, "                new log file                      \n");
  if (taosWriteFile(tsLogObj.logHandle->pFile, name, (uint32_t)strlen(name)) <= 0) {
    TAOS_UNUSED(printf("failed to write to log file:%s, reason:%s\n", name, tstrerror(terrno)));
    taosUnLockLogFile(tsLogObj.logHandle->pFile);
    return terrno;
  }
  (void)sprintf(name, "==================================================\n");
  if (taosWriteFile(tsLogObj.logHandle->pFile, name, (uint32_t)strlen(name)) <= 0) {
    TAOS_UNUSED(printf("failed to write to log file:%s, reason:%s\n", name, tstrerror(terrno)));
    taosUnLockLogFile(tsLogObj.logHandle->pFile);
    return terrno;
  }

  return 0;
}

static void taosUpdateLogNums(ELogLevel level) {
  switch (level) {
    case DEBUG_ERROR:
      TAOS_UNUSED(atomic_add_fetch_64(&tsNumOfErrorLogs, 1));
      break;
    case DEBUG_INFO:
      TAOS_UNUSED(atomic_add_fetch_64(&tsNumOfInfoLogs, 1));
      break;
    case DEBUG_DEBUG:
      TAOS_UNUSED(atomic_add_fetch_64(&tsNumOfDebugLogs, 1));
      break;
    case DEBUG_DUMP:
    case DEBUG_TRACE:
      TAOS_UNUSED(atomic_add_fetch_64(&tsNumOfTraceLogs, 1));
      break;
    default:
      break;
  }
}

static inline int32_t taosBuildLogHead(char *buffer, const char *flags) {
  struct tm      Tm, *ptm;
  struct timeval timeSecs;

  TAOS_UNUSED(taosGetTimeOfDay(&timeSecs));
  time_t curTime = timeSecs.tv_sec;
  ptm = taosLocalTime(&curTime, &Tm, NULL, 0);

  return sprintf(buffer, "%02d/%02d %02d:%02d:%02d.%06d %08" PRId64 " %s %s", ptm->tm_mon + 1, ptm->tm_mday,
                 ptm->tm_hour, ptm->tm_min, ptm->tm_sec, (int32_t)timeSecs.tv_usec, taosGetSelfPthreadId(),
                 LOG_EDITION_FLG, flags);
}

static inline void taosPrintLogImp(ELogLevel level, int32_t dflag, const char *buffer, int32_t len) {
  if ((dflag & DEBUG_FILE) && tsLogObj.logHandle && tsLogObj.logHandle->pFile != NULL && osLogSpaceSufficient()) {
    taosUpdateLogNums(level);
    if (tsAsyncLog) {
      TAOS_UNUSED(taosPushLogBuffer(tsLogObj.logHandle, buffer, len));
    } else {
      TAOS_UNUSED(taosWriteFile(tsLogObj.logHandle->pFile, buffer, len));
    }

    if (tsNumOfLogLines > 0) {
      TAOS_UNUSED(atomic_add_fetch_32(&tsLogObj.lines, 1));
      if ((tsLogObj.lines > tsNumOfLogLines) && (tsLogObj.openInProgress == 0)) {
        int32_t code = taosOpenNewLogFile();
        if (code != 0) {
          uError("failed to open new log file, reason:%s", tstrerror(code));
        }
      }
    }
  }

<<<<<<< HEAD
  if (tsLogEmbedded && (dflag & DEBUG_SCREEN)) {
=======
  int fd = 0;
  if (tsLogObj.outputType == LOG_OUTPUT_FILE) {
    if (dflag & DEBUG_SCREEN) fd = 1;
  } else if (tsLogObj.outputType == LOG_OUTPUT_STDOUT) {
    fd = 1;
  } else if (tsLogObj.outputType == LOG_OUTPUT_STDERR) {
    fd = 2;
  }

  if (fd) {
>>>>>>> 6589323f
#pragma GCC diagnostic push
#pragma GCC diagnostic ignored "-Wunused-result"
    if (write(fd, buffer, (uint32_t)len) < 0) {
      TAOS_UNUSED(printf("failed to write log to screen, reason:%s\n", strerror(errno)));
    }
#pragma GCC diagnostic pop
  }
}

/*
  use taosPrintLogImpl_useStackBuffer to avoid stack overflow

*/
static int8_t taosPrintLogImplUseStackBuffer(const char *flags, int32_t level, int32_t dflag, const char *format,
                                             va_list args) {
  char    buffer[LOG_MAX_STACK_LINE_BUFFER_SIZE];
  int32_t len = taosBuildLogHead(buffer, flags);

  int32_t writeLen = len + vsnprintf(buffer + len, LOG_MAX_STACK_LINE_BUFFER_SIZE - len - 1, format, args);
  if (writeLen > LOG_MAX_STACK_LINE_SIZE) {
    return 1;
  }

  buffer[writeLen++] = '\n';
  buffer[writeLen] = 0;

  taosPrintLogImp(level, dflag, buffer, writeLen);

  if (tsLogFp && level <= DEBUG_INFO) {
    buffer[writeLen - 1] = 0;
    (*tsLogFp)(taosGetTimestampMs(), level, buffer + len);
  }
  return 0;
}
static int8_t taosPrintLogImplUseHeapBuffer(const char *flags, int32_t level, int32_t dflag, const char *format,
                                            va_list args) {
  char *buffer = taosMemoryCalloc(1, LOG_MAX_LINE_BUFFER_SIZE + 1);
  if (buffer == NULL) {
    return 1;
  }
  int32_t len = taosBuildLogHead(buffer, flags);

  int32_t writeLen = len + vsnprintf(buffer + len, LOG_MAX_LINE_BUFFER_SIZE - len - 1, format, args);

  if (writeLen > LOG_MAX_LINE_SIZE) writeLen = LOG_MAX_LINE_SIZE;
  buffer[writeLen++] = '\n';
  buffer[writeLen] = 0;

  taosPrintLogImp(level, dflag, buffer, writeLen);

  if (tsLogFp && level <= DEBUG_INFO) {
    buffer[writeLen - 1] = 0;
    (*tsLogFp)(taosGetTimestampMs(), level, buffer + len);
  }
  taosMemoryFree(buffer);
  return 0;
}
void taosPrintLog(const char *flags, int32_t level, int32_t dflag, const char *format, ...) {
  if (!(dflag & DEBUG_FILE) && !(dflag & DEBUG_SCREEN)) return;

  va_list argpointer, argpointer_copy;
  va_start(argpointer, format);
  va_copy(argpointer_copy, argpointer);

  if (taosPrintLogImplUseStackBuffer(flags, level, dflag, format, argpointer) == 0) {
  } else {
    TAOS_UNUSED(taosPrintLogImplUseHeapBuffer(flags, level, dflag, format, argpointer_copy));
  }
  va_end(argpointer_copy);
  va_end(argpointer);
}

void taosPrintLongString(const char *flags, int32_t level, int32_t dflag, const char *format, ...) {
  if (!osLogSpaceSufficient()) return;
  if (!(dflag & DEBUG_FILE) && !(dflag & DEBUG_SCREEN)) return;

  char *buffer = taosMemoryMalloc(LOG_MAX_LINE_DUMP_BUFFER_SIZE);
  if (!buffer) return;
  int32_t len = taosBuildLogHead(buffer, flags);

  va_list argpointer;
  va_start(argpointer, format);
  len += vsnprintf(buffer + len, LOG_MAX_LINE_DUMP_BUFFER_SIZE - 2 - len, format, argpointer);
  va_end(argpointer);

  len = len > LOG_MAX_LINE_DUMP_BUFFER_SIZE - 2 ? LOG_MAX_LINE_DUMP_BUFFER_SIZE - 2 : len;
  buffer[len++] = '\n';
  buffer[len] = 0;

  taosPrintLogImp(level, dflag, buffer, len);
  taosMemoryFree(buffer);
}

void taosPrintSlowLog(const char *format, ...) {
  if (!osLogSpaceSufficient()) return;

  int64_t delta = taosGetTimestampSec() - tsLogObj.timestampToday;
  if (delta >= 86400 || delta < 0) {
    taosOpenNewSlowLogFile();
  }

  char   *buffer = taosMemoryMalloc(LOG_MAX_LINE_DUMP_BUFFER_SIZE);
  int32_t len = taosBuildLogHead(buffer, "");

  va_list argpointer;
  va_start(argpointer, format);
  len += vsnprintf(buffer + len, LOG_MAX_LINE_DUMP_BUFFER_SIZE - 2 - len, format, argpointer);
  va_end(argpointer);

  if (len < 0 || len > LOG_MAX_LINE_DUMP_BUFFER_SIZE - 2) {
    len = LOG_MAX_LINE_DUMP_BUFFER_SIZE - 2;
  }
  buffer[len++] = '\n';
  buffer[len] = 0;

  TAOS_UNUSED(atomic_add_fetch_64(&tsNumOfSlowLogs, 1));

  if (tsAsyncLog) {
    TAOS_UNUSED(taosPushLogBuffer(tsLogObj.slowHandle, buffer, len));
  } else {
    TAOS_UNUSED(taosWriteFile(tsLogObj.slowHandle->pFile, buffer, len));
  }

  taosMemoryFree(buffer);
}

void taosDumpData(unsigned char *msg, int32_t len) {
  if (!osLogSpaceAvailable()) return;
  taosUpdateLogNums(DEBUG_DUMP);

  char    temp[256] = {0};
  int32_t i, pos = 0, c = 0;

  for (i = 0; i < len; ++i) {
    sprintf(temp + pos, "%02x ", msg[i]);
    c++;
    pos += 3;
    if (c >= 16) {
      temp[pos++] = '\n';
      TAOS_UNUSED((taosWriteFile(tsLogObj.logHandle->pFile, temp, (uint32_t)pos) <= 0));
      c = 0;
      pos = 0;
    }
  }

  temp[pos++] = '\n';

  TAOS_UNUSED(taosWriteFile(tsLogObj.logHandle->pFile, temp, (uint32_t)pos));
}

static void taosCloseLogByFd(TdFilePtr pFile) {
  if (pFile != NULL) {
    taosUnLockLogFile(pFile);
    (void)taosCloseFile(&pFile);
  }
}

static SLogBuff *taosLogBuffNew(int32_t bufSize) {
  SLogBuff *pLogBuf = NULL;

  pLogBuf = taosMemoryCalloc(1, sizeof(SLogBuff));
  if (pLogBuf == NULL) return NULL;

  LOG_BUF_BUFFER(pLogBuf) = taosMemoryMalloc(bufSize);
  if (LOG_BUF_BUFFER(pLogBuf) == NULL) goto _err;

  LOG_BUF_START(pLogBuf) = LOG_BUF_END(pLogBuf) = 0;
  LOG_BUF_SIZE(pLogBuf) = bufSize;
  pLogBuf->minBuffSize = bufSize / 10;
  pLogBuf->stop = 0;
  pLogBuf->writeInterval = LOG_DEFAULT_INTERVAL;
  pLogBuf->lock = 0;
  if (taosThreadMutexInit(&LOG_BUF_MUTEX(pLogBuf), NULL) < 0) goto _err;
  // tsem_init(&(pLogBuf->buffNotEmpty), 0, 0);

  return pLogBuf;

_err:
  taosMemoryFreeClear(LOG_BUF_BUFFER(pLogBuf));
  taosMemoryFreeClear(pLogBuf);
  return NULL;
}

static void taosCopyLogBuffer(SLogBuff *pLogBuf, int32_t start, int32_t end, const char *msg, int32_t msgLen) {
  if (start > end) {
    memcpy(LOG_BUF_BUFFER(pLogBuf) + end, msg, msgLen);
  } else {
    if (LOG_BUF_SIZE(pLogBuf) - end < msgLen) {
      memcpy(LOG_BUF_BUFFER(pLogBuf) + end, msg, LOG_BUF_SIZE(pLogBuf) - end);
      memcpy(LOG_BUF_BUFFER(pLogBuf), msg + LOG_BUF_SIZE(pLogBuf) - end, msgLen - LOG_BUF_SIZE(pLogBuf) + end);
    } else {
      memcpy(LOG_BUF_BUFFER(pLogBuf) + end, msg, msgLen);
    }
  }
  LOG_BUF_END(pLogBuf) = (LOG_BUF_END(pLogBuf) + msgLen) % LOG_BUF_SIZE(pLogBuf);
}

static int32_t taosPushLogBuffer(SLogBuff *pLogBuf, const char *msg, int32_t msgLen) {
  int32_t        start = 0;
  int32_t        end = 0;
  int32_t        remainSize = 0;
  static int64_t lostLine = 0;
  char           tmpBuf[128];
  int32_t        tmpBufLen = 0;

  if (pLogBuf == NULL || pLogBuf->stop) return -1;

  (void)taosThreadMutexLock(&LOG_BUF_MUTEX(pLogBuf));
  start = LOG_BUF_START(pLogBuf);
  end = LOG_BUF_END(pLogBuf);

  remainSize = (start > end) ? (start - end - 1) : (start + LOG_BUF_SIZE(pLogBuf) - end - 1);

  if (lostLine > 0) {
    snprintf(tmpBuf, tListLen(tmpBuf), "...Lost %" PRId64 " lines here...\n", lostLine);
    tmpBufLen = (int32_t)strlen(tmpBuf);
  }

  if (remainSize <= msgLen || ((lostLine > 0) && (remainSize <= (msgLen + tmpBufLen)))) {
    lostLine++;
    tsAsyncLogLostLines++;
    (void)taosThreadMutexUnlock(&LOG_BUF_MUTEX(pLogBuf));
    return -1;
  }

  if (lostLine > 0) {
    taosCopyLogBuffer(pLogBuf, start, end, tmpBuf, tmpBufLen);
    lostLine = 0;
  }

  taosCopyLogBuffer(pLogBuf, LOG_BUF_START(pLogBuf), LOG_BUF_END(pLogBuf), msg, msgLen);

  // int32_t w = atomic_sub_fetch_32(&waitLock, 1);
  /*
  if (w <= 0 || ((remainSize - msgLen - tmpBufLen) < (LOG_BUF_SIZE(pLogBuf) * 4 /5))) {
    tsem_post(&(pLogBuf->buffNotEmpty));
    dbgPostN++;
  } else {
    dbgNoPostN++;
  }
  */

  (void)taosThreadMutexUnlock(&LOG_BUF_MUTEX(pLogBuf));

  return 0;
}

static int32_t taosGetLogRemainSize(SLogBuff *pLogBuf, int32_t start, int32_t end) {
  int32_t rSize = end - start;

  return rSize >= 0 ? rSize : LOG_BUF_SIZE(pLogBuf) + rSize;
}

static void taosWriteSlowLog(SLogBuff *pLogBuf) {
  int32_t lock = atomic_val_compare_exchange_32(&pLogBuf->lock, 0, 1);
  if (lock == 1) return;
  taosWriteLog(pLogBuf);
  atomic_store_32(&pLogBuf->lock, 0);
}
static void taosWriteLog(SLogBuff *pLogBuf) {
  int32_t start = LOG_BUF_START(pLogBuf);
  int32_t end = LOG_BUF_END(pLogBuf);

  if (start == end) {
    dbgEmptyW++;
    pLogBuf->writeInterval = LOG_MAX_INTERVAL;
    return;
  }

  int32_t pollSize = taosGetLogRemainSize(pLogBuf, start, end);
  if (pollSize < pLogBuf->minBuffSize) {
    pLogBuf->lastDuration += pLogBuf->writeInterval;
    if (pLogBuf->lastDuration < LOG_MAX_WAIT_MSEC) {
      return;
    }
  }

  pLogBuf->lastDuration = 0;

  if (start < end) {
    TAOS_UNUSED(taosWriteFile(pLogBuf->pFile, LOG_BUF_BUFFER(pLogBuf) + start, pollSize));
  } else {
    int32_t tsize = LOG_BUF_SIZE(pLogBuf) - start;
    TAOS_UNUSED(taosWriteFile(pLogBuf->pFile, LOG_BUF_BUFFER(pLogBuf) + start, tsize));

    TAOS_UNUSED(taosWriteFile(pLogBuf->pFile, LOG_BUF_BUFFER(pLogBuf), end));
  }

  dbgWN++;
  dbgWSize += pollSize;

  if (pollSize < pLogBuf->minBuffSize) {
    dbgSmallWN++;
    if (pLogBuf->writeInterval < LOG_MAX_INTERVAL) {
      pLogBuf->writeInterval += LOG_INTERVAL_STEP;
    }
  } else if (pollSize > LOG_BUF_SIZE(pLogBuf) / 3) {
    dbgBigWN++;
    pLogBuf->writeInterval = LOG_MIN_INTERVAL;
  } else if (pollSize > LOG_BUF_SIZE(pLogBuf) / 4) {
    if (pLogBuf->writeInterval > LOG_MIN_INTERVAL) {
      pLogBuf->writeInterval -= LOG_INTERVAL_STEP;
    }
  }

  LOG_BUF_START(pLogBuf) = (LOG_BUF_START(pLogBuf) + pollSize) % LOG_BUF_SIZE(pLogBuf);

  start = LOG_BUF_START(pLogBuf);
  end = LOG_BUF_END(pLogBuf);

  pollSize = taosGetLogRemainSize(pLogBuf, start, end);
  if (pollSize < pLogBuf->minBuffSize) {
    return;
  }

  pLogBuf->writeInterval = 0;
}

#define LOG_ROTATE_INTERVAL 3600
#if !defined(TD_ENTERPRISE) || defined(ASSERT_NOT_CORE)
#define LOG_INACTIVE_TIME 7200
#define LOG_ROTATE_BOOT   900
#else
#define LOG_INACTIVE_TIME 5
#define LOG_ROTATE_BOOT   (LOG_INACTIVE_TIME + 1)
#endif

static void *taosLogRotateFunc(void *param) {
  setThreadName("logRotate");
  int32_t code = 0;
  taosWLockLatch(&tsLogRotateLatch);
  // compress or remove the old log files
  TdDirPtr pDir = taosOpenDir(tsLogDir);
  if (!pDir) goto _exit;
  TdDirEntryPtr de = NULL;
  while ((de = taosReadDir(pDir))) {
    if (taosDirEntryIsDir(de)) {
      continue;
    }
    char *fname = taosGetDirEntryName(de);
    if (!fname) {
      continue;
    }

    char *pSec = strrchr(fname, '.');
    if (!pSec) {
      continue;
    }
    char *pIter = pSec;
    bool  isSec = true;
    while (*(++pIter)) {
      if (!isdigit(*pIter)) {
        isSec = false;
        break;
      }
    }
    if (!isSec) {
      continue;
    }

    int64_t fileSec = 0;
    if ((code = taosStr2int64(pSec + 1, &fileSec)) != 0) {
      uWarn("%s:%d failed to convert %s to int64 since %s", __func__, __LINE__, pSec + 1, tstrerror(code));
      continue;
    }
    if (fileSec <= 100) {
      continue;
    }

    char fullName[PATH_MAX] = {0};
    snprintf(fullName, sizeof(fullName), "%s%s%s", tsLogDir, TD_DIRSEP, fname);

    int64_t mtime = 0;
    if ((code = taosStatFile(fullName, NULL, &mtime, NULL)) != 0) {
      uWarn("%s:%d failed to stat file %s since %s", __func__, __LINE__, fullName, tstrerror(code));
      continue;
    }

    int64_t inactiveSec = taosGetTimestampMs() / 1000 - mtime;

    if (inactiveSec < LOG_INACTIVE_TIME) {
      continue;
    }

    int32_t days = inactiveSec / 86400 + 1;
    if (tsLogKeepDays > 0 && days > tsLogKeepDays) {
      TAOS_UNUSED(taosRemoveFile(fullName));
      uInfo("file:%s is removed, days:%d, keepDays:%d, sed:%" PRId64, fullName, days, tsLogKeepDays, fileSec);
    } else {
      taosKeepOldLog(fullName);  // compress
    }
  }
  if ((code = taosCloseDir(&pDir)) != 0) {
    uWarn("%s:%d failed to close dir %s since %s\n", __func__, __LINE__, tsLogDir, tstrerror(code));
  }

  if (tsLogKeepDays > 0) {
    taosRemoveOldFiles(tsLogDir, tsLogKeepDays);
  }
_exit:
  taosWUnLockLatch(&tsLogRotateLatch);
  return NULL;
}

static void *taosAsyncOutputLog(void *param) {
  SLogBuff *pLogBuf = (SLogBuff *)tsLogObj.logHandle;
  SLogBuff *pSlowBuf = (SLogBuff *)tsLogObj.slowHandle;

  setThreadName("log");
  int32_t count = 0;
  int32_t updateCron = 0;
  int32_t writeInterval = 0;
  int64_t lastCheckSec = taosGetTimestampMs() / 1000 - (LOG_ROTATE_INTERVAL - LOG_ROTATE_BOOT);

  while (1) {
    if (pSlowBuf) {
      writeInterval = TMIN(pLogBuf->writeInterval, pSlowBuf->writeInterval);
    } else {
      writeInterval = pLogBuf->writeInterval;
    }
    count += writeInterval;
    updateCron++;
    taosMsleep(writeInterval);
    if (count > 1000) {
      TAOS_UNUSED(osUpdate());
      count = 0;
    }

    // Polling the buffer
    taosWriteLog(pLogBuf);
    if (pSlowBuf) taosWriteSlowLog(pSlowBuf);

    if (pLogBuf->stop || (pSlowBuf && pSlowBuf->stop)) {
      pLogBuf->lastDuration = LOG_MAX_WAIT_MSEC;
      taosWriteLog(pLogBuf);
      if (pSlowBuf) taosWriteSlowLog(pSlowBuf);
      break;
    }

    // process the log rotation every LOG_ROTATE_INTERVAL
    int64_t curSec = taosGetTimestampMs() / 1000;
    if (curSec >= lastCheckSec) {
      if ((curSec - lastCheckSec) >= LOG_ROTATE_INTERVAL) {
        TdThread     thread;
        TdThreadAttr attr;
        (void)taosThreadAttrInit(&attr);
        (void)taosThreadAttrSetDetachState(&attr, PTHREAD_CREATE_DETACHED);
        if (taosThreadCreate(&thread, &attr, taosLogRotateFunc, tsLogObj.logHandle) == 0) {
          uInfo("process log rotation");
          lastCheckSec = curSec;
        } else {
          uWarn("failed to create thread to process log rotation");
        }
        (void)taosThreadAttrDestroy(&attr);
      }
    } else if (curSec < lastCheckSec) {
      lastCheckSec = curSec;
    }
  }

  return NULL;
}

bool taosAssertDebug(bool condition, const char *file, int32_t line, bool core, const char *format, ...) {
  if (condition) return false;

  const char *flags = "UTL FATAL ";
  ELogLevel   level = DEBUG_FATAL;
  int32_t     dflag = 255;  // tsLogEmbedded ? 255 : uDebugFlag
  char        buffer[LOG_MAX_LINE_BUFFER_SIZE];
  int32_t     len = taosBuildLogHead(buffer, flags);

  va_list argpointer;
  va_start(argpointer, format);
  len = len + vsnprintf(buffer + len, LOG_MAX_LINE_BUFFER_SIZE - len, format, argpointer);
  va_end(argpointer);
  buffer[len++] = '\n';
  buffer[len] = 0;
  taosPrintLogImp(1, 255, buffer, len);

  taosPrintLog(flags, level, dflag, "tAssert at file %s:%d exit:%d", file, line, tsAssert);
  taosPrintTrace(flags, level, dflag, -1);

  if (tsAssert || core) {
    taosCloseLog();
    taosMsleep(300);

#ifdef NDEBUG
    abort();
#else
    assert(0);
#endif
  }

  return true;
}

void taosLogCrashInfo(char *nodeType, char *pMsg, int64_t msgLen, int signum, void *sigInfo) {
  const char *flags = "UTL FATAL ";
  ELogLevel   level = DEBUG_FATAL;
  int32_t     dflag = 255;
  char        filepath[PATH_MAX] = {0};
  TdFilePtr   pFile = NULL;

  if (pMsg && msgLen > 0) {
    snprintf(filepath, sizeof(filepath), "%s%s.%sCrashLog", tsLogDir, TD_DIRSEP, nodeType);

    pFile = taosOpenFile(filepath, TD_FILE_CREATE | TD_FILE_WRITE | TD_FILE_APPEND);
    if (pFile == NULL) {
      taosPrintLog(flags, level, dflag, "failed to open file:%s since %s", filepath, terrstr());
      goto _return;
    }

    if (taosLockFile(pFile) < 0) {
      taosPrintLog(flags, level, dflag, "failed to lock file:%s since %s", filepath, terrstr());
      goto _return;
    }

    int64_t writeSize = taosWriteFile(pFile, &msgLen, sizeof(msgLen));
    if (sizeof(msgLen) != writeSize) {
      TAOS_UNUSED(taosUnLockFile(pFile));
      taosPrintLog(flags, level, dflag, "failed to write len to file:%s,%p wlen:%" PRId64 " tlen:%lu since %s",
                   filepath, pFile, writeSize, sizeof(msgLen), terrstr());
      goto _return;
    }

    writeSize = taosWriteFile(pFile, pMsg, msgLen);
    if (msgLen != writeSize) {
      TAOS_UNUSED(taosUnLockFile(pFile));
      taosPrintLog(flags, level, dflag, "failed to write file:%s,%p wlen:%" PRId64 " tlen:%" PRId64 " since %s",
                   filepath, pFile, writeSize, msgLen, terrstr());
      goto _return;
    }

    TAOS_UNUSED(taosUnLockFile(pFile));
  }

_return:

  if (pFile) (void)taosCloseFile(&pFile);

  taosPrintLog(flags, level, dflag, "crash signal is %d", signum);

#ifdef _TD_DARWIN_64
  taosPrintTrace(flags, level, dflag, 4);
#elif !defined(WINDOWS)
  taosPrintLog(flags, level, dflag, "sender PID:%d cmdline:%s", ((siginfo_t *)sigInfo)->si_pid,
               taosGetCmdlineByPID(((siginfo_t *)sigInfo)->si_pid));
  taosPrintTrace(flags, level, dflag, 3);
#else
  taosPrintTrace(flags, level, dflag, 8);
#endif

  taosMemoryFree(pMsg);
}

void taosReadCrashInfo(char *filepath, char **pMsg, int64_t *pMsgLen, TdFilePtr *pFd) {
  const char *flags = "UTL FATAL ";
  ELogLevel   level = DEBUG_FATAL;
  int32_t     dflag = 255;
  TdFilePtr   pFile = NULL;
  bool        truncateFile = false;
  char       *buf = NULL;

  if (NULL == *pFd) {
    int64_t filesize = 0;
    if (taosStatFile(filepath, &filesize, NULL, NULL) < 0) {
      if (TAOS_SYSTEM_ERROR(ENOENT) == terrno) {
        return;
      }

      taosPrintLog(flags, level, dflag, "failed to stat file:%s since %s", filepath, terrstr());
      return;
    }

    if (filesize <= 0) {
      return;
    }

    pFile = taosOpenFile(filepath, TD_FILE_READ | TD_FILE_WRITE);
    if (pFile == NULL) {
      if (ENOENT == errno) {
        return;
      }

      taosPrintLog(flags, level, dflag, "failed to open file:%s since %s", filepath, terrstr());
      return;
    }

    TAOS_UNUSED(taosLockFile(pFile));
  } else {
    pFile = *pFd;
  }

  int64_t msgLen = 0;
  int64_t readSize = taosReadFile(pFile, &msgLen, sizeof(msgLen));
  if (sizeof(msgLen) != readSize) {
    truncateFile = true;
    if (readSize < 0) {
      taosPrintLog(flags, level, dflag, "failed to read len from file:%s,%p wlen:%" PRId64 " tlen:%lu since %s",
                   filepath, pFile, readSize, sizeof(msgLen), terrstr());
    }
    goto _return;
  }

  buf = taosMemoryMalloc(msgLen);
  if (NULL == buf) {
    taosPrintLog(flags, level, dflag, "failed to malloc buf, size:%" PRId64, msgLen);
    goto _return;
  }

  readSize = taosReadFile(pFile, buf, msgLen);
  if (msgLen != readSize) {
    truncateFile = true;
    taosPrintLog(flags, level, dflag, "failed to read file:%s,%p wlen:%" PRId64 " tlen:%" PRId64 " since %s", filepath,
                 pFile, readSize, msgLen, terrstr());
    goto _return;
  }

  *pMsg = buf;
  *pMsgLen = msgLen;
  *pFd = pFile;

  return;

_return:

  if (truncateFile) {
    TAOS_UNUSED(taosFtruncateFile(pFile, 0));
  }
  TAOS_UNUSED(taosUnLockFile(pFile));
  TAOS_UNUSED(taosCloseFile(&pFile));
  taosMemoryFree(buf);

  *pMsg = NULL;
  *pMsgLen = 0;
  *pFd = NULL;
}

void taosReleaseCrashLogFile(TdFilePtr pFile, bool truncateFile) {
  if (truncateFile) {
    TAOS_UNUSED(taosFtruncateFile(pFile, 0));
  }

  TAOS_UNUSED(taosUnLockFile(pFile));
  TAOS_UNUSED(taosCloseFile(&pFile));
}

#ifdef NDEBUG
bool taosAssertRelease(bool condition) {
  if (condition) return false;

  const char *flags = "UTL FATAL ";
  ELogLevel   level = DEBUG_FATAL;
  int32_t     dflag = 255;  // tsLogEmbedded ? 255 : uDebugFlag

  taosPrintLog(flags, level, dflag, "tAssert called in release mode, exit:%d", tsAssert);
  taosPrintTrace(flags, level, dflag, 0);

  if (tsAssert) {
    taosMsleep(300);
    abort();
  }

  return true;
}
#endif<|MERGE_RESOLUTION|>--- conflicted
+++ resolved
@@ -244,9 +244,6 @@
   return 0;
 }
 
-<<<<<<< HEAD
-int32_t taosInitLog(const char *logName, int32_t maxFiles, ELogMode mode) {
-=======
 int32_t taosInitLogOutput(const char **ppLogName) {
   const char *pLog = tsLogOutput;
   const char *pLogName = NULL;
@@ -299,8 +296,7 @@
   return 0;
 }
 
-int32_t taosInitLog(const char *logName, int32_t maxFiles, bool tsc) {
->>>>>>> 6589323f
+int32_t taosInitLog(const char *logName, int32_t maxFiles, ELogMode mode) {
   if (atomic_val_compare_exchange_8(&tsLogInited, 0, 1) != 0) return 0;
   int32_t code = osUpdate();
   if (code != 0) {
@@ -313,11 +309,7 @@
   }
 
   TAOS_CHECK_RETURN(taosInitNormalLog(logName, maxFiles));
-<<<<<<< HEAD
   if (mode & LOG_MODE_TAOSC) {
-=======
-  if (tsc) {
->>>>>>> 6589323f
     TAOS_CHECK_RETURN(taosInitSlowLog());
   }
   TAOS_CHECK_RETURN(taosStartLog());
@@ -757,9 +749,8 @@
     }
   }
 
-<<<<<<< HEAD
-  if (tsLogEmbedded && (dflag & DEBUG_SCREEN)) {
-=======
+  if (!tsLogEmbedded) return;
+
   int fd = 0;
   if (tsLogObj.outputType == LOG_OUTPUT_FILE) {
     if (dflag & DEBUG_SCREEN) fd = 1;
@@ -770,7 +761,6 @@
   }
 
   if (fd) {
->>>>>>> 6589323f
 #pragma GCC diagnostic push
 #pragma GCC diagnostic ignored "-Wunused-result"
     if (write(fd, buffer, (uint32_t)len) < 0) {
