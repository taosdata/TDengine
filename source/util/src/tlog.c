/*
 * Copyright (c) 2019 TAOS Data, Inc. <jhtao@taosdata.com>
 *
 * This program is free software: you can use, redistribute, and/or modify
 * it under the terms of the GNU Affero General Public License, version 3
 * or later ("AGPL"), as published by the Free Software Foundation.
 *
 * This program is distributed in the hope that it will be useful, but WITHOUT
 * ANY WARRANTY; without even the implied warranty of MERCHANTABILITY or
 * FITNESS FOR A PARTICULAR PURPOSE.
 *
 * You should have received a copy of the GNU Affero General Public License
 * along with this program. If not, see <http://www.gnu.org/licenses/>.
 */

#define _DEFAULT_SOURCE
#include "tlog.h"
#include "os.h"
#include "tconfig.h"
#include "tglobal.h"
#include "tjson.h"
#include "tutil.h"
#include "ttime.h"

#define LOG_MAX_LINE_SIZE              (10024)
#define LOG_MAX_LINE_BUFFER_SIZE       (LOG_MAX_LINE_SIZE + 3)
#define LOG_MAX_STACK_LINE_SIZE        (512)
#define LOG_MAX_STACK_LINE_BUFFER_SIZE (LOG_MAX_STACK_LINE_SIZE + 3)
#define LOG_MAX_LINE_DUMP_SIZE         (1024 * 1024)
#define LOG_MAX_LINE_DUMP_BUFFER_SIZE  (LOG_MAX_LINE_DUMP_SIZE + 128)

#define LOG_FILE_DAY_LEN 64

#define LOG_DEFAULT_BUF_SIZE (20 * 1024 * 1024)  // 20MB
#define LOG_SLOW_BUF_SIZE    (10 * 1024 * 1024)  // 10MB

#define LOG_DEFAULT_INTERVAL 25
#define LOG_INTERVAL_STEP    5
#define LOG_MIN_INTERVAL     5
#define LOG_MAX_INTERVAL     25
#define LOG_MAX_WAIT_MSEC    1000

#define LOG_BUF_BUFFER(x) ((x)->buffer)
#define LOG_BUF_START(x)  ((x)->buffStart)
#define LOG_BUF_END(x)    ((x)->buffEnd)
#define LOG_BUF_SIZE(x)   ((x)->buffSize)
#define LOG_BUF_MUTEX(x)  ((x)->buffMutex)

#ifdef TD_ENTERPRISE
#define LOG_EDITION_FLG ("E")
#else
#define LOG_EDITION_FLG ("C")
#endif

typedef struct {
  char         *buffer;
  int32_t       buffStart;
  int32_t       buffEnd;
  int32_t       buffSize;
  int32_t       minBuffSize;
  TdFilePtr     pFile;
  int32_t       stop;
  TdThread      asyncThread;
  TdThreadMutex buffMutex;
  int32_t       writeInterval;
  int32_t       lastDuration;
  int32_t       lock;
} SLogBuff;

typedef struct {
  int32_t       fileNum;
  int32_t       lines;
  int32_t       flag;
  int32_t       openInProgress;
  int64_t       lastKeepFileSec;
  int64_t       timestampToday;
  pid_t         pid;
  char          logName[PATH_MAX];
  char          slowLogName[PATH_MAX];
  SLogBuff     *logHandle;
  SLogBuff     *slowHandle;
  TdThreadMutex logMutex;
} SLogObj;

extern SConfig *tsCfg;
static int8_t   tsLogInited = 0;
static SLogObj  tsLogObj = {.fileNum = 1, .slowHandle = NULL};
static int64_t  tsAsyncLogLostLines = 0;
static int32_t  tsDaylightActive; /* Currently in daylight saving time. */

bool tsLogEmbedded = 0;
bool tsAsyncLog = true;
#ifdef ASSERT_NOT_CORE
bool tsAssert = false;
#else
bool tsAssert = true;
#endif
int32_t tsNumOfLogLines = 10000000;
int32_t tsLogKeepDays = 0;
LogFp   tsLogFp = NULL;
int64_t tsNumOfErrorLogs = 0;
int64_t tsNumOfInfoLogs = 0;
int64_t tsNumOfDebugLogs = 0;
int64_t tsNumOfTraceLogs = 0;
int64_t tsNumOfSlowLogs = 0;

// log
int32_t dDebugFlag = 131;
int32_t vDebugFlag = 131;
int32_t mDebugFlag = 131;
int32_t cDebugFlag = 131;
int32_t jniDebugFlag = 131;
int32_t tmrDebugFlag = 131;
int32_t uDebugFlag = 131;
int32_t rpcDebugFlag = 131;
int32_t qDebugFlag = 131;
int32_t stDebugFlag = 131;
int32_t wDebugFlag = 131;
int32_t azDebugFlag = 131;
int32_t sDebugFlag = 131;
int32_t tsdbDebugFlag = 131;
int32_t tdbDebugFlag = 131;
int32_t tqDebugFlag = 131;
int32_t fsDebugFlag = 131;
int32_t metaDebugFlag = 131;
int32_t udfDebugFlag = 131;
int32_t smaDebugFlag = 131;
int32_t idxDebugFlag = 131;
int32_t sndDebugFlag = 131;
int32_t simDebugFlag = 131;

int32_t tqClientDebugFlag = 131;

int64_t dbgEmptyW = 0;
int64_t dbgWN = 0;
int64_t dbgSmallWN = 0;
int64_t dbgBigWN = 0;
int64_t dbgWSize = 0;

static void     *taosAsyncOutputLog(void *param);
static int32_t   taosPushLogBuffer(SLogBuff *pLogBuf, const char *msg, int32_t msgLen);
static SLogBuff *taosLogBuffNew(int32_t bufSize);
static void      taosCloseLogByFd(TdFilePtr pFile);
static int32_t   taosInitNormalLog(const char *fn, int32_t maxFileNum);
static void      taosWriteLog(SLogBuff *pLogBuf);
static void      taosWriteSlowLog(SLogBuff *pLogBuf);

static int32_t taosStartLog() {
  TdThreadAttr threadAttr;
  (void)taosThreadAttrInit(&threadAttr);
  if (taosThreadCreate(&(tsLogObj.logHandle->asyncThread), &threadAttr, taosAsyncOutputLog, tsLogObj.logHandle) != 0) {
    return terrno;
  }
  (void)taosThreadAttrDestroy(&threadAttr);
  return 0;
}

static int32_t getDay(char *buf, int32_t bufSize) {
  time_t    t;
  int32_t code = taosTime(&t);
  if(code != 0) {
    return code;
  }
  struct tm tmInfo;
  if (taosLocalTime(&t, &tmInfo, buf, bufSize, NULL) != NULL) {
    TAOS_UNUSED(strftime(buf, bufSize, "%Y-%m-%d", &tmInfo));
  }
  return 0;
}

<<<<<<< HEAD
=======
static int64_t getTimestampToday() {
  time_t    t;
  int32_t code = taosTime(&t);
  if (code != 0) {
    uError("failed to get time, reason:%s", tstrerror(code));
    return 0;
  }
  struct tm tm;
  if (taosLocalTime(&t, &tm, NULL, 0) == NULL) {
    return 0;
  }
  tm.tm_hour = 0;
  tm.tm_min = 0;
  tm.tm_sec = 0;

  return (int64_t)taosMktime(&tm);
}

>>>>>>> ed3cc875
static void getFullPathName(char *fullName, const char *logName) {
  if (strlen(tsLogDir) != 0) {
    char lastC = tsLogDir[strlen(tsLogDir) - 1];
    if (lastC == '\\' || lastC == '/') {
      snprintf(fullName, PATH_MAX,
               "%s"
               "%s",
               tsLogDir, logName);
    } else {
      snprintf(fullName, PATH_MAX, "%s" TD_DIRSEP "%s", tsLogDir, logName);
    }
  } else {
    snprintf(fullName, PATH_MAX, "%s", logName);
  }
}

int32_t taosInitSlowLog() {
  char logFileName[64] = {0};
#ifdef CUS_PROMPT
  (void)snprintf(logFileName, 64, "%sSlowLog", CUS_PROMPT);
#else
  (void)snprintf(logFileName, 64, "taosSlowLog");
#endif

  getFullPathName(tsLogObj.slowLogName, logFileName);

  char name[PATH_MAX + TD_TIME_STR_LEN] = {0};
  char day[TD_TIME_STR_LEN] = {0};
  int32_t code = getDay(day, sizeof(day));
  if (code != 0) {
    (void)printf("failed to get day, reason:%s\n", tstrerror(code));
    return code;
  }
  (void)snprintf(name, PATH_MAX + TD_TIME_STR_LEN, "%s.%s", tsLogObj.slowLogName, day);

  tsLogObj.timestampToday = taosGetTimestampToday(TSDB_TIME_PRECISION_SECONDS, NULL);
  tsLogObj.slowHandle = taosLogBuffNew(LOG_SLOW_BUF_SIZE);
  if (tsLogObj.slowHandle == NULL) return terrno;

  TAOS_UNUSED(taosUmaskFile(0));
  tsLogObj.slowHandle->pFile = taosOpenFile(name, TD_FILE_CREATE | TD_FILE_WRITE | TD_FILE_APPEND);
  if (tsLogObj.slowHandle->pFile == NULL) {
    (void)printf("\nfailed to open slow log file:%s, reason:%s\n", name, strerror(errno));
    return terrno;
  }

  return 0;
}

int32_t taosInitLog(const char *logName, int32_t maxFiles, bool tsc) {
  if (atomic_val_compare_exchange_8(&tsLogInited, 0, 1) != 0) return 0;
  int32_t code = osUpdate();
  if (code != 0) {
    uError("failed to update os info, reason:%s", tstrerror(code));
  }

  TAOS_CHECK_RETURN(taosInitNormalLog(logName, maxFiles));
  if (tsc) {
    TAOS_CHECK_RETURN(taosInitSlowLog());
  }
  TAOS_CHECK_RETURN(taosStartLog());
  return 0;
}

static void taosStopLog() {
  if (tsLogObj.logHandle) {
    tsLogObj.logHandle->stop = 1;
  }
  if (tsLogObj.slowHandle) {
    tsLogObj.slowHandle->stop = 1;
  }
}

void taosCloseLog() {
  taosStopLog();

  if (tsLogObj.logHandle != NULL && taosCheckPthreadValid(tsLogObj.logHandle->asyncThread)) {
    (void)taosThreadJoin(tsLogObj.logHandle->asyncThread, NULL);
    taosThreadClear(&tsLogObj.logHandle->asyncThread);
  }

  if (tsLogObj.slowHandle != NULL) {
    (void)taosThreadMutexDestroy(&tsLogObj.slowHandle->buffMutex);
    (void)taosCloseFile(&tsLogObj.slowHandle->pFile);
    taosMemoryFreeClear(tsLogObj.slowHandle->buffer);
    taosMemoryFreeClear(tsLogObj.slowHandle);
  }

  if (tsLogObj.logHandle != NULL) {
    tsLogInited = 0;

    (void)taosThreadMutexDestroy(&tsLogObj.logHandle->buffMutex);
    (void)taosCloseFile(&tsLogObj.logHandle->pFile);
    taosMemoryFreeClear(tsLogObj.logHandle->buffer);
    (void)taosThreadMutexDestroy(&tsLogObj.logMutex);
    taosMemoryFreeClear(tsLogObj.logHandle);
    tsLogObj.logHandle = NULL;
  }
}

static bool taosLockLogFile(TdFilePtr pFile) {
  if (pFile == NULL) return false;

  if (tsLogObj.fileNum > 1) {
    int32_t ret = taosLockFile(pFile);
    if (ret == 0) {
      return true;
    }
  }

  return false;
}

static void taosUnLockLogFile(TdFilePtr pFile) {
  if (pFile == NULL) return;

  if (tsLogObj.fileNum > 1) {
    int32_t code = taosUnLockFile(pFile);
    if (code != 0) {
      TAOS_UNUSED(printf("failed to unlock log file:%p, reason:%s\n", pFile, tstrerror(code)));
    }
  }
}

static void taosReserveOldLog(char *oldName, char *keepName) {
  if (tsLogKeepDays <= 0) {
    keepName[0] = 0;
    return;
  }

  int32_t code = 0;
  int64_t fileSec = taosGetTimestampSec();
  if (tsLogObj.lastKeepFileSec < fileSec) {
    tsLogObj.lastKeepFileSec = fileSec;
  } else {
    fileSec = ++tsLogObj.lastKeepFileSec;
  }
  snprintf(keepName, PATH_MAX + 20, "%s.%" PRId64, tsLogObj.logName, fileSec);
  if ((code = taosRenameFile(oldName, keepName))) {
    keepName[0] = 0;
    uError("failed to rename file:%s to %s since %s", oldName, keepName, tstrerror(code));
  }
}

static void taosKeepOldLog(char *oldName) {
  if (oldName[0] != 0) {
    char compressFileName[PATH_MAX + 20];
    snprintf(compressFileName, PATH_MAX + 20, "%s.gz", oldName);
    if (taosCompressFile(oldName, compressFileName) == 0) {
      int32_t code = taosRemoveFile(oldName);
      if (code != 0) {
        TAOS_UNUSED(printf("failed to remove file:%s, reason:%s\n", oldName, tstrerror(code)));
      }
    }
  }

  if (tsLogKeepDays > 0) {
    taosRemoveOldFiles(tsLogDir, tsLogKeepDays);
  }
}
typedef struct {
  TdFilePtr pOldFile;
  char      keepName[PATH_MAX + 20];
} OldFileKeeper;
static OldFileKeeper *taosOpenNewFile() {
  char keepName[PATH_MAX + 20];
  sprintf(keepName, "%s.%d", tsLogObj.logName, tsLogObj.flag);

  tsLogObj.flag ^= 1;
  tsLogObj.lines = 0;
  char name[PATH_MAX + 20];
  sprintf(name, "%s.%d", tsLogObj.logName, tsLogObj.flag);

  TAOS_UNUSED(taosUmaskFile(0));

  TdFilePtr pFile = taosOpenFile(name, TD_FILE_CREATE | TD_FILE_WRITE | TD_FILE_TRUNC);
  if (pFile == NULL) {
    tsLogObj.openInProgress = 0;
    tsLogObj.lines = tsNumOfLogLines - 1000;
    uError("open new log file fail! reason:%s, reuse lastlog", strerror(errno));
    return NULL;
  }

  TAOS_UNUSED(taosLockLogFile(pFile));
  if (taosLSeekFile(pFile, 0, SEEK_SET) < 0) {
    uWarn("failed to seek file:%s, reason:%s", name, tstrerror(terrno));
  }

  TdFilePtr pOldFile = tsLogObj.logHandle->pFile;
  tsLogObj.logHandle->pFile = pFile;
  tsLogObj.lines = 0;
  tsLogObj.openInProgress = 0;
  OldFileKeeper *oldFileKeeper = taosMemoryMalloc(sizeof(OldFileKeeper));
  if (oldFileKeeper == NULL) {
    uError("create old log keep info faild! mem is not enough.");
    return NULL;
  }
  oldFileKeeper->pOldFile = pOldFile;
  taosReserveOldLog(keepName, oldFileKeeper->keepName);

  uInfo("   new log file:%d is opened", tsLogObj.flag);
  uInfo("==================================");
  return oldFileKeeper;
}

static void *taosThreadToCloseOldFile(void *param) {
  if (!param) return NULL;
  OldFileKeeper *oldFileKeeper = (OldFileKeeper *)param;
  taosSsleep(20);
  taosCloseLogByFd(oldFileKeeper->pOldFile);
  taosKeepOldLog(oldFileKeeper->keepName);
  taosMemoryFree(oldFileKeeper);
  return NULL;
}

static int32_t taosOpenNewLogFile() {
  (void)taosThreadMutexLock(&tsLogObj.logMutex);

  if (tsLogObj.lines > tsNumOfLogLines && tsLogObj.openInProgress == 0) {
    tsLogObj.openInProgress = 1;

    uInfo("open new log file ......");
    TdThread     thread;
    TdThreadAttr attr;
    (void)taosThreadAttrInit(&attr);
    (void)taosThreadAttrSetDetachState(&attr, PTHREAD_CREATE_DETACHED);

    OldFileKeeper *oldFileKeeper = taosOpenNewFile();
    if (!oldFileKeeper) {
      TAOS_UNUSED(taosThreadMutexUnlock(&tsLogObj.logMutex));
      return terrno;
    }
    if (taosThreadCreate(&thread, &attr, taosThreadToCloseOldFile, oldFileKeeper) != 0) {
      uError("failed to create thread to close old log file");
      taosMemoryFreeClear(oldFileKeeper);
    }
    (void)taosThreadAttrDestroy(&attr);
  }

  (void)taosThreadMutexUnlock(&tsLogObj.logMutex);

  return 0;
}

static void taosOpenNewSlowLogFile() {
  (void)taosThreadMutexLock(&tsLogObj.logMutex);
  int64_t delta = taosGetTimestampSec() - tsLogObj.timestampToday;
  if (delta >= 0 && delta < 86400) {
    uInfo("timestampToday is already equal to today, no need to open new slow log file");
    (void)taosThreadMutexUnlock(&tsLogObj.logMutex);
    return;
  }

  for (int32_t i = 1; atomic_val_compare_exchange_32(&tsLogObj.slowHandle->lock, 0, 1) == 1; ++i) {
    if (i % 1000 == 0) {
      TAOS_UNUSED(sched_yield());
    }
  }
  tsLogObj.slowHandle->lastDuration = LOG_MAX_WAIT_MSEC;  // force write
  taosWriteLog(tsLogObj.slowHandle);
  atomic_store_32(&tsLogObj.slowHandle->lock, 0);

  char day[TD_TIME_STR_LEN] = {0};
  int32_t code = getDay(day, sizeof(day));
  if (code != 0) {
    uError("failed to get day, reason:%s", tstrerror(code));
    (void)taosThreadMutexUnlock(&tsLogObj.logMutex);
    return;
  }
  TdFilePtr pFile = NULL;
  char      name[PATH_MAX + TD_TIME_STR_LEN] = {0};
  (void)snprintf(name, PATH_MAX + TD_TIME_STR_LEN, "%s.%s", tsLogObj.slowLogName, day);
  pFile = taosOpenFile(name, TD_FILE_CREATE | TD_FILE_WRITE | TD_FILE_APPEND);
  if (pFile == NULL) {
    uError("open new log file fail! reason:%s, reuse lastlog", strerror(errno));
    (void)taosThreadMutexUnlock(&tsLogObj.logMutex);
    return;
  }

  TdFilePtr pOldFile = tsLogObj.slowHandle->pFile;
  tsLogObj.slowHandle->pFile = pFile;
  (void)taosCloseFile(&pOldFile);
  tsLogObj.timestampToday = taosGetTimestampToday(TSDB_TIME_PRECISION_SECONDS, NULL);
  (void)taosThreadMutexUnlock(&tsLogObj.logMutex);
}

void taosResetLog() {
  // force create a new log file
  tsLogObj.lines = tsNumOfLogLines + 10;

  if (tsLogObj.logHandle) {
    int32_t code = taosOpenNewLogFile();
    if (code != 0) {
      uError("failed to open new log file, reason:%s", tstrerror(code));
    }
    uInfo("==================================");
    uInfo("   reset log file ");
  }
}

static bool taosCheckFileIsOpen(char *logFileName) {
  TdFilePtr pFile = taosOpenFile(logFileName, TD_FILE_WRITE);
  if (pFile == NULL) {
    if (lastErrorIsFileNotExist()) {
      return false;
    } else {
      printf("\nfailed to open log file:%s, reason:%s\n", logFileName, strerror(errno));
      return true;
    }
  }

  if (taosLockLogFile(pFile)) {
    taosUnLockLogFile(pFile);
    (void)taosCloseFile(&pFile);
    return false;
  } else {
    (void)taosCloseFile(&pFile);
    return true;
  }
}

static void decideLogFileName(const char *fn, int32_t maxFileNum) {
  tsLogObj.fileNum = maxFileNum;
  if (tsLogObj.fileNum > 1) {
    for (int32_t i = 0; i < tsLogObj.fileNum; i++) {
      char fileName[PATH_MAX + 10];

      (void)snprintf(fileName, PATH_MAX + 10, "%s%d.0", fn, i);
      bool file1open = taosCheckFileIsOpen(fileName);

      (void)snprintf(fileName, PATH_MAX + 10, "%s%d.1", fn, i);
      bool file2open = taosCheckFileIsOpen(fileName);

      if (!file1open && !file2open) {
        (void)snprintf(tsLogObj.logName, PATH_MAX, "%s%d", fn, i);
        return;
      }
    }
  }

  if (strlen(fn) < PATH_MAX) {
    strcpy(tsLogObj.logName, fn);
  }
}

static void decideLogFileNameFlag() {
  char    name[PATH_MAX + 50] = "\0";
  int32_t logstat0_mtime = 0;
  int32_t logstat1_mtime = 0;
  bool    log0Exist = false;
  bool    log1Exist = false;

  if (strlen(tsLogObj.logName) < PATH_MAX + 50 - 2) {
    strcpy(name, tsLogObj.logName);
    strcat(name, ".0");
    log0Exist = taosStatFile(name, NULL, &logstat0_mtime, NULL) == 0;
    name[strlen(name) - 1] = '1';
    log1Exist = taosStatFile(name, NULL, &logstat1_mtime, NULL) == 0;
  }

  // if none of the log files exist, open 0, if both exists, open the old one
  if (!log0Exist && !log1Exist) {
    tsLogObj.flag = 0;
  } else if (!log1Exist) {
    tsLogObj.flag = 0;
  } else if (!log0Exist) {
    tsLogObj.flag = 1;
  } else {
    tsLogObj.flag = (logstat0_mtime > logstat1_mtime) ? 0 : 1;
  }
}

static void processLogFileName(const char *logName, int32_t maxFileNum) {
  char fullName[PATH_MAX] = {0};
  getFullPathName(fullName, logName);
  decideLogFileName(fullName, maxFileNum);
  decideLogFileNameFlag();
}

static int32_t taosInitNormalLog(const char *logName, int32_t maxFileNum) {
#ifdef WINDOWS_STASH
  /*
   * always set maxFileNum to 1
   * means client log filename is unique in windows
   */
  maxFileNum = 1;
#endif

  processLogFileName(logName, maxFileNum);

  char name[PATH_MAX + 50] = "\0";
  (void)sprintf(name, "%s.%d", tsLogObj.logName, tsLogObj.flag);
  (void)taosThreadMutexInit(&tsLogObj.logMutex, NULL);

  TAOS_UNUSED(taosUmaskFile(0));
  tsLogObj.logHandle = taosLogBuffNew(LOG_DEFAULT_BUF_SIZE);
  if (tsLogObj.logHandle == NULL) return terrno;

  tsLogObj.logHandle->pFile = taosOpenFile(name, TD_FILE_CREATE | TD_FILE_WRITE);
  if (tsLogObj.logHandle->pFile == NULL) {
    (void)printf("\nfailed to open log file:%s, reason:%s\n", name, strerror(errno));
    return terrno;
  }
  TAOS_UNUSED(taosLockLogFile(tsLogObj.logHandle->pFile));

  // only an estimate for number of lines
  int64_t filesize = 0;
  if (taosFStatFile(tsLogObj.logHandle->pFile, &filesize, NULL) != 0) {
    (void)printf("\nfailed to fstat log file:%s, reason:%s\n", name, strerror(errno));
    taosUnLockLogFile(tsLogObj.logHandle->pFile);
    return terrno;
  }
  tsLogObj.lines = (int32_t)(filesize / 60);

  if (taosLSeekFile(tsLogObj.logHandle->pFile, 0, SEEK_END) < 0) {
    TAOS_UNUSED(printf("failed to seek to the end of log file:%s, reason:%s\n", name, tstrerror(terrno)));
    taosUnLockLogFile(tsLogObj.logHandle->pFile);
    return terrno;
  }

  (void)sprintf(name, "==================================================\n");
  if (taosWriteFile(tsLogObj.logHandle->pFile, name, (uint32_t)strlen(name)) <= 0) {
    TAOS_UNUSED(printf("failed to write to log file:%s, reason:%s\n", name, tstrerror(terrno)));
    taosUnLockLogFile(tsLogObj.logHandle->pFile);
    return terrno;
  }
  (void)sprintf(name, "                new log file                      \n");
  if (taosWriteFile(tsLogObj.logHandle->pFile, name, (uint32_t)strlen(name)) <= 0) {
    TAOS_UNUSED(printf("failed to write to log file:%s, reason:%s\n", name, tstrerror(terrno)));
    taosUnLockLogFile(tsLogObj.logHandle->pFile);
    return terrno;
  }
  (void)sprintf(name, "==================================================\n");
  if (taosWriteFile(tsLogObj.logHandle->pFile, name, (uint32_t)strlen(name)) <= 0) {
    TAOS_UNUSED(printf("failed to write to log file:%s, reason:%s\n", name, tstrerror(terrno)));
    taosUnLockLogFile(tsLogObj.logHandle->pFile);
    return terrno;
  }

  return 0;
}

static void taosUpdateLogNums(ELogLevel level) {
  switch (level) {
    case DEBUG_ERROR:
      TAOS_UNUSED(atomic_add_fetch_64(&tsNumOfErrorLogs, 1));
      break;
    case DEBUG_INFO:
      TAOS_UNUSED(atomic_add_fetch_64(&tsNumOfInfoLogs, 1));
      break;
    case DEBUG_DEBUG:
      TAOS_UNUSED(atomic_add_fetch_64(&tsNumOfDebugLogs, 1));
      break;
    case DEBUG_DUMP:
    case DEBUG_TRACE:
      TAOS_UNUSED(atomic_add_fetch_64(&tsNumOfTraceLogs, 1));
      break;
    default:
      break;
  }
}

static inline int32_t taosBuildLogHead(char *buffer, const char *flags) {
  struct tm      Tm, *ptm;
  struct timeval timeSecs;

  TAOS_UNUSED(taosGetTimeOfDay(&timeSecs));
  time_t curTime = timeSecs.tv_sec;
  ptm = taosLocalTime(&curTime, &Tm, NULL, 0, NULL);
  if (ptm == NULL){
    uError("%s failed to get local time, code:%d", __FUNCTION__ , errno);
    return 0;
  }
  return sprintf(buffer, "%02d/%02d %02d:%02d:%02d.%06d %08" PRId64 " %s %s", ptm->tm_mon + 1, ptm->tm_mday,
                 ptm->tm_hour, ptm->tm_min, ptm->tm_sec, (int32_t)timeSecs.tv_usec, taosGetSelfPthreadId(),
                 LOG_EDITION_FLG, flags);
}

static inline void taosPrintLogImp(ELogLevel level, int32_t dflag, const char *buffer, int32_t len) {
  if ((dflag & DEBUG_FILE) && tsLogObj.logHandle && tsLogObj.logHandle->pFile != NULL && osLogSpaceSufficient()) {
    taosUpdateLogNums(level);
    if (tsAsyncLog) {
      TAOS_UNUSED(taosPushLogBuffer(tsLogObj.logHandle, buffer, len));
    } else {
      TAOS_UNUSED(taosWriteFile(tsLogObj.logHandle->pFile, buffer, len));
    }

    if (tsNumOfLogLines > 0) {
      TAOS_UNUSED(atomic_add_fetch_32(&tsLogObj.lines, 1));
      if ((tsLogObj.lines > tsNumOfLogLines) && (tsLogObj.openInProgress == 0)) {
        int32_t code = taosOpenNewLogFile();
        if (code != 0) {
          uError("failed to open new log file, reason:%s", tstrerror(code));
        }
      }
    }
  }

  if (dflag & DEBUG_SCREEN) {
#pragma GCC diagnostic push
#pragma GCC diagnostic ignored "-Wunused-result"
    if (write(1, buffer, (uint32_t)len) < 0) {
      TAOS_UNUSED(printf("failed to write log to screen, reason:%s\n", strerror(errno)));
    }
#pragma GCC diagnostic pop
  }
}

/*
  use taosPrintLogImpl_useStackBuffer to avoid stack overflow

*/
static int8_t taosPrintLogImplUseStackBuffer(const char *flags, int32_t level, int32_t dflag, const char *format,
                                             va_list args) {
  char    buffer[LOG_MAX_STACK_LINE_BUFFER_SIZE];
  int32_t len = taosBuildLogHead(buffer, flags);

  int32_t writeLen = len + vsnprintf(buffer + len, LOG_MAX_STACK_LINE_BUFFER_SIZE - len - 1, format, args);
  if (writeLen > LOG_MAX_STACK_LINE_SIZE) {
    return 1;
  }

  buffer[writeLen++] = '\n';
  buffer[writeLen] = 0;

  taosPrintLogImp(level, dflag, buffer, writeLen);

  if (tsLogFp && level <= DEBUG_INFO) {
    buffer[writeLen - 1] = 0;
    (*tsLogFp)(taosGetTimestampMs(), level, buffer + len);
  }
  return 0;
}
static int8_t taosPrintLogImplUseHeapBuffer(const char *flags, int32_t level, int32_t dflag, const char *format,
                                            va_list args) {
  char *buffer = taosMemoryCalloc(1, LOG_MAX_LINE_BUFFER_SIZE + 1);
  if (buffer == NULL) {
    return 1;
  }
  int32_t len = taosBuildLogHead(buffer, flags);

  int32_t writeLen = len + vsnprintf(buffer + len, LOG_MAX_LINE_BUFFER_SIZE - len - 1, format, args);

  if (writeLen > LOG_MAX_LINE_SIZE) writeLen = LOG_MAX_LINE_SIZE;
  buffer[writeLen++] = '\n';
  buffer[writeLen] = 0;

  taosPrintLogImp(level, dflag, buffer, writeLen);

  if (tsLogFp && level <= DEBUG_INFO) {
    buffer[writeLen - 1] = 0;
    (*tsLogFp)(taosGetTimestampMs(), level, buffer + len);
  }
  taosMemoryFree(buffer);
  return 0;
}
void taosPrintLog(const char *flags, int32_t level, int32_t dflag, const char *format, ...) {
  if (!(dflag & DEBUG_FILE) && !(dflag & DEBUG_SCREEN)) return;

  va_list argpointer, argpointer_copy;
  va_start(argpointer, format);
  va_copy(argpointer_copy, argpointer);

  if (taosPrintLogImplUseStackBuffer(flags, level, dflag, format, argpointer) == 0) {
  } else {
    TAOS_UNUSED(taosPrintLogImplUseHeapBuffer(flags, level, dflag, format, argpointer_copy));
  }
  va_end(argpointer_copy);
  va_end(argpointer);
}

void taosPrintLongString(const char *flags, int32_t level, int32_t dflag, const char *format, ...) {
  if (!osLogSpaceSufficient()) return;
  if (!(dflag & DEBUG_FILE) && !(dflag & DEBUG_SCREEN)) return;

  char *buffer = taosMemoryMalloc(LOG_MAX_LINE_DUMP_BUFFER_SIZE);
  if (!buffer) return;
  int32_t len = taosBuildLogHead(buffer, flags);

  va_list argpointer;
  va_start(argpointer, format);
  len += vsnprintf(buffer + len, LOG_MAX_LINE_DUMP_BUFFER_SIZE - 2 - len, format, argpointer);
  va_end(argpointer);

  len = len > LOG_MAX_LINE_DUMP_BUFFER_SIZE - 2 ? LOG_MAX_LINE_DUMP_BUFFER_SIZE - 2 : len;
  buffer[len++] = '\n';
  buffer[len] = 0;

  taosPrintLogImp(level, dflag, buffer, len);
  taosMemoryFree(buffer);
}

void taosPrintSlowLog(const char *format, ...) {
  if (!osLogSpaceSufficient()) return;

  int64_t delta = taosGetTimestampSec() - tsLogObj.timestampToday;
  if (delta >= 86400 || delta < 0) {
    taosOpenNewSlowLogFile();
  }

  char   *buffer = taosMemoryMalloc(LOG_MAX_LINE_DUMP_BUFFER_SIZE);
  int32_t len = taosBuildLogHead(buffer, "");

  va_list argpointer;
  va_start(argpointer, format);
  len += vsnprintf(buffer + len, LOG_MAX_LINE_DUMP_BUFFER_SIZE - 2 - len, format, argpointer);
  va_end(argpointer);

  if (len < 0 || len > LOG_MAX_LINE_DUMP_BUFFER_SIZE - 2) {
    len = LOG_MAX_LINE_DUMP_BUFFER_SIZE - 2;
  }
  buffer[len++] = '\n';
  buffer[len] = 0;

  TAOS_UNUSED(atomic_add_fetch_64(&tsNumOfSlowLogs, 1));

  if (tsAsyncLog) {
    TAOS_UNUSED(taosPushLogBuffer(tsLogObj.slowHandle, buffer, len));
  } else {
    TAOS_UNUSED(taosWriteFile(tsLogObj.slowHandle->pFile, buffer, len));
  }

  taosMemoryFree(buffer);
}

void taosDumpData(unsigned char *msg, int32_t len) {
  if (!osLogSpaceAvailable()) return;
  taosUpdateLogNums(DEBUG_DUMP);

  char    temp[256] = {0};
  int32_t i, pos = 0, c = 0;

  for (i = 0; i < len; ++i) {
    sprintf(temp + pos, "%02x ", msg[i]);
    c++;
    pos += 3;
    if (c >= 16) {
      temp[pos++] = '\n';
      TAOS_UNUSED((taosWriteFile(tsLogObj.logHandle->pFile, temp, (uint32_t)pos) <= 0));
      c = 0;
      pos = 0;
    }
  }

  temp[pos++] = '\n';

  TAOS_UNUSED(taosWriteFile(tsLogObj.logHandle->pFile, temp, (uint32_t)pos));
}

static void taosCloseLogByFd(TdFilePtr pFile) {
  if (pFile != NULL) {
    taosUnLockLogFile(pFile);
    (void)taosCloseFile(&pFile);
  }
}

static SLogBuff *taosLogBuffNew(int32_t bufSize) {
  SLogBuff *pLogBuf = NULL;

  pLogBuf = taosMemoryCalloc(1, sizeof(SLogBuff));
  if (pLogBuf == NULL) return NULL;

  LOG_BUF_BUFFER(pLogBuf) = taosMemoryMalloc(bufSize);
  if (LOG_BUF_BUFFER(pLogBuf) == NULL) goto _err;

  LOG_BUF_START(pLogBuf) = LOG_BUF_END(pLogBuf) = 0;
  LOG_BUF_SIZE(pLogBuf) = bufSize;
  pLogBuf->minBuffSize = bufSize / 10;
  pLogBuf->stop = 0;
  pLogBuf->writeInterval = LOG_DEFAULT_INTERVAL;
  pLogBuf->lock = 0;
  if (taosThreadMutexInit(&LOG_BUF_MUTEX(pLogBuf), NULL) < 0) goto _err;
  // tsem_init(&(pLogBuf->buffNotEmpty), 0, 0);

  return pLogBuf;

_err:
  taosMemoryFreeClear(LOG_BUF_BUFFER(pLogBuf));
  taosMemoryFreeClear(pLogBuf);
  return NULL;
}

static void taosCopyLogBuffer(SLogBuff *pLogBuf, int32_t start, int32_t end, const char *msg, int32_t msgLen) {
  if (start > end) {
    memcpy(LOG_BUF_BUFFER(pLogBuf) + end, msg, msgLen);
  } else {
    if (LOG_BUF_SIZE(pLogBuf) - end < msgLen) {
      memcpy(LOG_BUF_BUFFER(pLogBuf) + end, msg, LOG_BUF_SIZE(pLogBuf) - end);
      memcpy(LOG_BUF_BUFFER(pLogBuf), msg + LOG_BUF_SIZE(pLogBuf) - end, msgLen - LOG_BUF_SIZE(pLogBuf) + end);
    } else {
      memcpy(LOG_BUF_BUFFER(pLogBuf) + end, msg, msgLen);
    }
  }
  LOG_BUF_END(pLogBuf) = (LOG_BUF_END(pLogBuf) + msgLen) % LOG_BUF_SIZE(pLogBuf);
}

static int32_t taosPushLogBuffer(SLogBuff *pLogBuf, const char *msg, int32_t msgLen) {
  int32_t        start = 0;
  int32_t        end = 0;
  int32_t        remainSize = 0;
  static int64_t lostLine = 0;
  char           tmpBuf[128];
  int32_t        tmpBufLen = 0;

  if (pLogBuf == NULL || pLogBuf->stop) return -1;

  (void)taosThreadMutexLock(&LOG_BUF_MUTEX(pLogBuf));
  start = LOG_BUF_START(pLogBuf);
  end = LOG_BUF_END(pLogBuf);

  remainSize = (start > end) ? (start - end - 1) : (start + LOG_BUF_SIZE(pLogBuf) - end - 1);

  if (lostLine > 0) {
    snprintf(tmpBuf, tListLen(tmpBuf), "...Lost %" PRId64 " lines here...\n", lostLine);
    tmpBufLen = (int32_t)strlen(tmpBuf);
  }

  if (remainSize <= msgLen || ((lostLine > 0) && (remainSize <= (msgLen + tmpBufLen)))) {
    lostLine++;
    tsAsyncLogLostLines++;
    (void)taosThreadMutexUnlock(&LOG_BUF_MUTEX(pLogBuf));
    return -1;
  }

  if (lostLine > 0) {
    taosCopyLogBuffer(pLogBuf, start, end, tmpBuf, tmpBufLen);
    lostLine = 0;
  }

  taosCopyLogBuffer(pLogBuf, LOG_BUF_START(pLogBuf), LOG_BUF_END(pLogBuf), msg, msgLen);

  // int32_t w = atomic_sub_fetch_32(&waitLock, 1);
  /*
  if (w <= 0 || ((remainSize - msgLen - tmpBufLen) < (LOG_BUF_SIZE(pLogBuf) * 4 /5))) {
    tsem_post(&(pLogBuf->buffNotEmpty));
    dbgPostN++;
  } else {
    dbgNoPostN++;
  }
  */

  (void)taosThreadMutexUnlock(&LOG_BUF_MUTEX(pLogBuf));

  return 0;
}

static int32_t taosGetLogRemainSize(SLogBuff *pLogBuf, int32_t start, int32_t end) {
  int32_t rSize = end - start;

  return rSize >= 0 ? rSize : LOG_BUF_SIZE(pLogBuf) + rSize;
}

static void taosWriteSlowLog(SLogBuff *pLogBuf) {
  int32_t lock = atomic_val_compare_exchange_32(&pLogBuf->lock, 0, 1);
  if (lock == 1) return;
  taosWriteLog(pLogBuf);
  atomic_store_32(&pLogBuf->lock, 0);
}
static void taosWriteLog(SLogBuff *pLogBuf) {
  int32_t start = LOG_BUF_START(pLogBuf);
  int32_t end = LOG_BUF_END(pLogBuf);

  if (start == end) {
    dbgEmptyW++;
    pLogBuf->writeInterval = LOG_MAX_INTERVAL;
    return;
  }

  int32_t pollSize = taosGetLogRemainSize(pLogBuf, start, end);
  if (pollSize < pLogBuf->minBuffSize) {
    pLogBuf->lastDuration += pLogBuf->writeInterval;
    if (pLogBuf->lastDuration < LOG_MAX_WAIT_MSEC) {
      return;
    }
  }

  pLogBuf->lastDuration = 0;

  if (start < end) {
    TAOS_UNUSED(taosWriteFile(pLogBuf->pFile, LOG_BUF_BUFFER(pLogBuf) + start, pollSize));
  } else {
    int32_t tsize = LOG_BUF_SIZE(pLogBuf) - start;
    TAOS_UNUSED(taosWriteFile(pLogBuf->pFile, LOG_BUF_BUFFER(pLogBuf) + start, tsize));

    TAOS_UNUSED(taosWriteFile(pLogBuf->pFile, LOG_BUF_BUFFER(pLogBuf), end));
  }

  dbgWN++;
  dbgWSize += pollSize;

  if (pollSize < pLogBuf->minBuffSize) {
    dbgSmallWN++;
    if (pLogBuf->writeInterval < LOG_MAX_INTERVAL) {
      pLogBuf->writeInterval += LOG_INTERVAL_STEP;
    }
  } else if (pollSize > LOG_BUF_SIZE(pLogBuf) / 3) {
    dbgBigWN++;
    pLogBuf->writeInterval = LOG_MIN_INTERVAL;
  } else if (pollSize > LOG_BUF_SIZE(pLogBuf) / 4) {
    if (pLogBuf->writeInterval > LOG_MIN_INTERVAL) {
      pLogBuf->writeInterval -= LOG_INTERVAL_STEP;
    }
  }

  LOG_BUF_START(pLogBuf) = (LOG_BUF_START(pLogBuf) + pollSize) % LOG_BUF_SIZE(pLogBuf);

  start = LOG_BUF_START(pLogBuf);
  end = LOG_BUF_END(pLogBuf);

  pollSize = taosGetLogRemainSize(pLogBuf, start, end);
  if (pollSize < pLogBuf->minBuffSize) {
    return;
  }

  pLogBuf->writeInterval = 0;
}

static void *taosAsyncOutputLog(void *param) {
  SLogBuff *pLogBuf = (SLogBuff *)tsLogObj.logHandle;
  SLogBuff *pSlowBuf = (SLogBuff *)tsLogObj.slowHandle;

  setThreadName("log");
  int32_t count = 0;
  int32_t updateCron = 0;
  int32_t writeInterval = 0;

  while (1) {
    if (pSlowBuf) {
      writeInterval = TMIN(pLogBuf->writeInterval, pSlowBuf->writeInterval);
    } else {
      writeInterval = pLogBuf->writeInterval;
    }
    count += writeInterval;
    updateCron++;
    taosMsleep(writeInterval);
    if (count > 1000) {
      TAOS_UNUSED(osUpdate());
      count = 0;
    }

    // Polling the buffer
    taosWriteLog(pLogBuf);
    if (pSlowBuf) taosWriteSlowLog(pSlowBuf);

    if (pLogBuf->stop || (pSlowBuf && pSlowBuf->stop)) {
      pLogBuf->lastDuration = LOG_MAX_WAIT_MSEC;
      taosWriteLog(pLogBuf);
      if (pSlowBuf) taosWriteSlowLog(pSlowBuf);
      break;
    }
  }

  return NULL;
}

bool taosAssertDebug(bool condition, const char *file, int32_t line, bool core, const char *format, ...) {
  if (condition) return false;

  const char *flags = "UTL FATAL ";
  ELogLevel   level = DEBUG_FATAL;
  int32_t     dflag = 255;  // tsLogEmbedded ? 255 : uDebugFlag
  char        buffer[LOG_MAX_LINE_BUFFER_SIZE];
  int32_t     len = taosBuildLogHead(buffer, flags);

  va_list argpointer;
  va_start(argpointer, format);
  len = len + vsnprintf(buffer + len, LOG_MAX_LINE_BUFFER_SIZE - len, format, argpointer);
  va_end(argpointer);
  buffer[len++] = '\n';
  buffer[len] = 0;
  taosPrintLogImp(1, 255, buffer, len);

  taosPrintLog(flags, level, dflag, "tAssert at file %s:%d exit:%d", file, line, tsAssert);
  taosPrintTrace(flags, level, dflag, -1);

  if (tsAssert || core) {
    taosCloseLog();
    taosMsleep(300);

#ifdef NDEBUG
    abort();
#else
    assert(0);
#endif
  }

  return true;
}

void taosLogCrashInfo(char *nodeType, char *pMsg, int64_t msgLen, int signum, void *sigInfo) {
  const char *flags = "UTL FATAL ";
  ELogLevel   level = DEBUG_FATAL;
  int32_t     dflag = 255;
  char        filepath[PATH_MAX] = {0};
  TdFilePtr   pFile = NULL;

  if (pMsg && msgLen > 0) {
    snprintf(filepath, sizeof(filepath), "%s%s.%sCrashLog", tsLogDir, TD_DIRSEP, nodeType);

    pFile = taosOpenFile(filepath, TD_FILE_CREATE | TD_FILE_WRITE | TD_FILE_APPEND);
    if (pFile == NULL) {
      taosPrintLog(flags, level, dflag, "failed to open file:%s since %s", filepath, terrstr());
      goto _return;
    }

    if (taosLockFile(pFile) < 0) {
      taosPrintLog(flags, level, dflag, "failed to lock file:%s since %s", filepath, terrstr());
      goto _return;
    }

    int64_t writeSize = taosWriteFile(pFile, &msgLen, sizeof(msgLen));
    if (sizeof(msgLen) != writeSize) {
      TAOS_UNUSED(taosUnLockFile(pFile));
      taosPrintLog(flags, level, dflag, "failed to write len to file:%s,%p wlen:%" PRId64 " tlen:%lu since %s",
                   filepath, pFile, writeSize, sizeof(msgLen), terrstr());
      goto _return;
    }

    writeSize = taosWriteFile(pFile, pMsg, msgLen);
    if (msgLen != writeSize) {
      TAOS_UNUSED(taosUnLockFile(pFile));
      taosPrintLog(flags, level, dflag, "failed to write file:%s,%p wlen:%" PRId64 " tlen:%" PRId64 " since %s",
                   filepath, pFile, writeSize, msgLen, terrstr());
      goto _return;
    }

    TAOS_UNUSED(taosUnLockFile(pFile));
  }

_return:

  if (pFile) (void)taosCloseFile(&pFile);

  taosPrintLog(flags, level, dflag, "crash signal is %d", signum);

#ifdef _TD_DARWIN_64
  taosPrintTrace(flags, level, dflag, 4);
#elif !defined(WINDOWS)
  taosPrintLog(flags, level, dflag, "sender PID:%d cmdline:%s", ((siginfo_t *)sigInfo)->si_pid,
               taosGetCmdlineByPID(((siginfo_t *)sigInfo)->si_pid));
  taosPrintTrace(flags, level, dflag, 3);
#else
  taosPrintTrace(flags, level, dflag, 8);
#endif

  taosMemoryFree(pMsg);
}

void taosReadCrashInfo(char *filepath, char **pMsg, int64_t *pMsgLen, TdFilePtr *pFd) {
  const char *flags = "UTL FATAL ";
  ELogLevel   level = DEBUG_FATAL;
  int32_t     dflag = 255;
  TdFilePtr   pFile = NULL;
  bool        truncateFile = false;
  char       *buf = NULL;

  if (NULL == *pFd) {
    int64_t filesize = 0;
    if (taosStatFile(filepath, &filesize, NULL, NULL) < 0) {
      if (TAOS_SYSTEM_ERROR(ENOENT) == terrno) {
        return;
      }

      taosPrintLog(flags, level, dflag, "failed to stat file:%s since %s", filepath, terrstr());
      return;
    }

    if (filesize <= 0) {
      return;
    }

    pFile = taosOpenFile(filepath, TD_FILE_READ | TD_FILE_WRITE);
    if (pFile == NULL) {
      if (ENOENT == errno) {
        return;
      }

      taosPrintLog(flags, level, dflag, "failed to open file:%s since %s", filepath, terrstr());
      return;
    }

    TAOS_UNUSED(taosLockFile(pFile));
  } else {
    pFile = *pFd;
  }

  int64_t msgLen = 0;
  int64_t readSize = taosReadFile(pFile, &msgLen, sizeof(msgLen));
  if (sizeof(msgLen) != readSize) {
    truncateFile = true;
    if (readSize < 0) {
      taosPrintLog(flags, level, dflag, "failed to read len from file:%s,%p wlen:%" PRId64 " tlen:%lu since %s",
                   filepath, pFile, readSize, sizeof(msgLen), terrstr());
    }
    goto _return;
  }

  buf = taosMemoryMalloc(msgLen);
  if (NULL == buf) {
    taosPrintLog(flags, level, dflag, "failed to malloc buf, size:%" PRId64, msgLen);
    goto _return;
  }

  readSize = taosReadFile(pFile, buf, msgLen);
  if (msgLen != readSize) {
    truncateFile = true;
    taosPrintLog(flags, level, dflag, "failed to read file:%s,%p wlen:%" PRId64 " tlen:%" PRId64 " since %s", filepath,
                 pFile, readSize, msgLen, terrstr());
    goto _return;
  }

  *pMsg = buf;
  *pMsgLen = msgLen;
  *pFd = pFile;

  return;

_return:

  if (truncateFile) {
    TAOS_UNUSED(taosFtruncateFile(pFile, 0));
  }
  TAOS_UNUSED(taosUnLockFile(pFile));
  TAOS_UNUSED(taosCloseFile(&pFile));
  taosMemoryFree(buf);

  *pMsg = NULL;
  *pMsgLen = 0;
  *pFd = NULL;
}

void taosReleaseCrashLogFile(TdFilePtr pFile, bool truncateFile) {
  if (truncateFile) {
    TAOS_UNUSED(taosFtruncateFile(pFile, 0));
  }

  TAOS_UNUSED(taosUnLockFile(pFile));
  TAOS_UNUSED(taosCloseFile(&pFile));
}

#ifdef NDEBUG
bool taosAssertRelease(bool condition) {
  if (condition) return false;

  const char *flags = "UTL FATAL ";
  ELogLevel   level = DEBUG_FATAL;
  int32_t     dflag = 255;  // tsLogEmbedded ? 255 : uDebugFlag

  taosPrintLog(flags, level, dflag, "tAssert called in release mode, exit:%d", tsAssert);
  taosPrintTrace(flags, level, dflag, 0);

  if (tsAssert) {
    taosMsleep(300);
    abort();
  }

  return true;
}
#endif<|MERGE_RESOLUTION|>--- conflicted
+++ resolved
@@ -168,27 +168,6 @@
   return 0;
 }
 
-<<<<<<< HEAD
-=======
-static int64_t getTimestampToday() {
-  time_t    t;
-  int32_t code = taosTime(&t);
-  if (code != 0) {
-    uError("failed to get time, reason:%s", tstrerror(code));
-    return 0;
-  }
-  struct tm tm;
-  if (taosLocalTime(&t, &tm, NULL, 0) == NULL) {
-    return 0;
-  }
-  tm.tm_hour = 0;
-  tm.tm_min = 0;
-  tm.tm_sec = 0;
-
-  return (int64_t)taosMktime(&tm);
-}
-
->>>>>>> ed3cc875
 static void getFullPathName(char *fullName, const char *logName) {
   if (strlen(tsLogDir) != 0) {
     char lastC = tsLogDir[strlen(tsLogDir) - 1];
