/*
 * Copyright (c) 2019 TAOS Data, Inc. <jhtao@taosdata.com>
 *
 * This program is free software: you can use, redistribute, and/or modify
 * it under the terms of the GNU Affero General Public License, version 3
 * or later ("AGPL"), as published by the Free Software Foundation.
 *
 * This program is distributed in the hope that it will be useful, but WITHOUT
 * ANY WARRANTY; without even the implied warranty of MERCHANTABILITY or
 * FITNESS FOR A PARTICULAR PURPOSE.
 *
 * You should have received a copy of the GNU Affero General Public License
 * along with this program. If not, see <http://www.gnu.org/licenses/>.
 */

#define _DEFAULT_SOURCE
#include "tlog.h"
#include "os.h"
#include "tconfig.h"
#include "tglobal.h"
#include "tjson.h"
#include "tutil.h"
#include "ttime.h"

#define LOG_MAX_LINE_SIZE              (10024)
#define LOG_MAX_LINE_BUFFER_SIZE       (LOG_MAX_LINE_SIZE + 3)
#define LOG_MAX_STACK_LINE_SIZE        (512)
#define LOG_MAX_STACK_LINE_BUFFER_SIZE (LOG_MAX_STACK_LINE_SIZE + 3)
#define LOG_MAX_LINE_DUMP_SIZE         (1024 * 1024)
#define LOG_MAX_LINE_DUMP_BUFFER_SIZE  (LOG_MAX_LINE_DUMP_SIZE + 128)

#define LOG_FILE_DAY_LEN 64

#define LOG_DEFAULT_BUF_SIZE (20 * 1024 * 1024)  // 20MB
#define LOG_SLOW_BUF_SIZE    (10 * 1024 * 1024)  // 10MB

#define LOG_DEFAULT_INTERVAL 25
#define LOG_INTERVAL_STEP    5
#define LOG_MIN_INTERVAL     5
#define LOG_MAX_INTERVAL     25
#define LOG_MAX_WAIT_MSEC    1000

#define LOG_BUF_BUFFER(x) ((x)->buffer)
#define LOG_BUF_START(x)  ((x)->buffStart)
#define LOG_BUF_END(x)    ((x)->buffEnd)
#define LOG_BUF_SIZE(x)   ((x)->buffSize)
#define LOG_BUF_MUTEX(x)  ((x)->buffMutex)

#ifdef TD_ENTERPRISE
#define LOG_EDITION_FLG ("E")
#else
#define LOG_EDITION_FLG ("C")
#endif

typedef enum {
  LOG_OUTPUT_FILE = 0,    // default
  LOG_OUTPUT_STDOUT = 1,  // stdout set by -o option on the command line
  LOG_OUTPUT_STDERR = 2,  // stderr set by -o option on the command line
  LOG_OUTPUT_NULL = 4,    // /dev/null set by -o option on the command line
} ELogOutputType;

typedef struct {
  char         *buffer;
  int32_t       buffStart;
  int32_t       buffEnd;
  int32_t       buffSize;
  int32_t       minBuffSize;
  TdFilePtr     pFile;
  int32_t       stop;
  TdThread      asyncThread;
  TdThreadMutex buffMutex;
  int32_t       writeInterval;
  int32_t       lastDuration;
  int32_t       lock;
} SLogBuff;

typedef struct {
  int32_t       fileNum;
  int32_t       lines;
  int32_t       flag;
  int32_t       openInProgress;
  int64_t       lastKeepFileSec;
  int64_t       timestampToday;
  int8_t        outputType;  // ELogOutputType
  pid_t         pid;
  char          logName[PATH_MAX];
  char          slowLogName[PATH_MAX];
  SLogBuff     *logHandle;
  SLogBuff     *slowHandle;
  TdThreadMutex logMutex;
} SLogObj;

extern SConfig *tsCfg;
static int8_t   tsLogInited = 0;
static SLogObj  tsLogObj = {.fileNum = 1, .slowHandle = NULL};
static int64_t  tsAsyncLogLostLines = 0;
static int32_t  tsDaylightActive; /* Currently in daylight saving time. */
static SRWLatch tsLogRotateLatch = 0;

bool tsLogEmbedded = 0;
bool tsAsyncLog = true;
#ifdef ASSERT_NOT_CORE
bool tsAssert = false;
#else
bool tsAssert = true;
#endif
int32_t tsNumOfLogLines = 10000000;
int32_t tsLogKeepDays = 0;
char   *tsLogOutput = NULL;
LogFp   tsLogFp = NULL;
int64_t tsNumOfErrorLogs = 0;
int64_t tsNumOfInfoLogs = 0;
int64_t tsNumOfDebugLogs = 0;
int64_t tsNumOfTraceLogs = 0;
int64_t tsNumOfSlowLogs = 0;

// log
int32_t dDebugFlag = 131;
int32_t vDebugFlag = 131;
int32_t mDebugFlag = 131;
int32_t cDebugFlag = 131;
int32_t jniDebugFlag = 131;
int32_t tmrDebugFlag = 131;
int32_t uDebugFlag = 131;
int32_t rpcDebugFlag = 131;
int32_t qDebugFlag = 131;
int32_t stDebugFlag = 131;
int32_t wDebugFlag = 131;
int32_t azDebugFlag = 131;
int32_t sDebugFlag = 131;
int32_t tsdbDebugFlag = 131;
int32_t tdbDebugFlag = 131;
int32_t tqDebugFlag = 131;
int32_t fsDebugFlag = 131;
int32_t metaDebugFlag = 131;
int32_t udfDebugFlag = 131;
int32_t smaDebugFlag = 131;
int32_t idxDebugFlag = 131;
int32_t sndDebugFlag = 131;
int32_t simDebugFlag = 131;

int32_t tqClientDebugFlag = 131;

int64_t dbgEmptyW = 0;
int64_t dbgWN = 0;
int64_t dbgSmallWN = 0;
int64_t dbgBigWN = 0;
int64_t dbgWSize = 0;

static void     *taosAsyncOutputLog(void *param);
static int32_t   taosPushLogBuffer(SLogBuff *pLogBuf, const char *msg, int32_t msgLen);
static SLogBuff *taosLogBuffNew(int32_t bufSize);
static void      taosCloseLogByFd(TdFilePtr pFile);
static int32_t   taosInitNormalLog(const char *fn, int32_t maxFileNum);
static void      taosWriteLog(SLogBuff *pLogBuf);
static void      taosWriteSlowLog(SLogBuff *pLogBuf);

static int32_t taosStartLog() {
  TdThreadAttr threadAttr;
  (void)taosThreadAttrInit(&threadAttr);
  if (taosThreadCreate(&(tsLogObj.logHandle->asyncThread), &threadAttr, taosAsyncOutputLog, tsLogObj.logHandle) != 0) {
    return terrno;
  }
  (void)taosThreadAttrDestroy(&threadAttr);
  return 0;
}

static int32_t getDay(char *buf, int32_t bufSize) {
  time_t    t;
  int32_t code = taosTime(&t);
  if(code != 0) {
    return code;
  }
  struct tm tmInfo;
  if (taosLocalTime(&t, &tmInfo, buf, bufSize, NULL) != NULL) {
    TAOS_UNUSED(taosStrfTime(buf, bufSize, "%Y-%m-%d", &tmInfo));
  }
  return 0;
}

static void getFullPathName(char *fullName, const char *logName) {
  if (strlen(tsLogDir) != 0) {
    char lastC = tsLogDir[strlen(tsLogDir) - 1];
    if (lastC == '\\' || lastC == '/') {
      snprintf(fullName, PATH_MAX,
               "%s"
               "%s",
               tsLogDir, logName);
    } else {
      snprintf(fullName, PATH_MAX, "%s" TD_DIRSEP "%s", tsLogDir, logName);
    }
  } else {
    snprintf(fullName, PATH_MAX, "%s", logName);
  }
}

int32_t taosInitSlowLog() {
  char logFileName[64] = {0};
#ifdef CUS_PROMPT
  (void)snprintf(logFileName, 64, "%sSlowLog", CUS_PROMPT);
#else
  (void)snprintf(logFileName, 64, "taosSlowLog");
#endif

  getFullPathName(tsLogObj.slowLogName, logFileName);

  char name[PATH_MAX + TD_TIME_STR_LEN] = {0};
  char day[TD_TIME_STR_LEN] = {0};
  int32_t code = getDay(day, sizeof(day));
  if (code != 0) {
    (void)printf("failed to get day, reason:%s\n", tstrerror(code));
    return code;
  }
  (void)snprintf(name, PATH_MAX + TD_TIME_STR_LEN, "%s.%s", tsLogObj.slowLogName, day);

  tsLogObj.timestampToday = taosGetTimestampToday(TSDB_TIME_PRECISION_SECONDS, NULL);
  tsLogObj.slowHandle = taosLogBuffNew(LOG_SLOW_BUF_SIZE);
  if (tsLogObj.slowHandle == NULL) return terrno;

  TAOS_UNUSED(taosUmaskFile(0));
  tsLogObj.slowHandle->pFile = taosOpenFile(name, TD_FILE_CREATE | TD_FILE_WRITE | TD_FILE_APPEND);
  if (tsLogObj.slowHandle->pFile == NULL) {
    (void)printf("\nfailed to open slow log file:%s, reason:%s\n", name, strerror(errno));
    return terrno;
  }

  return 0;
}

<<<<<<< HEAD
int32_t taosInitLog(const char *logName, int32_t maxFiles, ELogMode mode) {
=======
int32_t taosInitLogOutput(const char **ppLogName) {
  const char *pLog = tsLogOutput;
  const char *pLogName = NULL;
  if (pLog) {
    if (!tIsValidFilePath(pLog, NULL)) {
      fprintf(stderr, "invalid log output destination:%s, contains illegal char\n", pLog);
      return TSDB_CODE_INVALID_CFG;
    }
    if (0 == strcasecmp(pLog, "stdout")) {
      tsLogObj.outputType = LOG_OUTPUT_STDOUT;
      if (ppLogName) *ppLogName = pLog;
      return 0;
    }
    if (0 == strcasecmp(pLog, "stderr")) {
      tsLogObj.outputType = LOG_OUTPUT_STDERR;
      if (ppLogName) *ppLogName = pLog;
      return 0;
    }
    if (0 == strcasecmp(pLog, "/dev/null")) {
      tsLogObj.outputType = LOG_OUTPUT_NULL;
      if (ppLogName) *ppLogName = pLog;
      return 0;
    }
    int32_t len = strlen(pLog);
    if (len < 1) {
      fprintf(stderr, "invalid log output destination:%s, should not be empty\n", pLog);
      return TSDB_CODE_INVALID_CFG;
    }
    const char *p = pLog + (len - 1);
    if (*p == '/' || *p == '\\') {
      return 0;
    }

    if ((p = strrchr(pLog, '/')) || (p = strrchr(pLog, '\\'))) {
      pLogName = p + 1;
    } else {
      pLogName = pLog;
    }
    if (strcmp(pLogName, ".") == 0 || strcmp(pLogName, "..") == 0) {
      fprintf(stderr, "invalid log output destination:%s\n", pLog);
      return TSDB_CODE_INVALID_CFG;
    }

    if (!tIsValidFileName(pLogName, NULL)) {
      fprintf(stderr, "invalid log output destination:%s, contains illegal char\n", pLog);
      return TSDB_CODE_INVALID_CFG;
    }
    if (ppLogName) *ppLogName = pLogName;
  }
  return 0;
}

int32_t taosInitLog(const char *logName, int32_t maxFiles, bool tsc) {
>>>>>>> e8fcf16b
  if (atomic_val_compare_exchange_8(&tsLogInited, 0, 1) != 0) return 0;
  int32_t code = osUpdate();
  if (code != 0) {
    uError("failed to update os info, reason:%s", tstrerror(code));
  }

  if (tsLogObj.outputType == LOG_OUTPUT_STDOUT || tsLogObj.outputType == LOG_OUTPUT_STDERR ||
      tsLogObj.outputType == LOG_OUTPUT_NULL) {
    return 0;
  }

  TAOS_CHECK_RETURN(taosInitNormalLog(logName, maxFiles));
<<<<<<< HEAD
  if (mode & LOG_MODE_TAOSC) {
=======
  if (tsc) {
>>>>>>> e8fcf16b
    TAOS_CHECK_RETURN(taosInitSlowLog());
  }
  TAOS_CHECK_RETURN(taosStartLog());
  return 0;
}

void taosSetNoNewFile() {
  tsLogObj.openInProgress = 1;
}

static void taosStopLog() {
  if (tsLogObj.logHandle) {
    tsLogObj.logHandle->stop = 1;
  }
  if (tsLogObj.slowHandle) {
    tsLogObj.slowHandle->stop = 1;
  }
}

void taosCloseLog() {
  taosStopLog();

  if (tsLogObj.logHandle != NULL && taosCheckPthreadValid(tsLogObj.logHandle->asyncThread)) {
    (void)taosThreadJoin(tsLogObj.logHandle->asyncThread, NULL);
    taosThreadClear(&tsLogObj.logHandle->asyncThread);
  }

  if (tsLogObj.slowHandle != NULL) {
    (void)taosThreadMutexDestroy(&tsLogObj.slowHandle->buffMutex);
    (void)taosCloseFile(&tsLogObj.slowHandle->pFile);
    taosMemoryFreeClear(tsLogObj.slowHandle->buffer);
    taosMemoryFreeClear(tsLogObj.slowHandle);
  }

  if (tsLogObj.logHandle != NULL) {
    tsLogInited = 0;

    (void)taosThreadMutexDestroy(&tsLogObj.logHandle->buffMutex);
    (void)taosCloseFile(&tsLogObj.logHandle->pFile);
    taosMemoryFreeClear(tsLogObj.logHandle->buffer);
    (void)taosThreadMutexDestroy(&tsLogObj.logMutex);
    taosMemoryFreeClear(tsLogObj.logHandle);
    tsLogObj.logHandle = NULL;
  }
  taosMemoryFreeClear(tsLogOutput);
}

static bool taosLockLogFile(TdFilePtr pFile) {
  if (pFile == NULL) return false;

  if (tsLogObj.fileNum > 1) {
    int32_t ret = taosLockFile(pFile);
    if (ret == 0) {
      return true;
    }
  }

  return false;
}

static void taosUnLockLogFile(TdFilePtr pFile) {
  if (pFile == NULL) return;

  if (tsLogObj.fileNum > 1) {
    int32_t code = taosUnLockFile(pFile);
    if (code != 0) {
      TAOS_UNUSED(printf("failed to unlock log file:%p, reason:%s\n", pFile, tstrerror(code)));
    }
  }
}

static void taosReserveOldLog(char *oldName, char *keepName) {
  if (tsLogKeepDays <= 0) {
    keepName[0] = 0;
    return;
  }

  int32_t code = 0;
  int64_t fileSec = taosGetTimestampSec();
  if (tsLogObj.lastKeepFileSec < fileSec) {
    tsLogObj.lastKeepFileSec = fileSec;
  } else {
    fileSec = ++tsLogObj.lastKeepFileSec;
  }
  snprintf(keepName, PATH_MAX + 20, "%s.%" PRId64, tsLogObj.logName, fileSec);
  if ((code = taosRenameFile(oldName, keepName))) {
    keepName[0] = 0;
    uError("failed to rename file:%s to %s since %s", oldName, keepName, tstrerror(code));
  }
}

static void taosKeepOldLog(char *oldName) {
  if (oldName[0] != 0) {
    char compressFileName[PATH_MAX + 20];
    snprintf(compressFileName, PATH_MAX + 20, "%s.gz", oldName);
    if (taosCompressFile(oldName, compressFileName) == 0) {
      int32_t code = taosRemoveFile(oldName);
      if (code != 0) {
        TAOS_UNUSED(printf("failed to remove file:%s, reason:%s\n", oldName, tstrerror(code)));
      }
    }
  }
}
typedef struct {
  TdFilePtr pOldFile;
  char      keepName[PATH_MAX + 20];
} OldFileKeeper;
static OldFileKeeper *taosOpenNewFile() {
  char keepName[PATH_MAX + 20];
  TAOS_UNUSED(snprintf(keepName, sizeof(keepName), "%s.%d", tsLogObj.logName, tsLogObj.flag));

  tsLogObj.flag ^= 1;
  tsLogObj.lines = 0;
  char name[PATH_MAX + 20];
  TAOS_UNUSED(snprintf(name, sizeof(name), "%s.%d", tsLogObj.logName, tsLogObj.flag));

  TAOS_UNUSED(taosUmaskFile(0));

  TdFilePtr pFile = taosOpenFile(name, TD_FILE_CREATE | TD_FILE_WRITE | TD_FILE_TRUNC);
  if (pFile == NULL) {
    tsLogObj.openInProgress = 0;
    tsLogObj.lines = tsNumOfLogLines - 1000;
    uError("open new log file fail! reason:%s, reuse lastlog", strerror(errno));
    return NULL;
  }

  TAOS_UNUSED(taosLockLogFile(pFile));
  if (taosLSeekFile(pFile, 0, SEEK_SET) < 0) {
    uWarn("failed to seek file:%s, reason:%s", name, tstrerror(terrno));
  }

  TdFilePtr pOldFile = tsLogObj.logHandle->pFile;
  tsLogObj.logHandle->pFile = pFile;
  tsLogObj.lines = 0;
  tsLogObj.openInProgress = 0;
  OldFileKeeper *oldFileKeeper = taosMemoryMalloc(sizeof(OldFileKeeper));
  if (oldFileKeeper == NULL) {
    uError("create old log keep info faild! mem is not enough.");
    return NULL;
  }
  oldFileKeeper->pOldFile = pOldFile;
  taosReserveOldLog(keepName, oldFileKeeper->keepName);

  uInfo("   new log file:%d is opened", tsLogObj.flag);
  uInfo("==================================");
  return oldFileKeeper;
}

static void *taosThreadToCloseOldFile(void *param) {
  if (!param) return NULL;
  OldFileKeeper *oldFileKeeper = (OldFileKeeper *)param;
  taosSsleep(20);
  taosWLockLatch(&tsLogRotateLatch);
  taosCloseLogByFd(oldFileKeeper->pOldFile);
  taosKeepOldLog(oldFileKeeper->keepName);
  taosMemoryFree(oldFileKeeper);
  if (tsLogKeepDays > 0) {
    taosRemoveOldFiles(tsLogDir, tsLogKeepDays);
  }
  taosWUnLockLatch(&tsLogRotateLatch);
  return NULL;
}

static int32_t taosOpenNewLogFile() {
  (void)taosThreadMutexLock(&tsLogObj.logMutex);

  if (tsLogObj.lines > tsNumOfLogLines && tsLogObj.openInProgress == 0) {
    tsLogObj.openInProgress = 1;

    uInfo("open new log file ......");
    TdThread     thread;
    TdThreadAttr attr;
    (void)taosThreadAttrInit(&attr);
    (void)taosThreadAttrSetDetachState(&attr, PTHREAD_CREATE_DETACHED);

    OldFileKeeper *oldFileKeeper = taosOpenNewFile();
    if (!oldFileKeeper) {
      TAOS_UNUSED(taosThreadMutexUnlock(&tsLogObj.logMutex));
      return terrno;
    }
    if (taosThreadCreate(&thread, &attr, taosThreadToCloseOldFile, oldFileKeeper) != 0) {
      uError("failed to create thread to close old log file");
      taosMemoryFreeClear(oldFileKeeper);
    }
    (void)taosThreadAttrDestroy(&attr);
  }

  (void)taosThreadMutexUnlock(&tsLogObj.logMutex);

  return 0;
}

static void taosOpenNewSlowLogFile() {
  (void)taosThreadMutexLock(&tsLogObj.logMutex);
  int64_t delta = taosGetTimestampSec() - tsLogObj.timestampToday;
  if (delta >= 0 && delta < 86400) {
    uInfo("timestampToday is already equal to today, no need to open new slow log file");
    (void)taosThreadMutexUnlock(&tsLogObj.logMutex);
    return;
  }

  for (int32_t i = 1; atomic_val_compare_exchange_32(&tsLogObj.slowHandle->lock, 0, 1) == 1; ++i) {
    if (i % 1000 == 0) {
      TAOS_UNUSED(sched_yield());
    }
  }
  tsLogObj.slowHandle->lastDuration = LOG_MAX_WAIT_MSEC;  // force write
  taosWriteLog(tsLogObj.slowHandle);
  atomic_store_32(&tsLogObj.slowHandle->lock, 0);

  char day[TD_TIME_STR_LEN] = {0};
  int32_t code = getDay(day, sizeof(day));
  if (code != 0) {
    uError("failed to get day, reason:%s", tstrerror(code));
    (void)taosThreadMutexUnlock(&tsLogObj.logMutex);
    return;
  }
  TdFilePtr pFile = NULL;
  char      name[PATH_MAX + TD_TIME_STR_LEN] = {0};
  (void)snprintf(name, PATH_MAX + TD_TIME_STR_LEN, "%s.%s", tsLogObj.slowLogName, day);
  pFile = taosOpenFile(name, TD_FILE_CREATE | TD_FILE_WRITE | TD_FILE_APPEND);
  if (pFile == NULL) {
    uError("open new log file fail! reason:%s, reuse lastlog", strerror(errno));
    (void)taosThreadMutexUnlock(&tsLogObj.logMutex);
    return;
  }

  TdFilePtr pOldFile = tsLogObj.slowHandle->pFile;
  tsLogObj.slowHandle->pFile = pFile;
  (void)taosCloseFile(&pOldFile);
  tsLogObj.timestampToday = taosGetTimestampToday(TSDB_TIME_PRECISION_SECONDS, NULL);
  (void)taosThreadMutexUnlock(&tsLogObj.logMutex);
}

void taosResetLog() {
  // force create a new log file
  tsLogObj.lines = tsNumOfLogLines + 10;

  if (tsLogObj.logHandle) {
    int32_t code = taosOpenNewLogFile();
    if (code != 0) {
      uError("failed to open new log file, reason:%s", tstrerror(code));
    }
    uInfo("==================================");
    uInfo("   reset log file ");
  }
}

static bool taosCheckFileIsOpen(char *logFileName) {
  TdFilePtr pFile = taosOpenFile(logFileName, TD_FILE_WRITE);
  if (pFile == NULL) {
    if (lastErrorIsFileNotExist()) {
      return false;
    } else {
      printf("\nfailed to open log file:%s, reason:%s\n", logFileName, strerror(errno));
      return true;
    }
  }

  if (taosLockLogFile(pFile)) {
    taosUnLockLogFile(pFile);
    (void)taosCloseFile(&pFile);
    return false;
  } else {
    (void)taosCloseFile(&pFile);
    return true;
  }
}

static void decideLogFileName(const char *fn, int32_t maxFileNum) {
  tsLogObj.fileNum = maxFileNum;
  if (tsLogObj.fileNum > 1) {
    for (int32_t i = 0; i < tsLogObj.fileNum; i++) {
      char fileName[PATH_MAX + 10];

      (void)snprintf(fileName, PATH_MAX + 10, "%s%d.0", fn, i);
      bool file1open = taosCheckFileIsOpen(fileName);

      (void)snprintf(fileName, PATH_MAX + 10, "%s%d.1", fn, i);
      bool file2open = taosCheckFileIsOpen(fileName);

      if (!file1open && !file2open) {
        (void)snprintf(tsLogObj.logName, PATH_MAX, "%s%d", fn, i);
        return;
      }
    }
  }

  if (strlen(fn) < PATH_MAX) {
    tstrncpy(tsLogObj.logName, fn, PATH_MAX);
  }
}

static void decideLogFileNameFlag() {
  char    name[PATH_MAX] = "\0";
  int64_t logstat0_mtime = 0;
  int64_t logstat1_mtime = 0;
  bool    log0Exist = false;
  bool    log1Exist = false;

  int32_t logNameLen = strlen(tsLogObj.logName) + 2;
  if (logNameLen < PATH_MAX) {
    TAOS_UNUSED(snprintf(name, PATH_MAX, "%s%s", tsLogObj.logName, ".0"));
    log0Exist = taosStatFile(name, NULL, &logstat0_mtime, NULL) == 0;
    name[logNameLen - 1] = '1';
    log1Exist = taosStatFile(name, NULL, &logstat1_mtime, NULL) == 0;
  }

  // if none of the log files exist, open 0, if both exists, open the old one
  if (!log0Exist && !log1Exist) {
    tsLogObj.flag = 0;
  } else if (!log1Exist) {
    tsLogObj.flag = 0;
  } else if (!log0Exist) {
    tsLogObj.flag = 1;
  } else {
    tsLogObj.flag = (logstat0_mtime > logstat1_mtime) ? 0 : 1;
  }
}

static void processLogFileName(const char *logName, int32_t maxFileNum) {
  char fullName[PATH_MAX] = {0};
  getFullPathName(fullName, logName);
  decideLogFileName(fullName, maxFileNum);
  decideLogFileNameFlag();
}

static int32_t taosInitNormalLog(const char *logName, int32_t maxFileNum) {
#ifdef WINDOWS_STASH
  /*
   * always set maxFileNum to 1
   * means client log filename is unique in windows
   */
  maxFileNum = 1;
#endif

  processLogFileName(logName, maxFileNum);

  int32_t logNameLen = strlen(tsLogObj.logName) + 2;  // logName + ".0" or ".1"

  if (logNameLen < 0 || logNameLen >= PATH_MAX) {
    uError("log name:%s is invalid since length:%d is out of range", logName, logNameLen);
    return TSDB_CODE_INVALID_CFG;
  }

  char name[PATH_MAX] = "\0";
  (void)snprintf(name, sizeof(name), "%s.%d", tsLogObj.logName, tsLogObj.flag);
  (void)taosThreadMutexInit(&tsLogObj.logMutex, NULL);

  TAOS_UNUSED(taosUmaskFile(0));
  tsLogObj.logHandle = taosLogBuffNew(LOG_DEFAULT_BUF_SIZE);
  if (tsLogObj.logHandle == NULL) return terrno;

  tsLogObj.logHandle->pFile = taosOpenFile(name, TD_FILE_CREATE | TD_FILE_WRITE);
  if (tsLogObj.logHandle->pFile == NULL) {
    (void)printf("\nfailed to open log file:%s, reason:%s\n", name, strerror(errno));
    return terrno;
  }
  TAOS_UNUSED(taosLockLogFile(tsLogObj.logHandle->pFile));

  // only an estimate for number of lines
  int64_t filesize = 0;
  if (taosFStatFile(tsLogObj.logHandle->pFile, &filesize, NULL) != 0) {
    (void)printf("\nfailed to fstat log file:%s, reason:%s\n", name, strerror(errno));
    taosUnLockLogFile(tsLogObj.logHandle->pFile);
    return terrno;
  }
  tsLogObj.lines = (int32_t)(filesize / 60);

  if (taosLSeekFile(tsLogObj.logHandle->pFile, 0, SEEK_END) < 0) {
    TAOS_UNUSED(printf("failed to seek to the end of log file:%s, reason:%s\n", name, tstrerror(terrno)));
    taosUnLockLogFile(tsLogObj.logHandle->pFile);
    return terrno;
  }

  (void)snprintf(name, sizeof(name), "==================================================\n");
  if (taosWriteFile(tsLogObj.logHandle->pFile, name, (uint32_t)strlen(name)) <= 0) {
    TAOS_UNUSED(printf("failed to write to log file:%s, reason:%s\n", name, tstrerror(terrno)));
    taosUnLockLogFile(tsLogObj.logHandle->pFile);
    return terrno;
  }
  (void)snprintf(name, sizeof(name), "                new log file                      \n");
  if (taosWriteFile(tsLogObj.logHandle->pFile, name, (uint32_t)strlen(name)) <= 0) {
    TAOS_UNUSED(printf("failed to write to log file:%s, reason:%s\n", name, tstrerror(terrno)));
    taosUnLockLogFile(tsLogObj.logHandle->pFile);
    return terrno;
  }
  (void)snprintf(name, sizeof(name), "==================================================\n");
  if (taosWriteFile(tsLogObj.logHandle->pFile, name, (uint32_t)strlen(name)) <= 0) {
    TAOS_UNUSED(printf("failed to write to log file:%s, reason:%s\n", name, tstrerror(terrno)));
    taosUnLockLogFile(tsLogObj.logHandle->pFile);
    return terrno;
  }

  return 0;
}

static void taosUpdateLogNums(ELogLevel level) {
  switch (level) {
    case DEBUG_ERROR:
      TAOS_UNUSED(atomic_add_fetch_64(&tsNumOfErrorLogs, 1));
      break;
    case DEBUG_INFO:
      TAOS_UNUSED(atomic_add_fetch_64(&tsNumOfInfoLogs, 1));
      break;
    case DEBUG_DEBUG:
      TAOS_UNUSED(atomic_add_fetch_64(&tsNumOfDebugLogs, 1));
      break;
    case DEBUG_DUMP:
    case DEBUG_TRACE:
      TAOS_UNUSED(atomic_add_fetch_64(&tsNumOfTraceLogs, 1));
      break;
    default:
      break;
  }
}

static inline int32_t taosBuildLogHead(char *buffer, const char *flags) {
  struct tm      Tm, *ptm;
  struct timeval timeSecs;

  TAOS_UNUSED(taosGetTimeOfDay(&timeSecs));
  time_t curTime = timeSecs.tv_sec;
  ptm = taosLocalTime(&curTime, &Tm, NULL, 0, NULL);
  if (ptm == NULL) {
    uError("%s failed to get local time, code:%d", __FUNCTION__, errno);
    return 0;
  }
  return snprintf(buffer, LOG_MAX_STACK_LINE_BUFFER_SIZE, "%02d/%02d %02d:%02d:%02d.%06d %08" PRId64 " %s %s",
                  ptm->tm_mon + 1, ptm->tm_mday, ptm->tm_hour, ptm->tm_min, ptm->tm_sec, (int32_t)timeSecs.tv_usec,
                  taosGetSelfPthreadId(), LOG_EDITION_FLG, flags);
}

static inline void taosPrintLogImp(ELogLevel level, int32_t dflag, const char *buffer, int32_t len) {
  if ((dflag & DEBUG_FILE) && tsLogObj.logHandle && tsLogObj.logHandle->pFile != NULL && osLogSpaceSufficient()) {
    taosUpdateLogNums(level);
    if (tsAsyncLog) {
      TAOS_UNUSED(taosPushLogBuffer(tsLogObj.logHandle, buffer, len));
    } else {
      TAOS_UNUSED(taosWriteFile(tsLogObj.logHandle->pFile, buffer, len));
    }

    if (tsNumOfLogLines > 0) {
      TAOS_UNUSED(atomic_add_fetch_32(&tsLogObj.lines, 1));
      if ((tsLogObj.lines > tsNumOfLogLines) && (tsLogObj.openInProgress == 0)) {
        int32_t code = taosOpenNewLogFile();
        if (code != 0) {
          uError("failed to open new log file, reason:%s", tstrerror(code));
        }
      }
    }
  }

<<<<<<< HEAD
  if (tsLogEmbedded && (dflag & DEBUG_SCREEN)) {
=======
  int fd = 0;
  if (tsLogObj.outputType == LOG_OUTPUT_FILE) {
    if (dflag & DEBUG_SCREEN) fd = 1;
  } else if (tsLogObj.outputType == LOG_OUTPUT_STDOUT) {
    fd = 1;
  } else if (tsLogObj.outputType == LOG_OUTPUT_STDERR) {
    fd = 2;
  }

  if (fd) {
>>>>>>> e8fcf16b
#pragma GCC diagnostic push
#pragma GCC diagnostic ignored "-Wunused-result"
    if (write(fd, buffer, (uint32_t)len) < 0) {
      TAOS_UNUSED(printf("failed to write log to screen, reason:%s\n", strerror(errno)));
    }
#pragma GCC diagnostic pop
  }
}

/*
  use taosPrintLogImpl_useStackBuffer to avoid stack overflow

*/
static int8_t taosPrintLogImplUseStackBuffer(const char *flags, int32_t level, int32_t dflag, const char *format,
                                             va_list args) {
  char    buffer[LOG_MAX_STACK_LINE_BUFFER_SIZE];
  int32_t len = taosBuildLogHead(buffer, flags);

  int32_t writeLen = len + vsnprintf(buffer + len, LOG_MAX_STACK_LINE_BUFFER_SIZE - len - 1, format, args);
  if (writeLen > LOG_MAX_STACK_LINE_SIZE) {
    return 1;
  }

  buffer[writeLen++] = '\n';
  buffer[writeLen] = 0;

  taosPrintLogImp(level, dflag, buffer, writeLen);

  if (tsLogFp && level <= DEBUG_INFO) {
    buffer[writeLen - 1] = 0;
    (*tsLogFp)(taosGetTimestampMs(), level, buffer + len);
  }
  return 0;
}
static int8_t taosPrintLogImplUseHeapBuffer(const char *flags, int32_t level, int32_t dflag, const char *format,
                                            va_list args) {
  char *buffer = taosMemoryCalloc(1, LOG_MAX_LINE_BUFFER_SIZE + 1);
  if (buffer == NULL) {
    return 1;
  }
  int32_t len = taosBuildLogHead(buffer, flags);

  int32_t writeLen = len + vsnprintf(buffer + len, LOG_MAX_LINE_BUFFER_SIZE - len - 1, format, args);

  if (writeLen > LOG_MAX_LINE_SIZE) writeLen = LOG_MAX_LINE_SIZE;
  buffer[writeLen++] = '\n';
  buffer[writeLen] = 0;

  taosPrintLogImp(level, dflag, buffer, writeLen);

  if (tsLogFp && level <= DEBUG_INFO) {
    buffer[writeLen - 1] = 0;
    (*tsLogFp)(taosGetTimestampMs(), level, buffer + len);
  }
  taosMemoryFree(buffer);
  return 0;
}
void taosPrintLog(const char *flags, int32_t level, int32_t dflag, const char *format, ...) {
  if (!(dflag & DEBUG_FILE) && !(dflag & DEBUG_SCREEN)) return;

  va_list argpointer, argpointer_copy;
  va_start(argpointer, format);
  va_copy(argpointer_copy, argpointer);

  if (taosPrintLogImplUseStackBuffer(flags, level, dflag, format, argpointer) == 0) {
  } else {
    TAOS_UNUSED(taosPrintLogImplUseHeapBuffer(flags, level, dflag, format, argpointer_copy));
  }
  va_end(argpointer_copy);
  va_end(argpointer);
}

void taosPrintLongString(const char *flags, int32_t level, int32_t dflag, const char *format, ...) {
  if (!osLogSpaceSufficient()) return;
  if (!(dflag & DEBUG_FILE) && !(dflag & DEBUG_SCREEN)) return;

  char *buffer = taosMemoryMalloc(LOG_MAX_LINE_DUMP_BUFFER_SIZE);
  if (!buffer) return;
  int32_t len = taosBuildLogHead(buffer, flags);

  va_list argpointer;
  va_start(argpointer, format);
  len += vsnprintf(buffer + len, LOG_MAX_LINE_DUMP_BUFFER_SIZE - 2 - len, format, argpointer);
  va_end(argpointer);

  len = len > LOG_MAX_LINE_DUMP_BUFFER_SIZE - 2 ? LOG_MAX_LINE_DUMP_BUFFER_SIZE - 2 : len;
  buffer[len++] = '\n';
  buffer[len] = 0;

  taosPrintLogImp(level, dflag, buffer, len);
  taosMemoryFree(buffer);
}

void taosPrintSlowLog(const char *format, ...) {
  if (!osLogSpaceSufficient()) return;

  int64_t delta = taosGetTimestampSec() - tsLogObj.timestampToday;
  if (delta >= 86400 || delta < 0) {
    taosOpenNewSlowLogFile();
  }

  char   *buffer = taosMemoryMalloc(LOG_MAX_LINE_DUMP_BUFFER_SIZE);
  int32_t len = taosBuildLogHead(buffer, "");

  va_list argpointer;
  va_start(argpointer, format);
  len += vsnprintf(buffer + len, LOG_MAX_LINE_DUMP_BUFFER_SIZE - 2 - len, format, argpointer);
  va_end(argpointer);

  if (len < 0 || len > LOG_MAX_LINE_DUMP_BUFFER_SIZE - 2) {
    len = LOG_MAX_LINE_DUMP_BUFFER_SIZE - 2;
  }
  buffer[len++] = '\n';
  buffer[len] = 0;

  TAOS_UNUSED(atomic_add_fetch_64(&tsNumOfSlowLogs, 1));

  if (tsAsyncLog) {
    TAOS_UNUSED(taosPushLogBuffer(tsLogObj.slowHandle, buffer, len));
  } else {
    TAOS_UNUSED(taosWriteFile(tsLogObj.slowHandle->pFile, buffer, len));
  }

  taosMemoryFree(buffer);
}

#if 0
void taosDumpData(unsigned char *msg, int32_t len) {
  if (!osLogSpaceAvailable()) return;
  taosUpdateLogNums(DEBUG_DUMP);

  char    temp[256] = {0};
  int32_t i, pos = 0, c = 0;

  for (i = 0; i < len; ++i) {
    sprintf(temp + pos, "%02x ", msg[i]);
    c++;
    pos += 3;
    if (c >= 16) {
      temp[pos++] = '\n';
      TAOS_UNUSED((taosWriteFile(tsLogObj.logHandle->pFile, temp, (uint32_t)pos) <= 0));
      c = 0;
      pos = 0;
    }
  }

  temp[pos++] = '\n';

  TAOS_UNUSED(taosWriteFile(tsLogObj.logHandle->pFile, temp, (uint32_t)pos));
}
#endif

static void taosCloseLogByFd(TdFilePtr pFile) {
  if (pFile != NULL) {
    taosUnLockLogFile(pFile);
    (void)taosCloseFile(&pFile);
  }
}

static SLogBuff *taosLogBuffNew(int32_t bufSize) {
  SLogBuff *pLogBuf = NULL;

  pLogBuf = taosMemoryCalloc(1, sizeof(SLogBuff));
  if (pLogBuf == NULL) return NULL;

  LOG_BUF_BUFFER(pLogBuf) = taosMemoryMalloc(bufSize);
  if (LOG_BUF_BUFFER(pLogBuf) == NULL) goto _err;

  LOG_BUF_START(pLogBuf) = LOG_BUF_END(pLogBuf) = 0;
  LOG_BUF_SIZE(pLogBuf) = bufSize;
  pLogBuf->minBuffSize = bufSize / 10;
  pLogBuf->stop = 0;
  pLogBuf->writeInterval = LOG_DEFAULT_INTERVAL;
  pLogBuf->lock = 0;
  if (taosThreadMutexInit(&LOG_BUF_MUTEX(pLogBuf), NULL) < 0) goto _err;
  // tsem_init(&(pLogBuf->buffNotEmpty), 0, 0);

  return pLogBuf;

_err:
  taosMemoryFreeClear(LOG_BUF_BUFFER(pLogBuf));
  taosMemoryFreeClear(pLogBuf);
  return NULL;
}

static void taosCopyLogBuffer(SLogBuff *pLogBuf, int32_t start, int32_t end, const char *msg, int32_t msgLen) {
  if (start > end) {
    memcpy(LOG_BUF_BUFFER(pLogBuf) + end, msg, msgLen);
  } else {
    if (LOG_BUF_SIZE(pLogBuf) - end < msgLen) {
      memcpy(LOG_BUF_BUFFER(pLogBuf) + end, msg, LOG_BUF_SIZE(pLogBuf) - end);
      memcpy(LOG_BUF_BUFFER(pLogBuf), msg + LOG_BUF_SIZE(pLogBuf) - end, msgLen - LOG_BUF_SIZE(pLogBuf) + end);
    } else {
      memcpy(LOG_BUF_BUFFER(pLogBuf) + end, msg, msgLen);
    }
  }
  LOG_BUF_END(pLogBuf) = (LOG_BUF_END(pLogBuf) + msgLen) % LOG_BUF_SIZE(pLogBuf);
}

static int32_t taosPushLogBuffer(SLogBuff *pLogBuf, const char *msg, int32_t msgLen) {
  int32_t        start = 0;
  int32_t        end = 0;
  int32_t        remainSize = 0;
  static int64_t lostLine = 0;
  char           tmpBuf[128];
  int32_t        tmpBufLen = 0;

  if (pLogBuf == NULL || pLogBuf->stop) return -1;

  (void)taosThreadMutexLock(&LOG_BUF_MUTEX(pLogBuf));
  start = LOG_BUF_START(pLogBuf);
  end = LOG_BUF_END(pLogBuf);

  remainSize = (start > end) ? (start - end - 1) : (start + LOG_BUF_SIZE(pLogBuf) - end - 1);

  if (lostLine > 0) {
    snprintf(tmpBuf, tListLen(tmpBuf), "...Lost %" PRId64 " lines here...\n", lostLine);
    tmpBufLen = (int32_t)strlen(tmpBuf);
  }

  if (remainSize <= msgLen || ((lostLine > 0) && (remainSize <= (msgLen + tmpBufLen)))) {
    lostLine++;
    tsAsyncLogLostLines++;
    (void)taosThreadMutexUnlock(&LOG_BUF_MUTEX(pLogBuf));
    return -1;
  }

  if (lostLine > 0) {
    taosCopyLogBuffer(pLogBuf, start, end, tmpBuf, tmpBufLen);
    lostLine = 0;
  }

  taosCopyLogBuffer(pLogBuf, LOG_BUF_START(pLogBuf), LOG_BUF_END(pLogBuf), msg, msgLen);

  // int32_t w = atomic_sub_fetch_32(&waitLock, 1);
  /*
  if (w <= 0 || ((remainSize - msgLen - tmpBufLen) < (LOG_BUF_SIZE(pLogBuf) * 4 /5))) {
    tsem_post(&(pLogBuf->buffNotEmpty));
    dbgPostN++;
  } else {
    dbgNoPostN++;
  }
  */

  (void)taosThreadMutexUnlock(&LOG_BUF_MUTEX(pLogBuf));

  return 0;
}

static int32_t taosGetLogRemainSize(SLogBuff *pLogBuf, int32_t start, int32_t end) {
  int32_t rSize = end - start;

  return rSize >= 0 ? rSize : LOG_BUF_SIZE(pLogBuf) + rSize;
}

static void taosWriteSlowLog(SLogBuff *pLogBuf) {
  int32_t lock = atomic_val_compare_exchange_32(&pLogBuf->lock, 0, 1);
  if (lock == 1) return;
  taosWriteLog(pLogBuf);
  atomic_store_32(&pLogBuf->lock, 0);
}
static void taosWriteLog(SLogBuff *pLogBuf) {
  int32_t start = LOG_BUF_START(pLogBuf);
  int32_t end = LOG_BUF_END(pLogBuf);

  if (start == end) {
    dbgEmptyW++;
    pLogBuf->writeInterval = LOG_MAX_INTERVAL;
    return;
  }

  int32_t pollSize = taosGetLogRemainSize(pLogBuf, start, end);
  if (pollSize < pLogBuf->minBuffSize) {
    pLogBuf->lastDuration += pLogBuf->writeInterval;
    if (pLogBuf->lastDuration < LOG_MAX_WAIT_MSEC) {
      return;
    }
  }

  pLogBuf->lastDuration = 0;

  if (start < end) {
    TAOS_UNUSED(taosWriteFile(pLogBuf->pFile, LOG_BUF_BUFFER(pLogBuf) + start, pollSize));
  } else {
    int32_t tsize = LOG_BUF_SIZE(pLogBuf) - start;
    TAOS_UNUSED(taosWriteFile(pLogBuf->pFile, LOG_BUF_BUFFER(pLogBuf) + start, tsize));

    TAOS_UNUSED(taosWriteFile(pLogBuf->pFile, LOG_BUF_BUFFER(pLogBuf), end));
  }

  dbgWN++;
  dbgWSize += pollSize;

  if (pollSize < pLogBuf->minBuffSize) {
    dbgSmallWN++;
    if (pLogBuf->writeInterval < LOG_MAX_INTERVAL) {
      pLogBuf->writeInterval += LOG_INTERVAL_STEP;
    }
  } else if (pollSize > LOG_BUF_SIZE(pLogBuf) / 3) {
    dbgBigWN++;
    pLogBuf->writeInterval = LOG_MIN_INTERVAL;
  } else if (pollSize > LOG_BUF_SIZE(pLogBuf) / 4) {
    if (pLogBuf->writeInterval > LOG_MIN_INTERVAL) {
      pLogBuf->writeInterval -= LOG_INTERVAL_STEP;
    }
  }

  LOG_BUF_START(pLogBuf) = (LOG_BUF_START(pLogBuf) + pollSize) % LOG_BUF_SIZE(pLogBuf);

  start = LOG_BUF_START(pLogBuf);
  end = LOG_BUF_END(pLogBuf);

  pollSize = taosGetLogRemainSize(pLogBuf, start, end);
  if (pollSize < pLogBuf->minBuffSize) {
    return;
  }

  pLogBuf->writeInterval = 0;
}

#define LOG_ROTATE_INTERVAL 3600
#if !defined(TD_ENTERPRISE) || defined(ASSERT_NOT_CORE)
#define LOG_INACTIVE_TIME 7200
#define LOG_ROTATE_BOOT   900
#else
#define LOG_INACTIVE_TIME 5
#define LOG_ROTATE_BOOT   (LOG_INACTIVE_TIME + 1)
#endif

static void *taosLogRotateFunc(void *param) {
  setThreadName("logRotate");
  int32_t code = 0;
  taosWLockLatch(&tsLogRotateLatch);
  // compress or remove the old log files
  TdDirPtr pDir = taosOpenDir(tsLogDir);
  if (!pDir) goto _exit;
  TdDirEntryPtr de = NULL;
  while ((de = taosReadDir(pDir))) {
    if (taosDirEntryIsDir(de)) {
      continue;
    }
    char *fname = taosGetDirEntryName(de);
    if (!fname) {
      continue;
    }

    char *pSec = strrchr(fname, '.');
    if (!pSec) {
      continue;
    }
    char *pIter = pSec;
    bool  isSec = true;
    while (*(++pIter)) {
      if (!isdigit(*pIter)) {
        isSec = false;
        break;
      }
    }
    if (!isSec) {
      continue;
    }

    int64_t fileSec = 0;
    if ((code = taosStr2int64(pSec + 1, &fileSec)) != 0) {
      uWarn("%s:%d failed to convert %s to int64 since %s", __func__, __LINE__, pSec + 1, tstrerror(code));
      continue;
    }
    if (fileSec <= 100) {
      continue;
    }

    char fullName[PATH_MAX] = {0};
    snprintf(fullName, sizeof(fullName), "%s%s%s", tsLogDir, TD_DIRSEP, fname);

    int64_t mtime = 0;
    if ((code = taosStatFile(fullName, NULL, &mtime, NULL)) != 0) {
      uWarn("%s:%d failed to stat file %s since %s", __func__, __LINE__, fullName, tstrerror(code));
      continue;
    }

    int64_t inactiveSec = taosGetTimestampMs() / 1000 - mtime;

    if (inactiveSec < LOG_INACTIVE_TIME) {
      continue;
    }

    int32_t days = inactiveSec / 86400 + 1;
    if (tsLogKeepDays > 0 && days > tsLogKeepDays) {
      TAOS_UNUSED(taosRemoveFile(fullName));
      uInfo("file:%s is removed, days:%d, keepDays:%d, sed:%" PRId64, fullName, days, tsLogKeepDays, fileSec);
    } else {
      taosKeepOldLog(fullName);  // compress
    }
  }
  if ((code = taosCloseDir(&pDir)) != 0) {
    uWarn("%s:%d failed to close dir %s since %s\n", __func__, __LINE__, tsLogDir, tstrerror(code));
  }

  if (tsLogKeepDays > 0) {
    taosRemoveOldFiles(tsLogDir, tsLogKeepDays);
  }
_exit:
  taosWUnLockLatch(&tsLogRotateLatch);
  return NULL;
}

static void *taosAsyncOutputLog(void *param) {
  SLogBuff *pLogBuf = (SLogBuff *)tsLogObj.logHandle;
  SLogBuff *pSlowBuf = (SLogBuff *)tsLogObj.slowHandle;

  setThreadName("log");
  int32_t count = 0;
  int32_t updateCron = 0;
  int32_t writeInterval = 0;
  int64_t lastCheckSec = taosGetTimestampMs() / 1000 - (LOG_ROTATE_INTERVAL - LOG_ROTATE_BOOT);

  while (1) {
    if (pSlowBuf) {
      writeInterval = TMIN(pLogBuf->writeInterval, pSlowBuf->writeInterval);
    } else {
      writeInterval = pLogBuf->writeInterval;
    }
    count += writeInterval;
    updateCron++;
    taosMsleep(writeInterval);
    if (count > 1000) {
      TAOS_UNUSED(osUpdate());
      count = 0;
    }

    // Polling the buffer
    taosWriteLog(pLogBuf);
    if (pSlowBuf) taosWriteSlowLog(pSlowBuf);

    if (pLogBuf->stop || (pSlowBuf && pSlowBuf->stop)) {
      pLogBuf->lastDuration = LOG_MAX_WAIT_MSEC;
      taosWriteLog(pLogBuf);
      if (pSlowBuf) taosWriteSlowLog(pSlowBuf);
      break;
    }

    // process the log rotation every LOG_ROTATE_INTERVAL
    int64_t curSec = taosGetTimestampMs() / 1000;
    if (curSec >= lastCheckSec) {
      if ((curSec - lastCheckSec) >= LOG_ROTATE_INTERVAL) {
        TdThread     thread;
        TdThreadAttr attr;
        (void)taosThreadAttrInit(&attr);
        (void)taosThreadAttrSetDetachState(&attr, PTHREAD_CREATE_DETACHED);
        if (taosThreadCreate(&thread, &attr, taosLogRotateFunc, tsLogObj.logHandle) == 0) {
          uInfo("process log rotation");
          lastCheckSec = curSec;
        } else {
          uWarn("failed to create thread to process log rotation");
        }
        (void)taosThreadAttrDestroy(&attr);
      }
    } else if (curSec < lastCheckSec) {
      lastCheckSec = curSec;
    }
  }

  return NULL;
}

bool taosAssertDebug(bool condition, const char *file, int32_t line, bool core, const char *format, ...) {
  if (condition) return false;

  const char *flags = "UTL FATAL ";
  ELogLevel   level = DEBUG_FATAL;
  int32_t     dflag = 255;  // tsLogEmbedded ? 255 : uDebugFlag
  char        buffer[LOG_MAX_LINE_BUFFER_SIZE];
  int32_t     len = taosBuildLogHead(buffer, flags);

  va_list argpointer;
  va_start(argpointer, format);
  len = len + vsnprintf(buffer + len, LOG_MAX_LINE_BUFFER_SIZE - len, format, argpointer);
  va_end(argpointer);
  buffer[len++] = '\n';
  buffer[len] = 0;
  taosPrintLogImp(1, 255, buffer, len);

  taosPrintLog(flags, level, dflag, "tAssert at file %s:%d exit:%d", file, line, tsAssert);
  taosPrintTrace(flags, level, dflag, -1);

  if (tsAssert || core) {
    taosCloseLog();
    taosMsleep(300);

#ifdef NDEBUG
    abort();
#else
    assert(0);
#endif
  }

  return true;
}

void taosLogCrashInfo(char *nodeType, char *pMsg, int64_t msgLen, int signum, void *sigInfo) {
  const char *flags = "UTL FATAL ";
  ELogLevel   level = DEBUG_FATAL;
  int32_t     dflag = 255;
  char        filepath[PATH_MAX] = {0};
  TdFilePtr   pFile = NULL;

  if (pMsg && msgLen > 0) {
    snprintf(filepath, sizeof(filepath), "%s%s.%sCrashLog", tsLogDir, TD_DIRSEP, nodeType);

    pFile = taosOpenFile(filepath, TD_FILE_CREATE | TD_FILE_WRITE | TD_FILE_APPEND);
    if (pFile == NULL) {
      taosPrintLog(flags, level, dflag, "failed to open file:%s since %s", filepath, terrstr());
      goto _return;
    }

    if (taosLockFile(pFile) < 0) {
      taosPrintLog(flags, level, dflag, "failed to lock file:%s since %s", filepath, terrstr());
      goto _return;
    }

    int64_t writeSize = taosWriteFile(pFile, &msgLen, sizeof(msgLen));
    if (sizeof(msgLen) != writeSize) {
      TAOS_UNUSED(taosUnLockFile(pFile));
      taosPrintLog(flags, level, dflag, "failed to write len to file:%s,%p wlen:%" PRId64 " tlen:%lu since %s",
                   filepath, pFile, writeSize, sizeof(msgLen), terrstr());
      goto _return;
    }

    writeSize = taosWriteFile(pFile, pMsg, msgLen);
    if (msgLen != writeSize) {
      TAOS_UNUSED(taosUnLockFile(pFile));
      taosPrintLog(flags, level, dflag, "failed to write file:%s,%p wlen:%" PRId64 " tlen:%" PRId64 " since %s",
                   filepath, pFile, writeSize, msgLen, terrstr());
      goto _return;
    }

    TAOS_UNUSED(taosUnLockFile(pFile));
  }

_return:

  if (pFile) (void)taosCloseFile(&pFile);

  taosPrintLog(flags, level, dflag, "crash signal is %d", signum);

#ifdef _TD_DARWIN_64
  taosPrintTrace(flags, level, dflag, 4);
#elif !defined(WINDOWS)
  taosPrintLog(flags, level, dflag, "sender PID:%d cmdline:%s", ((siginfo_t *)sigInfo)->si_pid,
               taosGetCmdlineByPID(((siginfo_t *)sigInfo)->si_pid));
  taosPrintTrace(flags, level, dflag, 3);
#else
  taosPrintTrace(flags, level, dflag, 8);
#endif

  taosMemoryFree(pMsg);
}

void taosReadCrashInfo(char *filepath, char **pMsg, int64_t *pMsgLen, TdFilePtr *pFd) {
  const char *flags = "UTL FATAL ";
  ELogLevel   level = DEBUG_FATAL;
  int32_t     dflag = 255;
  TdFilePtr   pFile = NULL;
  bool        truncateFile = false;
  char       *buf = NULL;

  if (NULL == *pFd) {
    int64_t filesize = 0;
    if (taosStatFile(filepath, &filesize, NULL, NULL) < 0) {
      if (TAOS_SYSTEM_ERROR(ENOENT) == terrno) {
        return;
      }

      taosPrintLog(flags, level, dflag, "failed to stat file:%s since %s", filepath, terrstr());
      return;
    }

    if (filesize <= 0) {
      return;
    }

    pFile = taosOpenFile(filepath, TD_FILE_READ | TD_FILE_WRITE);
    if (pFile == NULL) {
      if (ENOENT == errno) {
        return;
      }

      taosPrintLog(flags, level, dflag, "failed to open file:%s since %s", filepath, terrstr());
      return;
    }

    TAOS_UNUSED(taosLockFile(pFile));
  } else {
    pFile = *pFd;
  }

  int64_t msgLen = 0;
  int64_t readSize = taosReadFile(pFile, &msgLen, sizeof(msgLen));
  if (sizeof(msgLen) != readSize) {
    truncateFile = true;
    if (readSize < 0) {
      taosPrintLog(flags, level, dflag, "failed to read len from file:%s,%p wlen:%" PRId64 " tlen:%lu since %s",
                   filepath, pFile, readSize, sizeof(msgLen), terrstr());
    }
    goto _return;
  }

  buf = taosMemoryMalloc(msgLen);
  if (NULL == buf) {
    taosPrintLog(flags, level, dflag, "failed to malloc buf, size:%" PRId64, msgLen);
    goto _return;
  }

  readSize = taosReadFile(pFile, buf, msgLen);
  if (msgLen != readSize) {
    truncateFile = true;
    taosPrintLog(flags, level, dflag, "failed to read file:%s,%p wlen:%" PRId64 " tlen:%" PRId64 " since %s", filepath,
                 pFile, readSize, msgLen, terrstr());
    goto _return;
  }

  *pMsg = buf;
  *pMsgLen = msgLen;
  *pFd = pFile;

  return;

_return:

  if (truncateFile) {
    TAOS_UNUSED(taosFtruncateFile(pFile, 0));
  }
  TAOS_UNUSED(taosUnLockFile(pFile));
  TAOS_UNUSED(taosCloseFile(&pFile));
  taosMemoryFree(buf);

  *pMsg = NULL;
  *pMsgLen = 0;
  *pFd = NULL;
}

void taosReleaseCrashLogFile(TdFilePtr pFile, bool truncateFile) {
  if (truncateFile) {
    TAOS_UNUSED(taosFtruncateFile(pFile, 0));
  }

  TAOS_UNUSED(taosUnLockFile(pFile));
  TAOS_UNUSED(taosCloseFile(&pFile));
}

#ifdef NDEBUG
bool taosAssertRelease(bool condition) {
  if (condition) return false;

  const char *flags = "UTL FATAL ";
  ELogLevel   level = DEBUG_FATAL;
  int32_t     dflag = 255;  // tsLogEmbedded ? 255 : uDebugFlag

  taosPrintLog(flags, level, dflag, "tAssert called in release mode, exit:%d", tsAssert);
  taosPrintTrace(flags, level, dflag, 0);

  if (tsAssert) {
    taosMsleep(300);
    abort();
  }

  return true;
}
#endif<|MERGE_RESOLUTION|>--- conflicted
+++ resolved
@@ -227,9 +227,6 @@
   return 0;
 }
 
-<<<<<<< HEAD
-int32_t taosInitLog(const char *logName, int32_t maxFiles, ELogMode mode) {
-=======
 int32_t taosInitLogOutput(const char **ppLogName) {
   const char *pLog = tsLogOutput;
   const char *pLogName = NULL;
@@ -282,8 +279,7 @@
   return 0;
 }
 
-int32_t taosInitLog(const char *logName, int32_t maxFiles, bool tsc) {
->>>>>>> e8fcf16b
+int32_t taosInitLog(const char *logName, int32_t maxFiles, ELogMode mode) {
   if (atomic_val_compare_exchange_8(&tsLogInited, 0, 1) != 0) return 0;
   int32_t code = osUpdate();
   if (code != 0) {
@@ -296,11 +292,7 @@
   }
 
   TAOS_CHECK_RETURN(taosInitNormalLog(logName, maxFiles));
-<<<<<<< HEAD
   if (mode & LOG_MODE_TAOSC) {
-=======
-  if (tsc) {
->>>>>>> e8fcf16b
     TAOS_CHECK_RETURN(taosInitSlowLog());
   }
   TAOS_CHECK_RETURN(taosStartLog());
@@ -754,12 +746,9 @@
     }
   }
 
-<<<<<<< HEAD
-  if (tsLogEmbedded && (dflag & DEBUG_SCREEN)) {
-=======
   int fd = 0;
   if (tsLogObj.outputType == LOG_OUTPUT_FILE) {
-    if (dflag & DEBUG_SCREEN) fd = 1;
+    if (tsLogEmbedded && (dflag & DEBUG_SCREEN)) fd = 1;
   } else if (tsLogObj.outputType == LOG_OUTPUT_STDOUT) {
     fd = 1;
   } else if (tsLogObj.outputType == LOG_OUTPUT_STDERR) {
@@ -767,7 +756,6 @@
   }
 
   if (fd) {
->>>>>>> e8fcf16b
 #pragma GCC diagnostic push
 #pragma GCC diagnostic ignored "-Wunused-result"
     if (write(fd, buffer, (uint32_t)len) < 0) {
