/*
 * Copyright (c) 2019 TAOS Data, Inc. <jhtao@taosdata.com>
 *
 * This program is free software: you can use, redistribute, and/or modify
 * it under the terms of the GNU Affero General Public License, version 3
 * or later ("AGPL"), as published by the Free Software Foundation.
 *
 * This program is distributed in the hope that it will be useful, but WITHOUT
 * ANY WARRANTY; without even the implied warranty of MERCHANTABILITY or
 * FITNESS FOR A PARTICULAR PURPOSE.
 *
 * You should have received a copy of the GNU Affero General Public License
 * along with this program. If not, see <http://www.gnu.org/licenses/>.
 */

#define _DEFAULT_SOURCE
#include "tlog.h"
#include "os.h"
#include "tconfig.h"
#include "tjson.h"
#include "tglobal.h"

#define LOG_MAX_LINE_SIZE             (10024)
#define LOG_MAX_LINE_BUFFER_SIZE      (LOG_MAX_LINE_SIZE + 3)
#define LOG_MAX_LINE_DUMP_SIZE        (1024 * 1024)
#define LOG_MAX_LINE_DUMP_BUFFER_SIZE (LOG_MAX_LINE_DUMP_SIZE + 128)

#define LOG_FILE_NAME_LEN    300
#define LOG_DEFAULT_BUF_SIZE (20 * 1024 * 1024)  // 20MB
#define LOG_SLOW_BUF_SIZE    (10 * 1024 * 1024)  // 10MB

#define LOG_DEFAULT_INTERVAL 25
#define LOG_INTERVAL_STEP    5
#define LOG_MIN_INTERVAL     5
#define LOG_MAX_INTERVAL     25
#define LOG_MAX_WAIT_MSEC    1000

#define LOG_BUF_BUFFER(x) ((x)->buffer)
#define LOG_BUF_START(x)  ((x)->buffStart)
#define LOG_BUF_END(x)    ((x)->buffEnd)
#define LOG_BUF_SIZE(x)   ((x)->buffSize)
#define LOG_BUF_MUTEX(x)  ((x)->buffMutex)

typedef struct {
  char         *buffer;
  int32_t       buffStart;
  int32_t       buffEnd;
  int32_t       buffSize;
  int32_t       minBuffSize;
  TdFilePtr     pFile;
  int32_t       stop;
  TdThread      asyncThread;
  TdThreadMutex buffMutex;
  int32_t       writeInterval;
  int32_t       lastDuration;
} SLogBuff;

typedef struct {
  int32_t       fileNum;
  int32_t       maxLines;
  int32_t       lines;
  int32_t       flag;
  int32_t       openInProgress;
  pid_t         pid;
  char          logName[LOG_FILE_NAME_LEN];
  SLogBuff     *logHandle;
  SLogBuff     *slowHandle;
  TdThreadMutex logMutex;
} SLogObj;

extern SConfig *tsCfg;
static int8_t   tsLogInited = 0;
static SLogObj  tsLogObj = {.fileNum = 1};
static int64_t  tsAsyncLogLostLines = 0;
static int32_t  tsDaylightActive; /* Currently in daylight saving time. */

bool    tsLogEmbedded = 0;
bool    tsAsyncLog = true;
#ifdef ASSERT_NOT_CORE
bool    tsAssert = false;
#else
bool    tsAssert = true;
#endif
int32_t tsNumOfLogLines = 10000000;
int32_t tsLogKeepDays = 0;
LogFp   tsLogFp = NULL;
int64_t tsNumOfErrorLogs = 0;
int64_t tsNumOfInfoLogs = 0;
int64_t tsNumOfDebugLogs = 0;
int64_t tsNumOfTraceLogs = 0;
int64_t tsNumOfSlowLogs = 0;

// log
int32_t dDebugFlag = 131;
int32_t vDebugFlag = 131;
int32_t mDebugFlag = 131;
int32_t cDebugFlag = 131;
int32_t jniDebugFlag = 131;
int32_t tmrDebugFlag = 131;
int32_t uDebugFlag = 131;
int32_t rpcDebugFlag = 131;
int32_t qDebugFlag = 131;
int32_t wDebugFlag = 131;
int32_t sDebugFlag = 131;
int32_t tsdbDebugFlag = 131;
int32_t tdbDebugFlag = 131;
int32_t tqDebugFlag = 131;
int32_t fsDebugFlag = 131;
int32_t metaDebugFlag = 131;
int32_t udfDebugFlag = 131;
int32_t smaDebugFlag = 131;
int32_t idxDebugFlag = 131;

int64_t dbgEmptyW = 0;
int64_t dbgWN = 0;
int64_t dbgSmallWN = 0;
int64_t dbgBigWN = 0;
int64_t dbgWSize = 0;

static void     *taosAsyncOutputLog(void *param);
static int32_t   taosPushLogBuffer(SLogBuff *pLogBuf, const char *msg, int32_t msgLen);
static SLogBuff *taosLogBuffNew(int32_t bufSize);
static void      taosCloseLogByFd(TdFilePtr pFile);
static int32_t   taosOpenLogFile(char *fn, int32_t maxLines, int32_t maxFileNum);

static FORCE_INLINE void taosUpdateDaylight() {
  struct tm      Tm, *ptm;
  struct timeval timeSecs;
  taosGetTimeOfDay(&timeSecs);
  time_t curTime = timeSecs.tv_sec;
  ptm = taosLocalTime(&curTime, &Tm, NULL);
  tsDaylightActive = ptm->tm_isdst;
}
static FORCE_INLINE int32_t taosGetDaylight() { return tsDaylightActive; }

static int32_t taosStartLog() {
  TdThreadAttr threadAttr;
  taosThreadAttrInit(&threadAttr);
  if (taosThreadCreate(&(tsLogObj.logHandle->asyncThread), &threadAttr, taosAsyncOutputLog, tsLogObj.logHandle) != 0) {
    return -1;
  }
  taosThreadAttrDestroy(&threadAttr);
  return 0;
}

int32_t taosInitSlowLog() {
  char fullName[PATH_MAX] = {0};
  char logFileName[64] = {0};
#ifdef CUS_PROMPT
  snprintf(logFileName, 64, "%sSlowLog", CUS_PROMPT);
#else
  snprintf(logFileName, 64, "taosSlowLog");
#endif

  if (strlen(tsLogDir) != 0) {
    snprintf(fullName, PATH_MAX, "%s" TD_DIRSEP "%s", tsLogDir, logFileName);
  } else {
    snprintf(fullName, PATH_MAX, "%s", logFileName);
  }

  tsLogObj.slowHandle = taosLogBuffNew(LOG_SLOW_BUF_SIZE);
  if (tsLogObj.slowHandle == NULL) return -1;
  
  taosUmaskFile(0);
  tsLogObj.slowHandle->pFile = taosOpenFile(fullName, TD_FILE_CREATE | TD_FILE_WRITE | TD_FILE_APPEND);
  if (tsLogObj.slowHandle->pFile == NULL) {
    printf("\nfailed to open slow log file:%s, reason:%s\n", fullName, strerror(errno));
    return -1;
  }

  return 0;
}

int32_t taosInitLog(const char *logName, int32_t maxFiles) {
  if (atomic_val_compare_exchange_8(&tsLogInited, 0, 1) != 0) return 0;
  osUpdate();

  char fullName[PATH_MAX] = {0};
  if (strlen(tsLogDir) != 0) {
    snprintf(fullName, PATH_MAX, "%s" TD_DIRSEP "%s", tsLogDir, logName);
  } else {
    snprintf(fullName, PATH_MAX, "%s", logName);
  }
  taosUpdateDaylight();

  tsLogObj.logHandle = taosLogBuffNew(LOG_DEFAULT_BUF_SIZE);
  if (tsLogObj.logHandle == NULL) return -1;
  if (taosOpenLogFile(fullName, tsNumOfLogLines, maxFiles) < 0) return -1;

  if (taosInitSlowLog() < 0) return -1;
  if (taosStartLog() < 0) return -1;
  return 0;
}

static void taosStopLog() {
  if (tsLogObj.logHandle) {
    tsLogObj.logHandle->stop = 1;
  }
  if (tsLogObj.slowHandle) {
    tsLogObj.slowHandle->stop = 1;
  }
}

void taosCloseLog() {
  taosStopLog();

  if (tsLogObj.logHandle != NULL && taosCheckPthreadValid(tsLogObj.logHandle->asyncThread)) {
    taosThreadJoin(tsLogObj.logHandle->asyncThread, NULL);
    taosThreadClear(&tsLogObj.logHandle->asyncThread);
  }

  if (tsLogObj.slowHandle != NULL) {
    taosThreadMutexDestroy(&tsLogObj.slowHandle->buffMutex);
    taosCloseFile(&tsLogObj.slowHandle->pFile);
    taosMemoryFreeClear(tsLogObj.slowHandle->buffer);
    taosMemoryFreeClear(tsLogObj.slowHandle);
  }

  if (tsLogObj.logHandle != NULL) {
    tsLogInited = 0;

    taosThreadMutexDestroy(&tsLogObj.logHandle->buffMutex);
    taosCloseFile(&tsLogObj.logHandle->pFile);
    taosMemoryFreeClear(tsLogObj.logHandle->buffer);
    taosThreadMutexDestroy(&tsLogObj.logMutex);
    taosMemoryFreeClear(tsLogObj.logHandle);
  }
}

static bool taosLockLogFile(TdFilePtr pFile) {
  if (pFile == NULL) return false;

  if (tsLogObj.fileNum > 1) {
    int32_t ret = taosLockFile(pFile);
    if (ret == 0) {
      return true;
    }
  }

  return false;
}

static void taosUnLockLogFile(TdFilePtr pFile) {
  if (pFile == NULL) return;

  if (tsLogObj.fileNum > 1) {
    taosUnLockFile(pFile);
  }
}

static void taosKeepOldLog(char *oldName) {
  if (tsLogKeepDays == 0) return;

  int64_t fileSec = taosGetTimestampSec();
  char    fileName[LOG_FILE_NAME_LEN + 20];
  snprintf(fileName, LOG_FILE_NAME_LEN + 20, "%s.%" PRId64, tsLogObj.logName, fileSec);

  (void)taosRenameFile(oldName, fileName);

  char compressFileName[LOG_FILE_NAME_LEN + 20];
  snprintf(compressFileName, LOG_FILE_NAME_LEN + 20, "%s.%" PRId64 ".gz", tsLogObj.logName, fileSec);
  if (taosCompressFile(fileName, compressFileName) == 0) {
    (void)taosRemoveFile(fileName);
  }

  if (tsLogKeepDays > 0) {
    taosRemoveOldFiles(tsLogDir, tsLogKeepDays);
  }
}

static void *taosThreadToOpenNewFile(void *param) {
  char keepName[LOG_FILE_NAME_LEN + 20];
  sprintf(keepName, "%s.%d", tsLogObj.logName, tsLogObj.flag);

  tsLogObj.flag ^= 1;
  tsLogObj.lines = 0;
  char name[LOG_FILE_NAME_LEN + 20];
  sprintf(name, "%s.%d", tsLogObj.logName, tsLogObj.flag);

  taosUmaskFile(0);

  TdFilePtr pFile = taosOpenFile(name, TD_FILE_CREATE | TD_FILE_WRITE | TD_FILE_TRUNC);
  if (pFile == NULL) {
    tsLogObj.openInProgress = 0;
    tsLogObj.lines = tsLogObj.maxLines - 1000;
    uError("open new log file fail! reason:%s, reuse lastlog", strerror(errno));
    return NULL;
  }

  taosLockLogFile(pFile);
  (void)taosLSeekFile(pFile, 0, SEEK_SET);

  TdFilePtr pOldFile = tsLogObj.logHandle->pFile;
  tsLogObj.logHandle->pFile = pFile;
  tsLogObj.lines = 0;
  tsLogObj.openInProgress = 0;
  taosSsleep(20);
  taosCloseLogByFd(pOldFile);

  uInfo("   new log file:%d is opened", tsLogObj.flag);
  uInfo("==================================");
  taosKeepOldLog(keepName);

  return NULL;
}

static int32_t taosOpenNewLogFile() {
  taosThreadMutexLock(&tsLogObj.logMutex);

  if (tsLogObj.lines > tsLogObj.maxLines && tsLogObj.openInProgress == 0) {
    tsLogObj.openInProgress = 1;

    uInfo("open new log file ......");
    TdThread     thread;
    TdThreadAttr attr;
    taosThreadAttrInit(&attr);
    taosThreadAttrSetDetachState(&attr, PTHREAD_CREATE_DETACHED);

    taosThreadCreate(&thread, &attr, taosThreadToOpenNewFile, NULL);
    taosThreadAttrDestroy(&attr);
  }

  taosThreadMutexUnlock(&tsLogObj.logMutex);

  return 0;
}

void taosResetLog() {
  char lastName[LOG_FILE_NAME_LEN + 20];
  sprintf(lastName, "%s.%d", tsLogObj.logName, tsLogObj.flag);

  // force create a new log file
  tsLogObj.lines = tsLogObj.maxLines + 10;

  taosOpenNewLogFile();
  (void)taosRemoveFile(lastName);

  uInfo("==================================");
  uInfo("   reset log file ");
}

static bool taosCheckFileIsOpen(char *logFileName) {
  TdFilePtr pFile = taosOpenFile(logFileName, TD_FILE_WRITE);
  if (pFile == NULL) {
    if (errno == ENOENT) {
      return false;
    } else {
      printf("\nfailed to open log file:%s, reason:%s\n", logFileName, strerror(errno));
      return true;
    }
  }

  if (taosLockLogFile(pFile)) {
    taosUnLockLogFile(pFile);
    taosCloseFile(&pFile);
    return false;
  } else {
    taosCloseFile(&pFile);
    return true;
  }
}

static void taosGetLogFileName(char *fn) {
  if (tsLogObj.fileNum > 1) {
    for (int32_t i = 0; i < tsLogObj.fileNum; i++) {
      char fileName[LOG_FILE_NAME_LEN];

      snprintf(fileName, LOG_FILE_NAME_LEN, "%s%d.0", fn, i);
      bool file1open = taosCheckFileIsOpen(fileName);

      snprintf(fileName, LOG_FILE_NAME_LEN, "%s%d.1", fn, i);
      bool file2open = taosCheckFileIsOpen(fileName);

      if (!file1open && !file2open) {
        snprintf(tsLogObj.logName, LOG_FILE_NAME_LEN, "%s%d", fn, i);
        return;
      }
    }
  }

  if (strlen(fn) < LOG_FILE_NAME_LEN) {
    strcpy(tsLogObj.logName, fn);
  }
}

static int32_t taosOpenLogFile(char *fn, int32_t maxLines, int32_t maxFileNum) {
#ifdef WINDOWS
  /*
   * always set maxFileNum to 1
   * means client log filename is unique in windows
   */
  maxFileNum = 1;
#endif

  char    name[LOG_FILE_NAME_LEN + 50] = "\0";
  int32_t logstat0_mtime, logstat1_mtime;

  tsLogObj.maxLines = maxLines;
  tsLogObj.fileNum = maxFileNum;
  taosGetLogFileName(fn);

  if (strlen(fn) < LOG_FILE_NAME_LEN + 50 - 2) {
    strcpy(name, fn);
    strcat(name, ".0");
  }
  bool log0Exist = taosStatFile(name, NULL, &logstat0_mtime) >= 0;

  if (strlen(fn) < LOG_FILE_NAME_LEN + 50 - 2) {
    strcpy(name, fn);
    strcat(name, ".1");
  }
  bool log1Exist = taosStatFile(name, NULL, &logstat1_mtime) >= 0;

  // if none of the log files exist, open 0, if both exists, open the old one
  if (!log0Exist && !log1Exist) {
    tsLogObj.flag = 0;
  } else if (!log1Exist) {
    tsLogObj.flag = 0;
  } else if (!log0Exist) {
    tsLogObj.flag = 1;
  } else {
    tsLogObj.flag = (logstat0_mtime > logstat1_mtime) ? 0 : 1;
  }

  char fileName[LOG_FILE_NAME_LEN + 50] = "\0";
  sprintf(fileName, "%s.%d", tsLogObj.logName, tsLogObj.flag);
  taosThreadMutexInit(&tsLogObj.logMutex, NULL);

  taosUmaskFile(0);
  tsLogObj.logHandle->pFile = taosOpenFile(fileName, TD_FILE_CREATE | TD_FILE_WRITE);

  if (tsLogObj.logHandle->pFile == NULL) {
    printf("\nfailed to open log file:%s, reason:%s\n", fileName, strerror(errno));
    return -1;
  }
  taosLockLogFile(tsLogObj.logHandle->pFile);

  // only an estimate for number of lines
  int64_t filesize = 0;
  if (taosFStatFile(tsLogObj.logHandle->pFile, &filesize, NULL) < 0) {
    printf("\nfailed to fstat log file:%s, reason:%s\n", fileName, strerror(errno));
    return -1;
  }
  tsLogObj.lines = (int32_t)(filesize / 60);

  taosLSeekFile(tsLogObj.logHandle->pFile, 0, SEEK_END);

  sprintf(name, "==================================================\n");
  taosWriteFile(tsLogObj.logHandle->pFile, name, (uint32_t)strlen(name));
  sprintf(name, "                new log file                      \n");
  taosWriteFile(tsLogObj.logHandle->pFile, name, (uint32_t)strlen(name));
  sprintf(name, "==================================================\n");
  taosWriteFile(tsLogObj.logHandle->pFile, name, (uint32_t)strlen(name));

  return 0;
}

static void taosUpdateLogNums(ELogLevel level) {
  switch (level) {
    case DEBUG_ERROR:
      atomic_add_fetch_64(&tsNumOfErrorLogs, 1);
      break;
    case DEBUG_INFO:
      atomic_add_fetch_64(&tsNumOfInfoLogs, 1);
      break;
    case DEBUG_DEBUG:
      atomic_add_fetch_64(&tsNumOfDebugLogs, 1);
      break;
    case DEBUG_DUMP:
    case DEBUG_TRACE:
      atomic_add_fetch_64(&tsNumOfTraceLogs, 1);
      break;
    default:
      break;
  }
}

static inline int32_t taosBuildLogHead(char *buffer, const char *flags) {
  struct tm      Tm, *ptm;
  struct timeval timeSecs;

  taosGetTimeOfDay(&timeSecs);
  time_t curTime = timeSecs.tv_sec;
  ptm = taosLocalTime(&curTime, &Tm, NULL);

  return sprintf(buffer, "%02d/%02d %02d:%02d:%02d.%06d %08" PRId64 " %s", ptm->tm_mon + 1, ptm->tm_mday, ptm->tm_hour,
                 ptm->tm_min, ptm->tm_sec, (int32_t)timeSecs.tv_usec, taosGetSelfPthreadId(), flags);
}

static inline void taosPrintLogImp(ELogLevel level, int32_t dflag, const char *buffer, int32_t len) {
  if ((dflag & DEBUG_FILE) && tsLogObj.logHandle && tsLogObj.logHandle->pFile != NULL && osLogSpaceAvailable()) {
    taosUpdateLogNums(level);
    if (tsAsyncLog) {
      taosPushLogBuffer(tsLogObj.logHandle, buffer, len);
    } else {
      taosWriteFile(tsLogObj.logHandle->pFile, buffer, len);
    }

    if (tsLogObj.maxLines > 0) {
      atomic_add_fetch_32(&tsLogObj.lines, 1);
      if ((tsLogObj.lines > tsLogObj.maxLines) && (tsLogObj.openInProgress == 0)) {
        taosOpenNewLogFile();
      }
    }
  }

  if (dflag & DEBUG_SCREEN) {
#pragma GCC diagnostic push
#pragma GCC diagnostic ignored "-Wunused-result"
    write(1, buffer, (uint32_t)len);
#pragma GCC diagnostic pop
  }
}

void taosPrintLog(const char *flags, ELogLevel level, int32_t dflag, const char *format, ...) {
  if (!(dflag & DEBUG_FILE) && !(dflag & DEBUG_SCREEN)) return;

  char    buffer[LOG_MAX_LINE_BUFFER_SIZE];
  int32_t len = taosBuildLogHead(buffer, flags);

  va_list argpointer;
  va_start(argpointer, format);
  int32_t writeLen = len + vsnprintf(buffer + len, LOG_MAX_LINE_BUFFER_SIZE - len, format, argpointer);
  va_end(argpointer);

  if (writeLen > LOG_MAX_LINE_SIZE) writeLen = LOG_MAX_LINE_SIZE;
  buffer[writeLen++] = '\n';
  buffer[writeLen] = 0;

  taosPrintLogImp(level, dflag, buffer, writeLen);

  if (tsLogFp && level <= DEBUG_INFO) {
    buffer[writeLen - 1] = 0;
    (*tsLogFp)(taosGetTimestampMs(), level, buffer + len);
  }
}

void taosPrintLongString(const char *flags, ELogLevel level, int32_t dflag, const char *format, ...) {
  if (!osLogSpaceAvailable()) return;
  if (!(dflag & DEBUG_FILE) && !(dflag & DEBUG_SCREEN)) return;

  char   *buffer = taosMemoryMalloc(LOG_MAX_LINE_DUMP_BUFFER_SIZE);
  int32_t len = taosBuildLogHead(buffer, flags);

  va_list argpointer;
  va_start(argpointer, format);
  len += vsnprintf(buffer + len, LOG_MAX_LINE_DUMP_BUFFER_SIZE - 2 - len, format, argpointer);
  va_end(argpointer);

<<<<<<< HEAD
=======
  len = len > LOG_MAX_LINE_DUMP_BUFFER_SIZE - 2 ? LOG_MAX_LINE_DUMP_BUFFER_SIZE - 2 : len;
>>>>>>> 3c2bf197
  buffer[len++] = '\n';
  buffer[len] = 0;

  taosPrintLogImp(level, dflag, buffer, len);
  taosMemoryFree(buffer);
}

void taosPrintSlowLog(const char *format, ...) {
  if (!osLogSpaceAvailable()) return;

  char   *buffer = taosMemoryMalloc(LOG_MAX_LINE_DUMP_BUFFER_SIZE);
  int32_t len = taosBuildLogHead(buffer, "");

  va_list argpointer;
  va_start(argpointer, format);
  len += vsnprintf(buffer + len, LOG_MAX_LINE_DUMP_BUFFER_SIZE - 2 - len, format, argpointer);
  va_end(argpointer);

  buffer[len++] = '\n';
  buffer[len] = 0;

  atomic_add_fetch_64(&tsNumOfSlowLogs, 1);

  if (tsAsyncLog) {
    taosPushLogBuffer(tsLogObj.slowHandle, buffer, len);
  } else {
    taosWriteFile(tsLogObj.slowHandle->pFile, buffer, len);
  }
      
  taosMemoryFree(buffer);
}

void taosDumpData(unsigned char *msg, int32_t len) {
  if (!osLogSpaceAvailable()) return;
  taosUpdateLogNums(DEBUG_DUMP);

  char    temp[256] = {0};
  int32_t i, pos = 0, c = 0;

  for (i = 0; i < len; ++i) {
    sprintf(temp + pos, "%02x ", msg[i]);
    c++;
    pos += 3;
    if (c >= 16) {
      temp[pos++] = '\n';
      taosWriteFile(tsLogObj.logHandle->pFile, temp, (uint32_t)pos);
      c = 0;
      pos = 0;
    }
  }

  temp[pos++] = '\n';

  taosWriteFile(tsLogObj.logHandle->pFile, temp, (uint32_t)pos);
}

static void taosCloseLogByFd(TdFilePtr pFile) {
  if (pFile != NULL) {
    taosUnLockLogFile(pFile);
    taosCloseFile(&pFile);
  }
}

static SLogBuff *taosLogBuffNew(int32_t bufSize) {
  SLogBuff *pLogBuf = NULL;

  pLogBuf = taosMemoryCalloc(1, sizeof(SLogBuff));
  if (pLogBuf == NULL) return NULL;

  LOG_BUF_BUFFER(pLogBuf) = taosMemoryMalloc(bufSize);
  if (LOG_BUF_BUFFER(pLogBuf) == NULL) goto _err;

  LOG_BUF_START(pLogBuf) = LOG_BUF_END(pLogBuf) = 0;
  LOG_BUF_SIZE(pLogBuf) = bufSize;
  pLogBuf->minBuffSize = bufSize / 10;
  pLogBuf->stop = 0;
  pLogBuf->writeInterval = LOG_DEFAULT_INTERVAL;

  if (taosThreadMutexInit(&LOG_BUF_MUTEX(pLogBuf), NULL) < 0) goto _err;
  // tsem_init(&(pLogBuf->buffNotEmpty), 0, 0);

  return pLogBuf;

_err:
  taosMemoryFreeClear(LOG_BUF_BUFFER(pLogBuf));
  taosMemoryFreeClear(pLogBuf);
  return NULL;
}

static void taosCopyLogBuffer(SLogBuff *pLogBuf, int32_t start, int32_t end, const char *msg, int32_t msgLen) {
  if (start > end) {
    memcpy(LOG_BUF_BUFFER(pLogBuf) + end, msg, msgLen);
  } else {
    if (LOG_BUF_SIZE(pLogBuf) - end < msgLen) {
      memcpy(LOG_BUF_BUFFER(pLogBuf) + end, msg, LOG_BUF_SIZE(pLogBuf) - end);
      memcpy(LOG_BUF_BUFFER(pLogBuf), msg + LOG_BUF_SIZE(pLogBuf) - end, msgLen - LOG_BUF_SIZE(pLogBuf) + end);
    } else {
      memcpy(LOG_BUF_BUFFER(pLogBuf) + end, msg, msgLen);
    }
  }
  LOG_BUF_END(pLogBuf) = (LOG_BUF_END(pLogBuf) + msgLen) % LOG_BUF_SIZE(pLogBuf);
}

static int32_t taosPushLogBuffer(SLogBuff *pLogBuf, const char *msg, int32_t msgLen) {
  int32_t        start = 0;
  int32_t        end = 0;
  int32_t        remainSize = 0;
  static int64_t lostLine = 0;
  char           tmpBuf[128];
  int32_t        tmpBufLen = 0;

  if (pLogBuf == NULL || pLogBuf->stop) return -1;

  taosThreadMutexLock(&LOG_BUF_MUTEX(pLogBuf));
  start = LOG_BUF_START(pLogBuf);
  end = LOG_BUF_END(pLogBuf);

  remainSize = (start > end) ? (start - end - 1) : (start + LOG_BUF_SIZE(pLogBuf) - end - 1);

  if (lostLine > 0) {
    snprintf(tmpBuf, tListLen(tmpBuf), "...Lost %" PRId64 " lines here...\n", lostLine);
    tmpBufLen = (int32_t)strlen(tmpBuf);
  }

  if (remainSize <= msgLen || ((lostLine > 0) && (remainSize <= (msgLen + tmpBufLen)))) {
    lostLine++;
    tsAsyncLogLostLines++;
    taosThreadMutexUnlock(&LOG_BUF_MUTEX(pLogBuf));
    return -1;
  }

  if (lostLine > 0) {
    taosCopyLogBuffer(pLogBuf, start, end, tmpBuf, tmpBufLen);
    lostLine = 0;
  }

  taosCopyLogBuffer(pLogBuf, LOG_BUF_START(pLogBuf), LOG_BUF_END(pLogBuf), msg, msgLen);

  // int32_t w = atomic_sub_fetch_32(&waitLock, 1);
  /*
  if (w <= 0 || ((remainSize - msgLen - tmpBufLen) < (LOG_BUF_SIZE(pLogBuf) * 4 /5))) {
    tsem_post(&(pLogBuf->buffNotEmpty));
    dbgPostN++;
  } else {
    dbgNoPostN++;
  }
  */

  taosThreadMutexUnlock(&LOG_BUF_MUTEX(pLogBuf));

  return 0;
}

static int32_t taosGetLogRemainSize(SLogBuff *pLogBuf, int32_t start, int32_t end) {
  int32_t rSize = end - start;

  return rSize >= 0 ? rSize : LOG_BUF_SIZE(pLogBuf) + rSize;
}

static void taosWriteLog(SLogBuff *pLogBuf) {
  int32_t start = LOG_BUF_START(pLogBuf);
  int32_t end = LOG_BUF_END(pLogBuf);

  if (start == end) {
    dbgEmptyW++;
    pLogBuf->writeInterval = LOG_MAX_INTERVAL;
    return;
  }

  int32_t pollSize = taosGetLogRemainSize(pLogBuf, start, end);
  if (pollSize < pLogBuf->minBuffSize) {
    pLogBuf->lastDuration += pLogBuf->writeInterval;
    if (pLogBuf->lastDuration < LOG_MAX_WAIT_MSEC) {
      return;
    }
  }

  pLogBuf->lastDuration = 0;

  if (start < end) {
    taosWriteFile(pLogBuf->pFile, LOG_BUF_BUFFER(pLogBuf) + start, pollSize);
  } else {
    int32_t tsize = LOG_BUF_SIZE(pLogBuf) - start;
    taosWriteFile(pLogBuf->pFile, LOG_BUF_BUFFER(pLogBuf) + start, tsize);

    taosWriteFile(pLogBuf->pFile, LOG_BUF_BUFFER(pLogBuf), end);
  }

  dbgWN++;
  dbgWSize += pollSize;

  if (pollSize < pLogBuf->minBuffSize) {
    dbgSmallWN++;
    if (pLogBuf->writeInterval < LOG_MAX_INTERVAL) {
      pLogBuf->writeInterval += LOG_INTERVAL_STEP;
    }
  } else if (pollSize > LOG_BUF_SIZE(pLogBuf) / 3) {
    dbgBigWN++;
    pLogBuf->writeInterval = LOG_MIN_INTERVAL;
  } else if (pollSize > LOG_BUF_SIZE(pLogBuf) / 4) {
    if (pLogBuf->writeInterval > LOG_MIN_INTERVAL) {
      pLogBuf->writeInterval -= LOG_INTERVAL_STEP;
    }
  }

  LOG_BUF_START(pLogBuf) = (LOG_BUF_START(pLogBuf) + pollSize) % LOG_BUF_SIZE(pLogBuf);

  start = LOG_BUF_START(pLogBuf);
  end = LOG_BUF_END(pLogBuf);

  pollSize = taosGetLogRemainSize(pLogBuf, start, end);
  if (pollSize < pLogBuf->minBuffSize) {
    return;
  }

  pLogBuf->writeInterval = 0;
}

static void *taosAsyncOutputLog(void *param) {
  SLogBuff *pLogBuf = (SLogBuff *)tsLogObj.logHandle;
  SLogBuff *pSlowBuf = (SLogBuff *)tsLogObj.slowHandle;
  
  setThreadName("log");
  int32_t count = 0;
  int32_t updateCron = 0;
  int32_t writeInterval = 0;
  
  while (1) {
    writeInterval = TMIN(pLogBuf->writeInterval, pSlowBuf->writeInterval);
    count += writeInterval;
    updateCron++;
    taosMsleep(writeInterval);
    if (count > 1000) {
      osUpdate();
      count = 0;
    }

    // Polling the buffer
    taosWriteLog(pLogBuf);
    taosWriteLog(pSlowBuf);

    if (updateCron >= 3600 * 24 * 40 / 2) {
      taosUpdateDaylight();
      updateCron = 0;
    }

    if (pLogBuf->stop || pSlowBuf->stop) break;
  }

  return NULL;
}

bool taosAssertDebug(bool condition, const char *file, int32_t line, const char *format, ...) {
  if (condition) return false;

  const char *flags = "UTL FATAL ";
  ELogLevel   level = DEBUG_FATAL;
  int32_t     dflag = 255;  // tsLogEmbedded ? 255 : uDebugFlag
  char        buffer[LOG_MAX_LINE_BUFFER_SIZE];
  int32_t     len = taosBuildLogHead(buffer, flags);

  va_list argpointer;
  va_start(argpointer, format);
  len = len + vsnprintf(buffer + len, LOG_MAX_LINE_BUFFER_SIZE - len, format, argpointer);
  va_end(argpointer);
  buffer[len++] = '\n';
  buffer[len] = 0;
  taosPrintLogImp(1, 255, buffer, len);

  taosPrintLog(flags, level, dflag, "tAssert at file %s:%d exit:%d", file, line, tsAssert);
  taosPrintTrace(flags, level, dflag, -1);

  if (tsAssert) {
    // taosCloseLog();
    taosMsleep(300);

#ifdef NDEBUG
    abort();
#else
    assert(0);
#endif
  }

  return true;
}

void taosLogCrashInfo(char* nodeType, char* pMsg, int64_t msgLen, int signum, void *sigInfo) {
  const char *flags = "UTL FATAL ";
  ELogLevel   level = DEBUG_FATAL;
  int32_t     dflag = 255;
  char filepath[PATH_MAX] = {0};
  TdFilePtr pFile = NULL;

  if (pMsg && msgLen > 0) {
    snprintf(filepath, sizeof(filepath), "%s%s.%sCrashLog", tsLogDir, TD_DIRSEP, nodeType);

    pFile = taosOpenFile(filepath, TD_FILE_CREATE | TD_FILE_WRITE | TD_FILE_APPEND);
    if (pFile == NULL) {
      terrno = TAOS_SYSTEM_ERROR(errno);
      taosPrintLog(flags, level, dflag, "failed to open file:%s since %s", filepath, terrstr());
      goto _return;
    }

    taosLockFile(pFile);

    int64_t writeSize = taosWriteFile(pFile, &msgLen, sizeof(msgLen));
    if (sizeof(msgLen) != writeSize) {
      taosUnLockFile(pFile);
      taosPrintLog(flags, level, dflag, "failed to write len to file:%s,%p wlen:%" PRId64 " tlen:%lu since %s", 
          filepath, pFile, writeSize, sizeof(msgLen), terrstr());
      goto _return;
    }

    writeSize = taosWriteFile(pFile, pMsg, msgLen);
    if (msgLen != writeSize) {
      taosUnLockFile(pFile);
      taosPrintLog(flags, level, dflag, "failed to write file:%s,%p wlen:%" PRId64 " tlen:%" PRId64 " since %s", 
          filepath, pFile, writeSize, msgLen, terrstr());
      goto _return;
    }

    taosUnLockFile(pFile);
  }

_return:

  if (pFile) taosCloseFile(&pFile);

  terrno = TAOS_SYSTEM_ERROR(errno);
  taosPrintLog(flags, level, dflag, "crash signal is %d", signum);

#ifdef _TD_DARWIN_64
  taosPrintTrace(flags, level, dflag, 4);
#elif !defined(WINDOWS)
  taosPrintLog(flags, level, dflag, "sender PID:%d cmdline:%s", ((siginfo_t *)sigInfo)->si_pid,
        taosGetCmdlineByPID(((siginfo_t *)sigInfo)->si_pid));
  taosPrintTrace(flags, level, dflag, 3);
#else
  taosPrintTrace(flags, level, dflag, 8);
#endif

  taosMemoryFree(pMsg);
}

void taosReadCrashInfo(char* filepath, char** pMsg, int64_t* pMsgLen, TdFilePtr* pFd) {
  const char *flags = "UTL FATAL ";
  ELogLevel   level = DEBUG_FATAL;
  int32_t     dflag = 255;
  TdFilePtr   pFile = NULL;
  bool        truncateFile = false;
  char*       buf = NULL;

  if (NULL == *pFd) {
    int64_t filesize = 0;
    if (taosStatFile(filepath, &filesize, NULL) < 0) {
      if (ENOENT == errno) {
        return;
      }

      terrno = TAOS_SYSTEM_ERROR(errno);
      taosPrintLog(flags, level, dflag, "failed to stat file:%s since %s", filepath, terrstr());
      return;
    }

    if (filesize <= 0) {
      return;
    }

    pFile = taosOpenFile(filepath, TD_FILE_READ|TD_FILE_WRITE);
    if (pFile == NULL) {
      if (ENOENT == errno) {
        return;
      }

      terrno = TAOS_SYSTEM_ERROR(errno);
      taosPrintLog(flags, level, dflag, "failed to open file:%s since %s", filepath, terrstr());
      return;
    }
    
    taosLockFile(pFile);
  } else {
    pFile = *pFd;
  }

  int64_t msgLen = 0;
  int64_t readSize = taosReadFile(pFile, &msgLen, sizeof(msgLen));
  if (sizeof(msgLen) != readSize) {
    truncateFile = true;
    if (readSize < 0) {
      taosPrintLog(flags, level, dflag, "failed to read len from file:%s,%p wlen:%" PRId64 " tlen:%lu since %s", 
          filepath, pFile, readSize, sizeof(msgLen), terrstr());
    }
    goto _return;
  }

  buf = taosMemoryMalloc(msgLen);
  if (NULL == buf) {
    taosPrintLog(flags, level, dflag, "failed to malloc buf, size:%" PRId64, msgLen);
    goto _return;
  }
  
  readSize = taosReadFile(pFile, buf, msgLen);
  if (msgLen != readSize) {
    truncateFile = true;
    taosPrintLog(flags, level, dflag, "failed to read file:%s,%p wlen:%" PRId64 " tlen:%" PRId64 " since %s", 
        filepath, pFile, readSize, msgLen, terrstr());
    goto _return;
  }

  *pMsg = buf;
  *pMsgLen = msgLen;
  *pFd = pFile;

  return;

_return:

  if (truncateFile) {
    taosFtruncateFile(pFile, 0);
  }
  taosUnLockFile(pFile);
  taosCloseFile(&pFile);
  taosMemoryFree(buf);

  *pMsg = NULL;
  *pMsgLen = 0;
  *pFd = NULL;
}

void taosReleaseCrashLogFile(TdFilePtr pFile, bool truncateFile) {
  if (truncateFile) {
    taosFtruncateFile(pFile, 0);
  }
  
  taosUnLockFile(pFile);
  taosCloseFile(&pFile);
}

#ifdef NDEBUG
bool taosAssertRelease(bool condition) {
  if (condition) return false;

  const char *flags = "UTL FATAL ";
  ELogLevel   level = DEBUG_FATAL;
  int32_t     dflag = 255;  // tsLogEmbedded ? 255 : uDebugFlag

  taosPrintLog(flags, level, dflag, "tAssert called in release mode, exit:%d", tsAssert);
  taosPrintTrace(flags, level, dflag, 0);

  if (tsAssert) {
    taosMsleep(300);
    abort();
  }

  return true;
}
#endif<|MERGE_RESOLUTION|>--- conflicted
+++ resolved
@@ -547,10 +547,7 @@
   len += vsnprintf(buffer + len, LOG_MAX_LINE_DUMP_BUFFER_SIZE - 2 - len, format, argpointer);
   va_end(argpointer);
 
-<<<<<<< HEAD
-=======
   len = len > LOG_MAX_LINE_DUMP_BUFFER_SIZE - 2 ? LOG_MAX_LINE_DUMP_BUFFER_SIZE - 2 : len;
->>>>>>> 3c2bf197
   buffer[len++] = '\n';
   buffer[len] = 0;
 
