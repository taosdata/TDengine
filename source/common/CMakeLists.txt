aux_source_directory(src COMMON_SRC)
aux_source_directory(src/msg COMMON_MSG_SRC)

LIST(APPEND COMMON_SRC ${COMMON_MSG_SRC})

if(TD_ENTERPRISE)
  LIST(APPEND COMMON_SRC ${TD_ENTERPRISE_DIR}/src/plugins/common/src/tglobal.c)
endif()

add_library(common STATIC ${COMMON_SRC})

add_dependencies(common lemon_sql)

if(DEFINED GRANT_CFG_INCLUDE_DIR)
  add_definitions(-DGRANTS_CFG)
endif()

if(${BUILD_WITH_ANALYSIS})
  add_definitions(-DUSE_ANALYTICS)
endif()

if(TD_GRANT)
  ADD_DEFINITIONS(-D_GRANT)
endif()

if(TD_STORAGE)
  ADD_DEFINITIONS(-D_STORAGE)
  TARGET_LINK_LIBRARIES(common PRIVATE storage)
endif()

if(TD_ENTERPRISE)
  if(${BUILD_WITH_S3})
    add_definitions(-DUSE_S3)
  ELSEIF(${BUILD_WITH_COS})
    add_definitions(-DUSE_COS)
  endif()
endif()

target_include_directories(
  common
  PUBLIC "$ENV{HOME}/.cos-local.2/include"
  PUBLIC "${TD_SOURCE_DIR}/include/common"

  PRIVATE "${CMAKE_CURRENT_SOURCE_DIR}/inc"
  PRIVATE "${GRANT_CFG_INCLUDE_DIR}"
)

if(${TD_WINDOWS})
  target_include_directories(
    common
    PRIVATE "${TD_SOURCE_DIR}/contrib/pthread"
    PRIVATE "${TD_SOURCE_DIR}/contrib/msvcregex"
  )

  target_link_libraries(
    common

<<<<<<< HEAD
    PUBLIC os
    PUBLIC util
    INTERFACE api
  )
=======
if(NOT ${TD_WINDOWS})
  target_include_directories(
    common
    PUBLIC "$ENV{HOME}/.cos-local.2/include"
  )

  find_library(CURL_LIBRARY curl $ENV{HOME}/.cos-local.2/lib NO_DEFAULT_PATH)
  find_library(SSL_LIBRARY ssl $ENV{HOME}/.cos-local.2/lib64 $ENV{HOME}/.cos-local.2/lib NO_DEFAULT_PATH)
  find_library(CRYPTO_LIBRARY crypto $ENV{HOME}/.cos-local.2/lib64 $ENV{HOME}/.cos-local.2/lib NO_DEFAULT_PATH)
  target_link_libraries(
    common
    PUBLIC ${CURL_LIBRARY}
    PUBLIC ${SSL_LIBRARY}
    PUBLIC ${CRYPTO_LIBRARY}
  )
endif()

if(${BUILD_S3})
  if(${BUILD_WITH_S3})
    target_include_directories(
      common
>>>>>>> b81d3e09

else()
  find_library(CURL_LIBRARY curl $ENV{HOME}/.cos-local.2/lib NO_DEFAULT_PATH)
  find_library(SSL_LIBRARY ssl $ENV{HOME}/.cos-local.2/lib64 $ENV{HOME}/.cos-local.2/lib NO_DEFAULT_PATH)
  find_library(CRYPTO_LIBRARY crypto $ENV{HOME}/.cos-local.2/lib64 $ENV{HOME}/.cos-local.2/lib NO_DEFAULT_PATH)

  target_link_libraries(
    common

    PUBLIC ${CURL_LIBRARY}
    PUBLIC ${SSL_LIBRARY}
    PUBLIC ${CRYPTO_LIBRARY}

    PUBLIC os
    PUBLIC util
    INTERFACE api
  )
endif()

if(${BUILD_S3})
  if(${BUILD_WITH_S3})
    set(CMAKE_FIND_LIBRARY_SUFFIXES ".a")
    set(CMAKE_PREFIX_PATH $ENV{HOME}/.cos-local.2)
    find_library(S3_LIBRARY s3)
<<<<<<< HEAD
    find_library(XML2_LIBRARY xml2)
=======
>>>>>>> b81d3e09
    target_link_libraries(
      common

      # s3
      PUBLIC ${S3_LIBRARY}
      PUBLIC ${CURL_LIBRARY}
      PUBLIC ${SSL_LIBRARY}
      PUBLIC ${CRYPTO_LIBRARY}
      PUBLIC _libxml2
    )

    add_definitions(-DUSE_S3)
  endif()

  if(${BUILD_WITH_COS})
    set(CMAKE_FIND_LIBRARY_SUFFIXES ".a")
    find_library(APR_LIBRARY apr-1 PATHS /usr/local/apr/lib/)
    find_library(APR_UTIL_LIBRARY aprutil-1 PATHS /usr/local/apr/lib/)
    find_library(MINIXML_LIBRARY mxml)
    target_link_libraries(
      common

      # s3
      PUBLIC cos_c_sdk_static
      PUBLIC ${APR_UTIL_LIBRARY}
      PUBLIC ${APR_LIBRARY}
      PUBLIC ${MINIXML_LIBRARY}
      PUBLIC ${CURL_LIBRARY}
    )

    # s3
    FIND_PROGRAM(APR_CONFIG_BIN NAMES apr-config apr-1-config PATHS /usr/bin /usr/local/bin /usr/local/apr/bin/)

    if(APR_CONFIG_BIN)
      EXECUTE_PROCESS(
        COMMAND ${APR_CONFIG_BIN} --includedir
        OUTPUT_VARIABLE APR_INCLUDE_DIR
        OUTPUT_STRIP_TRAILING_WHITESPACE
      )
    endif()

    include_directories(${APR_INCLUDE_DIR})
    target_include_directories(
      common
      PUBLIC "${TD_SOURCE_DIR}/contrib/cos-c-sdk-v5/cos_c_sdk"
      PUBLIC "$ENV{HOME}/.cos-local.1/include"
    )

    add_definitions(-DUSE_COS)
  endif(${BUILD_WITH_COS})
endif()

if(${BUILD_TEST})
  ADD_SUBDIRECTORY(test)
endif(${BUILD_TEST})<|MERGE_RESOLUTION|>--- conflicted
+++ resolved
@@ -55,12 +55,29 @@
   target_link_libraries(
     common
 
-<<<<<<< HEAD
     PUBLIC os
     PUBLIC util
     INTERFACE api
   )
-=======
+
+else()
+  find_library(CURL_LIBRARY curl $ENV{HOME}/.cos-local.2/lib NO_DEFAULT_PATH)
+  find_library(SSL_LIBRARY ssl $ENV{HOME}/.cos-local.2/lib64 $ENV{HOME}/.cos-local.2/lib NO_DEFAULT_PATH)
+  find_library(CRYPTO_LIBRARY crypto $ENV{HOME}/.cos-local.2/lib64 $ENV{HOME}/.cos-local.2/lib NO_DEFAULT_PATH)
+
+  target_link_libraries(
+    common
+
+    PUBLIC ${CURL_LIBRARY}
+    PUBLIC ${SSL_LIBRARY}
+    PUBLIC ${CRYPTO_LIBRARY}
+
+    PUBLIC os
+    PUBLIC util
+    INTERFACE api
+  )
+endif()
+
 if(NOT ${TD_WINDOWS})
   target_include_directories(
     common
@@ -80,37 +97,9 @@
 
 if(${BUILD_S3})
   if(${BUILD_WITH_S3})
-    target_include_directories(
-      common
->>>>>>> b81d3e09
-
-else()
-  find_library(CURL_LIBRARY curl $ENV{HOME}/.cos-local.2/lib NO_DEFAULT_PATH)
-  find_library(SSL_LIBRARY ssl $ENV{HOME}/.cos-local.2/lib64 $ENV{HOME}/.cos-local.2/lib NO_DEFAULT_PATH)
-  find_library(CRYPTO_LIBRARY crypto $ENV{HOME}/.cos-local.2/lib64 $ENV{HOME}/.cos-local.2/lib NO_DEFAULT_PATH)
-
-  target_link_libraries(
-    common
-
-    PUBLIC ${CURL_LIBRARY}
-    PUBLIC ${SSL_LIBRARY}
-    PUBLIC ${CRYPTO_LIBRARY}
-
-    PUBLIC os
-    PUBLIC util
-    INTERFACE api
-  )
-endif()
-
-if(${BUILD_S3})
-  if(${BUILD_WITH_S3})
     set(CMAKE_FIND_LIBRARY_SUFFIXES ".a")
     set(CMAKE_PREFIX_PATH $ENV{HOME}/.cos-local.2)
     find_library(S3_LIBRARY s3)
-<<<<<<< HEAD
-    find_library(XML2_LIBRARY xml2)
-=======
->>>>>>> b81d3e09
     target_link_libraries(
       common
 
