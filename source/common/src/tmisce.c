--- conflicted
+++ resolved
@@ -300,14 +300,8 @@
 
     TAOS_CHECK_GOTO(colDataSetVal(pColInfo, numOfRows, name, false), NULL, _exit);
 
-<<<<<<< HEAD
-    char    value[TSDB_CONFIG_PATH_LEN + VARSTR_HEADER_SIZE] = {0};
-    int32_t valueLen = 0;
-
-=======
     char      value[TSDB_CONFIG_PATH_LEN + VARSTR_HEADER_SIZE] = {0};
     int32_t   valueLen = 0;
->>>>>>> a1d19668
     SDiskCfg* pDiskCfg = NULL;
     if (strcasecmp(pItem->name, "dataDir") == 0 && exSize > 0) {
       char* buf = &value[VARSTR_HEADER_SIZE];
