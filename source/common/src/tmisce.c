/*
 * Copyright (c) 2019 TAOS Data, Inc. <jhtao@taosdata.com>
 *
 * This program is free software: you can use, redistribute, and/or modify
 * it under the terms of the GNU Affero General Public License, version 3
 * or later ("AGPL"), as published by the Free Software Foundation.
 *
 * This program is distributed in the hope that it will be useful, but WITHOUT
 * ANY WARRANTY; without even the implied warranty of MERCHANTABILITY or
 * FITNESS FOR A PARTICULAR PURPOSE.
 *
 * You should have received a copy of the GNU Affero General Public License
 * along with this program. If not, see <http://www.gnu.org/licenses/>.
 */

#define _DEFAULT_SOURCE
#include "tmisce.h"
#include "tdatablock.h"
#include "tglobal.h"
#include "tjson.h"

int32_t taosGetFqdnPortFromEp(const char* ep, SEp* pEp) {
  pEp->port = 0;
  memset(pEp->fqdn, 0, TSDB_FQDN_LEN);
  strncpy(pEp->fqdn, ep, TSDB_FQDN_LEN - 1);

  char* temp = strchr(pEp->fqdn, ':');
  if (temp) {
    *temp = 0;
    pEp->port = atoi(temp + 1);
  }

  if (pEp->port == 0) {
    pEp->port = tsServerPort;
  }

  if (pEp->port <= 0) {
    return TSDB_CODE_INVALID_PARA;
  }

  return 0;
}

int32_t addEpIntoEpSet(SEpSet* pEpSet, const char* fqdn, uint16_t port) {
  if (pEpSet == NULL || fqdn == NULL || strlen(fqdn) == 0) {
    return TSDB_CODE_INVALID_PARA;
  }

  int32_t index = pEpSet->numOfEps;
  if (index >= sizeof(pEpSet->eps) / sizeof(pEpSet->eps[0])) {
    return TSDB_CODE_OUT_OF_RANGE;
  }
  tstrncpy(pEpSet->eps[index].fqdn, fqdn, tListLen(pEpSet->eps[index].fqdn));
  pEpSet->eps[index].port = port;
  pEpSet->numOfEps += 1;
  return 0;
}

bool isEpsetEqual(const SEpSet* s1, const SEpSet* s2) {
  if (s1->numOfEps != s2->numOfEps || s1->inUse != s2->inUse) {
    return false;
  }

  for (int32_t i = 0; i < s1->numOfEps; i++) {
    if (s1->eps[i].port != s2->eps[i].port || strncmp(s1->eps[i].fqdn, s2->eps[i].fqdn, TSDB_FQDN_LEN) != 0)
      return false;
  }
  return true;
}

void epsetAssign(SEpSet* pDst, const SEpSet* pSrc) {
  if (pSrc == NULL || pDst == NULL) {
    return;
  }

  pDst->inUse = pSrc->inUse;
  pDst->numOfEps = pSrc->numOfEps;
  for (int32_t i = 0; i < pSrc->numOfEps; ++i) {
    pDst->eps[i].port = pSrc->eps[i].port;
    tstrncpy(pDst->eps[i].fqdn, pSrc->eps[i].fqdn, tListLen(pSrc->eps[i].fqdn));
  }
}

void epAssign(SEp* pDst, SEp* pSrc) {
  if (pSrc == NULL || pDst == NULL) {
    return;
  }
  memset(pDst->fqdn, 0, tListLen(pSrc->fqdn));
  tstrncpy(pDst->fqdn, pSrc->fqdn, tListLen(pSrc->fqdn));
  pDst->port = pSrc->port;
}

void epsetSort(SEpSet* pDst) {
  if (pDst->numOfEps <= 1) {
    return;
  }
  int validIdx = false;
  SEp ep = {0};
  if (pDst->inUse >= 0 && pDst->inUse < pDst->numOfEps) {
    validIdx = true;
    epAssign(&ep, &pDst->eps[pDst->inUse]);
  }

  for (int i = 0; i < pDst->numOfEps - 1; i++) {
    for (int j = 0; j < pDst->numOfEps - 1 - i; j++) {
      SEp* f = &pDst->eps[j];
      SEp* s = &pDst->eps[j + 1];
      int  cmp = strncmp(f->fqdn, s->fqdn, sizeof(f->fqdn));
      if (cmp > 0 || (cmp == 0 && f->port > s->port)) {
        SEp ep1 = {0};
        epAssign(&ep1, f);
        epAssign(f, s);
        epAssign(s, &ep1);
      }
    }
  }
  if (validIdx == true)
    for (int i = 0; i < pDst->numOfEps; i++) {
      int cmp = strncmp(ep.fqdn, pDst->eps[i].fqdn, sizeof(ep.fqdn));
      if (cmp == 0 && ep.port == pDst->eps[i].port) {
        pDst->inUse = i;
        break;
      }
    }
}

void updateEpSet_s(SCorEpSet* pEpSet, SEpSet* pNewEpSet) {
  taosCorBeginWrite(&pEpSet->version);
  pEpSet->epSet = *pNewEpSet;
  taosCorEndWrite(&pEpSet->version);
}

SEpSet getEpSet_s(SCorEpSet* pEpSet) {
  SEpSet ep = {0};
  taosCorBeginRead(&pEpSet->version);
  ep = pEpSet->epSet;
  taosCorEndRead(&pEpSet->version);

  return ep;
}

int32_t epsetToStr(const SEpSet* pEpSet, char* pBuf, int32_t cap) {
  int32_t ret = 0;
  int32_t nwrite = 0;

  nwrite = snprintf(pBuf + nwrite, cap, "epset:{");
  if (nwrite <= 0 || nwrite >= cap) {
    return TSDB_CODE_OUT_OF_BUFFER;
  }
  cap -= nwrite;

  for (int _i = 0; (_i < pEpSet->numOfEps) && (cap > 0); _i++) {
    if (_i == pEpSet->numOfEps - 1) {
      ret = snprintf(pBuf + nwrite, cap, "%d. %s:%d", _i, pEpSet->eps[_i].fqdn, pEpSet->eps[_i].port);
    } else {
      ret = snprintf(pBuf + nwrite, cap, "%d. %s:%d, ", _i, pEpSet->eps[_i].fqdn, pEpSet->eps[_i].port);
    }

    if (ret <= 0 || ret >= cap) {
      return TSDB_CODE_OUT_OF_BUFFER;
    }

    nwrite += ret;
    cap -= ret;
  }

  if (cap <= 0) {
    return TSDB_CODE_OUT_OF_BUFFER;
  }

  ret = snprintf(pBuf + nwrite, cap, "}, inUse:%d", pEpSet->inUse);
  if (ret <= 0 || ret >= cap) {
    return TSDB_CODE_OUT_OF_BUFFER;
  } else {
    return TSDB_CODE_SUCCESS;
  }
}

int32_t taosGenCrashJsonMsg(int signum, char** pMsg, int64_t clusterId, int64_t startTime) {
  int32_t code = 0;
  SJson*  pJson = tjsonCreateObject();
  if (pJson == NULL) return terrno;

  char tmp[4096] = {0};

  TAOS_CHECK_GOTO(tjsonAddDoubleToObject(pJson, "reportVersion", 1), NULL, _exit);

  TAOS_CHECK_GOTO(tjsonAddIntegerToObject(pJson, "clusterId", clusterId), NULL, _exit);
  TAOS_CHECK_GOTO(tjsonAddIntegerToObject(pJson, "startTime", startTime), NULL, _exit);

  // Do NOT invoke the taosGetFqdn here.
  // this function may be invoked when memory exception occurs,so we should assume that it is running in a memory locked
  // environment. The lock operation by taosGetFqdn may cause this program deadlock.
  TAOS_CHECK_GOTO(tjsonAddStringToObject(pJson, "fqdn", tsLocalFqdn), NULL, _exit);

  TAOS_CHECK_GOTO(tjsonAddIntegerToObject(pJson, "pid", taosGetPId()), NULL, _exit);

  code = taosGetAppName(tmp, NULL);
  if (code != 0) {
    TAOS_CHECK_GOTO(code, NULL, _exit);
  }
  TAOS_CHECK_GOTO(tjsonAddStringToObject(pJson, "appName", tmp), NULL, _exit);

  if (taosGetOsReleaseName(tmp, NULL, NULL, sizeof(tmp)) == 0) {
    TAOS_CHECK_GOTO(tjsonAddStringToObject(pJson, "os", tmp), NULL, _exit);
  } else {
    // do nothing
  }

  float numOfCores = 0;
  if (taosGetCpuInfo(tmp, sizeof(tmp), &numOfCores) == 0) {
    TAOS_CHECK_GOTO(tjsonAddStringToObject(pJson, "cpuModel", tmp), NULL, _exit);
    TAOS_CHECK_GOTO(tjsonAddDoubleToObject(pJson, "numOfCpu", numOfCores), NULL, _exit);
  } else {
    TAOS_CHECK_GOTO(tjsonAddDoubleToObject(pJson, "numOfCpu", tsNumOfCores), NULL, _exit);
  }

  int32_t nBytes = snprintf(tmp, sizeof(tmp), "%" PRId64 " kB", tsTotalMemoryKB);
  if (nBytes <= 9 || nBytes >= sizeof(tmp)) {
    TAOS_CHECK_GOTO(TSDB_CODE_OUT_OF_RANGE, NULL, _exit);
  }
  TAOS_CHECK_GOTO(tjsonAddStringToObject(pJson, "memory", tmp), NULL, _exit);

  TAOS_CHECK_GOTO(tjsonAddStringToObject(pJson, "version", td_version), NULL, _exit);
  TAOS_CHECK_GOTO(tjsonAddStringToObject(pJson, "buildInfo", td_buildinfo), NULL, _exit);
  TAOS_CHECK_GOTO(tjsonAddStringToObject(pJson, "gitInfo", td_gitinfo), NULL, _exit);

  TAOS_CHECK_GOTO(tjsonAddIntegerToObject(pJson, "crashSig", signum), NULL, _exit);
  TAOS_CHECK_GOTO(tjsonAddIntegerToObject(pJson, "crashTs", taosGetTimestampUs()), NULL, _exit);

#ifdef _TD_DARWIN_64
  taosLogTraceToBuf(tmp, sizeof(tmp), 4);
#elif !defined(WINDOWS)
  taosLogTraceToBuf(tmp, sizeof(tmp), 3);
#else
  taosLogTraceToBuf(tmp, sizeof(tmp), 8);
#endif

  TAOS_CHECK_GOTO(tjsonAddStringToObject(pJson, "stackInfo", tmp), NULL, _exit);

  char* pCont = tjsonToString(pJson);
  if (pCont == NULL) {
    code = terrno;
    TAOS_CHECK_GOTO(code, NULL, _exit);
    goto _exit;
  }

  tjsonDelete(pJson);
  *pMsg = pCont;
  pJson = NULL;
_exit:
  tjsonDelete(pJson);
  TAOS_RETURN(code);
}

int32_t dumpConfToDataBlock(SSDataBlock* pBlock, int32_t startCol) {
  int32_t  code = 0;
  SConfig* pConf = taosGetCfg();
  if (pConf == NULL) {
    return TSDB_CODE_INVALID_CFG;
  }

  int32_t      numOfRows = 0;
  int32_t      col = startCol;
  SConfigItem* pItem = NULL;
  SConfigIter* pIter = NULL;

  int8_t locked = 0;

  size_t       exSize = 0;
  size_t       index = 0;
  SConfigItem* pDataDirItem = cfgGetItem(pConf, "dataDir");
  if (pDataDirItem) {
    exSize = TMAX(taosArrayGetSize(pDataDirItem->array), 1) - 1;
  }

  TAOS_CHECK_GOTO(blockDataEnsureCapacity(pBlock, cfgGetSize(pConf) + exSize), NULL, _exit);

  TAOS_CHECK_GOTO(cfgCreateIter(pConf, &pIter), NULL, _exit);

  cfgLock(pConf);
  locked = 1;

  while ((pItem = cfgNextIter(pIter)) != NULL) {
_start:
    col = startCol;

    // GRANT_CFG_SKIP;
    char name[TSDB_CONFIG_OPTION_LEN + VARSTR_HEADER_SIZE] = {0};
    STR_WITH_MAXSIZE_TO_VARSTR(name, pItem->name, TSDB_CONFIG_OPTION_LEN + VARSTR_HEADER_SIZE);

    SColumnInfoData* pColInfo = taosArrayGet(pBlock->pDataBlock, col++);
    if (pColInfo == NULL) {
      code = terrno;
      TAOS_CHECK_GOTO(code, NULL, _exit);
    }

    TAOS_CHECK_GOTO(colDataSetVal(pColInfo, numOfRows, name, false), NULL, _exit);

    char    value[TSDB_CONFIG_PATH_LEN + VARSTR_HEADER_SIZE] = {0};
    int32_t valueLen = 0;
<<<<<<< HEAD
    if (pItem->dtype == CFG_DTYPE_TIMEZONE){

    }
    TAOS_CHECK_GOTO(cfgDumpItemValue(pItem, varDataVal(value), TSDB_CONFIG_VALUE_LEN, &valueLen), NULL, _exit);
=======
    SDiskCfg* pDiskCfg = NULL;
    if (strcasecmp(pItem->name, "dataDir") == 0 && exSize > 0) {
      char*     buf = &value[VARSTR_HEADER_SIZE];
      pDiskCfg = taosArrayGet(pItem->array, index);
      valueLen = tsnprintf(buf, TSDB_CONFIG_PATH_LEN, "%s", pDiskCfg->dir);
      index++;
    } else {
      TAOS_CHECK_GOTO(cfgDumpItemValue(pItem, &value[VARSTR_HEADER_SIZE], TSDB_CONFIG_PATH_LEN, &valueLen), NULL,
                      _exit);
    }
>>>>>>> ed3cc875
    varDataSetLen(value, valueLen);

    pColInfo = taosArrayGet(pBlock->pDataBlock, col++);
    if (pColInfo == NULL) {
      code = terrno;
      TAOS_CHECK_GOTO(code, NULL, _exit);
    }

    TAOS_CHECK_GOTO(colDataSetVal(pColInfo, numOfRows, value, false), NULL, _exit);

    char scope[TSDB_CONFIG_SCOPE_LEN + VARSTR_HEADER_SIZE] = {0};
    TAOS_CHECK_GOTO(cfgDumpItemScope(pItem, &scope[VARSTR_HEADER_SIZE], TSDB_CONFIG_SCOPE_LEN, &valueLen), NULL, _exit);
    varDataSetLen(scope, valueLen);

    pColInfo = taosArrayGet(pBlock->pDataBlock, col++);
    if (pColInfo == NULL) {
      code = terrno;
      TAOS_CHECK_GOTO(code, NULL, _exit);
    }
    TAOS_CHECK_GOTO(colDataSetVal(pColInfo, numOfRows, scope, false), NULL, _exit);

    char info[TSDB_CONFIG_INFO_LEN + VARSTR_HEADER_SIZE] = {0};
    if (strcasecmp(pItem->name, "dataDir") == 0 && pDiskCfg) {
      char* buf = &info[VARSTR_HEADER_SIZE];
      valueLen = tsnprintf(buf, TSDB_CONFIG_INFO_LEN, "level %d primary %d disabled %" PRIi8, pDiskCfg->level,
                              pDiskCfg->primary, pDiskCfg->disable);
    } else {
      valueLen = 0;
    }
    varDataSetLen(info, valueLen);

    pColInfo = taosArrayGet(pBlock->pDataBlock, col++);
    if (pColInfo == NULL) {
      code = terrno;
      TAOS_CHECK_GOTO(code, NULL, _exit);
    }
    TAOS_CHECK_GOTO(colDataSetVal(pColInfo, numOfRows, info, false), NULL, _exit);

    numOfRows++;
    if (index > 0 && index <= exSize) {
      goto _start;
    }
}
  pBlock->info.rows = numOfRows;
_exit:
  if (locked) cfgUnLock(pConf);
  cfgDestroyIter(pIter);
  TAOS_RETURN(code);
}<|MERGE_RESOLUTION|>--- conflicted
+++ resolved
@@ -299,12 +299,7 @@
 
     char    value[TSDB_CONFIG_PATH_LEN + VARSTR_HEADER_SIZE] = {0};
     int32_t valueLen = 0;
-<<<<<<< HEAD
-    if (pItem->dtype == CFG_DTYPE_TIMEZONE){
-
-    }
-    TAOS_CHECK_GOTO(cfgDumpItemValue(pItem, varDataVal(value), TSDB_CONFIG_VALUE_LEN, &valueLen), NULL, _exit);
-=======
+
     SDiskCfg* pDiskCfg = NULL;
     if (strcasecmp(pItem->name, "dataDir") == 0 && exSize > 0) {
       char*     buf = &value[VARSTR_HEADER_SIZE];
@@ -315,7 +310,6 @@
       TAOS_CHECK_GOTO(cfgDumpItemValue(pItem, &value[VARSTR_HEADER_SIZE], TSDB_CONFIG_PATH_LEN, &valueLen), NULL,
                       _exit);
     }
->>>>>>> ed3cc875
     varDataSetLen(value, valueLen);
 
     pColInfo = taosArrayGet(pBlock->pDataBlock, col++);
