/*
 * Copyright (c) 2019 TAOS Data, Inc. <jhtao@taosdata.com>
 *
 * This program is free software: you can use, redistribute, and/or modify
 * it under the terms of the GNU Affero General Public License, version 3
 * or later ("AGPL"), as published by the Free Software Foundation.
 *
 * This program is distributed in the hope that it will be useful, but WITHOUT
 * ANY WARRANTY; without even the implied warranty of MERCHANTABILITY or
 * FITNESS FOR A PARTICULAR PURPOSE.
 *
 * You should have received a copy of the GNU Affero General Public License
 * along with this program. If not, see <http://www.gnu.org/licenses/>.
 */

#define _DEFAULT_SOURCE
#include "tglobal.h"
#include "tmsg.h"

#undef TD_MSG_NUMBER_
#undef TD_MSG_DICT_
#undef TD_MSG_RANGE_CODE_
#define TD_MSG_INFO_
#undef TD_MSG_TYPE_INFO_
#undef TD_MSG_SEG_CODE_
#include "tmsgdef.h"

#undef TD_MSG_NUMBER_
#undef TD_MSG_INFO_
#undef TD_MSG_TYPE_INFO_
#undef TD_MSG_RANGE_CODE_
#define TD_MSG_DICT_
#undef TD_MSG_SEG_CODE_
#include "tmsgdef.h"

#undef TD_MSG_NUMBER_
#undef TD_MSG_INFO_
#undef TD_MSG_TYPE_INFO_
#undef TD_MSG_DICT_
#undef TD_MSG_SEG_CODE_
#define TD_MSG_RANGE_CODE_
#include "tmsgdef.h"

#include "tanalytics.h"
#include "tcol.h"
#include "tlog.h"

#define DECODESQL()                                                               \
  do {                                                                            \
    if (!tDecodeIsEnd(&decoder)) {                                                \
      TAOS_CHECK_EXIT(tDecodeI32(&decoder, &pReq->sqlLen));                       \
      if (pReq->sqlLen > 0) {                                                     \
        TAOS_CHECK_EXIT(tDecodeBinaryAlloc(&decoder, (void **)&pReq->sql, NULL)); \
      }                                                                           \
    }                                                                             \
  } while (0)

#define ENCODESQL()                                                                       \
  do {                                                                                    \
    TAOS_CHECK_EXIT(tEncodeI32(&encoder, pReq->sqlLen));                                  \
    if (pReq->sqlLen > 0) {                                                               \
      TAOS_CHECK_EXIT(tEncodeBinary(&encoder, (const uint8_t *)pReq->sql, pReq->sqlLen)); \
    }                                                                                     \
  } while (0)

#define FREESQL()                \
  do {                           \
    if (pReq->sql != NULL) {     \
      taosMemoryFree(pReq->sql); \
    }                            \
    pReq->sql = NULL;            \
  } while (0)

static int32_t tSerializeSMonitorParas(SEncoder *encoder, const SMonitorParas *pMonitorParas) {
  TAOS_CHECK_RETURN(tEncodeI8(encoder, pMonitorParas->tsEnableMonitor));
  TAOS_CHECK_RETURN(tEncodeI32(encoder, pMonitorParas->tsMonitorInterval));
  TAOS_CHECK_RETURN(tEncodeI32(encoder, pMonitorParas->tsSlowLogScope));
  TAOS_CHECK_RETURN(tEncodeI32(encoder, pMonitorParas->tsSlowLogMaxLen));
  TAOS_CHECK_RETURN(tEncodeI32(encoder, pMonitorParas->tsSlowLogThreshold));
  TAOS_CHECK_RETURN(tEncodeI32(encoder, pMonitorParas->tsSlowLogThresholdTest));  // Obsolete
  TAOS_CHECK_RETURN(tEncodeCStr(encoder, pMonitorParas->tsSlowLogExceptDb));
  return 0;
}

static int32_t tDeserializeSMonitorParas(SDecoder *decoder, SMonitorParas *pMonitorParas) {
  TAOS_CHECK_RETURN(tDecodeI8(decoder, (int8_t *)&pMonitorParas->tsEnableMonitor));
  TAOS_CHECK_RETURN(tDecodeI32(decoder, &pMonitorParas->tsMonitorInterval));
  TAOS_CHECK_RETURN(tDecodeI32(decoder, &pMonitorParas->tsSlowLogScope));
  TAOS_CHECK_RETURN(tDecodeI32(decoder, &pMonitorParas->tsSlowLogMaxLen));
  TAOS_CHECK_RETURN(tDecodeI32(decoder, &pMonitorParas->tsSlowLogThreshold));
  TAOS_CHECK_RETURN(tDecodeI32(decoder, &pMonitorParas->tsSlowLogThresholdTest));  // Obsolete
  TAOS_CHECK_RETURN(tDecodeCStrTo(decoder, pMonitorParas->tsSlowLogExceptDb));
  return 0;
}

static int32_t tDecodeSVAlterTbReqCommon(SDecoder *pDecoder, SVAlterTbReq *pReq);
static int32_t tDecodeSBatchDeleteReqCommon(SDecoder *pDecoder, SBatchDeleteReq *pReq);
static int32_t tEncodeTableTSMAInfoRsp(SEncoder *pEncoder, const STableTSMAInfoRsp *pRsp);
static int32_t tDecodeTableTSMAInfoRsp(SDecoder *pDecoder, STableTSMAInfoRsp *pRsp);

int32_t tInitSubmitMsgIter(const SSubmitReq *pMsg, SSubmitMsgIter *pIter) {
  if (pMsg == NULL) {
    return terrno = TSDB_CODE_TDB_SUBMIT_MSG_MSSED_UP;
  }

  pIter->totalLen = htonl(pMsg->length);
  pIter->numOfBlocks = htonl(pMsg->numOfBlocks);
  if (!(pIter->totalLen > 0)) {
    return terrno = TSDB_CODE_TDB_SUBMIT_MSG_MSSED_UP;
  }
  pIter->len = 0;
  pIter->pMsg = pMsg;
  if (pIter->totalLen <= sizeof(SSubmitReq)) {
    return terrno = TSDB_CODE_TDB_SUBMIT_MSG_MSSED_UP;
  }

  return 0;
}

int32_t tGetSubmitMsgNext(SSubmitMsgIter *pIter, SSubmitBlk **pPBlock) {
  if (!(pIter->len >= 0)) {
    return terrno = TSDB_CODE_INVALID_MSG_LEN;
  }

  if (pIter->len == 0) {
    pIter->len += sizeof(SSubmitReq);
  } else {
    if (pIter->len >= pIter->totalLen) {
      return terrno = TSDB_CODE_INVALID_MSG_LEN;
    }

    pIter->len += (sizeof(SSubmitBlk) + pIter->dataLen + pIter->schemaLen);
    if (!(pIter->len > 0)) {
      return terrno = TSDB_CODE_INVALID_MSG_LEN;
    }
  }

  if (pIter->len > pIter->totalLen) {
    *pPBlock = NULL;
    return terrno = TSDB_CODE_TDB_SUBMIT_MSG_MSSED_UP;
  }

  if (pIter->len == pIter->totalLen) {
    *pPBlock = NULL;
  } else {
    *pPBlock = (SSubmitBlk *)POINTER_SHIFT(pIter->pMsg, pIter->len);
    pIter->uid = htobe64((*pPBlock)->uid);
    pIter->suid = htobe64((*pPBlock)->suid);
    pIter->sversion = htonl((*pPBlock)->sversion);
    pIter->dataLen = htonl((*pPBlock)->dataLen);
    pIter->schemaLen = htonl((*pPBlock)->schemaLen);
    pIter->numOfRows = htonl((*pPBlock)->numOfRows);
  }
  return 0;
}

int32_t tInitSubmitBlkIter(SSubmitMsgIter *pMsgIter, SSubmitBlk *pBlock, SSubmitBlkIter *pIter) {
  if (pMsgIter->dataLen <= 0) {
    return TSDB_CODE_INVALID_PARA;
  }
  pIter->totalLen = pMsgIter->dataLen;
  pIter->len = 0;
  pIter->row = (STSRow *)(pBlock->data + pMsgIter->schemaLen);
  return 0;
}

STSRow *tGetSubmitBlkNext(SSubmitBlkIter *pIter) {
  STSRow *row = pIter->row;

  if (pIter->len >= pIter->totalLen) {
    return NULL;
  } else {
    pIter->len += TD_ROW_LEN(row);
    if (pIter->len < pIter->totalLen) {
      pIter->row = POINTER_SHIFT(row, TD_ROW_LEN(row));
    }
    return row;
  }
}

int32_t tEncodeSEpSet(SEncoder *pEncoder, const SEpSet *pEp) {
  TAOS_CHECK_RETURN(tEncodeI8(pEncoder, pEp->inUse));
  TAOS_CHECK_RETURN(tEncodeI8(pEncoder, pEp->numOfEps));
  for (int32_t i = 0; i < TSDB_MAX_REPLICA; i++) {
    TAOS_CHECK_RETURN(tEncodeU16(pEncoder, pEp->eps[i].port));
    TAOS_CHECK_RETURN(tEncodeCStrWithLen(pEncoder, pEp->eps[i].fqdn, TSDB_FQDN_LEN));
  }
  return 0;
}

int32_t tDecodeSEpSet(SDecoder *pDecoder, SEpSet *pEp) {
  TAOS_CHECK_RETURN(tDecodeI8(pDecoder, &pEp->inUse));
  TAOS_CHECK_RETURN(tDecodeI8(pDecoder, &pEp->numOfEps));
  for (int32_t i = 0; i < TSDB_MAX_REPLICA; i++) {
    TAOS_CHECK_RETURN(tDecodeU16(pDecoder, &pEp->eps[i].port));
    TAOS_CHECK_RETURN(tDecodeCStrTo(pDecoder, pEp->eps[i].fqdn));
  }
  return 0;
}

int32_t tEncodeSQueryNodeAddr(SEncoder *pEncoder, SQueryNodeAddr *pAddr) {
  TAOS_CHECK_RETURN(tEncodeI32(pEncoder, pAddr->nodeId));
  TAOS_CHECK_RETURN(tEncodeSEpSet(pEncoder, &pAddr->epSet));
  return 0;
}

int32_t tEncodeSQueryNodeLoad(SEncoder *pEncoder, SQueryNodeLoad *pLoad) {
  TAOS_CHECK_RETURN(tEncodeSQueryNodeAddr(pEncoder, &pLoad->addr));
  TAOS_CHECK_RETURN(tEncodeU64(pEncoder, pLoad->load));
  return 0;
}

int32_t tDecodeSQueryNodeAddr(SDecoder *pDecoder, SQueryNodeAddr *pAddr) {
  TAOS_CHECK_RETURN(tDecodeI32(pDecoder, &pAddr->nodeId));
  TAOS_CHECK_RETURN(tDecodeSEpSet(pDecoder, &pAddr->epSet));
  return 0;
}

int32_t tDecodeSQueryNodeLoad(SDecoder *pDecoder, SQueryNodeLoad *pLoad) {
  TAOS_CHECK_RETURN(tDecodeSQueryNodeAddr(pDecoder, &pLoad->addr));
  TAOS_CHECK_RETURN(tDecodeU64(pDecoder, &pLoad->load));
  return 0;
}

int32_t taosEncodeSEpSet(void **buf, const SEpSet *pEp) {
  int32_t tlen = 0;
  tlen += taosEncodeFixedI8(buf, pEp->inUse);
  tlen += taosEncodeFixedI8(buf, pEp->numOfEps);
  for (int32_t i = 0; i < TSDB_MAX_REPLICA; i++) {
    tlen += taosEncodeFixedU16(buf, pEp->eps[i].port);
    tlen += taosEncodeString(buf, pEp->eps[i].fqdn);
  }
  return tlen;
}

void *taosDecodeSEpSet(const void *buf, SEpSet *pEp) {
  buf = taosDecodeFixedI8(buf, &pEp->inUse);
  buf = taosDecodeFixedI8(buf, &pEp->numOfEps);
  for (int32_t i = 0; i < TSDB_MAX_REPLICA; i++) {
    buf = taosDecodeFixedU16(buf, &pEp->eps[i].port);
    buf = taosDecodeStringTo(buf, pEp->eps[i].fqdn);
  }
  return (void *)buf;
}

static int32_t tSerializeSClientHbReq(SEncoder *pEncoder, const SClientHbReq *pReq) {
  TAOS_CHECK_RETURN(tEncodeSClientHbKey(pEncoder, &pReq->connKey));

  if (pReq->connKey.connType == CONN_TYPE__QUERY) {
    TAOS_CHECK_RETURN(tEncodeI64(pEncoder, pReq->app.appId));
    TAOS_CHECK_RETURN(tEncodeI32(pEncoder, pReq->app.pid));
    TAOS_CHECK_RETURN(tEncodeCStr(pEncoder, pReq->app.name));
    TAOS_CHECK_RETURN(tEncodeI64(pEncoder, pReq->app.startTime));
    TAOS_CHECK_RETURN(tEncodeU64(pEncoder, pReq->app.summary.numOfInsertsReq));
    TAOS_CHECK_RETURN(tEncodeU64(pEncoder, pReq->app.summary.numOfInsertRows));
    TAOS_CHECK_RETURN(tEncodeU64(pEncoder, pReq->app.summary.insertElapsedTime));
    TAOS_CHECK_RETURN(tEncodeU64(pEncoder, pReq->app.summary.insertBytes));
    TAOS_CHECK_RETURN(tEncodeU64(pEncoder, pReq->app.summary.fetchBytes));
    TAOS_CHECK_RETURN(tEncodeU64(pEncoder, pReq->app.summary.queryElapsedTime));
    TAOS_CHECK_RETURN(tEncodeU64(pEncoder, pReq->app.summary.numOfSlowQueries));
    TAOS_CHECK_RETURN(tEncodeU64(pEncoder, pReq->app.summary.totalRequests));
    TAOS_CHECK_RETURN(tEncodeU64(pEncoder, pReq->app.summary.currentRequests));

    int32_t queryNum = 0;
    if (pReq->query) {
      queryNum = 1;
      TAOS_CHECK_RETURN(tEncodeI32(pEncoder, queryNum));
      TAOS_CHECK_RETURN(tEncodeU32(pEncoder, pReq->query->connId));

      int32_t num = taosArrayGetSize(pReq->query->queryDesc);
      TAOS_CHECK_RETURN(tEncodeI32(pEncoder, num));

      for (int32_t i = 0; i < num; ++i) {
        SQueryDesc *desc = taosArrayGet(pReq->query->queryDesc, i);
        TAOS_CHECK_RETURN(tEncodeCStr(pEncoder, desc->sql));
        TAOS_CHECK_RETURN(tEncodeU64(pEncoder, desc->queryId));
        TAOS_CHECK_RETURN(tEncodeI64(pEncoder, desc->useconds));
        TAOS_CHECK_RETURN(tEncodeI64(pEncoder, desc->stime));
        TAOS_CHECK_RETURN(tEncodeI64(pEncoder, desc->reqRid));
        TAOS_CHECK_RETURN(tEncodeI8(pEncoder, desc->stableQuery));
        TAOS_CHECK_RETURN(tEncodeI8(pEncoder, desc->isSubQuery));
        TAOS_CHECK_RETURN(tEncodeCStr(pEncoder, desc->fqdn));
        TAOS_CHECK_RETURN(tEncodeI32(pEncoder, desc->subPlanNum));

        int32_t snum = desc->subDesc ? taosArrayGetSize(desc->subDesc) : 0;
        TAOS_CHECK_RETURN(tEncodeI32(pEncoder, snum));
        for (int32_t m = 0; m < snum; ++m) {
          SQuerySubDesc *sDesc = taosArrayGet(desc->subDesc, m);
          TAOS_CHECK_RETURN(tEncodeI64(pEncoder, sDesc->tid));
          TAOS_CHECK_RETURN(tEncodeCStr(pEncoder, sDesc->status));
        }
      }
    } else {
      TAOS_CHECK_RETURN(tEncodeI32(pEncoder, queryNum));
    }
  }

  int32_t kvNum = taosHashGetSize(pReq->info);
  TAOS_CHECK_RETURN(tEncodeI32(pEncoder, kvNum));
  void *pIter = taosHashIterate(pReq->info, NULL);
  while (pIter != NULL) {
    SKv *kv = pIter;
    TAOS_CHECK_RETURN(tEncodeSKv(pEncoder, kv));
    pIter = taosHashIterate(pReq->info, pIter);
  }
  TAOS_CHECK_RETURN(tEncodeU32(pEncoder, pReq->userIp));
  TAOS_CHECK_RETURN(tEncodeCStr(pEncoder, pReq->userApp));

  return 0;
}

static int32_t tDeserializeSClientHbReq(SDecoder *pDecoder, SClientHbReq *pReq) {
  TAOS_CHECK_RETURN(tDecodeSClientHbKey(pDecoder, &pReq->connKey));

  if (pReq->connKey.connType == CONN_TYPE__QUERY) {
    TAOS_CHECK_RETURN(tDecodeI64(pDecoder, &pReq->app.appId));
    TAOS_CHECK_RETURN(tDecodeI32(pDecoder, &pReq->app.pid));
    TAOS_CHECK_RETURN(tDecodeCStrTo(pDecoder, pReq->app.name));
    TAOS_CHECK_RETURN(tDecodeI64(pDecoder, &pReq->app.startTime));
    TAOS_CHECK_RETURN(tDecodeU64(pDecoder, &pReq->app.summary.numOfInsertsReq));
    TAOS_CHECK_RETURN(tDecodeU64(pDecoder, &pReq->app.summary.numOfInsertRows));
    TAOS_CHECK_RETURN(tDecodeU64(pDecoder, &pReq->app.summary.insertElapsedTime));
    TAOS_CHECK_RETURN(tDecodeU64(pDecoder, &pReq->app.summary.insertBytes));
    TAOS_CHECK_RETURN(tDecodeU64(pDecoder, &pReq->app.summary.fetchBytes));
    TAOS_CHECK_RETURN(tDecodeU64(pDecoder, &pReq->app.summary.queryElapsedTime));
    TAOS_CHECK_RETURN(tDecodeU64(pDecoder, &pReq->app.summary.numOfSlowQueries));
    TAOS_CHECK_RETURN(tDecodeU64(pDecoder, &pReq->app.summary.totalRequests));
    TAOS_CHECK_RETURN(tDecodeU64(pDecoder, &pReq->app.summary.currentRequests));

    int32_t queryNum = 0;
    TAOS_CHECK_RETURN(tDecodeI32(pDecoder, &queryNum));
    if (queryNum) {
      pReq->query = taosMemoryCalloc(1, sizeof(*pReq->query));
      if (NULL == pReq->query) {
        return terrno;
      }
      TAOS_CHECK_RETURN(tDecodeU32(pDecoder, &pReq->query->connId));

      int32_t num = 0;
      TAOS_CHECK_RETURN(tDecodeI32(pDecoder, &num));
      if (num > 0) {
        pReq->query->queryDesc = taosArrayInit(num, sizeof(SQueryDesc));
        if (NULL == pReq->query->queryDesc) {
          return terrno;
        }

        for (int32_t i = 0; i < num; ++i) {
          SQueryDesc desc = {0};
          TAOS_CHECK_RETURN(tDecodeCStrTo(pDecoder, desc.sql));
          TAOS_CHECK_RETURN(tDecodeU64(pDecoder, &desc.queryId));
          TAOS_CHECK_RETURN(tDecodeI64(pDecoder, &desc.useconds));
          TAOS_CHECK_RETURN(tDecodeI64(pDecoder, &desc.stime));
          TAOS_CHECK_RETURN(tDecodeI64(pDecoder, &desc.reqRid));
          TAOS_CHECK_RETURN(tDecodeI8(pDecoder, (int8_t *)&desc.stableQuery));
          TAOS_CHECK_RETURN(tDecodeI8(pDecoder, (int8_t *)&desc.isSubQuery));
          TAOS_CHECK_RETURN(tDecodeCStrTo(pDecoder, desc.fqdn));
          TAOS_CHECK_RETURN(tDecodeI32(pDecoder, &desc.subPlanNum));

          int32_t snum = 0;
          TAOS_CHECK_RETURN(tDecodeI32(pDecoder, &snum));
          if (snum > 0) {
            desc.subDesc = taosArrayInit(snum, sizeof(SQuerySubDesc));
            if (NULL == desc.subDesc) {
              return terrno;
            }

            for (int32_t m = 0; m < snum; ++m) {
              SQuerySubDesc sDesc = {0};
              TAOS_CHECK_RETURN(tDecodeI64(pDecoder, &sDesc.tid));
              TAOS_CHECK_RETURN(tDecodeCStrTo(pDecoder, sDesc.status));
              if (!taosArrayPush(desc.subDesc, &sDesc)) {
                return terrno;
              }
            }
          }

          if (!(desc.subPlanNum == taosArrayGetSize(desc.subDesc))) {
            return TSDB_CODE_INVALID_MSG;
          }

          if (!taosArrayPush(pReq->query->queryDesc, &desc)) {
            return terrno;
          }
        }
      }
    }
  }

  int32_t kvNum = 0;
  TAOS_CHECK_RETURN(tDecodeI32(pDecoder, &kvNum));
  if (pReq->info == NULL) {
    pReq->info = taosHashInit(kvNum, taosGetDefaultHashFunction(TSDB_DATA_TYPE_BINARY), true, HASH_NO_LOCK);
  }
  if (pReq->info == NULL) {
    return terrno;
  }
  for (int32_t i = 0; i < kvNum; i++) {
    SKv kv = {0};
    TAOS_CHECK_RETURN(tDecodeSKv(pDecoder, &kv));
    int32_t code = taosHashPut(pReq->info, &kv.key, sizeof(kv.key), &kv, sizeof(kv));
    if (code) {
      return terrno = code;
    }
  }
  if (!tDecodeIsEnd(pDecoder)) {
    TAOS_CHECK_RETURN(tDecodeU32(pDecoder, &pReq->userIp));
    TAOS_CHECK_RETURN(tDecodeCStrTo(pDecoder, pReq->userApp));
  }

  return 0;
}

static int32_t tSerializeSClientHbRsp(SEncoder *pEncoder, const SClientHbRsp *pRsp) {
  TAOS_CHECK_RETURN(tEncodeSClientHbKey(pEncoder, &pRsp->connKey));
  TAOS_CHECK_RETURN(tEncodeI32(pEncoder, pRsp->status));

  int32_t queryNum = 0;
  if (pRsp->query) {
    queryNum = 1;
    TAOS_CHECK_RETURN(tEncodeI32(pEncoder, queryNum));
    TAOS_CHECK_RETURN(tEncodeU32(pEncoder, pRsp->query->connId));
    TAOS_CHECK_RETURN(tEncodeU64(pEncoder, pRsp->query->killRid));
    TAOS_CHECK_RETURN(tEncodeI32(pEncoder, pRsp->query->totalDnodes));
    TAOS_CHECK_RETURN(tEncodeI32(pEncoder, pRsp->query->onlineDnodes));
    TAOS_CHECK_RETURN(tEncodeI8(pEncoder, pRsp->query->killConnection));
    TAOS_CHECK_RETURN(tEncodeSEpSet(pEncoder, &pRsp->query->epSet));
    int32_t num = taosArrayGetSize(pRsp->query->pQnodeList);
    TAOS_CHECK_RETURN(tEncodeI32(pEncoder, num));
    for (int32_t i = 0; i < num; ++i) {
      SQueryNodeLoad *pLoad = taosArrayGet(pRsp->query->pQnodeList, i);
      TAOS_CHECK_RETURN(tEncodeSQueryNodeLoad(pEncoder, pLoad));
    }
  } else {
    TAOS_CHECK_RETURN(tEncodeI32(pEncoder, queryNum));
  }

  int32_t kvNum = taosArrayGetSize(pRsp->info);
  TAOS_CHECK_RETURN(tEncodeI32(pEncoder, kvNum));
  for (int32_t i = 0; i < kvNum; i++) {
    SKv *kv = taosArrayGet(pRsp->info, i);
    TAOS_CHECK_RETURN(tEncodeSKv(pEncoder, kv));
  }

  return 0;
}

static int32_t tDeserializeSClientHbRsp(SDecoder *pDecoder, SClientHbRsp *pRsp) {
  TAOS_CHECK_RETURN(tDecodeSClientHbKey(pDecoder, &pRsp->connKey));
  TAOS_CHECK_RETURN(tDecodeI32(pDecoder, &pRsp->status));

  int32_t queryNum = 0;
  TAOS_CHECK_RETURN(tDecodeI32(pDecoder, &queryNum));
  if (queryNum) {
    pRsp->query = taosMemoryCalloc(1, sizeof(*pRsp->query));
    if (NULL == pRsp->query) {
      return terrno;
    }
    TAOS_CHECK_RETURN(tDecodeU32(pDecoder, &pRsp->query->connId));
    TAOS_CHECK_RETURN(tDecodeU64(pDecoder, &pRsp->query->killRid));
    TAOS_CHECK_RETURN(tDecodeI32(pDecoder, &pRsp->query->totalDnodes));
    TAOS_CHECK_RETURN(tDecodeI32(pDecoder, &pRsp->query->onlineDnodes));
    TAOS_CHECK_RETURN(tDecodeI8(pDecoder, &pRsp->query->killConnection));
    TAOS_CHECK_RETURN(tDecodeSEpSet(pDecoder, &pRsp->query->epSet));
    int32_t pQnodeNum = 0;
    TAOS_CHECK_RETURN(tDecodeI32(pDecoder, &pQnodeNum));
    if (pQnodeNum > 0) {
      pRsp->query->pQnodeList = taosArrayInit(pQnodeNum, sizeof(SQueryNodeLoad));
      if (NULL == pRsp->query->pQnodeList) return terrno;
      for (int32_t i = 0; i < pQnodeNum; ++i) {
        SQueryNodeLoad load = {0};
        TAOS_CHECK_RETURN(tDecodeSQueryNodeLoad(pDecoder, &load));
        if (!taosArrayPush(pRsp->query->pQnodeList, &load)) return terrno;
      }
    }
  }

  int32_t kvNum = 0;
  TAOS_CHECK_RETURN(tDecodeI32(pDecoder, &kvNum));
  pRsp->info = taosArrayInit(kvNum, sizeof(SKv));
  if (pRsp->info == NULL) {
    return terrno;
  }
  for (int32_t i = 0; i < kvNum; i++) {
    SKv kv = {0};
    TAOS_CHECK_RETURN(tDecodeSKv(pDecoder, &kv));
    if (!taosArrayPush(pRsp->info, &kv)) return terrno;
  }

  return 0;
}

int32_t tSerializeSClientHbBatchReq(void *buf, int32_t bufLen, const SClientHbBatchReq *pBatchReq) {
  SEncoder encoder = {0};
  int32_t  code = 0;
  int32_t  lino;
  int32_t  tlen = 0;
  tEncoderInit(&encoder, buf, bufLen);

  TAOS_CHECK_EXIT(tStartEncode(&encoder));
  TAOS_CHECK_EXIT(tEncodeI64(&encoder, pBatchReq->reqId));

  int32_t reqNum = taosArrayGetSize(pBatchReq->reqs);
  TAOS_CHECK_EXIT(tEncodeI32(&encoder, reqNum));
  for (int32_t i = 0; i < reqNum; i++) {
    SClientHbReq *pReq = taosArrayGet(pBatchReq->reqs, i);
    TAOS_CHECK_EXIT(tSerializeSClientHbReq(&encoder, pReq));
  }

  TAOS_CHECK_EXIT(tEncodeI64(&encoder, pBatchReq->ipWhiteList));
  tEndEncode(&encoder);

_exit:
  if (code) {
    tlen = code;
  } else {
    tlen = encoder.pos;
  }
  tEncoderClear(&encoder);
  return tlen;
}

int32_t tDeserializeSClientHbBatchReq(void *buf, int32_t bufLen, SClientHbBatchReq *pBatchReq) {
  SDecoder decoder = {0};
  int32_t  code = 0;
  int32_t  lino;
  tDecoderInit(&decoder, buf, bufLen);

  TAOS_CHECK_EXIT(tStartDecode(&decoder));
  TAOS_CHECK_EXIT(tDecodeI64(&decoder, &pBatchReq->reqId));

  int32_t reqNum = 0;
  TAOS_CHECK_EXIT(tDecodeI32(&decoder, &reqNum));
  if (reqNum > 0) {
    pBatchReq->reqs = taosArrayInit(reqNum, sizeof(SClientHbReq));
    if (NULL == pBatchReq->reqs) {
      return terrno;
    }
  }
  for (int32_t i = 0; i < reqNum; i++) {
    SClientHbReq req = {0};
    TAOS_CHECK_EXIT(tDeserializeSClientHbReq(&decoder, &req));
    if (!taosArrayPush(pBatchReq->reqs, &req)) {
      TAOS_CHECK_EXIT(terrno);
    }
  }

  if (!tDecodeIsEnd(&decoder)) {
    TAOS_CHECK_EXIT(tDecodeI64(&decoder, &pBatchReq->ipWhiteList));
  }

  tEndDecode(&decoder);

_exit:
  tDecoderClear(&decoder);
  return code;
}

int32_t tSerializeSClientHbBatchRsp(void *buf, int32_t bufLen, const SClientHbBatchRsp *pBatchRsp) {
  SEncoder encoder = {0};
  int32_t  code = 0;
  int32_t  lino;
  int32_t  tlen;
  tEncoderInit(&encoder, buf, bufLen);

  TAOS_CHECK_EXIT(tStartEncode(&encoder));
  TAOS_CHECK_EXIT(tEncodeI64(&encoder, pBatchRsp->reqId));
  TAOS_CHECK_EXIT(tEncodeI64(&encoder, pBatchRsp->rspId));
  TAOS_CHECK_EXIT(tEncodeI32(&encoder, pBatchRsp->svrTimestamp));

  int32_t rspNum = taosArrayGetSize(pBatchRsp->rsps);
  TAOS_CHECK_EXIT(tEncodeI32(&encoder, rspNum));
  for (int32_t i = 0; i < rspNum; i++) {
    SClientHbRsp *pRsp = taosArrayGet(pBatchRsp->rsps, i);
    TAOS_CHECK_EXIT(tSerializeSClientHbRsp(&encoder, pRsp));
  }
  TAOS_CHECK_EXIT(tSerializeSMonitorParas(&encoder, &pBatchRsp->monitorParas));
  TAOS_CHECK_EXIT(tEncodeI8(&encoder, pBatchRsp->enableAuditDelete));
  TAOS_CHECK_EXIT(tEncodeI8(&encoder, pBatchRsp->enableStrongPass));
  tEndEncode(&encoder);

_exit:
  if (code) {
    tlen = code;
  } else {
    tlen = encoder.pos;
  }
  tEncoderClear(&encoder);
  return tlen;
}

int32_t tDeserializeSClientHbBatchRsp(void *buf, int32_t bufLen, SClientHbBatchRsp *pBatchRsp) {
  SDecoder decoder = {0};
  int32_t  code = 0;
  int32_t  lino;
  tDecoderInit(&decoder, buf, bufLen);

  TAOS_CHECK_EXIT(tStartDecode(&decoder));
  TAOS_CHECK_EXIT(tDecodeI64(&decoder, &pBatchRsp->reqId));
  TAOS_CHECK_EXIT(tDecodeI64(&decoder, &pBatchRsp->rspId));
  TAOS_CHECK_EXIT(tDecodeI32(&decoder, &pBatchRsp->svrTimestamp));

  int32_t rspNum = 0;
  TAOS_CHECK_EXIT(tDecodeI32(&decoder, &rspNum));
  if (pBatchRsp->rsps == NULL) {
    if ((pBatchRsp->rsps = taosArrayInit(rspNum, sizeof(SClientHbRsp))) == NULL) {
      TAOS_CHECK_EXIT(terrno);
    }
  }
  for (int32_t i = 0; i < rspNum; i++) {
    SClientHbRsp rsp = {0};
    TAOS_CHECK_EXIT(tDeserializeSClientHbRsp(&decoder, &rsp));
    if (taosArrayPush(pBatchRsp->rsps, &rsp) == NULL) {
      TAOS_CHECK_EXIT(terrno);
    }
  }

  if (!tDecodeIsEnd(&decoder)) {
    TAOS_CHECK_EXIT(tDeserializeSMonitorParas(&decoder, &pBatchRsp->monitorParas));
  }

  if (!tDecodeIsEnd(&decoder)) {
    TAOS_CHECK_EXIT(tDecodeI8(&decoder, &pBatchRsp->enableAuditDelete));
  } else {
    pBatchRsp->enableAuditDelete = 0;
  }

  if (!tDecodeIsEnd(&decoder)) {
    TAOS_CHECK_EXIT(tDecodeI8(&decoder, &pBatchRsp->enableStrongPass));
  } else {
    pBatchRsp->enableStrongPass = 0;
  }

  tEndDecode(&decoder);

_exit:
  tDecoderClear(&decoder);
  return code;
}

int32_t tSerializeSMCreateStbReq(void *buf, int32_t bufLen, SMCreateStbReq *pReq) {
  SEncoder encoder = {0};
  int32_t  code = 0;
  int32_t  lino;
  int32_t  tlen;
  tEncoderInit(&encoder, buf, bufLen);

  TAOS_CHECK_EXIT(tStartEncode(&encoder));
  TAOS_CHECK_EXIT(tEncodeCStr(&encoder, pReq->name));
  TAOS_CHECK_EXIT(tEncodeI8(&encoder, pReq->igExists));
  TAOS_CHECK_EXIT(tEncodeI8(&encoder, pReq->source));
  for (int32_t i = 0; i < sizeof(pReq->reserved) / sizeof(int8_t); ++i) {
    TAOS_CHECK_EXIT(tEncodeI8(&encoder, pReq->reserved[i]));
  }
  TAOS_CHECK_EXIT(tEncodeI64(&encoder, pReq->suid));
  TAOS_CHECK_EXIT(tEncodeI64(&encoder, pReq->delay1));
  TAOS_CHECK_EXIT(tEncodeI64(&encoder, pReq->delay2));
  TAOS_CHECK_EXIT(tEncodeI64(&encoder, pReq->watermark1));
  TAOS_CHECK_EXIT(tEncodeI64(&encoder, pReq->watermark2));
  TAOS_CHECK_EXIT(tEncodeI32(&encoder, pReq->ttl));
  TAOS_CHECK_EXIT(tEncodeI32(&encoder, pReq->colVer));
  TAOS_CHECK_EXIT(tEncodeI32(&encoder, pReq->tagVer));
  TAOS_CHECK_EXIT(tEncodeI32(&encoder, pReq->numOfColumns));
  TAOS_CHECK_EXIT(tEncodeI32(&encoder, pReq->numOfTags));
  TAOS_CHECK_EXIT(tEncodeI32(&encoder, pReq->numOfFuncs));
  TAOS_CHECK_EXIT(tEncodeI32(&encoder, pReq->commentLen));
  TAOS_CHECK_EXIT(tEncodeI32(&encoder, pReq->ast1Len));
  TAOS_CHECK_EXIT(tEncodeI32(&encoder, pReq->ast2Len));

  for (int32_t i = 0; i < pReq->numOfColumns; ++i) {
    SFieldWithOptions *pField = taosArrayGet(pReq->pColumns, i);
    TAOS_CHECK_EXIT(tEncodeI8(&encoder, pField->type));
    TAOS_CHECK_EXIT(tEncodeI8(&encoder, pField->flags));
    TAOS_CHECK_EXIT(tEncodeI32(&encoder, pField->bytes));
    TAOS_CHECK_EXIT(tEncodeCStr(&encoder, pField->name));
    TAOS_CHECK_EXIT(tEncodeU32(&encoder, pField->compress));
  }

  for (int32_t i = 0; i < pReq->numOfTags; ++i) {
    SField *pField = taosArrayGet(pReq->pTags, i);
    TAOS_CHECK_EXIT(tEncodeI8(&encoder, pField->type));
    TAOS_CHECK_EXIT(tEncodeI8(&encoder, pField->flags));
    TAOS_CHECK_EXIT(tEncodeI32(&encoder, pField->bytes));
    TAOS_CHECK_EXIT(tEncodeCStr(&encoder, pField->name));
  }

  for (int32_t i = 0; i < pReq->numOfFuncs; ++i) {
    const char *pFunc = taosArrayGet(pReq->pFuncs, i);
    TAOS_CHECK_EXIT(tEncodeCStr(&encoder, pFunc));
  }

  if (pReq->commentLen > 0) {
    TAOS_CHECK_EXIT(tEncodeCStr(&encoder, pReq->pComment));
  }
  if (pReq->ast1Len > 0) {
    TAOS_CHECK_EXIT(tEncodeBinary(&encoder, pReq->pAst1, pReq->ast1Len));
  }
  if (pReq->ast2Len > 0) {
    TAOS_CHECK_EXIT(tEncodeBinary(&encoder, pReq->pAst2, pReq->ast2Len));
  }
  TAOS_CHECK_EXIT(tEncodeI64(&encoder, pReq->deleteMark1));
  TAOS_CHECK_EXIT(tEncodeI64(&encoder, pReq->deleteMark2));

  ENCODESQL();

  TAOS_CHECK_EXIT(tEncodeI8(&encoder, pReq->virtualStb));

  tEndEncode(&encoder);

_exit:
  if (code) {
    tlen = code;
  } else {
    tlen = encoder.pos;
  }
  tEncoderClear(&encoder);
  return tlen;
}

int32_t tDeserializeSMCreateStbReq(void *buf, int32_t bufLen, SMCreateStbReq *pReq) {
  SDecoder decoder = {0};
  int32_t  code = 0;
  int32_t  lino;
  tDecoderInit(&decoder, buf, bufLen);

  TAOS_CHECK_EXIT(tStartDecode(&decoder));
  TAOS_CHECK_EXIT(tDecodeCStrTo(&decoder, pReq->name));
  TAOS_CHECK_EXIT(tDecodeI8(&decoder, &pReq->igExists));
  TAOS_CHECK_EXIT(tDecodeI8(&decoder, &pReq->source));
  for (int32_t i = 0; i < sizeof(pReq->reserved) / sizeof(int8_t); ++i) {
    TAOS_CHECK_EXIT(tDecodeI8(&decoder, &pReq->reserved[i]));
  }
  TAOS_CHECK_EXIT(tDecodeI64(&decoder, &pReq->suid));
  TAOS_CHECK_EXIT(tDecodeI64(&decoder, &pReq->delay1));
  TAOS_CHECK_EXIT(tDecodeI64(&decoder, &pReq->delay2));
  TAOS_CHECK_EXIT(tDecodeI64(&decoder, &pReq->watermark1));
  TAOS_CHECK_EXIT(tDecodeI64(&decoder, &pReq->watermark2));
  TAOS_CHECK_EXIT(tDecodeI32(&decoder, &pReq->ttl));
  TAOS_CHECK_EXIT(tDecodeI32(&decoder, &pReq->colVer));
  TAOS_CHECK_EXIT(tDecodeI32(&decoder, &pReq->tagVer));
  TAOS_CHECK_EXIT(tDecodeI32(&decoder, &pReq->numOfColumns));
  TAOS_CHECK_EXIT(tDecodeI32(&decoder, &pReq->numOfTags));
  TAOS_CHECK_EXIT(tDecodeI32(&decoder, &pReq->numOfFuncs));
  TAOS_CHECK_EXIT(tDecodeI32(&decoder, &pReq->commentLen));
  TAOS_CHECK_EXIT(tDecodeI32(&decoder, &pReq->ast1Len));
  TAOS_CHECK_EXIT(tDecodeI32(&decoder, &pReq->ast2Len));

  if ((pReq->pColumns = taosArrayInit(pReq->numOfColumns, sizeof(SFieldWithOptions))) == NULL) {
    TAOS_CHECK_EXIT(terrno);
  }
  if ((pReq->pTags = taosArrayInit(pReq->numOfTags, sizeof(SField))) == NULL) {
    TAOS_CHECK_EXIT(terrno);
  }
  if ((pReq->pFuncs = taosArrayInit(pReq->numOfFuncs, TSDB_FUNC_NAME_LEN)) == NULL) {
    TAOS_CHECK_EXIT(terrno);
  }

  for (int32_t i = 0; i < pReq->numOfColumns; ++i) {
    SFieldWithOptions field = {0};
    TAOS_CHECK_EXIT(tDecodeI8(&decoder, &field.type));
    TAOS_CHECK_EXIT(tDecodeI8(&decoder, &field.flags));
    TAOS_CHECK_EXIT(tDecodeI32(&decoder, &field.bytes));
    TAOS_CHECK_EXIT(tDecodeCStrTo(&decoder, field.name));
    TAOS_CHECK_EXIT(tDecodeU32(&decoder, &field.compress));
    if (taosArrayPush(pReq->pColumns, &field) == NULL) {
      TAOS_CHECK_EXIT(terrno);
    }
  }

  for (int32_t i = 0; i < pReq->numOfTags; ++i) {
    SField field = {0};
    TAOS_CHECK_EXIT(tDecodeI8(&decoder, &field.type));
    TAOS_CHECK_EXIT(tDecodeI8(&decoder, &field.flags));
    TAOS_CHECK_EXIT(tDecodeI32(&decoder, &field.bytes));
    TAOS_CHECK_EXIT(tDecodeCStrTo(&decoder, field.name));
    if (taosArrayPush(pReq->pTags, &field) == NULL) {
      TAOS_CHECK_EXIT(terrno);
    }
  }

  for (int32_t i = 0; i < pReq->numOfFuncs; ++i) {
    char pFunc[TSDB_FUNC_NAME_LEN] = {0};
    TAOS_CHECK_EXIT(tDecodeCStrTo(&decoder, pFunc));
    if (taosArrayPush(pReq->pFuncs, pFunc) == NULL) {
      TAOS_CHECK_EXIT(terrno);
    }
  }

  if (pReq->commentLen > 0) {
    pReq->pComment = taosMemoryMalloc(pReq->commentLen + 1);
    if (pReq->pComment == NULL) {
      TAOS_CHECK_EXIT(terrno);
    }
    TAOS_CHECK_EXIT(tDecodeCStrTo(&decoder, pReq->pComment));
  }

  if (pReq->ast1Len > 0) {
    pReq->pAst1 = taosMemoryMalloc(pReq->ast1Len);
    if (pReq->pAst1 == NULL) {
      TAOS_CHECK_EXIT(terrno);
    }
    TAOS_CHECK_EXIT(tDecodeCStrTo(&decoder, pReq->pAst1));
  }

  if (pReq->ast2Len > 0) {
    pReq->pAst2 = taosMemoryMalloc(pReq->ast2Len);
    if (pReq->pAst2 == NULL) {
      TAOS_CHECK_EXIT(terrno);
    }
    TAOS_CHECK_EXIT(tDecodeCStrTo(&decoder, pReq->pAst2));
  }

  TAOS_CHECK_EXIT(tDecodeI64(&decoder, &pReq->deleteMark1));
  TAOS_CHECK_EXIT(tDecodeI64(&decoder, &pReq->deleteMark2));

  DECODESQL();

  if (!tDecodeIsEnd(&decoder)) {
    TAOS_CHECK_EXIT(tDecodeI8(&decoder, &pReq->virtualStb));
  } else {
    pReq->virtualStb = 0;
  }

  tEndDecode(&decoder);

_exit:
  tDecoderClear(&decoder);
  return code;
}

void tFreeSMCreateStbReq(SMCreateStbReq *pReq) {
  taosArrayDestroy(pReq->pColumns);
  taosArrayDestroy(pReq->pTags);
  taosArrayDestroy(pReq->pFuncs);
  taosMemoryFreeClear(pReq->pComment);
  taosMemoryFreeClear(pReq->pAst1);
  taosMemoryFreeClear(pReq->pAst2);
  FREESQL();
}

int32_t tSerializeSMDropStbReq(void *buf, int32_t bufLen, SMDropStbReq *pReq) {
  SEncoder encoder = {0};
  int32_t  code = 0;
  int32_t  lino;
  int32_t  tlen;
  tEncoderInit(&encoder, buf, bufLen);

  TAOS_CHECK_EXIT(tStartEncode(&encoder));
  TAOS_CHECK_EXIT(tEncodeCStr(&encoder, pReq->name));
  TAOS_CHECK_EXIT(tEncodeI8(&encoder, pReq->igNotExists));
  TAOS_CHECK_EXIT(tEncodeI8(&encoder, pReq->source));
  for (int32_t i = 0; i < sizeof(pReq->reserved) / sizeof(int8_t); ++i) {
    TAOS_CHECK_EXIT(tEncodeI8(&encoder, pReq->reserved[i]));
  }
  TAOS_CHECK_EXIT(tEncodeI64(&encoder, pReq->suid));
  ENCODESQL();
  tEndEncode(&encoder);

_exit:
  if (code) {
    tlen = code;
  } else {
    tlen = encoder.pos;
  }
  tEncoderClear(&encoder);
  return tlen;
}

int32_t tDeserializeSMDropStbReq(void *buf, int32_t bufLen, SMDropStbReq *pReq) {
  SDecoder decoder = {0};
  int32_t  code = 0;
  int32_t  lino;
  tDecoderInit(&decoder, buf, bufLen);

  TAOS_CHECK_EXIT(tStartDecode(&decoder));
  TAOS_CHECK_EXIT(tDecodeCStrTo(&decoder, pReq->name));
  TAOS_CHECK_EXIT(tDecodeI8(&decoder, &pReq->igNotExists));
  TAOS_CHECK_EXIT(tDecodeI8(&decoder, &pReq->source));
  for (int32_t i = 0; i < sizeof(pReq->reserved) / sizeof(int8_t); ++i) {
    TAOS_CHECK_EXIT(tDecodeI8(&decoder, &pReq->reserved[i]));
  }
  TAOS_CHECK_EXIT(tDecodeI64(&decoder, &pReq->suid));

  DECODESQL();

  tEndDecode(&decoder);

_exit:
  tDecoderClear(&decoder);
  return code;
}

void tFreeSMDropStbReq(SMDropStbReq *pReq) { FREESQL(); }

int32_t tSerializeSMAlterStbReq(void *buf, int32_t bufLen, SMAlterStbReq *pReq) {
  SEncoder encoder = {0};
  int32_t  code = 0;
  int32_t  lino;
  int32_t  tlen;
  tEncoderInit(&encoder, buf, bufLen);

  TAOS_CHECK_EXIT(tStartEncode(&encoder));
  TAOS_CHECK_EXIT(tEncodeCStr(&encoder, pReq->name));
  TAOS_CHECK_EXIT(tEncodeI8(&encoder, pReq->alterType));
  TAOS_CHECK_EXIT(tEncodeI32(&encoder, pReq->numOfFields));

  // if (pReq->alterType == )
  for (int32_t i = 0; i < pReq->numOfFields; ++i) {
    if (pReq->alterType == TSDB_ALTER_TABLE_ADD_COLUMN_WITH_COMPRESS_OPTION) {
      SFieldWithOptions *pField = taosArrayGet(pReq->pFields, i);
      TAOS_CHECK_EXIT(tEncodeI8(&encoder, pField->type));
      TAOS_CHECK_EXIT(tEncodeI32(&encoder, pField->bytes));
      TAOS_CHECK_EXIT(tEncodeCStr(&encoder, pField->name));
      TAOS_CHECK_EXIT(tEncodeU32(&encoder, pField->compress));

    } else {
      SField *pField = taosArrayGet(pReq->pFields, i);
      TAOS_CHECK_EXIT(tEncodeI8(&encoder, pField->type));
      TAOS_CHECK_EXIT(tEncodeI32(&encoder, pField->bytes));
      TAOS_CHECK_EXIT(tEncodeCStr(&encoder, pField->name));
    }
  }
  TAOS_CHECK_EXIT(tEncodeI32(&encoder, pReq->ttl));
  TAOS_CHECK_EXIT(tEncodeI32(&encoder, pReq->commentLen));
  if (pReq->commentLen > 0) {
    TAOS_CHECK_EXIT(tEncodeCStr(&encoder, pReq->comment));
  }
  ENCODESQL();
  tEndEncode(&encoder);

_exit:
  if (code) {
    tlen = code;
  } else {
    tlen = encoder.pos;
  }
  tEncoderClear(&encoder);
  return tlen;
}

int32_t tDeserializeSMAlterStbReq(void *buf, int32_t bufLen, SMAlterStbReq *pReq) {
  SDecoder decoder = {0};
  int32_t  code = 0;
  int32_t  lino;
  tDecoderInit(&decoder, buf, bufLen);

  TAOS_CHECK_EXIT(tStartDecode(&decoder));
  TAOS_CHECK_EXIT(tDecodeCStrTo(&decoder, pReq->name));
  TAOS_CHECK_EXIT(tDecodeI8(&decoder, &pReq->alterType));
  TAOS_CHECK_EXIT(tDecodeI32(&decoder, &pReq->numOfFields));
  pReq->pFields = taosArrayInit(pReq->numOfFields, sizeof(SField));
  if (pReq->pFields == NULL) {
    TAOS_CHECK_EXIT(terrno);
  }

  for (int32_t i = 0; i < pReq->numOfFields; ++i) {
    if (pReq->alterType == TSDB_ALTER_TABLE_ADD_COLUMN_WITH_COMPRESS_OPTION) {
      taosArrayDestroy(pReq->pFields);
      if ((pReq->pFields = taosArrayInit(pReq->numOfFields, sizeof(SFieldWithOptions))) == NULL) {
        TAOS_CHECK_EXIT(terrno);
      }
      SFieldWithOptions field = {0};
      TAOS_CHECK_EXIT(tDecodeI8(&decoder, &field.type));
      TAOS_CHECK_EXIT(tDecodeI32(&decoder, &field.bytes));
      TAOS_CHECK_EXIT(tDecodeCStrTo(&decoder, field.name));
      TAOS_CHECK_EXIT(tDecodeU32(&decoder, &field.compress));
      if (taosArrayPush(pReq->pFields, &field) == NULL) {
        TAOS_CHECK_EXIT(terrno);
      }
    } else {
      SField field = {0};
      TAOS_CHECK_EXIT(tDecodeI8(&decoder, &field.type));
      TAOS_CHECK_EXIT(tDecodeI32(&decoder, &field.bytes));
      TAOS_CHECK_EXIT(tDecodeCStrTo(&decoder, field.name));
      if (taosArrayPush(pReq->pFields, &field) == NULL) {
        TAOS_CHECK_EXIT(terrno);
      }
    }
  }

  TAOS_CHECK_EXIT(tDecodeI32(&decoder, &pReq->ttl));
  TAOS_CHECK_EXIT(tDecodeI32(&decoder, &pReq->commentLen));
  if (pReq->commentLen > 0) {
    pReq->comment = taosMemoryMalloc(pReq->commentLen + 1);
    if (pReq->comment == NULL) {
      TAOS_CHECK_EXIT(terrno);
    }
    TAOS_CHECK_EXIT(tDecodeCStrTo(&decoder, pReq->comment));
  }

  DECODESQL();

  tEndDecode(&decoder);

_exit:
  tDecoderClear(&decoder);
  return code;
}

void tFreeSMAltertbReq(SMAlterStbReq *pReq) {
  taosArrayDestroy(pReq->pFields);
  pReq->pFields = NULL;
  taosMemoryFreeClear(pReq->comment);
  FREESQL();
}

int32_t tSerializeSEpSet(void *buf, int32_t bufLen, const SEpSet *pEpset) {
  SEncoder encoder = {0};
  int32_t  code = 0;
  int32_t  lino;
  int32_t  tlen;
  tEncoderInit(&encoder, buf, bufLen);

  TAOS_CHECK_EXIT(tStartEncode(&encoder));
  TAOS_CHECK_EXIT(tEncodeSEpSet(&encoder, pEpset));

  tEndEncode(&encoder);

_exit:
  if (code) {
    tlen = code;
  } else {
    tlen = encoder.pos;
  }
  tEncoderClear(&encoder);
  return tlen;
}

int32_t tDeserializeSEpSet(void *buf, int32_t bufLen, SEpSet *pEpset) {
  SDecoder decoder = {0};
  int32_t  code = 0;
  int32_t  lino;

  tDecoderInit(&decoder, buf, bufLen);

  TAOS_CHECK_EXIT(tStartDecode(&decoder));
  TAOS_CHECK_EXIT(tDecodeSEpSet(&decoder, pEpset));

  tEndDecode(&decoder);
_exit:
  tDecoderClear(&decoder);
  return code;
}

int32_t tSerializeSMCreateSmaReq(void *buf, int32_t bufLen, SMCreateSmaReq *pReq) {
  SEncoder encoder = {0};
  int32_t  code = 0;
  int32_t  lino;
  int32_t  tlen;
  tEncoderInit(&encoder, buf, bufLen);

  TAOS_CHECK_EXIT(tStartEncode(&encoder));
  TAOS_CHECK_EXIT(tEncodeCStr(&encoder, pReq->name));
  TAOS_CHECK_EXIT(tEncodeCStr(&encoder, pReq->stb));
  TAOS_CHECK_EXIT(tEncodeI8(&encoder, pReq->igExists));
  TAOS_CHECK_EXIT(tEncodeI8(&encoder, pReq->intervalUnit));
  TAOS_CHECK_EXIT(tEncodeI8(&encoder, pReq->slidingUnit));
  TAOS_CHECK_EXIT(tEncodeI8(&encoder, pReq->timezone));
  TAOS_CHECK_EXIT(tEncodeI32(&encoder, pReq->dstVgId));
  TAOS_CHECK_EXIT(tEncodeI64(&encoder, pReq->interval));
  TAOS_CHECK_EXIT(tEncodeI64(&encoder, pReq->offset));
  TAOS_CHECK_EXIT(tEncodeI64(&encoder, pReq->sliding));
  TAOS_CHECK_EXIT(tEncodeI64(&encoder, pReq->watermark));
  TAOS_CHECK_EXIT(tEncodeI64(&encoder, pReq->maxDelay));
  TAOS_CHECK_EXIT(tEncodeI32(&encoder, pReq->exprLen));
  TAOS_CHECK_EXIT(tEncodeI32(&encoder, pReq->tagsFilterLen));
  TAOS_CHECK_EXIT(tEncodeI32(&encoder, pReq->sqlLen));
  TAOS_CHECK_EXIT(tEncodeI32(&encoder, pReq->astLen));
  if (pReq->exprLen > 0) {
    TAOS_CHECK_EXIT(tEncodeBinary(&encoder, pReq->expr, pReq->exprLen));
  }
  if (pReq->tagsFilterLen > 0) {
    TAOS_CHECK_EXIT(tEncodeBinary(&encoder, pReq->tagsFilter, pReq->tagsFilterLen));
  }
  if (pReq->sqlLen > 0) {
    TAOS_CHECK_EXIT(tEncodeBinary(&encoder, pReq->sql, pReq->sqlLen));
  }
  if (pReq->astLen > 0) {
    TAOS_CHECK_EXIT(tEncodeBinary(&encoder, pReq->ast, pReq->astLen));
  }
  TAOS_CHECK_EXIT(tEncodeI64(&encoder, pReq->deleteMark));
  TAOS_CHECK_EXIT(tEncodeI64(&encoder, pReq->lastTs));
  TAOS_CHECK_EXIT(tEncodeI64(&encoder, pReq->normSourceTbUid));
  TAOS_CHECK_EXIT(tEncodeI32(&encoder, taosArrayGetSize(pReq->pVgroupVerList)));

  for (int32_t i = 0; i < taosArrayGetSize(pReq->pVgroupVerList); ++i) {
    SVgroupVer *p = taosArrayGet(pReq->pVgroupVerList, i);
    TAOS_CHECK_EXIT(tEncodeI32(&encoder, p->vgId));
    TAOS_CHECK_EXIT(tEncodeI64(&encoder, p->ver));
  }
  TAOS_CHECK_EXIT(tEncodeI8(&encoder, pReq->recursiveTsma));
  TAOS_CHECK_EXIT(tEncodeCStr(&encoder, pReq->baseTsmaName));
  tEndEncode(&encoder);

_exit:
  if (code) {
    tlen = code;
  } else {
    tlen = encoder.pos;
  }
  tEncoderClear(&encoder);
  return tlen;
}

int32_t tDeserializeSMCreateSmaReq(void *buf, int32_t bufLen, SMCreateSmaReq *pReq) {
  SDecoder decoder = {0};
  int32_t  code = 0;
  int32_t  lino;
  tDecoderInit(&decoder, buf, bufLen);

  TAOS_CHECK_EXIT(tStartDecode(&decoder));
  TAOS_CHECK_EXIT(tDecodeCStrTo(&decoder, pReq->name));
  TAOS_CHECK_EXIT(tDecodeCStrTo(&decoder, pReq->stb));
  TAOS_CHECK_EXIT(tDecodeI8(&decoder, &pReq->igExists));
  TAOS_CHECK_EXIT(tDecodeI8(&decoder, &pReq->intervalUnit));
  TAOS_CHECK_EXIT(tDecodeI8(&decoder, &pReq->slidingUnit));
  TAOS_CHECK_EXIT(tDecodeI8(&decoder, &pReq->timezone));
  TAOS_CHECK_EXIT(tDecodeI32(&decoder, &pReq->dstVgId));
  TAOS_CHECK_EXIT(tDecodeI64(&decoder, &pReq->interval));
  TAOS_CHECK_EXIT(tDecodeI64(&decoder, &pReq->offset));
  TAOS_CHECK_EXIT(tDecodeI64(&decoder, &pReq->sliding));
  TAOS_CHECK_EXIT(tDecodeI64(&decoder, &pReq->watermark));
  TAOS_CHECK_EXIT(tDecodeI64(&decoder, &pReq->maxDelay));
  TAOS_CHECK_EXIT(tDecodeI32(&decoder, &pReq->exprLen));
  TAOS_CHECK_EXIT(tDecodeI32(&decoder, &pReq->tagsFilterLen));
  TAOS_CHECK_EXIT(tDecodeI32(&decoder, &pReq->sqlLen));
  TAOS_CHECK_EXIT(tDecodeI32(&decoder, &pReq->astLen));
  if (pReq->exprLen > 0) {
    pReq->expr = taosMemoryMalloc(pReq->exprLen);
    if (pReq->expr == NULL) {
      TAOS_CHECK_EXIT(terrno);
    }
    TAOS_CHECK_EXIT(tDecodeCStrTo(&decoder, pReq->expr));
  }
  if (pReq->tagsFilterLen > 0) {
    pReq->tagsFilter = taosMemoryMalloc(pReq->tagsFilterLen);
    if (pReq->tagsFilter == NULL) {
      TAOS_CHECK_EXIT(terrno);
    }
    TAOS_CHECK_EXIT(tDecodeCStrTo(&decoder, pReq->tagsFilter));
  }
  if (pReq->sqlLen > 0) {
    pReq->sql = taosMemoryMalloc(pReq->sqlLen);
    if (pReq->sql == NULL) {
      TAOS_CHECK_EXIT(terrno);
    }
    TAOS_CHECK_EXIT(tDecodeCStrTo(&decoder, pReq->sql));
  }
  if (pReq->astLen > 0) {
    pReq->ast = taosMemoryMalloc(pReq->astLen);
    if (pReq->ast == NULL) {
      TAOS_CHECK_EXIT(terrno);
    }
    TAOS_CHECK_EXIT(tDecodeCStrTo(&decoder, pReq->ast));
  }
  TAOS_CHECK_EXIT(tDecodeI64(&decoder, &pReq->deleteMark));
  TAOS_CHECK_EXIT(tDecodeI64(&decoder, &pReq->lastTs));
  TAOS_CHECK_EXIT(tDecodeI64(&decoder, &pReq->normSourceTbUid));

  int32_t numOfVgVer;
  TAOS_CHECK_EXIT(tDecodeI32(&decoder, &numOfVgVer));
  if (numOfVgVer > 0) {
    pReq->pVgroupVerList = taosArrayInit(numOfVgVer, sizeof(SVgroupVer));
    if (pReq->pVgroupVerList == NULL) {
      TAOS_CHECK_EXIT(terrno);
    }

    for (int32_t i = 0; i < numOfVgVer; ++i) {
      SVgroupVer v = {0};
      TAOS_CHECK_EXIT(tDecodeI32(&decoder, &v.vgId));
      TAOS_CHECK_EXIT(tDecodeI64(&decoder, &v.ver));
      if (taosArrayPush(pReq->pVgroupVerList, &v) == NULL) {
        TAOS_CHECK_EXIT(terrno);
      }
    }
  }
  TAOS_CHECK_EXIT(tDecodeI8(&decoder, &pReq->recursiveTsma));
  TAOS_CHECK_EXIT(tDecodeCStrTo(&decoder, pReq->baseTsmaName));
  tEndDecode(&decoder);

_exit:
  tDecoderClear(&decoder);
  return code;
}

void tFreeSMCreateSmaReq(SMCreateSmaReq *pReq) {
  taosMemoryFreeClear(pReq->expr);
  taosMemoryFreeClear(pReq->tagsFilter);
  taosMemoryFreeClear(pReq->sql);
  taosMemoryFreeClear(pReq->ast);
  taosArrayDestroy(pReq->pVgroupVerList);
}

int32_t tSerializeSMDropSmaReq(void *buf, int32_t bufLen, SMDropSmaReq *pReq) {
  SEncoder encoder = {0};
  int32_t  code = 0;
  int32_t  lino;
  int32_t  tlen;
  tEncoderInit(&encoder, buf, bufLen);

  TAOS_CHECK_EXIT(tStartEncode(&encoder));
  TAOS_CHECK_EXIT(tEncodeCStr(&encoder, pReq->name));
  TAOS_CHECK_EXIT(tEncodeI8(&encoder, pReq->igNotExists));

  tEndEncode(&encoder);

_exit:
  if (code) {
    tlen = code;
  } else {
    tlen = encoder.pos;
  }
  tEncoderClear(&encoder);
  return tlen;
}

int32_t tDeserializeSMDropSmaReq(void *buf, int32_t bufLen, SMDropSmaReq *pReq) {
  SDecoder decoder = {0};
  int32_t  code = 0;
  int32_t  lino;
  tDecoderInit(&decoder, buf, bufLen);

  TAOS_CHECK_EXIT(tStartDecode(&decoder));
  TAOS_CHECK_EXIT(tDecodeCStrTo(&decoder, pReq->name));
  TAOS_CHECK_EXIT(tDecodeI8(&decoder, &pReq->igNotExists));
  tEndDecode(&decoder);

_exit:
  tDecoderClear(&decoder);
  return code;
}

int32_t tSerializeSCreateTagIdxReq(void *buf, int32_t bufLen, SCreateTagIndexReq *pReq) {
  SEncoder encoder = {0};
  int32_t  code = 0;
  int32_t  lino;
  int32_t  tlen;
  tEncoderInit(&encoder, buf, bufLen);

  TAOS_CHECK_EXIT(tStartEncode(&encoder));
  TAOS_CHECK_EXIT(tEncodeCStr(&encoder, pReq->dbFName));
  TAOS_CHECK_EXIT(tEncodeCStr(&encoder, pReq->stbName));
  TAOS_CHECK_EXIT(tEncodeCStr(&encoder, pReq->colName));
  TAOS_CHECK_EXIT(tEncodeCStr(&encoder, pReq->idxName));
  TAOS_CHECK_EXIT(tEncodeI8(&encoder, pReq->idxType));

  tEndEncode(&encoder);

_exit:
  if (code) {
    tlen = code;
  } else {
    tlen = encoder.pos;
  }
  tEncoderClear(&encoder);
  return tlen;
}

int32_t tDeserializeSCreateTagIdxReq(void *buf, int32_t bufLen, SCreateTagIndexReq *pReq) {
  SDecoder decoder = {0};
  int32_t  code = 0;
  int32_t  lino;
  tDecoderInit(&decoder, buf, bufLen);

  TAOS_CHECK_EXIT(tStartDecode(&decoder));
  TAOS_CHECK_EXIT(tDecodeCStrTo(&decoder, pReq->dbFName));
  TAOS_CHECK_EXIT(tDecodeCStrTo(&decoder, pReq->stbName));
  TAOS_CHECK_EXIT(tDecodeCStrTo(&decoder, pReq->colName));
  TAOS_CHECK_EXIT(tDecodeCStrTo(&decoder, pReq->idxName));
  TAOS_CHECK_EXIT(tDecodeI8(&decoder, &pReq->idxType));

  tEndDecode(&decoder);
_exit:
  tDecoderClear(&decoder);
  return code;
}

int32_t tDeserializeSDropTagIdxReq(void *buf, int32_t bufLen, SDropTagIndexReq *pReq) {
  SDecoder decoder = {0};
  int32_t  code = 0;
  int32_t  lino;
  tDecoderInit(&decoder, buf, bufLen);

  TAOS_CHECK_EXIT(tStartDecode(&decoder));
  TAOS_CHECK_EXIT(tDecodeCStrTo(&decoder, pReq->name));
  TAOS_CHECK_EXIT(tDecodeI8(&decoder, &pReq->igNotExists));

  tEndDecode(&decoder);
_exit:
  tDecoderClear(&decoder);
  return code;
}

int32_t tSerializeSMCreateFullTextReq(void *buf, int32_t bufLen, SMCreateFullTextReq *pReq) {
  SEncoder encoder = {0};
  int32_t  code = 0;
  int32_t  lino;
  int32_t  tlen;
  tEncoderInit(&encoder, buf, bufLen);

  TAOS_CHECK_EXIT(tStartEncode(&encoder));

  tEndEncode(&encoder);
_exit:
  if (code) {
    tlen = code;
  } else {
    tlen = encoder.pos;
  }
  tEncoderClear(&encoder);
  return tlen;
}

int32_t tDeserializeSMCreateFullTextReq(void *buf, int32_t bufLen, SMCreateFullTextReq *pReq) {
  SDecoder decoder = {0};
  int32_t  code = 0;
  int32_t  lino;
  tDecoderInit(&decoder, buf, bufLen);
  TAOS_CHECK_EXIT(tStartDecode(&decoder));
  tEndDecode(&decoder);
_exit:
  tDecoderClear(&decoder);
  return code;
}
void tFreeSMCreateFullTextReq(SMCreateFullTextReq *pReq) {
  // impl later
  return;
}

int32_t tSerializeSNotifyReq(void *buf, int32_t bufLen, SNotifyReq *pReq) {
  SEncoder encoder = {0};
  int32_t  code = 0;
  int32_t  lino;
  int32_t  tlen;
  tEncoderInit(&encoder, buf, bufLen);

  TAOS_CHECK_EXIT(tStartEncode(&encoder));
  TAOS_CHECK_EXIT(tEncodeI32(&encoder, pReq->dnodeId));
  TAOS_CHECK_EXIT(tEncodeI64(&encoder, pReq->clusterId));

  int32_t nVgroup = taosArrayGetSize(pReq->pVloads);
  TAOS_CHECK_EXIT(tEncodeI32(&encoder, nVgroup));
  for (int32_t i = 0; i < nVgroup; ++i) {
    SVnodeLoadLite *vload = TARRAY_GET_ELEM(pReq->pVloads, i);
    TAOS_CHECK_EXIT(tEncodeI32(&encoder, vload->vgId));
    TAOS_CHECK_EXIT(tEncodeI64(&encoder, vload->nTimeSeries));
  }

  tEndEncode(&encoder);

_exit:
  if (code) {
    tlen = code;
  } else {
    tlen = encoder.pos;
  }
  tEncoderClear(&encoder);
  return tlen;
}

int32_t tDeserializeSNotifyReq(void *buf, int32_t bufLen, SNotifyReq *pReq) {
  int32_t  code = 0;
  int32_t  lino;
  SDecoder decoder = {0};
  tDecoderInit(&decoder, buf, bufLen);

  TAOS_CHECK_EXIT(tStartDecode(&decoder));
  TAOS_CHECK_EXIT(tDecodeI32(&decoder, &pReq->dnodeId));
  TAOS_CHECK_EXIT(tDecodeI64(&decoder, &pReq->clusterId));
  int32_t nVgroup = 0;
  TAOS_CHECK_EXIT(tDecodeI32(&decoder, &nVgroup));
  if (nVgroup > 0) {
    pReq->pVloads = taosArrayInit_s(sizeof(SVnodeLoadLite), nVgroup);
    if (!pReq->pVloads) {
      TAOS_CHECK_EXIT(terrno);
    }
    for (int32_t i = 0; i < nVgroup; ++i) {
      SVnodeLoadLite *vload = TARRAY_GET_ELEM(pReq->pVloads, i);
      TAOS_CHECK_EXIT(tDecodeI32(&decoder, &(vload->vgId)));
      TAOS_CHECK_EXIT(tDecodeI64(&decoder, &(vload->nTimeSeries)));
    }
  }

  tEndDecode(&decoder);

_exit:
  tDecoderClear(&decoder);
  return code;
}

void tFreeSNotifyReq(SNotifyReq *pReq) {
  if (pReq) {
    taosArrayDestroy(pReq->pVloads);
  }
}

int32_t tSerializeSStatusReq(void *buf, int32_t bufLen, SStatusReq *pReq) {
  SEncoder encoder = {0};
  int32_t  code = 0;
  int32_t  lino;
  int32_t  tlen;
  tEncoderInit(&encoder, buf, bufLen);

  TAOS_CHECK_EXIT(tStartEncode(&encoder));

  // status
  TAOS_CHECK_EXIT(tEncodeI32(&encoder, pReq->sver));
  TAOS_CHECK_EXIT(tEncodeI64(&encoder, pReq->dnodeVer));
  TAOS_CHECK_EXIT(tEncodeI32(&encoder, pReq->dnodeId));
  TAOS_CHECK_EXIT(tEncodeI64(&encoder, pReq->clusterId));
  TAOS_CHECK_EXIT(tEncodeI64(&encoder, pReq->rebootTime));
  TAOS_CHECK_EXIT(tEncodeI64(&encoder, pReq->updateTime));
  TAOS_CHECK_EXIT(tEncodeFloat(&encoder, pReq->numOfCores));
  TAOS_CHECK_EXIT(tEncodeI32(&encoder, pReq->numOfSupportVnodes));
  TAOS_CHECK_EXIT(tEncodeI32v(&encoder, pReq->numOfDiskCfg));
  TAOS_CHECK_EXIT(tEncodeI64(&encoder, pReq->memTotal));
  TAOS_CHECK_EXIT(tEncodeI64(&encoder, pReq->memAvail));
  TAOS_CHECK_EXIT(tEncodeCStr(&encoder, pReq->dnodeEp));
  TAOS_CHECK_EXIT(tEncodeCStr(&encoder, pReq->machineId));

  // cluster cfg
  TAOS_CHECK_EXIT(tEncodeI32(&encoder, pReq->clusterCfg.statusInterval));
  TAOS_CHECK_EXIT(tEncodeI64(&encoder, pReq->clusterCfg.checkTime));
  TAOS_CHECK_EXIT(tEncodeCStr(&encoder, pReq->clusterCfg.timezone));
  TAOS_CHECK_EXIT(tEncodeCStr(&encoder, pReq->clusterCfg.locale));
  TAOS_CHECK_EXIT(tEncodeCStr(&encoder, pReq->clusterCfg.charset));
  TAOS_CHECK_EXIT(tEncodeI8(&encoder, pReq->clusterCfg.enableWhiteList));
  TAOS_CHECK_EXIT(tEncodeI8(&encoder, pReq->clusterCfg.encryptionKeyStat));
  TAOS_CHECK_EXIT(tEncodeU32(&encoder, pReq->clusterCfg.encryptionKeyChksum));

  // vnode loads
  int32_t vlen = (int32_t)taosArrayGetSize(pReq->pVloads);
  TAOS_CHECK_EXIT(tEncodeI32(&encoder, vlen));
  for (int32_t i = 0; i < vlen; ++i) {
    SVnodeLoad *pload = taosArrayGet(pReq->pVloads, i);
    int64_t     reserved = 0;
    TAOS_CHECK_EXIT(tEncodeI32(&encoder, pload->vgId));
    TAOS_CHECK_EXIT(tEncodeI8(&encoder, pload->syncState));
    TAOS_CHECK_EXIT(tEncodeI8(&encoder, pload->syncRestore));
    TAOS_CHECK_EXIT(tEncodeI8(&encoder, pload->syncCanRead));
    TAOS_CHECK_EXIT(tEncodeI64(&encoder, pload->cacheUsage));
    TAOS_CHECK_EXIT(tEncodeI64(&encoder, pload->numOfTables));
    TAOS_CHECK_EXIT(tEncodeI64(&encoder, pload->numOfTimeSeries));
    TAOS_CHECK_EXIT(tEncodeI64(&encoder, pload->totalStorage));
    TAOS_CHECK_EXIT(tEncodeI64(&encoder, pload->compStorage));
    TAOS_CHECK_EXIT(tEncodeI64(&encoder, pload->pointsWritten));
    TAOS_CHECK_EXIT(tEncodeI32(&encoder, pload->numOfCachedTables));
    TAOS_CHECK_EXIT(tEncodeI32(&encoder, pload->learnerProgress));
    TAOS_CHECK_EXIT(tEncodeI64(&encoder, pload->roleTimeMs));
    TAOS_CHECK_EXIT(tEncodeI64(&encoder, pload->startTimeMs));
  }

  // mnode loads
  TAOS_CHECK_EXIT(tEncodeI8(&encoder, pReq->mload.syncState));
  TAOS_CHECK_EXIT(tEncodeI8(&encoder, pReq->mload.syncRestore));

  TAOS_CHECK_EXIT(tEncodeI32(&encoder, pReq->qload.dnodeId));
  TAOS_CHECK_EXIT(tEncodeI64(&encoder, pReq->qload.numOfProcessedQuery));
  TAOS_CHECK_EXIT(tEncodeI64(&encoder, pReq->qload.numOfProcessedCQuery));
  TAOS_CHECK_EXIT(tEncodeI64(&encoder, pReq->qload.numOfProcessedFetch));
  TAOS_CHECK_EXIT(tEncodeI64(&encoder, pReq->qload.numOfProcessedDrop));
  TAOS_CHECK_EXIT(tEncodeI64(&encoder, pReq->qload.numOfProcessedNotify));
  TAOS_CHECK_EXIT(tEncodeI64(&encoder, pReq->qload.numOfProcessedHb));
  TAOS_CHECK_EXIT(tEncodeI64(&encoder, pReq->qload.numOfProcessedDelete));
  TAOS_CHECK_EXIT(tEncodeI64(&encoder, pReq->qload.cacheDataSize));
  TAOS_CHECK_EXIT(tEncodeI64(&encoder, pReq->qload.numOfQueryInQueue));
  TAOS_CHECK_EXIT(tEncodeI64(&encoder, pReq->qload.numOfFetchInQueue));
  TAOS_CHECK_EXIT(tEncodeI64(&encoder, pReq->qload.timeInQueryQueue));
  TAOS_CHECK_EXIT(tEncodeI64(&encoder, pReq->qload.timeInFetchQueue));

  TAOS_CHECK_EXIT(tEncodeI32(&encoder, pReq->statusSeq));
  TAOS_CHECK_EXIT(tEncodeI64(&encoder, pReq->mload.syncTerm));
  TAOS_CHECK_EXIT(tEncodeI64(&encoder, pReq->mload.roleTimeMs));
  TAOS_CHECK_EXIT(tEncodeI8(&encoder, pReq->clusterCfg.ttlChangeOnWrite));

  // vnode extra
  for (int32_t i = 0; i < vlen; ++i) {
    SVnodeLoad *pload = taosArrayGet(pReq->pVloads, i);
    int64_t     reserved = 0;
    TAOS_CHECK_EXIT(tEncodeI64(&encoder, pload->syncTerm));
    TAOS_CHECK_EXIT(tEncodeI64(&encoder, reserved));
    TAOS_CHECK_EXIT(tEncodeI64(&encoder, reserved));
    TAOS_CHECK_EXIT(tEncodeI64(&encoder, reserved));
  }

  TAOS_CHECK_EXIT(tEncodeI64(&encoder, pReq->ipWhiteVer));
  TAOS_CHECK_EXIT(tEncodeI64(&encoder, pReq->analVer));
  TAOS_CHECK_EXIT(tSerializeSMonitorParas(&encoder, &pReq->clusterCfg.monitorParas));

  for (int32_t i = 0; i < vlen; ++i) {
    SVnodeLoad *pload = taosArrayGet(pReq->pVloads, i);
    TAOS_CHECK_EXIT(tEncodeI64(&encoder, pload->syncAppliedIndex));
    TAOS_CHECK_EXIT(tEncodeI64(&encoder, pload->syncCommitIndex));
  }
  TAOS_CHECK_EXIT(tEncodeI64(&encoder, pReq->timestamp));

  TAOS_CHECK_EXIT(tEncodeI64(&encoder, pReq->timestamp));

  tEndEncode(&encoder);

_exit:
  if (code) {
    tlen = code;
  } else {
    tlen = encoder.pos;
  }
  tEncoderClear(&encoder);
  return tlen;
}

int32_t tDeserializeSStatusReq(void *buf, int32_t bufLen, SStatusReq *pReq) {
  SDecoder decoder = {0};
  int32_t  code = 0;
  int32_t  lino;
  tDecoderInit(&decoder, buf, bufLen);

  TAOS_CHECK_EXIT(tStartDecode(&decoder));

  // status
  TAOS_CHECK_EXIT(tDecodeI32(&decoder, &pReq->sver));
  TAOS_CHECK_EXIT(tDecodeI64(&decoder, &pReq->dnodeVer));
  TAOS_CHECK_EXIT(tDecodeI32(&decoder, &pReq->dnodeId));
  TAOS_CHECK_EXIT(tDecodeI64(&decoder, &pReq->clusterId));
  TAOS_CHECK_EXIT(tDecodeI64(&decoder, &pReq->rebootTime));
  TAOS_CHECK_EXIT(tDecodeI64(&decoder, &pReq->updateTime));
  TAOS_CHECK_EXIT(tDecodeFloat(&decoder, &pReq->numOfCores));
  TAOS_CHECK_EXIT(tDecodeI32(&decoder, &pReq->numOfSupportVnodes));
  TAOS_CHECK_EXIT(tDecodeI32v(&decoder, &pReq->numOfDiskCfg));
  TAOS_CHECK_EXIT(tDecodeI64(&decoder, &pReq->memTotal));
  TAOS_CHECK_EXIT(tDecodeI64(&decoder, &pReq->memAvail));
  TAOS_CHECK_EXIT(tDecodeCStrTo(&decoder, pReq->dnodeEp));
  TAOS_CHECK_EXIT(tDecodeCStrTo(&decoder, pReq->machineId));

  // cluster cfg
  TAOS_CHECK_EXIT(tDecodeI32(&decoder, &pReq->clusterCfg.statusInterval));
  TAOS_CHECK_EXIT(tDecodeI64(&decoder, &pReq->clusterCfg.checkTime));
  TAOS_CHECK_EXIT(tDecodeCStrTo(&decoder, pReq->clusterCfg.timezone));
  TAOS_CHECK_EXIT(tDecodeCStrTo(&decoder, pReq->clusterCfg.locale));
  TAOS_CHECK_EXIT(tDecodeCStrTo(&decoder, pReq->clusterCfg.charset));
  TAOS_CHECK_EXIT(tDecodeI8(&decoder, &pReq->clusterCfg.enableWhiteList));
  TAOS_CHECK_EXIT(tDecodeI8(&decoder, &pReq->clusterCfg.encryptionKeyStat));
  TAOS_CHECK_EXIT(tDecodeU32(&decoder, &pReq->clusterCfg.encryptionKeyChksum));

  // vnode loads
  int32_t vlen = 0;
  TAOS_CHECK_EXIT(tDecodeI32(&decoder, &vlen));
  pReq->pVloads = taosArrayInit(vlen, sizeof(SVnodeLoad));
  if (pReq->pVloads == NULL) {
    TAOS_CHECK_EXIT(terrno);
  }

  for (int32_t i = 0; i < vlen; ++i) {
    SVnodeLoad vload = {0};
    vload.syncTerm = -1;

    TAOS_CHECK_EXIT(tDecodeI32(&decoder, &vload.vgId));
    TAOS_CHECK_EXIT(tDecodeI8(&decoder, &vload.syncState));
    TAOS_CHECK_EXIT(tDecodeI8(&decoder, &vload.syncRestore));
    TAOS_CHECK_EXIT(tDecodeI8(&decoder, &vload.syncCanRead));
    TAOS_CHECK_EXIT(tDecodeI64(&decoder, &vload.cacheUsage));
    TAOS_CHECK_EXIT(tDecodeI64(&decoder, &vload.numOfTables));
    TAOS_CHECK_EXIT(tDecodeI64(&decoder, &vload.numOfTimeSeries));
    TAOS_CHECK_EXIT(tDecodeI64(&decoder, &vload.totalStorage));
    TAOS_CHECK_EXIT(tDecodeI64(&decoder, &vload.compStorage));
    TAOS_CHECK_EXIT(tDecodeI64(&decoder, &vload.pointsWritten));
    TAOS_CHECK_EXIT(tDecodeI32(&decoder, &vload.numOfCachedTables));
    TAOS_CHECK_EXIT(tDecodeI32(&decoder, &vload.learnerProgress));
    TAOS_CHECK_EXIT(tDecodeI64(&decoder, &vload.roleTimeMs));
    TAOS_CHECK_EXIT(tDecodeI64(&decoder, &vload.startTimeMs));
    if (taosArrayPush(pReq->pVloads, &vload) == NULL) {
      TAOS_CHECK_EXIT(terrno);
    }
  }

  // mnode loads
  TAOS_CHECK_EXIT(tDecodeI8(&decoder, &pReq->mload.syncState));
  TAOS_CHECK_EXIT(tDecodeI8(&decoder, &pReq->mload.syncRestore));
  TAOS_CHECK_EXIT(tDecodeI32(&decoder, &pReq->qload.dnodeId));
  TAOS_CHECK_EXIT(tDecodeI64(&decoder, &pReq->qload.numOfProcessedQuery));
  TAOS_CHECK_EXIT(tDecodeI64(&decoder, &pReq->qload.numOfProcessedCQuery));
  TAOS_CHECK_EXIT(tDecodeI64(&decoder, &pReq->qload.numOfProcessedFetch));
  TAOS_CHECK_EXIT(tDecodeI64(&decoder, &pReq->qload.numOfProcessedDrop));
  TAOS_CHECK_EXIT(tDecodeI64(&decoder, &pReq->qload.numOfProcessedNotify));
  TAOS_CHECK_EXIT(tDecodeI64(&decoder, &pReq->qload.numOfProcessedHb));
  TAOS_CHECK_EXIT(tDecodeI64(&decoder, &pReq->qload.numOfProcessedDelete));
  TAOS_CHECK_EXIT(tDecodeI64(&decoder, &pReq->qload.cacheDataSize));
  TAOS_CHECK_EXIT(tDecodeI64(&decoder, &pReq->qload.numOfQueryInQueue));
  TAOS_CHECK_EXIT(tDecodeI64(&decoder, &pReq->qload.numOfFetchInQueue));
  TAOS_CHECK_EXIT(tDecodeI64(&decoder, &pReq->qload.timeInQueryQueue));
  TAOS_CHECK_EXIT(tDecodeI64(&decoder, &pReq->qload.timeInFetchQueue));
  TAOS_CHECK_EXIT(tDecodeI32(&decoder, &pReq->statusSeq));

  pReq->mload.syncTerm = -1;
  pReq->mload.roleTimeMs = 0;
  if (!tDecodeIsEnd(&decoder)) {
    TAOS_CHECK_EXIT(tDecodeI64(&decoder, &pReq->mload.syncTerm));
    TAOS_CHECK_EXIT(tDecodeI64(&decoder, &pReq->mload.roleTimeMs));
  }

  pReq->clusterCfg.ttlChangeOnWrite = false;
  if (!tDecodeIsEnd(&decoder)) {
    TAOS_CHECK_EXIT(tDecodeI8(&decoder, &pReq->clusterCfg.ttlChangeOnWrite));
  }

  // vnode extra
  if (!tDecodeIsEnd(&decoder)) {
    for (int32_t i = 0; i < vlen; ++i) {
      SVnodeLoad *pLoad = taosArrayGet(pReq->pVloads, i);
      int64_t     reserved = 0;
      TAOS_CHECK_EXIT(tDecodeI64(&decoder, &pLoad->syncTerm));
      TAOS_CHECK_EXIT(tDecodeI64(&decoder, &reserved));
      TAOS_CHECK_EXIT(tDecodeI64(&decoder, &reserved));
      TAOS_CHECK_EXIT(tDecodeI64(&decoder, &reserved));
    }
  }
  if (!tDecodeIsEnd(&decoder)) {
    TAOS_CHECK_EXIT(tDecodeI64(&decoder, &pReq->ipWhiteVer));
  }

  if (!tDecodeIsEnd(&decoder)) {
    TAOS_CHECK_EXIT(tDecodeI64(&decoder, &pReq->analVer));
  }

  if (!tDecodeIsEnd(&decoder)) {
    TAOS_CHECK_EXIT(tDeserializeSMonitorParas(&decoder, &pReq->clusterCfg.monitorParas));
  }

  if (!tDecodeIsEnd(&decoder)) {
    for (int32_t i = 0; i < vlen; ++i) {
      SVnodeLoad *pLoad = taosArrayGet(pReq->pVloads, i);
      TAOS_CHECK_EXIT(tDecodeI64(&decoder, &pLoad->syncAppliedIndex));
      TAOS_CHECK_EXIT(tDecodeI64(&decoder, &pLoad->syncCommitIndex));
    }
  }

  if (!tDecodeIsEnd(&decoder)) {
    TAOS_CHECK_EXIT(tDecodeI64(&decoder, &pReq->timestamp));
  }

  tEndDecode(&decoder);

_exit:
  tDecoderClear(&decoder);
  return code;
}

void tFreeSStatusReq(SStatusReq *pReq) { taosArrayDestroy(pReq->pVloads); }

int32_t tSerializeSConfigReq(void *buf, int32_t bufLen, SConfigReq *pReq) {
  SEncoder encoder = {0};
  int32_t  code = 0;
  int32_t  lino;
  int32_t  tlen;
  tEncoderInit(&encoder, buf, bufLen);
  TAOS_CHECK_EXIT(tStartEncode(&encoder));
  TAOS_CHECK_EXIT(tEncodeI32(&encoder, pReq->cver));
  TAOS_CHECK_EXIT(tEncodeI32(&encoder, pReq->forceReadConfig));
  if (pReq->forceReadConfig) {
    TAOS_CHECK_EXIT(tSerializeSConfigArray(&encoder, pReq->array));
  }
  tEndEncode(&encoder);
_exit:
  if (code) {
    tlen = code;
  } else {
    tlen = encoder.pos;
  }
  tEncoderClear(&encoder);
  return tlen;
}

int32_t tDeserializeSConfigReq(void *buf, int32_t bufLen, SConfigReq *pReq) {
  SDecoder decoder = {0};
  int32_t  code = 0;
  int32_t  lino;
  tDecoderInit(&decoder, buf, bufLen);
  TAOS_CHECK_EXIT(tStartDecode(&decoder));
  TAOS_CHECK_EXIT(tDecodeI32(&decoder, &pReq->cver));
  TAOS_CHECK_EXIT(tDecodeI32(&decoder, &pReq->forceReadConfig));
  if (pReq->forceReadConfig) {
    pReq->array = taosArrayInit(128, sizeof(SConfigItem));
    if (pReq->array == NULL) {
      TAOS_CHECK_EXIT(terrno);
    }
    TAOS_CHECK_EXIT(tDeserializeSConfigArray(&decoder, pReq->array));
  }
  tEndDecode(&decoder);
_exit:
  tDecoderClear(&decoder);
  return code;
}

void tFreeSConfigReq(SConfigReq *pReq) { taosArrayDestroy(pReq->array); }

int32_t tSerializeSConfigRsp(void *buf, int32_t bufLen, SConfigRsp *pRsp) {
  SEncoder encoder = {0};
  int32_t  code = 0;
  int32_t  lino;
  int32_t  tlen;
  tEncoderInit(&encoder, buf, bufLen);
  TAOS_CHECK_EXIT(tStartEncode(&encoder));
  TAOS_CHECK_EXIT(tEncodeI32(&encoder, pRsp->forceReadConfig));
  TAOS_CHECK_EXIT(tEncodeI32(&encoder, pRsp->isConifgVerified));
  TAOS_CHECK_EXIT(tEncodeI32(&encoder, pRsp->isVersionVerified));
  TAOS_CHECK_EXIT(tEncodeI32(&encoder, pRsp->cver));
  if ((!pRsp->isConifgVerified) || (!pRsp->isVersionVerified)) {
    TAOS_CHECK_EXIT(tSerializeSConfigArray(&encoder, pRsp->array));
  }
  tEndEncode(&encoder);
_exit:
  if (code) {
    tlen = code;
  } else {
    tlen = encoder.pos;
  }
  tEncoderClear(&encoder);
  return tlen;
}

int32_t tDeserializeSConfigRsp(void *buf, int32_t bufLen, SConfigRsp *pRsp) {
  SDecoder decoder = {0};
  int32_t  code = 0;
  int32_t  lino;
  tDecoderInit(&decoder, buf, bufLen);
  TAOS_CHECK_EXIT(tStartDecode(&decoder));
  TAOS_CHECK_EXIT(tDecodeI32(&decoder, &pRsp->forceReadConfig));
  TAOS_CHECK_EXIT(tDecodeI32(&decoder, &pRsp->isConifgVerified));
  TAOS_CHECK_EXIT(tDecodeI32(&decoder, &pRsp->isVersionVerified));
  TAOS_CHECK_EXIT(tDecodeI32(&decoder, &pRsp->cver));
  if ((!pRsp->isConifgVerified) || (!pRsp->isVersionVerified)) {
    pRsp->array = taosArrayInit(128, sizeof(SConfigItem));
    TAOS_CHECK_EXIT(tDeserializeSConfigArray(&decoder, pRsp->array));
  }
_exit:
  tEndDecode(&decoder);
  tDecoderClear(&decoder);
  return code;
}

void tFreeSConfigRsp(SConfigRsp *pRsp) { taosArrayDestroy(pRsp->array); }

int32_t tSerializeSDnodeInfoReq(void *buf, int32_t bufLen, SDnodeInfoReq *pReq) {
  int32_t  code = 0, lino = 0;
  int32_t  tlen = 0;
  SEncoder encoder = {0};
  tEncoderInit(&encoder, buf, bufLen);

  TAOS_CHECK_EXIT(tStartEncode(&encoder));
  TAOS_CHECK_EXIT(tEncodeI32(&encoder, pReq->dnodeId));
  TAOS_CHECK_EXIT(tEncodeCStr(&encoder, pReq->machineId));

  tEndEncode(&encoder);

  tlen = encoder.pos;
_exit:
  tEncoderClear(&encoder);
  return code < 0 ? code : tlen;
}

int32_t tDeserializeSDnodeInfoReq(void *buf, int32_t bufLen, SDnodeInfoReq *pReq) {
  int32_t  code = 0, lino = 0;
  SDecoder decoder = {0};
  tDecoderInit(&decoder, buf, bufLen);

  TAOS_CHECK_EXIT(tStartDecode(&decoder));
  TAOS_CHECK_EXIT(tDecodeI32(&decoder, &pReq->dnodeId));
  TAOS_CHECK_EXIT(tDecodeCStrTo(&decoder, pReq->machineId));

_exit:
  tEndDecode(&decoder);
  tDecoderClear(&decoder);
  return code;
}

int32_t tSerializeSStatusRsp(void *buf, int32_t bufLen, SStatusRsp *pRsp) {
  SEncoder encoder = {0};
  int32_t  code = 0;
  int32_t  lino;
  int32_t  tlen;
  tEncoderInit(&encoder, buf, bufLen);

  TAOS_CHECK_EXIT(tStartEncode(&encoder));

  // status
  TAOS_CHECK_EXIT(tEncodeI64(&encoder, pRsp->dnodeVer));

  // dnode cfg
  TAOS_CHECK_EXIT(tEncodeI32(&encoder, pRsp->dnodeCfg.dnodeId));
  TAOS_CHECK_EXIT(tEncodeI64(&encoder, pRsp->dnodeCfg.clusterId));

  // dnode eps
  int32_t dlen = (int32_t)taosArrayGetSize(pRsp->pDnodeEps);
  TAOS_CHECK_EXIT(tEncodeI32(&encoder, dlen));
  for (int32_t i = 0; i < dlen; ++i) {
    SDnodeEp *pDnodeEp = taosArrayGet(pRsp->pDnodeEps, i);
    TAOS_CHECK_EXIT(tEncodeI32(&encoder, pDnodeEp->id));
    TAOS_CHECK_EXIT(tEncodeI8(&encoder, pDnodeEp->isMnode));
    TAOS_CHECK_EXIT(tEncodeCStr(&encoder, pDnodeEp->ep.fqdn));
    TAOS_CHECK_EXIT(tEncodeU16(&encoder, pDnodeEp->ep.port));
  }

  TAOS_CHECK_EXIT(tEncodeI32(&encoder, pRsp->statusSeq));

  TAOS_CHECK_EXIT(tEncodeI64(&encoder, pRsp->ipWhiteVer));
  TAOS_CHECK_EXIT(tEncodeI64(&encoder, pRsp->analVer));
  tEndEncode(&encoder);

_exit:
  if (code) {
    tlen = code;
  } else {
    tlen = encoder.pos;
  }
  tEncoderClear(&encoder);
  return tlen;
}

int32_t tDeserializeSStatusRsp(void *buf, int32_t bufLen, SStatusRsp *pRsp) {
  SDecoder decoder = {0};
  int32_t  code = 0;
  int32_t  lino;
  tDecoderInit(&decoder, buf, bufLen);

  TAOS_CHECK_EXIT(tStartDecode(&decoder));

  // status
  TAOS_CHECK_EXIT(tDecodeI64(&decoder, &pRsp->dnodeVer));

  // cluster cfg
  TAOS_CHECK_EXIT(tDecodeI32(&decoder, &pRsp->dnodeCfg.dnodeId));
  TAOS_CHECK_EXIT(tDecodeI64(&decoder, &pRsp->dnodeCfg.clusterId));

  // dnode eps
  int32_t dlen = 0;
  TAOS_CHECK_EXIT(tDecodeI32(&decoder, &dlen));
  pRsp->pDnodeEps = taosArrayInit(dlen, sizeof(SDnodeEp));
  if (pRsp->pDnodeEps == NULL) {
    TAOS_CHECK_EXIT(terrno);
  }

  for (int32_t i = 0; i < dlen; ++i) {
    SDnodeEp dnodeEp = {0};
    TAOS_CHECK_EXIT(tDecodeI32(&decoder, &dnodeEp.id));
    TAOS_CHECK_EXIT(tDecodeI8(&decoder, &dnodeEp.isMnode));
    TAOS_CHECK_EXIT(tDecodeCStrTo(&decoder, dnodeEp.ep.fqdn));
    TAOS_CHECK_EXIT(tDecodeU16(&decoder, &dnodeEp.ep.port));
    if (taosArrayPush(pRsp->pDnodeEps, &dnodeEp) == NULL) {
      TAOS_CHECK_EXIT(terrno);
    }
  }

  TAOS_CHECK_EXIT(tDecodeI32(&decoder, &pRsp->statusSeq));

  if (!tDecodeIsEnd(&decoder)) {
    TAOS_CHECK_EXIT(tDecodeI64(&decoder, &pRsp->ipWhiteVer));
  }

  if (!tDecodeIsEnd(&decoder)) {
    TAOS_CHECK_EXIT(tDecodeI64(&decoder, &pRsp->analVer));
  }

  tEndDecode(&decoder);
_exit:
  tDecoderClear(&decoder);
  return code;
}

void tFreeSStatusRsp(SStatusRsp *pRsp) { taosArrayDestroy(pRsp->pDnodeEps); }

int32_t tSerializeSStatisReq(void *buf, int32_t bufLen, SStatisReq *pReq) {
  SEncoder encoder = {0};
  int32_t  code = 0;
  int32_t  lino;
  int32_t  tlen;
  tEncoderInit(&encoder, buf, bufLen);

  TAOS_CHECK_EXIT(tStartEncode(&encoder));
  TAOS_CHECK_EXIT(tEncodeI32(&encoder, pReq->contLen));
  TAOS_CHECK_EXIT(tEncodeCStr(&encoder, pReq->pCont));
  TAOS_CHECK_EXIT(tEncodeI8(&encoder, pReq->type));

  tEndEncode(&encoder);

_exit:
  if (code) {
    tlen = code;
  } else {
    tlen = encoder.pos;
  }
  tEncoderClear(&encoder);
  return tlen;
}

int32_t tDeserializeSStatisReq(void *buf, int32_t bufLen, SStatisReq *pReq) {
  SDecoder decoder = {0};
  int32_t  code = 0;
  int32_t  lino;
  tDecoderInit(&decoder, buf, bufLen);

  TAOS_CHECK_EXIT(tStartDecode(&decoder));
  TAOS_CHECK_EXIT(tDecodeI32(&decoder, &pReq->contLen));
  if (pReq->contLen > 0) {
    pReq->pCont = taosMemoryMalloc(pReq->contLen + 1);
    if (pReq->pCont == NULL) {
      TAOS_CHECK_EXIT(terrno);
    }
    TAOS_CHECK_EXIT(tDecodeCStrTo(&decoder, pReq->pCont));
  }
  if (!tDecodeIsEnd(&decoder)) {
    TAOS_CHECK_EXIT(tDecodeI8(&decoder, (int8_t *)&pReq->type));
  }
  tEndDecode(&decoder);
_exit:
  tDecoderClear(&decoder);
  return code;
}

void tFreeSStatisReq(SStatisReq *pReq) { taosMemoryFreeClear(pReq->pCont); }

int32_t tSerializeSDropUserReq(void *buf, int32_t bufLen, SDropUserReq *pReq) {
  SEncoder encoder = {0};
  int32_t  code = 0;
  int32_t  lino;
  int32_t  tlen;
  tEncoderInit(&encoder, buf, bufLen);

  TAOS_CHECK_EXIT(tStartEncode(&encoder));
  TAOS_CHECK_EXIT(tEncodeCStr(&encoder, pReq->user));
  ENCODESQL();
  tEndEncode(&encoder);

_exit:
  if (code) {
    tlen = code;
  } else {
    tlen = encoder.pos;
  }
  tEncoderClear(&encoder);
  return tlen;
}

int32_t tDeserializeSDropUserReq(void *buf, int32_t bufLen, SDropUserReq *pReq) {
  SDecoder decoder = {0};
  int32_t  code = 0;
  int32_t  lino;
  tDecoderInit(&decoder, buf, bufLen);

  TAOS_CHECK_EXIT(tStartDecode(&decoder));
  TAOS_CHECK_EXIT(tDecodeCStrTo(&decoder, pReq->user));
  DECODESQL();
  tEndDecode(&decoder);

_exit:
  tDecoderClear(&decoder);
  return code;
}

void tFreeSDropUserReq(SDropUserReq *pReq) { FREESQL(); }

int32_t tSerializeSAuditReq(void *buf, int32_t bufLen, SAuditReq *pReq) {
  SEncoder encoder = {0};
  int32_t  code = 0;
  int32_t  lino;
  int32_t  tlen;
  tEncoderInit(&encoder, buf, bufLen);

  TAOS_CHECK_EXIT(tStartEncode(&encoder));

  TAOS_CHECK_EXIT(tEncodeCStr(&encoder, pReq->operation));
  TAOS_CHECK_EXIT(tEncodeCStr(&encoder, pReq->db));
  TAOS_CHECK_EXIT(tEncodeCStr(&encoder, pReq->table));
  TAOS_CHECK_EXIT(tEncodeI32(&encoder, pReq->sqlLen));
  TAOS_CHECK_EXIT(tEncodeCStr(&encoder, pReq->pSql));

  tEndEncode(&encoder);

_exit:
  if (code) {
    tlen = code;
  } else {
    tlen = encoder.pos;
  }
  tEncoderClear(&encoder);
  return tlen;
}

int32_t tDeserializeSAuditReq(void *buf, int32_t bufLen, SAuditReq *pReq) {
  SDecoder decoder = {0};
  int32_t  code = 0;
  int32_t  lino;
  tDecoderInit(&decoder, buf, bufLen);

  TAOS_CHECK_EXIT(tStartDecode(&decoder));

  TAOS_CHECK_EXIT(tDecodeCStrTo(&decoder, pReq->operation));
  TAOS_CHECK_EXIT(tDecodeCStrTo(&decoder, pReq->db));
  TAOS_CHECK_EXIT(tDecodeCStrTo(&decoder, pReq->table));
  TAOS_CHECK_EXIT(tDecodeI32(&decoder, &pReq->sqlLen));
  if (pReq->sqlLen > 0) {
    pReq->pSql = taosMemoryMalloc(pReq->sqlLen + 1);
    if (pReq->pSql == NULL) {
      TAOS_CHECK_EXIT(terrno);
    }
    TAOS_CHECK_EXIT(tDecodeCStrTo(&decoder, pReq->pSql));
  }
  tEndDecode(&decoder);
_exit:
  tDecoderClear(&decoder);
  return code;
}

void tFreeSAuditReq(SAuditReq *pReq) { taosMemoryFreeClear(pReq->pSql); }

SIpWhiteList *cloneIpWhiteList(SIpWhiteList *pIpWhiteList) {
  if (pIpWhiteList == NULL) return NULL;

  int32_t       sz = sizeof(SIpWhiteList) + pIpWhiteList->num * sizeof(SIpV4Range);
  SIpWhiteList *pNew = taosMemoryCalloc(1, sz);
  if (pNew) {
    memcpy(pNew, pIpWhiteList, sz);
  }
  return pNew;
}

int32_t tSerializeSCreateUserReq(void *buf, int32_t bufLen, SCreateUserReq *pReq) {
  SEncoder encoder = {0};
  int32_t  code = 0;
  int32_t  lino;
  int32_t  tlen;
  tEncoderInit(&encoder, buf, bufLen);

  TAOS_CHECK_EXIT(tStartEncode(&encoder));
  TAOS_CHECK_EXIT(tEncodeI8(&encoder, pReq->createType));
  TAOS_CHECK_EXIT(tEncodeI8(&encoder, pReq->superUser));
  TAOS_CHECK_EXIT(tEncodeI8(&encoder, pReq->sysInfo));
  TAOS_CHECK_EXIT(tEncodeI8(&encoder, pReq->enable));
  TAOS_CHECK_EXIT(tEncodeCStr(&encoder, pReq->user));
  TAOS_CHECK_EXIT(tEncodeCStr(&encoder, pReq->pass));
  TAOS_CHECK_EXIT(tEncodeI32(&encoder, pReq->numIpRanges));
  for (int32_t i = 0; i < pReq->numIpRanges; ++i) {
    TAOS_CHECK_EXIT(tEncodeU32(&encoder, pReq->pIpRanges[i].ip));
    TAOS_CHECK_EXIT(tEncodeU32(&encoder, pReq->pIpRanges[i].mask));
  }
  ENCODESQL();
  TAOS_CHECK_EXIT(tEncodeI8(&encoder, pReq->isImport));
  TAOS_CHECK_EXIT(tEncodeI8(&encoder, pReq->createDb));
  TAOS_CHECK_EXIT(tEncodeI8(&encoder, pReq->passIsMd5));

  tEndEncode(&encoder);

_exit:
  if (code) {
    tlen = code;
  } else {
    tlen = encoder.pos;
  }
  tEncoderClear(&encoder);
  return tlen;
}

int32_t tDeserializeSCreateUserReq(void *buf, int32_t bufLen, SCreateUserReq *pReq) {
  SDecoder decoder = {0};
  int32_t  code = 0;
  int32_t  lino;
  tDecoderInit(&decoder, buf, bufLen);

  TAOS_CHECK_EXIT(tStartDecode(&decoder));
  TAOS_CHECK_EXIT(tDecodeI8(&decoder, &pReq->createType));
  TAOS_CHECK_EXIT(tDecodeI8(&decoder, &pReq->superUser));
  TAOS_CHECK_EXIT(tDecodeI8(&decoder, &pReq->sysInfo));
  TAOS_CHECK_EXIT(tDecodeI8(&decoder, &pReq->enable));
  TAOS_CHECK_EXIT(tDecodeCStrTo(&decoder, pReq->user));
  TAOS_CHECK_EXIT(tDecodeCStrTo(&decoder, pReq->pass));
  TAOS_CHECK_EXIT(tDecodeI32(&decoder, &pReq->numIpRanges));
  pReq->pIpRanges = taosMemoryMalloc(pReq->numIpRanges * sizeof(SIpV4Range));
  if (pReq->pIpRanges == NULL) {
    TAOS_CHECK_EXIT(terrno);
  }
  for (int32_t i = 0; i < pReq->numIpRanges; ++i) {
    TAOS_CHECK_EXIT(tDecodeU32(&decoder, &(pReq->pIpRanges[i].ip)));
    TAOS_CHECK_EXIT(tDecodeU32(&decoder, &(pReq->pIpRanges[i].mask)));
  }
  DECODESQL();
  if (!tDecodeIsEnd(&decoder)) {
    TAOS_CHECK_EXIT(tDecodeI8(&decoder, &pReq->createDb));
    TAOS_CHECK_EXIT(tDecodeI8(&decoder, &pReq->isImport));
  }
  if (!tDecodeIsEnd(&decoder)) {
    TAOS_CHECK_EXIT(tDecodeI8(&decoder, &pReq->passIsMd5));
  }

  tEndDecode(&decoder);

_exit:
  tDecoderClear(&decoder);
  return code;
}

int32_t tSerializeSUpdateIpWhite(void *buf, int32_t bufLen, SUpdateIpWhite *pReq) {
  SEncoder encoder = {0};
  int32_t  code = 0;
  int32_t  lino;
  int32_t  tlen;

  tEncoderInit(&encoder, buf, bufLen);
  TAOS_CHECK_EXIT(tStartEncode(&encoder));
  TAOS_CHECK_EXIT(tEncodeI64(&encoder, pReq->ver));
  TAOS_CHECK_EXIT(tEncodeI32(&encoder, pReq->numOfUser));
  for (int i = 0; i < pReq->numOfUser; i++) {
    SUpdateUserIpWhite *pUser = &(pReq->pUserIpWhite[i]);

    TAOS_CHECK_EXIT(tEncodeI64(&encoder, pUser->ver));
    TAOS_CHECK_EXIT(tEncodeCStr(&encoder, pUser->user));
    TAOS_CHECK_EXIT(tEncodeI32(&encoder, pUser->numOfRange));
    for (int j = 0; j < pUser->numOfRange; j++) {
      SIpV4Range *pRange = &pUser->pIpRanges[j];
      TAOS_CHECK_EXIT(tEncodeU32(&encoder, pRange->ip));
      TAOS_CHECK_EXIT(tEncodeU32(&encoder, pRange->mask));
    }
  }

  tEndEncode(&encoder);

_exit:
  if (code) {
    tlen = code;
  } else {
    tlen = encoder.pos;
  }
  tEncoderClear(&encoder);
  return tlen;
}
int32_t tDeserializeSUpdateIpWhite(void *buf, int32_t bufLen, SUpdateIpWhite *pReq) {
  SDecoder decoder = {0};
  int32_t  code = 0;
  int32_t  lino;
  tDecoderInit(&decoder, buf, bufLen);

  TAOS_CHECK_EXIT(tStartDecode(&decoder));
  // impl later
  TAOS_CHECK_EXIT(tDecodeI64(&decoder, &pReq->ver));
  TAOS_CHECK_EXIT(tDecodeI32(&decoder, &pReq->numOfUser));

  if ((pReq->pUserIpWhite = taosMemoryCalloc(1, sizeof(SUpdateUserIpWhite) * pReq->numOfUser)) == NULL) {
    TAOS_CHECK_EXIT(terrno);
  }
  for (int i = 0; i < pReq->numOfUser; i++) {
    SUpdateUserIpWhite *pUserWhite = &pReq->pUserIpWhite[i];
    TAOS_CHECK_EXIT(tDecodeI64(&decoder, &pUserWhite->ver));
    TAOS_CHECK_EXIT(tDecodeCStrTo(&decoder, pUserWhite->user));
    TAOS_CHECK_EXIT(tDecodeI32(&decoder, &pUserWhite->numOfRange));

    if ((pUserWhite->pIpRanges = taosMemoryCalloc(1, pUserWhite->numOfRange * sizeof(SIpV4Range))) == NULL) {
      TAOS_CHECK_EXIT(terrno);
    }
    for (int j = 0; j < pUserWhite->numOfRange; j++) {
      SIpV4Range *pRange = &pUserWhite->pIpRanges[j];
      TAOS_CHECK_EXIT(tDecodeU32(&decoder, &pRange->ip));
      TAOS_CHECK_EXIT(tDecodeU32(&decoder, &pRange->mask));
    }
  }

  tEndDecode(&decoder);

_exit:
  tDecoderClear(&decoder);
  return code;
}
void tFreeSUpdateIpWhiteReq(SUpdateIpWhite *pReq) {
  if (pReq == NULL) return;

  if (pReq->pUserIpWhite) {
    for (int i = 0; i < pReq->numOfUser; i++) {
      SUpdateUserIpWhite *pUserWhite = &pReq->pUserIpWhite[i];
      taosMemoryFree(pUserWhite->pIpRanges);
    }
  }
  taosMemoryFree(pReq->pUserIpWhite);
  return;
}
int32_t cloneSUpdateIpWhiteReq(SUpdateIpWhite *pReq, SUpdateIpWhite **pUpdateMsg) {
  int32_t code = 0;
  if (pReq == NULL) {
    return 0;
  }
  SUpdateIpWhite *pClone = taosMemoryCalloc(1, sizeof(SUpdateIpWhite));
  if (pClone == NULL) {
    return terrno;
  }

  pClone->numOfUser = pReq->numOfUser;
  pClone->ver = pReq->ver;
  pClone->pUserIpWhite = taosMemoryCalloc(1, sizeof(SUpdateUserIpWhite) * pReq->numOfUser);
  if (pClone->pUserIpWhite == NULL) {
    taosMemoryFree(pClone);
    return terrno;
  }

  for (int i = 0; i < pReq->numOfUser; i++) {
    SUpdateUserIpWhite *pNew = &pClone->pUserIpWhite[i];
    SUpdateUserIpWhite *pOld = &pReq->pUserIpWhite[i];

    pNew->ver = pOld->ver;
    memcpy(pNew->user, pOld->user, strlen(pOld->user));
    pNew->numOfRange = pOld->numOfRange;

    int32_t sz = pOld->numOfRange * sizeof(SIpV4Range);
    pNew->pIpRanges = taosMemoryCalloc(1, sz);
    if (pNew->pIpRanges == NULL) {
      code = terrno;
      break;
    }
    memcpy(pNew->pIpRanges, pOld->pIpRanges, sz);
  }

  if (code < 0) {
    tFreeSUpdateIpWhiteReq(pClone);
    taosMemoryFree(pClone);
  } else {
    *pUpdateMsg = pClone;
  }
  return code;
}
int32_t tSerializeRetrieveIpWhite(void *buf, int32_t bufLen, SRetrieveIpWhiteReq *pReq) {
  SEncoder encoder = {0};
  int32_t  code = 0;
  int32_t  lino;
  int32_t  tlen;
  tEncoderInit(&encoder, buf, bufLen);

  TAOS_CHECK_EXIT(tStartEncode(&encoder));
  TAOS_CHECK_EXIT(tEncodeI64(&encoder, pReq->ipWhiteVer));
  tEndEncode(&encoder);

_exit:
  if (code) {
    tlen = code;
  } else {
    tlen = encoder.pos;
  }
  tEncoderClear(&encoder);
  return tlen;
}

int32_t tDeserializeRetrieveIpWhite(void *buf, int32_t bufLen, SRetrieveIpWhiteReq *pReq) {
  SDecoder decoder = {0};
  int32_t  code = 0;
  int32_t  lino;

  tDecoderInit(&decoder, buf, bufLen);

  TAOS_CHECK_EXIT(tStartDecode(&decoder));
  TAOS_CHECK_EXIT(tDecodeI64(&decoder, &pReq->ipWhiteVer));
  tEndDecode(&decoder);

_exit:
  tDecoderClear(&decoder);
  return code;
}

int32_t tSerializeRetrieveAnalAlgoReq(void *buf, int32_t bufLen, SRetrieveAnalAlgoReq *pReq) {
  SEncoder encoder = {0};
  int32_t  code = 0;
  int32_t  lino;
  int32_t  tlen;
  tEncoderInit(&encoder, buf, bufLen);

  TAOS_CHECK_EXIT(tStartEncode(&encoder));
  TAOS_CHECK_EXIT(tEncodeI32(&encoder, pReq->dnodeId));
  TAOS_CHECK_EXIT(tEncodeI64(&encoder, pReq->analVer));
  tEndEncode(&encoder);

_exit:
  if (code) {
    tlen = code;
  } else {
    tlen = encoder.pos;
  }
  tEncoderClear(&encoder);
  return tlen;
}

int32_t tDeserializeRetrieveAnalAlgoReq(void *buf, int32_t bufLen, SRetrieveAnalAlgoReq *pReq) {
  SDecoder decoder = {0};
  int32_t  code = 0;
  int32_t  lino;

  tDecoderInit(&decoder, buf, bufLen);

  TAOS_CHECK_EXIT(tStartDecode(&decoder));
  TAOS_CHECK_EXIT(tDecodeI32(&decoder, &pReq->dnodeId));
  TAOS_CHECK_EXIT(tDecodeI64(&decoder, &pReq->analVer));
  tEndDecode(&decoder);

_exit:
  tDecoderClear(&decoder);
  return code;
}

int32_t tSerializeRetrieveAnalAlgoRsp(void *buf, int32_t bufLen, SRetrieveAnalAlgoRsp *pRsp) {
  SEncoder encoder = {0};
  int32_t  code = 0;
  int32_t  lino;
  int32_t  tlen;
  tEncoderInit(&encoder, buf, bufLen);

  int32_t numOfAlgos = 0;
  void   *pIter = taosHashIterate(pRsp->hash, NULL);
  while (pIter != NULL) {
    SAnalyticsUrl *pUrl = pIter;
    size_t         nameLen = 0;
    const char    *name = taosHashGetKey(pIter, &nameLen);
    if (nameLen > 0 && nameLen <= TSDB_ANALYTIC_ALGO_KEY_LEN && pUrl->urlLen > 0) {
      numOfAlgos++;
    }
    pIter = taosHashIterate(pRsp->hash, pIter);
  }

  TAOS_CHECK_EXIT(tStartEncode(&encoder));
  TAOS_CHECK_EXIT(tEncodeI64(&encoder, pRsp->ver));
  TAOS_CHECK_EXIT(tEncodeI32(&encoder, numOfAlgos));

  pIter = taosHashIterate(pRsp->hash, NULL);
  while (pIter != NULL) {
    SAnalyticsUrl *pUrl = pIter;
    size_t         nameLen = 0;
    const char    *name = taosHashGetKey(pIter, &nameLen);
    if (nameLen > 0 && pUrl->urlLen > 0) {
      TAOS_CHECK_EXIT(tEncodeI32(&encoder, nameLen));
      TAOS_CHECK_EXIT(tEncodeBinary(&encoder, (const uint8_t *)name, nameLen));
      TAOS_CHECK_EXIT(tEncodeI32(&encoder, pUrl->anode));
      TAOS_CHECK_EXIT(tEncodeI32(&encoder, pUrl->type));
      TAOS_CHECK_EXIT(tEncodeI32(&encoder, pUrl->urlLen));
      TAOS_CHECK_EXIT(tEncodeBinary(&encoder, (const uint8_t *)pUrl->url, pUrl->urlLen));
    }
    pIter = taosHashIterate(pRsp->hash, pIter);
  }

  tEndEncode(&encoder);

_exit:
  if (code) {
    tlen = code;
  } else {
    tlen = encoder.pos;
  }
  tEncoderClear(&encoder);
  return tlen;
}

int32_t tDeserializeRetrieveAnalAlgoRsp(void *buf, int32_t bufLen, SRetrieveAnalAlgoRsp *pRsp) {
  if (pRsp->hash == NULL) {
    pRsp->hash = taosHashInit(64, MurmurHash3_32, true, HASH_ENTRY_LOCK);
    if (pRsp->hash == NULL) {
      terrno = TSDB_CODE_OUT_OF_BUFFER;
      return terrno;
    }
  }

  SDecoder decoder = {0};
  int32_t  code = 0;
  int32_t  lino;
  tDecoderInit(&decoder, buf, bufLen);

  int32_t       numOfAlgos = 0;
  int32_t       nameLen;
  int32_t       type;
  char          name[TSDB_ANALYTIC_ALGO_KEY_LEN];
  SAnalyticsUrl url = {0};

  TAOS_CHECK_EXIT(tStartDecode(&decoder));
  TAOS_CHECK_EXIT(tDecodeI64(&decoder, &pRsp->ver));
  TAOS_CHECK_EXIT(tDecodeI32(&decoder, &numOfAlgos));

  for (int32_t f = 0; f < numOfAlgos; ++f) {
    TAOS_CHECK_EXIT(tDecodeI32(&decoder, &nameLen));
    if (nameLen > 0 && nameLen <= TSDB_ANALYTIC_ALGO_NAME_LEN) {
      TAOS_CHECK_EXIT(tDecodeCStrTo(&decoder, name));
    }

    TAOS_CHECK_EXIT(tDecodeI32(&decoder, &url.anode));
    TAOS_CHECK_EXIT(tDecodeI32(&decoder, &type));
    url.type = (EAnalAlgoType)type;
    TAOS_CHECK_EXIT(tDecodeI32(&decoder, &url.urlLen));
    if (url.urlLen > 0) {
      TAOS_CHECK_EXIT(tDecodeBinaryAlloc(&decoder, (void **)&url.url, NULL) < 0);
    }

    TAOS_CHECK_EXIT(taosHashPut(pRsp->hash, name, nameLen, &url, sizeof(SAnalyticsUrl)));
  }

  tEndDecode(&decoder);

_exit:
  tDecoderClear(&decoder);
  return code;
}

void tFreeRetrieveAnalAlgoRsp(SRetrieveAnalAlgoRsp *pRsp) {
  void *pIter = taosHashIterate(pRsp->hash, NULL);
  while (pIter != NULL) {
    SAnalyticsUrl *pUrl = (SAnalyticsUrl *)pIter;
    taosMemoryFree(pUrl->url);
    pIter = taosHashIterate(pRsp->hash, pIter);
  }
  taosHashCleanup(pRsp->hash);

  pRsp->hash = NULL;
}

void tFreeSCreateUserReq(SCreateUserReq *pReq) {
  FREESQL();
  taosMemoryFreeClear(pReq->pIpRanges);
}

int32_t tSerializeSAlterUserReq(void *buf, int32_t bufLen, SAlterUserReq *pReq) {
  SEncoder encoder = {0};
  int32_t  code = 0;
  int32_t  lino;
  int32_t  tlen;
  tEncoderInit(&encoder, buf, bufLen);

  TAOS_CHECK_EXIT(tStartEncode(&encoder));
  TAOS_CHECK_EXIT(tEncodeI8(&encoder, pReq->alterType));
  TAOS_CHECK_EXIT(tEncodeI8(&encoder, pReq->superUser));
  TAOS_CHECK_EXIT(tEncodeI8(&encoder, pReq->sysInfo));
  TAOS_CHECK_EXIT(tEncodeI8(&encoder, pReq->enable));
  TAOS_CHECK_EXIT(tEncodeI8(&encoder, pReq->isView));
  TAOS_CHECK_EXIT(tEncodeCStr(&encoder, pReq->user));
  TAOS_CHECK_EXIT(tEncodeCStr(&encoder, pReq->pass));
  TAOS_CHECK_EXIT(tEncodeCStr(&encoder, pReq->objname));
  int32_t len = strlen(pReq->tabName);
  TAOS_CHECK_EXIT(tEncodeI32(&encoder, len));
  if (len > 0) {
    TAOS_CHECK_EXIT(tEncodeCStr(&encoder, pReq->tabName));
  }
  TAOS_CHECK_EXIT(tEncodeBinary(&encoder, (const uint8_t *)pReq->tagCond, pReq->tagCondLen));
  TAOS_CHECK_EXIT(tEncodeI32(&encoder, pReq->numIpRanges));
  for (int32_t i = 0; i < pReq->numIpRanges; ++i) {
    TAOS_CHECK_EXIT(tEncodeU32(&encoder, pReq->pIpRanges[i].ip));
    TAOS_CHECK_EXIT(tEncodeU32(&encoder, pReq->pIpRanges[i].mask));
  }
  TAOS_CHECK_EXIT(tEncodeI64(&encoder, pReq->privileges));
  ENCODESQL();
  TAOS_CHECK_EXIT(tEncodeU8(&encoder, pReq->flag));
  TAOS_CHECK_EXIT(tEncodeU8(&encoder, pReq->passIsMd5));
  tEndEncode(&encoder);

_exit:
  if (code) {
    tlen = code;
  } else {
    tlen = encoder.pos;
  }
  tEncoderClear(&encoder);
  return tlen;
}

int32_t tDeserializeSAlterUserReq(void *buf, int32_t bufLen, SAlterUserReq *pReq) {
  SDecoder decoder = {0};
  int32_t  code = 0;
  int32_t  lino;
  tDecoderInit(&decoder, buf, bufLen);

  TAOS_CHECK_EXIT(tStartDecode(&decoder));
  TAOS_CHECK_EXIT(tDecodeI8(&decoder, &pReq->alterType));
  TAOS_CHECK_EXIT(tDecodeI8(&decoder, &pReq->superUser));
  TAOS_CHECK_EXIT(tDecodeI8(&decoder, &pReq->sysInfo));
  TAOS_CHECK_EXIT(tDecodeI8(&decoder, &pReq->enable));
  TAOS_CHECK_EXIT(tDecodeI8(&decoder, &pReq->isView));
  TAOS_CHECK_EXIT(tDecodeCStrTo(&decoder, pReq->user));
  TAOS_CHECK_EXIT(tDecodeCStrTo(&decoder, pReq->pass));
  TAOS_CHECK_EXIT(tDecodeCStrTo(&decoder, pReq->objname));
  if (!tDecodeIsEnd(&decoder)) {
    int32_t len = 0;
    TAOS_CHECK_EXIT(tDecodeI32(&decoder, &len));
    if (len > 0) {
      TAOS_CHECK_EXIT(tDecodeCStrTo(&decoder, pReq->tabName));
    }
    uint64_t tagCondLen = 0;
    TAOS_CHECK_EXIT(tDecodeBinaryAlloc(&decoder, (void **)&pReq->tagCond, &tagCondLen));
    pReq->tagCondLen = tagCondLen;
  }
  TAOS_CHECK_EXIT(tDecodeI32(&decoder, &pReq->numIpRanges));
  pReq->pIpRanges = taosMemoryMalloc(pReq->numIpRanges * sizeof(SIpV4Range));
  if (pReq->pIpRanges == NULL) {
    TAOS_CHECK_EXIT(terrno);
  }
  for (int32_t i = 0; i < pReq->numIpRanges; ++i) {
    TAOS_CHECK_EXIT(tDecodeU32(&decoder, &(pReq->pIpRanges[i].ip)));
    TAOS_CHECK_EXIT(tDecodeU32(&decoder, &(pReq->pIpRanges[i].mask)));
  }
  TAOS_CHECK_EXIT(tDecodeI64(&decoder, &pReq->privileges));
  DECODESQL();
  if (!tDecodeIsEnd(&decoder)) {
    TAOS_CHECK_EXIT(tDecodeU8(&decoder, &pReq->flag));
  }
  if (!tDecodeIsEnd(&decoder)) {
    TAOS_CHECK_EXIT(tDecodeU8(&decoder, &pReq->passIsMd5));
  }
  tEndDecode(&decoder);

_exit:
  tDecoderClear(&decoder);
  return code;
}

void tFreeSAlterUserReq(SAlterUserReq *pReq) {
  taosMemoryFreeClear(pReq->tagCond);
  taosMemoryFree(pReq->pIpRanges);
  FREESQL();
}

int32_t tSerializeSGetUserAuthReq(void *buf, int32_t bufLen, SGetUserAuthReq *pReq) {
  SEncoder encoder = {0};
  int32_t  code = 0;
  int32_t  lino;
  int32_t  tlen;

  tEncoderInit(&encoder, buf, bufLen);
  TAOS_CHECK_EXIT(tStartEncode(&encoder));
  TAOS_CHECK_EXIT(tEncodeCStr(&encoder, pReq->user));
  tEndEncode(&encoder);

_exit:
  if (code) {
    tlen = code;
  } else {
    tlen = encoder.pos;
  }
  tEncoderClear(&encoder);
  return tlen;
}

int32_t tDeserializeSGetUserAuthReq(void *buf, int32_t bufLen, SGetUserAuthReq *pReq) {
  SDecoder decoder = {0};
  int32_t  code = 0;
  int32_t  lino;
  tDecoderInit(&decoder, buf, bufLen);

  TAOS_CHECK_EXIT(tStartDecode(&decoder));
  TAOS_CHECK_EXIT(tDecodeCStrTo(&decoder, pReq->user));
  tEndDecode(&decoder);

_exit:
  tDecoderClear(&decoder);
  return code;
}

int32_t tSerializeSGetUserAuthRspImpl(SEncoder *pEncoder, SGetUserAuthRsp *pRsp) {
  TAOS_CHECK_RETURN(tEncodeCStr(pEncoder, pRsp->user));
  TAOS_CHECK_RETURN(tEncodeI8(pEncoder, pRsp->superAuth));
  TAOS_CHECK_RETURN(tEncodeI8(pEncoder, pRsp->sysInfo));
  TAOS_CHECK_RETURN(tEncodeI8(pEncoder, pRsp->enable));
  TAOS_CHECK_RETURN(tEncodeI8(pEncoder, pRsp->dropped));
  TAOS_CHECK_RETURN(tEncodeI32(pEncoder, pRsp->version));

  int32_t numOfCreatedDbs = taosHashGetSize(pRsp->createdDbs);
  int32_t numOfReadDbs = taosHashGetSize(pRsp->readDbs);
  int32_t numOfWriteDbs = taosHashGetSize(pRsp->writeDbs);

  TAOS_CHECK_RETURN(tEncodeI32(pEncoder, numOfCreatedDbs));
  TAOS_CHECK_RETURN(tEncodeI32(pEncoder, numOfReadDbs));
  TAOS_CHECK_RETURN(tEncodeI32(pEncoder, numOfWriteDbs));

  char *db = taosHashIterate(pRsp->createdDbs, NULL);
  while (db != NULL) {
    TAOS_CHECK_RETURN(tEncodeCStr(pEncoder, db));
    db = taosHashIterate(pRsp->createdDbs, db);
  }

  db = taosHashIterate(pRsp->readDbs, NULL);
  while (db != NULL) {
    TAOS_CHECK_RETURN(tEncodeCStr(pEncoder, db));
    db = taosHashIterate(pRsp->readDbs, db);
  }

  db = taosHashIterate(pRsp->writeDbs, NULL);
  while (db != NULL) {
    TAOS_CHECK_RETURN(tEncodeCStr(pEncoder, db));
    db = taosHashIterate(pRsp->writeDbs, db);
  }

  int32_t numOfReadTbs = taosHashGetSize(pRsp->readTbs);
  int32_t numOfWriteTbs = taosHashGetSize(pRsp->writeTbs);
  int32_t numOfAlterTbs = taosHashGetSize(pRsp->alterTbs);
  int32_t numOfReadViews = taosHashGetSize(pRsp->readViews);
  int32_t numOfWriteViews = taosHashGetSize(pRsp->writeViews);
  int32_t numOfAlterViews = taosHashGetSize(pRsp->alterViews);
  int32_t numOfUseDbs = taosHashGetSize(pRsp->useDbs);
  TAOS_CHECK_RETURN(tEncodeI32(pEncoder, numOfReadTbs));
  TAOS_CHECK_RETURN(tEncodeI32(pEncoder, numOfWriteTbs));
  TAOS_CHECK_RETURN(tEncodeI32(pEncoder, numOfAlterTbs));
  TAOS_CHECK_RETURN(tEncodeI32(pEncoder, numOfReadViews));
  TAOS_CHECK_RETURN(tEncodeI32(pEncoder, numOfWriteViews));
  TAOS_CHECK_RETURN(tEncodeI32(pEncoder, numOfAlterViews));
  TAOS_CHECK_RETURN(tEncodeI32(pEncoder, numOfUseDbs));

  char *tb = taosHashIterate(pRsp->readTbs, NULL);
  while (tb != NULL) {
    size_t keyLen = 0;
    void  *key = taosHashGetKey(tb, &keyLen);
    TAOS_CHECK_RETURN(tEncodeI32(pEncoder, keyLen));
    TAOS_CHECK_RETURN(tEncodeCStr(pEncoder, key));

    size_t valueLen = 0;
    valueLen = strlen(tb);
    TAOS_CHECK_RETURN(tEncodeI32(pEncoder, valueLen));
    TAOS_CHECK_RETURN(tEncodeCStr(pEncoder, tb));

    tb = taosHashIterate(pRsp->readTbs, tb);
  }

  tb = taosHashIterate(pRsp->writeTbs, NULL);
  while (tb != NULL) {
    size_t keyLen = 0;
    void  *key = taosHashGetKey(tb, &keyLen);
    TAOS_CHECK_RETURN(tEncodeI32(pEncoder, keyLen));
    TAOS_CHECK_RETURN(tEncodeCStr(pEncoder, key));

    size_t valueLen = 0;
    valueLen = strlen(tb);
    TAOS_CHECK_RETURN(tEncodeI32(pEncoder, valueLen));
    TAOS_CHECK_RETURN(tEncodeCStr(pEncoder, tb));

    tb = taosHashIterate(pRsp->writeTbs, tb);
  }

  tb = taosHashIterate(pRsp->alterTbs, NULL);
  while (tb != NULL) {
    size_t keyLen = 0;
    void  *key = taosHashGetKey(tb, &keyLen);
    TAOS_CHECK_RETURN(tEncodeI32(pEncoder, keyLen));
    TAOS_CHECK_RETURN(tEncodeCStr(pEncoder, key));

    size_t valueLen = 0;
    valueLen = strlen(tb);
    TAOS_CHECK_RETURN(tEncodeI32(pEncoder, valueLen));
    TAOS_CHECK_RETURN(tEncodeCStr(pEncoder, tb));

    tb = taosHashIterate(pRsp->alterTbs, tb);
  }

  tb = taosHashIterate(pRsp->readViews, NULL);
  while (tb != NULL) {
    size_t keyLen = 0;
    void  *key = taosHashGetKey(tb, &keyLen);
    TAOS_CHECK_RETURN(tEncodeI32(pEncoder, keyLen));
    TAOS_CHECK_RETURN(tEncodeCStr(pEncoder, key));

    size_t valueLen = 0;
    valueLen = strlen(tb);
    TAOS_CHECK_RETURN(tEncodeI32(pEncoder, valueLen));
    TAOS_CHECK_RETURN(tEncodeCStr(pEncoder, tb));

    tb = taosHashIterate(pRsp->readViews, tb);
  }

  tb = taosHashIterate(pRsp->writeViews, NULL);
  while (tb != NULL) {
    size_t keyLen = 0;
    void  *key = taosHashGetKey(tb, &keyLen);
    TAOS_CHECK_RETURN(tEncodeI32(pEncoder, keyLen));
    TAOS_CHECK_RETURN(tEncodeCStr(pEncoder, key));

    size_t valueLen = 0;
    valueLen = strlen(tb);
    TAOS_CHECK_RETURN(tEncodeI32(pEncoder, valueLen));
    TAOS_CHECK_RETURN(tEncodeCStr(pEncoder, tb));

    tb = taosHashIterate(pRsp->writeViews, tb);
  }

  tb = taosHashIterate(pRsp->alterViews, NULL);
  while (tb != NULL) {
    size_t keyLen = 0;
    void  *key = taosHashGetKey(tb, &keyLen);
    TAOS_CHECK_RETURN(tEncodeI32(pEncoder, keyLen));
    TAOS_CHECK_RETURN(tEncodeCStr(pEncoder, key));

    size_t valueLen = 0;
    valueLen = strlen(tb);
    TAOS_CHECK_RETURN(tEncodeI32(pEncoder, valueLen));
    TAOS_CHECK_RETURN(tEncodeCStr(pEncoder, tb));

    tb = taosHashIterate(pRsp->alterViews, tb);
  }

  int32_t *useDb = taosHashIterate(pRsp->useDbs, NULL);
  while (useDb != NULL) {
    size_t keyLen = 0;
    void  *key = taosHashGetKey(useDb, &keyLen);
    TAOS_CHECK_RETURN(tEncodeI32(pEncoder, keyLen));
    TAOS_CHECK_RETURN(tEncodeCStr(pEncoder, key));
    TAOS_CHECK_RETURN(tEncodeI32(pEncoder, *useDb));
    useDb = taosHashIterate(pRsp->useDbs, useDb);
  }

  // since 3.0.7.0
  TAOS_CHECK_RETURN(tEncodeI32(pEncoder, pRsp->passVer));
  TAOS_CHECK_RETURN(tEncodeI64(pEncoder, pRsp->whiteListVer));
  return 0;
}

int32_t tSerializeSGetUserAuthRsp(void *buf, int32_t bufLen, SGetUserAuthRsp *pRsp) {
  SEncoder encoder = {0};
  int32_t  code = 0;
  int32_t  lino;
  int32_t  tlen;
  tEncoderInit(&encoder, buf, bufLen);

  TAOS_CHECK_EXIT(tStartEncode(&encoder));
  TAOS_CHECK_EXIT(tSerializeSGetUserAuthRspImpl(&encoder, pRsp));

  tEndEncode(&encoder);

_exit:
  if (code) {
    tlen = code;
  } else {
    tlen = encoder.pos;
  }
  tEncoderClear(&encoder);
  return tlen;
}

int32_t tDeserializeSGetUserAuthRspImpl(SDecoder *pDecoder, SGetUserAuthRsp *pRsp) {
  char *key = NULL, *value = NULL;
  pRsp->createdDbs = taosHashInit(4, taosGetDefaultHashFunction(TSDB_DATA_TYPE_BINARY), true, HASH_ENTRY_LOCK);
  pRsp->readDbs = taosHashInit(4, taosGetDefaultHashFunction(TSDB_DATA_TYPE_BINARY), true, HASH_ENTRY_LOCK);
  pRsp->writeDbs = taosHashInit(4, taosGetDefaultHashFunction(TSDB_DATA_TYPE_BINARY), true, HASH_ENTRY_LOCK);
  pRsp->readTbs = taosHashInit(4, taosGetDefaultHashFunction(TSDB_DATA_TYPE_BINARY), true, HASH_ENTRY_LOCK);
  pRsp->writeTbs = taosHashInit(4, taosGetDefaultHashFunction(TSDB_DATA_TYPE_BINARY), true, HASH_ENTRY_LOCK);
  pRsp->alterTbs = taosHashInit(4, taosGetDefaultHashFunction(TSDB_DATA_TYPE_BINARY), true, HASH_ENTRY_LOCK);
  pRsp->readViews = taosHashInit(4, taosGetDefaultHashFunction(TSDB_DATA_TYPE_BINARY), true, HASH_ENTRY_LOCK);
  pRsp->writeViews = taosHashInit(4, taosGetDefaultHashFunction(TSDB_DATA_TYPE_BINARY), true, HASH_ENTRY_LOCK);
  pRsp->alterViews = taosHashInit(4, taosGetDefaultHashFunction(TSDB_DATA_TYPE_BINARY), true, HASH_ENTRY_LOCK);
  pRsp->useDbs = taosHashInit(4, taosGetDefaultHashFunction(TSDB_DATA_TYPE_BINARY), true, HASH_ENTRY_LOCK);
  if (pRsp->createdDbs == NULL || pRsp->readDbs == NULL || pRsp->writeDbs == NULL || pRsp->readTbs == NULL ||
      pRsp->writeTbs == NULL || pRsp->alterTbs == NULL || pRsp->readViews == NULL || pRsp->writeViews == NULL ||
      pRsp->alterViews == NULL || pRsp->useDbs == NULL) {
    goto _err;
  }

  if (tDecodeCStrTo(pDecoder, pRsp->user) < 0) goto _err;
  if (tDecodeI8(pDecoder, &pRsp->superAuth) < 0) goto _err;
  if (tDecodeI8(pDecoder, &pRsp->sysInfo) < 0) goto _err;
  if (tDecodeI8(pDecoder, &pRsp->enable) < 0) goto _err;
  if (tDecodeI8(pDecoder, &pRsp->dropped) < 0) goto _err;
  if (tDecodeI32(pDecoder, &pRsp->version) < 0) goto _err;

  int32_t numOfCreatedDbs = 0;
  int32_t numOfReadDbs = 0;
  int32_t numOfWriteDbs = 0;
  if (tDecodeI32(pDecoder, &numOfCreatedDbs) < 0) goto _err;
  if (tDecodeI32(pDecoder, &numOfReadDbs) < 0) goto _err;
  if (tDecodeI32(pDecoder, &numOfWriteDbs) < 0) goto _err;

  for (int32_t i = 0; i < numOfCreatedDbs; ++i) {
    char db[TSDB_DB_FNAME_LEN] = {0};
    if (tDecodeCStrTo(pDecoder, db) < 0) goto _err;
    int32_t len = strlen(db);
    if (taosHashPut(pRsp->createdDbs, db, len + 1, db, len + 1) < 0) goto _err;
  }

  for (int32_t i = 0; i < numOfReadDbs; ++i) {
    char db[TSDB_DB_FNAME_LEN] = {0};
    if (tDecodeCStrTo(pDecoder, db) < 0) goto _err;
    int32_t len = strlen(db);
    if (taosHashPut(pRsp->readDbs, db, len + 1, db, len + 1) < 0) goto _err;
  }

  for (int32_t i = 0; i < numOfWriteDbs; ++i) {
    char db[TSDB_DB_FNAME_LEN] = {0};
    if (tDecodeCStrTo(pDecoder, db) < 0) goto _err;
    int32_t len = strlen(db);
    if (taosHashPut(pRsp->writeDbs, db, len + 1, db, len + 1) < 0) goto _err;
  }

  if (!tDecodeIsEnd(pDecoder)) {
    int32_t numOfReadTbs = 0;
    int32_t numOfWriteTbs = 0;
    int32_t numOfAlterTbs = 0;
    int32_t numOfReadViews = 0;
    int32_t numOfWriteViews = 0;
    int32_t numOfAlterViews = 0;
    int32_t numOfUseDbs = 0;
    if (tDecodeI32(pDecoder, &numOfReadTbs) < 0) goto _err;
    if (tDecodeI32(pDecoder, &numOfWriteTbs) < 0) goto _err;
    if (tDecodeI32(pDecoder, &numOfAlterTbs) < 0) goto _err;
    if (tDecodeI32(pDecoder, &numOfReadViews) < 0) goto _err;
    if (tDecodeI32(pDecoder, &numOfWriteViews) < 0) goto _err;
    if (tDecodeI32(pDecoder, &numOfAlterViews) < 0) goto _err;
    if (tDecodeI32(pDecoder, &numOfUseDbs) < 0) goto _err;

    for (int32_t i = 0; i < numOfReadTbs; ++i) {
      int32_t keyLen = 0;
      if (tDecodeI32(pDecoder, &keyLen) < 0) goto _err;

      if ((key = taosMemoryCalloc(keyLen + 1, sizeof(char))) == NULL) goto _err;
      if (tDecodeCStrTo(pDecoder, key) < 0) goto _err;

      int32_t valuelen = 0;
      if (tDecodeI32(pDecoder, &valuelen) < 0) goto _err;

      if ((value = taosMemoryCalloc(valuelen + 1, sizeof(char))) == NULL) goto _err;
      if (tDecodeCStrTo(pDecoder, value) < 0) goto _err;

      if (taosHashPut(pRsp->readTbs, key, keyLen, value, valuelen + 1) < 0) goto _err;

      taosMemoryFreeClear(key);
      taosMemoryFreeClear(value);
    }

    for (int32_t i = 0; i < numOfWriteTbs; ++i) {
      int32_t keyLen = 0;
      if (tDecodeI32(pDecoder, &keyLen) < 0) goto _err;

      if ((key = taosMemoryCalloc(keyLen + 1, sizeof(char))) == NULL) goto _err;
      if (tDecodeCStrTo(pDecoder, key) < 0) goto _err;

      int32_t valuelen = 0;
      if (tDecodeI32(pDecoder, &valuelen) < 0) goto _err;

      if ((value = taosMemoryCalloc(valuelen + 1, sizeof(char))) == NULL) goto _err;
      if (tDecodeCStrTo(pDecoder, value) < 0) goto _err;

      if (taosHashPut(pRsp->writeTbs, key, keyLen, value, valuelen + 1) < 0) goto _err;

      taosMemoryFreeClear(key);
      taosMemoryFreeClear(value);
    }

    for (int32_t i = 0; i < numOfAlterTbs; ++i) {
      int32_t keyLen = 0;
      if (tDecodeI32(pDecoder, &keyLen) < 0) goto _err;

      if ((key = taosMemoryCalloc(keyLen + 1, sizeof(char))) == NULL) goto _err;
      if (tDecodeCStrTo(pDecoder, key) < 0) goto _err;

      int32_t valuelen = 0;
      if (tDecodeI32(pDecoder, &valuelen) < 0) goto _err;

      if ((value = taosMemoryCalloc(valuelen + 1, sizeof(char))) == NULL) goto _err;
      if (tDecodeCStrTo(pDecoder, value) < 0) goto _err;

      if (taosHashPut(pRsp->alterTbs, key, keyLen, value, valuelen + 1) < 0) goto _err;

      taosMemoryFreeClear(key);
      taosMemoryFreeClear(value);
    }

    for (int32_t i = 0; i < numOfReadViews; ++i) {
      int32_t keyLen = 0;
      if (tDecodeI32(pDecoder, &keyLen) < 0) goto _err;

      if ((key = taosMemoryCalloc(keyLen + 1, sizeof(char))) == NULL) goto _err;
      if (tDecodeCStrTo(pDecoder, key) < 0) goto _err;

      int32_t valuelen = 0;
      if (tDecodeI32(pDecoder, &valuelen) < 0) goto _err;

      if ((value = taosMemoryCalloc(valuelen + 1, sizeof(char))) == NULL) goto _err;
      if (tDecodeCStrTo(pDecoder, value) < 0) goto _err;

      if (taosHashPut(pRsp->readViews, key, keyLen, value, valuelen + 1) < 0) goto _err;

      taosMemoryFreeClear(key);
      taosMemoryFreeClear(value);
    }

    for (int32_t i = 0; i < numOfWriteViews; ++i) {
      int32_t keyLen = 0;
      if (tDecodeI32(pDecoder, &keyLen) < 0) goto _err;

      if ((key = taosMemoryCalloc(keyLen + 1, sizeof(char))) == NULL) goto _err;
      if (tDecodeCStrTo(pDecoder, key) < 0) goto _err;

      int32_t valuelen = 0;
      if (tDecodeI32(pDecoder, &valuelen) < 0) goto _err;

      if ((value = taosMemoryCalloc(valuelen + 1, sizeof(char))) == NULL) goto _err;
      if (tDecodeCStrTo(pDecoder, value) < 0) goto _err;

      if (taosHashPut(pRsp->writeViews, key, keyLen, value, valuelen + 1) < 0) goto _err;

      taosMemoryFreeClear(key);
      taosMemoryFreeClear(value);
    }

    for (int32_t i = 0; i < numOfAlterViews; ++i) {
      int32_t keyLen = 0;
      if (tDecodeI32(pDecoder, &keyLen) < 0) goto _err;

      if ((key = taosMemoryCalloc(keyLen + 1, sizeof(char))) == NULL) goto _err;
      if (tDecodeCStrTo(pDecoder, key) < 0) goto _err;

      int32_t valuelen = 0;
      if (tDecodeI32(pDecoder, &valuelen) < 0) goto _err;

      if ((value = taosMemoryCalloc(valuelen + 1, sizeof(char))) == NULL) goto _err;
      if (tDecodeCStrTo(pDecoder, value) < 0) goto _err;

      if (taosHashPut(pRsp->alterViews, key, keyLen, value, valuelen + 1) < 0) goto _err;

      taosMemoryFreeClear(key);
      taosMemoryFreeClear(value);
    }

    for (int32_t i = 0; i < numOfUseDbs; ++i) {
      int32_t keyLen = 0;
      if (tDecodeI32(pDecoder, &keyLen) < 0) goto _err;

      if ((key = taosMemoryCalloc(keyLen + 1, sizeof(char))) == NULL) goto _err;
      if (tDecodeCStrTo(pDecoder, key) < 0) goto _err;

      int32_t ref = 0;
      if (tDecodeI32(pDecoder, &ref) < 0) goto _err;

      if (taosHashPut(pRsp->useDbs, key, keyLen, &ref, sizeof(ref)) < 0) goto _err;
      taosMemoryFreeClear(key);
    }
    // since 3.0.7.0
    if (!tDecodeIsEnd(pDecoder)) {
      if (tDecodeI32(pDecoder, &pRsp->passVer) < 0) goto _err;
    } else {
      pRsp->passVer = 0;
    }
    if (!tDecodeIsEnd(pDecoder)) {
      if (tDecodeI64(pDecoder, &pRsp->whiteListVer) < 0) goto _err;
    } else {
      pRsp->whiteListVer = 0;
    }
  }
  return 0;
_err:
  taosHashCleanup(pRsp->createdDbs);
  taosHashCleanup(pRsp->readDbs);
  taosHashCleanup(pRsp->writeDbs);
  taosHashCleanup(pRsp->readTbs);
  taosHashCleanup(pRsp->writeTbs);
  taosHashCleanup(pRsp->alterTbs);
  taosHashCleanup(pRsp->readViews);
  taosHashCleanup(pRsp->writeViews);
  taosHashCleanup(pRsp->alterViews);
  taosHashCleanup(pRsp->useDbs);

  taosMemoryFreeClear(key);
  taosMemoryFreeClear(value);
  return -1;
}

int32_t tDeserializeSGetUserAuthRsp(void *buf, int32_t bufLen, SGetUserAuthRsp *pRsp) {
  SDecoder decoder = {0};
  int32_t  code = 0;
  int32_t  lino;
  tDecoderInit(&decoder, buf, bufLen);

  TAOS_CHECK_EXIT(tStartDecode(&decoder));
  TAOS_CHECK_EXIT(tDeserializeSGetUserAuthRspImpl(&decoder, pRsp));

  tEndDecode(&decoder);

_exit:
  tDecoderClear(&decoder);
  return code;
}

void tFreeSGetUserAuthRsp(SGetUserAuthRsp *pRsp) {
  taosHashCleanup(pRsp->createdDbs);
  taosHashCleanup(pRsp->readDbs);
  taosHashCleanup(pRsp->writeDbs);
  taosHashCleanup(pRsp->readTbs);
  taosHashCleanup(pRsp->writeTbs);
  taosHashCleanup(pRsp->alterTbs);
  taosHashCleanup(pRsp->readViews);
  taosHashCleanup(pRsp->writeViews);
  taosHashCleanup(pRsp->alterViews);
  taosHashCleanup(pRsp->useDbs);
}

int32_t tSerializeSGetUserWhiteListReq(void *buf, int32_t bufLen, SGetUserWhiteListReq *pReq) {
  SEncoder encoder = {0};
  int32_t  code = 0;
  int32_t  lino;
  int32_t  tlen;

  tEncoderInit(&encoder, buf, bufLen);

  TAOS_CHECK_EXIT(tStartEncode(&encoder));
  TAOS_CHECK_EXIT(tEncodeCStr(&encoder, pReq->user));
  tEndEncode(&encoder);

_exit:
  if (code) {
    tlen = code;
  } else {
    tlen = encoder.pos;
  }
  tEncoderClear(&encoder);
  return tlen;
}

int32_t tDeserializeSGetUserWhiteListReq(void *buf, int32_t bufLen, SGetUserWhiteListReq *pReq) {
  SDecoder decoder = {0};
  int32_t  code = 0;
  int32_t  lino;
  tDecoderInit(&decoder, buf, bufLen);

  TAOS_CHECK_EXIT(tStartDecode(&decoder));
  TAOS_CHECK_EXIT(tDecodeCStrTo(&decoder, pReq->user));
  tEndDecode(&decoder);

_exit:
  tDecoderClear(&decoder);
  return code;
}

int32_t tSerializeSGetUserWhiteListRsp(void *buf, int32_t bufLen, SGetUserWhiteListRsp *pRsp) {
  SEncoder encoder = {0};
  int32_t  code = 0;
  int32_t  lino;
  int32_t  tlen;
  tEncoderInit(&encoder, buf, bufLen);

  TAOS_CHECK_EXIT(tStartEncode(&encoder));
  TAOS_CHECK_EXIT(tEncodeCStr(&encoder, pRsp->user));
  TAOS_CHECK_EXIT(tEncodeI32(&encoder, pRsp->numWhiteLists));
  for (int i = 0; i < pRsp->numWhiteLists; ++i) {
    TAOS_CHECK_EXIT(tEncodeU32(&encoder, pRsp->pWhiteLists[i].ip));
    TAOS_CHECK_EXIT(tEncodeU32(&encoder, pRsp->pWhiteLists[i].mask));
  }
  tEndEncode(&encoder);

_exit:
  if (code) {
    tlen = code;
  } else {
    tlen = encoder.pos;
  }
  tEncoderClear(&encoder);
  return tlen;
}

int32_t tDeserializeSGetUserWhiteListRsp(void *buf, int32_t bufLen, SGetUserWhiteListRsp *pRsp) {
  SDecoder decoder = {0};
  int32_t  code = 0;
  int32_t  lino;
  tDecoderInit(&decoder, buf, bufLen);

  TAOS_CHECK_EXIT(tStartDecode(&decoder));
  TAOS_CHECK_EXIT(tDecodeCStrTo(&decoder, pRsp->user));
  TAOS_CHECK_EXIT(tDecodeI32(&decoder, &pRsp->numWhiteLists));
  pRsp->pWhiteLists = taosMemoryMalloc(pRsp->numWhiteLists * sizeof(SIpV4Range));
  if (pRsp->pWhiteLists == NULL) {
    TAOS_CHECK_EXIT(terrno);
  }
  for (int32_t i = 0; i < pRsp->numWhiteLists; ++i) {
    TAOS_CHECK_EXIT(tDecodeU32(&decoder, &(pRsp->pWhiteLists[i].ip)));
    TAOS_CHECK_EXIT(tDecodeU32(&decoder, &(pRsp->pWhiteLists[i].mask)));
  }

  tEndDecode(&decoder);
_exit:
  tDecoderClear(&decoder);
  return code;
}

void tFreeSGetUserWhiteListRsp(SGetUserWhiteListRsp *pRsp) { taosMemoryFree(pRsp->pWhiteLists); }

int32_t tSerializeSMCfgClusterReq(void *buf, int32_t bufLen, SMCfgClusterReq *pReq) {
  SEncoder encoder = {0};
  int32_t  code = 0;
  int32_t  lino;
  int32_t  tlen;
  tEncoderInit(&encoder, buf, bufLen);

  TAOS_CHECK_EXIT(tStartEncode(&encoder));
  TAOS_CHECK_EXIT(tEncodeCStr(&encoder, pReq->config));
  TAOS_CHECK_EXIT(tEncodeCStr(&encoder, pReq->value));
  ENCODESQL();
  tEndEncode(&encoder);

_exit:
  if (code) {
    tlen = code;
  } else {
    tlen = encoder.pos;
  }
  tEncoderClear(&encoder);
  return tlen;
}

int32_t tDeserializeSMCfgClusterReq(void *buf, int32_t bufLen, SMCfgClusterReq *pReq) {
  SDecoder decoder = {0};
  int32_t  code = 0;
  int32_t  lino;
  tDecoderInit(&decoder, buf, bufLen);

  TAOS_CHECK_EXIT(tStartDecode(&decoder));
  TAOS_CHECK_EXIT(tDecodeCStrTo(&decoder, pReq->config));
  TAOS_CHECK_EXIT(tDecodeCStrTo(&decoder, pReq->value));
  DECODESQL();
  tEndDecode(&decoder);

_exit:
  tDecoderClear(&decoder);
  return code;
}

void tFreeSMCfgClusterReq(SMCfgClusterReq *pReq) { FREESQL(); }

int32_t tSerializeSCreateDropMQSNodeReq(void *buf, int32_t bufLen, SMCreateQnodeReq *pReq) {
  SEncoder encoder = {0};
  int32_t  code = 0;
  int32_t  lino;
  int32_t  tlen;
  tEncoderInit(&encoder, buf, bufLen);

  TAOS_CHECK_EXIT(tStartEncode(&encoder));
  TAOS_CHECK_EXIT(tEncodeI32(&encoder, pReq->dnodeId));
  ENCODESQL();
  tEndEncode(&encoder);

_exit:
  if (code) {
    tlen = code;
  } else {
    tlen = encoder.pos;
  }
  tEncoderClear(&encoder);
  return tlen;
}

int32_t tDeserializeSCreateDropMQSNodeReq(void *buf, int32_t bufLen, SMCreateQnodeReq *pReq) {
  SDecoder decoder = {0};
  int32_t  code = 0;
  int32_t  lino;
  tDecoderInit(&decoder, buf, bufLen);

  TAOS_CHECK_EXIT(tStartDecode(&decoder));
  TAOS_CHECK_EXIT(tDecodeI32(&decoder, &pReq->dnodeId));
  DECODESQL();
  tEndDecode(&decoder);

_exit:
  tDecoderClear(&decoder);
  return code;
}

void tFreeSMCreateQnodeReq(SMCreateQnodeReq *pReq) { FREESQL(); }

void tFreeSDDropQnodeReq(SDDropQnodeReq *pReq) { FREESQL(); }

int32_t tSerializeSDropDnodeReq(void *buf, int32_t bufLen, SDropDnodeReq *pReq) {
  SEncoder encoder = {0};
  int32_t  code = 0;
  int32_t  lino;
  int32_t  tlen;
  tEncoderInit(&encoder, buf, bufLen);

  TAOS_CHECK_EXIT(tStartEncode(&encoder));
  TAOS_CHECK_EXIT(tEncodeI32(&encoder, pReq->dnodeId));
  TAOS_CHECK_EXIT(tEncodeCStr(&encoder, pReq->fqdn));
  TAOS_CHECK_EXIT(tEncodeI32(&encoder, pReq->port));
  TAOS_CHECK_EXIT(tEncodeI8(&encoder, pReq->force));
  TAOS_CHECK_EXIT(tEncodeI8(&encoder, pReq->unsafe));
  ENCODESQL();
  tEndEncode(&encoder);

_exit:
  if (code) {
    tlen = code;
  } else {
    tlen = encoder.pos;
  }
  tEncoderClear(&encoder);
  return tlen;
}

int32_t tDeserializeSDropDnodeReq(void *buf, int32_t bufLen, SDropDnodeReq *pReq) {
  SDecoder decoder = {0};
  int32_t  code = 0;
  int32_t  lino;
  tDecoderInit(&decoder, buf, bufLen);

  TAOS_CHECK_EXIT(tStartDecode(&decoder));
  TAOS_CHECK_EXIT(tDecodeI32(&decoder, &pReq->dnodeId));
  TAOS_CHECK_EXIT(tDecodeCStrTo(&decoder, pReq->fqdn));
  TAOS_CHECK_EXIT(tDecodeI32(&decoder, &pReq->port));
  TAOS_CHECK_EXIT(tDecodeI8(&decoder, &pReq->force));
  if (!tDecodeIsEnd(&decoder)) {
    TAOS_CHECK_EXIT(tDecodeI8(&decoder, &pReq->unsafe));
  } else {
    pReq->unsafe = false;
  }

  DECODESQL();
  tEndDecode(&decoder);

_exit:
  tDecoderClear(&decoder);
  return code;
}

void tFreeSDropDnodeReq(SDropDnodeReq *pReq) { FREESQL(); }

int32_t tSerializeSRestoreDnodeReq(void *buf, int32_t bufLen, SRestoreDnodeReq *pReq) {
  SEncoder encoder = {0};
  int32_t  code = 0;
  int32_t  lino;
  int32_t  tlen;
  tEncoderInit(&encoder, buf, bufLen);

  TAOS_CHECK_EXIT(tStartEncode(&encoder));
  TAOS_CHECK_EXIT(tEncodeI32(&encoder, pReq->dnodeId));
  TAOS_CHECK_EXIT(tEncodeI8(&encoder, pReq->restoreType));
  ENCODESQL();
  tEndEncode(&encoder);

_exit:
  if (code) {
    tlen = code;
  } else {
    tlen = encoder.pos;
  }
  tEncoderClear(&encoder);
  return tlen;
}

int32_t tDeserializeSRestoreDnodeReq(void *buf, int32_t bufLen, SRestoreDnodeReq *pReq) {
  SDecoder decoder = {0};
  int32_t  code = 0;
  int32_t  lino;
  tDecoderInit(&decoder, buf, bufLen);

  TAOS_CHECK_EXIT(tStartDecode(&decoder));
  TAOS_CHECK_EXIT(tDecodeI32(&decoder, &pReq->dnodeId));
  TAOS_CHECK_EXIT(tDecodeI8(&decoder, &pReq->restoreType));
  DECODESQL();
  tEndDecode(&decoder);

_exit:
  tDecoderClear(&decoder);
  return code;
}

void tFreeSRestoreDnodeReq(SRestoreDnodeReq *pReq) { FREESQL(); }

int32_t tSerializeSMCfgDnodeReq(void *buf, int32_t bufLen, SMCfgDnodeReq *pReq) {
  SEncoder encoder = {0};
  int32_t  code = 0;
  int32_t  lino;
  int32_t  tlen;
  tEncoderInit(&encoder, buf, bufLen);

  TAOS_CHECK_EXIT(tStartEncode(&encoder));
  TAOS_CHECK_EXIT(tEncodeI32(&encoder, pReq->dnodeId));
  TAOS_CHECK_EXIT(tEncodeCStr(&encoder, pReq->config));
  TAOS_CHECK_EXIT(tEncodeCStr(&encoder, pReq->value));
  ENCODESQL();
  tEndEncode(&encoder);

_exit:
  if (code) {
    tlen = code;
  } else {
    tlen = encoder.pos;
  }
  tEncoderClear(&encoder);
  return tlen;
}

int32_t tDeserializeSMCfgDnodeReq(void *buf, int32_t bufLen, SMCfgDnodeReq *pReq) {
  SDecoder decoder = {0};
  int32_t  code = 0;
  int32_t  lino;
  tDecoderInit(&decoder, buf, bufLen);

  TAOS_CHECK_EXIT(tStartDecode(&decoder));
  TAOS_CHECK_EXIT(tDecodeI32(&decoder, &pReq->dnodeId));
  TAOS_CHECK_EXIT(tDecodeCStrTo(&decoder, pReq->config));
  TAOS_CHECK_EXIT(tDecodeCStrTo(&decoder, pReq->value));
  DECODESQL();
  tEndDecode(&decoder);

_exit:
  tDecoderClear(&decoder);
  return code;
}

void tFreeSMCfgDnodeReq(SMCfgDnodeReq *pReq) { FREESQL(); }

int32_t tSerializeSDCfgDnodeReq(void *buf, int32_t bufLen, SDCfgDnodeReq *pReq) {
  SEncoder encoder = {0};
  int32_t  code = 0;
  int32_t  lino;
  int32_t  tlen;
  tEncoderInit(&encoder, buf, bufLen);

  TAOS_CHECK_EXIT(tStartEncode(&encoder));
  TAOS_CHECK_EXIT(tEncodeI32(&encoder, pReq->version));
  TAOS_CHECK_EXIT(tEncodeCStr(&encoder, pReq->config));
  TAOS_CHECK_EXIT(tEncodeCStr(&encoder, pReq->value));
  tEndEncode(&encoder);

_exit:
  if (code) {
    tlen = code;
  } else {
    tlen = encoder.pos;
  }
  tEncoderClear(&encoder);
  return tlen;
}

int32_t tDeserializeSDCfgDnodeReq(void *buf, int32_t bufLen, SDCfgDnodeReq *pReq) {
  SDecoder decoder = {0};
  int32_t  code = 0;
  int32_t  lino;
  tDecoderInit(&decoder, buf, bufLen);

  TAOS_CHECK_EXIT(tStartDecode(&decoder));
  TAOS_CHECK_EXIT(tDecodeI32(&decoder, &pReq->version));
  TAOS_CHECK_EXIT(tDecodeCStrTo(&decoder, pReq->config));
  TAOS_CHECK_EXIT(tDecodeCStrTo(&decoder, pReq->value));
  tEndDecode(&decoder);

_exit:
  tDecoderClear(&decoder);
  return code;
}

int32_t tSerializeSMCreateAnodeReq(void *buf, int32_t bufLen, SMCreateAnodeReq *pReq) {
  SEncoder encoder = {0};
  int32_t  code = 0;
  int32_t  lino;
  int32_t  tlen;
  tEncoderInit(&encoder, buf, bufLen);

  TAOS_CHECK_EXIT(tStartEncode(&encoder));
  TAOS_CHECK_EXIT(tEncodeI32(&encoder, pReq->urlLen));
  if (pReq->urlLen > 0) {
    TAOS_CHECK_EXIT(tEncodeBinary(&encoder, (const uint8_t *)pReq->url, pReq->urlLen));
  }
  ENCODESQL();
  tEndEncode(&encoder);

_exit:
  if (code) {
    tlen = code;
  } else {
    tlen = encoder.pos;
  }
  tEncoderClear(&encoder);
  return tlen;
}

int32_t tDeserializeSMCreateAnodeReq(void *buf, int32_t bufLen, SMCreateAnodeReq *pReq) {
  SDecoder decoder = {0};
  int32_t  code = 0;
  int32_t  lino;

  tDecoderInit(&decoder, buf, bufLen);

  TAOS_CHECK_EXIT(tStartDecode(&decoder));
  TAOS_CHECK_EXIT(tDecodeI32(&decoder, &pReq->urlLen));
  if (pReq->urlLen > 0) {
    TAOS_CHECK_EXIT(tDecodeBinaryAlloc(&decoder, (void **)&pReq->url, NULL));
  }

  DECODESQL();
  tEndDecode(&decoder);

_exit:
  tDecoderClear(&decoder);
  return code;
}

void tFreeSMCreateAnodeReq(SMCreateAnodeReq *pReq) {
  taosMemoryFreeClear(pReq->url);
  FREESQL();
}

int32_t tSerializeSMDropAnodeReq(void *buf, int32_t bufLen, SMDropAnodeReq *pReq) {
  SEncoder encoder = {0};
  int32_t  code = 0;
  int32_t  lino;
  int32_t  tlen;
  tEncoderInit(&encoder, buf, bufLen);

  TAOS_CHECK_EXIT(tStartEncode(&encoder));
  TAOS_CHECK_EXIT(tEncodeI32(&encoder, pReq->anodeId));
  ENCODESQL();
  tEndEncode(&encoder);

_exit:
  if (code) {
    tlen = code;
  } else {
    tlen = encoder.pos;
  }
  tEncoderClear(&encoder);
  return tlen;
}

int32_t tDeserializeSMDropAnodeReq(void *buf, int32_t bufLen, SMDropAnodeReq *pReq) {
  SDecoder decoder = {0};
  int32_t  code = 0;
  int32_t  lino;

  tDecoderInit(&decoder, buf, bufLen);

  TAOS_CHECK_EXIT(tStartDecode(&decoder));
  TAOS_CHECK_EXIT(tDecodeI32(&decoder, &pReq->anodeId));
  DECODESQL();
  tEndDecode(&decoder);

_exit:
  tDecoderClear(&decoder);
  return code;
}

void tFreeSMDropAnodeReq(SMDropAnodeReq *pReq) { FREESQL(); }

int32_t tSerializeSMUpdateAnodeReq(void *buf, int32_t bufLen, SMUpdateAnodeReq *pReq) {
  return tSerializeSMDropAnodeReq(buf, bufLen, pReq);
}

int32_t tDeserializeSMUpdateAnodeReq(void *buf, int32_t bufLen, SMUpdateAnodeReq *pReq) {
  return tDeserializeSMDropAnodeReq(buf, bufLen, pReq);
}

void tFreeSMUpdateAnodeReq(SMUpdateAnodeReq *pReq) { tFreeSMDropAnodeReq(pReq); }

int32_t tSerializeSCreateDnodeReq(void *buf, int32_t bufLen, SCreateDnodeReq *pReq) {
  SEncoder encoder = {0};
  int32_t  code = 0;
  int32_t  lino;
  int32_t  tlen;
  tEncoderInit(&encoder, buf, bufLen);

  TAOS_CHECK_EXIT(tStartEncode(&encoder));
  TAOS_CHECK_EXIT(tEncodeCStr(&encoder, pReq->fqdn));
  TAOS_CHECK_EXIT(tEncodeI32(&encoder, pReq->port));
  ENCODESQL();
  tEndEncode(&encoder);

_exit:
  if (code) {
    tlen = code;
  } else {
    tlen = encoder.pos;
  }
  tEncoderClear(&encoder);
  return tlen;
}

int32_t tDeserializeSCreateDnodeReq(void *buf, int32_t bufLen, SCreateDnodeReq *pReq) {
  SDecoder decoder = {0};
  int32_t  code = 0;
  int32_t  lino;
  tDecoderInit(&decoder, buf, bufLen);

  TAOS_CHECK_EXIT(tStartDecode(&decoder));
  TAOS_CHECK_EXIT(tDecodeCStrTo(&decoder, pReq->fqdn));
  TAOS_CHECK_EXIT(tDecodeI32(&decoder, &pReq->port));
  DECODESQL();
  tEndDecode(&decoder);

_exit:
  tDecoderClear(&decoder);
  return code;
}

void tFreeSCreateDnodeReq(SCreateDnodeReq *pReq) { FREESQL(); }

int32_t tSerializeSCreateFuncReq(void *buf, int32_t bufLen, SCreateFuncReq *pReq) {
  SEncoder encoder = {0};
  int32_t  code = 0;
  int32_t  lino;
  int32_t  tlen;
  tEncoderInit(&encoder, buf, bufLen);

  TAOS_CHECK_EXIT(tStartEncode(&encoder));
  TAOS_CHECK_EXIT(tEncodeCStr(&encoder, pReq->name));
  TAOS_CHECK_EXIT(tEncodeI8(&encoder, pReq->igExists));
  TAOS_CHECK_EXIT(tEncodeI8(&encoder, pReq->funcType));
  TAOS_CHECK_EXIT(tEncodeI8(&encoder, pReq->scriptType));
  TAOS_CHECK_EXIT(tEncodeI8(&encoder, pReq->outputType));
  TAOS_CHECK_EXIT(tEncodeI32(&encoder, pReq->outputLen));
  TAOS_CHECK_EXIT(tEncodeI32(&encoder, pReq->bufSize));
  TAOS_CHECK_EXIT(tEncodeI32(&encoder, pReq->codeLen));
  TAOS_CHECK_EXIT(tEncodeI64(&encoder, pReq->signature));

  if (pReq->pCode != NULL) {
    TAOS_CHECK_EXIT(tEncodeBinary(&encoder, pReq->pCode, pReq->codeLen));
  }

  int32_t commentSize = 0;
  if (pReq->pComment != NULL) {
    commentSize = strlen(pReq->pComment) + 1;
  }
  TAOS_CHECK_EXIT(tEncodeI32(&encoder, commentSize));
  if (pReq->pComment != NULL) {
    TAOS_CHECK_EXIT(tEncodeCStr(&encoder, pReq->pComment));
  }

  TAOS_CHECK_EXIT(tEncodeI8(&encoder, pReq->orReplace));

  tEndEncode(&encoder);

_exit:
  if (code) {
    tlen = code;
  } else {
    tlen = encoder.pos;
  }
  tEncoderClear(&encoder);
  return tlen;
}

int32_t tDeserializeSCreateFuncReq(void *buf, int32_t bufLen, SCreateFuncReq *pReq) {
  SDecoder decoder = {0};
  int32_t  code = 0;
  int32_t  lino;
  tDecoderInit(&decoder, buf, bufLen);

  TAOS_CHECK_EXIT(tStartDecode(&decoder));
  TAOS_CHECK_EXIT(tDecodeCStrTo(&decoder, pReq->name));
  TAOS_CHECK_EXIT(tDecodeI8(&decoder, &pReq->igExists));
  TAOS_CHECK_EXIT(tDecodeI8(&decoder, &pReq->funcType));
  TAOS_CHECK_EXIT(tDecodeI8(&decoder, &pReq->scriptType));
  TAOS_CHECK_EXIT(tDecodeI8(&decoder, &pReq->outputType));
  TAOS_CHECK_EXIT(tDecodeI32(&decoder, &pReq->outputLen));
  TAOS_CHECK_EXIT(tDecodeI32(&decoder, &pReq->bufSize));
  TAOS_CHECK_EXIT(tDecodeI32(&decoder, &pReq->codeLen));
  TAOS_CHECK_EXIT(tDecodeI64(&decoder, &pReq->signature));

  if (pReq->codeLen > 0) {
    pReq->pCode = taosMemoryCalloc(1, pReq->codeLen);
    if (pReq->pCode == NULL) {
      TAOS_CHECK_EXIT(terrno);
    }
    TAOS_CHECK_EXIT(tDecodeCStrTo(&decoder, pReq->pCode));
  }

  int32_t commentSize = 0;
  TAOS_CHECK_EXIT(tDecodeI32(&decoder, &commentSize));
  if (commentSize > 0) {
    pReq->pComment = taosMemoryCalloc(1, commentSize);
    if (pReq->pComment == NULL) {
      TAOS_CHECK_EXIT(terrno);
    }
    TAOS_CHECK_EXIT(tDecodeCStrTo(&decoder, pReq->pComment));
  }

  if (!tDecodeIsEnd(&decoder)) {
    TAOS_CHECK_EXIT(tDecodeI8(&decoder, &pReq->orReplace));
  } else {
    pReq->orReplace = false;
  }

  tEndDecode(&decoder);

_exit:
  tDecoderClear(&decoder);
  return code;
}

void tFreeSCreateFuncReq(SCreateFuncReq *pReq) {
  taosMemoryFree(pReq->pCode);
  taosMemoryFree(pReq->pComment);
}

int32_t tSerializeSDropFuncReq(void *buf, int32_t bufLen, SDropFuncReq *pReq) {
  SEncoder encoder = {0};
  int32_t  code = 0;
  int32_t  lino;
  int32_t  tlen;
  tEncoderInit(&encoder, buf, bufLen);

  TAOS_CHECK_EXIT(tStartEncode(&encoder));
  TAOS_CHECK_EXIT(tEncodeCStr(&encoder, pReq->name));
  TAOS_CHECK_EXIT(tEncodeI8(&encoder, pReq->igNotExists));
  tEndEncode(&encoder);

_exit:
  if (code) {
    tlen = code;
  } else {
    tlen = encoder.pos;
  }
  tEncoderClear(&encoder);
  return tlen;
}

int32_t tDeserializeSDropFuncReq(void *buf, int32_t bufLen, SDropFuncReq *pReq) {
  SDecoder decoder = {0};
  int32_t  code = 0;
  int32_t  lino;
  tDecoderInit(&decoder, buf, bufLen);

  TAOS_CHECK_EXIT(tStartDecode(&decoder));
  TAOS_CHECK_EXIT(tDecodeCStrTo(&decoder, pReq->name));
  TAOS_CHECK_EXIT(tDecodeI8(&decoder, &pReq->igNotExists));
  tEndDecode(&decoder);

_exit:
  tDecoderClear(&decoder);
  return code;
}

int32_t tSerializeSRetrieveFuncReq(void *buf, int32_t bufLen, SRetrieveFuncReq *pReq) {
  SEncoder encoder = {0};
  int32_t  code = 0;
  int32_t  lino;
  int32_t  tlen;
  tEncoderInit(&encoder, buf, bufLen);

  TAOS_CHECK_EXIT(tStartEncode(&encoder));
  TAOS_CHECK_EXIT(tEncodeI32(&encoder, pReq->numOfFuncs));
  TAOS_CHECK_EXIT(tEncodeI8(&encoder, pReq->ignoreCodeComment));

  if (pReq->numOfFuncs != (int32_t)taosArrayGetSize(pReq->pFuncNames)) {
    TAOS_CHECK_EXIT(TSDB_CODE_INVALID_PARA);
  }
  for (int32_t i = 0; i < pReq->numOfFuncs; ++i) {
    char *fname = taosArrayGet(pReq->pFuncNames, i);
    TAOS_CHECK_EXIT(tEncodeCStr(&encoder, fname));
  }

  tEndEncode(&encoder);

_exit:
  if (code) {
    tlen = code;
  } else {
    tlen = encoder.pos;
  }
  tEncoderClear(&encoder);
  return tlen;
}

int32_t tDeserializeSRetrieveFuncReq(void *buf, int32_t bufLen, SRetrieveFuncReq *pReq) {
  SDecoder decoder = {0};
  int32_t  code = 0;
  int32_t  lino;
  tDecoderInit(&decoder, buf, bufLen);

  TAOS_CHECK_EXIT(tStartDecode(&decoder));
  TAOS_CHECK_EXIT(tDecodeI32(&decoder, &pReq->numOfFuncs));
  TAOS_CHECK_EXIT(tDecodeI8(&decoder, (int8_t *)&pReq->ignoreCodeComment));

  pReq->pFuncNames = taosArrayInit(pReq->numOfFuncs, TSDB_FUNC_NAME_LEN);
  if (pReq->pFuncNames == NULL) {
    TAOS_CHECK_EXIT(terrno);
  }

  for (int32_t i = 0; i < pReq->numOfFuncs; ++i) {
    char fname[TSDB_FUNC_NAME_LEN] = {0};
    TAOS_CHECK_EXIT(tDecodeCStrTo(&decoder, fname));
    if (taosArrayPush(pReq->pFuncNames, fname) == NULL) {
      TAOS_CHECK_EXIT(terrno);
    }
  }
  tEndDecode(&decoder);

_exit:
  tDecoderClear(&decoder);
  return code;
}

void tFreeSRetrieveFuncReq(SRetrieveFuncReq *pReq) { taosArrayDestroy(pReq->pFuncNames); }

int32_t tSerializeSRetrieveFuncRsp(void *buf, int32_t bufLen, SRetrieveFuncRsp *pRsp) {
  SEncoder encoder = {0};
  int32_t  code = 0;
  int32_t  lino;
  int32_t  tlen;
  tEncoderInit(&encoder, buf, bufLen);

  TAOS_CHECK_EXIT(tStartEncode(&encoder));
  TAOS_CHECK_EXIT(tEncodeI32(&encoder, pRsp->numOfFuncs));

  if (pRsp->numOfFuncs != (int32_t)taosArrayGetSize(pRsp->pFuncInfos)) {
    TAOS_CHECK_EXIT(TSDB_CODE_INVALID_PARA);
  }
  for (int32_t i = 0; i < pRsp->numOfFuncs; ++i) {
    SFuncInfo *pInfo = taosArrayGet(pRsp->pFuncInfos, i);

    TAOS_CHECK_EXIT(tEncodeCStr(&encoder, pInfo->name));
    TAOS_CHECK_EXIT(tEncodeI8(&encoder, pInfo->funcType));
    TAOS_CHECK_EXIT(tEncodeI8(&encoder, pInfo->scriptType));
    TAOS_CHECK_EXIT(tEncodeI8(&encoder, pInfo->outputType));
    TAOS_CHECK_EXIT(tEncodeI32(&encoder, pInfo->outputLen));
    TAOS_CHECK_EXIT(tEncodeI32(&encoder, pInfo->bufSize));
    TAOS_CHECK_EXIT(tEncodeI64(&encoder, pInfo->signature));
    TAOS_CHECK_EXIT(tEncodeI32(&encoder, pInfo->codeSize));
    TAOS_CHECK_EXIT(tEncodeI32(&encoder, pInfo->commentSize));
    if (pInfo->codeSize) {
      TAOS_CHECK_EXIT(tEncodeBinary(&encoder, pInfo->pCode, pInfo->codeSize));
    }
    if (pInfo->commentSize) {
      TAOS_CHECK_EXIT(tEncodeCStr(&encoder, pInfo->pComment));
    }
  }

  if (pRsp->numOfFuncs != (int32_t)taosArrayGetSize(pRsp->pFuncExtraInfos)) {
    TAOS_CHECK_EXIT(TSDB_CODE_INVALID_PARA);
  }
  for (int32_t i = 0; i < pRsp->numOfFuncs; ++i) {
    SFuncExtraInfo *extraInfo = taosArrayGet(pRsp->pFuncExtraInfos, i);
    TAOS_CHECK_EXIT(tEncodeI32(&encoder, extraInfo->funcVersion));
    TAOS_CHECK_EXIT(tEncodeI64(&encoder, extraInfo->funcCreatedTime));
  }

  tEndEncode(&encoder);

_exit:
  if (code) {
    tlen = code;
  } else {
    tlen = encoder.pos;
  }
  tEncoderClear(&encoder);
  return tlen;
}

int32_t tDeserializeSRetrieveFuncRsp(void *buf, int32_t bufLen, SRetrieveFuncRsp *pRsp) {
  SDecoder decoder = {0};
  int32_t  code = 0;
  int32_t  lino;
  tDecoderInit(&decoder, buf, bufLen);

  TAOS_CHECK_EXIT(tStartDecode(&decoder));
  TAOS_CHECK_EXIT(tDecodeI32(&decoder, &pRsp->numOfFuncs));

  pRsp->pFuncInfos = taosArrayInit(pRsp->numOfFuncs, sizeof(SFuncInfo));
  if (pRsp->pFuncInfos == NULL) {
    TAOS_CHECK_EXIT(terrno);
  }

  for (int32_t i = 0; i < pRsp->numOfFuncs; ++i) {
    SFuncInfo fInfo = {0};
    TAOS_CHECK_EXIT(tDecodeCStrTo(&decoder, fInfo.name));
    TAOS_CHECK_EXIT(tDecodeI8(&decoder, &fInfo.funcType));
    TAOS_CHECK_EXIT(tDecodeI8(&decoder, &fInfo.scriptType));
    TAOS_CHECK_EXIT(tDecodeI8(&decoder, &fInfo.outputType));
    TAOS_CHECK_EXIT(tDecodeI32(&decoder, &fInfo.outputLen));
    TAOS_CHECK_EXIT(tDecodeI32(&decoder, &fInfo.bufSize));
    TAOS_CHECK_EXIT(tDecodeI64(&decoder, &fInfo.signature));
    TAOS_CHECK_EXIT(tDecodeI32(&decoder, &fInfo.codeSize));
    TAOS_CHECK_EXIT(tDecodeI32(&decoder, &fInfo.commentSize));
    if (fInfo.codeSize) {
      fInfo.pCode = taosMemoryCalloc(1, fInfo.codeSize);
      if (fInfo.pCode == NULL) {
        TAOS_CHECK_EXIT(terrno);
      }
      TAOS_CHECK_EXIT(tDecodeCStrTo(&decoder, fInfo.pCode));
    }
    if (fInfo.commentSize) {
      fInfo.pComment = taosMemoryCalloc(1, fInfo.commentSize);
      if (fInfo.pComment == NULL) {
        TAOS_CHECK_EXIT(terrno);
      }
      TAOS_CHECK_EXIT(tDecodeCStrTo(&decoder, fInfo.pComment));
    }

    if (taosArrayPush(pRsp->pFuncInfos, &fInfo) == NULL) {
      TAOS_CHECK_EXIT(terrno);
    }
  }

  pRsp->pFuncExtraInfos = taosArrayInit(pRsp->numOfFuncs, sizeof(SFuncExtraInfo));
  if (pRsp->pFuncExtraInfos == NULL) {
    TAOS_CHECK_EXIT(terrno);
  }
  if (tDecodeIsEnd(&decoder)) {
    for (int32_t i = 0; i < pRsp->numOfFuncs; ++i) {
      SFuncExtraInfo extraInfo = {0};
      if (taosArrayPush(pRsp->pFuncExtraInfos, &extraInfo) == NULL) {
        TAOS_CHECK_EXIT(terrno);
      }
    }
  } else {
    for (int32_t i = 0; i < pRsp->numOfFuncs; ++i) {
      SFuncExtraInfo extraInfo = {0};
      TAOS_CHECK_EXIT(tDecodeI32(&decoder, &extraInfo.funcVersion));
      TAOS_CHECK_EXIT(tDecodeI64(&decoder, &extraInfo.funcCreatedTime));
      if (taosArrayPush(pRsp->pFuncExtraInfos, &extraInfo) == NULL) {
        TAOS_CHECK_EXIT(terrno);
      }
    }
  }
  tEndDecode(&decoder);

_exit:
  tDecoderClear(&decoder);
  return code;
}

void tFreeSFuncInfo(SFuncInfo *pInfo) {
  if (NULL == pInfo) {
    return;
  }

  taosMemoryFree(pInfo->pCode);
  taosMemoryFree(pInfo->pComment);
}

void tFreeSRetrieveFuncRsp(SRetrieveFuncRsp *pRsp) {
  int32_t size = taosArrayGetSize(pRsp->pFuncInfos);
  for (int32_t i = 0; i < size; ++i) {
    SFuncInfo *pInfo = taosArrayGet(pRsp->pFuncInfos, i);
    tFreeSFuncInfo(pInfo);
  }
  taosArrayDestroy(pRsp->pFuncInfos);
  taosArrayDestroy(pRsp->pFuncExtraInfos);
}

int32_t tSerializeSTableCfgReq(void *buf, int32_t bufLen, STableCfgReq *pReq) {
  int32_t code = 0;
  int32_t lino;
  int32_t headLen = sizeof(SMsgHead);
  if (buf != NULL) {
    buf = (char *)buf + headLen;
    bufLen -= headLen;
  }

  SEncoder encoder = {0};
  tEncoderInit(&encoder, buf, bufLen);

  TAOS_CHECK_EXIT(tStartEncode(&encoder));
  TAOS_CHECK_EXIT(tEncodeCStr(&encoder, pReq->dbFName));
  TAOS_CHECK_EXIT(tEncodeCStr(&encoder, pReq->tbName));
  tEndEncode(&encoder);

_exit:
  if (code) {
    tEncoderClear(&encoder);
    return code;
  } else {
    int32_t tlen = encoder.pos;
    tEncoderClear(&encoder);

    if (buf != NULL) {
      SMsgHead *pHead = (SMsgHead *)((char *)buf - headLen);
      pHead->vgId = htonl(pReq->header.vgId);
      pHead->contLen = htonl(tlen + headLen);
    }

    return tlen + headLen;
  }
}

int32_t tDeserializeSTableCfgReq(void *buf, int32_t bufLen, STableCfgReq *pReq) {
  int32_t headLen = sizeof(SMsgHead);

  int32_t   code = 0;
  int32_t   lino;
  SMsgHead *pHead = buf;
  pHead->vgId = pReq->header.vgId;
  pHead->contLen = pReq->header.contLen;

  SDecoder decoder = {0};
  tDecoderInit(&decoder, (char *)buf + headLen, bufLen - headLen);

  TAOS_CHECK_EXIT(tStartDecode(&decoder));
  TAOS_CHECK_EXIT(tDecodeCStrTo(&decoder, pReq->dbFName));
  TAOS_CHECK_EXIT(tDecodeCStrTo(&decoder, pReq->tbName));

  tEndDecode(&decoder);
_exit:
  tDecoderClear(&decoder);
  return code;
}

int32_t tSerializeSTableCfgRsp(void *buf, int32_t bufLen, STableCfgRsp *pRsp) {
  SEncoder encoder = {0};
  int32_t  code = 0;
  int32_t  lino;
  int32_t  tlen;
  tEncoderInit(&encoder, buf, bufLen);

  TAOS_CHECK_EXIT(tStartEncode(&encoder));
  TAOS_CHECK_EXIT(tEncodeCStr(&encoder, pRsp->tbName));
  TAOS_CHECK_EXIT(tEncodeCStr(&encoder, pRsp->stbName));
  TAOS_CHECK_EXIT(tEncodeCStr(&encoder, pRsp->dbFName));
  TAOS_CHECK_EXIT(tEncodeI32(&encoder, pRsp->numOfTags));
  TAOS_CHECK_EXIT(tEncodeI32(&encoder, pRsp->numOfColumns));
  TAOS_CHECK_EXIT(tEncodeI8(&encoder, pRsp->tableType));
  TAOS_CHECK_EXIT(tEncodeI64(&encoder, pRsp->delay1));
  TAOS_CHECK_EXIT(tEncodeI64(&encoder, pRsp->delay2));
  TAOS_CHECK_EXIT(tEncodeI64(&encoder, pRsp->watermark1));
  TAOS_CHECK_EXIT(tEncodeI64(&encoder, pRsp->watermark2));
  TAOS_CHECK_EXIT(tEncodeI32(&encoder, pRsp->ttl));

  int32_t numOfFuncs = taosArrayGetSize(pRsp->pFuncs);
  TAOS_CHECK_EXIT(tEncodeI32(&encoder, numOfFuncs));
  for (int32_t i = 0; i < numOfFuncs; ++i) {
    const char *pFunc = taosArrayGet(pRsp->pFuncs, i);
    TAOS_CHECK_EXIT(tEncodeCStr(&encoder, pFunc));
  }

  TAOS_CHECK_EXIT(tEncodeI32(&encoder, pRsp->commentLen));
  if (pRsp->commentLen > 0) {
    TAOS_CHECK_EXIT(tEncodeCStr(&encoder, pRsp->pComment));
  }

  for (int32_t i = 0; i < pRsp->numOfColumns + pRsp->numOfTags; ++i) {
    SSchema *pSchema = &pRsp->pSchemas[i];
    TAOS_CHECK_EXIT(tEncodeSSchema(&encoder, pSchema));
  }

  TAOS_CHECK_EXIT(tEncodeI32(&encoder, pRsp->tagsLen));
  TAOS_CHECK_EXIT(tEncodeBinary(&encoder, pRsp->pTags, pRsp->tagsLen));

  if (useCompress(pRsp->tableType)) {
    for (int32_t i = 0; i < pRsp->numOfColumns; ++i) {
      SSchemaExt *pSchemaExt = &pRsp->pSchemaExt[i];
      TAOS_CHECK_EXIT(tEncodeSSchemaExt(&encoder, pSchemaExt));
    }
  }

  TAOS_CHECK_EXIT(tEncodeI8(&encoder, pRsp->virtualStb));
  if (hasRefCol(pRsp->tableType)) {
    for (int32_t i = 0; i < pRsp->numOfColumns; ++i) {
      SColRef *pColRef = &pRsp->pColRefs[i];
      TAOS_CHECK_EXIT(tEncodeSColRef(&encoder, pColRef));
    }
  }

  tEndEncode(&encoder);

_exit:
  if (code) {
    tlen = code;
  } else {
    tlen = encoder.pos;
  }
  tEncoderClear(&encoder);
  return tlen;
}

int32_t tDeserializeSTableCfgRsp(void *buf, int32_t bufLen, STableCfgRsp *pRsp) {
  SDecoder decoder = {0};
  int32_t  code = 0;
  int32_t  lino;
  tDecoderInit(&decoder, buf, bufLen);

  TAOS_CHECK_EXIT(tStartDecode(&decoder));
  TAOS_CHECK_EXIT(tDecodeCStrTo(&decoder, pRsp->tbName));
  TAOS_CHECK_EXIT(tDecodeCStrTo(&decoder, pRsp->stbName));
  TAOS_CHECK_EXIT(tDecodeCStrTo(&decoder, pRsp->dbFName));
  TAOS_CHECK_EXIT(tDecodeI32(&decoder, &pRsp->numOfTags));
  TAOS_CHECK_EXIT(tDecodeI32(&decoder, &pRsp->numOfColumns));
  TAOS_CHECK_EXIT(tDecodeI8(&decoder, &pRsp->tableType));
  TAOS_CHECK_EXIT(tDecodeI64(&decoder, &pRsp->delay1));
  TAOS_CHECK_EXIT(tDecodeI64(&decoder, &pRsp->delay2));
  TAOS_CHECK_EXIT(tDecodeI64(&decoder, &pRsp->watermark1));
  TAOS_CHECK_EXIT(tDecodeI64(&decoder, &pRsp->watermark2));
  TAOS_CHECK_EXIT(tDecodeI32(&decoder, &pRsp->ttl));

  int32_t numOfFuncs = 0;
  TAOS_CHECK_EXIT(tDecodeI32(&decoder, &numOfFuncs));
  if (numOfFuncs > 0) {
    pRsp->pFuncs = taosArrayInit(numOfFuncs, TSDB_FUNC_NAME_LEN);
    if (NULL == pRsp->pFuncs) {
      TAOS_CHECK_EXIT(terrno);
    }
  }
  for (int32_t i = 0; i < numOfFuncs; ++i) {
    char pFunc[TSDB_FUNC_NAME_LEN];
    TAOS_CHECK_EXIT(tDecodeCStrTo(&decoder, pFunc));
    if (taosArrayPush(pRsp->pFuncs, pFunc) == NULL) {
      TAOS_CHECK_EXIT(terrno);
    }
  }

  TAOS_CHECK_EXIT(tDecodeI32(&decoder, &pRsp->commentLen));
  if (pRsp->commentLen > 0) {
    TAOS_CHECK_EXIT(tDecodeCStrAlloc(&decoder, &pRsp->pComment));
  } else {
    pRsp->pComment = NULL;
  }

  int32_t totalCols = pRsp->numOfTags + pRsp->numOfColumns;
  pRsp->pSchemas = taosMemoryMalloc(sizeof(SSchema) * totalCols);
  if (pRsp->pSchemas == NULL) {
    TAOS_CHECK_EXIT(terrno);
  }

  for (int32_t i = 0; i < totalCols; ++i) {
    SSchema *pSchema = &pRsp->pSchemas[i];
    TAOS_CHECK_EXIT(tDecodeSSchema(&decoder, pSchema));
  }

  TAOS_CHECK_EXIT(tDecodeI32(&decoder, &pRsp->tagsLen));
  TAOS_CHECK_EXIT(tDecodeBinaryAlloc(&decoder, (void **)&pRsp->pTags, NULL));

  if (!tDecodeIsEnd(&decoder)) {
    if (useCompress(pRsp->tableType) && pRsp->numOfColumns > 0) {
      pRsp->pSchemaExt = taosMemoryMalloc(sizeof(SSchemaExt) * pRsp->numOfColumns);
      if (pRsp->pSchemaExt == NULL) {
        TAOS_CHECK_EXIT(terrno);
      }

      for (int32_t i = 0; i < pRsp->numOfColumns; ++i) {
        SSchemaExt *pSchemaExt = &pRsp->pSchemaExt[i];
        TAOS_CHECK_EXIT(tDecodeSSchemaExt(&decoder, pSchemaExt));
      }
    } else {
      pRsp->pSchemaExt = NULL;
    }
  }

  if (!tDecodeIsEnd(&decoder)) {
    TAOS_CHECK_EXIT(tDecodeI8(&decoder, &pRsp->virtualStb));
    if (hasRefCol(pRsp->tableType) && pRsp->numOfColumns > 0) {
      pRsp->pColRefs = taosMemoryMalloc(sizeof(SColRef) * pRsp->numOfColumns);
      if (pRsp->pColRefs == NULL) {
        TAOS_CHECK_EXIT(terrno);
      }

      for (int32_t i = 0; i < pRsp->numOfColumns; ++i) {
        SColRef *pColRef = &pRsp->pColRefs[i];
        TAOS_CHECK_EXIT(tDecodeSColRef(&decoder, pColRef));
      }
    } else {
      pRsp->pColRefs = NULL;
    }
  }
  tEndDecode(&decoder);

_exit:
  tDecoderClear(&decoder);
  return code;
}

void tFreeSTableCfgRsp(STableCfgRsp *pRsp) {
  if (NULL == pRsp) {
    return;
  }

  taosMemoryFreeClear(pRsp->pComment);
  taosMemoryFreeClear(pRsp->pSchemas);
  taosMemoryFreeClear(pRsp->pSchemaExt);
  taosMemoryFreeClear(pRsp->pColRefs);
  taosMemoryFreeClear(pRsp->pTags);

  taosArrayDestroy(pRsp->pFuncs);
}

int32_t tSerializeSCreateDbReq(void *buf, int32_t bufLen, SCreateDbReq *pReq) {
  SEncoder encoder = {0};
  int32_t  code = 0;
  int32_t  lino;
  int32_t  tlen;

  tEncoderInit(&encoder, buf, bufLen);

  TAOS_CHECK_EXIT(tStartEncode(&encoder));
  TAOS_CHECK_EXIT(tEncodeCStr(&encoder, pReq->db));
  TAOS_CHECK_EXIT(tEncodeI32(&encoder, pReq->numOfVgroups));
  TAOS_CHECK_EXIT(tEncodeI32(&encoder, pReq->numOfStables));
  TAOS_CHECK_EXIT(tEncodeI32(&encoder, pReq->buffer));
  TAOS_CHECK_EXIT(tEncodeI32(&encoder, pReq->pageSize));
  TAOS_CHECK_EXIT(tEncodeI32(&encoder, pReq->pages));
  TAOS_CHECK_EXIT(tEncodeI32(&encoder, pReq->cacheLastSize));
  TAOS_CHECK_EXIT(tEncodeI32(&encoder, pReq->daysPerFile));
  TAOS_CHECK_EXIT(tEncodeI32(&encoder, pReq->daysToKeep0));
  TAOS_CHECK_EXIT(tEncodeI32(&encoder, pReq->daysToKeep1));
  TAOS_CHECK_EXIT(tEncodeI32(&encoder, pReq->daysToKeep2));
  TAOS_CHECK_EXIT(tEncodeI32(&encoder, pReq->minRows));
  TAOS_CHECK_EXIT(tEncodeI32(&encoder, pReq->maxRows));
  TAOS_CHECK_EXIT(tEncodeI32(&encoder, pReq->walFsyncPeriod));
  TAOS_CHECK_EXIT(tEncodeI8(&encoder, pReq->walLevel));
  TAOS_CHECK_EXIT(tEncodeI8(&encoder, pReq->precision));
  TAOS_CHECK_EXIT(tEncodeI8(&encoder, pReq->compression));
  TAOS_CHECK_EXIT(tEncodeI8(&encoder, pReq->replications));
  TAOS_CHECK_EXIT(tEncodeI8(&encoder, pReq->strict));
  TAOS_CHECK_EXIT(tEncodeI8(&encoder, pReq->cacheLast));
  TAOS_CHECK_EXIT(tEncodeI8(&encoder, pReq->schemaless));
  TAOS_CHECK_EXIT(tEncodeI32(&encoder, pReq->walRetentionPeriod));
  TAOS_CHECK_EXIT(tEncodeI64(&encoder, pReq->walRetentionSize));
  TAOS_CHECK_EXIT(tEncodeI32(&encoder, pReq->walRollPeriod));
  TAOS_CHECK_EXIT(tEncodeI64(&encoder, pReq->walSegmentSize));
  TAOS_CHECK_EXIT(tEncodeI32(&encoder, pReq->sstTrigger));
  TAOS_CHECK_EXIT(tEncodeI16(&encoder, pReq->hashPrefix));
  TAOS_CHECK_EXIT(tEncodeI16(&encoder, pReq->hashSuffix));
  TAOS_CHECK_EXIT(tEncodeI8(&encoder, pReq->ignoreExist));
  TAOS_CHECK_EXIT(tEncodeI32(&encoder, pReq->numOfRetensions));
  for (int32_t i = 0; i < pReq->numOfRetensions; ++i) {
    SRetention *pRetension = taosArrayGet(pReq->pRetensions, i);
    TAOS_CHECK_EXIT(tEncodeI64(&encoder, pRetension->freq));
    TAOS_CHECK_EXIT(tEncodeI64(&encoder, pRetension->keep));
    TAOS_CHECK_EXIT(tEncodeI8(&encoder, pRetension->freqUnit));
    TAOS_CHECK_EXIT(tEncodeI8(&encoder, pRetension->keepUnit));
  }
  TAOS_CHECK_EXIT(tEncodeI32(&encoder, pReq->tsdbPageSize));
  TAOS_CHECK_EXIT(tEncodeI32(&encoder, pReq->keepTimeOffset));

  ENCODESQL();

  TAOS_CHECK_EXIT(tEncodeI8(&encoder, pReq->withArbitrator));
  TAOS_CHECK_EXIT(tEncodeI8(&encoder, pReq->encryptAlgorithm));
  TAOS_CHECK_EXIT(tEncodeI32(&encoder, pReq->s3ChunkSize));
  TAOS_CHECK_EXIT(tEncodeI32(&encoder, pReq->s3KeepLocal));
  TAOS_CHECK_EXIT(tEncodeI8(&encoder, pReq->s3Compact));
  TAOS_CHECK_EXIT(tEncodeCStr(&encoder, pReq->dnodeListStr));

  // auto-compact parameters
  TAOS_CHECK_EXIT(tEncodeI32v(&encoder, pReq->compactInterval));
  TAOS_CHECK_EXIT(tEncodeI32v(&encoder, pReq->compactStartTime));
  TAOS_CHECK_EXIT(tEncodeI32v(&encoder, pReq->compactEndTime));
  TAOS_CHECK_EXIT(tEncodeI8(&encoder, pReq->compactTimeOffset));

  tEndEncode(&encoder);

_exit:
  if (code) {
    tlen = code;
  } else {
    tlen = encoder.pos;
  }
  tEncoderClear(&encoder);
  return tlen;
}

int32_t tDeserializeSCreateDbReq(void *buf, int32_t bufLen, SCreateDbReq *pReq) {
  SDecoder decoder = {0};
  int32_t  code = 0;
  int32_t  lino;
  tDecoderInit(&decoder, buf, bufLen);

  TAOS_CHECK_EXIT(tStartDecode(&decoder));
  TAOS_CHECK_EXIT(tDecodeCStrTo(&decoder, pReq->db));
  TAOS_CHECK_EXIT(tDecodeI32(&decoder, &pReq->numOfVgroups));
  TAOS_CHECK_EXIT(tDecodeI32(&decoder, &pReq->numOfStables));
  TAOS_CHECK_EXIT(tDecodeI32(&decoder, &pReq->buffer));
  TAOS_CHECK_EXIT(tDecodeI32(&decoder, &pReq->pageSize));
  TAOS_CHECK_EXIT(tDecodeI32(&decoder, &pReq->pages));
  TAOS_CHECK_EXIT(tDecodeI32(&decoder, &pReq->cacheLastSize));
  TAOS_CHECK_EXIT(tDecodeI32(&decoder, &pReq->daysPerFile));
  TAOS_CHECK_EXIT(tDecodeI32(&decoder, &pReq->daysToKeep0));
  TAOS_CHECK_EXIT(tDecodeI32(&decoder, &pReq->daysToKeep1));
  TAOS_CHECK_EXIT(tDecodeI32(&decoder, &pReq->daysToKeep2));
  TAOS_CHECK_EXIT(tDecodeI32(&decoder, &pReq->minRows));
  TAOS_CHECK_EXIT(tDecodeI32(&decoder, &pReq->maxRows));
  TAOS_CHECK_EXIT(tDecodeI32(&decoder, &pReq->walFsyncPeriod));
  TAOS_CHECK_EXIT(tDecodeI8(&decoder, &pReq->walLevel));
  TAOS_CHECK_EXIT(tDecodeI8(&decoder, &pReq->precision));
  TAOS_CHECK_EXIT(tDecodeI8(&decoder, &pReq->compression));
  TAOS_CHECK_EXIT(tDecodeI8(&decoder, &pReq->replications));
  TAOS_CHECK_EXIT(tDecodeI8(&decoder, &pReq->strict));
  TAOS_CHECK_EXIT(tDecodeI8(&decoder, &pReq->cacheLast));
  TAOS_CHECK_EXIT(tDecodeI8(&decoder, &pReq->schemaless));
  TAOS_CHECK_EXIT(tDecodeI32(&decoder, &pReq->walRetentionPeriod));
  TAOS_CHECK_EXIT(tDecodeI64(&decoder, &pReq->walRetentionSize));
  TAOS_CHECK_EXIT(tDecodeI32(&decoder, &pReq->walRollPeriod));
  TAOS_CHECK_EXIT(tDecodeI64(&decoder, &pReq->walSegmentSize));
  TAOS_CHECK_EXIT(tDecodeI32(&decoder, &pReq->sstTrigger));
  TAOS_CHECK_EXIT(tDecodeI16(&decoder, &pReq->hashPrefix));
  TAOS_CHECK_EXIT(tDecodeI16(&decoder, &pReq->hashSuffix));
  TAOS_CHECK_EXIT(tDecodeI8(&decoder, &pReq->ignoreExist));
  TAOS_CHECK_EXIT(tDecodeI32(&decoder, &pReq->numOfRetensions));
  pReq->pRetensions = taosArrayInit(pReq->numOfRetensions, sizeof(SRetention));
  if (pReq->pRetensions == NULL) {
    TAOS_CHECK_EXIT(terrno);
  }

  for (int32_t i = 0; i < pReq->numOfRetensions; ++i) {
    SRetention rentension = {0};
    TAOS_CHECK_EXIT(tDecodeI64(&decoder, &rentension.freq));
    TAOS_CHECK_EXIT(tDecodeI64(&decoder, &rentension.keep));
    TAOS_CHECK_EXIT(tDecodeI8(&decoder, &rentension.freqUnit));
    TAOS_CHECK_EXIT(tDecodeI8(&decoder, &rentension.keepUnit));
    if (taosArrayPush(pReq->pRetensions, &rentension) == NULL) {
      TAOS_CHECK_EXIT(terrno);
    }
  }

  TAOS_CHECK_EXIT(tDecodeI32(&decoder, &pReq->tsdbPageSize));

  if (!tDecodeIsEnd(&decoder)) {
    TAOS_CHECK_EXIT(tDecodeI32(&decoder, &pReq->keepTimeOffset));
  } else {
    pReq->keepTimeOffset = TSDB_DEFAULT_KEEP_TIME_OFFSET;
  }

  DECODESQL();

  if (!tDecodeIsEnd(&decoder)) {
    TAOS_CHECK_EXIT(tDecodeI8(&decoder, &pReq->withArbitrator));
    TAOS_CHECK_EXIT(tDecodeI8(&decoder, &pReq->encryptAlgorithm));
    TAOS_CHECK_EXIT(tDecodeI32(&decoder, &pReq->s3ChunkSize));
    TAOS_CHECK_EXIT(tDecodeI32(&decoder, &pReq->s3KeepLocal));
    TAOS_CHECK_EXIT(tDecodeI8(&decoder, &pReq->s3Compact));
  } else {
    pReq->withArbitrator = TSDB_DEFAULT_DB_WITH_ARBITRATOR;
    pReq->encryptAlgorithm = TSDB_DEFAULT_ENCRYPT_ALGO;
    pReq->s3ChunkSize = TSDB_DEFAULT_S3_CHUNK_SIZE;
    pReq->s3KeepLocal = TSDB_DEFAULT_S3_KEEP_LOCAL;
    pReq->s3Compact = TSDB_DEFAULT_S3_COMPACT;
  }

  if (!tDecodeIsEnd(&decoder)) {
    TAOS_CHECK_EXIT(tDecodeCStrTo(&decoder, pReq->dnodeListStr));
  }

  if (!tDecodeIsEnd(&decoder)) {
    TAOS_CHECK_EXIT(tDecodeI32v(&decoder, &pReq->compactInterval));
    TAOS_CHECK_EXIT(tDecodeI32v(&decoder, &pReq->compactStartTime));
    TAOS_CHECK_EXIT(tDecodeI32v(&decoder, &pReq->compactEndTime));
    TAOS_CHECK_EXIT(tDecodeI8(&decoder, &pReq->compactTimeOffset));
  } else {
    pReq->compactInterval = TSDB_DEFAULT_COMPACT_INTERVAL;
    pReq->compactStartTime = TSDB_DEFAULT_COMPACT_START_TIME;
    pReq->compactEndTime = TSDB_DEFAULT_COMPACT_END_TIME;
    pReq->compactTimeOffset = TSDB_DEFAULT_COMPACT_TIME_OFFSET;
  }

  tEndDecode(&decoder);

_exit:
  tDecoderClear(&decoder);
  return code;
}

void tFreeSCreateDbReq(SCreateDbReq *pReq) {
  taosArrayDestroy(pReq->pRetensions);
  pReq->pRetensions = NULL;
  FREESQL();
}

int32_t tSerializeSAlterDbReq(void *buf, int32_t bufLen, SAlterDbReq *pReq) {
  SEncoder encoder = {0};
  int32_t  code = 0;
  int32_t  lino;
  int32_t  tlen;

  tEncoderInit(&encoder, buf, bufLen);

  TAOS_CHECK_EXIT(tStartEncode(&encoder));
  TAOS_CHECK_EXIT(tEncodeCStr(&encoder, pReq->db));
  TAOS_CHECK_EXIT(tEncodeI32(&encoder, pReq->buffer));
  TAOS_CHECK_EXIT(tEncodeI32(&encoder, pReq->pageSize));
  TAOS_CHECK_EXIT(tEncodeI32(&encoder, pReq->pages));
  TAOS_CHECK_EXIT(tEncodeI32(&encoder, pReq->cacheLastSize));
  TAOS_CHECK_EXIT(tEncodeI32(&encoder, pReq->daysPerFile));
  TAOS_CHECK_EXIT(tEncodeI32(&encoder, pReq->daysToKeep0));
  TAOS_CHECK_EXIT(tEncodeI32(&encoder, pReq->daysToKeep1));
  TAOS_CHECK_EXIT(tEncodeI32(&encoder, pReq->daysToKeep2));
  TAOS_CHECK_EXIT(tEncodeI32(&encoder, pReq->walFsyncPeriod));
  TAOS_CHECK_EXIT(tEncodeI8(&encoder, pReq->walLevel));
  TAOS_CHECK_EXIT(tEncodeI8(&encoder, pReq->strict));
  TAOS_CHECK_EXIT(tEncodeI8(&encoder, pReq->cacheLast));
  TAOS_CHECK_EXIT(tEncodeI8(&encoder, pReq->replications));
  TAOS_CHECK_EXIT(tEncodeI32(&encoder, pReq->sstTrigger));

  // 1st modification
  TAOS_CHECK_EXIT(tEncodeI32(&encoder, pReq->minRows));
  // 2nd modification
  TAOS_CHECK_EXIT(tEncodeI32(&encoder, pReq->walRetentionPeriod));
  TAOS_CHECK_EXIT(tEncodeI32(&encoder, pReq->walRetentionSize));
  TAOS_CHECK_EXIT(tEncodeI32(&encoder, pReq->keepTimeOffset));

  TAOS_CHECK_EXIT(tEncodeI32(&encoder, pReq->s3KeepLocal));
  TAOS_CHECK_EXIT(tEncodeI8(&encoder, pReq->s3Compact));

  ENCODESQL();
  TAOS_CHECK_EXIT(tEncodeI8(&encoder, pReq->withArbitrator));
  // auto compact config
  TAOS_CHECK_EXIT(tEncodeI32v(&encoder, pReq->compactInterval));
  TAOS_CHECK_EXIT(tEncodeI32v(&encoder, pReq->compactStartTime));
  TAOS_CHECK_EXIT(tEncodeI32v(&encoder, pReq->compactEndTime));
  TAOS_CHECK_EXIT(tEncodeI8(&encoder, pReq->compactTimeOffset));
  tEndEncode(&encoder);

_exit:
  if (code) {
    tlen = code;
  } else {
    tlen = encoder.pos;
  }
  tEncoderClear(&encoder);
  return tlen;
}

int32_t tDeserializeSAlterDbReq(void *buf, int32_t bufLen, SAlterDbReq *pReq) {
  SDecoder decoder = {0};
  int32_t  code = 0;
  int32_t  lino;
  tDecoderInit(&decoder, buf, bufLen);

  TAOS_CHECK_EXIT(tStartDecode(&decoder));
  TAOS_CHECK_EXIT(tDecodeCStrTo(&decoder, pReq->db));
  TAOS_CHECK_EXIT(tDecodeI32(&decoder, &pReq->buffer));
  TAOS_CHECK_EXIT(tDecodeI32(&decoder, &pReq->pageSize));
  TAOS_CHECK_EXIT(tDecodeI32(&decoder, &pReq->pages));
  TAOS_CHECK_EXIT(tDecodeI32(&decoder, &pReq->cacheLastSize));
  TAOS_CHECK_EXIT(tDecodeI32(&decoder, &pReq->daysPerFile));
  TAOS_CHECK_EXIT(tDecodeI32(&decoder, &pReq->daysToKeep0));
  TAOS_CHECK_EXIT(tDecodeI32(&decoder, &pReq->daysToKeep1));
  TAOS_CHECK_EXIT(tDecodeI32(&decoder, &pReq->daysToKeep2));
  TAOS_CHECK_EXIT(tDecodeI32(&decoder, &pReq->walFsyncPeriod));
  TAOS_CHECK_EXIT(tDecodeI8(&decoder, &pReq->walLevel));
  TAOS_CHECK_EXIT(tDecodeI8(&decoder, &pReq->strict));
  TAOS_CHECK_EXIT(tDecodeI8(&decoder, &pReq->cacheLast));
  TAOS_CHECK_EXIT(tDecodeI8(&decoder, &pReq->replications));
  TAOS_CHECK_EXIT(tDecodeI32(&decoder, &pReq->sstTrigger));

  // 1st modification
  if (!tDecodeIsEnd(&decoder)) {
    TAOS_CHECK_EXIT(tDecodeI32(&decoder, &pReq->minRows));
  } else {
    pReq->minRows = -1;
  }

  // 2nd modification
  if (!tDecodeIsEnd(&decoder)) {
    TAOS_CHECK_EXIT(tDecodeI32(&decoder, &pReq->walRetentionPeriod));
    TAOS_CHECK_EXIT(tDecodeI32(&decoder, &pReq->walRetentionSize));
  } else {
    pReq->walRetentionPeriod = -1;
    pReq->walRetentionSize = -1;
  }
  pReq->keepTimeOffset = TSDB_DEFAULT_KEEP_TIME_OFFSET;
  if (!tDecodeIsEnd(&decoder)) {
    TAOS_CHECK_EXIT(tDecodeI32(&decoder, &pReq->keepTimeOffset));
  }

  pReq->s3KeepLocal = TSDB_DEFAULT_S3_KEEP_LOCAL;
  pReq->s3Compact = TSDB_DEFAULT_S3_COMPACT;
  if (!tDecodeIsEnd(&decoder)) {
    TAOS_CHECK_EXIT(tDecodeI32(&decoder, &pReq->s3KeepLocal));
    TAOS_CHECK_EXIT(tDecodeI8(&decoder, &pReq->s3Compact));
  }

  DECODESQL();
  pReq->withArbitrator = TSDB_DEFAULT_DB_WITH_ARBITRATOR;
  if (!tDecodeIsEnd(&decoder)) {
    TAOS_CHECK_EXIT(tDecodeI8(&decoder, &pReq->withArbitrator));
  }

  // auto compact config
  if (!tDecodeIsEnd(&decoder)) {
    TAOS_CHECK_EXIT(tDecodeI32v(&decoder, &pReq->compactInterval));
    TAOS_CHECK_EXIT(tDecodeI32v(&decoder, &pReq->compactStartTime));
    TAOS_CHECK_EXIT(tDecodeI32v(&decoder, &pReq->compactEndTime));
    TAOS_CHECK_EXIT(tDecodeI8(&decoder, &pReq->compactTimeOffset));
  } else {
    pReq->compactInterval = TSDB_DEFAULT_COMPACT_INTERVAL;
    pReq->compactStartTime = TSDB_DEFAULT_COMPACT_START_TIME;
    pReq->compactEndTime = TSDB_DEFAULT_COMPACT_END_TIME;
    pReq->compactTimeOffset = TSDB_DEFAULT_COMPACT_TIME_OFFSET;
  }
  tEndDecode(&decoder);

_exit:
  tDecoderClear(&decoder);
  return code;
}

void tFreeSAlterDbReq(SAlterDbReq *pReq) { FREESQL(); }

int32_t tSerializeSDropDbReq(void *buf, int32_t bufLen, SDropDbReq *pReq) {
  SEncoder encoder = {0};
  int32_t  code = 0;
  int32_t  lino;
  int32_t  tlen;
  tEncoderInit(&encoder, buf, bufLen);

  TAOS_CHECK_EXIT(tStartEncode(&encoder));
  TAOS_CHECK_EXIT(tEncodeCStr(&encoder, pReq->db));
  TAOS_CHECK_EXIT(tEncodeI8(&encoder, pReq->ignoreNotExists));
  ENCODESQL();
  tEndEncode(&encoder);

_exit:
  if (code) {
    tlen = code;
  } else {
    tlen = encoder.pos;
  }
  tEncoderClear(&encoder);
  return tlen;
}

int32_t tDeserializeSDropDbReq(void *buf, int32_t bufLen, SDropDbReq *pReq) {
  SDecoder decoder = {0};
  int32_t  code = 0;
  int32_t  lino;
  tDecoderInit(&decoder, buf, bufLen);

  TAOS_CHECK_EXIT(tStartDecode(&decoder));
  TAOS_CHECK_EXIT(tDecodeCStrTo(&decoder, pReq->db));
  TAOS_CHECK_EXIT(tDecodeI8(&decoder, &pReq->ignoreNotExists));
  DECODESQL();
  tEndDecode(&decoder);

_exit:
  tDecoderClear(&decoder);
  return code;
}

void tFreeSDropDbReq(SDropDbReq *pReq) { FREESQL(); }

int32_t tSerializeSDropDbRsp(void *buf, int32_t bufLen, SDropDbRsp *pRsp) {
  SEncoder encoder = {0};
  int32_t  code = 0;
  int32_t  lino;
  int32_t  tlen;
  tEncoderInit(&encoder, buf, bufLen);

  TAOS_CHECK_EXIT(tStartEncode(&encoder));
  TAOS_CHECK_EXIT(tEncodeCStr(&encoder, pRsp->db));
  TAOS_CHECK_EXIT(tEncodeI64(&encoder, pRsp->uid));
  tEndEncode(&encoder);

_exit:
  if (code) {
    tlen = code;
  } else {
    tlen = encoder.pos;
  }
  tEncoderClear(&encoder);
  return tlen;
}

int32_t tDeserializeSDropDbRsp(void *buf, int32_t bufLen, SDropDbRsp *pRsp) {
  SDecoder decoder = {0};
  int32_t  code = 0;
  int32_t  lino;
  tDecoderInit(&decoder, buf, bufLen);

  TAOS_CHECK_EXIT(tStartDecode(&decoder));
  TAOS_CHECK_EXIT(tDecodeCStrTo(&decoder, pRsp->db));
  TAOS_CHECK_EXIT(tDecodeI64(&decoder, &pRsp->uid));
  tEndDecode(&decoder);

_exit:
  tDecoderClear(&decoder);
  return code;
}

int32_t tSerializeSUseDbReq(void *buf, int32_t bufLen, SUseDbReq *pReq) {
  SEncoder encoder = {0};
  int32_t  code = 0;
  int32_t  lino;
  int32_t  tlen;
  tEncoderInit(&encoder, buf, bufLen);

  TAOS_CHECK_EXIT(tStartEncode(&encoder));
  TAOS_CHECK_EXIT(tEncodeCStr(&encoder, pReq->db));
  TAOS_CHECK_EXIT(tEncodeI64(&encoder, pReq->dbId));
  TAOS_CHECK_EXIT(tEncodeI32(&encoder, pReq->vgVersion));
  TAOS_CHECK_EXIT(tEncodeI32(&encoder, pReq->numOfTable));
  TAOS_CHECK_EXIT(tEncodeI64(&encoder, pReq->stateTs));
  tEndEncode(&encoder);

_exit:
  if (code) {
    tlen = code;
  } else {
    tlen = encoder.pos;
  }
  tEncoderClear(&encoder);
  return tlen;
}

int32_t tDeserializeSUseDbReq(void *buf, int32_t bufLen, SUseDbReq *pReq) {
  SDecoder decoder = {0};
  int32_t  code = 0;
  int32_t  lino;
  tDecoderInit(&decoder, buf, bufLen);

  TAOS_CHECK_EXIT(tStartDecode(&decoder));
  TAOS_CHECK_EXIT(tDecodeCStrTo(&decoder, pReq->db));
  TAOS_CHECK_EXIT(tDecodeI64(&decoder, &pReq->dbId));
  TAOS_CHECK_EXIT(tDecodeI32(&decoder, &pReq->vgVersion));
  TAOS_CHECK_EXIT(tDecodeI32(&decoder, &pReq->numOfTable));
  TAOS_CHECK_EXIT(tDecodeI64(&decoder, &pReq->stateTs));
  tEndDecode(&decoder);

_exit:
  tDecoderClear(&decoder);
  return code;
}

int32_t tSerializeSVSubTablesReq(void *buf, int32_t bufLen, SVSubTablesReq *pReq) {
  SEncoder encoder = {0};
  int32_t  code = 0;
  int32_t  lino;
  int32_t  tlen;
  tEncoderInit(&encoder, buf, bufLen);

  TAOS_CHECK_EXIT(tStartEncode(&encoder));
  TAOS_CHECK_EXIT(tEncodeI64(&encoder, pReq->suid));
  tEndEncode(&encoder);

_exit:
  if (code) {
    tlen = code;
  } else {
    tlen = encoder.pos;
  }
  tEncoderClear(&encoder);
  return tlen;
}

int32_t tDeserializeSVSubTablesReq(void *buf, int32_t bufLen, SVSubTablesReq *pReq) {
  SDecoder decoder = {0};
  int32_t  code = 0;
  int32_t  lino;
  tDecoderInit(&decoder, buf, bufLen);

  TAOS_CHECK_EXIT(tStartDecode(&decoder));
  TAOS_CHECK_EXIT(tDecodeI64(&decoder, &pReq->suid));
  tEndDecode(&decoder);

_exit:
  tDecoderClear(&decoder);
  return code;
}

int32_t tSerializeSVSubTablesRspImpl(SEncoder* pEncoder, SVSubTablesRsp *pRsp) {
  int32_t  code = 0;
  int32_t  lino;
  TAOS_CHECK_EXIT(tEncodeI32(pEncoder, pRsp->vgId));
  int32_t numOfTables = taosArrayGetSize(pRsp->pTables);
  TAOS_CHECK_EXIT(tEncodeI32(pEncoder, numOfTables));
  for (int32_t i = 0; i < numOfTables; ++i) {
    SVCTableRefCols *pTb = (SVCTableRefCols *)taosArrayGetP(pRsp->pTables, i);
    TAOS_CHECK_EXIT(tEncodeU64(pEncoder, pTb->uid));
    TAOS_CHECK_EXIT(tEncodeI32(pEncoder, pTb->numOfSrcTbls));
    TAOS_CHECK_EXIT(tEncodeI32(pEncoder, pTb->numOfColRefs));
    for (int32_t n = 0; n < pTb->numOfColRefs; ++n) {
      SRefColInfo* pCol = pTb->refCols + n;
      TAOS_CHECK_EXIT(tEncodeI16(pEncoder, pCol->colId));
      TAOS_CHECK_EXIT(tEncodeCStr(pEncoder, pCol->refDbName));
      TAOS_CHECK_EXIT(tEncodeCStr(pEncoder, pCol->refTableName));
      TAOS_CHECK_EXIT(tEncodeCStr(pEncoder, pCol->refColName));
    }
  }

_exit:

  return code;
}

int32_t tSerializeSVSubTablesRsp(void *buf, int32_t bufLen, SVSubTablesRsp *pRsp) {
  SEncoder encoder = {0};
  int32_t  code = 0;
  int32_t  lino;
  int32_t  tlen;
  tEncoderInit(&encoder, buf, bufLen);

  TAOS_CHECK_EXIT(tStartEncode(&encoder));
  TAOS_CHECK_EXIT(tSerializeSVSubTablesRspImpl(&encoder, pRsp));

  tEndEncode(&encoder);

_exit:
  if (code) {
    tlen = code;
  } else {
    tlen = encoder.pos;
  }
  tEncoderClear(&encoder);
  return tlen;
}

int32_t tDeserializeSVSubTablesRspImpl(SDecoder* pDecoder, SVSubTablesRsp *pRsp) {
  int32_t  code = 0;
  int32_t  lino;
  SVCTableRefCols tb = {0};
  TAOS_CHECK_EXIT(tDecodeI32(pDecoder, &pRsp->vgId));
  int32_t numOfTables = 0;
  TAOS_CHECK_EXIT(tDecodeI32(pDecoder, &numOfTables));
  if (numOfTables > 0) {
    pRsp->pTables = taosArrayInit(numOfTables, POINTER_BYTES);
    if (NULL == pRsp->pTables) {
      code = terrno;
      return code;
    }
    
    for (int32_t i = 0; i < numOfTables; ++i) {
      TAOS_CHECK_EXIT(tDecodeU64(pDecoder, &tb.uid));
      TAOS_CHECK_EXIT(tDecodeI32(pDecoder, &tb.numOfSrcTbls));
      TAOS_CHECK_EXIT(tDecodeI32(pDecoder, &tb.numOfColRefs));
      if (tb.numOfColRefs > 0) {
        SVCTableRefCols* pTb = taosMemoryCalloc(1, sizeof(tb) + tb.numOfColRefs * sizeof(SRefColInfo));
        if (NULL == pTb) {
          code = terrno;
          return code;
        }
        if (NULL == taosArrayPush(pRsp->pTables, &pTb)) {
          code = terrno;
          taosMemoryFree(pTb);
          return code;
        }

        pTb->uid = tb.uid;
        pTb->numOfSrcTbls = tb.numOfSrcTbls;
        pTb->numOfColRefs = tb.numOfColRefs;
        pTb->refCols = (SRefColInfo*)(pTb + 1);
        for (int32_t n = 0; n < tb.numOfColRefs; ++n) {
          TAOS_CHECK_EXIT(tDecodeI16(pDecoder, &pTb->refCols[n].colId));
          TAOS_CHECK_EXIT(tDecodeCStrTo(pDecoder, pTb->refCols[n].refDbName));
          TAOS_CHECK_EXIT(tDecodeCStrTo(pDecoder, pTb->refCols[n].refTableName));
          TAOS_CHECK_EXIT(tDecodeCStrTo(pDecoder, pTb->refCols[n].refColName));
        }
      }
    }
  }

_exit:

  return code;
}

int32_t tDeserializeSVSubTablesRsp(void *buf, int32_t bufLen, SVSubTablesRsp *pRsp) {
  SDecoder decoder = {0};
  int32_t  code = 0;
  int32_t  lino;
  tDecoderInit(&decoder, buf, bufLen);

  TAOS_CHECK_EXIT(tStartDecode(&decoder));
  TAOS_CHECK_EXIT(tDeserializeSVSubTablesRspImpl(&decoder, pRsp));

  tEndDecode(&decoder);

_exit:

  tDecoderClear(&decoder);
  return code;
}

void tFreeSVCTableRefCols(void *pParam) {
  SVCTableRefCols* pCols = *(SVCTableRefCols**)pParam;
  if (NULL == pCols) {
    return;
  }

  taosMemoryFree(pCols);
}

void tDestroySVSubTablesRsp(void* rsp) {
  if (NULL == rsp) {
    return;
  }

  SVSubTablesRsp *pRsp = (SVSubTablesRsp*)rsp;

  taosArrayDestroyEx(pRsp->pTables, tFreeSVCTableRefCols);
}

int32_t tSerializeSQnodeListReq(void *buf, int32_t bufLen, SQnodeListReq *pReq) {
  SEncoder encoder = {0};
  int32_t  code = 0;
  int32_t  lino;
  int32_t  tlen;

  tEncoderInit(&encoder, buf, bufLen);

  TAOS_CHECK_EXIT(tStartEncode(&encoder));
  TAOS_CHECK_EXIT(tEncodeI32(&encoder, pReq->rowNum));
  tEndEncode(&encoder);

_exit:
  if (code) {
    tlen = code;
  } else {
    tlen = encoder.pos;
  }
  tEncoderClear(&encoder);
  return tlen;
}

int32_t tDeserializeSQnodeListReq(void *buf, int32_t bufLen, SQnodeListReq *pReq) {
  SDecoder decoder = {0};
  int32_t  code = 0;
  int32_t  lino;
  tDecoderInit(&decoder, buf, bufLen);

  TAOS_CHECK_EXIT(tStartDecode(&decoder));
  TAOS_CHECK_EXIT(tDecodeI32(&decoder, &pReq->rowNum));
  tEndDecode(&decoder);

_exit:
  tDecoderClear(&decoder);
  return code;
}

int32_t tSerializeSDnodeListReq(void *buf, int32_t bufLen, SDnodeListReq *pReq) {
  SEncoder encoder = {0};
  int32_t  code = 0;
  int32_t  lino;
  int32_t  tlen;
  tEncoderInit(&encoder, buf, bufLen);

  TAOS_CHECK_EXIT(tStartEncode(&encoder));
  TAOS_CHECK_EXIT(tEncodeI32(&encoder, pReq->rowNum));
  tEndEncode(&encoder);

_exit:
  if (code) {
    tlen = code;
  } else {
    tlen = encoder.pos;
  }
  tEncoderClear(&encoder);
  return tlen;
}

int32_t tSerializeSServerVerReq(void *buf, int32_t bufLen, SServerVerReq *pReq) {
  SEncoder encoder = {0};
  int32_t  code = 0;
  int32_t  lino;
  int32_t  tlen;
  tEncoderInit(&encoder, buf, bufLen);

  TAOS_CHECK_EXIT(tStartEncode(&encoder));
  TAOS_CHECK_EXIT(tEncodeI32(&encoder, pReq->useless));
  tEndEncode(&encoder);

_exit:
  if (code) {
    tlen = code;
  } else {
    tlen = encoder.pos;
  }
  tEncoderClear(&encoder);
  return tlen;
}

int32_t tSerializeSServerVerRsp(void *buf, int32_t bufLen, SServerVerRsp *pRsp) {
  SEncoder encoder = {0};
  int32_t  code = 0;
  int32_t  lino;
  int32_t  tlen;
  tEncoderInit(&encoder, buf, bufLen);

  TAOS_CHECK_EXIT(tStartEncode(&encoder));
  TAOS_CHECK_EXIT(tEncodeCStr(&encoder, pRsp->ver));
  tEndEncode(&encoder);

_exit:
  if (code) {
    tlen = code;
  } else {
    tlen = encoder.pos;
  }
  tEncoderClear(&encoder);
  return tlen;
}

int32_t tDeserializeSServerVerRsp(void *buf, int32_t bufLen, SServerVerRsp *pRsp) {
  SDecoder decoder = {0};
  int32_t  code = 0;
  int32_t  lino;
  tDecoderInit(&decoder, buf, bufLen);

  TAOS_CHECK_EXIT(tStartDecode(&decoder));
  TAOS_CHECK_EXIT(tDecodeCStrTo(&decoder, pRsp->ver));

  tEndDecode(&decoder);
_exit:
  tDecoderClear(&decoder);
  return code;
}

int32_t tSerializeSQnodeListRsp(void *buf, int32_t bufLen, SQnodeListRsp *pRsp) {
  SEncoder encoder = {0};
  int32_t  code = 0;
  int32_t  lino;
  int32_t  tlen;
  tEncoderInit(&encoder, buf, bufLen);

  TAOS_CHECK_EXIT(tStartEncode(&encoder));
  int32_t num = taosArrayGetSize(pRsp->qnodeList);
  TAOS_CHECK_EXIT(tEncodeI32(&encoder, num));
  for (int32_t i = 0; i < num; ++i) {
    SQueryNodeLoad *pLoad = taosArrayGet(pRsp->qnodeList, i);
    TAOS_CHECK_EXIT(tEncodeSQueryNodeLoad(&encoder, pLoad));
  }
  tEndEncode(&encoder);

_exit:
  if (code) {
    tlen = code;
  } else {
    tlen = encoder.pos;
  }
  tEncoderClear(&encoder);
  return tlen;
}

int32_t tDeserializeSQnodeListRsp(void *buf, int32_t bufLen, SQnodeListRsp *pRsp) {
  SDecoder decoder = {0};
  int32_t  code = 0;
  int32_t  lino;
  tDecoderInit(&decoder, buf, bufLen);

  TAOS_CHECK_EXIT(tStartDecode(&decoder));
  int32_t num = 0;
  TAOS_CHECK_EXIT(tDecodeI32(&decoder, &num));
  if (NULL == pRsp->qnodeList) {
    pRsp->qnodeList = taosArrayInit(num, sizeof(SQueryNodeLoad));
    if (NULL == pRsp->qnodeList) {
      TAOS_CHECK_EXIT(terrno);
    }
  }

  for (int32_t i = 0; i < num; ++i) {
    SQueryNodeLoad load = {0};
    TAOS_CHECK_EXIT(tDecodeSQueryNodeLoad(&decoder, &load));
    if (taosArrayPush(pRsp->qnodeList, &load) == NULL) {
      TAOS_CHECK_EXIT(terrno);
    }
  }
  tEndDecode(&decoder);

_exit:
  tDecoderClear(&decoder);
  return code;
}

void tFreeSQnodeListRsp(SQnodeListRsp *pRsp) { taosArrayDestroy(pRsp->qnodeList); }

int32_t tSerializeSDnodeListRsp(void *buf, int32_t bufLen, SDnodeListRsp *pRsp) {
  SEncoder encoder = {0};
  int32_t  code = 0;
  int32_t  lino;
  int32_t  tlen;
  tEncoderInit(&encoder, buf, bufLen);

  TAOS_CHECK_EXIT(tStartEncode(&encoder));
  int32_t num = taosArrayGetSize(pRsp->dnodeList);
  TAOS_CHECK_EXIT(tEncodeI32(&encoder, num));
  for (int32_t i = 0; i < num; ++i) {
    SEpSet *pEpSet = taosArrayGet(pRsp->dnodeList, i);
    TAOS_CHECK_EXIT(tEncodeSEpSet(&encoder, pEpSet));
  }
  tEndEncode(&encoder);

_exit:
  if (code) {
    tlen = code;
  } else {
    tlen = encoder.pos;
  }
  tEncoderClear(&encoder);
  return tlen;
}

int32_t tDeserializeSDnodeListRsp(void *buf, int32_t bufLen, SDnodeListRsp *pRsp) {
  SDecoder decoder = {0};
  int32_t  code = 0;
  int32_t  lino;
  tDecoderInit(&decoder, buf, bufLen);

  TAOS_CHECK_EXIT(tStartDecode(&decoder));
  int32_t num = 0;
  TAOS_CHECK_EXIT(tDecodeI32(&decoder, &num));
  if (NULL == pRsp->dnodeList) {
    pRsp->dnodeList = taosArrayInit(num, sizeof(SEpSet));
    if (NULL == pRsp->dnodeList) {
      TAOS_CHECK_EXIT(terrno);
    }
  }

  for (int32_t i = 0; i < num; ++i) {
    SEpSet epSet = {0};
    TAOS_CHECK_EXIT(tDecodeSEpSet(&decoder, &epSet));
    if (taosArrayPush(pRsp->dnodeList, &epSet) == NULL) {
      TAOS_CHECK_EXIT(terrno);
    }
  }
  tEndDecode(&decoder);

_exit:
  tDecoderClear(&decoder);
  return code;
}

void tFreeSDnodeListRsp(SDnodeListRsp *pRsp) { taosArrayDestroy(pRsp->dnodeList); }

int32_t tSerializeSCompactDbReq(void *buf, int32_t bufLen, SCompactDbReq *pReq) {
  SEncoder encoder = {0};
  int32_t  code = 0;
  int32_t  lino;
  int32_t  tlen;
  tEncoderInit(&encoder, buf, bufLen);

  TAOS_CHECK_EXIT(tStartEncode(&encoder));
  TAOS_CHECK_EXIT(tEncodeCStr(&encoder, pReq->db));
  TAOS_CHECK_EXIT(tEncodeI64(&encoder, pReq->timeRange.skey));
  TAOS_CHECK_EXIT(tEncodeI64(&encoder, pReq->timeRange.ekey));
  ENCODESQL();

  // encode vgroup list
  int32_t numOfVgroups = taosArrayGetSize(pReq->vgroupIds);
  TAOS_CHECK_EXIT(tEncodeI32(&encoder, numOfVgroups));
  if (numOfVgroups > 0) {
    for (int32_t i = 0; i < numOfVgroups; ++i) {
      int64_t vgid = *(int64_t *)taosArrayGet(pReq->vgroupIds, i);
      TAOS_CHECK_EXIT(tEncodeI64v(&encoder, vgid));
    }
  }

  TAOS_CHECK_EXIT(tEncodeI8(&encoder, pReq->metaOnly));

  tEndEncode(&encoder);

_exit:
  if (code) {
    tlen = code;
  } else {
    tlen = encoder.pos;
  }
  tEncoderClear(&encoder);
  return tlen;
}

int32_t tDeserializeSCompactDbReq(void *buf, int32_t bufLen, SCompactDbReq *pReq) {
  SDecoder decoder = {0};
  int32_t  code = 0;
  int32_t  lino;
  tDecoderInit(&decoder, buf, bufLen);

  TAOS_CHECK_EXIT(tStartDecode(&decoder));
  TAOS_CHECK_EXIT(tDecodeCStrTo(&decoder, pReq->db));
  TAOS_CHECK_EXIT(tDecodeI64(&decoder, &pReq->timeRange.skey));
  TAOS_CHECK_EXIT(tDecodeI64(&decoder, &pReq->timeRange.ekey));
  DECODESQL();

  // decode vgroup list
  if (!tDecodeIsEnd(&decoder)) {
    int32_t numOfVgroups = 0;
    TAOS_CHECK_EXIT(tDecodeI32(&decoder, &numOfVgroups));
    if (numOfVgroups > 0) {
      pReq->vgroupIds = taosArrayInit(numOfVgroups, sizeof(int64_t));
      if (NULL == pReq->vgroupIds) {
        TAOS_CHECK_EXIT(terrno);
      }

      for (int32_t i = 0; i < numOfVgroups; ++i) {
        int64_t vgid;
        TAOS_CHECK_EXIT(tDecodeI64v(&decoder, &vgid));
        if (taosArrayPush(pReq->vgroupIds, &vgid) == NULL) {
          TAOS_CHECK_EXIT(terrno);
        }
      }
    }
  }

  if (!tDecodeIsEnd(&decoder)) {
    TAOS_CHECK_EXIT(tDecodeI8(&decoder, &pReq->metaOnly));
  } else {
    pReq->metaOnly = false;
  }
  tEndDecode(&decoder);

_exit:
  tDecoderClear(&decoder);
  return code;
}

void tFreeSCompactDbReq(SCompactDbReq *pReq) {
  FREESQL();
  taosArrayDestroy(pReq->vgroupIds);
  pReq->vgroupIds = NULL;
}

int32_t tSerializeSCompactDbRsp(void *buf, int32_t bufLen, SCompactDbRsp *pRsp) {
  SEncoder encoder = {0};
  int32_t  code = 0;
  int32_t  lino;
  int32_t  tlen;
  tEncoderInit(&encoder, buf, bufLen);

  TAOS_CHECK_EXIT(tStartEncode(&encoder));
  TAOS_CHECK_EXIT(tEncodeI32(&encoder, pRsp->compactId));
  TAOS_CHECK_EXIT(tEncodeI8(&encoder, pRsp->bAccepted));
  tEndEncode(&encoder);

_exit:
  if (code) {
    tlen = code;
  } else {
    tlen = encoder.pos;
  }
  tEncoderClear(&encoder);
  return tlen;
}

int32_t tDeserializeSCompactDbRsp(void *buf, int32_t bufLen, SCompactDbRsp *pRsp) {
  SDecoder decoder = {0};
  int32_t  code = 0;
  int32_t  lino;
  tDecoderInit(&decoder, buf, bufLen);

  TAOS_CHECK_EXIT(tStartDecode(&decoder));
  TAOS_CHECK_EXIT(tDecodeI32(&decoder, &pRsp->compactId));
  TAOS_CHECK_EXIT(tDecodeI8(&decoder, &pRsp->bAccepted));
  tEndDecode(&decoder);

_exit:
  tDecoderClear(&decoder);
  return code;
}

int32_t tSerializeSKillCompactReq(void *buf, int32_t bufLen, SKillCompactReq *pReq) {
  SEncoder encoder = {0};
  int32_t  code = 0;
  int32_t  lino;
  int32_t  tlen;
  tEncoderInit(&encoder, buf, bufLen);

  TAOS_CHECK_EXIT(tStartEncode(&encoder));
  TAOS_CHECK_EXIT(tEncodeI32(&encoder, pReq->compactId));
  ENCODESQL();

  tEndEncode(&encoder);

_exit:
  if (code) {
    tlen = code;
  } else {
    tlen = encoder.pos;
  }
  tEncoderClear(&encoder);
  return tlen;
}

int32_t tDeserializeSKillCompactReq(void *buf, int32_t bufLen, SKillCompactReq *pReq) {
  SDecoder decoder = {0};
  int32_t  code = 0;
  int32_t  lino;
  tDecoderInit(&decoder, buf, bufLen);

  TAOS_CHECK_EXIT(tStartDecode(&decoder));
  TAOS_CHECK_EXIT(tDecodeI32(&decoder, &pReq->compactId));
  DECODESQL();

  tEndDecode(&decoder);

_exit:
  tDecoderClear(&decoder);
  return code;
}

void tFreeSKillCompactReq(SKillCompactReq *pReq) { FREESQL(); }

int32_t tSerializeSUseDbRspImp(SEncoder *pEncoder, const SUseDbRsp *pRsp) {
  TAOS_CHECK_RETURN(tEncodeCStr(pEncoder, pRsp->db));
  TAOS_CHECK_RETURN(tEncodeI64(pEncoder, pRsp->uid));
  TAOS_CHECK_RETURN(tEncodeI32(pEncoder, pRsp->vgVersion));
  TAOS_CHECK_RETURN(tEncodeI32(pEncoder, pRsp->vgNum));
  TAOS_CHECK_RETURN(tEncodeI16(pEncoder, pRsp->hashPrefix));
  TAOS_CHECK_RETURN(tEncodeI16(pEncoder, pRsp->hashSuffix));
  TAOS_CHECK_RETURN(tEncodeI8(pEncoder, pRsp->hashMethod));

  for (int32_t i = 0; i < pRsp->vgNum; ++i) {
    SVgroupInfo *pVgInfo = taosArrayGet(pRsp->pVgroupInfos, i);
    TAOS_CHECK_RETURN(tEncodeI32(pEncoder, pVgInfo->vgId));
    TAOS_CHECK_RETURN(tEncodeU32(pEncoder, pVgInfo->hashBegin));
    TAOS_CHECK_RETURN(tEncodeU32(pEncoder, pVgInfo->hashEnd));
    TAOS_CHECK_RETURN(tEncodeSEpSet(pEncoder, &pVgInfo->epSet));
    TAOS_CHECK_RETURN(tEncodeI32(pEncoder, pVgInfo->numOfTable));
  }

  TAOS_CHECK_RETURN(tEncodeI32(pEncoder, pRsp->errCode));
  TAOS_CHECK_RETURN(tEncodeI64(pEncoder, pRsp->stateTs));
  return 0;
}

int32_t tSerializeSUseDbRsp(void *buf, int32_t bufLen, const SUseDbRsp *pRsp) {
  SEncoder encoder = {0};
  int32_t  code = 0;
  int32_t  lino;
  int32_t  tlen;
  tEncoderInit(&encoder, buf, bufLen);

  TAOS_CHECK_EXIT(tStartEncode(&encoder));
  TAOS_CHECK_EXIT(tSerializeSUseDbRspImp(&encoder, pRsp));
  tEndEncode(&encoder);

_exit:
  if (code) {
    tlen = code;
  } else {
    tlen = encoder.pos;
  }
  tEncoderClear(&encoder);
  return tlen;
}

int32_t tSerializeSDbHbRspImp(SEncoder *pEncoder, const SDbHbRsp *pRsp) {
  if (pRsp->useDbRsp) {
    TAOS_CHECK_RETURN(tEncodeI8(pEncoder, 1));
    TAOS_CHECK_RETURN(tSerializeSUseDbRspImp(pEncoder, pRsp->useDbRsp));
  } else {
    TAOS_CHECK_RETURN(tEncodeI8(pEncoder, 0));
  }

  if (pRsp->cfgRsp) {
    TAOS_CHECK_RETURN(tEncodeI8(pEncoder, 1));
    TAOS_CHECK_RETURN(tSerializeSDbCfgRspImpl(pEncoder, pRsp->cfgRsp));
  } else {
    TAOS_CHECK_RETURN(tEncodeI8(pEncoder, 0));
  }

  if (pRsp->pTsmaRsp) {
    TAOS_CHECK_RETURN(tEncodeI8(pEncoder, 1));
    TAOS_CHECK_RETURN(tEncodeTableTSMAInfoRsp(pEncoder, pRsp->pTsmaRsp));
  } else {
    TAOS_CHECK_RETURN(tEncodeI8(pEncoder, 0));
  }
  TAOS_CHECK_RETURN(tEncodeI32(pEncoder, pRsp->dbTsmaVersion));
  TAOS_CHECK_RETURN(tEncodeCStr(pEncoder, pRsp->db));
  TAOS_CHECK_RETURN(tEncodeI64(pEncoder, pRsp->dbId));
  return 0;
}

int32_t tSerializeSDbHbBatchRsp(void *buf, int32_t bufLen, SDbHbBatchRsp *pRsp) {
  SEncoder encoder = {0};
  int32_t  code = 0;
  int32_t  lino;
  int32_t  tlen;
  tEncoderInit(&encoder, buf, bufLen);

  TAOS_CHECK_EXIT(tStartEncode(&encoder));

  int32_t numOfBatch = taosArrayGetSize(pRsp->pArray);
  TAOS_CHECK_EXIT(tEncodeI32(&encoder, numOfBatch));
  for (int32_t i = 0; i < numOfBatch; ++i) {
    SDbHbRsp *pDbRsp = taosArrayGet(pRsp->pArray, i);
    TAOS_CHECK_EXIT(tSerializeSDbHbRspImp(&encoder, pDbRsp));
  }
  tEndEncode(&encoder);

_exit:
  if (code) {
    tlen = code;
  } else {
    tlen = encoder.pos;
  }
  tEncoderClear(&encoder);
  return tlen;
}

int32_t tDeserializeSUseDbRspImp(SDecoder *pDecoder, SUseDbRsp *pRsp) {
  TAOS_CHECK_RETURN(tDecodeCStrTo(pDecoder, pRsp->db));
  TAOS_CHECK_RETURN(tDecodeI64(pDecoder, &pRsp->uid));
  TAOS_CHECK_RETURN(tDecodeI32(pDecoder, &pRsp->vgVersion));
  TAOS_CHECK_RETURN(tDecodeI32(pDecoder, &pRsp->vgNum));
  TAOS_CHECK_RETURN(tDecodeI16(pDecoder, &pRsp->hashPrefix));
  TAOS_CHECK_RETURN(tDecodeI16(pDecoder, &pRsp->hashSuffix));
  TAOS_CHECK_RETURN(tDecodeI8(pDecoder, &pRsp->hashMethod));

  if (pRsp->vgNum > 0) {
    pRsp->pVgroupInfos = taosArrayInit(pRsp->vgNum, sizeof(SVgroupInfo));
    if (pRsp->pVgroupInfos == NULL) {
      TAOS_CHECK_RETURN(terrno);
    }

    for (int32_t i = 0; i < pRsp->vgNum; ++i) {
      SVgroupInfo vgInfo = {0};
      TAOS_CHECK_RETURN(tDecodeI32(pDecoder, &vgInfo.vgId));
      TAOS_CHECK_RETURN(tDecodeU32(pDecoder, &vgInfo.hashBegin));
      TAOS_CHECK_RETURN(tDecodeU32(pDecoder, &vgInfo.hashEnd));
      TAOS_CHECK_RETURN(tDecodeSEpSet(pDecoder, &vgInfo.epSet));
      TAOS_CHECK_RETURN(tDecodeI32(pDecoder, &vgInfo.numOfTable));
      if (taosArrayPush(pRsp->pVgroupInfos, &vgInfo) == NULL) {
        TAOS_CHECK_RETURN(terrno);
      }
    }
  }

  TAOS_CHECK_RETURN(tDecodeI32(pDecoder, &pRsp->errCode));
  TAOS_CHECK_RETURN(tDecodeI64(pDecoder, &pRsp->stateTs));
  return 0;
}

int32_t tDeserializeSUseDbRsp(void *buf, int32_t bufLen, SUseDbRsp *pRsp) {
  SDecoder decoder = {0};
  int32_t  code = 0;
  int32_t  lino;
  tDecoderInit(&decoder, buf, bufLen);

  TAOS_CHECK_EXIT(tStartDecode(&decoder));
  TAOS_CHECK_EXIT(tDeserializeSUseDbRspImp(&decoder, pRsp));
  tEndDecode(&decoder);

_exit:
  tDecoderClear(&decoder);
  return code;
}

int32_t tDeserializeSDbHbRspImp(SDecoder *decoder, SDbHbRsp *pRsp) {
  int8_t flag = 0;
  TAOS_CHECK_RETURN(tDecodeI8(decoder, &flag));
  if (flag) {
    pRsp->useDbRsp = taosMemoryCalloc(1, sizeof(SUseDbRsp));
    if (NULL == pRsp->useDbRsp) {
      TAOS_CHECK_RETURN(terrno);
    }
    TAOS_CHECK_RETURN(tDeserializeSUseDbRspImp(decoder, pRsp->useDbRsp));
  }
  TAOS_CHECK_RETURN(tDecodeI8(decoder, &flag));
  if (flag) {
    pRsp->cfgRsp = taosMemoryCalloc(1, sizeof(SDbCfgRsp));
    if (NULL == pRsp->cfgRsp) {
      TAOS_CHECK_RETURN(terrno);
    }
    TAOS_CHECK_RETURN(tDeserializeSDbCfgRspImpl(decoder, pRsp->cfgRsp));
  }
  if (!tDecodeIsEnd(decoder)) {
    TAOS_CHECK_RETURN(tDecodeI8(decoder, &flag));
    if (flag) {
      pRsp->pTsmaRsp = taosMemoryCalloc(1, sizeof(STableTSMAInfoRsp));
      if (!pRsp->pTsmaRsp) {
        TAOS_CHECK_RETURN(terrno);
      }
      TAOS_CHECK_RETURN(tDecodeTableTSMAInfoRsp(decoder, pRsp->pTsmaRsp));
    }
  }
  if (!tDecodeIsEnd(decoder)) {
    TAOS_CHECK_RETURN(tDecodeI32(decoder, &pRsp->dbTsmaVersion));
  }
  if (!tDecodeIsEnd(decoder)) {
    TAOS_CHECK_RETURN(tDecodeCStrTo(decoder, pRsp->db));
    TAOS_CHECK_RETURN(tDecodeI64(decoder, &pRsp->dbId));
  }

  return 0;
}

int32_t tDeserializeSDbHbBatchRsp(void *buf, int32_t bufLen, SDbHbBatchRsp *pRsp) {
  SDecoder decoder = {0};
  int32_t  code = 0;
  int32_t  lino;
  tDecoderInit(&decoder, buf, bufLen);

  TAOS_CHECK_EXIT(tStartDecode(&decoder));

  int32_t numOfBatch = taosArrayGetSize(pRsp->pArray);
  TAOS_CHECK_EXIT(tDecodeI32(&decoder, &numOfBatch));

  pRsp->pArray = taosArrayInit(numOfBatch, sizeof(SDbHbRsp));
  if (pRsp->pArray == NULL) {
    TAOS_CHECK_EXIT(terrno);
  }

  for (int32_t i = 0; i < numOfBatch; ++i) {
    SDbHbRsp rsp = {0};
    TAOS_CHECK_EXIT(tDeserializeSDbHbRspImp(&decoder, &rsp));

    if (taosArrayPush(pRsp->pArray, &rsp) == NULL) {
      TAOS_CHECK_EXIT(terrno);
    }
  }
  tEndDecode(&decoder);

_exit:
  tDecoderClear(&decoder);
  return code;
}

void tFreeSUsedbRsp(SUseDbRsp *pRsp) { taosArrayDestroy(pRsp->pVgroupInfos); }

void tFreeSDbHbRsp(SDbHbRsp *pDbRsp) {
  if (NULL == pDbRsp) {
    return;
  }

  if (pDbRsp->useDbRsp) {
    tFreeSUsedbRsp(pDbRsp->useDbRsp);
    taosMemoryFree(pDbRsp->useDbRsp);
  }

  if (pDbRsp->cfgRsp) {
    tFreeSDbCfgRsp(pDbRsp->cfgRsp);
    taosMemoryFree(pDbRsp->cfgRsp);
  }
  if (pDbRsp->pTsmaRsp) {
    tFreeTableTSMAInfoRsp(pDbRsp->pTsmaRsp);
    taosMemoryFree(pDbRsp->pTsmaRsp);
  }
}

void tFreeSDbHbBatchRsp(SDbHbBatchRsp *pRsp) {
  int32_t numOfBatch = taosArrayGetSize(pRsp->pArray);
  for (int32_t i = 0; i < numOfBatch; ++i) {
    SDbHbRsp *pDbRsp = taosArrayGet(pRsp->pArray, i);
    tFreeSDbHbRsp(pDbRsp);
  }

  taosArrayDestroy(pRsp->pArray);
}

int32_t tSerializeSUserAuthBatchRsp(void *buf, int32_t bufLen, SUserAuthBatchRsp *pRsp) {
  SEncoder encoder = {0};
  int32_t  code = 0;
  int32_t  lino;
  int32_t  tlen;
  tEncoderInit(&encoder, buf, bufLen);

  TAOS_CHECK_EXIT(tStartEncode(&encoder));

  int32_t numOfBatch = taosArrayGetSize(pRsp->pArray);
  TAOS_CHECK_EXIT(tEncodeI32(&encoder, numOfBatch));
  for (int32_t i = 0; i < numOfBatch; ++i) {
    SGetUserAuthRsp *pUserAuthRsp = taosArrayGet(pRsp->pArray, i);
    TAOS_CHECK_EXIT(tSerializeSGetUserAuthRspImpl(&encoder, pUserAuthRsp));
  }
  tEndEncode(&encoder);

_exit:
  if (code) {
    tlen = code;
  } else {
    tlen = encoder.pos;
  }
  tEncoderClear(&encoder);
  return tlen;
}

int32_t tDeserializeSUserAuthBatchRsp(void *buf, int32_t bufLen, SUserAuthBatchRsp *pRsp) {
  SDecoder decoder = {0};
  int32_t  code = 0;
  int32_t  lino;
  tDecoderInit(&decoder, buf, bufLen);

  TAOS_CHECK_EXIT(tStartDecode(&decoder));

  int32_t numOfBatch = taosArrayGetSize(pRsp->pArray);
  TAOS_CHECK_EXIT(tDecodeI32(&decoder, &numOfBatch));

  pRsp->pArray = taosArrayInit(numOfBatch, sizeof(SGetUserAuthRsp));
  if (pRsp->pArray == NULL) {
    TAOS_CHECK_EXIT(terrno);
  }

  for (int32_t i = 0; i < numOfBatch; ++i) {
    SGetUserAuthRsp rsp = {0};
    TAOS_CHECK_EXIT(tDeserializeSGetUserAuthRspImpl(&decoder, &rsp));
    if (taosArrayPush(pRsp->pArray, &rsp) == NULL) {
      TAOS_CHECK_EXIT(terrno);
    }
  }
  tEndDecode(&decoder);

_exit:
  tDecoderClear(&decoder);
  return code;
}

void tFreeSUserAuthBatchRsp(SUserAuthBatchRsp *pRsp) {
  int32_t numOfBatch = taosArrayGetSize(pRsp->pArray);
  for (int32_t i = 0; i < numOfBatch; ++i) {
    SGetUserAuthRsp *pUserAuthRsp = taosArrayGet(pRsp->pArray, i);
    tFreeSGetUserAuthRsp(pUserAuthRsp);
  }

  taosArrayDestroy(pRsp->pArray);
}

int32_t tSerializeSDbCfgReq(void *buf, int32_t bufLen, SDbCfgReq *pReq) {
  SEncoder encoder = {0};
  int32_t  code = 0;
  int32_t  lino;
  int32_t  tlen;
  tEncoderInit(&encoder, buf, bufLen);

  TAOS_CHECK_EXIT(tStartEncode(&encoder));
  TAOS_CHECK_EXIT(tEncodeCStr(&encoder, pReq->db));
  tEndEncode(&encoder);

_exit:
  if (code) {
    tlen = code;
  } else {
    tlen = encoder.pos;
  }
  tEncoderClear(&encoder);
  return tlen;
}

int32_t tDeserializeSDbCfgReq(void *buf, int32_t bufLen, SDbCfgReq *pReq) {
  SDecoder decoder = {0};
  int32_t  code = 0;
  int32_t  lino;
  tDecoderInit(&decoder, buf, bufLen);

  TAOS_CHECK_EXIT(tStartDecode(&decoder));
  TAOS_CHECK_EXIT(tDecodeCStrTo(&decoder, pReq->db));
  tEndDecode(&decoder);

_exit:
  tDecoderClear(&decoder);
  return code;
}

int32_t tSerializeSTrimDbReq(void *buf, int32_t bufLen, STrimDbReq *pReq) {
  SEncoder encoder = {0};
  int32_t  code = 0;
  int32_t  lino;
  int32_t  tlen;
  tEncoderInit(&encoder, buf, bufLen);

  TAOS_CHECK_EXIT(tStartEncode(&encoder));
  TAOS_CHECK_EXIT(tEncodeCStr(&encoder, pReq->db));
  TAOS_CHECK_EXIT(tEncodeI32(&encoder, pReq->maxSpeed));
  tEndEncode(&encoder);

_exit:
  if (code) {
    tlen = code;
  } else {
    tlen = encoder.pos;
  }
  tEncoderClear(&encoder);
  return tlen;
}

int32_t tDeserializeSTrimDbReq(void *buf, int32_t bufLen, STrimDbReq *pReq) {
  SDecoder decoder = {0};
  int32_t  code = 0;
  int32_t  lino;
  tDecoderInit(&decoder, buf, bufLen);

  TAOS_CHECK_EXIT(tStartDecode(&decoder));
  TAOS_CHECK_EXIT(tDecodeCStrTo(&decoder, pReq->db));
  TAOS_CHECK_EXIT(tDecodeI32(&decoder, &pReq->maxSpeed));
  tEndDecode(&decoder);

_exit:
  tDecoderClear(&decoder);
  return code;
}

int32_t tSerializeSVTrimDbReq(void *buf, int32_t bufLen, SVTrimDbReq *pReq) {
  SEncoder encoder = {0};
  int32_t  code = 0;
  int32_t  lino;
  int32_t  tlen;
  tEncoderInit(&encoder, buf, bufLen);

  TAOS_CHECK_EXIT(tStartEncode(&encoder));
  TAOS_CHECK_EXIT(tEncodeI32(&encoder, pReq->timestamp));
  tEndEncode(&encoder);

_exit:
  if (code) {
    tlen = code;
  } else {
    tlen = encoder.pos;
  }
  tEncoderClear(&encoder);
  return tlen;
}

int32_t tDeserializeSVTrimDbReq(void *buf, int32_t bufLen, SVTrimDbReq *pReq) {
  SDecoder decoder = {0};
  int32_t  code = 0;
  int32_t  lino;
  tDecoderInit(&decoder, buf, bufLen);

  TAOS_CHECK_EXIT(tStartDecode(&decoder));
  TAOS_CHECK_EXIT(tDecodeI32(&decoder, &pReq->timestamp));

  tEndDecode(&decoder);

_exit:
  tDecoderClear(&decoder);
  return code;
}

int32_t tSerializeSS3MigrateDbReq(void *buf, int32_t bufLen, SS3MigrateDbReq *pReq) {
  SEncoder encoder = {0};
  int32_t  code = 0;
  int32_t  lino;
  int32_t  tlen;
  tEncoderInit(&encoder, buf, bufLen);

  TAOS_CHECK_EXIT(tStartEncode(&encoder));
  TAOS_CHECK_EXIT(tEncodeCStr(&encoder, pReq->db));
  tEndEncode(&encoder);

_exit:
  if (code) {
    tlen = code;
  } else {
    tlen = encoder.pos;
  }
  tEncoderClear(&encoder);
  return tlen;
}

int32_t tDeserializeSS3MigrateDbReq(void *buf, int32_t bufLen, SS3MigrateDbReq *pReq) {
  SDecoder decoder = {0};
  int32_t  code = 0;
  int32_t  lino;
  tDecoderInit(&decoder, buf, bufLen);

  TAOS_CHECK_EXIT(tStartDecode(&decoder));
  TAOS_CHECK_EXIT(tDecodeCStrTo(&decoder, pReq->db));
  tEndDecode(&decoder);

_exit:
  tDecoderClear(&decoder);
  return code;
}

int32_t tSerializeSVS3MigrateDbReq(void *buf, int32_t bufLen, SVS3MigrateDbReq *pReq) {
  SEncoder encoder = {0};
  int32_t  code = 0;
  int32_t  lino;
  int32_t  tlen;
  tEncoderInit(&encoder, buf, bufLen);

  TAOS_CHECK_EXIT(tStartEncode(&encoder));
  TAOS_CHECK_EXIT(tEncodeI32(&encoder, pReq->timestamp));
  tEndEncode(&encoder);

_exit:
  if (code) {
    tlen = code;
  } else {
    tlen = encoder.pos;
  }
  tEncoderClear(&encoder);
  return tlen;
}

int32_t tDeserializeSVS3MigrateDbReq(void *buf, int32_t bufLen, SVS3MigrateDbReq *pReq) {
  SDecoder decoder = {0};
  int32_t  code = 0;
  int32_t  lino;
  tDecoderInit(&decoder, buf, bufLen);

  TAOS_CHECK_EXIT(tStartDecode(&decoder));
  TAOS_CHECK_EXIT(tDecodeI32(&decoder, &pReq->timestamp));

  tEndDecode(&decoder);

_exit:
  tDecoderClear(&decoder);
  return code;
}

int32_t tSerializeSVDropTtlTableReq(void *buf, int32_t bufLen, SVDropTtlTableReq *pReq) {
  SEncoder encoder = {0};
  int32_t  code = 0;
  int32_t  lino;
  int32_t  tlen;
  tEncoderInit(&encoder, buf, bufLen);

  TAOS_CHECK_EXIT(tStartEncode(&encoder));
  TAOS_CHECK_EXIT(tEncodeI32(&encoder, pReq->timestampSec));
  TAOS_CHECK_EXIT(tEncodeI32(&encoder, pReq->ttlDropMaxCount));
  TAOS_CHECK_EXIT(tEncodeI32(&encoder, pReq->nUids));
  for (int32_t i = 0; i < pReq->nUids; ++i) {
    tb_uid_t *pTbUid = taosArrayGet(pReq->pTbUids, i);
    TAOS_CHECK_EXIT(tEncodeI64(&encoder, *pTbUid));
  }
  tEndEncode(&encoder);

_exit:
  if (code) {
    tlen = code;
  } else {
    tlen = encoder.pos;
  }
  tEncoderClear(&encoder);
  return tlen;
}

int32_t tDeserializeSVDropTtlTableReq(void *buf, int32_t bufLen, SVDropTtlTableReq *pReq) {
  SDecoder decoder = {0};
  int32_t  code = 0;
  int32_t  lino;
  tDecoderInit(&decoder, buf, bufLen);

  TAOS_CHECK_EXIT(tStartDecode(&decoder));
  TAOS_CHECK_EXIT(tDecodeI32(&decoder, &pReq->timestampSec));
  pReq->ttlDropMaxCount = INT32_MAX;
  pReq->nUids = 0;
  pReq->pTbUids = NULL;
  if (!tDecodeIsEnd(&decoder)) {
    TAOS_CHECK_EXIT(tDecodeI32(&decoder, &pReq->ttlDropMaxCount));
    TAOS_CHECK_EXIT(tDecodeI32(&decoder, &pReq->nUids));

    if (pReq->nUids > 0) {
      pReq->pTbUids = taosArrayInit(pReq->nUids, sizeof(tb_uid_t));
      if (pReq->pTbUids == NULL) {
        TAOS_CHECK_EXIT(terrno);
      }
    }

    tb_uid_t tbUid = 0;
    for (int32_t i = 0; i < pReq->nUids; ++i) {
      TAOS_CHECK_EXIT(tDecodeI64(&decoder, &tbUid));
      if (taosArrayPush(pReq->pTbUids, &tbUid) == NULL) {
        TAOS_CHECK_EXIT(terrno);
      }
    }
  }
  tEndDecode(&decoder);

_exit:
  tDecoderClear(&decoder);
  return code;
}

int32_t tSerializeSDbCfgRspImpl(SEncoder *encoder, const SDbCfgRsp *pRsp) {
  TAOS_CHECK_RETURN(tEncodeCStr(encoder, pRsp->db));
  TAOS_CHECK_RETURN(tEncodeI64(encoder, pRsp->dbId));
  TAOS_CHECK_RETURN(tEncodeI32(encoder, pRsp->cfgVersion));
  TAOS_CHECK_RETURN(tEncodeI32(encoder, pRsp->numOfVgroups));
  TAOS_CHECK_RETURN(tEncodeI32(encoder, pRsp->numOfStables));
  TAOS_CHECK_RETURN(tEncodeI32(encoder, pRsp->buffer));
  TAOS_CHECK_RETURN(tEncodeI32(encoder, pRsp->cacheSize));
  TAOS_CHECK_RETURN(tEncodeI32(encoder, pRsp->pageSize));
  TAOS_CHECK_RETURN(tEncodeI32(encoder, pRsp->pages));
  TAOS_CHECK_RETURN(tEncodeI32(encoder, pRsp->daysPerFile));
  TAOS_CHECK_RETURN(tEncodeI32(encoder, pRsp->daysToKeep0));
  TAOS_CHECK_RETURN(tEncodeI32(encoder, pRsp->daysToKeep1));
  TAOS_CHECK_RETURN(tEncodeI32(encoder, pRsp->daysToKeep2));
  TAOS_CHECK_RETURN(tEncodeI32(encoder, pRsp->minRows));
  TAOS_CHECK_RETURN(tEncodeI32(encoder, pRsp->maxRows));
  TAOS_CHECK_RETURN(tEncodeI32(encoder, pRsp->walFsyncPeriod));
  TAOS_CHECK_RETURN(tEncodeI16(encoder, pRsp->hashPrefix));
  TAOS_CHECK_RETURN(tEncodeI16(encoder, pRsp->hashSuffix));
  TAOS_CHECK_RETURN(tEncodeI8(encoder, pRsp->walLevel));
  TAOS_CHECK_RETURN(tEncodeI8(encoder, pRsp->precision));
  TAOS_CHECK_RETURN(tEncodeI8(encoder, pRsp->compression));
  TAOS_CHECK_RETURN(tEncodeI8(encoder, pRsp->replications));
  TAOS_CHECK_RETURN(tEncodeI8(encoder, pRsp->strict));
  TAOS_CHECK_RETURN(tEncodeI8(encoder, pRsp->cacheLast));
  TAOS_CHECK_RETURN(tEncodeI32(encoder, pRsp->tsdbPageSize));
  TAOS_CHECK_RETURN(tEncodeI32(encoder, pRsp->walRetentionPeriod));
  TAOS_CHECK_RETURN(tEncodeI32(encoder, pRsp->walRollPeriod));
  TAOS_CHECK_RETURN(tEncodeI64(encoder, pRsp->walRetentionSize));
  TAOS_CHECK_RETURN(tEncodeI64(encoder, pRsp->walSegmentSize));
  TAOS_CHECK_RETURN(tEncodeI32(encoder, pRsp->numOfRetensions));
  for (int32_t i = 0; i < pRsp->numOfRetensions; ++i) {
    SRetention *pRetension = taosArrayGet(pRsp->pRetensions, i);
    TAOS_CHECK_RETURN(tEncodeI64(encoder, pRetension->freq));
    TAOS_CHECK_RETURN(tEncodeI64(encoder, pRetension->keep));
    TAOS_CHECK_RETURN(tEncodeI8(encoder, pRetension->freqUnit));
    TAOS_CHECK_RETURN(tEncodeI8(encoder, pRetension->keepUnit));
  }
  TAOS_CHECK_RETURN(tEncodeI8(encoder, pRsp->schemaless));
  TAOS_CHECK_RETURN(tEncodeI16(encoder, pRsp->sstTrigger));
  TAOS_CHECK_RETURN(tEncodeI32(encoder, pRsp->keepTimeOffset));
  TAOS_CHECK_RETURN(tEncodeI8(encoder, pRsp->withArbitrator));
  TAOS_CHECK_RETURN(tEncodeI8(encoder, pRsp->encryptAlgorithm));
  TAOS_CHECK_RETURN(tEncodeI32(encoder, pRsp->s3ChunkSize));
  TAOS_CHECK_RETURN(tEncodeI32(encoder, pRsp->s3KeepLocal));
  TAOS_CHECK_RETURN(tEncodeI8(encoder, pRsp->s3Compact));
  TAOS_CHECK_RETURN(tEncodeI8(encoder, pRsp->hashMethod));
  TAOS_CHECK_RETURN(tEncodeI32v(encoder, pRsp->compactInterval));
  TAOS_CHECK_RETURN(tEncodeI32v(encoder, pRsp->compactStartTime));
  TAOS_CHECK_RETURN(tEncodeI32v(encoder, pRsp->compactEndTime));
  TAOS_CHECK_RETURN(tEncodeI8(encoder, pRsp->compactTimeOffset));

  return 0;
}

int32_t tSerializeSDbCfgRsp(void *buf, int32_t bufLen, const SDbCfgRsp *pRsp) {
  SEncoder encoder = {0};
  int32_t  code = 0;
  int32_t  lino;
  int32_t  tlen;
  tEncoderInit(&encoder, buf, bufLen);

  TAOS_CHECK_EXIT(tStartEncode(&encoder));
  TAOS_CHECK_EXIT(tSerializeSDbCfgRspImpl(&encoder, pRsp));
  tEndEncode(&encoder);

_exit:
  if (code) {
    tlen = code;
  } else {
    tlen = encoder.pos;
  }
  tEncoderClear(&encoder);
  return tlen;
}

int32_t tDeserializeSDbCfgRspImpl(SDecoder *decoder, SDbCfgRsp *pRsp) {
  TAOS_CHECK_RETURN(tDecodeCStrTo(decoder, pRsp->db));
  TAOS_CHECK_RETURN(tDecodeI64(decoder, &pRsp->dbId));
  TAOS_CHECK_RETURN(tDecodeI32(decoder, &pRsp->cfgVersion));
  TAOS_CHECK_RETURN(tDecodeI32(decoder, &pRsp->numOfVgroups));
  TAOS_CHECK_RETURN(tDecodeI32(decoder, &pRsp->numOfStables));
  TAOS_CHECK_RETURN(tDecodeI32(decoder, &pRsp->buffer));
  TAOS_CHECK_RETURN(tDecodeI32(decoder, &pRsp->cacheSize));
  TAOS_CHECK_RETURN(tDecodeI32(decoder, &pRsp->pageSize));
  TAOS_CHECK_RETURN(tDecodeI32(decoder, &pRsp->pages));
  TAOS_CHECK_RETURN(tDecodeI32(decoder, &pRsp->daysPerFile));
  TAOS_CHECK_RETURN(tDecodeI32(decoder, &pRsp->daysToKeep0));
  TAOS_CHECK_RETURN(tDecodeI32(decoder, &pRsp->daysToKeep1));
  TAOS_CHECK_RETURN(tDecodeI32(decoder, &pRsp->daysToKeep2));
  TAOS_CHECK_RETURN(tDecodeI32(decoder, &pRsp->minRows));
  TAOS_CHECK_RETURN(tDecodeI32(decoder, &pRsp->maxRows));
  TAOS_CHECK_RETURN(tDecodeI32(decoder, &pRsp->walFsyncPeriod));
  TAOS_CHECK_RETURN(tDecodeI16(decoder, &pRsp->hashPrefix));
  TAOS_CHECK_RETURN(tDecodeI16(decoder, &pRsp->hashSuffix));
  TAOS_CHECK_RETURN(tDecodeI8(decoder, &pRsp->walLevel));
  TAOS_CHECK_RETURN(tDecodeI8(decoder, &pRsp->precision));
  TAOS_CHECK_RETURN(tDecodeI8(decoder, &pRsp->compression));
  TAOS_CHECK_RETURN(tDecodeI8(decoder, &pRsp->replications));
  TAOS_CHECK_RETURN(tDecodeI8(decoder, &pRsp->strict));
  TAOS_CHECK_RETURN(tDecodeI8(decoder, &pRsp->cacheLast));
  TAOS_CHECK_RETURN(tDecodeI32(decoder, &pRsp->tsdbPageSize));
  TAOS_CHECK_RETURN(tDecodeI32(decoder, &pRsp->walRetentionPeriod));
  TAOS_CHECK_RETURN(tDecodeI32(decoder, &pRsp->walRollPeriod));
  TAOS_CHECK_RETURN(tDecodeI64(decoder, &pRsp->walRetentionSize));
  TAOS_CHECK_RETURN(tDecodeI64(decoder, &pRsp->walSegmentSize));
  TAOS_CHECK_RETURN(tDecodeI32(decoder, &pRsp->numOfRetensions));
  if (pRsp->numOfRetensions > 0) {
    pRsp->pRetensions = taosArrayInit(pRsp->numOfRetensions, sizeof(SRetention));
    if (pRsp->pRetensions == NULL) {
      TAOS_CHECK_RETURN(terrno);
    }
  }

  for (int32_t i = 0; i < pRsp->numOfRetensions; ++i) {
    SRetention rentension = {0};
    TAOS_CHECK_RETURN(tDecodeI64(decoder, &rentension.freq));
    TAOS_CHECK_RETURN(tDecodeI64(decoder, &rentension.keep));
    TAOS_CHECK_RETURN(tDecodeI8(decoder, &rentension.freqUnit));
    TAOS_CHECK_RETURN(tDecodeI8(decoder, &rentension.keepUnit));
    if (taosArrayPush(pRsp->pRetensions, &rentension) == NULL) {
      TAOS_CHECK_RETURN(terrno);
    }
  }
  TAOS_CHECK_RETURN(tDecodeI8(decoder, &pRsp->schemaless));
  TAOS_CHECK_RETURN(tDecodeI16(decoder, &pRsp->sstTrigger));
  if (!tDecodeIsEnd(decoder)) {
    TAOS_CHECK_RETURN(tDecodeI32(decoder, &pRsp->keepTimeOffset));
  } else {
    pRsp->keepTimeOffset = TSDB_DEFAULT_KEEP_TIME_OFFSET;
  }
  if (!tDecodeIsEnd(decoder)) {
    TAOS_CHECK_RETURN(tDecodeI8(decoder, &pRsp->withArbitrator));
    TAOS_CHECK_RETURN(tDecodeI8(decoder, &pRsp->encryptAlgorithm));
    TAOS_CHECK_RETURN(tDecodeI32(decoder, &pRsp->s3ChunkSize));
    TAOS_CHECK_RETURN(tDecodeI32(decoder, &pRsp->s3KeepLocal));
    TAOS_CHECK_RETURN(tDecodeI8(decoder, &pRsp->s3Compact));
  } else {
    pRsp->withArbitrator = TSDB_DEFAULT_DB_WITH_ARBITRATOR;
    pRsp->encryptAlgorithm = TSDB_DEFAULT_ENCRYPT_ALGO;
    pRsp->s3ChunkSize = TSDB_DEFAULT_S3_CHUNK_SIZE;
    pRsp->s3KeepLocal = TSDB_DEFAULT_S3_KEEP_LOCAL;
    pRsp->s3Compact = TSDB_DEFAULT_S3_COMPACT;
  }
  if (!tDecodeIsEnd(decoder)) {
    TAOS_CHECK_RETURN(tDecodeI8(decoder, &pRsp->hashMethod));
  } else {
    pRsp->hashMethod = 1;  // default value
  }
  if (!tDecodeIsEnd(decoder)) {
    TAOS_CHECK_RETURN(tDecodeI32v(decoder, &pRsp->compactInterval));
    TAOS_CHECK_RETURN(tDecodeI32v(decoder, &pRsp->compactStartTime));
    TAOS_CHECK_RETURN(tDecodeI32v(decoder, &pRsp->compactEndTime));
    TAOS_CHECK_RETURN(tDecodeI8(decoder, &pRsp->compactTimeOffset));
  } else {
    pRsp->compactInterval = TSDB_DEFAULT_COMPACT_INTERVAL;
    pRsp->compactStartTime = TSDB_DEFAULT_COMPACT_START_TIME;
    pRsp->compactEndTime = TSDB_DEFAULT_COMPACT_END_TIME;
    pRsp->compactTimeOffset = TSDB_DEFAULT_COMPACT_TIME_OFFSET;
  }

  return 0;
}

int32_t tDeserializeSDbCfgRsp(void *buf, int32_t bufLen, SDbCfgRsp *pRsp) {
  SDecoder decoder = {0};
  int32_t  code = 0;
  int32_t  lino;
  tDecoderInit(&decoder, buf, bufLen);

  TAOS_CHECK_EXIT(tStartDecode(&decoder));
  TAOS_CHECK_EXIT(tDeserializeSDbCfgRspImpl(&decoder, pRsp));
  tEndDecode(&decoder);

_exit:
  tDecoderClear(&decoder);
  return code;
}

void tFreeSDbCfgRsp(SDbCfgRsp *pRsp) {
  if (NULL == pRsp) {
    return;
  }

  taosArrayDestroy(pRsp->pRetensions);
}

int32_t tSerializeSUserIndexReq(void *buf, int32_t bufLen, SUserIndexReq *pReq) {
  SEncoder encoder = {0};
  int32_t  code = 0;
  int32_t  lino;
  int32_t  tlen;
  tEncoderInit(&encoder, buf, bufLen);

  TAOS_CHECK_EXIT(tStartEncode(&encoder));
  TAOS_CHECK_EXIT(tEncodeCStr(&encoder, pReq->indexFName));
  tEndEncode(&encoder);

_exit:
  if (code) {
    tlen = code;
  } else {
    tlen = encoder.pos;
  }
  tEncoderClear(&encoder);
  return tlen;
}

int32_t tDeserializeSUserIndexReq(void *buf, int32_t bufLen, SUserIndexReq *pReq) {
  SDecoder decoder = {0};
  int32_t  code = 0;
  int32_t  lino;
  tDecoderInit(&decoder, buf, bufLen);

  TAOS_CHECK_EXIT(tStartDecode(&decoder));
  TAOS_CHECK_EXIT(tDecodeCStrTo(&decoder, pReq->indexFName));
  tEndDecode(&decoder);

_exit:
  tDecoderClear(&decoder);
  return code;
}

int32_t tSerializeSUserIndexRsp(void *buf, int32_t bufLen, const SUserIndexRsp *pRsp) {
  SEncoder encoder = {0};
  int32_t  code = 0;
  int32_t  lino;
  int32_t  tlen;
  tEncoderInit(&encoder, buf, bufLen);

  TAOS_CHECK_EXIT(tStartEncode(&encoder));
  TAOS_CHECK_EXIT(tEncodeCStr(&encoder, pRsp->dbFName));
  TAOS_CHECK_EXIT(tEncodeCStr(&encoder, pRsp->tblFName));
  TAOS_CHECK_EXIT(tEncodeCStr(&encoder, pRsp->colName));
  TAOS_CHECK_EXIT(tEncodeCStr(&encoder, pRsp->indexType));
  TAOS_CHECK_EXIT(tEncodeCStr(&encoder, pRsp->indexExts));
  tEndEncode(&encoder);

_exit:
  if (code) {
    tlen = code;
  } else {
    tlen = encoder.pos;
  }
  tEncoderClear(&encoder);
  return tlen;
}

int32_t tDeserializeSUserIndexRsp(void *buf, int32_t bufLen, SUserIndexRsp *pRsp) {
  SDecoder decoder = {0};
  int32_t  code = 0;
  int32_t  lino;
  tDecoderInit(&decoder, buf, bufLen);

  TAOS_CHECK_EXIT(tStartDecode(&decoder));
  TAOS_CHECK_EXIT(tDecodeCStrTo(&decoder, pRsp->dbFName));
  TAOS_CHECK_EXIT(tDecodeCStrTo(&decoder, pRsp->tblFName));
  TAOS_CHECK_EXIT(tDecodeCStrTo(&decoder, pRsp->colName));
  TAOS_CHECK_EXIT(tDecodeCStrTo(&decoder, pRsp->indexType));
  TAOS_CHECK_EXIT(tDecodeCStrTo(&decoder, pRsp->indexExts));
  tEndDecode(&decoder);

_exit:
  tDecoderClear(&decoder);
  return code;
}

int32_t tSerializeSTableIndexReq(void *buf, int32_t bufLen, STableIndexReq *pReq) {
  SEncoder encoder = {0};
  int32_t  code = 0;
  int32_t  lino;
  int32_t  tlen;
  tEncoderInit(&encoder, buf, bufLen);

  TAOS_CHECK_EXIT(tStartEncode(&encoder));
  TAOS_CHECK_EXIT(tEncodeCStr(&encoder, pReq->tbFName));
  tEndEncode(&encoder);

_exit:
  if (code) {
    tlen = code;
  } else {
    tlen = encoder.pos;
  }
  tEncoderClear(&encoder);
  return tlen;
}

int32_t tDeserializeSTableIndexReq(void *buf, int32_t bufLen, STableIndexReq *pReq) {
  SDecoder decoder = {0};
  int32_t  code = 0;
  int32_t  lino;
  tDecoderInit(&decoder, buf, bufLen);

  TAOS_CHECK_EXIT(tStartDecode(&decoder));
  TAOS_CHECK_EXIT(tDecodeCStrTo(&decoder, pReq->tbFName));
  tEndDecode(&decoder);

_exit:
  tDecoderClear(&decoder);
  return code;
}

int32_t tSerializeSTableIndexInfo(SEncoder *pEncoder, STableIndexInfo *pInfo) {
  TAOS_CHECK_RETURN(tEncodeI8(pEncoder, pInfo->intervalUnit));
  TAOS_CHECK_RETURN(tEncodeI8(pEncoder, pInfo->slidingUnit));
  TAOS_CHECK_RETURN(tEncodeI64(pEncoder, pInfo->interval));
  TAOS_CHECK_RETURN(tEncodeI64(pEncoder, pInfo->offset));
  TAOS_CHECK_RETURN(tEncodeI64(pEncoder, pInfo->sliding));
  TAOS_CHECK_RETURN(tEncodeI64(pEncoder, pInfo->dstTbUid));
  TAOS_CHECK_RETURN(tEncodeI32(pEncoder, pInfo->dstVgId));
  TAOS_CHECK_RETURN(tEncodeSEpSet(pEncoder, &pInfo->epSet));
  TAOS_CHECK_RETURN(tEncodeCStr(pEncoder, pInfo->expr));
  return 0;
}

int32_t tSerializeSTableIndexRsp(void *buf, int32_t bufLen, const STableIndexRsp *pRsp) {
  SEncoder encoder = {0};
  int32_t  code = 0;
  int32_t  lino;
  int32_t  tlen;
  tEncoderInit(&encoder, buf, bufLen);

  TAOS_CHECK_EXIT(tStartEncode(&encoder));
  TAOS_CHECK_EXIT(tEncodeCStr(&encoder, pRsp->tbName));
  TAOS_CHECK_EXIT(tEncodeCStr(&encoder, pRsp->dbFName));
  TAOS_CHECK_EXIT(tEncodeU64(&encoder, pRsp->suid));
  TAOS_CHECK_EXIT(tEncodeI32(&encoder, pRsp->version));
  TAOS_CHECK_EXIT(tEncodeI32(&encoder, pRsp->indexSize));
  int32_t num = taosArrayGetSize(pRsp->pIndex);
  TAOS_CHECK_EXIT(tEncodeI32(&encoder, num));
  if (num > 0) {
    for (int32_t i = 0; i < num; ++i) {
      STableIndexInfo *pInfo = (STableIndexInfo *)taosArrayGet(pRsp->pIndex, i);
      TAOS_CHECK_EXIT(tSerializeSTableIndexInfo(&encoder, pInfo));
    }
  }
  tEndEncode(&encoder);

_exit:
  if (code) {
    tlen = code;
  } else {
    tlen = encoder.pos;
  }
  tEncoderClear(&encoder);
  return tlen;
}

void tFreeSerializeSTableIndexRsp(STableIndexRsp *pRsp) {
  if (pRsp->pIndex != NULL) {
    tFreeSTableIndexRsp(pRsp);
    pRsp->pIndex = NULL;
  }
}

int32_t tDeserializeSTableIndexInfo(SDecoder *pDecoder, STableIndexInfo *pInfo) {
  TAOS_CHECK_RETURN(tDecodeI8(pDecoder, &pInfo->intervalUnit));
  TAOS_CHECK_RETURN(tDecodeI8(pDecoder, &pInfo->slidingUnit));
  TAOS_CHECK_RETURN(tDecodeI64(pDecoder, &pInfo->interval));
  TAOS_CHECK_RETURN(tDecodeI64(pDecoder, &pInfo->offset));
  TAOS_CHECK_RETURN(tDecodeI64(pDecoder, &pInfo->sliding));
  TAOS_CHECK_RETURN(tDecodeI64(pDecoder, &pInfo->dstTbUid));
  TAOS_CHECK_RETURN(tDecodeI32(pDecoder, &pInfo->dstVgId));
  TAOS_CHECK_RETURN(tDecodeSEpSet(pDecoder, &pInfo->epSet));
  TAOS_CHECK_RETURN(tDecodeCStrAlloc(pDecoder, &pInfo->expr));
  return 0;
}

int32_t tDeserializeSTableIndexRsp(void *buf, int32_t bufLen, STableIndexRsp *pRsp) {
  SDecoder decoder = {0};
  int32_t  code = 0;
  int32_t  lino;
  tDecoderInit(&decoder, buf, bufLen);

  TAOS_CHECK_EXIT(tStartDecode(&decoder));
  TAOS_CHECK_EXIT(tDecodeCStrTo(&decoder, pRsp->tbName));
  TAOS_CHECK_EXIT(tDecodeCStrTo(&decoder, pRsp->dbFName));
  TAOS_CHECK_EXIT(tDecodeU64(&decoder, &pRsp->suid));
  TAOS_CHECK_EXIT(tDecodeI32(&decoder, &pRsp->version));
  TAOS_CHECK_EXIT(tDecodeI32(&decoder, &pRsp->indexSize));
  int32_t num = 0;
  TAOS_CHECK_EXIT(tDecodeI32(&decoder, &num));
  if (num > 0) {
    pRsp->pIndex = taosArrayInit(num, sizeof(STableIndexInfo));
    if (NULL == pRsp->pIndex) {
      TAOS_CHECK_EXIT(terrno);
    }
    STableIndexInfo info;
    for (int32_t i = 0; i < num; ++i) {
      TAOS_CHECK_EXIT(tDeserializeSTableIndexInfo(&decoder, &info));
      if (NULL == taosArrayPush(pRsp->pIndex, &info)) {
        taosMemoryFree(info.expr);
        TAOS_CHECK_EXIT(terrno);
      }
    }
  }
  tEndDecode(&decoder);

_exit:
  tDecoderClear(&decoder);
  return code;
}

void tFreeSTableIndexInfo(void *info) {
  if (NULL == info) {
    return;
  }

  STableIndexInfo *pInfo = (STableIndexInfo *)info;

  taosMemoryFree(pInfo->expr);
}

int32_t tSerializeSShowVariablesReq(void *buf, int32_t bufLen, SShowVariablesReq *pReq) {
  SEncoder encoder = {0};
  int32_t  code = 0;
  int32_t  lino;
  int32_t  tlen;
  tEncoderInit(&encoder, buf, bufLen);

  TAOS_CHECK_EXIT(tStartEncode(&encoder));
  TAOS_CHECK_EXIT(tEncodeI32(&encoder, pReq->useless));
  tEndEncode(&encoder);

_exit:
  if (code) {
    tlen = code;
  } else {
    tlen = encoder.pos;
  }
  tEncoderClear(&encoder);
  return tlen;
}

int32_t tEncodeSVariablesInfo(SEncoder *pEncoder, SVariablesInfo *pInfo) {
  TAOS_CHECK_RETURN(tEncodeCStr(pEncoder, pInfo->name));
  TAOS_CHECK_RETURN(tEncodeCStr(pEncoder, pInfo->value));
  TAOS_CHECK_RETURN(tEncodeCStr(pEncoder, pInfo->scope));
  TAOS_CHECK_RETURN(tEncodeCStr(pEncoder, pInfo->category));
  return 0;
}

int32_t tDecodeSVariablesInfo(SDecoder *pDecoder, SVariablesInfo *pInfo) {
  TAOS_CHECK_RETURN(tDecodeCStrTo(pDecoder, pInfo->name));
  TAOS_CHECK_RETURN(tDecodeCStrTo(pDecoder, pInfo->value));
  TAOS_CHECK_RETURN(tDecodeCStrTo(pDecoder, pInfo->scope));
  TAOS_CHECK_RETURN(tDecodeCStrTo(pDecoder, pInfo->category));
  return 0;
}

int32_t tSerializeSShowVariablesRsp(void *buf, int32_t bufLen, SShowVariablesRsp *pRsp) {
  SEncoder encoder = {0};
  int32_t  code = 0;
  int32_t  lino;
  int32_t  tlen;
  tEncoderInit(&encoder, buf, bufLen);

  TAOS_CHECK_EXIT(tStartEncode(&encoder));
  int32_t varNum = taosArrayGetSize(pRsp->variables);
  TAOS_CHECK_EXIT(tEncodeI32(&encoder, varNum));
  for (int32_t i = 0; i < varNum; ++i) {
    SVariablesInfo *pInfo = taosArrayGet(pRsp->variables, i);
    TAOS_CHECK_EXIT(tEncodeSVariablesInfo(&encoder, pInfo));
  }

  for (int32_t i = 0; i < varNum; ++i) {
    SVariablesInfo *pInfo = taosArrayGet(pRsp->variables, i);
    TAOS_CHECK_RETURN(tEncodeCStr(&encoder, pInfo->info));
  }

  tEndEncode(&encoder);

_exit:
  if (code) {
    tlen = code;
  } else {
    tlen = encoder.pos;
  }
  tEncoderClear(&encoder);
  return tlen;
}

int32_t tDeserializeSShowVariablesRsp(void *buf, int32_t bufLen, SShowVariablesRsp *pRsp) {
  SDecoder decoder = {0};
  int32_t  code = 0;
  int32_t  lino;
  tDecoderInit(&decoder, buf, bufLen);

  TAOS_CHECK_EXIT(tStartDecode(&decoder));
  int32_t varNum = 0;
  TAOS_CHECK_EXIT(tDecodeI32(&decoder, &varNum));
  if (varNum > 0) {
    pRsp->variables = taosArrayInit(varNum, sizeof(SVariablesInfo));
    if (NULL == pRsp->variables) {
      TAOS_CHECK_EXIT(terrno);
    }
    for (int32_t i = 0; i < varNum; ++i) {
      SVariablesInfo info = {0};
      TAOS_CHECK_EXIT(tDecodeSVariablesInfo(&decoder, &info));
      if (NULL == taosArrayPush(pRsp->variables, &info)) {
        TAOS_CHECK_EXIT(terrno);
      }
    }

    if (!tDecodeIsEnd(&decoder)) {
      for (int32_t i = 0; i < varNum; ++i) {
        SVariablesInfo *pInfo = taosArrayGet(pRsp->variables, i);
        TAOS_CHECK_EXIT(tDecodeCStrTo(&decoder, pInfo->info));
      }
    }
  }

  tEndDecode(&decoder);
_exit:
  tDecoderClear(&decoder);
  return code;
}

void tFreeSShowVariablesRsp(SShowVariablesRsp *pRsp) {
  if (NULL == pRsp) {
    return;
  }

  taosArrayDestroy(pRsp->variables);
}

int32_t tSerializeSShowReq(void *buf, int32_t bufLen, SShowReq *pReq) {
  SEncoder encoder = {0};
  int32_t  code = 0;
  int32_t  lino;
  int32_t  tlen;
  tEncoderInit(&encoder, buf, bufLen);

  TAOS_CHECK_EXIT(tStartEncode(&encoder));
  TAOS_CHECK_EXIT(tEncodeI32(&encoder, pReq->type));
  TAOS_CHECK_EXIT(tEncodeCStr(&encoder, pReq->db));
  TAOS_CHECK_EXIT(tEncodeI32(&encoder, pReq->payloadLen));
  if (pReq->payloadLen > 0) {
    TAOS_CHECK_EXIT(tEncodeBinary(&encoder, pReq->payload, pReq->payloadLen));
  }
  tEndEncode(&encoder);

_exit:
  if (code) {
    tlen = code;
  } else {
    tlen = encoder.pos;
  }
  tEncoderClear(&encoder);
  return tlen;
}

void tFreeSShowReq(SShowReq *pReq) { taosMemoryFreeClear(pReq->payload); }

int32_t tSerializeSRetrieveTableReq(void *buf, int32_t bufLen, SRetrieveTableReq *pReq) {
  SEncoder encoder = {0};
  int32_t  code = 0;
  int32_t  lino;
  int32_t  tlen;
  tEncoderInit(&encoder, buf, bufLen);

  TAOS_CHECK_EXIT(tStartEncode(&encoder));
  TAOS_CHECK_EXIT(tEncodeI64(&encoder, pReq->showId));
  TAOS_CHECK_EXIT(tEncodeCStr(&encoder, pReq->db));
  TAOS_CHECK_EXIT(tEncodeCStr(&encoder, pReq->tb));
  TAOS_CHECK_EXIT(tEncodeCStr(&encoder, pReq->filterTb));
  TAOS_CHECK_EXIT(tEncodeCStr(&encoder, pReq->user));
  TAOS_CHECK_EXIT(tEncodeI64(&encoder, pReq->compactId));
  TAOS_CHECK_EXIT(tEncodeI8(&encoder, pReq->withFull));
  tEndEncode(&encoder);

_exit:
  if (code) {
    tlen = code;
  } else {
    tlen = encoder.pos;
  }
  tEncoderClear(&encoder);
  return tlen;
}

int32_t tDeserializeSRetrieveTableReq(void *buf, int32_t bufLen, SRetrieveTableReq *pReq) {
  SDecoder decoder = {0};
  int32_t  code = 0;
  int32_t  lino;

  tDecoderInit(&decoder, buf, bufLen);

  TAOS_CHECK_EXIT(tStartDecode(&decoder));
  TAOS_CHECK_EXIT(tDecodeI64(&decoder, &pReq->showId));
  TAOS_CHECK_EXIT(tDecodeCStrTo(&decoder, pReq->db));
  TAOS_CHECK_EXIT(tDecodeCStrTo(&decoder, pReq->tb));
  TAOS_CHECK_EXIT(tDecodeCStrTo(&decoder, pReq->filterTb));
  TAOS_CHECK_EXIT(tDecodeCStrTo(&decoder, pReq->user));
  if (!tDecodeIsEnd(&decoder)) {
    TAOS_CHECK_EXIT(tDecodeI64(&decoder, &pReq->compactId));
  } else {
    pReq->compactId = -1;
  }
  if (!tDecodeIsEnd(&decoder)) {
    TAOS_CHECK_EXIT(tDecodeI8(&decoder, (int8_t *)&pReq->withFull));
  }
  tEndDecode(&decoder);
_exit:
  tDecoderClear(&decoder);
  return code;
}

static int32_t tEncodeSTableMetaRsp(SEncoder *pEncoder, STableMetaRsp *pRsp) {
  TAOS_CHECK_RETURN(tEncodeCStr(pEncoder, pRsp->tbName));
  TAOS_CHECK_RETURN(tEncodeCStr(pEncoder, pRsp->stbName));
  TAOS_CHECK_RETURN(tEncodeCStr(pEncoder, pRsp->dbFName));
  TAOS_CHECK_RETURN(tEncodeI64(pEncoder, pRsp->dbId));
  TAOS_CHECK_RETURN(tEncodeI32(pEncoder, pRsp->numOfTags));
  TAOS_CHECK_RETURN(tEncodeI32(pEncoder, pRsp->numOfColumns));
  TAOS_CHECK_RETURN(tEncodeI8(pEncoder, pRsp->precision));
  TAOS_CHECK_RETURN(tEncodeI8(pEncoder, pRsp->tableType));
  TAOS_CHECK_RETURN(tEncodeI32(pEncoder, pRsp->sversion));
  TAOS_CHECK_RETURN(tEncodeI32(pEncoder, pRsp->tversion));
  TAOS_CHECK_RETURN(tEncodeU64(pEncoder, pRsp->suid));
  TAOS_CHECK_RETURN(tEncodeU64(pEncoder, pRsp->tuid));
  TAOS_CHECK_RETURN(tEncodeI32(pEncoder, pRsp->vgId));
  for (int32_t i = 0; i < pRsp->numOfColumns + pRsp->numOfTags; ++i) {
    SSchema *pSchema = &pRsp->pSchemas[i];
    TAOS_CHECK_RETURN(tEncodeSSchema(pEncoder, pSchema));
  }

  if (useCompress(pRsp->tableType)) {
    for (int32_t i = 0; i < pRsp->numOfColumns; ++i) {
      SSchemaExt *pSchemaExt = &pRsp->pSchemaExt[i];
      TAOS_CHECK_RETURN(tEncodeSSchemaExt(pEncoder, pSchemaExt));
    }
  }

  TAOS_CHECK_RETURN(tEncodeI8(pEncoder, pRsp->virtualStb));
  TAOS_CHECK_RETURN(tEncodeI32(pEncoder, pRsp->numOfColRefs));
  if (hasRefCol(pRsp->tableType)) {
    for (int32_t i = 0; i < pRsp->numOfColRefs; ++i) {
      SColRef *pColRef = &pRsp->pColRefs[i];
      TAOS_CHECK_RETURN(tEncodeSColRef(pEncoder, pColRef));
    }
  }

  return 0;
}

static int32_t tDecodeSTableMetaRsp(SDecoder *pDecoder, STableMetaRsp *pRsp) {
  TAOS_CHECK_RETURN(tDecodeCStrTo(pDecoder, pRsp->tbName));
  TAOS_CHECK_RETURN(tDecodeCStrTo(pDecoder, pRsp->stbName));
  TAOS_CHECK_RETURN(tDecodeCStrTo(pDecoder, pRsp->dbFName));
  TAOS_CHECK_RETURN(tDecodeI64(pDecoder, &pRsp->dbId));
  TAOS_CHECK_RETURN(tDecodeI32(pDecoder, &pRsp->numOfTags));
  TAOS_CHECK_RETURN(tDecodeI32(pDecoder, &pRsp->numOfColumns));
  TAOS_CHECK_RETURN(tDecodeI8(pDecoder, &pRsp->precision));
  TAOS_CHECK_RETURN(tDecodeI8(pDecoder, &pRsp->tableType));
  TAOS_CHECK_RETURN(tDecodeI32(pDecoder, &pRsp->sversion));
  TAOS_CHECK_RETURN(tDecodeI32(pDecoder, &pRsp->tversion));
  TAOS_CHECK_RETURN(tDecodeU64(pDecoder, &pRsp->suid));
  TAOS_CHECK_RETURN(tDecodeU64(pDecoder, &pRsp->tuid));
  TAOS_CHECK_RETURN(tDecodeI32(pDecoder, &pRsp->vgId));

  int32_t totalCols = pRsp->numOfTags + pRsp->numOfColumns;
  if (totalCols > 0) {
    pRsp->pSchemas = taosMemoryMalloc(sizeof(SSchema) * totalCols);
    if (pRsp->pSchemas == NULL) {
      TAOS_CHECK_RETURN(terrno);
    }

    for (int32_t i = 0; i < totalCols; ++i) {
      SSchema *pSchema = &pRsp->pSchemas[i];
      TAOS_CHECK_RETURN(tDecodeSSchema(pDecoder, pSchema));
    }
  } else {
    pRsp->pSchemas = NULL;
  }

  if (!tDecodeIsEnd(pDecoder)) {
    if (useCompress(pRsp->tableType) && pRsp->numOfColumns > 0) {
      pRsp->pSchemaExt = taosMemoryMalloc(sizeof(SSchemaExt) * pRsp->numOfColumns);
      if (pRsp->pSchemaExt == NULL) {
        TAOS_CHECK_RETURN(terrno);
      }

      for (int32_t i = 0; i < pRsp->numOfColumns; ++i) {
        SSchemaExt *pSchemaExt = &pRsp->pSchemaExt[i];
        TAOS_CHECK_RETURN(tDecodeSSchemaExt(pDecoder, pSchemaExt));
      }
    } else {
      pRsp->pSchemaExt = NULL;
    }
  }
  if (!tDecodeIsEnd(pDecoder)) {
    TAOS_CHECK_RETURN(tDecodeI8(pDecoder, &pRsp->virtualStb));
    TAOS_CHECK_RETURN(tDecodeI32(pDecoder, &pRsp->numOfColRefs));
    if (hasRefCol(pRsp->tableType) && pRsp->numOfColRefs > 0) {
      pRsp->pColRefs = taosMemoryMalloc(sizeof(SColRef) * pRsp->numOfColRefs);
      if (pRsp->pColRefs == NULL) {
        TAOS_CHECK_RETURN(terrno);
      }

      for (int32_t i = 0; i < pRsp->numOfColRefs; ++i) {
        SColRef *pColRef = &pRsp->pColRefs[i];
        TAOS_CHECK_RETURN(tDecodeSColRef(pDecoder, pColRef));
      }
    } else {
      pRsp->pColRefs = NULL;
    }
  }

  return 0;
}

int32_t tSerializeSTableMetaRsp(void *buf, int32_t bufLen, STableMetaRsp *pRsp) {
  SEncoder encoder = {0};
  int32_t  code = 0;
  int32_t  lino;
  int32_t  tlen;
  tEncoderInit(&encoder, buf, bufLen);

  TAOS_CHECK_EXIT(tStartEncode(&encoder));
  TAOS_CHECK_EXIT(tEncodeSTableMetaRsp(&encoder, pRsp));
  tEndEncode(&encoder);

_exit:
  if (code) {
    tlen = code;
  } else {
    tlen = encoder.pos;
  }
  tEncoderClear(&encoder);
  return tlen;
}

int32_t tSerializeSSTbHbRsp(void *buf, int32_t bufLen, SSTbHbRsp *pRsp) {
  SEncoder encoder = {0};
  int32_t  code = 0;
  int32_t  lino;
  int32_t  tlen;

  tEncoderInit(&encoder, buf, bufLen);

  TAOS_CHECK_EXIT(tStartEncode(&encoder));

  int32_t numOfMeta = taosArrayGetSize(pRsp->pMetaRsp);
  TAOS_CHECK_EXIT(tEncodeI32(&encoder, numOfMeta));
  for (int32_t i = 0; i < numOfMeta; ++i) {
    STableMetaRsp *pMetaRsp = taosArrayGet(pRsp->pMetaRsp, i);
    TAOS_CHECK_EXIT(tEncodeSTableMetaRsp(&encoder, pMetaRsp));
  }

  int32_t numOfIndex = taosArrayGetSize(pRsp->pIndexRsp);
  TAOS_CHECK_EXIT(tEncodeI32(&encoder, numOfIndex));
  for (int32_t i = 0; i < numOfIndex; ++i) {
    STableIndexRsp *pIndexRsp = taosArrayGet(pRsp->pIndexRsp, i);
    TAOS_CHECK_EXIT(tEncodeCStr(&encoder, pIndexRsp->tbName));
    TAOS_CHECK_EXIT(tEncodeCStr(&encoder, pIndexRsp->dbFName));
    TAOS_CHECK_EXIT(tEncodeU64(&encoder, pIndexRsp->suid));
    TAOS_CHECK_EXIT(tEncodeI32(&encoder, pIndexRsp->version));
    TAOS_CHECK_EXIT(tEncodeI32(&encoder, pIndexRsp->indexSize));
    int32_t num = taosArrayGetSize(pIndexRsp->pIndex);
    TAOS_CHECK_EXIT(tEncodeI32(&encoder, num));
    for (int32_t j = 0; j < num; ++j) {
      STableIndexInfo *pInfo = (STableIndexInfo *)taosArrayGet(pIndexRsp->pIndex, j);
      TAOS_CHECK_EXIT(tSerializeSTableIndexInfo(&encoder, pInfo));
    }
  }

  tEndEncode(&encoder);

_exit:
  if (code) {
    tlen = code;
  } else {
    tlen = encoder.pos;
  }
  tEncoderClear(&encoder);
  return tlen;
}

int32_t tDeserializeSTableMetaRsp(void *buf, int32_t bufLen, STableMetaRsp *pRsp) {
  SDecoder decoder = {0};
  int32_t  code = 0;
  int32_t  lino;

  tDecoderInit(&decoder, buf, bufLen);

  TAOS_CHECK_EXIT(tStartDecode(&decoder));
  TAOS_CHECK_EXIT(tDecodeSTableMetaRsp(&decoder, pRsp));

  tEndDecode(&decoder);
_exit:
  tDecoderClear(&decoder);
  return code;
}

int32_t tDeserializeSSTbHbRsp(void *buf, int32_t bufLen, SSTbHbRsp *pRsp) {
  SDecoder decoder = {0};
  int32_t  code = 0;
  int32_t  lino;

  tDecoderInit(&decoder, buf, bufLen);

  TAOS_CHECK_EXIT(tStartDecode(&decoder));

  int32_t numOfMeta = 0;
  TAOS_CHECK_EXIT(tDecodeI32(&decoder, &numOfMeta));
  pRsp->pMetaRsp = taosArrayInit(numOfMeta, sizeof(STableMetaRsp));
  if (pRsp->pMetaRsp == NULL) {
    TAOS_CHECK_EXIT(terrno);
  }

  for (int32_t i = 0; i < numOfMeta; ++i) {
    STableMetaRsp tableMetaRsp = {0};
    TAOS_CHECK_EXIT(tDecodeSTableMetaRsp(&decoder, &tableMetaRsp));
    if (taosArrayPush(pRsp->pMetaRsp, &tableMetaRsp) == NULL) {
      taosMemoryFree(tableMetaRsp.pSchemas);
      taosMemoryFree(tableMetaRsp.pSchemaExt);
      taosMemoryFree(tableMetaRsp.pColRefs);
      TAOS_CHECK_EXIT(terrno);
    }
  }

  int32_t numOfIndex = 0;
  TAOS_CHECK_EXIT(tDecodeI32(&decoder, &numOfIndex));

  pRsp->pIndexRsp = taosArrayInit(numOfIndex, sizeof(STableIndexRsp));
  if (pRsp->pIndexRsp == NULL) {
    TAOS_CHECK_EXIT(terrno);
  }

  for (int32_t i = 0; i < numOfIndex; ++i) {
    STableIndexRsp tableIndexRsp = {0};
    TAOS_CHECK_EXIT(tDecodeCStrTo(&decoder, tableIndexRsp.tbName));
    TAOS_CHECK_EXIT(tDecodeCStrTo(&decoder, tableIndexRsp.dbFName));
    TAOS_CHECK_EXIT(tDecodeU64(&decoder, &tableIndexRsp.suid));
    TAOS_CHECK_EXIT(tDecodeI32(&decoder, &tableIndexRsp.version));
    TAOS_CHECK_EXIT(tDecodeI32(&decoder, &tableIndexRsp.indexSize));
    int32_t num = 0;
    TAOS_CHECK_EXIT(tDecodeI32(&decoder, &num));
    if (num > 0) {
      tableIndexRsp.pIndex = taosArrayInit(num, sizeof(STableIndexInfo));
      if (NULL == tableIndexRsp.pIndex) {
        TAOS_CHECK_EXIT(terrno);
      }
      STableIndexInfo info;
      for (int32_t j = 0; j < num; ++j) {
        TAOS_CHECK_EXIT(tDeserializeSTableIndexInfo(&decoder, &info));
        if (NULL == taosArrayPush(tableIndexRsp.pIndex, &info)) {
          taosMemoryFree(info.expr);
          TAOS_CHECK_EXIT(terrno);
        }
      }
    }
    if (taosArrayPush(pRsp->pIndexRsp, &tableIndexRsp) == NULL) {
      taosArrayDestroyEx(tableIndexRsp.pIndex, tFreeSTableIndexInfo);
      TAOS_CHECK_EXIT(terrno);
    }
  }

  tEndDecode(&decoder);

_exit:
  tDecoderClear(&decoder);
  return code;
}

void tFreeSTableMetaRsp(void *pRsp) {
  if (NULL == pRsp) {
    return;
  }

  taosMemoryFreeClear(((STableMetaRsp *)pRsp)->pSchemas);
  taosMemoryFreeClear(((STableMetaRsp *)pRsp)->pSchemaExt);
  taosMemoryFreeClear(((STableMetaRsp *)pRsp)->pColRefs);
}

void tFreeSTableIndexRsp(void *info) {
  if (NULL == info) {
    return;
  }

  STableIndexRsp *pInfo = (STableIndexRsp *)info;

  taosArrayDestroyEx(pInfo->pIndex, tFreeSTableIndexInfo);
}

void tFreeSSTbHbRsp(SSTbHbRsp *pRsp) {
  int32_t numOfMeta = taosArrayGetSize(pRsp->pMetaRsp);
  for (int32_t i = 0; i < numOfMeta; ++i) {
    STableMetaRsp *pMetaRsp = taosArrayGet(pRsp->pMetaRsp, i);
    tFreeSTableMetaRsp(pMetaRsp);
  }

  taosArrayDestroy(pRsp->pMetaRsp);

  int32_t numOfIndex = taosArrayGetSize(pRsp->pIndexRsp);
  for (int32_t i = 0; i < numOfIndex; ++i) {
    STableIndexRsp *pIndexRsp = taosArrayGet(pRsp->pIndexRsp, i);
    tFreeSTableIndexRsp(pIndexRsp);
  }

  taosArrayDestroy(pRsp->pIndexRsp);
}

int32_t tSerializeSTableInfoReq(void *buf, int32_t bufLen, STableInfoReq *pReq) {
  int32_t headLen = sizeof(SMsgHead);
  int32_t code = 0;
  int32_t lino;
  if (buf != NULL) {
    buf = (char *)buf + headLen;
    bufLen -= headLen;
  }

  SEncoder encoder = {0};
  tEncoderInit(&encoder, buf, bufLen);

  TAOS_CHECK_EXIT(tStartEncode(&encoder));
  TAOS_CHECK_EXIT(tEncodeCStr(&encoder, pReq->dbFName));
  TAOS_CHECK_EXIT(tEncodeCStr(&encoder, pReq->tbName));
  TAOS_CHECK_EXIT(tEncodeU8(&encoder, pReq->option));
  TAOS_CHECK_EXIT(tEncodeU8(&encoder, pReq->autoCreateCtb));
  tEndEncode(&encoder);

_exit:
  if (code) {
    tEncoderClear(&encoder);
    return code;
  } else {
    int32_t tlen = encoder.pos;
    tEncoderClear(&encoder);

    if (buf != NULL) {
      SMsgHead *pHead = (SMsgHead *)((char *)buf - headLen);
      pHead->vgId = htonl(pReq->header.vgId);
      pHead->contLen = htonl(tlen + headLen);
    }

    return tlen + headLen;
  }
}

int32_t tDeserializeSTableInfoReq(void *buf, int32_t bufLen, STableInfoReq *pReq) {
  int32_t   headLen = sizeof(SMsgHead);
  int32_t   code = 0;
  int32_t   lino;
  SMsgHead *pHead = buf;
  pHead->vgId = pReq->header.vgId;
  pHead->contLen = pReq->header.contLen;

  SDecoder decoder = {0};
  tDecoderInit(&decoder, (char *)buf + headLen, bufLen - headLen);

  TAOS_CHECK_EXIT(tStartDecode(&decoder));
  TAOS_CHECK_EXIT(tDecodeCStrTo(&decoder, pReq->dbFName));
  TAOS_CHECK_EXIT(tDecodeCStrTo(&decoder, pReq->tbName));
  if (!tDecodeIsEnd(&decoder)) {
    TAOS_CHECK_EXIT(tDecodeU8(&decoder, &pReq->option));
  } else {
    pReq->option = 0;
  }
  if (!tDecodeIsEnd(&decoder)) {
    TAOS_CHECK_EXIT(tDecodeU8(&decoder, &pReq->autoCreateCtb));
  } else {
    pReq->autoCreateCtb = 0;
  }

  tEndDecode(&decoder);
_exit:
  tDecoderClear(&decoder);
  return code;
}

int32_t tSerializeSMDropTopicReq(void *buf, int32_t bufLen, SMDropTopicReq *pReq) {
  SEncoder encoder = {0};
  int32_t  code = 0;
  int32_t  lino;
  int32_t  tlen;
  tEncoderInit(&encoder, buf, bufLen);

  TAOS_CHECK_EXIT(tStartEncode(&encoder));
  TAOS_CHECK_EXIT(tEncodeCStr(&encoder, pReq->name));
  TAOS_CHECK_EXIT(tEncodeI8(&encoder, pReq->igNotExists));
  ENCODESQL();
  tEndEncode(&encoder);

_exit:
  if (code) {
    tlen = code;
  } else {
    tlen = encoder.pos;
  }
  tEncoderClear(&encoder);
  return tlen;
}

int32_t tDeserializeSMDropTopicReq(void *buf, int32_t bufLen, SMDropTopicReq *pReq) {
  SDecoder decoder = {0};
  int32_t  code = 0;
  int32_t  lino;

  tDecoderInit(&decoder, buf, bufLen);

  TAOS_CHECK_EXIT(tStartDecode(&decoder));
  TAOS_CHECK_EXIT(tDecodeCStrTo(&decoder, pReq->name));
  TAOS_CHECK_EXIT(tDecodeI8(&decoder, &pReq->igNotExists));
  DECODESQL();
  tEndDecode(&decoder);

_exit:
  tDecoderClear(&decoder);
  return code;
}

void tFreeSMDropTopicReq(SMDropTopicReq *pReq) { FREESQL(); }

int32_t tSerializeSMDropCgroupReq(void *buf, int32_t bufLen, SMDropCgroupReq *pReq) {
  SEncoder encoder = {0};
  int32_t  code = 0;
  int32_t  lino;
  int32_t  tlen;
  tEncoderInit(&encoder, buf, bufLen);

  TAOS_CHECK_EXIT(tStartEncode(&encoder));
  TAOS_CHECK_EXIT(tEncodeCStr(&encoder, pReq->topic));
  TAOS_CHECK_EXIT(tEncodeCStr(&encoder, pReq->cgroup));
  TAOS_CHECK_EXIT(tEncodeI8(&encoder, pReq->igNotExists));
  tEndEncode(&encoder);

_exit:
  if (code) {
    tlen = code;
  } else {
    tlen = encoder.pos;
  }
  tEncoderClear(&encoder);
  return tlen;
}

int32_t tDeserializeSMDropCgroupReq(void *buf, int32_t bufLen, SMDropCgroupReq *pReq) {
  SDecoder decoder = {0};
  int32_t  code = 0;
  int32_t  lino;
  tDecoderInit(&decoder, buf, bufLen);

  TAOS_CHECK_EXIT(tStartDecode(&decoder));
  TAOS_CHECK_EXIT(tDecodeCStrTo(&decoder, pReq->topic));
  TAOS_CHECK_EXIT(tDecodeCStrTo(&decoder, pReq->cgroup));
  TAOS_CHECK_EXIT(tDecodeI8(&decoder, &pReq->igNotExists));
  tEndDecode(&decoder);

_exit:
  tDecoderClear(&decoder);
  return code;
}

int32_t tSerializeSCMCreateTopicReq(void *buf, int32_t bufLen, const SCMCreateTopicReq *pReq) {
  SEncoder encoder = {0};
  int32_t  code = 0;
  int32_t  lino;
  int32_t  tlen;
  tEncoderInit(&encoder, buf, bufLen);

  TAOS_CHECK_EXIT(tStartEncode(&encoder));
  TAOS_CHECK_EXIT(tEncodeCStr(&encoder, pReq->name));
  TAOS_CHECK_EXIT(tEncodeI8(&encoder, pReq->igExists));
  TAOS_CHECK_EXIT(tEncodeI8(&encoder, pReq->subType));
  TAOS_CHECK_EXIT(tEncodeI8(&encoder, pReq->withMeta));
  TAOS_CHECK_EXIT(tEncodeCStr(&encoder, pReq->subDbName));
  if (TOPIC_SUB_TYPE__DB == pReq->subType) {
  } else {
    if (TOPIC_SUB_TYPE__TABLE == pReq->subType) {
      TAOS_CHECK_EXIT(tEncodeCStr(&encoder, pReq->subStbName));
    }
    if (pReq->ast && strlen(pReq->ast) > 0) {
      TAOS_CHECK_EXIT(tEncodeI32(&encoder, strlen(pReq->ast)));
      TAOS_CHECK_EXIT(tEncodeCStr(&encoder, pReq->ast));
    } else {
      TAOS_CHECK_EXIT(tEncodeI32(&encoder, 0));
    }
  }
  TAOS_CHECK_EXIT(tEncodeI32(&encoder, strlen(pReq->sql)));
  TAOS_CHECK_EXIT(tEncodeCStr(&encoder, pReq->sql));

  tEndEncode(&encoder);

_exit:
  if (code) {
    tlen = code;
  } else {
    tlen = encoder.pos;
  }
  tEncoderClear(&encoder);
  return tlen;
}

int32_t tDeserializeSCMCreateTopicReq(void *buf, int32_t bufLen, SCMCreateTopicReq *pReq) {
  int32_t  sqlLen = 0;
  int32_t  astLen = 0;
  int32_t  code = 0;
  int32_t  lino;
  SDecoder decoder = {0};
  tDecoderInit(&decoder, buf, bufLen);

  TAOS_CHECK_EXIT(tStartDecode(&decoder));
  TAOS_CHECK_EXIT(tDecodeCStrTo(&decoder, pReq->name));
  TAOS_CHECK_EXIT(tDecodeI8(&decoder, &pReq->igExists));
  TAOS_CHECK_EXIT(tDecodeI8(&decoder, &pReq->subType));
  TAOS_CHECK_EXIT(tDecodeI8(&decoder, &pReq->withMeta));
  TAOS_CHECK_EXIT(tDecodeCStrTo(&decoder, pReq->subDbName));
  if (TOPIC_SUB_TYPE__DB == pReq->subType) {
  } else {
    if (TOPIC_SUB_TYPE__TABLE == pReq->subType) {
      TAOS_CHECK_EXIT(tDecodeCStrTo(&decoder, pReq->subStbName));
    }
    TAOS_CHECK_EXIT(tDecodeI32(&decoder, &astLen));
    if (astLen > 0) {
      pReq->ast = taosMemoryCalloc(1, astLen + 1);
      if (pReq->ast == NULL) {
        TAOS_CHECK_EXIT(terrno);
      }
      TAOS_CHECK_EXIT(tDecodeCStrTo(&decoder, pReq->ast));
    }
  }
  TAOS_CHECK_EXIT(tDecodeI32(&decoder, &sqlLen));
  if (sqlLen > 0) {
    pReq->sql = taosMemoryCalloc(1, sqlLen + 1);
    if (pReq->sql == NULL) {
      TAOS_CHECK_EXIT(terrno);
    }
    TAOS_CHECK_EXIT(tDecodeCStrTo(&decoder, pReq->sql));
  }

  tEndDecode(&decoder);

_exit:
  tDecoderClear(&decoder);
  return code;
}

void tFreeSCMCreateTopicReq(SCMCreateTopicReq *pReq) {
  taosMemoryFreeClear(pReq->sql);
  if (TOPIC_SUB_TYPE__DB != pReq->subType) {
    taosMemoryFreeClear(pReq->ast);
  }
}

int32_t tSerializeSConnectReq(void *buf, int32_t bufLen, SConnectReq *pReq) {
  SEncoder encoder = {0};
  int32_t  code = 0;
  int32_t  lino;
  int32_t  tlen;
  tEncoderInit(&encoder, buf, bufLen);

  TAOS_CHECK_EXIT(tStartEncode(&encoder));
  TAOS_CHECK_EXIT(tEncodeI8(&encoder, pReq->connType));
  TAOS_CHECK_EXIT(tEncodeI32(&encoder, pReq->pid));
  TAOS_CHECK_EXIT(tEncodeCStr(&encoder, pReq->app));
  TAOS_CHECK_EXIT(tEncodeCStr(&encoder, pReq->db));
  TAOS_CHECK_EXIT(tEncodeCStr(&encoder, pReq->user));
  TAOS_CHECK_EXIT(tEncodeCStrWithLen(&encoder, pReq->passwd, TSDB_PASSWORD_LEN));
  TAOS_CHECK_EXIT(tEncodeI64(&encoder, pReq->startTime));
  TAOS_CHECK_EXIT(tEncodeCStr(&encoder, pReq->sVer));
  tEndEncode(&encoder);

_exit:
  if (code) {
    tlen = code;
  } else {
    tlen = encoder.pos;
  }
  tEncoderClear(&encoder);
  return tlen;
}

int32_t tDeserializeSConnectReq(void *buf, int32_t bufLen, SConnectReq *pReq) {
  SDecoder decoder = {0};
  int32_t  code = 0;
  int32_t  lino;
  tDecoderInit(&decoder, buf, bufLen);

  TAOS_CHECK_EXIT(tStartDecode(&decoder));
  TAOS_CHECK_EXIT(tDecodeI8(&decoder, &pReq->connType));
  TAOS_CHECK_EXIT(tDecodeI32(&decoder, &pReq->pid));
  TAOS_CHECK_EXIT(tDecodeCStrTo(&decoder, pReq->app));
  TAOS_CHECK_EXIT(tDecodeCStrTo(&decoder, pReq->db));
  TAOS_CHECK_EXIT(tDecodeCStrTo(&decoder, pReq->user));
  TAOS_CHECK_EXIT(tDecodeCStrTo(&decoder, pReq->passwd));
  TAOS_CHECK_EXIT(tDecodeI64(&decoder, &pReq->startTime));
  // Check the client version from version 3.0.3.0
  if (tDecodeIsEnd(&decoder)) {
    tDecoderClear(&decoder);
    TAOS_CHECK_EXIT(TSDB_CODE_VERSION_NOT_COMPATIBLE);
  }
  TAOS_CHECK_EXIT(tDecodeCStrTo(&decoder, pReq->sVer));
  tEndDecode(&decoder);

_exit:
  tDecoderClear(&decoder);
  return code;
}

int32_t tSerializeSConnectRsp(void *buf, int32_t bufLen, SConnectRsp *pRsp) {
  SEncoder encoder = {0};
  int32_t  code = 0;
  int32_t  lino;
  int32_t  tlen;
  tEncoderInit(&encoder, buf, bufLen);

  TAOS_CHECK_EXIT(tStartEncode(&encoder));
  TAOS_CHECK_EXIT(tEncodeI32(&encoder, pRsp->acctId));
  TAOS_CHECK_EXIT(tEncodeI64(&encoder, pRsp->clusterId));
  TAOS_CHECK_EXIT(tEncodeU32(&encoder, pRsp->connId));
  TAOS_CHECK_EXIT(tEncodeI32(&encoder, pRsp->dnodeNum));
  TAOS_CHECK_EXIT(tEncodeI8(&encoder, pRsp->superUser));
  TAOS_CHECK_EXIT(tEncodeI8(&encoder, pRsp->sysInfo));
  TAOS_CHECK_EXIT(tEncodeI8(&encoder, pRsp->connType));
  TAOS_CHECK_EXIT(tEncodeSEpSet(&encoder, &pRsp->epSet));
  TAOS_CHECK_EXIT(tEncodeI32(&encoder, pRsp->svrTimestamp));
  TAOS_CHECK_EXIT(tEncodeCStr(&encoder, pRsp->sVer));
  TAOS_CHECK_EXIT(tEncodeCStr(&encoder, pRsp->sDetailVer));
  TAOS_CHECK_EXIT(tEncodeI32(&encoder, pRsp->passVer));
  TAOS_CHECK_EXIT(tEncodeI32(&encoder, pRsp->authVer));
  TAOS_CHECK_EXIT(tEncodeI64(&encoder, pRsp->whiteListVer));
  TAOS_CHECK_EXIT(tSerializeSMonitorParas(&encoder, &pRsp->monitorParas));
  TAOS_CHECK_EXIT(tEncodeI8(&encoder, pRsp->enableAuditDelete));
  tEndEncode(&encoder);

_exit:
  if (code) {
    tlen = code;
  } else {
    tlen = encoder.pos;
  }
  tEncoderClear(&encoder);
  return tlen;
}

int32_t tDeserializeSConnectRsp(void *buf, int32_t bufLen, SConnectRsp *pRsp) {
  SDecoder decoder = {0};
  int32_t  code = 0;
  int32_t  lino;
  tDecoderInit(&decoder, buf, bufLen);

  TAOS_CHECK_EXIT(tStartDecode(&decoder));
  TAOS_CHECK_EXIT(tDecodeI32(&decoder, &pRsp->acctId));
  TAOS_CHECK_EXIT(tDecodeI64(&decoder, &pRsp->clusterId));
  TAOS_CHECK_EXIT(tDecodeU32(&decoder, &pRsp->connId));
  TAOS_CHECK_EXIT(tDecodeI32(&decoder, &pRsp->dnodeNum));
  TAOS_CHECK_EXIT(tDecodeI8(&decoder, &pRsp->superUser));
  TAOS_CHECK_EXIT(tDecodeI8(&decoder, &pRsp->sysInfo));
  TAOS_CHECK_EXIT(tDecodeI8(&decoder, &pRsp->connType));
  TAOS_CHECK_EXIT(tDecodeSEpSet(&decoder, &pRsp->epSet));
  TAOS_CHECK_EXIT(tDecodeI32(&decoder, &pRsp->svrTimestamp));
  TAOS_CHECK_EXIT(tDecodeCStrTo(&decoder, pRsp->sVer));
  TAOS_CHECK_EXIT(tDecodeCStrTo(&decoder, pRsp->sDetailVer));

  if (!tDecodeIsEnd(&decoder)) {
    TAOS_CHECK_EXIT(tDecodeI32(&decoder, &pRsp->passVer));
  } else {
    pRsp->passVer = 0;
  }
  // since 3.0.7.0
  if (!tDecodeIsEnd(&decoder)) {
    TAOS_CHECK_EXIT(tDecodeI32(&decoder, &pRsp->authVer));
  } else {
    pRsp->authVer = 0;
  }

  if (!tDecodeIsEnd(&decoder)) {
    TAOS_CHECK_EXIT(tDecodeI64(&decoder, &pRsp->whiteListVer));
  } else {
    pRsp->whiteListVer = 0;
  }
  if (!tDecodeIsEnd(&decoder)) {
    TAOS_CHECK_EXIT(tDeserializeSMonitorParas(&decoder, &pRsp->monitorParas));
  }
  if (!tDecodeIsEnd(&decoder)) {
    TAOS_CHECK_EXIT(tDecodeI8(&decoder, &pRsp->enableAuditDelete));
  } else {
    pRsp->enableAuditDelete = 0;
  }
  tEndDecode(&decoder);

_exit:
  tDecoderClear(&decoder);
  return code;
}

int32_t tSerializeSMTimerMsg(void *buf, int32_t bufLen, SMTimerReq *pReq) {
  SEncoder encoder = {0};
  int32_t  code = 0;
  int32_t  lino;
  int32_t  tlen;
  tEncoderInit(&encoder, buf, bufLen);

  TAOS_CHECK_EXIT(tStartEncode(&encoder));
  TAOS_CHECK_EXIT(tEncodeI32(&encoder, pReq->reserved));
  tEndEncode(&encoder);

_exit:
  if (code) {
    tlen = code;
  } else {
    tlen = encoder.pos;
  }
  tEncoderClear(&encoder);
  return tlen;
}

int32_t tSerializeDropOrphanTaskMsg(void *buf, int32_t bufLen, SMStreamDropOrphanMsg *pMsg) {
  SEncoder encoder = {0};
  int32_t  code = 0;
  int32_t  lino;
  int32_t  tlen;
  tEncoderInit(&encoder, buf, bufLen);

  TAOS_CHECK_EXIT(tStartEncode(&encoder));

  int32_t size = taosArrayGetSize(pMsg->pList);
  TAOS_CHECK_EXIT(tEncodeI32(&encoder, size));

  for (int32_t i = 0; i < size; i++) {
    SOrphanTask *pTask = taosArrayGet(pMsg->pList, i);
    TAOS_CHECK_EXIT(tEncodeI64(&encoder, pTask->streamId));
    TAOS_CHECK_EXIT(tEncodeI32(&encoder, pTask->taskId));
    TAOS_CHECK_EXIT(tEncodeI32(&encoder, pTask->nodeId));
  }

  tEndEncode(&encoder);

_exit:
  if (code) {
    tlen = code;
  } else {
    tlen = encoder.pos;
  }
  tEncoderClear(&encoder);
  return tlen;
}

int32_t tDeserializeDropOrphanTaskMsg(void *buf, int32_t bufLen, SMStreamDropOrphanMsg *pMsg) {
  SDecoder decoder = {0};
  int32_t  code = 0;
  int32_t  lino;
  tDecoderInit(&decoder, buf, bufLen);

  TAOS_CHECK_EXIT(tStartDecode(&decoder));

  int32_t num = 0;
  TAOS_CHECK_EXIT(tDecodeI32(&decoder, &num));

  if (num > 0) {
    pMsg->pList = taosArrayInit(num, sizeof(SOrphanTask));
    if (NULL == pMsg->pList) {
      TAOS_CHECK_EXIT(terrno);
    }
    for (int32_t i = 0; i < num; ++i) {
      SOrphanTask info = {0};
      TAOS_CHECK_EXIT(tDecodeI64(&decoder, &info.streamId));
      TAOS_CHECK_EXIT(tDecodeI32(&decoder, &info.taskId));
      TAOS_CHECK_EXIT(tDecodeI32(&decoder, &info.nodeId));

      if (taosArrayPush(pMsg->pList, &info) == NULL) {
        TAOS_CHECK_EXIT(terrno);
      }
    }
  }

  tEndDecode(&decoder);
_exit:
  tDecoderClear(&decoder);
  return code;
}

void tDestroyDropOrphanTaskMsg(SMStreamDropOrphanMsg *pMsg) {
  if (pMsg == NULL) {
    return;
  }

  taosArrayDestroy(pMsg->pList);
}

int32_t tEncodeSReplica(SEncoder *pEncoder, SReplica *pReplica) {
  TAOS_CHECK_RETURN(tEncodeI32(pEncoder, pReplica->id));
  TAOS_CHECK_RETURN(tEncodeU16(pEncoder, pReplica->port));
  TAOS_CHECK_RETURN(tEncodeCStr(pEncoder, pReplica->fqdn));
  return 0;
}

int32_t tDecodeSReplica(SDecoder *pDecoder, SReplica *pReplica) {
  TAOS_CHECK_RETURN(tDecodeI32(pDecoder, &pReplica->id));
  TAOS_CHECK_RETURN(tDecodeU16(pDecoder, &pReplica->port));
  TAOS_CHECK_RETURN(tDecodeCStrTo(pDecoder, pReplica->fqdn));
  return 0;
}

int32_t tSerializeSCreateVnodeReq(void *buf, int32_t bufLen, SCreateVnodeReq *pReq) {
  SEncoder encoder = {0};
  int32_t  code = 0;
  int32_t  lino;
  int32_t  tlen;
  tEncoderInit(&encoder, buf, bufLen);

  TAOS_CHECK_EXIT(tStartEncode(&encoder));
  TAOS_CHECK_EXIT(tEncodeI32(&encoder, pReq->vgId));
  TAOS_CHECK_EXIT(tEncodeCStr(&encoder, pReq->db));
  TAOS_CHECK_EXIT(tEncodeI64(&encoder, pReq->dbUid));
  TAOS_CHECK_EXIT(tEncodeI32(&encoder, pReq->vgVersion));
  TAOS_CHECK_EXIT(tEncodeI32(&encoder, pReq->numOfStables));
  TAOS_CHECK_EXIT(tEncodeI32(&encoder, pReq->buffer));
  TAOS_CHECK_EXIT(tEncodeI32(&encoder, pReq->pageSize));
  TAOS_CHECK_EXIT(tEncodeI32(&encoder, pReq->pages));
  TAOS_CHECK_EXIT(tEncodeI32(&encoder, pReq->cacheLastSize));
  TAOS_CHECK_EXIT(tEncodeI32(&encoder, pReq->daysPerFile));
  TAOS_CHECK_EXIT(tEncodeI32(&encoder, pReq->daysToKeep0));
  TAOS_CHECK_EXIT(tEncodeI32(&encoder, pReq->daysToKeep1));
  TAOS_CHECK_EXIT(tEncodeI32(&encoder, pReq->daysToKeep2));
  TAOS_CHECK_EXIT(tEncodeI32(&encoder, pReq->minRows));
  TAOS_CHECK_EXIT(tEncodeI32(&encoder, pReq->maxRows));
  TAOS_CHECK_EXIT(tEncodeI32(&encoder, pReq->walFsyncPeriod));
  TAOS_CHECK_EXIT(tEncodeU32(&encoder, pReq->hashBegin));
  TAOS_CHECK_EXIT(tEncodeU32(&encoder, pReq->hashEnd));
  TAOS_CHECK_EXIT(tEncodeI8(&encoder, pReq->hashMethod));
  TAOS_CHECK_EXIT(tEncodeI8(&encoder, pReq->walLevel));
  TAOS_CHECK_EXIT(tEncodeI8(&encoder, pReq->precision));
  TAOS_CHECK_EXIT(tEncodeI8(&encoder, pReq->compression));
  TAOS_CHECK_EXIT(tEncodeI8(&encoder, pReq->strict));
  TAOS_CHECK_EXIT(tEncodeI8(&encoder, pReq->cacheLast));
  TAOS_CHECK_EXIT(tEncodeI8(&encoder, pReq->replica));
  TAOS_CHECK_EXIT(tEncodeI8(&encoder, pReq->selfIndex));
  for (int32_t i = 0; i < TSDB_MAX_REPLICA; ++i) {
    SReplica *pReplica = &pReq->replicas[i];
    TAOS_CHECK_EXIT(tEncodeSReplica(&encoder, pReplica));
  }
  TAOS_CHECK_EXIT(tEncodeI32(&encoder, pReq->numOfRetensions));
  for (int32_t i = 0; i < pReq->numOfRetensions; ++i) {
    SRetention *pRetension = taosArrayGet(pReq->pRetensions, i);
    TAOS_CHECK_EXIT(tEncodeI64(&encoder, pRetension->freq));
    TAOS_CHECK_EXIT(tEncodeI64(&encoder, pRetension->keep));
    TAOS_CHECK_EXIT(tEncodeI8(&encoder, pRetension->freqUnit));
    TAOS_CHECK_EXIT(tEncodeI8(&encoder, pRetension->keepUnit));
  }

  TAOS_CHECK_EXIT(tEncodeI8(&encoder, pReq->isTsma));
  if (pReq->isTsma) {
    uint32_t tsmaLen = (uint32_t)(htonl(((SMsgHead *)pReq->pTsma)->contLen));
    TAOS_CHECK_EXIT(tEncodeBinary(&encoder, (const uint8_t *)pReq->pTsma, tsmaLen));
  }
  TAOS_CHECK_EXIT(tEncodeI32(&encoder, pReq->walRetentionPeriod));
  TAOS_CHECK_EXIT(tEncodeI64(&encoder, pReq->walRetentionSize));
  TAOS_CHECK_EXIT(tEncodeI32(&encoder, pReq->walRollPeriod));
  TAOS_CHECK_EXIT(tEncodeI64(&encoder, pReq->walSegmentSize));
  TAOS_CHECK_EXIT(tEncodeI16(&encoder, pReq->sstTrigger));
  TAOS_CHECK_EXIT(tEncodeI16(&encoder, pReq->hashPrefix));
  TAOS_CHECK_EXIT(tEncodeI16(&encoder, pReq->hashSuffix));
  TAOS_CHECK_EXIT(tEncodeI32(&encoder, pReq->tsdbPageSize));
  for (int32_t i = 0; i < 6; ++i) {
    TAOS_CHECK_EXIT(tEncodeI64(&encoder, pReq->reserved[i]));
  }
  TAOS_CHECK_EXIT(tEncodeI8(&encoder, pReq->learnerReplica));
  TAOS_CHECK_EXIT(tEncodeI8(&encoder, pReq->learnerSelfIndex));
  for (int32_t i = 0; i < TSDB_MAX_LEARNER_REPLICA; ++i) {
    SReplica *pReplica = &pReq->learnerReplicas[i];
    TAOS_CHECK_EXIT(tEncodeSReplica(&encoder, pReplica));
  }
  TAOS_CHECK_EXIT(tEncodeI32(&encoder, pReq->changeVersion));
  TAOS_CHECK_EXIT(tEncodeI32(&encoder, pReq->keepTimeOffset));
  TAOS_CHECK_EXIT(tEncodeI8(&encoder, pReq->encryptAlgorithm));
  TAOS_CHECK_EXIT(tEncodeI32(&encoder, pReq->s3ChunkSize));
  TAOS_CHECK_EXIT(tEncodeI32(&encoder, pReq->s3KeepLocal));
  TAOS_CHECK_EXIT(tEncodeI8(&encoder, pReq->s3Compact));

  tEndEncode(&encoder);

_exit:
  if (code) {
    tlen = code;
  } else {
    tlen = encoder.pos;
  }
  tEncoderClear(&encoder);
  return tlen;
}

int32_t tDeserializeSCreateVnodeReq(void *buf, int32_t bufLen, SCreateVnodeReq *pReq) {
  SDecoder decoder = {0};
  int32_t  code = 0;
  int32_t  lino;

  tDecoderInit(&decoder, buf, bufLen);

  TAOS_CHECK_EXIT(tStartDecode(&decoder));
  TAOS_CHECK_EXIT(tDecodeI32(&decoder, &pReq->vgId));
  TAOS_CHECK_EXIT(tDecodeCStrTo(&decoder, pReq->db));
  TAOS_CHECK_EXIT(tDecodeI64(&decoder, &pReq->dbUid));
  TAOS_CHECK_EXIT(tDecodeI32(&decoder, &pReq->vgVersion));
  TAOS_CHECK_EXIT(tDecodeI32(&decoder, &pReq->numOfStables));
  TAOS_CHECK_EXIT(tDecodeI32(&decoder, &pReq->buffer));
  TAOS_CHECK_EXIT(tDecodeI32(&decoder, &pReq->pageSize));
  TAOS_CHECK_EXIT(tDecodeI32(&decoder, &pReq->pages));
  TAOS_CHECK_EXIT(tDecodeI32(&decoder, &pReq->cacheLastSize));
  TAOS_CHECK_EXIT(tDecodeI32(&decoder, &pReq->daysPerFile));
  TAOS_CHECK_EXIT(tDecodeI32(&decoder, &pReq->daysToKeep0));
  TAOS_CHECK_EXIT(tDecodeI32(&decoder, &pReq->daysToKeep1));
  TAOS_CHECK_EXIT(tDecodeI32(&decoder, &pReq->daysToKeep2));
  TAOS_CHECK_EXIT(tDecodeI32(&decoder, &pReq->minRows));
  TAOS_CHECK_EXIT(tDecodeI32(&decoder, &pReq->maxRows));
  TAOS_CHECK_EXIT(tDecodeI32(&decoder, &pReq->walFsyncPeriod));
  TAOS_CHECK_EXIT(tDecodeU32(&decoder, &pReq->hashBegin));
  TAOS_CHECK_EXIT(tDecodeU32(&decoder, &pReq->hashEnd));
  TAOS_CHECK_EXIT(tDecodeI8(&decoder, &pReq->hashMethod));
  TAOS_CHECK_EXIT(tDecodeI8(&decoder, &pReq->walLevel));
  TAOS_CHECK_EXIT(tDecodeI8(&decoder, &pReq->precision));
  TAOS_CHECK_EXIT(tDecodeI8(&decoder, &pReq->compression));
  TAOS_CHECK_EXIT(tDecodeI8(&decoder, &pReq->strict));
  TAOS_CHECK_EXIT(tDecodeI8(&decoder, &pReq->cacheLast));
  TAOS_CHECK_EXIT(tDecodeI8(&decoder, &pReq->replica));
  TAOS_CHECK_EXIT(tDecodeI8(&decoder, &pReq->selfIndex));
  for (int32_t i = 0; i < TSDB_MAX_REPLICA; ++i) {
    SReplica *pReplica = &pReq->replicas[i];
    TAOS_CHECK_EXIT(tDecodeSReplica(&decoder, pReplica));
  }
  TAOS_CHECK_EXIT(tDecodeI32(&decoder, &pReq->numOfRetensions));
  pReq->pRetensions = taosArrayInit(pReq->numOfRetensions, sizeof(SRetention));
  if (pReq->pRetensions == NULL) {
    TAOS_CHECK_EXIT(terrno);
  }

  for (int32_t i = 0; i < pReq->numOfRetensions; ++i) {
    SRetention rentension = {0};
    TAOS_CHECK_EXIT(tDecodeI64(&decoder, &rentension.freq));
    TAOS_CHECK_EXIT(tDecodeI64(&decoder, &rentension.keep));
    TAOS_CHECK_EXIT(tDecodeI8(&decoder, &rentension.freqUnit));
    TAOS_CHECK_EXIT(tDecodeI8(&decoder, &rentension.keepUnit));
    if (taosArrayPush(pReq->pRetensions, &rentension) == NULL) {
      TAOS_CHECK_EXIT(terrno);
    }
  }

  TAOS_CHECK_EXIT(tDecodeI8(&decoder, &pReq->isTsma));
  if (pReq->isTsma) {
    TAOS_CHECK_EXIT(tDecodeBinary(&decoder, (uint8_t **)&pReq->pTsma, NULL));
  }

  TAOS_CHECK_EXIT(tDecodeI32(&decoder, &pReq->walRetentionPeriod));
  TAOS_CHECK_EXIT(tDecodeI64(&decoder, &pReq->walRetentionSize));
  TAOS_CHECK_EXIT(tDecodeI32(&decoder, &pReq->walRollPeriod));
  TAOS_CHECK_EXIT(tDecodeI64(&decoder, &pReq->walSegmentSize));
  TAOS_CHECK_EXIT(tDecodeI16(&decoder, &pReq->sstTrigger));
  TAOS_CHECK_EXIT(tDecodeI16(&decoder, &pReq->hashPrefix));
  TAOS_CHECK_EXIT(tDecodeI16(&decoder, &pReq->hashSuffix));
  TAOS_CHECK_EXIT(tDecodeI32(&decoder, &pReq->tsdbPageSize));
  for (int32_t i = 0; i < 6; ++i) {
    TAOS_CHECK_EXIT(tDecodeI64(&decoder, &pReq->reserved[i]));
  }
  if (!tDecodeIsEnd(&decoder)) {
    TAOS_CHECK_EXIT(tDecodeI8(&decoder, &pReq->learnerReplica));
    TAOS_CHECK_EXIT(tDecodeI8(&decoder, &pReq->learnerSelfIndex));
    for (int32_t i = 0; i < TSDB_MAX_LEARNER_REPLICA; ++i) {
      SReplica *pReplica = &pReq->learnerReplicas[i];
      TAOS_CHECK_EXIT(tDecodeSReplica(&decoder, pReplica));
    }
  }
  if (!tDecodeIsEnd(&decoder)) {
    TAOS_CHECK_EXIT(tDecodeI32(&decoder, &pReq->changeVersion));
  }
  pReq->keepTimeOffset = TSDB_DEFAULT_KEEP_TIME_OFFSET;
  if (!tDecodeIsEnd(&decoder)) {
    TAOS_CHECK_EXIT(tDecodeI32(&decoder, &pReq->keepTimeOffset));
  }
  pReq->encryptAlgorithm = TSDB_DEFAULT_ENCRYPT_ALGO;
  pReq->s3ChunkSize = TSDB_DEFAULT_S3_CHUNK_SIZE;
  pReq->s3KeepLocal = TSDB_DEFAULT_S3_KEEP_LOCAL;
  pReq->s3Compact = TSDB_DEFAULT_S3_COMPACT;
  if (!tDecodeIsEnd(&decoder)) {
    TAOS_CHECK_EXIT(tDecodeI8(&decoder, &pReq->encryptAlgorithm));
    TAOS_CHECK_EXIT(tDecodeI32(&decoder, &pReq->s3ChunkSize));
    TAOS_CHECK_EXIT(tDecodeI32(&decoder, &pReq->s3KeepLocal));
    TAOS_CHECK_EXIT(tDecodeI8(&decoder, &pReq->s3Compact));
  }

  tEndDecode(&decoder);

_exit:
  tDecoderClear(&decoder);
  return code;
}

int32_t tFreeSCreateVnodeReq(SCreateVnodeReq *pReq) {
  taosArrayDestroy(pReq->pRetensions);
  pReq->pRetensions = NULL;
  return 0;
}

int32_t tSerializeSQueryCompactProgressReq(void *buf, int32_t bufLen, SQueryCompactProgressReq *pReq) {
  SEncoder encoder = {0};
  int32_t  code = 0;
  int32_t  lino;
  int32_t  tlen;
  tEncoderInit(&encoder, buf, bufLen);

  TAOS_CHECK_EXIT(tStartEncode(&encoder));

  TAOS_CHECK_EXIT(tEncodeI32(&encoder, pReq->compactId));
  TAOS_CHECK_EXIT(tEncodeI32(&encoder, pReq->vgId));
  TAOS_CHECK_EXIT(tEncodeI32(&encoder, pReq->dnodeId));

  tEndEncode(&encoder);

_exit:
  if (code) {
    tlen = code;
  } else {
    tlen = encoder.pos;
  }
  tEncoderClear(&encoder);
  return tlen;
}

int32_t tDeserializeSQueryCompactProgressReq(void *buf, int32_t bufLen, SQueryCompactProgressReq *pReq) {
  int32_t  headLen = sizeof(SMsgHead);
  SDecoder decoder = {0};
  int32_t  code = 0;
  int32_t  lino;
  tDecoderInit(&decoder, ((uint8_t *)buf) + headLen, bufLen - headLen);

  TAOS_CHECK_EXIT(tStartDecode(&decoder));
  TAOS_CHECK_EXIT(tDecodeI32(&decoder, &pReq->compactId));
  TAOS_CHECK_EXIT(tDecodeI32(&decoder, &pReq->vgId));
  TAOS_CHECK_EXIT(tDecodeI32(&decoder, &pReq->dnodeId));

  tEndDecode(&decoder);
_exit:
  tDecoderClear(&decoder);
  return code;
}

int32_t tSerializeSQueryCompactProgressRsp(void *buf, int32_t bufLen, SQueryCompactProgressRsp *pReq) {
  SEncoder encoder = {0};
  int32_t  code = 0;
  int32_t  lino;
  int32_t  tlen;
  tEncoderInit(&encoder, buf, bufLen);

  TAOS_CHECK_EXIT(tStartEncode(&encoder));
  TAOS_CHECK_EXIT(tEncodeI32(&encoder, pReq->compactId));
  TAOS_CHECK_EXIT(tEncodeI32(&encoder, pReq->vgId));
  TAOS_CHECK_EXIT(tEncodeI32(&encoder, pReq->dnodeId));
  TAOS_CHECK_EXIT(tEncodeI32(&encoder, pReq->numberFileset));
  TAOS_CHECK_EXIT(tEncodeI32(&encoder, pReq->finished));
  // 1. add progress and remaining time
  TAOS_CHECK_EXIT(tEncodeI32v(&encoder, pReq->progress));
  TAOS_CHECK_EXIT(tEncodeI64v(&encoder, pReq->remainingTime));

  tEndEncode(&encoder);

_exit:
  if (code) {
    tlen = code;
  } else {
    tlen = encoder.pos;
  }
  tEncoderClear(&encoder);
  return tlen;
}
int32_t tDeserializeSQueryCompactProgressRsp(void *buf, int32_t bufLen, SQueryCompactProgressRsp *pReq) {
  SDecoder decoder = {0};
  int32_t  code = 0;
  int32_t  lino;
  tDecoderInit(&decoder, buf, bufLen);

  TAOS_CHECK_EXIT(tStartDecode(&decoder));
  TAOS_CHECK_EXIT(tDecodeI32(&decoder, &pReq->compactId));
  TAOS_CHECK_EXIT(tDecodeI32(&decoder, &pReq->vgId));
  TAOS_CHECK_EXIT(tDecodeI32(&decoder, &pReq->dnodeId));
  TAOS_CHECK_EXIT(tDecodeI32(&decoder, &pReq->numberFileset));
  TAOS_CHECK_EXIT(tDecodeI32(&decoder, &pReq->finished));
  // 1. decode progress and remaining time
  if (!tDecodeIsEnd(&decoder)) {
    TAOS_CHECK_EXIT(tDecodeI32v(&decoder, &pReq->progress));
    TAOS_CHECK_EXIT(tDecodeI64v(&decoder, &pReq->remainingTime));
  } else {
    pReq->progress = 0;
    pReq->remainingTime = 0;
  }

  tEndDecode(&decoder);
_exit:
  tDecoderClear(&decoder);
  return code;
}

int32_t tSerializeSDropVnodeReq(void *buf, int32_t bufLen, SDropVnodeReq *pReq) {
  SEncoder encoder = {0};
  int32_t  code = 0;
  int32_t  lino;
  int32_t  tlen;
  tEncoderInit(&encoder, buf, bufLen);

  TAOS_CHECK_EXIT(tStartEncode(&encoder));
  TAOS_CHECK_EXIT(tEncodeI32(&encoder, pReq->vgId));
  TAOS_CHECK_EXIT(tEncodeI32(&encoder, pReq->dnodeId));
  TAOS_CHECK_EXIT(tEncodeI64(&encoder, pReq->dbUid));
  TAOS_CHECK_EXIT(tEncodeCStr(&encoder, pReq->db));
  for (int32_t i = 0; i < 8; ++i) {
    TAOS_CHECK_EXIT(tEncodeI64(&encoder, pReq->reserved[i]));
  }
  tEndEncode(&encoder);

_exit:
  if (code) {
    tlen = code;
  } else {
    tlen = encoder.pos;
  }
  tEncoderClear(&encoder);
  return tlen;
}

int32_t tDeserializeSDropVnodeReq(void *buf, int32_t bufLen, SDropVnodeReq *pReq) {
  SDecoder decoder = {0};
  int32_t  code = 0;
  int32_t  lino;
  tDecoderInit(&decoder, buf, bufLen);

  TAOS_CHECK_EXIT(tStartDecode(&decoder));
  TAOS_CHECK_EXIT(tDecodeI32(&decoder, &pReq->vgId));
  TAOS_CHECK_EXIT(tDecodeI32(&decoder, &pReq->dnodeId));
  TAOS_CHECK_EXIT(tDecodeI64(&decoder, &pReq->dbUid));
  TAOS_CHECK_EXIT(tDecodeCStrTo(&decoder, pReq->db));
  for (int32_t i = 0; i < 8; ++i) {
    TAOS_CHECK_EXIT(tDecodeI64(&decoder, &pReq->reserved[i]));
  }
  tEndDecode(&decoder);

_exit:
  tDecoderClear(&decoder);
  return code;
}
int32_t tSerializeSDropIdxReq(void *buf, int32_t bufLen, SDropIndexReq *pReq) {
  SEncoder encoder = {0};
  int32_t  code = 0;
  int32_t  lino;
  int32_t  tlen;
  tEncoderInit(&encoder, buf, bufLen);

  TAOS_CHECK_EXIT(tStartEncode(&encoder));
  TAOS_CHECK_EXIT(tEncodeCStr(&encoder, pReq->colName));
  TAOS_CHECK_EXIT(tEncodeCStr(&encoder, pReq->stb));
  TAOS_CHECK_EXIT(tEncodeI64(&encoder, pReq->stbUid));
  TAOS_CHECK_EXIT(tEncodeI64(&encoder, pReq->dbUid));
  for (int32_t i = 0; i < 8; ++i) {
    TAOS_CHECK_EXIT(tEncodeI64(&encoder, pReq->reserved[i]));
  }
  tEndEncode(&encoder);

_exit:
  if (code) {
    tlen = code;
  } else {
    tlen = encoder.pos;
  }
  tEncoderClear(&encoder);
  return tlen;
}

int32_t tDeserializeSDropIdxReq(void *buf, int32_t bufLen, SDropIndexReq *pReq) {
  SDecoder decoder = {0};
  int32_t  code = 0;
  int32_t  lino;
  tDecoderInit(&decoder, buf, bufLen);

  TAOS_CHECK_EXIT(tStartDecode(&decoder));
  TAOS_CHECK_EXIT(tDecodeCStrTo(&decoder, pReq->colName));
  TAOS_CHECK_EXIT(tDecodeCStrTo(&decoder, pReq->stb));
  TAOS_CHECK_EXIT(tDecodeI64(&decoder, &pReq->stbUid));
  TAOS_CHECK_EXIT(tDecodeI64(&decoder, &pReq->dbUid));
  for (int32_t i = 0; i < 8; ++i) {
    TAOS_CHECK_EXIT(tDecodeI64(&decoder, &pReq->reserved[i]));
  }
  tEndDecode(&decoder);

_exit:
  tDecoderClear(&decoder);
  return code;
}

int32_t tSerializeSCompactVnodeReq(void *buf, int32_t bufLen, SCompactVnodeReq *pReq) {
  SEncoder encoder = {0};
  int32_t  code = 0;
  int32_t  lino;
  int32_t  tlen;
  tEncoderInit(&encoder, buf, bufLen);

  TAOS_CHECK_EXIT(tStartEncode(&encoder));
  TAOS_CHECK_EXIT(tEncodeI64(&encoder, pReq->dbUid));
  TAOS_CHECK_EXIT(tEncodeCStr(&encoder, pReq->db));
  TAOS_CHECK_EXIT(tEncodeI64(&encoder, pReq->compactStartTime));

  // 1.1 add tw.skey and tw.ekey
  TAOS_CHECK_EXIT(tEncodeI64(&encoder, pReq->tw.skey));
  TAOS_CHECK_EXIT(tEncodeI64(&encoder, pReq->tw.ekey));

  TAOS_CHECK_EXIT(tEncodeI32(&encoder, pReq->compactId));
  TAOS_CHECK_EXIT(tEncodeI8(&encoder, pReq->metaOnly));

  tEndEncode(&encoder);

_exit:
  if (code) {
    tlen = code;
  } else {
    tlen = encoder.pos;
  }
  tEncoderClear(&encoder);
  return tlen;
}

int32_t tDeserializeSCompactVnodeReq(void *buf, int32_t bufLen, SCompactVnodeReq *pReq) {
  SDecoder decoder = {0};
  int32_t  code = 0;
  int32_t  lino;
  tDecoderInit(&decoder, buf, bufLen);

  TAOS_CHECK_EXIT(tStartDecode(&decoder));
  TAOS_CHECK_EXIT(tDecodeI64(&decoder, &pReq->dbUid));
  TAOS_CHECK_EXIT(tDecodeCStrTo(&decoder, pReq->db));
  TAOS_CHECK_EXIT(tDecodeI64(&decoder, &pReq->compactStartTime));

  // 1.1
  if (tDecodeIsEnd(&decoder)) {
    pReq->tw.skey = TSKEY_MIN;
    pReq->tw.ekey = TSKEY_MAX;
  } else {
    TAOS_CHECK_EXIT(tDecodeI64(&decoder, &pReq->tw.skey));
    TAOS_CHECK_EXIT(tDecodeI64(&decoder, &pReq->tw.ekey));
  }

  if (!tDecodeIsEnd(&decoder)) {
    TAOS_CHECK_EXIT(tDecodeI32(&decoder, &pReq->compactId));
  }

  if (!tDecodeIsEnd(&decoder)) {
    TAOS_CHECK_EXIT(tDecodeI8(&decoder, &pReq->metaOnly));
  } else {
    pReq->metaOnly = false;
  }

  tEndDecode(&decoder);
_exit:
  tDecoderClear(&decoder);
  return code;
}

int32_t tSerializeSVKillCompactReq(void *buf, int32_t bufLen, SVKillCompactReq *pReq) {
  SEncoder encoder = {0};
  int32_t  code = 0;
  int32_t  lino;
  int32_t  tlen;
  tEncoderInit(&encoder, buf, bufLen);

  TAOS_CHECK_EXIT(tStartEncode(&encoder));
  TAOS_CHECK_EXIT(tEncodeI32(&encoder, pReq->compactId));
  TAOS_CHECK_EXIT(tEncodeI32(&encoder, pReq->vgId));
  TAOS_CHECK_EXIT(tEncodeI32(&encoder, pReq->dnodeId));

  tEndEncode(&encoder);

_exit:
  if (code) {
    tlen = code;
  } else {
    tlen = encoder.pos;
  }
  tEncoderClear(&encoder);
  return tlen;
}

int32_t tDeserializeSVKillCompactReq(void *buf, int32_t bufLen, SVKillCompactReq *pReq) {
  int32_t  code = 0;
  int32_t  lino;
  SDecoder decoder = {0};

  tDecoderInit(&decoder, buf, bufLen);

  TAOS_CHECK_EXIT(tStartDecode(&decoder));
  TAOS_CHECK_EXIT(tDecodeI32(&decoder, &pReq->compactId));
  TAOS_CHECK_EXIT(tDecodeI32(&decoder, &pReq->vgId));
  TAOS_CHECK_EXIT(tDecodeI32(&decoder, &pReq->dnodeId));
  tEndDecode(&decoder);

_exit:
  tDecoderClear(&decoder);
  return code;
}

int32_t tSerializeSAlterVnodeConfigReq(void *buf, int32_t bufLen, SAlterVnodeConfigReq *pReq) {
  int32_t  code = 0;
  int32_t  lino;
  int32_t  tlen;
  SEncoder encoder = {0};

  tEncoderInit(&encoder, buf, bufLen);

  TAOS_CHECK_EXIT(tStartEncode(&encoder));
  TAOS_CHECK_EXIT(tEncodeI32(&encoder, pReq->vgVersion));
  TAOS_CHECK_EXIT(tEncodeI32(&encoder, pReq->buffer));
  TAOS_CHECK_EXIT(tEncodeI32(&encoder, pReq->pageSize));
  TAOS_CHECK_EXIT(tEncodeI32(&encoder, pReq->pages));
  TAOS_CHECK_EXIT(tEncodeI32(&encoder, pReq->cacheLastSize));
  TAOS_CHECK_EXIT(tEncodeI32(&encoder, pReq->daysPerFile));
  TAOS_CHECK_EXIT(tEncodeI32(&encoder, pReq->daysToKeep0));
  TAOS_CHECK_EXIT(tEncodeI32(&encoder, pReq->daysToKeep1));
  TAOS_CHECK_EXIT(tEncodeI32(&encoder, pReq->daysToKeep2));
  TAOS_CHECK_EXIT(tEncodeI32(&encoder, pReq->walFsyncPeriod));
  TAOS_CHECK_EXIT(tEncodeI8(&encoder, pReq->walLevel));
  TAOS_CHECK_EXIT(tEncodeI8(&encoder, pReq->strict));
  TAOS_CHECK_EXIT(tEncodeI8(&encoder, pReq->cacheLast));
  for (int32_t i = 0; i < 7; ++i) {
    TAOS_CHECK_EXIT(tEncodeI64(&encoder, pReq->reserved[i]));
  }

  // 1st modification
  TAOS_CHECK_EXIT(tEncodeI16(&encoder, pReq->sttTrigger));
  TAOS_CHECK_EXIT(tEncodeI32(&encoder, pReq->minRows));
  // 2nd modification
  TAOS_CHECK_EXIT(tEncodeI32(&encoder, pReq->walRetentionPeriod));
  TAOS_CHECK_EXIT(tEncodeI32(&encoder, pReq->walRetentionSize));
  TAOS_CHECK_EXIT(tEncodeI32(&encoder, pReq->keepTimeOffset));

  TAOS_CHECK_EXIT(tEncodeI32(&encoder, pReq->s3KeepLocal));
  TAOS_CHECK_EXIT(tEncodeI8(&encoder, pReq->s3Compact));

  tEndEncode(&encoder);

_exit:
  if (code) {
    tlen = code;
  } else {
    tlen = encoder.pos;
  }
  tEncoderClear(&encoder);
  return tlen;
}

int32_t tDeserializeSAlterVnodeConfigReq(void *buf, int32_t bufLen, SAlterVnodeConfigReq *pReq) {
  SDecoder decoder = {0};
  int32_t  code = 0;
  int32_t  lino;
  tDecoderInit(&decoder, buf, bufLen);

  TAOS_CHECK_EXIT(tStartDecode(&decoder));
  TAOS_CHECK_EXIT(tDecodeI32(&decoder, &pReq->vgVersion));
  TAOS_CHECK_EXIT(tDecodeI32(&decoder, &pReq->buffer));
  TAOS_CHECK_EXIT(tDecodeI32(&decoder, &pReq->pageSize));
  TAOS_CHECK_EXIT(tDecodeI32(&decoder, &pReq->pages));
  TAOS_CHECK_EXIT(tDecodeI32(&decoder, &pReq->cacheLastSize));
  TAOS_CHECK_EXIT(tDecodeI32(&decoder, &pReq->daysPerFile));
  TAOS_CHECK_EXIT(tDecodeI32(&decoder, &pReq->daysToKeep0));
  TAOS_CHECK_EXIT(tDecodeI32(&decoder, &pReq->daysToKeep1));
  TAOS_CHECK_EXIT(tDecodeI32(&decoder, &pReq->daysToKeep2));
  TAOS_CHECK_EXIT(tDecodeI32(&decoder, &pReq->walFsyncPeriod));
  TAOS_CHECK_EXIT(tDecodeI8(&decoder, &pReq->walLevel));
  TAOS_CHECK_EXIT(tDecodeI8(&decoder, &pReq->strict));
  TAOS_CHECK_EXIT(tDecodeI8(&decoder, &pReq->cacheLast));
  for (int32_t i = 0; i < 7; ++i) {
    TAOS_CHECK_EXIT(tDecodeI64(&decoder, &pReq->reserved[i]));
  }

  // 1st modification
  if (tDecodeIsEnd(&decoder)) {
    pReq->sttTrigger = -1;
    pReq->minRows = -1;
  } else {
    TAOS_CHECK_EXIT(tDecodeI16(&decoder, &pReq->sttTrigger));
    TAOS_CHECK_EXIT(tDecodeI32(&decoder, &pReq->minRows));
  }

  // 2n modification
  if (tDecodeIsEnd(&decoder)) {
    pReq->walRetentionPeriod = -1;
    pReq->walRetentionSize = -1;
  } else {
    TAOS_CHECK_EXIT(tDecodeI32(&decoder, &pReq->walRetentionPeriod));
    TAOS_CHECK_EXIT(tDecodeI32(&decoder, &pReq->walRetentionSize));
  }
  pReq->keepTimeOffset = TSDB_DEFAULT_KEEP_TIME_OFFSET;
  if (!tDecodeIsEnd(&decoder)) {
    TAOS_CHECK_EXIT(tDecodeI32(&decoder, &pReq->keepTimeOffset));
  }

  pReq->s3KeepLocal = TSDB_DEFAULT_S3_KEEP_LOCAL;
  pReq->s3Compact = TSDB_DEFAULT_S3_COMPACT;
  if (!tDecodeIsEnd(&decoder)) {
    TAOS_CHECK_EXIT(tDecodeI32(&decoder, &pReq->s3KeepLocal) < 0);
    TAOS_CHECK_EXIT(tDecodeI8(&decoder, &pReq->s3Compact) < 0);
  }

  tEndDecode(&decoder);

_exit:
  tDecoderClear(&decoder);
  return code;
}

int32_t tSerializeSAlterVnodeReplicaReq(void *buf, int32_t bufLen, SAlterVnodeReplicaReq *pReq) {
  SEncoder encoder = {0};
  int32_t  code = 0;
  int32_t  lino;
  int32_t  tlen;
  tEncoderInit(&encoder, buf, bufLen);

  TAOS_CHECK_EXIT(tStartEncode(&encoder));
  TAOS_CHECK_EXIT(tEncodeI32(&encoder, pReq->vgId));
  TAOS_CHECK_EXIT(tEncodeI8(&encoder, pReq->strict));
  TAOS_CHECK_EXIT(tEncodeI8(&encoder, pReq->selfIndex));
  TAOS_CHECK_EXIT(tEncodeI8(&encoder, pReq->replica));
  for (int32_t i = 0; i < TSDB_MAX_REPLICA; ++i) {
    SReplica *pReplica = &pReq->replicas[i];
    TAOS_CHECK_EXIT(tEncodeSReplica(&encoder, pReplica));
  }
  for (int32_t i = 0; i < 8; ++i) {
    TAOS_CHECK_EXIT(tEncodeI64(&encoder, pReq->reserved[i]));
  }
  TAOS_CHECK_EXIT(tEncodeI8(&encoder, pReq->learnerSelfIndex));
  TAOS_CHECK_EXIT(tEncodeI8(&encoder, pReq->learnerReplica));
  for (int32_t i = 0; i < TSDB_MAX_LEARNER_REPLICA; ++i) {
    SReplica *pReplica = &pReq->learnerReplicas[i];
    TAOS_CHECK_EXIT(tEncodeSReplica(&encoder, pReplica));
  }
  TAOS_CHECK_EXIT(tEncodeI32(&encoder, pReq->changeVersion));
  tEndEncode(&encoder);

_exit:
  if (code) {
    tlen = code;
  } else {
    tlen = encoder.pos;
  }
  tEncoderClear(&encoder);
  return tlen;
}

int32_t tDeserializeSAlterVnodeReplicaReq(void *buf, int32_t bufLen, SAlterVnodeReplicaReq *pReq) {
  SDecoder decoder = {0};
  int32_t  code = 0;
  int32_t  lino;
  tDecoderInit(&decoder, buf, bufLen);

  TAOS_CHECK_EXIT(tStartDecode(&decoder));
  TAOS_CHECK_EXIT(tDecodeI32(&decoder, &pReq->vgId));
  TAOS_CHECK_EXIT(tDecodeI8(&decoder, &pReq->strict));
  TAOS_CHECK_EXIT(tDecodeI8(&decoder, &pReq->selfIndex));
  TAOS_CHECK_EXIT(tDecodeI8(&decoder, &pReq->replica));
  for (int32_t i = 0; i < TSDB_MAX_REPLICA; ++i) {
    SReplica *pReplica = &pReq->replicas[i];
    TAOS_CHECK_EXIT(tDecodeSReplica(&decoder, pReplica));
  }
  for (int32_t i = 0; i < 8; ++i) {
    TAOS_CHECK_EXIT(tDecodeI64(&decoder, &pReq->reserved[i]));
  }
  if (!tDecodeIsEnd(&decoder)) {
    TAOS_CHECK_EXIT(tDecodeI8(&decoder, &pReq->learnerSelfIndex));
    TAOS_CHECK_EXIT(tDecodeI8(&decoder, &pReq->learnerReplica));
    for (int32_t i = 0; i < TSDB_MAX_LEARNER_REPLICA; ++i) {
      SReplica *pReplica = &pReq->learnerReplicas[i];
      TAOS_CHECK_EXIT(tDecodeSReplica(&decoder, pReplica));
    }
  }
  if (!tDecodeIsEnd(&decoder)) {
    TAOS_CHECK_EXIT(tDecodeI32(&decoder, &pReq->changeVersion));
  }

  tEndDecode(&decoder);
_exit:
  tDecoderClear(&decoder);
  return code;
}

int32_t tSerializeSDisableVnodeWriteReq(void *buf, int32_t bufLen, SDisableVnodeWriteReq *pReq) {
  SEncoder encoder = {0};
  int32_t  code = 0;
  int32_t  lino;
  int32_t  tlen;
  tEncoderInit(&encoder, buf, bufLen);

  TAOS_CHECK_EXIT(tStartEncode(&encoder));
  TAOS_CHECK_EXIT(tEncodeI32(&encoder, pReq->vgId));
  TAOS_CHECK_EXIT(tEncodeI8(&encoder, pReq->disable));

  tEndEncode(&encoder);

_exit:
  if (code) {
    tlen = code;
  } else {
    tlen = encoder.pos;
  }
  tEncoderClear(&encoder);
  return tlen;
}

int32_t tDeserializeSDisableVnodeWriteReq(void *buf, int32_t bufLen, SDisableVnodeWriteReq *pReq) {
  SDecoder decoder = {0};
  int32_t  code = 0;
  int32_t  lino;
  tDecoderInit(&decoder, buf, bufLen);

  TAOS_CHECK_EXIT(tStartDecode(&decoder));
  TAOS_CHECK_EXIT(tDecodeI32(&decoder, &pReq->vgId));
  TAOS_CHECK_EXIT(tDecodeI8(&decoder, &pReq->disable));

  tEndDecode(&decoder);
_exit:
  tDecoderClear(&decoder);
  return code;
}

int32_t tSerializeSAlterVnodeHashRangeReq(void *buf, int32_t bufLen, SAlterVnodeHashRangeReq *pReq) {
  SEncoder encoder = {0};
  int32_t  code = 0;
  int32_t  lino;
  int32_t  tlen;
  tEncoderInit(&encoder, buf, bufLen);

  TAOS_CHECK_EXIT(tStartEncode(&encoder));
  TAOS_CHECK_EXIT(tEncodeI32(&encoder, pReq->srcVgId));
  TAOS_CHECK_EXIT(tEncodeI32(&encoder, pReq->dstVgId));
  TAOS_CHECK_EXIT(tEncodeI32(&encoder, pReq->hashBegin));
  TAOS_CHECK_EXIT(tEncodeI32(&encoder, pReq->hashEnd));
  TAOS_CHECK_EXIT(tEncodeI32(&encoder, pReq->changeVersion));
  TAOS_CHECK_EXIT(tEncodeI32(&encoder, pReq->reserved));

  tEndEncode(&encoder);

_exit:
  if (code) {
    tlen = code;
  } else {
    tlen = encoder.pos;
  }
  tEncoderClear(&encoder);
  return tlen;
}

int32_t tDeserializeSAlterVnodeHashRangeReq(void *buf, int32_t bufLen, SAlterVnodeHashRangeReq *pReq) {
  SDecoder decoder = {0};
  int32_t  code = 0;
  int32_t  lino;
  tDecoderInit(&decoder, buf, bufLen);

  TAOS_CHECK_EXIT(tStartDecode(&decoder));
  TAOS_CHECK_EXIT(tDecodeI32(&decoder, &pReq->srcVgId));
  TAOS_CHECK_EXIT(tDecodeI32(&decoder, &pReq->dstVgId));
  TAOS_CHECK_EXIT(tDecodeI32(&decoder, &pReq->hashBegin));
  TAOS_CHECK_EXIT(tDecodeI32(&decoder, &pReq->hashEnd));
  TAOS_CHECK_EXIT(tDecodeI32(&decoder, &pReq->changeVersion));
  TAOS_CHECK_EXIT(tDecodeI32(&decoder, &pReq->reserved));

  tEndDecode(&decoder);
_exit:
  tDecoderClear(&decoder);
  return code;
}

int32_t tSerializeSKillQueryReq(void *buf, int32_t bufLen, SKillQueryReq *pReq) {
  SEncoder encoder = {0};
  int32_t  code = 0;
  int32_t  lino;
  int32_t  tlen;
  tEncoderInit(&encoder, buf, bufLen);

  TAOS_CHECK_EXIT(tStartEncode(&encoder));
  TAOS_CHECK_EXIT(tEncodeCStr(&encoder, pReq->queryStrId));
  tEndEncode(&encoder);

_exit:
  if (code) {
    tlen = code;
  } else {
    tlen = encoder.pos;
  }
  tEncoderClear(&encoder);
  return tlen;
}

int32_t tDeserializeSKillQueryReq(void *buf, int32_t bufLen, SKillQueryReq *pReq) {
  SDecoder decoder = {0};
  int32_t  code = 0;
  int32_t  lino;
  tDecoderInit(&decoder, buf, bufLen);

  TAOS_CHECK_EXIT(tStartDecode(&decoder));
  TAOS_CHECK_EXIT(tDecodeCStrTo(&decoder, pReq->queryStrId));
  tEndDecode(&decoder);

_exit:
  tDecoderClear(&decoder);
  return code;
}

int32_t tSerializeSKillConnReq(void *buf, int32_t bufLen, SKillConnReq *pReq) {
  SEncoder encoder = {0};
  int32_t  code = 0;
  int32_t  lino;
  int32_t  tlen;
  tEncoderInit(&encoder, buf, bufLen);

  TAOS_CHECK_EXIT(tStartEncode(&encoder));
  TAOS_CHECK_EXIT(tEncodeU32(&encoder, pReq->connId));
  tEndEncode(&encoder);

_exit:
  if (code) {
    tlen = code;
  } else {
    tlen = encoder.pos;
  }
  tEncoderClear(&encoder);
  return tlen;
}

int32_t tDeserializeSKillConnReq(void *buf, int32_t bufLen, SKillConnReq *pReq) {
  SDecoder decoder = {0};
  int32_t  code = 0;
  int32_t  lino;
  tDecoderInit(&decoder, buf, bufLen);

  TAOS_CHECK_EXIT(tStartDecode(&decoder));
  TAOS_CHECK_EXIT(tDecodeU32(&decoder, &pReq->connId));
  tEndDecode(&decoder);

_exit:
  tDecoderClear(&decoder);
  return code;
}

int32_t tSerializeSKillTransReq(void *buf, int32_t bufLen, SKillTransReq *pReq) {
  SEncoder encoder = {0};
  int32_t  code = 0;
  int32_t  lino;
  int32_t  tlen;
  tEncoderInit(&encoder, buf, bufLen);

  TAOS_CHECK_EXIT(tStartEncode(&encoder));
  TAOS_CHECK_EXIT(tEncodeI32(&encoder, pReq->transId));
  tEndEncode(&encoder);

_exit:
  if (code) {
    tlen = code;
  } else {
    tlen = encoder.pos;
  }
  tEncoderClear(&encoder);
  return tlen;
}

int32_t tDeserializeSKillTransReq(void *buf, int32_t bufLen, SKillTransReq *pReq) {
  SDecoder decoder = {0};
  int32_t  code = 0;
  int32_t  lino;
  tDecoderInit(&decoder, buf, bufLen);

  TAOS_CHECK_EXIT(tStartDecode(&decoder));
  TAOS_CHECK_EXIT(tDecodeI32(&decoder, &pReq->transId));
  tEndDecode(&decoder);

_exit:
  tDecoderClear(&decoder);
  return code;
}

int32_t tSerializeSBalanceVgroupReq(void *buf, int32_t bufLen, SBalanceVgroupReq *pReq) {
  SEncoder encoder = {0};
  int32_t  code = 0;
  int32_t  lino;
  int32_t  tlen;
  tEncoderInit(&encoder, buf, bufLen);

  TAOS_CHECK_EXIT(tStartEncode(&encoder));
  TAOS_CHECK_EXIT(tEncodeI32(&encoder, pReq->useless));
  ENCODESQL();
  tEndEncode(&encoder);

_exit:
  if (code) {
    tlen = code;
  } else {
    tlen = encoder.pos;
  }
  tEncoderClear(&encoder);
  return tlen;
}

int32_t tDeserializeSBalanceVgroupReq(void *buf, int32_t bufLen, SBalanceVgroupReq *pReq) {
  SDecoder decoder = {0};
  int32_t  code = 0;
  int32_t  lino;
  tDecoderInit(&decoder, buf, bufLen);

  TAOS_CHECK_EXIT(tStartDecode(&decoder));
  TAOS_CHECK_EXIT(tDecodeI32(&decoder, &pReq->useless));
  DECODESQL();
  tEndDecode(&decoder);

_exit:
  tDecoderClear(&decoder);
  return code;
}

void tFreeSBalanceVgroupReq(SBalanceVgroupReq *pReq) { FREESQL(); }

int32_t tSerializeSAssignLeaderReq(void *buf, int32_t bufLen, SAssignLeaderReq *pReq) {
  SEncoder encoder = {0};
  int32_t  code = 0;
  int32_t  lino;
  int32_t  tlen;
  tEncoderInit(&encoder, buf, bufLen);

  TAOS_CHECK_EXIT(tStartEncode(&encoder));
  TAOS_CHECK_EXIT(tEncodeI32(&encoder, pReq->useless));
  ENCODESQL();
  tEndEncode(&encoder);

_exit:
  if (code) {
    tlen = code;
  } else {
    tlen = encoder.pos;
  }
  tEncoderClear(&encoder);
  return tlen;
}

int32_t tDeserializeSAssignLeaderReq(void *buf, int32_t bufLen, SAssignLeaderReq *pReq) {
  SDecoder decoder = {0};
  int32_t  code = 0;
  int32_t  lino;
  tDecoderInit(&decoder, buf, bufLen);

  TAOS_CHECK_EXIT(tStartDecode(&decoder));
  TAOS_CHECK_EXIT(tDecodeI32(&decoder, &pReq->useless));
  DECODESQL();
  tEndDecode(&decoder);

_exit:
  tDecoderClear(&decoder);
  return code;
}

void tFreeSAssignLeaderReq(SAssignLeaderReq *pReq) { FREESQL(); }

int32_t tSerializeSBalanceVgroupLeaderReq(void *buf, int32_t bufLen, SBalanceVgroupLeaderReq *pReq) {
  SEncoder encoder = {0};
  int32_t  code = 0;
  int32_t  lino;
  int32_t  tlen;
  tEncoderInit(&encoder, buf, bufLen);

  TAOS_CHECK_EXIT(tStartEncode(&encoder));
  TAOS_CHECK_EXIT(tEncodeI32(&encoder, pReq->reserved));
  TAOS_CHECK_EXIT(tEncodeI32(&encoder, pReq->vgId));
  ENCODESQL();
  TAOS_CHECK_EXIT(tEncodeCStr(&encoder, pReq->db));

  tEndEncode(&encoder);

_exit:
  if (code) {
    tlen = code;
  } else {
    tlen = encoder.pos;
  }
  tEncoderClear(&encoder);
  return tlen;
}

int32_t tDeserializeSBalanceVgroupLeaderReq(void *buf, int32_t bufLen, SBalanceVgroupLeaderReq *pReq) {
  SDecoder decoder = {0};
  int32_t  code = 0;
  int32_t  lino;
  tDecoderInit(&decoder, buf, bufLen);

  TAOS_CHECK_EXIT(tStartDecode(&decoder));
  TAOS_CHECK_EXIT(tDecodeI32(&decoder, &pReq->reserved));
  if (!tDecodeIsEnd(&decoder)) {
    TAOS_CHECK_EXIT(tDecodeI32(&decoder, &pReq->vgId));
  }
  DECODESQL();
  if (!tDecodeIsEnd(&decoder)) {
    TAOS_CHECK_EXIT(tDecodeCStrTo(&decoder, pReq->db));
  }

  tEndDecode(&decoder);

_exit:
  tDecoderClear(&decoder);
  return code;
}

void tFreeSBalanceVgroupLeaderReq(SBalanceVgroupLeaderReq *pReq) { FREESQL(); }

int32_t tSerializeSMergeVgroupReq(void *buf, int32_t bufLen, SMergeVgroupReq *pReq) {
  SEncoder encoder = {0};
  int32_t  code = 0;
  int32_t  lino;
  int32_t  tlen;
  tEncoderInit(&encoder, buf, bufLen);

  TAOS_CHECK_EXIT(tStartEncode(&encoder));
  TAOS_CHECK_EXIT(tEncodeI32(&encoder, pReq->vgId1));
  TAOS_CHECK_EXIT(tEncodeI32(&encoder, pReq->vgId2));
  tEndEncode(&encoder);

_exit:
  if (code) {
    tlen = code;
  } else {
    tlen = encoder.pos;
  }
  tEncoderClear(&encoder);
  return tlen;
}

int32_t tDeserializeSMergeVgroupReq(void *buf, int32_t bufLen, SMergeVgroupReq *pReq) {
  SDecoder decoder = {0};
  int32_t  code = 0;
  int32_t  lino;
  tDecoderInit(&decoder, buf, bufLen);

  TAOS_CHECK_EXIT(tStartDecode(&decoder));
  TAOS_CHECK_EXIT(tDecodeI32(&decoder, &pReq->vgId1));
  TAOS_CHECK_EXIT(tDecodeI32(&decoder, &pReq->vgId2));
  tEndDecode(&decoder);

_exit:
  tDecoderClear(&decoder);
  return code;
}

int32_t tSerializeSRedistributeVgroupReq(void *buf, int32_t bufLen, SRedistributeVgroupReq *pReq) {
  SEncoder encoder = {0};
  int32_t  code = 0;
  int32_t  lino;
  int32_t  tlen;
  tEncoderInit(&encoder, buf, bufLen);

  TAOS_CHECK_EXIT(tStartEncode(&encoder));
  TAOS_CHECK_EXIT(tEncodeI32(&encoder, pReq->vgId));
  TAOS_CHECK_EXIT(tEncodeI32(&encoder, pReq->dnodeId1));
  TAOS_CHECK_EXIT(tEncodeI32(&encoder, pReq->dnodeId2));
  TAOS_CHECK_EXIT(tEncodeI32(&encoder, pReq->dnodeId3));
  ENCODESQL();
  tEndEncode(&encoder);

_exit:
  if (code) {
    tlen = code;
  } else {
    tlen = encoder.pos;
  }
  tEncoderClear(&encoder);
  return tlen;
}

int32_t tDeserializeSRedistributeVgroupReq(void *buf, int32_t bufLen, SRedistributeVgroupReq *pReq) {
  SDecoder decoder = {0};
  int32_t  code = 0;
  int32_t  lino;
  tDecoderInit(&decoder, buf, bufLen);

  TAOS_CHECK_EXIT(tStartDecode(&decoder));
  TAOS_CHECK_EXIT(tDecodeI32(&decoder, &pReq->vgId));
  TAOS_CHECK_EXIT(tDecodeI32(&decoder, &pReq->dnodeId1));
  TAOS_CHECK_EXIT(tDecodeI32(&decoder, &pReq->dnodeId2));
  TAOS_CHECK_EXIT(tDecodeI32(&decoder, &pReq->dnodeId3));
  DECODESQL();
  tEndDecode(&decoder);

_exit:
  tDecoderClear(&decoder);
  return code;
}

void tFreeSRedistributeVgroupReq(SRedistributeVgroupReq *pReq) { FREESQL(); }

int32_t tSerializeSSplitVgroupReq(void *buf, int32_t bufLen, SSplitVgroupReq *pReq) {
  SEncoder encoder = {0};
  int32_t  code = 0;
  int32_t  lino;
  int32_t  tlen;
  tEncoderInit(&encoder, buf, bufLen);

  TAOS_CHECK_EXIT(tStartEncode(&encoder));
  TAOS_CHECK_EXIT(tEncodeI32(&encoder, pReq->vgId));
  tEndEncode(&encoder);

_exit:
  if (code) {
    tlen = code;
  } else {
    tlen = encoder.pos;
  }
  tEncoderClear(&encoder);
  return tlen;
}

int32_t tDeserializeSSplitVgroupReq(void *buf, int32_t bufLen, SSplitVgroupReq *pReq) {
  SDecoder decoder = {0};
  int32_t  code = 0;
  int32_t  lino;
  tDecoderInit(&decoder, buf, bufLen);

  TAOS_CHECK_EXIT(tStartDecode(&decoder));
  TAOS_CHECK_EXIT(tDecodeI32(&decoder, &pReq->vgId));
  tEndDecode(&decoder);

_exit:
  tDecoderClear(&decoder);
  return code;
}

int32_t tSerializeSForceBecomeFollowerReq(void *buf, int32_t bufLen, SForceBecomeFollowerReq *pReq) {
  SEncoder encoder = {0};
  int32_t  code = 0;
  int32_t  lino;
  int32_t  tlen;
  tEncoderInit(&encoder, buf, bufLen);

  TAOS_CHECK_EXIT(tStartEncode(&encoder));
  TAOS_CHECK_EXIT(tEncodeI32(&encoder, pReq->vgId));
  tEndEncode(&encoder);

_exit:
  if (code) {
    tlen = code;
  } else {
    tlen = encoder.pos;
  }
  tEncoderClear(&encoder);
  return tlen;
}

int32_t tSerializeSDCreateMnodeReq(void *buf, int32_t bufLen, SDCreateMnodeReq *pReq) {
  SEncoder encoder = {0};
  int32_t  code = 0;
  int32_t  lino;
  int32_t  tlen;
  tEncoderInit(&encoder, buf, bufLen);

  TAOS_CHECK_EXIT(tStartEncode(&encoder));
  TAOS_CHECK_EXIT(tEncodeI8(&encoder, pReq->replica));
  for (int32_t i = 0; i < TSDB_MAX_REPLICA; ++i) {
    SReplica *pReplica = &pReq->replicas[i];
    TAOS_CHECK_EXIT(tEncodeSReplica(&encoder, pReplica));
  }
  TAOS_CHECK_EXIT(tEncodeI8(&encoder, pReq->learnerReplica));
  for (int32_t i = 0; i < TSDB_MAX_LEARNER_REPLICA; ++i) {
    SReplica *pReplica = &pReq->learnerReplicas[i];
    TAOS_CHECK_EXIT(tEncodeSReplica(&encoder, pReplica));
  }
  TAOS_CHECK_EXIT(tEncodeI64(&encoder, pReq->lastIndex));
  tEndEncode(&encoder);

_exit:
  if (code) {
    tlen = code;
  } else {
    tlen = encoder.pos;
  }
  tEncoderClear(&encoder);
  return tlen;
}

int32_t tDeserializeSDCreateMnodeReq(void *buf, int32_t bufLen, SDCreateMnodeReq *pReq) {
  SDecoder decoder = {0};
  int32_t  code = 0;
  int32_t  lino;
  tDecoderInit(&decoder, buf, bufLen);

  TAOS_CHECK_EXIT(tStartDecode(&decoder));
  TAOS_CHECK_EXIT(tDecodeI8(&decoder, &pReq->replica));
  for (int32_t i = 0; i < TSDB_MAX_REPLICA; ++i) {
    SReplica *pReplica = &pReq->replicas[i];
    TAOS_CHECK_EXIT(tDecodeSReplica(&decoder, pReplica));
  }
  if (!tDecodeIsEnd(&decoder)) {
    TAOS_CHECK_EXIT(tDecodeI8(&decoder, &pReq->learnerReplica));
    for (int32_t i = 0; i < TSDB_MAX_LEARNER_REPLICA; ++i) {
      SReplica *pReplica = &pReq->learnerReplicas[i];
      TAOS_CHECK_EXIT(tDecodeSReplica(&decoder, pReplica));
    }
    TAOS_CHECK_EXIT(tDecodeI64(&decoder, &pReq->lastIndex));
  }
  tEndDecode(&decoder);

_exit:
  tDecoderClear(&decoder);
  return code;
}

int32_t tSerializeSVArbHeartBeatReq(void *buf, int32_t bufLen, SVArbHeartBeatReq *pReq) {
  SEncoder encoder = {0};
  int32_t  code = 0;
  int32_t  lino;
  int32_t  tlen;
  tEncoderInit(&encoder, buf, bufLen);

  TAOS_CHECK_EXIT(tStartEncode(&encoder));
  TAOS_CHECK_EXIT(tEncodeI32(&encoder, pReq->dnodeId));
  TAOS_CHECK_EXIT(tEncodeCStr(&encoder, pReq->arbToken));
  TAOS_CHECK_EXIT(tEncodeI64(&encoder, pReq->arbTerm));

  int32_t size = taosArrayGetSize(pReq->hbMembers);
  TAOS_CHECK_EXIT(tEncodeI32(&encoder, size));
  for (int32_t i = 0; i < size; i++) {
    SVArbHbReqMember *pMember = taosArrayGet(pReq->hbMembers, i);
    TAOS_CHECK_EXIT(tEncodeI32(&encoder, pMember->vgId));
    TAOS_CHECK_EXIT(tEncodeI32(&encoder, pMember->hbSeq));
  }

  tEndEncode(&encoder);

_exit:
  if (code) {
    tlen = code;
  } else {
    tlen = encoder.pos;
  }
  tEncoderClear(&encoder);
  return tlen;
}

int32_t tDeserializeSVArbHeartBeatReq(void *buf, int32_t bufLen, SVArbHeartBeatReq *pReq) {
  SDecoder decoder = {0};
  int32_t  code = 0;
  int32_t  lino;
  tDecoderInit(&decoder, buf, bufLen);

  TAOS_CHECK_EXIT(tStartDecode(&decoder));
  TAOS_CHECK_EXIT(tDecodeI32(&decoder, &pReq->dnodeId));
  if ((pReq->arbToken = taosMemoryMalloc(TSDB_ARB_TOKEN_SIZE)) == NULL) {
    TAOS_CHECK_EXIT(terrno);
  }
  TAOS_CHECK_EXIT(tDecodeCStrTo(&decoder, pReq->arbToken));
  TAOS_CHECK_EXIT(tDecodeI64(&decoder, &pReq->arbTerm));

  if ((pReq->hbMembers = taosArrayInit(16, sizeof(SVArbHbReqMember))) == NULL) {
    TAOS_CHECK_EXIT(terrno);
  }
  int32_t size = 0;
  TAOS_CHECK_EXIT(tDecodeI32(&decoder, &size));
  for (int32_t i = 0; i < size; i++) {
    SVArbHbReqMember member = {0};
    TAOS_CHECK_EXIT(tDecodeI32(&decoder, &member.vgId));
    TAOS_CHECK_EXIT(tDecodeI32(&decoder, &member.hbSeq));
    if (taosArrayPush(pReq->hbMembers, &member) == NULL) {
      TAOS_CHECK_EXIT(terrno);
    }
  }

  tEndDecode(&decoder);

_exit:
  tDecoderClear(&decoder);
  return code;
}

void tFreeSVArbHeartBeatReq(SVArbHeartBeatReq *pReq) {
  if (!pReq) return;
  taosMemoryFree(pReq->arbToken);
  taosArrayDestroy(pReq->hbMembers);
}

int32_t tSerializeSVArbHeartBeatRsp(void *buf, int32_t bufLen, SVArbHeartBeatRsp *pRsp) {
  SEncoder encoder = {0};
  int32_t  code = 0;
  int32_t  lino;
  int32_t  tlen;
  tEncoderInit(&encoder, buf, bufLen);

  TAOS_CHECK_EXIT(tStartEncode(&encoder));
  TAOS_CHECK_EXIT(tEncodeCStr(&encoder, pRsp->arbToken));
  TAOS_CHECK_EXIT(tEncodeI32(&encoder, pRsp->dnodeId));
  int32_t sz = taosArrayGetSize(pRsp->hbMembers);
  TAOS_CHECK_EXIT(tEncodeI32(&encoder, sz));
  for (int32_t i = 0; i < sz; i++) {
    SVArbHbRspMember *pMember = taosArrayGet(pRsp->hbMembers, i);
    TAOS_CHECK_EXIT(tEncodeI32(&encoder, pMember->vgId));
    TAOS_CHECK_EXIT(tEncodeI32(&encoder, pMember->hbSeq));
    TAOS_CHECK_EXIT(tEncodeCStr(&encoder, pMember->memberToken));
  }
  tEndEncode(&encoder);

_exit:
  if (code) {
    tlen = code;
  } else {
    tlen = encoder.pos;
  }
  tEncoderClear(&encoder);
  return tlen;
}

int32_t tDeserializeSVArbHeartBeatRsp(void *buf, int32_t bufLen, SVArbHeartBeatRsp *pRsp) {
  SDecoder decoder = {0};
  int32_t  code = 0;
  int32_t  lino;
  tDecoderInit(&decoder, buf, bufLen);

  TAOS_CHECK_EXIT(tStartDecode(&decoder));
  TAOS_CHECK_EXIT(tDecodeCStrTo(&decoder, pRsp->arbToken));
  TAOS_CHECK_EXIT(tDecodeI32(&decoder, &pRsp->dnodeId));
  int32_t sz = 0;
  TAOS_CHECK_EXIT(tDecodeI32(&decoder, &sz));
  if ((pRsp->hbMembers = taosArrayInit(sz, sizeof(SVArbHbRspMember))) == NULL) {
    TAOS_CHECK_EXIT(terrno);
  }
  for (int32_t i = 0; i < sz; i++) {
    SVArbHbRspMember hbMember = {0};
    TAOS_CHECK_EXIT(tDecodeI32(&decoder, &hbMember.vgId));
    TAOS_CHECK_EXIT(tDecodeI32(&decoder, &hbMember.hbSeq));
    TAOS_CHECK_EXIT(tDecodeCStrTo(&decoder, hbMember.memberToken));
    if (taosArrayPush(pRsp->hbMembers, &hbMember) == NULL) {
      TAOS_CHECK_EXIT(terrno);
    }
  }
  tEndDecode(&decoder);

_exit:
  tDecoderClear(&decoder);
  return code;
}

void tFreeSVArbHeartBeatRsp(SVArbHeartBeatRsp *pRsp) {
  if (NULL == pRsp) {
    return;
  }
  taosArrayDestroy(pRsp->hbMembers);
}

int32_t tSerializeSVArbCheckSyncReq(void *buf, int32_t bufLen, SVArbCheckSyncReq *pReq) {
  SEncoder encoder = {0};
  int32_t  code = 0;
  int32_t  lino;
  int32_t  tlen;
  tEncoderInit(&encoder, buf, bufLen);

  TAOS_CHECK_EXIT(tStartEncode(&encoder));
  TAOS_CHECK_EXIT(tEncodeCStr(&encoder, pReq->arbToken));
  TAOS_CHECK_EXIT(tEncodeI64(&encoder, pReq->arbTerm));
  TAOS_CHECK_EXIT(tEncodeCStr(&encoder, pReq->member0Token));
  TAOS_CHECK_EXIT(tEncodeCStr(&encoder, pReq->member1Token));

  tEndEncode(&encoder);

_exit:
  if (code) {
    tlen = code;
  } else {
    tlen = encoder.pos;
  }
  tEncoderClear(&encoder);
  return tlen;
}

int32_t tDeserializeSVArbCheckSyncReq(void *buf, int32_t bufLen, SVArbCheckSyncReq *pReq) {
  SDecoder decoder = {0};
  int32_t  code = 0;
  int32_t  lino;
  tDecoderInit(&decoder, buf, bufLen);

  TAOS_CHECK_EXIT(tStartDecode(&decoder));
  if ((pReq->arbToken = taosMemoryMalloc(TSDB_ARB_TOKEN_SIZE)) == NULL) {
    TAOS_CHECK_EXIT(terrno);
  }
  TAOS_CHECK_EXIT(tDecodeCStrTo(&decoder, pReq->arbToken));
  TAOS_CHECK_EXIT(tDecodeI64(&decoder, &pReq->arbTerm));
  if ((pReq->member0Token = taosMemoryMalloc(TSDB_ARB_TOKEN_SIZE)) == NULL) {
    TAOS_CHECK_EXIT(terrno);
  }
  TAOS_CHECK_EXIT(tDecodeCStrTo(&decoder, pReq->member0Token));
  if ((pReq->member1Token = taosMemoryMalloc(TSDB_ARB_TOKEN_SIZE)) == NULL) {
    TAOS_CHECK_EXIT(terrno);
  }
  TAOS_CHECK_EXIT(tDecodeCStrTo(&decoder, pReq->member1Token));

  tEndDecode(&decoder);

_exit:
  tDecoderClear(&decoder);
  return code;
}

void tFreeSVArbCheckSyncReq(SVArbCheckSyncReq *pRsp) {
  if (NULL == pRsp) {
    return;
  }
  taosMemoryFreeClear(pRsp->arbToken);
  taosMemoryFreeClear(pRsp->member0Token);
  taosMemoryFreeClear(pRsp->member1Token);
}

int32_t tSerializeSVArbCheckSyncRsp(void *buf, int32_t bufLen, SVArbCheckSyncRsp *pRsp) {
  SEncoder encoder = {0};
  int32_t  code = 0;
  int32_t  lino;
  int32_t  tlen;
  tEncoderInit(&encoder, buf, bufLen);

  TAOS_CHECK_EXIT(tStartEncode(&encoder));
  TAOS_CHECK_EXIT(tEncodeCStr(&encoder, pRsp->arbToken));
  TAOS_CHECK_EXIT(tEncodeCStr(&encoder, pRsp->member0Token));
  TAOS_CHECK_EXIT(tEncodeCStr(&encoder, pRsp->member1Token));
  TAOS_CHECK_EXIT(tEncodeI32(&encoder, pRsp->vgId));
  TAOS_CHECK_EXIT(tEncodeI32(&encoder, pRsp->errCode));

  tEndEncode(&encoder);

_exit:
  if (code) {
    tlen = code;
  } else {
    tlen = encoder.pos;
  }
  tEncoderClear(&encoder);
  return tlen;
}

int32_t tDeserializeSVArbCheckSyncRsp(void *buf, int32_t bufLen, SVArbCheckSyncRsp *pRsp) {
  SDecoder decoder = {0};
  int32_t  code = 0;
  int32_t  lino;
  tDecoderInit(&decoder, buf, bufLen);

  TAOS_CHECK_EXIT(tStartDecode(&decoder));
  if ((pRsp->arbToken = taosMemoryMalloc(TSDB_ARB_TOKEN_SIZE)) == NULL) {
    TAOS_CHECK_EXIT(terrno);
  }
  TAOS_CHECK_EXIT(tDecodeCStrTo(&decoder, pRsp->arbToken));
  if ((pRsp->member0Token = taosMemoryMalloc(TSDB_ARB_TOKEN_SIZE)) == NULL) {
    TAOS_CHECK_EXIT(terrno);
  }
  TAOS_CHECK_EXIT(tDecodeCStrTo(&decoder, pRsp->member0Token));
  if ((pRsp->member1Token = taosMemoryMalloc(TSDB_ARB_TOKEN_SIZE)) == NULL) {
    TAOS_CHECK_EXIT(terrno);
  }
  TAOS_CHECK_EXIT(tDecodeCStrTo(&decoder, pRsp->member1Token));
  TAOS_CHECK_EXIT(tDecodeI32(&decoder, &pRsp->vgId));
  TAOS_CHECK_EXIT(tDecodeI32(&decoder, &pRsp->errCode));

  tEndDecode(&decoder);

_exit:
  tDecoderClear(&decoder);
  return code;
}

void tFreeSVArbCheckSyncRsp(SVArbCheckSyncRsp *pRsp) {
  if (NULL == pRsp) {
    return;
  }
  taosMemoryFreeClear(pRsp->arbToken);
  taosMemoryFreeClear(pRsp->member0Token);
  taosMemoryFreeClear(pRsp->member1Token);
}

int32_t tSerializeSVArbSetAssignedLeaderReq(void *buf, int32_t bufLen, SVArbSetAssignedLeaderReq *pReq) {
  SEncoder encoder = {0};
  int32_t  code = 0;
  int32_t  lino;
  int32_t  tlen;
  tEncoderInit(&encoder, buf, bufLen);

  TAOS_CHECK_EXIT(tStartEncode(&encoder));
  TAOS_CHECK_EXIT(tEncodeCStr(&encoder, pReq->arbToken));
  TAOS_CHECK_EXIT(tEncodeI64(&encoder, pReq->arbTerm));
  TAOS_CHECK_EXIT(tEncodeCStr(&encoder, pReq->memberToken));
  TAOS_CHECK_EXIT(tEncodeI8(&encoder, pReq->force));

  tEndEncode(&encoder);

_exit:
  if (code) {
    tlen = code;
  } else {
    tlen = encoder.pos;
  }
  tEncoderClear(&encoder);
  return tlen;
}

int32_t tDeserializeSVArbSetAssignedLeaderReq(void *buf, int32_t bufLen, SVArbSetAssignedLeaderReq *pReq) {
  SDecoder decoder = {0};
  int32_t  code = 0;
  int32_t  lino;
  tDecoderInit(&decoder, buf, bufLen);

  TAOS_CHECK_EXIT(tStartDecode(&decoder));
  if ((pReq->arbToken = taosMemoryMalloc(TSDB_ARB_TOKEN_SIZE)) == NULL) {
    TAOS_CHECK_EXIT(terrno);
  }
  TAOS_CHECK_EXIT(tDecodeCStrTo(&decoder, pReq->arbToken));
  TAOS_CHECK_EXIT(tDecodeI64(&decoder, &pReq->arbTerm));
  if ((pReq->memberToken = taosMemoryMalloc(TSDB_ARB_TOKEN_SIZE)) == NULL) {
    TAOS_CHECK_EXIT(terrno);
  }
  TAOS_CHECK_EXIT(tDecodeCStrTo(&decoder, pReq->memberToken));
  if (!tDecodeIsEnd(&decoder)) {
    TAOS_CHECK_EXIT(tDecodeI8(&decoder, &pReq->force));
  }

  tEndDecode(&decoder);

_exit:
  tDecoderClear(&decoder);
  return code;
}

void tFreeSVArbSetAssignedLeaderReq(SVArbSetAssignedLeaderReq *pReq) {
  if (NULL == pReq) {
    return;
  }
  taosMemoryFreeClear(pReq->arbToken);
  taosMemoryFreeClear(pReq->memberToken);
}

int32_t tSerializeSVArbSetAssignedLeaderRsp(void *buf, int32_t bufLen, SVArbSetAssignedLeaderRsp *pRsp) {
  SEncoder encoder = {0};
  int32_t  code = 0;
  int32_t  lino;
  int32_t  tlen;
  tEncoderInit(&encoder, buf, bufLen);

  TAOS_CHECK_EXIT(tStartEncode(&encoder));
  TAOS_CHECK_EXIT(tEncodeCStr(&encoder, pRsp->arbToken));
  TAOS_CHECK_EXIT(tEncodeCStr(&encoder, pRsp->memberToken));
  TAOS_CHECK_EXIT(tEncodeI32(&encoder, pRsp->vgId));

  tEndEncode(&encoder);

_exit:
  if (code) {
    tlen = code;
  } else {
    tlen = encoder.pos;
  }
  tEncoderClear(&encoder);
  return tlen;
}

int32_t tDeserializeSVArbSetAssignedLeaderRsp(void *buf, int32_t bufLen, SVArbSetAssignedLeaderRsp *pRsp) {
  SDecoder decoder = {0};
  int32_t  code = 0;
  int32_t  lino;
  tDecoderInit(&decoder, buf, bufLen);

  TAOS_CHECK_EXIT(tStartDecode(&decoder));
  if ((pRsp->arbToken = taosMemoryMalloc(TSDB_ARB_TOKEN_SIZE)) == NULL) {
    TAOS_CHECK_EXIT(terrno);
  }
  TAOS_CHECK_EXIT(tDecodeCStrTo(&decoder, pRsp->arbToken));
  if ((pRsp->memberToken = taosMemoryMalloc(TSDB_ARB_TOKEN_SIZE)) == NULL) {
    TAOS_CHECK_EXIT(terrno);
  }
  TAOS_CHECK_EXIT(tDecodeCStrTo(&decoder, pRsp->memberToken));
  TAOS_CHECK_EXIT(tDecodeI32(&decoder, &pRsp->vgId));

  tEndDecode(&decoder);

_exit:
  tDecoderClear(&decoder);
  return code;
}

void tFreeSVArbSetAssignedLeaderRsp(SVArbSetAssignedLeaderRsp *pRsp) {
  if (NULL == pRsp) {
    return;
  }
  taosMemoryFreeClear(pRsp->arbToken);
  taosMemoryFreeClear(pRsp->memberToken);
}

int32_t tSerializeSMArbUpdateGroupBatchReq(void *buf, int32_t bufLen, SMArbUpdateGroupBatchReq *pReq) {
  SEncoder encoder = {0};
  int32_t  code = 0;
  int32_t  lino;
  int32_t  tlen;
  tEncoderInit(&encoder, buf, bufLen);

  TAOS_CHECK_EXIT(tStartEncode(&encoder));

  int32_t sz = taosArrayGetSize(pReq->updateArray);
  TAOS_CHECK_EXIT(tEncodeI32(&encoder, sz));

  for (int32_t i = 0; i < sz; i++) {
    SMArbUpdateGroup *pGroup = taosArrayGet(pReq->updateArray, i);
    TAOS_CHECK_EXIT(tEncodeI32(&encoder, pGroup->vgId));
    TAOS_CHECK_EXIT(tEncodeI64(&encoder, pGroup->dbUid));
    for (int j = 0; j < TSDB_ARB_GROUP_MEMBER_NUM; j++) {
      TAOS_CHECK_EXIT(tEncodeI32(&encoder, pGroup->members[j].dnodeId));
      TAOS_CHECK_EXIT(tEncodeCStr(&encoder, pGroup->members[j].token));
    }
    TAOS_CHECK_EXIT(tEncodeI8(&encoder, pGroup->isSync));
    TAOS_CHECK_EXIT(tEncodeI32(&encoder, pGroup->assignedLeader.dnodeId));
    TAOS_CHECK_EXIT(tEncodeCStr(&encoder, pGroup->assignedLeader.token));
    TAOS_CHECK_EXIT(tEncodeI64(&encoder, pGroup->version));
  }

  for (int32_t i = 0; i < sz; i++) {
    SMArbUpdateGroup *pGroup = taosArrayGet(pReq->updateArray, i);
    TAOS_CHECK_EXIT(tEncodeI8(&encoder, pGroup->assignedLeader.acked));
  }

  for (int32_t i = 0; i < sz; i++) {
    SMArbUpdateGroup *pGroup = taosArrayGet(pReq->updateArray, i);
    TAOS_CHECK_EXIT(tEncodeI32(&encoder, pGroup->code));
    TAOS_CHECK_EXIT(tEncodeI64(&encoder, pGroup->updateTimeMs));
  }

  tEndEncode(&encoder);

_exit:
  if (code) {
    tlen = code;
  } else {
    tlen = encoder.pos;
  }
  tEncoderClear(&encoder);
  return tlen;
}

int32_t tDeserializeSMArbUpdateGroupBatchReq(void *buf, int32_t bufLen, SMArbUpdateGroupBatchReq *pReq) {
  SDecoder decoder = {0};
  int32_t  code = 0;
  int32_t  lino;
  tDecoderInit(&decoder, buf, bufLen);

  TAOS_CHECK_EXIT(tStartDecode(&decoder));
  int32_t sz = 0;
  TAOS_CHECK_EXIT(tDecodeI32(&decoder, &sz));

  SArray *updateArray = taosArrayInit(sz, sizeof(SMArbUpdateGroup));
  if (!updateArray) {
    TAOS_CHECK_EXIT(terrno);
  }

  for (int32_t i = 0; i < sz; i++) {
    SMArbUpdateGroup group = {0};
    TAOS_CHECK_EXIT(tDecodeI32(&decoder, &group.vgId));
    TAOS_CHECK_EXIT(tDecodeI64(&decoder, &group.dbUid));
    for (int j = 0; j < TSDB_ARB_GROUP_MEMBER_NUM; j++) {
      TAOS_CHECK_EXIT(tDecodeI32(&decoder, &group.members[j].dnodeId));
      if ((group.members[j].token = taosMemoryMalloc(TSDB_ARB_TOKEN_SIZE)) == NULL) {
        TAOS_CHECK_EXIT(terrno);
      }
      TAOS_CHECK_EXIT(tDecodeCStrTo(&decoder, group.members[j].token));
    }
    TAOS_CHECK_EXIT(tDecodeI8(&decoder, &group.isSync));
    TAOS_CHECK_EXIT(tDecodeI32(&decoder, &group.assignedLeader.dnodeId));
    if ((group.assignedLeader.token = taosMemoryMalloc(TSDB_ARB_TOKEN_SIZE)) == NULL) {
      TAOS_CHECK_EXIT(terrno);
    }
    TAOS_CHECK_EXIT(tDecodeCStrTo(&decoder, group.assignedLeader.token));
    TAOS_CHECK_EXIT(tDecodeI64(&decoder, &group.version));
    group.assignedLeader.acked = false;

    if (taosArrayPush(updateArray, &group) == NULL) {
      TAOS_CHECK_EXIT(terrno);
    }
  }

  if (!tDecodeIsEnd(&decoder)) {
    for (int32_t i = 0; i < sz; i++) {
      SMArbUpdateGroup *pGroup = taosArrayGet(updateArray, i);
      TAOS_CHECK_EXIT(tDecodeI8(&decoder, &pGroup->assignedLeader.acked));
    }
  }

  if (!tDecodeIsEnd(&decoder)) {
    for (int32_t i = 0; i < sz; i++) {
      SMArbUpdateGroup *pGroup = taosArrayGet(updateArray, i);
      TAOS_CHECK_EXIT(tDecodeI32(&decoder, &pGroup->code));
      TAOS_CHECK_EXIT(tDecodeI64(&decoder, &pGroup->updateTimeMs));
    }
  }

  pReq->updateArray = updateArray;

  tEndDecode(&decoder);

_exit:
  tDecoderClear(&decoder);
  return code;
}

void tFreeSMArbUpdateGroupBatchReq(SMArbUpdateGroupBatchReq *pReq) {
  if (NULL == pReq || NULL == pReq->updateArray) {
    return;
  }

  int32_t sz = taosArrayGetSize(pReq->updateArray);
  for (int32_t i = 0; i < sz; i++) {
    SMArbUpdateGroup *pGroup = taosArrayGet(pReq->updateArray, i);
    for (int j = 0; j < TSDB_ARB_GROUP_MEMBER_NUM; j++) {
      taosMemoryFreeClear(pGroup->members[j].token);
    }
    taosMemoryFreeClear(pGroup->assignedLeader.token);
  }
  taosArrayDestroy(pReq->updateArray);
}

int32_t tSerializeSServerStatusRsp(void *buf, int32_t bufLen, SServerStatusRsp *pRsp) {
  SEncoder encoder = {0};
  int32_t  code = 0;
  int32_t  lino;
  int32_t  tlen;
  tEncoderInit(&encoder, buf, bufLen);

  TAOS_CHECK_EXIT(tStartEncode(&encoder));
  TAOS_CHECK_EXIT(tEncodeI32(&encoder, pRsp->statusCode));
  TAOS_CHECK_EXIT(tEncodeCStr(&encoder, pRsp->details));

  tEndEncode(&encoder);

_exit:
  if (code) {
    tlen = code;
  } else {
    tlen = encoder.pos;
  }
  tEncoderClear(&encoder);
  return tlen;
}

int32_t tDeserializeSServerStatusRsp(void *buf, int32_t bufLen, SServerStatusRsp *pRsp) {
  SDecoder decoder = {0};
  int32_t  code = 0;
  int32_t  lino;
  tDecoderInit(&decoder, buf, bufLen);

  TAOS_CHECK_EXIT(tStartDecode(&decoder));
  TAOS_CHECK_EXIT(tDecodeI32(&decoder, &pRsp->statusCode));
  TAOS_CHECK_EXIT(tDecodeCStrTo(&decoder, pRsp->details));

  tEndDecode(&decoder);
_exit:
  tDecoderClear(&decoder);
  return code;
}

int32_t tSerializeSExplainRsp(void *buf, int32_t bufLen, SExplainRsp *pRsp) {
  SEncoder encoder = {0};
  int32_t  code = 0;
  int32_t  lino;
  int32_t  tlen;
  tEncoderInit(&encoder, buf, bufLen);

  TAOS_CHECK_EXIT(tStartEncode(&encoder));
  TAOS_CHECK_EXIT(tEncodeI32(&encoder, pRsp->numOfPlans));
  for (int32_t i = 0; i < pRsp->numOfPlans; ++i) {
    SExplainExecInfo *info = &pRsp->subplanInfo[i];
    TAOS_CHECK_EXIT(tEncodeDouble(&encoder, info->startupCost));
    TAOS_CHECK_EXIT(tEncodeDouble(&encoder, info->totalCost));
    TAOS_CHECK_EXIT(tEncodeU64(&encoder, info->numOfRows));
    TAOS_CHECK_EXIT(tEncodeU32(&encoder, info->verboseLen));
    TAOS_CHECK_EXIT(tEncodeBinary(&encoder, info->verboseInfo, info->verboseLen));
  }

  tEndEncode(&encoder);

_exit:
  if (code) {
    tlen = code;
  } else {
    tlen = encoder.pos;
  }
  tEncoderClear(&encoder);
  return tlen;
}

int32_t tDeserializeSExplainRsp(void *buf, int32_t bufLen, SExplainRsp *pRsp) {
  SDecoder decoder = {0};
  int32_t  code = 0;
  int32_t  lino;
  tDecoderInit(&decoder, buf, bufLen);

  TAOS_CHECK_EXIT(tStartDecode(&decoder));
  TAOS_CHECK_EXIT(tDecodeI32(&decoder, &pRsp->numOfPlans));
  if (pRsp->numOfPlans > 0) {
    pRsp->subplanInfo = taosMemoryCalloc(pRsp->numOfPlans, sizeof(SExplainExecInfo));
    if (pRsp->subplanInfo == NULL) {
      TAOS_CHECK_EXIT(terrno);
    }
  }
  for (int32_t i = 0; i < pRsp->numOfPlans; ++i) {
    TAOS_CHECK_EXIT(tDecodeDouble(&decoder, &pRsp->subplanInfo[i].startupCost));
    TAOS_CHECK_EXIT(tDecodeDouble(&decoder, &pRsp->subplanInfo[i].totalCost));
    TAOS_CHECK_EXIT(tDecodeU64(&decoder, &pRsp->subplanInfo[i].numOfRows));
    TAOS_CHECK_EXIT(tDecodeU32(&decoder, &pRsp->subplanInfo[i].verboseLen));
    TAOS_CHECK_EXIT(tDecodeBinaryAlloc(&decoder, &pRsp->subplanInfo[i].verboseInfo, NULL));
  }

  tEndDecode(&decoder);

_exit:
  tDecoderClear(&decoder);
  return code;
}

void tFreeSExplainRsp(SExplainRsp *pRsp) {
  if (NULL == pRsp) {
    return;
  }

  for (int32_t i = 0; i < pRsp->numOfPlans; ++i) {
    SExplainExecInfo *pExec = pRsp->subplanInfo + i;
    taosMemoryFree(pExec->verboseInfo);
  }

  taosMemoryFreeClear(pRsp->subplanInfo);
}

int32_t tSerializeSBatchReq(void *buf, int32_t bufLen, SBatchReq *pReq) {
  int32_t code = 0;
  int32_t lino;
  int32_t headLen = sizeof(SMsgHead);
  if (buf != NULL) {
    buf = (char *)buf + headLen;
    bufLen -= headLen;
  }

  SEncoder encoder = {0};
  tEncoderInit(&encoder, buf, bufLen);
  TAOS_CHECK_EXIT(tStartEncode(&encoder));

  int32_t num = taosArrayGetSize(pReq->pMsgs);
  TAOS_CHECK_EXIT(tEncodeI32(&encoder, num));
  for (int32_t i = 0; i < num; ++i) {
    SBatchMsg *pMsg = taosArrayGet(pReq->pMsgs, i);
    TAOS_CHECK_EXIT(tEncodeI32(&encoder, pMsg->msgIdx));
    TAOS_CHECK_EXIT(tEncodeI32(&encoder, pMsg->msgType));
    TAOS_CHECK_EXIT(tEncodeI32(&encoder, pMsg->msgLen));
    TAOS_CHECK_EXIT(tEncodeBinary(&encoder, pMsg->msg, pMsg->msgLen));
  }

  tEndEncode(&encoder);

_exit:
  if (code) {
    tEncoderClear(&encoder);
    return code;
  } else {
    int32_t tlen = encoder.pos;
    tEncoderClear(&encoder);

    if (buf != NULL) {
      SMsgHead *pHead = (SMsgHead *)((char *)buf - headLen);
      pHead->vgId = htonl(pReq->header.vgId);
      pHead->contLen = htonl(tlen + headLen);
    }

    return tlen + headLen;
  }
}

int32_t tDeserializeSBatchReq(void *buf, int32_t bufLen, SBatchReq *pReq) {
  int32_t   headLen = sizeof(SMsgHead);
  int32_t   code = 0;
  int32_t   lino;
  SMsgHead *pHead = buf;
  pHead->vgId = pReq->header.vgId;
  pHead->contLen = pReq->header.contLen;

  SDecoder decoder = {0};
  tDecoderInit(&decoder, (char *)buf + headLen, bufLen - headLen);

  TAOS_CHECK_EXIT(tStartDecode(&decoder));

  int32_t num = 0;
  TAOS_CHECK_EXIT(tDecodeI32(&decoder, &num));
  if (num <= 0) {
    pReq->pMsgs = NULL;
    tEndDecode(&decoder);
    tDecoderClear(&decoder);
    return 0;
  }

  pReq->pMsgs = taosArrayInit(num, sizeof(SBatchMsg));
  if (NULL == pReq->pMsgs) {
    TAOS_CHECK_EXIT(terrno);
  }
  for (int32_t i = 0; i < num; ++i) {
    SBatchMsg msg = {0};
    TAOS_CHECK_EXIT(tDecodeI32(&decoder, &msg.msgIdx));
    TAOS_CHECK_EXIT(tDecodeI32(&decoder, &msg.msgType));
    TAOS_CHECK_EXIT(tDecodeI32(&decoder, &msg.msgLen));
    TAOS_CHECK_EXIT(tDecodeBinaryAlloc(&decoder, &msg.msg, NULL));
    if (NULL == taosArrayPush(pReq->pMsgs, &msg)) {
      TAOS_CHECK_EXIT(terrno);
    }
  }

  tEndDecode(&decoder);

_exit:
  tDecoderClear(&decoder);
  return code;
}

int32_t tSerializeSBatchRsp(void *buf, int32_t bufLen, SBatchRsp *pRsp) {
  SEncoder encoder = {0};
  int32_t  code = 0;
  int32_t  lino;
  int32_t  tlen;
  tEncoderInit(&encoder, buf, bufLen);
  TAOS_CHECK_EXIT(tStartEncode(&encoder));

  int32_t num = taosArrayGetSize(pRsp->pRsps);
  TAOS_CHECK_EXIT(tEncodeI32(&encoder, num));
  for (int32_t i = 0; i < num; ++i) {
    SBatchRspMsg *pMsg = taosArrayGet(pRsp->pRsps, i);
    TAOS_CHECK_EXIT(tEncodeI32(&encoder, pMsg->reqType));
    TAOS_CHECK_EXIT(tEncodeI32(&encoder, pMsg->msgIdx));
    TAOS_CHECK_EXIT(tEncodeI32(&encoder, pMsg->msgLen));
    TAOS_CHECK_EXIT(tEncodeI32(&encoder, pMsg->rspCode));
    TAOS_CHECK_EXIT(tEncodeBinary(&encoder, pMsg->msg, pMsg->msgLen));
  }

  tEndEncode(&encoder);

_exit:
  if (code) {
    tlen = code;
  } else {
    tlen = encoder.pos;
  }
  tEncoderClear(&encoder);
  return tlen;
}

int32_t tDeserializeSBatchRsp(void *buf, int32_t bufLen, SBatchRsp *pRsp) {
  SDecoder decoder = {0};
  int32_t  code = 0;
  int32_t  lino;
  tDecoderInit(&decoder, (char *)buf, bufLen);

  TAOS_CHECK_EXIT(tStartDecode(&decoder));

  int32_t num = 0;
  TAOS_CHECK_EXIT(tDecodeI32(&decoder, &num));
  if (num <= 0) {
    pRsp->pRsps = NULL;
    tEndDecode(&decoder);

    tDecoderClear(&decoder);
    return 0;
  }

  pRsp->pRsps = taosArrayInit(num, sizeof(SBatchRspMsg));
  if (NULL == pRsp->pRsps) {
    TAOS_CHECK_EXIT(terrno);
  }
  for (int32_t i = 0; i < num; ++i) {
    SBatchRspMsg msg = {0};
    TAOS_CHECK_EXIT(tDecodeI32(&decoder, &msg.reqType));
    TAOS_CHECK_EXIT(tDecodeI32(&decoder, &msg.msgIdx));
    TAOS_CHECK_EXIT(tDecodeI32(&decoder, &msg.msgLen));
    TAOS_CHECK_EXIT(tDecodeI32(&decoder, &msg.rspCode));
    TAOS_CHECK_EXIT(tDecodeBinaryAlloc(&decoder, &msg.msg, NULL));
    if (NULL == taosArrayPush(pRsp->pRsps, &msg)) {
      TAOS_CHECK_EXIT(terrno);
    }
  }

  tEndDecode(&decoder);

_exit:
  tDecoderClear(&decoder);
  return code;
}

int32_t tSerializeSMqAskEpReq(void *buf, int32_t bufLen, SMqAskEpReq *pReq) {
  SEncoder encoder = {0};
  int32_t  code = 0;
  int32_t  lino;
  int32_t  tlen;
  tEncoderInit(&encoder, buf, bufLen);

  TAOS_CHECK_EXIT(tStartEncode(&encoder));
  TAOS_CHECK_EXIT(tEncodeI64(&encoder, pReq->consumerId));
  TAOS_CHECK_EXIT(tEncodeI32(&encoder, pReq->epoch));
  TAOS_CHECK_EXIT(tEncodeCStr(&encoder, pReq->cgroup));

  tEndEncode(&encoder);

_exit:
  if (code) {
    tlen = code;
  } else {
    tlen = encoder.pos;
  }
  tEncoderClear(&encoder);
  return tlen;
}

int32_t tDeserializeSMqAskEpReq(void *buf, int32_t bufLen, SMqAskEpReq *pReq) {
  SDecoder decoder = {0};
  int32_t  code = 0;
  int32_t  lino;
  tDecoderInit(&decoder, (char *)buf, bufLen);

  TAOS_CHECK_EXIT(tStartDecode(&decoder));

  TAOS_CHECK_EXIT(tDecodeI64(&decoder, &pReq->consumerId));
  TAOS_CHECK_EXIT(tDecodeI32(&decoder, &pReq->epoch));
  TAOS_CHECK_EXIT(tDecodeCStrTo(&decoder, pReq->cgroup));

  tEndDecode(&decoder);

_exit:
  tDecoderClear(&decoder);
  return code;
}

void tDestroySMqHbRsp(SMqHbRsp *pRsp) { taosArrayDestroy(pRsp->topicPrivileges); }

int32_t tSerializeSMqHbRsp(void *buf, int32_t bufLen, SMqHbRsp *pRsp) {
  SEncoder encoder = {0};
  int32_t  code = 0;
  int32_t  lino;
  int32_t  tlen;
  tEncoderInit(&encoder, buf, bufLen);
  TAOS_CHECK_EXIT(tStartEncode(&encoder));

  int32_t sz = taosArrayGetSize(pRsp->topicPrivileges);
  TAOS_CHECK_EXIT(tEncodeI32(&encoder, sz));
  for (int32_t i = 0; i < sz; ++i) {
    STopicPrivilege *privilege = (STopicPrivilege *)taosArrayGet(pRsp->topicPrivileges, i);
    TAOS_CHECK_EXIT(tEncodeCStr(&encoder, privilege->topic));
    TAOS_CHECK_EXIT(tEncodeI8(&encoder, privilege->noPrivilege));
  }

  if (tEncodeI32(&encoder, pRsp->debugFlag) < 0) return -1;
  tEndEncode(&encoder);

_exit:
  if (code) {
    tlen = code;
  } else {
    tlen = encoder.pos;
  }
  tEncoderClear(&encoder);
  return tlen;
}

int32_t tDeserializeSMqHbRsp(void *buf, int32_t bufLen, SMqHbRsp *pRsp) {
  SDecoder decoder = {0};
  int32_t  code = 0;
  int32_t  lino;
  tDecoderInit(&decoder, (char *)buf, bufLen);

  TAOS_CHECK_EXIT(tStartDecode(&decoder));

  int32_t sz = 0;
  TAOS_CHECK_EXIT(tDecodeI32(&decoder, &sz));
  if (sz > 0) {
    pRsp->topicPrivileges = taosArrayInit(sz, sizeof(STopicPrivilege));
    if (NULL == pRsp->topicPrivileges) {
      TAOS_CHECK_EXIT(terrno);
    }
    for (int32_t i = 0; i < sz; ++i) {
      STopicPrivilege *data = taosArrayReserve(pRsp->topicPrivileges, 1);
      TAOS_CHECK_EXIT(tDecodeCStrTo(&decoder, data->topic));
      TAOS_CHECK_EXIT(tDecodeI8(&decoder, &data->noPrivilege));
    }
  }

  if (!tDecodeIsEnd(&decoder)) {
    if (tDecodeI32(&decoder, &pRsp->debugFlag) < 0) return -1;
  }
  tEndDecode(&decoder);

_exit:
  tDecoderClear(&decoder);
  return code;
}

void tDestroySMqHbReq(SMqHbReq *pReq) {
  for (int i = 0; i < taosArrayGetSize(pReq->topics); i++) {
    TopicOffsetRows *vgs = taosArrayGet(pReq->topics, i);
    if (vgs) taosArrayDestroy(vgs->offsetRows);
  }
  taosArrayDestroy(pReq->topics);
}

int32_t tSerializeSMqHbReq(void *buf, int32_t bufLen, SMqHbReq *pReq) {
  SEncoder encoder = {0};
  int32_t  code = 0;
  int32_t  lino;
  int32_t  tlen;
  tEncoderInit(&encoder, buf, bufLen);
  TAOS_CHECK_EXIT(tStartEncode(&encoder));

  TAOS_CHECK_EXIT(tEncodeI64(&encoder, pReq->consumerId));
  TAOS_CHECK_EXIT(tEncodeI32(&encoder, pReq->epoch));

  int32_t sz = taosArrayGetSize(pReq->topics);
  TAOS_CHECK_EXIT(tEncodeI32(&encoder, sz));
  for (int32_t i = 0; i < sz; ++i) {
    TopicOffsetRows *vgs = (TopicOffsetRows *)taosArrayGet(pReq->topics, i);
    TAOS_CHECK_EXIT(tEncodeCStr(&encoder, vgs->topicName));
    int32_t szVgs = taosArrayGetSize(vgs->offsetRows);
    TAOS_CHECK_EXIT(tEncodeI32(&encoder, szVgs));
    for (int32_t j = 0; j < szVgs; ++j) {
      OffsetRows *offRows = taosArrayGet(vgs->offsetRows, j);
      TAOS_CHECK_EXIT(tEncodeI32(&encoder, offRows->vgId));
      TAOS_CHECK_EXIT(tEncodeI64(&encoder, offRows->rows));
      TAOS_CHECK_EXIT(tEncodeSTqOffsetVal(&encoder, &offRows->offset));
      TAOS_CHECK_EXIT(tEncodeI64(&encoder, offRows->ever));
    }
  }

  TAOS_CHECK_EXIT(tEncodeI8(&encoder, pReq->pollFlag));
  tEndEncode(&encoder);

_exit:
  if (code) {
    tlen = code;
  } else {
    tlen = encoder.pos;
  }
  tEncoderClear(&encoder);
  return tlen;
}

int32_t tDeserializeSMqHbReq(void *buf, int32_t bufLen, SMqHbReq *pReq) {
  int32_t  code = 0;
  int32_t  lino;
  SDecoder decoder = {0};
  tDecoderInit(&decoder, (char *)buf, bufLen);

  TAOS_CHECK_EXIT(tStartDecode(&decoder));

  TAOS_CHECK_EXIT(tDecodeI64(&decoder, &pReq->consumerId));
  TAOS_CHECK_EXIT(tDecodeI32(&decoder, &pReq->epoch));
  int32_t sz = 0;
  TAOS_CHECK_EXIT(tDecodeI32(&decoder, &sz));
  if (sz > 0) {
    pReq->topics = taosArrayInit(sz, sizeof(TopicOffsetRows));
    if (NULL == pReq->topics) {
      TAOS_CHECK_EXIT(terrno);
    }
    for (int32_t i = 0; i < sz; ++i) {
      TopicOffsetRows *data = taosArrayReserve(pReq->topics, 1);
      TAOS_CHECK_EXIT(tDecodeCStrTo(&decoder, data->topicName));
      int32_t szVgs = 0;
      TAOS_CHECK_EXIT(tDecodeI32(&decoder, &szVgs));
      if (szVgs > 0) {
        data->offsetRows = taosArrayInit(szVgs, sizeof(OffsetRows));
        if (NULL == data->offsetRows) {
          TAOS_CHECK_EXIT(terrno);
        }
        for (int32_t j = 0; j < szVgs; ++j) {
          OffsetRows *offRows = taosArrayReserve(data->offsetRows, 1);
          TAOS_CHECK_EXIT(tDecodeI32(&decoder, &offRows->vgId));
          TAOS_CHECK_EXIT(tDecodeI64(&decoder, &offRows->rows));
          TAOS_CHECK_EXIT(tDecodeSTqOffsetVal(&decoder, &offRows->offset));
          TAOS_CHECK_EXIT(tDecodeI64(&decoder, &offRows->ever));
        }
      }
    }
  }
  if (!tDecodeIsEnd(&decoder)) {
    TAOS_CHECK_EXIT(tDecodeI8(&decoder, &pReq->pollFlag));
  }
  tEndDecode(&decoder);

_exit:
  tDecoderClear(&decoder);
  return code;
}

int32_t tSerializeSMqSeekReq(void *buf, int32_t bufLen, SMqSeekReq *pReq) {
  int32_t code = 0;
  int32_t lino;
  int32_t headLen = sizeof(SMsgHead);
  if (buf != NULL) {
    buf = (char *)buf + headLen;
    bufLen -= headLen;
  }
  SEncoder encoder = {0};
  tEncoderInit(&encoder, buf, bufLen);
  TAOS_CHECK_EXIT(tStartEncode(&encoder));
  TAOS_CHECK_EXIT(tEncodeI64(&encoder, pReq->consumerId));
  TAOS_CHECK_EXIT(tEncodeCStr(&encoder, pReq->subKey));
  tEndEncode(&encoder);

_exit:
  if (code) {
    tEncoderClear(&encoder);
    return code;
  } else {
    int32_t tlen = encoder.pos;
    tEncoderClear(&encoder);

    if (buf != NULL) {
      SMsgHead *pHead = (SMsgHead *)((char *)buf - headLen);
      pHead->vgId = htonl(pReq->head.vgId);
      pHead->contLen = htonl(tlen + headLen);
    }

    return tlen + headLen;
  }
}

int32_t tDeserializeSMqSeekReq(void *buf, int32_t bufLen, SMqSeekReq *pReq) {
  int32_t  code = 0;
  int32_t  lino;
  int32_t  headLen = sizeof(SMsgHead);
  SDecoder decoder = {0};
  tDecoderInit(&decoder, (char *)buf + headLen, bufLen - headLen);

  TAOS_CHECK_EXIT(tStartDecode(&decoder));
  TAOS_CHECK_EXIT(tDecodeI64(&decoder, &pReq->consumerId));
  TAOS_CHECK_EXIT(tDecodeCStrTo(&decoder, pReq->subKey));

  tEndDecode(&decoder);

_exit:
  tDecoderClear(&decoder);
  return code;
}

int32_t tSerializeSSubQueryMsg(void *buf, int32_t bufLen, SSubQueryMsg *pReq) {
  int32_t code = 0;
  int32_t lino;
  int32_t headLen = sizeof(SMsgHead);
  if (buf != NULL) {
    buf = (char *)buf + headLen;
    bufLen -= headLen;
  }

  SEncoder encoder = {0};
  tEncoderInit(&encoder, buf, bufLen);
  TAOS_CHECK_EXIT(tStartEncode(&encoder));

  TAOS_CHECK_EXIT(tEncodeU64(&encoder, pReq->sId));
  TAOS_CHECK_EXIT(tEncodeU64(&encoder, pReq->queryId));
  TAOS_CHECK_EXIT(tEncodeU64(&encoder, pReq->taskId));
  TAOS_CHECK_EXIT(tEncodeI64(&encoder, pReq->refId));
  TAOS_CHECK_EXIT(tEncodeI32(&encoder, pReq->execId));
  TAOS_CHECK_EXIT(tEncodeI32(&encoder, pReq->msgMask));
  TAOS_CHECK_EXIT(tEncodeI8(&encoder, pReq->taskType));
  TAOS_CHECK_EXIT(tEncodeI8(&encoder, pReq->explain));
  TAOS_CHECK_EXIT(tEncodeI8(&encoder, pReq->needFetch));
  TAOS_CHECK_EXIT(tEncodeI8(&encoder, pReq->compress));
  TAOS_CHECK_EXIT(tEncodeU32(&encoder, pReq->sqlLen));
  TAOS_CHECK_EXIT(tEncodeCStrWithLen(&encoder, pReq->sql, pReq->sqlLen));
  TAOS_CHECK_EXIT(tEncodeU32(&encoder, pReq->msgLen));
  TAOS_CHECK_EXIT(tEncodeBinary(&encoder, (uint8_t *)pReq->msg, pReq->msgLen));
  TAOS_CHECK_EXIT(tEncodeU64(&encoder, pReq->clientId));

  tEndEncode(&encoder);

_exit:
  if (code) {
    tEncoderClear(&encoder);
    return code;
  } else {
    int32_t tlen = encoder.pos;
    tEncoderClear(&encoder);

    if (buf != NULL) {
      SMsgHead *pHead = (SMsgHead *)((char *)buf - headLen);
      pHead->vgId = htonl(pReq->header.vgId);
      pHead->contLen = htonl(tlen + headLen);
    }

    return tlen + headLen;
  }
}

int32_t tDeserializeSSubQueryMsg(void *buf, int32_t bufLen, SSubQueryMsg *pReq) {
  int32_t   code = 0;
  int32_t   lino;
  int32_t   headLen = sizeof(SMsgHead);
  SMsgHead *pHead = buf;
  pHead->vgId = pReq->header.vgId;
  pHead->contLen = pReq->header.contLen;

  SDecoder decoder = {0};
  tDecoderInit(&decoder, (char *)buf + headLen, bufLen - headLen);

  TAOS_CHECK_EXIT(tStartDecode(&decoder));

  TAOS_CHECK_EXIT(tDecodeU64(&decoder, &pReq->sId));
  TAOS_CHECK_EXIT(tDecodeU64(&decoder, &pReq->queryId));
  TAOS_CHECK_EXIT(tDecodeU64(&decoder, &pReq->taskId));
  TAOS_CHECK_EXIT(tDecodeI64(&decoder, &pReq->refId));
  TAOS_CHECK_EXIT(tDecodeI32(&decoder, &pReq->execId));
  TAOS_CHECK_EXIT(tDecodeI32(&decoder, &pReq->msgMask));
  TAOS_CHECK_EXIT(tDecodeI8(&decoder, &pReq->taskType));
  TAOS_CHECK_EXIT(tDecodeI8(&decoder, &pReq->explain));
  TAOS_CHECK_EXIT(tDecodeI8(&decoder, &pReq->needFetch));
  TAOS_CHECK_EXIT(tDecodeI8(&decoder, &pReq->compress));
  TAOS_CHECK_EXIT(tDecodeU32(&decoder, &pReq->sqlLen));
  TAOS_CHECK_EXIT(tDecodeCStrAlloc(&decoder, &pReq->sql));
  TAOS_CHECK_EXIT(tDecodeU32(&decoder, &pReq->msgLen));
  TAOS_CHECK_EXIT(tDecodeBinaryAlloc(&decoder, (void **)&pReq->msg, NULL));
  if (!tDecodeIsEnd(&decoder)) {
    TAOS_CHECK_EXIT(tDecodeU64(&decoder, &pReq->clientId));
  } else {
    pReq->clientId = 0;
  }

  tEndDecode(&decoder);

_exit:
  tDecoderClear(&decoder);
  return code;
}

void tFreeSSubQueryMsg(SSubQueryMsg *pReq) {
  if (NULL == pReq) {
    return;
  }

  taosMemoryFreeClear(pReq->sql);
  taosMemoryFreeClear(pReq->msg);
}

int32_t tSerializeSOperatorParam(SEncoder *pEncoder, SOperatorParam *pOpParam) {
  TAOS_CHECK_RETURN(tEncodeI32(pEncoder, pOpParam->opType));
  TAOS_CHECK_RETURN(tEncodeI32(pEncoder, pOpParam->downstreamIdx));
  switch (pOpParam->opType) {
    case QUERY_NODE_PHYSICAL_PLAN_TABLE_SCAN: {
      STableScanOperatorParam *pScan = (STableScanOperatorParam *)pOpParam->value;
      TAOS_CHECK_RETURN(tEncodeI8(pEncoder, pScan->tableSeq));
      TAOS_CHECK_RETURN(tEncodeI8(pEncoder, pScan->isVtbRefScan));
      int32_t uidNum = taosArrayGetSize(pScan->pUidList);
      TAOS_CHECK_RETURN(tEncodeI32(pEncoder, uidNum));
      for (int32_t m = 0; m < uidNum; ++m) {
        int64_t *pUid = taosArrayGet(pScan->pUidList, m);
        TAOS_CHECK_RETURN(tEncodeI64(pEncoder, *pUid));
      }
      TAOS_CHECK_RETURN(tEncodeI32(pEncoder, pScan->pOrgTbInfo->vgId));
      TAOS_CHECK_RETURN(tEncodeCStr(pEncoder, pScan->pOrgTbInfo->tbName));
      int32_t num = taosArrayGetSize(pScan->pOrgTbInfo->colMap);
      TAOS_CHECK_RETURN(tEncodeI32(pEncoder, num));
      for (int32_t i = 0; i < num; ++i) {
        SColIdNameKV *pColKV = taosArrayGet(pScan->pOrgTbInfo->colMap, i);
        TAOS_CHECK_RETURN(tEncodeI16(pEncoder, pColKV->colId));
        TAOS_CHECK_RETURN(tEncodeCStr(pEncoder, pColKV->colName));
      }
      TAOS_CHECK_RETURN(tEncodeI64(pEncoder, pScan->window.skey));
      TAOS_CHECK_RETURN(tEncodeI64(pEncoder, pScan->window.ekey));
      break;
    }
    default:
      return TSDB_CODE_INVALID_PARA;
  }

  int32_t n = taosArrayGetSize(pOpParam->pChildren);
  TAOS_CHECK_RETURN(tEncodeI32(pEncoder, n));
  for (int32_t i = 0; i < n; ++i) {
    SOperatorParam *pChild = *(SOperatorParam **)taosArrayGet(pOpParam->pChildren, i);
    TAOS_CHECK_RETURN(tSerializeSOperatorParam(pEncoder, pChild));
  }

  TAOS_CHECK_RETURN(tEncodeBool(pEncoder, pOpParam->reUse));
  return 0;
}

int32_t tDeserializeSOperatorParam(SDecoder *pDecoder, SOperatorParam *pOpParam) {
  TAOS_CHECK_RETURN(tDecodeI32(pDecoder, &pOpParam->opType));
  TAOS_CHECK_RETURN(tDecodeI32(pDecoder, &pOpParam->downstreamIdx));
  switch (pOpParam->opType) {
    case QUERY_NODE_PHYSICAL_PLAN_TABLE_SCAN: {
      STableScanOperatorParam *pScan = taosMemoryMalloc(sizeof(STableScanOperatorParam));
      if (NULL == pScan) {
        TAOS_CHECK_RETURN(terrno);
      }
      TAOS_CHECK_RETURN(tDecodeI8(pDecoder, (int8_t *)&pScan->tableSeq));
      TAOS_CHECK_RETURN(tDecodeI8(pDecoder, (int8_t *)&pScan->isVtbRefScan));
      int32_t uidNum = 0;
      int64_t uid = 0;
      TAOS_CHECK_RETURN(tDecodeI32(pDecoder, &uidNum));
      if (uidNum > 0) {
        pScan->pUidList = taosArrayInit(uidNum, sizeof(int64_t));
        if (NULL == pScan->pUidList) {
          TAOS_CHECK_RETURN(terrno);
        }

        for (int32_t m = 0; m < uidNum; ++m) {
          TAOS_CHECK_RETURN(tDecodeI64(pDecoder, &uid));
          if (taosArrayPush(pScan->pUidList, &uid) == NULL) {
            TAOS_CHECK_RETURN(terrno);
          }
        }
      } else {
        pScan->pUidList = NULL;
      }
      if (pScan->isVtbRefScan) {
        pScan->pOrgTbInfo = taosMemoryMalloc(sizeof(SOrgTbInfo));

        TAOS_CHECK_RETURN(tDecodeI32(pDecoder, &pScan->pOrgTbInfo->vgId));
        TAOS_CHECK_RETURN(tDecodeCStrTo(pDecoder, pScan->pOrgTbInfo->tbName));
        int32_t num = 0;
        TAOS_CHECK_RETURN(tDecodeI32(pDecoder, &num));
        pScan->pOrgTbInfo->colMap = taosArrayInit(num, sizeof(SColIdNameKV));
        for (int32_t i = 0; i < num; ++i) {
          SColIdNameKV pColKV;
          TAOS_CHECK_RETURN(tDecodeI16(pDecoder, (int16_t *)&(pColKV.colId)));
          TAOS_CHECK_RETURN(tDecodeCStrTo(pDecoder, pColKV.colName));
          taosArrayPush(pScan->pOrgTbInfo->colMap, &pColKV);
        }
        TAOS_CHECK_RETURN(tDecodeI64(pDecoder, &pScan->window.skey));
        TAOS_CHECK_RETURN(tDecodeI64(pDecoder, &pScan->window.ekey));
      } else {
        pScan->pOrgTbInfo = NULL;
      }
      pOpParam->value = pScan;
      break;
    }
    default:
      return TSDB_CODE_INVALID_PARA;
  }

  int32_t childrenNum = 0;
  TAOS_CHECK_RETURN(tDecodeI32(pDecoder, &childrenNum));

  if (childrenNum > 0) {
    pOpParam->pChildren = taosArrayInit(childrenNum, POINTER_BYTES);
    if (NULL == pOpParam->pChildren) {
      TAOS_CHECK_RETURN(terrno);
    }
    for (int32_t i = 0; i < childrenNum; ++i) {
      SOperatorParam *pChild = taosMemoryCalloc(1, sizeof(SOperatorParam));
      if (NULL == pChild) {
        TAOS_CHECK_RETURN(terrno);
      }
      TAOS_CHECK_RETURN(tDeserializeSOperatorParam(pDecoder, pChild));
      if (taosArrayPush(pOpParam->pChildren, &pChild) == NULL) {
        TAOS_CHECK_RETURN(terrno);
      }
    }
  } else {
    pOpParam->pChildren = NULL;
  }

  if (!tDecodeIsEnd(pDecoder)) {
    TAOS_CHECK_RETURN(tDecodeBool(pDecoder, &pOpParam->reUse));
  } else {
    pOpParam->reUse = false;
  }

  return 0;
}

int32_t tSerializeSResFetchReq(void *buf, int32_t bufLen, SResFetchReq *pReq) {
  int32_t code = 0;
  int32_t lino;
  int32_t headLen = sizeof(SMsgHead);
  if (buf != NULL) {
    buf = (char *)buf + headLen;
    bufLen -= headLen;
  }

  SEncoder encoder = {0};
  tEncoderInit(&encoder, buf, bufLen);
  TAOS_CHECK_EXIT(tStartEncode(&encoder));

  TAOS_CHECK_EXIT(tEncodeU64(&encoder, pReq->sId));
  TAOS_CHECK_EXIT(tEncodeU64(&encoder, pReq->queryId));
  TAOS_CHECK_EXIT(tEncodeU64(&encoder, pReq->taskId));
  TAOS_CHECK_EXIT(tEncodeI32(&encoder, pReq->execId));
  if (pReq->pOpParam) {
    TAOS_CHECK_EXIT(tEncodeI32(&encoder, 1));
    TAOS_CHECK_EXIT(tSerializeSOperatorParam(&encoder, pReq->pOpParam));
  } else {
    TAOS_CHECK_EXIT(tEncodeI32(&encoder, 0));
  }
  TAOS_CHECK_EXIT(tEncodeU64(&encoder, pReq->clientId));

  tEndEncode(&encoder);

_exit:
  if (code) {
    tEncoderClear(&encoder);
    return code;
  } else {
    int32_t tlen = encoder.pos;
    tEncoderClear(&encoder);

    if (buf != NULL) {
      SMsgHead *pHead = (SMsgHead *)((char *)buf - headLen);
      pHead->vgId = htonl(pReq->header.vgId);
      pHead->contLen = htonl(tlen + headLen);
    }

    return tlen + headLen;
  }
}

int32_t tDeserializeSResFetchReq(void *buf, int32_t bufLen, SResFetchReq *pReq) {
  int32_t code = 0;
  int32_t lino;
  int32_t headLen = sizeof(SMsgHead);

  SMsgHead *pHead = buf;
  pHead->vgId = pReq->header.vgId;
  pHead->contLen = pReq->header.contLen;

  SDecoder decoder = {0};
  tDecoderInit(&decoder, (char *)buf + headLen, bufLen - headLen);

  TAOS_CHECK_EXIT(tStartDecode(&decoder));

  TAOS_CHECK_EXIT(tDecodeU64(&decoder, &pReq->sId));
  TAOS_CHECK_EXIT(tDecodeU64(&decoder, &pReq->queryId));
  TAOS_CHECK_EXIT(tDecodeU64(&decoder, &pReq->taskId));
  TAOS_CHECK_EXIT(tDecodeI32(&decoder, &pReq->execId));

  int32_t paramNum = 0;
  TAOS_CHECK_EXIT(tDecodeI32(&decoder, &paramNum));
  if (paramNum > 0) {
    pReq->pOpParam = taosMemoryMalloc(sizeof(*pReq->pOpParam));
    if (NULL == pReq->pOpParam) {
      TAOS_CHECK_EXIT(terrno);
    }
    TAOS_CHECK_EXIT(tDeserializeSOperatorParam(&decoder, pReq->pOpParam));
  }
  if (!tDecodeIsEnd(&decoder)) {
    TAOS_CHECK_EXIT(tDecodeU64(&decoder, &pReq->clientId));
  } else {
    pReq->clientId = 0;
  }

  tEndDecode(&decoder);

_exit:
  tDecoderClear(&decoder);
  return code;
}

int32_t tSerializeSMqPollReq(void *buf, int32_t bufLen, SMqPollReq *pReq) {
  int32_t headLen = sizeof(SMsgHead);
  int32_t code = 0;
  int32_t lino;
  if (buf != NULL) {
    buf = (char *)buf + headLen;
    bufLen -= headLen;
  }

  SEncoder encoder = {0};
  tEncoderInit(&encoder, buf, bufLen);
  TAOS_CHECK_EXIT(tStartEncode(&encoder));

  TAOS_CHECK_EXIT(tEncodeCStr(&encoder, pReq->subKey));
  TAOS_CHECK_EXIT(tEncodeI8(&encoder, pReq->withTbName));
  TAOS_CHECK_EXIT(tEncodeI8(&encoder, pReq->useSnapshot));
  TAOS_CHECK_EXIT(tEncodeI32(&encoder, pReq->epoch));
  TAOS_CHECK_EXIT(tEncodeU64(&encoder, pReq->reqId));
  TAOS_CHECK_EXIT(tEncodeI64(&encoder, pReq->consumerId));
  TAOS_CHECK_EXIT(tEncodeI64(&encoder, pReq->timeout));
  TAOS_CHECK_EXIT(tEncodeSTqOffsetVal(&encoder, &pReq->reqOffset));
  TAOS_CHECK_EXIT(tEncodeI8(&encoder, pReq->enableReplay));
  TAOS_CHECK_EXIT(tEncodeI8(&encoder, pReq->sourceExcluded));
  TAOS_CHECK_EXIT(tEncodeI8(&encoder, pReq->enableBatchMeta));
  TAOS_CHECK_EXIT(tEncodeI8(&encoder, pReq->rawData));
  TAOS_CHECK_EXIT(tEncodeI32(&encoder, pReq->minPollRows));

  tEndEncode(&encoder);

_exit:
  if (code) {
    tEncoderClear(&encoder);
    return code;
  } else {
    int32_t tlen = encoder.pos;
    tEncoderClear(&encoder);

    if (buf != NULL) {
      SMsgHead *pHead = (SMsgHead *)((char *)buf - headLen);
      pHead->vgId = htonl(pReq->head.vgId);
      pHead->contLen = htonl(tlen + headLen);
    }

    return tlen + headLen;
  }
}

int32_t tDeserializeSMqPollReq(void *buf, int32_t bufLen, SMqPollReq *pReq) {
  int32_t  code = 0;
  int32_t  lino;
  int32_t  headLen = sizeof(SMsgHead);
  SDecoder decoder = {0};
  tDecoderInit(&decoder, (char *)buf + headLen, bufLen - headLen);

  TAOS_CHECK_EXIT(tStartDecode(&decoder));

  TAOS_CHECK_EXIT(tDecodeCStrTo(&decoder, pReq->subKey));
  TAOS_CHECK_EXIT(tDecodeI8(&decoder, &pReq->withTbName));
  TAOS_CHECK_EXIT(tDecodeI8(&decoder, &pReq->useSnapshot));
  TAOS_CHECK_EXIT(tDecodeI32(&decoder, &pReq->epoch));
  TAOS_CHECK_EXIT(tDecodeU64(&decoder, &pReq->reqId));
  TAOS_CHECK_EXIT(tDecodeI64(&decoder, &pReq->consumerId));
  TAOS_CHECK_EXIT(tDecodeI64(&decoder, &pReq->timeout));
  TAOS_CHECK_EXIT(tDecodeSTqOffsetVal(&decoder, &pReq->reqOffset));

  if (!tDecodeIsEnd(&decoder)) {
    TAOS_CHECK_EXIT(tDecodeI8(&decoder, &pReq->enableReplay));
  }

  if (!tDecodeIsEnd(&decoder)) {
    TAOS_CHECK_EXIT(tDecodeI8(&decoder, &pReq->sourceExcluded));
  }

  if (!tDecodeIsEnd(&decoder)) {
    TAOS_CHECK_EXIT(tDecodeI8(&decoder, &pReq->enableBatchMeta));
  } else {
    pReq->enableBatchMeta = false;
  }

  if (!tDecodeIsEnd(&decoder)) {
    TAOS_CHECK_EXIT(tDecodeI8(&decoder, &pReq->rawData));
    TAOS_CHECK_EXIT(tDecodeI32(&decoder, &pReq->minPollRows));
  }

  tEndDecode(&decoder);

_exit:
  tDecoderClear(&decoder);
  return code;
}

void    tDestroySMqPollReq(SMqPollReq *pReq) {
  tOffsetDestroy(&pReq->reqOffset);
  if (pReq->uidHash != NULL) {
    taosHashCleanup(pReq->uidHash);
    pReq->uidHash = NULL;
  }
}
int32_t tSerializeSTaskDropReq(void *buf, int32_t bufLen, STaskDropReq *pReq) {
  int32_t code = 0;
  int32_t lino;
  int32_t tlen;
  int32_t headLen = sizeof(SMsgHead);
  if (buf != NULL) {
    buf = (char *)buf + headLen;
    bufLen -= headLen;
  }

  SEncoder encoder = {0};
  tEncoderInit(&encoder, buf, bufLen);
  TAOS_CHECK_EXIT(tStartEncode(&encoder));

  TAOS_CHECK_EXIT(tEncodeU64(&encoder, pReq->sId));
  TAOS_CHECK_EXIT(tEncodeU64(&encoder, pReq->queryId));
  TAOS_CHECK_EXIT(tEncodeU64(&encoder, pReq->taskId));
  TAOS_CHECK_EXIT(tEncodeI64(&encoder, pReq->refId));
  TAOS_CHECK_EXIT(tEncodeI32(&encoder, pReq->execId));
  TAOS_CHECK_EXIT(tEncodeU64(&encoder, pReq->clientId));

  tEndEncode(&encoder);

_exit:
  if (code) {
    tEncoderClear(&encoder);
    return code;
  } else {
    tlen = encoder.pos;
    tEncoderClear(&encoder);

    if (buf != NULL) {
      SMsgHead *pHead = (SMsgHead *)((char *)buf - headLen);
      pHead->vgId = htonl(pReq->header.vgId);
      pHead->contLen = htonl(tlen + headLen);
    }

    return tlen + headLen;
  }
}

int32_t tDeserializeSTaskDropReq(void *buf, int32_t bufLen, STaskDropReq *pReq) {
  int32_t headLen = sizeof(SMsgHead);
  int32_t code = 0;
  int32_t lino;

  SMsgHead *pHead = buf;
  pHead->vgId = pReq->header.vgId;
  pHead->contLen = pReq->header.contLen;

  SDecoder decoder = {0};
  tDecoderInit(&decoder, (char *)buf + headLen, bufLen - headLen);

  TAOS_CHECK_EXIT(tStartDecode(&decoder));

  TAOS_CHECK_EXIT(tDecodeU64(&decoder, &pReq->sId));
  TAOS_CHECK_EXIT(tDecodeU64(&decoder, &pReq->queryId));
  TAOS_CHECK_EXIT(tDecodeU64(&decoder, &pReq->taskId));
  TAOS_CHECK_EXIT(tDecodeI64(&decoder, &pReq->refId));
  TAOS_CHECK_EXIT(tDecodeI32(&decoder, &pReq->execId));
  if (!tDecodeIsEnd(&decoder)) {
    TAOS_CHECK_EXIT(tDecodeU64(&decoder, &pReq->clientId));
  } else {
    pReq->clientId = 0;
  }

  tEndDecode(&decoder);

_exit:
  tDecoderClear(&decoder);
  return code;
}

int32_t tSerializeSTaskNotifyReq(void *buf, int32_t bufLen, STaskNotifyReq *pReq) {
  int32_t code = 0;
  int32_t lino;
  int32_t tlen;
  int32_t headLen = sizeof(SMsgHead);
  if (buf != NULL) {
    buf = (char *)buf + headLen;
    bufLen -= headLen;
  }

  SEncoder encoder = {0};
  tEncoderInit(&encoder, buf, bufLen);
  TAOS_CHECK_EXIT(tStartEncode(&encoder));

  TAOS_CHECK_EXIT(tEncodeU64(&encoder, pReq->sId));
  TAOS_CHECK_EXIT(tEncodeU64(&encoder, pReq->queryId));
  TAOS_CHECK_EXIT(tEncodeU64(&encoder, pReq->taskId));
  TAOS_CHECK_EXIT(tEncodeI64(&encoder, pReq->refId));
  TAOS_CHECK_EXIT(tEncodeI32(&encoder, pReq->execId));
  TAOS_CHECK_EXIT(tEncodeI32(&encoder, pReq->type));
  TAOS_CHECK_EXIT(tEncodeU64(&encoder, pReq->clientId));

  tEndEncode(&encoder);

_exit:
  if (code) {
    tEncoderClear(&encoder);
    return code;
  } else {
    tlen = encoder.pos;
    tEncoderClear(&encoder);

    if (buf != NULL) {
      SMsgHead *pHead = (SMsgHead *)((char *)buf - headLen);
      pHead->vgId = htonl(pReq->header.vgId);
      pHead->contLen = htonl(tlen + headLen);
    }

    return tlen + headLen;
  }
}

int32_t tDeserializeSTaskNotifyReq(void *buf, int32_t bufLen, STaskNotifyReq *pReq) {
  int32_t headLen = sizeof(SMsgHead);
  int32_t code = 0;
  int32_t lino;

  SMsgHead *pHead = buf;
  pHead->vgId = pReq->header.vgId;
  pHead->contLen = pReq->header.contLen;

  SDecoder decoder = {0};
  tDecoderInit(&decoder, (char *)buf + headLen, bufLen - headLen);

  TAOS_CHECK_EXIT(tStartDecode(&decoder));

  TAOS_CHECK_EXIT(tDecodeU64(&decoder, &pReq->sId));
  TAOS_CHECK_EXIT(tDecodeU64(&decoder, &pReq->queryId));
  TAOS_CHECK_EXIT(tDecodeU64(&decoder, &pReq->taskId));
  TAOS_CHECK_EXIT(tDecodeI64(&decoder, &pReq->refId));
  TAOS_CHECK_EXIT(tDecodeI32(&decoder, &pReq->execId));
  TAOS_CHECK_EXIT(tDecodeI32(&decoder, (int32_t *)&pReq->type));
  if (!tDecodeIsEnd(&decoder)) {
    TAOS_CHECK_EXIT(tDecodeU64(&decoder, &pReq->clientId));
  } else {
    pReq->clientId = 0;
  }

  tEndDecode(&decoder);

_exit:
  tDecoderClear(&decoder);
  return code;
}

int32_t tSerializeSQueryTableRsp(void *buf, int32_t bufLen, SQueryTableRsp *pRsp) {
  SEncoder encoder = {0};
  int32_t  code = 0;
  int32_t  lino;
  int32_t  tlen;
  tEncoderInit(&encoder, buf, bufLen);
  TAOS_CHECK_EXIT(tStartEncode(&encoder));

  TAOS_CHECK_EXIT(tEncodeI32(&encoder, pRsp->code));
  TAOS_CHECK_EXIT(tEncodeI64(&encoder, pRsp->affectedRows));
  int32_t tbNum = taosArrayGetSize(pRsp->tbVerInfo);
  TAOS_CHECK_EXIT(tEncodeI32(&encoder, tbNum));
  if (tbNum > 0) {
    for (int32_t i = 0; i < tbNum; ++i) {
      STbVerInfo *pVer = taosArrayGet(pRsp->tbVerInfo, i);
      TAOS_CHECK_EXIT(tEncodeCStr(&encoder, pVer->tbFName));
      TAOS_CHECK_EXIT(tEncodeI32(&encoder, pVer->sversion));
      TAOS_CHECK_EXIT(tEncodeI32(&encoder, pVer->tversion));
    }
  }

  tEndEncode(&encoder);

_exit:
  if (code) {
    tlen = code;
  } else {
    tlen = encoder.pos;
  }
  tEncoderClear(&encoder);
  return tlen;
}

int32_t tDeserializeSQueryTableRsp(void *buf, int32_t bufLen, SQueryTableRsp *pRsp) {
  SDecoder decoder = {0};
  int32_t  code = 0;
  int32_t  lino;
  tDecoderInit(&decoder, (char *)buf, bufLen);

  TAOS_CHECK_EXIT(tStartDecode(&decoder));

  TAOS_CHECK_EXIT(tDecodeI32(&decoder, &pRsp->code));
  TAOS_CHECK_EXIT(tDecodeI64(&decoder, &pRsp->affectedRows));
  int32_t tbNum = 0;
  TAOS_CHECK_EXIT(tDecodeI32(&decoder, &tbNum));
  if (tbNum > 0) {
    pRsp->tbVerInfo = taosArrayInit(tbNum, sizeof(STbVerInfo));
    if (NULL == pRsp->tbVerInfo) {
      TAOS_CHECK_EXIT(terrno);
    }
    STbVerInfo tbVer;
    TAOS_CHECK_EXIT(tDecodeCStrTo(&decoder, tbVer.tbFName));
    TAOS_CHECK_EXIT(tDecodeI32(&decoder, &tbVer.sversion));
    TAOS_CHECK_EXIT(tDecodeI32(&decoder, &tbVer.tversion));
    if (NULL == taosArrayPush(pRsp->tbVerInfo, &tbVer)) {
      TAOS_CHECK_EXIT(terrno);
    }
  }

  tEndDecode(&decoder);

_exit:
  tDecoderClear(&decoder);
  return code;
}

int32_t tSerializeSSchedulerHbReq(void *buf, int32_t bufLen, SSchedulerHbReq *pReq) {
  int32_t code = 0;
  int32_t lino;
  int32_t tlen;
  int32_t headLen = sizeof(SMsgHead);
  if (buf != NULL) {
    buf = (char *)buf + headLen;
    bufLen -= headLen;
  }

  SEncoder encoder = {0};
  tEncoderInit(&encoder, buf, bufLen);

  TAOS_CHECK_EXIT(tStartEncode(&encoder));
  TAOS_CHECK_EXIT(tEncodeU64(&encoder, pReq->clientId));
  TAOS_CHECK_EXIT(tEncodeI32(&encoder, pReq->epId.nodeId));
  TAOS_CHECK_EXIT(tEncodeU16(&encoder, pReq->epId.ep.port));
  TAOS_CHECK_EXIT(tEncodeCStr(&encoder, pReq->epId.ep.fqdn));
  if (pReq->taskAction) {
    int32_t num = taosArrayGetSize(pReq->taskAction);
    TAOS_CHECK_EXIT(tEncodeI32(&encoder, num));
    for (int32_t i = 0; i < num; ++i) {
      STaskAction *action = taosArrayGet(pReq->taskAction, i);
      TAOS_CHECK_EXIT(tEncodeU64(&encoder, action->queryId));
      TAOS_CHECK_EXIT(tEncodeU64(&encoder, action->taskId));
      TAOS_CHECK_EXIT(tEncodeI8(&encoder, action->action));
    }
  } else {
    TAOS_CHECK_EXIT(tEncodeI32(&encoder, 0));
  }
  tEndEncode(&encoder);

_exit:
  if (code) {
    tEncoderClear(&encoder);
    return code;
  } else {
    tlen = encoder.pos;
    tEncoderClear(&encoder);

    if (buf != NULL) {
      SMsgHead *pHead = (SMsgHead *)((char *)buf - headLen);
      pHead->vgId = htonl(pReq->header.vgId);
      pHead->contLen = htonl(tlen + headLen);
    }
    return tlen + headLen;
  }
}

int32_t tDeserializeSSchedulerHbReq(void *buf, int32_t bufLen, SSchedulerHbReq *pReq) {
  int32_t   headLen = sizeof(SMsgHead);
  SMsgHead *pHead = buf;
  pHead->vgId = pReq->header.vgId;
  pHead->contLen = pReq->header.contLen;
  int32_t code = 0;
  int32_t lino;

  SDecoder decoder = {0};
  tDecoderInit(&decoder, (char *)buf + headLen, bufLen - headLen);

  TAOS_CHECK_EXIT(tStartDecode(&decoder));
  TAOS_CHECK_EXIT(tDecodeU64(&decoder, &pReq->clientId));
  TAOS_CHECK_EXIT(tDecodeI32(&decoder, &pReq->epId.nodeId));
  TAOS_CHECK_EXIT(tDecodeU16(&decoder, &pReq->epId.ep.port));
  TAOS_CHECK_EXIT(tDecodeCStrTo(&decoder, pReq->epId.ep.fqdn));
  int32_t num = 0;
  TAOS_CHECK_EXIT(tDecodeI32(&decoder, &num));
  if (num > 0) {
    pReq->taskAction = taosArrayInit(num, sizeof(STaskStatus));
    if (NULL == pReq->taskAction) {
      TAOS_CHECK_EXIT(terrno);
    }
    for (int32_t i = 0; i < num; ++i) {
      STaskAction action = {0};
      TAOS_CHECK_EXIT(tDecodeU64(&decoder, &action.queryId));
      TAOS_CHECK_EXIT(tDecodeU64(&decoder, &action.taskId));
      TAOS_CHECK_EXIT(tDecodeI8(&decoder, &action.action));
      if (taosArrayPush(pReq->taskAction, &action) == NULL) {
        TAOS_CHECK_EXIT(terrno);
      }
    }
  } else {
    pReq->taskAction = NULL;
  }
  tEndDecode(&decoder);

_exit:
  tDecoderClear(&decoder);
  return code;
}

void tFreeSSchedulerHbReq(SSchedulerHbReq *pReq) { taosArrayDestroy(pReq->taskAction); }

int32_t tSerializeSSchedulerHbRsp(void *buf, int32_t bufLen, SSchedulerHbRsp *pRsp) {
  SEncoder encoder = {0};
  int32_t  code = 0;
  int32_t  lino;
  int32_t  tlen;
  tEncoderInit(&encoder, buf, bufLen);

  TAOS_CHECK_EXIT(tStartEncode(&encoder));
  TAOS_CHECK_EXIT(tEncodeI32(&encoder, pRsp->epId.nodeId));
  TAOS_CHECK_EXIT(tEncodeU16(&encoder, pRsp->epId.ep.port));
  TAOS_CHECK_EXIT(tEncodeCStr(&encoder, pRsp->epId.ep.fqdn));
  if (pRsp->taskStatus) {
    int32_t num = taosArrayGetSize(pRsp->taskStatus);
    TAOS_CHECK_EXIT(tEncodeI32(&encoder, num));
    for (int32_t i = 0; i < num; ++i) {
      STaskStatus *status = taosArrayGet(pRsp->taskStatus, i);
      TAOS_CHECK_EXIT(tEncodeU64(&encoder, status->queryId));
      TAOS_CHECK_EXIT(tEncodeU64(&encoder, status->taskId));
      TAOS_CHECK_EXIT(tEncodeI64(&encoder, status->refId));
      TAOS_CHECK_EXIT(tEncodeI32(&encoder, status->execId));
      TAOS_CHECK_EXIT(tEncodeI8(&encoder, status->status));
    }
    for (int32_t i = 0; i < num; ++i) {
      STaskStatus *status = taosArrayGet(pRsp->taskStatus, i);
      TAOS_CHECK_EXIT(tEncodeU64(&encoder, status->clientId));
    }
  } else {
    TAOS_CHECK_EXIT(tEncodeI32(&encoder, 0));
  }
  tEndEncode(&encoder);

_exit:
  if (code) {
    tlen = code;
  } else {
    tlen = encoder.pos;
  }
  tEncoderClear(&encoder);
  return tlen;
}

int32_t tDeserializeSSchedulerHbRsp(void *buf, int32_t bufLen, SSchedulerHbRsp *pRsp) {
  SDecoder decoder = {0};
  int32_t  code = 0;
  int32_t  lino;
  tDecoderInit(&decoder, buf, bufLen);

  TAOS_CHECK_EXIT(tStartDecode(&decoder));
  TAOS_CHECK_EXIT(tDecodeI32(&decoder, &pRsp->epId.nodeId));
  TAOS_CHECK_EXIT(tDecodeU16(&decoder, &pRsp->epId.ep.port));
  TAOS_CHECK_EXIT(tDecodeCStrTo(&decoder, pRsp->epId.ep.fqdn));
  int32_t num = 0;
  TAOS_CHECK_EXIT(tDecodeI32(&decoder, &num));
  if (num > 0) {
    pRsp->taskStatus = taosArrayInit(num, sizeof(STaskStatus));
    if (NULL == pRsp->taskStatus) {
      TAOS_CHECK_EXIT(terrno);
    }
    for (int32_t i = 0; i < num; ++i) {
      STaskStatus status = {0};
      TAOS_CHECK_EXIT(tDecodeU64(&decoder, &status.queryId));
      TAOS_CHECK_EXIT(tDecodeU64(&decoder, &status.taskId));
      TAOS_CHECK_EXIT(tDecodeI64(&decoder, &status.refId));
      TAOS_CHECK_EXIT(tDecodeI32(&decoder, &status.execId));
      TAOS_CHECK_EXIT(tDecodeI8(&decoder, &status.status));
      if (taosArrayPush(pRsp->taskStatus, &status) == NULL) {
        TAOS_CHECK_EXIT(terrno);
      }
    }
    if (!tDecodeIsEnd(&decoder)) {
      for (int32_t i = 0; i < num; ++i) {
        STaskStatus *status = taosArrayGet(pRsp->taskStatus, i);
        TAOS_CHECK_EXIT(tDecodeU64(&decoder, &status->clientId));
      }
    }
  } else {
    pRsp->taskStatus = NULL;
  }
  tEndDecode(&decoder);

_exit:
  tDecoderClear(&decoder);
  return code;
}

void tFreeSSchedulerHbRsp(SSchedulerHbRsp *pRsp) { taosArrayDestroy(pRsp->taskStatus); }

int tEncodeSVCreateTbBatchRsp(SEncoder *pCoder, const SVCreateTbBatchRsp *pRsp) {
  int32_t        nRsps = taosArrayGetSize(pRsp->pArray);
  SVCreateTbRsp *pCreateRsp;

  TAOS_CHECK_RETURN(tStartEncode(pCoder));
  TAOS_CHECK_RETURN(tEncodeI32v(pCoder, nRsps));
  for (int32_t i = 0; i < nRsps; i++) {
    pCreateRsp = taosArrayGet(pRsp->pArray, i);
    TAOS_CHECK_RETURN(tEncodeSVCreateTbRsp(pCoder, pCreateRsp));
  }

  tEndEncode(pCoder);
  return 0;
}

int tDecodeSVCreateTbBatchRsp(SDecoder *pCoder, SVCreateTbBatchRsp *pRsp) {
  TAOS_CHECK_RETURN(tStartDecode(pCoder));
  TAOS_CHECK_RETURN(tDecodeI32v(pCoder, &pRsp->nRsps));
  pRsp->pRsps = (SVCreateTbRsp *)tDecoderMalloc(pCoder, sizeof(*pRsp->pRsps) * pRsp->nRsps);
  if (pRsp->pRsps == NULL) {
    TAOS_CHECK_RETURN(terrno);
  }
  for (int32_t i = 0; i < pRsp->nRsps; i++) {
    TAOS_CHECK_RETURN(tDecodeSVCreateTbRsp(pCoder, pRsp->pRsps + i));
  }

  tEndDecode(pCoder);
  return 0;
}

int32_t tEncodeTSma(SEncoder *pCoder, const STSma *pSma) {
  TAOS_CHECK_RETURN(tEncodeI8(pCoder, pSma->version));
  TAOS_CHECK_RETURN(tEncodeI8(pCoder, pSma->intervalUnit));
  TAOS_CHECK_RETURN(tEncodeI8(pCoder, pSma->slidingUnit));
  TAOS_CHECK_RETURN(tEncodeI8(pCoder, pSma->timezoneInt));
  TAOS_CHECK_RETURN(tEncodeI32(pCoder, pSma->dstVgId));
  TAOS_CHECK_RETURN(tEncodeCStr(pCoder, pSma->indexName));
  TAOS_CHECK_RETURN(tEncodeI32(pCoder, pSma->exprLen));
  TAOS_CHECK_RETURN(tEncodeI32(pCoder, pSma->tagsFilterLen));
  TAOS_CHECK_RETURN(tEncodeI64(pCoder, pSma->indexUid));
  TAOS_CHECK_RETURN(tEncodeI64(pCoder, pSma->tableUid));
  TAOS_CHECK_RETURN(tEncodeI64(pCoder, pSma->dstTbUid));
  TAOS_CHECK_RETURN(tEncodeCStr(pCoder, pSma->dstTbName));
  TAOS_CHECK_RETURN(tEncodeI64(pCoder, pSma->interval));
  TAOS_CHECK_RETURN(tEncodeI64(pCoder, pSma->offset));
  TAOS_CHECK_RETURN(tEncodeI64(pCoder, pSma->sliding));
  if (pSma->exprLen > 0) {
    TAOS_CHECK_RETURN(tEncodeCStr(pCoder, pSma->expr));
  }
  if (pSma->tagsFilterLen > 0) {
    TAOS_CHECK_RETURN(tEncodeCStr(pCoder, pSma->tagsFilter));
  }

  TAOS_CHECK_RETURN(tEncodeSSchemaWrapper(pCoder, &pSma->schemaRow));
  TAOS_CHECK_RETURN(tEncodeSSchemaWrapper(pCoder, &pSma->schemaTag));

  return 0;
}

int32_t tDecodeTSma(SDecoder *pCoder, STSma *pSma, bool deepCopy) {
  int32_t code = 0;
  int32_t lino;

  TAOS_CHECK_EXIT(tDecodeI8(pCoder, &pSma->version));
  TAOS_CHECK_EXIT(tDecodeI8(pCoder, &pSma->intervalUnit));
  TAOS_CHECK_EXIT(tDecodeI8(pCoder, &pSma->slidingUnit));
  TAOS_CHECK_EXIT(tDecodeI8(pCoder, &pSma->timezoneInt));
  TAOS_CHECK_EXIT(tDecodeI32(pCoder, &pSma->dstVgId));
  TAOS_CHECK_EXIT(tDecodeCStrTo(pCoder, pSma->indexName));
  TAOS_CHECK_EXIT(tDecodeI32(pCoder, &pSma->exprLen));
  TAOS_CHECK_EXIT(tDecodeI32(pCoder, &pSma->tagsFilterLen));
  TAOS_CHECK_EXIT(tDecodeI64(pCoder, &pSma->indexUid));
  TAOS_CHECK_EXIT(tDecodeI64(pCoder, &pSma->tableUid));
  TAOS_CHECK_EXIT(tDecodeI64(pCoder, &pSma->dstTbUid));
  if (deepCopy) {
    TAOS_CHECK_EXIT(tDecodeCStrAlloc(pCoder, &pSma->dstTbName));
  } else {
    TAOS_CHECK_EXIT(tDecodeCStr(pCoder, &pSma->dstTbName));
  }

  TAOS_CHECK_EXIT(tDecodeI64(pCoder, &pSma->interval));
  TAOS_CHECK_EXIT(tDecodeI64(pCoder, &pSma->offset));
  TAOS_CHECK_EXIT(tDecodeI64(pCoder, &pSma->sliding));
  if (pSma->exprLen > 0) {
    if (deepCopy) {
      TAOS_CHECK_EXIT(tDecodeCStrAlloc(pCoder, &pSma->expr));
    } else {
      TAOS_CHECK_EXIT(tDecodeCStr(pCoder, &pSma->expr));
    }
  } else {
    pSma->expr = NULL;
  }
  if (pSma->tagsFilterLen > 0) {
    if (deepCopy) {
      TAOS_CHECK_EXIT(tDecodeCStrAlloc(pCoder, &pSma->tagsFilter));
    } else {
      TAOS_CHECK_EXIT(tDecodeCStr(pCoder, &pSma->tagsFilter));
    }
  } else {
    pSma->tagsFilter = NULL;
  }
  // only needed in dstVgroup
  TAOS_CHECK_EXIT(tDecodeSSchemaWrapperEx(pCoder, &pSma->schemaRow));
  TAOS_CHECK_EXIT(tDecodeSSchemaWrapperEx(pCoder, &pSma->schemaTag));

_exit:
  return code;
}

int32_t tEncodeSVCreateTSmaReq(SEncoder *pCoder, const SVCreateTSmaReq *pReq) {
  TAOS_CHECK_RETURN(tStartEncode(pCoder));
  TAOS_CHECK_RETURN(tEncodeTSma(pCoder, pReq));
  tEndEncode(pCoder);
  return 0;
}

int32_t tDecodeSVCreateTSmaReq(SDecoder *pCoder, SVCreateTSmaReq *pReq) {
  TAOS_CHECK_RETURN(tStartDecode(pCoder));
  TAOS_CHECK_RETURN(tDecodeTSma(pCoder, pReq, false));
  tEndDecode(pCoder);
  return 0;
}

int32_t tEncodeSVDropTSmaReq(SEncoder *pCoder, const SVDropTSmaReq *pReq) {
  TAOS_CHECK_RETURN(tStartEncode(pCoder));
  TAOS_CHECK_RETURN(tEncodeI64(pCoder, pReq->indexUid));
  TAOS_CHECK_RETURN(tEncodeCStr(pCoder, pReq->indexName));

  tEndEncode(pCoder);
  return 0;
}

int32_t tSerializeSVDeleteReq(void *buf, int32_t bufLen, SVDeleteReq *pReq) {
  int32_t code = 0;
  int32_t lino;
  int32_t headLen = sizeof(SMsgHead);
  if (buf != NULL) {
    buf = (char *)buf + headLen;
    bufLen -= headLen;
  }

  SEncoder encoder = {0};
  tEncoderInit(&encoder, buf, bufLen);

  TAOS_CHECK_EXIT(tStartEncode(&encoder));
  TAOS_CHECK_EXIT(tEncodeU64(&encoder, pReq->sId));
  TAOS_CHECK_EXIT(tEncodeU64(&encoder, pReq->queryId));
  TAOS_CHECK_EXIT(tEncodeU64(&encoder, pReq->taskId));
  TAOS_CHECK_EXIT(tEncodeU32(&encoder, pReq->sqlLen));
  TAOS_CHECK_EXIT(tEncodeCStr(&encoder, pReq->sql));
  TAOS_CHECK_EXIT(tEncodeBinary(&encoder, pReq->msg, pReq->phyLen));
  TAOS_CHECK_EXIT(tEncodeI8(&encoder, pReq->source));
  TAOS_CHECK_EXIT(tEncodeU64(&encoder, pReq->clientId));
  tEndEncode(&encoder);

_exit:
  if (code) {
    tEncoderClear(&encoder);
    return code;
  } else {
    int32_t tlen = encoder.pos;
    tEncoderClear(&encoder);

    if (buf != NULL) {
      SMsgHead *pHead = (SMsgHead *)((char *)buf - headLen);
      pHead->vgId = htonl(pReq->header.vgId);
      pHead->contLen = htonl(tlen + headLen);
    }

    return tlen + headLen;
  }
}

int32_t tDeserializeSVDeleteReq(void *buf, int32_t bufLen, SVDeleteReq *pReq) {
  int32_t   code = 0;
  int32_t   lino;
  int32_t   headLen = sizeof(SMsgHead);
  SMsgHead *pHead = buf;
  pHead->vgId = pReq->header.vgId;
  pHead->contLen = pReq->header.contLen;

  SDecoder decoder = {0};
  tDecoderInit(&decoder, (char *)buf + headLen, bufLen - headLen);

  TAOS_CHECK_EXIT(tStartDecode(&decoder));
  TAOS_CHECK_EXIT(tDecodeU64(&decoder, &pReq->sId));
  TAOS_CHECK_EXIT(tDecodeU64(&decoder, &pReq->queryId));
  TAOS_CHECK_EXIT(tDecodeU64(&decoder, &pReq->taskId));
  TAOS_CHECK_EXIT(tDecodeU32(&decoder, &pReq->sqlLen));
  pReq->sql = taosMemoryCalloc(1, pReq->sqlLen + 1);
  if (NULL == pReq->sql) {
    TAOS_CHECK_EXIT(terrno);
  }
  TAOS_CHECK_EXIT(tDecodeCStrTo(&decoder, pReq->sql));
  uint64_t msgLen = 0;
  TAOS_CHECK_EXIT(tDecodeBinaryAlloc(&decoder, (void **)&pReq->msg, &msgLen));
  pReq->phyLen = msgLen;

  if (!tDecodeIsEnd(&decoder)) {
    TAOS_CHECK_EXIT(tDecodeI8(&decoder, &pReq->source));
  }
  if (!tDecodeIsEnd(&decoder)) {
    TAOS_CHECK_EXIT(tDecodeU64(&decoder, &pReq->clientId));
  } else {
    pReq->clientId = 0;
  }
  tEndDecode(&decoder);

_exit:
  tDecoderClear(&decoder);
  return 0;
}

int32_t tEncodeSVDeleteRsp(SEncoder *pCoder, const SVDeleteRsp *pReq) {
  TAOS_CHECK_RETURN(tStartEncode(pCoder));
  TAOS_CHECK_RETURN(tEncodeI64(pCoder, pReq->affectedRows));
  tEndEncode(pCoder);
  return 0;
}

int32_t tDecodeSVDeleteRsp(SDecoder *pCoder, SVDeleteRsp *pReq) {
  TAOS_CHECK_RETURN(tStartDecode(pCoder));
  TAOS_CHECK_RETURN(tDecodeI64(pCoder, &pReq->affectedRows));
  tEndDecode(pCoder);
  return 0;
}

int32_t tSerializeSCMCreateStreamReq(void *buf, int32_t bufLen, const SCMCreateStreamReq *pReq) {
  int32_t sqlLen = 0;
  int32_t astLen = 0;
  if (pReq->sql != NULL) sqlLen = (int32_t)strlen(pReq->sql);
  if (pReq->ast != NULL) astLen = (int32_t)strlen(pReq->ast);

  SEncoder encoder = {0};
  tEncoderInit(&encoder, buf, bufLen);
  int32_t code = 0;
  int32_t lino;

  TAOS_CHECK_EXIT(tStartEncode(&encoder));
  TAOS_CHECK_EXIT(tEncodeCStr(&encoder, pReq->name));
  TAOS_CHECK_EXIT(tEncodeCStr(&encoder, pReq->sourceDB));
  TAOS_CHECK_EXIT(tEncodeCStr(&encoder, pReq->targetStbFullName));
  TAOS_CHECK_EXIT(tEncodeI8(&encoder, pReq->igExists));
  TAOS_CHECK_EXIT(tEncodeI8(&encoder, pReq->fillHistory));
  TAOS_CHECK_EXIT(tEncodeI32(&encoder, sqlLen));
  TAOS_CHECK_EXIT(tEncodeI32(&encoder, astLen));
  TAOS_CHECK_EXIT(tEncodeI8(&encoder, pReq->triggerType));
  TAOS_CHECK_EXIT(tEncodeI64(&encoder, pReq->maxDelay));
  TAOS_CHECK_EXIT(tEncodeI64(&encoder, pReq->watermark));
  TAOS_CHECK_EXIT(tEncodeI8(&encoder, pReq->igExpired));
  if (sqlLen > 0) {
    TAOS_CHECK_EXIT(tEncodeCStr(&encoder, pReq->sql));
  }
  if (astLen > 0) {
    TAOS_CHECK_EXIT(tEncodeCStr(&encoder, pReq->ast));
  }
  TAOS_CHECK_EXIT(tEncodeI32(&encoder, pReq->numOfTags));
  for (int32_t i = 0; i < pReq->numOfTags; ++i) {
    SField *pField = taosArrayGet(pReq->pTags, i);
    TAOS_CHECK_EXIT(tEncodeI8(&encoder, pField->type));
    TAOS_CHECK_EXIT(tEncodeI8(&encoder, pField->flags));
    TAOS_CHECK_EXIT(tEncodeI32(&encoder, pField->bytes));
    TAOS_CHECK_EXIT(tEncodeCStr(&encoder, pField->name));
  }

  TAOS_CHECK_EXIT(tEncodeI8(&encoder, pReq->createStb));
  TAOS_CHECK_EXIT(tEncodeU64(&encoder, pReq->targetStbUid));

  TAOS_CHECK_EXIT(tEncodeI32(&encoder, taosArrayGetSize(pReq->fillNullCols)));
  for (int32_t i = 0; i < taosArrayGetSize(pReq->fillNullCols); ++i) {
    SColLocation *pCol = taosArrayGet(pReq->fillNullCols, i);
    TAOS_CHECK_EXIT(tEncodeI16(&encoder, pCol->slotId));
    TAOS_CHECK_EXIT(tEncodeI16(&encoder, pCol->colId));
    TAOS_CHECK_EXIT(tEncodeI8(&encoder, pCol->type));
  }

  TAOS_CHECK_EXIT(tEncodeI64(&encoder, pReq->deleteMark));
  TAOS_CHECK_EXIT(tEncodeI8(&encoder, pReq->igUpdate));
  TAOS_CHECK_EXIT(tEncodeI64(&encoder, pReq->lastTs));

  TAOS_CHECK_EXIT(tEncodeI32(&encoder, taosArrayGetSize(pReq->pVgroupVerList)));

  for (int32_t i = 0; i < taosArrayGetSize(pReq->pVgroupVerList); ++i) {
    SVgroupVer *p = taosArrayGet(pReq->pVgroupVerList, i);
    TAOS_CHECK_EXIT(tEncodeI32(&encoder, p->vgId));
    TAOS_CHECK_EXIT(tEncodeI64(&encoder, p->ver));
  }

  int32_t colSize = taosArrayGetSize(pReq->pCols);
  TAOS_CHECK_EXIT(tEncodeI32(&encoder, colSize));
  for (int32_t i = 0; i < colSize; ++i) {
    SFieldWithOptions *pField = taosArrayGet(pReq->pCols, i);
    TAOS_CHECK_EXIT(tEncodeI8(&encoder, pField->type));
    TAOS_CHECK_EXIT(tEncodeI8(&encoder, pField->flags));
    TAOS_CHECK_EXIT(tEncodeI32(&encoder, pField->bytes));
    TAOS_CHECK_EXIT(tEncodeCStr(&encoder, pField->name));
  }

  TAOS_CHECK_EXIT(tEncodeI64(&encoder, pReq->smaId));

  int32_t addrSize = taosArrayGetSize(pReq->pNotifyAddrUrls);
  TAOS_CHECK_EXIT(tEncodeI32(&encoder, addrSize));
  for (int32_t i = 0; i < addrSize; ++i) {
    const char *url = taosArrayGetP(pReq->pNotifyAddrUrls, i);
    TAOS_CHECK_EXIT((tEncodeCStr(&encoder, url)));
  }
  TAOS_CHECK_EXIT(tEncodeI32(&encoder, pReq->notifyEventTypes));
  TAOS_CHECK_EXIT(tEncodeI32(&encoder, pReq->notifyErrorHandle));
  TAOS_CHECK_EXIT(tEncodeI8(&encoder, pReq->notifyHistory));

  int32_t vgNum = taosArrayGetSize(pReq->pVSubTables);
  TAOS_CHECK_EXIT(tEncodeI32(&encoder, vgNum));
  for (int32_t i = 0; i < vgNum; ++i) {
    SVSubTablesRsp* pVgTables = taosArrayGet(pReq->pVSubTables, i);
    TAOS_CHECK_EXIT(tSerializeSVSubTablesRspImpl(&encoder, pVgTables));
  }
  
  tEndEncode(&encoder);

_exit:
  if (code) {
    tEncoderClear(&encoder);
    return code;
  } else {
    int32_t tlen = encoder.pos;
    tEncoderClear(&encoder);
    return tlen;
  }
}

int32_t tDeserializeSCMCreateStreamReq(void *buf, int32_t bufLen, SCMCreateStreamReq *pReq) {
  int32_t sqlLen = 0;
  int32_t astLen = 0;
  int32_t numOfFillNullCols = 0;
  int32_t numOfVgVer = 0;

  SDecoder decoder = {0};
  tDecoderInit(&decoder, buf, bufLen);
  int32_t code = 0;
  int32_t lino;

  TAOS_CHECK_EXIT(tStartDecode(&decoder));
  TAOS_CHECK_EXIT(tDecodeCStrTo(&decoder, pReq->name));
  TAOS_CHECK_EXIT(tDecodeCStrTo(&decoder, pReq->sourceDB));
  TAOS_CHECK_EXIT(tDecodeCStrTo(&decoder, pReq->targetStbFullName));
  TAOS_CHECK_EXIT(tDecodeI8(&decoder, &pReq->igExists));
  TAOS_CHECK_EXIT(tDecodeI8(&decoder, &pReq->fillHistory));
  TAOS_CHECK_EXIT(tDecodeI32(&decoder, &sqlLen));
  TAOS_CHECK_EXIT(tDecodeI32(&decoder, &astLen));
  TAOS_CHECK_EXIT(tDecodeI8(&decoder, &pReq->triggerType));
  TAOS_CHECK_EXIT(tDecodeI64(&decoder, &pReq->maxDelay));
  TAOS_CHECK_EXIT(tDecodeI64(&decoder, &pReq->watermark));
  TAOS_CHECK_EXIT(tDecodeI8(&decoder, &pReq->igExpired));

  if (sqlLen > 0) {
    pReq->sql = taosMemoryCalloc(1, sqlLen + 1);
    if (pReq->sql == NULL) {
      TAOS_CHECK_EXIT(terrno);
    }
    TAOS_CHECK_EXIT(tDecodeCStrTo(&decoder, pReq->sql));
  }

  if (astLen > 0) {
    pReq->ast = taosMemoryCalloc(1, astLen + 1);
    if (pReq->ast == NULL) {
      TAOS_CHECK_EXIT(terrno);
    }
    TAOS_CHECK_EXIT(tDecodeCStrTo(&decoder, pReq->ast));
  }

  TAOS_CHECK_EXIT(tDecodeI32(&decoder, &pReq->numOfTags));
  if (pReq->numOfTags > 0) {
    pReq->pTags = taosArrayInit(pReq->numOfTags, sizeof(SField));
    if (pReq->pTags == NULL) {
      TAOS_CHECK_EXIT(terrno);
    }

    for (int32_t i = 0; i < pReq->numOfTags; ++i) {
      SField field = {0};
      TAOS_CHECK_EXIT(tDecodeI8(&decoder, &field.type));
      TAOS_CHECK_EXIT(tDecodeI8(&decoder, &field.flags));
      TAOS_CHECK_EXIT(tDecodeI32(&decoder, &field.bytes));
      TAOS_CHECK_EXIT(tDecodeCStrTo(&decoder, field.name));
      if (taosArrayPush(pReq->pTags, &field) == NULL) {
        TAOS_CHECK_EXIT(terrno);
      }
    }
  }
  TAOS_CHECK_EXIT(tDecodeI8(&decoder, &pReq->createStb));
  TAOS_CHECK_EXIT(tDecodeU64(&decoder, &pReq->targetStbUid));
  TAOS_CHECK_EXIT(tDecodeI32(&decoder, &numOfFillNullCols));
  if (numOfFillNullCols > 0) {
    pReq->fillNullCols = taosArrayInit(numOfFillNullCols, sizeof(SColLocation));
    if (pReq->fillNullCols == NULL) {
      TAOS_CHECK_EXIT(terrno);
    }

    for (int32_t i = 0; i < numOfFillNullCols; ++i) {
      SColLocation col = {0};
      TAOS_CHECK_EXIT(tDecodeI16(&decoder, &col.slotId));
      TAOS_CHECK_EXIT(tDecodeI16(&decoder, &col.colId));
      TAOS_CHECK_EXIT(tDecodeI8(&decoder, &col.type));
      if (taosArrayPush(pReq->fillNullCols, &col) == NULL) {
        TAOS_CHECK_EXIT(terrno);
      }
    }
  }

  TAOS_CHECK_EXIT(tDecodeI64(&decoder, &pReq->deleteMark));
  TAOS_CHECK_EXIT(tDecodeI8(&decoder, &pReq->igUpdate));
  TAOS_CHECK_EXIT(tDecodeI64(&decoder, &pReq->lastTs));

  TAOS_CHECK_EXIT(tDecodeI32(&decoder, &numOfVgVer));
  if (numOfVgVer > 0) {
    pReq->pVgroupVerList = taosArrayInit(numOfVgVer, sizeof(SVgroupVer));
    if (pReq->pVgroupVerList == NULL) {
      TAOS_CHECK_EXIT(terrno);
    }

    for (int32_t i = 0; i < numOfVgVer; ++i) {
      SVgroupVer v = {0};
      TAOS_CHECK_EXIT(tDecodeI32(&decoder, &v.vgId));
      TAOS_CHECK_EXIT(tDecodeI64(&decoder, &v.ver));
      if (taosArrayPush(pReq->pVgroupVerList, &v) == NULL) {
        TAOS_CHECK_EXIT(terrno);
      }
    }
  }
  int32_t colSize = 0;
  TAOS_CHECK_EXIT(tDecodeI32(&decoder, &colSize));
  if (colSize > 0) {
    pReq->pCols = taosArrayInit(colSize, sizeof(SField));
    if (pReq->pCols == NULL) {
      TAOS_CHECK_EXIT(terrno);
    }

    for (int32_t i = 0; i < colSize; ++i) {
      SField field = {0};
      TAOS_CHECK_EXIT(tDecodeI8(&decoder, &field.type));
      TAOS_CHECK_EXIT(tDecodeI8(&decoder, &field.flags));
      TAOS_CHECK_EXIT(tDecodeI32(&decoder, &field.bytes));
      TAOS_CHECK_EXIT(tDecodeCStrTo(&decoder, field.name));
      if (taosArrayPush(pReq->pCols, &field) == NULL) {
        TAOS_CHECK_EXIT(terrno);
      }
    }
  }
  if (!tDecodeIsEnd(&decoder)) {
    TAOS_CHECK_EXIT(tDecodeI64(&decoder, &pReq->smaId));
  }

  if (!tDecodeIsEnd(&decoder)) {
    int32_t addrSize = 0;
    TAOS_CHECK_EXIT(tDecodeI32(&decoder, &addrSize));
    pReq->pNotifyAddrUrls = taosArrayInit(addrSize, POINTER_BYTES);
    if (pReq->pNotifyAddrUrls == NULL) {
      TAOS_CHECK_EXIT(terrno);
    }
    for (int32_t i = 0; i < addrSize; ++i) {
      char *url = NULL;
      TAOS_CHECK_EXIT(tDecodeCStr(&decoder, &url));
      url = taosStrndup(url, TSDB_STREAM_NOTIFY_URL_LEN);
      if (url == NULL) {
        TAOS_CHECK_EXIT(terrno);
      }
      if (taosArrayPush(pReq->pNotifyAddrUrls, &url) == NULL) {
        taosMemoryFree(url);
        TAOS_CHECK_EXIT(terrno);
      }
    }
    TAOS_CHECK_EXIT(tDecodeI32(&decoder, &pReq->notifyEventTypes));
    TAOS_CHECK_EXIT(tDecodeI32(&decoder, &pReq->notifyErrorHandle));
    TAOS_CHECK_EXIT(tDecodeI8(&decoder, &pReq->notifyHistory));
  }

  if (!tDecodeIsEnd(&decoder)) {
    int32_t vgNum = 0;
    TAOS_CHECK_EXIT(tDecodeI32(&decoder, &vgNum));
    if (vgNum > 0) {
      pReq->pVSubTables = taosArrayInit(vgNum, sizeof(SVSubTablesRsp));
      if (pReq->pVSubTables == NULL) {
        TAOS_CHECK_EXIT(terrno);
      }
      SVSubTablesRsp vgTables = {0};
      for (int32_t i = 0; i < vgNum; ++i) {
        vgTables.pTables = NULL;
        TAOS_CHECK_EXIT(tDeserializeSVSubTablesRspImpl(&decoder, &vgTables));
        if (taosArrayPush(pReq->pVSubTables, &vgTables) == NULL) {
          tDestroySVSubTablesRsp(&vgTables);
          TAOS_CHECK_EXIT(terrno);
        }
      }
    }
  }

  tEndDecode(&decoder);
  
_exit:
  tDecoderClear(&decoder);
  return code;
}

int32_t tSerializeSMDropStreamReq(void *buf, int32_t bufLen, const SMDropStreamReq *pReq) {
  int32_t  code = 0;
  int32_t  lino;
  int32_t  tlen;
  SEncoder encoder = {0};
  tEncoderInit(&encoder, buf, bufLen);

  TAOS_CHECK_EXIT(tStartEncode(&encoder));
  TAOS_CHECK_EXIT(tEncodeCStr(&encoder, pReq->name));
  TAOS_CHECK_EXIT(tEncodeI8(&encoder, pReq->igNotExists));

  ENCODESQL();

  tEndEncode(&encoder);

_exit:
  if (code) {
    tlen = code;
  } else {
    tlen = encoder.pos;
  }
  tEncoderClear(&encoder);
  return tlen;
}

int32_t tDeserializeSMDropStreamReq(void *buf, int32_t bufLen, SMDropStreamReq *pReq) {
  SDecoder decoder = {0};
  int32_t  code = 0;
  int32_t  lino;
  tDecoderInit(&decoder, buf, bufLen);

  TAOS_CHECK_EXIT(tStartDecode(&decoder));
  TAOS_CHECK_EXIT(tDecodeCStrTo(&decoder, pReq->name));
  TAOS_CHECK_EXIT(tDecodeI8(&decoder, &pReq->igNotExists));

  DECODESQL();

  tEndDecode(&decoder);

_exit:
  tDecoderClear(&decoder);
  return code;
}

void tFreeMDropStreamReq(SMDropStreamReq *pReq) { FREESQL(); }

void tFreeSCMCreateStreamReq(SCMCreateStreamReq *pReq) {
  if (NULL == pReq) {
    return;
  }
  taosMemoryFreeClear(pReq->sql);
  taosMemoryFreeClear(pReq->ast);
  taosArrayDestroy(pReq->pTags);
  taosArrayDestroy(pReq->fillNullCols);
  taosArrayDestroy(pReq->pVgroupVerList);
  taosArrayDestroy(pReq->pCols);
  taosArrayDestroyP(pReq->pNotifyAddrUrls, NULL);
  taosArrayDestroyEx(pReq->pVSubTables, tDestroySVSubTablesRsp);
}

int32_t tEncodeSRSmaParam(SEncoder *pCoder, const SRSmaParam *pRSmaParam) {
  int32_t code = 0;
  int32_t lino;
  for (int32_t i = 0; i < 2; ++i) {
    TAOS_CHECK_EXIT(tEncodeI64v(pCoder, pRSmaParam->maxdelay[i]));
    TAOS_CHECK_EXIT(tEncodeI64v(pCoder, pRSmaParam->watermark[i]));
    TAOS_CHECK_EXIT(tEncodeI32v(pCoder, pRSmaParam->qmsgLen[i]));
    if (pRSmaParam->qmsgLen[i] > 0) {
      TAOS_CHECK_EXIT(tEncodeBinary(pCoder, pRSmaParam->qmsg[i], (uint64_t)pRSmaParam->qmsgLen[i]));
    }
  }

_exit:
  return code;
}

int32_t tDecodeSRSmaParam(SDecoder *pCoder, SRSmaParam *pRSmaParam) {
  int32_t code = 0;
  int32_t lino;
  for (int32_t i = 0; i < 2; ++i) {
    TAOS_CHECK_EXIT(tDecodeI64v(pCoder, &pRSmaParam->maxdelay[i]));
    TAOS_CHECK_EXIT(tDecodeI64v(pCoder, &pRSmaParam->watermark[i]));
    TAOS_CHECK_EXIT(tDecodeI32v(pCoder, &pRSmaParam->qmsgLen[i]));
    if (pRSmaParam->qmsgLen[i] > 0) {
      TAOS_CHECK_EXIT(tDecodeBinary(pCoder, (uint8_t **)&pRSmaParam->qmsg[i], NULL));  // qmsgLen contains len of '\0'
    } else {
      pRSmaParam->qmsg[i] = NULL;
    }
  }

_exit:
  return code;
}

int32_t tEncodeSColRefWrapper(SEncoder *pCoder, const SColRefWrapper *pWrapper) {
  int32_t code = 0;
  int32_t lino;

  TAOS_CHECK_EXIT(tEncodeI32v(pCoder, pWrapper->nCols));
  TAOS_CHECK_EXIT(tEncodeI32v(pCoder, pWrapper->version));
  for (int32_t i = 0; i < pWrapper->nCols; i++) {
    SColRef *p = &pWrapper->pColRef[i];
    TAOS_CHECK_EXIT(tEncodeI8(pCoder, p->hasRef));
    TAOS_CHECK_EXIT(tEncodeI16v(pCoder, p->id));
    if (p->hasRef) {
      TAOS_CHECK_EXIT(tEncodeCStr(pCoder, p->refDbName));
      TAOS_CHECK_EXIT(tEncodeCStr(pCoder, p->refTableName));
      TAOS_CHECK_EXIT(tEncodeCStr(pCoder, p->refColName));
    }
  }

_exit:
  return code;
}

int32_t tDecodeSColRefWrapperEx(SDecoder *pDecoder, SColRefWrapper *pWrapper) {
  int32_t code = 0;
  int32_t lino;

  TAOS_CHECK_EXIT(tDecodeI32v(pDecoder, &pWrapper->nCols));
  TAOS_CHECK_EXIT(tDecodeI32v(pDecoder, &pWrapper->version));

  pWrapper->pColRef = (SColRef *)tDecoderMalloc(pDecoder, pWrapper->nCols * sizeof(SColRef));
  if (pWrapper->pColRef == NULL) {
    TAOS_CHECK_EXIT(terrno);
  }

  for (int i = 0; i < pWrapper->nCols; i++) {
    SColRef *p = &pWrapper->pColRef[i];
    TAOS_CHECK_EXIT(tDecodeI8(pDecoder, (int8_t *)&p->hasRef));
    TAOS_CHECK_EXIT(tDecodeI16v(pDecoder, &p->id));
    if (p->hasRef) {
      TAOS_CHECK_EXIT(tDecodeCStrTo(pDecoder, p->refDbName));
      TAOS_CHECK_EXIT(tDecodeCStrTo(pDecoder, p->refTableName));
      TAOS_CHECK_EXIT(tDecodeCStrTo(pDecoder, p->refColName));
    }
  }

_exit:
  if (code) {
    taosMemoryFree(pWrapper->pColRef);
  }
  return code;
}

int32_t tEncodeSColCmprWrapper(SEncoder *pCoder, const SColCmprWrapper *pWrapper) {
  int32_t code = 0;
  int32_t lino;

  TAOS_CHECK_EXIT(tEncodeI32v(pCoder, pWrapper->nCols));
  TAOS_CHECK_EXIT(tEncodeI32v(pCoder, pWrapper->version));
  for (int32_t i = 0; i < pWrapper->nCols; i++) {
    SColCmpr *p = &pWrapper->pColCmpr[i];
    TAOS_CHECK_EXIT(tEncodeI16v(pCoder, p->id));
    TAOS_CHECK_EXIT(tEncodeU32(pCoder, p->alg));
  }

_exit:
  return code;
}

int32_t tDecodeSColCmprWrapperEx(SDecoder *pDecoder, SColCmprWrapper *pWrapper) {
  int32_t code = 0;
  int32_t lino;

  TAOS_CHECK_EXIT(tDecodeI32v(pDecoder, &pWrapper->nCols));
  TAOS_CHECK_EXIT(tDecodeI32v(pDecoder, &pWrapper->version));

  pWrapper->pColCmpr = (SColCmpr *)tDecoderMalloc(pDecoder, pWrapper->nCols * sizeof(SColCmpr));
  if (pWrapper->pColCmpr == NULL) {
    TAOS_CHECK_EXIT(terrno);
  }

  for (int i = 0; i < pWrapper->nCols; i++) {
    SColCmpr *p = &pWrapper->pColCmpr[i];
    TAOS_CHECK_EXIT(tDecodeI16v(pDecoder, &p->id));
    TAOS_CHECK_EXIT(tDecodeU32(pDecoder, &p->alg));
  }

_exit:
  if (code) {
    taosMemoryFree(pWrapper->pColCmpr);
  }
  return code;
}

int tEncodeSVCreateStbReq(SEncoder *pCoder, const SVCreateStbReq *pReq) {
  int32_t code = 0;
  int32_t lino;

  TAOS_CHECK_EXIT(tStartEncode(pCoder));

  TAOS_CHECK_EXIT(tEncodeCStr(pCoder, pReq->name));
  TAOS_CHECK_EXIT(tEncodeI64(pCoder, pReq->suid));
  TAOS_CHECK_EXIT(tEncodeI8(pCoder, pReq->rollup));
  TAOS_CHECK_EXIT(tEncodeSSchemaWrapper(pCoder, &pReq->schemaRow));
  TAOS_CHECK_EXIT(tEncodeSSchemaWrapper(pCoder, &pReq->schemaTag));
  if (pReq->rollup) {
    TAOS_CHECK_EXIT(tEncodeSRSmaParam(pCoder, &pReq->rsmaParam));
  }

  TAOS_CHECK_EXIT(tEncodeI32(pCoder, pReq->alterOriDataLen));
  if (pReq->alterOriDataLen > 0) {
    TAOS_CHECK_EXIT(tEncodeBinary(pCoder, pReq->alterOriData, pReq->alterOriDataLen));
  }
  TAOS_CHECK_EXIT(tEncodeI8(pCoder, pReq->source));

  TAOS_CHECK_EXIT(tEncodeI8(pCoder, pReq->colCmpred));
  TAOS_CHECK_EXIT(tEncodeSColCmprWrapper(pCoder, &pReq->colCmpr));
  TAOS_CHECK_EXIT(tEncodeI8(pCoder, pReq->virtualStb));
  tEndEncode(pCoder);

_exit:
  return code;
}

int tDecodeSVCreateStbReq(SDecoder *pCoder, SVCreateStbReq *pReq) {
  int32_t code = 0;
  int32_t lino;

  TAOS_CHECK_EXIT(tStartDecode(pCoder));

  TAOS_CHECK_EXIT(tDecodeCStr(pCoder, &pReq->name));
  TAOS_CHECK_EXIT(tDecodeI64(pCoder, &pReq->suid));
  TAOS_CHECK_EXIT(tDecodeI8(pCoder, &pReq->rollup));
  TAOS_CHECK_EXIT(tDecodeSSchemaWrapperEx(pCoder, &pReq->schemaRow));
  TAOS_CHECK_EXIT(tDecodeSSchemaWrapperEx(pCoder, &pReq->schemaTag));
  if (pReq->rollup) {
    TAOS_CHECK_EXIT(tDecodeSRSmaParam(pCoder, &pReq->rsmaParam));
  }

  TAOS_CHECK_EXIT(tDecodeI32(pCoder, &pReq->alterOriDataLen));
  if (pReq->alterOriDataLen > 0) {
    TAOS_CHECK_EXIT(tDecodeBinary(pCoder, (uint8_t **)&pReq->alterOriData, NULL));
  }
  if (!tDecodeIsEnd(pCoder)) {
    TAOS_CHECK_EXIT(tDecodeI8(pCoder, &pReq->source));

    if (!tDecodeIsEnd(pCoder)) {
      TAOS_CHECK_EXIT(tDecodeI8(pCoder, &pReq->colCmpred));
    }
    if (!tDecodeIsEnd(pCoder)) {
      TAOS_CHECK_EXIT(tDecodeSColCmprWrapperEx(pCoder, &pReq->colCmpr));
    }
  }
  if (!tDecodeIsEnd(pCoder)) {
    TAOS_CHECK_EXIT(tDecodeI8(pCoder, &pReq->virtualStb));
  }
  tEndDecode(pCoder);

_exit:
  return code;
}

int tEncodeSVCreateTbReq(SEncoder *pCoder, const SVCreateTbReq *pReq) {
  int32_t code = 0;
  int32_t lino;

  TAOS_CHECK_EXIT(tStartEncode(pCoder));

  TAOS_CHECK_EXIT(tEncodeI32v(pCoder, pReq->flags));
  TAOS_CHECK_EXIT(tEncodeCStr(pCoder, pReq->name));
  TAOS_CHECK_EXIT(tEncodeI64(pCoder, pReq->uid));
  TAOS_CHECK_EXIT(tEncodeI64(pCoder, pReq->btime));
  TAOS_CHECK_EXIT(tEncodeI32(pCoder, pReq->ttl));
  TAOS_CHECK_EXIT(tEncodeI8(pCoder, pReq->type));
  TAOS_CHECK_EXIT(tEncodeI32(pCoder, pReq->commentLen));
  if (pReq->commentLen > 0) {
    TAOS_CHECK_EXIT(tEncodeCStr(pCoder, pReq->comment));
  }

  if (pReq->type == TSDB_CHILD_TABLE || pReq->type == TSDB_VIRTUAL_CHILD_TABLE) {
    TAOS_CHECK_EXIT(tEncodeCStr(pCoder, pReq->ctb.stbName));
    TAOS_CHECK_EXIT(tEncodeU8(pCoder, pReq->ctb.tagNum));
    TAOS_CHECK_EXIT(tEncodeI64(pCoder, pReq->ctb.suid));
    TAOS_CHECK_EXIT(tEncodeTag(pCoder, (const STag *)pReq->ctb.pTag));
    int32_t len = taosArrayGetSize(pReq->ctb.tagName);
    TAOS_CHECK_EXIT(tEncodeI32(pCoder, len));
    for (int32_t i = 0; i < len; i++) {
      char *name = taosArrayGet(pReq->ctb.tagName, i);
      TAOS_CHECK_EXIT(tEncodeCStr(pCoder, name));
    }
<<<<<<< HEAD
  } else if (pReq->type == TSDB_NORMAL_TABLE || pReq->type == TSDB_VIRTUAL_TABLE) {
=======
  } else if (pReq->type == TSDB_NORMAL_TABLE || pReq->type == TSDB_VIRTUAL_NORMAL_TABLE) {
>>>>>>> 021fe84a
    TAOS_CHECK_EXIT(tEncodeSSchemaWrapper(pCoder, &pReq->ntb.schemaRow));
  } else {
    return TSDB_CODE_INVALID_MSG;
  }
  // ENCODESQL

  TAOS_CHECK_EXIT(tEncodeI32(pCoder, pReq->sqlLen));
  if (pReq->sqlLen > 0) {
    TAOS_CHECK_EXIT(tEncodeBinary(pCoder, pReq->sql, pReq->sqlLen));
  }
  // Encode Column Options: encode compress level
  if (pReq->type == TSDB_SUPER_TABLE || pReq->type == TSDB_NORMAL_TABLE) {
    TAOS_CHECK_EXIT(tEncodeSColCmprWrapper(pCoder, &pReq->colCmpr));
  }
<<<<<<< HEAD
  if (pReq->type == TSDB_VIRTUAL_TABLE || pReq->type == TSDB_VIRTUAL_CHILD_TABLE) {
=======
  if (pReq->type == TSDB_VIRTUAL_NORMAL_TABLE || pReq->type == TSDB_VIRTUAL_CHILD_TABLE) {
>>>>>>> 021fe84a
    TAOS_CHECK_EXIT(tEncodeSColRefWrapper(pCoder, &pReq->colRef));
  }

  tEndEncode(pCoder);
_exit:
  return code;
}

int tDecodeSVCreateTbReq(SDecoder *pCoder, SVCreateTbReq *pReq) {
  int32_t code = 0;
  int32_t lino;

  TAOS_CHECK_EXIT(tStartDecode(pCoder));

  TAOS_CHECK_EXIT(tDecodeI32v(pCoder, &pReq->flags));
  TAOS_CHECK_EXIT(tDecodeCStr(pCoder, &pReq->name));
  TAOS_CHECK_EXIT(tDecodeI64(pCoder, &pReq->uid));
  TAOS_CHECK_EXIT(tDecodeI64(pCoder, &pReq->btime));
  TAOS_CHECK_EXIT(tDecodeI32(pCoder, &pReq->ttl));
  TAOS_CHECK_EXIT(tDecodeI8(pCoder, &pReq->type));
  TAOS_CHECK_EXIT(tDecodeI32(pCoder, &pReq->commentLen));
  if (pReq->commentLen > 0) {
    pReq->comment = taosMemoryMalloc(pReq->commentLen + 1);
    if (pReq->comment == NULL) {
      TAOS_CHECK_EXIT(terrno);
    }
    TAOS_CHECK_EXIT(tDecodeCStrTo(pCoder, pReq->comment));
  }

  if (pReq->type == TSDB_CHILD_TABLE || pReq->type == TSDB_VIRTUAL_CHILD_TABLE) {
    TAOS_CHECK_EXIT(tDecodeCStr(pCoder, &pReq->ctb.stbName));
    TAOS_CHECK_EXIT(tDecodeU8(pCoder, &pReq->ctb.tagNum));
    TAOS_CHECK_EXIT(tDecodeI64(pCoder, &pReq->ctb.suid));
    TAOS_CHECK_EXIT(tDecodeTag(pCoder, (STag **)&pReq->ctb.pTag));
    int32_t len = 0;
    TAOS_CHECK_EXIT(tDecodeI32(pCoder, &len));
    pReq->ctb.tagName = taosArrayInit(len, TSDB_COL_NAME_LEN);
    if (pReq->ctb.tagName == NULL) {
      TAOS_CHECK_EXIT(terrno);
    }
    for (int32_t i = 0; i < len; i++) {
      char  name[TSDB_COL_NAME_LEN] = {0};
      char *tmp = NULL;
      TAOS_CHECK_EXIT(tDecodeCStr(pCoder, &tmp));
      tstrncpy(name, tmp, TSDB_COL_NAME_LEN);
      if (taosArrayPush(pReq->ctb.tagName, name) == NULL) {
        TAOS_CHECK_EXIT(terrno);
      }
    }
<<<<<<< HEAD
  } else if (pReq->type == TSDB_NORMAL_TABLE || pReq->type == TSDB_VIRTUAL_TABLE) {
=======
  } else if (pReq->type == TSDB_NORMAL_TABLE || pReq->type == TSDB_VIRTUAL_NORMAL_TABLE) {
>>>>>>> 021fe84a
    TAOS_CHECK_EXIT(tDecodeSSchemaWrapperEx(pCoder, &pReq->ntb.schemaRow));
  } else {
    return TSDB_CODE_INVALID_MSG;
  }

  // DECODESQL
  if (!tDecodeIsEnd(pCoder)) {
    TAOS_CHECK_EXIT(tDecodeI32(pCoder, &pReq->sqlLen));
    if (pReq->sqlLen > 0) {
      TAOS_CHECK_EXIT(tDecodeBinaryAlloc(pCoder, (void **)&pReq->sql, NULL));
    }
    if (pReq->type == TSDB_NORMAL_TABLE || pReq->type == TSDB_SUPER_TABLE) {
      if (!tDecodeIsEnd(pCoder)) {
        TAOS_CHECK_EXIT(tDecodeSColCmprWrapperEx(pCoder, &pReq->colCmpr));
      }
<<<<<<< HEAD
    } else if (pReq->type == TSDB_VIRTUAL_TABLE || pReq->type == TSDB_VIRTUAL_CHILD_TABLE) {
=======
    } else if (pReq->type == TSDB_VIRTUAL_NORMAL_TABLE || pReq->type == TSDB_VIRTUAL_CHILD_TABLE) {
>>>>>>> 021fe84a
      if (!tDecodeIsEnd(pCoder)) {
        TAOS_CHECK_EXIT(tDecodeSColRefWrapperEx(pCoder, &pReq->colRef));
      }
    }

  }

  tEndDecode(pCoder);
_exit:
  return code;
}

void tDestroySVCreateTbReq(SVCreateTbReq *pReq, int32_t flags) {
  if (pReq == NULL) return;

  if (flags & TSDB_MSG_FLG_ENCODE) {
    // TODO
  } else if (flags & TSDB_MSG_FLG_DECODE) {
    taosMemoryFreeClear(pReq->comment);

    if (pReq->type == TSDB_CHILD_TABLE || pReq->type == TSDB_VIRTUAL_CHILD_TABLE) {
      taosArrayDestroy(pReq->ctb.tagName);
<<<<<<< HEAD
    } else if (pReq->type == TSDB_NORMAL_TABLE || pReq->type == TSDB_VIRTUAL_TABLE) {
=======
    } else if (pReq->type == TSDB_NORMAL_TABLE || pReq->type == TSDB_VIRTUAL_NORMAL_TABLE) {
>>>>>>> 021fe84a
      taosMemoryFreeClear(pReq->ntb.schemaRow.pSchema);
    }
  }

  taosMemoryFreeClear(pReq->colCmpr.pColCmpr);
  taosMemoryFreeClear(pReq->colRef.pColRef);
  taosMemoryFreeClear(pReq->sql);
}

int tEncodeSVCreateTbBatchReq(SEncoder *pCoder, const SVCreateTbBatchReq *pReq) {
  int32_t nReq = taosArrayGetSize(pReq->pArray);

  TAOS_CHECK_RETURN(tStartEncode(pCoder));
  TAOS_CHECK_RETURN(tEncodeI32v(pCoder, nReq));
  for (int iReq = 0; iReq < nReq; iReq++) {
    TAOS_CHECK_RETURN(tEncodeSVCreateTbReq(pCoder, (SVCreateTbReq *)taosArrayGet(pReq->pArray, iReq)));
  }

  TAOS_CHECK_RETURN(tEncodeI8(pCoder, pReq->source));

  tEndEncode(pCoder);
  return 0;
}

int tDecodeSVCreateTbBatchReq(SDecoder *pCoder, SVCreateTbBatchReq *pReq) {
  TAOS_CHECK_RETURN(tStartDecode(pCoder));

  TAOS_CHECK_RETURN(tDecodeI32v(pCoder, &pReq->nReqs));
  pReq->pReqs = (SVCreateTbReq *)tDecoderMalloc(pCoder, sizeof(SVCreateTbReq) * pReq->nReqs);
  if (pReq->pReqs == NULL) {
    TAOS_CHECK_RETURN(terrno);
  }
  for (int iReq = 0; iReq < pReq->nReqs; iReq++) {
    TAOS_CHECK_RETURN(tDecodeSVCreateTbReq(pCoder, pReq->pReqs + iReq));
  }

  if (!tDecodeIsEnd(pCoder)) {
    TAOS_CHECK_RETURN(tDecodeI8(pCoder, &pReq->source));
  }

  tEndDecode(pCoder);
  return 0;
}

void tDeleteSVCreateTbBatchReq(SVCreateTbBatchReq *pReq) {
  for (int32_t iReq = 0; iReq < pReq->nReqs; iReq++) {
    SVCreateTbReq *pCreateReq = pReq->pReqs + iReq;
    taosMemoryFreeClear(pCreateReq->sql);
    taosMemoryFreeClear(pCreateReq->comment);
    if (pCreateReq->type == TSDB_CHILD_TABLE || pCreateReq->type == TSDB_VIRTUAL_CHILD_TABLE) {
      taosArrayDestroy(pCreateReq->ctb.tagName);
      pCreateReq->ctb.tagName = NULL;
    }
  }
}

int tEncodeSVCreateTbRsp(SEncoder *pCoder, const SVCreateTbRsp *pRsp) {
  TAOS_CHECK_RETURN(tStartEncode(pCoder));

  TAOS_CHECK_RETURN(tEncodeI32(pCoder, pRsp->code));
  TAOS_CHECK_RETURN(tEncodeI32(pCoder, pRsp->pMeta ? 1 : 0));
  if (pRsp->pMeta) {
    TAOS_CHECK_RETURN(tEncodeSTableMetaRsp(pCoder, pRsp->pMeta));
  }

  tEndEncode(pCoder);
  return 0;
}

int tDecodeSVCreateTbRsp(SDecoder *pCoder, SVCreateTbRsp *pRsp) {
  TAOS_CHECK_RETURN(tStartDecode(pCoder));

  TAOS_CHECK_RETURN(tDecodeI32(pCoder, &pRsp->code));

  int32_t meta = 0;
  TAOS_CHECK_RETURN(tDecodeI32(pCoder, &meta));
  if (meta) {
    pRsp->pMeta = taosMemoryCalloc(1, sizeof(STableMetaRsp));
    if (NULL == pRsp->pMeta) {
      TAOS_CHECK_RETURN(terrno);
    }
    TAOS_CHECK_RETURN(tDecodeSTableMetaRsp(pCoder, pRsp->pMeta));
  } else {
    pRsp->pMeta = NULL;
  }

  tEndDecode(pCoder);
  return 0;
}

void tFreeSVCreateTbRsp(void *param) {
  if (NULL == param) {
    return;
  }

  SVCreateTbRsp *pRsp = (SVCreateTbRsp *)param;
  if (pRsp->pMeta) {
    taosMemoryFree(pRsp->pMeta->pSchemas);
    taosMemoryFree(pRsp->pMeta->pSchemaExt);
    taosMemoryFree(pRsp->pMeta->pColRefs);
    taosMemoryFree(pRsp->pMeta);
  }
}

// TDMT_VND_DROP_TABLE =================
static int32_t tEncodeSVDropTbReq(SEncoder *pCoder, const SVDropTbReq *pReq) {
  TAOS_CHECK_RETURN(tStartEncode(pCoder));
  TAOS_CHECK_RETURN(tEncodeCStr(pCoder, pReq->name));
  TAOS_CHECK_RETURN(tEncodeU64(pCoder, pReq->suid));
  TAOS_CHECK_RETURN(tEncodeI64(pCoder, pReq->uid));
  TAOS_CHECK_RETURN(tEncodeI8(pCoder, pReq->igNotExists));
  TAOS_CHECK_RETURN(tEncodeI8(pCoder, pReq->isVirtual));

  tEndEncode(pCoder);
  return 0;
}

static int32_t tDecodeSVDropTbReq(SDecoder *pCoder, SVDropTbReq *pReq) {
  TAOS_CHECK_RETURN(tStartDecode(pCoder));
  TAOS_CHECK_RETURN(tDecodeCStr(pCoder, &pReq->name));
  TAOS_CHECK_RETURN(tDecodeU64(pCoder, &pReq->suid));
  TAOS_CHECK_RETURN(tDecodeI64(pCoder, &pReq->uid));
  TAOS_CHECK_RETURN(tDecodeI8(pCoder, &pReq->igNotExists));
  if (!tDecodeIsEnd(pCoder)) {
    TAOS_CHECK_RETURN(tDecodeI8(pCoder, &pReq->isVirtual));
  }

  tEndDecode(pCoder);
  return 0;
}

static int32_t tEncodeSVDropTbRsp(SEncoder *pCoder, const SVDropTbRsp *pReq) {
  TAOS_CHECK_RETURN(tStartEncode(pCoder));
  TAOS_CHECK_RETURN(tEncodeI32(pCoder, pReq->code));
  tEndEncode(pCoder);
  return 0;
}

static int32_t tDecodeSVDropTbRsp(SDecoder *pCoder, SVDropTbRsp *pReq) {
  TAOS_CHECK_RETURN(tStartDecode(pCoder));
  TAOS_CHECK_RETURN(tDecodeI32(pCoder, &pReq->code));
  tEndDecode(pCoder);
  return 0;
}

int32_t tEncodeSVDropTbBatchReq(SEncoder *pCoder, const SVDropTbBatchReq *pReq) {
  int32_t      nReqs = taosArrayGetSize(pReq->pArray);
  SVDropTbReq *pDropTbReq;

  TAOS_CHECK_RETURN(tStartEncode(pCoder));
  TAOS_CHECK_RETURN(tEncodeI32v(pCoder, nReqs));
  for (int iReq = 0; iReq < nReqs; iReq++) {
    pDropTbReq = (SVDropTbReq *)taosArrayGet(pReq->pArray, iReq);
    TAOS_CHECK_RETURN(tEncodeSVDropTbReq(pCoder, pDropTbReq));
  }

  tEndEncode(pCoder);
  return 0;
}

int32_t tDecodeSVDropTbBatchReq(SDecoder *pCoder, SVDropTbBatchReq *pReq) {
  TAOS_CHECK_RETURN(tStartDecode(pCoder));
  TAOS_CHECK_RETURN(tDecodeI32v(pCoder, &pReq->nReqs));
  pReq->pReqs = (SVDropTbReq *)tDecoderMalloc(pCoder, sizeof(SVDropTbReq) * pReq->nReqs);
  if (pReq->pReqs == NULL) {
    TAOS_CHECK_RETURN(terrno);
  }
  for (int iReq = 0; iReq < pReq->nReqs; iReq++) {
    TAOS_CHECK_RETURN(tDecodeSVDropTbReq(pCoder, pReq->pReqs + iReq));
  }

  tEndDecode(pCoder);
  return 0;
}

int32_t tEncodeSVDropTbBatchRsp(SEncoder *pCoder, const SVDropTbBatchRsp *pRsp) {
  int32_t nRsps = taosArrayGetSize(pRsp->pArray);
  TAOS_CHECK_RETURN(tStartEncode(pCoder));
  TAOS_CHECK_RETURN(tEncodeI32v(pCoder, nRsps));
  for (int iRsp = 0; iRsp < nRsps; iRsp++) {
    TAOS_CHECK_RETURN(tEncodeSVDropTbRsp(pCoder, (SVDropTbRsp *)taosArrayGet(pRsp->pArray, iRsp)));
  }

  tEndEncode(pCoder);
  return 0;
}

int32_t tDecodeSVDropTbBatchRsp(SDecoder *pCoder, SVDropTbBatchRsp *pRsp) {
  TAOS_CHECK_RETURN(tStartDecode(pCoder));
  TAOS_CHECK_RETURN(tDecodeI32v(pCoder, &pRsp->nRsps));
  pRsp->pRsps = (SVDropTbRsp *)tDecoderMalloc(pCoder, sizeof(SVDropTbRsp) * pRsp->nRsps);
  if (pRsp->pRsps == NULL) {
    TAOS_CHECK_RETURN(terrno);
  }
  for (int iRsp = 0; iRsp < pRsp->nRsps; iRsp++) {
    TAOS_CHECK_RETURN(tDecodeSVDropTbRsp(pCoder, pRsp->pRsps + iRsp));
  }

  tEndDecode(pCoder);
  return 0;
}

int32_t tEncodeSVDropStbReq(SEncoder *pCoder, const SVDropStbReq *pReq) {
  TAOS_CHECK_RETURN(tStartEncode(pCoder));
  TAOS_CHECK_RETURN(tEncodeCStr(pCoder, pReq->name));
  TAOS_CHECK_RETURN(tEncodeI64(pCoder, pReq->suid));
  tEndEncode(pCoder);
  return 0;
}

int32_t tDecodeSVDropStbReq(SDecoder *pCoder, SVDropStbReq *pReq) {
  TAOS_CHECK_RETURN(tStartDecode(pCoder));
  TAOS_CHECK_RETURN(tDecodeCStr(pCoder, &pReq->name));
  TAOS_CHECK_RETURN(tDecodeI64(pCoder, &pReq->suid));
  tEndDecode(pCoder);
  return 0;
}

static int32_t tEncodeSSubmitBlkRsp(SEncoder *pEncoder, const SSubmitBlkRsp *pBlock) {
  int32_t code = 0;
  int32_t lino;
  TAOS_CHECK_EXIT(tStartEncode(pEncoder));

  TAOS_CHECK_EXIT(tEncodeI32(pEncoder, pBlock->code));
  TAOS_CHECK_EXIT(tEncodeI64(pEncoder, pBlock->uid));
  if (pBlock->tblFName) {
    TAOS_CHECK_EXIT(tEncodeCStr(pEncoder, pBlock->tblFName));
  } else {
    TAOS_CHECK_EXIT(tEncodeCStr(pEncoder, ""));
  }
  TAOS_CHECK_EXIT(tEncodeI32v(pEncoder, pBlock->numOfRows));
  TAOS_CHECK_EXIT(tEncodeI32v(pEncoder, pBlock->affectedRows));
  TAOS_CHECK_EXIT(tEncodeI64v(pEncoder, pBlock->sver));
  TAOS_CHECK_EXIT(tEncodeI32(pEncoder, pBlock->pMeta ? 1 : 0));
  if (pBlock->pMeta) {
    TAOS_CHECK_EXIT(tEncodeSTableMetaRsp(pEncoder, pBlock->pMeta));
  }

  tEndEncode(pEncoder);
_exit:
  return code;
}

void tFreeSSubmitRsp(SSubmitRsp *pRsp) {
  if (NULL == pRsp) return;

  if (pRsp->pBlocks) {
    for (int32_t i = 0; i < pRsp->nBlocks; ++i) {
      SSubmitBlkRsp *sRsp = pRsp->pBlocks + i;
      taosMemoryFree(sRsp->tblFName);
      tFreeSTableMetaRsp(sRsp->pMeta);
      taosMemoryFree(sRsp->pMeta);
    }

    taosMemoryFree(pRsp->pBlocks);
  }

  taosMemoryFree(pRsp);
}

int32_t tEncodeSVAlterTbReq(SEncoder *pEncoder, const SVAlterTbReq *pReq) {
  int32_t code = 0;
  int32_t lino;

  TAOS_CHECK_EXIT(tStartEncode(pEncoder));

  TAOS_CHECK_EXIT(tEncodeCStr(pEncoder, pReq->tbName));
  TAOS_CHECK_EXIT(tEncodeI8(pEncoder, pReq->action));
  TAOS_CHECK_EXIT(tEncodeI32(pEncoder, pReq->colId));
  switch (pReq->action) {
    case TSDB_ALTER_TABLE_ADD_COLUMN:
      TAOS_CHECK_EXIT(tEncodeCStr(pEncoder, pReq->colName));
      TAOS_CHECK_EXIT(tEncodeI8(pEncoder, pReq->type));
      TAOS_CHECK_EXIT(tEncodeI8(pEncoder, pReq->flags));
      TAOS_CHECK_EXIT(tEncodeI32v(pEncoder, pReq->bytes));
      break;
    case TSDB_ALTER_TABLE_DROP_COLUMN:
      TAOS_CHECK_EXIT(tEncodeCStr(pEncoder, pReq->colName));
      break;
    case TSDB_ALTER_TABLE_UPDATE_COLUMN_BYTES:
      TAOS_CHECK_EXIT(tEncodeCStr(pEncoder, pReq->colName));
      TAOS_CHECK_EXIT(tEncodeI8(pEncoder, pReq->colModType));
      TAOS_CHECK_EXIT(tEncodeI32v(pEncoder, pReq->colModBytes));
      break;
    case TSDB_ALTER_TABLE_UPDATE_COLUMN_NAME:
      TAOS_CHECK_EXIT(tEncodeCStr(pEncoder, pReq->colName));
      TAOS_CHECK_EXIT(tEncodeCStr(pEncoder, pReq->colNewName));
      break;
    case TSDB_ALTER_TABLE_UPDATE_TAG_VAL:
      TAOS_CHECK_EXIT(tEncodeCStr(pEncoder, pReq->tagName));
      TAOS_CHECK_EXIT(tEncodeI8(pEncoder, pReq->isNull));
      TAOS_CHECK_EXIT(tEncodeI8(pEncoder, pReq->tagType));
      if (!pReq->isNull) {
        TAOS_CHECK_EXIT(tEncodeBinary(pEncoder, pReq->pTagVal, pReq->nTagVal));
      }
      break;
    case TSDB_ALTER_TABLE_UPDATE_MULTI_TAG_VAL: {
      int32_t nTags = taosArrayGetSize(pReq->pMultiTag);
      TAOS_CHECK_EXIT(tEncodeI32v(pEncoder, nTags));
      for (int32_t i = 0; i < nTags; i++) {
        SMultiTagUpateVal *pTag = taosArrayGet(pReq->pMultiTag, i);
        TAOS_CHECK_EXIT(tEncodeI32v(pEncoder, pTag->colId));
        TAOS_CHECK_EXIT(tEncodeCStr(pEncoder, pTag->tagName));
        TAOS_CHECK_EXIT(tEncodeI8(pEncoder, pTag->isNull));
        TAOS_CHECK_EXIT(tEncodeI8(pEncoder, pTag->tagType));
        if (!pTag->isNull) {
          TAOS_CHECK_EXIT(tEncodeBinary(pEncoder, pTag->pTagVal, pTag->nTagVal));
        }
      }
      break;
    }
    case TSDB_ALTER_TABLE_UPDATE_OPTIONS:
      TAOS_CHECK_EXIT(tEncodeI8(pEncoder, pReq->updateTTL));
      if (pReq->updateTTL) {
        TAOS_CHECK_EXIT(tEncodeI32v(pEncoder, pReq->newTTL));
      }
      TAOS_CHECK_EXIT(tEncodeI32v(pEncoder, pReq->newCommentLen));
      if (pReq->newCommentLen > 0) {
        TAOS_CHECK_EXIT(tEncodeCStr(pEncoder, pReq->newComment));
      }
      break;
    case TSDB_ALTER_TABLE_UPDATE_COLUMN_COMPRESS:
      TAOS_CHECK_EXIT(tEncodeCStr(pEncoder, pReq->colName));
      TAOS_CHECK_EXIT(tEncodeU32(pEncoder, pReq->compress));
      break;
    case TSDB_ALTER_TABLE_ADD_COLUMN_WITH_COMPRESS_OPTION:
      TAOS_CHECK_EXIT(tEncodeCStr(pEncoder, pReq->colName));
      TAOS_CHECK_EXIT(tEncodeI8(pEncoder, pReq->type));
      TAOS_CHECK_EXIT(tEncodeI8(pEncoder, pReq->flags));
      TAOS_CHECK_EXIT(tEncodeI32v(pEncoder, pReq->bytes));
      TAOS_CHECK_EXIT(tEncodeU32(pEncoder, pReq->compress));
      break;
    case TSDB_ALTER_TABLE_ALTER_COLUMN_REF:
      TAOS_CHECK_EXIT(tEncodeCStr(pEncoder, pReq->colName));
      TAOS_CHECK_EXIT(tEncodeCStr(pEncoder, pReq->refDbName));
      TAOS_CHECK_EXIT(tEncodeCStr(pEncoder, pReq->refTbName));
      TAOS_CHECK_EXIT(tEncodeCStr(pEncoder, pReq->refColName));
      break;
    case TSDB_ALTER_TABLE_REMOVE_COLUMN_REF:
      TAOS_CHECK_EXIT(tEncodeCStr(pEncoder, pReq->colName));
      break;
    case TSDB_ALTER_TABLE_ADD_COLUMN_WITH_COLUMN_REF:
      TAOS_CHECK_EXIT(tEncodeCStr(pEncoder, pReq->colName));
      TAOS_CHECK_EXIT(tEncodeI8(pEncoder, pReq->type));
      TAOS_CHECK_EXIT(tEncodeI8(pEncoder, pReq->flags));
      TAOS_CHECK_EXIT(tEncodeI32v(pEncoder, pReq->bytes));
      TAOS_CHECK_EXIT(tEncodeCStr(pEncoder, pReq->refDbName));
      TAOS_CHECK_EXIT(tEncodeCStr(pEncoder, pReq->refTbName));
      TAOS_CHECK_EXIT(tEncodeCStr(pEncoder, pReq->refColName));
      break;
    default:
      break;
  }
  TAOS_CHECK_EXIT(tEncodeI64(pEncoder, pReq->ctimeMs));
  TAOS_CHECK_EXIT(tEncodeI8(pEncoder, pReq->source));

  tEndEncode(pEncoder);
_exit:
  return code;
}

static int32_t tDecodeSVAlterTbReqCommon(SDecoder *pDecoder, SVAlterTbReq *pReq) {
  int32_t code = 0;
  int32_t lino;

  TAOS_CHECK_EXIT(tDecodeCStr(pDecoder, &pReq->tbName));
  TAOS_CHECK_EXIT(tDecodeI8(pDecoder, &pReq->action));
  TAOS_CHECK_EXIT(tDecodeI32(pDecoder, &pReq->colId));
  switch (pReq->action) {
    case TSDB_ALTER_TABLE_ADD_COLUMN:
      TAOS_CHECK_EXIT(tDecodeCStr(pDecoder, &pReq->colName));
      TAOS_CHECK_EXIT(tDecodeI8(pDecoder, &pReq->type));
      TAOS_CHECK_EXIT(tDecodeI8(pDecoder, &pReq->flags));
      TAOS_CHECK_EXIT(tDecodeI32v(pDecoder, &pReq->bytes));
      break;
    case TSDB_ALTER_TABLE_DROP_COLUMN:
      TAOS_CHECK_EXIT(tDecodeCStr(pDecoder, &pReq->colName));
      break;
    case TSDB_ALTER_TABLE_UPDATE_COLUMN_BYTES:
      TAOS_CHECK_EXIT(tDecodeCStr(pDecoder, &pReq->colName));
      TAOS_CHECK_EXIT(tDecodeI8(pDecoder, &pReq->colModType));
      TAOS_CHECK_EXIT(tDecodeI32v(pDecoder, &pReq->colModBytes));
      break;
    case TSDB_ALTER_TABLE_UPDATE_COLUMN_NAME:
      TAOS_CHECK_EXIT(tDecodeCStr(pDecoder, &pReq->colName));
      TAOS_CHECK_EXIT(tDecodeCStr(pDecoder, &pReq->colNewName));
      break;
    case TSDB_ALTER_TABLE_UPDATE_TAG_VAL:
      TAOS_CHECK_EXIT(tDecodeCStr(pDecoder, &pReq->tagName));
      TAOS_CHECK_EXIT(tDecodeI8(pDecoder, &pReq->isNull));
      TAOS_CHECK_EXIT(tDecodeI8(pDecoder, &pReq->tagType));
      if (!pReq->isNull) {
        TAOS_CHECK_EXIT(tDecodeBinary(pDecoder, &pReq->pTagVal, &pReq->nTagVal));
      }
      break;
    case TSDB_ALTER_TABLE_UPDATE_MULTI_TAG_VAL: {
      int32_t nTags;
      TAOS_CHECK_EXIT(tDecodeI32v(pDecoder, &nTags));
      pReq->pMultiTag = taosArrayInit(nTags, sizeof(SMultiTagUpateVal));
      if (pReq->pMultiTag == NULL) {
        TAOS_CHECK_EXIT(terrno);
      }
      for (int32_t i = 0; i < nTags; i++) {
        SMultiTagUpateVal tag;
        TAOS_CHECK_EXIT(tDecodeI32v(pDecoder, &tag.colId));
        TAOS_CHECK_EXIT(tDecodeCStr(pDecoder, &tag.tagName));
        TAOS_CHECK_EXIT(tDecodeI8(pDecoder, &tag.isNull));
        TAOS_CHECK_EXIT(tDecodeI8(pDecoder, &tag.tagType));
        if (!tag.isNull) {
          TAOS_CHECK_EXIT(tDecodeBinary(pDecoder, &tag.pTagVal, &tag.nTagVal));
        }
        if (taosArrayPush(pReq->pMultiTag, &tag) == NULL) {
          TAOS_CHECK_EXIT(terrno);
        }
      }
      break;
    }
    case TSDB_ALTER_TABLE_UPDATE_OPTIONS:
      TAOS_CHECK_EXIT(tDecodeI8(pDecoder, &pReq->updateTTL));
      if (pReq->updateTTL) {
        TAOS_CHECK_EXIT(tDecodeI32v(pDecoder, &pReq->newTTL));
      }
      TAOS_CHECK_EXIT(tDecodeI32v(pDecoder, &pReq->newCommentLen));
      if (pReq->newCommentLen > 0) {
        TAOS_CHECK_EXIT(tDecodeCStr(pDecoder, &pReq->newComment));
      }
      break;
    case TSDB_ALTER_TABLE_UPDATE_COLUMN_COMPRESS:
      TAOS_CHECK_EXIT(tDecodeCStr(pDecoder, &pReq->colName));
      TAOS_CHECK_EXIT(tDecodeU32(pDecoder, &pReq->compress));
      break;
    case TSDB_ALTER_TABLE_ADD_COLUMN_WITH_COMPRESS_OPTION:
      TAOS_CHECK_EXIT(tDecodeCStr(pDecoder, &pReq->colName));
      TAOS_CHECK_EXIT(tDecodeI8(pDecoder, &pReq->type));
      TAOS_CHECK_EXIT(tDecodeI8(pDecoder, &pReq->flags));
      TAOS_CHECK_EXIT(tDecodeI32v(pDecoder, &pReq->bytes));
      TAOS_CHECK_EXIT(tDecodeU32(pDecoder, &pReq->compress));
      break;
    case TSDB_ALTER_TABLE_ALTER_COLUMN_REF:
      TAOS_CHECK_EXIT(tDecodeCStr(pDecoder, &pReq->colName));
      TAOS_CHECK_EXIT(tDecodeCStr(pDecoder, &pReq->refDbName));
      TAOS_CHECK_EXIT(tDecodeCStr(pDecoder, &pReq->refTbName));
      TAOS_CHECK_EXIT(tDecodeCStr(pDecoder, &pReq->refColName));
      break;
    case TSDB_ALTER_TABLE_REMOVE_COLUMN_REF:
      TAOS_CHECK_EXIT(tDecodeCStr(pDecoder, &pReq->colName));
      break;
    case TSDB_ALTER_TABLE_ADD_COLUMN_WITH_COLUMN_REF:
      TAOS_CHECK_EXIT(tDecodeCStr(pDecoder, &pReq->colName));
      TAOS_CHECK_EXIT(tDecodeI8(pDecoder, &pReq->type));
      TAOS_CHECK_EXIT(tDecodeI8(pDecoder, &pReq->flags));
      TAOS_CHECK_EXIT(tDecodeI32v(pDecoder, &pReq->bytes));
      TAOS_CHECK_EXIT(tDecodeCStr(pDecoder, &pReq->refDbName));
      TAOS_CHECK_EXIT(tDecodeCStr(pDecoder, &pReq->refTbName));
      TAOS_CHECK_EXIT(tDecodeCStr(pDecoder, &pReq->refColName));
      break;
    default:
      break;
  }
_exit:
  return code;
}

int32_t tDecodeSVAlterTbReq(SDecoder *pDecoder, SVAlterTbReq *pReq) {
  int32_t code = 0;
  int32_t lino;

  TAOS_CHECK_EXIT(tStartDecode(pDecoder));
  TAOS_CHECK_EXIT(tDecodeSVAlterTbReqCommon(pDecoder, pReq));

  pReq->ctimeMs = 0;
  if (!tDecodeIsEnd(pDecoder)) {
    TAOS_CHECK_EXIT(tDecodeI64(pDecoder, &pReq->ctimeMs));
  }
  if (!tDecodeIsEnd(pDecoder)) {
    TAOS_CHECK_EXIT(tDecodeI8(pDecoder, &pReq->source));
  }

  tEndDecode(pDecoder);
_exit:
  return code;
}

int32_t tDecodeSVAlterTbReqSetCtime(SDecoder *pDecoder, SVAlterTbReq *pReq, int64_t ctimeMs) {
  int32_t code = 0;
  int32_t lino;

  TAOS_CHECK_EXIT(tStartDecode(pDecoder));
  TAOS_CHECK_EXIT(tDecodeSVAlterTbReqCommon(pDecoder, pReq));

  pReq->ctimeMs = 0;
  if (!tDecodeIsEnd(pDecoder)) {
    *(int64_t *)(pDecoder->data + pDecoder->pos) = ctimeMs;
    TAOS_CHECK_EXIT(tDecodeI64(pDecoder, &pReq->ctimeMs));
  }

  tEndDecode(pDecoder);
_exit:
  return code;
}

void tfreeMultiTagUpateVal(void *val) {
  SMultiTagUpateVal *pTag = val;
  taosMemoryFree(pTag->tagName);
  for (int i = 0; i < taosArrayGetSize(pTag->pTagArray); ++i) {
    STagVal *p = (STagVal *)taosArrayGet(pTag->pTagArray, i);
    if (IS_VAR_DATA_TYPE(p->type)) {
      taosMemoryFreeClear(p->pData);
    }
  }

  taosArrayDestroy(pTag->pTagArray);
}
int32_t tEncodeSVAlterTbRsp(SEncoder *pEncoder, const SVAlterTbRsp *pRsp) {
  int32_t code = 0;
  int32_t lino;

  TAOS_CHECK_EXIT(tStartEncode(pEncoder));
  TAOS_CHECK_EXIT(tEncodeI32(pEncoder, pRsp->code));
  TAOS_CHECK_EXIT(tEncodeI32(pEncoder, pRsp->pMeta ? 1 : 0));
  if (pRsp->pMeta) {
    TAOS_CHECK_EXIT(tEncodeSTableMetaRsp(pEncoder, pRsp->pMeta));
  }
  tEndEncode(pEncoder);
_exit:
  return code;
}

int32_t tDecodeSVAlterTbRsp(SDecoder *pDecoder, SVAlterTbRsp *pRsp) {
  int32_t meta = 0;
  int32_t code = 0;
  int32_t lino;
  TAOS_CHECK_EXIT(tStartDecode(pDecoder));
  TAOS_CHECK_EXIT(tDecodeI32(pDecoder, &pRsp->code));
  TAOS_CHECK_EXIT(tDecodeI32(pDecoder, &meta));
  if (meta) {
    pRsp->pMeta = taosMemoryCalloc(1, sizeof(STableMetaRsp));
    if (NULL == pRsp->pMeta) {
      TAOS_CHECK_EXIT(terrno);
    }
    TAOS_CHECK_EXIT(tDecodeSTableMetaRsp(pDecoder, pRsp->pMeta));
  }
  tEndDecode(pDecoder);
_exit:
  return code;
}

int32_t tEncodeSMAlterStbRsp(SEncoder *pEncoder, const SMAlterStbRsp *pRsp) {
  int32_t code = 0;
  int32_t lino;

  TAOS_CHECK_EXIT(tStartEncode(pEncoder));
  TAOS_CHECK_EXIT(tEncodeI32(pEncoder, pRsp->pMeta->pSchemas ? 1 : 0));
  if (pRsp->pMeta->pSchemas) {
    TAOS_CHECK_EXIT(tEncodeSTableMetaRsp(pEncoder, pRsp->pMeta));
  }
  tEndEncode(pEncoder);
_exit:
  return code;
}

int32_t tDecodeSMAlterStbRsp(SDecoder *pDecoder, SMAlterStbRsp *pRsp) {
  int32_t meta = 0;
  int32_t code = 0;
  int32_t lino;

  TAOS_CHECK_EXIT(tStartDecode(pDecoder));
  TAOS_CHECK_EXIT(tDecodeI32(pDecoder, &meta));
  if (meta) {
    pRsp->pMeta = taosMemoryCalloc(1, sizeof(STableMetaRsp));
    if (NULL == pRsp->pMeta) {
      TAOS_CHECK_EXIT(terrno);
    }
    TAOS_CHECK_EXIT(tDecodeSTableMetaRsp(pDecoder, pRsp->pMeta));
  }
  tEndDecode(pDecoder);
_exit:
  return code;
}

void tFreeSMAlterStbRsp(SMAlterStbRsp *pRsp) {
  if (NULL == pRsp) {
    return;
  }

  if (pRsp->pMeta) {
    taosMemoryFree(pRsp->pMeta->pSchemas);
    taosMemoryFree(pRsp->pMeta->pSchemaExt);
    taosMemoryFree(pRsp->pMeta->pColRefs);
    taosMemoryFree(pRsp->pMeta);
  }
}

int32_t tEncodeSMCreateStbRsp(SEncoder *pEncoder, const SMCreateStbRsp *pRsp) {
  int32_t code = 0;
  int32_t lino;

  TAOS_CHECK_EXIT(tStartEncode(pEncoder));
  TAOS_CHECK_EXIT(tEncodeI32(pEncoder, pRsp->pMeta->pSchemas ? 1 : 0));
  if (pRsp->pMeta->pSchemas) {
    TAOS_CHECK_EXIT(tEncodeSTableMetaRsp(pEncoder, pRsp->pMeta));
  }
  tEndEncode(pEncoder);

_exit:
  return code;
}

int32_t tDecodeSMCreateStbRsp(SDecoder *pDecoder, SMCreateStbRsp *pRsp) {
  int32_t meta = 0;
  int32_t code = 0;
  int32_t lino;

  TAOS_CHECK_EXIT(tStartDecode(pDecoder));
  TAOS_CHECK_EXIT(tDecodeI32(pDecoder, &meta));
  if (meta) {
    pRsp->pMeta = taosMemoryCalloc(1, sizeof(STableMetaRsp));
    if (NULL == pRsp->pMeta) {
      TAOS_CHECK_EXIT(terrno);
    }
    TAOS_CHECK_EXIT(tDecodeSTableMetaRsp(pDecoder, pRsp->pMeta));
  }
  tEndDecode(pDecoder);

  return code;

_exit:
  tFreeSTableMetaRsp(pRsp->pMeta);
  taosMemoryFreeClear(pRsp->pMeta);
  return code;
}

void tFreeSMCreateStbRsp(SMCreateStbRsp *pRsp) {
  if (NULL == pRsp) {
    return;
  }

  if (pRsp->pMeta) {
    taosMemoryFree(pRsp->pMeta->pSchemas);
    taosMemoryFree(pRsp->pMeta->pSchemaExt);
    taosMemoryFree(pRsp->pMeta->pColRefs);
    taosMemoryFree(pRsp->pMeta);
  }
}

int32_t tEncodeSTqOffsetVal(SEncoder *pEncoder, const STqOffsetVal *pOffsetVal) {
  int32_t code = 0;
  int32_t lino;

  int8_t type = pOffsetVal->type < 0 ? pOffsetVal->type : (TQ_OFFSET_VERSION << 4) | pOffsetVal->type;
  TAOS_CHECK_EXIT(tEncodeI8(pEncoder, type));
  if (pOffsetVal->type == TMQ_OFFSET__SNAPSHOT_DATA || pOffsetVal->type == TMQ_OFFSET__SNAPSHOT_META) {
    TAOS_CHECK_EXIT(tEncodeI64(pEncoder, pOffsetVal->uid));
    TAOS_CHECK_EXIT(tEncodeI64(pEncoder, pOffsetVal->ts));
    TAOS_CHECK_EXIT(tEncodeI8(pEncoder, pOffsetVal->primaryKey.type));
    if (IS_VAR_DATA_TYPE(pOffsetVal->primaryKey.type)) {
      TAOS_CHECK_EXIT(tEncodeBinary(pEncoder, pOffsetVal->primaryKey.pData, pOffsetVal->primaryKey.nData));
    } else {
      TAOS_CHECK_EXIT(tEncodeI64(pEncoder, pOffsetVal->primaryKey.val));
    }

  } else if (pOffsetVal->type == TMQ_OFFSET__LOG) {
    TAOS_CHECK_EXIT(tEncodeI64(pEncoder, pOffsetVal->version));
  } else {
    // do nothing
  }
_exit:
  return code;
}

int32_t tDecodeSTqOffsetVal(SDecoder *pDecoder, STqOffsetVal *pOffsetVal) {
  int32_t code = 0;
  int32_t lino;

  TAOS_CHECK_EXIT(tDecodeI8(pDecoder, &pOffsetVal->type));
  int8_t offsetVersion = 0;
  if (pOffsetVal->type > 0) {
    offsetVersion = (pOffsetVal->type >> 4);
    pOffsetVal->type = pOffsetVal->type & 0x0F;
  }
  if (pOffsetVal->type == TMQ_OFFSET__SNAPSHOT_DATA || pOffsetVal->type == TMQ_OFFSET__SNAPSHOT_META) {
    TAOS_CHECK_EXIT(tDecodeI64(pDecoder, &pOffsetVal->uid));
    TAOS_CHECK_EXIT(tDecodeI64(pDecoder, &pOffsetVal->ts));
    if (offsetVersion >= TQ_OFFSET_VERSION) {
      TAOS_CHECK_EXIT(tDecodeI8(pDecoder, &pOffsetVal->primaryKey.type));
      if (IS_VAR_DATA_TYPE(pOffsetVal->primaryKey.type)) {
        TAOS_CHECK_EXIT(
            tDecodeBinaryAlloc32(pDecoder, (void **)&pOffsetVal->primaryKey.pData, &pOffsetVal->primaryKey.nData));
      } else {
        TAOS_CHECK_EXIT(tDecodeI64(pDecoder, &pOffsetVal->primaryKey.val));
      }
    }
  } else if (pOffsetVal->type == TMQ_OFFSET__LOG) {
    TAOS_CHECK_EXIT(tDecodeI64(pDecoder, &pOffsetVal->version));
  } else {
    // do nothing
  }
_exit:
  return code;
}

void tFormatOffset(char *buf, int32_t maxLen, const STqOffsetVal *pVal) {
  if (pVal->type == TMQ_OFFSET__RESET_NONE) {
    (void)snprintf(buf, maxLen, "none");
  } else if (pVal->type == TMQ_OFFSET__RESET_EARLIEST) {
    (void)snprintf(buf, maxLen, "earliest");
  } else if (pVal->type == TMQ_OFFSET__RESET_LATEST) {
    (void)snprintf(buf, maxLen, "latest");
  } else if (pVal->type == TMQ_OFFSET__LOG) {
    (void)snprintf(buf, maxLen, "wal:%" PRId64, pVal->version);
  } else if (pVal->type == TMQ_OFFSET__SNAPSHOT_DATA || pVal->type == TMQ_OFFSET__SNAPSHOT_META) {
    if (IS_VAR_DATA_TYPE(pVal->primaryKey.type)) {
      char *tmp = taosMemoryCalloc(1, pVal->primaryKey.nData + 1);
      if (tmp == NULL) return;
      (void)memcpy(tmp, pVal->primaryKey.pData, pVal->primaryKey.nData);
      (void)snprintf(buf, maxLen, "tsdb:%" PRId64 "|%" PRId64 ",pk type:%d,val:%s", pVal->uid, pVal->ts,
                     pVal->primaryKey.type, tmp);
      taosMemoryFree(tmp);
    } else {
      (void)snprintf(buf, maxLen, "tsdb:%" PRId64 "|%" PRId64 ",pk type:%d,val:%" PRId64, pVal->uid, pVal->ts,
                     pVal->primaryKey.type, pVal->primaryKey.val);
    }
  }
}

bool tOffsetEqual(const STqOffsetVal *pLeft, const STqOffsetVal *pRight) {
  if (pLeft->type == pRight->type) {
    if (pLeft->type == TMQ_OFFSET__LOG) {
      return pLeft->version == pRight->version;
    } else if (pLeft->type == TMQ_OFFSET__SNAPSHOT_DATA) {
      if (pLeft->primaryKey.type != 0) {
        if (pLeft->primaryKey.type != pRight->primaryKey.type) return false;
        if (tValueCompare(&pLeft->primaryKey, &pRight->primaryKey) != 0) return false;
      }
      return pLeft->uid == pRight->uid && pLeft->ts == pRight->ts;
    } else if (pLeft->type == TMQ_OFFSET__SNAPSHOT_META) {
      return pLeft->uid == pRight->uid;
    } else {
      uError("offset type:%d", pLeft->type);
    }
  }
  return false;
}

void tOffsetCopy(STqOffsetVal *pLeft, const STqOffsetVal *pRight) {
  tOffsetDestroy(pLeft);
  *pLeft = *pRight;
  if (IS_VAR_DATA_TYPE(pRight->primaryKey.type)) {
    pLeft->primaryKey.pData = taosMemoryMalloc(pRight->primaryKey.nData);
    if (pLeft->primaryKey.pData == NULL) {
      uError("failed to allocate memory for offset");
      return;
    }
    (void)memcpy(pLeft->primaryKey.pData, pRight->primaryKey.pData, pRight->primaryKey.nData);
  }
}

void tOffsetDestroy(void *param) {
  if (param == NULL) return;
  STqOffsetVal *pVal = (STqOffsetVal *)param;
  if (IS_VAR_DATA_TYPE(pVal->primaryKey.type)) {
    taosMemoryFreeClear(pVal->primaryKey.pData);
  }
}

void tDeleteSTqOffset(void *param) {
  if (param == NULL) return;
  STqOffset *pVal = (STqOffset *)param;
  tOffsetDestroy(&pVal->val);
}

int32_t tEncodeSTqOffset(SEncoder *pEncoder, const STqOffset *pOffset) {
  TAOS_CHECK_RETURN(tEncodeSTqOffsetVal(pEncoder, &pOffset->val));
  TAOS_CHECK_RETURN(tEncodeCStr(pEncoder, pOffset->subKey));
  return 0;
}

int32_t tDecodeSTqOffset(SDecoder *pDecoder, STqOffset *pOffset) {
  TAOS_CHECK_RETURN(tDecodeSTqOffsetVal(pDecoder, &pOffset->val));
  TAOS_CHECK_RETURN(tDecodeCStrTo(pDecoder, pOffset->subKey));
  return 0;
}

int32_t tEncodeMqVgOffset(SEncoder *pEncoder, const SMqVgOffset *pOffset) {
  TAOS_CHECK_RETURN(tEncodeSTqOffset(pEncoder, &pOffset->offset));
  TAOS_CHECK_RETURN(tEncodeI64(pEncoder, pOffset->consumerId));
  return 0;
}

int32_t tDecodeMqVgOffset(SDecoder *pDecoder, SMqVgOffset *pOffset) {
  TAOS_CHECK_RETURN(tDecodeSTqOffset(pDecoder, &pOffset->offset));
  TAOS_CHECK_RETURN(tDecodeI64(pDecoder, &pOffset->consumerId));
  return 0;
}

int32_t tEncodeSTqCheckInfo(SEncoder *pEncoder, const STqCheckInfo *pInfo) {
  TAOS_CHECK_RETURN(tEncodeCStr(pEncoder, pInfo->topic));
  TAOS_CHECK_RETURN(tEncodeI64(pEncoder, pInfo->ntbUid));
  int32_t sz = taosArrayGetSize(pInfo->colIdList);
  TAOS_CHECK_RETURN(tEncodeI32(pEncoder, sz));
  for (int32_t i = 0; i < sz; i++) {
    int16_t colId = *(int16_t *)taosArrayGet(pInfo->colIdList, i);
    TAOS_CHECK_RETURN(tEncodeI16(pEncoder, colId));
  }
  return pEncoder->pos;
}

int32_t tDecodeSTqCheckInfo(SDecoder *pDecoder, STqCheckInfo *pInfo) {
  TAOS_CHECK_RETURN(tDecodeCStrTo(pDecoder, pInfo->topic));
  TAOS_CHECK_RETURN(tDecodeI64(pDecoder, &pInfo->ntbUid));
  int32_t sz = 0;
  TAOS_CHECK_RETURN(tDecodeI32(pDecoder, &sz));
  pInfo->colIdList = taosArrayInit(sz, sizeof(int16_t));
  if (pInfo->colIdList == NULL) {
    TAOS_CHECK_RETURN(terrno);
  }
  for (int32_t i = 0; i < sz; i++) {
    int16_t colId = 0;
    TAOS_CHECK_RETURN(tDecodeI16(pDecoder, &colId));
    if (taosArrayPush(pInfo->colIdList, &colId) == NULL) {
      TAOS_CHECK_RETURN(terrno);
    }
  }
  return 0;
}
void tDeleteSTqCheckInfo(STqCheckInfo *pInfo) { taosArrayDestroy(pInfo->colIdList); }

int32_t tEncodeSMqRebVgReq(SEncoder *pCoder, const SMqRebVgReq *pReq) {
  TAOS_CHECK_RETURN(tStartEncode(pCoder));
  TAOS_CHECK_RETURN(tEncodeI64(pCoder, pReq->leftForVer));
  TAOS_CHECK_RETURN(tEncodeI32(pCoder, pReq->vgId));
  TAOS_CHECK_RETURN(tEncodeI64(pCoder, pReq->oldConsumerId));
  TAOS_CHECK_RETURN(tEncodeI64(pCoder, pReq->newConsumerId));
  TAOS_CHECK_RETURN(tEncodeCStr(pCoder, pReq->subKey));
  TAOS_CHECK_RETURN(tEncodeI8(pCoder, pReq->subType));
  TAOS_CHECK_RETURN(tEncodeI8(pCoder, pReq->withMeta));

  if (pReq->subType == TOPIC_SUB_TYPE__COLUMN) {
    TAOS_CHECK_RETURN(tEncodeCStr(pCoder, pReq->qmsg));
  } else if (pReq->subType == TOPIC_SUB_TYPE__TABLE) {
    TAOS_CHECK_RETURN(tEncodeI64(pCoder, pReq->suid));
    TAOS_CHECK_RETURN(tEncodeCStr(pCoder, pReq->qmsg));
  }
  tEndEncode(pCoder);
  return 0;
}

int32_t tDecodeSMqRebVgReq(SDecoder *pCoder, SMqRebVgReq *pReq) {
  int32_t code = 0;
  int32_t lino;

  TAOS_CHECK_EXIT(tStartDecode(pCoder));

  TAOS_CHECK_EXIT(tDecodeI64(pCoder, &pReq->leftForVer));

  TAOS_CHECK_EXIT(tDecodeI32(pCoder, &pReq->vgId));
  TAOS_CHECK_EXIT(tDecodeI64(pCoder, &pReq->oldConsumerId));
  TAOS_CHECK_EXIT(tDecodeI64(pCoder, &pReq->newConsumerId));
  TAOS_CHECK_EXIT(tDecodeCStrTo(pCoder, pReq->subKey));
  TAOS_CHECK_EXIT(tDecodeI8(pCoder, &pReq->subType));
  TAOS_CHECK_EXIT(tDecodeI8(pCoder, &pReq->withMeta));

  if (pReq->subType == TOPIC_SUB_TYPE__COLUMN) {
    TAOS_CHECK_EXIT(tDecodeCStr(pCoder, &pReq->qmsg));
  } else if (pReq->subType == TOPIC_SUB_TYPE__TABLE) {
    TAOS_CHECK_EXIT(tDecodeI64(pCoder, &pReq->suid));
    if (!tDecodeIsEnd(pCoder)) {
      TAOS_CHECK_EXIT(tDecodeCStr(pCoder, &pReq->qmsg));
    }
  }

  tEndDecode(pCoder);
_exit:
  return code;
}

int32_t tEncodeDeleteRes(SEncoder *pCoder, const SDeleteRes *pRes) {
  int32_t nUid = taosArrayGetSize(pRes->uidList);
  int32_t code = 0;
  int32_t lino;

  TAOS_CHECK_EXIT(tEncodeU64(pCoder, pRes->suid));
  TAOS_CHECK_EXIT(tEncodeI32v(pCoder, nUid));
  for (int32_t iUid = 0; iUid < nUid; iUid++) {
    TAOS_CHECK_EXIT(tEncodeU64(pCoder, *(uint64_t *)taosArrayGet(pRes->uidList, iUid)));
  }
  TAOS_CHECK_EXIT(tEncodeI64(pCoder, pRes->skey));
  TAOS_CHECK_EXIT(tEncodeI64(pCoder, pRes->ekey));
  TAOS_CHECK_EXIT(tEncodeI64v(pCoder, pRes->affectedRows));

  TAOS_CHECK_EXIT(tEncodeCStr(pCoder, pRes->tableFName));
  TAOS_CHECK_EXIT(tEncodeCStr(pCoder, pRes->tsColName));
  TAOS_CHECK_EXIT(tEncodeI64(pCoder, pRes->ctimeMs));
  TAOS_CHECK_EXIT(tEncodeI8(pCoder, pRes->source));

_exit:
  return code;
}

int32_t tDecodeDeleteRes(SDecoder *pCoder, SDeleteRes *pRes) {
  int32_t  nUid;
  uint64_t uid;
  int32_t  code = 0;
  int32_t  lino;

  TAOS_CHECK_EXIT(tDecodeU64(pCoder, &pRes->suid));
  TAOS_CHECK_EXIT(tDecodeI32v(pCoder, &nUid));
  for (int32_t iUid = 0; iUid < nUid; iUid++) {
    TAOS_CHECK_EXIT(tDecodeU64(pCoder, &uid));
    if (pRes->uidList) {
      if (taosArrayPush(pRes->uidList, &uid) == NULL) {
        TAOS_CHECK_EXIT(terrno);
      }
    }
  }
  TAOS_CHECK_EXIT(tDecodeI64(pCoder, &pRes->skey));
  TAOS_CHECK_EXIT(tDecodeI64(pCoder, &pRes->ekey));
  TAOS_CHECK_EXIT(tDecodeI64v(pCoder, &pRes->affectedRows));

  TAOS_CHECK_EXIT(tDecodeCStrTo(pCoder, pRes->tableFName));
  TAOS_CHECK_EXIT(tDecodeCStrTo(pCoder, pRes->tsColName));

  pRes->ctimeMs = 0;
  if (!tDecodeIsEnd(pCoder)) {
    TAOS_CHECK_EXIT(tDecodeI64(pCoder, &pRes->ctimeMs));
  }
  if (!tDecodeIsEnd(pCoder)) {
    TAOS_CHECK_EXIT(tDecodeI8(pCoder, &pRes->source));
  }

_exit:
  return code;
}

int32_t tEncodeMqMetaRsp(SEncoder *pEncoder, const SMqMetaRsp *pRsp) {
  TAOS_CHECK_RETURN(tEncodeSTqOffsetVal(pEncoder, &pRsp->rspOffset));
  TAOS_CHECK_RETURN(tEncodeI16(pEncoder, pRsp->resMsgType));
  TAOS_CHECK_RETURN(tEncodeBinary(pEncoder, pRsp->metaRsp, pRsp->metaRspLen));
  return 0;
}

int32_t tDecodeMqMetaRsp(SDecoder *pDecoder, SMqMetaRsp *pRsp) {
  TAOS_CHECK_RETURN(tDecodeSTqOffsetVal(pDecoder, &pRsp->rspOffset));
  TAOS_CHECK_RETURN(tDecodeI16(pDecoder, &pRsp->resMsgType));
  TAOS_CHECK_RETURN(tDecodeBinaryAlloc(pDecoder, &pRsp->metaRsp, (uint64_t *)&pRsp->metaRspLen));
  return 0;
}

void tDeleteMqMetaRsp(SMqMetaRsp *pRsp) { taosMemoryFree(pRsp->metaRsp); }

int32_t tEncodeMqDataRspCommon(SEncoder *pEncoder, const SMqDataRsp *pRsp) {
  int32_t code = 0;
  int32_t lino;

  TAOS_CHECK_EXIT(tEncodeSTqOffsetVal(pEncoder, &pRsp->reqOffset));
  TAOS_CHECK_EXIT(tEncodeSTqOffsetVal(pEncoder, &pRsp->rspOffset));
  TAOS_CHECK_EXIT(tEncodeI32(pEncoder, pRsp->blockNum));
  if (pRsp->blockNum != 0) {
    TAOS_CHECK_EXIT(tEncodeI8(pEncoder, pRsp->withTbName));
    TAOS_CHECK_EXIT(tEncodeI8(pEncoder, pRsp->withSchema));

    for (int32_t i = 0; i < pRsp->blockNum; i++) {
      int32_t bLen = *(int32_t *)taosArrayGet(pRsp->blockDataLen, i);
      void   *data = taosArrayGetP(pRsp->blockData, i);
      TAOS_CHECK_EXIT(tEncodeBinary(pEncoder, (const uint8_t *)data, bLen));
      if (pRsp->withSchema) {
        SSchemaWrapper *pSW = (SSchemaWrapper *)taosArrayGetP(pRsp->blockSchema, i);
        TAOS_CHECK_EXIT(tEncodeSSchemaWrapper(pEncoder, pSW));
      }
      if (pRsp->withTbName) {
        char *tbName = (char *)taosArrayGetP(pRsp->blockTbName, i);
        TAOS_CHECK_EXIT(tEncodeCStr(pEncoder, tbName));
      }
    }
  }

_exit:
  return code;
}

int32_t tEncodeMqDataRsp(SEncoder *pEncoder, const SMqDataRsp *pRsp) {
  TAOS_CHECK_RETURN(tEncodeMqDataRspCommon(pEncoder, pRsp));
  TAOS_CHECK_RETURN(tEncodeI64(pEncoder, pRsp->sleepTime));

  return 0;
}

int32_t tDecodeMqDataRspCommon(SDecoder *pDecoder, SMqDataRsp *pRsp) {
  int32_t code = 0;
  int32_t lino;

  TAOS_CHECK_EXIT(tDecodeSTqOffsetVal(pDecoder, &pRsp->reqOffset));
  TAOS_CHECK_EXIT(tDecodeSTqOffsetVal(pDecoder, &pRsp->rspOffset));
  TAOS_CHECK_EXIT(tDecodeI32(pDecoder, &pRsp->blockNum));

  if (pRsp->blockNum != 0) {
    if ((pRsp->blockData = taosArrayInit(pRsp->blockNum, sizeof(void *))) == NULL) {
      TAOS_CHECK_EXIT(terrno);
    }
    if ((pRsp->blockDataLen = taosArrayInit(pRsp->blockNum, sizeof(int32_t))) == NULL) {
      TAOS_CHECK_EXIT(terrno);
    }
    TAOS_CHECK_EXIT(tDecodeI8(pDecoder, &pRsp->withTbName));
    TAOS_CHECK_EXIT(tDecodeI8(pDecoder, &pRsp->withSchema));
    if (pRsp->withTbName) {
      if ((pRsp->blockTbName = taosArrayInit(pRsp->blockNum, sizeof(void *))) == NULL) {
        TAOS_CHECK_EXIT(terrno);
      }
    }
    if (pRsp->withSchema) {
      if ((pRsp->blockSchema = taosArrayInit(pRsp->blockNum, sizeof(void *))) == NULL) {
        TAOS_CHECK_EXIT(terrno);
      }
    }

    for (int32_t i = 0; i < pRsp->blockNum; i++) {
      void    *data = NULL;
      uint32_t bLen = 0;
      TAOS_CHECK_EXIT(tDecodeBinary(pDecoder, (uint8_t**)&data, &bLen));
      if (taosArrayPush(pRsp->blockData, &data) == NULL) {
        TAOS_CHECK_EXIT(terrno);
      }
      pRsp->blockDataElementFree = false;

      int32_t len = bLen;
      if (taosArrayPush(pRsp->blockDataLen, &len) == NULL) {
        TAOS_CHECK_EXIT(terrno);
      }

      if (pRsp->withSchema) {
        SSchemaWrapper *pSW = (SSchemaWrapper *)taosMemoryCalloc(1, sizeof(SSchemaWrapper));
        if (pSW == NULL) {
          TAOS_CHECK_EXIT(terrno);
        }

        if ((code = tDecodeSSchemaWrapper(pDecoder, pSW))) {
          taosMemoryFree(pSW);
          goto _exit;
        }

        if (taosArrayPush(pRsp->blockSchema, &pSW) == NULL) {
          taosMemoryFree(pSW);
          TAOS_CHECK_EXIT(terrno);
        }
      }

      if (pRsp->withTbName) {
        char *tbName;
        TAOS_CHECK_EXIT(tDecodeCStrAlloc(pDecoder, &tbName));
        if (taosArrayPush(pRsp->blockTbName, &tbName) == NULL) {
          TAOS_CHECK_EXIT(terrno);
        }
      }
    }
  }

_exit:
  return code;
}

int32_t tDecodeMqDataRsp(SDecoder *pDecoder, SMqDataRsp *pRsp) {
  TAOS_CHECK_RETURN(tDecodeMqDataRspCommon(pDecoder, pRsp));
  if (!tDecodeIsEnd(pDecoder)) {
    TAOS_CHECK_RETURN(tDecodeI64(pDecoder, &pRsp->sleepTime));
  }

  return 0;
}

int32_t tDecodeMqRawDataRsp(SDecoder *pDecoder, SMqDataRsp *pRsp) {
  int32_t code = 0;
  int32_t lino;

  TAOS_CHECK_EXIT(tDecodeSTqOffsetVal(pDecoder, &pRsp->reqOffset));
  TAOS_CHECK_EXIT(tDecodeSTqOffsetVal(pDecoder, &pRsp->rspOffset));
  TAOS_CHECK_EXIT(tDecodeI32(pDecoder, &pRsp->blockNum));
_exit:
  return code;
}

static void tDeleteMqDataRspCommon(SMqDataRsp *pRsp) {
  taosArrayDestroy(pRsp->blockDataLen);
  pRsp->blockDataLen = NULL;
  if (pRsp->blockDataElementFree){
    taosArrayDestroyP(pRsp->blockData, NULL);
  } else {
    taosArrayDestroy(pRsp->blockData);
  }
  pRsp->blockData = NULL;
  taosArrayDestroyP(pRsp->blockSchema, (FDelete)tDeleteSchemaWrapper);
  pRsp->blockSchema = NULL;
  taosArrayDestroyP(pRsp->blockTbName, NULL);
  pRsp->blockTbName = NULL;
  tOffsetDestroy(&pRsp->reqOffset);
  tOffsetDestroy(&pRsp->rspOffset);
  taosMemoryFreeClear(pRsp->data);
}

void tDeleteMqDataRsp(SMqDataRsp *rsp) { tDeleteMqDataRspCommon(rsp); }

int32_t tEncodeSTaosxRsp(SEncoder *pEncoder, const SMqDataRsp *pRsp) {
  int32_t code = 0;
  int32_t lino;

  TAOS_CHECK_EXIT(tEncodeMqDataRspCommon(pEncoder, pRsp));
  TAOS_CHECK_EXIT(tEncodeI32(pEncoder, pRsp->createTableNum));
  if (pRsp->createTableNum) {
    for (int32_t i = 0; i < pRsp->createTableNum; i++) {
      void   *createTableReq = taosArrayGetP(pRsp->createTableReq, i);
      int32_t createTableLen = *(int32_t *)taosArrayGet(pRsp->createTableLen, i);
      TAOS_CHECK_EXIT(tEncodeBinary(pEncoder, createTableReq, createTableLen));
    }
  }

_exit:
  return code;
}

int32_t tDecodeSTaosxRsp(SDecoder *pDecoder, SMqDataRsp *pRsp) {
  int32_t code = 0;
  int32_t lino;

  TAOS_CHECK_EXIT(tDecodeMqDataRspCommon(pDecoder, pRsp));
  TAOS_CHECK_EXIT(tDecodeI32(pDecoder, &pRsp->createTableNum));
  if (pRsp->createTableNum) {
    if ((pRsp->createTableLen = taosArrayInit(pRsp->createTableNum, sizeof(int32_t))) == NULL) {
      TAOS_CHECK_EXIT(terrno);
    }
    if ((pRsp->createTableReq = taosArrayInit(pRsp->createTableNum, sizeof(void *))) == NULL) {
      TAOS_CHECK_EXIT(terrno);
    }
    for (int32_t i = 0; i < pRsp->createTableNum; i++) {
      void    *pCreate = NULL;
      uint64_t len = 0;
      TAOS_CHECK_EXIT(tDecodeBinaryAlloc(pDecoder, &pCreate, &len));
      int32_t l = (int32_t)len;
      if (taosArrayPush(pRsp->createTableLen, &l) == NULL) {
        TAOS_CHECK_EXIT(terrno);
      }
      if (taosArrayPush(pRsp->createTableReq, &pCreate) == NULL) {
        TAOS_CHECK_EXIT(terrno);
      }
    }
  }

_exit:
  return code;
}

void tDeleteSTaosxRsp(SMqDataRsp *pRsp) {
  tDeleteMqDataRspCommon(pRsp);

  taosArrayDestroy(pRsp->createTableLen);
  pRsp->createTableLen = NULL;
  taosArrayDestroyP(pRsp->createTableReq, NULL);
  pRsp->createTableReq = NULL;
}

void tDeleteMqRawDataRsp(SMqDataRsp *pRsp) {
  tOffsetDestroy(&pRsp->reqOffset);
  tOffsetDestroy(&pRsp->rspOffset);
  if (pRsp->rawData != NULL){
    taosMemoryFree(POINTER_SHIFT(pRsp->rawData, - sizeof(SMqRspHead)));
  }
}

int32_t tEncodeSSingleDeleteReq(SEncoder *pEncoder, const SSingleDeleteReq *pReq) {
  TAOS_CHECK_RETURN(tEncodeCStr(pEncoder, pReq->tbname));
  TAOS_CHECK_RETURN(tEncodeI64(pEncoder, pReq->startTs));
  TAOS_CHECK_RETURN(tEncodeI64(pEncoder, pReq->endTs));
  return 0;
}

int32_t tDecodeSSingleDeleteReq(SDecoder *pDecoder, SSingleDeleteReq *pReq) {
  TAOS_CHECK_RETURN(tDecodeCStrTo(pDecoder, pReq->tbname));
  TAOS_CHECK_RETURN(tDecodeI64(pDecoder, &pReq->startTs));
  TAOS_CHECK_RETURN(tDecodeI64(pDecoder, &pReq->endTs));
  return 0;
}

int32_t tEncodeSBatchDeleteReq(SEncoder *pEncoder, const SBatchDeleteReq *pReq) {
  int32_t code = 0;
  int32_t lino;

  TAOS_CHECK_EXIT(tEncodeI64(pEncoder, pReq->suid));
  int32_t sz = taosArrayGetSize(pReq->deleteReqs);
  TAOS_CHECK_EXIT(tEncodeI32(pEncoder, sz));
  for (int32_t i = 0; i < sz; i++) {
    SSingleDeleteReq *pOneReq = taosArrayGet(pReq->deleteReqs, i);
    TAOS_CHECK_EXIT(tEncodeSSingleDeleteReq(pEncoder, pOneReq));
  }
  TAOS_CHECK_EXIT(tEncodeI64(pEncoder, pReq->ctimeMs));
  TAOS_CHECK_EXIT(tEncodeI8(pEncoder, pReq->level));
_exit:
  return code;
}

static int32_t tDecodeSBatchDeleteReqCommon(SDecoder *pDecoder, SBatchDeleteReq *pReq) {
  int32_t code = 0;
  int32_t lino;

  TAOS_CHECK_EXIT(tDecodeI64(pDecoder, &pReq->suid));
  int32_t sz;
  TAOS_CHECK_EXIT(tDecodeI32(pDecoder, &sz));
  pReq->deleteReqs = taosArrayInit(0, sizeof(SSingleDeleteReq));
  if (pReq->deleteReqs == NULL) {
    TAOS_CHECK_EXIT(terrno);
  }
  for (int32_t i = 0; i < sz; i++) {
    SSingleDeleteReq deleteReq;
    TAOS_CHECK_EXIT(tDecodeSSingleDeleteReq(pDecoder, &deleteReq));
    if (taosArrayPush(pReq->deleteReqs, &deleteReq) == NULL) {
      TAOS_CHECK_EXIT(terrno);
    }
  }
_exit:
  return code;
}

int32_t tDecodeSBatchDeleteReq(SDecoder *pDecoder, SBatchDeleteReq *pReq) {
  int32_t code = 0;
  int32_t lino;

  TAOS_CHECK_EXIT(tDecodeSBatchDeleteReqCommon(pDecoder, pReq));

  pReq->ctimeMs = 0;
  if (!tDecodeIsEnd(pDecoder)) {
    TAOS_CHECK_EXIT(tDecodeI64(pDecoder, &pReq->ctimeMs));
  }
  if (!tDecodeIsEnd(pDecoder)) {
    TAOS_CHECK_EXIT(tDecodeI8(pDecoder, &pReq->level));
  }

_exit:
  return code;
}

int32_t tDecodeSBatchDeleteReqSetCtime(SDecoder *pDecoder, SBatchDeleteReq *pReq, int64_t ctimeMs) {
  int32_t code = 0;
  int32_t lino;

  TAOS_CHECK_EXIT(tDecodeSBatchDeleteReqCommon(pDecoder, pReq));

  pReq->ctimeMs = 0;
  if (!tDecodeIsEnd(pDecoder)) {
    *(int64_t *)(pDecoder->data + pDecoder->pos) = ctimeMs;
    TAOS_CHECK_EXIT(tDecodeI64(pDecoder, &pReq->ctimeMs));
  }

_exit:
  return code;
}
int32_t transformRawSSubmitTbData(void* data, int64_t suid, int64_t uid, int32_t sver){
  int32_t code = 0;
  int32_t lino = 0;
  SDecoder decoder = {0};
  tDecoderInit(&decoder, (uint8_t *)POINTER_SHIFT(data, INT_BYTES), *(uint32_t*)data);

  int32_t flags = 0;
  TAOS_CHECK_EXIT(tDecodeI32v(&decoder, &flags));
  flags |= TD_REQ_FROM_TAOX;
  flags &= ~SUBMIT_REQ_AUTO_CREATE_TABLE;

  SEncoder encoder = {0};
  tEncoderInit(&encoder, (uint8_t *)POINTER_SHIFT(data, INT_BYTES), *(uint32_t*)data);
  TAOS_CHECK_EXIT(tEncodeI32v(&encoder, flags));
  TAOS_CHECK_EXIT(tEncodeI64(&encoder, suid));
  TAOS_CHECK_EXIT(tEncodeI64(&encoder, uid));
  TAOS_CHECK_EXIT(tEncodeI32v(&encoder, sver));
  _exit:
  return code;
}

static int32_t tEncodeSSubmitTbData(SEncoder *pCoder, const SSubmitTbData *pSubmitTbData) {
  int32_t code = 0;
  int32_t lino;

  TAOS_CHECK_EXIT(tStartEncode(pCoder));

  int32_t flags = pSubmitTbData->flags | ((SUBMIT_REQUEST_VERSION) << 8);
  TAOS_CHECK_EXIT(tEncodeI32v(pCoder, flags));

  // auto create table
  if (pSubmitTbData->flags & SUBMIT_REQ_AUTO_CREATE_TABLE) {
    if (!(pSubmitTbData->pCreateTbReq)) {
      return TSDB_CODE_INVALID_MSG;
    }
    TAOS_CHECK_EXIT(tEncodeSVCreateTbReq(pCoder, pSubmitTbData->pCreateTbReq));
  }

  // submit data
  TAOS_CHECK_EXIT(tEncodeI64(pCoder, pSubmitTbData->suid));
  TAOS_CHECK_EXIT(tEncodeI64(pCoder, pSubmitTbData->uid));
  TAOS_CHECK_EXIT(tEncodeI32v(pCoder, pSubmitTbData->sver));

  if (pSubmitTbData->flags & SUBMIT_REQ_COLUMN_DATA_FORMAT) {
    uint64_t  nColData = TARRAY_SIZE(pSubmitTbData->aCol);
    SColData *aColData = (SColData *)TARRAY_DATA(pSubmitTbData->aCol);

    TAOS_CHECK_EXIT(tEncodeU64v(pCoder, nColData));

    for (uint64_t i = 0; i < nColData; i++) {
      TAOS_CHECK_EXIT(tEncodeColData(SUBMIT_REQUEST_VERSION, pCoder, &aColData[i]));
    }
  } else {
    TAOS_CHECK_EXIT(tEncodeU64v(pCoder, TARRAY_SIZE(pSubmitTbData->aRowP)));

    SRow **rows = (SRow **)TARRAY_DATA(pSubmitTbData->aRowP);
    for (int32_t iRow = 0; iRow < TARRAY_SIZE(pSubmitTbData->aRowP); ++iRow) {
      TAOS_CHECK_EXIT(tEncodeRow(pCoder, rows[iRow]));
    }
  }
  TAOS_CHECK_EXIT(tEncodeI64(pCoder, pSubmitTbData->ctimeMs));

  tEndEncode(pCoder);
_exit:
  return code;
}

static int32_t tDecodeSSubmitTbData(SDecoder *pCoder, SSubmitTbData *pSubmitTbData, void* rawData) {
  int32_t code = 0;
  int32_t lino;
  int32_t flags;
  uint8_t version;

  uint8_t*      dataAfterCreate = NULL;
  uint8_t*      dataStart = pCoder->data + pCoder->pos;
  uint32_t      posAfterCreate = 0;

  TAOS_CHECK_EXIT(tStartDecode(pCoder));
  uint32_t      pos = pCoder->pos;
  TAOS_CHECK_EXIT(tDecodeI32v(pCoder, &flags));
  uint32_t flagsLen = pCoder->pos - pos;

  pSubmitTbData->flags = flags & 0xff;
  version = (flags >> 8) & 0xff;

  if (pSubmitTbData->flags & SUBMIT_REQ_AUTO_CREATE_TABLE) {
    pSubmitTbData->pCreateTbReq = taosMemoryCalloc(1, sizeof(SVCreateTbReq));
    if (pSubmitTbData->pCreateTbReq == NULL) {
      TAOS_CHECK_EXIT(terrno);
    }

    TAOS_CHECK_EXIT(tDecodeSVCreateTbReq(pCoder, pSubmitTbData->pCreateTbReq));
    dataAfterCreate = pCoder->data + pCoder->pos;
    posAfterCreate = pCoder->pos;
  }

  // submit data
  TAOS_CHECK_EXIT(tDecodeI64(pCoder, &pSubmitTbData->suid));
  TAOS_CHECK_EXIT(tDecodeI64(pCoder, &pSubmitTbData->uid));
  TAOS_CHECK_EXIT(tDecodeI32v(pCoder, &pSubmitTbData->sver));

  if (pSubmitTbData->flags & SUBMIT_REQ_COLUMN_DATA_FORMAT) {
    uint64_t nColData = 0;

    TAOS_CHECK_EXIT(tDecodeU64v(pCoder, &nColData));

    pSubmitTbData->aCol = taosArrayInit(nColData, sizeof(SColData));
    if (pSubmitTbData->aCol == NULL) {
      TAOS_CHECK_EXIT(terrno);
    }

    for (int32_t i = 0; i < nColData; ++i) {
      TAOS_CHECK_EXIT(tDecodeColData(version, pCoder, taosArrayReserve(pSubmitTbData->aCol, 1)));
    }
  } else {
    uint64_t nRow = 0;
    TAOS_CHECK_EXIT(tDecodeU64v(pCoder, &nRow));

    pSubmitTbData->aRowP = taosArrayInit(nRow, sizeof(SRow *));
    if (pSubmitTbData->aRowP == NULL) {
      TAOS_CHECK_EXIT(terrno);
    }

    for (int32_t iRow = 0; iRow < nRow; ++iRow) {
      SRow **ppRow = taosArrayReserve(pSubmitTbData->aRowP, 1);
      if (ppRow == NULL) {
        TAOS_CHECK_EXIT(terrno);
      }

      TAOS_CHECK_EXIT(tDecodeRow(pCoder, ppRow));
    }
  }

  pSubmitTbData->ctimeMs = 0;
  if (!tDecodeIsEnd(pCoder)) {
    TAOS_CHECK_EXIT(tDecodeI64(pCoder, &pSubmitTbData->ctimeMs));
  }

  if (rawData != NULL){
    if (dataAfterCreate != NULL){
      TAOS_MEMCPY(dataAfterCreate - INT_BYTES - flagsLen, dataStart, INT_BYTES + flagsLen);
      *(int32_t*)(dataAfterCreate - INT_BYTES - flagsLen) = pCoder->pos - posAfterCreate + flagsLen;
      *(void**)rawData = dataAfterCreate - INT_BYTES - flagsLen;
    }else{
      *(void**)rawData = dataStart;
    }
  }
  tEndDecode(pCoder);

_exit:
  return code;
}

int32_t tEncodeSubmitReq(SEncoder *pCoder, const SSubmitReq2 *pReq) {
  int32_t code = 0;
  int32_t lino;

  TAOS_CHECK_EXIT(tStartEncode(pCoder));
  TAOS_CHECK_EXIT(tEncodeU64v(pCoder, taosArrayGetSize(pReq->aSubmitTbData)));
  if (pReq->raw){
    for (uint64_t i = 0; i < taosArrayGetSize(pReq->aSubmitTbData); i++) {
      void* data = taosArrayGetP(pReq->aSubmitTbData, i);
      if (pCoder->data != NULL){
        TAOS_MEMCPY(pCoder->data + pCoder->pos, data, *(uint32_t*)data + INT_BYTES);

      }
      pCoder->pos += *(uint32_t*)data + INT_BYTES;
    }
  } else{
    for (uint64_t i = 0; i < taosArrayGetSize(pReq->aSubmitTbData); i++) {
      SSubmitTbData *pSubmitTbData = taosArrayGet(pReq->aSubmitTbData, i);
      if ((pSubmitTbData->flags & SUBMIT_REQ_AUTO_CREATE_TABLE) && pSubmitTbData->pCreateTbReq == NULL) {
        pSubmitTbData->flags = 0;
      }
      TAOS_CHECK_EXIT(tEncodeSSubmitTbData(pCoder, pSubmitTbData));
    }
  }

  tEndEncode(pCoder);
_exit:
  return code;
}

int32_t tDecodeSubmitReq(SDecoder *pCoder, SSubmitReq2 *pReq, SArray* rawList) {
  int32_t code = 0;

  memset(pReq, 0, sizeof(*pReq));

  // decode
  if (tStartDecode(pCoder) < 0) {
    code = TSDB_CODE_INVALID_MSG;
    goto _exit;
  }

  uint64_t nSubmitTbData;
  if (tDecodeU64v(pCoder, &nSubmitTbData) < 0) {
    code = TSDB_CODE_INVALID_MSG;
    goto _exit;
  }

  pReq->aSubmitTbData = taosArrayInit(nSubmitTbData, sizeof(SSubmitTbData));
  if (pReq->aSubmitTbData == NULL) {
    code = terrno;
    goto _exit;
  }

  for (uint64_t i = 0; i < nSubmitTbData; i++) {
    SSubmitTbData* data = taosArrayReserve(pReq->aSubmitTbData, 1);
    if (tDecodeSSubmitTbData(pCoder, data, rawList != NULL ? taosArrayReserve(rawList, 1) : NULL) < 0) {
      code = TSDB_CODE_INVALID_MSG;
      goto _exit;
    }
  }

  tEndDecode(pCoder);

_exit:
  return code;
}

void tDestroySubmitTbData(SSubmitTbData *pTbData, int32_t flag) {
  if (NULL == pTbData) {
    return;
  }

  if (flag == TSDB_MSG_FLG_ENCODE || flag == TSDB_MSG_FLG_CMPT) {
    if (pTbData->pCreateTbReq) {
      if (flag == TSDB_MSG_FLG_ENCODE) {
        tdDestroySVCreateTbReq(pTbData->pCreateTbReq);
      } else {
        tDestroySVCreateTbReq(pTbData->pCreateTbReq, TSDB_MSG_FLG_DECODE);
      }
      taosMemoryFreeClear(pTbData->pCreateTbReq);
    }

    if (pTbData->flags & SUBMIT_REQ_COLUMN_DATA_FORMAT) {
      int32_t   nColData = TARRAY_SIZE(pTbData->aCol);
      SColData *aColData = (SColData *)TARRAY_DATA(pTbData->aCol);

      for (int32_t i = 0; i < nColData; ++i) {
        tColDataDestroy(&aColData[i]);
      }
      taosArrayDestroy(pTbData->aCol);
    } else {
      int32_t nRow = TARRAY_SIZE(pTbData->aRowP);
      SRow  **rows = (SRow **)TARRAY_DATA(pTbData->aRowP);

      for (int32_t i = 0; i < nRow; ++i) {
        tRowDestroy(rows[i]);
        rows[i] = NULL;
      }
      taosArrayDestroy(pTbData->aRowP);
    }
  } else if (flag == TSDB_MSG_FLG_DECODE) {
    if (pTbData->pCreateTbReq) {
      tDestroySVCreateTbReq(pTbData->pCreateTbReq, TSDB_MSG_FLG_DECODE);
      taosMemoryFree(pTbData->pCreateTbReq);
    }

    if (pTbData->flags & SUBMIT_REQ_COLUMN_DATA_FORMAT) {
      taosArrayDestroy(pTbData->aCol);
    } else {
      taosArrayDestroy(pTbData->aRowP);
    }
  }

  pTbData->aRowP = NULL;
}

void tDestroySubmitReq(SSubmitReq2 *pReq, int32_t flag) {
  if (pReq->aSubmitTbData == NULL) return;

  if (!pReq->raw){
    int32_t        nSubmitTbData = TARRAY_SIZE(pReq->aSubmitTbData);
    SSubmitTbData *aSubmitTbData = (SSubmitTbData *)TARRAY_DATA(pReq->aSubmitTbData);

    for (int32_t i = 0; i < nSubmitTbData; i++) {
      tDestroySubmitTbData(&aSubmitTbData[i], flag);
    }
  }

  taosArrayDestroy(pReq->aSubmitTbData);
  pReq->aSubmitTbData = NULL;
}

int32_t tEncodeSSubmitRsp2(SEncoder *pCoder, const SSubmitRsp2 *pRsp) {
  int32_t code = 0;
  int32_t lino;

  TAOS_CHECK_EXIT(tStartEncode(pCoder));

  TAOS_CHECK_EXIT(tEncodeI32v(pCoder, pRsp->affectedRows));

  TAOS_CHECK_EXIT(tEncodeU64v(pCoder, taosArrayGetSize(pRsp->aCreateTbRsp)));
  for (int32_t i = 0; i < taosArrayGetSize(pRsp->aCreateTbRsp); ++i) {
    TAOS_CHECK_EXIT(tEncodeSVCreateTbRsp(pCoder, taosArrayGet(pRsp->aCreateTbRsp, i)));
  }

  tEndEncode(pCoder);
_exit:
  return code;
}

int32_t tDecodeSSubmitRsp2(SDecoder *pCoder, SSubmitRsp2 *pRsp) {
  int32_t code = 0;

  memset(pRsp, 0, sizeof(SSubmitRsp2));

  // decode
  if (tStartDecode(pCoder) < 0) {
    code = TSDB_CODE_INVALID_MSG;
    goto _exit;
  }

  if (tDecodeI32v(pCoder, &pRsp->affectedRows) < 0) {
    code = TSDB_CODE_INVALID_MSG;
    goto _exit;
  }

  uint64_t nCreateTbRsp;
  if (tDecodeU64v(pCoder, &nCreateTbRsp) < 0) {
    code = TSDB_CODE_INVALID_MSG;
    goto _exit;
  }

  if (nCreateTbRsp) {
    pRsp->aCreateTbRsp = taosArrayInit(nCreateTbRsp, sizeof(SVCreateTbRsp));
    if (pRsp->aCreateTbRsp == NULL) {
      code = terrno;
      goto _exit;
    }

    for (int32_t i = 0; i < nCreateTbRsp; ++i) {
      SVCreateTbRsp *pCreateTbRsp = taosArrayReserve(pRsp->aCreateTbRsp, 1);
      if (tDecodeSVCreateTbRsp(pCoder, pCreateTbRsp) < 0) {
        code = TSDB_CODE_INVALID_MSG;
        goto _exit;
      }
    }
  }

  tEndDecode(pCoder);

_exit:
  if (code) {
    if (pRsp->aCreateTbRsp) {
      taosArrayDestroyEx(pRsp->aCreateTbRsp, NULL /* todo */);
    }
  }
  return code;
}

void tDestroySSubmitRsp2(SSubmitRsp2 *pRsp, int32_t flag) {
  if (NULL == pRsp) {
    return;
  }

  if (flag & TSDB_MSG_FLG_ENCODE) {
    if (pRsp->aCreateTbRsp) {
      int32_t        nCreateTbRsp = TARRAY_SIZE(pRsp->aCreateTbRsp);
      SVCreateTbRsp *aCreateTbRsp = TARRAY_DATA(pRsp->aCreateTbRsp);
      for (int32_t i = 0; i < nCreateTbRsp; ++i) {
        if (aCreateTbRsp[i].pMeta) {
          taosMemoryFree(aCreateTbRsp[i].pMeta);
        }
      }
      taosArrayDestroy(pRsp->aCreateTbRsp);
    }
  } else if (flag & TSDB_MSG_FLG_DECODE) {
    if (pRsp->aCreateTbRsp) {
      int32_t        nCreateTbRsp = TARRAY_SIZE(pRsp->aCreateTbRsp);
      SVCreateTbRsp *aCreateTbRsp = TARRAY_DATA(pRsp->aCreateTbRsp);
      for (int32_t i = 0; i < nCreateTbRsp; ++i) {
        if (aCreateTbRsp[i].pMeta) {
          taosMemoryFree(aCreateTbRsp[i].pMeta);
        }
      }
      taosArrayDestroy(pRsp->aCreateTbRsp);
    }
  }
}

int32_t tSerializeSMPauseStreamReq(void *buf, int32_t bufLen, const SMPauseStreamReq *pReq) {
  int32_t  code = 0;
  int32_t  lino;
  int32_t  tlen;
  SEncoder encoder = {0};
  tEncoderInit(&encoder, buf, bufLen);
  TAOS_CHECK_EXIT(tStartEncode(&encoder));
  TAOS_CHECK_EXIT(tEncodeCStr(&encoder, pReq->name));
  TAOS_CHECK_EXIT(tEncodeI8(&encoder, pReq->igNotExists));
  tEndEncode(&encoder);

_exit:
  if (code) {
    tlen = code;
  } else {
    tlen = encoder.pos;
  }
  tEncoderClear(&encoder);
  return tlen;
}

int32_t tDeserializeSMPauseStreamReq(void *buf, int32_t bufLen, SMPauseStreamReq *pReq) {
  SDecoder decoder = {0};
  int32_t  code = 0;
  int32_t  lino;

  tDecoderInit(&decoder, buf, bufLen);
  TAOS_CHECK_EXIT(tStartDecode(&decoder));
  TAOS_CHECK_EXIT(tDecodeCStrTo(&decoder, pReq->name));
  TAOS_CHECK_EXIT(tDecodeI8(&decoder, &pReq->igNotExists));
  tEndDecode(&decoder);

_exit:
  tDecoderClear(&decoder);
  return code;
}

int32_t tSerializeSMResumeStreamReq(void *buf, int32_t bufLen, const SMResumeStreamReq *pReq) {
  SEncoder encoder = {0};
  int32_t  code = 0;
  int32_t  lino;
  int32_t  tlen;
  tEncoderInit(&encoder, buf, bufLen);
  TAOS_CHECK_EXIT(tStartEncode(&encoder));
  TAOS_CHECK_EXIT(tEncodeCStr(&encoder, pReq->name));
  TAOS_CHECK_EXIT(tEncodeI8(&encoder, pReq->igNotExists));
  TAOS_CHECK_EXIT(tEncodeI8(&encoder, pReq->igUntreated));
  tEndEncode(&encoder);

_exit:
  if (code) {
    tlen = code;
  } else {
    tlen = encoder.pos;
  }
  tEncoderClear(&encoder);
  return tlen;
}

int32_t tDeserializeSMResumeStreamReq(void *buf, int32_t bufLen, SMResumeStreamReq *pReq) {
  SDecoder decoder = {0};
  int32_t  code = 0;
  int32_t  lino;

  tDecoderInit(&decoder, buf, bufLen);
  TAOS_CHECK_EXIT(tStartDecode(&decoder));
  TAOS_CHECK_EXIT(tDecodeCStrTo(&decoder, pReq->name));
  TAOS_CHECK_EXIT(tDecodeI8(&decoder, &pReq->igNotExists));
  TAOS_CHECK_EXIT(tDecodeI8(&decoder, &pReq->igUntreated));
  tEndDecode(&decoder);

_exit:
  tDecoderClear(&decoder);
  return code;
}

int32_t tSerializeSMResetStreamReq(void *buf, int32_t bufLen, const SMResetStreamReq *pReq) {
  SEncoder encoder = {0};
  int32_t  code = 0;
  int32_t  lino;
  int32_t  tlen;
  tEncoderInit(&encoder, buf, bufLen);
  TAOS_CHECK_EXIT(tStartEncode(&encoder));
  TAOS_CHECK_EXIT(tEncodeCStr(&encoder, pReq->name));
  TAOS_CHECK_EXIT(tEncodeI8(&encoder, pReq->igNotExists));
  tEndEncode(&encoder);

_exit:
  if (code) {
    tlen = code;
  } else {
    tlen = encoder.pos;
  }
  tEncoderClear(&encoder);
  return tlen;
}

int32_t tDeserializeSMResetStreamReq(void *buf, int32_t bufLen, SMResetStreamReq *pReq) {
  SDecoder decoder = {0};
  int32_t  code = 0;
  int32_t  lino;

  tDecoderInit(&decoder, buf, bufLen);
  TAOS_CHECK_EXIT(tStartDecode(&decoder));
  TAOS_CHECK_EXIT(tDecodeCStrTo(&decoder, pReq->name));
  TAOS_CHECK_EXIT(tDecodeI8(&decoder, &pReq->igNotExists));
  tEndDecode(&decoder);

_exit:
  tDecoderClear(&decoder);
  return code;
}

int32_t tEncodeMqSubTopicEp(void **buf, const SMqSubTopicEp *pTopicEp) {
  int32_t tlen = 0;
  tlen += taosEncodeString(buf, pTopicEp->topic);
  tlen += taosEncodeString(buf, pTopicEp->db);
  int32_t sz = taosArrayGetSize(pTopicEp->vgs);
  tlen += taosEncodeFixedI32(buf, sz);
  for (int32_t i = 0; i < sz; i++) {
    SMqSubVgEp *pVgEp = (SMqSubVgEp *)taosArrayGet(pTopicEp->vgs, i);
    tlen += tEncodeSMqSubVgEp(buf, pVgEp);
  }
  tlen += taosEncodeSSchemaWrapper(buf, &pTopicEp->schema);
  return tlen;
}

void *tDecodeMqSubTopicEp(void *buf, SMqSubTopicEp *pTopicEp) {
  buf = taosDecodeStringTo(buf, pTopicEp->topic);
  buf = taosDecodeStringTo(buf, pTopicEp->db);
  int32_t sz;
  buf = taosDecodeFixedI32(buf, &sz);
  pTopicEp->vgs = taosArrayInit(sz, sizeof(SMqSubVgEp));
  if (pTopicEp->vgs == NULL) {
    return NULL;
  }
  for (int32_t i = 0; i < sz; i++) {
    SMqSubVgEp vgEp;
    buf = tDecodeSMqSubVgEp(buf, &vgEp);
    if (taosArrayPush(pTopicEp->vgs, &vgEp) == NULL) {
      taosArrayDestroy(pTopicEp->vgs);
      pTopicEp->vgs = NULL;
      return NULL;
    }
  }
  buf = taosDecodeSSchemaWrapper(buf, &pTopicEp->schema);
  return buf;
}

void tDeleteMqSubTopicEp(SMqSubTopicEp *pSubTopicEp) {
  taosMemoryFreeClear(pSubTopicEp->schema.pSchema);
  pSubTopicEp->schema.nCols = 0;
  taosArrayDestroy(pSubTopicEp->vgs);
}

int32_t tSerializeSCMCreateViewReq(void *buf, int32_t bufLen, const SCMCreateViewReq *pReq) {
  SEncoder encoder = {0};
  int32_t  code = 0;
  int32_t  lino;
  int32_t  tlen;
  tEncoderInit(&encoder, buf, bufLen);

  TAOS_CHECK_EXIT(tStartEncode(&encoder));
  TAOS_CHECK_EXIT(tEncodeCStr(&encoder, pReq->fullname));
  TAOS_CHECK_EXIT(tEncodeCStr(&encoder, pReq->name));
  TAOS_CHECK_EXIT(tEncodeCStr(&encoder, pReq->dbFName));
  TAOS_CHECK_EXIT(tEncodeCStr(&encoder, pReq->querySql));
  TAOS_CHECK_EXIT(tEncodeCStr(&encoder, pReq->sql));
  TAOS_CHECK_EXIT(tEncodeI8(&encoder, pReq->orReplace));
  TAOS_CHECK_EXIT(tEncodeI8(&encoder, pReq->precision));
  TAOS_CHECK_EXIT(tEncodeI32(&encoder, pReq->numOfCols));
  for (int32_t i = 0; i < pReq->numOfCols; ++i) {
    SSchema *pSchema = &pReq->pSchema[i];
    TAOS_CHECK_EXIT(tEncodeSSchema(&encoder, pSchema));
  }

  tEndEncode(&encoder);

_exit:
  if (code) {
    tlen = code;
  } else {
    tlen = encoder.pos;
  }
  tEncoderClear(&encoder);
  return tlen;
}

int32_t tDeserializeSCMCreateViewReq(void *buf, int32_t bufLen, SCMCreateViewReq *pReq) {
  SDecoder decoder = {0};
  int32_t  code = 0;
  int32_t  lino;

  tDecoderInit(&decoder, buf, bufLen);

  TAOS_CHECK_EXIT(tStartDecode(&decoder));
  TAOS_CHECK_EXIT(tDecodeCStrTo(&decoder, pReq->fullname));
  TAOS_CHECK_EXIT(tDecodeCStrTo(&decoder, pReq->name));
  TAOS_CHECK_EXIT(tDecodeCStrTo(&decoder, pReq->dbFName));
  TAOS_CHECK_EXIT(tDecodeCStrAlloc(&decoder, &pReq->querySql));
  TAOS_CHECK_EXIT(tDecodeCStrAlloc(&decoder, &pReq->sql));
  TAOS_CHECK_EXIT(tDecodeI8(&decoder, &pReq->orReplace));
  TAOS_CHECK_EXIT(tDecodeI8(&decoder, &pReq->precision));
  TAOS_CHECK_EXIT(tDecodeI32(&decoder, &pReq->numOfCols));

  if (pReq->numOfCols > 0) {
    pReq->pSchema = taosMemoryCalloc(pReq->numOfCols, sizeof(SSchema));
    if (pReq->pSchema == NULL) {
      TAOS_CHECK_EXIT(terrno);
    }

    for (int32_t i = 0; i < pReq->numOfCols; ++i) {
      SSchema *pSchema = pReq->pSchema + i;
      TAOS_CHECK_EXIT(tDecodeSSchema(&decoder, pSchema));
    }
  }

  tEndDecode(&decoder);

_exit:
  tDecoderClear(&decoder);
  return code;
}

void tFreeSCMCreateViewReq(SCMCreateViewReq *pReq) {
  if (NULL == pReq) {
    return;
  }

  taosMemoryFreeClear(pReq->querySql);
  taosMemoryFreeClear(pReq->sql);
  taosMemoryFreeClear(pReq->pSchema);
}

int32_t tSerializeSCMDropViewReq(void *buf, int32_t bufLen, const SCMDropViewReq *pReq) {
  SEncoder encoder = {0};
  int32_t  code = 0;
  int32_t  lino;
  int32_t  tlen;
  tEncoderInit(&encoder, buf, bufLen);

  TAOS_CHECK_EXIT(tStartEncode(&encoder));
  TAOS_CHECK_EXIT(tEncodeCStr(&encoder, pReq->fullname));
  TAOS_CHECK_EXIT(tEncodeCStr(&encoder, pReq->name));
  TAOS_CHECK_EXIT(tEncodeCStr(&encoder, pReq->dbFName));
  TAOS_CHECK_EXIT(tEncodeCStr(&encoder, pReq->sql));
  TAOS_CHECK_EXIT(tEncodeI8(&encoder, pReq->igNotExists));

  tEndEncode(&encoder);

_exit:
  if (code) {
    tlen = code;
  } else {
    tlen = encoder.pos;
  }
  tEncoderClear(&encoder);
  return tlen;
}

int32_t tDeserializeSCMDropViewReq(void *buf, int32_t bufLen, SCMDropViewReq *pReq) {
  SDecoder decoder = {0};
  int32_t  code = 0;
  int32_t  lino;

  tDecoderInit(&decoder, buf, bufLen);

  TAOS_CHECK_EXIT(tStartDecode(&decoder));
  TAOS_CHECK_EXIT(tDecodeCStrTo(&decoder, pReq->fullname));
  TAOS_CHECK_EXIT(tDecodeCStrTo(&decoder, pReq->name));
  TAOS_CHECK_EXIT(tDecodeCStrTo(&decoder, pReq->dbFName));
  TAOS_CHECK_EXIT(tDecodeCStrAlloc(&decoder, &pReq->sql));
  TAOS_CHECK_EXIT(tDecodeI8(&decoder, &pReq->igNotExists));

  tEndDecode(&decoder);

_exit:
  tDecoderClear(&decoder);
  return code;
}
void tFreeSCMDropViewReq(SCMDropViewReq *pReq) {
  if (NULL == pReq) {
    return;
  }

  taosMemoryFree(pReq->sql);
}

int32_t tSerializeSViewMetaReq(void *buf, int32_t bufLen, const SViewMetaReq *pReq) {
  SEncoder encoder = {0};
  int32_t  code = 0;
  int32_t  lino;
  int32_t  tlen;
  tEncoderInit(&encoder, buf, bufLen);

  TAOS_CHECK_EXIT(tStartEncode(&encoder));
  TAOS_CHECK_EXIT(tEncodeCStr(&encoder, pReq->fullname));

  tEndEncode(&encoder);

_exit:
  if (code) {
    tlen = code;
  } else {
    tlen = encoder.pos;
  }
  tEncoderClear(&encoder);
  return tlen;
}

int32_t tDeserializeSViewMetaReq(void *buf, int32_t bufLen, SViewMetaReq *pReq) {
  SDecoder decoder = {0};
  int32_t  code = 0;
  int32_t  lino;

  tDecoderInit(&decoder, buf, bufLen);

  TAOS_CHECK_EXIT(tStartDecode(&decoder));
  TAOS_CHECK_EXIT(tDecodeCStrTo(&decoder, pReq->fullname));

  tEndDecode(&decoder);

_exit:
  tDecoderClear(&decoder);
  return code;
}

static int32_t tEncodeSViewMetaRsp(SEncoder *pEncoder, const SViewMetaRsp *pRsp) {
  int32_t code = 0;
  int32_t lino;

  TAOS_CHECK_EXIT(tEncodeCStr(pEncoder, pRsp->name));
  TAOS_CHECK_EXIT(tEncodeCStr(pEncoder, pRsp->dbFName));
  TAOS_CHECK_EXIT(tEncodeCStr(pEncoder, pRsp->user));
  TAOS_CHECK_EXIT(tEncodeU64(pEncoder, pRsp->dbId));
  TAOS_CHECK_EXIT(tEncodeU64(pEncoder, pRsp->viewId));
  TAOS_CHECK_EXIT(tEncodeCStr(pEncoder, pRsp->querySql));
  TAOS_CHECK_EXIT(tEncodeI8(pEncoder, pRsp->precision));
  TAOS_CHECK_EXIT(tEncodeI8(pEncoder, pRsp->type));
  TAOS_CHECK_EXIT(tEncodeI32(pEncoder, pRsp->version));
  TAOS_CHECK_EXIT(tEncodeI32(pEncoder, pRsp->numOfCols));
  for (int32_t i = 0; i < pRsp->numOfCols; ++i) {
    SSchema *pSchema = &pRsp->pSchema[i];
    TAOS_CHECK_EXIT(tEncodeSSchema(pEncoder, pSchema));
  }

_exit:
  return code;
}

int32_t tSerializeSViewMetaRsp(void *buf, int32_t bufLen, const SViewMetaRsp *pRsp) {
  SEncoder encoder = {0};
  int32_t  code = 0;
  int32_t  lino;
  int32_t  tlen;
  tEncoderInit(&encoder, buf, bufLen);

  TAOS_CHECK_EXIT(tStartEncode(&encoder));
  TAOS_CHECK_EXIT(tEncodeSViewMetaRsp(&encoder, pRsp));

  tEndEncode(&encoder);

_exit:
  if (code) {
    tlen = code;
  } else {
    tlen = encoder.pos;
  }
  tEncoderClear(&encoder);
  return tlen;
}

static int32_t tDecodeSViewMetaRsp(SDecoder *pDecoder, SViewMetaRsp *pRsp) {
  int32_t code = 0;
  int32_t lino;

  TAOS_CHECK_EXIT(tDecodeCStrTo(pDecoder, pRsp->name));
  TAOS_CHECK_EXIT(tDecodeCStrTo(pDecoder, pRsp->dbFName));
  TAOS_CHECK_EXIT(tDecodeCStrAlloc(pDecoder, &pRsp->user));
  TAOS_CHECK_EXIT(tDecodeU64(pDecoder, &pRsp->dbId));
  TAOS_CHECK_EXIT(tDecodeU64(pDecoder, &pRsp->viewId));
  TAOS_CHECK_EXIT(tDecodeCStrAlloc(pDecoder, &pRsp->querySql));
  TAOS_CHECK_EXIT(tDecodeI8(pDecoder, &pRsp->precision));
  TAOS_CHECK_EXIT(tDecodeI8(pDecoder, &pRsp->type));
  TAOS_CHECK_EXIT(tDecodeI32(pDecoder, &pRsp->version));
  TAOS_CHECK_EXIT(tDecodeI32(pDecoder, &pRsp->numOfCols));
  if (pRsp->numOfCols > 0) {
    pRsp->pSchema = taosMemoryCalloc(pRsp->numOfCols, sizeof(SSchema));
    if (pRsp->pSchema == NULL) {
      TAOS_CHECK_EXIT(terrno);
    }

    for (int32_t i = 0; i < pRsp->numOfCols; ++i) {
      SSchema *pSchema = pRsp->pSchema + i;
      TAOS_CHECK_EXIT(tDecodeSSchema(pDecoder, pSchema));
    }
  }

_exit:
  return code;
}

int32_t tDeserializeSViewMetaRsp(void *buf, int32_t bufLen, SViewMetaRsp *pRsp) {
  SDecoder decoder = {0};
  int32_t  code = 0;
  int32_t  lino;

  tDecoderInit(&decoder, buf, bufLen);

  TAOS_CHECK_EXIT(tStartDecode(&decoder));
  TAOS_CHECK_EXIT(tDecodeSViewMetaRsp(&decoder, pRsp));

  tEndDecode(&decoder);

_exit:
  tDecoderClear(&decoder);
  return code;
}

void tFreeSViewMetaRsp(SViewMetaRsp *pRsp) {
  if (NULL == pRsp) {
    return;
  }

  taosMemoryFree(pRsp->user);
  taosMemoryFree(pRsp->querySql);
  taosMemoryFree(pRsp->pSchema);
}

int32_t tSerializeSViewHbRsp(void *buf, int32_t bufLen, SViewHbRsp *pRsp) {
  SEncoder encoder = {0};
  int32_t  code = 0;
  int32_t  lino;
  int32_t  tlen;
  tEncoderInit(&encoder, buf, bufLen);

  TAOS_CHECK_EXIT(tStartEncode(&encoder));

  int32_t numOfMeta = taosArrayGetSize(pRsp->pViewRsp);
  TAOS_CHECK_EXIT(tEncodeI32(&encoder, numOfMeta));
  for (int32_t i = 0; i < numOfMeta; ++i) {
    SViewMetaRsp *pMetaRsp = taosArrayGetP(pRsp->pViewRsp, i);
    TAOS_CHECK_EXIT(tEncodeSViewMetaRsp(&encoder, pMetaRsp));
  }

  tEndEncode(&encoder);

_exit:
  if (code) {
    tlen = code;
  } else {
    tlen = encoder.pos;
  }
  tEncoderClear(&encoder);
  return tlen;
}

int32_t tDeserializeSViewHbRsp(void *buf, int32_t bufLen, SViewHbRsp *pRsp) {
  SDecoder decoder = {0};
  int32_t  code = 0;
  int32_t  lino;

  tDecoderInit(&decoder, buf, bufLen);

  TAOS_CHECK_EXIT(tStartDecode(&decoder));

  int32_t numOfMeta = 0;
  TAOS_CHECK_EXIT(tDecodeI32(&decoder, &numOfMeta));
  pRsp->pViewRsp = taosArrayInit(numOfMeta, POINTER_BYTES);
  if (pRsp->pViewRsp == NULL) {
    TAOS_CHECK_EXIT(terrno);
  }

  for (int32_t i = 0; i < numOfMeta; ++i) {
    SViewMetaRsp *metaRsp = taosMemoryCalloc(1, sizeof(SViewMetaRsp));
    if (NULL == metaRsp) {
      TAOS_CHECK_EXIT(terrno);
    }
    TAOS_CHECK_EXIT(tDecodeSViewMetaRsp(&decoder, metaRsp));
    if (taosArrayPush(pRsp->pViewRsp, &metaRsp) == NULL) {
      TAOS_CHECK_EXIT(terrno);
    }
  }

  tEndDecode(&decoder);

_exit:
  tDecoderClear(&decoder);
  return code;
}

void tFreeSViewHbRsp(SViewHbRsp *pRsp) {
  int32_t numOfMeta = taosArrayGetSize(pRsp->pViewRsp);
  for (int32_t i = 0; i < numOfMeta; ++i) {
    SViewMetaRsp *pMetaRsp = taosArrayGetP(pRsp->pViewRsp, i);
    tFreeSViewMetaRsp(pMetaRsp);
    taosMemoryFree(pMetaRsp);
  }

  taosArrayDestroy(pRsp->pViewRsp);
}

void setDefaultOptionsForField(SFieldWithOptions *field) {
  setColEncode(&field->compress, getDefaultEncode(field->type));
  setColCompress(&field->compress, getDefaultCompress(field->type));
  setColLevel(&field->compress, getDefaultLevel(field->type));
}

void setFieldWithOptions(SFieldWithOptions *fieldWithOptions, SField *field) {
  fieldWithOptions->bytes = field->bytes;
  fieldWithOptions->flags = field->flags;
  fieldWithOptions->type = field->type;
  tstrncpy(fieldWithOptions->name, field->name, TSDB_COL_NAME_LEN);
}
int32_t tSerializeTableTSMAInfoReq(void *buf, int32_t bufLen, const STableTSMAInfoReq *pReq) {
  SEncoder encoder = {0};
  int32_t  code = 0;
  int32_t  lino;
  int32_t  tlen;
  tEncoderInit(&encoder, buf, bufLen);

  TAOS_CHECK_EXIT(tStartEncode(&encoder));
  TAOS_CHECK_EXIT(tEncodeCStr(&encoder, pReq->name));
  TAOS_CHECK_EXIT(tEncodeI8(&encoder, pReq->fetchingWithTsmaName));

  tEndEncode(&encoder);

_exit:
  if (code) {
    tlen = code;
  } else {
    tlen = encoder.pos;
  }
  tEncoderClear(&encoder);
  return tlen;
}

int32_t tDeserializeTableTSMAInfoReq(void *buf, int32_t bufLen, STableTSMAInfoReq *pReq) {
  SDecoder decoder = {0};
  int32_t  code = 0;
  int32_t  lino;

  tDecoderInit(&decoder, buf, bufLen);

  TAOS_CHECK_EXIT(tStartDecode(&decoder));
  TAOS_CHECK_EXIT(tDecodeCStrTo(&decoder, pReq->name));
  TAOS_CHECK_EXIT(tDecodeI8(&decoder, (uint8_t *)&pReq->fetchingWithTsmaName));

  tEndDecode(&decoder);

_exit:
  tDecoderClear(&decoder);
  return code;
}

static int32_t tEncodeTableTSMAInfo(SEncoder *pEncoder, const STableTSMAInfo *pTsmaInfo) {
  int32_t code = 0;
  int32_t lino;

  TAOS_CHECK_EXIT(tEncodeCStr(pEncoder, pTsmaInfo->name));
  TAOS_CHECK_EXIT(tEncodeU64(pEncoder, pTsmaInfo->tsmaId));
  TAOS_CHECK_EXIT(tEncodeCStr(pEncoder, pTsmaInfo->tb));
  TAOS_CHECK_EXIT(tEncodeCStr(pEncoder, pTsmaInfo->dbFName));
  TAOS_CHECK_EXIT(tEncodeU64(pEncoder, pTsmaInfo->suid));
  TAOS_CHECK_EXIT(tEncodeU64(pEncoder, pTsmaInfo->destTbUid));
  TAOS_CHECK_EXIT(tEncodeU64(pEncoder, pTsmaInfo->dbId));
  TAOS_CHECK_EXIT(tEncodeI32(pEncoder, pTsmaInfo->version));
  TAOS_CHECK_EXIT(tEncodeCStr(pEncoder, pTsmaInfo->targetTb));
  TAOS_CHECK_EXIT(tEncodeCStr(pEncoder, pTsmaInfo->targetDbFName));
  TAOS_CHECK_EXIT(tEncodeI64(pEncoder, pTsmaInfo->interval));
  TAOS_CHECK_EXIT(tEncodeI8(pEncoder, pTsmaInfo->unit));

  int32_t size = pTsmaInfo->pFuncs ? pTsmaInfo->pFuncs->size : 0;
  TAOS_CHECK_EXIT(tEncodeI32(pEncoder, size));
  for (int32_t i = 0; i < size; ++i) {
    STableTSMAFuncInfo *pFuncInfo = taosArrayGet(pTsmaInfo->pFuncs, i);
    TAOS_CHECK_EXIT(tEncodeI32(pEncoder, pFuncInfo->funcId));
    TAOS_CHECK_EXIT(tEncodeI16(pEncoder, pFuncInfo->colId));
  }

  size = pTsmaInfo->pTags ? pTsmaInfo->pTags->size : 0;
  TAOS_CHECK_EXIT(tEncodeI32(pEncoder, size));
  for (int32_t i = 0; i < size; ++i) {
    const SSchema *pSchema = taosArrayGet(pTsmaInfo->pTags, i);
    TAOS_CHECK_EXIT(tEncodeSSchema(pEncoder, pSchema));
  }
  size = pTsmaInfo->pUsedCols ? pTsmaInfo->pUsedCols->size : 0;
  TAOS_CHECK_EXIT(tEncodeI32(pEncoder, size));
  for (int32_t i = 0; i < size; ++i) {
    const SSchema *pSchema = taosArrayGet(pTsmaInfo->pUsedCols, i);
    TAOS_CHECK_EXIT(tEncodeSSchema(pEncoder, pSchema));
  }

  TAOS_CHECK_EXIT(tEncodeCStr(pEncoder, pTsmaInfo->ast));
  TAOS_CHECK_EXIT(tEncodeI64(pEncoder, pTsmaInfo->streamUid));
  TAOS_CHECK_EXIT(tEncodeI64(pEncoder, pTsmaInfo->reqTs));
  TAOS_CHECK_EXIT(tEncodeI64(pEncoder, pTsmaInfo->rspTs));
  TAOS_CHECK_EXIT(tEncodeI64(pEncoder, pTsmaInfo->delayDuration));
  TAOS_CHECK_EXIT(tEncodeI8(pEncoder, pTsmaInfo->fillHistoryFinished));

_exit:
  return code;
}

static int32_t tDecodeTableTSMAInfo(SDecoder *pDecoder, STableTSMAInfo *pTsmaInfo) {
  int32_t code = 0;
  int32_t lino;

  TAOS_CHECK_EXIT(tDecodeCStrTo(pDecoder, pTsmaInfo->name));
  TAOS_CHECK_EXIT(tDecodeU64(pDecoder, &pTsmaInfo->tsmaId));
  TAOS_CHECK_EXIT(tDecodeCStrTo(pDecoder, pTsmaInfo->tb));
  TAOS_CHECK_EXIT(tDecodeCStrTo(pDecoder, pTsmaInfo->dbFName));
  TAOS_CHECK_EXIT(tDecodeU64(pDecoder, &pTsmaInfo->suid));
  TAOS_CHECK_EXIT(tDecodeU64(pDecoder, &pTsmaInfo->destTbUid));
  TAOS_CHECK_EXIT(tDecodeU64(pDecoder, &pTsmaInfo->dbId));
  TAOS_CHECK_EXIT(tDecodeI32(pDecoder, &pTsmaInfo->version));
  TAOS_CHECK_EXIT(tDecodeCStrTo(pDecoder, pTsmaInfo->targetTb));
  TAOS_CHECK_EXIT(tDecodeCStrTo(pDecoder, pTsmaInfo->targetDbFName));
  TAOS_CHECK_EXIT(tDecodeI64(pDecoder, &pTsmaInfo->interval));
  TAOS_CHECK_EXIT(tDecodeI8(pDecoder, &pTsmaInfo->unit));
  int32_t size = 0;
  TAOS_CHECK_EXIT(tDecodeI32(pDecoder, &size));
  if (size > 0) {
    pTsmaInfo->pFuncs = taosArrayInit(size, sizeof(STableTSMAFuncInfo));
    if (!pTsmaInfo->pFuncs) {
      TAOS_CHECK_EXIT(terrno);
    }
    for (int32_t i = 0; i < size; ++i) {
      STableTSMAFuncInfo funcInfo = {0};
      TAOS_CHECK_EXIT(tDecodeI32(pDecoder, &funcInfo.funcId));
      TAOS_CHECK_EXIT(tDecodeI16(pDecoder, &funcInfo.colId));
      if (!taosArrayPush(pTsmaInfo->pFuncs, &funcInfo)) {
        TAOS_CHECK_EXIT(terrno);
      }
    }
  }

  TAOS_CHECK_EXIT(tDecodeI32(pDecoder, &size));
  if (size > 0) {
    pTsmaInfo->pTags = taosArrayInit(size, sizeof(SSchema));
    if (!pTsmaInfo->pTags) {
      TAOS_CHECK_EXIT(terrno);
    }
    for (int32_t i = 0; i < size; ++i) {
      SSchema schema = {0};
      TAOS_CHECK_EXIT(tDecodeSSchema(pDecoder, &schema));
      if (taosArrayPush(pTsmaInfo->pTags, &schema) == NULL) {
        TAOS_CHECK_EXIT(terrno);
      }
    }
  }

  TAOS_CHECK_EXIT(tDecodeI32(pDecoder, &size));
  if (size > 0) {
    pTsmaInfo->pUsedCols = taosArrayInit(size, sizeof(SSchema));
    if (!pTsmaInfo->pUsedCols) {
      TAOS_CHECK_EXIT(terrno);
    }
    for (int32_t i = 0; i < size; ++i) {
      SSchema schema = {0};
      TAOS_CHECK_EXIT(tDecodeSSchema(pDecoder, &schema));
      if (taosArrayPush(pTsmaInfo->pUsedCols, &schema) == NULL) {
        TAOS_CHECK_EXIT(terrno);
      }
    }
  }
  TAOS_CHECK_EXIT(tDecodeCStrAlloc(pDecoder, &pTsmaInfo->ast));
  TAOS_CHECK_EXIT(tDecodeI64(pDecoder, &pTsmaInfo->streamUid));
  TAOS_CHECK_EXIT(tDecodeI64(pDecoder, &pTsmaInfo->reqTs));
  TAOS_CHECK_EXIT(tDecodeI64(pDecoder, &pTsmaInfo->rspTs));
  TAOS_CHECK_EXIT(tDecodeI64(pDecoder, &pTsmaInfo->delayDuration));
  TAOS_CHECK_EXIT(tDecodeI8(pDecoder, (int8_t *)&pTsmaInfo->fillHistoryFinished));

_exit:
  return code;
}

static int32_t tEncodeTableTSMAInfoRsp(SEncoder *pEncoder, const STableTSMAInfoRsp *pRsp) {
  int32_t code = 0;
  int32_t lino;

  int32_t size = pRsp->pTsmas ? pRsp->pTsmas->size : 0;
  TAOS_CHECK_EXIT(tEncodeI32(pEncoder, size));
  for (int32_t i = 0; i < size; ++i) {
    STableTSMAInfo *pInfo = taosArrayGetP(pRsp->pTsmas, i);
    TAOS_CHECK_EXIT(tEncodeTableTSMAInfo(pEncoder, pInfo));
  }
_exit:
  return code;
}

static int32_t tDecodeTableTSMAInfoRsp(SDecoder *pDecoder, STableTSMAInfoRsp *pRsp) {
  int32_t size = 0;
  int32_t code = 0;
  int32_t lino;

  TAOS_CHECK_EXIT(tDecodeI32(pDecoder, &size));
  if (size <= 0) return 0;
  pRsp->pTsmas = taosArrayInit(size, POINTER_BYTES);
  if (!pRsp->pTsmas) {
    TAOS_CHECK_EXIT(terrno);
  }
  for (int32_t i = 0; i < size; ++i) {
    STableTSMAInfo *pTsma = taosMemoryCalloc(1, sizeof(STableTSMAInfo));
    if (!pTsma) {
      TAOS_CHECK_EXIT(terrno);
    }
    if (taosArrayPush(pRsp->pTsmas, &pTsma) == NULL) {
      TAOS_CHECK_EXIT(terrno);
    }
    TAOS_CHECK_EXIT(tDecodeTableTSMAInfo(pDecoder, pTsma));
  }
_exit:
  return code;
}

int32_t tSerializeTableTSMAInfoRsp(void *buf, int32_t bufLen, const STableTSMAInfoRsp *pRsp) {
  SEncoder encoder = {0};
  int32_t  code = 0;
  int32_t  lino;
  int32_t  tlen;
  tEncoderInit(&encoder, buf, bufLen);

  TAOS_CHECK_EXIT(tStartEncode(&encoder));
  TAOS_CHECK_EXIT(tEncodeTableTSMAInfoRsp(&encoder, pRsp));

  tEndEncode(&encoder);

_exit:
  if (code) {
    tlen = code;
  } else {
    tlen = encoder.pos;
  }
  tEncoderClear(&encoder);
  return tlen;
}

int32_t tDeserializeTableTSMAInfoRsp(void *buf, int32_t bufLen, STableTSMAInfoRsp *pRsp) {
  SDecoder decoder = {0};
  int32_t  code = 0;
  int32_t  lino;

  tDecoderInit(&decoder, buf, bufLen);

  TAOS_CHECK_EXIT(tStartDecode(&decoder));
  TAOS_CHECK_EXIT(tDecodeTableTSMAInfoRsp(&decoder, pRsp));

  tEndDecode(&decoder);

_exit:
  tDecoderClear(&decoder);
  return code;
}

void tFreeTableTSMAInfo(void *p) {
  STableTSMAInfo *pTsmaInfo = p;
  if (pTsmaInfo) {
    taosArrayDestroy(pTsmaInfo->pFuncs);
    taosArrayDestroy(pTsmaInfo->pTags);
    taosArrayDestroy(pTsmaInfo->pUsedCols);
    taosMemoryFree(pTsmaInfo->ast);
  }
}

void tFreeAndClearTableTSMAInfo(void *p) {
  STableTSMAInfo *pTsmaInfo = (STableTSMAInfo *)p;
  if (pTsmaInfo) {
    tFreeTableTSMAInfo(pTsmaInfo);
    taosMemoryFree(pTsmaInfo);
  }
}

int32_t tCloneTbTSMAInfo(STableTSMAInfo *pInfo, STableTSMAInfo **pRes) {
  int32_t code = TSDB_CODE_SUCCESS;
  if (NULL == pInfo) {
    return TSDB_CODE_SUCCESS;
  }
  STableTSMAInfo *pRet = taosMemoryCalloc(1, sizeof(STableTSMAInfo));
  if (!pRet) return terrno;

  *pRet = *pInfo;
  if (pInfo->pFuncs) {
    pRet->pFuncs = taosArrayDup(pInfo->pFuncs, NULL);
    if (!pRet->pFuncs) code = terrno;
  }
  if (pInfo->pTags && code == TSDB_CODE_SUCCESS) {
    pRet->pTags = taosArrayDup(pInfo->pTags, NULL);
    if (!pRet->pTags) code = terrno;
  }
  if (pInfo->pUsedCols && code == TSDB_CODE_SUCCESS) {
    pRet->pUsedCols = taosArrayDup(pInfo->pUsedCols, NULL);
    if (!pRet->pUsedCols) code = terrno;
  }
  if (pInfo->ast && code == TSDB_CODE_SUCCESS) {
    pRet->ast = taosStrdup(pInfo->ast);
    if (!pRet->ast) code = terrno;
  }
  if (code) {
    tFreeAndClearTableTSMAInfo(pRet);
    pRet = NULL;
  }
  *pRes = pRet;
  return code;
}

void tFreeTableTSMAInfoRsp(STableTSMAInfoRsp *pRsp) {
  if (pRsp && pRsp->pTsmas) {
    taosArrayDestroyP(pRsp->pTsmas, tFreeAndClearTableTSMAInfo);
  }
}

static int32_t tEncodeStreamProgressReq(SEncoder *pEncoder, const SStreamProgressReq *pReq) {
  int32_t code = 0;
  int32_t lino;

  TAOS_CHECK_EXIT(tEncodeI64(pEncoder, pReq->streamId));
  TAOS_CHECK_EXIT(tEncodeI32(pEncoder, pReq->vgId));
  TAOS_CHECK_EXIT(tEncodeI32(pEncoder, pReq->fetchIdx));
  TAOS_CHECK_EXIT(tEncodeI32(pEncoder, pReq->subFetchIdx));

_exit:
  return code;
}

int32_t tSerializeStreamProgressReq(void *buf, int32_t bufLen, const SStreamProgressReq *pReq) {
  SEncoder encoder = {0};
  int32_t  code = 0;
  int32_t  lino;
  int32_t  tlen;
  tEncoderInit(&encoder, buf, bufLen);

  TAOS_CHECK_EXIT(tStartEncode(&encoder));
  TAOS_CHECK_EXIT(tEncodeStreamProgressReq(&encoder, pReq));

  tEndEncode(&encoder);

_exit:
  if (code) {
    tlen = code;
  } else {
    tlen = encoder.pos;
  }
  tEncoderClear(&encoder);
  return tlen;
}

static int32_t tDecodeStreamProgressReq(SDecoder *pDecoder, SStreamProgressReq *pReq) {
  int32_t code = 0;
  int32_t lino;

  TAOS_CHECK_EXIT(tDecodeI64(pDecoder, &pReq->streamId));
  TAOS_CHECK_EXIT(tDecodeI32(pDecoder, &pReq->vgId));
  TAOS_CHECK_EXIT(tDecodeI32(pDecoder, &pReq->fetchIdx));
  TAOS_CHECK_EXIT(tDecodeI32(pDecoder, &pReq->subFetchIdx));

_exit:
  return code;
}

int32_t tDeserializeStreamProgressReq(void *buf, int32_t bufLen, SStreamProgressReq *pReq) {
  SDecoder decoder = {0};
  int32_t  code = 0;
  int32_t  lino;

  tDecoderInit(&decoder, (char *)buf, bufLen);

  TAOS_CHECK_EXIT(tStartDecode(&decoder));
  TAOS_CHECK_EXIT(tDecodeStreamProgressReq(&decoder, pReq));

  tEndDecode(&decoder);

_exit:
  tDecoderClear(&decoder);
  return code;
}

static int32_t tEncodeStreamProgressRsp(SEncoder *pEncoder, const SStreamProgressRsp *pRsp) {
  int32_t code = 0;
  int32_t lino;

  TAOS_CHECK_EXIT(tEncodeI64(pEncoder, pRsp->streamId));
  TAOS_CHECK_EXIT(tEncodeI32(pEncoder, pRsp->vgId));
  TAOS_CHECK_EXIT(tEncodeI8(pEncoder, pRsp->fillHisFinished));
  TAOS_CHECK_EXIT(tEncodeI64(pEncoder, pRsp->progressDelay));
  TAOS_CHECK_EXIT(tEncodeI32(pEncoder, pRsp->fetchIdx));
  TAOS_CHECK_EXIT(tEncodeI32(pEncoder, pRsp->subFetchIdx));

_exit:
  return code;
}

int32_t tSerializeStreamProgressRsp(void *buf, int32_t bufLen, const SStreamProgressRsp *pRsp) {
  SEncoder encoder = {0};
  int32_t  code = 0;
  int32_t  lino;
  int32_t  tlen;
  tEncoderInit(&encoder, buf, bufLen);

  TAOS_CHECK_EXIT(tStartEncode(&encoder));
  TAOS_CHECK_EXIT(tEncodeStreamProgressRsp(&encoder, pRsp));

  tEndEncode(&encoder);

_exit:
  if (code) {
    tlen = code;
  } else {
    tlen = encoder.pos;
  }
  tEncoderClear(&encoder);
  return tlen;
}

static int32_t tDecodeStreamProgressRsp(SDecoder *pDecoder, SStreamProgressRsp *pRsp) {
  int32_t code = 0;
  int32_t lino;

  TAOS_CHECK_EXIT(tDecodeI64(pDecoder, &pRsp->streamId));
  TAOS_CHECK_EXIT(tDecodeI32(pDecoder, &pRsp->vgId));
  TAOS_CHECK_EXIT(tDecodeI8(pDecoder, (int8_t *)&pRsp->fillHisFinished));
  TAOS_CHECK_EXIT(tDecodeI64(pDecoder, &pRsp->progressDelay));
  TAOS_CHECK_EXIT(tDecodeI32(pDecoder, &pRsp->fetchIdx));
  TAOS_CHECK_EXIT(tDecodeI32(pDecoder, &pRsp->subFetchIdx));

_exit:
  return code;
}

int32_t tDeserializeSStreamProgressRsp(void *buf, int32_t bufLen, SStreamProgressRsp *pRsp) {
  SDecoder decoder = {0};
  int32_t  code = 0;
  int32_t  lino;

  tDecoderInit(&decoder, buf, bufLen);

  TAOS_CHECK_EXIT(tStartDecode(&decoder));
  TAOS_CHECK_EXIT(tDecodeStreamProgressRsp(&decoder, pRsp));

  tEndDecode(&decoder);

_exit:
  tDecoderClear(&decoder);
  return code;
}

int32_t tEncodeSMDropTbReqOnSingleVg(SEncoder *pEncoder, const SMDropTbReqsOnSingleVg *pReq) {
  const SVgroupInfo *pVgInfo = &pReq->vgInfo;
  int32_t            code = 0;
  int32_t            lino;

  TAOS_CHECK_EXIT(tEncodeI32(pEncoder, pVgInfo->vgId));
  TAOS_CHECK_EXIT(tEncodeU32(pEncoder, pVgInfo->hashBegin));
  TAOS_CHECK_EXIT(tEncodeU32(pEncoder, pVgInfo->hashEnd));
  TAOS_CHECK_EXIT(tEncodeSEpSet(pEncoder, &pVgInfo->epSet));
  TAOS_CHECK_EXIT(tEncodeI32(pEncoder, pVgInfo->numOfTable));
  int32_t size = pReq->pTbs ? pReq->pTbs->size : 0;
  TAOS_CHECK_EXIT(tEncodeI32(pEncoder, size));
  for (int32_t i = 0; i < size; ++i) {
    const SVDropTbReq *pInfo = taosArrayGet(pReq->pTbs, i);
    TAOS_CHECK_EXIT(tEncodeSVDropTbReq(pEncoder, pInfo));
  }
_exit:
  return code;
}

int32_t tDecodeSMDropTbReqOnSingleVg(SDecoder *pDecoder, SMDropTbReqsOnSingleVg *pReq) {
  int32_t code = 0;
  int32_t lino;

  TAOS_CHECK_EXIT(tDecodeI32(pDecoder, &pReq->vgInfo.vgId));
  TAOS_CHECK_EXIT(tDecodeU32(pDecoder, &pReq->vgInfo.hashBegin));
  TAOS_CHECK_EXIT(tDecodeU32(pDecoder, &pReq->vgInfo.hashEnd));
  TAOS_CHECK_EXIT(tDecodeSEpSet(pDecoder, &pReq->vgInfo.epSet));
  TAOS_CHECK_EXIT(tDecodeI32(pDecoder, &pReq->vgInfo.numOfTable));
  int32_t size = 0;
  TAOS_CHECK_EXIT(tDecodeI32(pDecoder, &size));
  pReq->pTbs = taosArrayInit(size, sizeof(SVDropTbReq));
  if (!pReq->pTbs) {
    TAOS_CHECK_EXIT(terrno);
  }
  SVDropTbReq pTbReq = {0};
  for (int32_t i = 0; i < size; ++i) {
    TAOS_CHECK_EXIT(tDecodeSVDropTbReq(pDecoder, &pTbReq));
    if (taosArrayPush(pReq->pTbs, &pTbReq) == NULL) {
      TAOS_CHECK_EXIT(terrno);
    }
  }

_exit:
  return code;
}

void tFreeSMDropTbReqOnSingleVg(void *p) {
  SMDropTbReqsOnSingleVg *pReq = p;
  taosArrayDestroy(pReq->pTbs);
}

int32_t tSerializeSMDropTbsReq(void *buf, int32_t bufLen, const SMDropTbsReq *pReq) {
  SEncoder encoder = {0};
  int32_t  code = 0;
  int32_t  lino;
  int32_t  tlen;

  tEncoderInit(&encoder, buf, bufLen);
  TAOS_CHECK_EXIT(tStartEncode(&encoder));
  int32_t size = pReq->pVgReqs ? pReq->pVgReqs->size : 0;
  TAOS_CHECK_EXIT(tEncodeI32(&encoder, size));
  for (int32_t i = 0; i < size; ++i) {
    SMDropTbReqsOnSingleVg *pVgReq = taosArrayGet(pReq->pVgReqs, i);
    TAOS_CHECK_EXIT(tEncodeSMDropTbReqOnSingleVg(&encoder, pVgReq));
  }
  tEndEncode(&encoder);

_exit:
  if (code) {
    tlen = code;
  } else {
    tlen = encoder.pos;
  }
  tEncoderClear(&encoder);
  return tlen;
}

int32_t tDeserializeSMDropTbsReq(void *buf, int32_t bufLen, SMDropTbsReq *pReq) {
  SDecoder decoder = {0};
  int32_t  code = 0;
  int32_t  lino;

  tDecoderInit(&decoder, buf, bufLen);
  TAOS_CHECK_EXIT(tStartDecode(&decoder));
  int32_t size = 0;
  TAOS_CHECK_EXIT(tDecodeI32(&decoder, &size));
  pReq->pVgReqs = taosArrayInit(size, sizeof(SMDropTbReqsOnSingleVg));
  if (!pReq->pVgReqs) {
    TAOS_CHECK_EXIT(terrno);
  }
  for (int32_t i = 0; i < size; ++i) {
    SMDropTbReqsOnSingleVg vgReq = {0};
    TAOS_CHECK_EXIT(tDecodeSMDropTbReqOnSingleVg(&decoder, &vgReq));
    if (taosArrayPush(pReq->pVgReqs, &vgReq) == NULL) {
      TAOS_CHECK_EXIT(terrno);
    }
  }
  tEndDecode(&decoder);
_exit:
  tDecoderClear(&decoder);
  return code;
}

void tFreeSMDropTbsReq(void *p) {
  SMDropTbsReq *pReq = p;
  taosArrayDestroyEx(pReq->pVgReqs, tFreeSMDropTbReqOnSingleVg);
}

int32_t tEncodeVFetchTtlExpiredTbsRsp(SEncoder *pCoder, const SVFetchTtlExpiredTbsRsp *pRsp) {
  int32_t code = 0;
  int32_t lino;

  TAOS_CHECK_EXIT(tEncodeI32(pCoder, pRsp->vgId));
  int32_t size = pRsp->pExpiredTbs ? pRsp->pExpiredTbs->size : 0;
  TAOS_CHECK_EXIT(tEncodeI32(pCoder, size));
  for (int32_t i = 0; i < size; ++i) {
    TAOS_CHECK_EXIT(tEncodeSVDropTbReq(pCoder, taosArrayGet(pRsp->pExpiredTbs, i)));
  }

_exit:
  return code;
}

int32_t tDecodeVFetchTtlExpiredTbsRsp(SDecoder *pCoder, SVFetchTtlExpiredTbsRsp *pRsp) {
  int32_t code = 0;
  int32_t lino;

  TAOS_CHECK_EXIT(tDecodeI32(pCoder, &pRsp->vgId));
  int32_t size = 0;
  TAOS_CHECK_EXIT(tDecodeI32(pCoder, &size));
  if (size > 0) {
    pRsp->pExpiredTbs = taosArrayInit(size, sizeof(SVDropTbReq));
    if (!pRsp->pExpiredTbs) {
      TAOS_CHECK_EXIT(terrno);
    }
    SVDropTbReq tb = {0};
    for (int32_t i = 0; i < size; ++i) {
      TAOS_CHECK_EXIT(tDecodeSVDropTbReq(pCoder, &tb));
      if (taosArrayPush(pRsp->pExpiredTbs, &tb) == NULL) {
        TAOS_CHECK_EXIT(terrno);
      }
    }
  }
_exit:
  return code;
}

void tFreeFetchTtlExpiredTbsRsp(void *p) {
  SVFetchTtlExpiredTbsRsp *pRsp = p;
  taosArrayDestroy(pRsp->pExpiredTbs);
}

int32_t tEncodeMqBatchMetaRsp(SEncoder *pEncoder, const SMqBatchMetaRsp *pRsp) {
  int32_t code = 0;
  int32_t lino;

  TAOS_CHECK_EXIT(tEncodeSTqOffsetVal(pEncoder, &pRsp->rspOffset));

  int32_t size = taosArrayGetSize(pRsp->batchMetaReq);
  TAOS_CHECK_EXIT(tEncodeI32(pEncoder, size));
  if (size > 0) {
    for (int32_t i = 0; i < size; i++) {
      void   *pMetaReq = taosArrayGetP(pRsp->batchMetaReq, i);
      int32_t metaLen = *(int32_t *)taosArrayGet(pRsp->batchMetaLen, i);
      TAOS_CHECK_EXIT(tEncodeBinary(pEncoder, pMetaReq, metaLen));
    }
  }
_exit:
  return code;
}

int32_t tDecodeMqBatchMetaRsp(SDecoder *pDecoder, SMqBatchMetaRsp *pRsp) {
  int32_t size = 0;
  int32_t code = 0;
  int32_t lino;

  TAOS_CHECK_EXIT(tDecodeI32(pDecoder, &size));
  if (size > 0) {
    pRsp->batchMetaReq = taosArrayInit(size, POINTER_BYTES);
    if (!pRsp->batchMetaReq) {
      TAOS_CHECK_EXIT(terrno);
    }
    pRsp->batchMetaLen = taosArrayInit(size, sizeof(int32_t));
    if (!pRsp->batchMetaLen) {
      TAOS_CHECK_EXIT(terrno);
    }
    for (int32_t i = 0; i < size; i++) {
      void    *pCreate = NULL;
      uint64_t len = 0;
      TAOS_CHECK_EXIT(tDecodeBinaryAlloc(pDecoder, &pCreate, &len));
      int32_t l = (int32_t)len;
      if (taosArrayPush(pRsp->batchMetaReq, &pCreate) == NULL) {
        TAOS_CHECK_EXIT(terrno);
      }
      if (taosArrayPush(pRsp->batchMetaLen, &l) == NULL) {
        TAOS_CHECK_EXIT(terrno);
      }
    }
  }
_exit:
  return code;
}

int32_t tSemiDecodeMqBatchMetaRsp(SDecoder *pDecoder, SMqBatchMetaRsp *pRsp) {
  int32_t code = 0;
  int32_t lino;

  TAOS_CHECK_EXIT(tDecodeSTqOffsetVal(pDecoder, &pRsp->rspOffset));
  if (pDecoder->size < pDecoder->pos) {
    return TSDB_CODE_INVALID_PARA;
  }
  pRsp->metaBuffLen = TD_CODER_REMAIN_CAPACITY(pDecoder);
  pRsp->pMetaBuff = taosMemoryCalloc(1, pRsp->metaBuffLen);
  if (pRsp->pMetaBuff == NULL) {
    TAOS_CHECK_EXIT(terrno);
  }
  memcpy(pRsp->pMetaBuff, TD_CODER_CURRENT(pDecoder), pRsp->metaBuffLen);

_exit:
  return code;
}

void tDeleteMqBatchMetaRsp(SMqBatchMetaRsp *pRsp) {
  taosMemoryFreeClear(pRsp->pMetaBuff);
  taosArrayDestroyP(pRsp->batchMetaReq, NULL);
  taosArrayDestroy(pRsp->batchMetaLen);
  pRsp->batchMetaReq = NULL;
  pRsp->batchMetaLen = NULL;
}<|MERGE_RESOLUTION|>--- conflicted
+++ resolved
@@ -10841,11 +10841,7 @@
       char *name = taosArrayGet(pReq->ctb.tagName, i);
       TAOS_CHECK_EXIT(tEncodeCStr(pCoder, name));
     }
-<<<<<<< HEAD
-  } else if (pReq->type == TSDB_NORMAL_TABLE || pReq->type == TSDB_VIRTUAL_TABLE) {
-=======
   } else if (pReq->type == TSDB_NORMAL_TABLE || pReq->type == TSDB_VIRTUAL_NORMAL_TABLE) {
->>>>>>> 021fe84a
     TAOS_CHECK_EXIT(tEncodeSSchemaWrapper(pCoder, &pReq->ntb.schemaRow));
   } else {
     return TSDB_CODE_INVALID_MSG;
@@ -10860,11 +10856,7 @@
   if (pReq->type == TSDB_SUPER_TABLE || pReq->type == TSDB_NORMAL_TABLE) {
     TAOS_CHECK_EXIT(tEncodeSColCmprWrapper(pCoder, &pReq->colCmpr));
   }
-<<<<<<< HEAD
-  if (pReq->type == TSDB_VIRTUAL_TABLE || pReq->type == TSDB_VIRTUAL_CHILD_TABLE) {
-=======
   if (pReq->type == TSDB_VIRTUAL_NORMAL_TABLE || pReq->type == TSDB_VIRTUAL_CHILD_TABLE) {
->>>>>>> 021fe84a
     TAOS_CHECK_EXIT(tEncodeSColRefWrapper(pCoder, &pReq->colRef));
   }
 
@@ -10914,11 +10906,7 @@
         TAOS_CHECK_EXIT(terrno);
       }
     }
-<<<<<<< HEAD
-  } else if (pReq->type == TSDB_NORMAL_TABLE || pReq->type == TSDB_VIRTUAL_TABLE) {
-=======
   } else if (pReq->type == TSDB_NORMAL_TABLE || pReq->type == TSDB_VIRTUAL_NORMAL_TABLE) {
->>>>>>> 021fe84a
     TAOS_CHECK_EXIT(tDecodeSSchemaWrapperEx(pCoder, &pReq->ntb.schemaRow));
   } else {
     return TSDB_CODE_INVALID_MSG;
@@ -10934,11 +10922,7 @@
       if (!tDecodeIsEnd(pCoder)) {
         TAOS_CHECK_EXIT(tDecodeSColCmprWrapperEx(pCoder, &pReq->colCmpr));
       }
-<<<<<<< HEAD
-    } else if (pReq->type == TSDB_VIRTUAL_TABLE || pReq->type == TSDB_VIRTUAL_CHILD_TABLE) {
-=======
     } else if (pReq->type == TSDB_VIRTUAL_NORMAL_TABLE || pReq->type == TSDB_VIRTUAL_CHILD_TABLE) {
->>>>>>> 021fe84a
       if (!tDecodeIsEnd(pCoder)) {
         TAOS_CHECK_EXIT(tDecodeSColRefWrapperEx(pCoder, &pReq->colRef));
       }
@@ -10961,11 +10945,7 @@
 
     if (pReq->type == TSDB_CHILD_TABLE || pReq->type == TSDB_VIRTUAL_CHILD_TABLE) {
       taosArrayDestroy(pReq->ctb.tagName);
-<<<<<<< HEAD
-    } else if (pReq->type == TSDB_NORMAL_TABLE || pReq->type == TSDB_VIRTUAL_TABLE) {
-=======
     } else if (pReq->type == TSDB_NORMAL_TABLE || pReq->type == TSDB_VIRTUAL_NORMAL_TABLE) {
->>>>>>> 021fe84a
       taosMemoryFreeClear(pReq->ntb.schemaRow.pSchema);
     }
   }
