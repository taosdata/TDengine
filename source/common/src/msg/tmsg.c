/*
 * Copyright (c) 2019 TAOS Data, Inc. <jhtao@taosdata.com>
 *
 * This program is free software: you can use, redistribute, and/or modify
 * it under the terms of the GNU Affero General Public License, version 3
 * or later ("AGPL"), as published by the Free Software Foundation.
 *
 * This program is distributed in the hope that it will be useful, but WITHOUT
 * ANY WARRANTY; without even the implied warranty of MERCHANTABILITY or
 * FITNESS FOR A PARTICULAR PURPOSE.
 *
 * You should have received a copy of the GNU Affero General Public License
 * along with this program. If not, see <http://www.gnu.org/licenses/>.
 */

#define _DEFAULT_SOURCE
#include "tmsg.h"
#include "tglobal.h"

#undef TD_MSG_NUMBER_
#undef TD_MSG_DICT_
#undef TD_MSG_RANGE_CODE_
#define TD_MSG_INFO_
#undef TD_MSG_TYPE_INFO_
#undef TD_MSG_SEG_CODE_
#include "tmsgdef.h"

#undef TD_MSG_NUMBER_
#undef TD_MSG_INFO_
#undef TD_MSG_TYPE_INFO_
#undef TD_MSG_RANGE_CODE_
#define TD_MSG_DICT_
#undef TD_MSG_SEG_CODE_
#include "tmsgdef.h"

#undef TD_MSG_NUMBER_
#undef TD_MSG_INFO_
#undef TD_MSG_TYPE_INFO_
#undef TD_MSG_DICT_
#undef TD_MSG_SEG_CODE_
#define TD_MSG_RANGE_CODE_
#include "tmsgdef.h"

#include "tanalytics.h"
#include "tcol.h"
#include "tlog.h"
#include "streamMsg.h"

#if defined(WINDOWS)
#include <IPHlpApi.h>
#include <WS2tcpip.h>
#include <Winsock2.h>
#endif

#define DECODESQL()                                                               \
  do {                                                                            \
    if (!tDecodeIsEnd(&decoder)) {                                                \
      TAOS_CHECK_EXIT(tDecodeI32(&decoder, &pReq->sqlLen));                       \
      if (pReq->sqlLen > 0) {                                                     \
        TAOS_CHECK_EXIT(tDecodeBinaryAlloc(&decoder, (void **)&pReq->sql, NULL)); \
      }                                                                           \
    }                                                                             \
  } while (0)

#define ENCODESQL()                                                                       \
  do {                                                                                    \
    TAOS_CHECK_EXIT(tEncodeI32(&encoder, pReq->sqlLen));                                  \
    if (pReq->sqlLen > 0) {                                                               \
      TAOS_CHECK_EXIT(tEncodeBinary(&encoder, (const uint8_t *)pReq->sql, pReq->sqlLen)); \
    }                                                                                     \
  } while (0)

#define FREESQL()                \
  do {                           \
    if (pReq->sql != NULL) {     \
      taosMemoryFree(pReq->sql); \
    }                            \
    pReq->sql = NULL;            \
  } while (0)

static int32_t tSerializeSMonitorParas(SEncoder *encoder, const SMonitorParas *pMonitorParas) {
  TAOS_CHECK_RETURN(tEncodeI8(encoder, pMonitorParas->tsEnableMonitor));
  TAOS_CHECK_RETURN(tEncodeI32(encoder, pMonitorParas->tsMonitorInterval));
  TAOS_CHECK_RETURN(tEncodeI32(encoder, pMonitorParas->tsSlowLogScope));
  TAOS_CHECK_RETURN(tEncodeI32(encoder, pMonitorParas->tsSlowLogMaxLen));
  TAOS_CHECK_RETURN(tEncodeI32(encoder, pMonitorParas->tsSlowLogThreshold));
  TAOS_CHECK_RETURN(tEncodeI32(encoder, pMonitorParas->tsSlowLogThresholdTest));  // Obsolete
  TAOS_CHECK_RETURN(tEncodeCStr(encoder, pMonitorParas->tsSlowLogExceptDb));
  return 0;
}

static int32_t tDeserializeSMonitorParas(SDecoder *decoder, SMonitorParas *pMonitorParas) {
  TAOS_CHECK_RETURN(tDecodeI8(decoder, (int8_t *)&pMonitorParas->tsEnableMonitor));
  TAOS_CHECK_RETURN(tDecodeI32(decoder, &pMonitorParas->tsMonitorInterval));
  TAOS_CHECK_RETURN(tDecodeI32(decoder, &pMonitorParas->tsSlowLogScope));
  TAOS_CHECK_RETURN(tDecodeI32(decoder, &pMonitorParas->tsSlowLogMaxLen));
  TAOS_CHECK_RETURN(tDecodeI32(decoder, &pMonitorParas->tsSlowLogThreshold));
  TAOS_CHECK_RETURN(tDecodeI32(decoder, &pMonitorParas->tsSlowLogThresholdTest));  // Obsolete
  TAOS_CHECK_RETURN(tDecodeCStrTo(decoder, pMonitorParas->tsSlowLogExceptDb));
  return 0;
}

static int32_t tDecodeSVAlterTbReqCommon(SDecoder *pDecoder, SVAlterTbReq *pReq);
static int32_t tDecodeSBatchDeleteReqCommon(SDecoder *pDecoder, SBatchDeleteReq *pReq);
static int32_t tEncodeTableTSMAInfoRsp(SEncoder *pEncoder, const STableTSMAInfoRsp *pRsp);
static int32_t tDecodeTableTSMAInfoRsp(SDecoder *pDecoder, STableTSMAInfoRsp *pRsp);

int32_t tInitSubmitMsgIter(const SSubmitReq *pMsg, SSubmitMsgIter *pIter) {
  if (pMsg == NULL) {
    return terrno = TSDB_CODE_TDB_SUBMIT_MSG_MSSED_UP;
  }

  pIter->totalLen = htonl(pMsg->length);
  pIter->numOfBlocks = htonl(pMsg->numOfBlocks);
  if (!(pIter->totalLen > 0)) {
    return terrno = TSDB_CODE_TDB_SUBMIT_MSG_MSSED_UP;
  }
  pIter->len = 0;
  pIter->pMsg = pMsg;
  if (pIter->totalLen <= sizeof(SSubmitReq)) {
    return terrno = TSDB_CODE_TDB_SUBMIT_MSG_MSSED_UP;
  }

  return 0;
}

int32_t tGetSubmitMsgNext(SSubmitMsgIter *pIter, SSubmitBlk **pPBlock) {
  if (!(pIter->len >= 0)) {
    return terrno = TSDB_CODE_INVALID_MSG_LEN;
  }

  if (pIter->len == 0) {
    pIter->len += sizeof(SSubmitReq);
  } else {
    if (pIter->len >= pIter->totalLen) {
      return terrno = TSDB_CODE_INVALID_MSG_LEN;
    }

    pIter->len += (sizeof(SSubmitBlk) + pIter->dataLen + pIter->schemaLen);
    if (!(pIter->len > 0)) {
      return terrno = TSDB_CODE_INVALID_MSG_LEN;
    }
  }

  if (pIter->len > pIter->totalLen) {
    *pPBlock = NULL;
    return terrno = TSDB_CODE_TDB_SUBMIT_MSG_MSSED_UP;
  }

  if (pIter->len == pIter->totalLen) {
    *pPBlock = NULL;
  } else {
    *pPBlock = (SSubmitBlk *)POINTER_SHIFT(pIter->pMsg, pIter->len);
    pIter->uid = htobe64((*pPBlock)->uid);
    pIter->suid = htobe64((*pPBlock)->suid);
    pIter->sversion = htonl((*pPBlock)->sversion);
    pIter->dataLen = htonl((*pPBlock)->dataLen);
    pIter->schemaLen = htonl((*pPBlock)->schemaLen);
    pIter->numOfRows = htonl((*pPBlock)->numOfRows);
  }
  return 0;
}

int32_t tInitSubmitBlkIter(SSubmitMsgIter *pMsgIter, SSubmitBlk *pBlock, SSubmitBlkIter *pIter) {
  if (pMsgIter->dataLen <= 0) {
    return TSDB_CODE_INVALID_PARA;
  }
  pIter->totalLen = pMsgIter->dataLen;
  pIter->len = 0;
  pIter->row = (STSRow *)(pBlock->data + pMsgIter->schemaLen);
  return 0;
}

STSRow *tGetSubmitBlkNext(SSubmitBlkIter *pIter) {
  STSRow *row = pIter->row;

  if (pIter->len >= pIter->totalLen) {
    return NULL;
  } else {
    pIter->len += TD_ROW_LEN(row);
    if (pIter->len < pIter->totalLen) {
      pIter->row = POINTER_SHIFT(row, TD_ROW_LEN(row));
    }
    return row;
  }
}

int32_t tEncodeSEpSet(SEncoder *pEncoder, const SEpSet *pEp) {
  TAOS_CHECK_RETURN(tEncodeI8(pEncoder, pEp->inUse));
  TAOS_CHECK_RETURN(tEncodeI8(pEncoder, pEp->numOfEps));
  for (int32_t i = 0; i < TSDB_MAX_REPLICA; i++) {
    TAOS_CHECK_RETURN(tEncodeU16(pEncoder, pEp->eps[i].port));
    TAOS_CHECK_RETURN(tEncodeCStrWithLen(pEncoder, pEp->eps[i].fqdn, TSDB_FQDN_LEN));
  }
  return 0;
}

int32_t tDecodeSEpSet(SDecoder *pDecoder, SEpSet *pEp) {
  TAOS_CHECK_RETURN(tDecodeI8(pDecoder, &pEp->inUse));
  TAOS_CHECK_RETURN(tDecodeI8(pDecoder, &pEp->numOfEps));
  for (int32_t i = 0; i < TSDB_MAX_REPLICA; i++) {
    TAOS_CHECK_RETURN(tDecodeU16(pDecoder, &pEp->eps[i].port));
    TAOS_CHECK_RETURN(tDecodeCStrTo(pDecoder, pEp->eps[i].fqdn));
  }
  return 0;
}

int32_t tEncodeSQueryNodeAddr(SEncoder *pEncoder, SQueryNodeAddr *pAddr) {
  TAOS_CHECK_RETURN(tEncodeI32(pEncoder, pAddr->nodeId));
  TAOS_CHECK_RETURN(tEncodeSEpSet(pEncoder, &pAddr->epSet));
  return 0;
}

int32_t tEncodeSQueryNodeLoad(SEncoder *pEncoder, SQueryNodeLoad *pLoad) {
  TAOS_CHECK_RETURN(tEncodeSQueryNodeAddr(pEncoder, &pLoad->addr));
  TAOS_CHECK_RETURN(tEncodeU64(pEncoder, pLoad->load));
  return 0;
}

int32_t tDecodeSQueryNodeAddr(SDecoder *pDecoder, SQueryNodeAddr *pAddr) {
  TAOS_CHECK_RETURN(tDecodeI32(pDecoder, &pAddr->nodeId));
  TAOS_CHECK_RETURN(tDecodeSEpSet(pDecoder, &pAddr->epSet));
  return 0;
}

int32_t tDecodeSQueryNodeLoad(SDecoder *pDecoder, SQueryNodeLoad *pLoad) {
  TAOS_CHECK_RETURN(tDecodeSQueryNodeAddr(pDecoder, &pLoad->addr));
  TAOS_CHECK_RETURN(tDecodeU64(pDecoder, &pLoad->load));
  return 0;
}

int32_t taosEncodeSEpSet(void **buf, const SEpSet *pEp) {
  int32_t tlen = 0;
  tlen += taosEncodeFixedI8(buf, pEp->inUse);
  tlen += taosEncodeFixedI8(buf, pEp->numOfEps);
  for (int32_t i = 0; i < TSDB_MAX_REPLICA; i++) {
    tlen += taosEncodeFixedU16(buf, pEp->eps[i].port);
    tlen += taosEncodeString(buf, pEp->eps[i].fqdn);
  }
  return tlen;
}

void *taosDecodeSEpSet(const void *buf, SEpSet *pEp) {
  buf = taosDecodeFixedI8(buf, &pEp->inUse);
  buf = taosDecodeFixedI8(buf, &pEp->numOfEps);
  for (int32_t i = 0; i < TSDB_MAX_REPLICA; i++) {
    buf = taosDecodeFixedU16(buf, &pEp->eps[i].port);
    buf = taosDecodeStringTo(buf, pEp->eps[i].fqdn);
  }
  return (void *)buf;
}

static int32_t tSerializeSClientHbReq(SEncoder *pEncoder, const SClientHbReq *pReq) {
  TAOS_CHECK_RETURN(tEncodeSClientHbKey(pEncoder, &pReq->connKey));

  if (pReq->connKey.connType == CONN_TYPE__QUERY) {
    TAOS_CHECK_RETURN(tEncodeI64(pEncoder, pReq->app.appId));
    TAOS_CHECK_RETURN(tEncodeI32(pEncoder, pReq->app.pid));
    TAOS_CHECK_RETURN(tEncodeCStr(pEncoder, pReq->app.name));
    TAOS_CHECK_RETURN(tEncodeI64(pEncoder, pReq->app.startTime));
    TAOS_CHECK_RETURN(tEncodeU64(pEncoder, pReq->app.summary.numOfInsertsReq));
    TAOS_CHECK_RETURN(tEncodeU64(pEncoder, pReq->app.summary.numOfInsertRows));
    TAOS_CHECK_RETURN(tEncodeU64(pEncoder, pReq->app.summary.insertElapsedTime));
    TAOS_CHECK_RETURN(tEncodeU64(pEncoder, pReq->app.summary.insertBytes));
    TAOS_CHECK_RETURN(tEncodeU64(pEncoder, pReq->app.summary.fetchBytes));
    TAOS_CHECK_RETURN(tEncodeU64(pEncoder, pReq->app.summary.queryElapsedTime));
    TAOS_CHECK_RETURN(tEncodeU64(pEncoder, pReq->app.summary.numOfSlowQueries));
    TAOS_CHECK_RETURN(tEncodeU64(pEncoder, pReq->app.summary.totalRequests));
    TAOS_CHECK_RETURN(tEncodeU64(pEncoder, pReq->app.summary.currentRequests));

    int32_t queryNum = 0;
    if (pReq->query) {
      queryNum = 1;
      TAOS_CHECK_RETURN(tEncodeI32(pEncoder, queryNum));
      TAOS_CHECK_RETURN(tEncodeU32(pEncoder, pReq->query->connId));

      int32_t num = taosArrayGetSize(pReq->query->queryDesc);
      TAOS_CHECK_RETURN(tEncodeI32(pEncoder, num));

      for (int32_t i = 0; i < num; ++i) {
        SQueryDesc *desc = taosArrayGet(pReq->query->queryDesc, i);
        TAOS_CHECK_RETURN(tEncodeCStr(pEncoder, desc->sql));
        TAOS_CHECK_RETURN(tEncodeU64(pEncoder, desc->queryId));
        TAOS_CHECK_RETURN(tEncodeI64(pEncoder, desc->useconds));
        TAOS_CHECK_RETURN(tEncodeI64(pEncoder, desc->stime));
        TAOS_CHECK_RETURN(tEncodeI64(pEncoder, desc->reqRid));
        TAOS_CHECK_RETURN(tEncodeI8(pEncoder, desc->stableQuery));
        TAOS_CHECK_RETURN(tEncodeI8(pEncoder, desc->isSubQuery));
        TAOS_CHECK_RETURN(tEncodeCStr(pEncoder, desc->fqdn));
        TAOS_CHECK_RETURN(tEncodeI32(pEncoder, desc->subPlanNum));

        int32_t snum = desc->subDesc ? taosArrayGetSize(desc->subDesc) : 0;
        TAOS_CHECK_RETURN(tEncodeI32(pEncoder, snum));
        for (int32_t m = 0; m < snum; ++m) {
          SQuerySubDesc *sDesc = taosArrayGet(desc->subDesc, m);
          TAOS_CHECK_RETURN(tEncodeI64(pEncoder, sDesc->tid));
          TAOS_CHECK_RETURN(tEncodeCStr(pEncoder, sDesc->status));
        }
      }
    } else {
      TAOS_CHECK_RETURN(tEncodeI32(pEncoder, queryNum));
    }
  }

  int32_t kvNum = taosHashGetSize(pReq->info);
  TAOS_CHECK_RETURN(tEncodeI32(pEncoder, kvNum));
  void *pIter = taosHashIterate(pReq->info, NULL);
  while (pIter != NULL) {
    SKv *kv = pIter;
    TAOS_CHECK_RETURN(tEncodeSKv(pEncoder, kv));
    pIter = taosHashIterate(pReq->info, pIter);
  }
  TAOS_CHECK_RETURN(tEncodeU32(pEncoder, pReq->userIp));
  TAOS_CHECK_RETURN(tEncodeCStr(pEncoder, pReq->userApp));

  return 0;
}

static int32_t tDeserializeSClientHbReq(SDecoder *pDecoder, SClientHbReq *pReq) {
  int32_t code = 0;
  int32_t line = 0;
  TAOS_CHECK_RETURN(tDecodeSClientHbKey(pDecoder, &pReq->connKey));

  if (pReq->connKey.connType == CONN_TYPE__QUERY) {
    TAOS_CHECK_RETURN(tDecodeI64(pDecoder, &pReq->app.appId));
    TAOS_CHECK_RETURN(tDecodeI32(pDecoder, &pReq->app.pid));
    TAOS_CHECK_RETURN(tDecodeCStrTo(pDecoder, pReq->app.name));
    TAOS_CHECK_RETURN(tDecodeI64(pDecoder, &pReq->app.startTime));
    TAOS_CHECK_RETURN(tDecodeU64(pDecoder, &pReq->app.summary.numOfInsertsReq));
    TAOS_CHECK_RETURN(tDecodeU64(pDecoder, &pReq->app.summary.numOfInsertRows));
    TAOS_CHECK_RETURN(tDecodeU64(pDecoder, &pReq->app.summary.insertElapsedTime));
    TAOS_CHECK_RETURN(tDecodeU64(pDecoder, &pReq->app.summary.insertBytes));
    TAOS_CHECK_RETURN(tDecodeU64(pDecoder, &pReq->app.summary.fetchBytes));
    TAOS_CHECK_RETURN(tDecodeU64(pDecoder, &pReq->app.summary.queryElapsedTime));
    TAOS_CHECK_RETURN(tDecodeU64(pDecoder, &pReq->app.summary.numOfSlowQueries));
    TAOS_CHECK_RETURN(tDecodeU64(pDecoder, &pReq->app.summary.totalRequests));
    TAOS_CHECK_RETURN(tDecodeU64(pDecoder, &pReq->app.summary.currentRequests));

    int32_t queryNum = 0;
    TAOS_CHECK_RETURN(tDecodeI32(pDecoder, &queryNum));
    if (queryNum) {
      pReq->query = taosMemoryCalloc(1, sizeof(*pReq->query));
      if (NULL == pReq->query) {
        return terrno;
      }
      code = tDecodeU32(pDecoder, &pReq->query->connId);
      TAOS_CHECK_GOTO(code, &line, _error);

      int32_t num = 0;
      code = tDecodeI32(pDecoder, &num);
      TAOS_CHECK_GOTO(code, &line, _error);

      if (num > 0) {
        pReq->query->queryDesc = taosArrayInit(num, sizeof(SQueryDesc));
        if (NULL == pReq->query->queryDesc) {
          return terrno;
        }

        for (int32_t i = 0; i < num; ++i) {
          SQueryDesc desc = {0};
          code = tDecodeCStrTo(pDecoder, desc.sql);
          TAOS_CHECK_GOTO(code, &line, _error);

          code = tDecodeU64(pDecoder, &desc.queryId);
          TAOS_CHECK_GOTO(code, &line, _error);

          code = tDecodeI64(pDecoder, &desc.useconds);
          TAOS_CHECK_GOTO(code, &line, _error);

          code = tDecodeI64(pDecoder, &desc.stime);
          TAOS_CHECK_GOTO(code, &line, _error);

          code = tDecodeI64(pDecoder, &desc.reqRid);
          TAOS_CHECK_GOTO(code, &line, _error);

          code = tDecodeI8(pDecoder, (int8_t *)&desc.stableQuery);
          TAOS_CHECK_GOTO(code, &line, _error);

          code = tDecodeI8(pDecoder, (int8_t *)&desc.isSubQuery);
          TAOS_CHECK_GOTO(code, &line, _error);

          code = tDecodeCStrTo(pDecoder, desc.fqdn);
          TAOS_CHECK_GOTO(code, &line, _error);

          code = tDecodeI32(pDecoder, &desc.subPlanNum);
          TAOS_CHECK_GOTO(code, &line, _error);

          int32_t snum = 0;
          code = tDecodeI32(pDecoder, &snum);
          if (snum > 0) {
            desc.subDesc = taosArrayInit(snum, sizeof(SQuerySubDesc));
            if (NULL == desc.subDesc) {
              code = terrno;
              TAOS_CHECK_GOTO(code, &line, _error);
            }

            for (int32_t m = 0; m < snum; ++m) {
              SQuerySubDesc sDesc = {0};
              code = tDecodeI64(pDecoder, &sDesc.tid);
              TAOS_CHECK_GOTO(code, &line, _error);

              code = (tDecodeCStrTo(pDecoder, sDesc.status));
              TAOS_CHECK_GOTO(code, &line, _error);
              if (!taosArrayPush(desc.subDesc, &sDesc)) {
                code = terrno;
                TAOS_CHECK_GOTO(code, &line, _error);
              }
            }
          }

          if (!(desc.subPlanNum == taosArrayGetSize(desc.subDesc))) {
            code = TSDB_CODE_INVALID_MSG;
            TAOS_CHECK_GOTO(code, &line, _error);
          }

          if (!taosArrayPush(pReq->query->queryDesc, &desc)) {
            code = terrno;
            TAOS_CHECK_GOTO(code, &line, _error);
          }
        }
      }
    }
  }

  int32_t kvNum = 0;
  TAOS_CHECK_GOTO(tDecodeI32(pDecoder, &kvNum), &line, _error);
  if (pReq->info == NULL) {
    pReq->info = taosHashInit(kvNum, taosGetDefaultHashFunction(TSDB_DATA_TYPE_BINARY), true, HASH_NO_LOCK);
  }
  if (pReq->info == NULL) {
    code = terrno;
    TAOS_CHECK_GOTO(code, &line, _error);
  }
  for (int32_t i = 0; i < kvNum; i++) {
    SKv kv = {0};
    TAOS_CHECK_GOTO(tDecodeSKv(pDecoder, &kv), &line, _error);

    int32_t code = taosHashPut(pReq->info, &kv.key, sizeof(kv.key), &kv, sizeof(kv));
    TAOS_CHECK_GOTO(terrno = code, &line, _error);
  }
  if (!tDecodeIsEnd(pDecoder)) {
    TAOS_CHECK_GOTO(tDecodeU32(pDecoder, &pReq->userIp), &line, _error);
    TAOS_CHECK_GOTO(tDecodeCStrTo(pDecoder, pReq->userApp), &line, _error);
  }

_error:
  if (code != 0) {
    tFreeClientHbReq(pReq);
  }
  return code;
}

static int32_t tSerializeSClientHbRsp(SEncoder *pEncoder, const SClientHbRsp *pRsp) {
  TAOS_CHECK_RETURN(tEncodeSClientHbKey(pEncoder, &pRsp->connKey));
  TAOS_CHECK_RETURN(tEncodeI32(pEncoder, pRsp->status));

  int32_t queryNum = 0;
  if (pRsp->query) {
    queryNum = 1;
    TAOS_CHECK_RETURN(tEncodeI32(pEncoder, queryNum));
    TAOS_CHECK_RETURN(tEncodeU32(pEncoder, pRsp->query->connId));
    TAOS_CHECK_RETURN(tEncodeU64(pEncoder, pRsp->query->killRid));
    TAOS_CHECK_RETURN(tEncodeI32(pEncoder, pRsp->query->totalDnodes));
    TAOS_CHECK_RETURN(tEncodeI32(pEncoder, pRsp->query->onlineDnodes));
    TAOS_CHECK_RETURN(tEncodeI8(pEncoder, pRsp->query->killConnection));
    TAOS_CHECK_RETURN(tEncodeSEpSet(pEncoder, &pRsp->query->epSet));
    int32_t num = taosArrayGetSize(pRsp->query->pQnodeList);
    TAOS_CHECK_RETURN(tEncodeI32(pEncoder, num));
    for (int32_t i = 0; i < num; ++i) {
      SQueryNodeLoad *pLoad = taosArrayGet(pRsp->query->pQnodeList, i);
      TAOS_CHECK_RETURN(tEncodeSQueryNodeLoad(pEncoder, pLoad));
    }
  } else {
    TAOS_CHECK_RETURN(tEncodeI32(pEncoder, queryNum));
  }

  int32_t kvNum = taosArrayGetSize(pRsp->info);
  TAOS_CHECK_RETURN(tEncodeI32(pEncoder, kvNum));
  for (int32_t i = 0; i < kvNum; i++) {
    SKv *kv = taosArrayGet(pRsp->info, i);
    TAOS_CHECK_RETURN(tEncodeSKv(pEncoder, kv));
  }

  return 0;
}

static int32_t tDeserializeSClientHbRsp(SDecoder *pDecoder, SClientHbRsp *pRsp) {
  TAOS_CHECK_RETURN(tDecodeSClientHbKey(pDecoder, &pRsp->connKey));
  TAOS_CHECK_RETURN(tDecodeI32(pDecoder, &pRsp->status));

  int32_t queryNum = 0;
  TAOS_CHECK_RETURN(tDecodeI32(pDecoder, &queryNum));
  if (queryNum) {
    pRsp->query = taosMemoryCalloc(1, sizeof(*pRsp->query));
    if (NULL == pRsp->query) {
      return terrno;
    }
    TAOS_CHECK_RETURN(tDecodeU32(pDecoder, &pRsp->query->connId));
    TAOS_CHECK_RETURN(tDecodeU64(pDecoder, &pRsp->query->killRid));
    TAOS_CHECK_RETURN(tDecodeI32(pDecoder, &pRsp->query->totalDnodes));
    TAOS_CHECK_RETURN(tDecodeI32(pDecoder, &pRsp->query->onlineDnodes));
    TAOS_CHECK_RETURN(tDecodeI8(pDecoder, &pRsp->query->killConnection));
    TAOS_CHECK_RETURN(tDecodeSEpSet(pDecoder, &pRsp->query->epSet));
    int32_t pQnodeNum = 0;
    TAOS_CHECK_RETURN(tDecodeI32(pDecoder, &pQnodeNum));
    if (pQnodeNum > 0) {
      pRsp->query->pQnodeList = taosArrayInit(pQnodeNum, sizeof(SQueryNodeLoad));
      if (NULL == pRsp->query->pQnodeList) return terrno;
      for (int32_t i = 0; i < pQnodeNum; ++i) {
        SQueryNodeLoad load = {0};
        TAOS_CHECK_RETURN(tDecodeSQueryNodeLoad(pDecoder, &load));
        if (!taosArrayPush(pRsp->query->pQnodeList, &load)) return terrno;
      }
    }
  }

  int32_t kvNum = 0;
  TAOS_CHECK_RETURN(tDecodeI32(pDecoder, &kvNum));
  pRsp->info = taosArrayInit(kvNum, sizeof(SKv));
  if (pRsp->info == NULL) {
    return terrno;
  }
  for (int32_t i = 0; i < kvNum; i++) {
    SKv kv = {0};
    TAOS_CHECK_RETURN(tDecodeSKv(pDecoder, &kv));
    if (!taosArrayPush(pRsp->info, &kv)) return terrno;
  }

  return 0;
}

int32_t tSerializeSClientHbBatchReq(void *buf, int32_t bufLen, const SClientHbBatchReq *pBatchReq) {
  SEncoder encoder = {0};
  int32_t  code = 0;
  int32_t  lino;
  int32_t  tlen = 0;
  tEncoderInit(&encoder, buf, bufLen);

  TAOS_CHECK_EXIT(tStartEncode(&encoder));
  TAOS_CHECK_EXIT(tEncodeI64(&encoder, pBatchReq->reqId));

  int32_t reqNum = taosArrayGetSize(pBatchReq->reqs);
  TAOS_CHECK_EXIT(tEncodeI32(&encoder, reqNum));
  for (int32_t i = 0; i < reqNum; i++) {
    SClientHbReq *pReq = taosArrayGet(pBatchReq->reqs, i);
    TAOS_CHECK_EXIT(tSerializeSClientHbReq(&encoder, pReq));
  }

  TAOS_CHECK_EXIT(tEncodeI64(&encoder, pBatchReq->ipWhiteListVer));

  for (int32_t i = 0; i < reqNum; i++) {
    SClientHbReq *pReq = taosArrayGet(pBatchReq->reqs, i);
    TAOS_CHECK_EXIT(tSerializeIpRange(&encoder, (SIpRange *)&pReq->userDualIp));
  }

  tEndEncode(&encoder);

_exit:
  if (code) {
    tlen = code;
  } else {
    tlen = encoder.pos;
  }
  tEncoderClear(&encoder);
  return tlen;
}

int32_t tDeserializeSClientHbBatchReq(void *buf, int32_t bufLen, SClientHbBatchReq *pBatchReq) {
  SDecoder decoder = {0};
  int32_t  code = 0;
  int32_t  lino;
  tDecoderInit(&decoder, buf, bufLen);

  TAOS_CHECK_EXIT(tStartDecode(&decoder));
  TAOS_CHECK_EXIT(tDecodeI64(&decoder, &pBatchReq->reqId));

  int32_t reqNum = 0;
  TAOS_CHECK_EXIT(tDecodeI32(&decoder, &reqNum));
  if (reqNum > 0) {
    pBatchReq->reqs = taosArrayInit(reqNum, sizeof(SClientHbReq));
    if (NULL == pBatchReq->reqs) {
      return terrno;
    }
  }
  for (int32_t i = 0; i < reqNum; i++) {
    SClientHbReq req = {0};
    TAOS_CHECK_EXIT(tDeserializeSClientHbReq(&decoder, &req));
    if (!taosArrayPush(pBatchReq->reqs, &req)) {
      TAOS_CHECK_EXIT(terrno);
    }
  }

  if (!tDecodeIsEnd(&decoder)) {
    TAOS_CHECK_EXIT(tDecodeI64(&decoder, &pBatchReq->ipWhiteListVer));
  }

  if (!tDecodeIsEnd(&decoder)) {
    for (int32_t i = 0; i < reqNum; i++) {
      SClientHbReq *pReq = taosArrayGet(pBatchReq->reqs, i);
      TAOS_CHECK_EXIT(tDeserializeIpRange(&decoder, (SIpRange *)&pReq->userDualIp));
    }
  }
  tEndDecode(&decoder);

_exit:
  tDecoderClear(&decoder);
  return code;
}

int32_t tSerializeSClientHbBatchRsp(void *buf, int32_t bufLen, const SClientHbBatchRsp *pBatchRsp) {
  SEncoder encoder = {0};
  int32_t  code = 0;
  int32_t  lino;
  int32_t  tlen;
  tEncoderInit(&encoder, buf, bufLen);

  TAOS_CHECK_EXIT(tStartEncode(&encoder));
  TAOS_CHECK_EXIT(tEncodeI64(&encoder, pBatchRsp->reqId));
  TAOS_CHECK_EXIT(tEncodeI64(&encoder, pBatchRsp->rspId));
  TAOS_CHECK_EXIT(tEncodeI32(&encoder, pBatchRsp->svrTimestamp));

  int32_t rspNum = taosArrayGetSize(pBatchRsp->rsps);
  TAOS_CHECK_EXIT(tEncodeI32(&encoder, rspNum));
  for (int32_t i = 0; i < rspNum; i++) {
    SClientHbRsp *pRsp = taosArrayGet(pBatchRsp->rsps, i);
    TAOS_CHECK_EXIT(tSerializeSClientHbRsp(&encoder, pRsp));
  }
  TAOS_CHECK_EXIT(tSerializeSMonitorParas(&encoder, &pBatchRsp->monitorParas));
  TAOS_CHECK_EXIT(tEncodeI8(&encoder, pBatchRsp->enableAuditDelete));
  TAOS_CHECK_EXIT(tEncodeI8(&encoder, pBatchRsp->enableStrongPass));
  tEndEncode(&encoder);

_exit:
  if (code) {
    tlen = code;
  } else {
    tlen = encoder.pos;
  }
  tEncoderClear(&encoder);
  return tlen;
}

int32_t tDeserializeSClientHbBatchRsp(void *buf, int32_t bufLen, SClientHbBatchRsp *pBatchRsp) {
  SDecoder decoder = {0};
  int32_t  code = 0;
  int32_t  lino;
  tDecoderInit(&decoder, buf, bufLen);

  TAOS_CHECK_EXIT(tStartDecode(&decoder));
  TAOS_CHECK_EXIT(tDecodeI64(&decoder, &pBatchRsp->reqId));
  TAOS_CHECK_EXIT(tDecodeI64(&decoder, &pBatchRsp->rspId));
  TAOS_CHECK_EXIT(tDecodeI32(&decoder, &pBatchRsp->svrTimestamp));

  int32_t rspNum = 0;
  TAOS_CHECK_EXIT(tDecodeI32(&decoder, &rspNum));
  if (pBatchRsp->rsps == NULL) {
    if ((pBatchRsp->rsps = taosArrayInit(rspNum, sizeof(SClientHbRsp))) == NULL) {
      TAOS_CHECK_EXIT(terrno);
    }
  }
  for (int32_t i = 0; i < rspNum; i++) {
    SClientHbRsp rsp = {0};
    TAOS_CHECK_EXIT(tDeserializeSClientHbRsp(&decoder, &rsp));
    if (taosArrayPush(pBatchRsp->rsps, &rsp) == NULL) {
      TAOS_CHECK_EXIT(terrno);
    }
  }

  if (!tDecodeIsEnd(&decoder)) {
    TAOS_CHECK_EXIT(tDeserializeSMonitorParas(&decoder, &pBatchRsp->monitorParas));
  }

  if (!tDecodeIsEnd(&decoder)) {
    TAOS_CHECK_EXIT(tDecodeI8(&decoder, &pBatchRsp->enableAuditDelete));
  } else {
    pBatchRsp->enableAuditDelete = 0;
  }

  if (!tDecodeIsEnd(&decoder)) {
    TAOS_CHECK_EXIT(tDecodeI8(&decoder, &pBatchRsp->enableStrongPass));
  } else {
    pBatchRsp->enableStrongPass = 0;
  }

  tEndDecode(&decoder);

_exit:
  tDecoderClear(&decoder);
  return code;
}

int32_t tSerializeSMCreateStbReq(void *buf, int32_t bufLen, SMCreateStbReq *pReq) {
  SEncoder encoder = {0};
  int32_t  code = 0;
  int32_t  lino;
  int32_t  tlen;
  tEncoderInit(&encoder, buf, bufLen);

  TAOS_CHECK_EXIT(tStartEncode(&encoder));
  TAOS_CHECK_EXIT(tEncodeCStr(&encoder, pReq->name));
  TAOS_CHECK_EXIT(tEncodeI8(&encoder, pReq->igExists));
  TAOS_CHECK_EXIT(tEncodeI8(&encoder, pReq->source));
  for (int32_t i = 0; i < sizeof(pReq->reserved) / sizeof(int8_t); ++i) {
    TAOS_CHECK_EXIT(tEncodeI8(&encoder, pReq->reserved[i]));
  }
  TAOS_CHECK_EXIT(tEncodeI64(&encoder, pReq->suid));
  TAOS_CHECK_EXIT(tEncodeI64(&encoder, pReq->delay1));
  TAOS_CHECK_EXIT(tEncodeI64(&encoder, pReq->delay2));
  TAOS_CHECK_EXIT(tEncodeI64(&encoder, pReq->watermark1));
  TAOS_CHECK_EXIT(tEncodeI64(&encoder, pReq->watermark2));
  TAOS_CHECK_EXIT(tEncodeI32(&encoder, pReq->ttl));
  TAOS_CHECK_EXIT(tEncodeI32(&encoder, pReq->colVer));
  TAOS_CHECK_EXIT(tEncodeI32(&encoder, pReq->tagVer));
  TAOS_CHECK_EXIT(tEncodeI32(&encoder, pReq->numOfColumns));
  TAOS_CHECK_EXIT(tEncodeI32(&encoder, pReq->numOfTags));
  TAOS_CHECK_EXIT(tEncodeI32(&encoder, pReq->numOfFuncs));
  TAOS_CHECK_EXIT(tEncodeI32(&encoder, pReq->commentLen));
  TAOS_CHECK_EXIT(tEncodeI32(&encoder, pReq->ast1Len));
  TAOS_CHECK_EXIT(tEncodeI32(&encoder, pReq->ast2Len));

  for (int32_t i = 0; i < pReq->numOfColumns; ++i) {
    SFieldWithOptions *pField = taosArrayGet(pReq->pColumns, i);
    TAOS_CHECK_EXIT(tEncodeI8(&encoder, pField->type));
    TAOS_CHECK_EXIT(tEncodeI8(&encoder, pField->flags));
    TAOS_CHECK_EXIT(tEncodeI32(&encoder, pField->bytes));
    TAOS_CHECK_EXIT(tEncodeCStr(&encoder, pField->name));
    TAOS_CHECK_EXIT(tEncodeU32(&encoder, pField->compress));
    TAOS_CHECK_EXIT(tEncodeI32(&encoder, pField->typeMod));
  }

  for (int32_t i = 0; i < pReq->numOfTags; ++i) {
    SField *pField = taosArrayGet(pReq->pTags, i);
    TAOS_CHECK_EXIT(tEncodeI8(&encoder, pField->type));
    TAOS_CHECK_EXIT(tEncodeI8(&encoder, pField->flags));
    TAOS_CHECK_EXIT(tEncodeI32(&encoder, pField->bytes));
    TAOS_CHECK_EXIT(tEncodeCStr(&encoder, pField->name));
  }

  for (int32_t i = 0; i < pReq->numOfFuncs; ++i) {
    const char *pFunc = taosArrayGet(pReq->pFuncs, i);
    TAOS_CHECK_EXIT(tEncodeCStr(&encoder, pFunc));
  }

  if (pReq->commentLen > 0) {
    TAOS_CHECK_EXIT(tEncodeCStr(&encoder, pReq->pComment));
  }
  if (pReq->ast1Len > 0) {
    TAOS_CHECK_EXIT(tEncodeBinary(&encoder, pReq->pAst1, pReq->ast1Len));
  }
  if (pReq->ast2Len > 0) {
    TAOS_CHECK_EXIT(tEncodeBinary(&encoder, pReq->pAst2, pReq->ast2Len));
  }
  TAOS_CHECK_EXIT(tEncodeI64(&encoder, pReq->deleteMark1));
  TAOS_CHECK_EXIT(tEncodeI64(&encoder, pReq->deleteMark2));
  TAOS_CHECK_EXIT(tEncodeI64(&encoder, pReq->keep));

  ENCODESQL();

  TAOS_CHECK_EXIT(tEncodeI8(&encoder, pReq->virtualStb));

  tEndEncode(&encoder);

_exit:
  if (code) {
    tlen = code;
  } else {
    tlen = encoder.pos;
  }
  tEncoderClear(&encoder);
  return tlen;
}

int32_t tDeserializeSMCreateStbReq(void *buf, int32_t bufLen, SMCreateStbReq *pReq) {
  SDecoder decoder = {0};
  int32_t  code = 0;
  int32_t  lino;
  tDecoderInit(&decoder, buf, bufLen);

  TAOS_CHECK_EXIT(tStartDecode(&decoder));
  TAOS_CHECK_EXIT(tDecodeCStrTo(&decoder, pReq->name));
  TAOS_CHECK_EXIT(tDecodeI8(&decoder, &pReq->igExists));
  TAOS_CHECK_EXIT(tDecodeI8(&decoder, &pReq->source));
  for (int32_t i = 0; i < sizeof(pReq->reserved) / sizeof(int8_t); ++i) {
    TAOS_CHECK_EXIT(tDecodeI8(&decoder, &pReq->reserved[i]));
  }
  TAOS_CHECK_EXIT(tDecodeI64(&decoder, &pReq->suid));
  TAOS_CHECK_EXIT(tDecodeI64(&decoder, &pReq->delay1));
  TAOS_CHECK_EXIT(tDecodeI64(&decoder, &pReq->delay2));
  TAOS_CHECK_EXIT(tDecodeI64(&decoder, &pReq->watermark1));
  TAOS_CHECK_EXIT(tDecodeI64(&decoder, &pReq->watermark2));
  TAOS_CHECK_EXIT(tDecodeI32(&decoder, &pReq->ttl));
  TAOS_CHECK_EXIT(tDecodeI32(&decoder, &pReq->colVer));
  TAOS_CHECK_EXIT(tDecodeI32(&decoder, &pReq->tagVer));
  TAOS_CHECK_EXIT(tDecodeI32(&decoder, &pReq->numOfColumns));
  TAOS_CHECK_EXIT(tDecodeI32(&decoder, &pReq->numOfTags));
  TAOS_CHECK_EXIT(tDecodeI32(&decoder, &pReq->numOfFuncs));
  TAOS_CHECK_EXIT(tDecodeI32(&decoder, &pReq->commentLen));
  TAOS_CHECK_EXIT(tDecodeI32(&decoder, &pReq->ast1Len));
  TAOS_CHECK_EXIT(tDecodeI32(&decoder, &pReq->ast2Len));

  if ((pReq->pColumns = taosArrayInit(pReq->numOfColumns, sizeof(SFieldWithOptions))) == NULL) {
    TAOS_CHECK_EXIT(terrno);
  }
  if ((pReq->pTags = taosArrayInit(pReq->numOfTags, sizeof(SField))) == NULL) {
    TAOS_CHECK_EXIT(terrno);
  }
  if ((pReq->pFuncs = taosArrayInit(pReq->numOfFuncs, TSDB_FUNC_NAME_LEN)) == NULL) {
    TAOS_CHECK_EXIT(terrno);
  }

  for (int32_t i = 0; i < pReq->numOfColumns; ++i) {
    SFieldWithOptions field = {0};
    TAOS_CHECK_EXIT(tDecodeI8(&decoder, &field.type));
    TAOS_CHECK_EXIT(tDecodeI8(&decoder, &field.flags));
    TAOS_CHECK_EXIT(tDecodeI32(&decoder, &field.bytes));
    TAOS_CHECK_EXIT(tDecodeCStrTo(&decoder, field.name));
    TAOS_CHECK_EXIT(tDecodeU32(&decoder, &field.compress));
    TAOS_CHECK_EXIT(tDecodeI32(&decoder, &field.typeMod));
    if (taosArrayPush(pReq->pColumns, &field) == NULL) {
      TAOS_CHECK_EXIT(terrno);
    }
  }

  for (int32_t i = 0; i < pReq->numOfTags; ++i) {
    SField field = {0};
    TAOS_CHECK_EXIT(tDecodeI8(&decoder, &field.type));
    TAOS_CHECK_EXIT(tDecodeI8(&decoder, &field.flags));
    TAOS_CHECK_EXIT(tDecodeI32(&decoder, &field.bytes));
    TAOS_CHECK_EXIT(tDecodeCStrTo(&decoder, field.name));
    if (taosArrayPush(pReq->pTags, &field) == NULL) {
      TAOS_CHECK_EXIT(terrno);
    }
  }

  for (int32_t i = 0; i < pReq->numOfFuncs; ++i) {
    char pFunc[TSDB_FUNC_NAME_LEN] = {0};
    TAOS_CHECK_EXIT(tDecodeCStrTo(&decoder, pFunc));
    if (taosArrayPush(pReq->pFuncs, pFunc) == NULL) {
      TAOS_CHECK_EXIT(terrno);
    }
  }

  if (pReq->commentLen > 0) {
    pReq->pComment = taosMemoryMalloc(pReq->commentLen + 1);
    if (pReq->pComment == NULL) {
      TAOS_CHECK_EXIT(terrno);
    }
    TAOS_CHECK_EXIT(tDecodeCStrTo(&decoder, pReq->pComment));
  }

  if (pReq->ast1Len > 0) {
    pReq->pAst1 = taosMemoryMalloc(pReq->ast1Len);
    if (pReq->pAst1 == NULL) {
      TAOS_CHECK_EXIT(terrno);
    }
    TAOS_CHECK_EXIT(tDecodeCStrTo(&decoder, pReq->pAst1));
  }

  if (pReq->ast2Len > 0) {
    pReq->pAst2 = taosMemoryMalloc(pReq->ast2Len);
    if (pReq->pAst2 == NULL) {
      TAOS_CHECK_EXIT(terrno);
    }
    TAOS_CHECK_EXIT(tDecodeCStrTo(&decoder, pReq->pAst2));
  }

  TAOS_CHECK_EXIT(tDecodeI64(&decoder, &pReq->deleteMark1));
  TAOS_CHECK_EXIT(tDecodeI64(&decoder, &pReq->deleteMark2));
  if (!tDecodeIsEnd(&decoder)) {
    TAOS_CHECK_EXIT(tDecodeI64(&decoder, &pReq->keep));
  }

  DECODESQL();

  if (!tDecodeIsEnd(&decoder)) {
    TAOS_CHECK_EXIT(tDecodeI8(&decoder, &pReq->virtualStb));
  } else {
    pReq->virtualStb = 0;
  }

  tEndDecode(&decoder);

_exit:
  tDecoderClear(&decoder);
  return code;
}

void tFreeSMCreateStbReq(SMCreateStbReq *pReq) {
  taosArrayDestroy(pReq->pColumns);
  taosArrayDestroy(pReq->pTags);
  taosArrayDestroy(pReq->pFuncs);
  taosMemoryFreeClear(pReq->pComment);
  taosMemoryFreeClear(pReq->pAst1);
  taosMemoryFreeClear(pReq->pAst2);
  FREESQL();
}

int32_t tSerializeSMDropStbReq(void *buf, int32_t bufLen, SMDropStbReq *pReq) {
  SEncoder encoder = {0};
  int32_t  code = 0;
  int32_t  lino;
  int32_t  tlen;
  tEncoderInit(&encoder, buf, bufLen);

  TAOS_CHECK_EXIT(tStartEncode(&encoder));
  TAOS_CHECK_EXIT(tEncodeCStr(&encoder, pReq->name));
  TAOS_CHECK_EXIT(tEncodeI8(&encoder, pReq->igNotExists));
  TAOS_CHECK_EXIT(tEncodeI8(&encoder, pReq->source));
  for (int32_t i = 0; i < sizeof(pReq->reserved) / sizeof(int8_t); ++i) {
    TAOS_CHECK_EXIT(tEncodeI8(&encoder, pReq->reserved[i]));
  }
  TAOS_CHECK_EXIT(tEncodeI64(&encoder, pReq->suid));
  ENCODESQL();
  tEndEncode(&encoder);

_exit:
  if (code) {
    tlen = code;
  } else {
    tlen = encoder.pos;
  }
  tEncoderClear(&encoder);
  return tlen;
}

int32_t tDeserializeSMDropStbReq(void *buf, int32_t bufLen, SMDropStbReq *pReq) {
  SDecoder decoder = {0};
  int32_t  code = 0;
  int32_t  lino;
  tDecoderInit(&decoder, buf, bufLen);

  TAOS_CHECK_EXIT(tStartDecode(&decoder));
  TAOS_CHECK_EXIT(tDecodeCStrTo(&decoder, pReq->name));
  TAOS_CHECK_EXIT(tDecodeI8(&decoder, &pReq->igNotExists));
  TAOS_CHECK_EXIT(tDecodeI8(&decoder, &pReq->source));
  for (int32_t i = 0; i < sizeof(pReq->reserved) / sizeof(int8_t); ++i) {
    TAOS_CHECK_EXIT(tDecodeI8(&decoder, &pReq->reserved[i]));
  }
  TAOS_CHECK_EXIT(tDecodeI64(&decoder, &pReq->suid));

  DECODESQL();

  tEndDecode(&decoder);

_exit:
  tDecoderClear(&decoder);
  return code;
}

void tFreeSMDropStbReq(SMDropStbReq *pReq) { FREESQL(); }

int32_t tSerializeSMAlterStbReq(void *buf, int32_t bufLen, SMAlterStbReq *pReq) {
  SEncoder encoder = {0};
  int32_t  code = 0;
  int32_t  lino;
  int32_t  tlen;
  tEncoderInit(&encoder, buf, bufLen);

  TAOS_CHECK_EXIT(tStartEncode(&encoder));
  TAOS_CHECK_EXIT(tEncodeCStr(&encoder, pReq->name));
  TAOS_CHECK_EXIT(tEncodeI8(&encoder, pReq->alterType));
  TAOS_CHECK_EXIT(tEncodeI32(&encoder, pReq->numOfFields));

  // if (pReq->alterType == )
  for (int32_t i = 0; i < pReq->numOfFields; ++i) {
    if (pReq->alterType == TSDB_ALTER_TABLE_ADD_COLUMN_WITH_COMPRESS_OPTION) {
      SFieldWithOptions *pField = taosArrayGet(pReq->pFields, i);
      TAOS_CHECK_EXIT(tEncodeI8(&encoder, pField->type));
      TAOS_CHECK_EXIT(tEncodeI32(&encoder, pField->bytes));
      TAOS_CHECK_EXIT(tEncodeCStr(&encoder, pField->name));
      TAOS_CHECK_EXIT(tEncodeU32(&encoder, pField->compress));

    } else {
      SField *pField = taosArrayGet(pReq->pFields, i);
      TAOS_CHECK_EXIT(tEncodeI8(&encoder, pField->type));
      TAOS_CHECK_EXIT(tEncodeI32(&encoder, pField->bytes));
      TAOS_CHECK_EXIT(tEncodeCStr(&encoder, pField->name));
    }
  }
  TAOS_CHECK_EXIT(tEncodeI32(&encoder, pReq->ttl));
  TAOS_CHECK_EXIT(tEncodeI32(&encoder, pReq->commentLen));
  if (pReq->commentLen > 0) {
    TAOS_CHECK_EXIT(tEncodeCStr(&encoder, pReq->comment));
  }
  TAOS_CHECK_EXIT(tEncodeI64(&encoder, pReq->keep));
  ENCODESQL();
  if (pReq->alterType == TSDB_ALTER_TABLE_ADD_COLUMN ||
      pReq->alterType == TSDB_ALTER_TABLE_ADD_COLUMN_WITH_COMPRESS_OPTION) {
    if (taosArrayGetSize(pReq->pTypeMods) > 0) {
      int8_t hasTypeMod = 1;
      TAOS_CHECK_EXIT(tEncodeI8(&encoder, hasTypeMod));
      for (int32_t i = 0; i < pReq->pTypeMods->size; ++i) {
        const STypeMod *pTypeMod = taosArrayGet(pReq->pTypeMods, i);
        TAOS_CHECK_ERRNO(tEncodeI32(&encoder, *pTypeMod));
      }
    } else {
      TAOS_CHECK_EXIT(tEncodeI8(&encoder, 0));
    }
  }
  tEndEncode(&encoder);

_exit:
  if (code) {
    tlen = code;
  } else {
    tlen = encoder.pos;
  }
  tEncoderClear(&encoder);
  return tlen;
}

int32_t tDeserializeSMAlterStbReq(void *buf, int32_t bufLen, SMAlterStbReq *pReq) {
  SDecoder decoder = {0};
  int32_t  code = 0;
  int32_t  lino;
  tDecoderInit(&decoder, buf, bufLen);

  TAOS_CHECK_EXIT(tStartDecode(&decoder));
  TAOS_CHECK_EXIT(tDecodeCStrTo(&decoder, pReq->name));
  TAOS_CHECK_EXIT(tDecodeI8(&decoder, &pReq->alterType));
  TAOS_CHECK_EXIT(tDecodeI32(&decoder, &pReq->numOfFields));
  pReq->pFields = taosArrayInit(pReq->numOfFields, sizeof(SField));
  if (pReq->pFields == NULL) {
    TAOS_CHECK_EXIT(terrno);
  }

  for (int32_t i = 0; i < pReq->numOfFields; ++i) {
    if (pReq->alterType == TSDB_ALTER_TABLE_ADD_COLUMN_WITH_COMPRESS_OPTION) {
      taosArrayDestroy(pReq->pFields);
      if ((pReq->pFields = taosArrayInit(pReq->numOfFields, sizeof(SFieldWithOptions))) == NULL) {
        TAOS_CHECK_EXIT(terrno);
      }
      SFieldWithOptions field = {0};
      TAOS_CHECK_EXIT(tDecodeI8(&decoder, &field.type));
      TAOS_CHECK_EXIT(tDecodeI32(&decoder, &field.bytes));
      TAOS_CHECK_EXIT(tDecodeCStrTo(&decoder, field.name));
      TAOS_CHECK_EXIT(tDecodeU32(&decoder, &field.compress));
      if (taosArrayPush(pReq->pFields, &field) == NULL) {
        TAOS_CHECK_EXIT(terrno);
      }
    } else {
      SField field = {0};
      TAOS_CHECK_EXIT(tDecodeI8(&decoder, &field.type));
      TAOS_CHECK_EXIT(tDecodeI32(&decoder, &field.bytes));
      TAOS_CHECK_EXIT(tDecodeCStrTo(&decoder, field.name));
      if (taosArrayPush(pReq->pFields, &field) == NULL) {
        TAOS_CHECK_EXIT(terrno);
      }
    }
  }

  TAOS_CHECK_EXIT(tDecodeI32(&decoder, &pReq->ttl));
  TAOS_CHECK_EXIT(tDecodeI32(&decoder, &pReq->commentLen));
  if (pReq->commentLen > 0) {
    pReq->comment = taosMemoryMalloc(pReq->commentLen + 1);
    if (pReq->comment == NULL) {
      TAOS_CHECK_EXIT(terrno);
    }
    TAOS_CHECK_EXIT(tDecodeCStrTo(&decoder, pReq->comment));
  }
  if (!tDecodeIsEnd(&decoder)) {
    TAOS_CHECK_EXIT(tDecodeI64(&decoder, &pReq->keep));
  }
  DECODESQL();
  if (!tDecodeIsEnd(&decoder) && (pReq->alterType == TSDB_ALTER_TABLE_ADD_COLUMN ||
                                  pReq->alterType == TSDB_ALTER_TABLE_ADD_COLUMN_WITH_COMPRESS_OPTION)) {
    int8_t hasTypeMod = 0;
    TAOS_CHECK_EXIT(tDecodeI8(&decoder, &hasTypeMod));
    if (hasTypeMod == 1) {
      pReq->pTypeMods = taosArrayInit(pReq->numOfFields, sizeof(STypeMod));
      if (!pReq->pTypeMods) {
        TAOS_CHECK_EXIT(terrno);
      }
      for (int32_t i = 0; i < pReq->numOfFields; ++i) {
        STypeMod typeMod = 0;
        TAOS_CHECK_EXIT(tDecodeI32(&decoder, &typeMod));
        if (taosArrayPush(pReq->pTypeMods, &typeMod) == NULL) {
          TAOS_CHECK_EXIT(terrno);
        }
      }
    }
  }
  tEndDecode(&decoder);

_exit:
  tDecoderClear(&decoder);
  return code;
}

void tFreeSMAltertbReq(SMAlterStbReq *pReq) {
  taosArrayDestroy(pReq->pFields);
  pReq->pFields = NULL;
  taosMemoryFreeClear(pReq->comment);
  FREESQL();
  taosArrayDestroy(pReq->pTypeMods);
}

int32_t tSerializeSEpSet(void *buf, int32_t bufLen, const SEpSet *pEpset) {
  SEncoder encoder = {0};
  int32_t  code = 0;
  int32_t  lino;
  int32_t  tlen;
  tEncoderInit(&encoder, buf, bufLen);

  TAOS_CHECK_EXIT(tStartEncode(&encoder));
  TAOS_CHECK_EXIT(tEncodeSEpSet(&encoder, pEpset));

  tEndEncode(&encoder);

_exit:
  if (code) {
    tlen = code;
  } else {
    tlen = encoder.pos;
  }
  tEncoderClear(&encoder);
  return tlen;
}

int32_t tDeserializeSEpSet(void *buf, int32_t bufLen, SEpSet *pEpset) {
  SDecoder decoder = {0};
  int32_t  code = 0;
  int32_t  lino;

  tDecoderInit(&decoder, buf, bufLen);

  TAOS_CHECK_EXIT(tStartDecode(&decoder));
  TAOS_CHECK_EXIT(tDecodeSEpSet(&decoder, pEpset));

  tEndDecode(&decoder);
_exit:
  tDecoderClear(&decoder);
  return code;
}

int32_t tSerializeSMCreateSmaReq(void *buf, int32_t bufLen, SMCreateSmaReq *pReq) {
  SEncoder encoder = {0};
  int32_t  code = 0;
  int32_t  lino;
  int32_t  tlen;
  tEncoderInit(&encoder, buf, bufLen);

  TAOS_CHECK_EXIT(tStartEncode(&encoder));
  TAOS_CHECK_EXIT(tEncodeCStr(&encoder, pReq->name));
  TAOS_CHECK_EXIT(tEncodeCStr(&encoder, pReq->stb));
  TAOS_CHECK_EXIT(tEncodeI8(&encoder, pReq->igExists));
  TAOS_CHECK_EXIT(tEncodeI8(&encoder, pReq->intervalUnit));
  TAOS_CHECK_EXIT(tEncodeI8(&encoder, pReq->slidingUnit));
  TAOS_CHECK_EXIT(tEncodeI8(&encoder, pReq->timezone));
  TAOS_CHECK_EXIT(tEncodeI32(&encoder, pReq->dstVgId));
  TAOS_CHECK_EXIT(tEncodeI64(&encoder, pReq->interval));
  TAOS_CHECK_EXIT(tEncodeI64(&encoder, pReq->offset));
  TAOS_CHECK_EXIT(tEncodeI64(&encoder, pReq->sliding));
  TAOS_CHECK_EXIT(tEncodeI64(&encoder, pReq->watermark));
  TAOS_CHECK_EXIT(tEncodeI64(&encoder, pReq->maxDelay));
  TAOS_CHECK_EXIT(tEncodeI32(&encoder, pReq->exprLen));
  TAOS_CHECK_EXIT(tEncodeI32(&encoder, pReq->tagsFilterLen));
  TAOS_CHECK_EXIT(tEncodeI32(&encoder, pReq->sqlLen));
  TAOS_CHECK_EXIT(tEncodeI32(&encoder, pReq->astLen));
  if (pReq->exprLen > 0) {
    TAOS_CHECK_EXIT(tEncodeBinary(&encoder, pReq->expr, pReq->exprLen));
  }
  if (pReq->tagsFilterLen > 0) {
    TAOS_CHECK_EXIT(tEncodeBinary(&encoder, pReq->tagsFilter, pReq->tagsFilterLen));
  }
  if (pReq->sqlLen > 0) {
    TAOS_CHECK_EXIT(tEncodeBinary(&encoder, pReq->sql, pReq->sqlLen));
  }
  if (pReq->astLen > 0) {
    TAOS_CHECK_EXIT(tEncodeBinary(&encoder, pReq->ast, pReq->astLen));
  }
  TAOS_CHECK_EXIT(tEncodeI64(&encoder, pReq->deleteMark));
  TAOS_CHECK_EXIT(tEncodeI64(&encoder, pReq->lastTs));
  TAOS_CHECK_EXIT(tEncodeI64(&encoder, pReq->normSourceTbUid));
  TAOS_CHECK_EXIT(tEncodeI32(&encoder, taosArrayGetSize(pReq->pVgroupVerList)));

  for (int32_t i = 0; i < taosArrayGetSize(pReq->pVgroupVerList); ++i) {
    SVgroupVer *p = taosArrayGet(pReq->pVgroupVerList, i);
    TAOS_CHECK_EXIT(tEncodeI32(&encoder, p->vgId));
    TAOS_CHECK_EXIT(tEncodeI64(&encoder, p->ver));
  }
  TAOS_CHECK_EXIT(tEncodeI8(&encoder, pReq->recursiveTsma));
  TAOS_CHECK_EXIT(tEncodeCStr(&encoder, pReq->baseTsmaName));
  TAOS_CHECK_EXIT(tEncodeI32(&encoder, pReq->streamReqLen));
  if (pReq->streamReqLen > 0) {
    TAOS_CHECK_EXIT(tEncodeBinary(&encoder, pReq->createStreamReq, pReq->streamReqLen));
  }
  TAOS_CHECK_EXIT(tEncodeI32(&encoder, pReq->dropStreamReqLen));
  if (pReq->dropStreamReqLen > 0) {
    TAOS_CHECK_EXIT(tEncodeBinary(&encoder, pReq->dropStreamReq, pReq->dropStreamReqLen));
  }
  TAOS_CHECK_EXIT(tEncodeI64(&encoder, pReq->uid));
  tEndEncode(&encoder);

_exit:
  if (code) {
    tlen = code;
  } else {
    tlen = encoder.pos;
  }
  tEncoderClear(&encoder);
  return tlen;
}

int32_t tDeserializeSMCreateSmaReq(void *buf, int32_t bufLen, SMCreateSmaReq *pReq) {
  SDecoder decoder = {0};
  int32_t  code = 0;
  int32_t  lino;
  tDecoderInit(&decoder, buf, bufLen);

  TAOS_CHECK_EXIT(tStartDecode(&decoder));
  TAOS_CHECK_EXIT(tDecodeCStrTo(&decoder, pReq->name));
  TAOS_CHECK_EXIT(tDecodeCStrTo(&decoder, pReq->stb));
  TAOS_CHECK_EXIT(tDecodeI8(&decoder, &pReq->igExists));
  TAOS_CHECK_EXIT(tDecodeI8(&decoder, &pReq->intervalUnit));
  TAOS_CHECK_EXIT(tDecodeI8(&decoder, &pReq->slidingUnit));
  TAOS_CHECK_EXIT(tDecodeI8(&decoder, &pReq->timezone));
  TAOS_CHECK_EXIT(tDecodeI32(&decoder, &pReq->dstVgId));
  TAOS_CHECK_EXIT(tDecodeI64(&decoder, &pReq->interval));
  TAOS_CHECK_EXIT(tDecodeI64(&decoder, &pReq->offset));
  TAOS_CHECK_EXIT(tDecodeI64(&decoder, &pReq->sliding));
  TAOS_CHECK_EXIT(tDecodeI64(&decoder, &pReq->watermark));
  TAOS_CHECK_EXIT(tDecodeI64(&decoder, &pReq->maxDelay));
  TAOS_CHECK_EXIT(tDecodeI32(&decoder, &pReq->exprLen));
  TAOS_CHECK_EXIT(tDecodeI32(&decoder, &pReq->tagsFilterLen));
  TAOS_CHECK_EXIT(tDecodeI32(&decoder, &pReq->sqlLen));
  TAOS_CHECK_EXIT(tDecodeI32(&decoder, &pReq->astLen));
  if (pReq->exprLen > 0) {
    pReq->expr = taosMemoryMalloc(pReq->exprLen);
    if (pReq->expr == NULL) {
      TAOS_CHECK_EXIT(terrno);
    }
    TAOS_CHECK_EXIT(tDecodeCStrTo(&decoder, pReq->expr));
  }
  if (pReq->tagsFilterLen > 0) {
    pReq->tagsFilter = taosMemoryMalloc(pReq->tagsFilterLen);
    if (pReq->tagsFilter == NULL) {
      TAOS_CHECK_EXIT(terrno);
    }
    TAOS_CHECK_EXIT(tDecodeCStrTo(&decoder, pReq->tagsFilter));
  }
  if (pReq->sqlLen > 0) {
    pReq->sql = taosMemoryMalloc(pReq->sqlLen);
    if (pReq->sql == NULL) {
      TAOS_CHECK_EXIT(terrno);
    }
    TAOS_CHECK_EXIT(tDecodeCStrTo(&decoder, pReq->sql));
  }
  if (pReq->astLen > 0) {
    pReq->ast = taosMemoryMalloc(pReq->astLen);
    if (pReq->ast == NULL) {
      TAOS_CHECK_EXIT(terrno);
    }
    TAOS_CHECK_EXIT(tDecodeCStrTo(&decoder, pReq->ast));
  }
  TAOS_CHECK_EXIT(tDecodeI64(&decoder, &pReq->deleteMark));
  TAOS_CHECK_EXIT(tDecodeI64(&decoder, &pReq->lastTs));
  TAOS_CHECK_EXIT(tDecodeI64(&decoder, &pReq->normSourceTbUid));

  int32_t numOfVgVer;
  TAOS_CHECK_EXIT(tDecodeI32(&decoder, &numOfVgVer));
  if (numOfVgVer > 0) {
    pReq->pVgroupVerList = taosArrayInit(numOfVgVer, sizeof(SVgroupVer));
    if (pReq->pVgroupVerList == NULL) {
      TAOS_CHECK_EXIT(terrno);
    }

    for (int32_t i = 0; i < numOfVgVer; ++i) {
      SVgroupVer v = {0};
      TAOS_CHECK_EXIT(tDecodeI32(&decoder, &v.vgId));
      TAOS_CHECK_EXIT(tDecodeI64(&decoder, &v.ver));
      if (taosArrayPush(pReq->pVgroupVerList, &v) == NULL) {
        TAOS_CHECK_EXIT(terrno);
      }
    }
  }
  TAOS_CHECK_EXIT(tDecodeI8(&decoder, &pReq->recursiveTsma));
  TAOS_CHECK_EXIT(tDecodeCStrTo(&decoder, pReq->baseTsmaName));
  TAOS_CHECK_EXIT(tDecodeI32(&decoder, &pReq->streamReqLen));
  if (pReq->streamReqLen > 0) {
    pReq->createStreamReq = taosMemoryMalloc(pReq->streamReqLen);
    if (pReq->createStreamReq == NULL) {
      TAOS_CHECK_EXIT(terrno);
    }
    TAOS_CHECK_EXIT(tDecodeCStrTo(&decoder, pReq->createStreamReq));
  }
  TAOS_CHECK_EXIT(tDecodeI32(&decoder, &pReq->dropStreamReqLen));
  if (pReq->dropStreamReqLen > 0) {
    pReq->dropStreamReq = taosMemoryMalloc(pReq->dropStreamReqLen);
    if (pReq->dropStreamReq == NULL) {
      TAOS_CHECK_EXIT(terrno);
    }
    TAOS_CHECK_EXIT(tDecodeCStrTo(&decoder, pReq->dropStreamReq));
  }
  TAOS_CHECK_EXIT(tDecodeI64(&decoder, &pReq->uid));
  tEndDecode(&decoder);

_exit:
  tDecoderClear(&decoder);
  return code;
}

void tFreeSMCreateSmaReq(SMCreateSmaReq *pReq) {
  taosMemoryFreeClear(pReq->expr);
  taosMemoryFreeClear(pReq->tagsFilter);
  taosMemoryFreeClear(pReq->sql);
  taosMemoryFreeClear(pReq->ast);
  taosMemoryFreeClear(pReq->createStreamReq);
  taosMemoryFreeClear(pReq->dropStreamReq);
  taosArrayDestroy(pReq->pVgroupVerList);
}

int32_t tSerializeSMDropSmaReq(void *buf, int32_t bufLen, SMDropSmaReq *pReq) {
  SEncoder encoder = {0};
  int32_t  code = 0;
  int32_t  lino;
  int32_t  tlen;
  tEncoderInit(&encoder, buf, bufLen);

  TAOS_CHECK_EXIT(tStartEncode(&encoder));
  TAOS_CHECK_EXIT(tEncodeCStr(&encoder, pReq->name));
  TAOS_CHECK_EXIT(tEncodeI8(&encoder, pReq->igNotExists));

  TAOS_CHECK_EXIT(tEncodeI32(&encoder, pReq->dropStreamReqLen));
  if (pReq->dropStreamReqLen > 0) {
    TAOS_CHECK_EXIT(tEncodeBinary(&encoder, pReq->dropStreamReq, pReq->dropStreamReqLen));
  }

  tEndEncode(&encoder);

_exit:
  if (code) {
    tlen = code;
  } else {
    tlen = encoder.pos;
  }
  tEncoderClear(&encoder);
  return tlen;
}

int32_t tDeserializeSMDropSmaReq(void *buf, int32_t bufLen, SMDropSmaReq *pReq) {
  SDecoder decoder = {0};
  int32_t  code = 0;
  int32_t  lino;
  tDecoderInit(&decoder, buf, bufLen);

  TAOS_CHECK_EXIT(tStartDecode(&decoder));
  TAOS_CHECK_EXIT(tDecodeCStrTo(&decoder, pReq->name));
  TAOS_CHECK_EXIT(tDecodeI8(&decoder, &pReq->igNotExists));

  TAOS_CHECK_EXIT(tDecodeI32(&decoder, &pReq->dropStreamReqLen));
  if (pReq->dropStreamReqLen > 0) {
    pReq->dropStreamReq = taosMemoryMalloc(pReq->dropStreamReqLen);
    if (pReq->dropStreamReq == NULL) {
      TAOS_CHECK_EXIT(terrno);
    }
    TAOS_CHECK_EXIT(tDecodeCStrTo(&decoder, pReq->dropStreamReq));
  }

  tEndDecode(&decoder);

_exit:
  tDecoderClear(&decoder);
  return code;
}

<<<<<<< HEAD
int32_t tSerializeSMCreateRsmaReq(void *buf, int32_t bufLen, SMCreateRsmaReq *pReq) {
  SEncoder encoder = {0};
  int32_t  code = 0, lino = 0;
  int32_t  tlen = 0;
  tEncoderInit(&encoder, buf, bufLen);

  TAOS_CHECK_EXIT(tStartEncode(&encoder));
  TAOS_CHECK_EXIT(tEncodeCStr(&encoder, pReq->name));
  TAOS_CHECK_EXIT(tEncodeCStr(&encoder, pReq->dbFName));
  TAOS_CHECK_EXIT(tEncodeCStr(&encoder, pReq->tbName));
  TAOS_CHECK_EXIT(tEncodeI64v(&encoder, pReq->tbUid));
  TAOS_CHECK_EXIT(tEncodeI64v(&encoder, pReq->uid));
  TAOS_CHECK_EXIT(tEncodeI8(&encoder, pReq->tbType));
  TAOS_CHECK_EXIT(tEncodeI8(&encoder, pReq->igExists));
  TAOS_CHECK_EXIT(tEncodeI8(&encoder, pReq->intervalUnit));
  TAOS_CHECK_EXIT(tEncodeI16v(&encoder, pReq->nFuncs));
  for (int32_t i = 0; i < pReq->nFuncs; ++i) {
    TAOS_CHECK_EXIT(tEncodeI16v(&encoder, pReq->funcColIds[i]));
  }
  for (int32_t i = 0; i < pReq->nFuncs; ++i) {
    TAOS_CHECK_EXIT(tEncodeI32v(&encoder, pReq->funcIds[i]));
  }
  TAOS_CHECK_EXIT(tEncodeI64v(&encoder, pReq->interval[0]));
  TAOS_CHECK_EXIT(tEncodeI64v(&encoder, pReq->interval[1]));

  TAOS_CHECK_EXIT(tEncodeI32(&encoder, pReq->sqlLen));
  if (pReq->sqlLen > 0) {
    TAOS_CHECK_EXIT(tEncodeBinary(&encoder, pReq->sql, pReq->sqlLen));
  }
  tEndEncode(&encoder);
_exit:
  if (code) {
    tlen = code;
  } else {
    tlen = encoder.pos;
  }
  tEncoderClear(&encoder);
  return tlen;
}

int32_t tDeserializeSMCreateRsmaReq(void *buf, int32_t bufLen, SMCreateRsmaReq *pReq) {
  SDecoder decoder = {0};
  int32_t  code = 0, lino = 0;
  tDecoderInit(&decoder, buf, bufLen);

  TAOS_CHECK_EXIT(tStartDecode(&decoder));
  TAOS_CHECK_EXIT(tDecodeCStrTo(&decoder, pReq->name));
  TAOS_CHECK_EXIT(tDecodeCStrTo(&decoder, pReq->dbFName));
  TAOS_CHECK_EXIT(tDecodeCStrTo(&decoder, pReq->tbName));
  TAOS_CHECK_EXIT(tDecodeI64v(&decoder, &pReq->tbUid));
  TAOS_CHECK_EXIT(tDecodeI64v(&decoder, &pReq->uid));
  TAOS_CHECK_EXIT(tDecodeI8(&decoder, &pReq->tbType));
  TAOS_CHECK_EXIT(tDecodeI8(&decoder, &pReq->igExists));
  TAOS_CHECK_EXIT(tDecodeI8(&decoder, &pReq->intervalUnit));
  TAOS_CHECK_EXIT(tDecodeI16v(&decoder, &pReq->nFuncs));
  if (pReq->nFuncs > 0) {
    pReq->funcColIds = taosMemoryMalloc(pReq->nFuncs * sizeof(col_id_t));
    pReq->funcIds = taosMemoryMalloc(pReq->nFuncs * sizeof(func_id_t));
    if (!pReq->funcColIds || !pReq->funcIds) {
      TAOS_CHECK_EXIT(terrno);
    }
    for (int32_t i = 0; i < pReq->nFuncs; ++i) {
      TAOS_CHECK_EXIT(tDecodeI16v(&decoder, &pReq->funcColIds[i]));
    }
    for (int32_t i = 0; i < pReq->nFuncs; ++i) {
      TAOS_CHECK_EXIT(tDecodeI32v(&decoder, &pReq->funcIds[i]));
    }
  }
  TAOS_CHECK_EXIT(tDecodeI64v(&decoder, &pReq->interval[0]));
  TAOS_CHECK_EXIT(tDecodeI64v(&decoder, &pReq->interval[1]));
  TAOS_CHECK_EXIT(tDecodeI32(&decoder, &pReq->sqlLen));
  if (pReq->sqlLen > 0) {
    pReq->sql = taosMemoryMalloc(pReq->sqlLen);
    if (pReq->sql == NULL) {
      TAOS_CHECK_EXIT(terrno);
    }
    TAOS_CHECK_EXIT(tDecodeCStrTo(&decoder, pReq->sql));
  }

  tEndDecode(&decoder);
_exit:
  tDecoderClear(&decoder);
  return code;
}

void tFreeSMCreateRsmaReq(SMCreateRsmaReq *pReq) {
  taosMemoryFreeClear(pReq->funcIds);
  taosMemoryFreeClear(pReq->funcColIds);
  taosMemoryFreeClear(pReq->sql);
}

int32_t tSerializeSVCreateRsmaReq(void *buf, int32_t bufLen, SVCreateRsmaReq *pReq) {
  return tSerializeSMCreateRsmaReq(buf, bufLen, (SMCreateRsmaReq *)pReq);
}

int32_t tDeserializeSVCreateRsmaReq(void *buf, int32_t bufLen, SVCreateRsmaReq *pReq) {
  return tDeserializeSMCreateRsmaReq(buf, bufLen, (SMCreateRsmaReq *)pReq);
}

void tFreeSVCreateRsmaReq(SVCreateRsmaReq *pReq) { tFreeSMCreateRsmaReq((SMCreateRsmaReq *)pReq); }

int32_t tSerializeSMDropRsmaReq(void *buf, int32_t bufLen, SMDropRsmaReq *pReq) {
  SEncoder encoder = {0};
  int32_t  code = 0;
  int32_t  lino;
  int32_t  tlen;
  tEncoderInit(&encoder, buf, bufLen);

  TAOS_CHECK_EXIT(tStartEncode(&encoder));
  TAOS_CHECK_EXIT(tEncodeCStr(&encoder, pReq->name));
  TAOS_CHECK_EXIT(tEncodeI8(&encoder, pReq->igNotExists));

  tEndEncode(&encoder);
_exit:
  if (code) {
    tlen = code;
  } else {
    tlen = encoder.pos;
  }
  tEncoderClear(&encoder);
  return tlen;
}

int32_t tDeserializeSMDropRsmaReq(void *buf, int32_t bufLen, SMDropRsmaReq *pReq) {
  SDecoder decoder = {0};
  int32_t  code = 0;
  int32_t  lino;
  tDecoderInit(&decoder, buf, bufLen);

  TAOS_CHECK_EXIT(tStartDecode(&decoder));
  TAOS_CHECK_EXIT(tDecodeCStrTo(&decoder, pReq->name));
  TAOS_CHECK_EXIT(tDecodeI8(&decoder, &pReq->igNotExists));

  tEndDecode(&decoder);
_exit:
  tDecoderClear(&decoder);
  return code;
}

int32_t tSerializeSVDropRsmaReq(void* buf, int32_t bufLen, SVDropRsmaReq* pReq) {
  SEncoder encoder = {0};
  int32_t  code = 0;
  int32_t  lino;
  int32_t  tlen;
  tEncoderInit(&encoder, buf, bufLen);

  TAOS_CHECK_EXIT(tStartEncode(&encoder));
  TAOS_CHECK_EXIT(tEncodeCStr(&encoder, pReq->name));
  TAOS_CHECK_EXIT(tEncodeCStr(&encoder, pReq->tbName));
  TAOS_CHECK_EXIT(tEncodeI64(&encoder, pReq->uid));
  TAOS_CHECK_EXIT(tEncodeI64(&encoder, pReq->tbUid));
  TAOS_CHECK_EXIT(tEncodeI8(&encoder, pReq->tbType));

  tEndEncode(&encoder);
_exit:
  if (code) {
    tlen = code;
  } else {
    tlen = encoder.pos;
  }
  tEncoderClear(&encoder);
  return tlen;
}

int32_t tDeserializeSVDropRsmaReq(void *buf, int32_t bufLen, SVDropRsmaReq *pReq) {
  SDecoder decoder = {0};
  int32_t  code = 0;
  int32_t  lino;
  tDecoderInit(&decoder, buf, bufLen);

  TAOS_CHECK_EXIT(tStartDecode(&decoder));
  TAOS_CHECK_EXIT(tDecodeCStrTo(&decoder, pReq->name));
  TAOS_CHECK_EXIT(tDecodeCStrTo(&decoder, pReq->tbName));
  TAOS_CHECK_EXIT(tDecodeI64(&decoder, &pReq->uid));
  TAOS_CHECK_EXIT(tDecodeI64(&decoder, &pReq->tbUid));
  TAOS_CHECK_EXIT(tDecodeI8(&decoder, &pReq->tbType));

  tEndDecode(&decoder);
_exit:
  tDecoderClear(&decoder);
  return code;
=======
void tFreeSMDropSmaReq(SMDropSmaReq *pReq) {
  taosMemoryFreeClear(pReq->dropStreamReq);
>>>>>>> e61fc3c3
}

int32_t tSerializeSCreateTagIdxReq(void *buf, int32_t bufLen, SCreateTagIndexReq *pReq) {
  SEncoder encoder = {0};
  int32_t  code = 0;
  int32_t  lino;
  int32_t  tlen;
  tEncoderInit(&encoder, buf, bufLen);

  TAOS_CHECK_EXIT(tStartEncode(&encoder));
  TAOS_CHECK_EXIT(tEncodeCStr(&encoder, pReq->dbFName));
  TAOS_CHECK_EXIT(tEncodeCStr(&encoder, pReq->stbName));
  TAOS_CHECK_EXIT(tEncodeCStr(&encoder, pReq->colName));
  TAOS_CHECK_EXIT(tEncodeCStr(&encoder, pReq->idxName));
  TAOS_CHECK_EXIT(tEncodeI8(&encoder, pReq->idxType));

  tEndEncode(&encoder);

_exit:
  if (code) {
    tlen = code;
  } else {
    tlen = encoder.pos;
  }
  tEncoderClear(&encoder);
  return tlen;
}

int32_t tDeserializeSCreateTagIdxReq(void *buf, int32_t bufLen, SCreateTagIndexReq *pReq) {
  SDecoder decoder = {0};
  int32_t  code = 0;
  int32_t  lino;
  tDecoderInit(&decoder, buf, bufLen);

  TAOS_CHECK_EXIT(tStartDecode(&decoder));
  TAOS_CHECK_EXIT(tDecodeCStrTo(&decoder, pReq->dbFName));
  TAOS_CHECK_EXIT(tDecodeCStrTo(&decoder, pReq->stbName));
  TAOS_CHECK_EXIT(tDecodeCStrTo(&decoder, pReq->colName));
  TAOS_CHECK_EXIT(tDecodeCStrTo(&decoder, pReq->idxName));
  TAOS_CHECK_EXIT(tDecodeI8(&decoder, &pReq->idxType));

  tEndDecode(&decoder);
_exit:
  tDecoderClear(&decoder);
  return code;
}

int32_t tDeserializeSDropTagIdxReq(void *buf, int32_t bufLen, SDropTagIndexReq *pReq) {
  SDecoder decoder = {0};
  int32_t  code = 0;
  int32_t  lino;
  tDecoderInit(&decoder, buf, bufLen);

  TAOS_CHECK_EXIT(tStartDecode(&decoder));
  TAOS_CHECK_EXIT(tDecodeCStrTo(&decoder, pReq->name));
  TAOS_CHECK_EXIT(tDecodeI8(&decoder, &pReq->igNotExists));

  tEndDecode(&decoder);
_exit:
  tDecoderClear(&decoder);
  return code;
}

int32_t tSerializeSMCreateFullTextReq(void *buf, int32_t bufLen, SMCreateFullTextReq *pReq) {
  SEncoder encoder = {0};
  int32_t  code = 0;
  int32_t  lino;
  int32_t  tlen;
  tEncoderInit(&encoder, buf, bufLen);

  TAOS_CHECK_EXIT(tStartEncode(&encoder));

  tEndEncode(&encoder);
_exit:
  if (code) {
    tlen = code;
  } else {
    tlen = encoder.pos;
  }
  tEncoderClear(&encoder);
  return tlen;
}

int32_t tDeserializeSMCreateFullTextReq(void *buf, int32_t bufLen, SMCreateFullTextReq *pReq) {
  SDecoder decoder = {0};
  int32_t  code = 0;
  int32_t  lino;
  tDecoderInit(&decoder, buf, bufLen);
  TAOS_CHECK_EXIT(tStartDecode(&decoder));
  tEndDecode(&decoder);
_exit:
  tDecoderClear(&decoder);
  return code;
}
void tFreeSMCreateFullTextReq(SMCreateFullTextReq *pReq) {
  // impl later
  return;
}

int32_t tSerializeSNotifyReq(void *buf, int32_t bufLen, SNotifyReq *pReq) {
  SEncoder encoder = {0};
  int32_t  code = 0;
  int32_t  lino;
  int32_t  tlen;
  tEncoderInit(&encoder, buf, bufLen);

  TAOS_CHECK_EXIT(tStartEncode(&encoder));
  TAOS_CHECK_EXIT(tEncodeI32(&encoder, pReq->dnodeId));
  TAOS_CHECK_EXIT(tEncodeI64(&encoder, pReq->clusterId));

  int32_t nVgroup = taosArrayGetSize(pReq->pVloads);
  TAOS_CHECK_EXIT(tEncodeI32(&encoder, nVgroup));
  for (int32_t i = 0; i < nVgroup; ++i) {
    SVnodeLoadLite *vload = TARRAY_GET_ELEM(pReq->pVloads, i);
    TAOS_CHECK_EXIT(tEncodeI32(&encoder, vload->vgId));
    TAOS_CHECK_EXIT(tEncodeI64(&encoder, vload->nTimeSeries));
  }

  tEndEncode(&encoder);

_exit:
  if (code) {
    tlen = code;
  } else {
    tlen = encoder.pos;
  }
  tEncoderClear(&encoder);
  return tlen;
}

int32_t tDeserializeSNotifyReq(void *buf, int32_t bufLen, SNotifyReq *pReq) {
  int32_t  code = 0;
  int32_t  lino;
  SDecoder decoder = {0};
  tDecoderInit(&decoder, buf, bufLen);

  TAOS_CHECK_EXIT(tStartDecode(&decoder));
  TAOS_CHECK_EXIT(tDecodeI32(&decoder, &pReq->dnodeId));
  TAOS_CHECK_EXIT(tDecodeI64(&decoder, &pReq->clusterId));
  int32_t nVgroup = 0;
  TAOS_CHECK_EXIT(tDecodeI32(&decoder, &nVgroup));
  if (nVgroup > 0) {
    pReq->pVloads = taosArrayInit_s(sizeof(SVnodeLoadLite), nVgroup);
    if (!pReq->pVloads) {
      TAOS_CHECK_EXIT(terrno);
    }
    for (int32_t i = 0; i < nVgroup; ++i) {
      SVnodeLoadLite *vload = TARRAY_GET_ELEM(pReq->pVloads, i);
      TAOS_CHECK_EXIT(tDecodeI32(&decoder, &(vload->vgId)));
      TAOS_CHECK_EXIT(tDecodeI64(&decoder, &(vload->nTimeSeries)));
    }
  }

  tEndDecode(&decoder);

_exit:
  tDecoderClear(&decoder);
  return code;
}

void tFreeSNotifyReq(SNotifyReq *pReq) {
  if (pReq) {
    taosArrayDestroy(pReq->pVloads);
  }
}

int32_t tSerializeSStatusReq(void *buf, int32_t bufLen, SStatusReq *pReq) {
  SEncoder encoder = {0};
  int32_t  code = 0;
  int32_t  lino;
  int32_t  tlen;
  tEncoderInit(&encoder, buf, bufLen);

  TAOS_CHECK_EXIT(tStartEncode(&encoder));

  // status
  TAOS_CHECK_EXIT(tEncodeI32(&encoder, pReq->sver));
  TAOS_CHECK_EXIT(tEncodeI64(&encoder, pReq->dnodeVer));
  TAOS_CHECK_EXIT(tEncodeI32(&encoder, pReq->dnodeId));
  TAOS_CHECK_EXIT(tEncodeI64(&encoder, pReq->clusterId));
  TAOS_CHECK_EXIT(tEncodeI64(&encoder, pReq->rebootTime));
  TAOS_CHECK_EXIT(tEncodeI64(&encoder, pReq->updateTime));
  TAOS_CHECK_EXIT(tEncodeFloat(&encoder, pReq->numOfCores));
  TAOS_CHECK_EXIT(tEncodeI32(&encoder, pReq->numOfSupportVnodes));
  TAOS_CHECK_EXIT(tEncodeI32v(&encoder, pReq->numOfDiskCfg));
  TAOS_CHECK_EXIT(tEncodeI64(&encoder, pReq->memTotal));
  TAOS_CHECK_EXIT(tEncodeI64(&encoder, pReq->memAvail));
  TAOS_CHECK_EXIT(tEncodeCStr(&encoder, pReq->dnodeEp));
  TAOS_CHECK_EXIT(tEncodeCStr(&encoder, pReq->machineId));

  // cluster cfg
  TAOS_CHECK_EXIT(tEncodeI32(&encoder, pReq->clusterCfg.statusInterval));
  TAOS_CHECK_EXIT(tEncodeI64(&encoder, pReq->clusterCfg.checkTime));
  TAOS_CHECK_EXIT(tEncodeCStr(&encoder, pReq->clusterCfg.timezone));
  TAOS_CHECK_EXIT(tEncodeCStr(&encoder, pReq->clusterCfg.locale));
  TAOS_CHECK_EXIT(tEncodeCStr(&encoder, pReq->clusterCfg.charset));
  TAOS_CHECK_EXIT(tEncodeI8(&encoder, pReq->clusterCfg.enableWhiteList));
  TAOS_CHECK_EXIT(tEncodeI8(&encoder, pReq->clusterCfg.encryptionKeyStat));
  TAOS_CHECK_EXIT(tEncodeU32(&encoder, pReq->clusterCfg.encryptionKeyChksum));

  // vnode loads
  int32_t vlen = (int32_t)taosArrayGetSize(pReq->pVloads);
  TAOS_CHECK_EXIT(tEncodeI32(&encoder, vlen));
  for (int32_t i = 0; i < vlen; ++i) {
    SVnodeLoad *pload = taosArrayGet(pReq->pVloads, i);
    int64_t     reserved = 0;
    TAOS_CHECK_EXIT(tEncodeI32(&encoder, pload->vgId));
    TAOS_CHECK_EXIT(tEncodeI8(&encoder, pload->syncState));
    TAOS_CHECK_EXIT(tEncodeI8(&encoder, pload->syncRestore));
    TAOS_CHECK_EXIT(tEncodeI8(&encoder, pload->syncCanRead));
    TAOS_CHECK_EXIT(tEncodeI64(&encoder, pload->cacheUsage));
    TAOS_CHECK_EXIT(tEncodeI64(&encoder, pload->numOfTables));
    TAOS_CHECK_EXIT(tEncodeI64(&encoder, pload->numOfTimeSeries));
    TAOS_CHECK_EXIT(tEncodeI64(&encoder, pload->totalStorage));
    TAOS_CHECK_EXIT(tEncodeI64(&encoder, pload->compStorage));
    TAOS_CHECK_EXIT(tEncodeI64(&encoder, pload->pointsWritten));
    TAOS_CHECK_EXIT(tEncodeI32(&encoder, pload->numOfCachedTables));
    TAOS_CHECK_EXIT(tEncodeI32(&encoder, pload->learnerProgress));
    TAOS_CHECK_EXIT(tEncodeI64(&encoder, pload->roleTimeMs));
    TAOS_CHECK_EXIT(tEncodeI64(&encoder, pload->startTimeMs));
  }

  // mnode loads
  TAOS_CHECK_EXIT(tEncodeI8(&encoder, pReq->mload.syncState));
  TAOS_CHECK_EXIT(tEncodeI8(&encoder, pReq->mload.syncRestore));

  TAOS_CHECK_EXIT(tEncodeI32(&encoder, pReq->qload.dnodeId));
  TAOS_CHECK_EXIT(tEncodeI64(&encoder, pReq->qload.numOfProcessedQuery));
  TAOS_CHECK_EXIT(tEncodeI64(&encoder, pReq->qload.numOfProcessedCQuery));
  TAOS_CHECK_EXIT(tEncodeI64(&encoder, pReq->qload.numOfProcessedFetch));
  TAOS_CHECK_EXIT(tEncodeI64(&encoder, pReq->qload.numOfProcessedDrop));
  TAOS_CHECK_EXIT(tEncodeI64(&encoder, pReq->qload.numOfProcessedNotify));
  TAOS_CHECK_EXIT(tEncodeI64(&encoder, pReq->qload.numOfProcessedHb));
  TAOS_CHECK_EXIT(tEncodeI64(&encoder, pReq->qload.numOfProcessedDelete));
  TAOS_CHECK_EXIT(tEncodeI64(&encoder, pReq->qload.cacheDataSize));
  TAOS_CHECK_EXIT(tEncodeI64(&encoder, pReq->qload.numOfQueryInQueue));
  TAOS_CHECK_EXIT(tEncodeI64(&encoder, pReq->qload.numOfFetchInQueue));
  TAOS_CHECK_EXIT(tEncodeI64(&encoder, pReq->qload.timeInQueryQueue));
  TAOS_CHECK_EXIT(tEncodeI64(&encoder, pReq->qload.timeInFetchQueue));

  TAOS_CHECK_EXIT(tEncodeI32(&encoder, pReq->statusSeq));
  TAOS_CHECK_EXIT(tEncodeI64(&encoder, pReq->mload.syncTerm));
  TAOS_CHECK_EXIT(tEncodeI64(&encoder, pReq->mload.roleTimeMs));
  TAOS_CHECK_EXIT(tEncodeI8(&encoder, pReq->clusterCfg.ttlChangeOnWrite));

  // vnode extra
  for (int32_t i = 0; i < vlen; ++i) {
    SVnodeLoad *pload = taosArrayGet(pReq->pVloads, i);
    int64_t     reserved = 0;
    TAOS_CHECK_EXIT(tEncodeI64(&encoder, pload->syncTerm));
    TAOS_CHECK_EXIT(tEncodeI64(&encoder, reserved));
    TAOS_CHECK_EXIT(tEncodeI64(&encoder, reserved));
    TAOS_CHECK_EXIT(tEncodeI64(&encoder, reserved));
  }

  TAOS_CHECK_EXIT(tEncodeI64(&encoder, pReq->ipWhiteVer));
  TAOS_CHECK_EXIT(tEncodeI64(&encoder, pReq->analVer));
  TAOS_CHECK_EXIT(tSerializeSMonitorParas(&encoder, &pReq->clusterCfg.monitorParas));

  for (int32_t i = 0; i < vlen; ++i) {
    SVnodeLoad *pload = taosArrayGet(pReq->pVloads, i);
    TAOS_CHECK_EXIT(tEncodeI64(&encoder, pload->syncAppliedIndex));
    TAOS_CHECK_EXIT(tEncodeI64(&encoder, pload->syncCommitIndex));
  }
  TAOS_CHECK_EXIT(tEncodeI64(&encoder, pReq->timestamp));

  TAOS_CHECK_EXIT(tEncodeI64(&encoder, pReq->timestamp));

  // Encode buffer info
  for (int32_t i = 0; i < vlen; ++i) {
    SVnodeLoad *pload = taosArrayGet(pReq->pVloads, i);
    TAOS_CHECK_EXIT(tEncodeI64(&encoder, pload->bufferSegmentUsed));
    TAOS_CHECK_EXIT(tEncodeI64(&encoder, pload->bufferSegmentSize));
  }

  TAOS_CHECK_EXIT(tEncodeI32(&encoder, pReq->clusterCfg.statusIntervalMs));

  tEndEncode(&encoder);

_exit:
  if (code) {
    tlen = code;
  } else {
    tlen = encoder.pos;
  }
  tEncoderClear(&encoder);
  return tlen;
}

int32_t tDeserializeSStatusReq(void *buf, int32_t bufLen, SStatusReq *pReq) {
  SDecoder decoder = {0};
  int32_t  code = 0;
  int32_t  lino;
  tDecoderInit(&decoder, buf, bufLen);

  TAOS_CHECK_EXIT(tStartDecode(&decoder));

  // status
  TAOS_CHECK_EXIT(tDecodeI32(&decoder, &pReq->sver));
  TAOS_CHECK_EXIT(tDecodeI64(&decoder, &pReq->dnodeVer));
  TAOS_CHECK_EXIT(tDecodeI32(&decoder, &pReq->dnodeId));
  TAOS_CHECK_EXIT(tDecodeI64(&decoder, &pReq->clusterId));
  TAOS_CHECK_EXIT(tDecodeI64(&decoder, &pReq->rebootTime));
  TAOS_CHECK_EXIT(tDecodeI64(&decoder, &pReq->updateTime));
  TAOS_CHECK_EXIT(tDecodeFloat(&decoder, &pReq->numOfCores));
  TAOS_CHECK_EXIT(tDecodeI32(&decoder, &pReq->numOfSupportVnodes));
  TAOS_CHECK_EXIT(tDecodeI32v(&decoder, &pReq->numOfDiskCfg));
  TAOS_CHECK_EXIT(tDecodeI64(&decoder, &pReq->memTotal));
  TAOS_CHECK_EXIT(tDecodeI64(&decoder, &pReq->memAvail));
  TAOS_CHECK_EXIT(tDecodeCStrTo(&decoder, pReq->dnodeEp));
  TAOS_CHECK_EXIT(tDecodeCStrTo(&decoder, pReq->machineId));

  // cluster cfg
  TAOS_CHECK_EXIT(tDecodeI32(&decoder, &pReq->clusterCfg.statusInterval));
  TAOS_CHECK_EXIT(tDecodeI64(&decoder, &pReq->clusterCfg.checkTime));
  TAOS_CHECK_EXIT(tDecodeCStrTo(&decoder, pReq->clusterCfg.timezone));
  TAOS_CHECK_EXIT(tDecodeCStrTo(&decoder, pReq->clusterCfg.locale));
  TAOS_CHECK_EXIT(tDecodeCStrTo(&decoder, pReq->clusterCfg.charset));
  TAOS_CHECK_EXIT(tDecodeI8(&decoder, &pReq->clusterCfg.enableWhiteList));
  TAOS_CHECK_EXIT(tDecodeI8(&decoder, &pReq->clusterCfg.encryptionKeyStat));
  TAOS_CHECK_EXIT(tDecodeU32(&decoder, &pReq->clusterCfg.encryptionKeyChksum));

  // vnode loads
  int32_t vlen = 0;
  TAOS_CHECK_EXIT(tDecodeI32(&decoder, &vlen));
  pReq->pVloads = taosArrayInit(vlen, sizeof(SVnodeLoad));
  if (pReq->pVloads == NULL) {
    TAOS_CHECK_EXIT(terrno);
  }

  for (int32_t i = 0; i < vlen; ++i) {
    SVnodeLoad vload = {0};
    vload.syncTerm = -1;

    TAOS_CHECK_EXIT(tDecodeI32(&decoder, &vload.vgId));
    TAOS_CHECK_EXIT(tDecodeI8(&decoder, &vload.syncState));
    TAOS_CHECK_EXIT(tDecodeI8(&decoder, &vload.syncRestore));
    TAOS_CHECK_EXIT(tDecodeI8(&decoder, &vload.syncCanRead));
    TAOS_CHECK_EXIT(tDecodeI64(&decoder, &vload.cacheUsage));
    TAOS_CHECK_EXIT(tDecodeI64(&decoder, &vload.numOfTables));
    TAOS_CHECK_EXIT(tDecodeI64(&decoder, &vload.numOfTimeSeries));
    TAOS_CHECK_EXIT(tDecodeI64(&decoder, &vload.totalStorage));
    TAOS_CHECK_EXIT(tDecodeI64(&decoder, &vload.compStorage));
    TAOS_CHECK_EXIT(tDecodeI64(&decoder, &vload.pointsWritten));
    TAOS_CHECK_EXIT(tDecodeI32(&decoder, &vload.numOfCachedTables));
    TAOS_CHECK_EXIT(tDecodeI32(&decoder, &vload.learnerProgress));
    TAOS_CHECK_EXIT(tDecodeI64(&decoder, &vload.roleTimeMs));
    TAOS_CHECK_EXIT(tDecodeI64(&decoder, &vload.startTimeMs));
    if (taosArrayPush(pReq->pVloads, &vload) == NULL) {
      TAOS_CHECK_EXIT(terrno);
    }
  }

  // mnode loads
  TAOS_CHECK_EXIT(tDecodeI8(&decoder, &pReq->mload.syncState));
  TAOS_CHECK_EXIT(tDecodeI8(&decoder, &pReq->mload.syncRestore));
  TAOS_CHECK_EXIT(tDecodeI32(&decoder, &pReq->qload.dnodeId));
  TAOS_CHECK_EXIT(tDecodeI64(&decoder, &pReq->qload.numOfProcessedQuery));
  TAOS_CHECK_EXIT(tDecodeI64(&decoder, &pReq->qload.numOfProcessedCQuery));
  TAOS_CHECK_EXIT(tDecodeI64(&decoder, &pReq->qload.numOfProcessedFetch));
  TAOS_CHECK_EXIT(tDecodeI64(&decoder, &pReq->qload.numOfProcessedDrop));
  TAOS_CHECK_EXIT(tDecodeI64(&decoder, &pReq->qload.numOfProcessedNotify));
  TAOS_CHECK_EXIT(tDecodeI64(&decoder, &pReq->qload.numOfProcessedHb));
  TAOS_CHECK_EXIT(tDecodeI64(&decoder, &pReq->qload.numOfProcessedDelete));
  TAOS_CHECK_EXIT(tDecodeI64(&decoder, &pReq->qload.cacheDataSize));
  TAOS_CHECK_EXIT(tDecodeI64(&decoder, &pReq->qload.numOfQueryInQueue));
  TAOS_CHECK_EXIT(tDecodeI64(&decoder, &pReq->qload.numOfFetchInQueue));
  TAOS_CHECK_EXIT(tDecodeI64(&decoder, &pReq->qload.timeInQueryQueue));
  TAOS_CHECK_EXIT(tDecodeI64(&decoder, &pReq->qload.timeInFetchQueue));
  TAOS_CHECK_EXIT(tDecodeI32(&decoder, &pReq->statusSeq));

  pReq->mload.syncTerm = -1;
  pReq->mload.roleTimeMs = 0;
  if (!tDecodeIsEnd(&decoder)) {
    TAOS_CHECK_EXIT(tDecodeI64(&decoder, &pReq->mload.syncTerm));
    TAOS_CHECK_EXIT(tDecodeI64(&decoder, &pReq->mload.roleTimeMs));
  }

  pReq->clusterCfg.ttlChangeOnWrite = false;
  if (!tDecodeIsEnd(&decoder)) {
    TAOS_CHECK_EXIT(tDecodeI8(&decoder, &pReq->clusterCfg.ttlChangeOnWrite));
  }

  // vnode extra
  if (!tDecodeIsEnd(&decoder)) {
    for (int32_t i = 0; i < vlen; ++i) {
      SVnodeLoad *pLoad = taosArrayGet(pReq->pVloads, i);
      int64_t     reserved = 0;
      TAOS_CHECK_EXIT(tDecodeI64(&decoder, &pLoad->syncTerm));
      TAOS_CHECK_EXIT(tDecodeI64(&decoder, &reserved));
      TAOS_CHECK_EXIT(tDecodeI64(&decoder, &reserved));
      TAOS_CHECK_EXIT(tDecodeI64(&decoder, &reserved));
    }
  }
  if (!tDecodeIsEnd(&decoder)) {
    TAOS_CHECK_EXIT(tDecodeI64(&decoder, &pReq->ipWhiteVer));
  }

  if (!tDecodeIsEnd(&decoder)) {
    TAOS_CHECK_EXIT(tDecodeI64(&decoder, &pReq->analVer));
  }

  if (!tDecodeIsEnd(&decoder)) {
    TAOS_CHECK_EXIT(tDeserializeSMonitorParas(&decoder, &pReq->clusterCfg.monitorParas));
  }

  if (!tDecodeIsEnd(&decoder)) {
    for (int32_t i = 0; i < vlen; ++i) {
      SVnodeLoad *pLoad = taosArrayGet(pReq->pVloads, i);
      TAOS_CHECK_EXIT(tDecodeI64(&decoder, &pLoad->syncAppliedIndex));
      TAOS_CHECK_EXIT(tDecodeI64(&decoder, &pLoad->syncCommitIndex));
    }
  }

  if (!tDecodeIsEnd(&decoder)) {
    TAOS_CHECK_EXIT(tDecodeI64(&decoder, &pReq->timestamp));
    TAOS_CHECK_EXIT(tDecodeI64(&decoder, &pReq->timestamp));
  }

  // Decode buffer info
  if (!tDecodeIsEnd(&decoder)) {
    for (int32_t i = 0; i < vlen; ++i) {
      SVnodeLoad *pLoad = taosArrayGet(pReq->pVloads, i);
      TAOS_CHECK_EXIT(tDecodeI64(&decoder, &pLoad->bufferSegmentUsed));
      TAOS_CHECK_EXIT(tDecodeI64(&decoder, &pLoad->bufferSegmentSize));
    }
  }

  if (!tDecodeIsEnd(&decoder)) {
    TAOS_CHECK_EXIT(tDecodeI32(&decoder, &pReq->clusterCfg.statusIntervalMs));
  }
  tEndDecode(&decoder);

_exit:
  tDecoderClear(&decoder);
  return code;
}

void tFreeSStatusReq(SStatusReq *pReq) { taosArrayDestroy(pReq->pVloads); }

int32_t tSerializeSConfigReq(void *buf, int32_t bufLen, SConfigReq *pReq) {
  SEncoder encoder = {0};
  int32_t  code = 0;
  int32_t  lino;
  int32_t  tlen;
  tEncoderInit(&encoder, buf, bufLen);
  TAOS_CHECK_EXIT(tStartEncode(&encoder));
  TAOS_CHECK_EXIT(tEncodeI32(&encoder, pReq->cver));
  TAOS_CHECK_EXIT(tEncodeI32(&encoder, pReq->forceReadConfig));
  if (pReq->forceReadConfig) {
    TAOS_CHECK_EXIT(tSerializeSConfigArray(&encoder, pReq->array));
  }
  tEndEncode(&encoder);
_exit:
  if (code) {
    tlen = code;
  } else {
    tlen = encoder.pos;
  }
  tEncoderClear(&encoder);
  return tlen;
}

int32_t tDeserializeSConfigReq(void *buf, int32_t bufLen, SConfigReq *pReq) {
  SDecoder decoder = {0};
  int32_t  code = 0;
  int32_t  lino;
  tDecoderInit(&decoder, buf, bufLen);
  TAOS_CHECK_EXIT(tStartDecode(&decoder));
  TAOS_CHECK_EXIT(tDecodeI32(&decoder, &pReq->cver));
  TAOS_CHECK_EXIT(tDecodeI32(&decoder, &pReq->forceReadConfig));
  if (pReq->forceReadConfig) {
    pReq->array = taosArrayInit(128, sizeof(SConfigItem));
    if (pReq->array == NULL) {
      TAOS_CHECK_EXIT(terrno);
    }
    TAOS_CHECK_EXIT(tDeserializeSConfigArray(&decoder, pReq->array));
  }
  tEndDecode(&decoder);
_exit:
  tDecoderClear(&decoder);
  return code;
}

void tFreeSConfigReq(SConfigReq *pReq) { taosArrayDestroy(pReq->array); }

int32_t tSerializeSConfigRsp(void *buf, int32_t bufLen, SConfigRsp *pRsp) {
  SEncoder encoder = {0};
  int32_t  code = 0;
  int32_t  lino;
  int32_t  tlen;
  tEncoderInit(&encoder, buf, bufLen);
  TAOS_CHECK_EXIT(tStartEncode(&encoder));
  TAOS_CHECK_EXIT(tEncodeI32(&encoder, pRsp->forceReadConfig));
  TAOS_CHECK_EXIT(tEncodeI32(&encoder, pRsp->isConifgVerified));
  TAOS_CHECK_EXIT(tEncodeI32(&encoder, pRsp->isVersionVerified));
  TAOS_CHECK_EXIT(tEncodeI32(&encoder, pRsp->cver));
  if ((!pRsp->isConifgVerified) || (!pRsp->isVersionVerified)) {
    TAOS_CHECK_EXIT(tSerializeSConfigArray(&encoder, pRsp->array));
  }
  tEndEncode(&encoder);
_exit:
  if (code) {
    tlen = code;
  } else {
    tlen = encoder.pos;
  }
  tEncoderClear(&encoder);
  return tlen;
}

int32_t tDeserializeSConfigRsp(void *buf, int32_t bufLen, SConfigRsp *pRsp) {
  SDecoder decoder = {0};
  int32_t  code = 0;
  int32_t  lino;
  tDecoderInit(&decoder, buf, bufLen);
  TAOS_CHECK_EXIT(tStartDecode(&decoder));
  TAOS_CHECK_EXIT(tDecodeI32(&decoder, &pRsp->forceReadConfig));
  TAOS_CHECK_EXIT(tDecodeI32(&decoder, &pRsp->isConifgVerified));
  TAOS_CHECK_EXIT(tDecodeI32(&decoder, &pRsp->isVersionVerified));
  TAOS_CHECK_EXIT(tDecodeI32(&decoder, &pRsp->cver));
  if ((!pRsp->isConifgVerified) || (!pRsp->isVersionVerified)) {
    pRsp->array = taosArrayInit(128, sizeof(SConfigItem));
    TAOS_CHECK_EXIT(tDeserializeSConfigArray(&decoder, pRsp->array));
  }
_exit:
  tEndDecode(&decoder);
  tDecoderClear(&decoder);
  return code;
}

void tFreeSConfigRsp(SConfigRsp *pRsp) { taosArrayDestroy(pRsp->array); }

int32_t tSerializeSDnodeInfoReq(void *buf, int32_t bufLen, SDnodeInfoReq *pReq) {
  int32_t  code = 0, lino = 0;
  int32_t  tlen = 0;
  SEncoder encoder = {0};
  tEncoderInit(&encoder, buf, bufLen);

  TAOS_CHECK_EXIT(tStartEncode(&encoder));
  TAOS_CHECK_EXIT(tEncodeI32(&encoder, pReq->dnodeId));
  TAOS_CHECK_EXIT(tEncodeCStr(&encoder, pReq->machineId));

  tEndEncode(&encoder);

  tlen = encoder.pos;
_exit:
  tEncoderClear(&encoder);
  return code < 0 ? code : tlen;
}

int32_t tDeserializeSDnodeInfoReq(void *buf, int32_t bufLen, SDnodeInfoReq *pReq) {
  int32_t  code = 0, lino = 0;
  SDecoder decoder = {0};
  tDecoderInit(&decoder, buf, bufLen);

  TAOS_CHECK_EXIT(tStartDecode(&decoder));
  TAOS_CHECK_EXIT(tDecodeI32(&decoder, &pReq->dnodeId));
  TAOS_CHECK_EXIT(tDecodeCStrTo(&decoder, pReq->machineId));

_exit:
  tEndDecode(&decoder);
  tDecoderClear(&decoder);
  return code;
}

int32_t tSerializeSStatusRsp(void *buf, int32_t bufLen, SStatusRsp *pRsp) {
  SEncoder encoder = {0};
  int32_t  code = 0;
  int32_t  lino;
  int32_t  tlen;
  tEncoderInit(&encoder, buf, bufLen);

  TAOS_CHECK_EXIT(tStartEncode(&encoder));

  // status
  TAOS_CHECK_EXIT(tEncodeI64(&encoder, pRsp->dnodeVer));

  // dnode cfg
  TAOS_CHECK_EXIT(tEncodeI32(&encoder, pRsp->dnodeCfg.dnodeId));
  TAOS_CHECK_EXIT(tEncodeI64(&encoder, pRsp->dnodeCfg.clusterId));

  // dnode eps
  int32_t dlen = (int32_t)taosArrayGetSize(pRsp->pDnodeEps);
  TAOS_CHECK_EXIT(tEncodeI32(&encoder, dlen));
  for (int32_t i = 0; i < dlen; ++i) {
    SDnodeEp *pDnodeEp = taosArrayGet(pRsp->pDnodeEps, i);
    TAOS_CHECK_EXIT(tEncodeI32(&encoder, pDnodeEp->id));
    TAOS_CHECK_EXIT(tEncodeI8(&encoder, pDnodeEp->isMnode));
    TAOS_CHECK_EXIT(tEncodeCStr(&encoder, pDnodeEp->ep.fqdn));
    TAOS_CHECK_EXIT(tEncodeU16(&encoder, pDnodeEp->ep.port));
  }

  TAOS_CHECK_EXIT(tEncodeI32(&encoder, pRsp->statusSeq));

  TAOS_CHECK_EXIT(tEncodeI64(&encoder, pRsp->ipWhiteVer));
  TAOS_CHECK_EXIT(tEncodeI64(&encoder, pRsp->analVer));
  tEndEncode(&encoder);

_exit:
  if (code) {
    tlen = code;
  } else {
    tlen = encoder.pos;
  }
  tEncoderClear(&encoder);
  return tlen;
}

int32_t tDeserializeSStatusRsp(void *buf, int32_t bufLen, SStatusRsp *pRsp) {
  SDecoder decoder = {0};
  int32_t  code = 0;
  int32_t  lino;
  tDecoderInit(&decoder, buf, bufLen);

  TAOS_CHECK_EXIT(tStartDecode(&decoder));

  // status
  TAOS_CHECK_EXIT(tDecodeI64(&decoder, &pRsp->dnodeVer));

  // cluster cfg
  TAOS_CHECK_EXIT(tDecodeI32(&decoder, &pRsp->dnodeCfg.dnodeId));
  TAOS_CHECK_EXIT(tDecodeI64(&decoder, &pRsp->dnodeCfg.clusterId));

  // dnode eps
  int32_t dlen = 0;
  TAOS_CHECK_EXIT(tDecodeI32(&decoder, &dlen));
  pRsp->pDnodeEps = taosArrayInit(dlen, sizeof(SDnodeEp));
  if (pRsp->pDnodeEps == NULL) {
    TAOS_CHECK_EXIT(terrno);
  }

  for (int32_t i = 0; i < dlen; ++i) {
    SDnodeEp dnodeEp = {0};
    TAOS_CHECK_EXIT(tDecodeI32(&decoder, &dnodeEp.id));
    TAOS_CHECK_EXIT(tDecodeI8(&decoder, &dnodeEp.isMnode));
    TAOS_CHECK_EXIT(tDecodeCStrTo(&decoder, dnodeEp.ep.fqdn));
    TAOS_CHECK_EXIT(tDecodeU16(&decoder, &dnodeEp.ep.port));
    if (taosArrayPush(pRsp->pDnodeEps, &dnodeEp) == NULL) {
      TAOS_CHECK_EXIT(terrno);
    }
  }

  TAOS_CHECK_EXIT(tDecodeI32(&decoder, &pRsp->statusSeq));

  if (!tDecodeIsEnd(&decoder)) {
    TAOS_CHECK_EXIT(tDecodeI64(&decoder, &pRsp->ipWhiteVer));
  }

  if (!tDecodeIsEnd(&decoder)) {
    TAOS_CHECK_EXIT(tDecodeI64(&decoder, &pRsp->analVer));
  }

  tEndDecode(&decoder);
_exit:
  tDecoderClear(&decoder);
  return code;
}

void tFreeSStatusRsp(SStatusRsp *pRsp) { taosArrayDestroy(pRsp->pDnodeEps); }

int32_t tSerializeSStatisReq(void *buf, int32_t bufLen, SStatisReq *pReq) {
  SEncoder encoder = {0};
  int32_t  code = 0;
  int32_t  lino;
  int32_t  tlen;
  tEncoderInit(&encoder, buf, bufLen);

  TAOS_CHECK_EXIT(tStartEncode(&encoder));
  TAOS_CHECK_EXIT(tEncodeI32(&encoder, pReq->contLen));
  TAOS_CHECK_EXIT(tEncodeCStr(&encoder, pReq->pCont));
  TAOS_CHECK_EXIT(tEncodeI8(&encoder, pReq->type));

  tEndEncode(&encoder);

_exit:
  if (code) {
    tlen = code;
  } else {
    tlen = encoder.pos;
  }
  tEncoderClear(&encoder);
  return tlen;
}

int32_t tDeserializeSStatisReq(void *buf, int32_t bufLen, SStatisReq *pReq) {
  SDecoder decoder = {0};
  int32_t  code = 0;
  int32_t  lino;
  tDecoderInit(&decoder, buf, bufLen);

  TAOS_CHECK_EXIT(tStartDecode(&decoder));
  TAOS_CHECK_EXIT(tDecodeI32(&decoder, &pReq->contLen));
  if (pReq->contLen > 0) {
    pReq->pCont = taosMemoryMalloc(pReq->contLen + 1);
    if (pReq->pCont == NULL) {
      TAOS_CHECK_EXIT(terrno);
    }
    TAOS_CHECK_EXIT(tDecodeCStrTo(&decoder, pReq->pCont));
  }
  if (!tDecodeIsEnd(&decoder)) {
    TAOS_CHECK_EXIT(tDecodeI8(&decoder, (int8_t *)&pReq->type));
  }
  tEndDecode(&decoder);
_exit:
  tDecoderClear(&decoder);
  return code;
}

void tFreeSStatisReq(SStatisReq *pReq) { taosMemoryFreeClear(pReq->pCont); }

int32_t tSerializeSDropUserReq(void *buf, int32_t bufLen, SDropUserReq *pReq) {
  SEncoder encoder = {0};
  int32_t  code = 0;
  int32_t  lino;
  int32_t  tlen;
  tEncoderInit(&encoder, buf, bufLen);

  TAOS_CHECK_EXIT(tStartEncode(&encoder));
  TAOS_CHECK_EXIT(tEncodeCStr(&encoder, pReq->user));
  ENCODESQL();
  tEndEncode(&encoder);

_exit:
  if (code) {
    tlen = code;
  } else {
    tlen = encoder.pos;
  }
  tEncoderClear(&encoder);
  return tlen;
}

int32_t tDeserializeSDropUserReq(void *buf, int32_t bufLen, SDropUserReq *pReq) {
  SDecoder decoder = {0};
  int32_t  code = 0;
  int32_t  lino;
  tDecoderInit(&decoder, buf, bufLen);

  TAOS_CHECK_EXIT(tStartDecode(&decoder));
  TAOS_CHECK_EXIT(tDecodeCStrTo(&decoder, pReq->user));
  DECODESQL();
  tEndDecode(&decoder);

_exit:
  tDecoderClear(&decoder);
  return code;
}

void tFreeSDropUserReq(SDropUserReq *pReq) { FREESQL(); }

int32_t tSerializeSAuditReq(void *buf, int32_t bufLen, SAuditReq *pReq) {
  SEncoder encoder = {0};
  int32_t  code = 0;
  int32_t  lino;
  int32_t  tlen;
  tEncoderInit(&encoder, buf, bufLen);

  TAOS_CHECK_EXIT(tStartEncode(&encoder));

  TAOS_CHECK_EXIT(tEncodeCStr(&encoder, pReq->operation));
  TAOS_CHECK_EXIT(tEncodeCStr(&encoder, pReq->db));
  TAOS_CHECK_EXIT(tEncodeCStr(&encoder, pReq->table));
  TAOS_CHECK_EXIT(tEncodeI32(&encoder, pReq->sqlLen));
  TAOS_CHECK_EXIT(tEncodeCStr(&encoder, pReq->pSql));

  tEndEncode(&encoder);

_exit:
  if (code) {
    tlen = code;
  } else {
    tlen = encoder.pos;
  }
  tEncoderClear(&encoder);
  return tlen;
}

int32_t tDeserializeSAuditReq(void *buf, int32_t bufLen, SAuditReq *pReq) {
  SDecoder decoder = {0};
  int32_t  code = 0;
  int32_t  lino;
  tDecoderInit(&decoder, buf, bufLen);

  TAOS_CHECK_EXIT(tStartDecode(&decoder));

  TAOS_CHECK_EXIT(tDecodeCStrTo(&decoder, pReq->operation));
  TAOS_CHECK_EXIT(tDecodeCStrTo(&decoder, pReq->db));
  TAOS_CHECK_EXIT(tDecodeCStrTo(&decoder, pReq->table));
  TAOS_CHECK_EXIT(tDecodeI32(&decoder, &pReq->sqlLen));
  if (pReq->sqlLen > 0) {
    pReq->pSql = taosMemoryMalloc(pReq->sqlLen + 1);
    if (pReq->pSql == NULL) {
      TAOS_CHECK_EXIT(terrno);
    }
    TAOS_CHECK_EXIT(tDecodeCStrTo(&decoder, pReq->pSql));
  }
  tEndDecode(&decoder);
_exit:
  tDecoderClear(&decoder);
  return code;
}

void tFreeSAuditReq(SAuditReq *pReq) { taosMemoryFreeClear(pReq->pSql); }

SIpWhiteListDual *cloneIpWhiteList(SIpWhiteListDual *pIpWhiteList) {
  if (pIpWhiteList == NULL) return NULL;

  int32_t sz = sizeof(SIpWhiteListDual) + pIpWhiteList->num * sizeof(SIpRange);

  SIpWhiteListDual *pNew = taosMemoryCalloc(1, sz);
  if (pNew) {
    memcpy(pNew, pIpWhiteList, sz);
  }
  return pNew;
}

int32_t cvtIpWhiteListToDual(SIpWhiteList *pWhiteList, SIpWhiteListDual **pWhiteListDual) {
  int32_t           code = 0;
  int32_t           lino = 0;
  SIpWhiteListDual *pList = NULL;
  SIpRange          p6 = {0};

  pList = taosMemoryCalloc(1, sizeof(SIpWhiteListDual) + sizeof(SIpRange) * (pWhiteList->num + 1));
  if (pList == NULL) {
    TAOS_CHECK_GOTO(terrno, &lino, _OVER);
  }
  pList->num = pWhiteList->num;
  for (int i = 0; i < pWhiteList->num; i++) {
    SIpV4Range *pIp4 = &(pWhiteList->pIpRange[i]);
    SIpRange   *pRange = &(pList->pIpRanges[i]);

    pRange->type = 0;
    memcpy(&pRange->ipV4, pIp4, sizeof(SIpV4Range));
  }

  code = createDefaultIp6Range(&p6);
  TAOS_CHECK_GOTO(code, &lino, _OVER);

  memcpy(pList->pIpRanges + pList->num, &p6, sizeof(SIpRange));
  pList->num++;

_OVER:
  if (code != 0) {
    taosMemoryFree(pList);
  } else {
    *pWhiteListDual = pList;
  }
  return code;
}

int32_t createDefaultIp6Range(SIpRange *pRange) {
  int32_t code = 0;
  SIpAddr add6 = {.type = 1, .ipv6 = {"::1"}, .mask = 128};
  return tIpStrToUint(&add6, pRange);
}

int32_t createDefaultIp4Range(SIpRange *pRange) {
  int32_t code = 0;
  SIpAddr add4 = {.type = 0, .ipv4 = {"127.0.0.1"}, .mask = 32};
  return tIpStrToUint(&add4, pRange);
}
int32_t cvtIpWhiteListDualToV4(SIpWhiteListDual *pWhiteListDual, SIpWhiteList **pWhiteList) {
  int32_t code = 0;

  int32_t       num = 0;
  SIpWhiteList *p = taosMemCalloc(1, sizeof(SIpWhiteList) + sizeof(SIpV4Range) * pWhiteListDual->num);
  if (p == NULL) {
    return terrno;
  }

  for (int32_t i = 0; i < pWhiteListDual->num; ++i) {
    SIpRange *pRange = &pWhiteListDual->pIpRanges[i];
    if (pRange->type == 0) {
      memcpy(&p->pIpRange[num], &pRange->ipV4, sizeof(SIpV4Range));
    }
    num++;
  }
  p->num = num;

  *pWhiteList = p;

  return code;
}
int32_t tSerializeSCreateUserReq(void *buf, int32_t bufLen, SCreateUserReq *pReq) {
  SEncoder encoder = {0};
  int32_t  code = 0;
  int32_t  lino;
  int32_t  tlen;
  tEncoderInit(&encoder, buf, bufLen);

  TAOS_CHECK_EXIT(tStartEncode(&encoder));
  TAOS_CHECK_EXIT(tEncodeI8(&encoder, pReq->createType));
  TAOS_CHECK_EXIT(tEncodeI8(&encoder, pReq->superUser));
  TAOS_CHECK_EXIT(tEncodeI8(&encoder, pReq->sysInfo));
  TAOS_CHECK_EXIT(tEncodeI8(&encoder, pReq->enable));
  TAOS_CHECK_EXIT(tEncodeCStr(&encoder, pReq->user));
  TAOS_CHECK_EXIT(tEncodeCStr(&encoder, pReq->pass));
  TAOS_CHECK_EXIT(tEncodeI32(&encoder, pReq->numIpRanges));
  for (int32_t i = 0; i < pReq->numIpRanges; ++i) {
    TAOS_CHECK_EXIT(tEncodeU32(&encoder, pReq->pIpRanges[i].ip));
    TAOS_CHECK_EXIT(tEncodeU32(&encoder, pReq->pIpRanges[i].mask));
  }
  ENCODESQL();
  TAOS_CHECK_EXIT(tEncodeI8(&encoder, pReq->isImport));
  TAOS_CHECK_EXIT(tEncodeI8(&encoder, pReq->createDb));
  TAOS_CHECK_EXIT(tEncodeI8(&encoder, pReq->passIsMd5));

  for (int32_t i = 0; i < pReq->numIpRanges; ++i) {
    SIpRange *pRange = &pReq->pIpDualRanges[i];
    code = tSerializeIpRange(&encoder, pRange);
    TAOS_CHECK_EXIT(code);
  }
  tEndEncode(&encoder);

_exit:
  if (code) {
    tlen = code;
  } else {
    tlen = encoder.pos;
  }
  tEncoderClear(&encoder);
  return tlen;
}

int32_t tDeserializeSCreateUserReq(void *buf, int32_t bufLen, SCreateUserReq *pReq) {
  SDecoder decoder = {0};
  int32_t  code = 0;
  int32_t  lino;
  tDecoderInit(&decoder, buf, bufLen);

  TAOS_CHECK_EXIT(tStartDecode(&decoder));
  TAOS_CHECK_EXIT(tDecodeI8(&decoder, &pReq->createType));
  TAOS_CHECK_EXIT(tDecodeI8(&decoder, &pReq->superUser));
  TAOS_CHECK_EXIT(tDecodeI8(&decoder, &pReq->sysInfo));
  TAOS_CHECK_EXIT(tDecodeI8(&decoder, &pReq->enable));
  TAOS_CHECK_EXIT(tDecodeCStrTo(&decoder, pReq->user));
  TAOS_CHECK_EXIT(tDecodeCStrTo(&decoder, pReq->pass));
  TAOS_CHECK_EXIT(tDecodeI32(&decoder, &pReq->numIpRanges));
  pReq->pIpRanges = taosMemoryMalloc(pReq->numIpRanges * sizeof(SIpV4Range));
  if (pReq->pIpRanges == NULL) {
    TAOS_CHECK_EXIT(terrno);
  }
  for (int32_t i = 0; i < pReq->numIpRanges; ++i) {
    TAOS_CHECK_EXIT(tDecodeU32(&decoder, &(pReq->pIpRanges[i].ip)));
    TAOS_CHECK_EXIT(tDecodeU32(&decoder, &(pReq->pIpRanges[i].mask)));
  }
  DECODESQL();
  if (!tDecodeIsEnd(&decoder)) {
    TAOS_CHECK_EXIT(tDecodeI8(&decoder, &pReq->isImport));
    TAOS_CHECK_EXIT(tDecodeI8(&decoder, &pReq->createDb));
  }
  if (!tDecodeIsEnd(&decoder)) {
    TAOS_CHECK_EXIT(tDecodeI8(&decoder, &pReq->passIsMd5));
  }

  if (!tDecodeIsEnd(&decoder)) {
    pReq->pIpDualRanges = taosMemoryMalloc(pReq->numIpRanges * sizeof(SIpRange));
    if (pReq->pIpDualRanges == NULL) {
      TAOS_CHECK_EXIT(terrno);
    }
    for (int32_t i = 0; i < pReq->numIpRanges; ++i) {
      SIpRange *pRange = &pReq->pIpDualRanges[i];
      code = tDeserializeIpRange(&decoder, pRange);
      TAOS_CHECK_EXIT(code);
    }
  }

  tEndDecode(&decoder);

_exit:
  tDecoderClear(&decoder);
  return code;
}

static int32_t getIpv4Range(SUpdateUserIpWhite *pReq, SIpV4Range **pIpRange, int32_t *num) {
  int32_t code = 0;
  if (pReq->numOfRange <= 0) {
    return code;
  }

  SIpV4Range *p = taosMemoryCalloc(1, pReq->numOfRange * sizeof(SIpV4Range));
  if (p == NULL) {
    return terrno;
  }

  int32_t cnt = 0;
  for (int32_t i = 0; i < pReq->numOfRange; i++) {
    SIpRange *pRange = &pReq->pIpDualRanges[i];
    if (pRange->type == 0) {
      SIpV4Range *pIp4 = (SIpV4Range *)&pRange->ipV4;
      memcpy(&p[cnt], pIp4, sizeof(SIpV4Range));
    } else {
      continue;
    }
  }

  *pIpRange = p;
  *num = cnt;

  return code;
}
int32_t tSerializeSUpdateIpWhite(void *buf, int32_t bufLen, SUpdateIpWhite *pReq) {
  SEncoder    encoder = {0};
  int32_t     code = 0;
  int32_t     lino;
  int32_t     tlen;
  int32_t     num = 0;
  SIpV4Range *p = NULL;

  tEncoderInit(&encoder, buf, bufLen);
  TAOS_CHECK_EXIT(tStartEncode(&encoder));
  TAOS_CHECK_EXIT(tEncodeI64(&encoder, pReq->ver));
  TAOS_CHECK_EXIT(tEncodeI32(&encoder, pReq->numOfUser));
  for (int i = 0; i < pReq->numOfUser; i++) {
    SUpdateUserIpWhite *pUser = &(pReq->pUserIpWhite[i]);

    TAOS_CHECK_EXIT(tEncodeI64(&encoder, pUser->ver));
    TAOS_CHECK_EXIT(tEncodeCStr(&encoder, pUser->user));

    TAOS_CHECK_EXIT(getIpv4Range(pUser, &p, &num));
    TAOS_CHECK_EXIT(tEncodeI32(&encoder, num));
    for (int32_t i = 0; i < num; i++) {
      SIpV4Range *pRange = &p[i];
      TAOS_CHECK_EXIT(tEncodeU32(&encoder, pRange->ip));
      TAOS_CHECK_EXIT(tEncodeU32(&encoder, pRange->mask));
    }
    taosMemFreeClear(p);
  }

  tEndEncode(&encoder);

_exit:
  taosMemFreeClear(p);
  if (code) {
    tlen = code;
  } else {
    tlen = encoder.pos;
  }
  tEncoderClear(&encoder);
  return tlen;
}
int32_t tDeserializeSUpdateIpWhite(void *buf, int32_t bufLen, SUpdateIpWhite *pReq) {
  SDecoder decoder = {0};
  int32_t  code = 0;
  int32_t  lino;
  tDecoderInit(&decoder, buf, bufLen);

  TAOS_CHECK_EXIT(tStartDecode(&decoder));
  // impl later
  TAOS_CHECK_EXIT(tDecodeI64(&decoder, &pReq->ver));
  TAOS_CHECK_EXIT(tDecodeI32(&decoder, &pReq->numOfUser));

  if ((pReq->pUserIpWhite = taosMemoryCalloc(1, sizeof(SUpdateUserIpWhite) * pReq->numOfUser)) == NULL) {
    TAOS_CHECK_EXIT(terrno);
  }
  for (int i = 0; i < pReq->numOfUser; i++) {
    SUpdateUserIpWhite *pUserWhite = &pReq->pUserIpWhite[i];
    TAOS_CHECK_EXIT(tDecodeI64(&decoder, &pUserWhite->ver));
    TAOS_CHECK_EXIT(tDecodeCStrTo(&decoder, pUserWhite->user));
    TAOS_CHECK_EXIT(tDecodeI32(&decoder, &pUserWhite->numOfRange));

    if ((pUserWhite->pIpRanges = taosMemoryCalloc(1, pUserWhite->numOfRange * sizeof(SIpV4Range))) == NULL) {
      TAOS_CHECK_EXIT(terrno);
    }
    for (int j = 0; j < pUserWhite->numOfRange; j++) {
      SIpV4Range *pRange = &pUserWhite->pIpRanges[j];
      TAOS_CHECK_EXIT(tDecodeU32(&decoder, &pRange->ip));
      TAOS_CHECK_EXIT(tDecodeU32(&decoder, &pRange->mask));
    }
  }

  tEndDecode(&decoder);

_exit:
  tDecoderClear(&decoder);
  return code;
}
void tFreeSUpdateIpWhiteReq(SUpdateIpWhite *pReq) {
  if (pReq == NULL) return;

  if (pReq->pUserIpWhite) {
    for (int i = 0; i < pReq->numOfUser; i++) {
      SUpdateUserIpWhite *pUserWhite = &pReq->pUserIpWhite[i];
      taosMemoryFree(pUserWhite->pIpRanges);
    }
  }
  taosMemoryFree(pReq->pUserIpWhite);
  return;
}

int32_t tSerializeIpRange(SEncoder *encoder, SIpRange *pRange) {
  int32_t lino;
  int32_t code = 0;

  TAOS_CHECK_EXIT(tEncodeI8(encoder, pRange->type));
  if (pRange->type == 0) {
    SIpV4Range *pIp4 = (SIpV4Range *)&pRange->ipV4;
    TAOS_CHECK_EXIT(tEncodeU32(encoder, pIp4->ip));
    TAOS_CHECK_EXIT(tEncodeU32(encoder, pIp4->mask));
  } else {
    SIpV6Range *pIp6 = (SIpV6Range *)&pRange->ipV6;
    TAOS_CHECK_EXIT(tEncodeU64(encoder, pIp6->addr[0]));
    TAOS_CHECK_EXIT(tEncodeU64(encoder, pIp6->addr[1]));
    TAOS_CHECK_EXIT(tEncodeU32(encoder, pIp6->mask));
  }
_exit:
  return code;
}

int32_t tDeserializeIpRange(SDecoder *decoder, SIpRange *pRange) {
  int32_t lino = 0;
  int32_t code = 0;

  TAOS_CHECK_EXIT(tDecodeI8(decoder, &pRange->type));
  if (pRange->type == 0) {
    SIpV4Range *pIp4 = (SIpV4Range *)&pRange->ipV4;
    TAOS_CHECK_EXIT(tDecodeU32(decoder, &pIp4->ip));
    TAOS_CHECK_EXIT(tDecodeU32(decoder, &pIp4->mask));
  } else {
    SIpV6Range *pIp6 = (SIpV6Range *)&pRange->ipV6;
    TAOS_CHECK_EXIT(tDecodeU64(decoder, &pIp6->addr[0]));
    TAOS_CHECK_EXIT(tDecodeU64(decoder, &pIp6->addr[1]));
    TAOS_CHECK_EXIT(tDecodeU32(decoder, &pIp6->mask));
  }
_exit:
  return code;
}
int32_t tSerializeSUpdateIpWhiteDual(void *buf, int32_t bufLen, SUpdateIpWhite *pReq) {
  SEncoder encoder = {0};
  int32_t  code = 0;
  int32_t  lino;
  int32_t  tlen;

  tEncoderInit(&encoder, buf, bufLen);
  TAOS_CHECK_EXIT(tStartEncode(&encoder));
  TAOS_CHECK_EXIT(tEncodeI64(&encoder, pReq->ver));
  TAOS_CHECK_EXIT(tEncodeI32(&encoder, pReq->numOfUser));
  for (int i = 0; i < pReq->numOfUser; i++) {
    SUpdateUserIpWhite *pUser = &(pReq->pUserIpWhite[i]);

    TAOS_CHECK_EXIT(tEncodeI64(&encoder, pUser->ver));
    TAOS_CHECK_EXIT(tEncodeCStr(&encoder, pUser->user));
    TAOS_CHECK_EXIT(tEncodeI32(&encoder, pUser->numOfRange));
    for (int j = 0; j < pUser->numOfRange; j++) {
      SIpRange *pRange = &pUser->pIpDualRanges[j];
      TAOS_CHECK_EXIT(tSerializeIpRange(&encoder, pRange));
    }
  }

  tEndEncode(&encoder);

_exit:
  if (code) {
    tlen = code;
  } else {
    tlen = encoder.pos;
  }
  tEncoderClear(&encoder);
  return tlen;
}
int32_t tDeserializeSUpdateIpWhiteDual(void *buf, int32_t bufLen, SUpdateIpWhite *pReq) {
  SDecoder decoder = {0};
  int32_t  code = 0;
  int32_t  lino;
  tDecoderInit(&decoder, buf, bufLen);

  TAOS_CHECK_EXIT(tStartDecode(&decoder));
  // impl later
  TAOS_CHECK_EXIT(tDecodeI64(&decoder, &pReq->ver));
  TAOS_CHECK_EXIT(tDecodeI32(&decoder, &pReq->numOfUser));

  if ((pReq->pUserIpWhite = taosMemoryCalloc(1, sizeof(SUpdateUserIpWhite) * pReq->numOfUser)) == NULL) {
    TAOS_CHECK_EXIT(terrno);
  }
  for (int i = 0; i < pReq->numOfUser; i++) {
    SUpdateUserIpWhite *pUserWhite = &pReq->pUserIpWhite[i];
    TAOS_CHECK_EXIT(tDecodeI64(&decoder, &pUserWhite->ver));
    TAOS_CHECK_EXIT(tDecodeCStrTo(&decoder, pUserWhite->user));
    TAOS_CHECK_EXIT(tDecodeI32(&decoder, &pUserWhite->numOfRange));

    if ((pUserWhite->pIpRanges = taosMemoryCalloc(1, pUserWhite->numOfRange * sizeof(SIpRange))) == NULL) {
      TAOS_CHECK_EXIT(terrno);
    }
    for (int j = 0; j < pUserWhite->numOfRange; j++) {
      SIpRange *pRange = &pUserWhite->pIpDualRanges[j];
      TAOS_CHECK_EXIT(tDeserializeIpRange(&decoder, pRange));
    }
  }

  tEndDecode(&decoder);
_exit:
  if (code < 0) {
    uError("Failed to deserialize SUpdateIpWhiteDual at line %d, code: %s", lino, tstrerror(code));
  }
  tDecoderClear(&decoder);
  return code;
}
void tFreeSUpdateIpWhiteDualReq(SUpdateIpWhite *pReq) {
  if (pReq == NULL) return;

  if (pReq->pUserIpWhite) {
    for (int i = 0; i < pReq->numOfUser; i++) {
      SUpdateUserIpWhite *pUserWhite = &pReq->pUserIpWhite[i];
      taosMemoryFree(pUserWhite->pIpDualRanges);
    }
  }
  taosMemoryFree(pReq->pUserIpWhite);
  return;
}

int32_t cloneSUpdateIpWhiteReq(SUpdateIpWhite *pReq, SUpdateIpWhite **pUpdateMsg) {
  int32_t code = 0;
  if (pReq == NULL) {
    return 0;
  }
  SUpdateIpWhite *pClone = taosMemoryCalloc(1, sizeof(SUpdateIpWhite));
  if (pClone == NULL) {
    return terrno;
  }

  pClone->numOfUser = pReq->numOfUser;
  pClone->ver = pReq->ver;
  pClone->pUserIpWhite = taosMemoryCalloc(1, sizeof(SUpdateUserIpWhite) * pReq->numOfUser);
  if (pClone->pUserIpWhite == NULL) {
    taosMemoryFree(pClone);
    return terrno;
  }

  for (int i = 0; i < pReq->numOfUser; i++) {
    SUpdateUserIpWhite *pNew = &pClone->pUserIpWhite[i];
    SUpdateUserIpWhite *pOld = &pReq->pUserIpWhite[i];

    pNew->ver = pOld->ver;
    memcpy(pNew->user, pOld->user, strlen(pOld->user));
    pNew->numOfRange = pOld->numOfRange;

    int32_t sz = pOld->numOfRange * sizeof(SIpRange);
    pNew->pIpDualRanges = taosMemoryCalloc(1, sz);
    if (pNew->pIpDualRanges == NULL) {
      code = terrno;
      break;
    }
    memcpy(pNew->pIpDualRanges, pOld->pIpDualRanges, sz);
  }
_return:
  if (code < 0) {
    tFreeSUpdateIpWhiteReq(pClone);
    taosMemoryFree(pClone);
  } else {
    *pUpdateMsg = pClone;
  }
  return code;
}
int32_t tSerializeRetrieveIpWhite(void *buf, int32_t bufLen, SRetrieveIpWhiteReq *pReq) {
  SEncoder encoder = {0};
  int32_t  code = 0;
  int32_t  lino;
  int32_t  tlen;
  tEncoderInit(&encoder, buf, bufLen);

  TAOS_CHECK_EXIT(tStartEncode(&encoder));
  TAOS_CHECK_EXIT(tEncodeI64(&encoder, pReq->ipWhiteVer));
  tEndEncode(&encoder);

_exit:
  if (code) {
    tlen = code;
  } else {
    tlen = encoder.pos;
  }
  tEncoderClear(&encoder);
  return tlen;
}

int32_t tDeserializeRetrieveIpWhite(void *buf, int32_t bufLen, SRetrieveIpWhiteReq *pReq) {
  SDecoder decoder = {0};
  int32_t  code = 0;
  int32_t  lino;

  tDecoderInit(&decoder, buf, bufLen);

  TAOS_CHECK_EXIT(tStartDecode(&decoder));
  TAOS_CHECK_EXIT(tDecodeI64(&decoder, &pReq->ipWhiteVer));
  tEndDecode(&decoder);

_exit:
  tDecoderClear(&decoder);
  return code;
}

int32_t tSerializeRetrieveAnalyticAlgoReq(void *buf, int32_t bufLen, SRetrieveAnalyticsAlgoReq *pReq) {
  SEncoder encoder = {0};
  int32_t  code = 0;
  int32_t  lino;
  int32_t  tlen;
  tEncoderInit(&encoder, buf, bufLen);

  TAOS_CHECK_EXIT(tStartEncode(&encoder));
  TAOS_CHECK_EXIT(tEncodeI32(&encoder, pReq->dnodeId));
  TAOS_CHECK_EXIT(tEncodeI64(&encoder, pReq->analVer));
  tEndEncode(&encoder);

_exit:
  if (code) {
    tlen = code;
  } else {
    tlen = encoder.pos;
  }
  tEncoderClear(&encoder);
  return tlen;
}

int32_t tDeserializeRetrieveAnalyticAlgoReq(void *buf, int32_t bufLen, SRetrieveAnalyticsAlgoReq *pReq) {
  SDecoder decoder = {0};
  int32_t  code = 0;
  int32_t  lino;

  tDecoderInit(&decoder, buf, bufLen);

  TAOS_CHECK_EXIT(tStartDecode(&decoder));
  TAOS_CHECK_EXIT(tDecodeI32(&decoder, &pReq->dnodeId));
  TAOS_CHECK_EXIT(tDecodeI64(&decoder, &pReq->analVer));
  tEndDecode(&decoder);

_exit:
  tDecoderClear(&decoder);
  return code;
}

int32_t tSerializeRetrieveAnalyticAlgoRsp(void *buf, int32_t bufLen, SRetrieveAnalyticAlgoRsp *pRsp) {
  SEncoder encoder = {0};
  int32_t  code = 0;
  int32_t  lino;
  int32_t  tlen;
  tEncoderInit(&encoder, buf, bufLen);

  int32_t numOfAlgos = 0;
  void   *pIter = taosHashIterate(pRsp->hash, NULL);
  while (pIter != NULL) {
    SAnalyticsUrl *pUrl = pIter;
    size_t         nameLen = 0;
    const char    *name = taosHashGetKey(pIter, &nameLen);
    if (nameLen > 0 && nameLen <= TSDB_ANALYTIC_ALGO_KEY_LEN && pUrl->urlLen > 0) {
      numOfAlgos++;
    }
    pIter = taosHashIterate(pRsp->hash, pIter);
  }

  TAOS_CHECK_EXIT(tStartEncode(&encoder));
  TAOS_CHECK_EXIT(tEncodeI64(&encoder, pRsp->ver));
  TAOS_CHECK_EXIT(tEncodeI32(&encoder, numOfAlgos));

  pIter = taosHashIterate(pRsp->hash, NULL);
  while (pIter != NULL) {
    SAnalyticsUrl *pUrl = pIter;
    size_t         nameLen = 0;
    const char    *name = taosHashGetKey(pIter, &nameLen);
    if (nameLen > 0 && pUrl->urlLen > 0) {
      TAOS_CHECK_EXIT(tEncodeI32(&encoder, nameLen));
      TAOS_CHECK_EXIT(tEncodeBinary(&encoder, (const uint8_t *)name, nameLen));
      TAOS_CHECK_EXIT(tEncodeI32(&encoder, pUrl->anode));
      TAOS_CHECK_EXIT(tEncodeI32(&encoder, pUrl->type));
      TAOS_CHECK_EXIT(tEncodeI32(&encoder, pUrl->urlLen));
      TAOS_CHECK_EXIT(tEncodeBinary(&encoder, (const uint8_t *)pUrl->url, pUrl->urlLen));
    }
    pIter = taosHashIterate(pRsp->hash, pIter);
  }

  tEndEncode(&encoder);

_exit:
  if (code) {
    tlen = code;
  } else {
    tlen = encoder.pos;
  }
  tEncoderClear(&encoder);
  return tlen;
}

int32_t tDeserializeRetrieveAnalyticAlgoRsp(void *buf, int32_t bufLen, SRetrieveAnalyticAlgoRsp *pRsp) {
  if (pRsp->hash == NULL) {
    pRsp->hash = taosHashInit(64, MurmurHash3_32, true, HASH_ENTRY_LOCK);
    if (pRsp->hash == NULL) {
      terrno = TSDB_CODE_OUT_OF_BUFFER;
      return terrno;
    }
  }

  SDecoder decoder = {0};
  int32_t  code = 0;
  int32_t  lino;
  tDecoderInit(&decoder, buf, bufLen);

  int32_t       numOfAlgos = 0;
  int32_t       nameLen;
  int32_t       type;
  char          name[TSDB_ANALYTIC_ALGO_KEY_LEN];
  SAnalyticsUrl url = {0};

  TAOS_CHECK_EXIT(tStartDecode(&decoder));
  TAOS_CHECK_EXIT(tDecodeI64(&decoder, &pRsp->ver));
  TAOS_CHECK_EXIT(tDecodeI32(&decoder, &numOfAlgos));

  for (int32_t f = 0; f < numOfAlgos; ++f) {
    TAOS_CHECK_EXIT(tDecodeI32(&decoder, &nameLen));
    if (nameLen > 0 && nameLen <= TSDB_ANALYTIC_ALGO_NAME_LEN) {
      TAOS_CHECK_EXIT(tDecodeCStrTo(&decoder, name));
    }

    TAOS_CHECK_EXIT(tDecodeI32(&decoder, &url.anode));
    TAOS_CHECK_EXIT(tDecodeI32(&decoder, &type));
    url.type = (EAnalAlgoType)type;
    TAOS_CHECK_EXIT(tDecodeI32(&decoder, &url.urlLen));
    if (url.urlLen > 0) {
      TAOS_CHECK_EXIT(tDecodeBinaryAlloc(&decoder, (void **)&url.url, NULL) < 0);
    }

    char dstName[TSDB_ANALYTIC_ALGO_NAME_LEN] = {0};
    (void)strntolower(dstName, name, nameLen);

    TAOS_CHECK_EXIT(taosHashPut(pRsp->hash, dstName, nameLen, &url, sizeof(SAnalyticsUrl)));
  }

  tEndDecode(&decoder);

_exit:
  tDecoderClear(&decoder);
  return code;
}

void tFreeRetrieveAnalyticAlgoRsp(SRetrieveAnalyticAlgoRsp *pRsp) {
  void *pIter = taosHashIterate(pRsp->hash, NULL);
  while (pIter != NULL) {
    SAnalyticsUrl *pUrl = (SAnalyticsUrl *)pIter;
    taosMemoryFree(pUrl->url);
    pIter = taosHashIterate(pRsp->hash, pIter);
  }
  taosHashCleanup(pRsp->hash);

  pRsp->hash = NULL;
}

void tFreeSCreateUserReq(SCreateUserReq *pReq) {
  FREESQL();
  taosMemoryFreeClear(pReq->pIpRanges);
  taosMemoryFreeClear(pReq->pIpDualRanges);
}

int32_t tSerializeSAlterUserReq(void *buf, int32_t bufLen, SAlterUserReq *pReq) {
  SEncoder encoder = {0};
  int32_t  code = 0;
  int32_t  lino;
  int32_t  tlen;
  tEncoderInit(&encoder, buf, bufLen);

  TAOS_CHECK_EXIT(tStartEncode(&encoder));
  TAOS_CHECK_EXIT(tEncodeI8(&encoder, pReq->alterType));
  TAOS_CHECK_EXIT(tEncodeI8(&encoder, pReq->superUser));
  TAOS_CHECK_EXIT(tEncodeI8(&encoder, pReq->sysInfo));
  TAOS_CHECK_EXIT(tEncodeI8(&encoder, pReq->enable));
  TAOS_CHECK_EXIT(tEncodeI8(&encoder, pReq->isView));
  TAOS_CHECK_EXIT(tEncodeCStr(&encoder, pReq->user));
  TAOS_CHECK_EXIT(tEncodeCStr(&encoder, pReq->pass));
  TAOS_CHECK_EXIT(tEncodeCStr(&encoder, pReq->objname));
  int32_t len = strlen(pReq->tabName);
  TAOS_CHECK_EXIT(tEncodeI32(&encoder, len));
  if (len > 0) {
    TAOS_CHECK_EXIT(tEncodeCStr(&encoder, pReq->tabName));
  }
  TAOS_CHECK_EXIT(tEncodeBinary(&encoder, (const uint8_t *)pReq->tagCond, pReq->tagCondLen));
  TAOS_CHECK_EXIT(tEncodeI32(&encoder, pReq->numIpRanges));
  for (int32_t i = 0; i < pReq->numIpRanges; ++i) {
    TAOS_CHECK_EXIT(tEncodeU32(&encoder, pReq->pIpRanges[i].ip));
    TAOS_CHECK_EXIT(tEncodeU32(&encoder, pReq->pIpRanges[i].mask));
  }
  TAOS_CHECK_EXIT(tEncodeI64(&encoder, pReq->privileges));
  ENCODESQL();
  TAOS_CHECK_EXIT(tEncodeU8(&encoder, pReq->flag));
  TAOS_CHECK_EXIT(tEncodeU8(&encoder, pReq->passIsMd5));

  for (int32_t i = 0; i < pReq->numIpRanges; ++i) {
    SIpRange *pRange = &pReq->pIpDualRanges[i];
    code = tSerializeIpRange(&encoder, pRange);
    TAOS_CHECK_EXIT(code);
  }
  tEndEncode(&encoder);

_exit:
  if (code) {
    tlen = code;
  } else {
    tlen = encoder.pos;
  }
  tEncoderClear(&encoder);
  return tlen;
}

int32_t tDeserializeSAlterUserReq(void *buf, int32_t bufLen, SAlterUserReq *pReq) {
  SDecoder decoder = {0};
  int32_t  code = 0;
  int32_t  lino;
  tDecoderInit(&decoder, buf, bufLen);

  TAOS_CHECK_EXIT(tStartDecode(&decoder));
  TAOS_CHECK_EXIT(tDecodeI8(&decoder, &pReq->alterType));
  TAOS_CHECK_EXIT(tDecodeI8(&decoder, &pReq->superUser));
  TAOS_CHECK_EXIT(tDecodeI8(&decoder, &pReq->sysInfo));
  TAOS_CHECK_EXIT(tDecodeI8(&decoder, &pReq->enable));
  TAOS_CHECK_EXIT(tDecodeI8(&decoder, &pReq->isView));
  TAOS_CHECK_EXIT(tDecodeCStrTo(&decoder, pReq->user));
  TAOS_CHECK_EXIT(tDecodeCStrTo(&decoder, pReq->pass));
  TAOS_CHECK_EXIT(tDecodeCStrTo(&decoder, pReq->objname));
  if (!tDecodeIsEnd(&decoder)) {
    int32_t len = 0;
    TAOS_CHECK_EXIT(tDecodeI32(&decoder, &len));
    if (len > 0) {
      TAOS_CHECK_EXIT(tDecodeCStrTo(&decoder, pReq->tabName));
    }
    uint64_t tagCondLen = 0;
    TAOS_CHECK_EXIT(tDecodeBinaryAlloc(&decoder, (void **)&pReq->tagCond, &tagCondLen));
    pReq->tagCondLen = tagCondLen;
  }
  TAOS_CHECK_EXIT(tDecodeI32(&decoder, &pReq->numIpRanges));
  pReq->pIpRanges = taosMemoryMalloc(pReq->numIpRanges * sizeof(SIpV4Range));
  if (pReq->pIpRanges == NULL) {
    TAOS_CHECK_EXIT(terrno);
  }
  for (int32_t i = 0; i < pReq->numIpRanges; ++i) {
    TAOS_CHECK_EXIT(tDecodeU32(&decoder, &(pReq->pIpRanges[i].ip)));
    TAOS_CHECK_EXIT(tDecodeU32(&decoder, &(pReq->pIpRanges[i].mask)));
  }
  TAOS_CHECK_EXIT(tDecodeI64(&decoder, &pReq->privileges));
  DECODESQL();
  if (!tDecodeIsEnd(&decoder)) {
    TAOS_CHECK_EXIT(tDecodeU8(&decoder, &pReq->flag));
  }
  if (!tDecodeIsEnd(&decoder)) {
    TAOS_CHECK_EXIT(tDecodeU8(&decoder, &pReq->passIsMd5));
  }

  if (!tDecodeIsEnd(&decoder)) {
    pReq->pIpDualRanges = taosMemoryMalloc(pReq->numIpRanges * sizeof(SIpRange));
    if (pReq->pIpDualRanges == NULL) {
      TAOS_CHECK_EXIT(terrno);
    }
    for (int32_t i = 0; i < pReq->numIpRanges; ++i) {
      SIpRange *pRange = &pReq->pIpDualRanges[i];
      code = tDeserializeIpRange(&decoder, pRange);
      TAOS_CHECK_EXIT(code);
    }
  }

  tEndDecode(&decoder);

_exit:
  tDecoderClear(&decoder);
  return code;
}

void tFreeSAlterUserReq(SAlterUserReq *pReq) {
  taosMemoryFreeClear(pReq->tagCond);
  taosMemoryFree(pReq->pIpRanges);
  taosMemoryFree(pReq->pIpDualRanges);
  FREESQL();
}

int32_t tSerializeSGetUserAuthReq(void *buf, int32_t bufLen, SGetUserAuthReq *pReq) {
  SEncoder encoder = {0};
  int32_t  code = 0;
  int32_t  lino;
  int32_t  tlen;

  tEncoderInit(&encoder, buf, bufLen);
  TAOS_CHECK_EXIT(tStartEncode(&encoder));
  TAOS_CHECK_EXIT(tEncodeCStr(&encoder, pReq->user));
  tEndEncode(&encoder);

_exit:
  if (code) {
    tlen = code;
  } else {
    tlen = encoder.pos;
  }
  tEncoderClear(&encoder);
  return tlen;
}

int32_t tDeserializeSGetUserAuthReq(void *buf, int32_t bufLen, SGetUserAuthReq *pReq) {
  SDecoder decoder = {0};
  int32_t  code = 0;
  int32_t  lino;
  tDecoderInit(&decoder, buf, bufLen);

  TAOS_CHECK_EXIT(tStartDecode(&decoder));
  TAOS_CHECK_EXIT(tDecodeCStrTo(&decoder, pReq->user));
  tEndDecode(&decoder);

_exit:
  tDecoderClear(&decoder);
  return code;
}

int32_t tSerializeSGetUserAuthRspImpl(SEncoder *pEncoder, SGetUserAuthRsp *pRsp) {
  TAOS_CHECK_RETURN(tEncodeCStr(pEncoder, pRsp->user));
  TAOS_CHECK_RETURN(tEncodeI8(pEncoder, pRsp->superAuth));
  TAOS_CHECK_RETURN(tEncodeI8(pEncoder, pRsp->sysInfo));
  TAOS_CHECK_RETURN(tEncodeI8(pEncoder, pRsp->enable));
  TAOS_CHECK_RETURN(tEncodeI8(pEncoder, pRsp->dropped));
  TAOS_CHECK_RETURN(tEncodeI32(pEncoder, pRsp->version));

  int32_t numOfCreatedDbs = taosHashGetSize(pRsp->createdDbs);
  int32_t numOfReadDbs = taosHashGetSize(pRsp->readDbs);
  int32_t numOfWriteDbs = taosHashGetSize(pRsp->writeDbs);

  TAOS_CHECK_RETURN(tEncodeI32(pEncoder, numOfCreatedDbs));
  TAOS_CHECK_RETURN(tEncodeI32(pEncoder, numOfReadDbs));
  TAOS_CHECK_RETURN(tEncodeI32(pEncoder, numOfWriteDbs));

  char *db = taosHashIterate(pRsp->createdDbs, NULL);
  while (db != NULL) {
    TAOS_CHECK_RETURN(tEncodeCStr(pEncoder, db));
    db = taosHashIterate(pRsp->createdDbs, db);
  }

  db = taosHashIterate(pRsp->readDbs, NULL);
  while (db != NULL) {
    TAOS_CHECK_RETURN(tEncodeCStr(pEncoder, db));
    db = taosHashIterate(pRsp->readDbs, db);
  }

  db = taosHashIterate(pRsp->writeDbs, NULL);
  while (db != NULL) {
    TAOS_CHECK_RETURN(tEncodeCStr(pEncoder, db));
    db = taosHashIterate(pRsp->writeDbs, db);
  }

  int32_t numOfReadTbs = taosHashGetSize(pRsp->readTbs);
  int32_t numOfWriteTbs = taosHashGetSize(pRsp->writeTbs);
  int32_t numOfAlterTbs = taosHashGetSize(pRsp->alterTbs);
  int32_t numOfReadViews = taosHashGetSize(pRsp->readViews);
  int32_t numOfWriteViews = taosHashGetSize(pRsp->writeViews);
  int32_t numOfAlterViews = taosHashGetSize(pRsp->alterViews);
  int32_t numOfUseDbs = taosHashGetSize(pRsp->useDbs);
  TAOS_CHECK_RETURN(tEncodeI32(pEncoder, numOfReadTbs));
  TAOS_CHECK_RETURN(tEncodeI32(pEncoder, numOfWriteTbs));
  TAOS_CHECK_RETURN(tEncodeI32(pEncoder, numOfAlterTbs));
  TAOS_CHECK_RETURN(tEncodeI32(pEncoder, numOfReadViews));
  TAOS_CHECK_RETURN(tEncodeI32(pEncoder, numOfWriteViews));
  TAOS_CHECK_RETURN(tEncodeI32(pEncoder, numOfAlterViews));
  TAOS_CHECK_RETURN(tEncodeI32(pEncoder, numOfUseDbs));

  char *tb = taosHashIterate(pRsp->readTbs, NULL);
  while (tb != NULL) {
    size_t keyLen = 0;
    void  *key = taosHashGetKey(tb, &keyLen);
    TAOS_CHECK_RETURN(tEncodeI32(pEncoder, keyLen));
    TAOS_CHECK_RETURN(tEncodeCStr(pEncoder, key));

    size_t valueLen = 0;
    valueLen = strlen(tb);
    TAOS_CHECK_RETURN(tEncodeI32(pEncoder, valueLen));
    TAOS_CHECK_RETURN(tEncodeCStr(pEncoder, tb));

    tb = taosHashIterate(pRsp->readTbs, tb);
  }

  tb = taosHashIterate(pRsp->writeTbs, NULL);
  while (tb != NULL) {
    size_t keyLen = 0;
    void  *key = taosHashGetKey(tb, &keyLen);
    TAOS_CHECK_RETURN(tEncodeI32(pEncoder, keyLen));
    TAOS_CHECK_RETURN(tEncodeCStr(pEncoder, key));

    size_t valueLen = 0;
    valueLen = strlen(tb);
    TAOS_CHECK_RETURN(tEncodeI32(pEncoder, valueLen));
    TAOS_CHECK_RETURN(tEncodeCStr(pEncoder, tb));

    tb = taosHashIterate(pRsp->writeTbs, tb);
  }

  tb = taosHashIterate(pRsp->alterTbs, NULL);
  while (tb != NULL) {
    size_t keyLen = 0;
    void  *key = taosHashGetKey(tb, &keyLen);
    TAOS_CHECK_RETURN(tEncodeI32(pEncoder, keyLen));
    TAOS_CHECK_RETURN(tEncodeCStr(pEncoder, key));

    size_t valueLen = 0;
    valueLen = strlen(tb);
    TAOS_CHECK_RETURN(tEncodeI32(pEncoder, valueLen));
    TAOS_CHECK_RETURN(tEncodeCStr(pEncoder, tb));

    tb = taosHashIterate(pRsp->alterTbs, tb);
  }

  tb = taosHashIterate(pRsp->readViews, NULL);
  while (tb != NULL) {
    size_t keyLen = 0;
    void  *key = taosHashGetKey(tb, &keyLen);
    TAOS_CHECK_RETURN(tEncodeI32(pEncoder, keyLen));
    TAOS_CHECK_RETURN(tEncodeCStr(pEncoder, key));

    size_t valueLen = 0;
    valueLen = strlen(tb);
    TAOS_CHECK_RETURN(tEncodeI32(pEncoder, valueLen));
    TAOS_CHECK_RETURN(tEncodeCStr(pEncoder, tb));

    tb = taosHashIterate(pRsp->readViews, tb);
  }

  tb = taosHashIterate(pRsp->writeViews, NULL);
  while (tb != NULL) {
    size_t keyLen = 0;
    void  *key = taosHashGetKey(tb, &keyLen);
    TAOS_CHECK_RETURN(tEncodeI32(pEncoder, keyLen));
    TAOS_CHECK_RETURN(tEncodeCStr(pEncoder, key));

    size_t valueLen = 0;
    valueLen = strlen(tb);
    TAOS_CHECK_RETURN(tEncodeI32(pEncoder, valueLen));
    TAOS_CHECK_RETURN(tEncodeCStr(pEncoder, tb));

    tb = taosHashIterate(pRsp->writeViews, tb);
  }

  tb = taosHashIterate(pRsp->alterViews, NULL);
  while (tb != NULL) {
    size_t keyLen = 0;
    void  *key = taosHashGetKey(tb, &keyLen);
    TAOS_CHECK_RETURN(tEncodeI32(pEncoder, keyLen));
    TAOS_CHECK_RETURN(tEncodeCStr(pEncoder, key));

    size_t valueLen = 0;
    valueLen = strlen(tb);
    TAOS_CHECK_RETURN(tEncodeI32(pEncoder, valueLen));
    TAOS_CHECK_RETURN(tEncodeCStr(pEncoder, tb));

    tb = taosHashIterate(pRsp->alterViews, tb);
  }

  int32_t *useDb = taosHashIterate(pRsp->useDbs, NULL);
  while (useDb != NULL) {
    size_t keyLen = 0;
    void  *key = taosHashGetKey(useDb, &keyLen);
    TAOS_CHECK_RETURN(tEncodeI32(pEncoder, keyLen));
    TAOS_CHECK_RETURN(tEncodeCStr(pEncoder, key));
    TAOS_CHECK_RETURN(tEncodeI32(pEncoder, *useDb));
    useDb = taosHashIterate(pRsp->useDbs, useDb);
  }

  // since 3.0.7.0
  TAOS_CHECK_RETURN(tEncodeI32(pEncoder, pRsp->passVer));
  TAOS_CHECK_RETURN(tEncodeI64(pEncoder, pRsp->whiteListVer));
  return 0;
}

int32_t tSerializeSGetUserAuthRsp(void *buf, int32_t bufLen, SGetUserAuthRsp *pRsp) {
  SEncoder encoder = {0};
  int32_t  code = 0;
  int32_t  lino;
  int32_t  tlen;
  tEncoderInit(&encoder, buf, bufLen);

  TAOS_CHECK_EXIT(tStartEncode(&encoder));
  TAOS_CHECK_EXIT(tSerializeSGetUserAuthRspImpl(&encoder, pRsp));

  tEndEncode(&encoder);

_exit:
  if (code) {
    tlen = code;
  } else {
    tlen = encoder.pos;
  }
  tEncoderClear(&encoder);
  return tlen;
}

int32_t tDeserializeSGetUserAuthRspImpl(SDecoder *pDecoder, SGetUserAuthRsp *pRsp) {
  char *key = NULL, *value = NULL;
  pRsp->createdDbs = taosHashInit(4, taosGetDefaultHashFunction(TSDB_DATA_TYPE_BINARY), true, HASH_ENTRY_LOCK);
  pRsp->readDbs = taosHashInit(4, taosGetDefaultHashFunction(TSDB_DATA_TYPE_BINARY), true, HASH_ENTRY_LOCK);
  pRsp->writeDbs = taosHashInit(4, taosGetDefaultHashFunction(TSDB_DATA_TYPE_BINARY), true, HASH_ENTRY_LOCK);
  pRsp->readTbs = taosHashInit(4, taosGetDefaultHashFunction(TSDB_DATA_TYPE_BINARY), true, HASH_ENTRY_LOCK);
  pRsp->writeTbs = taosHashInit(4, taosGetDefaultHashFunction(TSDB_DATA_TYPE_BINARY), true, HASH_ENTRY_LOCK);
  pRsp->alterTbs = taosHashInit(4, taosGetDefaultHashFunction(TSDB_DATA_TYPE_BINARY), true, HASH_ENTRY_LOCK);
  pRsp->readViews = taosHashInit(4, taosGetDefaultHashFunction(TSDB_DATA_TYPE_BINARY), true, HASH_ENTRY_LOCK);
  pRsp->writeViews = taosHashInit(4, taosGetDefaultHashFunction(TSDB_DATA_TYPE_BINARY), true, HASH_ENTRY_LOCK);
  pRsp->alterViews = taosHashInit(4, taosGetDefaultHashFunction(TSDB_DATA_TYPE_BINARY), true, HASH_ENTRY_LOCK);
  pRsp->useDbs = taosHashInit(4, taosGetDefaultHashFunction(TSDB_DATA_TYPE_BINARY), true, HASH_ENTRY_LOCK);
  if (pRsp->createdDbs == NULL || pRsp->readDbs == NULL || pRsp->writeDbs == NULL || pRsp->readTbs == NULL ||
      pRsp->writeTbs == NULL || pRsp->alterTbs == NULL || pRsp->readViews == NULL || pRsp->writeViews == NULL ||
      pRsp->alterViews == NULL || pRsp->useDbs == NULL) {
    goto _err;
  }

  if (tDecodeCStrTo(pDecoder, pRsp->user) < 0) goto _err;
  if (tDecodeI8(pDecoder, &pRsp->superAuth) < 0) goto _err;
  if (tDecodeI8(pDecoder, &pRsp->sysInfo) < 0) goto _err;
  if (tDecodeI8(pDecoder, &pRsp->enable) < 0) goto _err;
  if (tDecodeI8(pDecoder, &pRsp->dropped) < 0) goto _err;
  if (tDecodeI32(pDecoder, &pRsp->version) < 0) goto _err;

  int32_t numOfCreatedDbs = 0;
  int32_t numOfReadDbs = 0;
  int32_t numOfWriteDbs = 0;
  if (tDecodeI32(pDecoder, &numOfCreatedDbs) < 0) goto _err;
  if (tDecodeI32(pDecoder, &numOfReadDbs) < 0) goto _err;
  if (tDecodeI32(pDecoder, &numOfWriteDbs) < 0) goto _err;

  for (int32_t i = 0; i < numOfCreatedDbs; ++i) {
    char db[TSDB_DB_FNAME_LEN] = {0};
    if (tDecodeCStrTo(pDecoder, db) < 0) goto _err;
    int32_t len = strlen(db);
    if (taosHashPut(pRsp->createdDbs, db, len + 1, db, len + 1) < 0) goto _err;
  }

  for (int32_t i = 0; i < numOfReadDbs; ++i) {
    char db[TSDB_DB_FNAME_LEN] = {0};
    if (tDecodeCStrTo(pDecoder, db) < 0) goto _err;
    int32_t len = strlen(db);
    if (taosHashPut(pRsp->readDbs, db, len + 1, db, len + 1) < 0) goto _err;
  }

  for (int32_t i = 0; i < numOfWriteDbs; ++i) {
    char db[TSDB_DB_FNAME_LEN] = {0};
    if (tDecodeCStrTo(pDecoder, db) < 0) goto _err;
    int32_t len = strlen(db);
    if (taosHashPut(pRsp->writeDbs, db, len + 1, db, len + 1) < 0) goto _err;
  }

  if (!tDecodeIsEnd(pDecoder)) {
    int32_t numOfReadTbs = 0;
    int32_t numOfWriteTbs = 0;
    int32_t numOfAlterTbs = 0;
    int32_t numOfReadViews = 0;
    int32_t numOfWriteViews = 0;
    int32_t numOfAlterViews = 0;
    int32_t numOfUseDbs = 0;
    if (tDecodeI32(pDecoder, &numOfReadTbs) < 0) goto _err;
    if (tDecodeI32(pDecoder, &numOfWriteTbs) < 0) goto _err;
    if (tDecodeI32(pDecoder, &numOfAlterTbs) < 0) goto _err;
    if (tDecodeI32(pDecoder, &numOfReadViews) < 0) goto _err;
    if (tDecodeI32(pDecoder, &numOfWriteViews) < 0) goto _err;
    if (tDecodeI32(pDecoder, &numOfAlterViews) < 0) goto _err;
    if (tDecodeI32(pDecoder, &numOfUseDbs) < 0) goto _err;

    for (int32_t i = 0; i < numOfReadTbs; ++i) {
      int32_t keyLen = 0;
      if (tDecodeI32(pDecoder, &keyLen) < 0) goto _err;

      if ((key = taosMemoryCalloc(keyLen + 1, sizeof(char))) == NULL) goto _err;
      if (tDecodeCStrTo(pDecoder, key) < 0) goto _err;

      int32_t valuelen = 0;
      if (tDecodeI32(pDecoder, &valuelen) < 0) goto _err;

      if ((value = taosMemoryCalloc(valuelen + 1, sizeof(char))) == NULL) goto _err;
      if (tDecodeCStrTo(pDecoder, value) < 0) goto _err;

      if (taosHashPut(pRsp->readTbs, key, keyLen, value, valuelen + 1) < 0) goto _err;

      taosMemoryFreeClear(key);
      taosMemoryFreeClear(value);
    }

    for (int32_t i = 0; i < numOfWriteTbs; ++i) {
      int32_t keyLen = 0;
      if (tDecodeI32(pDecoder, &keyLen) < 0) goto _err;

      if ((key = taosMemoryCalloc(keyLen + 1, sizeof(char))) == NULL) goto _err;
      if (tDecodeCStrTo(pDecoder, key) < 0) goto _err;

      int32_t valuelen = 0;
      if (tDecodeI32(pDecoder, &valuelen) < 0) goto _err;

      if ((value = taosMemoryCalloc(valuelen + 1, sizeof(char))) == NULL) goto _err;
      if (tDecodeCStrTo(pDecoder, value) < 0) goto _err;

      if (taosHashPut(pRsp->writeTbs, key, keyLen, value, valuelen + 1) < 0) goto _err;

      taosMemoryFreeClear(key);
      taosMemoryFreeClear(value);
    }

    for (int32_t i = 0; i < numOfAlterTbs; ++i) {
      int32_t keyLen = 0;
      if (tDecodeI32(pDecoder, &keyLen) < 0) goto _err;

      if ((key = taosMemoryCalloc(keyLen + 1, sizeof(char))) == NULL) goto _err;
      if (tDecodeCStrTo(pDecoder, key) < 0) goto _err;

      int32_t valuelen = 0;
      if (tDecodeI32(pDecoder, &valuelen) < 0) goto _err;

      if ((value = taosMemoryCalloc(valuelen + 1, sizeof(char))) == NULL) goto _err;
      if (tDecodeCStrTo(pDecoder, value) < 0) goto _err;

      if (taosHashPut(pRsp->alterTbs, key, keyLen, value, valuelen + 1) < 0) goto _err;

      taosMemoryFreeClear(key);
      taosMemoryFreeClear(value);
    }

    for (int32_t i = 0; i < numOfReadViews; ++i) {
      int32_t keyLen = 0;
      if (tDecodeI32(pDecoder, &keyLen) < 0) goto _err;

      if ((key = taosMemoryCalloc(keyLen + 1, sizeof(char))) == NULL) goto _err;
      if (tDecodeCStrTo(pDecoder, key) < 0) goto _err;

      int32_t valuelen = 0;
      if (tDecodeI32(pDecoder, &valuelen) < 0) goto _err;

      if ((value = taosMemoryCalloc(valuelen + 1, sizeof(char))) == NULL) goto _err;
      if (tDecodeCStrTo(pDecoder, value) < 0) goto _err;

      if (taosHashPut(pRsp->readViews, key, keyLen, value, valuelen + 1) < 0) goto _err;

      taosMemoryFreeClear(key);
      taosMemoryFreeClear(value);
    }

    for (int32_t i = 0; i < numOfWriteViews; ++i) {
      int32_t keyLen = 0;
      if (tDecodeI32(pDecoder, &keyLen) < 0) goto _err;

      if ((key = taosMemoryCalloc(keyLen + 1, sizeof(char))) == NULL) goto _err;
      if (tDecodeCStrTo(pDecoder, key) < 0) goto _err;

      int32_t valuelen = 0;
      if (tDecodeI32(pDecoder, &valuelen) < 0) goto _err;

      if ((value = taosMemoryCalloc(valuelen + 1, sizeof(char))) == NULL) goto _err;
      if (tDecodeCStrTo(pDecoder, value) < 0) goto _err;

      if (taosHashPut(pRsp->writeViews, key, keyLen, value, valuelen + 1) < 0) goto _err;

      taosMemoryFreeClear(key);
      taosMemoryFreeClear(value);
    }

    for (int32_t i = 0; i < numOfAlterViews; ++i) {
      int32_t keyLen = 0;
      if (tDecodeI32(pDecoder, &keyLen) < 0) goto _err;

      if ((key = taosMemoryCalloc(keyLen + 1, sizeof(char))) == NULL) goto _err;
      if (tDecodeCStrTo(pDecoder, key) < 0) goto _err;

      int32_t valuelen = 0;
      if (tDecodeI32(pDecoder, &valuelen) < 0) goto _err;

      if ((value = taosMemoryCalloc(valuelen + 1, sizeof(char))) == NULL) goto _err;
      if (tDecodeCStrTo(pDecoder, value) < 0) goto _err;

      if (taosHashPut(pRsp->alterViews, key, keyLen, value, valuelen + 1) < 0) goto _err;

      taosMemoryFreeClear(key);
      taosMemoryFreeClear(value);
    }

    for (int32_t i = 0; i < numOfUseDbs; ++i) {
      int32_t keyLen = 0;
      if (tDecodeI32(pDecoder, &keyLen) < 0) goto _err;

      if ((key = taosMemoryCalloc(keyLen + 1, sizeof(char))) == NULL) goto _err;
      if (tDecodeCStrTo(pDecoder, key) < 0) goto _err;

      int32_t ref = 0;
      if (tDecodeI32(pDecoder, &ref) < 0) goto _err;

      if (taosHashPut(pRsp->useDbs, key, keyLen, &ref, sizeof(ref)) < 0) goto _err;
      taosMemoryFreeClear(key);
    }
    // since 3.0.7.0
    if (!tDecodeIsEnd(pDecoder)) {
      if (tDecodeI32(pDecoder, &pRsp->passVer) < 0) goto _err;
    } else {
      pRsp->passVer = 0;
    }
    if (!tDecodeIsEnd(pDecoder)) {
      if (tDecodeI64(pDecoder, &pRsp->whiteListVer) < 0) goto _err;
    } else {
      pRsp->whiteListVer = 0;
    }
  }
  return 0;
_err:
  taosHashCleanup(pRsp->createdDbs);
  taosHashCleanup(pRsp->readDbs);
  taosHashCleanup(pRsp->writeDbs);
  taosHashCleanup(pRsp->readTbs);
  taosHashCleanup(pRsp->writeTbs);
  taosHashCleanup(pRsp->alterTbs);
  taosHashCleanup(pRsp->readViews);
  taosHashCleanup(pRsp->writeViews);
  taosHashCleanup(pRsp->alterViews);
  taosHashCleanup(pRsp->useDbs);

  taosMemoryFreeClear(key);
  taosMemoryFreeClear(value);
  return -1;
}

int32_t tDeserializeSGetUserAuthRsp(void *buf, int32_t bufLen, SGetUserAuthRsp *pRsp) {
  SDecoder decoder = {0};
  int32_t  code = 0;
  int32_t  lino;
  tDecoderInit(&decoder, buf, bufLen);

  TAOS_CHECK_EXIT(tStartDecode(&decoder));
  TAOS_CHECK_EXIT(tDeserializeSGetUserAuthRspImpl(&decoder, pRsp));

  tEndDecode(&decoder);

_exit:
  tDecoderClear(&decoder);
  return code;
}

void tFreeSGetUserAuthRsp(SGetUserAuthRsp *pRsp) {
  taosHashCleanup(pRsp->createdDbs);
  taosHashCleanup(pRsp->readDbs);
  taosHashCleanup(pRsp->writeDbs);
  taosHashCleanup(pRsp->readTbs);
  taosHashCleanup(pRsp->writeTbs);
  taosHashCleanup(pRsp->alterTbs);
  taosHashCleanup(pRsp->readViews);
  taosHashCleanup(pRsp->writeViews);
  taosHashCleanup(pRsp->alterViews);
  taosHashCleanup(pRsp->useDbs);
}

int32_t tSerializeSGetUserWhiteListReq(void *buf, int32_t bufLen, SGetUserWhiteListReq *pReq) {
  SEncoder encoder = {0};
  int32_t  code = 0;
  int32_t  lino;
  int32_t  tlen;

  tEncoderInit(&encoder, buf, bufLen);

  TAOS_CHECK_EXIT(tStartEncode(&encoder));
  TAOS_CHECK_EXIT(tEncodeCStr(&encoder, pReq->user));
  tEndEncode(&encoder);

_exit:
  if (code) {
    tlen = code;
  } else {
    tlen = encoder.pos;
  }
  tEncoderClear(&encoder);
  return tlen;
}

int32_t tDeserializeSGetUserWhiteListReq(void *buf, int32_t bufLen, SGetUserWhiteListReq *pReq) {
  SDecoder decoder = {0};
  int32_t  code = 0;
  int32_t  lino;
  tDecoderInit(&decoder, buf, bufLen);

  TAOS_CHECK_EXIT(tStartDecode(&decoder));
  TAOS_CHECK_EXIT(tDecodeCStrTo(&decoder, pReq->user));
  tEndDecode(&decoder);

_exit:
  tDecoderClear(&decoder);
  return code;
}

int32_t tSerializeSGetUserWhiteListRsp(void *buf, int32_t bufLen, SGetUserWhiteListRsp *pRsp) {
  SEncoder encoder = {0};
  int32_t  code = 0;
  int32_t  lino;
  int32_t  tlen;
  tEncoderInit(&encoder, buf, bufLen);

  TAOS_CHECK_EXIT(tStartEncode(&encoder));
  TAOS_CHECK_EXIT(tEncodeCStr(&encoder, pRsp->user));
  TAOS_CHECK_EXIT(tEncodeI32(&encoder, pRsp->numWhiteLists));
  for (int i = 0; i < pRsp->numWhiteLists; ++i) {
    TAOS_CHECK_EXIT(tEncodeU32(&encoder, pRsp->pWhiteLists[i].ip));
    TAOS_CHECK_EXIT(tEncodeU32(&encoder, pRsp->pWhiteLists[i].mask));
  }
  tEndEncode(&encoder);

_exit:
  if (code) {
    tlen = code;
  } else {
    tlen = encoder.pos;
  }
  tEncoderClear(&encoder);
  return tlen;
}

int32_t tDeserializeSGetUserWhiteListRsp(void *buf, int32_t bufLen, SGetUserWhiteListRsp *pRsp) {
  SDecoder decoder = {0};
  int32_t  code = 0;
  int32_t  lino;
  tDecoderInit(&decoder, buf, bufLen);

  TAOS_CHECK_EXIT(tStartDecode(&decoder));
  TAOS_CHECK_EXIT(tDecodeCStrTo(&decoder, pRsp->user));
  TAOS_CHECK_EXIT(tDecodeI32(&decoder, &pRsp->numWhiteLists));
  pRsp->pWhiteLists = taosMemoryMalloc(pRsp->numWhiteLists * sizeof(SIpV4Range));
  if (pRsp->pWhiteLists == NULL) {
    TAOS_CHECK_EXIT(terrno);
  }
  for (int32_t i = 0; i < pRsp->numWhiteLists; ++i) {
    TAOS_CHECK_EXIT(tDecodeU32(&decoder, &(pRsp->pWhiteLists[i].ip)));
    TAOS_CHECK_EXIT(tDecodeU32(&decoder, &(pRsp->pWhiteLists[i].mask)));
  }

  tEndDecode(&decoder);
_exit:
  tDecoderClear(&decoder);
  return code;
}
void tFreeSGetUserWhiteListRsp(SGetUserWhiteListRsp *pRsp) { taosMemoryFree(pRsp->pWhiteLists); }

int32_t tSerializeSGetUserWhiteListDualRsp(void *buf, int32_t bufLen, SGetUserWhiteListRsp *pRsp) {
  SEncoder encoder = {0};
  int32_t  code = 0;
  int32_t  lino;
  int32_t  tlen;
  tEncoderInit(&encoder, buf, bufLen);

  TAOS_CHECK_EXIT(tStartEncode(&encoder));
  TAOS_CHECK_EXIT(tEncodeCStr(&encoder, pRsp->user));
  TAOS_CHECK_EXIT(tEncodeI32(&encoder, pRsp->numWhiteLists));
  for (int i = 0; i < pRsp->numWhiteLists; ++i) {
    SIpRange *range = &pRsp->pWhiteListsDual[i];
    TAOS_CHECK_EXIT(tSerializeIpRange(&encoder, range));
  }
  tEndEncode(&encoder);

_exit:
  if (code) {
    tlen = code;
  } else {
    tlen = encoder.pos;
  }
  tEncoderClear(&encoder);
  return tlen;
}
int32_t tDeserializeSGetUserWhiteListDualRsp(void *buf, int32_t bufLen, SGetUserWhiteListRsp *pRsp) {
  SDecoder decoder = {0};
  int32_t  code = 0;
  int32_t  lino;
  tDecoderInit(&decoder, buf, bufLen);

  TAOS_CHECK_EXIT(tStartDecode(&decoder));
  TAOS_CHECK_EXIT(tDecodeCStrTo(&decoder, pRsp->user));
  TAOS_CHECK_EXIT(tDecodeI32(&decoder, &pRsp->numWhiteLists));

  pRsp->pWhiteListsDual = taosMemoryMalloc(pRsp->numWhiteLists * sizeof(SIpRange));
  if (pRsp->pWhiteListsDual == NULL) {
    TAOS_CHECK_EXIT(terrno);
  }
  for (int32_t i = 0; i < pRsp->numWhiteLists; ++i) {
    SIpRange *range = &pRsp->pWhiteListsDual[i];
    TAOS_CHECK_EXIT(tDeserializeIpRange(&decoder, range));
  }

  tEndDecode(&decoder);
_exit:
  tDecoderClear(&decoder);
  return code;
}

int32_t tIpStrToUint(const SIpAddr *addr, SIpRange *range) {
  int32_t code = 0;
  range->type = addr->type;
  const char *buf = IP_ADDR_STR(addr);
  if (addr->type == 0) {
    struct in_addr taddr;
    if (inet_pton(AF_INET, buf, &taddr) <= 0) {
      code = TSDB_CODE_THIRDPARTY_ERROR;
    }

    SIpV4Range *ipv4 = &range->ipV4;
    ipv4->ip = taddr.s_addr;
    ipv4->mask = addr->mask;
  } else if (addr->type == 1) {
    struct in6_addr taddr;
    if (inet_pton(AF_INET6, buf, &(taddr)) <= 0) {
      code = TSDB_CODE_THIRDPARTY_ERROR;
    }

    SIpV6Range *ipv6 = &range->ipV6;
    memcpy(&ipv6->addr[0], taddr.s6_addr, 8);
    memcpy(&ipv6->addr[1], taddr.s6_addr + 8, 8);

    ipv6->mask = addr->mask;
  }
  return code;
}

int32_t tIpUintToStr(const SIpRange *range, SIpAddr *addr) {
  int32_t code = 0;
  addr->type = range->type;
  if (addr->type == 0) {
    struct in_addr taddr;
    memcpy(&taddr.s_addr, &range->ipV4.ip, sizeof(taddr.s_addr));
    if (inet_ntop(AF_INET, &taddr, addr->ipv4, sizeof(addr->ipv4)) == NULL) {
      code = TSDB_CODE_THIRDPARTY_ERROR;
    }
    addr->mask = range->ipV4.mask;
  } else {
    struct in6_addr taddr;
    memcpy(taddr.s6_addr, &range->ipV6.addr[0], 8);
    memcpy(taddr.s6_addr + 8, &range->ipV6.addr[1], 8);
    if (inet_ntop(AF_INET6, &taddr, addr->ipv6, sizeof(addr->ipv6)) == NULL) {
      code = TSDB_CODE_THIRDPARTY_ERROR;
    }
    addr->mask = range->ipV6.mask;
  }

  return code;
}
int32_t tIpRangeSetMask(SIpRange *range, int32_t mask) {
  if (range->type == 0) {
    SIpV4Range *p4 = (SIpV4Range *)&range->ipV4;
    if (mask < 0 || mask > 32) {
      return TSDB_CODE_PAR_INVALID_IP_RANGE;
    }
    p4->mask = mask;
  } else {
    SIpV6Range *p6 = (SIpV6Range *)&range->ipV6;
    if (mask < 0 || mask > 128) {
      return TSDB_CODE_PAR_INVALID_IP_RANGE;
    }
    p6->mask = mask;
  }
  return 0;
}

void tIpRangeSetDefaultMask(SIpRange *range) {
  if (range->type == 0) {
    SIpV4Range *p4 = (SIpV4Range *)&range->ipV4;
    p4->mask = 128;
  } else {
    SIpV6Range *p6 = (SIpV6Range *)&range->ipV6;
    p6->mask = 32;
  }
}
void tFreeSGetUserWhiteListDualRsp(SGetUserWhiteListRsp *pRsp) { taosMemoryFree(pRsp->pWhiteListsDual); }

int32_t tSerializeSMCfgClusterReq(void *buf, int32_t bufLen, SMCfgClusterReq *pReq) {
  SEncoder encoder = {0};
  int32_t  code = 0;
  int32_t  lino;
  int32_t  tlen;
  tEncoderInit(&encoder, buf, bufLen);

  TAOS_CHECK_EXIT(tStartEncode(&encoder));
  TAOS_CHECK_EXIT(tEncodeCStr(&encoder, pReq->config));
  TAOS_CHECK_EXIT(tEncodeCStr(&encoder, pReq->value));
  ENCODESQL();
  tEndEncode(&encoder);

_exit:
  if (code) {
    tlen = code;
  } else {
    tlen = encoder.pos;
  }
  tEncoderClear(&encoder);
  return tlen;
}

int32_t tDeserializeSMCfgClusterReq(void *buf, int32_t bufLen, SMCfgClusterReq *pReq) {
  SDecoder decoder = {0};
  int32_t  code = 0;
  int32_t  lino;
  tDecoderInit(&decoder, buf, bufLen);

  TAOS_CHECK_EXIT(tStartDecode(&decoder));
  TAOS_CHECK_EXIT(tDecodeCStrTo(&decoder, pReq->config));
  TAOS_CHECK_EXIT(tDecodeCStrTo(&decoder, pReq->value));
  DECODESQL();
  tEndDecode(&decoder);

_exit:
  tDecoderClear(&decoder);
  return code;
}

void tFreeSMCfgClusterReq(SMCfgClusterReq *pReq) { FREESQL(); }

int32_t tSerializeSCreateDropMQSNodeReq(void *buf, int32_t bufLen, SMCreateQnodeReq *pReq) {
  SEncoder encoder = {0};
  int32_t  code = 0;
  int32_t  lino;
  int32_t  tlen;
  tEncoderInit(&encoder, buf, bufLen);

  TAOS_CHECK_EXIT(tStartEncode(&encoder));
  TAOS_CHECK_EXIT(tEncodeI32(&encoder, pReq->dnodeId));
  ENCODESQL();
  tEndEncode(&encoder);

_exit:
  if (code) {
    tlen = code;
  } else {
    tlen = encoder.pos;
  }
  tEncoderClear(&encoder);
  return tlen;
}

int32_t tDeserializeSCreateDropMQSNodeReq(void *buf, int32_t bufLen, SMCreateQnodeReq *pReq) {
  SDecoder decoder = {0};
  int32_t  code = 0;
  int32_t  lino;
  tDecoderInit(&decoder, buf, bufLen);

  TAOS_CHECK_EXIT(tStartDecode(&decoder));
  TAOS_CHECK_EXIT(tDecodeI32(&decoder, &pReq->dnodeId));
  DECODESQL();
  tEndDecode(&decoder);

_exit:
  tDecoderClear(&decoder);
  return code;
}

int32_t tEncodeSNodeEpSet(SEncoder* pEncoder, SNodeEpSet *pNode) {
  int32_t code = 0;
  TAOS_CHECK_RETURN(tEncodeI32(pEncoder, pNode->nodeId));
  TAOS_CHECK_RETURN(tEncodeSEpSet(pEncoder, &pNode->epSet));

_exit:

  return code;
}

int32_t tDecodeSNodeEpSet(SDecoder *pDecoder, SNodeEpSet *pNode) {
  TAOS_CHECK_RETURN(tDecodeI32(pDecoder, &pNode->nodeId));
  TAOS_CHECK_RETURN(tDecodeSEpSet(pDecoder, &pNode->epSet));

  return 0;
}



int32_t tSerializeSDCreateSNodeReq(void *buf, int32_t bufLen, SDCreateSnodeReq *pReq) {
  SEncoder encoder = {0};
  int32_t  code = 0;
  int32_t  lino;
  int32_t  tlen;
  tEncoderInit(&encoder, buf, bufLen);

  TAOS_CHECK_EXIT(tStartEncode(&encoder));
  TAOS_CHECK_EXIT(tEncodeI32(&encoder, pReq->snodeId));
  TAOS_CHECK_EXIT(tEncodeSNodeEpSet(&encoder, &pReq->leaders[0]));
  TAOS_CHECK_EXIT(tEncodeSNodeEpSet(&encoder, &pReq->leaders[1]));
  TAOS_CHECK_EXIT(tEncodeSNodeEpSet(&encoder, &pReq->replica));
  ENCODESQL();
  tEndEncode(&encoder);

_exit:
  if (code) {
    tlen = code;
  } else {
    tlen = encoder.pos;
  }
  tEncoderClear(&encoder);
  return tlen;
}

int32_t tDeserializeSDCreateSNodeReq(void *buf, int32_t bufLen, SDCreateSnodeReq *pReq) {
  SDecoder decoder = {0};
  int32_t  code = 0;
  int32_t  lino;
  tDecoderInit(&decoder, buf, bufLen);

  TAOS_CHECK_EXIT(tStartDecode(&decoder));
  TAOS_CHECK_EXIT(tDecodeI32(&decoder, &pReq->snodeId));
  TAOS_CHECK_EXIT(tDecodeSNodeEpSet(&decoder, &pReq->leaders[0]));
  TAOS_CHECK_EXIT(tDecodeSNodeEpSet(&decoder, &pReq->leaders[1]));
  TAOS_CHECK_EXIT(tDecodeSNodeEpSet(&decoder, &pReq->replica));
  DECODESQL();
  tEndDecode(&decoder);

_exit:
  tDecoderClear(&decoder);
  return code;
}


void tFreeSMCreateQnodeReq(SMCreateQnodeReq *pReq) { FREESQL(); }

void tFreeSDCreateSnodeReq(SDCreateSnodeReq *pReq) { FREESQL(); }

void tFreeSDDropQnodeReq(SDDropQnodeReq *pReq) { FREESQL(); }

int32_t tSerializeSDropDnodeReq(void *buf, int32_t bufLen, SDropDnodeReq *pReq) {
  SEncoder encoder = {0};
  int32_t  code = 0;
  int32_t  lino;
  int32_t  tlen;
  tEncoderInit(&encoder, buf, bufLen);

  TAOS_CHECK_EXIT(tStartEncode(&encoder));
  TAOS_CHECK_EXIT(tEncodeI32(&encoder, pReq->dnodeId));
  TAOS_CHECK_EXIT(tEncodeCStr(&encoder, pReq->fqdn));
  TAOS_CHECK_EXIT(tEncodeI32(&encoder, pReq->port));
  TAOS_CHECK_EXIT(tEncodeI8(&encoder, pReq->force));
  TAOS_CHECK_EXIT(tEncodeI8(&encoder, pReq->unsafe));
  ENCODESQL();
  tEndEncode(&encoder);

_exit:
  if (code) {
    tlen = code;
  } else {
    tlen = encoder.pos;
  }
  tEncoderClear(&encoder);
  return tlen;
}

int32_t tDeserializeSDropDnodeReq(void *buf, int32_t bufLen, SDropDnodeReq *pReq) {
  SDecoder decoder = {0};
  int32_t  code = 0;
  int32_t  lino;
  tDecoderInit(&decoder, buf, bufLen);

  TAOS_CHECK_EXIT(tStartDecode(&decoder));
  TAOS_CHECK_EXIT(tDecodeI32(&decoder, &pReq->dnodeId));
  TAOS_CHECK_EXIT(tDecodeCStrTo(&decoder, pReq->fqdn));
  TAOS_CHECK_EXIT(tDecodeI32(&decoder, &pReq->port));
  TAOS_CHECK_EXIT(tDecodeI8(&decoder, &pReq->force));
  if (!tDecodeIsEnd(&decoder)) {
    TAOS_CHECK_EXIT(tDecodeI8(&decoder, &pReq->unsafe));
  } else {
    pReq->unsafe = false;
  }

  DECODESQL();
  tEndDecode(&decoder);

_exit:
  tDecoderClear(&decoder);
  return code;
}

void tFreeSDropDnodeReq(SDropDnodeReq *pReq) { FREESQL(); }

int32_t tSerializeSRestoreDnodeReq(void *buf, int32_t bufLen, SRestoreDnodeReq *pReq) {
  SEncoder encoder = {0};
  int32_t  code = 0;
  int32_t  lino;
  int32_t  tlen;
  tEncoderInit(&encoder, buf, bufLen);

  TAOS_CHECK_EXIT(tStartEncode(&encoder));
  TAOS_CHECK_EXIT(tEncodeI32(&encoder, pReq->dnodeId));
  TAOS_CHECK_EXIT(tEncodeI8(&encoder, pReq->restoreType));
  ENCODESQL();
  tEndEncode(&encoder);

_exit:
  if (code) {
    tlen = code;
  } else {
    tlen = encoder.pos;
  }
  tEncoderClear(&encoder);
  return tlen;
}

int32_t tDeserializeSRestoreDnodeReq(void *buf, int32_t bufLen, SRestoreDnodeReq *pReq) {
  SDecoder decoder = {0};
  int32_t  code = 0;
  int32_t  lino;
  tDecoderInit(&decoder, buf, bufLen);

  TAOS_CHECK_EXIT(tStartDecode(&decoder));
  TAOS_CHECK_EXIT(tDecodeI32(&decoder, &pReq->dnodeId));
  TAOS_CHECK_EXIT(tDecodeI8(&decoder, &pReq->restoreType));
  DECODESQL();
  tEndDecode(&decoder);

_exit:
  tDecoderClear(&decoder);
  return code;
}

void tFreeSRestoreDnodeReq(SRestoreDnodeReq *pReq) { FREESQL(); }

int32_t tSerializeSMCfgDnodeReq(void *buf, int32_t bufLen, SMCfgDnodeReq *pReq) {
  SEncoder encoder = {0};
  int32_t  code = 0;
  int32_t  lino;
  int32_t  tlen;
  tEncoderInit(&encoder, buf, bufLen);

  TAOS_CHECK_EXIT(tStartEncode(&encoder));
  TAOS_CHECK_EXIT(tEncodeI32(&encoder, pReq->dnodeId));
  TAOS_CHECK_EXIT(tEncodeCStr(&encoder, pReq->config));
  TAOS_CHECK_EXIT(tEncodeCStr(&encoder, pReq->value));
  ENCODESQL();
  tEndEncode(&encoder);

_exit:
  if (code) {
    tlen = code;
  } else {
    tlen = encoder.pos;
  }
  tEncoderClear(&encoder);
  return tlen;
}

int32_t tDeserializeSMCfgDnodeReq(void *buf, int32_t bufLen, SMCfgDnodeReq *pReq) {
  SDecoder decoder = {0};
  int32_t  code = 0;
  int32_t  lino;
  tDecoderInit(&decoder, buf, bufLen);

  TAOS_CHECK_EXIT(tStartDecode(&decoder));
  TAOS_CHECK_EXIT(tDecodeI32(&decoder, &pReq->dnodeId));
  TAOS_CHECK_EXIT(tDecodeCStrTo(&decoder, pReq->config));
  TAOS_CHECK_EXIT(tDecodeCStrTo(&decoder, pReq->value));
  DECODESQL();
  tEndDecode(&decoder);

_exit:
  tDecoderClear(&decoder);
  return code;
}

void tFreeSMCfgDnodeReq(SMCfgDnodeReq *pReq) { FREESQL(); }

int32_t tSerializeSDCfgDnodeReq(void *buf, int32_t bufLen, SDCfgDnodeReq *pReq) {
  SEncoder encoder = {0};
  int32_t  code = 0;
  int32_t  lino;
  int32_t  tlen;
  tEncoderInit(&encoder, buf, bufLen);

  TAOS_CHECK_EXIT(tStartEncode(&encoder));
  TAOS_CHECK_EXIT(tEncodeI32(&encoder, pReq->version));
  TAOS_CHECK_EXIT(tEncodeCStr(&encoder, pReq->config));
  TAOS_CHECK_EXIT(tEncodeCStr(&encoder, pReq->value));
  tEndEncode(&encoder);

_exit:
  if (code) {
    tlen = code;
  } else {
    tlen = encoder.pos;
  }
  tEncoderClear(&encoder);
  return tlen;
}

int32_t tDeserializeSDCfgDnodeReq(void *buf, int32_t bufLen, SDCfgDnodeReq *pReq) {
  SDecoder decoder = {0};
  int32_t  code = 0;
  int32_t  lino;
  tDecoderInit(&decoder, buf, bufLen);

  TAOS_CHECK_EXIT(tStartDecode(&decoder));
  TAOS_CHECK_EXIT(tDecodeI32(&decoder, &pReq->version));
  TAOS_CHECK_EXIT(tDecodeCStrTo(&decoder, pReq->config));
  TAOS_CHECK_EXIT(tDecodeCStrTo(&decoder, pReq->value));
  tEndDecode(&decoder);

_exit:
  tDecoderClear(&decoder);
  return code;
}

int32_t tSerializeSMCreateAnodeReq(void *buf, int32_t bufLen, SMCreateAnodeReq *pReq) {
  SEncoder encoder = {0};
  int32_t  code = 0;
  int32_t  lino;
  int32_t  tlen;
  tEncoderInit(&encoder, buf, bufLen);

  TAOS_CHECK_EXIT(tStartEncode(&encoder));
  TAOS_CHECK_EXIT(tEncodeI32(&encoder, pReq->urlLen));
  if (pReq->urlLen > 0) {
    TAOS_CHECK_EXIT(tEncodeBinary(&encoder, (const uint8_t *)pReq->url, pReq->urlLen));
  }
  ENCODESQL();
  tEndEncode(&encoder);

_exit:
  if (code) {
    tlen = code;
  } else {
    tlen = encoder.pos;
  }
  tEncoderClear(&encoder);
  return tlen;
}

int32_t tDeserializeSMCreateAnodeReq(void *buf, int32_t bufLen, SMCreateAnodeReq *pReq) {
  SDecoder decoder = {0};
  int32_t  code = 0;
  int32_t  lino;

  tDecoderInit(&decoder, buf, bufLen);

  TAOS_CHECK_EXIT(tStartDecode(&decoder));
  TAOS_CHECK_EXIT(tDecodeI32(&decoder, &pReq->urlLen));
  if (pReq->urlLen > 0) {
    TAOS_CHECK_EXIT(tDecodeBinaryAlloc(&decoder, (void **)&pReq->url, NULL));
  }

  DECODESQL();
  tEndDecode(&decoder);

_exit:
  tDecoderClear(&decoder);
  return code;
}

void tFreeSMCreateAnodeReq(SMCreateAnodeReq *pReq) {
  taosMemoryFreeClear(pReq->url);
  FREESQL();
}

int32_t tSerializeSMDropAnodeReq(void *buf, int32_t bufLen, SMDropAnodeReq *pReq) {
  SEncoder encoder = {0};
  int32_t  code = 0;
  int32_t  lino;
  int32_t  tlen;
  tEncoderInit(&encoder, buf, bufLen);

  TAOS_CHECK_EXIT(tStartEncode(&encoder));
  TAOS_CHECK_EXIT(tEncodeI32(&encoder, pReq->anodeId));
  ENCODESQL();
  tEndEncode(&encoder);

_exit:
  if (code) {
    tlen = code;
  } else {
    tlen = encoder.pos;
  }
  tEncoderClear(&encoder);
  return tlen;
}

int32_t tDeserializeSMDropAnodeReq(void *buf, int32_t bufLen, SMDropAnodeReq *pReq) {
  SDecoder decoder = {0};
  int32_t  code = 0;
  int32_t  lino;

  tDecoderInit(&decoder, buf, bufLen);

  TAOS_CHECK_EXIT(tStartDecode(&decoder));
  TAOS_CHECK_EXIT(tDecodeI32(&decoder, &pReq->anodeId));
  DECODESQL();
  tEndDecode(&decoder);

_exit:
  tDecoderClear(&decoder);
  return code;
}

void tFreeSMDropAnodeReq(SMDropAnodeReq *pReq) { FREESQL(); }

int32_t tSerializeSMUpdateAnodeReq(void *buf, int32_t bufLen, SMUpdateAnodeReq *pReq) {
  return tSerializeSMDropAnodeReq(buf, bufLen, pReq);
}

int32_t tDeserializeSMUpdateAnodeReq(void *buf, int32_t bufLen, SMUpdateAnodeReq *pReq) {
  return tDeserializeSMDropAnodeReq(buf, bufLen, pReq);
}

void tFreeSMUpdateAnodeReq(SMUpdateAnodeReq *pReq) { tFreeSMDropAnodeReq(pReq); }

int32_t tSerializeSMCreateBnodeReq(void *buf, int32_t bufLen, SMCreateBnodeReq *pReq) {
  SEncoder encoder = {0};
  int32_t  code = 0;
  int32_t  lino;
  int32_t  tlen;
  tEncoderInit(&encoder, buf, bufLen);

  TAOS_CHECK_EXIT(tStartEncode(&encoder));
  TAOS_CHECK_EXIT(tEncodeI32(&encoder, pReq->dnodeId));
  TAOS_CHECK_EXIT(tEncodeI32(&encoder, pReq->bnodeProto));

  ENCODESQL();
  tEndEncode(&encoder);

_exit:
  if (code) {
    tlen = code;
  } else {
    tlen = encoder.pos;
  }
  tEncoderClear(&encoder);
  return tlen;
}

int32_t tDeserializeSMCreateBnodeReq(void *buf, int32_t bufLen, SMCreateBnodeReq *pReq) {
  SDecoder decoder = {0};
  int32_t  code = 0;
  int32_t  lino;

  tDecoderInit(&decoder, buf, bufLen);

  TAOS_CHECK_EXIT(tStartDecode(&decoder));
  TAOS_CHECK_EXIT(tDecodeI32(&decoder, &pReq->dnodeId));
  TAOS_CHECK_EXIT(tDecodeI32(&decoder, &pReq->bnodeProto));

  DECODESQL();
  tEndDecode(&decoder);

_exit:
  tDecoderClear(&decoder);
  return code;
}

void tFreeSMCreateBnodeReq(SMCreateBnodeReq *pReq) {
  // May free options
  FREESQL();
}

int32_t tSerializeSMDropBnodeReq(void *buf, int32_t bufLen, SMDropBnodeReq *pReq) {
  SEncoder encoder = {0};
  int32_t  code = 0;
  int32_t  lino;
  int32_t  tlen;
  tEncoderInit(&encoder, buf, bufLen);

  TAOS_CHECK_EXIT(tStartEncode(&encoder));
  TAOS_CHECK_EXIT(tEncodeI32(&encoder, pReq->dnodeId));
  ENCODESQL();
  tEndEncode(&encoder);

_exit:
  if (code) {
    tlen = code;
  } else {
    tlen = encoder.pos;
  }
  tEncoderClear(&encoder);
  return tlen;
}

int32_t tDeserializeSMDropBnodeReq(void *buf, int32_t bufLen, SMDropBnodeReq *pReq) {
  SDecoder decoder = {0};
  int32_t  code = 0;
  int32_t  lino;

  tDecoderInit(&decoder, buf, bufLen);

  TAOS_CHECK_EXIT(tStartDecode(&decoder));
  TAOS_CHECK_EXIT(tDecodeI32(&decoder, &pReq->dnodeId));
  DECODESQL();
  tEndDecode(&decoder);

_exit:
  tDecoderClear(&decoder);
  return code;
}

void tFreeSMDropBnodeReq(SMDropBnodeReq *pReq) { FREESQL(); }

int32_t tSerializeSCreateDnodeReq(void *buf, int32_t bufLen, SCreateDnodeReq *pReq) {
  SEncoder encoder = {0};
  int32_t  code = 0;
  int32_t  lino;
  int32_t  tlen;
  tEncoderInit(&encoder, buf, bufLen);

  TAOS_CHECK_EXIT(tStartEncode(&encoder));
  TAOS_CHECK_EXIT(tEncodeCStr(&encoder, pReq->fqdn));
  TAOS_CHECK_EXIT(tEncodeI32(&encoder, pReq->port));
  ENCODESQL();
  tEndEncode(&encoder);

_exit:
  if (code) {
    tlen = code;
  } else {
    tlen = encoder.pos;
  }
  tEncoderClear(&encoder);
  return tlen;
}

int32_t tDeserializeSCreateDnodeReq(void *buf, int32_t bufLen, SCreateDnodeReq *pReq) {
  SDecoder decoder = {0};
  int32_t  code = 0;
  int32_t  lino;
  tDecoderInit(&decoder, buf, bufLen);

  TAOS_CHECK_EXIT(tStartDecode(&decoder));
  TAOS_CHECK_EXIT(tDecodeCStrTo(&decoder, pReq->fqdn));
  TAOS_CHECK_EXIT(tDecodeI32(&decoder, &pReq->port));
  DECODESQL();
  tEndDecode(&decoder);

_exit:
  tDecoderClear(&decoder);
  return code;
}

void tFreeSCreateDnodeReq(SCreateDnodeReq *pReq) { FREESQL(); }

int32_t tSerializeSCreateFuncReq(void *buf, int32_t bufLen, SCreateFuncReq *pReq) {
  SEncoder encoder = {0};
  int32_t  code = 0;
  int32_t  lino;
  int32_t  tlen;
  tEncoderInit(&encoder, buf, bufLen);

  TAOS_CHECK_EXIT(tStartEncode(&encoder));
  TAOS_CHECK_EXIT(tEncodeCStr(&encoder, pReq->name));
  TAOS_CHECK_EXIT(tEncodeI8(&encoder, pReq->igExists));
  TAOS_CHECK_EXIT(tEncodeI8(&encoder, pReq->funcType));
  TAOS_CHECK_EXIT(tEncodeI8(&encoder, pReq->scriptType));
  TAOS_CHECK_EXIT(tEncodeI8(&encoder, pReq->outputType));
  TAOS_CHECK_EXIT(tEncodeI32(&encoder, pReq->outputLen));
  TAOS_CHECK_EXIT(tEncodeI32(&encoder, pReq->bufSize));
  TAOS_CHECK_EXIT(tEncodeI32(&encoder, pReq->codeLen));
  TAOS_CHECK_EXIT(tEncodeI64(&encoder, pReq->signature));

  if (pReq->pCode != NULL) {
    TAOS_CHECK_EXIT(tEncodeBinary(&encoder, pReq->pCode, pReq->codeLen));
  }

  int32_t commentSize = 0;
  if (pReq->pComment != NULL) {
    commentSize = strlen(pReq->pComment) + 1;
  }
  TAOS_CHECK_EXIT(tEncodeI32(&encoder, commentSize));
  if (pReq->pComment != NULL) {
    TAOS_CHECK_EXIT(tEncodeCStr(&encoder, pReq->pComment));
  }

  TAOS_CHECK_EXIT(tEncodeI8(&encoder, pReq->orReplace));

  tEndEncode(&encoder);

_exit:
  if (code) {
    tlen = code;
  } else {
    tlen = encoder.pos;
  }
  tEncoderClear(&encoder);
  return tlen;
}

int32_t tDeserializeSCreateFuncReq(void *buf, int32_t bufLen, SCreateFuncReq *pReq) {
  SDecoder decoder = {0};
  int32_t  code = 0;
  int32_t  lino;
  tDecoderInit(&decoder, buf, bufLen);

  TAOS_CHECK_EXIT(tStartDecode(&decoder));
  TAOS_CHECK_EXIT(tDecodeCStrTo(&decoder, pReq->name));
  TAOS_CHECK_EXIT(tDecodeI8(&decoder, &pReq->igExists));
  TAOS_CHECK_EXIT(tDecodeI8(&decoder, &pReq->funcType));
  TAOS_CHECK_EXIT(tDecodeI8(&decoder, &pReq->scriptType));
  TAOS_CHECK_EXIT(tDecodeI8(&decoder, &pReq->outputType));
  TAOS_CHECK_EXIT(tDecodeI32(&decoder, &pReq->outputLen));
  TAOS_CHECK_EXIT(tDecodeI32(&decoder, &pReq->bufSize));
  TAOS_CHECK_EXIT(tDecodeI32(&decoder, &pReq->codeLen));
  TAOS_CHECK_EXIT(tDecodeI64(&decoder, &pReq->signature));

  if (pReq->codeLen > 0) {
    pReq->pCode = taosMemoryCalloc(1, pReq->codeLen);
    if (pReq->pCode == NULL) {
      TAOS_CHECK_EXIT(terrno);
    }
    TAOS_CHECK_EXIT(tDecodeCStrTo(&decoder, pReq->pCode));
  }

  int32_t commentSize = 0;
  TAOS_CHECK_EXIT(tDecodeI32(&decoder, &commentSize));
  if (commentSize > 0) {
    pReq->pComment = taosMemoryCalloc(1, commentSize);
    if (pReq->pComment == NULL) {
      TAOS_CHECK_EXIT(terrno);
    }
    TAOS_CHECK_EXIT(tDecodeCStrTo(&decoder, pReq->pComment));
  }

  if (!tDecodeIsEnd(&decoder)) {
    TAOS_CHECK_EXIT(tDecodeI8(&decoder, &pReq->orReplace));
  } else {
    pReq->orReplace = false;
  }

  tEndDecode(&decoder);

_exit:
  tDecoderClear(&decoder);
  return code;
}

void tFreeSCreateFuncReq(SCreateFuncReq *pReq) {
  taosMemoryFree(pReq->pCode);
  taosMemoryFree(pReq->pComment);
}

int32_t tSerializeSDropFuncReq(void *buf, int32_t bufLen, SDropFuncReq *pReq) {
  SEncoder encoder = {0};
  int32_t  code = 0;
  int32_t  lino;
  int32_t  tlen;
  tEncoderInit(&encoder, buf, bufLen);

  TAOS_CHECK_EXIT(tStartEncode(&encoder));
  TAOS_CHECK_EXIT(tEncodeCStr(&encoder, pReq->name));
  TAOS_CHECK_EXIT(tEncodeI8(&encoder, pReq->igNotExists));
  tEndEncode(&encoder);

_exit:
  if (code) {
    tlen = code;
  } else {
    tlen = encoder.pos;
  }
  tEncoderClear(&encoder);
  return tlen;
}

int32_t tDeserializeSDropFuncReq(void *buf, int32_t bufLen, SDropFuncReq *pReq) {
  SDecoder decoder = {0};
  int32_t  code = 0;
  int32_t  lino;
  tDecoderInit(&decoder, buf, bufLen);

  TAOS_CHECK_EXIT(tStartDecode(&decoder));
  TAOS_CHECK_EXIT(tDecodeCStrTo(&decoder, pReq->name));
  TAOS_CHECK_EXIT(tDecodeI8(&decoder, &pReq->igNotExists));
  tEndDecode(&decoder);

_exit:
  tDecoderClear(&decoder);
  return code;
}

int32_t tSerializeSRetrieveFuncReq(void *buf, int32_t bufLen, SRetrieveFuncReq *pReq) {
  SEncoder encoder = {0};
  int32_t  code = 0;
  int32_t  lino;
  int32_t  tlen;
  tEncoderInit(&encoder, buf, bufLen);

  TAOS_CHECK_EXIT(tStartEncode(&encoder));
  TAOS_CHECK_EXIT(tEncodeI32(&encoder, pReq->numOfFuncs));
  TAOS_CHECK_EXIT(tEncodeI8(&encoder, pReq->ignoreCodeComment));

  if (pReq->numOfFuncs != (int32_t)taosArrayGetSize(pReq->pFuncNames)) {
    TAOS_CHECK_EXIT(TSDB_CODE_INVALID_PARA);
  }
  for (int32_t i = 0; i < pReq->numOfFuncs; ++i) {
    char *fname = taosArrayGet(pReq->pFuncNames, i);
    TAOS_CHECK_EXIT(tEncodeCStr(&encoder, fname));
  }

  tEndEncode(&encoder);

_exit:
  if (code) {
    tlen = code;
  } else {
    tlen = encoder.pos;
  }
  tEncoderClear(&encoder);
  return tlen;
}

int32_t tDeserializeSRetrieveFuncReq(void *buf, int32_t bufLen, SRetrieveFuncReq *pReq) {
  SDecoder decoder = {0};
  int32_t  code = 0;
  int32_t  lino;
  tDecoderInit(&decoder, buf, bufLen);

  TAOS_CHECK_EXIT(tStartDecode(&decoder));
  TAOS_CHECK_EXIT(tDecodeI32(&decoder, &pReq->numOfFuncs));
  TAOS_CHECK_EXIT(tDecodeI8(&decoder, (int8_t *)&pReq->ignoreCodeComment));

  pReq->pFuncNames = taosArrayInit(pReq->numOfFuncs, TSDB_FUNC_NAME_LEN);
  if (pReq->pFuncNames == NULL) {
    TAOS_CHECK_EXIT(terrno);
  }

  for (int32_t i = 0; i < pReq->numOfFuncs; ++i) {
    char fname[TSDB_FUNC_NAME_LEN] = {0};
    TAOS_CHECK_EXIT(tDecodeCStrTo(&decoder, fname));
    if (taosArrayPush(pReq->pFuncNames, fname) == NULL) {
      TAOS_CHECK_EXIT(terrno);
    }
  }
  tEndDecode(&decoder);

_exit:
  tDecoderClear(&decoder);
  return code;
}

void tFreeSRetrieveFuncReq(SRetrieveFuncReq *pReq) { taosArrayDestroy(pReq->pFuncNames); }

int32_t tSerializeSRetrieveFuncRsp(void *buf, int32_t bufLen, SRetrieveFuncRsp *pRsp) {
  SEncoder encoder = {0};
  int32_t  code = 0;
  int32_t  lino;
  int32_t  tlen;
  tEncoderInit(&encoder, buf, bufLen);

  TAOS_CHECK_EXIT(tStartEncode(&encoder));
  TAOS_CHECK_EXIT(tEncodeI32(&encoder, pRsp->numOfFuncs));

  if (pRsp->numOfFuncs != (int32_t)taosArrayGetSize(pRsp->pFuncInfos)) {
    TAOS_CHECK_EXIT(TSDB_CODE_INVALID_PARA);
  }
  for (int32_t i = 0; i < pRsp->numOfFuncs; ++i) {
    SFuncInfo *pInfo = taosArrayGet(pRsp->pFuncInfos, i);

    TAOS_CHECK_EXIT(tEncodeCStr(&encoder, pInfo->name));
    TAOS_CHECK_EXIT(tEncodeI8(&encoder, pInfo->funcType));
    TAOS_CHECK_EXIT(tEncodeI8(&encoder, pInfo->scriptType));
    TAOS_CHECK_EXIT(tEncodeI8(&encoder, pInfo->outputType));
    TAOS_CHECK_EXIT(tEncodeI32(&encoder, pInfo->outputLen));
    TAOS_CHECK_EXIT(tEncodeI32(&encoder, pInfo->bufSize));
    TAOS_CHECK_EXIT(tEncodeI64(&encoder, pInfo->signature));
    TAOS_CHECK_EXIT(tEncodeI32(&encoder, pInfo->codeSize));
    TAOS_CHECK_EXIT(tEncodeI32(&encoder, pInfo->commentSize));
    if (pInfo->codeSize) {
      TAOS_CHECK_EXIT(tEncodeBinary(&encoder, pInfo->pCode, pInfo->codeSize));
    }
    if (pInfo->commentSize) {
      TAOS_CHECK_EXIT(tEncodeCStr(&encoder, pInfo->pComment));
    }
  }

  if (pRsp->numOfFuncs != (int32_t)taosArrayGetSize(pRsp->pFuncExtraInfos)) {
    TAOS_CHECK_EXIT(TSDB_CODE_INVALID_PARA);
  }
  for (int32_t i = 0; i < pRsp->numOfFuncs; ++i) {
    SFuncExtraInfo *extraInfo = taosArrayGet(pRsp->pFuncExtraInfos, i);
    TAOS_CHECK_EXIT(tEncodeI32(&encoder, extraInfo->funcVersion));
    TAOS_CHECK_EXIT(tEncodeI64(&encoder, extraInfo->funcCreatedTime));
  }

  tEndEncode(&encoder);

_exit:
  if (code) {
    tlen = code;
  } else {
    tlen = encoder.pos;
  }
  tEncoderClear(&encoder);
  return tlen;
}

int32_t tDeserializeSRetrieveFuncRsp(void *buf, int32_t bufLen, SRetrieveFuncRsp *pRsp) {
  SDecoder decoder = {0};
  int32_t  code = 0;
  int32_t  lino;
  tDecoderInit(&decoder, buf, bufLen);

  TAOS_CHECK_EXIT(tStartDecode(&decoder));
  TAOS_CHECK_EXIT(tDecodeI32(&decoder, &pRsp->numOfFuncs));

  pRsp->pFuncInfos = taosArrayInit(pRsp->numOfFuncs, sizeof(SFuncInfo));
  if (pRsp->pFuncInfos == NULL) {
    TAOS_CHECK_EXIT(terrno);
  }

  for (int32_t i = 0; i < pRsp->numOfFuncs; ++i) {
    SFuncInfo fInfo = {0};
    TAOS_CHECK_EXIT(tDecodeCStrTo(&decoder, fInfo.name));
    TAOS_CHECK_EXIT(tDecodeI8(&decoder, &fInfo.funcType));
    TAOS_CHECK_EXIT(tDecodeI8(&decoder, &fInfo.scriptType));
    TAOS_CHECK_EXIT(tDecodeI8(&decoder, &fInfo.outputType));
    TAOS_CHECK_EXIT(tDecodeI32(&decoder, &fInfo.outputLen));
    TAOS_CHECK_EXIT(tDecodeI32(&decoder, &fInfo.bufSize));
    TAOS_CHECK_EXIT(tDecodeI64(&decoder, &fInfo.signature));
    TAOS_CHECK_EXIT(tDecodeI32(&decoder, &fInfo.codeSize));
    TAOS_CHECK_EXIT(tDecodeI32(&decoder, &fInfo.commentSize));
    if (fInfo.codeSize) {
      fInfo.pCode = taosMemoryCalloc(1, fInfo.codeSize);
      if (fInfo.pCode == NULL) {
        TAOS_CHECK_EXIT(terrno);
      }
      TAOS_CHECK_EXIT(tDecodeCStrTo(&decoder, fInfo.pCode));
    }
    if (fInfo.commentSize) {
      fInfo.pComment = taosMemoryCalloc(1, fInfo.commentSize);
      if (fInfo.pComment == NULL) {
        TAOS_CHECK_EXIT(terrno);
      }
      TAOS_CHECK_EXIT(tDecodeCStrTo(&decoder, fInfo.pComment));
    }

    if (taosArrayPush(pRsp->pFuncInfos, &fInfo) == NULL) {
      TAOS_CHECK_EXIT(terrno);
    }
  }

  pRsp->pFuncExtraInfos = taosArrayInit(pRsp->numOfFuncs, sizeof(SFuncExtraInfo));
  if (pRsp->pFuncExtraInfos == NULL) {
    TAOS_CHECK_EXIT(terrno);
  }
  if (tDecodeIsEnd(&decoder)) {
    for (int32_t i = 0; i < pRsp->numOfFuncs; ++i) {
      SFuncExtraInfo extraInfo = {0};
      if (taosArrayPush(pRsp->pFuncExtraInfos, &extraInfo) == NULL) {
        TAOS_CHECK_EXIT(terrno);
      }
    }
  } else {
    for (int32_t i = 0; i < pRsp->numOfFuncs; ++i) {
      SFuncExtraInfo extraInfo = {0};
      TAOS_CHECK_EXIT(tDecodeI32(&decoder, &extraInfo.funcVersion));
      TAOS_CHECK_EXIT(tDecodeI64(&decoder, &extraInfo.funcCreatedTime));
      if (taosArrayPush(pRsp->pFuncExtraInfos, &extraInfo) == NULL) {
        TAOS_CHECK_EXIT(terrno);
      }
    }
  }
  tEndDecode(&decoder);

_exit:
  tDecoderClear(&decoder);
  return code;
}

void tFreeSFuncInfo(SFuncInfo *pInfo) {
  if (NULL == pInfo) {
    return;
  }

  taosMemoryFree(pInfo->pCode);
  taosMemoryFree(pInfo->pComment);
}

void tFreeSRetrieveFuncRsp(SRetrieveFuncRsp *pRsp) {
  int32_t size = taosArrayGetSize(pRsp->pFuncInfos);
  for (int32_t i = 0; i < size; ++i) {
    SFuncInfo *pInfo = taosArrayGet(pRsp->pFuncInfos, i);
    tFreeSFuncInfo(pInfo);
  }
  taosArrayDestroy(pRsp->pFuncInfos);
  taosArrayDestroy(pRsp->pFuncExtraInfos);
}

int32_t tSerializeSTableCfgReq(void *buf, int32_t bufLen, STableCfgReq *pReq) {
  int32_t code = 0;
  int32_t lino;
  int32_t headLen = sizeof(SMsgHead);
  if (buf != NULL) {
    buf = (char *)buf + headLen;
    bufLen -= headLen;
  }

  SEncoder encoder = {0};
  tEncoderInit(&encoder, buf, bufLen);

  TAOS_CHECK_EXIT(tStartEncode(&encoder));
  TAOS_CHECK_EXIT(tEncodeCStr(&encoder, pReq->dbFName));
  TAOS_CHECK_EXIT(tEncodeCStr(&encoder, pReq->tbName));
  tEndEncode(&encoder);

_exit:
  if (code) {
    tEncoderClear(&encoder);
    return code;
  } else {
    int32_t tlen = encoder.pos;
    tEncoderClear(&encoder);

    if (buf != NULL) {
      SMsgHead *pHead = (SMsgHead *)((char *)buf - headLen);
      pHead->vgId = htonl(pReq->header.vgId);
      pHead->contLen = htonl(tlen + headLen);
    }

    return tlen + headLen;
  }
}

int32_t tDeserializeSTableCfgReq(void *buf, int32_t bufLen, STableCfgReq *pReq) {
  int32_t headLen = sizeof(SMsgHead);

  int32_t   code = 0;
  int32_t   lino;
  SMsgHead *pHead = buf;
  pHead->vgId = pReq->header.vgId;
  pHead->contLen = pReq->header.contLen;

  SDecoder decoder = {0};
  tDecoderInit(&decoder, (char *)buf + headLen, bufLen - headLen);

  TAOS_CHECK_EXIT(tStartDecode(&decoder));
  TAOS_CHECK_EXIT(tDecodeCStrTo(&decoder, pReq->dbFName));
  TAOS_CHECK_EXIT(tDecodeCStrTo(&decoder, pReq->tbName));

  tEndDecode(&decoder);
_exit:
  tDecoderClear(&decoder);
  return code;
}

int32_t tSerializeSTableCfgRsp(void *buf, int32_t bufLen, STableCfgRsp *pRsp) {
  SEncoder encoder = {0};
  int32_t  code = 0;
  int32_t  lino;
  int32_t  tlen;
  tEncoderInit(&encoder, buf, bufLen);

  TAOS_CHECK_EXIT(tStartEncode(&encoder));
  TAOS_CHECK_EXIT(tEncodeCStr(&encoder, pRsp->tbName));
  TAOS_CHECK_EXIT(tEncodeCStr(&encoder, pRsp->stbName));
  TAOS_CHECK_EXIT(tEncodeCStr(&encoder, pRsp->dbFName));
  TAOS_CHECK_EXIT(tEncodeI32(&encoder, pRsp->numOfTags));
  TAOS_CHECK_EXIT(tEncodeI32(&encoder, pRsp->numOfColumns));
  TAOS_CHECK_EXIT(tEncodeI8(&encoder, pRsp->tableType));
  TAOS_CHECK_EXIT(tEncodeI64(&encoder, pRsp->delay1));
  TAOS_CHECK_EXIT(tEncodeI64(&encoder, pRsp->delay2));
  TAOS_CHECK_EXIT(tEncodeI64(&encoder, pRsp->watermark1));
  TAOS_CHECK_EXIT(tEncodeI64(&encoder, pRsp->watermark2));
  TAOS_CHECK_EXIT(tEncodeI32(&encoder, pRsp->ttl));

  int32_t numOfFuncs = taosArrayGetSize(pRsp->pFuncs);
  TAOS_CHECK_EXIT(tEncodeI32(&encoder, numOfFuncs));
  for (int32_t i = 0; i < numOfFuncs; ++i) {
    const char *pFunc = taosArrayGet(pRsp->pFuncs, i);
    TAOS_CHECK_EXIT(tEncodeCStr(&encoder, pFunc));
  }

  TAOS_CHECK_EXIT(tEncodeI32(&encoder, pRsp->commentLen));
  if (pRsp->commentLen > 0) {
    TAOS_CHECK_EXIT(tEncodeCStr(&encoder, pRsp->pComment));
  }

  for (int32_t i = 0; i < pRsp->numOfColumns + pRsp->numOfTags; ++i) {
    SSchema *pSchema = &pRsp->pSchemas[i];
    TAOS_CHECK_EXIT(tEncodeSSchema(&encoder, pSchema));
  }

  TAOS_CHECK_EXIT(tEncodeI32(&encoder, pRsp->tagsLen));
  TAOS_CHECK_EXIT(tEncodeBinary(&encoder, pRsp->pTags, pRsp->tagsLen));

  if (withExtSchema(pRsp->tableType)) {
    for (int32_t i = 0; i < pRsp->numOfColumns; ++i) {
      SSchemaExt *pSchemaExt = &pRsp->pSchemaExt[i];
      TAOS_CHECK_EXIT(tEncodeSSchemaExt(&encoder, pSchemaExt));
    }
  }

  TAOS_CHECK_EXIT(tEncodeI8(&encoder, pRsp->virtualStb));
  if (hasRefCol(pRsp->tableType)) {
    for (int32_t i = 0; i < pRsp->numOfColumns; ++i) {
      SColRef *pColRef = &pRsp->pColRefs[i];
      TAOS_CHECK_EXIT(tEncodeSColRef(&encoder, pColRef));
    }
  }

  TAOS_CHECK_EXIT(tEncodeI32(&encoder, pRsp->keep));

  tEndEncode(&encoder);

_exit:
  if (code) {
    tlen = code;
  } else {
    tlen = encoder.pos;
  }
  tEncoderClear(&encoder);
  return tlen;
}

int32_t tDeserializeSTableCfgRsp(void *buf, int32_t bufLen, STableCfgRsp *pRsp) {
  SDecoder decoder = {0};
  int32_t  code = 0;
  int32_t  lino;
  tDecoderInit(&decoder, buf, bufLen);

  TAOS_CHECK_EXIT(tStartDecode(&decoder));
  TAOS_CHECK_EXIT(tDecodeCStrTo(&decoder, pRsp->tbName));
  TAOS_CHECK_EXIT(tDecodeCStrTo(&decoder, pRsp->stbName));
  TAOS_CHECK_EXIT(tDecodeCStrTo(&decoder, pRsp->dbFName));
  TAOS_CHECK_EXIT(tDecodeI32(&decoder, &pRsp->numOfTags));
  TAOS_CHECK_EXIT(tDecodeI32(&decoder, &pRsp->numOfColumns));
  TAOS_CHECK_EXIT(tDecodeI8(&decoder, &pRsp->tableType));
  TAOS_CHECK_EXIT(tDecodeI64(&decoder, &pRsp->delay1));
  TAOS_CHECK_EXIT(tDecodeI64(&decoder, &pRsp->delay2));
  TAOS_CHECK_EXIT(tDecodeI64(&decoder, &pRsp->watermark1));
  TAOS_CHECK_EXIT(tDecodeI64(&decoder, &pRsp->watermark2));
  TAOS_CHECK_EXIT(tDecodeI32(&decoder, &pRsp->ttl));

  int32_t numOfFuncs = 0;
  TAOS_CHECK_EXIT(tDecodeI32(&decoder, &numOfFuncs));
  if (numOfFuncs > 0) {
    pRsp->pFuncs = taosArrayInit(numOfFuncs, TSDB_FUNC_NAME_LEN);
    if (NULL == pRsp->pFuncs) {
      TAOS_CHECK_EXIT(terrno);
    }
  }
  for (int32_t i = 0; i < numOfFuncs; ++i) {
    char pFunc[TSDB_FUNC_NAME_LEN];
    TAOS_CHECK_EXIT(tDecodeCStrTo(&decoder, pFunc));
    if (taosArrayPush(pRsp->pFuncs, pFunc) == NULL) {
      TAOS_CHECK_EXIT(terrno);
    }
  }

  TAOS_CHECK_EXIT(tDecodeI32(&decoder, &pRsp->commentLen));
  if (pRsp->commentLen > 0) {
    TAOS_CHECK_EXIT(tDecodeCStrAlloc(&decoder, &pRsp->pComment));
  } else {
    pRsp->pComment = NULL;
  }

  int32_t totalCols = pRsp->numOfTags + pRsp->numOfColumns;
  pRsp->pSchemas = taosMemoryMalloc(sizeof(SSchema) * totalCols);
  if (pRsp->pSchemas == NULL) {
    TAOS_CHECK_EXIT(terrno);
  }

  for (int32_t i = 0; i < totalCols; ++i) {
    SSchema *pSchema = &pRsp->pSchemas[i];
    TAOS_CHECK_EXIT(tDecodeSSchema(&decoder, pSchema));
  }

  TAOS_CHECK_EXIT(tDecodeI32(&decoder, &pRsp->tagsLen));
  TAOS_CHECK_EXIT(tDecodeBinaryAlloc(&decoder, (void **)&pRsp->pTags, NULL));

  if (!tDecodeIsEnd(&decoder)) {
    if (withExtSchema(pRsp->tableType) && pRsp->numOfColumns > 0) {
      pRsp->pSchemaExt = taosMemoryMalloc(sizeof(SSchemaExt) * pRsp->numOfColumns);
      if (pRsp->pSchemaExt == NULL) {
        TAOS_CHECK_EXIT(terrno);
      }

      for (int32_t i = 0; i < pRsp->numOfColumns; ++i) {
        SSchemaExt *pSchemaExt = &pRsp->pSchemaExt[i];
        TAOS_CHECK_EXIT(tDecodeSSchemaExt(&decoder, pSchemaExt));
      }
    } else {
      pRsp->pSchemaExt = NULL;
    }
  }

  if (!tDecodeIsEnd(&decoder)) {
    TAOS_CHECK_EXIT(tDecodeI8(&decoder, &pRsp->virtualStb));
    if (hasRefCol(pRsp->tableType) && pRsp->numOfColumns > 0) {
      pRsp->pColRefs = taosMemoryMalloc(sizeof(SColRef) * pRsp->numOfColumns);
      if (pRsp->pColRefs == NULL) {
        TAOS_CHECK_EXIT(terrno);
      }

      for (int32_t i = 0; i < pRsp->numOfColumns; ++i) {
        SColRef *pColRef = &pRsp->pColRefs[i];
        TAOS_CHECK_EXIT(tDecodeSColRef(&decoder, pColRef));
      }
    } else {
      pRsp->pColRefs = NULL;
    }
  }

  if (!tDecodeIsEnd(&decoder)) {
    TAOS_CHECK_EXIT(tDecodeI32(&decoder, &pRsp->keep));
  } else {
    pRsp->keep = 0;
  }

  tEndDecode(&decoder);

_exit:
  tDecoderClear(&decoder);
  return code;
}

void tFreeSTableCfgRsp(STableCfgRsp *pRsp) {
  if (NULL == pRsp) {
    return;
  }

  taosMemoryFreeClear(pRsp->pComment);
  taosMemoryFreeClear(pRsp->pSchemas);
  taosMemoryFreeClear(pRsp->pSchemaExt);
  taosMemoryFreeClear(pRsp->pColRefs);
  taosMemoryFreeClear(pRsp->pTags);

  taosArrayDestroy(pRsp->pFuncs);
}

int32_t tSerializeSCreateDbReq(void *buf, int32_t bufLen, SCreateDbReq *pReq) {
  SEncoder encoder = {0};
  int32_t  code = 0;
  int32_t  lino;
  int32_t  tlen;

  tEncoderInit(&encoder, buf, bufLen);

  TAOS_CHECK_EXIT(tStartEncode(&encoder));
  TAOS_CHECK_EXIT(tEncodeCStr(&encoder, pReq->db));
  TAOS_CHECK_EXIT(tEncodeI32(&encoder, pReq->numOfVgroups));
  TAOS_CHECK_EXIT(tEncodeI32(&encoder, pReq->numOfStables));
  TAOS_CHECK_EXIT(tEncodeI32(&encoder, pReq->buffer));
  TAOS_CHECK_EXIT(tEncodeI32(&encoder, pReq->pageSize));
  TAOS_CHECK_EXIT(tEncodeI32(&encoder, pReq->pages));
  TAOS_CHECK_EXIT(tEncodeI32(&encoder, pReq->cacheLastSize));
  TAOS_CHECK_EXIT(tEncodeI32(&encoder, pReq->daysPerFile));
  TAOS_CHECK_EXIT(tEncodeI32(&encoder, pReq->daysToKeep0));
  TAOS_CHECK_EXIT(tEncodeI32(&encoder, pReq->daysToKeep1));
  TAOS_CHECK_EXIT(tEncodeI32(&encoder, pReq->daysToKeep2));
  TAOS_CHECK_EXIT(tEncodeI32(&encoder, pReq->minRows));
  TAOS_CHECK_EXIT(tEncodeI32(&encoder, pReq->maxRows));
  TAOS_CHECK_EXIT(tEncodeI32(&encoder, pReq->walFsyncPeriod));
  TAOS_CHECK_EXIT(tEncodeI8(&encoder, pReq->walLevel));
  TAOS_CHECK_EXIT(tEncodeI8(&encoder, pReq->precision));
  TAOS_CHECK_EXIT(tEncodeI8(&encoder, pReq->compression));
  TAOS_CHECK_EXIT(tEncodeI8(&encoder, pReq->replications));
  TAOS_CHECK_EXIT(tEncodeI8(&encoder, pReq->strict));
  TAOS_CHECK_EXIT(tEncodeI8(&encoder, pReq->cacheLast));
  TAOS_CHECK_EXIT(tEncodeI8(&encoder, pReq->schemaless));
  TAOS_CHECK_EXIT(tEncodeI32(&encoder, pReq->walRetentionPeriod));
  TAOS_CHECK_EXIT(tEncodeI64(&encoder, pReq->walRetentionSize));
  TAOS_CHECK_EXIT(tEncodeI32(&encoder, pReq->walRollPeriod));
  TAOS_CHECK_EXIT(tEncodeI64(&encoder, pReq->walSegmentSize));
  TAOS_CHECK_EXIT(tEncodeI32(&encoder, pReq->sstTrigger));
  TAOS_CHECK_EXIT(tEncodeI16(&encoder, pReq->hashPrefix));
  TAOS_CHECK_EXIT(tEncodeI16(&encoder, pReq->hashSuffix));
  TAOS_CHECK_EXIT(tEncodeI8(&encoder, pReq->ignoreExist));
  TAOS_CHECK_EXIT(tEncodeI32(&encoder, pReq->numOfRetensions));
  for (int32_t i = 0; i < pReq->numOfRetensions; ++i) {
    SRetention *pRetension = taosArrayGet(pReq->pRetensions, i);
    TAOS_CHECK_EXIT(tEncodeI64(&encoder, pRetension->freq));
    TAOS_CHECK_EXIT(tEncodeI64(&encoder, pRetension->keep));
    TAOS_CHECK_EXIT(tEncodeI8(&encoder, pRetension->freqUnit));
    TAOS_CHECK_EXIT(tEncodeI8(&encoder, pRetension->keepUnit));
  }
  TAOS_CHECK_EXIT(tEncodeI32(&encoder, pReq->tsdbPageSize));
  TAOS_CHECK_EXIT(tEncodeI32(&encoder, pReq->keepTimeOffset));

  ENCODESQL();

  TAOS_CHECK_EXIT(tEncodeI8(&encoder, pReq->withArbitrator));
  TAOS_CHECK_EXIT(tEncodeI8(&encoder, pReq->encryptAlgorithm));
  TAOS_CHECK_EXIT(tEncodeI32(&encoder, pReq->ssChunkSize));
  TAOS_CHECK_EXIT(tEncodeI32(&encoder, pReq->ssKeepLocal));
  TAOS_CHECK_EXIT(tEncodeI8(&encoder, pReq->ssCompact));
  TAOS_CHECK_EXIT(tEncodeCStr(&encoder, pReq->dnodeListStr));

  // auto-compact parameters
  TAOS_CHECK_EXIT(tEncodeI32v(&encoder, pReq->compactInterval));
  TAOS_CHECK_EXIT(tEncodeI32v(&encoder, pReq->compactStartTime));
  TAOS_CHECK_EXIT(tEncodeI32v(&encoder, pReq->compactEndTime));
  TAOS_CHECK_EXIT(tEncodeI8(&encoder, pReq->compactTimeOffset));

  tEndEncode(&encoder);

_exit:
  if (code) {
    tlen = code;
  } else {
    tlen = encoder.pos;
  }
  tEncoderClear(&encoder);
  return tlen;
}

int32_t tDeserializeSCreateDbReq(void *buf, int32_t bufLen, SCreateDbReq *pReq) {
  SDecoder decoder = {0};
  int32_t  code = 0;
  int32_t  lino;
  tDecoderInit(&decoder, buf, bufLen);

  TAOS_CHECK_EXIT(tStartDecode(&decoder));
  TAOS_CHECK_EXIT(tDecodeCStrTo(&decoder, pReq->db));
  TAOS_CHECK_EXIT(tDecodeI32(&decoder, &pReq->numOfVgroups));
  TAOS_CHECK_EXIT(tDecodeI32(&decoder, &pReq->numOfStables));
  TAOS_CHECK_EXIT(tDecodeI32(&decoder, &pReq->buffer));
  TAOS_CHECK_EXIT(tDecodeI32(&decoder, &pReq->pageSize));
  TAOS_CHECK_EXIT(tDecodeI32(&decoder, &pReq->pages));
  TAOS_CHECK_EXIT(tDecodeI32(&decoder, &pReq->cacheLastSize));
  TAOS_CHECK_EXIT(tDecodeI32(&decoder, &pReq->daysPerFile));
  TAOS_CHECK_EXIT(tDecodeI32(&decoder, &pReq->daysToKeep0));
  TAOS_CHECK_EXIT(tDecodeI32(&decoder, &pReq->daysToKeep1));
  TAOS_CHECK_EXIT(tDecodeI32(&decoder, &pReq->daysToKeep2));
  TAOS_CHECK_EXIT(tDecodeI32(&decoder, &pReq->minRows));
  TAOS_CHECK_EXIT(tDecodeI32(&decoder, &pReq->maxRows));
  TAOS_CHECK_EXIT(tDecodeI32(&decoder, &pReq->walFsyncPeriod));
  TAOS_CHECK_EXIT(tDecodeI8(&decoder, &pReq->walLevel));
  TAOS_CHECK_EXIT(tDecodeI8(&decoder, &pReq->precision));
  TAOS_CHECK_EXIT(tDecodeI8(&decoder, &pReq->compression));
  TAOS_CHECK_EXIT(tDecodeI8(&decoder, &pReq->replications));
  TAOS_CHECK_EXIT(tDecodeI8(&decoder, &pReq->strict));
  TAOS_CHECK_EXIT(tDecodeI8(&decoder, &pReq->cacheLast));
  TAOS_CHECK_EXIT(tDecodeI8(&decoder, &pReq->schemaless));
  TAOS_CHECK_EXIT(tDecodeI32(&decoder, &pReq->walRetentionPeriod));
  TAOS_CHECK_EXIT(tDecodeI64(&decoder, &pReq->walRetentionSize));
  TAOS_CHECK_EXIT(tDecodeI32(&decoder, &pReq->walRollPeriod));
  TAOS_CHECK_EXIT(tDecodeI64(&decoder, &pReq->walSegmentSize));
  TAOS_CHECK_EXIT(tDecodeI32(&decoder, &pReq->sstTrigger));
  TAOS_CHECK_EXIT(tDecodeI16(&decoder, &pReq->hashPrefix));
  TAOS_CHECK_EXIT(tDecodeI16(&decoder, &pReq->hashSuffix));
  TAOS_CHECK_EXIT(tDecodeI8(&decoder, &pReq->ignoreExist));
  TAOS_CHECK_EXIT(tDecodeI32(&decoder, &pReq->numOfRetensions));
  pReq->pRetensions = taosArrayInit(pReq->numOfRetensions, sizeof(SRetention));
  if (pReq->pRetensions == NULL) {
    TAOS_CHECK_EXIT(terrno);
  }

  for (int32_t i = 0; i < pReq->numOfRetensions; ++i) {
    SRetention rentension = {0};
    TAOS_CHECK_EXIT(tDecodeI64(&decoder, &rentension.freq));
    TAOS_CHECK_EXIT(tDecodeI64(&decoder, &rentension.keep));
    TAOS_CHECK_EXIT(tDecodeI8(&decoder, &rentension.freqUnit));
    TAOS_CHECK_EXIT(tDecodeI8(&decoder, &rentension.keepUnit));
    if (taosArrayPush(pReq->pRetensions, &rentension) == NULL) {
      TAOS_CHECK_EXIT(terrno);
    }
  }

  TAOS_CHECK_EXIT(tDecodeI32(&decoder, &pReq->tsdbPageSize));

  if (!tDecodeIsEnd(&decoder)) {
    TAOS_CHECK_EXIT(tDecodeI32(&decoder, &pReq->keepTimeOffset));
  } else {
    pReq->keepTimeOffset = TSDB_DEFAULT_KEEP_TIME_OFFSET;
  }

  DECODESQL();

  if (!tDecodeIsEnd(&decoder)) {
    TAOS_CHECK_EXIT(tDecodeI8(&decoder, &pReq->withArbitrator));
    TAOS_CHECK_EXIT(tDecodeI8(&decoder, &pReq->encryptAlgorithm));
    TAOS_CHECK_EXIT(tDecodeI32(&decoder, &pReq->ssChunkSize));
    TAOS_CHECK_EXIT(tDecodeI32(&decoder, &pReq->ssKeepLocal));
    TAOS_CHECK_EXIT(tDecodeI8(&decoder, &pReq->ssCompact));
  } else {
    pReq->withArbitrator = TSDB_DEFAULT_DB_WITH_ARBITRATOR;
    pReq->encryptAlgorithm = TSDB_DEFAULT_ENCRYPT_ALGO;
    pReq->ssChunkSize = TSDB_DEFAULT_SS_CHUNK_SIZE;
    pReq->ssKeepLocal = TSDB_DEFAULT_SS_KEEP_LOCAL;
    pReq->ssCompact = TSDB_DEFAULT_SS_COMPACT;
  }

  if (!tDecodeIsEnd(&decoder)) {
    TAOS_CHECK_EXIT(tDecodeCStrTo(&decoder, pReq->dnodeListStr));
  }

  if (!tDecodeIsEnd(&decoder)) {
    TAOS_CHECK_EXIT(tDecodeI32v(&decoder, &pReq->compactInterval));
    TAOS_CHECK_EXIT(tDecodeI32v(&decoder, &pReq->compactStartTime));
    TAOS_CHECK_EXIT(tDecodeI32v(&decoder, &pReq->compactEndTime));
    TAOS_CHECK_EXIT(tDecodeI8(&decoder, &pReq->compactTimeOffset));
  } else {
    pReq->compactInterval = TSDB_DEFAULT_COMPACT_INTERVAL;
    pReq->compactStartTime = TSDB_DEFAULT_COMPACT_START_TIME;
    pReq->compactEndTime = TSDB_DEFAULT_COMPACT_END_TIME;
    pReq->compactTimeOffset = TSDB_DEFAULT_COMPACT_TIME_OFFSET;
  }

  tEndDecode(&decoder);

_exit:
  tDecoderClear(&decoder);
  return code;
}

void tFreeSCreateDbReq(SCreateDbReq *pReq) {
  taosArrayDestroy(pReq->pRetensions);
  pReq->pRetensions = NULL;
  FREESQL();
}

int32_t tSerializeSAlterDbReq(void *buf, int32_t bufLen, SAlterDbReq *pReq) {
  SEncoder encoder = {0};
  int32_t  code = 0;
  int32_t  lino;
  int32_t  tlen;

  tEncoderInit(&encoder, buf, bufLen);

  TAOS_CHECK_EXIT(tStartEncode(&encoder));
  TAOS_CHECK_EXIT(tEncodeCStr(&encoder, pReq->db));
  TAOS_CHECK_EXIT(tEncodeI32(&encoder, pReq->buffer));
  TAOS_CHECK_EXIT(tEncodeI32(&encoder, pReq->pageSize));
  TAOS_CHECK_EXIT(tEncodeI32(&encoder, pReq->pages));
  TAOS_CHECK_EXIT(tEncodeI32(&encoder, pReq->cacheLastSize));
  TAOS_CHECK_EXIT(tEncodeI32(&encoder, pReq->daysPerFile));
  TAOS_CHECK_EXIT(tEncodeI32(&encoder, pReq->daysToKeep0));
  TAOS_CHECK_EXIT(tEncodeI32(&encoder, pReq->daysToKeep1));
  TAOS_CHECK_EXIT(tEncodeI32(&encoder, pReq->daysToKeep2));
  TAOS_CHECK_EXIT(tEncodeI32(&encoder, pReq->walFsyncPeriod));
  TAOS_CHECK_EXIT(tEncodeI8(&encoder, pReq->walLevel));
  TAOS_CHECK_EXIT(tEncodeI8(&encoder, pReq->strict));
  TAOS_CHECK_EXIT(tEncodeI8(&encoder, pReq->cacheLast));
  TAOS_CHECK_EXIT(tEncodeI8(&encoder, pReq->replications));
  TAOS_CHECK_EXIT(tEncodeI32(&encoder, pReq->sstTrigger));

  // 1st modification
  TAOS_CHECK_EXIT(tEncodeI32(&encoder, pReq->minRows));
  // 2nd modification
  TAOS_CHECK_EXIT(tEncodeI32(&encoder, pReq->walRetentionPeriod));
  TAOS_CHECK_EXIT(tEncodeI32(&encoder, pReq->walRetentionSize));
  TAOS_CHECK_EXIT(tEncodeI32(&encoder, pReq->keepTimeOffset));

  TAOS_CHECK_EXIT(tEncodeI32(&encoder, pReq->ssKeepLocal));
  TAOS_CHECK_EXIT(tEncodeI8(&encoder, pReq->ssCompact));

  ENCODESQL();
  TAOS_CHECK_EXIT(tEncodeI8(&encoder, pReq->withArbitrator));
  // auto compact config
  TAOS_CHECK_EXIT(tEncodeI32v(&encoder, pReq->compactInterval));
  TAOS_CHECK_EXIT(tEncodeI32v(&encoder, pReq->compactStartTime));
  TAOS_CHECK_EXIT(tEncodeI32v(&encoder, pReq->compactEndTime));
  TAOS_CHECK_EXIT(tEncodeI8(&encoder, pReq->compactTimeOffset));
  tEndEncode(&encoder);

_exit:
  if (code) {
    tlen = code;
  } else {
    tlen = encoder.pos;
  }
  tEncoderClear(&encoder);
  return tlen;
}

int32_t tDeserializeSAlterDbReq(void *buf, int32_t bufLen, SAlterDbReq *pReq) {
  SDecoder decoder = {0};
  int32_t  code = 0;
  int32_t  lino;
  tDecoderInit(&decoder, buf, bufLen);

  TAOS_CHECK_EXIT(tStartDecode(&decoder));
  TAOS_CHECK_EXIT(tDecodeCStrTo(&decoder, pReq->db));
  TAOS_CHECK_EXIT(tDecodeI32(&decoder, &pReq->buffer));
  TAOS_CHECK_EXIT(tDecodeI32(&decoder, &pReq->pageSize));
  TAOS_CHECK_EXIT(tDecodeI32(&decoder, &pReq->pages));
  TAOS_CHECK_EXIT(tDecodeI32(&decoder, &pReq->cacheLastSize));
  TAOS_CHECK_EXIT(tDecodeI32(&decoder, &pReq->daysPerFile));
  TAOS_CHECK_EXIT(tDecodeI32(&decoder, &pReq->daysToKeep0));
  TAOS_CHECK_EXIT(tDecodeI32(&decoder, &pReq->daysToKeep1));
  TAOS_CHECK_EXIT(tDecodeI32(&decoder, &pReq->daysToKeep2));
  TAOS_CHECK_EXIT(tDecodeI32(&decoder, &pReq->walFsyncPeriod));
  TAOS_CHECK_EXIT(tDecodeI8(&decoder, &pReq->walLevel));
  TAOS_CHECK_EXIT(tDecodeI8(&decoder, &pReq->strict));
  TAOS_CHECK_EXIT(tDecodeI8(&decoder, &pReq->cacheLast));
  TAOS_CHECK_EXIT(tDecodeI8(&decoder, &pReq->replications));
  TAOS_CHECK_EXIT(tDecodeI32(&decoder, &pReq->sstTrigger));

  // 1st modification
  if (!tDecodeIsEnd(&decoder)) {
    TAOS_CHECK_EXIT(tDecodeI32(&decoder, &pReq->minRows));
  } else {
    pReq->minRows = -1;
  }

  // 2nd modification
  if (!tDecodeIsEnd(&decoder)) {
    TAOS_CHECK_EXIT(tDecodeI32(&decoder, &pReq->walRetentionPeriod));
    TAOS_CHECK_EXIT(tDecodeI32(&decoder, &pReq->walRetentionSize));
  } else {
    pReq->walRetentionPeriod = -1;
    pReq->walRetentionSize = -1;
  }
  pReq->keepTimeOffset = TSDB_DEFAULT_KEEP_TIME_OFFSET;
  if (!tDecodeIsEnd(&decoder)) {
    TAOS_CHECK_EXIT(tDecodeI32(&decoder, &pReq->keepTimeOffset));
  }

  pReq->ssKeepLocal = TSDB_DEFAULT_SS_KEEP_LOCAL;
  pReq->ssCompact = TSDB_DEFAULT_SS_COMPACT;
  if (!tDecodeIsEnd(&decoder)) {
    TAOS_CHECK_EXIT(tDecodeI32(&decoder, &pReq->ssKeepLocal));
    TAOS_CHECK_EXIT(tDecodeI8(&decoder, &pReq->ssCompact));
  }

  DECODESQL();
  pReq->withArbitrator = TSDB_DEFAULT_DB_WITH_ARBITRATOR;
  if (!tDecodeIsEnd(&decoder)) {
    TAOS_CHECK_EXIT(tDecodeI8(&decoder, &pReq->withArbitrator));
  }

  // auto compact config
  if (!tDecodeIsEnd(&decoder)) {
    TAOS_CHECK_EXIT(tDecodeI32v(&decoder, &pReq->compactInterval));
    TAOS_CHECK_EXIT(tDecodeI32v(&decoder, &pReq->compactStartTime));
    TAOS_CHECK_EXIT(tDecodeI32v(&decoder, &pReq->compactEndTime));
    TAOS_CHECK_EXIT(tDecodeI8(&decoder, &pReq->compactTimeOffset));
  } else {
    pReq->compactInterval = TSDB_DEFAULT_COMPACT_INTERVAL;
    pReq->compactStartTime = TSDB_DEFAULT_COMPACT_START_TIME;
    pReq->compactEndTime = TSDB_DEFAULT_COMPACT_END_TIME;
    pReq->compactTimeOffset = TSDB_DEFAULT_COMPACT_TIME_OFFSET;
  }
  tEndDecode(&decoder);

_exit:
  tDecoderClear(&decoder);
  return code;
}

void tFreeSAlterDbReq(SAlterDbReq *pReq) { FREESQL(); }

int32_t tSerializeSDropDbReq(void *buf, int32_t bufLen, SDropDbReq *pReq) {
  SEncoder encoder = {0};
  int32_t  code = 0;
  int32_t  lino;
  int32_t  tlen;
  tEncoderInit(&encoder, buf, bufLen);

  TAOS_CHECK_EXIT(tStartEncode(&encoder));
  TAOS_CHECK_EXIT(tEncodeCStr(&encoder, pReq->db));
  TAOS_CHECK_EXIT(tEncodeI8(&encoder, pReq->ignoreNotExists));
  TAOS_CHECK_EXIT(tEncodeI8(&encoder, pReq->force));
  ENCODESQL();
  tEndEncode(&encoder);

_exit:
  if (code) {
    tlen = code;
  } else {
    tlen = encoder.pos;
  }
  tEncoderClear(&encoder);
  return tlen;
}

int32_t tDeserializeSDropDbReq(void *buf, int32_t bufLen, SDropDbReq *pReq) {
  SDecoder decoder = {0};
  int32_t  code = 0;
  int32_t  lino;
  tDecoderInit(&decoder, buf, bufLen);

  TAOS_CHECK_EXIT(tStartDecode(&decoder));
  TAOS_CHECK_EXIT(tDecodeCStrTo(&decoder, pReq->db));
  TAOS_CHECK_EXIT(tDecodeI8(&decoder, &pReq->ignoreNotExists));
  TAOS_CHECK_EXIT(tDecodeI8(&decoder, &pReq->force));
  DECODESQL();
  tEndDecode(&decoder);

_exit:
  tDecoderClear(&decoder);
  return code;
}

void tFreeSDropDbReq(SDropDbReq *pReq) { FREESQL(); }

int32_t tSerializeSDropDbRsp(void *buf, int32_t bufLen, SDropDbRsp *pRsp) {
  SEncoder encoder = {0};
  int32_t  code = 0;
  int32_t  lino;
  int32_t  tlen;
  tEncoderInit(&encoder, buf, bufLen);

  TAOS_CHECK_EXIT(tStartEncode(&encoder));
  TAOS_CHECK_EXIT(tEncodeCStr(&encoder, pRsp->db));
  TAOS_CHECK_EXIT(tEncodeI64(&encoder, pRsp->uid));
  tEndEncode(&encoder);

_exit:
  if (code) {
    tlen = code;
  } else {
    tlen = encoder.pos;
  }
  tEncoderClear(&encoder);
  return tlen;
}

int32_t tDeserializeSDropDbRsp(void *buf, int32_t bufLen, SDropDbRsp *pRsp) {
  SDecoder decoder = {0};
  int32_t  code = 0;
  int32_t  lino;
  tDecoderInit(&decoder, buf, bufLen);

  TAOS_CHECK_EXIT(tStartDecode(&decoder));
  TAOS_CHECK_EXIT(tDecodeCStrTo(&decoder, pRsp->db));
  TAOS_CHECK_EXIT(tDecodeI64(&decoder, &pRsp->uid));
  tEndDecode(&decoder);

_exit:
  tDecoderClear(&decoder);
  return code;
}

int32_t tSerializeSUseDbReq(void *buf, int32_t bufLen, SUseDbReq *pReq) {
  SEncoder encoder = {0};
  int32_t  code = 0;
  int32_t  lino;
  int32_t  tlen;
  tEncoderInit(&encoder, buf, bufLen);

  TAOS_CHECK_EXIT(tStartEncode(&encoder));
  TAOS_CHECK_EXIT(tEncodeCStr(&encoder, pReq->db));
  TAOS_CHECK_EXIT(tEncodeI64(&encoder, pReq->dbId));
  TAOS_CHECK_EXIT(tEncodeI32(&encoder, pReq->vgVersion));
  TAOS_CHECK_EXIT(tEncodeI32(&encoder, pReq->numOfTable));
  TAOS_CHECK_EXIT(tEncodeI64(&encoder, pReq->stateTs));
  tEndEncode(&encoder);

_exit:
  if (code) {
    tlen = code;
  } else {
    tlen = encoder.pos;
  }
  tEncoderClear(&encoder);
  return tlen;
}

int32_t tDeserializeSUseDbReq(void *buf, int32_t bufLen, SUseDbReq *pReq) {
  SDecoder decoder = {0};
  int32_t  code = 0;
  int32_t  lino;
  tDecoderInit(&decoder, buf, bufLen);

  TAOS_CHECK_EXIT(tStartDecode(&decoder));
  TAOS_CHECK_EXIT(tDecodeCStrTo(&decoder, pReq->db));
  TAOS_CHECK_EXIT(tDecodeI64(&decoder, &pReq->dbId));
  TAOS_CHECK_EXIT(tDecodeI32(&decoder, &pReq->vgVersion));
  TAOS_CHECK_EXIT(tDecodeI32(&decoder, &pReq->numOfTable));
  TAOS_CHECK_EXIT(tDecodeI64(&decoder, &pReq->stateTs));
  tEndDecode(&decoder);

_exit:
  tDecoderClear(&decoder);
  return code;
}

int32_t tSerializeSVSubTablesReq(void *buf, int32_t bufLen, SVSubTablesReq *pReq) {
  SEncoder encoder = {0};
  int32_t  code = 0;
  int32_t  lino;
  int32_t  tlen;
  tEncoderInit(&encoder, buf, bufLen);

  TAOS_CHECK_EXIT(tStartEncode(&encoder));
  TAOS_CHECK_EXIT(tEncodeI64(&encoder, pReq->suid));
  tEndEncode(&encoder);

_exit:
  if (code) {
    tlen = code;
  } else {
    tlen = encoder.pos;
  }
  tEncoderClear(&encoder);
  return tlen;
}

int32_t tDeserializeSVSubTablesReq(void *buf, int32_t bufLen, SVSubTablesReq *pReq) {
  SDecoder decoder = {0};
  int32_t  code = 0;
  int32_t  lino;
  tDecoderInit(&decoder, buf, bufLen);

  TAOS_CHECK_EXIT(tStartDecode(&decoder));
  TAOS_CHECK_EXIT(tDecodeI64(&decoder, &pReq->suid));
  tEndDecode(&decoder);

_exit:
  tDecoderClear(&decoder);
  return code;
}

int32_t tSerializeSVSubTablesRspImpl(SEncoder *pEncoder, SVSubTablesRsp *pRsp) {
  int32_t code = 0;
  int32_t lino;
  TAOS_CHECK_EXIT(tEncodeI32(pEncoder, pRsp->vgId));
  int32_t numOfTables = taosArrayGetSize(pRsp->pTables);
  TAOS_CHECK_EXIT(tEncodeI32(pEncoder, numOfTables));
  for (int32_t i = 0; i < numOfTables; ++i) {
    SVCTableRefCols *pTb = (SVCTableRefCols *)taosArrayGetP(pRsp->pTables, i);
    TAOS_CHECK_EXIT(tEncodeU64(pEncoder, pTb->uid));
    TAOS_CHECK_EXIT(tEncodeI32(pEncoder, pTb->numOfSrcTbls));
    TAOS_CHECK_EXIT(tEncodeI32(pEncoder, pTb->numOfColRefs));
    for (int32_t n = 0; n < pTb->numOfColRefs; ++n) {
      SRefColInfo *pCol = pTb->refCols + n;
      TAOS_CHECK_EXIT(tEncodeI16(pEncoder, pCol->colId));
      TAOS_CHECK_EXIT(tEncodeCStr(pEncoder, pCol->refDbName));
      TAOS_CHECK_EXIT(tEncodeCStr(pEncoder, pCol->refTableName));
      TAOS_CHECK_EXIT(tEncodeCStr(pEncoder, pCol->refColName));
    }
  }

_exit:

  return code;
}

int32_t tSerializeSVSubTablesRsp(void *buf, int32_t bufLen, SVSubTablesRsp *pRsp) {
  SEncoder encoder = {0};
  int32_t  code = 0;
  int32_t  lino;
  int32_t  tlen;
  tEncoderInit(&encoder, buf, bufLen);

  TAOS_CHECK_EXIT(tStartEncode(&encoder));
  TAOS_CHECK_EXIT(tSerializeSVSubTablesRspImpl(&encoder, pRsp));

  tEndEncode(&encoder);

_exit:
  if (code) {
    tlen = code;
  } else {
    tlen = encoder.pos;
  }
  tEncoderClear(&encoder);
  return tlen;
}

int32_t tDeserializeSVSubTablesRspImpl(SDecoder *pDecoder, SVSubTablesRsp *pRsp) {
  int32_t         code = 0;
  int32_t         lino;
  SVCTableRefCols tb = {0};
  TAOS_CHECK_EXIT(tDecodeI32(pDecoder, &pRsp->vgId));
  int32_t numOfTables = 0;
  TAOS_CHECK_EXIT(tDecodeI32(pDecoder, &numOfTables));
  if (numOfTables > 0) {
    pRsp->pTables = taosArrayInit(numOfTables, POINTER_BYTES);
    if (NULL == pRsp->pTables) {
      code = terrno;
      return code;
    }

    for (int32_t i = 0; i < numOfTables; ++i) {
      TAOS_CHECK_EXIT(tDecodeU64(pDecoder, &tb.uid));
      TAOS_CHECK_EXIT(tDecodeI32(pDecoder, &tb.numOfSrcTbls));
      TAOS_CHECK_EXIT(tDecodeI32(pDecoder, &tb.numOfColRefs));
      if (tb.numOfColRefs > 0) {
        SVCTableRefCols *pTb = taosMemoryCalloc(1, sizeof(tb) + tb.numOfColRefs * sizeof(SRefColInfo));
        if (NULL == pTb) {
          code = terrno;
          return code;
        }
        if (NULL == taosArrayPush(pRsp->pTables, &pTb)) {
          code = terrno;
          taosMemoryFree(pTb);
          return code;
        }

        pTb->uid = tb.uid;
        pTb->numOfSrcTbls = tb.numOfSrcTbls;
        pTb->numOfColRefs = tb.numOfColRefs;
        pTb->refCols = (SRefColInfo *)(pTb + 1);
        for (int32_t n = 0; n < tb.numOfColRefs; ++n) {
          TAOS_CHECK_EXIT(tDecodeI16(pDecoder, &pTb->refCols[n].colId));
          TAOS_CHECK_EXIT(tDecodeCStrTo(pDecoder, pTb->refCols[n].refDbName));
          TAOS_CHECK_EXIT(tDecodeCStrTo(pDecoder, pTb->refCols[n].refTableName));
          TAOS_CHECK_EXIT(tDecodeCStrTo(pDecoder, pTb->refCols[n].refColName));
        }
      }
    }
  }

_exit:

  return code;
}

int32_t tDeserializeSVSubTablesRsp(void *buf, int32_t bufLen, SVSubTablesRsp *pRsp) {
  SDecoder decoder = {0};
  int32_t  code = 0;
  int32_t  lino;
  tDecoderInit(&decoder, buf, bufLen);

  TAOS_CHECK_EXIT(tStartDecode(&decoder));
  TAOS_CHECK_EXIT(tDeserializeSVSubTablesRspImpl(&decoder, pRsp));

  tEndDecode(&decoder);

_exit:

  tDecoderClear(&decoder);
  return code;
}

void tFreeSVCTableRefCols(void *pParam) {
  SVCTableRefCols *pCols = *(SVCTableRefCols **)pParam;
  if (NULL == pCols) {
    return;
  }

  taosMemoryFree(pCols);
}

void tDestroySVSubTablesRsp(void *rsp) {
  if (NULL == rsp) {
    return;
  }

  SVSubTablesRsp *pRsp = (SVSubTablesRsp *)rsp;

  taosArrayDestroyEx(pRsp->pTables, tFreeSVCTableRefCols);
}

int32_t tSerializeSVStbRefDbsReq(void *buf, int32_t bufLen, SVStbRefDbsReq *pReq) {
  SEncoder encoder = {0};
  int32_t  code = 0;
  int32_t  lino;
  int32_t  tlen;
  tEncoderInit(&encoder, buf, bufLen);

  TAOS_CHECK_EXIT(tStartEncode(&encoder));
  TAOS_CHECK_EXIT(tEncodeI64(&encoder, pReq->suid));
  tEndEncode(&encoder);

_exit:
  if (code) {
    tlen = code;
  } else {
    tlen = encoder.pos;
  }
  tEncoderClear(&encoder);
  return tlen;
}

int32_t tDeserializeSVStbRefDbsReq(void *buf, int32_t bufLen, SVStbRefDbsReq *pReq) {
  SDecoder decoder = {0};
  int32_t  code = 0;
  int32_t  lino;
  tDecoderInit(&decoder, buf, bufLen);

  TAOS_CHECK_EXIT(tStartDecode(&decoder));
  TAOS_CHECK_EXIT(tDecodeI64(&decoder, &pReq->suid));
  tEndDecode(&decoder);

_exit:
  tDecoderClear(&decoder);
  return code;
}

int32_t tSerializeSVStbRefDbsRspImpl(SEncoder *pEncoder, SVStbRefDbsRsp *pRsp) {
  int32_t code = 0;
  int32_t lino;
  TAOS_CHECK_EXIT(tEncodeI32(pEncoder, pRsp->vgId));
  int32_t numOfDbs = taosArrayGetSize(pRsp->pDbs);
  TAOS_CHECK_EXIT(tEncodeI32(pEncoder, numOfDbs));
  for (int32_t i = 0; i < numOfDbs; ++i) {
    char *pDbName = (char *)taosArrayGetP(pRsp->pDbs, i);
    TAOS_CHECK_EXIT(tEncodeCStr(pEncoder, pDbName));
  }

_exit:

  return code;
}

int32_t tSerializeSVStbRefDbsRsp(void *buf, int32_t bufLen, SVStbRefDbsRsp *pRsp) {
  SEncoder encoder = {0};
  int32_t  code = 0;
  int32_t  lino;
  int32_t  tlen;
  tEncoderInit(&encoder, buf, bufLen);

  TAOS_CHECK_EXIT(tStartEncode(&encoder));
  TAOS_CHECK_EXIT(tSerializeSVStbRefDbsRspImpl(&encoder, pRsp));

  tEndEncode(&encoder);

_exit:
  if (code) {
    tlen = code;
  } else {
    tlen = encoder.pos;
  }
  tEncoderClear(&encoder);
  return tlen;
}

int32_t tDeserializeSVStbRefDbsRspImpl(SDecoder *pDecoder, SVStbRefDbsRsp *pRsp) {
  int32_t code = 0;
  int32_t lino;
  TAOS_CHECK_EXIT(tDecodeI32(pDecoder, &pRsp->vgId));
  int32_t numOfDbs = 0;
  TAOS_CHECK_EXIT(tDecodeI32(pDecoder, &numOfDbs));
  if (numOfDbs > 0) {
    pRsp->pDbs = taosArrayInit(numOfDbs, sizeof(void *));
    if (NULL == pRsp->pDbs) {
      code = terrno;
      return code;
    }

    for (int32_t i = 0; i < numOfDbs; ++i) {
      char *tbName;
      TAOS_CHECK_EXIT(tDecodeCStrAlloc(pDecoder, &tbName));
      if (taosArrayPush(pRsp->pDbs, &tbName) == NULL) {
        TAOS_CHECK_EXIT(terrno);
      }
    }
  }

_exit:

  return code;
}

int32_t tDeserializeSVStbRefDbsRsp(void *buf, int32_t bufLen, SVStbRefDbsRsp *pRsp) {
  SDecoder decoder = {0};
  int32_t  code = 0;
  int32_t  lino;
  tDecoderInit(&decoder, buf, bufLen);

  TAOS_CHECK_EXIT(tStartDecode(&decoder));
  TAOS_CHECK_EXIT(tDeserializeSVStbRefDbsRspImpl(&decoder, pRsp));

  tEndDecode(&decoder);

_exit:

  tDecoderClear(&decoder);
  return code;
}

void tDestroySVStbRefDbsRsp(void *rsp) {
  if (NULL == rsp) {
    return;
  }

  SVStbRefDbsRsp *pRsp = (SVStbRefDbsRsp *)rsp;

  taosArrayDestroyP(pRsp->pDbs, NULL);
}

int32_t tSerializeSQnodeListReq(void *buf, int32_t bufLen, SQnodeListReq *pReq) {
  SEncoder encoder = {0};
  int32_t  code = 0;
  int32_t  lino;
  int32_t  tlen;

  tEncoderInit(&encoder, buf, bufLen);

  TAOS_CHECK_EXIT(tStartEncode(&encoder));
  TAOS_CHECK_EXIT(tEncodeI32(&encoder, pReq->rowNum));
  tEndEncode(&encoder);

_exit:
  if (code) {
    tlen = code;
  } else {
    tlen = encoder.pos;
  }
  tEncoderClear(&encoder);
  return tlen;
}

int32_t tDeserializeSQnodeListReq(void *buf, int32_t bufLen, SQnodeListReq *pReq) {
  SDecoder decoder = {0};
  int32_t  code = 0;
  int32_t  lino;
  tDecoderInit(&decoder, buf, bufLen);

  TAOS_CHECK_EXIT(tStartDecode(&decoder));
  TAOS_CHECK_EXIT(tDecodeI32(&decoder, &pReq->rowNum));
  tEndDecode(&decoder);

_exit:
  tDecoderClear(&decoder);
  return code;
}

int32_t tSerializeSDnodeListReq(void *buf, int32_t bufLen, SDnodeListReq *pReq) {
  SEncoder encoder = {0};
  int32_t  code = 0;
  int32_t  lino;
  int32_t  tlen;
  tEncoderInit(&encoder, buf, bufLen);

  TAOS_CHECK_EXIT(tStartEncode(&encoder));
  TAOS_CHECK_EXIT(tEncodeI32(&encoder, pReq->rowNum));
  tEndEncode(&encoder);

_exit:
  if (code) {
    tlen = code;
  } else {
    tlen = encoder.pos;
  }
  tEncoderClear(&encoder);
  return tlen;
}

int32_t tSerializeSServerVerReq(void *buf, int32_t bufLen, SServerVerReq *pReq) {
  SEncoder encoder = {0};
  int32_t  code = 0;
  int32_t  lino;
  int32_t  tlen;
  tEncoderInit(&encoder, buf, bufLen);

  TAOS_CHECK_EXIT(tStartEncode(&encoder));
  TAOS_CHECK_EXIT(tEncodeI32(&encoder, pReq->useless));
  tEndEncode(&encoder);

_exit:
  if (code) {
    tlen = code;
  } else {
    tlen = encoder.pos;
  }
  tEncoderClear(&encoder);
  return tlen;
}

int32_t tSerializeSServerVerRsp(void *buf, int32_t bufLen, SServerVerRsp *pRsp) {
  SEncoder encoder = {0};
  int32_t  code = 0;
  int32_t  lino;
  int32_t  tlen;
  tEncoderInit(&encoder, buf, bufLen);

  TAOS_CHECK_EXIT(tStartEncode(&encoder));
  TAOS_CHECK_EXIT(tEncodeCStr(&encoder, pRsp->ver));
  tEndEncode(&encoder);

_exit:
  if (code) {
    tlen = code;
  } else {
    tlen = encoder.pos;
  }
  tEncoderClear(&encoder);
  return tlen;
}

int32_t tDeserializeSServerVerRsp(void *buf, int32_t bufLen, SServerVerRsp *pRsp) {
  SDecoder decoder = {0};
  int32_t  code = 0;
  int32_t  lino;
  tDecoderInit(&decoder, buf, bufLen);

  TAOS_CHECK_EXIT(tStartDecode(&decoder));
  TAOS_CHECK_EXIT(tDecodeCStrTo(&decoder, pRsp->ver));

  tEndDecode(&decoder);
_exit:
  tDecoderClear(&decoder);
  return code;
}

int32_t tSerializeSQnodeListRsp(void *buf, int32_t bufLen, SQnodeListRsp *pRsp) {
  SEncoder encoder = {0};
  int32_t  code = 0;
  int32_t  lino;
  int32_t  tlen;
  tEncoderInit(&encoder, buf, bufLen);

  TAOS_CHECK_EXIT(tStartEncode(&encoder));
  int32_t num = taosArrayGetSize(pRsp->qnodeList);
  TAOS_CHECK_EXIT(tEncodeI32(&encoder, num));
  for (int32_t i = 0; i < num; ++i) {
    SQueryNodeLoad *pLoad = taosArrayGet(pRsp->qnodeList, i);
    TAOS_CHECK_EXIT(tEncodeSQueryNodeLoad(&encoder, pLoad));
  }
  tEndEncode(&encoder);

_exit:
  if (code) {
    tlen = code;
  } else {
    tlen = encoder.pos;
  }
  tEncoderClear(&encoder);
  return tlen;
}

int32_t tDeserializeSQnodeListRsp(void *buf, int32_t bufLen, SQnodeListRsp *pRsp) {
  SDecoder decoder = {0};
  int32_t  code = 0;
  int32_t  lino;
  tDecoderInit(&decoder, buf, bufLen);

  TAOS_CHECK_EXIT(tStartDecode(&decoder));
  int32_t num = 0;
  TAOS_CHECK_EXIT(tDecodeI32(&decoder, &num));
  if (NULL == pRsp->qnodeList) {
    pRsp->qnodeList = taosArrayInit(num, sizeof(SQueryNodeLoad));
    if (NULL == pRsp->qnodeList) {
      TAOS_CHECK_EXIT(terrno);
    }
  }

  for (int32_t i = 0; i < num; ++i) {
    SQueryNodeLoad load = {0};
    TAOS_CHECK_EXIT(tDecodeSQueryNodeLoad(&decoder, &load));
    if (taosArrayPush(pRsp->qnodeList, &load) == NULL) {
      TAOS_CHECK_EXIT(terrno);
    }
  }
  tEndDecode(&decoder);

_exit:
  tDecoderClear(&decoder);
  return code;
}

void tFreeSQnodeListRsp(SQnodeListRsp *pRsp) { taosArrayDestroy(pRsp->qnodeList); }

int32_t tSerializeSDnodeListRsp(void *buf, int32_t bufLen, SDnodeListRsp *pRsp) {
  SEncoder encoder = {0};
  int32_t  code = 0;
  int32_t  lino;
  int32_t  tlen;
  tEncoderInit(&encoder, buf, bufLen);

  TAOS_CHECK_EXIT(tStartEncode(&encoder));
  int32_t num = taosArrayGetSize(pRsp->dnodeList);
  TAOS_CHECK_EXIT(tEncodeI32(&encoder, num));
  for (int32_t i = 0; i < num; ++i) {
    SDNodeAddr *pAddr = taosArrayGet(pRsp->dnodeList, i);
    TAOS_CHECK_EXIT(tEncodeI32(&encoder, pAddr->nodeId));
    TAOS_CHECK_EXIT(tEncodeSEpSet(&encoder, &pAddr->epSet));
  }
  tEndEncode(&encoder);

_exit:
  if (code) {
    tlen = code;
  } else {
    tlen = encoder.pos;
  }
  tEncoderClear(&encoder);
  return tlen;
}

int32_t tDeserializeSDnodeListRsp(void *buf, int32_t bufLen, SDnodeListRsp *pRsp) {
  SDecoder decoder = {0};
  int32_t  code = 0;
  int32_t  lino;
  tDecoderInit(&decoder, buf, bufLen);

  TAOS_CHECK_EXIT(tStartDecode(&decoder));
  int32_t num = 0;
  TAOS_CHECK_EXIT(tDecodeI32(&decoder, &num));
  if (NULL == pRsp->dnodeList) {
    pRsp->dnodeList = taosArrayInit(num, sizeof(SDNodeAddr));
    if (NULL == pRsp->dnodeList) {
      TAOS_CHECK_EXIT(terrno);
    }
  }

  for (int32_t i = 0; i < num; ++i) {
    SDNodeAddr addr = {0};
    TAOS_CHECK_EXIT(tDecodeI32(&decoder, &addr.nodeId));
    TAOS_CHECK_EXIT(tDecodeSEpSet(&decoder, &addr.epSet));
    if (taosArrayPush(pRsp->dnodeList, &addr) == NULL) {
      TAOS_CHECK_EXIT(terrno);
    }
  }
  tEndDecode(&decoder);

_exit:
  tDecoderClear(&decoder);
  return code;
}

void tFreeSDnodeListRsp(SDnodeListRsp *pRsp) { taosArrayDestroy(pRsp->dnodeList); }

int32_t tSerializeSCompactDbReq(void *buf, int32_t bufLen, SCompactDbReq *pReq) {
  SEncoder encoder = {0};
  int32_t  code = 0;
  int32_t  lino;
  int32_t  tlen;
  tEncoderInit(&encoder, buf, bufLen);

  TAOS_CHECK_EXIT(tStartEncode(&encoder));
  TAOS_CHECK_EXIT(tEncodeCStr(&encoder, pReq->db));
  TAOS_CHECK_EXIT(tEncodeI64(&encoder, pReq->timeRange.skey));
  TAOS_CHECK_EXIT(tEncodeI64(&encoder, pReq->timeRange.ekey));
  ENCODESQL();

  // encode vgroup list
  int32_t numOfVgroups = taosArrayGetSize(pReq->vgroupIds);
  TAOS_CHECK_EXIT(tEncodeI32(&encoder, numOfVgroups));
  if (numOfVgroups > 0) {
    for (int32_t i = 0; i < numOfVgroups; ++i) {
      int64_t vgid = *(int64_t *)taosArrayGet(pReq->vgroupIds, i);
      TAOS_CHECK_EXIT(tEncodeI64v(&encoder, vgid));
    }
  }

  TAOS_CHECK_EXIT(tEncodeI8(&encoder, pReq->metaOnly));

  tEndEncode(&encoder);

_exit:
  if (code) {
    tlen = code;
  } else {
    tlen = encoder.pos;
  }
  tEncoderClear(&encoder);
  return tlen;
}

int32_t tDeserializeSCompactDbReq(void *buf, int32_t bufLen, SCompactDbReq *pReq) {
  SDecoder decoder = {0};
  int32_t  code = 0;
  int32_t  lino;
  tDecoderInit(&decoder, buf, bufLen);

  TAOS_CHECK_EXIT(tStartDecode(&decoder));
  TAOS_CHECK_EXIT(tDecodeCStrTo(&decoder, pReq->db));
  TAOS_CHECK_EXIT(tDecodeI64(&decoder, &pReq->timeRange.skey));
  TAOS_CHECK_EXIT(tDecodeI64(&decoder, &pReq->timeRange.ekey));
  DECODESQL();

  // decode vgroup list
  if (!tDecodeIsEnd(&decoder)) {
    int32_t numOfVgroups = 0;
    TAOS_CHECK_EXIT(tDecodeI32(&decoder, &numOfVgroups));
    if (numOfVgroups > 0) {
      pReq->vgroupIds = taosArrayInit(numOfVgroups, sizeof(int64_t));
      if (NULL == pReq->vgroupIds) {
        TAOS_CHECK_EXIT(terrno);
      }

      for (int32_t i = 0; i < numOfVgroups; ++i) {
        int64_t vgid;
        TAOS_CHECK_EXIT(tDecodeI64v(&decoder, &vgid));
        if (taosArrayPush(pReq->vgroupIds, &vgid) == NULL) {
          TAOS_CHECK_EXIT(terrno);
        }
      }
    }
  }

  if (!tDecodeIsEnd(&decoder)) {
    TAOS_CHECK_EXIT(tDecodeI8(&decoder, &pReq->metaOnly));
  } else {
    pReq->metaOnly = false;
  }
  tEndDecode(&decoder);

_exit:
  tDecoderClear(&decoder);
  return code;
}

void tFreeSCompactDbReq(SCompactDbReq *pReq) {
  FREESQL();
  taosArrayDestroy(pReq->vgroupIds);
  pReq->vgroupIds = NULL;
}

int32_t tSerializeSCompactDbRsp(void *buf, int32_t bufLen, SCompactDbRsp *pRsp) {
  SEncoder encoder = {0};
  int32_t  code = 0;
  int32_t  lino;
  int32_t  tlen;
  tEncoderInit(&encoder, buf, bufLen);

  TAOS_CHECK_EXIT(tStartEncode(&encoder));
  TAOS_CHECK_EXIT(tEncodeI32(&encoder, pRsp->compactId));
  TAOS_CHECK_EXIT(tEncodeI8(&encoder, pRsp->bAccepted));
  tEndEncode(&encoder);

_exit:
  if (code) {
    tlen = code;
  } else {
    tlen = encoder.pos;
  }
  tEncoderClear(&encoder);
  return tlen;
}

int32_t tDeserializeSCompactDbRsp(void *buf, int32_t bufLen, SCompactDbRsp *pRsp) {
  SDecoder decoder = {0};
  int32_t  code = 0;
  int32_t  lino;
  tDecoderInit(&decoder, buf, bufLen);

  TAOS_CHECK_EXIT(tStartDecode(&decoder));
  TAOS_CHECK_EXIT(tDecodeI32(&decoder, &pRsp->compactId));
  TAOS_CHECK_EXIT(tDecodeI8(&decoder, &pRsp->bAccepted));
  tEndDecode(&decoder);

_exit:
  tDecoderClear(&decoder);
  return code;
}

int32_t tSerializeSKillCompactReq(void *buf, int32_t bufLen, SKillCompactReq *pReq) {
  SEncoder encoder = {0};
  int32_t  code = 0;
  int32_t  lino;
  int32_t  tlen;
  tEncoderInit(&encoder, buf, bufLen);

  TAOS_CHECK_EXIT(tStartEncode(&encoder));
  TAOS_CHECK_EXIT(tEncodeI32(&encoder, pReq->compactId));
  ENCODESQL();

  tEndEncode(&encoder);

_exit:
  if (code) {
    tlen = code;
  } else {
    tlen = encoder.pos;
  }
  tEncoderClear(&encoder);
  return tlen;
}

int32_t tDeserializeSKillCompactReq(void *buf, int32_t bufLen, SKillCompactReq *pReq) {
  SDecoder decoder = {0};
  int32_t  code = 0;
  int32_t  lino;
  tDecoderInit(&decoder, buf, bufLen);

  TAOS_CHECK_EXIT(tStartDecode(&decoder));
  TAOS_CHECK_EXIT(tDecodeI32(&decoder, &pReq->compactId));
  DECODESQL();

  tEndDecode(&decoder);

_exit:
  tDecoderClear(&decoder);
  return code;
}

void tFreeSKillCompactReq(SKillCompactReq *pReq) { FREESQL(); }

int32_t tSerializeSUseDbRspImp(SEncoder *pEncoder, const SUseDbRsp *pRsp) {
  TAOS_CHECK_RETURN(tEncodeCStr(pEncoder, pRsp->db));
  TAOS_CHECK_RETURN(tEncodeI64(pEncoder, pRsp->uid));
  TAOS_CHECK_RETURN(tEncodeI32(pEncoder, pRsp->vgVersion));
  TAOS_CHECK_RETURN(tEncodeI32(pEncoder, pRsp->vgNum));
  TAOS_CHECK_RETURN(tEncodeI16(pEncoder, pRsp->hashPrefix));
  TAOS_CHECK_RETURN(tEncodeI16(pEncoder, pRsp->hashSuffix));
  TAOS_CHECK_RETURN(tEncodeI8(pEncoder, pRsp->hashMethod));

  for (int32_t i = 0; i < pRsp->vgNum; ++i) {
    SVgroupInfo *pVgInfo = taosArrayGet(pRsp->pVgroupInfos, i);
    TAOS_CHECK_RETURN(tEncodeI32(pEncoder, pVgInfo->vgId));
    TAOS_CHECK_RETURN(tEncodeU32(pEncoder, pVgInfo->hashBegin));
    TAOS_CHECK_RETURN(tEncodeU32(pEncoder, pVgInfo->hashEnd));
    TAOS_CHECK_RETURN(tEncodeSEpSet(pEncoder, &pVgInfo->epSet));
    TAOS_CHECK_RETURN(tEncodeI32(pEncoder, pVgInfo->numOfTable));
  }

  TAOS_CHECK_RETURN(tEncodeI32(pEncoder, pRsp->errCode));
  TAOS_CHECK_RETURN(tEncodeI64(pEncoder, pRsp->stateTs));
  TAOS_CHECK_RETURN(tEncodeU8(pEncoder, pRsp->flags));
  return 0;
}

int32_t tSerializeSUseDbRsp(void *buf, int32_t bufLen, const SUseDbRsp *pRsp) {
  SEncoder encoder = {0};
  int32_t  code = 0;
  int32_t  lino;
  int32_t  tlen;
  tEncoderInit(&encoder, buf, bufLen);

  TAOS_CHECK_EXIT(tStartEncode(&encoder));
  TAOS_CHECK_EXIT(tSerializeSUseDbRspImp(&encoder, pRsp));
  tEndEncode(&encoder);

_exit:
  if (code) {
    tlen = code;
  } else {
    tlen = encoder.pos;
  }
  tEncoderClear(&encoder);
  return tlen;
}

int32_t tSerializeSDbHbRspImp(SEncoder *pEncoder, const SDbHbRsp *pRsp) {
  if (pRsp->useDbRsp) {
    TAOS_CHECK_RETURN(tEncodeI8(pEncoder, 1));
    TAOS_CHECK_RETURN(tSerializeSUseDbRspImp(pEncoder, pRsp->useDbRsp));
  } else {
    TAOS_CHECK_RETURN(tEncodeI8(pEncoder, 0));
  }

  if (pRsp->cfgRsp) {
    TAOS_CHECK_RETURN(tEncodeI8(pEncoder, 1));
    TAOS_CHECK_RETURN(tSerializeSDbCfgRspImpl(pEncoder, pRsp->cfgRsp));
  } else {
    TAOS_CHECK_RETURN(tEncodeI8(pEncoder, 0));
  }

  if (pRsp->pTsmaRsp) {
    TAOS_CHECK_RETURN(tEncodeI8(pEncoder, 1));
    TAOS_CHECK_RETURN(tEncodeTableTSMAInfoRsp(pEncoder, pRsp->pTsmaRsp));
  } else {
    TAOS_CHECK_RETURN(tEncodeI8(pEncoder, 0));
  }
  TAOS_CHECK_RETURN(tEncodeI32(pEncoder, pRsp->dbTsmaVersion));
  TAOS_CHECK_RETURN(tEncodeCStr(pEncoder, pRsp->db));
  TAOS_CHECK_RETURN(tEncodeI64(pEncoder, pRsp->dbId));
  return 0;
}

int32_t tSerializeSDbHbBatchRsp(void *buf, int32_t bufLen, SDbHbBatchRsp *pRsp) {
  SEncoder encoder = {0};
  int32_t  code = 0;
  int32_t  lino;
  int32_t  tlen;
  tEncoderInit(&encoder, buf, bufLen);

  TAOS_CHECK_EXIT(tStartEncode(&encoder));

  int32_t numOfBatch = taosArrayGetSize(pRsp->pArray);
  TAOS_CHECK_EXIT(tEncodeI32(&encoder, numOfBatch));
  for (int32_t i = 0; i < numOfBatch; ++i) {
    SDbHbRsp *pDbRsp = taosArrayGet(pRsp->pArray, i);
    TAOS_CHECK_EXIT(tSerializeSDbHbRspImp(&encoder, pDbRsp));
  }
  tEndEncode(&encoder);

_exit:
  if (code) {
    tlen = code;
  } else {
    tlen = encoder.pos;
  }
  tEncoderClear(&encoder);
  return tlen;
}

int32_t tDeserializeSUseDbRspImp(SDecoder *pDecoder, SUseDbRsp *pRsp) {
  TAOS_CHECK_RETURN(tDecodeCStrTo(pDecoder, pRsp->db));
  TAOS_CHECK_RETURN(tDecodeI64(pDecoder, &pRsp->uid));
  TAOS_CHECK_RETURN(tDecodeI32(pDecoder, &pRsp->vgVersion));
  TAOS_CHECK_RETURN(tDecodeI32(pDecoder, &pRsp->vgNum));
  TAOS_CHECK_RETURN(tDecodeI16(pDecoder, &pRsp->hashPrefix));
  TAOS_CHECK_RETURN(tDecodeI16(pDecoder, &pRsp->hashSuffix));
  TAOS_CHECK_RETURN(tDecodeI8(pDecoder, &pRsp->hashMethod));

  if (pRsp->vgNum > 0) {
    pRsp->pVgroupInfos = taosArrayInit(pRsp->vgNum, sizeof(SVgroupInfo));
    if (pRsp->pVgroupInfos == NULL) {
      TAOS_CHECK_RETURN(terrno);
    }

    for (int32_t i = 0; i < pRsp->vgNum; ++i) {
      SVgroupInfo vgInfo = {0};
      TAOS_CHECK_RETURN(tDecodeI32(pDecoder, &vgInfo.vgId));
      TAOS_CHECK_RETURN(tDecodeU32(pDecoder, &vgInfo.hashBegin));
      TAOS_CHECK_RETURN(tDecodeU32(pDecoder, &vgInfo.hashEnd));
      TAOS_CHECK_RETURN(tDecodeSEpSet(pDecoder, &vgInfo.epSet));
      TAOS_CHECK_RETURN(tDecodeI32(pDecoder, &vgInfo.numOfTable));
      if (taosArrayPush(pRsp->pVgroupInfos, &vgInfo) == NULL) {
        TAOS_CHECK_RETURN(terrno);
      }
    }
  }

  TAOS_CHECK_RETURN(tDecodeI32(pDecoder, &pRsp->errCode));
  TAOS_CHECK_RETURN(tDecodeI64(pDecoder, &pRsp->stateTs));
  if (!tDecodeIsEnd(pDecoder)) {
    TAOS_CHECK_RETURN(tDecodeU8(pDecoder, &pRsp->flags));
  }
  return 0;
}

int32_t tDeserializeSUseDbRsp(void *buf, int32_t bufLen, SUseDbRsp *pRsp) {
  SDecoder decoder = {0};
  int32_t  code = 0;
  int32_t  lino;
  tDecoderInit(&decoder, buf, bufLen);

  TAOS_CHECK_EXIT(tStartDecode(&decoder));
  TAOS_CHECK_EXIT(tDeserializeSUseDbRspImp(&decoder, pRsp));
  tEndDecode(&decoder);

_exit:
  tDecoderClear(&decoder);
  return code;
}

int32_t tDeserializeSDbHbRspImp(SDecoder *decoder, SDbHbRsp *pRsp) {
  int8_t flag = 0;
  TAOS_CHECK_RETURN(tDecodeI8(decoder, &flag));
  if (flag) {
    pRsp->useDbRsp = taosMemoryCalloc(1, sizeof(SUseDbRsp));
    if (NULL == pRsp->useDbRsp) {
      TAOS_CHECK_RETURN(terrno);
    }
    TAOS_CHECK_RETURN(tDeserializeSUseDbRspImp(decoder, pRsp->useDbRsp));
  }
  TAOS_CHECK_RETURN(tDecodeI8(decoder, &flag));
  if (flag) {
    pRsp->cfgRsp = taosMemoryCalloc(1, sizeof(SDbCfgRsp));
    if (NULL == pRsp->cfgRsp) {
      TAOS_CHECK_RETURN(terrno);
    }
    TAOS_CHECK_RETURN(tDeserializeSDbCfgRspImpl(decoder, pRsp->cfgRsp));
  }
  if (!tDecodeIsEnd(decoder)) {
    TAOS_CHECK_RETURN(tDecodeI8(decoder, &flag));
    if (flag) {
      pRsp->pTsmaRsp = taosMemoryCalloc(1, sizeof(STableTSMAInfoRsp));
      if (!pRsp->pTsmaRsp) {
        TAOS_CHECK_RETURN(terrno);
      }
      TAOS_CHECK_RETURN(tDecodeTableTSMAInfoRsp(decoder, pRsp->pTsmaRsp));
    }
  }
  if (!tDecodeIsEnd(decoder)) {
    TAOS_CHECK_RETURN(tDecodeI32(decoder, &pRsp->dbTsmaVersion));
  }
  if (!tDecodeIsEnd(decoder)) {
    TAOS_CHECK_RETURN(tDecodeCStrTo(decoder, pRsp->db));
    TAOS_CHECK_RETURN(tDecodeI64(decoder, &pRsp->dbId));
  }

  return 0;
}

int32_t tDeserializeSDbHbBatchRsp(void *buf, int32_t bufLen, SDbHbBatchRsp *pRsp) {
  SDecoder decoder = {0};
  int32_t  code = 0;
  int32_t  lino;
  tDecoderInit(&decoder, buf, bufLen);

  TAOS_CHECK_EXIT(tStartDecode(&decoder));

  int32_t numOfBatch = taosArrayGetSize(pRsp->pArray);
  TAOS_CHECK_EXIT(tDecodeI32(&decoder, &numOfBatch));

  pRsp->pArray = taosArrayInit(numOfBatch, sizeof(SDbHbRsp));
  if (pRsp->pArray == NULL) {
    TAOS_CHECK_EXIT(terrno);
  }

  for (int32_t i = 0; i < numOfBatch; ++i) {
    SDbHbRsp rsp = {0};
    TAOS_CHECK_EXIT(tDeserializeSDbHbRspImp(&decoder, &rsp));

    if (taosArrayPush(pRsp->pArray, &rsp) == NULL) {
      TAOS_CHECK_EXIT(terrno);
    }
  }
  tEndDecode(&decoder);

_exit:
  tDecoderClear(&decoder);
  return code;
}

void tFreeSUsedbRsp(SUseDbRsp *pRsp) { taosArrayDestroy(pRsp->pVgroupInfos); }

void tFreeSDbHbRsp(SDbHbRsp *pDbRsp) {
  if (NULL == pDbRsp) {
    return;
  }

  if (pDbRsp->useDbRsp) {
    tFreeSUsedbRsp(pDbRsp->useDbRsp);
    taosMemoryFree(pDbRsp->useDbRsp);
  }

  if (pDbRsp->cfgRsp) {
    tFreeSDbCfgRsp(pDbRsp->cfgRsp);
    taosMemoryFree(pDbRsp->cfgRsp);
  }
  if (pDbRsp->pTsmaRsp) {
    tFreeTableTSMAInfoRsp(pDbRsp->pTsmaRsp);
    taosMemoryFree(pDbRsp->pTsmaRsp);
  }
}

void tFreeSDbHbBatchRsp(SDbHbBatchRsp *pRsp) {
  int32_t numOfBatch = taosArrayGetSize(pRsp->pArray);
  for (int32_t i = 0; i < numOfBatch; ++i) {
    SDbHbRsp *pDbRsp = taosArrayGet(pRsp->pArray, i);
    tFreeSDbHbRsp(pDbRsp);
  }

  taosArrayDestroy(pRsp->pArray);
}

int32_t tSerializeSUserAuthBatchRsp(void *buf, int32_t bufLen, SUserAuthBatchRsp *pRsp) {
  SEncoder encoder = {0};
  int32_t  code = 0;
  int32_t  lino;
  int32_t  tlen;
  tEncoderInit(&encoder, buf, bufLen);

  TAOS_CHECK_EXIT(tStartEncode(&encoder));

  int32_t numOfBatch = taosArrayGetSize(pRsp->pArray);
  TAOS_CHECK_EXIT(tEncodeI32(&encoder, numOfBatch));
  for (int32_t i = 0; i < numOfBatch; ++i) {
    SGetUserAuthRsp *pUserAuthRsp = taosArrayGet(pRsp->pArray, i);
    TAOS_CHECK_EXIT(tSerializeSGetUserAuthRspImpl(&encoder, pUserAuthRsp));
  }
  tEndEncode(&encoder);

_exit:
  if (code) {
    tlen = code;
  } else {
    tlen = encoder.pos;
  }
  tEncoderClear(&encoder);
  return tlen;
}

int32_t tDeserializeSUserAuthBatchRsp(void *buf, int32_t bufLen, SUserAuthBatchRsp *pRsp) {
  SDecoder decoder = {0};
  int32_t  code = 0;
  int32_t  lino;
  tDecoderInit(&decoder, buf, bufLen);

  TAOS_CHECK_EXIT(tStartDecode(&decoder));

  int32_t numOfBatch = taosArrayGetSize(pRsp->pArray);
  TAOS_CHECK_EXIT(tDecodeI32(&decoder, &numOfBatch));

  pRsp->pArray = taosArrayInit(numOfBatch, sizeof(SGetUserAuthRsp));
  if (pRsp->pArray == NULL) {
    TAOS_CHECK_EXIT(terrno);
  }

  for (int32_t i = 0; i < numOfBatch; ++i) {
    SGetUserAuthRsp rsp = {0};
    TAOS_CHECK_EXIT(tDeserializeSGetUserAuthRspImpl(&decoder, &rsp));
    if (taosArrayPush(pRsp->pArray, &rsp) == NULL) {
      TAOS_CHECK_EXIT(terrno);
    }
  }
  tEndDecode(&decoder);

_exit:
  tDecoderClear(&decoder);
  return code;
}

void tFreeSUserAuthBatchRsp(SUserAuthBatchRsp *pRsp) {
  int32_t numOfBatch = taosArrayGetSize(pRsp->pArray);
  for (int32_t i = 0; i < numOfBatch; ++i) {
    SGetUserAuthRsp *pUserAuthRsp = taosArrayGet(pRsp->pArray, i);
    tFreeSGetUserAuthRsp(pUserAuthRsp);
  }

  taosArrayDestroy(pRsp->pArray);
}

int32_t tSerializeSDbCfgReq(void *buf, int32_t bufLen, SDbCfgReq *pReq) {
  SEncoder encoder = {0};
  int32_t  code = 0;
  int32_t  lino;
  int32_t  tlen;
  tEncoderInit(&encoder, buf, bufLen);

  TAOS_CHECK_EXIT(tStartEncode(&encoder));
  TAOS_CHECK_EXIT(tEncodeCStr(&encoder, pReq->db));
  tEndEncode(&encoder);

_exit:
  if (code) {
    tlen = code;
  } else {
    tlen = encoder.pos;
  }
  tEncoderClear(&encoder);
  return tlen;
}

int32_t tDeserializeSDbCfgReq(void *buf, int32_t bufLen, SDbCfgReq *pReq) {
  SDecoder decoder = {0};
  int32_t  code = 0;
  int32_t  lino;
  tDecoderInit(&decoder, buf, bufLen);

  TAOS_CHECK_EXIT(tStartDecode(&decoder));
  TAOS_CHECK_EXIT(tDecodeCStrTo(&decoder, pReq->db));
  tEndDecode(&decoder);

_exit:
  tDecoderClear(&decoder);
  return code;
}

int32_t tSerializeSTrimDbReq(void *buf, int32_t bufLen, STrimDbReq *pReq) {
  SEncoder encoder = {0};
  int32_t  code = 0;
  int32_t  lino;
  int32_t  tlen;
  tEncoderInit(&encoder, buf, bufLen);

  TAOS_CHECK_EXIT(tStartEncode(&encoder));
  TAOS_CHECK_EXIT(tEncodeCStr(&encoder, pReq->db));
  TAOS_CHECK_EXIT(tEncodeI32(&encoder, pReq->maxSpeed));
  tEndEncode(&encoder);

_exit:
  if (code) {
    tlen = code;
  } else {
    tlen = encoder.pos;
  }
  tEncoderClear(&encoder);
  return tlen;
}

int32_t tDeserializeSTrimDbReq(void *buf, int32_t bufLen, STrimDbReq *pReq) {
  SDecoder decoder = {0};
  int32_t  code = 0;
  int32_t  lino;
  tDecoderInit(&decoder, buf, bufLen);

  TAOS_CHECK_EXIT(tStartDecode(&decoder));
  TAOS_CHECK_EXIT(tDecodeCStrTo(&decoder, pReq->db));
  TAOS_CHECK_EXIT(tDecodeI32(&decoder, &pReq->maxSpeed));
  tEndDecode(&decoder);

_exit:
  tDecoderClear(&decoder);
  return code;
}

int32_t tSerializeSVTrimDbReq(void *buf, int32_t bufLen, SVTrimDbReq *pReq) {
  SEncoder encoder = {0};
  int32_t  code = 0;
  int32_t  lino;
  int32_t  tlen;
  tEncoderInit(&encoder, buf, bufLen);

  TAOS_CHECK_EXIT(tStartEncode(&encoder));
  TAOS_CHECK_EXIT(tEncodeI32(&encoder, pReq->timestamp));
  tEndEncode(&encoder);

_exit:
  if (code) {
    tlen = code;
  } else {
    tlen = encoder.pos;
  }
  tEncoderClear(&encoder);
  return tlen;
}

int32_t tDeserializeSVTrimDbReq(void *buf, int32_t bufLen, SVTrimDbReq *pReq) {
  SDecoder decoder = {0};
  int32_t  code = 0;
  int32_t  lino;
  tDecoderInit(&decoder, buf, bufLen);

  TAOS_CHECK_EXIT(tStartDecode(&decoder));
  TAOS_CHECK_EXIT(tDecodeI32(&decoder, &pReq->timestamp));

  tEndDecode(&decoder);

_exit:
  tDecoderClear(&decoder);
  return code;
}

int32_t tSerializeSSsMigrateDbReq(void *buf, int32_t bufLen, SSsMigrateDbReq *pReq) {
  SEncoder encoder = {0};
  int32_t  code = 0;
  int32_t  lino;
  int32_t  tlen;
  tEncoderInit(&encoder, buf, bufLen);

  TAOS_CHECK_EXIT(tStartEncode(&encoder));
  TAOS_CHECK_EXIT(tEncodeCStr(&encoder, pReq->db));
  tEndEncode(&encoder);

_exit:
  if (code) {
    tlen = code;
  } else {
    tlen = encoder.pos;
  }
  tEncoderClear(&encoder);
  return tlen;
}

int32_t tDeserializeSSsMigrateDbReq(void *buf, int32_t bufLen, SSsMigrateDbReq *pReq) {
  SDecoder decoder = {0};
  int32_t  code = 0;
  int32_t  lino;
  tDecoderInit(&decoder, buf, bufLen);

  TAOS_CHECK_EXIT(tStartDecode(&decoder));
  TAOS_CHECK_EXIT(tDecodeCStrTo(&decoder, pReq->db));
  tEndDecode(&decoder);

_exit:
  tDecoderClear(&decoder);
  return code;
}

int32_t tSerializeSSsMigrateDbRsp(void *buf, int32_t bufLen, SSsMigrateDbRsp *pRsp) {
  SEncoder encoder = {0};
  int32_t  code = 0;
  int32_t  lino;
  int32_t  tlen;
  tEncoderInit(&encoder, buf, bufLen);

  TAOS_CHECK_EXIT(tStartEncode(&encoder));
  TAOS_CHECK_EXIT(tEncodeI32(&encoder, pRsp->ssMigrateId));
  TAOS_CHECK_EXIT(tEncodeBool(&encoder, pRsp->bAccepted));
  tEndEncode(&encoder);

_exit:
  if (code) {
    tlen = code;
  } else {
    tlen = encoder.pos;
  }
  tEncoderClear(&encoder);
  return tlen;
}

int32_t tDeserializeSSsMigrateDbRsp(void *buf, int32_t bufLen, SSsMigrateDbRsp *pRsp) {
  SDecoder decoder = {0};
  int32_t  code = 0;
  int32_t  lino;
  tDecoderInit(&decoder, buf, bufLen);

  TAOS_CHECK_EXIT(tStartDecode(&decoder));
  TAOS_CHECK_EXIT(tDecodeI32(&decoder, &pRsp->ssMigrateId));
  TAOS_CHECK_EXIT(tDecodeBool(&decoder, &pRsp->bAccepted));
  tEndDecode(&decoder);

_exit:
  tDecoderClear(&decoder);
  return code;
}

// Request & Response serialization for TDMT_VND_LIST_SSMIGATE_FILESETS
int32_t tSerializeSListSsMigrateFileSetsReq(void *buf, int32_t bufLen, SListSsMigrateFileSetsReq *pReq) {
  SEncoder encoder = {0};
  int32_t  code = 0;
  int32_t  lino;
  int32_t  tlen;
  tEncoderInit(&encoder, buf, bufLen);

  TAOS_CHECK_EXIT(tStartEncode(&encoder));
  TAOS_CHECK_EXIT(tEncodeI32(&encoder, pReq->ssMigrateId));
  tEndEncode(&encoder);

_exit:
  if (code) {
    tlen = code;
  } else {
    tlen = encoder.pos;
  }
  tEncoderClear(&encoder);
  return tlen;
}

int32_t tDeserializeSListSsMigrateFileSetsReq(void *buf, int32_t bufLen, SListSsMigrateFileSetsReq *pReq) {
  SDecoder decoder = {0};
  int32_t  code = 0;
  int32_t  lino;
  tDecoderInit(&decoder, buf, bufLen);

  TAOS_CHECK_EXIT(tStartDecode(&decoder));
  TAOS_CHECK_EXIT(tDecodeI32(&decoder, &pReq->ssMigrateId));
  tEndDecode(&decoder);

_exit:
  tDecoderClear(&decoder);
  return code;
}

int32_t tSerializeSListSsMigrateFileSetsRsp(void* buf, int32_t bufLen, SListSsMigrateFileSetsRsp* pRsp) {
  SEncoder encoder = {0};
  int32_t  code = 0;
  int32_t  lino;
  int32_t  tlen;
  tEncoderInit(&encoder, buf, bufLen);

  TAOS_CHECK_EXIT(tStartEncode(&encoder));
  TAOS_CHECK_EXIT(tEncodeI32(&encoder, pRsp->ssMigrateId));
  TAOS_CHECK_EXIT(tEncodeI32(&encoder, pRsp->vgId));
  int32_t numFs = pRsp->pFileSets ? taosArrayGetSize(pRsp->pFileSets) : 0;
  TAOS_CHECK_EXIT(tEncodeI32(&encoder, numFs));
  for (int32_t i = 0; i < numFs; ++i) {
    int32_t *fid = taosArrayGet(pRsp->pFileSets, i);
    TAOS_CHECK_EXIT(tEncodeI32(&encoder, *fid));
  }
  tEndEncode(&encoder);

_exit:
  if (code) {
    tlen = code;
  } else {
    tlen = encoder.pos;
  }
  tEncoderClear(&encoder);
  return tlen;
}

int32_t tDeserializeSListSsMigrateFileSetsRsp(void* buf, int32_t bufLen, SListSsMigrateFileSetsRsp* pRsp) {
  SDecoder decoder = {0};
  int32_t  code = 0, lino = 0;
  int32_t numFs = 0;
  tDecoderInit(&decoder, buf, bufLen);

  TAOS_CHECK_EXIT(tStartDecode(&decoder));
  TAOS_CHECK_EXIT(tDecodeI32(&decoder, &pRsp->ssMigrateId));
  TAOS_CHECK_EXIT(tDecodeI32(&decoder, &pRsp->vgId));

  TAOS_CHECK_EXIT(tDecodeI32(&decoder, &numFs));
  if (numFs > 0) {
    pRsp->pFileSets = taosArrayInit(numFs, sizeof(int32_t));
    if (pRsp->pFileSets == NULL) {
      TAOS_CHECK_EXIT(terrno);
    }
  }
  for (int32_t i = 0; i < numFs; ++i) {
    int32_t fid = 0;
    TAOS_CHECK_EXIT(tDecodeI32(&decoder, &fid));
    if (taosArrayPush(pRsp->pFileSets, &fid) == NULL) {
      TAOS_CHECK_EXIT(terrno);
    }
  }

  tEndDecode(&decoder);

_exit:
  tDecoderClear(&decoder);
  if (code != 0) {
    taosArrayDestroy(pRsp->pFileSets);
    pRsp->pFileSets = NULL;
  }
  return code;
}

void tFreeSListSsMigrateFileSetsRsp(SListSsMigrateFileSetsRsp* pRsp) {
  if (pRsp->pFileSets) {
    taosArrayDestroy(pRsp->pFileSets);
    pRsp->pFileSets = NULL;
  }
}


// Request & Response serialization for TDMT_VND_SSMIGATE_FILESET
int32_t tSerializeSSsMigrateFileSetReq(void* buf, int32_t bufLen, SSsMigrateFileSetReq* pReq) {
  SEncoder encoder = {0};
  int32_t  code = 0;
  int32_t  lino;
  int32_t  tlen;
  tEncoderInit(&encoder, buf, bufLen);

  TAOS_CHECK_EXIT(tStartEncode(&encoder));
  TAOS_CHECK_EXIT(tEncodeI32(&encoder, pReq->ssMigrateId));
  TAOS_CHECK_EXIT(tEncodeI32(&encoder, pReq->nodeId));
  TAOS_CHECK_EXIT(tEncodeI32(&encoder, pReq->fid));
  TAOS_CHECK_EXIT(tEncodeI64(&encoder, pReq->startTimeSec));
  tEndEncode(&encoder);

_exit:
  if (code) {
    tlen = code;
  } else {
    tlen = encoder.pos;
  }
  tEncoderClear(&encoder);
  return tlen;
}

int32_t tDeserializeSSsMigrateFileSetReq(void* buf, int32_t bufLen, SSsMigrateFileSetReq* pReq) {
  SDecoder decoder = {0};
  int32_t  code = 0;
  int32_t  lino;
  tDecoderInit(&decoder, buf, bufLen);

  TAOS_CHECK_EXIT(tStartDecode(&decoder));
  TAOS_CHECK_EXIT(tDecodeI32(&decoder, &pReq->ssMigrateId));
  TAOS_CHECK_EXIT(tDecodeI32(&decoder, &pReq->nodeId));
  TAOS_CHECK_EXIT(tDecodeI32(&decoder, &pReq->fid));
  TAOS_CHECK_EXIT(tDecodeI64(&decoder, &pReq->startTimeSec));
  tEndDecode(&decoder);

_exit:
  tDecoderClear(&decoder);
  return code;
}

int32_t tSerializeSSsMigrateFileSetRsp(void* buf, int32_t bufLen, SSsMigrateFileSetRsp* pRsp) {
  SEncoder encoder = {0};
  int32_t  code = 0;
  int32_t  lino;
  int32_t  tlen;
  tEncoderInit(&encoder, buf, bufLen);

  TAOS_CHECK_EXIT(tStartEncode(&encoder));
  TAOS_CHECK_EXIT(tEncodeI32(&encoder, pRsp->ssMigrateId));
  TAOS_CHECK_EXIT(tEncodeI32(&encoder, pRsp->nodeId));
  TAOS_CHECK_EXIT(tEncodeI32(&encoder, pRsp->vgId));
  TAOS_CHECK_EXIT(tEncodeI32(&encoder, pRsp->fid));
  tEndEncode(&encoder);

_exit:
  if (code) {
    tlen = code;
  } else {
    tlen = encoder.pos;
  }
  tEncoderClear(&encoder);
  return tlen;
}

int32_t tDeserializeSSsMigrateFileSetRsp(void* buf, int32_t bufLen, SSsMigrateFileSetRsp* pRsp) {
  SDecoder decoder = {0};
  int32_t  code = 0;
  int32_t  lino;
  tDecoderInit(&decoder, buf, bufLen);

  TAOS_CHECK_EXIT(tStartDecode(&decoder));
  TAOS_CHECK_EXIT(tDecodeI32(&decoder, &pRsp->ssMigrateId));
  TAOS_CHECK_EXIT(tDecodeI32(&decoder, &pRsp->nodeId));
  TAOS_CHECK_EXIT(tDecodeI32(&decoder, &pRsp->vgId));
  TAOS_CHECK_EXIT(tDecodeI32(&decoder, &pRsp->fid));
  tEndDecode(&decoder);

_exit:
  tDecoderClear(&decoder);
  return code;
}


// Request and response serialization for TDMT_VND_QUERY_SSMIGRATE_PROGRESS and TDMT_VND_FOLLOWER_SSMIGRATE
int tSerializeSSsMigrateProgress(void* buf, int32_t bufLen, SSsMigrateProgress* pProgress) {
  SEncoder encoder = {0};
  int32_t  code = 0;
  int32_t  lino;
  int32_t  tlen;
  tEncoderInit(&encoder, buf, bufLen);

  TAOS_CHECK_EXIT(tStartEncode(&encoder));
  TAOS_CHECK_EXIT(tEncodeI32(&encoder, pProgress->ssMigrateId));
  TAOS_CHECK_EXIT(tEncodeI32(&encoder, pProgress->nodeId));
  TAOS_CHECK_EXIT(tEncodeI32(&encoder, pProgress->vgId));
  TAOS_CHECK_EXIT(tEncodeI32(&encoder, pProgress->fid));
  TAOS_CHECK_EXIT(tEncodeI32(&encoder, pProgress->state));
  tEndEncode(&encoder);

_exit:
  if (code) {
    tlen = code;
  } else {
    tlen = encoder.pos;
  }
  tEncoderClear(&encoder);
  return tlen;
}


int tDeserializeSSsMigrateProgress(void* buf, int32_t bufLen, SSsMigrateProgress* pProgress) {
  SDecoder decoder = {0};
  int32_t  code = 0;
  int32_t  lino;
  tDecoderInit(&decoder, buf, bufLen);

  TAOS_CHECK_EXIT(tStartDecode(&decoder));
  TAOS_CHECK_EXIT(tDecodeI32(&decoder, &pProgress->ssMigrateId));
  TAOS_CHECK_EXIT(tDecodeI32(&decoder, &pProgress->nodeId));
  TAOS_CHECK_EXIT(tDecodeI32(&decoder, &pProgress->vgId));
  TAOS_CHECK_EXIT(tDecodeI32(&decoder, &pProgress->fid));
  TAOS_CHECK_EXIT(tDecodeI32(&decoder, &pProgress->state));
  tEndDecode(&decoder);

_exit:
  tDecoderClear(&decoder);
  return code;
}


// Request for TDMT_MND_KILL_SSMIGRATE
int32_t tSerializeSKillSsMigrateReq(void *buf, int32_t bufLen, SKillSsMigrateReq *pReq) {
  SEncoder encoder = {0};
  int32_t  code = 0;
  int32_t  lino;
  int32_t  tlen;
  tEncoderInit(&encoder, buf, bufLen);

  TAOS_CHECK_EXIT(tStartEncode(&encoder));
  TAOS_CHECK_EXIT(tEncodeI32(&encoder, pReq->ssMigrateId));
  ENCODESQL();

  tEndEncode(&encoder);

_exit:
  if (code) {
    tlen = code;
  } else {
    tlen = encoder.pos;
  }
  tEncoderClear(&encoder);
  return tlen;
}

int32_t tDeserializeSKillSsMigrateReq(void *buf, int32_t bufLen, SKillSsMigrateReq *pReq) {
  SDecoder decoder = {0};
  int32_t  code = 0;
  int32_t  lino;
  tDecoderInit(&decoder, buf, bufLen);

  TAOS_CHECK_EXIT(tStartDecode(&decoder));
  TAOS_CHECK_EXIT(tDecodeI32(&decoder, &pReq->ssMigrateId));
  DECODESQL();

  tEndDecode(&decoder);

_exit:
  tDecoderClear(&decoder);
  return code;
}

void tFreeSKillSsMigrateReq(SKillSsMigrateReq *pReq) { FREESQL(); }


// Request for TDMT_VND_KILL_SSMIGRATE
int32_t tSerializeSVnodeKillSsMigrateReq(void* buf, int32_t bufLen, SVnodeKillSsMigrateReq* pReq) {
  SEncoder encoder = {0};
  int32_t  code = 0;
  int32_t  lino;
  int32_t  tlen;
  tEncoderInit(&encoder, buf, bufLen);

  TAOS_CHECK_EXIT(tStartEncode(&encoder));
  TAOS_CHECK_EXIT(tEncodeI32(&encoder, pReq->ssMigrateId));
  tEndEncode(&encoder);

_exit:
  if (code) {
    tlen = code;
  } else {
    tlen = encoder.pos;
  }
  tEncoderClear(&encoder);
  return tlen;
}

int32_t tDeserializeSVnodeKillSsMigrateReq(void* buf, int32_t bufLen, SVnodeKillSsMigrateReq* pReq) {
  SDecoder decoder = {0};
  int32_t  code = 0;
  int32_t  lino;
  tDecoderInit(&decoder, buf, bufLen);

  TAOS_CHECK_EXIT(tStartDecode(&decoder));
  TAOS_CHECK_EXIT(tDecodeI32(&decoder, &pReq->ssMigrateId));
  tEndDecode(&decoder);

_exit:
  tDecoderClear(&decoder);
  return code;
}



int32_t tSerializeSVDropTtlTableReq(void *buf, int32_t bufLen, SVDropTtlTableReq *pReq) {
  SEncoder encoder = {0};
  int32_t  code = 0;
  int32_t  lino;
  int32_t  tlen;
  tEncoderInit(&encoder, buf, bufLen);

  TAOS_CHECK_EXIT(tStartEncode(&encoder));
  TAOS_CHECK_EXIT(tEncodeI32(&encoder, pReq->timestampSec));
  TAOS_CHECK_EXIT(tEncodeI32(&encoder, pReq->ttlDropMaxCount));
  TAOS_CHECK_EXIT(tEncodeI32(&encoder, pReq->nUids));
  for (int32_t i = 0; i < pReq->nUids; ++i) {
    tb_uid_t *pTbUid = taosArrayGet(pReq->pTbUids, i);
    TAOS_CHECK_EXIT(tEncodeI64(&encoder, *pTbUid));
  }
  tEndEncode(&encoder);

_exit:
  if (code) {
    tlen = code;
  } else {
    tlen = encoder.pos;
  }
  tEncoderClear(&encoder);
  return tlen;
}

int32_t tDeserializeSVDropTtlTableReq(void *buf, int32_t bufLen, SVDropTtlTableReq *pReq) {
  SDecoder decoder = {0};
  int32_t  code = 0;
  int32_t  lino;
  tDecoderInit(&decoder, buf, bufLen);

  TAOS_CHECK_EXIT(tStartDecode(&decoder));
  TAOS_CHECK_EXIT(tDecodeI32(&decoder, &pReq->timestampSec));
  pReq->ttlDropMaxCount = INT32_MAX;
  pReq->nUids = 0;
  pReq->pTbUids = NULL;
  if (!tDecodeIsEnd(&decoder)) {
    TAOS_CHECK_EXIT(tDecodeI32(&decoder, &pReq->ttlDropMaxCount));
    TAOS_CHECK_EXIT(tDecodeI32(&decoder, &pReq->nUids));

    if (pReq->nUids > 0) {
      pReq->pTbUids = taosArrayInit(pReq->nUids, sizeof(tb_uid_t));
      if (pReq->pTbUids == NULL) {
        TAOS_CHECK_EXIT(terrno);
      }
    }

    tb_uid_t tbUid = 0;
    for (int32_t i = 0; i < pReq->nUids; ++i) {
      TAOS_CHECK_EXIT(tDecodeI64(&decoder, &tbUid));
      if (taosArrayPush(pReq->pTbUids, &tbUid) == NULL) {
        TAOS_CHECK_EXIT(terrno);
      }
    }
  }
  tEndDecode(&decoder);

_exit:
  tDecoderClear(&decoder);
  return code;
}

int32_t tSerializeSDbCfgRspImpl(SEncoder *encoder, const SDbCfgRsp *pRsp) {
  TAOS_CHECK_RETURN(tEncodeCStr(encoder, pRsp->db));
  TAOS_CHECK_RETURN(tEncodeI64(encoder, pRsp->dbId));
  TAOS_CHECK_RETURN(tEncodeI32(encoder, pRsp->cfgVersion));
  TAOS_CHECK_RETURN(tEncodeI32(encoder, pRsp->numOfVgroups));
  TAOS_CHECK_RETURN(tEncodeI32(encoder, pRsp->numOfStables));
  TAOS_CHECK_RETURN(tEncodeI32(encoder, pRsp->buffer));
  TAOS_CHECK_RETURN(tEncodeI32(encoder, pRsp->cacheSize));
  TAOS_CHECK_RETURN(tEncodeI32(encoder, pRsp->pageSize));
  TAOS_CHECK_RETURN(tEncodeI32(encoder, pRsp->pages));
  TAOS_CHECK_RETURN(tEncodeI32(encoder, pRsp->daysPerFile));
  TAOS_CHECK_RETURN(tEncodeI32(encoder, pRsp->daysToKeep0));
  TAOS_CHECK_RETURN(tEncodeI32(encoder, pRsp->daysToKeep1));
  TAOS_CHECK_RETURN(tEncodeI32(encoder, pRsp->daysToKeep2));
  TAOS_CHECK_RETURN(tEncodeI32(encoder, pRsp->minRows));
  TAOS_CHECK_RETURN(tEncodeI32(encoder, pRsp->maxRows));
  TAOS_CHECK_RETURN(tEncodeI32(encoder, pRsp->walFsyncPeriod));
  TAOS_CHECK_RETURN(tEncodeI16(encoder, pRsp->hashPrefix));
  TAOS_CHECK_RETURN(tEncodeI16(encoder, pRsp->hashSuffix));
  TAOS_CHECK_RETURN(tEncodeI8(encoder, pRsp->walLevel));
  TAOS_CHECK_RETURN(tEncodeI8(encoder, pRsp->precision));
  TAOS_CHECK_RETURN(tEncodeI8(encoder, pRsp->compression));
  TAOS_CHECK_RETURN(tEncodeI8(encoder, pRsp->replications));
  TAOS_CHECK_RETURN(tEncodeI8(encoder, pRsp->strict));
  TAOS_CHECK_RETURN(tEncodeI8(encoder, pRsp->cacheLast));
  TAOS_CHECK_RETURN(tEncodeI32(encoder, pRsp->tsdbPageSize));
  TAOS_CHECK_RETURN(tEncodeI32(encoder, pRsp->walRetentionPeriod));
  TAOS_CHECK_RETURN(tEncodeI32(encoder, pRsp->walRollPeriod));
  TAOS_CHECK_RETURN(tEncodeI64(encoder, pRsp->walRetentionSize));
  TAOS_CHECK_RETURN(tEncodeI64(encoder, pRsp->walSegmentSize));
  TAOS_CHECK_RETURN(tEncodeI32(encoder, pRsp->numOfRetensions));
  for (int32_t i = 0; i < pRsp->numOfRetensions; ++i) {
    SRetention *pRetension = taosArrayGet(pRsp->pRetensions, i);
    TAOS_CHECK_RETURN(tEncodeI64(encoder, pRetension->freq));
    TAOS_CHECK_RETURN(tEncodeI64(encoder, pRetension->keep));
    TAOS_CHECK_RETURN(tEncodeI8(encoder, pRetension->freqUnit));
    TAOS_CHECK_RETURN(tEncodeI8(encoder, pRetension->keepUnit));
  }
  TAOS_CHECK_RETURN(tEncodeI8(encoder, pRsp->schemaless));
  TAOS_CHECK_RETURN(tEncodeI16(encoder, pRsp->sstTrigger));
  TAOS_CHECK_RETURN(tEncodeI32(encoder, pRsp->keepTimeOffset));
  TAOS_CHECK_RETURN(tEncodeI8(encoder, pRsp->withArbitrator));
  TAOS_CHECK_RETURN(tEncodeI8(encoder, pRsp->encryptAlgorithm));
  TAOS_CHECK_RETURN(tEncodeI32(encoder, pRsp->ssChunkSize));
  TAOS_CHECK_RETURN(tEncodeI32(encoder, pRsp->ssKeepLocal));
  TAOS_CHECK_RETURN(tEncodeI8(encoder, pRsp->ssCompact));
  TAOS_CHECK_RETURN(tEncodeI8(encoder, pRsp->hashMethod));
  TAOS_CHECK_RETURN(tEncodeI32v(encoder, pRsp->compactInterval));
  TAOS_CHECK_RETURN(tEncodeI32v(encoder, pRsp->compactStartTime));
  TAOS_CHECK_RETURN(tEncodeI32v(encoder, pRsp->compactEndTime));
  TAOS_CHECK_RETURN(tEncodeI8(encoder, pRsp->compactTimeOffset));
  TAOS_CHECK_RETURN(tEncodeU8(encoder, pRsp->flags));

  return 0;
}

int32_t tSerializeSDbCfgRsp(void *buf, int32_t bufLen, const SDbCfgRsp *pRsp) {
  SEncoder encoder = {0};
  int32_t  code = 0;
  int32_t  lino;
  int32_t  tlen;
  tEncoderInit(&encoder, buf, bufLen);

  TAOS_CHECK_EXIT(tStartEncode(&encoder));
  TAOS_CHECK_EXIT(tSerializeSDbCfgRspImpl(&encoder, pRsp));
  tEndEncode(&encoder);

_exit:
  if (code) {
    tlen = code;
  } else {
    tlen = encoder.pos;
  }
  tEncoderClear(&encoder);
  return tlen;
}

int32_t tDeserializeSDbCfgRspImpl(SDecoder *decoder, SDbCfgRsp *pRsp) {
  TAOS_CHECK_RETURN(tDecodeCStrTo(decoder, pRsp->db));
  TAOS_CHECK_RETURN(tDecodeI64(decoder, &pRsp->dbId));
  TAOS_CHECK_RETURN(tDecodeI32(decoder, &pRsp->cfgVersion));
  TAOS_CHECK_RETURN(tDecodeI32(decoder, &pRsp->numOfVgroups));
  TAOS_CHECK_RETURN(tDecodeI32(decoder, &pRsp->numOfStables));
  TAOS_CHECK_RETURN(tDecodeI32(decoder, &pRsp->buffer));
  TAOS_CHECK_RETURN(tDecodeI32(decoder, &pRsp->cacheSize));
  TAOS_CHECK_RETURN(tDecodeI32(decoder, &pRsp->pageSize));
  TAOS_CHECK_RETURN(tDecodeI32(decoder, &pRsp->pages));
  TAOS_CHECK_RETURN(tDecodeI32(decoder, &pRsp->daysPerFile));
  TAOS_CHECK_RETURN(tDecodeI32(decoder, &pRsp->daysToKeep0));
  TAOS_CHECK_RETURN(tDecodeI32(decoder, &pRsp->daysToKeep1));
  TAOS_CHECK_RETURN(tDecodeI32(decoder, &pRsp->daysToKeep2));
  TAOS_CHECK_RETURN(tDecodeI32(decoder, &pRsp->minRows));
  TAOS_CHECK_RETURN(tDecodeI32(decoder, &pRsp->maxRows));
  TAOS_CHECK_RETURN(tDecodeI32(decoder, &pRsp->walFsyncPeriod));
  TAOS_CHECK_RETURN(tDecodeI16(decoder, &pRsp->hashPrefix));
  TAOS_CHECK_RETURN(tDecodeI16(decoder, &pRsp->hashSuffix));
  TAOS_CHECK_RETURN(tDecodeI8(decoder, &pRsp->walLevel));
  TAOS_CHECK_RETURN(tDecodeI8(decoder, &pRsp->precision));
  TAOS_CHECK_RETURN(tDecodeI8(decoder, &pRsp->compression));
  TAOS_CHECK_RETURN(tDecodeI8(decoder, &pRsp->replications));
  TAOS_CHECK_RETURN(tDecodeI8(decoder, &pRsp->strict));
  TAOS_CHECK_RETURN(tDecodeI8(decoder, &pRsp->cacheLast));
  TAOS_CHECK_RETURN(tDecodeI32(decoder, &pRsp->tsdbPageSize));
  TAOS_CHECK_RETURN(tDecodeI32(decoder, &pRsp->walRetentionPeriod));
  TAOS_CHECK_RETURN(tDecodeI32(decoder, &pRsp->walRollPeriod));
  TAOS_CHECK_RETURN(tDecodeI64(decoder, &pRsp->walRetentionSize));
  TAOS_CHECK_RETURN(tDecodeI64(decoder, &pRsp->walSegmentSize));
  TAOS_CHECK_RETURN(tDecodeI32(decoder, &pRsp->numOfRetensions));
  if (pRsp->numOfRetensions > 0) {
    pRsp->pRetensions = taosArrayInit(pRsp->numOfRetensions, sizeof(SRetention));
    if (pRsp->pRetensions == NULL) {
      TAOS_CHECK_RETURN(terrno);
    }
  }

  for (int32_t i = 0; i < pRsp->numOfRetensions; ++i) {
    SRetention rentension = {0};
    TAOS_CHECK_RETURN(tDecodeI64(decoder, &rentension.freq));
    TAOS_CHECK_RETURN(tDecodeI64(decoder, &rentension.keep));
    TAOS_CHECK_RETURN(tDecodeI8(decoder, &rentension.freqUnit));
    TAOS_CHECK_RETURN(tDecodeI8(decoder, &rentension.keepUnit));
    if (taosArrayPush(pRsp->pRetensions, &rentension) == NULL) {
      TAOS_CHECK_RETURN(terrno);
    }
  }
  TAOS_CHECK_RETURN(tDecodeI8(decoder, &pRsp->schemaless));
  TAOS_CHECK_RETURN(tDecodeI16(decoder, &pRsp->sstTrigger));
  if (!tDecodeIsEnd(decoder)) {
    TAOS_CHECK_RETURN(tDecodeI32(decoder, &pRsp->keepTimeOffset));
  } else {
    pRsp->keepTimeOffset = TSDB_DEFAULT_KEEP_TIME_OFFSET;
  }
  if (!tDecodeIsEnd(decoder)) {
    TAOS_CHECK_RETURN(tDecodeI8(decoder, &pRsp->withArbitrator));
    TAOS_CHECK_RETURN(tDecodeI8(decoder, &pRsp->encryptAlgorithm));
    TAOS_CHECK_RETURN(tDecodeI32(decoder, &pRsp->ssChunkSize));
    TAOS_CHECK_RETURN(tDecodeI32(decoder, &pRsp->ssKeepLocal));
    TAOS_CHECK_RETURN(tDecodeI8(decoder, &pRsp->ssCompact));
  } else {
    pRsp->withArbitrator = TSDB_DEFAULT_DB_WITH_ARBITRATOR;
    pRsp->encryptAlgorithm = TSDB_DEFAULT_ENCRYPT_ALGO;
    pRsp->ssChunkSize = TSDB_DEFAULT_SS_CHUNK_SIZE;
    pRsp->ssKeepLocal = TSDB_DEFAULT_SS_KEEP_LOCAL;
    pRsp->ssCompact = TSDB_DEFAULT_SS_COMPACT;
  }
  if (!tDecodeIsEnd(decoder)) {
    TAOS_CHECK_RETURN(tDecodeI8(decoder, &pRsp->hashMethod));
  } else {
    pRsp->hashMethod = 1;  // default value
  }
  if (!tDecodeIsEnd(decoder)) {
    TAOS_CHECK_RETURN(tDecodeI32v(decoder, &pRsp->compactInterval));
    TAOS_CHECK_RETURN(tDecodeI32v(decoder, &pRsp->compactStartTime));
    TAOS_CHECK_RETURN(tDecodeI32v(decoder, &pRsp->compactEndTime));
    TAOS_CHECK_RETURN(tDecodeI8(decoder, &pRsp->compactTimeOffset));
  } else {
    pRsp->compactInterval = TSDB_DEFAULT_COMPACT_INTERVAL;
    pRsp->compactStartTime = TSDB_DEFAULT_COMPACT_START_TIME;
    pRsp->compactEndTime = TSDB_DEFAULT_COMPACT_END_TIME;
    pRsp->compactTimeOffset = TSDB_DEFAULT_COMPACT_TIME_OFFSET;
  }

  if (!tDecodeIsEnd(decoder)) {
    TAOS_CHECK_RETURN(tDecodeU8(decoder, &pRsp->flags));
  }

  return 0;
}

int32_t tDeserializeSDbCfgRsp(void *buf, int32_t bufLen, SDbCfgRsp *pRsp) {
  SDecoder decoder = {0};
  int32_t  code = 0;
  int32_t  lino;
  tDecoderInit(&decoder, buf, bufLen);

  TAOS_CHECK_EXIT(tStartDecode(&decoder));
  TAOS_CHECK_EXIT(tDeserializeSDbCfgRspImpl(&decoder, pRsp));
  tEndDecode(&decoder);

_exit:
  tDecoderClear(&decoder);
  return code;
}

void tFreeSDbCfgRsp(SDbCfgRsp *pRsp) {
  if (NULL == pRsp) {
    return;
  }

  taosArrayDestroy(pRsp->pRetensions);
}

int32_t tSerializeSUserIndexReq(void *buf, int32_t bufLen, SUserIndexReq *pReq) {
  SEncoder encoder = {0};
  int32_t  code = 0;
  int32_t  lino;
  int32_t  tlen;
  tEncoderInit(&encoder, buf, bufLen);

  TAOS_CHECK_EXIT(tStartEncode(&encoder));
  TAOS_CHECK_EXIT(tEncodeCStr(&encoder, pReq->indexFName));
  tEndEncode(&encoder);

_exit:
  if (code) {
    tlen = code;
  } else {
    tlen = encoder.pos;
  }
  tEncoderClear(&encoder);
  return tlen;
}

int32_t tDeserializeSUserIndexReq(void *buf, int32_t bufLen, SUserIndexReq *pReq) {
  SDecoder decoder = {0};
  int32_t  code = 0;
  int32_t  lino;
  tDecoderInit(&decoder, buf, bufLen);

  TAOS_CHECK_EXIT(tStartDecode(&decoder));
  TAOS_CHECK_EXIT(tDecodeCStrTo(&decoder, pReq->indexFName));
  tEndDecode(&decoder);

_exit:
  tDecoderClear(&decoder);
  return code;
}

int32_t tSerializeSUserIndexRsp(void *buf, int32_t bufLen, const SUserIndexRsp *pRsp) {
  SEncoder encoder = {0};
  int32_t  code = 0;
  int32_t  lino;
  int32_t  tlen;
  tEncoderInit(&encoder, buf, bufLen);

  TAOS_CHECK_EXIT(tStartEncode(&encoder));
  TAOS_CHECK_EXIT(tEncodeCStr(&encoder, pRsp->dbFName));
  TAOS_CHECK_EXIT(tEncodeCStr(&encoder, pRsp->tblFName));
  TAOS_CHECK_EXIT(tEncodeCStr(&encoder, pRsp->colName));
  TAOS_CHECK_EXIT(tEncodeCStr(&encoder, pRsp->indexType));
  TAOS_CHECK_EXIT(tEncodeCStr(&encoder, pRsp->indexExts));
  tEndEncode(&encoder);

_exit:
  if (code) {
    tlen = code;
  } else {
    tlen = encoder.pos;
  }
  tEncoderClear(&encoder);
  return tlen;
}

int32_t tDeserializeSUserIndexRsp(void *buf, int32_t bufLen, SUserIndexRsp *pRsp) {
  SDecoder decoder = {0};
  int32_t  code = 0;
  int32_t  lino;
  tDecoderInit(&decoder, buf, bufLen);

  TAOS_CHECK_EXIT(tStartDecode(&decoder));
  TAOS_CHECK_EXIT(tDecodeCStrTo(&decoder, pRsp->dbFName));
  TAOS_CHECK_EXIT(tDecodeCStrTo(&decoder, pRsp->tblFName));
  TAOS_CHECK_EXIT(tDecodeCStrTo(&decoder, pRsp->colName));
  TAOS_CHECK_EXIT(tDecodeCStrTo(&decoder, pRsp->indexType));
  TAOS_CHECK_EXIT(tDecodeCStrTo(&decoder, pRsp->indexExts));
  tEndDecode(&decoder);

_exit:
  tDecoderClear(&decoder);
  return code;
}

int32_t tSerializeSTableIndexReq(void *buf, int32_t bufLen, STableIndexReq *pReq) {
  SEncoder encoder = {0};
  int32_t  code = 0;
  int32_t  lino;
  int32_t  tlen;
  tEncoderInit(&encoder, buf, bufLen);

  TAOS_CHECK_EXIT(tStartEncode(&encoder));
  TAOS_CHECK_EXIT(tEncodeCStr(&encoder, pReq->tbFName));
  tEndEncode(&encoder);

_exit:
  if (code) {
    tlen = code;
  } else {
    tlen = encoder.pos;
  }
  tEncoderClear(&encoder);
  return tlen;
}

int32_t tDeserializeSTableIndexReq(void *buf, int32_t bufLen, STableIndexReq *pReq) {
  SDecoder decoder = {0};
  int32_t  code = 0;
  int32_t  lino;
  tDecoderInit(&decoder, buf, bufLen);

  TAOS_CHECK_EXIT(tStartDecode(&decoder));
  TAOS_CHECK_EXIT(tDecodeCStrTo(&decoder, pReq->tbFName));
  tEndDecode(&decoder);

_exit:
  tDecoderClear(&decoder);
  return code;
}

int32_t tSerializeSTableIndexInfo(SEncoder *pEncoder, STableIndexInfo *pInfo) {
  TAOS_CHECK_RETURN(tEncodeI8(pEncoder, pInfo->intervalUnit));
  TAOS_CHECK_RETURN(tEncodeI8(pEncoder, pInfo->slidingUnit));
  TAOS_CHECK_RETURN(tEncodeI64(pEncoder, pInfo->interval));
  TAOS_CHECK_RETURN(tEncodeI64(pEncoder, pInfo->offset));
  TAOS_CHECK_RETURN(tEncodeI64(pEncoder, pInfo->sliding));
  TAOS_CHECK_RETURN(tEncodeI64(pEncoder, pInfo->dstTbUid));
  TAOS_CHECK_RETURN(tEncodeI32(pEncoder, pInfo->dstVgId));
  TAOS_CHECK_RETURN(tEncodeSEpSet(pEncoder, &pInfo->epSet));
  TAOS_CHECK_RETURN(tEncodeCStr(pEncoder, pInfo->expr));
  return 0;
}

int32_t tSerializeSTableIndexRsp(void *buf, int32_t bufLen, const STableIndexRsp *pRsp) {
  SEncoder encoder = {0};
  int32_t  code = 0;
  int32_t  lino;
  int32_t  tlen;
  tEncoderInit(&encoder, buf, bufLen);

  TAOS_CHECK_EXIT(tStartEncode(&encoder));
  TAOS_CHECK_EXIT(tEncodeCStr(&encoder, pRsp->tbName));
  TAOS_CHECK_EXIT(tEncodeCStr(&encoder, pRsp->dbFName));
  TAOS_CHECK_EXIT(tEncodeU64(&encoder, pRsp->suid));
  TAOS_CHECK_EXIT(tEncodeI32(&encoder, pRsp->version));
  TAOS_CHECK_EXIT(tEncodeI32(&encoder, pRsp->indexSize));
  int32_t num = taosArrayGetSize(pRsp->pIndex);
  TAOS_CHECK_EXIT(tEncodeI32(&encoder, num));
  if (num > 0) {
    for (int32_t i = 0; i < num; ++i) {
      STableIndexInfo *pInfo = (STableIndexInfo *)taosArrayGet(pRsp->pIndex, i);
      TAOS_CHECK_EXIT(tSerializeSTableIndexInfo(&encoder, pInfo));
    }
  }
  tEndEncode(&encoder);

_exit:
  if (code) {
    tlen = code;
  } else {
    tlen = encoder.pos;
  }
  tEncoderClear(&encoder);
  return tlen;
}

void tFreeSerializeSTableIndexRsp(STableIndexRsp *pRsp) {
  if (pRsp->pIndex != NULL) {
    tFreeSTableIndexRsp(pRsp);
    pRsp->pIndex = NULL;
  }
}

int32_t tDeserializeSTableIndexInfo(SDecoder *pDecoder, STableIndexInfo *pInfo) {
  TAOS_CHECK_RETURN(tDecodeI8(pDecoder, &pInfo->intervalUnit));
  TAOS_CHECK_RETURN(tDecodeI8(pDecoder, &pInfo->slidingUnit));
  TAOS_CHECK_RETURN(tDecodeI64(pDecoder, &pInfo->interval));
  TAOS_CHECK_RETURN(tDecodeI64(pDecoder, &pInfo->offset));
  TAOS_CHECK_RETURN(tDecodeI64(pDecoder, &pInfo->sliding));
  TAOS_CHECK_RETURN(tDecodeI64(pDecoder, &pInfo->dstTbUid));
  TAOS_CHECK_RETURN(tDecodeI32(pDecoder, &pInfo->dstVgId));
  TAOS_CHECK_RETURN(tDecodeSEpSet(pDecoder, &pInfo->epSet));
  TAOS_CHECK_RETURN(tDecodeCStrAlloc(pDecoder, &pInfo->expr));
  return 0;
}

int32_t tDeserializeSTableIndexRsp(void *buf, int32_t bufLen, STableIndexRsp *pRsp) {
  SDecoder decoder = {0};
  int32_t  code = 0;
  int32_t  lino;
  tDecoderInit(&decoder, buf, bufLen);

  TAOS_CHECK_EXIT(tStartDecode(&decoder));
  TAOS_CHECK_EXIT(tDecodeCStrTo(&decoder, pRsp->tbName));
  TAOS_CHECK_EXIT(tDecodeCStrTo(&decoder, pRsp->dbFName));
  TAOS_CHECK_EXIT(tDecodeU64(&decoder, &pRsp->suid));
  TAOS_CHECK_EXIT(tDecodeI32(&decoder, &pRsp->version));
  TAOS_CHECK_EXIT(tDecodeI32(&decoder, &pRsp->indexSize));
  int32_t num = 0;
  TAOS_CHECK_EXIT(tDecodeI32(&decoder, &num));
  if (num > 0) {
    pRsp->pIndex = taosArrayInit(num, sizeof(STableIndexInfo));
    if (NULL == pRsp->pIndex) {
      TAOS_CHECK_EXIT(terrno);
    }
    STableIndexInfo info;
    for (int32_t i = 0; i < num; ++i) {
      TAOS_CHECK_EXIT(tDeserializeSTableIndexInfo(&decoder, &info));
      if (NULL == taosArrayPush(pRsp->pIndex, &info)) {
        taosMemoryFree(info.expr);
        TAOS_CHECK_EXIT(terrno);
      }
    }
  }
  tEndDecode(&decoder);

_exit:
  tDecoderClear(&decoder);
  return code;
}

void tFreeSTableIndexInfo(void *info) {
  if (NULL == info) {
    return;
  }

  STableIndexInfo *pInfo = (STableIndexInfo *)info;

  taosMemoryFree(pInfo->expr);
}

int32_t tSerializeSShowVariablesReq(void *buf, int32_t bufLen, SShowVariablesReq *pReq) {
  SEncoder encoder = {0};
  int32_t  code = 0;
  int32_t  lino;
  int32_t  tlen;
  tEncoderInit(&encoder, buf, bufLen);

  TAOS_CHECK_EXIT(tStartEncode(&encoder));
  TAOS_CHECK_EXIT(tEncodeI32(&encoder, pReq->opType));
  TAOS_CHECK_EXIT(tEncodeI32(&encoder, pReq->valLen));
  if (pReq->valLen > 0) {
    TAOS_CHECK_EXIT(tEncodeBinary(&encoder, (const uint8_t *)pReq->val, pReq->valLen));
  }
  tEndEncode(&encoder);

_exit:
  if (code) {
    tlen = code;
  } else {
    tlen = encoder.pos;
  }
  tEncoderClear(&encoder);
  return tlen;
}

int32_t tDeserializeSShowVariablesReq(void *buf, int32_t bufLen, SShowVariablesReq *pReq) {
  SDecoder decoder = {0};
  int32_t  code = 0;
  int32_t  lino;
  tDecoderInit(&decoder, buf, bufLen);

  TAOS_CHECK_EXIT(tStartDecode(&decoder));
  TAOS_CHECK_EXIT(tDecodeI32(&decoder, &pReq->opType));
  TAOS_CHECK_EXIT(tDecodeU32(&decoder, &pReq->valLen));

  if (pReq->valLen > 0) {
    pReq->val = taosMemoryCalloc(1, pReq->valLen + 1);
    if (pReq->val == NULL) {
      TAOS_CHECK_EXIT(terrno);
    }
    TAOS_CHECK_EXIT(tDecodeCStrTo(&decoder, pReq->val));
  }

  tEndDecode(&decoder);
_exit:
  tDecoderClear(&decoder);
  return code;
}

void tFreeSShowVariablesReq(SShowVariablesReq *pReq) {
  if (NULL != pReq && NULL != pReq->val) {
    taosMemoryFree(pReq->val);
    pReq->val = NULL;
  }
}

int32_t tEncodeSVariablesInfo(SEncoder *pEncoder, SVariablesInfo *pInfo) {
  TAOS_CHECK_RETURN(tEncodeCStr(pEncoder, pInfo->name));
  TAOS_CHECK_RETURN(tEncodeCStr(pEncoder, pInfo->value));
  TAOS_CHECK_RETURN(tEncodeCStr(pEncoder, pInfo->scope));
  TAOS_CHECK_RETURN(tEncodeCStr(pEncoder, pInfo->category));
  return 0;
}

int32_t tDecodeSVariablesInfo(SDecoder *pDecoder, SVariablesInfo *pInfo) {
  TAOS_CHECK_RETURN(tDecodeCStrTo(pDecoder, pInfo->name));
  TAOS_CHECK_RETURN(tDecodeCStrTo(pDecoder, pInfo->value));
  TAOS_CHECK_RETURN(tDecodeCStrTo(pDecoder, pInfo->scope));
  TAOS_CHECK_RETURN(tDecodeCStrTo(pDecoder, pInfo->category));
  return 0;
}

int32_t tSerializeSShowVariablesRsp(void *buf, int32_t bufLen, SShowVariablesRsp *pRsp) {
  SEncoder encoder = {0};
  int32_t  code = 0;
  int32_t  lino;
  int32_t  tlen;
  tEncoderInit(&encoder, buf, bufLen);

  TAOS_CHECK_EXIT(tStartEncode(&encoder));
  int32_t varNum = taosArrayGetSize(pRsp->variables);
  TAOS_CHECK_EXIT(tEncodeI32(&encoder, varNum));
  for (int32_t i = 0; i < varNum; ++i) {
    SVariablesInfo *pInfo = taosArrayGet(pRsp->variables, i);
    TAOS_CHECK_EXIT(tEncodeSVariablesInfo(&encoder, pInfo));
  }

  for (int32_t i = 0; i < varNum; ++i) {
    SVariablesInfo *pInfo = taosArrayGet(pRsp->variables, i);
    TAOS_CHECK_RETURN(tEncodeCStr(&encoder, pInfo->info));
  }

  tEndEncode(&encoder);

_exit:
  if (code) {
    tlen = code;
  } else {
    tlen = encoder.pos;
  }
  tEncoderClear(&encoder);
  return tlen;
}

int32_t tDeserializeSShowVariablesRsp(void *buf, int32_t bufLen, SShowVariablesRsp *pRsp) {
  SDecoder decoder = {0};
  int32_t  code = 0;
  int32_t  lino;
  tDecoderInit(&decoder, buf, bufLen);

  TAOS_CHECK_EXIT(tStartDecode(&decoder));
  int32_t varNum = 0;
  TAOS_CHECK_EXIT(tDecodeI32(&decoder, &varNum));
  if (varNum > 0) {
    pRsp->variables = taosArrayInit(varNum, sizeof(SVariablesInfo));
    if (NULL == pRsp->variables) {
      TAOS_CHECK_EXIT(terrno);
    }
    for (int32_t i = 0; i < varNum; ++i) {
      SVariablesInfo info = {0};
      TAOS_CHECK_EXIT(tDecodeSVariablesInfo(&decoder, &info));
      if (NULL == taosArrayPush(pRsp->variables, &info)) {
        TAOS_CHECK_EXIT(terrno);
      }
    }

    if (!tDecodeIsEnd(&decoder)) {
      for (int32_t i = 0; i < varNum; ++i) {
        SVariablesInfo *pInfo = taosArrayGet(pRsp->variables, i);
        TAOS_CHECK_EXIT(tDecodeCStrTo(&decoder, pInfo->info));
      }
    }
  }

  tEndDecode(&decoder);
_exit:
  tDecoderClear(&decoder);
  return code;
}

void tFreeSShowVariablesRsp(SShowVariablesRsp *pRsp) {
  if (NULL == pRsp) {
    return;
  }

  taosArrayDestroy(pRsp->variables);
}

int32_t tSerializeSShowReq(void *buf, int32_t bufLen, SShowReq *pReq) {
  SEncoder encoder = {0};
  int32_t  code = 0;
  int32_t  lino;
  int32_t  tlen;
  tEncoderInit(&encoder, buf, bufLen);

  TAOS_CHECK_EXIT(tStartEncode(&encoder));
  TAOS_CHECK_EXIT(tEncodeI32(&encoder, pReq->type));
  TAOS_CHECK_EXIT(tEncodeCStr(&encoder, pReq->db));
  TAOS_CHECK_EXIT(tEncodeI32(&encoder, pReq->payloadLen));
  if (pReq->payloadLen > 0) {
    TAOS_CHECK_EXIT(tEncodeBinary(&encoder, pReq->payload, pReq->payloadLen));
  }
  tEndEncode(&encoder);

_exit:
  if (code) {
    tlen = code;
  } else {
    tlen = encoder.pos;
  }
  tEncoderClear(&encoder);
  return tlen;
}

void tFreeSShowReq(SShowReq *pReq) { taosMemoryFreeClear(pReq->payload); }

int32_t tSerializeSRetrieveTableReq(void *buf, int32_t bufLen, SRetrieveTableReq *pReq) {
  SEncoder encoder = {0};
  int32_t  code = 0;
  int32_t  lino;
  int32_t  tlen;
  tEncoderInit(&encoder, buf, bufLen);

  TAOS_CHECK_EXIT(tStartEncode(&encoder));
  TAOS_CHECK_EXIT(tEncodeI64(&encoder, pReq->showId));
  TAOS_CHECK_EXIT(tEncodeCStr(&encoder, pReq->db));
  TAOS_CHECK_EXIT(tEncodeCStr(&encoder, pReq->tb));
  TAOS_CHECK_EXIT(tEncodeCStr(&encoder, pReq->filterTb));
  TAOS_CHECK_EXIT(tEncodeCStr(&encoder, pReq->user));
  TAOS_CHECK_EXIT(tEncodeI64(&encoder, pReq->compactId));
  TAOS_CHECK_EXIT(tEncodeI8(&encoder, pReq->withFull));
  tEndEncode(&encoder);

_exit:
  if (code) {
    tlen = code;
  } else {
    tlen = encoder.pos;
  }
  tEncoderClear(&encoder);
  return tlen;
}

int32_t tDeserializeSRetrieveTableReq(void *buf, int32_t bufLen, SRetrieveTableReq *pReq) {
  SDecoder decoder = {0};
  int32_t  code = 0;
  int32_t  lino;

  tDecoderInit(&decoder, buf, bufLen);

  TAOS_CHECK_EXIT(tStartDecode(&decoder));
  TAOS_CHECK_EXIT(tDecodeI64(&decoder, &pReq->showId));
  TAOS_CHECK_EXIT(tDecodeCStrTo(&decoder, pReq->db));
  TAOS_CHECK_EXIT(tDecodeCStrTo(&decoder, pReq->tb));
  TAOS_CHECK_EXIT(tDecodeCStrTo(&decoder, pReq->filterTb));
  TAOS_CHECK_EXIT(tDecodeCStrTo(&decoder, pReq->user));
  if (!tDecodeIsEnd(&decoder)) {
    TAOS_CHECK_EXIT(tDecodeI64(&decoder, &pReq->compactId));
  } else {
    pReq->compactId = -1;
  }
  if (!tDecodeIsEnd(&decoder)) {
    TAOS_CHECK_EXIT(tDecodeI8(&decoder, (int8_t *)&pReq->withFull));
  }
  tEndDecode(&decoder);
_exit:
  tDecoderClear(&decoder);
  return code;
}

static int32_t tEncodeSTableMetaRsp(SEncoder *pEncoder, STableMetaRsp *pRsp) {
  TAOS_CHECK_RETURN(tEncodeCStr(pEncoder, pRsp->tbName));
  TAOS_CHECK_RETURN(tEncodeCStr(pEncoder, pRsp->stbName));
  TAOS_CHECK_RETURN(tEncodeCStr(pEncoder, pRsp->dbFName));
  TAOS_CHECK_RETURN(tEncodeI64(pEncoder, pRsp->dbId));
  TAOS_CHECK_RETURN(tEncodeI32(pEncoder, pRsp->numOfTags));
  TAOS_CHECK_RETURN(tEncodeI32(pEncoder, pRsp->numOfColumns));
  TAOS_CHECK_RETURN(tEncodeI8(pEncoder, pRsp->precision));
  TAOS_CHECK_RETURN(tEncodeI8(pEncoder, pRsp->tableType));
  TAOS_CHECK_RETURN(tEncodeI32(pEncoder, pRsp->sversion));
  TAOS_CHECK_RETURN(tEncodeI32(pEncoder, pRsp->tversion));
  TAOS_CHECK_RETURN(tEncodeU64(pEncoder, pRsp->suid));
  TAOS_CHECK_RETURN(tEncodeU64(pEncoder, pRsp->tuid));
  TAOS_CHECK_RETURN(tEncodeI32(pEncoder, pRsp->vgId));
  for (int32_t i = 0; i < pRsp->numOfColumns + pRsp->numOfTags; ++i) {
    SSchema *pSchema = &pRsp->pSchemas[i];
    TAOS_CHECK_RETURN(tEncodeSSchema(pEncoder, pSchema));
  }

  if (withExtSchema(pRsp->tableType)) {
    for (int32_t i = 0; i < pRsp->numOfColumns; ++i) {
      SSchemaExt *pSchemaExt = &pRsp->pSchemaExt[i];
      TAOS_CHECK_RETURN(tEncodeSSchemaExt(pEncoder, pSchemaExt));
    }
  }

  TAOS_CHECK_RETURN(tEncodeI8(pEncoder, pRsp->virtualStb));
  TAOS_CHECK_RETURN(tEncodeI32(pEncoder, pRsp->numOfColRefs));
  if (hasRefCol(pRsp->tableType)) {
    for (int32_t i = 0; i < pRsp->numOfColRefs; ++i) {
      SColRef *pColRef = &pRsp->pColRefs[i];
      TAOS_CHECK_RETURN(tEncodeSColRef(pEncoder, pColRef));
    }
  }
  TAOS_CHECK_RETURN(tEncodeI32(pEncoder, pRsp->rversion));

  return 0;
}

static int32_t tDecodeSTableMetaRsp(SDecoder *pDecoder, STableMetaRsp *pRsp) {
  TAOS_CHECK_RETURN(tDecodeCStrTo(pDecoder, pRsp->tbName));
  TAOS_CHECK_RETURN(tDecodeCStrTo(pDecoder, pRsp->stbName));
  TAOS_CHECK_RETURN(tDecodeCStrTo(pDecoder, pRsp->dbFName));
  TAOS_CHECK_RETURN(tDecodeI64(pDecoder, &pRsp->dbId));
  TAOS_CHECK_RETURN(tDecodeI32(pDecoder, &pRsp->numOfTags));
  TAOS_CHECK_RETURN(tDecodeI32(pDecoder, &pRsp->numOfColumns));
  TAOS_CHECK_RETURN(tDecodeI8(pDecoder, &pRsp->precision));
  TAOS_CHECK_RETURN(tDecodeI8(pDecoder, &pRsp->tableType));
  TAOS_CHECK_RETURN(tDecodeI32(pDecoder, &pRsp->sversion));
  TAOS_CHECK_RETURN(tDecodeI32(pDecoder, &pRsp->tversion));
  TAOS_CHECK_RETURN(tDecodeU64(pDecoder, &pRsp->suid));
  TAOS_CHECK_RETURN(tDecodeU64(pDecoder, &pRsp->tuid));
  TAOS_CHECK_RETURN(tDecodeI32(pDecoder, &pRsp->vgId));

  int32_t totalCols = pRsp->numOfTags + pRsp->numOfColumns;
  if (totalCols > 0) {
    pRsp->pSchemas = taosMemoryMalloc(sizeof(SSchema) * totalCols);
    if (pRsp->pSchemas == NULL) {
      TAOS_CHECK_RETURN(terrno);
    }

    for (int32_t i = 0; i < totalCols; ++i) {
      SSchema *pSchema = &pRsp->pSchemas[i];
      TAOS_CHECK_RETURN(tDecodeSSchema(pDecoder, pSchema));
    }
  } else {
    pRsp->pSchemas = NULL;
  }

  if (!tDecodeIsEnd(pDecoder)) {
    if (withExtSchema(pRsp->tableType) && pRsp->numOfColumns > 0) {
      pRsp->pSchemaExt = taosMemoryMalloc(sizeof(SSchemaExt) * pRsp->numOfColumns);
      if (pRsp->pSchemaExt == NULL) {
        TAOS_CHECK_RETURN(terrno);
      }

      for (int32_t i = 0; i < pRsp->numOfColumns; ++i) {
        SSchemaExt *pSchemaExt = &pRsp->pSchemaExt[i];
        TAOS_CHECK_RETURN(tDecodeSSchemaExt(pDecoder, pSchemaExt));
      }
    } else {
      pRsp->pSchemaExt = NULL;
    }
  }
  if (!tDecodeIsEnd(pDecoder)) {
    TAOS_CHECK_RETURN(tDecodeI8(pDecoder, &pRsp->virtualStb));
    TAOS_CHECK_RETURN(tDecodeI32(pDecoder, &pRsp->numOfColRefs));
    if (hasRefCol(pRsp->tableType) && pRsp->numOfColRefs > 0) {
      pRsp->pColRefs = taosMemoryMalloc(sizeof(SColRef) * pRsp->numOfColRefs);
      if (pRsp->pColRefs == NULL) {
        TAOS_CHECK_RETURN(terrno);
      }

      for (int32_t i = 0; i < pRsp->numOfColRefs; ++i) {
        SColRef *pColRef = &pRsp->pColRefs[i];
        TAOS_CHECK_RETURN(tDecodeSColRef(pDecoder, pColRef));
      }
    } else {
      pRsp->pColRefs = NULL;
    }
  }
  if (!tDecodeIsEnd(pDecoder)) {
    TAOS_CHECK_RETURN(tDecodeI32(pDecoder, &pRsp->rversion));
  }

  return 0;
}

int32_t tSerializeSTableMetaRsp(void *buf, int32_t bufLen, STableMetaRsp *pRsp) {
  SEncoder encoder = {0};
  int32_t  code = 0;
  int32_t  lino;
  int32_t  tlen;
  tEncoderInit(&encoder, buf, bufLen);

  TAOS_CHECK_EXIT(tStartEncode(&encoder));
  TAOS_CHECK_EXIT(tEncodeSTableMetaRsp(&encoder, pRsp));
  tEndEncode(&encoder);

_exit:
  if (code) {
    tlen = code;
  } else {
    tlen = encoder.pos;
  }
  tEncoderClear(&encoder);
  return tlen;
}

int32_t tSerializeSSTbHbRsp(void *buf, int32_t bufLen, SSTbHbRsp *pRsp) {
  SEncoder encoder = {0};
  int32_t  code = 0;
  int32_t  lino;
  int32_t  tlen;

  tEncoderInit(&encoder, buf, bufLen);

  TAOS_CHECK_EXIT(tStartEncode(&encoder));

  int32_t numOfMeta = taosArrayGetSize(pRsp->pMetaRsp);
  TAOS_CHECK_EXIT(tEncodeI32(&encoder, numOfMeta));
  for (int32_t i = 0; i < numOfMeta; ++i) {
    STableMetaRsp *pMetaRsp = taosArrayGet(pRsp->pMetaRsp, i);
    TAOS_CHECK_EXIT(tEncodeSTableMetaRsp(&encoder, pMetaRsp));
  }

  int32_t numOfIndex = taosArrayGetSize(pRsp->pIndexRsp);
  TAOS_CHECK_EXIT(tEncodeI32(&encoder, numOfIndex));
  for (int32_t i = 0; i < numOfIndex; ++i) {
    STableIndexRsp *pIndexRsp = taosArrayGet(pRsp->pIndexRsp, i);
    TAOS_CHECK_EXIT(tEncodeCStr(&encoder, pIndexRsp->tbName));
    TAOS_CHECK_EXIT(tEncodeCStr(&encoder, pIndexRsp->dbFName));
    TAOS_CHECK_EXIT(tEncodeU64(&encoder, pIndexRsp->suid));
    TAOS_CHECK_EXIT(tEncodeI32(&encoder, pIndexRsp->version));
    TAOS_CHECK_EXIT(tEncodeI32(&encoder, pIndexRsp->indexSize));
    int32_t num = taosArrayGetSize(pIndexRsp->pIndex);
    TAOS_CHECK_EXIT(tEncodeI32(&encoder, num));
    for (int32_t j = 0; j < num; ++j) {
      STableIndexInfo *pInfo = (STableIndexInfo *)taosArrayGet(pIndexRsp->pIndex, j);
      TAOS_CHECK_EXIT(tSerializeSTableIndexInfo(&encoder, pInfo));
    }
  }

  tEndEncode(&encoder);

_exit:
  if (code) {
    tlen = code;
  } else {
    tlen = encoder.pos;
  }
  tEncoderClear(&encoder);
  return tlen;
}

int32_t tDeserializeSTableMetaRsp(void *buf, int32_t bufLen, STableMetaRsp *pRsp) {
  SDecoder decoder = {0};
  int32_t  code = 0;
  int32_t  lino;

  tDecoderInit(&decoder, buf, bufLen);

  TAOS_CHECK_EXIT(tStartDecode(&decoder));
  TAOS_CHECK_EXIT(tDecodeSTableMetaRsp(&decoder, pRsp));

  tEndDecode(&decoder);
_exit:
  tDecoderClear(&decoder);
  return code;
}

int32_t tDeserializeSSTbHbRsp(void *buf, int32_t bufLen, SSTbHbRsp *pRsp) {
  SDecoder decoder = {0};
  int32_t  code = 0;
  int32_t  lino;

  tDecoderInit(&decoder, buf, bufLen);

  TAOS_CHECK_EXIT(tStartDecode(&decoder));

  int32_t numOfMeta = 0;
  TAOS_CHECK_EXIT(tDecodeI32(&decoder, &numOfMeta));
  pRsp->pMetaRsp = taosArrayInit(numOfMeta, sizeof(STableMetaRsp));
  if (pRsp->pMetaRsp == NULL) {
    TAOS_CHECK_EXIT(terrno);
  }

  for (int32_t i = 0; i < numOfMeta; ++i) {
    STableMetaRsp tableMetaRsp = {0};
    TAOS_CHECK_EXIT(tDecodeSTableMetaRsp(&decoder, &tableMetaRsp));
    if (taosArrayPush(pRsp->pMetaRsp, &tableMetaRsp) == NULL) {
      taosMemoryFree(tableMetaRsp.pSchemas);
      taosMemoryFree(tableMetaRsp.pSchemaExt);
      taosMemoryFree(tableMetaRsp.pColRefs);
      TAOS_CHECK_EXIT(terrno);
    }
  }

  int32_t numOfIndex = 0;
  TAOS_CHECK_EXIT(tDecodeI32(&decoder, &numOfIndex));

  pRsp->pIndexRsp = taosArrayInit(numOfIndex, sizeof(STableIndexRsp));
  if (pRsp->pIndexRsp == NULL) {
    TAOS_CHECK_EXIT(terrno);
  }

  for (int32_t i = 0; i < numOfIndex; ++i) {
    STableIndexRsp tableIndexRsp = {0};
    TAOS_CHECK_EXIT(tDecodeCStrTo(&decoder, tableIndexRsp.tbName));
    TAOS_CHECK_EXIT(tDecodeCStrTo(&decoder, tableIndexRsp.dbFName));
    TAOS_CHECK_EXIT(tDecodeU64(&decoder, &tableIndexRsp.suid));
    TAOS_CHECK_EXIT(tDecodeI32(&decoder, &tableIndexRsp.version));
    TAOS_CHECK_EXIT(tDecodeI32(&decoder, &tableIndexRsp.indexSize));
    int32_t num = 0;
    TAOS_CHECK_EXIT(tDecodeI32(&decoder, &num));
    if (num > 0) {
      tableIndexRsp.pIndex = taosArrayInit(num, sizeof(STableIndexInfo));
      if (NULL == tableIndexRsp.pIndex) {
        TAOS_CHECK_EXIT(terrno);
      }
      STableIndexInfo info;
      for (int32_t j = 0; j < num; ++j) {
        TAOS_CHECK_EXIT(tDeserializeSTableIndexInfo(&decoder, &info));
        if (NULL == taosArrayPush(tableIndexRsp.pIndex, &info)) {
          taosMemoryFree(info.expr);
          TAOS_CHECK_EXIT(terrno);
        }
      }
    }
    if (taosArrayPush(pRsp->pIndexRsp, &tableIndexRsp) == NULL) {
      taosArrayDestroyEx(tableIndexRsp.pIndex, tFreeSTableIndexInfo);
      TAOS_CHECK_EXIT(terrno);
    }
  }

  tEndDecode(&decoder);

_exit:
  tDecoderClear(&decoder);
  return code;
}

void tFreeSTableMetaRsp(void *pRsp) {
  if (NULL == pRsp) {
    return;
  }

  taosMemoryFreeClear(((STableMetaRsp *)pRsp)->pSchemas);
  taosMemoryFreeClear(((STableMetaRsp *)pRsp)->pSchemaExt);
  taosMemoryFreeClear(((STableMetaRsp *)pRsp)->pColRefs);
}

void tFreeSTableIndexRsp(void *info) {
  if (NULL == info) {
    return;
  }

  STableIndexRsp *pInfo = (STableIndexRsp *)info;

  taosArrayDestroyEx(pInfo->pIndex, tFreeSTableIndexInfo);
}

void tFreeSSTbHbRsp(SSTbHbRsp *pRsp) {
  int32_t numOfMeta = taosArrayGetSize(pRsp->pMetaRsp);
  for (int32_t i = 0; i < numOfMeta; ++i) {
    STableMetaRsp *pMetaRsp = taosArrayGet(pRsp->pMetaRsp, i);
    tFreeSTableMetaRsp(pMetaRsp);
  }

  taosArrayDestroy(pRsp->pMetaRsp);

  int32_t numOfIndex = taosArrayGetSize(pRsp->pIndexRsp);
  for (int32_t i = 0; i < numOfIndex; ++i) {
    STableIndexRsp *pIndexRsp = taosArrayGet(pRsp->pIndexRsp, i);
    tFreeSTableIndexRsp(pIndexRsp);
  }

  taosArrayDestroy(pRsp->pIndexRsp);
}

int32_t tSerializeSTableInfoReq(void *buf, int32_t bufLen, STableInfoReq *pReq) {
  int32_t headLen = sizeof(SMsgHead);
  int32_t code = 0;
  int32_t lino;
  if (buf != NULL) {
    buf = (char *)buf + headLen;
    bufLen -= headLen;
  }

  SEncoder encoder = {0};
  tEncoderInit(&encoder, buf, bufLen);

  TAOS_CHECK_EXIT(tStartEncode(&encoder));
  TAOS_CHECK_EXIT(tEncodeCStr(&encoder, pReq->dbFName));
  TAOS_CHECK_EXIT(tEncodeCStr(&encoder, pReq->tbName));
  TAOS_CHECK_EXIT(tEncodeU8(&encoder, pReq->option));
  TAOS_CHECK_EXIT(tEncodeU8(&encoder, pReq->autoCreateCtb));
  tEndEncode(&encoder);

_exit:
  if (code) {
    tEncoderClear(&encoder);
    return code;
  } else {
    int32_t tlen = encoder.pos;
    tEncoderClear(&encoder);

    if (buf != NULL) {
      SMsgHead *pHead = (SMsgHead *)((char *)buf - headLen);
      pHead->vgId = htonl(pReq->header.vgId);
      pHead->contLen = htonl(tlen + headLen);
    }

    return tlen + headLen;
  }
}

int32_t tDeserializeSTableInfoReq(void *buf, int32_t bufLen, STableInfoReq *pReq) {
  int32_t   headLen = sizeof(SMsgHead);
  int32_t   code = 0;
  int32_t   lino;
  SMsgHead *pHead = buf;
  pHead->vgId = pReq->header.vgId;
  pHead->contLen = pReq->header.contLen;

  SDecoder decoder = {0};
  tDecoderInit(&decoder, (char *)buf + headLen, bufLen - headLen);

  TAOS_CHECK_EXIT(tStartDecode(&decoder));
  TAOS_CHECK_EXIT(tDecodeCStrTo(&decoder, pReq->dbFName));
  TAOS_CHECK_EXIT(tDecodeCStrTo(&decoder, pReq->tbName));
  if (!tDecodeIsEnd(&decoder)) {
    TAOS_CHECK_EXIT(tDecodeU8(&decoder, &pReq->option));
  } else {
    pReq->option = 0;
  }
  if (!tDecodeIsEnd(&decoder)) {
    TAOS_CHECK_EXIT(tDecodeU8(&decoder, &pReq->autoCreateCtb));
  } else {
    pReq->autoCreateCtb = 0;
  }

  tEndDecode(&decoder);
_exit:
  tDecoderClear(&decoder);
  return code;
}

int32_t tSerializeSMDropTopicReq(void *buf, int32_t bufLen, SMDropTopicReq *pReq) {
  SEncoder encoder = {0};
  int32_t  code = 0;
  int32_t  lino;
  int32_t  tlen;
  tEncoderInit(&encoder, buf, bufLen);

  TAOS_CHECK_EXIT(tStartEncode(&encoder));
  TAOS_CHECK_EXIT(tEncodeCStr(&encoder, pReq->name));
  TAOS_CHECK_EXIT(tEncodeI8(&encoder, pReq->igNotExists));
  ENCODESQL();
  TAOS_CHECK_EXIT(tEncodeI8(&encoder, pReq->force));

  tEndEncode(&encoder);

_exit:
  if (code) {
    tlen = code;
  } else {
    tlen = encoder.pos;
  }
  tEncoderClear(&encoder);
  return tlen;
}

int32_t tDeserializeSMDropTopicReq(void *buf, int32_t bufLen, SMDropTopicReq *pReq) {
  SDecoder decoder = {0};
  int32_t  code = 0;
  int32_t  lino;

  tDecoderInit(&decoder, buf, bufLen);

  TAOS_CHECK_EXIT(tStartDecode(&decoder));
  TAOS_CHECK_EXIT(tDecodeCStrTo(&decoder, pReq->name));
  TAOS_CHECK_EXIT(tDecodeI8(&decoder, &pReq->igNotExists));
  DECODESQL();
  if (!tDecodeIsEnd(&decoder)) {
    TAOS_CHECK_EXIT(tDecodeI8(&decoder, &pReq->force));
  }
  tEndDecode(&decoder);

_exit:
  tDecoderClear(&decoder);
  return code;
}

void tFreeSMDropTopicReq(SMDropTopicReq *pReq) { FREESQL(); }

int32_t tSerializeSMDropCgroupReq(void *buf, int32_t bufLen, SMDropCgroupReq *pReq) {
  SEncoder encoder = {0};
  int32_t  code = 0;
  int32_t  lino;
  int32_t  tlen;
  tEncoderInit(&encoder, buf, bufLen);

  TAOS_CHECK_EXIT(tStartEncode(&encoder));
  TAOS_CHECK_EXIT(tEncodeCStr(&encoder, pReq->topic));
  TAOS_CHECK_EXIT(tEncodeCStr(&encoder, pReq->cgroup));
  TAOS_CHECK_EXIT(tEncodeI8(&encoder, pReq->igNotExists));
  TAOS_CHECK_EXIT(tEncodeI8(&encoder, pReq->force));
  tEndEncode(&encoder);

_exit:
  if (code) {
    tlen = code;
  } else {
    tlen = encoder.pos;
  }
  tEncoderClear(&encoder);
  return tlen;
}

int32_t tDeserializeSMDropCgroupReq(void *buf, int32_t bufLen, SMDropCgroupReq *pReq) {
  SDecoder decoder = {0};
  int32_t  code = 0;
  int32_t  lino;
  tDecoderInit(&decoder, buf, bufLen);

  TAOS_CHECK_EXIT(tStartDecode(&decoder));
  TAOS_CHECK_EXIT(tDecodeCStrTo(&decoder, pReq->topic));
  TAOS_CHECK_EXIT(tDecodeCStrTo(&decoder, pReq->cgroup));
  TAOS_CHECK_EXIT(tDecodeI8(&decoder, &pReq->igNotExists));
  if (!tDecodeIsEnd(&decoder)) {
    TAOS_CHECK_EXIT(tDecodeI8(&decoder, &pReq->force));
  }
  tEndDecode(&decoder);

_exit:
  tDecoderClear(&decoder);
  return code;
}

int32_t tSerializeSCMCreateTopicReq(void *buf, int32_t bufLen, const SCMCreateTopicReq *pReq) {
  SEncoder encoder = {0};
  int32_t  code = 0;
  int32_t  lino;
  int32_t  tlen;
  tEncoderInit(&encoder, buf, bufLen);

  TAOS_CHECK_EXIT(tStartEncode(&encoder));
  TAOS_CHECK_EXIT(tEncodeCStr(&encoder, pReq->name));
  TAOS_CHECK_EXIT(tEncodeI8(&encoder, pReq->igExists));
  TAOS_CHECK_EXIT(tEncodeI8(&encoder, pReq->subType));
  TAOS_CHECK_EXIT(tEncodeI8(&encoder, pReq->withMeta));
  TAOS_CHECK_EXIT(tEncodeCStr(&encoder, pReq->subDbName));
  if (TOPIC_SUB_TYPE__DB == pReq->subType) {
  } else {
    if (TOPIC_SUB_TYPE__TABLE == pReq->subType) {
      TAOS_CHECK_EXIT(tEncodeCStr(&encoder, pReq->subStbName));
    }
    if (pReq->ast && strlen(pReq->ast) > 0) {
      TAOS_CHECK_EXIT(tEncodeI32(&encoder, strlen(pReq->ast)));
      TAOS_CHECK_EXIT(tEncodeCStr(&encoder, pReq->ast));
    } else {
      TAOS_CHECK_EXIT(tEncodeI32(&encoder, 0));
    }
  }
  TAOS_CHECK_EXIT(tEncodeI32(&encoder, strlen(pReq->sql)));
  TAOS_CHECK_EXIT(tEncodeCStr(&encoder, pReq->sql));

  tEndEncode(&encoder);

_exit:
  if (code) {
    tlen = code;
  } else {
    tlen = encoder.pos;
  }
  tEncoderClear(&encoder);
  return tlen;
}

int32_t tDeserializeSCMCreateTopicReq(void *buf, int32_t bufLen, SCMCreateTopicReq *pReq) {
  int32_t  sqlLen = 0;
  int32_t  astLen = 0;
  int32_t  code = 0;
  int32_t  lino;
  SDecoder decoder = {0};
  tDecoderInit(&decoder, buf, bufLen);

  TAOS_CHECK_EXIT(tStartDecode(&decoder));
  TAOS_CHECK_EXIT(tDecodeCStrTo(&decoder, pReq->name));
  TAOS_CHECK_EXIT(tDecodeI8(&decoder, &pReq->igExists));
  TAOS_CHECK_EXIT(tDecodeI8(&decoder, &pReq->subType));
  TAOS_CHECK_EXIT(tDecodeI8(&decoder, &pReq->withMeta));
  TAOS_CHECK_EXIT(tDecodeCStrTo(&decoder, pReq->subDbName));
  if (TOPIC_SUB_TYPE__DB == pReq->subType) {
  } else {
    if (TOPIC_SUB_TYPE__TABLE == pReq->subType) {
      TAOS_CHECK_EXIT(tDecodeCStrTo(&decoder, pReq->subStbName));
    }
    TAOS_CHECK_EXIT(tDecodeI32(&decoder, &astLen));
    if (astLen > 0) {
      pReq->ast = taosMemoryCalloc(1, astLen + 1);
      if (pReq->ast == NULL) {
        TAOS_CHECK_EXIT(terrno);
      }
      TAOS_CHECK_EXIT(tDecodeCStrTo(&decoder, pReq->ast));
    }
  }
  TAOS_CHECK_EXIT(tDecodeI32(&decoder, &sqlLen));
  if (sqlLen > 0) {
    pReq->sql = taosMemoryCalloc(1, sqlLen + 1);
    if (pReq->sql == NULL) {
      TAOS_CHECK_EXIT(terrno);
    }
    TAOS_CHECK_EXIT(tDecodeCStrTo(&decoder, pReq->sql));
  }

  tEndDecode(&decoder);

_exit:
  tDecoderClear(&decoder);
  return code;
}

void tFreeSCMCreateTopicReq(SCMCreateTopicReq *pReq) {
  taosMemoryFreeClear(pReq->sql);
  if (TOPIC_SUB_TYPE__DB != pReq->subType) {
    taosMemoryFreeClear(pReq->ast);
  }
}

int32_t tSerializeSConnectReq(void *buf, int32_t bufLen, SConnectReq *pReq) {
  SEncoder encoder = {0};
  int32_t  code = 0;
  int32_t  lino;
  int32_t  tlen;
  tEncoderInit(&encoder, buf, bufLen);

  TAOS_CHECK_EXIT(tStartEncode(&encoder));
  TAOS_CHECK_EXIT(tEncodeI8(&encoder, pReq->connType));
  TAOS_CHECK_EXIT(tEncodeI32(&encoder, pReq->pid));
  TAOS_CHECK_EXIT(tEncodeCStr(&encoder, pReq->app));
  TAOS_CHECK_EXIT(tEncodeCStr(&encoder, pReq->db));
  TAOS_CHECK_EXIT(tEncodeCStr(&encoder, pReq->user));
  TAOS_CHECK_EXIT(tEncodeCStrWithLen(&encoder, pReq->passwd, TSDB_PASSWORD_LEN));
  TAOS_CHECK_EXIT(tEncodeI64(&encoder, pReq->startTime));
  TAOS_CHECK_EXIT(tEncodeCStr(&encoder, pReq->sVer));
  tEndEncode(&encoder);

_exit:
  if (code) {
    tlen = code;
  } else {
    tlen = encoder.pos;
  }
  tEncoderClear(&encoder);
  return tlen;
}

int32_t tDeserializeSConnectReq(void *buf, int32_t bufLen, SConnectReq *pReq) {
  SDecoder decoder = {0};
  int32_t  code = 0;
  int32_t  lino;
  tDecoderInit(&decoder, buf, bufLen);

  TAOS_CHECK_EXIT(tStartDecode(&decoder));
  TAOS_CHECK_EXIT(tDecodeI8(&decoder, &pReq->connType));
  TAOS_CHECK_EXIT(tDecodeI32(&decoder, &pReq->pid));
  TAOS_CHECK_EXIT(tDecodeCStrTo(&decoder, pReq->app));
  TAOS_CHECK_EXIT(tDecodeCStrTo(&decoder, pReq->db));
  TAOS_CHECK_EXIT(tDecodeCStrTo(&decoder, pReq->user));
  TAOS_CHECK_EXIT(tDecodeCStrTo(&decoder, pReq->passwd));
  TAOS_CHECK_EXIT(tDecodeI64(&decoder, &pReq->startTime));
  // Check the client version from version 3.0.3.0
  if (tDecodeIsEnd(&decoder)) {
    tDecoderClear(&decoder);
    TAOS_CHECK_EXIT(TSDB_CODE_VERSION_NOT_COMPATIBLE);
  }
  TAOS_CHECK_EXIT(tDecodeCStrTo(&decoder, pReq->sVer));
  tEndDecode(&decoder);

_exit:
  tDecoderClear(&decoder);
  return code;
}

int32_t tSerializeSConnectRsp(void *buf, int32_t bufLen, SConnectRsp *pRsp) {
  SEncoder encoder = {0};
  int32_t  code = 0;
  int32_t  lino;
  int32_t  tlen;
  tEncoderInit(&encoder, buf, bufLen);

  TAOS_CHECK_EXIT(tStartEncode(&encoder));
  TAOS_CHECK_EXIT(tEncodeI32(&encoder, pRsp->acctId));
  TAOS_CHECK_EXIT(tEncodeI64(&encoder, pRsp->clusterId));
  TAOS_CHECK_EXIT(tEncodeU32(&encoder, pRsp->connId));
  TAOS_CHECK_EXIT(tEncodeI32(&encoder, pRsp->dnodeNum));
  TAOS_CHECK_EXIT(tEncodeI8(&encoder, pRsp->superUser));
  TAOS_CHECK_EXIT(tEncodeI8(&encoder, pRsp->sysInfo));
  TAOS_CHECK_EXIT(tEncodeI8(&encoder, pRsp->connType));
  TAOS_CHECK_EXIT(tEncodeSEpSet(&encoder, &pRsp->epSet));
  TAOS_CHECK_EXIT(tEncodeI32(&encoder, pRsp->svrTimestamp));
  TAOS_CHECK_EXIT(tEncodeCStr(&encoder, pRsp->sVer));
  TAOS_CHECK_EXIT(tEncodeCStr(&encoder, pRsp->sDetailVer));
  TAOS_CHECK_EXIT(tEncodeI32(&encoder, pRsp->passVer));
  TAOS_CHECK_EXIT(tEncodeI32(&encoder, pRsp->authVer));
  TAOS_CHECK_EXIT(tEncodeI64(&encoder, pRsp->whiteListVer));
  TAOS_CHECK_EXIT(tSerializeSMonitorParas(&encoder, &pRsp->monitorParas));
  TAOS_CHECK_EXIT(tEncodeI8(&encoder, pRsp->enableAuditDelete));
  tEndEncode(&encoder);

_exit:
  if (code) {
    tlen = code;
  } else {
    tlen = encoder.pos;
  }
  tEncoderClear(&encoder);
  return tlen;
}

int32_t tDeserializeSConnectRsp(void *buf, int32_t bufLen, SConnectRsp *pRsp) {
  SDecoder decoder = {0};
  int32_t  code = 0;
  int32_t  lino;
  tDecoderInit(&decoder, buf, bufLen);

  TAOS_CHECK_EXIT(tStartDecode(&decoder));
  TAOS_CHECK_EXIT(tDecodeI32(&decoder, &pRsp->acctId));
  TAOS_CHECK_EXIT(tDecodeI64(&decoder, &pRsp->clusterId));
  TAOS_CHECK_EXIT(tDecodeU32(&decoder, &pRsp->connId));
  TAOS_CHECK_EXIT(tDecodeI32(&decoder, &pRsp->dnodeNum));
  TAOS_CHECK_EXIT(tDecodeI8(&decoder, &pRsp->superUser));
  TAOS_CHECK_EXIT(tDecodeI8(&decoder, &pRsp->sysInfo));
  TAOS_CHECK_EXIT(tDecodeI8(&decoder, &pRsp->connType));
  TAOS_CHECK_EXIT(tDecodeSEpSet(&decoder, &pRsp->epSet));
  TAOS_CHECK_EXIT(tDecodeI32(&decoder, &pRsp->svrTimestamp));
  TAOS_CHECK_EXIT(tDecodeCStrTo(&decoder, pRsp->sVer));
  TAOS_CHECK_EXIT(tDecodeCStrTo(&decoder, pRsp->sDetailVer));

  if (!tDecodeIsEnd(&decoder)) {
    TAOS_CHECK_EXIT(tDecodeI32(&decoder, &pRsp->passVer));
  } else {
    pRsp->passVer = 0;
  }
  // since 3.0.7.0
  if (!tDecodeIsEnd(&decoder)) {
    TAOS_CHECK_EXIT(tDecodeI32(&decoder, &pRsp->authVer));
  } else {
    pRsp->authVer = 0;
  }

  if (!tDecodeIsEnd(&decoder)) {
    TAOS_CHECK_EXIT(tDecodeI64(&decoder, &pRsp->whiteListVer));
  } else {
    pRsp->whiteListVer = 0;
  }
  if (!tDecodeIsEnd(&decoder)) {
    TAOS_CHECK_EXIT(tDeserializeSMonitorParas(&decoder, &pRsp->monitorParas));
  }
  if (!tDecodeIsEnd(&decoder)) {
    TAOS_CHECK_EXIT(tDecodeI8(&decoder, &pRsp->enableAuditDelete));
  } else {
    pRsp->enableAuditDelete = 0;
  }
  tEndDecode(&decoder);

_exit:
  tDecoderClear(&decoder);
  return code;
}

int32_t tSerializeSMTimerMsg(void *buf, int32_t bufLen, SMTimerReq *pReq) {
  SEncoder encoder = {0};
  int32_t  code = 0;
  int32_t  lino;
  int32_t  tlen;
  tEncoderInit(&encoder, buf, bufLen);

  TAOS_CHECK_EXIT(tStartEncode(&encoder));
  TAOS_CHECK_EXIT(tEncodeI32(&encoder, pReq->reserved));
  tEndEncode(&encoder);

_exit:
  if (code) {
    tlen = code;
  } else {
    tlen = encoder.pos;
  }
  tEncoderClear(&encoder);
  return tlen;
}

int32_t tSerializeDropOrphanTaskMsg(void *buf, int32_t bufLen, SMStreamDropOrphanMsg *pMsg) {
  SEncoder encoder = {0};
  int32_t  code = 0;
  int32_t  lino;
  int32_t  tlen;
  tEncoderInit(&encoder, buf, bufLen);

  TAOS_CHECK_EXIT(tStartEncode(&encoder));

  int32_t size = taosArrayGetSize(pMsg->pList);
  TAOS_CHECK_EXIT(tEncodeI32(&encoder, size));

  for (int32_t i = 0; i < size; i++) {
    SOrphanTask *pTask = taosArrayGet(pMsg->pList, i);
    TAOS_CHECK_EXIT(tEncodeI64(&encoder, pTask->streamId));
    TAOS_CHECK_EXIT(tEncodeI32(&encoder, pTask->taskId));
    TAOS_CHECK_EXIT(tEncodeI32(&encoder, pTask->nodeId));
  }

  tEndEncode(&encoder);

_exit:
  if (code) {
    tlen = code;
  } else {
    tlen = encoder.pos;
  }
  tEncoderClear(&encoder);
  return tlen;
}

int32_t tDeserializeDropOrphanTaskMsg(void *buf, int32_t bufLen, SMStreamDropOrphanMsg *pMsg) {
  SDecoder decoder = {0};
  int32_t  code = 0;
  int32_t  lino;
  tDecoderInit(&decoder, buf, bufLen);

  TAOS_CHECK_EXIT(tStartDecode(&decoder));

  int32_t num = 0;
  TAOS_CHECK_EXIT(tDecodeI32(&decoder, &num));

  if (num > 0) {
    pMsg->pList = taosArrayInit(num, sizeof(SOrphanTask));
    if (NULL == pMsg->pList) {
      TAOS_CHECK_EXIT(terrno);
    }
    for (int32_t i = 0; i < num; ++i) {
      SOrphanTask info = {0};
      TAOS_CHECK_EXIT(tDecodeI64(&decoder, &info.streamId));
      TAOS_CHECK_EXIT(tDecodeI32(&decoder, &info.taskId));
      TAOS_CHECK_EXIT(tDecodeI32(&decoder, &info.nodeId));

      if (taosArrayPush(pMsg->pList, &info) == NULL) {
        TAOS_CHECK_EXIT(terrno);
      }
    }
  }

  tEndDecode(&decoder);
_exit:
  tDecoderClear(&decoder);
  return code;
}

void tDestroyDropOrphanTaskMsg(SMStreamDropOrphanMsg *pMsg) {
  if (pMsg == NULL) {
    return;
  }

  taosArrayDestroy(pMsg->pList);
}

int32_t tEncodeSReplica(SEncoder *pEncoder, SReplica *pReplica) {
  TAOS_CHECK_RETURN(tEncodeI32(pEncoder, pReplica->id));
  TAOS_CHECK_RETURN(tEncodeU16(pEncoder, pReplica->port));
  TAOS_CHECK_RETURN(tEncodeCStr(pEncoder, pReplica->fqdn));
  return 0;
}

int32_t tDecodeSReplica(SDecoder *pDecoder, SReplica *pReplica) {
  TAOS_CHECK_RETURN(tDecodeI32(pDecoder, &pReplica->id));
  TAOS_CHECK_RETURN(tDecodeU16(pDecoder, &pReplica->port));
  TAOS_CHECK_RETURN(tDecodeCStrTo(pDecoder, pReplica->fqdn));
  return 0;
}

int32_t tSerializeSCreateVnodeReq(void *buf, int32_t bufLen, SCreateVnodeReq *pReq) {
  SEncoder encoder = {0};
  int32_t  code = 0;
  int32_t  lino;
  int32_t  tlen;
  tEncoderInit(&encoder, buf, bufLen);

  TAOS_CHECK_EXIT(tStartEncode(&encoder));
  TAOS_CHECK_EXIT(tEncodeI32(&encoder, pReq->vgId));
  TAOS_CHECK_EXIT(tEncodeCStr(&encoder, pReq->db));
  TAOS_CHECK_EXIT(tEncodeI64(&encoder, pReq->dbUid));
  TAOS_CHECK_EXIT(tEncodeI32(&encoder, pReq->vgVersion));
  TAOS_CHECK_EXIT(tEncodeI32(&encoder, pReq->numOfStables));
  TAOS_CHECK_EXIT(tEncodeI32(&encoder, pReq->buffer));
  TAOS_CHECK_EXIT(tEncodeI32(&encoder, pReq->pageSize));
  TAOS_CHECK_EXIT(tEncodeI32(&encoder, pReq->pages));
  TAOS_CHECK_EXIT(tEncodeI32(&encoder, pReq->cacheLastSize));
  TAOS_CHECK_EXIT(tEncodeI32(&encoder, pReq->daysPerFile));
  TAOS_CHECK_EXIT(tEncodeI32(&encoder, pReq->daysToKeep0));
  TAOS_CHECK_EXIT(tEncodeI32(&encoder, pReq->daysToKeep1));
  TAOS_CHECK_EXIT(tEncodeI32(&encoder, pReq->daysToKeep2));
  TAOS_CHECK_EXIT(tEncodeI32(&encoder, pReq->minRows));
  TAOS_CHECK_EXIT(tEncodeI32(&encoder, pReq->maxRows));
  TAOS_CHECK_EXIT(tEncodeI32(&encoder, pReq->walFsyncPeriod));
  TAOS_CHECK_EXIT(tEncodeU32(&encoder, pReq->hashBegin));
  TAOS_CHECK_EXIT(tEncodeU32(&encoder, pReq->hashEnd));
  TAOS_CHECK_EXIT(tEncodeI8(&encoder, pReq->hashMethod));
  TAOS_CHECK_EXIT(tEncodeI8(&encoder, pReq->walLevel));
  TAOS_CHECK_EXIT(tEncodeI8(&encoder, pReq->precision));
  TAOS_CHECK_EXIT(tEncodeI8(&encoder, pReq->compression));
  TAOS_CHECK_EXIT(tEncodeI8(&encoder, pReq->strict));
  TAOS_CHECK_EXIT(tEncodeI8(&encoder, pReq->cacheLast));
  TAOS_CHECK_EXIT(tEncodeI8(&encoder, pReq->replica));
  TAOS_CHECK_EXIT(tEncodeI8(&encoder, pReq->selfIndex));
  for (int32_t i = 0; i < TSDB_MAX_REPLICA; ++i) {
    SReplica *pReplica = &pReq->replicas[i];
    TAOS_CHECK_EXIT(tEncodeSReplica(&encoder, pReplica));
  }
  TAOS_CHECK_EXIT(tEncodeI32(&encoder, pReq->numOfRetensions));
  for (int32_t i = 0; i < pReq->numOfRetensions; ++i) {
    SRetention *pRetension = taosArrayGet(pReq->pRetensions, i);
    TAOS_CHECK_EXIT(tEncodeI64(&encoder, pRetension->freq));
    TAOS_CHECK_EXIT(tEncodeI64(&encoder, pRetension->keep));
    TAOS_CHECK_EXIT(tEncodeI8(&encoder, pRetension->freqUnit));
    TAOS_CHECK_EXIT(tEncodeI8(&encoder, pRetension->keepUnit));
  }

  TAOS_CHECK_EXIT(tEncodeI8(&encoder, pReq->isTsma));
  if (pReq->isTsma) {
    uint32_t tsmaLen = (uint32_t)(htonl(((SMsgHead *)pReq->pTsma)->contLen));
    TAOS_CHECK_EXIT(tEncodeBinary(&encoder, (const uint8_t *)pReq->pTsma, tsmaLen));
  }
  TAOS_CHECK_EXIT(tEncodeI32(&encoder, pReq->walRetentionPeriod));
  TAOS_CHECK_EXIT(tEncodeI64(&encoder, pReq->walRetentionSize));
  TAOS_CHECK_EXIT(tEncodeI32(&encoder, pReq->walRollPeriod));
  TAOS_CHECK_EXIT(tEncodeI64(&encoder, pReq->walSegmentSize));
  TAOS_CHECK_EXIT(tEncodeI16(&encoder, pReq->sstTrigger));
  TAOS_CHECK_EXIT(tEncodeI16(&encoder, pReq->hashPrefix));
  TAOS_CHECK_EXIT(tEncodeI16(&encoder, pReq->hashSuffix));
  TAOS_CHECK_EXIT(tEncodeI32(&encoder, pReq->tsdbPageSize));
  for (int32_t i = 0; i < 6; ++i) {
    TAOS_CHECK_EXIT(tEncodeI64(&encoder, pReq->reserved[i]));
  }
  TAOS_CHECK_EXIT(tEncodeI8(&encoder, pReq->learnerReplica));
  TAOS_CHECK_EXIT(tEncodeI8(&encoder, pReq->learnerSelfIndex));
  for (int32_t i = 0; i < TSDB_MAX_LEARNER_REPLICA; ++i) {
    SReplica *pReplica = &pReq->learnerReplicas[i];
    TAOS_CHECK_EXIT(tEncodeSReplica(&encoder, pReplica));
  }
  TAOS_CHECK_EXIT(tEncodeI32(&encoder, pReq->changeVersion));
  TAOS_CHECK_EXIT(tEncodeI32(&encoder, pReq->keepTimeOffset));
  TAOS_CHECK_EXIT(tEncodeI8(&encoder, pReq->encryptAlgorithm));
  TAOS_CHECK_EXIT(tEncodeI32(&encoder, pReq->ssChunkSize));
  TAOS_CHECK_EXIT(tEncodeI32(&encoder, pReq->ssKeepLocal));
  TAOS_CHECK_EXIT(tEncodeI8(&encoder, pReq->ssCompact));

  tEndEncode(&encoder);

_exit:
  if (code) {
    tlen = code;
  } else {
    tlen = encoder.pos;
  }
  tEncoderClear(&encoder);
  return tlen;
}

int32_t tDeserializeSCreateVnodeReq(void *buf, int32_t bufLen, SCreateVnodeReq *pReq) {
  SDecoder decoder = {0};
  int32_t  code = 0;
  int32_t  lino;

  tDecoderInit(&decoder, buf, bufLen);

  TAOS_CHECK_EXIT(tStartDecode(&decoder));
  TAOS_CHECK_EXIT(tDecodeI32(&decoder, &pReq->vgId));
  TAOS_CHECK_EXIT(tDecodeCStrTo(&decoder, pReq->db));
  TAOS_CHECK_EXIT(tDecodeI64(&decoder, &pReq->dbUid));
  TAOS_CHECK_EXIT(tDecodeI32(&decoder, &pReq->vgVersion));
  TAOS_CHECK_EXIT(tDecodeI32(&decoder, &pReq->numOfStables));
  TAOS_CHECK_EXIT(tDecodeI32(&decoder, &pReq->buffer));
  TAOS_CHECK_EXIT(tDecodeI32(&decoder, &pReq->pageSize));
  TAOS_CHECK_EXIT(tDecodeI32(&decoder, &pReq->pages));
  TAOS_CHECK_EXIT(tDecodeI32(&decoder, &pReq->cacheLastSize));
  TAOS_CHECK_EXIT(tDecodeI32(&decoder, &pReq->daysPerFile));
  TAOS_CHECK_EXIT(tDecodeI32(&decoder, &pReq->daysToKeep0));
  TAOS_CHECK_EXIT(tDecodeI32(&decoder, &pReq->daysToKeep1));
  TAOS_CHECK_EXIT(tDecodeI32(&decoder, &pReq->daysToKeep2));
  TAOS_CHECK_EXIT(tDecodeI32(&decoder, &pReq->minRows));
  TAOS_CHECK_EXIT(tDecodeI32(&decoder, &pReq->maxRows));
  TAOS_CHECK_EXIT(tDecodeI32(&decoder, &pReq->walFsyncPeriod));
  TAOS_CHECK_EXIT(tDecodeU32(&decoder, &pReq->hashBegin));
  TAOS_CHECK_EXIT(tDecodeU32(&decoder, &pReq->hashEnd));
  TAOS_CHECK_EXIT(tDecodeI8(&decoder, &pReq->hashMethod));
  TAOS_CHECK_EXIT(tDecodeI8(&decoder, &pReq->walLevel));
  TAOS_CHECK_EXIT(tDecodeI8(&decoder, &pReq->precision));
  TAOS_CHECK_EXIT(tDecodeI8(&decoder, &pReq->compression));
  TAOS_CHECK_EXIT(tDecodeI8(&decoder, &pReq->strict));
  TAOS_CHECK_EXIT(tDecodeI8(&decoder, &pReq->cacheLast));
  TAOS_CHECK_EXIT(tDecodeI8(&decoder, &pReq->replica));
  TAOS_CHECK_EXIT(tDecodeI8(&decoder, &pReq->selfIndex));
  for (int32_t i = 0; i < TSDB_MAX_REPLICA; ++i) {
    SReplica *pReplica = &pReq->replicas[i];
    TAOS_CHECK_EXIT(tDecodeSReplica(&decoder, pReplica));
  }
  TAOS_CHECK_EXIT(tDecodeI32(&decoder, &pReq->numOfRetensions));
  pReq->pRetensions = taosArrayInit(pReq->numOfRetensions, sizeof(SRetention));
  if (pReq->pRetensions == NULL) {
    TAOS_CHECK_EXIT(terrno);
  }

  for (int32_t i = 0; i < pReq->numOfRetensions; ++i) {
    SRetention rentension = {0};
    TAOS_CHECK_EXIT(tDecodeI64(&decoder, &rentension.freq));
    TAOS_CHECK_EXIT(tDecodeI64(&decoder, &rentension.keep));
    TAOS_CHECK_EXIT(tDecodeI8(&decoder, &rentension.freqUnit));
    TAOS_CHECK_EXIT(tDecodeI8(&decoder, &rentension.keepUnit));
    if (taosArrayPush(pReq->pRetensions, &rentension) == NULL) {
      TAOS_CHECK_EXIT(terrno);
    }
  }

  TAOS_CHECK_EXIT(tDecodeI8(&decoder, &pReq->isTsma));
  if (pReq->isTsma) {
    TAOS_CHECK_EXIT(tDecodeBinary(&decoder, (uint8_t **)&pReq->pTsma, NULL));
  }

  TAOS_CHECK_EXIT(tDecodeI32(&decoder, &pReq->walRetentionPeriod));
  TAOS_CHECK_EXIT(tDecodeI64(&decoder, &pReq->walRetentionSize));
  TAOS_CHECK_EXIT(tDecodeI32(&decoder, &pReq->walRollPeriod));
  TAOS_CHECK_EXIT(tDecodeI64(&decoder, &pReq->walSegmentSize));
  TAOS_CHECK_EXIT(tDecodeI16(&decoder, &pReq->sstTrigger));
  TAOS_CHECK_EXIT(tDecodeI16(&decoder, &pReq->hashPrefix));
  TAOS_CHECK_EXIT(tDecodeI16(&decoder, &pReq->hashSuffix));
  TAOS_CHECK_EXIT(tDecodeI32(&decoder, &pReq->tsdbPageSize));
  for (int32_t i = 0; i < 6; ++i) {
    TAOS_CHECK_EXIT(tDecodeI64(&decoder, &pReq->reserved[i]));
  }
  if (!tDecodeIsEnd(&decoder)) {
    TAOS_CHECK_EXIT(tDecodeI8(&decoder, &pReq->learnerReplica));
    TAOS_CHECK_EXIT(tDecodeI8(&decoder, &pReq->learnerSelfIndex));
    for (int32_t i = 0; i < TSDB_MAX_LEARNER_REPLICA; ++i) {
      SReplica *pReplica = &pReq->learnerReplicas[i];
      TAOS_CHECK_EXIT(tDecodeSReplica(&decoder, pReplica));
    }
  }
  if (!tDecodeIsEnd(&decoder)) {
    TAOS_CHECK_EXIT(tDecodeI32(&decoder, &pReq->changeVersion));
  }
  pReq->keepTimeOffset = TSDB_DEFAULT_KEEP_TIME_OFFSET;
  if (!tDecodeIsEnd(&decoder)) {
    TAOS_CHECK_EXIT(tDecodeI32(&decoder, &pReq->keepTimeOffset));
  }
  pReq->encryptAlgorithm = TSDB_DEFAULT_ENCRYPT_ALGO;
  pReq->ssChunkSize = TSDB_DEFAULT_SS_CHUNK_SIZE;
  pReq->ssKeepLocal = TSDB_DEFAULT_SS_KEEP_LOCAL;
  pReq->ssCompact = TSDB_DEFAULT_SS_COMPACT;
  if (!tDecodeIsEnd(&decoder)) {
    TAOS_CHECK_EXIT(tDecodeI8(&decoder, &pReq->encryptAlgorithm));
    TAOS_CHECK_EXIT(tDecodeI32(&decoder, &pReq->ssChunkSize));
    TAOS_CHECK_EXIT(tDecodeI32(&decoder, &pReq->ssKeepLocal));
    TAOS_CHECK_EXIT(tDecodeI8(&decoder, &pReq->ssCompact));
  }

  tEndDecode(&decoder);

_exit:
  tDecoderClear(&decoder);
  return code;
}

int32_t tFreeSCreateVnodeReq(SCreateVnodeReq *pReq) {
  taosArrayDestroy(pReq->pRetensions);
  pReq->pRetensions = NULL;
  return 0;
}

int32_t tSerializeSQueryCompactProgressReq(void *buf, int32_t bufLen, SQueryCompactProgressReq *pReq) {
  SEncoder encoder = {0};
  int32_t  code = 0;
  int32_t  lino;
  int32_t  tlen;
  tEncoderInit(&encoder, buf, bufLen);

  TAOS_CHECK_EXIT(tStartEncode(&encoder));

  TAOS_CHECK_EXIT(tEncodeI32(&encoder, pReq->compactId));
  TAOS_CHECK_EXIT(tEncodeI32(&encoder, pReq->vgId));
  TAOS_CHECK_EXIT(tEncodeI32(&encoder, pReq->dnodeId));

  tEndEncode(&encoder);

_exit:
  if (code) {
    tlen = code;
  } else {
    tlen = encoder.pos;
  }
  tEncoderClear(&encoder);
  return tlen;
}

int32_t tDeserializeSQueryCompactProgressReq(void *buf, int32_t bufLen, SQueryCompactProgressReq *pReq) {
  int32_t  headLen = sizeof(SMsgHead);
  SDecoder decoder = {0};
  int32_t  code = 0;
  int32_t  lino;
  tDecoderInit(&decoder, ((uint8_t *)buf) + headLen, bufLen - headLen);

  TAOS_CHECK_EXIT(tStartDecode(&decoder));
  TAOS_CHECK_EXIT(tDecodeI32(&decoder, &pReq->compactId));
  TAOS_CHECK_EXIT(tDecodeI32(&decoder, &pReq->vgId));
  TAOS_CHECK_EXIT(tDecodeI32(&decoder, &pReq->dnodeId));

  tEndDecode(&decoder);
_exit:
  tDecoderClear(&decoder);
  return code;
}

int32_t tSerializeSQueryCompactProgressRsp(void *buf, int32_t bufLen, SQueryCompactProgressRsp *pReq) {
  SEncoder encoder = {0};
  int32_t  code = 0;
  int32_t  lino;
  int32_t  tlen;
  tEncoderInit(&encoder, buf, bufLen);

  TAOS_CHECK_EXIT(tStartEncode(&encoder));
  TAOS_CHECK_EXIT(tEncodeI32(&encoder, pReq->compactId));
  TAOS_CHECK_EXIT(tEncodeI32(&encoder, pReq->vgId));
  TAOS_CHECK_EXIT(tEncodeI32(&encoder, pReq->dnodeId));
  TAOS_CHECK_EXIT(tEncodeI32(&encoder, pReq->numberFileset));
  TAOS_CHECK_EXIT(tEncodeI32(&encoder, pReq->finished));
  // 1. add progress and remaining time
  TAOS_CHECK_EXIT(tEncodeI32v(&encoder, pReq->progress));
  TAOS_CHECK_EXIT(tEncodeI64v(&encoder, pReq->remainingTime));

  tEndEncode(&encoder);

_exit:
  if (code) {
    tlen = code;
  } else {
    tlen = encoder.pos;
  }
  tEncoderClear(&encoder);
  return tlen;
}
int32_t tDeserializeSQueryCompactProgressRsp(void *buf, int32_t bufLen, SQueryCompactProgressRsp *pReq) {
  SDecoder decoder = {0};
  int32_t  code = 0;
  int32_t  lino;
  tDecoderInit(&decoder, buf, bufLen);

  TAOS_CHECK_EXIT(tStartDecode(&decoder));
  TAOS_CHECK_EXIT(tDecodeI32(&decoder, &pReq->compactId));
  TAOS_CHECK_EXIT(tDecodeI32(&decoder, &pReq->vgId));
  TAOS_CHECK_EXIT(tDecodeI32(&decoder, &pReq->dnodeId));
  TAOS_CHECK_EXIT(tDecodeI32(&decoder, &pReq->numberFileset));
  TAOS_CHECK_EXIT(tDecodeI32(&decoder, &pReq->finished));
  // 1. decode progress and remaining time
  if (!tDecodeIsEnd(&decoder)) {
    TAOS_CHECK_EXIT(tDecodeI32v(&decoder, &pReq->progress));
    TAOS_CHECK_EXIT(tDecodeI64v(&decoder, &pReq->remainingTime));
  } else {
    pReq->progress = 0;
    pReq->remainingTime = 0;
  }

  tEndDecode(&decoder);
_exit:
  tDecoderClear(&decoder);
  return code;
}

int32_t tSerializeSDropVnodeReq(void *buf, int32_t bufLen, SDropVnodeReq *pReq) {
  SEncoder encoder = {0};
  int32_t  code = 0;
  int32_t  lino;
  int32_t  tlen;
  tEncoderInit(&encoder, buf, bufLen);

  TAOS_CHECK_EXIT(tStartEncode(&encoder));
  TAOS_CHECK_EXIT(tEncodeI32(&encoder, pReq->vgId));
  TAOS_CHECK_EXIT(tEncodeI32(&encoder, pReq->dnodeId));
  TAOS_CHECK_EXIT(tEncodeI64(&encoder, pReq->dbUid));
  TAOS_CHECK_EXIT(tEncodeCStr(&encoder, pReq->db));
  for (int32_t i = 0; i < 8; ++i) {
    TAOS_CHECK_EXIT(tEncodeI64(&encoder, pReq->reserved[i]));
  }
  tEndEncode(&encoder);

_exit:
  if (code) {
    tlen = code;
  } else {
    tlen = encoder.pos;
  }
  tEncoderClear(&encoder);
  return tlen;
}

int32_t tDeserializeSDropVnodeReq(void *buf, int32_t bufLen, SDropVnodeReq *pReq) {
  SDecoder decoder = {0};
  int32_t  code = 0;
  int32_t  lino;
  tDecoderInit(&decoder, buf, bufLen);

  TAOS_CHECK_EXIT(tStartDecode(&decoder));
  TAOS_CHECK_EXIT(tDecodeI32(&decoder, &pReq->vgId));
  TAOS_CHECK_EXIT(tDecodeI32(&decoder, &pReq->dnodeId));
  TAOS_CHECK_EXIT(tDecodeI64(&decoder, &pReq->dbUid));
  TAOS_CHECK_EXIT(tDecodeCStrTo(&decoder, pReq->db));
  for (int32_t i = 0; i < 8; ++i) {
    TAOS_CHECK_EXIT(tDecodeI64(&decoder, &pReq->reserved[i]));
  }
  tEndDecode(&decoder);

_exit:
  tDecoderClear(&decoder);
  return code;
}
int32_t tSerializeSDropIdxReq(void *buf, int32_t bufLen, SDropIndexReq *pReq) {
  SEncoder encoder = {0};
  int32_t  code = 0;
  int32_t  lino;
  int32_t  tlen;
  tEncoderInit(&encoder, buf, bufLen);

  TAOS_CHECK_EXIT(tStartEncode(&encoder));
  TAOS_CHECK_EXIT(tEncodeCStr(&encoder, pReq->colName));
  TAOS_CHECK_EXIT(tEncodeCStr(&encoder, pReq->stb));
  TAOS_CHECK_EXIT(tEncodeI64(&encoder, pReq->stbUid));
  TAOS_CHECK_EXIT(tEncodeI64(&encoder, pReq->dbUid));
  for (int32_t i = 0; i < 8; ++i) {
    TAOS_CHECK_EXIT(tEncodeI64(&encoder, pReq->reserved[i]));
  }
  tEndEncode(&encoder);

_exit:
  if (code) {
    tlen = code;
  } else {
    tlen = encoder.pos;
  }
  tEncoderClear(&encoder);
  return tlen;
}

int32_t tDeserializeSDropIdxReq(void *buf, int32_t bufLen, SDropIndexReq *pReq) {
  SDecoder decoder = {0};
  int32_t  code = 0;
  int32_t  lino;
  tDecoderInit(&decoder, buf, bufLen);

  TAOS_CHECK_EXIT(tStartDecode(&decoder));
  TAOS_CHECK_EXIT(tDecodeCStrTo(&decoder, pReq->colName));
  TAOS_CHECK_EXIT(tDecodeCStrTo(&decoder, pReq->stb));
  TAOS_CHECK_EXIT(tDecodeI64(&decoder, &pReq->stbUid));
  TAOS_CHECK_EXIT(tDecodeI64(&decoder, &pReq->dbUid));
  for (int32_t i = 0; i < 8; ++i) {
    TAOS_CHECK_EXIT(tDecodeI64(&decoder, &pReq->reserved[i]));
  }
  tEndDecode(&decoder);

_exit:
  tDecoderClear(&decoder);
  return code;
}

int32_t tSerializeSCompactVnodeReq(void *buf, int32_t bufLen, SCompactVnodeReq *pReq) {
  SEncoder encoder = {0};
  int32_t  code = 0;
  int32_t  lino;
  int32_t  tlen;
  tEncoderInit(&encoder, buf, bufLen);

  TAOS_CHECK_EXIT(tStartEncode(&encoder));
  TAOS_CHECK_EXIT(tEncodeI64(&encoder, pReq->dbUid));
  TAOS_CHECK_EXIT(tEncodeCStr(&encoder, pReq->db));
  TAOS_CHECK_EXIT(tEncodeI64(&encoder, pReq->compactStartTime));

  // 1.1 add tw.skey and tw.ekey
  TAOS_CHECK_EXIT(tEncodeI64(&encoder, pReq->tw.skey));
  TAOS_CHECK_EXIT(tEncodeI64(&encoder, pReq->tw.ekey));

  TAOS_CHECK_EXIT(tEncodeI32(&encoder, pReq->compactId));
  TAOS_CHECK_EXIT(tEncodeI8(&encoder, pReq->metaOnly));

  tEndEncode(&encoder);

_exit:
  if (code) {
    tlen = code;
  } else {
    tlen = encoder.pos;
  }
  tEncoderClear(&encoder);
  return tlen;
}

int32_t tDeserializeSCompactVnodeReq(void *buf, int32_t bufLen, SCompactVnodeReq *pReq) {
  SDecoder decoder = {0};
  int32_t  code = 0;
  int32_t  lino;
  tDecoderInit(&decoder, buf, bufLen);

  TAOS_CHECK_EXIT(tStartDecode(&decoder));
  TAOS_CHECK_EXIT(tDecodeI64(&decoder, &pReq->dbUid));
  TAOS_CHECK_EXIT(tDecodeCStrTo(&decoder, pReq->db));
  TAOS_CHECK_EXIT(tDecodeI64(&decoder, &pReq->compactStartTime));

  // 1.1
  if (tDecodeIsEnd(&decoder)) {
    pReq->tw.skey = TSKEY_MIN;
    pReq->tw.ekey = TSKEY_MAX;
  } else {
    TAOS_CHECK_EXIT(tDecodeI64(&decoder, &pReq->tw.skey));
    TAOS_CHECK_EXIT(tDecodeI64(&decoder, &pReq->tw.ekey));
  }

  if (!tDecodeIsEnd(&decoder)) {
    TAOS_CHECK_EXIT(tDecodeI32(&decoder, &pReq->compactId));
  }

  if (!tDecodeIsEnd(&decoder)) {
    TAOS_CHECK_EXIT(tDecodeI8(&decoder, &pReq->metaOnly));
  } else {
    pReq->metaOnly = false;
  }

  tEndDecode(&decoder);
_exit:
  tDecoderClear(&decoder);
  return code;
}

int32_t tSerializeSVKillCompactReq(void *buf, int32_t bufLen, SVKillCompactReq *pReq) {
  SEncoder encoder = {0};
  int32_t  code = 0;
  int32_t  lino;
  int32_t  tlen;
  tEncoderInit(&encoder, buf, bufLen);

  TAOS_CHECK_EXIT(tStartEncode(&encoder));
  TAOS_CHECK_EXIT(tEncodeI32(&encoder, pReq->compactId));
  TAOS_CHECK_EXIT(tEncodeI32(&encoder, pReq->vgId));
  TAOS_CHECK_EXIT(tEncodeI32(&encoder, pReq->dnodeId));

  tEndEncode(&encoder);

_exit:
  if (code) {
    tlen = code;
  } else {
    tlen = encoder.pos;
  }
  tEncoderClear(&encoder);
  return tlen;
}

int32_t tDeserializeSVKillCompactReq(void *buf, int32_t bufLen, SVKillCompactReq *pReq) {
  int32_t  code = 0;
  int32_t  lino;
  SDecoder decoder = {0};

  tDecoderInit(&decoder, buf, bufLen);

  TAOS_CHECK_EXIT(tStartDecode(&decoder));
  TAOS_CHECK_EXIT(tDecodeI32(&decoder, &pReq->compactId));
  TAOS_CHECK_EXIT(tDecodeI32(&decoder, &pReq->vgId));
  TAOS_CHECK_EXIT(tDecodeI32(&decoder, &pReq->dnodeId));
  tEndDecode(&decoder);

_exit:
  tDecoderClear(&decoder);
  return code;
}

int32_t tSerializeSAlterVnodeConfigReq(void *buf, int32_t bufLen, SAlterVnodeConfigReq *pReq) {
  int32_t  code = 0;
  int32_t  lino;
  int32_t  tlen;
  SEncoder encoder = {0};

  tEncoderInit(&encoder, buf, bufLen);

  TAOS_CHECK_EXIT(tStartEncode(&encoder));
  TAOS_CHECK_EXIT(tEncodeI32(&encoder, pReq->vgVersion));
  TAOS_CHECK_EXIT(tEncodeI32(&encoder, pReq->buffer));
  TAOS_CHECK_EXIT(tEncodeI32(&encoder, pReq->pageSize));
  TAOS_CHECK_EXIT(tEncodeI32(&encoder, pReq->pages));
  TAOS_CHECK_EXIT(tEncodeI32(&encoder, pReq->cacheLastSize));
  TAOS_CHECK_EXIT(tEncodeI32(&encoder, pReq->daysPerFile));
  TAOS_CHECK_EXIT(tEncodeI32(&encoder, pReq->daysToKeep0));
  TAOS_CHECK_EXIT(tEncodeI32(&encoder, pReq->daysToKeep1));
  TAOS_CHECK_EXIT(tEncodeI32(&encoder, pReq->daysToKeep2));
  TAOS_CHECK_EXIT(tEncodeI32(&encoder, pReq->walFsyncPeriod));
  TAOS_CHECK_EXIT(tEncodeI8(&encoder, pReq->walLevel));
  TAOS_CHECK_EXIT(tEncodeI8(&encoder, pReq->strict));
  TAOS_CHECK_EXIT(tEncodeI8(&encoder, pReq->cacheLast));
  for (int32_t i = 0; i < 7; ++i) {
    TAOS_CHECK_EXIT(tEncodeI64(&encoder, pReq->reserved[i]));
  }

  // 1st modification
  TAOS_CHECK_EXIT(tEncodeI16(&encoder, pReq->sttTrigger));
  TAOS_CHECK_EXIT(tEncodeI32(&encoder, pReq->minRows));
  // 2nd modification
  TAOS_CHECK_EXIT(tEncodeI32(&encoder, pReq->walRetentionPeriod));
  TAOS_CHECK_EXIT(tEncodeI32(&encoder, pReq->walRetentionSize));
  TAOS_CHECK_EXIT(tEncodeI32(&encoder, pReq->keepTimeOffset));

  TAOS_CHECK_EXIT(tEncodeI32(&encoder, pReq->ssKeepLocal));
  TAOS_CHECK_EXIT(tEncodeI8(&encoder, pReq->ssCompact));

  tEndEncode(&encoder);

_exit:
  if (code) {
    tlen = code;
  } else {
    tlen = encoder.pos;
  }
  tEncoderClear(&encoder);
  return tlen;
}

int32_t tDeserializeSAlterVnodeConfigReq(void *buf, int32_t bufLen, SAlterVnodeConfigReq *pReq) {
  SDecoder decoder = {0};
  int32_t  code = 0;
  int32_t  lino;
  tDecoderInit(&decoder, buf, bufLen);

  TAOS_CHECK_EXIT(tStartDecode(&decoder));
  TAOS_CHECK_EXIT(tDecodeI32(&decoder, &pReq->vgVersion));
  TAOS_CHECK_EXIT(tDecodeI32(&decoder, &pReq->buffer));
  TAOS_CHECK_EXIT(tDecodeI32(&decoder, &pReq->pageSize));
  TAOS_CHECK_EXIT(tDecodeI32(&decoder, &pReq->pages));
  TAOS_CHECK_EXIT(tDecodeI32(&decoder, &pReq->cacheLastSize));
  TAOS_CHECK_EXIT(tDecodeI32(&decoder, &pReq->daysPerFile));
  TAOS_CHECK_EXIT(tDecodeI32(&decoder, &pReq->daysToKeep0));
  TAOS_CHECK_EXIT(tDecodeI32(&decoder, &pReq->daysToKeep1));
  TAOS_CHECK_EXIT(tDecodeI32(&decoder, &pReq->daysToKeep2));
  TAOS_CHECK_EXIT(tDecodeI32(&decoder, &pReq->walFsyncPeriod));
  TAOS_CHECK_EXIT(tDecodeI8(&decoder, &pReq->walLevel));
  TAOS_CHECK_EXIT(tDecodeI8(&decoder, &pReq->strict));
  TAOS_CHECK_EXIT(tDecodeI8(&decoder, &pReq->cacheLast));
  for (int32_t i = 0; i < 7; ++i) {
    TAOS_CHECK_EXIT(tDecodeI64(&decoder, &pReq->reserved[i]));
  }

  // 1st modification
  if (tDecodeIsEnd(&decoder)) {
    pReq->sttTrigger = -1;
    pReq->minRows = -1;
  } else {
    TAOS_CHECK_EXIT(tDecodeI16(&decoder, &pReq->sttTrigger));
    TAOS_CHECK_EXIT(tDecodeI32(&decoder, &pReq->minRows));
  }

  // 2n modification
  if (tDecodeIsEnd(&decoder)) {
    pReq->walRetentionPeriod = -1;
    pReq->walRetentionSize = -1;
  } else {
    TAOS_CHECK_EXIT(tDecodeI32(&decoder, &pReq->walRetentionPeriod));
    TAOS_CHECK_EXIT(tDecodeI32(&decoder, &pReq->walRetentionSize));
  }
  pReq->keepTimeOffset = TSDB_DEFAULT_KEEP_TIME_OFFSET;
  if (!tDecodeIsEnd(&decoder)) {
    TAOS_CHECK_EXIT(tDecodeI32(&decoder, &pReq->keepTimeOffset));
  }

  pReq->ssKeepLocal = TSDB_DEFAULT_SS_KEEP_LOCAL;
  pReq->ssCompact = TSDB_DEFAULT_SS_COMPACT;
  if (!tDecodeIsEnd(&decoder)) {
    TAOS_CHECK_EXIT(tDecodeI32(&decoder, &pReq->ssKeepLocal) < 0);
    TAOS_CHECK_EXIT(tDecodeI8(&decoder, &pReq->ssCompact) < 0);
  }

  tEndDecode(&decoder);

_exit:
  tDecoderClear(&decoder);
  return code;
}

int32_t tSerializeSAlterVnodeReplicaReq(void *buf, int32_t bufLen, SAlterVnodeReplicaReq *pReq) {
  SEncoder encoder = {0};
  int32_t  code = 0;
  int32_t  lino;
  int32_t  tlen;
  tEncoderInit(&encoder, buf, bufLen);

  TAOS_CHECK_EXIT(tStartEncode(&encoder));
  TAOS_CHECK_EXIT(tEncodeI32(&encoder, pReq->vgId));
  TAOS_CHECK_EXIT(tEncodeI8(&encoder, pReq->strict));
  TAOS_CHECK_EXIT(tEncodeI8(&encoder, pReq->selfIndex));
  TAOS_CHECK_EXIT(tEncodeI8(&encoder, pReq->replica));
  for (int32_t i = 0; i < TSDB_MAX_REPLICA; ++i) {
    SReplica *pReplica = &pReq->replicas[i];
    TAOS_CHECK_EXIT(tEncodeSReplica(&encoder, pReplica));
  }
  for (int32_t i = 0; i < 8; ++i) {
    TAOS_CHECK_EXIT(tEncodeI64(&encoder, pReq->reserved[i]));
  }
  TAOS_CHECK_EXIT(tEncodeI8(&encoder, pReq->learnerSelfIndex));
  TAOS_CHECK_EXIT(tEncodeI8(&encoder, pReq->learnerReplica));
  for (int32_t i = 0; i < TSDB_MAX_LEARNER_REPLICA; ++i) {
    SReplica *pReplica = &pReq->learnerReplicas[i];
    TAOS_CHECK_EXIT(tEncodeSReplica(&encoder, pReplica));
  }
  TAOS_CHECK_EXIT(tEncodeI32(&encoder, pReq->changeVersion));
  tEndEncode(&encoder);

_exit:
  if (code) {
    tlen = code;
  } else {
    tlen = encoder.pos;
  }
  tEncoderClear(&encoder);
  return tlen;
}

int32_t tDeserializeSAlterVnodeReplicaReq(void *buf, int32_t bufLen, SAlterVnodeReplicaReq *pReq) {
  SDecoder decoder = {0};
  int32_t  code = 0;
  int32_t  lino;
  tDecoderInit(&decoder, buf, bufLen);

  TAOS_CHECK_EXIT(tStartDecode(&decoder));
  TAOS_CHECK_EXIT(tDecodeI32(&decoder, &pReq->vgId));
  TAOS_CHECK_EXIT(tDecodeI8(&decoder, &pReq->strict));
  TAOS_CHECK_EXIT(tDecodeI8(&decoder, &pReq->selfIndex));
  TAOS_CHECK_EXIT(tDecodeI8(&decoder, &pReq->replica));
  for (int32_t i = 0; i < TSDB_MAX_REPLICA; ++i) {
    SReplica *pReplica = &pReq->replicas[i];
    TAOS_CHECK_EXIT(tDecodeSReplica(&decoder, pReplica));
  }
  for (int32_t i = 0; i < 8; ++i) {
    TAOS_CHECK_EXIT(tDecodeI64(&decoder, &pReq->reserved[i]));
  }
  if (!tDecodeIsEnd(&decoder)) {
    TAOS_CHECK_EXIT(tDecodeI8(&decoder, &pReq->learnerSelfIndex));
    TAOS_CHECK_EXIT(tDecodeI8(&decoder, &pReq->learnerReplica));
    for (int32_t i = 0; i < TSDB_MAX_LEARNER_REPLICA; ++i) {
      SReplica *pReplica = &pReq->learnerReplicas[i];
      TAOS_CHECK_EXIT(tDecodeSReplica(&decoder, pReplica));
    }
  }
  if (!tDecodeIsEnd(&decoder)) {
    TAOS_CHECK_EXIT(tDecodeI32(&decoder, &pReq->changeVersion));
  }

  tEndDecode(&decoder);
_exit:
  tDecoderClear(&decoder);
  return code;
}

int32_t tSerializeSDisableVnodeWriteReq(void *buf, int32_t bufLen, SDisableVnodeWriteReq *pReq) {
  SEncoder encoder = {0};
  int32_t  code = 0;
  int32_t  lino;
  int32_t  tlen;
  tEncoderInit(&encoder, buf, bufLen);

  TAOS_CHECK_EXIT(tStartEncode(&encoder));
  TAOS_CHECK_EXIT(tEncodeI32(&encoder, pReq->vgId));
  TAOS_CHECK_EXIT(tEncodeI8(&encoder, pReq->disable));

  tEndEncode(&encoder);

_exit:
  if (code) {
    tlen = code;
  } else {
    tlen = encoder.pos;
  }
  tEncoderClear(&encoder);
  return tlen;
}

int32_t tDeserializeSDisableVnodeWriteReq(void *buf, int32_t bufLen, SDisableVnodeWriteReq *pReq) {
  SDecoder decoder = {0};
  int32_t  code = 0;
  int32_t  lino;
  tDecoderInit(&decoder, buf, bufLen);

  TAOS_CHECK_EXIT(tStartDecode(&decoder));
  TAOS_CHECK_EXIT(tDecodeI32(&decoder, &pReq->vgId));
  TAOS_CHECK_EXIT(tDecodeI8(&decoder, &pReq->disable));

  tEndDecode(&decoder);
_exit:
  tDecoderClear(&decoder);
  return code;
}

int32_t tSerializeSAlterVnodeHashRangeReq(void *buf, int32_t bufLen, SAlterVnodeHashRangeReq *pReq) {
  SEncoder encoder = {0};
  int32_t  code = 0;
  int32_t  lino;
  int32_t  tlen;
  tEncoderInit(&encoder, buf, bufLen);

  TAOS_CHECK_EXIT(tStartEncode(&encoder));
  TAOS_CHECK_EXIT(tEncodeI32(&encoder, pReq->srcVgId));
  TAOS_CHECK_EXIT(tEncodeI32(&encoder, pReq->dstVgId));
  TAOS_CHECK_EXIT(tEncodeI32(&encoder, pReq->hashBegin));
  TAOS_CHECK_EXIT(tEncodeI32(&encoder, pReq->hashEnd));
  TAOS_CHECK_EXIT(tEncodeI32(&encoder, pReq->changeVersion));
  TAOS_CHECK_EXIT(tEncodeI32(&encoder, pReq->reserved));

  tEndEncode(&encoder);

_exit:
  if (code) {
    tlen = code;
  } else {
    tlen = encoder.pos;
  }
  tEncoderClear(&encoder);
  return tlen;
}

int32_t tDeserializeSAlterVnodeHashRangeReq(void *buf, int32_t bufLen, SAlterVnodeHashRangeReq *pReq) {
  SDecoder decoder = {0};
  int32_t  code = 0;
  int32_t  lino;
  tDecoderInit(&decoder, buf, bufLen);

  TAOS_CHECK_EXIT(tStartDecode(&decoder));
  TAOS_CHECK_EXIT(tDecodeI32(&decoder, &pReq->srcVgId));
  TAOS_CHECK_EXIT(tDecodeI32(&decoder, &pReq->dstVgId));
  TAOS_CHECK_EXIT(tDecodeI32(&decoder, &pReq->hashBegin));
  TAOS_CHECK_EXIT(tDecodeI32(&decoder, &pReq->hashEnd));
  TAOS_CHECK_EXIT(tDecodeI32(&decoder, &pReq->changeVersion));
  TAOS_CHECK_EXIT(tDecodeI32(&decoder, &pReq->reserved));

  tEndDecode(&decoder);
_exit:
  tDecoderClear(&decoder);
  return code;
}

int32_t tSerializeSKillQueryReq(void *buf, int32_t bufLen, SKillQueryReq *pReq) {
  SEncoder encoder = {0};
  int32_t  code = 0;
  int32_t  lino;
  int32_t  tlen;
  tEncoderInit(&encoder, buf, bufLen);

  TAOS_CHECK_EXIT(tStartEncode(&encoder));
  TAOS_CHECK_EXIT(tEncodeCStr(&encoder, pReq->queryStrId));
  tEndEncode(&encoder);

_exit:
  if (code) {
    tlen = code;
  } else {
    tlen = encoder.pos;
  }
  tEncoderClear(&encoder);
  return tlen;
}

int32_t tDeserializeSKillQueryReq(void *buf, int32_t bufLen, SKillQueryReq *pReq) {
  SDecoder decoder = {0};
  int32_t  code = 0;
  int32_t  lino;
  tDecoderInit(&decoder, buf, bufLen);

  TAOS_CHECK_EXIT(tStartDecode(&decoder));
  TAOS_CHECK_EXIT(tDecodeCStrTo(&decoder, pReq->queryStrId));
  tEndDecode(&decoder);

_exit:
  tDecoderClear(&decoder);
  return code;
}

int32_t tSerializeSKillConnReq(void *buf, int32_t bufLen, SKillConnReq *pReq) {
  SEncoder encoder = {0};
  int32_t  code = 0;
  int32_t  lino;
  int32_t  tlen;
  tEncoderInit(&encoder, buf, bufLen);

  TAOS_CHECK_EXIT(tStartEncode(&encoder));
  TAOS_CHECK_EXIT(tEncodeU32(&encoder, pReq->connId));
  tEndEncode(&encoder);

_exit:
  if (code) {
    tlen = code;
  } else {
    tlen = encoder.pos;
  }
  tEncoderClear(&encoder);
  return tlen;
}

int32_t tDeserializeSKillConnReq(void *buf, int32_t bufLen, SKillConnReq *pReq) {
  SDecoder decoder = {0};
  int32_t  code = 0;
  int32_t  lino;
  tDecoderInit(&decoder, buf, bufLen);

  TAOS_CHECK_EXIT(tStartDecode(&decoder));
  TAOS_CHECK_EXIT(tDecodeU32(&decoder, &pReq->connId));
  tEndDecode(&decoder);

_exit:
  tDecoderClear(&decoder);
  return code;
}

int32_t tSerializeSKillTransReq(void *buf, int32_t bufLen, SKillTransReq *pReq) {
  SEncoder encoder = {0};
  int32_t  code = 0;
  int32_t  lino;
  int32_t  tlen;
  tEncoderInit(&encoder, buf, bufLen);

  TAOS_CHECK_EXIT(tStartEncode(&encoder));
  TAOS_CHECK_EXIT(tEncodeI32(&encoder, pReq->transId));
  tEndEncode(&encoder);

_exit:
  if (code) {
    tlen = code;
  } else {
    tlen = encoder.pos;
  }
  tEncoderClear(&encoder);
  return tlen;
}

int32_t tDeserializeSKillTransReq(void *buf, int32_t bufLen, SKillTransReq *pReq) {
  SDecoder decoder = {0};
  int32_t  code = 0;
  int32_t  lino;
  tDecoderInit(&decoder, buf, bufLen);

  TAOS_CHECK_EXIT(tStartDecode(&decoder));
  TAOS_CHECK_EXIT(tDecodeI32(&decoder, &pReq->transId));
  tEndDecode(&decoder);

_exit:
  tDecoderClear(&decoder);
  return code;
}

int32_t tSerializeSBalanceVgroupReq(void *buf, int32_t bufLen, SBalanceVgroupReq *pReq) {
  SEncoder encoder = {0};
  int32_t  code = 0;
  int32_t  lino;
  int32_t  tlen;
  tEncoderInit(&encoder, buf, bufLen);

  TAOS_CHECK_EXIT(tStartEncode(&encoder));
  TAOS_CHECK_EXIT(tEncodeI32(&encoder, pReq->useless));
  ENCODESQL();
  tEndEncode(&encoder);

_exit:
  if (code) {
    tlen = code;
  } else {
    tlen = encoder.pos;
  }
  tEncoderClear(&encoder);
  return tlen;
}

int32_t tDeserializeSBalanceVgroupReq(void *buf, int32_t bufLen, SBalanceVgroupReq *pReq) {
  SDecoder decoder = {0};
  int32_t  code = 0;
  int32_t  lino;
  tDecoderInit(&decoder, buf, bufLen);

  TAOS_CHECK_EXIT(tStartDecode(&decoder));
  TAOS_CHECK_EXIT(tDecodeI32(&decoder, &pReq->useless));
  DECODESQL();
  tEndDecode(&decoder);

_exit:
  tDecoderClear(&decoder);
  return code;
}

void tFreeSBalanceVgroupReq(SBalanceVgroupReq *pReq) { FREESQL(); }

int32_t tSerializeSAssignLeaderReq(void *buf, int32_t bufLen, SAssignLeaderReq *pReq) {
  SEncoder encoder = {0};
  int32_t  code = 0;
  int32_t  lino;
  int32_t  tlen;
  tEncoderInit(&encoder, buf, bufLen);

  TAOS_CHECK_EXIT(tStartEncode(&encoder));
  TAOS_CHECK_EXIT(tEncodeI32(&encoder, pReq->useless));
  ENCODESQL();
  tEndEncode(&encoder);

_exit:
  if (code) {
    tlen = code;
  } else {
    tlen = encoder.pos;
  }
  tEncoderClear(&encoder);
  return tlen;
}

int32_t tDeserializeSAssignLeaderReq(void *buf, int32_t bufLen, SAssignLeaderReq *pReq) {
  SDecoder decoder = {0};
  int32_t  code = 0;
  int32_t  lino;
  tDecoderInit(&decoder, buf, bufLen);

  TAOS_CHECK_EXIT(tStartDecode(&decoder));
  TAOS_CHECK_EXIT(tDecodeI32(&decoder, &pReq->useless));
  DECODESQL();
  tEndDecode(&decoder);

_exit:
  tDecoderClear(&decoder);
  return code;
}

void tFreeSAssignLeaderReq(SAssignLeaderReq *pReq) { FREESQL(); }

int32_t tSerializeSBalanceVgroupLeaderReq(void *buf, int32_t bufLen, SBalanceVgroupLeaderReq *pReq) {
  SEncoder encoder = {0};
  int32_t  code = 0;
  int32_t  lino;
  int32_t  tlen;
  tEncoderInit(&encoder, buf, bufLen);

  TAOS_CHECK_EXIT(tStartEncode(&encoder));
  TAOS_CHECK_EXIT(tEncodeI32(&encoder, pReq->reserved));
  TAOS_CHECK_EXIT(tEncodeI32(&encoder, pReq->vgId));
  ENCODESQL();
  TAOS_CHECK_EXIT(tEncodeCStr(&encoder, pReq->db));

  tEndEncode(&encoder);

_exit:
  if (code) {
    tlen = code;
  } else {
    tlen = encoder.pos;
  }
  tEncoderClear(&encoder);
  return tlen;
}

int32_t tDeserializeSBalanceVgroupLeaderReq(void *buf, int32_t bufLen, SBalanceVgroupLeaderReq *pReq) {
  SDecoder decoder = {0};
  int32_t  code = 0;
  int32_t  lino;
  tDecoderInit(&decoder, buf, bufLen);

  TAOS_CHECK_EXIT(tStartDecode(&decoder));
  TAOS_CHECK_EXIT(tDecodeI32(&decoder, &pReq->reserved));
  if (!tDecodeIsEnd(&decoder)) {
    TAOS_CHECK_EXIT(tDecodeI32(&decoder, &pReq->vgId));
  }
  DECODESQL();
  if (!tDecodeIsEnd(&decoder)) {
    TAOS_CHECK_EXIT(tDecodeCStrTo(&decoder, pReq->db));
  }

  tEndDecode(&decoder);

_exit:
  tDecoderClear(&decoder);
  return code;
}

void tFreeSBalanceVgroupLeaderReq(SBalanceVgroupLeaderReq *pReq) { FREESQL(); }

int32_t tSerializeSMergeVgroupReq(void *buf, int32_t bufLen, SMergeVgroupReq *pReq) {
  SEncoder encoder = {0};
  int32_t  code = 0;
  int32_t  lino;
  int32_t  tlen;
  tEncoderInit(&encoder, buf, bufLen);

  TAOS_CHECK_EXIT(tStartEncode(&encoder));
  TAOS_CHECK_EXIT(tEncodeI32(&encoder, pReq->vgId1));
  TAOS_CHECK_EXIT(tEncodeI32(&encoder, pReq->vgId2));
  tEndEncode(&encoder);

_exit:
  if (code) {
    tlen = code;
  } else {
    tlen = encoder.pos;
  }
  tEncoderClear(&encoder);
  return tlen;
}

int32_t tDeserializeSMergeVgroupReq(void *buf, int32_t bufLen, SMergeVgroupReq *pReq) {
  SDecoder decoder = {0};
  int32_t  code = 0;
  int32_t  lino;
  tDecoderInit(&decoder, buf, bufLen);

  TAOS_CHECK_EXIT(tStartDecode(&decoder));
  TAOS_CHECK_EXIT(tDecodeI32(&decoder, &pReq->vgId1));
  TAOS_CHECK_EXIT(tDecodeI32(&decoder, &pReq->vgId2));
  tEndDecode(&decoder);

_exit:
  tDecoderClear(&decoder);
  return code;
}

int32_t tSerializeSRedistributeVgroupReq(void *buf, int32_t bufLen, SRedistributeVgroupReq *pReq) {
  SEncoder encoder = {0};
  int32_t  code = 0;
  int32_t  lino;
  int32_t  tlen;
  tEncoderInit(&encoder, buf, bufLen);

  TAOS_CHECK_EXIT(tStartEncode(&encoder));
  TAOS_CHECK_EXIT(tEncodeI32(&encoder, pReq->vgId));
  TAOS_CHECK_EXIT(tEncodeI32(&encoder, pReq->dnodeId1));
  TAOS_CHECK_EXIT(tEncodeI32(&encoder, pReq->dnodeId2));
  TAOS_CHECK_EXIT(tEncodeI32(&encoder, pReq->dnodeId3));
  ENCODESQL();
  tEndEncode(&encoder);

_exit:
  if (code) {
    tlen = code;
  } else {
    tlen = encoder.pos;
  }
  tEncoderClear(&encoder);
  return tlen;
}

int32_t tDeserializeSRedistributeVgroupReq(void *buf, int32_t bufLen, SRedistributeVgroupReq *pReq) {
  SDecoder decoder = {0};
  int32_t  code = 0;
  int32_t  lino;
  tDecoderInit(&decoder, buf, bufLen);

  TAOS_CHECK_EXIT(tStartDecode(&decoder));
  TAOS_CHECK_EXIT(tDecodeI32(&decoder, &pReq->vgId));
  TAOS_CHECK_EXIT(tDecodeI32(&decoder, &pReq->dnodeId1));
  TAOS_CHECK_EXIT(tDecodeI32(&decoder, &pReq->dnodeId2));
  TAOS_CHECK_EXIT(tDecodeI32(&decoder, &pReq->dnodeId3));
  DECODESQL();
  tEndDecode(&decoder);

_exit:
  tDecoderClear(&decoder);
  return code;
}

void tFreeSRedistributeVgroupReq(SRedistributeVgroupReq *pReq) { FREESQL(); }

int32_t tSerializeSSplitVgroupReq(void *buf, int32_t bufLen, SSplitVgroupReq *pReq) {
  SEncoder encoder = {0};
  int32_t  code = 0;
  int32_t  lino;
  int32_t  tlen;
  tEncoderInit(&encoder, buf, bufLen);

  TAOS_CHECK_EXIT(tStartEncode(&encoder));
  TAOS_CHECK_EXIT(tEncodeI32(&encoder, pReq->vgId));
  TAOS_CHECK_EXIT(tEncodeBool(&encoder, pReq->force));
  tEndEncode(&encoder);

_exit:
  if (code) {
    tlen = code;
  } else {
    tlen = encoder.pos;
  }
  tEncoderClear(&encoder);
  return tlen;
}

int32_t tDeserializeSSplitVgroupReq(void *buf, int32_t bufLen, SSplitVgroupReq *pReq) {
  SDecoder decoder = {0};
  int32_t  code = 0;
  int32_t  lino;
  tDecoderInit(&decoder, buf, bufLen);

  TAOS_CHECK_EXIT(tStartDecode(&decoder));
  TAOS_CHECK_EXIT(tDecodeI32(&decoder, &pReq->vgId));
  TAOS_CHECK_EXIT(tDecodeBool(&decoder, &pReq->force));
  tEndDecode(&decoder);

_exit:
  tDecoderClear(&decoder);
  return code;
}

int32_t tSerializeSForceBecomeFollowerReq(void *buf, int32_t bufLen, SForceBecomeFollowerReq *pReq) {
  SEncoder encoder = {0};
  int32_t  code = 0;
  int32_t  lino;
  int32_t  tlen;
  tEncoderInit(&encoder, buf, bufLen);

  TAOS_CHECK_EXIT(tStartEncode(&encoder));
  TAOS_CHECK_EXIT(tEncodeI32(&encoder, pReq->vgId));
  tEndEncode(&encoder);

_exit:
  if (code) {
    tlen = code;
  } else {
    tlen = encoder.pos;
  }
  tEncoderClear(&encoder);
  return tlen;
}

int32_t tSerializeSDCreateMnodeReq(void *buf, int32_t bufLen, SDCreateMnodeReq *pReq) {
  SEncoder encoder = {0};
  int32_t  code = 0;
  int32_t  lino;
  int32_t  tlen;
  tEncoderInit(&encoder, buf, bufLen);

  TAOS_CHECK_EXIT(tStartEncode(&encoder));
  TAOS_CHECK_EXIT(tEncodeI8(&encoder, pReq->replica));
  for (int32_t i = 0; i < TSDB_MAX_REPLICA; ++i) {
    SReplica *pReplica = &pReq->replicas[i];
    TAOS_CHECK_EXIT(tEncodeSReplica(&encoder, pReplica));
  }
  TAOS_CHECK_EXIT(tEncodeI8(&encoder, pReq->learnerReplica));
  for (int32_t i = 0; i < TSDB_MAX_LEARNER_REPLICA; ++i) {
    SReplica *pReplica = &pReq->learnerReplicas[i];
    TAOS_CHECK_EXIT(tEncodeSReplica(&encoder, pReplica));
  }
  TAOS_CHECK_EXIT(tEncodeI64(&encoder, pReq->lastIndex));
  tEndEncode(&encoder);

_exit:
  if (code) {
    tlen = code;
  } else {
    tlen = encoder.pos;
  }
  tEncoderClear(&encoder);
  return tlen;
}

int32_t tDeserializeSDCreateMnodeReq(void *buf, int32_t bufLen, SDCreateMnodeReq *pReq) {
  SDecoder decoder = {0};
  int32_t  code = 0;
  int32_t  lino;
  tDecoderInit(&decoder, buf, bufLen);

  TAOS_CHECK_EXIT(tStartDecode(&decoder));
  TAOS_CHECK_EXIT(tDecodeI8(&decoder, &pReq->replica));
  for (int32_t i = 0; i < TSDB_MAX_REPLICA; ++i) {
    SReplica *pReplica = &pReq->replicas[i];
    TAOS_CHECK_EXIT(tDecodeSReplica(&decoder, pReplica));
  }
  if (!tDecodeIsEnd(&decoder)) {
    TAOS_CHECK_EXIT(tDecodeI8(&decoder, &pReq->learnerReplica));
    for (int32_t i = 0; i < TSDB_MAX_LEARNER_REPLICA; ++i) {
      SReplica *pReplica = &pReq->learnerReplicas[i];
      TAOS_CHECK_EXIT(tDecodeSReplica(&decoder, pReplica));
    }
    TAOS_CHECK_EXIT(tDecodeI64(&decoder, &pReq->lastIndex));
  }
  tEndDecode(&decoder);

_exit:
  tDecoderClear(&decoder);
  return code;
}

int32_t tSerializeSVArbHeartBeatReq(void *buf, int32_t bufLen, SVArbHeartBeatReq *pReq) {
  SEncoder encoder = {0};
  int32_t  code = 0;
  int32_t  lino;
  int32_t  tlen;
  tEncoderInit(&encoder, buf, bufLen);

  TAOS_CHECK_EXIT(tStartEncode(&encoder));
  TAOS_CHECK_EXIT(tEncodeI32(&encoder, pReq->dnodeId));
  TAOS_CHECK_EXIT(tEncodeCStr(&encoder, pReq->arbToken));
  TAOS_CHECK_EXIT(tEncodeI64(&encoder, pReq->arbTerm));

  int32_t size = taosArrayGetSize(pReq->hbMembers);
  TAOS_CHECK_EXIT(tEncodeI32(&encoder, size));
  for (int32_t i = 0; i < size; i++) {
    SVArbHbReqMember *pMember = taosArrayGet(pReq->hbMembers, i);
    TAOS_CHECK_EXIT(tEncodeI32(&encoder, pMember->vgId));
    TAOS_CHECK_EXIT(tEncodeI32(&encoder, pMember->hbSeq));
  }

  tEndEncode(&encoder);

_exit:
  if (code) {
    tlen = code;
  } else {
    tlen = encoder.pos;
  }
  tEncoderClear(&encoder);
  return tlen;
}

int32_t tDeserializeSVArbHeartBeatReq(void *buf, int32_t bufLen, SVArbHeartBeatReq *pReq) {
  SDecoder decoder = {0};
  int32_t  code = 0;
  int32_t  lino;
  tDecoderInit(&decoder, buf, bufLen);

  TAOS_CHECK_EXIT(tStartDecode(&decoder));
  TAOS_CHECK_EXIT(tDecodeI32(&decoder, &pReq->dnodeId));
  if ((pReq->arbToken = taosMemoryMalloc(TSDB_ARB_TOKEN_SIZE)) == NULL) {
    TAOS_CHECK_EXIT(terrno);
  }
  TAOS_CHECK_EXIT(tDecodeCStrTo(&decoder, pReq->arbToken));
  TAOS_CHECK_EXIT(tDecodeI64(&decoder, &pReq->arbTerm));

  if ((pReq->hbMembers = taosArrayInit(16, sizeof(SVArbHbReqMember))) == NULL) {
    TAOS_CHECK_EXIT(terrno);
  }
  int32_t size = 0;
  TAOS_CHECK_EXIT(tDecodeI32(&decoder, &size));
  for (int32_t i = 0; i < size; i++) {
    SVArbHbReqMember member = {0};
    TAOS_CHECK_EXIT(tDecodeI32(&decoder, &member.vgId));
    TAOS_CHECK_EXIT(tDecodeI32(&decoder, &member.hbSeq));
    if (taosArrayPush(pReq->hbMembers, &member) == NULL) {
      TAOS_CHECK_EXIT(terrno);
    }
  }

  tEndDecode(&decoder);

_exit:
  tDecoderClear(&decoder);
  return code;
}

void tFreeSVArbHeartBeatReq(SVArbHeartBeatReq *pReq) {
  if (!pReq) return;
  taosMemoryFree(pReq->arbToken);
  taosArrayDestroy(pReq->hbMembers);
}

int32_t tSerializeSVArbHeartBeatRsp(void *buf, int32_t bufLen, SVArbHeartBeatRsp *pRsp) {
  SEncoder encoder = {0};
  int32_t  code = 0;
  int32_t  lino;
  int32_t  tlen;
  tEncoderInit(&encoder, buf, bufLen);

  TAOS_CHECK_EXIT(tStartEncode(&encoder));
  TAOS_CHECK_EXIT(tEncodeCStr(&encoder, pRsp->arbToken));
  TAOS_CHECK_EXIT(tEncodeI32(&encoder, pRsp->dnodeId));
  int32_t sz = taosArrayGetSize(pRsp->hbMembers);
  TAOS_CHECK_EXIT(tEncodeI32(&encoder, sz));
  for (int32_t i = 0; i < sz; i++) {
    SVArbHbRspMember *pMember = taosArrayGet(pRsp->hbMembers, i);
    TAOS_CHECK_EXIT(tEncodeI32(&encoder, pMember->vgId));
    TAOS_CHECK_EXIT(tEncodeI32(&encoder, pMember->hbSeq));
    TAOS_CHECK_EXIT(tEncodeCStr(&encoder, pMember->memberToken));
  }
  tEndEncode(&encoder);

_exit:
  if (code) {
    tlen = code;
  } else {
    tlen = encoder.pos;
  }
  tEncoderClear(&encoder);
  return tlen;
}

int32_t tDeserializeSVArbHeartBeatRsp(void *buf, int32_t bufLen, SVArbHeartBeatRsp *pRsp) {
  SDecoder decoder = {0};
  int32_t  code = 0;
  int32_t  lino;
  tDecoderInit(&decoder, buf, bufLen);

  TAOS_CHECK_EXIT(tStartDecode(&decoder));
  TAOS_CHECK_EXIT(tDecodeCStrTo(&decoder, pRsp->arbToken));
  TAOS_CHECK_EXIT(tDecodeI32(&decoder, &pRsp->dnodeId));
  int32_t sz = 0;
  TAOS_CHECK_EXIT(tDecodeI32(&decoder, &sz));
  if ((pRsp->hbMembers = taosArrayInit(sz, sizeof(SVArbHbRspMember))) == NULL) {
    TAOS_CHECK_EXIT(terrno);
  }
  for (int32_t i = 0; i < sz; i++) {
    SVArbHbRspMember hbMember = {0};
    TAOS_CHECK_EXIT(tDecodeI32(&decoder, &hbMember.vgId));
    TAOS_CHECK_EXIT(tDecodeI32(&decoder, &hbMember.hbSeq));
    TAOS_CHECK_EXIT(tDecodeCStrTo(&decoder, hbMember.memberToken));
    if (taosArrayPush(pRsp->hbMembers, &hbMember) == NULL) {
      TAOS_CHECK_EXIT(terrno);
    }
  }
  tEndDecode(&decoder);

_exit:
  tDecoderClear(&decoder);
  return code;
}

void tFreeSVArbHeartBeatRsp(SVArbHeartBeatRsp *pRsp) {
  if (NULL == pRsp) {
    return;
  }
  taosArrayDestroy(pRsp->hbMembers);
}

int32_t tSerializeSVArbCheckSyncReq(void *buf, int32_t bufLen, SVArbCheckSyncReq *pReq) {
  SEncoder encoder = {0};
  int32_t  code = 0;
  int32_t  lino;
  int32_t  tlen;
  tEncoderInit(&encoder, buf, bufLen);

  TAOS_CHECK_EXIT(tStartEncode(&encoder));
  TAOS_CHECK_EXIT(tEncodeCStr(&encoder, pReq->arbToken));
  TAOS_CHECK_EXIT(tEncodeI64(&encoder, pReq->arbTerm));
  TAOS_CHECK_EXIT(tEncodeCStr(&encoder, pReq->member0Token));
  TAOS_CHECK_EXIT(tEncodeCStr(&encoder, pReq->member1Token));

  tEndEncode(&encoder);

_exit:
  if (code) {
    tlen = code;
  } else {
    tlen = encoder.pos;
  }
  tEncoderClear(&encoder);
  return tlen;
}

int32_t tDeserializeSVArbCheckSyncReq(void *buf, int32_t bufLen, SVArbCheckSyncReq *pReq) {
  SDecoder decoder = {0};
  int32_t  code = 0;
  int32_t  lino;
  tDecoderInit(&decoder, buf, bufLen);

  TAOS_CHECK_EXIT(tStartDecode(&decoder));
  if ((pReq->arbToken = taosMemoryMalloc(TSDB_ARB_TOKEN_SIZE)) == NULL) {
    TAOS_CHECK_EXIT(terrno);
  }
  TAOS_CHECK_EXIT(tDecodeCStrTo(&decoder, pReq->arbToken));
  TAOS_CHECK_EXIT(tDecodeI64(&decoder, &pReq->arbTerm));
  if ((pReq->member0Token = taosMemoryMalloc(TSDB_ARB_TOKEN_SIZE)) == NULL) {
    TAOS_CHECK_EXIT(terrno);
  }
  TAOS_CHECK_EXIT(tDecodeCStrTo(&decoder, pReq->member0Token));
  if ((pReq->member1Token = taosMemoryMalloc(TSDB_ARB_TOKEN_SIZE)) == NULL) {
    TAOS_CHECK_EXIT(terrno);
  }
  TAOS_CHECK_EXIT(tDecodeCStrTo(&decoder, pReq->member1Token));

  tEndDecode(&decoder);

_exit:
  tDecoderClear(&decoder);
  return code;
}

void tFreeSVArbCheckSyncReq(SVArbCheckSyncReq *pRsp) {
  if (NULL == pRsp) {
    return;
  }
  taosMemoryFreeClear(pRsp->arbToken);
  taosMemoryFreeClear(pRsp->member0Token);
  taosMemoryFreeClear(pRsp->member1Token);
}

int32_t tSerializeSVArbCheckSyncRsp(void *buf, int32_t bufLen, SVArbCheckSyncRsp *pRsp) {
  SEncoder encoder = {0};
  int32_t  code = 0;
  int32_t  lino;
  int32_t  tlen;
  tEncoderInit(&encoder, buf, bufLen);

  TAOS_CHECK_EXIT(tStartEncode(&encoder));
  TAOS_CHECK_EXIT(tEncodeCStr(&encoder, pRsp->arbToken));
  TAOS_CHECK_EXIT(tEncodeCStr(&encoder, pRsp->member0Token));
  TAOS_CHECK_EXIT(tEncodeCStr(&encoder, pRsp->member1Token));
  TAOS_CHECK_EXIT(tEncodeI32(&encoder, pRsp->vgId));
  TAOS_CHECK_EXIT(tEncodeI32(&encoder, pRsp->errCode));

  tEndEncode(&encoder);

_exit:
  if (code) {
    tlen = code;
  } else {
    tlen = encoder.pos;
  }
  tEncoderClear(&encoder);
  return tlen;
}

int32_t tDeserializeSVArbCheckSyncRsp(void *buf, int32_t bufLen, SVArbCheckSyncRsp *pRsp) {
  SDecoder decoder = {0};
  int32_t  code = 0;
  int32_t  lino;
  tDecoderInit(&decoder, buf, bufLen);

  TAOS_CHECK_EXIT(tStartDecode(&decoder));
  if ((pRsp->arbToken = taosMemoryMalloc(TSDB_ARB_TOKEN_SIZE)) == NULL) {
    TAOS_CHECK_EXIT(terrno);
  }
  TAOS_CHECK_EXIT(tDecodeCStrTo(&decoder, pRsp->arbToken));
  if ((pRsp->member0Token = taosMemoryMalloc(TSDB_ARB_TOKEN_SIZE)) == NULL) {
    TAOS_CHECK_EXIT(terrno);
  }
  TAOS_CHECK_EXIT(tDecodeCStrTo(&decoder, pRsp->member0Token));
  if ((pRsp->member1Token = taosMemoryMalloc(TSDB_ARB_TOKEN_SIZE)) == NULL) {
    TAOS_CHECK_EXIT(terrno);
  }
  TAOS_CHECK_EXIT(tDecodeCStrTo(&decoder, pRsp->member1Token));
  TAOS_CHECK_EXIT(tDecodeI32(&decoder, &pRsp->vgId));
  TAOS_CHECK_EXIT(tDecodeI32(&decoder, &pRsp->errCode));

  tEndDecode(&decoder);

_exit:
  tDecoderClear(&decoder);
  return code;
}

void tFreeSVArbCheckSyncRsp(SVArbCheckSyncRsp *pRsp) {
  if (NULL == pRsp) {
    return;
  }
  taosMemoryFreeClear(pRsp->arbToken);
  taosMemoryFreeClear(pRsp->member0Token);
  taosMemoryFreeClear(pRsp->member1Token);
}

int32_t tSerializeSVArbSetAssignedLeaderReq(void *buf, int32_t bufLen, SVArbSetAssignedLeaderReq *pReq) {
  SEncoder encoder = {0};
  int32_t  code = 0;
  int32_t  lino;
  int32_t  tlen;
  tEncoderInit(&encoder, buf, bufLen);

  TAOS_CHECK_EXIT(tStartEncode(&encoder));
  TAOS_CHECK_EXIT(tEncodeCStr(&encoder, pReq->arbToken));
  TAOS_CHECK_EXIT(tEncodeI64(&encoder, pReq->arbTerm));
  TAOS_CHECK_EXIT(tEncodeCStr(&encoder, pReq->memberToken));
  TAOS_CHECK_EXIT(tEncodeI8(&encoder, pReq->force));

  tEndEncode(&encoder);

_exit:
  if (code) {
    tlen = code;
  } else {
    tlen = encoder.pos;
  }
  tEncoderClear(&encoder);
  return tlen;
}

int32_t tDeserializeSVArbSetAssignedLeaderReq(void *buf, int32_t bufLen, SVArbSetAssignedLeaderReq *pReq) {
  SDecoder decoder = {0};
  int32_t  code = 0;
  int32_t  lino;
  tDecoderInit(&decoder, buf, bufLen);

  TAOS_CHECK_EXIT(tStartDecode(&decoder));
  if ((pReq->arbToken = taosMemoryMalloc(TSDB_ARB_TOKEN_SIZE)) == NULL) {
    TAOS_CHECK_EXIT(terrno);
  }
  TAOS_CHECK_EXIT(tDecodeCStrTo(&decoder, pReq->arbToken));
  TAOS_CHECK_EXIT(tDecodeI64(&decoder, &pReq->arbTerm));
  if ((pReq->memberToken = taosMemoryMalloc(TSDB_ARB_TOKEN_SIZE)) == NULL) {
    TAOS_CHECK_EXIT(terrno);
  }
  TAOS_CHECK_EXIT(tDecodeCStrTo(&decoder, pReq->memberToken));
  if (!tDecodeIsEnd(&decoder)) {
    TAOS_CHECK_EXIT(tDecodeI8(&decoder, &pReq->force));
  }

  tEndDecode(&decoder);

_exit:
  tDecoderClear(&decoder);
  return code;
}

void tFreeSVArbSetAssignedLeaderReq(SVArbSetAssignedLeaderReq *pReq) {
  if (NULL == pReq) {
    return;
  }
  taosMemoryFreeClear(pReq->arbToken);
  taosMemoryFreeClear(pReq->memberToken);
}

int32_t tSerializeSVArbSetAssignedLeaderRsp(void *buf, int32_t bufLen, SVArbSetAssignedLeaderRsp *pRsp) {
  SEncoder encoder = {0};
  int32_t  code = 0;
  int32_t  lino;
  int32_t  tlen;
  tEncoderInit(&encoder, buf, bufLen);

  TAOS_CHECK_EXIT(tStartEncode(&encoder));
  TAOS_CHECK_EXIT(tEncodeCStr(&encoder, pRsp->arbToken));
  TAOS_CHECK_EXIT(tEncodeCStr(&encoder, pRsp->memberToken));
  TAOS_CHECK_EXIT(tEncodeI32(&encoder, pRsp->vgId));

  tEndEncode(&encoder);

_exit:
  if (code) {
    tlen = code;
  } else {
    tlen = encoder.pos;
  }
  tEncoderClear(&encoder);
  return tlen;
}

int32_t tDeserializeSVArbSetAssignedLeaderRsp(void *buf, int32_t bufLen, SVArbSetAssignedLeaderRsp *pRsp) {
  SDecoder decoder = {0};
  int32_t  code = 0;
  int32_t  lino;
  tDecoderInit(&decoder, buf, bufLen);

  TAOS_CHECK_EXIT(tStartDecode(&decoder));
  if ((pRsp->arbToken = taosMemoryMalloc(TSDB_ARB_TOKEN_SIZE)) == NULL) {
    TAOS_CHECK_EXIT(terrno);
  }
  TAOS_CHECK_EXIT(tDecodeCStrTo(&decoder, pRsp->arbToken));
  if ((pRsp->memberToken = taosMemoryMalloc(TSDB_ARB_TOKEN_SIZE)) == NULL) {
    TAOS_CHECK_EXIT(terrno);
  }
  TAOS_CHECK_EXIT(tDecodeCStrTo(&decoder, pRsp->memberToken));
  TAOS_CHECK_EXIT(tDecodeI32(&decoder, &pRsp->vgId));

  tEndDecode(&decoder);

_exit:
  tDecoderClear(&decoder);
  return code;
}

void tFreeSVArbSetAssignedLeaderRsp(SVArbSetAssignedLeaderRsp *pRsp) {
  if (NULL == pRsp) {
    return;
  }
  taosMemoryFreeClear(pRsp->arbToken);
  taosMemoryFreeClear(pRsp->memberToken);
}

int32_t tSerializeSMArbUpdateGroupBatchReq(void *buf, int32_t bufLen, SMArbUpdateGroupBatchReq *pReq) {
  SEncoder encoder = {0};
  int32_t  code = 0;
  int32_t  lino;
  int32_t  tlen;
  tEncoderInit(&encoder, buf, bufLen);

  TAOS_CHECK_EXIT(tStartEncode(&encoder));

  int32_t sz = taosArrayGetSize(pReq->updateArray);
  TAOS_CHECK_EXIT(tEncodeI32(&encoder, sz));

  for (int32_t i = 0; i < sz; i++) {
    SMArbUpdateGroup *pGroup = taosArrayGet(pReq->updateArray, i);
    TAOS_CHECK_EXIT(tEncodeI32(&encoder, pGroup->vgId));
    TAOS_CHECK_EXIT(tEncodeI64(&encoder, pGroup->dbUid));
    for (int j = 0; j < TSDB_ARB_GROUP_MEMBER_NUM; j++) {
      TAOS_CHECK_EXIT(tEncodeI32(&encoder, pGroup->members[j].dnodeId));
      TAOS_CHECK_EXIT(tEncodeCStr(&encoder, pGroup->members[j].token));
    }
    TAOS_CHECK_EXIT(tEncodeI8(&encoder, pGroup->isSync));
    TAOS_CHECK_EXIT(tEncodeI32(&encoder, pGroup->assignedLeader.dnodeId));
    TAOS_CHECK_EXIT(tEncodeCStr(&encoder, pGroup->assignedLeader.token));
    TAOS_CHECK_EXIT(tEncodeI64(&encoder, pGroup->version));
  }

  for (int32_t i = 0; i < sz; i++) {
    SMArbUpdateGroup *pGroup = taosArrayGet(pReq->updateArray, i);
    TAOS_CHECK_EXIT(tEncodeI8(&encoder, pGroup->assignedLeader.acked));
  }

  for (int32_t i = 0; i < sz; i++) {
    SMArbUpdateGroup *pGroup = taosArrayGet(pReq->updateArray, i);
    TAOS_CHECK_EXIT(tEncodeI32(&encoder, pGroup->code));
    TAOS_CHECK_EXIT(tEncodeI64(&encoder, pGroup->updateTimeMs));
  }

  tEndEncode(&encoder);

_exit:
  if (code) {
    tlen = code;
  } else {
    tlen = encoder.pos;
  }
  tEncoderClear(&encoder);
  return tlen;
}

int32_t tDeserializeSMArbUpdateGroupBatchReq(void *buf, int32_t bufLen, SMArbUpdateGroupBatchReq *pReq) {
  SDecoder decoder = {0};
  int32_t  code = 0;
  int32_t  lino;
  tDecoderInit(&decoder, buf, bufLen);

  TAOS_CHECK_EXIT(tStartDecode(&decoder));
  int32_t sz = 0;
  TAOS_CHECK_EXIT(tDecodeI32(&decoder, &sz));

  SArray *updateArray = taosArrayInit(sz, sizeof(SMArbUpdateGroup));
  if (!updateArray) {
    TAOS_CHECK_EXIT(terrno);
  }

  for (int32_t i = 0; i < sz; i++) {
    SMArbUpdateGroup group = {0};
    TAOS_CHECK_EXIT(tDecodeI32(&decoder, &group.vgId));
    TAOS_CHECK_EXIT(tDecodeI64(&decoder, &group.dbUid));
    for (int j = 0; j < TSDB_ARB_GROUP_MEMBER_NUM; j++) {
      TAOS_CHECK_EXIT(tDecodeI32(&decoder, &group.members[j].dnodeId));
      if ((group.members[j].token = taosMemoryMalloc(TSDB_ARB_TOKEN_SIZE)) == NULL) {
        TAOS_CHECK_EXIT(terrno);
      }
      TAOS_CHECK_EXIT(tDecodeCStrTo(&decoder, group.members[j].token));
    }
    TAOS_CHECK_EXIT(tDecodeI8(&decoder, &group.isSync));
    TAOS_CHECK_EXIT(tDecodeI32(&decoder, &group.assignedLeader.dnodeId));
    if ((group.assignedLeader.token = taosMemoryMalloc(TSDB_ARB_TOKEN_SIZE)) == NULL) {
      TAOS_CHECK_EXIT(terrno);
    }
    TAOS_CHECK_EXIT(tDecodeCStrTo(&decoder, group.assignedLeader.token));
    TAOS_CHECK_EXIT(tDecodeI64(&decoder, &group.version));
    group.assignedLeader.acked = false;

    if (taosArrayPush(updateArray, &group) == NULL) {
      TAOS_CHECK_EXIT(terrno);
    }
  }

  if (!tDecodeIsEnd(&decoder)) {
    for (int32_t i = 0; i < sz; i++) {
      SMArbUpdateGroup *pGroup = taosArrayGet(updateArray, i);
      TAOS_CHECK_EXIT(tDecodeI8(&decoder, &pGroup->assignedLeader.acked));
    }
  }

  if (!tDecodeIsEnd(&decoder)) {
    for (int32_t i = 0; i < sz; i++) {
      SMArbUpdateGroup *pGroup = taosArrayGet(updateArray, i);
      TAOS_CHECK_EXIT(tDecodeI32(&decoder, &pGroup->code));
      TAOS_CHECK_EXIT(tDecodeI64(&decoder, &pGroup->updateTimeMs));
    }
  }

  pReq->updateArray = updateArray;

  tEndDecode(&decoder);

_exit:
  tDecoderClear(&decoder);
  return code;
}

void tFreeSMArbUpdateGroupBatchReq(SMArbUpdateGroupBatchReq *pReq) {
  if (NULL == pReq || NULL == pReq->updateArray) {
    return;
  }

  int32_t sz = taosArrayGetSize(pReq->updateArray);
  for (int32_t i = 0; i < sz; i++) {
    SMArbUpdateGroup *pGroup = taosArrayGet(pReq->updateArray, i);
    for (int j = 0; j < TSDB_ARB_GROUP_MEMBER_NUM; j++) {
      taosMemoryFreeClear(pGroup->members[j].token);
    }
    taosMemoryFreeClear(pGroup->assignedLeader.token);
  }
  taosArrayDestroy(pReq->updateArray);
}

int32_t tSerializeSServerStatusRsp(void *buf, int32_t bufLen, SServerStatusRsp *pRsp) {
  SEncoder encoder = {0};
  int32_t  code = 0;
  int32_t  lino;
  int32_t  tlen;
  tEncoderInit(&encoder, buf, bufLen);

  TAOS_CHECK_EXIT(tStartEncode(&encoder));
  TAOS_CHECK_EXIT(tEncodeI32(&encoder, pRsp->statusCode));
  TAOS_CHECK_EXIT(tEncodeCStr(&encoder, pRsp->details));

  tEndEncode(&encoder);

_exit:
  if (code) {
    tlen = code;
  } else {
    tlen = encoder.pos;
  }
  tEncoderClear(&encoder);
  return tlen;
}

int32_t tDeserializeSServerStatusRsp(void *buf, int32_t bufLen, SServerStatusRsp *pRsp) {
  SDecoder decoder = {0};
  int32_t  code = 0;
  int32_t  lino;
  tDecoderInit(&decoder, buf, bufLen);

  TAOS_CHECK_EXIT(tStartDecode(&decoder));
  TAOS_CHECK_EXIT(tDecodeI32(&decoder, &pRsp->statusCode));
  TAOS_CHECK_EXIT(tDecodeCStrTo(&decoder, pRsp->details));

  tEndDecode(&decoder);
_exit:
  tDecoderClear(&decoder);
  return code;
}

int32_t tSerializeSExplainRsp(void *buf, int32_t bufLen, SExplainRsp *pRsp) {
  SEncoder encoder = {0};
  int32_t  code = 0;
  int32_t  lino;
  int32_t  tlen;
  tEncoderInit(&encoder, buf, bufLen);

  TAOS_CHECK_EXIT(tStartEncode(&encoder));
  TAOS_CHECK_EXIT(tEncodeI32(&encoder, pRsp->numOfPlans));
  for (int32_t i = 0; i < pRsp->numOfPlans; ++i) {
    SExplainExecInfo *info = &pRsp->subplanInfo[i];
    TAOS_CHECK_EXIT(tEncodeDouble(&encoder, info->startupCost));
    TAOS_CHECK_EXIT(tEncodeDouble(&encoder, info->totalCost));
    TAOS_CHECK_EXIT(tEncodeU64(&encoder, info->numOfRows));
    TAOS_CHECK_EXIT(tEncodeU32(&encoder, info->verboseLen));
    TAOS_CHECK_EXIT(tEncodeBinary(&encoder, info->verboseInfo, info->verboseLen));
  }

  tEndEncode(&encoder);

_exit:
  if (code) {
    tlen = code;
  } else {
    tlen = encoder.pos;
  }
  tEncoderClear(&encoder);
  return tlen;
}

int32_t tDeserializeSExplainRsp(void *buf, int32_t bufLen, SExplainRsp *pRsp) {
  SDecoder decoder = {0};
  int32_t  code = 0;
  int32_t  lino;
  tDecoderInit(&decoder, buf, bufLen);

  TAOS_CHECK_EXIT(tStartDecode(&decoder));
  TAOS_CHECK_EXIT(tDecodeI32(&decoder, &pRsp->numOfPlans));
  if (pRsp->numOfPlans > 0) {
    pRsp->subplanInfo = taosMemoryCalloc(pRsp->numOfPlans, sizeof(SExplainExecInfo));
    if (pRsp->subplanInfo == NULL) {
      TAOS_CHECK_EXIT(terrno);
    }
  }
  for (int32_t i = 0; i < pRsp->numOfPlans; ++i) {
    TAOS_CHECK_EXIT(tDecodeDouble(&decoder, &pRsp->subplanInfo[i].startupCost));
    TAOS_CHECK_EXIT(tDecodeDouble(&decoder, &pRsp->subplanInfo[i].totalCost));
    TAOS_CHECK_EXIT(tDecodeU64(&decoder, &pRsp->subplanInfo[i].numOfRows));
    TAOS_CHECK_EXIT(tDecodeU32(&decoder, &pRsp->subplanInfo[i].verboseLen));
    TAOS_CHECK_EXIT(tDecodeBinaryAlloc(&decoder, &pRsp->subplanInfo[i].verboseInfo, NULL));
  }

  tEndDecode(&decoder);

_exit:
  tDecoderClear(&decoder);
  return code;
}

void tFreeSExplainRsp(SExplainRsp *pRsp) {
  if (NULL == pRsp) {
    return;
  }

  for (int32_t i = 0; i < pRsp->numOfPlans; ++i) {
    SExplainExecInfo *pExec = pRsp->subplanInfo + i;
    taosMemoryFree(pExec->verboseInfo);
  }

  taosMemoryFreeClear(pRsp->subplanInfo);
}

int32_t tSerializeSBatchReq(void *buf, int32_t bufLen, SBatchReq *pReq) {
  int32_t code = 0;
  int32_t lino;
  int32_t headLen = sizeof(SMsgHead);
  if (buf != NULL) {
    buf = (char *)buf + headLen;
    bufLen -= headLen;
  }

  SEncoder encoder = {0};
  tEncoderInit(&encoder, buf, bufLen);
  TAOS_CHECK_EXIT(tStartEncode(&encoder));

  int32_t num = taosArrayGetSize(pReq->pMsgs);
  TAOS_CHECK_EXIT(tEncodeI32(&encoder, num));
  for (int32_t i = 0; i < num; ++i) {
    SBatchMsg *pMsg = taosArrayGet(pReq->pMsgs, i);
    TAOS_CHECK_EXIT(tEncodeI32(&encoder, pMsg->msgIdx));
    TAOS_CHECK_EXIT(tEncodeI32(&encoder, pMsg->msgType));
    TAOS_CHECK_EXIT(tEncodeI32(&encoder, pMsg->msgLen));
    TAOS_CHECK_EXIT(tEncodeBinary(&encoder, pMsg->msg, pMsg->msgLen));
  }

  tEndEncode(&encoder);

_exit:
  if (code) {
    tEncoderClear(&encoder);
    return code;
  } else {
    int32_t tlen = encoder.pos;
    tEncoderClear(&encoder);

    if (buf != NULL) {
      SMsgHead *pHead = (SMsgHead *)((char *)buf - headLen);
      pHead->vgId = htonl(pReq->header.vgId);
      pHead->contLen = htonl(tlen + headLen);
    }

    return tlen + headLen;
  }
}

int32_t tDeserializeSBatchReq(void *buf, int32_t bufLen, SBatchReq *pReq) {
  int32_t   headLen = sizeof(SMsgHead);
  int32_t   code = 0;
  int32_t   lino;
  SMsgHead *pHead = buf;
  pHead->vgId = pReq->header.vgId;
  pHead->contLen = pReq->header.contLen;

  SDecoder decoder = {0};
  tDecoderInit(&decoder, (char *)buf + headLen, bufLen - headLen);

  TAOS_CHECK_EXIT(tStartDecode(&decoder));

  int32_t num = 0;
  TAOS_CHECK_EXIT(tDecodeI32(&decoder, &num));
  if (num <= 0) {
    pReq->pMsgs = NULL;
    tEndDecode(&decoder);
    tDecoderClear(&decoder);
    return 0;
  }

  pReq->pMsgs = taosArrayInit(num, sizeof(SBatchMsg));
  if (NULL == pReq->pMsgs) {
    TAOS_CHECK_EXIT(terrno);
  }
  for (int32_t i = 0; i < num; ++i) {
    SBatchMsg msg = {0};
    TAOS_CHECK_EXIT(tDecodeI32(&decoder, &msg.msgIdx));
    TAOS_CHECK_EXIT(tDecodeI32(&decoder, &msg.msgType));
    TAOS_CHECK_EXIT(tDecodeI32(&decoder, &msg.msgLen));
    TAOS_CHECK_EXIT(tDecodeBinaryAlloc(&decoder, &msg.msg, NULL));
    if (NULL == taosArrayPush(pReq->pMsgs, &msg)) {
      TAOS_CHECK_EXIT(terrno);
    }
  }

  tEndDecode(&decoder);

_exit:
  tDecoderClear(&decoder);
  return code;
}

int32_t tSerializeSBatchRsp(void *buf, int32_t bufLen, SBatchRsp *pRsp) {
  SEncoder encoder = {0};
  int32_t  code = 0;
  int32_t  lino;
  int32_t  tlen;
  tEncoderInit(&encoder, buf, bufLen);
  TAOS_CHECK_EXIT(tStartEncode(&encoder));

  int32_t num = taosArrayGetSize(pRsp->pRsps);
  TAOS_CHECK_EXIT(tEncodeI32(&encoder, num));
  for (int32_t i = 0; i < num; ++i) {
    SBatchRspMsg *pMsg = taosArrayGet(pRsp->pRsps, i);
    TAOS_CHECK_EXIT(tEncodeI32(&encoder, pMsg->reqType));
    TAOS_CHECK_EXIT(tEncodeI32(&encoder, pMsg->msgIdx));
    TAOS_CHECK_EXIT(tEncodeI32(&encoder, pMsg->msgLen));
    TAOS_CHECK_EXIT(tEncodeI32(&encoder, pMsg->rspCode));
    TAOS_CHECK_EXIT(tEncodeBinary(&encoder, pMsg->msg, pMsg->msgLen));
  }

  tEndEncode(&encoder);

_exit:
  if (code) {
    tlen = code;
  } else {
    tlen = encoder.pos;
  }
  tEncoderClear(&encoder);
  return tlen;
}

int32_t tDeserializeSBatchRsp(void *buf, int32_t bufLen, SBatchRsp *pRsp) {
  SDecoder decoder = {0};
  int32_t  code = 0;
  int32_t  lino;
  tDecoderInit(&decoder, (char *)buf, bufLen);

  TAOS_CHECK_EXIT(tStartDecode(&decoder));

  int32_t num = 0;
  TAOS_CHECK_EXIT(tDecodeI32(&decoder, &num));
  if (num <= 0) {
    pRsp->pRsps = NULL;
    tEndDecode(&decoder);

    tDecoderClear(&decoder);
    return 0;
  }

  pRsp->pRsps = taosArrayInit(num, sizeof(SBatchRspMsg));
  if (NULL == pRsp->pRsps) {
    TAOS_CHECK_EXIT(terrno);
  }
  for (int32_t i = 0; i < num; ++i) {
    SBatchRspMsg msg = {0};
    TAOS_CHECK_EXIT(tDecodeI32(&decoder, &msg.reqType));
    TAOS_CHECK_EXIT(tDecodeI32(&decoder, &msg.msgIdx));
    TAOS_CHECK_EXIT(tDecodeI32(&decoder, &msg.msgLen));
    TAOS_CHECK_EXIT(tDecodeI32(&decoder, &msg.rspCode));
    TAOS_CHECK_EXIT(tDecodeBinaryAlloc(&decoder, &msg.msg, NULL));
    if (NULL == taosArrayPush(pRsp->pRsps, &msg)) {
      TAOS_CHECK_EXIT(terrno);
    }
  }

  tEndDecode(&decoder);

_exit:
  tDecoderClear(&decoder);
  return code;
}

int32_t tSerializeSMqAskEpReq(void *buf, int32_t bufLen, SMqAskEpReq *pReq) {
  SEncoder encoder = {0};
  int32_t  code = 0;
  int32_t  lino;
  int32_t  tlen;
  tEncoderInit(&encoder, buf, bufLen);

  TAOS_CHECK_EXIT(tStartEncode(&encoder));
  TAOS_CHECK_EXIT(tEncodeI64(&encoder, pReq->consumerId));
  TAOS_CHECK_EXIT(tEncodeI32(&encoder, pReq->epoch));
  TAOS_CHECK_EXIT(tEncodeCStr(&encoder, pReq->cgroup));

  tEndEncode(&encoder);

_exit:
  if (code) {
    tlen = code;
  } else {
    tlen = encoder.pos;
  }
  tEncoderClear(&encoder);
  return tlen;
}

int32_t tDeserializeSMqAskEpReq(void *buf, int32_t bufLen, SMqAskEpReq *pReq) {
  SDecoder decoder = {0};
  int32_t  code = 0;
  int32_t  lino;
  tDecoderInit(&decoder, (char *)buf, bufLen);

  TAOS_CHECK_EXIT(tStartDecode(&decoder));

  TAOS_CHECK_EXIT(tDecodeI64(&decoder, &pReq->consumerId));
  TAOS_CHECK_EXIT(tDecodeI32(&decoder, &pReq->epoch));
  TAOS_CHECK_EXIT(tDecodeCStrTo(&decoder, pReq->cgroup));

  tEndDecode(&decoder);

_exit:
  tDecoderClear(&decoder);
  return code;
}

void tDestroySMqHbRsp(SMqHbRsp *pRsp) { taosArrayDestroy(pRsp->topicPrivileges); }

int32_t tSerializeSMqHbRsp(void *buf, int32_t bufLen, SMqHbRsp *pRsp) {
  SEncoder encoder = {0};
  int32_t  code = 0;
  int32_t  lino;
  int32_t  tlen;
  tEncoderInit(&encoder, buf, bufLen);
  TAOS_CHECK_EXIT(tStartEncode(&encoder));

  int32_t sz = taosArrayGetSize(pRsp->topicPrivileges);
  TAOS_CHECK_EXIT(tEncodeI32(&encoder, sz));
  for (int32_t i = 0; i < sz; ++i) {
    STopicPrivilege *privilege = (STopicPrivilege *)taosArrayGet(pRsp->topicPrivileges, i);
    TAOS_CHECK_EXIT(tEncodeCStr(&encoder, privilege->topic));
    TAOS_CHECK_EXIT(tEncodeI8(&encoder, privilege->noPrivilege));
  }

  if (tEncodeI32(&encoder, pRsp->debugFlag) < 0) return -1;
  tEndEncode(&encoder);

_exit:
  if (code) {
    tlen = code;
  } else {
    tlen = encoder.pos;
  }
  tEncoderClear(&encoder);
  return tlen;
}

int32_t tDeserializeSMqHbRsp(void *buf, int32_t bufLen, SMqHbRsp *pRsp) {
  SDecoder decoder = {0};
  int32_t  code = 0;
  int32_t  lino;
  tDecoderInit(&decoder, (char *)buf, bufLen);

  TAOS_CHECK_EXIT(tStartDecode(&decoder));

  int32_t sz = 0;
  TAOS_CHECK_EXIT(tDecodeI32(&decoder, &sz));
  if (sz > 0) {
    pRsp->topicPrivileges = taosArrayInit(sz, sizeof(STopicPrivilege));
    if (NULL == pRsp->topicPrivileges) {
      TAOS_CHECK_EXIT(terrno);
    }
    for (int32_t i = 0; i < sz; ++i) {
      STopicPrivilege *data = taosArrayReserve(pRsp->topicPrivileges, 1);
      TAOS_CHECK_EXIT(tDecodeCStrTo(&decoder, data->topic));
      TAOS_CHECK_EXIT(tDecodeI8(&decoder, &data->noPrivilege));
    }
  }

  if (!tDecodeIsEnd(&decoder)) {
    if (tDecodeI32(&decoder, &pRsp->debugFlag) < 0) return -1;
  }
  tEndDecode(&decoder);

_exit:
  tDecoderClear(&decoder);
  return code;
}

void tDestroySMqHbReq(SMqHbReq *pReq) {
  for (int i = 0; i < taosArrayGetSize(pReq->topics); i++) {
    TopicOffsetRows *vgs = taosArrayGet(pReq->topics, i);
    if (vgs) taosArrayDestroy(vgs->offsetRows);
  }
  taosArrayDestroy(pReq->topics);
}

int32_t tSerializeSMqHbReq(void *buf, int32_t bufLen, SMqHbReq *pReq) {
  SEncoder encoder = {0};
  int32_t  code = 0;
  int32_t  lino;
  int32_t  tlen;
  tEncoderInit(&encoder, buf, bufLen);
  TAOS_CHECK_EXIT(tStartEncode(&encoder));

  TAOS_CHECK_EXIT(tEncodeI64(&encoder, pReq->consumerId));
  TAOS_CHECK_EXIT(tEncodeI32(&encoder, pReq->epoch));

  int32_t sz = taosArrayGetSize(pReq->topics);
  TAOS_CHECK_EXIT(tEncodeI32(&encoder, sz));
  for (int32_t i = 0; i < sz; ++i) {
    TopicOffsetRows *vgs = (TopicOffsetRows *)taosArrayGet(pReq->topics, i);
    TAOS_CHECK_EXIT(tEncodeCStr(&encoder, vgs->topicName));
    int32_t szVgs = taosArrayGetSize(vgs->offsetRows);
    TAOS_CHECK_EXIT(tEncodeI32(&encoder, szVgs));
    for (int32_t j = 0; j < szVgs; ++j) {
      OffsetRows *offRows = taosArrayGet(vgs->offsetRows, j);
      TAOS_CHECK_EXIT(tEncodeI32(&encoder, offRows->vgId));
      TAOS_CHECK_EXIT(tEncodeI64(&encoder, offRows->rows));
      TAOS_CHECK_EXIT(tEncodeSTqOffsetVal(&encoder, &offRows->offset));
      TAOS_CHECK_EXIT(tEncodeI64(&encoder, offRows->ever));
    }
  }

  TAOS_CHECK_EXIT(tEncodeI8(&encoder, pReq->pollFlag));
  tEndEncode(&encoder);

_exit:
  if (code) {
    tlen = code;
  } else {
    tlen = encoder.pos;
  }
  tEncoderClear(&encoder);
  return tlen;
}

int32_t tDeserializeSMqHbReq(void *buf, int32_t bufLen, SMqHbReq *pReq) {
  int32_t  code = 0;
  int32_t  lino;
  SDecoder decoder = {0};
  tDecoderInit(&decoder, (char *)buf, bufLen);

  TAOS_CHECK_EXIT(tStartDecode(&decoder));

  TAOS_CHECK_EXIT(tDecodeI64(&decoder, &pReq->consumerId));
  TAOS_CHECK_EXIT(tDecodeI32(&decoder, &pReq->epoch));
  int32_t sz = 0;
  TAOS_CHECK_EXIT(tDecodeI32(&decoder, &sz));
  if (sz > 0) {
    pReq->topics = taosArrayInit(sz, sizeof(TopicOffsetRows));
    if (NULL == pReq->topics) {
      TAOS_CHECK_EXIT(terrno);
    }
    for (int32_t i = 0; i < sz; ++i) {
      TopicOffsetRows *data = taosArrayReserve(pReq->topics, 1);
      TAOS_CHECK_EXIT(tDecodeCStrTo(&decoder, data->topicName));
      int32_t szVgs = 0;
      TAOS_CHECK_EXIT(tDecodeI32(&decoder, &szVgs));
      if (szVgs > 0) {
        data->offsetRows = taosArrayInit(szVgs, sizeof(OffsetRows));
        if (NULL == data->offsetRows) {
          TAOS_CHECK_EXIT(terrno);
        }
        for (int32_t j = 0; j < szVgs; ++j) {
          OffsetRows *offRows = taosArrayReserve(data->offsetRows, 1);
          TAOS_CHECK_EXIT(tDecodeI32(&decoder, &offRows->vgId));
          TAOS_CHECK_EXIT(tDecodeI64(&decoder, &offRows->rows));
          TAOS_CHECK_EXIT(tDecodeSTqOffsetVal(&decoder, &offRows->offset));
          TAOS_CHECK_EXIT(tDecodeI64(&decoder, &offRows->ever));
        }
      }
    }
  }
  if (!tDecodeIsEnd(&decoder)) {
    TAOS_CHECK_EXIT(tDecodeI8(&decoder, &pReq->pollFlag));
  }
  tEndDecode(&decoder);

_exit:
  tDecoderClear(&decoder);
  return code;
}

int32_t tSerializeSMqSeekReq(void *buf, int32_t bufLen, SMqSeekReq *pReq) {
  int32_t code = 0;
  int32_t lino;
  int32_t headLen = sizeof(SMsgHead);
  if (buf != NULL) {
    buf = (char *)buf + headLen;
    bufLen -= headLen;
  }
  SEncoder encoder = {0};
  tEncoderInit(&encoder, buf, bufLen);
  TAOS_CHECK_EXIT(tStartEncode(&encoder));
  TAOS_CHECK_EXIT(tEncodeI64(&encoder, pReq->consumerId));
  TAOS_CHECK_EXIT(tEncodeCStr(&encoder, pReq->subKey));
  tEndEncode(&encoder);

_exit:
  if (code) {
    tEncoderClear(&encoder);
    return code;
  } else {
    int32_t tlen = encoder.pos;
    tEncoderClear(&encoder);

    if (buf != NULL) {
      SMsgHead *pHead = (SMsgHead *)((char *)buf - headLen);
      pHead->vgId = htonl(pReq->head.vgId);
      pHead->contLen = htonl(tlen + headLen);
    }

    return tlen + headLen;
  }
}

int32_t tDeserializeSMqSeekReq(void *buf, int32_t bufLen, SMqSeekReq *pReq) {
  int32_t  code = 0;
  int32_t  lino;
  int32_t  headLen = sizeof(SMsgHead);
  SDecoder decoder = {0};
  tDecoderInit(&decoder, (char *)buf + headLen, bufLen - headLen);

  TAOS_CHECK_EXIT(tStartDecode(&decoder));
  TAOS_CHECK_EXIT(tDecodeI64(&decoder, &pReq->consumerId));
  TAOS_CHECK_EXIT(tDecodeCStrTo(&decoder, pReq->subKey));

  tEndDecode(&decoder);

_exit:
  tDecoderClear(&decoder);
  return code;
}

int32_t tSerializeSSubQueryMsg(void *buf, int32_t bufLen, SSubQueryMsg *pReq) {
  int32_t code = 0;
  int32_t lino;
  int32_t headLen = sizeof(SMsgHead);
  if (buf != NULL) {
    buf = (char *)buf + headLen;
    bufLen -= headLen;
  }

  SEncoder encoder = {0};
  tEncoderInit(&encoder, buf, bufLen);
  TAOS_CHECK_EXIT(tStartEncode(&encoder));

  TAOS_CHECK_EXIT(tEncodeU64(&encoder, pReq->sId));
  TAOS_CHECK_EXIT(tEncodeU64(&encoder, pReq->queryId));
  TAOS_CHECK_EXIT(tEncodeU64(&encoder, pReq->taskId));
  TAOS_CHECK_EXIT(tEncodeI64(&encoder, pReq->refId));
  TAOS_CHECK_EXIT(tEncodeI32(&encoder, pReq->execId));
  TAOS_CHECK_EXIT(tEncodeI32(&encoder, pReq->msgMask));
  TAOS_CHECK_EXIT(tEncodeI8(&encoder, pReq->taskType));
  TAOS_CHECK_EXIT(tEncodeI8(&encoder, pReq->explain));
  TAOS_CHECK_EXIT(tEncodeI8(&encoder, pReq->needFetch));
  TAOS_CHECK_EXIT(tEncodeI8(&encoder, pReq->compress));
  TAOS_CHECK_EXIT(tEncodeU32(&encoder, pReq->sqlLen));
  TAOS_CHECK_EXIT(tEncodeCStrWithLen(&encoder, pReq->sql, pReq->sqlLen));
  TAOS_CHECK_EXIT(tEncodeU32(&encoder, pReq->msgLen));
  TAOS_CHECK_EXIT(tEncodeBinary(&encoder, (uint8_t *)pReq->msg, pReq->msgLen));
  TAOS_CHECK_EXIT(tEncodeU64(&encoder, pReq->clientId));

  tEndEncode(&encoder);

_exit:
  if (code) {
    tEncoderClear(&encoder);
    return code;
  } else {
    int32_t tlen = encoder.pos;
    tEncoderClear(&encoder);

    if (buf != NULL) {
      SMsgHead *pHead = (SMsgHead *)((char *)buf - headLen);
      pHead->vgId = htonl(pReq->header.vgId);
      pHead->contLen = htonl(tlen + headLen);
    }

    return tlen + headLen;
  }
}

int32_t tDeserializeSSubQueryMsg(void *buf, int32_t bufLen, SSubQueryMsg *pReq) {
  int32_t   code = 0;
  int32_t   lino;
  int32_t   headLen = sizeof(SMsgHead);
  SMsgHead *pHead = buf;
  pHead->vgId = pReq->header.vgId;
  pHead->contLen = pReq->header.contLen;

  SDecoder decoder = {0};
  tDecoderInit(&decoder, (char *)buf + headLen, bufLen - headLen);

  TAOS_CHECK_EXIT(tStartDecode(&decoder));

  TAOS_CHECK_EXIT(tDecodeU64(&decoder, &pReq->sId));
  TAOS_CHECK_EXIT(tDecodeU64(&decoder, &pReq->queryId));
  TAOS_CHECK_EXIT(tDecodeU64(&decoder, &pReq->taskId));
  TAOS_CHECK_EXIT(tDecodeI64(&decoder, &pReq->refId));
  TAOS_CHECK_EXIT(tDecodeI32(&decoder, &pReq->execId));
  TAOS_CHECK_EXIT(tDecodeI32(&decoder, &pReq->msgMask));
  TAOS_CHECK_EXIT(tDecodeI8(&decoder, &pReq->taskType));
  TAOS_CHECK_EXIT(tDecodeI8(&decoder, &pReq->explain));
  TAOS_CHECK_EXIT(tDecodeI8(&decoder, &pReq->needFetch));
  TAOS_CHECK_EXIT(tDecodeI8(&decoder, &pReq->compress));
  TAOS_CHECK_EXIT(tDecodeU32(&decoder, &pReq->sqlLen));
  TAOS_CHECK_EXIT(tDecodeCStrAlloc(&decoder, &pReq->sql));
  TAOS_CHECK_EXIT(tDecodeU32(&decoder, &pReq->msgLen));
  TAOS_CHECK_EXIT(tDecodeBinaryAlloc(&decoder, (void **)&pReq->msg, NULL));
  if (!tDecodeIsEnd(&decoder)) {
    TAOS_CHECK_EXIT(tDecodeU64(&decoder, &pReq->clientId));
  } else {
    pReq->clientId = 0;
  }

  tEndDecode(&decoder);

_exit:
  tDecoderClear(&decoder);
  return code;
}

void tFreeSSubQueryMsg(SSubQueryMsg *pReq) {
  if (NULL == pReq) {
    return;
  }

  taosMemoryFreeClear(pReq->sql);
  taosMemoryFreeClear(pReq->msg);
}

int32_t tSerializeSOperatorParam(SEncoder *pEncoder, SOperatorParam *pOpParam) {
  TAOS_CHECK_RETURN(tEncodeI32(pEncoder, pOpParam->opType));
  TAOS_CHECK_RETURN(tEncodeI32(pEncoder, pOpParam->downstreamIdx));
  switch (pOpParam->opType) {
    case QUERY_NODE_PHYSICAL_PLAN_TAG_SCAN: {
      STagScanOperatorParam *pTagScan = (STagScanOperatorParam *)pOpParam->value;
      TAOS_CHECK_RETURN(tEncodeI64(pEncoder, pTagScan->vcUid));
      break;
    }
    case QUERY_NODE_PHYSICAL_PLAN_TABLE_SCAN: {
      STableScanOperatorParam *pScan = (STableScanOperatorParam *)pOpParam->value;
      TAOS_CHECK_RETURN(tEncodeI8(pEncoder, pScan->tableSeq));
      int32_t uidNum = taosArrayGetSize(pScan->pUidList);
      TAOS_CHECK_RETURN(tEncodeI32(pEncoder, uidNum));
      for (int32_t m = 0; m < uidNum; ++m) {
        int64_t *pUid = taosArrayGet(pScan->pUidList, m);
        TAOS_CHECK_RETURN(tEncodeI64(pEncoder, *pUid));
      }
      if (pScan->pOrgTbInfo) {
        TAOS_CHECK_RETURN(tEncodeBool(pEncoder, true));
        TAOS_CHECK_RETURN(tEncodeI32(pEncoder, pScan->pOrgTbInfo->vgId));
        TAOS_CHECK_RETURN(tEncodeCStr(pEncoder, pScan->pOrgTbInfo->tbName));
        int32_t num = taosArrayGetSize(pScan->pOrgTbInfo->colMap);
        TAOS_CHECK_RETURN(tEncodeI32(pEncoder, num));
        for (int32_t i = 0; i < num; ++i) {
          SColIdNameKV *pColKV = taosArrayGet(pScan->pOrgTbInfo->colMap, i);
          TAOS_CHECK_RETURN(tEncodeI16(pEncoder, pColKV->colId));
          TAOS_CHECK_RETURN(tEncodeCStr(pEncoder, pColKV->colName));
        }
      } else {
        TAOS_CHECK_RETURN(tEncodeBool(pEncoder, false));
      }
      TAOS_CHECK_RETURN(tEncodeI64(pEncoder, pScan->window.skey));
      TAOS_CHECK_RETURN(tEncodeI64(pEncoder, pScan->window.ekey));
      break;
    }
    default:
      return TSDB_CODE_INVALID_PARA;
  }

  int32_t n = taosArrayGetSize(pOpParam->pChildren);
  TAOS_CHECK_RETURN(tEncodeI32(pEncoder, n));
  for (int32_t i = 0; i < n; ++i) {
    SOperatorParam *pChild = *(SOperatorParam **)taosArrayGet(pOpParam->pChildren, i);
    TAOS_CHECK_RETURN(tSerializeSOperatorParam(pEncoder, pChild));
  }

  TAOS_CHECK_RETURN(tEncodeBool(pEncoder, pOpParam->reUse));
  return 0;
}

int32_t tDeserializeSOperatorParam(SDecoder *pDecoder, SOperatorParam *pOpParam) {
  TAOS_CHECK_RETURN(tDecodeI32(pDecoder, &pOpParam->opType));
  TAOS_CHECK_RETURN(tDecodeI32(pDecoder, &pOpParam->downstreamIdx));
  switch (pOpParam->opType) {
    case QUERY_NODE_PHYSICAL_PLAN_TAG_SCAN: {
      pOpParam->value = taosMemoryMalloc(sizeof(STagScanOperatorParam));
      if (NULL == pOpParam->value) {
        TAOS_CHECK_RETURN(terrno);
      }
      STagScanOperatorParam *pTagScan = pOpParam->value;
      TAOS_CHECK_RETURN(tDecodeI64(pDecoder, &pTagScan->vcUid));
      break;
    }
    case QUERY_NODE_PHYSICAL_PLAN_TABLE_SCAN: {
      pOpParam->value = taosMemoryMalloc(sizeof(STableScanOperatorParam));
      if (NULL == pOpParam->value) {
        TAOS_CHECK_RETURN(terrno);
      }
      STableScanOperatorParam *pScan = pOpParam->value;
      TAOS_CHECK_RETURN(tDecodeI8(pDecoder, (int8_t *)&pScan->tableSeq));
      int32_t uidNum = 0;
      int64_t uid = 0;
      TAOS_CHECK_RETURN(tDecodeI32(pDecoder, &uidNum));
      if (uidNum > 0) {
        pScan->pUidList = taosArrayInit(uidNum, sizeof(int64_t));
        if (NULL == pScan->pUidList) {
          TAOS_CHECK_RETURN(terrno);
        }

        for (int32_t m = 0; m < uidNum; ++m) {
          TAOS_CHECK_RETURN(tDecodeI64(pDecoder, &uid));
          if (taosArrayPush(pScan->pUidList, &uid) == NULL) {
            TAOS_CHECK_RETURN(terrno);
          }
        }
      } else {
        pScan->pUidList = NULL;
      }

      bool hasTbInfo = false;
      TAOS_CHECK_RETURN(tDecodeBool(pDecoder, &hasTbInfo));
      if (hasTbInfo) {
        pScan->pOrgTbInfo = taosMemoryMalloc(sizeof(SOrgTbInfo));
        if (NULL == pScan->pOrgTbInfo) {
          TAOS_CHECK_RETURN(terrno);
        }
        TAOS_CHECK_RETURN(tDecodeI32(pDecoder, &pScan->pOrgTbInfo->vgId));
        TAOS_CHECK_RETURN(tDecodeCStrTo(pDecoder, pScan->pOrgTbInfo->tbName));
        int32_t num = 0;
        TAOS_CHECK_RETURN(tDecodeI32(pDecoder, &num));
        pScan->pOrgTbInfo->colMap = taosArrayInit(num, sizeof(SColIdNameKV));
        for (int32_t i = 0; i < num; ++i) {
          SColIdNameKV pColKV;
          TAOS_CHECK_RETURN(tDecodeI16(pDecoder, (int16_t *)&(pColKV.colId)));
          TAOS_CHECK_RETURN(tDecodeCStrTo(pDecoder, pColKV.colName));
          if (taosArrayPush(pScan->pOrgTbInfo->colMap, &pColKV) == NULL) {
            TAOS_CHECK_RETURN(terrno);
          }
        }
      } else {
        pScan->pOrgTbInfo = NULL;
      }
      TAOS_CHECK_RETURN(tDecodeI64(pDecoder, &pScan->window.skey));
      TAOS_CHECK_RETURN(tDecodeI64(pDecoder, &pScan->window.ekey));
      break;
    }
    default:
      return TSDB_CODE_INVALID_PARA;
  }

  int32_t childrenNum = 0;
  TAOS_CHECK_RETURN(tDecodeI32(pDecoder, &childrenNum));

  if (childrenNum > 0) {
    pOpParam->pChildren = taosArrayInit(childrenNum, POINTER_BYTES);
    if (NULL == pOpParam->pChildren) {
      TAOS_CHECK_RETURN(terrno);
    }
    for (int32_t i = 0; i < childrenNum; ++i) {
      SOperatorParam *pChild = taosMemoryCalloc(1, sizeof(SOperatorParam));
      if (NULL == pChild) {
        TAOS_CHECK_RETURN(terrno);
      }
      TAOS_CHECK_RETURN(tDeserializeSOperatorParam(pDecoder, pChild));
      if (taosArrayPush(pOpParam->pChildren, &pChild) == NULL) {
        TAOS_CHECK_RETURN(terrno);
      }
    }
  } else {
    pOpParam->pChildren = NULL;
  }

  if (!tDecodeIsEnd(pDecoder)) {
    TAOS_CHECK_RETURN(tDecodeBool(pDecoder, &pOpParam->reUse));
  } else {
    pOpParam->reUse = false;
  }

  return 0;
}

int32_t tSerializeSResFetchReq(void *buf, int32_t bufLen, SResFetchReq *pReq) {
  int32_t code = 0;
  int32_t lino;
  int32_t headLen = sizeof(SMsgHead);
  if (buf != NULL) {
    buf = (char *)buf + headLen;
    bufLen -= headLen;
  }

  SEncoder encoder = {0};
  tEncoderInit(&encoder, buf, bufLen);
  TAOS_CHECK_EXIT(tStartEncode(&encoder));

  TAOS_CHECK_EXIT(tEncodeU64(&encoder, pReq->sId));
  TAOS_CHECK_EXIT(tEncodeU64(&encoder, pReq->queryId));
  TAOS_CHECK_EXIT(tEncodeU64(&encoder, pReq->taskId));
  TAOS_CHECK_EXIT(tEncodeI32(&encoder, pReq->execId));
  if (pReq->pOpParam) {
    TAOS_CHECK_EXIT(tEncodeI32(&encoder, 1));
    TAOS_CHECK_EXIT(tSerializeSOperatorParam(&encoder, pReq->pOpParam));
  } else {
    TAOS_CHECK_EXIT(tEncodeI32(&encoder, 0));
  }
  TAOS_CHECK_EXIT(tEncodeU64(&encoder, pReq->clientId));
  if (pReq->pStRtFuncInfo) {
    TAOS_CHECK_EXIT(tEncodeI32(&encoder, 1));
    TAOS_CHECK_EXIT(tSerializeStRtFuncInfo(&encoder, pReq->pStRtFuncInfo));
  } else {
    TAOS_CHECK_EXIT(tEncodeI32(&encoder, 0));
  }
  TAOS_CHECK_EXIT(tEncodeBool(&encoder, pReq->reset));
  TAOS_CHECK_EXIT(tEncodeBool(&encoder, pReq->dynTbname));

  tEndEncode(&encoder);

_exit:
  if (code) {
    tEncoderClear(&encoder);
    return code;
  } else {
    int32_t tlen = encoder.pos;
    tEncoderClear(&encoder);

    if (buf != NULL) {
      SMsgHead *pHead = (SMsgHead *)((char *)buf - headLen);
      pHead->vgId = htonl(pReq->header.vgId);
      pHead->contLen = htonl(tlen + headLen);
    }

    return tlen + headLen;
  }
}

int32_t tDeserializeSResFetchReq(void *buf, int32_t bufLen, SResFetchReq *pReq) {
  int32_t code = 0;
  int32_t lino;
  int32_t headLen = sizeof(SMsgHead);

  SMsgHead *pHead = buf;
  pHead->vgId = pReq->header.vgId;
  pHead->contLen = pReq->header.contLen;

  SDecoder decoder = {0};
  tDecoderInit(&decoder, (char *)buf + headLen, bufLen - headLen);

  TAOS_CHECK_EXIT(tStartDecode(&decoder));

  TAOS_CHECK_EXIT(tDecodeU64(&decoder, &pReq->sId));
  TAOS_CHECK_EXIT(tDecodeU64(&decoder, &pReq->queryId));
  TAOS_CHECK_EXIT(tDecodeU64(&decoder, &pReq->taskId));
  TAOS_CHECK_EXIT(tDecodeI32(&decoder, &pReq->execId));

  int32_t paramNum = 0;
  TAOS_CHECK_EXIT(tDecodeI32(&decoder, &paramNum));
  if (paramNum > 0) {
    pReq->pOpParam = taosMemoryMalloc(sizeof(*pReq->pOpParam));
    if (NULL == pReq->pOpParam) {
      TAOS_CHECK_EXIT(terrno);
    }
    TAOS_CHECK_EXIT(tDeserializeSOperatorParam(&decoder, pReq->pOpParam));
  }
  if (!tDecodeIsEnd(&decoder)) {
    TAOS_CHECK_EXIT(tDecodeU64(&decoder, &pReq->clientId));
  } else {
    pReq->clientId = 0;
  }
  if (!tDecodeIsEnd(&decoder)) {
    int32_t hasStRtFuncInfo = 0;
    TAOS_CHECK_ERRNO(tDecodeI32(&decoder, &hasStRtFuncInfo));
    if (hasStRtFuncInfo > 0) {
      pReq->pStRtFuncInfo = taosMemoryCalloc(1, sizeof(SStreamRuntimeFuncInfo));;
      if (NULL == pReq->pStRtFuncInfo) {
        TAOS_CHECK_EXIT(terrno);
      }
      TAOS_CHECK_EXIT(tDeserializeStRtFuncInfo(&decoder, pReq->pStRtFuncInfo));
    }
  }
  if (!tDecodeIsEnd(&decoder)) {
    TAOS_CHECK_EXIT(tDecodeBool(&decoder, &pReq->reset));
    TAOS_CHECK_EXIT(tDecodeBool(&decoder, &pReq->dynTbname));
  }

  tEndDecode(&decoder);

_exit:
  tDecoderClear(&decoder);
  return code;
}

void    tDestroySResFetchReq(SResFetchReq* pReq){
  if (pReq != NULL) {
    (void)tDestroyStRtFuncInfo(pReq->pStRtFuncInfo);
    taosMemoryFree(pReq->pStRtFuncInfo);
  }
}

int32_t tSerializeSMqPollReq(void *buf, int32_t bufLen, SMqPollReq *pReq) {
  int32_t headLen = sizeof(SMsgHead);
  int32_t code = 0;
  int32_t lino;
  if (buf != NULL) {
    buf = (char *)buf + headLen;
    bufLen -= headLen;
  }

  SEncoder encoder = {0};
  tEncoderInit(&encoder, buf, bufLen);
  TAOS_CHECK_EXIT(tStartEncode(&encoder));

  TAOS_CHECK_EXIT(tEncodeCStr(&encoder, pReq->subKey));
  TAOS_CHECK_EXIT(tEncodeI8(&encoder, pReq->withTbName));
  TAOS_CHECK_EXIT(tEncodeI8(&encoder, pReq->useSnapshot));
  TAOS_CHECK_EXIT(tEncodeI32(&encoder, pReq->epoch));
  TAOS_CHECK_EXIT(tEncodeU64(&encoder, pReq->reqId));
  TAOS_CHECK_EXIT(tEncodeI64(&encoder, pReq->consumerId));
  TAOS_CHECK_EXIT(tEncodeI64(&encoder, pReq->timeout));
  TAOS_CHECK_EXIT(tEncodeSTqOffsetVal(&encoder, &pReq->reqOffset));
  TAOS_CHECK_EXIT(tEncodeI8(&encoder, pReq->enableReplay));
  TAOS_CHECK_EXIT(tEncodeI8(&encoder, pReq->sourceExcluded));
  TAOS_CHECK_EXIT(tEncodeI8(&encoder, pReq->enableBatchMeta));
  TAOS_CHECK_EXIT(tEncodeI8(&encoder, pReq->rawData));
  TAOS_CHECK_EXIT(tEncodeI32(&encoder, pReq->minPollRows));

  tEndEncode(&encoder);

_exit:
  if (code) {
    tEncoderClear(&encoder);
    return code;
  } else {
    int32_t tlen = encoder.pos;
    tEncoderClear(&encoder);

    if (buf != NULL) {
      SMsgHead *pHead = (SMsgHead *)((char *)buf - headLen);
      pHead->vgId = htonl(pReq->head.vgId);
      pHead->contLen = htonl(tlen + headLen);
    }

    return tlen + headLen;
  }
}

int32_t tDeserializeSMqPollReq(void *buf, int32_t bufLen, SMqPollReq *pReq) {
  int32_t  code = 0;
  int32_t  lino;
  int32_t  headLen = sizeof(SMsgHead);
  SDecoder decoder = {0};
  tDecoderInit(&decoder, (char *)buf + headLen, bufLen - headLen);

  TAOS_CHECK_EXIT(tStartDecode(&decoder));

  TAOS_CHECK_EXIT(tDecodeCStrTo(&decoder, pReq->subKey));
  TAOS_CHECK_EXIT(tDecodeI8(&decoder, &pReq->withTbName));
  TAOS_CHECK_EXIT(tDecodeI8(&decoder, &pReq->useSnapshot));
  TAOS_CHECK_EXIT(tDecodeI32(&decoder, &pReq->epoch));
  TAOS_CHECK_EXIT(tDecodeU64(&decoder, &pReq->reqId));
  TAOS_CHECK_EXIT(tDecodeI64(&decoder, &pReq->consumerId));
  TAOS_CHECK_EXIT(tDecodeI64(&decoder, &pReq->timeout));
  TAOS_CHECK_EXIT(tDecodeSTqOffsetVal(&decoder, &pReq->reqOffset));

  if (!tDecodeIsEnd(&decoder)) {
    TAOS_CHECK_EXIT(tDecodeI8(&decoder, &pReq->enableReplay));
  }

  if (!tDecodeIsEnd(&decoder)) {
    TAOS_CHECK_EXIT(tDecodeI8(&decoder, &pReq->sourceExcluded));
  }

  if (!tDecodeIsEnd(&decoder)) {
    TAOS_CHECK_EXIT(tDecodeI8(&decoder, &pReq->enableBatchMeta));
  } else {
    pReq->enableBatchMeta = false;
  }

  if (!tDecodeIsEnd(&decoder)) {
    TAOS_CHECK_EXIT(tDecodeI8(&decoder, &pReq->rawData));
    TAOS_CHECK_EXIT(tDecodeI32(&decoder, &pReq->minPollRows));
  }

  tEndDecode(&decoder);

_exit:
  tDecoderClear(&decoder);
  return code;
}

void tDestroySMqPollReq(SMqPollReq *pReq) {
  tOffsetDestroy(&pReq->reqOffset);
  if (pReq->uidHash != NULL) {
    taosHashCleanup(pReq->uidHash);
    pReq->uidHash = NULL;
  }
}
int32_t tSerializeSTaskDropReq(void *buf, int32_t bufLen, STaskDropReq *pReq) {
  int32_t code = 0;
  int32_t lino;
  int32_t tlen;
  int32_t headLen = sizeof(SMsgHead);
  if (buf != NULL) {
    buf = (char *)buf + headLen;
    bufLen -= headLen;
  }

  SEncoder encoder = {0};
  tEncoderInit(&encoder, buf, bufLen);
  TAOS_CHECK_EXIT(tStartEncode(&encoder));

  TAOS_CHECK_EXIT(tEncodeU64(&encoder, pReq->sId));
  TAOS_CHECK_EXIT(tEncodeU64(&encoder, pReq->queryId));
  TAOS_CHECK_EXIT(tEncodeU64(&encoder, pReq->taskId));
  TAOS_CHECK_EXIT(tEncodeI64(&encoder, pReq->refId));
  TAOS_CHECK_EXIT(tEncodeI32(&encoder, pReq->execId));
  TAOS_CHECK_EXIT(tEncodeU64(&encoder, pReq->clientId));

  tEndEncode(&encoder);

_exit:
  if (code) {
    tEncoderClear(&encoder);
    return code;
  } else {
    tlen = encoder.pos;
    tEncoderClear(&encoder);

    if (buf != NULL) {
      SMsgHead *pHead = (SMsgHead *)((char *)buf - headLen);
      pHead->vgId = htonl(pReq->header.vgId);
      pHead->contLen = htonl(tlen + headLen);
    }

    return tlen + headLen;
  }
}

int32_t tDeserializeSTaskDropReq(void *buf, int32_t bufLen, STaskDropReq *pReq) {
  int32_t headLen = sizeof(SMsgHead);
  int32_t code = 0;
  int32_t lino;

  SMsgHead *pHead = buf;
  pHead->vgId = pReq->header.vgId;
  pHead->contLen = pReq->header.contLen;

  SDecoder decoder = {0};
  tDecoderInit(&decoder, (char *)buf + headLen, bufLen - headLen);

  TAOS_CHECK_EXIT(tStartDecode(&decoder));

  TAOS_CHECK_EXIT(tDecodeU64(&decoder, &pReq->sId));
  TAOS_CHECK_EXIT(tDecodeU64(&decoder, &pReq->queryId));
  TAOS_CHECK_EXIT(tDecodeU64(&decoder, &pReq->taskId));
  TAOS_CHECK_EXIT(tDecodeI64(&decoder, &pReq->refId));
  TAOS_CHECK_EXIT(tDecodeI32(&decoder, &pReq->execId));
  if (!tDecodeIsEnd(&decoder)) {
    TAOS_CHECK_EXIT(tDecodeU64(&decoder, &pReq->clientId));
  } else {
    pReq->clientId = 0;
  }

  tEndDecode(&decoder);

_exit:
  tDecoderClear(&decoder);
  return code;
}

int32_t tSerializeSTaskNotifyReq(void *buf, int32_t bufLen, STaskNotifyReq *pReq) {
  int32_t code = 0;
  int32_t lino;
  int32_t tlen;
  int32_t headLen = sizeof(SMsgHead);
  if (buf != NULL) {
    buf = (char *)buf + headLen;
    bufLen -= headLen;
  }

  SEncoder encoder = {0};
  tEncoderInit(&encoder, buf, bufLen);
  TAOS_CHECK_EXIT(tStartEncode(&encoder));

  TAOS_CHECK_EXIT(tEncodeU64(&encoder, pReq->sId));
  TAOS_CHECK_EXIT(tEncodeU64(&encoder, pReq->queryId));
  TAOS_CHECK_EXIT(tEncodeU64(&encoder, pReq->taskId));
  TAOS_CHECK_EXIT(tEncodeI64(&encoder, pReq->refId));
  TAOS_CHECK_EXIT(tEncodeI32(&encoder, pReq->execId));
  TAOS_CHECK_EXIT(tEncodeI32(&encoder, pReq->type));
  TAOS_CHECK_EXIT(tEncodeU64(&encoder, pReq->clientId));

  tEndEncode(&encoder);

_exit:
  if (code) {
    tEncoderClear(&encoder);
    return code;
  } else {
    tlen = encoder.pos;
    tEncoderClear(&encoder);

    if (buf != NULL) {
      SMsgHead *pHead = (SMsgHead *)((char *)buf - headLen);
      pHead->vgId = htonl(pReq->header.vgId);
      pHead->contLen = htonl(tlen + headLen);
    }

    return tlen + headLen;
  }
}

int32_t tDeserializeSTaskNotifyReq(void *buf, int32_t bufLen, STaskNotifyReq *pReq) {
  int32_t headLen = sizeof(SMsgHead);
  int32_t code = 0;
  int32_t lino;

  SMsgHead *pHead = buf;
  pHead->vgId = pReq->header.vgId;
  pHead->contLen = pReq->header.contLen;

  SDecoder decoder = {0};
  tDecoderInit(&decoder, (char *)buf + headLen, bufLen - headLen);

  TAOS_CHECK_EXIT(tStartDecode(&decoder));

  TAOS_CHECK_EXIT(tDecodeU64(&decoder, &pReq->sId));
  TAOS_CHECK_EXIT(tDecodeU64(&decoder, &pReq->queryId));
  TAOS_CHECK_EXIT(tDecodeU64(&decoder, &pReq->taskId));
  TAOS_CHECK_EXIT(tDecodeI64(&decoder, &pReq->refId));
  TAOS_CHECK_EXIT(tDecodeI32(&decoder, &pReq->execId));
  TAOS_CHECK_EXIT(tDecodeI32(&decoder, (int32_t *)&pReq->type));
  if (!tDecodeIsEnd(&decoder)) {
    TAOS_CHECK_EXIT(tDecodeU64(&decoder, &pReq->clientId));
  } else {
    pReq->clientId = 0;
  }

  tEndDecode(&decoder);

_exit:
  tDecoderClear(&decoder);
  return code;
}

int32_t tSerializeSQueryTableRsp(void *buf, int32_t bufLen, SQueryTableRsp *pRsp) {
  SEncoder encoder = {0};
  int32_t  code = 0;
  int32_t  lino;
  int32_t  tlen;
  tEncoderInit(&encoder, buf, bufLen);
  TAOS_CHECK_EXIT(tStartEncode(&encoder));

  TAOS_CHECK_EXIT(tEncodeI32(&encoder, pRsp->code));
  TAOS_CHECK_EXIT(tEncodeI64(&encoder, pRsp->affectedRows));
  int32_t tbNum = taosArrayGetSize(pRsp->tbVerInfo);
  TAOS_CHECK_EXIT(tEncodeI32(&encoder, tbNum));
  if (tbNum > 0) {
    for (int32_t i = 0; i < tbNum; ++i) {
      STbVerInfo *pVer = taosArrayGet(pRsp->tbVerInfo, i);
      TAOS_CHECK_EXIT(tEncodeCStr(&encoder, pVer->tbFName));
      TAOS_CHECK_EXIT(tEncodeI32(&encoder, pVer->sversion));
      TAOS_CHECK_EXIT(tEncodeI32(&encoder, pVer->tversion));
    }
  }

  if (tbNum > 0) {
    for (int32_t i = 0; i < tbNum; ++i) {
      STbVerInfo *pVer = taosArrayGet(pRsp->tbVerInfo, i);
      TAOS_CHECK_EXIT(tEncodeI32(&encoder, pVer->rversion));
    }
  }
  tEndEncode(&encoder);

_exit:
  if (code) {
    tlen = code;
  } else {
    tlen = encoder.pos;
  }
  tEncoderClear(&encoder);
  return tlen;
}

int32_t tDeserializeSQueryTableRsp(void *buf, int32_t bufLen, SQueryTableRsp *pRsp) {
  SDecoder decoder = {0};
  int32_t  code = 0;
  int32_t  lino;
  tDecoderInit(&decoder, (char *)buf, bufLen);

  TAOS_CHECK_EXIT(tStartDecode(&decoder));

  TAOS_CHECK_EXIT(tDecodeI32(&decoder, &pRsp->code));
  TAOS_CHECK_EXIT(tDecodeI64(&decoder, &pRsp->affectedRows));
  int32_t tbNum = 0;
  TAOS_CHECK_EXIT(tDecodeI32(&decoder, &tbNum));
  if (tbNum > 0) {
    pRsp->tbVerInfo = taosArrayInit(tbNum, sizeof(STbVerInfo));
    if (NULL == pRsp->tbVerInfo) {
      TAOS_CHECK_EXIT(terrno);
    }
    for (int32_t i = 0; i < tbNum; i++) {
      STbVerInfo tbVer;
      TAOS_CHECK_EXIT(tDecodeCStrTo(&decoder, tbVer.tbFName));
      TAOS_CHECK_EXIT(tDecodeI32(&decoder, &tbVer.sversion));
      TAOS_CHECK_EXIT(tDecodeI32(&decoder, &tbVer.tversion));
      tbVer.rversion = 1;
      if (NULL == taosArrayPush(pRsp->tbVerInfo, &tbVer)) {
        TAOS_CHECK_EXIT(terrno);
      }
    }
  }

  if (!tDecodeIsEnd(&decoder)) {
    if (tbNum > 0) {
      for (int32_t i = 0; i < tbNum; i++) {
        STbVerInfo *pVer = taosArrayGet(pRsp->tbVerInfo, i);
        if (NULL == pVer) {
          TAOS_CHECK_EXIT(terrno);
        }
        TAOS_CHECK_EXIT(tDecodeI32(&decoder, &pVer->rversion));
      }
    }
  }

  tEndDecode(&decoder);

_exit:
  tDecoderClear(&decoder);
  return code;
}

int32_t tSerializeSSchedulerHbReq(void *buf, int32_t bufLen, SSchedulerHbReq *pReq) {
  int32_t code = 0;
  int32_t lino;
  int32_t tlen;
  int32_t headLen = sizeof(SMsgHead);
  if (buf != NULL) {
    buf = (char *)buf + headLen;
    bufLen -= headLen;
  }

  SEncoder encoder = {0};
  tEncoderInit(&encoder, buf, bufLen);

  TAOS_CHECK_EXIT(tStartEncode(&encoder));
  TAOS_CHECK_EXIT(tEncodeU64(&encoder, pReq->clientId));
  TAOS_CHECK_EXIT(tEncodeI32(&encoder, pReq->epId.nodeId));
  TAOS_CHECK_EXIT(tEncodeU16(&encoder, pReq->epId.ep.port));
  TAOS_CHECK_EXIT(tEncodeCStr(&encoder, pReq->epId.ep.fqdn));
  if (pReq->taskAction) {
    int32_t num = taosArrayGetSize(pReq->taskAction);
    TAOS_CHECK_EXIT(tEncodeI32(&encoder, num));
    for (int32_t i = 0; i < num; ++i) {
      STaskAction *action = taosArrayGet(pReq->taskAction, i);
      TAOS_CHECK_EXIT(tEncodeU64(&encoder, action->queryId));
      TAOS_CHECK_EXIT(tEncodeU64(&encoder, action->taskId));
      TAOS_CHECK_EXIT(tEncodeI8(&encoder, action->action));
    }
  } else {
    TAOS_CHECK_EXIT(tEncodeI32(&encoder, 0));
  }
  tEndEncode(&encoder);

_exit:
  if (code) {
    tEncoderClear(&encoder);
    return code;
  } else {
    tlen = encoder.pos;
    tEncoderClear(&encoder);

    if (buf != NULL) {
      SMsgHead *pHead = (SMsgHead *)((char *)buf - headLen);
      pHead->vgId = htonl(pReq->header.vgId);
      pHead->contLen = htonl(tlen + headLen);
    }
    return tlen + headLen;
  }
}

int32_t tDeserializeSSchedulerHbReq(void *buf, int32_t bufLen, SSchedulerHbReq *pReq) {
  int32_t   headLen = sizeof(SMsgHead);
  SMsgHead *pHead = buf;
  pHead->vgId = pReq->header.vgId;
  pHead->contLen = pReq->header.contLen;
  int32_t code = 0;
  int32_t lino;

  SDecoder decoder = {0};
  tDecoderInit(&decoder, (char *)buf + headLen, bufLen - headLen);

  TAOS_CHECK_EXIT(tStartDecode(&decoder));
  TAOS_CHECK_EXIT(tDecodeU64(&decoder, &pReq->clientId));
  TAOS_CHECK_EXIT(tDecodeI32(&decoder, &pReq->epId.nodeId));
  TAOS_CHECK_EXIT(tDecodeU16(&decoder, &pReq->epId.ep.port));
  TAOS_CHECK_EXIT(tDecodeCStrTo(&decoder, pReq->epId.ep.fqdn));
  int32_t num = 0;
  TAOS_CHECK_EXIT(tDecodeI32(&decoder, &num));
  if (num > 0) {
    pReq->taskAction = taosArrayInit(num, sizeof(STaskStatus));
    if (NULL == pReq->taskAction) {
      TAOS_CHECK_EXIT(terrno);
    }
    for (int32_t i = 0; i < num; ++i) {
      STaskAction action = {0};
      TAOS_CHECK_EXIT(tDecodeU64(&decoder, &action.queryId));
      TAOS_CHECK_EXIT(tDecodeU64(&decoder, &action.taskId));
      TAOS_CHECK_EXIT(tDecodeI8(&decoder, &action.action));
      if (taosArrayPush(pReq->taskAction, &action) == NULL) {
        TAOS_CHECK_EXIT(terrno);
      }
    }
  } else {
    pReq->taskAction = NULL;
  }
  tEndDecode(&decoder);

_exit:
  tDecoderClear(&decoder);
  return code;
}

void tFreeSSchedulerHbReq(SSchedulerHbReq *pReq) { taosArrayDestroy(pReq->taskAction); }

int32_t tSerializeSSchedulerHbRsp(void *buf, int32_t bufLen, SSchedulerHbRsp *pRsp) {
  SEncoder encoder = {0};
  int32_t  code = 0;
  int32_t  lino;
  int32_t  tlen;
  tEncoderInit(&encoder, buf, bufLen);

  TAOS_CHECK_EXIT(tStartEncode(&encoder));
  TAOS_CHECK_EXIT(tEncodeI32(&encoder, pRsp->epId.nodeId));
  TAOS_CHECK_EXIT(tEncodeU16(&encoder, pRsp->epId.ep.port));
  TAOS_CHECK_EXIT(tEncodeCStr(&encoder, pRsp->epId.ep.fqdn));
  if (pRsp->taskStatus) {
    int32_t num = taosArrayGetSize(pRsp->taskStatus);
    TAOS_CHECK_EXIT(tEncodeI32(&encoder, num));
    for (int32_t i = 0; i < num; ++i) {
      STaskStatus *status = taosArrayGet(pRsp->taskStatus, i);
      TAOS_CHECK_EXIT(tEncodeU64(&encoder, status->queryId));
      TAOS_CHECK_EXIT(tEncodeU64(&encoder, status->taskId));
      TAOS_CHECK_EXIT(tEncodeI64(&encoder, status->refId));
      TAOS_CHECK_EXIT(tEncodeI32(&encoder, status->execId));
      TAOS_CHECK_EXIT(tEncodeI8(&encoder, status->status));
    }
    for (int32_t i = 0; i < num; ++i) {
      STaskStatus *status = taosArrayGet(pRsp->taskStatus, i);
      TAOS_CHECK_EXIT(tEncodeU64(&encoder, status->clientId));
    }
  } else {
    TAOS_CHECK_EXIT(tEncodeI32(&encoder, 0));
  }
  tEndEncode(&encoder);

_exit:
  if (code) {
    tlen = code;
  } else {
    tlen = encoder.pos;
  }
  tEncoderClear(&encoder);
  return tlen;
}

int32_t tDeserializeSSchedulerHbRsp(void *buf, int32_t bufLen, SSchedulerHbRsp *pRsp) {
  SDecoder decoder = {0};
  int32_t  code = 0;
  int32_t  lino;
  tDecoderInit(&decoder, buf, bufLen);

  TAOS_CHECK_EXIT(tStartDecode(&decoder));
  TAOS_CHECK_EXIT(tDecodeI32(&decoder, &pRsp->epId.nodeId));
  TAOS_CHECK_EXIT(tDecodeU16(&decoder, &pRsp->epId.ep.port));
  TAOS_CHECK_EXIT(tDecodeCStrTo(&decoder, pRsp->epId.ep.fqdn));
  int32_t num = 0;
  TAOS_CHECK_EXIT(tDecodeI32(&decoder, &num));
  if (num > 0) {
    pRsp->taskStatus = taosArrayInit(num, sizeof(STaskStatus));
    if (NULL == pRsp->taskStatus) {
      TAOS_CHECK_EXIT(terrno);
    }
    for (int32_t i = 0; i < num; ++i) {
      STaskStatus status = {0};
      TAOS_CHECK_EXIT(tDecodeU64(&decoder, &status.queryId));
      TAOS_CHECK_EXIT(tDecodeU64(&decoder, &status.taskId));
      TAOS_CHECK_EXIT(tDecodeI64(&decoder, &status.refId));
      TAOS_CHECK_EXIT(tDecodeI32(&decoder, &status.execId));
      TAOS_CHECK_EXIT(tDecodeI8(&decoder, &status.status));
      if (taosArrayPush(pRsp->taskStatus, &status) == NULL) {
        TAOS_CHECK_EXIT(terrno);
      }
    }
    if (!tDecodeIsEnd(&decoder)) {
      for (int32_t i = 0; i < num; ++i) {
        STaskStatus *status = taosArrayGet(pRsp->taskStatus, i);
        TAOS_CHECK_EXIT(tDecodeU64(&decoder, &status->clientId));
      }
    }
  } else {
    pRsp->taskStatus = NULL;
  }
  tEndDecode(&decoder);

_exit:
  tDecoderClear(&decoder);
  return code;
}

void tFreeSSchedulerHbRsp(SSchedulerHbRsp *pRsp) { taosArrayDestroy(pRsp->taskStatus); }

int tEncodeSVCreateTbBatchRsp(SEncoder *pCoder, const SVCreateTbBatchRsp *pRsp) {
  int32_t        nRsps = taosArrayGetSize(pRsp->pArray);
  SVCreateTbRsp *pCreateRsp;

  TAOS_CHECK_RETURN(tStartEncode(pCoder));
  TAOS_CHECK_RETURN(tEncodeI32v(pCoder, nRsps));
  for (int32_t i = 0; i < nRsps; i++) {
    pCreateRsp = taosArrayGet(pRsp->pArray, i);
    TAOS_CHECK_RETURN(tEncodeSVCreateTbRsp(pCoder, pCreateRsp));
  }

  tEndEncode(pCoder);
  return 0;
}

int tDecodeSVCreateTbBatchRsp(SDecoder *pCoder, SVCreateTbBatchRsp *pRsp) {
  TAOS_CHECK_RETURN(tStartDecode(pCoder));
  TAOS_CHECK_RETURN(tDecodeI32v(pCoder, &pRsp->nRsps));
  pRsp->pRsps = (SVCreateTbRsp *)tDecoderMalloc(pCoder, sizeof(*pRsp->pRsps) * pRsp->nRsps);
  if (pRsp->pRsps == NULL) {
    TAOS_CHECK_RETURN(terrno);
  }
  for (int32_t i = 0; i < pRsp->nRsps; i++) {
    TAOS_CHECK_RETURN(tDecodeSVCreateTbRsp(pCoder, pRsp->pRsps + i));
  }

  tEndDecode(pCoder);
  return 0;
}

int32_t tEncodeTSma(SEncoder *pCoder, const STSma *pSma) {
  TAOS_CHECK_RETURN(tEncodeI8(pCoder, pSma->version));
  TAOS_CHECK_RETURN(tEncodeI8(pCoder, pSma->intervalUnit));
  TAOS_CHECK_RETURN(tEncodeI8(pCoder, pSma->slidingUnit));
  TAOS_CHECK_RETURN(tEncodeI8(pCoder, pSma->timezoneInt));
  TAOS_CHECK_RETURN(tEncodeI32(pCoder, pSma->dstVgId));
  TAOS_CHECK_RETURN(tEncodeCStr(pCoder, pSma->indexName));
  TAOS_CHECK_RETURN(tEncodeI32(pCoder, pSma->exprLen));
  TAOS_CHECK_RETURN(tEncodeI32(pCoder, pSma->tagsFilterLen));
  TAOS_CHECK_RETURN(tEncodeI64(pCoder, pSma->indexUid));
  TAOS_CHECK_RETURN(tEncodeI64(pCoder, pSma->tableUid));
  TAOS_CHECK_RETURN(tEncodeI64(pCoder, pSma->dstTbUid));
  TAOS_CHECK_RETURN(tEncodeCStr(pCoder, pSma->dstTbName));
  TAOS_CHECK_RETURN(tEncodeI64(pCoder, pSma->interval));
  TAOS_CHECK_RETURN(tEncodeI64(pCoder, pSma->offset));
  TAOS_CHECK_RETURN(tEncodeI64(pCoder, pSma->sliding));
  if (pSma->exprLen > 0) {
    TAOS_CHECK_RETURN(tEncodeCStr(pCoder, pSma->expr));
  }
  if (pSma->tagsFilterLen > 0) {
    TAOS_CHECK_RETURN(tEncodeCStr(pCoder, pSma->tagsFilter));
  }

  TAOS_CHECK_RETURN(tEncodeSSchemaWrapper(pCoder, &pSma->schemaRow));
  TAOS_CHECK_RETURN(tEncodeSSchemaWrapper(pCoder, &pSma->schemaTag));

  return 0;
}

int32_t tDecodeTSma(SDecoder *pCoder, STSma *pSma, bool deepCopy) {
  int32_t code = 0;
  int32_t lino;

  TAOS_CHECK_EXIT(tDecodeI8(pCoder, &pSma->version));
  TAOS_CHECK_EXIT(tDecodeI8(pCoder, &pSma->intervalUnit));
  TAOS_CHECK_EXIT(tDecodeI8(pCoder, &pSma->slidingUnit));
  TAOS_CHECK_EXIT(tDecodeI8(pCoder, &pSma->timezoneInt));
  TAOS_CHECK_EXIT(tDecodeI32(pCoder, &pSma->dstVgId));
  TAOS_CHECK_EXIT(tDecodeCStrTo(pCoder, pSma->indexName));
  TAOS_CHECK_EXIT(tDecodeI32(pCoder, &pSma->exprLen));
  TAOS_CHECK_EXIT(tDecodeI32(pCoder, &pSma->tagsFilterLen));
  TAOS_CHECK_EXIT(tDecodeI64(pCoder, &pSma->indexUid));
  TAOS_CHECK_EXIT(tDecodeI64(pCoder, &pSma->tableUid));
  TAOS_CHECK_EXIT(tDecodeI64(pCoder, &pSma->dstTbUid));
  if (deepCopy) {
    TAOS_CHECK_EXIT(tDecodeCStrAlloc(pCoder, &pSma->dstTbName));
  } else {
    TAOS_CHECK_EXIT(tDecodeCStr(pCoder, &pSma->dstTbName));
  }

  TAOS_CHECK_EXIT(tDecodeI64(pCoder, &pSma->interval));
  TAOS_CHECK_EXIT(tDecodeI64(pCoder, &pSma->offset));
  TAOS_CHECK_EXIT(tDecodeI64(pCoder, &pSma->sliding));
  if (pSma->exprLen > 0) {
    if (deepCopy) {
      TAOS_CHECK_EXIT(tDecodeCStrAlloc(pCoder, &pSma->expr));
    } else {
      TAOS_CHECK_EXIT(tDecodeCStr(pCoder, &pSma->expr));
    }
  } else {
    pSma->expr = NULL;
  }
  if (pSma->tagsFilterLen > 0) {
    if (deepCopy) {
      TAOS_CHECK_EXIT(tDecodeCStrAlloc(pCoder, &pSma->tagsFilter));
    } else {
      TAOS_CHECK_EXIT(tDecodeCStr(pCoder, &pSma->tagsFilter));
    }
  } else {
    pSma->tagsFilter = NULL;
  }
  // only needed in dstVgroup
  TAOS_CHECK_EXIT(tDecodeSSchemaWrapperEx(pCoder, &pSma->schemaRow));
  TAOS_CHECK_EXIT(tDecodeSSchemaWrapperEx(pCoder, &pSma->schemaTag));

_exit:
  return code;
}

int32_t tEncodeSVCreateTSmaReq(SEncoder *pCoder, const SVCreateTSmaReq *pReq) {
  TAOS_CHECK_RETURN(tStartEncode(pCoder));
  TAOS_CHECK_RETURN(tEncodeTSma(pCoder, pReq));
  tEndEncode(pCoder);
  return 0;
}

int32_t tDecodeSVCreateTSmaReq(SDecoder *pCoder, SVCreateTSmaReq *pReq) {
  TAOS_CHECK_RETURN(tStartDecode(pCoder));
  TAOS_CHECK_RETURN(tDecodeTSma(pCoder, pReq, false));
  tEndDecode(pCoder);
  return 0;
}

int32_t tEncodeSVDropTSmaReq(SEncoder *pCoder, const SVDropTSmaReq *pReq) {
  TAOS_CHECK_RETURN(tStartEncode(pCoder));
  TAOS_CHECK_RETURN(tEncodeI64(pCoder, pReq->indexUid));
  TAOS_CHECK_RETURN(tEncodeCStr(pCoder, pReq->indexName));

  tEndEncode(pCoder);
  return 0;
}

int32_t tSerializeSVDeleteReq(void *buf, int32_t bufLen, SVDeleteReq *pReq) {
  int32_t code = 0;
  int32_t lino;
  int32_t headLen = sizeof(SMsgHead);
  if (buf != NULL) {
    buf = (char *)buf + headLen;
    bufLen -= headLen;
  }

  SEncoder encoder = {0};
  tEncoderInit(&encoder, buf, bufLen);

  TAOS_CHECK_EXIT(tStartEncode(&encoder));
  TAOS_CHECK_EXIT(tEncodeU64(&encoder, pReq->sId));
  TAOS_CHECK_EXIT(tEncodeU64(&encoder, pReq->queryId));
  TAOS_CHECK_EXIT(tEncodeU64(&encoder, pReq->taskId));
  TAOS_CHECK_EXIT(tEncodeU32(&encoder, pReq->sqlLen));
  TAOS_CHECK_EXIT(tEncodeCStr(&encoder, pReq->sql));
  TAOS_CHECK_EXIT(tEncodeBinary(&encoder, pReq->msg, pReq->phyLen));
  TAOS_CHECK_EXIT(tEncodeI8(&encoder, pReq->source));
  TAOS_CHECK_EXIT(tEncodeU64(&encoder, pReq->clientId));
  tEndEncode(&encoder);

_exit:
  if (code) {
    tEncoderClear(&encoder);
    return code;
  } else {
    int32_t tlen = encoder.pos;
    tEncoderClear(&encoder);

    if (buf != NULL) {
      SMsgHead *pHead = (SMsgHead *)((char *)buf - headLen);
      pHead->vgId = htonl(pReq->header.vgId);
      pHead->contLen = htonl(tlen + headLen);
    }

    return tlen + headLen;
  }
}

int32_t tDeserializeSVDeleteReq(void *buf, int32_t bufLen, SVDeleteReq *pReq) {
  int32_t   code = 0;
  int32_t   lino;
  int32_t   headLen = sizeof(SMsgHead);
  SMsgHead *pHead = buf;
  pHead->vgId = pReq->header.vgId;
  pHead->contLen = pReq->header.contLen;

  SDecoder decoder = {0};
  tDecoderInit(&decoder, (char *)buf + headLen, bufLen - headLen);

  TAOS_CHECK_EXIT(tStartDecode(&decoder));
  TAOS_CHECK_EXIT(tDecodeU64(&decoder, &pReq->sId));
  TAOS_CHECK_EXIT(tDecodeU64(&decoder, &pReq->queryId));
  TAOS_CHECK_EXIT(tDecodeU64(&decoder, &pReq->taskId));
  TAOS_CHECK_EXIT(tDecodeU32(&decoder, &pReq->sqlLen));
  pReq->sql = taosMemoryCalloc(1, pReq->sqlLen + 1);
  if (NULL == pReq->sql) {
    TAOS_CHECK_EXIT(terrno);
  }
  TAOS_CHECK_EXIT(tDecodeCStrTo(&decoder, pReq->sql));
  uint64_t msgLen = 0;
  TAOS_CHECK_EXIT(tDecodeBinaryAlloc(&decoder, (void **)&pReq->msg, &msgLen));
  pReq->phyLen = msgLen;

  if (!tDecodeIsEnd(&decoder)) {
    TAOS_CHECK_EXIT(tDecodeI8(&decoder, &pReq->source));
  }
  if (!tDecodeIsEnd(&decoder)) {
    TAOS_CHECK_EXIT(tDecodeU64(&decoder, &pReq->clientId));
  } else {
    pReq->clientId = 0;
  }
  tEndDecode(&decoder);

_exit:
  tDecoderClear(&decoder);
  return 0;
}

int32_t tEncodeSVDeleteRsp(SEncoder *pCoder, const SVDeleteRsp *pReq) {
  TAOS_CHECK_RETURN(tStartEncode(pCoder));
  TAOS_CHECK_RETURN(tEncodeI64(pCoder, pReq->affectedRows));
  tEndEncode(pCoder);
  return 0;
}

int32_t tDecodeSVDeleteRsp(SDecoder *pCoder, SVDeleteRsp *pReq) {
  TAOS_CHECK_RETURN(tStartDecode(pCoder));
  TAOS_CHECK_RETURN(tDecodeI64(pCoder, &pReq->affectedRows));
  tEndDecode(pCoder);
  return 0;
}

int32_t tEncodeSRSmaParam(SEncoder *pCoder, const SRSmaParam *pRSmaParam) {
  int32_t code = 0, lino = 0;
  if (pRSmaParam->name && pRSmaParam->name[0] != '\0') {
    TAOS_CHECK_EXIT(tEncodeCStr(pCoder, pRSmaParam->name));
  } else {
    TAOS_CHECK_EXIT(TSDB_CODE_INVALID_PARA);
  }
  TAOS_CHECK_EXIT(tEncodeI64(pCoder, pRSmaParam->uid));
  TAOS_CHECK_EXIT(tEncodeI8(pCoder, pRSmaParam->intervalUnit));
  TAOS_CHECK_EXIT(tEncodeI64v(pCoder, pRSmaParam->interval[0]));
  TAOS_CHECK_EXIT(tEncodeI64v(pCoder, pRSmaParam->interval[1]));
  TAOS_CHECK_EXIT(tEncodeI16v(pCoder, pRSmaParam->nFuncs));
  if (pRSmaParam->nFuncs > 0) {
    if (pRSmaParam->funcColIds == NULL || pRSmaParam->funcIds == NULL) {
      TAOS_CHECK_EXIT(terrno = EINVAL);
    }
    for (int16_t i = 0; i < pRSmaParam->nFuncs; ++i) {
      TAOS_CHECK_EXIT(tEncodeI16v(pCoder, pRSmaParam->funcColIds[i]));
      TAOS_CHECK_EXIT(tEncodeI32v(pCoder, pRSmaParam->funcIds[i]));
    }
  }
_exit:
  return code;
}

int32_t tDecodeSRSmaParam(SDecoder *pCoder, SRSmaParam *pRSmaParam) {
  int32_t code = 0, lino = 0;
  TAOS_CHECK_EXIT(tDecodeCStr(pCoder, &pRSmaParam->name));
  if (pRSmaParam->name[0] == '\0') {
    TAOS_CHECK_EXIT(TSDB_CODE_INVALID_PARA);
  }
  TAOS_CHECK_EXIT(tDecodeI64(pCoder, &pRSmaParam->uid));
  TAOS_CHECK_EXIT(tDecodeI8(pCoder, (int8_t *)&pRSmaParam->intervalUnit));
  TAOS_CHECK_EXIT(tDecodeI64v(pCoder, &pRSmaParam->interval[0]));
  TAOS_CHECK_EXIT(tDecodeI64v(pCoder, &pRSmaParam->interval[1]));
  TAOS_CHECK_EXIT(tDecodeI16v(pCoder, &pRSmaParam->nFuncs));
  if (pRSmaParam->nFuncs > 0) {
    pRSmaParam->funcColIds = (col_id_t *)taosMemoryCalloc(pRSmaParam->nFuncs, sizeof(col_id_t));
    pRSmaParam->funcIds = (func_id_t *)taosMemoryCalloc(pRSmaParam->nFuncs, sizeof(func_id_t));
    if (pRSmaParam->funcColIds == NULL || pRSmaParam->funcIds == NULL) {
      taosMemFreeClear(pRSmaParam->funcColIds);
      taosMemFreeClear(pRSmaParam->funcIds);
      TAOS_CHECK_EXIT(terrno);
    }
    for (int16_t i = 0; i < pRSmaParam->nFuncs; ++i) {
      TAOS_CHECK_EXIT(tDecodeI16v(pCoder, &pRSmaParam->funcColIds[i]));
      TAOS_CHECK_EXIT(tDecodeI32v(pCoder, &pRSmaParam->funcIds[i]));
    }
  }

_exit:
  return code;
}

int32_t tEncodeSColRefWrapper(SEncoder *pCoder, const SColRefWrapper *pWrapper) {
  int32_t code = 0;
  int32_t lino;

  TAOS_CHECK_EXIT(tEncodeI32v(pCoder, pWrapper->nCols));
  TAOS_CHECK_EXIT(tEncodeI32v(pCoder, pWrapper->version));
  for (int32_t i = 0; i < pWrapper->nCols; i++) {
    SColRef *p = &pWrapper->pColRef[i];
    TAOS_CHECK_EXIT(tEncodeI8(pCoder, p->hasRef));
    TAOS_CHECK_EXIT(tEncodeI16v(pCoder, p->id));
    if (p->hasRef) {
      TAOS_CHECK_EXIT(tEncodeCStr(pCoder, p->refDbName));
      TAOS_CHECK_EXIT(tEncodeCStr(pCoder, p->refTableName));
      TAOS_CHECK_EXIT(tEncodeCStr(pCoder, p->refColName));
    }
  }

_exit:
  return code;
}

int32_t tDecodeSColRefWrapperEx(SDecoder *pDecoder, SColRefWrapper *pWrapper, bool decoderMalloc) {
  int32_t code = 0;
  int32_t lino;

  TAOS_CHECK_EXIT(tDecodeI32v(pDecoder, &pWrapper->nCols));
  TAOS_CHECK_EXIT(tDecodeI32v(pDecoder, &pWrapper->version));

  pWrapper->pColRef = decoderMalloc ? (SColRef *)tDecoderMalloc(pDecoder, pWrapper->nCols * sizeof(SColRef)) : (SColRef *)taosMemoryCalloc(pWrapper->nCols, sizeof(SColRef));
  if (pWrapper->pColRef == NULL) {
    TAOS_CHECK_EXIT(terrno);
  }

  for (int i = 0; i < pWrapper->nCols; i++) {
    SColRef *p = &pWrapper->pColRef[i];
    TAOS_CHECK_EXIT(tDecodeI8(pDecoder, (int8_t *)&p->hasRef));
    TAOS_CHECK_EXIT(tDecodeI16v(pDecoder, &p->id));
    if (p->hasRef) {
      TAOS_CHECK_EXIT(tDecodeCStrTo(pDecoder, p->refDbName));
      TAOS_CHECK_EXIT(tDecodeCStrTo(pDecoder, p->refTableName));
      TAOS_CHECK_EXIT(tDecodeCStrTo(pDecoder, p->refColName));
    }
  }

_exit:
  if (code) {
    taosMemoryFree(pWrapper->pColRef);
  }
  return code;
}

int32_t tEncodeSColCmprWrapper(SEncoder *pCoder, const SColCmprWrapper *pWrapper) {
  int32_t code = 0;
  int32_t lino;

  TAOS_CHECK_EXIT(tEncodeI32v(pCoder, pWrapper->nCols));
  TAOS_CHECK_EXIT(tEncodeI32v(pCoder, pWrapper->version));
  for (int32_t i = 0; i < pWrapper->nCols; i++) {
    SColCmpr *p = &pWrapper->pColCmpr[i];
    TAOS_CHECK_EXIT(tEncodeI16v(pCoder, p->id));
    TAOS_CHECK_EXIT(tEncodeU32(pCoder, p->alg));
  }

_exit:
  return code;
}

int32_t tDecodeSColCmprWrapperEx(SDecoder *pDecoder, SColCmprWrapper *pWrapper) {
  int32_t code = 0;
  int32_t lino;

  TAOS_CHECK_EXIT(tDecodeI32v(pDecoder, &pWrapper->nCols));
  TAOS_CHECK_EXIT(tDecodeI32v(pDecoder, &pWrapper->version));

  pWrapper->pColCmpr = (SColCmpr *)tDecoderMalloc(pDecoder, pWrapper->nCols * sizeof(SColCmpr));
  if (pWrapper->pColCmpr == NULL) {
    TAOS_CHECK_EXIT(terrno);
  }

  for (int i = 0; i < pWrapper->nCols; i++) {
    SColCmpr *p = &pWrapper->pColCmpr[i];
    TAOS_CHECK_EXIT(tDecodeI16v(pDecoder, &p->id));
    TAOS_CHECK_EXIT(tDecodeU32(pDecoder, &p->alg));
  }

_exit:
  if (code) {
    taosMemoryFree(pWrapper->pColCmpr);
  }
  return code;
}

static int32_t tEncodeSExtSchema(SEncoder *pCoder, const SExtSchema *pExtSchema) {
  int32_t code = 0, lino;
  TAOS_CHECK_EXIT(tEncodeI32v(pCoder, pExtSchema->typeMod));

_exit:
  return code;
}

int32_t tDecodeSExtSchema(SDecoder *pCoder, SExtSchema *pExtSchema) {
  int32_t code = 0, lino;
  TAOS_CHECK_EXIT(tDecodeI32v(pCoder, &pExtSchema->typeMod));

_exit:
  return code;
}

static int32_t tEncodeSExtSchemas(SEncoder *pCoder, const SExtSchema *pExtSchemas, int32_t nCol) {
  int32_t code = 0, lino;
  for (int32_t i = 0; i < nCol; ++i) {
    TAOS_CHECK_EXIT(tEncodeSExtSchema(pCoder, pExtSchemas + i));
  }

_exit:
  return code;
}

static int32_t tDecodeSExtSchemas(SDecoder *pCoder, SExtSchema **ppExtSchema, int32_t nCol) {
  int32_t code = 0, lino;
  *ppExtSchema = tDecoderMalloc(pCoder, sizeof(SExtSchema) * nCol);
  if (!*ppExtSchema) TAOS_CHECK_EXIT(terrno);
  for (int32_t i = 0; i < nCol; ++i) {
    TAOS_CHECK_EXIT(tDecodeSExtSchema(pCoder, (*ppExtSchema) + i));
  }

_exit:
  return code;
}

int tEncodeSVCreateStbReq(SEncoder *pCoder, const SVCreateStbReq *pReq) {
  int32_t code = 0;
  int32_t lino;

  TAOS_CHECK_EXIT(tStartEncode(pCoder));

  TAOS_CHECK_EXIT(tEncodeCStr(pCoder, pReq->name));
  TAOS_CHECK_EXIT(tEncodeI64(pCoder, pReq->suid));
  TAOS_CHECK_EXIT(tEncodeI8(pCoder, pReq->rollup));
  TAOS_CHECK_EXIT(tEncodeSSchemaWrapper(pCoder, &pReq->schemaRow));
  TAOS_CHECK_EXIT(tEncodeSSchemaWrapper(pCoder, &pReq->schemaTag));
  if (pReq->rollup) {
    TAOS_CHECK_EXIT(tEncodeSRSmaParam(pCoder, &pReq->rsmaParam));
  }

  TAOS_CHECK_EXIT(tEncodeI32(pCoder, pReq->alterOriDataLen));
  if (pReq->alterOriDataLen > 0) {
    TAOS_CHECK_EXIT(tEncodeBinary(pCoder, pReq->alterOriData, pReq->alterOriDataLen));
  }
  TAOS_CHECK_EXIT(tEncodeI8(pCoder, pReq->source));

  TAOS_CHECK_EXIT(tEncodeI8(pCoder, pReq->colCmpred));
  TAOS_CHECK_EXIT(tEncodeSColCmprWrapper(pCoder, &pReq->colCmpr));
  TAOS_CHECK_EXIT(tEncodeI64(pCoder, pReq->keep));
  if (pReq->pExtSchemas) {
    TAOS_CHECK_EXIT(tEncodeI8(pCoder, 1));
    TAOS_CHECK_EXIT(tEncodeSExtSchemas(pCoder, pReq->pExtSchemas, pReq->schemaRow.nCols));
  } else {
    TAOS_CHECK_EXIT(tEncodeI8(pCoder, 0));
  }
  TAOS_CHECK_EXIT(tEncodeI8(pCoder, pReq->virtualStb));
  tEndEncode(pCoder);

_exit:
  return code;
}

int tDecodeSVCreateStbReq(SDecoder *pCoder, SVCreateStbReq *pReq) {
  int32_t code = 0;
  int32_t lino;

  TAOS_CHECK_EXIT(tStartDecode(pCoder));

  TAOS_CHECK_EXIT(tDecodeCStr(pCoder, &pReq->name));
  TAOS_CHECK_EXIT(tDecodeI64(pCoder, &pReq->suid));
  TAOS_CHECK_EXIT(tDecodeI8(pCoder, &pReq->rollup));
  TAOS_CHECK_EXIT(tDecodeSSchemaWrapperEx(pCoder, &pReq->schemaRow));
  TAOS_CHECK_EXIT(tDecodeSSchemaWrapperEx(pCoder, &pReq->schemaTag));
  if (pReq->rollup) {
    TAOS_CHECK_EXIT(tDecodeSRSmaParam(pCoder, &pReq->rsmaParam));
  }

  TAOS_CHECK_EXIT(tDecodeI32(pCoder, &pReq->alterOriDataLen));
  if (pReq->alterOriDataLen > 0) {
    TAOS_CHECK_EXIT(tDecodeBinary(pCoder, (uint8_t **)&pReq->alterOriData, NULL));
  }
  if (!tDecodeIsEnd(pCoder)) {
    TAOS_CHECK_EXIT(tDecodeI8(pCoder, &pReq->source));

    if (!tDecodeIsEnd(pCoder)) {
      TAOS_CHECK_EXIT(tDecodeI8(pCoder, &pReq->colCmpred));
    }
    if (!tDecodeIsEnd(pCoder)) {
      TAOS_CHECK_EXIT(tDecodeSColCmprWrapperEx(pCoder, &pReq->colCmpr));
    }
    if (!tDecodeIsEnd(pCoder)) {
      TAOS_CHECK_EXIT(tDecodeI64(pCoder, &pReq->keep));
    }
    if (!tDecodeIsEnd(pCoder)) {
      int8_t hasExtSchema = 0;
      TAOS_CHECK_EXIT(tDecodeI8(pCoder, &hasExtSchema));
      if (hasExtSchema) {
        TAOS_CHECK_EXIT(tDecodeSExtSchemas(pCoder, &pReq->pExtSchemas, pReq->schemaRow.nCols));
      }
    }
  }
  if (!tDecodeIsEnd(pCoder)) {
    TAOS_CHECK_EXIT(tDecodeI8(pCoder, &pReq->virtualStb));
  }
  tEndDecode(pCoder);

_exit:
  return code;
}

int tEncodeSVCreateTbReq(SEncoder *pCoder, const SVCreateTbReq *pReq) {
  int32_t code = 0;
  int32_t lino;

  TAOS_CHECK_EXIT(tStartEncode(pCoder));

  TAOS_CHECK_EXIT(tEncodeI32v(pCoder, pReq->flags));
  TAOS_CHECK_EXIT(tEncodeCStr(pCoder, pReq->name));
  TAOS_CHECK_EXIT(tEncodeI64(pCoder, pReq->uid));
  TAOS_CHECK_EXIT(tEncodeI64(pCoder, pReq->btime));
  TAOS_CHECK_EXIT(tEncodeI32(pCoder, pReq->ttl));
  TAOS_CHECK_EXIT(tEncodeI8(pCoder, pReq->type));
  TAOS_CHECK_EXIT(tEncodeI32(pCoder, pReq->commentLen));
  if (pReq->commentLen > 0) {
    TAOS_CHECK_EXIT(tEncodeCStr(pCoder, pReq->comment));
  }

  if (pReq->type == TSDB_CHILD_TABLE || pReq->type == TSDB_VIRTUAL_CHILD_TABLE) {
    TAOS_CHECK_EXIT(tEncodeCStr(pCoder, pReq->ctb.stbName));
    TAOS_CHECK_EXIT(tEncodeU8(pCoder, pReq->ctb.tagNum));
    TAOS_CHECK_EXIT(tEncodeI64(pCoder, pReq->ctb.suid));
    TAOS_CHECK_EXIT(tEncodeTag(pCoder, (const STag *)pReq->ctb.pTag));
    int32_t len = taosArrayGetSize(pReq->ctb.tagName);
    TAOS_CHECK_EXIT(tEncodeI32(pCoder, len));
    for (int32_t i = 0; i < len; i++) {
      char *name = taosArrayGet(pReq->ctb.tagName, i);
      TAOS_CHECK_EXIT(tEncodeCStr(pCoder, name));
    }
  } else if (pReq->type == TSDB_NORMAL_TABLE || pReq->type == TSDB_VIRTUAL_NORMAL_TABLE) {
    TAOS_CHECK_EXIT(tEncodeSSchemaWrapper(pCoder, &pReq->ntb.schemaRow));
  } else {
    return TSDB_CODE_INVALID_MSG;
  }
  // ENCODESQL

  TAOS_CHECK_EXIT(tEncodeI32(pCoder, pReq->sqlLen));
  if (pReq->sqlLen > 0) {
    TAOS_CHECK_EXIT(tEncodeBinary(pCoder, pReq->sql, pReq->sqlLen));
  }
  // Encode Column Options: encode compress level
  if (pReq->type == TSDB_SUPER_TABLE || pReq->type == TSDB_NORMAL_TABLE) {
    TAOS_CHECK_EXIT(tEncodeSColCmprWrapper(pCoder, &pReq->colCmpr));
  }
  if (pReq->type == TSDB_VIRTUAL_NORMAL_TABLE || pReq->type == TSDB_VIRTUAL_CHILD_TABLE) {
    TAOS_CHECK_EXIT(tEncodeSColRefWrapper(pCoder, &pReq->colRef));
  }
  if (pReq->pExtSchemas) {
    TAOS_CHECK_EXIT(tEncodeI8(pCoder, 1));
    TAOS_CHECK_EXIT(tEncodeSExtSchemas(pCoder, pReq->pExtSchemas, pReq->ntb.schemaRow.nCols));
  } else {
    TAOS_CHECK_EXIT(tEncodeI8(pCoder, 0));
  }

  tEndEncode(pCoder);
_exit:
  return code;
}

int tDecodeSVCreateTbReq(SDecoder *pCoder, SVCreateTbReq *pReq) {
  int32_t code = 0;
  int32_t lino;

  TAOS_CHECK_EXIT(tStartDecode(pCoder));

  TAOS_CHECK_EXIT(tDecodeI32v(pCoder, &pReq->flags));
  TAOS_CHECK_EXIT(tDecodeCStr(pCoder, &pReq->name));
  TAOS_CHECK_EXIT(tDecodeI64(pCoder, &pReq->uid));
  TAOS_CHECK_EXIT(tDecodeI64(pCoder, &pReq->btime));
  TAOS_CHECK_EXIT(tDecodeI32(pCoder, &pReq->ttl));
  TAOS_CHECK_EXIT(tDecodeI8(pCoder, &pReq->type));
  TAOS_CHECK_EXIT(tDecodeI32(pCoder, &pReq->commentLen));
  if (pReq->commentLen > 0) {
    pReq->comment = taosMemoryMalloc(pReq->commentLen + 1);
    if (pReq->comment == NULL) {
      TAOS_CHECK_EXIT(terrno);
    }
    TAOS_CHECK_EXIT(tDecodeCStrTo(pCoder, pReq->comment));
  }

  if (pReq->type == TSDB_CHILD_TABLE || pReq->type == TSDB_VIRTUAL_CHILD_TABLE) {
    TAOS_CHECK_EXIT(tDecodeCStr(pCoder, &pReq->ctb.stbName));
    TAOS_CHECK_EXIT(tDecodeU8(pCoder, &pReq->ctb.tagNum));
    TAOS_CHECK_EXIT(tDecodeI64(pCoder, &pReq->ctb.suid));
    TAOS_CHECK_EXIT(tDecodeTag(pCoder, (STag **)&pReq->ctb.pTag));
    int32_t len = 0;
    TAOS_CHECK_EXIT(tDecodeI32(pCoder, &len));
    pReq->ctb.tagName = taosArrayInit(len, TSDB_COL_NAME_LEN);
    if (pReq->ctb.tagName == NULL) {
      TAOS_CHECK_EXIT(terrno);
    }
    for (int32_t i = 0; i < len; i++) {
      char  name[TSDB_COL_NAME_LEN] = {0};
      char *tmp = NULL;
      TAOS_CHECK_EXIT(tDecodeCStr(pCoder, &tmp));
      tstrncpy(name, tmp, TSDB_COL_NAME_LEN);
      if (taosArrayPush(pReq->ctb.tagName, name) == NULL) {
        TAOS_CHECK_EXIT(terrno);
      }
    }
  } else if (pReq->type == TSDB_NORMAL_TABLE || pReq->type == TSDB_VIRTUAL_NORMAL_TABLE) {
    TAOS_CHECK_EXIT(tDecodeSSchemaWrapperEx(pCoder, &pReq->ntb.schemaRow));
  } else {
    return TSDB_CODE_INVALID_MSG;
  }

  // DECODESQL
  if (!tDecodeIsEnd(pCoder)) {
    TAOS_CHECK_EXIT(tDecodeI32(pCoder, &pReq->sqlLen));
    if (pReq->sqlLen > 0) {
      TAOS_CHECK_EXIT(tDecodeBinaryAlloc(pCoder, (void **)&pReq->sql, NULL));
    }
    if (pReq->type == TSDB_NORMAL_TABLE || pReq->type == TSDB_SUPER_TABLE) {
      if (!tDecodeIsEnd(pCoder)) {
        TAOS_CHECK_EXIT(tDecodeSColCmprWrapperEx(pCoder, &pReq->colCmpr));
      }
    } else if (pReq->type == TSDB_VIRTUAL_NORMAL_TABLE || pReq->type == TSDB_VIRTUAL_CHILD_TABLE) {
      if (!tDecodeIsEnd(pCoder)) {
        TAOS_CHECK_EXIT(tDecodeSColRefWrapperEx(pCoder, &pReq->colRef, true));
      }
    }

    if (!tDecodeIsEnd(pCoder)) {
      int8_t hasExtSchema = 0;
      TAOS_CHECK_EXIT(tDecodeI8(pCoder, &hasExtSchema));
      if (hasExtSchema) {
        TAOS_CHECK_EXIT(tDecodeSExtSchemas(pCoder, &pReq->pExtSchemas, pReq->ntb.schemaRow.nCols));
      }
    }
  }

  tEndDecode(pCoder);
_exit:
  return code;
}

void tDestroySVCreateTbReq(SVCreateTbReq *pReq, int32_t flags) {
  if (pReq == NULL) return;

  if (flags & TSDB_MSG_FLG_ENCODE) {
    // TODO
  } else if (flags & TSDB_MSG_FLG_DECODE) {
    taosMemoryFreeClear(pReq->comment);

    if (pReq->type == TSDB_CHILD_TABLE || pReq->type == TSDB_VIRTUAL_CHILD_TABLE) {
      taosArrayDestroy(pReq->ctb.tagName);
      pReq->ctb.tagName = NULL;
    } else if (pReq->type == TSDB_NORMAL_TABLE || pReq->type == TSDB_VIRTUAL_NORMAL_TABLE) {
      taosMemoryFreeClear(pReq->ntb.schemaRow.pSchema);
    }
  }

  taosMemoryFreeClear(pReq->colCmpr.pColCmpr);
  taosMemoryFreeClear(pReq->colRef.pColRef);
  taosMemoryFreeClear(pReq->sql);
}

void tDestroySVSubmitCreateTbReq(SVCreateTbReq *pReq, int32_t flags) {
  if (pReq == NULL) return;

  if (flags & TSDB_MSG_FLG_ENCODE) {
    // TODO
  } else if (flags & TSDB_MSG_FLG_DECODE) {
    taosMemoryFreeClear(pReq->comment);

    if (pReq->type == TSDB_CHILD_TABLE || pReq->type == TSDB_VIRTUAL_CHILD_TABLE) {
      taosArrayDestroy(pReq->ctb.tagName);
      pReq->ctb.tagName = NULL;
    }
  }

  taosMemoryFreeClear(pReq->colRef.pColRef);
  taosMemoryFreeClear(pReq->sql);
}

int tEncodeSVCreateTbBatchReq(SEncoder *pCoder, const SVCreateTbBatchReq *pReq) {
  int32_t nReq = taosArrayGetSize(pReq->pArray);

  TAOS_CHECK_RETURN(tStartEncode(pCoder));
  TAOS_CHECK_RETURN(tEncodeI32v(pCoder, nReq));
  for (int iReq = 0; iReq < nReq; iReq++) {
    TAOS_CHECK_RETURN(tEncodeSVCreateTbReq(pCoder, (SVCreateTbReq *)taosArrayGet(pReq->pArray, iReq)));
  }

  TAOS_CHECK_RETURN(tEncodeI8(pCoder, pReq->source));

  tEndEncode(pCoder);
  return 0;
}

int tDecodeSVCreateTbBatchReq(SDecoder *pCoder, SVCreateTbBatchReq *pReq) {
  TAOS_CHECK_RETURN(tStartDecode(pCoder));

  TAOS_CHECK_RETURN(tDecodeI32v(pCoder, &pReq->nReqs));
  pReq->pReqs = (SVCreateTbReq *)tDecoderMalloc(pCoder, sizeof(SVCreateTbReq) * pReq->nReqs);
  if (pReq->pReqs == NULL) {
    TAOS_CHECK_RETURN(terrno);
  }
  for (int iReq = 0; iReq < pReq->nReqs; iReq++) {
    TAOS_CHECK_RETURN(tDecodeSVCreateTbReq(pCoder, pReq->pReqs + iReq));
  }

  if (!tDecodeIsEnd(pCoder)) {
    TAOS_CHECK_RETURN(tDecodeI8(pCoder, &pReq->source));
  }

  tEndDecode(pCoder);
  return 0;
}

void tDeleteSVCreateTbBatchReq(SVCreateTbBatchReq *pReq) {
  for (int32_t iReq = 0; iReq < pReq->nReqs; iReq++) {
    SVCreateTbReq *pCreateReq = pReq->pReqs + iReq;
    taosMemoryFreeClear(pCreateReq->sql);
    taosMemoryFreeClear(pCreateReq->comment);
    if (pCreateReq->type == TSDB_CHILD_TABLE || pCreateReq->type == TSDB_VIRTUAL_CHILD_TABLE) {
      taosArrayDestroy(pCreateReq->ctb.tagName);
      pCreateReq->ctb.tagName = NULL;
    }
  }
}

int tEncodeSVCreateTbRsp(SEncoder *pCoder, const SVCreateTbRsp *pRsp) {
  TAOS_CHECK_RETURN(tStartEncode(pCoder));

  TAOS_CHECK_RETURN(tEncodeI32(pCoder, pRsp->code));
  TAOS_CHECK_RETURN(tEncodeI32(pCoder, pRsp->pMeta ? 1 : 0));
  if (pRsp->pMeta) {
    TAOS_CHECK_RETURN(tEncodeSTableMetaRsp(pCoder, pRsp->pMeta));
  }

  tEndEncode(pCoder);
  return 0;
}

int tDecodeSVCreateTbRsp(SDecoder *pCoder, SVCreateTbRsp *pRsp) {
  TAOS_CHECK_RETURN(tStartDecode(pCoder));

  TAOS_CHECK_RETURN(tDecodeI32(pCoder, &pRsp->code));

  int32_t meta = 0;
  TAOS_CHECK_RETURN(tDecodeI32(pCoder, &meta));
  if (meta) {
    pRsp->pMeta = taosMemoryCalloc(1, sizeof(STableMetaRsp));
    if (NULL == pRsp->pMeta) {
      TAOS_CHECK_RETURN(terrno);
    }
    TAOS_CHECK_RETURN(tDecodeSTableMetaRsp(pCoder, pRsp->pMeta));
  } else {
    pRsp->pMeta = NULL;
  }

  tEndDecode(pCoder);
  return 0;
}

void tFreeSVCreateTbRsp(void *param) {
  if (NULL == param) {
    return;
  }

  SVCreateTbRsp *pRsp = (SVCreateTbRsp *)param;
  if (pRsp->pMeta) {
    taosMemoryFree(pRsp->pMeta->pSchemas);
    taosMemoryFree(pRsp->pMeta->pSchemaExt);
    taosMemoryFree(pRsp->pMeta->pColRefs);
    taosMemoryFree(pRsp->pMeta);
  }
}

// TDMT_VND_DROP_TABLE =================
static int32_t tEncodeSVDropTbReq(SEncoder *pCoder, const SVDropTbReq *pReq) {
  TAOS_CHECK_RETURN(tStartEncode(pCoder));
  TAOS_CHECK_RETURN(tEncodeCStr(pCoder, pReq->name));
  TAOS_CHECK_RETURN(tEncodeU64(pCoder, pReq->suid));
  TAOS_CHECK_RETURN(tEncodeI64(pCoder, pReq->uid));
  TAOS_CHECK_RETURN(tEncodeI8(pCoder, pReq->igNotExists));
  TAOS_CHECK_RETURN(tEncodeI8(pCoder, pReq->isVirtual));

  tEndEncode(pCoder);
  return 0;
}

static int32_t tDecodeSVDropTbReq(SDecoder *pCoder, SVDropTbReq *pReq) {
  TAOS_CHECK_RETURN(tStartDecode(pCoder));
  TAOS_CHECK_RETURN(tDecodeCStr(pCoder, &pReq->name));
  TAOS_CHECK_RETURN(tDecodeU64(pCoder, &pReq->suid));
  TAOS_CHECK_RETURN(tDecodeI64(pCoder, &pReq->uid));
  TAOS_CHECK_RETURN(tDecodeI8(pCoder, &pReq->igNotExists));
  if (!tDecodeIsEnd(pCoder)) {
    TAOS_CHECK_RETURN(tDecodeI8(pCoder, &pReq->isVirtual));
  }

  tEndDecode(pCoder);
  return 0;
}

static int32_t tEncodeSVDropTbRsp(SEncoder *pCoder, const SVDropTbRsp *pReq) {
  TAOS_CHECK_RETURN(tStartEncode(pCoder));
  TAOS_CHECK_RETURN(tEncodeI32(pCoder, pReq->code));
  tEndEncode(pCoder);
  return 0;
}

static int32_t tDecodeSVDropTbRsp(SDecoder *pCoder, SVDropTbRsp *pReq) {
  TAOS_CHECK_RETURN(tStartDecode(pCoder));
  TAOS_CHECK_RETURN(tDecodeI32(pCoder, &pReq->code));
  tEndDecode(pCoder);
  return 0;
}

int32_t tEncodeSVDropTbBatchReq(SEncoder *pCoder, const SVDropTbBatchReq *pReq) {
  int32_t      nReqs = taosArrayGetSize(pReq->pArray);
  SVDropTbReq *pDropTbReq;

  TAOS_CHECK_RETURN(tStartEncode(pCoder));
  TAOS_CHECK_RETURN(tEncodeI32v(pCoder, nReqs));
  for (int iReq = 0; iReq < nReqs; iReq++) {
    pDropTbReq = (SVDropTbReq *)taosArrayGet(pReq->pArray, iReq);
    TAOS_CHECK_RETURN(tEncodeSVDropTbReq(pCoder, pDropTbReq));
  }

  tEndEncode(pCoder);
  return 0;
}

int32_t tDecodeSVDropTbBatchReq(SDecoder *pCoder, SVDropTbBatchReq *pReq) {
  TAOS_CHECK_RETURN(tStartDecode(pCoder));
  TAOS_CHECK_RETURN(tDecodeI32v(pCoder, &pReq->nReqs));
  pReq->pReqs = (SVDropTbReq *)tDecoderMalloc(pCoder, sizeof(SVDropTbReq) * pReq->nReqs);
  if (pReq->pReqs == NULL) {
    TAOS_CHECK_RETURN(terrno);
  }
  for (int iReq = 0; iReq < pReq->nReqs; iReq++) {
    TAOS_CHECK_RETURN(tDecodeSVDropTbReq(pCoder, pReq->pReqs + iReq));
  }

  tEndDecode(pCoder);
  return 0;
}

int32_t tEncodeSVDropTbBatchRsp(SEncoder *pCoder, const SVDropTbBatchRsp *pRsp) {
  int32_t nRsps = taosArrayGetSize(pRsp->pArray);
  TAOS_CHECK_RETURN(tStartEncode(pCoder));
  TAOS_CHECK_RETURN(tEncodeI32v(pCoder, nRsps));
  for (int iRsp = 0; iRsp < nRsps; iRsp++) {
    TAOS_CHECK_RETURN(tEncodeSVDropTbRsp(pCoder, (SVDropTbRsp *)taosArrayGet(pRsp->pArray, iRsp)));
  }

  tEndEncode(pCoder);
  return 0;
}

int32_t tDecodeSVDropTbBatchRsp(SDecoder *pCoder, SVDropTbBatchRsp *pRsp) {
  TAOS_CHECK_RETURN(tStartDecode(pCoder));
  TAOS_CHECK_RETURN(tDecodeI32v(pCoder, &pRsp->nRsps));
  pRsp->pRsps = (SVDropTbRsp *)tDecoderMalloc(pCoder, sizeof(SVDropTbRsp) * pRsp->nRsps);
  if (pRsp->pRsps == NULL) {
    TAOS_CHECK_RETURN(terrno);
  }
  for (int iRsp = 0; iRsp < pRsp->nRsps; iRsp++) {
    TAOS_CHECK_RETURN(tDecodeSVDropTbRsp(pCoder, pRsp->pRsps + iRsp));
  }

  tEndDecode(pCoder);
  return 0;
}

int32_t tEncodeSVDropStbReq(SEncoder *pCoder, const SVDropStbReq *pReq) {
  TAOS_CHECK_RETURN(tStartEncode(pCoder));
  TAOS_CHECK_RETURN(tEncodeCStr(pCoder, pReq->name));
  TAOS_CHECK_RETURN(tEncodeI64(pCoder, pReq->suid));
  tEndEncode(pCoder);
  return 0;
}

int32_t tDecodeSVDropStbReq(SDecoder *pCoder, SVDropStbReq *pReq) {
  TAOS_CHECK_RETURN(tStartDecode(pCoder));
  TAOS_CHECK_RETURN(tDecodeCStr(pCoder, &pReq->name));
  TAOS_CHECK_RETURN(tDecodeI64(pCoder, &pReq->suid));
  tEndDecode(pCoder);
  return 0;
}

static int32_t tEncodeSSubmitBlkRsp(SEncoder *pEncoder, const SSubmitBlkRsp *pBlock) {
  int32_t code = 0;
  int32_t lino;
  TAOS_CHECK_EXIT(tStartEncode(pEncoder));

  TAOS_CHECK_EXIT(tEncodeI32(pEncoder, pBlock->code));
  TAOS_CHECK_EXIT(tEncodeI64(pEncoder, pBlock->uid));
  if (pBlock->tblFName) {
    TAOS_CHECK_EXIT(tEncodeCStr(pEncoder, pBlock->tblFName));
  } else {
    TAOS_CHECK_EXIT(tEncodeCStr(pEncoder, ""));
  }
  TAOS_CHECK_EXIT(tEncodeI32v(pEncoder, pBlock->numOfRows));
  TAOS_CHECK_EXIT(tEncodeI32v(pEncoder, pBlock->affectedRows));
  TAOS_CHECK_EXIT(tEncodeI64v(pEncoder, pBlock->sver));
  TAOS_CHECK_EXIT(tEncodeI32(pEncoder, pBlock->pMeta ? 1 : 0));
  if (pBlock->pMeta) {
    TAOS_CHECK_EXIT(tEncodeSTableMetaRsp(pEncoder, pBlock->pMeta));
  }

  tEndEncode(pEncoder);
_exit:
  return code;
}

void tFreeSSubmitRsp(SSubmitRsp *pRsp) {
  if (NULL == pRsp) return;

  if (pRsp->pBlocks) {
    for (int32_t i = 0; i < pRsp->nBlocks; ++i) {
      SSubmitBlkRsp *sRsp = pRsp->pBlocks + i;
      taosMemoryFree(sRsp->tblFName);
      tFreeSTableMetaRsp(sRsp->pMeta);
      taosMemoryFree(sRsp->pMeta);
    }

    taosMemoryFree(pRsp->pBlocks);
  }

  taosMemoryFree(pRsp);
}

int32_t tEncodeSVAlterTbReq(SEncoder *pEncoder, const SVAlterTbReq *pReq) {
  int32_t code = 0;
  int32_t lino;

  TAOS_CHECK_EXIT(tStartEncode(pEncoder));

  TAOS_CHECK_EXIT(tEncodeCStr(pEncoder, pReq->tbName));
  TAOS_CHECK_EXIT(tEncodeI8(pEncoder, pReq->action));
  TAOS_CHECK_EXIT(tEncodeI32(pEncoder, pReq->colId));
  switch (pReq->action) {
    case TSDB_ALTER_TABLE_ADD_COLUMN:
      TAOS_CHECK_EXIT(tEncodeCStr(pEncoder, pReq->colName));
      TAOS_CHECK_EXIT(tEncodeI8(pEncoder, pReq->type));
      TAOS_CHECK_EXIT(tEncodeI8(pEncoder, pReq->flags));
      TAOS_CHECK_EXIT(tEncodeI32v(pEncoder, pReq->bytes));
      break;
    case TSDB_ALTER_TABLE_DROP_COLUMN:
      TAOS_CHECK_EXIT(tEncodeCStr(pEncoder, pReq->colName));
      break;
    case TSDB_ALTER_TABLE_UPDATE_COLUMN_BYTES:
      TAOS_CHECK_EXIT(tEncodeCStr(pEncoder, pReq->colName));
      TAOS_CHECK_EXIT(tEncodeI8(pEncoder, pReq->colModType));
      TAOS_CHECK_EXIT(tEncodeI32v(pEncoder, pReq->colModBytes));
      break;
    case TSDB_ALTER_TABLE_UPDATE_COLUMN_NAME:
      TAOS_CHECK_EXIT(tEncodeCStr(pEncoder, pReq->colName));
      TAOS_CHECK_EXIT(tEncodeCStr(pEncoder, pReq->colNewName));
      break;
    case TSDB_ALTER_TABLE_UPDATE_TAG_VAL:
      TAOS_CHECK_EXIT(tEncodeCStr(pEncoder, pReq->tagName));
      TAOS_CHECK_EXIT(tEncodeI8(pEncoder, pReq->isNull));
      TAOS_CHECK_EXIT(tEncodeI8(pEncoder, pReq->tagType));
      if (!pReq->isNull) {
        TAOS_CHECK_EXIT(tEncodeBinary(pEncoder, pReq->pTagVal, pReq->nTagVal));
      }
      break;
    case TSDB_ALTER_TABLE_UPDATE_MULTI_TAG_VAL: {
      int32_t nTags = taosArrayGetSize(pReq->pMultiTag);
      TAOS_CHECK_EXIT(tEncodeI32v(pEncoder, nTags));
      for (int32_t i = 0; i < nTags; i++) {
        SMultiTagUpateVal *pTag = taosArrayGet(pReq->pMultiTag, i);
        TAOS_CHECK_EXIT(tEncodeI32v(pEncoder, pTag->colId));
        TAOS_CHECK_EXIT(tEncodeCStr(pEncoder, pTag->tagName));
        TAOS_CHECK_EXIT(tEncodeI8(pEncoder, pTag->isNull));
        TAOS_CHECK_EXIT(tEncodeI8(pEncoder, pTag->tagType));
        if (!pTag->isNull) {
          TAOS_CHECK_EXIT(tEncodeBinary(pEncoder, pTag->pTagVal, pTag->nTagVal));
        }
      }
      break;
    }
    case TSDB_ALTER_TABLE_UPDATE_OPTIONS:
      TAOS_CHECK_EXIT(tEncodeI8(pEncoder, pReq->updateTTL));
      if (pReq->updateTTL) {
        TAOS_CHECK_EXIT(tEncodeI32v(pEncoder, pReq->newTTL));
      }
      TAOS_CHECK_EXIT(tEncodeI32v(pEncoder, pReq->newCommentLen));
      if (pReq->newCommentLen > 0) {
        TAOS_CHECK_EXIT(tEncodeCStr(pEncoder, pReq->newComment));
      }
      break;
    case TSDB_ALTER_TABLE_UPDATE_COLUMN_COMPRESS:
      TAOS_CHECK_EXIT(tEncodeCStr(pEncoder, pReq->colName));
      TAOS_CHECK_EXIT(tEncodeU32(pEncoder, pReq->compress));
      break;
    case TSDB_ALTER_TABLE_ADD_COLUMN_WITH_COMPRESS_OPTION:
      TAOS_CHECK_EXIT(tEncodeCStr(pEncoder, pReq->colName));
      TAOS_CHECK_EXIT(tEncodeI8(pEncoder, pReq->type));
      TAOS_CHECK_EXIT(tEncodeI8(pEncoder, pReq->flags));
      TAOS_CHECK_EXIT(tEncodeI32v(pEncoder, pReq->bytes));
      TAOS_CHECK_EXIT(tEncodeU32(pEncoder, pReq->compress));
      break;
    case TSDB_ALTER_TABLE_ALTER_COLUMN_REF:
      TAOS_CHECK_EXIT(tEncodeCStr(pEncoder, pReq->colName));
      TAOS_CHECK_EXIT(tEncodeCStr(pEncoder, pReq->refDbName));
      TAOS_CHECK_EXIT(tEncodeCStr(pEncoder, pReq->refTbName));
      TAOS_CHECK_EXIT(tEncodeCStr(pEncoder, pReq->refColName));
      break;
    case TSDB_ALTER_TABLE_REMOVE_COLUMN_REF:
      TAOS_CHECK_EXIT(tEncodeCStr(pEncoder, pReq->colName));
      break;
    case TSDB_ALTER_TABLE_ADD_COLUMN_WITH_COLUMN_REF:
      TAOS_CHECK_EXIT(tEncodeCStr(pEncoder, pReq->colName));
      TAOS_CHECK_EXIT(tEncodeI8(pEncoder, pReq->type));
      TAOS_CHECK_EXIT(tEncodeI8(pEncoder, pReq->flags));
      TAOS_CHECK_EXIT(tEncodeI32v(pEncoder, pReq->bytes));
      TAOS_CHECK_EXIT(tEncodeCStr(pEncoder, pReq->refDbName));
      TAOS_CHECK_EXIT(tEncodeCStr(pEncoder, pReq->refTbName));
      TAOS_CHECK_EXIT(tEncodeCStr(pEncoder, pReq->refColName));
      break;
    default:
      break;
  }
  TAOS_CHECK_EXIT(tEncodeI64(pEncoder, pReq->ctimeMs));
  TAOS_CHECK_EXIT(tEncodeI8(pEncoder, pReq->source));
  if (pReq->action == TSDB_ALTER_TABLE_ADD_COLUMN_WITH_COMPRESS_OPTION || pReq->action == TSDB_ALTER_TABLE_ADD_COLUMN) {
    TAOS_CHECK_EXIT(tEncodeI32(pEncoder, pReq->typeMod));
  }

  tEndEncode(pEncoder);
_exit:
  return code;
}

static int32_t tDecodeSVAlterTbReqCommon(SDecoder *pDecoder, SVAlterTbReq *pReq) {
  int32_t code = 0;
  int32_t lino;

  TAOS_CHECK_EXIT(tDecodeCStr(pDecoder, &pReq->tbName));
  TAOS_CHECK_EXIT(tDecodeI8(pDecoder, &pReq->action));
  TAOS_CHECK_EXIT(tDecodeI32(pDecoder, &pReq->colId));
  switch (pReq->action) {
    case TSDB_ALTER_TABLE_ADD_COLUMN:
      TAOS_CHECK_EXIT(tDecodeCStr(pDecoder, &pReq->colName));
      TAOS_CHECK_EXIT(tDecodeI8(pDecoder, &pReq->type));
      TAOS_CHECK_EXIT(tDecodeI8(pDecoder, &pReq->flags));
      TAOS_CHECK_EXIT(tDecodeI32v(pDecoder, &pReq->bytes));
      break;
    case TSDB_ALTER_TABLE_DROP_COLUMN:
      TAOS_CHECK_EXIT(tDecodeCStr(pDecoder, &pReq->colName));
      break;
    case TSDB_ALTER_TABLE_UPDATE_COLUMN_BYTES:
      TAOS_CHECK_EXIT(tDecodeCStr(pDecoder, &pReq->colName));
      TAOS_CHECK_EXIT(tDecodeI8(pDecoder, &pReq->colModType));
      TAOS_CHECK_EXIT(tDecodeI32v(pDecoder, &pReq->colModBytes));
      break;
    case TSDB_ALTER_TABLE_UPDATE_COLUMN_NAME:
      TAOS_CHECK_EXIT(tDecodeCStr(pDecoder, &pReq->colName));
      TAOS_CHECK_EXIT(tDecodeCStr(pDecoder, &pReq->colNewName));
      break;
    case TSDB_ALTER_TABLE_UPDATE_TAG_VAL:
      TAOS_CHECK_EXIT(tDecodeCStr(pDecoder, &pReq->tagName));
      TAOS_CHECK_EXIT(tDecodeI8(pDecoder, &pReq->isNull));
      TAOS_CHECK_EXIT(tDecodeI8(pDecoder, &pReq->tagType));
      if (!pReq->isNull) {
        TAOS_CHECK_EXIT(tDecodeBinary(pDecoder, &pReq->pTagVal, &pReq->nTagVal));
      }
      break;
    case TSDB_ALTER_TABLE_UPDATE_MULTI_TAG_VAL: {
      int32_t nTags;
      TAOS_CHECK_EXIT(tDecodeI32v(pDecoder, &nTags));
      pReq->pMultiTag = taosArrayInit(nTags, sizeof(SMultiTagUpateVal));
      if (pReq->pMultiTag == NULL) {
        TAOS_CHECK_EXIT(terrno);
      }
      for (int32_t i = 0; i < nTags; i++) {
        SMultiTagUpateVal tag;
        TAOS_CHECK_EXIT(tDecodeI32v(pDecoder, &tag.colId));
        TAOS_CHECK_EXIT(tDecodeCStr(pDecoder, &tag.tagName));
        TAOS_CHECK_EXIT(tDecodeI8(pDecoder, &tag.isNull));
        TAOS_CHECK_EXIT(tDecodeI8(pDecoder, &tag.tagType));
        if (!tag.isNull) {
          TAOS_CHECK_EXIT(tDecodeBinary(pDecoder, &tag.pTagVal, &tag.nTagVal));
        }
        if (taosArrayPush(pReq->pMultiTag, &tag) == NULL) {
          TAOS_CHECK_EXIT(terrno);
        }
      }
      break;
    }
    case TSDB_ALTER_TABLE_UPDATE_OPTIONS:
      TAOS_CHECK_EXIT(tDecodeI8(pDecoder, &pReq->updateTTL));
      if (pReq->updateTTL) {
        TAOS_CHECK_EXIT(tDecodeI32v(pDecoder, &pReq->newTTL));
      }
      TAOS_CHECK_EXIT(tDecodeI32v(pDecoder, &pReq->newCommentLen));
      if (pReq->newCommentLen > 0) {
        TAOS_CHECK_EXIT(tDecodeCStr(pDecoder, &pReq->newComment));
      }
      break;
    case TSDB_ALTER_TABLE_UPDATE_COLUMN_COMPRESS:
      TAOS_CHECK_EXIT(tDecodeCStr(pDecoder, &pReq->colName));
      TAOS_CHECK_EXIT(tDecodeU32(pDecoder, &pReq->compress));
      break;
    case TSDB_ALTER_TABLE_ADD_COLUMN_WITH_COMPRESS_OPTION:
      TAOS_CHECK_EXIT(tDecodeCStr(pDecoder, &pReq->colName));
      TAOS_CHECK_EXIT(tDecodeI8(pDecoder, &pReq->type));
      TAOS_CHECK_EXIT(tDecodeI8(pDecoder, &pReq->flags));
      TAOS_CHECK_EXIT(tDecodeI32v(pDecoder, &pReq->bytes));
      TAOS_CHECK_EXIT(tDecodeU32(pDecoder, &pReq->compress));
      break;
    case TSDB_ALTER_TABLE_ALTER_COLUMN_REF:
      TAOS_CHECK_EXIT(tDecodeCStr(pDecoder, &pReq->colName));
      TAOS_CHECK_EXIT(tDecodeCStr(pDecoder, &pReq->refDbName));
      TAOS_CHECK_EXIT(tDecodeCStr(pDecoder, &pReq->refTbName));
      TAOS_CHECK_EXIT(tDecodeCStr(pDecoder, &pReq->refColName));
      break;
    case TSDB_ALTER_TABLE_REMOVE_COLUMN_REF:
      TAOS_CHECK_EXIT(tDecodeCStr(pDecoder, &pReq->colName));
      break;
    case TSDB_ALTER_TABLE_ADD_COLUMN_WITH_COLUMN_REF:
      TAOS_CHECK_EXIT(tDecodeCStr(pDecoder, &pReq->colName));
      TAOS_CHECK_EXIT(tDecodeI8(pDecoder, &pReq->type));
      TAOS_CHECK_EXIT(tDecodeI8(pDecoder, &pReq->flags));
      TAOS_CHECK_EXIT(tDecodeI32v(pDecoder, &pReq->bytes));
      TAOS_CHECK_EXIT(tDecodeCStr(pDecoder, &pReq->refDbName));
      TAOS_CHECK_EXIT(tDecodeCStr(pDecoder, &pReq->refTbName));
      TAOS_CHECK_EXIT(tDecodeCStr(pDecoder, &pReq->refColName));
      break;
    default:
      break;
  }
_exit:
  return code;
}

int32_t tDecodeSVAlterTbReq(SDecoder *pDecoder, SVAlterTbReq *pReq) {
  int32_t code = 0;
  int32_t lino;

  TAOS_CHECK_EXIT(tStartDecode(pDecoder));
  TAOS_CHECK_EXIT(tDecodeSVAlterTbReqCommon(pDecoder, pReq));

  pReq->ctimeMs = 0;
  if (!tDecodeIsEnd(pDecoder)) {
    TAOS_CHECK_EXIT(tDecodeI64(pDecoder, &pReq->ctimeMs));
  }
  if (!tDecodeIsEnd(pDecoder)) {
    TAOS_CHECK_EXIT(tDecodeI8(pDecoder, &pReq->source));
  }
  if (pReq->action == TSDB_ALTER_TABLE_ADD_COLUMN || pReq->action == TSDB_ALTER_TABLE_ADD_COLUMN_WITH_COMPRESS_OPTION) {
    if (!tDecodeIsEnd(pDecoder)) {
      TAOS_CHECK_EXIT(tDecodeI32(pDecoder, &pReq->typeMod));
    }
  }

  tEndDecode(pDecoder);
_exit:
  return code;
}

int32_t tDecodeSVAlterTbReqSetCtime(SDecoder *pDecoder, SVAlterTbReq *pReq, int64_t ctimeMs) {
  int32_t code = 0;
  int32_t lino;

  TAOS_CHECK_EXIT(tStartDecode(pDecoder));
  TAOS_CHECK_EXIT(tDecodeSVAlterTbReqCommon(pDecoder, pReq));

  pReq->ctimeMs = 0;
  if (!tDecodeIsEnd(pDecoder)) {
    *(int64_t *)(pDecoder->data + pDecoder->pos) = ctimeMs;
    TAOS_CHECK_EXIT(tDecodeI64(pDecoder, &pReq->ctimeMs));
  }

  tEndDecode(pDecoder);
_exit:
  return code;
}

void tfreeMultiTagUpateVal(void *val) {
  SMultiTagUpateVal *pTag = val;
  taosMemoryFree(pTag->tagName);
  for (int i = 0; i < taosArrayGetSize(pTag->pTagArray); ++i) {
    STagVal *p = (STagVal *)taosArrayGet(pTag->pTagArray, i);
    if (IS_VAR_DATA_TYPE(p->type)) {
      taosMemoryFreeClear(p->pData);
    }
  }

  taosArrayDestroy(pTag->pTagArray);
}
int32_t tEncodeSVAlterTbRsp(SEncoder *pEncoder, const SVAlterTbRsp *pRsp) {
  int32_t code = 0;
  int32_t lino;

  TAOS_CHECK_EXIT(tStartEncode(pEncoder));
  TAOS_CHECK_EXIT(tEncodeI32(pEncoder, pRsp->code));
  TAOS_CHECK_EXIT(tEncodeI32(pEncoder, pRsp->pMeta ? 1 : 0));
  if (pRsp->pMeta) {
    TAOS_CHECK_EXIT(tEncodeSTableMetaRsp(pEncoder, pRsp->pMeta));
  }
  tEndEncode(pEncoder);
_exit:
  return code;
}

int32_t tDecodeSVAlterTbRsp(SDecoder *pDecoder, SVAlterTbRsp *pRsp) {
  int32_t meta = 0;
  int32_t code = 0;
  int32_t lino;
  TAOS_CHECK_EXIT(tStartDecode(pDecoder));
  TAOS_CHECK_EXIT(tDecodeI32(pDecoder, &pRsp->code));
  TAOS_CHECK_EXIT(tDecodeI32(pDecoder, &meta));
  if (meta) {
    pRsp->pMeta = taosMemoryCalloc(1, sizeof(STableMetaRsp));
    if (NULL == pRsp->pMeta) {
      TAOS_CHECK_EXIT(terrno);
    }
    TAOS_CHECK_EXIT(tDecodeSTableMetaRsp(pDecoder, pRsp->pMeta));
  }
  tEndDecode(pDecoder);
_exit:
  return code;
}

int32_t tEncodeSMAlterStbRsp(SEncoder *pEncoder, const SMAlterStbRsp *pRsp) {
  int32_t code = 0;
  int32_t lino;

  TAOS_CHECK_EXIT(tStartEncode(pEncoder));
  TAOS_CHECK_EXIT(tEncodeI32(pEncoder, pRsp->pMeta->pSchemas ? 1 : 0));
  if (pRsp->pMeta->pSchemas) {
    TAOS_CHECK_EXIT(tEncodeSTableMetaRsp(pEncoder, pRsp->pMeta));
  }
  tEndEncode(pEncoder);
_exit:
  return code;
}

int32_t tDecodeSMAlterStbRsp(SDecoder *pDecoder, SMAlterStbRsp *pRsp) {
  int32_t meta = 0;
  int32_t code = 0;
  int32_t lino;

  TAOS_CHECK_EXIT(tStartDecode(pDecoder));
  TAOS_CHECK_EXIT(tDecodeI32(pDecoder, &meta));
  if (meta) {
    pRsp->pMeta = taosMemoryCalloc(1, sizeof(STableMetaRsp));
    if (NULL == pRsp->pMeta) {
      TAOS_CHECK_EXIT(terrno);
    }
    TAOS_CHECK_EXIT(tDecodeSTableMetaRsp(pDecoder, pRsp->pMeta));
  }
  tEndDecode(pDecoder);
_exit:
  return code;
}

void tFreeSMAlterStbRsp(SMAlterStbRsp *pRsp) {
  if (NULL == pRsp) {
    return;
  }

  if (pRsp->pMeta) {
    taosMemoryFree(pRsp->pMeta->pSchemas);
    taosMemoryFree(pRsp->pMeta->pSchemaExt);
    taosMemoryFree(pRsp->pMeta->pColRefs);
    taosMemoryFree(pRsp->pMeta);
  }
}

int32_t tEncodeSMCreateStbRsp(SEncoder *pEncoder, const SMCreateStbRsp *pRsp) {
  int32_t code = 0;
  int32_t lino;

  TAOS_CHECK_EXIT(tStartEncode(pEncoder));
  TAOS_CHECK_EXIT(tEncodeI32(pEncoder, pRsp->pMeta->pSchemas ? 1 : 0));
  if (pRsp->pMeta->pSchemas) {
    TAOS_CHECK_EXIT(tEncodeSTableMetaRsp(pEncoder, pRsp->pMeta));
  }
  tEndEncode(pEncoder);

_exit:
  return code;
}

int32_t tDecodeSMCreateStbRsp(SDecoder *pDecoder, SMCreateStbRsp *pRsp) {
  int32_t meta = 0;
  int32_t code = 0;
  int32_t lino;

  TAOS_CHECK_EXIT(tStartDecode(pDecoder));
  TAOS_CHECK_EXIT(tDecodeI32(pDecoder, &meta));
  if (meta) {
    pRsp->pMeta = taosMemoryCalloc(1, sizeof(STableMetaRsp));
    if (NULL == pRsp->pMeta) {
      TAOS_CHECK_EXIT(terrno);
    }
    TAOS_CHECK_EXIT(tDecodeSTableMetaRsp(pDecoder, pRsp->pMeta));
  }
  tEndDecode(pDecoder);

  return code;

_exit:
  tFreeSTableMetaRsp(pRsp->pMeta);
  taosMemoryFreeClear(pRsp->pMeta);
  return code;
}

void tFreeSMCreateStbRsp(SMCreateStbRsp *pRsp) {
  if (NULL == pRsp) {
    return;
  }

  if (pRsp->pMeta) {
    taosMemoryFree(pRsp->pMeta->pSchemas);
    taosMemoryFree(pRsp->pMeta->pSchemaExt);
    taosMemoryFree(pRsp->pMeta->pColRefs);
    taosMemoryFree(pRsp->pMeta);
  }
}

int32_t tEncodeSTqOffsetVal(SEncoder *pEncoder, const STqOffsetVal *pOffsetVal) {
  int32_t code = 0;
  int32_t lino;

  int8_t type = pOffsetVal->type < 0 ? pOffsetVal->type : (TQ_OFFSET_VERSION << 4) | pOffsetVal->type;
  TAOS_CHECK_EXIT(tEncodeI8(pEncoder, type));
  if (pOffsetVal->type == TMQ_OFFSET__SNAPSHOT_DATA || pOffsetVal->type == TMQ_OFFSET__SNAPSHOT_META) {
    TAOS_CHECK_EXIT(tEncodeI64(pEncoder, pOffsetVal->uid));
    TAOS_CHECK_EXIT(tEncodeI64(pEncoder, pOffsetVal->ts));
    TAOS_CHECK_EXIT(tEncodeI8(pEncoder, pOffsetVal->primaryKey.type));
    if (IS_VAR_DATA_TYPE(pOffsetVal->primaryKey.type)) {
      TAOS_CHECK_EXIT(tEncodeBinary(pEncoder, pOffsetVal->primaryKey.pData, pOffsetVal->primaryKey.nData));
    } else {
      TAOS_CHECK_EXIT(tEncodeI64(pEncoder, VALUE_GET_TRIVIAL_DATUM(&pOffsetVal->primaryKey)));
    }

  } else if (pOffsetVal->type == TMQ_OFFSET__LOG) {
    TAOS_CHECK_EXIT(tEncodeI64(pEncoder, pOffsetVal->version));
  } else {
    // do nothing
  }
_exit:
  return code;
}

int32_t tDecodeSTqOffsetVal(SDecoder *pDecoder, STqOffsetVal *pOffsetVal) {
  int32_t code = 0;
  int32_t lino;

  TAOS_CHECK_EXIT(tDecodeI8(pDecoder, &pOffsetVal->type));
  int8_t offsetVersion = 0;
  if (pOffsetVal->type > 0) {
    offsetVersion = (pOffsetVal->type >> 4);
    pOffsetVal->type = pOffsetVal->type & 0x0F;
  }
  if (pOffsetVal->type == TMQ_OFFSET__SNAPSHOT_DATA || pOffsetVal->type == TMQ_OFFSET__SNAPSHOT_META) {
    TAOS_CHECK_EXIT(tDecodeI64(pDecoder, &pOffsetVal->uid));
    TAOS_CHECK_EXIT(tDecodeI64(pDecoder, &pOffsetVal->ts));
    if (offsetVersion >= TQ_OFFSET_VERSION) {
      TAOS_CHECK_EXIT(tDecodeI8(pDecoder, &pOffsetVal->primaryKey.type));
      if (IS_VAR_DATA_TYPE(pOffsetVal->primaryKey.type)) {
        TAOS_CHECK_EXIT(
            tDecodeBinaryAlloc32(pDecoder, (void **)&pOffsetVal->primaryKey.pData, &pOffsetVal->primaryKey.nData));
      } else {
        TAOS_CHECK_EXIT(tDecodeI64(pDecoder, &VALUE_GET_TRIVIAL_DATUM(&pOffsetVal->primaryKey)));
      }
    }
  } else if (pOffsetVal->type == TMQ_OFFSET__LOG) {
    TAOS_CHECK_EXIT(tDecodeI64(pDecoder, &pOffsetVal->version));
  } else {
    // do nothing
  }
_exit:
  return code;
}

void tFormatOffset(char *buf, int32_t maxLen, const STqOffsetVal *pVal) {
  if (pVal->type == TMQ_OFFSET__RESET_NONE) {
    (void)snprintf(buf, maxLen, "none");
  } else if (pVal->type == TMQ_OFFSET__RESET_EARLIEST) {
    (void)snprintf(buf, maxLen, "earliest");
  } else if (pVal->type == TMQ_OFFSET__RESET_LATEST) {
    (void)snprintf(buf, maxLen, "latest");
  } else if (pVal->type == TMQ_OFFSET__LOG) {
    (void)snprintf(buf, maxLen, "wal:%" PRId64, pVal->version);
  } else if (pVal->type == TMQ_OFFSET__SNAPSHOT_DATA || pVal->type == TMQ_OFFSET__SNAPSHOT_META) {
    if (IS_VAR_DATA_TYPE(pVal->primaryKey.type)) {
      char *tmp = taosMemoryCalloc(1, pVal->primaryKey.nData + 1);
      if (tmp == NULL) return;
      (void)memcpy(tmp, pVal->primaryKey.pData, pVal->primaryKey.nData);
      (void)snprintf(buf, maxLen, "tsdb:%" PRId64 "|%" PRId64 ",pk type:%d,val:%s", pVal->uid, pVal->ts,
                     pVal->primaryKey.type, tmp);
      taosMemoryFree(tmp);
    } else {
      (void)snprintf(buf, maxLen, "tsdb:%" PRId64 "|%" PRId64 ",pk type:%d,val:%" PRId64, pVal->uid, pVal->ts,
                     pVal->primaryKey.type, VALUE_GET_TRIVIAL_DATUM(&pVal->primaryKey));
    }
  }
}

bool tOffsetEqual(const STqOffsetVal *pLeft, const STqOffsetVal *pRight) {
  if (pLeft->type == pRight->type) {
    if (pLeft->type == TMQ_OFFSET__LOG) {
      return pLeft->version == pRight->version;
    } else if (pLeft->type == TMQ_OFFSET__SNAPSHOT_DATA) {
      if (pLeft->primaryKey.type != 0) {
        if (pLeft->primaryKey.type != pRight->primaryKey.type) return false;
        if (tValueCompare(&pLeft->primaryKey, &pRight->primaryKey) != 0) return false;
      }
      return pLeft->uid == pRight->uid && pLeft->ts == pRight->ts;
    } else if (pLeft->type == TMQ_OFFSET__SNAPSHOT_META) {
      return pLeft->uid == pRight->uid;
    } else {
      uError("offset type:%d", pLeft->type);
    }
  }
  return false;
}

void tOffsetCopy(STqOffsetVal *pLeft, const STqOffsetVal *pRight) {
  tOffsetDestroy(pLeft);
  *pLeft = *pRight;
  if (IS_VAR_DATA_TYPE(pRight->primaryKey.type)) {
    pLeft->primaryKey.pData = taosMemoryMalloc(pRight->primaryKey.nData);
    if (pLeft->primaryKey.pData == NULL) {
      uError("failed to allocate memory for offset");
      return;
    }
    (void)memcpy(pLeft->primaryKey.pData, pRight->primaryKey.pData, pRight->primaryKey.nData);
  }
}

void tOffsetDestroy(void *param) {
  if (param == NULL) return;
  STqOffsetVal *pVal = (STqOffsetVal *)param;
  if (IS_VAR_DATA_TYPE(pVal->primaryKey.type)) {
    taosMemoryFreeClear(pVal->primaryKey.pData);
  }
}

void tDeleteSTqOffset(void *param) {
  if (param == NULL) return;
  STqOffset *pVal = (STqOffset *)param;
  tOffsetDestroy(&pVal->val);
}

int32_t tEncodeSTqOffset(SEncoder *pEncoder, const STqOffset *pOffset) {
  TAOS_CHECK_RETURN(tEncodeSTqOffsetVal(pEncoder, &pOffset->val));
  TAOS_CHECK_RETURN(tEncodeCStr(pEncoder, pOffset->subKey));
  return 0;
}

int32_t tDecodeSTqOffset(SDecoder *pDecoder, STqOffset *pOffset) {
  TAOS_CHECK_RETURN(tDecodeSTqOffsetVal(pDecoder, &pOffset->val));
  TAOS_CHECK_RETURN(tDecodeCStrTo(pDecoder, pOffset->subKey));
  return 0;
}

int32_t tEncodeMqVgOffset(SEncoder *pEncoder, const SMqVgOffset *pOffset) {
  TAOS_CHECK_RETURN(tEncodeSTqOffset(pEncoder, &pOffset->offset));
  TAOS_CHECK_RETURN(tEncodeI64(pEncoder, pOffset->consumerId));
  return 0;
}

int32_t tDecodeMqVgOffset(SDecoder *pDecoder, SMqVgOffset *pOffset) {
  TAOS_CHECK_RETURN(tDecodeSTqOffset(pDecoder, &pOffset->offset));
  TAOS_CHECK_RETURN(tDecodeI64(pDecoder, &pOffset->consumerId));
  return 0;
}

int32_t tEncodeSTqCheckInfo(SEncoder *pEncoder, const STqCheckInfo *pInfo) {
  TAOS_CHECK_RETURN(tEncodeCStr(pEncoder, pInfo->topic));
  TAOS_CHECK_RETURN(tEncodeI64(pEncoder, pInfo->ntbUid));
  int32_t sz = taosArrayGetSize(pInfo->colIdList);
  TAOS_CHECK_RETURN(tEncodeI32(pEncoder, sz));
  for (int32_t i = 0; i < sz; i++) {
    int16_t colId = *(int16_t *)taosArrayGet(pInfo->colIdList, i);
    TAOS_CHECK_RETURN(tEncodeI16(pEncoder, colId));
  }
  return pEncoder->pos;
}

int32_t tDecodeSTqCheckInfo(SDecoder *pDecoder, STqCheckInfo *pInfo) {
  TAOS_CHECK_RETURN(tDecodeCStrTo(pDecoder, pInfo->topic));
  TAOS_CHECK_RETURN(tDecodeI64(pDecoder, &pInfo->ntbUid));
  int32_t sz = 0;
  TAOS_CHECK_RETURN(tDecodeI32(pDecoder, &sz));
  pInfo->colIdList = taosArrayInit(sz, sizeof(int16_t));
  if (pInfo->colIdList == NULL) {
    TAOS_CHECK_RETURN(terrno);
  }
  for (int32_t i = 0; i < sz; i++) {
    int16_t colId = 0;
    TAOS_CHECK_RETURN(tDecodeI16(pDecoder, &colId));
    if (taosArrayPush(pInfo->colIdList, &colId) == NULL) {
      TAOS_CHECK_RETURN(terrno);
    }
  }
  return 0;
}
void tDeleteSTqCheckInfo(STqCheckInfo *pInfo) { taosArrayDestroy(pInfo->colIdList); }

int32_t tEncodeSMqRebVgReq(SEncoder *pCoder, const SMqRebVgReq *pReq) {
  TAOS_CHECK_RETURN(tStartEncode(pCoder));
  TAOS_CHECK_RETURN(tEncodeI64(pCoder, pReq->leftForVer));
  TAOS_CHECK_RETURN(tEncodeI32(pCoder, pReq->vgId));
  TAOS_CHECK_RETURN(tEncodeI64(pCoder, pReq->oldConsumerId));
  TAOS_CHECK_RETURN(tEncodeI64(pCoder, pReq->newConsumerId));
  TAOS_CHECK_RETURN(tEncodeCStr(pCoder, pReq->subKey));
  TAOS_CHECK_RETURN(tEncodeI8(pCoder, pReq->subType));
  TAOS_CHECK_RETURN(tEncodeI8(pCoder, pReq->withMeta));

  if (pReq->subType == TOPIC_SUB_TYPE__COLUMN) {
    TAOS_CHECK_RETURN(tEncodeCStr(pCoder, pReq->qmsg));
  } else if (pReq->subType == TOPIC_SUB_TYPE__TABLE) {
    TAOS_CHECK_RETURN(tEncodeI64(pCoder, pReq->suid));
    TAOS_CHECK_RETURN(tEncodeCStr(pCoder, pReq->qmsg));
  }
  tEndEncode(pCoder);
  return 0;
}

int32_t tDecodeSMqRebVgReq(SDecoder *pCoder, SMqRebVgReq *pReq) {
  int32_t code = 0;
  int32_t lino;

  TAOS_CHECK_EXIT(tStartDecode(pCoder));

  TAOS_CHECK_EXIT(tDecodeI64(pCoder, &pReq->leftForVer));

  TAOS_CHECK_EXIT(tDecodeI32(pCoder, &pReq->vgId));
  TAOS_CHECK_EXIT(tDecodeI64(pCoder, &pReq->oldConsumerId));
  TAOS_CHECK_EXIT(tDecodeI64(pCoder, &pReq->newConsumerId));
  TAOS_CHECK_EXIT(tDecodeCStrTo(pCoder, pReq->subKey));
  TAOS_CHECK_EXIT(tDecodeI8(pCoder, &pReq->subType));
  TAOS_CHECK_EXIT(tDecodeI8(pCoder, &pReq->withMeta));

  if (pReq->subType == TOPIC_SUB_TYPE__COLUMN) {
    TAOS_CHECK_EXIT(tDecodeCStr(pCoder, &pReq->qmsg));
  } else if (pReq->subType == TOPIC_SUB_TYPE__TABLE) {
    TAOS_CHECK_EXIT(tDecodeI64(pCoder, &pReq->suid));
    if (!tDecodeIsEnd(pCoder)) {
      TAOS_CHECK_EXIT(tDecodeCStr(pCoder, &pReq->qmsg));
    }
  }

  tEndDecode(pCoder);
_exit:
  return code;
}

int32_t tEncodeDeleteRes(SEncoder *pCoder, const SDeleteRes *pRes) {
  int32_t nUid = taosArrayGetSize(pRes->uidList);
  int32_t code = 0;
  int32_t lino;

  TAOS_CHECK_EXIT(tEncodeU64(pCoder, pRes->suid));
  TAOS_CHECK_EXIT(tEncodeI32v(pCoder, nUid));
  for (int32_t iUid = 0; iUid < nUid; iUid++) {
    TAOS_CHECK_EXIT(tEncodeU64(pCoder, *(uint64_t *)taosArrayGet(pRes->uidList, iUid)));
  }
  TAOS_CHECK_EXIT(tEncodeI64(pCoder, pRes->skey));
  TAOS_CHECK_EXIT(tEncodeI64(pCoder, pRes->ekey));
  TAOS_CHECK_EXIT(tEncodeI64v(pCoder, pRes->affectedRows));

  TAOS_CHECK_EXIT(tEncodeCStr(pCoder, pRes->tableFName));
  TAOS_CHECK_EXIT(tEncodeCStr(pCoder, pRes->tsColName));
  TAOS_CHECK_EXIT(tEncodeI64(pCoder, pRes->ctimeMs));
  TAOS_CHECK_EXIT(tEncodeI8(pCoder, pRes->source));

_exit:
  return code;
}

int32_t tDecodeDeleteRes(SDecoder *pCoder, SDeleteRes *pRes) {
  int32_t  nUid;
  uint64_t uid;
  int32_t  code = 0;
  int32_t  lino;

  TAOS_CHECK_EXIT(tDecodeU64(pCoder, &pRes->suid));
  TAOS_CHECK_EXIT(tDecodeI32v(pCoder, &nUid));
  for (int32_t iUid = 0; iUid < nUid; iUid++) {
    TAOS_CHECK_EXIT(tDecodeU64(pCoder, &uid));
    if (pRes->uidList) {
      if (taosArrayPush(pRes->uidList, &uid) == NULL) {
        TAOS_CHECK_EXIT(terrno);
      }
    }
  }
  TAOS_CHECK_EXIT(tDecodeI64(pCoder, &pRes->skey));
  TAOS_CHECK_EXIT(tDecodeI64(pCoder, &pRes->ekey));
  TAOS_CHECK_EXIT(tDecodeI64v(pCoder, &pRes->affectedRows));

  TAOS_CHECK_EXIT(tDecodeCStrTo(pCoder, pRes->tableFName));
  TAOS_CHECK_EXIT(tDecodeCStrTo(pCoder, pRes->tsColName));

  pRes->ctimeMs = 0;
  if (!tDecodeIsEnd(pCoder)) {
    TAOS_CHECK_EXIT(tDecodeI64(pCoder, &pRes->ctimeMs));
  }
  if (!tDecodeIsEnd(pCoder)) {
    TAOS_CHECK_EXIT(tDecodeI8(pCoder, &pRes->source));
  }

_exit:
  return code;
}

int32_t tEncodeMqMetaRsp(SEncoder *pEncoder, const SMqMetaRsp *pRsp) {
  TAOS_CHECK_RETURN(tEncodeSTqOffsetVal(pEncoder, &pRsp->rspOffset));
  TAOS_CHECK_RETURN(tEncodeI16(pEncoder, pRsp->resMsgType));
  TAOS_CHECK_RETURN(tEncodeBinary(pEncoder, pRsp->metaRsp, pRsp->metaRspLen));
  return 0;
}

int32_t tDecodeMqMetaRsp(SDecoder *pDecoder, SMqMetaRsp *pRsp) {
  TAOS_CHECK_RETURN(tDecodeSTqOffsetVal(pDecoder, &pRsp->rspOffset));
  TAOS_CHECK_RETURN(tDecodeI16(pDecoder, &pRsp->resMsgType));
  TAOS_CHECK_RETURN(tDecodeBinaryAlloc(pDecoder, &pRsp->metaRsp, (uint64_t *)&pRsp->metaRspLen));
  return 0;
}

void tDeleteMqMetaRsp(SMqMetaRsp *pRsp) { taosMemoryFree(pRsp->metaRsp); }

int32_t tEncodeMqDataRspCommon(SEncoder *pEncoder, const SMqDataRsp *pRsp) {
  int32_t code = 0;
  int32_t lino;

  TAOS_CHECK_EXIT(tEncodeSTqOffsetVal(pEncoder, &pRsp->reqOffset));
  TAOS_CHECK_EXIT(tEncodeSTqOffsetVal(pEncoder, &pRsp->rspOffset));
  TAOS_CHECK_EXIT(tEncodeI32(pEncoder, pRsp->blockNum));
  if (pRsp->blockNum != 0) {
    TAOS_CHECK_EXIT(tEncodeI8(pEncoder, pRsp->withTbName));
    TAOS_CHECK_EXIT(tEncodeI8(pEncoder, pRsp->withSchema));

    for (int32_t i = 0; i < pRsp->blockNum; i++) {
      int32_t bLen = *(int32_t *)taosArrayGet(pRsp->blockDataLen, i);
      void   *data = taosArrayGetP(pRsp->blockData, i);
      TAOS_CHECK_EXIT(tEncodeBinary(pEncoder, (const uint8_t *)data, bLen));
      if (pRsp->withSchema) {
        SSchemaWrapper *pSW = (SSchemaWrapper *)taosArrayGetP(pRsp->blockSchema, i);
        TAOS_CHECK_EXIT(tEncodeSSchemaWrapper(pEncoder, pSW));
      }
      if (pRsp->withTbName) {
        char *tbName = (char *)taosArrayGetP(pRsp->blockTbName, i);
        TAOS_CHECK_EXIT(tEncodeCStr(pEncoder, tbName));
      }
    }
  }

_exit:
  return code;
}

int32_t tEncodeMqDataRsp(SEncoder *pEncoder, const SMqDataRsp *pRsp) {
  TAOS_CHECK_RETURN(tEncodeMqDataRspCommon(pEncoder, pRsp));
  TAOS_CHECK_RETURN(tEncodeI64(pEncoder, pRsp->sleepTime));

  return 0;
}

int32_t tDecodeMqDataRspCommon(SDecoder *pDecoder, SMqDataRsp *pRsp) {
  int32_t code = 0;
  int32_t lino;

  TAOS_CHECK_EXIT(tDecodeSTqOffsetVal(pDecoder, &pRsp->reqOffset));
  TAOS_CHECK_EXIT(tDecodeSTqOffsetVal(pDecoder, &pRsp->rspOffset));
  TAOS_CHECK_EXIT(tDecodeI32(pDecoder, &pRsp->blockNum));

  if (pRsp->blockNum != 0) {
    if ((pRsp->blockData = taosArrayInit(pRsp->blockNum, sizeof(void *))) == NULL) {
      TAOS_CHECK_EXIT(terrno);
    }
    if ((pRsp->blockDataLen = taosArrayInit(pRsp->blockNum, sizeof(int32_t))) == NULL) {
      TAOS_CHECK_EXIT(terrno);
    }
    TAOS_CHECK_EXIT(tDecodeI8(pDecoder, &pRsp->withTbName));
    TAOS_CHECK_EXIT(tDecodeI8(pDecoder, &pRsp->withSchema));
    if (pRsp->withTbName) {
      if ((pRsp->blockTbName = taosArrayInit(pRsp->blockNum, sizeof(void *))) == NULL) {
        TAOS_CHECK_EXIT(terrno);
      }
    }
    if (pRsp->withSchema) {
      if ((pRsp->blockSchema = taosArrayInit(pRsp->blockNum, sizeof(void *))) == NULL) {
        TAOS_CHECK_EXIT(terrno);
      }
    }

    for (int32_t i = 0; i < pRsp->blockNum; i++) {
      void    *data = NULL;
      uint32_t bLen = 0;
      TAOS_CHECK_EXIT(tDecodeBinary(pDecoder, (uint8_t **)&data, &bLen));
      if (taosArrayPush(pRsp->blockData, &data) == NULL) {
        TAOS_CHECK_EXIT(terrno);
      }
      pRsp->blockDataElementFree = false;

      int32_t len = bLen;
      if (taosArrayPush(pRsp->blockDataLen, &len) == NULL) {
        TAOS_CHECK_EXIT(terrno);
      }

      if (pRsp->withSchema) {
        SSchemaWrapper *pSW = (SSchemaWrapper *)taosMemoryCalloc(1, sizeof(SSchemaWrapper));
        if (pSW == NULL) {
          TAOS_CHECK_EXIT(terrno);
        }

        if ((code = tDecodeSSchemaWrapper(pDecoder, pSW))) {
          taosMemoryFree(pSW);
          goto _exit;
        }

        if (taosArrayPush(pRsp->blockSchema, &pSW) == NULL) {
          taosMemoryFree(pSW);
          TAOS_CHECK_EXIT(terrno);
        }
      }

      if (pRsp->withTbName) {
        char *tbName;
        TAOS_CHECK_EXIT(tDecodeCStrAlloc(pDecoder, &tbName));
        if (taosArrayPush(pRsp->blockTbName, &tbName) == NULL) {
          TAOS_CHECK_EXIT(terrno);
        }
      }
    }
  }

_exit:
  return code;
}

int32_t tDecodeMqDataRsp(SDecoder *pDecoder, SMqDataRsp *pRsp) {
  TAOS_CHECK_RETURN(tDecodeMqDataRspCommon(pDecoder, pRsp));
  if (!tDecodeIsEnd(pDecoder)) {
    TAOS_CHECK_RETURN(tDecodeI64(pDecoder, &pRsp->sleepTime));
  }

  return 0;
}

int32_t tDecodeMqRawDataRsp(SDecoder *pDecoder, SMqDataRsp *pRsp) {
  int32_t code = 0;
  int32_t lino;

  TAOS_CHECK_EXIT(tDecodeSTqOffsetVal(pDecoder, &pRsp->reqOffset));
  TAOS_CHECK_EXIT(tDecodeSTqOffsetVal(pDecoder, &pRsp->rspOffset));
  TAOS_CHECK_EXIT(tDecodeI32(pDecoder, &pRsp->blockNum));
_exit:
  return code;
}

static void tDeleteMqDataRspCommon(SMqDataRsp *pRsp) {
  taosArrayDestroy(pRsp->blockDataLen);
  pRsp->blockDataLen = NULL;
  if (pRsp->blockDataElementFree) {
    taosArrayDestroyP(pRsp->blockData, NULL);
  } else {
    taosArrayDestroy(pRsp->blockData);
  }
  pRsp->blockData = NULL;
  taosArrayDestroyP(pRsp->blockSchema, (FDelete)tDeleteSchemaWrapper);
  pRsp->blockSchema = NULL;
  taosArrayDestroyP(pRsp->blockTbName, NULL);
  pRsp->blockTbName = NULL;
  tOffsetDestroy(&pRsp->reqOffset);
  tOffsetDestroy(&pRsp->rspOffset);
  taosMemoryFreeClear(pRsp->data);
}

void tDeleteMqDataRsp(SMqDataRsp *rsp) { tDeleteMqDataRspCommon(rsp); }

int32_t tEncodeSTaosxRsp(SEncoder *pEncoder, const SMqDataRsp *pRsp) {
  int32_t code = 0;
  int32_t lino = 0;

  TAOS_CHECK_EXIT(tEncodeMqDataRspCommon(pEncoder, pRsp));
  TAOS_CHECK_EXIT(tEncodeI32(pEncoder, pRsp->createTableNum));
  if (pRsp->createTableNum) {
    for (int32_t i = 0; i < pRsp->createTableNum; i++) {
      void   *createTableReq = taosArrayGetP(pRsp->createTableReq, i);
      int32_t createTableLen = *(int32_t *)taosArrayGet(pRsp->createTableLen, i);
      TAOS_CHECK_EXIT(tEncodeBinary(pEncoder, createTableReq, createTableLen));
    }
  }

_exit:
  return code;
}

int32_t tDecodeSTaosxRsp(SDecoder *pDecoder, SMqDataRsp *pRsp) {
  int32_t code = 0;
  int32_t lino;

  TAOS_CHECK_EXIT(tDecodeMqDataRspCommon(pDecoder, pRsp));
  TAOS_CHECK_EXIT(tDecodeI32(pDecoder, &pRsp->createTableNum));
  if (pRsp->createTableNum) {
    if ((pRsp->createTableLen = taosArrayInit(pRsp->createTableNum, sizeof(int32_t))) == NULL) {
      TAOS_CHECK_EXIT(terrno);
    }
    if ((pRsp->createTableReq = taosArrayInit(pRsp->createTableNum, sizeof(void *))) == NULL) {
      TAOS_CHECK_EXIT(terrno);
    }
    for (int32_t i = 0; i < pRsp->createTableNum; i++) {
      void    *pCreate = NULL;
      uint64_t len = 0;
      TAOS_CHECK_EXIT(tDecodeBinaryAlloc(pDecoder, &pCreate, &len));
      int32_t l = (int32_t)len;
      if (taosArrayPush(pRsp->createTableLen, &l) == NULL) {
        TAOS_CHECK_EXIT(terrno);
      }
      if (taosArrayPush(pRsp->createTableReq, &pCreate) == NULL) {
        TAOS_CHECK_EXIT(terrno);
      }
    }
  }
_exit:
  return code;
}

void tDeleteSTaosxRsp(SMqDataRsp *pRsp) {
  tDeleteMqDataRspCommon(pRsp);

  taosArrayDestroy(pRsp->createTableLen);
  pRsp->createTableLen = NULL;
  taosArrayDestroyP(pRsp->createTableReq, NULL);
  pRsp->createTableReq = NULL;
}

void tDeleteMqRawDataRsp(SMqDataRsp *pRsp) {
  tOffsetDestroy(&pRsp->reqOffset);
  tOffsetDestroy(&pRsp->rspOffset);
  if (pRsp->rawData != NULL) {
    taosMemoryFree(POINTER_SHIFT(pRsp->rawData, -sizeof(SMqRspHead)));
  }
}

int32_t tEncodeSSingleDeleteReq(SEncoder *pEncoder, const SSingleDeleteReq *pReq) {
  TAOS_CHECK_RETURN(tEncodeCStr(pEncoder, pReq->tbname));
  TAOS_CHECK_RETURN(tEncodeI64(pEncoder, pReq->startTs));
  TAOS_CHECK_RETURN(tEncodeI64(pEncoder, pReq->endTs));
  return 0;
}

int32_t tDecodeSSingleDeleteReq(SDecoder *pDecoder, SSingleDeleteReq *pReq) {
  TAOS_CHECK_RETURN(tDecodeCStrTo(pDecoder, pReq->tbname));
  TAOS_CHECK_RETURN(tDecodeI64(pDecoder, &pReq->startTs));
  TAOS_CHECK_RETURN(tDecodeI64(pDecoder, &pReq->endTs));
  return 0;
}

int32_t tEncodeSBatchDeleteReq(SEncoder *pEncoder, const SBatchDeleteReq *pReq) {
  int32_t code = 0;
  int32_t lino;

  TAOS_CHECK_EXIT(tEncodeI64(pEncoder, pReq->suid));
  int32_t sz = taosArrayGetSize(pReq->deleteReqs);
  TAOS_CHECK_EXIT(tEncodeI32(pEncoder, sz));
  for (int32_t i = 0; i < sz; i++) {
    SSingleDeleteReq *pOneReq = taosArrayGet(pReq->deleteReqs, i);
    TAOS_CHECK_EXIT(tEncodeSSingleDeleteReq(pEncoder, pOneReq));
  }
  TAOS_CHECK_EXIT(tEncodeI64(pEncoder, pReq->ctimeMs));
  TAOS_CHECK_EXIT(tEncodeI8(pEncoder, pReq->level));
_exit:
  return code;
}

static int32_t tDecodeSBatchDeleteReqCommon(SDecoder *pDecoder, SBatchDeleteReq *pReq) {
  int32_t code = 0;
  int32_t lino;

  TAOS_CHECK_EXIT(tDecodeI64(pDecoder, &pReq->suid));
  int32_t sz;
  TAOS_CHECK_EXIT(tDecodeI32(pDecoder, &sz));
  pReq->deleteReqs = taosArrayInit(0, sizeof(SSingleDeleteReq));
  if (pReq->deleteReqs == NULL) {
    TAOS_CHECK_EXIT(terrno);
  }
  for (int32_t i = 0; i < sz; i++) {
    SSingleDeleteReq deleteReq;
    TAOS_CHECK_EXIT(tDecodeSSingleDeleteReq(pDecoder, &deleteReq));
    if (taosArrayPush(pReq->deleteReqs, &deleteReq) == NULL) {
      TAOS_CHECK_EXIT(terrno);
    }
  }
_exit:
  return code;
}

int32_t tDecodeSBatchDeleteReq(SDecoder *pDecoder, SBatchDeleteReq *pReq) {
  int32_t code = 0;
  int32_t lino;

  TAOS_CHECK_EXIT(tDecodeSBatchDeleteReqCommon(pDecoder, pReq));

  pReq->ctimeMs = 0;
  if (!tDecodeIsEnd(pDecoder)) {
    TAOS_CHECK_EXIT(tDecodeI64(pDecoder, &pReq->ctimeMs));
  }
  if (!tDecodeIsEnd(pDecoder)) {
    TAOS_CHECK_EXIT(tDecodeI8(pDecoder, &pReq->level));
  }

_exit:
  return code;
}

int32_t tDecodeSBatchDeleteReqSetCtime(SDecoder *pDecoder, SBatchDeleteReq *pReq, int64_t ctimeMs) {
  int32_t code = 0;
  int32_t lino;

  TAOS_CHECK_EXIT(tDecodeSBatchDeleteReqCommon(pDecoder, pReq));

  pReq->ctimeMs = 0;
  if (!tDecodeIsEnd(pDecoder)) {
    *(int64_t *)(pDecoder->data + pDecoder->pos) = ctimeMs;
    TAOS_CHECK_EXIT(tDecodeI64(pDecoder, &pReq->ctimeMs));
  }

_exit:
  return code;
}
int32_t transformRawSSubmitTbData(void *data, int64_t suid, int64_t uid, int32_t sver) {
  int32_t  code = 0;
  int32_t  lino = 0;
  SDecoder decoder = {0};
  tDecoderInit(&decoder, (uint8_t *)POINTER_SHIFT(data, INT_BYTES), *(uint32_t *)data);

  int32_t flags = 0;
  TAOS_CHECK_EXIT(tDecodeI32v(&decoder, &flags));
  flags |= TD_REQ_FROM_TAOX;
  flags &= ~SUBMIT_REQ_AUTO_CREATE_TABLE;

  SEncoder encoder = {0};
  tEncoderInit(&encoder, (uint8_t *)POINTER_SHIFT(data, INT_BYTES), *(uint32_t *)data);
  TAOS_CHECK_EXIT(tEncodeI32v(&encoder, flags));
  TAOS_CHECK_EXIT(tEncodeI64(&encoder, suid));
  TAOS_CHECK_EXIT(tEncodeI64(&encoder, uid));
  TAOS_CHECK_EXIT(tEncodeI32v(&encoder, sver));
_exit:
  return code;
}

static int32_t tPreCheckSubmitTbData(const SSubmitTbData *pSubmitData, int8_t *hasBlob) {
  int32_t code = 0;
  int32_t line = 0;
  if (tBlobSetSize(pSubmitData->pBlobSet) > 0) {
    *hasBlob = 1;
    return code;
  }
    return 0;
}
static int32_t tEncodeSSubmitTbData(SEncoder *pCoder, const SSubmitTbData *pSubmitTbData) {
  int32_t code = 0;
  int32_t lino;
  int8_t  hasBlob = 0;

  int32_t count = 0;
  TAOS_CHECK_EXIT(tPreCheckSubmitTbData(pSubmitTbData, &hasBlob));

  TAOS_CHECK_EXIT(tStartEncode(pCoder));

  int32_t flags = pSubmitTbData->flags | ((SUBMIT_REQUEST_VERSION) << 8);

  if (hasBlob) {
    flags |= SUBMIT_REQ_WITH_BLOB;
  }
  TAOS_CHECK_EXIT(tEncodeI32v(pCoder, flags));

  // auto create table
  if (pSubmitTbData->flags & SUBMIT_REQ_AUTO_CREATE_TABLE) {
    if (!(pSubmitTbData->pCreateTbReq)) {
      uError("auto create table but request is NULL");
      return TSDB_CODE_INVALID_MSG;
    }
    TAOS_CHECK_EXIT(tEncodeSVCreateTbReq(pCoder, pSubmitTbData->pCreateTbReq));
  }

  // submit data
  TAOS_CHECK_EXIT(tEncodeI64(pCoder, pSubmitTbData->suid));
  TAOS_CHECK_EXIT(tEncodeI64(pCoder, pSubmitTbData->uid));
  TAOS_CHECK_EXIT(tEncodeI32v(pCoder, pSubmitTbData->sver));

  if (pSubmitTbData->flags & SUBMIT_REQ_COLUMN_DATA_FORMAT) {
    uint64_t  nColData = TARRAY_SIZE(pSubmitTbData->aCol);
    SColData *aColData = (SColData *)TARRAY_DATA(pSubmitTbData->aCol);

    uTrace("encode %d row data", (int32_t)(nColData));
    TAOS_CHECK_EXIT(tEncodeU64v(pCoder, nColData));

    for (uint64_t i = 0; i < nColData; i++) {
      if (IS_STR_DATA_BLOB(aColData[i].type)) {
        count = aColData[i].numOfNull + aColData[i].numOfValue + aColData[i].numOfNone; 
      }  
      TAOS_CHECK_EXIT(tEncodeColData(SUBMIT_REQUEST_VERSION, pCoder, &aColData[i]));
    }

  } else {
    uTrace("encode %d row data", (int32_t)(TARRAY_SIZE(pSubmitTbData->aRowP)));
    TAOS_CHECK_EXIT(tEncodeU64v(pCoder, TARRAY_SIZE(pSubmitTbData->aRowP)));

    SRow **rows = (SRow **)TARRAY_DATA(pSubmitTbData->aRowP);
    for (int32_t iRow = 0; iRow < TARRAY_SIZE(pSubmitTbData->aRowP); ++iRow) {
      TAOS_CHECK_EXIT(tEncodeRow(pCoder, rows[iRow]));
    }
    count = TARRAY_SIZE(pSubmitTbData->aRowP);
  }
  TAOS_CHECK_EXIT(tEncodeI64(pCoder, pSubmitTbData->ctimeMs));

  if (hasBlob) {
    TAOS_CHECK_EXIT(tEncodeBlobSet(pCoder, pSubmitTbData->pBlobSet));
    if (tBlobSetSize(pSubmitTbData->pBlobSet) != count) {
      uError("blob set size %d not match row size %d", tBlobSetSize(pSubmitTbData->pBlobSet), count);
      return TSDB_CODE_INVALID_MSG;
    }
  }

  tEndEncode(pCoder);
_exit:
  return code;
}

static int32_t tDecodeSSubmitTbData(SDecoder *pCoder, SSubmitTbData *pSubmitTbData, void *rawData) {
  int32_t code = 0;
  int32_t lino;
  int32_t flags;
  uint8_t version;

  int8_t hasBlob = 0;
  uint8_t*      dataAfterCreate = NULL;
  uint8_t*      dataStart = pCoder->data + pCoder->pos;
  uint32_t      posAfterCreate = 0;

  TAOS_CHECK_EXIT(tStartDecode(pCoder));
  uint32_t pos = pCoder->pos;
  TAOS_CHECK_EXIT(tDecodeI32v(pCoder, &flags));
  uint32_t flagsLen = pCoder->pos - pos;

  if (flags & SUBMIT_REQ_WITH_BLOB) {
    hasBlob = 1;
  }
  pSubmitTbData->flags = flags & 0xff;
  version = (flags >> 8) & 0xff;

  if (pSubmitTbData->flags & SUBMIT_REQ_AUTO_CREATE_TABLE) {
    pSubmitTbData->pCreateTbReq = taosMemoryCalloc(1, sizeof(SVCreateTbReq));
    if (pSubmitTbData->pCreateTbReq == NULL) {
      TAOS_CHECK_EXIT(terrno);
    }

    TAOS_CHECK_EXIT(tDecodeSVCreateTbReq(pCoder, pSubmitTbData->pCreateTbReq));
    dataAfterCreate = pCoder->data + pCoder->pos;
    posAfterCreate = pCoder->pos;
  }

  // submit data
  TAOS_CHECK_EXIT(tDecodeI64(pCoder, &pSubmitTbData->suid));
  TAOS_CHECK_EXIT(tDecodeI64(pCoder, &pSubmitTbData->uid));
  TAOS_CHECK_EXIT(tDecodeI32v(pCoder, &pSubmitTbData->sver));

  if (pSubmitTbData->flags & SUBMIT_REQ_COLUMN_DATA_FORMAT) {
    uint64_t nColData = 0;

    TAOS_CHECK_EXIT(tDecodeU64v(pCoder, &nColData));

    pSubmitTbData->aCol = taosArrayInit(nColData, sizeof(SColData));
    if (pSubmitTbData->aCol == NULL) {
      TAOS_CHECK_EXIT(terrno);
    }

    for (int32_t i = 0; i < nColData; ++i) {
      TAOS_CHECK_EXIT(tDecodeColData(version, pCoder, taosArrayReserve(pSubmitTbData->aCol, 1)));
    }
  } else {
    uint64_t nRow = 0;
    TAOS_CHECK_EXIT(tDecodeU64v(pCoder, &nRow));

    uTrace("decode %d row data", (int32_t)nRow);
    pSubmitTbData->aRowP = taosArrayInit(nRow, sizeof(SRow *));
    if (pSubmitTbData->aRowP == NULL) {
      TAOS_CHECK_EXIT(terrno);
    }

    for (int32_t iRow = 0; iRow < nRow; ++iRow) {
      SRow **ppRow = taosArrayReserve(pSubmitTbData->aRowP, 1);
      if (ppRow == NULL) {
        TAOS_CHECK_EXIT(terrno);
      }

      TAOS_CHECK_EXIT(tDecodeRow(pCoder, ppRow));
    }
    uTrace("decode row data size %d", (int32_t)(TARRAY_SIZE(pSubmitTbData->aRowP)));
  }

  pSubmitTbData->ctimeMs = 0;
  if (!tDecodeIsEnd(pCoder)) {
    TAOS_CHECK_EXIT(tDecodeI64(pCoder, &pSubmitTbData->ctimeMs));
  }

  if (!tDecodeIsEnd(pCoder) && hasBlob) {
    TAOS_CHECK_EXIT(tDecodeBlobSet(pCoder, &pSubmitTbData->pBlobSet));
  }

  if (rawData != NULL) {
    if (dataAfterCreate != NULL) {
      TAOS_MEMCPY(dataAfterCreate - INT_BYTES - flagsLen, dataStart, INT_BYTES + flagsLen);
      *(int32_t *)(dataAfterCreate - INT_BYTES - flagsLen) = pCoder->pos - posAfterCreate + flagsLen;
      *(void **)rawData = dataAfterCreate - INT_BYTES - flagsLen;
    } else {
      *(void **)rawData = dataStart;
    }
  }
  tEndDecode(pCoder);

_exit:
  return code;
}

int32_t tEncodeSubmitReq(SEncoder *pCoder, const SSubmitReq2 *pReq) {
  int32_t code = 0;
  int32_t lino;

  TAOS_CHECK_EXIT(tStartEncode(pCoder));
  TAOS_CHECK_EXIT(tEncodeU64v(pCoder, taosArrayGetSize(pReq->aSubmitTbData)));
  if (pReq->raw) {
    for (uint64_t i = 0; i < taosArrayGetSize(pReq->aSubmitTbData); i++) {
      void *data = taosArrayGetP(pReq->aSubmitTbData, i);
      if (pCoder->data != NULL) {
        TAOS_MEMCPY(pCoder->data + pCoder->pos, data, *(uint32_t *)data + INT_BYTES);
      }
      pCoder->pos += *(uint32_t *)data + INT_BYTES;
    }
  } else {
    for (uint64_t i = 0; i < taosArrayGetSize(pReq->aSubmitTbData); i++) {
      SSubmitTbData *pSubmitTbData = taosArrayGet(pReq->aSubmitTbData, i);
      if ((pSubmitTbData->flags & SUBMIT_REQ_AUTO_CREATE_TABLE) && pSubmitTbData->pCreateTbReq == NULL) {
        pSubmitTbData->flags &= ~SUBMIT_REQ_AUTO_CREATE_TABLE;
      }
      TAOS_CHECK_EXIT(tEncodeSSubmitTbData(pCoder, pSubmitTbData));
    }
  }

  tEndEncode(pCoder);
_exit:
  return code;
}

int32_t tDecodeSubmitReq(SDecoder *pCoder, SSubmitReq2 *pReq, SArray *rawList) {
  int32_t code = 0;

  memset(pReq, 0, sizeof(*pReq));

  // decode
  if (tStartDecode(pCoder) < 0) {
    code = TSDB_CODE_INVALID_MSG;
    goto _exit;
  }

  uint64_t nSubmitTbData;
  if (tDecodeU64v(pCoder, &nSubmitTbData) < 0) {
    code = TSDB_CODE_INVALID_MSG;
    goto _exit;
  }

  pReq->aSubmitTbData = taosArrayInit(nSubmitTbData, sizeof(SSubmitTbData));
  if (pReq->aSubmitTbData == NULL) {
    code = terrno;
    goto _exit;
  }

  for (uint64_t i = 0; i < nSubmitTbData; i++) {
    SSubmitTbData *data = taosArrayReserve(pReq->aSubmitTbData, 1);
    if (tDecodeSSubmitTbData(pCoder, data, rawList != NULL ? taosArrayReserve(rawList, 1) : NULL) < 0) {
      code = TSDB_CODE_INVALID_MSG;
      goto _exit;
    }
  }

  tEndDecode(pCoder);

_exit:
  return code;
}

void tDestroySubmitTbData(SSubmitTbData *pTbData, int32_t flag) {
  if (NULL == pTbData) {
    return;
  }

  if (flag == TSDB_MSG_FLG_ENCODE || flag == TSDB_MSG_FLG_CMPT) {
    if (pTbData->pCreateTbReq) {
      if (flag == TSDB_MSG_FLG_ENCODE) {
        tdDestroySVCreateTbReq(pTbData->pCreateTbReq);
      } else {
        tDestroySVCreateTbReq(pTbData->pCreateTbReq, TSDB_MSG_FLG_DECODE);
      }
      taosMemoryFreeClear(pTbData->pCreateTbReq);
    }

    if (pTbData->flags & SUBMIT_REQ_COLUMN_DATA_FORMAT) {
      if (pTbData->aCol) {
        int32_t   nColData = TARRAY_SIZE(pTbData->aCol);
        SColData *aColData = (SColData *)TARRAY_DATA(pTbData->aCol);

        for (int32_t i = 0; i < nColData; ++i) {
          tColDataDestroy(&aColData[i]);
        }
        taosArrayDestroy(pTbData->aCol);
        pTbData->aCol = NULL;
      }
    } else if (pTbData->aRowP) {
      int32_t nRow = TARRAY_SIZE(pTbData->aRowP);
      SRow  **rows = (SRow **)TARRAY_DATA(pTbData->aRowP);

      for (int32_t i = 0; i < nRow; ++i) {
        tRowDestroy(rows[i]);
        rows[i] = NULL;
      }
      taosArrayDestroy(pTbData->aRowP);
    }
  } else if (flag == TSDB_MSG_FLG_DECODE) {
    if (pTbData->pCreateTbReq) {
      tDestroySVSubmitCreateTbReq(pTbData->pCreateTbReq, TSDB_MSG_FLG_DECODE);
      taosMemoryFreeClear(pTbData->pCreateTbReq);
    }

    if (pTbData->flags & SUBMIT_REQ_COLUMN_DATA_FORMAT) {
      taosArrayDestroy(pTbData->aCol);
      pTbData->aCol = NULL;
    } else {
      taosArrayDestroy(pTbData->aRowP);
      pTbData->aRowP = NULL;
    }
  }

  if (pTbData->pBlobSet) {
    tBlobSetDestroy(pTbData->pBlobSet);
    pTbData->pBlobSet = NULL;
  }
  pTbData->aRowP = NULL;
}

void tDestroySubmitReq(SSubmitReq2 *pReq, int32_t flag) {
  if (pReq->aSubmitTbData == NULL) return;

  if (!pReq->raw) {
    int32_t        nSubmitTbData = TARRAY_SIZE(pReq->aSubmitTbData);
    SSubmitTbData *aSubmitTbData = (SSubmitTbData *)TARRAY_DATA(pReq->aSubmitTbData);

    for (int32_t i = 0; i < nSubmitTbData; i++) {
      tDestroySubmitTbData(&aSubmitTbData[i], flag);
    }
  }

  taosArrayDestroy(pReq->aSubmitTbData);
  pReq->aSubmitTbData = NULL;

  if (pReq->aSubmitBlobData != NULL) {
    int32_t nSubmitBlobData = TARRAY_SIZE(pReq->aSubmitBlobData);
    for (int32_t i = 0; i < nSubmitBlobData; i++) {
      SBlobSet *pBlobData = taosArrayGetP(pReq->aSubmitBlobData, i);
      if (pBlobData) {
        tBlobSetDestroy(pBlobData);
      }
    }
    taosArrayDestroy(pReq->aSubmitBlobData);
    pReq->aSubmitBlobData = NULL;
  }
}

int32_t tEncodeSSubmitRsp2(SEncoder *pCoder, const SSubmitRsp2 *pRsp) {
  int32_t code = 0;
  int32_t lino;

  TAOS_CHECK_EXIT(tStartEncode(pCoder));

  TAOS_CHECK_EXIT(tEncodeI32v(pCoder, pRsp->affectedRows));

  TAOS_CHECK_EXIT(tEncodeU64v(pCoder, taosArrayGetSize(pRsp->aCreateTbRsp)));
  for (int32_t i = 0; i < taosArrayGetSize(pRsp->aCreateTbRsp); ++i) {
    TAOS_CHECK_EXIT(tEncodeSVCreateTbRsp(pCoder, taosArrayGet(pRsp->aCreateTbRsp, i)));
  }

  tEndEncode(pCoder);
_exit:
  return code;
}

int32_t tDecodeSSubmitRsp2(SDecoder *pCoder, SSubmitRsp2 *pRsp) {
  int32_t code = 0;

  memset(pRsp, 0, sizeof(SSubmitRsp2));

  // decode
  if (tStartDecode(pCoder) < 0) {
    code = TSDB_CODE_INVALID_MSG;
    goto _exit;
  }

  if (tDecodeI32v(pCoder, &pRsp->affectedRows) < 0) {
    code = TSDB_CODE_INVALID_MSG;
    goto _exit;
  }

  uint64_t nCreateTbRsp;
  if (tDecodeU64v(pCoder, &nCreateTbRsp) < 0) {
    code = TSDB_CODE_INVALID_MSG;
    goto _exit;
  }

  if (nCreateTbRsp) {
    pRsp->aCreateTbRsp = taosArrayInit(nCreateTbRsp, sizeof(SVCreateTbRsp));
    if (pRsp->aCreateTbRsp == NULL) {
      code = terrno;
      goto _exit;
    }

    for (int32_t i = 0; i < nCreateTbRsp; ++i) {
      SVCreateTbRsp *pCreateTbRsp = taosArrayReserve(pRsp->aCreateTbRsp, 1);
      if (tDecodeSVCreateTbRsp(pCoder, pCreateTbRsp) < 0) {
        code = TSDB_CODE_INVALID_MSG;
        goto _exit;
      }
    }
  }

  tEndDecode(pCoder);

_exit:
  if (code) {
    if (pRsp->aCreateTbRsp) {
      taosArrayDestroyEx(pRsp->aCreateTbRsp, NULL /* todo */);
    }
  }
  return code;
}

void tDestroySSubmitRsp2(SSubmitRsp2 *pRsp, int32_t flag) {
  if (NULL == pRsp) {
    return;
  }

  if (flag & TSDB_MSG_FLG_ENCODE) {
    if (pRsp->aCreateTbRsp) {
      int32_t        nCreateTbRsp = TARRAY_SIZE(pRsp->aCreateTbRsp);
      SVCreateTbRsp *aCreateTbRsp = TARRAY_DATA(pRsp->aCreateTbRsp);
      for (int32_t i = 0; i < nCreateTbRsp; ++i) {
        if (aCreateTbRsp[i].pMeta) {
          taosMemoryFree(aCreateTbRsp[i].pMeta->pSchemas);
          taosMemoryFree(aCreateTbRsp[i].pMeta->pSchemaExt);
          taosMemoryFree(aCreateTbRsp[i].pMeta->pColRefs);
          taosMemoryFree(aCreateTbRsp[i].pMeta);
        }
      }
      taosArrayDestroy(pRsp->aCreateTbRsp);
    }
  } else if (flag & TSDB_MSG_FLG_DECODE) {
    if (pRsp->aCreateTbRsp) {
      int32_t        nCreateTbRsp = TARRAY_SIZE(pRsp->aCreateTbRsp);
      SVCreateTbRsp *aCreateTbRsp = TARRAY_DATA(pRsp->aCreateTbRsp);
      for (int32_t i = 0; i < nCreateTbRsp; ++i) {
        if (aCreateTbRsp[i].pMeta) {
          taosMemoryFreeClear(aCreateTbRsp[i].pMeta->pSchemas);
          taosMemoryFreeClear(aCreateTbRsp[i].pMeta->pSchemaExt);
          taosMemoryFreeClear(aCreateTbRsp[i].pMeta->pColRefs);
          taosMemoryFreeClear(aCreateTbRsp[i].pMeta);
        }
      }
      taosArrayDestroy(pRsp->aCreateTbRsp);
    }
  }
}

int32_t tEncodeMqSubTopicEp(void **buf, const SMqSubTopicEp *pTopicEp) {
  int32_t tlen = 0;
  tlen += taosEncodeString(buf, pTopicEp->topic);
  tlen += taosEncodeString(buf, pTopicEp->db);
  int32_t sz = taosArrayGetSize(pTopicEp->vgs);
  tlen += taosEncodeFixedI32(buf, sz);
  for (int32_t i = 0; i < sz; i++) {
    SMqSubVgEp *pVgEp = (SMqSubVgEp *)taosArrayGet(pTopicEp->vgs, i);
    tlen += tEncodeSMqSubVgEp(buf, pVgEp);
  }
  tlen += taosEncodeSSchemaWrapper(buf, &pTopicEp->schema);
  return tlen;
}

void *tDecodeMqSubTopicEp(void *buf, SMqSubTopicEp *pTopicEp) {
  buf = taosDecodeStringTo(buf, pTopicEp->topic);
  buf = taosDecodeStringTo(buf, pTopicEp->db);
  int32_t sz;
  buf = taosDecodeFixedI32(buf, &sz);
  pTopicEp->vgs = taosArrayInit(sz, sizeof(SMqSubVgEp));
  if (pTopicEp->vgs == NULL) {
    return NULL;
  }
  for (int32_t i = 0; i < sz; i++) {
    SMqSubVgEp vgEp;
    buf = tDecodeSMqSubVgEp(buf, &vgEp);
    if (taosArrayPush(pTopicEp->vgs, &vgEp) == NULL) {
      taosArrayDestroy(pTopicEp->vgs);
      pTopicEp->vgs = NULL;
      return NULL;
    }
  }
  buf = taosDecodeSSchemaWrapper(buf, &pTopicEp->schema);
  return buf;
}

void tDeleteMqSubTopicEp(SMqSubTopicEp *pSubTopicEp) {
  taosMemoryFreeClear(pSubTopicEp->schema.pSchema);
  pSubTopicEp->schema.nCols = 0;
  taosArrayDestroy(pSubTopicEp->vgs);
}

int32_t tSerializeSCMCreateViewReq(void *buf, int32_t bufLen, const SCMCreateViewReq *pReq) {
  SEncoder encoder = {0};
  int32_t  code = 0;
  int32_t  lino;
  int32_t  tlen;
  tEncoderInit(&encoder, buf, bufLen);

  TAOS_CHECK_EXIT(tStartEncode(&encoder));
  TAOS_CHECK_EXIT(tEncodeCStr(&encoder, pReq->fullname));
  TAOS_CHECK_EXIT(tEncodeCStr(&encoder, pReq->name));
  TAOS_CHECK_EXIT(tEncodeCStr(&encoder, pReq->dbFName));
  TAOS_CHECK_EXIT(tEncodeCStr(&encoder, pReq->querySql));
  TAOS_CHECK_EXIT(tEncodeCStr(&encoder, pReq->sql));
  TAOS_CHECK_EXIT(tEncodeI8(&encoder, pReq->orReplace));
  TAOS_CHECK_EXIT(tEncodeI8(&encoder, pReq->precision));
  TAOS_CHECK_EXIT(tEncodeI32(&encoder, pReq->numOfCols));
  for (int32_t i = 0; i < pReq->numOfCols; ++i) {
    SSchema *pSchema = &pReq->pSchema[i];
    TAOS_CHECK_EXIT(tEncodeSSchema(&encoder, pSchema));
  }

  tEndEncode(&encoder);

_exit:
  if (code) {
    tlen = code;
  } else {
    tlen = encoder.pos;
  }
  tEncoderClear(&encoder);
  return tlen;
}

int32_t tDeserializeSCMCreateViewReq(void *buf, int32_t bufLen, SCMCreateViewReq *pReq) {
  SDecoder decoder = {0};
  int32_t  code = 0;
  int32_t  lino;

  tDecoderInit(&decoder, buf, bufLen);

  TAOS_CHECK_EXIT(tStartDecode(&decoder));
  TAOS_CHECK_EXIT(tDecodeCStrTo(&decoder, pReq->fullname));
  TAOS_CHECK_EXIT(tDecodeCStrTo(&decoder, pReq->name));
  TAOS_CHECK_EXIT(tDecodeCStrTo(&decoder, pReq->dbFName));
  TAOS_CHECK_EXIT(tDecodeCStrAlloc(&decoder, &pReq->querySql));
  TAOS_CHECK_EXIT(tDecodeCStrAlloc(&decoder, &pReq->sql));
  TAOS_CHECK_EXIT(tDecodeI8(&decoder, &pReq->orReplace));
  TAOS_CHECK_EXIT(tDecodeI8(&decoder, &pReq->precision));
  TAOS_CHECK_EXIT(tDecodeI32(&decoder, &pReq->numOfCols));

  if (pReq->numOfCols > 0) {
    pReq->pSchema = taosMemoryCalloc(pReq->numOfCols, sizeof(SSchema));
    if (pReq->pSchema == NULL) {
      TAOS_CHECK_EXIT(terrno);
    }

    for (int32_t i = 0; i < pReq->numOfCols; ++i) {
      SSchema *pSchema = pReq->pSchema + i;
      TAOS_CHECK_EXIT(tDecodeSSchema(&decoder, pSchema));
    }
  }

  tEndDecode(&decoder);

_exit:
  tDecoderClear(&decoder);
  return code;
}

void tFreeSCMCreateViewReq(SCMCreateViewReq *pReq) {
  if (NULL == pReq) {
    return;
  }

  taosMemoryFreeClear(pReq->querySql);
  taosMemoryFreeClear(pReq->sql);
  taosMemoryFreeClear(pReq->pSchema);
}

int32_t tSerializeSCMDropViewReq(void *buf, int32_t bufLen, const SCMDropViewReq *pReq) {
  SEncoder encoder = {0};
  int32_t  code = 0;
  int32_t  lino;
  int32_t  tlen;
  tEncoderInit(&encoder, buf, bufLen);

  TAOS_CHECK_EXIT(tStartEncode(&encoder));
  TAOS_CHECK_EXIT(tEncodeCStr(&encoder, pReq->fullname));
  TAOS_CHECK_EXIT(tEncodeCStr(&encoder, pReq->name));
  TAOS_CHECK_EXIT(tEncodeCStr(&encoder, pReq->dbFName));
  TAOS_CHECK_EXIT(tEncodeCStr(&encoder, pReq->sql));
  TAOS_CHECK_EXIT(tEncodeI8(&encoder, pReq->igNotExists));

  tEndEncode(&encoder);

_exit:
  if (code) {
    tlen = code;
  } else {
    tlen = encoder.pos;
  }
  tEncoderClear(&encoder);
  return tlen;
}

int32_t tDeserializeSCMDropViewReq(void *buf, int32_t bufLen, SCMDropViewReq *pReq) {
  SDecoder decoder = {0};
  int32_t  code = 0;
  int32_t  lino;

  tDecoderInit(&decoder, buf, bufLen);

  TAOS_CHECK_EXIT(tStartDecode(&decoder));
  TAOS_CHECK_EXIT(tDecodeCStrTo(&decoder, pReq->fullname));
  TAOS_CHECK_EXIT(tDecodeCStrTo(&decoder, pReq->name));
  TAOS_CHECK_EXIT(tDecodeCStrTo(&decoder, pReq->dbFName));
  TAOS_CHECK_EXIT(tDecodeCStrAlloc(&decoder, &pReq->sql));
  TAOS_CHECK_EXIT(tDecodeI8(&decoder, &pReq->igNotExists));

  tEndDecode(&decoder);

_exit:
  tDecoderClear(&decoder);
  return code;
}
void tFreeSCMDropViewReq(SCMDropViewReq *pReq) {
  if (NULL == pReq) {
    return;
  }

  taosMemoryFree(pReq->sql);
}

int32_t tSerializeSViewMetaReq(void *buf, int32_t bufLen, const SViewMetaReq *pReq) {
  SEncoder encoder = {0};
  int32_t  code = 0;
  int32_t  lino;
  int32_t  tlen;
  tEncoderInit(&encoder, buf, bufLen);

  TAOS_CHECK_EXIT(tStartEncode(&encoder));
  TAOS_CHECK_EXIT(tEncodeCStr(&encoder, pReq->fullname));

  tEndEncode(&encoder);

_exit:
  if (code) {
    tlen = code;
  } else {
    tlen = encoder.pos;
  }
  tEncoderClear(&encoder);
  return tlen;
}

int32_t tDeserializeSViewMetaReq(void *buf, int32_t bufLen, SViewMetaReq *pReq) {
  SDecoder decoder = {0};
  int32_t  code = 0;
  int32_t  lino;

  tDecoderInit(&decoder, buf, bufLen);

  TAOS_CHECK_EXIT(tStartDecode(&decoder));
  TAOS_CHECK_EXIT(tDecodeCStrTo(&decoder, pReq->fullname));

  tEndDecode(&decoder);

_exit:
  tDecoderClear(&decoder);
  return code;
}

static int32_t tEncodeSViewMetaRsp(SEncoder *pEncoder, const SViewMetaRsp *pRsp) {
  int32_t code = 0;
  int32_t lino;

  TAOS_CHECK_EXIT(tEncodeCStr(pEncoder, pRsp->name));
  TAOS_CHECK_EXIT(tEncodeCStr(pEncoder, pRsp->dbFName));
  TAOS_CHECK_EXIT(tEncodeCStr(pEncoder, pRsp->user));
  TAOS_CHECK_EXIT(tEncodeU64(pEncoder, pRsp->dbId));
  TAOS_CHECK_EXIT(tEncodeU64(pEncoder, pRsp->viewId));
  TAOS_CHECK_EXIT(tEncodeCStr(pEncoder, pRsp->querySql));
  TAOS_CHECK_EXIT(tEncodeI8(pEncoder, pRsp->precision));
  TAOS_CHECK_EXIT(tEncodeI8(pEncoder, pRsp->type));
  TAOS_CHECK_EXIT(tEncodeI32(pEncoder, pRsp->version));
  TAOS_CHECK_EXIT(tEncodeI32(pEncoder, pRsp->numOfCols));
  for (int32_t i = 0; i < pRsp->numOfCols; ++i) {
    SSchema *pSchema = &pRsp->pSchema[i];
    TAOS_CHECK_EXIT(tEncodeSSchema(pEncoder, pSchema));
  }

_exit:
  return code;
}

int32_t tSerializeSViewMetaRsp(void *buf, int32_t bufLen, const SViewMetaRsp *pRsp) {
  SEncoder encoder = {0};
  int32_t  code = 0;
  int32_t  lino;
  int32_t  tlen;
  tEncoderInit(&encoder, buf, bufLen);

  TAOS_CHECK_EXIT(tStartEncode(&encoder));
  TAOS_CHECK_EXIT(tEncodeSViewMetaRsp(&encoder, pRsp));

  tEndEncode(&encoder);

_exit:
  if (code) {
    tlen = code;
  } else {
    tlen = encoder.pos;
  }
  tEncoderClear(&encoder);
  return tlen;
}

static int32_t tDecodeSViewMetaRsp(SDecoder *pDecoder, SViewMetaRsp *pRsp) {
  int32_t code = 0;
  int32_t lino;

  TAOS_CHECK_EXIT(tDecodeCStrTo(pDecoder, pRsp->name));
  TAOS_CHECK_EXIT(tDecodeCStrTo(pDecoder, pRsp->dbFName));
  TAOS_CHECK_EXIT(tDecodeCStrAlloc(pDecoder, &pRsp->user));
  TAOS_CHECK_EXIT(tDecodeU64(pDecoder, &pRsp->dbId));
  TAOS_CHECK_EXIT(tDecodeU64(pDecoder, &pRsp->viewId));
  TAOS_CHECK_EXIT(tDecodeCStrAlloc(pDecoder, &pRsp->querySql));
  TAOS_CHECK_EXIT(tDecodeI8(pDecoder, &pRsp->precision));
  TAOS_CHECK_EXIT(tDecodeI8(pDecoder, &pRsp->type));
  TAOS_CHECK_EXIT(tDecodeI32(pDecoder, &pRsp->version));
  TAOS_CHECK_EXIT(tDecodeI32(pDecoder, &pRsp->numOfCols));
  if (pRsp->numOfCols > 0) {
    pRsp->pSchema = taosMemoryCalloc(pRsp->numOfCols, sizeof(SSchema));
    if (pRsp->pSchema == NULL) {
      TAOS_CHECK_EXIT(terrno);
    }

    for (int32_t i = 0; i < pRsp->numOfCols; ++i) {
      SSchema *pSchema = pRsp->pSchema + i;
      TAOS_CHECK_EXIT(tDecodeSSchema(pDecoder, pSchema));
    }
  }

_exit:
  return code;
}

int32_t tDeserializeSViewMetaRsp(void *buf, int32_t bufLen, SViewMetaRsp *pRsp) {
  SDecoder decoder = {0};
  int32_t  code = 0;
  int32_t  lino;

  tDecoderInit(&decoder, buf, bufLen);

  TAOS_CHECK_EXIT(tStartDecode(&decoder));
  TAOS_CHECK_EXIT(tDecodeSViewMetaRsp(&decoder, pRsp));

  tEndDecode(&decoder);

_exit:
  tDecoderClear(&decoder);
  return code;
}

void tFreeSViewMetaRsp(SViewMetaRsp *pRsp) {
  if (NULL == pRsp) {
    return;
  }

  taosMemoryFree(pRsp->user);
  taosMemoryFree(pRsp->querySql);
  taosMemoryFree(pRsp->pSchema);
}

int32_t tSerializeSViewHbRsp(void *buf, int32_t bufLen, SViewHbRsp *pRsp) {
  SEncoder encoder = {0};
  int32_t  code = 0;
  int32_t  lino;
  int32_t  tlen;
  tEncoderInit(&encoder, buf, bufLen);

  TAOS_CHECK_EXIT(tStartEncode(&encoder));

  int32_t numOfMeta = taosArrayGetSize(pRsp->pViewRsp);
  TAOS_CHECK_EXIT(tEncodeI32(&encoder, numOfMeta));
  for (int32_t i = 0; i < numOfMeta; ++i) {
    SViewMetaRsp *pMetaRsp = taosArrayGetP(pRsp->pViewRsp, i);
    TAOS_CHECK_EXIT(tEncodeSViewMetaRsp(&encoder, pMetaRsp));
  }

  tEndEncode(&encoder);

_exit:
  if (code) {
    tlen = code;
  } else {
    tlen = encoder.pos;
  }
  tEncoderClear(&encoder);
  return tlen;
}

int32_t tDeserializeSViewHbRsp(void *buf, int32_t bufLen, SViewHbRsp *pRsp) {
  SDecoder decoder = {0};
  int32_t  code = 0;
  int32_t  lino;

  tDecoderInit(&decoder, buf, bufLen);

  TAOS_CHECK_EXIT(tStartDecode(&decoder));

  int32_t numOfMeta = 0;
  TAOS_CHECK_EXIT(tDecodeI32(&decoder, &numOfMeta));
  pRsp->pViewRsp = taosArrayInit(numOfMeta, POINTER_BYTES);
  if (pRsp->pViewRsp == NULL) {
    TAOS_CHECK_EXIT(terrno);
  }

  for (int32_t i = 0; i < numOfMeta; ++i) {
    SViewMetaRsp *metaRsp = taosMemoryCalloc(1, sizeof(SViewMetaRsp));
    if (NULL == metaRsp) {
      TAOS_CHECK_EXIT(terrno);
    }
    TAOS_CHECK_EXIT(tDecodeSViewMetaRsp(&decoder, metaRsp));
    if (taosArrayPush(pRsp->pViewRsp, &metaRsp) == NULL) {
      TAOS_CHECK_EXIT(terrno);
    }
  }

  tEndDecode(&decoder);

_exit:
  tDecoderClear(&decoder);
  return code;
}

void tFreeSViewHbRsp(SViewHbRsp *pRsp) {
  int32_t numOfMeta = taosArrayGetSize(pRsp->pViewRsp);
  for (int32_t i = 0; i < numOfMeta; ++i) {
    SViewMetaRsp *pMetaRsp = taosArrayGetP(pRsp->pViewRsp, i);
    tFreeSViewMetaRsp(pMetaRsp);
    taosMemoryFree(pMetaRsp);
  }

  taosArrayDestroy(pRsp->pViewRsp);
}

void setDefaultOptionsForField(SFieldWithOptions *field) {
  setColEncode(&field->compress, getDefaultEncode(field->type));
  setColCompress(&field->compress, getDefaultCompress(field->type));
  setColLevel(&field->compress, getDefaultLevel(field->type));
}

void setFieldWithOptions(SFieldWithOptions *fieldWithOptions, SField *field) {
  fieldWithOptions->bytes = field->bytes;
  fieldWithOptions->flags = field->flags;
  fieldWithOptions->type = field->type;
  tstrncpy(fieldWithOptions->name, field->name, TSDB_COL_NAME_LEN);
}
int32_t tSerializeTableTSMAInfoReq(void *buf, int32_t bufLen, const STableTSMAInfoReq *pReq) {
  SEncoder encoder = {0};
  int32_t  code = 0;
  int32_t  lino;
  int32_t  tlen;
  tEncoderInit(&encoder, buf, bufLen);

  TAOS_CHECK_EXIT(tStartEncode(&encoder));
  TAOS_CHECK_EXIT(tEncodeCStr(&encoder, pReq->name));
  TAOS_CHECK_EXIT(tEncodeI8(&encoder, pReq->fetchingWithTsmaName));

  tEndEncode(&encoder);

_exit:
  if (code) {
    tlen = code;
  } else {
    tlen = encoder.pos;
  }
  tEncoderClear(&encoder);
  return tlen;
}

int32_t tDeserializeTableTSMAInfoReq(void *buf, int32_t bufLen, STableTSMAInfoReq *pReq) {
  SDecoder decoder = {0};
  int32_t  code = 0;
  int32_t  lino;

  tDecoderInit(&decoder, buf, bufLen);

  TAOS_CHECK_EXIT(tStartDecode(&decoder));
  TAOS_CHECK_EXIT(tDecodeCStrTo(&decoder, pReq->name));
  TAOS_CHECK_EXIT(tDecodeI8(&decoder, (uint8_t *)&pReq->fetchingWithTsmaName));

  tEndDecode(&decoder);

_exit:
  tDecoderClear(&decoder);
  return code;
}

static int32_t tEncodeTableTSMAInfo(SEncoder *pEncoder, const STableTSMAInfo *pTsmaInfo) {
  int32_t code = 0;
  int32_t lino;

  TAOS_CHECK_EXIT(tEncodeCStr(pEncoder, pTsmaInfo->name));
  TAOS_CHECK_EXIT(tEncodeU64(pEncoder, pTsmaInfo->tsmaId));
  TAOS_CHECK_EXIT(tEncodeCStr(pEncoder, pTsmaInfo->tb));
  TAOS_CHECK_EXIT(tEncodeCStr(pEncoder, pTsmaInfo->dbFName));
  TAOS_CHECK_EXIT(tEncodeU64(pEncoder, pTsmaInfo->suid));
  TAOS_CHECK_EXIT(tEncodeU64(pEncoder, pTsmaInfo->destTbUid));
  TAOS_CHECK_EXIT(tEncodeU64(pEncoder, pTsmaInfo->dbId));
  TAOS_CHECK_EXIT(tEncodeI32(pEncoder, pTsmaInfo->version));
  TAOS_CHECK_EXIT(tEncodeCStr(pEncoder, pTsmaInfo->targetTb));
  TAOS_CHECK_EXIT(tEncodeCStr(pEncoder, pTsmaInfo->targetDbFName));
  TAOS_CHECK_EXIT(tEncodeI64(pEncoder, pTsmaInfo->interval));
  TAOS_CHECK_EXIT(tEncodeI8(pEncoder, pTsmaInfo->unit));

  int32_t size = pTsmaInfo->pFuncs ? pTsmaInfo->pFuncs->size : 0;
  TAOS_CHECK_EXIT(tEncodeI32(pEncoder, size));
  for (int32_t i = 0; i < size; ++i) {
    STableTSMAFuncInfo *pFuncInfo = taosArrayGet(pTsmaInfo->pFuncs, i);
    TAOS_CHECK_EXIT(tEncodeI32(pEncoder, pFuncInfo->funcId));
    TAOS_CHECK_EXIT(tEncodeI16(pEncoder, pFuncInfo->colId));
  }

  size = pTsmaInfo->pTags ? pTsmaInfo->pTags->size : 0;
  TAOS_CHECK_EXIT(tEncodeI32(pEncoder, size));
  for (int32_t i = 0; i < size; ++i) {
    const SSchema *pSchema = taosArrayGet(pTsmaInfo->pTags, i);
    TAOS_CHECK_EXIT(tEncodeSSchema(pEncoder, pSchema));
  }
  size = pTsmaInfo->pUsedCols ? pTsmaInfo->pUsedCols->size : 0;
  TAOS_CHECK_EXIT(tEncodeI32(pEncoder, size));
  for (int32_t i = 0; i < size; ++i) {
    const SSchema *pSchema = taosArrayGet(pTsmaInfo->pUsedCols, i);
    TAOS_CHECK_EXIT(tEncodeSSchema(pEncoder, pSchema));
  }

  TAOS_CHECK_EXIT(tEncodeCStr(pEncoder, pTsmaInfo->ast));
  TAOS_CHECK_EXIT(tEncodeI64(pEncoder, pTsmaInfo->streamUid));
  TAOS_CHECK_EXIT(tEncodeI64(pEncoder, pTsmaInfo->reqTs));
  TAOS_CHECK_EXIT(tEncodeI64(pEncoder, pTsmaInfo->rspTs));
  TAOS_CHECK_EXIT(tEncodeI64(pEncoder, pTsmaInfo->delayDuration));
  TAOS_CHECK_EXIT(tEncodeI8(pEncoder, pTsmaInfo->fillHistoryFinished));
  size = pTsmaInfo->streamAddr ? 1 : 0;
  TAOS_CHECK_EXIT(tEncodeI32(pEncoder, size));
  if (pTsmaInfo->streamAddr) {
    TAOS_CHECK_EXIT(tEncodeSStreamTaskAddr(pEncoder, pTsmaInfo->streamAddr));
  }

_exit:
  return code;
}

static int32_t tDecodeTableTSMAInfo(SDecoder *pDecoder, STableTSMAInfo *pTsmaInfo) {
  int32_t code = 0;
  int32_t lino;

  TAOS_CHECK_EXIT(tDecodeCStrTo(pDecoder, pTsmaInfo->name));
  TAOS_CHECK_EXIT(tDecodeU64(pDecoder, &pTsmaInfo->tsmaId));
  TAOS_CHECK_EXIT(tDecodeCStrTo(pDecoder, pTsmaInfo->tb));
  TAOS_CHECK_EXIT(tDecodeCStrTo(pDecoder, pTsmaInfo->dbFName));
  TAOS_CHECK_EXIT(tDecodeU64(pDecoder, &pTsmaInfo->suid));
  TAOS_CHECK_EXIT(tDecodeU64(pDecoder, &pTsmaInfo->destTbUid));
  TAOS_CHECK_EXIT(tDecodeU64(pDecoder, &pTsmaInfo->dbId));
  TAOS_CHECK_EXIT(tDecodeI32(pDecoder, &pTsmaInfo->version));
  TAOS_CHECK_EXIT(tDecodeCStrTo(pDecoder, pTsmaInfo->targetTb));
  TAOS_CHECK_EXIT(tDecodeCStrTo(pDecoder, pTsmaInfo->targetDbFName));
  TAOS_CHECK_EXIT(tDecodeI64(pDecoder, &pTsmaInfo->interval));
  TAOS_CHECK_EXIT(tDecodeI8(pDecoder, &pTsmaInfo->unit));
  int32_t size = 0;
  TAOS_CHECK_EXIT(tDecodeI32(pDecoder, &size));
  if (size > 0) {
    pTsmaInfo->pFuncs = taosArrayInit(size, sizeof(STableTSMAFuncInfo));
    if (!pTsmaInfo->pFuncs) {
      TAOS_CHECK_EXIT(terrno);
    }
    for (int32_t i = 0; i < size; ++i) {
      STableTSMAFuncInfo funcInfo = {0};
      TAOS_CHECK_EXIT(tDecodeI32(pDecoder, &funcInfo.funcId));
      TAOS_CHECK_EXIT(tDecodeI16(pDecoder, &funcInfo.colId));
      if (!taosArrayPush(pTsmaInfo->pFuncs, &funcInfo)) {
        TAOS_CHECK_EXIT(terrno);
      }
    }
  }

  TAOS_CHECK_EXIT(tDecodeI32(pDecoder, &size));
  if (size > 0) {
    pTsmaInfo->pTags = taosArrayInit(size, sizeof(SSchema));
    if (!pTsmaInfo->pTags) {
      TAOS_CHECK_EXIT(terrno);
    }
    for (int32_t i = 0; i < size; ++i) {
      SSchema schema = {0};
      TAOS_CHECK_EXIT(tDecodeSSchema(pDecoder, &schema));
      if (taosArrayPush(pTsmaInfo->pTags, &schema) == NULL) {
        TAOS_CHECK_EXIT(terrno);
      }
    }
  }

  TAOS_CHECK_EXIT(tDecodeI32(pDecoder, &size));
  if (size > 0) {
    pTsmaInfo->pUsedCols = taosArrayInit(size, sizeof(SSchema));
    if (!pTsmaInfo->pUsedCols) {
      TAOS_CHECK_EXIT(terrno);
    }
    for (int32_t i = 0; i < size; ++i) {
      SSchema schema = {0};
      TAOS_CHECK_EXIT(tDecodeSSchema(pDecoder, &schema));
      if (taosArrayPush(pTsmaInfo->pUsedCols, &schema) == NULL) {
        TAOS_CHECK_EXIT(terrno);
      }
    }
  }
  TAOS_CHECK_EXIT(tDecodeCStrAlloc(pDecoder, &pTsmaInfo->ast));
  TAOS_CHECK_EXIT(tDecodeI64(pDecoder, &pTsmaInfo->streamUid));
  TAOS_CHECK_EXIT(tDecodeI64(pDecoder, &pTsmaInfo->reqTs));
  TAOS_CHECK_EXIT(tDecodeI64(pDecoder, &pTsmaInfo->rspTs));
  TAOS_CHECK_EXIT(tDecodeI64(pDecoder, &pTsmaInfo->delayDuration));
  TAOS_CHECK_EXIT(tDecodeI8(pDecoder, (int8_t *)&pTsmaInfo->fillHistoryFinished));
  TAOS_CHECK_EXIT(tDecodeI32(pDecoder, &size));
  if (size > 0) {
    pTsmaInfo->streamAddr = taosMemoryCalloc(1, sizeof(SStreamTaskAddr));
    if (!pTsmaInfo->streamAddr) {
      TAOS_CHECK_EXIT(terrno);
    }

    TAOS_CHECK_EXIT(tDecodeSStreamTaskAddr(pDecoder, pTsmaInfo->streamAddr));
  } else {
    pTsmaInfo->streamAddr = NULL;
  }


_exit:
  return code;
}

static int32_t tEncodeTableTSMAInfoRsp(SEncoder *pEncoder, const STableTSMAInfoRsp *pRsp) {
  int32_t code = 0;
  int32_t lino;

  int32_t size = pRsp->pTsmas ? pRsp->pTsmas->size : 0;
  TAOS_CHECK_EXIT(tEncodeI32(pEncoder, size));
  for (int32_t i = 0; i < size; ++i) {
    STableTSMAInfo *pInfo = taosArrayGetP(pRsp->pTsmas, i);
    TAOS_CHECK_EXIT(tEncodeTableTSMAInfo(pEncoder, pInfo));
  }
_exit:
  return code;
}

static int32_t tDecodeTableTSMAInfoRsp(SDecoder *pDecoder, STableTSMAInfoRsp *pRsp) {
  int32_t size = 0;
  int32_t code = 0;
  int32_t lino;

  TAOS_CHECK_EXIT(tDecodeI32(pDecoder, &size));
  if (size <= 0) return 0;
  pRsp->pTsmas = taosArrayInit(size, POINTER_BYTES);
  if (!pRsp->pTsmas) {
    TAOS_CHECK_EXIT(terrno);
  }
  for (int32_t i = 0; i < size; ++i) {
    STableTSMAInfo *pTsma = taosMemoryCalloc(1, sizeof(STableTSMAInfo));
    if (!pTsma) {
      TAOS_CHECK_EXIT(terrno);
    }
    if (taosArrayPush(pRsp->pTsmas, &pTsma) == NULL) {
      TAOS_CHECK_EXIT(terrno);
    }
    TAOS_CHECK_EXIT(tDecodeTableTSMAInfo(pDecoder, pTsma));
  }
_exit:
  return code;
}

int32_t tSerializeTableTSMAInfoRsp(void *buf, int32_t bufLen, const STableTSMAInfoRsp *pRsp) {
  SEncoder encoder = {0};
  int32_t  code = 0;
  int32_t  lino;
  int32_t  tlen;
  tEncoderInit(&encoder, buf, bufLen);

  TAOS_CHECK_EXIT(tStartEncode(&encoder));
  TAOS_CHECK_EXIT(tEncodeTableTSMAInfoRsp(&encoder, pRsp));

  tEndEncode(&encoder);

_exit:
  if (code) {
    tlen = code;
  } else {
    tlen = encoder.pos;
  }
  tEncoderClear(&encoder);
  return tlen;
}

int32_t tDeserializeTableTSMAInfoRsp(void *buf, int32_t bufLen, STableTSMAInfoRsp *pRsp) {
  SDecoder decoder = {0};
  int32_t  code = 0;
  int32_t  lino;

  tDecoderInit(&decoder, buf, bufLen);

  TAOS_CHECK_EXIT(tStartDecode(&decoder));
  TAOS_CHECK_EXIT(tDecodeTableTSMAInfoRsp(&decoder, pRsp));

  tEndDecode(&decoder);

_exit:
  tDecoderClear(&decoder);
  return code;
}

void tFreeTableTSMAInfo(void *p) {
  STableTSMAInfo *pTsmaInfo = p;
  if (pTsmaInfo) {
    taosArrayDestroy(pTsmaInfo->pFuncs);
    taosArrayDestroy(pTsmaInfo->pTags);
    taosArrayDestroy(pTsmaInfo->pUsedCols);
    taosMemoryFree(pTsmaInfo->ast);
    if (pTsmaInfo->streamAddr) {
      taosMemoryFreeClear(pTsmaInfo->streamAddr);
    }
  }
}

void tFreeAndClearTableTSMAInfo(void *p) {
  STableTSMAInfo *pTsmaInfo = (STableTSMAInfo *)p;
  if (pTsmaInfo) {
    tFreeTableTSMAInfo(pTsmaInfo);
    taosMemoryFree(pTsmaInfo);
  }
}

void tFreeAndClearRefDbName(void *p) {
  char *dbName = (char *)p;
  if (dbName) {
    taosMemoryFree(dbName);
  }
}

int32_t tCloneTbTSMAInfo(STableTSMAInfo *pInfo, STableTSMAInfo **pRes) {
  int32_t code = TSDB_CODE_SUCCESS;
  if (NULL == pInfo) {
    return TSDB_CODE_SUCCESS;
  }
  STableTSMAInfo *pRet = taosMemoryCalloc(1, sizeof(STableTSMAInfo));
  if (!pRet) return terrno;

  *pRet = *pInfo;
  if (pInfo->pFuncs) {
    pRet->pFuncs = taosArrayDup(pInfo->pFuncs, NULL);
    if (!pRet->pFuncs) code = terrno;
  }
  if (pInfo->pTags && code == TSDB_CODE_SUCCESS) {
    pRet->pTags = taosArrayDup(pInfo->pTags, NULL);
    if (!pRet->pTags) code = terrno;
  }
  if (pInfo->pUsedCols && code == TSDB_CODE_SUCCESS) {
    pRet->pUsedCols = taosArrayDup(pInfo->pUsedCols, NULL);
    if (!pRet->pUsedCols) code = terrno;
  }
  if (pInfo->ast && code == TSDB_CODE_SUCCESS) {
    pRet->ast = taosStrdup(pInfo->ast);
    if (!pRet->ast) code = terrno;
  }
  if (pInfo->streamAddr && code == TSDB_CODE_SUCCESS) {
    pRet->streamAddr = taosMemoryCalloc(1, sizeof(SStreamTaskAddr));
    if (!pRet->streamAddr) code = terrno;
    if (code == TSDB_CODE_SUCCESS) {
      memcpy(pRet->streamAddr, pInfo->streamAddr, sizeof(SStreamTaskAddr));
    }
  }
  if (code) {
    tFreeAndClearTableTSMAInfo(pRet);
    pRet = NULL;
  }
  *pRes = pRet;
  return code;
}

void tFreeTableTSMAInfoRsp(STableTSMAInfoRsp *pRsp) {
  if (pRsp && pRsp->pTsmas) {
    taosArrayDestroyP(pRsp->pTsmas, tFreeAndClearTableTSMAInfo);
  }
}

int32_t tEncodeSMDropTbReqOnSingleVg(SEncoder *pEncoder, const SMDropTbReqsOnSingleVg *pReq) {
  const SVgroupInfo *pVgInfo = &pReq->vgInfo;
  int32_t            code = 0;
  int32_t            lino;

  TAOS_CHECK_EXIT(tEncodeI32(pEncoder, pVgInfo->vgId));
  TAOS_CHECK_EXIT(tEncodeU32(pEncoder, pVgInfo->hashBegin));
  TAOS_CHECK_EXIT(tEncodeU32(pEncoder, pVgInfo->hashEnd));
  TAOS_CHECK_EXIT(tEncodeSEpSet(pEncoder, &pVgInfo->epSet));
  TAOS_CHECK_EXIT(tEncodeI32(pEncoder, pVgInfo->numOfTable));
  int32_t size = pReq->pTbs ? pReq->pTbs->size : 0;
  TAOS_CHECK_EXIT(tEncodeI32(pEncoder, size));
  for (int32_t i = 0; i < size; ++i) {
    const SVDropTbReq *pInfo = taosArrayGet(pReq->pTbs, i);
    TAOS_CHECK_EXIT(tEncodeSVDropTbReq(pEncoder, pInfo));
  }
_exit:
  return code;
}

int32_t tDecodeSMDropTbReqOnSingleVg(SDecoder *pDecoder, SMDropTbReqsOnSingleVg *pReq) {
  int32_t code = 0;
  int32_t lino;

  TAOS_CHECK_EXIT(tDecodeI32(pDecoder, &pReq->vgInfo.vgId));
  TAOS_CHECK_EXIT(tDecodeU32(pDecoder, &pReq->vgInfo.hashBegin));
  TAOS_CHECK_EXIT(tDecodeU32(pDecoder, &pReq->vgInfo.hashEnd));
  TAOS_CHECK_EXIT(tDecodeSEpSet(pDecoder, &pReq->vgInfo.epSet));
  TAOS_CHECK_EXIT(tDecodeI32(pDecoder, &pReq->vgInfo.numOfTable));
  int32_t size = 0;
  TAOS_CHECK_EXIT(tDecodeI32(pDecoder, &size));
  pReq->pTbs = taosArrayInit(size, sizeof(SVDropTbReq));
  if (!pReq->pTbs) {
    TAOS_CHECK_EXIT(terrno);
  }
  SVDropTbReq pTbReq = {0};
  for (int32_t i = 0; i < size; ++i) {
    TAOS_CHECK_EXIT(tDecodeSVDropTbReq(pDecoder, &pTbReq));
    if (taosArrayPush(pReq->pTbs, &pTbReq) == NULL) {
      TAOS_CHECK_EXIT(terrno);
    }
  }

_exit:
  return code;
}

void tFreeSMDropTbReqOnSingleVg(void *p) {
  SMDropTbReqsOnSingleVg *pReq = p;
  taosArrayDestroy(pReq->pTbs);
}

int32_t tSerializeSMDropTbsReq(void *buf, int32_t bufLen, const SMDropTbsReq *pReq) {
  SEncoder encoder = {0};
  int32_t  code = 0;
  int32_t  lino;
  int32_t  tlen;

  tEncoderInit(&encoder, buf, bufLen);
  TAOS_CHECK_EXIT(tStartEncode(&encoder));
  int32_t size = pReq->pVgReqs ? pReq->pVgReqs->size : 0;
  TAOS_CHECK_EXIT(tEncodeI32(&encoder, size));
  for (int32_t i = 0; i < size; ++i) {
    SMDropTbReqsOnSingleVg *pVgReq = taosArrayGet(pReq->pVgReqs, i);
    TAOS_CHECK_EXIT(tEncodeSMDropTbReqOnSingleVg(&encoder, pVgReq));
  }
  tEndEncode(&encoder);

_exit:
  if (code) {
    tlen = code;
  } else {
    tlen = encoder.pos;
  }
  tEncoderClear(&encoder);
  return tlen;
}

int32_t tDeserializeSMDropTbsReq(void *buf, int32_t bufLen, SMDropTbsReq *pReq) {
  SDecoder decoder = {0};
  int32_t  code = 0;
  int32_t  lino;

  tDecoderInit(&decoder, buf, bufLen);
  TAOS_CHECK_EXIT(tStartDecode(&decoder));
  int32_t size = 0;
  TAOS_CHECK_EXIT(tDecodeI32(&decoder, &size));
  pReq->pVgReqs = taosArrayInit(size, sizeof(SMDropTbReqsOnSingleVg));
  if (!pReq->pVgReqs) {
    TAOS_CHECK_EXIT(terrno);
  }
  for (int32_t i = 0; i < size; ++i) {
    SMDropTbReqsOnSingleVg vgReq = {0};
    TAOS_CHECK_EXIT(tDecodeSMDropTbReqOnSingleVg(&decoder, &vgReq));
    if (taosArrayPush(pReq->pVgReqs, &vgReq) == NULL) {
      TAOS_CHECK_EXIT(terrno);
    }
  }
  tEndDecode(&decoder);
_exit:
  tDecoderClear(&decoder);
  return code;
}

void tFreeSMDropTbsReq(void *p) {
  SMDropTbsReq *pReq = p;
  taosArrayDestroyEx(pReq->pVgReqs, tFreeSMDropTbReqOnSingleVg);
}

int32_t tEncodeVFetchTtlExpiredTbsRsp(SEncoder *pCoder, const SVFetchTtlExpiredTbsRsp *pRsp) {
  int32_t code = 0;
  int32_t lino;

  TAOS_CHECK_EXIT(tEncodeI32(pCoder, pRsp->vgId));
  int32_t size = pRsp->pExpiredTbs ? pRsp->pExpiredTbs->size : 0;
  TAOS_CHECK_EXIT(tEncodeI32(pCoder, size));
  for (int32_t i = 0; i < size; ++i) {
    TAOS_CHECK_EXIT(tEncodeSVDropTbReq(pCoder, taosArrayGet(pRsp->pExpiredTbs, i)));
  }

_exit:
  return code;
}

int32_t tDecodeVFetchTtlExpiredTbsRsp(SDecoder *pCoder, SVFetchTtlExpiredTbsRsp *pRsp) {
  int32_t code = 0;
  int32_t lino;

  TAOS_CHECK_EXIT(tDecodeI32(pCoder, &pRsp->vgId));
  int32_t size = 0;
  TAOS_CHECK_EXIT(tDecodeI32(pCoder, &size));
  if (size > 0) {
    pRsp->pExpiredTbs = taosArrayInit(size, sizeof(SVDropTbReq));
    if (!pRsp->pExpiredTbs) {
      TAOS_CHECK_EXIT(terrno);
    }
    SVDropTbReq tb = {0};
    for (int32_t i = 0; i < size; ++i) {
      TAOS_CHECK_EXIT(tDecodeSVDropTbReq(pCoder, &tb));
      if (taosArrayPush(pRsp->pExpiredTbs, &tb) == NULL) {
        TAOS_CHECK_EXIT(terrno);
      }
    }
  }
_exit:
  return code;
}

void tFreeFetchTtlExpiredTbsRsp(void *p) {
  SVFetchTtlExpiredTbsRsp *pRsp = p;
  taosArrayDestroy(pRsp->pExpiredTbs);
}

int32_t tEncodeMqBatchMetaRsp(SEncoder *pEncoder, const SMqBatchMetaRsp *pRsp) {
  int32_t code = 0;
  int32_t lino;

  TAOS_CHECK_EXIT(tEncodeSTqOffsetVal(pEncoder, &pRsp->rspOffset));

  int32_t size = taosArrayGetSize(pRsp->batchMetaReq);
  TAOS_CHECK_EXIT(tEncodeI32(pEncoder, size));
  if (size > 0) {
    for (int32_t i = 0; i < size; i++) {
      void   *pMetaReq = taosArrayGetP(pRsp->batchMetaReq, i);
      int32_t metaLen = *(int32_t *)taosArrayGet(pRsp->batchMetaLen, i);
      TAOS_CHECK_EXIT(tEncodeBinary(pEncoder, pMetaReq, metaLen));
    }
  }
_exit:
  return code;
}

int32_t tDecodeMqBatchMetaRsp(SDecoder *pDecoder, SMqBatchMetaRsp *pRsp) {
  int32_t size = 0;
  int32_t code = 0;
  int32_t lino;

  TAOS_CHECK_EXIT(tDecodeI32(pDecoder, &size));
  if (size > 0) {
    pRsp->batchMetaReq = taosArrayInit(size, POINTER_BYTES);
    if (!pRsp->batchMetaReq) {
      TAOS_CHECK_EXIT(terrno);
    }
    pRsp->batchMetaLen = taosArrayInit(size, sizeof(int32_t));
    if (!pRsp->batchMetaLen) {
      TAOS_CHECK_EXIT(terrno);
    }
    for (int32_t i = 0; i < size; i++) {
      void    *pCreate = NULL;
      uint64_t len = 0;
      TAOS_CHECK_EXIT(tDecodeBinaryAlloc(pDecoder, &pCreate, &len));
      int32_t l = (int32_t)len;
      if (taosArrayPush(pRsp->batchMetaReq, &pCreate) == NULL) {
        TAOS_CHECK_EXIT(terrno);
      }
      if (taosArrayPush(pRsp->batchMetaLen, &l) == NULL) {
        TAOS_CHECK_EXIT(terrno);
      }
    }
  }
_exit:
  return code;
}

int32_t tSemiDecodeMqBatchMetaRsp(SDecoder *pDecoder, SMqBatchMetaRsp *pRsp) {
  int32_t code = 0;
  int32_t lino;

  TAOS_CHECK_EXIT(tDecodeSTqOffsetVal(pDecoder, &pRsp->rspOffset));
  if (pDecoder->size < pDecoder->pos) {
    return TSDB_CODE_INVALID_PARA;
  }
  pRsp->metaBuffLen = TD_CODER_REMAIN_CAPACITY(pDecoder);
  pRsp->pMetaBuff = taosMemoryCalloc(1, pRsp->metaBuffLen);
  if (pRsp->pMetaBuff == NULL) {
    TAOS_CHECK_EXIT(terrno);
  }
  memcpy(pRsp->pMetaBuff, TD_CODER_CURRENT(pDecoder), pRsp->metaBuffLen);

_exit:
  return code;
}

void tDeleteMqBatchMetaRsp(SMqBatchMetaRsp *pRsp) {
  taosMemoryFreeClear(pRsp->pMetaBuff);
  taosArrayDestroyP(pRsp->batchMetaReq, NULL);
  taosArrayDestroy(pRsp->batchMetaLen);
  pRsp->batchMetaReq = NULL;
  pRsp->batchMetaLen = NULL;
}

bool hasExtSchema(const SExtSchema *pExtSchema) { return pExtSchema->typeMod != 0; }

#ifdef USE_MOUNT
int32_t tSerializeSMountStbInfo(void *buf, int32_t bufLen, int32_t *pFLen, SMountStbInfo *pInfo) {
  SEncoder        encoder = {0};
  int32_t         code = 0, lino = 0;
  int32_t         flen = 0, qlen = 0;
  SMCreateStbReq *pReq = &pInfo->req;
  void           *qBuf = NULL;

  flen = tSerializeSMCreateStbReq(buf, bufLen, pReq);
  if (flen <= 0) {
    TAOS_RETURN(flen < 0 ? flen : TSDB_CODE_INTERNAL_ERROR);
  }
  if (pFLen) *pFLen = flen;

  if (buf) qBuf = POINTER_SHIFT(buf, flen);
  tEncoderInit(&encoder, qBuf, qBuf ? bufLen - flen : 0);
  TAOS_CHECK_EXIT(tStartEncode(&encoder));
  for (int32_t i = 0; i < pReq->numOfColumns; ++i) {
    void *pColExt = taosArrayGet(pInfo->pColExts, i);
    TAOS_CHECK_EXIT(tEncodeI16v(&encoder, *(col_id_t *)pColExt));
  }
  for (int32_t i = 0; i < pReq->numOfTags; ++i) {
    void *pTagExt = taosArrayGet(pInfo->pTagExts, i);
    TAOS_CHECK_EXIT(tEncodeI16v(&encoder, *(col_id_t *)pTagExt));
  }
  tEndEncode(&encoder);
_exit:
  qlen = code ? code : encoder.pos;
  tEncoderClear(&encoder);
  return code ? code : (flen + qlen);
}

int32_t tDeserializeSMountStbInfo(void *buf, int32_t bufLen, int32_t flen, SMountStbInfo *pInfo) {
  SDecoder decoder = {0};
  int32_t  code = 0, lino = 0;
  void    *qBuf = POINTER_SHIFT(buf, flen);

  TAOS_CHECK_EXIT(tDeserializeSMCreateStbReq(buf, flen, &pInfo->req));

  tDecoderInit(&decoder, qBuf, bufLen - flen);
  TAOS_CHECK_EXIT(tStartDecode(&decoder));
  if ((pInfo->pColExts = taosArrayInit(pInfo->req.numOfColumns, sizeof(col_id_t))) == NULL) {
    TAOS_CHECK_EXIT(terrno);
  }
  if ((pInfo->pTagExts = taosArrayInit(pInfo->req.numOfTags, sizeof(col_id_t))) == NULL) {
    TAOS_CHECK_EXIT(terrno);
  }
  for (int32_t i = 0; i < pInfo->req.numOfColumns; ++i) {
    col_id_t colId = 0;
    TAOS_CHECK_EXIT(tDecodeI16v(&decoder, &colId));
    if (taosArrayPush(pInfo->pColExts, &colId) == NULL) {
      TAOS_CHECK_EXIT(terrno);
    }
  }
  for (int32_t i = 0; i < pInfo->req.numOfTags; ++i) {
    col_id_t colId = 0;
    TAOS_CHECK_EXIT(tDecodeI16v(&decoder, &colId));
    if (taosArrayPush(pInfo->pTagExts, &colId) == NULL) {
      TAOS_CHECK_EXIT(terrno);
    }
  }
  tEndDecode(&decoder);
_exit:
  tDecoderClear(&decoder);
  return code;
}

int32_t tSerializeSCreateMountReq(void *buf, int32_t bufLen, SCreateMountReq *pReq) {
  SEncoder encoder = {0};
  int32_t  code = 0, lino = 0;
  int32_t  tlen;

  tEncoderInit(&encoder, buf, bufLen);

  TAOS_CHECK_EXIT(tStartEncode(&encoder));
  TAOS_CHECK_EXIT(tEncodeCStr(&encoder, pReq->mountName));
  TAOS_CHECK_EXIT(tEncodeI8(&encoder, pReq->ignoreExist));
  TAOS_CHECK_EXIT(tEncodeI16v(&encoder, pReq->nMounts));
  for (int32_t i = 0; i < pReq->nMounts; ++i) {
    TAOS_CHECK_EXIT(tEncodeI32v(&encoder, pReq->dnodeIds[i]));
    TAOS_CHECK_EXIT(tEncodeCStr(&encoder, pReq->mountPaths[i]));
  }
  ENCODESQL();

  tEndEncode(&encoder);
_exit:
  if (code) {
    tlen = code;
  } else {
    tlen = encoder.pos;
  }
  tEncoderClear(&encoder);
  return tlen;
}

int32_t tDeserializeSCreateMountReq(void *buf, int32_t bufLen, SCreateMountReq *pReq) {
  SDecoder decoder = {0};
  int32_t  code = 0, lino = 0;
  tDecoderInit(&decoder, buf, bufLen);

  TAOS_CHECK_EXIT(tStartDecode(&decoder));
  TAOS_CHECK_EXIT(tDecodeCStrTo(&decoder, pReq->mountName));
  TAOS_CHECK_EXIT(tDecodeI8(&decoder, &pReq->ignoreExist));
  TAOS_CHECK_EXIT(tDecodeI16v(&decoder, &pReq->nMounts));
  if(pReq->nMounts > 0) {
    TSDB_CHECK_NULL((pReq->dnodeIds = taosMemoryMalloc(pReq->nMounts * sizeof(int32_t))), code, lino, _exit, terrno);
    TSDB_CHECK_NULL((pReq->mountPaths = taosMemoryMalloc(pReq->nMounts * sizeof(char*))), code, lino, _exit, terrno);
    for (int32_t i = 0; i < pReq->nMounts; ++i) {
      TAOS_CHECK_EXIT(tDecodeI32v(&decoder, &pReq->dnodeIds[i]));
      TAOS_CHECK_EXIT(tDecodeCStrAlloc(&decoder, &pReq->mountPaths[i]));
    }
  }
  DECODESQL();

  tEndDecode(&decoder);
_exit:
  tDecoderClear(&decoder);
  return code;
}

void tFreeSCreateMountReq(SCreateMountReq *pReq) {
  if (pReq) {
    taosMemoryFreeClear(pReq->dnodeIds);
    if (pReq->mountPaths) {
      for (int32_t i = 0; i < pReq->nMounts; ++i) {
        taosMemoryFreeClear(pReq->mountPaths[i]);
      }
      taosMemoryFreeClear(pReq->mountPaths);
    }
    FREESQL();
  }
}

int32_t tSerializeSDropMountReq(void *buf, int32_t bufLen, SDropMountReq *pReq) {
  SEncoder encoder = {0};
  int32_t  code = 0, lino = 0;
  int32_t  tlen;
  tEncoderInit(&encoder, buf, bufLen);

  TAOS_CHECK_EXIT(tStartEncode(&encoder));
  TAOS_CHECK_EXIT(tEncodeCStr(&encoder, pReq->mountName));
  TAOS_CHECK_EXIT(tEncodeI8(&encoder, pReq->ignoreNotExists));
  ENCODESQL();
  tEndEncode(&encoder);

_exit:
  if (code) {
    tlen = code;
  } else {
    tlen = encoder.pos;
  }
  tEncoderClear(&encoder);
  return tlen;
}

int32_t tDeserializeSDropMountReq(void *buf, int32_t bufLen, SDropMountReq *pReq) {
  SDecoder decoder = {0};
  int32_t  code = 0, lino = 0;
  tDecoderInit(&decoder, buf, bufLen);

  TAOS_CHECK_EXIT(tStartDecode(&decoder));
  TAOS_CHECK_EXIT(tDecodeCStrTo(&decoder, pReq->mountName));
  TAOS_CHECK_EXIT(tDecodeI8(&decoder, &pReq->ignoreNotExists));
  DECODESQL();
  tEndDecode(&decoder);

_exit:
  tDecoderClear(&decoder);
  return code;
}

void tFreeSDropMountReq(SDropMountReq *pReq) { FREESQL(); }

int32_t tSerializeSDropMountRsp(void *buf, int32_t bufLen, SDropMountRsp *pRsp) {
  SEncoder encoder = {0};
  int32_t  code = 0, lino = 0;
  int32_t  tlen;
  tEncoderInit(&encoder, buf, bufLen);

  TAOS_CHECK_EXIT(tStartEncode(&encoder));
  TAOS_CHECK_EXIT(tEncodeCStr(&encoder, pRsp->name));
  TAOS_CHECK_EXIT(tEncodeI64(&encoder, pRsp->uid));
  tEndEncode(&encoder);

_exit:
  if (code) {
    tlen = code;
  } else {
    tlen = encoder.pos;
  }
  tEncoderClear(&encoder);
  return tlen;
}

int32_t tDeserializeSDropMountRsp(void *buf, int32_t bufLen, SDropMountRsp *pRsp) {
  SDecoder decoder = {0};
  int32_t  code = 0, lino = 0;
  tDecoderInit(&decoder, buf, bufLen);

  TAOS_CHECK_EXIT(tStartDecode(&decoder));
  TAOS_CHECK_EXIT(tDecodeCStrTo(&decoder, pRsp->name));
  TAOS_CHECK_EXIT(tDecodeI64(&decoder, &pRsp->uid));
  tEndDecode(&decoder);

_exit:
  tDecoderClear(&decoder);
  return code;
}

int32_t tSerializeSRetrieveMountPathReq(void *buf, int32_t bufLen, SRetrieveMountPathReq *pReq) {
  SEncoder encoder = {0};
  int32_t  code = 0, lino = 0;
  int32_t  tlen;
  tEncoderInit(&encoder, buf, bufLen);

  TAOS_CHECK_EXIT(tStartEncode(&encoder));
  TAOS_CHECK_EXIT(tEncodeCStr(&encoder, pReq->mountName));
  TAOS_CHECK_EXIT(tEncodeCStr(&encoder, pReq->mountPath));
  TAOS_CHECK_EXIT(tEncodeI64v(&encoder, pReq->mountUid));
  TAOS_CHECK_EXIT(tEncodeI32v(&encoder, pReq->dnodeId));
  TAOS_CHECK_EXIT(tEncodeI8(&encoder, pReq->ignoreExist));
  TAOS_CHECK_EXIT(tEncodeBinary(&encoder, (const uint8_t*)pReq->pVal, pReq->valLen));
  tEndEncode(&encoder);

_exit:
  if (code) {
    tlen = code;
  } else {
    tlen = encoder.pos;
  }
  tEncoderClear(&encoder);
  return tlen;
}

int32_t tDeserializeSRetrieveMountPathReq(void *buf, int32_t bufLen, SRetrieveMountPathReq *pReq) {
  SDecoder decoder = {0};
  int32_t  code = 0, lino = 0;
  tDecoderInit(&decoder, buf, bufLen);

  TAOS_CHECK_EXIT(tStartDecode(&decoder));
  TAOS_CHECK_EXIT(tDecodeCStrTo(&decoder, pReq->mountName));
  TAOS_CHECK_EXIT(tDecodeCStrTo(&decoder, pReq->mountPath));
  TAOS_CHECK_EXIT(tDecodeI64v(&decoder, &pReq->mountUid));
  TAOS_CHECK_EXIT(tDecodeI32v(&decoder, &pReq->dnodeId));
  TAOS_CHECK_EXIT(tDecodeI8(&decoder, &pReq->ignoreExist));
  TAOS_CHECK_EXIT(tDecodeBinary(&decoder, (uint8_t**)&pReq->pVal, &pReq->valLen));
  tEndDecode(&decoder);

_exit:
  tDecoderClear(&decoder);
  return code;
}

int32_t tSerializeSMountInfo(void *buf, int32_t bufLen, SMountInfo *pInfo) {
  SEncoder encoder = {0};
  int32_t  code = 0, lino = 0;
  int32_t  tlen, nDb = 0, nVg = 0, nStb = 0;
  tEncoderInit(&encoder, buf, bufLen);

  TAOS_CHECK_EXIT(tStartEncode(&encoder));
  TAOS_CHECK_EXIT(tEncodeCStr(&encoder, pInfo->mountName));
  TAOS_CHECK_EXIT(tEncodeCStr(&encoder, pInfo->mountPath));
  TAOS_CHECK_EXIT(tEncodeI8(&encoder, pInfo->ignoreExist));
  TAOS_CHECK_EXIT(tEncodeI64v(&encoder, pInfo->mountUid));
  TAOS_CHECK_EXIT(tEncodeI64v(&encoder, pInfo->clusterId));
  TAOS_CHECK_EXIT(tEncodeI32v(&encoder, pInfo->dnodeId));
  TAOS_CHECK_EXIT(tEncodeBinary(&encoder, (const uint8_t *)pInfo->pVal, pInfo->valLen));
  nDb = taosArrayGetSize(pInfo->pDbs);
  TAOS_CHECK_EXIT(tEncodeI32v(&encoder, nDb));
  for (int32_t i = 0; i < nDb; ++i) {
    SMountDbInfo *pDbInfo = TARRAY_GET_ELEM(pInfo->pDbs, i);
    TAOS_CHECK_EXIT(tEncodeCStr(&encoder, pDbInfo->dbName));
    TAOS_CHECK_EXIT(tEncodeU64v(&encoder, pDbInfo->dbId));
    nVg = taosArrayGetSize(pDbInfo->pVgs);
    TAOS_CHECK_EXIT(tEncodeI32v(&encoder, nVg));
    for (int32_t j = 0; j < nVg; ++j) {
      SMountVgInfo *pVgInfo = TARRAY_GET_ELEM(pDbInfo->pVgs, j);
      TAOS_CHECK_EXIT(tEncodeI32v(&encoder, pVgInfo->diskPrimary));
      TAOS_CHECK_EXIT(tEncodeI32v(&encoder, pVgInfo->vgId));
      TAOS_CHECK_EXIT(tEncodeI32v(&encoder, pVgInfo->cacheLastSize));
      TAOS_CHECK_EXIT(tEncodeI32v(&encoder, pVgInfo->szPage));
      TAOS_CHECK_EXIT(tEncodeI32v(&encoder, pVgInfo->szCache));
      TAOS_CHECK_EXIT(tEncodeU64v(&encoder, pVgInfo->szBuf));
      TAOS_CHECK_EXIT(tEncodeI8(&encoder, pVgInfo->cacheLast));
      TAOS_CHECK_EXIT(tEncodeI8(&encoder, pVgInfo->standby));
      TAOS_CHECK_EXIT(tEncodeI8(&encoder, pVgInfo->hashMethod));
      TAOS_CHECK_EXIT(tEncodeU32v(&encoder, pVgInfo->hashBegin));
      TAOS_CHECK_EXIT(tEncodeU32v(&encoder, pVgInfo->hashEnd));
      TAOS_CHECK_EXIT(tEncodeI16v(&encoder, pVgInfo->hashPrefix));
      TAOS_CHECK_EXIT(tEncodeI16v(&encoder, pVgInfo->hashSuffix));
      TAOS_CHECK_EXIT(tEncodeI16v(&encoder, pVgInfo->sttTrigger));
      TAOS_CHECK_EXIT(tEncodeI32v(&encoder, pVgInfo->replications));
      TAOS_CHECK_EXIT(tEncodeI8(&encoder, pVgInfo->precision));
      TAOS_CHECK_EXIT(tEncodeI8(&encoder, pVgInfo->compression));
      TAOS_CHECK_EXIT(tEncodeI8(&encoder, pVgInfo->slLevel));
      TAOS_CHECK_EXIT(tEncodeI32v(&encoder, pVgInfo->daysPerFile));
      TAOS_CHECK_EXIT(tEncodeI32v(&encoder, pVgInfo->keep0));
      TAOS_CHECK_EXIT(tEncodeI32v(&encoder, pVgInfo->keep1));
      TAOS_CHECK_EXIT(tEncodeI32v(&encoder, pVgInfo->keep2));
      TAOS_CHECK_EXIT(tEncodeI32v(&encoder, pVgInfo->keepTimeOffset));
      TAOS_CHECK_EXIT(tEncodeI32v(&encoder, pVgInfo->minRows));
      TAOS_CHECK_EXIT(tEncodeI32v(&encoder, pVgInfo->maxRows));
      TAOS_CHECK_EXIT(tEncodeI32v(&encoder, pVgInfo->tsdbPageSize));
      TAOS_CHECK_EXIT(tEncodeI32v(&encoder, pVgInfo->ssChunkSize));
      TAOS_CHECK_EXIT(tEncodeI32v(&encoder, pVgInfo->ssKeepLocal));
      TAOS_CHECK_EXIT(tEncodeI8(&encoder, pVgInfo->ssCompact));
      TAOS_CHECK_EXIT(tEncodeI32v(&encoder, pVgInfo->walFsyncPeriod));
      TAOS_CHECK_EXIT(tEncodeI32v(&encoder, pVgInfo->walRetentionPeriod));
      TAOS_CHECK_EXIT(tEncodeI32v(&encoder, pVgInfo->walRollPeriod));
      TAOS_CHECK_EXIT(tEncodeI64v(&encoder, pVgInfo->walRetentionSize));
      TAOS_CHECK_EXIT(tEncodeI64v(&encoder, pVgInfo->walSegSize));
      TAOS_CHECK_EXIT(tEncodeI32v(&encoder, pVgInfo->walLevel));
      TAOS_CHECK_EXIT(tEncodeI32v(&encoder, pVgInfo->encryptAlgorithm));
      TAOS_CHECK_EXIT(tEncodeI64v(&encoder, pVgInfo->committed));
      TAOS_CHECK_EXIT(tEncodeI64v(&encoder, pVgInfo->commitID));
      TAOS_CHECK_EXIT(tEncodeI64v(&encoder, pVgInfo->commitTerm));
      TAOS_CHECK_EXIT(tEncodeI64v(&encoder, pVgInfo->numOfSTables));
      TAOS_CHECK_EXIT(tEncodeI64v(&encoder, pVgInfo->numOfCTables));
      TAOS_CHECK_EXIT(tEncodeI64v(&encoder, pVgInfo->numOfNTables));
      TAOS_CHECK_EXIT(tEncodeU64v(&encoder, pVgInfo->dbId));
    }
    nStb = taosArrayGetSize(pDbInfo->pStbs);
    TAOS_CHECK_EXIT(tEncodeI32v(&encoder, nStb));
    for (int32_t k = 0; k < nStb; ++k) {
      void **pVal = TARRAY_GET_ELEM(pDbInfo->pStbs, k);
      TAOS_CHECK_EXIT(tEncodeBinary(&encoder, *(const uint8_t **)(pVal), **(int32_t **)pVal));
    }
  }

  tEndEncode(&encoder);

_exit:
  if (code) {
    tlen = code;
  } else {
    tlen = encoder.pos;
  }
  tEncoderClear(&encoder);
  return tlen;
}

int32_t tDeserializeSMountInfo(SDecoder *decoder, SMountInfo *pInfo, bool extractStb) {
  int32_t code = 0, lino = 0;
  int32_t nDb = 0, nVg = 0, nStb = 0;

  TAOS_CHECK_EXIT(tStartDecode(decoder));
  TAOS_CHECK_EXIT(tDecodeCStrTo(decoder, pInfo->mountName));
  TAOS_CHECK_EXIT(tDecodeCStrTo(decoder, pInfo->mountPath));
  TAOS_CHECK_EXIT(tDecodeI8(decoder, &pInfo->ignoreExist));
  TAOS_CHECK_EXIT(tDecodeI64v(decoder, &pInfo->mountUid));
  TAOS_CHECK_EXIT(tDecodeI64v(decoder, &pInfo->clusterId));
  TAOS_CHECK_EXIT(tDecodeI32v(decoder, &pInfo->dnodeId));
  TAOS_CHECK_EXIT(tDecodeBinary(decoder, (uint8_t **)&pInfo->pVal, &pInfo->valLen));
  TAOS_CHECK_EXIT(tDecodeI32v(decoder, &nDb));
  if (nDb > 0) {
    TSDB_CHECK_NULL((pInfo->pDbs = taosArrayInit_s(sizeof(SMountDbInfo), nDb)), code, lino, _exit, terrno);
    for (int32_t i = 0; i < nDb; ++i) {
      SMountDbInfo *pDbInfo = TARRAY_GET_ELEM(pInfo->pDbs, i);
      TAOS_CHECK_EXIT(tDecodeCStrTo(decoder, pDbInfo->dbName));
      TAOS_CHECK_EXIT(tDecodeU64v(decoder, &pDbInfo->dbId));
      TAOS_CHECK_EXIT(tDecodeI32v(decoder, &nVg));
      if (nVg > 0) {
        TSDB_CHECK_NULL((pDbInfo->pVgs = taosArrayInit_s(sizeof(SMountVgInfo), nVg)), code, lino, _exit, terrno);
        for (int32_t j = 0; j < nVg; ++j) {
          SMountVgInfo *pVgInfo = TARRAY_GET_ELEM(pDbInfo->pVgs, j);
          TAOS_CHECK_EXIT(tDecodeI32v(decoder, &pVgInfo->diskPrimary));
          TAOS_CHECK_EXIT(tDecodeI32v(decoder, &pVgInfo->vgId));
          TAOS_CHECK_EXIT(tDecodeI32v(decoder, &pVgInfo->cacheLastSize));
          TAOS_CHECK_EXIT(tDecodeI32v(decoder, &pVgInfo->szPage));
          TAOS_CHECK_EXIT(tDecodeI32v(decoder, &pVgInfo->szCache));
          TAOS_CHECK_EXIT(tDecodeU64v(decoder, &pVgInfo->szBuf));
          TAOS_CHECK_EXIT(tDecodeI8(decoder, &pVgInfo->cacheLast));
          TAOS_CHECK_EXIT(tDecodeI8(decoder, &pVgInfo->standby));
          TAOS_CHECK_EXIT(tDecodeI8(decoder, &pVgInfo->hashMethod));
          TAOS_CHECK_EXIT(tDecodeU32v(decoder, &pVgInfo->hashBegin));
          TAOS_CHECK_EXIT(tDecodeU32v(decoder, &pVgInfo->hashEnd));
          TAOS_CHECK_EXIT(tDecodeI16v(decoder, &pVgInfo->hashPrefix));
          TAOS_CHECK_EXIT(tDecodeI16v(decoder, &pVgInfo->hashSuffix));
          TAOS_CHECK_EXIT(tDecodeI16v(decoder, &pVgInfo->sttTrigger));
          TAOS_CHECK_EXIT(tDecodeI32v(decoder, &pVgInfo->replications));
          TAOS_CHECK_EXIT(tDecodeI8(decoder, &pVgInfo->precision));
          TAOS_CHECK_EXIT(tDecodeI8(decoder, &pVgInfo->compression));
          TAOS_CHECK_EXIT(tDecodeI8(decoder, &pVgInfo->slLevel));
          TAOS_CHECK_EXIT(tDecodeI32v(decoder, &pVgInfo->daysPerFile));
          TAOS_CHECK_EXIT(tDecodeI32v(decoder, &pVgInfo->keep0));
          TAOS_CHECK_EXIT(tDecodeI32v(decoder, &pVgInfo->keep1));
          TAOS_CHECK_EXIT(tDecodeI32v(decoder, &pVgInfo->keep2));
          TAOS_CHECK_EXIT(tDecodeI32v(decoder, &pVgInfo->keepTimeOffset));
          TAOS_CHECK_EXIT(tDecodeI32v(decoder, &pVgInfo->minRows));
          TAOS_CHECK_EXIT(tDecodeI32v(decoder, &pVgInfo->maxRows));
          TAOS_CHECK_EXIT(tDecodeI32v(decoder, &pVgInfo->tsdbPageSize));
          TAOS_CHECK_EXIT(tDecodeI32v(decoder, &pVgInfo->ssChunkSize));
          TAOS_CHECK_EXIT(tDecodeI32v(decoder, &pVgInfo->ssKeepLocal));
          TAOS_CHECK_EXIT(tDecodeI8(decoder, &pVgInfo->ssCompact));
          TAOS_CHECK_EXIT(tDecodeI32v(decoder, &pVgInfo->walFsyncPeriod));
          TAOS_CHECK_EXIT(tDecodeI32v(decoder, &pVgInfo->walRetentionPeriod));
          TAOS_CHECK_EXIT(tDecodeI32v(decoder, &pVgInfo->walRollPeriod));
          TAOS_CHECK_EXIT(tDecodeI64v(decoder, &pVgInfo->walRetentionSize));
          TAOS_CHECK_EXIT(tDecodeI64v(decoder, &pVgInfo->walSegSize));
          TAOS_CHECK_EXIT(tDecodeI32v(decoder, &pVgInfo->walLevel));
          TAOS_CHECK_EXIT(tDecodeI32v(decoder, &pVgInfo->encryptAlgorithm));
          TAOS_CHECK_EXIT(tDecodeI64v(decoder, &pVgInfo->committed));
          TAOS_CHECK_EXIT(tDecodeI64v(decoder, &pVgInfo->commitID));
          TAOS_CHECK_EXIT(tDecodeI64v(decoder, &pVgInfo->commitTerm));
          TAOS_CHECK_EXIT(tDecodeI64v(decoder, &pVgInfo->numOfSTables));
          TAOS_CHECK_EXIT(tDecodeI64v(decoder, &pVgInfo->numOfCTables));
          TAOS_CHECK_EXIT(tDecodeI64v(decoder, &pVgInfo->numOfNTables));
          TAOS_CHECK_EXIT(tDecodeU64v(decoder, &pVgInfo->dbId));
        }
      }
      TAOS_CHECK_EXIT(tDecodeI32v(decoder, &nStb));
      if (nStb > 0) {
        if (extractStb) {
          TSDB_CHECK_NULL((pDbInfo->pStbs = taosArrayInit_s(sizeof(SMountStbInfo), nStb)), code, lino, _exit, terrno);
          for (int32_t k = 0; k < nStb; ++k) {
            int32_t vlen = 0;
            void   *pVal = NULL;
            TAOS_CHECK_EXIT(tDecodeBinary(decoder, (uint8_t **)&pVal, &vlen));
            if (vlen < 8) {
              TAOS_CHECK_EXIT(TSDB_CODE_INVALID_MSG);  // totalLen(4) + 1stPartLen(4) + 1stPart(SMCreateStbReq) + 2ndPart(colIds and tagIds)
            }
            int32_t flen = *(int32_t *)POINTER_SHIFT(pVal,4);
            SMountStbInfo *pStbInfo = TARRAY_GET_ELEM(pDbInfo->pStbs, k);
            TAOS_CHECK_EXIT(tDeserializeSMountStbInfo(POINTER_SHIFT(pVal, 8), vlen - 8, flen, pStbInfo));
          }
        } else {
          TSDB_CHECK_NULL((pDbInfo->pStbs = taosArrayInit_s(sizeof(void *), nStb)), code, lino, _exit, terrno);
          for (int32_t k = 0; k < nStb; ++k) {
            int32_t vlen = 0;
            void   *pVal = NULL;
            TAOS_CHECK_EXIT(tDecodeBinary(decoder, (uint8_t **)&pVal, &vlen));
            if (vlen < 8) {
              TAOS_CHECK_EXIT(TSDB_CODE_INVALID_MSG);  // totalLen(4) + 1stPartLen(4) + 1stPart + 2ndPart
            }
            void *pStb = TARRAY_GET_ELEM(pDbInfo->pStbs, k);
            void *pNewVal = taosMemoryMalloc(vlen);
            if (pNewVal == NULL) {
              TAOS_CHECK_EXIT(terrno);
            }
            memcpy(pNewVal, pVal, vlen);
            *(void **)pStb = pNewVal;
          }
        }
      }
    }
  }

  tEndDecode(decoder);
_exit:
  return code;
}

void tFreeMountInfo(SMountInfo *pInfo, bool stbExtracted) {
  if (pInfo) {
    if (pInfo->pDbs) {
      for (int32_t i = 0; i < TARRAY_SIZE(pInfo->pDbs); ++i) {
        SMountDbInfo *pDbInfo = TARRAY_GET_ELEM(pInfo->pDbs, i);
        taosArrayDestroy(pDbInfo->pVgs);
        if (stbExtracted) {
          for (int32_t j = 0; j < taosArrayGetSize(pDbInfo->pStbs); ++j) {
            SMountStbInfo *pStbInfo = TARRAY_GET_ELEM(pDbInfo->pStbs, j);
            tFreeSMCreateStbReq(&pStbInfo->req);
            taosArrayDestroy(pStbInfo->pColExts);
            taosArrayDestroy(pStbInfo->pTagExts);
          }
          taosArrayDestroy(pDbInfo->pStbs);
        } else {
          taosArrayDestroyP(pDbInfo->pStbs, NULL);
        }
      }
      taosArrayDestroy(pInfo->pDbs);
    }
    for (int32_t i = 0; i < TFS_MAX_TIERS; ++i) {
      taosArrayDestroyP(pInfo->pDisks[i], NULL);
    }
    if (pInfo->pFile) {
      (void)taosUnLockFile(pInfo->pFile);
      (void)taosCloseFile(&pInfo->pFile);
    }
  }
}

int32_t tSerializeSMountVnodeReq(void *buf, int32_t *cBufLen, int32_t *tBufLen, SMountVnodeReq *pReq) {
  SEncoder encoder = {0};
  int32_t  code = 0, lino = 0;
  int32_t  clen = 0, tlen = 0;

  tEncoderInit(&encoder, buf, *tBufLen);
  TAOS_CHECK_EXIT(tStartEncode(&encoder));
  TAOS_CHECK_EXIT(tEncodeI32(&encoder, *cBufLen));  // createReq
  TAOS_CHECK_EXIT(tEncodeCStr(&encoder, pReq->mountName));
  TAOS_CHECK_EXIT(tEncodeCStr(&encoder, pReq->mountPath));
  TAOS_CHECK_EXIT(tEncodeI64v(&encoder, pReq->mountId));
  TAOS_CHECK_EXIT(tEncodeI32v(&encoder, pReq->diskPrimary));
  TAOS_CHECK_EXIT(tEncodeI32v(&encoder, pReq->mountVgId));
  TAOS_CHECK_EXIT(tEncodeI64v(&encoder, pReq->committed));
  TAOS_CHECK_EXIT(tEncodeI64v(&encoder, pReq->commitID));
  TAOS_CHECK_EXIT(tEncodeI64v(&encoder, pReq->commitTerm));
  TAOS_CHECK_EXIT(tEncodeI64v(&encoder, pReq->numOfSTables));
  TAOS_CHECK_EXIT(tEncodeI64v(&encoder, pReq->numOfCTables));
  TAOS_CHECK_EXIT(tEncodeI64v(&encoder, pReq->numOfNTables));
  TAOS_CHECK_EXIT(tEncodeI32v(&encoder, 10));  // nReserved
  for (int32_t i = 0; i < 10; ++i) {           // reserved fields
    TAOS_CHECK_EXIT(tEncodeI64v(&encoder, 0));
  }
  tEndEncode(&encoder);

  if (buf == NULL) {
    clen = tSerializeSCreateVnodeReq(NULL, 0, &pReq->createReq);
  } else {
    clen = tSerializeSCreateVnodeReq(POINTER_SHIFT(buf, encoder.pos), *cBufLen, &pReq->createReq);
  }

_exit:
  if (code || clen < 0) {
    if (clen < 0) code = clen;
  } else {
    *cBufLen = clen;
    *tBufLen = encoder.pos + clen;
  }
  tEncoderClear(&encoder);
  return code;
}

int32_t tDeserializeSMountVnodeReq(void *buf, int32_t bufLen, SMountVnodeReq *pReq) {
  SDecoder         decoder = {0};
  int32_t          code = 0, lino = 0;
  int32_t          cBufLen = 0, tBufLen = 0, nReserved = 0;
  int64_t          padding;
  SCreateVnodeReq *pCreateReq = &pReq->createReq;

  tDecoderInit(&decoder, buf, bufLen);

  TAOS_CHECK_EXIT(tStartDecode(&decoder));
  TAOS_CHECK_EXIT(tDecodeI32(&decoder, &cBufLen));  // createReq
  TAOS_CHECK_EXIT(tDecodeCStrTo(&decoder, pReq->mountName));
  TAOS_CHECK_EXIT(tDecodeCStrTo(&decoder, pReq->mountPath));
  TAOS_CHECK_EXIT(tDecodeI64v(&decoder, &pReq->mountId));
  TAOS_CHECK_EXIT(tDecodeI32v(&decoder, &pReq->diskPrimary));
  TAOS_CHECK_EXIT(tDecodeI32v(&decoder, &pReq->mountVgId));
  TAOS_CHECK_EXIT(tDecodeI64v(&decoder, &pReq->committed));
  TAOS_CHECK_EXIT(tDecodeI64v(&decoder, &pReq->commitID));
  TAOS_CHECK_EXIT(tDecodeI64v(&decoder, &pReq->commitTerm));
  TAOS_CHECK_EXIT(tDecodeI64v(&decoder, &pReq->numOfSTables));
  TAOS_CHECK_EXIT(tDecodeI64v(&decoder, &pReq->numOfCTables));
  TAOS_CHECK_EXIT(tDecodeI64v(&decoder, &pReq->numOfNTables));
  // reserved fields
  TAOS_CHECK_EXIT(tDecodeI32v(&decoder, &nReserved));
  for(int32_t i = 0; i < nReserved; ++i) {
    TAOS_CHECK_EXIT(tDecodeI64v(&decoder, &padding));
  }
  tEndDecode(&decoder);
  TAOS_CHECK_EXIT(tDeserializeSCreateVnodeReq(POINTER_SHIFT(buf, decoder.pos), cBufLen, pCreateReq));
_exit:
  tDecoderClear(&decoder);
  return code;
}

int32_t tFreeSMountVnodeReq(SMountVnodeReq *pReq) {
  (void)tFreeSCreateVnodeReq(&pReq->createReq);
  return 0;
}
#endif // USE_MOUNT

int32_t tSerializeSScanDbReq(void *buf, int32_t bufLen, SScanDbReq *pReq) {
  SEncoder encoder = {0};
  int32_t  code = 0;
  int32_t  lino;
  int32_t  tlen;
  tEncoderInit(&encoder, buf, bufLen);

  TAOS_CHECK_EXIT(tStartEncode(&encoder));
  TAOS_CHECK_EXIT(tEncodeCStr(&encoder, pReq->db));
  TAOS_CHECK_EXIT(tEncodeI64(&encoder, pReq->timeRange.skey));
  TAOS_CHECK_EXIT(tEncodeI64(&encoder, pReq->timeRange.ekey));
  ENCODESQL();

  // encode vgroup list
  int32_t numOfVgroups = taosArrayGetSize(pReq->vgroupIds);
  TAOS_CHECK_EXIT(tEncodeI32(&encoder, numOfVgroups));
  if (numOfVgroups > 0) {
    for (int32_t i = 0; i < numOfVgroups; ++i) {
      int64_t vgid = *(int64_t *)taosArrayGet(pReq->vgroupIds, i);
      TAOS_CHECK_EXIT(tEncodeI64v(&encoder, vgid));
    }
  }

  tEndEncode(&encoder);

_exit:
  if (code) {
    tlen = code;
  } else {
    tlen = encoder.pos;
  }
  tEncoderClear(&encoder);
  return tlen;
}

int32_t tDeserializeSScanDbReq(void *buf, int32_t bufLen, SScanDbReq *pReq) {
  SDecoder decoder = {0};
  int32_t  code = 0;
  int32_t  lino;
  tDecoderInit(&decoder, buf, bufLen);

  TAOS_CHECK_EXIT(tStartDecode(&decoder));
  TAOS_CHECK_EXIT(tDecodeCStrTo(&decoder, pReq->db));
  TAOS_CHECK_EXIT(tDecodeI64(&decoder, &pReq->timeRange.skey));
  TAOS_CHECK_EXIT(tDecodeI64(&decoder, &pReq->timeRange.ekey));
  DECODESQL();

  // decode vgroup list
  if (!tDecodeIsEnd(&decoder)) {
    int32_t numOfVgroups = 0;
    TAOS_CHECK_EXIT(tDecodeI32(&decoder, &numOfVgroups));
    if (numOfVgroups > 0) {
      pReq->vgroupIds = taosArrayInit(numOfVgroups, sizeof(int64_t));
      if (NULL == pReq->vgroupIds) {
        TAOS_CHECK_EXIT(terrno);
      }

      for (int32_t i = 0; i < numOfVgroups; ++i) {
        int64_t vgid;
        TAOS_CHECK_EXIT(tDecodeI64v(&decoder, &vgid));
        if (taosArrayPush(pReq->vgroupIds, &vgid) == NULL) {
          TAOS_CHECK_EXIT(terrno);
        }
      }
    }
  }

  tEndDecode(&decoder);

_exit:
  tDecoderClear(&decoder);
  return code;
}

void tFreeSScanDbReq(SScanDbReq *pReq) {
  FREESQL();
  taosArrayDestroy(pReq->vgroupIds);
  pReq->vgroupIds = NULL;
}

int32_t tSerializeSScanDbRsp(void *buf, int32_t bufLen, SScanDbRsp *pRsp) {
  SEncoder encoder = {0};
  int32_t  code = 0;
  int32_t  lino;
  int32_t  tlen;
  tEncoderInit(&encoder, buf, bufLen);

  TAOS_CHECK_EXIT(tStartEncode(&encoder));
  TAOS_CHECK_EXIT(tEncodeI32(&encoder, pRsp->scanId));
  TAOS_CHECK_EXIT(tEncodeI8(&encoder, pRsp->bAccepted));
  tEndEncode(&encoder);

_exit:
  if (code) {
    tlen = code;
  } else {
    tlen = encoder.pos;
  }
  tEncoderClear(&encoder);
  return tlen;
}

int32_t tDeserializeSScanDbRsp(void *buf, int32_t bufLen, SScanDbRsp *pRsp) {
  SDecoder decoder = {0};
  int32_t  code = 0;
  int32_t  lino;
  tDecoderInit(&decoder, buf, bufLen);

  TAOS_CHECK_EXIT(tStartDecode(&decoder));
  TAOS_CHECK_EXIT(tDecodeI32(&decoder, &pRsp->scanId));
  TAOS_CHECK_EXIT(tDecodeI8(&decoder, &pRsp->bAccepted));
  tEndDecode(&decoder);

_exit:
  tDecoderClear(&decoder);
  return code;
}

int32_t tSerializeSVKillScanReq(void *buf, int32_t bufLen, SVKillScanReq *pReq) {
  SEncoder encoder = {0};
  int32_t  code = 0;
  int32_t  lino;
  int32_t  tlen;
  tEncoderInit(&encoder, buf, bufLen);

  TAOS_CHECK_EXIT(tStartEncode(&encoder));
  TAOS_CHECK_EXIT(tEncodeI32(&encoder, pReq->scanId));
  TAOS_CHECK_EXIT(tEncodeI32(&encoder, pReq->vgId));
  TAOS_CHECK_EXIT(tEncodeI32(&encoder, pReq->dnodeId));

  tEndEncode(&encoder);

_exit:
  if (code) {
    tlen = code;
  } else {
    tlen = encoder.pos;
  }
  tEncoderClear(&encoder);
  return tlen;
}

int32_t tDeserializeSVKillScanReq(void *buf, int32_t bufLen, SVKillScanReq *pReq) {
  int32_t  code = 0;
  int32_t  lino;
  SDecoder decoder = {0};

  tDecoderInit(&decoder, buf, bufLen);

  TAOS_CHECK_EXIT(tStartDecode(&decoder));
  TAOS_CHECK_EXIT(tDecodeI32(&decoder, &pReq->scanId));
  TAOS_CHECK_EXIT(tDecodeI32(&decoder, &pReq->vgId));
  TAOS_CHECK_EXIT(tDecodeI32(&decoder, &pReq->dnodeId));
  tEndDecode(&decoder);

_exit:
  tDecoderClear(&decoder);
  return code;
}

int32_t tSerializeSQueryScanProgressRsp(void *buf, int32_t bufLen, SQueryScanProgressRsp *pReq) {
  SEncoder encoder = {0};
  int32_t  code = 0;
  int32_t  lino;
  int32_t  tlen;
  tEncoderInit(&encoder, buf, bufLen);

  TAOS_CHECK_EXIT(tStartEncode(&encoder));
  TAOS_CHECK_EXIT(tEncodeI32(&encoder, pReq->scanId));
  TAOS_CHECK_EXIT(tEncodeI32(&encoder, pReq->vgId));
  TAOS_CHECK_EXIT(tEncodeI32(&encoder, pReq->dnodeId));
  TAOS_CHECK_EXIT(tEncodeI32(&encoder, pReq->numberFileset));
  TAOS_CHECK_EXIT(tEncodeI32(&encoder, pReq->finished));
  // 1. add progress and remaining time
  TAOS_CHECK_EXIT(tEncodeI32v(&encoder, pReq->progress));
  TAOS_CHECK_EXIT(tEncodeI64v(&encoder, pReq->remainingTime));

  tEndEncode(&encoder);

_exit:
  if (code) {
    tlen = code;
  } else {
    tlen = encoder.pos;
  }
  tEncoderClear(&encoder);
  return tlen;
}

int32_t tDeserializeSQueryScanProgressRsp(void *buf, int32_t bufLen, SQueryScanProgressRsp *pReq) {
  SDecoder decoder = {0};
  int32_t  code = 0;
  int32_t  lino;
  tDecoderInit(&decoder, buf, bufLen);

  TAOS_CHECK_EXIT(tStartDecode(&decoder));
  TAOS_CHECK_EXIT(tDecodeI32(&decoder, &pReq->scanId));
  TAOS_CHECK_EXIT(tDecodeI32(&decoder, &pReq->vgId));
  TAOS_CHECK_EXIT(tDecodeI32(&decoder, &pReq->dnodeId));
  TAOS_CHECK_EXIT(tDecodeI32(&decoder, &pReq->numberFileset));
  TAOS_CHECK_EXIT(tDecodeI32(&decoder, &pReq->finished));
  // 1. decode progress and remaining time
  if (!tDecodeIsEnd(&decoder)) {
    TAOS_CHECK_EXIT(tDecodeI32v(&decoder, &pReq->progress));
    TAOS_CHECK_EXIT(tDecodeI64v(&decoder, &pReq->remainingTime));
  } else {
    pReq->progress = 0;
    pReq->remainingTime = 0;
  }

  tEndDecode(&decoder);
_exit:
  tDecoderClear(&decoder);
  return code;
}

int32_t tSerializeSQueryScanProgressReq(void *buf, int32_t bufLen, SQueryScanProgressReq *pReq) {
  SEncoder encoder = {0};
  int32_t  code = 0;
  int32_t  lino;
  int32_t  tlen;
  tEncoderInit(&encoder, buf, bufLen);

  TAOS_CHECK_EXIT(tStartEncode(&encoder));

  TAOS_CHECK_EXIT(tEncodeI32(&encoder, pReq->scanId));
  TAOS_CHECK_EXIT(tEncodeI32(&encoder, pReq->vgId));
  TAOS_CHECK_EXIT(tEncodeI32(&encoder, pReq->dnodeId));

  tEndEncode(&encoder);

_exit:
  if (code) {
    tlen = code;
  } else {
    tlen = encoder.pos;
  }
  tEncoderClear(&encoder);
  return tlen;
}

int32_t tDeserializeSQueryScanProgressReq(void *buf, int32_t bufLen, SQueryScanProgressReq *pReq) {
  int32_t  headLen = sizeof(SMsgHead);
  SDecoder decoder = {0};
  int32_t  code = 0;
  int32_t  lino;
  tDecoderInit(&decoder, ((uint8_t *)buf) + headLen, bufLen - headLen);

  TAOS_CHECK_EXIT(tStartDecode(&decoder));
  TAOS_CHECK_EXIT(tDecodeI32(&decoder, &pReq->scanId));
  TAOS_CHECK_EXIT(tDecodeI32(&decoder, &pReq->vgId));
  TAOS_CHECK_EXIT(tDecodeI32(&decoder, &pReq->dnodeId));

  tEndDecode(&decoder);
_exit:
  tDecoderClear(&decoder);
  return code;
}

int32_t tSerializeSKillScanReq(void *buf, int32_t bufLen, SKillScanReq *pReq) {
  SEncoder encoder = {0};
  int32_t  code = 0;
  int32_t  lino;
  int32_t  tlen;
  tEncoderInit(&encoder, buf, bufLen);

  TAOS_CHECK_EXIT(tStartEncode(&encoder));
  TAOS_CHECK_EXIT(tEncodeI32(&encoder, pReq->scanId));
  ENCODESQL();

  tEndEncode(&encoder);

_exit:
  if (code) {
    tlen = code;
  } else {
    tlen = encoder.pos;
  }
  tEncoderClear(&encoder);
  return tlen;
}

int32_t tDeserializeSKillScanReq(void *buf, int32_t bufLen, SKillScanReq *pReq) {
  SDecoder decoder = {0};
  int32_t  code = 0;
  int32_t  lino;
  tDecoderInit(&decoder, buf, bufLen);

  TAOS_CHECK_EXIT(tStartDecode(&decoder));
  TAOS_CHECK_EXIT(tDecodeI32(&decoder, &pReq->scanId));
  DECODESQL();

  tEndDecode(&decoder);

_exit:
  tDecoderClear(&decoder);
  return code;
}

void tFreeSKillScanReq(SKillScanReq *pReq) { FREESQL(); }

int32_t tSerializeSScanVnodeReq(void *buf, int32_t bufLen, SScanVnodeReq *pReq) {
  SEncoder encoder = {0};
  int32_t  code = 0;
  int32_t  lino;
  int32_t  tlen;
  tEncoderInit(&encoder, buf, bufLen);

  TAOS_CHECK_EXIT(tStartEncode(&encoder));
  TAOS_CHECK_EXIT(tEncodeI64(&encoder, pReq->dbUid));
  TAOS_CHECK_EXIT(tEncodeCStr(&encoder, pReq->db));
  TAOS_CHECK_EXIT(tEncodeI64(&encoder, pReq->scanStartTime));
  TAOS_CHECK_EXIT(tEncodeI64(&encoder, pReq->tw.skey));
  TAOS_CHECK_EXIT(tEncodeI64(&encoder, pReq->tw.ekey));
  TAOS_CHECK_EXIT(tEncodeI32(&encoder, pReq->scanId));

  tEndEncode(&encoder);

_exit:
  if (code) {
    tlen = code;
  } else {
    tlen = encoder.pos;
  }
  tEncoderClear(&encoder);
  return tlen;
}

int32_t tDeserializeSScanVnodeReq(void *buf, int32_t bufLen, SScanVnodeReq *pReq) {
  SDecoder decoder = {0};
  int32_t  code = 0;
  int32_t  lino;
  tDecoderInit(&decoder, buf, bufLen);

  TAOS_CHECK_EXIT(tStartDecode(&decoder));
  TAOS_CHECK_EXIT(tDecodeI64(&decoder, &pReq->dbUid));
  TAOS_CHECK_EXIT(tDecodeCStrTo(&decoder, pReq->db));
  TAOS_CHECK_EXIT(tDecodeI64(&decoder, &pReq->scanStartTime));

  if (tDecodeIsEnd(&decoder)) {
    pReq->tw.skey = TSKEY_MIN;
    pReq->tw.ekey = TSKEY_MAX;
  } else {
    TAOS_CHECK_EXIT(tDecodeI64(&decoder, &pReq->tw.skey));
    TAOS_CHECK_EXIT(tDecodeI64(&decoder, &pReq->tw.ekey));
  }

  if (!tDecodeIsEnd(&decoder)) {
    TAOS_CHECK_EXIT(tDecodeI32(&decoder, &pReq->scanId));
  }

  tEndDecode(&decoder);
_exit:
  tDecoderClear(&decoder);
  return code;
}<|MERGE_RESOLUTION|>--- conflicted
+++ resolved
@@ -1364,7 +1364,6 @@
   return code;
 }
 
-<<<<<<< HEAD
 int32_t tSerializeSMCreateRsmaReq(void *buf, int32_t bufLen, SMCreateRsmaReq *pReq) {
   SEncoder encoder = {0};
   int32_t  code = 0, lino = 0;
@@ -1546,10 +1545,9 @@
 _exit:
   tDecoderClear(&decoder);
   return code;
-=======
+
 void tFreeSMDropSmaReq(SMDropSmaReq *pReq) {
   taosMemoryFreeClear(pReq->dropStreamReq);
->>>>>>> e61fc3c3
 }
 
 int32_t tSerializeSCreateTagIdxReq(void *buf, int32_t bufLen, SCreateTagIndexReq *pReq) {
