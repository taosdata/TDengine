/*
 * Copyright (c) 2019 TAOS Data, Inc. <jhtao@taosdata.com>
 *
 * This program is free software: you can use, redistribute, and/or modify
 * it under the terms of the GNU Affero General Public License, version 3
 * or later ("AGPL"), as published by the Free Software Foundation.
 *
 * This program is distributed in the hope that it will be useful, but WITHOUT
 * ANY WARRANTY; without even the implied warranty of MERCHANTABILITY or
 * FITNESS FOR A PARTICULAR PURPOSE.
 *
 * You should have received a copy of the GNU Affero General Public License
 * along with this program. If not, see <http://www.gnu.org/licenses/>.
 */

#define _DEFAULT_SOURCE
#include "tmsg.h"
#include "tglobal.h"

#undef TD_MSG_NUMBER_
#undef TD_MSG_DICT_
#undef TD_MSG_RANGE_CODE_
#define TD_MSG_INFO_
#undef TD_MSG_TYPE_INFO_
#undef TD_MSG_SEG_CODE_
#include "tmsgdef.h"

#undef TD_MSG_NUMBER_
#undef TD_MSG_INFO_
#undef TD_MSG_TYPE_INFO_
#undef TD_MSG_RANGE_CODE_
#define TD_MSG_DICT_
#undef TD_MSG_SEG_CODE_
#include "tmsgdef.h"

#undef TD_MSG_NUMBER_
#undef TD_MSG_INFO_
#undef TD_MSG_TYPE_INFO_
#undef TD_MSG_DICT_
#undef TD_MSG_SEG_CODE_
#define TD_MSG_RANGE_CODE_
#include "tmsgdef.h"

#include "streamMsg.h"
#include "tanalytics.h"
#include "tcol.h"
#include "tlog.h"

#if defined(WINDOWS)
#include <IPHlpApi.h>
#include <WS2tcpip.h>
#include <Winsock2.h>
#endif

#define DECODESQL()                                                               \
  do {                                                                            \
    if (!tDecodeIsEnd(&decoder)) {                                                \
      TAOS_CHECK_EXIT(tDecodeI32(&decoder, &pReq->sqlLen));                       \
      if (pReq->sqlLen > 0) {                                                     \
        TAOS_CHECK_EXIT(tDecodeBinaryAlloc(&decoder, (void **)&pReq->sql, NULL)); \
      }                                                                           \
    }                                                                             \
  } while (0)

#define ENCODESQL()                                                                       \
  do {                                                                                    \
    TAOS_CHECK_EXIT(tEncodeI32(&encoder, pReq->sqlLen));                                  \
    if (pReq->sqlLen > 0) {                                                               \
      TAOS_CHECK_EXIT(tEncodeBinary(&encoder, (const uint8_t *)pReq->sql, pReq->sqlLen)); \
    }                                                                                     \
  } while (0)

#define FREESQL()                \
  do {                           \
    if (pReq->sql != NULL) {     \
      taosMemoryFree(pReq->sql); \
    }                            \
    pReq->sql = NULL;            \
  } while (0)

static int32_t tSerializeSMonitorParas(SEncoder *encoder, const SMonitorParas *pMonitorParas) {
  TAOS_CHECK_RETURN(tEncodeI8(encoder, pMonitorParas->tsEnableMonitor));
  TAOS_CHECK_RETURN(tEncodeI32(encoder, pMonitorParas->tsMonitorInterval));
  TAOS_CHECK_RETURN(tEncodeI32(encoder, pMonitorParas->tsSlowLogScope));
  TAOS_CHECK_RETURN(tEncodeI32(encoder, pMonitorParas->tsSlowLogMaxLen));
  TAOS_CHECK_RETURN(tEncodeI32(encoder, pMonitorParas->tsSlowLogThreshold));
  TAOS_CHECK_RETURN(tEncodeI32(encoder, pMonitorParas->tsSlowLogThresholdTest));  // Obsolete
  TAOS_CHECK_RETURN(tEncodeCStr(encoder, pMonitorParas->tsSlowLogExceptDb));
  return 0;
}

static int32_t tDeserializeSMonitorParas(SDecoder *decoder, SMonitorParas *pMonitorParas) {
  TAOS_CHECK_RETURN(tDecodeI8(decoder, (int8_t *)&pMonitorParas->tsEnableMonitor));
  TAOS_CHECK_RETURN(tDecodeI32(decoder, &pMonitorParas->tsMonitorInterval));
  TAOS_CHECK_RETURN(tDecodeI32(decoder, &pMonitorParas->tsSlowLogScope));
  TAOS_CHECK_RETURN(tDecodeI32(decoder, &pMonitorParas->tsSlowLogMaxLen));
  TAOS_CHECK_RETURN(tDecodeI32(decoder, &pMonitorParas->tsSlowLogThreshold));
  TAOS_CHECK_RETURN(tDecodeI32(decoder, &pMonitorParas->tsSlowLogThresholdTest));  // Obsolete
  TAOS_CHECK_RETURN(tDecodeCStrTo(decoder, pMonitorParas->tsSlowLogExceptDb));
  return 0;
}

static int32_t tDecodeSVAlterTbReqCommon(SDecoder *pDecoder, SVAlterTbReq *pReq);
static int32_t tDecodeSBatchDeleteReqCommon(SDecoder *pDecoder, SBatchDeleteReq *pReq);
static int32_t tEncodeTableTSMAInfoRsp(SEncoder *pEncoder, const STableTSMAInfoRsp *pRsp);
static int32_t tDecodeTableTSMAInfoRsp(SDecoder *pDecoder, STableTSMAInfoRsp *pRsp);

int32_t tInitSubmitMsgIter(const SSubmitReq *pMsg, SSubmitMsgIter *pIter) {
  if (pMsg == NULL) {
    return terrno = TSDB_CODE_TDB_SUBMIT_MSG_MSSED_UP;
  }

  pIter->totalLen = htonl(pMsg->length);
  pIter->numOfBlocks = htonl(pMsg->numOfBlocks);
  if (!(pIter->totalLen > 0)) {
    return terrno = TSDB_CODE_TDB_SUBMIT_MSG_MSSED_UP;
  }
  pIter->len = 0;
  pIter->pMsg = pMsg;
  if (pIter->totalLen <= sizeof(SSubmitReq)) {
    return terrno = TSDB_CODE_TDB_SUBMIT_MSG_MSSED_UP;
  }

  return 0;
}

int32_t tGetSubmitMsgNext(SSubmitMsgIter *pIter, SSubmitBlk **pPBlock) {
  if (!(pIter->len >= 0)) {
    return terrno = TSDB_CODE_INVALID_MSG_LEN;
  }

  if (pIter->len == 0) {
    pIter->len += sizeof(SSubmitReq);
  } else {
    if (pIter->len >= pIter->totalLen) {
      return terrno = TSDB_CODE_INVALID_MSG_LEN;
    }

    pIter->len += (sizeof(SSubmitBlk) + pIter->dataLen + pIter->schemaLen);
    if (!(pIter->len > 0)) {
      return terrno = TSDB_CODE_INVALID_MSG_LEN;
    }
  }

  if (pIter->len > pIter->totalLen) {
    *pPBlock = NULL;
    return terrno = TSDB_CODE_TDB_SUBMIT_MSG_MSSED_UP;
  }

  if (pIter->len == pIter->totalLen) {
    *pPBlock = NULL;
  } else {
    *pPBlock = (SSubmitBlk *)POINTER_SHIFT(pIter->pMsg, pIter->len);
    pIter->uid = htobe64((*pPBlock)->uid);
    pIter->suid = htobe64((*pPBlock)->suid);
    pIter->sversion = htonl((*pPBlock)->sversion);
    pIter->dataLen = htonl((*pPBlock)->dataLen);
    pIter->schemaLen = htonl((*pPBlock)->schemaLen);
    pIter->numOfRows = htonl((*pPBlock)->numOfRows);
  }
  return 0;
}

int32_t tInitSubmitBlkIter(SSubmitMsgIter *pMsgIter, SSubmitBlk *pBlock, SSubmitBlkIter *pIter) {
  if (pMsgIter->dataLen <= 0) {
    return TSDB_CODE_INVALID_PARA;
  }
  pIter->totalLen = pMsgIter->dataLen;
  pIter->len = 0;
  pIter->row = (STSRow *)(pBlock->data + pMsgIter->schemaLen);
  return 0;
}

STSRow *tGetSubmitBlkNext(SSubmitBlkIter *pIter) {
  STSRow *row = pIter->row;

  if (pIter->len >= pIter->totalLen) {
    return NULL;
  } else {
    pIter->len += TD_ROW_LEN(row);
    if (pIter->len < pIter->totalLen) {
      pIter->row = POINTER_SHIFT(row, TD_ROW_LEN(row));
    }
    return row;
  }
}

int32_t tEncodeSEpSet(SEncoder *pEncoder, const SEpSet *pEp) {
  TAOS_CHECK_RETURN(tEncodeI8(pEncoder, pEp->inUse));
  TAOS_CHECK_RETURN(tEncodeI8(pEncoder, pEp->numOfEps));
  for (int32_t i = 0; i < TSDB_MAX_REPLICA; i++) {
    TAOS_CHECK_RETURN(tEncodeU16(pEncoder, pEp->eps[i].port));
    TAOS_CHECK_RETURN(tEncodeCStrWithLen(pEncoder, pEp->eps[i].fqdn, TSDB_FQDN_LEN));
  }
  return 0;
}

int32_t tDecodeSEpSet(SDecoder *pDecoder, SEpSet *pEp) {
  TAOS_CHECK_RETURN(tDecodeI8(pDecoder, &pEp->inUse));
  TAOS_CHECK_RETURN(tDecodeI8(pDecoder, &pEp->numOfEps));
  for (int32_t i = 0; i < TSDB_MAX_REPLICA; i++) {
    TAOS_CHECK_RETURN(tDecodeU16(pDecoder, &pEp->eps[i].port));
    TAOS_CHECK_RETURN(tDecodeCStrTo(pDecoder, pEp->eps[i].fqdn));
  }
  return 0;
}

int32_t tEncodeSQueryNodeAddr(SEncoder *pEncoder, SQueryNodeAddr *pAddr) {
  TAOS_CHECK_RETURN(tEncodeI32(pEncoder, pAddr->nodeId));
  TAOS_CHECK_RETURN(tEncodeSEpSet(pEncoder, &pAddr->epSet));
  return 0;
}

int32_t tEncodeSQueryNodeLoad(SEncoder *pEncoder, SQueryNodeLoad *pLoad) {
  TAOS_CHECK_RETURN(tEncodeSQueryNodeAddr(pEncoder, &pLoad->addr));
  TAOS_CHECK_RETURN(tEncodeU64(pEncoder, pLoad->load));
  return 0;
}

int32_t tDecodeSQueryNodeAddr(SDecoder *pDecoder, SQueryNodeAddr *pAddr) {
  TAOS_CHECK_RETURN(tDecodeI32(pDecoder, &pAddr->nodeId));
  TAOS_CHECK_RETURN(tDecodeSEpSet(pDecoder, &pAddr->epSet));
  return 0;
}

int32_t tDecodeSQueryNodeLoad(SDecoder *pDecoder, SQueryNodeLoad *pLoad) {
  TAOS_CHECK_RETURN(tDecodeSQueryNodeAddr(pDecoder, &pLoad->addr));
  TAOS_CHECK_RETURN(tDecodeU64(pDecoder, &pLoad->load));
  return 0;
}

int32_t taosEncodeSEpSet(void **buf, const SEpSet *pEp) {
  int32_t tlen = 0;
  tlen += taosEncodeFixedI8(buf, pEp->inUse);
  tlen += taosEncodeFixedI8(buf, pEp->numOfEps);
  for (int32_t i = 0; i < TSDB_MAX_REPLICA; i++) {
    tlen += taosEncodeFixedU16(buf, pEp->eps[i].port);
    tlen += taosEncodeString(buf, pEp->eps[i].fqdn);
  }
  return tlen;
}

void *taosDecodeSEpSet(const void *buf, SEpSet *pEp) {
  buf = taosDecodeFixedI8(buf, &pEp->inUse);
  buf = taosDecodeFixedI8(buf, &pEp->numOfEps);
  for (int32_t i = 0; i < TSDB_MAX_REPLICA; i++) {
    buf = taosDecodeFixedU16(buf, &pEp->eps[i].port);
    buf = taosDecodeStringTo(buf, pEp->eps[i].fqdn);
  }
  return (void *)buf;
}

static int32_t tSerializeSClientHbReq(SEncoder *pEncoder, const SClientHbReq *pReq) {
  TAOS_CHECK_RETURN(tEncodeSClientHbKey(pEncoder, &pReq->connKey));

  if (pReq->connKey.connType == CONN_TYPE__QUERY) {
    TAOS_CHECK_RETURN(tEncodeI64(pEncoder, pReq->app.appId));
    TAOS_CHECK_RETURN(tEncodeI32(pEncoder, pReq->app.pid));
    TAOS_CHECK_RETURN(tEncodeCStr(pEncoder, pReq->app.name));
    TAOS_CHECK_RETURN(tEncodeI64(pEncoder, pReq->app.startTime));
    TAOS_CHECK_RETURN(tEncodeU64(pEncoder, pReq->app.summary.numOfInsertsReq));
    TAOS_CHECK_RETURN(tEncodeU64(pEncoder, pReq->app.summary.numOfInsertRows));
    TAOS_CHECK_RETURN(tEncodeU64(pEncoder, pReq->app.summary.insertElapsedTime));
    TAOS_CHECK_RETURN(tEncodeU64(pEncoder, pReq->app.summary.insertBytes));
    TAOS_CHECK_RETURN(tEncodeU64(pEncoder, pReq->app.summary.fetchBytes));
    TAOS_CHECK_RETURN(tEncodeU64(pEncoder, pReq->app.summary.queryElapsedTime));
    TAOS_CHECK_RETURN(tEncodeU64(pEncoder, pReq->app.summary.numOfSlowQueries));
    TAOS_CHECK_RETURN(tEncodeU64(pEncoder, pReq->app.summary.totalRequests));
    TAOS_CHECK_RETURN(tEncodeU64(pEncoder, pReq->app.summary.currentRequests));

    int32_t queryNum = 0;
    if (pReq->query) {
      queryNum = 1;
      TAOS_CHECK_RETURN(tEncodeI32(pEncoder, queryNum));
      TAOS_CHECK_RETURN(tEncodeU32(pEncoder, pReq->query->connId));

      int32_t num = taosArrayGetSize(pReq->query->queryDesc);
      TAOS_CHECK_RETURN(tEncodeI32(pEncoder, num));

      for (int32_t i = 0; i < num; ++i) {
        SQueryDesc *desc = taosArrayGet(pReq->query->queryDesc, i);
        TAOS_CHECK_RETURN(tEncodeCStr(pEncoder, desc->sql));
        TAOS_CHECK_RETURN(tEncodeU64(pEncoder, desc->queryId));
        TAOS_CHECK_RETURN(tEncodeI64(pEncoder, desc->useconds));
        TAOS_CHECK_RETURN(tEncodeI64(pEncoder, desc->stime));
        TAOS_CHECK_RETURN(tEncodeI64(pEncoder, desc->reqRid));
        TAOS_CHECK_RETURN(tEncodeI8(pEncoder, desc->stableQuery));
        TAOS_CHECK_RETURN(tEncodeI8(pEncoder, desc->isSubQuery));
        TAOS_CHECK_RETURN(tEncodeCStr(pEncoder, desc->fqdn));
        TAOS_CHECK_RETURN(tEncodeI32(pEncoder, desc->subPlanNum));

        int32_t snum = desc->subDesc ? taosArrayGetSize(desc->subDesc) : 0;
        TAOS_CHECK_RETURN(tEncodeI32(pEncoder, snum));
        for (int32_t m = 0; m < snum; ++m) {
          SQuerySubDesc *sDesc = taosArrayGet(desc->subDesc, m);
          TAOS_CHECK_RETURN(tEncodeI64(pEncoder, sDesc->tid));
          TAOS_CHECK_RETURN(tEncodeCStr(pEncoder, sDesc->status));
        }
      }
    } else {
      TAOS_CHECK_RETURN(tEncodeI32(pEncoder, queryNum));
    }
  }

  int32_t kvNum = taosHashGetSize(pReq->info);
  TAOS_CHECK_RETURN(tEncodeI32(pEncoder, kvNum));
  void *pIter = taosHashIterate(pReq->info, NULL);
  while (pIter != NULL) {
    SKv *kv = pIter;
    TAOS_CHECK_RETURN(tEncodeSKv(pEncoder, kv));
    pIter = taosHashIterate(pReq->info, pIter);
  }
  TAOS_CHECK_RETURN(tEncodeU32(pEncoder, pReq->userIp));
  TAOS_CHECK_RETURN(tEncodeCStr(pEncoder, pReq->userApp));

  return 0;
}

static int32_t tDeserializeSClientHbReq(SDecoder *pDecoder, SClientHbReq *pReq) {
  int32_t code = 0;
  int32_t line = 0;
  TAOS_CHECK_RETURN(tDecodeSClientHbKey(pDecoder, &pReq->connKey));

  if (pReq->connKey.connType == CONN_TYPE__QUERY) {
    TAOS_CHECK_RETURN(tDecodeI64(pDecoder, &pReq->app.appId));
    TAOS_CHECK_RETURN(tDecodeI32(pDecoder, &pReq->app.pid));
    TAOS_CHECK_RETURN(tDecodeCStrTo(pDecoder, pReq->app.name));
    TAOS_CHECK_RETURN(tDecodeI64(pDecoder, &pReq->app.startTime));
    TAOS_CHECK_RETURN(tDecodeU64(pDecoder, &pReq->app.summary.numOfInsertsReq));
    TAOS_CHECK_RETURN(tDecodeU64(pDecoder, &pReq->app.summary.numOfInsertRows));
    TAOS_CHECK_RETURN(tDecodeU64(pDecoder, &pReq->app.summary.insertElapsedTime));
    TAOS_CHECK_RETURN(tDecodeU64(pDecoder, &pReq->app.summary.insertBytes));
    TAOS_CHECK_RETURN(tDecodeU64(pDecoder, &pReq->app.summary.fetchBytes));
    TAOS_CHECK_RETURN(tDecodeU64(pDecoder, &pReq->app.summary.queryElapsedTime));
    TAOS_CHECK_RETURN(tDecodeU64(pDecoder, &pReq->app.summary.numOfSlowQueries));
    TAOS_CHECK_RETURN(tDecodeU64(pDecoder, &pReq->app.summary.totalRequests));
    TAOS_CHECK_RETURN(tDecodeU64(pDecoder, &pReq->app.summary.currentRequests));

    int32_t queryNum = 0;
    TAOS_CHECK_RETURN(tDecodeI32(pDecoder, &queryNum));
    if (queryNum) {
      pReq->query = taosMemoryCalloc(1, sizeof(*pReq->query));
      if (NULL == pReq->query) {
        return terrno;
      }
      code = tDecodeU32(pDecoder, &pReq->query->connId);
      TAOS_CHECK_GOTO(code, &line, _error);

      int32_t num = 0;
      code = tDecodeI32(pDecoder, &num);
      TAOS_CHECK_GOTO(code, &line, _error);

      if (num > 0) {
        pReq->query->queryDesc = taosArrayInit(num, sizeof(SQueryDesc));
        if (NULL == pReq->query->queryDesc) {
          return terrno;
        }

        for (int32_t i = 0; i < num; ++i) {
          SQueryDesc desc = {0};
          code = tDecodeCStrTo(pDecoder, desc.sql);
          TAOS_CHECK_GOTO(code, &line, _error);

          code = tDecodeU64(pDecoder, &desc.queryId);
          TAOS_CHECK_GOTO(code, &line, _error);

          code = tDecodeI64(pDecoder, &desc.useconds);
          TAOS_CHECK_GOTO(code, &line, _error);

          code = tDecodeI64(pDecoder, &desc.stime);
          TAOS_CHECK_GOTO(code, &line, _error);

          code = tDecodeI64(pDecoder, &desc.reqRid);
          TAOS_CHECK_GOTO(code, &line, _error);

          code = tDecodeI8(pDecoder, (int8_t *)&desc.stableQuery);
          TAOS_CHECK_GOTO(code, &line, _error);

          code = tDecodeI8(pDecoder, (int8_t *)&desc.isSubQuery);
          TAOS_CHECK_GOTO(code, &line, _error);

          code = tDecodeCStrTo(pDecoder, desc.fqdn);
          TAOS_CHECK_GOTO(code, &line, _error);

          code = tDecodeI32(pDecoder, &desc.subPlanNum);
          TAOS_CHECK_GOTO(code, &line, _error);

          int32_t snum = 0;
          code = tDecodeI32(pDecoder, &snum);
          if (snum > 0) {
            desc.subDesc = taosArrayInit(snum, sizeof(SQuerySubDesc));
            if (NULL == desc.subDesc) {
              code = terrno;
              TAOS_CHECK_GOTO(code, &line, _error);
            }

            for (int32_t m = 0; m < snum; ++m) {
              SQuerySubDesc sDesc = {0};
              code = tDecodeI64(pDecoder, &sDesc.tid);
              TAOS_CHECK_GOTO(code, &line, _error);

              code = (tDecodeCStrTo(pDecoder, sDesc.status));
              TAOS_CHECK_GOTO(code, &line, _error);
              if (!taosArrayPush(desc.subDesc, &sDesc)) {
                code = terrno;
                TAOS_CHECK_GOTO(code, &line, _error);
              }
            }
          }

          if (!(desc.subPlanNum == taosArrayGetSize(desc.subDesc))) {
            code = TSDB_CODE_INVALID_MSG;
            TAOS_CHECK_GOTO(code, &line, _error);
          }

          if (!taosArrayPush(pReq->query->queryDesc, &desc)) {
            code = terrno;
            TAOS_CHECK_GOTO(code, &line, _error);
          }
        }
      }
    }
  }

  int32_t kvNum = 0;
  TAOS_CHECK_GOTO(tDecodeI32(pDecoder, &kvNum), &line, _error);
  if (pReq->info == NULL) {
    pReq->info = taosHashInit(kvNum, taosGetDefaultHashFunction(TSDB_DATA_TYPE_BINARY), true, HASH_NO_LOCK);
  }
  if (pReq->info == NULL) {
    code = terrno;
    TAOS_CHECK_GOTO(code, &line, _error);
  }
  for (int32_t i = 0; i < kvNum; i++) {
    SKv kv = {0};
    TAOS_CHECK_GOTO(tDecodeSKv(pDecoder, &kv), &line, _error);

    int32_t code = taosHashPut(pReq->info, &kv.key, sizeof(kv.key), &kv, sizeof(kv));
    TAOS_CHECK_GOTO(terrno = code, &line, _error);
  }
  if (!tDecodeIsEnd(pDecoder)) {
    TAOS_CHECK_GOTO(tDecodeU32(pDecoder, &pReq->userIp), &line, _error);
    TAOS_CHECK_GOTO(tDecodeCStrTo(pDecoder, pReq->userApp), &line, _error);
  }

_error:
  if (code != 0) {
    tFreeClientHbReq(pReq);
  }
  return code;
}

static int32_t tSerializeSClientHbRsp(SEncoder *pEncoder, const SClientHbRsp *pRsp) {
  TAOS_CHECK_RETURN(tEncodeSClientHbKey(pEncoder, &pRsp->connKey));
  TAOS_CHECK_RETURN(tEncodeI32(pEncoder, pRsp->status));

  int32_t queryNum = 0;
  if (pRsp->query) {
    queryNum = 1;
    TAOS_CHECK_RETURN(tEncodeI32(pEncoder, queryNum));
    TAOS_CHECK_RETURN(tEncodeU32(pEncoder, pRsp->query->connId));
    TAOS_CHECK_RETURN(tEncodeU64(pEncoder, pRsp->query->killRid));
    TAOS_CHECK_RETURN(tEncodeI32(pEncoder, pRsp->query->totalDnodes));
    TAOS_CHECK_RETURN(tEncodeI32(pEncoder, pRsp->query->onlineDnodes));
    TAOS_CHECK_RETURN(tEncodeI8(pEncoder, pRsp->query->killConnection));
    TAOS_CHECK_RETURN(tEncodeSEpSet(pEncoder, &pRsp->query->epSet));
    int32_t num = taosArrayGetSize(pRsp->query->pQnodeList);
    TAOS_CHECK_RETURN(tEncodeI32(pEncoder, num));
    for (int32_t i = 0; i < num; ++i) {
      SQueryNodeLoad *pLoad = taosArrayGet(pRsp->query->pQnodeList, i);
      TAOS_CHECK_RETURN(tEncodeSQueryNodeLoad(pEncoder, pLoad));
    }
  } else {
    TAOS_CHECK_RETURN(tEncodeI32(pEncoder, queryNum));
  }

  int32_t kvNum = taosArrayGetSize(pRsp->info);
  TAOS_CHECK_RETURN(tEncodeI32(pEncoder, kvNum));
  for (int32_t i = 0; i < kvNum; i++) {
    SKv *kv = taosArrayGet(pRsp->info, i);
    TAOS_CHECK_RETURN(tEncodeSKv(pEncoder, kv));
  }

  return 0;
}

static int32_t tDeserializeSClientHbRsp(SDecoder *pDecoder, SClientHbRsp *pRsp) {
  TAOS_CHECK_RETURN(tDecodeSClientHbKey(pDecoder, &pRsp->connKey));
  TAOS_CHECK_RETURN(tDecodeI32(pDecoder, &pRsp->status));

  int32_t queryNum = 0;
  TAOS_CHECK_RETURN(tDecodeI32(pDecoder, &queryNum));
  if (queryNum) {
    pRsp->query = taosMemoryCalloc(1, sizeof(*pRsp->query));
    if (NULL == pRsp->query) {
      return terrno;
    }
    TAOS_CHECK_RETURN(tDecodeU32(pDecoder, &pRsp->query->connId));
    TAOS_CHECK_RETURN(tDecodeU64(pDecoder, &pRsp->query->killRid));
    TAOS_CHECK_RETURN(tDecodeI32(pDecoder, &pRsp->query->totalDnodes));
    TAOS_CHECK_RETURN(tDecodeI32(pDecoder, &pRsp->query->onlineDnodes));
    TAOS_CHECK_RETURN(tDecodeI8(pDecoder, &pRsp->query->killConnection));
    TAOS_CHECK_RETURN(tDecodeSEpSet(pDecoder, &pRsp->query->epSet));
    int32_t pQnodeNum = 0;
    TAOS_CHECK_RETURN(tDecodeI32(pDecoder, &pQnodeNum));
    if (pQnodeNum > 0) {
      pRsp->query->pQnodeList = taosArrayInit(pQnodeNum, sizeof(SQueryNodeLoad));
      if (NULL == pRsp->query->pQnodeList) return terrno;
      for (int32_t i = 0; i < pQnodeNum; ++i) {
        SQueryNodeLoad load = {0};
        TAOS_CHECK_RETURN(tDecodeSQueryNodeLoad(pDecoder, &load));
        if (!taosArrayPush(pRsp->query->pQnodeList, &load)) return terrno;
      }
    }
  }

  int32_t kvNum = 0;
  TAOS_CHECK_RETURN(tDecodeI32(pDecoder, &kvNum));
  pRsp->info = taosArrayInit(kvNum, sizeof(SKv));
  if (pRsp->info == NULL) {
    return terrno;
  }
  for (int32_t i = 0; i < kvNum; i++) {
    SKv kv = {0};
    TAOS_CHECK_RETURN(tDecodeSKv(pDecoder, &kv));
    if (!taosArrayPush(pRsp->info, &kv)) return terrno;
  }

  return 0;
}

int32_t tSerializeSClientHbBatchReq(void *buf, int32_t bufLen, const SClientHbBatchReq *pBatchReq) {
  SEncoder encoder = {0};
  int32_t  code = 0;
  int32_t  lino;
  int32_t  tlen = 0;
  tEncoderInit(&encoder, buf, bufLen);

  TAOS_CHECK_EXIT(tStartEncode(&encoder));
  TAOS_CHECK_EXIT(tEncodeI64(&encoder, pBatchReq->reqId));

  int32_t reqNum = taosArrayGetSize(pBatchReq->reqs);
  TAOS_CHECK_EXIT(tEncodeI32(&encoder, reqNum));
  for (int32_t i = 0; i < reqNum; i++) {
    SClientHbReq *pReq = taosArrayGet(pBatchReq->reqs, i);
    TAOS_CHECK_EXIT(tSerializeSClientHbReq(&encoder, pReq));
  }

  TAOS_CHECK_EXIT(tEncodeI64(&encoder, pBatchReq->ipWhiteListVer));

  for (int32_t i = 0; i < reqNum; i++) {
    SClientHbReq *pReq = taosArrayGet(pBatchReq->reqs, i);
    TAOS_CHECK_EXIT(tSerializeIpRange(&encoder, (SIpRange *)&pReq->userDualIp));
  }

  tEndEncode(&encoder);

_exit:
  if (code) {
    tlen = code;
  } else {
    tlen = encoder.pos;
  }
  tEncoderClear(&encoder);
  return tlen;
}

int32_t tDeserializeSClientHbBatchReq(void *buf, int32_t bufLen, SClientHbBatchReq *pBatchReq) {
  SDecoder decoder = {0};
  int32_t  code = 0;
  int32_t  lino;
  tDecoderInit(&decoder, buf, bufLen);

  TAOS_CHECK_EXIT(tStartDecode(&decoder));
  TAOS_CHECK_EXIT(tDecodeI64(&decoder, &pBatchReq->reqId));

  int32_t reqNum = 0;
  TAOS_CHECK_EXIT(tDecodeI32(&decoder, &reqNum));
  if (reqNum > 0) {
    pBatchReq->reqs = taosArrayInit(reqNum, sizeof(SClientHbReq));
    if (NULL == pBatchReq->reqs) {
      return terrno;
    }
  }
  for (int32_t i = 0; i < reqNum; i++) {
    SClientHbReq req = {0};
    TAOS_CHECK_EXIT(tDeserializeSClientHbReq(&decoder, &req));
    if (!taosArrayPush(pBatchReq->reqs, &req)) {
      TAOS_CHECK_EXIT(terrno);
    }
  }

  if (!tDecodeIsEnd(&decoder)) {
    TAOS_CHECK_EXIT(tDecodeI64(&decoder, &pBatchReq->ipWhiteListVer));
  }

  if (!tDecodeIsEnd(&decoder)) {
    for (int32_t i = 0; i < reqNum; i++) {
      SClientHbReq *pReq = taosArrayGet(pBatchReq->reqs, i);
      TAOS_CHECK_EXIT(tDeserializeIpRange(&decoder, (SIpRange *)&pReq->userDualIp));
    }
  }
  tEndDecode(&decoder);

_exit:
  tDecoderClear(&decoder);
  return code;
}

int32_t tSerializeSClientHbBatchRsp(void *buf, int32_t bufLen, const SClientHbBatchRsp *pBatchRsp) {
  SEncoder encoder = {0};
  int32_t  code = 0;
  int32_t  lino;
  int32_t  tlen;
  tEncoderInit(&encoder, buf, bufLen);

  TAOS_CHECK_EXIT(tStartEncode(&encoder));
  TAOS_CHECK_EXIT(tEncodeI64(&encoder, pBatchRsp->reqId));
  TAOS_CHECK_EXIT(tEncodeI64(&encoder, pBatchRsp->rspId));
  TAOS_CHECK_EXIT(tEncodeI32(&encoder, pBatchRsp->svrTimestamp));

  int32_t rspNum = taosArrayGetSize(pBatchRsp->rsps);
  TAOS_CHECK_EXIT(tEncodeI32(&encoder, rspNum));
  for (int32_t i = 0; i < rspNum; i++) {
    SClientHbRsp *pRsp = taosArrayGet(pBatchRsp->rsps, i);
    TAOS_CHECK_EXIT(tSerializeSClientHbRsp(&encoder, pRsp));
  }
  TAOS_CHECK_EXIT(tSerializeSMonitorParas(&encoder, &pBatchRsp->monitorParas));
  TAOS_CHECK_EXIT(tEncodeI8(&encoder, pBatchRsp->enableAuditDelete));
  TAOS_CHECK_EXIT(tEncodeI8(&encoder, pBatchRsp->enableStrongPass));
  tEndEncode(&encoder);

_exit:
  if (code) {
    tlen = code;
  } else {
    tlen = encoder.pos;
  }
  tEncoderClear(&encoder);
  return tlen;
}

int32_t tDeserializeSClientHbBatchRsp(void *buf, int32_t bufLen, SClientHbBatchRsp *pBatchRsp) {
  SDecoder decoder = {0};
  int32_t  code = 0;
  int32_t  lino;
  tDecoderInit(&decoder, buf, bufLen);

  TAOS_CHECK_EXIT(tStartDecode(&decoder));
  TAOS_CHECK_EXIT(tDecodeI64(&decoder, &pBatchRsp->reqId));
  TAOS_CHECK_EXIT(tDecodeI64(&decoder, &pBatchRsp->rspId));
  TAOS_CHECK_EXIT(tDecodeI32(&decoder, &pBatchRsp->svrTimestamp));

  int32_t rspNum = 0;
  TAOS_CHECK_EXIT(tDecodeI32(&decoder, &rspNum));
  if (pBatchRsp->rsps == NULL) {
    if ((pBatchRsp->rsps = taosArrayInit(rspNum, sizeof(SClientHbRsp))) == NULL) {
      TAOS_CHECK_EXIT(terrno);
    }
  }
  for (int32_t i = 0; i < rspNum; i++) {
    SClientHbRsp rsp = {0};
    TAOS_CHECK_EXIT(tDeserializeSClientHbRsp(&decoder, &rsp));
    if (taosArrayPush(pBatchRsp->rsps, &rsp) == NULL) {
      TAOS_CHECK_EXIT(terrno);
    }
  }

  if (!tDecodeIsEnd(&decoder)) {
    TAOS_CHECK_EXIT(tDeserializeSMonitorParas(&decoder, &pBatchRsp->monitorParas));
  }

  if (!tDecodeIsEnd(&decoder)) {
    TAOS_CHECK_EXIT(tDecodeI8(&decoder, &pBatchRsp->enableAuditDelete));
  } else {
    pBatchRsp->enableAuditDelete = 0;
  }

  if (!tDecodeIsEnd(&decoder)) {
    TAOS_CHECK_EXIT(tDecodeI8(&decoder, &pBatchRsp->enableStrongPass));
  } else {
    pBatchRsp->enableStrongPass = 0;
  }

  tEndDecode(&decoder);

_exit:
  tDecoderClear(&decoder);
  return code;
}

int32_t tSerializeSMCreateStbReq(void *buf, int32_t bufLen, SMCreateStbReq *pReq) {
  SEncoder encoder = {0};
  int32_t  code = 0;
  int32_t  lino;
  int32_t  tlen;
  tEncoderInit(&encoder, buf, bufLen);

  TAOS_CHECK_EXIT(tStartEncode(&encoder));
  TAOS_CHECK_EXIT(tEncodeCStr(&encoder, pReq->name));
  TAOS_CHECK_EXIT(tEncodeI8(&encoder, pReq->igExists));
  TAOS_CHECK_EXIT(tEncodeI8(&encoder, pReq->source));
  for (int32_t i = 0; i < sizeof(pReq->reserved) / sizeof(int8_t); ++i) {
    TAOS_CHECK_EXIT(tEncodeI8(&encoder, pReq->reserved[i]));
  }
  TAOS_CHECK_EXIT(tEncodeI64(&encoder, pReq->suid));
  TAOS_CHECK_EXIT(tEncodeI64(&encoder, pReq->delay1));
  TAOS_CHECK_EXIT(tEncodeI64(&encoder, pReq->delay2));
  TAOS_CHECK_EXIT(tEncodeI64(&encoder, pReq->watermark1));
  TAOS_CHECK_EXIT(tEncodeI64(&encoder, pReq->watermark2));
  TAOS_CHECK_EXIT(tEncodeI32(&encoder, pReq->ttl));
  TAOS_CHECK_EXIT(tEncodeI32(&encoder, pReq->colVer));
  TAOS_CHECK_EXIT(tEncodeI32(&encoder, pReq->tagVer));
  TAOS_CHECK_EXIT(tEncodeI32(&encoder, pReq->numOfColumns));
  TAOS_CHECK_EXIT(tEncodeI32(&encoder, pReq->numOfTags));
  TAOS_CHECK_EXIT(tEncodeI32(&encoder, pReq->numOfFuncs));
  TAOS_CHECK_EXIT(tEncodeI32(&encoder, pReq->commentLen));
  TAOS_CHECK_EXIT(tEncodeI32(&encoder, pReq->ast1Len));
  TAOS_CHECK_EXIT(tEncodeI32(&encoder, pReq->ast2Len));

  for (int32_t i = 0; i < pReq->numOfColumns; ++i) {
    SFieldWithOptions *pField = taosArrayGet(pReq->pColumns, i);
    TAOS_CHECK_EXIT(tEncodeI8(&encoder, pField->type));
    TAOS_CHECK_EXIT(tEncodeI8(&encoder, pField->flags));
    TAOS_CHECK_EXIT(tEncodeI32(&encoder, pField->bytes));
    TAOS_CHECK_EXIT(tEncodeCStr(&encoder, pField->name));
    TAOS_CHECK_EXIT(tEncodeU32(&encoder, pField->compress));
    TAOS_CHECK_EXIT(tEncodeI32(&encoder, pField->typeMod));
  }

  for (int32_t i = 0; i < pReq->numOfTags; ++i) {
    SField *pField = taosArrayGet(pReq->pTags, i);
    TAOS_CHECK_EXIT(tEncodeI8(&encoder, pField->type));
    TAOS_CHECK_EXIT(tEncodeI8(&encoder, pField->flags));
    TAOS_CHECK_EXIT(tEncodeI32(&encoder, pField->bytes));
    TAOS_CHECK_EXIT(tEncodeCStr(&encoder, pField->name));
  }

  for (int32_t i = 0; i < pReq->numOfFuncs; ++i) {
    const char *pFunc = taosArrayGet(pReq->pFuncs, i);
    TAOS_CHECK_EXIT(tEncodeCStr(&encoder, pFunc));
  }

  if (pReq->commentLen > 0) {
    TAOS_CHECK_EXIT(tEncodeCStr(&encoder, pReq->pComment));
  }
  if (pReq->ast1Len > 0) {
    TAOS_CHECK_EXIT(tEncodeBinary(&encoder, pReq->pAst1, pReq->ast1Len));
  }
  if (pReq->ast2Len > 0) {
    TAOS_CHECK_EXIT(tEncodeBinary(&encoder, pReq->pAst2, pReq->ast2Len));
  }
  TAOS_CHECK_EXIT(tEncodeI64(&encoder, pReq->deleteMark1));
  TAOS_CHECK_EXIT(tEncodeI64(&encoder, pReq->deleteMark2));
  TAOS_CHECK_EXIT(tEncodeI64(&encoder, pReq->keep));

  ENCODESQL();

  TAOS_CHECK_EXIT(tEncodeI8(&encoder, pReq->virtualStb));

  tEndEncode(&encoder);

_exit:
  if (code) {
    tlen = code;
  } else {
    tlen = encoder.pos;
  }
  tEncoderClear(&encoder);
  return tlen;
}

int32_t tDeserializeSMCreateStbReq(void *buf, int32_t bufLen, SMCreateStbReq *pReq) {
  SDecoder decoder = {0};
  int32_t  code = 0;
  int32_t  lino;
  tDecoderInit(&decoder, buf, bufLen);

  TAOS_CHECK_EXIT(tStartDecode(&decoder));
  TAOS_CHECK_EXIT(tDecodeCStrTo(&decoder, pReq->name));
  TAOS_CHECK_EXIT(tDecodeI8(&decoder, &pReq->igExists));
  TAOS_CHECK_EXIT(tDecodeI8(&decoder, &pReq->source));
  for (int32_t i = 0; i < sizeof(pReq->reserved) / sizeof(int8_t); ++i) {
    TAOS_CHECK_EXIT(tDecodeI8(&decoder, &pReq->reserved[i]));
  }
  TAOS_CHECK_EXIT(tDecodeI64(&decoder, &pReq->suid));
  TAOS_CHECK_EXIT(tDecodeI64(&decoder, &pReq->delay1));
  TAOS_CHECK_EXIT(tDecodeI64(&decoder, &pReq->delay2));
  TAOS_CHECK_EXIT(tDecodeI64(&decoder, &pReq->watermark1));
  TAOS_CHECK_EXIT(tDecodeI64(&decoder, &pReq->watermark2));
  TAOS_CHECK_EXIT(tDecodeI32(&decoder, &pReq->ttl));
  TAOS_CHECK_EXIT(tDecodeI32(&decoder, &pReq->colVer));
  TAOS_CHECK_EXIT(tDecodeI32(&decoder, &pReq->tagVer));
  TAOS_CHECK_EXIT(tDecodeI32(&decoder, &pReq->numOfColumns));
  TAOS_CHECK_EXIT(tDecodeI32(&decoder, &pReq->numOfTags));
  TAOS_CHECK_EXIT(tDecodeI32(&decoder, &pReq->numOfFuncs));
  TAOS_CHECK_EXIT(tDecodeI32(&decoder, &pReq->commentLen));
  TAOS_CHECK_EXIT(tDecodeI32(&decoder, &pReq->ast1Len));
  TAOS_CHECK_EXIT(tDecodeI32(&decoder, &pReq->ast2Len));

  if ((pReq->pColumns = taosArrayInit(pReq->numOfColumns, sizeof(SFieldWithOptions))) == NULL) {
    TAOS_CHECK_EXIT(terrno);
  }
  if ((pReq->pTags = taosArrayInit(pReq->numOfTags, sizeof(SField))) == NULL) {
    TAOS_CHECK_EXIT(terrno);
  }
  if ((pReq->pFuncs = taosArrayInit(pReq->numOfFuncs, TSDB_FUNC_NAME_LEN)) == NULL) {
    TAOS_CHECK_EXIT(terrno);
  }

  for (int32_t i = 0; i < pReq->numOfColumns; ++i) {
    SFieldWithOptions field = {0};
    TAOS_CHECK_EXIT(tDecodeI8(&decoder, &field.type));
    TAOS_CHECK_EXIT(tDecodeI8(&decoder, &field.flags));
    TAOS_CHECK_EXIT(tDecodeI32(&decoder, &field.bytes));
    TAOS_CHECK_EXIT(tDecodeCStrTo(&decoder, field.name));
    TAOS_CHECK_EXIT(tDecodeU32(&decoder, &field.compress));
    TAOS_CHECK_EXIT(tDecodeI32(&decoder, &field.typeMod));
    if (taosArrayPush(pReq->pColumns, &field) == NULL) {
      TAOS_CHECK_EXIT(terrno);
    }
  }

  for (int32_t i = 0; i < pReq->numOfTags; ++i) {
    SField field = {0};
    TAOS_CHECK_EXIT(tDecodeI8(&decoder, &field.type));
    TAOS_CHECK_EXIT(tDecodeI8(&decoder, &field.flags));
    TAOS_CHECK_EXIT(tDecodeI32(&decoder, &field.bytes));
    TAOS_CHECK_EXIT(tDecodeCStrTo(&decoder, field.name));
    if (taosArrayPush(pReq->pTags, &field) == NULL) {
      TAOS_CHECK_EXIT(terrno);
    }
  }

  for (int32_t i = 0; i < pReq->numOfFuncs; ++i) {
    char pFunc[TSDB_FUNC_NAME_LEN] = {0};
    TAOS_CHECK_EXIT(tDecodeCStrTo(&decoder, pFunc));
    if (taosArrayPush(pReq->pFuncs, pFunc) == NULL) {
      TAOS_CHECK_EXIT(terrno);
    }
  }

  if (pReq->commentLen > 0) {
    pReq->pComment = taosMemoryMalloc(pReq->commentLen + 1);
    if (pReq->pComment == NULL) {
      TAOS_CHECK_EXIT(terrno);
    }
    TAOS_CHECK_EXIT(tDecodeCStrTo(&decoder, pReq->pComment));
  }

  if (pReq->ast1Len > 0) {
    pReq->pAst1 = taosMemoryMalloc(pReq->ast1Len);
    if (pReq->pAst1 == NULL) {
      TAOS_CHECK_EXIT(terrno);
    }
    TAOS_CHECK_EXIT(tDecodeCStrTo(&decoder, pReq->pAst1));
  }

  if (pReq->ast2Len > 0) {
    pReq->pAst2 = taosMemoryMalloc(pReq->ast2Len);
    if (pReq->pAst2 == NULL) {
      TAOS_CHECK_EXIT(terrno);
    }
    TAOS_CHECK_EXIT(tDecodeCStrTo(&decoder, pReq->pAst2));
  }

  TAOS_CHECK_EXIT(tDecodeI64(&decoder, &pReq->deleteMark1));
  TAOS_CHECK_EXIT(tDecodeI64(&decoder, &pReq->deleteMark2));
  if (!tDecodeIsEnd(&decoder)) {
    TAOS_CHECK_EXIT(tDecodeI64(&decoder, &pReq->keep));
  }

  DECODESQL();

  if (!tDecodeIsEnd(&decoder)) {
    TAOS_CHECK_EXIT(tDecodeI8(&decoder, &pReq->virtualStb));
  } else {
    pReq->virtualStb = 0;
  }

  tEndDecode(&decoder);

_exit:
  tDecoderClear(&decoder);
  return code;
}

void tFreeSMCreateStbReq(SMCreateStbReq *pReq) {
  taosArrayDestroy(pReq->pColumns);
  taosArrayDestroy(pReq->pTags);
  taosArrayDestroy(pReq->pFuncs);
  taosMemoryFreeClear(pReq->pComment);
  taosMemoryFreeClear(pReq->pAst1);
  taosMemoryFreeClear(pReq->pAst2);
  FREESQL();
}

int32_t tSerializeSMDropStbReq(void *buf, int32_t bufLen, SMDropStbReq *pReq) {
  SEncoder encoder = {0};
  int32_t  code = 0;
  int32_t  lino;
  int32_t  tlen;
  tEncoderInit(&encoder, buf, bufLen);

  TAOS_CHECK_EXIT(tStartEncode(&encoder));
  TAOS_CHECK_EXIT(tEncodeCStr(&encoder, pReq->name));
  TAOS_CHECK_EXIT(tEncodeI8(&encoder, pReq->igNotExists));
  TAOS_CHECK_EXIT(tEncodeI8(&encoder, pReq->source));
  for (int32_t i = 0; i < sizeof(pReq->reserved) / sizeof(int8_t); ++i) {
    TAOS_CHECK_EXIT(tEncodeI8(&encoder, pReq->reserved[i]));
  }
  TAOS_CHECK_EXIT(tEncodeI64(&encoder, pReq->suid));
  ENCODESQL();
  tEndEncode(&encoder);

_exit:
  if (code) {
    tlen = code;
  } else {
    tlen = encoder.pos;
  }
  tEncoderClear(&encoder);
  return tlen;
}

int32_t tDeserializeSMDropStbReq(void *buf, int32_t bufLen, SMDropStbReq *pReq) {
  SDecoder decoder = {0};
  int32_t  code = 0;
  int32_t  lino;
  tDecoderInit(&decoder, buf, bufLen);

  TAOS_CHECK_EXIT(tStartDecode(&decoder));
  TAOS_CHECK_EXIT(tDecodeCStrTo(&decoder, pReq->name));
  TAOS_CHECK_EXIT(tDecodeI8(&decoder, &pReq->igNotExists));
  TAOS_CHECK_EXIT(tDecodeI8(&decoder, &pReq->source));
  for (int32_t i = 0; i < sizeof(pReq->reserved) / sizeof(int8_t); ++i) {
    TAOS_CHECK_EXIT(tDecodeI8(&decoder, &pReq->reserved[i]));
  }
  TAOS_CHECK_EXIT(tDecodeI64(&decoder, &pReq->suid));

  DECODESQL();

  tEndDecode(&decoder);

_exit:
  tDecoderClear(&decoder);
  return code;
}

void tFreeSMDropStbReq(SMDropStbReq *pReq) { FREESQL(); }

int32_t tSerializeSMAlterStbReq(void *buf, int32_t bufLen, SMAlterStbReq *pReq) {
  SEncoder encoder = {0};
  int32_t  code = 0;
  int32_t  lino;
  int32_t  tlen;
  tEncoderInit(&encoder, buf, bufLen);

  TAOS_CHECK_EXIT(tStartEncode(&encoder));
  TAOS_CHECK_EXIT(tEncodeCStr(&encoder, pReq->name));
  TAOS_CHECK_EXIT(tEncodeI8(&encoder, pReq->alterType));
  TAOS_CHECK_EXIT(tEncodeI32(&encoder, pReq->numOfFields));

  // if (pReq->alterType == )
  for (int32_t i = 0; i < pReq->numOfFields; ++i) {
    if (pReq->alterType == TSDB_ALTER_TABLE_ADD_COLUMN_WITH_COMPRESS_OPTION) {
      SFieldWithOptions *pField = taosArrayGet(pReq->pFields, i);
      TAOS_CHECK_EXIT(tEncodeI8(&encoder, pField->type));
      TAOS_CHECK_EXIT(tEncodeI32(&encoder, pField->bytes));
      TAOS_CHECK_EXIT(tEncodeCStr(&encoder, pField->name));
      TAOS_CHECK_EXIT(tEncodeU32(&encoder, pField->compress));

    } else {
      SField *pField = taosArrayGet(pReq->pFields, i);
      TAOS_CHECK_EXIT(tEncodeI8(&encoder, pField->type));
      TAOS_CHECK_EXIT(tEncodeI32(&encoder, pField->bytes));
      TAOS_CHECK_EXIT(tEncodeCStr(&encoder, pField->name));
    }
  }
  TAOS_CHECK_EXIT(tEncodeI32(&encoder, pReq->ttl));
  TAOS_CHECK_EXIT(tEncodeI32(&encoder, pReq->commentLen));
  if (pReq->commentLen > 0) {
    TAOS_CHECK_EXIT(tEncodeCStr(&encoder, pReq->comment));
  }
  TAOS_CHECK_EXIT(tEncodeI64(&encoder, pReq->keep));
  ENCODESQL();
  if (pReq->alterType == TSDB_ALTER_TABLE_ADD_COLUMN ||
      pReq->alterType == TSDB_ALTER_TABLE_ADD_COLUMN_WITH_COMPRESS_OPTION) {
    if (taosArrayGetSize(pReq->pTypeMods) > 0) {
      int8_t hasTypeMod = 1;
      TAOS_CHECK_EXIT(tEncodeI8(&encoder, hasTypeMod));
      for (int32_t i = 0; i < pReq->pTypeMods->size; ++i) {
        const STypeMod *pTypeMod = taosArrayGet(pReq->pTypeMods, i);
        TAOS_CHECK_ERRNO(tEncodeI32(&encoder, *pTypeMod));
      }
    } else {
      TAOS_CHECK_EXIT(tEncodeI8(&encoder, 0));
    }
  }
  tEndEncode(&encoder);

_exit:
  if (code) {
    tlen = code;
  } else {
    tlen = encoder.pos;
  }
  tEncoderClear(&encoder);
  return tlen;
}

int32_t tDeserializeSMAlterStbReq(void *buf, int32_t bufLen, SMAlterStbReq *pReq) {
  SDecoder decoder = {0};
  int32_t  code = 0;
  int32_t  lino;
  tDecoderInit(&decoder, buf, bufLen);

  TAOS_CHECK_EXIT(tStartDecode(&decoder));
  TAOS_CHECK_EXIT(tDecodeCStrTo(&decoder, pReq->name));
  TAOS_CHECK_EXIT(tDecodeI8(&decoder, &pReq->alterType));
  TAOS_CHECK_EXIT(tDecodeI32(&decoder, &pReq->numOfFields));
  pReq->pFields = taosArrayInit(pReq->numOfFields, sizeof(SField));
  if (pReq->pFields == NULL) {
    TAOS_CHECK_EXIT(terrno);
  }

  for (int32_t i = 0; i < pReq->numOfFields; ++i) {
    if (pReq->alterType == TSDB_ALTER_TABLE_ADD_COLUMN_WITH_COMPRESS_OPTION) {
      taosArrayDestroy(pReq->pFields);
      if ((pReq->pFields = taosArrayInit(pReq->numOfFields, sizeof(SFieldWithOptions))) == NULL) {
        TAOS_CHECK_EXIT(terrno);
      }
      SFieldWithOptions field = {0};
      TAOS_CHECK_EXIT(tDecodeI8(&decoder, &field.type));
      TAOS_CHECK_EXIT(tDecodeI32(&decoder, &field.bytes));
      TAOS_CHECK_EXIT(tDecodeCStrTo(&decoder, field.name));
      TAOS_CHECK_EXIT(tDecodeU32(&decoder, &field.compress));
      if (taosArrayPush(pReq->pFields, &field) == NULL) {
        TAOS_CHECK_EXIT(terrno);
      }
    } else {
      SField field = {0};
      TAOS_CHECK_EXIT(tDecodeI8(&decoder, &field.type));
      TAOS_CHECK_EXIT(tDecodeI32(&decoder, &field.bytes));
      TAOS_CHECK_EXIT(tDecodeCStrTo(&decoder, field.name));
      if (taosArrayPush(pReq->pFields, &field) == NULL) {
        TAOS_CHECK_EXIT(terrno);
      }
    }
  }

  TAOS_CHECK_EXIT(tDecodeI32(&decoder, &pReq->ttl));
  TAOS_CHECK_EXIT(tDecodeI32(&decoder, &pReq->commentLen));
  if (pReq->commentLen > 0) {
    pReq->comment = taosMemoryMalloc(pReq->commentLen + 1);
    if (pReq->comment == NULL) {
      TAOS_CHECK_EXIT(terrno);
    }
    TAOS_CHECK_EXIT(tDecodeCStrTo(&decoder, pReq->comment));
  }
  if (!tDecodeIsEnd(&decoder)) {
    TAOS_CHECK_EXIT(tDecodeI64(&decoder, &pReq->keep));
  }
  DECODESQL();
  if (!tDecodeIsEnd(&decoder) && (pReq->alterType == TSDB_ALTER_TABLE_ADD_COLUMN ||
                                  pReq->alterType == TSDB_ALTER_TABLE_ADD_COLUMN_WITH_COMPRESS_OPTION)) {
    int8_t hasTypeMod = 0;
    TAOS_CHECK_EXIT(tDecodeI8(&decoder, &hasTypeMod));
    if (hasTypeMod == 1) {
      pReq->pTypeMods = taosArrayInit(pReq->numOfFields, sizeof(STypeMod));
      if (!pReq->pTypeMods) {
        TAOS_CHECK_EXIT(terrno);
      }
      for (int32_t i = 0; i < pReq->numOfFields; ++i) {
        STypeMod typeMod = 0;
        TAOS_CHECK_EXIT(tDecodeI32(&decoder, &typeMod));
        if (taosArrayPush(pReq->pTypeMods, &typeMod) == NULL) {
          TAOS_CHECK_EXIT(terrno);
        }
      }
    }
  }
  tEndDecode(&decoder);

_exit:
  tDecoderClear(&decoder);
  return code;
}

void tFreeSMAltertbReq(SMAlterStbReq *pReq) {
  taosArrayDestroy(pReq->pFields);
  pReq->pFields = NULL;
  taosMemoryFreeClear(pReq->comment);
  FREESQL();
  taosArrayDestroy(pReq->pTypeMods);
}

int32_t tSerializeSEpSet(void *buf, int32_t bufLen, const SEpSet *pEpset) {
  SEncoder encoder = {0};
  int32_t  code = 0;
  int32_t  lino;
  int32_t  tlen;
  tEncoderInit(&encoder, buf, bufLen);

  TAOS_CHECK_EXIT(tStartEncode(&encoder));
  TAOS_CHECK_EXIT(tEncodeSEpSet(&encoder, pEpset));

  tEndEncode(&encoder);

_exit:
  if (code) {
    tlen = code;
  } else {
    tlen = encoder.pos;
  }
  tEncoderClear(&encoder);
  return tlen;
}

int32_t tDeserializeSEpSet(void *buf, int32_t bufLen, SEpSet *pEpset) {
  SDecoder decoder = {0};
  int32_t  code = 0;
  int32_t  lino;

  tDecoderInit(&decoder, buf, bufLen);

  TAOS_CHECK_EXIT(tStartDecode(&decoder));
  TAOS_CHECK_EXIT(tDecodeSEpSet(&decoder, pEpset));

  tEndDecode(&decoder);
_exit:
  tDecoderClear(&decoder);
  return code;
}

int32_t tSerializeSMCreateSmaReq(void *buf, int32_t bufLen, SMCreateSmaReq *pReq) {
  SEncoder encoder = {0};
  int32_t  code = 0;
  int32_t  lino;
  int32_t  tlen;
  tEncoderInit(&encoder, buf, bufLen);

  TAOS_CHECK_EXIT(tStartEncode(&encoder));
  TAOS_CHECK_EXIT(tEncodeCStr(&encoder, pReq->name));
  TAOS_CHECK_EXIT(tEncodeCStr(&encoder, pReq->stb));
  TAOS_CHECK_EXIT(tEncodeI8(&encoder, pReq->igExists));
  TAOS_CHECK_EXIT(tEncodeI8(&encoder, pReq->intervalUnit));
  TAOS_CHECK_EXIT(tEncodeI8(&encoder, pReq->slidingUnit));
  TAOS_CHECK_EXIT(tEncodeI8(&encoder, pReq->timezone));
  TAOS_CHECK_EXIT(tEncodeI32(&encoder, pReq->dstVgId));
  TAOS_CHECK_EXIT(tEncodeI64(&encoder, pReq->interval));
  TAOS_CHECK_EXIT(tEncodeI64(&encoder, pReq->offset));
  TAOS_CHECK_EXIT(tEncodeI64(&encoder, pReq->sliding));
  TAOS_CHECK_EXIT(tEncodeI64(&encoder, pReq->watermark));
  TAOS_CHECK_EXIT(tEncodeI64(&encoder, pReq->maxDelay));
  TAOS_CHECK_EXIT(tEncodeI32(&encoder, pReq->exprLen));
  TAOS_CHECK_EXIT(tEncodeI32(&encoder, pReq->tagsFilterLen));
  TAOS_CHECK_EXIT(tEncodeI32(&encoder, pReq->sqlLen));
  TAOS_CHECK_EXIT(tEncodeI32(&encoder, pReq->astLen));
  if (pReq->exprLen > 0) {
    TAOS_CHECK_EXIT(tEncodeBinary(&encoder, pReq->expr, pReq->exprLen));
  }
  if (pReq->tagsFilterLen > 0) {
    TAOS_CHECK_EXIT(tEncodeBinary(&encoder, pReq->tagsFilter, pReq->tagsFilterLen));
  }
  if (pReq->sqlLen > 0) {
    TAOS_CHECK_EXIT(tEncodeBinary(&encoder, pReq->sql, pReq->sqlLen));
  }
  if (pReq->astLen > 0) {
    TAOS_CHECK_EXIT(tEncodeBinary(&encoder, pReq->ast, pReq->astLen));
  }
  TAOS_CHECK_EXIT(tEncodeI64(&encoder, pReq->deleteMark));
  TAOS_CHECK_EXIT(tEncodeI64(&encoder, pReq->lastTs));
  TAOS_CHECK_EXIT(tEncodeI64(&encoder, pReq->normSourceTbUid));
  TAOS_CHECK_EXIT(tEncodeI32(&encoder, taosArrayGetSize(pReq->pVgroupVerList)));

  for (int32_t i = 0; i < taosArrayGetSize(pReq->pVgroupVerList); ++i) {
    SVgroupVer *p = taosArrayGet(pReq->pVgroupVerList, i);
    TAOS_CHECK_EXIT(tEncodeI32(&encoder, p->vgId));
    TAOS_CHECK_EXIT(tEncodeI64(&encoder, p->ver));
  }
  TAOS_CHECK_EXIT(tEncodeI8(&encoder, pReq->recursiveTsma));
  TAOS_CHECK_EXIT(tEncodeCStr(&encoder, pReq->baseTsmaName));
  TAOS_CHECK_EXIT(tEncodeI32(&encoder, pReq->streamReqLen));
  if (pReq->streamReqLen > 0) {
    TAOS_CHECK_EXIT(tEncodeBinary(&encoder, pReq->createStreamReq, pReq->streamReqLen));
  }
  TAOS_CHECK_EXIT(tEncodeI32(&encoder, pReq->dropStreamReqLen));
  if (pReq->dropStreamReqLen > 0) {
    TAOS_CHECK_EXIT(tEncodeBinary(&encoder, pReq->dropStreamReq, pReq->dropStreamReqLen));
  }
  TAOS_CHECK_EXIT(tEncodeI64(&encoder, pReq->uid));
  tEndEncode(&encoder);

_exit:
  if (code) {
    tlen = code;
  } else {
    tlen = encoder.pos;
  }
  tEncoderClear(&encoder);
  return tlen;
}

int32_t tDeserializeSMCreateSmaReq(void *buf, int32_t bufLen, SMCreateSmaReq *pReq) {
  SDecoder decoder = {0};
  int32_t  code = 0;
  int32_t  lino;
  tDecoderInit(&decoder, buf, bufLen);

  TAOS_CHECK_EXIT(tStartDecode(&decoder));
  TAOS_CHECK_EXIT(tDecodeCStrTo(&decoder, pReq->name));
  TAOS_CHECK_EXIT(tDecodeCStrTo(&decoder, pReq->stb));
  TAOS_CHECK_EXIT(tDecodeI8(&decoder, &pReq->igExists));
  TAOS_CHECK_EXIT(tDecodeI8(&decoder, &pReq->intervalUnit));
  TAOS_CHECK_EXIT(tDecodeI8(&decoder, &pReq->slidingUnit));
  TAOS_CHECK_EXIT(tDecodeI8(&decoder, &pReq->timezone));
  TAOS_CHECK_EXIT(tDecodeI32(&decoder, &pReq->dstVgId));
  TAOS_CHECK_EXIT(tDecodeI64(&decoder, &pReq->interval));
  TAOS_CHECK_EXIT(tDecodeI64(&decoder, &pReq->offset));
  TAOS_CHECK_EXIT(tDecodeI64(&decoder, &pReq->sliding));
  TAOS_CHECK_EXIT(tDecodeI64(&decoder, &pReq->watermark));
  TAOS_CHECK_EXIT(tDecodeI64(&decoder, &pReq->maxDelay));
  TAOS_CHECK_EXIT(tDecodeI32(&decoder, &pReq->exprLen));
  TAOS_CHECK_EXIT(tDecodeI32(&decoder, &pReq->tagsFilterLen));
  TAOS_CHECK_EXIT(tDecodeI32(&decoder, &pReq->sqlLen));
  TAOS_CHECK_EXIT(tDecodeI32(&decoder, &pReq->astLen));
  if (pReq->exprLen > 0) {
    pReq->expr = taosMemoryMalloc(pReq->exprLen);
    if (pReq->expr == NULL) {
      TAOS_CHECK_EXIT(terrno);
    }
    TAOS_CHECK_EXIT(tDecodeCStrTo(&decoder, pReq->expr));
  }
  if (pReq->tagsFilterLen > 0) {
    pReq->tagsFilter = taosMemoryMalloc(pReq->tagsFilterLen);
    if (pReq->tagsFilter == NULL) {
      TAOS_CHECK_EXIT(terrno);
    }
    TAOS_CHECK_EXIT(tDecodeCStrTo(&decoder, pReq->tagsFilter));
  }
  if (pReq->sqlLen > 0) {
    pReq->sql = taosMemoryMalloc(pReq->sqlLen);
    if (pReq->sql == NULL) {
      TAOS_CHECK_EXIT(terrno);
    }
    TAOS_CHECK_EXIT(tDecodeCStrTo(&decoder, pReq->sql));
  }
  if (pReq->astLen > 0) {
    pReq->ast = taosMemoryMalloc(pReq->astLen);
    if (pReq->ast == NULL) {
      TAOS_CHECK_EXIT(terrno);
    }
    TAOS_CHECK_EXIT(tDecodeCStrTo(&decoder, pReq->ast));
  }
  TAOS_CHECK_EXIT(tDecodeI64(&decoder, &pReq->deleteMark));
  TAOS_CHECK_EXIT(tDecodeI64(&decoder, &pReq->lastTs));
  TAOS_CHECK_EXIT(tDecodeI64(&decoder, &pReq->normSourceTbUid));

  int32_t numOfVgVer;
  TAOS_CHECK_EXIT(tDecodeI32(&decoder, &numOfVgVer));
  if (numOfVgVer > 0) {
    pReq->pVgroupVerList = taosArrayInit(numOfVgVer, sizeof(SVgroupVer));
    if (pReq->pVgroupVerList == NULL) {
      TAOS_CHECK_EXIT(terrno);
    }

    for (int32_t i = 0; i < numOfVgVer; ++i) {
      SVgroupVer v = {0};
      TAOS_CHECK_EXIT(tDecodeI32(&decoder, &v.vgId));
      TAOS_CHECK_EXIT(tDecodeI64(&decoder, &v.ver));
      if (taosArrayPush(pReq->pVgroupVerList, &v) == NULL) {
        TAOS_CHECK_EXIT(terrno);
      }
    }
  }
  TAOS_CHECK_EXIT(tDecodeI8(&decoder, &pReq->recursiveTsma));
  TAOS_CHECK_EXIT(tDecodeCStrTo(&decoder, pReq->baseTsmaName));
  TAOS_CHECK_EXIT(tDecodeI32(&decoder, &pReq->streamReqLen));
  if (pReq->streamReqLen > 0) {
    pReq->createStreamReq = taosMemoryMalloc(pReq->streamReqLen);
    if (pReq->createStreamReq == NULL) {
      TAOS_CHECK_EXIT(terrno);
    }
    TAOS_CHECK_EXIT(tDecodeCStrTo(&decoder, pReq->createStreamReq));
  }
  TAOS_CHECK_EXIT(tDecodeI32(&decoder, &pReq->dropStreamReqLen));
  if (pReq->dropStreamReqLen > 0) {
    pReq->dropStreamReq = taosMemoryMalloc(pReq->dropStreamReqLen);
    if (pReq->dropStreamReq == NULL) {
      TAOS_CHECK_EXIT(terrno);
    }
    TAOS_CHECK_EXIT(tDecodeCStrTo(&decoder, pReq->dropStreamReq));
  }
  TAOS_CHECK_EXIT(tDecodeI64(&decoder, &pReq->uid));
  tEndDecode(&decoder);

_exit:
  tDecoderClear(&decoder);
  return code;
}

void tFreeSMCreateSmaReq(SMCreateSmaReq *pReq) {
  taosMemoryFreeClear(pReq->expr);
  taosMemoryFreeClear(pReq->tagsFilter);
  taosMemoryFreeClear(pReq->sql);
  taosMemoryFreeClear(pReq->ast);
  taosMemoryFreeClear(pReq->createStreamReq);
  taosMemoryFreeClear(pReq->dropStreamReq);
  taosArrayDestroy(pReq->pVgroupVerList);
}

int32_t tSerializeSMDropSmaReq(void *buf, int32_t bufLen, SMDropSmaReq *pReq) {
  SEncoder encoder = {0};
  int32_t  code = 0;
  int32_t  lino;
  int32_t  tlen;
  tEncoderInit(&encoder, buf, bufLen);

  TAOS_CHECK_EXIT(tStartEncode(&encoder));
  TAOS_CHECK_EXIT(tEncodeCStr(&encoder, pReq->name));
  TAOS_CHECK_EXIT(tEncodeI8(&encoder, pReq->igNotExists));

  TAOS_CHECK_EXIT(tEncodeI32(&encoder, pReq->dropStreamReqLen));
  if (pReq->dropStreamReqLen > 0) {
    TAOS_CHECK_EXIT(tEncodeBinary(&encoder, pReq->dropStreamReq, pReq->dropStreamReqLen));
  }

  tEndEncode(&encoder);

_exit:
  if (code) {
    tlen = code;
  } else {
    tlen = encoder.pos;
  }
  tEncoderClear(&encoder);
  return tlen;
}

int32_t tDeserializeSMDropSmaReq(void *buf, int32_t bufLen, SMDropSmaReq *pReq) {
  SDecoder decoder = {0};
  int32_t  code = 0;
  int32_t  lino;
  tDecoderInit(&decoder, buf, bufLen);

  TAOS_CHECK_EXIT(tStartDecode(&decoder));
  TAOS_CHECK_EXIT(tDecodeCStrTo(&decoder, pReq->name));
  TAOS_CHECK_EXIT(tDecodeI8(&decoder, &pReq->igNotExists));

  TAOS_CHECK_EXIT(tDecodeI32(&decoder, &pReq->dropStreamReqLen));
  if (pReq->dropStreamReqLen > 0) {
    pReq->dropStreamReq = taosMemoryMalloc(pReq->dropStreamReqLen);
    if (pReq->dropStreamReq == NULL) {
      TAOS_CHECK_EXIT(terrno);
    }
    TAOS_CHECK_EXIT(tDecodeCStrTo(&decoder, pReq->dropStreamReq));
  }

  tEndDecode(&decoder);

_exit:
  tDecoderClear(&decoder);
  return code;
}

int32_t tSerializeSMCreateRsmaReq(void *buf, int32_t bufLen, SMCreateRsmaReq *pReq) {
  SEncoder encoder = {0};
  int32_t  code = 0, lino = 0;
  int32_t  tlen = 0;
  tEncoderInit(&encoder, buf, bufLen);

  TAOS_CHECK_EXIT(tStartEncode(&encoder));
  TAOS_CHECK_EXIT(tEncodeCStr(&encoder, pReq->name));
  TAOS_CHECK_EXIT(tEncodeCStr(&encoder, pReq->tbFName));
  TAOS_CHECK_EXIT(tEncodeI64v(&encoder, pReq->tbUid));
  TAOS_CHECK_EXIT(tEncodeI64v(&encoder, pReq->uid));
  TAOS_CHECK_EXIT(tEncodeI8(&encoder, pReq->tbType));
  TAOS_CHECK_EXIT(tEncodeI8(&encoder, pReq->igExists));
  TAOS_CHECK_EXIT(tEncodeI8(&encoder, pReq->intervalUnit));
  TAOS_CHECK_EXIT(tEncodeI16v(&encoder, pReq->nFuncs));
  for (int32_t i = 0; i < pReq->nFuncs; ++i) {
    TAOS_CHECK_EXIT(tEncodeI16v(&encoder, pReq->funcColIds[i]));
  }
  for (int32_t i = 0; i < pReq->nFuncs; ++i) {
    TAOS_CHECK_EXIT(tEncodeI32v(&encoder, pReq->funcIds[i]));
  }
  TAOS_CHECK_EXIT(tEncodeI64v(&encoder, pReq->interval[0]));
  TAOS_CHECK_EXIT(tEncodeI64v(&encoder, pReq->interval[1]));

  TAOS_CHECK_EXIT(tEncodeI32(&encoder, pReq->sqlLen));
  if (pReq->sqlLen > 0) {
    TAOS_CHECK_EXIT(tEncodeBinary(&encoder, pReq->sql, pReq->sqlLen));
  }
  tEndEncode(&encoder);
_exit:
  if (code) {
    tlen = code;
  } else {
    tlen = encoder.pos;
  }
  tEncoderClear(&encoder);
  return tlen;
}

int32_t tDeserializeSMCreateRsmaReq(void *buf, int32_t bufLen, SMCreateRsmaReq *pReq) {
  SDecoder decoder = {0};
  int32_t  code = 0, lino = 0;
  tDecoderInit(&decoder, buf, bufLen);

  TAOS_CHECK_EXIT(tStartDecode(&decoder));
  TAOS_CHECK_EXIT(tDecodeCStrTo(&decoder, pReq->name));
  TAOS_CHECK_EXIT(tDecodeCStrTo(&decoder, pReq->tbFName));
  TAOS_CHECK_EXIT(tDecodeI64v(&decoder, &pReq->tbUid));
  TAOS_CHECK_EXIT(tDecodeI64v(&decoder, &pReq->uid));
  TAOS_CHECK_EXIT(tDecodeI8(&decoder, &pReq->tbType));
  TAOS_CHECK_EXIT(tDecodeI8(&decoder, &pReq->igExists));
  TAOS_CHECK_EXIT(tDecodeI8(&decoder, &pReq->intervalUnit));
  TAOS_CHECK_EXIT(tDecodeI16v(&decoder, &pReq->nFuncs));
  if (pReq->nFuncs > 0) {
    pReq->funcColIds = taosMemoryMalloc(pReq->nFuncs * sizeof(col_id_t));
    pReq->funcIds = taosMemoryMalloc(pReq->nFuncs * sizeof(func_id_t));
    if (!pReq->funcColIds || !pReq->funcIds) {
      TAOS_CHECK_EXIT(terrno);
    }
    for (int32_t i = 0; i < pReq->nFuncs; ++i) {
      TAOS_CHECK_EXIT(tDecodeI16v(&decoder, &pReq->funcColIds[i]));
    }
    for (int32_t i = 0; i < pReq->nFuncs; ++i) {
      TAOS_CHECK_EXIT(tDecodeI32v(&decoder, &pReq->funcIds[i]));
    }
  }
  TAOS_CHECK_EXIT(tDecodeI64v(&decoder, &pReq->interval[0]));
  TAOS_CHECK_EXIT(tDecodeI64v(&decoder, &pReq->interval[1]));
  TAOS_CHECK_EXIT(tDecodeI32(&decoder, &pReq->sqlLen));
  if (pReq->sqlLen > 0) {
    pReq->sql = taosMemoryMalloc(pReq->sqlLen);
    if (pReq->sql == NULL) {
      TAOS_CHECK_EXIT(terrno);
    }
    TAOS_CHECK_EXIT(tDecodeCStrTo(&decoder, pReq->sql));
  }

  tEndDecode(&decoder);
_exit:
  tDecoderClear(&decoder);
  return code;
}

void tFreeSMCreateRsmaReq(SMCreateRsmaReq *pReq) {
  taosMemoryFreeClear(pReq->funcIds);
  taosMemoryFreeClear(pReq->funcColIds);
  taosMemoryFreeClear(pReq->sql);
}

int32_t tSerializeSVCreateRsmaReq(void *buf, int32_t bufLen, SVCreateRsmaReq *pReq) {
  return tSerializeSMCreateRsmaReq(buf, bufLen, (SMCreateRsmaReq *)pReq);
}

int32_t tDeserializeSVCreateRsmaReq(void *buf, int32_t bufLen, SVCreateRsmaReq *pReq) {
  return tDeserializeSMCreateRsmaReq(buf, bufLen, (SMCreateRsmaReq *)pReq);
}

void tFreeSVCreateRsmaReq(SVCreateRsmaReq *pReq) { tFreeSMCreateRsmaReq((SMCreateRsmaReq *)pReq); }

int32_t tSerializeSMDropRsmaReq(void *buf, int32_t bufLen, SMDropRsmaReq *pReq) {
  SEncoder encoder = {0};
  int32_t  code = 0;
  int32_t  lino;
  int32_t  tlen;
  tEncoderInit(&encoder, buf, bufLen);

  TAOS_CHECK_EXIT(tStartEncode(&encoder));
  TAOS_CHECK_EXIT(tEncodeCStr(&encoder, pReq->name));
  TAOS_CHECK_EXIT(tEncodeI8(&encoder, pReq->igNotExists));

  tEndEncode(&encoder);
_exit:
  if (code) {
    tlen = code;
  } else {
    tlen = encoder.pos;
  }
  tEncoderClear(&encoder);
  return tlen;
}

int32_t tDeserializeSMDropRsmaReq(void *buf, int32_t bufLen, SMDropRsmaReq *pReq) {
  SDecoder decoder = {0};
  int32_t  code = 0;
  int32_t  lino;
  tDecoderInit(&decoder, buf, bufLen);

  TAOS_CHECK_EXIT(tStartDecode(&decoder));
  TAOS_CHECK_EXIT(tDecodeCStrTo(&decoder, pReq->name));
  TAOS_CHECK_EXIT(tDecodeI8(&decoder, &pReq->igNotExists));

  tEndDecode(&decoder);
_exit:
  tDecoderClear(&decoder);
  return code;
}

int32_t tSerializeSVDropRsmaReq(void* buf, int32_t bufLen, SVDropRsmaReq* pReq) {
  SEncoder encoder = {0};
  int32_t  code = 0;
  int32_t  lino;
  int32_t  tlen;
  tEncoderInit(&encoder, buf, bufLen);

  TAOS_CHECK_EXIT(tStartEncode(&encoder));
  TAOS_CHECK_EXIT(tEncodeCStr(&encoder, pReq->name));
  TAOS_CHECK_EXIT(tEncodeCStr(&encoder, pReq->tbName));
  TAOS_CHECK_EXIT(tEncodeI64(&encoder, pReq->uid));
  TAOS_CHECK_EXIT(tEncodeI64(&encoder, pReq->tbUid));
  TAOS_CHECK_EXIT(tEncodeI8(&encoder, pReq->tbType));

  tEndEncode(&encoder);
_exit:
  if (code) {
    tlen = code;
  } else {
    tlen = encoder.pos;
  }
  tEncoderClear(&encoder);
  return tlen;
}

int32_t tDeserializeSVDropRsmaReq(void *buf, int32_t bufLen, SVDropRsmaReq *pReq) {
  SDecoder decoder = {0};
  int32_t  code = 0;
  int32_t  lino;
  tDecoderInit(&decoder, buf, bufLen);

  TAOS_CHECK_EXIT(tStartDecode(&decoder));
  TAOS_CHECK_EXIT(tDecodeCStrTo(&decoder, pReq->name));
  TAOS_CHECK_EXIT(tDecodeCStrTo(&decoder, pReq->tbName));
  TAOS_CHECK_EXIT(tDecodeI64(&decoder, &pReq->uid));
  TAOS_CHECK_EXIT(tDecodeI64(&decoder, &pReq->tbUid));
  TAOS_CHECK_EXIT(tDecodeI8(&decoder, &pReq->tbType));

  tEndDecode(&decoder);
_exit:
  tDecoderClear(&decoder);
  return code;
}

void tFreeSMDropSmaReq(SMDropSmaReq *pReq) {
  taosMemoryFreeClear(pReq->dropStreamReq);
}

int32_t tSerializeSCreateTagIdxReq(void *buf, int32_t bufLen, SCreateTagIndexReq *pReq) {
  SEncoder encoder = {0};
  int32_t  code = 0;
  int32_t  lino;
  int32_t  tlen;
  tEncoderInit(&encoder, buf, bufLen);

  TAOS_CHECK_EXIT(tStartEncode(&encoder));
  TAOS_CHECK_EXIT(tEncodeCStr(&encoder, pReq->dbFName));
  TAOS_CHECK_EXIT(tEncodeCStr(&encoder, pReq->stbName));
  TAOS_CHECK_EXIT(tEncodeCStr(&encoder, pReq->colName));
  TAOS_CHECK_EXIT(tEncodeCStr(&encoder, pReq->idxName));
  TAOS_CHECK_EXIT(tEncodeI8(&encoder, pReq->idxType));

  tEndEncode(&encoder);

_exit:
  if (code) {
    tlen = code;
  } else {
    tlen = encoder.pos;
  }
  tEncoderClear(&encoder);
  return tlen;
}

int32_t tDeserializeSCreateTagIdxReq(void *buf, int32_t bufLen, SCreateTagIndexReq *pReq) {
  SDecoder decoder = {0};
  int32_t  code = 0;
  int32_t  lino;
  tDecoderInit(&decoder, buf, bufLen);

  TAOS_CHECK_EXIT(tStartDecode(&decoder));
  TAOS_CHECK_EXIT(tDecodeCStrTo(&decoder, pReq->dbFName));
  TAOS_CHECK_EXIT(tDecodeCStrTo(&decoder, pReq->stbName));
  TAOS_CHECK_EXIT(tDecodeCStrTo(&decoder, pReq->colName));
  TAOS_CHECK_EXIT(tDecodeCStrTo(&decoder, pReq->idxName));
  TAOS_CHECK_EXIT(tDecodeI8(&decoder, &pReq->idxType));

  tEndDecode(&decoder);
_exit:
  tDecoderClear(&decoder);
  return code;
}

int32_t tDeserializeSDropTagIdxReq(void *buf, int32_t bufLen, SDropTagIndexReq *pReq) {
  SDecoder decoder = {0};
  int32_t  code = 0;
  int32_t  lino;
  tDecoderInit(&decoder, buf, bufLen);

  TAOS_CHECK_EXIT(tStartDecode(&decoder));
  TAOS_CHECK_EXIT(tDecodeCStrTo(&decoder, pReq->name));
  TAOS_CHECK_EXIT(tDecodeI8(&decoder, &pReq->igNotExists));

  tEndDecode(&decoder);
_exit:
  tDecoderClear(&decoder);
  return code;
}

int32_t tSerializeSMCreateFullTextReq(void *buf, int32_t bufLen, SMCreateFullTextReq *pReq) {
  SEncoder encoder = {0};
  int32_t  code = 0;
  int32_t  lino;
  int32_t  tlen;
  tEncoderInit(&encoder, buf, bufLen);

  TAOS_CHECK_EXIT(tStartEncode(&encoder));

  tEndEncode(&encoder);
_exit:
  if (code) {
    tlen = code;
  } else {
    tlen = encoder.pos;
  }
  tEncoderClear(&encoder);
  return tlen;
}

int32_t tDeserializeSMCreateFullTextReq(void *buf, int32_t bufLen, SMCreateFullTextReq *pReq) {
  SDecoder decoder = {0};
  int32_t  code = 0;
  int32_t  lino;
  tDecoderInit(&decoder, buf, bufLen);
  TAOS_CHECK_EXIT(tStartDecode(&decoder));
  tEndDecode(&decoder);
_exit:
  tDecoderClear(&decoder);
  return code;
}
void tFreeSMCreateFullTextReq(SMCreateFullTextReq *pReq) {
  // impl later
  return;
}

int32_t tSerializeSNotifyReq(void *buf, int32_t bufLen, SNotifyReq *pReq) {
  SEncoder encoder = {0};
  int32_t  code = 0;
  int32_t  lino;
  int32_t  tlen;
  tEncoderInit(&encoder, buf, bufLen);

  TAOS_CHECK_EXIT(tStartEncode(&encoder));
  TAOS_CHECK_EXIT(tEncodeI32(&encoder, pReq->dnodeId));
  TAOS_CHECK_EXIT(tEncodeI64(&encoder, pReq->clusterId));

  int32_t nVgroup = taosArrayGetSize(pReq->pVloads);
  TAOS_CHECK_EXIT(tEncodeI32(&encoder, nVgroup));
  for (int32_t i = 0; i < nVgroup; ++i) {
    SVnodeLoadLite *vload = TARRAY_GET_ELEM(pReq->pVloads, i);
    TAOS_CHECK_EXIT(tEncodeI32(&encoder, vload->vgId));
    TAOS_CHECK_EXIT(tEncodeI64(&encoder, vload->nTimeSeries));
  }

  tEndEncode(&encoder);

_exit:
  if (code) {
    tlen = code;
  } else {
    tlen = encoder.pos;
  }
  tEncoderClear(&encoder);
  return tlen;
}

int32_t tDeserializeSNotifyReq(void *buf, int32_t bufLen, SNotifyReq *pReq) {
  int32_t  code = 0;
  int32_t  lino;
  SDecoder decoder = {0};
  tDecoderInit(&decoder, buf, bufLen);

  TAOS_CHECK_EXIT(tStartDecode(&decoder));
  TAOS_CHECK_EXIT(tDecodeI32(&decoder, &pReq->dnodeId));
  TAOS_CHECK_EXIT(tDecodeI64(&decoder, &pReq->clusterId));
  int32_t nVgroup = 0;
  TAOS_CHECK_EXIT(tDecodeI32(&decoder, &nVgroup));
  if (nVgroup > 0) {
    pReq->pVloads = taosArrayInit_s(sizeof(SVnodeLoadLite), nVgroup);
    if (!pReq->pVloads) {
      TAOS_CHECK_EXIT(terrno);
    }
    for (int32_t i = 0; i < nVgroup; ++i) {
      SVnodeLoadLite *vload = TARRAY_GET_ELEM(pReq->pVloads, i);
      TAOS_CHECK_EXIT(tDecodeI32(&decoder, &(vload->vgId)));
      TAOS_CHECK_EXIT(tDecodeI64(&decoder, &(vload->nTimeSeries)));
    }
  }

  tEndDecode(&decoder);

_exit:
  tDecoderClear(&decoder);
  return code;
}

void tFreeSNotifyReq(SNotifyReq *pReq) {
  if (pReq) {
    taosArrayDestroy(pReq->pVloads);
  }
}

int32_t tSerializeSStatusReq(void *buf, int32_t bufLen, SStatusReq *pReq) {
  SEncoder encoder = {0};
  int32_t  code = 0;
  int32_t  lino;
  int32_t  tlen;
  tEncoderInit(&encoder, buf, bufLen);

  TAOS_CHECK_EXIT(tStartEncode(&encoder));

  // status
  TAOS_CHECK_EXIT(tEncodeI32(&encoder, pReq->sver));
  TAOS_CHECK_EXIT(tEncodeI64(&encoder, pReq->dnodeVer));
  TAOS_CHECK_EXIT(tEncodeI32(&encoder, pReq->dnodeId));
  TAOS_CHECK_EXIT(tEncodeI64(&encoder, pReq->clusterId));
  TAOS_CHECK_EXIT(tEncodeI64(&encoder, pReq->rebootTime));
  TAOS_CHECK_EXIT(tEncodeI64(&encoder, pReq->updateTime));
  TAOS_CHECK_EXIT(tEncodeFloat(&encoder, pReq->numOfCores));
  TAOS_CHECK_EXIT(tEncodeI32(&encoder, pReq->numOfSupportVnodes));
  TAOS_CHECK_EXIT(tEncodeI32v(&encoder, pReq->numOfDiskCfg));
  TAOS_CHECK_EXIT(tEncodeI64(&encoder, pReq->memTotal));
  TAOS_CHECK_EXIT(tEncodeI64(&encoder, pReq->memAvail));
  TAOS_CHECK_EXIT(tEncodeCStr(&encoder, pReq->dnodeEp));
  TAOS_CHECK_EXIT(tEncodeCStr(&encoder, pReq->machineId));

  // cluster cfg
  TAOS_CHECK_EXIT(tEncodeI32(&encoder, pReq->clusterCfg.statusInterval));
  TAOS_CHECK_EXIT(tEncodeI64(&encoder, pReq->clusterCfg.checkTime));
  TAOS_CHECK_EXIT(tEncodeCStr(&encoder, pReq->clusterCfg.timezone));
  TAOS_CHECK_EXIT(tEncodeCStr(&encoder, pReq->clusterCfg.locale));
  TAOS_CHECK_EXIT(tEncodeCStr(&encoder, pReq->clusterCfg.charset));
  TAOS_CHECK_EXIT(tEncodeI8(&encoder, pReq->clusterCfg.enableWhiteList));
  TAOS_CHECK_EXIT(tEncodeI8(&encoder, pReq->clusterCfg.encryptionKeyStat));
  TAOS_CHECK_EXIT(tEncodeU32(&encoder, pReq->clusterCfg.encryptionKeyChksum));

  // vnode loads
  int32_t vlen = (int32_t)taosArrayGetSize(pReq->pVloads);
  TAOS_CHECK_EXIT(tEncodeI32(&encoder, vlen));
  for (int32_t i = 0; i < vlen; ++i) {
    SVnodeLoad *pload = taosArrayGet(pReq->pVloads, i);
    int64_t     reserved = 0;
    TAOS_CHECK_EXIT(tEncodeI32(&encoder, pload->vgId));
    TAOS_CHECK_EXIT(tEncodeI8(&encoder, pload->syncState));
    TAOS_CHECK_EXIT(tEncodeI8(&encoder, pload->syncRestore));
    TAOS_CHECK_EXIT(tEncodeI8(&encoder, pload->syncCanRead));
    TAOS_CHECK_EXIT(tEncodeI64(&encoder, pload->cacheUsage));
    TAOS_CHECK_EXIT(tEncodeI64(&encoder, pload->numOfTables));
    TAOS_CHECK_EXIT(tEncodeI64(&encoder, pload->numOfTimeSeries));
    TAOS_CHECK_EXIT(tEncodeI64(&encoder, pload->totalStorage));
    TAOS_CHECK_EXIT(tEncodeI64(&encoder, pload->compStorage));
    TAOS_CHECK_EXIT(tEncodeI64(&encoder, pload->pointsWritten));
    TAOS_CHECK_EXIT(tEncodeI32(&encoder, pload->numOfCachedTables));
    TAOS_CHECK_EXIT(tEncodeI32(&encoder, pload->learnerProgress));
    TAOS_CHECK_EXIT(tEncodeI64(&encoder, pload->roleTimeMs));
    TAOS_CHECK_EXIT(tEncodeI64(&encoder, pload->startTimeMs));
  }

  // mnode loads
  TAOS_CHECK_EXIT(tEncodeI8(&encoder, pReq->mload.syncState));
  TAOS_CHECK_EXIT(tEncodeI8(&encoder, pReq->mload.syncRestore));

  TAOS_CHECK_EXIT(tEncodeI32(&encoder, pReq->qload.dnodeId));
  TAOS_CHECK_EXIT(tEncodeI64(&encoder, pReq->qload.numOfProcessedQuery));
  TAOS_CHECK_EXIT(tEncodeI64(&encoder, pReq->qload.numOfProcessedCQuery));
  TAOS_CHECK_EXIT(tEncodeI64(&encoder, pReq->qload.numOfProcessedFetch));
  TAOS_CHECK_EXIT(tEncodeI64(&encoder, pReq->qload.numOfProcessedDrop));
  TAOS_CHECK_EXIT(tEncodeI64(&encoder, pReq->qload.numOfProcessedNotify));
  TAOS_CHECK_EXIT(tEncodeI64(&encoder, pReq->qload.numOfProcessedHb));
  TAOS_CHECK_EXIT(tEncodeI64(&encoder, pReq->qload.numOfProcessedDelete));
  TAOS_CHECK_EXIT(tEncodeI64(&encoder, pReq->qload.cacheDataSize));
  TAOS_CHECK_EXIT(tEncodeI64(&encoder, pReq->qload.numOfQueryInQueue));
  TAOS_CHECK_EXIT(tEncodeI64(&encoder, pReq->qload.numOfFetchInQueue));
  TAOS_CHECK_EXIT(tEncodeI64(&encoder, pReq->qload.timeInQueryQueue));
  TAOS_CHECK_EXIT(tEncodeI64(&encoder, pReq->qload.timeInFetchQueue));

  TAOS_CHECK_EXIT(tEncodeI32(&encoder, pReq->statusSeq));
  TAOS_CHECK_EXIT(tEncodeI64(&encoder, pReq->mload.syncTerm));
  TAOS_CHECK_EXIT(tEncodeI64(&encoder, pReq->mload.roleTimeMs));
  TAOS_CHECK_EXIT(tEncodeI8(&encoder, pReq->clusterCfg.ttlChangeOnWrite));

  // vnode extra
  for (int32_t i = 0; i < vlen; ++i) {
    SVnodeLoad *pload = taosArrayGet(pReq->pVloads, i);
    int64_t     reserved = 0;
    TAOS_CHECK_EXIT(tEncodeI64(&encoder, pload->syncTerm));
    TAOS_CHECK_EXIT(tEncodeI64(&encoder, reserved));
    TAOS_CHECK_EXIT(tEncodeI64(&encoder, reserved));
    TAOS_CHECK_EXIT(tEncodeI64(&encoder, reserved));
  }

  TAOS_CHECK_EXIT(tEncodeI64(&encoder, pReq->ipWhiteVer));
  TAOS_CHECK_EXIT(tEncodeI64(&encoder, pReq->analVer));
  TAOS_CHECK_EXIT(tSerializeSMonitorParas(&encoder, &pReq->clusterCfg.monitorParas));

  for (int32_t i = 0; i < vlen; ++i) {
    SVnodeLoad *pload = taosArrayGet(pReq->pVloads, i);
    TAOS_CHECK_EXIT(tEncodeI64(&encoder, pload->syncAppliedIndex));
    TAOS_CHECK_EXIT(tEncodeI64(&encoder, pload->syncCommitIndex));
  }
  TAOS_CHECK_EXIT(tEncodeI64(&encoder, pReq->timestamp));

  TAOS_CHECK_EXIT(tEncodeI64(&encoder, pReq->timestamp));

  // Encode buffer info
  for (int32_t i = 0; i < vlen; ++i) {
    SVnodeLoad *pload = taosArrayGet(pReq->pVloads, i);
    TAOS_CHECK_EXIT(tEncodeI64(&encoder, pload->bufferSegmentUsed));
    TAOS_CHECK_EXIT(tEncodeI64(&encoder, pload->bufferSegmentSize));
  }

  TAOS_CHECK_EXIT(tEncodeI32(&encoder, pReq->clusterCfg.statusIntervalMs));

  tEndEncode(&encoder);

_exit:
  if (code) {
    tlen = code;
  } else {
    tlen = encoder.pos;
  }
  tEncoderClear(&encoder);
  return tlen;
}

int32_t tDeserializeSStatusReq(void *buf, int32_t bufLen, SStatusReq *pReq) {
  SDecoder decoder = {0};
  int32_t  code = 0;
  int32_t  lino;
  tDecoderInit(&decoder, buf, bufLen);

  TAOS_CHECK_EXIT(tStartDecode(&decoder));

  // status
  TAOS_CHECK_EXIT(tDecodeI32(&decoder, &pReq->sver));
  TAOS_CHECK_EXIT(tDecodeI64(&decoder, &pReq->dnodeVer));
  TAOS_CHECK_EXIT(tDecodeI32(&decoder, &pReq->dnodeId));
  TAOS_CHECK_EXIT(tDecodeI64(&decoder, &pReq->clusterId));
  TAOS_CHECK_EXIT(tDecodeI64(&decoder, &pReq->rebootTime));
  TAOS_CHECK_EXIT(tDecodeI64(&decoder, &pReq->updateTime));
  TAOS_CHECK_EXIT(tDecodeFloat(&decoder, &pReq->numOfCores));
  TAOS_CHECK_EXIT(tDecodeI32(&decoder, &pReq->numOfSupportVnodes));
  TAOS_CHECK_EXIT(tDecodeI32v(&decoder, &pReq->numOfDiskCfg));
  TAOS_CHECK_EXIT(tDecodeI64(&decoder, &pReq->memTotal));
  TAOS_CHECK_EXIT(tDecodeI64(&decoder, &pReq->memAvail));
  TAOS_CHECK_EXIT(tDecodeCStrTo(&decoder, pReq->dnodeEp));
  TAOS_CHECK_EXIT(tDecodeCStrTo(&decoder, pReq->machineId));

  // cluster cfg
  TAOS_CHECK_EXIT(tDecodeI32(&decoder, &pReq->clusterCfg.statusInterval));
  TAOS_CHECK_EXIT(tDecodeI64(&decoder, &pReq->clusterCfg.checkTime));
  TAOS_CHECK_EXIT(tDecodeCStrTo(&decoder, pReq->clusterCfg.timezone));
  TAOS_CHECK_EXIT(tDecodeCStrTo(&decoder, pReq->clusterCfg.locale));
  TAOS_CHECK_EXIT(tDecodeCStrTo(&decoder, pReq->clusterCfg.charset));
  TAOS_CHECK_EXIT(tDecodeI8(&decoder, &pReq->clusterCfg.enableWhiteList));
  TAOS_CHECK_EXIT(tDecodeI8(&decoder, &pReq->clusterCfg.encryptionKeyStat));
  TAOS_CHECK_EXIT(tDecodeU32(&decoder, &pReq->clusterCfg.encryptionKeyChksum));

  // vnode loads
  int32_t vlen = 0;
  TAOS_CHECK_EXIT(tDecodeI32(&decoder, &vlen));
  pReq->pVloads = taosArrayInit(vlen, sizeof(SVnodeLoad));
  if (pReq->pVloads == NULL) {
    TAOS_CHECK_EXIT(terrno);
  }

  for (int32_t i = 0; i < vlen; ++i) {
    SVnodeLoad vload = {0};
    vload.syncTerm = -1;

    TAOS_CHECK_EXIT(tDecodeI32(&decoder, &vload.vgId));
    TAOS_CHECK_EXIT(tDecodeI8(&decoder, &vload.syncState));
    TAOS_CHECK_EXIT(tDecodeI8(&decoder, &vload.syncRestore));
    TAOS_CHECK_EXIT(tDecodeI8(&decoder, &vload.syncCanRead));
    TAOS_CHECK_EXIT(tDecodeI64(&decoder, &vload.cacheUsage));
    TAOS_CHECK_EXIT(tDecodeI64(&decoder, &vload.numOfTables));
    TAOS_CHECK_EXIT(tDecodeI64(&decoder, &vload.numOfTimeSeries));
    TAOS_CHECK_EXIT(tDecodeI64(&decoder, &vload.totalStorage));
    TAOS_CHECK_EXIT(tDecodeI64(&decoder, &vload.compStorage));
    TAOS_CHECK_EXIT(tDecodeI64(&decoder, &vload.pointsWritten));
    TAOS_CHECK_EXIT(tDecodeI32(&decoder, &vload.numOfCachedTables));
    TAOS_CHECK_EXIT(tDecodeI32(&decoder, &vload.learnerProgress));
    TAOS_CHECK_EXIT(tDecodeI64(&decoder, &vload.roleTimeMs));
    TAOS_CHECK_EXIT(tDecodeI64(&decoder, &vload.startTimeMs));
    if (taosArrayPush(pReq->pVloads, &vload) == NULL) {
      TAOS_CHECK_EXIT(terrno);
    }
  }

  // mnode loads
  TAOS_CHECK_EXIT(tDecodeI8(&decoder, &pReq->mload.syncState));
  TAOS_CHECK_EXIT(tDecodeI8(&decoder, &pReq->mload.syncRestore));
  TAOS_CHECK_EXIT(tDecodeI32(&decoder, &pReq->qload.dnodeId));
  TAOS_CHECK_EXIT(tDecodeI64(&decoder, &pReq->qload.numOfProcessedQuery));
  TAOS_CHECK_EXIT(tDecodeI64(&decoder, &pReq->qload.numOfProcessedCQuery));
  TAOS_CHECK_EXIT(tDecodeI64(&decoder, &pReq->qload.numOfProcessedFetch));
  TAOS_CHECK_EXIT(tDecodeI64(&decoder, &pReq->qload.numOfProcessedDrop));
  TAOS_CHECK_EXIT(tDecodeI64(&decoder, &pReq->qload.numOfProcessedNotify));
  TAOS_CHECK_EXIT(tDecodeI64(&decoder, &pReq->qload.numOfProcessedHb));
  TAOS_CHECK_EXIT(tDecodeI64(&decoder, &pReq->qload.numOfProcessedDelete));
  TAOS_CHECK_EXIT(tDecodeI64(&decoder, &pReq->qload.cacheDataSize));
  TAOS_CHECK_EXIT(tDecodeI64(&decoder, &pReq->qload.numOfQueryInQueue));
  TAOS_CHECK_EXIT(tDecodeI64(&decoder, &pReq->qload.numOfFetchInQueue));
  TAOS_CHECK_EXIT(tDecodeI64(&decoder, &pReq->qload.timeInQueryQueue));
  TAOS_CHECK_EXIT(tDecodeI64(&decoder, &pReq->qload.timeInFetchQueue));
  TAOS_CHECK_EXIT(tDecodeI32(&decoder, &pReq->statusSeq));

  pReq->mload.syncTerm = -1;
  pReq->mload.roleTimeMs = 0;
  if (!tDecodeIsEnd(&decoder)) {
    TAOS_CHECK_EXIT(tDecodeI64(&decoder, &pReq->mload.syncTerm));
    TAOS_CHECK_EXIT(tDecodeI64(&decoder, &pReq->mload.roleTimeMs));
  }

  pReq->clusterCfg.ttlChangeOnWrite = false;
  if (!tDecodeIsEnd(&decoder)) {
    TAOS_CHECK_EXIT(tDecodeI8(&decoder, &pReq->clusterCfg.ttlChangeOnWrite));
  }

  // vnode extra
  if (!tDecodeIsEnd(&decoder)) {
    for (int32_t i = 0; i < vlen; ++i) {
      SVnodeLoad *pLoad = taosArrayGet(pReq->pVloads, i);
      int64_t     reserved = 0;
      TAOS_CHECK_EXIT(tDecodeI64(&decoder, &pLoad->syncTerm));
      TAOS_CHECK_EXIT(tDecodeI64(&decoder, &reserved));
      TAOS_CHECK_EXIT(tDecodeI64(&decoder, &reserved));
      TAOS_CHECK_EXIT(tDecodeI64(&decoder, &reserved));
    }
  }
  if (!tDecodeIsEnd(&decoder)) {
    TAOS_CHECK_EXIT(tDecodeI64(&decoder, &pReq->ipWhiteVer));
  }

  if (!tDecodeIsEnd(&decoder)) {
    TAOS_CHECK_EXIT(tDecodeI64(&decoder, &pReq->analVer));
  }

  if (!tDecodeIsEnd(&decoder)) {
    TAOS_CHECK_EXIT(tDeserializeSMonitorParas(&decoder, &pReq->clusterCfg.monitorParas));
  }

  if (!tDecodeIsEnd(&decoder)) {
    for (int32_t i = 0; i < vlen; ++i) {
      SVnodeLoad *pLoad = taosArrayGet(pReq->pVloads, i);
      TAOS_CHECK_EXIT(tDecodeI64(&decoder, &pLoad->syncAppliedIndex));
      TAOS_CHECK_EXIT(tDecodeI64(&decoder, &pLoad->syncCommitIndex));
    }
  }

  if (!tDecodeIsEnd(&decoder)) {
    TAOS_CHECK_EXIT(tDecodeI64(&decoder, &pReq->timestamp));
    TAOS_CHECK_EXIT(tDecodeI64(&decoder, &pReq->timestamp));
  }

  // Decode buffer info
  if (!tDecodeIsEnd(&decoder)) {
    for (int32_t i = 0; i < vlen; ++i) {
      SVnodeLoad *pLoad = taosArrayGet(pReq->pVloads, i);
      TAOS_CHECK_EXIT(tDecodeI64(&decoder, &pLoad->bufferSegmentUsed));
      TAOS_CHECK_EXIT(tDecodeI64(&decoder, &pLoad->bufferSegmentSize));
    }
  }

  if (!tDecodeIsEnd(&decoder)) {
    TAOS_CHECK_EXIT(tDecodeI32(&decoder, &pReq->clusterCfg.statusIntervalMs));
  }
  tEndDecode(&decoder);

_exit:
  tDecoderClear(&decoder);
  return code;
}

void tFreeSStatusReq(SStatusReq *pReq) { taosArrayDestroy(pReq->pVloads); }

int32_t tSerializeSConfigReq(void *buf, int32_t bufLen, SConfigReq *pReq) {
  SEncoder encoder = {0};
  int32_t  code = 0;
  int32_t  lino;
  int32_t  tlen;
  tEncoderInit(&encoder, buf, bufLen);
  TAOS_CHECK_EXIT(tStartEncode(&encoder));
  TAOS_CHECK_EXIT(tEncodeI32(&encoder, pReq->cver));
  TAOS_CHECK_EXIT(tEncodeI32(&encoder, pReq->forceReadConfig));
  if (pReq->forceReadConfig) {
    TAOS_CHECK_EXIT(tSerializeSConfigArray(&encoder, pReq->array));
  }
  tEndEncode(&encoder);
_exit:
  if (code) {
    tlen = code;
  } else {
    tlen = encoder.pos;
  }
  tEncoderClear(&encoder);
  return tlen;
}

int32_t tDeserializeSConfigReq(void *buf, int32_t bufLen, SConfigReq *pReq) {
  SDecoder decoder = {0};
  int32_t  code = 0;
  int32_t  lino;
  tDecoderInit(&decoder, buf, bufLen);
  TAOS_CHECK_EXIT(tStartDecode(&decoder));
  TAOS_CHECK_EXIT(tDecodeI32(&decoder, &pReq->cver));
  TAOS_CHECK_EXIT(tDecodeI32(&decoder, &pReq->forceReadConfig));
  if (pReq->forceReadConfig) {
    pReq->array = taosArrayInit(128, sizeof(SConfigItem));
    if (pReq->array == NULL) {
      TAOS_CHECK_EXIT(terrno);
    }
    TAOS_CHECK_EXIT(tDeserializeSConfigArray(&decoder, pReq->array));
  }
  tEndDecode(&decoder);
_exit:
  tDecoderClear(&decoder);
  return code;
}

void tFreeSConfigReq(SConfigReq *pReq) { taosArrayDestroy(pReq->array); }

int32_t tSerializeSConfigRsp(void *buf, int32_t bufLen, SConfigRsp *pRsp) {
  SEncoder encoder = {0};
  int32_t  code = 0;
  int32_t  lino;
  int32_t  tlen;
  tEncoderInit(&encoder, buf, bufLen);
  TAOS_CHECK_EXIT(tStartEncode(&encoder));
  TAOS_CHECK_EXIT(tEncodeI32(&encoder, pRsp->forceReadConfig));
  TAOS_CHECK_EXIT(tEncodeI32(&encoder, pRsp->isConifgVerified));
  TAOS_CHECK_EXIT(tEncodeI32(&encoder, pRsp->isVersionVerified));
  TAOS_CHECK_EXIT(tEncodeI32(&encoder, pRsp->cver));
  if ((!pRsp->isConifgVerified) || (!pRsp->isVersionVerified)) {
    TAOS_CHECK_EXIT(tSerializeSConfigArray(&encoder, pRsp->array));
  }
  tEndEncode(&encoder);
_exit:
  if (code) {
    tlen = code;
  } else {
    tlen = encoder.pos;
  }
  tEncoderClear(&encoder);
  return tlen;
}

int32_t tDeserializeSConfigRsp(void *buf, int32_t bufLen, SConfigRsp *pRsp) {
  SDecoder decoder = {0};
  int32_t  code = 0;
  int32_t  lino;
  tDecoderInit(&decoder, buf, bufLen);
  TAOS_CHECK_EXIT(tStartDecode(&decoder));
  TAOS_CHECK_EXIT(tDecodeI32(&decoder, &pRsp->forceReadConfig));
  TAOS_CHECK_EXIT(tDecodeI32(&decoder, &pRsp->isConifgVerified));
  TAOS_CHECK_EXIT(tDecodeI32(&decoder, &pRsp->isVersionVerified));
  TAOS_CHECK_EXIT(tDecodeI32(&decoder, &pRsp->cver));
  if ((!pRsp->isConifgVerified) || (!pRsp->isVersionVerified)) {
    pRsp->array = taosArrayInit(128, sizeof(SConfigItem));
    TAOS_CHECK_EXIT(tDeserializeSConfigArray(&decoder, pRsp->array));
  }
_exit:
  tEndDecode(&decoder);
  tDecoderClear(&decoder);
  return code;
}

void tFreeSConfigRsp(SConfigRsp *pRsp) { taosArrayDestroy(pRsp->array); }

int32_t tSerializeSDnodeInfoReq(void *buf, int32_t bufLen, SDnodeInfoReq *pReq) {
  int32_t  code = 0, lino = 0;
  int32_t  tlen = 0;
  SEncoder encoder = {0};
  tEncoderInit(&encoder, buf, bufLen);

  TAOS_CHECK_EXIT(tStartEncode(&encoder));
  TAOS_CHECK_EXIT(tEncodeI32(&encoder, pReq->dnodeId));
  TAOS_CHECK_EXIT(tEncodeCStr(&encoder, pReq->machineId));

  tEndEncode(&encoder);

  tlen = encoder.pos;
_exit:
  tEncoderClear(&encoder);
  return code < 0 ? code : tlen;
}

int32_t tDeserializeSDnodeInfoReq(void *buf, int32_t bufLen, SDnodeInfoReq *pReq) {
  int32_t  code = 0, lino = 0;
  SDecoder decoder = {0};
  tDecoderInit(&decoder, buf, bufLen);

  TAOS_CHECK_EXIT(tStartDecode(&decoder));
  TAOS_CHECK_EXIT(tDecodeI32(&decoder, &pReq->dnodeId));
  TAOS_CHECK_EXIT(tDecodeCStrTo(&decoder, pReq->machineId));

_exit:
  tEndDecode(&decoder);
  tDecoderClear(&decoder);
  return code;
}

int32_t tSerializeSStatusRsp(void *buf, int32_t bufLen, SStatusRsp *pRsp) {
  SEncoder encoder = {0};
  int32_t  code = 0;
  int32_t  lino;
  int32_t  tlen;
  tEncoderInit(&encoder, buf, bufLen);

  TAOS_CHECK_EXIT(tStartEncode(&encoder));

  // status
  TAOS_CHECK_EXIT(tEncodeI64(&encoder, pRsp->dnodeVer));

  // dnode cfg
  TAOS_CHECK_EXIT(tEncodeI32(&encoder, pRsp->dnodeCfg.dnodeId));
  TAOS_CHECK_EXIT(tEncodeI64(&encoder, pRsp->dnodeCfg.clusterId));

  // dnode eps
  int32_t dlen = (int32_t)taosArrayGetSize(pRsp->pDnodeEps);
  TAOS_CHECK_EXIT(tEncodeI32(&encoder, dlen));
  for (int32_t i = 0; i < dlen; ++i) {
    SDnodeEp *pDnodeEp = taosArrayGet(pRsp->pDnodeEps, i);
    TAOS_CHECK_EXIT(tEncodeI32(&encoder, pDnodeEp->id));
    TAOS_CHECK_EXIT(tEncodeI8(&encoder, pDnodeEp->isMnode));
    TAOS_CHECK_EXIT(tEncodeCStr(&encoder, pDnodeEp->ep.fqdn));
    TAOS_CHECK_EXIT(tEncodeU16(&encoder, pDnodeEp->ep.port));
  }

  TAOS_CHECK_EXIT(tEncodeI32(&encoder, pRsp->statusSeq));

  TAOS_CHECK_EXIT(tEncodeI64(&encoder, pRsp->ipWhiteVer));
  TAOS_CHECK_EXIT(tEncodeI64(&encoder, pRsp->analVer));
  tEndEncode(&encoder);

_exit:
  if (code) {
    tlen = code;
  } else {
    tlen = encoder.pos;
  }
  tEncoderClear(&encoder);
  return tlen;
}

int32_t tDeserializeSStatusRsp(void *buf, int32_t bufLen, SStatusRsp *pRsp) {
  SDecoder decoder = {0};
  int32_t  code = 0;
  int32_t  lino;
  tDecoderInit(&decoder, buf, bufLen);

  TAOS_CHECK_EXIT(tStartDecode(&decoder));

  // status
  TAOS_CHECK_EXIT(tDecodeI64(&decoder, &pRsp->dnodeVer));

  // cluster cfg
  TAOS_CHECK_EXIT(tDecodeI32(&decoder, &pRsp->dnodeCfg.dnodeId));
  TAOS_CHECK_EXIT(tDecodeI64(&decoder, &pRsp->dnodeCfg.clusterId));

  // dnode eps
  int32_t dlen = 0;
  TAOS_CHECK_EXIT(tDecodeI32(&decoder, &dlen));
  pRsp->pDnodeEps = taosArrayInit(dlen, sizeof(SDnodeEp));
  if (pRsp->pDnodeEps == NULL) {
    TAOS_CHECK_EXIT(terrno);
  }

  for (int32_t i = 0; i < dlen; ++i) {
    SDnodeEp dnodeEp = {0};
    TAOS_CHECK_EXIT(tDecodeI32(&decoder, &dnodeEp.id));
    TAOS_CHECK_EXIT(tDecodeI8(&decoder, &dnodeEp.isMnode));
    TAOS_CHECK_EXIT(tDecodeCStrTo(&decoder, dnodeEp.ep.fqdn));
    TAOS_CHECK_EXIT(tDecodeU16(&decoder, &dnodeEp.ep.port));
    if (taosArrayPush(pRsp->pDnodeEps, &dnodeEp) == NULL) {
      TAOS_CHECK_EXIT(terrno);
    }
  }

  TAOS_CHECK_EXIT(tDecodeI32(&decoder, &pRsp->statusSeq));

  if (!tDecodeIsEnd(&decoder)) {
    TAOS_CHECK_EXIT(tDecodeI64(&decoder, &pRsp->ipWhiteVer));
  }

  if (!tDecodeIsEnd(&decoder)) {
    TAOS_CHECK_EXIT(tDecodeI64(&decoder, &pRsp->analVer));
  }

  tEndDecode(&decoder);
_exit:
  tDecoderClear(&decoder);
  return code;
}

void tFreeSStatusRsp(SStatusRsp *pRsp) { taosArrayDestroy(pRsp->pDnodeEps); }

int32_t tSerializeSStatisReq(void *buf, int32_t bufLen, SStatisReq *pReq) {
  SEncoder encoder = {0};
  int32_t  code = 0;
  int32_t  lino;
  int32_t  tlen;
  tEncoderInit(&encoder, buf, bufLen);

  TAOS_CHECK_EXIT(tStartEncode(&encoder));
  TAOS_CHECK_EXIT(tEncodeI32(&encoder, pReq->contLen));
  TAOS_CHECK_EXIT(tEncodeCStr(&encoder, pReq->pCont));
  TAOS_CHECK_EXIT(tEncodeI8(&encoder, pReq->type));

  tEndEncode(&encoder);

_exit:
  if (code) {
    tlen = code;
  } else {
    tlen = encoder.pos;
  }
  tEncoderClear(&encoder);
  return tlen;
}

int32_t tDeserializeSStatisReq(void *buf, int32_t bufLen, SStatisReq *pReq) {
  SDecoder decoder = {0};
  int32_t  code = 0;
  int32_t  lino;
  tDecoderInit(&decoder, buf, bufLen);

  TAOS_CHECK_EXIT(tStartDecode(&decoder));
  TAOS_CHECK_EXIT(tDecodeI32(&decoder, &pReq->contLen));
  if (pReq->contLen > 0) {
    pReq->pCont = taosMemoryMalloc(pReq->contLen + 1);
    if (pReq->pCont == NULL) {
      TAOS_CHECK_EXIT(terrno);
    }
    TAOS_CHECK_EXIT(tDecodeCStrTo(&decoder, pReq->pCont));
  }
  if (!tDecodeIsEnd(&decoder)) {
    TAOS_CHECK_EXIT(tDecodeI8(&decoder, (int8_t *)&pReq->type));
  }
  tEndDecode(&decoder);
_exit:
  tDecoderClear(&decoder);
  return code;
}

void tFreeSStatisReq(SStatisReq *pReq) { taosMemoryFreeClear(pReq->pCont); }

int32_t tSerializeSDropUserReq(void *buf, int32_t bufLen, SDropUserReq *pReq) {
  SEncoder encoder = {0};
  int32_t  code = 0;
  int32_t  lino;
  int32_t  tlen;
  tEncoderInit(&encoder, buf, bufLen);

  TAOS_CHECK_EXIT(tStartEncode(&encoder));
  TAOS_CHECK_EXIT(tEncodeCStr(&encoder, pReq->user));
  ENCODESQL();
  tEndEncode(&encoder);

_exit:
  if (code) {
    tlen = code;
  } else {
    tlen = encoder.pos;
  }
  tEncoderClear(&encoder);
  return tlen;
}

int32_t tDeserializeSDropUserReq(void *buf, int32_t bufLen, SDropUserReq *pReq) {
  SDecoder decoder = {0};
  int32_t  code = 0;
  int32_t  lino;
  tDecoderInit(&decoder, buf, bufLen);

  TAOS_CHECK_EXIT(tStartDecode(&decoder));
  TAOS_CHECK_EXIT(tDecodeCStrTo(&decoder, pReq->user));
  DECODESQL();
  tEndDecode(&decoder);

_exit:
  tDecoderClear(&decoder);
  return code;
}

void tFreeSDropUserReq(SDropUserReq *pReq) { FREESQL(); }

int32_t tSerializeSAuditReq(void *buf, int32_t bufLen, SAuditReq *pReq) {
  SEncoder encoder = {0};
  int32_t  code = 0;
  int32_t  lino;
  int32_t  tlen;
  tEncoderInit(&encoder, buf, bufLen);

  TAOS_CHECK_EXIT(tStartEncode(&encoder));

  TAOS_CHECK_EXIT(tEncodeCStr(&encoder, pReq->operation));
  TAOS_CHECK_EXIT(tEncodeCStr(&encoder, pReq->db));
  TAOS_CHECK_EXIT(tEncodeCStr(&encoder, pReq->table));
  TAOS_CHECK_EXIT(tEncodeI32(&encoder, pReq->sqlLen));
  TAOS_CHECK_EXIT(tEncodeCStr(&encoder, pReq->pSql));

  tEndEncode(&encoder);

_exit:
  if (code) {
    tlen = code;
  } else {
    tlen = encoder.pos;
  }
  tEncoderClear(&encoder);
  return tlen;
}

int32_t tDeserializeSAuditReq(void *buf, int32_t bufLen, SAuditReq *pReq) {
  SDecoder decoder = {0};
  int32_t  code = 0;
  int32_t  lino;
  tDecoderInit(&decoder, buf, bufLen);

  TAOS_CHECK_EXIT(tStartDecode(&decoder));

  TAOS_CHECK_EXIT(tDecodeCStrTo(&decoder, pReq->operation));
  TAOS_CHECK_EXIT(tDecodeCStrTo(&decoder, pReq->db));
  TAOS_CHECK_EXIT(tDecodeCStrTo(&decoder, pReq->table));
  TAOS_CHECK_EXIT(tDecodeI32(&decoder, &pReq->sqlLen));
  if (pReq->sqlLen > 0) {
    pReq->pSql = taosMemoryMalloc(pReq->sqlLen + 1);
    if (pReq->pSql == NULL) {
      TAOS_CHECK_EXIT(terrno);
    }
    TAOS_CHECK_EXIT(tDecodeCStrTo(&decoder, pReq->pSql));
  }
  tEndDecode(&decoder);
_exit:
  tDecoderClear(&decoder);
  return code;
}

void tFreeSAuditReq(SAuditReq *pReq) { taosMemoryFreeClear(pReq->pSql); }

SIpWhiteListDual *cloneIpWhiteList(SIpWhiteListDual *pIpWhiteList) {
  if (pIpWhiteList == NULL) return NULL;

  int32_t sz = sizeof(SIpWhiteListDual) + pIpWhiteList->num * sizeof(SIpRange);

  SIpWhiteListDual *pNew = taosMemoryCalloc(1, sz);
  if (pNew) {
    memcpy(pNew, pIpWhiteList, sz);
  }
  return pNew;
}

int32_t cvtIpWhiteListToDual(SIpWhiteList *pWhiteList, SIpWhiteListDual **pWhiteListDual) {
  int32_t           code = 0;
  int32_t           lino = 0;
  SIpWhiteListDual *pList = NULL;
  SIpRange          p6 = {0};

  pList = taosMemoryCalloc(1, sizeof(SIpWhiteListDual) + sizeof(SIpRange) * (pWhiteList->num + 1));
  if (pList == NULL) {
    TAOS_CHECK_GOTO(terrno, &lino, _OVER);
  }
  pList->num = pWhiteList->num;
  for (int i = 0; i < pWhiteList->num; i++) {
    SIpV4Range *pIp4 = &(pWhiteList->pIpRange[i]);
    SIpRange   *pRange = &(pList->pIpRanges[i]);

    pRange->type = 0;
    memcpy(&pRange->ipV4, pIp4, sizeof(SIpV4Range));
  }

  code = createDefaultIp6Range(&p6);
  TAOS_CHECK_GOTO(code, &lino, _OVER);

  memcpy(pList->pIpRanges + pList->num, &p6, sizeof(SIpRange));
  pList->num++;

_OVER:
  if (code != 0) {
    taosMemoryFree(pList);
  } else {
    *pWhiteListDual = pList;
  }
  return code;
}

int32_t createDefaultIp6Range(SIpRange *pRange) {
  int32_t code = 0;
  SIpAddr add6 = {.type = 1, .ipv6 = {"::1"}, .mask = 128};
  return tIpStrToUint(&add6, pRange);
}

int32_t createDefaultIp4Range(SIpRange *pRange) {
  int32_t code = 0;
  SIpAddr add4 = {.type = 0, .ipv4 = {"127.0.0.1"}, .mask = 32};
  return tIpStrToUint(&add4, pRange);
}
int32_t cvtIpWhiteListDualToV4(SIpWhiteListDual *pWhiteListDual, SIpWhiteList **pWhiteList) {
  int32_t code = 0;

  int32_t       num = 0;
  SIpWhiteList *p = taosMemCalloc(1, sizeof(SIpWhiteList) + sizeof(SIpV4Range) * pWhiteListDual->num);
  if (p == NULL) {
    return terrno;
  }

  for (int32_t i = 0; i < pWhiteListDual->num; ++i) {
    SIpRange *pRange = &pWhiteListDual->pIpRanges[i];
    if (pRange->type == 0) {
      memcpy(&p->pIpRange[num], &pRange->ipV4, sizeof(SIpV4Range));
    }
    num++;
  }
  p->num = num;

  *pWhiteList = p;

  return code;
}
int32_t tSerializeSCreateUserReq(void *buf, int32_t bufLen, SCreateUserReq *pReq) {
  SEncoder encoder = {0};
  int32_t  code = 0;
  int32_t  lino;
  int32_t  tlen;
  tEncoderInit(&encoder, buf, bufLen);

  TAOS_CHECK_EXIT(tStartEncode(&encoder));
  TAOS_CHECK_EXIT(tEncodeI8(&encoder, pReq->createType));
  TAOS_CHECK_EXIT(tEncodeI8(&encoder, pReq->superUser));
  TAOS_CHECK_EXIT(tEncodeI8(&encoder, pReq->sysInfo));
  TAOS_CHECK_EXIT(tEncodeI8(&encoder, pReq->enable));
  TAOS_CHECK_EXIT(tEncodeCStr(&encoder, pReq->user));
  TAOS_CHECK_EXIT(tEncodeCStr(&encoder, pReq->pass));
  TAOS_CHECK_EXIT(tEncodeI32(&encoder, pReq->numIpRanges));
  for (int32_t i = 0; i < pReq->numIpRanges; ++i) {
    TAOS_CHECK_EXIT(tEncodeU32(&encoder, pReq->pIpRanges[i].ip));
    TAOS_CHECK_EXIT(tEncodeU32(&encoder, pReq->pIpRanges[i].mask));
  }
  ENCODESQL();
  TAOS_CHECK_EXIT(tEncodeI8(&encoder, pReq->isImport));
  TAOS_CHECK_EXIT(tEncodeI8(&encoder, pReq->createDb));
  TAOS_CHECK_EXIT(tEncodeI8(&encoder, pReq->passIsMd5));

  for (int32_t i = 0; i < pReq->numIpRanges; ++i) {
    SIpRange *pRange = &pReq->pIpDualRanges[i];
    code = tSerializeIpRange(&encoder, pRange);
    TAOS_CHECK_EXIT(code);
  }
  tEndEncode(&encoder);

_exit:
  if (code) {
    tlen = code;
  } else {
    tlen = encoder.pos;
  }
  tEncoderClear(&encoder);
  return tlen;
}

int32_t tDeserializeSCreateUserReq(void *buf, int32_t bufLen, SCreateUserReq *pReq) {
  SDecoder decoder = {0};
  int32_t  code = 0;
  int32_t  lino;
  tDecoderInit(&decoder, buf, bufLen);

  TAOS_CHECK_EXIT(tStartDecode(&decoder));
  TAOS_CHECK_EXIT(tDecodeI8(&decoder, &pReq->createType));
  TAOS_CHECK_EXIT(tDecodeI8(&decoder, &pReq->superUser));
  TAOS_CHECK_EXIT(tDecodeI8(&decoder, &pReq->sysInfo));
  TAOS_CHECK_EXIT(tDecodeI8(&decoder, &pReq->enable));
  TAOS_CHECK_EXIT(tDecodeCStrTo(&decoder, pReq->user));
  TAOS_CHECK_EXIT(tDecodeCStrTo(&decoder, pReq->pass));
  TAOS_CHECK_EXIT(tDecodeI32(&decoder, &pReq->numIpRanges));
  pReq->pIpRanges = taosMemoryMalloc(pReq->numIpRanges * sizeof(SIpV4Range));
  if (pReq->pIpRanges == NULL) {
    TAOS_CHECK_EXIT(terrno);
  }
  for (int32_t i = 0; i < pReq->numIpRanges; ++i) {
    TAOS_CHECK_EXIT(tDecodeU32(&decoder, &(pReq->pIpRanges[i].ip)));
    TAOS_CHECK_EXIT(tDecodeU32(&decoder, &(pReq->pIpRanges[i].mask)));
  }
  DECODESQL();
  if (!tDecodeIsEnd(&decoder)) {
    TAOS_CHECK_EXIT(tDecodeI8(&decoder, &pReq->isImport));
    TAOS_CHECK_EXIT(tDecodeI8(&decoder, &pReq->createDb));
  }
  if (!tDecodeIsEnd(&decoder)) {
    TAOS_CHECK_EXIT(tDecodeI8(&decoder, &pReq->passIsMd5));
  }

  if (!tDecodeIsEnd(&decoder)) {
    pReq->pIpDualRanges = taosMemoryMalloc(pReq->numIpRanges * sizeof(SIpRange));
    if (pReq->pIpDualRanges == NULL) {
      TAOS_CHECK_EXIT(terrno);
    }
    for (int32_t i = 0; i < pReq->numIpRanges; ++i) {
      SIpRange *pRange = &pReq->pIpDualRanges[i];
      code = tDeserializeIpRange(&decoder, pRange);
      TAOS_CHECK_EXIT(code);
    }
  }

  tEndDecode(&decoder);

_exit:
  tDecoderClear(&decoder);
  return code;
}

static int32_t getIpv4Range(SUpdateUserIpWhite *pReq, SIpV4Range **pIpRange, int32_t *num) {
  int32_t code = 0;
  if (pReq->numOfRange <= 0) {
    return code;
  }

  SIpV4Range *p = taosMemoryCalloc(1, pReq->numOfRange * sizeof(SIpV4Range));
  if (p == NULL) {
    return terrno;
  }

  int32_t cnt = 0;
  for (int32_t i = 0; i < pReq->numOfRange; i++) {
    SIpRange *pRange = &pReq->pIpDualRanges[i];
    if (pRange->type == 0) {
      SIpV4Range *pIp4 = (SIpV4Range *)&pRange->ipV4;
      memcpy(&p[cnt], pIp4, sizeof(SIpV4Range));
    } else {
      continue;
    }
  }

  *pIpRange = p;
  *num = cnt;

  return code;
}
int32_t tSerializeSUpdateIpWhite(void *buf, int32_t bufLen, SUpdateIpWhite *pReq) {
  SEncoder    encoder = {0};
  int32_t     code = 0;
  int32_t     lino;
  int32_t     tlen;
  int32_t     num = 0;
  SIpV4Range *p = NULL;

  tEncoderInit(&encoder, buf, bufLen);
  TAOS_CHECK_EXIT(tStartEncode(&encoder));
  TAOS_CHECK_EXIT(tEncodeI64(&encoder, pReq->ver));
  TAOS_CHECK_EXIT(tEncodeI32(&encoder, pReq->numOfUser));
  for (int i = 0; i < pReq->numOfUser; i++) {
    SUpdateUserIpWhite *pUser = &(pReq->pUserIpWhite[i]);

    TAOS_CHECK_EXIT(tEncodeI64(&encoder, pUser->ver));
    TAOS_CHECK_EXIT(tEncodeCStr(&encoder, pUser->user));

    TAOS_CHECK_EXIT(getIpv4Range(pUser, &p, &num));
    TAOS_CHECK_EXIT(tEncodeI32(&encoder, num));
    for (int32_t i = 0; i < num; i++) {
      SIpV4Range *pRange = &p[i];
      TAOS_CHECK_EXIT(tEncodeU32(&encoder, pRange->ip));
      TAOS_CHECK_EXIT(tEncodeU32(&encoder, pRange->mask));
    }
    taosMemFreeClear(p);
  }

  tEndEncode(&encoder);

_exit:
  taosMemFreeClear(p);
  if (code) {
    tlen = code;
  } else {
    tlen = encoder.pos;
  }
  tEncoderClear(&encoder);
  return tlen;
}
int32_t tDeserializeSUpdateIpWhite(void *buf, int32_t bufLen, SUpdateIpWhite *pReq) {
  SDecoder decoder = {0};
  int32_t  code = 0;
  int32_t  lino;
  tDecoderInit(&decoder, buf, bufLen);

  TAOS_CHECK_EXIT(tStartDecode(&decoder));
  // impl later
  TAOS_CHECK_EXIT(tDecodeI64(&decoder, &pReq->ver));
  TAOS_CHECK_EXIT(tDecodeI32(&decoder, &pReq->numOfUser));

  if ((pReq->pUserIpWhite = taosMemoryCalloc(1, sizeof(SUpdateUserIpWhite) * pReq->numOfUser)) == NULL) {
    TAOS_CHECK_EXIT(terrno);
  }
  for (int i = 0; i < pReq->numOfUser; i++) {
    SUpdateUserIpWhite *pUserWhite = &pReq->pUserIpWhite[i];
    TAOS_CHECK_EXIT(tDecodeI64(&decoder, &pUserWhite->ver));
    TAOS_CHECK_EXIT(tDecodeCStrTo(&decoder, pUserWhite->user));
    TAOS_CHECK_EXIT(tDecodeI32(&decoder, &pUserWhite->numOfRange));

    if ((pUserWhite->pIpRanges = taosMemoryCalloc(1, pUserWhite->numOfRange * sizeof(SIpV4Range))) == NULL) {
      TAOS_CHECK_EXIT(terrno);
    }
    for (int j = 0; j < pUserWhite->numOfRange; j++) {
      SIpV4Range *pRange = &pUserWhite->pIpRanges[j];
      TAOS_CHECK_EXIT(tDecodeU32(&decoder, &pRange->ip));
      TAOS_CHECK_EXIT(tDecodeU32(&decoder, &pRange->mask));
    }
  }

  tEndDecode(&decoder);

_exit:
  tDecoderClear(&decoder);
  return code;
}
void tFreeSUpdateIpWhiteReq(SUpdateIpWhite *pReq) {
  if (pReq == NULL) return;

  if (pReq->pUserIpWhite) {
    for (int i = 0; i < pReq->numOfUser; i++) {
      SUpdateUserIpWhite *pUserWhite = &pReq->pUserIpWhite[i];
      taosMemoryFree(pUserWhite->pIpRanges);
    }
  }
  taosMemoryFree(pReq->pUserIpWhite);
  return;
}

int32_t tSerializeIpRange(SEncoder *encoder, SIpRange *pRange) {
  int32_t lino;
  int32_t code = 0;

  TAOS_CHECK_EXIT(tEncodeI8(encoder, pRange->type));
  if (pRange->type == 0) {
    SIpV4Range *pIp4 = (SIpV4Range *)&pRange->ipV4;
    TAOS_CHECK_EXIT(tEncodeU32(encoder, pIp4->ip));
    TAOS_CHECK_EXIT(tEncodeU32(encoder, pIp4->mask));
  } else {
    SIpV6Range *pIp6 = (SIpV6Range *)&pRange->ipV6;
    TAOS_CHECK_EXIT(tEncodeU64(encoder, pIp6->addr[0]));
    TAOS_CHECK_EXIT(tEncodeU64(encoder, pIp6->addr[1]));
    TAOS_CHECK_EXIT(tEncodeU32(encoder, pIp6->mask));
  }
_exit:
  return code;
}

int32_t tDeserializeIpRange(SDecoder *decoder, SIpRange *pRange) {
  int32_t lino = 0;
  int32_t code = 0;

  TAOS_CHECK_EXIT(tDecodeI8(decoder, &pRange->type));
  if (pRange->type == 0) {
    SIpV4Range *pIp4 = (SIpV4Range *)&pRange->ipV4;
    TAOS_CHECK_EXIT(tDecodeU32(decoder, &pIp4->ip));
    TAOS_CHECK_EXIT(tDecodeU32(decoder, &pIp4->mask));
  } else {
    SIpV6Range *pIp6 = (SIpV6Range *)&pRange->ipV6;
    TAOS_CHECK_EXIT(tDecodeU64(decoder, &pIp6->addr[0]));
    TAOS_CHECK_EXIT(tDecodeU64(decoder, &pIp6->addr[1]));
    TAOS_CHECK_EXIT(tDecodeU32(decoder, &pIp6->mask));
  }
_exit:
  return code;
}
int32_t tSerializeSUpdateIpWhiteDual(void *buf, int32_t bufLen, SUpdateIpWhite *pReq) {
  SEncoder encoder = {0};
  int32_t  code = 0;
  int32_t  lino;
  int32_t  tlen;

  tEncoderInit(&encoder, buf, bufLen);
  TAOS_CHECK_EXIT(tStartEncode(&encoder));
  TAOS_CHECK_EXIT(tEncodeI64(&encoder, pReq->ver));
  TAOS_CHECK_EXIT(tEncodeI32(&encoder, pReq->numOfUser));
  for (int i = 0; i < pReq->numOfUser; i++) {
    SUpdateUserIpWhite *pUser = &(pReq->pUserIpWhite[i]);

    TAOS_CHECK_EXIT(tEncodeI64(&encoder, pUser->ver));
    TAOS_CHECK_EXIT(tEncodeCStr(&encoder, pUser->user));
    TAOS_CHECK_EXIT(tEncodeI32(&encoder, pUser->numOfRange));
    for (int j = 0; j < pUser->numOfRange; j++) {
      SIpRange *pRange = &pUser->pIpDualRanges[j];
      TAOS_CHECK_EXIT(tSerializeIpRange(&encoder, pRange));
    }
  }

  tEndEncode(&encoder);

_exit:
  if (code) {
    tlen = code;
  } else {
    tlen = encoder.pos;
  }
  tEncoderClear(&encoder);
  return tlen;
}
int32_t tDeserializeSUpdateIpWhiteDual(void *buf, int32_t bufLen, SUpdateIpWhite *pReq) {
  SDecoder decoder = {0};
  int32_t  code = 0;
  int32_t  lino;
  tDecoderInit(&decoder, buf, bufLen);

  TAOS_CHECK_EXIT(tStartDecode(&decoder));
  // impl later
  TAOS_CHECK_EXIT(tDecodeI64(&decoder, &pReq->ver));
  TAOS_CHECK_EXIT(tDecodeI32(&decoder, &pReq->numOfUser));

  if ((pReq->pUserIpWhite = taosMemoryCalloc(1, sizeof(SUpdateUserIpWhite) * pReq->numOfUser)) == NULL) {
    TAOS_CHECK_EXIT(terrno);
  }
  for (int i = 0; i < pReq->numOfUser; i++) {
    SUpdateUserIpWhite *pUserWhite = &pReq->pUserIpWhite[i];
    TAOS_CHECK_EXIT(tDecodeI64(&decoder, &pUserWhite->ver));
    TAOS_CHECK_EXIT(tDecodeCStrTo(&decoder, pUserWhite->user));
    TAOS_CHECK_EXIT(tDecodeI32(&decoder, &pUserWhite->numOfRange));

    if ((pUserWhite->pIpRanges = taosMemoryCalloc(1, pUserWhite->numOfRange * sizeof(SIpRange))) == NULL) {
      TAOS_CHECK_EXIT(terrno);
    }
    for (int j = 0; j < pUserWhite->numOfRange; j++) {
      SIpRange *pRange = &pUserWhite->pIpDualRanges[j];
      TAOS_CHECK_EXIT(tDeserializeIpRange(&decoder, pRange));
    }
  }

  tEndDecode(&decoder);
_exit:
  if (code < 0) {
    uError("Failed to deserialize SUpdateIpWhiteDual at line %d, code: %s", lino, tstrerror(code));
  }
  tDecoderClear(&decoder);
  return code;
}
void tFreeSUpdateIpWhiteDualReq(SUpdateIpWhite *pReq) {
  if (pReq == NULL) return;

  if (pReq->pUserIpWhite) {
    for (int i = 0; i < pReq->numOfUser; i++) {
      SUpdateUserIpWhite *pUserWhite = &pReq->pUserIpWhite[i];
      taosMemoryFree(pUserWhite->pIpDualRanges);
    }
  }
  taosMemoryFree(pReq->pUserIpWhite);
  return;
}

int32_t cloneSUpdateIpWhiteReq(SUpdateIpWhite *pReq, SUpdateIpWhite **pUpdateMsg) {
  int32_t code = 0;
  if (pReq == NULL) {
    return 0;
  }
  SUpdateIpWhite *pClone = taosMemoryCalloc(1, sizeof(SUpdateIpWhite));
  if (pClone == NULL) {
    return terrno;
  }

  pClone->numOfUser = pReq->numOfUser;
  pClone->ver = pReq->ver;
  pClone->pUserIpWhite = taosMemoryCalloc(1, sizeof(SUpdateUserIpWhite) * pReq->numOfUser);
  if (pClone->pUserIpWhite == NULL) {
    taosMemoryFree(pClone);
    return terrno;
  }

  for (int i = 0; i < pReq->numOfUser; i++) {
    SUpdateUserIpWhite *pNew = &pClone->pUserIpWhite[i];
    SUpdateUserIpWhite *pOld = &pReq->pUserIpWhite[i];

    pNew->ver = pOld->ver;
    memcpy(pNew->user, pOld->user, strlen(pOld->user));
    pNew->numOfRange = pOld->numOfRange;

    int32_t sz = pOld->numOfRange * sizeof(SIpRange);
    pNew->pIpDualRanges = taosMemoryCalloc(1, sz);
    if (pNew->pIpDualRanges == NULL) {
      code = terrno;
      break;
    }
    memcpy(pNew->pIpDualRanges, pOld->pIpDualRanges, sz);
  }
_return:
  if (code < 0) {
    tFreeSUpdateIpWhiteReq(pClone);
    taosMemoryFree(pClone);
  } else {
    *pUpdateMsg = pClone;
  }
  return code;
}
int32_t tSerializeRetrieveIpWhite(void *buf, int32_t bufLen, SRetrieveIpWhiteReq *pReq) {
  SEncoder encoder = {0};
  int32_t  code = 0;
  int32_t  lino;
  int32_t  tlen;
  tEncoderInit(&encoder, buf, bufLen);

  TAOS_CHECK_EXIT(tStartEncode(&encoder));
  TAOS_CHECK_EXIT(tEncodeI64(&encoder, pReq->ipWhiteVer));
  tEndEncode(&encoder);

_exit:
  if (code) {
    tlen = code;
  } else {
    tlen = encoder.pos;
  }
  tEncoderClear(&encoder);
  return tlen;
}

int32_t tDeserializeRetrieveIpWhite(void *buf, int32_t bufLen, SRetrieveIpWhiteReq *pReq) {
  SDecoder decoder = {0};
  int32_t  code = 0;
  int32_t  lino;

  tDecoderInit(&decoder, buf, bufLen);

  TAOS_CHECK_EXIT(tStartDecode(&decoder));
  TAOS_CHECK_EXIT(tDecodeI64(&decoder, &pReq->ipWhiteVer));
  tEndDecode(&decoder);

_exit:
  tDecoderClear(&decoder);
  return code;
}

int32_t tSerializeRetrieveAnalyticAlgoReq(void *buf, int32_t bufLen, SRetrieveAnalyticsAlgoReq *pReq) {
  SEncoder encoder = {0};
  int32_t  code = 0;
  int32_t  lino;
  int32_t  tlen;
  tEncoderInit(&encoder, buf, bufLen);

  TAOS_CHECK_EXIT(tStartEncode(&encoder));
  TAOS_CHECK_EXIT(tEncodeI32(&encoder, pReq->dnodeId));
  TAOS_CHECK_EXIT(tEncodeI64(&encoder, pReq->analVer));
  tEndEncode(&encoder);

_exit:
  if (code) {
    tlen = code;
  } else {
    tlen = encoder.pos;
  }
  tEncoderClear(&encoder);
  return tlen;
}

int32_t tDeserializeRetrieveAnalyticAlgoReq(void *buf, int32_t bufLen, SRetrieveAnalyticsAlgoReq *pReq) {
  SDecoder decoder = {0};
  int32_t  code = 0;
  int32_t  lino;

  tDecoderInit(&decoder, buf, bufLen);

  TAOS_CHECK_EXIT(tStartDecode(&decoder));
  TAOS_CHECK_EXIT(tDecodeI32(&decoder, &pReq->dnodeId));
  TAOS_CHECK_EXIT(tDecodeI64(&decoder, &pReq->analVer));
  tEndDecode(&decoder);

_exit:
  tDecoderClear(&decoder);
  return code;
}

int32_t tSerializeRetrieveAnalyticAlgoRsp(void *buf, int32_t bufLen, SRetrieveAnalyticAlgoRsp *pRsp) {
  SEncoder encoder = {0};
  int32_t  code = 0;
  int32_t  lino;
  int32_t  tlen;
  tEncoderInit(&encoder, buf, bufLen);

  int32_t numOfAlgos = 0;
  void   *pIter = taosHashIterate(pRsp->hash, NULL);
  while (pIter != NULL) {
    SAnalyticsUrl *pUrl = pIter;
    size_t         nameLen = 0;
    const char    *name = taosHashGetKey(pIter, &nameLen);
    if (nameLen > 0 && nameLen <= TSDB_ANALYTIC_ALGO_KEY_LEN && pUrl->urlLen > 0) {
      numOfAlgos++;
    }
    pIter = taosHashIterate(pRsp->hash, pIter);
  }

  TAOS_CHECK_EXIT(tStartEncode(&encoder));
  TAOS_CHECK_EXIT(tEncodeI64(&encoder, pRsp->ver));
  TAOS_CHECK_EXIT(tEncodeI32(&encoder, numOfAlgos));

  pIter = taosHashIterate(pRsp->hash, NULL);
  while (pIter != NULL) {
    SAnalyticsUrl *pUrl = pIter;
    size_t         nameLen = 0;
    const char    *name = taosHashGetKey(pIter, &nameLen);
    if (nameLen > 0 && pUrl->urlLen > 0) {
      TAOS_CHECK_EXIT(tEncodeI32(&encoder, nameLen));
      TAOS_CHECK_EXIT(tEncodeBinary(&encoder, (const uint8_t *)name, nameLen));
      TAOS_CHECK_EXIT(tEncodeI32(&encoder, pUrl->anode));
      TAOS_CHECK_EXIT(tEncodeI32(&encoder, pUrl->type));
      TAOS_CHECK_EXIT(tEncodeI32(&encoder, pUrl->urlLen));
      TAOS_CHECK_EXIT(tEncodeBinary(&encoder, (const uint8_t *)pUrl->url, pUrl->urlLen));
    }
    pIter = taosHashIterate(pRsp->hash, pIter);
  }

  tEndEncode(&encoder);

_exit:
  if (code) {
    tlen = code;
  } else {
    tlen = encoder.pos;
  }
  tEncoderClear(&encoder);
  return tlen;
}

int32_t tDeserializeRetrieveAnalyticAlgoRsp(void *buf, int32_t bufLen, SRetrieveAnalyticAlgoRsp *pRsp) {
  if (pRsp->hash == NULL) {
    pRsp->hash = taosHashInit(64, MurmurHash3_32, true, HASH_ENTRY_LOCK);
    if (pRsp->hash == NULL) {
      terrno = TSDB_CODE_OUT_OF_BUFFER;
      return terrno;
    }
  }

  SDecoder decoder = {0};
  int32_t  code = 0;
  int32_t  lino;
  tDecoderInit(&decoder, buf, bufLen);

  int32_t       numOfAlgos = 0;
  int32_t       nameLen;
  int32_t       type;
  char          name[TSDB_ANALYTIC_ALGO_KEY_LEN];
  SAnalyticsUrl url = {0};

  TAOS_CHECK_EXIT(tStartDecode(&decoder));
  TAOS_CHECK_EXIT(tDecodeI64(&decoder, &pRsp->ver));
  TAOS_CHECK_EXIT(tDecodeI32(&decoder, &numOfAlgos));

  for (int32_t f = 0; f < numOfAlgos; ++f) {
    TAOS_CHECK_EXIT(tDecodeI32(&decoder, &nameLen));
    if (nameLen > 0 && nameLen <= TSDB_ANALYTIC_ALGO_NAME_LEN) {
      TAOS_CHECK_EXIT(tDecodeCStrTo(&decoder, name));
    }

    TAOS_CHECK_EXIT(tDecodeI32(&decoder, &url.anode));
    TAOS_CHECK_EXIT(tDecodeI32(&decoder, &type));
    url.type = (EAnalyAlgoType)type;
    TAOS_CHECK_EXIT(tDecodeI32(&decoder, &url.urlLen));
    if (url.urlLen > 0) {
      TAOS_CHECK_EXIT(tDecodeBinaryAlloc(&decoder, (void **)&url.url, NULL) < 0);
    }

    char dstName[TSDB_ANALYTIC_ALGO_NAME_LEN] = {0};
    (void)strntolower(dstName, name, nameLen);

    TAOS_CHECK_EXIT(taosHashPut(pRsp->hash, dstName, nameLen, &url, sizeof(SAnalyticsUrl)));
  }

  tEndDecode(&decoder);

_exit:
  tDecoderClear(&decoder);
  return code;
}

void tFreeRetrieveAnalyticAlgoRsp(SRetrieveAnalyticAlgoRsp *pRsp) {
  void *pIter = taosHashIterate(pRsp->hash, NULL);
  while (pIter != NULL) {
    SAnalyticsUrl *pUrl = (SAnalyticsUrl *)pIter;
    taosMemoryFree(pUrl->url);
    pIter = taosHashIterate(pRsp->hash, pIter);
  }
  taosHashCleanup(pRsp->hash);

  pRsp->hash = NULL;
}

void tFreeSCreateUserReq(SCreateUserReq *pReq) {
  FREESQL();
  taosMemoryFreeClear(pReq->pIpRanges);
  taosMemoryFreeClear(pReq->pIpDualRanges);
}

int32_t tSerializeSAlterUserReq(void *buf, int32_t bufLen, SAlterUserReq *pReq) {
  SEncoder encoder = {0};
  int32_t  code = 0;
  int32_t  lino;
  int32_t  tlen;
  tEncoderInit(&encoder, buf, bufLen);

  TAOS_CHECK_EXIT(tStartEncode(&encoder));
  TAOS_CHECK_EXIT(tEncodeI8(&encoder, pReq->alterType));
  TAOS_CHECK_EXIT(tEncodeI8(&encoder, pReq->superUser));
  TAOS_CHECK_EXIT(tEncodeI8(&encoder, pReq->sysInfo));
  TAOS_CHECK_EXIT(tEncodeI8(&encoder, pReq->enable));
  TAOS_CHECK_EXIT(tEncodeI8(&encoder, pReq->isView));
  TAOS_CHECK_EXIT(tEncodeCStr(&encoder, pReq->user));
  TAOS_CHECK_EXIT(tEncodeCStr(&encoder, pReq->pass));
  TAOS_CHECK_EXIT(tEncodeCStr(&encoder, pReq->objname));
  int32_t len = strlen(pReq->tabName);
  TAOS_CHECK_EXIT(tEncodeI32(&encoder, len));
  if (len > 0) {
    TAOS_CHECK_EXIT(tEncodeCStr(&encoder, pReq->tabName));
  }
  TAOS_CHECK_EXIT(tEncodeBinary(&encoder, (const uint8_t *)pReq->tagCond, pReq->tagCondLen));
  TAOS_CHECK_EXIT(tEncodeI32(&encoder, pReq->numIpRanges));
  for (int32_t i = 0; i < pReq->numIpRanges; ++i) {
    TAOS_CHECK_EXIT(tEncodeU32(&encoder, pReq->pIpRanges[i].ip));
    TAOS_CHECK_EXIT(tEncodeU32(&encoder, pReq->pIpRanges[i].mask));
  }
  TAOS_CHECK_EXIT(tEncodeI64(&encoder, pReq->privileges));
  ENCODESQL();
  TAOS_CHECK_EXIT(tEncodeU8(&encoder, pReq->flag));
  TAOS_CHECK_EXIT(tEncodeU8(&encoder, pReq->passIsMd5));

  for (int32_t i = 0; i < pReq->numIpRanges; ++i) {
    SIpRange *pRange = &pReq->pIpDualRanges[i];
    code = tSerializeIpRange(&encoder, pRange);
    TAOS_CHECK_EXIT(code);
  }
  tEndEncode(&encoder);

_exit:
  if (code) {
    tlen = code;
  } else {
    tlen = encoder.pos;
  }
  tEncoderClear(&encoder);
  return tlen;
}

int32_t tDeserializeSAlterUserReq(void *buf, int32_t bufLen, SAlterUserReq *pReq) {
  SDecoder decoder = {0};
  int32_t  code = 0;
  int32_t  lino;
  tDecoderInit(&decoder, buf, bufLen);

  TAOS_CHECK_EXIT(tStartDecode(&decoder));
  TAOS_CHECK_EXIT(tDecodeI8(&decoder, &pReq->alterType));
  TAOS_CHECK_EXIT(tDecodeI8(&decoder, &pReq->superUser));
  TAOS_CHECK_EXIT(tDecodeI8(&decoder, &pReq->sysInfo));
  TAOS_CHECK_EXIT(tDecodeI8(&decoder, &pReq->enable));
  TAOS_CHECK_EXIT(tDecodeI8(&decoder, &pReq->isView));
  TAOS_CHECK_EXIT(tDecodeCStrTo(&decoder, pReq->user));
  TAOS_CHECK_EXIT(tDecodeCStrTo(&decoder, pReq->pass));
  TAOS_CHECK_EXIT(tDecodeCStrTo(&decoder, pReq->objname));
  if (!tDecodeIsEnd(&decoder)) {
    int32_t len = 0;
    TAOS_CHECK_EXIT(tDecodeI32(&decoder, &len));
    if (len > 0) {
      TAOS_CHECK_EXIT(tDecodeCStrTo(&decoder, pReq->tabName));
    }
    uint64_t tagCondLen = 0;
    TAOS_CHECK_EXIT(tDecodeBinaryAlloc(&decoder, (void **)&pReq->tagCond, &tagCondLen));
    pReq->tagCondLen = tagCondLen;
  }
  TAOS_CHECK_EXIT(tDecodeI32(&decoder, &pReq->numIpRanges));
  pReq->pIpRanges = taosMemoryMalloc(pReq->numIpRanges * sizeof(SIpV4Range));
  if (pReq->pIpRanges == NULL) {
    TAOS_CHECK_EXIT(terrno);
  }
  for (int32_t i = 0; i < pReq->numIpRanges; ++i) {
    TAOS_CHECK_EXIT(tDecodeU32(&decoder, &(pReq->pIpRanges[i].ip)));
    TAOS_CHECK_EXIT(tDecodeU32(&decoder, &(pReq->pIpRanges[i].mask)));
  }
  TAOS_CHECK_EXIT(tDecodeI64(&decoder, &pReq->privileges));
  DECODESQL();
  if (!tDecodeIsEnd(&decoder)) {
    TAOS_CHECK_EXIT(tDecodeU8(&decoder, &pReq->flag));
  }
  if (!tDecodeIsEnd(&decoder)) {
    TAOS_CHECK_EXIT(tDecodeU8(&decoder, &pReq->passIsMd5));
  }

  if (!tDecodeIsEnd(&decoder)) {
    pReq->pIpDualRanges = taosMemoryMalloc(pReq->numIpRanges * sizeof(SIpRange));
    if (pReq->pIpDualRanges == NULL) {
      TAOS_CHECK_EXIT(terrno);
    }
    for (int32_t i = 0; i < pReq->numIpRanges; ++i) {
      SIpRange *pRange = &pReq->pIpDualRanges[i];
      code = tDeserializeIpRange(&decoder, pRange);
      TAOS_CHECK_EXIT(code);
    }
  }

  tEndDecode(&decoder);

_exit:
  tDecoderClear(&decoder);
  return code;
}

void tFreeSAlterUserReq(SAlterUserReq *pReq) {
  taosMemoryFreeClear(pReq->tagCond);
  taosMemoryFree(pReq->pIpRanges);
  taosMemoryFree(pReq->pIpDualRanges);
  FREESQL();
}

int32_t tSerializeSGetUserAuthReq(void *buf, int32_t bufLen, SGetUserAuthReq *pReq) {
  SEncoder encoder = {0};
  int32_t  code = 0;
  int32_t  lino;
  int32_t  tlen;

  tEncoderInit(&encoder, buf, bufLen);
  TAOS_CHECK_EXIT(tStartEncode(&encoder));
  TAOS_CHECK_EXIT(tEncodeCStr(&encoder, pReq->user));
  tEndEncode(&encoder);

_exit:
  if (code) {
    tlen = code;
  } else {
    tlen = encoder.pos;
  }
  tEncoderClear(&encoder);
  return tlen;
}

int32_t tDeserializeSGetUserAuthReq(void *buf, int32_t bufLen, SGetUserAuthReq *pReq) {
  SDecoder decoder = {0};
  int32_t  code = 0;
  int32_t  lino;
  tDecoderInit(&decoder, buf, bufLen);

  TAOS_CHECK_EXIT(tStartDecode(&decoder));
  TAOS_CHECK_EXIT(tDecodeCStrTo(&decoder, pReq->user));
  tEndDecode(&decoder);

_exit:
  tDecoderClear(&decoder);
  return code;
}

int32_t tSerializeSGetUserAuthRspImpl(SEncoder *pEncoder, SGetUserAuthRsp *pRsp) {
  TAOS_CHECK_RETURN(tEncodeCStr(pEncoder, pRsp->user));
  TAOS_CHECK_RETURN(tEncodeI8(pEncoder, pRsp->superAuth));
  TAOS_CHECK_RETURN(tEncodeI8(pEncoder, pRsp->sysInfo));
  TAOS_CHECK_RETURN(tEncodeI8(pEncoder, pRsp->enable));
  TAOS_CHECK_RETURN(tEncodeI8(pEncoder, pRsp->dropped));
  TAOS_CHECK_RETURN(tEncodeI32(pEncoder, pRsp->version));

  int32_t numOfCreatedDbs = taosHashGetSize(pRsp->createdDbs);
  int32_t numOfReadDbs = taosHashGetSize(pRsp->readDbs);
  int32_t numOfWriteDbs = taosHashGetSize(pRsp->writeDbs);

  TAOS_CHECK_RETURN(tEncodeI32(pEncoder, numOfCreatedDbs));
  TAOS_CHECK_RETURN(tEncodeI32(pEncoder, numOfReadDbs));
  TAOS_CHECK_RETURN(tEncodeI32(pEncoder, numOfWriteDbs));

  char *db = taosHashIterate(pRsp->createdDbs, NULL);
  while (db != NULL) {
    TAOS_CHECK_RETURN(tEncodeCStr(pEncoder, db));
    db = taosHashIterate(pRsp->createdDbs, db);
  }

  db = taosHashIterate(pRsp->readDbs, NULL);
  while (db != NULL) {
    TAOS_CHECK_RETURN(tEncodeCStr(pEncoder, db));
    db = taosHashIterate(pRsp->readDbs, db);
  }

  db = taosHashIterate(pRsp->writeDbs, NULL);
  while (db != NULL) {
    TAOS_CHECK_RETURN(tEncodeCStr(pEncoder, db));
    db = taosHashIterate(pRsp->writeDbs, db);
  }

  int32_t numOfReadTbs = taosHashGetSize(pRsp->readTbs);
  int32_t numOfWriteTbs = taosHashGetSize(pRsp->writeTbs);
  int32_t numOfAlterTbs = taosHashGetSize(pRsp->alterTbs);
  int32_t numOfReadViews = taosHashGetSize(pRsp->readViews);
  int32_t numOfWriteViews = taosHashGetSize(pRsp->writeViews);
  int32_t numOfAlterViews = taosHashGetSize(pRsp->alterViews);
  int32_t numOfUseDbs = taosHashGetSize(pRsp->useDbs);
  TAOS_CHECK_RETURN(tEncodeI32(pEncoder, numOfReadTbs));
  TAOS_CHECK_RETURN(tEncodeI32(pEncoder, numOfWriteTbs));
  TAOS_CHECK_RETURN(tEncodeI32(pEncoder, numOfAlterTbs));
  TAOS_CHECK_RETURN(tEncodeI32(pEncoder, numOfReadViews));
  TAOS_CHECK_RETURN(tEncodeI32(pEncoder, numOfWriteViews));
  TAOS_CHECK_RETURN(tEncodeI32(pEncoder, numOfAlterViews));
  TAOS_CHECK_RETURN(tEncodeI32(pEncoder, numOfUseDbs));

  char *tb = taosHashIterate(pRsp->readTbs, NULL);
  while (tb != NULL) {
    size_t keyLen = 0;
    void  *key = taosHashGetKey(tb, &keyLen);
    TAOS_CHECK_RETURN(tEncodeI32(pEncoder, keyLen));
    TAOS_CHECK_RETURN(tEncodeCStr(pEncoder, key));

    size_t valueLen = 0;
    valueLen = strlen(tb);
    TAOS_CHECK_RETURN(tEncodeI32(pEncoder, valueLen));
    TAOS_CHECK_RETURN(tEncodeCStr(pEncoder, tb));

    tb = taosHashIterate(pRsp->readTbs, tb);
  }

  tb = taosHashIterate(pRsp->writeTbs, NULL);
  while (tb != NULL) {
    size_t keyLen = 0;
    void  *key = taosHashGetKey(tb, &keyLen);
    TAOS_CHECK_RETURN(tEncodeI32(pEncoder, keyLen));
    TAOS_CHECK_RETURN(tEncodeCStr(pEncoder, key));

    size_t valueLen = 0;
    valueLen = strlen(tb);
    TAOS_CHECK_RETURN(tEncodeI32(pEncoder, valueLen));
    TAOS_CHECK_RETURN(tEncodeCStr(pEncoder, tb));

    tb = taosHashIterate(pRsp->writeTbs, tb);
  }

  tb = taosHashIterate(pRsp->alterTbs, NULL);
  while (tb != NULL) {
    size_t keyLen = 0;
    void  *key = taosHashGetKey(tb, &keyLen);
    TAOS_CHECK_RETURN(tEncodeI32(pEncoder, keyLen));
    TAOS_CHECK_RETURN(tEncodeCStr(pEncoder, key));

    size_t valueLen = 0;
    valueLen = strlen(tb);
    TAOS_CHECK_RETURN(tEncodeI32(pEncoder, valueLen));
    TAOS_CHECK_RETURN(tEncodeCStr(pEncoder, tb));

    tb = taosHashIterate(pRsp->alterTbs, tb);
  }

  tb = taosHashIterate(pRsp->readViews, NULL);
  while (tb != NULL) {
    size_t keyLen = 0;
    void  *key = taosHashGetKey(tb, &keyLen);
    TAOS_CHECK_RETURN(tEncodeI32(pEncoder, keyLen));
    TAOS_CHECK_RETURN(tEncodeCStr(pEncoder, key));

    size_t valueLen = 0;
    valueLen = strlen(tb);
    TAOS_CHECK_RETURN(tEncodeI32(pEncoder, valueLen));
    TAOS_CHECK_RETURN(tEncodeCStr(pEncoder, tb));

    tb = taosHashIterate(pRsp->readViews, tb);
  }

  tb = taosHashIterate(pRsp->writeViews, NULL);
  while (tb != NULL) {
    size_t keyLen = 0;
    void  *key = taosHashGetKey(tb, &keyLen);
    TAOS_CHECK_RETURN(tEncodeI32(pEncoder, keyLen));
    TAOS_CHECK_RETURN(tEncodeCStr(pEncoder, key));

    size_t valueLen = 0;
    valueLen = strlen(tb);
    TAOS_CHECK_RETURN(tEncodeI32(pEncoder, valueLen));
    TAOS_CHECK_RETURN(tEncodeCStr(pEncoder, tb));

    tb = taosHashIterate(pRsp->writeViews, tb);
  }

  tb = taosHashIterate(pRsp->alterViews, NULL);
  while (tb != NULL) {
    size_t keyLen = 0;
    void  *key = taosHashGetKey(tb, &keyLen);
    TAOS_CHECK_RETURN(tEncodeI32(pEncoder, keyLen));
    TAOS_CHECK_RETURN(tEncodeCStr(pEncoder, key));

    size_t valueLen = 0;
    valueLen = strlen(tb);
    TAOS_CHECK_RETURN(tEncodeI32(pEncoder, valueLen));
    TAOS_CHECK_RETURN(tEncodeCStr(pEncoder, tb));

    tb = taosHashIterate(pRsp->alterViews, tb);
  }

  int32_t *useDb = taosHashIterate(pRsp->useDbs, NULL);
  while (useDb != NULL) {
    size_t keyLen = 0;
    void  *key = taosHashGetKey(useDb, &keyLen);
    TAOS_CHECK_RETURN(tEncodeI32(pEncoder, keyLen));
    TAOS_CHECK_RETURN(tEncodeCStr(pEncoder, key));
    TAOS_CHECK_RETURN(tEncodeI32(pEncoder, *useDb));
    useDb = taosHashIterate(pRsp->useDbs, useDb);
  }

  // since 3.0.7.0
  TAOS_CHECK_RETURN(tEncodeI32(pEncoder, pRsp->passVer));
  TAOS_CHECK_RETURN(tEncodeI64(pEncoder, pRsp->whiteListVer));
  return 0;
}

int32_t tSerializeSGetUserAuthRsp(void *buf, int32_t bufLen, SGetUserAuthRsp *pRsp) {
  SEncoder encoder = {0};
  int32_t  code = 0;
  int32_t  lino;
  int32_t  tlen;
  tEncoderInit(&encoder, buf, bufLen);

  TAOS_CHECK_EXIT(tStartEncode(&encoder));
  TAOS_CHECK_EXIT(tSerializeSGetUserAuthRspImpl(&encoder, pRsp));

  tEndEncode(&encoder);

_exit:
  if (code) {
    tlen = code;
  } else {
    tlen = encoder.pos;
  }
  tEncoderClear(&encoder);
  return tlen;
}

int32_t tDeserializeSGetUserAuthRspImpl(SDecoder *pDecoder, SGetUserAuthRsp *pRsp) {
  char *key = NULL, *value = NULL;
  pRsp->createdDbs = taosHashInit(4, taosGetDefaultHashFunction(TSDB_DATA_TYPE_BINARY), true, HASH_ENTRY_LOCK);
  pRsp->readDbs = taosHashInit(4, taosGetDefaultHashFunction(TSDB_DATA_TYPE_BINARY), true, HASH_ENTRY_LOCK);
  pRsp->writeDbs = taosHashInit(4, taosGetDefaultHashFunction(TSDB_DATA_TYPE_BINARY), true, HASH_ENTRY_LOCK);
  pRsp->readTbs = taosHashInit(4, taosGetDefaultHashFunction(TSDB_DATA_TYPE_BINARY), true, HASH_ENTRY_LOCK);
  pRsp->writeTbs = taosHashInit(4, taosGetDefaultHashFunction(TSDB_DATA_TYPE_BINARY), true, HASH_ENTRY_LOCK);
  pRsp->alterTbs = taosHashInit(4, taosGetDefaultHashFunction(TSDB_DATA_TYPE_BINARY), true, HASH_ENTRY_LOCK);
  pRsp->readViews = taosHashInit(4, taosGetDefaultHashFunction(TSDB_DATA_TYPE_BINARY), true, HASH_ENTRY_LOCK);
  pRsp->writeViews = taosHashInit(4, taosGetDefaultHashFunction(TSDB_DATA_TYPE_BINARY), true, HASH_ENTRY_LOCK);
  pRsp->alterViews = taosHashInit(4, taosGetDefaultHashFunction(TSDB_DATA_TYPE_BINARY), true, HASH_ENTRY_LOCK);
  pRsp->useDbs = taosHashInit(4, taosGetDefaultHashFunction(TSDB_DATA_TYPE_BINARY), true, HASH_ENTRY_LOCK);
  if (pRsp->createdDbs == NULL || pRsp->readDbs == NULL || pRsp->writeDbs == NULL || pRsp->readTbs == NULL ||
      pRsp->writeTbs == NULL || pRsp->alterTbs == NULL || pRsp->readViews == NULL || pRsp->writeViews == NULL ||
      pRsp->alterViews == NULL || pRsp->useDbs == NULL) {
    goto _err;
  }

  if (tDecodeCStrTo(pDecoder, pRsp->user) < 0) goto _err;
  if (tDecodeI8(pDecoder, &pRsp->superAuth) < 0) goto _err;
  if (tDecodeI8(pDecoder, &pRsp->sysInfo) < 0) goto _err;
  if (tDecodeI8(pDecoder, &pRsp->enable) < 0) goto _err;
  if (tDecodeI8(pDecoder, &pRsp->dropped) < 0) goto _err;
  if (tDecodeI32(pDecoder, &pRsp->version) < 0) goto _err;

  int32_t numOfCreatedDbs = 0;
  int32_t numOfReadDbs = 0;
  int32_t numOfWriteDbs = 0;
  if (tDecodeI32(pDecoder, &numOfCreatedDbs) < 0) goto _err;
  if (tDecodeI32(pDecoder, &numOfReadDbs) < 0) goto _err;
  if (tDecodeI32(pDecoder, &numOfWriteDbs) < 0) goto _err;

  for (int32_t i = 0; i < numOfCreatedDbs; ++i) {
    char db[TSDB_DB_FNAME_LEN] = {0};
    if (tDecodeCStrTo(pDecoder, db) < 0) goto _err;
    int32_t len = strlen(db);
    if (taosHashPut(pRsp->createdDbs, db, len + 1, db, len + 1) < 0) goto _err;
  }

  for (int32_t i = 0; i < numOfReadDbs; ++i) {
    char db[TSDB_DB_FNAME_LEN] = {0};
    if (tDecodeCStrTo(pDecoder, db) < 0) goto _err;
    int32_t len = strlen(db);
    if (taosHashPut(pRsp->readDbs, db, len + 1, db, len + 1) < 0) goto _err;
  }

  for (int32_t i = 0; i < numOfWriteDbs; ++i) {
    char db[TSDB_DB_FNAME_LEN] = {0};
    if (tDecodeCStrTo(pDecoder, db) < 0) goto _err;
    int32_t len = strlen(db);
    if (taosHashPut(pRsp->writeDbs, db, len + 1, db, len + 1) < 0) goto _err;
  }

  if (!tDecodeIsEnd(pDecoder)) {
    int32_t numOfReadTbs = 0;
    int32_t numOfWriteTbs = 0;
    int32_t numOfAlterTbs = 0;
    int32_t numOfReadViews = 0;
    int32_t numOfWriteViews = 0;
    int32_t numOfAlterViews = 0;
    int32_t numOfUseDbs = 0;
    if (tDecodeI32(pDecoder, &numOfReadTbs) < 0) goto _err;
    if (tDecodeI32(pDecoder, &numOfWriteTbs) < 0) goto _err;
    if (tDecodeI32(pDecoder, &numOfAlterTbs) < 0) goto _err;
    if (tDecodeI32(pDecoder, &numOfReadViews) < 0) goto _err;
    if (tDecodeI32(pDecoder, &numOfWriteViews) < 0) goto _err;
    if (tDecodeI32(pDecoder, &numOfAlterViews) < 0) goto _err;
    if (tDecodeI32(pDecoder, &numOfUseDbs) < 0) goto _err;

    for (int32_t i = 0; i < numOfReadTbs; ++i) {
      int32_t keyLen = 0;
      if (tDecodeI32(pDecoder, &keyLen) < 0) goto _err;

      if ((key = taosMemoryCalloc(keyLen + 1, sizeof(char))) == NULL) goto _err;
      if (tDecodeCStrTo(pDecoder, key) < 0) goto _err;

      int32_t valuelen = 0;
      if (tDecodeI32(pDecoder, &valuelen) < 0) goto _err;

      if ((value = taosMemoryCalloc(valuelen + 1, sizeof(char))) == NULL) goto _err;
      if (tDecodeCStrTo(pDecoder, value) < 0) goto _err;

      if (taosHashPut(pRsp->readTbs, key, keyLen, value, valuelen + 1) < 0) goto _err;

      taosMemoryFreeClear(key);
      taosMemoryFreeClear(value);
    }

    for (int32_t i = 0; i < numOfWriteTbs; ++i) {
      int32_t keyLen = 0;
      if (tDecodeI32(pDecoder, &keyLen) < 0) goto _err;

      if ((key = taosMemoryCalloc(keyLen + 1, sizeof(char))) == NULL) goto _err;
      if (tDecodeCStrTo(pDecoder, key) < 0) goto _err;

      int32_t valuelen = 0;
      if (tDecodeI32(pDecoder, &valuelen) < 0) goto _err;

      if ((value = taosMemoryCalloc(valuelen + 1, sizeof(char))) == NULL) goto _err;
      if (tDecodeCStrTo(pDecoder, value) < 0) goto _err;

      if (taosHashPut(pRsp->writeTbs, key, keyLen, value, valuelen + 1) < 0) goto _err;

      taosMemoryFreeClear(key);
      taosMemoryFreeClear(value);
    }

    for (int32_t i = 0; i < numOfAlterTbs; ++i) {
      int32_t keyLen = 0;
      if (tDecodeI32(pDecoder, &keyLen) < 0) goto _err;

      if ((key = taosMemoryCalloc(keyLen + 1, sizeof(char))) == NULL) goto _err;
      if (tDecodeCStrTo(pDecoder, key) < 0) goto _err;

      int32_t valuelen = 0;
      if (tDecodeI32(pDecoder, &valuelen) < 0) goto _err;

      if ((value = taosMemoryCalloc(valuelen + 1, sizeof(char))) == NULL) goto _err;
      if (tDecodeCStrTo(pDecoder, value) < 0) goto _err;

      if (taosHashPut(pRsp->alterTbs, key, keyLen, value, valuelen + 1) < 0) goto _err;

      taosMemoryFreeClear(key);
      taosMemoryFreeClear(value);
    }

    for (int32_t i = 0; i < numOfReadViews; ++i) {
      int32_t keyLen = 0;
      if (tDecodeI32(pDecoder, &keyLen) < 0) goto _err;

      if ((key = taosMemoryCalloc(keyLen + 1, sizeof(char))) == NULL) goto _err;
      if (tDecodeCStrTo(pDecoder, key) < 0) goto _err;

      int32_t valuelen = 0;
      if (tDecodeI32(pDecoder, &valuelen) < 0) goto _err;

      if ((value = taosMemoryCalloc(valuelen + 1, sizeof(char))) == NULL) goto _err;
      if (tDecodeCStrTo(pDecoder, value) < 0) goto _err;

      if (taosHashPut(pRsp->readViews, key, keyLen, value, valuelen + 1) < 0) goto _err;

      taosMemoryFreeClear(key);
      taosMemoryFreeClear(value);
    }

    for (int32_t i = 0; i < numOfWriteViews; ++i) {
      int32_t keyLen = 0;
      if (tDecodeI32(pDecoder, &keyLen) < 0) goto _err;

      if ((key = taosMemoryCalloc(keyLen + 1, sizeof(char))) == NULL) goto _err;
      if (tDecodeCStrTo(pDecoder, key) < 0) goto _err;

      int32_t valuelen = 0;
      if (tDecodeI32(pDecoder, &valuelen) < 0) goto _err;

      if ((value = taosMemoryCalloc(valuelen + 1, sizeof(char))) == NULL) goto _err;
      if (tDecodeCStrTo(pDecoder, value) < 0) goto _err;

      if (taosHashPut(pRsp->writeViews, key, keyLen, value, valuelen + 1) < 0) goto _err;

      taosMemoryFreeClear(key);
      taosMemoryFreeClear(value);
    }

    for (int32_t i = 0; i < numOfAlterViews; ++i) {
      int32_t keyLen = 0;
      if (tDecodeI32(pDecoder, &keyLen) < 0) goto _err;

      if ((key = taosMemoryCalloc(keyLen + 1, sizeof(char))) == NULL) goto _err;
      if (tDecodeCStrTo(pDecoder, key) < 0) goto _err;

      int32_t valuelen = 0;
      if (tDecodeI32(pDecoder, &valuelen) < 0) goto _err;

      if ((value = taosMemoryCalloc(valuelen + 1, sizeof(char))) == NULL) goto _err;
      if (tDecodeCStrTo(pDecoder, value) < 0) goto _err;

      if (taosHashPut(pRsp->alterViews, key, keyLen, value, valuelen + 1) < 0) goto _err;

      taosMemoryFreeClear(key);
      taosMemoryFreeClear(value);
    }

    for (int32_t i = 0; i < numOfUseDbs; ++i) {
      int32_t keyLen = 0;
      if (tDecodeI32(pDecoder, &keyLen) < 0) goto _err;

      if ((key = taosMemoryCalloc(keyLen + 1, sizeof(char))) == NULL) goto _err;
      if (tDecodeCStrTo(pDecoder, key) < 0) goto _err;

      int32_t ref = 0;
      if (tDecodeI32(pDecoder, &ref) < 0) goto _err;

      if (taosHashPut(pRsp->useDbs, key, keyLen, &ref, sizeof(ref)) < 0) goto _err;
      taosMemoryFreeClear(key);
    }
    // since 3.0.7.0
    if (!tDecodeIsEnd(pDecoder)) {
      if (tDecodeI32(pDecoder, &pRsp->passVer) < 0) goto _err;
    } else {
      pRsp->passVer = 0;
    }
    if (!tDecodeIsEnd(pDecoder)) {
      if (tDecodeI64(pDecoder, &pRsp->whiteListVer) < 0) goto _err;
    } else {
      pRsp->whiteListVer = 0;
    }
  }
  return 0;
_err:
  taosHashCleanup(pRsp->createdDbs);
  taosHashCleanup(pRsp->readDbs);
  taosHashCleanup(pRsp->writeDbs);
  taosHashCleanup(pRsp->readTbs);
  taosHashCleanup(pRsp->writeTbs);
  taosHashCleanup(pRsp->alterTbs);
  taosHashCleanup(pRsp->readViews);
  taosHashCleanup(pRsp->writeViews);
  taosHashCleanup(pRsp->alterViews);
  taosHashCleanup(pRsp->useDbs);

  taosMemoryFreeClear(key);
  taosMemoryFreeClear(value);
  return -1;
}

int32_t tDeserializeSGetUserAuthRsp(void *buf, int32_t bufLen, SGetUserAuthRsp *pRsp) {
  SDecoder decoder = {0};
  int32_t  code = 0;
  int32_t  lino;
  tDecoderInit(&decoder, buf, bufLen);

  TAOS_CHECK_EXIT(tStartDecode(&decoder));
  TAOS_CHECK_EXIT(tDeserializeSGetUserAuthRspImpl(&decoder, pRsp));

  tEndDecode(&decoder);

_exit:
  tDecoderClear(&decoder);
  return code;
}

void tFreeSGetUserAuthRsp(SGetUserAuthRsp *pRsp) {
  taosHashCleanup(pRsp->createdDbs);
  taosHashCleanup(pRsp->readDbs);
  taosHashCleanup(pRsp->writeDbs);
  taosHashCleanup(pRsp->readTbs);
  taosHashCleanup(pRsp->writeTbs);
  taosHashCleanup(pRsp->alterTbs);
  taosHashCleanup(pRsp->readViews);
  taosHashCleanup(pRsp->writeViews);
  taosHashCleanup(pRsp->alterViews);
  taosHashCleanup(pRsp->useDbs);
}

int32_t tSerializeSGetUserWhiteListReq(void *buf, int32_t bufLen, SGetUserWhiteListReq *pReq) {
  SEncoder encoder = {0};
  int32_t  code = 0;
  int32_t  lino;
  int32_t  tlen;

  tEncoderInit(&encoder, buf, bufLen);

  TAOS_CHECK_EXIT(tStartEncode(&encoder));
  TAOS_CHECK_EXIT(tEncodeCStr(&encoder, pReq->user));
  tEndEncode(&encoder);

_exit:
  if (code) {
    tlen = code;
  } else {
    tlen = encoder.pos;
  }
  tEncoderClear(&encoder);
  return tlen;
}

int32_t tDeserializeSGetUserWhiteListReq(void *buf, int32_t bufLen, SGetUserWhiteListReq *pReq) {
  SDecoder decoder = {0};
  int32_t  code = 0;
  int32_t  lino;
  tDecoderInit(&decoder, buf, bufLen);

  TAOS_CHECK_EXIT(tStartDecode(&decoder));
  TAOS_CHECK_EXIT(tDecodeCStrTo(&decoder, pReq->user));
  tEndDecode(&decoder);

_exit:
  tDecoderClear(&decoder);
  return code;
}

int32_t tSerializeSGetUserWhiteListRsp(void *buf, int32_t bufLen, SGetUserWhiteListRsp *pRsp) {
  SEncoder encoder = {0};
  int32_t  code = 0;
  int32_t  lino;
  int32_t  tlen;
  tEncoderInit(&encoder, buf, bufLen);

  TAOS_CHECK_EXIT(tStartEncode(&encoder));
  TAOS_CHECK_EXIT(tEncodeCStr(&encoder, pRsp->user));
  TAOS_CHECK_EXIT(tEncodeI32(&encoder, pRsp->numWhiteLists));
  for (int i = 0; i < pRsp->numWhiteLists; ++i) {
    TAOS_CHECK_EXIT(tEncodeU32(&encoder, pRsp->pWhiteLists[i].ip));
    TAOS_CHECK_EXIT(tEncodeU32(&encoder, pRsp->pWhiteLists[i].mask));
  }
  tEndEncode(&encoder);

_exit:
  if (code) {
    tlen = code;
  } else {
    tlen = encoder.pos;
  }
  tEncoderClear(&encoder);
  return tlen;
}

int32_t tDeserializeSGetUserWhiteListRsp(void *buf, int32_t bufLen, SGetUserWhiteListRsp *pRsp) {
  SDecoder decoder = {0};
  int32_t  code = 0;
  int32_t  lino;
  tDecoderInit(&decoder, buf, bufLen);

  TAOS_CHECK_EXIT(tStartDecode(&decoder));
  TAOS_CHECK_EXIT(tDecodeCStrTo(&decoder, pRsp->user));
  TAOS_CHECK_EXIT(tDecodeI32(&decoder, &pRsp->numWhiteLists));
  pRsp->pWhiteLists = taosMemoryMalloc(pRsp->numWhiteLists * sizeof(SIpV4Range));
  if (pRsp->pWhiteLists == NULL) {
    TAOS_CHECK_EXIT(terrno);
  }
  for (int32_t i = 0; i < pRsp->numWhiteLists; ++i) {
    TAOS_CHECK_EXIT(tDecodeU32(&decoder, &(pRsp->pWhiteLists[i].ip)));
    TAOS_CHECK_EXIT(tDecodeU32(&decoder, &(pRsp->pWhiteLists[i].mask)));
  }

  tEndDecode(&decoder);
_exit:
  tDecoderClear(&decoder);
  return code;
}
void tFreeSGetUserWhiteListRsp(SGetUserWhiteListRsp *pRsp) { taosMemoryFree(pRsp->pWhiteLists); }

int32_t tSerializeSGetUserWhiteListDualRsp(void *buf, int32_t bufLen, SGetUserWhiteListRsp *pRsp) {
  SEncoder encoder = {0};
  int32_t  code = 0;
  int32_t  lino;
  int32_t  tlen;
  tEncoderInit(&encoder, buf, bufLen);

  TAOS_CHECK_EXIT(tStartEncode(&encoder));
  TAOS_CHECK_EXIT(tEncodeCStr(&encoder, pRsp->user));
  TAOS_CHECK_EXIT(tEncodeI32(&encoder, pRsp->numWhiteLists));
  for (int i = 0; i < pRsp->numWhiteLists; ++i) {
    SIpRange *range = &pRsp->pWhiteListsDual[i];
    TAOS_CHECK_EXIT(tSerializeIpRange(&encoder, range));
  }
  tEndEncode(&encoder);

_exit:
  if (code) {
    tlen = code;
  } else {
    tlen = encoder.pos;
  }
  tEncoderClear(&encoder);
  return tlen;
}
int32_t tDeserializeSGetUserWhiteListDualRsp(void *buf, int32_t bufLen, SGetUserWhiteListRsp *pRsp) {
  SDecoder decoder = {0};
  int32_t  code = 0;
  int32_t  lino;
  tDecoderInit(&decoder, buf, bufLen);

  TAOS_CHECK_EXIT(tStartDecode(&decoder));
  TAOS_CHECK_EXIT(tDecodeCStrTo(&decoder, pRsp->user));
  TAOS_CHECK_EXIT(tDecodeI32(&decoder, &pRsp->numWhiteLists));

  pRsp->pWhiteListsDual = taosMemoryMalloc(pRsp->numWhiteLists * sizeof(SIpRange));
  if (pRsp->pWhiteListsDual == NULL) {
    TAOS_CHECK_EXIT(terrno);
  }
  for (int32_t i = 0; i < pRsp->numWhiteLists; ++i) {
    SIpRange *range = &pRsp->pWhiteListsDual[i];
    TAOS_CHECK_EXIT(tDeserializeIpRange(&decoder, range));
  }

  tEndDecode(&decoder);
_exit:
  tDecoderClear(&decoder);
  return code;
}

int32_t tIpStrToUint(const SIpAddr *addr, SIpRange *range) {
  int32_t code = 0;
  range->type = addr->type;
  const char *buf = IP_ADDR_STR(addr);
  if (addr->type == 0) {
    struct in_addr taddr;
    if (inet_pton(AF_INET, buf, &taddr) <= 0) {
      code = TSDB_CODE_THIRDPARTY_ERROR;
    }

    SIpV4Range *ipv4 = &range->ipV4;
    ipv4->ip = taddr.s_addr;
    ipv4->mask = addr->mask;
  } else if (addr->type == 1) {
    struct in6_addr taddr;
    if (inet_pton(AF_INET6, buf, &(taddr)) <= 0) {
      code = TSDB_CODE_THIRDPARTY_ERROR;
    }

    SIpV6Range *ipv6 = &range->ipV6;
    memcpy(&ipv6->addr[0], taddr.s6_addr, 8);
    memcpy(&ipv6->addr[1], taddr.s6_addr + 8, 8);

    ipv6->mask = addr->mask;
  }
  return code;
}

int32_t tIpUintToStr(const SIpRange *range, SIpAddr *addr) {
  int32_t code = 0;
  addr->type = range->type;
  if (addr->type == 0) {
    struct in_addr taddr;
    memcpy(&taddr.s_addr, &range->ipV4.ip, sizeof(taddr.s_addr));
    if (inet_ntop(AF_INET, &taddr, addr->ipv4, sizeof(addr->ipv4)) == NULL) {
      code = TSDB_CODE_THIRDPARTY_ERROR;
    }
    addr->mask = range->ipV4.mask;
  } else {
    struct in6_addr taddr;
    memcpy(taddr.s6_addr, &range->ipV6.addr[0], 8);
    memcpy(taddr.s6_addr + 8, &range->ipV6.addr[1], 8);
    if (inet_ntop(AF_INET6, &taddr, addr->ipv6, sizeof(addr->ipv6)) == NULL) {
      code = TSDB_CODE_THIRDPARTY_ERROR;
    }
    addr->mask = range->ipV6.mask;
  }

  return code;
}
int32_t tIpRangeSetMask(SIpRange *range, int32_t mask) {
  if (range->type == 0) {
    SIpV4Range *p4 = (SIpV4Range *)&range->ipV4;
    if (mask < 0 || mask > 32) {
      return TSDB_CODE_PAR_INVALID_IP_RANGE;
    }
    p4->mask = mask;
  } else {
    SIpV6Range *p6 = (SIpV6Range *)&range->ipV6;
    if (mask < 0 || mask > 128) {
      return TSDB_CODE_PAR_INVALID_IP_RANGE;
    }
    p6->mask = mask;
  }
  return 0;
}

void tIpRangeSetDefaultMask(SIpRange *range) {
  if (range->type == 0) {
    SIpV4Range *p4 = (SIpV4Range *)&range->ipV4;
    p4->mask = 128;
  } else {
    SIpV6Range *p6 = (SIpV6Range *)&range->ipV6;
    p6->mask = 32;
  }
}
void tFreeSGetUserWhiteListDualRsp(SGetUserWhiteListRsp *pRsp) { taosMemoryFree(pRsp->pWhiteListsDual); }

int32_t tSerializeSMCfgClusterReq(void *buf, int32_t bufLen, SMCfgClusterReq *pReq) {
  SEncoder encoder = {0};
  int32_t  code = 0;
  int32_t  lino;
  int32_t  tlen;
  tEncoderInit(&encoder, buf, bufLen);

  TAOS_CHECK_EXIT(tStartEncode(&encoder));
  TAOS_CHECK_EXIT(tEncodeCStr(&encoder, pReq->config));
  TAOS_CHECK_EXIT(tEncodeCStr(&encoder, pReq->value));
  ENCODESQL();
  tEndEncode(&encoder);

_exit:
  if (code) {
    tlen = code;
  } else {
    tlen = encoder.pos;
  }
  tEncoderClear(&encoder);
  return tlen;
}

int32_t tDeserializeSMCfgClusterReq(void *buf, int32_t bufLen, SMCfgClusterReq *pReq) {
  SDecoder decoder = {0};
  int32_t  code = 0;
  int32_t  lino;
  tDecoderInit(&decoder, buf, bufLen);

  TAOS_CHECK_EXIT(tStartDecode(&decoder));
  TAOS_CHECK_EXIT(tDecodeCStrTo(&decoder, pReq->config));
  TAOS_CHECK_EXIT(tDecodeCStrTo(&decoder, pReq->value));
  DECODESQL();
  tEndDecode(&decoder);

_exit:
  tDecoderClear(&decoder);
  return code;
}

void tFreeSMCfgClusterReq(SMCfgClusterReq *pReq) { FREESQL(); }

int32_t tSerializeSCreateDropMQSNodeReq(void *buf, int32_t bufLen, SMCreateQnodeReq *pReq) {
  SEncoder encoder = {0};
  int32_t  code = 0;
  int32_t  lino;
  int32_t  tlen;
  tEncoderInit(&encoder, buf, bufLen);

  TAOS_CHECK_EXIT(tStartEncode(&encoder));
  TAOS_CHECK_EXIT(tEncodeI32(&encoder, pReq->dnodeId));
  ENCODESQL();
  tEndEncode(&encoder);

_exit:
  if (code) {
    tlen = code;
  } else {
    tlen = encoder.pos;
  }
  tEncoderClear(&encoder);
  return tlen;
}

int32_t tDeserializeSCreateDropMQSNodeReq(void *buf, int32_t bufLen, SMCreateQnodeReq *pReq) {
  SDecoder decoder = {0};
  int32_t  code = 0;
  int32_t  lino;
  tDecoderInit(&decoder, buf, bufLen);

  TAOS_CHECK_EXIT(tStartDecode(&decoder));
  TAOS_CHECK_EXIT(tDecodeI32(&decoder, &pReq->dnodeId));
  DECODESQL();
  tEndDecode(&decoder);

_exit:
  tDecoderClear(&decoder);
  return code;
}

int32_t tEncodeSNodeEpSet(SEncoder *pEncoder, SNodeEpSet *pNode) {
  int32_t code = 0;
  TAOS_CHECK_RETURN(tEncodeI32(pEncoder, pNode->nodeId));
  TAOS_CHECK_RETURN(tEncodeSEpSet(pEncoder, &pNode->epSet));

_exit:

  return code;
}

int32_t tDecodeSNodeEpSet(SDecoder *pDecoder, SNodeEpSet *pNode) {
  TAOS_CHECK_RETURN(tDecodeI32(pDecoder, &pNode->nodeId));
  TAOS_CHECK_RETURN(tDecodeSEpSet(pDecoder, &pNode->epSet));

  return 0;
}

int32_t tSerializeSDCreateSNodeReq(void *buf, int32_t bufLen, SDCreateSnodeReq *pReq) {
  SEncoder encoder = {0};
  int32_t  code = 0;
  int32_t  lino;
  int32_t  tlen;
  tEncoderInit(&encoder, buf, bufLen);

  TAOS_CHECK_EXIT(tStartEncode(&encoder));
  TAOS_CHECK_EXIT(tEncodeI32(&encoder, pReq->snodeId));
  TAOS_CHECK_EXIT(tEncodeSNodeEpSet(&encoder, &pReq->leaders[0]));
  TAOS_CHECK_EXIT(tEncodeSNodeEpSet(&encoder, &pReq->leaders[1]));
  TAOS_CHECK_EXIT(tEncodeSNodeEpSet(&encoder, &pReq->replica));
  ENCODESQL();
  tEndEncode(&encoder);

_exit:
  if (code) {
    tlen = code;
  } else {
    tlen = encoder.pos;
  }
  tEncoderClear(&encoder);
  return tlen;
}

int32_t tDeserializeSDCreateSNodeReq(void *buf, int32_t bufLen, SDCreateSnodeReq *pReq) {
  SDecoder decoder = {0};
  int32_t  code = 0;
  int32_t  lino;
  tDecoderInit(&decoder, buf, bufLen);

  TAOS_CHECK_EXIT(tStartDecode(&decoder));
  TAOS_CHECK_EXIT(tDecodeI32(&decoder, &pReq->snodeId));
  TAOS_CHECK_EXIT(tDecodeSNodeEpSet(&decoder, &pReq->leaders[0]));
  TAOS_CHECK_EXIT(tDecodeSNodeEpSet(&decoder, &pReq->leaders[1]));
  TAOS_CHECK_EXIT(tDecodeSNodeEpSet(&decoder, &pReq->replica));
  DECODESQL();
  tEndDecode(&decoder);

_exit:
  tDecoderClear(&decoder);
  return code;
}

void tFreeSMCreateQnodeReq(SMCreateQnodeReq *pReq) { FREESQL(); }

void tFreeSDCreateSnodeReq(SDCreateSnodeReq *pReq) { FREESQL(); }

void tFreeSDDropQnodeReq(SDDropQnodeReq *pReq) { FREESQL(); }

int32_t tSerializeSDropDnodeReq(void *buf, int32_t bufLen, SDropDnodeReq *pReq) {
  SEncoder encoder = {0};
  int32_t  code = 0;
  int32_t  lino;
  int32_t  tlen;
  tEncoderInit(&encoder, buf, bufLen);

  TAOS_CHECK_EXIT(tStartEncode(&encoder));
  TAOS_CHECK_EXIT(tEncodeI32(&encoder, pReq->dnodeId));
  TAOS_CHECK_EXIT(tEncodeCStr(&encoder, pReq->fqdn));
  TAOS_CHECK_EXIT(tEncodeI32(&encoder, pReq->port));
  TAOS_CHECK_EXIT(tEncodeI8(&encoder, pReq->force));
  TAOS_CHECK_EXIT(tEncodeI8(&encoder, pReq->unsafe));
  ENCODESQL();
  tEndEncode(&encoder);

_exit:
  if (code) {
    tlen = code;
  } else {
    tlen = encoder.pos;
  }
  tEncoderClear(&encoder);
  return tlen;
}

int32_t tDeserializeSDropDnodeReq(void *buf, int32_t bufLen, SDropDnodeReq *pReq) {
  SDecoder decoder = {0};
  int32_t  code = 0;
  int32_t  lino;
  tDecoderInit(&decoder, buf, bufLen);

  TAOS_CHECK_EXIT(tStartDecode(&decoder));
  TAOS_CHECK_EXIT(tDecodeI32(&decoder, &pReq->dnodeId));
  TAOS_CHECK_EXIT(tDecodeCStrTo(&decoder, pReq->fqdn));
  TAOS_CHECK_EXIT(tDecodeI32(&decoder, &pReq->port));
  TAOS_CHECK_EXIT(tDecodeI8(&decoder, &pReq->force));
  if (!tDecodeIsEnd(&decoder)) {
    TAOS_CHECK_EXIT(tDecodeI8(&decoder, &pReq->unsafe));
  } else {
    pReq->unsafe = false;
  }

  DECODESQL();
  tEndDecode(&decoder);

_exit:
  tDecoderClear(&decoder);
  return code;
}

void tFreeSDropDnodeReq(SDropDnodeReq *pReq) { FREESQL(); }

int32_t tSerializeSRestoreDnodeReq(void *buf, int32_t bufLen, SRestoreDnodeReq *pReq) {
  SEncoder encoder = {0};
  int32_t  code = 0;
  int32_t  lino;
  int32_t  tlen;
  tEncoderInit(&encoder, buf, bufLen);

  TAOS_CHECK_EXIT(tStartEncode(&encoder));
  TAOS_CHECK_EXIT(tEncodeI32(&encoder, pReq->dnodeId));
  TAOS_CHECK_EXIT(tEncodeI8(&encoder, pReq->restoreType));
  ENCODESQL();
  tEndEncode(&encoder);

_exit:
  if (code) {
    tlen = code;
  } else {
    tlen = encoder.pos;
  }
  tEncoderClear(&encoder);
  return tlen;
}

int32_t tDeserializeSRestoreDnodeReq(void *buf, int32_t bufLen, SRestoreDnodeReq *pReq) {
  SDecoder decoder = {0};
  int32_t  code = 0;
  int32_t  lino;
  tDecoderInit(&decoder, buf, bufLen);

  TAOS_CHECK_EXIT(tStartDecode(&decoder));
  TAOS_CHECK_EXIT(tDecodeI32(&decoder, &pReq->dnodeId));
  TAOS_CHECK_EXIT(tDecodeI8(&decoder, &pReq->restoreType));
  DECODESQL();
  tEndDecode(&decoder);

_exit:
  tDecoderClear(&decoder);
  return code;
}

void tFreeSRestoreDnodeReq(SRestoreDnodeReq *pReq) { FREESQL(); }

int32_t tSerializeSMCfgDnodeReq(void *buf, int32_t bufLen, SMCfgDnodeReq *pReq) {
  SEncoder encoder = {0};
  int32_t  code = 0;
  int32_t  lino;
  int32_t  tlen;
  tEncoderInit(&encoder, buf, bufLen);

  TAOS_CHECK_EXIT(tStartEncode(&encoder));
  TAOS_CHECK_EXIT(tEncodeI32(&encoder, pReq->dnodeId));
  TAOS_CHECK_EXIT(tEncodeCStr(&encoder, pReq->config));
  TAOS_CHECK_EXIT(tEncodeCStr(&encoder, pReq->value));
  ENCODESQL();
  tEndEncode(&encoder);

_exit:
  if (code) {
    tlen = code;
  } else {
    tlen = encoder.pos;
  }
  tEncoderClear(&encoder);
  return tlen;
}

int32_t tDeserializeSMCfgDnodeReq(void *buf, int32_t bufLen, SMCfgDnodeReq *pReq) {
  SDecoder decoder = {0};
  int32_t  code = 0;
  int32_t  lino;
  tDecoderInit(&decoder, buf, bufLen);

  TAOS_CHECK_EXIT(tStartDecode(&decoder));
  TAOS_CHECK_EXIT(tDecodeI32(&decoder, &pReq->dnodeId));
  TAOS_CHECK_EXIT(tDecodeCStrTo(&decoder, pReq->config));
  TAOS_CHECK_EXIT(tDecodeCStrTo(&decoder, pReq->value));
  DECODESQL();
  tEndDecode(&decoder);

_exit:
  tDecoderClear(&decoder);
  return code;
}

void tFreeSMCfgDnodeReq(SMCfgDnodeReq *pReq) { FREESQL(); }

int32_t tSerializeSDCfgDnodeReq(void *buf, int32_t bufLen, SDCfgDnodeReq *pReq) {
  SEncoder encoder = {0};
  int32_t  code = 0;
  int32_t  lino;
  int32_t  tlen;
  tEncoderInit(&encoder, buf, bufLen);

  TAOS_CHECK_EXIT(tStartEncode(&encoder));
  TAOS_CHECK_EXIT(tEncodeI32(&encoder, pReq->version));
  TAOS_CHECK_EXIT(tEncodeCStr(&encoder, pReq->config));
  TAOS_CHECK_EXIT(tEncodeCStr(&encoder, pReq->value));
  tEndEncode(&encoder);

_exit:
  if (code) {
    tlen = code;
  } else {
    tlen = encoder.pos;
  }
  tEncoderClear(&encoder);
  return tlen;
}

int32_t tDeserializeSDCfgDnodeReq(void *buf, int32_t bufLen, SDCfgDnodeReq *pReq) {
  SDecoder decoder = {0};
  int32_t  code = 0;
  int32_t  lino;
  tDecoderInit(&decoder, buf, bufLen);

  TAOS_CHECK_EXIT(tStartDecode(&decoder));
  TAOS_CHECK_EXIT(tDecodeI32(&decoder, &pReq->version));
  TAOS_CHECK_EXIT(tDecodeCStrTo(&decoder, pReq->config));
  TAOS_CHECK_EXIT(tDecodeCStrTo(&decoder, pReq->value));
  tEndDecode(&decoder);

_exit:
  tDecoderClear(&decoder);
  return code;
}

int32_t tSerializeSMCreateAnodeReq(void *buf, int32_t bufLen, SMCreateAnodeReq *pReq) {
  SEncoder encoder = {0};
  int32_t  code = 0;
  int32_t  lino;
  int32_t  tlen;
  tEncoderInit(&encoder, buf, bufLen);

  TAOS_CHECK_EXIT(tStartEncode(&encoder));
  TAOS_CHECK_EXIT(tEncodeI32(&encoder, pReq->urlLen));
  if (pReq->urlLen > 0) {
    TAOS_CHECK_EXIT(tEncodeBinary(&encoder, (const uint8_t *)pReq->url, pReq->urlLen));
  }
  ENCODESQL();
  tEndEncode(&encoder);

_exit:
  if (code) {
    tlen = code;
  } else {
    tlen = encoder.pos;
  }
  tEncoderClear(&encoder);
  return tlen;
}

int32_t tDeserializeSMCreateAnodeReq(void *buf, int32_t bufLen, SMCreateAnodeReq *pReq) {
  SDecoder decoder = {0};
  int32_t  code = 0;
  int32_t  lino;

  tDecoderInit(&decoder, buf, bufLen);

  TAOS_CHECK_EXIT(tStartDecode(&decoder));
  TAOS_CHECK_EXIT(tDecodeI32(&decoder, &pReq->urlLen));
  if (pReq->urlLen > 0) {
    TAOS_CHECK_EXIT(tDecodeBinaryAlloc(&decoder, (void **)&pReq->url, NULL));
  }

  DECODESQL();
  tEndDecode(&decoder);

_exit:
  tDecoderClear(&decoder);
  return code;
}

void tFreeSMCreateAnodeReq(SMCreateAnodeReq *pReq) {
  taosMemoryFreeClear(pReq->url);
  FREESQL();
}

int32_t tSerializeSMDropAnodeReq(void *buf, int32_t bufLen, SMDropAnodeReq *pReq) {
  SEncoder encoder = {0};
  int32_t  code = 0;
  int32_t  lino;
  int32_t  tlen;
  tEncoderInit(&encoder, buf, bufLen);

  TAOS_CHECK_EXIT(tStartEncode(&encoder));
  TAOS_CHECK_EXIT(tEncodeI32(&encoder, pReq->anodeId));
  ENCODESQL();
  tEndEncode(&encoder);
_exit:
  if (code) {
    tlen = code;
  } else {
    tlen = encoder.pos;
  }
  tEncoderClear(&encoder);
  return tlen;
}

int32_t tDeserializeSMDropAnodeReq(void *buf, int32_t bufLen, SMDropAnodeReq *pReq) {
  SDecoder decoder = {0};
  int32_t  code = 0;
  int32_t  lino;

  tDecoderInit(&decoder, buf, bufLen);

  TAOS_CHECK_EXIT(tStartDecode(&decoder));
  TAOS_CHECK_EXIT(tDecodeI32(&decoder, &pReq->anodeId));
  DECODESQL();
  tEndDecode(&decoder);

_exit:
  tDecoderClear(&decoder);
  return code;
}

void tFreeSMDropAnodeReq(SMDropAnodeReq *pReq) { FREESQL(); }

int32_t tSerializeSMUpdateAnodeReq(void *buf, int32_t bufLen, SMUpdateAnodeReq *pReq) {
  return tSerializeSMDropAnodeReq(buf, bufLen, pReq);
}

int32_t tDeserializeSMUpdateAnodeReq(void *buf, int32_t bufLen, SMUpdateAnodeReq *pReq) {
  return tDeserializeSMDropAnodeReq(buf, bufLen, pReq);
}

void tFreeSMUpdateAnodeReq(SMUpdateAnodeReq *pReq) { tFreeSMDropAnodeReq(pReq); }

int32_t tSerializeSMCreateBnodeReq(void *buf, int32_t bufLen, SMCreateBnodeReq *pReq) {
  SEncoder encoder = {0};
  int32_t  code = 0;
  int32_t  lino;
  int32_t  tlen;
  tEncoderInit(&encoder, buf, bufLen);

  TAOS_CHECK_EXIT(tStartEncode(&encoder));
  TAOS_CHECK_EXIT(tEncodeI32(&encoder, pReq->dnodeId));
  TAOS_CHECK_EXIT(tEncodeI32(&encoder, pReq->bnodeProto));

  ENCODESQL();
  tEndEncode(&encoder);

_exit:
  if (code) {
    tlen = code;
  } else {
    tlen = encoder.pos;
  }
  tEncoderClear(&encoder);
  return tlen;
}

int32_t tDeserializeSMCreateBnodeReq(void *buf, int32_t bufLen, SMCreateBnodeReq *pReq) {
  SDecoder decoder = {0};
  int32_t  code = 0;
  int32_t  lino;

  tDecoderInit(&decoder, buf, bufLen);

  TAOS_CHECK_EXIT(tStartDecode(&decoder));
  TAOS_CHECK_EXIT(tDecodeI32(&decoder, &pReq->dnodeId));
  TAOS_CHECK_EXIT(tDecodeI32(&decoder, &pReq->bnodeProto));

  DECODESQL();
  tEndDecode(&decoder);

_exit:
  tDecoderClear(&decoder);
  return code;
}

void tFreeSMCreateBnodeReq(SMCreateBnodeReq *pReq) {
  // May free options
  FREESQL();
}

int32_t tSerializeSMDropBnodeReq(void *buf, int32_t bufLen, SMDropBnodeReq *pReq) {
  SEncoder encoder = {0};
  int32_t  code = 0;
  int32_t  lino;
  int32_t  tlen;
  tEncoderInit(&encoder, buf, bufLen);

  TAOS_CHECK_EXIT(tStartEncode(&encoder));
  TAOS_CHECK_EXIT(tEncodeI32(&encoder, pReq->dnodeId));
  ENCODESQL();
  tEndEncode(&encoder);

_exit:
  if (code) {
    tlen = code;
  } else {
    tlen = encoder.pos;
  }
  tEncoderClear(&encoder);
  return tlen;
}

int32_t tDeserializeSMDropBnodeReq(void *buf, int32_t bufLen, SMDropBnodeReq *pReq) {
  SDecoder decoder = {0};
  int32_t  code = 0;
  int32_t  lino;

  tDecoderInit(&decoder, buf, bufLen);

  TAOS_CHECK_EXIT(tStartDecode(&decoder));
  TAOS_CHECK_EXIT(tDecodeI32(&decoder, &pReq->dnodeId));
  DECODESQL();
  tEndDecode(&decoder);

_exit:
  tDecoderClear(&decoder);
  return code;
}

void tFreeSMDropBnodeReq(SMDropBnodeReq *pReq) { FREESQL(); }

int32_t tSerializeSCreateDnodeReq(void *buf, int32_t bufLen, SCreateDnodeReq *pReq) {
  SEncoder encoder = {0};
  int32_t  code = 0;
  int32_t  lino;
  int32_t  tlen;
  tEncoderInit(&encoder, buf, bufLen);

  TAOS_CHECK_EXIT(tStartEncode(&encoder));
  TAOS_CHECK_EXIT(tEncodeCStr(&encoder, pReq->fqdn));
  TAOS_CHECK_EXIT(tEncodeI32(&encoder, pReq->port));
  ENCODESQL();
  tEndEncode(&encoder);

_exit:
  if (code) {
    tlen = code;
  } else {
    tlen = encoder.pos;
  }
  tEncoderClear(&encoder);
  return tlen;
}

int32_t tDeserializeSCreateDnodeReq(void *buf, int32_t bufLen, SCreateDnodeReq *pReq) {
  SDecoder decoder = {0};
  int32_t  code = 0;
  int32_t  lino;
  tDecoderInit(&decoder, buf, bufLen);

  TAOS_CHECK_EXIT(tStartDecode(&decoder));
  TAOS_CHECK_EXIT(tDecodeCStrTo(&decoder, pReq->fqdn));
  TAOS_CHECK_EXIT(tDecodeI32(&decoder, &pReq->port));
  DECODESQL();
  tEndDecode(&decoder);

_exit:
  tDecoderClear(&decoder);
  return code;
}

void tFreeSCreateDnodeReq(SCreateDnodeReq *pReq) { FREESQL(); }

int32_t tSerializeSCreateFuncReq(void *buf, int32_t bufLen, SCreateFuncReq *pReq) {
  SEncoder encoder = {0};
  int32_t  code = 0;
  int32_t  lino;
  int32_t  tlen;
  tEncoderInit(&encoder, buf, bufLen);

  TAOS_CHECK_EXIT(tStartEncode(&encoder));
  TAOS_CHECK_EXIT(tEncodeCStr(&encoder, pReq->name));
  TAOS_CHECK_EXIT(tEncodeI8(&encoder, pReq->igExists));
  TAOS_CHECK_EXIT(tEncodeI8(&encoder, pReq->funcType));
  TAOS_CHECK_EXIT(tEncodeI8(&encoder, pReq->scriptType));
  TAOS_CHECK_EXIT(tEncodeI8(&encoder, pReq->outputType));
  TAOS_CHECK_EXIT(tEncodeI32(&encoder, pReq->outputLen));
  TAOS_CHECK_EXIT(tEncodeI32(&encoder, pReq->bufSize));
  TAOS_CHECK_EXIT(tEncodeI32(&encoder, pReq->codeLen));
  TAOS_CHECK_EXIT(tEncodeI64(&encoder, pReq->signature));

  if (pReq->pCode != NULL) {
    TAOS_CHECK_EXIT(tEncodeBinary(&encoder, pReq->pCode, pReq->codeLen));
  }

  int32_t commentSize = 0;
  if (pReq->pComment != NULL) {
    commentSize = strlen(pReq->pComment) + 1;
  }
  TAOS_CHECK_EXIT(tEncodeI32(&encoder, commentSize));
  if (pReq->pComment != NULL) {
    TAOS_CHECK_EXIT(tEncodeCStr(&encoder, pReq->pComment));
  }

  TAOS_CHECK_EXIT(tEncodeI8(&encoder, pReq->orReplace));

  tEndEncode(&encoder);

_exit:
  if (code) {
    tlen = code;
  } else {
    tlen = encoder.pos;
  }
  tEncoderClear(&encoder);
  return tlen;
}

int32_t tDeserializeSCreateFuncReq(void *buf, int32_t bufLen, SCreateFuncReq *pReq) {
  SDecoder decoder = {0};
  int32_t  code = 0;
  int32_t  lino;
  tDecoderInit(&decoder, buf, bufLen);

  TAOS_CHECK_EXIT(tStartDecode(&decoder));
  TAOS_CHECK_EXIT(tDecodeCStrTo(&decoder, pReq->name));
  TAOS_CHECK_EXIT(tDecodeI8(&decoder, &pReq->igExists));
  TAOS_CHECK_EXIT(tDecodeI8(&decoder, &pReq->funcType));
  TAOS_CHECK_EXIT(tDecodeI8(&decoder, &pReq->scriptType));
  TAOS_CHECK_EXIT(tDecodeI8(&decoder, &pReq->outputType));
  TAOS_CHECK_EXIT(tDecodeI32(&decoder, &pReq->outputLen));
  TAOS_CHECK_EXIT(tDecodeI32(&decoder, &pReq->bufSize));
  TAOS_CHECK_EXIT(tDecodeI32(&decoder, &pReq->codeLen));
  TAOS_CHECK_EXIT(tDecodeI64(&decoder, &pReq->signature));

  if (pReq->codeLen > 0) {
    pReq->pCode = taosMemoryCalloc(1, pReq->codeLen);
    if (pReq->pCode == NULL) {
      TAOS_CHECK_EXIT(terrno);
    }
    TAOS_CHECK_EXIT(tDecodeCStrTo(&decoder, pReq->pCode));
  }

  int32_t commentSize = 0;
  TAOS_CHECK_EXIT(tDecodeI32(&decoder, &commentSize));
  if (commentSize > 0) {
    pReq->pComment = taosMemoryCalloc(1, commentSize);
    if (pReq->pComment == NULL) {
      TAOS_CHECK_EXIT(terrno);
    }
    TAOS_CHECK_EXIT(tDecodeCStrTo(&decoder, pReq->pComment));
  }

  if (!tDecodeIsEnd(&decoder)) {
    TAOS_CHECK_EXIT(tDecodeI8(&decoder, &pReq->orReplace));
  } else {
    pReq->orReplace = false;
  }

  tEndDecode(&decoder);

_exit:
  tDecoderClear(&decoder);
  return code;
}

void tFreeSCreateFuncReq(SCreateFuncReq *pReq) {
  taosMemoryFree(pReq->pCode);
  taosMemoryFree(pReq->pComment);
}

int32_t tSerializeSDropFuncReq(void *buf, int32_t bufLen, SDropFuncReq *pReq) {
  SEncoder encoder = {0};
  int32_t  code = 0;
  int32_t  lino;
  int32_t  tlen;
  tEncoderInit(&encoder, buf, bufLen);

  TAOS_CHECK_EXIT(tStartEncode(&encoder));
  TAOS_CHECK_EXIT(tEncodeCStr(&encoder, pReq->name));
  TAOS_CHECK_EXIT(tEncodeI8(&encoder, pReq->igNotExists));
  tEndEncode(&encoder);

_exit:
  if (code) {
    tlen = code;
  } else {
    tlen = encoder.pos;
  }
  tEncoderClear(&encoder);
  return tlen;
}

int32_t tDeserializeSDropFuncReq(void *buf, int32_t bufLen, SDropFuncReq *pReq) {
  SDecoder decoder = {0};
  int32_t  code = 0;
  int32_t  lino;
  tDecoderInit(&decoder, buf, bufLen);

  TAOS_CHECK_EXIT(tStartDecode(&decoder));
  TAOS_CHECK_EXIT(tDecodeCStrTo(&decoder, pReq->name));
  TAOS_CHECK_EXIT(tDecodeI8(&decoder, &pReq->igNotExists));
  tEndDecode(&decoder);

_exit:
  tDecoderClear(&decoder);
  return code;
}

int32_t tSerializeSRetrieveFuncReq(void *buf, int32_t bufLen, SRetrieveFuncReq *pReq) {
  SEncoder encoder = {0};
  int32_t  code = 0;
  int32_t  lino;
  int32_t  tlen;
  tEncoderInit(&encoder, buf, bufLen);

  TAOS_CHECK_EXIT(tStartEncode(&encoder));
  TAOS_CHECK_EXIT(tEncodeI32(&encoder, pReq->numOfFuncs));
  TAOS_CHECK_EXIT(tEncodeI8(&encoder, pReq->ignoreCodeComment));

  if (pReq->numOfFuncs != (int32_t)taosArrayGetSize(pReq->pFuncNames)) {
    TAOS_CHECK_EXIT(TSDB_CODE_INVALID_PARA);
  }
  for (int32_t i = 0; i < pReq->numOfFuncs; ++i) {
    char *fname = taosArrayGet(pReq->pFuncNames, i);
    TAOS_CHECK_EXIT(tEncodeCStr(&encoder, fname));
  }

  tEndEncode(&encoder);

_exit:
  if (code) {
    tlen = code;
  } else {
    tlen = encoder.pos;
  }
  tEncoderClear(&encoder);
  return tlen;
}

int32_t tDeserializeSRetrieveFuncReq(void *buf, int32_t bufLen, SRetrieveFuncReq *pReq) {
  SDecoder decoder = {0};
  int32_t  code = 0;
  int32_t  lino;
  tDecoderInit(&decoder, buf, bufLen);

  TAOS_CHECK_EXIT(tStartDecode(&decoder));
  TAOS_CHECK_EXIT(tDecodeI32(&decoder, &pReq->numOfFuncs));
  TAOS_CHECK_EXIT(tDecodeI8(&decoder, (int8_t *)&pReq->ignoreCodeComment));

  pReq->pFuncNames = taosArrayInit(pReq->numOfFuncs, TSDB_FUNC_NAME_LEN);
  if (pReq->pFuncNames == NULL) {
    TAOS_CHECK_EXIT(terrno);
  }

  for (int32_t i = 0; i < pReq->numOfFuncs; ++i) {
    char fname[TSDB_FUNC_NAME_LEN] = {0};
    TAOS_CHECK_EXIT(tDecodeCStrTo(&decoder, fname));
    if (taosArrayPush(pReq->pFuncNames, fname) == NULL) {
      TAOS_CHECK_EXIT(terrno);
    }
  }
  tEndDecode(&decoder);

_exit:
  tDecoderClear(&decoder);
  return code;
}

void tFreeSRetrieveFuncReq(SRetrieveFuncReq *pReq) { taosArrayDestroy(pReq->pFuncNames); }

int32_t tSerializeSRetrieveFuncRsp(void *buf, int32_t bufLen, SRetrieveFuncRsp *pRsp) {
  SEncoder encoder = {0};
  int32_t  code = 0;
  int32_t  lino;
  int32_t  tlen;
  tEncoderInit(&encoder, buf, bufLen);

  TAOS_CHECK_EXIT(tStartEncode(&encoder));
  TAOS_CHECK_EXIT(tEncodeI32(&encoder, pRsp->numOfFuncs));

  if (pRsp->numOfFuncs != (int32_t)taosArrayGetSize(pRsp->pFuncInfos)) {
    TAOS_CHECK_EXIT(TSDB_CODE_INVALID_PARA);
  }
  for (int32_t i = 0; i < pRsp->numOfFuncs; ++i) {
    SFuncInfo *pInfo = taosArrayGet(pRsp->pFuncInfos, i);

    TAOS_CHECK_EXIT(tEncodeCStr(&encoder, pInfo->name));
    TAOS_CHECK_EXIT(tEncodeI8(&encoder, pInfo->funcType));
    TAOS_CHECK_EXIT(tEncodeI8(&encoder, pInfo->scriptType));
    TAOS_CHECK_EXIT(tEncodeI8(&encoder, pInfo->outputType));
    TAOS_CHECK_EXIT(tEncodeI32(&encoder, pInfo->outputLen));
    TAOS_CHECK_EXIT(tEncodeI32(&encoder, pInfo->bufSize));
    TAOS_CHECK_EXIT(tEncodeI64(&encoder, pInfo->signature));
    TAOS_CHECK_EXIT(tEncodeI32(&encoder, pInfo->codeSize));
    TAOS_CHECK_EXIT(tEncodeI32(&encoder, pInfo->commentSize));
    if (pInfo->codeSize) {
      TAOS_CHECK_EXIT(tEncodeBinary(&encoder, pInfo->pCode, pInfo->codeSize));
    }
    if (pInfo->commentSize) {
      TAOS_CHECK_EXIT(tEncodeCStr(&encoder, pInfo->pComment));
    }
  }

  if (pRsp->numOfFuncs != (int32_t)taosArrayGetSize(pRsp->pFuncExtraInfos)) {
    TAOS_CHECK_EXIT(TSDB_CODE_INVALID_PARA);
  }
  for (int32_t i = 0; i < pRsp->numOfFuncs; ++i) {
    SFuncExtraInfo *extraInfo = taosArrayGet(pRsp->pFuncExtraInfos, i);
    TAOS_CHECK_EXIT(tEncodeI32(&encoder, extraInfo->funcVersion));
    TAOS_CHECK_EXIT(tEncodeI64(&encoder, extraInfo->funcCreatedTime));
  }

  tEndEncode(&encoder);

_exit:
  if (code) {
    tlen = code;
  } else {
    tlen = encoder.pos;
  }
  tEncoderClear(&encoder);
  return tlen;
}

int32_t tDeserializeSRetrieveFuncRsp(void *buf, int32_t bufLen, SRetrieveFuncRsp *pRsp) {
  SDecoder decoder = {0};
  int32_t  code = 0;
  int32_t  lino;
  tDecoderInit(&decoder, buf, bufLen);

  TAOS_CHECK_EXIT(tStartDecode(&decoder));
  TAOS_CHECK_EXIT(tDecodeI32(&decoder, &pRsp->numOfFuncs));

  pRsp->pFuncInfos = taosArrayInit(pRsp->numOfFuncs, sizeof(SFuncInfo));
  if (pRsp->pFuncInfos == NULL) {
    TAOS_CHECK_EXIT(terrno);
  }

  for (int32_t i = 0; i < pRsp->numOfFuncs; ++i) {
    SFuncInfo fInfo = {0};
    TAOS_CHECK_EXIT(tDecodeCStrTo(&decoder, fInfo.name));
    TAOS_CHECK_EXIT(tDecodeI8(&decoder, &fInfo.funcType));
    TAOS_CHECK_EXIT(tDecodeI8(&decoder, &fInfo.scriptType));
    TAOS_CHECK_EXIT(tDecodeI8(&decoder, &fInfo.outputType));
    TAOS_CHECK_EXIT(tDecodeI32(&decoder, &fInfo.outputLen));
    TAOS_CHECK_EXIT(tDecodeI32(&decoder, &fInfo.bufSize));
    TAOS_CHECK_EXIT(tDecodeI64(&decoder, &fInfo.signature));
    TAOS_CHECK_EXIT(tDecodeI32(&decoder, &fInfo.codeSize));
    TAOS_CHECK_EXIT(tDecodeI32(&decoder, &fInfo.commentSize));
    if (fInfo.codeSize) {
      fInfo.pCode = taosMemoryCalloc(1, fInfo.codeSize);
      if (fInfo.pCode == NULL) {
        TAOS_CHECK_EXIT(terrno);
      }
      TAOS_CHECK_EXIT(tDecodeCStrTo(&decoder, fInfo.pCode));
    }
    if (fInfo.commentSize) {
      fInfo.pComment = taosMemoryCalloc(1, fInfo.commentSize);
      if (fInfo.pComment == NULL) {
        TAOS_CHECK_EXIT(terrno);
      }
      TAOS_CHECK_EXIT(tDecodeCStrTo(&decoder, fInfo.pComment));
    }

    if (taosArrayPush(pRsp->pFuncInfos, &fInfo) == NULL) {
      TAOS_CHECK_EXIT(terrno);
    }
  }

  pRsp->pFuncExtraInfos = taosArrayInit(pRsp->numOfFuncs, sizeof(SFuncExtraInfo));
  if (pRsp->pFuncExtraInfos == NULL) {
    TAOS_CHECK_EXIT(terrno);
  }
  if (tDecodeIsEnd(&decoder)) {
    for (int32_t i = 0; i < pRsp->numOfFuncs; ++i) {
      SFuncExtraInfo extraInfo = {0};
      if (taosArrayPush(pRsp->pFuncExtraInfos, &extraInfo) == NULL) {
        TAOS_CHECK_EXIT(terrno);
      }
    }
  } else {
    for (int32_t i = 0; i < pRsp->numOfFuncs; ++i) {
      SFuncExtraInfo extraInfo = {0};
      TAOS_CHECK_EXIT(tDecodeI32(&decoder, &extraInfo.funcVersion));
      TAOS_CHECK_EXIT(tDecodeI64(&decoder, &extraInfo.funcCreatedTime));
      if (taosArrayPush(pRsp->pFuncExtraInfos, &extraInfo) == NULL) {
        TAOS_CHECK_EXIT(terrno);
      }
    }
  }
  tEndDecode(&decoder);

_exit:
  tDecoderClear(&decoder);
  return code;
}

void tFreeSFuncInfo(SFuncInfo *pInfo) {
  if (NULL == pInfo) {
    return;
  }

  taosMemoryFree(pInfo->pCode);
  taosMemoryFree(pInfo->pComment);
}

void tFreeSRetrieveFuncRsp(SRetrieveFuncRsp *pRsp) {
  int32_t size = taosArrayGetSize(pRsp->pFuncInfos);
  for (int32_t i = 0; i < size; ++i) {
    SFuncInfo *pInfo = taosArrayGet(pRsp->pFuncInfos, i);
    tFreeSFuncInfo(pInfo);
  }
  taosArrayDestroy(pRsp->pFuncInfos);
  taosArrayDestroy(pRsp->pFuncExtraInfos);
}

int32_t tSerializeSTableCfgReq(void *buf, int32_t bufLen, STableCfgReq *pReq) {
  int32_t code = 0;
  int32_t lino;
  int32_t headLen = sizeof(SMsgHead);
  if (buf != NULL) {
    buf = (char *)buf + headLen;
    bufLen -= headLen;
  }

  SEncoder encoder = {0};
  tEncoderInit(&encoder, buf, bufLen);

  TAOS_CHECK_EXIT(tStartEncode(&encoder));
  TAOS_CHECK_EXIT(tEncodeCStr(&encoder, pReq->dbFName));
  TAOS_CHECK_EXIT(tEncodeCStr(&encoder, pReq->tbName));
  tEndEncode(&encoder);

_exit:
  if (code) {
    tEncoderClear(&encoder);
    return code;
  } else {
    int32_t tlen = encoder.pos;
    tEncoderClear(&encoder);

    if (buf != NULL) {
      SMsgHead *pHead = (SMsgHead *)((char *)buf - headLen);
      pHead->vgId = htonl(pReq->header.vgId);
      pHead->contLen = htonl(tlen + headLen);
    }

    return tlen + headLen;
  }
}

int32_t tDeserializeSTableCfgReq(void *buf, int32_t bufLen, STableCfgReq *pReq) {
  int32_t headLen = sizeof(SMsgHead);

  int32_t   code = 0;
  int32_t   lino;
  SMsgHead *pHead = buf;
  pHead->vgId = pReq->header.vgId;
  pHead->contLen = pReq->header.contLen;

  SDecoder decoder = {0};
  tDecoderInit(&decoder, (char *)buf + headLen, bufLen - headLen);

  TAOS_CHECK_EXIT(tStartDecode(&decoder));
  TAOS_CHECK_EXIT(tDecodeCStrTo(&decoder, pReq->dbFName));
  TAOS_CHECK_EXIT(tDecodeCStrTo(&decoder, pReq->tbName));

  tEndDecode(&decoder);
_exit:
  tDecoderClear(&decoder);
  return code;
}

int32_t tSerializeSTableCfgRsp(void *buf, int32_t bufLen, STableCfgRsp *pRsp) {
  SEncoder encoder = {0};
  int32_t  code = 0;
  int32_t  lino;
  int32_t  tlen;
  tEncoderInit(&encoder, buf, bufLen);

  TAOS_CHECK_EXIT(tStartEncode(&encoder));
  TAOS_CHECK_EXIT(tEncodeCStr(&encoder, pRsp->tbName));
  TAOS_CHECK_EXIT(tEncodeCStr(&encoder, pRsp->stbName));
  TAOS_CHECK_EXIT(tEncodeCStr(&encoder, pRsp->dbFName));
  TAOS_CHECK_EXIT(tEncodeI32(&encoder, pRsp->numOfTags));
  TAOS_CHECK_EXIT(tEncodeI32(&encoder, pRsp->numOfColumns));
  TAOS_CHECK_EXIT(tEncodeI8(&encoder, pRsp->tableType));
  TAOS_CHECK_EXIT(tEncodeI64(&encoder, pRsp->delay1));
  TAOS_CHECK_EXIT(tEncodeI64(&encoder, pRsp->delay2));
  TAOS_CHECK_EXIT(tEncodeI64(&encoder, pRsp->watermark1));
  TAOS_CHECK_EXIT(tEncodeI64(&encoder, pRsp->watermark2));
  TAOS_CHECK_EXIT(tEncodeI32(&encoder, pRsp->ttl));

  int32_t numOfFuncs = taosArrayGetSize(pRsp->pFuncs);
  TAOS_CHECK_EXIT(tEncodeI32(&encoder, numOfFuncs));
  for (int32_t i = 0; i < numOfFuncs; ++i) {
    const char *pFunc = taosArrayGet(pRsp->pFuncs, i);
    TAOS_CHECK_EXIT(tEncodeCStr(&encoder, pFunc));
  }

  TAOS_CHECK_EXIT(tEncodeI32(&encoder, pRsp->commentLen));
  if (pRsp->commentLen > 0) {
    TAOS_CHECK_EXIT(tEncodeCStr(&encoder, pRsp->pComment));
  }

  for (int32_t i = 0; i < pRsp->numOfColumns + pRsp->numOfTags; ++i) {
    SSchema *pSchema = &pRsp->pSchemas[i];
    TAOS_CHECK_EXIT(tEncodeSSchema(&encoder, pSchema));
  }

  TAOS_CHECK_EXIT(tEncodeI32(&encoder, pRsp->tagsLen));
  TAOS_CHECK_EXIT(tEncodeBinary(&encoder, pRsp->pTags, pRsp->tagsLen));

  if (withExtSchema(pRsp->tableType)) {
    for (int32_t i = 0; i < pRsp->numOfColumns; ++i) {
      SSchemaExt *pSchemaExt = &pRsp->pSchemaExt[i];
      TAOS_CHECK_EXIT(tEncodeSSchemaExt(&encoder, pSchemaExt));
    }
  }

  TAOS_CHECK_EXIT(tEncodeI8(&encoder, pRsp->virtualStb));
  if (hasRefCol(pRsp->tableType)) {
    for (int32_t i = 0; i < pRsp->numOfColumns; ++i) {
      SColRef *pColRef = &pRsp->pColRefs[i];
      TAOS_CHECK_EXIT(tEncodeSColRef(&encoder, pColRef));
    }
  }

  TAOS_CHECK_EXIT(tEncodeI32(&encoder, pRsp->keep));

  tEndEncode(&encoder);

_exit:
  if (code) {
    tlen = code;
  } else {
    tlen = encoder.pos;
  }
  tEncoderClear(&encoder);
  return tlen;
}

int32_t tDeserializeSTableCfgRsp(void *buf, int32_t bufLen, STableCfgRsp *pRsp) {
  SDecoder decoder = {0};
  int32_t  code = 0;
  int32_t  lino;
  tDecoderInit(&decoder, buf, bufLen);

  TAOS_CHECK_EXIT(tStartDecode(&decoder));
  TAOS_CHECK_EXIT(tDecodeCStrTo(&decoder, pRsp->tbName));
  TAOS_CHECK_EXIT(tDecodeCStrTo(&decoder, pRsp->stbName));
  TAOS_CHECK_EXIT(tDecodeCStrTo(&decoder, pRsp->dbFName));
  TAOS_CHECK_EXIT(tDecodeI32(&decoder, &pRsp->numOfTags));
  TAOS_CHECK_EXIT(tDecodeI32(&decoder, &pRsp->numOfColumns));
  TAOS_CHECK_EXIT(tDecodeI8(&decoder, &pRsp->tableType));
  TAOS_CHECK_EXIT(tDecodeI64(&decoder, &pRsp->delay1));
  TAOS_CHECK_EXIT(tDecodeI64(&decoder, &pRsp->delay2));
  TAOS_CHECK_EXIT(tDecodeI64(&decoder, &pRsp->watermark1));
  TAOS_CHECK_EXIT(tDecodeI64(&decoder, &pRsp->watermark2));
  TAOS_CHECK_EXIT(tDecodeI32(&decoder, &pRsp->ttl));

  int32_t numOfFuncs = 0;
  TAOS_CHECK_EXIT(tDecodeI32(&decoder, &numOfFuncs));
  if (numOfFuncs > 0) {
    pRsp->pFuncs = taosArrayInit(numOfFuncs, TSDB_FUNC_NAME_LEN);
    if (NULL == pRsp->pFuncs) {
      TAOS_CHECK_EXIT(terrno);
    }
  }
  for (int32_t i = 0; i < numOfFuncs; ++i) {
    char pFunc[TSDB_FUNC_NAME_LEN];
    TAOS_CHECK_EXIT(tDecodeCStrTo(&decoder, pFunc));
    if (taosArrayPush(pRsp->pFuncs, pFunc) == NULL) {
      TAOS_CHECK_EXIT(terrno);
    }
  }

  TAOS_CHECK_EXIT(tDecodeI32(&decoder, &pRsp->commentLen));
  if (pRsp->commentLen > 0) {
    TAOS_CHECK_EXIT(tDecodeCStrAlloc(&decoder, &pRsp->pComment));
  } else {
    pRsp->pComment = NULL;
  }

  int32_t totalCols = pRsp->numOfTags + pRsp->numOfColumns;
  pRsp->pSchemas = taosMemoryMalloc(sizeof(SSchema) * totalCols);
  if (pRsp->pSchemas == NULL) {
    TAOS_CHECK_EXIT(terrno);
  }

  for (int32_t i = 0; i < totalCols; ++i) {
    SSchema *pSchema = &pRsp->pSchemas[i];
    TAOS_CHECK_EXIT(tDecodeSSchema(&decoder, pSchema));
  }

  TAOS_CHECK_EXIT(tDecodeI32(&decoder, &pRsp->tagsLen));
  TAOS_CHECK_EXIT(tDecodeBinaryAlloc(&decoder, (void **)&pRsp->pTags, NULL));

  if (!tDecodeIsEnd(&decoder)) {
    if (withExtSchema(pRsp->tableType) && pRsp->numOfColumns > 0) {
      pRsp->pSchemaExt = taosMemoryMalloc(sizeof(SSchemaExt) * pRsp->numOfColumns);
      if (pRsp->pSchemaExt == NULL) {
        TAOS_CHECK_EXIT(terrno);
      }

      for (int32_t i = 0; i < pRsp->numOfColumns; ++i) {
        SSchemaExt *pSchemaExt = &pRsp->pSchemaExt[i];
        TAOS_CHECK_EXIT(tDecodeSSchemaExt(&decoder, pSchemaExt));
      }
    } else {
      pRsp->pSchemaExt = NULL;
    }
  }

  if (!tDecodeIsEnd(&decoder)) {
    TAOS_CHECK_EXIT(tDecodeI8(&decoder, &pRsp->virtualStb));
    if (hasRefCol(pRsp->tableType) && pRsp->numOfColumns > 0) {
      pRsp->pColRefs = taosMemoryMalloc(sizeof(SColRef) * pRsp->numOfColumns);
      if (pRsp->pColRefs == NULL) {
        TAOS_CHECK_EXIT(terrno);
      }

      for (int32_t i = 0; i < pRsp->numOfColumns; ++i) {
        SColRef *pColRef = &pRsp->pColRefs[i];
        TAOS_CHECK_EXIT(tDecodeSColRef(&decoder, pColRef));
      }
    } else {
      pRsp->pColRefs = NULL;
    }
  }

  if (!tDecodeIsEnd(&decoder)) {
    TAOS_CHECK_EXIT(tDecodeI32(&decoder, &pRsp->keep));
  } else {
    pRsp->keep = 0;
  }

  tEndDecode(&decoder);

_exit:
  tDecoderClear(&decoder);
  return code;
}

void tFreeSTableCfgRsp(STableCfgRsp *pRsp) {
  if (NULL == pRsp) {
    return;
  }

  taosMemoryFreeClear(pRsp->pComment);
  taosMemoryFreeClear(pRsp->pSchemas);
  taosMemoryFreeClear(pRsp->pSchemaExt);
  taosMemoryFreeClear(pRsp->pColRefs);
  taosMemoryFreeClear(pRsp->pTags);

  taosArrayDestroy(pRsp->pFuncs);
}

int32_t tSerializeSCreateDbReq(void *buf, int32_t bufLen, SCreateDbReq *pReq) {
  SEncoder encoder = {0};
  int32_t  code = 0;
  int32_t  lino;
  int32_t  tlen;

  tEncoderInit(&encoder, buf, bufLen);

  TAOS_CHECK_EXIT(tStartEncode(&encoder));
  TAOS_CHECK_EXIT(tEncodeCStr(&encoder, pReq->db));
  TAOS_CHECK_EXIT(tEncodeI32(&encoder, pReq->numOfVgroups));
  TAOS_CHECK_EXIT(tEncodeI32(&encoder, pReq->numOfStables));
  TAOS_CHECK_EXIT(tEncodeI32(&encoder, pReq->buffer));
  TAOS_CHECK_EXIT(tEncodeI32(&encoder, pReq->pageSize));
  TAOS_CHECK_EXIT(tEncodeI32(&encoder, pReq->pages));
  TAOS_CHECK_EXIT(tEncodeI32(&encoder, pReq->cacheLastSize));
  TAOS_CHECK_EXIT(tEncodeI32(&encoder, pReq->daysPerFile));
  TAOS_CHECK_EXIT(tEncodeI32(&encoder, pReq->daysToKeep0));
  TAOS_CHECK_EXIT(tEncodeI32(&encoder, pReq->daysToKeep1));
  TAOS_CHECK_EXIT(tEncodeI32(&encoder, pReq->daysToKeep2));
  TAOS_CHECK_EXIT(tEncodeI32(&encoder, pReq->minRows));
  TAOS_CHECK_EXIT(tEncodeI32(&encoder, pReq->maxRows));
  TAOS_CHECK_EXIT(tEncodeI32(&encoder, pReq->walFsyncPeriod));
  TAOS_CHECK_EXIT(tEncodeI8(&encoder, pReq->walLevel));
  TAOS_CHECK_EXIT(tEncodeI8(&encoder, pReq->precision));
  TAOS_CHECK_EXIT(tEncodeI8(&encoder, pReq->compression));
  TAOS_CHECK_EXIT(tEncodeI8(&encoder, pReq->replications));
  TAOS_CHECK_EXIT(tEncodeI8(&encoder, pReq->strict));
  TAOS_CHECK_EXIT(tEncodeI8(&encoder, pReq->cacheLast));
  TAOS_CHECK_EXIT(tEncodeI8(&encoder, pReq->schemaless));
  TAOS_CHECK_EXIT(tEncodeI32(&encoder, pReq->walRetentionPeriod));
  TAOS_CHECK_EXIT(tEncodeI64(&encoder, pReq->walRetentionSize));
  TAOS_CHECK_EXIT(tEncodeI32(&encoder, pReq->walRollPeriod));
  TAOS_CHECK_EXIT(tEncodeI64(&encoder, pReq->walSegmentSize));
  TAOS_CHECK_EXIT(tEncodeI32(&encoder, pReq->sstTrigger));
  TAOS_CHECK_EXIT(tEncodeI16(&encoder, pReq->hashPrefix));
  TAOS_CHECK_EXIT(tEncodeI16(&encoder, pReq->hashSuffix));
  TAOS_CHECK_EXIT(tEncodeI8(&encoder, pReq->ignoreExist));
  TAOS_CHECK_EXIT(tEncodeI32(&encoder, pReq->numOfRetensions));
  for (int32_t i = 0; i < pReq->numOfRetensions; ++i) {
    SRetention *pRetension = taosArrayGet(pReq->pRetensions, i);
    TAOS_CHECK_EXIT(tEncodeI64(&encoder, pRetension->freq));
    TAOS_CHECK_EXIT(tEncodeI64(&encoder, pRetension->keep));
    TAOS_CHECK_EXIT(tEncodeI8(&encoder, pRetension->freqUnit));
    TAOS_CHECK_EXIT(tEncodeI8(&encoder, pRetension->keepUnit));
  }
  TAOS_CHECK_EXIT(tEncodeI32(&encoder, pReq->tsdbPageSize));
  TAOS_CHECK_EXIT(tEncodeI32(&encoder, pReq->keepTimeOffset));

  ENCODESQL();

  TAOS_CHECK_EXIT(tEncodeI8(&encoder, pReq->withArbitrator));
  TAOS_CHECK_EXIT(tEncodeI8(&encoder, pReq->encryptAlgorithm));
  TAOS_CHECK_EXIT(tEncodeI32(&encoder, pReq->ssChunkSize));
  TAOS_CHECK_EXIT(tEncodeI32(&encoder, pReq->ssKeepLocal));
  TAOS_CHECK_EXIT(tEncodeI8(&encoder, pReq->ssCompact));
  TAOS_CHECK_EXIT(tEncodeCStr(&encoder, pReq->dnodeListStr));

  // auto-compact parameters
  TAOS_CHECK_EXIT(tEncodeI32v(&encoder, pReq->compactInterval));
  TAOS_CHECK_EXIT(tEncodeI32v(&encoder, pReq->compactStartTime));
  TAOS_CHECK_EXIT(tEncodeI32v(&encoder, pReq->compactEndTime));
  TAOS_CHECK_EXIT(tEncodeI8(&encoder, pReq->compactTimeOffset));

  tEndEncode(&encoder);

_exit:
  if (code) {
    tlen = code;
  } else {
    tlen = encoder.pos;
  }
  tEncoderClear(&encoder);
  return tlen;
}

int32_t tDeserializeSCreateDbReq(void *buf, int32_t bufLen, SCreateDbReq *pReq) {
  SDecoder decoder = {0};
  int32_t  code = 0;
  int32_t  lino;
  tDecoderInit(&decoder, buf, bufLen);

  TAOS_CHECK_EXIT(tStartDecode(&decoder));
  TAOS_CHECK_EXIT(tDecodeCStrTo(&decoder, pReq->db));
  TAOS_CHECK_EXIT(tDecodeI32(&decoder, &pReq->numOfVgroups));
  TAOS_CHECK_EXIT(tDecodeI32(&decoder, &pReq->numOfStables));
  TAOS_CHECK_EXIT(tDecodeI32(&decoder, &pReq->buffer));
  TAOS_CHECK_EXIT(tDecodeI32(&decoder, &pReq->pageSize));
  TAOS_CHECK_EXIT(tDecodeI32(&decoder, &pReq->pages));
  TAOS_CHECK_EXIT(tDecodeI32(&decoder, &pReq->cacheLastSize));
  TAOS_CHECK_EXIT(tDecodeI32(&decoder, &pReq->daysPerFile));
  TAOS_CHECK_EXIT(tDecodeI32(&decoder, &pReq->daysToKeep0));
  TAOS_CHECK_EXIT(tDecodeI32(&decoder, &pReq->daysToKeep1));
  TAOS_CHECK_EXIT(tDecodeI32(&decoder, &pReq->daysToKeep2));
  TAOS_CHECK_EXIT(tDecodeI32(&decoder, &pReq->minRows));
  TAOS_CHECK_EXIT(tDecodeI32(&decoder, &pReq->maxRows));
  TAOS_CHECK_EXIT(tDecodeI32(&decoder, &pReq->walFsyncPeriod));
  TAOS_CHECK_EXIT(tDecodeI8(&decoder, &pReq->walLevel));
  TAOS_CHECK_EXIT(tDecodeI8(&decoder, &pReq->precision));
  TAOS_CHECK_EXIT(tDecodeI8(&decoder, &pReq->compression));
  TAOS_CHECK_EXIT(tDecodeI8(&decoder, &pReq->replications));
  TAOS_CHECK_EXIT(tDecodeI8(&decoder, &pReq->strict));
  TAOS_CHECK_EXIT(tDecodeI8(&decoder, &pReq->cacheLast));
  TAOS_CHECK_EXIT(tDecodeI8(&decoder, &pReq->schemaless));
  TAOS_CHECK_EXIT(tDecodeI32(&decoder, &pReq->walRetentionPeriod));
  TAOS_CHECK_EXIT(tDecodeI64(&decoder, &pReq->walRetentionSize));
  TAOS_CHECK_EXIT(tDecodeI32(&decoder, &pReq->walRollPeriod));
  TAOS_CHECK_EXIT(tDecodeI64(&decoder, &pReq->walSegmentSize));
  TAOS_CHECK_EXIT(tDecodeI32(&decoder, &pReq->sstTrigger));
  TAOS_CHECK_EXIT(tDecodeI16(&decoder, &pReq->hashPrefix));
  TAOS_CHECK_EXIT(tDecodeI16(&decoder, &pReq->hashSuffix));
  TAOS_CHECK_EXIT(tDecodeI8(&decoder, &pReq->ignoreExist));
  TAOS_CHECK_EXIT(tDecodeI32(&decoder, &pReq->numOfRetensions));
  pReq->pRetensions = taosArrayInit(pReq->numOfRetensions, sizeof(SRetention));
  if (pReq->pRetensions == NULL) {
    TAOS_CHECK_EXIT(terrno);
  }

  for (int32_t i = 0; i < pReq->numOfRetensions; ++i) {
    SRetention rentension = {0};
    TAOS_CHECK_EXIT(tDecodeI64(&decoder, &rentension.freq));
    TAOS_CHECK_EXIT(tDecodeI64(&decoder, &rentension.keep));
    TAOS_CHECK_EXIT(tDecodeI8(&decoder, &rentension.freqUnit));
    TAOS_CHECK_EXIT(tDecodeI8(&decoder, &rentension.keepUnit));
    if (taosArrayPush(pReq->pRetensions, &rentension) == NULL) {
      TAOS_CHECK_EXIT(terrno);
    }
  }

  TAOS_CHECK_EXIT(tDecodeI32(&decoder, &pReq->tsdbPageSize));

  if (!tDecodeIsEnd(&decoder)) {
    TAOS_CHECK_EXIT(tDecodeI32(&decoder, &pReq->keepTimeOffset));
  } else {
    pReq->keepTimeOffset = TSDB_DEFAULT_KEEP_TIME_OFFSET;
  }

  DECODESQL();

  if (!tDecodeIsEnd(&decoder)) {
    TAOS_CHECK_EXIT(tDecodeI8(&decoder, &pReq->withArbitrator));
    TAOS_CHECK_EXIT(tDecodeI8(&decoder, &pReq->encryptAlgorithm));
    TAOS_CHECK_EXIT(tDecodeI32(&decoder, &pReq->ssChunkSize));
    TAOS_CHECK_EXIT(tDecodeI32(&decoder, &pReq->ssKeepLocal));
    TAOS_CHECK_EXIT(tDecodeI8(&decoder, &pReq->ssCompact));
  } else {
    pReq->withArbitrator = TSDB_DEFAULT_DB_WITH_ARBITRATOR;
    pReq->encryptAlgorithm = TSDB_DEFAULT_ENCRYPT_ALGO;
    pReq->ssChunkSize = TSDB_DEFAULT_SS_CHUNK_SIZE;
    pReq->ssKeepLocal = TSDB_DEFAULT_SS_KEEP_LOCAL;
    pReq->ssCompact = TSDB_DEFAULT_SS_COMPACT;
  }

  if (!tDecodeIsEnd(&decoder)) {
    TAOS_CHECK_EXIT(tDecodeCStrTo(&decoder, pReq->dnodeListStr));
  }

  if (!tDecodeIsEnd(&decoder)) {
    TAOS_CHECK_EXIT(tDecodeI32v(&decoder, &pReq->compactInterval));
    TAOS_CHECK_EXIT(tDecodeI32v(&decoder, &pReq->compactStartTime));
    TAOS_CHECK_EXIT(tDecodeI32v(&decoder, &pReq->compactEndTime));
    TAOS_CHECK_EXIT(tDecodeI8(&decoder, &pReq->compactTimeOffset));
  } else {
    pReq->compactInterval = TSDB_DEFAULT_COMPACT_INTERVAL;
    pReq->compactStartTime = TSDB_DEFAULT_COMPACT_START_TIME;
    pReq->compactEndTime = TSDB_DEFAULT_COMPACT_END_TIME;
    pReq->compactTimeOffset = TSDB_DEFAULT_COMPACT_TIME_OFFSET;
  }

  tEndDecode(&decoder);

_exit:
  tDecoderClear(&decoder);
  return code;
}

void tFreeSCreateDbReq(SCreateDbReq *pReq) {
  taosArrayDestroy(pReq->pRetensions);
  pReq->pRetensions = NULL;
  FREESQL();
}

int32_t tSerializeSAlterDbReq(void *buf, int32_t bufLen, SAlterDbReq *pReq) {
  SEncoder encoder = {0};
  int32_t  code = 0;
  int32_t  lino;
  int32_t  tlen;

  tEncoderInit(&encoder, buf, bufLen);

  TAOS_CHECK_EXIT(tStartEncode(&encoder));
  TAOS_CHECK_EXIT(tEncodeCStr(&encoder, pReq->db));
  TAOS_CHECK_EXIT(tEncodeI32(&encoder, pReq->buffer));
  TAOS_CHECK_EXIT(tEncodeI32(&encoder, pReq->pageSize));
  TAOS_CHECK_EXIT(tEncodeI32(&encoder, pReq->pages));
  TAOS_CHECK_EXIT(tEncodeI32(&encoder, pReq->cacheLastSize));
  TAOS_CHECK_EXIT(tEncodeI32(&encoder, pReq->daysPerFile));
  TAOS_CHECK_EXIT(tEncodeI32(&encoder, pReq->daysToKeep0));
  TAOS_CHECK_EXIT(tEncodeI32(&encoder, pReq->daysToKeep1));
  TAOS_CHECK_EXIT(tEncodeI32(&encoder, pReq->daysToKeep2));
  TAOS_CHECK_EXIT(tEncodeI32(&encoder, pReq->walFsyncPeriod));
  TAOS_CHECK_EXIT(tEncodeI8(&encoder, pReq->walLevel));
  TAOS_CHECK_EXIT(tEncodeI8(&encoder, pReq->strict));
  TAOS_CHECK_EXIT(tEncodeI8(&encoder, pReq->cacheLast));
  TAOS_CHECK_EXIT(tEncodeI8(&encoder, pReq->replications));
  TAOS_CHECK_EXIT(tEncodeI32(&encoder, pReq->sstTrigger));

  // 1st modification
  TAOS_CHECK_EXIT(tEncodeI32(&encoder, pReq->minRows));
  // 2nd modification
  TAOS_CHECK_EXIT(tEncodeI32(&encoder, pReq->walRetentionPeriod));
  TAOS_CHECK_EXIT(tEncodeI32(&encoder, pReq->walRetentionSize));
  TAOS_CHECK_EXIT(tEncodeI32(&encoder, pReq->keepTimeOffset));

  TAOS_CHECK_EXIT(tEncodeI32(&encoder, pReq->ssKeepLocal));
  TAOS_CHECK_EXIT(tEncodeI8(&encoder, pReq->ssCompact));

  ENCODESQL();
  TAOS_CHECK_EXIT(tEncodeI8(&encoder, pReq->withArbitrator));
  // auto compact config
  TAOS_CHECK_EXIT(tEncodeI32v(&encoder, pReq->compactInterval));
  TAOS_CHECK_EXIT(tEncodeI32v(&encoder, pReq->compactStartTime));
  TAOS_CHECK_EXIT(tEncodeI32v(&encoder, pReq->compactEndTime));
  TAOS_CHECK_EXIT(tEncodeI8(&encoder, pReq->compactTimeOffset));
  tEndEncode(&encoder);

_exit:
  if (code) {
    tlen = code;
  } else {
    tlen = encoder.pos;
  }
  tEncoderClear(&encoder);
  return tlen;
}

int32_t tDeserializeSAlterDbReq(void *buf, int32_t bufLen, SAlterDbReq *pReq) {
  SDecoder decoder = {0};
  int32_t  code = 0;
  int32_t  lino;
  tDecoderInit(&decoder, buf, bufLen);

  TAOS_CHECK_EXIT(tStartDecode(&decoder));
  TAOS_CHECK_EXIT(tDecodeCStrTo(&decoder, pReq->db));
  TAOS_CHECK_EXIT(tDecodeI32(&decoder, &pReq->buffer));
  TAOS_CHECK_EXIT(tDecodeI32(&decoder, &pReq->pageSize));
  TAOS_CHECK_EXIT(tDecodeI32(&decoder, &pReq->pages));
  TAOS_CHECK_EXIT(tDecodeI32(&decoder, &pReq->cacheLastSize));
  TAOS_CHECK_EXIT(tDecodeI32(&decoder, &pReq->daysPerFile));
  TAOS_CHECK_EXIT(tDecodeI32(&decoder, &pReq->daysToKeep0));
  TAOS_CHECK_EXIT(tDecodeI32(&decoder, &pReq->daysToKeep1));
  TAOS_CHECK_EXIT(tDecodeI32(&decoder, &pReq->daysToKeep2));
  TAOS_CHECK_EXIT(tDecodeI32(&decoder, &pReq->walFsyncPeriod));
  TAOS_CHECK_EXIT(tDecodeI8(&decoder, &pReq->walLevel));
  TAOS_CHECK_EXIT(tDecodeI8(&decoder, &pReq->strict));
  TAOS_CHECK_EXIT(tDecodeI8(&decoder, &pReq->cacheLast));
  TAOS_CHECK_EXIT(tDecodeI8(&decoder, &pReq->replications));
  TAOS_CHECK_EXIT(tDecodeI32(&decoder, &pReq->sstTrigger));

  // 1st modification
  if (!tDecodeIsEnd(&decoder)) {
    TAOS_CHECK_EXIT(tDecodeI32(&decoder, &pReq->minRows));
  } else {
    pReq->minRows = -1;
  }

  // 2nd modification
  if (!tDecodeIsEnd(&decoder)) {
    TAOS_CHECK_EXIT(tDecodeI32(&decoder, &pReq->walRetentionPeriod));
    TAOS_CHECK_EXIT(tDecodeI32(&decoder, &pReq->walRetentionSize));
  } else {
    pReq->walRetentionPeriod = -1;
    pReq->walRetentionSize = -1;
  }
  pReq->keepTimeOffset = TSDB_DEFAULT_KEEP_TIME_OFFSET;
  if (!tDecodeIsEnd(&decoder)) {
    TAOS_CHECK_EXIT(tDecodeI32(&decoder, &pReq->keepTimeOffset));
  }

  pReq->ssKeepLocal = TSDB_DEFAULT_SS_KEEP_LOCAL;
  pReq->ssCompact = TSDB_DEFAULT_SS_COMPACT;
  if (!tDecodeIsEnd(&decoder)) {
    TAOS_CHECK_EXIT(tDecodeI32(&decoder, &pReq->ssKeepLocal));
    TAOS_CHECK_EXIT(tDecodeI8(&decoder, &pReq->ssCompact));
  }

  DECODESQL();
  pReq->withArbitrator = TSDB_DEFAULT_DB_WITH_ARBITRATOR;
  if (!tDecodeIsEnd(&decoder)) {
    TAOS_CHECK_EXIT(tDecodeI8(&decoder, &pReq->withArbitrator));
  }

  // auto compact config
  if (!tDecodeIsEnd(&decoder)) {
    TAOS_CHECK_EXIT(tDecodeI32v(&decoder, &pReq->compactInterval));
    TAOS_CHECK_EXIT(tDecodeI32v(&decoder, &pReq->compactStartTime));
    TAOS_CHECK_EXIT(tDecodeI32v(&decoder, &pReq->compactEndTime));
    TAOS_CHECK_EXIT(tDecodeI8(&decoder, &pReq->compactTimeOffset));
  } else {
    pReq->compactInterval = TSDB_DEFAULT_COMPACT_INTERVAL;
    pReq->compactStartTime = TSDB_DEFAULT_COMPACT_START_TIME;
    pReq->compactEndTime = TSDB_DEFAULT_COMPACT_END_TIME;
    pReq->compactTimeOffset = TSDB_DEFAULT_COMPACT_TIME_OFFSET;
  }
  tEndDecode(&decoder);

_exit:
  tDecoderClear(&decoder);
  return code;
}

void tFreeSAlterDbReq(SAlterDbReq *pReq) { FREESQL(); }

int32_t tSerializeSDropDbReq(void *buf, int32_t bufLen, SDropDbReq *pReq) {
  SEncoder encoder = {0};
  int32_t  code = 0;
  int32_t  lino;
  int32_t  tlen;
  tEncoderInit(&encoder, buf, bufLen);

  TAOS_CHECK_EXIT(tStartEncode(&encoder));
  TAOS_CHECK_EXIT(tEncodeCStr(&encoder, pReq->db));
  TAOS_CHECK_EXIT(tEncodeI8(&encoder, pReq->ignoreNotExists));
  TAOS_CHECK_EXIT(tEncodeI8(&encoder, pReq->force));
  ENCODESQL();
  tEndEncode(&encoder);

_exit:
  if (code) {
    tlen = code;
  } else {
    tlen = encoder.pos;
  }
  tEncoderClear(&encoder);
  return tlen;
}

int32_t tDeserializeSDropDbReq(void *buf, int32_t bufLen, SDropDbReq *pReq) {
  SDecoder decoder = {0};
  int32_t  code = 0;
  int32_t  lino;
  tDecoderInit(&decoder, buf, bufLen);

  TAOS_CHECK_EXIT(tStartDecode(&decoder));
  TAOS_CHECK_EXIT(tDecodeCStrTo(&decoder, pReq->db));
  TAOS_CHECK_EXIT(tDecodeI8(&decoder, &pReq->ignoreNotExists));
  TAOS_CHECK_EXIT(tDecodeI8(&decoder, &pReq->force));
  DECODESQL();
  tEndDecode(&decoder);

_exit:
  tDecoderClear(&decoder);
  return code;
}

void tFreeSDropDbReq(SDropDbReq *pReq) { FREESQL(); }

int32_t tSerializeSDropDbRsp(void *buf, int32_t bufLen, SDropDbRsp *pRsp) {
  SEncoder encoder = {0};
  int32_t  code = 0;
  int32_t  lino;
  int32_t  tlen;
  tEncoderInit(&encoder, buf, bufLen);

  TAOS_CHECK_EXIT(tStartEncode(&encoder));
  TAOS_CHECK_EXIT(tEncodeCStr(&encoder, pRsp->db));
  TAOS_CHECK_EXIT(tEncodeI64(&encoder, pRsp->uid));
  tEndEncode(&encoder);

_exit:
  if (code) {
    tlen = code;
  } else {
    tlen = encoder.pos;
  }
  tEncoderClear(&encoder);
  return tlen;
}

int32_t tDeserializeSDropDbRsp(void *buf, int32_t bufLen, SDropDbRsp *pRsp) {
  SDecoder decoder = {0};
  int32_t  code = 0;
  int32_t  lino;
  tDecoderInit(&decoder, buf, bufLen);

  TAOS_CHECK_EXIT(tStartDecode(&decoder));
  TAOS_CHECK_EXIT(tDecodeCStrTo(&decoder, pRsp->db));
  TAOS_CHECK_EXIT(tDecodeI64(&decoder, &pRsp->uid));
  tEndDecode(&decoder);

_exit:
  tDecoderClear(&decoder);
  return code;
}

int32_t tSerializeSUseDbReq(void *buf, int32_t bufLen, SUseDbReq *pReq) {
  SEncoder encoder = {0};
  int32_t  code = 0;
  int32_t  lino;
  int32_t  tlen;
  tEncoderInit(&encoder, buf, bufLen);

  TAOS_CHECK_EXIT(tStartEncode(&encoder));
  TAOS_CHECK_EXIT(tEncodeCStr(&encoder, pReq->db));
  TAOS_CHECK_EXIT(tEncodeI64(&encoder, pReq->dbId));
  TAOS_CHECK_EXIT(tEncodeI32(&encoder, pReq->vgVersion));
  TAOS_CHECK_EXIT(tEncodeI32(&encoder, pReq->numOfTable));
  TAOS_CHECK_EXIT(tEncodeI64(&encoder, pReq->stateTs));
  tEndEncode(&encoder);

_exit:
  if (code) {
    tlen = code;
  } else {
    tlen = encoder.pos;
  }
  tEncoderClear(&encoder);
  return tlen;
}

int32_t tDeserializeSUseDbReq(void *buf, int32_t bufLen, SUseDbReq *pReq) {
  SDecoder decoder = {0};
  int32_t  code = 0;
  int32_t  lino;
  tDecoderInit(&decoder, buf, bufLen);

  TAOS_CHECK_EXIT(tStartDecode(&decoder));
  TAOS_CHECK_EXIT(tDecodeCStrTo(&decoder, pReq->db));
  TAOS_CHECK_EXIT(tDecodeI64(&decoder, &pReq->dbId));
  TAOS_CHECK_EXIT(tDecodeI32(&decoder, &pReq->vgVersion));
  TAOS_CHECK_EXIT(tDecodeI32(&decoder, &pReq->numOfTable));
  TAOS_CHECK_EXIT(tDecodeI64(&decoder, &pReq->stateTs));
  tEndDecode(&decoder);

_exit:
  tDecoderClear(&decoder);
  return code;
}

int32_t tSerializeSVSubTablesReq(void *buf, int32_t bufLen, SVSubTablesReq *pReq) {
  SEncoder encoder = {0};
  int32_t  code = 0;
  int32_t  lino;
  int32_t  tlen;
  tEncoderInit(&encoder, buf, bufLen);

  TAOS_CHECK_EXIT(tStartEncode(&encoder));
  TAOS_CHECK_EXIT(tEncodeI64(&encoder, pReq->suid));
  tEndEncode(&encoder);

_exit:
  if (code) {
    tlen = code;
  } else {
    tlen = encoder.pos;
  }
  tEncoderClear(&encoder);
  return tlen;
}

int32_t tDeserializeSVSubTablesReq(void *buf, int32_t bufLen, SVSubTablesReq *pReq) {
  SDecoder decoder = {0};
  int32_t  code = 0;
  int32_t  lino;
  tDecoderInit(&decoder, buf, bufLen);

  TAOS_CHECK_EXIT(tStartDecode(&decoder));
  TAOS_CHECK_EXIT(tDecodeI64(&decoder, &pReq->suid));
  tEndDecode(&decoder);

_exit:
  tDecoderClear(&decoder);
  return code;
}

int32_t tSerializeSVSubTablesRspImpl(SEncoder *pEncoder, SVSubTablesRsp *pRsp) {
  int32_t code = 0;
  int32_t lino;
  TAOS_CHECK_EXIT(tEncodeI32(pEncoder, pRsp->vgId));
  int32_t numOfTables = taosArrayGetSize(pRsp->pTables);
  TAOS_CHECK_EXIT(tEncodeI32(pEncoder, numOfTables));
  for (int32_t i = 0; i < numOfTables; ++i) {
    SVCTableRefCols *pTb = (SVCTableRefCols *)taosArrayGetP(pRsp->pTables, i);
    TAOS_CHECK_EXIT(tEncodeU64(pEncoder, pTb->uid));
    TAOS_CHECK_EXIT(tEncodeI32(pEncoder, pTb->numOfSrcTbls));
    TAOS_CHECK_EXIT(tEncodeI32(pEncoder, pTb->numOfColRefs));
    for (int32_t n = 0; n < pTb->numOfColRefs; ++n) {
      SRefColInfo *pCol = pTb->refCols + n;
      TAOS_CHECK_EXIT(tEncodeI16(pEncoder, pCol->colId));
      TAOS_CHECK_EXIT(tEncodeCStr(pEncoder, pCol->refDbName));
      TAOS_CHECK_EXIT(tEncodeCStr(pEncoder, pCol->refTableName));
      TAOS_CHECK_EXIT(tEncodeCStr(pEncoder, pCol->refColName));
    }
  }

_exit:

  return code;
}

int32_t tSerializeSVSubTablesRsp(void *buf, int32_t bufLen, SVSubTablesRsp *pRsp) {
  SEncoder encoder = {0};
  int32_t  code = 0;
  int32_t  lino;
  int32_t  tlen;
  tEncoderInit(&encoder, buf, bufLen);

  TAOS_CHECK_EXIT(tStartEncode(&encoder));
  TAOS_CHECK_EXIT(tSerializeSVSubTablesRspImpl(&encoder, pRsp));

  tEndEncode(&encoder);

_exit:
  if (code) {
    tlen = code;
  } else {
    tlen = encoder.pos;
  }
  tEncoderClear(&encoder);
  return tlen;
}

int32_t tDeserializeSVSubTablesRspImpl(SDecoder *pDecoder, SVSubTablesRsp *pRsp) {
  int32_t         code = 0;
  int32_t         lino;
  SVCTableRefCols tb = {0};
  TAOS_CHECK_EXIT(tDecodeI32(pDecoder, &pRsp->vgId));
  int32_t numOfTables = 0;
  TAOS_CHECK_EXIT(tDecodeI32(pDecoder, &numOfTables));
  if (numOfTables > 0) {
    pRsp->pTables = taosArrayInit(numOfTables, POINTER_BYTES);
    if (NULL == pRsp->pTables) {
      code = terrno;
      return code;
    }

    for (int32_t i = 0; i < numOfTables; ++i) {
      TAOS_CHECK_EXIT(tDecodeU64(pDecoder, &tb.uid));
      TAOS_CHECK_EXIT(tDecodeI32(pDecoder, &tb.numOfSrcTbls));
      TAOS_CHECK_EXIT(tDecodeI32(pDecoder, &tb.numOfColRefs));
      if (tb.numOfColRefs > 0) {
        SVCTableRefCols *pTb = taosMemoryCalloc(1, sizeof(tb) + tb.numOfColRefs * sizeof(SRefColInfo));
        if (NULL == pTb) {
          code = terrno;
          return code;
        }
        if (NULL == taosArrayPush(pRsp->pTables, &pTb)) {
          code = terrno;
          taosMemoryFree(pTb);
          return code;
        }

        pTb->uid = tb.uid;
        pTb->numOfSrcTbls = tb.numOfSrcTbls;
        pTb->numOfColRefs = tb.numOfColRefs;
        pTb->refCols = (SRefColInfo *)(pTb + 1);
        for (int32_t n = 0; n < tb.numOfColRefs; ++n) {
          TAOS_CHECK_EXIT(tDecodeI16(pDecoder, &pTb->refCols[n].colId));
          TAOS_CHECK_EXIT(tDecodeCStrTo(pDecoder, pTb->refCols[n].refDbName));
          TAOS_CHECK_EXIT(tDecodeCStrTo(pDecoder, pTb->refCols[n].refTableName));
          TAOS_CHECK_EXIT(tDecodeCStrTo(pDecoder, pTb->refCols[n].refColName));
        }
      }
    }
  }

_exit:

  return code;
}

int32_t tDeserializeSVSubTablesRsp(void *buf, int32_t bufLen, SVSubTablesRsp *pRsp) {
  SDecoder decoder = {0};
  int32_t  code = 0;
  int32_t  lino;
  tDecoderInit(&decoder, buf, bufLen);

  TAOS_CHECK_EXIT(tStartDecode(&decoder));
  TAOS_CHECK_EXIT(tDeserializeSVSubTablesRspImpl(&decoder, pRsp));

  tEndDecode(&decoder);

_exit:

  tDecoderClear(&decoder);
  return code;
}

void tFreeSVCTableRefCols(void *pParam) {
  SVCTableRefCols *pCols = *(SVCTableRefCols **)pParam;
  if (NULL == pCols) {
    return;
  }

  taosMemoryFree(pCols);
}

void tDestroySVSubTablesRsp(void *rsp) {
  if (NULL == rsp) {
    return;
  }

  SVSubTablesRsp *pRsp = (SVSubTablesRsp *)rsp;

  taosArrayDestroyEx(pRsp->pTables, tFreeSVCTableRefCols);
}

int32_t tSerializeSVStbRefDbsReq(void *buf, int32_t bufLen, SVStbRefDbsReq *pReq) {
  SEncoder encoder = {0};
  int32_t  code = 0;
  int32_t  lino;
  int32_t  tlen;
  tEncoderInit(&encoder, buf, bufLen);

  TAOS_CHECK_EXIT(tStartEncode(&encoder));
  TAOS_CHECK_EXIT(tEncodeI64(&encoder, pReq->suid));
  tEndEncode(&encoder);

_exit:
  if (code) {
    tlen = code;
  } else {
    tlen = encoder.pos;
  }
  tEncoderClear(&encoder);
  return tlen;
}

int32_t tDeserializeSVStbRefDbsReq(void *buf, int32_t bufLen, SVStbRefDbsReq *pReq) {
  SDecoder decoder = {0};
  int32_t  code = 0;
  int32_t  lino;
  tDecoderInit(&decoder, buf, bufLen);

  TAOS_CHECK_EXIT(tStartDecode(&decoder));
  TAOS_CHECK_EXIT(tDecodeI64(&decoder, &pReq->suid));
  tEndDecode(&decoder);

_exit:
  tDecoderClear(&decoder);
  return code;
}

int32_t tSerializeSVStbRefDbsRspImpl(SEncoder *pEncoder, SVStbRefDbsRsp *pRsp) {
  int32_t code = 0;
  int32_t lino;
  TAOS_CHECK_EXIT(tEncodeI32(pEncoder, pRsp->vgId));
  int32_t numOfDbs = taosArrayGetSize(pRsp->pDbs);
  TAOS_CHECK_EXIT(tEncodeI32(pEncoder, numOfDbs));
  for (int32_t i = 0; i < numOfDbs; ++i) {
    char *pDbName = (char *)taosArrayGetP(pRsp->pDbs, i);
    TAOS_CHECK_EXIT(tEncodeCStr(pEncoder, pDbName));
  }

_exit:

  return code;
}

int32_t tSerializeSVStbRefDbsRsp(void *buf, int32_t bufLen, SVStbRefDbsRsp *pRsp) {
  SEncoder encoder = {0};
  int32_t  code = 0;
  int32_t  lino;
  int32_t  tlen;
  tEncoderInit(&encoder, buf, bufLen);

  TAOS_CHECK_EXIT(tStartEncode(&encoder));
  TAOS_CHECK_EXIT(tSerializeSVStbRefDbsRspImpl(&encoder, pRsp));

  tEndEncode(&encoder);

_exit:
  if (code) {
    tlen = code;
  } else {
    tlen = encoder.pos;
  }
  tEncoderClear(&encoder);
  return tlen;
}

int32_t tDeserializeSVStbRefDbsRspImpl(SDecoder *pDecoder, SVStbRefDbsRsp *pRsp) {
  int32_t code = 0;
  int32_t lino;
  TAOS_CHECK_EXIT(tDecodeI32(pDecoder, &pRsp->vgId));
  int32_t numOfDbs = 0;
  TAOS_CHECK_EXIT(tDecodeI32(pDecoder, &numOfDbs));
  if (numOfDbs > 0) {
    pRsp->pDbs = taosArrayInit(numOfDbs, sizeof(void *));
    if (NULL == pRsp->pDbs) {
      code = terrno;
      return code;
    }

    for (int32_t i = 0; i < numOfDbs; ++i) {
      char *tbName;
      TAOS_CHECK_EXIT(tDecodeCStrAlloc(pDecoder, &tbName));
      if (taosArrayPush(pRsp->pDbs, &tbName) == NULL) {
        TAOS_CHECK_EXIT(terrno);
      }
    }
  }

_exit:

  return code;
}

int32_t tDeserializeSVStbRefDbsRsp(void *buf, int32_t bufLen, SVStbRefDbsRsp *pRsp) {
  SDecoder decoder = {0};
  int32_t  code = 0;
  int32_t  lino;
  tDecoderInit(&decoder, buf, bufLen);

  TAOS_CHECK_EXIT(tStartDecode(&decoder));
  TAOS_CHECK_EXIT(tDeserializeSVStbRefDbsRspImpl(&decoder, pRsp));

  tEndDecode(&decoder);

_exit:

  tDecoderClear(&decoder);
  return code;
}

void tDestroySVStbRefDbsRsp(void *rsp) {
  if (NULL == rsp) {
    return;
  }

  SVStbRefDbsRsp *pRsp = (SVStbRefDbsRsp *)rsp;

  taosArrayDestroyP(pRsp->pDbs, NULL);
}

int32_t tSerializeSQnodeListReq(void *buf, int32_t bufLen, SQnodeListReq *pReq) {
  SEncoder encoder = {0};
  int32_t  code = 0;
  int32_t  lino;
  int32_t  tlen;

  tEncoderInit(&encoder, buf, bufLen);

  TAOS_CHECK_EXIT(tStartEncode(&encoder));
  TAOS_CHECK_EXIT(tEncodeI32(&encoder, pReq->rowNum));
  tEndEncode(&encoder);

_exit:
  if (code) {
    tlen = code;
  } else {
    tlen = encoder.pos;
  }
  tEncoderClear(&encoder);
  return tlen;
}

int32_t tDeserializeSQnodeListReq(void *buf, int32_t bufLen, SQnodeListReq *pReq) {
  SDecoder decoder = {0};
  int32_t  code = 0;
  int32_t  lino;
  tDecoderInit(&decoder, buf, bufLen);

  TAOS_CHECK_EXIT(tStartDecode(&decoder));
  TAOS_CHECK_EXIT(tDecodeI32(&decoder, &pReq->rowNum));
  tEndDecode(&decoder);

_exit:
  tDecoderClear(&decoder);
  return code;
}

int32_t tSerializeSDnodeListReq(void *buf, int32_t bufLen, SDnodeListReq *pReq) {
  SEncoder encoder = {0};
  int32_t  code = 0;
  int32_t  lino;
  int32_t  tlen;
  tEncoderInit(&encoder, buf, bufLen);

  TAOS_CHECK_EXIT(tStartEncode(&encoder));
  TAOS_CHECK_EXIT(tEncodeI32(&encoder, pReq->rowNum));
  tEndEncode(&encoder);

_exit:
  if (code) {
    tlen = code;
  } else {
    tlen = encoder.pos;
  }
  tEncoderClear(&encoder);
  return tlen;
}

int32_t tSerializeSServerVerReq(void *buf, int32_t bufLen, SServerVerReq *pReq) {
  SEncoder encoder = {0};
  int32_t  code = 0;
  int32_t  lino;
  int32_t  tlen;
  tEncoderInit(&encoder, buf, bufLen);

  TAOS_CHECK_EXIT(tStartEncode(&encoder));
  TAOS_CHECK_EXIT(tEncodeI32(&encoder, pReq->useless));
  tEndEncode(&encoder);

_exit:
  if (code) {
    tlen = code;
  } else {
    tlen = encoder.pos;
  }
  tEncoderClear(&encoder);
  return tlen;
}

int32_t tSerializeSServerVerRsp(void *buf, int32_t bufLen, SServerVerRsp *pRsp) {
  SEncoder encoder = {0};
  int32_t  code = 0;
  int32_t  lino;
  int32_t  tlen;
  tEncoderInit(&encoder, buf, bufLen);

  TAOS_CHECK_EXIT(tStartEncode(&encoder));
  TAOS_CHECK_EXIT(tEncodeCStr(&encoder, pRsp->ver));
  tEndEncode(&encoder);

_exit:
  if (code) {
    tlen = code;
  } else {
    tlen = encoder.pos;
  }
  tEncoderClear(&encoder);
  return tlen;
}

int32_t tDeserializeSServerVerRsp(void *buf, int32_t bufLen, SServerVerRsp *pRsp) {
  SDecoder decoder = {0};
  int32_t  code = 0;
  int32_t  lino;
  tDecoderInit(&decoder, buf, bufLen);

  TAOS_CHECK_EXIT(tStartDecode(&decoder));
  TAOS_CHECK_EXIT(tDecodeCStrTo(&decoder, pRsp->ver));

  tEndDecode(&decoder);
_exit:
  tDecoderClear(&decoder);
  return code;
}

int32_t tSerializeSQnodeListRsp(void *buf, int32_t bufLen, SQnodeListRsp *pRsp) {
  SEncoder encoder = {0};
  int32_t  code = 0;
  int32_t  lino;
  int32_t  tlen;
  tEncoderInit(&encoder, buf, bufLen);

  TAOS_CHECK_EXIT(tStartEncode(&encoder));
  int32_t num = taosArrayGetSize(pRsp->qnodeList);
  TAOS_CHECK_EXIT(tEncodeI32(&encoder, num));
  for (int32_t i = 0; i < num; ++i) {
    SQueryNodeLoad *pLoad = taosArrayGet(pRsp->qnodeList, i);
    TAOS_CHECK_EXIT(tEncodeSQueryNodeLoad(&encoder, pLoad));
  }
  tEndEncode(&encoder);

_exit:
  if (code) {
    tlen = code;
  } else {
    tlen = encoder.pos;
  }
  tEncoderClear(&encoder);
  return tlen;
}

int32_t tDeserializeSQnodeListRsp(void *buf, int32_t bufLen, SQnodeListRsp *pRsp) {
  SDecoder decoder = {0};
  int32_t  code = 0;
  int32_t  lino;
  tDecoderInit(&decoder, buf, bufLen);

  TAOS_CHECK_EXIT(tStartDecode(&decoder));
  int32_t num = 0;
  TAOS_CHECK_EXIT(tDecodeI32(&decoder, &num));
  if (NULL == pRsp->qnodeList) {
    pRsp->qnodeList = taosArrayInit(num, sizeof(SQueryNodeLoad));
    if (NULL == pRsp->qnodeList) {
      TAOS_CHECK_EXIT(terrno);
    }
  }

  for (int32_t i = 0; i < num; ++i) {
    SQueryNodeLoad load = {0};
    TAOS_CHECK_EXIT(tDecodeSQueryNodeLoad(&decoder, &load));
    if (taosArrayPush(pRsp->qnodeList, &load) == NULL) {
      TAOS_CHECK_EXIT(terrno);
    }
  }
  tEndDecode(&decoder);

_exit:
  tDecoderClear(&decoder);
  return code;
}

void tFreeSQnodeListRsp(SQnodeListRsp *pRsp) { taosArrayDestroy(pRsp->qnodeList); }

int32_t tSerializeSDnodeListRsp(void *buf, int32_t bufLen, SDnodeListRsp *pRsp) {
  SEncoder encoder = {0};
  int32_t  code = 0;
  int32_t  lino;
  int32_t  tlen;
  tEncoderInit(&encoder, buf, bufLen);

  TAOS_CHECK_EXIT(tStartEncode(&encoder));
  int32_t num = taosArrayGetSize(pRsp->dnodeList);
  TAOS_CHECK_EXIT(tEncodeI32(&encoder, num));
  for (int32_t i = 0; i < num; ++i) {
    SDNodeAddr *pAddr = taosArrayGet(pRsp->dnodeList, i);
    TAOS_CHECK_EXIT(tEncodeI32(&encoder, pAddr->nodeId));
    TAOS_CHECK_EXIT(tEncodeSEpSet(&encoder, &pAddr->epSet));
  }
  tEndEncode(&encoder);

_exit:
  if (code) {
    tlen = code;
  } else {
    tlen = encoder.pos;
  }
  tEncoderClear(&encoder);
  return tlen;
}

int32_t tDeserializeSDnodeListRsp(void *buf, int32_t bufLen, SDnodeListRsp *pRsp) {
  SDecoder decoder = {0};
  int32_t  code = 0;
  int32_t  lino;
  tDecoderInit(&decoder, buf, bufLen);

  TAOS_CHECK_EXIT(tStartDecode(&decoder));
  int32_t num = 0;
  TAOS_CHECK_EXIT(tDecodeI32(&decoder, &num));
  if (NULL == pRsp->dnodeList) {
    pRsp->dnodeList = taosArrayInit(num, sizeof(SDNodeAddr));
    if (NULL == pRsp->dnodeList) {
      TAOS_CHECK_EXIT(terrno);
    }
  }

  for (int32_t i = 0; i < num; ++i) {
    SDNodeAddr addr = {0};
    TAOS_CHECK_EXIT(tDecodeI32(&decoder, &addr.nodeId));
    TAOS_CHECK_EXIT(tDecodeSEpSet(&decoder, &addr.epSet));
    if (taosArrayPush(pRsp->dnodeList, &addr) == NULL) {
      TAOS_CHECK_EXIT(terrno);
    }
  }
  tEndDecode(&decoder);

_exit:
  tDecoderClear(&decoder);
  return code;
}

void tFreeSDnodeListRsp(SDnodeListRsp *pRsp) { taosArrayDestroy(pRsp->dnodeList); }

int32_t tSerializeSCompactDbReq(void *buf, int32_t bufLen, SCompactDbReq *pReq) {
  SEncoder encoder = {0};
  int32_t  code = 0;
  int32_t  lino;
  int32_t  tlen;
  tEncoderInit(&encoder, buf, bufLen);

  TAOS_CHECK_EXIT(tStartEncode(&encoder));
  TAOS_CHECK_EXIT(tEncodeCStr(&encoder, pReq->db));
  TAOS_CHECK_EXIT(tEncodeI64(&encoder, pReq->timeRange.skey));
  TAOS_CHECK_EXIT(tEncodeI64(&encoder, pReq->timeRange.ekey));
  ENCODESQL();

  // encode vgroup list
  int32_t numOfVgroups = taosArrayGetSize(pReq->vgroupIds);
  TAOS_CHECK_EXIT(tEncodeI32(&encoder, numOfVgroups));
  if (numOfVgroups > 0) {
    for (int32_t i = 0; i < numOfVgroups; ++i) {
      int64_t vgid = *(int64_t *)taosArrayGet(pReq->vgroupIds, i);
      TAOS_CHECK_EXIT(tEncodeI64v(&encoder, vgid));
    }
  }

  TAOS_CHECK_EXIT(tEncodeI8(&encoder, pReq->metaOnly));

  tEndEncode(&encoder);

_exit:
  if (code) {
    tlen = code;
  } else {
    tlen = encoder.pos;
  }
  tEncoderClear(&encoder);
  return tlen;
}

int32_t tDeserializeSCompactDbReq(void *buf, int32_t bufLen, SCompactDbReq *pReq) {
  SDecoder decoder = {0};
  int32_t  code = 0;
  int32_t  lino;
  tDecoderInit(&decoder, buf, bufLen);

  TAOS_CHECK_EXIT(tStartDecode(&decoder));
  TAOS_CHECK_EXIT(tDecodeCStrTo(&decoder, pReq->db));
  TAOS_CHECK_EXIT(tDecodeI64(&decoder, &pReq->timeRange.skey));
  TAOS_CHECK_EXIT(tDecodeI64(&decoder, &pReq->timeRange.ekey));
  DECODESQL();

  // decode vgroup list
  if (!tDecodeIsEnd(&decoder)) {
    int32_t numOfVgroups = 0;
    TAOS_CHECK_EXIT(tDecodeI32(&decoder, &numOfVgroups));
    if (numOfVgroups > 0) {
      pReq->vgroupIds = taosArrayInit(numOfVgroups, sizeof(int64_t));
      if (NULL == pReq->vgroupIds) {
        TAOS_CHECK_EXIT(terrno);
      }

      for (int32_t i = 0; i < numOfVgroups; ++i) {
        int64_t vgid;
        TAOS_CHECK_EXIT(tDecodeI64v(&decoder, &vgid));
        if (taosArrayPush(pReq->vgroupIds, &vgid) == NULL) {
          TAOS_CHECK_EXIT(terrno);
        }
      }
    }
  }

  if (!tDecodeIsEnd(&decoder)) {
    TAOS_CHECK_EXIT(tDecodeI8(&decoder, &pReq->metaOnly));
  } else {
    pReq->metaOnly = false;
  }
  tEndDecode(&decoder);

_exit:
  tDecoderClear(&decoder);
  return code;
}

void tFreeSCompactDbReq(SCompactDbReq *pReq) {
  FREESQL();
  taosArrayDestroy(pReq->vgroupIds);
  pReq->vgroupIds = NULL;
}

int32_t tSerializeSCompactDbRsp(void *buf, int32_t bufLen, SCompactDbRsp *pRsp) {
  SEncoder encoder = {0};
  int32_t  code = 0;
  int32_t  lino;
  int32_t  tlen;
  tEncoderInit(&encoder, buf, bufLen);

  TAOS_CHECK_EXIT(tStartEncode(&encoder));
  TAOS_CHECK_EXIT(tEncodeI32(&encoder, pRsp->compactId));
  TAOS_CHECK_EXIT(tEncodeI8(&encoder, pRsp->bAccepted));
  tEndEncode(&encoder);

_exit:
  if (code) {
    tlen = code;
  } else {
    tlen = encoder.pos;
  }
  tEncoderClear(&encoder);
  return tlen;
}

int32_t tDeserializeSCompactDbRsp(void *buf, int32_t bufLen, SCompactDbRsp *pRsp) {
  SDecoder decoder = {0};
  int32_t  code = 0;
  int32_t  lino;
  tDecoderInit(&decoder, buf, bufLen);

  TAOS_CHECK_EXIT(tStartDecode(&decoder));
  TAOS_CHECK_EXIT(tDecodeI32(&decoder, &pRsp->compactId));
  TAOS_CHECK_EXIT(tDecodeI8(&decoder, &pRsp->bAccepted));
  tEndDecode(&decoder);

_exit:
  tDecoderClear(&decoder);
  return code;
}

int32_t tSerializeSKillCompactReq(void *buf, int32_t bufLen, SKillCompactReq *pReq) {
  SEncoder encoder = {0};
  int32_t  code = 0;
  int32_t  lino;
  int32_t  tlen;
  tEncoderInit(&encoder, buf, bufLen);

  TAOS_CHECK_EXIT(tStartEncode(&encoder));
  TAOS_CHECK_EXIT(tEncodeI32(&encoder, pReq->compactId));
  ENCODESQL();

  tEndEncode(&encoder);

_exit:
  if (code) {
    tlen = code;
  } else {
    tlen = encoder.pos;
  }
  tEncoderClear(&encoder);
  return tlen;
}

int32_t tDeserializeSKillCompactReq(void *buf, int32_t bufLen, SKillCompactReq *pReq) {
  SDecoder decoder = {0};
  int32_t  code = 0;
  int32_t  lino;
  tDecoderInit(&decoder, buf, bufLen);

  TAOS_CHECK_EXIT(tStartDecode(&decoder));
  TAOS_CHECK_EXIT(tDecodeI32(&decoder, &pReq->compactId));
  DECODESQL();

  tEndDecode(&decoder);

_exit:
  tDecoderClear(&decoder);
  return code;
}

void tFreeSKillCompactReq(SKillCompactReq *pReq) { FREESQL(); }

int32_t tSerializeSUseDbRspImp(SEncoder *pEncoder, const SUseDbRsp *pRsp) {
  TAOS_CHECK_RETURN(tEncodeCStr(pEncoder, pRsp->db));
  TAOS_CHECK_RETURN(tEncodeI64(pEncoder, pRsp->uid));
  TAOS_CHECK_RETURN(tEncodeI32(pEncoder, pRsp->vgVersion));
  TAOS_CHECK_RETURN(tEncodeI32(pEncoder, pRsp->vgNum));
  TAOS_CHECK_RETURN(tEncodeI16(pEncoder, pRsp->hashPrefix));
  TAOS_CHECK_RETURN(tEncodeI16(pEncoder, pRsp->hashSuffix));
  TAOS_CHECK_RETURN(tEncodeI8(pEncoder, pRsp->hashMethod));

  for (int32_t i = 0; i < pRsp->vgNum; ++i) {
    SVgroupInfo *pVgInfo = taosArrayGet(pRsp->pVgroupInfos, i);
    TAOS_CHECK_RETURN(tEncodeI32(pEncoder, pVgInfo->vgId));
    TAOS_CHECK_RETURN(tEncodeU32(pEncoder, pVgInfo->hashBegin));
    TAOS_CHECK_RETURN(tEncodeU32(pEncoder, pVgInfo->hashEnd));
    TAOS_CHECK_RETURN(tEncodeSEpSet(pEncoder, &pVgInfo->epSet));
    TAOS_CHECK_RETURN(tEncodeI32(pEncoder, pVgInfo->numOfTable));
  }

  TAOS_CHECK_RETURN(tEncodeI32(pEncoder, pRsp->errCode));
  TAOS_CHECK_RETURN(tEncodeI64(pEncoder, pRsp->stateTs));
  TAOS_CHECK_RETURN(tEncodeU8(pEncoder, pRsp->flags));
  return 0;
}

int32_t tSerializeSUseDbRsp(void *buf, int32_t bufLen, const SUseDbRsp *pRsp) {
  SEncoder encoder = {0};
  int32_t  code = 0;
  int32_t  lino;
  int32_t  tlen;
  tEncoderInit(&encoder, buf, bufLen);

  TAOS_CHECK_EXIT(tStartEncode(&encoder));
  TAOS_CHECK_EXIT(tSerializeSUseDbRspImp(&encoder, pRsp));
  tEndEncode(&encoder);

_exit:
  if (code) {
    tlen = code;
  } else {
    tlen = encoder.pos;
  }
  tEncoderClear(&encoder);
  return tlen;
}

int32_t tSerializeSDbHbRspImp(SEncoder *pEncoder, const SDbHbRsp *pRsp) {
  if (pRsp->useDbRsp) {
    TAOS_CHECK_RETURN(tEncodeI8(pEncoder, 1));
    TAOS_CHECK_RETURN(tSerializeSUseDbRspImp(pEncoder, pRsp->useDbRsp));
  } else {
    TAOS_CHECK_RETURN(tEncodeI8(pEncoder, 0));
  }

  if (pRsp->cfgRsp) {
    TAOS_CHECK_RETURN(tEncodeI8(pEncoder, 1));
    TAOS_CHECK_RETURN(tSerializeSDbCfgRspImpl(pEncoder, pRsp->cfgRsp));
  } else {
    TAOS_CHECK_RETURN(tEncodeI8(pEncoder, 0));
  }

  if (pRsp->pTsmaRsp) {
    TAOS_CHECK_RETURN(tEncodeI8(pEncoder, 1));
    TAOS_CHECK_RETURN(tEncodeTableTSMAInfoRsp(pEncoder, pRsp->pTsmaRsp));
  } else {
    TAOS_CHECK_RETURN(tEncodeI8(pEncoder, 0));
  }
  TAOS_CHECK_RETURN(tEncodeI32(pEncoder, pRsp->dbTsmaVersion));
  TAOS_CHECK_RETURN(tEncodeCStr(pEncoder, pRsp->db));
  TAOS_CHECK_RETURN(tEncodeI64(pEncoder, pRsp->dbId));
  return 0;
}

int32_t tSerializeSDbHbBatchRsp(void *buf, int32_t bufLen, SDbHbBatchRsp *pRsp) {
  SEncoder encoder = {0};
  int32_t  code = 0;
  int32_t  lino;
  int32_t  tlen;
  tEncoderInit(&encoder, buf, bufLen);

  TAOS_CHECK_EXIT(tStartEncode(&encoder));

  int32_t numOfBatch = taosArrayGetSize(pRsp->pArray);
  TAOS_CHECK_EXIT(tEncodeI32(&encoder, numOfBatch));
  for (int32_t i = 0; i < numOfBatch; ++i) {
    SDbHbRsp *pDbRsp = taosArrayGet(pRsp->pArray, i);
    TAOS_CHECK_EXIT(tSerializeSDbHbRspImp(&encoder, pDbRsp));
  }
  tEndEncode(&encoder);

_exit:
  if (code) {
    tlen = code;
  } else {
    tlen = encoder.pos;
  }
  tEncoderClear(&encoder);
  return tlen;
}

int32_t tDeserializeSUseDbRspImp(SDecoder *pDecoder, SUseDbRsp *pRsp) {
  TAOS_CHECK_RETURN(tDecodeCStrTo(pDecoder, pRsp->db));
  TAOS_CHECK_RETURN(tDecodeI64(pDecoder, &pRsp->uid));
  TAOS_CHECK_RETURN(tDecodeI32(pDecoder, &pRsp->vgVersion));
  TAOS_CHECK_RETURN(tDecodeI32(pDecoder, &pRsp->vgNum));
  TAOS_CHECK_RETURN(tDecodeI16(pDecoder, &pRsp->hashPrefix));
  TAOS_CHECK_RETURN(tDecodeI16(pDecoder, &pRsp->hashSuffix));
  TAOS_CHECK_RETURN(tDecodeI8(pDecoder, &pRsp->hashMethod));

  if (pRsp->vgNum > 0) {
    pRsp->pVgroupInfos = taosArrayInit(pRsp->vgNum, sizeof(SVgroupInfo));
    if (pRsp->pVgroupInfos == NULL) {
      TAOS_CHECK_RETURN(terrno);
    }

    for (int32_t i = 0; i < pRsp->vgNum; ++i) {
      SVgroupInfo vgInfo = {0};
      TAOS_CHECK_RETURN(tDecodeI32(pDecoder, &vgInfo.vgId));
      TAOS_CHECK_RETURN(tDecodeU32(pDecoder, &vgInfo.hashBegin));
      TAOS_CHECK_RETURN(tDecodeU32(pDecoder, &vgInfo.hashEnd));
      TAOS_CHECK_RETURN(tDecodeSEpSet(pDecoder, &vgInfo.epSet));
      TAOS_CHECK_RETURN(tDecodeI32(pDecoder, &vgInfo.numOfTable));
      if (taosArrayPush(pRsp->pVgroupInfos, &vgInfo) == NULL) {
        TAOS_CHECK_RETURN(terrno);
      }
    }
  }

  TAOS_CHECK_RETURN(tDecodeI32(pDecoder, &pRsp->errCode));
  TAOS_CHECK_RETURN(tDecodeI64(pDecoder, &pRsp->stateTs));
  if (!tDecodeIsEnd(pDecoder)) {
    TAOS_CHECK_RETURN(tDecodeU8(pDecoder, &pRsp->flags));
  }
  return 0;
}

int32_t tDeserializeSUseDbRsp(void *buf, int32_t bufLen, SUseDbRsp *pRsp) {
  SDecoder decoder = {0};
  int32_t  code = 0;
  int32_t  lino;
  tDecoderInit(&decoder, buf, bufLen);

  TAOS_CHECK_EXIT(tStartDecode(&decoder));
  TAOS_CHECK_EXIT(tDeserializeSUseDbRspImp(&decoder, pRsp));
  tEndDecode(&decoder);

_exit:
  tDecoderClear(&decoder);
  return code;
}

int32_t tDeserializeSDbHbRspImp(SDecoder *decoder, SDbHbRsp *pRsp) {
  int8_t flag = 0;
  TAOS_CHECK_RETURN(tDecodeI8(decoder, &flag));
  if (flag) {
    pRsp->useDbRsp = taosMemoryCalloc(1, sizeof(SUseDbRsp));
    if (NULL == pRsp->useDbRsp) {
      TAOS_CHECK_RETURN(terrno);
    }
    TAOS_CHECK_RETURN(tDeserializeSUseDbRspImp(decoder, pRsp->useDbRsp));
  }
  TAOS_CHECK_RETURN(tDecodeI8(decoder, &flag));
  if (flag) {
    pRsp->cfgRsp = taosMemoryCalloc(1, sizeof(SDbCfgRsp));
    if (NULL == pRsp->cfgRsp) {
      TAOS_CHECK_RETURN(terrno);
    }
    TAOS_CHECK_RETURN(tDeserializeSDbCfgRspImpl(decoder, pRsp->cfgRsp));
  }
  if (!tDecodeIsEnd(decoder)) {
    TAOS_CHECK_RETURN(tDecodeI8(decoder, &flag));
    if (flag) {
      pRsp->pTsmaRsp = taosMemoryCalloc(1, sizeof(STableTSMAInfoRsp));
      if (!pRsp->pTsmaRsp) {
        TAOS_CHECK_RETURN(terrno);
      }
      TAOS_CHECK_RETURN(tDecodeTableTSMAInfoRsp(decoder, pRsp->pTsmaRsp));
    }
  }
  if (!tDecodeIsEnd(decoder)) {
    TAOS_CHECK_RETURN(tDecodeI32(decoder, &pRsp->dbTsmaVersion));
  }
  if (!tDecodeIsEnd(decoder)) {
    TAOS_CHECK_RETURN(tDecodeCStrTo(decoder, pRsp->db));
    TAOS_CHECK_RETURN(tDecodeI64(decoder, &pRsp->dbId));
  }

  return 0;
}

int32_t tDeserializeSDbHbBatchRsp(void *buf, int32_t bufLen, SDbHbBatchRsp *pRsp) {
  SDecoder decoder = {0};
  int32_t  code = 0;
  int32_t  lino;
  tDecoderInit(&decoder, buf, bufLen);

  TAOS_CHECK_EXIT(tStartDecode(&decoder));

  int32_t numOfBatch = taosArrayGetSize(pRsp->pArray);
  TAOS_CHECK_EXIT(tDecodeI32(&decoder, &numOfBatch));

  pRsp->pArray = taosArrayInit(numOfBatch, sizeof(SDbHbRsp));
  if (pRsp->pArray == NULL) {
    TAOS_CHECK_EXIT(terrno);
  }

  for (int32_t i = 0; i < numOfBatch; ++i) {
    SDbHbRsp rsp = {0};
    TAOS_CHECK_EXIT(tDeserializeSDbHbRspImp(&decoder, &rsp));

    if (taosArrayPush(pRsp->pArray, &rsp) == NULL) {
      TAOS_CHECK_EXIT(terrno);
    }
  }
  tEndDecode(&decoder);

_exit:
  tDecoderClear(&decoder);
  return code;
}

void tFreeSUsedbRsp(SUseDbRsp *pRsp) { taosArrayDestroy(pRsp->pVgroupInfos); }

void tFreeSDbHbRsp(SDbHbRsp *pDbRsp) {
  if (NULL == pDbRsp) {
    return;
  }

  if (pDbRsp->useDbRsp) {
    tFreeSUsedbRsp(pDbRsp->useDbRsp);
    taosMemoryFree(pDbRsp->useDbRsp);
  }

  if (pDbRsp->cfgRsp) {
    tFreeSDbCfgRsp(pDbRsp->cfgRsp);
    taosMemoryFree(pDbRsp->cfgRsp);
  }
  if (pDbRsp->pTsmaRsp) {
    tFreeTableTSMAInfoRsp(pDbRsp->pTsmaRsp);
    taosMemoryFree(pDbRsp->pTsmaRsp);
  }
}

void tFreeSDbHbBatchRsp(SDbHbBatchRsp *pRsp) {
  int32_t numOfBatch = taosArrayGetSize(pRsp->pArray);
  for (int32_t i = 0; i < numOfBatch; ++i) {
    SDbHbRsp *pDbRsp = taosArrayGet(pRsp->pArray, i);
    tFreeSDbHbRsp(pDbRsp);
  }

  taosArrayDestroy(pRsp->pArray);
}

int32_t tSerializeSUserAuthBatchRsp(void *buf, int32_t bufLen, SUserAuthBatchRsp *pRsp) {
  SEncoder encoder = {0};
  int32_t  code = 0;
  int32_t  lino;
  int32_t  tlen;
  tEncoderInit(&encoder, buf, bufLen);

  TAOS_CHECK_EXIT(tStartEncode(&encoder));

  int32_t numOfBatch = taosArrayGetSize(pRsp->pArray);
  TAOS_CHECK_EXIT(tEncodeI32(&encoder, numOfBatch));
  for (int32_t i = 0; i < numOfBatch; ++i) {
    SGetUserAuthRsp *pUserAuthRsp = taosArrayGet(pRsp->pArray, i);
    TAOS_CHECK_EXIT(tSerializeSGetUserAuthRspImpl(&encoder, pUserAuthRsp));
  }
  tEndEncode(&encoder);

_exit:
  if (code) {
    tlen = code;
  } else {
    tlen = encoder.pos;
  }
  tEncoderClear(&encoder);
  return tlen;
}

int32_t tDeserializeSUserAuthBatchRsp(void *buf, int32_t bufLen, SUserAuthBatchRsp *pRsp) {
  SDecoder decoder = {0};
  int32_t  code = 0;
  int32_t  lino;
  tDecoderInit(&decoder, buf, bufLen);

  TAOS_CHECK_EXIT(tStartDecode(&decoder));

  int32_t numOfBatch = taosArrayGetSize(pRsp->pArray);
  TAOS_CHECK_EXIT(tDecodeI32(&decoder, &numOfBatch));

  pRsp->pArray = taosArrayInit(numOfBatch, sizeof(SGetUserAuthRsp));
  if (pRsp->pArray == NULL) {
    TAOS_CHECK_EXIT(terrno);
  }

  for (int32_t i = 0; i < numOfBatch; ++i) {
    SGetUserAuthRsp rsp = {0};
    TAOS_CHECK_EXIT(tDeserializeSGetUserAuthRspImpl(&decoder, &rsp));
    if (taosArrayPush(pRsp->pArray, &rsp) == NULL) {
      TAOS_CHECK_EXIT(terrno);
    }
  }
  tEndDecode(&decoder);

_exit:
  tDecoderClear(&decoder);
  return code;
}

void tFreeSUserAuthBatchRsp(SUserAuthBatchRsp *pRsp) {
  int32_t numOfBatch = taosArrayGetSize(pRsp->pArray);
  for (int32_t i = 0; i < numOfBatch; ++i) {
    SGetUserAuthRsp *pUserAuthRsp = taosArrayGet(pRsp->pArray, i);
    tFreeSGetUserAuthRsp(pUserAuthRsp);
  }

  taosArrayDestroy(pRsp->pArray);
}

int32_t tSerializeSDbCfgReq(void *buf, int32_t bufLen, SDbCfgReq *pReq) {
  SEncoder encoder = {0};
  int32_t  code = 0;
  int32_t  lino;
  int32_t  tlen;
  tEncoderInit(&encoder, buf, bufLen);

  TAOS_CHECK_EXIT(tStartEncode(&encoder));
  TAOS_CHECK_EXIT(tEncodeCStr(&encoder, pReq->db));
  tEndEncode(&encoder);

_exit:
  if (code) {
    tlen = code;
  } else {
    tlen = encoder.pos;
  }
  tEncoderClear(&encoder);
  return tlen;
}

int32_t tDeserializeSDbCfgReq(void *buf, int32_t bufLen, SDbCfgReq *pReq) {
  SDecoder decoder = {0};
  int32_t  code = 0;
  int32_t  lino;
  tDecoderInit(&decoder, buf, bufLen);

  TAOS_CHECK_EXIT(tStartDecode(&decoder));
  TAOS_CHECK_EXIT(tDecodeCStrTo(&decoder, pReq->db));
  tEndDecode(&decoder);

_exit:
  tDecoderClear(&decoder);
  return code;
}

int32_t tSerializeSTrimDbReq(void *buf, int32_t bufLen, STrimDbReq *pReq) {
  SEncoder encoder = {0};
  int32_t  code = 0;
  int32_t  lino;
  int32_t  tlen;
  tEncoderInit(&encoder, buf, bufLen);

  TAOS_CHECK_EXIT(tStartEncode(&encoder));
  TAOS_CHECK_EXIT(tEncodeCStr(&encoder, pReq->db));
  TAOS_CHECK_EXIT(tEncodeI32(&encoder, pReq->maxSpeed));
  ENCODESQL();
  int32_t numOfVgroups = taosArrayGetSize(pReq->vgroupIds);
  TAOS_CHECK_EXIT(tEncodeI32(&encoder, numOfVgroups));
  if (numOfVgroups > 0) {
    for (int32_t i = 0; i < numOfVgroups; ++i) {
      int64_t vgid = *(int64_t *)taosArrayGet(pReq->vgroupIds, i);
      TAOS_CHECK_EXIT(tEncodeI64v(&encoder, vgid));
    }
  }
  TAOS_CHECK_EXIT(tEncodeI64(&encoder, pReq->tw.skey));
  TAOS_CHECK_EXIT(tEncodeI64(&encoder, pReq->tw.ekey));
  TAOS_CHECK_EXIT(tEncodeU32v(&encoder, pReq->flags));
  tEndEncode(&encoder);

_exit:
  if (code) {
    tlen = code;
  } else {
    tlen = encoder.pos;
  }
  tEncoderClear(&encoder);
  return tlen;
}

int32_t tDeserializeSTrimDbReq(void *buf, int32_t bufLen, STrimDbReq *pReq) {
  SDecoder decoder = {0};
  int32_t  code = 0, lino = 0;
  tDecoderInit(&decoder, buf, bufLen);

  TAOS_CHECK_EXIT(tStartDecode(&decoder));
  TAOS_CHECK_EXIT(tDecodeCStrTo(&decoder, pReq->db));
  TAOS_CHECK_EXIT(tDecodeI32(&decoder, &pReq->maxSpeed));
  DECODESQL();
  if (!tDecodeIsEnd(&decoder)) {
    int32_t numOfVgroups = 0;
    TAOS_CHECK_EXIT(tDecodeI32(&decoder, &numOfVgroups));
    if (numOfVgroups > 0) {
      pReq->vgroupIds = taosArrayInit(numOfVgroups, sizeof(int64_t));
      if (NULL == pReq->vgroupIds) {
        TAOS_CHECK_EXIT(terrno);
      }

      for (int32_t i = 0; i < numOfVgroups; ++i) {
        int64_t vgid;
        TAOS_CHECK_EXIT(tDecodeI64v(&decoder, &vgid));
        if (taosArrayPush(pReq->vgroupIds, &vgid) == NULL) {
          TAOS_CHECK_EXIT(terrno);
        }
      }
    }
    TAOS_CHECK_EXIT(tDecodeI64(&decoder, &pReq->tw.skey));
    TAOS_CHECK_EXIT(tDecodeI64(&decoder, &pReq->tw.ekey));
    TAOS_CHECK_EXIT(tDecodeU32v(&decoder, &pReq->flags));
  }
  tEndDecode(&decoder);

_exit:
  tDecoderClear(&decoder);
  return code;
}

void tFreeSTrimDbReq(STrimDbReq *pReq) {
  FREESQL();
  taosArrayDestroy(pReq->vgroupIds);
  pReq->vgroupIds = NULL;
}

int32_t tSerializeSVTrimDbReq(void *buf, int32_t bufLen, SVTrimDbReq *pReq) {
  return tSerializeSCompactVnodeReq(buf, bufLen, (SCompactVnodeReq*)pReq);
}

int32_t tDeserializeSVTrimDbReq(void *buf, int32_t bufLen, SVTrimDbReq *pReq) {
  return tDeserializeSCompactVnodeReq(buf, bufLen, (SCompactVnodeReq*)pReq);
}

int32_t tSerializeSSsMigrateDbReq(void *buf, int32_t bufLen, SSsMigrateDbReq *pReq) {
  SEncoder encoder = {0};
  int32_t  code = 0;
  int32_t  lino;
  int32_t  tlen;
  tEncoderInit(&encoder, buf, bufLen);

  TAOS_CHECK_EXIT(tStartEncode(&encoder));
  TAOS_CHECK_EXIT(tEncodeCStr(&encoder, pReq->db));
  tEndEncode(&encoder);

_exit:
  if (code) {
    tlen = code;
  } else {
    tlen = encoder.pos;
  }
  tEncoderClear(&encoder);
  return tlen;
}

int32_t tDeserializeSSsMigrateDbReq(void *buf, int32_t bufLen, SSsMigrateDbReq *pReq) {
  SDecoder decoder = {0};
  int32_t  code = 0;
  int32_t  lino;
  tDecoderInit(&decoder, buf, bufLen);

  TAOS_CHECK_EXIT(tStartDecode(&decoder));
  TAOS_CHECK_EXIT(tDecodeCStrTo(&decoder, pReq->db));
  tEndDecode(&decoder);

_exit:
  tDecoderClear(&decoder);
  return code;
}

int32_t tSerializeSSsMigrateDbRsp(void *buf, int32_t bufLen, SSsMigrateDbRsp *pRsp) {
  SEncoder encoder = {0};
  int32_t  code = 0;
  int32_t  lino;
  int32_t  tlen;
  tEncoderInit(&encoder, buf, bufLen);

  TAOS_CHECK_EXIT(tStartEncode(&encoder));
  TAOS_CHECK_EXIT(tEncodeI32(&encoder, pRsp->ssMigrateId));
  TAOS_CHECK_EXIT(tEncodeBool(&encoder, pRsp->bAccepted));
  tEndEncode(&encoder);

_exit:
  if (code) {
    tlen = code;
  } else {
    tlen = encoder.pos;
  }
  tEncoderClear(&encoder);
  return tlen;
}

int32_t tDeserializeSSsMigrateDbRsp(void *buf, int32_t bufLen, SSsMigrateDbRsp *pRsp) {
  SDecoder decoder = {0};
  int32_t  code = 0;
  int32_t  lino;
  tDecoderInit(&decoder, buf, bufLen);

  TAOS_CHECK_EXIT(tStartDecode(&decoder));
  TAOS_CHECK_EXIT(tDecodeI32(&decoder, &pRsp->ssMigrateId));
  TAOS_CHECK_EXIT(tDecodeBool(&decoder, &pRsp->bAccepted));
  tEndDecode(&decoder);

_exit:
  tDecoderClear(&decoder);
  return code;
}

// Request & Response serialization for TDMT_VND_LIST_SSMIGATE_FILESETS
int32_t tSerializeSListSsMigrateFileSetsReq(void *buf, int32_t bufLen, SListSsMigrateFileSetsReq *pReq) {
  SEncoder encoder = {0};
  int32_t  code = 0;
  int32_t  lino;
  int32_t  tlen;
  tEncoderInit(&encoder, buf, bufLen);

  TAOS_CHECK_EXIT(tStartEncode(&encoder));
  TAOS_CHECK_EXIT(tEncodeI32(&encoder, pReq->ssMigrateId));
  tEndEncode(&encoder);

_exit:
  if (code) {
    tlen = code;
  } else {
    tlen = encoder.pos;
  }
  tEncoderClear(&encoder);
  return tlen;
}

int32_t tDeserializeSListSsMigrateFileSetsReq(void *buf, int32_t bufLen, SListSsMigrateFileSetsReq *pReq) {
  SDecoder decoder = {0};
  int32_t  code = 0;
  int32_t  lino;
  tDecoderInit(&decoder, buf, bufLen);

  TAOS_CHECK_EXIT(tStartDecode(&decoder));
  TAOS_CHECK_EXIT(tDecodeI32(&decoder, &pReq->ssMigrateId));
  tEndDecode(&decoder);

_exit:
  tDecoderClear(&decoder);
  return code;
}

int32_t tSerializeSListSsMigrateFileSetsRsp(void* buf, int32_t bufLen, SListSsMigrateFileSetsRsp* pRsp) {
  SEncoder encoder = {0};
  int32_t  code = 0;
  int32_t  lino;
  int32_t  tlen;
  tEncoderInit(&encoder, buf, bufLen);

  TAOS_CHECK_EXIT(tStartEncode(&encoder));
  TAOS_CHECK_EXIT(tEncodeI32(&encoder, pRsp->ssMigrateId));
  TAOS_CHECK_EXIT(tEncodeI32(&encoder, pRsp->vgId));
  int32_t numFs = pRsp->pFileSets ? taosArrayGetSize(pRsp->pFileSets) : 0;
  TAOS_CHECK_EXIT(tEncodeI32(&encoder, numFs));
  for (int32_t i = 0; i < numFs; ++i) {
    int32_t *fid = taosArrayGet(pRsp->pFileSets, i);
    TAOS_CHECK_EXIT(tEncodeI32(&encoder, *fid));
  }
  tEndEncode(&encoder);

_exit:
  if (code) {
    tlen = code;
  } else {
    tlen = encoder.pos;
  }
  tEncoderClear(&encoder);
  return tlen;
}

int32_t tDeserializeSListSsMigrateFileSetsRsp(void* buf, int32_t bufLen, SListSsMigrateFileSetsRsp* pRsp) {
  SDecoder decoder = {0};
  int32_t  code = 0, lino = 0;
  int32_t numFs = 0;
  tDecoderInit(&decoder, buf, bufLen);

  TAOS_CHECK_EXIT(tStartDecode(&decoder));
  TAOS_CHECK_EXIT(tDecodeI32(&decoder, &pRsp->ssMigrateId));
  TAOS_CHECK_EXIT(tDecodeI32(&decoder, &pRsp->vgId));

  TAOS_CHECK_EXIT(tDecodeI32(&decoder, &numFs));
  if (numFs > 0) {
    pRsp->pFileSets = taosArrayInit(numFs, sizeof(int32_t));
    if (pRsp->pFileSets == NULL) {
      TAOS_CHECK_EXIT(terrno);
    }
  }
  for (int32_t i = 0; i < numFs; ++i) {
    int32_t fid = 0;
    TAOS_CHECK_EXIT(tDecodeI32(&decoder, &fid));
    if (taosArrayPush(pRsp->pFileSets, &fid) == NULL) {
      TAOS_CHECK_EXIT(terrno);
    }
  }

  tEndDecode(&decoder);

_exit:
  tDecoderClear(&decoder);
  if (code != 0) {
    taosArrayDestroy(pRsp->pFileSets);
    pRsp->pFileSets = NULL;
  }
  return code;
}

void tFreeSListSsMigrateFileSetsRsp(SListSsMigrateFileSetsRsp* pRsp) {
  if (pRsp->pFileSets) {
    taosArrayDestroy(pRsp->pFileSets);
    pRsp->pFileSets = NULL;
  }
}


// Request & Response serialization for TDMT_VND_SSMIGATE_FILESET
int32_t tSerializeSSsMigrateFileSetReq(void* buf, int32_t bufLen, SSsMigrateFileSetReq* pReq) {
  SEncoder encoder = {0};
  int32_t  code = 0;
  int32_t  lino;
  int32_t  tlen;
  tEncoderInit(&encoder, buf, bufLen);

  TAOS_CHECK_EXIT(tStartEncode(&encoder));
  TAOS_CHECK_EXIT(tEncodeI32(&encoder, pReq->ssMigrateId));
  TAOS_CHECK_EXIT(tEncodeI32(&encoder, pReq->nodeId));
  TAOS_CHECK_EXIT(tEncodeI32(&encoder, pReq->fid));
  TAOS_CHECK_EXIT(tEncodeI64(&encoder, pReq->startTimeSec));
  tEndEncode(&encoder);

_exit:
  if (code) {
    tlen = code;
  } else {
    tlen = encoder.pos;
  }
  tEncoderClear(&encoder);
  return tlen;
}

int32_t tDeserializeSSsMigrateFileSetReq(void* buf, int32_t bufLen, SSsMigrateFileSetReq* pReq) {
  SDecoder decoder = {0};
  int32_t  code = 0;
  int32_t  lino;
  tDecoderInit(&decoder, buf, bufLen);

  TAOS_CHECK_EXIT(tStartDecode(&decoder));
  TAOS_CHECK_EXIT(tDecodeI32(&decoder, &pReq->ssMigrateId));
  TAOS_CHECK_EXIT(tDecodeI32(&decoder, &pReq->nodeId));
  TAOS_CHECK_EXIT(tDecodeI32(&decoder, &pReq->fid));
  TAOS_CHECK_EXIT(tDecodeI64(&decoder, &pReq->startTimeSec));
  tEndDecode(&decoder);

_exit:
  tDecoderClear(&decoder);
  return code;
}

int32_t tSerializeSSsMigrateFileSetRsp(void* buf, int32_t bufLen, SSsMigrateFileSetRsp* pRsp) {
  SEncoder encoder = {0};
  int32_t  code = 0;
  int32_t  lino;
  int32_t  tlen;
  tEncoderInit(&encoder, buf, bufLen);

  TAOS_CHECK_EXIT(tStartEncode(&encoder));
  TAOS_CHECK_EXIT(tEncodeI32(&encoder, pRsp->ssMigrateId));
  TAOS_CHECK_EXIT(tEncodeI32(&encoder, pRsp->nodeId));
  TAOS_CHECK_EXIT(tEncodeI32(&encoder, pRsp->vgId));
  TAOS_CHECK_EXIT(tEncodeI32(&encoder, pRsp->fid));
  tEndEncode(&encoder);

_exit:
  if (code) {
    tlen = code;
  } else {
    tlen = encoder.pos;
  }
  tEncoderClear(&encoder);
  return tlen;
}

int32_t tDeserializeSSsMigrateFileSetRsp(void* buf, int32_t bufLen, SSsMigrateFileSetRsp* pRsp) {
  SDecoder decoder = {0};
  int32_t  code = 0;
  int32_t  lino;
  tDecoderInit(&decoder, buf, bufLen);

  TAOS_CHECK_EXIT(tStartDecode(&decoder));
  TAOS_CHECK_EXIT(tDecodeI32(&decoder, &pRsp->ssMigrateId));
  TAOS_CHECK_EXIT(tDecodeI32(&decoder, &pRsp->nodeId));
  TAOS_CHECK_EXIT(tDecodeI32(&decoder, &pRsp->vgId));
  TAOS_CHECK_EXIT(tDecodeI32(&decoder, &pRsp->fid));
  tEndDecode(&decoder);

_exit:
  tDecoderClear(&decoder);
  return code;
}


// Request and response serialization for TDMT_VND_QUERY_SSMIGRATE_PROGRESS and TDMT_VND_FOLLOWER_SSMIGRATE
int tSerializeSSsMigrateProgress(void* buf, int32_t bufLen, SSsMigrateProgress* pProgress) {
  SEncoder encoder = {0};
  int32_t  code = 0;
  int32_t  lino;
  int32_t  tlen;
  tEncoderInit(&encoder, buf, bufLen);

  TAOS_CHECK_EXIT(tStartEncode(&encoder));
  TAOS_CHECK_EXIT(tEncodeI32(&encoder, pProgress->ssMigrateId));
  TAOS_CHECK_EXIT(tEncodeI32(&encoder, pProgress->nodeId));
  TAOS_CHECK_EXIT(tEncodeI32(&encoder, pProgress->vgId));
  TAOS_CHECK_EXIT(tEncodeI32(&encoder, pProgress->fid));
  TAOS_CHECK_EXIT(tEncodeI32(&encoder, pProgress->state));
  tEndEncode(&encoder);

_exit:
  if (code) {
    tlen = code;
  } else {
    tlen = encoder.pos;
  }
  tEncoderClear(&encoder);
  return tlen;
}


int tDeserializeSSsMigrateProgress(void* buf, int32_t bufLen, SSsMigrateProgress* pProgress) {
  SDecoder decoder = {0};
  int32_t  code = 0;
  int32_t  lino;
  tDecoderInit(&decoder, buf, bufLen);

  TAOS_CHECK_EXIT(tStartDecode(&decoder));
  TAOS_CHECK_EXIT(tDecodeI32(&decoder, &pProgress->ssMigrateId));
  TAOS_CHECK_EXIT(tDecodeI32(&decoder, &pProgress->nodeId));
  TAOS_CHECK_EXIT(tDecodeI32(&decoder, &pProgress->vgId));
  TAOS_CHECK_EXIT(tDecodeI32(&decoder, &pProgress->fid));
  TAOS_CHECK_EXIT(tDecodeI32(&decoder, &pProgress->state));
  tEndDecode(&decoder);

_exit:
  tDecoderClear(&decoder);
  return code;
}


// Request for TDMT_MND_KILL_SSMIGRATE
int32_t tSerializeSKillSsMigrateReq(void *buf, int32_t bufLen, SKillSsMigrateReq *pReq) {
  SEncoder encoder = {0};
  int32_t  code = 0;
  int32_t  lino;
  int32_t  tlen;
  tEncoderInit(&encoder, buf, bufLen);

  TAOS_CHECK_EXIT(tStartEncode(&encoder));
  TAOS_CHECK_EXIT(tEncodeI32(&encoder, pReq->ssMigrateId));
  ENCODESQL();

  tEndEncode(&encoder);

_exit:
  if (code) {
    tlen = code;
  } else {
    tlen = encoder.pos;
  }
  tEncoderClear(&encoder);
  return tlen;
}

int32_t tDeserializeSKillSsMigrateReq(void *buf, int32_t bufLen, SKillSsMigrateReq *pReq) {
  SDecoder decoder = {0};
  int32_t  code = 0;
  int32_t  lino;
  tDecoderInit(&decoder, buf, bufLen);

  TAOS_CHECK_EXIT(tStartDecode(&decoder));
  TAOS_CHECK_EXIT(tDecodeI32(&decoder, &pReq->ssMigrateId));
  DECODESQL();

  tEndDecode(&decoder);

_exit:
  tDecoderClear(&decoder);
  return code;
}

void tFreeSKillSsMigrateReq(SKillSsMigrateReq *pReq) { FREESQL(); }


// Request for TDMT_VND_KILL_SSMIGRATE
int32_t tSerializeSVnodeKillSsMigrateReq(void* buf, int32_t bufLen, SVnodeKillSsMigrateReq* pReq) {
  SEncoder encoder = {0};
  int32_t  code = 0;
  int32_t  lino;
  int32_t  tlen;
  tEncoderInit(&encoder, buf, bufLen);

  TAOS_CHECK_EXIT(tStartEncode(&encoder));
  TAOS_CHECK_EXIT(tEncodeI32(&encoder, pReq->ssMigrateId));
  tEndEncode(&encoder);

_exit:
  if (code) {
    tlen = code;
  } else {
    tlen = encoder.pos;
  }
  tEncoderClear(&encoder);
  return tlen;
}

int32_t tDeserializeSVnodeKillSsMigrateReq(void* buf, int32_t bufLen, SVnodeKillSsMigrateReq* pReq) {
  SDecoder decoder = {0};
  int32_t  code = 0;
  int32_t  lino;
  tDecoderInit(&decoder, buf, bufLen);

  TAOS_CHECK_EXIT(tStartDecode(&decoder));
  TAOS_CHECK_EXIT(tDecodeI32(&decoder, &pReq->ssMigrateId));
  tEndDecode(&decoder);

_exit:
  tDecoderClear(&decoder);
  return code;
}



int32_t tSerializeSVDropTtlTableReq(void *buf, int32_t bufLen, SVDropTtlTableReq *pReq) {
  SEncoder encoder = {0};
  int32_t  code = 0;
  int32_t  lino;
  int32_t  tlen;
  tEncoderInit(&encoder, buf, bufLen);

  TAOS_CHECK_EXIT(tStartEncode(&encoder));
  TAOS_CHECK_EXIT(tEncodeI32(&encoder, pReq->timestampSec));
  TAOS_CHECK_EXIT(tEncodeI32(&encoder, pReq->ttlDropMaxCount));
  TAOS_CHECK_EXIT(tEncodeI32(&encoder, pReq->nUids));
  for (int32_t i = 0; i < pReq->nUids; ++i) {
    tb_uid_t *pTbUid = taosArrayGet(pReq->pTbUids, i);
    TAOS_CHECK_EXIT(tEncodeI64(&encoder, *pTbUid));
  }
  tEndEncode(&encoder);

_exit:
  if (code) {
    tlen = code;
  } else {
    tlen = encoder.pos;
  }
  tEncoderClear(&encoder);
  return tlen;
}

int32_t tDeserializeSVDropTtlTableReq(void *buf, int32_t bufLen, SVDropTtlTableReq *pReq) {
  SDecoder decoder = {0};
  int32_t  code = 0;
  int32_t  lino;
  tDecoderInit(&decoder, buf, bufLen);

  TAOS_CHECK_EXIT(tStartDecode(&decoder));
  TAOS_CHECK_EXIT(tDecodeI32(&decoder, &pReq->timestampSec));
  pReq->ttlDropMaxCount = INT32_MAX;
  pReq->nUids = 0;
  pReq->pTbUids = NULL;
  if (!tDecodeIsEnd(&decoder)) {
    TAOS_CHECK_EXIT(tDecodeI32(&decoder, &pReq->ttlDropMaxCount));
    TAOS_CHECK_EXIT(tDecodeI32(&decoder, &pReq->nUids));

    if (pReq->nUids > 0) {
      pReq->pTbUids = taosArrayInit(pReq->nUids, sizeof(tb_uid_t));
      if (pReq->pTbUids == NULL) {
        TAOS_CHECK_EXIT(terrno);
      }
    }

    tb_uid_t tbUid = 0;
    for (int32_t i = 0; i < pReq->nUids; ++i) {
      TAOS_CHECK_EXIT(tDecodeI64(&decoder, &tbUid));
      if (taosArrayPush(pReq->pTbUids, &tbUid) == NULL) {
        TAOS_CHECK_EXIT(terrno);
      }
    }
  }
  tEndDecode(&decoder);

_exit:
  tDecoderClear(&decoder);
  return code;
}

int32_t tSerializeSDbCfgRspImpl(SEncoder *encoder, const SDbCfgRsp *pRsp) {
  TAOS_CHECK_RETURN(tEncodeCStr(encoder, pRsp->db));
  TAOS_CHECK_RETURN(tEncodeI64(encoder, pRsp->dbId));
  TAOS_CHECK_RETURN(tEncodeI32(encoder, pRsp->cfgVersion));
  TAOS_CHECK_RETURN(tEncodeI32(encoder, pRsp->numOfVgroups));
  TAOS_CHECK_RETURN(tEncodeI32(encoder, pRsp->numOfStables));
  TAOS_CHECK_RETURN(tEncodeI32(encoder, pRsp->buffer));
  TAOS_CHECK_RETURN(tEncodeI32(encoder, pRsp->cacheSize));
  TAOS_CHECK_RETURN(tEncodeI32(encoder, pRsp->pageSize));
  TAOS_CHECK_RETURN(tEncodeI32(encoder, pRsp->pages));
  TAOS_CHECK_RETURN(tEncodeI32(encoder, pRsp->daysPerFile));
  TAOS_CHECK_RETURN(tEncodeI32(encoder, pRsp->daysToKeep0));
  TAOS_CHECK_RETURN(tEncodeI32(encoder, pRsp->daysToKeep1));
  TAOS_CHECK_RETURN(tEncodeI32(encoder, pRsp->daysToKeep2));
  TAOS_CHECK_RETURN(tEncodeI32(encoder, pRsp->minRows));
  TAOS_CHECK_RETURN(tEncodeI32(encoder, pRsp->maxRows));
  TAOS_CHECK_RETURN(tEncodeI32(encoder, pRsp->walFsyncPeriod));
  TAOS_CHECK_RETURN(tEncodeI16(encoder, pRsp->hashPrefix));
  TAOS_CHECK_RETURN(tEncodeI16(encoder, pRsp->hashSuffix));
  TAOS_CHECK_RETURN(tEncodeI8(encoder, pRsp->walLevel));
  TAOS_CHECK_RETURN(tEncodeI8(encoder, pRsp->precision));
  TAOS_CHECK_RETURN(tEncodeI8(encoder, pRsp->compression));
  TAOS_CHECK_RETURN(tEncodeI8(encoder, pRsp->replications));
  TAOS_CHECK_RETURN(tEncodeI8(encoder, pRsp->strict));
  TAOS_CHECK_RETURN(tEncodeI8(encoder, pRsp->cacheLast));
  TAOS_CHECK_RETURN(tEncodeI32(encoder, pRsp->tsdbPageSize));
  TAOS_CHECK_RETURN(tEncodeI32(encoder, pRsp->walRetentionPeriod));
  TAOS_CHECK_RETURN(tEncodeI32(encoder, pRsp->walRollPeriod));
  TAOS_CHECK_RETURN(tEncodeI64(encoder, pRsp->walRetentionSize));
  TAOS_CHECK_RETURN(tEncodeI64(encoder, pRsp->walSegmentSize));
  TAOS_CHECK_RETURN(tEncodeI32(encoder, pRsp->numOfRetensions));
  for (int32_t i = 0; i < pRsp->numOfRetensions; ++i) {
    SRetention *pRetension = taosArrayGet(pRsp->pRetensions, i);
    TAOS_CHECK_RETURN(tEncodeI64(encoder, pRetension->freq));
    TAOS_CHECK_RETURN(tEncodeI64(encoder, pRetension->keep));
    TAOS_CHECK_RETURN(tEncodeI8(encoder, pRetension->freqUnit));
    TAOS_CHECK_RETURN(tEncodeI8(encoder, pRetension->keepUnit));
  }
  TAOS_CHECK_RETURN(tEncodeI8(encoder, pRsp->schemaless));
  TAOS_CHECK_RETURN(tEncodeI16(encoder, pRsp->sstTrigger));
  TAOS_CHECK_RETURN(tEncodeI32(encoder, pRsp->keepTimeOffset));
  TAOS_CHECK_RETURN(tEncodeI8(encoder, pRsp->withArbitrator));
  TAOS_CHECK_RETURN(tEncodeI8(encoder, pRsp->encryptAlgorithm));
  TAOS_CHECK_RETURN(tEncodeI32(encoder, pRsp->ssChunkSize));
  TAOS_CHECK_RETURN(tEncodeI32(encoder, pRsp->ssKeepLocal));
  TAOS_CHECK_RETURN(tEncodeI8(encoder, pRsp->ssCompact));
  TAOS_CHECK_RETURN(tEncodeI8(encoder, pRsp->hashMethod));
  TAOS_CHECK_RETURN(tEncodeI32v(encoder, pRsp->compactInterval));
  TAOS_CHECK_RETURN(tEncodeI32v(encoder, pRsp->compactStartTime));
  TAOS_CHECK_RETURN(tEncodeI32v(encoder, pRsp->compactEndTime));
  TAOS_CHECK_RETURN(tEncodeI8(encoder, pRsp->compactTimeOffset));
  TAOS_CHECK_RETURN(tEncodeU8(encoder, pRsp->flags));

  return 0;
}

int32_t tSerializeSDbCfgRsp(void *buf, int32_t bufLen, const SDbCfgRsp *pRsp) {
  SEncoder encoder = {0};
  int32_t  code = 0;
  int32_t  lino;
  int32_t  tlen;
  tEncoderInit(&encoder, buf, bufLen);

  TAOS_CHECK_EXIT(tStartEncode(&encoder));
  TAOS_CHECK_EXIT(tSerializeSDbCfgRspImpl(&encoder, pRsp));
  tEndEncode(&encoder);

_exit:
  if (code) {
    tlen = code;
  } else {
    tlen = encoder.pos;
  }
  tEncoderClear(&encoder);
  return tlen;
}

int32_t tDeserializeSDbCfgRspImpl(SDecoder *decoder, SDbCfgRsp *pRsp) {
  TAOS_CHECK_RETURN(tDecodeCStrTo(decoder, pRsp->db));
  TAOS_CHECK_RETURN(tDecodeI64(decoder, &pRsp->dbId));
  TAOS_CHECK_RETURN(tDecodeI32(decoder, &pRsp->cfgVersion));
  TAOS_CHECK_RETURN(tDecodeI32(decoder, &pRsp->numOfVgroups));
  TAOS_CHECK_RETURN(tDecodeI32(decoder, &pRsp->numOfStables));
  TAOS_CHECK_RETURN(tDecodeI32(decoder, &pRsp->buffer));
  TAOS_CHECK_RETURN(tDecodeI32(decoder, &pRsp->cacheSize));
  TAOS_CHECK_RETURN(tDecodeI32(decoder, &pRsp->pageSize));
  TAOS_CHECK_RETURN(tDecodeI32(decoder, &pRsp->pages));
  TAOS_CHECK_RETURN(tDecodeI32(decoder, &pRsp->daysPerFile));
  TAOS_CHECK_RETURN(tDecodeI32(decoder, &pRsp->daysToKeep0));
  TAOS_CHECK_RETURN(tDecodeI32(decoder, &pRsp->daysToKeep1));
  TAOS_CHECK_RETURN(tDecodeI32(decoder, &pRsp->daysToKeep2));
  TAOS_CHECK_RETURN(tDecodeI32(decoder, &pRsp->minRows));
  TAOS_CHECK_RETURN(tDecodeI32(decoder, &pRsp->maxRows));
  TAOS_CHECK_RETURN(tDecodeI32(decoder, &pRsp->walFsyncPeriod));
  TAOS_CHECK_RETURN(tDecodeI16(decoder, &pRsp->hashPrefix));
  TAOS_CHECK_RETURN(tDecodeI16(decoder, &pRsp->hashSuffix));
  TAOS_CHECK_RETURN(tDecodeI8(decoder, &pRsp->walLevel));
  TAOS_CHECK_RETURN(tDecodeI8(decoder, &pRsp->precision));
  TAOS_CHECK_RETURN(tDecodeI8(decoder, &pRsp->compression));
  TAOS_CHECK_RETURN(tDecodeI8(decoder, &pRsp->replications));
  TAOS_CHECK_RETURN(tDecodeI8(decoder, &pRsp->strict));
  TAOS_CHECK_RETURN(tDecodeI8(decoder, &pRsp->cacheLast));
  TAOS_CHECK_RETURN(tDecodeI32(decoder, &pRsp->tsdbPageSize));
  TAOS_CHECK_RETURN(tDecodeI32(decoder, &pRsp->walRetentionPeriod));
  TAOS_CHECK_RETURN(tDecodeI32(decoder, &pRsp->walRollPeriod));
  TAOS_CHECK_RETURN(tDecodeI64(decoder, &pRsp->walRetentionSize));
  TAOS_CHECK_RETURN(tDecodeI64(decoder, &pRsp->walSegmentSize));
  TAOS_CHECK_RETURN(tDecodeI32(decoder, &pRsp->numOfRetensions));
  if (pRsp->numOfRetensions > 0) {
    pRsp->pRetensions = taosArrayInit(pRsp->numOfRetensions, sizeof(SRetention));
    if (pRsp->pRetensions == NULL) {
      TAOS_CHECK_RETURN(terrno);
    }
  }

  for (int32_t i = 0; i < pRsp->numOfRetensions; ++i) {
    SRetention rentension = {0};
    TAOS_CHECK_RETURN(tDecodeI64(decoder, &rentension.freq));
    TAOS_CHECK_RETURN(tDecodeI64(decoder, &rentension.keep));
    TAOS_CHECK_RETURN(tDecodeI8(decoder, &rentension.freqUnit));
    TAOS_CHECK_RETURN(tDecodeI8(decoder, &rentension.keepUnit));
    if (taosArrayPush(pRsp->pRetensions, &rentension) == NULL) {
      TAOS_CHECK_RETURN(terrno);
    }
  }
  TAOS_CHECK_RETURN(tDecodeI8(decoder, &pRsp->schemaless));
  TAOS_CHECK_RETURN(tDecodeI16(decoder, &pRsp->sstTrigger));
  if (!tDecodeIsEnd(decoder)) {
    TAOS_CHECK_RETURN(tDecodeI32(decoder, &pRsp->keepTimeOffset));
  } else {
    pRsp->keepTimeOffset = TSDB_DEFAULT_KEEP_TIME_OFFSET;
  }
  if (!tDecodeIsEnd(decoder)) {
    TAOS_CHECK_RETURN(tDecodeI8(decoder, &pRsp->withArbitrator));
    TAOS_CHECK_RETURN(tDecodeI8(decoder, &pRsp->encryptAlgorithm));
    TAOS_CHECK_RETURN(tDecodeI32(decoder, &pRsp->ssChunkSize));
    TAOS_CHECK_RETURN(tDecodeI32(decoder, &pRsp->ssKeepLocal));
    TAOS_CHECK_RETURN(tDecodeI8(decoder, &pRsp->ssCompact));
  } else {
    pRsp->withArbitrator = TSDB_DEFAULT_DB_WITH_ARBITRATOR;
    pRsp->encryptAlgorithm = TSDB_DEFAULT_ENCRYPT_ALGO;
    pRsp->ssChunkSize = TSDB_DEFAULT_SS_CHUNK_SIZE;
    pRsp->ssKeepLocal = TSDB_DEFAULT_SS_KEEP_LOCAL;
    pRsp->ssCompact = TSDB_DEFAULT_SS_COMPACT;
  }
  if (!tDecodeIsEnd(decoder)) {
    TAOS_CHECK_RETURN(tDecodeI8(decoder, &pRsp->hashMethod));
  } else {
    pRsp->hashMethod = 1;  // default value
  }
  if (!tDecodeIsEnd(decoder)) {
    TAOS_CHECK_RETURN(tDecodeI32v(decoder, &pRsp->compactInterval));
    TAOS_CHECK_RETURN(tDecodeI32v(decoder, &pRsp->compactStartTime));
    TAOS_CHECK_RETURN(tDecodeI32v(decoder, &pRsp->compactEndTime));
    TAOS_CHECK_RETURN(tDecodeI8(decoder, &pRsp->compactTimeOffset));
  } else {
    pRsp->compactInterval = TSDB_DEFAULT_COMPACT_INTERVAL;
    pRsp->compactStartTime = TSDB_DEFAULT_COMPACT_START_TIME;
    pRsp->compactEndTime = TSDB_DEFAULT_COMPACT_END_TIME;
    pRsp->compactTimeOffset = TSDB_DEFAULT_COMPACT_TIME_OFFSET;
  }

  if (!tDecodeIsEnd(decoder)) {
    TAOS_CHECK_RETURN(tDecodeU8(decoder, &pRsp->flags));
  }

  return 0;
}

int32_t tDeserializeSDbCfgRsp(void *buf, int32_t bufLen, SDbCfgRsp *pRsp) {
  SDecoder decoder = {0};
  int32_t  code = 0;
  int32_t  lino;
  tDecoderInit(&decoder, buf, bufLen);

  TAOS_CHECK_EXIT(tStartDecode(&decoder));
  TAOS_CHECK_EXIT(tDeserializeSDbCfgRspImpl(&decoder, pRsp));
  tEndDecode(&decoder);

_exit:
  tDecoderClear(&decoder);
  return code;
}

void tFreeSDbCfgRsp(SDbCfgRsp *pRsp) {
  if (NULL == pRsp) {
    return;
  }

  taosArrayDestroy(pRsp->pRetensions);
}

int32_t tSerializeSUserIndexReq(void *buf, int32_t bufLen, SUserIndexReq *pReq) {
  SEncoder encoder = {0};
  int32_t  code = 0;
  int32_t  lino;
  int32_t  tlen;
  tEncoderInit(&encoder, buf, bufLen);

  TAOS_CHECK_EXIT(tStartEncode(&encoder));
  TAOS_CHECK_EXIT(tEncodeCStr(&encoder, pReq->indexFName));
  tEndEncode(&encoder);

_exit:
  if (code) {
    tlen = code;
  } else {
    tlen = encoder.pos;
  }
  tEncoderClear(&encoder);
  return tlen;
}

int32_t tDeserializeSUserIndexReq(void *buf, int32_t bufLen, SUserIndexReq *pReq) {
  SDecoder decoder = {0};
  int32_t  code = 0;
  int32_t  lino;
  tDecoderInit(&decoder, buf, bufLen);

  TAOS_CHECK_EXIT(tStartDecode(&decoder));
  TAOS_CHECK_EXIT(tDecodeCStrTo(&decoder, pReq->indexFName));
  tEndDecode(&decoder);

_exit:
  tDecoderClear(&decoder);
  return code;
}

int32_t tSerializeSUserIndexRsp(void *buf, int32_t bufLen, const SUserIndexRsp *pRsp) {
  SEncoder encoder = {0};
  int32_t  code = 0;
  int32_t  lino;
  int32_t  tlen;
  tEncoderInit(&encoder, buf, bufLen);

  TAOS_CHECK_EXIT(tStartEncode(&encoder));
  TAOS_CHECK_EXIT(tEncodeCStr(&encoder, pRsp->dbFName));
  TAOS_CHECK_EXIT(tEncodeCStr(&encoder, pRsp->tblFName));
  TAOS_CHECK_EXIT(tEncodeCStr(&encoder, pRsp->colName));
  TAOS_CHECK_EXIT(tEncodeCStr(&encoder, pRsp->indexType));
  TAOS_CHECK_EXIT(tEncodeCStr(&encoder, pRsp->indexExts));
  tEndEncode(&encoder);

_exit:
  if (code) {
    tlen = code;
  } else {
    tlen = encoder.pos;
  }
  tEncoderClear(&encoder);
  return tlen;
}

int32_t tDeserializeSUserIndexRsp(void *buf, int32_t bufLen, SUserIndexRsp *pRsp) {
  SDecoder decoder = {0};
  int32_t  code = 0;
  int32_t  lino;
  tDecoderInit(&decoder, buf, bufLen);

  TAOS_CHECK_EXIT(tStartDecode(&decoder));
  TAOS_CHECK_EXIT(tDecodeCStrTo(&decoder, pRsp->dbFName));
  TAOS_CHECK_EXIT(tDecodeCStrTo(&decoder, pRsp->tblFName));
  TAOS_CHECK_EXIT(tDecodeCStrTo(&decoder, pRsp->colName));
  TAOS_CHECK_EXIT(tDecodeCStrTo(&decoder, pRsp->indexType));
  TAOS_CHECK_EXIT(tDecodeCStrTo(&decoder, pRsp->indexExts));
  tEndDecode(&decoder);

_exit:
  tDecoderClear(&decoder);
  return code;
}

int32_t tSerializeSTableIndexReq(void *buf, int32_t bufLen, STableIndexReq *pReq) {
  SEncoder encoder = {0};
  int32_t  code = 0;
  int32_t  lino;
  int32_t  tlen;
  tEncoderInit(&encoder, buf, bufLen);

  TAOS_CHECK_EXIT(tStartEncode(&encoder));
  TAOS_CHECK_EXIT(tEncodeCStr(&encoder, pReq->tbFName));
  tEndEncode(&encoder);

_exit:
  if (code) {
    tlen = code;
  } else {
    tlen = encoder.pos;
  }
  tEncoderClear(&encoder);
  return tlen;
}

int32_t tDeserializeSTableIndexReq(void *buf, int32_t bufLen, STableIndexReq *pReq) {
  SDecoder decoder = {0};
  int32_t  code = 0;
  int32_t  lino;
  tDecoderInit(&decoder, buf, bufLen);

  TAOS_CHECK_EXIT(tStartDecode(&decoder));
  TAOS_CHECK_EXIT(tDecodeCStrTo(&decoder, pReq->tbFName));
  tEndDecode(&decoder);

_exit:
  tDecoderClear(&decoder);
  return code;
}

int32_t tSerializeSTableIndexInfo(SEncoder *pEncoder, STableIndexInfo *pInfo) {
  TAOS_CHECK_RETURN(tEncodeI8(pEncoder, pInfo->intervalUnit));
  TAOS_CHECK_RETURN(tEncodeI8(pEncoder, pInfo->slidingUnit));
  TAOS_CHECK_RETURN(tEncodeI64(pEncoder, pInfo->interval));
  TAOS_CHECK_RETURN(tEncodeI64(pEncoder, pInfo->offset));
  TAOS_CHECK_RETURN(tEncodeI64(pEncoder, pInfo->sliding));
  TAOS_CHECK_RETURN(tEncodeI64(pEncoder, pInfo->dstTbUid));
  TAOS_CHECK_RETURN(tEncodeI32(pEncoder, pInfo->dstVgId));
  TAOS_CHECK_RETURN(tEncodeSEpSet(pEncoder, &pInfo->epSet));
  TAOS_CHECK_RETURN(tEncodeCStr(pEncoder, pInfo->expr));
  return 0;
}

int32_t tSerializeSTableIndexRsp(void *buf, int32_t bufLen, const STableIndexRsp *pRsp) {
  SEncoder encoder = {0};
  int32_t  code = 0;
  int32_t  lino;
  int32_t  tlen;
  tEncoderInit(&encoder, buf, bufLen);

  TAOS_CHECK_EXIT(tStartEncode(&encoder));
  TAOS_CHECK_EXIT(tEncodeCStr(&encoder, pRsp->tbName));
  TAOS_CHECK_EXIT(tEncodeCStr(&encoder, pRsp->dbFName));
  TAOS_CHECK_EXIT(tEncodeU64(&encoder, pRsp->suid));
  TAOS_CHECK_EXIT(tEncodeI32(&encoder, pRsp->version));
  TAOS_CHECK_EXIT(tEncodeI32(&encoder, pRsp->indexSize));
  int32_t num = taosArrayGetSize(pRsp->pIndex);
  TAOS_CHECK_EXIT(tEncodeI32(&encoder, num));
  if (num > 0) {
    for (int32_t i = 0; i < num; ++i) {
      STableIndexInfo *pInfo = (STableIndexInfo *)taosArrayGet(pRsp->pIndex, i);
      TAOS_CHECK_EXIT(tSerializeSTableIndexInfo(&encoder, pInfo));
    }
  }
  tEndEncode(&encoder);

_exit:
  if (code) {
    tlen = code;
  } else {
    tlen = encoder.pos;
  }
  tEncoderClear(&encoder);
  return tlen;
}

void tFreeSerializeSTableIndexRsp(STableIndexRsp *pRsp) {
  if (pRsp->pIndex != NULL) {
    tFreeSTableIndexRsp(pRsp);
    pRsp->pIndex = NULL;
  }
}

int32_t tDeserializeSTableIndexInfo(SDecoder *pDecoder, STableIndexInfo *pInfo) {
  TAOS_CHECK_RETURN(tDecodeI8(pDecoder, &pInfo->intervalUnit));
  TAOS_CHECK_RETURN(tDecodeI8(pDecoder, &pInfo->slidingUnit));
  TAOS_CHECK_RETURN(tDecodeI64(pDecoder, &pInfo->interval));
  TAOS_CHECK_RETURN(tDecodeI64(pDecoder, &pInfo->offset));
  TAOS_CHECK_RETURN(tDecodeI64(pDecoder, &pInfo->sliding));
  TAOS_CHECK_RETURN(tDecodeI64(pDecoder, &pInfo->dstTbUid));
  TAOS_CHECK_RETURN(tDecodeI32(pDecoder, &pInfo->dstVgId));
  TAOS_CHECK_RETURN(tDecodeSEpSet(pDecoder, &pInfo->epSet));
  TAOS_CHECK_RETURN(tDecodeCStrAlloc(pDecoder, &pInfo->expr));
  return 0;
}

int32_t tDeserializeSTableIndexRsp(void *buf, int32_t bufLen, STableIndexRsp *pRsp) {
  SDecoder decoder = {0};
  int32_t  code = 0;
  int32_t  lino;
  tDecoderInit(&decoder, buf, bufLen);

  TAOS_CHECK_EXIT(tStartDecode(&decoder));
  TAOS_CHECK_EXIT(tDecodeCStrTo(&decoder, pRsp->tbName));
  TAOS_CHECK_EXIT(tDecodeCStrTo(&decoder, pRsp->dbFName));
  TAOS_CHECK_EXIT(tDecodeU64(&decoder, &pRsp->suid));
  TAOS_CHECK_EXIT(tDecodeI32(&decoder, &pRsp->version));
  TAOS_CHECK_EXIT(tDecodeI32(&decoder, &pRsp->indexSize));
  int32_t num = 0;
  TAOS_CHECK_EXIT(tDecodeI32(&decoder, &num));
  if (num > 0) {
    pRsp->pIndex = taosArrayInit(num, sizeof(STableIndexInfo));
    if (NULL == pRsp->pIndex) {
      TAOS_CHECK_EXIT(terrno);
    }
    STableIndexInfo info;
    for (int32_t i = 0; i < num; ++i) {
      TAOS_CHECK_EXIT(tDeserializeSTableIndexInfo(&decoder, &info));
      if (NULL == taosArrayPush(pRsp->pIndex, &info)) {
        taosMemoryFree(info.expr);
        TAOS_CHECK_EXIT(terrno);
      }
    }
  }
  tEndDecode(&decoder);

_exit:
  tDecoderClear(&decoder);
  return code;
}

void tFreeSTableIndexInfo(void *info) {
  if (NULL == info) {
    return;
  }

  STableIndexInfo *pInfo = (STableIndexInfo *)info;

  taosMemoryFree(pInfo->expr);
}

int32_t tSerializeSShowVariablesReq(void *buf, int32_t bufLen, SShowVariablesReq *pReq) {
  SEncoder encoder = {0};
  int32_t  code = 0;
  int32_t  lino;
  int32_t  tlen;
  tEncoderInit(&encoder, buf, bufLen);

  TAOS_CHECK_EXIT(tStartEncode(&encoder));
  TAOS_CHECK_EXIT(tEncodeI32(&encoder, pReq->opType));
  TAOS_CHECK_EXIT(tEncodeI32(&encoder, pReq->valLen));
  if (pReq->valLen > 0) {
    TAOS_CHECK_EXIT(tEncodeBinary(&encoder, (const uint8_t *)pReq->val, pReq->valLen));
  }
  tEndEncode(&encoder);

_exit:
  if (code) {
    tlen = code;
  } else {
    tlen = encoder.pos;
  }
  tEncoderClear(&encoder);
  return tlen;
}

int32_t tDeserializeSShowVariablesReq(void *buf, int32_t bufLen, SShowVariablesReq *pReq) {
  SDecoder decoder = {0};
  int32_t  code = 0;
  int32_t  lino;
  tDecoderInit(&decoder, buf, bufLen);

  TAOS_CHECK_EXIT(tStartDecode(&decoder));
  TAOS_CHECK_EXIT(tDecodeI32(&decoder, &pReq->opType));
  TAOS_CHECK_EXIT(tDecodeU32(&decoder, &pReq->valLen));

  if (pReq->valLen > 0) {
    pReq->val = taosMemoryCalloc(1, pReq->valLen + 1);
    if (pReq->val == NULL) {
      TAOS_CHECK_EXIT(terrno);
    }
    TAOS_CHECK_EXIT(tDecodeCStrTo(&decoder, pReq->val));
  }

  tEndDecode(&decoder);
_exit:
  tDecoderClear(&decoder);
  return code;
}

void tFreeSShowVariablesReq(SShowVariablesReq *pReq) {
  if (NULL != pReq && NULL != pReq->val) {
    taosMemoryFree(pReq->val);
    pReq->val = NULL;
  }
}

int32_t tEncodeSVariablesInfo(SEncoder *pEncoder, SVariablesInfo *pInfo) {
  TAOS_CHECK_RETURN(tEncodeCStr(pEncoder, pInfo->name));
  TAOS_CHECK_RETURN(tEncodeCStr(pEncoder, pInfo->value));
  TAOS_CHECK_RETURN(tEncodeCStr(pEncoder, pInfo->scope));
  TAOS_CHECK_RETURN(tEncodeCStr(pEncoder, pInfo->category));
  return 0;
}

int32_t tDecodeSVariablesInfo(SDecoder *pDecoder, SVariablesInfo *pInfo) {
  TAOS_CHECK_RETURN(tDecodeCStrTo(pDecoder, pInfo->name));
  TAOS_CHECK_RETURN(tDecodeCStrTo(pDecoder, pInfo->value));
  TAOS_CHECK_RETURN(tDecodeCStrTo(pDecoder, pInfo->scope));
  TAOS_CHECK_RETURN(tDecodeCStrTo(pDecoder, pInfo->category));
  return 0;
}

int32_t tSerializeSShowVariablesRsp(void *buf, int32_t bufLen, SShowVariablesRsp *pRsp) {
  SEncoder encoder = {0};
  int32_t  code = 0;
  int32_t  lino;
  int32_t  tlen;
  tEncoderInit(&encoder, buf, bufLen);

  TAOS_CHECK_EXIT(tStartEncode(&encoder));
  int32_t varNum = taosArrayGetSize(pRsp->variables);
  TAOS_CHECK_EXIT(tEncodeI32(&encoder, varNum));
  for (int32_t i = 0; i < varNum; ++i) {
    SVariablesInfo *pInfo = taosArrayGet(pRsp->variables, i);
    TAOS_CHECK_EXIT(tEncodeSVariablesInfo(&encoder, pInfo));
  }

  for (int32_t i = 0; i < varNum; ++i) {
    SVariablesInfo *pInfo = taosArrayGet(pRsp->variables, i);
    TAOS_CHECK_RETURN(tEncodeCStr(&encoder, pInfo->info));
  }

  tEndEncode(&encoder);

_exit:
  if (code) {
    tlen = code;
  } else {
    tlen = encoder.pos;
  }
  tEncoderClear(&encoder);
  return tlen;
}

int32_t tDeserializeSShowVariablesRsp(void *buf, int32_t bufLen, SShowVariablesRsp *pRsp) {
  SDecoder decoder = {0};
  int32_t  code = 0;
  int32_t  lino;
  tDecoderInit(&decoder, buf, bufLen);

  TAOS_CHECK_EXIT(tStartDecode(&decoder));
  int32_t varNum = 0;
  TAOS_CHECK_EXIT(tDecodeI32(&decoder, &varNum));
  if (varNum > 0) {
    pRsp->variables = taosArrayInit(varNum, sizeof(SVariablesInfo));
    if (NULL == pRsp->variables) {
      TAOS_CHECK_EXIT(terrno);
    }
    for (int32_t i = 0; i < varNum; ++i) {
      SVariablesInfo info = {0};
      TAOS_CHECK_EXIT(tDecodeSVariablesInfo(&decoder, &info));
      if (NULL == taosArrayPush(pRsp->variables, &info)) {
        TAOS_CHECK_EXIT(terrno);
      }
    }

    if (!tDecodeIsEnd(&decoder)) {
      for (int32_t i = 0; i < varNum; ++i) {
        SVariablesInfo *pInfo = taosArrayGet(pRsp->variables, i);
        TAOS_CHECK_EXIT(tDecodeCStrTo(&decoder, pInfo->info));
      }
    }
  }

  tEndDecode(&decoder);
_exit:
  tDecoderClear(&decoder);
  return code;
}

void tFreeSShowVariablesRsp(SShowVariablesRsp *pRsp) {
  if (NULL == pRsp) {
    return;
  }

  taosArrayDestroy(pRsp->variables);
}

int32_t tSerializeSShowReq(void *buf, int32_t bufLen, SShowReq *pReq) {
  SEncoder encoder = {0};
  int32_t  code = 0;
  int32_t  lino;
  int32_t  tlen;
  tEncoderInit(&encoder, buf, bufLen);

  TAOS_CHECK_EXIT(tStartEncode(&encoder));
  TAOS_CHECK_EXIT(tEncodeI32(&encoder, pReq->type));
  TAOS_CHECK_EXIT(tEncodeCStr(&encoder, pReq->db));
  TAOS_CHECK_EXIT(tEncodeI32(&encoder, pReq->payloadLen));
  if (pReq->payloadLen > 0) {
    TAOS_CHECK_EXIT(tEncodeBinary(&encoder, pReq->payload, pReq->payloadLen));
  }
  tEndEncode(&encoder);

_exit:
  if (code) {
    tlen = code;
  } else {
    tlen = encoder.pos;
  }
  tEncoderClear(&encoder);
  return tlen;
}

void tFreeSShowReq(SShowReq *pReq) { taosMemoryFreeClear(pReq->payload); }

int32_t tSerializeSRetrieveTableReq(void *buf, int32_t bufLen, SRetrieveTableReq *pReq) {
  SEncoder encoder = {0};
  int32_t  code = 0;
  int32_t  lino;
  int32_t  tlen;
  tEncoderInit(&encoder, buf, bufLen);

  TAOS_CHECK_EXIT(tStartEncode(&encoder));
  TAOS_CHECK_EXIT(tEncodeI64(&encoder, pReq->showId));
  TAOS_CHECK_EXIT(tEncodeCStr(&encoder, pReq->db));
  TAOS_CHECK_EXIT(tEncodeCStr(&encoder, pReq->tb));
  TAOS_CHECK_EXIT(tEncodeCStr(&encoder, pReq->filterTb));
  TAOS_CHECK_EXIT(tEncodeCStr(&encoder, pReq->user));
  TAOS_CHECK_EXIT(tEncodeI64(&encoder, pReq->compactId));
  TAOS_CHECK_EXIT(tEncodeI8(&encoder, pReq->withFull));
  tEndEncode(&encoder);

_exit:
  if (code) {
    tlen = code;
  } else {
    tlen = encoder.pos;
  }
  tEncoderClear(&encoder);
  return tlen;
}

int32_t tDeserializeSRetrieveTableReq(void *buf, int32_t bufLen, SRetrieveTableReq *pReq) {
  SDecoder decoder = {0};
  int32_t  code = 0;
  int32_t  lino;

  tDecoderInit(&decoder, buf, bufLen);

  TAOS_CHECK_EXIT(tStartDecode(&decoder));
  TAOS_CHECK_EXIT(tDecodeI64(&decoder, &pReq->showId));
  TAOS_CHECK_EXIT(tDecodeCStrTo(&decoder, pReq->db));
  TAOS_CHECK_EXIT(tDecodeCStrTo(&decoder, pReq->tb));
  TAOS_CHECK_EXIT(tDecodeCStrTo(&decoder, pReq->filterTb));
  TAOS_CHECK_EXIT(tDecodeCStrTo(&decoder, pReq->user));
  if (!tDecodeIsEnd(&decoder)) {
    TAOS_CHECK_EXIT(tDecodeI64(&decoder, &pReq->compactId));
  } else {
    pReq->compactId = -1;
  }
  if (!tDecodeIsEnd(&decoder)) {
    TAOS_CHECK_EXIT(tDecodeI8(&decoder, (int8_t *)&pReq->withFull));
  }
  tEndDecode(&decoder);
_exit:
  tDecoderClear(&decoder);
  return code;
}

static int32_t tEncodeSTableMetaRsp(SEncoder *pEncoder, STableMetaRsp *pRsp) {
  TAOS_CHECK_RETURN(tEncodeCStr(pEncoder, pRsp->tbName));
  TAOS_CHECK_RETURN(tEncodeCStr(pEncoder, pRsp->stbName));
  TAOS_CHECK_RETURN(tEncodeCStr(pEncoder, pRsp->dbFName));
  TAOS_CHECK_RETURN(tEncodeI64(pEncoder, pRsp->dbId));
  TAOS_CHECK_RETURN(tEncodeI32(pEncoder, pRsp->numOfTags));
  TAOS_CHECK_RETURN(tEncodeI32(pEncoder, pRsp->numOfColumns));
  TAOS_CHECK_RETURN(tEncodeI8(pEncoder, pRsp->precision));
  TAOS_CHECK_RETURN(tEncodeI8(pEncoder, pRsp->tableType));
  TAOS_CHECK_RETURN(tEncodeI32(pEncoder, pRsp->sversion));
  TAOS_CHECK_RETURN(tEncodeI32(pEncoder, pRsp->tversion));
  TAOS_CHECK_RETURN(tEncodeU64(pEncoder, pRsp->suid));
  TAOS_CHECK_RETURN(tEncodeU64(pEncoder, pRsp->tuid));
  TAOS_CHECK_RETURN(tEncodeI32(pEncoder, pRsp->vgId));
  for (int32_t i = 0; i < pRsp->numOfColumns + pRsp->numOfTags; ++i) {
    SSchema *pSchema = &pRsp->pSchemas[i];
    TAOS_CHECK_RETURN(tEncodeSSchema(pEncoder, pSchema));
  }

  if (withExtSchema(pRsp->tableType)) {
    for (int32_t i = 0; i < pRsp->numOfColumns; ++i) {
      SSchemaExt *pSchemaExt = &pRsp->pSchemaExt[i];
      TAOS_CHECK_RETURN(tEncodeSSchemaExt(pEncoder, pSchemaExt));
    }
  }

  TAOS_CHECK_RETURN(tEncodeI8(pEncoder, pRsp->virtualStb));
  TAOS_CHECK_RETURN(tEncodeI32(pEncoder, pRsp->numOfColRefs));
  if (hasRefCol(pRsp->tableType)) {
    for (int32_t i = 0; i < pRsp->numOfColRefs; ++i) {
      SColRef *pColRef = &pRsp->pColRefs[i];
      TAOS_CHECK_RETURN(tEncodeSColRef(pEncoder, pColRef));
    }
  }
  TAOS_CHECK_RETURN(tEncodeI32(pEncoder, pRsp->rversion));

  return 0;
}

static int32_t tDecodeSTableMetaRsp(SDecoder *pDecoder, STableMetaRsp *pRsp) {
  TAOS_CHECK_RETURN(tDecodeCStrTo(pDecoder, pRsp->tbName));
  TAOS_CHECK_RETURN(tDecodeCStrTo(pDecoder, pRsp->stbName));
  TAOS_CHECK_RETURN(tDecodeCStrTo(pDecoder, pRsp->dbFName));
  TAOS_CHECK_RETURN(tDecodeI64(pDecoder, &pRsp->dbId));
  TAOS_CHECK_RETURN(tDecodeI32(pDecoder, &pRsp->numOfTags));
  TAOS_CHECK_RETURN(tDecodeI32(pDecoder, &pRsp->numOfColumns));
  TAOS_CHECK_RETURN(tDecodeI8(pDecoder, &pRsp->precision));
  TAOS_CHECK_RETURN(tDecodeI8(pDecoder, &pRsp->tableType));
  TAOS_CHECK_RETURN(tDecodeI32(pDecoder, &pRsp->sversion));
  TAOS_CHECK_RETURN(tDecodeI32(pDecoder, &pRsp->tversion));
  TAOS_CHECK_RETURN(tDecodeU64(pDecoder, &pRsp->suid));
  TAOS_CHECK_RETURN(tDecodeU64(pDecoder, &pRsp->tuid));
  TAOS_CHECK_RETURN(tDecodeI32(pDecoder, &pRsp->vgId));

  int32_t totalCols = pRsp->numOfTags + pRsp->numOfColumns;
  if (totalCols > 0) {
    pRsp->pSchemas = taosMemoryMalloc(sizeof(SSchema) * totalCols);
    if (pRsp->pSchemas == NULL) {
      TAOS_CHECK_RETURN(terrno);
    }

    for (int32_t i = 0; i < totalCols; ++i) {
      SSchema *pSchema = &pRsp->pSchemas[i];
      TAOS_CHECK_RETURN(tDecodeSSchema(pDecoder, pSchema));
    }
  } else {
    pRsp->pSchemas = NULL;
  }

  if (!tDecodeIsEnd(pDecoder)) {
    if (withExtSchema(pRsp->tableType) && pRsp->numOfColumns > 0) {
      pRsp->pSchemaExt = taosMemoryMalloc(sizeof(SSchemaExt) * pRsp->numOfColumns);
      if (pRsp->pSchemaExt == NULL) {
        TAOS_CHECK_RETURN(terrno);
      }

      for (int32_t i = 0; i < pRsp->numOfColumns; ++i) {
        SSchemaExt *pSchemaExt = &pRsp->pSchemaExt[i];
        TAOS_CHECK_RETURN(tDecodeSSchemaExt(pDecoder, pSchemaExt));
      }
    } else {
      pRsp->pSchemaExt = NULL;
    }
  }
  if (!tDecodeIsEnd(pDecoder)) {
    TAOS_CHECK_RETURN(tDecodeI8(pDecoder, &pRsp->virtualStb));
    TAOS_CHECK_RETURN(tDecodeI32(pDecoder, &pRsp->numOfColRefs));
    if (hasRefCol(pRsp->tableType) && pRsp->numOfColRefs > 0) {
      pRsp->pColRefs = taosMemoryMalloc(sizeof(SColRef) * pRsp->numOfColRefs);
      if (pRsp->pColRefs == NULL) {
        TAOS_CHECK_RETURN(terrno);
      }

      for (int32_t i = 0; i < pRsp->numOfColRefs; ++i) {
        SColRef *pColRef = &pRsp->pColRefs[i];
        TAOS_CHECK_RETURN(tDecodeSColRef(pDecoder, pColRef));
      }
    } else {
      pRsp->pColRefs = NULL;
    }
  }
  if (!tDecodeIsEnd(pDecoder)) {
    TAOS_CHECK_RETURN(tDecodeI32(pDecoder, &pRsp->rversion));
  }

  return 0;
}

int32_t tSerializeSTableMetaRsp(void *buf, int32_t bufLen, STableMetaRsp *pRsp) {
  SEncoder encoder = {0};
  int32_t  code = 0;
  int32_t  lino;
  int32_t  tlen;
  tEncoderInit(&encoder, buf, bufLen);

  TAOS_CHECK_EXIT(tStartEncode(&encoder));
  TAOS_CHECK_EXIT(tEncodeSTableMetaRsp(&encoder, pRsp));
  tEndEncode(&encoder);

_exit:
  if (code) {
    tlen = code;
  } else {
    tlen = encoder.pos;
  }
  tEncoderClear(&encoder);
  return tlen;
}

int32_t tSerializeSSTbHbRsp(void *buf, int32_t bufLen, SSTbHbRsp *pRsp) {
  SEncoder encoder = {0};
  int32_t  code = 0;
  int32_t  lino;
  int32_t  tlen;

  tEncoderInit(&encoder, buf, bufLen);

  TAOS_CHECK_EXIT(tStartEncode(&encoder));

  int32_t numOfMeta = taosArrayGetSize(pRsp->pMetaRsp);
  TAOS_CHECK_EXIT(tEncodeI32(&encoder, numOfMeta));
  for (int32_t i = 0; i < numOfMeta; ++i) {
    STableMetaRsp *pMetaRsp = taosArrayGet(pRsp->pMetaRsp, i);
    TAOS_CHECK_EXIT(tEncodeSTableMetaRsp(&encoder, pMetaRsp));
  }

  int32_t numOfIndex = taosArrayGetSize(pRsp->pIndexRsp);
  TAOS_CHECK_EXIT(tEncodeI32(&encoder, numOfIndex));
  for (int32_t i = 0; i < numOfIndex; ++i) {
    STableIndexRsp *pIndexRsp = taosArrayGet(pRsp->pIndexRsp, i);
    TAOS_CHECK_EXIT(tEncodeCStr(&encoder, pIndexRsp->tbName));
    TAOS_CHECK_EXIT(tEncodeCStr(&encoder, pIndexRsp->dbFName));
    TAOS_CHECK_EXIT(tEncodeU64(&encoder, pIndexRsp->suid));
    TAOS_CHECK_EXIT(tEncodeI32(&encoder, pIndexRsp->version));
    TAOS_CHECK_EXIT(tEncodeI32(&encoder, pIndexRsp->indexSize));
    int32_t num = taosArrayGetSize(pIndexRsp->pIndex);
    TAOS_CHECK_EXIT(tEncodeI32(&encoder, num));
    for (int32_t j = 0; j < num; ++j) {
      STableIndexInfo *pInfo = (STableIndexInfo *)taosArrayGet(pIndexRsp->pIndex, j);
      TAOS_CHECK_EXIT(tSerializeSTableIndexInfo(&encoder, pInfo));
    }
  }

  tEndEncode(&encoder);

_exit:
  if (code) {
    tlen = code;
  } else {
    tlen = encoder.pos;
  }
  tEncoderClear(&encoder);
  return tlen;
}

int32_t tDeserializeSTableMetaRsp(void *buf, int32_t bufLen, STableMetaRsp *pRsp) {
  SDecoder decoder = {0};
  int32_t  code = 0;
  int32_t  lino;

  tDecoderInit(&decoder, buf, bufLen);

  TAOS_CHECK_EXIT(tStartDecode(&decoder));
  TAOS_CHECK_EXIT(tDecodeSTableMetaRsp(&decoder, pRsp));

  tEndDecode(&decoder);
_exit:
  tDecoderClear(&decoder);
  return code;
}

int32_t tDeserializeSSTbHbRsp(void *buf, int32_t bufLen, SSTbHbRsp *pRsp) {
  SDecoder decoder = {0};
  int32_t  code = 0;
  int32_t  lino;

  tDecoderInit(&decoder, buf, bufLen);

  TAOS_CHECK_EXIT(tStartDecode(&decoder));

  int32_t numOfMeta = 0;
  TAOS_CHECK_EXIT(tDecodeI32(&decoder, &numOfMeta));
  pRsp->pMetaRsp = taosArrayInit(numOfMeta, sizeof(STableMetaRsp));
  if (pRsp->pMetaRsp == NULL) {
    TAOS_CHECK_EXIT(terrno);
  }

  for (int32_t i = 0; i < numOfMeta; ++i) {
    STableMetaRsp tableMetaRsp = {0};
    TAOS_CHECK_EXIT(tDecodeSTableMetaRsp(&decoder, &tableMetaRsp));
    if (taosArrayPush(pRsp->pMetaRsp, &tableMetaRsp) == NULL) {
      taosMemoryFree(tableMetaRsp.pSchemas);
      taosMemoryFree(tableMetaRsp.pSchemaExt);
      taosMemoryFree(tableMetaRsp.pColRefs);
      TAOS_CHECK_EXIT(terrno);
    }
  }

  int32_t numOfIndex = 0;
  TAOS_CHECK_EXIT(tDecodeI32(&decoder, &numOfIndex));

  pRsp->pIndexRsp = taosArrayInit(numOfIndex, sizeof(STableIndexRsp));
  if (pRsp->pIndexRsp == NULL) {
    TAOS_CHECK_EXIT(terrno);
  }

  for (int32_t i = 0; i < numOfIndex; ++i) {
    STableIndexRsp tableIndexRsp = {0};
    TAOS_CHECK_EXIT(tDecodeCStrTo(&decoder, tableIndexRsp.tbName));
    TAOS_CHECK_EXIT(tDecodeCStrTo(&decoder, tableIndexRsp.dbFName));
    TAOS_CHECK_EXIT(tDecodeU64(&decoder, &tableIndexRsp.suid));
    TAOS_CHECK_EXIT(tDecodeI32(&decoder, &tableIndexRsp.version));
    TAOS_CHECK_EXIT(tDecodeI32(&decoder, &tableIndexRsp.indexSize));
    int32_t num = 0;
    TAOS_CHECK_EXIT(tDecodeI32(&decoder, &num));
    if (num > 0) {
      tableIndexRsp.pIndex = taosArrayInit(num, sizeof(STableIndexInfo));
      if (NULL == tableIndexRsp.pIndex) {
        TAOS_CHECK_EXIT(terrno);
      }
      STableIndexInfo info;
      for (int32_t j = 0; j < num; ++j) {
        TAOS_CHECK_EXIT(tDeserializeSTableIndexInfo(&decoder, &info));
        if (NULL == taosArrayPush(tableIndexRsp.pIndex, &info)) {
          taosMemoryFree(info.expr);
          TAOS_CHECK_EXIT(terrno);
        }
      }
    }
    if (taosArrayPush(pRsp->pIndexRsp, &tableIndexRsp) == NULL) {
      taosArrayDestroyEx(tableIndexRsp.pIndex, tFreeSTableIndexInfo);
      TAOS_CHECK_EXIT(terrno);
    }
  }

  tEndDecode(&decoder);

_exit:
  tDecoderClear(&decoder);
  return code;
}

void tFreeSTableMetaRsp(void *pRsp) {
  if (NULL == pRsp) {
    return;
  }

  taosMemoryFreeClear(((STableMetaRsp *)pRsp)->pSchemas);
  taosMemoryFreeClear(((STableMetaRsp *)pRsp)->pSchemaExt);
  taosMemoryFreeClear(((STableMetaRsp *)pRsp)->pColRefs);
}

void tFreeSTableIndexRsp(void *info) {
  if (NULL == info) {
    return;
  }

  STableIndexRsp *pInfo = (STableIndexRsp *)info;

  taosArrayDestroyEx(pInfo->pIndex, tFreeSTableIndexInfo);
}

void tFreeSSTbHbRsp(SSTbHbRsp *pRsp) {
  int32_t numOfMeta = taosArrayGetSize(pRsp->pMetaRsp);
  for (int32_t i = 0; i < numOfMeta; ++i) {
    STableMetaRsp *pMetaRsp = taosArrayGet(pRsp->pMetaRsp, i);
    tFreeSTableMetaRsp(pMetaRsp);
  }

  taosArrayDestroy(pRsp->pMetaRsp);

  int32_t numOfIndex = taosArrayGetSize(pRsp->pIndexRsp);
  for (int32_t i = 0; i < numOfIndex; ++i) {
    STableIndexRsp *pIndexRsp = taosArrayGet(pRsp->pIndexRsp, i);
    tFreeSTableIndexRsp(pIndexRsp);
  }

  taosArrayDestroy(pRsp->pIndexRsp);
}

int32_t tSerializeSTableInfoReq(void *buf, int32_t bufLen, STableInfoReq *pReq) {
  int32_t headLen = sizeof(SMsgHead);
  int32_t code = 0;
  int32_t lino;
  if (buf != NULL) {
    buf = (char *)buf + headLen;
    bufLen -= headLen;
  }

  SEncoder encoder = {0};
  tEncoderInit(&encoder, buf, bufLen);

  TAOS_CHECK_EXIT(tStartEncode(&encoder));
  TAOS_CHECK_EXIT(tEncodeCStr(&encoder, pReq->dbFName));
  TAOS_CHECK_EXIT(tEncodeCStr(&encoder, pReq->tbName));
  TAOS_CHECK_EXIT(tEncodeU8(&encoder, pReq->option));
  TAOS_CHECK_EXIT(tEncodeU8(&encoder, pReq->autoCreateCtb));
  tEndEncode(&encoder);

_exit:
  if (code) {
    tEncoderClear(&encoder);
    return code;
  } else {
    int32_t tlen = encoder.pos;
    tEncoderClear(&encoder);

    if (buf != NULL) {
      SMsgHead *pHead = (SMsgHead *)((char *)buf - headLen);
      pHead->vgId = htonl(pReq->header.vgId);
      pHead->contLen = htonl(tlen + headLen);
    }

    return tlen + headLen;
  }
}

int32_t tDeserializeSTableInfoReq(void *buf, int32_t bufLen, STableInfoReq *pReq) {
  int32_t   headLen = sizeof(SMsgHead);
  int32_t   code = 0;
  int32_t   lino;
  SMsgHead *pHead = buf;
  pHead->vgId = pReq->header.vgId;
  pHead->contLen = pReq->header.contLen;

  SDecoder decoder = {0};
  tDecoderInit(&decoder, (char *)buf + headLen, bufLen - headLen);

  TAOS_CHECK_EXIT(tStartDecode(&decoder));
  TAOS_CHECK_EXIT(tDecodeCStrTo(&decoder, pReq->dbFName));
  TAOS_CHECK_EXIT(tDecodeCStrTo(&decoder, pReq->tbName));
  if (!tDecodeIsEnd(&decoder)) {
    TAOS_CHECK_EXIT(tDecodeU8(&decoder, &pReq->option));
  } else {
    pReq->option = 0;
  }
  if (!tDecodeIsEnd(&decoder)) {
    TAOS_CHECK_EXIT(tDecodeU8(&decoder, &pReq->autoCreateCtb));
  } else {
    pReq->autoCreateCtb = 0;
  }

  tEndDecode(&decoder);
_exit:
  tDecoderClear(&decoder);
  return code;
}

int32_t tSerializeSMDropTopicReq(void *buf, int32_t bufLen, SMDropTopicReq *pReq) {
  SEncoder encoder = {0};
  int32_t  code = 0;
  int32_t  lino;
  int32_t  tlen;
  tEncoderInit(&encoder, buf, bufLen);

  TAOS_CHECK_EXIT(tStartEncode(&encoder));
  TAOS_CHECK_EXIT(tEncodeCStr(&encoder, pReq->name));
  TAOS_CHECK_EXIT(tEncodeI8(&encoder, pReq->igNotExists));
  ENCODESQL();
  TAOS_CHECK_EXIT(tEncodeI8(&encoder, pReq->force));

  tEndEncode(&encoder);

_exit:
  if (code) {
    tlen = code;
  } else {
    tlen = encoder.pos;
  }
  tEncoderClear(&encoder);
  return tlen;
}

int32_t tDeserializeSMDropTopicReq(void *buf, int32_t bufLen, SMDropTopicReq *pReq) {
  SDecoder decoder = {0};
  int32_t  code = 0;
  int32_t  lino;

  tDecoderInit(&decoder, buf, bufLen);

  TAOS_CHECK_EXIT(tStartDecode(&decoder));
  TAOS_CHECK_EXIT(tDecodeCStrTo(&decoder, pReq->name));
  TAOS_CHECK_EXIT(tDecodeI8(&decoder, &pReq->igNotExists));
  DECODESQL();
  if (!tDecodeIsEnd(&decoder)) {
    TAOS_CHECK_EXIT(tDecodeI8(&decoder, &pReq->force));
  }
  tEndDecode(&decoder);

_exit:
  tDecoderClear(&decoder);
  return code;
}

void tFreeSMDropTopicReq(SMDropTopicReq *pReq) { FREESQL(); }

int32_t tSerializeSMDropCgroupReq(void *buf, int32_t bufLen, SMDropCgroupReq *pReq) {
  SEncoder encoder = {0};
  int32_t  code = 0;
  int32_t  lino;
  int32_t  tlen;
  tEncoderInit(&encoder, buf, bufLen);

  TAOS_CHECK_EXIT(tStartEncode(&encoder));
  TAOS_CHECK_EXIT(tEncodeCStr(&encoder, pReq->topic));
  TAOS_CHECK_EXIT(tEncodeCStr(&encoder, pReq->cgroup));
  TAOS_CHECK_EXIT(tEncodeI8(&encoder, pReq->igNotExists));
  TAOS_CHECK_EXIT(tEncodeI8(&encoder, pReq->force));
  tEndEncode(&encoder);

_exit:
  if (code) {
    tlen = code;
  } else {
    tlen = encoder.pos;
  }
  tEncoderClear(&encoder);
  return tlen;
}

int32_t tDeserializeSMDropCgroupReq(void *buf, int32_t bufLen, SMDropCgroupReq *pReq) {
  SDecoder decoder = {0};
  int32_t  code = 0;
  int32_t  lino;
  tDecoderInit(&decoder, buf, bufLen);

  TAOS_CHECK_EXIT(tStartDecode(&decoder));
  TAOS_CHECK_EXIT(tDecodeCStrTo(&decoder, pReq->topic));
  TAOS_CHECK_EXIT(tDecodeCStrTo(&decoder, pReq->cgroup));
  TAOS_CHECK_EXIT(tDecodeI8(&decoder, &pReq->igNotExists));
  if (!tDecodeIsEnd(&decoder)) {
    TAOS_CHECK_EXIT(tDecodeI8(&decoder, &pReq->force));
  }
  tEndDecode(&decoder);

_exit:
  tDecoderClear(&decoder);
  return code;
}

int32_t tSerializeSCMCreateTopicReq(void *buf, int32_t bufLen, const SCMCreateTopicReq *pReq) {
  SEncoder encoder = {0};
  int32_t  code = 0;
  int32_t  lino;
  int32_t  tlen;
  tEncoderInit(&encoder, buf, bufLen);

  TAOS_CHECK_EXIT(tStartEncode(&encoder));
  TAOS_CHECK_EXIT(tEncodeCStr(&encoder, pReq->name));
  TAOS_CHECK_EXIT(tEncodeI8(&encoder, pReq->igExists));
  TAOS_CHECK_EXIT(tEncodeI8(&encoder, pReq->subType));
  TAOS_CHECK_EXIT(tEncodeI8(&encoder, pReq->withMeta));
  TAOS_CHECK_EXIT(tEncodeCStr(&encoder, pReq->subDbName));
  if (TOPIC_SUB_TYPE__DB == pReq->subType) {
  } else {
    if (TOPIC_SUB_TYPE__TABLE == pReq->subType) {
      TAOS_CHECK_EXIT(tEncodeCStr(&encoder, pReq->subStbName));
    }
    if (pReq->ast && strlen(pReq->ast) > 0) {
      TAOS_CHECK_EXIT(tEncodeI32(&encoder, strlen(pReq->ast)));
      TAOS_CHECK_EXIT(tEncodeCStr(&encoder, pReq->ast));
    } else {
      TAOS_CHECK_EXIT(tEncodeI32(&encoder, 0));
    }
  }
  TAOS_CHECK_EXIT(tEncodeI32(&encoder, strlen(pReq->sql)));
  TAOS_CHECK_EXIT(tEncodeCStr(&encoder, pReq->sql));

  tEndEncode(&encoder);

_exit:
  if (code) {
    tlen = code;
  } else {
    tlen = encoder.pos;
  }
  tEncoderClear(&encoder);
  return tlen;
}

int32_t tDeserializeSCMCreateTopicReq(void *buf, int32_t bufLen, SCMCreateTopicReq *pReq) {
  int32_t  sqlLen = 0;
  int32_t  astLen = 0;
  int32_t  code = 0;
  int32_t  lino;
  SDecoder decoder = {0};
  tDecoderInit(&decoder, buf, bufLen);

  TAOS_CHECK_EXIT(tStartDecode(&decoder));
  TAOS_CHECK_EXIT(tDecodeCStrTo(&decoder, pReq->name));
  TAOS_CHECK_EXIT(tDecodeI8(&decoder, &pReq->igExists));
  TAOS_CHECK_EXIT(tDecodeI8(&decoder, &pReq->subType));
  TAOS_CHECK_EXIT(tDecodeI8(&decoder, &pReq->withMeta));
  TAOS_CHECK_EXIT(tDecodeCStrTo(&decoder, pReq->subDbName));
  if (TOPIC_SUB_TYPE__DB == pReq->subType) {
  } else {
    if (TOPIC_SUB_TYPE__TABLE == pReq->subType) {
      TAOS_CHECK_EXIT(tDecodeCStrTo(&decoder, pReq->subStbName));
    }
    TAOS_CHECK_EXIT(tDecodeI32(&decoder, &astLen));
    if (astLen > 0) {
      pReq->ast = taosMemoryCalloc(1, astLen + 1);
      if (pReq->ast == NULL) {
        TAOS_CHECK_EXIT(terrno);
      }
      TAOS_CHECK_EXIT(tDecodeCStrTo(&decoder, pReq->ast));
    }
  }
  TAOS_CHECK_EXIT(tDecodeI32(&decoder, &sqlLen));
  if (sqlLen > 0) {
    pReq->sql = taosMemoryCalloc(1, sqlLen + 1);
    if (pReq->sql == NULL) {
      TAOS_CHECK_EXIT(terrno);
    }
    TAOS_CHECK_EXIT(tDecodeCStrTo(&decoder, pReq->sql));
  }

  tEndDecode(&decoder);

_exit:
  tDecoderClear(&decoder);
  return code;
}

void tFreeSCMCreateTopicReq(SCMCreateTopicReq *pReq) {
  taosMemoryFreeClear(pReq->sql);
  if (TOPIC_SUB_TYPE__DB != pReq->subType) {
    taosMemoryFreeClear(pReq->ast);
  }
}

int32_t tSerializeSConnectReq(void *buf, int32_t bufLen, SConnectReq *pReq) {
  SEncoder encoder = {0};
  int32_t  code = 0;
  int32_t  lino;
  int32_t  tlen;
  tEncoderInit(&encoder, buf, bufLen);

  TAOS_CHECK_EXIT(tStartEncode(&encoder));
  TAOS_CHECK_EXIT(tEncodeI8(&encoder, pReq->connType));
  TAOS_CHECK_EXIT(tEncodeI32(&encoder, pReq->pid));
  TAOS_CHECK_EXIT(tEncodeCStr(&encoder, pReq->app));
  TAOS_CHECK_EXIT(tEncodeCStr(&encoder, pReq->db));
  TAOS_CHECK_EXIT(tEncodeCStr(&encoder, pReq->user));
  TAOS_CHECK_EXIT(tEncodeCStrWithLen(&encoder, pReq->passwd, TSDB_PASSWORD_LEN));
  TAOS_CHECK_EXIT(tEncodeI64(&encoder, pReq->startTime));
  TAOS_CHECK_EXIT(tEncodeCStr(&encoder, pReq->sVer));
  tEndEncode(&encoder);

_exit:
  if (code) {
    tlen = code;
  } else {
    tlen = encoder.pos;
  }
  tEncoderClear(&encoder);
  return tlen;
}

int32_t tDeserializeSConnectReq(void *buf, int32_t bufLen, SConnectReq *pReq) {
  SDecoder decoder = {0};
  int32_t  code = 0;
  int32_t  lino;
  tDecoderInit(&decoder, buf, bufLen);

  TAOS_CHECK_EXIT(tStartDecode(&decoder));
  TAOS_CHECK_EXIT(tDecodeI8(&decoder, &pReq->connType));
  TAOS_CHECK_EXIT(tDecodeI32(&decoder, &pReq->pid));
  TAOS_CHECK_EXIT(tDecodeCStrTo(&decoder, pReq->app));
  TAOS_CHECK_EXIT(tDecodeCStrTo(&decoder, pReq->db));
  TAOS_CHECK_EXIT(tDecodeCStrTo(&decoder, pReq->user));
  TAOS_CHECK_EXIT(tDecodeCStrTo(&decoder, pReq->passwd));
  TAOS_CHECK_EXIT(tDecodeI64(&decoder, &pReq->startTime));
  // Check the client version from version 3.0.3.0
  if (tDecodeIsEnd(&decoder)) {
    tDecoderClear(&decoder);
    TAOS_CHECK_EXIT(TSDB_CODE_VERSION_NOT_COMPATIBLE);
  }
  TAOS_CHECK_EXIT(tDecodeCStrTo(&decoder, pReq->sVer));
  tEndDecode(&decoder);

_exit:
  tDecoderClear(&decoder);
  return code;
}

int32_t tSerializeSConnectRsp(void *buf, int32_t bufLen, SConnectRsp *pRsp) {
  SEncoder encoder = {0};
  int32_t  code = 0;
  int32_t  lino;
  int32_t  tlen;
  tEncoderInit(&encoder, buf, bufLen);

  TAOS_CHECK_EXIT(tStartEncode(&encoder));
  TAOS_CHECK_EXIT(tEncodeI32(&encoder, pRsp->acctId));
  TAOS_CHECK_EXIT(tEncodeI64(&encoder, pRsp->clusterId));
  TAOS_CHECK_EXIT(tEncodeU32(&encoder, pRsp->connId));
  TAOS_CHECK_EXIT(tEncodeI32(&encoder, pRsp->dnodeNum));
  TAOS_CHECK_EXIT(tEncodeI8(&encoder, pRsp->superUser));
  TAOS_CHECK_EXIT(tEncodeI8(&encoder, pRsp->sysInfo));
  TAOS_CHECK_EXIT(tEncodeI8(&encoder, pRsp->connType));
  TAOS_CHECK_EXIT(tEncodeSEpSet(&encoder, &pRsp->epSet));
  TAOS_CHECK_EXIT(tEncodeI32(&encoder, pRsp->svrTimestamp));
  TAOS_CHECK_EXIT(tEncodeCStr(&encoder, pRsp->sVer));
  TAOS_CHECK_EXIT(tEncodeCStr(&encoder, pRsp->sDetailVer));
  TAOS_CHECK_EXIT(tEncodeI32(&encoder, pRsp->passVer));
  TAOS_CHECK_EXIT(tEncodeI32(&encoder, pRsp->authVer));
  TAOS_CHECK_EXIT(tEncodeI64(&encoder, pRsp->whiteListVer));
  TAOS_CHECK_EXIT(tSerializeSMonitorParas(&encoder, &pRsp->monitorParas));
  TAOS_CHECK_EXIT(tEncodeI8(&encoder, pRsp->enableAuditDelete));
  tEndEncode(&encoder);

_exit:
  if (code) {
    tlen = code;
  } else {
    tlen = encoder.pos;
  }
  tEncoderClear(&encoder);
  return tlen;
}

int32_t tDeserializeSConnectRsp(void *buf, int32_t bufLen, SConnectRsp *pRsp) {
  SDecoder decoder = {0};
  int32_t  code = 0;
  int32_t  lino;
  tDecoderInit(&decoder, buf, bufLen);

  TAOS_CHECK_EXIT(tStartDecode(&decoder));
  TAOS_CHECK_EXIT(tDecodeI32(&decoder, &pRsp->acctId));
  TAOS_CHECK_EXIT(tDecodeI64(&decoder, &pRsp->clusterId));
  TAOS_CHECK_EXIT(tDecodeU32(&decoder, &pRsp->connId));
  TAOS_CHECK_EXIT(tDecodeI32(&decoder, &pRsp->dnodeNum));
  TAOS_CHECK_EXIT(tDecodeI8(&decoder, &pRsp->superUser));
  TAOS_CHECK_EXIT(tDecodeI8(&decoder, &pRsp->sysInfo));
  TAOS_CHECK_EXIT(tDecodeI8(&decoder, &pRsp->connType));
  TAOS_CHECK_EXIT(tDecodeSEpSet(&decoder, &pRsp->epSet));
  TAOS_CHECK_EXIT(tDecodeI32(&decoder, &pRsp->svrTimestamp));
  TAOS_CHECK_EXIT(tDecodeCStrTo(&decoder, pRsp->sVer));
  TAOS_CHECK_EXIT(tDecodeCStrTo(&decoder, pRsp->sDetailVer));

  if (!tDecodeIsEnd(&decoder)) {
    TAOS_CHECK_EXIT(tDecodeI32(&decoder, &pRsp->passVer));
  } else {
    pRsp->passVer = 0;
  }
  // since 3.0.7.0
  if (!tDecodeIsEnd(&decoder)) {
    TAOS_CHECK_EXIT(tDecodeI32(&decoder, &pRsp->authVer));
  } else {
    pRsp->authVer = 0;
  }

  if (!tDecodeIsEnd(&decoder)) {
    TAOS_CHECK_EXIT(tDecodeI64(&decoder, &pRsp->whiteListVer));
  } else {
    pRsp->whiteListVer = 0;
  }
  if (!tDecodeIsEnd(&decoder)) {
    TAOS_CHECK_EXIT(tDeserializeSMonitorParas(&decoder, &pRsp->monitorParas));
  }
  if (!tDecodeIsEnd(&decoder)) {
    TAOS_CHECK_EXIT(tDecodeI8(&decoder, &pRsp->enableAuditDelete));
  } else {
    pRsp->enableAuditDelete = 0;
  }
  tEndDecode(&decoder);

_exit:
  tDecoderClear(&decoder);
  return code;
}

int32_t tSerializeSMTimerMsg(void *buf, int32_t bufLen, SMTimerReq *pReq) {
  SEncoder encoder = {0};
  int32_t  code = 0;
  int32_t  lino;
  int32_t  tlen;
  tEncoderInit(&encoder, buf, bufLen);

  TAOS_CHECK_EXIT(tStartEncode(&encoder));
  TAOS_CHECK_EXIT(tEncodeI32(&encoder, pReq->reserved));
  tEndEncode(&encoder);

_exit:
  if (code) {
    tlen = code;
  } else {
    tlen = encoder.pos;
  }
  tEncoderClear(&encoder);
  return tlen;
}

int32_t tSerializeDropOrphanTaskMsg(void *buf, int32_t bufLen, SMStreamDropOrphanMsg *pMsg) {
  SEncoder encoder = {0};
  int32_t  code = 0;
  int32_t  lino;
  int32_t  tlen;
  tEncoderInit(&encoder, buf, bufLen);

  TAOS_CHECK_EXIT(tStartEncode(&encoder));

  int32_t size = taosArrayGetSize(pMsg->pList);
  TAOS_CHECK_EXIT(tEncodeI32(&encoder, size));

  for (int32_t i = 0; i < size; i++) {
    SOrphanTask *pTask = taosArrayGet(pMsg->pList, i);
    TAOS_CHECK_EXIT(tEncodeI64(&encoder, pTask->streamId));
    TAOS_CHECK_EXIT(tEncodeI32(&encoder, pTask->taskId));
    TAOS_CHECK_EXIT(tEncodeI32(&encoder, pTask->nodeId));
  }

  tEndEncode(&encoder);

_exit:
  if (code) {
    tlen = code;
  } else {
    tlen = encoder.pos;
  }
  tEncoderClear(&encoder);
  return tlen;
}

int32_t tDeserializeDropOrphanTaskMsg(void *buf, int32_t bufLen, SMStreamDropOrphanMsg *pMsg) {
  SDecoder decoder = {0};
  int32_t  code = 0;
  int32_t  lino;
  tDecoderInit(&decoder, buf, bufLen);

  TAOS_CHECK_EXIT(tStartDecode(&decoder));

  int32_t num = 0;
  TAOS_CHECK_EXIT(tDecodeI32(&decoder, &num));

  if (num > 0) {
    pMsg->pList = taosArrayInit(num, sizeof(SOrphanTask));
    if (NULL == pMsg->pList) {
      TAOS_CHECK_EXIT(terrno);
    }
    for (int32_t i = 0; i < num; ++i) {
      SOrphanTask info = {0};
      TAOS_CHECK_EXIT(tDecodeI64(&decoder, &info.streamId));
      TAOS_CHECK_EXIT(tDecodeI32(&decoder, &info.taskId));
      TAOS_CHECK_EXIT(tDecodeI32(&decoder, &info.nodeId));

      if (taosArrayPush(pMsg->pList, &info) == NULL) {
        TAOS_CHECK_EXIT(terrno);
      }
    }
  }

  tEndDecode(&decoder);
_exit:
  tDecoderClear(&decoder);
  return code;
}

void tDestroyDropOrphanTaskMsg(SMStreamDropOrphanMsg *pMsg) {
  if (pMsg == NULL) {
    return;
  }

  taosArrayDestroy(pMsg->pList);
}

int32_t tEncodeSReplica(SEncoder *pEncoder, SReplica *pReplica) {
  TAOS_CHECK_RETURN(tEncodeI32(pEncoder, pReplica->id));
  TAOS_CHECK_RETURN(tEncodeU16(pEncoder, pReplica->port));
  TAOS_CHECK_RETURN(tEncodeCStr(pEncoder, pReplica->fqdn));
  return 0;
}

int32_t tDecodeSReplica(SDecoder *pDecoder, SReplica *pReplica) {
  TAOS_CHECK_RETURN(tDecodeI32(pDecoder, &pReplica->id));
  TAOS_CHECK_RETURN(tDecodeU16(pDecoder, &pReplica->port));
  TAOS_CHECK_RETURN(tDecodeCStrTo(pDecoder, pReplica->fqdn));
  return 0;
}

int32_t tSerializeSCreateVnodeReq(void *buf, int32_t bufLen, SCreateVnodeReq *pReq) {
  SEncoder encoder = {0};
  int32_t  code = 0;
  int32_t  lino;
  int32_t  tlen;
  tEncoderInit(&encoder, buf, bufLen);

  TAOS_CHECK_EXIT(tStartEncode(&encoder));
  TAOS_CHECK_EXIT(tEncodeI32(&encoder, pReq->vgId));
  TAOS_CHECK_EXIT(tEncodeCStr(&encoder, pReq->db));
  TAOS_CHECK_EXIT(tEncodeI64(&encoder, pReq->dbUid));
  TAOS_CHECK_EXIT(tEncodeI32(&encoder, pReq->vgVersion));
  TAOS_CHECK_EXIT(tEncodeI32(&encoder, pReq->numOfStables));
  TAOS_CHECK_EXIT(tEncodeI32(&encoder, pReq->buffer));
  TAOS_CHECK_EXIT(tEncodeI32(&encoder, pReq->pageSize));
  TAOS_CHECK_EXIT(tEncodeI32(&encoder, pReq->pages));
  TAOS_CHECK_EXIT(tEncodeI32(&encoder, pReq->cacheLastSize));
  TAOS_CHECK_EXIT(tEncodeI32(&encoder, pReq->daysPerFile));
  TAOS_CHECK_EXIT(tEncodeI32(&encoder, pReq->daysToKeep0));
  TAOS_CHECK_EXIT(tEncodeI32(&encoder, pReq->daysToKeep1));
  TAOS_CHECK_EXIT(tEncodeI32(&encoder, pReq->daysToKeep2));
  TAOS_CHECK_EXIT(tEncodeI32(&encoder, pReq->minRows));
  TAOS_CHECK_EXIT(tEncodeI32(&encoder, pReq->maxRows));
  TAOS_CHECK_EXIT(tEncodeI32(&encoder, pReq->walFsyncPeriod));
  TAOS_CHECK_EXIT(tEncodeU32(&encoder, pReq->hashBegin));
  TAOS_CHECK_EXIT(tEncodeU32(&encoder, pReq->hashEnd));
  TAOS_CHECK_EXIT(tEncodeI8(&encoder, pReq->hashMethod));
  TAOS_CHECK_EXIT(tEncodeI8(&encoder, pReq->walLevel));
  TAOS_CHECK_EXIT(tEncodeI8(&encoder, pReq->precision));
  TAOS_CHECK_EXIT(tEncodeI8(&encoder, pReq->compression));
  TAOS_CHECK_EXIT(tEncodeI8(&encoder, pReq->strict));
  TAOS_CHECK_EXIT(tEncodeI8(&encoder, pReq->cacheLast));
  TAOS_CHECK_EXIT(tEncodeI8(&encoder, pReq->replica));
  TAOS_CHECK_EXIT(tEncodeI8(&encoder, pReq->selfIndex));
  for (int32_t i = 0; i < TSDB_MAX_REPLICA; ++i) {
    SReplica *pReplica = &pReq->replicas[i];
    TAOS_CHECK_EXIT(tEncodeSReplica(&encoder, pReplica));
  }
  TAOS_CHECK_EXIT(tEncodeI32(&encoder, pReq->numOfRetensions));
  for (int32_t i = 0; i < pReq->numOfRetensions; ++i) {
    SRetention *pRetension = taosArrayGet(pReq->pRetensions, i);
    TAOS_CHECK_EXIT(tEncodeI64(&encoder, pRetension->freq));
    TAOS_CHECK_EXIT(tEncodeI64(&encoder, pRetension->keep));
    TAOS_CHECK_EXIT(tEncodeI8(&encoder, pRetension->freqUnit));
    TAOS_CHECK_EXIT(tEncodeI8(&encoder, pRetension->keepUnit));
  }

  TAOS_CHECK_EXIT(tEncodeI8(&encoder, pReq->isTsma));
  if (pReq->isTsma) {
    uint32_t tsmaLen = (uint32_t)(htonl(((SMsgHead *)pReq->pTsma)->contLen));
    TAOS_CHECK_EXIT(tEncodeBinary(&encoder, (const uint8_t *)pReq->pTsma, tsmaLen));
  }
  TAOS_CHECK_EXIT(tEncodeI32(&encoder, pReq->walRetentionPeriod));
  TAOS_CHECK_EXIT(tEncodeI64(&encoder, pReq->walRetentionSize));
  TAOS_CHECK_EXIT(tEncodeI32(&encoder, pReq->walRollPeriod));
  TAOS_CHECK_EXIT(tEncodeI64(&encoder, pReq->walSegmentSize));
  TAOS_CHECK_EXIT(tEncodeI16(&encoder, pReq->sstTrigger));
  TAOS_CHECK_EXIT(tEncodeI16(&encoder, pReq->hashPrefix));
  TAOS_CHECK_EXIT(tEncodeI16(&encoder, pReq->hashSuffix));
  TAOS_CHECK_EXIT(tEncodeI32(&encoder, pReq->tsdbPageSize));
  for (int32_t i = 0; i < 6; ++i) {
    TAOS_CHECK_EXIT(tEncodeI64(&encoder, pReq->reserved[i]));
  }
  TAOS_CHECK_EXIT(tEncodeI8(&encoder, pReq->learnerReplica));
  TAOS_CHECK_EXIT(tEncodeI8(&encoder, pReq->learnerSelfIndex));
  for (int32_t i = 0; i < TSDB_MAX_LEARNER_REPLICA; ++i) {
    SReplica *pReplica = &pReq->learnerReplicas[i];
    TAOS_CHECK_EXIT(tEncodeSReplica(&encoder, pReplica));
  }
  TAOS_CHECK_EXIT(tEncodeI32(&encoder, pReq->changeVersion));
  TAOS_CHECK_EXIT(tEncodeI32(&encoder, pReq->keepTimeOffset));
  TAOS_CHECK_EXIT(tEncodeI8(&encoder, pReq->encryptAlgorithm));
  TAOS_CHECK_EXIT(tEncodeI32(&encoder, pReq->ssChunkSize));
  TAOS_CHECK_EXIT(tEncodeI32(&encoder, pReq->ssKeepLocal));
  TAOS_CHECK_EXIT(tEncodeI8(&encoder, pReq->ssCompact));

  tEndEncode(&encoder);

_exit:
  if (code) {
    tlen = code;
  } else {
    tlen = encoder.pos;
  }
  tEncoderClear(&encoder);
  return tlen;
}

int32_t tDeserializeSCreateVnodeReq(void *buf, int32_t bufLen, SCreateVnodeReq *pReq) {
  SDecoder decoder = {0};
  int32_t  code = 0;
  int32_t  lino;

  tDecoderInit(&decoder, buf, bufLen);

  TAOS_CHECK_EXIT(tStartDecode(&decoder));
  TAOS_CHECK_EXIT(tDecodeI32(&decoder, &pReq->vgId));
  TAOS_CHECK_EXIT(tDecodeCStrTo(&decoder, pReq->db));
  TAOS_CHECK_EXIT(tDecodeI64(&decoder, &pReq->dbUid));
  TAOS_CHECK_EXIT(tDecodeI32(&decoder, &pReq->vgVersion));
  TAOS_CHECK_EXIT(tDecodeI32(&decoder, &pReq->numOfStables));
  TAOS_CHECK_EXIT(tDecodeI32(&decoder, &pReq->buffer));
  TAOS_CHECK_EXIT(tDecodeI32(&decoder, &pReq->pageSize));
  TAOS_CHECK_EXIT(tDecodeI32(&decoder, &pReq->pages));
  TAOS_CHECK_EXIT(tDecodeI32(&decoder, &pReq->cacheLastSize));
  TAOS_CHECK_EXIT(tDecodeI32(&decoder, &pReq->daysPerFile));
  TAOS_CHECK_EXIT(tDecodeI32(&decoder, &pReq->daysToKeep0));
  TAOS_CHECK_EXIT(tDecodeI32(&decoder, &pReq->daysToKeep1));
  TAOS_CHECK_EXIT(tDecodeI32(&decoder, &pReq->daysToKeep2));
  TAOS_CHECK_EXIT(tDecodeI32(&decoder, &pReq->minRows));
  TAOS_CHECK_EXIT(tDecodeI32(&decoder, &pReq->maxRows));
  TAOS_CHECK_EXIT(tDecodeI32(&decoder, &pReq->walFsyncPeriod));
  TAOS_CHECK_EXIT(tDecodeU32(&decoder, &pReq->hashBegin));
  TAOS_CHECK_EXIT(tDecodeU32(&decoder, &pReq->hashEnd));
  TAOS_CHECK_EXIT(tDecodeI8(&decoder, &pReq->hashMethod));
  TAOS_CHECK_EXIT(tDecodeI8(&decoder, &pReq->walLevel));
  TAOS_CHECK_EXIT(tDecodeI8(&decoder, &pReq->precision));
  TAOS_CHECK_EXIT(tDecodeI8(&decoder, &pReq->compression));
  TAOS_CHECK_EXIT(tDecodeI8(&decoder, &pReq->strict));
  TAOS_CHECK_EXIT(tDecodeI8(&decoder, &pReq->cacheLast));
  TAOS_CHECK_EXIT(tDecodeI8(&decoder, &pReq->replica));
  TAOS_CHECK_EXIT(tDecodeI8(&decoder, &pReq->selfIndex));
  for (int32_t i = 0; i < TSDB_MAX_REPLICA; ++i) {
    SReplica *pReplica = &pReq->replicas[i];
    TAOS_CHECK_EXIT(tDecodeSReplica(&decoder, pReplica));
  }
  TAOS_CHECK_EXIT(tDecodeI32(&decoder, &pReq->numOfRetensions));
  pReq->pRetensions = taosArrayInit(pReq->numOfRetensions, sizeof(SRetention));
  if (pReq->pRetensions == NULL) {
    TAOS_CHECK_EXIT(terrno);
  }

  for (int32_t i = 0; i < pReq->numOfRetensions; ++i) {
    SRetention rentension = {0};
    TAOS_CHECK_EXIT(tDecodeI64(&decoder, &rentension.freq));
    TAOS_CHECK_EXIT(tDecodeI64(&decoder, &rentension.keep));
    TAOS_CHECK_EXIT(tDecodeI8(&decoder, &rentension.freqUnit));
    TAOS_CHECK_EXIT(tDecodeI8(&decoder, &rentension.keepUnit));
    if (taosArrayPush(pReq->pRetensions, &rentension) == NULL) {
      TAOS_CHECK_EXIT(terrno);
    }
  }

  TAOS_CHECK_EXIT(tDecodeI8(&decoder, &pReq->isTsma));
  if (pReq->isTsma) {
    TAOS_CHECK_EXIT(tDecodeBinary(&decoder, (uint8_t **)&pReq->pTsma, NULL));
  }

  TAOS_CHECK_EXIT(tDecodeI32(&decoder, &pReq->walRetentionPeriod));
  TAOS_CHECK_EXIT(tDecodeI64(&decoder, &pReq->walRetentionSize));
  TAOS_CHECK_EXIT(tDecodeI32(&decoder, &pReq->walRollPeriod));
  TAOS_CHECK_EXIT(tDecodeI64(&decoder, &pReq->walSegmentSize));
  TAOS_CHECK_EXIT(tDecodeI16(&decoder, &pReq->sstTrigger));
  TAOS_CHECK_EXIT(tDecodeI16(&decoder, &pReq->hashPrefix));
  TAOS_CHECK_EXIT(tDecodeI16(&decoder, &pReq->hashSuffix));
  TAOS_CHECK_EXIT(tDecodeI32(&decoder, &pReq->tsdbPageSize));
  for (int32_t i = 0; i < 6; ++i) {
    TAOS_CHECK_EXIT(tDecodeI64(&decoder, &pReq->reserved[i]));
  }
  if (!tDecodeIsEnd(&decoder)) {
    TAOS_CHECK_EXIT(tDecodeI8(&decoder, &pReq->learnerReplica));
    TAOS_CHECK_EXIT(tDecodeI8(&decoder, &pReq->learnerSelfIndex));
    for (int32_t i = 0; i < TSDB_MAX_LEARNER_REPLICA; ++i) {
      SReplica *pReplica = &pReq->learnerReplicas[i];
      TAOS_CHECK_EXIT(tDecodeSReplica(&decoder, pReplica));
    }
  }
  if (!tDecodeIsEnd(&decoder)) {
    TAOS_CHECK_EXIT(tDecodeI32(&decoder, &pReq->changeVersion));
  }
  pReq->keepTimeOffset = TSDB_DEFAULT_KEEP_TIME_OFFSET;
  if (!tDecodeIsEnd(&decoder)) {
    TAOS_CHECK_EXIT(tDecodeI32(&decoder, &pReq->keepTimeOffset));
  }
  pReq->encryptAlgorithm = TSDB_DEFAULT_ENCRYPT_ALGO;
  pReq->ssChunkSize = TSDB_DEFAULT_SS_CHUNK_SIZE;
  pReq->ssKeepLocal = TSDB_DEFAULT_SS_KEEP_LOCAL;
  pReq->ssCompact = TSDB_DEFAULT_SS_COMPACT;
  if (!tDecodeIsEnd(&decoder)) {
    TAOS_CHECK_EXIT(tDecodeI8(&decoder, &pReq->encryptAlgorithm));
    TAOS_CHECK_EXIT(tDecodeI32(&decoder, &pReq->ssChunkSize));
    TAOS_CHECK_EXIT(tDecodeI32(&decoder, &pReq->ssKeepLocal));
    TAOS_CHECK_EXIT(tDecodeI8(&decoder, &pReq->ssCompact));
  }

  tEndDecode(&decoder);

_exit:
  tDecoderClear(&decoder);
  return code;
}

int32_t tFreeSCreateVnodeReq(SCreateVnodeReq *pReq) {
  taosArrayDestroy(pReq->pRetensions);
  pReq->pRetensions = NULL;
  return 0;
}

int32_t tSerializeSQueryCompactProgressReq(void *buf, int32_t bufLen, SQueryCompactProgressReq *pReq) {
  SEncoder encoder = {0};
  int32_t  code = 0;
  int32_t  lino;
  int32_t  tlen;
  tEncoderInit(&encoder, buf, bufLen);

  TAOS_CHECK_EXIT(tStartEncode(&encoder));

  TAOS_CHECK_EXIT(tEncodeI32(&encoder, pReq->compactId));
  TAOS_CHECK_EXIT(tEncodeI32(&encoder, pReq->vgId));
  TAOS_CHECK_EXIT(tEncodeI32(&encoder, pReq->dnodeId));

  tEndEncode(&encoder);

_exit:
  if (code) {
    tlen = code;
  } else {
    tlen = encoder.pos;
  }
  tEncoderClear(&encoder);
  return tlen;
}

int32_t tDeserializeSQueryCompactProgressReq(void *buf, int32_t bufLen, SQueryCompactProgressReq *pReq) {
  int32_t  headLen = sizeof(SMsgHead);
  SDecoder decoder = {0};
  int32_t  code = 0;
  int32_t  lino;
  tDecoderInit(&decoder, ((uint8_t *)buf) + headLen, bufLen - headLen);

  TAOS_CHECK_EXIT(tStartDecode(&decoder));
  TAOS_CHECK_EXIT(tDecodeI32(&decoder, &pReq->compactId));
  TAOS_CHECK_EXIT(tDecodeI32(&decoder, &pReq->vgId));
  TAOS_CHECK_EXIT(tDecodeI32(&decoder, &pReq->dnodeId));

  tEndDecode(&decoder);
_exit:
  tDecoderClear(&decoder);
  return code;
}

int32_t tSerializeSQueryCompactProgressRsp(void *buf, int32_t bufLen, SQueryCompactProgressRsp *pReq) {
  SEncoder encoder = {0};
  int32_t  code = 0;
  int32_t  lino;
  int32_t  tlen;
  tEncoderInit(&encoder, buf, bufLen);

  TAOS_CHECK_EXIT(tStartEncode(&encoder));
  TAOS_CHECK_EXIT(tEncodeI32(&encoder, pReq->compactId));
  TAOS_CHECK_EXIT(tEncodeI32(&encoder, pReq->vgId));
  TAOS_CHECK_EXIT(tEncodeI32(&encoder, pReq->dnodeId));
  TAOS_CHECK_EXIT(tEncodeI32(&encoder, pReq->numberFileset));
  TAOS_CHECK_EXIT(tEncodeI32(&encoder, pReq->finished));
  // 1. add progress and remaining time
  TAOS_CHECK_EXIT(tEncodeI32v(&encoder, pReq->progress));
  TAOS_CHECK_EXIT(tEncodeI64v(&encoder, pReq->remainingTime));

  tEndEncode(&encoder);

_exit:
  if (code) {
    tlen = code;
  } else {
    tlen = encoder.pos;
  }
  tEncoderClear(&encoder);
  return tlen;
}
int32_t tDeserializeSQueryCompactProgressRsp(void *buf, int32_t bufLen, SQueryCompactProgressRsp *pReq) {
  SDecoder decoder = {0};
  int32_t  code = 0;
  int32_t  lino;
  tDecoderInit(&decoder, buf, bufLen);

  TAOS_CHECK_EXIT(tStartDecode(&decoder));
  TAOS_CHECK_EXIT(tDecodeI32(&decoder, &pReq->compactId));
  TAOS_CHECK_EXIT(tDecodeI32(&decoder, &pReq->vgId));
  TAOS_CHECK_EXIT(tDecodeI32(&decoder, &pReq->dnodeId));
  TAOS_CHECK_EXIT(tDecodeI32(&decoder, &pReq->numberFileset));
  TAOS_CHECK_EXIT(tDecodeI32(&decoder, &pReq->finished));
  // 1. decode progress and remaining time
  if (!tDecodeIsEnd(&decoder)) {
    TAOS_CHECK_EXIT(tDecodeI32v(&decoder, &pReq->progress));
    TAOS_CHECK_EXIT(tDecodeI64v(&decoder, &pReq->remainingTime));
  } else {
    pReq->progress = 0;
    pReq->remainingTime = 0;
  }

  tEndDecode(&decoder);
_exit:
  tDecoderClear(&decoder);
  return code;
}

int32_t tSerializeSDropVnodeReq(void *buf, int32_t bufLen, SDropVnodeReq *pReq) {
  SEncoder encoder = {0};
  int32_t  code = 0;
  int32_t  lino;
  int32_t  tlen;
  tEncoderInit(&encoder, buf, bufLen);

  TAOS_CHECK_EXIT(tStartEncode(&encoder));
  TAOS_CHECK_EXIT(tEncodeI32(&encoder, pReq->vgId));
  TAOS_CHECK_EXIT(tEncodeI32(&encoder, pReq->dnodeId));
  TAOS_CHECK_EXIT(tEncodeI64(&encoder, pReq->dbUid));
  TAOS_CHECK_EXIT(tEncodeCStr(&encoder, pReq->db));
  for (int32_t i = 0; i < 8; ++i) {
    TAOS_CHECK_EXIT(tEncodeI64(&encoder, pReq->reserved[i]));
  }
  tEndEncode(&encoder);

_exit:
  if (code) {
    tlen = code;
  } else {
    tlen = encoder.pos;
  }
  tEncoderClear(&encoder);
  return tlen;
}

int32_t tDeserializeSDropVnodeReq(void *buf, int32_t bufLen, SDropVnodeReq *pReq) {
  SDecoder decoder = {0};
  int32_t  code = 0;
  int32_t  lino;
  tDecoderInit(&decoder, buf, bufLen);

  TAOS_CHECK_EXIT(tStartDecode(&decoder));
  TAOS_CHECK_EXIT(tDecodeI32(&decoder, &pReq->vgId));
  TAOS_CHECK_EXIT(tDecodeI32(&decoder, &pReq->dnodeId));
  TAOS_CHECK_EXIT(tDecodeI64(&decoder, &pReq->dbUid));
  TAOS_CHECK_EXIT(tDecodeCStrTo(&decoder, pReq->db));
  for (int32_t i = 0; i < 8; ++i) {
    TAOS_CHECK_EXIT(tDecodeI64(&decoder, &pReq->reserved[i]));
  }
  tEndDecode(&decoder);

_exit:
  tDecoderClear(&decoder);
  return code;
}
int32_t tSerializeSDropIdxReq(void *buf, int32_t bufLen, SDropIndexReq *pReq) {
  SEncoder encoder = {0};
  int32_t  code = 0;
  int32_t  lino;
  int32_t  tlen;
  tEncoderInit(&encoder, buf, bufLen);

  TAOS_CHECK_EXIT(tStartEncode(&encoder));
  TAOS_CHECK_EXIT(tEncodeCStr(&encoder, pReq->colName));
  TAOS_CHECK_EXIT(tEncodeCStr(&encoder, pReq->stb));
  TAOS_CHECK_EXIT(tEncodeI64(&encoder, pReq->stbUid));
  TAOS_CHECK_EXIT(tEncodeI64(&encoder, pReq->dbUid));
  for (int32_t i = 0; i < 8; ++i) {
    TAOS_CHECK_EXIT(tEncodeI64(&encoder, pReq->reserved[i]));
  }
  tEndEncode(&encoder);

_exit:
  if (code) {
    tlen = code;
  } else {
    tlen = encoder.pos;
  }
  tEncoderClear(&encoder);
  return tlen;
}

int32_t tDeserializeSDropIdxReq(void *buf, int32_t bufLen, SDropIndexReq *pReq) {
  SDecoder decoder = {0};
  int32_t  code = 0;
  int32_t  lino;
  tDecoderInit(&decoder, buf, bufLen);

  TAOS_CHECK_EXIT(tStartDecode(&decoder));
  TAOS_CHECK_EXIT(tDecodeCStrTo(&decoder, pReq->colName));
  TAOS_CHECK_EXIT(tDecodeCStrTo(&decoder, pReq->stb));
  TAOS_CHECK_EXIT(tDecodeI64(&decoder, &pReq->stbUid));
  TAOS_CHECK_EXIT(tDecodeI64(&decoder, &pReq->dbUid));
  for (int32_t i = 0; i < 8; ++i) {
    TAOS_CHECK_EXIT(tDecodeI64(&decoder, &pReq->reserved[i]));
  }
  tEndDecode(&decoder);

_exit:
  tDecoderClear(&decoder);
  return code;
}

int32_t tSerializeSCompactVnodeReq(void *buf, int32_t bufLen, SCompactVnodeReq *pReq) {
  SEncoder encoder = {0};
  int32_t  code = 0;
  int32_t  lino;
  int32_t  tlen;
  tEncoderInit(&encoder, buf, bufLen);

  TAOS_CHECK_EXIT(tStartEncode(&encoder));
  TAOS_CHECK_EXIT(tEncodeI64(&encoder, pReq->dbUid));
  TAOS_CHECK_EXIT(tEncodeCStr(&encoder, pReq->db));
  TAOS_CHECK_EXIT(tEncodeI64(&encoder, pReq->compactStartTime));

  // 1.1 add tw.skey and tw.ekey
  TAOS_CHECK_EXIT(tEncodeI64(&encoder, pReq->tw.skey));
  TAOS_CHECK_EXIT(tEncodeI64(&encoder, pReq->tw.ekey));

  TAOS_CHECK_EXIT(tEncodeI32(&encoder, pReq->compactId));
  TAOS_CHECK_EXIT(tEncodeI8(&encoder, pReq->metaOnly));

  TAOS_CHECK_EXIT(tEncodeU16v(&encoder, pReq->flags));

  tEndEncode(&encoder);

_exit:
  if (code) {
    tlen = code;
  } else {
    tlen = encoder.pos;
  }
  tEncoderClear(&encoder);
  return tlen;
}

int32_t tDeserializeSCompactVnodeReq(void *buf, int32_t bufLen, SCompactVnodeReq *pReq) {
  SDecoder decoder = {0};
  int32_t  code = 0;
  int32_t  lino;
  tDecoderInit(&decoder, buf, bufLen);

  TAOS_CHECK_EXIT(tStartDecode(&decoder));
  TAOS_CHECK_EXIT(tDecodeI64(&decoder, &pReq->dbUid));
  TAOS_CHECK_EXIT(tDecodeCStrTo(&decoder, pReq->db));
  TAOS_CHECK_EXIT(tDecodeI64(&decoder, &pReq->compactStartTime));

  // 1.1
  if (tDecodeIsEnd(&decoder)) {
    pReq->tw.skey = TSKEY_MIN;
    pReq->tw.ekey = TSKEY_MAX;
  } else {
    TAOS_CHECK_EXIT(tDecodeI64(&decoder, &pReq->tw.skey));
    TAOS_CHECK_EXIT(tDecodeI64(&decoder, &pReq->tw.ekey));
  }

  if (!tDecodeIsEnd(&decoder)) {
    TAOS_CHECK_EXIT(tDecodeI32(&decoder, &pReq->compactId));
  }

  if (!tDecodeIsEnd(&decoder)) {
    TAOS_CHECK_EXIT(tDecodeI8(&decoder, &pReq->metaOnly));
  } else {
    pReq->metaOnly = false;
  }

  if(!tDecodeIsEnd(&decoder)) {
    TAOS_CHECK_EXIT(tDecodeU16v(&decoder, &pReq->flags));
  } else {
    pReq->optrType = TSDB_OPTR_NORMAL;
    pReq->triggerType = TSDB_TRIGGER_MANUAL;
  }

  tEndDecode(&decoder);
_exit:
  tDecoderClear(&decoder);
  return code;
}

int32_t tSerializeSVKillCompactReq(void *buf, int32_t bufLen, SVKillCompactReq *pReq) {
  SEncoder encoder = {0};
  int32_t  code = 0;
  int32_t  lino;
  int32_t  tlen;
  tEncoderInit(&encoder, buf, bufLen);

  TAOS_CHECK_EXIT(tStartEncode(&encoder));
  TAOS_CHECK_EXIT(tEncodeI32(&encoder, pReq->compactId));
  TAOS_CHECK_EXIT(tEncodeI32(&encoder, pReq->vgId));
  TAOS_CHECK_EXIT(tEncodeI32(&encoder, pReq->dnodeId));

  tEndEncode(&encoder);

_exit:
  if (code) {
    tlen = code;
  } else {
    tlen = encoder.pos;
  }
  tEncoderClear(&encoder);
  return tlen;
}

int32_t tDeserializeSVKillCompactReq(void *buf, int32_t bufLen, SVKillCompactReq *pReq) {
  int32_t  code = 0;
  int32_t  lino;
  SDecoder decoder = {0};

  tDecoderInit(&decoder, buf, bufLen);

  TAOS_CHECK_EXIT(tStartDecode(&decoder));
  TAOS_CHECK_EXIT(tDecodeI32(&decoder, &pReq->compactId));
  TAOS_CHECK_EXIT(tDecodeI32(&decoder, &pReq->vgId));
  TAOS_CHECK_EXIT(tDecodeI32(&decoder, &pReq->dnodeId));
  tEndDecode(&decoder);

_exit:
  tDecoderClear(&decoder);
  return code;
}

int32_t tSerializeSAlterVnodeConfigReq(void *buf, int32_t bufLen, SAlterVnodeConfigReq *pReq) {
  int32_t  code = 0;
  int32_t  lino;
  int32_t  tlen;
  SEncoder encoder = {0};

  tEncoderInit(&encoder, buf, bufLen);

  TAOS_CHECK_EXIT(tStartEncode(&encoder));
  TAOS_CHECK_EXIT(tEncodeI32(&encoder, pReq->vgVersion));
  TAOS_CHECK_EXIT(tEncodeI32(&encoder, pReq->buffer));
  TAOS_CHECK_EXIT(tEncodeI32(&encoder, pReq->pageSize));
  TAOS_CHECK_EXIT(tEncodeI32(&encoder, pReq->pages));
  TAOS_CHECK_EXIT(tEncodeI32(&encoder, pReq->cacheLastSize));
  TAOS_CHECK_EXIT(tEncodeI32(&encoder, pReq->daysPerFile));
  TAOS_CHECK_EXIT(tEncodeI32(&encoder, pReq->daysToKeep0));
  TAOS_CHECK_EXIT(tEncodeI32(&encoder, pReq->daysToKeep1));
  TAOS_CHECK_EXIT(tEncodeI32(&encoder, pReq->daysToKeep2));
  TAOS_CHECK_EXIT(tEncodeI32(&encoder, pReq->walFsyncPeriod));
  TAOS_CHECK_EXIT(tEncodeI8(&encoder, pReq->walLevel));
  TAOS_CHECK_EXIT(tEncodeI8(&encoder, pReq->strict));
  TAOS_CHECK_EXIT(tEncodeI8(&encoder, pReq->cacheLast));
  for (int32_t i = 0; i < 7; ++i) {
    TAOS_CHECK_EXIT(tEncodeI64(&encoder, pReq->reserved[i]));
  }

  // 1st modification
  TAOS_CHECK_EXIT(tEncodeI16(&encoder, pReq->sttTrigger));
  TAOS_CHECK_EXIT(tEncodeI32(&encoder, pReq->minRows));
  // 2nd modification
  TAOS_CHECK_EXIT(tEncodeI32(&encoder, pReq->walRetentionPeriod));
  TAOS_CHECK_EXIT(tEncodeI32(&encoder, pReq->walRetentionSize));
  TAOS_CHECK_EXIT(tEncodeI32(&encoder, pReq->keepTimeOffset));

  TAOS_CHECK_EXIT(tEncodeI32(&encoder, pReq->ssKeepLocal));
  TAOS_CHECK_EXIT(tEncodeI8(&encoder, pReq->ssCompact));

  tEndEncode(&encoder);

_exit:
  if (code) {
    tlen = code;
  } else {
    tlen = encoder.pos;
  }
  tEncoderClear(&encoder);
  return tlen;
}

int32_t tDeserializeSAlterVnodeConfigReq(void *buf, int32_t bufLen, SAlterVnodeConfigReq *pReq) {
  SDecoder decoder = {0};
  int32_t  code = 0;
  int32_t  lino;
  tDecoderInit(&decoder, buf, bufLen);

  TAOS_CHECK_EXIT(tStartDecode(&decoder));
  TAOS_CHECK_EXIT(tDecodeI32(&decoder, &pReq->vgVersion));
  TAOS_CHECK_EXIT(tDecodeI32(&decoder, &pReq->buffer));
  TAOS_CHECK_EXIT(tDecodeI32(&decoder, &pReq->pageSize));
  TAOS_CHECK_EXIT(tDecodeI32(&decoder, &pReq->pages));
  TAOS_CHECK_EXIT(tDecodeI32(&decoder, &pReq->cacheLastSize));
  TAOS_CHECK_EXIT(tDecodeI32(&decoder, &pReq->daysPerFile));
  TAOS_CHECK_EXIT(tDecodeI32(&decoder, &pReq->daysToKeep0));
  TAOS_CHECK_EXIT(tDecodeI32(&decoder, &pReq->daysToKeep1));
  TAOS_CHECK_EXIT(tDecodeI32(&decoder, &pReq->daysToKeep2));
  TAOS_CHECK_EXIT(tDecodeI32(&decoder, &pReq->walFsyncPeriod));
  TAOS_CHECK_EXIT(tDecodeI8(&decoder, &pReq->walLevel));
  TAOS_CHECK_EXIT(tDecodeI8(&decoder, &pReq->strict));
  TAOS_CHECK_EXIT(tDecodeI8(&decoder, &pReq->cacheLast));
  for (int32_t i = 0; i < 7; ++i) {
    TAOS_CHECK_EXIT(tDecodeI64(&decoder, &pReq->reserved[i]));
  }

  // 1st modification
  if (tDecodeIsEnd(&decoder)) {
    pReq->sttTrigger = -1;
    pReq->minRows = -1;
  } else {
    TAOS_CHECK_EXIT(tDecodeI16(&decoder, &pReq->sttTrigger));
    TAOS_CHECK_EXIT(tDecodeI32(&decoder, &pReq->minRows));
  }

  // 2n modification
  if (tDecodeIsEnd(&decoder)) {
    pReq->walRetentionPeriod = -1;
    pReq->walRetentionSize = -1;
  } else {
    TAOS_CHECK_EXIT(tDecodeI32(&decoder, &pReq->walRetentionPeriod));
    TAOS_CHECK_EXIT(tDecodeI32(&decoder, &pReq->walRetentionSize));
  }
  pReq->keepTimeOffset = TSDB_DEFAULT_KEEP_TIME_OFFSET;
  if (!tDecodeIsEnd(&decoder)) {
    TAOS_CHECK_EXIT(tDecodeI32(&decoder, &pReq->keepTimeOffset));
  }

  pReq->ssKeepLocal = TSDB_DEFAULT_SS_KEEP_LOCAL;
  pReq->ssCompact = TSDB_DEFAULT_SS_COMPACT;
  if (!tDecodeIsEnd(&decoder)) {
    TAOS_CHECK_EXIT(tDecodeI32(&decoder, &pReq->ssKeepLocal) < 0);
    TAOS_CHECK_EXIT(tDecodeI8(&decoder, &pReq->ssCompact) < 0);
  }

  tEndDecode(&decoder);

_exit:
  tDecoderClear(&decoder);
  return code;
}

int32_t tSerializeSAlterVnodeReplicaReq(void *buf, int32_t bufLen, SAlterVnodeReplicaReq *pReq) {
  SEncoder encoder = {0};
  int32_t  code = 0;
  int32_t  lino;
  int32_t  tlen;
  tEncoderInit(&encoder, buf, bufLen);

  TAOS_CHECK_EXIT(tStartEncode(&encoder));
  TAOS_CHECK_EXIT(tEncodeI32(&encoder, pReq->vgId));
  TAOS_CHECK_EXIT(tEncodeI8(&encoder, pReq->strict));
  TAOS_CHECK_EXIT(tEncodeI8(&encoder, pReq->selfIndex));
  TAOS_CHECK_EXIT(tEncodeI8(&encoder, pReq->replica));
  for (int32_t i = 0; i < TSDB_MAX_REPLICA; ++i) {
    SReplica *pReplica = &pReq->replicas[i];
    TAOS_CHECK_EXIT(tEncodeSReplica(&encoder, pReplica));
  }
  for (int32_t i = 0; i < 8; ++i) {
    TAOS_CHECK_EXIT(tEncodeI64(&encoder, pReq->reserved[i]));
  }
  TAOS_CHECK_EXIT(tEncodeI8(&encoder, pReq->learnerSelfIndex));
  TAOS_CHECK_EXIT(tEncodeI8(&encoder, pReq->learnerReplica));
  for (int32_t i = 0; i < TSDB_MAX_LEARNER_REPLICA; ++i) {
    SReplica *pReplica = &pReq->learnerReplicas[i];
    TAOS_CHECK_EXIT(tEncodeSReplica(&encoder, pReplica));
  }
  TAOS_CHECK_EXIT(tEncodeI32(&encoder, pReq->changeVersion));
  TAOS_CHECK_EXIT(tEncodeI32(&encoder, pReq->electBaseLine));
  tEndEncode(&encoder);

_exit:
  if (code) {
    tlen = code;
  } else {
    tlen = encoder.pos;
  }
  tEncoderClear(&encoder);
  return tlen;
}

int32_t tDeserializeSAlterVnodeReplicaReq(void *buf, int32_t bufLen, SAlterVnodeReplicaReq *pReq) {
  SDecoder decoder = {0};
  int32_t  code = 0;
  int32_t  lino;
  tDecoderInit(&decoder, buf, bufLen);

  TAOS_CHECK_EXIT(tStartDecode(&decoder));
  TAOS_CHECK_EXIT(tDecodeI32(&decoder, &pReq->vgId));
  TAOS_CHECK_EXIT(tDecodeI8(&decoder, &pReq->strict));
  TAOS_CHECK_EXIT(tDecodeI8(&decoder, &pReq->selfIndex));
  TAOS_CHECK_EXIT(tDecodeI8(&decoder, &pReq->replica));
  for (int32_t i = 0; i < TSDB_MAX_REPLICA; ++i) {
    SReplica *pReplica = &pReq->replicas[i];
    TAOS_CHECK_EXIT(tDecodeSReplica(&decoder, pReplica));
  }
  for (int32_t i = 0; i < 8; ++i) {
    TAOS_CHECK_EXIT(tDecodeI64(&decoder, &pReq->reserved[i]));
  }
  if (!tDecodeIsEnd(&decoder)) {
    TAOS_CHECK_EXIT(tDecodeI8(&decoder, &pReq->learnerSelfIndex));
    TAOS_CHECK_EXIT(tDecodeI8(&decoder, &pReq->learnerReplica));
    for (int32_t i = 0; i < TSDB_MAX_LEARNER_REPLICA; ++i) {
      SReplica *pReplica = &pReq->learnerReplicas[i];
      TAOS_CHECK_EXIT(tDecodeSReplica(&decoder, pReplica));
    }
  }
  if (!tDecodeIsEnd(&decoder)) {
    TAOS_CHECK_EXIT(tDecodeI32(&decoder, &pReq->changeVersion));
  }
  if (!tDecodeIsEnd(&decoder)) {
    TAOS_CHECK_EXIT(tDecodeI32(&decoder, &pReq->electBaseLine));
  }

  tEndDecode(&decoder);
_exit:
  tDecoderClear(&decoder);
  return code;
}

int32_t tSerializeSDisableVnodeWriteReq(void *buf, int32_t bufLen, SDisableVnodeWriteReq *pReq) {
  SEncoder encoder = {0};
  int32_t  code = 0;
  int32_t  lino;
  int32_t  tlen;
  tEncoderInit(&encoder, buf, bufLen);

  TAOS_CHECK_EXIT(tStartEncode(&encoder));
  TAOS_CHECK_EXIT(tEncodeI32(&encoder, pReq->vgId));
  TAOS_CHECK_EXIT(tEncodeI8(&encoder, pReq->disable));

  tEndEncode(&encoder);

_exit:
  if (code) {
    tlen = code;
  } else {
    tlen = encoder.pos;
  }
  tEncoderClear(&encoder);
  return tlen;
}

int32_t tDeserializeSDisableVnodeWriteReq(void *buf, int32_t bufLen, SDisableVnodeWriteReq *pReq) {
  SDecoder decoder = {0};
  int32_t  code = 0;
  int32_t  lino;
  tDecoderInit(&decoder, buf, bufLen);

  TAOS_CHECK_EXIT(tStartDecode(&decoder));
  TAOS_CHECK_EXIT(tDecodeI32(&decoder, &pReq->vgId));
  TAOS_CHECK_EXIT(tDecodeI8(&decoder, &pReq->disable));

  tEndDecode(&decoder);
_exit:
  tDecoderClear(&decoder);
  return code;
}

int32_t tSerializeSAlterVnodeHashRangeReq(void *buf, int32_t bufLen, SAlterVnodeHashRangeReq *pReq) {
  SEncoder encoder = {0};
  int32_t  code = 0;
  int32_t  lino;
  int32_t  tlen;
  tEncoderInit(&encoder, buf, bufLen);

  TAOS_CHECK_EXIT(tStartEncode(&encoder));
  TAOS_CHECK_EXIT(tEncodeI32(&encoder, pReq->srcVgId));
  TAOS_CHECK_EXIT(tEncodeI32(&encoder, pReq->dstVgId));
  TAOS_CHECK_EXIT(tEncodeI32(&encoder, pReq->hashBegin));
  TAOS_CHECK_EXIT(tEncodeI32(&encoder, pReq->hashEnd));
  TAOS_CHECK_EXIT(tEncodeI32(&encoder, pReq->changeVersion));
  TAOS_CHECK_EXIT(tEncodeI32(&encoder, pReq->reserved));

  tEndEncode(&encoder);

_exit:
  if (code) {
    tlen = code;
  } else {
    tlen = encoder.pos;
  }
  tEncoderClear(&encoder);
  return tlen;
}

int32_t tDeserializeSAlterVnodeHashRangeReq(void *buf, int32_t bufLen, SAlterVnodeHashRangeReq *pReq) {
  SDecoder decoder = {0};
  int32_t  code = 0;
  int32_t  lino;
  tDecoderInit(&decoder, buf, bufLen);

  TAOS_CHECK_EXIT(tStartDecode(&decoder));
  TAOS_CHECK_EXIT(tDecodeI32(&decoder, &pReq->srcVgId));
  TAOS_CHECK_EXIT(tDecodeI32(&decoder, &pReq->dstVgId));
  TAOS_CHECK_EXIT(tDecodeI32(&decoder, &pReq->hashBegin));
  TAOS_CHECK_EXIT(tDecodeI32(&decoder, &pReq->hashEnd));
  TAOS_CHECK_EXIT(tDecodeI32(&decoder, &pReq->changeVersion));
  TAOS_CHECK_EXIT(tDecodeI32(&decoder, &pReq->reserved));

  tEndDecode(&decoder);
_exit:
  tDecoderClear(&decoder);
  return code;
}

int32_t tSerializeSKillQueryReq(void *buf, int32_t bufLen, SKillQueryReq *pReq) {
  SEncoder encoder = {0};
  int32_t  code = 0;
  int32_t  lino;
  int32_t  tlen;
  tEncoderInit(&encoder, buf, bufLen);

  TAOS_CHECK_EXIT(tStartEncode(&encoder));
  TAOS_CHECK_EXIT(tEncodeCStr(&encoder, pReq->queryStrId));
  tEndEncode(&encoder);

_exit:
  if (code) {
    tlen = code;
  } else {
    tlen = encoder.pos;
  }
  tEncoderClear(&encoder);
  return tlen;
}

int32_t tDeserializeSKillQueryReq(void *buf, int32_t bufLen, SKillQueryReq *pReq) {
  SDecoder decoder = {0};
  int32_t  code = 0;
  int32_t  lino;
  tDecoderInit(&decoder, buf, bufLen);

  TAOS_CHECK_EXIT(tStartDecode(&decoder));
  TAOS_CHECK_EXIT(tDecodeCStrTo(&decoder, pReq->queryStrId));
  tEndDecode(&decoder);

_exit:
  tDecoderClear(&decoder);
  return code;
}

int32_t tSerializeSKillConnReq(void *buf, int32_t bufLen, SKillConnReq *pReq) {
  SEncoder encoder = {0};
  int32_t  code = 0;
  int32_t  lino;
  int32_t  tlen;
  tEncoderInit(&encoder, buf, bufLen);

  TAOS_CHECK_EXIT(tStartEncode(&encoder));
  TAOS_CHECK_EXIT(tEncodeU32(&encoder, pReq->connId));
  tEndEncode(&encoder);

_exit:
  if (code) {
    tlen = code;
  } else {
    tlen = encoder.pos;
  }
  tEncoderClear(&encoder);
  return tlen;
}

int32_t tDeserializeSKillConnReq(void *buf, int32_t bufLen, SKillConnReq *pReq) {
  SDecoder decoder = {0};
  int32_t  code = 0;
  int32_t  lino;
  tDecoderInit(&decoder, buf, bufLen);

  TAOS_CHECK_EXIT(tStartDecode(&decoder));
  TAOS_CHECK_EXIT(tDecodeU32(&decoder, &pReq->connId));
  tEndDecode(&decoder);

_exit:
  tDecoderClear(&decoder);
  return code;
}

int32_t tSerializeSKillTransReq(void *buf, int32_t bufLen, SKillTransReq *pReq) {
  SEncoder encoder = {0};
  int32_t  code = 0;
  int32_t  lino;
  int32_t  tlen;
  tEncoderInit(&encoder, buf, bufLen);

  TAOS_CHECK_EXIT(tStartEncode(&encoder));
  TAOS_CHECK_EXIT(tEncodeI32(&encoder, pReq->transId));
  tEndEncode(&encoder);

_exit:
  if (code) {
    tlen = code;
  } else {
    tlen = encoder.pos;
  }
  tEncoderClear(&encoder);
  return tlen;
}

int32_t tDeserializeSKillTransReq(void *buf, int32_t bufLen, SKillTransReq *pReq) {
  SDecoder decoder = {0};
  int32_t  code = 0;
  int32_t  lino;
  tDecoderInit(&decoder, buf, bufLen);

  TAOS_CHECK_EXIT(tStartDecode(&decoder));
  TAOS_CHECK_EXIT(tDecodeI32(&decoder, &pReq->transId));
  tEndDecode(&decoder);

_exit:
  tDecoderClear(&decoder);
  return code;
}

int32_t tSerializeSBalanceVgroupReq(void *buf, int32_t bufLen, SBalanceVgroupReq *pReq) {
  SEncoder encoder = {0};
  int32_t  code = 0;
  int32_t  lino;
  int32_t  tlen;
  tEncoderInit(&encoder, buf, bufLen);

  TAOS_CHECK_EXIT(tStartEncode(&encoder));
  TAOS_CHECK_EXIT(tEncodeI32(&encoder, pReq->useless));
  ENCODESQL();
  tEndEncode(&encoder);

_exit:
  if (code) {
    tlen = code;
  } else {
    tlen = encoder.pos;
  }
  tEncoderClear(&encoder);
  return tlen;
}

int32_t tDeserializeSBalanceVgroupReq(void *buf, int32_t bufLen, SBalanceVgroupReq *pReq) {
  SDecoder decoder = {0};
  int32_t  code = 0;
  int32_t  lino;
  tDecoderInit(&decoder, buf, bufLen);

  TAOS_CHECK_EXIT(tStartDecode(&decoder));
  TAOS_CHECK_EXIT(tDecodeI32(&decoder, &pReq->useless));
  DECODESQL();
  tEndDecode(&decoder);

_exit:
  tDecoderClear(&decoder);
  return code;
}

void tFreeSBalanceVgroupReq(SBalanceVgroupReq *pReq) { FREESQL(); }

int32_t tSerializeSAssignLeaderReq(void *buf, int32_t bufLen, SAssignLeaderReq *pReq) {
  SEncoder encoder = {0};
  int32_t  code = 0;
  int32_t  lino;
  int32_t  tlen;
  tEncoderInit(&encoder, buf, bufLen);

  TAOS_CHECK_EXIT(tStartEncode(&encoder));
  TAOS_CHECK_EXIT(tEncodeI32(&encoder, pReq->useless));
  ENCODESQL();
  tEndEncode(&encoder);

_exit:
  if (code) {
    tlen = code;
  } else {
    tlen = encoder.pos;
  }
  tEncoderClear(&encoder);
  return tlen;
}

int32_t tDeserializeSAssignLeaderReq(void *buf, int32_t bufLen, SAssignLeaderReq *pReq) {
  SDecoder decoder = {0};
  int32_t  code = 0;
  int32_t  lino;
  tDecoderInit(&decoder, buf, bufLen);

  TAOS_CHECK_EXIT(tStartDecode(&decoder));
  TAOS_CHECK_EXIT(tDecodeI32(&decoder, &pReq->useless));
  DECODESQL();
  tEndDecode(&decoder);

_exit:
  tDecoderClear(&decoder);
  return code;
}

void tFreeSAssignLeaderReq(SAssignLeaderReq *pReq) { FREESQL(); }

int32_t tSerializeSBalanceVgroupLeaderReq(void *buf, int32_t bufLen, SBalanceVgroupLeaderReq *pReq) {
  SEncoder encoder = {0};
  int32_t  code = 0;
  int32_t  lino;
  int32_t  tlen;
  tEncoderInit(&encoder, buf, bufLen);

  TAOS_CHECK_EXIT(tStartEncode(&encoder));
  TAOS_CHECK_EXIT(tEncodeI32(&encoder, pReq->reserved));
  TAOS_CHECK_EXIT(tEncodeI32(&encoder, pReq->vgId));
  ENCODESQL();
  TAOS_CHECK_EXIT(tEncodeCStr(&encoder, pReq->db));

  tEndEncode(&encoder);

_exit:
  if (code) {
    tlen = code;
  } else {
    tlen = encoder.pos;
  }
  tEncoderClear(&encoder);
  return tlen;
}

int32_t tDeserializeSBalanceVgroupLeaderReq(void *buf, int32_t bufLen, SBalanceVgroupLeaderReq *pReq) {
  SDecoder decoder = {0};
  int32_t  code = 0;
  int32_t  lino;
  tDecoderInit(&decoder, buf, bufLen);

  TAOS_CHECK_EXIT(tStartDecode(&decoder));
  TAOS_CHECK_EXIT(tDecodeI32(&decoder, &pReq->reserved));
  if (!tDecodeIsEnd(&decoder)) {
    TAOS_CHECK_EXIT(tDecodeI32(&decoder, &pReq->vgId));
  }
  DECODESQL();
  if (!tDecodeIsEnd(&decoder)) {
    TAOS_CHECK_EXIT(tDecodeCStrTo(&decoder, pReq->db));
  }

  tEndDecode(&decoder);

_exit:
  tDecoderClear(&decoder);
  return code;
}

void tFreeSBalanceVgroupLeaderReq(SBalanceVgroupLeaderReq *pReq) { FREESQL(); }

int32_t tSerializeSMergeVgroupReq(void *buf, int32_t bufLen, SMergeVgroupReq *pReq) {
  SEncoder encoder = {0};
  int32_t  code = 0;
  int32_t  lino;
  int32_t  tlen;
  tEncoderInit(&encoder, buf, bufLen);

  TAOS_CHECK_EXIT(tStartEncode(&encoder));
  TAOS_CHECK_EXIT(tEncodeI32(&encoder, pReq->vgId1));
  TAOS_CHECK_EXIT(tEncodeI32(&encoder, pReq->vgId2));
  tEndEncode(&encoder);

_exit:
  if (code) {
    tlen = code;
  } else {
    tlen = encoder.pos;
  }
  tEncoderClear(&encoder);
  return tlen;
}

int32_t tDeserializeSMergeVgroupReq(void *buf, int32_t bufLen, SMergeVgroupReq *pReq) {
  SDecoder decoder = {0};
  int32_t  code = 0;
  int32_t  lino;
  tDecoderInit(&decoder, buf, bufLen);

  TAOS_CHECK_EXIT(tStartDecode(&decoder));
  TAOS_CHECK_EXIT(tDecodeI32(&decoder, &pReq->vgId1));
  TAOS_CHECK_EXIT(tDecodeI32(&decoder, &pReq->vgId2));
  tEndDecode(&decoder);

_exit:
  tDecoderClear(&decoder);
  return code;
}

int32_t tSerializeSRedistributeVgroupReq(void *buf, int32_t bufLen, SRedistributeVgroupReq *pReq) {
  SEncoder encoder = {0};
  int32_t  code = 0;
  int32_t  lino;
  int32_t  tlen;
  tEncoderInit(&encoder, buf, bufLen);

  TAOS_CHECK_EXIT(tStartEncode(&encoder));
  TAOS_CHECK_EXIT(tEncodeI32(&encoder, pReq->vgId));
  TAOS_CHECK_EXIT(tEncodeI32(&encoder, pReq->dnodeId1));
  TAOS_CHECK_EXIT(tEncodeI32(&encoder, pReq->dnodeId2));
  TAOS_CHECK_EXIT(tEncodeI32(&encoder, pReq->dnodeId3));
  ENCODESQL();
  tEndEncode(&encoder);

_exit:
  if (code) {
    tlen = code;
  } else {
    tlen = encoder.pos;
  }
  tEncoderClear(&encoder);
  return tlen;
}

int32_t tDeserializeSRedistributeVgroupReq(void *buf, int32_t bufLen, SRedistributeVgroupReq *pReq) {
  SDecoder decoder = {0};
  int32_t  code = 0;
  int32_t  lino;
  tDecoderInit(&decoder, buf, bufLen);

  TAOS_CHECK_EXIT(tStartDecode(&decoder));
  TAOS_CHECK_EXIT(tDecodeI32(&decoder, &pReq->vgId));
  TAOS_CHECK_EXIT(tDecodeI32(&decoder, &pReq->dnodeId1));
  TAOS_CHECK_EXIT(tDecodeI32(&decoder, &pReq->dnodeId2));
  TAOS_CHECK_EXIT(tDecodeI32(&decoder, &pReq->dnodeId3));
  DECODESQL();
  tEndDecode(&decoder);

_exit:
  tDecoderClear(&decoder);
  return code;
}

void tFreeSRedistributeVgroupReq(SRedistributeVgroupReq *pReq) { FREESQL(); }

int32_t tSerializeSSplitVgroupReq(void *buf, int32_t bufLen, SSplitVgroupReq *pReq) {
  SEncoder encoder = {0};
  int32_t  code = 0;
  int32_t  lino;
  int32_t  tlen;
  tEncoderInit(&encoder, buf, bufLen);

  TAOS_CHECK_EXIT(tStartEncode(&encoder));
  TAOS_CHECK_EXIT(tEncodeI32(&encoder, pReq->vgId));
  TAOS_CHECK_EXIT(tEncodeBool(&encoder, pReq->force));
  tEndEncode(&encoder);

_exit:
  if (code) {
    tlen = code;
  } else {
    tlen = encoder.pos;
  }
  tEncoderClear(&encoder);
  return tlen;
}

int32_t tDeserializeSSplitVgroupReq(void *buf, int32_t bufLen, SSplitVgroupReq *pReq) {
  SDecoder decoder = {0};
  int32_t  code = 0;
  int32_t  lino;
  tDecoderInit(&decoder, buf, bufLen);

  TAOS_CHECK_EXIT(tStartDecode(&decoder));
  TAOS_CHECK_EXIT(tDecodeI32(&decoder, &pReq->vgId));
  TAOS_CHECK_EXIT(tDecodeBool(&decoder, &pReq->force));
  tEndDecode(&decoder);

_exit:
  tDecoderClear(&decoder);
  return code;
}

int32_t tSerializeSForceBecomeFollowerReq(void *buf, int32_t bufLen, SForceBecomeFollowerReq *pReq) {
  SEncoder encoder = {0};
  int32_t  code = 0;
  int32_t  lino;
  int32_t  tlen;
  tEncoderInit(&encoder, buf, bufLen);

  TAOS_CHECK_EXIT(tStartEncode(&encoder));
  TAOS_CHECK_EXIT(tEncodeI32(&encoder, pReq->vgId));
  tEndEncode(&encoder);

_exit:
  if (code) {
    tlen = code;
  } else {
    tlen = encoder.pos;
  }
  tEncoderClear(&encoder);
  return tlen;
}

int32_t tSerializeSDCreateMnodeReq(void *buf, int32_t bufLen, SDCreateMnodeReq *pReq) {
  SEncoder encoder = {0};
  int32_t  code = 0;
  int32_t  lino;
  int32_t  tlen;
  tEncoderInit(&encoder, buf, bufLen);

  TAOS_CHECK_EXIT(tStartEncode(&encoder));
  TAOS_CHECK_EXIT(tEncodeI8(&encoder, pReq->replica));
  for (int32_t i = 0; i < TSDB_MAX_REPLICA; ++i) {
    SReplica *pReplica = &pReq->replicas[i];
    TAOS_CHECK_EXIT(tEncodeSReplica(&encoder, pReplica));
  }
  TAOS_CHECK_EXIT(tEncodeI8(&encoder, pReq->learnerReplica));
  for (int32_t i = 0; i < TSDB_MAX_LEARNER_REPLICA; ++i) {
    SReplica *pReplica = &pReq->learnerReplicas[i];
    TAOS_CHECK_EXIT(tEncodeSReplica(&encoder, pReplica));
  }
  TAOS_CHECK_EXIT(tEncodeI64(&encoder, pReq->lastIndex));
  tEndEncode(&encoder);

_exit:
  if (code) {
    tlen = code;
  } else {
    tlen = encoder.pos;
  }
  tEncoderClear(&encoder);
  return tlen;
}

int32_t tDeserializeSDCreateMnodeReq(void *buf, int32_t bufLen, SDCreateMnodeReq *pReq) {
  SDecoder decoder = {0};
  int32_t  code = 0;
  int32_t  lino;
  tDecoderInit(&decoder, buf, bufLen);

  TAOS_CHECK_EXIT(tStartDecode(&decoder));
  TAOS_CHECK_EXIT(tDecodeI8(&decoder, &pReq->replica));
  for (int32_t i = 0; i < TSDB_MAX_REPLICA; ++i) {
    SReplica *pReplica = &pReq->replicas[i];
    TAOS_CHECK_EXIT(tDecodeSReplica(&decoder, pReplica));
  }
  if (!tDecodeIsEnd(&decoder)) {
    TAOS_CHECK_EXIT(tDecodeI8(&decoder, &pReq->learnerReplica));
    for (int32_t i = 0; i < TSDB_MAX_LEARNER_REPLICA; ++i) {
      SReplica *pReplica = &pReq->learnerReplicas[i];
      TAOS_CHECK_EXIT(tDecodeSReplica(&decoder, pReplica));
    }
    TAOS_CHECK_EXIT(tDecodeI64(&decoder, &pReq->lastIndex));
  }
  tEndDecode(&decoder);

_exit:
  tDecoderClear(&decoder);
  return code;
}

int32_t tSerializeSVArbHeartBeatReq(void *buf, int32_t bufLen, SVArbHeartBeatReq *pReq) {
  SEncoder encoder = {0};
  int32_t  code = 0;
  int32_t  lino;
  int32_t  tlen;
  tEncoderInit(&encoder, buf, bufLen);

  TAOS_CHECK_EXIT(tStartEncode(&encoder));
  TAOS_CHECK_EXIT(tEncodeI32(&encoder, pReq->dnodeId));
  TAOS_CHECK_EXIT(tEncodeCStr(&encoder, pReq->arbToken));
  TAOS_CHECK_EXIT(tEncodeI64(&encoder, pReq->arbTerm));

  int32_t size = taosArrayGetSize(pReq->hbMembers);
  TAOS_CHECK_EXIT(tEncodeI32(&encoder, size));
  for (int32_t i = 0; i < size; i++) {
    SVArbHbReqMember *pMember = taosArrayGet(pReq->hbMembers, i);
    TAOS_CHECK_EXIT(tEncodeI32(&encoder, pMember->vgId));
    TAOS_CHECK_EXIT(tEncodeI32(&encoder, pMember->hbSeq));
  }

  tEndEncode(&encoder);

_exit:
  if (code) {
    tlen = code;
  } else {
    tlen = encoder.pos;
  }
  tEncoderClear(&encoder);
  return tlen;
}

int32_t tDeserializeSVArbHeartBeatReq(void *buf, int32_t bufLen, SVArbHeartBeatReq *pReq) {
  SDecoder decoder = {0};
  int32_t  code = 0;
  int32_t  lino;
  tDecoderInit(&decoder, buf, bufLen);

  TAOS_CHECK_EXIT(tStartDecode(&decoder));
  TAOS_CHECK_EXIT(tDecodeI32(&decoder, &pReq->dnodeId));
  if ((pReq->arbToken = taosMemoryMalloc(TSDB_ARB_TOKEN_SIZE)) == NULL) {
    TAOS_CHECK_EXIT(terrno);
  }
  TAOS_CHECK_EXIT(tDecodeCStrTo(&decoder, pReq->arbToken));
  TAOS_CHECK_EXIT(tDecodeI64(&decoder, &pReq->arbTerm));

  if ((pReq->hbMembers = taosArrayInit(16, sizeof(SVArbHbReqMember))) == NULL) {
    TAOS_CHECK_EXIT(terrno);
  }
  int32_t size = 0;
  TAOS_CHECK_EXIT(tDecodeI32(&decoder, &size));
  for (int32_t i = 0; i < size; i++) {
    SVArbHbReqMember member = {0};
    TAOS_CHECK_EXIT(tDecodeI32(&decoder, &member.vgId));
    TAOS_CHECK_EXIT(tDecodeI32(&decoder, &member.hbSeq));
    if (taosArrayPush(pReq->hbMembers, &member) == NULL) {
      TAOS_CHECK_EXIT(terrno);
    }
  }

  tEndDecode(&decoder);

_exit:
  tDecoderClear(&decoder);
  return code;
}

void tFreeSVArbHeartBeatReq(SVArbHeartBeatReq *pReq) {
  if (!pReq) return;
  taosMemoryFree(pReq->arbToken);
  taosArrayDestroy(pReq->hbMembers);
}

int32_t tSerializeSVArbHeartBeatRsp(void *buf, int32_t bufLen, SVArbHeartBeatRsp *pRsp) {
  SEncoder encoder = {0};
  int32_t  code = 0;
  int32_t  lino;
  int32_t  tlen;
  tEncoderInit(&encoder, buf, bufLen);

  TAOS_CHECK_EXIT(tStartEncode(&encoder));
  TAOS_CHECK_EXIT(tEncodeCStr(&encoder, pRsp->arbToken));
  TAOS_CHECK_EXIT(tEncodeI32(&encoder, pRsp->dnodeId));
  int32_t sz = taosArrayGetSize(pRsp->hbMembers);
  TAOS_CHECK_EXIT(tEncodeI32(&encoder, sz));
  for (int32_t i = 0; i < sz; i++) {
    SVArbHbRspMember *pMember = taosArrayGet(pRsp->hbMembers, i);
    TAOS_CHECK_EXIT(tEncodeI32(&encoder, pMember->vgId));
    TAOS_CHECK_EXIT(tEncodeI32(&encoder, pMember->hbSeq));
    TAOS_CHECK_EXIT(tEncodeCStr(&encoder, pMember->memberToken));
  }
  tEndEncode(&encoder);

_exit:
  if (code) {
    tlen = code;
  } else {
    tlen = encoder.pos;
  }
  tEncoderClear(&encoder);
  return tlen;
}

int32_t tDeserializeSVArbHeartBeatRsp(void *buf, int32_t bufLen, SVArbHeartBeatRsp *pRsp) {
  SDecoder decoder = {0};
  int32_t  code = 0;
  int32_t  lino;
  tDecoderInit(&decoder, buf, bufLen);

  TAOS_CHECK_EXIT(tStartDecode(&decoder));
  TAOS_CHECK_EXIT(tDecodeCStrTo(&decoder, pRsp->arbToken));
  TAOS_CHECK_EXIT(tDecodeI32(&decoder, &pRsp->dnodeId));
  int32_t sz = 0;
  TAOS_CHECK_EXIT(tDecodeI32(&decoder, &sz));
  if ((pRsp->hbMembers = taosArrayInit(sz, sizeof(SVArbHbRspMember))) == NULL) {
    TAOS_CHECK_EXIT(terrno);
  }
  for (int32_t i = 0; i < sz; i++) {
    SVArbHbRspMember hbMember = {0};
    TAOS_CHECK_EXIT(tDecodeI32(&decoder, &hbMember.vgId));
    TAOS_CHECK_EXIT(tDecodeI32(&decoder, &hbMember.hbSeq));
    TAOS_CHECK_EXIT(tDecodeCStrTo(&decoder, hbMember.memberToken));
    if (taosArrayPush(pRsp->hbMembers, &hbMember) == NULL) {
      TAOS_CHECK_EXIT(terrno);
    }
  }
  tEndDecode(&decoder);

_exit:
  tDecoderClear(&decoder);
  return code;
}

void tFreeSVArbHeartBeatRsp(SVArbHeartBeatRsp *pRsp) {
  if (NULL == pRsp) {
    return;
  }
  taosArrayDestroy(pRsp->hbMembers);
}

int32_t tSerializeSVArbCheckSyncReq(void *buf, int32_t bufLen, SVArbCheckSyncReq *pReq) {
  SEncoder encoder = {0};
  int32_t  code = 0;
  int32_t  lino;
  int32_t  tlen;
  tEncoderInit(&encoder, buf, bufLen);

  TAOS_CHECK_EXIT(tStartEncode(&encoder));
  TAOS_CHECK_EXIT(tEncodeCStr(&encoder, pReq->arbToken));
  TAOS_CHECK_EXIT(tEncodeI64(&encoder, pReq->arbTerm));
  TAOS_CHECK_EXIT(tEncodeCStr(&encoder, pReq->member0Token));
  TAOS_CHECK_EXIT(tEncodeCStr(&encoder, pReq->member1Token));

  tEndEncode(&encoder);

_exit:
  if (code) {
    tlen = code;
  } else {
    tlen = encoder.pos;
  }
  tEncoderClear(&encoder);
  return tlen;
}

int32_t tDeserializeSVArbCheckSyncReq(void *buf, int32_t bufLen, SVArbCheckSyncReq *pReq) {
  SDecoder decoder = {0};
  int32_t  code = 0;
  int32_t  lino;
  tDecoderInit(&decoder, buf, bufLen);

  TAOS_CHECK_EXIT(tStartDecode(&decoder));
  if ((pReq->arbToken = taosMemoryMalloc(TSDB_ARB_TOKEN_SIZE)) == NULL) {
    TAOS_CHECK_EXIT(terrno);
  }
  TAOS_CHECK_EXIT(tDecodeCStrTo(&decoder, pReq->arbToken));
  TAOS_CHECK_EXIT(tDecodeI64(&decoder, &pReq->arbTerm));
  if ((pReq->member0Token = taosMemoryMalloc(TSDB_ARB_TOKEN_SIZE)) == NULL) {
    TAOS_CHECK_EXIT(terrno);
  }
  TAOS_CHECK_EXIT(tDecodeCStrTo(&decoder, pReq->member0Token));
  if ((pReq->member1Token = taosMemoryMalloc(TSDB_ARB_TOKEN_SIZE)) == NULL) {
    TAOS_CHECK_EXIT(terrno);
  }
  TAOS_CHECK_EXIT(tDecodeCStrTo(&decoder, pReq->member1Token));

  tEndDecode(&decoder);

_exit:
  tDecoderClear(&decoder);
  return code;
}

void tFreeSVArbCheckSyncReq(SVArbCheckSyncReq *pRsp) {
  if (NULL == pRsp) {
    return;
  }
  taosMemoryFreeClear(pRsp->arbToken);
  taosMemoryFreeClear(pRsp->member0Token);
  taosMemoryFreeClear(pRsp->member1Token);
}

int32_t tSerializeSVArbCheckSyncRsp(void *buf, int32_t bufLen, SVArbCheckSyncRsp *pRsp) {
  SEncoder encoder = {0};
  int32_t  code = 0;
  int32_t  lino;
  int32_t  tlen;
  tEncoderInit(&encoder, buf, bufLen);

  TAOS_CHECK_EXIT(tStartEncode(&encoder));
  TAOS_CHECK_EXIT(tEncodeCStr(&encoder, pRsp->arbToken));
  TAOS_CHECK_EXIT(tEncodeCStr(&encoder, pRsp->member0Token));
  TAOS_CHECK_EXIT(tEncodeCStr(&encoder, pRsp->member1Token));
  TAOS_CHECK_EXIT(tEncodeI32(&encoder, pRsp->vgId));
  TAOS_CHECK_EXIT(tEncodeI32(&encoder, pRsp->errCode));

  tEndEncode(&encoder);

_exit:
  if (code) {
    tlen = code;
  } else {
    tlen = encoder.pos;
  }
  tEncoderClear(&encoder);
  return tlen;
}

int32_t tDeserializeSVArbCheckSyncRsp(void *buf, int32_t bufLen, SVArbCheckSyncRsp *pRsp) {
  SDecoder decoder = {0};
  int32_t  code = 0;
  int32_t  lino;
  tDecoderInit(&decoder, buf, bufLen);

  TAOS_CHECK_EXIT(tStartDecode(&decoder));
  if ((pRsp->arbToken = taosMemoryMalloc(TSDB_ARB_TOKEN_SIZE)) == NULL) {
    TAOS_CHECK_EXIT(terrno);
  }
  TAOS_CHECK_EXIT(tDecodeCStrTo(&decoder, pRsp->arbToken));
  if ((pRsp->member0Token = taosMemoryMalloc(TSDB_ARB_TOKEN_SIZE)) == NULL) {
    TAOS_CHECK_EXIT(terrno);
  }
  TAOS_CHECK_EXIT(tDecodeCStrTo(&decoder, pRsp->member0Token));
  if ((pRsp->member1Token = taosMemoryMalloc(TSDB_ARB_TOKEN_SIZE)) == NULL) {
    TAOS_CHECK_EXIT(terrno);
  }
  TAOS_CHECK_EXIT(tDecodeCStrTo(&decoder, pRsp->member1Token));
  TAOS_CHECK_EXIT(tDecodeI32(&decoder, &pRsp->vgId));
  TAOS_CHECK_EXIT(tDecodeI32(&decoder, &pRsp->errCode));

  tEndDecode(&decoder);

_exit:
  tDecoderClear(&decoder);
  return code;
}

void tFreeSVArbCheckSyncRsp(SVArbCheckSyncRsp *pRsp) {
  if (NULL == pRsp) {
    return;
  }
  taosMemoryFreeClear(pRsp->arbToken);
  taosMemoryFreeClear(pRsp->member0Token);
  taosMemoryFreeClear(pRsp->member1Token);
}

int32_t tSerializeSVArbSetAssignedLeaderReq(void *buf, int32_t bufLen, SVArbSetAssignedLeaderReq *pReq) {
  SEncoder encoder = {0};
  int32_t  code = 0;
  int32_t  lino;
  int32_t  tlen;
  tEncoderInit(&encoder, buf, bufLen);

  TAOS_CHECK_EXIT(tStartEncode(&encoder));
  TAOS_CHECK_EXIT(tEncodeCStr(&encoder, pReq->arbToken));
  TAOS_CHECK_EXIT(tEncodeI64(&encoder, pReq->arbTerm));
  TAOS_CHECK_EXIT(tEncodeCStr(&encoder, pReq->memberToken));
  TAOS_CHECK_EXIT(tEncodeI8(&encoder, pReq->force));

  tEndEncode(&encoder);

_exit:
  if (code) {
    tlen = code;
  } else {
    tlen = encoder.pos;
  }
  tEncoderClear(&encoder);
  return tlen;
}

int32_t tDeserializeSVArbSetAssignedLeaderReq(void *buf, int32_t bufLen, SVArbSetAssignedLeaderReq *pReq) {
  SDecoder decoder = {0};
  int32_t  code = 0;
  int32_t  lino;
  tDecoderInit(&decoder, buf, bufLen);

  TAOS_CHECK_EXIT(tStartDecode(&decoder));
  if ((pReq->arbToken = taosMemoryMalloc(TSDB_ARB_TOKEN_SIZE)) == NULL) {
    TAOS_CHECK_EXIT(terrno);
  }
  TAOS_CHECK_EXIT(tDecodeCStrTo(&decoder, pReq->arbToken));
  TAOS_CHECK_EXIT(tDecodeI64(&decoder, &pReq->arbTerm));
  if ((pReq->memberToken = taosMemoryMalloc(TSDB_ARB_TOKEN_SIZE)) == NULL) {
    TAOS_CHECK_EXIT(terrno);
  }
  TAOS_CHECK_EXIT(tDecodeCStrTo(&decoder, pReq->memberToken));
  if (!tDecodeIsEnd(&decoder)) {
    TAOS_CHECK_EXIT(tDecodeI8(&decoder, &pReq->force));
  }

  tEndDecode(&decoder);

_exit:
  tDecoderClear(&decoder);
  return code;
}

void tFreeSVArbSetAssignedLeaderReq(SVArbSetAssignedLeaderReq *pReq) {
  if (NULL == pReq) {
    return;
  }
  taosMemoryFreeClear(pReq->arbToken);
  taosMemoryFreeClear(pReq->memberToken);
}

int32_t tSerializeSVArbSetAssignedLeaderRsp(void *buf, int32_t bufLen, SVArbSetAssignedLeaderRsp *pRsp) {
  SEncoder encoder = {0};
  int32_t  code = 0;
  int32_t  lino;
  int32_t  tlen;
  tEncoderInit(&encoder, buf, bufLen);

  TAOS_CHECK_EXIT(tStartEncode(&encoder));
  TAOS_CHECK_EXIT(tEncodeCStr(&encoder, pRsp->arbToken));
  TAOS_CHECK_EXIT(tEncodeCStr(&encoder, pRsp->memberToken));
  TAOS_CHECK_EXIT(tEncodeI32(&encoder, pRsp->vgId));

  tEndEncode(&encoder);

_exit:
  if (code) {
    tlen = code;
  } else {
    tlen = encoder.pos;
  }
  tEncoderClear(&encoder);
  return tlen;
}

int32_t tDeserializeSVArbSetAssignedLeaderRsp(void *buf, int32_t bufLen, SVArbSetAssignedLeaderRsp *pRsp) {
  SDecoder decoder = {0};
  int32_t  code = 0;
  int32_t  lino;
  tDecoderInit(&decoder, buf, bufLen);

  TAOS_CHECK_EXIT(tStartDecode(&decoder));
  if ((pRsp->arbToken = taosMemoryMalloc(TSDB_ARB_TOKEN_SIZE)) == NULL) {
    TAOS_CHECK_EXIT(terrno);
  }
  TAOS_CHECK_EXIT(tDecodeCStrTo(&decoder, pRsp->arbToken));
  if ((pRsp->memberToken = taosMemoryMalloc(TSDB_ARB_TOKEN_SIZE)) == NULL) {
    TAOS_CHECK_EXIT(terrno);
  }
  TAOS_CHECK_EXIT(tDecodeCStrTo(&decoder, pRsp->memberToken));
  TAOS_CHECK_EXIT(tDecodeI32(&decoder, &pRsp->vgId));

  tEndDecode(&decoder);

_exit:
  tDecoderClear(&decoder);
  return code;
}

void tFreeSVArbSetAssignedLeaderRsp(SVArbSetAssignedLeaderRsp *pRsp) {
  if (NULL == pRsp) {
    return;
  }
  taosMemoryFreeClear(pRsp->arbToken);
  taosMemoryFreeClear(pRsp->memberToken);
}

int32_t tSerializeSMArbUpdateGroupBatchReq(void *buf, int32_t bufLen, SMArbUpdateGroupBatchReq *pReq) {
  SEncoder encoder = {0};
  int32_t  code = 0;
  int32_t  lino;
  int32_t  tlen;
  tEncoderInit(&encoder, buf, bufLen);

  TAOS_CHECK_EXIT(tStartEncode(&encoder));

  int32_t sz = taosArrayGetSize(pReq->updateArray);
  TAOS_CHECK_EXIT(tEncodeI32(&encoder, sz));

  for (int32_t i = 0; i < sz; i++) {
    SMArbUpdateGroup *pGroup = taosArrayGet(pReq->updateArray, i);
    TAOS_CHECK_EXIT(tEncodeI32(&encoder, pGroup->vgId));
    TAOS_CHECK_EXIT(tEncodeI64(&encoder, pGroup->dbUid));
    for (int j = 0; j < TSDB_ARB_GROUP_MEMBER_NUM; j++) {
      TAOS_CHECK_EXIT(tEncodeI32(&encoder, pGroup->members[j].dnodeId));
      TAOS_CHECK_EXIT(tEncodeCStr(&encoder, pGroup->members[j].token));
    }
    TAOS_CHECK_EXIT(tEncodeI8(&encoder, pGroup->isSync));
    TAOS_CHECK_EXIT(tEncodeI32(&encoder, pGroup->assignedLeader.dnodeId));
    TAOS_CHECK_EXIT(tEncodeCStr(&encoder, pGroup->assignedLeader.token));
    TAOS_CHECK_EXIT(tEncodeI64(&encoder, pGroup->version));
  }

  for (int32_t i = 0; i < sz; i++) {
    SMArbUpdateGroup *pGroup = taosArrayGet(pReq->updateArray, i);
    TAOS_CHECK_EXIT(tEncodeI8(&encoder, pGroup->assignedLeader.acked));
  }

  for (int32_t i = 0; i < sz; i++) {
    SMArbUpdateGroup *pGroup = taosArrayGet(pReq->updateArray, i);
    TAOS_CHECK_EXIT(tEncodeI32(&encoder, pGroup->code));
    TAOS_CHECK_EXIT(tEncodeI64(&encoder, pGroup->updateTimeMs));
  }

  tEndEncode(&encoder);

_exit:
  if (code) {
    tlen = code;
  } else {
    tlen = encoder.pos;
  }
  tEncoderClear(&encoder);
  return tlen;
}

int32_t tDeserializeSMArbUpdateGroupBatchReq(void *buf, int32_t bufLen, SMArbUpdateGroupBatchReq *pReq) {
  SDecoder decoder = {0};
  int32_t  code = 0;
  int32_t  lino;
  tDecoderInit(&decoder, buf, bufLen);

  TAOS_CHECK_EXIT(tStartDecode(&decoder));
  int32_t sz = 0;
  TAOS_CHECK_EXIT(tDecodeI32(&decoder, &sz));

  SArray *updateArray = taosArrayInit(sz, sizeof(SMArbUpdateGroup));
  if (!updateArray) {
    TAOS_CHECK_EXIT(terrno);
  }

  for (int32_t i = 0; i < sz; i++) {
    SMArbUpdateGroup group = {0};
    TAOS_CHECK_EXIT(tDecodeI32(&decoder, &group.vgId));
    TAOS_CHECK_EXIT(tDecodeI64(&decoder, &group.dbUid));
    for (int j = 0; j < TSDB_ARB_GROUP_MEMBER_NUM; j++) {
      TAOS_CHECK_EXIT(tDecodeI32(&decoder, &group.members[j].dnodeId));
      if ((group.members[j].token = taosMemoryMalloc(TSDB_ARB_TOKEN_SIZE)) == NULL) {
        TAOS_CHECK_EXIT(terrno);
      }
      TAOS_CHECK_EXIT(tDecodeCStrTo(&decoder, group.members[j].token));
    }
    TAOS_CHECK_EXIT(tDecodeI8(&decoder, &group.isSync));
    TAOS_CHECK_EXIT(tDecodeI32(&decoder, &group.assignedLeader.dnodeId));
    if ((group.assignedLeader.token = taosMemoryMalloc(TSDB_ARB_TOKEN_SIZE)) == NULL) {
      TAOS_CHECK_EXIT(terrno);
    }
    TAOS_CHECK_EXIT(tDecodeCStrTo(&decoder, group.assignedLeader.token));
    TAOS_CHECK_EXIT(tDecodeI64(&decoder, &group.version));
    group.assignedLeader.acked = false;

    if (taosArrayPush(updateArray, &group) == NULL) {
      TAOS_CHECK_EXIT(terrno);
    }
  }

  if (!tDecodeIsEnd(&decoder)) {
    for (int32_t i = 0; i < sz; i++) {
      SMArbUpdateGroup *pGroup = taosArrayGet(updateArray, i);
      TAOS_CHECK_EXIT(tDecodeI8(&decoder, &pGroup->assignedLeader.acked));
    }
  }

  if (!tDecodeIsEnd(&decoder)) {
    for (int32_t i = 0; i < sz; i++) {
      SMArbUpdateGroup *pGroup = taosArrayGet(updateArray, i);
      TAOS_CHECK_EXIT(tDecodeI32(&decoder, &pGroup->code));
      TAOS_CHECK_EXIT(tDecodeI64(&decoder, &pGroup->updateTimeMs));
    }
  }

  pReq->updateArray = updateArray;

  tEndDecode(&decoder);

_exit:
  tDecoderClear(&decoder);
  return code;
}

void tFreeSMArbUpdateGroupBatchReq(SMArbUpdateGroupBatchReq *pReq) {
  if (NULL == pReq || NULL == pReq->updateArray) {
    return;
  }

  int32_t sz = taosArrayGetSize(pReq->updateArray);
  for (int32_t i = 0; i < sz; i++) {
    SMArbUpdateGroup *pGroup = taosArrayGet(pReq->updateArray, i);
    for (int j = 0; j < TSDB_ARB_GROUP_MEMBER_NUM; j++) {
      taosMemoryFreeClear(pGroup->members[j].token);
    }
    taosMemoryFreeClear(pGroup->assignedLeader.token);
  }
  taosArrayDestroy(pReq->updateArray);
}

int32_t tSerializeSServerStatusRsp(void *buf, int32_t bufLen, SServerStatusRsp *pRsp) {
  SEncoder encoder = {0};
  int32_t  code = 0;
  int32_t  lino;
  int32_t  tlen;
  tEncoderInit(&encoder, buf, bufLen);

  TAOS_CHECK_EXIT(tStartEncode(&encoder));
  TAOS_CHECK_EXIT(tEncodeI32(&encoder, pRsp->statusCode));
  TAOS_CHECK_EXIT(tEncodeCStr(&encoder, pRsp->details));

  tEndEncode(&encoder);

_exit:
  if (code) {
    tlen = code;
  } else {
    tlen = encoder.pos;
  }
  tEncoderClear(&encoder);
  return tlen;
}

int32_t tDeserializeSServerStatusRsp(void *buf, int32_t bufLen, SServerStatusRsp *pRsp) {
  SDecoder decoder = {0};
  int32_t  code = 0;
  int32_t  lino;
  tDecoderInit(&decoder, buf, bufLen);

  TAOS_CHECK_EXIT(tStartDecode(&decoder));
  TAOS_CHECK_EXIT(tDecodeI32(&decoder, &pRsp->statusCode));
  TAOS_CHECK_EXIT(tDecodeCStrTo(&decoder, pRsp->details));

  tEndDecode(&decoder);
_exit:
  tDecoderClear(&decoder);
  return code;
}

int32_t tSerializeSExplainRsp(void *buf, int32_t bufLen, SExplainRsp *pRsp) {
  SEncoder encoder = {0};
  int32_t  code = 0;
  int32_t  lino;
  int32_t  tlen;
  tEncoderInit(&encoder, buf, bufLen);

  TAOS_CHECK_EXIT(tStartEncode(&encoder));
  TAOS_CHECK_EXIT(tEncodeI32(&encoder, pRsp->numOfPlans));
  for (int32_t i = 0; i < pRsp->numOfPlans; ++i) {
    SExplainExecInfo *info = &pRsp->subplanInfo[i];
    TAOS_CHECK_EXIT(tEncodeDouble(&encoder, info->startupCost));
    TAOS_CHECK_EXIT(tEncodeDouble(&encoder, info->totalCost));
    TAOS_CHECK_EXIT(tEncodeU64(&encoder, info->numOfRows));
    TAOS_CHECK_EXIT(tEncodeU32(&encoder, info->verboseLen));
    TAOS_CHECK_EXIT(tEncodeBinary(&encoder, info->verboseInfo, info->verboseLen));
  }

  tEndEncode(&encoder);

_exit:
  if (code) {
    tlen = code;
  } else {
    tlen = encoder.pos;
  }
  tEncoderClear(&encoder);
  return tlen;
}

int32_t tDeserializeSExplainRsp(void *buf, int32_t bufLen, SExplainRsp *pRsp) {
  SDecoder decoder = {0};
  int32_t  code = 0;
  int32_t  lino;
  tDecoderInit(&decoder, buf, bufLen);

  TAOS_CHECK_EXIT(tStartDecode(&decoder));
  TAOS_CHECK_EXIT(tDecodeI32(&decoder, &pRsp->numOfPlans));
  if (pRsp->numOfPlans > 0) {
    pRsp->subplanInfo = taosMemoryCalloc(pRsp->numOfPlans, sizeof(SExplainExecInfo));
    if (pRsp->subplanInfo == NULL) {
      TAOS_CHECK_EXIT(terrno);
    }
  }
  for (int32_t i = 0; i < pRsp->numOfPlans; ++i) {
    TAOS_CHECK_EXIT(tDecodeDouble(&decoder, &pRsp->subplanInfo[i].startupCost));
    TAOS_CHECK_EXIT(tDecodeDouble(&decoder, &pRsp->subplanInfo[i].totalCost));
    TAOS_CHECK_EXIT(tDecodeU64(&decoder, &pRsp->subplanInfo[i].numOfRows));
    TAOS_CHECK_EXIT(tDecodeU32(&decoder, &pRsp->subplanInfo[i].verboseLen));
    TAOS_CHECK_EXIT(tDecodeBinaryAlloc(&decoder, &pRsp->subplanInfo[i].verboseInfo, NULL));
  }

  tEndDecode(&decoder);

_exit:
  tDecoderClear(&decoder);
  return code;
}

void tFreeSExplainRsp(SExplainRsp *pRsp) {
  if (NULL == pRsp) {
    return;
  }

  for (int32_t i = 0; i < pRsp->numOfPlans; ++i) {
    SExplainExecInfo *pExec = pRsp->subplanInfo + i;
    taosMemoryFree(pExec->verboseInfo);
  }

  taosMemoryFreeClear(pRsp->subplanInfo);
}

int32_t tSerializeSBatchReq(void *buf, int32_t bufLen, SBatchReq *pReq) {
  int32_t code = 0;
  int32_t lino;
  int32_t headLen = sizeof(SMsgHead);
  if (buf != NULL) {
    buf = (char *)buf + headLen;
    bufLen -= headLen;
  }

  SEncoder encoder = {0};
  tEncoderInit(&encoder, buf, bufLen);
  TAOS_CHECK_EXIT(tStartEncode(&encoder));

  int32_t num = taosArrayGetSize(pReq->pMsgs);
  TAOS_CHECK_EXIT(tEncodeI32(&encoder, num));
  for (int32_t i = 0; i < num; ++i) {
    SBatchMsg *pMsg = taosArrayGet(pReq->pMsgs, i);
    TAOS_CHECK_EXIT(tEncodeI32(&encoder, pMsg->msgIdx));
    TAOS_CHECK_EXIT(tEncodeI32(&encoder, pMsg->msgType));
    TAOS_CHECK_EXIT(tEncodeI32(&encoder, pMsg->msgLen));
    TAOS_CHECK_EXIT(tEncodeBinary(&encoder, pMsg->msg, pMsg->msgLen));
  }

  tEndEncode(&encoder);

_exit:
  if (code) {
    tEncoderClear(&encoder);
    return code;
  } else {
    int32_t tlen = encoder.pos;
    tEncoderClear(&encoder);

    if (buf != NULL) {
      SMsgHead *pHead = (SMsgHead *)((char *)buf - headLen);
      pHead->vgId = htonl(pReq->header.vgId);
      pHead->contLen = htonl(tlen + headLen);
    }

    return tlen + headLen;
  }
}

int32_t tDeserializeSBatchReq(void *buf, int32_t bufLen, SBatchReq *pReq) {
  int32_t   headLen = sizeof(SMsgHead);
  int32_t   code = 0;
  int32_t   lino;
  SMsgHead *pHead = buf;
  pHead->vgId = pReq->header.vgId;
  pHead->contLen = pReq->header.contLen;

  SDecoder decoder = {0};
  tDecoderInit(&decoder, (char *)buf + headLen, bufLen - headLen);

  TAOS_CHECK_EXIT(tStartDecode(&decoder));

  int32_t num = 0;
  TAOS_CHECK_EXIT(tDecodeI32(&decoder, &num));
  if (num <= 0) {
    pReq->pMsgs = NULL;
    tEndDecode(&decoder);
    tDecoderClear(&decoder);
    return 0;
  }

  pReq->pMsgs = taosArrayInit(num, sizeof(SBatchMsg));
  if (NULL == pReq->pMsgs) {
    TAOS_CHECK_EXIT(terrno);
  }
  for (int32_t i = 0; i < num; ++i) {
    SBatchMsg msg = {0};
    TAOS_CHECK_EXIT(tDecodeI32(&decoder, &msg.msgIdx));
    TAOS_CHECK_EXIT(tDecodeI32(&decoder, &msg.msgType));
    TAOS_CHECK_EXIT(tDecodeI32(&decoder, &msg.msgLen));
    TAOS_CHECK_EXIT(tDecodeBinaryAlloc(&decoder, &msg.msg, NULL));
    if (NULL == taosArrayPush(pReq->pMsgs, &msg)) {
      TAOS_CHECK_EXIT(terrno);
    }
  }

  tEndDecode(&decoder);

_exit:
  tDecoderClear(&decoder);
  return code;
}

int32_t tSerializeSBatchRsp(void *buf, int32_t bufLen, SBatchRsp *pRsp) {
  SEncoder encoder = {0};
  int32_t  code = 0;
  int32_t  lino;
  int32_t  tlen;
  tEncoderInit(&encoder, buf, bufLen);
  TAOS_CHECK_EXIT(tStartEncode(&encoder));

  int32_t num = taosArrayGetSize(pRsp->pRsps);
  TAOS_CHECK_EXIT(tEncodeI32(&encoder, num));
  for (int32_t i = 0; i < num; ++i) {
    SBatchRspMsg *pMsg = taosArrayGet(pRsp->pRsps, i);
    TAOS_CHECK_EXIT(tEncodeI32(&encoder, pMsg->reqType));
    TAOS_CHECK_EXIT(tEncodeI32(&encoder, pMsg->msgIdx));
    TAOS_CHECK_EXIT(tEncodeI32(&encoder, pMsg->msgLen));
    TAOS_CHECK_EXIT(tEncodeI32(&encoder, pMsg->rspCode));
    TAOS_CHECK_EXIT(tEncodeBinary(&encoder, pMsg->msg, pMsg->msgLen));
  }

  tEndEncode(&encoder);

_exit:
  if (code) {
    tlen = code;
  } else {
    tlen = encoder.pos;
  }
  tEncoderClear(&encoder);
  return tlen;
}

int32_t tDeserializeSBatchRsp(void *buf, int32_t bufLen, SBatchRsp *pRsp) {
  SDecoder decoder = {0};
  int32_t  code = 0;
  int32_t  lino;
  tDecoderInit(&decoder, (char *)buf, bufLen);

  TAOS_CHECK_EXIT(tStartDecode(&decoder));

  int32_t num = 0;
  TAOS_CHECK_EXIT(tDecodeI32(&decoder, &num));
  if (num <= 0) {
    pRsp->pRsps = NULL;
    tEndDecode(&decoder);

    tDecoderClear(&decoder);
    return 0;
  }

  pRsp->pRsps = taosArrayInit(num, sizeof(SBatchRspMsg));
  if (NULL == pRsp->pRsps) {
    TAOS_CHECK_EXIT(terrno);
  }
  for (int32_t i = 0; i < num; ++i) {
    SBatchRspMsg msg = {0};
    TAOS_CHECK_EXIT(tDecodeI32(&decoder, &msg.reqType));
    TAOS_CHECK_EXIT(tDecodeI32(&decoder, &msg.msgIdx));
    TAOS_CHECK_EXIT(tDecodeI32(&decoder, &msg.msgLen));
    TAOS_CHECK_EXIT(tDecodeI32(&decoder, &msg.rspCode));
    TAOS_CHECK_EXIT(tDecodeBinaryAlloc(&decoder, &msg.msg, NULL));
    if (NULL == taosArrayPush(pRsp->pRsps, &msg)) {
      TAOS_CHECK_EXIT(terrno);
    }
  }

  tEndDecode(&decoder);

_exit:
  tDecoderClear(&decoder);
  return code;
}

int32_t tSerializeSMqAskEpReq(void *buf, int32_t bufLen, SMqAskEpReq *pReq) {
  SEncoder encoder = {0};
  int32_t  code = 0;
  int32_t  lino;
  int32_t  tlen;
  tEncoderInit(&encoder, buf, bufLen);

  TAOS_CHECK_EXIT(tStartEncode(&encoder));
  TAOS_CHECK_EXIT(tEncodeI64(&encoder, pReq->consumerId));
  TAOS_CHECK_EXIT(tEncodeI32(&encoder, pReq->epoch));
  TAOS_CHECK_EXIT(tEncodeCStr(&encoder, pReq->cgroup));

  tEndEncode(&encoder);

_exit:
  if (code) {
    tlen = code;
  } else {
    tlen = encoder.pos;
  }
  tEncoderClear(&encoder);
  return tlen;
}

int32_t tDeserializeSMqAskEpReq(void *buf, int32_t bufLen, SMqAskEpReq *pReq) {
  SDecoder decoder = {0};
  int32_t  code = 0;
  int32_t  lino;
  tDecoderInit(&decoder, (char *)buf, bufLen);

  TAOS_CHECK_EXIT(tStartDecode(&decoder));

  TAOS_CHECK_EXIT(tDecodeI64(&decoder, &pReq->consumerId));
  TAOS_CHECK_EXIT(tDecodeI32(&decoder, &pReq->epoch));
  TAOS_CHECK_EXIT(tDecodeCStrTo(&decoder, pReq->cgroup));

  tEndDecode(&decoder);

_exit:
  tDecoderClear(&decoder);
  return code;
}

void tDestroySMqHbRsp(SMqHbRsp *pRsp) { taosArrayDestroy(pRsp->topicPrivileges); }

int32_t tSerializeSMqHbRsp(void *buf, int32_t bufLen, SMqHbRsp *pRsp) {
  SEncoder encoder = {0};
  int32_t  code = 0;
  int32_t  lino;
  int32_t  tlen;
  tEncoderInit(&encoder, buf, bufLen);
  TAOS_CHECK_EXIT(tStartEncode(&encoder));

  int32_t sz = taosArrayGetSize(pRsp->topicPrivileges);
  TAOS_CHECK_EXIT(tEncodeI32(&encoder, sz));
  for (int32_t i = 0; i < sz; ++i) {
    STopicPrivilege *privilege = (STopicPrivilege *)taosArrayGet(pRsp->topicPrivileges, i);
    TAOS_CHECK_EXIT(tEncodeCStr(&encoder, privilege->topic));
    TAOS_CHECK_EXIT(tEncodeI8(&encoder, privilege->noPrivilege));
  }

  if (tEncodeI32(&encoder, pRsp->debugFlag) < 0) return -1;
  tEndEncode(&encoder);

_exit:
  if (code) {
    tlen = code;
  } else {
    tlen = encoder.pos;
  }
  tEncoderClear(&encoder);
  return tlen;
}

int32_t tDeserializeSMqHbRsp(void *buf, int32_t bufLen, SMqHbRsp *pRsp) {
  SDecoder decoder = {0};
  int32_t  code = 0;
  int32_t  lino;
  tDecoderInit(&decoder, (char *)buf, bufLen);

  TAOS_CHECK_EXIT(tStartDecode(&decoder));

  int32_t sz = 0;
  TAOS_CHECK_EXIT(tDecodeI32(&decoder, &sz));
  if (sz > 0) {
    pRsp->topicPrivileges = taosArrayInit(sz, sizeof(STopicPrivilege));
    if (NULL == pRsp->topicPrivileges) {
      TAOS_CHECK_EXIT(terrno);
    }
    for (int32_t i = 0; i < sz; ++i) {
      STopicPrivilege *data = taosArrayReserve(pRsp->topicPrivileges, 1);
      TAOS_CHECK_EXIT(tDecodeCStrTo(&decoder, data->topic));
      TAOS_CHECK_EXIT(tDecodeI8(&decoder, &data->noPrivilege));
    }
  }

  if (!tDecodeIsEnd(&decoder)) {
    if (tDecodeI32(&decoder, &pRsp->debugFlag) < 0) return -1;
  }
  tEndDecode(&decoder);

_exit:
  tDecoderClear(&decoder);
  return code;
}

void tDestroySMqHbReq(SMqHbReq *pReq) {
  for (int i = 0; i < taosArrayGetSize(pReq->topics); i++) {
    TopicOffsetRows *vgs = taosArrayGet(pReq->topics, i);
    if (vgs) taosArrayDestroy(vgs->offsetRows);
  }
  taosArrayDestroy(pReq->topics);
}

int32_t tSerializeSMqHbReq(void *buf, int32_t bufLen, SMqHbReq *pReq) {
  SEncoder encoder = {0};
  int32_t  code = 0;
  int32_t  lino;
  int32_t  tlen;
  tEncoderInit(&encoder, buf, bufLen);
  TAOS_CHECK_EXIT(tStartEncode(&encoder));

  TAOS_CHECK_EXIT(tEncodeI64(&encoder, pReq->consumerId));
  TAOS_CHECK_EXIT(tEncodeI32(&encoder, pReq->epoch));

  int32_t sz = taosArrayGetSize(pReq->topics);
  TAOS_CHECK_EXIT(tEncodeI32(&encoder, sz));
  for (int32_t i = 0; i < sz; ++i) {
    TopicOffsetRows *vgs = (TopicOffsetRows *)taosArrayGet(pReq->topics, i);
    TAOS_CHECK_EXIT(tEncodeCStr(&encoder, vgs->topicName));
    int32_t szVgs = taosArrayGetSize(vgs->offsetRows);
    TAOS_CHECK_EXIT(tEncodeI32(&encoder, szVgs));
    for (int32_t j = 0; j < szVgs; ++j) {
      OffsetRows *offRows = taosArrayGet(vgs->offsetRows, j);
      TAOS_CHECK_EXIT(tEncodeI32(&encoder, offRows->vgId));
      TAOS_CHECK_EXIT(tEncodeI64(&encoder, offRows->rows));
      TAOS_CHECK_EXIT(tEncodeSTqOffsetVal(&encoder, &offRows->offset));
      TAOS_CHECK_EXIT(tEncodeI64(&encoder, offRows->ever));
    }
  }

  TAOS_CHECK_EXIT(tEncodeI8(&encoder, pReq->pollFlag));
  tEndEncode(&encoder);

_exit:
  if (code) {
    tlen = code;
  } else {
    tlen = encoder.pos;
  }
  tEncoderClear(&encoder);
  return tlen;
}

int32_t tDeserializeSMqHbReq(void *buf, int32_t bufLen, SMqHbReq *pReq) {
  int32_t  code = 0;
  int32_t  lino;
  SDecoder decoder = {0};
  tDecoderInit(&decoder, (char *)buf, bufLen);

  TAOS_CHECK_EXIT(tStartDecode(&decoder));

  TAOS_CHECK_EXIT(tDecodeI64(&decoder, &pReq->consumerId));
  TAOS_CHECK_EXIT(tDecodeI32(&decoder, &pReq->epoch));
  int32_t sz = 0;
  TAOS_CHECK_EXIT(tDecodeI32(&decoder, &sz));
  if (sz > 0) {
    pReq->topics = taosArrayInit(sz, sizeof(TopicOffsetRows));
    if (NULL == pReq->topics) {
      TAOS_CHECK_EXIT(terrno);
    }
    for (int32_t i = 0; i < sz; ++i) {
      TopicOffsetRows *data = taosArrayReserve(pReq->topics, 1);
      TAOS_CHECK_EXIT(tDecodeCStrTo(&decoder, data->topicName));
      int32_t szVgs = 0;
      TAOS_CHECK_EXIT(tDecodeI32(&decoder, &szVgs));
      if (szVgs > 0) {
        data->offsetRows = taosArrayInit(szVgs, sizeof(OffsetRows));
        if (NULL == data->offsetRows) {
          TAOS_CHECK_EXIT(terrno);
        }
        for (int32_t j = 0; j < szVgs; ++j) {
          OffsetRows *offRows = taosArrayReserve(data->offsetRows, 1);
          TAOS_CHECK_EXIT(tDecodeI32(&decoder, &offRows->vgId));
          TAOS_CHECK_EXIT(tDecodeI64(&decoder, &offRows->rows));
          TAOS_CHECK_EXIT(tDecodeSTqOffsetVal(&decoder, &offRows->offset));
          TAOS_CHECK_EXIT(tDecodeI64(&decoder, &offRows->ever));
        }
      }
    }
  }
  if (!tDecodeIsEnd(&decoder)) {
    TAOS_CHECK_EXIT(tDecodeI8(&decoder, &pReq->pollFlag));
  }
  tEndDecode(&decoder);

_exit:
  tDecoderClear(&decoder);
  return code;
}

int32_t tSerializeSMqSeekReq(void *buf, int32_t bufLen, SMqSeekReq *pReq) {
  int32_t code = 0;
  int32_t lino;
  int32_t headLen = sizeof(SMsgHead);
  if (buf != NULL) {
    buf = (char *)buf + headLen;
    bufLen -= headLen;
  }
  SEncoder encoder = {0};
  tEncoderInit(&encoder, buf, bufLen);
  TAOS_CHECK_EXIT(tStartEncode(&encoder));
  TAOS_CHECK_EXIT(tEncodeI64(&encoder, pReq->consumerId));
  TAOS_CHECK_EXIT(tEncodeCStr(&encoder, pReq->subKey));
  tEndEncode(&encoder);

_exit:
  if (code) {
    tEncoderClear(&encoder);
    return code;
  } else {
    int32_t tlen = encoder.pos;
    tEncoderClear(&encoder);

    if (buf != NULL) {
      SMsgHead *pHead = (SMsgHead *)((char *)buf - headLen);
      pHead->vgId = htonl(pReq->head.vgId);
      pHead->contLen = htonl(tlen + headLen);
    }

    return tlen + headLen;
  }
}

int32_t tDeserializeSMqSeekReq(void *buf, int32_t bufLen, SMqSeekReq *pReq) {
  int32_t  code = 0;
  int32_t  lino;
  int32_t  headLen = sizeof(SMsgHead);
  SDecoder decoder = {0};
  tDecoderInit(&decoder, (char *)buf + headLen, bufLen - headLen);

  TAOS_CHECK_EXIT(tStartDecode(&decoder));
  TAOS_CHECK_EXIT(tDecodeI64(&decoder, &pReq->consumerId));
  TAOS_CHECK_EXIT(tDecodeCStrTo(&decoder, pReq->subKey));

  tEndDecode(&decoder);

_exit:
  tDecoderClear(&decoder);
  return code;
}

int32_t tSerializeSSubQueryMsg(void *buf, int32_t bufLen, SSubQueryMsg *pReq) {
  int32_t code = 0;
  int32_t lino;
  int32_t headLen = sizeof(SMsgHead);
  if (buf != NULL) {
    buf = (char *)buf + headLen;
    bufLen -= headLen;
  }

  SEncoder encoder = {0};
  tEncoderInit(&encoder, buf, bufLen);
  TAOS_CHECK_EXIT(tStartEncode(&encoder));

  TAOS_CHECK_EXIT(tEncodeU64(&encoder, pReq->sId));
  TAOS_CHECK_EXIT(tEncodeU64(&encoder, pReq->queryId));
  TAOS_CHECK_EXIT(tEncodeU64(&encoder, pReq->taskId));
  TAOS_CHECK_EXIT(tEncodeI64(&encoder, pReq->refId));
  TAOS_CHECK_EXIT(tEncodeI32(&encoder, pReq->execId));
  TAOS_CHECK_EXIT(tEncodeI32(&encoder, pReq->msgMask));
  TAOS_CHECK_EXIT(tEncodeI8(&encoder, pReq->taskType));
  TAOS_CHECK_EXIT(tEncodeI8(&encoder, pReq->explain));
  TAOS_CHECK_EXIT(tEncodeI8(&encoder, pReq->needFetch));
  TAOS_CHECK_EXIT(tEncodeI8(&encoder, pReq->compress));
  TAOS_CHECK_EXIT(tEncodeU32(&encoder, pReq->sqlLen));
  TAOS_CHECK_EXIT(tEncodeCStrWithLen(&encoder, pReq->sql, pReq->sqlLen));
  TAOS_CHECK_EXIT(tEncodeU32(&encoder, pReq->msgLen));
  TAOS_CHECK_EXIT(tEncodeBinary(&encoder, (uint8_t *)pReq->msg, pReq->msgLen));
  TAOS_CHECK_EXIT(tEncodeU64(&encoder, pReq->clientId));

  tEndEncode(&encoder);

_exit:
  if (code) {
    tEncoderClear(&encoder);
    return code;
  } else {
    int32_t tlen = encoder.pos;
    tEncoderClear(&encoder);

    if (buf != NULL) {
      SMsgHead *pHead = (SMsgHead *)((char *)buf - headLen);
      pHead->vgId = htonl(pReq->header.vgId);
      pHead->contLen = htonl(tlen + headLen);
    }

    return tlen + headLen;
  }
}

int32_t tDeserializeSSubQueryMsg(void *buf, int32_t bufLen, SSubQueryMsg *pReq) {
  int32_t   code = 0;
  int32_t   lino;
  int32_t   headLen = sizeof(SMsgHead);
  SMsgHead *pHead = buf;
  pHead->vgId = pReq->header.vgId;
  pHead->contLen = pReq->header.contLen;

  SDecoder decoder = {0};
  tDecoderInit(&decoder, (char *)buf + headLen, bufLen - headLen);

  TAOS_CHECK_EXIT(tStartDecode(&decoder));

  TAOS_CHECK_EXIT(tDecodeU64(&decoder, &pReq->sId));
  TAOS_CHECK_EXIT(tDecodeU64(&decoder, &pReq->queryId));
  TAOS_CHECK_EXIT(tDecodeU64(&decoder, &pReq->taskId));
  TAOS_CHECK_EXIT(tDecodeI64(&decoder, &pReq->refId));
  TAOS_CHECK_EXIT(tDecodeI32(&decoder, &pReq->execId));
  TAOS_CHECK_EXIT(tDecodeI32(&decoder, &pReq->msgMask));
  TAOS_CHECK_EXIT(tDecodeI8(&decoder, &pReq->taskType));
  TAOS_CHECK_EXIT(tDecodeI8(&decoder, &pReq->explain));
  TAOS_CHECK_EXIT(tDecodeI8(&decoder, &pReq->needFetch));
  TAOS_CHECK_EXIT(tDecodeI8(&decoder, &pReq->compress));
  TAOS_CHECK_EXIT(tDecodeU32(&decoder, &pReq->sqlLen));
  TAOS_CHECK_EXIT(tDecodeCStrAlloc(&decoder, &pReq->sql));
  TAOS_CHECK_EXIT(tDecodeU32(&decoder, &pReq->msgLen));
  TAOS_CHECK_EXIT(tDecodeBinaryAlloc(&decoder, (void **)&pReq->msg, NULL));
  if (!tDecodeIsEnd(&decoder)) {
    TAOS_CHECK_EXIT(tDecodeU64(&decoder, &pReq->clientId));
  } else {
    pReq->clientId = 0;
  }

  tEndDecode(&decoder);

_exit:
  tDecoderClear(&decoder);
  return code;
}

void tFreeSSubQueryMsg(SSubQueryMsg *pReq) {
  if (NULL == pReq) {
    return;
  }

  taosMemoryFreeClear(pReq->sql);
  taosMemoryFreeClear(pReq->msg);
}

int32_t tSerializeSOperatorParam(SEncoder *pEncoder, SOperatorParam *pOpParam) {
  TAOS_CHECK_RETURN(tEncodeI32(pEncoder, pOpParam->opType));
  TAOS_CHECK_RETURN(tEncodeI32(pEncoder, pOpParam->downstreamIdx));
  switch (pOpParam->opType) {
    case QUERY_NODE_PHYSICAL_PLAN_TAG_SCAN: {
      STagScanOperatorParam *pTagScan = (STagScanOperatorParam *)pOpParam->value;
      TAOS_CHECK_RETURN(tEncodeI64(pEncoder, pTagScan->vcUid));
      break;
    }
    case QUERY_NODE_PHYSICAL_PLAN_TABLE_SCAN: {
      STableScanOperatorParam *pScan = (STableScanOperatorParam *)pOpParam->value;
      TAOS_CHECK_RETURN(tEncodeI8(pEncoder, pScan->tableSeq));
      int32_t uidNum = taosArrayGetSize(pScan->pUidList);
      TAOS_CHECK_RETURN(tEncodeI32(pEncoder, uidNum));
      for (int32_t m = 0; m < uidNum; ++m) {
        int64_t *pUid = taosArrayGet(pScan->pUidList, m);
        TAOS_CHECK_RETURN(tEncodeI64(pEncoder, *pUid));
      }
      if (pScan->pOrgTbInfo) {
        TAOS_CHECK_RETURN(tEncodeBool(pEncoder, true));
        TAOS_CHECK_RETURN(tEncodeI32(pEncoder, pScan->pOrgTbInfo->vgId));
        TAOS_CHECK_RETURN(tEncodeCStr(pEncoder, pScan->pOrgTbInfo->tbName));
        int32_t num = taosArrayGetSize(pScan->pOrgTbInfo->colMap);
        TAOS_CHECK_RETURN(tEncodeI32(pEncoder, num));
        for (int32_t i = 0; i < num; ++i) {
          SColIdNameKV *pColKV = taosArrayGet(pScan->pOrgTbInfo->colMap, i);
          TAOS_CHECK_RETURN(tEncodeI16(pEncoder, pColKV->colId));
          TAOS_CHECK_RETURN(tEncodeCStr(pEncoder, pColKV->colName));
        }
      } else {
        TAOS_CHECK_RETURN(tEncodeBool(pEncoder, false));
      }
      TAOS_CHECK_RETURN(tEncodeI64(pEncoder, pScan->window.skey));
      TAOS_CHECK_RETURN(tEncodeI64(pEncoder, pScan->window.ekey));
      break;
    }
    default:
      return TSDB_CODE_INVALID_PARA;
  }

  int32_t n = taosArrayGetSize(pOpParam->pChildren);
  TAOS_CHECK_RETURN(tEncodeI32(pEncoder, n));
  for (int32_t i = 0; i < n; ++i) {
    SOperatorParam *pChild = *(SOperatorParam **)taosArrayGet(pOpParam->pChildren, i);
    TAOS_CHECK_RETURN(tSerializeSOperatorParam(pEncoder, pChild));
  }

  TAOS_CHECK_RETURN(tEncodeBool(pEncoder, pOpParam->reUse));
  return 0;
}

int32_t tDeserializeSOperatorParam(SDecoder *pDecoder, SOperatorParam *pOpParam) {
  TAOS_CHECK_RETURN(tDecodeI32(pDecoder, &pOpParam->opType));
  TAOS_CHECK_RETURN(tDecodeI32(pDecoder, &pOpParam->downstreamIdx));
  switch (pOpParam->opType) {
    case QUERY_NODE_PHYSICAL_PLAN_TAG_SCAN: {
      pOpParam->value = taosMemoryMalloc(sizeof(STagScanOperatorParam));
      if (NULL == pOpParam->value) {
        TAOS_CHECK_RETURN(terrno);
      }
      STagScanOperatorParam *pTagScan = pOpParam->value;
      TAOS_CHECK_RETURN(tDecodeI64(pDecoder, &pTagScan->vcUid));
      break;
    }
    case QUERY_NODE_PHYSICAL_PLAN_TABLE_SCAN: {
      pOpParam->value = taosMemoryMalloc(sizeof(STableScanOperatorParam));
      if (NULL == pOpParam->value) {
        TAOS_CHECK_RETURN(terrno);
      }
      STableScanOperatorParam *pScan = pOpParam->value;
      TAOS_CHECK_RETURN(tDecodeI8(pDecoder, (int8_t *)&pScan->tableSeq));
      int32_t uidNum = 0;
      int64_t uid = 0;
      TAOS_CHECK_RETURN(tDecodeI32(pDecoder, &uidNum));
      if (uidNum > 0) {
        pScan->pUidList = taosArrayInit(uidNum, sizeof(int64_t));
        if (NULL == pScan->pUidList) {
          TAOS_CHECK_RETURN(terrno);
        }

        for (int32_t m = 0; m < uidNum; ++m) {
          TAOS_CHECK_RETURN(tDecodeI64(pDecoder, &uid));
          if (taosArrayPush(pScan->pUidList, &uid) == NULL) {
            TAOS_CHECK_RETURN(terrno);
          }
        }
      } else {
        pScan->pUidList = NULL;
      }

      bool hasTbInfo = false;
      TAOS_CHECK_RETURN(tDecodeBool(pDecoder, &hasTbInfo));
      if (hasTbInfo) {
        pScan->pOrgTbInfo = taosMemoryMalloc(sizeof(SOrgTbInfo));
        if (NULL == pScan->pOrgTbInfo) {
          TAOS_CHECK_RETURN(terrno);
        }
        TAOS_CHECK_RETURN(tDecodeI32(pDecoder, &pScan->pOrgTbInfo->vgId));
        TAOS_CHECK_RETURN(tDecodeCStrTo(pDecoder, pScan->pOrgTbInfo->tbName));
        int32_t num = 0;
        TAOS_CHECK_RETURN(tDecodeI32(pDecoder, &num));
        pScan->pOrgTbInfo->colMap = taosArrayInit(num, sizeof(SColIdNameKV));
        for (int32_t i = 0; i < num; ++i) {
          SColIdNameKV pColKV;
          TAOS_CHECK_RETURN(tDecodeI16(pDecoder, (int16_t *)&(pColKV.colId)));
          TAOS_CHECK_RETURN(tDecodeCStrTo(pDecoder, pColKV.colName));
          if (taosArrayPush(pScan->pOrgTbInfo->colMap, &pColKV) == NULL) {
            TAOS_CHECK_RETURN(terrno);
          }
        }
      } else {
        pScan->pOrgTbInfo = NULL;
      }
      TAOS_CHECK_RETURN(tDecodeI64(pDecoder, &pScan->window.skey));
      TAOS_CHECK_RETURN(tDecodeI64(pDecoder, &pScan->window.ekey));
      break;
    }
    default:
      return TSDB_CODE_INVALID_PARA;
  }

  int32_t childrenNum = 0;
  TAOS_CHECK_RETURN(tDecodeI32(pDecoder, &childrenNum));

  if (childrenNum > 0) {
    pOpParam->pChildren = taosArrayInit(childrenNum, POINTER_BYTES);
    if (NULL == pOpParam->pChildren) {
      TAOS_CHECK_RETURN(terrno);
    }
    for (int32_t i = 0; i < childrenNum; ++i) {
      SOperatorParam *pChild = taosMemoryCalloc(1, sizeof(SOperatorParam));
      if (NULL == pChild) {
        TAOS_CHECK_RETURN(terrno);
      }
      TAOS_CHECK_RETURN(tDeserializeSOperatorParam(pDecoder, pChild));
      if (taosArrayPush(pOpParam->pChildren, &pChild) == NULL) {
        TAOS_CHECK_RETURN(terrno);
      }
    }
  } else {
    pOpParam->pChildren = NULL;
  }

  if (!tDecodeIsEnd(pDecoder)) {
    TAOS_CHECK_RETURN(tDecodeBool(pDecoder, &pOpParam->reUse));
  } else {
    pOpParam->reUse = false;
  }

  return 0;
}

int32_t tSerializeSResFetchReq(void *buf, int32_t bufLen, SResFetchReq *pReq, bool needStreamPesudoFuncVals) {
  int32_t code = 0;
  int32_t lino;
  int32_t headLen = sizeof(SMsgHead);
  if (buf != NULL) {
    buf = (char *)buf + headLen;
    bufLen -= headLen;
  }

  SEncoder encoder = {0};
  tEncoderInit(&encoder, buf, bufLen);
  TAOS_CHECK_EXIT(tStartEncode(&encoder));

  TAOS_CHECK_EXIT(tEncodeU64(&encoder, pReq->sId));
  TAOS_CHECK_EXIT(tEncodeU64(&encoder, pReq->queryId));
  TAOS_CHECK_EXIT(tEncodeU64(&encoder, pReq->taskId));
  TAOS_CHECK_EXIT(tEncodeI32(&encoder, pReq->execId));
  if (pReq->pOpParam) {
    TAOS_CHECK_EXIT(tEncodeI32(&encoder, 1));
    TAOS_CHECK_EXIT(tSerializeSOperatorParam(&encoder, pReq->pOpParam));
  } else {
    TAOS_CHECK_EXIT(tEncodeI32(&encoder, 0));
  }
  TAOS_CHECK_EXIT(tEncodeU64(&encoder, pReq->clientId));
  if (pReq->pStRtFuncInfo) {
    TAOS_CHECK_EXIT(tEncodeI32(&encoder, 1));
    TAOS_CHECK_EXIT(tSerializeStRtFuncInfo(&encoder, pReq->pStRtFuncInfo, pReq->reset && needStreamPesudoFuncVals));
  } else {
    TAOS_CHECK_EXIT(tEncodeI32(&encoder, 0));
  }
  TAOS_CHECK_EXIT(tEncodeBool(&encoder, pReq->reset));
  TAOS_CHECK_EXIT(tEncodeBool(&encoder, pReq->dynTbname));

  tEndEncode(&encoder);

_exit:
  if (code) {
    tEncoderClear(&encoder);
    return code;
  } else {
    int32_t tlen = encoder.pos;
    tEncoderClear(&encoder);

    if (buf != NULL) {
      SMsgHead *pHead = (SMsgHead *)((char *)buf - headLen);
      pHead->vgId = htonl(pReq->header.vgId);
      pHead->contLen = htonl(tlen + headLen);
    }

    return tlen + headLen;
  }
}

int32_t tDeserializeSResFetchReq(void *buf, int32_t bufLen, SResFetchReq *pReq) {
  int32_t code = 0;
  int32_t lino;
  int32_t headLen = sizeof(SMsgHead);

  SMsgHead *pHead = buf;
  pHead->vgId = pReq->header.vgId;
  pHead->contLen = pReq->header.contLen;

  SDecoder decoder = {0};
  tDecoderInit(&decoder, (char *)buf + headLen, bufLen - headLen);

  TAOS_CHECK_EXIT(tStartDecode(&decoder));

  TAOS_CHECK_EXIT(tDecodeU64(&decoder, &pReq->sId));
  TAOS_CHECK_EXIT(tDecodeU64(&decoder, &pReq->queryId));
  TAOS_CHECK_EXIT(tDecodeU64(&decoder, &pReq->taskId));
  TAOS_CHECK_EXIT(tDecodeI32(&decoder, &pReq->execId));

  int32_t paramNum = 0;
  TAOS_CHECK_EXIT(tDecodeI32(&decoder, &paramNum));
  if (paramNum > 0) {
    pReq->pOpParam = taosMemoryMalloc(sizeof(*pReq->pOpParam));
    if (NULL == pReq->pOpParam) {
      TAOS_CHECK_EXIT(terrno);
    }
    TAOS_CHECK_EXIT(tDeserializeSOperatorParam(&decoder, pReq->pOpParam));
  }
  if (!tDecodeIsEnd(&decoder)) {
    TAOS_CHECK_EXIT(tDecodeU64(&decoder, &pReq->clientId));
  } else {
    pReq->clientId = 0;
  }
  if (!tDecodeIsEnd(&decoder)) {
    int32_t hasStRtFuncInfo = 0;
    TAOS_CHECK_ERRNO(tDecodeI32(&decoder, &hasStRtFuncInfo));
    if (hasStRtFuncInfo > 0) {
      pReq->pStRtFuncInfo = taosMemoryCalloc(1, sizeof(SStreamRuntimeFuncInfo));
      ;
      if (NULL == pReq->pStRtFuncInfo) {
        TAOS_CHECK_EXIT(terrno);
      }
      TAOS_CHECK_EXIT(tDeserializeStRtFuncInfo(&decoder, pReq->pStRtFuncInfo));
    }
  }
  if (!tDecodeIsEnd(&decoder)) {
    TAOS_CHECK_EXIT(tDecodeBool(&decoder, &pReq->reset));
    TAOS_CHECK_EXIT(tDecodeBool(&decoder, &pReq->dynTbname));
  }

  tEndDecode(&decoder);

_exit:
  tDecoderClear(&decoder);
  return code;
}

void tDestroySResFetchReq(SResFetchReq *pReq) {
  if (pReq != NULL) {
    (void)tDestroyStRtFuncInfo(pReq->pStRtFuncInfo);
    taosMemoryFree(pReq->pStRtFuncInfo);
  }
}

int32_t tSerializeSMqPollReq(void *buf, int32_t bufLen, SMqPollReq *pReq) {
  int32_t headLen = sizeof(SMsgHead);
  int32_t code = 0;
  int32_t lino;
  if (buf != NULL) {
    buf = (char *)buf + headLen;
    bufLen -= headLen;
  }

  SEncoder encoder = {0};
  tEncoderInit(&encoder, buf, bufLen);
  TAOS_CHECK_EXIT(tStartEncode(&encoder));

  TAOS_CHECK_EXIT(tEncodeCStr(&encoder, pReq->subKey));
  TAOS_CHECK_EXIT(tEncodeI8(&encoder, pReq->withTbName));
  TAOS_CHECK_EXIT(tEncodeI8(&encoder, pReq->useSnapshot));
  TAOS_CHECK_EXIT(tEncodeI32(&encoder, pReq->epoch));
  TAOS_CHECK_EXIT(tEncodeU64(&encoder, pReq->reqId));
  TAOS_CHECK_EXIT(tEncodeI64(&encoder, pReq->consumerId));
  TAOS_CHECK_EXIT(tEncodeI64(&encoder, pReq->timeout));
  TAOS_CHECK_EXIT(tEncodeSTqOffsetVal(&encoder, &pReq->reqOffset));
  TAOS_CHECK_EXIT(tEncodeI8(&encoder, pReq->enableReplay));
  TAOS_CHECK_EXIT(tEncodeI8(&encoder, pReq->sourceExcluded));
  TAOS_CHECK_EXIT(tEncodeI8(&encoder, pReq->enableBatchMeta));
  TAOS_CHECK_EXIT(tEncodeI8(&encoder, pReq->rawData));
  TAOS_CHECK_EXIT(tEncodeI32(&encoder, pReq->minPollRows));

  tEndEncode(&encoder);

_exit:
  if (code) {
    tEncoderClear(&encoder);
    return code;
  } else {
    int32_t tlen = encoder.pos;
    tEncoderClear(&encoder);

    if (buf != NULL) {
      SMsgHead *pHead = (SMsgHead *)((char *)buf - headLen);
      pHead->vgId = htonl(pReq->head.vgId);
      pHead->contLen = htonl(tlen + headLen);
    }

    return tlen + headLen;
  }
}

int32_t tDeserializeSMqPollReq(void *buf, int32_t bufLen, SMqPollReq *pReq) {
  int32_t  code = 0;
  int32_t  lino;
  int32_t  headLen = sizeof(SMsgHead);
  SDecoder decoder = {0};
  tDecoderInit(&decoder, (char *)buf + headLen, bufLen - headLen);

  TAOS_CHECK_EXIT(tStartDecode(&decoder));

  TAOS_CHECK_EXIT(tDecodeCStrTo(&decoder, pReq->subKey));
  TAOS_CHECK_EXIT(tDecodeI8(&decoder, &pReq->withTbName));
  TAOS_CHECK_EXIT(tDecodeI8(&decoder, &pReq->useSnapshot));
  TAOS_CHECK_EXIT(tDecodeI32(&decoder, &pReq->epoch));
  TAOS_CHECK_EXIT(tDecodeU64(&decoder, &pReq->reqId));
  TAOS_CHECK_EXIT(tDecodeI64(&decoder, &pReq->consumerId));
  TAOS_CHECK_EXIT(tDecodeI64(&decoder, &pReq->timeout));
  TAOS_CHECK_EXIT(tDecodeSTqOffsetVal(&decoder, &pReq->reqOffset));

  if (!tDecodeIsEnd(&decoder)) {
    TAOS_CHECK_EXIT(tDecodeI8(&decoder, &pReq->enableReplay));
  }

  if (!tDecodeIsEnd(&decoder)) {
    TAOS_CHECK_EXIT(tDecodeI8(&decoder, &pReq->sourceExcluded));
  }

  if (!tDecodeIsEnd(&decoder)) {
    TAOS_CHECK_EXIT(tDecodeI8(&decoder, &pReq->enableBatchMeta));
  } else {
    pReq->enableBatchMeta = false;
  }

  if (!tDecodeIsEnd(&decoder)) {
    TAOS_CHECK_EXIT(tDecodeI8(&decoder, &pReq->rawData));
    TAOS_CHECK_EXIT(tDecodeI32(&decoder, &pReq->minPollRows));
  }

  tEndDecode(&decoder);

_exit:
  tDecoderClear(&decoder);
  return code;
}

void tDestroySMqPollReq(SMqPollReq *pReq) {
  tOffsetDestroy(&pReq->reqOffset);
  if (pReq->uidHash != NULL) {
    taosHashCleanup(pReq->uidHash);
    pReq->uidHash = NULL;
  }
}
int32_t tSerializeSTaskDropReq(void *buf, int32_t bufLen, STaskDropReq *pReq) {
  int32_t code = 0;
  int32_t lino;
  int32_t tlen;
  int32_t headLen = sizeof(SMsgHead);
  if (buf != NULL) {
    buf = (char *)buf + headLen;
    bufLen -= headLen;
  }

  SEncoder encoder = {0};
  tEncoderInit(&encoder, buf, bufLen);
  TAOS_CHECK_EXIT(tStartEncode(&encoder));

  TAOS_CHECK_EXIT(tEncodeU64(&encoder, pReq->sId));
  TAOS_CHECK_EXIT(tEncodeU64(&encoder, pReq->queryId));
  TAOS_CHECK_EXIT(tEncodeU64(&encoder, pReq->taskId));
  TAOS_CHECK_EXIT(tEncodeI64(&encoder, pReq->refId));
  TAOS_CHECK_EXIT(tEncodeI32(&encoder, pReq->execId));
  TAOS_CHECK_EXIT(tEncodeU64(&encoder, pReq->clientId));

  tEndEncode(&encoder);

_exit:
  if (code) {
    tEncoderClear(&encoder);
    return code;
  } else {
    tlen = encoder.pos;
    tEncoderClear(&encoder);

    if (buf != NULL) {
      SMsgHead *pHead = (SMsgHead *)((char *)buf - headLen);
      pHead->vgId = htonl(pReq->header.vgId);
      pHead->contLen = htonl(tlen + headLen);
    }

    return tlen + headLen;
  }
}

int32_t tDeserializeSTaskDropReq(void *buf, int32_t bufLen, STaskDropReq *pReq) {
  int32_t headLen = sizeof(SMsgHead);
  int32_t code = 0;
  int32_t lino;

  SMsgHead *pHead = buf;
  pHead->vgId = pReq->header.vgId;
  pHead->contLen = pReq->header.contLen;

  SDecoder decoder = {0};
  tDecoderInit(&decoder, (char *)buf + headLen, bufLen - headLen);

  TAOS_CHECK_EXIT(tStartDecode(&decoder));

  TAOS_CHECK_EXIT(tDecodeU64(&decoder, &pReq->sId));
  TAOS_CHECK_EXIT(tDecodeU64(&decoder, &pReq->queryId));
  TAOS_CHECK_EXIT(tDecodeU64(&decoder, &pReq->taskId));
  TAOS_CHECK_EXIT(tDecodeI64(&decoder, &pReq->refId));
  TAOS_CHECK_EXIT(tDecodeI32(&decoder, &pReq->execId));
  if (!tDecodeIsEnd(&decoder)) {
    TAOS_CHECK_EXIT(tDecodeU64(&decoder, &pReq->clientId));
  } else {
    pReq->clientId = 0;
  }

  tEndDecode(&decoder);

_exit:
  tDecoderClear(&decoder);
  return code;
}

int32_t tSerializeSTaskNotifyReq(void *buf, int32_t bufLen, STaskNotifyReq *pReq) {
  int32_t code = 0;
  int32_t lino;
  int32_t tlen;
  int32_t headLen = sizeof(SMsgHead);
  if (buf != NULL) {
    buf = (char *)buf + headLen;
    bufLen -= headLen;
  }

  SEncoder encoder = {0};
  tEncoderInit(&encoder, buf, bufLen);
  TAOS_CHECK_EXIT(tStartEncode(&encoder));

  TAOS_CHECK_EXIT(tEncodeU64(&encoder, pReq->sId));
  TAOS_CHECK_EXIT(tEncodeU64(&encoder, pReq->queryId));
  TAOS_CHECK_EXIT(tEncodeU64(&encoder, pReq->taskId));
  TAOS_CHECK_EXIT(tEncodeI64(&encoder, pReq->refId));
  TAOS_CHECK_EXIT(tEncodeI32(&encoder, pReq->execId));
  TAOS_CHECK_EXIT(tEncodeI32(&encoder, pReq->type));
  TAOS_CHECK_EXIT(tEncodeU64(&encoder, pReq->clientId));

  tEndEncode(&encoder);

_exit:
  if (code) {
    tEncoderClear(&encoder);
    return code;
  } else {
    tlen = encoder.pos;
    tEncoderClear(&encoder);

    if (buf != NULL) {
      SMsgHead *pHead = (SMsgHead *)((char *)buf - headLen);
      pHead->vgId = htonl(pReq->header.vgId);
      pHead->contLen = htonl(tlen + headLen);
    }

    return tlen + headLen;
  }
}

int32_t tDeserializeSTaskNotifyReq(void *buf, int32_t bufLen, STaskNotifyReq *pReq) {
  int32_t headLen = sizeof(SMsgHead);
  int32_t code = 0;
  int32_t lino;

  SMsgHead *pHead = buf;
  pHead->vgId = pReq->header.vgId;
  pHead->contLen = pReq->header.contLen;

  SDecoder decoder = {0};
  tDecoderInit(&decoder, (char *)buf + headLen, bufLen - headLen);

  TAOS_CHECK_EXIT(tStartDecode(&decoder));

  TAOS_CHECK_EXIT(tDecodeU64(&decoder, &pReq->sId));
  TAOS_CHECK_EXIT(tDecodeU64(&decoder, &pReq->queryId));
  TAOS_CHECK_EXIT(tDecodeU64(&decoder, &pReq->taskId));
  TAOS_CHECK_EXIT(tDecodeI64(&decoder, &pReq->refId));
  TAOS_CHECK_EXIT(tDecodeI32(&decoder, &pReq->execId));
  TAOS_CHECK_EXIT(tDecodeI32(&decoder, (int32_t *)&pReq->type));
  if (!tDecodeIsEnd(&decoder)) {
    TAOS_CHECK_EXIT(tDecodeU64(&decoder, &pReq->clientId));
  } else {
    pReq->clientId = 0;
  }

  tEndDecode(&decoder);

_exit:
  tDecoderClear(&decoder);
  return code;
}

int32_t tSerializeSQueryTableRsp(void *buf, int32_t bufLen, SQueryTableRsp *pRsp) {
  SEncoder encoder = {0};
  int32_t  code = 0;
  int32_t  lino;
  int32_t  tlen;
  tEncoderInit(&encoder, buf, bufLen);
  TAOS_CHECK_EXIT(tStartEncode(&encoder));

  TAOS_CHECK_EXIT(tEncodeI32(&encoder, pRsp->code));
  TAOS_CHECK_EXIT(tEncodeI64(&encoder, pRsp->affectedRows));
  int32_t tbNum = taosArrayGetSize(pRsp->tbVerInfo);
  TAOS_CHECK_EXIT(tEncodeI32(&encoder, tbNum));
  if (tbNum > 0) {
    for (int32_t i = 0; i < tbNum; ++i) {
      STbVerInfo *pVer = taosArrayGet(pRsp->tbVerInfo, i);
      TAOS_CHECK_EXIT(tEncodeCStr(&encoder, pVer->tbFName));
      TAOS_CHECK_EXIT(tEncodeI32(&encoder, pVer->sversion));
      TAOS_CHECK_EXIT(tEncodeI32(&encoder, pVer->tversion));
    }
  }

  if (tbNum > 0) {
    for (int32_t i = 0; i < tbNum; ++i) {
      STbVerInfo *pVer = taosArrayGet(pRsp->tbVerInfo, i);
      TAOS_CHECK_EXIT(tEncodeI32(&encoder, pVer->rversion));
    }
  }
  tEndEncode(&encoder);

_exit:
  if (code) {
    tlen = code;
  } else {
    tlen = encoder.pos;
  }
  tEncoderClear(&encoder);
  return tlen;
}

int32_t tDeserializeSQueryTableRsp(void *buf, int32_t bufLen, SQueryTableRsp *pRsp) {
  SDecoder decoder = {0};
  int32_t  code = 0;
  int32_t  lino;
  tDecoderInit(&decoder, (char *)buf, bufLen);

  TAOS_CHECK_EXIT(tStartDecode(&decoder));

  TAOS_CHECK_EXIT(tDecodeI32(&decoder, &pRsp->code));
  TAOS_CHECK_EXIT(tDecodeI64(&decoder, &pRsp->affectedRows));
  int32_t tbNum = 0;
  TAOS_CHECK_EXIT(tDecodeI32(&decoder, &tbNum));
  if (tbNum > 0) {
    pRsp->tbVerInfo = taosArrayInit(tbNum, sizeof(STbVerInfo));
    if (NULL == pRsp->tbVerInfo) {
      TAOS_CHECK_EXIT(terrno);
    }
    for (int32_t i = 0; i < tbNum; i++) {
      STbVerInfo tbVer;
      TAOS_CHECK_EXIT(tDecodeCStrTo(&decoder, tbVer.tbFName));
      TAOS_CHECK_EXIT(tDecodeI32(&decoder, &tbVer.sversion));
      TAOS_CHECK_EXIT(tDecodeI32(&decoder, &tbVer.tversion));
      tbVer.rversion = 1;
      if (NULL == taosArrayPush(pRsp->tbVerInfo, &tbVer)) {
        TAOS_CHECK_EXIT(terrno);
      }
    }
  }

  if (!tDecodeIsEnd(&decoder)) {
    if (tbNum > 0) {
      for (int32_t i = 0; i < tbNum; i++) {
        STbVerInfo *pVer = taosArrayGet(pRsp->tbVerInfo, i);
        if (NULL == pVer) {
          TAOS_CHECK_EXIT(terrno);
        }
        TAOS_CHECK_EXIT(tDecodeI32(&decoder, &pVer->rversion));
      }
    }
  }

  tEndDecode(&decoder);

_exit:
  tDecoderClear(&decoder);
  return code;
}

int32_t tSerializeSSchedulerHbReq(void *buf, int32_t bufLen, SSchedulerHbReq *pReq) {
  int32_t code = 0;
  int32_t lino;
  int32_t tlen;
  int32_t headLen = sizeof(SMsgHead);
  if (buf != NULL) {
    buf = (char *)buf + headLen;
    bufLen -= headLen;
  }

  SEncoder encoder = {0};
  tEncoderInit(&encoder, buf, bufLen);

  TAOS_CHECK_EXIT(tStartEncode(&encoder));
  TAOS_CHECK_EXIT(tEncodeU64(&encoder, pReq->clientId));
  TAOS_CHECK_EXIT(tEncodeI32(&encoder, pReq->epId.nodeId));
  TAOS_CHECK_EXIT(tEncodeU16(&encoder, pReq->epId.ep.port));
  TAOS_CHECK_EXIT(tEncodeCStr(&encoder, pReq->epId.ep.fqdn));
  if (pReq->taskAction) {
    int32_t num = taosArrayGetSize(pReq->taskAction);
    TAOS_CHECK_EXIT(tEncodeI32(&encoder, num));
    for (int32_t i = 0; i < num; ++i) {
      STaskAction *action = taosArrayGet(pReq->taskAction, i);
      TAOS_CHECK_EXIT(tEncodeU64(&encoder, action->queryId));
      TAOS_CHECK_EXIT(tEncodeU64(&encoder, action->taskId));
      TAOS_CHECK_EXIT(tEncodeI8(&encoder, action->action));
    }
  } else {
    TAOS_CHECK_EXIT(tEncodeI32(&encoder, 0));
  }
  tEndEncode(&encoder);

_exit:
  if (code) {
    tEncoderClear(&encoder);
    return code;
  } else {
    tlen = encoder.pos;
    tEncoderClear(&encoder);

    if (buf != NULL) {
      SMsgHead *pHead = (SMsgHead *)((char *)buf - headLen);
      pHead->vgId = htonl(pReq->header.vgId);
      pHead->contLen = htonl(tlen + headLen);
    }
    return tlen + headLen;
  }
}

int32_t tDeserializeSSchedulerHbReq(void *buf, int32_t bufLen, SSchedulerHbReq *pReq) {
  int32_t   headLen = sizeof(SMsgHead);
  SMsgHead *pHead = buf;
  pHead->vgId = pReq->header.vgId;
  pHead->contLen = pReq->header.contLen;
  int32_t code = 0;
  int32_t lino;

  SDecoder decoder = {0};
  tDecoderInit(&decoder, (char *)buf + headLen, bufLen - headLen);

  TAOS_CHECK_EXIT(tStartDecode(&decoder));
  TAOS_CHECK_EXIT(tDecodeU64(&decoder, &pReq->clientId));
  TAOS_CHECK_EXIT(tDecodeI32(&decoder, &pReq->epId.nodeId));
  TAOS_CHECK_EXIT(tDecodeU16(&decoder, &pReq->epId.ep.port));
  TAOS_CHECK_EXIT(tDecodeCStrTo(&decoder, pReq->epId.ep.fqdn));
  int32_t num = 0;
  TAOS_CHECK_EXIT(tDecodeI32(&decoder, &num));
  if (num > 0) {
    pReq->taskAction = taosArrayInit(num, sizeof(STaskStatus));
    if (NULL == pReq->taskAction) {
      TAOS_CHECK_EXIT(terrno);
    }
    for (int32_t i = 0; i < num; ++i) {
      STaskAction action = {0};
      TAOS_CHECK_EXIT(tDecodeU64(&decoder, &action.queryId));
      TAOS_CHECK_EXIT(tDecodeU64(&decoder, &action.taskId));
      TAOS_CHECK_EXIT(tDecodeI8(&decoder, &action.action));
      if (taosArrayPush(pReq->taskAction, &action) == NULL) {
        TAOS_CHECK_EXIT(terrno);
      }
    }
  } else {
    pReq->taskAction = NULL;
  }
  tEndDecode(&decoder);

_exit:
  tDecoderClear(&decoder);
  return code;
}

void tFreeSSchedulerHbReq(SSchedulerHbReq *pReq) { taosArrayDestroy(pReq->taskAction); }

int32_t tSerializeSSchedulerHbRsp(void *buf, int32_t bufLen, SSchedulerHbRsp *pRsp) {
  SEncoder encoder = {0};
  int32_t  code = 0;
  int32_t  lino;
  int32_t  tlen;
  tEncoderInit(&encoder, buf, bufLen);

  TAOS_CHECK_EXIT(tStartEncode(&encoder));
  TAOS_CHECK_EXIT(tEncodeI32(&encoder, pRsp->epId.nodeId));
  TAOS_CHECK_EXIT(tEncodeU16(&encoder, pRsp->epId.ep.port));
  TAOS_CHECK_EXIT(tEncodeCStr(&encoder, pRsp->epId.ep.fqdn));
  if (pRsp->taskStatus) {
    int32_t num = taosArrayGetSize(pRsp->taskStatus);
    TAOS_CHECK_EXIT(tEncodeI32(&encoder, num));
    for (int32_t i = 0; i < num; ++i) {
      STaskStatus *status = taosArrayGet(pRsp->taskStatus, i);
      TAOS_CHECK_EXIT(tEncodeU64(&encoder, status->queryId));
      TAOS_CHECK_EXIT(tEncodeU64(&encoder, status->taskId));
      TAOS_CHECK_EXIT(tEncodeI64(&encoder, status->refId));
      TAOS_CHECK_EXIT(tEncodeI32(&encoder, status->execId));
      TAOS_CHECK_EXIT(tEncodeI8(&encoder, status->status));
    }
    for (int32_t i = 0; i < num; ++i) {
      STaskStatus *status = taosArrayGet(pRsp->taskStatus, i);
      TAOS_CHECK_EXIT(tEncodeU64(&encoder, status->clientId));
    }
  } else {
    TAOS_CHECK_EXIT(tEncodeI32(&encoder, 0));
  }
  tEndEncode(&encoder);

_exit:
  if (code) {
    tlen = code;
  } else {
    tlen = encoder.pos;
  }
  tEncoderClear(&encoder);
  return tlen;
}

int32_t tDeserializeSSchedulerHbRsp(void *buf, int32_t bufLen, SSchedulerHbRsp *pRsp) {
  SDecoder decoder = {0};
  int32_t  code = 0;
  int32_t  lino;
  tDecoderInit(&decoder, buf, bufLen);

  TAOS_CHECK_EXIT(tStartDecode(&decoder));
  TAOS_CHECK_EXIT(tDecodeI32(&decoder, &pRsp->epId.nodeId));
  TAOS_CHECK_EXIT(tDecodeU16(&decoder, &pRsp->epId.ep.port));
  TAOS_CHECK_EXIT(tDecodeCStrTo(&decoder, pRsp->epId.ep.fqdn));
  int32_t num = 0;
  TAOS_CHECK_EXIT(tDecodeI32(&decoder, &num));
  if (num > 0) {
    pRsp->taskStatus = taosArrayInit(num, sizeof(STaskStatus));
    if (NULL == pRsp->taskStatus) {
      TAOS_CHECK_EXIT(terrno);
    }
    for (int32_t i = 0; i < num; ++i) {
      STaskStatus status = {0};
      TAOS_CHECK_EXIT(tDecodeU64(&decoder, &status.queryId));
      TAOS_CHECK_EXIT(tDecodeU64(&decoder, &status.taskId));
      TAOS_CHECK_EXIT(tDecodeI64(&decoder, &status.refId));
      TAOS_CHECK_EXIT(tDecodeI32(&decoder, &status.execId));
      TAOS_CHECK_EXIT(tDecodeI8(&decoder, &status.status));
      if (taosArrayPush(pRsp->taskStatus, &status) == NULL) {
        TAOS_CHECK_EXIT(terrno);
      }
    }
    if (!tDecodeIsEnd(&decoder)) {
      for (int32_t i = 0; i < num; ++i) {
        STaskStatus *status = taosArrayGet(pRsp->taskStatus, i);
        TAOS_CHECK_EXIT(tDecodeU64(&decoder, &status->clientId));
      }
    }
  } else {
    pRsp->taskStatus = NULL;
  }
  tEndDecode(&decoder);

_exit:
  tDecoderClear(&decoder);
  return code;
}

void tFreeSSchedulerHbRsp(SSchedulerHbRsp *pRsp) { taosArrayDestroy(pRsp->taskStatus); }

int tEncodeSVCreateTbBatchRsp(SEncoder *pCoder, const SVCreateTbBatchRsp *pRsp) {
  int32_t        nRsps = taosArrayGetSize(pRsp->pArray);
  SVCreateTbRsp *pCreateRsp;

  TAOS_CHECK_RETURN(tStartEncode(pCoder));
  TAOS_CHECK_RETURN(tEncodeI32v(pCoder, nRsps));
  for (int32_t i = 0; i < nRsps; i++) {
    pCreateRsp = taosArrayGet(pRsp->pArray, i);
    TAOS_CHECK_RETURN(tEncodeSVCreateTbRsp(pCoder, pCreateRsp));
  }

  tEndEncode(pCoder);
  return 0;
}

int tDecodeSVCreateTbBatchRsp(SDecoder *pCoder, SVCreateTbBatchRsp *pRsp) {
  TAOS_CHECK_RETURN(tStartDecode(pCoder));
  TAOS_CHECK_RETURN(tDecodeI32v(pCoder, &pRsp->nRsps));
  pRsp->pRsps = (SVCreateTbRsp *)tDecoderMalloc(pCoder, sizeof(*pRsp->pRsps) * pRsp->nRsps);
  if (pRsp->pRsps == NULL) {
    TAOS_CHECK_RETURN(terrno);
  }
  for (int32_t i = 0; i < pRsp->nRsps; i++) {
    TAOS_CHECK_RETURN(tDecodeSVCreateTbRsp(pCoder, pRsp->pRsps + i));
  }

  tEndDecode(pCoder);
  return 0;
}

int32_t tEncodeTSma(SEncoder *pCoder, const STSma *pSma) {
  TAOS_CHECK_RETURN(tEncodeI8(pCoder, pSma->version));
  TAOS_CHECK_RETURN(tEncodeI8(pCoder, pSma->intervalUnit));
  TAOS_CHECK_RETURN(tEncodeI8(pCoder, pSma->slidingUnit));
  TAOS_CHECK_RETURN(tEncodeI8(pCoder, pSma->timezoneInt));
  TAOS_CHECK_RETURN(tEncodeI32(pCoder, pSma->dstVgId));
  TAOS_CHECK_RETURN(tEncodeCStr(pCoder, pSma->indexName));
  TAOS_CHECK_RETURN(tEncodeI32(pCoder, pSma->exprLen));
  TAOS_CHECK_RETURN(tEncodeI32(pCoder, pSma->tagsFilterLen));
  TAOS_CHECK_RETURN(tEncodeI64(pCoder, pSma->indexUid));
  TAOS_CHECK_RETURN(tEncodeI64(pCoder, pSma->tableUid));
  TAOS_CHECK_RETURN(tEncodeI64(pCoder, pSma->dstTbUid));
  TAOS_CHECK_RETURN(tEncodeCStr(pCoder, pSma->dstTbName));
  TAOS_CHECK_RETURN(tEncodeI64(pCoder, pSma->interval));
  TAOS_CHECK_RETURN(tEncodeI64(pCoder, pSma->offset));
  TAOS_CHECK_RETURN(tEncodeI64(pCoder, pSma->sliding));
  if (pSma->exprLen > 0) {
    TAOS_CHECK_RETURN(tEncodeCStr(pCoder, pSma->expr));
  }
  if (pSma->tagsFilterLen > 0) {
    TAOS_CHECK_RETURN(tEncodeCStr(pCoder, pSma->tagsFilter));
  }

  TAOS_CHECK_RETURN(tEncodeSSchemaWrapper(pCoder, &pSma->schemaRow));
  TAOS_CHECK_RETURN(tEncodeSSchemaWrapper(pCoder, &pSma->schemaTag));

  return 0;
}

int32_t tDecodeTSma(SDecoder *pCoder, STSma *pSma, bool deepCopy) {
  int32_t code = 0;
  int32_t lino;

  TAOS_CHECK_EXIT(tDecodeI8(pCoder, &pSma->version));
  TAOS_CHECK_EXIT(tDecodeI8(pCoder, &pSma->intervalUnit));
  TAOS_CHECK_EXIT(tDecodeI8(pCoder, &pSma->slidingUnit));
  TAOS_CHECK_EXIT(tDecodeI8(pCoder, &pSma->timezoneInt));
  TAOS_CHECK_EXIT(tDecodeI32(pCoder, &pSma->dstVgId));
  TAOS_CHECK_EXIT(tDecodeCStrTo(pCoder, pSma->indexName));
  TAOS_CHECK_EXIT(tDecodeI32(pCoder, &pSma->exprLen));
  TAOS_CHECK_EXIT(tDecodeI32(pCoder, &pSma->tagsFilterLen));
  TAOS_CHECK_EXIT(tDecodeI64(pCoder, &pSma->indexUid));
  TAOS_CHECK_EXIT(tDecodeI64(pCoder, &pSma->tableUid));
  TAOS_CHECK_EXIT(tDecodeI64(pCoder, &pSma->dstTbUid));
  if (deepCopy) {
    TAOS_CHECK_EXIT(tDecodeCStrAlloc(pCoder, &pSma->dstTbName));
  } else {
    TAOS_CHECK_EXIT(tDecodeCStr(pCoder, &pSma->dstTbName));
  }

  TAOS_CHECK_EXIT(tDecodeI64(pCoder, &pSma->interval));
  TAOS_CHECK_EXIT(tDecodeI64(pCoder, &pSma->offset));
  TAOS_CHECK_EXIT(tDecodeI64(pCoder, &pSma->sliding));
  if (pSma->exprLen > 0) {
    if (deepCopy) {
      TAOS_CHECK_EXIT(tDecodeCStrAlloc(pCoder, &pSma->expr));
    } else {
      TAOS_CHECK_EXIT(tDecodeCStr(pCoder, &pSma->expr));
    }
  } else {
    pSma->expr = NULL;
  }
  if (pSma->tagsFilterLen > 0) {
    if (deepCopy) {
      TAOS_CHECK_EXIT(tDecodeCStrAlloc(pCoder, &pSma->tagsFilter));
    } else {
      TAOS_CHECK_EXIT(tDecodeCStr(pCoder, &pSma->tagsFilter));
    }
  } else {
    pSma->tagsFilter = NULL;
  }
  // only needed in dstVgroup
  TAOS_CHECK_EXIT(tDecodeSSchemaWrapperEx(pCoder, &pSma->schemaRow));
  TAOS_CHECK_EXIT(tDecodeSSchemaWrapperEx(pCoder, &pSma->schemaTag));

_exit:
  return code;
}

int32_t tEncodeSVCreateTSmaReq(SEncoder *pCoder, const SVCreateTSmaReq *pReq) {
  TAOS_CHECK_RETURN(tStartEncode(pCoder));
  TAOS_CHECK_RETURN(tEncodeTSma(pCoder, pReq));
  tEndEncode(pCoder);
  return 0;
}

int32_t tDecodeSVCreateTSmaReq(SDecoder *pCoder, SVCreateTSmaReq *pReq) {
  TAOS_CHECK_RETURN(tStartDecode(pCoder));
  TAOS_CHECK_RETURN(tDecodeTSma(pCoder, pReq, false));
  tEndDecode(pCoder);
  return 0;
}

int32_t tEncodeSVDropTSmaReq(SEncoder *pCoder, const SVDropTSmaReq *pReq) {
  TAOS_CHECK_RETURN(tStartEncode(pCoder));
  TAOS_CHECK_RETURN(tEncodeI64(pCoder, pReq->indexUid));
  TAOS_CHECK_RETURN(tEncodeCStr(pCoder, pReq->indexName));

  tEndEncode(pCoder);
  return 0;
}

int32_t tSerializeSVDeleteReq(void *buf, int32_t bufLen, SVDeleteReq *pReq) {
  int32_t code = 0;
  int32_t lino;
  int32_t headLen = sizeof(SMsgHead);
  if (buf != NULL) {
    buf = (char *)buf + headLen;
    bufLen -= headLen;
  }

  SEncoder encoder = {0};
  tEncoderInit(&encoder, buf, bufLen);

  TAOS_CHECK_EXIT(tStartEncode(&encoder));
  TAOS_CHECK_EXIT(tEncodeU64(&encoder, pReq->sId));
  TAOS_CHECK_EXIT(tEncodeU64(&encoder, pReq->queryId));
  TAOS_CHECK_EXIT(tEncodeU64(&encoder, pReq->taskId));
  TAOS_CHECK_EXIT(tEncodeU32(&encoder, pReq->sqlLen));
  TAOS_CHECK_EXIT(tEncodeCStr(&encoder, pReq->sql));
  TAOS_CHECK_EXIT(tEncodeBinary(&encoder, pReq->msg, pReq->phyLen));
  TAOS_CHECK_EXIT(tEncodeI8(&encoder, pReq->source));
  TAOS_CHECK_EXIT(tEncodeU64(&encoder, pReq->clientId));
  tEndEncode(&encoder);

_exit:
  if (code) {
    tEncoderClear(&encoder);
    return code;
  } else {
    int32_t tlen = encoder.pos;
    tEncoderClear(&encoder);

    if (buf != NULL) {
      SMsgHead *pHead = (SMsgHead *)((char *)buf - headLen);
      pHead->vgId = htonl(pReq->header.vgId);
      pHead->contLen = htonl(tlen + headLen);
    }

    return tlen + headLen;
  }
}

int32_t tDeserializeSVDeleteReq(void *buf, int32_t bufLen, SVDeleteReq *pReq) {
  int32_t   code = 0;
  int32_t   lino;
  int32_t   headLen = sizeof(SMsgHead);
  SMsgHead *pHead = buf;
  pHead->vgId = pReq->header.vgId;
  pHead->contLen = pReq->header.contLen;

  SDecoder decoder = {0};
  tDecoderInit(&decoder, (char *)buf + headLen, bufLen - headLen);

  TAOS_CHECK_EXIT(tStartDecode(&decoder));
  TAOS_CHECK_EXIT(tDecodeU64(&decoder, &pReq->sId));
  TAOS_CHECK_EXIT(tDecodeU64(&decoder, &pReq->queryId));
  TAOS_CHECK_EXIT(tDecodeU64(&decoder, &pReq->taskId));
  TAOS_CHECK_EXIT(tDecodeU32(&decoder, &pReq->sqlLen));
  pReq->sql = taosMemoryCalloc(1, pReq->sqlLen + 1);
  if (NULL == pReq->sql) {
    TAOS_CHECK_EXIT(terrno);
  }
  TAOS_CHECK_EXIT(tDecodeCStrTo(&decoder, pReq->sql));
  uint64_t msgLen = 0;
  TAOS_CHECK_EXIT(tDecodeBinaryAlloc(&decoder, (void **)&pReq->msg, &msgLen));
  pReq->phyLen = msgLen;

  if (!tDecodeIsEnd(&decoder)) {
    TAOS_CHECK_EXIT(tDecodeI8(&decoder, &pReq->source));
  }
  if (!tDecodeIsEnd(&decoder)) {
    TAOS_CHECK_EXIT(tDecodeU64(&decoder, &pReq->clientId));
  } else {
    pReq->clientId = 0;
  }
  tEndDecode(&decoder);

_exit:
  tDecoderClear(&decoder);
  return 0;
}

int32_t tEncodeSVDeleteRsp(SEncoder *pCoder, const SVDeleteRsp *pReq) {
  TAOS_CHECK_RETURN(tStartEncode(pCoder));
  TAOS_CHECK_RETURN(tEncodeI64(pCoder, pReq->affectedRows));
  tEndEncode(pCoder);
  return 0;
}

int32_t tDecodeSVDeleteRsp(SDecoder *pCoder, SVDeleteRsp *pReq) {
  TAOS_CHECK_RETURN(tStartDecode(pCoder));
  TAOS_CHECK_RETURN(tDecodeI64(pCoder, &pReq->affectedRows));
  tEndDecode(pCoder);
  return 0;
}

int32_t tEncodeSRSmaParam(SEncoder *pCoder, const SRSmaParam *pRSmaParam) {
  int32_t code = 0, lino = 0;
  if (pRSmaParam->name && pRSmaParam->name[0] != '\0') {
    TAOS_CHECK_EXIT(tEncodeCStr(pCoder, pRSmaParam->name));
  } else {
    TAOS_CHECK_EXIT(TSDB_CODE_INVALID_PARA);
  }
  TAOS_CHECK_EXIT(tEncodeI64(pCoder, pRSmaParam->uid));
  TAOS_CHECK_EXIT(tEncodeI8(pCoder, pRSmaParam->intervalUnit));
  TAOS_CHECK_EXIT(tEncodeI64v(pCoder, pRSmaParam->interval[0]));
  TAOS_CHECK_EXIT(tEncodeI64v(pCoder, pRSmaParam->interval[1]));
  TAOS_CHECK_EXIT(tEncodeI16v(pCoder, pRSmaParam->nFuncs));
  if (pRSmaParam->nFuncs > 0) {
    if (pRSmaParam->funcColIds == NULL || pRSmaParam->funcIds == NULL) {
      TAOS_CHECK_EXIT(terrno = EINVAL);
    }
    for (int16_t i = 0; i < pRSmaParam->nFuncs; ++i) {
      TAOS_CHECK_EXIT(tEncodeI16v(pCoder, pRSmaParam->funcColIds[i]));
      TAOS_CHECK_EXIT(tEncodeI32v(pCoder, pRSmaParam->funcIds[i]));
    }
  }
_exit:
  return code;
}

int32_t tDecodeSRSmaParam(SDecoder *pCoder, SRSmaParam *pRSmaParam) {
  int32_t code = 0, lino = 0;
  TAOS_CHECK_EXIT(tDecodeCStr(pCoder, &pRSmaParam->name));
  if (pRSmaParam->name[0] == '\0') {
    TAOS_CHECK_EXIT(TSDB_CODE_INVALID_PARA);
  }
  TAOS_CHECK_EXIT(tDecodeI64(pCoder, &pRSmaParam->uid));
  TAOS_CHECK_EXIT(tDecodeI8(pCoder, (int8_t *)&pRSmaParam->intervalUnit));
  TAOS_CHECK_EXIT(tDecodeI64v(pCoder, &pRSmaParam->interval[0]));
  TAOS_CHECK_EXIT(tDecodeI64v(pCoder, &pRSmaParam->interval[1]));
  TAOS_CHECK_EXIT(tDecodeI16v(pCoder, &pRSmaParam->nFuncs));
  if (pRSmaParam->nFuncs > 0) {
    pRSmaParam->funcColIds = (col_id_t *)tDecoderMalloc(pCoder, pRSmaParam->nFuncs * sizeof(col_id_t));
    pRSmaParam->funcIds = (func_id_t *)tDecoderMalloc(pCoder, pRSmaParam->nFuncs * sizeof(func_id_t));
    if (pRSmaParam->funcColIds == NULL || pRSmaParam->funcIds == NULL) {
      TAOS_CHECK_EXIT(terrno);
    }
    for (int16_t i = 0; i < pRSmaParam->nFuncs; ++i) {
      TAOS_CHECK_EXIT(tDecodeI16v(pCoder, &pRSmaParam->funcColIds[i]));
      TAOS_CHECK_EXIT(tDecodeI32v(pCoder, &pRSmaParam->funcIds[i]));
    }
  }

_exit:
  return code;
}

int32_t tEncodeSColRefWrapper(SEncoder *pCoder, const SColRefWrapper *pWrapper) {
  int32_t code = 0;
  int32_t lino;

  TAOS_CHECK_EXIT(tEncodeI32v(pCoder, pWrapper->nCols));
  TAOS_CHECK_EXIT(tEncodeI32v(pCoder, pWrapper->version));
  for (int32_t i = 0; i < pWrapper->nCols; i++) {
    SColRef *p = &pWrapper->pColRef[i];
    TAOS_CHECK_EXIT(tEncodeI8(pCoder, p->hasRef));
    TAOS_CHECK_EXIT(tEncodeI16v(pCoder, p->id));
    if (p->hasRef) {
      TAOS_CHECK_EXIT(tEncodeCStr(pCoder, p->refDbName));
      TAOS_CHECK_EXIT(tEncodeCStr(pCoder, p->refTableName));
      TAOS_CHECK_EXIT(tEncodeCStr(pCoder, p->refColName));
    }
  }

_exit:
  return code;
}

int32_t tDecodeSColRefWrapperEx(SDecoder *pDecoder, SColRefWrapper *pWrapper, bool decoderMalloc) {
  int32_t code = 0;
  int32_t lino;

  TAOS_CHECK_EXIT(tDecodeI32v(pDecoder, &pWrapper->nCols));
  TAOS_CHECK_EXIT(tDecodeI32v(pDecoder, &pWrapper->version));

  pWrapper->pColRef = decoderMalloc ? (SColRef *)tDecoderMalloc(pDecoder, pWrapper->nCols * sizeof(SColRef))
                                    : (SColRef *)taosMemoryCalloc(pWrapper->nCols, sizeof(SColRef));
  if (pWrapper->pColRef == NULL) {
    TAOS_CHECK_EXIT(terrno);
  }

  for (int i = 0; i < pWrapper->nCols; i++) {
    SColRef *p = &pWrapper->pColRef[i];
    TAOS_CHECK_EXIT(tDecodeI8(pDecoder, (int8_t *)&p->hasRef));
    TAOS_CHECK_EXIT(tDecodeI16v(pDecoder, &p->id));
    if (p->hasRef) {
      TAOS_CHECK_EXIT(tDecodeCStrTo(pDecoder, p->refDbName));
      TAOS_CHECK_EXIT(tDecodeCStrTo(pDecoder, p->refTableName));
      TAOS_CHECK_EXIT(tDecodeCStrTo(pDecoder, p->refColName));
    }
  }

_exit:
  if (code) {
    taosMemoryFree(pWrapper->pColRef);
  }
  return code;
}

int32_t tEncodeSColCmprWrapper(SEncoder *pCoder, const SColCmprWrapper *pWrapper) {
  int32_t code = 0;
  int32_t lino;

  TAOS_CHECK_EXIT(tEncodeI32v(pCoder, pWrapper->nCols));
  TAOS_CHECK_EXIT(tEncodeI32v(pCoder, pWrapper->version));
  for (int32_t i = 0; i < pWrapper->nCols; i++) {
    SColCmpr *p = &pWrapper->pColCmpr[i];
    TAOS_CHECK_EXIT(tEncodeI16v(pCoder, p->id));
    TAOS_CHECK_EXIT(tEncodeU32(pCoder, p->alg));
  }

_exit:
  return code;
}

int32_t tDecodeSColCmprWrapperEx(SDecoder *pDecoder, SColCmprWrapper *pWrapper) {
  int32_t code = 0;
  int32_t lino;

  TAOS_CHECK_EXIT(tDecodeI32v(pDecoder, &pWrapper->nCols));
  TAOS_CHECK_EXIT(tDecodeI32v(pDecoder, &pWrapper->version));

  pWrapper->pColCmpr = (SColCmpr *)tDecoderMalloc(pDecoder, pWrapper->nCols * sizeof(SColCmpr));
  if (pWrapper->pColCmpr == NULL) {
    TAOS_CHECK_EXIT(terrno);
  }

  for (int i = 0; i < pWrapper->nCols; i++) {
    SColCmpr *p = &pWrapper->pColCmpr[i];
    TAOS_CHECK_EXIT(tDecodeI16v(pDecoder, &p->id));
    TAOS_CHECK_EXIT(tDecodeU32(pDecoder, &p->alg));
  }

_exit:
  if (code) {
    taosMemoryFree(pWrapper->pColCmpr);
  }
  return code;
}

static int32_t tEncodeSExtSchema(SEncoder *pCoder, const SExtSchema *pExtSchema) {
  int32_t code = 0, lino;
  TAOS_CHECK_EXIT(tEncodeI32v(pCoder, pExtSchema->typeMod));

_exit:
  return code;
}

int32_t tDecodeSExtSchema(SDecoder *pCoder, SExtSchema *pExtSchema) {
  int32_t code = 0, lino;
  TAOS_CHECK_EXIT(tDecodeI32v(pCoder, &pExtSchema->typeMod));

_exit:
  return code;
}

static int32_t tEncodeSExtSchemas(SEncoder *pCoder, const SExtSchema *pExtSchemas, int32_t nCol) {
  int32_t code = 0, lino;
  for (int32_t i = 0; i < nCol; ++i) {
    TAOS_CHECK_EXIT(tEncodeSExtSchema(pCoder, pExtSchemas + i));
  }

_exit:
  return code;
}

static int32_t tDecodeSExtSchemas(SDecoder *pCoder, SExtSchema **ppExtSchema, int32_t nCol) {
  int32_t code = 0, lino;
  *ppExtSchema = tDecoderMalloc(pCoder, sizeof(SExtSchema) * nCol);
  if (!*ppExtSchema) TAOS_CHECK_EXIT(terrno);
  for (int32_t i = 0; i < nCol; ++i) {
    TAOS_CHECK_EXIT(tDecodeSExtSchema(pCoder, (*ppExtSchema) + i));
  }

_exit:
  return code;
}

int tEncodeSVCreateStbReq(SEncoder *pCoder, const SVCreateStbReq *pReq) {
  int32_t code = 0;
  int32_t lino;

  TAOS_CHECK_EXIT(tStartEncode(pCoder));

  TAOS_CHECK_EXIT(tEncodeCStr(pCoder, pReq->name));
  TAOS_CHECK_EXIT(tEncodeI64(pCoder, pReq->suid));
  TAOS_CHECK_EXIT(tEncodeI8(pCoder, pReq->rollup));
  TAOS_CHECK_EXIT(tEncodeSSchemaWrapper(pCoder, &pReq->schemaRow));
  TAOS_CHECK_EXIT(tEncodeSSchemaWrapper(pCoder, &pReq->schemaTag));
  if (pReq->rollup) {
    TAOS_CHECK_EXIT(tEncodeSRSmaParam(pCoder, &pReq->rsmaParam));
  }

  TAOS_CHECK_EXIT(tEncodeI32(pCoder, pReq->alterOriDataLen));
  if (pReq->alterOriDataLen > 0) {
    TAOS_CHECK_EXIT(tEncodeBinary(pCoder, pReq->alterOriData, pReq->alterOriDataLen));
  }
  TAOS_CHECK_EXIT(tEncodeI8(pCoder, pReq->source));

  TAOS_CHECK_EXIT(tEncodeI8(pCoder, pReq->colCmpred));
  TAOS_CHECK_EXIT(tEncodeSColCmprWrapper(pCoder, &pReq->colCmpr));
  TAOS_CHECK_EXIT(tEncodeI64(pCoder, pReq->keep));
  if (pReq->pExtSchemas) {
    TAOS_CHECK_EXIT(tEncodeI8(pCoder, 1));
    TAOS_CHECK_EXIT(tEncodeSExtSchemas(pCoder, pReq->pExtSchemas, pReq->schemaRow.nCols));
  } else {
    TAOS_CHECK_EXIT(tEncodeI8(pCoder, 0));
  }
  TAOS_CHECK_EXIT(tEncodeI8(pCoder, pReq->virtualStb));
  tEndEncode(pCoder);

_exit:
  return code;
}

int tDecodeSVCreateStbReq(SDecoder *pCoder, SVCreateStbReq *pReq) {
  int32_t code = 0;
  int32_t lino;

  TAOS_CHECK_EXIT(tStartDecode(pCoder));

  TAOS_CHECK_EXIT(tDecodeCStr(pCoder, &pReq->name));
  TAOS_CHECK_EXIT(tDecodeI64(pCoder, &pReq->suid));
  TAOS_CHECK_EXIT(tDecodeI8(pCoder, &pReq->rollup));
  TAOS_CHECK_EXIT(tDecodeSSchemaWrapperEx(pCoder, &pReq->schemaRow));
  TAOS_CHECK_EXIT(tDecodeSSchemaWrapperEx(pCoder, &pReq->schemaTag));
  if (pReq->rollup) {
    TAOS_CHECK_EXIT(tDecodeSRSmaParam(pCoder, &pReq->rsmaParam));
  }

  TAOS_CHECK_EXIT(tDecodeI32(pCoder, &pReq->alterOriDataLen));
  if (pReq->alterOriDataLen > 0) {
    TAOS_CHECK_EXIT(tDecodeBinary(pCoder, (uint8_t **)&pReq->alterOriData, NULL));
  }
  if (!tDecodeIsEnd(pCoder)) {
    TAOS_CHECK_EXIT(tDecodeI8(pCoder, &pReq->source));

    if (!tDecodeIsEnd(pCoder)) {
      TAOS_CHECK_EXIT(tDecodeI8(pCoder, &pReq->colCmpred));
    }
    if (!tDecodeIsEnd(pCoder)) {
      TAOS_CHECK_EXIT(tDecodeSColCmprWrapperEx(pCoder, &pReq->colCmpr));
    }
    if (!tDecodeIsEnd(pCoder)) {
      TAOS_CHECK_EXIT(tDecodeI64(pCoder, &pReq->keep));
    }
    if (!tDecodeIsEnd(pCoder)) {
      int8_t hasExtSchema = 0;
      TAOS_CHECK_EXIT(tDecodeI8(pCoder, &hasExtSchema));
      if (hasExtSchema) {
        TAOS_CHECK_EXIT(tDecodeSExtSchemas(pCoder, &pReq->pExtSchemas, pReq->schemaRow.nCols));
      }
    }
  }
  if (!tDecodeIsEnd(pCoder)) {
    TAOS_CHECK_EXIT(tDecodeI8(pCoder, &pReq->virtualStb));
  }
  tEndDecode(pCoder);

_exit:
  return code;
}

int tEncodeSVCreateTbReq(SEncoder *pCoder, const SVCreateTbReq *pReq) {
  int32_t code = 0;
  int32_t lino;

  TAOS_CHECK_EXIT(tStartEncode(pCoder));

  TAOS_CHECK_EXIT(tEncodeI32v(pCoder, pReq->flags));
  TAOS_CHECK_EXIT(tEncodeCStr(pCoder, pReq->name));
  TAOS_CHECK_EXIT(tEncodeI64(pCoder, pReq->uid));
  TAOS_CHECK_EXIT(tEncodeI64(pCoder, pReq->btime));
  TAOS_CHECK_EXIT(tEncodeI32(pCoder, pReq->ttl));
  TAOS_CHECK_EXIT(tEncodeI8(pCoder, pReq->type));
  TAOS_CHECK_EXIT(tEncodeI32(pCoder, pReq->commentLen));
  if (pReq->commentLen > 0) {
    TAOS_CHECK_EXIT(tEncodeCStr(pCoder, pReq->comment));
  }

  if (pReq->type == TSDB_CHILD_TABLE || pReq->type == TSDB_VIRTUAL_CHILD_TABLE) {
    TAOS_CHECK_EXIT(tEncodeCStr(pCoder, pReq->ctb.stbName));
    TAOS_CHECK_EXIT(tEncodeU8(pCoder, pReq->ctb.tagNum));
    TAOS_CHECK_EXIT(tEncodeI64(pCoder, pReq->ctb.suid));
    TAOS_CHECK_EXIT(tEncodeTag(pCoder, (const STag *)pReq->ctb.pTag));
    int32_t len = taosArrayGetSize(pReq->ctb.tagName);
    TAOS_CHECK_EXIT(tEncodeI32(pCoder, len));
    for (int32_t i = 0; i < len; i++) {
      char *name = taosArrayGet(pReq->ctb.tagName, i);
      TAOS_CHECK_EXIT(tEncodeCStr(pCoder, name));
    }
  } else if (pReq->type == TSDB_NORMAL_TABLE || pReq->type == TSDB_VIRTUAL_NORMAL_TABLE) {
    TAOS_CHECK_EXIT(tEncodeSSchemaWrapper(pCoder, &pReq->ntb.schemaRow));
  } else {
    return TSDB_CODE_INVALID_MSG;
  }
  // ENCODESQL

  TAOS_CHECK_EXIT(tEncodeI32(pCoder, pReq->sqlLen));
  if (pReq->sqlLen > 0) {
    TAOS_CHECK_EXIT(tEncodeBinary(pCoder, pReq->sql, pReq->sqlLen));
  }
  // Encode Column Options: encode compress level
  if (pReq->type == TSDB_SUPER_TABLE || pReq->type == TSDB_NORMAL_TABLE) {
    TAOS_CHECK_EXIT(tEncodeSColCmprWrapper(pCoder, &pReq->colCmpr));
  }
  if (pReq->type == TSDB_VIRTUAL_NORMAL_TABLE || pReq->type == TSDB_VIRTUAL_CHILD_TABLE) {
    TAOS_CHECK_EXIT(tEncodeSColRefWrapper(pCoder, &pReq->colRef));
  }
  if (pReq->pExtSchemas) {
    TAOS_CHECK_EXIT(tEncodeI8(pCoder, 1));
    TAOS_CHECK_EXIT(tEncodeSExtSchemas(pCoder, pReq->pExtSchemas, pReq->ntb.schemaRow.nCols));
  } else {
    TAOS_CHECK_EXIT(tEncodeI8(pCoder, 0));
  }

  tEndEncode(pCoder);
_exit:
  return code;
}

int tDecodeSVCreateTbReq(SDecoder *pCoder, SVCreateTbReq *pReq) {
  int32_t code = 0;
  int32_t lino;

  TAOS_CHECK_EXIT(tStartDecode(pCoder));

  TAOS_CHECK_EXIT(tDecodeI32v(pCoder, &pReq->flags));
  TAOS_CHECK_EXIT(tDecodeCStr(pCoder, &pReq->name));
  TAOS_CHECK_EXIT(tDecodeI64(pCoder, &pReq->uid));
  TAOS_CHECK_EXIT(tDecodeI64(pCoder, &pReq->btime));
  TAOS_CHECK_EXIT(tDecodeI32(pCoder, &pReq->ttl));
  TAOS_CHECK_EXIT(tDecodeI8(pCoder, &pReq->type));
  TAOS_CHECK_EXIT(tDecodeI32(pCoder, &pReq->commentLen));
  if (pReq->commentLen > 0) {
    pReq->comment = taosMemoryMalloc(pReq->commentLen + 1);
    if (pReq->comment == NULL) {
      TAOS_CHECK_EXIT(terrno);
    }
    TAOS_CHECK_EXIT(tDecodeCStrTo(pCoder, pReq->comment));
  }

  if (pReq->type == TSDB_CHILD_TABLE || pReq->type == TSDB_VIRTUAL_CHILD_TABLE) {
    TAOS_CHECK_EXIT(tDecodeCStr(pCoder, &pReq->ctb.stbName));
    TAOS_CHECK_EXIT(tDecodeU8(pCoder, &pReq->ctb.tagNum));
    TAOS_CHECK_EXIT(tDecodeI64(pCoder, &pReq->ctb.suid));
    TAOS_CHECK_EXIT(tDecodeTag(pCoder, (STag **)&pReq->ctb.pTag));
    int32_t len = 0;
    TAOS_CHECK_EXIT(tDecodeI32(pCoder, &len));
    pReq->ctb.tagName = taosArrayInit(len, TSDB_COL_NAME_LEN);
    if (pReq->ctb.tagName == NULL) {
      TAOS_CHECK_EXIT(terrno);
    }
    for (int32_t i = 0; i < len; i++) {
      char  name[TSDB_COL_NAME_LEN] = {0};
      char *tmp = NULL;
      TAOS_CHECK_EXIT(tDecodeCStr(pCoder, &tmp));
      tstrncpy(name, tmp, TSDB_COL_NAME_LEN);
      if (taosArrayPush(pReq->ctb.tagName, name) == NULL) {
        TAOS_CHECK_EXIT(terrno);
      }
    }
  } else if (pReq->type == TSDB_NORMAL_TABLE || pReq->type == TSDB_VIRTUAL_NORMAL_TABLE) {
    TAOS_CHECK_EXIT(tDecodeSSchemaWrapperEx(pCoder, &pReq->ntb.schemaRow));
  } else {
    return TSDB_CODE_INVALID_MSG;
  }

  // DECODESQL
  if (!tDecodeIsEnd(pCoder)) {
    TAOS_CHECK_EXIT(tDecodeI32(pCoder, &pReq->sqlLen));
    if (pReq->sqlLen > 0) {
      TAOS_CHECK_EXIT(tDecodeBinaryAlloc(pCoder, (void **)&pReq->sql, NULL));
    }
    if (pReq->type == TSDB_NORMAL_TABLE || pReq->type == TSDB_SUPER_TABLE) {
      if (!tDecodeIsEnd(pCoder)) {
        TAOS_CHECK_EXIT(tDecodeSColCmprWrapperEx(pCoder, &pReq->colCmpr));
      }
    } else if (pReq->type == TSDB_VIRTUAL_NORMAL_TABLE || pReq->type == TSDB_VIRTUAL_CHILD_TABLE) {
      if (!tDecodeIsEnd(pCoder)) {
        TAOS_CHECK_EXIT(tDecodeSColRefWrapperEx(pCoder, &pReq->colRef, true));
      }
    }

    if (!tDecodeIsEnd(pCoder)) {
      int8_t hasExtSchema = 0;
      TAOS_CHECK_EXIT(tDecodeI8(pCoder, &hasExtSchema));
      if (hasExtSchema) {
        TAOS_CHECK_EXIT(tDecodeSExtSchemas(pCoder, &pReq->pExtSchemas, pReq->ntb.schemaRow.nCols));
      }
    }
  }

  tEndDecode(pCoder);
_exit:
  return code;
}

void tDestroySVCreateTbReq(SVCreateTbReq *pReq, int32_t flags) {
  if (pReq == NULL) return;

  if (flags & TSDB_MSG_FLG_ENCODE) {
    // TODO
  } else if (flags & TSDB_MSG_FLG_DECODE) {
    taosMemoryFreeClear(pReq->comment);

    if (pReq->type == TSDB_CHILD_TABLE || pReq->type == TSDB_VIRTUAL_CHILD_TABLE) {
      taosArrayDestroy(pReq->ctb.tagName);
      pReq->ctb.tagName = NULL;
    } else if (pReq->type == TSDB_NORMAL_TABLE || pReq->type == TSDB_VIRTUAL_NORMAL_TABLE) {
      taosMemoryFreeClear(pReq->ntb.schemaRow.pSchema);
    }
  }

  taosMemoryFreeClear(pReq->colCmpr.pColCmpr);
  taosMemoryFreeClear(pReq->colRef.pColRef);
  taosMemoryFreeClear(pReq->sql);
}

void tDestroySVSubmitCreateTbReq(SVCreateTbReq *pReq, int32_t flags) {
  if (pReq == NULL) return;

  if (flags & TSDB_MSG_FLG_ENCODE) {
    // TODO
  } else if (flags & TSDB_MSG_FLG_DECODE) {
    taosMemoryFreeClear(pReq->comment);

    if (pReq->type == TSDB_CHILD_TABLE || pReq->type == TSDB_VIRTUAL_CHILD_TABLE) {
      taosArrayDestroy(pReq->ctb.tagName);
      pReq->ctb.tagName = NULL;
    }
  }

  taosMemoryFreeClear(pReq->colRef.pColRef);
  taosMemoryFreeClear(pReq->sql);
}

int tEncodeSVCreateTbBatchReq(SEncoder *pCoder, const SVCreateTbBatchReq *pReq) {
  int32_t nReq = taosArrayGetSize(pReq->pArray);

  TAOS_CHECK_RETURN(tStartEncode(pCoder));
  TAOS_CHECK_RETURN(tEncodeI32v(pCoder, nReq));
  for (int iReq = 0; iReq < nReq; iReq++) {
    TAOS_CHECK_RETURN(tEncodeSVCreateTbReq(pCoder, (SVCreateTbReq *)taosArrayGet(pReq->pArray, iReq)));
  }

  TAOS_CHECK_RETURN(tEncodeI8(pCoder, pReq->source));

  tEndEncode(pCoder);
  return 0;
}

int tDecodeSVCreateTbBatchReq(SDecoder *pCoder, SVCreateTbBatchReq *pReq) {
  TAOS_CHECK_RETURN(tStartDecode(pCoder));

  TAOS_CHECK_RETURN(tDecodeI32v(pCoder, &pReq->nReqs));
  pReq->pReqs = (SVCreateTbReq *)tDecoderMalloc(pCoder, sizeof(SVCreateTbReq) * pReq->nReqs);
  if (pReq->pReqs == NULL) {
    TAOS_CHECK_RETURN(terrno);
  }
  for (int iReq = 0; iReq < pReq->nReqs; iReq++) {
    TAOS_CHECK_RETURN(tDecodeSVCreateTbReq(pCoder, pReq->pReqs + iReq));
  }

  if (!tDecodeIsEnd(pCoder)) {
    TAOS_CHECK_RETURN(tDecodeI8(pCoder, &pReq->source));
  }

  tEndDecode(pCoder);
  return 0;
}

void tDeleteSVCreateTbBatchReq(SVCreateTbBatchReq *pReq) {
  for (int32_t iReq = 0; iReq < pReq->nReqs; iReq++) {
    SVCreateTbReq *pCreateReq = pReq->pReqs + iReq;
    taosMemoryFreeClear(pCreateReq->sql);
    taosMemoryFreeClear(pCreateReq->comment);
    if (pCreateReq->type == TSDB_CHILD_TABLE || pCreateReq->type == TSDB_VIRTUAL_CHILD_TABLE) {
      taosArrayDestroy(pCreateReq->ctb.tagName);
      pCreateReq->ctb.tagName = NULL;
    }
  }
}

int tEncodeSVCreateTbRsp(SEncoder *pCoder, const SVCreateTbRsp *pRsp) {
  TAOS_CHECK_RETURN(tStartEncode(pCoder));

  TAOS_CHECK_RETURN(tEncodeI32(pCoder, pRsp->code));
  TAOS_CHECK_RETURN(tEncodeI32(pCoder, pRsp->pMeta ? 1 : 0));
  if (pRsp->pMeta) {
    TAOS_CHECK_RETURN(tEncodeSTableMetaRsp(pCoder, pRsp->pMeta));
  }

  tEndEncode(pCoder);
  return 0;
}

int tDecodeSVCreateTbRsp(SDecoder *pCoder, SVCreateTbRsp *pRsp) {
  TAOS_CHECK_RETURN(tStartDecode(pCoder));

  TAOS_CHECK_RETURN(tDecodeI32(pCoder, &pRsp->code));

  int32_t meta = 0;
  TAOS_CHECK_RETURN(tDecodeI32(pCoder, &meta));
  if (meta) {
    pRsp->pMeta = taosMemoryCalloc(1, sizeof(STableMetaRsp));
    if (NULL == pRsp->pMeta) {
      TAOS_CHECK_RETURN(terrno);
    }
    TAOS_CHECK_RETURN(tDecodeSTableMetaRsp(pCoder, pRsp->pMeta));
  } else {
    pRsp->pMeta = NULL;
  }

  tEndDecode(pCoder);
  return 0;
}

void tFreeSVCreateTbRsp(void *param) {
  if (NULL == param) {
    return;
  }

  SVCreateTbRsp *pRsp = (SVCreateTbRsp *)param;
  if (pRsp->pMeta) {
    taosMemoryFree(pRsp->pMeta->pSchemas);
    taosMemoryFree(pRsp->pMeta->pSchemaExt);
    taosMemoryFree(pRsp->pMeta->pColRefs);
    taosMemoryFree(pRsp->pMeta);
  }
}

// TDMT_VND_DROP_TABLE =================
static int32_t tEncodeSVDropTbReq(SEncoder *pCoder, const SVDropTbReq *pReq) {
  TAOS_CHECK_RETURN(tStartEncode(pCoder));
  TAOS_CHECK_RETURN(tEncodeCStr(pCoder, pReq->name));
  TAOS_CHECK_RETURN(tEncodeU64(pCoder, pReq->suid));
  TAOS_CHECK_RETURN(tEncodeI64(pCoder, pReq->uid));
  TAOS_CHECK_RETURN(tEncodeI8(pCoder, pReq->igNotExists));
  TAOS_CHECK_RETURN(tEncodeI8(pCoder, pReq->isVirtual));

  tEndEncode(pCoder);
  return 0;
}

static int32_t tDecodeSVDropTbReq(SDecoder *pCoder, SVDropTbReq *pReq) {
  TAOS_CHECK_RETURN(tStartDecode(pCoder));
  TAOS_CHECK_RETURN(tDecodeCStr(pCoder, &pReq->name));
  TAOS_CHECK_RETURN(tDecodeU64(pCoder, &pReq->suid));
  TAOS_CHECK_RETURN(tDecodeI64(pCoder, &pReq->uid));
  TAOS_CHECK_RETURN(tDecodeI8(pCoder, &pReq->igNotExists));
  if (!tDecodeIsEnd(pCoder)) {
    TAOS_CHECK_RETURN(tDecodeI8(pCoder, &pReq->isVirtual));
  }

  tEndDecode(pCoder);
  return 0;
}

static int32_t tEncodeSVDropTbRsp(SEncoder *pCoder, const SVDropTbRsp *pReq) {
  TAOS_CHECK_RETURN(tStartEncode(pCoder));
  TAOS_CHECK_RETURN(tEncodeI32(pCoder, pReq->code));
  tEndEncode(pCoder);
  return 0;
}

static int32_t tDecodeSVDropTbRsp(SDecoder *pCoder, SVDropTbRsp *pReq) {
  TAOS_CHECK_RETURN(tStartDecode(pCoder));
  TAOS_CHECK_RETURN(tDecodeI32(pCoder, &pReq->code));
  tEndDecode(pCoder);
  return 0;
}

int32_t tEncodeSVDropTbBatchReq(SEncoder *pCoder, const SVDropTbBatchReq *pReq) {
  int32_t      nReqs = taosArrayGetSize(pReq->pArray);
  SVDropTbReq *pDropTbReq;

  TAOS_CHECK_RETURN(tStartEncode(pCoder));
  TAOS_CHECK_RETURN(tEncodeI32v(pCoder, nReqs));
  for (int iReq = 0; iReq < nReqs; iReq++) {
    pDropTbReq = (SVDropTbReq *)taosArrayGet(pReq->pArray, iReq);
    TAOS_CHECK_RETURN(tEncodeSVDropTbReq(pCoder, pDropTbReq));
  }

  tEndEncode(pCoder);
  return 0;
}

int32_t tDecodeSVDropTbBatchReq(SDecoder *pCoder, SVDropTbBatchReq *pReq) {
  TAOS_CHECK_RETURN(tStartDecode(pCoder));
  TAOS_CHECK_RETURN(tDecodeI32v(pCoder, &pReq->nReqs));
  pReq->pReqs = (SVDropTbReq *)tDecoderMalloc(pCoder, sizeof(SVDropTbReq) * pReq->nReqs);
  if (pReq->pReqs == NULL) {
    TAOS_CHECK_RETURN(terrno);
  }
  for (int iReq = 0; iReq < pReq->nReqs; iReq++) {
    TAOS_CHECK_RETURN(tDecodeSVDropTbReq(pCoder, pReq->pReqs + iReq));
  }

  tEndDecode(pCoder);
  return 0;
}

int32_t tEncodeSVDropTbBatchRsp(SEncoder *pCoder, const SVDropTbBatchRsp *pRsp) {
  int32_t nRsps = taosArrayGetSize(pRsp->pArray);
  TAOS_CHECK_RETURN(tStartEncode(pCoder));
  TAOS_CHECK_RETURN(tEncodeI32v(pCoder, nRsps));
  for (int iRsp = 0; iRsp < nRsps; iRsp++) {
    TAOS_CHECK_RETURN(tEncodeSVDropTbRsp(pCoder, (SVDropTbRsp *)taosArrayGet(pRsp->pArray, iRsp)));
  }

  tEndEncode(pCoder);
  return 0;
}

int32_t tDecodeSVDropTbBatchRsp(SDecoder *pCoder, SVDropTbBatchRsp *pRsp) {
  TAOS_CHECK_RETURN(tStartDecode(pCoder));
  TAOS_CHECK_RETURN(tDecodeI32v(pCoder, &pRsp->nRsps));
  pRsp->pRsps = (SVDropTbRsp *)tDecoderMalloc(pCoder, sizeof(SVDropTbRsp) * pRsp->nRsps);
  if (pRsp->pRsps == NULL) {
    TAOS_CHECK_RETURN(terrno);
  }
  for (int iRsp = 0; iRsp < pRsp->nRsps; iRsp++) {
    TAOS_CHECK_RETURN(tDecodeSVDropTbRsp(pCoder, pRsp->pRsps + iRsp));
  }

  tEndDecode(pCoder);
  return 0;
}

int32_t tEncodeSVDropStbReq(SEncoder *pCoder, const SVDropStbReq *pReq) {
  TAOS_CHECK_RETURN(tStartEncode(pCoder));
  TAOS_CHECK_RETURN(tEncodeCStr(pCoder, pReq->name));
  TAOS_CHECK_RETURN(tEncodeI64(pCoder, pReq->suid));
  tEndEncode(pCoder);
  return 0;
}

int32_t tDecodeSVDropStbReq(SDecoder *pCoder, SVDropStbReq *pReq) {
  TAOS_CHECK_RETURN(tStartDecode(pCoder));
  TAOS_CHECK_RETURN(tDecodeCStr(pCoder, &pReq->name));
  TAOS_CHECK_RETURN(tDecodeI64(pCoder, &pReq->suid));
  tEndDecode(pCoder);
  return 0;
}

static int32_t tEncodeSSubmitBlkRsp(SEncoder *pEncoder, const SSubmitBlkRsp *pBlock) {
  int32_t code = 0;
  int32_t lino;
  TAOS_CHECK_EXIT(tStartEncode(pEncoder));

  TAOS_CHECK_EXIT(tEncodeI32(pEncoder, pBlock->code));
  TAOS_CHECK_EXIT(tEncodeI64(pEncoder, pBlock->uid));
  if (pBlock->tblFName) {
    TAOS_CHECK_EXIT(tEncodeCStr(pEncoder, pBlock->tblFName));
  } else {
    TAOS_CHECK_EXIT(tEncodeCStr(pEncoder, ""));
  }
  TAOS_CHECK_EXIT(tEncodeI32v(pEncoder, pBlock->numOfRows));
  TAOS_CHECK_EXIT(tEncodeI32v(pEncoder, pBlock->affectedRows));
  TAOS_CHECK_EXIT(tEncodeI64v(pEncoder, pBlock->sver));
  TAOS_CHECK_EXIT(tEncodeI32(pEncoder, pBlock->pMeta ? 1 : 0));
  if (pBlock->pMeta) {
    TAOS_CHECK_EXIT(tEncodeSTableMetaRsp(pEncoder, pBlock->pMeta));
  }

  tEndEncode(pEncoder);
_exit:
  return code;
}

void tFreeSSubmitRsp(SSubmitRsp *pRsp) {
  if (NULL == pRsp) return;

  if (pRsp->pBlocks) {
    for (int32_t i = 0; i < pRsp->nBlocks; ++i) {
      SSubmitBlkRsp *sRsp = pRsp->pBlocks + i;
      taosMemoryFree(sRsp->tblFName);
      tFreeSTableMetaRsp(sRsp->pMeta);
      taosMemoryFree(sRsp->pMeta);
    }

    taosMemoryFree(pRsp->pBlocks);
  }

  taosMemoryFree(pRsp);
}

int32_t tEncodeSVAlterTbReq(SEncoder *pEncoder, const SVAlterTbReq *pReq) {
  int32_t code = 0;
  int32_t lino;

  TAOS_CHECK_EXIT(tStartEncode(pEncoder));

  TAOS_CHECK_EXIT(tEncodeCStr(pEncoder, pReq->tbName));
  TAOS_CHECK_EXIT(tEncodeI8(pEncoder, pReq->action));
  TAOS_CHECK_EXIT(tEncodeI32(pEncoder, pReq->colId));
  switch (pReq->action) {
    case TSDB_ALTER_TABLE_ADD_COLUMN:
      TAOS_CHECK_EXIT(tEncodeCStr(pEncoder, pReq->colName));
      TAOS_CHECK_EXIT(tEncodeI8(pEncoder, pReq->type));
      TAOS_CHECK_EXIT(tEncodeI8(pEncoder, pReq->flags));
      TAOS_CHECK_EXIT(tEncodeI32v(pEncoder, pReq->bytes));
      break;
    case TSDB_ALTER_TABLE_DROP_COLUMN:
      TAOS_CHECK_EXIT(tEncodeCStr(pEncoder, pReq->colName));
      break;
    case TSDB_ALTER_TABLE_UPDATE_COLUMN_BYTES:
      TAOS_CHECK_EXIT(tEncodeCStr(pEncoder, pReq->colName));
      TAOS_CHECK_EXIT(tEncodeI8(pEncoder, pReq->colModType));
      TAOS_CHECK_EXIT(tEncodeI32v(pEncoder, pReq->colModBytes));
      break;
    case TSDB_ALTER_TABLE_UPDATE_COLUMN_NAME:
      TAOS_CHECK_EXIT(tEncodeCStr(pEncoder, pReq->colName));
      TAOS_CHECK_EXIT(tEncodeCStr(pEncoder, pReq->colNewName));
      break;
    case TSDB_ALTER_TABLE_UPDATE_TAG_VAL:
      TAOS_CHECK_EXIT(tEncodeCStr(pEncoder, pReq->tagName));
      TAOS_CHECK_EXIT(tEncodeI8(pEncoder, pReq->isNull));
      TAOS_CHECK_EXIT(tEncodeI8(pEncoder, pReq->tagType));
      if (!pReq->isNull) {
        TAOS_CHECK_EXIT(tEncodeBinary(pEncoder, pReq->pTagVal, pReq->nTagVal));
      }
      break;
    case TSDB_ALTER_TABLE_UPDATE_MULTI_TAG_VAL: {
      int32_t nTags = taosArrayGetSize(pReq->pMultiTag);
      TAOS_CHECK_EXIT(tEncodeI32v(pEncoder, nTags));
      for (int32_t i = 0; i < nTags; i++) {
        SMultiTagUpateVal *pTag = taosArrayGet(pReq->pMultiTag, i);
        TAOS_CHECK_EXIT(tEncodeI32v(pEncoder, pTag->colId));
        TAOS_CHECK_EXIT(tEncodeCStr(pEncoder, pTag->tagName));
        TAOS_CHECK_EXIT(tEncodeI8(pEncoder, pTag->isNull));
        TAOS_CHECK_EXIT(tEncodeI8(pEncoder, pTag->tagType));
        if (!pTag->isNull) {
          TAOS_CHECK_EXIT(tEncodeBinary(pEncoder, pTag->pTagVal, pTag->nTagVal));
        }
      }
      break;
    }
    case TSDB_ALTER_TABLE_UPDATE_OPTIONS:
      TAOS_CHECK_EXIT(tEncodeI8(pEncoder, pReq->updateTTL));
      if (pReq->updateTTL) {
        TAOS_CHECK_EXIT(tEncodeI32v(pEncoder, pReq->newTTL));
      }
      TAOS_CHECK_EXIT(tEncodeI32v(pEncoder, pReq->newCommentLen));
      if (pReq->newCommentLen > 0) {
        TAOS_CHECK_EXIT(tEncodeCStr(pEncoder, pReq->newComment));
      }
      break;
    case TSDB_ALTER_TABLE_UPDATE_COLUMN_COMPRESS:
      TAOS_CHECK_EXIT(tEncodeCStr(pEncoder, pReq->colName));
      TAOS_CHECK_EXIT(tEncodeU32(pEncoder, pReq->compress));
      break;
    case TSDB_ALTER_TABLE_ADD_COLUMN_WITH_COMPRESS_OPTION:
      TAOS_CHECK_EXIT(tEncodeCStr(pEncoder, pReq->colName));
      TAOS_CHECK_EXIT(tEncodeI8(pEncoder, pReq->type));
      TAOS_CHECK_EXIT(tEncodeI8(pEncoder, pReq->flags));
      TAOS_CHECK_EXIT(tEncodeI32v(pEncoder, pReq->bytes));
      TAOS_CHECK_EXIT(tEncodeU32(pEncoder, pReq->compress));
      break;
    case TSDB_ALTER_TABLE_ALTER_COLUMN_REF:
      TAOS_CHECK_EXIT(tEncodeCStr(pEncoder, pReq->colName));
      TAOS_CHECK_EXIT(tEncodeCStr(pEncoder, pReq->refDbName));
      TAOS_CHECK_EXIT(tEncodeCStr(pEncoder, pReq->refTbName));
      TAOS_CHECK_EXIT(tEncodeCStr(pEncoder, pReq->refColName));
      break;
    case TSDB_ALTER_TABLE_REMOVE_COLUMN_REF:
      TAOS_CHECK_EXIT(tEncodeCStr(pEncoder, pReq->colName));
      break;
    case TSDB_ALTER_TABLE_ADD_COLUMN_WITH_COLUMN_REF:
      TAOS_CHECK_EXIT(tEncodeCStr(pEncoder, pReq->colName));
      TAOS_CHECK_EXIT(tEncodeI8(pEncoder, pReq->type));
      TAOS_CHECK_EXIT(tEncodeI8(pEncoder, pReq->flags));
      TAOS_CHECK_EXIT(tEncodeI32v(pEncoder, pReq->bytes));
      TAOS_CHECK_EXIT(tEncodeCStr(pEncoder, pReq->refDbName));
      TAOS_CHECK_EXIT(tEncodeCStr(pEncoder, pReq->refTbName));
      TAOS_CHECK_EXIT(tEncodeCStr(pEncoder, pReq->refColName));
      break;
    default:
      break;
  }
  TAOS_CHECK_EXIT(tEncodeI64(pEncoder, pReq->ctimeMs));
  TAOS_CHECK_EXIT(tEncodeI8(pEncoder, pReq->source));
  if (pReq->action == TSDB_ALTER_TABLE_ADD_COLUMN_WITH_COMPRESS_OPTION || pReq->action == TSDB_ALTER_TABLE_ADD_COLUMN) {
    TAOS_CHECK_EXIT(tEncodeI32(pEncoder, pReq->typeMod));
  }

  tEndEncode(pEncoder);
_exit:
  return code;
}

static int32_t tDecodeSVAlterTbReqCommon(SDecoder *pDecoder, SVAlterTbReq *pReq) {
  int32_t code = 0;
  int32_t lino;

  TAOS_CHECK_EXIT(tDecodeCStr(pDecoder, &pReq->tbName));
  TAOS_CHECK_EXIT(tDecodeI8(pDecoder, &pReq->action));
  TAOS_CHECK_EXIT(tDecodeI32(pDecoder, &pReq->colId));
  switch (pReq->action) {
    case TSDB_ALTER_TABLE_ADD_COLUMN:
      TAOS_CHECK_EXIT(tDecodeCStr(pDecoder, &pReq->colName));
      TAOS_CHECK_EXIT(tDecodeI8(pDecoder, &pReq->type));
      TAOS_CHECK_EXIT(tDecodeI8(pDecoder, &pReq->flags));
      TAOS_CHECK_EXIT(tDecodeI32v(pDecoder, &pReq->bytes));
      break;
    case TSDB_ALTER_TABLE_DROP_COLUMN:
      TAOS_CHECK_EXIT(tDecodeCStr(pDecoder, &pReq->colName));
      break;
    case TSDB_ALTER_TABLE_UPDATE_COLUMN_BYTES:
      TAOS_CHECK_EXIT(tDecodeCStr(pDecoder, &pReq->colName));
      TAOS_CHECK_EXIT(tDecodeI8(pDecoder, &pReq->colModType));
      TAOS_CHECK_EXIT(tDecodeI32v(pDecoder, &pReq->colModBytes));
      break;
    case TSDB_ALTER_TABLE_UPDATE_COLUMN_NAME:
      TAOS_CHECK_EXIT(tDecodeCStr(pDecoder, &pReq->colName));
      TAOS_CHECK_EXIT(tDecodeCStr(pDecoder, &pReq->colNewName));
      break;
    case TSDB_ALTER_TABLE_UPDATE_TAG_VAL:
      TAOS_CHECK_EXIT(tDecodeCStr(pDecoder, &pReq->tagName));
      TAOS_CHECK_EXIT(tDecodeI8(pDecoder, &pReq->isNull));
      TAOS_CHECK_EXIT(tDecodeI8(pDecoder, &pReq->tagType));
      if (!pReq->isNull) {
        TAOS_CHECK_EXIT(tDecodeBinary(pDecoder, &pReq->pTagVal, &pReq->nTagVal));
      }
      break;
    case TSDB_ALTER_TABLE_UPDATE_MULTI_TAG_VAL: {
      int32_t nTags;
      TAOS_CHECK_EXIT(tDecodeI32v(pDecoder, &nTags));
      pReq->pMultiTag = taosArrayInit(nTags, sizeof(SMultiTagUpateVal));
      if (pReq->pMultiTag == NULL) {
        TAOS_CHECK_EXIT(terrno);
      }
      for (int32_t i = 0; i < nTags; i++) {
        SMultiTagUpateVal tag;
        TAOS_CHECK_EXIT(tDecodeI32v(pDecoder, &tag.colId));
        TAOS_CHECK_EXIT(tDecodeCStr(pDecoder, &tag.tagName));
        TAOS_CHECK_EXIT(tDecodeI8(pDecoder, &tag.isNull));
        TAOS_CHECK_EXIT(tDecodeI8(pDecoder, &tag.tagType));
        if (!tag.isNull) {
          TAOS_CHECK_EXIT(tDecodeBinary(pDecoder, &tag.pTagVal, &tag.nTagVal));
        }
        if (taosArrayPush(pReq->pMultiTag, &tag) == NULL) {
          TAOS_CHECK_EXIT(terrno);
        }
      }
      break;
    }
    case TSDB_ALTER_TABLE_UPDATE_OPTIONS:
      TAOS_CHECK_EXIT(tDecodeI8(pDecoder, &pReq->updateTTL));
      if (pReq->updateTTL) {
        TAOS_CHECK_EXIT(tDecodeI32v(pDecoder, &pReq->newTTL));
      }
      TAOS_CHECK_EXIT(tDecodeI32v(pDecoder, &pReq->newCommentLen));
      if (pReq->newCommentLen > 0) {
        TAOS_CHECK_EXIT(tDecodeCStr(pDecoder, &pReq->newComment));
      }
      break;
    case TSDB_ALTER_TABLE_UPDATE_COLUMN_COMPRESS:
      TAOS_CHECK_EXIT(tDecodeCStr(pDecoder, &pReq->colName));
      TAOS_CHECK_EXIT(tDecodeU32(pDecoder, &pReq->compress));
      break;
    case TSDB_ALTER_TABLE_ADD_COLUMN_WITH_COMPRESS_OPTION:
      TAOS_CHECK_EXIT(tDecodeCStr(pDecoder, &pReq->colName));
      TAOS_CHECK_EXIT(tDecodeI8(pDecoder, &pReq->type));
      TAOS_CHECK_EXIT(tDecodeI8(pDecoder, &pReq->flags));
      TAOS_CHECK_EXIT(tDecodeI32v(pDecoder, &pReq->bytes));
      TAOS_CHECK_EXIT(tDecodeU32(pDecoder, &pReq->compress));
      break;
    case TSDB_ALTER_TABLE_ALTER_COLUMN_REF:
      TAOS_CHECK_EXIT(tDecodeCStr(pDecoder, &pReq->colName));
      TAOS_CHECK_EXIT(tDecodeCStr(pDecoder, &pReq->refDbName));
      TAOS_CHECK_EXIT(tDecodeCStr(pDecoder, &pReq->refTbName));
      TAOS_CHECK_EXIT(tDecodeCStr(pDecoder, &pReq->refColName));
      break;
    case TSDB_ALTER_TABLE_REMOVE_COLUMN_REF:
      TAOS_CHECK_EXIT(tDecodeCStr(pDecoder, &pReq->colName));
      break;
    case TSDB_ALTER_TABLE_ADD_COLUMN_WITH_COLUMN_REF:
      TAOS_CHECK_EXIT(tDecodeCStr(pDecoder, &pReq->colName));
      TAOS_CHECK_EXIT(tDecodeI8(pDecoder, &pReq->type));
      TAOS_CHECK_EXIT(tDecodeI8(pDecoder, &pReq->flags));
      TAOS_CHECK_EXIT(tDecodeI32v(pDecoder, &pReq->bytes));
      TAOS_CHECK_EXIT(tDecodeCStr(pDecoder, &pReq->refDbName));
      TAOS_CHECK_EXIT(tDecodeCStr(pDecoder, &pReq->refTbName));
      TAOS_CHECK_EXIT(tDecodeCStr(pDecoder, &pReq->refColName));
      break;
    default:
      break;
  }
_exit:
  return code;
}

int32_t tDecodeSVAlterTbReq(SDecoder *pDecoder, SVAlterTbReq *pReq) {
  int32_t code = 0;
  int32_t lino;

  TAOS_CHECK_EXIT(tStartDecode(pDecoder));
  TAOS_CHECK_EXIT(tDecodeSVAlterTbReqCommon(pDecoder, pReq));

  pReq->ctimeMs = 0;
  if (!tDecodeIsEnd(pDecoder)) {
    TAOS_CHECK_EXIT(tDecodeI64(pDecoder, &pReq->ctimeMs));
  }
  if (!tDecodeIsEnd(pDecoder)) {
    TAOS_CHECK_EXIT(tDecodeI8(pDecoder, &pReq->source));
  }
  if (pReq->action == TSDB_ALTER_TABLE_ADD_COLUMN || pReq->action == TSDB_ALTER_TABLE_ADD_COLUMN_WITH_COMPRESS_OPTION) {
    if (!tDecodeIsEnd(pDecoder)) {
      TAOS_CHECK_EXIT(tDecodeI32(pDecoder, &pReq->typeMod));
    }
  }

  tEndDecode(pDecoder);
_exit:
  return code;
}

int32_t tDecodeSVAlterTbReqSetCtime(SDecoder *pDecoder, SVAlterTbReq *pReq, int64_t ctimeMs) {
  int32_t code = 0;
  int32_t lino;

  TAOS_CHECK_EXIT(tStartDecode(pDecoder));
  TAOS_CHECK_EXIT(tDecodeSVAlterTbReqCommon(pDecoder, pReq));

  pReq->ctimeMs = 0;
  if (!tDecodeIsEnd(pDecoder)) {
    *(int64_t *)(pDecoder->data + pDecoder->pos) = ctimeMs;
    TAOS_CHECK_EXIT(tDecodeI64(pDecoder, &pReq->ctimeMs));
  }

  tEndDecode(pDecoder);
_exit:
  return code;
}

void tfreeMultiTagUpateVal(void *val) {
  SMultiTagUpateVal *pTag = val;
  taosMemoryFree(pTag->tagName);
  for (int i = 0; i < taosArrayGetSize(pTag->pTagArray); ++i) {
    STagVal *p = (STagVal *)taosArrayGet(pTag->pTagArray, i);
    if (IS_VAR_DATA_TYPE(p->type)) {
      taosMemoryFreeClear(p->pData);
    }
  }

  taosArrayDestroy(pTag->pTagArray);
}
int32_t tEncodeSVAlterTbRsp(SEncoder *pEncoder, const SVAlterTbRsp *pRsp) {
  int32_t code = 0;
  int32_t lino;

  TAOS_CHECK_EXIT(tStartEncode(pEncoder));
  TAOS_CHECK_EXIT(tEncodeI32(pEncoder, pRsp->code));
  TAOS_CHECK_EXIT(tEncodeI32(pEncoder, pRsp->pMeta ? 1 : 0));
  if (pRsp->pMeta) {
    TAOS_CHECK_EXIT(tEncodeSTableMetaRsp(pEncoder, pRsp->pMeta));
  }
  tEndEncode(pEncoder);
_exit:
  return code;
}

int32_t tDecodeSVAlterTbRsp(SDecoder *pDecoder, SVAlterTbRsp *pRsp) {
  int32_t meta = 0;
  int32_t code = 0;
  int32_t lino;
  TAOS_CHECK_EXIT(tStartDecode(pDecoder));
  TAOS_CHECK_EXIT(tDecodeI32(pDecoder, &pRsp->code));
  TAOS_CHECK_EXIT(tDecodeI32(pDecoder, &meta));
  if (meta) {
    pRsp->pMeta = taosMemoryCalloc(1, sizeof(STableMetaRsp));
    if (NULL == pRsp->pMeta) {
      TAOS_CHECK_EXIT(terrno);
    }
    TAOS_CHECK_EXIT(tDecodeSTableMetaRsp(pDecoder, pRsp->pMeta));
  }
  tEndDecode(pDecoder);
_exit:
  return code;
}

int32_t tEncodeSMAlterStbRsp(SEncoder *pEncoder, const SMAlterStbRsp *pRsp) {
  int32_t code = 0;
  int32_t lino;

  TAOS_CHECK_EXIT(tStartEncode(pEncoder));
  TAOS_CHECK_EXIT(tEncodeI32(pEncoder, pRsp->pMeta->pSchemas ? 1 : 0));
  if (pRsp->pMeta->pSchemas) {
    TAOS_CHECK_EXIT(tEncodeSTableMetaRsp(pEncoder, pRsp->pMeta));
  }
  tEndEncode(pEncoder);
_exit:
  return code;
}

int32_t tDecodeSMAlterStbRsp(SDecoder *pDecoder, SMAlterStbRsp *pRsp) {
  int32_t meta = 0;
  int32_t code = 0;
  int32_t lino;

  TAOS_CHECK_EXIT(tStartDecode(pDecoder));
  TAOS_CHECK_EXIT(tDecodeI32(pDecoder, &meta));
  if (meta) {
    pRsp->pMeta = taosMemoryCalloc(1, sizeof(STableMetaRsp));
    if (NULL == pRsp->pMeta) {
      TAOS_CHECK_EXIT(terrno);
    }
    TAOS_CHECK_EXIT(tDecodeSTableMetaRsp(pDecoder, pRsp->pMeta));
  }
  tEndDecode(pDecoder);
_exit:
  return code;
}

void tFreeSMAlterStbRsp(SMAlterStbRsp *pRsp) {
  if (NULL == pRsp) {
    return;
  }

  if (pRsp->pMeta) {
    taosMemoryFree(pRsp->pMeta->pSchemas);
    taosMemoryFree(pRsp->pMeta->pSchemaExt);
    taosMemoryFree(pRsp->pMeta->pColRefs);
    taosMemoryFree(pRsp->pMeta);
  }
}

int32_t tEncodeSMCreateStbRsp(SEncoder *pEncoder, const SMCreateStbRsp *pRsp) {
  int32_t code = 0;
  int32_t lino;

  TAOS_CHECK_EXIT(tStartEncode(pEncoder));
  TAOS_CHECK_EXIT(tEncodeI32(pEncoder, pRsp->pMeta->pSchemas ? 1 : 0));
  if (pRsp->pMeta->pSchemas) {
    TAOS_CHECK_EXIT(tEncodeSTableMetaRsp(pEncoder, pRsp->pMeta));
  }
  tEndEncode(pEncoder);

_exit:
  return code;
}

int32_t tDecodeSMCreateStbRsp(SDecoder *pDecoder, SMCreateStbRsp *pRsp) {
  int32_t meta = 0;
  int32_t code = 0;
  int32_t lino;

  TAOS_CHECK_EXIT(tStartDecode(pDecoder));
  TAOS_CHECK_EXIT(tDecodeI32(pDecoder, &meta));
  if (meta) {
    pRsp->pMeta = taosMemoryCalloc(1, sizeof(STableMetaRsp));
    if (NULL == pRsp->pMeta) {
      TAOS_CHECK_EXIT(terrno);
    }
    TAOS_CHECK_EXIT(tDecodeSTableMetaRsp(pDecoder, pRsp->pMeta));
  }
  tEndDecode(pDecoder);

  return code;

_exit:
  tFreeSTableMetaRsp(pRsp->pMeta);
  taosMemoryFreeClear(pRsp->pMeta);
  return code;
}

void tFreeSMCreateStbRsp(SMCreateStbRsp *pRsp) {
  if (NULL == pRsp) {
    return;
  }

  if (pRsp->pMeta) {
    taosMemoryFree(pRsp->pMeta->pSchemas);
    taosMemoryFree(pRsp->pMeta->pSchemaExt);
    taosMemoryFree(pRsp->pMeta->pColRefs);
    taosMemoryFree(pRsp->pMeta);
  }
}

int32_t tEncodeSTqOffsetVal(SEncoder *pEncoder, const STqOffsetVal *pOffsetVal) {
  int32_t code = 0;
  int32_t lino;

  int8_t type = pOffsetVal->type < 0 ? pOffsetVal->type : (TQ_OFFSET_VERSION << 4) | pOffsetVal->type;
  TAOS_CHECK_EXIT(tEncodeI8(pEncoder, type));
  if (pOffsetVal->type == TMQ_OFFSET__SNAPSHOT_DATA || pOffsetVal->type == TMQ_OFFSET__SNAPSHOT_META) {
    TAOS_CHECK_EXIT(tEncodeI64(pEncoder, pOffsetVal->uid));
    TAOS_CHECK_EXIT(tEncodeI64(pEncoder, pOffsetVal->ts));
    TAOS_CHECK_EXIT(tEncodeI8(pEncoder, pOffsetVal->primaryKey.type));
    if (IS_VAR_DATA_TYPE(pOffsetVal->primaryKey.type)) {
      TAOS_CHECK_EXIT(tEncodeBinary(pEncoder, pOffsetVal->primaryKey.pData, pOffsetVal->primaryKey.nData));
    } else {
      TAOS_CHECK_EXIT(tEncodeI64(pEncoder, VALUE_GET_TRIVIAL_DATUM(&pOffsetVal->primaryKey)));
    }

  } else if (pOffsetVal->type == TMQ_OFFSET__LOG) {
    TAOS_CHECK_EXIT(tEncodeI64(pEncoder, pOffsetVal->version));
  } else {
    // do nothing
  }
_exit:
  return code;
}

int32_t tDecodeSTqOffsetVal(SDecoder *pDecoder, STqOffsetVal *pOffsetVal) {
  int32_t code = 0;
  int32_t lino;

  TAOS_CHECK_EXIT(tDecodeI8(pDecoder, &pOffsetVal->type));
  int8_t offsetVersion = 0;
  if (pOffsetVal->type > 0) {
    offsetVersion = (pOffsetVal->type >> 4);
    pOffsetVal->type = pOffsetVal->type & 0x0F;
  }
  if (pOffsetVal->type == TMQ_OFFSET__SNAPSHOT_DATA || pOffsetVal->type == TMQ_OFFSET__SNAPSHOT_META) {
    TAOS_CHECK_EXIT(tDecodeI64(pDecoder, &pOffsetVal->uid));
    TAOS_CHECK_EXIT(tDecodeI64(pDecoder, &pOffsetVal->ts));
    if (offsetVersion >= TQ_OFFSET_VERSION) {
      TAOS_CHECK_EXIT(tDecodeI8(pDecoder, &pOffsetVal->primaryKey.type));
      if (IS_VAR_DATA_TYPE(pOffsetVal->primaryKey.type)) {
        TAOS_CHECK_EXIT(
            tDecodeBinaryAlloc32(pDecoder, (void **)&pOffsetVal->primaryKey.pData, &pOffsetVal->primaryKey.nData));
      } else {
        TAOS_CHECK_EXIT(tDecodeI64(pDecoder, &VALUE_GET_TRIVIAL_DATUM(&pOffsetVal->primaryKey)));
      }
    }
  } else if (pOffsetVal->type == TMQ_OFFSET__LOG) {
    TAOS_CHECK_EXIT(tDecodeI64(pDecoder, &pOffsetVal->version));
  } else {
    // do nothing
  }
_exit:
  return code;
}

void tFormatOffset(char *buf, int32_t maxLen, const STqOffsetVal *pVal) {
  if (pVal->type == TMQ_OFFSET__RESET_NONE) {
    (void)snprintf(buf, maxLen, "none");
  } else if (pVal->type == TMQ_OFFSET__RESET_EARLIEST) {
    (void)snprintf(buf, maxLen, "earliest");
  } else if (pVal->type == TMQ_OFFSET__RESET_LATEST) {
    (void)snprintf(buf, maxLen, "latest");
  } else if (pVal->type == TMQ_OFFSET__LOG) {
    (void)snprintf(buf, maxLen, "wal:%" PRId64, pVal->version);
  } else if (pVal->type == TMQ_OFFSET__SNAPSHOT_DATA || pVal->type == TMQ_OFFSET__SNAPSHOT_META) {
    if (IS_VAR_DATA_TYPE(pVal->primaryKey.type)) {
      char *tmp = taosMemoryCalloc(1, pVal->primaryKey.nData + 1);
      if (tmp == NULL) return;
      (void)memcpy(tmp, pVal->primaryKey.pData, pVal->primaryKey.nData);
      (void)snprintf(buf, maxLen, "tsdb:%" PRId64 "|%" PRId64 ",pk type:%d,val:%s", pVal->uid, pVal->ts,
                     pVal->primaryKey.type, tmp);
      taosMemoryFree(tmp);
    } else {
      (void)snprintf(buf, maxLen, "tsdb:%" PRId64 "|%" PRId64 ",pk type:%d,val:%" PRId64, pVal->uid, pVal->ts,
                     pVal->primaryKey.type, VALUE_GET_TRIVIAL_DATUM(&pVal->primaryKey));
    }
  }
}

bool tOffsetEqual(const STqOffsetVal *pLeft, const STqOffsetVal *pRight) {
  if (pLeft->type == pRight->type) {
    if (pLeft->type == TMQ_OFFSET__LOG) {
      return pLeft->version == pRight->version;
    } else if (pLeft->type == TMQ_OFFSET__SNAPSHOT_DATA) {
      if (pLeft->primaryKey.type != 0) {
        if (pLeft->primaryKey.type != pRight->primaryKey.type) return false;
        if (tValueCompare(&pLeft->primaryKey, &pRight->primaryKey) != 0) return false;
      }
      return pLeft->uid == pRight->uid && pLeft->ts == pRight->ts;
    } else if (pLeft->type == TMQ_OFFSET__SNAPSHOT_META) {
      return pLeft->uid == pRight->uid;
    } else {
      uError("offset type:%d", pLeft->type);
    }
  }
  return false;
}

void tOffsetCopy(STqOffsetVal *pLeft, const STqOffsetVal *pRight) {
  tOffsetDestroy(pLeft);
  *pLeft = *pRight;
  if (IS_VAR_DATA_TYPE(pRight->primaryKey.type)) {
    pLeft->primaryKey.pData = taosMemoryMalloc(pRight->primaryKey.nData);
    if (pLeft->primaryKey.pData == NULL) {
      uError("failed to allocate memory for offset");
      return;
    }
    (void)memcpy(pLeft->primaryKey.pData, pRight->primaryKey.pData, pRight->primaryKey.nData);
  }
}

void tOffsetDestroy(void *param) {
  if (param == NULL) return;
  STqOffsetVal *pVal = (STqOffsetVal *)param;
  if (IS_VAR_DATA_TYPE(pVal->primaryKey.type)) {
    taosMemoryFreeClear(pVal->primaryKey.pData);
  }
}

void tDeleteSTqOffset(void *param) {
  if (param == NULL) return;
  STqOffset *pVal = (STqOffset *)param;
  tOffsetDestroy(&pVal->val);
}

int32_t tEncodeSTqOffset(SEncoder *pEncoder, const STqOffset *pOffset) {
  TAOS_CHECK_RETURN(tEncodeSTqOffsetVal(pEncoder, &pOffset->val));
  TAOS_CHECK_RETURN(tEncodeCStr(pEncoder, pOffset->subKey));
  return 0;
}

int32_t tDecodeSTqOffset(SDecoder *pDecoder, STqOffset *pOffset) {
  TAOS_CHECK_RETURN(tDecodeSTqOffsetVal(pDecoder, &pOffset->val));
  TAOS_CHECK_RETURN(tDecodeCStrTo(pDecoder, pOffset->subKey));
  return 0;
}

int32_t tEncodeMqVgOffset(SEncoder *pEncoder, const SMqVgOffset *pOffset) {
  TAOS_CHECK_RETURN(tEncodeSTqOffset(pEncoder, &pOffset->offset));
  TAOS_CHECK_RETURN(tEncodeI64(pEncoder, pOffset->consumerId));
  return 0;
}

int32_t tDecodeMqVgOffset(SDecoder *pDecoder, SMqVgOffset *pOffset) {
  TAOS_CHECK_RETURN(tDecodeSTqOffset(pDecoder, &pOffset->offset));
  TAOS_CHECK_RETURN(tDecodeI64(pDecoder, &pOffset->consumerId));
  return 0;
}

int32_t tEncodeSTqCheckInfo(SEncoder *pEncoder, const STqCheckInfo *pInfo) {
  TAOS_CHECK_RETURN(tEncodeCStr(pEncoder, pInfo->topic));
  TAOS_CHECK_RETURN(tEncodeI64(pEncoder, pInfo->ntbUid));
  int32_t sz = taosArrayGetSize(pInfo->colIdList);
  TAOS_CHECK_RETURN(tEncodeI32(pEncoder, sz));
  for (int32_t i = 0; i < sz; i++) {
    int16_t colId = *(int16_t *)taosArrayGet(pInfo->colIdList, i);
    TAOS_CHECK_RETURN(tEncodeI16(pEncoder, colId));
  }
  return pEncoder->pos;
}

int32_t tDecodeSTqCheckInfo(SDecoder *pDecoder, STqCheckInfo *pInfo) {
  TAOS_CHECK_RETURN(tDecodeCStrTo(pDecoder, pInfo->topic));
  TAOS_CHECK_RETURN(tDecodeI64(pDecoder, &pInfo->ntbUid));
  int32_t sz = 0;
  TAOS_CHECK_RETURN(tDecodeI32(pDecoder, &sz));
  pInfo->colIdList = taosArrayInit(sz, sizeof(int16_t));
  if (pInfo->colIdList == NULL) {
    TAOS_CHECK_RETURN(terrno);
  }
  for (int32_t i = 0; i < sz; i++) {
    int16_t colId = 0;
    TAOS_CHECK_RETURN(tDecodeI16(pDecoder, &colId));
    if (taosArrayPush(pInfo->colIdList, &colId) == NULL) {
      TAOS_CHECK_RETURN(terrno);
    }
  }
  return 0;
}
void tDeleteSTqCheckInfo(STqCheckInfo *pInfo) { taosArrayDestroy(pInfo->colIdList); }

int32_t tEncodeSMqRebVgReq(SEncoder *pCoder, const SMqRebVgReq *pReq) {
  TAOS_CHECK_RETURN(tStartEncode(pCoder));
  TAOS_CHECK_RETURN(tEncodeI64(pCoder, pReq->leftForVer));
  TAOS_CHECK_RETURN(tEncodeI32(pCoder, pReq->vgId));
  TAOS_CHECK_RETURN(tEncodeI64(pCoder, pReq->oldConsumerId));
  TAOS_CHECK_RETURN(tEncodeI64(pCoder, pReq->newConsumerId));
  TAOS_CHECK_RETURN(tEncodeCStr(pCoder, pReq->subKey));
  TAOS_CHECK_RETURN(tEncodeI8(pCoder, pReq->subType));
  TAOS_CHECK_RETURN(tEncodeI8(pCoder, pReq->withMeta));

  if (pReq->subType == TOPIC_SUB_TYPE__COLUMN) {
    TAOS_CHECK_RETURN(tEncodeCStr(pCoder, pReq->qmsg));
  } else if (pReq->subType == TOPIC_SUB_TYPE__TABLE) {
    TAOS_CHECK_RETURN(tEncodeI64(pCoder, pReq->suid));
    TAOS_CHECK_RETURN(tEncodeCStr(pCoder, pReq->qmsg));
  }
  tEndEncode(pCoder);
  return 0;
}

int32_t tDecodeSMqRebVgReq(SDecoder *pCoder, SMqRebVgReq *pReq) {
  int32_t code = 0;
  int32_t lino;

  TAOS_CHECK_EXIT(tStartDecode(pCoder));

  TAOS_CHECK_EXIT(tDecodeI64(pCoder, &pReq->leftForVer));

  TAOS_CHECK_EXIT(tDecodeI32(pCoder, &pReq->vgId));
  TAOS_CHECK_EXIT(tDecodeI64(pCoder, &pReq->oldConsumerId));
  TAOS_CHECK_EXIT(tDecodeI64(pCoder, &pReq->newConsumerId));
  TAOS_CHECK_EXIT(tDecodeCStrTo(pCoder, pReq->subKey));
  TAOS_CHECK_EXIT(tDecodeI8(pCoder, &pReq->subType));
  TAOS_CHECK_EXIT(tDecodeI8(pCoder, &pReq->withMeta));

  if (pReq->subType == TOPIC_SUB_TYPE__COLUMN) {
    TAOS_CHECK_EXIT(tDecodeCStr(pCoder, &pReq->qmsg));
  } else if (pReq->subType == TOPIC_SUB_TYPE__TABLE) {
    TAOS_CHECK_EXIT(tDecodeI64(pCoder, &pReq->suid));
    if (!tDecodeIsEnd(pCoder)) {
      TAOS_CHECK_EXIT(tDecodeCStr(pCoder, &pReq->qmsg));
    }
  }

  tEndDecode(pCoder);
_exit:
  return code;
}

int32_t tEncodeDeleteRes(SEncoder *pCoder, const SDeleteRes *pRes) {
  int32_t nUid = taosArrayGetSize(pRes->uidList);
  int32_t code = 0;
  int32_t lino;

  TAOS_CHECK_EXIT(tEncodeU64(pCoder, pRes->suid));
  TAOS_CHECK_EXIT(tEncodeI32v(pCoder, nUid));
  for (int32_t iUid = 0; iUid < nUid; iUid++) {
    TAOS_CHECK_EXIT(tEncodeU64(pCoder, *(uint64_t *)taosArrayGet(pRes->uidList, iUid)));
  }
  TAOS_CHECK_EXIT(tEncodeI64(pCoder, pRes->skey));
  TAOS_CHECK_EXIT(tEncodeI64(pCoder, pRes->ekey));
  TAOS_CHECK_EXIT(tEncodeI64v(pCoder, pRes->affectedRows));

  TAOS_CHECK_EXIT(tEncodeCStr(pCoder, pRes->tableFName));
  TAOS_CHECK_EXIT(tEncodeCStr(pCoder, pRes->tsColName));
  TAOS_CHECK_EXIT(tEncodeI64(pCoder, pRes->ctimeMs));
  TAOS_CHECK_EXIT(tEncodeI8(pCoder, pRes->source));

_exit:
  return code;
}

int32_t tDecodeDeleteRes(SDecoder *pCoder, SDeleteRes *pRes) {
  int32_t  nUid;
  uint64_t uid;
  int32_t  code = 0;
  int32_t  lino;

  TAOS_CHECK_EXIT(tDecodeU64(pCoder, &pRes->suid));
  TAOS_CHECK_EXIT(tDecodeI32v(pCoder, &nUid));
  for (int32_t iUid = 0; iUid < nUid; iUid++) {
    TAOS_CHECK_EXIT(tDecodeU64(pCoder, &uid));
    if (pRes->uidList) {
      if (taosArrayPush(pRes->uidList, &uid) == NULL) {
        TAOS_CHECK_EXIT(terrno);
      }
    }
  }
  TAOS_CHECK_EXIT(tDecodeI64(pCoder, &pRes->skey));
  TAOS_CHECK_EXIT(tDecodeI64(pCoder, &pRes->ekey));
  TAOS_CHECK_EXIT(tDecodeI64v(pCoder, &pRes->affectedRows));

  TAOS_CHECK_EXIT(tDecodeCStrTo(pCoder, pRes->tableFName));
  TAOS_CHECK_EXIT(tDecodeCStrTo(pCoder, pRes->tsColName));

  pRes->ctimeMs = 0;
  if (!tDecodeIsEnd(pCoder)) {
    TAOS_CHECK_EXIT(tDecodeI64(pCoder, &pRes->ctimeMs));
  }
  if (!tDecodeIsEnd(pCoder)) {
    TAOS_CHECK_EXIT(tDecodeI8(pCoder, &pRes->source));
  }

_exit:
  return code;
}

int32_t tEncodeMqMetaRsp(SEncoder *pEncoder, const SMqMetaRsp *pRsp) {
  TAOS_CHECK_RETURN(tEncodeSTqOffsetVal(pEncoder, &pRsp->rspOffset));
  TAOS_CHECK_RETURN(tEncodeI16(pEncoder, pRsp->resMsgType));
  TAOS_CHECK_RETURN(tEncodeBinary(pEncoder, pRsp->metaRsp, pRsp->metaRspLen));
  return 0;
}

int32_t tDecodeMqMetaRsp(SDecoder *pDecoder, SMqMetaRsp *pRsp) {
  TAOS_CHECK_RETURN(tDecodeSTqOffsetVal(pDecoder, &pRsp->rspOffset));
  TAOS_CHECK_RETURN(tDecodeI16(pDecoder, &pRsp->resMsgType));
  TAOS_CHECK_RETURN(tDecodeBinaryAlloc(pDecoder, &pRsp->metaRsp, (uint64_t *)&pRsp->metaRspLen));
  return 0;
}

void tDeleteMqMetaRsp(SMqMetaRsp *pRsp) { taosMemoryFree(pRsp->metaRsp); }

int32_t tEncodeMqDataRspCommon(SEncoder *pEncoder, const SMqDataRsp *pRsp) {
  int32_t code = 0;
  int32_t lino;

  TAOS_CHECK_EXIT(tEncodeSTqOffsetVal(pEncoder, &pRsp->reqOffset));
  TAOS_CHECK_EXIT(tEncodeSTqOffsetVal(pEncoder, &pRsp->rspOffset));
  TAOS_CHECK_EXIT(tEncodeI32(pEncoder, pRsp->blockNum));
  if (pRsp->blockNum != 0) {
    TAOS_CHECK_EXIT(tEncodeI8(pEncoder, pRsp->withTbName));
    TAOS_CHECK_EXIT(tEncodeI8(pEncoder, pRsp->withSchema));

    for (int32_t i = 0; i < pRsp->blockNum; i++) {
      int32_t bLen = *(int32_t *)taosArrayGet(pRsp->blockDataLen, i);
      void   *data = taosArrayGetP(pRsp->blockData, i);
      TAOS_CHECK_EXIT(tEncodeBinary(pEncoder, (const uint8_t *)data, bLen));
      if (pRsp->withSchema) {
        SSchemaWrapper *pSW = (SSchemaWrapper *)taosArrayGetP(pRsp->blockSchema, i);
        TAOS_CHECK_EXIT(tEncodeSSchemaWrapper(pEncoder, pSW));
      }
      if (pRsp->withTbName) {
        char *tbName = (char *)taosArrayGetP(pRsp->blockTbName, i);
        TAOS_CHECK_EXIT(tEncodeCStr(pEncoder, tbName));
      }
    }
  }

_exit:
  return code;
}

int32_t tEncodeMqDataRsp(SEncoder *pEncoder, const SMqDataRsp *pRsp) {
  TAOS_CHECK_RETURN(tEncodeMqDataRspCommon(pEncoder, pRsp));
  TAOS_CHECK_RETURN(tEncodeI64(pEncoder, pRsp->sleepTime));

  return 0;
}

int32_t tDecodeMqDataRspCommon(SDecoder *pDecoder, SMqDataRsp *pRsp) {
  int32_t code = 0;
  int32_t lino;

  TAOS_CHECK_EXIT(tDecodeSTqOffsetVal(pDecoder, &pRsp->reqOffset));
  TAOS_CHECK_EXIT(tDecodeSTqOffsetVal(pDecoder, &pRsp->rspOffset));
  TAOS_CHECK_EXIT(tDecodeI32(pDecoder, &pRsp->blockNum));

  if (pRsp->blockNum != 0) {
    if ((pRsp->blockData = taosArrayInit(pRsp->blockNum, sizeof(void *))) == NULL) {
      TAOS_CHECK_EXIT(terrno);
    }
    if ((pRsp->blockDataLen = taosArrayInit(pRsp->blockNum, sizeof(int32_t))) == NULL) {
      TAOS_CHECK_EXIT(terrno);
    }
    TAOS_CHECK_EXIT(tDecodeI8(pDecoder, &pRsp->withTbName));
    TAOS_CHECK_EXIT(tDecodeI8(pDecoder, &pRsp->withSchema));
    if (pRsp->withTbName) {
      if ((pRsp->blockTbName = taosArrayInit(pRsp->blockNum, sizeof(void *))) == NULL) {
        TAOS_CHECK_EXIT(terrno);
      }
    }
    if (pRsp->withSchema) {
      if ((pRsp->blockSchema = taosArrayInit(pRsp->blockNum, sizeof(void *))) == NULL) {
        TAOS_CHECK_EXIT(terrno);
      }
    }

    for (int32_t i = 0; i < pRsp->blockNum; i++) {
      void    *data = NULL;
      uint32_t bLen = 0;
      TAOS_CHECK_EXIT(tDecodeBinary(pDecoder, (uint8_t **)&data, &bLen));
      if (taosArrayPush(pRsp->blockData, &data) == NULL) {
        TAOS_CHECK_EXIT(terrno);
      }
      pRsp->blockDataElementFree = false;

      int32_t len = bLen;
      if (taosArrayPush(pRsp->blockDataLen, &len) == NULL) {
        TAOS_CHECK_EXIT(terrno);
      }

      if (pRsp->withSchema) {
        SSchemaWrapper *pSW = (SSchemaWrapper *)taosMemoryCalloc(1, sizeof(SSchemaWrapper));
        if (pSW == NULL) {
          TAOS_CHECK_EXIT(terrno);
        }

        if ((code = tDecodeSSchemaWrapper(pDecoder, pSW))) {
          taosMemoryFree(pSW);
          goto _exit;
        }

        if (taosArrayPush(pRsp->blockSchema, &pSW) == NULL) {
          taosMemoryFree(pSW);
          TAOS_CHECK_EXIT(terrno);
        }
      }

      if (pRsp->withTbName) {
        char *tbName;
        TAOS_CHECK_EXIT(tDecodeCStrAlloc(pDecoder, &tbName));
        if (taosArrayPush(pRsp->blockTbName, &tbName) == NULL) {
          TAOS_CHECK_EXIT(terrno);
        }
      }
    }
  }

_exit:
  return code;
}

int32_t tDecodeMqDataRsp(SDecoder *pDecoder, SMqDataRsp *pRsp) {
  TAOS_CHECK_RETURN(tDecodeMqDataRspCommon(pDecoder, pRsp));
  if (!tDecodeIsEnd(pDecoder)) {
    TAOS_CHECK_RETURN(tDecodeI64(pDecoder, &pRsp->sleepTime));
  }

  return 0;
}

int32_t tDecodeMqRawDataRsp(SDecoder *pDecoder, SMqDataRsp *pRsp) {
  int32_t code = 0;
  int32_t lino;

  TAOS_CHECK_EXIT(tDecodeSTqOffsetVal(pDecoder, &pRsp->reqOffset));
  TAOS_CHECK_EXIT(tDecodeSTqOffsetVal(pDecoder, &pRsp->rspOffset));
  TAOS_CHECK_EXIT(tDecodeI32(pDecoder, &pRsp->blockNum));
_exit:
  return code;
}

static void tDeleteMqDataRspCommon(SMqDataRsp *pRsp) {
  taosArrayDestroy(pRsp->blockDataLen);
  pRsp->blockDataLen = NULL;
  if (pRsp->blockDataElementFree) {
    taosArrayDestroyP(pRsp->blockData, NULL);
  } else {
    taosArrayDestroy(pRsp->blockData);
  }
  pRsp->blockData = NULL;
  taosArrayDestroyP(pRsp->blockSchema, (FDelete)tDeleteSchemaWrapper);
  pRsp->blockSchema = NULL;
  taosArrayDestroyP(pRsp->blockTbName, NULL);
  pRsp->blockTbName = NULL;
  tOffsetDestroy(&pRsp->reqOffset);
  tOffsetDestroy(&pRsp->rspOffset);
  taosMemoryFreeClear(pRsp->data);
}

void tDeleteMqDataRsp(SMqDataRsp *rsp) { tDeleteMqDataRspCommon(rsp); }

int32_t tEncodeSTaosxRsp(SEncoder *pEncoder, const SMqDataRsp *pRsp) {
  int32_t code = 0;
  int32_t lino = 0;

  TAOS_CHECK_EXIT(tEncodeMqDataRspCommon(pEncoder, pRsp));
  TAOS_CHECK_EXIT(tEncodeI32(pEncoder, pRsp->createTableNum));
  if (pRsp->createTableNum) {
    for (int32_t i = 0; i < pRsp->createTableNum; i++) {
      void   *createTableReq = taosArrayGetP(pRsp->createTableReq, i);
      int32_t createTableLen = *(int32_t *)taosArrayGet(pRsp->createTableLen, i);
      TAOS_CHECK_EXIT(tEncodeBinary(pEncoder, createTableReq, createTableLen));
    }
  }

_exit:
  return code;
}

int32_t tDecodeSTaosxRsp(SDecoder *pDecoder, SMqDataRsp *pRsp) {
  int32_t code = 0;
  int32_t lino;

  TAOS_CHECK_EXIT(tDecodeMqDataRspCommon(pDecoder, pRsp));
  TAOS_CHECK_EXIT(tDecodeI32(pDecoder, &pRsp->createTableNum));
  if (pRsp->createTableNum) {
    if ((pRsp->createTableLen = taosArrayInit(pRsp->createTableNum, sizeof(int32_t))) == NULL) {
      TAOS_CHECK_EXIT(terrno);
    }
    if ((pRsp->createTableReq = taosArrayInit(pRsp->createTableNum, sizeof(void *))) == NULL) {
      TAOS_CHECK_EXIT(terrno);
    }
    for (int32_t i = 0; i < pRsp->createTableNum; i++) {
      void    *pCreate = NULL;
      uint64_t len = 0;
      TAOS_CHECK_EXIT(tDecodeBinaryAlloc(pDecoder, &pCreate, &len));
      int32_t l = (int32_t)len;
      if (taosArrayPush(pRsp->createTableLen, &l) == NULL) {
        TAOS_CHECK_EXIT(terrno);
      }
      if (taosArrayPush(pRsp->createTableReq, &pCreate) == NULL) {
        TAOS_CHECK_EXIT(terrno);
      }
    }
  }
_exit:
  return code;
}

void tDeleteSTaosxRsp(SMqDataRsp *pRsp) {
  tDeleteMqDataRspCommon(pRsp);

  taosArrayDestroy(pRsp->createTableLen);
  pRsp->createTableLen = NULL;
  taosArrayDestroyP(pRsp->createTableReq, NULL);
  pRsp->createTableReq = NULL;
}

void tDeleteMqRawDataRsp(SMqDataRsp *pRsp) {
  tOffsetDestroy(&pRsp->reqOffset);
  tOffsetDestroy(&pRsp->rspOffset);
  if (pRsp->rawData != NULL) {
    taosMemoryFree(POINTER_SHIFT(pRsp->rawData, -sizeof(SMqRspHead)));
  }
}

int32_t tEncodeSSingleDeleteReq(SEncoder *pEncoder, const SSingleDeleteReq *pReq) {
  TAOS_CHECK_RETURN(tEncodeCStr(pEncoder, pReq->tbname));
  TAOS_CHECK_RETURN(tEncodeI64(pEncoder, pReq->startTs));
  TAOS_CHECK_RETURN(tEncodeI64(pEncoder, pReq->endTs));
  return 0;
}

int32_t tDecodeSSingleDeleteReq(SDecoder *pDecoder, SSingleDeleteReq *pReq) {
  TAOS_CHECK_RETURN(tDecodeCStrTo(pDecoder, pReq->tbname));
  TAOS_CHECK_RETURN(tDecodeI64(pDecoder, &pReq->startTs));
  TAOS_CHECK_RETURN(tDecodeI64(pDecoder, &pReq->endTs));
  return 0;
}

int32_t tEncodeSBatchDeleteReq(SEncoder *pEncoder, const SBatchDeleteReq *pReq) {
  int32_t code = 0;
  int32_t lino;

  TAOS_CHECK_EXIT(tEncodeI64(pEncoder, pReq->suid));
  int32_t sz = taosArrayGetSize(pReq->deleteReqs);
  TAOS_CHECK_EXIT(tEncodeI32(pEncoder, sz));
  for (int32_t i = 0; i < sz; i++) {
    SSingleDeleteReq *pOneReq = taosArrayGet(pReq->deleteReqs, i);
    TAOS_CHECK_EXIT(tEncodeSSingleDeleteReq(pEncoder, pOneReq));
  }
  TAOS_CHECK_EXIT(tEncodeI64(pEncoder, pReq->ctimeMs));
  TAOS_CHECK_EXIT(tEncodeI8(pEncoder, pReq->level));
_exit:
  return code;
}

static int32_t tDecodeSBatchDeleteReqCommon(SDecoder *pDecoder, SBatchDeleteReq *pReq) {
  int32_t code = 0;
  int32_t lino;

  TAOS_CHECK_EXIT(tDecodeI64(pDecoder, &pReq->suid));
  int32_t sz;
  TAOS_CHECK_EXIT(tDecodeI32(pDecoder, &sz));
  pReq->deleteReqs = taosArrayInit(0, sizeof(SSingleDeleteReq));
  if (pReq->deleteReqs == NULL) {
    TAOS_CHECK_EXIT(terrno);
  }
  for (int32_t i = 0; i < sz; i++) {
    SSingleDeleteReq deleteReq;
    TAOS_CHECK_EXIT(tDecodeSSingleDeleteReq(pDecoder, &deleteReq));
    if (taosArrayPush(pReq->deleteReqs, &deleteReq) == NULL) {
      TAOS_CHECK_EXIT(terrno);
    }
  }
_exit:
  return code;
}

int32_t tDecodeSBatchDeleteReq(SDecoder *pDecoder, SBatchDeleteReq *pReq) {
  int32_t code = 0;
  int32_t lino;

  TAOS_CHECK_EXIT(tDecodeSBatchDeleteReqCommon(pDecoder, pReq));

  pReq->ctimeMs = 0;
  if (!tDecodeIsEnd(pDecoder)) {
    TAOS_CHECK_EXIT(tDecodeI64(pDecoder, &pReq->ctimeMs));
  }
  if (!tDecodeIsEnd(pDecoder)) {
    TAOS_CHECK_EXIT(tDecodeI8(pDecoder, &pReq->level));
  }

_exit:
  return code;
}

int32_t tDecodeSBatchDeleteReqSetCtime(SDecoder *pDecoder, SBatchDeleteReq *pReq, int64_t ctimeMs) {
  int32_t code = 0;
  int32_t lino;

  TAOS_CHECK_EXIT(tDecodeSBatchDeleteReqCommon(pDecoder, pReq));

  pReq->ctimeMs = 0;
  if (!tDecodeIsEnd(pDecoder)) {
    *(int64_t *)(pDecoder->data + pDecoder->pos) = ctimeMs;
    TAOS_CHECK_EXIT(tDecodeI64(pDecoder, &pReq->ctimeMs));
  }

_exit:
  return code;
}
int32_t transformRawSSubmitTbData(void *data, int64_t suid, int64_t uid, int32_t sver) {
  int32_t  code = 0;
  int32_t  lino = 0;
  SDecoder decoder = {0};
  tDecoderInit(&decoder, (uint8_t *)POINTER_SHIFT(data, INT_BYTES), *(uint32_t *)data);

  int32_t flags = 0;
  TAOS_CHECK_EXIT(tDecodeI32v(&decoder, &flags));
  flags |= TD_REQ_FROM_TAOX;
  flags &= ~SUBMIT_REQ_AUTO_CREATE_TABLE;

  SEncoder encoder = {0};
  tEncoderInit(&encoder, (uint8_t *)POINTER_SHIFT(data, INT_BYTES), *(uint32_t *)data);
  TAOS_CHECK_EXIT(tEncodeI32v(&encoder, flags));
  TAOS_CHECK_EXIT(tEncodeI64(&encoder, suid));
  TAOS_CHECK_EXIT(tEncodeI64(&encoder, uid));
  TAOS_CHECK_EXIT(tEncodeI32v(&encoder, sver));
_exit:
  return code;
}

static int32_t tPreCheckSubmitTbData(const SSubmitTbData *pSubmitData, int8_t *hasBlob) {
  int32_t code = 0;
  int32_t line = 0;
  if (tBlobSetSize(pSubmitData->pBlobSet) > 0) {
    *hasBlob = 1;
    return code;
  }
  return 0;
}
static int32_t tEncodeSSubmitTbData(SEncoder *pCoder, const SSubmitTbData *pSubmitTbData) {
  int32_t code = 0;
  int32_t lino;
  int8_t  hasBlob = 0;

  int32_t count = 0;
  TAOS_CHECK_EXIT(tPreCheckSubmitTbData(pSubmitTbData, &hasBlob));

  TAOS_CHECK_EXIT(tStartEncode(pCoder));

  int32_t flags = pSubmitTbData->flags | ((SUBMIT_REQUEST_VERSION) << 8);

  if (hasBlob) {
    flags |= SUBMIT_REQ_WITH_BLOB;
  }
  TAOS_CHECK_EXIT(tEncodeI32v(pCoder, flags));

  // auto create table
  if (pSubmitTbData->flags & SUBMIT_REQ_AUTO_CREATE_TABLE) {
    if (!(pSubmitTbData->pCreateTbReq)) {
      uError("auto create table but request is NULL");
      return TSDB_CODE_INVALID_MSG;
    }
    TAOS_CHECK_EXIT(tEncodeSVCreateTbReq(pCoder, pSubmitTbData->pCreateTbReq));
  }

  // submit data
  TAOS_CHECK_EXIT(tEncodeI64(pCoder, pSubmitTbData->suid));
  TAOS_CHECK_EXIT(tEncodeI64(pCoder, pSubmitTbData->uid));
  TAOS_CHECK_EXIT(tEncodeI32v(pCoder, pSubmitTbData->sver));

  if (pSubmitTbData->flags & SUBMIT_REQ_COLUMN_DATA_FORMAT) {
    uint64_t  nColData = TARRAY_SIZE(pSubmitTbData->aCol);
    SColData *aColData = (SColData *)TARRAY_DATA(pSubmitTbData->aCol);

    uTrace("encode %d row data", (int32_t)(nColData));
    TAOS_CHECK_EXIT(tEncodeU64v(pCoder, nColData));

    for (uint64_t i = 0; i < nColData; i++) {
      if (IS_STR_DATA_BLOB(aColData[i].type)) {
        count = aColData[i].numOfNull + aColData[i].numOfValue + aColData[i].numOfNone;
      }
      TAOS_CHECK_EXIT(tEncodeColData(SUBMIT_REQUEST_VERSION, pCoder, &aColData[i]));
    }

  } else {
    uTrace("encode %d row data", (int32_t)(TARRAY_SIZE(pSubmitTbData->aRowP)));
    TAOS_CHECK_EXIT(tEncodeU64v(pCoder, TARRAY_SIZE(pSubmitTbData->aRowP)));

    SRow **rows = (SRow **)TARRAY_DATA(pSubmitTbData->aRowP);
    for (int32_t iRow = 0; iRow < TARRAY_SIZE(pSubmitTbData->aRowP); ++iRow) {
      TAOS_CHECK_EXIT(tEncodeRow(pCoder, rows[iRow]));
    }
    count = TARRAY_SIZE(pSubmitTbData->aRowP);
  }
  TAOS_CHECK_EXIT(tEncodeI64(pCoder, pSubmitTbData->ctimeMs));

  if (hasBlob) {
    TAOS_CHECK_EXIT(tEncodeBlobSet(pCoder, pSubmitTbData->pBlobSet));
    if (tBlobSetSize(pSubmitTbData->pBlobSet) != count) {
      uError("blob set size %d not match row size %d", tBlobSetSize(pSubmitTbData->pBlobSet), count);
      return TSDB_CODE_INVALID_MSG;
    }
  }

  tEndEncode(pCoder);
_exit:
  return code;
}

static int32_t tDecodeSSubmitTbData(SDecoder *pCoder, SSubmitTbData *pSubmitTbData, void *rawData) {
  int32_t code = 0;
  int32_t lino;
  int32_t flags;
  uint8_t version;

  int8_t   hasBlob = 0;
  uint8_t *dataAfterCreate = NULL;
  uint8_t *dataStart = pCoder->data + pCoder->pos;
  uint32_t posAfterCreate = 0;

  TAOS_CHECK_EXIT(tStartDecode(pCoder));
  uint32_t pos = pCoder->pos;
  TAOS_CHECK_EXIT(tDecodeI32v(pCoder, &flags));
  uint32_t flagsLen = pCoder->pos - pos;

  if (flags & SUBMIT_REQ_WITH_BLOB) {
    hasBlob = 1;
  }
  pSubmitTbData->flags = flags & 0xff;
  version = (flags >> 8) & 0xff;

  if (pSubmitTbData->flags & SUBMIT_REQ_AUTO_CREATE_TABLE) {
    pSubmitTbData->pCreateTbReq = taosMemoryCalloc(1, sizeof(SVCreateTbReq));
    if (pSubmitTbData->pCreateTbReq == NULL) {
      TAOS_CHECK_EXIT(terrno);
    }

    TAOS_CHECK_EXIT(tDecodeSVCreateTbReq(pCoder, pSubmitTbData->pCreateTbReq));
    dataAfterCreate = pCoder->data + pCoder->pos;
    posAfterCreate = pCoder->pos;
  }

  // submit data
  TAOS_CHECK_EXIT(tDecodeI64(pCoder, &pSubmitTbData->suid));
  TAOS_CHECK_EXIT(tDecodeI64(pCoder, &pSubmitTbData->uid));
  TAOS_CHECK_EXIT(tDecodeI32v(pCoder, &pSubmitTbData->sver));

  if (pSubmitTbData->flags & SUBMIT_REQ_COLUMN_DATA_FORMAT) {
    uint64_t nColData = 0;

    TAOS_CHECK_EXIT(tDecodeU64v(pCoder, &nColData));

    pSubmitTbData->aCol = taosArrayInit(nColData, sizeof(SColData));
    if (pSubmitTbData->aCol == NULL) {
      TAOS_CHECK_EXIT(terrno);
    }

    for (int32_t i = 0; i < nColData; ++i) {
      TAOS_CHECK_EXIT(tDecodeColData(version, pCoder, taosArrayReserve(pSubmitTbData->aCol, 1), false));
    }
  } else {
    uint64_t nRow = 0;
    TAOS_CHECK_EXIT(tDecodeU64v(pCoder, &nRow));

    uTrace("decode %d row data", (int32_t)nRow);
    pSubmitTbData->aRowP = taosArrayInit(nRow, sizeof(SRow *));
    if (pSubmitTbData->aRowP == NULL) {
      TAOS_CHECK_EXIT(terrno);
    }

    for (int32_t iRow = 0; iRow < nRow; ++iRow) {
      SRow **ppRow = taosArrayReserve(pSubmitTbData->aRowP, 1);
      if (ppRow == NULL) {
        TAOS_CHECK_EXIT(terrno);
      }

      TAOS_CHECK_EXIT(tDecodeRow(pCoder, ppRow));
    }
    uTrace("decode row data size %d", (int32_t)(TARRAY_SIZE(pSubmitTbData->aRowP)));
  }

  pSubmitTbData->ctimeMs = 0;
  if (!tDecodeIsEnd(pCoder)) {
    TAOS_CHECK_EXIT(tDecodeI64(pCoder, &pSubmitTbData->ctimeMs));
  }

  if (!tDecodeIsEnd(pCoder) && hasBlob) {
    TAOS_CHECK_EXIT(tDecodeBlobSet(pCoder, &pSubmitTbData->pBlobSet));
  }

  if (rawData != NULL) {
    if (dataAfterCreate != NULL) {
      TAOS_MEMCPY(dataAfterCreate - INT_BYTES - flagsLen, dataStart, INT_BYTES + flagsLen);
      *(int32_t *)(dataAfterCreate - INT_BYTES - flagsLen) = pCoder->pos - posAfterCreate + flagsLen;
      *(void **)rawData = dataAfterCreate - INT_BYTES - flagsLen;
    } else {
      *(void **)rawData = dataStart;
    }
  }
  tEndDecode(pCoder);

_exit:
  return code;
}

int32_t tEncodeSubmitReq(SEncoder *pCoder, const SSubmitReq2 *pReq) {
  int32_t code = 0;
  int32_t lino;

  TAOS_CHECK_EXIT(tStartEncode(pCoder));
  TAOS_CHECK_EXIT(tEncodeU64v(pCoder, taosArrayGetSize(pReq->aSubmitTbData)));
  if (pReq->raw) {
    for (uint64_t i = 0; i < taosArrayGetSize(pReq->aSubmitTbData); i++) {
      void *data = taosArrayGetP(pReq->aSubmitTbData, i);
      if (pCoder->data != NULL) {
        TAOS_MEMCPY(pCoder->data + pCoder->pos, data, *(uint32_t *)data + INT_BYTES);
      }
      pCoder->pos += *(uint32_t *)data + INT_BYTES;
    }
  } else {
    for (uint64_t i = 0; i < taosArrayGetSize(pReq->aSubmitTbData); i++) {
      SSubmitTbData *pSubmitTbData = taosArrayGet(pReq->aSubmitTbData, i);
      if ((pSubmitTbData->flags & SUBMIT_REQ_AUTO_CREATE_TABLE) && pSubmitTbData->pCreateTbReq == NULL) {
        pSubmitTbData->flags &= ~SUBMIT_REQ_AUTO_CREATE_TABLE;
      }
      TAOS_CHECK_EXIT(tEncodeSSubmitTbData(pCoder, pSubmitTbData));
    }
  }

  tEndEncode(pCoder);
_exit:
  return code;
}

int32_t tDecodeSubmitReq(SDecoder *pCoder, SSubmitReq2 *pReq, SArray *rawList) {
  int32_t code = 0;

  memset(pReq, 0, sizeof(*pReq));

  // decode
  if (tStartDecode(pCoder) < 0) {
    code = TSDB_CODE_INVALID_MSG;
    goto _exit;
  }

  uint64_t nSubmitTbData;
  if (tDecodeU64v(pCoder, &nSubmitTbData) < 0) {
    code = TSDB_CODE_INVALID_MSG;
    goto _exit;
  }

  pReq->aSubmitTbData = taosArrayInit(nSubmitTbData, sizeof(SSubmitTbData));
  if (pReq->aSubmitTbData == NULL) {
    code = terrno;
    goto _exit;
  }

  for (uint64_t i = 0; i < nSubmitTbData; i++) {
    SSubmitTbData *data = taosArrayReserve(pReq->aSubmitTbData, 1);
    if (tDecodeSSubmitTbData(pCoder, data, rawList != NULL ? taosArrayReserve(rawList, 1) : NULL) < 0) {
      code = TSDB_CODE_INVALID_MSG;
      goto _exit;
    }
  }

  tEndDecode(pCoder);

_exit:
  return code;
}

void tDestroySubmitTbData(SSubmitTbData *pTbData, int32_t flag) {
  if (NULL == pTbData) {
    return;
  }

  if (flag == TSDB_MSG_FLG_ENCODE || flag == TSDB_MSG_FLG_CMPT) {
    if (pTbData->pCreateTbReq) {
      if (flag == TSDB_MSG_FLG_ENCODE) {
        tdDestroySVCreateTbReq(pTbData->pCreateTbReq);
      } else {
        tDestroySVCreateTbReq(pTbData->pCreateTbReq, TSDB_MSG_FLG_DECODE);
      }
      taosMemoryFreeClear(pTbData->pCreateTbReq);
    }

    if (pTbData->flags & SUBMIT_REQ_COLUMN_DATA_FORMAT) {
      if (pTbData->aCol) {
        int32_t   nColData = TARRAY_SIZE(pTbData->aCol);
        SColData *aColData = (SColData *)TARRAY_DATA(pTbData->aCol);

        for (int32_t i = 0; i < nColData; ++i) {
          tColDataDestroy(&aColData[i]);
        }
        taosArrayDestroy(pTbData->aCol);
        pTbData->aCol = NULL;
      }
    } else if (pTbData->aRowP) {
      int32_t nRow = TARRAY_SIZE(pTbData->aRowP);
      SRow  **rows = (SRow **)TARRAY_DATA(pTbData->aRowP);

      for (int32_t i = 0; i < nRow; ++i) {
        tRowDestroy(rows[i]);
        rows[i] = NULL;
      }
      taosArrayDestroy(pTbData->aRowP);
    }
  } else if (flag == TSDB_MSG_FLG_DECODE) {
    if (pTbData->pCreateTbReq) {
      tDestroySVSubmitCreateTbReq(pTbData->pCreateTbReq, TSDB_MSG_FLG_DECODE);
      taosMemoryFreeClear(pTbData->pCreateTbReq);
    }

    if (pTbData->flags & SUBMIT_REQ_COLUMN_DATA_FORMAT) {
      taosArrayDestroy(pTbData->aCol);
      pTbData->aCol = NULL;
    } else {
      taosArrayDestroy(pTbData->aRowP);
      pTbData->aRowP = NULL;
    }
  }

  if (pTbData->pBlobSet) {
    tBlobSetDestroy(pTbData->pBlobSet);
    pTbData->pBlobSet = NULL;
  }
  pTbData->aRowP = NULL;
}

void tDestroySubmitReq(SSubmitReq2 *pReq, int32_t flag) {
  if (pReq->aSubmitTbData == NULL) return;

  if (!pReq->raw) {
    int32_t        nSubmitTbData = TARRAY_SIZE(pReq->aSubmitTbData);
    SSubmitTbData *aSubmitTbData = (SSubmitTbData *)TARRAY_DATA(pReq->aSubmitTbData);

    for (int32_t i = 0; i < nSubmitTbData; i++) {
      tDestroySubmitTbData(&aSubmitTbData[i], flag);
    }
  }

  taosArrayDestroy(pReq->aSubmitTbData);
  pReq->aSubmitTbData = NULL;

  if (pReq->aSubmitBlobData != NULL) {
    int32_t nSubmitBlobData = TARRAY_SIZE(pReq->aSubmitBlobData);
    for (int32_t i = 0; i < nSubmitBlobData; i++) {
      SBlobSet *pBlobData = taosArrayGetP(pReq->aSubmitBlobData, i);
      tBlobSetDestroy(pBlobData);
    }
    taosArrayDestroy(pReq->aSubmitBlobData);
    pReq->aSubmitBlobData = NULL;
  }
}

int32_t tEncodeSSubmitRsp2(SEncoder *pCoder, const SSubmitRsp2 *pRsp) {
  int32_t code = 0;
  int32_t lino;

  TAOS_CHECK_EXIT(tStartEncode(pCoder));

  TAOS_CHECK_EXIT(tEncodeI32v(pCoder, pRsp->affectedRows));

  TAOS_CHECK_EXIT(tEncodeU64v(pCoder, taosArrayGetSize(pRsp->aCreateTbRsp)));
  for (int32_t i = 0; i < taosArrayGetSize(pRsp->aCreateTbRsp); ++i) {
    TAOS_CHECK_EXIT(tEncodeSVCreateTbRsp(pCoder, taosArrayGet(pRsp->aCreateTbRsp, i)));
  }

  tEndEncode(pCoder);
_exit:
  return code;
}

int32_t tDecodeSSubmitRsp2(SDecoder *pCoder, SSubmitRsp2 *pRsp) {
  int32_t code = 0;

  memset(pRsp, 0, sizeof(SSubmitRsp2));

  // decode
  if (tStartDecode(pCoder) < 0) {
    code = TSDB_CODE_INVALID_MSG;
    goto _exit;
  }

  if (tDecodeI32v(pCoder, &pRsp->affectedRows) < 0) {
    code = TSDB_CODE_INVALID_MSG;
    goto _exit;
  }

  uint64_t nCreateTbRsp;
  if (tDecodeU64v(pCoder, &nCreateTbRsp) < 0) {
    code = TSDB_CODE_INVALID_MSG;
    goto _exit;
  }

  if (nCreateTbRsp) {
    pRsp->aCreateTbRsp = taosArrayInit(nCreateTbRsp, sizeof(SVCreateTbRsp));
    if (pRsp->aCreateTbRsp == NULL) {
      code = terrno;
      goto _exit;
    }

    for (int32_t i = 0; i < nCreateTbRsp; ++i) {
      SVCreateTbRsp *pCreateTbRsp = taosArrayReserve(pRsp->aCreateTbRsp, 1);
      if (tDecodeSVCreateTbRsp(pCoder, pCreateTbRsp) < 0) {
        code = TSDB_CODE_INVALID_MSG;
        goto _exit;
      }
    }
  }

  tEndDecode(pCoder);

_exit:
  if (code) {
    if (pRsp->aCreateTbRsp) {
      taosArrayDestroyEx(pRsp->aCreateTbRsp, NULL /* todo */);
    }
  }
  return code;
}

void tDestroySSubmitRsp2(SSubmitRsp2 *pRsp, int32_t flag) {
  if (NULL == pRsp) {
    return;
  }

  if (flag & TSDB_MSG_FLG_ENCODE) {
    if (pRsp->aCreateTbRsp) {
      int32_t        nCreateTbRsp = TARRAY_SIZE(pRsp->aCreateTbRsp);
      SVCreateTbRsp *aCreateTbRsp = TARRAY_DATA(pRsp->aCreateTbRsp);
      for (int32_t i = 0; i < nCreateTbRsp; ++i) {
        if (aCreateTbRsp[i].pMeta) {
          taosMemoryFree(aCreateTbRsp[i].pMeta->pSchemas);
          taosMemoryFree(aCreateTbRsp[i].pMeta->pSchemaExt);
          taosMemoryFree(aCreateTbRsp[i].pMeta->pColRefs);
          taosMemoryFree(aCreateTbRsp[i].pMeta);
        }
      }
      taosArrayDestroy(pRsp->aCreateTbRsp);
    }
  } else if (flag & TSDB_MSG_FLG_DECODE) {
    if (pRsp->aCreateTbRsp) {
      int32_t        nCreateTbRsp = TARRAY_SIZE(pRsp->aCreateTbRsp);
      SVCreateTbRsp *aCreateTbRsp = TARRAY_DATA(pRsp->aCreateTbRsp);
      for (int32_t i = 0; i < nCreateTbRsp; ++i) {
        if (aCreateTbRsp[i].pMeta) {
          taosMemoryFreeClear(aCreateTbRsp[i].pMeta->pSchemas);
          taosMemoryFreeClear(aCreateTbRsp[i].pMeta->pSchemaExt);
          taosMemoryFreeClear(aCreateTbRsp[i].pMeta->pColRefs);
          taosMemoryFreeClear(aCreateTbRsp[i].pMeta);
        }
      }
      taosArrayDestroy(pRsp->aCreateTbRsp);
    }
  }
}

int32_t tEncodeMqSubTopicEp(void **buf, const SMqSubTopicEp *pTopicEp) {
  int32_t tlen = 0;
  tlen += taosEncodeString(buf, pTopicEp->topic);
  tlen += taosEncodeString(buf, pTopicEp->db);
  int32_t sz = taosArrayGetSize(pTopicEp->vgs);
  tlen += taosEncodeFixedI32(buf, sz);
  for (int32_t i = 0; i < sz; i++) {
    SMqSubVgEp *pVgEp = (SMqSubVgEp *)taosArrayGet(pTopicEp->vgs, i);
    tlen += tEncodeSMqSubVgEp(buf, pVgEp);
  }
  tlen += taosEncodeSSchemaWrapper(buf, &pTopicEp->schema);
  return tlen;
}

void *tDecodeMqSubTopicEp(void *buf, SMqSubTopicEp *pTopicEp) {
  buf = taosDecodeStringTo(buf, pTopicEp->topic);
  buf = taosDecodeStringTo(buf, pTopicEp->db);
  int32_t sz;
  buf = taosDecodeFixedI32(buf, &sz);
  pTopicEp->vgs = taosArrayInit(sz, sizeof(SMqSubVgEp));
  if (pTopicEp->vgs == NULL) {
    return NULL;
  }
  for (int32_t i = 0; i < sz; i++) {
    SMqSubVgEp vgEp;
    buf = tDecodeSMqSubVgEp(buf, &vgEp);
    if (taosArrayPush(pTopicEp->vgs, &vgEp) == NULL) {
      taosArrayDestroy(pTopicEp->vgs);
      pTopicEp->vgs = NULL;
      return NULL;
    }
  }
  buf = taosDecodeSSchemaWrapper(buf, &pTopicEp->schema);
  return buf;
}

void tDeleteMqSubTopicEp(SMqSubTopicEp *pSubTopicEp) {
  taosMemoryFreeClear(pSubTopicEp->schema.pSchema);
  pSubTopicEp->schema.nCols = 0;
  taosArrayDestroy(pSubTopicEp->vgs);
}

int32_t tSerializeSCMCreateViewReq(void *buf, int32_t bufLen, const SCMCreateViewReq *pReq) {
  SEncoder encoder = {0};
  int32_t  code = 0;
  int32_t  lino;
  int32_t  tlen;
  tEncoderInit(&encoder, buf, bufLen);

  TAOS_CHECK_EXIT(tStartEncode(&encoder));
  TAOS_CHECK_EXIT(tEncodeCStr(&encoder, pReq->fullname));
  TAOS_CHECK_EXIT(tEncodeCStr(&encoder, pReq->name));
  TAOS_CHECK_EXIT(tEncodeCStr(&encoder, pReq->dbFName));
  TAOS_CHECK_EXIT(tEncodeCStr(&encoder, pReq->querySql));
  TAOS_CHECK_EXIT(tEncodeCStr(&encoder, pReq->sql));
  TAOS_CHECK_EXIT(tEncodeI8(&encoder, pReq->orReplace));
  TAOS_CHECK_EXIT(tEncodeI8(&encoder, pReq->precision));
  TAOS_CHECK_EXIT(tEncodeI32(&encoder, pReq->numOfCols));
  for (int32_t i = 0; i < pReq->numOfCols; ++i) {
    SSchema *pSchema = &pReq->pSchema[i];
    TAOS_CHECK_EXIT(tEncodeSSchema(&encoder, pSchema));
  }

  tEndEncode(&encoder);

_exit:
  if (code) {
    tlen = code;
  } else {
    tlen = encoder.pos;
  }
  tEncoderClear(&encoder);
  return tlen;
}

int32_t tDeserializeSCMCreateViewReq(void *buf, int32_t bufLen, SCMCreateViewReq *pReq) {
  SDecoder decoder = {0};
  int32_t  code = 0;
  int32_t  lino;

  tDecoderInit(&decoder, buf, bufLen);

  TAOS_CHECK_EXIT(tStartDecode(&decoder));
  TAOS_CHECK_EXIT(tDecodeCStrTo(&decoder, pReq->fullname));
  TAOS_CHECK_EXIT(tDecodeCStrTo(&decoder, pReq->name));
  TAOS_CHECK_EXIT(tDecodeCStrTo(&decoder, pReq->dbFName));
  TAOS_CHECK_EXIT(tDecodeCStrAlloc(&decoder, &pReq->querySql));
  TAOS_CHECK_EXIT(tDecodeCStrAlloc(&decoder, &pReq->sql));
  TAOS_CHECK_EXIT(tDecodeI8(&decoder, &pReq->orReplace));
  TAOS_CHECK_EXIT(tDecodeI8(&decoder, &pReq->precision));
  TAOS_CHECK_EXIT(tDecodeI32(&decoder, &pReq->numOfCols));

  if (pReq->numOfCols > 0) {
    pReq->pSchema = taosMemoryCalloc(pReq->numOfCols, sizeof(SSchema));
    if (pReq->pSchema == NULL) {
      TAOS_CHECK_EXIT(terrno);
    }

    for (int32_t i = 0; i < pReq->numOfCols; ++i) {
      SSchema *pSchema = pReq->pSchema + i;
      TAOS_CHECK_EXIT(tDecodeSSchema(&decoder, pSchema));
    }
  }

  tEndDecode(&decoder);

_exit:
  tDecoderClear(&decoder);
  return code;
}

void tFreeSCMCreateViewReq(SCMCreateViewReq *pReq) {
  if (NULL == pReq) {
    return;
  }

  taosMemoryFreeClear(pReq->querySql);
  taosMemoryFreeClear(pReq->sql);
  taosMemoryFreeClear(pReq->pSchema);
}

int32_t tSerializeSCMDropViewReq(void *buf, int32_t bufLen, const SCMDropViewReq *pReq) {
  SEncoder encoder = {0};
  int32_t  code = 0;
  int32_t  lino;
  int32_t  tlen;
  tEncoderInit(&encoder, buf, bufLen);

  TAOS_CHECK_EXIT(tStartEncode(&encoder));
  TAOS_CHECK_EXIT(tEncodeCStr(&encoder, pReq->fullname));
  TAOS_CHECK_EXIT(tEncodeCStr(&encoder, pReq->name));
  TAOS_CHECK_EXIT(tEncodeCStr(&encoder, pReq->dbFName));
  TAOS_CHECK_EXIT(tEncodeCStr(&encoder, pReq->sql));
  TAOS_CHECK_EXIT(tEncodeI8(&encoder, pReq->igNotExists));

  tEndEncode(&encoder);

_exit:
  if (code) {
    tlen = code;
  } else {
    tlen = encoder.pos;
  }
  tEncoderClear(&encoder);
  return tlen;
}

int32_t tDeserializeSCMDropViewReq(void *buf, int32_t bufLen, SCMDropViewReq *pReq) {
  SDecoder decoder = {0};
  int32_t  code = 0;
  int32_t  lino;

  tDecoderInit(&decoder, buf, bufLen);

  TAOS_CHECK_EXIT(tStartDecode(&decoder));
  TAOS_CHECK_EXIT(tDecodeCStrTo(&decoder, pReq->fullname));
  TAOS_CHECK_EXIT(tDecodeCStrTo(&decoder, pReq->name));
  TAOS_CHECK_EXIT(tDecodeCStrTo(&decoder, pReq->dbFName));
  TAOS_CHECK_EXIT(tDecodeCStrAlloc(&decoder, &pReq->sql));
  TAOS_CHECK_EXIT(tDecodeI8(&decoder, &pReq->igNotExists));

  tEndDecode(&decoder);

_exit:
  tDecoderClear(&decoder);
  return code;
}
void tFreeSCMDropViewReq(SCMDropViewReq *pReq) {
  if (NULL == pReq) {
    return;
  }

  taosMemoryFree(pReq->sql);
}

int32_t tSerializeSViewMetaReq(void *buf, int32_t bufLen, const SViewMetaReq *pReq) {
  SEncoder encoder = {0};
  int32_t  code = 0;
  int32_t  lino;
  int32_t  tlen;
  tEncoderInit(&encoder, buf, bufLen);

  TAOS_CHECK_EXIT(tStartEncode(&encoder));
  TAOS_CHECK_EXIT(tEncodeCStr(&encoder, pReq->fullname));

  tEndEncode(&encoder);

_exit:
  if (code) {
    tlen = code;
  } else {
    tlen = encoder.pos;
  }
  tEncoderClear(&encoder);
  return tlen;
}

int32_t tDeserializeSViewMetaReq(void *buf, int32_t bufLen, SViewMetaReq *pReq) {
  SDecoder decoder = {0};
  int32_t  code = 0;
  int32_t  lino;

  tDecoderInit(&decoder, buf, bufLen);

  TAOS_CHECK_EXIT(tStartDecode(&decoder));
  TAOS_CHECK_EXIT(tDecodeCStrTo(&decoder, pReq->fullname));

  tEndDecode(&decoder);

_exit:
  tDecoderClear(&decoder);
  return code;
}

static int32_t tEncodeSViewMetaRsp(SEncoder *pEncoder, const SViewMetaRsp *pRsp) {
  int32_t code = 0;
  int32_t lino;

  TAOS_CHECK_EXIT(tEncodeCStr(pEncoder, pRsp->name));
  TAOS_CHECK_EXIT(tEncodeCStr(pEncoder, pRsp->dbFName));
  TAOS_CHECK_EXIT(tEncodeCStr(pEncoder, pRsp->user));
  TAOS_CHECK_EXIT(tEncodeU64(pEncoder, pRsp->dbId));
  TAOS_CHECK_EXIT(tEncodeU64(pEncoder, pRsp->viewId));
  TAOS_CHECK_EXIT(tEncodeCStr(pEncoder, pRsp->querySql));
  TAOS_CHECK_EXIT(tEncodeI8(pEncoder, pRsp->precision));
  TAOS_CHECK_EXIT(tEncodeI8(pEncoder, pRsp->type));
  TAOS_CHECK_EXIT(tEncodeI32(pEncoder, pRsp->version));
  TAOS_CHECK_EXIT(tEncodeI32(pEncoder, pRsp->numOfCols));
  for (int32_t i = 0; i < pRsp->numOfCols; ++i) {
    SSchema *pSchema = &pRsp->pSchema[i];
    TAOS_CHECK_EXIT(tEncodeSSchema(pEncoder, pSchema));
  }

_exit:
  return code;
}

int32_t tSerializeSViewMetaRsp(void *buf, int32_t bufLen, const SViewMetaRsp *pRsp) {
  SEncoder encoder = {0};
  int32_t  code = 0;
  int32_t  lino;
  int32_t  tlen;
  tEncoderInit(&encoder, buf, bufLen);

  TAOS_CHECK_EXIT(tStartEncode(&encoder));
  TAOS_CHECK_EXIT(tEncodeSViewMetaRsp(&encoder, pRsp));

  tEndEncode(&encoder);

_exit:
  if (code) {
    tlen = code;
  } else {
    tlen = encoder.pos;
  }
  tEncoderClear(&encoder);
  return tlen;
}

static int32_t tDecodeSViewMetaRsp(SDecoder *pDecoder, SViewMetaRsp *pRsp) {
  int32_t code = 0;
  int32_t lino;

  TAOS_CHECK_EXIT(tDecodeCStrTo(pDecoder, pRsp->name));
  TAOS_CHECK_EXIT(tDecodeCStrTo(pDecoder, pRsp->dbFName));
  TAOS_CHECK_EXIT(tDecodeCStrAlloc(pDecoder, &pRsp->user));
  TAOS_CHECK_EXIT(tDecodeU64(pDecoder, &pRsp->dbId));
  TAOS_CHECK_EXIT(tDecodeU64(pDecoder, &pRsp->viewId));
  TAOS_CHECK_EXIT(tDecodeCStrAlloc(pDecoder, &pRsp->querySql));
  TAOS_CHECK_EXIT(tDecodeI8(pDecoder, &pRsp->precision));
  TAOS_CHECK_EXIT(tDecodeI8(pDecoder, &pRsp->type));
  TAOS_CHECK_EXIT(tDecodeI32(pDecoder, &pRsp->version));
  TAOS_CHECK_EXIT(tDecodeI32(pDecoder, &pRsp->numOfCols));
  if (pRsp->numOfCols > 0) {
    pRsp->pSchema = taosMemoryCalloc(pRsp->numOfCols, sizeof(SSchema));
    if (pRsp->pSchema == NULL) {
      TAOS_CHECK_EXIT(terrno);
    }

    for (int32_t i = 0; i < pRsp->numOfCols; ++i) {
      SSchema *pSchema = pRsp->pSchema + i;
      TAOS_CHECK_EXIT(tDecodeSSchema(pDecoder, pSchema));
    }
  }

_exit:
  return code;
}

int32_t tDeserializeSViewMetaRsp(void *buf, int32_t bufLen, SViewMetaRsp *pRsp) {
  SDecoder decoder = {0};
  int32_t  code = 0;
  int32_t  lino;

  tDecoderInit(&decoder, buf, bufLen);

  TAOS_CHECK_EXIT(tStartDecode(&decoder));
  TAOS_CHECK_EXIT(tDecodeSViewMetaRsp(&decoder, pRsp));

  tEndDecode(&decoder);

_exit:
  tDecoderClear(&decoder);
  return code;
}

void tFreeSViewMetaRsp(SViewMetaRsp *pRsp) {
  if (NULL == pRsp) {
    return;
  }

  taosMemoryFree(pRsp->user);
  taosMemoryFree(pRsp->querySql);
  taosMemoryFree(pRsp->pSchema);
}

int32_t tSerializeSViewHbRsp(void *buf, int32_t bufLen, SViewHbRsp *pRsp) {
  SEncoder encoder = {0};
  int32_t  code = 0;
  int32_t  lino;
  int32_t  tlen;
  tEncoderInit(&encoder, buf, bufLen);

  TAOS_CHECK_EXIT(tStartEncode(&encoder));

  int32_t numOfMeta = taosArrayGetSize(pRsp->pViewRsp);
  TAOS_CHECK_EXIT(tEncodeI32(&encoder, numOfMeta));
  for (int32_t i = 0; i < numOfMeta; ++i) {
    SViewMetaRsp *pMetaRsp = taosArrayGetP(pRsp->pViewRsp, i);
    TAOS_CHECK_EXIT(tEncodeSViewMetaRsp(&encoder, pMetaRsp));
  }

  tEndEncode(&encoder);

_exit:
  if (code) {
    tlen = code;
  } else {
    tlen = encoder.pos;
  }
  tEncoderClear(&encoder);
  return tlen;
}

int32_t tDeserializeSViewHbRsp(void *buf, int32_t bufLen, SViewHbRsp *pRsp) {
  SDecoder decoder = {0};
  int32_t  code = 0;
  int32_t  lino;

  tDecoderInit(&decoder, buf, bufLen);

  TAOS_CHECK_EXIT(tStartDecode(&decoder));

  int32_t numOfMeta = 0;
  TAOS_CHECK_EXIT(tDecodeI32(&decoder, &numOfMeta));
  pRsp->pViewRsp = taosArrayInit(numOfMeta, POINTER_BYTES);
  if (pRsp->pViewRsp == NULL) {
    TAOS_CHECK_EXIT(terrno);
  }

  for (int32_t i = 0; i < numOfMeta; ++i) {
    SViewMetaRsp *metaRsp = taosMemoryCalloc(1, sizeof(SViewMetaRsp));
    if (NULL == metaRsp) {
      TAOS_CHECK_EXIT(terrno);
    }
    TAOS_CHECK_EXIT(tDecodeSViewMetaRsp(&decoder, metaRsp));
    if (taosArrayPush(pRsp->pViewRsp, &metaRsp) == NULL) {
      TAOS_CHECK_EXIT(terrno);
    }
  }

  tEndDecode(&decoder);

_exit:
  tDecoderClear(&decoder);
  return code;
}

void tFreeSViewHbRsp(SViewHbRsp *pRsp) {
  int32_t numOfMeta = taosArrayGetSize(pRsp->pViewRsp);
  for (int32_t i = 0; i < numOfMeta; ++i) {
    SViewMetaRsp *pMetaRsp = taosArrayGetP(pRsp->pViewRsp, i);
    tFreeSViewMetaRsp(pMetaRsp);
    taosMemoryFree(pMetaRsp);
  }

  taosArrayDestroy(pRsp->pViewRsp);
}

void setDefaultOptionsForField(SFieldWithOptions *field) {
  setColEncode(&field->compress, getDefaultEncode(field->type));
  setColCompress(&field->compress, getDefaultCompress(field->type));
  setColLevel(&field->compress, getDefaultLevel(field->type));
}

void setFieldWithOptions(SFieldWithOptions *fieldWithOptions, SField *field) {
  fieldWithOptions->bytes = field->bytes;
  fieldWithOptions->flags = field->flags;
  fieldWithOptions->type = field->type;
  tstrncpy(fieldWithOptions->name, field->name, TSDB_COL_NAME_LEN);
}
int32_t tSerializeTableTSMAInfoReq(void *buf, int32_t bufLen, const STableTSMAInfoReq *pReq) {
  SEncoder encoder = {0};
  int32_t  code = 0;
  int32_t  lino;
  int32_t  tlen;
  tEncoderInit(&encoder, buf, bufLen);

  TAOS_CHECK_EXIT(tStartEncode(&encoder));
  TAOS_CHECK_EXIT(tEncodeCStr(&encoder, pReq->name));
  TAOS_CHECK_EXIT(tEncodeI8(&encoder, pReq->fetchingWithTsmaName));

  tEndEncode(&encoder);

_exit:
  if (code) {
    tlen = code;
  } else {
    tlen = encoder.pos;
  }
  tEncoderClear(&encoder);
  return tlen;
}

int32_t tDeserializeTableTSMAInfoReq(void *buf, int32_t bufLen, STableTSMAInfoReq *pReq) {
  SDecoder decoder = {0};
  int32_t  code = 0;
  int32_t  lino;

  tDecoderInit(&decoder, buf, bufLen);

  TAOS_CHECK_EXIT(tStartDecode(&decoder));
  TAOS_CHECK_EXIT(tDecodeCStrTo(&decoder, pReq->name));
  TAOS_CHECK_EXIT(tDecodeI8(&decoder, (uint8_t *)&pReq->fetchingWithTsmaName));

  tEndDecode(&decoder);

_exit:
  tDecoderClear(&decoder);
  return code;
}

static int32_t tEncodeTableTSMAInfo(SEncoder *pEncoder, const STableTSMAInfo *pTsmaInfo) {
  int32_t code = 0;
  int32_t lino;

  TAOS_CHECK_EXIT(tEncodeCStr(pEncoder, pTsmaInfo->name));
  TAOS_CHECK_EXIT(tEncodeU64(pEncoder, pTsmaInfo->tsmaId));
  TAOS_CHECK_EXIT(tEncodeCStr(pEncoder, pTsmaInfo->tb));
  TAOS_CHECK_EXIT(tEncodeCStr(pEncoder, pTsmaInfo->dbFName));
  TAOS_CHECK_EXIT(tEncodeU64(pEncoder, pTsmaInfo->suid));
  TAOS_CHECK_EXIT(tEncodeU64(pEncoder, pTsmaInfo->destTbUid));
  TAOS_CHECK_EXIT(tEncodeU64(pEncoder, pTsmaInfo->dbId));
  TAOS_CHECK_EXIT(tEncodeI32(pEncoder, pTsmaInfo->version));
  TAOS_CHECK_EXIT(tEncodeCStr(pEncoder, pTsmaInfo->targetTb));
  TAOS_CHECK_EXIT(tEncodeCStr(pEncoder, pTsmaInfo->targetDbFName));
  TAOS_CHECK_EXIT(tEncodeI64(pEncoder, pTsmaInfo->interval));
  TAOS_CHECK_EXIT(tEncodeI8(pEncoder, pTsmaInfo->unit));

  int32_t size = pTsmaInfo->pFuncs ? pTsmaInfo->pFuncs->size : 0;
  TAOS_CHECK_EXIT(tEncodeI32(pEncoder, size));
  for (int32_t i = 0; i < size; ++i) {
    STableTSMAFuncInfo *pFuncInfo = taosArrayGet(pTsmaInfo->pFuncs, i);
    TAOS_CHECK_EXIT(tEncodeI32(pEncoder, pFuncInfo->funcId));
    TAOS_CHECK_EXIT(tEncodeI16(pEncoder, pFuncInfo->colId));
  }

  size = pTsmaInfo->pTags ? pTsmaInfo->pTags->size : 0;
  TAOS_CHECK_EXIT(tEncodeI32(pEncoder, size));
  for (int32_t i = 0; i < size; ++i) {
    const SSchema *pSchema = taosArrayGet(pTsmaInfo->pTags, i);
    TAOS_CHECK_EXIT(tEncodeSSchema(pEncoder, pSchema));
  }
  size = pTsmaInfo->pUsedCols ? pTsmaInfo->pUsedCols->size : 0;
  TAOS_CHECK_EXIT(tEncodeI32(pEncoder, size));
  for (int32_t i = 0; i < size; ++i) {
    const SSchema *pSchema = taosArrayGet(pTsmaInfo->pUsedCols, i);
    TAOS_CHECK_EXIT(tEncodeSSchema(pEncoder, pSchema));
  }

  TAOS_CHECK_EXIT(tEncodeCStr(pEncoder, pTsmaInfo->ast));
  TAOS_CHECK_EXIT(tEncodeI64(pEncoder, pTsmaInfo->streamUid));
  TAOS_CHECK_EXIT(tEncodeI64(pEncoder, pTsmaInfo->reqTs));
  TAOS_CHECK_EXIT(tEncodeI64(pEncoder, pTsmaInfo->rspTs));
  TAOS_CHECK_EXIT(tEncodeI64(pEncoder, pTsmaInfo->delayDuration));
  TAOS_CHECK_EXIT(tEncodeI8(pEncoder, pTsmaInfo->fillHistoryFinished));
  size = pTsmaInfo->streamAddr ? 1 : 0;
  TAOS_CHECK_EXIT(tEncodeI32(pEncoder, size));
  if (pTsmaInfo->streamAddr) {
    TAOS_CHECK_EXIT(tEncodeSStreamTaskAddr(pEncoder, pTsmaInfo->streamAddr));
  }

_exit:
  return code;
}

static int32_t tDecodeTableTSMAInfo(SDecoder *pDecoder, STableTSMAInfo *pTsmaInfo) {
  int32_t code = 0;
  int32_t lino;

  TAOS_CHECK_EXIT(tDecodeCStrTo(pDecoder, pTsmaInfo->name));
  TAOS_CHECK_EXIT(tDecodeU64(pDecoder, &pTsmaInfo->tsmaId));
  TAOS_CHECK_EXIT(tDecodeCStrTo(pDecoder, pTsmaInfo->tb));
  TAOS_CHECK_EXIT(tDecodeCStrTo(pDecoder, pTsmaInfo->dbFName));
  TAOS_CHECK_EXIT(tDecodeU64(pDecoder, &pTsmaInfo->suid));
  TAOS_CHECK_EXIT(tDecodeU64(pDecoder, &pTsmaInfo->destTbUid));
  TAOS_CHECK_EXIT(tDecodeU64(pDecoder, &pTsmaInfo->dbId));
  TAOS_CHECK_EXIT(tDecodeI32(pDecoder, &pTsmaInfo->version));
  TAOS_CHECK_EXIT(tDecodeCStrTo(pDecoder, pTsmaInfo->targetTb));
  TAOS_CHECK_EXIT(tDecodeCStrTo(pDecoder, pTsmaInfo->targetDbFName));
  TAOS_CHECK_EXIT(tDecodeI64(pDecoder, &pTsmaInfo->interval));
  TAOS_CHECK_EXIT(tDecodeI8(pDecoder, &pTsmaInfo->unit));
  int32_t size = 0;
  TAOS_CHECK_EXIT(tDecodeI32(pDecoder, &size));
  if (size > 0) {
    pTsmaInfo->pFuncs = taosArrayInit(size, sizeof(STableTSMAFuncInfo));
    if (!pTsmaInfo->pFuncs) {
      TAOS_CHECK_EXIT(terrno);
    }
    for (int32_t i = 0; i < size; ++i) {
      STableTSMAFuncInfo funcInfo = {0};
      TAOS_CHECK_EXIT(tDecodeI32(pDecoder, &funcInfo.funcId));
      TAOS_CHECK_EXIT(tDecodeI16(pDecoder, &funcInfo.colId));
      if (!taosArrayPush(pTsmaInfo->pFuncs, &funcInfo)) {
        TAOS_CHECK_EXIT(terrno);
      }
    }
  }

  TAOS_CHECK_EXIT(tDecodeI32(pDecoder, &size));
  if (size > 0) {
    pTsmaInfo->pTags = taosArrayInit(size, sizeof(SSchema));
    if (!pTsmaInfo->pTags) {
      TAOS_CHECK_EXIT(terrno);
    }
    for (int32_t i = 0; i < size; ++i) {
      SSchema schema = {0};
      TAOS_CHECK_EXIT(tDecodeSSchema(pDecoder, &schema));
      if (taosArrayPush(pTsmaInfo->pTags, &schema) == NULL) {
        TAOS_CHECK_EXIT(terrno);
      }
    }
  }

  TAOS_CHECK_EXIT(tDecodeI32(pDecoder, &size));
  if (size > 0) {
    pTsmaInfo->pUsedCols = taosArrayInit(size, sizeof(SSchema));
    if (!pTsmaInfo->pUsedCols) {
      TAOS_CHECK_EXIT(terrno);
    }
    for (int32_t i = 0; i < size; ++i) {
      SSchema schema = {0};
      TAOS_CHECK_EXIT(tDecodeSSchema(pDecoder, &schema));
      if (taosArrayPush(pTsmaInfo->pUsedCols, &schema) == NULL) {
        TAOS_CHECK_EXIT(terrno);
      }
    }
  }
  TAOS_CHECK_EXIT(tDecodeCStrAlloc(pDecoder, &pTsmaInfo->ast));
  TAOS_CHECK_EXIT(tDecodeI64(pDecoder, &pTsmaInfo->streamUid));
  TAOS_CHECK_EXIT(tDecodeI64(pDecoder, &pTsmaInfo->reqTs));
  TAOS_CHECK_EXIT(tDecodeI64(pDecoder, &pTsmaInfo->rspTs));
  TAOS_CHECK_EXIT(tDecodeI64(pDecoder, &pTsmaInfo->delayDuration));
  TAOS_CHECK_EXIT(tDecodeI8(pDecoder, (int8_t *)&pTsmaInfo->fillHistoryFinished));
  TAOS_CHECK_EXIT(tDecodeI32(pDecoder, &size));
  if (size > 0) {
    pTsmaInfo->streamAddr = taosMemoryCalloc(1, sizeof(SStreamTaskAddr));
    if (!pTsmaInfo->streamAddr) {
      TAOS_CHECK_EXIT(terrno);
    }

    TAOS_CHECK_EXIT(tDecodeSStreamTaskAddr(pDecoder, pTsmaInfo->streamAddr));
  } else {
    pTsmaInfo->streamAddr = NULL;
  }

_exit:
  return code;
}

static int32_t tEncodeTableTSMAInfoRsp(SEncoder *pEncoder, const STableTSMAInfoRsp *pRsp) {
  int32_t code = 0;
  int32_t lino;

  int32_t size = pRsp->pTsmas ? pRsp->pTsmas->size : 0;
  TAOS_CHECK_EXIT(tEncodeI32(pEncoder, size));
  for (int32_t i = 0; i < size; ++i) {
    STableTSMAInfo *pInfo = taosArrayGetP(pRsp->pTsmas, i);
    TAOS_CHECK_EXIT(tEncodeTableTSMAInfo(pEncoder, pInfo));
  }
_exit:
  return code;
}

static int32_t tDecodeTableTSMAInfoRsp(SDecoder *pDecoder, STableTSMAInfoRsp *pRsp) {
  int32_t size = 0;
  int32_t code = 0;
  int32_t lino;

  TAOS_CHECK_EXIT(tDecodeI32(pDecoder, &size));
  if (size <= 0) return 0;
  pRsp->pTsmas = taosArrayInit(size, POINTER_BYTES);
  if (!pRsp->pTsmas) {
    TAOS_CHECK_EXIT(terrno);
  }
  for (int32_t i = 0; i < size; ++i) {
    STableTSMAInfo *pTsma = taosMemoryCalloc(1, sizeof(STableTSMAInfo));
    if (!pTsma) {
      TAOS_CHECK_EXIT(terrno);
    }
    if (taosArrayPush(pRsp->pTsmas, &pTsma) == NULL) {
      TAOS_CHECK_EXIT(terrno);
    }
    TAOS_CHECK_EXIT(tDecodeTableTSMAInfo(pDecoder, pTsma));
  }
_exit:
  return code;
}

int32_t tSerializeTableTSMAInfoRsp(void *buf, int32_t bufLen, const STableTSMAInfoRsp *pRsp) {
  SEncoder encoder = {0};
  int32_t  code = 0;
  int32_t  lino;
  int32_t  tlen;
  tEncoderInit(&encoder, buf, bufLen);

  TAOS_CHECK_EXIT(tStartEncode(&encoder));
  TAOS_CHECK_EXIT(tEncodeTableTSMAInfoRsp(&encoder, pRsp));

  tEndEncode(&encoder);

_exit:
  if (code) {
    tlen = code;
  } else {
    tlen = encoder.pos;
  }
  tEncoderClear(&encoder);
  return tlen;
}

int32_t tDeserializeTableTSMAInfoRsp(void *buf, int32_t bufLen, STableTSMAInfoRsp *pRsp) {
  SDecoder decoder = {0};
  int32_t  code = 0;
  int32_t  lino;

  tDecoderInit(&decoder, buf, bufLen);

  TAOS_CHECK_EXIT(tStartDecode(&decoder));
  TAOS_CHECK_EXIT(tDecodeTableTSMAInfoRsp(&decoder, pRsp));

  tEndDecode(&decoder);

_exit:
  tDecoderClear(&decoder);
  return code;
}

void tFreeTableTSMAInfo(void *p) {
  STableTSMAInfo *pTsmaInfo = p;
  if (pTsmaInfo) {
    taosArrayDestroy(pTsmaInfo->pFuncs);
    taosArrayDestroy(pTsmaInfo->pTags);
    taosArrayDestroy(pTsmaInfo->pUsedCols);
    taosMemoryFree(pTsmaInfo->ast);
    if (pTsmaInfo->streamAddr) {
      taosMemoryFreeClear(pTsmaInfo->streamAddr);
    }
  }
}

void tFreeAndClearTableTSMAInfo(void *p) {
  STableTSMAInfo *pTsmaInfo = (STableTSMAInfo *)p;
  if (pTsmaInfo) {
    tFreeTableTSMAInfo(pTsmaInfo);
    taosMemoryFree(pTsmaInfo);
  }
}

void tFreeAndClearRefDbName(void *p) {
  char *dbName = (char *)p;
  if (dbName) {
    taosMemoryFree(dbName);
  }
}

int32_t tCloneTbTSMAInfo(STableTSMAInfo *pInfo, STableTSMAInfo **pRes) {
  int32_t code = TSDB_CODE_SUCCESS;
  if (NULL == pInfo) {
    return TSDB_CODE_SUCCESS;
  }
  STableTSMAInfo *pRet = taosMemoryCalloc(1, sizeof(STableTSMAInfo));
  if (!pRet) return terrno;

  *pRet = *pInfo;
  if (pInfo->pFuncs) {
    pRet->pFuncs = taosArrayDup(pInfo->pFuncs, NULL);
    if (!pRet->pFuncs) code = terrno;
  }
  if (pInfo->pTags && code == TSDB_CODE_SUCCESS) {
    pRet->pTags = taosArrayDup(pInfo->pTags, NULL);
    if (!pRet->pTags) code = terrno;
  }
  if (pInfo->pUsedCols && code == TSDB_CODE_SUCCESS) {
    pRet->pUsedCols = taosArrayDup(pInfo->pUsedCols, NULL);
    if (!pRet->pUsedCols) code = terrno;
  }
  if (pInfo->ast && code == TSDB_CODE_SUCCESS) {
    pRet->ast = taosStrdup(pInfo->ast);
    if (!pRet->ast) code = terrno;
  }
  if (pInfo->streamAddr && code == TSDB_CODE_SUCCESS) {
    pRet->streamAddr = taosMemoryCalloc(1, sizeof(SStreamTaskAddr));
    if (!pRet->streamAddr) code = terrno;
    if (code == TSDB_CODE_SUCCESS) {
      memcpy(pRet->streamAddr, pInfo->streamAddr, sizeof(SStreamTaskAddr));
    }
  }
  if (code) {
    tFreeAndClearTableTSMAInfo(pRet);
    pRet = NULL;
  }
  *pRes = pRet;
  return code;
}

void tFreeTableTSMAInfoRsp(STableTSMAInfoRsp *pRsp) {
  if (pRsp && pRsp->pTsmas) {
    taosArrayDestroyP(pRsp->pTsmas, tFreeAndClearTableTSMAInfo);
  }
}

int32_t tEncodeSMDropTbReqOnSingleVg(SEncoder *pEncoder, const SMDropTbReqsOnSingleVg *pReq) {
  const SVgroupInfo *pVgInfo = &pReq->vgInfo;
  int32_t            code = 0;
  int32_t            lino;

  TAOS_CHECK_EXIT(tEncodeI32(pEncoder, pVgInfo->vgId));
  TAOS_CHECK_EXIT(tEncodeU32(pEncoder, pVgInfo->hashBegin));
  TAOS_CHECK_EXIT(tEncodeU32(pEncoder, pVgInfo->hashEnd));
  TAOS_CHECK_EXIT(tEncodeSEpSet(pEncoder, &pVgInfo->epSet));
  TAOS_CHECK_EXIT(tEncodeI32(pEncoder, pVgInfo->numOfTable));
  int32_t size = pReq->pTbs ? pReq->pTbs->size : 0;
  TAOS_CHECK_EXIT(tEncodeI32(pEncoder, size));
  for (int32_t i = 0; i < size; ++i) {
    const SVDropTbReq *pInfo = taosArrayGet(pReq->pTbs, i);
    TAOS_CHECK_EXIT(tEncodeSVDropTbReq(pEncoder, pInfo));
  }
_exit:
  return code;
}

int32_t tDecodeSMDropTbReqOnSingleVg(SDecoder *pDecoder, SMDropTbReqsOnSingleVg *pReq) {
  int32_t code = 0;
  int32_t lino;

  TAOS_CHECK_EXIT(tDecodeI32(pDecoder, &pReq->vgInfo.vgId));
  TAOS_CHECK_EXIT(tDecodeU32(pDecoder, &pReq->vgInfo.hashBegin));
  TAOS_CHECK_EXIT(tDecodeU32(pDecoder, &pReq->vgInfo.hashEnd));
  TAOS_CHECK_EXIT(tDecodeSEpSet(pDecoder, &pReq->vgInfo.epSet));
  TAOS_CHECK_EXIT(tDecodeI32(pDecoder, &pReq->vgInfo.numOfTable));
  int32_t size = 0;
  TAOS_CHECK_EXIT(tDecodeI32(pDecoder, &size));
  pReq->pTbs = taosArrayInit(size, sizeof(SVDropTbReq));
  if (!pReq->pTbs) {
    TAOS_CHECK_EXIT(terrno);
  }
  SVDropTbReq pTbReq = {0};
  for (int32_t i = 0; i < size; ++i) {
    TAOS_CHECK_EXIT(tDecodeSVDropTbReq(pDecoder, &pTbReq));
    if (taosArrayPush(pReq->pTbs, &pTbReq) == NULL) {
      TAOS_CHECK_EXIT(terrno);
    }
  }

_exit:
  return code;
}

void tFreeSMDropTbReqOnSingleVg(void *p) {
  SMDropTbReqsOnSingleVg *pReq = p;
  taosArrayDestroy(pReq->pTbs);
}

int32_t tSerializeSMDropTbsReq(void *buf, int32_t bufLen, const SMDropTbsReq *pReq) {
  SEncoder encoder = {0};
  int32_t  code = 0;
  int32_t  lino;
  int32_t  tlen;

  tEncoderInit(&encoder, buf, bufLen);
  TAOS_CHECK_EXIT(tStartEncode(&encoder));
  int32_t size = pReq->pVgReqs ? pReq->pVgReqs->size : 0;
  TAOS_CHECK_EXIT(tEncodeI32(&encoder, size));
  for (int32_t i = 0; i < size; ++i) {
    SMDropTbReqsOnSingleVg *pVgReq = taosArrayGet(pReq->pVgReqs, i);
    TAOS_CHECK_EXIT(tEncodeSMDropTbReqOnSingleVg(&encoder, pVgReq));
  }
  tEndEncode(&encoder);

_exit:
  if (code) {
    tlen = code;
  } else {
    tlen = encoder.pos;
  }
  tEncoderClear(&encoder);
  return tlen;
}

int32_t tDeserializeSMDropTbsReq(void *buf, int32_t bufLen, SMDropTbsReq *pReq) {
  SDecoder decoder = {0};
  int32_t  code = 0;
  int32_t  lino;

  tDecoderInit(&decoder, buf, bufLen);
  TAOS_CHECK_EXIT(tStartDecode(&decoder));
  int32_t size = 0;
  TAOS_CHECK_EXIT(tDecodeI32(&decoder, &size));
  pReq->pVgReqs = taosArrayInit(size, sizeof(SMDropTbReqsOnSingleVg));
  if (!pReq->pVgReqs) {
    TAOS_CHECK_EXIT(terrno);
  }
  for (int32_t i = 0; i < size; ++i) {
    SMDropTbReqsOnSingleVg vgReq = {0};
    TAOS_CHECK_EXIT(tDecodeSMDropTbReqOnSingleVg(&decoder, &vgReq));
    if (taosArrayPush(pReq->pVgReqs, &vgReq) == NULL) {
      TAOS_CHECK_EXIT(terrno);
    }
  }
  tEndDecode(&decoder);
_exit:
  tDecoderClear(&decoder);
  return code;
}

void tFreeSMDropTbsReq(void *p) {
  SMDropTbsReq *pReq = p;
  taosArrayDestroyEx(pReq->pVgReqs, tFreeSMDropTbReqOnSingleVg);
}

int32_t tEncodeVFetchTtlExpiredTbsRsp(SEncoder *pCoder, const SVFetchTtlExpiredTbsRsp *pRsp) {
  int32_t code = 0;
  int32_t lino;

  TAOS_CHECK_EXIT(tEncodeI32(pCoder, pRsp->vgId));
  int32_t size = pRsp->pExpiredTbs ? pRsp->pExpiredTbs->size : 0;
  TAOS_CHECK_EXIT(tEncodeI32(pCoder, size));
  for (int32_t i = 0; i < size; ++i) {
    TAOS_CHECK_EXIT(tEncodeSVDropTbReq(pCoder, taosArrayGet(pRsp->pExpiredTbs, i)));
  }

_exit:
  return code;
}

int32_t tDecodeVFetchTtlExpiredTbsRsp(SDecoder *pCoder, SVFetchTtlExpiredTbsRsp *pRsp) {
  int32_t code = 0;
  int32_t lino;

  TAOS_CHECK_EXIT(tDecodeI32(pCoder, &pRsp->vgId));
  int32_t size = 0;
  TAOS_CHECK_EXIT(tDecodeI32(pCoder, &size));
  if (size > 0) {
    pRsp->pExpiredTbs = taosArrayInit(size, sizeof(SVDropTbReq));
    if (!pRsp->pExpiredTbs) {
      TAOS_CHECK_EXIT(terrno);
    }
    SVDropTbReq tb = {0};
    for (int32_t i = 0; i < size; ++i) {
      TAOS_CHECK_EXIT(tDecodeSVDropTbReq(pCoder, &tb));
      if (taosArrayPush(pRsp->pExpiredTbs, &tb) == NULL) {
        TAOS_CHECK_EXIT(terrno);
      }
    }
  }
_exit:
  return code;
}

void tFreeFetchTtlExpiredTbsRsp(void *p) {
  SVFetchTtlExpiredTbsRsp *pRsp = p;
  taosArrayDestroy(pRsp->pExpiredTbs);
}

int32_t tEncodeMqBatchMetaRsp(SEncoder *pEncoder, const SMqBatchMetaRsp *pRsp) {
  int32_t code = 0;
  int32_t lino;

  TAOS_CHECK_EXIT(tEncodeSTqOffsetVal(pEncoder, &pRsp->rspOffset));

  int32_t size = taosArrayGetSize(pRsp->batchMetaReq);
  TAOS_CHECK_EXIT(tEncodeI32(pEncoder, size));
  if (size > 0) {
    for (int32_t i = 0; i < size; i++) {
      void   *pMetaReq = taosArrayGetP(pRsp->batchMetaReq, i);
      int32_t metaLen = *(int32_t *)taosArrayGet(pRsp->batchMetaLen, i);
      TAOS_CHECK_EXIT(tEncodeBinary(pEncoder, pMetaReq, metaLen));
    }
  }
_exit:
  return code;
}

int32_t tDecodeMqBatchMetaRsp(SDecoder *pDecoder, SMqBatchMetaRsp *pRsp) {
  int32_t size = 0;
  int32_t code = 0;
  int32_t lino;

  TAOS_CHECK_EXIT(tDecodeI32(pDecoder, &size));
  if (size > 0) {
    pRsp->batchMetaReq = taosArrayInit(size, POINTER_BYTES);
    if (!pRsp->batchMetaReq) {
      TAOS_CHECK_EXIT(terrno);
    }
    pRsp->batchMetaLen = taosArrayInit(size, sizeof(int32_t));
    if (!pRsp->batchMetaLen) {
      TAOS_CHECK_EXIT(terrno);
    }
    for (int32_t i = 0; i < size; i++) {
      void    *pCreate = NULL;
      uint64_t len = 0;
      TAOS_CHECK_EXIT(tDecodeBinaryAlloc(pDecoder, &pCreate, &len));
      int32_t l = (int32_t)len;
      if (taosArrayPush(pRsp->batchMetaReq, &pCreate) == NULL) {
        TAOS_CHECK_EXIT(terrno);
      }
      if (taosArrayPush(pRsp->batchMetaLen, &l) == NULL) {
        TAOS_CHECK_EXIT(terrno);
      }
    }
  }
_exit:
  return code;
}

int32_t tSemiDecodeMqBatchMetaRsp(SDecoder *pDecoder, SMqBatchMetaRsp *pRsp) {
  int32_t code = 0;
  int32_t lino;

  TAOS_CHECK_EXIT(tDecodeSTqOffsetVal(pDecoder, &pRsp->rspOffset));
  if (pDecoder->size < pDecoder->pos) {
    return TSDB_CODE_INVALID_PARA;
  }
  pRsp->metaBuffLen = TD_CODER_REMAIN_CAPACITY(pDecoder);
  pRsp->pMetaBuff = taosMemoryCalloc(1, pRsp->metaBuffLen);
  if (pRsp->pMetaBuff == NULL) {
    TAOS_CHECK_EXIT(terrno);
  }
  memcpy(pRsp->pMetaBuff, TD_CODER_CURRENT(pDecoder), pRsp->metaBuffLen);

_exit:
  return code;
}

void tDeleteMqBatchMetaRsp(SMqBatchMetaRsp *pRsp) {
  taosMemoryFreeClear(pRsp->pMetaBuff);
  taosArrayDestroyP(pRsp->batchMetaReq, NULL);
  taosArrayDestroy(pRsp->batchMetaLen);
  pRsp->batchMetaReq = NULL;
  pRsp->batchMetaLen = NULL;
}

bool hasExtSchema(const SExtSchema *pExtSchema) { return pExtSchema->typeMod != 0; }

#ifdef USE_MOUNT
int32_t tSerializeSMountStbInfo(void *buf, int32_t bufLen, int32_t *pFLen, SMountStbInfo *pInfo) {
  SEncoder        encoder = {0};
  int32_t         code = 0, lino = 0;
  int32_t         flen = 0, qlen = 0;
  SMCreateStbReq *pReq = &pInfo->req;
  void           *qBuf = NULL;

  flen = tSerializeSMCreateStbReq(buf, bufLen, pReq);
  if (flen <= 0) {
    TAOS_RETURN(flen < 0 ? flen : TSDB_CODE_INTERNAL_ERROR);
  }
  if (pFLen) *pFLen = flen;

  if (buf) qBuf = POINTER_SHIFT(buf, flen);
  tEncoderInit(&encoder, qBuf, qBuf ? bufLen - flen : 0);
  TAOS_CHECK_EXIT(tStartEncode(&encoder));
  for (int32_t i = 0; i < pReq->numOfColumns; ++i) {
    void *pColExt = taosArrayGet(pInfo->pColExts, i);
    TAOS_CHECK_EXIT(tEncodeI16v(&encoder, *(col_id_t *)pColExt));
  }
  for (int32_t i = 0; i < pReq->numOfTags; ++i) {
    void *pTagExt = taosArrayGet(pInfo->pTagExts, i);
    TAOS_CHECK_EXIT(tEncodeI16v(&encoder, *(col_id_t *)pTagExt));
  }
  tEndEncode(&encoder);
_exit:
  qlen = code ? code : encoder.pos;
  tEncoderClear(&encoder);
  return code ? code : (flen + qlen);
}

int32_t tDeserializeSMountStbInfo(void *buf, int32_t bufLen, int32_t flen, SMountStbInfo *pInfo) {
  SDecoder decoder = {0};
  int32_t  code = 0, lino = 0;
  void    *qBuf = POINTER_SHIFT(buf, flen);

  TAOS_CHECK_EXIT(tDeserializeSMCreateStbReq(buf, flen, &pInfo->req));

  tDecoderInit(&decoder, qBuf, bufLen - flen);
  TAOS_CHECK_EXIT(tStartDecode(&decoder));
  if ((pInfo->pColExts = taosArrayInit(pInfo->req.numOfColumns, sizeof(col_id_t))) == NULL) {
    TAOS_CHECK_EXIT(terrno);
  }
  if ((pInfo->pTagExts = taosArrayInit(pInfo->req.numOfTags, sizeof(col_id_t))) == NULL) {
    TAOS_CHECK_EXIT(terrno);
  }
  for (int32_t i = 0; i < pInfo->req.numOfColumns; ++i) {
    col_id_t colId = 0;
    TAOS_CHECK_EXIT(tDecodeI16v(&decoder, &colId));
    if (taosArrayPush(pInfo->pColExts, &colId) == NULL) {
      TAOS_CHECK_EXIT(terrno);
    }
  }
  for (int32_t i = 0; i < pInfo->req.numOfTags; ++i) {
    col_id_t colId = 0;
    TAOS_CHECK_EXIT(tDecodeI16v(&decoder, &colId));
    if (taosArrayPush(pInfo->pTagExts, &colId) == NULL) {
      TAOS_CHECK_EXIT(terrno);
    }
  }
  tEndDecode(&decoder);
_exit:
  tDecoderClear(&decoder);
  return code;
}

int32_t tSerializeSCreateMountReq(void *buf, int32_t bufLen, SCreateMountReq *pReq) {
  SEncoder encoder = {0};
  int32_t  code = 0, lino = 0;
  int32_t  tlen;

  tEncoderInit(&encoder, buf, bufLen);

  TAOS_CHECK_EXIT(tStartEncode(&encoder));
  TAOS_CHECK_EXIT(tEncodeCStr(&encoder, pReq->mountName));
  TAOS_CHECK_EXIT(tEncodeI8(&encoder, pReq->ignoreExist));
  TAOS_CHECK_EXIT(tEncodeI16v(&encoder, pReq->nMounts));
  for (int32_t i = 0; i < pReq->nMounts; ++i) {
    TAOS_CHECK_EXIT(tEncodeI32v(&encoder, pReq->dnodeIds[i]));
    TAOS_CHECK_EXIT(tEncodeCStr(&encoder, pReq->mountPaths[i]));
  }
  ENCODESQL();

  tEndEncode(&encoder);
_exit:
  if (code) {
    tlen = code;
  } else {
    tlen = encoder.pos;
  }
  tEncoderClear(&encoder);
  return tlen;
}

int32_t tDeserializeSCreateMountReq(void *buf, int32_t bufLen, SCreateMountReq *pReq) {
  SDecoder decoder = {0};
  int32_t  code = 0, lino = 0;
  tDecoderInit(&decoder, buf, bufLen);

  TAOS_CHECK_EXIT(tStartDecode(&decoder));
  TAOS_CHECK_EXIT(tDecodeCStrTo(&decoder, pReq->mountName));
  TAOS_CHECK_EXIT(tDecodeI8(&decoder, &pReq->ignoreExist));
  TAOS_CHECK_EXIT(tDecodeI16v(&decoder, &pReq->nMounts));
  if (pReq->nMounts > 0) {
    TSDB_CHECK_NULL((pReq->dnodeIds = taosMemoryMalloc(pReq->nMounts * sizeof(int32_t))), code, lino, _exit, terrno);
    TSDB_CHECK_NULL((pReq->mountPaths = taosMemoryMalloc(pReq->nMounts * sizeof(char *))), code, lino, _exit, terrno);
    for (int32_t i = 0; i < pReq->nMounts; ++i) {
      TAOS_CHECK_EXIT(tDecodeI32v(&decoder, &pReq->dnodeIds[i]));
      TAOS_CHECK_EXIT(tDecodeCStrAlloc(&decoder, &pReq->mountPaths[i]));
    }
  }
  DECODESQL();

  tEndDecode(&decoder);
_exit:
  tDecoderClear(&decoder);
  return code;
}

void tFreeSCreateMountReq(SCreateMountReq *pReq) {
  if (pReq) {
    taosMemoryFreeClear(pReq->dnodeIds);
    if (pReq->mountPaths) {
      for (int32_t i = 0; i < pReq->nMounts; ++i) {
        taosMemoryFreeClear(pReq->mountPaths[i]);
      }
      taosMemoryFreeClear(pReq->mountPaths);
    }
    FREESQL();
  }
}

int32_t tSerializeSDropMountReq(void *buf, int32_t bufLen, SDropMountReq *pReq) {
  SEncoder encoder = {0};
  int32_t  code = 0, lino = 0;
  int32_t  tlen;
  tEncoderInit(&encoder, buf, bufLen);

  TAOS_CHECK_EXIT(tStartEncode(&encoder));
  TAOS_CHECK_EXIT(tEncodeCStr(&encoder, pReq->mountName));
  TAOS_CHECK_EXIT(tEncodeI8(&encoder, pReq->ignoreNotExists));
  ENCODESQL();
  tEndEncode(&encoder);

_exit:
  if (code) {
    tlen = code;
  } else {
    tlen = encoder.pos;
  }
  tEncoderClear(&encoder);
  return tlen;
}

int32_t tDeserializeSDropMountReq(void *buf, int32_t bufLen, SDropMountReq *pReq) {
  SDecoder decoder = {0};
  int32_t  code = 0, lino = 0;
  tDecoderInit(&decoder, buf, bufLen);

  TAOS_CHECK_EXIT(tStartDecode(&decoder));
  TAOS_CHECK_EXIT(tDecodeCStrTo(&decoder, pReq->mountName));
  TAOS_CHECK_EXIT(tDecodeI8(&decoder, &pReq->ignoreNotExists));
  DECODESQL();
  tEndDecode(&decoder);

_exit:
  tDecoderClear(&decoder);
  return code;
}

void tFreeSDropMountReq(SDropMountReq *pReq) { FREESQL(); }

int32_t tSerializeSDropMountRsp(void *buf, int32_t bufLen, SDropMountRsp *pRsp) {
  SEncoder encoder = {0};
  int32_t  code = 0, lino = 0;
  int32_t  tlen;
  tEncoderInit(&encoder, buf, bufLen);

  TAOS_CHECK_EXIT(tStartEncode(&encoder));
  TAOS_CHECK_EXIT(tEncodeCStr(&encoder, pRsp->name));
  TAOS_CHECK_EXIT(tEncodeI64(&encoder, pRsp->uid));
  tEndEncode(&encoder);

_exit:
  if (code) {
    tlen = code;
  } else {
    tlen = encoder.pos;
  }
  tEncoderClear(&encoder);
  return tlen;
}

int32_t tDeserializeSDropMountRsp(void *buf, int32_t bufLen, SDropMountRsp *pRsp) {
  SDecoder decoder = {0};
  int32_t  code = 0, lino = 0;
  tDecoderInit(&decoder, buf, bufLen);

  TAOS_CHECK_EXIT(tStartDecode(&decoder));
  TAOS_CHECK_EXIT(tDecodeCStrTo(&decoder, pRsp->name));
  TAOS_CHECK_EXIT(tDecodeI64(&decoder, &pRsp->uid));
  tEndDecode(&decoder);

_exit:
  tDecoderClear(&decoder);
  return code;
}

int32_t tSerializeSRetrieveMountPathReq(void *buf, int32_t bufLen, SRetrieveMountPathReq *pReq) {
  SEncoder encoder = {0};
  int32_t  code = 0, lino = 0;
  int32_t  tlen;
  tEncoderInit(&encoder, buf, bufLen);

  TAOS_CHECK_EXIT(tStartEncode(&encoder));
  TAOS_CHECK_EXIT(tEncodeCStr(&encoder, pReq->mountName));
  TAOS_CHECK_EXIT(tEncodeCStr(&encoder, pReq->mountPath));
  TAOS_CHECK_EXIT(tEncodeI64v(&encoder, pReq->mountUid));
  TAOS_CHECK_EXIT(tEncodeI32v(&encoder, pReq->dnodeId));
  TAOS_CHECK_EXIT(tEncodeI8(&encoder, pReq->ignoreExist));
  TAOS_CHECK_EXIT(tEncodeBinary(&encoder, (const uint8_t *)pReq->pVal, pReq->valLen));
  tEndEncode(&encoder);

_exit:
  if (code) {
    tlen = code;
  } else {
    tlen = encoder.pos;
  }
  tEncoderClear(&encoder);
  return tlen;
}

int32_t tDeserializeSRetrieveMountPathReq(void *buf, int32_t bufLen, SRetrieveMountPathReq *pReq) {
  SDecoder decoder = {0};
  int32_t  code = 0, lino = 0;
  tDecoderInit(&decoder, buf, bufLen);

  TAOS_CHECK_EXIT(tStartDecode(&decoder));
  TAOS_CHECK_EXIT(tDecodeCStrTo(&decoder, pReq->mountName));
  TAOS_CHECK_EXIT(tDecodeCStrTo(&decoder, pReq->mountPath));
  TAOS_CHECK_EXIT(tDecodeI64v(&decoder, &pReq->mountUid));
  TAOS_CHECK_EXIT(tDecodeI32v(&decoder, &pReq->dnodeId));
  TAOS_CHECK_EXIT(tDecodeI8(&decoder, &pReq->ignoreExist));
  TAOS_CHECK_EXIT(tDecodeBinary(&decoder, (uint8_t **)&pReq->pVal, &pReq->valLen));
  tEndDecode(&decoder);

_exit:
  tDecoderClear(&decoder);
  return code;
}

int32_t tSerializeSMountInfo(void *buf, int32_t bufLen, SMountInfo *pInfo) {
  SEncoder encoder = {0};
  int32_t  code = 0, lino = 0;
  int32_t  tlen, nDb = 0, nVg = 0, nStb = 0;
  tEncoderInit(&encoder, buf, bufLen);

  TAOS_CHECK_EXIT(tStartEncode(&encoder));
  TAOS_CHECK_EXIT(tEncodeCStr(&encoder, pInfo->mountName));
  TAOS_CHECK_EXIT(tEncodeCStr(&encoder, pInfo->mountPath));
  TAOS_CHECK_EXIT(tEncodeI8(&encoder, pInfo->ignoreExist));
  TAOS_CHECK_EXIT(tEncodeI64v(&encoder, pInfo->mountUid));
  TAOS_CHECK_EXIT(tEncodeI64v(&encoder, pInfo->clusterId));
  TAOS_CHECK_EXIT(tEncodeI32v(&encoder, pInfo->dnodeId));
  TAOS_CHECK_EXIT(tEncodeBinary(&encoder, (const uint8_t *)pInfo->pVal, pInfo->valLen));
  nDb = taosArrayGetSize(pInfo->pDbs);
  TAOS_CHECK_EXIT(tEncodeI32v(&encoder, nDb));
  for (int32_t i = 0; i < nDb; ++i) {
    SMountDbInfo *pDbInfo = TARRAY_GET_ELEM(pInfo->pDbs, i);
    TAOS_CHECK_EXIT(tEncodeCStr(&encoder, pDbInfo->dbName));
    TAOS_CHECK_EXIT(tEncodeU64v(&encoder, pDbInfo->dbId));
    nVg = taosArrayGetSize(pDbInfo->pVgs);
    TAOS_CHECK_EXIT(tEncodeI32v(&encoder, nVg));
    for (int32_t j = 0; j < nVg; ++j) {
      SMountVgInfo *pVgInfo = TARRAY_GET_ELEM(pDbInfo->pVgs, j);
      TAOS_CHECK_EXIT(tEncodeI32v(&encoder, pVgInfo->diskPrimary));
      TAOS_CHECK_EXIT(tEncodeI32v(&encoder, pVgInfo->vgId));
      TAOS_CHECK_EXIT(tEncodeI32v(&encoder, pVgInfo->cacheLastSize));
      TAOS_CHECK_EXIT(tEncodeI32v(&encoder, pVgInfo->szPage));
      TAOS_CHECK_EXIT(tEncodeI32v(&encoder, pVgInfo->szCache));
      TAOS_CHECK_EXIT(tEncodeU64v(&encoder, pVgInfo->szBuf));
      TAOS_CHECK_EXIT(tEncodeI8(&encoder, pVgInfo->cacheLast));
      TAOS_CHECK_EXIT(tEncodeI8(&encoder, pVgInfo->standby));
      TAOS_CHECK_EXIT(tEncodeI8(&encoder, pVgInfo->hashMethod));
      TAOS_CHECK_EXIT(tEncodeU32v(&encoder, pVgInfo->hashBegin));
      TAOS_CHECK_EXIT(tEncodeU32v(&encoder, pVgInfo->hashEnd));
      TAOS_CHECK_EXIT(tEncodeI16v(&encoder, pVgInfo->hashPrefix));
      TAOS_CHECK_EXIT(tEncodeI16v(&encoder, pVgInfo->hashSuffix));
      TAOS_CHECK_EXIT(tEncodeI16v(&encoder, pVgInfo->sttTrigger));
      TAOS_CHECK_EXIT(tEncodeI32v(&encoder, pVgInfo->replications));
      TAOS_CHECK_EXIT(tEncodeI8(&encoder, pVgInfo->precision));
      TAOS_CHECK_EXIT(tEncodeI8(&encoder, pVgInfo->compression));
      TAOS_CHECK_EXIT(tEncodeI8(&encoder, pVgInfo->slLevel));
      TAOS_CHECK_EXIT(tEncodeI32v(&encoder, pVgInfo->daysPerFile));
      TAOS_CHECK_EXIT(tEncodeI32v(&encoder, pVgInfo->keep0));
      TAOS_CHECK_EXIT(tEncodeI32v(&encoder, pVgInfo->keep1));
      TAOS_CHECK_EXIT(tEncodeI32v(&encoder, pVgInfo->keep2));
      TAOS_CHECK_EXIT(tEncodeI32v(&encoder, pVgInfo->keepTimeOffset));
      TAOS_CHECK_EXIT(tEncodeI32v(&encoder, pVgInfo->minRows));
      TAOS_CHECK_EXIT(tEncodeI32v(&encoder, pVgInfo->maxRows));
      TAOS_CHECK_EXIT(tEncodeI32v(&encoder, pVgInfo->tsdbPageSize));
      TAOS_CHECK_EXIT(tEncodeI32v(&encoder, pVgInfo->ssChunkSize));
      TAOS_CHECK_EXIT(tEncodeI32v(&encoder, pVgInfo->ssKeepLocal));
      TAOS_CHECK_EXIT(tEncodeI8(&encoder, pVgInfo->ssCompact));
      TAOS_CHECK_EXIT(tEncodeI32v(&encoder, pVgInfo->walFsyncPeriod));
      TAOS_CHECK_EXIT(tEncodeI32v(&encoder, pVgInfo->walRetentionPeriod));
      TAOS_CHECK_EXIT(tEncodeI32v(&encoder, pVgInfo->walRollPeriod));
      TAOS_CHECK_EXIT(tEncodeI64v(&encoder, pVgInfo->walRetentionSize));
      TAOS_CHECK_EXIT(tEncodeI64v(&encoder, pVgInfo->walSegSize));
      TAOS_CHECK_EXIT(tEncodeI32v(&encoder, pVgInfo->walLevel));
      TAOS_CHECK_EXIT(tEncodeI32v(&encoder, pVgInfo->encryptAlgorithm));
      TAOS_CHECK_EXIT(tEncodeI64v(&encoder, pVgInfo->committed));
      TAOS_CHECK_EXIT(tEncodeI64v(&encoder, pVgInfo->commitID));
      TAOS_CHECK_EXIT(tEncodeI64v(&encoder, pVgInfo->commitTerm));
      TAOS_CHECK_EXIT(tEncodeI64v(&encoder, pVgInfo->numOfSTables));
      TAOS_CHECK_EXIT(tEncodeI64v(&encoder, pVgInfo->numOfCTables));
      TAOS_CHECK_EXIT(tEncodeI64v(&encoder, pVgInfo->numOfNTables));
      TAOS_CHECK_EXIT(tEncodeU64v(&encoder, pVgInfo->dbId));
    }
    nStb = taosArrayGetSize(pDbInfo->pStbs);
    TAOS_CHECK_EXIT(tEncodeI32v(&encoder, nStb));
    for (int32_t k = 0; k < nStb; ++k) {
      void **pVal = TARRAY_GET_ELEM(pDbInfo->pStbs, k);
      TAOS_CHECK_EXIT(tEncodeBinary(&encoder, *(const uint8_t **)(pVal), **(int32_t **)pVal));
    }
  }

  tEndEncode(&encoder);

_exit:
  if (code) {
    tlen = code;
  } else {
    tlen = encoder.pos;
  }
  tEncoderClear(&encoder);
  return tlen;
}

int32_t tDeserializeSMountInfo(SDecoder *decoder, SMountInfo *pInfo, bool extractStb) {
  int32_t code = 0, lino = 0;
  int32_t nDb = 0, nVg = 0, nStb = 0;

  TAOS_CHECK_EXIT(tStartDecode(decoder));
  TAOS_CHECK_EXIT(tDecodeCStrTo(decoder, pInfo->mountName));
  TAOS_CHECK_EXIT(tDecodeCStrTo(decoder, pInfo->mountPath));
  TAOS_CHECK_EXIT(tDecodeI8(decoder, &pInfo->ignoreExist));
  TAOS_CHECK_EXIT(tDecodeI64v(decoder, &pInfo->mountUid));
  TAOS_CHECK_EXIT(tDecodeI64v(decoder, &pInfo->clusterId));
  TAOS_CHECK_EXIT(tDecodeI32v(decoder, &pInfo->dnodeId));
  TAOS_CHECK_EXIT(tDecodeBinary(decoder, (uint8_t **)&pInfo->pVal, &pInfo->valLen));
  TAOS_CHECK_EXIT(tDecodeI32v(decoder, &nDb));
  if (nDb > 0) {
    TSDB_CHECK_NULL((pInfo->pDbs = taosArrayInit_s(sizeof(SMountDbInfo), nDb)), code, lino, _exit, terrno);
    for (int32_t i = 0; i < nDb; ++i) {
      SMountDbInfo *pDbInfo = TARRAY_GET_ELEM(pInfo->pDbs, i);
      TAOS_CHECK_EXIT(tDecodeCStrTo(decoder, pDbInfo->dbName));
      TAOS_CHECK_EXIT(tDecodeU64v(decoder, &pDbInfo->dbId));
      TAOS_CHECK_EXIT(tDecodeI32v(decoder, &nVg));
      if (nVg > 0) {
        TSDB_CHECK_NULL((pDbInfo->pVgs = taosArrayInit_s(sizeof(SMountVgInfo), nVg)), code, lino, _exit, terrno);
        for (int32_t j = 0; j < nVg; ++j) {
          SMountVgInfo *pVgInfo = TARRAY_GET_ELEM(pDbInfo->pVgs, j);
          TAOS_CHECK_EXIT(tDecodeI32v(decoder, &pVgInfo->diskPrimary));
          TAOS_CHECK_EXIT(tDecodeI32v(decoder, &pVgInfo->vgId));
          TAOS_CHECK_EXIT(tDecodeI32v(decoder, &pVgInfo->cacheLastSize));
          TAOS_CHECK_EXIT(tDecodeI32v(decoder, &pVgInfo->szPage));
          TAOS_CHECK_EXIT(tDecodeI32v(decoder, &pVgInfo->szCache));
          TAOS_CHECK_EXIT(tDecodeU64v(decoder, &pVgInfo->szBuf));
          TAOS_CHECK_EXIT(tDecodeI8(decoder, &pVgInfo->cacheLast));
          TAOS_CHECK_EXIT(tDecodeI8(decoder, &pVgInfo->standby));
          TAOS_CHECK_EXIT(tDecodeI8(decoder, &pVgInfo->hashMethod));
          TAOS_CHECK_EXIT(tDecodeU32v(decoder, &pVgInfo->hashBegin));
          TAOS_CHECK_EXIT(tDecodeU32v(decoder, &pVgInfo->hashEnd));
          TAOS_CHECK_EXIT(tDecodeI16v(decoder, &pVgInfo->hashPrefix));
          TAOS_CHECK_EXIT(tDecodeI16v(decoder, &pVgInfo->hashSuffix));
          TAOS_CHECK_EXIT(tDecodeI16v(decoder, &pVgInfo->sttTrigger));
          TAOS_CHECK_EXIT(tDecodeI32v(decoder, &pVgInfo->replications));
          TAOS_CHECK_EXIT(tDecodeI8(decoder, &pVgInfo->precision));
          TAOS_CHECK_EXIT(tDecodeI8(decoder, &pVgInfo->compression));
          TAOS_CHECK_EXIT(tDecodeI8(decoder, &pVgInfo->slLevel));
          TAOS_CHECK_EXIT(tDecodeI32v(decoder, &pVgInfo->daysPerFile));
          TAOS_CHECK_EXIT(tDecodeI32v(decoder, &pVgInfo->keep0));
          TAOS_CHECK_EXIT(tDecodeI32v(decoder, &pVgInfo->keep1));
          TAOS_CHECK_EXIT(tDecodeI32v(decoder, &pVgInfo->keep2));
          TAOS_CHECK_EXIT(tDecodeI32v(decoder, &pVgInfo->keepTimeOffset));
          TAOS_CHECK_EXIT(tDecodeI32v(decoder, &pVgInfo->minRows));
          TAOS_CHECK_EXIT(tDecodeI32v(decoder, &pVgInfo->maxRows));
          TAOS_CHECK_EXIT(tDecodeI32v(decoder, &pVgInfo->tsdbPageSize));
          TAOS_CHECK_EXIT(tDecodeI32v(decoder, &pVgInfo->ssChunkSize));
          TAOS_CHECK_EXIT(tDecodeI32v(decoder, &pVgInfo->ssKeepLocal));
          TAOS_CHECK_EXIT(tDecodeI8(decoder, &pVgInfo->ssCompact));
          TAOS_CHECK_EXIT(tDecodeI32v(decoder, &pVgInfo->walFsyncPeriod));
          TAOS_CHECK_EXIT(tDecodeI32v(decoder, &pVgInfo->walRetentionPeriod));
          TAOS_CHECK_EXIT(tDecodeI32v(decoder, &pVgInfo->walRollPeriod));
          TAOS_CHECK_EXIT(tDecodeI64v(decoder, &pVgInfo->walRetentionSize));
          TAOS_CHECK_EXIT(tDecodeI64v(decoder, &pVgInfo->walSegSize));
          TAOS_CHECK_EXIT(tDecodeI32v(decoder, &pVgInfo->walLevel));
          TAOS_CHECK_EXIT(tDecodeI32v(decoder, &pVgInfo->encryptAlgorithm));
          TAOS_CHECK_EXIT(tDecodeI64v(decoder, &pVgInfo->committed));
          TAOS_CHECK_EXIT(tDecodeI64v(decoder, &pVgInfo->commitID));
          TAOS_CHECK_EXIT(tDecodeI64v(decoder, &pVgInfo->commitTerm));
          TAOS_CHECK_EXIT(tDecodeI64v(decoder, &pVgInfo->numOfSTables));
          TAOS_CHECK_EXIT(tDecodeI64v(decoder, &pVgInfo->numOfCTables));
          TAOS_CHECK_EXIT(tDecodeI64v(decoder, &pVgInfo->numOfNTables));
          TAOS_CHECK_EXIT(tDecodeU64v(decoder, &pVgInfo->dbId));
        }
      }
      TAOS_CHECK_EXIT(tDecodeI32v(decoder, &nStb));
      if (nStb > 0) {
        if (extractStb) {
          TSDB_CHECK_NULL((pDbInfo->pStbs = taosArrayInit_s(sizeof(SMountStbInfo), nStb)), code, lino, _exit, terrno);
          for (int32_t k = 0; k < nStb; ++k) {
            int32_t vlen = 0;
            void   *pVal = NULL;
            TAOS_CHECK_EXIT(tDecodeBinary(decoder, (uint8_t **)&pVal, &vlen));
            if (vlen < 8) {
              TAOS_CHECK_EXIT(TSDB_CODE_INVALID_MSG);  // totalLen(4) + 1stPartLen(4) + 1stPart(SMCreateStbReq) +
                                                       // 2ndPart(colIds and tagIds)
            }
            int32_t        flen = *(int32_t *)POINTER_SHIFT(pVal, 4);
            SMountStbInfo *pStbInfo = TARRAY_GET_ELEM(pDbInfo->pStbs, k);
            TAOS_CHECK_EXIT(tDeserializeSMountStbInfo(POINTER_SHIFT(pVal, 8), vlen - 8, flen, pStbInfo));
          }
        } else {
          TSDB_CHECK_NULL((pDbInfo->pStbs = taosArrayInit_s(sizeof(void *), nStb)), code, lino, _exit, terrno);
          for (int32_t k = 0; k < nStb; ++k) {
            int32_t vlen = 0;
            void   *pVal = NULL;
            TAOS_CHECK_EXIT(tDecodeBinary(decoder, (uint8_t **)&pVal, &vlen));
            if (vlen < 8) {
              TAOS_CHECK_EXIT(TSDB_CODE_INVALID_MSG);  // totalLen(4) + 1stPartLen(4) + 1stPart + 2ndPart
            }
            void *pStb = TARRAY_GET_ELEM(pDbInfo->pStbs, k);
            void *pNewVal = taosMemoryMalloc(vlen);
            if (pNewVal == NULL) {
              TAOS_CHECK_EXIT(terrno);
            }
            memcpy(pNewVal, pVal, vlen);
            *(void **)pStb = pNewVal;
          }
        }
      }
    }
  }

  tEndDecode(decoder);
_exit:
  return code;
}

void tFreeMountInfo(SMountInfo *pInfo, bool stbExtracted) {
  if (pInfo) {
    if (pInfo->pDbs) {
      for (int32_t i = 0; i < TARRAY_SIZE(pInfo->pDbs); ++i) {
        SMountDbInfo *pDbInfo = TARRAY_GET_ELEM(pInfo->pDbs, i);
        taosArrayDestroy(pDbInfo->pVgs);
        if (stbExtracted) {
          for (int32_t j = 0; j < taosArrayGetSize(pDbInfo->pStbs); ++j) {
            SMountStbInfo *pStbInfo = TARRAY_GET_ELEM(pDbInfo->pStbs, j);
            tFreeSMCreateStbReq(&pStbInfo->req);
            taosArrayDestroy(pStbInfo->pColExts);
            taosArrayDestroy(pStbInfo->pTagExts);
          }
          taosArrayDestroy(pDbInfo->pStbs);
        } else {
          taosArrayDestroyP(pDbInfo->pStbs, NULL);
        }
      }
      taosArrayDestroy(pInfo->pDbs);
    }
    for (int32_t i = 0; i < TFS_MAX_TIERS; ++i) {
      taosArrayDestroyP(pInfo->pDisks[i], NULL);
    }
    if (pInfo->pFile) {
      (void)taosUnLockFile(pInfo->pFile);
      (void)taosCloseFile(&pInfo->pFile);
    }
  }
}

int32_t tSerializeSMountVnodeReq(void *buf, int32_t *cBufLen, int32_t *tBufLen, SMountVnodeReq *pReq) {
  SEncoder encoder = {0};
  int32_t  code = 0, lino = 0;
  int32_t  clen = 0, tlen = 0;

  tEncoderInit(&encoder, buf, *tBufLen);
  TAOS_CHECK_EXIT(tStartEncode(&encoder));
  TAOS_CHECK_EXIT(tEncodeI32(&encoder, *cBufLen));  // createReq
  TAOS_CHECK_EXIT(tEncodeCStr(&encoder, pReq->mountName));
  TAOS_CHECK_EXIT(tEncodeCStr(&encoder, pReq->mountPath));
  TAOS_CHECK_EXIT(tEncodeI64v(&encoder, pReq->mountId));
  TAOS_CHECK_EXIT(tEncodeI32v(&encoder, pReq->diskPrimary));
  TAOS_CHECK_EXIT(tEncodeI32v(&encoder, pReq->mountVgId));
  TAOS_CHECK_EXIT(tEncodeI64v(&encoder, pReq->committed));
  TAOS_CHECK_EXIT(tEncodeI64v(&encoder, pReq->commitID));
  TAOS_CHECK_EXIT(tEncodeI64v(&encoder, pReq->commitTerm));
  TAOS_CHECK_EXIT(tEncodeI64v(&encoder, pReq->numOfSTables));
  TAOS_CHECK_EXIT(tEncodeI64v(&encoder, pReq->numOfCTables));
  TAOS_CHECK_EXIT(tEncodeI64v(&encoder, pReq->numOfNTables));
  TAOS_CHECK_EXIT(tEncodeI32v(&encoder, 10));  // nReserved
  for (int32_t i = 0; i < 10; ++i) {           // reserved fields
    TAOS_CHECK_EXIT(tEncodeI64v(&encoder, 0));
  }
  tEndEncode(&encoder);

  if (buf == NULL) {
    clen = tSerializeSCreateVnodeReq(NULL, 0, &pReq->createReq);
  } else {
    clen = tSerializeSCreateVnodeReq(POINTER_SHIFT(buf, encoder.pos), *cBufLen, &pReq->createReq);
  }

_exit:
  if (code || clen < 0) {
    if (clen < 0) code = clen;
  } else {
    *cBufLen = clen;
    *tBufLen = encoder.pos + clen;
  }
  tEncoderClear(&encoder);
  return code;
}

int32_t tDeserializeSMountVnodeReq(void *buf, int32_t bufLen, SMountVnodeReq *pReq) {
  SDecoder         decoder = {0};
  int32_t          code = 0, lino = 0;
  int32_t          cBufLen = 0, tBufLen = 0, nReserved = 0;
  int64_t          padding;
  SCreateVnodeReq *pCreateReq = &pReq->createReq;

  tDecoderInit(&decoder, buf, bufLen);

  TAOS_CHECK_EXIT(tStartDecode(&decoder));
  TAOS_CHECK_EXIT(tDecodeI32(&decoder, &cBufLen));  // createReq
  TAOS_CHECK_EXIT(tDecodeCStrTo(&decoder, pReq->mountName));
  TAOS_CHECK_EXIT(tDecodeCStrTo(&decoder, pReq->mountPath));
  TAOS_CHECK_EXIT(tDecodeI64v(&decoder, &pReq->mountId));
  TAOS_CHECK_EXIT(tDecodeI32v(&decoder, &pReq->diskPrimary));
  TAOS_CHECK_EXIT(tDecodeI32v(&decoder, &pReq->mountVgId));
  TAOS_CHECK_EXIT(tDecodeI64v(&decoder, &pReq->committed));
  TAOS_CHECK_EXIT(tDecodeI64v(&decoder, &pReq->commitID));
  TAOS_CHECK_EXIT(tDecodeI64v(&decoder, &pReq->commitTerm));
  TAOS_CHECK_EXIT(tDecodeI64v(&decoder, &pReq->numOfSTables));
  TAOS_CHECK_EXIT(tDecodeI64v(&decoder, &pReq->numOfCTables));
  TAOS_CHECK_EXIT(tDecodeI64v(&decoder, &pReq->numOfNTables));
  // reserved fields
  TAOS_CHECK_EXIT(tDecodeI32v(&decoder, &nReserved));
  for (int32_t i = 0; i < nReserved; ++i) {
    TAOS_CHECK_EXIT(tDecodeI64v(&decoder, &padding));
  }
  tEndDecode(&decoder);
  TAOS_CHECK_EXIT(tDeserializeSCreateVnodeReq(POINTER_SHIFT(buf, decoder.pos), cBufLen, pCreateReq));
_exit:
  tDecoderClear(&decoder);
  return code;
}

int32_t tFreeSMountVnodeReq(SMountVnodeReq *pReq) {
  (void)tFreeSCreateVnodeReq(&pReq->createReq);
  return 0;
}
<<<<<<< HEAD
#endif  // USE_MOUNT
=======
#endif // USE_MOUNT

int32_t tSerializeSScanDbReq(void *buf, int32_t bufLen, SScanDbReq *pReq) {
  SEncoder encoder = {0};
  int32_t  code = 0;
  int32_t  lino;
  int32_t  tlen;
  tEncoderInit(&encoder, buf, bufLen);

  TAOS_CHECK_EXIT(tStartEncode(&encoder));
  TAOS_CHECK_EXIT(tEncodeCStr(&encoder, pReq->db));
  TAOS_CHECK_EXIT(tEncodeI64(&encoder, pReq->timeRange.skey));
  TAOS_CHECK_EXIT(tEncodeI64(&encoder, pReq->timeRange.ekey));
  ENCODESQL();

  // encode vgroup list
  int32_t numOfVgroups = taosArrayGetSize(pReq->vgroupIds);
  TAOS_CHECK_EXIT(tEncodeI32(&encoder, numOfVgroups));
  if (numOfVgroups > 0) {
    for (int32_t i = 0; i < numOfVgroups; ++i) {
      int64_t vgid = *(int64_t *)taosArrayGet(pReq->vgroupIds, i);
      TAOS_CHECK_EXIT(tEncodeI64v(&encoder, vgid));
    }
  }

  tEndEncode(&encoder);

_exit:
  if (code) {
    tlen = code;
  } else {
    tlen = encoder.pos;
  }
  tEncoderClear(&encoder);
  return tlen;
}

int32_t tDeserializeSScanDbReq(void *buf, int32_t bufLen, SScanDbReq *pReq) {
  SDecoder decoder = {0};
  int32_t  code = 0;
  int32_t  lino;
  tDecoderInit(&decoder, buf, bufLen);

  TAOS_CHECK_EXIT(tStartDecode(&decoder));
  TAOS_CHECK_EXIT(tDecodeCStrTo(&decoder, pReq->db));
  TAOS_CHECK_EXIT(tDecodeI64(&decoder, &pReq->timeRange.skey));
  TAOS_CHECK_EXIT(tDecodeI64(&decoder, &pReq->timeRange.ekey));
  DECODESQL();

  // decode vgroup list
  if (!tDecodeIsEnd(&decoder)) {
    int32_t numOfVgroups = 0;
    TAOS_CHECK_EXIT(tDecodeI32(&decoder, &numOfVgroups));
    if (numOfVgroups > 0) {
      pReq->vgroupIds = taosArrayInit(numOfVgroups, sizeof(int64_t));
      if (NULL == pReq->vgroupIds) {
        TAOS_CHECK_EXIT(terrno);
      }

      for (int32_t i = 0; i < numOfVgroups; ++i) {
        int64_t vgid;
        TAOS_CHECK_EXIT(tDecodeI64v(&decoder, &vgid));
        if (taosArrayPush(pReq->vgroupIds, &vgid) == NULL) {
          TAOS_CHECK_EXIT(terrno);
        }
      }
    }
  }

  tEndDecode(&decoder);

_exit:
  tDecoderClear(&decoder);
  return code;
}

void tFreeSScanDbReq(SScanDbReq *pReq) {
  FREESQL();
  taosArrayDestroy(pReq->vgroupIds);
  pReq->vgroupIds = NULL;
}

int32_t tSerializeSScanDbRsp(void *buf, int32_t bufLen, SScanDbRsp *pRsp) {
  SEncoder encoder = {0};
  int32_t  code = 0;
  int32_t  lino;
  int32_t  tlen;
  tEncoderInit(&encoder, buf, bufLen);

  TAOS_CHECK_EXIT(tStartEncode(&encoder));
  TAOS_CHECK_EXIT(tEncodeI32(&encoder, pRsp->scanId));
  TAOS_CHECK_EXIT(tEncodeI8(&encoder, pRsp->bAccepted));
  tEndEncode(&encoder);

_exit:
  if (code) {
    tlen = code;
  } else {
    tlen = encoder.pos;
  }
  tEncoderClear(&encoder);
  return tlen;
}

int32_t tDeserializeSScanDbRsp(void *buf, int32_t bufLen, SScanDbRsp *pRsp) {
  SDecoder decoder = {0};
  int32_t  code = 0;
  int32_t  lino;
  tDecoderInit(&decoder, buf, bufLen);

  TAOS_CHECK_EXIT(tStartDecode(&decoder));
  TAOS_CHECK_EXIT(tDecodeI32(&decoder, &pRsp->scanId));
  TAOS_CHECK_EXIT(tDecodeI8(&decoder, &pRsp->bAccepted));
  tEndDecode(&decoder);

_exit:
  tDecoderClear(&decoder);
  return code;
}

int32_t tSerializeSVKillScanReq(void *buf, int32_t bufLen, SVKillScanReq *pReq) {
  SEncoder encoder = {0};
  int32_t  code = 0;
  int32_t  lino;
  int32_t  tlen;
  tEncoderInit(&encoder, buf, bufLen);

  TAOS_CHECK_EXIT(tStartEncode(&encoder));
  TAOS_CHECK_EXIT(tEncodeI32(&encoder, pReq->scanId));
  TAOS_CHECK_EXIT(tEncodeI32(&encoder, pReq->vgId));
  TAOS_CHECK_EXIT(tEncodeI32(&encoder, pReq->dnodeId));

  tEndEncode(&encoder);

_exit:
  if (code) {
    tlen = code;
  } else {
    tlen = encoder.pos;
  }
  tEncoderClear(&encoder);
  return tlen;
}

int32_t tDeserializeSVKillScanReq(void *buf, int32_t bufLen, SVKillScanReq *pReq) {
  int32_t  code = 0;
  int32_t  lino;
  SDecoder decoder = {0};

  tDecoderInit(&decoder, buf, bufLen);

  TAOS_CHECK_EXIT(tStartDecode(&decoder));
  TAOS_CHECK_EXIT(tDecodeI32(&decoder, &pReq->scanId));
  TAOS_CHECK_EXIT(tDecodeI32(&decoder, &pReq->vgId));
  TAOS_CHECK_EXIT(tDecodeI32(&decoder, &pReq->dnodeId));
  tEndDecode(&decoder);

_exit:
  tDecoderClear(&decoder);
  return code;
}

int32_t tSerializeSQueryScanProgressRsp(void *buf, int32_t bufLen, SQueryScanProgressRsp *pReq) {
  SEncoder encoder = {0};
  int32_t  code = 0;
  int32_t  lino;
  int32_t  tlen;
  tEncoderInit(&encoder, buf, bufLen);

  TAOS_CHECK_EXIT(tStartEncode(&encoder));
  TAOS_CHECK_EXIT(tEncodeI32(&encoder, pReq->scanId));
  TAOS_CHECK_EXIT(tEncodeI32(&encoder, pReq->vgId));
  TAOS_CHECK_EXIT(tEncodeI32(&encoder, pReq->dnodeId));
  TAOS_CHECK_EXIT(tEncodeI32(&encoder, pReq->numberFileset));
  TAOS_CHECK_EXIT(tEncodeI32(&encoder, pReq->finished));
  // 1. add progress and remaining time
  TAOS_CHECK_EXIT(tEncodeI32v(&encoder, pReq->progress));
  TAOS_CHECK_EXIT(tEncodeI64v(&encoder, pReq->remainingTime));

  tEndEncode(&encoder);

_exit:
  if (code) {
    tlen = code;
  } else {
    tlen = encoder.pos;
  }
  tEncoderClear(&encoder);
  return tlen;
}

int32_t tDeserializeSQueryScanProgressRsp(void *buf, int32_t bufLen, SQueryScanProgressRsp *pReq) {
  SDecoder decoder = {0};
  int32_t  code = 0;
  int32_t  lino;
  tDecoderInit(&decoder, buf, bufLen);

  TAOS_CHECK_EXIT(tStartDecode(&decoder));
  TAOS_CHECK_EXIT(tDecodeI32(&decoder, &pReq->scanId));
  TAOS_CHECK_EXIT(tDecodeI32(&decoder, &pReq->vgId));
  TAOS_CHECK_EXIT(tDecodeI32(&decoder, &pReq->dnodeId));
  TAOS_CHECK_EXIT(tDecodeI32(&decoder, &pReq->numberFileset));
  TAOS_CHECK_EXIT(tDecodeI32(&decoder, &pReq->finished));
  // 1. decode progress and remaining time
  if (!tDecodeIsEnd(&decoder)) {
    TAOS_CHECK_EXIT(tDecodeI32v(&decoder, &pReq->progress));
    TAOS_CHECK_EXIT(tDecodeI64v(&decoder, &pReq->remainingTime));
  } else {
    pReq->progress = 0;
    pReq->remainingTime = 0;
  }

  tEndDecode(&decoder);
_exit:
  tDecoderClear(&decoder);
  return code;
}

int32_t tSerializeSQueryScanProgressReq(void *buf, int32_t bufLen, SQueryScanProgressReq *pReq) {
  SEncoder encoder = {0};
  int32_t  code = 0;
  int32_t  lino;
  int32_t  tlen;
  tEncoderInit(&encoder, buf, bufLen);

  TAOS_CHECK_EXIT(tStartEncode(&encoder));

  TAOS_CHECK_EXIT(tEncodeI32(&encoder, pReq->scanId));
  TAOS_CHECK_EXIT(tEncodeI32(&encoder, pReq->vgId));
  TAOS_CHECK_EXIT(tEncodeI32(&encoder, pReq->dnodeId));

  tEndEncode(&encoder);

_exit:
  if (code) {
    tlen = code;
  } else {
    tlen = encoder.pos;
  }
  tEncoderClear(&encoder);
  return tlen;
}

int32_t tDeserializeSQueryScanProgressReq(void *buf, int32_t bufLen, SQueryScanProgressReq *pReq) {
  int32_t  headLen = sizeof(SMsgHead);
  SDecoder decoder = {0};
  int32_t  code = 0;
  int32_t  lino;
  tDecoderInit(&decoder, ((uint8_t *)buf) + headLen, bufLen - headLen);

  TAOS_CHECK_EXIT(tStartDecode(&decoder));
  TAOS_CHECK_EXIT(tDecodeI32(&decoder, &pReq->scanId));
  TAOS_CHECK_EXIT(tDecodeI32(&decoder, &pReq->vgId));
  TAOS_CHECK_EXIT(tDecodeI32(&decoder, &pReq->dnodeId));

  tEndDecode(&decoder);
_exit:
  tDecoderClear(&decoder);
  return code;
}

int32_t tSerializeSKillScanReq(void *buf, int32_t bufLen, SKillScanReq *pReq) {
  SEncoder encoder = {0};
  int32_t  code = 0;
  int32_t  lino;
  int32_t  tlen;
  tEncoderInit(&encoder, buf, bufLen);

  TAOS_CHECK_EXIT(tStartEncode(&encoder));
  TAOS_CHECK_EXIT(tEncodeI32(&encoder, pReq->scanId));
  ENCODESQL();

  tEndEncode(&encoder);

_exit:
  if (code) {
    tlen = code;
  } else {
    tlen = encoder.pos;
  }
  tEncoderClear(&encoder);
  return tlen;
}

int32_t tDeserializeSKillScanReq(void *buf, int32_t bufLen, SKillScanReq *pReq) {
  SDecoder decoder = {0};
  int32_t  code = 0;
  int32_t  lino;
  tDecoderInit(&decoder, buf, bufLen);

  TAOS_CHECK_EXIT(tStartDecode(&decoder));
  TAOS_CHECK_EXIT(tDecodeI32(&decoder, &pReq->scanId));
  DECODESQL();

  tEndDecode(&decoder);

_exit:
  tDecoderClear(&decoder);
  return code;
}

void tFreeSKillScanReq(SKillScanReq *pReq) { FREESQL(); }

int32_t tSerializeSScanVnodeReq(void *buf, int32_t bufLen, SScanVnodeReq *pReq) {
  SEncoder encoder = {0};
  int32_t  code = 0;
  int32_t  lino;
  int32_t  tlen;
  tEncoderInit(&encoder, buf, bufLen);

  TAOS_CHECK_EXIT(tStartEncode(&encoder));
  TAOS_CHECK_EXIT(tEncodeI64(&encoder, pReq->dbUid));
  TAOS_CHECK_EXIT(tEncodeCStr(&encoder, pReq->db));
  TAOS_CHECK_EXIT(tEncodeI64(&encoder, pReq->scanStartTime));
  TAOS_CHECK_EXIT(tEncodeI64(&encoder, pReq->tw.skey));
  TAOS_CHECK_EXIT(tEncodeI64(&encoder, pReq->tw.ekey));
  TAOS_CHECK_EXIT(tEncodeI32(&encoder, pReq->scanId));

  tEndEncode(&encoder);

_exit:
  if (code) {
    tlen = code;
  } else {
    tlen = encoder.pos;
  }
  tEncoderClear(&encoder);
  return tlen;
}

int32_t tDeserializeSScanVnodeReq(void *buf, int32_t bufLen, SScanVnodeReq *pReq) {
  SDecoder decoder = {0};
  int32_t  code = 0;
  int32_t  lino;
  tDecoderInit(&decoder, buf, bufLen);

  TAOS_CHECK_EXIT(tStartDecode(&decoder));
  TAOS_CHECK_EXIT(tDecodeI64(&decoder, &pReq->dbUid));
  TAOS_CHECK_EXIT(tDecodeCStrTo(&decoder, pReq->db));
  TAOS_CHECK_EXIT(tDecodeI64(&decoder, &pReq->scanStartTime));

  if (tDecodeIsEnd(&decoder)) {
    pReq->tw.skey = TSKEY_MIN;
    pReq->tw.ekey = TSKEY_MAX;
  } else {
    TAOS_CHECK_EXIT(tDecodeI64(&decoder, &pReq->tw.skey));
    TAOS_CHECK_EXIT(tDecodeI64(&decoder, &pReq->tw.ekey));
  }

  if (!tDecodeIsEnd(&decoder)) {
    TAOS_CHECK_EXIT(tDecodeI32(&decoder, &pReq->scanId));
  }

  tEndDecode(&decoder);
_exit:
  tDecoderClear(&decoder);
  return code;
}
>>>>>>> ec5ba649
<|MERGE_RESOLUTION|>--- conflicted
+++ resolved
@@ -15461,9 +15461,6 @@
   (void)tFreeSCreateVnodeReq(&pReq->createReq);
   return 0;
 }
-<<<<<<< HEAD
-#endif  // USE_MOUNT
-=======
 #endif // USE_MOUNT
 
 int32_t tSerializeSScanDbReq(void *buf, int32_t bufLen, SScanDbReq *pReq) {
@@ -15821,5 +15818,4 @@
 _exit:
   tDecoderClear(&decoder);
   return code;
-}
->>>>>>> ec5ba649
+}