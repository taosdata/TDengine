/*
 * Copyright (c) 2019 TAOS Data, Inc. <jhtao@taosdata.com>
 *
 * This program is free software: you can use, redistribute, and/or modify
 * it under the terms of the GNU Affero General Public License, version 3
 * or later ("AGPL"), as published by the Free Software Foundation.
 *
 * This program is distributed in the hope that it will be useful, but WITHOUT
 * ANY WARRANTY; without even the implied warranty of MERCHANTABILITY or
 * FITNESS FOR A PARTICULAR PURPOSE.
 *
 * You should have received a copy of the GNU Affero General Public License
 * along with this program. If not, see <http://www.gnu.org/licenses/>.
 */

#include "streamMsg.h"
#include "taos.h"
#include "tarray.h"
#include "tdatablock.h"
#include "thash.h"
#include "tlist.h"
#include "tmsg.h"
#include "os.h"
#include "tcommon.h"
#include "tsimplehash.h"

typedef struct STaskId {
  int64_t streamId;
  int64_t taskId;
} STaskId;

typedef enum EWindowType {
  WINDOW_TYPE_INTERVAL = 1,
  WINDOW_TYPE_SESSION,
  WINDOW_TYPE_STATE,
  WINDOW_TYPE_EVENT,
  WINDOW_TYPE_COUNT,
  WINDOW_TYPE_ANOMALY,
  WINDOW_TYPE_EXTERNAL,
  WINDOW_TYPE_PERIOD
} EWindowType;

typedef struct STaskCkptInfo {
  int64_t latestId;          // saved checkpoint id
  int64_t latestVer;         // saved checkpoint ver
  int64_t latestTime;        // latest checkpoint time
  int64_t latestSize;        // latest checkpoint size
  int8_t  remoteBackup;      // latest checkpoint backup done
  int64_t activeId;          // current active checkpoint id
  int32_t activeTransId;     // checkpoint trans id
  int8_t  failed;            // denote if the checkpoint is failed or not
  int8_t  consensusChkptId;  // required the consensus-checkpointId
  int64_t consensusTs;       //
} STaskCkptInfo;

typedef struct STaskStatusEntry {
  STaskId       id;
  int32_t       status;
  int32_t       statusLastDuration;  // to record the last duration of current status
  int64_t       stage;
  int32_t       nodeId;
  SVersionRange verRange;      // start/end version in WAL, only valid for source task
  int64_t       processedVer;  // only valid for source task
  double        inputQUsed;    // in MiB
  double        inputRate;
  double        procsThroughput;   // duration between one element put into input queue and being processed.
  double        procsTotal;        // duration between one element put into input queue and being processed.
  double        outputThroughput;  // the size of dispatched result blocks in bytes
  double        outputTotal;       // the size of dispatched result blocks in bytes
  double        sinkQuota;         // existed quota size for sink task
  double        sinkDataSize;      // sink to dst data size
  int64_t       startTime;
  int64_t       startCheckpointId;
  int64_t       startCheckpointVer;
  int64_t       hTaskId;
  STaskCkptInfo checkpointInfo;
  STaskNotifyEventStat notifyEventStat;
} STaskStatusEntry;

int32_t tEncodeStreamEpInfo(SEncoder* pEncoder, const SStreamUpstreamEpInfo* pInfo) {
  TAOS_CHECK_RETURN(tEncodeI32(pEncoder, pInfo->taskId));
  TAOS_CHECK_RETURN(tEncodeI32(pEncoder, pInfo->nodeId));
  TAOS_CHECK_RETURN(tEncodeI32(pEncoder, pInfo->childId));
  TAOS_CHECK_RETURN(tEncodeSEpSet(pEncoder, &pInfo->epSet));
  TAOS_CHECK_RETURN(tEncodeI64(pEncoder, pInfo->stage));
  return 0;
}

int32_t tDecodeStreamEpInfo(SDecoder* pDecoder, SStreamUpstreamEpInfo* pInfo) {
  TAOS_CHECK_RETURN(tDecodeI32(pDecoder, &pInfo->taskId));
  TAOS_CHECK_RETURN(tDecodeI32(pDecoder, &pInfo->nodeId));
  TAOS_CHECK_RETURN(tDecodeI32(pDecoder, &pInfo->childId));
  TAOS_CHECK_RETURN(tDecodeSEpSet(pDecoder, &pInfo->epSet));
  TAOS_CHECK_RETURN(tDecodeI64(pDecoder, &pInfo->stage));
  return 0;
}

int32_t tEncodeStreamTaskUpdateMsg(SEncoder* pEncoder, const SStreamTaskNodeUpdateMsg* pMsg) {
  int32_t code = 0;
  int32_t lino;

  TAOS_CHECK_EXIT(tStartEncode(pEncoder));
  TAOS_CHECK_EXIT(tEncodeI64(pEncoder, pMsg->streamId));
  TAOS_CHECK_EXIT(tEncodeI32(pEncoder, pMsg->taskId));

  int32_t size = taosArrayGetSize(pMsg->pNodeList);
  TAOS_CHECK_EXIT(tEncodeI32(pEncoder, size));

  for (int32_t i = 0; i < size; ++i) {
    SNodeUpdateInfo* pInfo = taosArrayGet(pMsg->pNodeList, i);
    if (pInfo == NULL) {
      TAOS_CHECK_EXIT(terrno);
    }

    TAOS_CHECK_EXIT(tEncodeI32(pEncoder, pInfo->nodeId));
    TAOS_CHECK_EXIT(tEncodeSEpSet(pEncoder, &pInfo->prevEp));
    TAOS_CHECK_EXIT(tEncodeSEpSet(pEncoder, &pInfo->newEp));
  }

  // todo this new attribute will be result in being incompatible with previous version
  TAOS_CHECK_EXIT(tEncodeI32(pEncoder, pMsg->transId));

  int32_t numOfTasks = taosArrayGetSize(pMsg->pTaskList);
  TAOS_CHECK_EXIT(tEncodeI32(pEncoder, numOfTasks));

  for (int32_t i = 0; i < numOfTasks; ++i) {
    int32_t* pId = taosArrayGet(pMsg->pTaskList, i);
    if (pId == NULL) {
      TAOS_CHECK_EXIT(terrno);
    }
    TAOS_CHECK_EXIT(tEncodeI32(pEncoder, *(int32_t*)pId));
  }

  tEndEncode(pEncoder);
_exit:
  if (code) {
    return code;
  } else {
    return pEncoder->pos;
  }
}

int32_t tDecodeStreamTaskUpdateMsg(SDecoder* pDecoder, SStreamTaskNodeUpdateMsg* pMsg) {
  int32_t code = 0;
  int32_t lino;

  TAOS_CHECK_EXIT(tStartDecode(pDecoder));
  TAOS_CHECK_EXIT(tDecodeI64(pDecoder, &pMsg->streamId));
  TAOS_CHECK_EXIT(tDecodeI32(pDecoder, &pMsg->taskId));

  int32_t size = 0;
  TAOS_CHECK_EXIT(tDecodeI32(pDecoder, &size));

  pMsg->pNodeList = taosArrayInit(size, sizeof(SNodeUpdateInfo));
  TSDB_CHECK_NULL(pMsg->pNodeList, code, lino, _exit, terrno);

  for (int32_t i = 0; i < size; ++i) {
    SNodeUpdateInfo info = {0};
    TAOS_CHECK_EXIT(tDecodeI32(pDecoder, &info.nodeId));
    TAOS_CHECK_EXIT(tDecodeSEpSet(pDecoder, &info.prevEp));
    TAOS_CHECK_EXIT(tDecodeSEpSet(pDecoder, &info.newEp));

    if (taosArrayPush(pMsg->pNodeList, &info) == NULL) {
      TAOS_CHECK_EXIT(terrno);
    }
  }

  TAOS_CHECK_EXIT(tDecodeI32(pDecoder, &pMsg->transId));

  // number of tasks
  TAOS_CHECK_EXIT(tDecodeI32(pDecoder, &size));
  pMsg->pTaskList = taosArrayInit(size, sizeof(int32_t));
  if (pMsg->pTaskList == NULL) {
    TAOS_CHECK_EXIT(terrno);
  }

  for (int32_t i = 0; i < size; ++i) {
    int32_t id = 0;
    TAOS_CHECK_EXIT(tDecodeI32(pDecoder, &id));
    if (taosArrayPush(pMsg->pTaskList, &id) == NULL) {
      TAOS_CHECK_EXIT(terrno);
    }
  }

  tEndDecode(pDecoder);
_exit:
  return code;
}

void tDestroyNodeUpdateMsg(SStreamTaskNodeUpdateMsg* pMsg) {
  taosArrayDestroy(pMsg->pNodeList);
  taosArrayDestroy(pMsg->pTaskList);
  pMsg->pNodeList = NULL;
  pMsg->pTaskList = NULL;
}

int32_t tEncodeStreamTaskCheckReq(SEncoder* pEncoder, const SStreamTaskCheckReq* pReq) {
  int32_t code = 0;
  int32_t lino;

  TAOS_CHECK_EXIT(tStartEncode(pEncoder));
  TAOS_CHECK_EXIT(tEncodeI64(pEncoder, pReq->reqId));
  TAOS_CHECK_EXIT(tEncodeI64(pEncoder, pReq->streamId));
  TAOS_CHECK_EXIT(tEncodeI32(pEncoder, pReq->upstreamNodeId));
  TAOS_CHECK_EXIT(tEncodeI32(pEncoder, pReq->upstreamTaskId));
  TAOS_CHECK_EXIT(tEncodeI32(pEncoder, pReq->downstreamNodeId));
  TAOS_CHECK_EXIT(tEncodeI32(pEncoder, pReq->downstreamTaskId));
  TAOS_CHECK_EXIT(tEncodeI32(pEncoder, pReq->childId));
  TAOS_CHECK_EXIT(tEncodeI64(pEncoder, pReq->stage));
  tEndEncode(pEncoder);

_exit:
  if (code) {
    return code;
  } else {
    return pEncoder->pos;
  }
}

int32_t tDecodeStreamTaskCheckReq(SDecoder* pDecoder, SStreamTaskCheckReq* pReq) {
  int32_t code = 0;
  int32_t lino;

  TAOS_CHECK_EXIT(tStartDecode(pDecoder));
  TAOS_CHECK_EXIT(tDecodeI64(pDecoder, &pReq->reqId));
  TAOS_CHECK_EXIT(tDecodeI64(pDecoder, &pReq->streamId));
  TAOS_CHECK_EXIT(tDecodeI32(pDecoder, &pReq->upstreamNodeId));
  TAOS_CHECK_EXIT(tDecodeI32(pDecoder, &pReq->upstreamTaskId));
  TAOS_CHECK_EXIT(tDecodeI32(pDecoder, &pReq->downstreamNodeId));
  TAOS_CHECK_EXIT(tDecodeI32(pDecoder, &pReq->downstreamTaskId));
  TAOS_CHECK_EXIT(tDecodeI32(pDecoder, &pReq->childId));
  TAOS_CHECK_EXIT(tDecodeI64(pDecoder, &pReq->stage));
  tEndDecode(pDecoder);

_exit:
  return code;
}

int32_t tEncodeStreamTaskCheckRsp(SEncoder* pEncoder, const SStreamTaskCheckRsp* pRsp) {
  int32_t code = 0;
  int32_t lino;

  TAOS_CHECK_EXIT(tStartEncode(pEncoder));
  TAOS_CHECK_EXIT(tEncodeI64(pEncoder, pRsp->reqId));
  TAOS_CHECK_EXIT(tEncodeI64(pEncoder, pRsp->streamId));
  TAOS_CHECK_EXIT(tEncodeI32(pEncoder, pRsp->upstreamNodeId));
  TAOS_CHECK_EXIT(tEncodeI32(pEncoder, pRsp->upstreamTaskId));
  TAOS_CHECK_EXIT(tEncodeI32(pEncoder, pRsp->downstreamNodeId));
  TAOS_CHECK_EXIT(tEncodeI32(pEncoder, pRsp->downstreamTaskId));
  TAOS_CHECK_EXIT(tEncodeI32(pEncoder, pRsp->childId));
  TAOS_CHECK_EXIT(tEncodeI64(pEncoder, pRsp->oldStage));
  TAOS_CHECK_EXIT(tEncodeI8(pEncoder, pRsp->status));
  tEndEncode(pEncoder);

_exit:
  if (code) {
    return code;
  } else {
    return pEncoder->pos;
  }
}

int32_t tDecodeStreamTaskCheckRsp(SDecoder* pDecoder, SStreamTaskCheckRsp* pRsp) {
  int32_t code = 0;
  int32_t lino;

  TAOS_CHECK_EXIT(tStartDecode(pDecoder));
  TAOS_CHECK_EXIT(tDecodeI64(pDecoder, &pRsp->reqId));
  TAOS_CHECK_EXIT(tDecodeI64(pDecoder, &pRsp->streamId));
  TAOS_CHECK_EXIT(tDecodeI32(pDecoder, &pRsp->upstreamNodeId));
  TAOS_CHECK_EXIT(tDecodeI32(pDecoder, &pRsp->upstreamTaskId));
  TAOS_CHECK_EXIT(tDecodeI32(pDecoder, &pRsp->downstreamNodeId));
  TAOS_CHECK_EXIT(tDecodeI32(pDecoder, &pRsp->downstreamTaskId));
  TAOS_CHECK_EXIT(tDecodeI32(pDecoder, &pRsp->childId));
  TAOS_CHECK_EXIT(tDecodeI64(pDecoder, &pRsp->oldStage));
  TAOS_CHECK_EXIT(tDecodeI8(pDecoder, &pRsp->status));
  tEndDecode(pDecoder);

_exit:
  return code;
}

int32_t tEncodeStreamDispatchReq(SEncoder* pEncoder, const SStreamDispatchReq* pReq) {
  int32_t code = 0;
  int32_t lino;

  TAOS_CHECK_EXIT(tStartEncode(pEncoder));
  TAOS_CHECK_EXIT(tEncodeI64(pEncoder, pReq->stage));
  TAOS_CHECK_EXIT(tEncodeI32(pEncoder, pReq->msgId));
  TAOS_CHECK_EXIT(tEncodeI32(pEncoder, pReq->srcVgId));
  TAOS_CHECK_EXIT(tEncodeI32(pEncoder, pReq->type));
  TAOS_CHECK_EXIT(tEncodeI64(pEncoder, pReq->streamId));
  TAOS_CHECK_EXIT(tEncodeI32(pEncoder, pReq->taskId));
  TAOS_CHECK_EXIT(tEncodeI32(pEncoder, pReq->type));
  TAOS_CHECK_EXIT(tEncodeI32(pEncoder, pReq->upstreamTaskId));
  TAOS_CHECK_EXIT(tEncodeI32(pEncoder, pReq->upstreamChildId));
  TAOS_CHECK_EXIT(tEncodeI32(pEncoder, pReq->upstreamNodeId));
  TAOS_CHECK_EXIT(tEncodeI32(pEncoder, pReq->upstreamRelTaskId));
  TAOS_CHECK_EXIT(tEncodeI32(pEncoder, pReq->blockNum));
  TAOS_CHECK_EXIT(tEncodeI64(pEncoder, pReq->totalLen));

  if (taosArrayGetSize(pReq->data) != pReq->blockNum || taosArrayGetSize(pReq->dataLen) != pReq->blockNum) {
    uError("invalid dispatch req msg");
    TAOS_CHECK_EXIT(TSDB_CODE_INVALID_MSG);
  }

  for (int32_t i = 0; i < pReq->blockNum; i++) {
    int32_t* pLen = taosArrayGet(pReq->dataLen, i);
    void*    data = taosArrayGetP(pReq->data, i);
    if (data == NULL || pLen == NULL) {
      TAOS_CHECK_EXIT(terrno);
    }

    TAOS_CHECK_EXIT(tEncodeI32(pEncoder, *pLen));
    TAOS_CHECK_EXIT(tEncodeBinary(pEncoder, data, *pLen));
  }
  tEndEncode(pEncoder);
_exit:
  if (code) {
    return code;
  } else {
    return pEncoder->pos;
  }
}

int32_t tDecodeStreamDispatchReq(SDecoder* pDecoder, SStreamDispatchReq* pReq) {
  int32_t code = 0;
  int32_t lino;

  TAOS_CHECK_EXIT(tStartDecode(pDecoder));
  TAOS_CHECK_EXIT(tDecodeI64(pDecoder, &pReq->stage));
  TAOS_CHECK_EXIT(tDecodeI32(pDecoder, &pReq->msgId));
  TAOS_CHECK_EXIT(tDecodeI32(pDecoder, &pReq->srcVgId));
  TAOS_CHECK_EXIT(tDecodeI32(pDecoder, &pReq->type));
  TAOS_CHECK_EXIT(tDecodeI64(pDecoder, &pReq->streamId));
  TAOS_CHECK_EXIT(tDecodeI32(pDecoder, &pReq->taskId));
  TAOS_CHECK_EXIT(tDecodeI32(pDecoder, &pReq->type));
  TAOS_CHECK_EXIT(tDecodeI32(pDecoder, &pReq->upstreamTaskId));
  TAOS_CHECK_EXIT(tDecodeI32(pDecoder, &pReq->upstreamChildId));
  TAOS_CHECK_EXIT(tDecodeI32(pDecoder, &pReq->upstreamNodeId));
  TAOS_CHECK_EXIT(tDecodeI32(pDecoder, &pReq->upstreamRelTaskId));
  TAOS_CHECK_EXIT(tDecodeI32(pDecoder, &pReq->blockNum));
  TAOS_CHECK_EXIT(tDecodeI64(pDecoder, &pReq->totalLen));

  if ((pReq->data = taosArrayInit(pReq->blockNum, sizeof(void*))) == NULL) {
    TAOS_CHECK_EXIT(terrno);
  }
  if ((pReq->dataLen = taosArrayInit(pReq->blockNum, sizeof(int32_t))) == NULL) {
    TAOS_CHECK_EXIT(terrno);
  }
  for (int32_t i = 0; i < pReq->blockNum; i++) {
    int32_t  len1;
    uint64_t len2;
    void*    data;
    TAOS_CHECK_EXIT(tDecodeI32(pDecoder, &len1));
    TAOS_CHECK_EXIT(tDecodeBinaryAlloc(pDecoder, &data, &len2));

    if (len1 != len2) {
      TAOS_CHECK_EXIT(TSDB_CODE_INVALID_MSG);
    }

    if (taosArrayPush(pReq->dataLen, &len1) == NULL) {
      TAOS_CHECK_EXIT(terrno);
    }

    if (taosArrayPush(pReq->data, &data) == NULL) {
      TAOS_CHECK_EXIT(terrno);
    }
  }

  tEndDecode(pDecoder);
_exit:
  return code;
}

void tCleanupStreamDispatchReq(SStreamDispatchReq* pReq) {
  taosArrayDestroyP(pReq->data, NULL);
  taosArrayDestroy(pReq->dataLen);
}

int32_t tEncodeStreamRetrieveReq(SEncoder* pEncoder, const SStreamRetrieveReq* pReq) {
  int32_t code = 0;
  int32_t lino;

  TAOS_CHECK_EXIT(tStartEncode(pEncoder));
  TAOS_CHECK_EXIT(tEncodeI64(pEncoder, pReq->streamId));
  TAOS_CHECK_EXIT(tEncodeI64(pEncoder, pReq->reqId));
  TAOS_CHECK_EXIT(tEncodeI32(pEncoder, pReq->dstNodeId));
  TAOS_CHECK_EXIT(tEncodeI32(pEncoder, pReq->dstTaskId));
  TAOS_CHECK_EXIT(tEncodeI32(pEncoder, pReq->srcNodeId));
  TAOS_CHECK_EXIT(tEncodeI32(pEncoder, pReq->srcTaskId));
  TAOS_CHECK_EXIT(tEncodeBinary(pEncoder, (const uint8_t*)pReq->pRetrieve, pReq->retrieveLen));
  tEndEncode(pEncoder);

_exit:
  if (code) {
    return code;
  } else {
    return pEncoder->pos;
  }
}

int32_t tDecodeStreamRetrieveReq(SDecoder* pDecoder, SStreamRetrieveReq* pReq) {
  int32_t code = 0;
  int32_t lino;

  TAOS_CHECK_EXIT(tStartDecode(pDecoder));
  TAOS_CHECK_EXIT(tDecodeI64(pDecoder, &pReq->streamId));
  TAOS_CHECK_EXIT(tDecodeI64(pDecoder, &pReq->reqId));
  TAOS_CHECK_EXIT(tDecodeI32(pDecoder, &pReq->dstNodeId));
  TAOS_CHECK_EXIT(tDecodeI32(pDecoder, &pReq->dstTaskId));
  TAOS_CHECK_EXIT(tDecodeI32(pDecoder, &pReq->srcNodeId));
  TAOS_CHECK_EXIT(tDecodeI32(pDecoder, &pReq->srcTaskId));
  uint64_t len = 0;
  TAOS_CHECK_EXIT(tDecodeBinaryAlloc(pDecoder, (void**)&pReq->pRetrieve, &len));
  pReq->retrieveLen = (int32_t)len;
  tEndDecode(pDecoder);

_exit:
  return code;
}

void tCleanupStreamRetrieveReq(SStreamRetrieveReq* pReq) { taosMemoryFree(pReq->pRetrieve); }


int32_t tEncodeSStreamMgmtReq(SEncoder* pEncoder, const SStreamMgmtReq* pReq) {
  int32_t code = 0;
  int32_t lino = 0;
  TAOS_CHECK_EXIT(tEncodeI64(pEncoder, pReq->reqId));
  TAOS_CHECK_EXIT(tEncodeI32(pEncoder, pReq->type));
  switch (pReq->type) {
    case STREAM_MGMT_REQ_TRIGGER_ORIGTBL_READER: {
      if (pReq->cont.pReqs) {
        int32_t num = taosArrayGetSize(pReq->cont.pReqs);
        TAOS_CHECK_EXIT(tEncodeI32(pEncoder, num));
        for (int32_t i = 0; i < num; ++i) {
          SStreamDbTableName* pName = taosArrayGet(pReq->cont.pReqs, i);
          TAOS_CHECK_EXIT(tEncodeCStrWithLen(pEncoder, pName->dbFName, strlen(pName->dbFName) + 1));
          TAOS_CHECK_EXIT(tEncodeCStrWithLen(pEncoder, pName->tbName, strlen(pName->tbName) + 1));
        }
      } else {
        TAOS_CHECK_EXIT(tEncodeI32(pEncoder, 0));
      }
      break;
    }
    case STREAM_MGMT_REQ_RUNNER_ORIGTBL_READER: {
      if (pReq->cont.pReqs) {
        int32_t num = taosArrayGetSize(pReq->cont.pReqs);
        TAOS_CHECK_EXIT(tEncodeI32(pEncoder, num));
        for (int32_t i = 0; i < num; ++i) {
          SStreamOReaderDeployReq* pDeploy = taosArrayGet(pReq->cont.pReqs, i);
          int32_t vgIdNum = taosArrayGetSize(pDeploy->vgIds);
          TAOS_CHECK_EXIT(tEncodeI32(pEncoder, pDeploy->execId));
          TAOS_CHECK_EXIT(tEncodeI64(pEncoder, pDeploy->uid));
          TAOS_CHECK_EXIT(tEncodeI32(pEncoder, vgIdNum));
          for (int32_t n = 0; n < vgIdNum; ++n) {
            TAOS_CHECK_EXIT(tEncodeI32(pEncoder, *(int32_t*)taosArrayGet(pDeploy->vgIds, n)));
          }
        }
      } else {
        TAOS_CHECK_EXIT(tEncodeI32(pEncoder, 0));
      }
      break;
    }
    default:
      code = TSDB_CODE_STREAM_INVALID_TASK_TYPE;
      break;
  }

_exit:

  return code;
}

void tFreeRunnerOReaderDeployReq(void* param) {
  SStreamOReaderDeployReq* pReq = (SStreamOReaderDeployReq*)param;
  if (pReq) {
    taosArrayDestroy(pReq->vgIds);
  }
}

void tFreeSStreamMgmtReq(SStreamMgmtReq* pReq) {
  if (NULL == pReq) {
    return;
  }

  switch (pReq->type) {
    case STREAM_MGMT_REQ_TRIGGER_ORIGTBL_READER:
      taosArrayDestroy(pReq->cont.pReqs);
      break;
    case STREAM_MGMT_REQ_RUNNER_ORIGTBL_READER:
      taosArrayDestroyEx(pReq->cont.pReqs, tFreeRunnerOReaderDeployReq);
      break;
    default:
      break;
  }
}


int32_t tCloneSStreamMgmtReq(SStreamMgmtReq* pSrc, SStreamMgmtReq** ppDst) {
  *ppDst = NULL;
  
  if (NULL == pSrc) {
    return TSDB_CODE_SUCCESS;
  }

  int32_t code = 0, lino = 0;
  *ppDst = taosMemoryCalloc(1, sizeof(SStreamMgmtReq));
  TSDB_CHECK_NULL(*ppDst, code, lino, _exit, terrno);

  memcpy(*ppDst, pSrc, sizeof(*pSrc));
  if (pSrc->cont.pReqs) {
    switch (pSrc->type) {
      case STREAM_MGMT_REQ_TRIGGER_ORIGTBL_READER:
        (*ppDst)->cont.pReqs = taosArrayDup(pSrc->cont.pReqs, NULL);
        TSDB_CHECK_NULL((*ppDst)->cont.pReqs, code, lino, _exit, terrno);
        break;
      case STREAM_MGMT_REQ_RUNNER_ORIGTBL_READER: {
        int32_t reqNum = taosArrayGetSize(pSrc->cont.pReqs);
        (*ppDst)->cont.pReqs = taosArrayInit_s(sizeof(SStreamOReaderDeployReq), reqNum);
        TSDB_CHECK_NULL((*ppDst)->cont.pReqs, code, lino, _exit, terrno);
        for (int32_t i = 0; i < reqNum; ++i) {
          SStreamOReaderDeployReq* pNew = taosArrayGet((*ppDst)->cont.pReqs, i);
          SStreamOReaderDeployReq* pReq = taosArrayGet(pSrc->cont.pReqs, i);
          pNew->vgIds = taosArrayDup(pReq->vgIds, NULL);
          TSDB_CHECK_NULL(pNew->vgIds, code, lino, _exit, terrno);
          pNew->execId = pReq->execId;
          pNew->uid = pReq->uid;
        }
        break;
      }  
      default:
        break;
    }
  }
  
_exit:

  if (code) {
    tFreeSStreamMgmtReq(*ppDst);
    taosMemoryFreeClear(*ppDst);
    uError("%s failed at line %d since %s", __FUNCTION__, lino, tstrerror(code));
  }
  
  return code;
}


int32_t tDecodeSStreamMgmtReq(SDecoder* pDecoder, SStreamMgmtReq* pReq) {
  int32_t code = 0;
  int32_t lino = 0;

  TAOS_CHECK_EXIT(tDecodeI64(pDecoder, &pReq->reqId));
  TAOS_CHECK_EXIT(tDecodeI32(pDecoder, (int32_t*)&pReq->type));
  switch (pReq->type) {
    case STREAM_MGMT_REQ_TRIGGER_ORIGTBL_READER: {
      int32_t num = 0;
      TAOS_CHECK_EXIT(tDecodeI32(pDecoder, &num));
      if (num > 0) {
        pReq->cont.pReqs = taosArrayInit(num, sizeof(SStreamDbTableName));
        TSDB_CHECK_NULL(pReq->cont.pReqs, code, lino, _exit, terrno);
        for (int32_t i = 0; i < num; ++i) {
          SStreamDbTableName* p = taosArrayReserve(pReq->cont.pReqs, 1);
          TAOS_CHECK_EXIT(tDecodeCStrTo(pDecoder, p->dbFName));
          TAOS_CHECK_EXIT(tDecodeCStrTo(pDecoder, p->tbName));
        }
      }
      break;
    }
    case STREAM_MGMT_REQ_RUNNER_ORIGTBL_READER: {
      int32_t num = 0, vgIdNum = 0;
      TAOS_CHECK_EXIT(tDecodeI32(pDecoder, &num));
      if (num > 0) {
        pReq->cont.pReqs = taosArrayInit_s(sizeof(SStreamOReaderDeployReq), num);
        TSDB_CHECK_NULL(pReq->cont.pReqs, code, lino, _exit, terrno);
        for (int32_t i = 0; i < num; ++i) {
          SStreamOReaderDeployReq* p = taosArrayGet(pReq->cont.pReqs, i);
          TAOS_CHECK_EXIT(tDecodeI32(pDecoder, &p->execId));
          TAOS_CHECK_EXIT(tDecodeI64(pDecoder, &p->uid));
          TAOS_CHECK_EXIT(tDecodeI32(pDecoder, &vgIdNum));
          if (vgIdNum > 0) {
            p->vgIds = taosArrayInit_s(sizeof(int32_t), vgIdNum);
            TSDB_CHECK_NULL(p->vgIds, code, lino, _exit, terrno);
          }
          for (int32_t n = 0; n < vgIdNum; ++n) {
            int32_t* vgId = taosArrayGet(p->vgIds, n);
            TAOS_CHECK_EXIT(tDecodeI32(pDecoder, vgId));
          }
        }
      }
      break;
    }
    default:
      code = TSDB_CODE_STREAM_INVALID_TASK_TYPE;
      break;
  }

_exit:

  return code;  
}

int32_t tEncodeStreamTask(SEncoder* pEncoder, const SStreamTask* pTask) {
  int32_t code = 0;
  int32_t lino;

  TAOS_CHECK_EXIT(tEncodeI32(pEncoder, pTask->type));
  TAOS_CHECK_EXIT(tEncodeI64(pEncoder, pTask->streamId));
  TAOS_CHECK_EXIT(tEncodeI64(pEncoder, pTask->taskId));

  TAOS_CHECK_EXIT(tEncodeI64(pEncoder, pTask->flags));
  TAOS_CHECK_EXIT(tEncodeI64(pEncoder, pTask->seriousId));
  TAOS_CHECK_EXIT(tEncodeI32(pEncoder, pTask->deployId));
  TAOS_CHECK_EXIT(tEncodeI32(pEncoder, pTask->nodeId));
  // SKIP SESSIONID
  TAOS_CHECK_EXIT(tEncodeI32(pEncoder, pTask->taskIdx));
  TAOS_CHECK_EXIT(tEncodeI32(pEncoder, pTask->status));
  TAOS_CHECK_EXIT(tEncodeI32(pEncoder, pTask->detailStatus));
  TAOS_CHECK_EXIT(tEncodeI32(pEncoder, pTask->errorCode));
  if (pTask->pMgmtReq) {
    TAOS_CHECK_EXIT(tEncodeI32(pEncoder, 1));
    TAOS_CHECK_EXIT(tEncodeSStreamMgmtReq(pEncoder, pTask->pMgmtReq));
  } else {
    TAOS_CHECK_EXIT(tEncodeI32(pEncoder, 0));
  }

_exit:

  return code;
}


int32_t tDecodeStreamTask(SDecoder* pDecoder, SStreamTask* pTask) {
  int32_t code = 0;
  int32_t lino;

  TAOS_CHECK_EXIT(tDecodeI32(pDecoder, (int32_t*)&pTask->type));
  TAOS_CHECK_EXIT(tDecodeI64(pDecoder, &pTask->streamId));
  TAOS_CHECK_EXIT(tDecodeI64(pDecoder, &pTask->taskId));
  
  TAOS_CHECK_EXIT(tDecodeI64(pDecoder, &pTask->flags));
  TAOS_CHECK_EXIT(tDecodeI64(pDecoder, &pTask->seriousId));
  TAOS_CHECK_EXIT(tDecodeI32(pDecoder, &pTask->deployId));
  TAOS_CHECK_EXIT(tDecodeI32(pDecoder, &pTask->nodeId));
  // SKIP SESSIONID
  TAOS_CHECK_EXIT(tDecodeI32(pDecoder, &pTask->taskIdx));
  TAOS_CHECK_EXIT(tDecodeI32(pDecoder, (int32_t*)&pTask->status));
  TAOS_CHECK_EXIT(tDecodeI32(pDecoder, &pTask->detailStatus));
  TAOS_CHECK_EXIT(tDecodeI32(pDecoder, &pTask->errorCode));
  int32_t req = 0;
  TAOS_CHECK_EXIT(tDecodeI32(pDecoder, &req));
  if (req) {
    pTask->pMgmtReq = taosMemoryCalloc(1, sizeof(SStreamMgmtReq));
    TSDB_CHECK_NULL(pTask->pMgmtReq, code, lino, _exit, terrno);
    TAOS_CHECK_EXIT(tDecodeSStreamMgmtReq(pDecoder, pTask->pMgmtReq));
  }

_exit:

  return code;
}

int32_t tEncodeSSTriggerRecalcProgress(SEncoder* pEncoder, const SSTriggerRecalcProgress* pProgress) {
  int32_t code = 0;
  int32_t lino;

  TAOS_CHECK_EXIT(tEncodeI64(pEncoder, pProgress->recalcId));
  TAOS_CHECK_EXIT(tEncodeI32(pEncoder, pProgress->progress));
  TAOS_CHECK_EXIT(tEncodeI64(pEncoder, pProgress->start));
  TAOS_CHECK_EXIT(tEncodeI64(pEncoder, pProgress->end));

_exit:

  return code;
}

int32_t tDecodeSSTriggerRecalcProgress(SDecoder* pDecoder, SSTriggerRecalcProgress* pProgress) {
  int32_t code = 0;
  int32_t lino;

  TAOS_CHECK_EXIT(tDecodeI64(pDecoder, &pProgress->recalcId));
  TAOS_CHECK_EXIT(tDecodeI32(pDecoder, &pProgress->progress));
  TAOS_CHECK_EXIT(tDecodeI64(pDecoder, &pProgress->start));
  TAOS_CHECK_EXIT(tDecodeI64(pDecoder, &pProgress->end));

_exit:

  return code;
}


int32_t tEncodeSSTriggerRuntimeStatus(SEncoder* pEncoder, const SSTriggerRuntimeStatus* pStatus) {
  int32_t code = 0;
  int32_t lino;

  TAOS_CHECK_EXIT(tEncodeI32(pEncoder, pStatus->autoRecalcNum));
  TAOS_CHECK_EXIT(tEncodeI32(pEncoder, pStatus->realtimeSessionNum));
  TAOS_CHECK_EXIT(tEncodeI32(pEncoder, pStatus->historySessionNum));
  TAOS_CHECK_EXIT(tEncodeI32(pEncoder, pStatus->recalcSessionNum));
  TAOS_CHECK_EXIT(tEncodeI32(pEncoder, pStatus->histroyProgress));

  int32_t recalcNum = (int32_t)taosArrayGetSize(pStatus->userRecalcs);
  TAOS_CHECK_EXIT(tEncodeI32(pEncoder, recalcNum));
  for (int32_t i = 0; i < recalcNum; ++i) {
    SSTriggerRecalcProgress* pProgress = taosArrayGet(pStatus->userRecalcs, i);
    TAOS_CHECK_EXIT(tEncodeSSTriggerRecalcProgress(pEncoder, pProgress));
  }

_exit:

  return code;
}

int32_t tDecodeSSTriggerRuntimeStatus(SDecoder* pDecoder, SSTriggerRuntimeStatus* pStatus) {
  int32_t code = 0;
  int32_t lino;

  TAOS_CHECK_EXIT(tDecodeI32(pDecoder, &pStatus->autoRecalcNum));
  TAOS_CHECK_EXIT(tDecodeI32(pDecoder, &pStatus->realtimeSessionNum));
  TAOS_CHECK_EXIT(tDecodeI32(pDecoder, &pStatus->historySessionNum));
  TAOS_CHECK_EXIT(tDecodeI32(pDecoder, &pStatus->realtimeSessionNum));
  TAOS_CHECK_EXIT(tDecodeI32(pDecoder, &pStatus->histroyProgress));

  int32_t recalcNum = 0;
  TAOS_CHECK_EXIT(tDecodeI32(pDecoder, &recalcNum));
  if (recalcNum > 0) {
    pStatus->userRecalcs = taosArrayInit_s(sizeof(SSTriggerRecalcProgress), recalcNum);
    if (NULL == pStatus->userRecalcs) {
      code = terrno;
      goto _exit;
    }
  }

  for (int32_t i = 0; i < recalcNum; ++i) {
    SSTriggerRecalcProgress* pProgress = taosArrayGet(pStatus->userRecalcs, i);
    TAOS_CHECK_EXIT(tDecodeSSTriggerRecalcProgress(pDecoder, pProgress));
  }

_exit:

  return code;
}


int32_t tEncodeStreamHbMsg(SEncoder* pEncoder, const SStreamHbMsg* pReq) {
  int32_t code = 0;
  int32_t lino;

  TAOS_CHECK_EXIT(tStartEncode(pEncoder));
  TAOS_CHECK_EXIT(tEncodeI32(pEncoder, pReq->dnodeId));
  TAOS_CHECK_EXIT(tEncodeI32(pEncoder, pReq->streamGId));
  TAOS_CHECK_EXIT(tEncodeI32(pEncoder, pReq->snodeId));
  TAOS_CHECK_EXIT(tEncodeI32(pEncoder, pReq->runnerThreadNum));

  int32_t vgLeaderNum = taosArrayGetSize(pReq->pVgLeaders);
  TAOS_CHECK_EXIT(tEncodeI32(pEncoder, vgLeaderNum));
  for (int32_t i = 0; i < vgLeaderNum; ++i) {
    int32_t* vgId = taosArrayGet(pReq->pVgLeaders, i);
    TAOS_CHECK_EXIT(tEncodeI32(pEncoder, *vgId));
  }
  
  int32_t statusNum = taosArrayGetSize(pReq->pStreamStatus);
  TAOS_CHECK_EXIT(tEncodeI32(pEncoder, statusNum));
  for (int32_t i = 0; i < statusNum; ++i) {
    SStmTaskStatusMsg* pStatus = taosArrayGet(pReq->pStreamStatus, i);
    TAOS_CHECK_EXIT(tEncodeStreamTask(pEncoder, (SStreamTask*)pStatus));
  }

  int32_t reqNum = taosArrayGetSize(pReq->pStreamReq);
  TAOS_CHECK_EXIT(tEncodeI32(pEncoder, reqNum));
  for (int32_t i = 0; i < reqNum; ++i) {
    int32_t* idx = taosArrayGet(pReq->pStreamReq, i);
    TAOS_CHECK_EXIT(tEncodeI32(pEncoder, *idx));
  }

  int32_t triggerNum = taosArrayGetSize(pReq->pTriggerStatus);
  TAOS_CHECK_EXIT(tEncodeI32(pEncoder, triggerNum));
  for (int32_t i = 0; i < triggerNum; ++i) {
    SSTriggerRuntimeStatus* pTrigger = taosArrayGet(pReq->pTriggerStatus, i);
    TAOS_CHECK_EXIT(tEncodeSSTriggerRuntimeStatus(pEncoder, pTrigger));
  }
  
  tEndEncode(pEncoder);

_exit:
  if (code) {
    return code;
  } else {
    return pEncoder->pos;
  }
}

int32_t tDecodeStreamHbMsg(SDecoder* pDecoder, SStreamHbMsg* pReq) {
  int32_t code = 0;
  int32_t lino;

  TAOS_CHECK_EXIT(tStartDecode(pDecoder));
  TAOS_CHECK_EXIT(tDecodeI32(pDecoder, &pReq->dnodeId));
  TAOS_CHECK_EXIT(tDecodeI32(pDecoder, &pReq->streamGId));
  TAOS_CHECK_EXIT(tDecodeI32(pDecoder, &pReq->snodeId));
  TAOS_CHECK_EXIT(tDecodeI32(pDecoder, &pReq->runnerThreadNum));

  int32_t vgLearderNum = 0;
  TAOS_CHECK_EXIT(tDecodeI32(pDecoder, &vgLearderNum));
  if (vgLearderNum > 0) {
    pReq->pVgLeaders = taosArrayInit(vgLearderNum, sizeof(int32_t));
    if (NULL == pReq->pVgLeaders) {
      code = terrno;
      goto _exit;
    }
  }
  for (int32_t i = 0; i < vgLearderNum; ++i) {
    int32_t vgId = 0;
    TAOS_CHECK_EXIT(tDecodeI32(pDecoder, &vgId));
    if (NULL == taosArrayPush(pReq->pVgLeaders, &vgId)) {
      code = terrno;
      goto _exit;
    }
  }


  int32_t statusNum = 0;
  TAOS_CHECK_EXIT(tDecodeI32(pDecoder, &statusNum));
  if (statusNum > 0) {
    pReq->pStreamStatus = taosArrayInit_s(sizeof(SStmTaskStatusMsg), statusNum);
    if (NULL == pReq->pStreamStatus) {
      code = terrno;
      goto _exit;
    }
  }
  for (int32_t i = 0; i < statusNum; ++i) {
    SStmTaskStatusMsg* pTask = taosArrayGet(pReq->pStreamStatus, i);
    if (NULL == pTask) {
      code = terrno;
      goto _exit;
    }
    TAOS_CHECK_EXIT(tDecodeStreamTask(pDecoder, (SStreamTask*)pTask));
  }


  int32_t reqNum = 0;
  TAOS_CHECK_EXIT(tDecodeI32(pDecoder, &reqNum));
  if (reqNum > 0) {
    pReq->pStreamReq = taosArrayInit_s(sizeof(int32_t), reqNum);
    if (NULL == pReq->pStreamReq) {
      code = terrno;
      goto _exit;
    }
  }
  for (int32_t i = 0; i < reqNum; ++i) {
    int32_t* pIdx = taosArrayGet(pReq->pStreamReq, i);
    if (NULL == pIdx) {
      code = terrno;
      goto _exit;
    }
    TAOS_CHECK_EXIT(tDecodeI32(pDecoder, pIdx));
  }


  int32_t triggerNum = 0;
  TAOS_CHECK_EXIT(tDecodeI32(pDecoder, &triggerNum));
  if (triggerNum > 0) {
    pReq->pTriggerStatus = taosArrayInit_s(sizeof(SSTriggerRuntimeStatus), triggerNum);
    if (NULL == pReq->pTriggerStatus) {
      code = terrno;
      goto _exit;
    }
  }
  for (int32_t i = 0; i < triggerNum; ++i) {
    SSTriggerRuntimeStatus* pStatus = taosArrayGet(pReq->pTriggerStatus, i);
    if (NULL == pStatus) {
      code = terrno;
      goto _exit;
    }
    TAOS_CHECK_EXIT(tDecodeSSTriggerRuntimeStatus(pDecoder, pStatus));
  }

  
  tEndDecode(pDecoder);

_exit:
  return code;
}

void tFreeSSTriggerRuntimeStatus(void* param) {
  SSTriggerRuntimeStatus* pStatus = (SSTriggerRuntimeStatus*)param;
  if (NULL == pStatus) {
    return;
  }
  taosArrayDestroy(pStatus->userRecalcs);
}

void tCleanupStreamHbMsg(SStreamHbMsg* pMsg, bool deepClean) {
  if (pMsg == NULL) {
    return;
  }

  taosArrayDestroy(pMsg->pVgLeaders);
  if (deepClean) {
    int32_t reqNum = taosArrayGetSize(pMsg->pStreamReq);
    for (int32_t i = 0; i < reqNum; ++i) {
      int32_t* idx = taosArrayGet(pMsg->pStreamReq, i);
      SStmTaskStatusMsg* pTask = taosArrayGet(pMsg->pStreamStatus, *idx);
      if (NULL == pTask) {
        continue;
      }

      tFreeSStreamMgmtReq(pTask->pMgmtReq);
      taosMemoryFree(pTask->pMgmtReq);
    }
  }
  taosArrayDestroy(pMsg->pStreamReq);
  taosArrayDestroy(pMsg->pStreamStatus);
  taosArrayDestroyEx(pMsg->pTriggerStatus, tFreeSSTriggerRuntimeStatus);
}

int32_t tEncodeSStreamReaderDeployFromTrigger(SEncoder* pEncoder, const SStreamReaderDeployFromTrigger* pMsg) {
  int32_t code = 0;
  int32_t lino;

  TAOS_CHECK_EXIT(tEncodeBinary(pEncoder, (const uint8_t*)pMsg->triggerTblName, pMsg->triggerTblName == NULL ? 0 : (int32_t)strlen(pMsg->triggerTblName) + 1));
  TAOS_CHECK_EXIT(tEncodeI64(pEncoder, pMsg->triggerTblUid));
  TAOS_CHECK_EXIT(tEncodeI64(pEncoder, pMsg->triggerTblSuid));
  TAOS_CHECK_EXIT(tEncodeI8(pEncoder, pMsg->triggerTblType));
  TAOS_CHECK_EXIT(tEncodeI8(pEncoder, pMsg->isTriggerTblVirt));
  TAOS_CHECK_EXIT(tEncodeI8(pEncoder, pMsg->deleteReCalc));
  TAOS_CHECK_EXIT(tEncodeI8(pEncoder, pMsg->deleteOutTbl));
  TAOS_CHECK_EXIT(tEncodeBinary(pEncoder, pMsg->partitionCols, pMsg->partitionCols == NULL ? 0 : (int32_t)strlen(pMsg->partitionCols) + 1));
  TAOS_CHECK_EXIT(tEncodeBinary(pEncoder, pMsg->triggerCols, pMsg->triggerCols == NULL ? 0 : (int32_t)strlen(pMsg->triggerCols) + 1));
  //TAOS_CHECK_EXIT(tEncodeBinary(pEncoder, pMsg->triggerPrevFilter, pMsg->triggerPrevFilter == NULL ? 0 : (int32_t)strlen(pMsg->triggerPrevFilter) + 1));
  TAOS_CHECK_EXIT(tEncodeBinary(pEncoder, pMsg->triggerScanPlan, pMsg->triggerScanPlan == NULL ? 0 : (int32_t)strlen(pMsg->triggerScanPlan) + 1));
  TAOS_CHECK_EXIT(tEncodeBinary(pEncoder, pMsg->calcCacheScanPlan, pMsg->calcCacheScanPlan == NULL ? 0 : (int32_t)strlen(pMsg->calcCacheScanPlan) + 1));

_exit:

  return code;
}

int32_t tEncodeSStreamReaderDeployFromCalc(SEncoder* pEncoder, const SStreamReaderDeployFromCalc* pMsg) {
  int32_t code = 0;
  int32_t lino;

  TAOS_CHECK_EXIT(tEncodeI32(pEncoder, pMsg->execReplica));
  TAOS_CHECK_EXIT(tEncodeBinary(pEncoder, pMsg->calcScanPlan, pMsg->calcScanPlan == NULL ? 0 : (int32_t)strlen(pMsg->calcScanPlan) + 1));

_exit:

  return code;
}


int32_t tEncodeSStreamReaderDeployMsg(SEncoder* pEncoder, const SStreamReaderDeployMsg* pMsg) {
  int32_t code = 0;
  int32_t lino;

  TAOS_CHECK_EXIT(tEncodeI8(pEncoder, pMsg->triggerReader));
  if (pMsg->triggerReader) {
    TAOS_CHECK_EXIT(tEncodeSStreamReaderDeployFromTrigger(pEncoder, &pMsg->msg.trigger));
  } else {
    TAOS_CHECK_EXIT(tEncodeSStreamReaderDeployFromCalc(pEncoder, &pMsg->msg.calc));
  }
  
_exit:

  return code;
}

int32_t tEncodeSStreamTaskAddr(SEncoder* pEncoder, const SStreamTaskAddr* pMsg) {
  int32_t code = 0;
  int32_t lino;

  TAOS_CHECK_EXIT(tEncodeI64(pEncoder, pMsg->taskId));
  TAOS_CHECK_EXIT(tEncodeI32(pEncoder, pMsg->nodeId));
  TAOS_CHECK_EXIT(tEncodeSEpSet(pEncoder, &pMsg->epset));

_exit:

  return code;
}

int32_t tEncodeSStreamRunnerTarget(SEncoder* pEncoder, const SStreamRunnerTarget* pMsg) {
  int32_t code = 0;
  int32_t lino;

  TAOS_CHECK_EXIT(tEncodeSStreamTaskAddr(pEncoder, &pMsg->addr));
  TAOS_CHECK_EXIT(tEncodeI32(pEncoder, pMsg->execReplica));

_exit:

  return code;
}


int32_t tEncodeSStreamTriggerDeployMsg(SEncoder* pEncoder, const SStreamTriggerDeployMsg* pMsg) {
  int32_t code = 0;
  int32_t lino;

  TAOS_CHECK_EXIT(tEncodeI8(pEncoder, pMsg->triggerType));
  TAOS_CHECK_EXIT(tEncodeI8(pEncoder, pMsg->igDisorder));
  TAOS_CHECK_EXIT(tEncodeI8(pEncoder, pMsg->fillHistory));
  TAOS_CHECK_EXIT(tEncodeI8(pEncoder, pMsg->fillHistoryFirst));
  TAOS_CHECK_EXIT(tEncodeI8(pEncoder, pMsg->lowLatencyCalc));
  TAOS_CHECK_EXIT(tEncodeI8(pEncoder, pMsg->igNoDataTrigger));
  TAOS_CHECK_EXIT(tEncodeI8(pEncoder, pMsg->isTriggerTblVirt));
  TAOS_CHECK_EXIT(tEncodeI8(pEncoder, pMsg->triggerHasPF));
  TAOS_CHECK_EXIT(tEncodeI8(pEncoder, pMsg->isTriggerTblStb));
  int32_t partitionColsLen = pMsg->partitionCols == NULL ? 0 : (int32_t)strlen((char*)pMsg->partitionCols) + 1;
  TAOS_CHECK_EXIT(tEncodeBinary(pEncoder, pMsg->partitionCols, partitionColsLen));

  int32_t addrSize = (int32_t)taosArrayGetSize(pMsg->pNotifyAddrUrls);
  TAOS_CHECK_EXIT(tEncodeI32(pEncoder, addrSize));
  for (int32_t i = 0; i < addrSize; ++i) {
    const char *url = taosArrayGetP(pMsg->pNotifyAddrUrls, i);
    TAOS_CHECK_EXIT(tEncodeBinary(pEncoder, url, NULL == url ? 0 : (int32_t)strlen(url) + 1));
  }
  TAOS_CHECK_EXIT(tEncodeI32(pEncoder, pMsg->notifyEventTypes));
  TAOS_CHECK_EXIT(tEncodeI32(pEncoder, pMsg->addOptions));
  TAOS_CHECK_EXIT(tEncodeI8(pEncoder, pMsg->notifyHistory));

  TAOS_CHECK_EXIT(tEncodeI64(pEncoder, pMsg->maxDelay));
  TAOS_CHECK_EXIT(tEncodeI64(pEncoder, pMsg->fillHistoryStartTime));
  TAOS_CHECK_EXIT(tEncodeI64(pEncoder, pMsg->watermark));
  TAOS_CHECK_EXIT(tEncodeI64(pEncoder, pMsg->expiredTime));

  switch (pMsg->triggerType) {
    case WINDOW_TYPE_SESSION: {
      // session trigger
      TAOS_CHECK_EXIT(tEncodeI16(pEncoder, pMsg->trigger.session.slotId));
      TAOS_CHECK_EXIT(tEncodeI64(pEncoder, pMsg->trigger.session.sessionVal));
      break;
    }
    case WINDOW_TYPE_STATE: {
      // state trigger
      TAOS_CHECK_EXIT(tEncodeI16(pEncoder, pMsg->trigger.stateWin.slotId));
      TAOS_CHECK_EXIT(tEncodeI16(pEncoder, pMsg->trigger.stateWin.extend));
      TAOS_CHECK_EXIT(tEncodeI64(pEncoder, pMsg->trigger.stateWin.trueForDuration));
      int32_t stateWindowZerothLen = 
          pMsg->trigger.stateWin.zeroth == NULL ? 0 : (int32_t)strlen((char*)pMsg->trigger.stateWin.zeroth) + 1;
      TAOS_CHECK_EXIT(tEncodeBinary(pEncoder, pMsg->trigger.stateWin.zeroth, stateWindowZerothLen));
      int32_t stateWindowExprLen =
          pMsg->trigger.stateWin.expr == NULL ? 0 : (int32_t)strlen((char*)pMsg->trigger.stateWin.expr) + 1;
      TAOS_CHECK_EXIT(tEncodeBinary(pEncoder, pMsg->trigger.stateWin.expr, stateWindowExprLen));
      break;
    }
    case WINDOW_TYPE_INTERVAL: {
      // slide trigger
      TAOS_CHECK_EXIT(tEncodeI8(pEncoder, pMsg->trigger.sliding.intervalUnit));
      TAOS_CHECK_EXIT(tEncodeI8(pEncoder, pMsg->trigger.sliding.slidingUnit));
      TAOS_CHECK_EXIT(tEncodeI8(pEncoder, pMsg->trigger.sliding.offsetUnit));
      TAOS_CHECK_EXIT(tEncodeI8(pEncoder, pMsg->trigger.sliding.soffsetUnit));
      TAOS_CHECK_EXIT(tEncodeI8(pEncoder, pMsg->trigger.sliding.precision));
      TAOS_CHECK_EXIT(tEncodeI64(pEncoder, pMsg->trigger.sliding.interval));
      TAOS_CHECK_EXIT(tEncodeI64(pEncoder, pMsg->trigger.sliding.offset));
      TAOS_CHECK_EXIT(tEncodeI64(pEncoder, pMsg->trigger.sliding.sliding));
      TAOS_CHECK_EXIT(tEncodeI64(pEncoder, pMsg->trigger.sliding.soffset));
      break;
    }
    case WINDOW_TYPE_EVENT: {
      // event trigger
      int32_t eventWindowStartCondLen = pMsg->trigger.event.startCond == NULL ? 0 : (int32_t)strlen((char*)pMsg->trigger.event.startCond) + 1;
      int32_t eventWindowEndCondLen = pMsg->trigger.event.endCond == NULL ? 0 : (int32_t)strlen((char*)pMsg->trigger.event.endCond) + 1;

      TAOS_CHECK_EXIT(tEncodeBinary(pEncoder, pMsg->trigger.event.startCond, eventWindowStartCondLen));
      TAOS_CHECK_EXIT(tEncodeBinary(pEncoder, pMsg->trigger.event.endCond, eventWindowEndCondLen));

      TAOS_CHECK_EXIT(tEncodeI64(pEncoder, pMsg->trigger.event.trueForDuration));
      break;
    }
    case WINDOW_TYPE_COUNT: {
      // count trigger
      int32_t countWindowCondColsLen = pMsg->trigger.count.condCols == NULL ? 0 : (int32_t)strlen((char*)pMsg->trigger.count.condCols) + 1;
      TAOS_CHECK_EXIT(tEncodeBinary(pEncoder, pMsg->trigger.count.condCols, countWindowCondColsLen));

      TAOS_CHECK_EXIT(tEncodeI64(pEncoder, pMsg->trigger.count.countVal));
      TAOS_CHECK_EXIT(tEncodeI64(pEncoder, pMsg->trigger.count.sliding));
      break;
    }
    case WINDOW_TYPE_PERIOD: {
      // period trigger
      TAOS_CHECK_EXIT(tEncodeI64(pEncoder, pMsg->trigger.period.period));
      TAOS_CHECK_EXIT(tEncodeI64(pEncoder, pMsg->trigger.period.offset));
      break;
    }
    default:
      TAOS_CHECK_EXIT(TSDB_CODE_MND_STREAM_INTERNAL_ERROR);
      break;
  }

  TAOS_CHECK_EXIT(tEncodeI64(pEncoder, pMsg->eventTypes));
  TAOS_CHECK_EXIT(tEncodeI64(pEncoder, pMsg->placeHolderBitmap));
  TAOS_CHECK_EXIT(tEncodeI16(pEncoder, pMsg->calcTsSlotId));
  TAOS_CHECK_EXIT(tEncodeI16(pEncoder, pMsg->triTsSlotId));
  int32_t triggerPrevFilterLen = (pMsg->triggerPrevFilter == NULL) ? 0 : ((int32_t)strlen(pMsg->triggerPrevFilter) + 1);
  TAOS_CHECK_EXIT(tEncodeBinary(pEncoder, pMsg->triggerPrevFilter, triggerPrevFilterLen));
  int32_t triggerScanPlanLen = (pMsg->triggerScanPlan == NULL) ? 0 : ((int32_t)strlen(pMsg->triggerScanPlan) + 1);
  TAOS_CHECK_EXIT(tEncodeBinary(pEncoder, pMsg->triggerScanPlan, triggerScanPlanLen));
  int32_t calcCacheScanPlanLen = (pMsg->calcCacheScanPlan == NULL) ? 0 : ((int32_t)strlen(pMsg->calcCacheScanPlan) + 1);
  TAOS_CHECK_EXIT(tEncodeBinary(pEncoder, pMsg->calcCacheScanPlan, calcCacheScanPlanLen));

  int32_t readerNum = taosArrayGetSize(pMsg->readerList);
  TAOS_CHECK_EXIT(tEncodeI32(pEncoder, readerNum));
  for (int32_t i = 0; i < readerNum; ++i) {
    SStreamTaskAddr* pAddr = (SStreamTaskAddr*)taosArrayGet(pMsg->readerList, i);
    TAOS_CHECK_EXIT(tEncodeSStreamTaskAddr(pEncoder, pAddr));
  }

  int32_t runnerNum = taosArrayGetSize(pMsg->runnerList);
  TAOS_CHECK_EXIT(tEncodeI32(pEncoder, runnerNum));
  for (int32_t i = 0; i < runnerNum; ++i) {
    SStreamRunnerTarget* pTarget = (SStreamRunnerTarget*)taosArrayGet(pMsg->runnerList, i);
    TAOS_CHECK_EXIT(tEncodeSStreamRunnerTarget(pEncoder, pTarget));
  }

  TAOS_CHECK_EXIT(tEncodeI32(pEncoder, pMsg->leaderSnodeId));
  TAOS_CHECK_EXIT(tEncodeBinary(pEncoder, pMsg->streamName, (int32_t)strlen(pMsg->streamName) + 1));
  TAOS_CHECK_EXIT(tEncodeI8(pEncoder, pMsg->precision));

_exit:

  return code;
}


int32_t tSerializeSFieldWithOptions(SEncoder* pEncoder, const SFieldWithOptions *pField) {
  int32_t code = 0;
  int32_t lino;

  TAOS_CHECK_EXIT(tEncodeCStr(pEncoder, pField->name));
  TAOS_CHECK_EXIT(tEncodeU8(pEncoder, pField->type));
  TAOS_CHECK_EXIT(tEncodeI8(pEncoder, pField->flags));
  TAOS_CHECK_EXIT(tEncodeI32(pEncoder, pField->bytes));
  TAOS_CHECK_EXIT(tEncodeU32(pEncoder, pField->compress));
  TAOS_CHECK_EXIT(tEncodeI32(pEncoder, pField->typeMod));

_exit:

  return code;
}


int32_t tEncodeSStreamRunnerDeployMsg(SEncoder* pEncoder, const SStreamRunnerDeployMsg* pMsg) {
  int32_t code = 0;
  int32_t lino;

  TAOS_CHECK_EXIT(tEncodeI32(pEncoder, pMsg->execReplica));
  TAOS_CHECK_EXIT(tEncodeBinary(pEncoder, pMsg->streamName, (int32_t)strlen(pMsg->streamName) + 1));
  TAOS_CHECK_EXIT(tEncodeBinary(pEncoder, pMsg->pPlan, NULL == pMsg->pPlan ? 0 : (int32_t)strlen(pMsg->pPlan) + 1));
  TAOS_CHECK_EXIT(tEncodeBinary(pEncoder, pMsg->outDBFName, NULL == pMsg->outDBFName ? 0 : (int32_t)strlen(pMsg->outDBFName) + 1));
  TAOS_CHECK_EXIT(tEncodeBinary(pEncoder, pMsg->outTblName, NULL == pMsg->outTblName ? 0 : (int32_t)strlen(pMsg->outTblName) + 1));
  TAOS_CHECK_EXIT(tEncodeI8(pEncoder, pMsg->outTblType));
  TAOS_CHECK_EXIT(tEncodeI8(pEncoder, pMsg->calcNotifyOnly));
  TAOS_CHECK_EXIT(tEncodeI8(pEncoder, pMsg->topPlan));

  int32_t addrSize = (int32_t)taosArrayGetSize(pMsg->pNotifyAddrUrls);
  TAOS_CHECK_EXIT(tEncodeI32(pEncoder, addrSize));
  for (int32_t i = 0; i < addrSize; ++i) {
    const char *url = taosArrayGetP(pMsg->pNotifyAddrUrls, i);
    TAOS_CHECK_EXIT(tEncodeBinary(pEncoder, url, NULL == url ? 0 : (int32_t)strlen(url) + 1));
  }
  TAOS_CHECK_EXIT(tEncodeI32(pEncoder, pMsg->addOptions));

  int32_t outColNum = (int32_t)taosArrayGetSize(pMsg->outCols);
  TAOS_CHECK_EXIT(tEncodeI32(pEncoder, outColNum));
  for (int32_t i = 0; i < outColNum; ++i) {
    SFieldWithOptions *pCol = taosArrayGet(pMsg->outCols, i);
    TAOS_CHECK_EXIT(tSerializeSFieldWithOptions(pEncoder, pCol));
  }

  int32_t outTagNum = (int32_t)taosArrayGetSize(pMsg->outTags);
  TAOS_CHECK_EXIT(tEncodeI32(pEncoder, outTagNum));
  for (int32_t i = 0; i < outTagNum; ++i) {
    SFieldWithOptions *pTag = taosArrayGet(pMsg->outTags, i);
    TAOS_CHECK_EXIT(tSerializeSFieldWithOptions(pEncoder, pTag));
  }

  TAOS_CHECK_EXIT(tEncodeU64(pEncoder, pMsg->outStbUid));
  TAOS_CHECK_EXIT(tEncodeI64(pEncoder, pMsg->outStbSversion));

  TAOS_CHECK_EXIT(tEncodeBinary(pEncoder, pMsg->subTblNameExpr, NULL == pMsg->subTblNameExpr ? 0 : (int32_t)strlen(pMsg->subTblNameExpr) + 1));
  TAOS_CHECK_EXIT(tEncodeBinary(pEncoder, pMsg->tagValueExpr, NULL == pMsg->tagValueExpr ? 0 : (int32_t)strlen(pMsg->tagValueExpr) + 1));

  int32_t forceOutColsSize = (int32_t)taosArrayGetSize(pMsg->forceOutCols);
  TAOS_CHECK_EXIT(tEncodeI32(pEncoder, forceOutColsSize));
  for (int32_t i = 0; i < forceOutColsSize; ++i) {
    SStreamOutCol *pCoutCol = (SStreamOutCol*)taosArrayGet(pMsg->forceOutCols, i);
    int32_t        exprLen = pCoutCol->expr == NULL ? 0 : (int32_t)strlen((char*)pCoutCol->expr) + 1;

    TAOS_CHECK_EXIT(tEncodeBinary(pEncoder, pCoutCol->expr, exprLen));
    TAOS_CHECK_EXIT(tEncodeU8(pEncoder, pCoutCol->type.type));
    TAOS_CHECK_EXIT(tEncodeU8(pEncoder, pCoutCol->type.precision));
    TAOS_CHECK_EXIT(tEncodeU8(pEncoder, pCoutCol->type.scale));
    TAOS_CHECK_EXIT(tEncodeI32(pEncoder, pCoutCol->type.bytes));
  }

  TAOS_CHECK_EXIT(tEncodeI8(pEncoder, pMsg->lowLatencyCalc));

_exit:

  return code;
}


int32_t tEncodeSStmTaskDeploy(SEncoder* pEncoder, const SStmTaskDeploy* pTask) {
  int32_t code = 0;
  int32_t lino;

  TAOS_CHECK_EXIT(tEncodeStreamTask(pEncoder, (SStreamTask*)&pTask->task));
  switch (pTask->task.type) {
    case STREAM_READER_TASK:
      TAOS_CHECK_EXIT(tEncodeSStreamReaderDeployMsg(pEncoder, &pTask->msg.reader));
      break;
    case STREAM_TRIGGER_TASK:
      TAOS_CHECK_EXIT(tEncodeSStreamTriggerDeployMsg(pEncoder, &pTask->msg.trigger));
      break;
    case STREAM_RUNNER_TASK:
      TAOS_CHECK_EXIT(tEncodeSStreamRunnerDeployMsg(pEncoder, &pTask->msg.runner));
      break;
    default:
      TAOS_CHECK_EXIT(TSDB_CODE_MND_STREAM_INTERNAL_ERROR);
      break;
  }
  
_exit:

  return code;
}


int32_t tEncodeSStmStreamDeploy(SEncoder* pEncoder, const SStmStreamDeploy* pStream) {
  int32_t code = 0;
  int32_t lino;

  TAOS_CHECK_EXIT(tEncodeI64(pEncoder, pStream->streamId));

  int32_t readerNum = taosArrayGetSize(pStream->readerTasks);
  TAOS_CHECK_EXIT(tEncodeI32(pEncoder, readerNum));
  for (int32_t i = 0; i < readerNum; ++i) {
    SStmTaskDeploy* pDeploy = taosArrayGet(pStream->readerTasks, i);
    TAOS_CHECK_EXIT(tEncodeSStmTaskDeploy(pEncoder, pDeploy));
  }

  TAOS_CHECK_EXIT(tEncodeI32(pEncoder, pStream->triggerTask ? 1 : 0));
  if (pStream->triggerTask) {
    TAOS_CHECK_EXIT(tEncodeSStmTaskDeploy(pEncoder, pStream->triggerTask));
  }
  
  int32_t runnerNum = taosArrayGetSize(pStream->runnerTasks);
  TAOS_CHECK_EXIT(tEncodeI32(pEncoder, runnerNum));
  for (int32_t i = 0; i < runnerNum; ++i) {
    SStmTaskDeploy* pDeploy = taosArrayGet(pStream->runnerTasks, i);
    TAOS_CHECK_EXIT(tEncodeSStmTaskDeploy(pEncoder, pDeploy));
  }

_exit:

  return code;
}

int32_t tEncodeSStreamMsg(SEncoder* pEncoder, const SStreamMsg* pMsg) {
  int32_t code = 0;
  int32_t lino = 0;

  TAOS_CHECK_EXIT(tEncodeI32(pEncoder, pMsg->msgType));

_exit:
  return code;
}

int32_t tDecodeSStreamMsg(SDecoder* pDecoder, SStreamMsg* pMsg) {
  int32_t code = 0;
  int32_t lino;

  int32_t type = 0;
  TAOS_CHECK_EXIT(tDecodeI32(pDecoder, &type));
  pMsg->msgType = type;

_exit:
  return code;
}

int32_t tEncodeSStreamStartTaskMsg(SEncoder* pEncoder, const SStreamStartTaskMsg* pStart) {
  int32_t code = 0;
  int32_t lino;

  TAOS_CHECK_EXIT(tEncodeSStreamMsg(pEncoder, &pStart->header));

_exit:

  return code;
}

int32_t tEncodeSStreamTaskStart(SEncoder* pEncoder, const SStreamTaskStart* pTask) {
  int32_t code = 0;
  int32_t lino;

  TAOS_CHECK_EXIT(tEncodeStreamTask(pEncoder, (SStreamTask*)&pTask->task));
  TAOS_CHECK_EXIT(tEncodeSStreamStartTaskMsg(pEncoder, (SStreamStartTaskMsg*)&pTask->startMsg));

_exit:

  return code;
}

int32_t tEncodeSStreamUndeployTaskMsg(SEncoder* pEncoder, const SStreamUndeployTaskMsg* pUndeploy) {
  int32_t code = 0;
  int32_t lino;

  TAOS_CHECK_EXIT(tEncodeSStreamMsg(pEncoder, &pUndeploy->header));
  TAOS_CHECK_EXIT(tEncodeI8(pEncoder, pUndeploy->doCheckpoint));
  TAOS_CHECK_EXIT(tEncodeI8(pEncoder, pUndeploy->doCleanup));

_exit:

  return code;
}

int32_t tEncodeSStreamTaskUndeploy(SEncoder* pEncoder, const SStreamTaskUndeploy* pTask) {
  int32_t code = 0;
  int32_t lino;

  TAOS_CHECK_EXIT(tEncodeStreamTask(pEncoder, (SStreamTask*)&pTask->task));
  TAOS_CHECK_EXIT(tEncodeSStreamUndeployTaskMsg(pEncoder, (SStreamUndeployTaskMsg*)&pTask->undeployMsg));

_exit:

  return code;
}


int32_t tEncodeSStreamRecalcReq(SEncoder* pEncoder, const SStreamRecalcReq* recalc) {
  int32_t code = 0;
  int32_t lino;

  TAOS_CHECK_EXIT(tEncodeI64(pEncoder, recalc->recalcId));
  TAOS_CHECK_EXIT(tEncodeI64(pEncoder, recalc->start));
  TAOS_CHECK_EXIT(tEncodeI64(pEncoder, recalc->end));

_exit:

  return code;
}

int32_t tEncodeSStreamMgmtRspCont(SEncoder* pEncoder, SStreamMsgType msgType, const SStreamMgmtRspCont* pRsp) {
  int32_t code = 0;
  int32_t lino;

  switch (msgType) {
    case STREAM_MSG_ORIGTBL_READER_INFO: {
      int32_t vgNum = taosArrayGetSize(pRsp->vgIds);
      TAOS_CHECK_EXIT(tEncodeI32(pEncoder, vgNum));

      for (int32_t i = 0; i < vgNum; ++i) {
        int32_t* vgId = taosArrayGet(pRsp->vgIds, i);
        TAOS_CHECK_EXIT(tEncodeI32(pEncoder, *vgId));
      }

      int32_t readerNum = taosArrayGetSize(pRsp->readerList);
      TAOS_CHECK_EXIT(tEncodeI32(pEncoder, readerNum));
      
      for (int32_t i = 0; i < readerNum; ++i) {
        SStreamTaskAddr* addr = taosArrayGet(pRsp->readerList, i);
        TAOS_CHECK_EXIT(tEncodeSStreamTaskAddr(pEncoder, addr));
      }
      break;
    }
    case STREAM_MSG_UPDATE_RUNNER: {
      int32_t runnerNum = taosArrayGetSize(pRsp->runnerList);
      TAOS_CHECK_EXIT(tEncodeI32(pEncoder, runnerNum));
      
      for (int32_t i = 0; i < runnerNum; ++i) {
        SStreamRunnerTarget* target = taosArrayGet(pRsp->runnerList, i);
        TAOS_CHECK_EXIT(tEncodeSStreamRunnerTarget(pEncoder, target));
      }
      break;
    }
    case STREAM_MSG_USER_RECALC: {
      int32_t recalcNum = taosArrayGetSize(pRsp->recalcList);
      TAOS_CHECK_EXIT(tEncodeI32(pEncoder, recalcNum));
      
      for (int32_t i = 0; i < recalcNum; ++i) {
        SStreamRecalcReq* recalc = taosArrayGet(pRsp->recalcList, i);
        TAOS_CHECK_EXIT(tEncodeSStreamRecalcReq(pEncoder, recalc));
      }
      break;
    }
    case STREAM_MSG_RUNNER_ORIGTBL_READER: {
      int32_t rspNum = taosArrayGetSize(pRsp->execRspList);
      TAOS_CHECK_EXIT(tEncodeI32(pEncoder, rspNum));
      
      for (int32_t i = 0; i < rspNum; ++i) {
        SStreamOReaderDeployRsp* pDeployRsp = taosArrayGet(pRsp->execRspList, i);
        TAOS_CHECK_EXIT(tEncodeI32(pEncoder, pDeployRsp->execId));
        int32_t vgNum = taosArrayGetSize(pDeployRsp->vgList);
        TAOS_CHECK_EXIT(tEncodeI32(pEncoder, vgNum));
        for (int32_t n = 0; n < vgNum; ++n) {
          TAOS_CHECK_EXIT(tEncodeSStreamTaskAddr(pEncoder, taosArrayGet(pDeployRsp->vgList, n)));
        }
      }
      break;
    }
    default:
      break;
  }

_exit:

  return code;
}

int32_t tEncodeSStreamMgmtRsp(SEncoder* pEncoder, const SStreamMgmtRsp* pRsp) {
  int32_t code = 0;
  int32_t lino;

  TAOS_CHECK_EXIT(tEncodeSStreamMsg(pEncoder, &pRsp->header));
  TAOS_CHECK_EXIT(tEncodeI64(pEncoder, pRsp->reqId));
  TAOS_CHECK_EXIT(tEncodeI32(pEncoder, pRsp->code));
  TAOS_CHECK_EXIT(tEncodeStreamTask(pEncoder, &pRsp->task));
  TAOS_CHECK_EXIT(tEncodeSStreamMgmtRspCont(pEncoder, pRsp->header.msgType, (SStreamMgmtRspCont*)&pRsp->cont));

_exit:

  return code;
}


int32_t tEncodeStreamHbRsp(SEncoder* pEncoder, const SMStreamHbRspMsg* pRsp) {
  int32_t code = 0;
  int32_t lino;

  TAOS_CHECK_EXIT(tStartEncode(pEncoder));
  TAOS_CHECK_EXIT(tEncodeI32(pEncoder, pRsp->streamGId));
  int32_t deployNum = taosArrayGetSize(pRsp->deploy.streamList);
  TAOS_CHECK_EXIT(tEncodeI32(pEncoder, deployNum));
  for (int32_t i = 0; i < deployNum; ++i) {
    SStmStreamDeploy* pStream = (SStmStreamDeploy*)taosArrayGet(pRsp->deploy.streamList, i);
    TAOS_CHECK_EXIT(tEncodeSStmStreamDeploy(pEncoder, pStream));
  }

  int32_t startNum = taosArrayGetSize(pRsp->start.taskList);
  TAOS_CHECK_EXIT(tEncodeI32(pEncoder, startNum));
  for (int32_t i = 0; i < startNum; ++i) {
    SStreamTaskStart* pTask = (SStreamTaskStart*)taosArrayGet(pRsp->start.taskList, i);
    TAOS_CHECK_EXIT(tEncodeSStreamTaskStart(pEncoder, pTask));
  }

  TAOS_CHECK_EXIT(tEncodeI8(pEncoder, pRsp->undeploy.undeployAll));
  if (!pRsp->undeploy.undeployAll) {
    int32_t undeployNum = taosArrayGetSize(pRsp->undeploy.taskList);
    TAOS_CHECK_EXIT(tEncodeI32(pEncoder, undeployNum));
    for (int32_t i = 0; i < undeployNum; ++i) {
      SStreamTaskUndeploy* pTask = (SStreamTaskUndeploy*)taosArrayGet(pRsp->undeploy.taskList, i);
      TAOS_CHECK_EXIT(tEncodeSStreamTaskUndeploy(pEncoder, pTask));
    }
  }

  int32_t rspNum = taosArrayGetSize(pRsp->rsps.rspList);
  TAOS_CHECK_EXIT(tEncodeI32(pEncoder, rspNum));
  for (int32_t i = 0; i < rspNum; ++i) {
    SStreamMgmtRsp* pMgmtRsp = (SStreamMgmtRsp*)taosArrayGet(pRsp->rsps.rspList, i);
    TAOS_CHECK_EXIT(tEncodeSStreamMgmtRsp(pEncoder, pMgmtRsp));
  }
  
_exit:

  tEndEncode(pEncoder);

  return code;
}

int32_t tDecodeSStreamReaderDeployFromTrigger(SDecoder* pDecoder, SStreamReaderDeployFromTrigger* pMsg) {
  int32_t code = 0;
  int32_t lino;

  TAOS_CHECK_EXIT(tDecodeBinaryAlloc(pDecoder, (void**)&pMsg->triggerTblName, NULL));
  TAOS_CHECK_EXIT(tDecodeI64(pDecoder, &pMsg->triggerTblUid));
  TAOS_CHECK_EXIT(tDecodeI64(pDecoder, &pMsg->triggerTblSuid));
  TAOS_CHECK_EXIT(tDecodeI8(pDecoder, &pMsg->triggerTblType));
  TAOS_CHECK_EXIT(tDecodeI8(pDecoder, &pMsg->isTriggerTblVirt));
  TAOS_CHECK_EXIT(tDecodeI8(pDecoder, &pMsg->deleteReCalc));
  TAOS_CHECK_EXIT(tDecodeI8(pDecoder, &pMsg->deleteOutTbl));
  TAOS_CHECK_EXIT(tDecodeBinaryAlloc(pDecoder, (void**)&pMsg->partitionCols, NULL));
  TAOS_CHECK_EXIT(tDecodeBinaryAlloc(pDecoder, (void**)&pMsg->triggerCols, NULL));
  TAOS_CHECK_EXIT(tDecodeBinaryAlloc(pDecoder, (void**)&pMsg->triggerScanPlan, NULL));
  TAOS_CHECK_EXIT(tDecodeBinaryAlloc(pDecoder, (void**)&pMsg->calcCacheScanPlan, NULL));

_exit:

  return code;
}


int32_t tDecodeSStreamReaderDeployFromCalc(SDecoder* pDecoder, SStreamReaderDeployFromCalc* pMsg) {
  int32_t code = 0;
  int32_t lino;

  TAOS_CHECK_EXIT(tDecodeI32(pDecoder, &pMsg->execReplica));
  TAOS_CHECK_EXIT(tDecodeBinaryAlloc(pDecoder, (void**)&pMsg->calcScanPlan, NULL));

_exit:

  return code;
}


int32_t tDecodeSStreamReaderDeployMsg(SDecoder* pDecoder, SStreamReaderDeployMsg* pMsg) {
  int32_t code = 0;
  int32_t lino;

  TAOS_CHECK_EXIT(tDecodeI8(pDecoder, &pMsg->triggerReader));
  if (pMsg->triggerReader) {
    TAOS_CHECK_EXIT(tDecodeSStreamReaderDeployFromTrigger(pDecoder, &pMsg->msg.trigger));
  } else {
    TAOS_CHECK_EXIT(tDecodeSStreamReaderDeployFromCalc(pDecoder, &pMsg->msg.calc));
  }
  
_exit:

  return code;
}


int32_t tDecodeSStreamTaskAddr(SDecoder* pDecoder, SStreamTaskAddr* pMsg) {
  int32_t code = 0;
  int32_t lino;

  TAOS_CHECK_EXIT(tDecodeI64(pDecoder, &pMsg->taskId));
  TAOS_CHECK_EXIT(tDecodeI32(pDecoder, &pMsg->nodeId));
  TAOS_CHECK_EXIT(tDecodeSEpSet(pDecoder, &pMsg->epset));

_exit:

  return code;
}


int32_t tDecodeSStreamRunnerTarget(SDecoder* pDecoder, SStreamRunnerTarget* pMsg) {
  int32_t code = 0;
  int32_t lino;

  TAOS_CHECK_EXIT(tDecodeSStreamTaskAddr(pDecoder, &pMsg->addr));
  TAOS_CHECK_EXIT(tDecodeI32(pDecoder, &pMsg->execReplica));

_exit:

  return code;
}


int32_t tDecodeSStreamTriggerDeployMsg(SDecoder* pDecoder, SStreamTriggerDeployMsg* pMsg) {
  int32_t code = 0;
  int32_t lino;

  TAOS_CHECK_EXIT(tDecodeI8(pDecoder, &pMsg->triggerType));
  TAOS_CHECK_EXIT(tDecodeI8(pDecoder, &pMsg->igDisorder));
  TAOS_CHECK_EXIT(tDecodeI8(pDecoder, &pMsg->fillHistory));
  TAOS_CHECK_EXIT(tDecodeI8(pDecoder, &pMsg->fillHistoryFirst));
  TAOS_CHECK_EXIT(tDecodeI8(pDecoder, &pMsg->lowLatencyCalc));
  TAOS_CHECK_EXIT(tDecodeI8(pDecoder, &pMsg->igNoDataTrigger));
  TAOS_CHECK_EXIT(tDecodeI8(pDecoder, &pMsg->isTriggerTblVirt));
  TAOS_CHECK_EXIT(tDecodeI8(pDecoder, &pMsg->triggerHasPF));
  TAOS_CHECK_EXIT(tDecodeI8(pDecoder, &pMsg->isTriggerTblStb));
  TAOS_CHECK_EXIT(tDecodeBinaryAlloc(pDecoder, (void**)&pMsg->partitionCols, NULL));

  int32_t addrSize = 0;
  TAOS_CHECK_EXIT(tDecodeI32(pDecoder, &addrSize));
  if (addrSize > 0) {
    pMsg->pNotifyAddrUrls = taosArrayInit_s(POINTER_BYTES, addrSize);
    TSDB_CHECK_NULL(pMsg->pNotifyAddrUrls, code, lino, _exit, terrno);
  }
  for (int32_t i = 0; i < addrSize; ++i) {
    const char **url = taosArrayGet(pMsg->pNotifyAddrUrls, i);
    TAOS_CHECK_EXIT(tDecodeBinaryAlloc(pDecoder, (void**)url, NULL));
  }
  TAOS_CHECK_EXIT(tDecodeI32(pDecoder, &pMsg->notifyEventTypes));
  TAOS_CHECK_EXIT(tDecodeI32(pDecoder, &pMsg->addOptions));
  TAOS_CHECK_EXIT(tDecodeI8(pDecoder, &pMsg->notifyHistory));

  TAOS_CHECK_EXIT(tDecodeI64(pDecoder, &pMsg->maxDelay));
  TAOS_CHECK_EXIT(tDecodeI64(pDecoder, &pMsg->fillHistoryStartTime));
  TAOS_CHECK_EXIT(tDecodeI64(pDecoder, &pMsg->watermark));
  TAOS_CHECK_EXIT(tDecodeI64(pDecoder, &pMsg->expiredTime));

  switch (pMsg->triggerType) {
    case WINDOW_TYPE_SESSION:
      // session trigger
      TAOS_CHECK_EXIT(tDecodeI16(pDecoder, &pMsg->trigger.session.slotId));
      TAOS_CHECK_EXIT(tDecodeI64(pDecoder, &pMsg->trigger.session.sessionVal));
      break;
    case WINDOW_TYPE_STATE:
      // state trigger
      TAOS_CHECK_EXIT(tDecodeI16(pDecoder, &pMsg->trigger.stateWin.slotId));
      TAOS_CHECK_EXIT(tDecodeI16(pDecoder, &pMsg->trigger.stateWin.extend));
      TAOS_CHECK_EXIT(tDecodeI64(pDecoder, &pMsg->trigger.stateWin.trueForDuration));
      TAOS_CHECK_EXIT(tDecodeBinaryAlloc(pDecoder, (void**)&pMsg->trigger.stateWin.zeroth, NULL));
      TAOS_CHECK_EXIT(tDecodeBinaryAlloc(pDecoder, (void**)&pMsg->trigger.stateWin.expr, NULL));
      break;
    
    case WINDOW_TYPE_INTERVAL:
      // slide trigger
      TAOS_CHECK_EXIT(tDecodeI8(pDecoder, &pMsg->trigger.sliding.intervalUnit));
      TAOS_CHECK_EXIT(tDecodeI8(pDecoder, &pMsg->trigger.sliding.slidingUnit));
      TAOS_CHECK_EXIT(tDecodeI8(pDecoder, &pMsg->trigger.sliding.offsetUnit));
      TAOS_CHECK_EXIT(tDecodeI8(pDecoder, &pMsg->trigger.sliding.soffsetUnit));
      TAOS_CHECK_EXIT(tDecodeI8(pDecoder, &pMsg->trigger.sliding.precision));
      TAOS_CHECK_EXIT(tDecodeI64(pDecoder, &pMsg->trigger.sliding.interval));
      TAOS_CHECK_EXIT(tDecodeI64(pDecoder, &pMsg->trigger.sliding.offset));
      TAOS_CHECK_EXIT(tDecodeI64(pDecoder, &pMsg->trigger.sliding.sliding));
      TAOS_CHECK_EXIT(tDecodeI64(pDecoder, &pMsg->trigger.sliding.soffset));
      break;
    
    case WINDOW_TYPE_EVENT:
      // event trigger
      TAOS_CHECK_EXIT(tDecodeBinaryAlloc(pDecoder, (void**)&pMsg->trigger.event.startCond, NULL));
      TAOS_CHECK_EXIT(tDecodeBinaryAlloc(pDecoder, (void**)&pMsg->trigger.event.endCond, NULL));
      
      TAOS_CHECK_EXIT(tDecodeI64(pDecoder, &pMsg->trigger.event.trueForDuration));
      break;
    
    case WINDOW_TYPE_COUNT:
      // count trigger
      TAOS_CHECK_EXIT(tDecodeBinaryAlloc(pDecoder, (void**)&pMsg->trigger.count.condCols, NULL));
      
      TAOS_CHECK_EXIT(tDecodeI64(pDecoder, &pMsg->trigger.count.countVal));
      TAOS_CHECK_EXIT(tDecodeI64(pDecoder, &pMsg->trigger.count.sliding));
      break;
    
    case WINDOW_TYPE_PERIOD:
      // period trigger
      TAOS_CHECK_EXIT(tDecodeI64(pDecoder, &pMsg->trigger.period.period));
      TAOS_CHECK_EXIT(tDecodeI64(pDecoder, &pMsg->trigger.period.offset));
      break;
    default:
      TAOS_CHECK_EXIT(TSDB_CODE_MND_STREAM_INTERNAL_ERROR);
      break;
  }

  TAOS_CHECK_EXIT(tDecodeI64(pDecoder, &pMsg->eventTypes));
  TAOS_CHECK_EXIT(tDecodeI64(pDecoder, &pMsg->placeHolderBitmap));
  TAOS_CHECK_EXIT(tDecodeI16(pDecoder, &pMsg->calcTsSlotId));
  TAOS_CHECK_EXIT(tDecodeI16(pDecoder, &pMsg->triTsSlotId));
  TAOS_CHECK_EXIT(tDecodeBinaryAlloc(pDecoder, (void**)&pMsg->triggerPrevFilter, NULL));
  TAOS_CHECK_EXIT(tDecodeBinaryAlloc(pDecoder, (void**)&pMsg->triggerScanPlan, NULL));
  TAOS_CHECK_EXIT(tDecodeBinaryAlloc(pDecoder, (void**)&pMsg->calcCacheScanPlan, NULL));

  int32_t readerNum = 0;
  TAOS_CHECK_EXIT(tDecodeI32(pDecoder, &readerNum));
  if (readerNum > 0) {
    pMsg->readerList = taosArrayInit_s(sizeof(SStreamTaskAddr), readerNum);
    TSDB_CHECK_NULL(pMsg->readerList, code, lino, _exit, terrno);
  }
  for (int32_t i = 0; i < readerNum; ++i) {
    SStreamTaskAddr* pAddr = (SStreamTaskAddr*)taosArrayGet(pMsg->readerList, i);
    TAOS_CHECK_EXIT(tDecodeSStreamTaskAddr(pDecoder, pAddr));
  }

  int32_t runnerNum = 0;
  TAOS_CHECK_EXIT(tDecodeI32(pDecoder, &runnerNum));
  if (runnerNum > 0) {
    pMsg->runnerList = taosArrayInit_s(sizeof(SStreamRunnerTarget), runnerNum);
    TSDB_CHECK_NULL(pMsg->runnerList, code, lino, _exit, terrno);
  }
  for (int32_t i = 0; i < runnerNum; ++i) {
    SStreamRunnerTarget* pTarget = (SStreamRunnerTarget*)taosArrayGet(pMsg->runnerList, i);
    TAOS_CHECK_EXIT(tDecodeSStreamRunnerTarget(pDecoder, pTarget));
  }

  TAOS_CHECK_EXIT(tDecodeI32(pDecoder, &pMsg->leaderSnodeId));
  TAOS_CHECK_EXIT(tDecodeBinaryAlloc(pDecoder, (void**)&pMsg->streamName, NULL));
  if (!tDecodeIsEnd(pDecoder)) {
    TAOS_CHECK_EXIT(tDecodeI8(pDecoder, &pMsg->precision));
  }

_exit:

  return code;
}



int32_t tDeserializeSFieldWithOptions(SDecoder *pDecoder, SFieldWithOptions *pField) {
  int32_t code = 0;
  int32_t lino;

  TAOS_CHECK_EXIT(tDecodeCStrTo(pDecoder, pField->name));
  TAOS_CHECK_EXIT(tDecodeU8(pDecoder, &pField->type));
  TAOS_CHECK_EXIT(tDecodeI8(pDecoder, &pField->flags));
  TAOS_CHECK_EXIT(tDecodeI32(pDecoder, &pField->bytes));
  TAOS_CHECK_EXIT(tDecodeU32(pDecoder, &pField->compress));
  TAOS_CHECK_EXIT(tDecodeI32(pDecoder, &pField->typeMod));

_exit:

  return code;
}

void destroySStreamOutCols(void* p){
  if (p == NULL) return;
  SStreamOutCol* col = (SStreamOutCol*)p;
  taosMemoryFreeClear(col->expr);
}

int32_t tDecodeSStreamRunnerDeployMsg(SDecoder* pDecoder, SStreamRunnerDeployMsg* pMsg) {
  int32_t code = 0;
  int32_t lino;

  TAOS_CHECK_EXIT(tDecodeI32(pDecoder, &pMsg->execReplica));
  TAOS_CHECK_EXIT(tDecodeBinaryAlloc(pDecoder, (void**)&pMsg->streamName, NULL));
  TAOS_CHECK_EXIT(tDecodeBinaryAlloc(pDecoder, (void**)&pMsg->pPlan, NULL));
  TAOS_CHECK_EXIT(tDecodeBinaryAlloc(pDecoder, (void**)&pMsg->outDBFName, NULL));
  TAOS_CHECK_EXIT(tDecodeBinaryAlloc(pDecoder, (void**)&pMsg->outTblName, NULL));
  TAOS_CHECK_EXIT(tDecodeI8(pDecoder, &pMsg->outTblType));
  TAOS_CHECK_EXIT(tDecodeI8(pDecoder, &pMsg->calcNotifyOnly));
  TAOS_CHECK_EXIT(tDecodeI8(pDecoder, &pMsg->topPlan));

  int32_t addrSize = 0;
  TAOS_CHECK_EXIT(tDecodeI32(pDecoder, &addrSize));
  if (addrSize > 0) {
    pMsg->pNotifyAddrUrls = taosArrayInit_s(POINTER_BYTES, addrSize);
    TSDB_CHECK_NULL(pMsg->pNotifyAddrUrls, code, lino, _exit, terrno);
  }
  for (int32_t i = 0; i < addrSize; ++i) {
    const char **url = taosArrayGet(pMsg->pNotifyAddrUrls, i);
    TAOS_CHECK_EXIT(tDecodeBinaryAlloc(pDecoder, (void**)url, NULL));
  }
  TAOS_CHECK_EXIT(tDecodeI32(pDecoder, &pMsg->addOptions));

  int32_t outColNum = 0;
  TAOS_CHECK_EXIT(tDecodeI32(pDecoder, &outColNum));
  if (outColNum > 0) {
    pMsg->outCols = taosArrayInit_s(sizeof(SFieldWithOptions), outColNum);
    TSDB_CHECK_NULL(pMsg->outCols, code, lino, _exit, terrno);
  }
  for (int32_t i = 0; i < outColNum; ++i) {
    SFieldWithOptions *pCol = taosArrayGet(pMsg->outCols, i);
    TAOS_CHECK_EXIT(tDeserializeSFieldWithOptions(pDecoder, pCol));
  }

  int32_t outTagNum = 0;
  TAOS_CHECK_EXIT(tDecodeI32(pDecoder, &outTagNum));
  if (outTagNum > 0) {
    pMsg->outTags = taosArrayInit_s(sizeof(SFieldWithOptions), outTagNum);
    TSDB_CHECK_NULL(pMsg->outTags, code, lino, _exit, terrno);
  }
  for (int32_t i = 0; i < outTagNum; ++i) {
    SFieldWithOptions *pTag = taosArrayGet(pMsg->outTags, i);
    TAOS_CHECK_EXIT(tDeserializeSFieldWithOptions(pDecoder, pTag));
  }

  TAOS_CHECK_EXIT(tDecodeU64(pDecoder, &pMsg->outStbUid));
  TAOS_CHECK_EXIT(tDecodeI64(pDecoder, &pMsg->outStbSversion));

  TAOS_CHECK_EXIT(tDecodeBinaryAlloc(pDecoder, (void**)&pMsg->subTblNameExpr, NULL));
  TAOS_CHECK_EXIT(tDecodeBinaryAlloc(pDecoder, (void**)&pMsg->tagValueExpr, NULL));

  int32_t forceOutColsSize = 0;
  TAOS_CHECK_EXIT(tDecodeI32(pDecoder, &forceOutColsSize));
  if (forceOutColsSize > 0) {
    pMsg->forceOutCols = taosArrayInit_s(sizeof(SStreamOutCol), forceOutColsSize);
    TSDB_CHECK_NULL(pMsg->forceOutCols, code, lino, _exit, terrno);
  }
  for (int32_t i = 0; i < forceOutColsSize; ++i) {
    SStreamOutCol *pCoutCol = (SStreamOutCol*)taosArrayGet(pMsg->forceOutCols, i);

    TAOS_CHECK_EXIT(tDecodeBinaryAlloc(pDecoder, (void**)&pCoutCol->expr, NULL));
    TAOS_CHECK_EXIT(tDecodeU8(pDecoder, &pCoutCol->type.type));
    TAOS_CHECK_EXIT(tDecodeU8(pDecoder, &pCoutCol->type.precision));
    TAOS_CHECK_EXIT(tDecodeU8(pDecoder, &pCoutCol->type.scale));
    TAOS_CHECK_EXIT(tDecodeI32(pDecoder, &pCoutCol->type.bytes));
  }

  if (!tDecodeIsEnd(pDecoder)) {
    TAOS_CHECK_EXIT(tDecodeI8(pDecoder, &pMsg->lowLatencyCalc));
  }

_exit:

  return code;
}

int32_t tDecodeSStmTaskDeploy(SDecoder* pDecoder, SStmTaskDeploy* pTask) {
  int32_t code = 0;
  int32_t lino;

  TAOS_CHECK_EXIT(tDecodeStreamTask(pDecoder, (SStreamTask*)&pTask->task));
  switch (pTask->task.type) {
    case STREAM_READER_TASK:
      TAOS_CHECK_EXIT(tDecodeSStreamReaderDeployMsg(pDecoder, &pTask->msg.reader));
      break;
    case STREAM_TRIGGER_TASK:
      TAOS_CHECK_EXIT(tDecodeSStreamTriggerDeployMsg(pDecoder, &pTask->msg.trigger));
      break;
    case STREAM_RUNNER_TASK:
      TAOS_CHECK_EXIT(tDecodeSStreamRunnerDeployMsg(pDecoder, &pTask->msg.runner));
      break;
    default:
      TAOS_CHECK_EXIT(TSDB_CODE_MND_STREAM_INTERNAL_ERROR);
      break;
  }
  
_exit:

  return code;
}


int32_t tDecodeSStmStreamDeploy(SDecoder* pDecoder, SStmStreamDeploy* pStream) {
  int32_t code = 0;
  int32_t lino;

  TAOS_CHECK_EXIT(tDecodeI64(pDecoder, &pStream->streamId));

  int32_t readerNum = 0;
  TAOS_CHECK_EXIT(tDecodeI32(pDecoder, &readerNum));
  if (readerNum > 0) {
    pStream->readerTasks = taosArrayInit_s(sizeof(SStmTaskDeploy), readerNum);
    TSDB_CHECK_NULL(pStream->readerTasks, code, lino, _exit, terrno);
  }
  for (int32_t i = 0; i < readerNum; ++i) {
    SStmTaskDeploy* pTask = taosArrayGet(pStream->readerTasks, i);
    TAOS_CHECK_EXIT(tDecodeSStmTaskDeploy(pDecoder, pTask));
  }

  int32_t triggerTask = 0;
  TAOS_CHECK_EXIT(tDecodeI32(pDecoder, &triggerTask));
  if (triggerTask) {
    pStream->triggerTask = taosMemoryCalloc(1, sizeof(SStmTaskDeploy));
    TSDB_CHECK_NULL(pStream->triggerTask, code, lino, _exit, terrno);
    TAOS_CHECK_EXIT(tDecodeSStmTaskDeploy(pDecoder, pStream->triggerTask));
  }
  
  int32_t runnerNum = 0;
  TAOS_CHECK_EXIT(tDecodeI32(pDecoder, &runnerNum));
  if (runnerNum > 0) {
    pStream->runnerTasks = taosArrayInit_s(sizeof(SStmTaskDeploy), runnerNum);
    TSDB_CHECK_NULL(pStream->runnerTasks, code, lino, _exit, terrno);
  }
  for (int32_t i = 0; i < runnerNum; ++i) {
    SStmTaskDeploy* pTask = taosArrayGet(pStream->runnerTasks, i);
    TAOS_CHECK_EXIT(tDecodeSStmTaskDeploy(pDecoder, pTask));
  }

_exit:

  return code;
}


int32_t tDecodeSStreamStartTaskMsg(SDecoder* pDecoder, SStreamStartTaskMsg* pStart) {
  int32_t code = 0;
  int32_t lino;

  TAOS_CHECK_EXIT(tDecodeSStreamMsg(pDecoder, &pStart->header));

_exit:

  return code;
}


int32_t tDecodeSStreamTaskStart(SDecoder* pDecoder, SStreamTaskStart* pTask) {
  int32_t code = 0;
  int32_t lino;

  TAOS_CHECK_EXIT(tDecodeStreamTask(pDecoder, (SStreamTask*)&pTask->task));
  TAOS_CHECK_EXIT(tDecodeSStreamStartTaskMsg(pDecoder, (SStreamStartTaskMsg*)&pTask->startMsg));

_exit:

  return code;
}


int32_t tDecodeSStreamUndeployTaskMsg(SDecoder* pDecoder, SStreamUndeployTaskMsg* pUndeploy) {
  int32_t code = 0;
  int32_t lino;

  TAOS_CHECK_EXIT(tDecodeSStreamMsg(pDecoder, &pUndeploy->header));
  TAOS_CHECK_EXIT(tDecodeI8(pDecoder, &pUndeploy->doCheckpoint));
  TAOS_CHECK_EXIT(tDecodeI8(pDecoder, &pUndeploy->doCleanup));

_exit:

  return code;
}


int32_t tDecodeSStreamTaskUndeploy(SDecoder* pDecoder, SStreamTaskUndeploy* pTask) {
  int32_t code = 0;
  int32_t lino;

  TAOS_CHECK_EXIT(tDecodeStreamTask(pDecoder, (SStreamTask*)&pTask->task));
  TAOS_CHECK_EXIT(tDecodeSStreamUndeployTaskMsg(pDecoder, (SStreamUndeployTaskMsg*)&pTask->undeployMsg));

_exit:

  return code;
}

int32_t tDecodeSStreamRecalcReq(SDecoder* pDecoder, SStreamRecalcReq* recalc) {
  int32_t code = 0;
  int32_t lino;

  TAOS_CHECK_EXIT(tDecodeI64(pDecoder, &recalc->recalcId));
  TAOS_CHECK_EXIT(tDecodeI64(pDecoder, &recalc->start));
  TAOS_CHECK_EXIT(tDecodeI64(pDecoder, &recalc->end));

_exit:

  return code;
}

int32_t tDecodeSStreamMgmtRspCont(SDecoder* pDecoder, SStreamMsgType msgType, SStreamMgmtRspCont* pCont) {
  int32_t code = 0;
  int32_t lino;

  switch (msgType) {
    case STREAM_MSG_ORIGTBL_READER_INFO: {
      int32_t vgNum = 0;
      TAOS_CHECK_EXIT(tDecodeI32(pDecoder, &vgNum));  
      if (vgNum > 0) {
        pCont->vgIds = taosArrayInit_s(sizeof(int32_t), vgNum);
        TSDB_CHECK_NULL(pCont->vgIds, code, lino, _exit, terrno);
      }
      for (int32_t i = 0; i < vgNum; ++i) {
        int32_t *vgId = taosArrayGet(pCont->vgIds, i);
        TAOS_CHECK_EXIT(tDecodeI32(pDecoder, vgId));  
      }

      int32_t readerNum = 0;
      TAOS_CHECK_EXIT(tDecodeI32(pDecoder, &readerNum));  
      if (readerNum > 0) {
        pCont->readerList = taosArrayInit_s(sizeof(SStreamTaskAddr), readerNum);
        TSDB_CHECK_NULL(pCont->readerList, code, lino, _exit, terrno);
      }
      for (int32_t i = 0; i < readerNum; ++i) {
        SStreamTaskAddr *addr = taosArrayGet(pCont->readerList, i);
        TAOS_CHECK_EXIT(tDecodeSStreamTaskAddr(pDecoder, addr));  
      }
      break;
    }
    case STREAM_MSG_UPDATE_RUNNER: {
      int32_t runnerNum = 0;
      TAOS_CHECK_EXIT(tDecodeI32(pDecoder, &runnerNum));  
      if (runnerNum > 0) {
        pCont->runnerList = taosArrayInit_s(sizeof(SStreamRunnerTarget), runnerNum);
        TSDB_CHECK_NULL(pCont->runnerList, code, lino, _exit, terrno);
      }
      for (int32_t i = 0; i < runnerNum; ++i) {
        SStreamRunnerTarget *target = taosArrayGet(pCont->runnerList, i);
        TAOS_CHECK_EXIT(tDecodeSStreamRunnerTarget(pDecoder, target));  
      }
      break;
    }
    case STREAM_MSG_USER_RECALC: {
      int32_t recalcNum = 0;
      TAOS_CHECK_EXIT(tDecodeI32(pDecoder, &recalcNum));  
      if (recalcNum > 0) {
        pCont->recalcList = taosArrayInit_s(sizeof(SStreamRecalcReq), recalcNum);
        TSDB_CHECK_NULL(pCont->recalcList, code, lino, _exit, terrno);
      }
      for (int32_t i = 0; i < recalcNum; ++i) {
        SStreamRecalcReq *recalc = taosArrayGet(pCont->recalcList, i);
        TAOS_CHECK_EXIT(tDecodeSStreamRecalcReq(pDecoder, recalc));  
      }
      break;
    }
    case STREAM_MSG_RUNNER_ORIGTBL_READER: {
      int32_t rspNum = 0, vgNum = 0;
      TAOS_CHECK_EXIT(tDecodeI32(pDecoder, &rspNum));  
      if (rspNum > 0) {
        pCont->execRspList = taosArrayInit_s(sizeof(SStreamOReaderDeployRsp), rspNum);
        TSDB_CHECK_NULL(pCont->execRspList, code, lino, _exit, terrno);
      }
      for (int32_t i = 0; i < rspNum; ++i) {
        SStreamOReaderDeployRsp *pDeployRsp = taosArrayGet(pCont->execRspList, i);
        TAOS_CHECK_EXIT(tDecodeI32(pDecoder, &pDeployRsp->execId));  
        TAOS_CHECK_EXIT(tDecodeI32(pDecoder, &vgNum));
        if (vgNum > 0) {
          pDeployRsp->vgList = taosArrayInit_s(sizeof(SStreamTaskAddr), vgNum);
          TSDB_CHECK_NULL(pDeployRsp->vgList, code, lino, _exit, terrno);
        }
        for (int32_t n = 0; n < vgNum; ++n) {
          SStreamTaskAddr* pAddr = taosArrayGet(pDeployRsp->vgList, n);
          TAOS_CHECK_EXIT(tDecodeSStreamTaskAddr(pDecoder, pAddr));  
        }
      }
      break;
    }
    default:
      break;
  }

_exit:

  return code;
}


int32_t tDecodeSStreamMgmtRsp(SDecoder* pDecoder, SStreamMgmtRsp* pRsp) {
  int32_t code = 0;
  int32_t lino;

  TAOS_CHECK_EXIT(tDecodeSStreamMsg(pDecoder, &pRsp->header));
  TAOS_CHECK_EXIT(tDecodeI64(pDecoder, &pRsp->reqId));
  TAOS_CHECK_EXIT(tDecodeI32(pDecoder, &pRsp->code));
  TAOS_CHECK_EXIT(tDecodeStreamTask(pDecoder, &pRsp->task));
  TAOS_CHECK_EXIT(tDecodeSStreamMgmtRspCont(pDecoder, pRsp->header.msgType, &pRsp->cont));

_exit:

  return code;
}

void tFreeSStreamOReaderDeployRsp(void* param) {
  if (NULL == param) {
    return;
  }

  SStreamOReaderDeployRsp* pRsp = (SStreamOReaderDeployRsp*)param;
  taosArrayDestroy(pRsp->vgList);
}

void tFreeSStreamMgmtRsp(void* param) {
  if (NULL == param) {
    return;
  }
  
  SStreamMgmtRsp* pRsp = (SStreamMgmtRsp*)param;

  taosArrayDestroy(pRsp->cont.vgIds);
  taosArrayDestroy(pRsp->cont.readerList);
  taosArrayDestroy(pRsp->cont.runnerList);
  taosArrayDestroy(pRsp->cont.recalcList);
  taosArrayDestroyEx(pRsp->cont.execRspList, tFreeSStreamOReaderDeployRsp);
}

void tFreeSStreamReaderDeployMsg(SStreamReaderDeployMsg* pReader) {
  if (NULL == pReader) {
    return;
  }
  
  if (pReader->triggerReader) {
    SStreamReaderDeployFromTrigger* pMsg = (SStreamReaderDeployFromTrigger*)&pReader->msg.trigger;
    taosMemoryFree(pMsg->triggerTblName);
    taosMemoryFree(pMsg->partitionCols);
    taosMemoryFree(pMsg->triggerCols);
    taosMemoryFree(pMsg->triggerScanPlan);
    taosMemoryFree(pMsg->calcCacheScanPlan);
  } else {
    SStreamReaderDeployFromCalc* pMsg = (SStreamReaderDeployFromCalc*)&pReader->msg.calc;
    taosMemoryFree(pMsg->calcScanPlan);
  }
}

void tFreeStreamNotifyUrl(void* param) {
  if (NULL == param) {
    return;
  }

  taosMemoryFree(*(void**)param);
}

void tFreeSStreamTriggerDeployMsg(SStreamTriggerDeployMsg* pTrigger) {
  if (NULL == pTrigger) {
    return;
  }
  
  taosArrayDestroyEx(pTrigger->pNotifyAddrUrls, tFreeStreamNotifyUrl);
  switch (pTrigger->triggerType) {
    case WINDOW_TYPE_STATE:
      taosMemoryFree(pTrigger->trigger.stateWin.zeroth);
      taosMemoryFree(pTrigger->trigger.stateWin.expr);
      break;
    case WINDOW_TYPE_EVENT:
      taosMemoryFree(pTrigger->trigger.event.startCond);
      taosMemoryFree(pTrigger->trigger.event.endCond);
      break;
    case WINDOW_TYPE_COUNT:
      taosMemoryFree(pTrigger->trigger.count.condCols);  
      break;
    default:
      break;
  }

  taosMemoryFree(pTrigger->partitionCols);
  taosMemoryFree(pTrigger->triggerPrevFilter);
  taosMemoryFree(pTrigger->triggerScanPlan);
  taosMemoryFree(pTrigger->calcCacheScanPlan);

  taosArrayDestroy(pTrigger->readerList);
  taosArrayDestroy(pTrigger->runnerList);
  taosMemoryFree(pTrigger->streamName);
}

void tFreeSStreamOutCol(void* param) {
  if (NULL == param) {
    return;
  }

  SStreamOutCol* pOut = (SStreamOutCol*)param;
  taosMemoryFree(pOut->expr);
}

void tFreeSStreamRunnerDeployMsg(SStreamRunnerDeployMsg* pRunner) {
  if (NULL == pRunner) {
    return;
  }

  taosMemoryFree(pRunner->streamName);
  taosMemoryFree(pRunner->pPlan);
  taosMemoryFree(pRunner->outDBFName);
  taosMemoryFree(pRunner->outTblName);

  taosArrayDestroyEx(pRunner->pNotifyAddrUrls, tFreeStreamNotifyUrl);
  taosArrayDestroy(pRunner->outCols);
  taosArrayDestroy(pRunner->outTags);

  taosMemoryFree(pRunner->subTblNameExpr);
  taosMemoryFree(pRunner->tagValueExpr);
  taosArrayDestroyEx(pRunner->forceOutCols, tFreeSStreamOutCol);
}

void tFreeSStmTaskDeploy(void* param) {
  if (NULL == param) {
    return;
  }

  SStmTaskDeploy* pTask = (SStmTaskDeploy*)param;
  switch (pTask->task.type)  {
    case STREAM_READER_TASK:
      tFreeSStreamReaderDeployMsg(&pTask->msg.reader);
      break;
    case STREAM_TRIGGER_TASK:
      tFreeSStreamTriggerDeployMsg(&pTask->msg.trigger);
      break;
    case STREAM_RUNNER_TASK:
      tFreeSStreamRunnerDeployMsg(&pTask->msg.runner);
      break;
    default:
      break;
  }
}

void tFreeSStmStreamDeploy(void* param) {
  if (NULL == param) {
    return;
  }
  
  SStmStreamDeploy* pDeploy = (SStmStreamDeploy*)param;
  taosArrayDestroy(pDeploy->readerTasks);
  if (pDeploy->triggerTask) {
    taosArrayDestroy(pDeploy->triggerTask->msg.trigger.readerList);
    taosArrayDestroy(pDeploy->triggerTask->msg.trigger.runnerList);
    taosMemoryFree(pDeploy->triggerTask);
  }

  int32_t runnerNum = taosArrayGetSize(pDeploy->runnerTasks);
  for (int32_t i = 0; i < runnerNum; ++i) {
    SStmTaskDeploy* pRunner = taosArrayGet(pDeploy->runnerTasks, i);
    taosMemoryFree(pRunner->msg.runner.pPlan);
  }
  taosArrayDestroy(pDeploy->runnerTasks);
}

void tDeepFreeSStmStreamDeploy(void* param) {
  if (NULL == param) {
    return;
  }
  
  SStmStreamDeploy* pDeploy = (SStmStreamDeploy*)param;
  taosArrayDestroyEx(pDeploy->readerTasks, tFreeSStmTaskDeploy);
  tFreeSStmTaskDeploy(pDeploy->triggerTask);
  taosMemoryFree(pDeploy->triggerTask);
  taosArrayDestroyEx(pDeploy->runnerTasks, tFreeSStmTaskDeploy);
}


void tFreeSMStreamHbRspMsg(SMStreamHbRspMsg* pRsp) {
  if (NULL == pRsp) {
    return;
  }
  taosArrayDestroyEx(pRsp->deploy.streamList, tFreeSStmStreamDeploy);
  taosArrayDestroy(pRsp->start.taskList);
  taosArrayDestroy(pRsp->undeploy.taskList);
  taosArrayDestroyEx(pRsp->rsps.rspList, tFreeSStreamMgmtRsp);
}

void tDeepFreeSMStreamHbRspMsg(SMStreamHbRspMsg* pRsp) {
  if (NULL == pRsp) {
    return;
  }
  taosArrayDestroyEx(pRsp->deploy.streamList, tDeepFreeSStmStreamDeploy);
  taosArrayDestroy(pRsp->start.taskList);
  taosArrayDestroy(pRsp->undeploy.taskList);
  taosArrayDestroyEx(pRsp->rsps.rspList, tFreeSStreamMgmtRsp);
}



int32_t tDecodeStreamHbRsp(SDecoder* pDecoder, SMStreamHbRspMsg* pRsp) {
  int32_t code = 0;
  int32_t lino;

  TAOS_CHECK_EXIT(tStartDecode(pDecoder));
  TAOS_CHECK_EXIT(tDecodeI32(pDecoder, &pRsp->streamGId));
  int32_t deployNum = 0;
  TAOS_CHECK_EXIT(tDecodeI32(pDecoder, &deployNum));
  if (deployNum > 0) {
    pRsp->deploy.streamList = taosArrayInit_s(sizeof(SStmStreamDeploy), deployNum);
    TSDB_CHECK_NULL(pRsp->deploy.streamList, code, lino, _exit, terrno);
  }
  for (int32_t i = 0; i < deployNum; ++i) {
    SStmStreamDeploy* pStream = taosArrayGet(pRsp->deploy.streamList, i);
    TAOS_CHECK_EXIT(tDecodeSStmStreamDeploy(pDecoder, pStream));
  }

  int32_t startNum = 0;
  TAOS_CHECK_EXIT(tDecodeI32(pDecoder, &startNum));
  if (startNum > 0) {
    pRsp->start.taskList = taosArrayInit_s(sizeof(SStreamTaskStart), startNum);
    TSDB_CHECK_NULL(pRsp->start.taskList, code, lino, _exit, terrno);
  }
  for (int32_t i = 0; i < startNum; ++i) {
    SStreamTaskStart* pTask = (SStreamTaskStart*)taosArrayGet(pRsp->start.taskList, i);
    TAOS_CHECK_EXIT(tDecodeSStreamTaskStart(pDecoder, pTask));
  }

  TAOS_CHECK_EXIT(tDecodeI8(pDecoder, &pRsp->undeploy.undeployAll));
  if (!pRsp->undeploy.undeployAll) {
    int32_t undeployNum = 0;
    TAOS_CHECK_EXIT(tDecodeI32(pDecoder, &undeployNum));
    if (undeployNum > 0) {
      pRsp->undeploy.taskList = taosArrayInit_s(sizeof(SStreamTaskUndeploy), undeployNum);
      TSDB_CHECK_NULL(pRsp->undeploy.taskList, code, lino, _exit, terrno);
    }
    for (int32_t i = 0; i < undeployNum; ++i) {
      SStreamTaskUndeploy* pTask = (SStreamTaskUndeploy*)taosArrayGet(pRsp->undeploy.taskList, i);
      TAOS_CHECK_EXIT(tDecodeSStreamTaskUndeploy(pDecoder, pTask));
    }
  }  

  int32_t rspNum = 0;
  TAOS_CHECK_EXIT(tDecodeI32(pDecoder, &rspNum));
  if (rspNum > 0) {
    pRsp->rsps.rspList = taosArrayInit_s(sizeof(SStreamMgmtRsp), rspNum);
    TSDB_CHECK_NULL(pRsp->rsps.rspList, code, lino, _exit, terrno);
    for (int32_t i = 0; i < rspNum; ++i) {
      SStreamMgmtRsp* pMgmtRsp = (SStreamMgmtRsp*)taosArrayGet(pRsp->rsps.rspList, i);
      TAOS_CHECK_EXIT(tDecodeSStreamMgmtRsp(pDecoder, pMgmtRsp));
    }
  }

  tEndDecode(pDecoder);

_exit:
  return code;
}

int32_t tEncodeStreamTaskRunReq (SEncoder* pEncoder, const SStreamTaskRunReq* pReq) {
  int32_t code = 0;
  int32_t lino;

  TAOS_CHECK_EXIT(tStartEncode(pEncoder));
  TAOS_CHECK_EXIT(tEncodeI64(pEncoder, pReq->streamId));
  TAOS_CHECK_EXIT(tEncodeI32(pEncoder, pReq->taskId));
  TAOS_CHECK_EXIT(tEncodeI32(pEncoder, pReq->reqType));
  tEndEncode(pEncoder);

_exit:
  return code;
}

int32_t tDecodeStreamTaskRunReq(SDecoder* pDecoder, SStreamTaskRunReq* pReq) {
  int32_t code = 0;
  int32_t lino;

  TAOS_CHECK_EXIT(tStartDecode(pDecoder));
  TAOS_CHECK_EXIT(tDecodeI64(pDecoder, &pReq->streamId));
  TAOS_CHECK_EXIT(tDecodeI32(pDecoder, &pReq->taskId));
  TAOS_CHECK_EXIT(tDecodeI32(pDecoder, &pReq->reqType));
  tEndDecode(pDecoder);

_exit:
  return code;
}

int32_t tEncodeStreamTaskStopReq(SEncoder* pEncoder, const SStreamTaskStopReq* pReq) {
  int32_t code = 0;
  int32_t lino;

  TAOS_CHECK_EXIT(tStartEncode(pEncoder));
  TAOS_CHECK_EXIT(tEncodeI64(pEncoder, pReq->streamId));
  tEndEncode(pEncoder);

_exit:
  return code;
}

int32_t tDecodeStreamTaskStopReq(SDecoder* pDecoder, SStreamTaskStopReq* pReq) {
  int32_t code = 0;
  int32_t lino;

  TAOS_CHECK_EXIT(tStartDecode(pDecoder));
  TAOS_CHECK_EXIT(tDecodeI64(pDecoder, &pReq->streamId));
  tEndDecode(pDecoder);

_exit:
  return code;

}


int32_t tSerializeSCMCreateStreamReqImpl(SEncoder* pEncoder, const SCMCreateStreamReq *pReq) {
  int32_t code = 0;
  int32_t lino;

  // name part
  int32_t sqlLen = pReq->sql == NULL ? 0 : (int32_t)strlen(pReq->sql) + 1;
  int32_t nameLen = pReq->name == NULL ? 0 : (int32_t)strlen(pReq->name) + 1;
  int32_t outDbLen = pReq->outDB == NULL ? 0 : (int32_t)strlen(pReq->outDB) + 1;
  int32_t streamDBLen = pReq->streamDB == NULL ? 0 : (int32_t)strlen(pReq->streamDB) + 1;
  int32_t triggerDBLen = pReq->triggerDB == NULL ? 0 : (int32_t)strlen(pReq->triggerDB) + 1;
  int32_t triggerTblNameLen = pReq->triggerTblName == NULL ? 0 : (int32_t)strlen(pReq->triggerTblName) + 1;
  int32_t outTblNameLen = pReq->outTblName == NULL ? 0 : (int32_t)strlen(pReq->outTblName) + 1;

  TAOS_CHECK_EXIT(tEncodeI64(pEncoder, pReq->streamId));

  TAOS_CHECK_EXIT(tEncodeBinary(pEncoder, pReq->name, nameLen));
  TAOS_CHECK_EXIT(tEncodeBinary(pEncoder, pReq->sql, sqlLen));
  TAOS_CHECK_EXIT(tEncodeBinary(pEncoder, pReq->outDB, outDbLen));
  TAOS_CHECK_EXIT(tEncodeBinary(pEncoder, pReq->streamDB, streamDBLen));
  TAOS_CHECK_EXIT(tEncodeBinary(pEncoder, pReq->triggerDB, triggerDBLen));
  TAOS_CHECK_EXIT(tEncodeBinary(pEncoder, pReq->triggerTblName, triggerTblNameLen));
  TAOS_CHECK_EXIT(tEncodeBinary(pEncoder, pReq->outTblName, outTblNameLen));

  int32_t calcDbSize = (int32_t)taosArrayGetSize(pReq->calcDB);
  TAOS_CHECK_EXIT(tEncodeI32(pEncoder, calcDbSize));
  for (int32_t i = 0; i < calcDbSize; ++i) {
    const char *dbName = taosArrayGetP(pReq->calcDB, i);
    TAOS_CHECK_EXIT((tEncodeCStr(pEncoder, dbName)));
  }

  // trigger control part
  TAOS_CHECK_EXIT(tEncodeI8(pEncoder, pReq->igExists));
  TAOS_CHECK_EXIT(tEncodeI8(pEncoder, pReq->triggerType));
  TAOS_CHECK_EXIT(tEncodeI8(pEncoder, pReq->igDisorder));
  TAOS_CHECK_EXIT(tEncodeI8(pEncoder, pReq->deleteReCalc));
  TAOS_CHECK_EXIT(tEncodeI8(pEncoder, pReq->deleteOutTbl));
  TAOS_CHECK_EXIT(tEncodeI8(pEncoder, pReq->fillHistory));
  TAOS_CHECK_EXIT(tEncodeI8(pEncoder, pReq->fillHistoryFirst));
  TAOS_CHECK_EXIT(tEncodeI8(pEncoder, pReq->calcNotifyOnly));
  TAOS_CHECK_EXIT(tEncodeI8(pEncoder, pReq->lowLatencyCalc));
  TAOS_CHECK_EXIT(tEncodeI8(pEncoder, pReq->igNoDataTrigger));

  // notify part
  int32_t addrSize = (int32_t)taosArrayGetSize(pReq->pNotifyAddrUrls);
  TAOS_CHECK_EXIT(tEncodeI32(pEncoder, addrSize));
  for (int32_t i = 0; i < addrSize; ++i) {
    const char *url = taosArrayGetP(pReq->pNotifyAddrUrls, i);
    TAOS_CHECK_EXIT((tEncodeCStr(pEncoder, url)));
  }
  TAOS_CHECK_EXIT(tEncodeI32(pEncoder, pReq->notifyEventTypes));
  TAOS_CHECK_EXIT(tEncodeI32(pEncoder, pReq->addOptions));
  TAOS_CHECK_EXIT(tEncodeI8(pEncoder, pReq->notifyHistory));

  // out table part

  // trigger cols and partition cols
  int32_t filterColsLen = pReq->triggerFilterCols == NULL ? 0 : (int32_t)strlen((char*)pReq->triggerFilterCols) + 1;
  int32_t triggerColsLen = pReq->triggerCols == NULL ? 0 : (int32_t)strlen((char*)pReq->triggerCols) + 1;
  int32_t partitionColsLen = pReq->partitionCols == NULL ? 0 : (int32_t)strlen((char*)pReq->partitionCols) + 1;
  TAOS_CHECK_EXIT(tEncodeBinary(pEncoder, pReq->triggerFilterCols, filterColsLen));
  TAOS_CHECK_EXIT(tEncodeBinary(pEncoder, pReq->triggerCols, triggerColsLen));
  TAOS_CHECK_EXIT(tEncodeBinary(pEncoder, pReq->partitionCols, partitionColsLen));

  // out col
  int32_t outColSize = (int32_t )taosArrayGetSize(pReq->outCols);
  TAOS_CHECK_EXIT(tEncodeI32(pEncoder, outColSize));
  for (int32_t i = 0; i < outColSize; ++i) {
    SFieldWithOptions *pField = taosArrayGet(pReq->outCols, i);
    TAOS_CHECK_EXIT(tSerializeSFieldWithOptions(pEncoder, pField));
  }

  // out tag
  int32_t outTagSize = (int32_t )taosArrayGetSize(pReq->outTags);
  TAOS_CHECK_EXIT(tEncodeI32(pEncoder, outTagSize));
  for (int32_t i = 0; i < outTagSize; ++i) {
    SField *pField = taosArrayGet(pReq->outTags, i);
    TAOS_CHECK_EXIT(tEncodeI8(pEncoder, pField->type));
    TAOS_CHECK_EXIT(tEncodeI8(pEncoder, pField->flags));
    TAOS_CHECK_EXIT(tEncodeI32(pEncoder, pField->bytes));
    TAOS_CHECK_EXIT(tEncodeCStr(pEncoder, pField->name));
  }

  TAOS_CHECK_EXIT(tEncodeI64(pEncoder, pReq->maxDelay));
  TAOS_CHECK_EXIT(tEncodeI64(pEncoder, pReq->fillHistoryStartTime));
  TAOS_CHECK_EXIT(tEncodeI64(pEncoder, pReq->watermark));
  TAOS_CHECK_EXIT(tEncodeI64(pEncoder, pReq->expiredTime));

  switch (pReq->triggerType) {
    case WINDOW_TYPE_SESSION: {
      // session trigger
      TAOS_CHECK_EXIT(tEncodeI16(pEncoder, pReq->trigger.session.slotId));
      TAOS_CHECK_EXIT(tEncodeI64(pEncoder, pReq->trigger.session.sessionVal));
      break;
    }
    case WINDOW_TYPE_STATE: {
      // state trigger
      TAOS_CHECK_EXIT(tEncodeI16(pEncoder, pReq->trigger.stateWin.slotId));
      TAOS_CHECK_EXIT(tEncodeI64(pEncoder, pReq->trigger.stateWin.trueForDuration));
      break;
    }
    case WINDOW_TYPE_INTERVAL: {
      // slide trigger
      TAOS_CHECK_EXIT(tEncodeI8(pEncoder, pReq->trigger.sliding.intervalUnit));
      TAOS_CHECK_EXIT(tEncodeI8(pEncoder, pReq->trigger.sliding.slidingUnit));
      TAOS_CHECK_EXIT(tEncodeI8(pEncoder, pReq->trigger.sliding.offsetUnit));
      TAOS_CHECK_EXIT(tEncodeI8(pEncoder, pReq->trigger.sliding.soffsetUnit));
      TAOS_CHECK_EXIT(tEncodeI8(pEncoder, pReq->trigger.sliding.precision));
      TAOS_CHECK_EXIT(tEncodeI64(pEncoder, pReq->trigger.sliding.interval));
      TAOS_CHECK_EXIT(tEncodeI64(pEncoder, pReq->trigger.sliding.offset));
      TAOS_CHECK_EXIT(tEncodeI64(pEncoder, pReq->trigger.sliding.sliding));
      TAOS_CHECK_EXIT(tEncodeI64(pEncoder, pReq->trigger.sliding.soffset));
      break;
    }
    case WINDOW_TYPE_EVENT: {
      // event trigger
      int32_t eventWindowStartCondLen = pReq->trigger.event.startCond == NULL ? 0 : (int32_t)strlen((char*)pReq->trigger.event.startCond) + 1;
      int32_t eventWindowEndCondLen = pReq->trigger.event.endCond == NULL ? 0 : (int32_t)strlen((char*)pReq->trigger.event.endCond) + 1;

      TAOS_CHECK_EXIT(tEncodeBinary(pEncoder, pReq->trigger.event.startCond, eventWindowStartCondLen));
      TAOS_CHECK_EXIT(tEncodeBinary(pEncoder, pReq->trigger.event.endCond, eventWindowEndCondLen));

      TAOS_CHECK_EXIT(tEncodeI64(pEncoder, pReq->trigger.event.trueForDuration));
      break;
    }
    case WINDOW_TYPE_COUNT: {
      // count trigger
      int32_t countWindowCondColsLen = pReq->trigger.count.condCols == NULL ? 0 : (int32_t)strlen((char*)pReq->trigger.count.condCols) + 1;
      TAOS_CHECK_EXIT(tEncodeBinary(pEncoder, pReq->trigger.count.condCols, countWindowCondColsLen));

      TAOS_CHECK_EXIT(tEncodeI64(pEncoder, pReq->trigger.count.countVal));
      TAOS_CHECK_EXIT(tEncodeI64(pEncoder, pReq->trigger.count.sliding));
      break;
    }
    case WINDOW_TYPE_PERIOD: {
      // period trigger
      TAOS_CHECK_EXIT(tEncodeI8(pEncoder, pReq->trigger.period.precision));
      TAOS_CHECK_EXIT(tEncodeI8(pEncoder, pReq->trigger.period.periodUnit));
      TAOS_CHECK_EXIT(tEncodeI8(pEncoder, pReq->trigger.period.offsetUnit));
      TAOS_CHECK_EXIT(tEncodeI64(pEncoder, pReq->trigger.period.period));
      TAOS_CHECK_EXIT(tEncodeI64(pEncoder, pReq->trigger.period.offset));
      break;
    }
  }

  TAOS_CHECK_EXIT(tEncodeI8(pEncoder, pReq->triggerTblType));
  TAOS_CHECK_EXIT(tEncodeU64(pEncoder, pReq->triggerTblUid));
  TAOS_CHECK_EXIT(tEncodeU64(pEncoder, pReq->triggerTblSuid));
  TAOS_CHECK_EXIT(tEncodeI8(pEncoder, pReq->vtableCalc));
  TAOS_CHECK_EXIT(tEncodeI8(pEncoder, pReq->outTblType));
  TAOS_CHECK_EXIT(tEncodeI8(pEncoder, pReq->outStbExists));
  TAOS_CHECK_EXIT(tEncodeU64(pEncoder, pReq->outStbUid));
  TAOS_CHECK_EXIT(tEncodeI32(pEncoder, pReq->outStbSversion));
  TAOS_CHECK_EXIT(tEncodeI64(pEncoder, pReq->eventTypes));
  TAOS_CHECK_EXIT(tEncodeI64(pEncoder, pReq->flags));
  TAOS_CHECK_EXIT(tEncodeI64(pEncoder, pReq->tsmaId));
  TAOS_CHECK_EXIT(tEncodeI64(pEncoder, pReq->placeHolderBitmap));
  TAOS_CHECK_EXIT(tEncodeI16(pEncoder, pReq->calcTsSlotId));
  TAOS_CHECK_EXIT(tEncodeI16(pEncoder, pReq->triTsSlotId));

  TAOS_CHECK_EXIT(tEncodeI32(pEncoder, pReq->triggerTblVgId));
  TAOS_CHECK_EXIT(tEncodeI32(pEncoder, pReq->outTblVgId));

  int32_t triggerScanPlanLen = pReq->triggerScanPlan == NULL ? 0 : (int32_t)strlen((char*)pReq->triggerScanPlan) + 1;
  TAOS_CHECK_EXIT(tEncodeBinary(pEncoder, pReq->triggerScanPlan, triggerScanPlanLen));

  TAOS_CHECK_EXIT(tEncodeI8(pEncoder, pReq->triggerHasPF));
  int32_t triggerFilterLen = pReq->triggerPrevFilter == NULL ? 0 : (int32_t)strlen((char*)pReq->triggerPrevFilter) + 1;
  TAOS_CHECK_EXIT(tEncodeBinary(pEncoder, pReq->triggerPrevFilter, triggerFilterLen));

  int32_t calcScanPlanListSize = (int32_t)taosArrayGetSize(pReq->calcScanPlanList);
  TAOS_CHECK_EXIT(tEncodeI32(pEncoder, calcScanPlanListSize));
  for (int32_t i = 0; i < calcScanPlanListSize; ++i) {
    SStreamCalcScan* pCalcScanPlan = (SStreamCalcScan*)taosArrayGet(pReq->calcScanPlanList, i);
    int32_t          vgListSize = (int32_t)taosArrayGetSize(pCalcScanPlan->vgList);
    int32_t          scanPlanLen = pCalcScanPlan->scanPlan == NULL ? 0 : (int32_t)strlen((char*)pCalcScanPlan->scanPlan) + 1;
    TAOS_CHECK_EXIT(tEncodeI32(pEncoder, vgListSize));
    for (int32_t j = 0; j < vgListSize; ++j) {
      TAOS_CHECK_EXIT(tEncodeI32(pEncoder, *(int32_t*)taosArrayGet(pCalcScanPlan->vgList, j)));
    }
    TAOS_CHECK_EXIT(tEncodeI8(pEncoder, pCalcScanPlan->readFromCache));
    TAOS_CHECK_EXIT(tEncodeBinary(pEncoder, pCalcScanPlan->scanPlan, scanPlanLen));
  }

  int32_t calcPlanLen = pReq->calcPlan == NULL ? 0 : (int32_t)strlen((char*)pReq->calcPlan) + 1;
  int32_t subTblNameExprLen = pReq->subTblNameExpr == NULL ? 0 : (int32_t)strlen((char*)pReq->subTblNameExpr) + 1;
  int32_t tagValueExprLen = pReq->tagValueExpr == NULL ? 0 : (int32_t)strlen((char*)pReq->tagValueExpr) + 1;

  TAOS_CHECK_EXIT(tEncodeI32(pEncoder, pReq->numOfCalcSubplan));
  TAOS_CHECK_EXIT(tEncodeBinary(pEncoder, pReq->calcPlan, calcPlanLen));
  TAOS_CHECK_EXIT(tEncodeBinary(pEncoder, pReq->subTblNameExpr, subTblNameExprLen));
  TAOS_CHECK_EXIT(tEncodeBinary(pEncoder, pReq->tagValueExpr, tagValueExprLen));

  int32_t forceOutColsSize = (int32_t)taosArrayGetSize(pReq->forceOutCols);
  TAOS_CHECK_EXIT(tEncodeI32(pEncoder, forceOutColsSize));
  for (int32_t i = 0; i < forceOutColsSize; ++i) {
    SStreamOutCol *pCoutCol = (SStreamOutCol*)taosArrayGet(pReq->forceOutCols, i);
    int32_t        exprLen = pCoutCol->expr == NULL ? 0 : (int32_t)strlen((char*)pCoutCol->expr) + 1;

    TAOS_CHECK_EXIT(tEncodeBinary(pEncoder, pCoutCol->expr, exprLen));
    TAOS_CHECK_EXIT(tEncodeU8(pEncoder, pCoutCol->type.type));
    TAOS_CHECK_EXIT(tEncodeU8(pEncoder, pCoutCol->type.precision));
    TAOS_CHECK_EXIT(tEncodeU8(pEncoder, pCoutCol->type.scale));
    TAOS_CHECK_EXIT(tEncodeI32(pEncoder, pCoutCol->type.bytes));
  }

  switch (pReq->triggerType) {
    case WINDOW_TYPE_STATE: {
      // state trigger
      int32_t stateExprLen = pReq->trigger.stateWin.expr == NULL ? 0 : (int32_t)strlen((char*)pReq->trigger.stateWin.expr) + 1;
      TAOS_CHECK_EXIT(tEncodeBinary(pEncoder, pReq->trigger.stateWin.expr, stateExprLen));
      TAOS_CHECK_EXIT(tEncodeI16(pEncoder, pReq->trigger.stateWin.extend));
      int32_t stateWindowZerothLen = pReq->trigger.stateWin.zeroth == NULL ? 0 : (int32_t)strlen((char*)pReq->trigger.stateWin.zeroth) + 1;
      TAOS_CHECK_EXIT(tEncodeBinary(pEncoder, pReq->trigger.stateWin.zeroth, stateWindowZerothLen));
      break;
    }
    case WINDOW_TYPE_INTERVAL: {
      TAOS_CHECK_EXIT(tEncodeI8(pEncoder, pReq->trigger.sliding.overlap));
      break;
    }
    default: {
      break;
    }
  }

  TAOS_CHECK_EXIT(tEncodeU8(pEncoder, pReq->triggerPrec));

_exit:

  if (code) {
    return code;
  }
  
  return 0;
}

int32_t tSerializeSCMCreateStreamReq(void *buf, int32_t bufLen, const SCMCreateStreamReq *pReq) {
  SEncoder encoder = {0};
  tEncoderInit(&encoder, buf, bufLen);
  int32_t code = 0;
  int32_t lino;

  TAOS_CHECK_EXIT(tStartEncode(&encoder));

  TAOS_CHECK_EXIT(tSerializeSCMCreateStreamReqImpl(&encoder, pReq));

  tEndEncode(&encoder);

_exit:
  if (code) {
    tEncoderClear(&encoder);
    return code;
  } else {
    int32_t tlen = encoder.pos;
    tEncoderClear(&encoder);
    return tlen;
  }
  return 0;
}


int32_t tDeserializeSCMCreateStreamReqImpl(SDecoder *pDecoder, SCMCreateStreamReq *pReq) {
  int32_t code = 0;
  int32_t lino;

  TAOS_CHECK_EXIT(tDecodeI64(pDecoder, &pReq->streamId));

  TAOS_CHECK_EXIT(tDecodeBinaryAlloc(pDecoder, (void**)&pReq->name, NULL));
  TAOS_CHECK_EXIT(tDecodeBinaryAlloc(pDecoder, (void**)&pReq->sql, NULL));
  TAOS_CHECK_EXIT(tDecodeBinaryAlloc(pDecoder, (void**)&pReq->outDB, NULL));
  TAOS_CHECK_EXIT(tDecodeBinaryAlloc(pDecoder, (void**)&pReq->streamDB, NULL));
  TAOS_CHECK_EXIT(tDecodeBinaryAlloc(pDecoder, (void**)&pReq->triggerDB, NULL));
  TAOS_CHECK_EXIT(tDecodeBinaryAlloc(pDecoder, (void**)&pReq->triggerTblName, NULL));
  TAOS_CHECK_EXIT(tDecodeBinaryAlloc(pDecoder, (void**)&pReq->outTblName, NULL));

  int32_t calcDbSize = 0;
  TAOS_CHECK_EXIT(tDecodeI32(pDecoder, &calcDbSize));
  pReq->calcDB = taosArrayInit(calcDbSize, POINTER_BYTES);
  if (pReq->calcDB == NULL) {
    TAOS_CHECK_EXIT(terrno);
  }
  for (int32_t i = 0; i < calcDbSize; ++i) {
    char *calcDb = NULL;
    TAOS_CHECK_EXIT(tDecodeCStr(pDecoder, &calcDb));
    calcDb = taosStrndup(calcDb, TSDB_DB_FNAME_LEN);
    if (calcDb == NULL) {
      TAOS_CHECK_EXIT(terrno);
    }
    if (taosArrayPush(pReq->calcDB, &calcDb) == NULL) {
      taosMemoryFree(calcDb);
      TAOS_CHECK_EXIT(terrno);
    }
  }

  TAOS_CHECK_EXIT(tDecodeI8(pDecoder, &pReq->igExists));
  TAOS_CHECK_EXIT(tDecodeI8(pDecoder, &pReq->triggerType));
  TAOS_CHECK_EXIT(tDecodeI8(pDecoder, &pReq->igDisorder));
  TAOS_CHECK_EXIT(tDecodeI8(pDecoder, &pReq->deleteReCalc));
  TAOS_CHECK_EXIT(tDecodeI8(pDecoder, &pReq->deleteOutTbl));
  TAOS_CHECK_EXIT(tDecodeI8(pDecoder, &pReq->fillHistory));
  TAOS_CHECK_EXIT(tDecodeI8(pDecoder, &pReq->fillHistoryFirst));
  TAOS_CHECK_EXIT(tDecodeI8(pDecoder, &pReq->calcNotifyOnly));
  TAOS_CHECK_EXIT(tDecodeI8(pDecoder, &pReq->lowLatencyCalc));
  TAOS_CHECK_EXIT(tDecodeI8(pDecoder, &pReq->igNoDataTrigger));

  int32_t addrSize = 0;
  TAOS_CHECK_EXIT(tDecodeI32(pDecoder, &addrSize));
  if (addrSize > 0) {
    pReq->pNotifyAddrUrls = taosArrayInit(addrSize, POINTER_BYTES);
    if (pReq->pNotifyAddrUrls == NULL) {
      TAOS_CHECK_EXIT(terrno);
    }
  }
  for (int32_t i = 0; i < addrSize; ++i) {
    char *url = NULL;
    TAOS_CHECK_EXIT(tDecodeCStr(pDecoder, &url));
    url = taosStrndup(url, TSDB_STREAM_NOTIFY_URL_LEN);
    if (url == NULL) {
      TAOS_CHECK_EXIT(terrno);
    }
    if (taosArrayPush(pReq->pNotifyAddrUrls, &url) == NULL) {
      taosMemoryFree(url);
      TAOS_CHECK_EXIT(terrno);
    }
  }
  TAOS_CHECK_EXIT(tDecodeI32(pDecoder, &pReq->notifyEventTypes));
  TAOS_CHECK_EXIT(tDecodeI32(pDecoder, &pReq->addOptions));
  TAOS_CHECK_EXIT(tDecodeI8(pDecoder, &pReq->notifyHistory));

  TAOS_CHECK_EXIT(tDecodeBinaryAlloc(pDecoder, (void**)&pReq->triggerFilterCols, NULL));
  TAOS_CHECK_EXIT(tDecodeBinaryAlloc(pDecoder, (void**)&pReq->triggerCols, NULL));
  TAOS_CHECK_EXIT(tDecodeBinaryAlloc(pDecoder, (void**)&pReq->partitionCols, NULL));

  int32_t outColSize = 0;
  TAOS_CHECK_EXIT(tDecodeI32(pDecoder, &outColSize));
  if (outColSize > 0) {
    pReq->outCols = taosArrayInit_s(sizeof(SFieldWithOptions), outColSize);
    if (pReq->outCols == NULL) {
      TAOS_CHECK_EXIT(terrno);
    }

    for (int32_t i = 0; i < outColSize; ++i) {
      SFieldWithOptions* pField = taosArrayGet(pReq->outCols, i);
      TAOS_CHECK_EXIT(tDeserializeSFieldWithOptions(pDecoder, pField));
    }
  }

  int32_t outTagSize = 0;
  TAOS_CHECK_EXIT(tDecodeI32(pDecoder, &outTagSize));
  if (outTagSize > 0) {
    pReq->outTags = taosArrayInit(outTagSize, sizeof(SFieldWithOptions));
    if (pReq->outTags == NULL) {
      TAOS_CHECK_EXIT(terrno);
    }

    for (int32_t i = 0; i < outTagSize; ++i) {
      SFieldWithOptions field = {0};
      TAOS_CHECK_EXIT(tDecodeI8(pDecoder, &field.type));
      TAOS_CHECK_EXIT(tDecodeI8(pDecoder, &field.flags));
      TAOS_CHECK_EXIT(tDecodeI32(pDecoder, &field.bytes));
      TAOS_CHECK_EXIT(tDecodeCStrTo(pDecoder, field.name));
      if (taosArrayPush(pReq->outTags, &field) == NULL) {
        TAOS_CHECK_EXIT(terrno);
      }
    }
  }

  TAOS_CHECK_EXIT(tDecodeI64(pDecoder, &pReq->maxDelay));
  TAOS_CHECK_EXIT(tDecodeI64(pDecoder, &pReq->fillHistoryStartTime));
  TAOS_CHECK_EXIT(tDecodeI64(pDecoder, &pReq->watermark));
  TAOS_CHECK_EXIT(tDecodeI64(pDecoder, &pReq->expiredTime));

  switch (pReq->triggerType) {
    case WINDOW_TYPE_SESSION: {
      // session trigger
      TAOS_CHECK_EXIT(tDecodeI16(pDecoder, &pReq->trigger.session.slotId));
      TAOS_CHECK_EXIT(tDecodeI64(pDecoder, &pReq->trigger.session.sessionVal));
      break;
    }
      case WINDOW_TYPE_STATE: {
        // state trigger
        TAOS_CHECK_EXIT(tDecodeI16(pDecoder, &pReq->trigger.stateWin.slotId));
        pReq->trigger.stateWin.extend = 0;
        TAOS_CHECK_EXIT(tDecodeI64(pDecoder, &pReq->trigger.stateWin.trueForDuration));
        break;
      }
      case WINDOW_TYPE_INTERVAL: {
        // slide trigger
        TAOS_CHECK_EXIT(tDecodeI8(pDecoder, &pReq->trigger.sliding.intervalUnit));
        TAOS_CHECK_EXIT(tDecodeI8(pDecoder, &pReq->trigger.sliding.slidingUnit));
        TAOS_CHECK_EXIT(tDecodeI8(pDecoder, &pReq->trigger.sliding.offsetUnit));
        TAOS_CHECK_EXIT(tDecodeI8(pDecoder, &pReq->trigger.sliding.soffsetUnit));
        TAOS_CHECK_EXIT(tDecodeI8(pDecoder, &pReq->trigger.sliding.precision));
        TAOS_CHECK_EXIT(tDecodeI64(pDecoder, &pReq->trigger.sliding.interval));
        TAOS_CHECK_EXIT(tDecodeI64(pDecoder, &pReq->trigger.sliding.offset));
        TAOS_CHECK_EXIT(tDecodeI64(pDecoder, &pReq->trigger.sliding.sliding));
        TAOS_CHECK_EXIT(tDecodeI64(pDecoder, &pReq->trigger.sliding.soffset));
        break;
      }
      case WINDOW_TYPE_EVENT: {
        // event trigger
        TAOS_CHECK_EXIT(tDecodeBinaryAlloc(pDecoder, (void**)&pReq->trigger.event.startCond, NULL));
        TAOS_CHECK_EXIT(tDecodeBinaryAlloc(pDecoder, (void**)&pReq->trigger.event.endCond, NULL));
        TAOS_CHECK_EXIT(tDecodeI64(pDecoder, &pReq->trigger.event.trueForDuration));
        break;
      }
      case WINDOW_TYPE_COUNT: {
        TAOS_CHECK_EXIT(tDecodeBinaryAlloc(pDecoder, (void**)&pReq->trigger.count.condCols, NULL));

        TAOS_CHECK_EXIT(tDecodeI64(pDecoder, &pReq->trigger.count.countVal));
        TAOS_CHECK_EXIT(tDecodeI64(pDecoder, &pReq->trigger.count.sliding));
        break;
      }
      case WINDOW_TYPE_PERIOD: {
        // period trigger
        TAOS_CHECK_EXIT(tDecodeI8(pDecoder, &pReq->trigger.period.precision));
        TAOS_CHECK_EXIT(tDecodeI8(pDecoder, &pReq->trigger.period.periodUnit));
        TAOS_CHECK_EXIT(tDecodeI8(pDecoder, &pReq->trigger.period.offsetUnit));
        TAOS_CHECK_EXIT(tDecodeI64(pDecoder, &pReq->trigger.period.period));
        TAOS_CHECK_EXIT(tDecodeI64(pDecoder, &pReq->trigger.period.offset));
        break;
      }
      default:
        TAOS_CHECK_EXIT(TSDB_CODE_INVALID_MSG);
  }

  TAOS_CHECK_EXIT(tDecodeI8(pDecoder, &pReq->triggerTblType));
  TAOS_CHECK_EXIT(tDecodeU64(pDecoder, &pReq->triggerTblUid));
  TAOS_CHECK_EXIT(tDecodeU64(pDecoder, &pReq->triggerTblSuid));
  TAOS_CHECK_EXIT(tDecodeI8(pDecoder, &pReq->vtableCalc));
  TAOS_CHECK_EXIT(tDecodeI8(pDecoder, &pReq->outTblType));
  TAOS_CHECK_EXIT(tDecodeI8(pDecoder, &pReq->outStbExists));
  TAOS_CHECK_EXIT(tDecodeU64(pDecoder, &pReq->outStbUid));
  TAOS_CHECK_EXIT(tDecodeI32(pDecoder, &pReq->outStbSversion));
  TAOS_CHECK_EXIT(tDecodeI64(pDecoder, &pReq->eventTypes));
  TAOS_CHECK_EXIT(tDecodeI64(pDecoder, &pReq->flags));
  TAOS_CHECK_EXIT(tDecodeI64(pDecoder, &pReq->tsmaId));
  TAOS_CHECK_EXIT(tDecodeI64(pDecoder, &pReq->placeHolderBitmap));
  TAOS_CHECK_EXIT(tDecodeI16(pDecoder, &pReq->calcTsSlotId));
  TAOS_CHECK_EXIT(tDecodeI16(pDecoder, &pReq->triTsSlotId));

  TAOS_CHECK_EXIT(tDecodeI32(pDecoder, &pReq->triggerTblVgId));
  TAOS_CHECK_EXIT(tDecodeI32(pDecoder, &pReq->outTblVgId));

  TAOS_CHECK_EXIT(tDecodeBinaryAlloc(pDecoder, (void**)&pReq->triggerScanPlan, NULL));

  TAOS_CHECK_EXIT(tDecodeI8(pDecoder, &pReq->triggerHasPF));
  TAOS_CHECK_EXIT(tDecodeBinaryAlloc(pDecoder, (void**)&pReq->triggerPrevFilter, NULL));

  int32_t calcScanPlanListSize = 0;
  TAOS_CHECK_EXIT(tDecodeI32(pDecoder, &calcScanPlanListSize));
  if (calcScanPlanListSize > 0) {
    pReq->calcScanPlanList = taosArrayInit(calcScanPlanListSize, sizeof(SStreamCalcScan));
    if (pReq->calcScanPlanList == NULL) {
      TAOS_CHECK_EXIT(terrno);
    }
    for (int32_t i = 0; i < calcScanPlanListSize; ++i) {
      SStreamCalcScan calcScan = {0};
      int32_t         vgListSize = 0;
      TAOS_CHECK_EXIT(tDecodeI32(pDecoder, &vgListSize));
      if (vgListSize > 0) {
        calcScan.vgList = taosArrayInit(vgListSize, sizeof(int32_t));
        if (calcScan.vgList == NULL) {
          TAOS_CHECK_EXIT(terrno);
        }
        for (int32_t j = 0; j < vgListSize; ++j) {
          int32_t vgId = 0;
          TAOS_CHECK_EXIT(tDecodeI32(pDecoder, &vgId));
          if (taosArrayPush(calcScan.vgList, &vgId) == NULL) {
            TAOS_CHECK_EXIT(terrno);
          }
        }
      }
      TAOS_CHECK_EXIT(tDecodeI8(pDecoder, &calcScan.readFromCache));
      TAOS_CHECK_EXIT(tDecodeBinaryAlloc(pDecoder, (void**)&calcScan.scanPlan, NULL));
      if (taosArrayPush(pReq->calcScanPlanList, &calcScan) == NULL) {
        TAOS_CHECK_EXIT(terrno);
      }
    }
  }

  TAOS_CHECK_EXIT(tDecodeI32(pDecoder, &pReq->numOfCalcSubplan));
  TAOS_CHECK_EXIT(tDecodeBinaryAlloc(pDecoder, (void**)&pReq->calcPlan, NULL));
  TAOS_CHECK_EXIT(tDecodeBinaryAlloc(pDecoder, (void**)&pReq->subTblNameExpr, NULL));
  TAOS_CHECK_EXIT(tDecodeBinaryAlloc(pDecoder, (void**)&pReq->tagValueExpr, NULL));

  int32_t forceOutColsSize = 0;
  TAOS_CHECK_EXIT(tDecodeI32(pDecoder, &forceOutColsSize));
  if (forceOutColsSize > 0) {
    pReq->forceOutCols = taosArrayInit(forceOutColsSize, sizeof(SStreamOutCol));
    if (pReq->forceOutCols == NULL) {
      TAOS_CHECK_EXIT(terrno);
    }
    for (int32_t i = 0; i < forceOutColsSize; ++i) {
      SStreamOutCol outCol = {0};
      int64_t       exprLen = 0;
      TAOS_CHECK_EXIT(tDecodeBinaryAlloc(pDecoder, (void**)&outCol.expr, &exprLen));
      TAOS_CHECK_EXIT(tDecodeU8(pDecoder, &outCol.type.type));
      TAOS_CHECK_EXIT(tDecodeU8(pDecoder, &outCol.type.precision));
      TAOS_CHECK_EXIT(tDecodeU8(pDecoder, &outCol.type.scale));
      TAOS_CHECK_EXIT(tDecodeI32(pDecoder, &outCol.type.bytes));
      if (taosArrayPush(pReq->forceOutCols, &outCol) == NULL) {
        TAOS_CHECK_EXIT(terrno);
      }
    }
  }

  switch (pReq->triggerType) {
    case WINDOW_TYPE_STATE: {
      // state trigger
      if (!tDecodeIsEnd(pDecoder)) {
        TAOS_CHECK_EXIT(tDecodeBinaryAlloc(pDecoder, (void**)&pReq->trigger.stateWin.expr, NULL));
      }
      if (!tDecodeIsEnd(pDecoder)) {
        TAOS_CHECK_EXIT(tDecodeI16(pDecoder, &pReq->trigger.stateWin.extend));
      }
      if (!tDecodeIsEnd(pDecoder)) {
        TAOS_CHECK_EXIT(tDecodeBinaryAlloc(pDecoder, (void**)&pReq->trigger.stateWin.zeroth, NULL));
      }
      break;
    }
    case WINDOW_TYPE_INTERVAL: {
      if (!tDecodeIsEnd(pDecoder)) {
        TAOS_CHECK_EXIT(tDecodeI8(pDecoder, &pReq->trigger.sliding.overlap));
      }
      break;
    }
    default:
      break;
  }

  if (!tDecodeIsEnd(pDecoder)) {
    TAOS_CHECK_EXIT(tDecodeU8(pDecoder, &pReq->triggerPrec));
  }

_exit:

  return code;
}


int32_t tDeserializeSCMCreateStreamReq(void *buf, int32_t bufLen, SCMCreateStreamReq *pReq) {
  SDecoder decoder = {0};
  tDecoderInit(&decoder, buf, bufLen);
  int32_t code = 0;
  int32_t lino;

  TAOS_CHECK_EXIT(tStartDecode(&decoder));
  
  TAOS_CHECK_EXIT(tDeserializeSCMCreateStreamReqImpl(&decoder, pReq));

  tEndDecode(&decoder);

_exit:

  tDecoderClear(&decoder);
  return code;
}


int32_t tSerializeSMDropStreamReq(void *buf, int32_t bufLen, const SMDropStreamReq *pReq) {
  int32_t  code = 0;
  int32_t  lino;
  int32_t  tlen;
  SEncoder encoder = {0};
  tEncoderInit(&encoder, buf, bufLen);

  TAOS_CHECK_EXIT(tStartEncode(&encoder));

  int32_t nameLen = pReq->name == NULL ? 0 : (int32_t)strlen(pReq->name) + 1;
  TAOS_CHECK_EXIT(tEncodeBinary(&encoder, pReq->name, nameLen));
  TAOS_CHECK_EXIT(tEncodeI8(&encoder, pReq->igNotExists));

  tEndEncode(&encoder);

_exit:
  if (code) {
    tlen = code;
  } else {
    tlen = encoder.pos;
  }
  tEncoderClear(&encoder);
  return tlen;
}

int32_t tDeserializeSMDropStreamReq(void *buf, int32_t bufLen, SMDropStreamReq *pReq) {
  SDecoder decoder = {0};
  int32_t  code = 0;
  int32_t  lino;
  tDecoderInit(&decoder, buf, bufLen);

  TAOS_CHECK_EXIT(tStartDecode(&decoder));
  TAOS_CHECK_EXIT(tDecodeBinaryAlloc(&decoder, (void**)&pReq->name, NULL));
  TAOS_CHECK_EXIT(tDecodeI8(&decoder, &pReq->igNotExists));

  tEndDecode(&decoder);

_exit:
  tDecoderClear(&decoder);
  return code;
}

void tFreeMDropStreamReq(SMDropStreamReq *pReq) {
  taosMemoryFreeClear(pReq->name);
}

static FORCE_INLINE void tFreeStreamCalcScan(void* pScan) {
  if (pScan == NULL) {
    return;
  }
  SStreamCalcScan *pCalcScan = (SStreamCalcScan *)pScan;
  taosArrayDestroy(pCalcScan->vgList);
  taosMemoryFreeClear(pCalcScan->scanPlan);
}

void tFreeStreamOutCol(void* pCol) {
  if (pCol == NULL) {
    return;
  }
  SStreamOutCol *pOutCol = (SStreamOutCol *)pCol;
  taosMemoryFreeClear(pOutCol->expr);
}



void tFreeSCMCreateStreamReq(SCMCreateStreamReq *pReq) {
  if (NULL == pReq) {
    return;
  }
  taosMemoryFreeClear(pReq->name);
  taosMemoryFreeClear(pReq->sql);
  taosMemoryFreeClear(pReq->streamDB);
  taosMemoryFreeClear(pReq->triggerDB);
  taosMemoryFreeClear(pReq->outDB);
  taosMemoryFreeClear(pReq->triggerTblName);
  taosMemoryFreeClear(pReq->outTblName);

  taosArrayDestroyP(pReq->calcDB, NULL);
  pReq->calcDB = NULL;
  taosArrayDestroyP(pReq->pNotifyAddrUrls, NULL);
  pReq->pNotifyAddrUrls = NULL;

  taosMemoryFreeClear(pReq->triggerFilterCols);
  taosMemoryFreeClear(pReq->triggerCols);
  taosMemoryFreeClear(pReq->partitionCols);

  taosArrayDestroy(pReq->outTags);
  pReq->outTags = NULL;
  taosArrayDestroy(pReq->outCols);
  pReq->outCols = NULL;

  switch (pReq->triggerType) {
    case WINDOW_TYPE_STATE:
      taosMemoryFreeClear(pReq->trigger.stateWin.zeroth);
      taosMemoryFreeClear(pReq->trigger.stateWin.expr);
      break;
    case WINDOW_TYPE_EVENT:
      taosMemoryFreeClear(pReq->trigger.event.startCond);
      taosMemoryFreeClear(pReq->trigger.event.endCond);
      break;
    default:
      break;
  }

  taosMemoryFreeClear(pReq->triggerScanPlan);
  taosArrayDestroyEx(pReq->calcScanPlanList, tFreeStreamCalcScan);
  pReq->calcScanPlanList = NULL;
  taosMemoryFreeClear(pReq->triggerPrevFilter);

  taosMemoryFreeClear(pReq->calcPlan);
  taosMemoryFreeClear(pReq->subTblNameExpr);
  taosMemoryFreeClear(pReq->tagValueExpr);
  taosArrayDestroyEx(pReq->forceOutCols, tFreeStreamOutCol);
  pReq->forceOutCols = NULL;
}

int32_t tCloneStreamCreateDeployPointers(SCMCreateStreamReq *pSrc, SCMCreateStreamReq** ppDst) {
  int32_t code = 0, lino = 0;
  if (NULL == pSrc) {
    return code;
  } 

  void* p = NULL;
  int32_t num = 0;
  *ppDst = taosMemoryCalloc(1, sizeof(SCMCreateStreamReq));
  TSDB_CHECK_NULL(*ppDst, code, lino, _exit, terrno);

  SCMCreateStreamReq* pDst = *ppDst;

  if (pSrc->outDB) {
    pDst->outDB = COPY_STR(pSrc->outDB);
    TSDB_CHECK_NULL(pDst->outDB, code, lino, _exit, terrno);
  }
  
  if (pSrc->triggerTblName) {
    pDst->triggerTblName = COPY_STR(pSrc->triggerTblName);
    TSDB_CHECK_NULL(pDst->triggerTblName, code, lino, _exit, terrno);
  }
  
  if (pSrc->outTblName) {
    pDst->outTblName = COPY_STR(pSrc->outTblName);
    TSDB_CHECK_NULL(pDst->outTblName, code, lino, _exit, terrno);
  }
  
  if (pSrc->pNotifyAddrUrls) {
    num = taosArrayGetSize(pSrc->pNotifyAddrUrls);
    if (num > 0) {
      pDst->pNotifyAddrUrls = taosArrayInit(num, POINTER_BYTES);
      TSDB_CHECK_NULL(pDst->pNotifyAddrUrls, code, lino, _exit, terrno);
    }
    for (int32_t i = 0; i < num; ++i) {
      p = taosStrdup(taosArrayGetP(pSrc->pNotifyAddrUrls, i));
      TSDB_CHECK_NULL(p, code, lino, _exit, terrno);
      TSDB_CHECK_NULL(taosArrayPush(pDst->pNotifyAddrUrls, &p), code, lino, _exit, terrno);
    }
  }
  
  if (pSrc->triggerFilterCols) {
    pDst->triggerFilterCols = COPY_STR(pSrc->triggerFilterCols);
    TSDB_CHECK_NULL(pDst->triggerFilterCols, code, lino, _exit, terrno);
  }
  
  if (pSrc->triggerCols) {
    pDst->triggerCols = COPY_STR(pSrc->triggerCols);
    TSDB_CHECK_NULL(pDst->triggerCols, code, lino, _exit, terrno);
  }
  
  if (pSrc->partitionCols) {
    pDst->partitionCols = COPY_STR(pSrc->partitionCols);
    TSDB_CHECK_NULL(pDst->partitionCols, code, lino, _exit, terrno);
  }
  
  if (pSrc->outCols) {
    pDst->outCols = taosArrayDup(pSrc->outCols, NULL);
    TSDB_CHECK_NULL(pDst->outCols, code, lino, _exit, terrno);
  }
  
  if (pSrc->outTags) {
    pDst->outTags = taosArrayDup(pSrc->outTags, NULL);
    TSDB_CHECK_NULL(pDst->outTags, code, lino, _exit, terrno);
  }

  pDst->triggerType = pSrc->triggerType;
  
  switch (pSrc->triggerType) {
    case WINDOW_TYPE_STATE:
      pDst->trigger.stateWin.slotId = pSrc->trigger.stateWin.slotId;
      pDst->trigger.stateWin.extend = pSrc->trigger.stateWin.extend;
      pDst->trigger.stateWin.trueForDuration = pSrc->trigger.stateWin.trueForDuration;
      if (pSrc->trigger.stateWin.zeroth) {
        pDst->trigger.stateWin.zeroth = COPY_STR(pSrc->trigger.stateWin.zeroth);
        TSDB_CHECK_NULL(pDst->trigger.stateWin.zeroth, code, lino, _exit, terrno);
      }
      if (pSrc->trigger.stateWin.expr) {
        pDst->trigger.stateWin.expr = COPY_STR(pSrc->trigger.stateWin.expr);
        TSDB_CHECK_NULL(pDst->trigger.stateWin.expr, code, lino, _exit, terrno);
      }
      break;
    case WINDOW_TYPE_EVENT:
      if (pSrc->trigger.event.startCond) {
        pDst->trigger.event.startCond = COPY_STR(pSrc->trigger.event.startCond);
        TSDB_CHECK_NULL(pDst->trigger.event.startCond, code, lino, _exit, terrno);
      }
      
      if (pSrc->trigger.event.endCond) {
        pDst->trigger.event.endCond = COPY_STR(pSrc->trigger.event.endCond);
        TSDB_CHECK_NULL(pDst->trigger.event.endCond, code, lino, _exit, terrno);
      }
      pDst->trigger.event.trueForDuration = pSrc->trigger.event.trueForDuration;
      break;
    default:
      pDst->trigger = pSrc->trigger;
      break;
  }


  if (pSrc->triggerScanPlan) {
    pDst->triggerScanPlan = COPY_STR(pSrc->triggerScanPlan);
    TSDB_CHECK_NULL(pDst->triggerScanPlan, code, lino, _exit, terrno);
  }
  
  if (pSrc->calcScanPlanList) {
    num = taosArrayGetSize(pSrc->calcScanPlanList);
    if (num > 0) {
      pDst->calcScanPlanList = taosArrayInit(num, sizeof(SStreamCalcScan));
      TSDB_CHECK_NULL(pDst->calcScanPlanList, code, lino, _exit, terrno);
    }
    for (int32_t i = 0; i < num; ++i) {
      SStreamCalcScan* sscan = taosArrayGet(pSrc->calcScanPlanList, i);
      SStreamCalcScan  dscan = {.readFromCache = sscan->readFromCache};

      dscan.vgList = taosArrayDup(sscan->vgList, NULL);
      TSDB_CHECK_NULL(dscan.vgList, code, lino, _exit, terrno);

      dscan.scanPlan = COPY_STR(sscan->scanPlan);
      TSDB_CHECK_NULL(dscan.scanPlan, code, lino, _exit, terrno);
      
      TSDB_CHECK_NULL(taosArrayPush(pDst->calcScanPlanList, &dscan), code, lino, _exit, terrno);
    }
  }
  
  if (pSrc->triggerPrevFilter) {
    pDst->triggerPrevFilter = COPY_STR(pSrc->triggerPrevFilter);
    TSDB_CHECK_NULL(pDst->triggerPrevFilter, code, lino, _exit, terrno);
  }
  
  if (pSrc->calcPlan) {
    pDst->calcPlan = COPY_STR(pSrc->calcPlan);
    TSDB_CHECK_NULL(pDst->calcPlan, code, lino, _exit, terrno);
  }
  
  if (pSrc->subTblNameExpr) {
    pDst->subTblNameExpr = COPY_STR(pSrc->subTblNameExpr);
    TSDB_CHECK_NULL(pDst->subTblNameExpr, code, lino, _exit, terrno);
  }
  
  if (pSrc->tagValueExpr) {
    pDst->tagValueExpr = COPY_STR(pSrc->tagValueExpr);
    TSDB_CHECK_NULL(pDst->tagValueExpr, code, lino, _exit, terrno);
  }
  
  if (pSrc->forceOutCols) {
    num = taosArrayGetSize(pSrc->forceOutCols);
    if (num > 0) {
      pDst->forceOutCols = taosArrayInit(num, sizeof(SStreamOutCol));
      TSDB_CHECK_NULL(pDst->forceOutCols, code, lino, _exit, terrno);
    }
    for (int32_t i = 0; i < num; ++i) {
      SStreamOutCol* scol = taosArrayGet(pSrc->forceOutCols, i);
      SStreamOutCol  dcol = {.type = scol->type};

      dcol.expr = COPY_STR(scol->expr);
      TSDB_CHECK_NULL(dcol.expr, code, lino, _exit, terrno);
      
      TSDB_CHECK_NULL(taosArrayPush(pDst->forceOutCols, &dcol), code, lino, _exit, terrno);
    }
  }

  pDst->triggerTblUid = pSrc->triggerTblUid;
  pDst->triggerTblType = pSrc->triggerTblType;
  pDst->triggerPrec = pSrc->triggerPrec;
  pDst->deleteReCalc = pSrc->deleteReCalc;
  pDst->deleteOutTbl = pSrc->deleteOutTbl;
  
_exit:

  if (code) {
    tFreeSCMCreateStreamReq(pDst);
    uError("%s failed at line %d since %s", __FUNCTION__, lino, tstrerror(code));
  }

  return code;
}


int32_t tSerializeSMPauseStreamReq(void *buf, int32_t bufLen, const SMPauseStreamReq *pReq) {
  int32_t  code = 0;
  int32_t  lino;
  int32_t  tlen;
  SEncoder encoder = {0};
  tEncoderInit(&encoder, buf, bufLen);
  TAOS_CHECK_EXIT(tStartEncode(&encoder));

  int32_t nameLen = pReq->name == NULL ? 0 : (int32_t)strlen(pReq->name) + 1;
  TAOS_CHECK_EXIT(tEncodeBinary(&encoder, pReq->name, nameLen));
  TAOS_CHECK_EXIT(tEncodeI8(&encoder, pReq->igNotExists));
  tEndEncode(&encoder);

_exit:
  if (code) {
    tlen = code;
  } else {
    tlen = encoder.pos;
  }
  tEncoderClear(&encoder);
  return tlen;
}

int32_t tDeserializeSMPauseStreamReq(void *buf, int32_t bufLen, SMPauseStreamReq *pReq) {
  SDecoder decoder = {0};
  int32_t  code = 0;
  int32_t  lino;

  tDecoderInit(&decoder, buf, bufLen);
  TAOS_CHECK_EXIT(tStartDecode(&decoder));
  TAOS_CHECK_EXIT(tDecodeBinaryAlloc(&decoder, (void**)&pReq->name, NULL));
  TAOS_CHECK_EXIT(tDecodeI8(&decoder, &pReq->igNotExists));
  tEndDecode(&decoder);

_exit:
  tDecoderClear(&decoder);
  return code;
}

void tFreeMPauseStreamReq(SMPauseStreamReq *pReq) {
  taosMemoryFreeClear(pReq->name);
}

int32_t tSerializeSMResumeStreamReq(void *buf, int32_t bufLen, const SMResumeStreamReq *pReq) {
  SEncoder encoder = {0};
  int32_t  code = 0;
  int32_t  lino;
  int32_t  tlen;
  tEncoderInit(&encoder, buf, bufLen);
  TAOS_CHECK_EXIT(tStartEncode(&encoder));
  int32_t nameLen = pReq->name == NULL ? 0 : (int32_t)strlen(pReq->name) + 1;
  TAOS_CHECK_EXIT(tEncodeBinary(&encoder, pReq->name, nameLen));
  TAOS_CHECK_EXIT(tEncodeI8(&encoder, pReq->igNotExists));
  TAOS_CHECK_EXIT(tEncodeI8(&encoder, pReq->igUntreated));
  tEndEncode(&encoder);

_exit:
  if (code) {
    tlen = code;
  } else {
    tlen = encoder.pos;
  }
  tEncoderClear(&encoder);
  return tlen;
}

int32_t tDeserializeSMResumeStreamReq(void *buf, int32_t bufLen, SMResumeStreamReq *pReq) {
  SDecoder decoder = {0};
  int32_t  code = 0;
  int32_t  lino;

  tDecoderInit(&decoder, buf, bufLen);
  TAOS_CHECK_EXIT(tStartDecode(&decoder));
  TAOS_CHECK_EXIT(tDecodeBinaryAlloc(&decoder, (void**)&pReq->name, NULL));
  TAOS_CHECK_EXIT(tDecodeI8(&decoder, &pReq->igNotExists));
  TAOS_CHECK_EXIT(tDecodeI8(&decoder, &pReq->igUntreated));
  tEndDecode(&decoder);

_exit:
  tDecoderClear(&decoder);
  return code;
}

void tFreeMResumeStreamReq(SMResumeStreamReq *pReq) {
  taosMemoryFreeClear(pReq->name);
}

int32_t tSerializeSMRecalcStreamReq(void *buf, int32_t bufLen, const SMRecalcStreamReq *pReq) {
  SEncoder encoder = {0};
  int32_t  code = 0;
  int32_t  lino;
  int32_t  tlen;
  tEncoderInit(&encoder, buf, bufLen);
  TAOS_CHECK_EXIT(tStartEncode(&encoder));
  int32_t nameLen = pReq->name == NULL ? 0 : (int32_t)strlen(pReq->name) + 1;
  TAOS_CHECK_EXIT(tEncodeBinary(&encoder, pReq->name, nameLen));
  TAOS_CHECK_EXIT(tEncodeI8(&encoder, pReq->calcAll));
  TAOS_CHECK_EXIT(tEncodeI64(&encoder, pReq->timeRange.skey));
  TAOS_CHECK_EXIT(tEncodeI64(&encoder, pReq->timeRange.ekey));
  tEndEncode(&encoder);

_exit:
  if (code) {
    tlen = code;
  } else {
    tlen = encoder.pos;
  }
  tEncoderClear(&encoder);
  return tlen;
}

int32_t tDeserializeSMRecalcStreamReq(void *buf, int32_t bufLen, SMRecalcStreamReq *pReq) {
  SDecoder decoder = {0};
  int32_t  code = 0;
  int32_t  lino;

  tDecoderInit(&decoder, buf, bufLen);
  TAOS_CHECK_EXIT(tStartDecode(&decoder));

  TAOS_CHECK_EXIT(tDecodeBinaryAlloc(&decoder, (void**)&pReq->name, NULL));
  TAOS_CHECK_EXIT(tDecodeI8(&decoder, &pReq->calcAll));
  TAOS_CHECK_EXIT(tDecodeI64(&decoder, &pReq->timeRange.skey));
  TAOS_CHECK_EXIT(tDecodeI64(&decoder, &pReq->timeRange.ekey));
  tEndDecode(&decoder);

_exit:
  tDecoderClear(&decoder);
  return code;
}

void tFreeMRecalcStreamReq(SMRecalcStreamReq *pReq) {
  taosMemoryFreeClear(pReq->name);
}

static int32_t tEncodeStreamProgressReq(SEncoder *pEncoder, const SStreamProgressReq *pReq) {
  int32_t code = 0;
  int32_t lino;

  TAOS_CHECK_EXIT(tEncodeI64(pEncoder, pReq->streamId));
  TAOS_CHECK_EXIT(tEncodeI64(pEncoder, pReq->taskId));
  TAOS_CHECK_EXIT(tEncodeI32(pEncoder, pReq->fetchIdx));

_exit:
  return code;
}

int32_t tSerializeStreamProgressReq(void *buf, int32_t bufLen, const SStreamProgressReq *pReq) {
  SEncoder encoder = {0};
  int32_t  code = 0;
  int32_t  lino;
  int32_t  tlen;
  tEncoderInit(&encoder, buf, bufLen);

  TAOS_CHECK_EXIT(tStartEncode(&encoder));
  TAOS_CHECK_EXIT(tEncodeStreamProgressReq(&encoder, pReq));

  tEndEncode(&encoder);

_exit:
  if (code) {
    tlen = code;
  } else {
    tlen = encoder.pos;
  }
  tEncoderClear(&encoder);
  return tlen;
}

static int32_t tDecodeStreamProgressReq(SDecoder *pDecoder, SStreamProgressReq *pReq) {
  int32_t code = 0;
  int32_t lino;

  TAOS_CHECK_EXIT(tDecodeI64(pDecoder, &pReq->streamId));
  TAOS_CHECK_EXIT(tDecodeI64(pDecoder, &pReq->taskId));
  TAOS_CHECK_EXIT(tDecodeI32(pDecoder, &pReq->fetchIdx));

_exit:
  return code;
}

int32_t tDeserializeStreamProgressReq(void *buf, int32_t bufLen, SStreamProgressReq *pReq) {
  SDecoder decoder = {0};
  int32_t  code = 0;
  int32_t  lino;

  tDecoderInit(&decoder, (char *)buf, bufLen);

  TAOS_CHECK_EXIT(tStartDecode(&decoder));
  TAOS_CHECK_EXIT(tDecodeStreamProgressReq(&decoder, pReq));

  tEndDecode(&decoder);

_exit:
  tDecoderClear(&decoder);
  return code;
}

static int32_t tEncodeStreamProgressRsp(SEncoder *pEncoder, const SStreamProgressRsp *pRsp) {
  int32_t code = 0;
  int32_t lino;

  TAOS_CHECK_EXIT(tEncodeI64(pEncoder, pRsp->streamId));
  TAOS_CHECK_EXIT(tEncodeI8(pEncoder, pRsp->fillHisFinished));
  TAOS_CHECK_EXIT(tEncodeI64(pEncoder, pRsp->progressDelay));
  TAOS_CHECK_EXIT(tEncodeI32(pEncoder, pRsp->fetchIdx));

_exit:
  return code;
}

int32_t tSerializeStreamProgressRsp(void *buf, int32_t bufLen, const SStreamProgressRsp *pRsp) {
  SEncoder encoder = {0};
  int32_t  code = 0;
  int32_t  lino;
  int32_t  tlen;
  tEncoderInit(&encoder, buf, bufLen);

  TAOS_CHECK_EXIT(tStartEncode(&encoder));
  TAOS_CHECK_EXIT(tEncodeStreamProgressRsp(&encoder, pRsp));

  tEndEncode(&encoder);

_exit:
  if (code) {
    tlen = code;
  } else {
    tlen = encoder.pos;
  }
  tEncoderClear(&encoder);
  return tlen;
}

static int32_t tDecodeStreamProgressRsp(SDecoder *pDecoder, SStreamProgressRsp *pRsp) {
  int32_t code = 0;
  int32_t lino;

  TAOS_CHECK_EXIT(tDecodeI64(pDecoder, &pRsp->streamId));
  TAOS_CHECK_EXIT(tDecodeI8(pDecoder, (int8_t *)&pRsp->fillHisFinished));
  TAOS_CHECK_EXIT(tDecodeI64(pDecoder, &pRsp->progressDelay));
  TAOS_CHECK_EXIT(tDecodeI32(pDecoder, &pRsp->fetchIdx));

_exit:
  return code;
}

int32_t tDeserializeSStreamProgressRsp(void *buf, int32_t bufLen, SStreamProgressRsp *pRsp) {
  SDecoder decoder = {0};
  int32_t  code = 0;
  int32_t  lino;

  tDecoderInit(&decoder, buf, bufLen);

  TAOS_CHECK_EXIT(tStartDecode(&decoder));
  TAOS_CHECK_EXIT(tDecodeStreamProgressRsp(&decoder, pRsp));

  tEndDecode(&decoder);

_exit:
  tDecoderClear(&decoder);
  return code;
}

int32_t tSerializeSTriggerOrigTableInfoRsp(void* buf, int32_t bufLen, const SSTriggerOrigTableInfoRsp* pRsp){
  SEncoder encoder = {0};
  int32_t  code = TSDB_CODE_SUCCESS;
  int32_t  lino = 0;
  int32_t  tlen = 0;

  tEncoderInit(&encoder, buf, bufLen);
  TAOS_CHECK_EXIT(tStartEncode(&encoder));

  int32_t size = taosArrayGetSize(pRsp->cols);
  TAOS_CHECK_EXIT(tEncodeI32(&encoder, size));
  for (int32_t i = 0; i < size; ++i) {
    OTableInfoRsp* oInfo = taosArrayGet(pRsp->cols, i);
    if (oInfo == NULL) {
      uError("col id is NULL at index %d", i);
      code = TSDB_CODE_INVALID_PARA;
      goto _exit;
    }
    TAOS_CHECK_EXIT(tEncodeI64(&encoder, oInfo->suid));
    TAOS_CHECK_EXIT(tEncodeI64(&encoder, oInfo->uid));
    TAOS_CHECK_EXIT(tEncodeI16(&encoder, oInfo->cid));
  }

  tEndEncode(&encoder);

_exit:
  if (code != TSDB_CODE_SUCCESS) {
    tlen = code;
  } else {
    tlen = encoder.pos;
  }
  tEncoderClear(&encoder);
  return tlen;
}

int32_t tDserializeSTriggerOrigTableInfoRsp(void* buf, int32_t bufLen, SSTriggerOrigTableInfoRsp* pRsp){
  SDecoder decoder = {0};
  int32_t  code = TSDB_CODE_SUCCESS;
  int32_t  lino = 0;

  tDecoderInit(&decoder, buf, bufLen);
  TAOS_CHECK_EXIT(tStartDecode(&decoder));

  int32_t size = 0;
  TAOS_CHECK_EXIT(tDecodeI32(&decoder, &size));
  pRsp->cols = taosArrayInit(size, sizeof(OTableInfoRsp));
  if (pRsp->cols == NULL) {
    code = terrno;
    uError("failed to allocate memory for cids, size: %d, errno: %d", size, code);
    goto _exit;
  }
  for (int32_t i = 0; i < size; ++i) {
    OTableInfoRsp* oInfo = taosArrayReserve(pRsp->cols, 1);
    if (oInfo == NULL) {
      code = terrno;
      uError("failed to reserve memory for OTableInfo, size: %d, errno: %d", size, code);
      goto _exit;
    }
    TAOS_CHECK_RETURN(tDecodeI64(&decoder, &oInfo->suid));
    TAOS_CHECK_RETURN(tDecodeI64(&decoder, &oInfo->uid));
    TAOS_CHECK_RETURN(tDecodeI16(&decoder, &oInfo->cid));
  }

  tEndDecode(&decoder);

_exit:
  tDecoderClear(&decoder);
  return code;
}

void    tDestroySTriggerOrigTableInfoRsp(SSTriggerOrigTableInfoRsp* pRsp){
  taosArrayDestroy(pRsp->cols);
}

void tDestroySTriggerPullRequest(SSTriggerPullRequestUnion* pReq) {
  if (pReq == NULL) return;
  if (pReq->base.type == STRIGGER_PULL_WAL_DATA_NEW || pReq->base.type == STRIGGER_PULL_WAL_CALC_DATA_NEW) {
    SSTriggerWalDataNewRequest* pRequest = (SSTriggerWalDataNewRequest*)pReq;
    taosArrayDestroy(pRequest->versions);
    tSimpleHashCleanup(pRequest->ranges);
  } else if (pReq->base.type == STRIGGER_PULL_TSDB_DATA) {
    SSTriggerTsdbDataRequest* pRequest = (SSTriggerTsdbDataRequest*)pReq;
    if (pRequest->cids != NULL) {
      taosArrayDestroy(pRequest->cids);
      pRequest->cids = NULL;
    }
  } else if (pReq->base.type == STRIGGER_PULL_VTABLE_INFO) {
    SSTriggerVirTableInfoRequest* pRequest = (SSTriggerVirTableInfoRequest*)pReq;
    if (pRequest->cids != NULL) {
      taosArrayDestroy(pRequest->cids);
      pRequest->cids = NULL;
    }
  } else if (pReq->base.type == STRIGGER_PULL_VTABLE_PSEUDO_COL) {
    SSTriggerVirTablePseudoColRequest *pRequest = (SSTriggerVirTablePseudoColRequest*)pReq;
    if (pRequest->cids != NULL) {
      taosArrayDestroy(pRequest->cids);
      pRequest->cids = NULL;
    }
  } else if (pReq->base.type == STRIGGER_PULL_OTABLE_INFO) {
    SSTriggerOrigTableInfoRequest* pRequest = (SSTriggerOrigTableInfoRequest*)pReq;
    if (pRequest->cols != NULL) {
      taosArrayDestroy(pRequest->cols);
      pRequest->cols = NULL;
    }
  } else if (pReq->base.type == STRIGGER_PULL_SET_TABLE) {
    SSTriggerSetTableRequest* pRequest = (SSTriggerSetTableRequest*)pReq;
    tSimpleHashCleanup(pRequest->uidInfoTrigger);
    tSimpleHashCleanup(pRequest->uidInfoCalc);
  }
}

int32_t encodeColsArray(SEncoder* encoder, SArray* cids) {
  int32_t  code = TSDB_CODE_SUCCESS;
  int32_t  lino = 0;
  int32_t size = taosArrayGetSize(cids);
  TAOS_CHECK_EXIT(tEncodeI32(encoder, size));
  for (int32_t i = 0; i < size; ++i) {
    col_id_t* pColId = taosArrayGet(cids, i);
    if (pColId == NULL) {
      uError("col id is NULL at index %d", i);
      code = TSDB_CODE_INVALID_PARA;
      goto _exit;
    }
    TAOS_CHECK_EXIT(tEncodeI16(encoder, *pColId));
  }
  _exit:

  return code;
}

int32_t decodeColsArray(SDecoder* decoder, SArray** cids) {
  int32_t code = TSDB_CODE_SUCCESS;
  int32_t lino = 0;
  int32_t size = 0;

  TAOS_CHECK_EXIT(tDecodeI32(decoder, &size));
  if (size > 0){
    *cids = taosArrayInit(size, sizeof(col_id_t));
    if (*cids == NULL) {
      code = terrno;
      uError("failed to allocate memory for cids, size: %d, errno: %d", size, code);
      goto _exit;
    }
  
    for (int32_t i = 0; i < size; ++i) {
      col_id_t* pColId = taosArrayReserve(*cids, 1);
      if (pColId == NULL) {
        code = terrno;
        uError("failed to reserve memory for col id at index %d, errno: %d", i, code);
        goto _exit;
      }
      TAOS_CHECK_RETURN(tDecodeI16(decoder, pColId));
    }  
  }
  
_exit:
  if (code != TSDB_CODE_SUCCESS) {
    taosArrayDestroy(*cids);
    *cids = NULL;
  }
  return code;
}

static int32_t encodeSetTableMapInfo(SEncoder* encoder, SSHashObj* pInfo) {
  int32_t  code = TSDB_CODE_SUCCESS;
  int32_t  lino = 0;
  int32_t size = tSimpleHashGetSize(pInfo);
  TAOS_CHECK_EXIT(tEncodeI32(encoder, size));
  int32_t iter = 0;
  void*   px = tSimpleHashIterate(pInfo, NULL, &iter);
  while (px != NULL) {
    int64_t* uid = tSimpleHashGetKey(px, NULL);
    TAOS_CHECK_EXIT(tEncodeI64(encoder, *uid));
    TAOS_CHECK_EXIT(tEncodeI64(encoder, *(uid + 1)));
    SSHashObj* info = *(SSHashObj**)px;
    int32_t len = tSimpleHashGetSize(info);
    TAOS_CHECK_EXIT(tEncodeI32(encoder, len));
    int32_t iter1 = 0;
    void*   px1 = tSimpleHashIterate(info, NULL, &iter1);
    while (px1 != NULL) {
      int16_t* slot = tSimpleHashGetKey(px1, NULL);
      int16_t* cid = (int16_t*)px1;
      TAOS_CHECK_EXIT(tEncodeI16(encoder, *slot));
      TAOS_CHECK_EXIT(tEncodeI16(encoder, *cid));

      px1 = tSimpleHashIterate(info, px1, &iter1);
    }

    px = tSimpleHashIterate(pInfo, px, &iter);
  }
  
_exit:
  return code;
}

int32_t tSerializeSTriggerPullRequest(void* buf, int32_t bufLen, const SSTriggerPullRequest* pReq) {
  SEncoder encoder = {0};
  int32_t  code = TSDB_CODE_SUCCESS;
  int32_t  lino = 0;
  int32_t  tlen = 0;

  tEncoderInit(&encoder, buf, bufLen);
  TAOS_CHECK_EXIT(tStartEncode(&encoder));

  TAOS_CHECK_EXIT(tEncodeI32(&encoder, pReq->type));
  TAOS_CHECK_EXIT(tEncodeI64(&encoder, pReq->streamId));
  TAOS_CHECK_EXIT(tEncodeI64(&encoder, pReq->readerTaskId));
  TAOS_CHECK_EXIT(tEncodeI64(&encoder, pReq->sessionId));

  switch (pReq->type) {
    case STRIGGER_PULL_SET_TABLE: {
      SSTriggerSetTableRequest* pRequest = (SSTriggerSetTableRequest*)pReq;
      TAOS_CHECK_EXIT(encodeSetTableMapInfo(&encoder, pRequest->uidInfoTrigger));
      TAOS_CHECK_EXIT(encodeSetTableMapInfo(&encoder, pRequest->uidInfoCalc));
      break;
    }
    case STRIGGER_PULL_LAST_TS: {
      break;
    }
    case STRIGGER_PULL_FIRST_TS: {
      SSTriggerFirstTsRequest* pRequest = (SSTriggerFirstTsRequest*)pReq;
      TAOS_CHECK_EXIT(tEncodeI64(&encoder, pRequest->gid));
      TAOS_CHECK_EXIT(tEncodeI64(&encoder, pRequest->startTime));
      TAOS_CHECK_EXIT(tEncodeI64(&encoder, pRequest->ver));
      break;
    }
    case STRIGGER_PULL_TSDB_META: {
      SSTriggerTsdbMetaRequest* pRequest = (SSTriggerTsdbMetaRequest*)pReq;
      TAOS_CHECK_EXIT(tEncodeI64(&encoder, pRequest->startTime));
      TAOS_CHECK_EXIT(tEncodeI64(&encoder, pRequest->endTime));
      TAOS_CHECK_EXIT(tEncodeI64(&encoder, pRequest->gid));
      TAOS_CHECK_EXIT(tEncodeI8(&encoder, pRequest->order));
      TAOS_CHECK_EXIT(tEncodeI64(&encoder, pRequest->ver));
      break;
    }
    case STRIGGER_PULL_TSDB_META_NEXT: {
      break;
    }
    case STRIGGER_PULL_TSDB_TS_DATA: {
      SSTriggerTsdbTsDataRequest* pRequest = (SSTriggerTsdbTsDataRequest*)pReq;
      TAOS_CHECK_EXIT(tEncodeI64(&encoder, pRequest->suid));
      TAOS_CHECK_EXIT(tEncodeI64(&encoder, pRequest->uid));
      TAOS_CHECK_EXIT(tEncodeI64(&encoder, pRequest->skey));
      TAOS_CHECK_EXIT(tEncodeI64(&encoder, pRequest->ekey));
      TAOS_CHECK_EXIT(tEncodeI64(&encoder, pRequest->ver));
      break;
    }
    case STRIGGER_PULL_TSDB_TRIGGER_DATA: {
      SSTriggerTsdbTriggerDataRequest* pRequest = (SSTriggerTsdbTriggerDataRequest*)pReq;
      TAOS_CHECK_EXIT(tEncodeI64(&encoder, pRequest->startTime));
      TAOS_CHECK_EXIT(tEncodeI64(&encoder, pRequest->gid));
      TAOS_CHECK_EXIT(tEncodeI8(&encoder, pRequest->order));
      TAOS_CHECK_EXIT(tEncodeI64(&encoder, pRequest->ver));
      break;
    }
    case STRIGGER_PULL_TSDB_TRIGGER_DATA_NEXT: {
      break;
    }
    case STRIGGER_PULL_TSDB_CALC_DATA: {
      SSTriggerTsdbCalcDataRequest* pRequest = (SSTriggerTsdbCalcDataRequest*)pReq;
      TAOS_CHECK_EXIT(tEncodeI64(&encoder, pRequest->gid));
      TAOS_CHECK_EXIT(tEncodeI64(&encoder, pRequest->skey));
      TAOS_CHECK_EXIT(tEncodeI64(&encoder, pRequest->ekey));
      TAOS_CHECK_EXIT(tEncodeI64(&encoder, pRequest->ver));
      break;
    }
    case STRIGGER_PULL_TSDB_CALC_DATA_NEXT: {
      break;
    }
    case STRIGGER_PULL_TSDB_DATA: {
      SSTriggerTsdbDataRequest* pRequest = (SSTriggerTsdbDataRequest*)pReq;
      TAOS_CHECK_EXIT(tEncodeI64(&encoder, pRequest->suid));
      TAOS_CHECK_EXIT(tEncodeI64(&encoder, pRequest->uid));
      TAOS_CHECK_EXIT(tEncodeI64(&encoder, pRequest->skey));
      TAOS_CHECK_EXIT(tEncodeI64(&encoder, pRequest->ekey));
      TAOS_CHECK_EXIT(encodeColsArray(&encoder, pRequest->cids));
      TAOS_CHECK_EXIT(tEncodeI8(&encoder, pRequest->order));
      TAOS_CHECK_EXIT(tEncodeI64(&encoder, pRequest->ver));
      break;
    }
    case STRIGGER_PULL_TSDB_DATA_NEXT: {
      break;
    }
    case STRIGGER_PULL_WAL_META_NEW: {
      SSTriggerWalMetaNewRequest* pRequest = (SSTriggerWalMetaNewRequest*)pReq;
      TAOS_CHECK_EXIT(tEncodeI64(&encoder, pRequest->lastVer));
      TAOS_CHECK_EXIT(tEncodeI64(&encoder, pRequest->ctime));
      break;
    }
    case STRIGGER_PULL_WAL_DATA_NEW:
    case STRIGGER_PULL_WAL_CALC_DATA_NEW: {
      SSTriggerWalDataNewRequest* pRequest = (SSTriggerWalDataNewRequest*)pReq;
      int32_t                     nVersion = taosArrayGetSize(pRequest->versions);
      TAOS_CHECK_EXIT(tEncodeI32(&encoder, nVersion));
      for (int32_t i = 0; i < nVersion; i++) {
        int64_t ver = *(int64_t*)TARRAY_GET_ELEM(pRequest->versions, i);
        TAOS_CHECK_EXIT(tEncodeI64(&encoder, ver));
      }
      int32_t nRanges = tSimpleHashGetSize(pRequest->ranges);
      TAOS_CHECK_EXIT(tEncodeI32(&encoder, nRanges));
      int32_t iter = 0;
      void*   px = tSimpleHashIterate(pRequest->ranges, NULL, &iter);
      while (px != NULL) {
        uint64_t* gid = tSimpleHashGetKey(px, NULL);
        TAOS_CHECK_EXIT(tEncodeU64(&encoder, *gid));
        int64_t* key = (int64_t*)px;
        TAOS_CHECK_EXIT(tEncodeI64(&encoder, key[0]));
        TAOS_CHECK_EXIT(tEncodeI64(&encoder, key[1]));

        px = tSimpleHashIterate(pRequest->ranges, px, &iter);
      }
      break;
    }
    case STRIGGER_PULL_WAL_META_DATA_NEW: {
      SSTriggerWalMetaDataNewRequest* pRequest = (SSTriggerWalMetaDataNewRequest*)pReq;
      TAOS_CHECK_EXIT(tEncodeI64(&encoder, pRequest->lastVer));
      break;
    }
    case STRIGGER_PULL_GROUP_COL_VALUE: {
      SSTriggerGroupColValueRequest* pRequest = (SSTriggerGroupColValueRequest*)pReq;
      TAOS_CHECK_EXIT(tEncodeI64(&encoder, pRequest->gid));
      break;
    }
    case STRIGGER_PULL_VTABLE_INFO: {
      SSTriggerVirTableInfoRequest* pRequest = (SSTriggerVirTableInfoRequest*)pReq;
      TAOS_CHECK_EXIT(encodeColsArray(&encoder, pRequest->cids));
      break;
    }
    case STRIGGER_PULL_VTABLE_PSEUDO_COL: {
      SSTriggerVirTablePseudoColRequest* pRequest = (SSTriggerVirTablePseudoColRequest*)pReq;
      TAOS_CHECK_EXIT(tEncodeI64(&encoder, pRequest->uid));
      TAOS_CHECK_EXIT(encodeColsArray(&encoder, pRequest->cids));
      break;
    }
    case STRIGGER_PULL_OTABLE_INFO: {
      SSTriggerOrigTableInfoRequest* pRequest = (SSTriggerOrigTableInfoRequest*)pReq;
      int32_t size = taosArrayGetSize(pRequest->cols);
      TAOS_CHECK_EXIT(tEncodeI32(&encoder, size));
      for (int32_t i = 0; i < size; ++i) {
        OTableInfo* oInfo = taosArrayGet(pRequest->cols, i);
        if (oInfo == NULL) {
          uError("col id is NULL at index %d", i);
          code = TSDB_CODE_INVALID_PARA;
          goto _exit;
        }
        TAOS_CHECK_EXIT(tEncodeCStr(&encoder, oInfo->refTableName));
        TAOS_CHECK_EXIT(tEncodeCStr(&encoder, oInfo->refColName));
      }
      break; 
    }
    default: {
      uError("unknown pull type %d", pReq->type);
      code = TSDB_CODE_INVALID_PARA;
      break;
    }
  }

  tEndEncode(&encoder);

_exit:
  if (code != TSDB_CODE_SUCCESS) {
    tlen = code;
  } else {
    tlen = encoder.pos;
  }
  tEncoderClear(&encoder);
  return tlen;
}

static void destroyHash(void* data){
  if (data){
    SSHashObj* tmp = *(SSHashObj**)data;
    tSimpleHashCleanup(tmp);
  }
}

static int32_t decodeSetTableMapInfo(SDecoder* decoder, SSHashObj** ppInfo) {
  int32_t  code = TSDB_CODE_SUCCESS;
  int32_t  lino = 0;
  int32_t size = 0;
  TAOS_CHECK_EXIT(tDecodeI32(decoder, &size));
  *ppInfo = tSimpleHashInit(size, taosGetDefaultHashFunction(TSDB_DATA_TYPE_BINARY));
  if (*ppInfo == NULL) {
    TAOS_CHECK_EXIT(terrno);
  }
  tSimpleHashSetFreeFp(*ppInfo, destroyHash);
  
  for (int32_t i = 0; i < size; ++i) {
    int64_t id[2] = {0};
    TAOS_CHECK_EXIT(tDecodeI64(decoder, id));
    TAOS_CHECK_EXIT(tDecodeI64(decoder, id+1));
    int32_t len = 0;
    TAOS_CHECK_EXIT(tDecodeI32(decoder, &len));
    SSHashObj* tmp = tSimpleHashInit(len, taosGetDefaultHashFunction(TSDB_DATA_TYPE_SMALLINT));
    if (tmp == NULL) {
      TAOS_CHECK_EXIT(terrno);
    }
    TAOS_CHECK_EXIT(tSimpleHashPut(*ppInfo, id, sizeof(id), &tmp, POINTER_BYTES));

    for (int32_t j = 0; j < len; ++j) {
      int16_t slotId = 0;
      int16_t cid = 0;
      TAOS_CHECK_EXIT(tDecodeI16(decoder, &slotId));
      TAOS_CHECK_EXIT(tDecodeI16(decoder, &cid));
      TAOS_CHECK_EXIT(tSimpleHashPut(tmp, &slotId, sizeof(slotId), &cid, sizeof(cid)));
    }
  }
_exit:
  if (code != TSDB_CODE_SUCCESS) {
    tSimpleHashCleanup(*ppInfo);
    *ppInfo = NULL;
  }
  return code;
}

int32_t tDeserializeSTriggerPullRequest(void* buf, int32_t bufLen, SSTriggerPullRequestUnion* pReq) {
  SDecoder decoder = {0};
  int32_t  code = TSDB_CODE_SUCCESS;
  int32_t  lino = 0;

  tDecoderInit(&decoder, buf, bufLen);
  TAOS_CHECK_EXIT(tStartDecode(&decoder));

  int32_t type = 0;
  TAOS_CHECK_EXIT(tDecodeI32(&decoder, &type));
  SSTriggerPullRequest* pBase = &(pReq->base);
  pBase->type = type;
  TAOS_CHECK_EXIT(tDecodeI64(&decoder, &pBase->streamId));
  TAOS_CHECK_EXIT(tDecodeI64(&decoder, &pBase->readerTaskId));
  TAOS_CHECK_EXIT(tDecodeI64(&decoder, &pBase->sessionId));

  switch (type) {
    case STRIGGER_PULL_SET_TABLE: {
      SSTriggerSetTableRequest* pRequest = &(pReq->setTableReq);
      TAOS_CHECK_EXIT(decodeSetTableMapInfo(&decoder, &pRequest->uidInfoTrigger));
      TAOS_CHECK_EXIT(decodeSetTableMapInfo(&decoder, &pRequest->uidInfoCalc));
      break;
    }
    case STRIGGER_PULL_LAST_TS: {
      break;
    }
    case STRIGGER_PULL_FIRST_TS: {
      SSTriggerFirstTsRequest* pRequest = &(pReq->firstTsReq);
      TAOS_CHECK_EXIT(tDecodeI64(&decoder, &pRequest->gid));
      TAOS_CHECK_EXIT(tDecodeI64(&decoder, &pRequest->startTime));
      TAOS_CHECK_EXIT(tDecodeI64(&decoder, &pRequest->ver));
      break;
    }
    case STRIGGER_PULL_TSDB_META: {
      SSTriggerTsdbMetaRequest* pRequest = &(pReq->tsdbMetaReq);
      TAOS_CHECK_EXIT(tDecodeI64(&decoder, &pRequest->startTime));
      TAOS_CHECK_EXIT(tDecodeI64(&decoder, &pRequest->endTime));
      TAOS_CHECK_EXIT(tDecodeI64(&decoder, &pRequest->gid));
      TAOS_CHECK_EXIT(tDecodeI8(&decoder, &pRequest->order));
      TAOS_CHECK_EXIT(tDecodeI64(&decoder, &pRequest->ver));
      break;
    }
    case STRIGGER_PULL_TSDB_META_NEXT: {
      break;
    }
    case STRIGGER_PULL_TSDB_TS_DATA: {
      SSTriggerTsdbTsDataRequest* pRequest = &(pReq->tsdbTsDataReq);
      TAOS_CHECK_EXIT(tDecodeI64(&decoder, &pRequest->suid));
      TAOS_CHECK_EXIT(tDecodeI64(&decoder, &pRequest->uid));
      TAOS_CHECK_EXIT(tDecodeI64(&decoder, &pRequest->skey));
      TAOS_CHECK_EXIT(tDecodeI64(&decoder, &pRequest->ekey));
      TAOS_CHECK_EXIT(tDecodeI64(&decoder, &pRequest->ver));
      break;
    }
    case STRIGGER_PULL_TSDB_TRIGGER_DATA: {
      SSTriggerTsdbTriggerDataRequest* pRequest = &(pReq->tsdbTriggerDataReq);
      TAOS_CHECK_EXIT(tDecodeI64(&decoder, &pRequest->startTime));
      TAOS_CHECK_EXIT(tDecodeI64(&decoder, &pRequest->gid));
      TAOS_CHECK_EXIT(tDecodeI8(&decoder, &pRequest->order));
      TAOS_CHECK_EXIT(tDecodeI64(&decoder, &pRequest->ver));
      break;
    }
    case STRIGGER_PULL_TSDB_TRIGGER_DATA_NEXT: {
      break;
    }
    case STRIGGER_PULL_TSDB_CALC_DATA: {
      SSTriggerTsdbCalcDataRequest* pRequest = &(pReq->tsdbCalcDataReq);
      TAOS_CHECK_EXIT(tDecodeI64(&decoder, &pRequest->gid));
      TAOS_CHECK_EXIT(tDecodeI64(&decoder, &pRequest->skey));
      TAOS_CHECK_EXIT(tDecodeI64(&decoder, &pRequest->ekey));
      TAOS_CHECK_EXIT(tDecodeI64(&decoder, &pRequest->ver));
      break;
    }
    case STRIGGER_PULL_TSDB_CALC_DATA_NEXT: {
      break;
    }
    case STRIGGER_PULL_TSDB_DATA: {
      SSTriggerTsdbDataRequest* pRequest = &(pReq->tsdbDataReq);
      TAOS_CHECK_EXIT(tDecodeI64(&decoder, &pRequest->suid));
      TAOS_CHECK_EXIT(tDecodeI64(&decoder, &pRequest->uid));
      TAOS_CHECK_EXIT(tDecodeI64(&decoder, &pRequest->skey));
      TAOS_CHECK_EXIT(tDecodeI64(&decoder, &pRequest->ekey));
      TAOS_CHECK_EXIT(decodeColsArray(&decoder, &pRequest->cids));
      TAOS_CHECK_EXIT(tDecodeI8(&decoder, &pRequest->order));
      TAOS_CHECK_EXIT(tDecodeI64(&decoder, &pRequest->ver));
      break;
    }
    case STRIGGER_PULL_TSDB_DATA_NEXT: {
      break;
    }
    case STRIGGER_PULL_WAL_META_NEW: {
      SSTriggerWalMetaNewRequest* pRequest = &(pReq->walMetaNewReq);
      TAOS_CHECK_EXIT(tDecodeI64(&decoder, &pRequest->lastVer));
      TAOS_CHECK_EXIT(tDecodeI64(&decoder, &pRequest->ctime));
      break;
    }
    case STRIGGER_PULL_WAL_DATA_NEW:
    case STRIGGER_PULL_WAL_CALC_DATA_NEW: {
      SSTriggerWalDataNewRequest* pRequest = &(pReq->walDataNewReq);
      int32_t                     nVersion = 0;
      TAOS_CHECK_EXIT(tDecodeI32(&decoder, &nVersion));
      pRequest->versions = taosArrayInit_s(sizeof(int64_t), nVersion);
      for (int32_t i = 0; i < nVersion; i++) {
        int64_t* pVer = TARRAY_GET_ELEM(pRequest->versions, i);
        TAOS_CHECK_EXIT(tDecodeI64(&decoder, pVer));
      }
      int32_t nRanges = 0;
      TAOS_CHECK_EXIT(tDecodeI32(&decoder, &nRanges));
      pRequest->ranges = tSimpleHashInit(nRanges, taosGetDefaultHashFunction(TSDB_DATA_TYPE_UBIGINT));
      if (pRequest->ranges == NULL) {
        TAOS_CHECK_EXIT(terrno);
      }
      for (int32_t i = 0; i < nRanges; i++) {
        uint64_t gid = 0;
        int64_t pRange[2] = {0};
        TAOS_CHECK_EXIT(tDecodeU64(&decoder, &gid));
        TAOS_CHECK_EXIT(tDecodeI64(&decoder, &pRange[0]));
        TAOS_CHECK_EXIT(tDecodeI64(&decoder, &pRange[1]));
        TAOS_CHECK_EXIT(tSimpleHashPut(pRequest->ranges, &gid, sizeof(gid), pRange, sizeof(pRange)));
      }
      break;
    }
    case STRIGGER_PULL_WAL_META_DATA_NEW: {
      SSTriggerWalMetaDataNewRequest* pRequest = &(pReq->walMetaDataNewReq);
      TAOS_CHECK_EXIT(tDecodeI64(&decoder, &pRequest->lastVer));
      break;
    }
    case STRIGGER_PULL_GROUP_COL_VALUE: {
      SSTriggerGroupColValueRequest* pRequest = &(pReq->groupColValueReq);
      TAOS_CHECK_EXIT(tDecodeI64(&decoder, &pRequest->gid));
      break;
    }
    case STRIGGER_PULL_VTABLE_INFO: {
      SSTriggerVirTableInfoRequest* pRequest = &(pReq->virTableInfoReq);
      TAOS_CHECK_EXIT(decodeColsArray(&decoder, &pRequest->cids));
      break;
    }
    case STRIGGER_PULL_VTABLE_PSEUDO_COL: {
      SSTriggerVirTablePseudoColRequest* pRequest = &(pReq->virTablePseudoColReq);
      TAOS_CHECK_EXIT(tDecodeI64(&decoder, &pRequest->uid));
      TAOS_CHECK_EXIT(decodeColsArray(&decoder, &pRequest->cids));
      break;
    }
    case STRIGGER_PULL_OTABLE_INFO: {
      SSTriggerOrigTableInfoRequest* pRequest = &(pReq->origTableInfoReq);
      int32_t size = 0;
      TAOS_CHECK_EXIT(tDecodeI32(&decoder, &size));
      pRequest->cols = taosArrayInit(size, sizeof(OTableInfo));
      if (pRequest->cols == NULL) {
        code = terrno;
        uError("failed to allocate memory for cids, size: %d, errno: %d", size, code);
        goto _exit;
      }
      for (int32_t i = 0; i < size; ++i) {
        OTableInfo* oInfo = taosArrayReserve(pRequest->cols, 1);
        if (oInfo == NULL) {
          code = terrno;
          uError("failed to reserve memory for OTableInfo, size: %d, errno: %d", size, code);
          goto _exit;
        }
        TAOS_CHECK_RETURN(tDecodeCStrTo(&decoder, oInfo->refTableName));
        TAOS_CHECK_RETURN(tDecodeCStrTo(&decoder, oInfo->refColName));
      }
      break;
    }
    default: {
      uError("unknown pull type %d", type);
      code = TSDB_CODE_INVALID_PARA;
      break;
    }
  }

  tEndDecode(&decoder);

_exit:
  tDecoderClear(&decoder);
  return code;
}

static int32_t tSerializeSTriggerCalcParam(SEncoder* pEncoder, SArray* pParams, bool ignoreNotificationInfo, bool full) {
  int32_t size = full ? taosArrayGetSize(pParams) : 0;
  int32_t code = 0;
  int32_t lino = 0;
  TAOS_CHECK_EXIT(tEncodeI32(pEncoder, size));
  for (int32_t i = 0; i < size; ++i) {
    SSTriggerCalcParam* param = taosArrayGet(pParams, i);
    if (param == NULL) {
      TAOS_CHECK_EXIT(terrno);
    }
    int64_t plainFieldSize = offsetof(SSTriggerCalcParam, notifyType);
    if (pEncoder->data) {
      TAOS_MEMCPY(pEncoder->data + pEncoder->pos, param, plainFieldSize);
    }
    pEncoder->pos += plainFieldSize;

    if (!ignoreNotificationInfo) {
      TAOS_CHECK_EXIT(tEncodeI32(pEncoder, param->notifyType));
      uint64_t len = (param->extraNotifyContent != NULL) ? strlen(param->extraNotifyContent) + 1 : 0;
      TAOS_CHECK_EXIT(tEncodeBinary(pEncoder, (uint8_t*)param->extraNotifyContent, len));
    }
  }
_exit:
  return code;
}

void tDestroySSTriggerCalcParam(void* ptr) {
  SSTriggerCalcParam* pParam = ptr;
  if (pParam && pParam->extraNotifyContent != NULL) {
    taosMemoryFreeClear(pParam->extraNotifyContent);
  }
  if (pParam && pParam->resultNotifyContent != NULL) {
    taosMemoryFreeClear(pParam->resultNotifyContent);
  }
}

void tDestroySStreamGroupValue(void* ptr) {
  SStreamGroupValue* pValue = ptr;
  if ((pValue != NULL) && (IS_VAR_DATA_TYPE(pValue->data.type) || pValue->data.type == TSDB_DATA_TYPE_DECIMAL)) {
    taosMemoryFreeClear(pValue->data.pData);
    pValue->data.nData = 0;
  }
}

static int32_t tDeserializeSTriggerCalcParam(SDecoder* pDecoder, SArray**ppParams, bool ignoreNotificationInfo) {
  int32_t size = 0, code = 0, lino = 0;
  TAOS_CHECK_EXIT(tDecodeI32(pDecoder, &size));
  *ppParams = taosArrayInit(size, sizeof(SSTriggerCalcParam));
  if (*ppParams == NULL) {
    TAOS_CHECK_EXIT(terrno);
  }
  for (int32_t i = 0; i < size; ++i) {
    SSTriggerCalcParam* param = taosArrayReserve(*ppParams, 1);
    if (param == NULL) {
      TAOS_CHECK_EXIT(terrno);
    }
    int64_t plainFieldSize = offsetof(SSTriggerCalcParam, notifyType);
    TAOS_MEMCPY(param, pDecoder->data + pDecoder->pos, plainFieldSize);
    pDecoder->pos += plainFieldSize;

    if (!ignoreNotificationInfo) {
      TAOS_CHECK_EXIT(tDecodeI32(pDecoder, &param->notifyType));
      uint64_t len = 0;
      TAOS_CHECK_EXIT(tDecodeBinaryAlloc(pDecoder, (void**)&param->extraNotifyContent, &len));
    }
  }

_exit:
  return code;
}

static int32_t tSerializeStriggerGroupColVals(SEncoder* pEncoder, SArray* pGroupColVals, int32_t vgId) {
  int32_t code = TSDB_CODE_SUCCESS;
  int32_t lino = 0;

  int32_t size = taosArrayGetSize(pGroupColVals);
  TAOS_CHECK_EXIT(tEncodeI32(pEncoder, size));
  for (int32_t i = 0; i < size; ++i) {
    SStreamGroupValue* pValue = taosArrayGet(pGroupColVals, i);
    if (pValue == NULL) {
      TAOS_CHECK_EXIT(terrno);
    }
    TAOS_CHECK_EXIT(tEncodeBool(pEncoder, pValue->isNull));
    if (pValue->isNull) {
      continue;
    }
    TAOS_CHECK_EXIT(tEncodeBool(pEncoder, pValue->isTbname));
    if (pValue->isTbname) {
      TAOS_CHECK_EXIT(tEncodeI64(pEncoder, pValue->uid));
      if (vgId != -1) { pValue->vgId = vgId; }
      TAOS_CHECK_EXIT(tEncodeI32(pEncoder, pValue->vgId));
    }
    TAOS_CHECK_EXIT(tEncodeI8(pEncoder, pValue->data.type));
    if (IS_VAR_DATA_TYPE(pValue->data.type)) {
      TAOS_CHECK_EXIT(tEncodeBinary(pEncoder, pValue->data.pData, pValue->data.nData));
    } else {
      TAOS_CHECK_EXIT(tEncodeI64(pEncoder, pValue->data.val));
    }
  }

_exit:
  return code;
}

static int32_t tDeserializeStriggerGroupColVals(SDecoder* pDecoder, SArray** ppGroupColVals) {
  int32_t code = TSDB_CODE_SUCCESS;
  int32_t lino = 0;
  int32_t size = 0;

  TAOS_CHECK_EXIT(tDecodeI32(pDecoder, &size));
  taosArrayClearEx(*ppGroupColVals, tDestroySStreamGroupValue);
  if (size > 0) {
    if (*ppGroupColVals == NULL) {
      *ppGroupColVals = taosArrayInit(size, sizeof(SStreamGroupValue));
      if (*ppGroupColVals == NULL) {
        TAOS_CHECK_EXIT(terrno);
      }
    } else {
      TAOS_CHECK_EXIT(taosArrayEnsureCap(*ppGroupColVals, size));
    }
  }
  for (int32_t i = 0; i < size; ++i) {
    SStreamGroupValue* pValue = taosArrayReserve(*ppGroupColVals, 1);
    if (pValue == NULL) {
      TAOS_CHECK_EXIT(terrno);
    }
    TAOS_CHECK_EXIT(tDecodeBool(pDecoder, &pValue->isNull));
    if (pValue->isNull) {
      continue;
    }
    TAOS_CHECK_EXIT(tDecodeBool(pDecoder, &pValue->isTbname));
    if (pValue->isTbname) {
      TAOS_CHECK_EXIT(tDecodeI64(pDecoder, &pValue->uid));
      TAOS_CHECK_EXIT(tDecodeI32(pDecoder, &pValue->vgId));
    }
    TAOS_CHECK_EXIT(tDecodeI8(pDecoder, &pValue->data.type));
    if (IS_VAR_DATA_TYPE(pValue->data.type)) {
      uint64_t len = 0;
      TAOS_CHECK_EXIT(tDecodeBinaryAlloc(pDecoder, (void**)&pValue->data.pData, &len));
      pValue->data.nData = len;
    } else {
      TAOS_CHECK_EXIT(tDecodeI64(pDecoder, &pValue->data.val));
    }
  }
_exit:
  return code;
}

int32_t tSerializeSStreamGroupInfo(void* buf, int32_t bufLen, const SStreamGroupInfo* gInfo, int32_t vgId) {
  SEncoder encoder = {0};
  int32_t  code = TSDB_CODE_SUCCESS;
  int32_t  lino = 0;
  int32_t  tlen = 0;

  tEncoderInit(&encoder, buf, bufLen);
  TAOS_CHECK_EXIT(tStartEncode(&encoder));

  TAOS_CHECK_EXIT(tSerializeStriggerGroupColVals(&encoder, gInfo->gInfo, vgId));

  tEndEncode(&encoder);

_exit:
  if (code != TSDB_CODE_SUCCESS) {
    tlen = code;
  } else {
    tlen = encoder.pos;
  }
  tEncoderClear(&encoder);
  return tlen;
}

int32_t tDeserializeSStreamGroupInfo(void* buf, int32_t bufLen, SStreamGroupInfo* gInfo) {
  SDecoder decoder = {0};
  int32_t  code = TSDB_CODE_SUCCESS;
  int32_t  lino = 0;
  int32_t  size = 0;

  tDecoderInit(&decoder, buf, bufLen);
  TAOS_CHECK_EXIT(tStartDecode(&decoder));

  TAOS_CHECK_EXIT(tDeserializeStriggerGroupColVals(&decoder, &gInfo->gInfo));

  tEndDecode(&decoder);

_exit:
  tDecoderClear(&decoder);
  return code;
}

int32_t tSerializeSTriggerCalcRequest(void* buf, int32_t bufLen, const SSTriggerCalcRequest* pReq) {
  SEncoder encoder = {0};
  int32_t  code = TSDB_CODE_SUCCESS;
  int32_t  lino = 0;
  int32_t  tlen = 0;

  tEncoderInit(&encoder, buf, bufLen);
  TAOS_CHECK_EXIT(tStartEncode(&encoder));

  TAOS_CHECK_EXIT(tEncodeI64(&encoder, pReq->streamId));
  TAOS_CHECK_EXIT(tEncodeI64(&encoder, pReq->runnerTaskId));
  TAOS_CHECK_EXIT(tEncodeI64(&encoder, pReq->sessionId));
  TAOS_CHECK_EXIT(tEncodeI32(&encoder, pReq->triggerType));
  TAOS_CHECK_EXIT(tEncodeI64(&encoder, pReq->gid));

  TAOS_CHECK_EXIT(tSerializeSTriggerCalcParam(&encoder, pReq->params, false, true));
  TAOS_CHECK_EXIT(tSerializeStriggerGroupColVals(&encoder, pReq->groupColVals, -1));
  TAOS_CHECK_EXIT(tEncodeI8(&encoder, pReq->createTable));
  TAOS_CHECK_EXIT(tEncodeBool(&encoder, pReq->isWindowTrigger));
  TAOS_CHECK_EXIT(tEncodeI8(&encoder, pReq->precision));

  tEndEncode(&encoder);

_exit:
  if (code != TSDB_CODE_SUCCESS) {
    tlen = code;
  } else {
    tlen = encoder.pos;
  }
  tEncoderClear(&encoder);
  return tlen;
}

int32_t tDeserializeSTriggerCalcRequest(void* buf, int32_t bufLen, SSTriggerCalcRequest* pReq) {
  SDecoder decoder = {0};
  int32_t  code = TSDB_CODE_SUCCESS;
  int32_t  lino = 0;

  tDecoderInit(&decoder, buf, bufLen);
  TAOS_CHECK_EXIT(tStartDecode(&decoder));

  TAOS_CHECK_EXIT(tDecodeI64(&decoder, &pReq->streamId));
  TAOS_CHECK_EXIT(tDecodeI64(&decoder, &pReq->runnerTaskId));
  TAOS_CHECK_EXIT(tDecodeI64(&decoder, &pReq->sessionId));
  TAOS_CHECK_EXIT(tDecodeI32(&decoder, &pReq->triggerType));
  TAOS_CHECK_EXIT(tDecodeI64(&decoder, &pReq->gid));

  TAOS_CHECK_EXIT(tDeserializeSTriggerCalcParam(&decoder, &pReq->params, false));
  TAOS_CHECK_EXIT(tDeserializeStriggerGroupColVals(&decoder, &pReq->groupColVals));
  TAOS_CHECK_EXIT(tDecodeI8(&decoder, &pReq->createTable));
  if (!tDecodeIsEnd(&decoder)) {
    TAOS_CHECK_EXIT(tDecodeBool(&decoder, &pReq->isWindowTrigger));
    TAOS_CHECK_EXIT(tDecodeI8(&decoder, &pReq->precision));
  }

  tEndDecode(&decoder);

_exit:
  tDecoderClear(&decoder);
  return code;
}

void tDestroySTriggerCalcRequest(SSTriggerCalcRequest* pReq) {
  if (pReq != NULL) {
    if (pReq->params != NULL) {
      taosArrayDestroyEx(pReq->params, tDestroySSTriggerCalcParam);
      pReq->params = NULL;
    }
    if (pReq->groupColVals != NULL) {
      taosArrayDestroyEx(pReq->groupColVals, tDestroySStreamGroupValue);
      pReq->groupColVals = NULL;
    }
    blockDataDestroy(pReq->pOutBlock);
  }
}

int32_t tSerializeSTriggerDropTableRequest(void* buf, int32_t bufLen, const SSTriggerDropRequest* pReq) {
  SEncoder encoder = {0};
  int32_t  code = TSDB_CODE_SUCCESS;
  int32_t  lino = 0;
  int32_t  tlen = 0;

  tEncoderInit(&encoder, buf, bufLen);
  TAOS_CHECK_EXIT(tStartEncode(&encoder));

  TAOS_CHECK_EXIT(tEncodeI64(&encoder, pReq->streamId));
  TAOS_CHECK_EXIT(tEncodeI64(&encoder, pReq->runnerTaskId));
  TAOS_CHECK_EXIT(tEncodeI64(&encoder, pReq->sessionId));
  TAOS_CHECK_EXIT(tEncodeI64(&encoder, pReq->gid));

  TAOS_CHECK_EXIT(tSerializeStriggerGroupColVals(&encoder, pReq->groupColVals, -1));

  tEndEncode(&encoder);

_exit:
  if (code != TSDB_CODE_SUCCESS) {
    tlen = code;
  } else {
    tlen = encoder.pos;
  }
  tEncoderClear(&encoder);
  return tlen;
}

int32_t tDeserializeSTriggerDropTableRequest(void* buf, int32_t bufLen, SSTriggerDropRequest* pReq) {
  SDecoder decoder = {0};
  int32_t  code = TSDB_CODE_SUCCESS;
  int32_t  lino = 0;

  tDecoderInit(&decoder, buf, bufLen);
  TAOS_CHECK_EXIT(tStartDecode(&decoder));

  TAOS_CHECK_EXIT(tDecodeI64(&decoder, &pReq->streamId));
  TAOS_CHECK_EXIT(tDecodeI64(&decoder, &pReq->runnerTaskId));
  TAOS_CHECK_EXIT(tDecodeI64(&decoder, &pReq->sessionId));
  TAOS_CHECK_EXIT(tDecodeI64(&decoder, &pReq->gid));

  TAOS_CHECK_EXIT(tDeserializeStriggerGroupColVals(&decoder, &pReq->groupColVals));

  tEndDecode(&decoder);

_exit:
  tDecoderClear(&decoder);
  return code;
}

void tDestroySSTriggerDropRequest(SSTriggerDropRequest* pReq) {
  if (pReq != NULL) {
    if (pReq->groupColVals != NULL) {
      taosArrayDestroyEx(pReq->groupColVals, tDestroySStreamGroupValue);
      pReq->groupColVals = NULL;
    }
  }
}

int32_t tSerializeSTriggerCtrlRequest(void* buf, int32_t bufLen, const SSTriggerCtrlRequest* pReq) {
  SEncoder encoder = {0};
  int32_t  code = TSDB_CODE_SUCCESS;
  int32_t  lino = 0;
  int32_t  tlen = 0;

  tEncoderInit(&encoder, buf, bufLen);
  TAOS_CHECK_EXIT(tStartEncode(&encoder));

  TAOS_CHECK_EXIT(tEncodeI32(&encoder, pReq->type));
  TAOS_CHECK_EXIT(tEncodeI64(&encoder, pReq->streamId));
  TAOS_CHECK_EXIT(tEncodeI64(&encoder, pReq->taskId));
  TAOS_CHECK_EXIT(tEncodeI64(&encoder, pReq->sessionId));

  tEndEncode(&encoder);

_exit:
  if (code != TSDB_CODE_SUCCESS) {
    tlen = code;
  } else {
    tlen = encoder.pos;
  }
  tEncoderClear(&encoder);
  return tlen;
}

int32_t tDeserializeSTriggerCtrlRequest(void* buf, int32_t bufLen, SSTriggerCtrlRequest* pReq) {
  SDecoder decoder = {0};
  int32_t  code = TSDB_CODE_SUCCESS;
  int32_t  lino = 0;

  tDecoderInit(&decoder, buf, bufLen);
  TAOS_CHECK_EXIT(tStartDecode(&decoder));

  int32_t type = 0;
  TAOS_CHECK_EXIT(tDecodeI32(&decoder, &type));
  pReq->type = type;
  TAOS_CHECK_EXIT(tDecodeI64(&decoder, &pReq->streamId));
  TAOS_CHECK_EXIT(tDecodeI64(&decoder, &pReq->taskId));
  TAOS_CHECK_EXIT(tDecodeI64(&decoder, &pReq->sessionId));

  tEndDecode(&decoder);

_exit:
  tDecoderClear(&decoder);
  return code;
}

int32_t tSerializeStRtFuncInfo(SEncoder* pEncoder, const SStreamRuntimeFuncInfo* pInfo, bool full) {
  int32_t code = 0, lino = 0;
  TAOS_CHECK_EXIT(tSerializeSTriggerCalcParam(pEncoder, pInfo->pStreamPesudoFuncVals, true, full));
  TAOS_CHECK_EXIT(tSerializeStriggerGroupColVals(pEncoder, pInfo->pStreamPartColVals, -1));
  TAOS_CHECK_EXIT(tEncodeI64(pEncoder, pInfo->curWindow.skey));
  TAOS_CHECK_EXIT(tEncodeI64(pEncoder, pInfo->curWindow.ekey));
  TAOS_CHECK_EXIT(tEncodeI64(pEncoder, pInfo->groupId));
  TAOS_CHECK_EXIT(tEncodeI32(pEncoder, pInfo->curIdx));
  TAOS_CHECK_EXIT(tEncodeI64(pEncoder, pInfo->sessionId));
  TAOS_CHECK_EXIT(tEncodeBool(pEncoder, pInfo->withExternalWindow));
  TAOS_CHECK_EXIT(tEncodeI32(pEncoder, pInfo->triggerType));
  TAOS_CHECK_EXIT(tEncodeBool(pEncoder, pInfo->isWindowTrigger));
  TAOS_CHECK_EXIT(tEncodeI8(pEncoder, pInfo->precision));
_exit:
  return code;
}

int32_t tDeserializeStRtFuncInfo(SDecoder* pDecoder, SStreamRuntimeFuncInfo* pInfo) {
  int32_t code = 0, lino = 0;
  int32_t size = 0;
  TAOS_CHECK_EXIT(tDeserializeSTriggerCalcParam(pDecoder, &pInfo->pStreamPesudoFuncVals, true));
  TAOS_CHECK_EXIT(tDeserializeStriggerGroupColVals(pDecoder, &pInfo->pStreamPartColVals));
  TAOS_CHECK_EXIT(tDecodeI64(pDecoder, &pInfo->curWindow.skey));
  TAOS_CHECK_EXIT(tDecodeI64(pDecoder, &pInfo->curWindow.ekey));
  TAOS_CHECK_EXIT(tDecodeI64(pDecoder, &pInfo->groupId));
  TAOS_CHECK_EXIT(tDecodeI32(pDecoder, &pInfo->curIdx));
  TAOS_CHECK_EXIT(tDecodeI64(pDecoder, &pInfo->sessionId));
  TAOS_CHECK_EXIT(tDecodeBool(pDecoder, &pInfo->withExternalWindow));
  TAOS_CHECK_EXIT(tDecodeI32(pDecoder, &pInfo->triggerType));
  if (!tDecodeIsEnd(pDecoder)) {
    TAOS_CHECK_EXIT(tDecodeBool(pDecoder, &pInfo->isWindowTrigger));
    TAOS_CHECK_EXIT(tDecodeI8(pDecoder, &pInfo->precision));
  }
_exit:
  return code;
}

void tDestroyStRtFuncInfo(SStreamRuntimeFuncInfo* pInfo){
  if (pInfo == NULL) return;
  if (pInfo->pStreamPesudoFuncVals != NULL) {
    taosArrayDestroyEx(pInfo->pStreamPesudoFuncVals, tDestroySSTriggerCalcParam);
    pInfo->pStreamPesudoFuncVals = NULL;
  }
  if (pInfo->pStreamPartColVals != NULL) {
    taosArrayDestroyEx(pInfo->pStreamPartColVals, tDestroySStreamGroupValue);
    pInfo->pStreamPartColVals = NULL;
  }
}

int32_t tSerializeSStreamMsgVTableInfo(void* buf, int32_t bufLen, const SStreamMsgVTableInfo* pRsp){
  SEncoder encoder = {0};
  int32_t  code = TSDB_CODE_SUCCESS;
  int32_t  lino = 0;
  int32_t  tlen = 0;

  tEncoderInit(&encoder, buf, bufLen);
  TAOS_CHECK_EXIT(tStartEncode(&encoder));

  int32_t size = taosArrayGetSize(pRsp->infos);
  TAOS_CHECK_EXIT(tEncodeI32(&encoder, size));
  for (int32_t i = 0; i < size; ++i) {
    VTableInfo* info = taosArrayGet(pRsp->infos, i);
    if (info == NULL) {
      TAOS_CHECK_EXIT(terrno);
    }
    TAOS_CHECK_EXIT(tEncodeI64(&encoder, info->gId));
    TAOS_CHECK_EXIT(tEncodeI64(&encoder, info->uid));
    TAOS_CHECK_EXIT(tEncodeSColRefWrapper(&encoder, &info->cols));
  }

  tEndEncode(&encoder);

_exit:
  if (code != TSDB_CODE_SUCCESS) {
    tlen = code;
  } else {
    tlen = encoder.pos;
  }
  tEncoderClear(&encoder);
  return tlen;
}

int32_t tDeserializeSStreamMsgVTableInfo(void* buf, int32_t bufLen, SStreamMsgVTableInfo *vTableInfo){
  SDecoder decoder = {0};
  int32_t  code = TSDB_CODE_SUCCESS;
  int32_t  lino = 0;
  int32_t  size = 0;

  tDecoderInit(&decoder, buf, bufLen);
  TAOS_CHECK_EXIT(tStartDecode(&decoder));

  TAOS_CHECK_EXIT(tDecodeI32(&decoder, &size));
  vTableInfo->infos = taosArrayInit(size, sizeof(VTableInfo));
  if (vTableInfo->infos == NULL) {
    TAOS_CHECK_EXIT(terrno);
  }
  for (int32_t i = 0; i < size; ++i) {
    VTableInfo* info = taosArrayReserve(vTableInfo->infos, 1);
    if (info == NULL) {
      TAOS_CHECK_EXIT(terrno);
    }
    TAOS_CHECK_EXIT(tDecodeI64(&decoder, &info->gId));
    TAOS_CHECK_EXIT(tDecodeI64(&decoder, &info->uid));
    TAOS_CHECK_EXIT(tDecodeSColRefWrapperEx(&decoder, &info->cols, false));
  }

  tEndDecode(&decoder);

_exit:
  tDecoderClear(&decoder);
  return code;
}


void tDestroyVTableInfo(void *ptr) {
  if (NULL == ptr) {
    return;
  }
  VTableInfo* pTable = (VTableInfo*)ptr;
  taosMemoryFree(pTable->cols.pColRef);
}

void tDestroySStreamMsgVTableInfo(SStreamMsgVTableInfo *ptr) {
  if (ptr == NULL) return;
  taosArrayDestroyEx(ptr->infos, tDestroyVTableInfo);
  ptr->infos = NULL;
}

int32_t tSerializeSStreamTsResponse(void* buf, int32_t bufLen, const SStreamTsResponse* pRsp) {
  SEncoder encoder = {0};
  int32_t  code = TSDB_CODE_SUCCESS;
  int32_t  lino = 0;
  int32_t  tlen = 0;

  tEncoderInit(&encoder, buf, bufLen);
  TAOS_CHECK_EXIT(tStartEncode(&encoder));

  TAOS_CHECK_EXIT(tEncodeI64(&encoder, pRsp->ver));
  int32_t size = taosArrayGetSize(pRsp->tsInfo);
  TAOS_CHECK_EXIT(tEncodeI32(&encoder, size));
  for (int32_t i = 0; i < size; ++i) {
    STsInfo* tsInfo = taosArrayGet(pRsp->tsInfo, i);
    TAOS_CHECK_EXIT(tEncodeI64(&encoder, tsInfo->gId));
    TAOS_CHECK_EXIT(tEncodeI64(&encoder, tsInfo->ts));
  }

  tEndEncode(&encoder);

_exit:
  if (code != TSDB_CODE_SUCCESS) {
    tlen = code;
  } else {
    tlen = encoder.pos;
  }
  tEncoderClear(&encoder);
  return tlen;
}

int32_t tDeserializeSStreamTsResponse(void* buf, int32_t bufLen, void *pBlock) {
  SDecoder decoder = {0};
  int32_t  code = TSDB_CODE_SUCCESS;
  int32_t  lino = 0;
  SSDataBlock *pResBlock = pBlock;

  tDecoderInit(&decoder, buf, bufLen);
  TAOS_CHECK_EXIT(tStartDecode(&decoder));

  TAOS_CHECK_EXIT(tDecodeI64(&decoder, (int64_t*)&pResBlock->info.id.groupId));
  int32_t numOfCols = 2;
  if (pResBlock->pDataBlock == NULL) {
    pResBlock->pDataBlock = taosArrayInit_s(sizeof(SColumnInfoData), numOfCols);
    if (pResBlock->pDataBlock == NULL) {
      TAOS_CHECK_EXIT(terrno);
    }
    for (int32_t i = 0; i< numOfCols; ++i) {
      SColumnInfoData *pColInfoData = taosArrayGet(pResBlock->pDataBlock, i);
      if (pColInfoData == NULL) {
        TAOS_CHECK_EXIT(terrno);
      }
      pColInfoData->info.type = TSDB_DATA_TYPE_BIGINT;
      pColInfoData->info.bytes = sizeof(int64_t);
    }
  }
  int32_t numOfRows = 0;
  TAOS_CHECK_EXIT(tDecodeI32(&decoder, &numOfRows));
  TAOS_CHECK_EXIT(blockDataEnsureCapacity(pResBlock, numOfRows));
  for (int32_t i = 0; i < numOfRows; ++i) {
    for (int32_t j = 0; j < numOfCols; ++j) {
      SColumnInfoData *pColInfoData = taosArrayGet(pResBlock->pDataBlock, j);
      if (pColInfoData == NULL) {
        TAOS_CHECK_EXIT(terrno);
      }
      int64_t value = 0;
      TAOS_CHECK_EXIT(tDecodeI64(&decoder, &value));
      colDataSetInt64(pColInfoData, i, &value);
    }
  }

  pResBlock->info.dataLoad = 1;
  pResBlock->info.rows = numOfRows;

  tEndDecode(&decoder);

_exit:
  tDecoderClear(&decoder);
  return code;
}

static int32_t encodeData(SEncoder* encoder, void* pBlock, SSHashObj* indexHash) {
  int32_t code = TSDB_CODE_SUCCESS;
  int32_t lino = 0;
  int32_t len = 0;
  if (encoder->data == NULL){
    len = blockGetEncodeSize(pBlock);
  } else {
    len = blockEncode(pBlock, (char*)(encoder->data + encoder->pos), encoder->size - encoder->pos, blockDataGetNumOfCols(pBlock));
    if (len < 0) {
      TAOS_CHECK_EXIT(terrno);
    }
  }
  encoder->pos += len;

  if (indexHash == NULL) {
    goto _exit;
  } 
  
  uint32_t pos = encoder->pos;
  encoder->pos += sizeof(uint32_t); // reserve space for tables
  int32_t tables = 0;
  
  void*   pe = NULL;
  int32_t iter = 0;
  while ((pe = tSimpleHashIterate(indexHash, pe, &iter)) != NULL) {
    SStreamWalDataSlice* pInfo = (SStreamWalDataSlice*)pe;
    if (pInfo->gId == -1){
      continue;
    }
    int64_t uid = *(int64_t*)(tSimpleHashGetKey(pe, NULL));
    TAOS_CHECK_EXIT(tEncodeI64(encoder, uid));
    TAOS_CHECK_EXIT(tEncodeU64(encoder, pInfo->gId));
    TAOS_CHECK_EXIT(tEncodeI32(encoder, pInfo->startRowIdx));
    TAOS_CHECK_EXIT(tEncodeI32(encoder, pInfo->numRows));
    tables++;
  }
  uint32_t tmpPos = encoder->pos;
  encoder->pos = pos;
  TAOS_CHECK_EXIT(tEncodeI32(encoder, tables));
  encoder->pos = tmpPos;
_exit:
  return code;
}
 
int32_t tSerializeSStreamWalDataResponse(void* buf, int32_t bufLen, SSTriggerWalNewRsp* rsp) {
  SEncoder encoder = {0};
  int32_t  code = TSDB_CODE_SUCCESS;
  int32_t  lino = 0;
  int32_t  tlen = 0;

  tEncoderInit(&encoder, buf, bufLen);
  TAOS_CHECK_EXIT(tStartEncode(&encoder));

  if (rsp->dataBlock != NULL && ((SSDataBlock*)rsp->dataBlock)->info.rows > 0) {
<<<<<<< HEAD
    TAOS_CHECK_EXIT(tEncodeI8(&encoder, 1));  // has real data
    TAOS_CHECK_EXIT(encodeData(&encoder, rsp->dataBlock, indexHash));
=======
    TAOS_CHECK_EXIT(tEncodeI8(&encoder, 1)); // has real data
    TAOS_CHECK_EXIT(encodeData(&encoder, rsp->dataBlock, rsp->indexHash));
>>>>>>> 4d0a8e1e
  } else {
    TAOS_CHECK_EXIT(tEncodeI8(&encoder, 0));  // no real data
  }

  if (rsp->metaBlock != NULL && ((SSDataBlock*)rsp->metaBlock)->info.rows > 0) {
    TAOS_CHECK_EXIT(tEncodeI8(&encoder, 1));  // has metada
    TAOS_CHECK_EXIT(encodeData(&encoder, rsp->metaBlock, NULL));
  } else {
    TAOS_CHECK_EXIT(tEncodeI8(&encoder, 0));  // no meta data
  }

  if (rsp->deleteBlock != NULL && ((SSDataBlock*)rsp->deleteBlock)->info.rows > 0) {
    TAOS_CHECK_EXIT(tEncodeI8(&encoder, 1));  // has deletedata
    TAOS_CHECK_EXIT(encodeData(&encoder, rsp->deleteBlock, NULL));
  } else {
    TAOS_CHECK_EXIT(tEncodeI8(&encoder, 0));  // no delete data
  }

  if (rsp->dropBlock != NULL && ((SSDataBlock*)rsp->dropBlock)->info.rows > 0) {
    TAOS_CHECK_EXIT(tEncodeI8(&encoder, 1));  // has drop table data
    TAOS_CHECK_EXIT(encodeData(&encoder, rsp->dropBlock, NULL));
  } else {
    TAOS_CHECK_EXIT(tEncodeI8(&encoder, 0));  // no drop table data
  }

  if (rsp->addBlock != NULL && ((SSDataBlock*)rsp->addBlock)->info.rows > 0) {
    TAOS_CHECK_EXIT(tEncodeI8(&encoder, 1));  // has add table data
    TAOS_CHECK_EXIT(encodeData(&encoder, rsp->addBlock, NULL));
  } else {
    TAOS_CHECK_EXIT(tEncodeI8(&encoder, 0));  // no add table data
  }

  if (rsp->retireBlock != NULL && ((SSDataBlock*)rsp->retireBlock)->info.rows > 0) {
    TAOS_CHECK_EXIT(tEncodeI8(&encoder, 1));  // has retire table data
    TAOS_CHECK_EXIT(encodeData(&encoder, rsp->retireBlock, NULL));
  } else {
    TAOS_CHECK_EXIT(tEncodeI8(&encoder, 0));
  }

  TAOS_CHECK_EXIT(tEncodeI64(&encoder, rsp->ver));
  TAOS_CHECK_EXIT(tEncodeI64(&encoder, rsp->verTime));
  tEndEncode(&encoder);

_exit:
  if (code != TSDB_CODE_SUCCESS) {
    tlen = code;
  } else {
    tlen = encoder.pos;
  }
  tEncoderClear(&encoder);
  return tlen;
}

int32_t tDeserializeSStreamWalDataResponse(void* buf, int32_t bufLen, SSTriggerWalNewRsp* pRsp, SArray* pSlices){
  SDecoder     decoder = {0};
  int32_t      code = TSDB_CODE_SUCCESS;
  int32_t      lino = 0;
  SSDataBlock* pBlock = NULL;

  tDecoderInit(&decoder, buf, bufLen);
  TAOS_CHECK_EXIT(tStartDecode(&decoder));

  // decode data block
  int8_t hasData = false;
  TAOS_CHECK_EXIT(tDecodeI8(&decoder, &hasData));
  pBlock = pRsp->dataBlock;
  if (hasData) {
    TAOS_CHECK_EXIT(pBlock != NULL ? TSDB_CODE_SUCCESS : TSDB_CODE_INVALID_PARA);
    const char* pEndPos = NULL;
    TAOS_CHECK_EXIT(blockDecode(pBlock, (char*)decoder.data + decoder.pos, &pEndPos));
    decoder.pos = (uint8_t*)pEndPos - decoder.data;

    int32_t nSlices = 0;
    TAOS_CHECK_EXIT(tDecodeI32(&decoder, &nSlices));
    TAOS_CHECK_EXIT(taosArrayEnsureCap(pSlices, nSlices));
    taosArrayClear(pSlices);
    int64_t  uid = 0;
    uint64_t gid = 0;
    int32_t  startIdx = 0;
    int32_t  numRows = 0;
    for (int32_t i = 0; i < nSlices; i++) {
      TAOS_CHECK_EXIT(tDecodeI64(&decoder, &uid));
      TAOS_CHECK_EXIT(tDecodeU64(&decoder, &gid));
      TAOS_CHECK_EXIT(tDecodeI32(&decoder, &startIdx));
      TAOS_CHECK_EXIT(tDecodeI32(&decoder, &numRows));
      int32_t endIdx = startIdx + numRows;
      int64_t value[3] = {gid, uid, (int64_t)startIdx << 32 | endIdx};
      void*   px = taosArrayPush(pSlices, value);
      if (px == NULL) {
        code = terrno;
        goto _exit;
      }
    }
  } else if (pBlock != NULL) {
    blockDataEmpty(pBlock);
    taosArrayClear(pSlices);
  }

  int8_t hasMeta = false;
  TAOS_CHECK_EXIT(tDecodeI8(&decoder, &hasMeta));
  pBlock = pRsp->metaBlock;
  if (hasMeta) {
    TAOS_CHECK_EXIT(pBlock != NULL ? TSDB_CODE_SUCCESS : TSDB_CODE_INVALID_PARA);
    const char* pEndPos = NULL;
    TAOS_CHECK_EXIT(blockDecode(pBlock, (char*)decoder.data + decoder.pos, &pEndPos));
    decoder.pos = (uint8_t*)pEndPos - decoder.data;
  } else if (pBlock != NULL) {
    blockDataEmpty(pBlock);
  }

  int8_t hasDel = false;
  TAOS_CHECK_EXIT(tDecodeI8(&decoder, &hasDel));
  pBlock = pRsp->deleteBlock;
  if (hasDel) {
    TAOS_CHECK_EXIT(pBlock != NULL ? TSDB_CODE_SUCCESS : TSDB_CODE_INVALID_PARA);
    const char* pEndPos = NULL;
    TAOS_CHECK_EXIT(blockDecode(pBlock, (char*)decoder.data + decoder.pos, &pEndPos));
    decoder.pos = (uint8_t*)pEndPos - decoder.data;
  } else if (pBlock != NULL) {
    blockDataEmpty(pBlock);
  }

  int8_t hasDrop = false;
  TAOS_CHECK_EXIT(tDecodeI8(&decoder, &hasDrop));
  pBlock = pRsp->dropBlock;
  if (hasDrop) {
    TAOS_CHECK_EXIT(pBlock != NULL ? TSDB_CODE_SUCCESS : TSDB_CODE_INVALID_PARA);
    const char* pEndPos = NULL;
    TAOS_CHECK_EXIT(blockDecode(pBlock, (char*)decoder.data + decoder.pos, &pEndPos));
    decoder.pos = (uint8_t*)pEndPos - decoder.data;
  } else if (pBlock != NULL) {
    blockDataEmpty(pBlock);
  }

  int8_t hasAdd = false;
  TAOS_CHECK_EXIT(tDecodeI8(&decoder, &hasAdd));
  pBlock = pRsp->addBlock;
  if (hasAdd) {
    TAOS_CHECK_EXIT(pBlock != NULL ? TSDB_CODE_SUCCESS : TSDB_CODE_INVALID_PARA);
    const char* pEndPos = NULL;
    TAOS_CHECK_EXIT(blockDecode(pBlock, (char*)decoder.data + decoder.pos, &pEndPos));
    decoder.pos = (uint8_t*)pEndPos - decoder.data;
  } else if (pBlock != NULL) {
    blockDataEmpty(pBlock);
  }

  int8_t hasRetire = false;
  TAOS_CHECK_EXIT(tDecodeI8(&decoder, &hasRetire));
  pBlock = pRsp->retireBlock;
  if (hasRetire) {
    TAOS_CHECK_EXIT(pBlock != NULL ? TSDB_CODE_SUCCESS : TSDB_CODE_INVALID_PARA);
    const char* pEndPos = NULL;
    TAOS_CHECK_EXIT(blockDecode(pBlock, (char*)decoder.data + decoder.pos, &pEndPos));
    decoder.pos = (uint8_t*)pEndPos - decoder.data;
  } else if (pBlock != NULL) {
    blockDataEmpty(pBlock);
  }

  TAOS_CHECK_EXIT(tDecodeI64(&decoder, &pRsp->ver));
  TAOS_CHECK_EXIT(tDecodeI64(&decoder, &pRsp->verTime));

  tEndDecode(&decoder);

_exit:
  if (code != TSDB_CODE_SUCCESS) {
    uError("%s failed at line %d since %s", __func__, lino, tstrerror(code));
  }
  tDecoderClear(&decoder);
  return code;
}<|MERGE_RESOLUTION|>--- conflicted
+++ resolved
@@ -4654,13 +4654,8 @@
   TAOS_CHECK_EXIT(tStartEncode(&encoder));
 
   if (rsp->dataBlock != NULL && ((SSDataBlock*)rsp->dataBlock)->info.rows > 0) {
-<<<<<<< HEAD
-    TAOS_CHECK_EXIT(tEncodeI8(&encoder, 1));  // has real data
-    TAOS_CHECK_EXIT(encodeData(&encoder, rsp->dataBlock, indexHash));
-=======
     TAOS_CHECK_EXIT(tEncodeI8(&encoder, 1)); // has real data
     TAOS_CHECK_EXIT(encodeData(&encoder, rsp->dataBlock, rsp->indexHash));
->>>>>>> 4d0a8e1e
   } else {
     TAOS_CHECK_EXIT(tEncodeI8(&encoder, 0));  // no real data
   }
