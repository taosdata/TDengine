--- conflicted
+++ resolved
@@ -865,17 +865,6 @@
   int32_t code = 0;
   int32_t lino;
 
-<<<<<<< HEAD
-  int32_t sqlLen = pReq->sql == NULL ? 0 : (int32_t)strlen(pReq->sql);
-  int32_t nameLen = pReq->name == NULL ? 0 : (int32_t)strlen(pReq->name);
-  int32_t outDbLen = pReq->outDB == NULL ? 0 : (int32_t)strlen(pReq->outDB);
-  int32_t streamDBLen = pReq->streamDB == NULL ? 0 : (int32_t)strlen(pReq->streamDB);
-  int32_t triggerDBLen = pReq->triggerDB == NULL ? 0 : (int32_t)strlen(pReq->triggerDB);
-  int32_t triggerTblNameLen = pReq->triggerTblName == NULL ? 0 : (int32_t)strlen(pReq->triggerTblName);
-  int32_t outTblNameLen = pReq->outTblName == NULL ? 0 : (int32_t)strlen(pReq->outTblName);
-=======
-  TAOS_CHECK_EXIT(tStartEncode(&encoder));
-
   int32_t sqlLen = pReq->sql == NULL ? 0 : (int32_t)strlen(pReq->sql) + 1;
   int32_t nameLen = pReq->name == NULL ? 0 : (int32_t)strlen(pReq->name) + 1;
   int32_t outDbLen = pReq->outDB == NULL ? 0 : (int32_t)strlen(pReq->outDB) + 1;
@@ -883,7 +872,6 @@
   int32_t triggerDBLen = pReq->triggerDB == NULL ? 0 : (int32_t)strlen(pReq->triggerDB) + 1;
   int32_t triggerTblNameLen = pReq->triggerTblName == NULL ? 0 : (int32_t)strlen(pReq->triggerTblName) + 1;
   int32_t outTblNameLen = pReq->outTblName == NULL ? 0 : (int32_t)strlen(pReq->outTblName) + 1;
->>>>>>> 8ed434ee
 
   // name part
   TAOS_CHECK_EXIT(tEncodeBinary(pEncoder, pReq->name, nameLen));
@@ -895,10 +883,10 @@
   TAOS_CHECK_EXIT(tEncodeBinary(pEncoder, pReq->outTblName, outTblNameLen));
 
   int32_t calcDbSize = (int32_t)taosArrayGetSize(pReq->calcDB);
-  TAOS_CHECK_EXIT(tEncodeI32(&encoder, calcDbSize));
+  TAOS_CHECK_EXIT(tEncodeI32(pEncoder, calcDbSize));
   for (int32_t i = 0; i < calcDbSize; ++i) {
     const char *dbName = taosArrayGetP(pReq->calcDB, i);
-    TAOS_CHECK_EXIT((tEncodeCStr(&encoder, dbName)));
+    TAOS_CHECK_EXIT((tEncodeCStr(pEncoder, dbName)));
   }
 
   // trigger control part
@@ -992,13 +980,8 @@
   TAOS_CHECK_EXIT(tEncodeI64(pEncoder, pReq->trigger.event.trueForDuration));
 
   // count trigger
-<<<<<<< HEAD
-  int32_t countWindowCondColsLen = pReq->trigger.count.condCols == NULL ? 0 : (int32_t)strlen((char*)pReq->trigger.count.condCols);
+  int32_t countWindowCondColsLen = pReq->trigger.count.condCols == NULL ? 0 : (int32_t)strlen((char*)pReq->trigger.count.condCols) + 1;
   TAOS_CHECK_EXIT(tEncodeBinary(pEncoder, pReq->trigger.count.condCols, countWindowCondColsLen));
-=======
-  int32_t countWindowCondColsLen = pReq->trigger.count.condCols == NULL ? 0 : (int32_t)strlen((char*)pReq->trigger.count.condCols) + 1;
-  TAOS_CHECK_EXIT(tEncodeBinary(&encoder, pReq->trigger.count.condCols, countWindowCondColsLen));
->>>>>>> 8ed434ee
 
   TAOS_CHECK_EXIT(tEncodeI64(pEncoder, pReq->trigger.count.countVal));
   TAOS_CHECK_EXIT(tEncodeI64(pEncoder, pReq->trigger.count.sliding));
@@ -1029,13 +1012,8 @@
   for (int32_t i = 0; i < calcScanPlanListSize; ++i) {
     SStreamCalcScan* pCalcScanPlan = (SStreamCalcScan*)taosArrayGet(pReq->calcScanPlanList, i);
     int32_t          vgListSize = (int32_t)taosArrayGetSize(pCalcScanPlan->vgList);
-<<<<<<< HEAD
-    int32_t          scanPlanLen = pCalcScanPlan->scanPlan == NULL ? 0 : (int32_t)strlen((char*)pCalcScanPlan->scanPlan);
+    int32_t          scanPlanLen = pCalcScanPlan->scanPlan == NULL ? 0 : (int32_t)strlen((char*)pCalcScanPlan->scanPlan) + 1;
     TAOS_CHECK_EXIT(tEncodeI32(pEncoder, vgListSize));
-=======
-    int32_t          scanPlanLen = pCalcScanPlan->scanPlan == NULL ? 0 : (int32_t)strlen((char*)pCalcScanPlan->scanPlan) + 1;
-    TAOS_CHECK_EXIT(tEncodeI32(&encoder, vgListSize));
->>>>>>> 8ed434ee
     for (int32_t j = 0; j < vgListSize; ++j) {
       TAOS_CHECK_EXIT(tEncodeI32(pEncoder, *(int32_t*)taosArrayGet(pCalcScanPlan->vgList, j)));
     }
@@ -1106,14 +1084,32 @@
   int32_t code = 0;
   int32_t lino;
 
-<<<<<<< HEAD
-  TAOS_CHECK_EXIT(tDecodeBinaryAlloc32(pDecoder, (void**)&pReq->name, NULL));
-  TAOS_CHECK_EXIT(tDecodeBinaryAlloc32(pDecoder, (void**)&pReq->sql, NULL));
-  TAOS_CHECK_EXIT(tDecodeBinaryAlloc32(pDecoder, (void**)&pReq->outDB, NULL));
-  TAOS_CHECK_EXIT(tDecodeBinaryAlloc32(pDecoder, (void**)&pReq->streamDB, NULL));
-  TAOS_CHECK_EXIT(tDecodeBinaryAlloc32(pDecoder, (void**)&pReq->triggerDB, NULL));
-  TAOS_CHECK_EXIT(tDecodeBinaryAlloc32(pDecoder, (void**)&pReq->triggerTblName, NULL));
-  TAOS_CHECK_EXIT(tDecodeBinaryAlloc32(pDecoder, (void**)&pReq->outTblName, NULL));
+  TAOS_CHECK_EXIT(tDecodeBinaryAlloc(pDecoder, (void**)&pReq->name, NULL));
+  TAOS_CHECK_EXIT(tDecodeBinaryAlloc(pDecoder, (void**)&pReq->sql, NULL));
+  TAOS_CHECK_EXIT(tDecodeBinaryAlloc(pDecoder, (void**)&pReq->outDB, NULL));
+  TAOS_CHECK_EXIT(tDecodeBinaryAlloc(pDecoder, (void**)&pReq->streamDB, NULL));
+  TAOS_CHECK_EXIT(tDecodeBinaryAlloc(pDecoder, (void**)&pReq->triggerDB, NULL));
+  TAOS_CHECK_EXIT(tDecodeBinaryAlloc(pDecoder, (void**)&pReq->triggerTblName, NULL));
+  TAOS_CHECK_EXIT(tDecodeBinaryAlloc(pDecoder, (void**)&pReq->outTblName, NULL));
+
+  int32_t calcDbSize = 0;
+  TAOS_CHECK_EXIT(tDecodeI32(pDecoder, &calcDbSize));
+  pReq->calcDB = taosArrayInit(calcDbSize, POINTER_BYTES);
+  if (pReq->calcDB == NULL) {
+    TAOS_CHECK_EXIT(terrno);
+  }
+  for (int32_t i = 0; i < calcDbSize; ++i) {
+    char *calcDb = NULL;
+    TAOS_CHECK_EXIT(tDecodeCStr(pDecoder, &calcDb));
+    calcDb = taosStrndup(calcDb, TSDB_DB_FNAME_LEN);
+    if (calcDb == NULL) {
+      TAOS_CHECK_EXIT(terrno);
+    }
+    if (taosArrayPush(pReq->calcDB, &calcDb) == NULL) {
+      taosMemoryFree(calcDb);
+      TAOS_CHECK_EXIT(terrno);
+    }
+  }
 
   TAOS_CHECK_EXIT(tDecodeI8(pDecoder, &pReq->igExists));
   TAOS_CHECK_EXIT(tDecodeI8(pDecoder, &pReq->triggerType));
@@ -1125,46 +1121,6 @@
   TAOS_CHECK_EXIT(tDecodeI8(pDecoder, &pReq->calcNotifyOnly));
   TAOS_CHECK_EXIT(tDecodeI8(pDecoder, &pReq->lowLatencyCalc));
   TAOS_CHECK_EXIT(tDecodeI8(pDecoder, &pReq->forceOutput));
-=======
-  TAOS_CHECK_EXIT(tStartDecode(&decoder));
-  TAOS_CHECK_EXIT(tDecodeBinaryAlloc(&decoder, (void**)&pReq->name, NULL));
-  TAOS_CHECK_EXIT(tDecodeBinaryAlloc(&decoder, (void**)&pReq->sql, NULL));
-  TAOS_CHECK_EXIT(tDecodeBinaryAlloc(&decoder, (void**)&pReq->outDB, NULL));
-  TAOS_CHECK_EXIT(tDecodeBinaryAlloc(&decoder, (void**)&pReq->streamDB, NULL));
-  TAOS_CHECK_EXIT(tDecodeBinaryAlloc(&decoder, (void**)&pReq->triggerDB, NULL));
-  TAOS_CHECK_EXIT(tDecodeBinaryAlloc(&decoder, (void**)&pReq->triggerTblName, NULL));
-  TAOS_CHECK_EXIT(tDecodeBinaryAlloc(&decoder, (void**)&pReq->outTblName, NULL));
-
-  int32_t calcDbSize = 0;
-  TAOS_CHECK_EXIT(tDecodeI32(&decoder, &calcDbSize));
-  pReq->calcDB = taosArrayInit(calcDbSize, POINTER_BYTES);
-  if (pReq->calcDB == NULL) {
-    TAOS_CHECK_EXIT(terrno);
-  }
-  for (int32_t i = 0; i < calcDbSize; ++i) {
-    char *calcDb = NULL;
-    TAOS_CHECK_EXIT(tDecodeCStr(&decoder, &calcDb));
-    calcDb = taosStrndup(calcDb, TSDB_DB_FNAME_LEN);
-    if (calcDb == NULL) {
-      TAOS_CHECK_EXIT(terrno);
-    }
-    if (taosArrayPush(pReq->calcDB, &calcDb) == NULL) {
-      taosMemoryFree(calcDb);
-      TAOS_CHECK_EXIT(terrno);
-    }
-  }
-
-  TAOS_CHECK_EXIT(tDecodeI8(&decoder, &pReq->igExists));
-  TAOS_CHECK_EXIT(tDecodeI8(&decoder, &pReq->triggerType));
-  TAOS_CHECK_EXIT(tDecodeI8(&decoder, &pReq->igDisorder));
-  TAOS_CHECK_EXIT(tDecodeI8(&decoder, &pReq->deleteReCalc));
-  TAOS_CHECK_EXIT(tDecodeI8(&decoder, &pReq->deleteOutTbl));
-  TAOS_CHECK_EXIT(tDecodeI8(&decoder, &pReq->fillHistory));
-  TAOS_CHECK_EXIT(tDecodeI8(&decoder, &pReq->fillHistoryFirst));
-  TAOS_CHECK_EXIT(tDecodeI8(&decoder, &pReq->calcNotifyOnly));
-  TAOS_CHECK_EXIT(tDecodeI8(&decoder, &pReq->lowLatencyCalc));
-  TAOS_CHECK_EXIT(tDecodeI8(&decoder, &pReq->forceOutput));
->>>>>>> 8ed434ee
 
   int32_t addrSize = 0;
   TAOS_CHECK_EXIT(tDecodeI32(pDecoder, &addrSize));
@@ -1271,23 +1227,13 @@
   int32_t eventWindowStartCondLen = pReq->trigger.event.startCond == NULL ? 0 : (int32_t)strlen((char*)pReq->trigger.event.startCond);
   int32_t eventWindowEndCondLen = pReq->trigger.event.endCond == NULL ? 0 : (int32_t)strlen((char*)pReq->trigger.event.endCond);
 
-<<<<<<< HEAD
-  TAOS_CHECK_EXIT(tDecodeBinaryAlloc32(pDecoder, (void**)&pReq->trigger.event.startCond, NULL));
-  TAOS_CHECK_EXIT(tDecodeBinaryAlloc32(pDecoder, (void**)&pReq->trigger.event.endCond, NULL));
+  TAOS_CHECK_EXIT(tDecodeBinaryAlloc(pDecoder, (void**)&pReq->trigger.event.startCond, NULL));
+  TAOS_CHECK_EXIT(tDecodeBinaryAlloc(pDecoder, (void**)&pReq->trigger.event.endCond, NULL));
   TAOS_CHECK_EXIT(tDecodeI64(pDecoder, &pReq->trigger.event.trueForDuration));
 
   // count trigger
   int32_t countWindowCondColsLen = pReq->trigger.count.condCols == NULL ? 0 : (int32_t)strlen((char*)pReq->trigger.count.condCols);
-  TAOS_CHECK_EXIT(tDecodeBinaryAlloc32(pDecoder, (void**)&pReq->trigger.count.condCols, NULL));
-=======
-  TAOS_CHECK_EXIT(tDecodeBinaryAlloc(&decoder, (void**)&pReq->trigger.event.startCond, NULL));
-  TAOS_CHECK_EXIT(tDecodeBinaryAlloc(&decoder, (void**)&pReq->trigger.event.endCond, NULL));
-  TAOS_CHECK_EXIT(tDecodeI64(&decoder, &pReq->trigger.event.trueForDuration));
-
-  // count trigger
-  int32_t countWindowCondColsLen = pReq->trigger.count.condCols == NULL ? 0 : (int32_t)strlen((char*)pReq->trigger.count.condCols);
-  TAOS_CHECK_EXIT(tDecodeBinaryAlloc(&decoder, (void**)&pReq->trigger.count.condCols, NULL));
->>>>>>> 8ed434ee
+  TAOS_CHECK_EXIT(tDecodeBinaryAlloc(pDecoder, (void**)&pReq->trigger.count.condCols, NULL));
 
   TAOS_CHECK_EXIT(tDecodeI64(pDecoder, &pReq->trigger.count.countVal));
   TAOS_CHECK_EXIT(tDecodeI64(pDecoder, &pReq->trigger.count.sliding));
@@ -1305,15 +1251,9 @@
   TAOS_CHECK_EXIT(tDecodeI32(pDecoder, &pReq->triggerTblVgId));
   TAOS_CHECK_EXIT(tDecodeI32(pDecoder, &pReq->outTblVgId));
 
-<<<<<<< HEAD
-  TAOS_CHECK_EXIT(tDecodeBinaryAlloc32(pDecoder, (void**)&pReq->triggerPrevFilter, NULL));
-  TAOS_CHECK_EXIT(tDecodeBinaryAlloc32(pDecoder, (void**)&pReq->triggerWalScanPlan, NULL));
-  TAOS_CHECK_EXIT(tDecodeBinaryAlloc32(pDecoder, (void**)&pReq->triggerTsdbScanPlan, NULL));
-=======
-  TAOS_CHECK_EXIT(tDecodeBinaryAlloc(&decoder, (void**)&pReq->triggerPrevFilter, NULL));
-  TAOS_CHECK_EXIT(tDecodeBinaryAlloc(&decoder, (void**)&pReq->triggerWalScanPlan, NULL));
-  TAOS_CHECK_EXIT(tDecodeBinaryAlloc(&decoder, (void**)&pReq->triggerTsdbScanPlan, NULL));
->>>>>>> 8ed434ee
+  TAOS_CHECK_EXIT(tDecodeBinaryAlloc(pDecoder, (void**)&pReq->triggerPrevFilter, NULL));
+  TAOS_CHECK_EXIT(tDecodeBinaryAlloc(pDecoder, (void**)&pReq->triggerWalScanPlan, NULL));
+  TAOS_CHECK_EXIT(tDecodeBinaryAlloc(pDecoder, (void**)&pReq->triggerTsdbScanPlan, NULL));
 
   int32_t calcScanPlanListSize = 0;
   TAOS_CHECK_EXIT(tDecodeI32(pDecoder, &calcScanPlanListSize));
@@ -1338,11 +1278,7 @@
             TAOS_CHECK_EXIT(terrno);
           }
         }
-<<<<<<< HEAD
-        TAOS_CHECK_EXIT(tDecodeBinaryAlloc32(pDecoder, (void**)&calcScan.scanPlan, NULL));
-=======
-        TAOS_CHECK_EXIT(tDecodeBinaryAlloc(&decoder, (void**)&calcScan.scanPlan, NULL));
->>>>>>> 8ed434ee
+        TAOS_CHECK_EXIT(tDecodeBinaryAlloc(pDecoder, (void**)&calcScan.scanPlan, NULL));
       }
       taosArrayPush(pReq->calcScanPlanList, &calcScan);
     }
@@ -1366,15 +1302,9 @@
     }
   }
 
-<<<<<<< HEAD
-  TAOS_CHECK_EXIT(tDecodeBinaryAlloc32(pDecoder, (void**)&pReq->calcPlan, NULL));
-  TAOS_CHECK_EXIT(tDecodeBinaryAlloc32(pDecoder, (void**)&pReq->subTblNameExpr, NULL));
-  TAOS_CHECK_EXIT(tDecodeBinaryAlloc32(pDecoder, (void**)&pReq->tagValueExpr, NULL));
-=======
-  TAOS_CHECK_EXIT(tDecodeBinaryAlloc(&decoder, (void**)&pReq->calcPlan, NULL));
-  TAOS_CHECK_EXIT(tDecodeBinaryAlloc(&decoder, (void**)&pReq->subTblNameExpr, NULL));
-  TAOS_CHECK_EXIT(tDecodeBinaryAlloc(&decoder, (void**)&pReq->tagValueExpr, NULL));
->>>>>>> 8ed434ee
+  TAOS_CHECK_EXIT(tDecodeBinaryAlloc(pDecoder, (void**)&pReq->calcPlan, NULL));
+  TAOS_CHECK_EXIT(tDecodeBinaryAlloc(pDecoder, (void**)&pReq->subTblNameExpr, NULL));
+  TAOS_CHECK_EXIT(tDecodeBinaryAlloc(pDecoder, (void**)&pReq->tagValueExpr, NULL));
 
   int32_t forceOutColsSize = 0;
   TAOS_CHECK_EXIT(tDecodeI32(pDecoder, &forceOutColsSize));
@@ -1385,21 +1315,12 @@
     }
     for (int32_t i = 0; i < forceOutColsSize; ++i) {
       SStreamOutCol outCol = {0};
-<<<<<<< HEAD
-      int32_t       exprLen = 0;
-      TAOS_CHECK_EXIT(tDecodeBinaryAlloc32(pDecoder, (void**)&outCol.expr, &exprLen));
+      int64_t       exprLen = 0;
+      TAOS_CHECK_EXIT(tDecodeBinaryAlloc(pDecoder, (void**)&outCol.expr, &exprLen));
       TAOS_CHECK_EXIT(tDecodeU8(pDecoder, &outCol.type.type));
       TAOS_CHECK_EXIT(tDecodeU8(pDecoder, &outCol.type.precision));
       TAOS_CHECK_EXIT(tDecodeU8(pDecoder, &outCol.type.scale));
       TAOS_CHECK_EXIT(tDecodeI32(pDecoder, &outCol.type.bytes));
-=======
-      int64_t       exprLen = 0;
-      TAOS_CHECK_EXIT(tDecodeBinaryAlloc(&decoder, (void**)&outCol.expr, &exprLen));
-      TAOS_CHECK_EXIT(tDecodeU8(&decoder, &outCol.type.type));
-      TAOS_CHECK_EXIT(tDecodeU8(&decoder, &outCol.type.precision));
-      TAOS_CHECK_EXIT(tDecodeU8(&decoder, &outCol.type.scale));
-      TAOS_CHECK_EXIT(tDecodeI32(&decoder, &outCol.type.bytes));
->>>>>>> 8ed434ee
       if (taosArrayPush(pReq->forceOutCols, &outCol) == NULL) {
         TAOS_CHECK_EXIT(terrno);
       }
