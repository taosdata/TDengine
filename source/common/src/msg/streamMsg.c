--- conflicted
+++ resolved
@@ -4303,11 +4303,7 @@
   return code;
 }
 
-<<<<<<< HEAD
 int32_t tSerializeSStreamWalDataResponse(void* buf, int32_t bufLen, void* pBlock, SSHashObj* indexHash) {
-=======
-int32_t tSerializeSStreamWalDataResponse(void* buf, int32_t bufLen, SList* used) {
->>>>>>> 044a4228
   SEncoder encoder = {0};
   int32_t  code = TSDB_CODE_SUCCESS;
   int32_t lino = 0;
@@ -4316,7 +4312,6 @@
   tEncoderInit(&encoder, buf, bufLen);
   TAOS_CHECK_EXIT(tStartEncode(&encoder));
 
-<<<<<<< HEAD
   int32_t len = 0;
   if (buf == NULL){
     len = blockGetEncodeSize(pBlock);
@@ -4346,26 +4341,6 @@
     TAOS_CHECK_EXIT(tEncodeI32(&encoder, pInfo->startRowIdx));
     TAOS_CHECK_EXIT(tEncodeI32(&encoder, pInfo->numRows));
   }
-=======
-  int32_t nBlocks = TD_DLIST_NELES(used);
-  TAOS_CHECK_EXIT(tEncodeI32(&encoder, nBlocks));
-
-  SListNode* pNode = tdListGetHead(used);
-  while (pNode) {
-    SSDataBlock* pBlock = *(SSDataBlock**)(pNode->data);
-    int32_t len = 0;
-    if (buf == NULL){
-      len = blockGetEncodeSize(pBlock);
-    } else {
-      len = blockEncode(pBlock, (char*)(encoder.data + encoder.pos), encoder.size - encoder.pos, blockDataGetNumOfCols(pBlock));
-      if (len < 0) {
-        TAOS_CHECK_EXIT(terrno);
-      }
-    }
-    encoder.pos += len;
-    TAOS_CHECK_EXIT(tEncodeI64(&encoder, pBlock->info.version));
-    TAOS_CHECK_EXIT(tEncodeU64(&encoder, pBlock->info.id.uid));
->>>>>>> 044a4228
 
     pNode = pNode->dl_next_;
   }
