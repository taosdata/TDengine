--- conflicted
+++ resolved
@@ -776,27 +776,12 @@
   taosArrayDestroy(pStatus->userRecalcs);
 }
 
-<<<<<<< HEAD
-void tCleanupStreamHbMsg(SStreamHbMsg* pMsg) {
-=======
 void tCleanupStreamHbMsg(SStreamHbMsg* pMsg, bool deepClean) {
->>>>>>> 1325e2cb
   if (pMsg == NULL) {
     return;
   }
 
   taosArrayDestroy(pMsg->pVgLeaders);
-<<<<<<< HEAD
-  int32_t reqNum = taosArrayGetSize(pMsg->pStreamReq);
-  for (int32_t i = 0; i < reqNum; ++i) {
-    int32_t* idx = taosArrayGet(pMsg->pStreamReq, i);
-    SStmTaskStatusMsg* pTask = taosArrayGet(pMsg->pStreamStatus, *idx);
-    if (NULL == pTask) {
-      continue;
-    }
-
-    tFreeSStreamMgmtReq(pTask->pMgmtReq);
-=======
   if (deepClean) {
     int32_t reqNum = taosArrayGetSize(pMsg->pStreamReq);
     for (int32_t i = 0; i < reqNum; ++i) {
@@ -808,7 +793,6 @@
 
       tFreeSStreamMgmtReq(pTask->pMgmtReq);
     }
->>>>>>> 1325e2cb
   }
   taosArrayDestroy(pMsg->pStreamReq);
   taosArrayDestroy(pMsg->pStreamStatus);
@@ -1892,12 +1876,8 @@
   }
 
   taosMemoryFree(pTrigger->triggerPrevFilter);
-<<<<<<< HEAD
-  taosMemoryFree(pTrigger->calcPlan);
-=======
   taosMemoryFree(pTrigger->triggerScanPlan);
   taosMemoryFree(pTrigger->calcCacheScanPlan);
->>>>>>> 1325e2cb
 
   taosArrayDestroy(pTrigger->readerList);
   taosArrayDestroy(pTrigger->runnerList);
