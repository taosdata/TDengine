/*
 * Copyright (c) 2019 TAOS Data, Inc. <jhtao@taosdata.com>
 *
 * This program is free software: you can use, redistribute, and/or modify
 * it under the terms of the GNU Affero General Public License, version 3
 * or later ("AGPL"), as published by the Free Software Foundation.
 *
 * This program is distributed in the hope that it will be useful, but WITHOUT
 * ANY WARRANTY; without even the implied warranty of MERCHANTABILITY or
 * FITNESS FOR A PARTICULAR PURPOSE.
 *
 * You should have received a copy of the GNU Affero General Public License
 * along with this program. If not, see <http://www.gnu.org/licenses/>.
 */

#include "systable.h"
#include "taos.h"
#include "taosdef.h"
#include "tdef.h"
#include "tgrant.h"
#include "tmsg.h"
#include "types.h"

#define SYSTABLE_SCH_TABLE_NAME_LEN ((TSDB_TABLE_NAME_LEN - 1) + VARSTR_HEADER_SIZE)
#define SYSTABLE_SCH_DB_NAME_LEN    ((TSDB_DB_NAME_LEN - 1) + VARSTR_HEADER_SIZE)
#define SYSTABLE_SCH_COL_NAME_LEN   ((TSDB_COL_NAME_LEN - 1) + VARSTR_HEADER_SIZE)
#define SYSTABLE_SCH_VIEW_NAME_LEN  ((TSDB_VIEW_NAME_LEN - 1) + VARSTR_HEADER_SIZE)

#define PERF_INSTANCE_ID_LEN   (255 + VARSTR_HEADER_SIZE)
#define PERF_INSTANCE_TYPE_LEN (64 + VARSTR_HEADER_SIZE)
#define PERF_INSTANCE_DESC_LEN (512 + VARSTR_HEADER_SIZE)

// clang-format off
static const SSysDbTableSchema dnodesSchema[] = {
    {.name = "id", .bytes = 4, .type = TSDB_DATA_TYPE_INT, .sysInfo = true},
    {.name = "endpoint", .bytes = TSDB_EP_LEN + VARSTR_HEADER_SIZE, .type = TSDB_DATA_TYPE_VARCHAR, .sysInfo = true},
    {.name = "vnodes", .bytes = 2, .type = TSDB_DATA_TYPE_SMALLINT, .sysInfo = true},
    {.name = "support_vnodes", .bytes = 2, .type = TSDB_DATA_TYPE_SMALLINT, .sysInfo = true},
    {.name = "status", .bytes = 10 + VARSTR_HEADER_SIZE, .type = TSDB_DATA_TYPE_VARCHAR, .sysInfo = true},
    {.name = "create_time", .bytes = 8, .type = TSDB_DATA_TYPE_TIMESTAMP, .sysInfo = true},
    {.name = "reboot_time", .bytes = 8, .type = TSDB_DATA_TYPE_TIMESTAMP, .sysInfo = true},
    {.name = "note", .bytes = 256 + VARSTR_HEADER_SIZE, .type = TSDB_DATA_TYPE_VARCHAR, .sysInfo = true},
#ifdef TD_ENTERPRISE
    {.name = "machine_id", .bytes = TSDB_MACHINE_ID_LEN + VARSTR_HEADER_SIZE, .type = TSDB_DATA_TYPE_VARCHAR, .sysInfo = true},
#endif
};

static const SSysDbTableSchema mnodesSchema[] = {
    {.name = "id", .bytes = 4, .type = TSDB_DATA_TYPE_INT, .sysInfo = true},
    {.name = "endpoint", .bytes = TSDB_EP_LEN + VARSTR_HEADER_SIZE, .type = TSDB_DATA_TYPE_VARCHAR, .sysInfo = true},
    {.name = "role", .bytes = 12 + VARSTR_HEADER_SIZE, .type = TSDB_DATA_TYPE_VARCHAR, .sysInfo = true},
    {.name = "status", .bytes = 9 + VARSTR_HEADER_SIZE, .type = TSDB_DATA_TYPE_VARCHAR, .sysInfo = true},
    {.name = "create_time", .bytes = 8, .type = TSDB_DATA_TYPE_TIMESTAMP, .sysInfo = true},
    {.name = "role_time", .bytes = 8, .type = TSDB_DATA_TYPE_TIMESTAMP, .sysInfo = true},
};

static const SSysDbTableSchema modulesSchema[] = {
    {.name = "id", .bytes = 4, .type = TSDB_DATA_TYPE_INT, .sysInfo = true},
    {.name = "endpoint", .bytes = 134 + VARSTR_HEADER_SIZE, .type = TSDB_DATA_TYPE_VARCHAR, .sysInfo = true},
    {.name = "module", .bytes = 10 + VARSTR_HEADER_SIZE, .type = TSDB_DATA_TYPE_VARCHAR, .sysInfo = true},
};

static const SSysDbTableSchema qnodesSchema[] = {
    {.name = "id", .bytes = 4, .type = TSDB_DATA_TYPE_INT, .sysInfo = true},
    {.name = "endpoint", .bytes = TSDB_EP_LEN + VARSTR_HEADER_SIZE, .type = TSDB_DATA_TYPE_VARCHAR, .sysInfo = true},
    {.name = "create_time", .bytes = 8, .type = TSDB_DATA_TYPE_TIMESTAMP, .sysInfo = true},
};

static const SSysDbTableSchema snodesSchema[] = {
    {.name = "id", .bytes = 4, .type = TSDB_DATA_TYPE_INT, .sysInfo = true},
    {.name = "endpoint", .bytes = TSDB_EP_LEN + VARSTR_HEADER_SIZE, .type = TSDB_DATA_TYPE_VARCHAR, .sysInfo = true},
    {.name = "create_time", .bytes = 8, .type = TSDB_DATA_TYPE_TIMESTAMP, .sysInfo = true},
    {.name = "replicaId", .bytes = 4, .type = TSDB_DATA_TYPE_INT, .sysInfo = true},
    {.name = "asReplicaOf", .bytes = 64 + VARSTR_HEADER_SIZE, .type = TSDB_DATA_TYPE_VARCHAR, .sysInfo = true},
};

static const SSysDbTableSchema bnodesSchema[] = {
    {.name = "id", .bytes = 4, .type = TSDB_DATA_TYPE_INT, .sysInfo = true},
    {.name = "endpoint", .bytes = TSDB_EP_LEN + VARSTR_HEADER_SIZE, .type = TSDB_DATA_TYPE_VARCHAR, .sysInfo = true},
    {.name = "protocol", .bytes = 14 + VARSTR_HEADER_SIZE, .type = TSDB_DATA_TYPE_VARCHAR, .sysInfo = true},
    {.name = "create_time", .bytes = 8, .type = TSDB_DATA_TYPE_TIMESTAMP, .sysInfo = true},
};

static const SSysDbTableSchema arbGroupsSchema[] = {
    {.name = "db_name", .bytes = SYSTABLE_SCH_DB_NAME_LEN, .type = TSDB_DATA_TYPE_VARCHAR, .sysInfo = true},
    {.name = "vgroup_id", .bytes = 4, .type = TSDB_DATA_TYPE_INT, .sysInfo = true},
    {.name = "v1_dnode", .bytes = 2, .type = TSDB_DATA_TYPE_SMALLINT, .sysInfo = true},
    {.name = "v2_dnode", .bytes = 2, .type = TSDB_DATA_TYPE_SMALLINT, .sysInfo = true},
    {.name = "is_sync", .bytes = 1, .type = TSDB_DATA_TYPE_BOOL, .sysInfo = true},
    {.name = "check_sync_code", .bytes = 100, .type = TSDB_DATA_TYPE_VARCHAR, .sysInfo = true},
    {.name = "assigned_dnode", .bytes = 2, .type = TSDB_DATA_TYPE_SMALLINT, .sysInfo = true},
    {.name = "assigned_token", .bytes = TSDB_ARB_TOKEN_SIZE + VARSTR_HEADER_SIZE, .type = TSDB_DATA_TYPE_VARCHAR, .sysInfo = true},
    {.name = "assigned_acked", .bytes = 2, .type = TSDB_DATA_TYPE_SMALLINT, .sysInfo = true},
};

static const SSysDbTableSchema clusterSchema[] = {
    {.name = "id", .bytes = 8, .type = TSDB_DATA_TYPE_BIGINT, .sysInfo = true},
    {.name = "name", .bytes = TSDB_CLUSTER_ID_LEN + VARSTR_HEADER_SIZE, .type = TSDB_DATA_TYPE_VARCHAR, .sysInfo = true},
    {.name = "uptime", .bytes = 4, .type = TSDB_DATA_TYPE_INT, .sysInfo = true},
    {.name = "create_time", .bytes = 8, .type = TSDB_DATA_TYPE_TIMESTAMP, .sysInfo = true},
    {.name = "version", .bytes = 10 + VARSTR_HEADER_SIZE, .type = TSDB_DATA_TYPE_VARCHAR, .sysInfo = true},
    {.name = "expire_time", .bytes = 8, .type = TSDB_DATA_TYPE_TIMESTAMP, .sysInfo = true},
};

static const SSysDbTableSchema userDBSchema[] = {
    {.name = "name", .bytes = SYSTABLE_SCH_DB_NAME_LEN, .type = TSDB_DATA_TYPE_VARCHAR, .sysInfo = false},
    {.name = "create_time", .bytes = 8, .type = TSDB_DATA_TYPE_TIMESTAMP, .sysInfo = false},
    {.name = "vgroups", .bytes = 4, .type = TSDB_DATA_TYPE_INT, .sysInfo = true},
    {.name = "ntables", .bytes = 8, .type = TSDB_DATA_TYPE_BIGINT, .sysInfo = false},
    {.name = "replica", .bytes = 1, .type = TSDB_DATA_TYPE_TINYINT, .sysInfo = true},
    {.name = "strict", .bytes = TSDB_DB_STRICT_STR_LEN + VARSTR_HEADER_SIZE, .type = TSDB_DATA_TYPE_VARCHAR, .sysInfo = true},
    {.name = "duration", .bytes = 10 + VARSTR_HEADER_SIZE, .type = TSDB_DATA_TYPE_VARCHAR, .sysInfo = true},
    {.name = "keep", .bytes = 32 + VARSTR_HEADER_SIZE, .type = TSDB_DATA_TYPE_VARCHAR, .sysInfo = true},
    {.name = "buffer", .bytes = 4, .type = TSDB_DATA_TYPE_INT, .sysInfo = true},
    {.name = "pagesize", .bytes = 4, .type = TSDB_DATA_TYPE_INT, .sysInfo = true},
    {.name = "pages", .bytes = 4, .type = TSDB_DATA_TYPE_INT, .sysInfo = true},
    {.name = "minrows", .bytes = 4, .type = TSDB_DATA_TYPE_INT, .sysInfo = true},
    {.name = "maxrows", .bytes = 4, .type = TSDB_DATA_TYPE_INT, .sysInfo = true},
    {.name = "comp", .bytes = 1, .type = TSDB_DATA_TYPE_TINYINT, .sysInfo = true},
    {.name = "precision", .bytes = 2 + VARSTR_HEADER_SIZE, .type = TSDB_DATA_TYPE_VARCHAR, .sysInfo = false},
    {.name = "status", .bytes = 10 + VARSTR_HEADER_SIZE, .type = TSDB_DATA_TYPE_VARCHAR, .sysInfo = false},
    {.name = "retentions", .bytes = 60 + VARSTR_HEADER_SIZE, .type = TSDB_DATA_TYPE_VARCHAR, .sysInfo = true},
    {.name = "single_stable", .bytes = 1, .type = TSDB_DATA_TYPE_BOOL, .sysInfo = true},
    {.name = "cachemodel", .bytes = TSDB_CACHE_MODEL_STR_LEN + VARSTR_HEADER_SIZE, .type = TSDB_DATA_TYPE_VARCHAR, .sysInfo = true},
    {.name = "cachesize", .bytes = 4, .type = TSDB_DATA_TYPE_INT, .sysInfo = true},
    {.name = "wal_level", .bytes = 1, .type = TSDB_DATA_TYPE_TINYINT, .sysInfo = true},
    {.name = "wal_fsync_period", .bytes = 4, .type = TSDB_DATA_TYPE_INT, .sysInfo = true},
    {.name = "wal_retention_period", .bytes = 4, .type = TSDB_DATA_TYPE_INT, .sysInfo = true},
    {.name = "wal_retention_size", .bytes = 8, .type = TSDB_DATA_TYPE_BIGINT, .sysInfo = true},
    {.name = "stt_trigger", .bytes = 2, .type = TSDB_DATA_TYPE_SMALLINT, .sysInfo = true},
    {.name = "table_prefix", .bytes = 2, .type = TSDB_DATA_TYPE_SMALLINT, .sysInfo = true},
    {.name = "table_suffix", .bytes = 2, .type = TSDB_DATA_TYPE_SMALLINT, .sysInfo = true},
    {.name = "tsdb_pagesize", .bytes = 4, .type = TSDB_DATA_TYPE_INT, .sysInfo = true},
    {.name = "keep_time_offset", .bytes = 4, .type = TSDB_DATA_TYPE_INT, .sysInfo = false},
    {.name = "ss_chunkpages", .bytes = 4, .type = TSDB_DATA_TYPE_INT, .sysInfo = true},
    {.name = "ss_keeplocal", .bytes = 10 + VARSTR_HEADER_SIZE, .type = TSDB_DATA_TYPE_VARCHAR, .sysInfo = true},
    {.name = "ss_compact", .bytes = 1, .type = TSDB_DATA_TYPE_TINYINT, .sysInfo = true},
    {.name = "with_arbitrator", .bytes = 1, .type = TSDB_DATA_TYPE_TINYINT, .sysInfo = true},
    {.name = "encrypt_algorithm", .bytes = TSDB_ENCRYPT_ALGO_STR_LEN + VARSTR_HEADER_SIZE, .type = TSDB_DATA_TYPE_VARCHAR, .sysInfo = true},
    {.name = "compact_interval", .bytes = 12 + VARSTR_HEADER_SIZE, .type = TSDB_DATA_TYPE_VARCHAR, .sysInfo = true},
    {.name = "compact_time_range", .bytes = 24 + VARSTR_HEADER_SIZE, .type = TSDB_DATA_TYPE_VARCHAR, .sysInfo = true},
    {.name = "compact_time_offset", .bytes = 4 + VARSTR_HEADER_SIZE, .type = TSDB_DATA_TYPE_VARCHAR, .sysInfo = true},
};

static const SSysDbTableSchema userFuncSchema[] = {
    {.name = "name", .bytes = TSDB_FUNC_NAME_LEN - 1 + VARSTR_HEADER_SIZE, .type = TSDB_DATA_TYPE_VARCHAR, .sysInfo = false},
    {.name = "comment", .bytes = PATH_MAX - 1 + VARSTR_HEADER_SIZE, .type = TSDB_DATA_TYPE_VARCHAR, .sysInfo = false},
    {.name = "aggregate", .bytes = 4, .type = TSDB_DATA_TYPE_INT, .sysInfo = false},
    {.name = "output_type", .bytes = TSDB_TYPE_STR_MAX_LEN - 1 + VARSTR_HEADER_SIZE, .type = TSDB_DATA_TYPE_VARCHAR, .sysInfo = false},
    {.name = "create_time", .bytes = 8, .type = TSDB_DATA_TYPE_TIMESTAMP, .sysInfo = false},
    {.name = "code_len", .bytes = 4, .type = TSDB_DATA_TYPE_INT, .sysInfo = false},
    {.name = "bufsize", .bytes = 4, .type = TSDB_DATA_TYPE_INT, .sysInfo = false},
    {.name = "func_language", .bytes = TSDB_TYPE_STR_MAX_LEN - 1 + VARSTR_HEADER_SIZE, .type = TSDB_DATA_TYPE_VARCHAR, .sysInfo = false},
    {.name = "func_body", .bytes = TSDB_MAX_BINARY_LEN, .type = TSDB_DATA_TYPE_VARCHAR, .sysInfo = false},
    {.name = "func_version", .bytes = 4, .type = TSDB_DATA_TYPE_INT, .sysInfo = false},
};

static const SSysDbTableSchema userIdxSchema[] = {
    {.name = "index_name", .bytes = SYSTABLE_SCH_TABLE_NAME_LEN, .type = TSDB_DATA_TYPE_VARCHAR, .sysInfo = false},
    {.name = "db_name", .bytes = SYSTABLE_SCH_DB_NAME_LEN, .type = TSDB_DATA_TYPE_VARCHAR, .sysInfo = false},
    {.name = "table_name", .bytes = SYSTABLE_SCH_TABLE_NAME_LEN, .type = TSDB_DATA_TYPE_VARCHAR, .sysInfo = false},
    {.name = "vgroup_id", .bytes = 4, .type = TSDB_DATA_TYPE_INT, .sysInfo = true},
    {.name = "create_time", .bytes = 8, .type = TSDB_DATA_TYPE_TIMESTAMP, .sysInfo = false},
    {.name = "column_name", .bytes = SYSTABLE_SCH_TABLE_NAME_LEN, .type = TSDB_DATA_TYPE_VARCHAR, .sysInfo = false},
    {.name = "index_type", .bytes = SYSTABLE_SCH_TABLE_NAME_LEN, .type = TSDB_DATA_TYPE_VARCHAR, .sysInfo = false},
};

static const SSysDbTableSchema userStbsSchema[] = {
    {.name = "stable_name", .bytes = SYSTABLE_SCH_TABLE_NAME_LEN, .type = TSDB_DATA_TYPE_VARCHAR, .sysInfo = false},
    {.name = "db_name", .bytes = SYSTABLE_SCH_DB_NAME_LEN, .type = TSDB_DATA_TYPE_VARCHAR, .sysInfo = false},
    {.name = "create_time", .bytes = 8, .type = TSDB_DATA_TYPE_TIMESTAMP, .sysInfo = false},
    {.name = "columns", .bytes = 4, .type = TSDB_DATA_TYPE_INT, .sysInfo = false},
    {.name = "tags", .bytes = 4, .type = TSDB_DATA_TYPE_INT, .sysInfo = false},
    {.name = "last_update", .bytes = 8, .type = TSDB_DATA_TYPE_TIMESTAMP, .sysInfo = false},
    {.name = "table_comment", .bytes = TSDB_TB_COMMENT_LEN - 1 + VARSTR_HEADER_SIZE, .type = TSDB_DATA_TYPE_VARCHAR, .sysInfo = false},
    {.name = "watermark", .bytes = 64 + VARSTR_HEADER_SIZE, .type = TSDB_DATA_TYPE_VARCHAR, .sysInfo = false},
    {.name = "max_delay", .bytes = 64 + VARSTR_HEADER_SIZE, .type = TSDB_DATA_TYPE_VARCHAR, .sysInfo = false},
    {.name = "rollup", .bytes = 128 + VARSTR_HEADER_SIZE, .type = TSDB_DATA_TYPE_VARCHAR, .sysInfo = false},
    {.name = "uid", .bytes = 8, .type = TSDB_DATA_TYPE_BIGINT, .sysInfo = false},
    {.name = "isvirtual", .bytes = 1, .type = TSDB_DATA_TYPE_BOOL, .sysInfo = false},
    {.name = "keep",.bytes = 8, .type = TSDB_DATA_TYPE_BIGINT, .sysInfo = false},
};

static const SSysDbTableSchema streamSchema[] = {
    {.name = "stream_name", .bytes = SYSTABLE_SCH_TABLE_NAME_LEN, .type = TSDB_DATA_TYPE_VARCHAR, .sysInfo = false},
    {.name = "db_name", .bytes = SYSTABLE_SCH_DB_NAME_LEN, .type = TSDB_DATA_TYPE_VARCHAR, .sysInfo = false},
    {.name = "create_time", .bytes = 8, .type = TSDB_DATA_TYPE_TIMESTAMP, .sysInfo = false},
    {.name = "stream_id", .bytes = 19 + VARSTR_HEADER_SIZE, .type = TSDB_DATA_TYPE_VARCHAR, .sysInfo = false},
    {.name = "sql", .bytes = TSDB_SHOW_SQL_LEN + VARSTR_HEADER_SIZE, .type = TSDB_DATA_TYPE_VARCHAR, .sysInfo = false},
    {.name = "status", .bytes = 20 + VARSTR_HEADER_SIZE, .type = TSDB_DATA_TYPE_VARCHAR, .sysInfo = false},
    {.name = "snodeLeader", .bytes = 4, .type = TSDB_DATA_TYPE_INT, .sysInfo = false},
    {.name = "snodeReplica", .bytes = 4, .type = TSDB_DATA_TYPE_INT, .sysInfo = false},
    {.name = "message", .bytes = TSDB_RESERVE_VALUE_LEN + VARSTR_HEADER_SIZE, .type = TSDB_DATA_TYPE_VARCHAR, .sysInfo = false},
};

static const SSysDbTableSchema streamTaskSchema[] = {
    {.name = "stream_name", .bytes = SYSTABLE_SCH_TABLE_NAME_LEN, .type = TSDB_DATA_TYPE_VARCHAR, .sysInfo = false},
    {.name = "stream_id", .bytes = 19 + VARSTR_HEADER_SIZE, .type = TSDB_DATA_TYPE_VARCHAR, .sysInfo = false},
    {.name = "task_id", .bytes = 19 + VARSTR_HEADER_SIZE, .type = TSDB_DATA_TYPE_VARCHAR, .sysInfo = false},
    {.name = "type", .bytes = 20 + VARSTR_HEADER_SIZE, .type = TSDB_DATA_TYPE_VARCHAR, .sysInfo = false},
    {.name = "serious_id", .bytes = 19 + VARSTR_HEADER_SIZE, .type = TSDB_DATA_TYPE_VARCHAR, .sysInfo = false},
    {.name = "deploy_id", .bytes = 4, .type = TSDB_DATA_TYPE_INT, .sysInfo = false},
    {.name = "node_type", .bytes = 10 + VARSTR_HEADER_SIZE, .type = TSDB_DATA_TYPE_VARCHAR, .sysInfo = false},
    {.name = "node_id", .bytes = 4, .type = TSDB_DATA_TYPE_INT, .sysInfo = false},
    {.name = "task_idx", .bytes = 4, .type = TSDB_DATA_TYPE_INT, .sysInfo = false},
    {.name = "status", .bytes = 20 + VARSTR_HEADER_SIZE, .type = TSDB_DATA_TYPE_VARCHAR, .sysInfo = false},
    {.name = "start_time", .bytes = 8, .type = TSDB_DATA_TYPE_TIMESTAMP, .sysInfo = false},
    {.name = "last_update", .bytes = 8, .type = TSDB_DATA_TYPE_TIMESTAMP, .sysInfo = false},
    {.name = "extra_info", .bytes = 64 + VARSTR_HEADER_SIZE, .type = TSDB_DATA_TYPE_VARCHAR, .sysInfo = false},
    {.name = "message", .bytes = TSDB_RESERVE_VALUE_LEN + VARSTR_HEADER_SIZE, .type = TSDB_DATA_TYPE_VARCHAR, .sysInfo = false},
};

static const SSysDbTableSchema streamRecalculateSchema[] = {
    {.name = "stream_name", .bytes = SYSTABLE_SCH_TABLE_NAME_LEN, .type = TSDB_DATA_TYPE_VARCHAR, .sysInfo = false},
    {.name = "stream_id", .bytes = 19 + VARSTR_HEADER_SIZE, .type = TSDB_DATA_TYPE_VARCHAR, .sysInfo = false},
    {.name = "recalc_id", .bytes = 19 + VARSTR_HEADER_SIZE, .type = TSDB_DATA_TYPE_VARCHAR, .sysInfo = false},
    {.name = "start", .bytes = 8, .type = TSDB_DATA_TYPE_TIMESTAMP, .sysInfo = false},
    {.name = "end", .bytes = 8, .type = TSDB_DATA_TYPE_TIMESTAMP, .sysInfo = false},
    {.name = "progress", .bytes = 20 + VARSTR_HEADER_SIZE, .type = TSDB_DATA_TYPE_VARCHAR, .sysInfo = false},
};


static const SSysDbTableSchema userTblsSchema[] = {
    {.name = "table_name", .bytes = SYSTABLE_SCH_TABLE_NAME_LEN, .type = TSDB_DATA_TYPE_VARCHAR, .sysInfo = false},
    {.name = "db_name", .bytes = SYSTABLE_SCH_DB_NAME_LEN, .type = TSDB_DATA_TYPE_VARCHAR, .sysInfo = false},
    {.name = "create_time", .bytes = 8, .type = TSDB_DATA_TYPE_TIMESTAMP, .sysInfo = false},
    {.name = "columns", .bytes = 4, .type = TSDB_DATA_TYPE_INT, .sysInfo = false},
    {.name = "stable_name", .bytes = SYSTABLE_SCH_TABLE_NAME_LEN, .type = TSDB_DATA_TYPE_VARCHAR, .sysInfo = false},
    {.name = "uid", .bytes = 8, .type = TSDB_DATA_TYPE_BIGINT, .sysInfo = false},
    {.name = "vgroup_id", .bytes = 4, .type = TSDB_DATA_TYPE_INT, .sysInfo = true},
    {.name = "ttl", .bytes = 4, .type = TSDB_DATA_TYPE_INT, .sysInfo = false},
    {.name = "table_comment", .bytes = TSDB_TB_COMMENT_LEN - 1 + VARSTR_HEADER_SIZE, .type = TSDB_DATA_TYPE_VARCHAR, .sysInfo = false},
    {.name = "type", .bytes = 21 + VARSTR_HEADER_SIZE, .type = TSDB_DATA_TYPE_VARCHAR, .sysInfo = false},
};

static const SSysDbTableSchema userTagsSchema[] = {
    {.name = "table_name", .bytes = SYSTABLE_SCH_TABLE_NAME_LEN, .type = TSDB_DATA_TYPE_VARCHAR, .sysInfo = false},
    {.name = "db_name", .bytes = SYSTABLE_SCH_DB_NAME_LEN, .type = TSDB_DATA_TYPE_VARCHAR, .sysInfo = false},
    {.name = "stable_name", .bytes = SYSTABLE_SCH_TABLE_NAME_LEN, .type = TSDB_DATA_TYPE_VARCHAR, .sysInfo = false},
    {.name = "tag_name", .bytes = TSDB_COL_NAME_LEN - 1 + VARSTR_HEADER_SIZE, .type = TSDB_DATA_TYPE_VARCHAR, .sysInfo = false},
    {.name = "tag_type", .bytes = 32 + VARSTR_HEADER_SIZE, .type = TSDB_DATA_TYPE_VARCHAR, .sysInfo = false},
    {.name = "tag_value", .bytes = TSDB_MAX_TAGS_LEN + VARSTR_HEADER_SIZE, .type = TSDB_DATA_TYPE_VARCHAR, .sysInfo = false},
};

static const SSysDbTableSchema userColsSchema[] = {
    {.name = "table_name", .bytes = SYSTABLE_SCH_TABLE_NAME_LEN, .type = TSDB_DATA_TYPE_VARCHAR, .sysInfo = false},
    {.name = "db_name", .bytes = SYSTABLE_SCH_DB_NAME_LEN, .type = TSDB_DATA_TYPE_VARCHAR, .sysInfo = false},
    {.name = "table_type", .bytes = 21 + VARSTR_HEADER_SIZE, .type = TSDB_DATA_TYPE_VARCHAR, .sysInfo = false},
    {.name = "col_name", .bytes = TSDB_COL_NAME_LEN - 1 + VARSTR_HEADER_SIZE, .type = TSDB_DATA_TYPE_VARCHAR, .sysInfo = false},
    {.name = "col_type", .bytes = 32 + VARSTR_HEADER_SIZE, .type = TSDB_DATA_TYPE_VARCHAR, .sysInfo = false},
    {.name = "col_length", .bytes = 4, .type = TSDB_DATA_TYPE_INT, .sysInfo = false},
    {.name = "col_precision", .bytes = 4, .type = TSDB_DATA_TYPE_INT, .sysInfo = false},
    {.name = "col_scale", .bytes = 4, .type = TSDB_DATA_TYPE_INT, .sysInfo = false},
    {.name = "col_nullable", .bytes = 4, .type = TSDB_DATA_TYPE_INT, .sysInfo = false},
    {.name = "col_source", .bytes = TSDB_COL_FNAME_LEN - 1 + VARSTR_HEADER_SIZE, .type = TSDB_DATA_TYPE_VARCHAR, .sysInfo = false},
    {.name = "col_id", .bytes = 2, .type = TSDB_DATA_TYPE_SMALLINT, .sysInfo = false},
};

static const SSysDbTableSchema userVctbColsSchema[] = {
    {.name = "table_name", .bytes = SYSTABLE_SCH_TABLE_NAME_LEN, .type = TSDB_DATA_TYPE_VARCHAR, .sysInfo = false},
    {.name = "stable_name", .bytes = SYSTABLE_SCH_TABLE_NAME_LEN, .type = TSDB_DATA_TYPE_VARCHAR, .sysInfo = false},
    {.name = "db_name", .bytes = SYSTABLE_SCH_DB_NAME_LEN, .type = TSDB_DATA_TYPE_VARCHAR, .sysInfo = false},
    {.name = "col_name", .bytes = TSDB_COL_NAME_LEN - 1 + VARSTR_HEADER_SIZE, .type = TSDB_DATA_TYPE_VARCHAR, .sysInfo = false},
    {.name = "uid", .bytes = 8, .type = TSDB_DATA_TYPE_BIGINT, .sysInfo = false},
    {.name = "col_id", .bytes = 4, .type = TSDB_DATA_TYPE_INT, .sysInfo = false},
    {.name = "col_source", .bytes = TSDB_COL_FNAME_LEN - 1 + VARSTR_HEADER_SIZE, .type = TSDB_DATA_TYPE_VARCHAR, .sysInfo = false},
    {.name = "vgroup_id", .bytes = 4, .type = TSDB_DATA_TYPE_INT, .sysInfo = false},
    {.name = "ref_version", .bytes = 4, .type = TSDB_DATA_TYPE_INT, .sysInfo = false},
};

static const SSysDbTableSchema userTblDistSchema[] = {
    {.name = "db_name", .bytes = 32 + VARSTR_HEADER_SIZE, .type = TSDB_DATA_TYPE_VARCHAR, .sysInfo = true},
    {.name = "table_name", .bytes = SYSTABLE_SCH_DB_NAME_LEN, .type = TSDB_DATA_TYPE_VARCHAR, .sysInfo = true},
    {.name = "distributed_histogram", .bytes = 500 + VARSTR_HEADER_SIZE, .type = TSDB_DATA_TYPE_VARCHAR, .sysInfo = true},
    {.name = "min_of_rows", .bytes = 4, .type = TSDB_DATA_TYPE_INT, .sysInfo = true},
    {.name = "max_of_rows", .bytes = 4, .type = TSDB_DATA_TYPE_INT, .sysInfo = true},
    {.name = "avg_of_rows", .bytes = 4, .type = TSDB_DATA_TYPE_INT, .sysInfo = true},
    {.name = "stddev_of_rows", .bytes = 4, .type = TSDB_DATA_TYPE_INT, .sysInfo = true},
    {.name = "rows", .bytes = 8, .type = TSDB_DATA_TYPE_BIGINT, .sysInfo = true},
    {.name = "blocks", .bytes = 4, .type = TSDB_DATA_TYPE_INT, .sysInfo = true},
    {.name = "storage_size", .bytes = 8, .type = TSDB_DATA_TYPE_BIGINT, .sysInfo = true},
    {.name = "compression_ratio", .bytes = 8, .type = TSDB_DATA_TYPE_DOUBLE, .sysInfo = true},
    {.name = "rows_in_mem", .bytes = 4, .type = TSDB_DATA_TYPE_INT, .sysInfo = true},
    {.name = "seek_header_time", .bytes = 4, .type = TSDB_DATA_TYPE_INT, .sysInfo = true},
};

static const SSysDbTableSchema userUsersSchema[] = {
    {.name = "name", .bytes = TSDB_USER_LEN + VARSTR_HEADER_SIZE, .type = TSDB_DATA_TYPE_VARCHAR, .sysInfo = true},
    {.name = "super", .bytes = 1, .type = TSDB_DATA_TYPE_TINYINT, .sysInfo = true},
    {.name = "enable", .bytes = 1, .type = TSDB_DATA_TYPE_TINYINT, .sysInfo = true},
    {.name = "sysinfo", .bytes = 1, .type = TSDB_DATA_TYPE_TINYINT, .sysInfo = true},
    {.name = "createdb", .bytes = 1, .type = TSDB_DATA_TYPE_TINYINT, .sysInfo = true},
    {.name = "create_time", .bytes = 8, .type = TSDB_DATA_TYPE_TIMESTAMP, .sysInfo = true},
    {.name = "allowed_host", .bytes = TSDB_PRIVILEDGE_HOST_LEN + VARSTR_HEADER_SIZE, .type = TSDB_DATA_TYPE_VARCHAR, .sysInfo = true},
<<<<<<< HEAD
    {.name = "roles", .bytes = TSDB_MAX_SUBROLE * TSDB_ROLE_LEN + VARSTR_HEADER_SIZE, .type = TSDB_DATA_TYPE_VARCHAR, .sysInfo = true},
=======
    {.name = "allowed_datetime", .bytes = TSDB_PRIVILEDGE_HOST_LEN + VARSTR_HEADER_SIZE, .type = TSDB_DATA_TYPE_VARCHAR, .sysInfo = true},
>>>>>>> 93fe726f
};

static const SSysDbTableSchema userUsersFullSchema[] = {
    {.name = "name", .bytes = TSDB_USER_LEN + VARSTR_HEADER_SIZE, .type = TSDB_DATA_TYPE_VARCHAR, .sysInfo = true},
    {.name = "super", .bytes = 1, .type = TSDB_DATA_TYPE_TINYINT, .sysInfo = true},
    {.name = "enable", .bytes = 1, .type = TSDB_DATA_TYPE_TINYINT, .sysInfo = true},
    {.name = "sysinfo", .bytes = 1, .type = TSDB_DATA_TYPE_TINYINT, .sysInfo = true},
    {.name = "createdb", .bytes = 1, .type = TSDB_DATA_TYPE_TINYINT, .sysInfo = true},
    {.name = "create_time", .bytes = 8, .type = TSDB_DATA_TYPE_TIMESTAMP, .sysInfo = true},
    {.name = "change_pass", .bytes = 1, .type = TSDB_DATA_TYPE_TINYINT, .sysInfo = true},
    {.name = "encrypted_pass", .bytes = TSDB_PASSWORD_LEN + VARSTR_HEADER_SIZE, .type = TSDB_DATA_TYPE_VARCHAR, .sysInfo = true},
    {.name = "session_per_user", .bytes = 4, .type = TSDB_DATA_TYPE_INT, .sysInfo = true},
    {.name = "connect_time", .bytes = 4, .type = TSDB_DATA_TYPE_INT, .sysInfo = true},
    {.name = "connect_idle_timeout", .bytes = 4, .type = TSDB_DATA_TYPE_INT, .sysInfo = true},
    {.name = "call_per_session", .bytes = 4, .type = TSDB_DATA_TYPE_INT, .sysInfo = true},
    //{.name = "vnode_per_call", .bytes = 4, .type = TSDB_DATA_TYPE_INT, .sysInfo = true},
    {.name = "failed_login_attempts", .bytes = 4, .type = TSDB_DATA_TYPE_INT, .sysInfo = true},
    {.name = "password_life_time", .bytes = 4, .type = TSDB_DATA_TYPE_INT, .sysInfo = true},
    {.name = "password_reuse_time", .bytes = 4, .type = TSDB_DATA_TYPE_INT, .sysInfo = true},
    {.name = "password_reuse_max", .bytes = 4, .type = TSDB_DATA_TYPE_INT, .sysInfo = true},
    {.name = "password_lock_time", .bytes = 4, .type = TSDB_DATA_TYPE_INT, .sysInfo = true},
    {.name = "password_grace_time", .bytes = 4, .type = TSDB_DATA_TYPE_INT, .sysInfo = true},
    {.name = "inactive_account_time", .bytes = 4, .type = TSDB_DATA_TYPE_INT, .sysInfo = true},
    {.name = "allow_token_num", .bytes = 4, .type = TSDB_DATA_TYPE_INT, .sysInfo = true},
    {.name = "allowed_host", .bytes = TSDB_PRIVILEDGE_HOST_LEN + VARSTR_HEADER_SIZE, .type = TSDB_DATA_TYPE_VARCHAR, .sysInfo = true},
<<<<<<< HEAD
    {.name = "roles", .bytes = TSDB_MAX_SUBROLE * TSDB_ROLE_LEN + VARSTR_HEADER_SIZE, .type = TSDB_DATA_TYPE_VARCHAR, .sysInfo = true},
=======
    {.name = "allowed_datetime", .bytes = TSDB_PRIVILEDGE_HOST_LEN + VARSTR_HEADER_SIZE, .type = TSDB_DATA_TYPE_VARCHAR, .sysInfo = true},
>>>>>>> 93fe726f
};

GRANTS_SCHEMA;

static const SSysDbTableSchema vgroupsSchema[] = {
    {.name = "vgroup_id", .bytes = 4, .type = TSDB_DATA_TYPE_INT, .sysInfo = true},
    {.name = "db_name", .bytes = SYSTABLE_SCH_DB_NAME_LEN, .type = TSDB_DATA_TYPE_VARCHAR, .sysInfo = true},
    {.name = "tables", .bytes = 4, .type = TSDB_DATA_TYPE_INT, .sysInfo = true},
    {.name = "v1_dnode", .bytes = 2, .type = TSDB_DATA_TYPE_SMALLINT, .sysInfo = true},
    {.name = "v1_status", .bytes = 9 + VARSTR_HEADER_SIZE, .type = TSDB_DATA_TYPE_VARCHAR, .sysInfo = false},
    {.name = "v1_applied/committed", .bytes = TSDB_SYNC_APPLY_COMMIT_LEN + VARSTR_HEADER_SIZE, .type = TSDB_DATA_TYPE_VARCHAR, .sysInfo = true},
    {.name = "v2_dnode", .bytes = 2, .type = TSDB_DATA_TYPE_SMALLINT, .sysInfo = true},
    {.name = "v2_status", .bytes = 9 + VARSTR_HEADER_SIZE, .type = TSDB_DATA_TYPE_VARCHAR, .sysInfo = false},
    {.name = "v2_applied/committed", .bytes = TSDB_SYNC_APPLY_COMMIT_LEN + VARSTR_HEADER_SIZE, .type = TSDB_DATA_TYPE_VARCHAR, .sysInfo = true},
    {.name = "v3_dnode", .bytes = 2, .type = TSDB_DATA_TYPE_SMALLINT, .sysInfo = true},
    {.name = "v3_status", .bytes = 9 + VARSTR_HEADER_SIZE, .type = TSDB_DATA_TYPE_VARCHAR, .sysInfo = false},
    {.name = "v3_applied/committed", .bytes = TSDB_SYNC_APPLY_COMMIT_LEN + VARSTR_HEADER_SIZE, .type = TSDB_DATA_TYPE_VARCHAR, .sysInfo = true},
    {.name = "v4_dnode", .bytes = 2, .type = TSDB_DATA_TYPE_SMALLINT, .sysInfo = true},
    {.name = "v4_status", .bytes = 9 + VARSTR_HEADER_SIZE, .type = TSDB_DATA_TYPE_VARCHAR, .sysInfo = false },
    {.name = "v4_applied/committed", .bytes = TSDB_SYNC_APPLY_COMMIT_LEN + VARSTR_HEADER_SIZE, .type = TSDB_DATA_TYPE_VARCHAR, .sysInfo = true},
    {.name = "cacheload", .bytes = 4, .type = TSDB_DATA_TYPE_INT, .sysInfo = true},
    {.name = "cacheelements", .bytes = 4, .type = TSDB_DATA_TYPE_INT, .sysInfo = true},
    {.name = "tsma", .bytes = 1, .type = TSDB_DATA_TYPE_TINYINT, .sysInfo = true},
    {.name = "mount_vgroup_id", .bytes = 4, .type = TSDB_DATA_TYPE_INT, .sysInfo = true},
    {.name = "keep_version", .bytes = 8, .type = TSDB_DATA_TYPE_BIGINT, .sysInfo = true},
    {.name = "keep_version_time", .bytes = 8, .type = TSDB_DATA_TYPE_TIMESTAMP, .sysInfo = true},
    // {.name = "compact_start_time", .bytes = 8, .type = TSDB_DATA_TYPE_TIMESTAMP, .sysInfo = false},
};

static const SSysDbTableSchema smaSchema[] = {
    {.name = "sma_name", .bytes = SYSTABLE_SCH_TABLE_NAME_LEN, .type = TSDB_DATA_TYPE_VARCHAR, .sysInfo = false},
    {.name = "create_time", .bytes = 8, .type = TSDB_DATA_TYPE_TIMESTAMP, .sysInfo = false},
    {.name = "stable_name", .bytes = SYSTABLE_SCH_TABLE_NAME_LEN, .type = TSDB_DATA_TYPE_VARCHAR, .sysInfo = false},
    {.name = "vgroup_id", .bytes = 4, .type = TSDB_DATA_TYPE_INT, .sysInfo = true},
};

static const SSysDbTableSchema transSchema[] = {
    {.name = "id", .bytes = 4, .type = TSDB_DATA_TYPE_INT, .sysInfo = false},
    {.name = "create_time", .bytes = 8, .type = TSDB_DATA_TYPE_TIMESTAMP, .sysInfo = false},
    {.name = "stage", .bytes = TSDB_TRANS_STAGE_LEN + VARSTR_HEADER_SIZE, .type = TSDB_DATA_TYPE_VARCHAR, .sysInfo = false},
    {.name = "oper", .bytes = TSDB_TRANS_OPER_LEN, .type = TSDB_DATA_TYPE_VARCHAR, .sysInfo = false},
    {.name = "db", .bytes = SYSTABLE_SCH_DB_NAME_LEN, .type = TSDB_DATA_TYPE_VARCHAR, .sysInfo = false},
    {.name = "stable", .bytes = SYSTABLE_SCH_TABLE_NAME_LEN, .type = TSDB_DATA_TYPE_VARCHAR, .sysInfo = false},
    {.name = "killable", .bytes = 10 + VARSTR_HEADER_SIZE, .type = TSDB_DATA_TYPE_VARCHAR, .sysInfo = false},
    //{.name = "kill_mnode", .bytes = 10 + VARSTR_HEADER_SIZE, .type = TSDB_DATA_TYPE_VARCHAR, .sysInfo = false},
    {.name = "failed_times", .bytes = 4, .type = TSDB_DATA_TYPE_INT, .sysInfo = false},
    {.name = "last_exec_time", .bytes = 8, .type = TSDB_DATA_TYPE_TIMESTAMP, .sysInfo = false},
    {.name = "last_action_info", .bytes = (TSDB_TRANS_ERROR_LEN - 1) + VARSTR_HEADER_SIZE, .type = TSDB_DATA_TYPE_VARCHAR},
};

static const SSysDbTableSchema instanceSchema[] = {
    {.name = "id", .bytes = PERF_INSTANCE_ID_LEN + VARSTR_HEADER_SIZE, .type = TSDB_DATA_TYPE_VARCHAR, .sysInfo = false},
    {.name = "type", .bytes = PERF_INSTANCE_TYPE_LEN + VARSTR_HEADER_SIZE, .type = TSDB_DATA_TYPE_VARCHAR, .sysInfo = false},
    {.name = "desc", .bytes = PERF_INSTANCE_DESC_LEN + VARSTR_HEADER_SIZE, .type = TSDB_DATA_TYPE_VARCHAR, .sysInfo = false},
    {.name = "first_reg_time", .bytes = 8, .type = TSDB_DATA_TYPE_TIMESTAMP, .sysInfo = false},
    {.name = "last_reg_time", .bytes = 8, .type = TSDB_DATA_TYPE_TIMESTAMP, .sysInfo = false},
    {.name = "expire", .bytes = 4, .type = TSDB_DATA_TYPE_INT, .sysInfo = false},
};

static const SSysDbTableSchema configSchema[] = {
    {.name = "name", .bytes = TSDB_CONFIG_OPTION_LEN + VARSTR_HEADER_SIZE, .type = TSDB_DATA_TYPE_VARCHAR, .sysInfo = false},
    {.name = "value", .bytes = TSDB_CONFIG_VALUE_LEN + VARSTR_HEADER_SIZE, .type = TSDB_DATA_TYPE_VARCHAR, .sysInfo = false},
};

static const SSysDbTableSchema variablesSchema[] = {
    {.name = "dnode_id", .bytes = 4, .type = TSDB_DATA_TYPE_INT, .sysInfo = true},
    {.name = "name", .bytes = TSDB_CONFIG_OPTION_LEN + VARSTR_HEADER_SIZE, .type = TSDB_DATA_TYPE_VARCHAR, .sysInfo = true},
    {.name = "value", .bytes = TSDB_CONFIG_PATH_LEN + VARSTR_HEADER_SIZE, .type = TSDB_DATA_TYPE_VARCHAR, .sysInfo = true},
    {.name = "scope", .bytes = TSDB_CONFIG_SCOPE_LEN + VARSTR_HEADER_SIZE, .type = TSDB_DATA_TYPE_VARCHAR, .sysInfo = true},
    {.name = "category", .bytes = TSDB_CONFIG_CATEGORY_LEN + VARSTR_HEADER_SIZE, .type = TSDB_DATA_TYPE_VARCHAR, .sysInfo = true},
    {.name = "info", .bytes = TSDB_CONFIG_INFO_LEN + VARSTR_HEADER_SIZE, .type = TSDB_DATA_TYPE_VARCHAR, .sysInfo = true},
};

static const SSysDbTableSchema topicSchema[] = {
    {.name = "topic_name", .bytes = SYSTABLE_SCH_TABLE_NAME_LEN, .type = TSDB_DATA_TYPE_BINARY, .sysInfo = false},
    {.name = "db_name", .bytes = SYSTABLE_SCH_DB_NAME_LEN, .type = TSDB_DATA_TYPE_BINARY, .sysInfo = false},
    {.name = "create_time", .bytes = 8, .type = TSDB_DATA_TYPE_TIMESTAMP, .sysInfo = false},
    {.name = "sql", .bytes = TSDB_SHOW_SQL_LEN + VARSTR_HEADER_SIZE, .type = TSDB_DATA_TYPE_BINARY, .sysInfo = false},
    {.name = "schema", .bytes = TSDB_MAX_BINARY_LEN, .type = TSDB_DATA_TYPE_BINARY, .sysInfo = false},
    {.name = "meta", .bytes = 4 + VARSTR_HEADER_SIZE, .type = TSDB_DATA_TYPE_BINARY, .sysInfo = false},
    {.name = "type", .bytes = 8 + VARSTR_HEADER_SIZE, .type = TSDB_DATA_TYPE_BINARY, .sysInfo = false},
};

static const SSysDbTableSchema subscriptionSchema[] = {
    {.name = "topic_name", .bytes = TSDB_TOPIC_FNAME_LEN + VARSTR_HEADER_SIZE, .type = TSDB_DATA_TYPE_BINARY, .sysInfo = false},
    {.name = "consumer_group", .bytes = TSDB_CGROUP_LEN + VARSTR_HEADER_SIZE, .type = TSDB_DATA_TYPE_BINARY, .sysInfo = false},
    {.name = "vgroup_id", .bytes = 4, .type = TSDB_DATA_TYPE_INT, .sysInfo = false},
    {.name = "consumer_id", .bytes = TSDB_CLIENT_ID_LEN + VARSTR_HEADER_SIZE, .type = TSDB_DATA_TYPE_BINARY, .sysInfo = false},
    {.name = "user", .bytes = TSDB_USER_LEN + VARSTR_HEADER_SIZE, .type = TSDB_DATA_TYPE_BINARY, .sysInfo = false},
    {.name = "fqdn", .bytes = TSDB_FQDN_LEN + VARSTR_HEADER_SIZE, .type = TSDB_DATA_TYPE_BINARY, .sysInfo = false},
    {.name = "offset", .bytes = TSDB_OFFSET_LEN + VARSTR_HEADER_SIZE, .type = TSDB_DATA_TYPE_BINARY, .sysInfo = false},
    {.name = "rows", .bytes = 8, .type = TSDB_DATA_TYPE_BIGINT, .sysInfo = false},
};

static const SSysDbTableSchema vnodesSchema[] = {
    {.name = "dnode_id", .bytes = 4, .type = TSDB_DATA_TYPE_INT, .sysInfo = true},
    {.name = "vgroup_id", .bytes = 4, .type = TSDB_DATA_TYPE_INT, .sysInfo = true},
    {.name = "db_name", .bytes = SYSTABLE_SCH_DB_NAME_LEN, .type = TSDB_DATA_TYPE_BINARY, .sysInfo = true},
    {.name = "status", .bytes = 9 + VARSTR_HEADER_SIZE, .type = TSDB_DATA_TYPE_VARCHAR, .sysInfo = true},
    {.name = "role_time", .bytes = 8, .type = TSDB_DATA_TYPE_TIMESTAMP, .sysInfo = true},
    {.name = "start_time", .bytes = 8, .type = TSDB_DATA_TYPE_TIMESTAMP, .sysInfo = true},
    {.name = "restored", .bytes = 1, .type = TSDB_DATA_TYPE_BOOL, .sysInfo = true},
    {.name = "apply_finish_time", .bytes = TSDB_SYNC_RESTORE_lEN, .type = TSDB_DATA_TYPE_VARCHAR, .sysInfo = true},
    {.name = "unapplied", .bytes = 4, .type = TSDB_DATA_TYPE_INT, .sysInfo = true},
    {.name = "buffer_segment_used", .bytes = 8, .type = TSDB_DATA_TYPE_BIGINT, .sysInfo = true},
    {.name = "buffer_segment_size", .bytes = 8, .type = TSDB_DATA_TYPE_BIGINT, .sysInfo = true},
};

static const SSysDbTableSchema userUserPrivilegesSchema[] = {
    {.name = "user_name", .bytes = TSDB_USER_LEN + VARSTR_HEADER_SIZE, .type = TSDB_DATA_TYPE_VARCHAR, .sysInfo = true},
    {.name = "privilege", .bytes = 128 + VARSTR_HEADER_SIZE, .type = TSDB_DATA_TYPE_VARCHAR, .sysInfo = true},
    {.name = "db_name", .bytes = TSDB_DB_NAME_LEN + VARSTR_HEADER_SIZE, .type = TSDB_DATA_TYPE_VARCHAR, .sysInfo = true},
    {.name = "table_name", .bytes = TSDB_TABLE_NAME_LEN + VARSTR_HEADER_SIZE, .type = TSDB_DATA_TYPE_VARCHAR, .sysInfo = true},
    {.name = "condition", .bytes = TSDB_PRIVILEDGE_CONDITION_LEN + VARSTR_HEADER_SIZE, .type = TSDB_DATA_TYPE_VARCHAR, .sysInfo = true},
    {.name = "notes", .bytes = 64 + VARSTR_HEADER_SIZE, .type = TSDB_DATA_TYPE_VARCHAR, .sysInfo = true},
    {.name = "row_span", .bytes = 48 + VARSTR_HEADER_SIZE, .type = TSDB_DATA_TYPE_VARCHAR, .sysInfo = true},
    {.name = "columns", .bytes = TSDB_PRIVILEDGE_COLS_LEN + VARSTR_HEADER_SIZE, .type = TSDB_DATA_TYPE_VARCHAR, .sysInfo = true},
    {.name = "priv_scope", .bytes = 32 + VARSTR_HEADER_SIZE, .type = TSDB_DATA_TYPE_VARCHAR, .sysInfo = true},
    {.name = "target_type", .bytes = 32 + VARSTR_HEADER_SIZE, .type = TSDB_DATA_TYPE_VARCHAR, .sysInfo = true},
};

static const SSysDbTableSchema userViewsSchema[] = {
    {.name = "view_name", .bytes = SYSTABLE_SCH_VIEW_NAME_LEN, .type = TSDB_DATA_TYPE_VARCHAR, .sysInfo = false},
    {.name = "db_name", .bytes = SYSTABLE_SCH_DB_NAME_LEN, .type = TSDB_DATA_TYPE_VARCHAR, .sysInfo = false},
    {.name = "effective_user", .bytes = TSDB_USER_LEN + VARSTR_HEADER_SIZE, .type = TSDB_DATA_TYPE_VARCHAR, .sysInfo = false},
    {.name = "create_time", .bytes = 8, .type = TSDB_DATA_TYPE_TIMESTAMP, .sysInfo = false},
    {.name = "type", .bytes = 128 + VARSTR_HEADER_SIZE, .type = TSDB_DATA_TYPE_VARCHAR, .sysInfo = false},
    {.name = "query_sql", .bytes = TSDB_SHOW_SQL_LEN + VARSTR_HEADER_SIZE, .type = TSDB_DATA_TYPE_VARCHAR, .sysInfo = false},
    {.name = "parameters", .bytes = 2048 + VARSTR_HEADER_SIZE, .type = TSDB_DATA_TYPE_VARCHAR, .sysInfo = false},
    {.name = "default_values", .bytes = 2048 + VARSTR_HEADER_SIZE, .type = TSDB_DATA_TYPE_VARCHAR, .sysInfo = false},
    {.name = "target_table", .bytes = SYSTABLE_SCH_TABLE_NAME_LEN, .type = TSDB_DATA_TYPE_VARCHAR, .sysInfo = false},
//    {.name = "column_list", .bytes = 2048 + VARSTR_HEADER_SIZE, .type = TSDB_DATA_TYPE_VARCHAR, .sysInfo = false},
};

static const SSysDbTableSchema userCompactsSchema[] = {
    {.name = "compact_id", .bytes = 4, .type = TSDB_DATA_TYPE_INT, .sysInfo = false},
    {.name = "db_name", .bytes = SYSTABLE_SCH_DB_NAME_LEN, .type = TSDB_DATA_TYPE_VARCHAR, .sysInfo = false},
    {.name = "start_time", .bytes = 8, .type = TSDB_DATA_TYPE_TIMESTAMP, .sysInfo = false},
};

static const SSysDbTableSchema userEncryptAlgrSchema[] = {
    {.name = "id", .bytes = 4, .type = TSDB_DATA_TYPE_INT, .sysInfo = false},
    {.name = "algorithm_id", .bytes =  TSDB_ENCRYPT_ALGR_NAME_LEN + VARSTR_HEADER_SIZE, .type = TSDB_DATA_TYPE_VARCHAR, .sysInfo = false},
    {.name = "name", .bytes =  TSDB_ENCRYPT_ALGR_NAME_LEN + VARSTR_HEADER_SIZE, .type = TSDB_DATA_TYPE_VARCHAR, .sysInfo = false},
    {.name = "desc", .bytes = TSDB_ENCRYPT_ALGR_DESC_LEN + VARSTR_HEADER_SIZE, .type = TSDB_DATA_TYPE_VARCHAR, .sysInfo = false},
    {.name = "type", .bytes = 200, .type = TSDB_DATA_TYPE_VARCHAR, .sysInfo = false},
    {.name = "source", .bytes = 200, .type = TSDB_DATA_TYPE_VARCHAR, .sysInfo = false},
    {.name = "ossl_algr_name", .bytes = TSDB_ENCRYPT_ALGR_NAME_LEN + VARSTR_HEADER_SIZE, .type = TSDB_DATA_TYPE_VARCHAR, .sysInfo = false},
};

static const SSysDbTableSchema userScansSchema[] = {
    {.name = "scan_id", .bytes = 4, .type = TSDB_DATA_TYPE_INT, .sysInfo = false},
    {.name = "db_name", .bytes = SYSTABLE_SCH_DB_NAME_LEN, .type = TSDB_DATA_TYPE_VARCHAR, .sysInfo = false},
    {.name = "start_time", .bytes = 8, .type = TSDB_DATA_TYPE_TIMESTAMP, .sysInfo = false},
};

static const SSysDbTableSchema userCompactsDetailSchema[] = {
    {.name = "compact_id", .bytes = 4, .type = TSDB_DATA_TYPE_INT, .sysInfo = false},
    {.name = "vgroup_id", .bytes = 4, .type = TSDB_DATA_TYPE_INT, .sysInfo = false},
    {.name = "dnode_id", .bytes = 4, .type = TSDB_DATA_TYPE_INT, .sysInfo = false},
    {.name = "number_fileset", .bytes = 4, .type = TSDB_DATA_TYPE_INT, .sysInfo = false},
    {.name = "finished", .bytes = 4, .type = TSDB_DATA_TYPE_INT, .sysInfo = false},
    {.name = "start_time", .bytes = 8, .type = TSDB_DATA_TYPE_TIMESTAMP, .sysInfo = false},
    {.name = "progress(%)", .bytes = 4, .type = TSDB_DATA_TYPE_INT, .sysInfo = false},
    {.name = "remain_time(s)", .bytes = 8, .type = TSDB_DATA_TYPE_BIGINT, .sysInfo = false},
};

static const SSysDbTableSchema userScanDetailSchema[] = {
    {.name = "scan_id", .bytes = 4, .type = TSDB_DATA_TYPE_INT, .sysInfo = false},
    {.name = "vgroup_id", .bytes = 4, .type = TSDB_DATA_TYPE_INT, .sysInfo = false},
    {.name = "dnode_id", .bytes = 4, .type = TSDB_DATA_TYPE_INT, .sysInfo = false},
    {.name = "number_fileset", .bytes = 4, .type = TSDB_DATA_TYPE_INT, .sysInfo = false},
    {.name = "finished", .bytes = 4, .type = TSDB_DATA_TYPE_INT, .sysInfo = false},
    {.name = "start_time", .bytes = 8, .type = TSDB_DATA_TYPE_TIMESTAMP, .sysInfo = false},
    {.name = "progress(%)", .bytes = 4, .type = TSDB_DATA_TYPE_INT, .sysInfo = false},
    {.name = "remain_time(s)", .bytes = 8, .type = TSDB_DATA_TYPE_BIGINT, .sysInfo = false},
};

static const SSysDbTableSchema userSsMigratesSchema[] = {
    {.name = "ssmigrate_id", .bytes = 4, .type = TSDB_DATA_TYPE_INT, .sysInfo = false},
    {.name = "db_name", .bytes = SYSTABLE_SCH_DB_NAME_LEN, .type = TSDB_DATA_TYPE_VARCHAR, .sysInfo = false},
    {.name = "start_time", .bytes = 8, .type = TSDB_DATA_TYPE_TIMESTAMP, .sysInfo = false},
    {.name = "number_vgroup", .bytes = 4, .type = TSDB_DATA_TYPE_INT, .sysInfo = false},
    {.name = "migrated_vgroup", .bytes = 4, .type = TSDB_DATA_TYPE_INT, .sysInfo = false},
    {.name = "vgroup_id", .bytes = 4, .type = TSDB_DATA_TYPE_INT, .sysInfo = false},
    {.name = "number_fileset", .bytes = 4, .type = TSDB_DATA_TYPE_INT, .sysInfo = false},
    {.name = "migrated_fileset", .bytes = 4, .type = TSDB_DATA_TYPE_INT, .sysInfo = false},
    {.name = "fileset_id", .bytes = 4, .type = TSDB_DATA_TYPE_INT, .sysInfo = false},
};

static const SSysDbTableSchema userTransactionDetailSchema[] = {
    {.name = "transaction_id", .bytes = 4, .type = TSDB_DATA_TYPE_INT, .sysInfo = false},
    {.name = "action", .bytes = 30 + VARSTR_HEADER_SIZE, .type = TSDB_DATA_TYPE_VARCHAR, .sysInfo = false},
    {.name = "obj_type", .bytes = TSDB_TRANS_OBJTYPE_LEN + VARSTR_HEADER_SIZE, .type = TSDB_DATA_TYPE_VARCHAR, .sysInfo = false},
    {.name = "result", .bytes = TSDB_TRANS_RESULT_LEN + VARSTR_HEADER_SIZE, .type = TSDB_DATA_TYPE_VARCHAR, .sysInfo = false},
    {.name = "target", .bytes = TSDB_TRANS_TARGET_LEN + VARSTR_HEADER_SIZE, .type = TSDB_DATA_TYPE_VARCHAR, .sysInfo = false},
    {.name = "detail", .bytes = TSDB_TRANS_DETAIL_LEN + VARSTR_HEADER_SIZE, .type = TSDB_DATA_TYPE_VARCHAR, .sysInfo = false},
};

static const SSysDbTableSchema anodesSchema[] = {
    {.name = "id", .bytes = 4, .type = TSDB_DATA_TYPE_INT, .sysInfo = false},
    {.name = "url", .bytes = TSDB_ANALYTIC_ANODE_URL_LEN + VARSTR_HEADER_SIZE, .type = TSDB_DATA_TYPE_VARCHAR, .sysInfo = false},
    {.name = "status", .bytes = 10 + VARSTR_HEADER_SIZE, .type = TSDB_DATA_TYPE_VARCHAR, .sysInfo = false},
    {.name = "create_time", .bytes = 8, .type = TSDB_DATA_TYPE_TIMESTAMP, .sysInfo = false},
    {.name = "update_time", .bytes = 8, .type = TSDB_DATA_TYPE_TIMESTAMP, .sysInfo = false},
};

static const SSysDbTableSchema anodesFullSchema[] = {
    {.name = "id", .bytes = 4, .type = TSDB_DATA_TYPE_INT, .sysInfo = false},
    {.name = "type", .bytes = TSDB_ANALYTIC_ALGO_TYPE_LEN + VARSTR_HEADER_SIZE, .type = TSDB_DATA_TYPE_VARCHAR, .sysInfo = false},
    {.name = "algo", .bytes = TSDB_ANALYTIC_ALGO_NAME_LEN + VARSTR_HEADER_SIZE, .type = TSDB_DATA_TYPE_VARCHAR, .sysInfo = false},
    {.name = "status", .bytes = 10 + VARSTR_HEADER_SIZE, .type = TSDB_DATA_TYPE_VARCHAR, .sysInfo = false},
    {.name = "note", .bytes = 256 + VARSTR_HEADER_SIZE, .type = TSDB_DATA_TYPE_VARCHAR, .sysInfo = false},
};

static const SSysDbTableSchema filesetsFullSchema[] = {
    {.name = "db_name", .bytes = SYSTABLE_SCH_DB_NAME_LEN, .type = TSDB_DATA_TYPE_VARCHAR, .sysInfo = false},
    {.name = "vgroup_id", .bytes = 4, .type = TSDB_DATA_TYPE_INT, .sysInfo = false},
    {.name = "fileset_id", .bytes = 4, .type = TSDB_DATA_TYPE_INT, .sysInfo = false},
    {.name = "start_time", .bytes = 8, .type = TSDB_DATA_TYPE_TIMESTAMP, .sysInfo = false},
    {.name = "end_time", .bytes = 8, .type = TSDB_DATA_TYPE_TIMESTAMP, .sysInfo = false},
    {.name = "total_size", .bytes = 8, .type = TSDB_DATA_TYPE_BIGINT, .sysInfo = false},
    {.name = "last_compact", .bytes = 8, .type = TSDB_DATA_TYPE_TIMESTAMP, .sysInfo = false},
    {.name = "should_compact", .bytes = 1, .type = TSDB_DATA_TYPE_BOOL, .sysInfo = false},
    // {.name = "details", .bytes = 256 + VARSTR_HEADER_SIZE, .type = TSDB_DATA_TYPE_VARCHAR, .sysInfo = false},
};

static const SSysDbTableSchema tsmaSchema[] = {
  {.name = "tsma_name", .bytes = SYSTABLE_SCH_TABLE_NAME_LEN, .type = TSDB_DATA_TYPE_VARCHAR, .sysInfo = false},
  {.name = "db_name", .bytes = SYSTABLE_SCH_DB_NAME_LEN, .type = TSDB_DATA_TYPE_VARCHAR, .sysInfo = false},
  {.name = "table_name", .bytes = SYSTABLE_SCH_TABLE_NAME_LEN, .type = TSDB_DATA_TYPE_VARCHAR, .sysInfo = false},
  {.name = "target_db", .bytes = SYSTABLE_SCH_DB_NAME_LEN, .type = TSDB_DATA_TYPE_VARCHAR, .sysInfo = false},
  {.name = "target_stb", .bytes = SYSTABLE_SCH_TABLE_NAME_LEN, .type = TSDB_DATA_TYPE_VARCHAR, .sysInfo = false},
  {.name = "stream_name", .bytes = SYSTABLE_SCH_DB_NAME_LEN, .type = TSDB_DATA_TYPE_VARCHAR, .sysInfo = false},
  {.name = "create_time", .bytes = 8, .type = TSDB_DATA_TYPE_TIMESTAMP, .sysInfo = false},
  {.name = "interval", .bytes = 64 + VARSTR_HEADER_SIZE, .type = TSDB_DATA_TYPE_VARCHAR, .sysInfo = false},
  {.name = "create_sql", .bytes = TSDB_SHOW_SQL_LEN + VARSTR_HEADER_SIZE, .type = TSDB_DATA_TYPE_VARCHAR, .sysInfo = false},
  {.name = "func_list", .bytes = TSDB_SHOW_SQL_LEN + VARSTR_HEADER_SIZE, .type = TSDB_DATA_TYPE_VARCHAR, .sysInfo = false},
};

static const SSysDbTableSchema userGrantsFullSchema[] = {
    {.name = "grant_name", .bytes = 32 + VARSTR_HEADER_SIZE, .type = TSDB_DATA_TYPE_VARCHAR, .sysInfo = true},
    {.name = "display_name", .bytes = 256 + VARSTR_HEADER_SIZE, .type = TSDB_DATA_TYPE_VARCHAR, .sysInfo = true},
    {.name = "expire", .bytes = 32 + VARSTR_HEADER_SIZE, .type = TSDB_DATA_TYPE_VARCHAR, .sysInfo = true},
    {.name = "limits", .bytes = 512 + VARSTR_HEADER_SIZE, .type = TSDB_DATA_TYPE_VARCHAR, .sysInfo = true},
};

static const SSysDbTableSchema userGrantsLogsSchema[] = {
    {.name = "state", .bytes = 1536 + VARSTR_HEADER_SIZE, .type = TSDB_DATA_TYPE_VARCHAR, .sysInfo = true},
    {.name = "active", .bytes = 512 + VARSTR_HEADER_SIZE, .type = TSDB_DATA_TYPE_VARCHAR, .sysInfo = true},
    {.name = "machine", .bytes = TSDB_GRANT_LOG_COL_LEN + VARSTR_HEADER_SIZE, .type = TSDB_DATA_TYPE_VARCHAR, .sysInfo = true},
    {.name = "active_info", .bytes = 512 + VARSTR_HEADER_SIZE, .type = TSDB_DATA_TYPE_VARCHAR, .sysInfo = true},
    {.name = "revoke_info", .bytes = 30 + VARSTR_HEADER_SIZE, .type = TSDB_DATA_TYPE_VARCHAR, .sysInfo = true},
};

static const SSysDbTableSchema userMachinesSchema[] = {
    {.name = "id", .bytes = TSDB_CLUSTER_ID_LEN + 1 + VARSTR_HEADER_SIZE, .type = TSDB_DATA_TYPE_VARCHAR, .sysInfo = true},
    {.name = "dnode_num", .bytes = 4, .type = TSDB_DATA_TYPE_INT, .sysInfo = true},
    {.name = "machine", .bytes = 7552 + VARSTR_HEADER_SIZE, .type = TSDB_DATA_TYPE_VARCHAR, .sysInfo = true},
    {.name = "version", .bytes = 32 + VARSTR_HEADER_SIZE, .type = TSDB_DATA_TYPE_VARCHAR, .sysInfo = true},
};

static const SSysDbTableSchema encryptionsSchema[] = {
    {.name = "dnode_id", .bytes = 4, .type = TSDB_DATA_TYPE_INT, .sysInfo = true},
    {.name = "key_status", .bytes = 12 + VARSTR_HEADER_SIZE, .type = TSDB_DATA_TYPE_VARCHAR, .sysInfo = true},
};

static const SSysDbTableSchema diskUsageSchema[] = {
    {.name = "db_name", .bytes = 32 + VARSTR_HEADER_SIZE, .type = TSDB_DATA_TYPE_VARCHAR, .sysInfo = false},
    {.name = "vgroup_id", .bytes = 4, .type = TSDB_DATA_TYPE_INT, .sysInfo = false},
    {.name = "wal_size", .bytes = 8, .type = TSDB_DATA_TYPE_BIGINT, .sysInfo = false},
    {.name = "data1", .bytes = 8, .type = TSDB_DATA_TYPE_BIGINT, .sysInfo = false},
    {.name = "data2", .bytes = 8, .type = TSDB_DATA_TYPE_BIGINT, .sysInfo = false},
    {.name = "data3", .bytes = 8, .type = TSDB_DATA_TYPE_BIGINT, .sysInfo = false},
    {.name = "cache_rdb", .bytes = 8, .type = TSDB_DATA_TYPE_BIGINT, .sysInfo = false},
    {.name = "table_meta", .bytes = 8, .type = TSDB_DATA_TYPE_BIGINT, .sysInfo = false},
    {.name = "ss",.bytes = 8, .type = TSDB_DATA_TYPE_BIGINT, .sysInfo = false},
    {.name = "raw_data", .bytes = 8, .type = TSDB_DATA_TYPE_BIGINT, .sysInfo = false},
};

static const SSysDbTableSchema mountSchema[] = {
    {.name = "name", .bytes = TSDB_MOUNT_NAME_LEN + VARSTR_HEADER_SIZE, .type = TSDB_DATA_TYPE_VARCHAR, .sysInfo = true},
    {.name = "dnode", .bytes = 4, .type = TSDB_DATA_TYPE_INT, .sysInfo = true},
    {.name = "create_time", .bytes = 8, .type = TSDB_DATA_TYPE_TIMESTAMP, .sysInfo = true},
    {.name = "path", .bytes = TSDB_MOUNT_PATH_LEN + VARSTR_HEADER_SIZE, .type = TSDB_DATA_TYPE_VARCHAR, .sysInfo = true},
};

static const SSysDbTableSchema rsmaSchema[] = {
  {.name = "rsma_name", .bytes = SYSTABLE_SCH_TABLE_NAME_LEN, .type = TSDB_DATA_TYPE_VARCHAR, .sysInfo = false},
  {.name = "rsma_id", .bytes = 8, .type = TSDB_DATA_TYPE_BIGINT, .sysInfo = false},
  {.name = "db_name", .bytes = SYSTABLE_SCH_DB_NAME_LEN, .type = TSDB_DATA_TYPE_VARCHAR, .sysInfo = false},
  {.name = "table_name", .bytes = SYSTABLE_SCH_TABLE_NAME_LEN, .type = TSDB_DATA_TYPE_VARCHAR, .sysInfo = false},
  {.name = "table_type", .bytes = 21 + VARSTR_HEADER_SIZE, .type = TSDB_DATA_TYPE_VARCHAR, .sysInfo = false},
  {.name = "create_time", .bytes = 8, .type = TSDB_DATA_TYPE_TIMESTAMP, .sysInfo = false},
  {.name = "interval", .bytes = 64 + VARSTR_HEADER_SIZE, .type = TSDB_DATA_TYPE_VARCHAR, .sysInfo = false},
  {.name = "func_list", .bytes = TSDB_SHOW_SQL_LEN + VARSTR_HEADER_SIZE, .type = TSDB_DATA_TYPE_VARCHAR, .sysInfo = false},
};

static const SSysDbTableSchema retentionsSchema[] = {
    {.name = "retention_id", .bytes = 4, .type = TSDB_DATA_TYPE_INT, .sysInfo = false},
    {.name = "db_name", .bytes = SYSTABLE_SCH_DB_NAME_LEN, .type = TSDB_DATA_TYPE_VARCHAR, .sysInfo = false},
    {.name = "start_time", .bytes = 8, .type = TSDB_DATA_TYPE_TIMESTAMP, .sysInfo = false},
    {.name = "trigger_mode", .bytes = 10 + VARSTR_HEADER_SIZE, .type = TSDB_DATA_TYPE_VARCHAR, .sysInfo = false},
    {.name = "type", .bytes = 10 + VARSTR_HEADER_SIZE, .type = TSDB_DATA_TYPE_VARCHAR, .sysInfo = false},
};

static const SSysDbTableSchema retentionDetailsSchema[] = {
    {.name = "retention_id", .bytes = 4, .type = TSDB_DATA_TYPE_INT, .sysInfo = false},
    {.name = "vgroup_id", .bytes = 4, .type = TSDB_DATA_TYPE_INT, .sysInfo = false},
    {.name = "dnode_id", .bytes = 4, .type = TSDB_DATA_TYPE_INT, .sysInfo = false},
    {.name = "number_fileset", .bytes = 4, .type = TSDB_DATA_TYPE_INT, .sysInfo = false},
    {.name = "finished", .bytes = 4, .type = TSDB_DATA_TYPE_INT, .sysInfo = false},
    {.name = "start_time", .bytes = 8, .type = TSDB_DATA_TYPE_TIMESTAMP, .sysInfo = false},
    {.name = "progress(%)", .bytes = 4, .type = TSDB_DATA_TYPE_INT, .sysInfo = false},
    {.name = "remain_time(s)", .bytes = 8, .type = TSDB_DATA_TYPE_BIGINT, .sysInfo = false},
};

static const SSysDbTableSchema userRolesSchema[] = {
    {.name = "name", .bytes = TSDB_ROLE_LEN + VARSTR_HEADER_SIZE, .type = TSDB_DATA_TYPE_VARCHAR, .sysInfo = true},
    {.name = "enable", .bytes = 1, .type = TSDB_DATA_TYPE_TINYINT, .sysInfo = true},
    {.name = "create_time", .bytes = 8, .type = TSDB_DATA_TYPE_TIMESTAMP, .sysInfo = true},
    {.name = "update_time", .bytes = 8, .type = TSDB_DATA_TYPE_TIMESTAMP, .sysInfo = true},
    {.name = "role_type", .bytes =  7 + VARSTR_HEADER_SIZE, .type = TSDB_DATA_TYPE_VARCHAR, .sysInfo = true},
    {.name = "subroles", .bytes = TSDB_MAX_SUBROLE * TSDB_ROLE_LEN + VARSTR_HEADER_SIZE, .type = TSDB_DATA_TYPE_VARCHAR, .sysInfo = true},
};

static const SSysDbTableSchema userRoleColumnPrivilegesSchema[] = {
    {.name = "role_name", .bytes = TSDB_USER_LEN + VARSTR_HEADER_SIZE, .type = TSDB_DATA_TYPE_VARCHAR, .sysInfo = true},
    {.name = "privilege", .bytes = 128 + VARSTR_HEADER_SIZE, .type = TSDB_DATA_TYPE_VARCHAR, .sysInfo = true},
    {.name = "db_name", .bytes = TSDB_DB_NAME_LEN + VARSTR_HEADER_SIZE, .type = TSDB_DATA_TYPE_VARCHAR, .sysInfo = true},
    {.name = "table_name", .bytes = TSDB_TABLE_NAME_LEN + VARSTR_HEADER_SIZE, .type = TSDB_DATA_TYPE_VARCHAR, .sysInfo = true},
    {.name = "column_name", .bytes = TSDB_COL_NAME_LEN + VARSTR_HEADER_SIZE, .type = TSDB_DATA_TYPE_VARCHAR, .sysInfo = true},
    {.name = "condition", .bytes = TSDB_PRIVILEDGE_CONDITION_LEN + VARSTR_HEADER_SIZE, .type = TSDB_DATA_TYPE_VARCHAR, .sysInfo = true},
    {.name = "row_span", .bytes = 48 + VARSTR_HEADER_SIZE, .type = TSDB_DATA_TYPE_VARCHAR, .sysInfo = true},
    {.name = "notes", .bytes = 64 + VARSTR_HEADER_SIZE, .type = TSDB_DATA_TYPE_VARCHAR, .sysInfo = true},
};

static const SSysDbTableSchema userRolePrivilegesSchema[] = {
    {.name = "role_name", .bytes = TSDB_USER_LEN + VARSTR_HEADER_SIZE, .type = TSDB_DATA_TYPE_VARCHAR, .sysInfo = true},
    {.name = "privilege", .bytes = 128 + VARSTR_HEADER_SIZE, .type = TSDB_DATA_TYPE_VARCHAR, .sysInfo = true},
    {.name = "db_name", .bytes = TSDB_DB_NAME_LEN + VARSTR_HEADER_SIZE, .type = TSDB_DATA_TYPE_VARCHAR, .sysInfo = true},
    {.name = "table_name", .bytes = TSDB_TABLE_NAME_LEN + VARSTR_HEADER_SIZE, .type = TSDB_DATA_TYPE_VARCHAR, .sysInfo = true},
    {.name = "condition", .bytes = TSDB_PRIVILEDGE_CONDITION_LEN + VARSTR_HEADER_SIZE, .type = TSDB_DATA_TYPE_VARCHAR, .sysInfo = true},
    {.name = "notes", .bytes = 64 + VARSTR_HEADER_SIZE, .type = TSDB_DATA_TYPE_VARCHAR, .sysInfo = true},
    {.name = "row_span", .bytes = 48 + VARSTR_HEADER_SIZE, .type = TSDB_DATA_TYPE_VARCHAR, .sysInfo = true},
    {.name = "columns", .bytes = TSDB_PRIVILEDGE_COLS_LEN + VARSTR_HEADER_SIZE, .type = TSDB_DATA_TYPE_VARCHAR, .sysInfo = true},
    {.name = "priv_scope", .bytes = 8 + VARSTR_HEADER_SIZE, .type = TSDB_DATA_TYPE_VARCHAR, .sysInfo = true},
    {.name = "target_type", .bytes = 32 + VARSTR_HEADER_SIZE, .type = TSDB_DATA_TYPE_VARCHAR, .sysInfo = true},
};

static const SSysTableMeta infosMeta[] = {
    {TSDB_INS_TABLE_DNODES, dnodesSchema, tListLen(dnodesSchema), true},
    {TSDB_INS_TABLE_MNODES, mnodesSchema, tListLen(mnodesSchema), true},
    // {TSDB_INS_TABLE_MODULES, modulesSchema, tListLen(modulesSchema), true},
    {TSDB_INS_TABLE_QNODES, qnodesSchema, tListLen(qnodesSchema), true},
    {TSDB_INS_TABLE_SNODES, snodesSchema, tListLen(snodesSchema), true},
    {TSDB_INS_TABLE_BNODES, bnodesSchema, tListLen(bnodesSchema), true},
    {TSDB_INS_TABLE_CLUSTER, clusterSchema, tListLen(clusterSchema), true},
    {TSDB_INS_TABLE_DATABASES, userDBSchema, tListLen(userDBSchema), false},
    {TSDB_INS_TABLE_FUNCTIONS, userFuncSchema, tListLen(userFuncSchema), false},
    {TSDB_INS_TABLE_INDEXES, userIdxSchema, tListLen(userIdxSchema), false},
    {TSDB_INS_TABLE_STABLES, userStbsSchema, tListLen(userStbsSchema), false},
    {TSDB_INS_TABLE_TABLES, userTblsSchema, tListLen(userTblsSchema), false},
    {TSDB_INS_TABLE_TAGS, userTagsSchema, tListLen(userTagsSchema), false},
    {TSDB_INS_TABLE_COLS, userColsSchema, tListLen(userColsSchema), false},
    {TSDB_INS_TABLE_VC_COLS, userVctbColsSchema, tListLen(userVctbColsSchema), false},
    // {TSDB_INS_TABLE_TABLE_DISTRIBUTED, userTblDistSchema, tListLen(userTblDistSchema)},
    {TSDB_INS_TABLE_USERS, userUsersSchema, tListLen(userUsersSchema), true},
    {TSDB_INS_TABLE_USERS_FULL, userUsersFullSchema, tListLen(userUsersFullSchema), true},
    {TSDB_INS_TABLE_LICENCES, grantsSchema, tListLen(grantsSchema), true},
    {TSDB_INS_TABLE_VGROUPS, vgroupsSchema, tListLen(vgroupsSchema), false},
    {TSDB_INS_TABLE_CONFIGS, configSchema, tListLen(configSchema), false},
    {TSDB_INS_TABLE_DNODE_VARIABLES, variablesSchema, tListLen(variablesSchema), true},
    {TSDB_INS_TABLE_TOPICS, topicSchema, tListLen(topicSchema), false},
    {TSDB_INS_TABLE_SUBSCRIPTIONS, subscriptionSchema, tListLen(subscriptionSchema), false},
    {TSDB_INS_TABLE_STREAMS, streamSchema, tListLen(streamSchema), false},
    {TSDB_INS_TABLE_STREAM_TASKS, streamTaskSchema, tListLen(streamTaskSchema), false},
    {TSDB_INS_TABLE_STREAM_RECALCULATES, streamRecalculateSchema, tListLen(streamRecalculateSchema), false},
    {TSDB_INS_TABLE_VNODES, vnodesSchema, tListLen(vnodesSchema), true},
    {TSDB_INS_TABLE_USER_PRIVILEGES, userUserPrivilegesSchema, tListLen(userUserPrivilegesSchema), true},
    {TSDB_INS_TABLE_VIEWS, userViewsSchema, tListLen(userViewsSchema), false},
    {TSDB_INS_TABLE_COMPACTS, userCompactsSchema, tListLen(userCompactsSchema), false},
    {TSDB_INS_TABLE_COMPACT_DETAILS, userCompactsDetailSchema, tListLen(userCompactsDetailSchema), false},
    {TSDB_INS_TABLE_SSMIGRATES, userSsMigratesSchema, tListLen(userSsMigratesSchema), false},
    {TSDB_INS_TABLE_GRANTS_FULL, userGrantsFullSchema, tListLen(userGrantsFullSchema), true},
    {TSDB_INS_TABLE_GRANTS_LOGS, userGrantsLogsSchema, tListLen(userGrantsLogsSchema), true},
    {TSDB_INS_TABLE_MACHINES, userMachinesSchema, tListLen(userMachinesSchema), true},
    {TSDB_INS_TABLE_ARBGROUPS, arbGroupsSchema, tListLen(arbGroupsSchema), true},
    {TSDB_INS_TABLE_ENCRYPTIONS, encryptionsSchema, tListLen(encryptionsSchema), true},
    {TSDB_INS_TABLE_TSMAS, tsmaSchema, tListLen(tsmaSchema), false},
    {TSDB_INS_TABLE_ANODES, anodesSchema, tListLen(anodesSchema), true},
    {TSDB_INS_TABLE_ANODES_FULL, anodesFullSchema, tListLen(anodesFullSchema), true},
    {TSDB_INS_DISK_USAGE, diskUsageSchema, tListLen(diskUsageSchema), false},
    {TSDB_INS_TABLE_FILESETS, filesetsFullSchema, tListLen(filesetsFullSchema), false},
    {TSDB_INS_TABLE_TRANSACTION_DETAILS, userTransactionDetailSchema, tListLen(userTransactionDetailSchema), false},
    {TSDB_INS_TABLE_MOUNTS, mountSchema, tListLen(mountSchema), true},
    {TSDB_INS_TABLE_SCANS, userScansSchema, tListLen(userScansSchema), false},
    {TSDB_INS_TABLE_SCAN_DETAILS, userScanDetailSchema, tListLen(userScanDetailSchema), false},
    {TSDB_INS_TABLE_RSMAS, rsmaSchema, tListLen(rsmaSchema), false},
    {TSDB_INS_TABLE_RETENTIONS, retentionsSchema, tListLen(retentionsSchema), false},
    {TSDB_INS_TABLE_RETENTION_DETAILS, retentionDetailsSchema, tListLen(retentionDetailsSchema), false},
    {TSDB_INS_TABLE_ENCRYPT_ALGORITHMS, userEncryptAlgrSchema, tListLen(userEncryptAlgrSchema), false},
    {TSDB_INS_TABLE_ROLES, userRolesSchema, tListLen(userRolesSchema), true},
    {TSDB_INS_TABLE_ROLE_PRIVILEGES, userRolePrivilegesSchema, tListLen(userRolePrivilegesSchema), true},
    {TSDB_INS_TABLE_ROLE_COL_PRIVILEGES, userRoleColumnPrivilegesSchema, tListLen(userRoleColumnPrivilegesSchema), true},
};

static const SSysDbTableSchema connectionsSchema[] = {
    {.name = "conn_id", .bytes = 4, .type = TSDB_DATA_TYPE_UINT, .sysInfo = false},
    {.name = "user", .bytes = TSDB_USER_LEN + VARSTR_HEADER_SIZE, .type = TSDB_DATA_TYPE_BINARY, .sysInfo = false},
    {.name = "app", .bytes = TSDB_APP_NAME_LEN + VARSTR_HEADER_SIZE, .type = TSDB_DATA_TYPE_BINARY, .sysInfo = false},
    {.name = "pid", .bytes = 4, .type = TSDB_DATA_TYPE_UINT, .sysInfo = false},
    {.name = "end_point", .bytes = TSDB_EP_LEN + VARSTR_HEADER_SIZE, .type = TSDB_DATA_TYPE_BINARY, .sysInfo = false},
    {.name = "login_time", .bytes = 8, .type = TSDB_DATA_TYPE_TIMESTAMP, .sysInfo = false},
    {.name = "last_access", .bytes = 8, .type = TSDB_DATA_TYPE_TIMESTAMP, .sysInfo = false},
    {.name = "user_app", .bytes = TSDB_APP_NAME_LEN + VARSTR_HEADER_SIZE, .type = TSDB_DATA_TYPE_BINARY, .sysInfo = false},
    {.name = "user_ip", .bytes = TSDB_IPv4ADDR_LEN + 6 + VARSTR_HEADER_SIZE, .type = TSDB_DATA_TYPE_VARCHAR, .sysInfo = false},
    {.name = "native_version", .bytes = TSDB_VERSION_LEN + VARSTR_HEADER_SIZE, .type = TSDB_DATA_TYPE_BINARY, .sysInfo = false},
    {.name = "connector_info", .bytes = CONNECTOR_INFO_LEN + VARSTR_HEADER_SIZE, .type = TSDB_DATA_TYPE_BINARY, .sysInfo = false},
};

static const SSysDbTableSchema consumerSchema[] = {
    {.name = "consumer_id", .bytes = TSDB_CONSUMER_ID_LEN + VARSTR_HEADER_SIZE, .type = TSDB_DATA_TYPE_BINARY, .sysInfo = false},
    {.name = "consumer_group", .bytes = TSDB_CGROUP_LEN + VARSTR_HEADER_SIZE, .type = TSDB_DATA_TYPE_BINARY, .sysInfo = false},
    {.name = "client_id", .bytes = TSDB_CLIENT_ID_LEN + VARSTR_HEADER_SIZE, .type = TSDB_DATA_TYPE_BINARY, .sysInfo = false},
    {.name = "user", .bytes = TSDB_USER_LEN + VARSTR_HEADER_SIZE, .type = TSDB_DATA_TYPE_BINARY, .sysInfo = false},
    {.name = "fqdn", .bytes = TSDB_FQDN_LEN + VARSTR_HEADER_SIZE, .type = TSDB_DATA_TYPE_BINARY, .sysInfo = false},
    {.name = "status", .bytes = 20 + VARSTR_HEADER_SIZE, .type = TSDB_DATA_TYPE_BINARY, .sysInfo = false},
    {.name = "topics", .bytes = TSDB_TOPIC_FNAME_LEN + VARSTR_HEADER_SIZE, .type = TSDB_DATA_TYPE_BINARY, .sysInfo = false},
    /*{.name = "end_point", .bytes = TSDB_IPv4ADDR_LEN + 6 + VARSTR_HEADER_SIZE, .type = TSDB_DATA_TYPE_VARCHAR, .sysInfo = false},*/
    {.name = "up_time", .bytes = 8, .type = TSDB_DATA_TYPE_TIMESTAMP, .sysInfo = false},
    {.name = "subscribe_time", .bytes = 8, .type = TSDB_DATA_TYPE_TIMESTAMP, .sysInfo = false},
    {.name = "rebalance_time", .bytes = 8, .type = TSDB_DATA_TYPE_TIMESTAMP, .sysInfo = false},
    {.name = "parameters", .bytes = 128 + TSDB_OFFSET_LEN + VARSTR_HEADER_SIZE, .type = TSDB_DATA_TYPE_BINARY, .sysInfo = false},
    {.name = "poll_time", .bytes = 8, .type = TSDB_DATA_TYPE_TIMESTAMP, .sysInfo = false},

};

static const SSysDbTableSchema offsetSchema[] = {
    {.name = "topic_name", .bytes = SYSTABLE_SCH_TABLE_NAME_LEN, .type = TSDB_DATA_TYPE_BINARY, .sysInfo = false},
    {.name = "group_id", .bytes = SYSTABLE_SCH_TABLE_NAME_LEN, .type = TSDB_DATA_TYPE_BINARY, .sysInfo = false},
    {.name = "vgroup_id", .bytes = 4, .type = TSDB_DATA_TYPE_INT, .sysInfo = false},
    {.name = "committed_offset", .bytes = 8, .type = TSDB_DATA_TYPE_BIGINT, .sysInfo = false},
    {.name = "current_offset", .bytes = 8, .type = TSDB_DATA_TYPE_BIGINT, .sysInfo = false},
    {.name = "skip_log_cnt", .bytes = 8, .type = TSDB_DATA_TYPE_BIGINT, .sysInfo = false},
};

static const SSysDbTableSchema querySchema[] = {
    {.name = "kill_id", .bytes = TSDB_QUERY_ID_LEN + VARSTR_HEADER_SIZE, .type = TSDB_DATA_TYPE_VARCHAR, .sysInfo = false},
    {.name = "query_id", .bytes = 8, .type = TSDB_DATA_TYPE_UBIGINT, .sysInfo = false},
    {.name = "conn_id", .bytes = 4, .type = TSDB_DATA_TYPE_UINT, .sysInfo = false},
    {.name = "app", .bytes = TSDB_APP_NAME_LEN + VARSTR_HEADER_SIZE, .type = TSDB_DATA_TYPE_VARCHAR, .sysInfo = false},
    {.name = "pid", .bytes = 4, .type = TSDB_DATA_TYPE_INT, .sysInfo = false},
    {.name = "user", .bytes = TSDB_USER_LEN + VARSTR_HEADER_SIZE, .type = TSDB_DATA_TYPE_VARCHAR, .sysInfo = false},
    {.name = "end_point", .bytes = TSDB_IPv4ADDR_LEN + 6 + VARSTR_HEADER_SIZE, .type = TSDB_DATA_TYPE_VARCHAR, .sysInfo = false},
    {.name = "create_time", .bytes = 8, .type = TSDB_DATA_TYPE_TIMESTAMP, .sysInfo = false},
    {.name = "exec_usec", .bytes = 8, .type = TSDB_DATA_TYPE_BIGINT, .sysInfo = false},
    {.name = "stable_query", .bytes = 1, .type = TSDB_DATA_TYPE_BOOL, .sysInfo = false},
    {.name = "sub_query", .bytes = 1, .type = TSDB_DATA_TYPE_BOOL, .sysInfo = false},
    {.name = "sub_num", .bytes = 4, .type = TSDB_DATA_TYPE_INT, .sysInfo = false},
    {.name = "sub_status", .bytes = TSDB_SHOW_SUBQUERY_LEN + VARSTR_HEADER_SIZE, .type = TSDB_DATA_TYPE_VARCHAR, .sysInfo = false},
    {.name = "sql", .bytes = TSDB_SHOW_SQL_LEN + VARSTR_HEADER_SIZE, .type = TSDB_DATA_TYPE_VARCHAR, .sysInfo = false},
    {.name = "user_app", .bytes = TSDB_APP_NAME_LEN + VARSTR_HEADER_SIZE, .type = TSDB_DATA_TYPE_VARCHAR, .sysInfo = false},
    {.name = "user_ip", .bytes = TSDB_IPv4ADDR_LEN + 6 + VARSTR_HEADER_SIZE, .type = TSDB_DATA_TYPE_VARCHAR, .sysInfo = false},
};

static const SSysDbTableSchema appSchema[] = {
    {.name = "app_id", .bytes = 8, .type = TSDB_DATA_TYPE_UBIGINT, .sysInfo = false},
    {.name = "ip", .bytes = TSDB_IPv4ADDR_LEN + VARSTR_HEADER_SIZE, .type = TSDB_DATA_TYPE_VARCHAR, .sysInfo = false},
    {.name = "pid", .bytes = 4, .type = TSDB_DATA_TYPE_INT, .sysInfo = false},
    {.name = "name", .bytes = TSDB_APP_NAME_LEN + VARSTR_HEADER_SIZE, .type = TSDB_DATA_TYPE_VARCHAR, .sysInfo = false},
    {.name = "start_time", .bytes = 8, .type = TSDB_DATA_TYPE_TIMESTAMP, .sysInfo = false},
    {.name = "insert_req", .bytes = 8, .type = TSDB_DATA_TYPE_UBIGINT, .sysInfo = false},
    {.name = "insert_row", .bytes = 8, .type = TSDB_DATA_TYPE_UBIGINT, .sysInfo = false},
    {.name = "insert_time", .bytes = 8, .type = TSDB_DATA_TYPE_UBIGINT, .sysInfo = false},
    {.name = "insert_bytes", .bytes = 8, .type = TSDB_DATA_TYPE_UBIGINT, .sysInfo = false},
    {.name = "fetch_bytes", .bytes = 8, .type = TSDB_DATA_TYPE_UBIGINT, .sysInfo = false},
    {.name = "query_time", .bytes = 8, .type = TSDB_DATA_TYPE_UBIGINT, .sysInfo = false},
    {.name = "slow_query", .bytes = 8, .type = TSDB_DATA_TYPE_UBIGINT, .sysInfo = false},
    {.name = "total_req", .bytes = 8, .type = TSDB_DATA_TYPE_UBIGINT, .sysInfo = false},
    {.name = "current_req", .bytes = 8, .type = TSDB_DATA_TYPE_UBIGINT, .sysInfo = false},
    {.name = "last_access", .bytes = 8, .type = TSDB_DATA_TYPE_TIMESTAMP, .sysInfo = false},
};

static const SSysTableMeta perfsMeta[] = {
    {TSDB_PERFS_TABLE_CONNECTIONS, connectionsSchema, tListLen(connectionsSchema), false},
    {TSDB_PERFS_TABLE_QUERIES, querySchema, tListLen(querySchema), false},
    {TSDB_PERFS_TABLE_CONSUMERS, consumerSchema, tListLen(consumerSchema), false},
    // {TSDB_PERFS_TABLE_OFFSETS, offsetSchema, tListLen(offsetSchema)},
    {TSDB_PERFS_TABLE_TRANS, transSchema, tListLen(transSchema), false},
    {TSDB_PERFS_TABLE_INSTANCES, instanceSchema, tListLen(instanceSchema), false},
    // {TSDB_PERFS_TABLE_SMAS, smaSchema, tListLen(smaSchema), false},
    {TSDB_PERFS_TABLE_APPS, appSchema, tListLen(appSchema), false}};
// clang-format on

void getInfosDbMeta(const SSysTableMeta** pInfosTableMeta, size_t* size) {
  if (pInfosTableMeta) {
    *pInfosTableMeta = infosMeta;
  }
  if (size) {
    *size = tListLen(infosMeta);
  }
}

void getPerfDbMeta(const SSysTableMeta** pPerfsTableMeta, size_t* size) {
  if (pPerfsTableMeta) {
    *pPerfsTableMeta = perfsMeta;
  }
  if (size) {
    *size = tListLen(perfsMeta);
  }
}

void getVisibleInfosTablesNum(bool sysInfo, size_t* size) {
  if (sysInfo) {
    getInfosDbMeta(NULL, size);
    return;
  }
  *size = 0;
  const SSysTableMeta* pMeta = NULL;
  size_t               totalNum = 0;
  getInfosDbMeta(&pMeta, &totalNum);
  for (size_t i = 0; i < totalNum; ++i) {
    if (!pMeta[i].sysInfo) {
      ++(*size);
    }
  }
}

bool invisibleColumn(bool sysInfo, int8_t tableType, int8_t flags) {
  if (sysInfo || TSDB_SYSTEM_TABLE != tableType) {
    return false;
  }
  return 0 != (flags & COL_IS_SYSINFO);
}<|MERGE_RESOLUTION|>--- conflicted
+++ resolved
@@ -292,11 +292,8 @@
     {.name = "createdb", .bytes = 1, .type = TSDB_DATA_TYPE_TINYINT, .sysInfo = true},
     {.name = "create_time", .bytes = 8, .type = TSDB_DATA_TYPE_TIMESTAMP, .sysInfo = true},
     {.name = "allowed_host", .bytes = TSDB_PRIVILEDGE_HOST_LEN + VARSTR_HEADER_SIZE, .type = TSDB_DATA_TYPE_VARCHAR, .sysInfo = true},
-<<<<<<< HEAD
+    {.name = "allowed_datetime", .bytes = TSDB_PRIVILEDGE_HOST_LEN + VARSTR_HEADER_SIZE, .type = TSDB_DATA_TYPE_VARCHAR, .sysInfo = true},
     {.name = "roles", .bytes = TSDB_MAX_SUBROLE * TSDB_ROLE_LEN + VARSTR_HEADER_SIZE, .type = TSDB_DATA_TYPE_VARCHAR, .sysInfo = true},
-=======
-    {.name = "allowed_datetime", .bytes = TSDB_PRIVILEDGE_HOST_LEN + VARSTR_HEADER_SIZE, .type = TSDB_DATA_TYPE_VARCHAR, .sysInfo = true},
->>>>>>> 93fe726f
 };
 
 static const SSysDbTableSchema userUsersFullSchema[] = {
@@ -322,11 +319,8 @@
     {.name = "inactive_account_time", .bytes = 4, .type = TSDB_DATA_TYPE_INT, .sysInfo = true},
     {.name = "allow_token_num", .bytes = 4, .type = TSDB_DATA_TYPE_INT, .sysInfo = true},
     {.name = "allowed_host", .bytes = TSDB_PRIVILEDGE_HOST_LEN + VARSTR_HEADER_SIZE, .type = TSDB_DATA_TYPE_VARCHAR, .sysInfo = true},
-<<<<<<< HEAD
+    {.name = "allowed_datetime", .bytes = TSDB_PRIVILEDGE_HOST_LEN + VARSTR_HEADER_SIZE, .type = TSDB_DATA_TYPE_VARCHAR, .sysInfo = true},
     {.name = "roles", .bytes = TSDB_MAX_SUBROLE * TSDB_ROLE_LEN + VARSTR_HEADER_SIZE, .type = TSDB_DATA_TYPE_VARCHAR, .sysInfo = true},
-=======
-    {.name = "allowed_datetime", .bytes = TSDB_PRIVILEDGE_HOST_LEN + VARSTR_HEADER_SIZE, .type = TSDB_DATA_TYPE_VARCHAR, .sysInfo = true},
->>>>>>> 93fe726f
 };
 
 GRANTS_SCHEMA;
