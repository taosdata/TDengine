/*
 * Copyright (c) 2019 TAOS Data, Inc. <jhtao@taosdata.com>
 *
 * This program is free software: you can use, redistribute, and/or modify
 * it under the terms of the GNU Affero General Public License, version 3
 * or later ("AGPL"), as published by the Free Software Foundation.
 *
 * This program is distributed in the hope that it will be useful, but WITHOUT
 * ANY WARRANTY; without even the implied warranty of MERCHANTABILITY or
 * FITNESS FOR A PARTICULAR PURPOSE.
 *
 * You should have received a copy of the GNU Affero General Public License
 * along with this program. If not, see <http://www.gnu.org/licenses/>.
 */

#include "systable.h"
#include "taos.h"
#include "taosdef.h"
#include "tdef.h"
#include "tgrant.h"
#include "tmsg.h"
#include "types.h"

#define SYSTABLE_SCH_TABLE_NAME_LEN ((TSDB_TABLE_NAME_LEN - 1) + VARSTR_HEADER_SIZE)
#define SYSTABLE_SCH_DB_NAME_LEN    ((TSDB_DB_NAME_LEN - 1) + VARSTR_HEADER_SIZE)
#define SYSTABLE_SCH_COL_NAME_LEN   ((TSDB_COL_NAME_LEN - 1) + VARSTR_HEADER_SIZE)
#define SYSTABLE_SCH_VIEW_NAME_LEN  ((TSDB_VIEW_NAME_LEN - 1) + VARSTR_HEADER_SIZE)

// clang-format off
static const SSysDbTableSchema dnodesSchema[] = {
    {.name = "id", .bytes = 4, .type = TSDB_DATA_TYPE_INT, .sysInfo = true},
    {.name = "endpoint", .bytes = TSDB_EP_LEN + VARSTR_HEADER_SIZE, .type = TSDB_DATA_TYPE_VARCHAR, .sysInfo = true},
    {.name = "vnodes", .bytes = 2, .type = TSDB_DATA_TYPE_SMALLINT, .sysInfo = true},
    {.name = "support_vnodes", .bytes = 2, .type = TSDB_DATA_TYPE_SMALLINT, .sysInfo = true},
    {.name = "status", .bytes = 10 + VARSTR_HEADER_SIZE, .type = TSDB_DATA_TYPE_VARCHAR, .sysInfo = true},
    {.name = "create_time", .bytes = 8, .type = TSDB_DATA_TYPE_TIMESTAMP, .sysInfo = true},
    {.name = "reboot_time", .bytes = 8, .type = TSDB_DATA_TYPE_TIMESTAMP, .sysInfo = true},
    {.name = "note", .bytes = 256 + VARSTR_HEADER_SIZE, .type = TSDB_DATA_TYPE_VARCHAR, .sysInfo = true},
#ifdef TD_ENTERPRISE
    {.name = "machine_id", .bytes = TSDB_MACHINE_ID_LEN + VARSTR_HEADER_SIZE, .type = TSDB_DATA_TYPE_VARCHAR, .sysInfo = true},
#endif
};

static const SSysDbTableSchema mnodesSchema[] = {
    {.name = "id", .bytes = 4, .type = TSDB_DATA_TYPE_INT, .sysInfo = true},
    {.name = "endpoint", .bytes = TSDB_EP_LEN + VARSTR_HEADER_SIZE, .type = TSDB_DATA_TYPE_VARCHAR, .sysInfo = true},
    {.name = "role", .bytes = 12 + VARSTR_HEADER_SIZE, .type = TSDB_DATA_TYPE_VARCHAR, .sysInfo = true},
    {.name = "status", .bytes = 9 + VARSTR_HEADER_SIZE, .type = TSDB_DATA_TYPE_VARCHAR, .sysInfo = true},
    {.name = "create_time", .bytes = 8, .type = TSDB_DATA_TYPE_TIMESTAMP, .sysInfo = true},
    {.name = "role_time", .bytes = 8, .type = TSDB_DATA_TYPE_TIMESTAMP, .sysInfo = true},
};

static const SSysDbTableSchema modulesSchema[] = {
    {.name = "id", .bytes = 4, .type = TSDB_DATA_TYPE_INT, .sysInfo = true},
    {.name = "endpoint", .bytes = 134 + VARSTR_HEADER_SIZE, .type = TSDB_DATA_TYPE_VARCHAR, .sysInfo = true},
    {.name = "module", .bytes = 10 + VARSTR_HEADER_SIZE, .type = TSDB_DATA_TYPE_VARCHAR, .sysInfo = true},
};

static const SSysDbTableSchema qnodesSchema[] = {
    {.name = "id", .bytes = 4, .type = TSDB_DATA_TYPE_INT, .sysInfo = true},
    {.name = "endpoint", .bytes = TSDB_EP_LEN + VARSTR_HEADER_SIZE, .type = TSDB_DATA_TYPE_VARCHAR, .sysInfo = true},
    {.name = "create_time", .bytes = 8, .type = TSDB_DATA_TYPE_TIMESTAMP, .sysInfo = true},
};

static const SSysDbTableSchema snodesSchema[] = {
    {.name = "id", .bytes = 4, .type = TSDB_DATA_TYPE_INT, .sysInfo = true},
    {.name = "endpoint", .bytes = TSDB_EP_LEN + VARSTR_HEADER_SIZE, .type = TSDB_DATA_TYPE_VARCHAR, .sysInfo = true},
    {.name = "create_time", .bytes = 8, .type = TSDB_DATA_TYPE_TIMESTAMP, .sysInfo = true},
    {.name = "replicaId", .bytes = 4, .type = TSDB_DATA_TYPE_INT, .sysInfo = true},
    {.name = "asReplicaOf", .bytes = 64 + VARSTR_HEADER_SIZE, .type = TSDB_DATA_TYPE_VARCHAR, .sysInfo = true},
};

static const SSysDbTableSchema bnodesSchema[] = {
    {.name = "id", .bytes = 4, .type = TSDB_DATA_TYPE_INT, .sysInfo = true},
    {.name = "endpoint", .bytes = TSDB_EP_LEN + VARSTR_HEADER_SIZE, .type = TSDB_DATA_TYPE_VARCHAR, .sysInfo = true},
    {.name = "protocol", .bytes = 14 + VARSTR_HEADER_SIZE, .type = TSDB_DATA_TYPE_VARCHAR, .sysInfo = true},
    {.name = "create_time", .bytes = 8, .type = TSDB_DATA_TYPE_TIMESTAMP, .sysInfo = true},
};

static const SSysDbTableSchema arbGroupsSchema[] = {
    {.name = "db_name", .bytes = SYSTABLE_SCH_DB_NAME_LEN, .type = TSDB_DATA_TYPE_VARCHAR, .sysInfo = true},
    {.name = "vgroup_id", .bytes = 4, .type = TSDB_DATA_TYPE_INT, .sysInfo = true},
    {.name = "v1_dnode", .bytes = 2, .type = TSDB_DATA_TYPE_SMALLINT, .sysInfo = true},
    {.name = "v2_dnode", .bytes = 2, .type = TSDB_DATA_TYPE_SMALLINT, .sysInfo = true},
    {.name = "is_sync", .bytes = 1, .type = TSDB_DATA_TYPE_BOOL, .sysInfo = true},
    {.name = "check_sync_code", .bytes = 100, .type = TSDB_DATA_TYPE_VARCHAR, .sysInfo = true},
    {.name = "assigned_dnode", .bytes = 2, .type = TSDB_DATA_TYPE_SMALLINT, .sysInfo = true},
    {.name = "assigned_token", .bytes = TSDB_ARB_TOKEN_SIZE + VARSTR_HEADER_SIZE, .type = TSDB_DATA_TYPE_VARCHAR, .sysInfo = true},
    {.name = "assigned_acked", .bytes = 2, .type = TSDB_DATA_TYPE_SMALLINT, .sysInfo = true},
};

static const SSysDbTableSchema clusterSchema[] = {
    {.name = "id", .bytes = 8, .type = TSDB_DATA_TYPE_BIGINT, .sysInfo = true},
    {.name = "name", .bytes = TSDB_CLUSTER_ID_LEN + VARSTR_HEADER_SIZE, .type = TSDB_DATA_TYPE_VARCHAR, .sysInfo = true},
    {.name = "uptime", .bytes = 4, .type = TSDB_DATA_TYPE_INT, .sysInfo = true},
    {.name = "create_time", .bytes = 8, .type = TSDB_DATA_TYPE_TIMESTAMP, .sysInfo = true},
    {.name = "version", .bytes = 10 + VARSTR_HEADER_SIZE, .type = TSDB_DATA_TYPE_VARCHAR, .sysInfo = true},
    {.name = "expire_time", .bytes = 8, .type = TSDB_DATA_TYPE_TIMESTAMP, .sysInfo = true},
};

static const SSysDbTableSchema userDBSchema[] = {
    {.name = "name", .bytes = SYSTABLE_SCH_DB_NAME_LEN, .type = TSDB_DATA_TYPE_VARCHAR, .sysInfo = false},
    {.name = "create_time", .bytes = 8, .type = TSDB_DATA_TYPE_TIMESTAMP, .sysInfo = false},
    {.name = "vgroups", .bytes = 4, .type = TSDB_DATA_TYPE_INT, .sysInfo = true},
    {.name = "ntables", .bytes = 8, .type = TSDB_DATA_TYPE_BIGINT, .sysInfo = false},
    {.name = "replica", .bytes = 1, .type = TSDB_DATA_TYPE_TINYINT, .sysInfo = true},
    {.name = "strict", .bytes = TSDB_DB_STRICT_STR_LEN + VARSTR_HEADER_SIZE, .type = TSDB_DATA_TYPE_VARCHAR, .sysInfo = true},
    {.name = "duration", .bytes = 10 + VARSTR_HEADER_SIZE, .type = TSDB_DATA_TYPE_VARCHAR, .sysInfo = true},
    {.name = "keep", .bytes = 32 + VARSTR_HEADER_SIZE, .type = TSDB_DATA_TYPE_VARCHAR, .sysInfo = true},
    {.name = "buffer", .bytes = 4, .type = TSDB_DATA_TYPE_INT, .sysInfo = true},
    {.name = "pagesize", .bytes = 4, .type = TSDB_DATA_TYPE_INT, .sysInfo = true},
    {.name = "pages", .bytes = 4, .type = TSDB_DATA_TYPE_INT, .sysInfo = true},
    {.name = "minrows", .bytes = 4, .type = TSDB_DATA_TYPE_INT, .sysInfo = true},
    {.name = "maxrows", .bytes = 4, .type = TSDB_DATA_TYPE_INT, .sysInfo = true},
    {.name = "comp", .bytes = 1, .type = TSDB_DATA_TYPE_TINYINT, .sysInfo = true},
    {.name = "precision", .bytes = 2 + VARSTR_HEADER_SIZE, .type = TSDB_DATA_TYPE_VARCHAR, .sysInfo = false},
    {.name = "status", .bytes = 10 + VARSTR_HEADER_SIZE, .type = TSDB_DATA_TYPE_VARCHAR, .sysInfo = false},
    {.name = "retentions", .bytes = 60 + VARSTR_HEADER_SIZE, .type = TSDB_DATA_TYPE_VARCHAR, .sysInfo = true},
    {.name = "single_stable", .bytes = 1, .type = TSDB_DATA_TYPE_BOOL, .sysInfo = true},
    {.name = "cachemodel", .bytes = TSDB_CACHE_MODEL_STR_LEN + VARSTR_HEADER_SIZE, .type = TSDB_DATA_TYPE_VARCHAR, .sysInfo = true},
    {.name = "cachesize", .bytes = 4, .type = TSDB_DATA_TYPE_INT, .sysInfo = true},
    {.name = "wal_level", .bytes = 1, .type = TSDB_DATA_TYPE_TINYINT, .sysInfo = true},
    {.name = "wal_fsync_period", .bytes = 4, .type = TSDB_DATA_TYPE_INT, .sysInfo = true},
    {.name = "wal_retention_period", .bytes = 4, .type = TSDB_DATA_TYPE_INT, .sysInfo = true},
    {.name = "wal_retention_size", .bytes = 8, .type = TSDB_DATA_TYPE_BIGINT, .sysInfo = true},
    {.name = "stt_trigger", .bytes = 2, .type = TSDB_DATA_TYPE_SMALLINT, .sysInfo = true},
    {.name = "table_prefix", .bytes = 2, .type = TSDB_DATA_TYPE_SMALLINT, .sysInfo = true},
    {.name = "table_suffix", .bytes = 2, .type = TSDB_DATA_TYPE_SMALLINT, .sysInfo = true},
    {.name = "tsdb_pagesize", .bytes = 4, .type = TSDB_DATA_TYPE_INT, .sysInfo = true},
    {.name = "keep_time_offset", .bytes = 4, .type = TSDB_DATA_TYPE_INT, .sysInfo = false},
    {.name = "ss_chunkpages", .bytes = 4, .type = TSDB_DATA_TYPE_INT, .sysInfo = true},
    {.name = "ss_keeplocal", .bytes = 10 + VARSTR_HEADER_SIZE, .type = TSDB_DATA_TYPE_VARCHAR, .sysInfo = true},
    {.name = "ss_compact", .bytes = 1, .type = TSDB_DATA_TYPE_TINYINT, .sysInfo = true},
    {.name = "with_arbitrator", .bytes = 1, .type = TSDB_DATA_TYPE_TINYINT, .sysInfo = true},
    {.name = "encrypt_algorithm", .bytes = TSDB_ENCRYPT_ALGO_STR_LEN + VARSTR_HEADER_SIZE, .type = TSDB_DATA_TYPE_VARCHAR, .sysInfo = true},
    {.name = "compact_interval", .bytes = 12 + VARSTR_HEADER_SIZE, .type = TSDB_DATA_TYPE_VARCHAR, .sysInfo = true},
    {.name = "compact_time_range", .bytes = 24 + VARSTR_HEADER_SIZE, .type = TSDB_DATA_TYPE_VARCHAR, .sysInfo = true},
    {.name = "compact_time_offset", .bytes = 4 + VARSTR_HEADER_SIZE, .type = TSDB_DATA_TYPE_VARCHAR, .sysInfo = true},
};

static const SSysDbTableSchema userFuncSchema[] = {
    {.name = "name", .bytes = TSDB_FUNC_NAME_LEN - 1 + VARSTR_HEADER_SIZE, .type = TSDB_DATA_TYPE_VARCHAR, .sysInfo = false},
    {.name = "comment", .bytes = PATH_MAX - 1 + VARSTR_HEADER_SIZE, .type = TSDB_DATA_TYPE_VARCHAR, .sysInfo = false},
    {.name = "aggregate", .bytes = 4, .type = TSDB_DATA_TYPE_INT, .sysInfo = false},
    {.name = "output_type", .bytes = TSDB_TYPE_STR_MAX_LEN - 1 + VARSTR_HEADER_SIZE, .type = TSDB_DATA_TYPE_VARCHAR, .sysInfo = false},
    {.name = "create_time", .bytes = 8, .type = TSDB_DATA_TYPE_TIMESTAMP, .sysInfo = false},
    {.name = "code_len", .bytes = 4, .type = TSDB_DATA_TYPE_INT, .sysInfo = false},
    {.name = "bufsize", .bytes = 4, .type = TSDB_DATA_TYPE_INT, .sysInfo = false},
    {.name = "func_language", .bytes = TSDB_TYPE_STR_MAX_LEN - 1 + VARSTR_HEADER_SIZE, .type = TSDB_DATA_TYPE_VARCHAR, .sysInfo = false},
    {.name = "func_body", .bytes = TSDB_MAX_BINARY_LEN, .type = TSDB_DATA_TYPE_VARCHAR, .sysInfo = false},
    {.name = "func_version", .bytes = 4, .type = TSDB_DATA_TYPE_INT, .sysInfo = false},
};

static const SSysDbTableSchema userIdxSchema[] = {
    {.name = "index_name", .bytes = SYSTABLE_SCH_TABLE_NAME_LEN, .type = TSDB_DATA_TYPE_VARCHAR, .sysInfo = false},
    {.name = "db_name", .bytes = SYSTABLE_SCH_DB_NAME_LEN, .type = TSDB_DATA_TYPE_VARCHAR, .sysInfo = false},
    {.name = "table_name", .bytes = SYSTABLE_SCH_TABLE_NAME_LEN, .type = TSDB_DATA_TYPE_VARCHAR, .sysInfo = false},
    {.name = "vgroup_id", .bytes = 4, .type = TSDB_DATA_TYPE_INT, .sysInfo = true},
    {.name = "create_time", .bytes = 8, .type = TSDB_DATA_TYPE_TIMESTAMP, .sysInfo = false},
    {.name = "column_name", .bytes = SYSTABLE_SCH_TABLE_NAME_LEN, .type = TSDB_DATA_TYPE_VARCHAR, .sysInfo = false},
    {.name = "index_type", .bytes = SYSTABLE_SCH_TABLE_NAME_LEN, .type = TSDB_DATA_TYPE_VARCHAR, .sysInfo = false},
};

static const SSysDbTableSchema userStbsSchema[] = {
    {.name = "stable_name", .bytes = SYSTABLE_SCH_TABLE_NAME_LEN, .type = TSDB_DATA_TYPE_VARCHAR, .sysInfo = false},
    {.name = "db_name", .bytes = SYSTABLE_SCH_DB_NAME_LEN, .type = TSDB_DATA_TYPE_VARCHAR, .sysInfo = false},
    {.name = "create_time", .bytes = 8, .type = TSDB_DATA_TYPE_TIMESTAMP, .sysInfo = false},
    {.name = "columns", .bytes = 4, .type = TSDB_DATA_TYPE_INT, .sysInfo = false},
    {.name = "tags", .bytes = 4, .type = TSDB_DATA_TYPE_INT, .sysInfo = false},
    {.name = "last_update", .bytes = 8, .type = TSDB_DATA_TYPE_TIMESTAMP, .sysInfo = false},
    {.name = "table_comment", .bytes = TSDB_TB_COMMENT_LEN - 1 + VARSTR_HEADER_SIZE, .type = TSDB_DATA_TYPE_VARCHAR, .sysInfo = false},
    {.name = "watermark", .bytes = 64 + VARSTR_HEADER_SIZE, .type = TSDB_DATA_TYPE_VARCHAR, .sysInfo = false},
    {.name = "max_delay", .bytes = 64 + VARSTR_HEADER_SIZE, .type = TSDB_DATA_TYPE_VARCHAR, .sysInfo = false},
    {.name = "rollup", .bytes = 128 + VARSTR_HEADER_SIZE, .type = TSDB_DATA_TYPE_VARCHAR, .sysInfo = false},
    {.name = "uid", .bytes = 8, .type = TSDB_DATA_TYPE_BIGINT, .sysInfo = false},
    {.name = "isvirtual", .bytes = 1, .type = TSDB_DATA_TYPE_BOOL, .sysInfo = false},
    {.name = "keep",.bytes = 8, .type = TSDB_DATA_TYPE_BIGINT, .sysInfo = false},
};

static const SSysDbTableSchema streamSchema[] = {
    {.name = "stream_name", .bytes = SYSTABLE_SCH_TABLE_NAME_LEN, .type = TSDB_DATA_TYPE_VARCHAR, .sysInfo = false},
    {.name = "db_name", .bytes = SYSTABLE_SCH_DB_NAME_LEN, .type = TSDB_DATA_TYPE_VARCHAR, .sysInfo = false},
    {.name = "create_time", .bytes = 8, .type = TSDB_DATA_TYPE_TIMESTAMP, .sysInfo = false},
    {.name = "stream_id", .bytes = 19 + VARSTR_HEADER_SIZE, .type = TSDB_DATA_TYPE_VARCHAR, .sysInfo = false},
    {.name = "sql", .bytes = TSDB_SHOW_SQL_LEN + VARSTR_HEADER_SIZE, .type = TSDB_DATA_TYPE_VARCHAR, .sysInfo = false},
    {.name = "status", .bytes = 20 + VARSTR_HEADER_SIZE, .type = TSDB_DATA_TYPE_VARCHAR, .sysInfo = false},
    {.name = "snodeLeader", .bytes = 4, .type = TSDB_DATA_TYPE_INT, .sysInfo = false},
    {.name = "snodeReplica", .bytes = 4, .type = TSDB_DATA_TYPE_INT, .sysInfo = false},
    {.name = "message", .bytes = TSDB_RESERVE_VALUE_LEN + VARSTR_HEADER_SIZE, .type = TSDB_DATA_TYPE_VARCHAR, .sysInfo = false},
};

static const SSysDbTableSchema streamTaskSchema[] = {
    {.name = "stream_name", .bytes = SYSTABLE_SCH_TABLE_NAME_LEN, .type = TSDB_DATA_TYPE_VARCHAR, .sysInfo = false},
    {.name = "stream_id", .bytes = 19 + VARSTR_HEADER_SIZE, .type = TSDB_DATA_TYPE_VARCHAR, .sysInfo = false},
    {.name = "task_id", .bytes = 19 + VARSTR_HEADER_SIZE, .type = TSDB_DATA_TYPE_VARCHAR, .sysInfo = false},
    {.name = "type", .bytes = 20 + VARSTR_HEADER_SIZE, .type = TSDB_DATA_TYPE_VARCHAR, .sysInfo = false},
    {.name = "serious_id", .bytes = 19 + VARSTR_HEADER_SIZE, .type = TSDB_DATA_TYPE_VARCHAR, .sysInfo = false},
    {.name = "deploy_id", .bytes = 4, .type = TSDB_DATA_TYPE_INT, .sysInfo = false},
    {.name = "node_type", .bytes = 10 + VARSTR_HEADER_SIZE, .type = TSDB_DATA_TYPE_VARCHAR, .sysInfo = false},
    {.name = "node_id", .bytes = 4, .type = TSDB_DATA_TYPE_INT, .sysInfo = false},
    {.name = "task_idx", .bytes = 4, .type = TSDB_DATA_TYPE_INT, .sysInfo = false},
    {.name = "status", .bytes = 20 + VARSTR_HEADER_SIZE, .type = TSDB_DATA_TYPE_VARCHAR, .sysInfo = false},
    {.name = "start_time", .bytes = 8, .type = TSDB_DATA_TYPE_TIMESTAMP, .sysInfo = false},
    {.name = "last_update", .bytes = 8, .type = TSDB_DATA_TYPE_TIMESTAMP, .sysInfo = false},
    {.name = "extra_info", .bytes = 64 + VARSTR_HEADER_SIZE, .type = TSDB_DATA_TYPE_VARCHAR, .sysInfo = false},
    {.name = "message", .bytes = TSDB_RESERVE_VALUE_LEN + VARSTR_HEADER_SIZE, .type = TSDB_DATA_TYPE_VARCHAR, .sysInfo = false},
};

static const SSysDbTableSchema streamRecalculateSchema[] = {
    {.name = "stream_name", .bytes = SYSTABLE_SCH_TABLE_NAME_LEN, .type = TSDB_DATA_TYPE_VARCHAR, .sysInfo = false},
    {.name = "stream_id", .bytes = 19 + VARSTR_HEADER_SIZE, .type = TSDB_DATA_TYPE_VARCHAR, .sysInfo = false},
    {.name = "recalc_id", .bytes = 19 + VARSTR_HEADER_SIZE, .type = TSDB_DATA_TYPE_VARCHAR, .sysInfo = false},
    {.name = "start", .bytes = 8, .type = TSDB_DATA_TYPE_TIMESTAMP, .sysInfo = false},
    {.name = "end", .bytes = 8, .type = TSDB_DATA_TYPE_TIMESTAMP, .sysInfo = false},
    {.name = "progress", .bytes = 20 + VARSTR_HEADER_SIZE, .type = TSDB_DATA_TYPE_VARCHAR, .sysInfo = false},
};


static const SSysDbTableSchema userTblsSchema[] = {
    {.name = "table_name", .bytes = SYSTABLE_SCH_TABLE_NAME_LEN, .type = TSDB_DATA_TYPE_VARCHAR, .sysInfo = false},
    {.name = "db_name", .bytes = SYSTABLE_SCH_DB_NAME_LEN, .type = TSDB_DATA_TYPE_VARCHAR, .sysInfo = false},
    {.name = "create_time", .bytes = 8, .type = TSDB_DATA_TYPE_TIMESTAMP, .sysInfo = false},
    {.name = "columns", .bytes = 4, .type = TSDB_DATA_TYPE_INT, .sysInfo = false},
    {.name = "stable_name", .bytes = SYSTABLE_SCH_TABLE_NAME_LEN, .type = TSDB_DATA_TYPE_VARCHAR, .sysInfo = false},
    {.name = "uid", .bytes = 8, .type = TSDB_DATA_TYPE_BIGINT, .sysInfo = false},
    {.name = "vgroup_id", .bytes = 4, .type = TSDB_DATA_TYPE_INT, .sysInfo = true},
    {.name = "ttl", .bytes = 4, .type = TSDB_DATA_TYPE_INT, .sysInfo = false},
    {.name = "table_comment", .bytes = TSDB_TB_COMMENT_LEN - 1 + VARSTR_HEADER_SIZE, .type = TSDB_DATA_TYPE_VARCHAR, .sysInfo = false},
    {.name = "type", .bytes = 21 + VARSTR_HEADER_SIZE, .type = TSDB_DATA_TYPE_VARCHAR, .sysInfo = false},
};

static const SSysDbTableSchema userTagsSchema[] = {
    {.name = "table_name", .bytes = SYSTABLE_SCH_TABLE_NAME_LEN, .type = TSDB_DATA_TYPE_VARCHAR, .sysInfo = false},
    {.name = "db_name", .bytes = SYSTABLE_SCH_DB_NAME_LEN, .type = TSDB_DATA_TYPE_VARCHAR, .sysInfo = false},
    {.name = "stable_name", .bytes = SYSTABLE_SCH_TABLE_NAME_LEN, .type = TSDB_DATA_TYPE_VARCHAR, .sysInfo = false},
    {.name = "tag_name", .bytes = TSDB_COL_NAME_LEN - 1 + VARSTR_HEADER_SIZE, .type = TSDB_DATA_TYPE_VARCHAR, .sysInfo = false},
    {.name = "tag_type", .bytes = 32 + VARSTR_HEADER_SIZE, .type = TSDB_DATA_TYPE_VARCHAR, .sysInfo = false},
    {.name = "tag_value", .bytes = TSDB_MAX_TAGS_LEN + VARSTR_HEADER_SIZE, .type = TSDB_DATA_TYPE_VARCHAR, .sysInfo = false},
};

static const SSysDbTableSchema userColsSchema[] = {
    {.name = "table_name", .bytes = SYSTABLE_SCH_TABLE_NAME_LEN, .type = TSDB_DATA_TYPE_VARCHAR, .sysInfo = false},
    {.name = "db_name", .bytes = SYSTABLE_SCH_DB_NAME_LEN, .type = TSDB_DATA_TYPE_VARCHAR, .sysInfo = false},
    {.name = "table_type", .bytes = 21 + VARSTR_HEADER_SIZE, .type = TSDB_DATA_TYPE_VARCHAR, .sysInfo = false},
    {.name = "col_name", .bytes = TSDB_COL_NAME_LEN - 1 + VARSTR_HEADER_SIZE, .type = TSDB_DATA_TYPE_VARCHAR, .sysInfo = false},
    {.name = "col_type", .bytes = 32 + VARSTR_HEADER_SIZE, .type = TSDB_DATA_TYPE_VARCHAR, .sysInfo = false},
    {.name = "col_length", .bytes = 4, .type = TSDB_DATA_TYPE_INT, .sysInfo = false},
    {.name = "col_precision", .bytes = 4, .type = TSDB_DATA_TYPE_INT, .sysInfo = false},
    {.name = "col_scale", .bytes = 4, .type = TSDB_DATA_TYPE_INT, .sysInfo = false},
    {.name = "col_nullable", .bytes = 4, .type = TSDB_DATA_TYPE_INT, .sysInfo = false},
    {.name = "col_source", .bytes = TSDB_COL_FNAME_LEN - 1 + VARSTR_HEADER_SIZE, .type = TSDB_DATA_TYPE_VARCHAR, .sysInfo = false},
    {.name = "col_id", .bytes = 2, .type = TSDB_DATA_TYPE_SMALLINT, .sysInfo = false},
};

static const SSysDbTableSchema userVctbColsSchema[] = {
    {.name = "table_name", .bytes = SYSTABLE_SCH_TABLE_NAME_LEN, .type = TSDB_DATA_TYPE_VARCHAR, .sysInfo = false},
    {.name = "stable_name", .bytes = SYSTABLE_SCH_TABLE_NAME_LEN, .type = TSDB_DATA_TYPE_VARCHAR, .sysInfo = false},
    {.name = "db_name", .bytes = SYSTABLE_SCH_DB_NAME_LEN, .type = TSDB_DATA_TYPE_VARCHAR, .sysInfo = false},
    {.name = "col_name", .bytes = TSDB_COL_NAME_LEN - 1 + VARSTR_HEADER_SIZE, .type = TSDB_DATA_TYPE_VARCHAR, .sysInfo = false},
    {.name = "uid", .bytes = 8, .type = TSDB_DATA_TYPE_BIGINT, .sysInfo = false},
    {.name = "col_id", .bytes = 4, .type = TSDB_DATA_TYPE_INT, .sysInfo = false},
    {.name = "col_source", .bytes = TSDB_COL_FNAME_LEN - 1 + VARSTR_HEADER_SIZE, .type = TSDB_DATA_TYPE_VARCHAR, .sysInfo = false},
    {.name = "vgroup_id", .bytes = 4, .type = TSDB_DATA_TYPE_INT, .sysInfo = false},
    {.name = "ref_version", .bytes = 4, .type = TSDB_DATA_TYPE_INT, .sysInfo = false},
};

static const SSysDbTableSchema userTblDistSchema[] = {
    {.name = "db_name", .bytes = 32 + VARSTR_HEADER_SIZE, .type = TSDB_DATA_TYPE_VARCHAR, .sysInfo = true},
    {.name = "table_name", .bytes = SYSTABLE_SCH_DB_NAME_LEN, .type = TSDB_DATA_TYPE_VARCHAR, .sysInfo = true},
    {.name = "distributed_histogram", .bytes = 500 + VARSTR_HEADER_SIZE, .type = TSDB_DATA_TYPE_VARCHAR, .sysInfo = true},
    {.name = "min_of_rows", .bytes = 4, .type = TSDB_DATA_TYPE_INT, .sysInfo = true},
    {.name = "max_of_rows", .bytes = 4, .type = TSDB_DATA_TYPE_INT, .sysInfo = true},
    {.name = "avg_of_rows", .bytes = 4, .type = TSDB_DATA_TYPE_INT, .sysInfo = true},
    {.name = "stddev_of_rows", .bytes = 4, .type = TSDB_DATA_TYPE_INT, .sysInfo = true},
    {.name = "rows", .bytes = 8, .type = TSDB_DATA_TYPE_BIGINT, .sysInfo = true},
    {.name = "blocks", .bytes = 4, .type = TSDB_DATA_TYPE_INT, .sysInfo = true},
    {.name = "storage_size", .bytes = 8, .type = TSDB_DATA_TYPE_BIGINT, .sysInfo = true},
    {.name = "compression_ratio", .bytes = 8, .type = TSDB_DATA_TYPE_DOUBLE, .sysInfo = true},
    {.name = "rows_in_mem", .bytes = 4, .type = TSDB_DATA_TYPE_INT, .sysInfo = true},
    {.name = "seek_header_time", .bytes = 4, .type = TSDB_DATA_TYPE_INT, .sysInfo = true},
};

static const SSysDbTableSchema userUsersSchema[] = {
    {.name = "name", .bytes = TSDB_USER_LEN + VARSTR_HEADER_SIZE, .type = TSDB_DATA_TYPE_VARCHAR, .sysInfo = true},
    {.name = "super", .bytes = 1, .type = TSDB_DATA_TYPE_TINYINT, .sysInfo = true},
    {.name = "enable", .bytes = 1, .type = TSDB_DATA_TYPE_TINYINT, .sysInfo = true},
    {.name = "sysinfo", .bytes = 1, .type = TSDB_DATA_TYPE_TINYINT, .sysInfo = true},
    {.name = "createdb", .bytes = 1, .type = TSDB_DATA_TYPE_TINYINT, .sysInfo = true},
    {.name = "create_time", .bytes = 8, .type = TSDB_DATA_TYPE_TIMESTAMP, .sysInfo = true},
    {.name = "allowed_host", .bytes = TSDB_PRIVILEDGE_HOST_LEN + VARSTR_HEADER_SIZE, .type = TSDB_DATA_TYPE_VARCHAR, .sysInfo = true},
};

static const SSysDbTableSchema userUsersFullSchema[] = {
    {.name = "name", .bytes = TSDB_USER_LEN + VARSTR_HEADER_SIZE, .type = TSDB_DATA_TYPE_VARCHAR, .sysInfo = true},
    {.name = "super", .bytes = 1, .type = TSDB_DATA_TYPE_TINYINT, .sysInfo = true},
    {.name = "enable", .bytes = 1, .type = TSDB_DATA_TYPE_TINYINT, .sysInfo = true},
    {.name = "sysinfo", .bytes = 1, .type = TSDB_DATA_TYPE_TINYINT, .sysInfo = true},
    {.name = "createdb", .bytes = 1, .type = TSDB_DATA_TYPE_TINYINT, .sysInfo = true},
    {.name = "encrypted_pass", .bytes = TSDB_PASSWORD_LEN + VARSTR_HEADER_SIZE, .type = TSDB_DATA_TYPE_VARCHAR, .sysInfo = true},
    {.name = "allowed_host", .bytes = TSDB_PRIVILEDGE_HOST_LEN + VARSTR_HEADER_SIZE, .type = TSDB_DATA_TYPE_VARCHAR, .sysInfo = true},
};

GRANTS_SCHEMA;

static const SSysDbTableSchema vgroupsSchema[] = {
    {.name = "vgroup_id", .bytes = 4, .type = TSDB_DATA_TYPE_INT, .sysInfo = true},
    {.name = "db_name", .bytes = SYSTABLE_SCH_DB_NAME_LEN, .type = TSDB_DATA_TYPE_VARCHAR, .sysInfo = true},
    {.name = "tables", .bytes = 4, .type = TSDB_DATA_TYPE_INT, .sysInfo = true},
    {.name = "v1_dnode", .bytes = 2, .type = TSDB_DATA_TYPE_SMALLINT, .sysInfo = true},
    {.name = "v1_status", .bytes = 9 + VARSTR_HEADER_SIZE, .type = TSDB_DATA_TYPE_VARCHAR, .sysInfo = true},
    {.name = "v1_applied/committed", .bytes = TSDB_SYNC_APPLY_COMMIT_LEN + VARSTR_HEADER_SIZE, .type = TSDB_DATA_TYPE_VARCHAR, .sysInfo = true},
    {.name = "v2_dnode", .bytes = 2, .type = TSDB_DATA_TYPE_SMALLINT, .sysInfo = true},
    {.name = "v2_status", .bytes = 9 + VARSTR_HEADER_SIZE, .type = TSDB_DATA_TYPE_VARCHAR, .sysInfo = true},
    {.name = "v2_applied/committed", .bytes = TSDB_SYNC_APPLY_COMMIT_LEN + VARSTR_HEADER_SIZE, .type = TSDB_DATA_TYPE_VARCHAR, .sysInfo = true},
    {.name = "v3_dnode", .bytes = 2, .type = TSDB_DATA_TYPE_SMALLINT, .sysInfo = true},
    {.name = "v3_status", .bytes = 9 + VARSTR_HEADER_SIZE, .type = TSDB_DATA_TYPE_VARCHAR, .sysInfo = true},
    {.name = "v3_applied/committed", .bytes = TSDB_SYNC_APPLY_COMMIT_LEN + VARSTR_HEADER_SIZE, .type = TSDB_DATA_TYPE_VARCHAR, .sysInfo = true},
    {.name = "v4_dnode", .bytes = 2, .type = TSDB_DATA_TYPE_SMALLINT, .sysInfo = true},
    {.name = "v4_status", .bytes = 9 + VARSTR_HEADER_SIZE, .type = TSDB_DATA_TYPE_VARCHAR, .sysInfo = true},
    {.name = "v4_applied/committed", .bytes = TSDB_SYNC_APPLY_COMMIT_LEN + VARSTR_HEADER_SIZE, .type = TSDB_DATA_TYPE_VARCHAR, .sysInfo = true},
    {.name = "cacheload", .bytes = 4, .type = TSDB_DATA_TYPE_INT, .sysInfo = true},
    {.name = "cacheelements", .bytes = 4, .type = TSDB_DATA_TYPE_INT, .sysInfo = true},
    {.name = "tsma", .bytes = 1, .type = TSDB_DATA_TYPE_TINYINT, .sysInfo = true},
    {.name = "mount_vgroup_id", .bytes = 4, .type = TSDB_DATA_TYPE_INT, .sysInfo = true},
    // {.name = "compact_start_time", .bytes = 8, .type = TSDB_DATA_TYPE_TIMESTAMP, .sysInfo = false},
};

static const SSysDbTableSchema smaSchema[] = {
    {.name = "sma_name", .bytes = SYSTABLE_SCH_TABLE_NAME_LEN, .type = TSDB_DATA_TYPE_VARCHAR, .sysInfo = false},
    {.name = "create_time", .bytes = 8, .type = TSDB_DATA_TYPE_TIMESTAMP, .sysInfo = false},
    {.name = "stable_name", .bytes = SYSTABLE_SCH_TABLE_NAME_LEN, .type = TSDB_DATA_TYPE_VARCHAR, .sysInfo = false},
    {.name = "vgroup_id", .bytes = 4, .type = TSDB_DATA_TYPE_INT, .sysInfo = true},
};

static const SSysDbTableSchema transSchema[] = {
    {.name = "id", .bytes = 4, .type = TSDB_DATA_TYPE_INT, .sysInfo = false},
    {.name = "create_time", .bytes = 8, .type = TSDB_DATA_TYPE_TIMESTAMP, .sysInfo = false},
    {.name = "stage", .bytes = TSDB_TRANS_STAGE_LEN + VARSTR_HEADER_SIZE, .type = TSDB_DATA_TYPE_VARCHAR, .sysInfo = false},
    {.name = "oper", .bytes = TSDB_TRANS_OPER_LEN, .type = TSDB_DATA_TYPE_VARCHAR, .sysInfo = false},
    {.name = "db", .bytes = SYSTABLE_SCH_DB_NAME_LEN, .type = TSDB_DATA_TYPE_VARCHAR, .sysInfo = false},
    {.name = "stable", .bytes = SYSTABLE_SCH_TABLE_NAME_LEN, .type = TSDB_DATA_TYPE_VARCHAR, .sysInfo = false},
    {.name = "killable", .bytes = 10 + VARSTR_HEADER_SIZE, .type = TSDB_DATA_TYPE_VARCHAR, .sysInfo = false},
    //{.name = "kill_mnode", .bytes = 10 + VARSTR_HEADER_SIZE, .type = TSDB_DATA_TYPE_VARCHAR, .sysInfo = false},
    {.name = "failed_times", .bytes = 4, .type = TSDB_DATA_TYPE_INT, .sysInfo = false},
    {.name = "last_exec_time", .bytes = 8, .type = TSDB_DATA_TYPE_TIMESTAMP, .sysInfo = false},
    {.name = "last_action_info", .bytes = (TSDB_TRANS_ERROR_LEN - 1) + VARSTR_HEADER_SIZE, .type = TSDB_DATA_TYPE_VARCHAR},
};

static const SSysDbTableSchema configSchema[] = {
    {.name = "name", .bytes = TSDB_CONFIG_OPTION_LEN + VARSTR_HEADER_SIZE, .type = TSDB_DATA_TYPE_VARCHAR, .sysInfo = false},
    {.name = "value", .bytes = TSDB_CONFIG_VALUE_LEN + VARSTR_HEADER_SIZE, .type = TSDB_DATA_TYPE_VARCHAR, .sysInfo = false},
};

static const SSysDbTableSchema variablesSchema[] = {
    {.name = "dnode_id", .bytes = 4, .type = TSDB_DATA_TYPE_INT, .sysInfo = true},
    {.name = "name", .bytes = TSDB_CONFIG_OPTION_LEN + VARSTR_HEADER_SIZE, .type = TSDB_DATA_TYPE_VARCHAR, .sysInfo = true},
    {.name = "value", .bytes = TSDB_CONFIG_PATH_LEN + VARSTR_HEADER_SIZE, .type = TSDB_DATA_TYPE_VARCHAR, .sysInfo = true},
    {.name = "scope", .bytes = TSDB_CONFIG_SCOPE_LEN + VARSTR_HEADER_SIZE, .type = TSDB_DATA_TYPE_VARCHAR, .sysInfo = true},
    {.name = "category", .bytes = TSDB_CONFIG_CATEGORY_LEN + VARSTR_HEADER_SIZE, .type = TSDB_DATA_TYPE_VARCHAR, .sysInfo = true},
    {.name = "info", .bytes = TSDB_CONFIG_INFO_LEN + VARSTR_HEADER_SIZE, .type = TSDB_DATA_TYPE_VARCHAR, .sysInfo = true},
};

static const SSysDbTableSchema topicSchema[] = {
    {.name = "topic_name", .bytes = SYSTABLE_SCH_TABLE_NAME_LEN, .type = TSDB_DATA_TYPE_BINARY, .sysInfo = false},
    {.name = "db_name", .bytes = SYSTABLE_SCH_DB_NAME_LEN, .type = TSDB_DATA_TYPE_BINARY, .sysInfo = false},
    {.name = "create_time", .bytes = 8, .type = TSDB_DATA_TYPE_TIMESTAMP, .sysInfo = false},
    {.name = "sql", .bytes = TSDB_SHOW_SQL_LEN + VARSTR_HEADER_SIZE, .type = TSDB_DATA_TYPE_BINARY, .sysInfo = false},
    {.name = "schema", .bytes = TSDB_MAX_BINARY_LEN, .type = TSDB_DATA_TYPE_BINARY, .sysInfo = false},
    {.name = "meta", .bytes = 4 + VARSTR_HEADER_SIZE, .type = TSDB_DATA_TYPE_BINARY, .sysInfo = false},
    {.name = "type", .bytes = 8 + VARSTR_HEADER_SIZE, .type = TSDB_DATA_TYPE_BINARY, .sysInfo = false},
};

static const SSysDbTableSchema subscriptionSchema[] = {
    {.name = "topic_name", .bytes = TSDB_TOPIC_FNAME_LEN + VARSTR_HEADER_SIZE, .type = TSDB_DATA_TYPE_BINARY, .sysInfo = false},
    {.name = "consumer_group", .bytes = TSDB_CGROUP_LEN + VARSTR_HEADER_SIZE, .type = TSDB_DATA_TYPE_BINARY, .sysInfo = false},
    {.name = "vgroup_id", .bytes = 4, .type = TSDB_DATA_TYPE_INT, .sysInfo = false},
    {.name = "consumer_id", .bytes = TSDB_CLIENT_ID_LEN + VARSTR_HEADER_SIZE, .type = TSDB_DATA_TYPE_BINARY, .sysInfo = false},
    {.name = "user", .bytes = TSDB_USER_LEN + VARSTR_HEADER_SIZE, .type = TSDB_DATA_TYPE_BINARY, .sysInfo = false},
    {.name = "fqdn", .bytes = TSDB_FQDN_LEN + VARSTR_HEADER_SIZE, .type = TSDB_DATA_TYPE_BINARY, .sysInfo = false},
    {.name = "offset", .bytes = TSDB_OFFSET_LEN + VARSTR_HEADER_SIZE, .type = TSDB_DATA_TYPE_BINARY, .sysInfo = false},
    {.name = "rows", .bytes = 8, .type = TSDB_DATA_TYPE_BIGINT, .sysInfo = false},
};

static const SSysDbTableSchema vnodesSchema[] = {
    {.name = "dnode_id", .bytes = 4, .type = TSDB_DATA_TYPE_INT, .sysInfo = true},
    {.name = "vgroup_id", .bytes = 4, .type = TSDB_DATA_TYPE_INT, .sysInfo = true},
    {.name = "db_name", .bytes = SYSTABLE_SCH_DB_NAME_LEN, .type = TSDB_DATA_TYPE_BINARY, .sysInfo = true},
    {.name = "status", .bytes = 9 + VARSTR_HEADER_SIZE, .type = TSDB_DATA_TYPE_VARCHAR, .sysInfo = true},
    {.name = "role_time", .bytes = 8, .type = TSDB_DATA_TYPE_TIMESTAMP, .sysInfo = true},
    {.name = "start_time", .bytes = 8, .type = TSDB_DATA_TYPE_TIMESTAMP, .sysInfo = true},
    {.name = "restored", .bytes = 1, .type = TSDB_DATA_TYPE_BOOL, .sysInfo = true},
    {.name = "apply_finish_time", .bytes = TSDB_SYNC_RESTORE_lEN, .type = TSDB_DATA_TYPE_VARCHAR, .sysInfo = true},
    {.name = "unapplied", .bytes = 4, .type = TSDB_DATA_TYPE_INT, .sysInfo = true},
    {.name = "buffer_segment_used", .bytes = 8, .type = TSDB_DATA_TYPE_BIGINT, .sysInfo = true},
    {.name = "buffer_segment_size", .bytes = 8, .type = TSDB_DATA_TYPE_BIGINT, .sysInfo = true},
};

static const SSysDbTableSchema userUserPrivilegesSchema[] = {
    {.name = "user_name", .bytes = TSDB_USER_LEN + VARSTR_HEADER_SIZE, .type = TSDB_DATA_TYPE_VARCHAR, .sysInfo = true},
    {.name = "privilege", .bytes = 10 + VARSTR_HEADER_SIZE, .type = TSDB_DATA_TYPE_VARCHAR, .sysInfo = true},
    {.name = "db_name", .bytes = TSDB_DB_NAME_LEN + VARSTR_HEADER_SIZE, .type = TSDB_DATA_TYPE_VARCHAR, .sysInfo = true},
    {.name = "table_name", .bytes = TSDB_TABLE_NAME_LEN + VARSTR_HEADER_SIZE, .type = TSDB_DATA_TYPE_VARCHAR, .sysInfo = true},
    {.name = "condition", .bytes = TSDB_PRIVILEDGE_CONDITION_LEN + VARSTR_HEADER_SIZE, .type = TSDB_DATA_TYPE_VARCHAR, .sysInfo = true},
    {.name = "notes", .bytes = 64 + VARSTR_HEADER_SIZE, .type = TSDB_DATA_TYPE_VARCHAR, .sysInfo = true},
};

static const SSysDbTableSchema userViewsSchema[] = {
    {.name = "view_name", .bytes = SYSTABLE_SCH_VIEW_NAME_LEN, .type = TSDB_DATA_TYPE_VARCHAR, .sysInfo = false},
    {.name = "db_name", .bytes = SYSTABLE_SCH_DB_NAME_LEN, .type = TSDB_DATA_TYPE_VARCHAR, .sysInfo = false},
    {.name = "effective_user", .bytes = TSDB_USER_LEN + VARSTR_HEADER_SIZE, .type = TSDB_DATA_TYPE_VARCHAR, .sysInfo = false},
    {.name = "create_time", .bytes = 8, .type = TSDB_DATA_TYPE_TIMESTAMP, .sysInfo = false},
    {.name = "type", .bytes = 128 + VARSTR_HEADER_SIZE, .type = TSDB_DATA_TYPE_VARCHAR, .sysInfo = false},
    {.name = "query_sql", .bytes = TSDB_SHOW_SQL_LEN + VARSTR_HEADER_SIZE, .type = TSDB_DATA_TYPE_VARCHAR, .sysInfo = false},
    {.name = "parameters", .bytes = 2048 + VARSTR_HEADER_SIZE, .type = TSDB_DATA_TYPE_VARCHAR, .sysInfo = false},
    {.name = "default_values", .bytes = 2048 + VARSTR_HEADER_SIZE, .type = TSDB_DATA_TYPE_VARCHAR, .sysInfo = false},
    {.name = "target_table", .bytes = SYSTABLE_SCH_TABLE_NAME_LEN, .type = TSDB_DATA_TYPE_VARCHAR, .sysInfo = false},
//    {.name = "column_list", .bytes = 2048 + VARSTR_HEADER_SIZE, .type = TSDB_DATA_TYPE_VARCHAR, .sysInfo = false},
};

static const SSysDbTableSchema userCompactsSchema[] = {
    {.name = "compact_id", .bytes = 4, .type = TSDB_DATA_TYPE_INT, .sysInfo = false},
    {.name = "db_name", .bytes = SYSTABLE_SCH_DB_NAME_LEN, .type = TSDB_DATA_TYPE_VARCHAR, .sysInfo = false},
    {.name = "start_time", .bytes = 8, .type = TSDB_DATA_TYPE_TIMESTAMP, .sysInfo = false},
};

static const SSysDbTableSchema userScansSchema[] = {
    {.name = "scan_id", .bytes = 4, .type = TSDB_DATA_TYPE_INT, .sysInfo = false},
    {.name = "db_name", .bytes = SYSTABLE_SCH_DB_NAME_LEN, .type = TSDB_DATA_TYPE_VARCHAR, .sysInfo = false},
    {.name = "start_time", .bytes = 8, .type = TSDB_DATA_TYPE_TIMESTAMP, .sysInfo = false},
};

static const SSysDbTableSchema userCompactsDetailSchema[] = {
    {.name = "compact_id", .bytes = 4, .type = TSDB_DATA_TYPE_INT, .sysInfo = false},
    {.name = "vgroup_id", .bytes = 4, .type = TSDB_DATA_TYPE_INT, .sysInfo = false},
    {.name = "dnode_id", .bytes = 4, .type = TSDB_DATA_TYPE_INT, .sysInfo = false},
    {.name = "number_fileset", .bytes = 4, .type = TSDB_DATA_TYPE_INT, .sysInfo = false},
    {.name = "finished", .bytes = 4, .type = TSDB_DATA_TYPE_INT, .sysInfo = false},
    {.name = "start_time", .bytes = 8, .type = TSDB_DATA_TYPE_TIMESTAMP, .sysInfo = false},
    {.name = "progress(%)", .bytes = 4, .type = TSDB_DATA_TYPE_INT, .sysInfo = false},
    {.name = "remain_time(s)", .bytes = 8, .type = TSDB_DATA_TYPE_BIGINT, .sysInfo = false},
};

<<<<<<< HEAD
static const SSysDbTableSchema userScanDetailSchema[] = {
    {.name = "scan_id", .bytes = 4, .type = TSDB_DATA_TYPE_INT, .sysInfo = false},
    {.name = "vgroup_id", .bytes = 4, .type = TSDB_DATA_TYPE_INT, .sysInfo = false},
    {.name = "dnode_id", .bytes = 4, .type = TSDB_DATA_TYPE_INT, .sysInfo = false},
    {.name = "number_fileset", .bytes = 4, .type = TSDB_DATA_TYPE_INT, .sysInfo = false},
    {.name = "finished", .bytes = 4, .type = TSDB_DATA_TYPE_INT, .sysInfo = false},
    {.name = "start_time", .bytes = 8, .type = TSDB_DATA_TYPE_TIMESTAMP, .sysInfo = false},
    {.name = "progress(%)", .bytes = 4, .type = TSDB_DATA_TYPE_INT, .sysInfo = false},
    {.name = "remain_time(s)", .bytes = 8, .type = TSDB_DATA_TYPE_BIGINT, .sysInfo = false},
=======
static const SSysDbTableSchema userSsMigratesSchema[] = {
    {.name = "ssmigrate_id", .bytes = 4, .type = TSDB_DATA_TYPE_INT, .sysInfo = false},
    {.name = "db_name", .bytes = SYSTABLE_SCH_DB_NAME_LEN, .type = TSDB_DATA_TYPE_VARCHAR, .sysInfo = false},
    {.name = "start_time", .bytes = 8, .type = TSDB_DATA_TYPE_TIMESTAMP, .sysInfo = false},
    {.name = "number_vgroup", .bytes = 4, .type = TSDB_DATA_TYPE_INT, .sysInfo = false},
    {.name = "migrated_vgroup", .bytes = 4, .type = TSDB_DATA_TYPE_INT, .sysInfo = false},
    {.name = "vgroup_id", .bytes = 4, .type = TSDB_DATA_TYPE_INT, .sysInfo = false},
    {.name = "number_fileset", .bytes = 4, .type = TSDB_DATA_TYPE_INT, .sysInfo = false},
    {.name = "migrated_fileset", .bytes = 4, .type = TSDB_DATA_TYPE_INT, .sysInfo = false},
    {.name = "fileset_id", .bytes = 4, .type = TSDB_DATA_TYPE_INT, .sysInfo = false},
>>>>>>> cf1fcd02
};

static const SSysDbTableSchema userTransactionDetailSchema[] = {
    {.name = "transaction_id", .bytes = 4, .type = TSDB_DATA_TYPE_INT, .sysInfo = false},
    {.name = "action", .bytes = 30 + VARSTR_HEADER_SIZE, .type = TSDB_DATA_TYPE_VARCHAR, .sysInfo = false},
    {.name = "obj_type", .bytes = TSDB_TRANS_OBJTYPE_LEN + VARSTR_HEADER_SIZE, .type = TSDB_DATA_TYPE_VARCHAR, .sysInfo = false},
    {.name = "result", .bytes = TSDB_TRANS_RESULT_LEN + VARSTR_HEADER_SIZE, .type = TSDB_DATA_TYPE_VARCHAR, .sysInfo = false},
    {.name = "target", .bytes = TSDB_TRANS_TARGET_LEN + VARSTR_HEADER_SIZE, .type = TSDB_DATA_TYPE_VARCHAR, .sysInfo = false},
    {.name = "detail", .bytes = TSDB_TRANS_DETAIL_LEN + VARSTR_HEADER_SIZE, .type = TSDB_DATA_TYPE_VARCHAR, .sysInfo = false},
};

static const SSysDbTableSchema anodesSchema[] = {
    {.name = "id", .bytes = 4, .type = TSDB_DATA_TYPE_INT, .sysInfo = false},
    {.name = "url", .bytes = TSDB_ANALYTIC_ANODE_URL_LEN + VARSTR_HEADER_SIZE, .type = TSDB_DATA_TYPE_VARCHAR, .sysInfo = false},
    {.name = "status", .bytes = 10 + VARSTR_HEADER_SIZE, .type = TSDB_DATA_TYPE_VARCHAR, .sysInfo = false},
    {.name = "create_time", .bytes = 8, .type = TSDB_DATA_TYPE_TIMESTAMP, .sysInfo = false},
    {.name = "update_time", .bytes = 8, .type = TSDB_DATA_TYPE_TIMESTAMP, .sysInfo = false},
};

static const SSysDbTableSchema anodesFullSchema[] = {
    {.name = "id", .bytes = 4, .type = TSDB_DATA_TYPE_INT, .sysInfo = false},
    {.name = "type", .bytes = TSDB_ANALYTIC_ALGO_TYPE_LEN + VARSTR_HEADER_SIZE, .type = TSDB_DATA_TYPE_VARCHAR, .sysInfo = false},
    {.name = "algo", .bytes = TSDB_ANALYTIC_ALGO_NAME_LEN + VARSTR_HEADER_SIZE, .type = TSDB_DATA_TYPE_VARCHAR, .sysInfo = false},
};

static const SSysDbTableSchema filesetsFullSchema[] = {
    {.name = "db_name", .bytes = SYSTABLE_SCH_DB_NAME_LEN, .type = TSDB_DATA_TYPE_VARCHAR, .sysInfo = false},
    {.name = "vgroup_id", .bytes = 4, .type = TSDB_DATA_TYPE_INT, .sysInfo = false},
    {.name = "fileset_id", .bytes = 4, .type = TSDB_DATA_TYPE_INT, .sysInfo = false},
    {.name = "start_time", .bytes = 8, .type = TSDB_DATA_TYPE_TIMESTAMP, .sysInfo = false},
    {.name = "end_time", .bytes = 8, .type = TSDB_DATA_TYPE_TIMESTAMP, .sysInfo = false},
    {.name = "total_size", .bytes = 8, .type = TSDB_DATA_TYPE_BIGINT, .sysInfo = false},
    {.name = "last_compact", .bytes = 8, .type = TSDB_DATA_TYPE_TIMESTAMP, .sysInfo = false},
    {.name = "should_compact", .bytes = 1, .type = TSDB_DATA_TYPE_BOOL, .sysInfo = false},
    // {.name = "details", .bytes = 256 + VARSTR_HEADER_SIZE, .type = TSDB_DATA_TYPE_VARCHAR, .sysInfo = false},
};

static const SSysDbTableSchema tsmaSchema[] = {
  {.name = "tsma_name", .bytes = SYSTABLE_SCH_TABLE_NAME_LEN, .type = TSDB_DATA_TYPE_VARCHAR, .sysInfo = false},
  {.name = "db_name", .bytes = SYSTABLE_SCH_DB_NAME_LEN, .type = TSDB_DATA_TYPE_VARCHAR, .sysInfo = false},
  {.name = "table_name", .bytes = SYSTABLE_SCH_TABLE_NAME_LEN, .type = TSDB_DATA_TYPE_VARCHAR, .sysInfo = false},
  {.name = "target_db", .bytes = SYSTABLE_SCH_DB_NAME_LEN, .type = TSDB_DATA_TYPE_VARCHAR, .sysInfo = false},
  {.name = "target_stb", .bytes = SYSTABLE_SCH_TABLE_NAME_LEN, .type = TSDB_DATA_TYPE_VARCHAR, .sysInfo = false},
  {.name = "stream_name", .bytes = SYSTABLE_SCH_DB_NAME_LEN, .type = TSDB_DATA_TYPE_VARCHAR, .sysInfo = false},
  {.name = "create_time", .bytes = 8, .type = TSDB_DATA_TYPE_TIMESTAMP, .sysInfo = false},
  {.name = "interval", .bytes = 64 + VARSTR_HEADER_SIZE, .type = TSDB_DATA_TYPE_VARCHAR, .sysInfo = false},
  {.name = "create_sql", .bytes = TSDB_SHOW_SQL_LEN + VARSTR_HEADER_SIZE, .type = TSDB_DATA_TYPE_VARCHAR, .sysInfo = false},
  {.name = "func_list", .bytes = TSDB_SHOW_SQL_LEN + VARSTR_HEADER_SIZE, .type = TSDB_DATA_TYPE_VARCHAR, .sysInfo = false},
};

static const SSysDbTableSchema userGrantsFullSchema[] = {
    {.name = "grant_name", .bytes = 32 + VARSTR_HEADER_SIZE, .type = TSDB_DATA_TYPE_VARCHAR, .sysInfo = true},
    {.name = "display_name", .bytes = 256 + VARSTR_HEADER_SIZE, .type = TSDB_DATA_TYPE_VARCHAR, .sysInfo = true},
    {.name = "expire", .bytes = 32 + VARSTR_HEADER_SIZE, .type = TSDB_DATA_TYPE_VARCHAR, .sysInfo = true},
    {.name = "limits", .bytes = 512 + VARSTR_HEADER_SIZE, .type = TSDB_DATA_TYPE_VARCHAR, .sysInfo = true},
};

static const SSysDbTableSchema userGrantsLogsSchema[] = {
    {.name = "state", .bytes = 1536 + VARSTR_HEADER_SIZE, .type = TSDB_DATA_TYPE_VARCHAR, .sysInfo = true},
    {.name = "active", .bytes = 512 + VARSTR_HEADER_SIZE, .type = TSDB_DATA_TYPE_VARCHAR, .sysInfo = true},
    {.name = "machine", .bytes = TSDB_GRANT_LOG_COL_LEN + VARSTR_HEADER_SIZE, .type = TSDB_DATA_TYPE_VARCHAR, .sysInfo = true},
    {.name = "active_info", .bytes = 512 + VARSTR_HEADER_SIZE, .type = TSDB_DATA_TYPE_VARCHAR, .sysInfo = true},
    {.name = "revoke_info", .bytes = 30 + VARSTR_HEADER_SIZE, .type = TSDB_DATA_TYPE_VARCHAR, .sysInfo = true},
};

static const SSysDbTableSchema userMachinesSchema[] = {
    {.name = "id", .bytes = TSDB_CLUSTER_ID_LEN + 1 + VARSTR_HEADER_SIZE, .type = TSDB_DATA_TYPE_VARCHAR, .sysInfo = true},
    {.name = "dnode_num", .bytes = 4, .type = TSDB_DATA_TYPE_INT, .sysInfo = true},
    {.name = "machine", .bytes = 7552 + VARSTR_HEADER_SIZE, .type = TSDB_DATA_TYPE_VARCHAR, .sysInfo = true},
    {.name = "version", .bytes = 32 + VARSTR_HEADER_SIZE, .type = TSDB_DATA_TYPE_VARCHAR, .sysInfo = true},
};

static const SSysDbTableSchema encryptionsSchema[] = {
    {.name = "dnode_id", .bytes = 4, .type = TSDB_DATA_TYPE_INT, .sysInfo = true},
    {.name = "key_status", .bytes = 12 + VARSTR_HEADER_SIZE, .type = TSDB_DATA_TYPE_VARCHAR, .sysInfo = true},
};

static const SSysDbTableSchema diskUsageSchema[] = {
    {.name = "db_name", .bytes = 32 + VARSTR_HEADER_SIZE, .type = TSDB_DATA_TYPE_VARCHAR, .sysInfo = false},
    {.name = "vgroup_id", .bytes = 4, .type = TSDB_DATA_TYPE_INT, .sysInfo = false},
    {.name = "wal", .bytes = 8, .type = TSDB_DATA_TYPE_BIGINT, .sysInfo = false},
    {.name = "data1", .bytes = 8, .type = TSDB_DATA_TYPE_BIGINT, .sysInfo = false},
    {.name = "data2", .bytes = 8, .type = TSDB_DATA_TYPE_BIGINT, .sysInfo = false},
    {.name = "data3", .bytes = 8, .type = TSDB_DATA_TYPE_BIGINT, .sysInfo = false},
    {.name = "cache_rdb", .bytes = 8, .type = TSDB_DATA_TYPE_BIGINT, .sysInfo = false},
    {.name = "table_meta", .bytes = 8, .type = TSDB_DATA_TYPE_BIGINT, .sysInfo = false},
    {.name = "ss",.bytes = 8, .type = TSDB_DATA_TYPE_BIGINT, .sysInfo = false},
    {.name = "raw_data", .bytes = 8, .type = TSDB_DATA_TYPE_BIGINT, .sysInfo = false},
};

static const SSysDbTableSchema mountSchema[] = {
    {.name = "name", .bytes = TSDB_MOUNT_NAME_LEN + VARSTR_HEADER_SIZE, .type = TSDB_DATA_TYPE_VARCHAR, .sysInfo = true},
    {.name = "dnode", .bytes = 4, .type = TSDB_DATA_TYPE_INT, .sysInfo = true},
    {.name = "create_time", .bytes = 8, .type = TSDB_DATA_TYPE_TIMESTAMP, .sysInfo = true},
    {.name = "path", .bytes = TSDB_MOUNT_PATH_LEN + VARSTR_HEADER_SIZE, .type = TSDB_DATA_TYPE_VARCHAR, .sysInfo = true},
};

static const SSysTableMeta infosMeta[] = {
    {TSDB_INS_TABLE_DNODES, dnodesSchema, tListLen(dnodesSchema), true},
    {TSDB_INS_TABLE_MNODES, mnodesSchema, tListLen(mnodesSchema), true},
    // {TSDB_INS_TABLE_MODULES, modulesSchema, tListLen(modulesSchema), true},
    {TSDB_INS_TABLE_QNODES, qnodesSchema, tListLen(qnodesSchema), true},
    {TSDB_INS_TABLE_SNODES, snodesSchema, tListLen(snodesSchema), true},
    {TSDB_INS_TABLE_BNODES, bnodesSchema, tListLen(bnodesSchema), true},
    {TSDB_INS_TABLE_CLUSTER, clusterSchema, tListLen(clusterSchema), true},
    {TSDB_INS_TABLE_DATABASES, userDBSchema, tListLen(userDBSchema), false},
    {TSDB_INS_TABLE_FUNCTIONS, userFuncSchema, tListLen(userFuncSchema), false},
    {TSDB_INS_TABLE_INDEXES, userIdxSchema, tListLen(userIdxSchema), false},
    {TSDB_INS_TABLE_STABLES, userStbsSchema, tListLen(userStbsSchema), false},
    {TSDB_INS_TABLE_TABLES, userTblsSchema, tListLen(userTblsSchema), false},
    {TSDB_INS_TABLE_TAGS, userTagsSchema, tListLen(userTagsSchema), false},
    {TSDB_INS_TABLE_COLS, userColsSchema, tListLen(userColsSchema), false},
    {TSDB_INS_TABLE_VC_COLS, userVctbColsSchema, tListLen(userVctbColsSchema), false},
    // {TSDB_INS_TABLE_TABLE_DISTRIBUTED, userTblDistSchema, tListLen(userTblDistSchema)},
    {TSDB_INS_TABLE_USERS, userUsersSchema, tListLen(userUsersSchema), true},
    {TSDB_INS_TABLE_USERS_FULL, userUsersFullSchema, tListLen(userUsersFullSchema), true},
    {TSDB_INS_TABLE_LICENCES, grantsSchema, tListLen(grantsSchema), true},
    {TSDB_INS_TABLE_VGROUPS, vgroupsSchema, tListLen(vgroupsSchema), true},
    {TSDB_INS_TABLE_CONFIGS, configSchema, tListLen(configSchema), false},
    {TSDB_INS_TABLE_DNODE_VARIABLES, variablesSchema, tListLen(variablesSchema), true},
    {TSDB_INS_TABLE_TOPICS, topicSchema, tListLen(topicSchema), false},
    {TSDB_INS_TABLE_SUBSCRIPTIONS, subscriptionSchema, tListLen(subscriptionSchema), false},
    {TSDB_INS_TABLE_STREAMS, streamSchema, tListLen(streamSchema), false},
    {TSDB_INS_TABLE_STREAM_TASKS, streamTaskSchema, tListLen(streamTaskSchema), false},
    {TSDB_INS_TABLE_STREAM_RECALCULATES, streamRecalculateSchema, tListLen(streamRecalculateSchema), false},
    {TSDB_INS_TABLE_VNODES, vnodesSchema, tListLen(vnodesSchema), true},
    {TSDB_INS_TABLE_USER_PRIVILEGES, userUserPrivilegesSchema, tListLen(userUserPrivilegesSchema), true},
    {TSDB_INS_TABLE_VIEWS, userViewsSchema, tListLen(userViewsSchema), false},
    {TSDB_INS_TABLE_COMPACTS, userCompactsSchema, tListLen(userCompactsSchema), false},
    {TSDB_INS_TABLE_COMPACT_DETAILS, userCompactsDetailSchema, tListLen(userCompactsDetailSchema), false},
    {TSDB_INS_TABLE_SSMIGRATES, userSsMigratesSchema, tListLen(userSsMigratesSchema), false},
    {TSDB_INS_TABLE_GRANTS_FULL, userGrantsFullSchema, tListLen(userGrantsFullSchema), true},
    {TSDB_INS_TABLE_GRANTS_LOGS, userGrantsLogsSchema, tListLen(userGrantsLogsSchema), true},
    {TSDB_INS_TABLE_MACHINES, userMachinesSchema, tListLen(userMachinesSchema), true},
    {TSDB_INS_TABLE_ARBGROUPS, arbGroupsSchema, tListLen(arbGroupsSchema), true},
    {TSDB_INS_TABLE_ENCRYPTIONS, encryptionsSchema, tListLen(encryptionsSchema), true},
    {TSDB_INS_TABLE_TSMAS, tsmaSchema, tListLen(tsmaSchema), false},
    {TSDB_INS_TABLE_ANODES, anodesSchema, tListLen(anodesSchema), true},
    {TSDB_INS_TABLE_ANODES_FULL, anodesFullSchema, tListLen(anodesFullSchema), true},
    {TSDB_INS_DISK_USAGE, diskUsageSchema, tListLen(diskUsageSchema), false},
    {TSDB_INS_TABLE_FILESETS, filesetsFullSchema, tListLen(filesetsFullSchema), false},
    {TSDB_INS_TABLE_TRANSACTION_DETAILS, userTransactionDetailSchema, tListLen(userTransactionDetailSchema), false},
    {TSDB_INS_TABLE_MOUNTS, mountSchema, tListLen(mountSchema), true},
    {TSDB_INS_TABLE_SCANS, userScansSchema, tListLen(userScansSchema), false},
    {TSDB_INS_TABLE_SCAN_DETAILS, userScanDetailSchema, tListLen(userScanDetailSchema), false},
};

static const SSysDbTableSchema connectionsSchema[] = {
    {.name = "conn_id", .bytes = 4, .type = TSDB_DATA_TYPE_UINT, .sysInfo = false},
    {.name = "user", .bytes = TSDB_USER_LEN + VARSTR_HEADER_SIZE, .type = TSDB_DATA_TYPE_BINARY, .sysInfo = false},
    {.name = "app", .bytes = TSDB_APP_NAME_LEN + VARSTR_HEADER_SIZE, .type = TSDB_DATA_TYPE_BINARY, .sysInfo = false},
    {.name = "pid", .bytes = 4, .type = TSDB_DATA_TYPE_UINT, .sysInfo = false},
    {.name = "end_point", .bytes = TSDB_EP_LEN + VARSTR_HEADER_SIZE, .type = TSDB_DATA_TYPE_BINARY, .sysInfo = false},
    {.name = "login_time", .bytes = 8, .type = TSDB_DATA_TYPE_TIMESTAMP, .sysInfo = false},
    {.name = "last_access", .bytes = 8, .type = TSDB_DATA_TYPE_TIMESTAMP, .sysInfo = false},
    {.name = "user_app", .bytes = TSDB_APP_NAME_LEN + VARSTR_HEADER_SIZE, .type = TSDB_DATA_TYPE_BINARY, .sysInfo = false},
    {.name = "user_ip", .bytes = TSDB_IPv4ADDR_LEN + 6 + VARSTR_HEADER_SIZE, .type = TSDB_DATA_TYPE_VARCHAR, .sysInfo = false},
};

static const SSysDbTableSchema consumerSchema[] = {
    {.name = "consumer_id", .bytes = TSDB_CONSUMER_ID_LEN + VARSTR_HEADER_SIZE, .type = TSDB_DATA_TYPE_BINARY, .sysInfo = false},
    {.name = "consumer_group", .bytes = TSDB_CGROUP_LEN + VARSTR_HEADER_SIZE, .type = TSDB_DATA_TYPE_BINARY, .sysInfo = false},
    {.name = "client_id", .bytes = TSDB_CLIENT_ID_LEN + VARSTR_HEADER_SIZE, .type = TSDB_DATA_TYPE_BINARY, .sysInfo = false},
    {.name = "user", .bytes = TSDB_USER_LEN + VARSTR_HEADER_SIZE, .type = TSDB_DATA_TYPE_BINARY, .sysInfo = false},
    {.name = "fqdn", .bytes = TSDB_FQDN_LEN + VARSTR_HEADER_SIZE, .type = TSDB_DATA_TYPE_BINARY, .sysInfo = false},
    {.name = "status", .bytes = 20 + VARSTR_HEADER_SIZE, .type = TSDB_DATA_TYPE_BINARY, .sysInfo = false},
    {.name = "topics", .bytes = TSDB_TOPIC_FNAME_LEN + VARSTR_HEADER_SIZE, .type = TSDB_DATA_TYPE_BINARY, .sysInfo = false},
    /*{.name = "end_point", .bytes = TSDB_IPv4ADDR_LEN + 6 + VARSTR_HEADER_SIZE, .type = TSDB_DATA_TYPE_VARCHAR, .sysInfo = false},*/
    {.name = "up_time", .bytes = 8, .type = TSDB_DATA_TYPE_TIMESTAMP, .sysInfo = false},
    {.name = "subscribe_time", .bytes = 8, .type = TSDB_DATA_TYPE_TIMESTAMP, .sysInfo = false},
    {.name = "rebalance_time", .bytes = 8, .type = TSDB_DATA_TYPE_TIMESTAMP, .sysInfo = false},
    {.name = "parameters", .bytes = 128 + TSDB_OFFSET_LEN + VARSTR_HEADER_SIZE, .type = TSDB_DATA_TYPE_BINARY, .sysInfo = false},
    {.name = "poll_time", .bytes = 8, .type = TSDB_DATA_TYPE_TIMESTAMP, .sysInfo = false},

};

static const SSysDbTableSchema offsetSchema[] = {
    {.name = "topic_name", .bytes = SYSTABLE_SCH_TABLE_NAME_LEN, .type = TSDB_DATA_TYPE_BINARY, .sysInfo = false},
    {.name = "group_id", .bytes = SYSTABLE_SCH_TABLE_NAME_LEN, .type = TSDB_DATA_TYPE_BINARY, .sysInfo = false},
    {.name = "vgroup_id", .bytes = 4, .type = TSDB_DATA_TYPE_INT, .sysInfo = false},
    {.name = "committed_offset", .bytes = 8, .type = TSDB_DATA_TYPE_BIGINT, .sysInfo = false},
    {.name = "current_offset", .bytes = 8, .type = TSDB_DATA_TYPE_BIGINT, .sysInfo = false},
    {.name = "skip_log_cnt", .bytes = 8, .type = TSDB_DATA_TYPE_BIGINT, .sysInfo = false},
};

static const SSysDbTableSchema querySchema[] = {
    {.name = "kill_id", .bytes = TSDB_QUERY_ID_LEN + VARSTR_HEADER_SIZE, .type = TSDB_DATA_TYPE_VARCHAR, .sysInfo = false},
    {.name = "query_id", .bytes = 8, .type = TSDB_DATA_TYPE_UBIGINT, .sysInfo = false},
    {.name = "conn_id", .bytes = 4, .type = TSDB_DATA_TYPE_UINT, .sysInfo = false},
    {.name = "app", .bytes = TSDB_APP_NAME_LEN + VARSTR_HEADER_SIZE, .type = TSDB_DATA_TYPE_VARCHAR, .sysInfo = false},
    {.name = "pid", .bytes = 4, .type = TSDB_DATA_TYPE_INT, .sysInfo = false},
    {.name = "user", .bytes = TSDB_USER_LEN + VARSTR_HEADER_SIZE, .type = TSDB_DATA_TYPE_VARCHAR, .sysInfo = false},
    {.name = "end_point", .bytes = TSDB_IPv4ADDR_LEN + 6 + VARSTR_HEADER_SIZE, .type = TSDB_DATA_TYPE_VARCHAR, .sysInfo = false},
    {.name = "create_time", .bytes = 8, .type = TSDB_DATA_TYPE_TIMESTAMP, .sysInfo = false},
    {.name = "exec_usec", .bytes = 8, .type = TSDB_DATA_TYPE_BIGINT, .sysInfo = false},
    {.name = "stable_query", .bytes = 1, .type = TSDB_DATA_TYPE_BOOL, .sysInfo = false},
    {.name = "sub_query", .bytes = 1, .type = TSDB_DATA_TYPE_BOOL, .sysInfo = false},
    {.name = "sub_num", .bytes = 4, .type = TSDB_DATA_TYPE_INT, .sysInfo = false},
    {.name = "sub_status", .bytes = TSDB_SHOW_SUBQUERY_LEN + VARSTR_HEADER_SIZE, .type = TSDB_DATA_TYPE_VARCHAR, .sysInfo = false},
    {.name = "sql", .bytes = TSDB_SHOW_SQL_LEN + VARSTR_HEADER_SIZE, .type = TSDB_DATA_TYPE_VARCHAR, .sysInfo = false},
    {.name = "user_app", .bytes = TSDB_APP_NAME_LEN + VARSTR_HEADER_SIZE, .type = TSDB_DATA_TYPE_VARCHAR, .sysInfo = false},
    {.name = "user_ip", .bytes = TSDB_IPv4ADDR_LEN + 6 + VARSTR_HEADER_SIZE, .type = TSDB_DATA_TYPE_VARCHAR, .sysInfo = false},
};

static const SSysDbTableSchema appSchema[] = {
    {.name = "app_id", .bytes = 8, .type = TSDB_DATA_TYPE_UBIGINT, .sysInfo = false},
    {.name = "ip", .bytes = TSDB_IPv4ADDR_LEN + VARSTR_HEADER_SIZE, .type = TSDB_DATA_TYPE_VARCHAR, .sysInfo = false},
    {.name = "pid", .bytes = 4, .type = TSDB_DATA_TYPE_INT, .sysInfo = false},
    {.name = "name", .bytes = TSDB_APP_NAME_LEN + VARSTR_HEADER_SIZE, .type = TSDB_DATA_TYPE_VARCHAR, .sysInfo = false},
    {.name = "start_time", .bytes = 8, .type = TSDB_DATA_TYPE_TIMESTAMP, .sysInfo = false},
    {.name = "insert_req", .bytes = 8, .type = TSDB_DATA_TYPE_UBIGINT, .sysInfo = false},
    {.name = "insert_row", .bytes = 8, .type = TSDB_DATA_TYPE_UBIGINT, .sysInfo = false},
    {.name = "insert_time", .bytes = 8, .type = TSDB_DATA_TYPE_UBIGINT, .sysInfo = false},
    {.name = "insert_bytes", .bytes = 8, .type = TSDB_DATA_TYPE_UBIGINT, .sysInfo = false},
    {.name = "fetch_bytes", .bytes = 8, .type = TSDB_DATA_TYPE_UBIGINT, .sysInfo = false},
    {.name = "query_time", .bytes = 8, .type = TSDB_DATA_TYPE_UBIGINT, .sysInfo = false},
    {.name = "slow_query", .bytes = 8, .type = TSDB_DATA_TYPE_UBIGINT, .sysInfo = false},
    {.name = "total_req", .bytes = 8, .type = TSDB_DATA_TYPE_UBIGINT, .sysInfo = false},
    {.name = "current_req", .bytes = 8, .type = TSDB_DATA_TYPE_UBIGINT, .sysInfo = false},
    {.name = "last_access", .bytes = 8, .type = TSDB_DATA_TYPE_TIMESTAMP, .sysInfo = false},
};

static const SSysTableMeta perfsMeta[] = {
    {TSDB_PERFS_TABLE_CONNECTIONS, connectionsSchema, tListLen(connectionsSchema), false},
    {TSDB_PERFS_TABLE_QUERIES, querySchema, tListLen(querySchema), false},
    {TSDB_PERFS_TABLE_CONSUMERS, consumerSchema, tListLen(consumerSchema), false},
    // {TSDB_PERFS_TABLE_OFFSETS, offsetSchema, tListLen(offsetSchema)},
    {TSDB_PERFS_TABLE_TRANS, transSchema, tListLen(transSchema), false},
    // {TSDB_PERFS_TABLE_SMAS, smaSchema, tListLen(smaSchema), false},
    {TSDB_PERFS_TABLE_APPS, appSchema, tListLen(appSchema), false}};
// clang-format on

void getInfosDbMeta(const SSysTableMeta** pInfosTableMeta, size_t* size) {
  if (pInfosTableMeta) {
    *pInfosTableMeta = infosMeta;
  }
  if (size) {
    *size = tListLen(infosMeta);
  }
}

void getPerfDbMeta(const SSysTableMeta** pPerfsTableMeta, size_t* size) {
  if (pPerfsTableMeta) {
    *pPerfsTableMeta = perfsMeta;
  }
  if (size) {
    *size = tListLen(perfsMeta);
  }
}

void getVisibleInfosTablesNum(bool sysInfo, size_t* size) {
  if (sysInfo) {
    getInfosDbMeta(NULL, size);
    return;
  }
  *size = 0;
  const SSysTableMeta* pMeta = NULL;
  size_t               totalNum = 0;
  getInfosDbMeta(&pMeta, &totalNum);
  for (size_t i = 0; i < totalNum; ++i) {
    if (!pMeta[i].sysInfo) {
      ++(*size);
    }
  }
}

bool invisibleColumn(bool sysInfo, int8_t tableType, int8_t flags) {
  if (sysInfo || TSDB_SYSTEM_TABLE != tableType) {
    return false;
  }
  return 0 != (flags & COL_IS_SYSINFO);
}<|MERGE_RESOLUTION|>--- conflicted
+++ resolved
@@ -440,7 +440,6 @@
     {.name = "remain_time(s)", .bytes = 8, .type = TSDB_DATA_TYPE_BIGINT, .sysInfo = false},
 };
 
-<<<<<<< HEAD
 static const SSysDbTableSchema userScanDetailSchema[] = {
     {.name = "scan_id", .bytes = 4, .type = TSDB_DATA_TYPE_INT, .sysInfo = false},
     {.name = "vgroup_id", .bytes = 4, .type = TSDB_DATA_TYPE_INT, .sysInfo = false},
@@ -450,7 +449,8 @@
     {.name = "start_time", .bytes = 8, .type = TSDB_DATA_TYPE_TIMESTAMP, .sysInfo = false},
     {.name = "progress(%)", .bytes = 4, .type = TSDB_DATA_TYPE_INT, .sysInfo = false},
     {.name = "remain_time(s)", .bytes = 8, .type = TSDB_DATA_TYPE_BIGINT, .sysInfo = false},
-=======
+};
+
 static const SSysDbTableSchema userSsMigratesSchema[] = {
     {.name = "ssmigrate_id", .bytes = 4, .type = TSDB_DATA_TYPE_INT, .sysInfo = false},
     {.name = "db_name", .bytes = SYSTABLE_SCH_DB_NAME_LEN, .type = TSDB_DATA_TYPE_VARCHAR, .sysInfo = false},
@@ -461,7 +461,6 @@
     {.name = "number_fileset", .bytes = 4, .type = TSDB_DATA_TYPE_INT, .sysInfo = false},
     {.name = "migrated_fileset", .bytes = 4, .type = TSDB_DATA_TYPE_INT, .sysInfo = false},
     {.name = "fileset_id", .bytes = 4, .type = TSDB_DATA_TYPE_INT, .sysInfo = false},
->>>>>>> cf1fcd02
 };
 
 static const SSysDbTableSchema userTransactionDetailSchema[] = {
