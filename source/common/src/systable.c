--- conflicted
+++ resolved
@@ -290,13 +290,9 @@
     {.name = "topic_name", .bytes = TSDB_TOPIC_FNAME_LEN + VARSTR_HEADER_SIZE, .type = TSDB_DATA_TYPE_BINARY, .sysInfo = false},
     {.name = "consumer_group", .bytes = TSDB_CGROUP_LEN + VARSTR_HEADER_SIZE, .type = TSDB_DATA_TYPE_BINARY, .sysInfo = false},
     {.name = "vgroup_id", .bytes = 4, .type = TSDB_DATA_TYPE_INT, .sysInfo = false},
-<<<<<<< HEAD
-    {.name = "consumer_id", .bytes = 8, .type = TSDB_DATA_TYPE_BIGINT, .sysInfo = false},
+    {.name = "consumer_id", .bytes = 32, .type = TSDB_DATA_TYPE_BINARY, .sysInfo = false},
     {.name = "offset", .bytes = TSDB_OFFSET_LEN + VARSTR_HEADER_SIZE, .type = TSDB_DATA_TYPE_BINARY, .sysInfo = false},
     {.name = "rows", .bytes = 8, .type = TSDB_DATA_TYPE_BIGINT, .sysInfo = false},
-=======
-    {.name = "consumer_id", .bytes = 32, .type = TSDB_DATA_TYPE_BINARY, .sysInfo = false},
->>>>>>> 24ce15c2
 };
 
 static const SSysDbTableSchema vnodesSchema[] = {
