--- conflicted
+++ resolved
@@ -604,7 +604,36 @@
     {.name = "path", .bytes = TSDB_MOUNT_PATH_LEN + VARSTR_HEADER_SIZE, .type = TSDB_DATA_TYPE_VARCHAR, .sysInfo = true},
 };
 
-<<<<<<< HEAD
+static const SSysDbTableSchema rsmaSchema[] = {
+  {.name = "rsma_name", .bytes = SYSTABLE_SCH_TABLE_NAME_LEN, .type = TSDB_DATA_TYPE_VARCHAR, .sysInfo = false},
+  {.name = "rsma_id", .bytes = 8, .type = TSDB_DATA_TYPE_BIGINT, .sysInfo = false},
+  {.name = "db_name", .bytes = SYSTABLE_SCH_DB_NAME_LEN, .type = TSDB_DATA_TYPE_VARCHAR, .sysInfo = false},
+  {.name = "table_name", .bytes = SYSTABLE_SCH_TABLE_NAME_LEN, .type = TSDB_DATA_TYPE_VARCHAR, .sysInfo = false},
+  {.name = "table_type", .bytes = 21 + VARSTR_HEADER_SIZE, .type = TSDB_DATA_TYPE_VARCHAR, .sysInfo = false},
+  {.name = "create_time", .bytes = 8, .type = TSDB_DATA_TYPE_TIMESTAMP, .sysInfo = false},
+  {.name = "interval", .bytes = 64 + VARSTR_HEADER_SIZE, .type = TSDB_DATA_TYPE_VARCHAR, .sysInfo = false},
+  {.name = "func_list", .bytes = TSDB_SHOW_SQL_LEN + VARSTR_HEADER_SIZE, .type = TSDB_DATA_TYPE_VARCHAR, .sysInfo = false},
+};
+
+static const SSysDbTableSchema retentionsSchema[] = {
+    {.name = "retention_id", .bytes = 4, .type = TSDB_DATA_TYPE_INT, .sysInfo = false},
+    {.name = "db_name", .bytes = SYSTABLE_SCH_DB_NAME_LEN, .type = TSDB_DATA_TYPE_VARCHAR, .sysInfo = false},
+    {.name = "start_time", .bytes = 8, .type = TSDB_DATA_TYPE_TIMESTAMP, .sysInfo = false},
+    {.name = "trigger_mode", .bytes = 10 + VARSTR_HEADER_SIZE, .type = TSDB_DATA_TYPE_VARCHAR, .sysInfo = false},
+    {.name = "type", .bytes = 10 + VARSTR_HEADER_SIZE, .type = TSDB_DATA_TYPE_VARCHAR, .sysInfo = false},
+};
+
+static const SSysDbTableSchema retentionDetailsSchema[] = {
+    {.name = "retention_id", .bytes = 4, .type = TSDB_DATA_TYPE_INT, .sysInfo = false},
+    {.name = "vgroup_id", .bytes = 4, .type = TSDB_DATA_TYPE_INT, .sysInfo = false},
+    {.name = "dnode_id", .bytes = 4, .type = TSDB_DATA_TYPE_INT, .sysInfo = false},
+    {.name = "number_fileset", .bytes = 4, .type = TSDB_DATA_TYPE_INT, .sysInfo = false},
+    {.name = "finished", .bytes = 4, .type = TSDB_DATA_TYPE_INT, .sysInfo = false},
+    {.name = "start_time", .bytes = 8, .type = TSDB_DATA_TYPE_TIMESTAMP, .sysInfo = false},
+    {.name = "progress(%)", .bytes = 4, .type = TSDB_DATA_TYPE_INT, .sysInfo = false},
+    {.name = "remain_time(s)", .bytes = 8, .type = TSDB_DATA_TYPE_BIGINT, .sysInfo = false},
+};
+
 static const SSysDbTableSchema xnodesSchema[] = {
     {.name = "id", .bytes = 4, .type = TSDB_DATA_TYPE_INT, .sysInfo = false},
     {.name = "url", .bytes = TSDB_XNODE_URL_LEN + VARSTR_HEADER_SIZE, .type = TSDB_DATA_TYPE_VARCHAR, .sysInfo = false},
@@ -649,44 +678,13 @@
     {.name = "update_time", .bytes = 8, .type = TSDB_DATA_TYPE_TIMESTAMP, .sysInfo = false},
 };
 
+
 /**
  * @brief Defines the metadata for system tables.
  *
  * @note The order of system tables in this array must match the order in which EShowType is defined in the header file.
  *       This ensures that the system tables are correctly mapped to their respective show types.
  */
-=======
-static const SSysDbTableSchema rsmaSchema[] = {
-  {.name = "rsma_name", .bytes = SYSTABLE_SCH_TABLE_NAME_LEN, .type = TSDB_DATA_TYPE_VARCHAR, .sysInfo = false},
-  {.name = "rsma_id", .bytes = 8, .type = TSDB_DATA_TYPE_BIGINT, .sysInfo = false},
-  {.name = "db_name", .bytes = SYSTABLE_SCH_DB_NAME_LEN, .type = TSDB_DATA_TYPE_VARCHAR, .sysInfo = false},
-  {.name = "table_name", .bytes = SYSTABLE_SCH_TABLE_NAME_LEN, .type = TSDB_DATA_TYPE_VARCHAR, .sysInfo = false},
-  {.name = "table_type", .bytes = 21 + VARSTR_HEADER_SIZE, .type = TSDB_DATA_TYPE_VARCHAR, .sysInfo = false},
-  {.name = "create_time", .bytes = 8, .type = TSDB_DATA_TYPE_TIMESTAMP, .sysInfo = false},
-  {.name = "interval", .bytes = 64 + VARSTR_HEADER_SIZE, .type = TSDB_DATA_TYPE_VARCHAR, .sysInfo = false},
-  {.name = "func_list", .bytes = TSDB_SHOW_SQL_LEN + VARSTR_HEADER_SIZE, .type = TSDB_DATA_TYPE_VARCHAR, .sysInfo = false},
-};
-
-static const SSysDbTableSchema retentionsSchema[] = {
-    {.name = "retention_id", .bytes = 4, .type = TSDB_DATA_TYPE_INT, .sysInfo = false},
-    {.name = "db_name", .bytes = SYSTABLE_SCH_DB_NAME_LEN, .type = TSDB_DATA_TYPE_VARCHAR, .sysInfo = false},
-    {.name = "start_time", .bytes = 8, .type = TSDB_DATA_TYPE_TIMESTAMP, .sysInfo = false},
-    {.name = "trigger_mode", .bytes = 10 + VARSTR_HEADER_SIZE, .type = TSDB_DATA_TYPE_VARCHAR, .sysInfo = false},
-    {.name = "type", .bytes = 10 + VARSTR_HEADER_SIZE, .type = TSDB_DATA_TYPE_VARCHAR, .sysInfo = false},
-};
-
-static const SSysDbTableSchema retentionDetailsSchema[] = {
-    {.name = "retention_id", .bytes = 4, .type = TSDB_DATA_TYPE_INT, .sysInfo = false},
-    {.name = "vgroup_id", .bytes = 4, .type = TSDB_DATA_TYPE_INT, .sysInfo = false},
-    {.name = "dnode_id", .bytes = 4, .type = TSDB_DATA_TYPE_INT, .sysInfo = false},
-    {.name = "number_fileset", .bytes = 4, .type = TSDB_DATA_TYPE_INT, .sysInfo = false},
-    {.name = "finished", .bytes = 4, .type = TSDB_DATA_TYPE_INT, .sysInfo = false},
-    {.name = "start_time", .bytes = 8, .type = TSDB_DATA_TYPE_TIMESTAMP, .sysInfo = false},
-    {.name = "progress(%)", .bytes = 4, .type = TSDB_DATA_TYPE_INT, .sysInfo = false},
-    {.name = "remain_time(s)", .bytes = 8, .type = TSDB_DATA_TYPE_BIGINT, .sysInfo = false},
-};
-
->>>>>>> d0300658
 static const SSysTableMeta infosMeta[] = {
     {TSDB_INS_TABLE_DNODES, dnodesSchema, tListLen(dnodesSchema), true},
     {TSDB_INS_TABLE_MNODES, mnodesSchema, tListLen(mnodesSchema), true},
@@ -733,19 +731,16 @@
     {TSDB_INS_TABLE_FILESETS, filesetsFullSchema, tListLen(filesetsFullSchema), false},
     {TSDB_INS_TABLE_TRANSACTION_DETAILS, userTransactionDetailSchema, tListLen(userTransactionDetailSchema), false},
     {TSDB_INS_TABLE_MOUNTS, mountSchema, tListLen(mountSchema), true},
-<<<<<<< HEAD
-    {TSDB_INS_TABLE_XNODES, xnodesSchema, tListLen(xnodesSchema), true},
-    {TSDB_INS_TABLE_XNODE_TASKS, xnodeTasksSchema, tListLen(xnodeTasksSchema), true},
-    {TSDB_INS_TABLE_XNODE_AGENTS, xnodeAgentsSchema, tListLen(xnodeAgentsSchema), true},
-    {TSDB_INS_TABLE_XNODE_JOBS, xnodeTaskJobSchema, tListLen(xnodeTaskJobSchema), true},
-=======
     {TSDB_INS_TABLE_SCANS, userScansSchema, tListLen(userScansSchema), false},
     {TSDB_INS_TABLE_SCAN_DETAILS, userScanDetailSchema, tListLen(userScanDetailSchema), false},
     {TSDB_INS_TABLE_RSMAS, rsmaSchema, tListLen(rsmaSchema), false},
     {TSDB_INS_TABLE_RETENTIONS, retentionsSchema, tListLen(retentionsSchema), false},
     {TSDB_INS_TABLE_RETENTION_DETAILS, retentionDetailsSchema, tListLen(retentionDetailsSchema), false},
     {TSDB_INS_TABLE_ENCRYPT_ALGORITHMS, userEncryptAlgrSchema, tListLen(userEncryptAlgrSchema), false},
->>>>>>> d0300658
+    {TSDB_INS_TABLE_XNODES, xnodesSchema, tListLen(xnodesSchema), true},
+    {TSDB_INS_TABLE_XNODE_TASKS, xnodeTasksSchema, tListLen(xnodeTasksSchema), true},
+    {TSDB_INS_TABLE_XNODE_AGENTS, xnodeAgentsSchema, tListLen(xnodeAgentsSchema), true},
+    {TSDB_INS_TABLE_XNODE_JOBS, xnodeTaskJobSchema, tListLen(xnodeTaskJobSchema), true},
 };
 
 static const SSysDbTableSchema connectionsSchema[] = {
