/*
 * Copyright (c) 2019 TAOS Data, Inc. <jhtao@taosdata.com>
 *
 * This program is free software: you can use, redistribute, and/or modify
 * it under the terms of the GNU Affero General Public License, version 3
 * or later ("AGPL"), as published by the Free Software Foundation.
 *
 * This program is distributed in the hope that it will be useful, but WITHOUT
 * ANY WARRANTY; without even the implied warranty of MERCHANTABILITY or
 * FITNESS FOR A PARTICULAR PURPOSE.
 *
 * You should have received a copy of the GNU Affero General Public License
 * along with this program. If not, see <http://www.gnu.org/licenses/>.
 */

#define _DEFAULT_SOURCE
#include "tglobal.h"
#include "defines.h"
#include "os.h"
#include "tconfig.h"
#include "tgrant.h"
#include "tlog.h"
#include "tmisce.h"
#include "tunit.h"

#if defined(CUS_NAME) || defined(CUS_PROMPT) || defined(CUS_EMAIL)
#include "cus_name.h"
#endif

// GRANT_CFG_DECLARE;

SConfig *tsCfg = NULL;

// cluster
char          tsFirst[TSDB_EP_LEN] = {0};
char          tsSecond[TSDB_EP_LEN] = {0};
char          tsLocalFqdn[TSDB_FQDN_LEN] = {0};
char          tsLocalEp[TSDB_EP_LEN] = {0};  // Local End Point, hostname:port
char          tsVersionName[16] = "community";
uint16_t      tsServerPort = 6030;
int32_t       tsVersion = 30000000;
int32_t       tsStatusInterval = 1;  // second
int32_t       tsNumOfSupportVnodes = 256;
char          tsEncryptAlgorithm[16] = {0};
char          tsEncryptScope[100] = {0};
EEncryptAlgor tsiEncryptAlgorithm = 0;
EEncryptScope tsiEncryptScope = 0;
// char     tsAuthCode[500] = {0};
// char     tsEncryptKey[17] = {0};
char tsEncryptKey[17] = {0};

// common
int32_t tsMaxShellConns = 50000;
int32_t tsShellActivityTimer = 3;  // second

// memory pool
int8_t  tsQueryUseMemoryPool = 1;
int32_t tsQueryBufferPoolSize = 0; //MB
int32_t tsSingleQueryMaxMemorySize = 0; //MB
int32_t tsMinReservedMemorySize = MIN_RESERVE_MEM_SIZE; //MB
int64_t tsCurrentAvailMemorySize = 0;

// queue & threads
int32_t tsQueryMinConcurrentTaskNum = 1;
int32_t tsQueryMaxConcurrentTaskNum = 0;
int32_t tsQueryConcurrentTaskNum = 0;

int32_t tsNumOfRpcThreads = 1;
int32_t tsNumOfRpcSessions = 30000;
int32_t tsShareConnLimit = 10;
int32_t tsReadTimeout = 900;
int32_t tsTimeToGetAvailableConn = 500000;
int32_t tsKeepAliveIdle = 60;

int32_t tsNumOfQueryThreads = 0;
int32_t tsNumOfCommitThreads = 2;
int32_t tsNumOfTaskQueueThreads = 16;
int32_t tsNumOfMnodeQueryThreads = 16;
int32_t tsNumOfMnodeFetchThreads = 1;
int32_t tsNumOfMnodeReadThreads = 1;
int32_t tsNumOfVnodeQueryThreads = 16;
float   tsRatioOfVnodeStreamThreads = 0.5F;
int32_t tsNumOfVnodeFetchThreads = 4;
int32_t tsNumOfVnodeRsmaThreads = 2;
int32_t tsNumOfQnodeQueryThreads = 16;
int32_t tsNumOfQnodeFetchThreads = 1;
int32_t tsNumOfSnodeStreamThreads = 4;
int32_t tsNumOfSnodeWriteThreads = 1;
int32_t tsMaxStreamBackendCache = 128;  // M
int32_t tsPQSortMemThreshold = 16;      // M
int32_t tsRetentionSpeedLimitMB = 0;    // unlimited

// sync raft
int32_t tsElectInterval = 25 * 1000;
int32_t tsHeartbeatInterval = 1000;
int32_t tsHeartbeatTimeout = 20 * 1000;
int32_t tsSnapReplMaxWaitN = 128;
int64_t tsLogBufferMemoryAllowed = 0;  // bytes

// mnode
int64_t tsMndSdbWriteDelta = 200;
int64_t tsMndLogRetention = 2000;
bool    tsMndSkipGrant = false;
bool    tsEnableWhiteList = false;  // ip white list cfg

// arbitrator
int32_t tsArbHeartBeatIntervalSec = 5;
int32_t tsArbCheckSyncIntervalSec = 10;
int32_t tsArbSetAssignedTimeoutSec = 30;

// dnode
int64_t tsDndStart = 0;
int64_t tsDndStartOsUptime = 0;
int64_t tsDndUpTime = 0;

// dnode misc
uint32_t tsEncryptionKeyChksum = 0;
int8_t   tsEncryptionKeyStat = ENCRYPT_KEY_STAT_UNSET;
int8_t   tsGrant = 1;

// monitor
bool     tsEnableMonitor = true;
int32_t  tsMonitorInterval = 30;
char     tsMonitorFqdn[TSDB_FQDN_LEN] = {0};
uint16_t tsMonitorPort = 6043;
int32_t  tsMonitorMaxLogs = 100;
bool     tsMonitorComp = false;
bool     tsMonitorLogProtocol = false;
bool     tsMonitorForceV2 = true;

// audit
bool    tsEnableAudit = true;
bool    tsEnableAuditCreateTable = true;
bool    tsEnableAuditDelete = true;
int32_t tsAuditInterval = 5000;

// telem
#ifdef TD_ENTERPRISE
bool tsEnableTelem = false;
#else
bool    tsEnableTelem = true;
#endif
int32_t  tsTelemInterval = 43200;
char     tsTelemServer[TSDB_FQDN_LEN] = "telemetry.tdengine.com";
uint16_t tsTelemPort = 80;
char    *tsTelemUri = "/report";

#ifdef TD_ENTERPRISE
bool tsEnableCrashReport = false;
#else
bool    tsEnableCrashReport = true;
#endif
char  *tsClientCrashReportUri = "/ccrashreport";
char  *tsSvrCrashReportUri = "/dcrashreport";
int8_t tsSafetyCheckLevel = TSDB_SAFETY_CHECK_LEVELL_NORMAL;

// schemaless
bool tsSmlDot2Underline = true;
char tsSmlTsDefaultName[TSDB_COL_NAME_LEN] = "_ts";
char tsSmlTagName[TSDB_COL_NAME_LEN] = "_tag_null";
char tsSmlChildTableName[TSDB_TABLE_NAME_LEN] = "";  // user defined child table name can be specified in tag value.
char tsSmlAutoChildTableNameDelimiter[TSDB_TABLE_NAME_LEN] = "";
// If set to empty system will generate table name using MD5 hash.
// true means that the name and order of cols in each line are the same(only for influx protocol)
// bool    tsSmlDataFormat = false;
// int32_t tsSmlBatchSize = 10000;

// checkpoint backup
char    tsSnodeAddress[TSDB_FQDN_LEN] = {0};
int32_t tsRsyncPort = 873;
#ifdef WINDOWS
char tsCheckpointBackupDir[PATH_MAX] = "C:\\TDengine\\data\\backup\\checkpoint\\";
#else
char    tsCheckpointBackupDir[PATH_MAX] = "/var/lib/taos/backup/checkpoint/";
#endif

// tmq
int32_t tmqMaxTopicNum = 20;
int32_t tmqRowSize = 4096;
// query
int32_t tsQueryPolicy = 1;
bool    tsQueryTbNotExistAsEmpty = false;
int32_t tsQueryRspPolicy = 0;
int64_t tsQueryMaxConcurrentTables = 200;  // unit is TSDB_TABLE_NUM_UNIT
bool    tsEnableQueryHb = true;
bool    tsEnableScience = false;  // on taos-cli show float and doulbe with scientific notation if true
int32_t tsQuerySmaOptimize = 0;
int32_t tsQueryRsmaTolerance = 1000;  // the tolerance time (ms) to judge from which level to query rsma data.
bool    tsQueryPlannerTrace = false;
int32_t tsQueryNodeChunkSize = 32 * 1024;
bool    tsQueryUseNodeAllocator = true;
bool    tsKeepColumnName = false;
int32_t tsRedirectPeriod = 10;
int32_t tsRedirectFactor = 2;
int32_t tsRedirectMaxPeriod = 1000;
int32_t tsMaxRetryWaitTime = 10000;
bool    tsUseAdapter = false;
int32_t tsMetaCacheMaxSize = -1;                   // MB
int32_t tsSlowLogThreshold = 10;                   // seconds
int32_t tsSlowLogThresholdTest = INT32_MAX;        // seconds
char    tsSlowLogExceptDb[TSDB_DB_NAME_LEN] = "";  // seconds
int32_t tsSlowLogScope = SLOW_LOG_TYPE_QUERY;
char   *tsSlowLogScopeString = "query";
int32_t tsSlowLogMaxLen = 4096;
int32_t tsTimeSeriesThreshold = 50;
bool    tsMultiResultFunctionStarReturnTags = false;

/*
 * denote if the server needs to compress response message at the application layer to client, including query rsp,
 * metricmeta rsp, and multi-meter query rsp message body. The client compress the submit message to server.
 *
 * 0: all data are compressed
 * -1: all data are not compressed
 * other values: if the message payload size is greater than the tsCompressMsgSize, the message will be compressed.
 */
int32_t tsCompressMsgSize = -1;

// count/hyperloglog function always return values in case of all NULL data or Empty data set.
int32_t tsCountAlwaysReturnValue = 1;

// 1 ms for sliding time, the value will changed in case of time precision changed
int32_t tsMinSlidingTime = 1;

// 1 database precision unit for interval time range, changed accordingly
int32_t tsMinIntervalTime = 1;

// maximum batch rows numbers imported from a single csv load
int32_t tsMaxInsertBatchRows = 1000000;

float   tsSelectivityRatio = 1.0;
int32_t tsTagFilterResCacheSize = 1024 * 10;
char    tsTagFilterCache = 0;

// the maximum allowed query buffer size during query processing for each data node.
// -1 no limit (default)
// 0  no query allowed, queries are disabled
// positive value (in MB)
int32_t tsQueryBufferSize = -1;
int64_t tsQueryBufferSizeBytes = -1;
int32_t tsCacheLazyLoadThreshold = 500;

int32_t  tsDiskCfgNum = 0;
SDiskCfg tsDiskCfg[TFS_MAX_DISKS] = {0};
int64_t  tsMinDiskFreeSize = TFS_MIN_DISK_FREE_SIZE;

// stream scheduler
bool tsDeployOnSnode = true;

/*
 * minimum scale for whole system, millisecond by default
 * for TSDB_TIME_PRECISION_MILLI: 60000L
 *     TSDB_TIME_PRECISION_MICRO: 60000000L
 *     TSDB_TIME_PRECISION_NANO:  60000000000L
 */
int64_t tsTickPerMin[] = {60000L, 60000000L, 60000000000L};
/*
 * millisecond by default
 * for TSDB_TIME_PRECISION_MILLI: 3600000L
 *     TSDB_TIME_PRECISION_MICRO: 3600000000L
 *     TSDB_TIME_PRECISION_NANO:  3600000000000L
 */
int64_t tsTickPerHour[] = {3600000L, 3600000000L, 3600000000000L};

// lossy compress 7
char tsLossyColumns[32] = "float|double";  // "float|double" means all float and double columns can be lossy compressed.
                                           // set empty can close lossy compress.
// below option can take effect when tsLossyColumns not empty
float    tsFPrecision = 1E-8;                   // float column precision
double   tsDPrecision = 1E-16;                  // double column precision
uint32_t tsMaxRange = 500;                      // max quantization intervals
uint32_t tsCurRange = 100;                      // current quantization intervals
bool     tsIfAdtFse = false;                    // ADT-FSE algorithom or original huffman algorithom
char     tsCompressor[32] = "ZSTD_COMPRESSOR";  // ZSTD_COMPRESSOR or GZIP_COMPRESSOR

// udf
#ifdef WINDOWS
bool tsStartUdfd = false;
#else
bool    tsStartUdfd = true;
#endif

// wal
int64_t tsWalFsyncDataSizeLimit = (100 * 1024 * 1024L);

// ttl
bool    tsTtlChangeOnWrite = false;  // if true, ttl delete time changes on last write
int32_t tsTtlFlushThreshold = 100;   /* maximum number of dirty items in memory.
                                      * if -1, flush will not be triggered by write-ops
                                      */
int32_t tsTtlBatchDropNum = 10000;   // number of tables dropped per batch

// internal
int32_t tsTransPullupInterval = 2;
int32_t tsCompactPullupInterval = 10;
int32_t tsMqRebalanceInterval = 2;
int32_t tsStreamCheckpointInterval = 60;
float   tsSinkDataRate = 2.0;
int32_t tsStreamNodeCheckInterval = 20;
int32_t tsMaxConcurrentCheckpoint = 1;
int32_t tsTtlUnit = 86400;
int32_t tsTtlPushIntervalSec = 10;
int32_t tsTrimVDbIntervalSec = 60 * 60;    // interval of trimming db in all vgroups
int32_t tsS3MigrateIntervalSec = 60 * 60;  // interval of s3migrate db in all vgroups
bool    tsS3MigrateEnabled = 0;
int32_t tsGrantHBInterval = 60;
int32_t tsUptimeInterval = 300;    // seconds
char    tsUdfdResFuncs[512] = "";  // udfd resident funcs that teardown when udfd exits
char    tsUdfdLdLibPath[512] = "";
bool    tsDisableStream = false;
int64_t tsStreamBufferSize = 128 * 1024 * 1024;
bool    tsFilterScalarMode = false;
int     tsResolveFQDNRetryTime = 100;  // seconds
int     tsStreamAggCnt = 100000;

int8_t tsS3EpNum = 0;
char   tsS3Endpoint[TSDB_MAX_EP_NUM][TSDB_FQDN_LEN] = {"<endpoint>"};
char   tsS3AccessKey[TSDB_MAX_EP_NUM][TSDB_FQDN_LEN] = {"<accesskey>"};
char   tsS3AccessKeyId[TSDB_MAX_EP_NUM][TSDB_FQDN_LEN] = {"<accesskeyid>"};
char   tsS3AccessKeySecret[TSDB_MAX_EP_NUM][TSDB_FQDN_LEN] = {"<accesskeysecrect>"};
char   tsS3BucketName[TSDB_FQDN_LEN] = "<bucketname>";
char   tsS3AppId[TSDB_MAX_EP_NUM][TSDB_FQDN_LEN] = {"<appid>"};
int8_t tsS3Enabled = false;
int8_t tsS3EnabledCfg = false;
int8_t tsS3Oss[TSDB_MAX_EP_NUM] = {false};
int8_t tsS3Ablob = false;
int8_t tsS3StreamEnabled = false;

int8_t tsS3Https[TSDB_MAX_EP_NUM] = {true};
char   tsS3Hostname[TSDB_MAX_EP_NUM][TSDB_FQDN_LEN] = {"<hostname>"};

int32_t tsS3BlockSize = -1;        // number of tsdb pages (4096)
int32_t tsS3BlockCacheSize = 16;   // number of blocks
int32_t tsS3PageCacheSize = 4096;  // number of pages
int32_t tsS3UploadDelaySec = 60;

bool tsExperimental = true;

int32_t tsMaxTsmaNum = 3;
int32_t tsMaxTsmaCalcDelay = 600;
int64_t tsmaDataDeleteMark = 1000 * 60 * 60 * 24;  // in ms, default to 1d

#define TAOS_CHECK_GET_CFG_ITEM(pCfg, pItem, pName) \
  if ((pItem = cfgGetItem(pCfg, pName)) == NULL) {  \
    TAOS_RETURN(TSDB_CODE_CFG_NOT_FOUND);           \
  }

#ifndef _STORAGE
int32_t taosSetTfsCfg(SConfig *pCfg) {
  SConfigItem *pItem = NULL;
  TAOS_CHECK_GET_CFG_ITEM(pCfg, pItem, "dataDir");
  (void)memset(tsDataDir, 0, PATH_MAX);

  int32_t size = taosArrayGetSize(pItem->array);
  tsDiskCfgNum = 1;
  tstrncpy(tsDiskCfg[0].dir, pItem->str, TSDB_FILENAME_LEN);
  tsDiskCfg[0].level = 0;
  tsDiskCfg[0].primary = 1;
  tsDiskCfg[0].disable = 0;
  tstrncpy(tsDataDir, pItem->str, PATH_MAX);
  if (taosMulMkDir(tsDataDir) != 0) {
    int32_t code = TAOS_SYSTEM_ERROR(errno);
    uError("failed to create dataDir:%s, since:%s", tsDataDir, tstrerror(code));
    TAOS_RETURN(code);
  }
  TAOS_RETURN(TSDB_CODE_SUCCESS);
}
#else
int32_t taosSetTfsCfg(SConfig *pCfg);
#endif

static int32_t taosSplitS3Cfg(SConfig *pCfg, const char *name, char gVarible[TSDB_MAX_EP_NUM][TSDB_FQDN_LEN],
                              int8_t *pNum) {
  int32_t code = TSDB_CODE_SUCCESS;

  SConfigItem *pItem = NULL;
  int32_t      num = 0;
  TAOS_CHECK_GET_CFG_ITEM(pCfg, pItem, name);

  char *strDup = NULL;
  if ((strDup = taosStrdup(pItem->str)) == NULL) {
    code = terrno;
    goto _exit;
  }

  char **slices = strsplit(strDup, ",", &num);
  if (num > TSDB_MAX_EP_NUM) {
    code = TSDB_CODE_INVALID_CFG;
    goto _exit;
  }

  for (int i = 0; i < num; ++i) {
    tstrncpy(gVarible[i], slices[i], TSDB_FQDN_LEN);
  }
  *pNum = num;

_exit:
  taosMemoryFreeClear(slices);
  taosMemoryFreeClear(strDup);
  TAOS_RETURN(code);
}

int32_t taosSetS3Cfg(SConfig *pCfg) {
  int8_t num = 0;

  TAOS_CHECK_RETURN(taosSplitS3Cfg(pCfg, "s3Accesskey", tsS3AccessKey, &num));
  if (num == 0) TAOS_RETURN(TSDB_CODE_SUCCESS);

  tsS3EpNum = num;

  if (tsS3AccessKey[0][0] == '<') {
    TAOS_RETURN(TSDB_CODE_SUCCESS);
  }
  for (int i = 0; i < tsS3EpNum; ++i) {
    char *colon = strchr(tsS3AccessKey[i], ':');
    if (!colon) {
      uError("invalid access key:%s", tsS3AccessKey[i]);
      TAOS_RETURN(TSDB_CODE_INVALID_CFG);
    }
    *colon = '\0';
    tstrncpy(tsS3AccessKeyId[i], tsS3AccessKey[i], TSDB_FQDN_LEN);
    tstrncpy(tsS3AccessKeySecret[i], colon + 1, TSDB_FQDN_LEN);
  }

  TAOS_CHECK_RETURN(taosSplitS3Cfg(pCfg, "s3Endpoint", tsS3Endpoint, &num));
  if (num != tsS3EpNum) {
    uError("invalid s3 ep num:%d, expected:%d, ", num, tsS3EpNum);
    TAOS_RETURN(TSDB_CODE_INVALID_CFG);
  }

  SConfigItem *pItem = NULL;
  TAOS_CHECK_GET_CFG_ITEM(pCfg, pItem, "s3BucketName");
  tstrncpy(tsS3BucketName, pItem->str, TSDB_FQDN_LEN);

  for (int i = 0; i < tsS3EpNum; ++i) {
    char *proto = strstr(tsS3Endpoint[i], "https://");
    if (!proto) {
      tstrncpy(tsS3Hostname[i], tsS3Endpoint[i] + 7, TSDB_FQDN_LEN);
    } else {
      tstrncpy(tsS3Hostname[i], tsS3Endpoint[i] + 8, TSDB_FQDN_LEN);
    }

    char *cos = strstr(tsS3Endpoint[i], "cos.");
    if (cos) {
      char *appid = strrchr(tsS3BucketName, '-');
      if (!appid) {
        uError("failed to locate appid in bucket:%s", tsS3BucketName);
        TAOS_RETURN(TSDB_CODE_INVALID_CFG);
      } else {
        tstrncpy(tsS3AppId[i], appid + 1, TSDB_FQDN_LEN);
      }
    }
    tsS3Https[i] = (strstr(tsS3Endpoint[i], "https://") != NULL);
    tsS3Oss[i] = (strstr(tsS3Endpoint[i], "aliyuncs.") != NULL);
    tsS3Ablob = (strstr(tsS3Endpoint[i], ".blob.core.windows.net") != NULL);
  }

  if (tsS3BucketName[0] != '<') {
#if defined(USE_COS) || defined(USE_S3)
#ifdef TD_ENTERPRISE
    /*if (tsDiskCfgNum > 1) */ tsS3Enabled = true;
    tsS3EnabledCfg = true;
#endif
    tsS3StreamEnabled = true;
#endif
  }

  TAOS_RETURN(TSDB_CODE_SUCCESS);
}

struct SConfig *taosGetCfg() {
  return tsCfg;
}

static int32_t taosLoadCfg(SConfig *pCfg, const char **envCmd, const char *inputCfgDir, const char *envFile,
                           char *apolloUrl) {
  int32_t code = 0;
  char    cfgDir[PATH_MAX] = {0};
  char    cfgFile[PATH_MAX + 100] = {0};

  TAOS_CHECK_RETURN(taosExpandDir(inputCfgDir, cfgDir, PATH_MAX));
  char  lastC = cfgDir[strlen(cfgDir) - 1];
  char *tdDirsep = TD_DIRSEP;
  if (lastC == '\\' || lastC == '/') {
    tdDirsep = "";
  }
  if (taosIsDir(cfgDir)) {
#ifdef CUS_PROMPT
    (void)snprintf(cfgFile, sizeof(cfgFile),
                   "%s"
                   "%s"
                   "%s.cfg",
                   cfgDir, tdDirsep, CUS_PROMPT);
#else
    (void)snprintf(cfgFile, sizeof(cfgFile),
                   "%s"
                   "%s"
                   "taos.cfg",
                   cfgDir, tdDirsep);
#endif
  } else {
    tstrncpy(cfgFile, cfgDir, sizeof(cfgDir));
  }

  if (apolloUrl != NULL && apolloUrl[0] == '\0') {
    (void)(cfgGetApollUrl(envCmd, envFile, apolloUrl));
  }

  if ((code = cfgLoad(pCfg, CFG_STYPE_APOLLO_URL, apolloUrl)) != 0) {
    (void)printf("failed to load from apollo url:%s since %s\n", apolloUrl, tstrerror(code));
    TAOS_RETURN(code);
  }

  if ((code = cfgLoad(pCfg, CFG_STYPE_CFG_FILE, cfgFile)) != 0) {
    (void)printf("failed to load from cfg file:%s since %s\n", cfgFile, tstrerror(code));
    TAOS_RETURN(code);
  }

  if ((code = cfgLoad(pCfg, CFG_STYPE_ENV_FILE, envFile)) != 0) {
    (void)printf("failed to load from env file:%s since %s\n", envFile, tstrerror(code));
    TAOS_RETURN(code);
  }

  if ((code = cfgLoad(pCfg, CFG_STYPE_ENV_VAR, NULL)) != 0) {
    (void)printf("failed to load from global env variables since %s\n", tstrerror(code));
    TAOS_RETURN(code);
  }

  if ((code = cfgLoad(pCfg, CFG_STYPE_ENV_CMD, envCmd)) != 0) {
    (void)printf("failed to load from cmd env variables since %s\n", tstrerror(code));
    TAOS_RETURN(code);
  }

  TAOS_RETURN(TSDB_CODE_SUCCESS);
}

int32_t taosAddClientLogCfg(SConfig *pCfg) {
  TAOS_CHECK_RETURN(cfgAddDir(pCfg, "configDir", configDir, CFG_SCOPE_BOTH, CFG_DYN_NONE));
  TAOS_CHECK_RETURN(cfgAddDir(pCfg, "scriptDir", configDir, CFG_SCOPE_BOTH, CFG_DYN_NONE));
  TAOS_CHECK_RETURN(cfgAddDir(pCfg, "logDir", tsLogDir, CFG_SCOPE_BOTH, CFG_DYN_NONE));
  TAOS_CHECK_RETURN(cfgAddFloat(pCfg, "minimalLogDirGB", 1.0f, 0.001f, 10000000, CFG_SCOPE_BOTH, CFG_DYN_CLIENT));
  TAOS_CHECK_RETURN(
      cfgAddInt32(pCfg, "numOfLogLines", tsNumOfLogLines, 1000, 2000000000, CFG_SCOPE_BOTH, CFG_DYN_ENT_BOTH));
  TAOS_CHECK_RETURN(cfgAddBool(pCfg, "asyncLog", tsAsyncLog, CFG_SCOPE_BOTH, CFG_DYN_BOTH));
  TAOS_CHECK_RETURN(cfgAddInt32(pCfg, "logKeepDays", 0, -365000, 365000, CFG_SCOPE_BOTH, CFG_DYN_ENT_BOTH));
  TAOS_CHECK_RETURN(cfgAddInt32(pCfg, "debugFlag", 0, 0, 255, CFG_SCOPE_BOTH, CFG_DYN_BOTH));
  TAOS_CHECK_RETURN(cfgAddInt32(pCfg, "simDebugFlag", simDebugFlag, 0, 255, CFG_SCOPE_BOTH, CFG_DYN_BOTH));
  TAOS_CHECK_RETURN(cfgAddInt32(pCfg, "tmrDebugFlag", tmrDebugFlag, 0, 255, CFG_SCOPE_BOTH, CFG_DYN_BOTH));
  TAOS_CHECK_RETURN(cfgAddInt32(pCfg, "uDebugFlag", uDebugFlag, 0, 255, CFG_SCOPE_BOTH, CFG_DYN_BOTH));
  TAOS_CHECK_RETURN(cfgAddInt32(pCfg, "rpcDebugFlag", rpcDebugFlag, 0, 255, CFG_SCOPE_BOTH, CFG_DYN_BOTH));
  TAOS_CHECK_RETURN(cfgAddInt32(pCfg, "jniDebugFlag", jniDebugFlag, 0, 255, CFG_SCOPE_CLIENT, CFG_DYN_CLIENT));
  TAOS_CHECK_RETURN(cfgAddInt32(pCfg, "qDebugFlag", qDebugFlag, 0, 255, CFG_SCOPE_BOTH, CFG_DYN_BOTH));
  TAOS_CHECK_RETURN(cfgAddInt32(pCfg, "cDebugFlag", cDebugFlag, 0, 255, CFG_SCOPE_CLIENT, CFG_DYN_CLIENT));
  TAOS_RETURN(TSDB_CODE_SUCCESS);
}

static int32_t taosAddServerLogCfg(SConfig *pCfg) {
  TAOS_CHECK_RETURN(cfgAddInt32(pCfg, "dDebugFlag", dDebugFlag, 0, 255, CFG_SCOPE_SERVER, CFG_DYN_SERVER));
  TAOS_CHECK_RETURN(cfgAddInt32(pCfg, "vDebugFlag", vDebugFlag, 0, 255, CFG_SCOPE_SERVER, CFG_DYN_SERVER));
  TAOS_CHECK_RETURN(cfgAddInt32(pCfg, "mDebugFlag", mDebugFlag, 0, 255, CFG_SCOPE_SERVER, CFG_DYN_SERVER));
  TAOS_CHECK_RETURN(cfgAddInt32(pCfg, "wDebugFlag", wDebugFlag, 0, 255, CFG_SCOPE_SERVER, CFG_DYN_SERVER));
  TAOS_CHECK_RETURN(cfgAddInt32(pCfg, "azDebugFlag", azDebugFlag, 0, 255, CFG_SCOPE_SERVER, CFG_DYN_SERVER));
  TAOS_CHECK_RETURN(cfgAddInt32(pCfg, "sDebugFlag", sDebugFlag, 0, 255, CFG_SCOPE_SERVER, CFG_DYN_SERVER));
  TAOS_CHECK_RETURN(cfgAddInt32(pCfg, "tsdbDebugFlag", tsdbDebugFlag, 0, 255, CFG_SCOPE_SERVER, CFG_DYN_SERVER));
  TAOS_CHECK_RETURN(cfgAddInt32(pCfg, "tqDebugFlag", tqDebugFlag, 0, 255, CFG_SCOPE_SERVER, CFG_DYN_SERVER));
  TAOS_CHECK_RETURN(cfgAddInt32(pCfg, "tqClientDebugFlag", tqClientDebugFlag, 0, 255, CFG_SCOPE_SERVER, CFG_DYN_SERVER));
  TAOS_CHECK_RETURN(cfgAddInt32(pCfg, "fsDebugFlag", fsDebugFlag, 0, 255, CFG_SCOPE_SERVER, CFG_DYN_SERVER));
  TAOS_CHECK_RETURN(cfgAddInt32(pCfg, "udfDebugFlag", udfDebugFlag, 0, 255, CFG_SCOPE_SERVER, CFG_DYN_SERVER));
  TAOS_CHECK_RETURN(cfgAddInt32(pCfg, "smaDebugFlag", smaDebugFlag, 0, 255, CFG_SCOPE_SERVER, CFG_DYN_SERVER));
  TAOS_CHECK_RETURN(cfgAddInt32(pCfg, "idxDebugFlag", idxDebugFlag, 0, 255, CFG_SCOPE_SERVER, CFG_DYN_SERVER));
  TAOS_CHECK_RETURN(cfgAddInt32(pCfg, "tdbDebugFlag", tdbDebugFlag, 0, 255, CFG_SCOPE_SERVER, CFG_DYN_SERVER));
  TAOS_CHECK_RETURN(cfgAddInt32(pCfg, "metaDebugFlag", metaDebugFlag, 0, 255, CFG_SCOPE_SERVER, CFG_DYN_SERVER));
  TAOS_CHECK_RETURN(cfgAddInt32(pCfg, "stDebugFlag", stDebugFlag, 0, 255, CFG_SCOPE_SERVER, CFG_DYN_SERVER));
  TAOS_CHECK_RETURN(cfgAddInt32(pCfg, "sndDebugFlag", sndDebugFlag, 0, 255, CFG_SCOPE_SERVER, CFG_DYN_SERVER));
  TAOS_RETURN(TSDB_CODE_SUCCESS);
}

static int32_t taosAddClientCfg(SConfig *pCfg) {
  char    defaultFqdn[TSDB_FQDN_LEN] = {0};
  int32_t defaultServerPort = 6030;
  if (taosGetFqdn(defaultFqdn) != 0) {
    (void)strcpy(defaultFqdn, "localhost");
  }

  TAOS_CHECK_RETURN(cfgAddString(pCfg, "firstEp", "", CFG_SCOPE_BOTH, CFG_DYN_CLIENT));
  TAOS_CHECK_RETURN(cfgAddString(pCfg, "secondEp", "", CFG_SCOPE_BOTH, CFG_DYN_CLIENT));
  TAOS_CHECK_RETURN(cfgAddString(pCfg, "fqdn", defaultFqdn, CFG_SCOPE_SERVER, CFG_DYN_CLIENT));
  TAOS_CHECK_RETURN(cfgAddInt32(pCfg, "serverPort", defaultServerPort, 1, 65056, CFG_SCOPE_SERVER, CFG_DYN_CLIENT));
  TAOS_CHECK_RETURN(cfgAddDir(pCfg, "tempDir", tsTempDir, CFG_SCOPE_BOTH, CFG_DYN_NONE));
  TAOS_CHECK_RETURN(cfgAddFloat(pCfg, "minimalTmpDirGB", 1.0f, 0.001f, 10000000, CFG_SCOPE_BOTH, CFG_DYN_CLIENT));
  TAOS_CHECK_RETURN(
      cfgAddInt32(pCfg, "shellActivityTimer", tsShellActivityTimer, 1, 120, CFG_SCOPE_BOTH, CFG_DYN_CLIENT));
  TAOS_CHECK_RETURN(
      cfgAddInt32(pCfg, "compressMsgSize", tsCompressMsgSize, -1, 100000000, CFG_SCOPE_BOTH, CFG_DYN_CLIENT));
  TAOS_CHECK_RETURN(cfgAddInt32(pCfg, "queryPolicy", tsQueryPolicy, 1, 4, CFG_SCOPE_CLIENT, CFG_DYN_ENT_CLIENT));
  TAOS_CHECK_RETURN(
      cfgAddBool(pCfg, "queryTableNotExistAsEmpty", tsQueryTbNotExistAsEmpty, CFG_SCOPE_CLIENT, CFG_DYN_CLIENT));
  TAOS_CHECK_RETURN(cfgAddBool(pCfg, "enableQueryHb", tsEnableQueryHb, CFG_SCOPE_CLIENT, CFG_DYN_CLIENT));
  TAOS_CHECK_RETURN(cfgAddBool(pCfg, "enableScience", tsEnableScience, CFG_SCOPE_CLIENT, CFG_DYN_NONE));
  TAOS_CHECK_RETURN(cfgAddInt32(pCfg, "querySmaOptimize", tsQuerySmaOptimize, 0, 1, CFG_SCOPE_CLIENT, CFG_DYN_CLIENT));
  TAOS_CHECK_RETURN(cfgAddBool(pCfg, "queryPlannerTrace", tsQueryPlannerTrace, CFG_SCOPE_CLIENT, CFG_DYN_CLIENT));
  TAOS_CHECK_RETURN(cfgAddInt32(pCfg, "queryNodeChunkSize", tsQueryNodeChunkSize, 1024, 128 * 1024, CFG_SCOPE_CLIENT,
                                CFG_DYN_CLIENT));
  TAOS_CHECK_RETURN(
      cfgAddBool(pCfg, "queryUseNodeAllocator", tsQueryUseNodeAllocator, CFG_SCOPE_CLIENT, CFG_DYN_CLIENT));
  TAOS_CHECK_RETURN(cfgAddBool(pCfg, "keepColumnName", tsKeepColumnName, CFG_SCOPE_CLIENT, CFG_DYN_CLIENT));
  TAOS_CHECK_RETURN(cfgAddString(pCfg, "smlChildTableName", tsSmlChildTableName, CFG_SCOPE_CLIENT, CFG_DYN_CLIENT));
  TAOS_CHECK_RETURN(cfgAddString(pCfg, "smlAutoChildTableNameDelimiter", tsSmlAutoChildTableNameDelimiter,
                                 CFG_SCOPE_CLIENT, CFG_DYN_CLIENT));
  TAOS_CHECK_RETURN(cfgAddString(pCfg, "smlTagName", tsSmlTagName, CFG_SCOPE_CLIENT, CFG_DYN_CLIENT));
  TAOS_CHECK_RETURN(cfgAddString(pCfg, "smlTsDefaultName", tsSmlTsDefaultName, CFG_SCOPE_CLIENT, CFG_DYN_CLIENT));
  TAOS_CHECK_RETURN(cfgAddBool(pCfg, "smlDot2Underline", tsSmlDot2Underline, CFG_SCOPE_CLIENT, CFG_DYN_CLIENT));
  TAOS_CHECK_RETURN(cfgAddInt32(pCfg, "maxShellConns", tsMaxShellConns, 10, 50000000, CFG_SCOPE_CLIENT, CFG_DYN_NONE));
  TAOS_CHECK_RETURN(cfgAddInt32(pCfg, "maxInsertBatchRows", tsMaxInsertBatchRows, 1, INT32_MAX, CFG_SCOPE_CLIENT,
                                CFG_DYN_CLIENT) != 0);
  TAOS_CHECK_RETURN(
      cfgAddInt32(pCfg, "maxRetryWaitTime", tsMaxRetryWaitTime, 0, 86400000, CFG_SCOPE_BOTH, CFG_DYN_CLIENT));
  TAOS_CHECK_RETURN(cfgAddBool(pCfg, "useAdapter", tsUseAdapter, CFG_SCOPE_CLIENT, CFG_DYN_CLIENT));
  TAOS_CHECK_RETURN(cfgAddBool(pCfg, "crashReporting", tsEnableCrashReport, CFG_SCOPE_BOTH, CFG_DYN_CLIENT));
  TAOS_CHECK_RETURN(cfgAddInt64(pCfg, "queryMaxConcurrentTables", tsQueryMaxConcurrentTables, INT64_MIN, INT64_MAX,
                                CFG_SCOPE_CLIENT, CFG_DYN_NONE));
  TAOS_CHECK_RETURN(
      cfgAddInt32(pCfg, "metaCacheMaxSize", tsMetaCacheMaxSize, -1, INT32_MAX, CFG_SCOPE_CLIENT, CFG_DYN_CLIENT));
  TAOS_CHECK_RETURN(cfgAddInt32(pCfg, "randErrorChance", tsRandErrChance, 0, 10000, CFG_SCOPE_BOTH, CFG_DYN_BOTH));
  TAOS_CHECK_RETURN(
      cfgAddInt64(pCfg, "randErrorDivisor", tsRandErrDivisor, 1, INT64_MAX, CFG_SCOPE_BOTH, CFG_DYN_BOTH));
  TAOS_CHECK_RETURN(cfgAddInt64(pCfg, "randErrorScope", tsRandErrScope, 0, INT64_MAX, CFG_SCOPE_BOTH, CFG_DYN_BOTH));
  TAOS_CHECK_RETURN(cfgAddInt32(pCfg, "safetyCheckLevel", tsSafetyCheckLevel, 0, 5, CFG_SCOPE_BOTH, CFG_DYN_BOTH));

  tsNumOfRpcThreads = tsNumOfCores / 2;
  tsNumOfRpcThreads = TRANGE(tsNumOfRpcThreads, 1, TSDB_MAX_RPC_THREADS);
  TAOS_CHECK_RETURN(cfgAddInt32(pCfg, "numOfRpcThreads", tsNumOfRpcThreads, 1, 1024, CFG_SCOPE_BOTH, CFG_DYN_NONE));

  tsNumOfRpcSessions = TRANGE(tsNumOfRpcSessions, 100, 100000);
  TAOS_CHECK_RETURN(cfgAddInt32(pCfg, "numOfRpcSessions", tsNumOfRpcSessions, 1, 100000, CFG_SCOPE_BOTH, CFG_DYN_NONE));

  tsShareConnLimit = TRANGE(tsShareConnLimit, 1, 512);
  TAOS_CHECK_RETURN(cfgAddInt32(pCfg, "shareConnLimit", tsShareConnLimit, 1, 512, CFG_SCOPE_BOTH, CFG_DYN_NONE));

  tsReadTimeout = TRANGE(tsReadTimeout, 64, 24 * 3600 * 7);
  TAOS_CHECK_RETURN(cfgAddInt32(pCfg, "readTimeout", tsReadTimeout, 64, 24 * 3600 * 7, CFG_SCOPE_BOTH, CFG_DYN_NONE));

  tsTimeToGetAvailableConn = TRANGE(tsTimeToGetAvailableConn, 20, 10000000);
  TAOS_CHECK_RETURN(
      cfgAddInt32(pCfg, "timeToGetAvailableConn", tsTimeToGetAvailableConn, 20, 1000000, CFG_SCOPE_BOTH, CFG_DYN_NONE));

  tsKeepAliveIdle = TRANGE(tsKeepAliveIdle, 1, 72000);
  TAOS_CHECK_RETURN(cfgAddInt32(pCfg, "keepAliveIdle", tsKeepAliveIdle, 1, 7200000, CFG_SCOPE_BOTH, CFG_DYN_NONE));

  tsNumOfTaskQueueThreads = tsNumOfCores * 2;
  tsNumOfTaskQueueThreads = TMAX(tsNumOfTaskQueueThreads, 16);

  TAOS_CHECK_RETURN(
      cfgAddInt32(pCfg, "numOfTaskQueueThreads", tsNumOfTaskQueueThreads, 4, 1024, CFG_SCOPE_CLIENT, CFG_DYN_NONE));
  TAOS_CHECK_RETURN(cfgAddBool(pCfg, "experimental", tsExperimental, CFG_SCOPE_BOTH, CFG_DYN_BOTH));

  TAOS_CHECK_RETURN(cfgAddBool(pCfg, "multiResultFunctionStarReturnTags", tsMultiResultFunctionStarReturnTags,
                               CFG_SCOPE_CLIENT, CFG_DYN_CLIENT));
  TAOS_CHECK_RETURN(
      cfgAddInt32(pCfg, "countAlwaysReturnValue", tsCountAlwaysReturnValue, 0, 1, CFG_SCOPE_BOTH, CFG_DYN_CLIENT));
  TAOS_CHECK_RETURN(
      cfgAddInt32(pCfg, "maxTsmaCalcDelay", tsMaxTsmaCalcDelay, 600, 86400, CFG_SCOPE_CLIENT, CFG_DYN_CLIENT));
  TAOS_CHECK_RETURN(cfgAddInt32(pCfg, "tsmaDataDeleteMark", tsmaDataDeleteMark, 60 * 60 * 1000, INT64_MAX,
                                CFG_SCOPE_CLIENT, CFG_DYN_CLIENT));
  TAOS_RETURN(TSDB_CODE_SUCCESS);
}

static int32_t taosAddSystemCfg(SConfig *pCfg) {
  SysNameInfo info = taosGetSysNameInfo();

  TAOS_CHECK_RETURN(cfgAddTimezone(pCfg, "timezone", tsTimezoneStr, CFG_SCOPE_BOTH, CFG_DYN_CLIENT));
  TAOS_CHECK_RETURN(cfgAddLocale(pCfg, "locale", tsLocale, CFG_SCOPE_BOTH, CFG_DYN_CLIENT));
  TAOS_CHECK_RETURN(cfgAddCharset(pCfg, "charset", tsCharset, CFG_SCOPE_BOTH, CFG_DYN_NONE));
  TAOS_CHECK_RETURN(cfgAddBool(pCfg, "assert", tsAssert, CFG_SCOPE_BOTH, CFG_DYN_CLIENT));
  TAOS_CHECK_RETURN(cfgAddBool(pCfg, "enableCoreFile", tsEnableCoreFile, CFG_SCOPE_BOTH, CFG_DYN_BOTH));
  TAOS_CHECK_RETURN(cfgAddFloat(pCfg, "numOfCores", tsNumOfCores, 1, 100000, CFG_SCOPE_BOTH, CFG_DYN_NONE));

  TAOS_CHECK_RETURN(cfgAddBool(pCfg, "simdEnable", tsSIMDEnable, CFG_SCOPE_BOTH, CFG_DYN_NONE));
  TAOS_CHECK_RETURN(cfgAddBool(pCfg, "AVX512Enable", tsAVX512Enable, CFG_SCOPE_BOTH, CFG_DYN_NONE));
  TAOS_CHECK_RETURN(cfgAddBool(pCfg, "tagFilterCache", tsTagFilterCache, CFG_SCOPE_BOTH, CFG_DYN_NONE));

  TAOS_CHECK_RETURN(cfgAddInt64(pCfg, "openMax", tsOpenMax, 0, INT64_MAX, CFG_SCOPE_BOTH, CFG_DYN_NONE));
#if !defined(_ALPINE)
  TAOS_CHECK_RETURN(cfgAddInt64(pCfg, "streamMax", tsStreamMax, 0, INT64_MAX, CFG_SCOPE_BOTH, CFG_DYN_NONE));
#endif
  TAOS_CHECK_RETURN(cfgAddInt32(pCfg, "pageSizeKB", tsPageSizeKB, 0, INT64_MAX, CFG_SCOPE_BOTH, CFG_DYN_NONE));
  TAOS_CHECK_RETURN(cfgAddInt64(pCfg, "totalMemoryKB", tsTotalMemoryKB, 0, INT64_MAX, CFG_SCOPE_BOTH, CFG_DYN_NONE));
  TAOS_CHECK_RETURN(cfgAddString(pCfg, "os sysname", info.sysname, CFG_SCOPE_BOTH, CFG_DYN_NONE));
  TAOS_CHECK_RETURN(cfgAddString(pCfg, "os nodename", info.nodename, CFG_SCOPE_BOTH, CFG_DYN_NONE));
  TAOS_CHECK_RETURN(cfgAddString(pCfg, "os release", info.release, CFG_SCOPE_BOTH, CFG_DYN_NONE));
  TAOS_CHECK_RETURN(cfgAddString(pCfg, "os version", info.version, CFG_SCOPE_BOTH, CFG_DYN_NONE));
  TAOS_CHECK_RETURN(cfgAddString(pCfg, "os machine", info.machine, CFG_SCOPE_BOTH, CFG_DYN_NONE));

  TAOS_CHECK_RETURN(cfgAddString(pCfg, "version", td_version, CFG_SCOPE_BOTH, CFG_DYN_NONE));
  TAOS_CHECK_RETURN(cfgAddString(pCfg, "compatible_version", td_compatible_version, CFG_SCOPE_BOTH, CFG_DYN_NONE));
  TAOS_CHECK_RETURN(cfgAddString(pCfg, "gitinfo", td_gitinfo, CFG_SCOPE_BOTH, CFG_DYN_NONE));
  TAOS_CHECK_RETURN(cfgAddString(pCfg, "buildinfo", td_buildinfo, CFG_SCOPE_BOTH, CFG_DYN_NONE));
  TAOS_RETURN(TSDB_CODE_SUCCESS);
}

static int32_t taosAddServerCfg(SConfig *pCfg) {
  tsNumOfCommitThreads = tsNumOfCores / 2;
  tsNumOfCommitThreads = TRANGE(tsNumOfCommitThreads, 2, 4);

  tsNumOfSupportVnodes = tsNumOfCores * 2 + 5;
  tsNumOfSupportVnodes = TMAX(tsNumOfSupportVnodes, 2);

  tsNumOfMnodeReadThreads = tsNumOfCores / 8;
  tsNumOfMnodeReadThreads = TRANGE(tsNumOfMnodeReadThreads, 1, 4);

  tsNumOfVnodeQueryThreads = tsNumOfCores * 2;
  tsNumOfVnodeQueryThreads = TMAX(tsNumOfVnodeQueryThreads, 16);

  tsNumOfVnodeFetchThreads = tsNumOfCores / 4;
  tsNumOfVnodeFetchThreads = TMAX(tsNumOfVnodeFetchThreads, 4);

  tsNumOfVnodeRsmaThreads = tsNumOfCores / 4;
  tsNumOfVnodeRsmaThreads = TMAX(tsNumOfVnodeRsmaThreads, 4);

  tsNumOfQnodeQueryThreads = tsNumOfCores * 2;
  tsNumOfQnodeQueryThreads = TMAX(tsNumOfQnodeQueryThreads, 16);

  tsNumOfSnodeStreamThreads = tsNumOfCores / 4;
  tsNumOfSnodeStreamThreads = TRANGE(tsNumOfSnodeStreamThreads, 2, 4);

  tsNumOfSnodeWriteThreads = tsNumOfCores / 4;
  tsNumOfSnodeWriteThreads = TRANGE(tsNumOfSnodeWriteThreads, 2, 4);

  tsQueueMemoryAllowed = tsTotalMemoryKB * 1024 * 0.1;
  tsQueueMemoryAllowed = TRANGE(tsQueueMemoryAllowed, TSDB_MAX_MSG_SIZE * 10LL, TSDB_MAX_MSG_SIZE * 10000LL);

  tsLogBufferMemoryAllowed = tsTotalMemoryKB * 1024 * 0.1;
  tsLogBufferMemoryAllowed = TRANGE(tsLogBufferMemoryAllowed, TSDB_MAX_MSG_SIZE * 10LL, TSDB_MAX_MSG_SIZE * 10000LL);

  // clang-format off
  TAOS_CHECK_RETURN(cfgAddDir(pCfg, "dataDir", tsDataDir, CFG_SCOPE_SERVER, CFG_DYN_NONE));
  TAOS_CHECK_RETURN(cfgAddFloat(pCfg, "minimalDataDirGB", 2.0f, 0.001f, 10000000, CFG_SCOPE_SERVER, CFG_DYN_NONE));
  TAOS_CHECK_RETURN(cfgAddInt32(pCfg, "supportVnodes", tsNumOfSupportVnodes, 0, 4096, CFG_SCOPE_SERVER, CFG_DYN_ENT_SERVER));

  TAOS_CHECK_RETURN(cfgAddString(pCfg, "encryptAlgorithm", tsEncryptAlgorithm, CFG_SCOPE_SERVER, CFG_DYN_NONE));
  TAOS_CHECK_RETURN(cfgAddString(pCfg, "encryptScope", tsEncryptScope, CFG_SCOPE_SERVER, CFG_DYN_NONE));

  TAOS_CHECK_RETURN(cfgAddInt32(pCfg, "statusInterval", tsStatusInterval, 1, 30, CFG_SCOPE_SERVER, CFG_DYN_NONE));
  TAOS_CHECK_RETURN(cfgAddInt32(pCfg, "minSlidingTime", tsMinSlidingTime, 1, 1000000, CFG_SCOPE_CLIENT, CFG_DYN_CLIENT));
  TAOS_CHECK_RETURN(cfgAddInt32(pCfg, "minIntervalTime", tsMinIntervalTime, 1, 1000000, CFG_SCOPE_CLIENT, CFG_DYN_CLIENT));

  TAOS_CHECK_RETURN(cfgAddInt32(pCfg, "queryBufferSize", tsQueryBufferSize, -1, 500000000000, CFG_SCOPE_SERVER, CFG_DYN_NONE));
  TAOS_CHECK_RETURN(cfgAddInt32(pCfg, "queryRspPolicy", tsQueryRspPolicy, 0, 1, CFG_SCOPE_SERVER, CFG_DYN_ENT_SERVER));
  TAOS_CHECK_RETURN(cfgAddInt32(pCfg, "numOfCommitThreads", tsNumOfCommitThreads, 1, 1024, CFG_SCOPE_SERVER, CFG_DYN_NONE));
  TAOS_CHECK_RETURN(cfgAddInt32(pCfg, "retentionSpeedLimitMB", tsRetentionSpeedLimitMB, 0, 1024, CFG_SCOPE_SERVER, CFG_DYN_NONE));

  TAOS_CHECK_RETURN(cfgAddBool(pCfg, "queryUseMemoryPool", tsQueryUseMemoryPool, CFG_SCOPE_SERVER, CFG_DYN_NONE) != 0);
  TAOS_CHECK_RETURN(cfgAddInt32(pCfg, "singleQueryMaxMemorySize", tsSingleQueryMaxMemorySize, 0, 1000000000, CFG_SCOPE_SERVER, CFG_DYN_ENT_SERVER) != 0);
  //TAOS_CHECK_RETURN(cfgAddInt32(pCfg, "queryBufferPoolSize", tsQueryBufferPoolSize, 0, 1000000000, CFG_SCOPE_SERVER, CFG_DYN_ENT_SERVER) != 0);
  TAOS_CHECK_RETURN(cfgAddInt32(pCfg, "minReservedMemorySize", tsMinReservedMemorySize, 1024, 1000000000, CFG_SCOPE_SERVER, CFG_DYN_ENT_SERVER) != 0);

  TAOS_CHECK_RETURN(cfgAddInt32(pCfg, "numOfMnodeReadThreads", tsNumOfMnodeReadThreads, 1, 1024, CFG_SCOPE_SERVER, CFG_DYN_NONE));
  TAOS_CHECK_RETURN(cfgAddInt32(pCfg, "numOfVnodeQueryThreads", tsNumOfVnodeQueryThreads, 1, 1024, CFG_SCOPE_SERVER, CFG_DYN_NONE));
  TAOS_CHECK_RETURN(cfgAddFloat(pCfg, "ratioOfVnodeStreamThreads", tsRatioOfVnodeStreamThreads, 0.01, 4, CFG_SCOPE_SERVER, CFG_DYN_NONE));
  TAOS_CHECK_RETURN(cfgAddInt32(pCfg, "numOfVnodeFetchThreads", tsNumOfVnodeFetchThreads, 4, 1024, CFG_SCOPE_SERVER, CFG_DYN_NONE));

  TAOS_CHECK_RETURN(cfgAddInt32(pCfg, "numOfVnodeRsmaThreads", tsNumOfVnodeRsmaThreads, 1, 1024, CFG_SCOPE_SERVER, CFG_DYN_NONE));
  TAOS_CHECK_RETURN(cfgAddInt32(pCfg, "numOfQnodeQueryThreads", tsNumOfQnodeQueryThreads, 1, 1024, CFG_SCOPE_SERVER, CFG_DYN_NONE));

  TAOS_CHECK_RETURN(cfgAddInt32(pCfg, "numOfSnodeSharedThreads", tsNumOfSnodeStreamThreads, 2, 1024, CFG_SCOPE_SERVER, CFG_DYN_NONE));
  TAOS_CHECK_RETURN(cfgAddInt32(pCfg, "numOfSnodeUniqueThreads", tsNumOfSnodeWriteThreads, 2, 1024, CFG_SCOPE_SERVER, CFG_DYN_NONE));

  TAOS_CHECK_RETURN(cfgAddInt64(pCfg, "rpcQueueMemoryAllowed", tsQueueMemoryAllowed, TSDB_MAX_MSG_SIZE * 10L, INT64_MAX, CFG_SCOPE_BOTH, CFG_DYN_NONE));

  TAOS_CHECK_RETURN(cfgAddInt32(pCfg, "syncElectInterval", tsElectInterval, 10, 1000 * 60 * 24 * 2, CFG_SCOPE_SERVER, CFG_DYN_NONE));
  TAOS_CHECK_RETURN(cfgAddInt32(pCfg, "syncHeartbeatInterval", tsHeartbeatInterval, 10, 1000 * 60 * 24 * 2, CFG_SCOPE_SERVER, CFG_DYN_NONE));
  TAOS_CHECK_RETURN(cfgAddInt32(pCfg, "syncHeartbeatTimeout", tsHeartbeatTimeout, 10, 1000 * 60 * 24 * 2, CFG_SCOPE_SERVER, CFG_DYN_NONE));
  TAOS_CHECK_RETURN(cfgAddInt32(pCfg, "syncSnapReplMaxWaitN", tsSnapReplMaxWaitN, 16, (TSDB_SYNC_SNAP_BUFFER_SIZE >> 2), CFG_SCOPE_SERVER, CFG_DYN_NONE));
  TAOS_CHECK_RETURN(cfgAddInt64(pCfg, "syncLogBufferMemoryAllowed", tsLogBufferMemoryAllowed, TSDB_MAX_MSG_SIZE * 10L, INT64_MAX, CFG_SCOPE_SERVER, CFG_DYN_ENT_SERVER));

  TAOS_CHECK_RETURN(cfgAddInt32(pCfg, "arbHeartBeatIntervalSec", tsArbHeartBeatIntervalSec, 1, 60 * 24 * 2, CFG_SCOPE_SERVER, CFG_DYN_NONE));
  TAOS_CHECK_RETURN(cfgAddInt32(pCfg, "arbCheckSyncIntervalSec", tsArbCheckSyncIntervalSec, 1, 60 * 24 * 2, CFG_SCOPE_SERVER, CFG_DYN_NONE));
  TAOS_CHECK_RETURN(cfgAddInt32(pCfg, "arbSetAssignedTimeoutSec", tsArbSetAssignedTimeoutSec, 1, 60 * 24 * 2, CFG_SCOPE_SERVER, CFG_DYN_NONE));

  TAOS_CHECK_RETURN(cfgAddInt64(pCfg, "mndSdbWriteDelta", tsMndSdbWriteDelta, 20, 10000, CFG_SCOPE_SERVER, CFG_DYN_ENT_SERVER));
  TAOS_CHECK_RETURN(cfgAddInt64(pCfg, "mndLogRetention", tsMndLogRetention, 500, 10000, CFG_SCOPE_SERVER, CFG_DYN_NONE));
  TAOS_CHECK_RETURN(cfgAddBool(pCfg, "skipGrant", tsMndSkipGrant, CFG_SCOPE_SERVER, CFG_DYN_NONE));

  TAOS_CHECK_RETURN(cfgAddBool(pCfg, "monitor", tsEnableMonitor, CFG_SCOPE_SERVER, CFG_DYN_SERVER));
  TAOS_CHECK_RETURN(cfgAddInt32(pCfg, "monitorInterval", tsMonitorInterval, 1, 86400, CFG_SCOPE_SERVER, CFG_DYN_SERVER));

  TAOS_CHECK_RETURN(cfgAddInt32(pCfg, "slowLogThresholdTest", tsSlowLogThresholdTest, 0, INT32_MAX, CFG_SCOPE_SERVER, CFG_DYN_SERVER));
  TAOS_CHECK_RETURN(cfgAddInt32(pCfg, "slowLogThreshold", tsSlowLogThreshold, 1, INT32_MAX, CFG_SCOPE_SERVER, CFG_DYN_SERVER));
  TAOS_CHECK_RETURN(cfgAddInt32(pCfg, "slowLogMaxLen", tsSlowLogMaxLen, 1, 16384, CFG_SCOPE_SERVER, CFG_DYN_SERVER));
  TAOS_CHECK_RETURN(cfgAddString(pCfg, "slowLogScope", tsSlowLogScopeString, CFG_SCOPE_SERVER, CFG_DYN_SERVER));
  TAOS_CHECK_RETURN(cfgAddString(pCfg, "slowLogExceptDb", tsSlowLogExceptDb, CFG_SCOPE_SERVER, CFG_DYN_SERVER));

  TAOS_CHECK_RETURN(cfgAddString(pCfg, "monitorFqdn", tsMonitorFqdn, CFG_SCOPE_SERVER, CFG_DYN_NONE));
  TAOS_CHECK_RETURN(cfgAddInt32(pCfg, "monitorPort", tsMonitorPort, 1, 65056, CFG_SCOPE_SERVER, CFG_DYN_NONE));
  TAOS_CHECK_RETURN(cfgAddInt32(pCfg, "monitorMaxLogs", tsMonitorMaxLogs, 1, 1000000, CFG_SCOPE_SERVER, CFG_DYN_NONE));
  TAOS_CHECK_RETURN(cfgAddBool(pCfg, "monitorComp", tsMonitorComp, CFG_SCOPE_SERVER, CFG_DYN_NONE));
  TAOS_CHECK_RETURN(cfgAddBool(pCfg, "monitorLogProtocol", tsMonitorLogProtocol, CFG_SCOPE_SERVER, CFG_DYN_SERVER));
  TAOS_CHECK_RETURN(cfgAddBool(pCfg, "monitorForceV2", tsMonitorForceV2, CFG_SCOPE_SERVER, CFG_DYN_NONE));

  TAOS_CHECK_RETURN(cfgAddBool(pCfg, "audit", tsEnableAudit, CFG_SCOPE_SERVER, CFG_DYN_ENT_SERVER));
  TAOS_CHECK_RETURN(cfgAddBool(pCfg, "enableAuditDelete", tsEnableAuditDelete, CFG_SCOPE_SERVER, CFG_DYN_NONE));
  TAOS_CHECK_RETURN(cfgAddBool(pCfg, "auditCreateTable", tsEnableAuditCreateTable, CFG_SCOPE_SERVER, CFG_DYN_NONE));
  TAOS_CHECK_RETURN(cfgAddInt32(pCfg, "auditInterval", tsAuditInterval, 500, 200000, CFG_SCOPE_SERVER, CFG_DYN_NONE));

  TAOS_CHECK_RETURN(cfgAddBool(pCfg, "telemetryReporting", tsEnableTelem, CFG_SCOPE_BOTH, CFG_DYN_ENT_SERVER));
  TAOS_CHECK_RETURN(cfgAddInt32(pCfg, "telemetryInterval", tsTelemInterval, 1, 200000, CFG_SCOPE_BOTH, CFG_DYN_NONE));
  TAOS_CHECK_RETURN(cfgAddString(pCfg, "telemetryServer", tsTelemServer, CFG_SCOPE_BOTH, CFG_DYN_BOTH));
  TAOS_CHECK_RETURN(cfgAddInt32(pCfg, "telemetryPort", tsTelemPort, 1, 65056, CFG_SCOPE_BOTH, CFG_DYN_NONE));

  TAOS_CHECK_RETURN(cfgAddInt32(pCfg, "rsyncPort", tsRsyncPort, 1, 65535, CFG_SCOPE_BOTH, CFG_DYN_SERVER));
  TAOS_CHECK_RETURN(cfgAddString(pCfg, "snodeAddress", tsSnodeAddress, CFG_SCOPE_SERVER, CFG_DYN_SERVER));
  TAOS_CHECK_RETURN(cfgAddString(pCfg, "checkpointBackupDir", tsCheckpointBackupDir, CFG_SCOPE_SERVER, CFG_DYN_SERVER));

  TAOS_CHECK_RETURN(cfgAddInt32(pCfg, "tmqMaxTopicNum", tmqMaxTopicNum, 1, 10000, CFG_SCOPE_SERVER, CFG_DYN_ENT_SERVER));

  TAOS_CHECK_RETURN(cfgAddInt32(pCfg, "tmqRowSize", tmqRowSize, 1, 1000000, CFG_SCOPE_SERVER, CFG_DYN_ENT_SERVER));

  TAOS_CHECK_RETURN(cfgAddInt32(pCfg, "maxTsmaNum", tsMaxTsmaNum, 0, 3, CFG_SCOPE_SERVER, CFG_DYN_SERVER));
  TAOS_CHECK_RETURN(cfgAddInt32(pCfg, "transPullupInterval", tsTransPullupInterval, 1, 10000, CFG_SCOPE_SERVER, CFG_DYN_ENT_SERVER));
  TAOS_CHECK_RETURN(cfgAddInt32(pCfg, "compactPullupInterval", tsCompactPullupInterval, 1, 10000, CFG_SCOPE_SERVER, CFG_DYN_ENT_SERVER));
  TAOS_CHECK_RETURN(cfgAddInt32(pCfg, "mqRebalanceInterval", tsMqRebalanceInterval, 1, 10000, CFG_SCOPE_SERVER, CFG_DYN_ENT_SERVER));

  TAOS_CHECK_RETURN(cfgAddInt32(pCfg, "ttlUnit", tsTtlUnit, 1, 86400 * 365, CFG_SCOPE_SERVER, CFG_DYN_NONE));
  TAOS_CHECK_RETURN(cfgAddInt32(pCfg, "ttlPushInterval", tsTtlPushIntervalSec, 1, 100000, CFG_SCOPE_SERVER, CFG_DYN_ENT_SERVER));
  TAOS_CHECK_RETURN(cfgAddInt32(pCfg, "ttlBatchDropNum", tsTtlBatchDropNum, 0, INT32_MAX, CFG_SCOPE_SERVER, CFG_DYN_ENT_SERVER));
  TAOS_CHECK_RETURN(cfgAddBool(pCfg, "ttlChangeOnWrite", tsTtlChangeOnWrite, CFG_SCOPE_SERVER, CFG_DYN_NONE));
  TAOS_CHECK_RETURN(cfgAddInt32(pCfg, "ttlFlushThreshold", tsTtlFlushThreshold, -1, 1000000, CFG_SCOPE_SERVER, CFG_DYN_ENT_SERVER));
  TAOS_CHECK_RETURN(cfgAddInt32(pCfg, "trimVDbIntervalSec", tsTrimVDbIntervalSec, 1, 100000, CFG_SCOPE_SERVER, CFG_DYN_ENT_SERVER));
  TAOS_CHECK_RETURN(cfgAddInt32(pCfg, "s3MigrateIntervalSec", tsS3MigrateIntervalSec, 600, 100000, CFG_SCOPE_SERVER, CFG_DYN_ENT_SERVER));
  TAOS_CHECK_RETURN(cfgAddBool(pCfg, "s3MigrateEnabled", tsS3MigrateEnabled, CFG_SCOPE_SERVER, CFG_DYN_ENT_SERVER));
  TAOS_CHECK_RETURN(cfgAddInt32(pCfg, "uptimeInterval", tsUptimeInterval, 1, 100000, CFG_SCOPE_SERVER, CFG_DYN_NONE));
  TAOS_CHECK_RETURN(cfgAddInt32(pCfg, "queryRsmaTolerance", tsQueryRsmaTolerance, 0, 900000, CFG_SCOPE_SERVER, CFG_DYN_NONE));
  TAOS_CHECK_RETURN(cfgAddInt32(pCfg, "timeseriesThreshold", tsTimeSeriesThreshold, 0, 2000, CFG_SCOPE_SERVER, CFG_DYN_ENT_SERVER));

  TAOS_CHECK_RETURN(cfgAddInt64(pCfg, "walFsyncDataSizeLimit", tsWalFsyncDataSizeLimit, 100 * 1024 * 1024, INT64_MAX, CFG_SCOPE_SERVER, CFG_DYN_NONE));

  TAOS_CHECK_RETURN(cfgAddBool(pCfg, "udf", tsStartUdfd, CFG_SCOPE_SERVER, CFG_DYN_NONE));
  TAOS_CHECK_RETURN(cfgAddString(pCfg, "udfdResFuncs", tsUdfdResFuncs, CFG_SCOPE_SERVER, CFG_DYN_NONE));
  TAOS_CHECK_RETURN(cfgAddString(pCfg, "udfdLdLibPath", tsUdfdLdLibPath, CFG_SCOPE_SERVER, CFG_DYN_NONE));

  TAOS_CHECK_RETURN(cfgAddBool(pCfg, "disableStream", tsDisableStream, CFG_SCOPE_SERVER, CFG_DYN_ENT_SERVER));
  TAOS_CHECK_RETURN(cfgAddInt64(pCfg, "streamBufferSize", tsStreamBufferSize, 0, INT64_MAX, CFG_SCOPE_SERVER, CFG_DYN_NONE));
  TAOS_CHECK_RETURN(cfgAddInt64(pCfg, "streamAggCnt", tsStreamAggCnt, 2, INT32_MAX, CFG_SCOPE_SERVER, CFG_DYN_NONE));

  TAOS_CHECK_RETURN(cfgAddInt32(pCfg, "checkpointInterval", tsStreamCheckpointInterval, 60, 1800, CFG_SCOPE_SERVER, CFG_DYN_ENT_SERVER));
  TAOS_CHECK_RETURN(cfgAddFloat(pCfg, "streamSinkDataRate", tsSinkDataRate, 0.1, 5, CFG_SCOPE_SERVER, CFG_DYN_NONE));
  TAOS_CHECK_RETURN(cfgAddInt32(pCfg, "concurrentCheckpoint", tsMaxConcurrentCheckpoint, 1, 10, CFG_SCOPE_SERVER, CFG_DYN_ENT_SERVER));

  TAOS_CHECK_RETURN(cfgAddInt32(pCfg, "cacheLazyLoadThreshold", tsCacheLazyLoadThreshold, 0, 100000, CFG_SCOPE_SERVER, CFG_DYN_ENT_SERVER));

  TAOS_CHECK_RETURN(cfgAddFloat(pCfg, "fPrecision", tsFPrecision, 0.0f, 100000.0f, CFG_SCOPE_SERVER, CFG_DYN_NONE));
  TAOS_CHECK_RETURN(cfgAddFloat(pCfg, "dPrecision", tsDPrecision, 0.0f, 1000000.0f, CFG_SCOPE_SERVER, CFG_DYN_NONE));
  TAOS_CHECK_RETURN(cfgAddInt32(pCfg, "maxRange", tsMaxRange, 0, 65536, CFG_SCOPE_SERVER, CFG_DYN_NONE));
  TAOS_CHECK_RETURN(cfgAddInt32(pCfg, "curRange", tsCurRange, 0, 65536, CFG_SCOPE_SERVER, CFG_DYN_NONE));
  TAOS_CHECK_RETURN(cfgAddBool(pCfg, "ifAdtFse", tsIfAdtFse, CFG_SCOPE_SERVER, CFG_DYN_NONE));
  TAOS_CHECK_RETURN(cfgAddString(pCfg, "compressor", tsCompressor, CFG_SCOPE_SERVER, CFG_DYN_NONE));

  TAOS_CHECK_RETURN(cfgAddBool(pCfg, "filterScalarMode", tsFilterScalarMode, CFG_SCOPE_SERVER, CFG_DYN_NONE));
  TAOS_CHECK_RETURN(cfgAddInt32(pCfg, "maxStreamBackendCache", tsMaxStreamBackendCache, 16, 1024, CFG_SCOPE_SERVER, CFG_DYN_ENT_SERVER));
  TAOS_CHECK_RETURN(cfgAddInt32(pCfg, "pqSortMemThreshold", tsPQSortMemThreshold, 1, 10240, CFG_SCOPE_SERVER, CFG_DYN_NONE));
  TAOS_CHECK_RETURN(cfgAddInt32(pCfg, "resolveFQDNRetryTime", tsResolveFQDNRetryTime, 1, 10240, CFG_SCOPE_SERVER, CFG_DYN_NONE));

  TAOS_CHECK_RETURN(cfgAddString(pCfg, "s3Accesskey", tsS3AccessKey[0], CFG_SCOPE_SERVER, CFG_DYN_NONE));
  TAOS_CHECK_RETURN(cfgAddString(pCfg, "s3Endpoint", tsS3Endpoint[0], CFG_SCOPE_SERVER, CFG_DYN_NONE));
  TAOS_CHECK_RETURN(cfgAddString(pCfg, "s3BucketName", tsS3BucketName, CFG_SCOPE_SERVER, CFG_DYN_NONE));

  TAOS_CHECK_RETURN(cfgAddInt32(pCfg, "s3PageCacheSize", tsS3PageCacheSize, 4, 1024 * 1024 * 1024, CFG_SCOPE_SERVER, CFG_DYN_ENT_SERVER));
  TAOS_CHECK_RETURN(cfgAddInt32(pCfg, "s3UploadDelaySec", tsS3UploadDelaySec, 1, 60 * 60 * 24 * 30, CFG_SCOPE_SERVER, CFG_DYN_ENT_SERVER));

  // min free disk space used to check if the disk is full [50MB, 1GB]
  TAOS_CHECK_RETURN(cfgAddInt64(pCfg, "minDiskFreeSize", tsMinDiskFreeSize, TFS_MIN_DISK_FREE_SIZE, 1024 * 1024 * 1024, CFG_SCOPE_SERVER, CFG_DYN_ENT_SERVER));
  TAOS_CHECK_RETURN(cfgAddBool(pCfg, "enableWhiteList", tsEnableWhiteList, CFG_SCOPE_SERVER, CFG_DYN_SERVER));

  // clang-format on

  // GRANT_CFG_ADD;
  TAOS_RETURN(TSDB_CODE_SUCCESS);
}

static int32_t taosUpdateServerCfg(SConfig *pCfg) {
  SConfigItem *pItem;
  ECfgSrcType  stype;
  int32_t      numOfCores;
  int64_t      totalMemoryKB;

  pItem = cfgGetItem(pCfg, "numOfCores");
  if (pItem == NULL) {
    TAOS_RETURN(TSDB_CODE_CFG_NOT_FOUND);
  } else {
    stype = pItem->stype;
    numOfCores = pItem->fval;
  }

  pItem = cfgGetItem(pCfg, "supportVnodes");
  if (pItem != NULL && pItem->stype == CFG_STYPE_DEFAULT) {
    tsNumOfSupportVnodes = numOfCores * 2 + 5;
    tsNumOfSupportVnodes = TMAX(tsNumOfSupportVnodes, 2);
    pItem->i32 = tsNumOfSupportVnodes;
    pItem->stype = stype;
  }

  pItem = cfgGetItem(pCfg, "numOfRpcThreads");
  if (pItem != NULL && pItem->stype == CFG_STYPE_DEFAULT) {
    tsNumOfRpcThreads = TRANGE(tsNumOfRpcThreads, 1, TSDB_MAX_RPC_THREADS);
    pItem->i32 = tsNumOfRpcThreads;
    pItem->stype = stype;
  }

  pItem = cfgGetItem(pCfg, "numOfRpcSessions");
  if (pItem != NULL && pItem->stype == CFG_STYPE_DEFAULT) {
    tsNumOfRpcSessions = TRANGE(tsNumOfRpcSessions, 100, 10000);
    pItem->i32 = tsNumOfRpcSessions;
    pItem->stype = stype;
  }

  pItem = cfgGetItem(pCfg, "shareConnLimit");
  if (pItem != NULL && pItem->stype == CFG_STYPE_DEFAULT) {
    tsShareConnLimit = TRANGE(tsShareConnLimit, 1, 512);
    pItem->i32 = tsShareConnLimit;
    pItem->stype = stype;
  }

  pItem = cfgGetItem(pCfg, "readTimeout");
  if (pItem != NULL && pItem->stype == CFG_STYPE_DEFAULT) {
    tsReadTimeout = TRANGE(tsReadTimeout, 64, 24 * 3600 * 7);
    pItem->i32 = tsReadTimeout;
    pItem->stype = stype;
  }

  pItem = cfgGetItem(pCfg, "timeToGetAvailableConn");
  if (pItem != NULL && pItem->stype == CFG_STYPE_DEFAULT) {
    tsTimeToGetAvailableConn = TRANGE(tsTimeToGetAvailableConn, 20, 1000000);
    pItem->i32 = tsTimeToGetAvailableConn;
    pItem->stype = stype;
  }

  pItem = cfgGetItem(pCfg, "numOfCommitThreads");
  if (pItem != NULL && pItem->stype == CFG_STYPE_DEFAULT) {
    tsNumOfCommitThreads = numOfCores / 2;
    tsNumOfCommitThreads = TRANGE(tsNumOfCommitThreads, 2, 4);
    pItem->i32 = tsNumOfCommitThreads;
    pItem->stype = stype;
  }

  pItem = cfgGetItem(pCfg, "numOfMnodeReadThreads");
  if (pItem != NULL && pItem->stype == CFG_STYPE_DEFAULT) {
    tsNumOfMnodeReadThreads = numOfCores / 8;
    tsNumOfMnodeReadThreads = TRANGE(tsNumOfMnodeReadThreads, 1, 4);
    pItem->i32 = tsNumOfMnodeReadThreads;
    pItem->stype = stype;
  }

  pItem = cfgGetItem(pCfg, "numOfVnodeQueryThreads");
  if (pItem != NULL && pItem->stype == CFG_STYPE_DEFAULT) {
    tsNumOfVnodeQueryThreads = numOfCores * 2;
    tsNumOfVnodeQueryThreads = TMAX(tsNumOfVnodeQueryThreads, 16);
    pItem->i32 = tsNumOfVnodeQueryThreads;
    pItem->stype = stype;
  }

  pItem = cfgGetItem(pCfg, "ratioOfVnodeStreamThreads");
  if (pItem != NULL && pItem->stype == CFG_STYPE_DEFAULT) {
    pItem->fval = tsRatioOfVnodeStreamThreads;
    pItem->stype = stype;
  }

  pItem = cfgGetItem(pCfg, "numOfVnodeFetchThreads");
  if (pItem != NULL && pItem->stype == CFG_STYPE_DEFAULT) {
    tsNumOfVnodeFetchThreads = numOfCores / 4;
    tsNumOfVnodeFetchThreads = TMAX(tsNumOfVnodeFetchThreads, 4);
    pItem->i32 = tsNumOfVnodeFetchThreads;
    pItem->stype = stype;
  }

  pItem = cfgGetItem(pCfg, "numOfVnodeRsmaThreads");
  if (pItem != NULL && pItem->stype == CFG_STYPE_DEFAULT) {
    tsNumOfVnodeRsmaThreads = numOfCores;
    tsNumOfVnodeRsmaThreads = TMAX(tsNumOfVnodeRsmaThreads, 4);
    pItem->i32 = tsNumOfVnodeRsmaThreads;
    pItem->stype = stype;
  }

  pItem = cfgGetItem(pCfg, "numOfQnodeQueryThreads");
  if (pItem != NULL && pItem->stype == CFG_STYPE_DEFAULT) {
    tsNumOfQnodeQueryThreads = numOfCores * 2;
    tsNumOfQnodeQueryThreads = TMAX(tsNumOfQnodeQueryThreads, 16);
    pItem->i32 = tsNumOfQnodeQueryThreads;
    pItem->stype = stype;
  }

  pItem = cfgGetItem(pCfg, "numOfSnodeSharedThreads");
  if (pItem != NULL && pItem->stype == CFG_STYPE_DEFAULT) {
    tsNumOfSnodeStreamThreads = numOfCores / 4;
    tsNumOfSnodeStreamThreads = TRANGE(tsNumOfSnodeStreamThreads, 2, 4);
    pItem->i32 = tsNumOfSnodeStreamThreads;
    pItem->stype = stype;
  }

  pItem = cfgGetItem(pCfg, "numOfSnodeUniqueThreads");
  if (pItem != NULL && pItem->stype == CFG_STYPE_DEFAULT) {
    tsNumOfSnodeWriteThreads = numOfCores / 4;
    tsNumOfSnodeWriteThreads = TRANGE(tsNumOfSnodeWriteThreads, 2, 4);
    pItem->i32 = tsNumOfSnodeWriteThreads;
    pItem->stype = stype;
  }

  pItem = cfgGetItem(pCfg, "totalMemoryKB");
  if (pItem == NULL) {
    TAOS_RETURN(TSDB_CODE_CFG_NOT_FOUND);
  } else {
    stype = pItem->stype;
    totalMemoryKB = pItem->i64;
  }

  pItem = cfgGetItem(pCfg, "rpcQueueMemoryAllowed");
  if (pItem != NULL && pItem->stype == CFG_STYPE_DEFAULT) {
    tsQueueMemoryAllowed = totalMemoryKB * 1024 * 0.1;
    tsQueueMemoryAllowed = TRANGE(tsQueueMemoryAllowed, TSDB_MAX_MSG_SIZE * 10LL, TSDB_MAX_MSG_SIZE * 10000LL);
    pItem->i64 = tsQueueMemoryAllowed;
    pItem->stype = stype;
  }

  pItem = cfgGetItem(tsCfg, "syncLogBufferMemoryAllowed");
  if (pItem != NULL && pItem->stype == CFG_STYPE_DEFAULT) {
    tsLogBufferMemoryAllowed = totalMemoryKB * 1024 * 0.1;
    tsLogBufferMemoryAllowed = TRANGE(tsLogBufferMemoryAllowed, TSDB_MAX_MSG_SIZE * 10LL, TSDB_MAX_MSG_SIZE * 10000LL);
    pItem->i64 = tsLogBufferMemoryAllowed;
    pItem->stype = stype;
  }

  TAOS_RETURN(TSDB_CODE_SUCCESS);
}

static int32_t taosSetClientLogCfg(SConfig *pCfg) {
  SConfigItem *pItem = NULL;

  TAOS_CHECK_GET_CFG_ITEM(pCfg, pItem, "logDir");
  tstrncpy(tsLogDir, pItem->str, PATH_MAX);
  TAOS_CHECK_RETURN(taosExpandDir(tsLogDir, tsLogDir, PATH_MAX));

  TAOS_CHECK_GET_CFG_ITEM(pCfg, pItem, "minimalLogDirGB");
  tsLogSpace.reserved = (int64_t)(((double)pItem->fval) * 1024 * 1024 * 1024);

  TAOS_CHECK_GET_CFG_ITEM(pCfg, pItem, "numOfLogLines");
  tsNumOfLogLines = pItem->i32;

  TAOS_CHECK_GET_CFG_ITEM(pCfg, pItem, "asyncLog");
  tsAsyncLog = pItem->bval;

  TAOS_CHECK_GET_CFG_ITEM(pCfg, pItem, "logKeepDays");
  tsLogKeepDays = pItem->i32;

  TAOS_CHECK_GET_CFG_ITEM(pCfg, pItem, "tmrDebugFlag");
  tmrDebugFlag = pItem->i32;

  TAOS_CHECK_GET_CFG_ITEM(pCfg, pItem, "uDebugFlag");
  uDebugFlag = pItem->i32;

  TAOS_CHECK_GET_CFG_ITEM(pCfg, pItem, "jniDebugFlag");
  jniDebugFlag = pItem->i32;

  TAOS_CHECK_GET_CFG_ITEM(pCfg, pItem, "rpcDebugFlag");
  rpcDebugFlag = pItem->i32;

  TAOS_CHECK_GET_CFG_ITEM(pCfg, pItem, "qDebugFlag");
  qDebugFlag = pItem->i32;

  TAOS_CHECK_GET_CFG_ITEM(pCfg, pItem, "cDebugFlag");
  cDebugFlag = pItem->i32;

  TAOS_CHECK_GET_CFG_ITEM(pCfg, pItem, "simDebugFlag");
  simDebugFlag = pItem->i32;

  TAOS_RETURN(TSDB_CODE_SUCCESS);
}

static int32_t taosSetServerLogCfg(SConfig *pCfg) {
  SConfigItem *pItem = NULL;
  TAOS_CHECK_GET_CFG_ITEM(pCfg, pItem, "dDebugFlag");
  dDebugFlag = pItem->i32;

  TAOS_CHECK_GET_CFG_ITEM(pCfg, pItem, "vDebugFlag");
  vDebugFlag = pItem->i32;

  TAOS_CHECK_GET_CFG_ITEM(pCfg, pItem, "mDebugFlag");
  mDebugFlag = pItem->i32;

  TAOS_CHECK_GET_CFG_ITEM(pCfg, pItem, "wDebugFlag");
  wDebugFlag = pItem->i32;

  TAOS_CHECK_GET_CFG_ITEM(pCfg, pItem, "azDebugFlag");
  azDebugFlag = pItem->i32;

  TAOS_CHECK_GET_CFG_ITEM(pCfg, pItem, "sDebugFlag");
  sDebugFlag = pItem->i32;

  TAOS_CHECK_GET_CFG_ITEM(pCfg, pItem, "tsdbDebugFlag");
  tsdbDebugFlag = pItem->i32;

  TAOS_CHECK_GET_CFG_ITEM(pCfg, pItem, "tqDebugFlag");
  tqDebugFlag = pItem->i32;

  TAOS_CHECK_GET_CFG_ITEM(pCfg, pItem, "fsDebugFlag");
  fsDebugFlag = pItem->i32;

  TAOS_CHECK_GET_CFG_ITEM(pCfg, pItem, "udfDebugFlag");
  udfDebugFlag = pItem->i32;

  TAOS_CHECK_GET_CFG_ITEM(pCfg, pItem, "smaDebugFlag");
  smaDebugFlag = pItem->i32;

  TAOS_CHECK_GET_CFG_ITEM(pCfg, pItem, "idxDebugFlag");
  idxDebugFlag = pItem->i32;

  TAOS_CHECK_GET_CFG_ITEM(pCfg, pItem, "tdbDebugFlag");
  tdbDebugFlag = pItem->i32;

  TAOS_CHECK_GET_CFG_ITEM(pCfg, pItem, "metaDebugFlag");
  metaDebugFlag = pItem->i32;

  TAOS_CHECK_GET_CFG_ITEM(pCfg, pItem, "stDebugFlag");
  stDebugFlag = pItem->i32;

  TAOS_CHECK_GET_CFG_ITEM(pCfg, pItem, "sndDebugFlag");
  sndDebugFlag = pItem->i32;

  TAOS_RETURN(TSDB_CODE_SUCCESS);
}

int32_t taosSetSlowLogScope(char *pScopeStr, int32_t *pScope) {
  if (NULL == pScopeStr || 0 == strlen(pScopeStr)) {
    *pScope = SLOW_LOG_TYPE_QUERY;
    TAOS_RETURN(TSDB_CODE_SUCCESS);
  }

  int32_t slowScope = 0;

  char *scope = NULL;
  char *tmp = NULL;
  while ((scope = strsep(&pScopeStr, "|")) != NULL) {
    taosMemoryFreeClear(tmp);
    tmp = taosStrdup(scope);
    if (tmp == NULL) {
      TAOS_RETURN(terrno);
    }
    (void)strtrim(tmp);
    if (0 == strcasecmp(tmp, "all")) {
      slowScope |= SLOW_LOG_TYPE_ALL;
      continue;
    }

    if (0 == strcasecmp(tmp, "query")) {
      slowScope |= SLOW_LOG_TYPE_QUERY;
      continue;
    }

    if (0 == strcasecmp(tmp, "insert")) {
      slowScope |= SLOW_LOG_TYPE_INSERT;
      continue;
    }

    if (0 == strcasecmp(tmp, "others")) {
      slowScope |= SLOW_LOG_TYPE_OTHERS;
      continue;
    }

    if (0 == strcasecmp(tmp, "none")) {
      slowScope |= SLOW_LOG_TYPE_NULL;
      continue;
    }

    taosMemoryFreeClear(tmp);
    uError("Invalid slowLog scope value:%s", pScopeStr);
    TAOS_RETURN(TSDB_CODE_INVALID_CFG_VALUE);
  }

  *pScope = slowScope;
  taosMemoryFreeClear(tmp);
  TAOS_RETURN(TSDB_CODE_SUCCESS);
}

// for common configs
static int32_t taosSetClientCfg(SConfig *pCfg) {
  SConfigItem *pItem = NULL;

  TAOS_CHECK_GET_CFG_ITEM(pCfg, pItem, "fqdn");
  tstrncpy(tsLocalFqdn, pItem->str, TSDB_FQDN_LEN);

  TAOS_CHECK_GET_CFG_ITEM(pCfg, pItem, "serverPort");
  tsServerPort = (uint16_t)pItem->i32;
  (void)snprintf(tsLocalEp, sizeof(tsLocalEp), "%s:%u", tsLocalFqdn, tsServerPort);

  char defaultFirstEp[TSDB_EP_LEN] = {0};
  (void)snprintf(defaultFirstEp, TSDB_EP_LEN, "%s:%u", tsLocalFqdn, tsServerPort);

  TAOS_CHECK_GET_CFG_ITEM(pCfg, pItem, "firstEp");
  SEp firstEp = {0};
  TAOS_CHECK_RETURN(taosGetFqdnPortFromEp(strlen(pItem->str) == 0 ? defaultFirstEp : pItem->str, &firstEp));
  (void)snprintf(tsFirst, sizeof(tsFirst), "%s:%u", firstEp.fqdn, firstEp.port);
  TAOS_CHECK_RETURN(cfgSetItem(pCfg, "firstEp", tsFirst, pItem->stype, true));

  TAOS_CHECK_GET_CFG_ITEM(pCfg, pItem, "secondEp");
  SEp secondEp = {0};
  TAOS_CHECK_RETURN(taosGetFqdnPortFromEp(strlen(pItem->str) == 0 ? defaultFirstEp : pItem->str, &secondEp));
  (void)snprintf(tsSecond, sizeof(tsSecond), "%s:%u", secondEp.fqdn, secondEp.port);
  TAOS_CHECK_RETURN(cfgSetItem(pCfg, "secondEp", tsSecond, pItem->stype, true));

  TAOS_CHECK_GET_CFG_ITEM(pCfg, pItem, "tempDir");
  tstrncpy(tsTempDir, pItem->str, PATH_MAX);
  TAOS_CHECK_RETURN(taosExpandDir(tsTempDir, tsTempDir, PATH_MAX));

  TAOS_CHECK_GET_CFG_ITEM(pCfg, pItem, "minimalTmpDirGB");
  tsTempSpace.reserved = (int64_t)(((double)pItem->fval) * 1024 * 1024 * 1024);
  if (taosMulMkDir(tsTempDir) != 0) {
    int32_t code = TAOS_SYSTEM_ERROR(errno);
    uError("failed to create tempDir:%s since %s", tsTempDir, tstrerror(code));
    TAOS_RETURN(code);
  }

  TAOS_CHECK_GET_CFG_ITEM(pCfg, pItem, "smlAutoChildTableNameDelimiter");
  tstrncpy(tsSmlAutoChildTableNameDelimiter, pItem->str, TSDB_TABLE_NAME_LEN);

  TAOS_CHECK_GET_CFG_ITEM(pCfg, pItem, "smlChildTableName");
  tstrncpy(tsSmlChildTableName, pItem->str, TSDB_TABLE_NAME_LEN);

  TAOS_CHECK_GET_CFG_ITEM(pCfg, pItem, "smlTagName");
  tstrncpy(tsSmlTagName, pItem->str, TSDB_COL_NAME_LEN);

  TAOS_CHECK_GET_CFG_ITEM(pCfg, pItem, "smlTsDefaultName");
  tstrncpy(tsSmlTsDefaultName, pItem->str, TSDB_COL_NAME_LEN);

  TAOS_CHECK_GET_CFG_ITEM(pCfg, pItem, "smlDot2Underline");
  tsSmlDot2Underline = pItem->bval;

  TAOS_CHECK_GET_CFG_ITEM(pCfg, pItem, "maxInsertBatchRows");
  tsMaxInsertBatchRows = pItem->i32;

  TAOS_CHECK_GET_CFG_ITEM(pCfg, pItem, "shellActivityTimer");
  tsShellActivityTimer = pItem->i32;

  TAOS_CHECK_GET_CFG_ITEM(pCfg, pItem, "compressMsgSize");
  tsCompressMsgSize = pItem->i32;

  TAOS_CHECK_GET_CFG_ITEM(pCfg, pItem, "numOfTaskQueueThreads");
  tsNumOfTaskQueueThreads = pItem->i32;

  TAOS_CHECK_GET_CFG_ITEM(pCfg, pItem, "queryPolicy");
  tsQueryPolicy = pItem->i32;

  TAOS_CHECK_GET_CFG_ITEM(pCfg, pItem, "queryTableNotExistAsEmpty");
  tsQueryTbNotExistAsEmpty = pItem->bval;

  TAOS_CHECK_GET_CFG_ITEM(pCfg, pItem, "enableQueryHb");
  tsEnableQueryHb = pItem->bval;

  TAOS_CHECK_GET_CFG_ITEM(pCfg, pItem, "enableScience");
  tsEnableScience = pItem->bval;

  TAOS_CHECK_GET_CFG_ITEM(pCfg, pItem, "querySmaOptimize");
  tsQuerySmaOptimize = pItem->i32;

  TAOS_CHECK_GET_CFG_ITEM(pCfg, pItem, "queryPlannerTrace");
  tsQueryPlannerTrace = pItem->bval;

  TAOS_CHECK_GET_CFG_ITEM(pCfg, pItem, "queryNodeChunkSize");
  tsQueryNodeChunkSize = pItem->i32;

  TAOS_CHECK_GET_CFG_ITEM(pCfg, pItem, "queryUseNodeAllocator");
  tsQueryUseNodeAllocator = pItem->bval;

  TAOS_CHECK_GET_CFG_ITEM(pCfg, pItem, "keepColumnName");
  tsKeepColumnName = pItem->bval;

  TAOS_CHECK_GET_CFG_ITEM(pCfg, pItem, "useAdapter");
  tsUseAdapter = pItem->bval;

  TAOS_CHECK_GET_CFG_ITEM(pCfg, pItem, "crashReporting");
  tsEnableCrashReport = pItem->bval;

  TAOS_CHECK_GET_CFG_ITEM(pCfg, pItem, "queryMaxConcurrentTables");
  tsQueryMaxConcurrentTables = pItem->i64;

  TAOS_CHECK_GET_CFG_ITEM(pCfg, pItem, "metaCacheMaxSize");
  tsMetaCacheMaxSize = pItem->i32;

  TAOS_CHECK_GET_CFG_ITEM(pCfg, pItem, "randErrorChance");
  tsRandErrChance = pItem->i32;

  TAOS_CHECK_GET_CFG_ITEM(pCfg, pItem, "randErrorDivisor");
  tsRandErrDivisor = pItem->i64;

  TAOS_CHECK_GET_CFG_ITEM(pCfg, pItem, "randErrorScope");
  tsRandErrScope = pItem->i64;

  TAOS_CHECK_GET_CFG_ITEM(pCfg, pItem, "countAlwaysReturnValue");
  tsCountAlwaysReturnValue = pItem->i32;

  TAOS_CHECK_GET_CFG_ITEM(pCfg, pItem, "maxRetryWaitTime");
  tsMaxRetryWaitTime = pItem->i32;

  TAOS_CHECK_GET_CFG_ITEM(pCfg, pItem, "numOfRpcThreads");
  tsNumOfRpcThreads = pItem->i32;

  TAOS_CHECK_GET_CFG_ITEM(pCfg, pItem, "numOfRpcSessions");
  tsNumOfRpcSessions = pItem->i32;

  TAOS_CHECK_GET_CFG_ITEM(pCfg, pItem, "shareConnLimit");
  tsShareConnLimit = pItem->i32;

  TAOS_CHECK_GET_CFG_ITEM(pCfg, pItem, "readTimeout");
  tsReadTimeout = pItem->i32;

  TAOS_CHECK_GET_CFG_ITEM(pCfg, pItem, "timeToGetAvailableConn");
  tsTimeToGetAvailableConn = pItem->i32;

  TAOS_CHECK_GET_CFG_ITEM(pCfg, pItem, "keepAliveIdle");
  tsKeepAliveIdle = pItem->i32;

  TAOS_CHECK_GET_CFG_ITEM(pCfg, pItem, "experimental");
  tsExperimental = pItem->bval;

  TAOS_CHECK_GET_CFG_ITEM(pCfg, pItem, "multiResultFunctionStarReturnTags");
  tsMultiResultFunctionStarReturnTags = pItem->bval;

  TAOS_CHECK_GET_CFG_ITEM(pCfg, pItem, "maxTsmaCalcDelay");
  tsMaxTsmaCalcDelay = pItem->i32;

  TAOS_CHECK_GET_CFG_ITEM(pCfg, pItem, "tsmaDataDeleteMark");
  tsmaDataDeleteMark = pItem->i32;

  TAOS_CHECK_GET_CFG_ITEM(pCfg, pItem, "safetyCheckLevel");
  tsSafetyCheckLevel = pItem->i32;
  TAOS_RETURN(TSDB_CODE_SUCCESS);
}

static int32_t taosSetSystemCfg(SConfig *pCfg) {
  SConfigItem *pItem = NULL;

  TAOS_CHECK_GET_CFG_ITEM(pCfg, pItem, "timezone");
  if (0 == strlen(pItem->str)) {
    uError("timezone is not set");
  } else {
    TAOS_CHECK_RETURN(osSetTimezone(pItem->str));
    uDebug("timezone format changed from %s to %s", pItem->str, tsTimezoneStr);
  }
  TAOS_CHECK_RETURN(cfgSetItem(pCfg, "timezone", tsTimezoneStr, pItem->stype, true));

  TAOS_CHECK_GET_CFG_ITEM(pCfg, pItem, "locale");
  const char *locale = pItem->str;

  TAOS_CHECK_GET_CFG_ITEM(pCfg, pItem, "charset");
  const char *charset = pItem->str;

  int32_t code = taosSetSystemLocale(locale, charset);
  if (TSDB_CODE_SUCCESS != code) {
    uError("failed to set locale:%s, since: %s", locale, tstrerror(code));
    char curLocale[TD_LOCALE_LEN] = {0};
    char curCharset[TD_CHARSET_LEN] = {0};
    taosGetSystemLocale(curLocale, curCharset);
    if (0 != strlen(curLocale) && 0 != strlen(curCharset)) {
      uInfo("current locale: %s, charset: %s", curLocale, curCharset);
    }
  }

  osSetSystemLocale(locale, charset);

  TAOS_CHECK_GET_CFG_ITEM(pCfg, pItem, "enableCoreFile");
  tsEnableCoreFile = pItem->bval;
  taosSetCoreDump(tsEnableCoreFile);

  TAOS_CHECK_GET_CFG_ITEM(pCfg, pItem, "assert");
  tsAssert = pItem->bval;

  // todo
  tsVersion = 30000000;

  TAOS_RETURN(TSDB_CODE_SUCCESS);
}

// for server configs
static int32_t taosSetServerCfg(SConfig *pCfg) {
  SConfigItem *pItem = NULL;

  TAOS_CHECK_GET_CFG_ITEM(pCfg, pItem, "minimalDataDirGB");
  tsDataSpace.reserved = (int64_t)(((double)pItem->fval) * 1024 * 1024 * 1024);

  TAOS_CHECK_GET_CFG_ITEM(pCfg, pItem, "supportVnodes");
  tsNumOfSupportVnodes = pItem->i32;

  TAOS_CHECK_GET_CFG_ITEM(pCfg, pItem, "maxShellConns");
  tsMaxShellConns = pItem->i32;

  TAOS_CHECK_GET_CFG_ITEM(pCfg, pItem, "statusInterval");
  tsStatusInterval = pItem->i32;

  TAOS_CHECK_GET_CFG_ITEM(pCfg, pItem, "minSlidingTime");
  tsMinSlidingTime = pItem->i32;

  TAOS_CHECK_GET_CFG_ITEM(pCfg, pItem, "minIntervalTime");
  tsMinIntervalTime = pItem->i32;

  TAOS_CHECK_GET_CFG_ITEM(pCfg, pItem, "queryBufferSize");
  tsQueryBufferSize = pItem->i32;

  TAOS_CHECK_GET_CFG_ITEM(pCfg, pItem, "encryptAlgorithm");
  tstrncpy(tsEncryptAlgorithm, pItem->str, 16);

  TAOS_CHECK_GET_CFG_ITEM(pCfg, pItem, "encryptScope");
  tstrncpy(tsEncryptScope, pItem->str, 100);

  TAOS_CHECK_GET_CFG_ITEM(pCfg, pItem, "numOfRpcThreads");
  tsNumOfRpcThreads = pItem->i32;

  TAOS_CHECK_GET_CFG_ITEM(pCfg, pItem, "numOfRpcSessions");
  tsNumOfRpcSessions = pItem->i32;

  TAOS_CHECK_GET_CFG_ITEM(pCfg, pItem, "shareConnLimit");
  tsShareConnLimit = pItem->i32;

  TAOS_CHECK_GET_CFG_ITEM(pCfg, pItem, "readTimeout");
  tsReadTimeout = pItem->i32;

  TAOS_CHECK_GET_CFG_ITEM(pCfg, pItem, "timeToGetAvailableConn");
  tsTimeToGetAvailableConn = pItem->i32;

  TAOS_CHECK_GET_CFG_ITEM(pCfg, pItem, "numOfCommitThreads");
  tsNumOfCommitThreads = pItem->i32;

  TAOS_CHECK_GET_CFG_ITEM(pCfg, pItem, "retentionSpeedLimitMB");
  tsRetentionSpeedLimitMB = pItem->i32;

  TAOS_CHECK_GET_CFG_ITEM(pCfg, pItem, "numOfMnodeReadThreads");
  tsNumOfMnodeReadThreads = pItem->i32;

  TAOS_CHECK_GET_CFG_ITEM(pCfg, pItem, "numOfVnodeQueryThreads");
  tsNumOfVnodeQueryThreads = pItem->i32;

  TAOS_CHECK_GET_CFG_ITEM(pCfg, pItem, "ratioOfVnodeStreamThreads");
  tsRatioOfVnodeStreamThreads = pItem->fval;

  TAOS_CHECK_GET_CFG_ITEM(pCfg, pItem, "numOfVnodeFetchThreads");
  tsNumOfVnodeFetchThreads = pItem->i32;

  TAOS_CHECK_GET_CFG_ITEM(pCfg, pItem, "numOfVnodeRsmaThreads");
  tsNumOfVnodeRsmaThreads = pItem->i32;

  TAOS_CHECK_GET_CFG_ITEM(pCfg, pItem, "numOfQnodeQueryThreads");
  tsNumOfQnodeQueryThreads = pItem->i32;

  TAOS_CHECK_GET_CFG_ITEM(pCfg, pItem, "numOfSnodeSharedThreads");
  tsNumOfSnodeStreamThreads = pItem->i32;

  TAOS_CHECK_GET_CFG_ITEM(pCfg, pItem, "numOfSnodeUniqueThreads");
  tsNumOfSnodeWriteThreads = pItem->i32;

  TAOS_CHECK_GET_CFG_ITEM(pCfg, pItem, "rpcQueueMemoryAllowed");
  tsQueueMemoryAllowed = pItem->i64;

  TAOS_CHECK_GET_CFG_ITEM(pCfg, pItem, "simdEnable");
  tsSIMDEnable = (bool)pItem->bval;

  TAOS_CHECK_GET_CFG_ITEM(pCfg, pItem, "AVX512Enable");
  tsAVX512Enable = (bool)pItem->bval;

  TAOS_CHECK_GET_CFG_ITEM(pCfg, pItem, "tagFilterCache");
  tsTagFilterCache = (bool)pItem->bval;

  TAOS_CHECK_GET_CFG_ITEM(pCfg, pItem, "slowLogExceptDb");
  tstrncpy(tsSlowLogExceptDb, pItem->str, TSDB_DB_NAME_LEN);

  TAOS_CHECK_GET_CFG_ITEM(pCfg, pItem, "slowLogThresholdTest");
  tsSlowLogThresholdTest = pItem->i32;

  TAOS_CHECK_GET_CFG_ITEM(pCfg, pItem, "slowLogThreshold");
  tsSlowLogThreshold = pItem->i32;

  TAOS_CHECK_GET_CFG_ITEM(pCfg, pItem, "slowLogMaxLen");
  tsSlowLogMaxLen = pItem->i32;

  int32_t scope = 0;
  TAOS_CHECK_GET_CFG_ITEM(pCfg, pItem, "slowLogScope");
  TAOS_CHECK_RETURN(taosSetSlowLogScope(pItem->str, &scope));
  tsSlowLogScope = scope;

  TAOS_CHECK_GET_CFG_ITEM(pCfg, pItem, "monitor");
  tsEnableMonitor = pItem->bval;

  TAOS_CHECK_GET_CFG_ITEM(pCfg, pItem, "monitorInterval");
  tsMonitorInterval = pItem->i32;

  TAOS_CHECK_GET_CFG_ITEM(pCfg, pItem, "monitorFqdn");
  tstrncpy(tsMonitorFqdn, pItem->str, TSDB_FQDN_LEN);

  TAOS_CHECK_GET_CFG_ITEM(pCfg, pItem, "monitorPort");
  tsMonitorPort = (uint16_t)pItem->i32;

  TAOS_CHECK_GET_CFG_ITEM(pCfg, pItem, "monitorMaxLogs");
  tsMonitorMaxLogs = pItem->i32;

  TAOS_CHECK_GET_CFG_ITEM(pCfg, pItem, "monitorComp");
  tsMonitorComp = pItem->bval;

  TAOS_CHECK_GET_CFG_ITEM(pCfg, pItem, "queryRspPolicy");
  tsQueryRspPolicy = pItem->i32;

  TAOS_CHECK_GET_CFG_ITEM(pCfg, pItem, "monitorLogProtocol");
  tsMonitorLogProtocol = pItem->bval;

  TAOS_CHECK_GET_CFG_ITEM(pCfg, pItem, "monitorForceV2");
  tsMonitorForceV2 = pItem->i32;

  TAOS_CHECK_GET_CFG_ITEM(pCfg, pItem, "audit");
  tsEnableAudit = pItem->bval;

  TAOS_CHECK_GET_CFG_ITEM(pCfg, pItem, "auditCreateTable");
  tsEnableAuditCreateTable = pItem->bval;

  TAOS_CHECK_GET_CFG_ITEM(pCfg, pItem, "enableAuditDelete");
  tsEnableAuditDelete = pItem->bval;

  TAOS_CHECK_GET_CFG_ITEM(pCfg, pItem, "auditInterval");
  tsAuditInterval = pItem->i32;

  TAOS_CHECK_GET_CFG_ITEM(pCfg, pItem, "telemetryReporting");
  tsEnableTelem = pItem->bval;

  TAOS_CHECK_GET_CFG_ITEM(pCfg, pItem, "crashReporting");
  tsEnableCrashReport = pItem->bval;

  TAOS_CHECK_GET_CFG_ITEM(pCfg, pItem, "ttlChangeOnWrite");
  tsTtlChangeOnWrite = pItem->bval;

  TAOS_CHECK_GET_CFG_ITEM(pCfg, pItem, "ttlFlushThreshold");
  tsTtlFlushThreshold = pItem->i32;

  TAOS_CHECK_GET_CFG_ITEM(pCfg, pItem, "telemetryInterval");
  tsTelemInterval = pItem->i32;

  TAOS_CHECK_GET_CFG_ITEM(pCfg, pItem, "rsyncPort");
  tsRsyncPort = pItem->i32;

  TAOS_CHECK_GET_CFG_ITEM(pCfg, pItem, "telemetryServer");
  tstrncpy(tsTelemServer, pItem->str, TSDB_FQDN_LEN);

  TAOS_CHECK_GET_CFG_ITEM(pCfg, pItem, "snodeAddress");
  tstrncpy(tsSnodeAddress, pItem->str, TSDB_FQDN_LEN);

  TAOS_CHECK_GET_CFG_ITEM(pCfg, pItem, "checkpointBackupDir");
  tstrncpy(tsCheckpointBackupDir, pItem->str, PATH_MAX);

  TAOS_CHECK_GET_CFG_ITEM(pCfg, pItem, "telemetryPort");
  tsTelemPort = (uint16_t)pItem->i32;

  TAOS_CHECK_GET_CFG_ITEM(pCfg, pItem, "tmqMaxTopicNum");
  tmqMaxTopicNum = pItem->i32;

  TAOS_CHECK_GET_CFG_ITEM(pCfg, pItem, "tmqRowSize");
  tmqRowSize = pItem->i32;

  TAOS_CHECK_GET_CFG_ITEM(pCfg, pItem, "maxTsmaNum");
  tsMaxTsmaNum = pItem->i32;

  TAOS_CHECK_GET_CFG_ITEM(pCfg, pItem, "transPullupInterval");
  tsTransPullupInterval = pItem->i32;

  TAOS_CHECK_GET_CFG_ITEM(pCfg, pItem, "compactPullupInterval");
  tsCompactPullupInterval = pItem->i32;

  TAOS_CHECK_GET_CFG_ITEM(pCfg, pItem, "mqRebalanceInterval");
  tsMqRebalanceInterval = pItem->i32;

  TAOS_CHECK_GET_CFG_ITEM(pCfg, pItem, "ttlUnit");
  tsTtlUnit = pItem->i32;

  TAOS_CHECK_GET_CFG_ITEM(pCfg, pItem, "ttlPushInterval");
  tsTtlPushIntervalSec = pItem->i32;

  TAOS_CHECK_GET_CFG_ITEM(pCfg, pItem, "ttlBatchDropNum");
  tsTtlBatchDropNum = pItem->i32;

  TAOS_CHECK_GET_CFG_ITEM(pCfg, pItem, "trimVDbIntervalSec");
  tsTrimVDbIntervalSec = pItem->i32;

  TAOS_CHECK_GET_CFG_ITEM(pCfg, pItem, "uptimeInterval");
  tsUptimeInterval = pItem->i32;

  TAOS_CHECK_GET_CFG_ITEM(pCfg, pItem, "queryRsmaTolerance");
  tsQueryRsmaTolerance = pItem->i32;

  TAOS_CHECK_GET_CFG_ITEM(pCfg, pItem, "timeseriesThreshold");
  tsTimeSeriesThreshold = pItem->i32;

  TAOS_CHECK_GET_CFG_ITEM(pCfg, pItem, "walFsyncDataSizeLimit");
  tsWalFsyncDataSizeLimit = pItem->i64;

  TAOS_CHECK_GET_CFG_ITEM(pCfg, pItem, "syncElectInterval");
  tsElectInterval = pItem->i32;

  TAOS_CHECK_GET_CFG_ITEM(pCfg, pItem, "syncHeartbeatInterval");
  tsHeartbeatInterval = pItem->i32;

  TAOS_CHECK_GET_CFG_ITEM(pCfg, pItem, "syncHeartbeatTimeout");
  tsHeartbeatTimeout = pItem->i32;

  TAOS_CHECK_GET_CFG_ITEM(pCfg, pItem, "syncSnapReplMaxWaitN");
  tsSnapReplMaxWaitN = pItem->i32;

  TAOS_CHECK_GET_CFG_ITEM(pCfg, pItem, "syncLogBufferMemoryAllowed");
  tsLogBufferMemoryAllowed = pItem->i64;

  TAOS_CHECK_GET_CFG_ITEM(pCfg, pItem, "arbHeartBeatIntervalSec");
  tsArbHeartBeatIntervalSec = pItem->i32;

  TAOS_CHECK_GET_CFG_ITEM(pCfg, pItem, "arbCheckSyncIntervalSec");
  tsArbCheckSyncIntervalSec = pItem->i32;

  TAOS_CHECK_GET_CFG_ITEM(pCfg, pItem, "arbSetAssignedTimeoutSec");
  tsArbSetAssignedTimeoutSec = pItem->i32;

  TAOS_CHECK_GET_CFG_ITEM(pCfg, pItem, "mndSdbWriteDelta");
  tsMndSdbWriteDelta = pItem->i64;

  TAOS_CHECK_GET_CFG_ITEM(pCfg, pItem, "mndLogRetention");
  tsMndLogRetention = pItem->i64;

  TAOS_CHECK_GET_CFG_ITEM(pCfg, pItem, "skipGrant");
  tsMndSkipGrant = pItem->bval;

  TAOS_CHECK_GET_CFG_ITEM(pCfg, pItem, "enableWhiteList");
  tsEnableWhiteList = pItem->bval;

  TAOS_CHECK_GET_CFG_ITEM(pCfg, pItem, "udf");
  tsStartUdfd = pItem->bval;

  TAOS_CHECK_GET_CFG_ITEM(pCfg, pItem, "udfdResFuncs");
  tstrncpy(tsUdfdResFuncs, pItem->str, sizeof(tsUdfdResFuncs));

  TAOS_CHECK_GET_CFG_ITEM(pCfg, pItem, "udfdLdLibPath");
  tstrncpy(tsUdfdLdLibPath, pItem->str, sizeof(tsUdfdLdLibPath));
  if (tsQueryBufferSize >= 0) {
    tsQueryBufferSizeBytes = tsQueryBufferSize * 1048576UL;
  }

  TAOS_CHECK_GET_CFG_ITEM(pCfg, pItem, "cacheLazyLoadThreshold");
  tsCacheLazyLoadThreshold = pItem->i32;

  TAOS_CHECK_GET_CFG_ITEM(pCfg, pItem, "fPrecision");
  tsFPrecision = pItem->fval;

  TAOS_CHECK_GET_CFG_ITEM(pCfg, pItem, "dPrecision");
  tsDPrecision = pItem->fval;

  TAOS_CHECK_GET_CFG_ITEM(pCfg, pItem, "maxRange");
  tsMaxRange = pItem->i32;

  TAOS_CHECK_GET_CFG_ITEM(pCfg, pItem, "curRange");
  tsCurRange = pItem->i32;

  TAOS_CHECK_GET_CFG_ITEM(pCfg, pItem, "ifAdtFse");
  tsIfAdtFse = pItem->bval;

  TAOS_CHECK_GET_CFG_ITEM(pCfg, pItem, "compressor");
  tstrncpy(tsCompressor, pItem->str, sizeof(tsCompressor));

  TAOS_CHECK_GET_CFG_ITEM(pCfg, pItem, "disableStream");
  tsDisableStream = pItem->bval;

  TAOS_CHECK_GET_CFG_ITEM(pCfg, pItem, "streamBufferSize");
  tsStreamBufferSize = pItem->i64;

  TAOS_CHECK_GET_CFG_ITEM(pCfg, pItem, "streamAggCnt");
  tsStreamAggCnt = pItem->i32;

  TAOS_CHECK_GET_CFG_ITEM(pCfg, pItem, "checkpointInterval");
  tsStreamCheckpointInterval = pItem->i32;

  TAOS_CHECK_GET_CFG_ITEM(pCfg, pItem, "concurrentCheckpoint");
  tsMaxConcurrentCheckpoint = pItem->i32;

  TAOS_CHECK_GET_CFG_ITEM(pCfg, pItem, "streamSinkDataRate");
  tsSinkDataRate = pItem->fval;

  TAOS_CHECK_GET_CFG_ITEM(pCfg, pItem, "filterScalarMode");
  tsFilterScalarMode = pItem->bval;

  TAOS_CHECK_GET_CFG_ITEM(pCfg, pItem, "maxStreamBackendCache");
  tsMaxStreamBackendCache = pItem->i32;

  TAOS_CHECK_GET_CFG_ITEM(pCfg, pItem, "pqSortMemThreshold");
  tsPQSortMemThreshold = pItem->i32;

  TAOS_CHECK_GET_CFG_ITEM(pCfg, pItem, "resolveFQDNRetryTime");
  tsResolveFQDNRetryTime = pItem->i32;

  TAOS_CHECK_GET_CFG_ITEM(pCfg, pItem, "minDiskFreeSize");
  tsMinDiskFreeSize = pItem->i64;

  TAOS_CHECK_GET_CFG_ITEM(pCfg, pItem, "s3MigrateIntervalSec");
  tsS3MigrateIntervalSec = pItem->i32;

  TAOS_CHECK_GET_CFG_ITEM(pCfg, pItem, "s3MigrateEnabled");
  tsS3MigrateEnabled = (bool)pItem->bval;

  TAOS_CHECK_GET_CFG_ITEM(pCfg, pItem, "s3PageCacheSize");
  tsS3PageCacheSize = pItem->i32;

  TAOS_CHECK_GET_CFG_ITEM(pCfg, pItem, "s3UploadDelaySec");
  tsS3UploadDelaySec = pItem->i32;

  TAOS_CHECK_GET_CFG_ITEM(pCfg, pItem, "experimental");
  tsExperimental = pItem->bval;

  TAOS_CHECK_GET_CFG_ITEM(pCfg, pItem, "queryUseMemoryPool");
  tsQueryUseMemoryPool = pItem->bval;

  TAOS_CHECK_GET_CFG_ITEM(pCfg, pItem, "singleQueryMaxMemorySize");
  tsSingleQueryMaxMemorySize = pItem->i32;

  //TAOS_CHECK_GET_CFG_ITEM(pCfg, pItem, "queryBufferPoolSize");
  //tsQueryBufferPoolSize = pItem->i32;

  TAOS_CHECK_GET_CFG_ITEM(pCfg, pItem, "minReservedMemorySize");
  tsMinReservedMemorySize = pItem->i32;

  // GRANT_CFG_GET;
  TAOS_RETURN(TSDB_CODE_SUCCESS);
}

#ifndef TD_ENTERPRISE
static int32_t taosSetReleaseCfg(SConfig *pCfg) { return 0; }
#else
int32_t taosSetReleaseCfg(SConfig *pCfg);
#endif

static int32_t taosSetAllDebugFlag(SConfig *pCfg, int32_t flag);

int32_t taosCreateLog(const char *logname, int32_t logFileNum, const char *cfgDir, const char **envCmd,
                      const char *envFile, char *apolloUrl, SArray *pArgs, bool tsc) {
  int32_t  code = TSDB_CODE_SUCCESS;
  int32_t  lino = 0;
  SConfig *pCfg = NULL;

  if (tsCfg == NULL) {
    TAOS_CHECK_GOTO(osDefaultInit(), &lino, _exit);
  }

  TAOS_CHECK_GOTO(cfgInit(&pCfg), &lino, _exit);

  if (tsc) {
    tsLogEmbedded = 0;
    TAOS_CHECK_GOTO(taosAddClientLogCfg(pCfg), &lino, _exit);
  } else {
    tsLogEmbedded = 1;
    TAOS_CHECK_GOTO(taosAddClientLogCfg(pCfg), &lino, _exit);
    TAOS_CHECK_GOTO(taosAddServerLogCfg(pCfg), &lino, _exit);
  }

  if ((code = taosLoadCfg(pCfg, envCmd, cfgDir, envFile, apolloUrl)) != TSDB_CODE_SUCCESS) {
    (void)printf("failed to load cfg since %s\n", tstrerror(code));
    goto _exit;
  }

  if ((code = cfgLoadFromArray(pCfg, pArgs)) != TSDB_CODE_SUCCESS) {
    (void)printf("failed to load cfg from array since %s\n", tstrerror(code));
    goto _exit;
  }

  if (tsc) {
    TAOS_CHECK_GOTO(taosSetClientLogCfg(pCfg), &lino, _exit);
  } else {
    TAOS_CHECK_GOTO(taosSetClientLogCfg(pCfg), &lino, _exit);
    TAOS_CHECK_GOTO(taosSetServerLogCfg(pCfg), &lino, _exit);
  }

  SConfigItem *pDebugItem = NULL;
  TAOS_CHECK_GET_CFG_ITEM(pCfg, pDebugItem, "debugFlag");
  TAOS_CHECK_GOTO(taosSetAllDebugFlag(pCfg, pDebugItem->i32), &lino, _exit);

  if ((code = taosMulModeMkDir(tsLogDir, 0777, true)) != TSDB_CODE_SUCCESS) {
    (void)printf("failed to create dir:%s since %s\n", tsLogDir, tstrerror(code));
    goto _exit;
  }

  if ((code = taosInitLog(logname, logFileNum, tsc)) != 0) {
    (void)printf("failed to init log file since %s\n", tstrerror(code));
    goto _exit;
  }

_exit:
  if (TSDB_CODE_SUCCESS != code) {
    (void)printf("failed to create log at %d since %s\n", lino, tstrerror(code));
  }

  cfgCleanup(pCfg);
  TAOS_RETURN(code);
}

int32_t taosReadDataFolder(const char *cfgDir, const char **envCmd, const char *envFile, char *apolloUrl,
                           SArray *pArgs) {
  int32_t code = TSDB_CODE_SUCCESS;

  if (tsCfg == NULL) code = osDefaultInit();
  if (code != 0) {
    (void)printf("failed to init os since %s\n", tstrerror(code));
  }

  SConfig *pCfg = NULL;
  TAOS_CHECK_RETURN(cfgInit(&pCfg));

  TAOS_CHECK_GOTO(cfgAddDir(pCfg, "dataDir", tsDataDir, CFG_SCOPE_SERVER, CFG_DYN_NONE), NULL, _exit);
  TAOS_CHECK_GOTO(cfgAddInt32(pCfg, "debugFlag", dDebugFlag, 0, 255, CFG_SCOPE_SERVER, CFG_DYN_SERVER), NULL, _exit);
  TAOS_CHECK_GOTO(cfgAddInt32(pCfg, "dDebugFlag", dDebugFlag, 0, 255, CFG_SCOPE_SERVER, CFG_DYN_SERVER), NULL, _exit);

  if ((code = taosLoadCfg(pCfg, envCmd, cfgDir, envFile, apolloUrl)) != 0) {
    (void)printf("failed to load cfg since %s\n", tstrerror(code));
    goto _exit;
  }

  if ((code = cfgLoadFromArray(pCfg, pArgs)) != 0) {
    (void)printf("failed to load cfg from array since %s\n", tstrerror(code));
    goto _exit;
  }

  TAOS_CHECK_GOTO(taosSetTfsCfg(pCfg), NULL, _exit);

  SConfigItem *pItem = NULL;
  if ((pItem = cfgGetItem(pCfg, "dDebugFlag")) == NULL) {
    code = TSDB_CODE_CFG_NOT_FOUND;
    goto _exit;
  }

  dDebugFlag = pItem->i32;

_exit:
  cfgCleanup(pCfg);
  TAOS_RETURN(code);
}

static int32_t taosCheckGlobalCfg() {
  uint32_t ipv4 = 0;
  int32_t  code = taosGetIpv4FromFqdn(tsLocalFqdn, &ipv4);
  if (code) {
    uError("failed to get ip from fqdn:%s since %s, dnode can not be initialized", tsLocalFqdn, tstrerror(code));
    TAOS_RETURN(TSDB_CODE_RPC_FQDN_ERROR);
  }

  if (tsServerPort <= 0) {
    uError("invalid server port:%u, dnode can not be initialized", tsServerPort);
    TAOS_RETURN(TSDB_CODE_RPC_FQDN_ERROR);
  }

  TAOS_RETURN(TSDB_CODE_SUCCESS);
}

static int32_t cfgInitWrapper(SConfig **pCfg) {
  if (*pCfg == NULL) {
    TAOS_CHECK_RETURN(cfgInit(pCfg));
  }
  TAOS_RETURN(TSDB_CODE_SUCCESS);
}

int32_t taosInitCfg(const char *cfgDir, const char **envCmd, const char *envFile, char *apolloUrl, SArray *pArgs,
                    bool tsc) {
  if (tsCfg != NULL) TAOS_RETURN(TSDB_CODE_SUCCESS);

  int32_t code = TSDB_CODE_SUCCESS;
  int32_t lino = -1;

  TAOS_CHECK_GOTO(cfgInitWrapper(&tsCfg), &lino, _exit);

  if (tsc) {
    TAOS_CHECK_GOTO(taosAddClientCfg(tsCfg), &lino, _exit);
    TAOS_CHECK_GOTO(taosAddClientLogCfg(tsCfg), &lino, _exit);
  } else {
    TAOS_CHECK_GOTO(taosAddClientCfg(tsCfg), &lino, _exit);
    TAOS_CHECK_GOTO(taosAddServerCfg(tsCfg), &lino, _exit);
    TAOS_CHECK_GOTO(taosAddClientLogCfg(tsCfg), &lino, _exit);
    TAOS_CHECK_GOTO(taosAddServerLogCfg(tsCfg), &lino, _exit);
  }

  TAOS_CHECK_GOTO(taosAddSystemCfg(tsCfg), &lino, _exit);

  if ((code = taosLoadCfg(tsCfg, envCmd, cfgDir, envFile, apolloUrl)) != 0) {
    (void)printf("failed to load cfg since %s\n", tstrerror(code));
    cfgCleanup(tsCfg);
    tsCfg = NULL;
    TAOS_RETURN(code);
  }

  if ((code = cfgLoadFromArray(tsCfg, pArgs)) != 0) {
    (void)printf("failed to load cfg from array since %s\n", tstrerror(code));
    cfgCleanup(tsCfg);
    tsCfg = NULL;
    TAOS_RETURN(code);
  }

  if (tsc) {
    TAOS_CHECK_GOTO(taosSetClientCfg(tsCfg), &lino, _exit);
  } else {
    TAOS_CHECK_GOTO(taosSetClientCfg(tsCfg), &lino, _exit);
    TAOS_CHECK_GOTO(taosUpdateServerCfg(tsCfg), &lino, _exit);
    TAOS_CHECK_GOTO(taosSetServerCfg(tsCfg), &lino, _exit);
    TAOS_CHECK_GOTO(taosSetReleaseCfg(tsCfg), &lino, _exit);
    TAOS_CHECK_GOTO(taosSetTfsCfg(tsCfg), &lino, _exit);
    TAOS_CHECK_GOTO(taosSetS3Cfg(tsCfg), &lino, _exit);
  }

  TAOS_CHECK_GOTO(taosSetSystemCfg(tsCfg), &lino, _exit);
  TAOS_CHECK_GOTO(taosSetFileHandlesLimit(), &lino, _exit);

  SConfigItem *pItem = cfgGetItem(tsCfg, "debugFlag");
  if (NULL == pItem) {
    (void)printf("debugFlag not found in cfg\n");
    TAOS_RETURN(TSDB_CODE_CFG_NOT_FOUND);
  }
  TAOS_CHECK_GOTO(taosSetAllDebugFlag(tsCfg, pItem->i32), &lino, _exit);

  cfgDumpCfg(tsCfg, tsc, false);

  TAOS_CHECK_GOTO(taosCheckGlobalCfg(), &lino, _exit);

_exit:
  if (TSDB_CODE_SUCCESS != code) {
    cfgCleanup(tsCfg);
    tsCfg = NULL;
    (void)printf("failed to init cfg at %d since %s\n", lino, tstrerror(code));
  }

  TAOS_RETURN(code);
}

void taosCleanupCfg() {
  if (tsCfg) {
    cfgCleanup(tsCfg);
    tsCfg = NULL;
  }
}

typedef struct {
  const char *optionName;
  void       *optionVar;
} OptionNameAndVar;

static int32_t taosCfgSetOption(OptionNameAndVar *pOptions, int32_t optionSize, SConfigItem *pItem, bool isDebugflag) {
  int32_t code = TSDB_CODE_CFG_NOT_FOUND;
  char   *name = pItem->name;
  for (int32_t d = 0; d < optionSize; ++d) {
    const char *optName = pOptions[d].optionName;
    if (strcasecmp(name, optName) != 0) continue;
    code = TSDB_CODE_SUCCESS;
    switch (pItem->dtype) {
      case CFG_DTYPE_BOOL: {
        int32_t flag = pItem->i32;
        bool   *pVar = pOptions[d].optionVar;
        uInfo("%s set from %d to %d", optName, *pVar, flag);
        *pVar = flag;
      } break;
      case CFG_DTYPE_INT32: {
        int32_t  flag = pItem->i32;
        int32_t *pVar = pOptions[d].optionVar;
        uInfo("%s set from %d to %d", optName, *pVar, flag);
        *pVar = flag;

        if (isDebugflag) {
          TAOS_CHECK_RETURN(taosSetDebugFlag(pOptions[d].optionVar, optName, flag));
        }
      } break;
      case CFG_DTYPE_INT64: {
        int64_t  flag = pItem->i64;
        int64_t *pVar = pOptions[d].optionVar;
        uInfo("%s set from %" PRId64 " to %" PRId64, optName, *pVar, flag);
        *pVar = flag;
      } break;
      case CFG_DTYPE_FLOAT:
      case CFG_DTYPE_DOUBLE: {
        float  flag = pItem->fval;
        float *pVar = pOptions[d].optionVar;
        uInfo("%s set from %f to %f", optName, *pVar, flag);
        *pVar = flag;
      } break;
      default:
        code = TSDB_CODE_INVALID_CFG;
        break;
    }

    break;
  }

  TAOS_RETURN(code);
}

static int32_t taosCfgDynamicOptionsForServer(SConfig *pCfg, const char *name) {
  int32_t code = TSDB_CODE_SUCCESS;

  if (strcasecmp(name, "resetlog") == 0) {
    // trigger, no item in cfg
    taosResetLog();
    cfgDumpCfg(tsCfg, 0, false);
    TAOS_RETURN(TSDB_CODE_SUCCESS);
  }

  cfgLock(pCfg);

  SConfigItem *pItem = cfgGetItem(pCfg, name);
  if (!pItem || (pItem->dynScope & CFG_DYN_SERVER) == 0) {
    uError("failed to config:%s, not support", name);
    code = TSDB_CODE_INVALID_CFG;
    goto _exit;
  }

  if (strncasecmp(name, "debugFlag", 9) == 0) {
    code = taosSetAllDebugFlag(pCfg, pItem->i32);
    goto _exit;
  }

  if (strncasecmp(name, "enableCoreFile", 9) == 0) {
    tsEnableCoreFile = pItem->bval;
    taosSetCoreDump(tsEnableCoreFile);
    uInfo("%s set to %d", name, tsEnableCoreFile);
    goto _exit;
  }

  if (strcasecmp("slowLogScope", name) == 0) {
    int32_t scope = 0;
    TAOS_CHECK_GOTO(taosSetSlowLogScope(pItem->str, &scope), NULL, _exit);
    tsSlowLogScope = scope;
    code = TSDB_CODE_SUCCESS;
    goto _exit;
  }

  if (strcasecmp("slowLogExceptDb", name) == 0) {
    tstrncpy(tsSlowLogExceptDb, pItem->str, TSDB_DB_NAME_LEN);
    code = TSDB_CODE_SUCCESS;
    goto _exit;
  }

  {  //  'bool/int32_t/int64_t/float/double' variables with general modification function
    static OptionNameAndVar debugOptions[] = {
        {"dDebugFlag", &dDebugFlag},       {"vDebugFlag", &vDebugFlag},     {"mDebugFlag", &mDebugFlag},
        {"wDebugFlag", &wDebugFlag},       {"azDebugFlag", &azDebugFlag},   {"sDebugFlag", &sDebugFlag},
        {"tsdbDebugFlag", &tsdbDebugFlag}, {"tqDebugFlag", &tqDebugFlag},   {"fsDebugFlag", &fsDebugFlag},
        {"udfDebugFlag", &udfDebugFlag},   {"smaDebugFlag", &smaDebugFlag}, {"idxDebugFlag", &idxDebugFlag},
        {"tdbDebugFlag", &tdbDebugFlag},   {"tmrDebugFlag", &tmrDebugFlag}, {"uDebugFlag", &uDebugFlag},
        {"smaDebugFlag", &smaDebugFlag},   {"rpcDebugFlag", &rpcDebugFlag}, {"qDebugFlag", &qDebugFlag},
        {"metaDebugFlag", &metaDebugFlag}, {"stDebugFlag", &stDebugFlag},   {"sndDebugFlag", &sndDebugFlag},
        {"tqClientDebugFlag", &tqClientDebugFlag},
    };

    static OptionNameAndVar options[] = {{"audit", &tsEnableAudit},
                                         {"asynclog", &tsAsyncLog},
                                         {"disableStream", &tsDisableStream},
                                         {"enableWhiteList", &tsEnableWhiteList},
                                         {"telemetryReporting", &tsEnableTelem},
                                         {"monitor", &tsEnableMonitor},
                                         {"monitorInterval", &tsMonitorInterval},
                                         {"slowLogThreshold", &tsSlowLogThreshold},
                                         {"slowLogThresholdTest", &tsSlowLogThresholdTest},
                                         {"slowLogMaxLen", &tsSlowLogMaxLen},

                                         {"mndSdbWriteDelta", &tsMndSdbWriteDelta},
                                         {"minDiskFreeSize", &tsMinDiskFreeSize},
                                         {"randErrorChance", &tsRandErrChance},
                                         {"randErrorDivisor", &tsRandErrDivisor},
                                         {"randErrorScope", &tsRandErrScope},
                                         {"syncLogBufferMemoryAllowed", &tsLogBufferMemoryAllowed},

                                         {"cacheLazyLoadThreshold", &tsCacheLazyLoadThreshold},
                                         {"checkpointInterval", &tsStreamCheckpointInterval},
                                         {"keepAliveIdle", &tsKeepAliveIdle},
                                         {"logKeepDays", &tsLogKeepDays},
                                         {"maxStreamBackendCache", &tsMaxStreamBackendCache},
                                         {"mqRebalanceInterval", &tsMqRebalanceInterval},
                                         {"numOfLogLines", &tsNumOfLogLines},
                                         {"queryRspPolicy", &tsQueryRspPolicy},
                                         {"timeseriesThreshold", &tsTimeSeriesThreshold},
                                         {"tmqMaxTopicNum", &tmqMaxTopicNum},
                                         {"tmqRowSize", &tmqRowSize},
                                         {"transPullupInterval", &tsTransPullupInterval},
                                         {"compactPullupInterval", &tsCompactPullupInterval},
                                         {"trimVDbIntervalSec", &tsTrimVDbIntervalSec},
                                         {"ttlBatchDropNum", &tsTtlBatchDropNum},
                                         {"ttlFlushThreshold", &tsTtlFlushThreshold},
                                         {"ttlPushInterval", &tsTtlPushIntervalSec},
                                         {"s3MigrateIntervalSec", &tsS3MigrateIntervalSec},
                                         {"s3MigrateEnabled", &tsS3MigrateEnabled},
                                         //{"s3BlockSize", &tsS3BlockSize},
                                         {"s3BlockCacheSize", &tsS3BlockCacheSize},
                                         {"s3PageCacheSize", &tsS3PageCacheSize},
                                         {"s3UploadDelaySec", &tsS3UploadDelaySec},
                                         {"supportVnodes", &tsNumOfSupportVnodes},
                                         {"experimental", &tsExperimental},
                                         {"maxTsmaNum", &tsMaxTsmaNum},
<<<<<<< HEAD
                                         {"singleQueryMaxMemorySize", &tsSingleQueryMaxMemorySize},
                                         {"minReservedMemorySize", &tsMinReservedMemorySize}};
=======
                                         {"safetyCheckLevel", &tsSafetyCheckLevel}};
>>>>>>> 94682169

    if ((code = taosCfgSetOption(debugOptions, tListLen(debugOptions), pItem, true)) != TSDB_CODE_SUCCESS) {
      code = taosCfgSetOption(options, tListLen(options), pItem, false);
    }
  }

_exit:
  cfgUnLock(pCfg);
  TAOS_RETURN(code);
}

static int32_t taosCfgDynamicOptionsForClient(SConfig *pCfg, const char *name) {
  int32_t code = TSDB_CODE_SUCCESS;
  int32_t lino = 0;

  cfgLock(pCfg);

  SConfigItem *pItem = cfgGetItem(pCfg, name);
  if ((pItem == NULL) || (pItem->dynScope & CFG_DYN_CLIENT) == 0) {
    uError("failed to config:%s, not support", name);
    code = TSDB_CODE_INVALID_CFG;
    goto _out;
  }

  bool matched = false;

  int32_t len = strlen(name);
  char    lowcaseName[CFG_NAME_MAX_LEN + 1] = {0};
  (void)strntolower(lowcaseName, name, TMIN(CFG_NAME_MAX_LEN, len));

  switch (lowcaseName[0]) {
    case 'd': {
      if (strcasecmp("debugFlag", name) == 0) {
        code = taosSetAllDebugFlag(pCfg, pItem->i32);
        matched = true;
      }
      break;
    }
    case 'e': {
      if (strcasecmp("enableCoreFile", name) == 0) {
        tsEnableCoreFile = pItem->bval;
        taosSetCoreDump(tsEnableCoreFile);
        uInfo("%s set to %d", name, tsEnableCoreFile);
        matched = true;
      }
      break;
    }
    case 'f': {
      if (strcasecmp("fqdn", name) == 0) {
        SConfigItem *pFqdnItem = cfgGetItem(pCfg, "fqdn");
        SConfigItem *pServerPortItem = cfgGetItem(pCfg, "serverPort");
        SConfigItem *pFirstEpItem = cfgGetItem(pCfg, "firstEp");
        if (pFqdnItem == NULL || pServerPortItem == NULL || pFirstEpItem == NULL) {
          uError("failed to get fqdn or serverPort or firstEp from cfg");
          code = TSDB_CODE_CFG_NOT_FOUND;
          goto _out;
        }

        tstrncpy(tsLocalFqdn, pFqdnItem->str, TSDB_FQDN_LEN);
        tsServerPort = (uint16_t)pServerPortItem->i32;
        (void)snprintf(tsLocalEp, sizeof(tsLocalEp), "%s:%u", tsLocalFqdn, tsServerPort);

        char defaultFirstEp[TSDB_EP_LEN] = {0};
        (void)snprintf(defaultFirstEp, TSDB_EP_LEN, "%s:%u", tsLocalFqdn, tsServerPort);

        SEp firstEp = {0};
        TAOS_CHECK_GOTO(
            taosGetFqdnPortFromEp(strlen(pFirstEpItem->str) == 0 ? defaultFirstEp : pFirstEpItem->str, &firstEp), &lino,
            _out);
        (void)snprintf(tsFirst, sizeof(tsFirst), "%s:%u", firstEp.fqdn, firstEp.port);

        TAOS_CHECK_GOTO(cfgSetItem(pCfg, "firstEp", tsFirst, pFirstEpItem->stype, false), &lino, _out);
        uInfo("localEp set to '%s', tsFirst set to '%s'", tsLocalEp, tsFirst);
        matched = true;
      } else if (strcasecmp("firstEp", name) == 0) {
        SConfigItem *pFqdnItem = cfgGetItem(pCfg, "fqdn");
        SConfigItem *pServerPortItem = cfgGetItem(pCfg, "serverPort");
        SConfigItem *pFirstEpItem = cfgGetItem(pCfg, "firstEp");
        if (pFqdnItem == NULL || pServerPortItem == NULL || pFirstEpItem == NULL) {
          uError("failed to get fqdn or serverPort or firstEp from cfg");
          code = TSDB_CODE_CFG_NOT_FOUND;
          goto _out;
        }

        tstrncpy(tsLocalFqdn, pFqdnItem->str, TSDB_FQDN_LEN);
        tsServerPort = (uint16_t)pServerPortItem->i32;
        (void)snprintf(tsLocalEp, sizeof(tsLocalEp), "%s:%u", tsLocalFqdn, tsServerPort);

        char defaultFirstEp[TSDB_EP_LEN] = {0};
        (void)snprintf(defaultFirstEp, TSDB_EP_LEN, "%s:%u", tsLocalFqdn, tsServerPort);

        SEp firstEp = {0};
        TAOS_CHECK_GOTO(
            taosGetFqdnPortFromEp(strlen(pFirstEpItem->str) == 0 ? defaultFirstEp : pFirstEpItem->str, &firstEp), &lino,
            _out);
        (void)snprintf(tsFirst, sizeof(tsFirst), "%s:%u", firstEp.fqdn, firstEp.port);

        TAOS_CHECK_GOTO(cfgSetItem(pCfg, "firstEp", tsFirst, pFirstEpItem->stype, false), &lino, _out);
        uInfo("localEp set to '%s', tsFirst set to '%s'", tsLocalEp, tsFirst);
        matched = true;
      }
      break;
    }
    case 'l': {
      if (strcasecmp("locale", name) == 0) {
        SConfigItem *pLocaleItem = cfgGetItem(pCfg, "locale");
        SConfigItem *pCharsetItem = cfgGetItem(pCfg, "charset");
        if (pLocaleItem == NULL || pCharsetItem == NULL) {
          uError("failed to get locale or charset from cfg");
          code = TSDB_CODE_CFG_NOT_FOUND;
          goto _out;
        }

        const char *locale = pLocaleItem->str;
        const char *charset = pCharsetItem->str;
        TAOS_CHECK_GOTO(taosSetSystemLocale(locale, charset), &lino, _out);
        osSetSystemLocale(locale, charset);
        uInfo("locale set to '%s', charset set to '%s'", locale, charset);
        matched = true;
      }
      break;
    }
    case 'm': {
      if (strcasecmp("metaCacheMaxSize", name) == 0) {
        atomic_store_32(&tsMetaCacheMaxSize, pItem->i32);
        uInfo("%s set to %d", name, atomic_load_32(&tsMetaCacheMaxSize));
        matched = true;
      } else if (strcasecmp("minimalTmpDirGB", name) == 0) {
        tsTempSpace.reserved = (int64_t)(((double)pItem->fval) * 1024 * 1024 * 1024);
        uInfo("%s set to %" PRId64, name, tsTempSpace.reserved);
        matched = true;
      } else if (strcasecmp("minimalLogDirGB", name) == 0) {
        tsLogSpace.reserved = (int64_t)(((double)pItem->fval) * 1024 * 1024 * 1024);
        uInfo("%s set to %" PRId64, name, tsLogSpace.reserved);
        matched = true;
      }
      break;
    }
    case 's': {
      if (strcasecmp("secondEp", name) == 0) {
        SEp secondEp = {0};
        TAOS_CHECK_GOTO(taosGetFqdnPortFromEp(strlen(pItem->str) == 0 ? tsFirst : pItem->str, &secondEp), &lino, _out);
        (void)snprintf(tsSecond, sizeof(tsSecond), "%s:%u", secondEp.fqdn, secondEp.port);
        TAOS_CHECK_GOTO(cfgSetItem(pCfg, "secondEp", tsSecond, pItem->stype, false), &lino, _out);
        uInfo("%s set to %s", name, tsSecond);
        matched = true;
      } else if (strcasecmp("smlChildTableName", name) == 0) {
        uInfo("%s set from %s to %s", name, tsSmlChildTableName, pItem->str);
        tstrncpy(tsSmlChildTableName, pItem->str, TSDB_TABLE_NAME_LEN);
        matched = true;
      } else if (strcasecmp("smlAutoChildTableNameDelimiter", name) == 0) {
        uInfo("%s set from %s to %s", name, tsSmlAutoChildTableNameDelimiter, pItem->str);
        tstrncpy(tsSmlAutoChildTableNameDelimiter, pItem->str, TSDB_TABLE_NAME_LEN);
        matched = true;
      } else if (strcasecmp("smlTagName", name) == 0) {
        uInfo("%s set from %s to %s", name, tsSmlTagName, pItem->str);
        tstrncpy(tsSmlTagName, pItem->str, TSDB_COL_NAME_LEN);
        matched = true;
      } else if (strcasecmp("smlTsDefaultName", name) == 0) {
        uInfo("%s set from %s to %s", name, tsSmlTsDefaultName, pItem->str);
        tstrncpy(tsSmlTsDefaultName, pItem->str, TSDB_COL_NAME_LEN);
        matched = true;
      } else if (strcasecmp("serverPort", name) == 0) {
        SConfigItem *pFqdnItem = cfgGetItem(pCfg, "fqdn");
        SConfigItem *pServerPortItem = cfgGetItem(pCfg, "serverPort");
        SConfigItem *pFirstEpItem = cfgGetItem(pCfg, "firstEp");
        if (pFqdnItem == NULL || pServerPortItem == NULL || pFirstEpItem == NULL) {
          uError("failed to get fqdn or serverPort or firstEp from cfg");
          code = TSDB_CODE_CFG_NOT_FOUND;
          goto _out;
        }

        tstrncpy(tsLocalFqdn, pFqdnItem->str, TSDB_FQDN_LEN);
        tsServerPort = (uint16_t)pServerPortItem->i32;
        (void)snprintf(tsLocalEp, sizeof(tsLocalEp), "%s:%u", tsLocalFqdn, tsServerPort);

        char defaultFirstEp[TSDB_EP_LEN] = {0};
        (void)snprintf(defaultFirstEp, TSDB_EP_LEN, "%s:%u", tsLocalFqdn, tsServerPort);

        SEp firstEp = {0};
        TAOS_CHECK_GOTO(
            taosGetFqdnPortFromEp(strlen(pFirstEpItem->str) == 0 ? defaultFirstEp : pFirstEpItem->str, &firstEp), &lino,
            _out);
        (void)snprintf(tsFirst, sizeof(tsFirst), "%s:%u", firstEp.fqdn, firstEp.port);

        TAOS_CHECK_GOTO(cfgSetItem(pCfg, "firstEp", tsFirst, pFirstEpItem->stype, false), &lino, _out);
        uInfo("localEp set to '%s', tsFirst set to '%s'", tsLocalEp, tsFirst);
        matched = true;
      }
      break;
    }
    case 't': {
      if (strcasecmp("timezone", name) == 0) {
        TAOS_CHECK_GOTO(osSetTimezone(pItem->str), &lino, _out);
        uInfo("%s set from %s to %s", name, tsTimezoneStr, pItem->str);

        TAOS_CHECK_GOTO(cfgSetItem(pCfg, "timezone", tsTimezoneStr, pItem->stype, false), &lino, _out);
        matched = true;
      } else if (strcasecmp("tempDir", name) == 0) {
        uInfo("%s set from %s to %s", name, tsTempDir, pItem->str);
        tstrncpy(tsTempDir, pItem->str, PATH_MAX);
        TAOS_CHECK_GOTO(taosExpandDir(tsTempDir, tsTempDir, PATH_MAX), &lino, _out);
        if (taosMulMkDir(tsTempDir) != 0) {
          code = TAOS_SYSTEM_ERROR(errno);
          uError("failed to create tempDir:%s since %s", tsTempDir, tstrerror(code));
          goto _out;
        }
        matched = true;
      }
      break;
    }
    default:
      code = TSDB_CODE_CFG_NOT_FOUND;
      break;
  }

  if (matched) goto _out;

  {  //  'bool/int32_t/int64_t/float/double' variables with general modification function
    static OptionNameAndVar debugOptions[] = {
        {"cDebugFlag", &cDebugFlag},     {"dDebugFlag", &dDebugFlag},     {"fsDebugFlag", &fsDebugFlag},
        {"idxDebugFlag", &idxDebugFlag}, {"jniDebugFlag", &jniDebugFlag}, {"qDebugFlag", &qDebugFlag},
        {"rpcDebugFlag", &rpcDebugFlag}, {"smaDebugFlag", &smaDebugFlag}, {"tmrDebugFlag", &tmrDebugFlag},
        {"uDebugFlag", &uDebugFlag},     {"simDebugFlag", &simDebugFlag},
    };

    static OptionNameAndVar options[] = {{"asyncLog", &tsAsyncLog},
                                         {"assert", &tsAssert},
                                         {"compressMsgSize", &tsCompressMsgSize},
                                         {"countAlwaysReturnValue", &tsCountAlwaysReturnValue},
                                         {"crashReporting", &tsEnableCrashReport},
                                         {"enableQueryHb", &tsEnableQueryHb},
                                         {"keepColumnName", &tsKeepColumnName},
                                         {"keepAliveIdle", &tsKeepAliveIdle},
                                         {"logKeepDays", &tsLogKeepDays},
                                         {"maxInsertBatchRows", &tsMaxInsertBatchRows},
                                         {"maxRetryWaitTime", &tsMaxRetryWaitTime},
                                         {"minSlidingTime", &tsMinSlidingTime},
                                         {"minIntervalTime", &tsMinIntervalTime},
                                         {"numOfLogLines", &tsNumOfLogLines},
                                         {"querySmaOptimize", &tsQuerySmaOptimize},
                                         {"queryPolicy", &tsQueryPolicy},
                                         {"queryTableNotExistAsEmpty", &tsQueryTbNotExistAsEmpty},
                                         {"queryPlannerTrace", &tsQueryPlannerTrace},
                                         {"queryNodeChunkSize", &tsQueryNodeChunkSize},
                                         {"queryUseNodeAllocator", &tsQueryUseNodeAllocator},
                                         {"randErrorChance", &tsRandErrChance},
                                         {"randErrorDivisor", &tsRandErrDivisor},
                                         {"randErrorScope", &tsRandErrScope},
                                         {"smlDot2Underline", &tsSmlDot2Underline},
                                         {"shellActivityTimer", &tsShellActivityTimer},
                                         {"useAdapter", &tsUseAdapter},
                                         {"experimental", &tsExperimental},
                                         {"multiResultFunctionStarReturnTags", &tsMultiResultFunctionStarReturnTags},
                                         {"maxTsmaCalcDelay", &tsMaxTsmaCalcDelay},
                                         {"tsmaDataDeleteMark", &tsmaDataDeleteMark},
                                         {"safetyCheckLevel", &tsSafetyCheckLevel}};

    if ((code = taosCfgSetOption(debugOptions, tListLen(debugOptions), pItem, true)) != TSDB_CODE_SUCCESS) {
      code = taosCfgSetOption(options, tListLen(options), pItem, false);
    }
  }

_out:
  if (TSDB_CODE_SUCCESS != code) {
    uError("failed to set option:%s, lino:%d, since:%s", name, lino, tstrerror(code));
  }

  cfgUnLock(pCfg);
  TAOS_RETURN(code);
}

int32_t taosCfgDynamicOptions(SConfig *pCfg, const char *name, bool forServer) {
  if (forServer) {
    return taosCfgDynamicOptionsForServer(pCfg, name);
  } else {
    return taosCfgDynamicOptionsForClient(pCfg, name);
  }
}

int32_t taosSetDebugFlag(int32_t *pFlagPtr, const char *flagName, int32_t flagVal) {
  SConfigItem *pItem = NULL;
  TAOS_CHECK_GET_CFG_ITEM(tsCfg, pItem, flagName);
  pItem->i32 = flagVal;
  if (pFlagPtr != NULL) {
    *pFlagPtr = flagVal;
  }
  TAOS_RETURN(TSDB_CODE_SUCCESS);
}

static int taosLogVarComp(void const *lp, void const *rp) {
  SLogVar *lpVar = (SLogVar *)lp;
  SLogVar *rpVar = (SLogVar *)rp;
  return strcasecmp(lpVar->name, rpVar->name);
}

static void taosCheckAndSetDebugFlag(int32_t *pFlagPtr, char *name, int32_t flag, SArray *noNeedToSetVars) {
  if (noNeedToSetVars != NULL && taosArraySearch(noNeedToSetVars, name, taosLogVarComp, TD_EQ) != NULL) {
    return;
  }
  int32_t code = 0;
  if ((code = taosSetDebugFlag(pFlagPtr, name, flag)) != 0) {
    if (code != TSDB_CODE_CFG_NOT_FOUND) {
      uError("failed to set flag %s to %d, since:%s", name, flag, tstrerror(code));
    } else {
      uDebug("failed to set flag %s to %d, since:%s", name, flag, tstrerror(code));
    }
  }
  return;
}

int32_t taosSetGlobalDebugFlag(int32_t flag) { return taosSetAllDebugFlag(tsCfg, flag); }

// NOTE: set all command does not change the tmrDebugFlag
static int32_t taosSetAllDebugFlag(SConfig *pCfg, int32_t flag) {
  if (flag < 0) TAOS_RETURN(TSDB_CODE_INVALID_PARA);
  if (flag == 0) TAOS_RETURN(TSDB_CODE_SUCCESS);  // just ignore

  SArray      *noNeedToSetVars = NULL;
  SConfigItem *pItem = NULL;
  TAOS_CHECK_GET_CFG_ITEM(pCfg, pItem, "debugFlag");

  pItem->i32 = flag;
  noNeedToSetVars = pItem->array;

  taosCheckAndSetDebugFlag(&simDebugFlag, "simDebugFlag", flag, noNeedToSetVars);
  taosCheckAndSetDebugFlag(&uDebugFlag, "uDebugFlag", flag, noNeedToSetVars);
  taosCheckAndSetDebugFlag(&rpcDebugFlag, "rpcDebugFlag", flag, noNeedToSetVars);
  taosCheckAndSetDebugFlag(&qDebugFlag, "qDebugFlag", flag, noNeedToSetVars);

  taosCheckAndSetDebugFlag(&jniDebugFlag, "jniDebugFlag", flag, noNeedToSetVars);
  taosCheckAndSetDebugFlag(&cDebugFlag, "cDebugFlag", flag, noNeedToSetVars);

  taosCheckAndSetDebugFlag(&dDebugFlag, "dDebugFlag", flag, noNeedToSetVars);
  taosCheckAndSetDebugFlag(&vDebugFlag, "vDebugFlag", flag, noNeedToSetVars);
  taosCheckAndSetDebugFlag(&mDebugFlag, "mDebugFlag", flag, noNeedToSetVars);
  taosCheckAndSetDebugFlag(&wDebugFlag, "wDebugFlag", flag, noNeedToSetVars);
  taosCheckAndSetDebugFlag(&azDebugFlag, "azDebugFlag", flag, noNeedToSetVars);
  taosCheckAndSetDebugFlag(&sDebugFlag, "sDebugFlag", flag, noNeedToSetVars);
  taosCheckAndSetDebugFlag(&tsdbDebugFlag, "tsdbDebugFlag", flag, noNeedToSetVars);
  taosCheckAndSetDebugFlag(&tqDebugFlag, "tqDebugFlag", flag, noNeedToSetVars);
  taosCheckAndSetDebugFlag(&fsDebugFlag, "fsDebugFlag", flag, noNeedToSetVars);
  taosCheckAndSetDebugFlag(&udfDebugFlag, "udfDebugFlag", flag, noNeedToSetVars);
  taosCheckAndSetDebugFlag(&smaDebugFlag, "smaDebugFlag", flag, noNeedToSetVars);
  taosCheckAndSetDebugFlag(&idxDebugFlag, "idxDebugFlag", flag, noNeedToSetVars);
  taosCheckAndSetDebugFlag(&tdbDebugFlag, "tdbDebugFlag", flag, noNeedToSetVars);
  taosCheckAndSetDebugFlag(&metaDebugFlag, "metaDebugFlag", flag, noNeedToSetVars);
  taosCheckAndSetDebugFlag(&stDebugFlag, "stDebugFlag", flag, noNeedToSetVars);
  taosCheckAndSetDebugFlag(&sndDebugFlag, "sndDebugFlag", flag, noNeedToSetVars);

  taosArrayClear(noNeedToSetVars);  // reset array

  uInfo("all debug flag are set to %d", flag);
  TAOS_RETURN(TSDB_CODE_SUCCESS);
}

int8_t taosGranted(int8_t type) {
  switch (type) {
    case TSDB_GRANT_ALL:
      return atomic_load_8(&tsGrant) & GRANT_FLAG_ALL;
    case TSDB_GRANT_AUDIT:
      return atomic_load_8(&tsGrant) & GRANT_FLAG_AUDIT;
    case TSDB_GRANT_VIEW:
      return atomic_load_8(&tsGrant) & GRANT_FLAG_VIEW;
    default:
      uWarn("undefined grant type:%" PRIi8, type);
      break;
  }
  return 0;
}<|MERGE_RESOLUTION|>--- conflicted
+++ resolved
@@ -2089,12 +2089,9 @@
                                          {"supportVnodes", &tsNumOfSupportVnodes},
                                          {"experimental", &tsExperimental},
                                          {"maxTsmaNum", &tsMaxTsmaNum},
-<<<<<<< HEAD
                                          {"singleQueryMaxMemorySize", &tsSingleQueryMaxMemorySize},
-                                         {"minReservedMemorySize", &tsMinReservedMemorySize}};
-=======
+                                         {"minReservedMemorySize", &tsMinReservedMemorySize},
                                          {"safetyCheckLevel", &tsSafetyCheckLevel}};
->>>>>>> 94682169
 
     if ((code = taosCfgSetOption(debugOptions, tListLen(debugOptions), pItem, true)) != TSDB_CODE_SUCCESS) {
       code = taosCfgSetOption(options, tListLen(options), pItem, false);
