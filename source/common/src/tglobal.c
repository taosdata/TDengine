/*
 * Copyright (c) 2019 TAOS Data, Inc. <jhtao@taosdata.com>
 *
 * This program is free software: you can use, redistribute, and/or modify
 * it under the terms of the GNU Affero General Public License, version 3
 * or later ("AGPL"), as published by the Free Software Foundation.
 *
 * This program is distributed in the hope that it will be useful, but WITHOUT
 * ANY WARRANTY; without even the implied warranty of MERCHANTABILITY or
 * FITNESS FOR A PARTICULAR PURPOSE.
 *
 * You should have received a copy of the GNU Affero General Public License
 * along with this program. If not, see <http://www.gnu.org/licenses/>.
 */

#define _DEFAULT_SOURCE
#include "cJSON.h"
#include "defines.h"
#include "os.h"
#include "osString.h"
#include "tconfig.h"
#include "tglobal.h"
#include "tgrant.h"
#include "tjson.h"
#include "tlog.h"
#include "tmisce.h"
#include "tunit.h"

#include "tutil.h"

#define CONFIG_PATH_LEN (TSDB_FILENAME_LEN + 12)
#define CONFIG_FILE_LEN (CONFIG_PATH_LEN + 32)

// GRANT_CFG_DECLARE;

SConfig *tsCfg = NULL;
// cluster
char          tsFirst[TSDB_EP_LEN] = {0};
char          tsSecond[TSDB_EP_LEN] = {0};
char          tsLocalFqdn[TSDB_FQDN_LEN] = {0};
char          tsLocalEp[TSDB_EP_LEN] = {0};  // Local End Point, hostname:port
char          tsVersionName[16] = "community";
uint16_t      tsServerPort = 6030;
int32_t       tsVersion = 30000000;
int32_t       tsForceReadConfig = 0;
int32_t       tsdmConfigVersion = -1;
int32_t       tsConfigInited = 0;
int32_t       tsStatusInterval = 1;   // second
int32_t       tsNumOfSupportVnodes = 256;
uint16_t      tsMqttPort = 6083;
char          tsEncryptAlgorithm[16] = {0};
char          tsEncryptScope[100] = {0};
EEncryptAlgor tsiEncryptAlgorithm = 0;
EEncryptScope tsiEncryptScope = 0;
// char     tsAuthCode[500] = {0};
// char     tsEncryptKey[17] = {0};
char   tsEncryptKey[17] = {0};
int8_t tsEnableStrongPassword = 1;
char          tsEncryptPassAlgorithm[16] = {0};
EEncryptAlgor tsiEncryptPassAlgorithm = 0;

// common
int32_t tsMaxShellConns = 50000;
int32_t tsShellActivityTimer = 3;  // second

// memory pool
int8_t tsMemPoolFullFunc = 0;
#ifndef TD_ASTRA
int8_t tsQueryUseMemoryPool = 1;
#else
int8_t  tsQueryUseMemoryPool = 0;
#endif
int32_t tsQueryBufferPoolSize = 0;       // MB
int32_t tsSingleQueryMaxMemorySize = 0;  // MB
int32_t tsMinReservedMemorySize = 0;     // MB
int64_t tsCurrentAvailMemorySize = 0;
int8_t  tsNeedTrim = 0;

// queue & threads
int32_t tsQueryMinConcurrentTaskNum = 1;
int32_t tsQueryMaxConcurrentTaskNum = 0;
int32_t tsQueryConcurrentTaskNum = 0;
int32_t tsQueryNoFetchTimeoutSec = 3600 * 5;

int32_t tsNumOfRpcThreads = 1;
int32_t tsNumOfRpcSessions = 30000;
#ifdef WINDOWS
int32_t tsShareConnLimit = 1;
#else
int32_t tsShareConnLimit = 10;
#endif

int32_t tsReadTimeout = 900;
int32_t tsTimeToGetAvailableConn = 500000;
int8_t  tsEnableIpv6 = 0;

int32_t tsNumOfQueryThreads = 0;
int32_t tsNumOfCommitThreads = 2;
int32_t tsNumOfTaskQueueThreads = 16;
int32_t tsNumOfMnodeQueryThreads = 16;
int32_t tsNumOfMnodeFetchThreads = 1;
int32_t tsNumOfMnodeReadThreads = 1;
int32_t tsNumOfVnodeQueryThreads = 16;
float   tsRatioOfVnodeStreamThreads = 0.5F;
int32_t tsNumOfVnodeFetchThreads = 4;
int32_t tsNumOfVnodeRsmaThreads = 2;
int32_t tsNumOfQnodeQueryThreads = 16;
int32_t tsNumOfQnodeFetchThreads = 1;
int32_t tsNumOfSnodeStreamThreads = 4;
int32_t tsNumOfSnodeWriteThreads = 1;
int32_t tsMaxStreamBackendCache = 128;  // M
int32_t tsPQSortMemThreshold = 16;      // M
int32_t tsRetentionSpeedLimitMB = 0;    // unlimited
int32_t tsNumOfMnodeStreamMgmtThreads = 2;
int32_t tsNumOfStreamMgmtThreads = 2;
int32_t tsNumOfVnodeStreamReaderThreads = 4;
int32_t tsNumOfStreamTriggerThreads = 4;
int32_t tsNumOfStreamRunnerThreads = 4;

int32_t tsNumOfCompactThreads = 2;
int32_t tsNumOfRetentionThreads = 1;

// sync raft
int32_t tsElectInterval = 25 * 1000;
int32_t tsHeartbeatInterval = 1000;
int32_t tsHeartbeatTimeout = 20 * 1000;
int32_t tsSnapReplMaxWaitN = 128;
int64_t tsLogBufferMemoryAllowed = 0;  // bytes
int32_t tsRoutineReportInterval = 300;
bool    tsSyncLogHeartbeat = false;

// mnode
int64_t tsMndSdbWriteDelta = 200;
int64_t tsMndLogRetention = 2000;
bool    tsMndSkipGrant = false;
bool    tsEnableWhiteList = false;  // ip white list cfg
bool    tsForceKillTrans = false;

// arbitrator
int32_t tsArbHeartBeatIntervalSec = 2;
int32_t tsArbCheckSyncIntervalSec = 3;
int32_t tsArbSetAssignedTimeoutSec = 14;

// dnode
int64_t tsDndStart = 0;
int64_t tsDndStartOsUptime = 0;
int64_t tsDndUpTime = 0;

// dnode misc
uint32_t tsEncryptionKeyChksum = 0;
int8_t   tsEncryptionKeyStat = ENCRYPT_KEY_STAT_UNSET;
uint32_t tsGrant = 1;

bool tsCompareAsStrInGreatest = true;

// monitor
#ifdef USE_MONITOR
bool tsEnableMonitor = true;
#else
bool    tsEnableMonitor = false;
#endif
int32_t  tsMonitorInterval = 30;
char     tsMonitorFqdn[TSDB_FQDN_LEN] = {0};
uint16_t tsMonitorPort = 6043;
int32_t  tsMonitorMaxLogs = 100;
bool     tsMonitorComp = false;
bool     tsMonitorLogProtocol = false;
int32_t  tsEnableMetrics = 0;    // 0: disable, 1: enable
int32_t  tsMetricsLevel = 0;      // 0: only high level metrics, 1: full metrics
int32_t  tsMetricsInterval = 30;  // second
#ifdef USE_MONITOR
bool tsMonitorForceV2 = true;
#else
bool    tsMonitorForceV2 = false;
#endif


// audit
#ifdef USE_AUDIT
bool    tsEnableAudit = true;
bool    tsEnableAuditCreateTable = true;
bool    tsEnableAuditDelete = true;
int32_t tsAuditInterval = 5000;
#else
bool    tsEnableAudit = false;
bool    tsEnableAuditCreateTable = false;
bool    tsEnableAuditDelete = false;
int32_t tsAuditInterval = 200000;
#endif

// telem
#if defined(TD_ENTERPRISE) || !defined(USE_REPORT)
bool tsEnableTelem = false;
#else
bool    tsEnableTelem = true;
#endif
int32_t  tsTelemInterval = 86400;
char     tsTelemServer[TSDB_FQDN_LEN] = "telemetry.tdengine.com";
uint16_t tsTelemPort = 80;
char    *tsTelemUri = "/report";

#if defined(TD_ENTERPRISE) || !defined(USE_REPORT)
bool tsEnableCrashReport = false;
#else
bool    tsEnableCrashReport = true;
#endif
char   *tsClientCrashReportUri = "/ccrashreport";
char   *tsSvrCrashReportUri = "/dcrashreport";
int32_t tsSafetyCheckLevel = TSDB_SAFETY_CHECK_LEVELL_NORMAL;

// schemaless
bool tsSmlDot2Underline = true;
char tsSmlTsDefaultName[TSDB_COL_NAME_LEN] = "_ts";
char tsSmlTagName[TSDB_COL_NAME_LEN] = "_tag_null";
char tsSmlChildTableName[TSDB_TABLE_NAME_LEN] = "";  // user defined child table name can be specified in tag value.
char tsSmlAutoChildTableNameDelimiter[TSDB_TABLE_NAME_LEN] = "";
// If set to empty system will generate table name using MD5 hash.
// true means that the name and order of cols in each line are the same(only for influx protocol)
// bool    tsSmlDataFormat = false;
// int32_t tsSmlBatchSize = 10000;

// checkpoint backup
char    tsSnodeAddress[TSDB_FQDN_LEN] = {0};
int32_t tsRsyncPort = 873;
#ifdef WINDOWS
char tsCheckpointBackupDir[PATH_MAX] = "C:\\TDengine\\data\\backup\\checkpoint\\";
#else
char    tsCheckpointBackupDir[PATH_MAX] = "/var/lib/taos/backup/checkpoint/";
#endif

// tmq
int32_t tmqMaxTopicNum = 20;
int32_t tmqRowSize = 1000;
// query
int32_t tsQueryPolicy = 1;
bool    tsQueryTbNotExistAsEmpty = false;
int32_t tsQueryRspPolicy = 0;
int64_t tsQueryMaxConcurrentTables = 200;  // unit is TSDB_TABLE_NUM_UNIT
bool    tsEnableQueryHb = true;
bool    tsEnableScience = false;  // on taos-cli show float and doulbe with scientific notation if true
int32_t tsQuerySmaOptimize = 0;
int32_t tsQueryRsmaTolerance = 1000;  // the tolerance time (ms) to judge from which level to query rsma data.
bool    tsQueryPlannerTrace = false;
int32_t tsQueryNodeChunkSize = 32 * 1024;
bool    tsQueryUseNodeAllocator = true;
bool    tsKeepColumnName = false;
int32_t tsRedirectPeriod = 10;
int32_t tsRedirectFactor = 2;
int32_t tsRedirectMaxPeriod = 1000;
int32_t tsMaxRetryWaitTime = 10000;
bool    tsUseAdapter = false;
int32_t tsMetaCacheMaxSize = -1;                   // MB
int32_t tsSlowLogThreshold = 10;                   // seconds
char    tsSlowLogExceptDb[TSDB_DB_NAME_LEN] = "";  // seconds
int32_t tsSlowLogScope = SLOW_LOG_TYPE_QUERY;
char   *tsSlowLogScopeString = "query";
int32_t tsSlowLogMaxLen = 4096;
int32_t tsTimeSeriesThreshold = 50;
bool    tsMultiResultFunctionStarReturnTags = false;

/*
 * denote if the server needs to compress response message at the application layer to client, including query rsp,
 * metricmeta rsp, and multi-meter query rsp message body. The client compress the submit message to server.
 *
 * 0: all data are compressed
 * -1: all data are not compressed
 * other values: if the message payload size is greater than the tsCompressMsgSize, the message will be compressed.
 */
int32_t tsCompressMsgSize = -1;

// count/hyperloglog function always return values in case of all NULL data or Empty data set.
int32_t tsCountAlwaysReturnValue = 1;

// 1 ms for sliding time, the value will changed in case of time precision changed
int32_t tsMinSlidingTime = 1;

// 1 database precision unit for interval time range, changed accordingly
int32_t tsMinIntervalTime = 1;

// maximum batch rows numbers imported from a single csv load
int32_t tsMaxInsertBatchRows = 1000000;

float   tsSelectivityRatio = 1.0;
int32_t tsTagFilterResCacheSize = 1024 * 10;
char    tsTagFilterCache = 0;

int32_t tsBypassFlag = 0;

// the maximum allowed query buffer size during query processing for each data node.
// -1 no limit (default)
// 0  no query allowed, queries are disabled
// positive value (in MB)
int32_t tsQueryBufferSize = -1;
int64_t tsQueryBufferSizeBytes = -1;
int32_t tsCacheLazyLoadThreshold = 500;

int32_t  tsDiskCfgNum = 0;
SDiskCfg tsDiskCfg[TFS_MAX_DISKS] = {0};
int64_t  tsMinDiskFreeSize = TFS_MIN_DISK_FREE_SIZE;

/*
 * minimum scale for whole system, millisecond by default
 * for TSDB_TIME_PRECISION_MILLI: 60000L
 *     TSDB_TIME_PRECISION_MICRO: 60000000L
 *     TSDB_TIME_PRECISION_NANO:  60000000000L
 */
int64_t tsTickPerMin[] = {60000L, 60000000L, 60000000000L};
/*
 * millisecond by default
 * for TSDB_TIME_PRECISION_MILLI: 3600000L
 *     TSDB_TIME_PRECISION_MICRO: 3600000000L
 *     TSDB_TIME_PRECISION_NANO:  3600000000000L
 */
int64_t tsTickPerHour[] = {3600000L, 3600000000L, 3600000000000L};

// lossy compress 7
char tsLossyColumns[32] = "float|double";  // "float|double" means all float and double columns can be lossy compressed.
                                           // set empty can close lossy compress.
// below option can take effect when tsLossyColumns not empty
float    tsFPrecision = 1E-8;                   // float column precision
double   tsDPrecision = 1E-16;                  // double column precision
uint32_t tsMaxRange = 500;                      // max quantization intervals
uint32_t tsCurRange = 100;                      // current quantization intervals
bool     tsIfAdtFse = false;                    // ADT-FSE algorithom or original huffman algorithom
char     tsCompressor[32] = "ZSTD_COMPRESSOR";  // ZSTD_COMPRESSOR or GZIP_COMPRESSOR

// udf
#if defined(WINDOWS) || !defined(USE_UDF)
bool tsStartUdfd = false;
#else
bool    tsStartUdfd = true;
#endif

// wal
int64_t tsWalFsyncDataSizeLimit = (100 * 1024 * 1024L);

// ttl
bool    tsTtlChangeOnWrite = false;  // if true, ttl delete time changes on last write
int32_t tsTtlFlushThreshold = 100;   /* maximum number of dirty items in memory.
                                      * if -1, flush will not be triggered by write-ops
                                      */
int32_t tsTtlBatchDropNum = 10000;   // number of tables dropped per batch

// internal
bool    tsDiskIDCheckEnabled = false;
int32_t tsTransPullupInterval = 2;
int32_t tsCompactPullupInterval = 10;
int32_t tsMqRebalanceInterval = 2;
int32_t tsTtlUnit = 86400;
int32_t tsTtlPushIntervalSec = 10;
int32_t tsTrimVDbIntervalSec = 60 * 60;    // interval of trimming db in all vgroups
int32_t tsS3MigrateIntervalSec = 60 * 60;  // interval of s3migrate db in all vgroups
bool    tsS3MigrateEnabled = 0;
int32_t tsGrantHBInterval = 60;
int32_t tsUptimeInterval = 300;    // seconds
char    tsUdfdResFuncs[512] = "";  // udfd resident funcs that teardown when udfd exits
char    tsUdfdLdLibPath[512] = "";
bool    tsDisableStream = false;
int32_t tsStreamBufferSize = 0; //MB
int64_t tsStreamBufferSizeBytes = 0; // bytes
bool    tsFilterScalarMode = false;
bool    tsStreamCoverage = false;

bool tsUpdateCacheBatch = true;

int8_t tsS3EpNum = 0;
char   tsS3Endpoint[TSDB_MAX_EP_NUM][TSDB_FQDN_LEN] = {"<endpoint>"};
char   tsS3AccessKey[TSDB_MAX_EP_NUM][TSDB_FQDN_LEN] = {"<accesskey>"};
char   tsS3AccessKeyId[TSDB_MAX_EP_NUM][TSDB_FQDN_LEN] = {"<accesskeyid>"};
char   tsS3AccessKeySecret[TSDB_MAX_EP_NUM][TSDB_FQDN_LEN] = {"<accesskeysecrect>"};
char   tsS3BucketName[TSDB_FQDN_LEN] = "<bucketname>";
char   tsS3AppId[TSDB_MAX_EP_NUM][TSDB_FQDN_LEN] = {"<appid>"};
int8_t tsS3Enabled = false;
int8_t tsS3EnabledCfg = false;
int8_t tsS3Oss[TSDB_MAX_EP_NUM] = {false};
int8_t tsS3Ablob = false;
int8_t tsS3StreamEnabled = false;

int8_t tsS3Https[TSDB_MAX_EP_NUM] = {true};
char   tsS3Hostname[TSDB_MAX_EP_NUM][TSDB_FQDN_LEN] = {"<hostname>"};

int32_t tsS3BlockSize = -1;        // number of tsdb pages (4096)
int32_t tsS3BlockCacheSize = 16;   // number of blocks
int32_t tsS3PageCacheSize = 4096;  // number of pages
int32_t tsS3UploadDelaySec = 60;

bool tsExperimental = true;

int32_t tsMaxTsmaNum = 3;
int32_t tsMaxTsmaCalcDelay = 600;
int64_t tsmaDataDeleteMark = 1000 * 60 * 60 * 24;  // in ms, default to 1d
void   *pTimezoneNameMap = NULL;

int32_t tsStreamNotifyMessageSize = 8 * 1024;  // KB, default 8MB
int32_t tsStreamNotifyFrameSize = 256;         // KB, default 256KB

int32_t tsStreamVirtualMergeMaxDelayMs = 10 * 1000;  // 10s
int32_t tsStreamVirtualMergeMaxMemKb = 16 * 1024;    // 16MB
int32_t tsStreamVirtualMergeWaitMode = 0;            // 0 wait forever, 1 wait for max delay, 2 wait for max mem

int32_t taosCheckCfgStrValueLen(const char *name, const char *value, int32_t len);

#define TAOS_CHECK_GET_CFG_ITEM(pCfg, pItem, pName) \
  if ((pItem = cfgGetItem(pCfg, pName)) == NULL) {  \
    TAOS_RETURN(TSDB_CODE_CFG_NOT_FOUND);           \
  }

#ifndef _STORAGE
int32_t taosSetTfsCfg(SConfig *pCfg) {
  SConfigItem *pItem = NULL;
  TAOS_CHECK_GET_CFG_ITEM(pCfg, pItem, "dataDir");
  (void)memset(tsDataDir, 0, PATH_MAX);

  int32_t size = taosArrayGetSize(pItem->array);
  tsDiskCfgNum = 1;
  tstrncpy(tsDiskCfg[0].dir, pItem->str, TSDB_FILENAME_LEN);
  tsDiskCfg[0].level = 0;
  tsDiskCfg[0].primary = 1;
  tsDiskCfg[0].disable = 0;
  tstrncpy(tsDataDir, pItem->str, PATH_MAX);
  if (taosMulMkDir(tsDataDir) != 0) {
    int32_t code = TAOS_SYSTEM_ERROR(ERRNO);
    uError("failed to create dataDir:%s, since:%s", tsDataDir, tstrerror(code));
    TAOS_RETURN(code);
  }
  TAOS_RETURN(TSDB_CODE_SUCCESS);
}
#else
int32_t taosSetTfsCfg(SConfig *pCfg);
#endif

#ifndef _STORAGE
int32_t cfgUpdateTfsItemDisable(SConfig *pCfg, const char *value, void *pTfs) { return TSDB_CODE_INVALID_CFG; }
#else
int32_t cfgUpdateTfsItemDisable(SConfig *pCfg, const char *value, void *pTfs);
#endif

int32_t taosUpdateTfsItemDisable(SConfig *pCfg, const char *value, void *pTfs) {
  return cfgUpdateTfsItemDisable(pCfg, value, pTfs);
}

static int32_t taosSplitS3Cfg(SConfig *pCfg, const char *name, char gVarible[TSDB_MAX_EP_NUM][TSDB_FQDN_LEN],
                              int8_t *pNum) {
  int32_t code = TSDB_CODE_SUCCESS;

  SConfigItem *pItem = NULL;
  int32_t      num = 0;
  TAOS_CHECK_GET_CFG_ITEM(pCfg, pItem, name);

  char *strDup = NULL;
  if ((strDup = taosStrdup(pItem->str)) == NULL) {
    code = terrno;
    goto _exit;
  }

  char **slices = strsplit(strDup, ",", &num);
  if (num > TSDB_MAX_EP_NUM) {
    code = TSDB_CODE_INVALID_CFG;
    goto _exit;
  }

  for (int i = 0; i < num; ++i) {
    tstrncpy(gVarible[i], slices[i], TSDB_FQDN_LEN);
  }
  *pNum = num;

_exit:
  taosMemoryFreeClear(slices);
  taosMemoryFreeClear(strDup);
  TAOS_RETURN(code);
}

int32_t taosSetS3Cfg(SConfig *pCfg) {
  int8_t num = 0;

  TAOS_CHECK_RETURN(taosSplitS3Cfg(pCfg, "s3Accesskey", tsS3AccessKey, &num));
  if (num == 0) TAOS_RETURN(TSDB_CODE_SUCCESS);

  tsS3EpNum = num;

  if (tsS3AccessKey[0][0] == '<') {
    TAOS_RETURN(TSDB_CODE_SUCCESS);
  }
  for (int i = 0; i < tsS3EpNum; ++i) {
    char *colon = strchr(tsS3AccessKey[i], ':');
    if (!colon) {
      uError("invalid access key:%s", tsS3AccessKey[i]);
      TAOS_RETURN(TSDB_CODE_INVALID_CFG);
    }
    *colon = '\0';
    tstrncpy(tsS3AccessKeyId[i], tsS3AccessKey[i], TSDB_FQDN_LEN);
    tstrncpy(tsS3AccessKeySecret[i], colon + 1, TSDB_FQDN_LEN);
  }

  TAOS_CHECK_RETURN(taosSplitS3Cfg(pCfg, "s3Endpoint", tsS3Endpoint, &num));
  if (num != tsS3EpNum) {
    uError("invalid s3 ep num:%d, expected:%d, ", num, tsS3EpNum);
    TAOS_RETURN(TSDB_CODE_INVALID_CFG);
  }

  SConfigItem *pItem = NULL;
  TAOS_CHECK_GET_CFG_ITEM(pCfg, pItem, "s3BucketName");
  TAOS_CHECK_RETURN(taosCheckCfgStrValueLen("s3BucketName", pItem->str, TSDB_FQDN_LEN));
  tstrncpy(tsS3BucketName, pItem->str, TSDB_FQDN_LEN);

  for (int i = 0; i < tsS3EpNum; ++i) {
    char *proto = strstr(tsS3Endpoint[i], "https://");
    if (!proto) {
      tstrncpy(tsS3Hostname[i], tsS3Endpoint[i] + 7, TSDB_FQDN_LEN);
    } else {
      tstrncpy(tsS3Hostname[i], tsS3Endpoint[i] + 8, TSDB_FQDN_LEN);
    }

    char *cos = strstr(tsS3Endpoint[i], "cos.");
    if (cos) {
      char *appid = strrchr(tsS3BucketName, '-');
      if (!appid) {
        uError("failed to locate appid in bucket:%s", tsS3BucketName);
        TAOS_RETURN(TSDB_CODE_INVALID_CFG);
      } else {
        tstrncpy(tsS3AppId[i], appid + 1, TSDB_FQDN_LEN);
      }
    }
    tsS3Https[i] = (strstr(tsS3Endpoint[i], "https://") != NULL);
    tsS3Oss[i] = (strstr(tsS3Endpoint[i], "aliyuncs.") != NULL);
    tsS3Ablob = (strstr(tsS3Endpoint[i], ".blob.core.windows.net") != NULL);
  }

  if (tsS3BucketName[0] != '<') {
#if defined(USE_COS) || defined(USE_S3)
#ifdef TD_ENTERPRISE
    /*if (tsDiskCfgNum > 1) */ tsS3Enabled = true;
    tsS3EnabledCfg = true;
#endif
    tsS3StreamEnabled = true;
#endif
  }

  TAOS_RETURN(TSDB_CODE_SUCCESS);
}

struct SConfig *taosGetCfg() {
  return tsCfg;
}

static int32_t taosLoadCfg(SConfig *pCfg, const char **envCmd, const char *inputCfgDir, const char *envFile,
                           char *apolloUrl) {
  int32_t code = 0;
  char    cfgDir[PATH_MAX] = {0};
  char    cfgFile[PATH_MAX + 100] = {0};

  TAOS_CHECK_RETURN(taosExpandDir(inputCfgDir, cfgDir, PATH_MAX));
  int32_t pos = strlen(cfgDir);
  if (pos > 0) {
    pos -= 1;
  }
  char  lastC = cfgDir[pos];
  char *tdDirsep = TD_DIRSEP;
  if (lastC == '\\' || lastC == '/') {
    tdDirsep = "";
  }
  if (taosIsDir(cfgDir)) {
#ifdef CUS_PROMPT
    (void)snprintf(cfgFile, sizeof(cfgFile),
                   "%s"
                   "%s"
                   "%s.cfg",
                   cfgDir, tdDirsep, CUS_PROMPT);
#else
    (void)snprintf(cfgFile, sizeof(cfgFile),
                   "%s"
                   "%s"
                   "taos.cfg",
                   cfgDir, tdDirsep);
#endif
  } else {
    tstrncpy(cfgFile, cfgDir, sizeof(cfgDir));
  }

  if (apolloUrl != NULL && apolloUrl[0] == '\0') {
    (void)(cfgGetApollUrl(envCmd, envFile, apolloUrl));
  }

  if ((code = cfgLoad(pCfg, CFG_STYPE_APOLLO_URL, apolloUrl)) != 0) {
    (void)printf("failed to load from apollo url:%s since %s\n", apolloUrl, tstrerror(code));
    TAOS_RETURN(code);
  }

  if ((code = cfgLoad(pCfg, CFG_STYPE_CFG_FILE, cfgFile)) != 0) {
    (void)printf("failed to load from cfg file:%s since %s\n", cfgFile, tstrerror(code));
    TAOS_RETURN(code);
  }

  if ((code = cfgLoad(pCfg, CFG_STYPE_ENV_FILE, envFile)) != 0) {
    (void)printf("failed to load from env file:%s since %s\n", envFile, tstrerror(code));
    TAOS_RETURN(code);
  }

  if ((code = cfgLoad(pCfg, CFG_STYPE_ENV_VAR, NULL)) != 0) {
    (void)printf("failed to load from global env variables since %s\n", tstrerror(code));
    TAOS_RETURN(code);
  }

  if ((code = cfgLoad(pCfg, CFG_STYPE_ENV_CMD, envCmd)) != 0) {
    (void)printf("failed to load from cmd env variables since %s\n", tstrerror(code));
    TAOS_RETURN(code);
  }

  TAOS_RETURN(TSDB_CODE_SUCCESS);
}

int32_t taosAddClientLogCfg(SConfig *pCfg) {
  TAOS_CHECK_RETURN(cfgAddDir(pCfg, "configDir", configDir, CFG_SCOPE_BOTH, CFG_DYN_NONE, CFG_CATEGORY_LOCAL));
  TAOS_CHECK_RETURN(cfgAddDir(pCfg, "scriptDir", configDir, CFG_SCOPE_BOTH, CFG_DYN_NONE, CFG_CATEGORY_LOCAL));
  TAOS_CHECK_RETURN(cfgAddDir(pCfg, "logDir", tsLogDir, CFG_SCOPE_BOTH, CFG_DYN_NONE, CFG_CATEGORY_LOCAL));
  TAOS_CHECK_RETURN(
      cfgAddFloat(pCfg, "minimalLogDirGB", 1.0f, 0.001f, 10000000, CFG_SCOPE_BOTH, CFG_DYN_CLIENT, CFG_CATEGORY_LOCAL));
  TAOS_CHECK_RETURN(cfgAddInt32(pCfg, "numOfLogLines", tsNumOfLogLines, 1000, 2000000000, CFG_SCOPE_BOTH,
                                CFG_DYN_ENT_BOTH, CFG_CATEGORY_LOCAL));
  TAOS_CHECK_RETURN(cfgAddBool(pCfg, "asyncLog", tsAsyncLog, CFG_SCOPE_BOTH, CFG_DYN_BOTH, CFG_CATEGORY_LOCAL));
  TAOS_CHECK_RETURN(
      cfgAddInt32(pCfg, "logKeepDays", 0, -365000, 365000, CFG_SCOPE_BOTH, CFG_DYN_ENT_BOTH, CFG_CATEGORY_LOCAL));
  TAOS_CHECK_RETURN(cfgAddInt32(pCfg, "debugFlag", 0, 0, 255, CFG_SCOPE_BOTH, CFG_DYN_BOTH, CFG_CATEGORY_LOCAL));
  TAOS_CHECK_RETURN(
      cfgAddInt32(pCfg, "simDebugFlag", simDebugFlag, 0, 255, CFG_SCOPE_BOTH, CFG_DYN_BOTH, CFG_CATEGORY_LOCAL));
  TAOS_CHECK_RETURN(
      cfgAddInt32(pCfg, "tmrDebugFlag", tmrDebugFlag, 0, 255, CFG_SCOPE_BOTH, CFG_DYN_BOTH, CFG_CATEGORY_LOCAL));
  TAOS_CHECK_RETURN(
      cfgAddInt32(pCfg, "uDebugFlag", uDebugFlag, 0, 255, CFG_SCOPE_BOTH, CFG_DYN_BOTH, CFG_CATEGORY_LOCAL));
  TAOS_CHECK_RETURN(
      cfgAddInt32(pCfg, "rpcDebugFlag", rpcDebugFlag, 0, 255, CFG_SCOPE_BOTH, CFG_DYN_BOTH, CFG_CATEGORY_LOCAL));
  TAOS_CHECK_RETURN(
      cfgAddInt32(pCfg, "jniDebugFlag", jniDebugFlag, 0, 255, CFG_SCOPE_CLIENT, CFG_DYN_CLIENT, CFG_CATEGORY_LOCAL));
  TAOS_CHECK_RETURN(
      cfgAddInt32(pCfg, "qDebugFlag", qDebugFlag, 0, 255, CFG_SCOPE_BOTH, CFG_DYN_BOTH, CFG_CATEGORY_LOCAL));
  TAOS_CHECK_RETURN(
      cfgAddInt32(pCfg, "cDebugFlag", cDebugFlag, 0, 255, CFG_SCOPE_CLIENT, CFG_DYN_CLIENT, CFG_CATEGORY_LOCAL));
  TAOS_CHECK_RETURN(cfgAddInt32(pCfg, "tqClientDebugFlag", tqClientDebugFlag, 0, 255, CFG_SCOPE_CLIENT, CFG_DYN_SERVER,
                                CFG_CATEGORY_LOCAL));
  TAOS_RETURN(TSDB_CODE_SUCCESS);
}

static int32_t taosAddServerLogCfg(SConfig *pCfg) {
  TAOS_CHECK_RETURN(
      cfgAddInt32(pCfg, "dDebugFlag", dDebugFlag, 0, 255, CFG_SCOPE_SERVER, CFG_DYN_SERVER, CFG_CATEGORY_LOCAL));
  TAOS_CHECK_RETURN(
      cfgAddInt32(pCfg, "vDebugFlag", vDebugFlag, 0, 255, CFG_SCOPE_SERVER, CFG_DYN_SERVER, CFG_CATEGORY_LOCAL));
  TAOS_CHECK_RETURN(
      cfgAddInt32(pCfg, "mDebugFlag", mDebugFlag, 0, 255, CFG_SCOPE_SERVER, CFG_DYN_SERVER, CFG_CATEGORY_LOCAL));
  TAOS_CHECK_RETURN(
      cfgAddInt32(pCfg, "wDebugFlag", wDebugFlag, 0, 255, CFG_SCOPE_SERVER, CFG_DYN_SERVER, CFG_CATEGORY_LOCAL));
  TAOS_CHECK_RETURN(
      cfgAddInt32(pCfg, "azDebugFlag", azDebugFlag, 0, 255, CFG_SCOPE_SERVER, CFG_DYN_SERVER, CFG_CATEGORY_LOCAL));
  TAOS_CHECK_RETURN(
      cfgAddInt32(pCfg, "sDebugFlag", sDebugFlag, 0, 255, CFG_SCOPE_SERVER, CFG_DYN_SERVER, CFG_CATEGORY_LOCAL));
  TAOS_CHECK_RETURN(
      cfgAddInt32(pCfg, "tsdbDebugFlag", tsdbDebugFlag, 0, 255, CFG_SCOPE_SERVER, CFG_DYN_SERVER, CFG_CATEGORY_LOCAL));
  TAOS_CHECK_RETURN(
      cfgAddInt32(pCfg, "tqDebugFlag", tqDebugFlag, 0, 255, CFG_SCOPE_SERVER, CFG_DYN_SERVER, CFG_CATEGORY_LOCAL));
  TAOS_CHECK_RETURN(cfgAddInt32(pCfg, "tqClientDebug", tqClientDebugFlag, 0, 255, CFG_SCOPE_SERVER, CFG_DYN_SERVER,
                                CFG_CATEGORY_LOCAL));
  TAOS_CHECK_RETURN(
      cfgAddInt32(pCfg, "fsDebugFlag", fsDebugFlag, 0, 255, CFG_SCOPE_SERVER, CFG_DYN_SERVER, CFG_CATEGORY_LOCAL));
  TAOS_CHECK_RETURN(
      cfgAddInt32(pCfg, "udfDebugFlag", udfDebugFlag, 0, 255, CFG_SCOPE_SERVER, CFG_DYN_SERVER, CFG_CATEGORY_LOCAL));
  TAOS_CHECK_RETURN(
      cfgAddInt32(pCfg, "smaDebugFlag", smaDebugFlag, 0, 255, CFG_SCOPE_SERVER, CFG_DYN_SERVER, CFG_CATEGORY_LOCAL));
  TAOS_CHECK_RETURN(
      cfgAddInt32(pCfg, "idxDebugFlag", idxDebugFlag, 0, 255, CFG_SCOPE_SERVER, CFG_DYN_SERVER, CFG_CATEGORY_LOCAL));
  TAOS_CHECK_RETURN(
      cfgAddInt32(pCfg, "tdbDebugFlag", tdbDebugFlag, 0, 255, CFG_SCOPE_SERVER, CFG_DYN_SERVER, CFG_CATEGORY_LOCAL));
  TAOS_CHECK_RETURN(
      cfgAddInt32(pCfg, "metaDebugFlag", metaDebugFlag, 0, 255, CFG_SCOPE_SERVER, CFG_DYN_SERVER, CFG_CATEGORY_LOCAL));
  TAOS_CHECK_RETURN(
      cfgAddInt32(pCfg, "stDebugFlag", stDebugFlag, 0, 255, CFG_SCOPE_SERVER, CFG_DYN_SERVER, CFG_CATEGORY_LOCAL));
  TAOS_CHECK_RETURN(
      cfgAddInt32(pCfg, "sndDebugFlag", sndDebugFlag, 0, 255, CFG_SCOPE_SERVER, CFG_DYN_SERVER, CFG_CATEGORY_LOCAL));
  TAOS_CHECK_RETURN(
      cfgAddInt32(pCfg, "bndDebugFlag", bndDebugFlag, 0, 255, CFG_SCOPE_SERVER, CFG_DYN_SERVER, CFG_CATEGORY_LOCAL));
  TAOS_RETURN(TSDB_CODE_SUCCESS);
}

static int32_t taosAddClientCfg(SConfig *pCfg) {
  char    defaultFqdn[TSDB_FQDN_LEN] = {0};
  int32_t defaultServerPort = 6030;
  int32_t defaultMqttPort = 6083;
  if (taosGetFqdn(defaultFqdn) != 0) {
    tstrncpy(defaultFqdn, "localhost", TSDB_FQDN_LEN);
  }

  TAOS_CHECK_RETURN(
      cfgAddBool(pCfg, "forceReadConfig", tsForceReadConfig, CFG_SCOPE_BOTH, CFG_DYN_NONE, CFG_CATEGORY_LOCAL));
  TAOS_CHECK_RETURN(cfgAddString(pCfg, "firstEp", "", CFG_SCOPE_BOTH, CFG_DYN_CLIENT, CFG_CATEGORY_LOCAL));
  TAOS_CHECK_RETURN(cfgAddString(pCfg, "secondEp", "", CFG_SCOPE_BOTH, CFG_DYN_CLIENT, CFG_CATEGORY_LOCAL));
  TAOS_CHECK_RETURN(cfgAddString(pCfg, "fqdn", defaultFqdn, CFG_SCOPE_SERVER, CFG_DYN_CLIENT, CFG_CATEGORY_LOCAL));
  TAOS_CHECK_RETURN(cfgAddInt32(pCfg, "serverPort", defaultServerPort, 1, 65056, CFG_SCOPE_SERVER, CFG_DYN_CLIENT,
                                CFG_CATEGORY_LOCAL));
  TAOS_CHECK_RETURN(cfgAddInt32(pCfg, "mqttPort", defaultMqttPort, 1, 65056, CFG_SCOPE_SERVER, CFG_DYN_CLIENT,
                                CFG_CATEGORY_LOCAL));
  TAOS_CHECK_RETURN(cfgAddDir(pCfg, "tempDir", tsTempDir, CFG_SCOPE_BOTH, CFG_DYN_NONE, CFG_CATEGORY_LOCAL));
  TAOS_CHECK_RETURN(
      cfgAddFloat(pCfg, "minimalTmpDirGB", 1.0f, 0.001f, 10000000, CFG_SCOPE_BOTH, CFG_DYN_CLIENT, CFG_CATEGORY_LOCAL));
  TAOS_CHECK_RETURN(cfgAddInt32(pCfg, "shellActivityTimer", tsShellActivityTimer, 1, 120, CFG_SCOPE_BOTH, CFG_DYN_BOTH,
                                CFG_CATEGORY_GLOBAL));
  TAOS_CHECK_RETURN(cfgAddInt32(pCfg, "compressMsgSize", tsCompressMsgSize, -1, 100000000, CFG_SCOPE_BOTH,
                                CFG_DYN_BOTH_LAZY, CFG_CATEGORY_GLOBAL));
  TAOS_CHECK_RETURN(
      cfgAddInt32(pCfg, "queryPolicy", tsQueryPolicy, 1, 4, CFG_SCOPE_CLIENT, CFG_DYN_ENT_CLIENT, CFG_CATEGORY_LOCAL));
  TAOS_CHECK_RETURN(cfgAddBool(pCfg, "queryTableNotExistAsEmpty", tsQueryTbNotExistAsEmpty, CFG_SCOPE_CLIENT,
                               CFG_DYN_CLIENT, CFG_CATEGORY_LOCAL));
  TAOS_CHECK_RETURN(
      cfgAddBool(pCfg, "enableQueryHb", tsEnableQueryHb, CFG_SCOPE_CLIENT, CFG_DYN_CLIENT, CFG_CATEGORY_LOCAL));
  TAOS_CHECK_RETURN(
      cfgAddBool(pCfg, "enableScience", tsEnableScience, CFG_SCOPE_CLIENT, CFG_DYN_NONE, CFG_CATEGORY_LOCAL));
  TAOS_CHECK_RETURN(cfgAddInt32(pCfg, "querySmaOptimize", tsQuerySmaOptimize, 0, 1, CFG_SCOPE_CLIENT, CFG_DYN_CLIENT,
                                CFG_CATEGORY_LOCAL));
  TAOS_CHECK_RETURN(
      cfgAddBool(pCfg, "queryPlannerTrace", tsQueryPlannerTrace, CFG_SCOPE_CLIENT, CFG_DYN_CLIENT, CFG_CATEGORY_LOCAL));
  TAOS_CHECK_RETURN(cfgAddInt32(pCfg, "queryNodeChunkSize", tsQueryNodeChunkSize, 1024, 128 * 1024, CFG_SCOPE_CLIENT,
                                CFG_DYN_CLIENT, CFG_CATEGORY_LOCAL));
  TAOS_CHECK_RETURN(cfgAddBool(pCfg, "queryUseNodeAllocator", tsQueryUseNodeAllocator, CFG_SCOPE_CLIENT, CFG_DYN_CLIENT,
                               CFG_CATEGORY_LOCAL));
  TAOS_CHECK_RETURN(
      cfgAddBool(pCfg, "keepColumnName", tsKeepColumnName, CFG_SCOPE_CLIENT, CFG_DYN_CLIENT, CFG_CATEGORY_LOCAL));
  TAOS_CHECK_RETURN(cfgAddString(pCfg, "smlChildTableName", tsSmlChildTableName, CFG_SCOPE_CLIENT, CFG_DYN_CLIENT,
                                 CFG_CATEGORY_LOCAL));
  TAOS_CHECK_RETURN(cfgAddString(pCfg, "smlAutoChildTableNameDelimiter", tsSmlAutoChildTableNameDelimiter,
                                 CFG_SCOPE_CLIENT, CFG_DYN_CLIENT, CFG_CATEGORY_LOCAL));
  TAOS_CHECK_RETURN(
      cfgAddString(pCfg, "smlTagName", tsSmlTagName, CFG_SCOPE_CLIENT, CFG_DYN_CLIENT, CFG_CATEGORY_LOCAL));
  TAOS_CHECK_RETURN(
      cfgAddString(pCfg, "smlTsDefaultName", tsSmlTsDefaultName, CFG_SCOPE_CLIENT, CFG_DYN_CLIENT, CFG_CATEGORY_LOCAL));
  TAOS_CHECK_RETURN(
      cfgAddBool(pCfg, "smlDot2Underline", tsSmlDot2Underline, CFG_SCOPE_CLIENT, CFG_DYN_CLIENT, CFG_CATEGORY_LOCAL));

  TAOS_CHECK_RETURN(cfgAddInt32(pCfg, "minSlidingTime", tsMinSlidingTime, 1, 1000000, CFG_SCOPE_CLIENT, CFG_DYN_CLIENT,
                                CFG_CATEGORY_LOCAL));
  TAOS_CHECK_RETURN(cfgAddInt32(pCfg, "minIntervalTime", tsMinIntervalTime, 1, 1000000, CFG_SCOPE_CLIENT,
                                CFG_DYN_CLIENT, CFG_CATEGORY_LOCAL));
  TAOS_CHECK_RETURN(cfgAddInt32(pCfg, "maxInsertBatchRows", tsMaxInsertBatchRows, 1, INT32_MAX, CFG_SCOPE_CLIENT,
                                CFG_DYN_CLIENT, CFG_CATEGORY_LOCAL) != 0);
  TAOS_CHECK_RETURN(cfgAddInt32(pCfg, "maxRetryWaitTime", tsMaxRetryWaitTime, 3000, 86400000, CFG_SCOPE_SERVER,
                                CFG_DYN_BOTH_LAZY, CFG_CATEGORY_GLOBAL));
  TAOS_CHECK_RETURN(cfgAddBool(pCfg, "useAdapter", tsUseAdapter, CFG_SCOPE_CLIENT, CFG_DYN_CLIENT, CFG_CATEGORY_LOCAL));
  TAOS_CHECK_RETURN(
      cfgAddBool(pCfg, "crashReporting", tsEnableCrashReport, CFG_SCOPE_BOTH, CFG_DYN_BOTH, CFG_CATEGORY_GLOBAL));
  TAOS_CHECK_RETURN(cfgAddInt64(pCfg, "queryMaxConcurrentTables", tsQueryMaxConcurrentTables, INT64_MIN, INT64_MAX,
                                CFG_SCOPE_CLIENT, CFG_DYN_NONE, CFG_CATEGORY_LOCAL));
  TAOS_CHECK_RETURN(cfgAddInt32(pCfg, "metaCacheMaxSize", tsMetaCacheMaxSize, -1, INT32_MAX, CFG_SCOPE_CLIENT,
                                CFG_DYN_CLIENT, CFG_CATEGORY_LOCAL));
  TAOS_CHECK_RETURN(cfgAddInt32(pCfg, "randErrorChance", tsRandErrChance, 0, 10000, CFG_SCOPE_BOTH, CFG_DYN_BOTH,
                                CFG_CATEGORY_GLOBAL));
  TAOS_CHECK_RETURN(cfgAddInt64(pCfg, "randErrorDivisor", tsRandErrDivisor, 1, INT64_MAX, CFG_SCOPE_BOTH, CFG_DYN_BOTH,
                                CFG_CATEGORY_GLOBAL));
  TAOS_CHECK_RETURN(cfgAddInt64(pCfg, "randErrorScope", tsRandErrScope, 0, INT64_MAX, CFG_SCOPE_BOTH, CFG_DYN_BOTH,
                                CFG_CATEGORY_GLOBAL));
  TAOS_CHECK_RETURN(cfgAddInt32(pCfg, "safetyCheckLevel", tsSafetyCheckLevel, 0, 5, CFG_SCOPE_BOTH, CFG_DYN_BOTH,
                                CFG_CATEGORY_GLOBAL));
  TAOS_CHECK_RETURN(
      cfgAddInt32(pCfg, "bypassFlag", tsBypassFlag, 0, INT32_MAX, CFG_SCOPE_BOTH, CFG_DYN_BOTH, CFG_CATEGORY_LOCAL));
  tsNumOfRpcThreads = tsNumOfCores / 2;
  tsNumOfRpcThreads = TRANGE(tsNumOfRpcThreads, 2, TSDB_MAX_RPC_THREADS);
  TAOS_CHECK_RETURN(cfgAddInt32(pCfg, "numOfRpcThreads", tsNumOfRpcThreads, 1, 1024, CFG_SCOPE_BOTH, CFG_DYN_BOTH_LAZY,
                                CFG_CATEGORY_LOCAL));

  tsNumOfRpcSessions = TRANGE(tsNumOfRpcSessions, 100, 100000);
  TAOS_CHECK_RETURN(cfgAddInt32(pCfg, "numOfRpcSessions", tsNumOfRpcSessions, 1, 100000, CFG_SCOPE_BOTH,
                                CFG_DYN_BOTH_LAZY, CFG_CATEGORY_LOCAL));

  tsShareConnLimit = TRANGE(tsShareConnLimit, 1, 512);
  TAOS_CHECK_RETURN(cfgAddInt32(pCfg, "shareConnLimit", tsShareConnLimit, 1, 512, CFG_SCOPE_BOTH, CFG_DYN_BOTH_LAZY,
                                CFG_CATEGORY_GLOBAL));

  tsReadTimeout = TRANGE(tsReadTimeout, 64, 24 * 3600 * 7);
  TAOS_CHECK_RETURN(cfgAddInt32(pCfg, "readTimeout", tsReadTimeout, 64, 24 * 3600 * 7, CFG_SCOPE_BOTH,
                                CFG_DYN_BOTH_LAZY, CFG_CATEGORY_GLOBAL));

  tsTimeToGetAvailableConn = TRANGE(tsTimeToGetAvailableConn, 20, 10000000);
  TAOS_CHECK_RETURN(cfgAddInt32(pCfg, "timeToGetAvailableConn", tsTimeToGetAvailableConn, 20, 1000000, CFG_SCOPE_BOTH,
                                CFG_DYN_BOTH_LAZY, CFG_CATEGORY_GLOBAL));
  tsNumOfTaskQueueThreads = tsNumOfCores * 2;
  tsNumOfTaskQueueThreads = TMAX(tsNumOfTaskQueueThreads, 16);

  TAOS_CHECK_RETURN(cfgAddInt32(pCfg, "numOfTaskQueueThreads", tsNumOfTaskQueueThreads, 4, 1024, CFG_SCOPE_CLIENT,
                                CFG_DYN_CLIENT_LAZY, CFG_CATEGORY_LOCAL));
  TAOS_CHECK_RETURN(
      cfgAddBool(pCfg, "experimental", tsExperimental, CFG_SCOPE_BOTH, CFG_DYN_BOTH_LAZY, CFG_CATEGORY_GLOBAL));
  TAOS_CHECK_RETURN(cfgAddBool(pCfg, "multiResultFunctionStarReturnTags", tsMultiResultFunctionStarReturnTags,
                               CFG_SCOPE_CLIENT, CFG_DYN_CLIENT, CFG_CATEGORY_LOCAL));
  TAOS_CHECK_RETURN(cfgAddInt32(pCfg, "countAlwaysReturnValue", tsCountAlwaysReturnValue, 0, 1, CFG_SCOPE_BOTH,
                                CFG_DYN_BOTH, CFG_CATEGORY_LOCAL));
  TAOS_CHECK_RETURN(cfgAddInt32(pCfg, "maxTsmaCalcDelay", tsMaxTsmaCalcDelay, 600, 86400, CFG_SCOPE_CLIENT,
                                CFG_DYN_CLIENT, CFG_CATEGORY_LOCAL));
  TAOS_CHECK_RETURN(cfgAddInt32(pCfg, "tsmaDataDeleteMark", tsmaDataDeleteMark, 60 * 60 * 1000, INT64_MAX,
                                CFG_SCOPE_CLIENT, CFG_DYN_CLIENT, CFG_CATEGORY_LOCAL));

  TAOS_CHECK_RETURN(
      cfgAddBool(pCfg, "streamCoverage", tsStreamCoverage, CFG_DYN_CLIENT, CFG_DYN_CLIENT, CFG_CATEGORY_LOCAL));

  TAOS_CHECK_RETURN(cfgAddBool(pCfg, "compareAsStrInGreatest", tsCompareAsStrInGreatest, CFG_SCOPE_CLIENT,
                               CFG_DYN_CLIENT, CFG_CATEGORY_LOCAL));
  TAOS_RETURN(TSDB_CODE_SUCCESS);
}

static int32_t taosAddSystemCfg(SConfig *pCfg) {
  SysNameInfo info = taosGetSysNameInfo();

  TAOS_CHECK_RETURN(cfgAddTimezone(pCfg, "timezone", tsTimezoneStr, CFG_SCOPE_BOTH, CFG_DYN_BOTH, CFG_CATEGORY_GLOBAL));
  TAOS_CHECK_RETURN(cfgAddLocale(pCfg, "locale", tsLocale, CFG_SCOPE_BOTH, CFG_DYN_BOTH, CFG_CATEGORY_GLOBAL));
  TAOS_CHECK_RETURN(cfgAddCharset(pCfg, "charset", tsCharset, CFG_SCOPE_BOTH, CFG_DYN_BOTH, CFG_CATEGORY_GLOBAL));
  TAOS_CHECK_RETURN(
      cfgAddBool(pCfg, "enableCoreFile", tsEnableCoreFile, CFG_SCOPE_BOTH, CFG_DYN_BOTH_LAZY, CFG_CATEGORY_GLOBAL));
  TAOS_CHECK_RETURN(
      cfgAddFloat(pCfg, "numOfCores", tsNumOfCores, 1, 100000, CFG_SCOPE_BOTH, CFG_DYN_BOTH_LAZY, CFG_CATEGORY_LOCAL));

  TAOS_CHECK_RETURN(cfgAddBool(pCfg, "simdEnable", tsSIMDEnable, CFG_SCOPE_BOTH, CFG_DYN_NONE, CFG_CATEGORY_LOCAL));
  TAOS_CHECK_RETURN(cfgAddBool(pCfg, "AVX512Enable", tsAVX512Enable, CFG_SCOPE_BOTH, CFG_DYN_NONE, CFG_CATEGORY_LOCAL));
  TAOS_CHECK_RETURN(
      cfgAddBool(pCfg, "tagFilterCache", tsTagFilterCache, CFG_SCOPE_BOTH, CFG_DYN_NONE, CFG_CATEGORY_LOCAL));

  TAOS_CHECK_RETURN(
      cfgAddInt64(pCfg, "openMax", tsOpenMax, 0, INT64_MAX, CFG_SCOPE_BOTH, CFG_DYN_NONE, CFG_CATEGORY_LOCAL));
#if !defined(_ALPINE)
  TAOS_CHECK_RETURN(
      cfgAddInt64(pCfg, "streamMax", tsStreamMax, 0, INT64_MAX, CFG_SCOPE_BOTH, CFG_DYN_NONE, CFG_CATEGORY_LOCAL));
#endif
  TAOS_CHECK_RETURN(
      cfgAddInt32(pCfg, "pageSizeKB", tsPageSizeKB, 0, INT64_MAX, CFG_SCOPE_BOTH, CFG_DYN_NONE, CFG_CATEGORY_LOCAL));
  TAOS_CHECK_RETURN(cfgAddInt64(pCfg, "totalMemoryKB", tsTotalMemoryKB, 0, INT64_MAX, CFG_SCOPE_BOTH, CFG_DYN_NONE,
                                CFG_CATEGORY_LOCAL));
  TAOS_CHECK_RETURN(cfgAddString(pCfg, "os sysname", info.sysname, CFG_SCOPE_BOTH, CFG_DYN_NONE, CFG_CATEGORY_LOCAL));
  TAOS_CHECK_RETURN(cfgAddString(pCfg, "os nodename", info.nodename, CFG_SCOPE_BOTH, CFG_DYN_NONE, CFG_CATEGORY_LOCAL));
  TAOS_CHECK_RETURN(cfgAddString(pCfg, "os release", info.release, CFG_SCOPE_BOTH, CFG_DYN_NONE, CFG_CATEGORY_LOCAL));
  TAOS_CHECK_RETURN(cfgAddString(pCfg, "os version", info.version, CFG_SCOPE_BOTH, CFG_DYN_NONE, CFG_CATEGORY_LOCAL));
  TAOS_CHECK_RETURN(cfgAddString(pCfg, "os machine", info.machine, CFG_SCOPE_BOTH, CFG_DYN_NONE, CFG_CATEGORY_LOCAL));

  TAOS_CHECK_RETURN(cfgAddString(pCfg, "version", td_version, CFG_SCOPE_BOTH, CFG_DYN_NONE, CFG_CATEGORY_LOCAL));
  TAOS_CHECK_RETURN(cfgAddString(pCfg, "compatible_version", td_compatible_version, CFG_SCOPE_BOTH, CFG_DYN_NONE,
                                 CFG_CATEGORY_LOCAL));
  TAOS_CHECK_RETURN(cfgAddString(pCfg, "gitinfo", td_gitinfo, CFG_SCOPE_BOTH, CFG_DYN_NONE, CFG_CATEGORY_LOCAL));
  TAOS_CHECK_RETURN(cfgAddString(pCfg, "buildinfo", td_buildinfo, CFG_SCOPE_BOTH, CFG_DYN_NONE, CFG_CATEGORY_LOCAL));

  TAOS_CHECK_RETURN(cfgAddBool(pCfg, "enableIpv6", tsEnableIpv6, CFG_SCOPE_BOTH, CFG_DYN_NONE, CFG_CATEGORY_LOCAL));
  TAOS_RETURN(TSDB_CODE_SUCCESS);
}

static int32_t taosAddServerCfg(SConfig *pCfg) {
  tsNumOfCommitThreads = tsNumOfCores / 2;
  tsNumOfCommitThreads = TRANGE(tsNumOfCommitThreads, 2, 4);

  tsNumOfSupportVnodes = tsNumOfCores * 2 + 5;
  tsNumOfSupportVnodes = TMAX(tsNumOfSupportVnodes, 2);

  tsNumOfMnodeReadThreads = tsNumOfCores / 8;
  tsNumOfMnodeReadThreads = TRANGE(tsNumOfMnodeReadThreads, 1, 4);

  tsNumOfVnodeQueryThreads = tsNumOfCores * 2;
  tsNumOfVnodeQueryThreads = TMAX(tsNumOfVnodeQueryThreads, 16);

  tsNumOfVnodeFetchThreads = tsNumOfCores / 4;
  tsNumOfVnodeFetchThreads = TMAX(tsNumOfVnodeFetchThreads, 4);

  tsNumOfVnodeRsmaThreads = tsNumOfCores / 4;
  tsNumOfVnodeRsmaThreads = TMAX(tsNumOfVnodeRsmaThreads, 4);

  tsNumOfQnodeQueryThreads = tsNumOfCores * 2;
  tsNumOfQnodeQueryThreads = TMAX(tsNumOfQnodeQueryThreads, 16);

  tsNumOfSnodeStreamThreads = tsNumOfCores / 4;
  tsNumOfSnodeStreamThreads = TRANGE(tsNumOfSnodeStreamThreads, 2, 4);

  tsNumOfSnodeWriteThreads = tsNumOfCores / 4;
  tsNumOfSnodeWriteThreads = TRANGE(tsNumOfSnodeWriteThreads, 2, 4);

  tsNumOfMnodeStreamMgmtThreads = tsNumOfCores / 4;
  tsNumOfMnodeStreamMgmtThreads = TRANGE(tsNumOfMnodeStreamMgmtThreads, 2, 5);

  tsNumOfStreamMgmtThreads = tsNumOfCores / 8;
  tsNumOfStreamMgmtThreads = TMAX(tsNumOfStreamMgmtThreads, 2);

  tsNumOfVnodeStreamReaderThreads = tsNumOfCores / 2;
  tsNumOfVnodeStreamReaderThreads = TMAX(tsNumOfVnodeStreamReaderThreads, 4);

  tsNumOfStreamTriggerThreads = tsNumOfCores;
  tsNumOfStreamTriggerThreads = TMAX(tsNumOfStreamTriggerThreads, 4);

  tsNumOfStreamRunnerThreads = tsNumOfCores;
  tsNumOfStreamRunnerThreads = TMAX(tsNumOfStreamRunnerThreads, 4);

  tsQueueMemoryAllowed = tsTotalMemoryKB * 1024 * RPC_MEMORY_USAGE_RATIO * QUEUE_MEMORY_USAGE_RATIO;
  tsQueueMemoryAllowed = TRANGE(tsQueueMemoryAllowed, TSDB_MAX_MSG_SIZE * QUEUE_MEMORY_USAGE_RATIO * 10LL,
                                TSDB_MAX_MSG_SIZE * QUEUE_MEMORY_USAGE_RATIO * 10000LL);

  tsApplyMemoryAllowed = tsTotalMemoryKB * 1024 * RPC_MEMORY_USAGE_RATIO * (1 - QUEUE_MEMORY_USAGE_RATIO);
  tsApplyMemoryAllowed = TRANGE(tsApplyMemoryAllowed, TSDB_MAX_MSG_SIZE * (1 - QUEUE_MEMORY_USAGE_RATIO) * 10LL,
                                TSDB_MAX_MSG_SIZE * (1 - QUEUE_MEMORY_USAGE_RATIO) * 10000LL);

  tsLogBufferMemoryAllowed = tsTotalMemoryKB * 1024 * 0.1;
  tsLogBufferMemoryAllowed = TRANGE(tsLogBufferMemoryAllowed, TSDB_MAX_MSG_SIZE * 10LL, TSDB_MAX_MSG_SIZE * 10000LL);

  tsStreamBufferSize = tsTotalMemoryKB / 1024 * 0.3;
<<<<<<< HEAD
  tsStreamBufferSizeBytes = tsStreamBufferSize * 1048576L;
=======
  tsStreamBufferSizeBytes = tsStreamBufferSize * 1048576;
>>>>>>> fc815a8d

  // clang-format off
  TAOS_CHECK_RETURN(cfgAddDir(pCfg, "dataDir", tsDataDir, CFG_SCOPE_SERVER, CFG_DYN_SERVER, CFG_CATEGORY_LOCAL));
  TAOS_CHECK_RETURN(cfgAddFloat(pCfg, "minimalDataDirGB", 2.0f, 0.001f, 10000000, CFG_SCOPE_SERVER, CFG_DYN_NONE, CFG_CATEGORY_LOCAL));
  TAOS_CHECK_RETURN(cfgAddInt32(pCfg, "supportVnodes", tsNumOfSupportVnodes, 0, 4096, CFG_SCOPE_SERVER, CFG_DYN_ENT_SERVER, CFG_CATEGORY_LOCAL));

  TAOS_CHECK_RETURN(cfgAddString(pCfg, "encryptAlgorithm", tsEncryptAlgorithm, CFG_SCOPE_SERVER, CFG_DYN_NONE, CFG_CATEGORY_GLOBAL));
  TAOS_CHECK_RETURN(cfgAddString(pCfg, "encryptScope", tsEncryptScope, CFG_SCOPE_SERVER, CFG_DYN_NONE,CFG_CATEGORY_GLOBAL));
  TAOS_CHECK_RETURN(cfgAddBool(pCfg, "enableStrongPassword", tsEnableStrongPassword, CFG_SCOPE_SERVER, CFG_DYN_SERVER,CFG_CATEGORY_GLOBAL));
  TAOS_CHECK_RETURN(cfgAddString(pCfg, "encryptPassAlgorithm", tsEncryptPassAlgorithm, CFG_SCOPE_SERVER, CFG_DYN_NONE, CFG_CATEGORY_GLOBAL));

  TAOS_CHECK_RETURN(cfgAddInt32(pCfg, "statusInterval", tsStatusInterval, 1, 30, CFG_SCOPE_SERVER, CFG_DYN_SERVER_LAZY,CFG_CATEGORY_GLOBAL));
  TAOS_CHECK_RETURN(cfgAddInt32(pCfg, "metricsInterval", tsMetricsInterval, 1, 3600, CFG_SCOPE_SERVER, CFG_DYN_SERVER,CFG_CATEGORY_LOCAL));
  TAOS_CHECK_RETURN(cfgAddInt32(pCfg, "enableMetrics", tsEnableMetrics, 0, 1, CFG_SCOPE_SERVER, CFG_DYN_SERVER,CFG_CATEGORY_LOCAL));
  TAOS_CHECK_RETURN(cfgAddInt32(pCfg, "metricsLevel", tsMetricsLevel, 0, 1, CFG_SCOPE_SERVER, CFG_DYN_SERVER,CFG_CATEGORY_LOCAL));
  TAOS_CHECK_RETURN(cfgAddInt32(pCfg, "maxShellConns", tsMaxShellConns, 10, 50000000, CFG_SCOPE_SERVER, CFG_DYN_SERVER_LAZY, CFG_CATEGORY_LOCAL));

  TAOS_CHECK_RETURN(cfgAddInt32(pCfg, "queryBufferSize", tsQueryBufferSize, -1, 500000000000, CFG_SCOPE_SERVER, CFG_DYN_SERVER_LAZY, CFG_CATEGORY_LOCAL));
  TAOS_CHECK_RETURN(cfgAddInt32(pCfg, "queryRspPolicy", tsQueryRspPolicy, 0, 1, CFG_SCOPE_SERVER, CFG_DYN_SERVER,CFG_CATEGORY_GLOBAL));
  TAOS_CHECK_RETURN(cfgAddInt32(pCfg, "numOfCommitThreads", tsNumOfCommitThreads, 1, 1024, CFG_SCOPE_SERVER, CFG_DYN_SERVER_LAZY,CFG_CATEGORY_LOCAL));
  TAOS_CHECK_RETURN(cfgAddInt32(pCfg, "numOfCompactThreads", tsNumOfCompactThreads, 1, 16, CFG_SCOPE_SERVER, CFG_DYN_SERVER,CFG_CATEGORY_LOCAL));
  TAOS_CHECK_RETURN(cfgAddInt32(pCfg, "retentionSpeedLimitMB", tsRetentionSpeedLimitMB, 0, 1024, CFG_SCOPE_SERVER, CFG_DYN_SERVER,CFG_CATEGORY_GLOBAL));
  TAOS_CHECK_RETURN(cfgAddBool(pCfg, "queryUseMemoryPool", tsQueryUseMemoryPool, CFG_SCOPE_SERVER, CFG_DYN_NONE,CFG_CATEGORY_LOCAL) != 0);
  TAOS_CHECK_RETURN(cfgAddBool(pCfg, "memPoolFullFunc", tsMemPoolFullFunc, CFG_SCOPE_SERVER, CFG_DYN_NONE,CFG_CATEGORY_LOCAL) != 0);
  TAOS_CHECK_RETURN(cfgAddInt32(pCfg, "singleQueryMaxMemorySize", tsSingleQueryMaxMemorySize, 0, 1000000000, CFG_SCOPE_SERVER, CFG_DYN_NONE,CFG_CATEGORY_LOCAL) != 0);
  //TAOS_CHECK_RETURN(cfgAddInt32(pCfg, "queryBufferPoolSize", tsQueryBufferPoolSize, 0, 1000000000, CFG_SCOPE_SERVER, CFG_DYN_ENT_SERVER) != 0);
  TAOS_CHECK_RETURN(cfgAddInt32Ex(pCfg, "minReservedMemorySize", 0, 1024, 1000000000, CFG_SCOPE_SERVER, CFG_DYN_SERVER,CFG_CATEGORY_LOCAL) != 0);
  TAOS_CHECK_RETURN(cfgAddInt32(pCfg, "queryNoFetchTimeoutSec", tsQueryNoFetchTimeoutSec, 60, 1000000000, CFG_SCOPE_SERVER, CFG_DYN_ENT_SERVER,CFG_CATEGORY_LOCAL) != 0);

  TAOS_CHECK_RETURN(cfgAddInt32(pCfg, "numOfMnodeReadThreads", tsNumOfMnodeReadThreads, 1, 1024, CFG_SCOPE_SERVER, CFG_DYN_SERVER_LAZY,CFG_CATEGORY_LOCAL));
  TAOS_CHECK_RETURN(cfgAddInt32(pCfg, "numOfVnodeQueryThreads", tsNumOfVnodeQueryThreads, 1, 1024, CFG_SCOPE_SERVER, CFG_DYN_SERVER_LAZY,CFG_CATEGORY_LOCAL));
  TAOS_CHECK_RETURN(cfgAddFloat(pCfg, "ratioOfVnodeStreamThreads", tsRatioOfVnodeStreamThreads, 0.01, 4, CFG_SCOPE_SERVER, CFG_DYN_SERVER_LAZY,CFG_CATEGORY_LOCAL));
  TAOS_CHECK_RETURN(cfgAddInt32(pCfg, "numOfVnodeFetchThreads", tsNumOfVnodeFetchThreads, 4, 1024, CFG_SCOPE_SERVER, CFG_DYN_SERVER_LAZY,CFG_CATEGORY_LOCAL));

  TAOS_CHECK_RETURN(cfgAddInt32(pCfg, "numOfVnodeRsmaThreads", tsNumOfVnodeRsmaThreads, 1, 1024, CFG_SCOPE_SERVER, CFG_DYN_SERVER_LAZY,CFG_CATEGORY_LOCAL));
  TAOS_CHECK_RETURN(cfgAddInt32(pCfg, "numOfQnodeQueryThreads", tsNumOfQnodeQueryThreads, 1, 1024, CFG_SCOPE_SERVER, CFG_DYN_SERVER_LAZY,CFG_CATEGORY_LOCAL));

  TAOS_CHECK_RETURN(cfgAddInt32(pCfg, "numOfSnodeSharedThreads", tsNumOfSnodeStreamThreads, 2, 1024, CFG_SCOPE_SERVER, CFG_DYN_SERVER_LAZY,CFG_CATEGORY_LOCAL));
  TAOS_CHECK_RETURN(cfgAddInt32(pCfg, "numOfSnodeUniqueThreads", tsNumOfSnodeWriteThreads, 2, 1024, CFG_SCOPE_SERVER, CFG_DYN_SERVER_LAZY,CFG_CATEGORY_LOCAL));
  TAOS_CHECK_RETURN(cfgAddInt32(pCfg, "numOfMnodeStreamMgmtThreads", tsNumOfMnodeStreamMgmtThreads, 2, 5, CFG_SCOPE_SERVER, CFG_DYN_SERVER_LAZY, CFG_CATEGORY_LOCAL));
  TAOS_CHECK_RETURN(cfgAddInt32(pCfg, "numOfStreamMgmtThreads", tsNumOfStreamMgmtThreads, 2, INT32_MAX, CFG_SCOPE_SERVER, CFG_DYN_SERVER_LAZY, CFG_CATEGORY_LOCAL));
  TAOS_CHECK_RETURN(cfgAddInt32(pCfg, "numOfVnodeStreamReaderThreads", tsNumOfVnodeStreamReaderThreads, 4, INT32_MAX, CFG_SCOPE_SERVER, CFG_DYN_SERVER_LAZY, CFG_CATEGORY_LOCAL));
  TAOS_CHECK_RETURN(cfgAddInt32(pCfg, "numOfStreamTriggerThreads", tsNumOfStreamTriggerThreads, 4, INT32_MAX, CFG_SCOPE_SERVER, CFG_DYN_SERVER_LAZY, CFG_CATEGORY_LOCAL));
  TAOS_CHECK_RETURN(cfgAddInt32(pCfg, "numOfStreamRunnerThreads", tsNumOfStreamRunnerThreads, 4, INT32_MAX, CFG_SCOPE_SERVER, CFG_DYN_SERVER_LAZY, CFG_CATEGORY_LOCAL));
  TAOS_CHECK_RETURN(cfgAddInt64(pCfg, "rpcQueueMemoryAllowed", tsQueueMemoryAllowed, TSDB_MAX_MSG_SIZE * RPC_MEMORY_USAGE_RATIO * 10L, INT64_MAX, CFG_SCOPE_SERVER, CFG_DYN_SERVER,CFG_CATEGORY_LOCAL));
  TAOS_CHECK_RETURN(cfgAddInt32(pCfg, "syncElectInterval", tsElectInterval, 10, 1000 * 60 * 24 * 2, CFG_SCOPE_SERVER, CFG_DYN_SERVER,CFG_CATEGORY_GLOBAL));
  TAOS_CHECK_RETURN(cfgAddInt32(pCfg, "syncHeartbeatInterval", tsHeartbeatInterval, 10, 1000 * 60 * 24 * 2, CFG_SCOPE_SERVER, CFG_DYN_SERVER,CFG_CATEGORY_GLOBAL));
  TAOS_CHECK_RETURN(cfgAddInt32(pCfg, "syncHeartbeatTimeout", tsHeartbeatTimeout, 10, 1000 * 60 * 24 * 2, CFG_SCOPE_SERVER, CFG_DYN_SERVER,CFG_CATEGORY_GLOBAL));
  TAOS_CHECK_RETURN(cfgAddInt32(pCfg, "syncSnapReplMaxWaitN", tsSnapReplMaxWaitN, 16, (TSDB_SYNC_SNAP_BUFFER_SIZE >> 2), CFG_SCOPE_SERVER, CFG_DYN_SERVER,CFG_CATEGORY_GLOBAL));
  TAOS_CHECK_RETURN(cfgAddInt64(pCfg, "syncLogBufferMemoryAllowed", tsLogBufferMemoryAllowed, TSDB_MAX_MSG_SIZE * 10L, INT64_MAX, CFG_SCOPE_SERVER, CFG_DYN_ENT_SERVER,CFG_CATEGORY_LOCAL));
  TAOS_CHECK_RETURN(cfgAddInt32(pCfg, "syncRoutineReportInterval", tsRoutineReportInterval, 5, 600, CFG_SCOPE_SERVER, CFG_DYN_SERVER,CFG_CATEGORY_LOCAL));
  TAOS_CHECK_RETURN(cfgAddBool(pCfg, "syncLogHeartbeat", tsSyncLogHeartbeat, CFG_SCOPE_SERVER, CFG_DYN_SERVER,CFG_CATEGORY_LOCAL));

  TAOS_CHECK_RETURN(cfgAddInt32(pCfg, "arbHeartBeatIntervalSec", tsArbHeartBeatIntervalSec, 1, 60 * 24 * 2, CFG_SCOPE_SERVER, CFG_DYN_SERVER,CFG_CATEGORY_GLOBAL));
  TAOS_CHECK_RETURN(cfgAddInt32(pCfg, "arbCheckSyncIntervalSec", tsArbCheckSyncIntervalSec, 1, 60 * 24 * 2, CFG_SCOPE_SERVER, CFG_DYN_SERVER,CFG_CATEGORY_GLOBAL));
  TAOS_CHECK_RETURN(cfgAddInt32(pCfg, "arbSetAssignedTimeoutSec", tsArbSetAssignedTimeoutSec, 1, 60 * 24 * 2, CFG_SCOPE_SERVER, CFG_DYN_SERVER,CFG_CATEGORY_GLOBAL));

  TAOS_CHECK_RETURN(cfgAddInt64(pCfg, "mndSdbWriteDelta", tsMndSdbWriteDelta, 20, 10000, CFG_SCOPE_SERVER, CFG_DYN_ENT_SERVER,CFG_CATEGORY_GLOBAL));
  TAOS_CHECK_RETURN(cfgAddInt64(pCfg, "mndLogRetention", tsMndLogRetention, 500, 10000, CFG_SCOPE_SERVER, CFG_DYN_SERVER,CFG_CATEGORY_GLOBAL));
  TAOS_CHECK_RETURN(cfgAddBool(pCfg, "skipGrant", tsMndSkipGrant, CFG_SCOPE_SERVER, CFG_DYN_NONE,CFG_CATEGORY_GLOBAL));

  TAOS_CHECK_RETURN(cfgAddBool(pCfg, "monitor", tsEnableMonitor, CFG_SCOPE_SERVER, CFG_DYN_SERVER,CFG_CATEGORY_GLOBAL));
  TAOS_CHECK_RETURN(cfgAddInt32(pCfg, "monitorInterval", tsMonitorInterval, 1, 86400, CFG_SCOPE_SERVER, CFG_DYN_SERVER,CFG_CATEGORY_GLOBAL));

  TAOS_CHECK_RETURN(cfgAddInt32(pCfg, "slowLogThreshold", tsSlowLogThreshold, 1, INT32_MAX, CFG_SCOPE_SERVER, CFG_DYN_SERVER,CFG_CATEGORY_GLOBAL));
  TAOS_CHECK_RETURN(cfgAddInt32(pCfg, "slowLogMaxLen", tsSlowLogMaxLen, 1, 16384, CFG_SCOPE_SERVER, CFG_DYN_SERVER,CFG_CATEGORY_GLOBAL));
  TAOS_CHECK_RETURN(cfgAddString(pCfg, "slowLogScope", tsSlowLogScopeString, CFG_SCOPE_SERVER, CFG_DYN_SERVER,CFG_CATEGORY_GLOBAL));
  TAOS_CHECK_RETURN(cfgAddString(pCfg, "slowLogExceptDb", tsSlowLogExceptDb, CFG_SCOPE_SERVER, CFG_DYN_SERVER,CFG_CATEGORY_GLOBAL));

  TAOS_CHECK_RETURN(cfgAddString(pCfg, "monitorFqdn", tsMonitorFqdn, CFG_SCOPE_SERVER, CFG_DYN_SERVER_LAZY, CFG_CATEGORY_LOCAL));
  TAOS_CHECK_RETURN(cfgAddInt32(pCfg, "monitorPort", tsMonitorPort, 1, 65056, CFG_SCOPE_SERVER, CFG_DYN_SERVER_LAZY, CFG_CATEGORY_LOCAL));
  TAOS_CHECK_RETURN(cfgAddInt32(pCfg, "monitorMaxLogs", tsMonitorMaxLogs, 1, 1000000, CFG_SCOPE_SERVER, CFG_DYN_SERVER,CFG_CATEGORY_GLOBAL));
  TAOS_CHECK_RETURN(cfgAddBool(pCfg, "monitorComp", tsMonitorComp, CFG_SCOPE_SERVER, CFG_DYN_SERVER_LAZY,CFG_CATEGORY_GLOBAL));
  TAOS_CHECK_RETURN(cfgAddBool(pCfg, "monitorLogProtocol", tsMonitorLogProtocol, CFG_SCOPE_SERVER, CFG_DYN_SERVER,CFG_CATEGORY_GLOBAL));
  TAOS_CHECK_RETURN(cfgAddBool(pCfg, "monitorForceV2", tsMonitorForceV2, CFG_SCOPE_SERVER, CFG_DYN_SERVER,CFG_CATEGORY_GLOBAL));

  TAOS_CHECK_RETURN(cfgAddBool(pCfg, "audit", tsEnableAudit, CFG_SCOPE_SERVER, CFG_DYN_ENT_SERVER,CFG_CATEGORY_GLOBAL));
  TAOS_CHECK_RETURN(cfgAddBool(pCfg, "enableAuditDelete", tsEnableAuditDelete, CFG_SCOPE_SERVER, CFG_DYN_NONE,CFG_CATEGORY_GLOBAL));
  TAOS_CHECK_RETURN(cfgAddBool(pCfg, "auditCreateTable", tsEnableAuditCreateTable, CFG_SCOPE_SERVER, CFG_DYN_SERVER,CFG_CATEGORY_GLOBAL));
  TAOS_CHECK_RETURN(cfgAddInt32(pCfg, "auditInterval", tsAuditInterval, 500, 200000, CFG_SCOPE_SERVER, CFG_DYN_SERVER,CFG_CATEGORY_GLOBAL));

  TAOS_CHECK_RETURN(cfgAddBool(pCfg, "telemetryReporting", tsEnableTelem, CFG_SCOPE_SERVER, CFG_DYN_ENT_SERVER,CFG_CATEGORY_GLOBAL));
  TAOS_CHECK_RETURN(cfgAddInt32(pCfg, "telemetryInterval", tsTelemInterval, 1, 200000, CFG_SCOPE_SERVER, CFG_DYN_SERVER,CFG_CATEGORY_GLOBAL));
  TAOS_CHECK_RETURN(cfgAddString(pCfg, "telemetryServer", tsTelemServer, CFG_SCOPE_SERVER, CFG_DYN_BOTH,CFG_CATEGORY_GLOBAL));
  TAOS_CHECK_RETURN(cfgAddInt32(pCfg, "telemetryPort", tsTelemPort, 1, 65056, CFG_SCOPE_SERVER, CFG_DYN_NONE,CFG_CATEGORY_LOCAL));

  TAOS_CHECK_RETURN(cfgAddInt32(pCfg, "rsyncPort", tsRsyncPort, 1, 65535, CFG_SCOPE_SERVER, CFG_DYN_NONE,CFG_CATEGORY_LOCAL));
  TAOS_CHECK_RETURN(cfgAddString(pCfg, "snodeAddress", tsSnodeAddress, CFG_SCOPE_SERVER, CFG_DYN_SERVER_LAZY,CFG_CATEGORY_LOCAL));
  TAOS_CHECK_RETURN(cfgAddString(pCfg, "checkpointBackupDir", tsCheckpointBackupDir, CFG_SCOPE_SERVER, CFG_DYN_SERVER_LAZY,CFG_CATEGORY_LOCAL));

  TAOS_CHECK_RETURN(cfgAddInt32(pCfg, "tmqMaxTopicNum", tmqMaxTopicNum, 1, 10000, CFG_SCOPE_SERVER, CFG_DYN_ENT_SERVER,CFG_CATEGORY_GLOBAL));

  TAOS_CHECK_RETURN(cfgAddInt32(pCfg, "tmqRowSize", tmqRowSize, 1, 1000000, CFG_SCOPE_SERVER, CFG_DYN_ENT_SERVER,CFG_CATEGORY_GLOBAL));

  TAOS_CHECK_RETURN(cfgAddInt32(pCfg, "maxTsmaNum", tsMaxTsmaNum, 0, 3, CFG_SCOPE_SERVER, CFG_DYN_SERVER,CFG_CATEGORY_GLOBAL));
  TAOS_CHECK_RETURN(cfgAddBool(pCfg, "diskIDCheckEnabled", tsDiskIDCheckEnabled,  CFG_SCOPE_SERVER, CFG_DYN_NONE,CFG_CATEGORY_LOCAL));
  TAOS_CHECK_RETURN(cfgAddInt32(pCfg, "transPullupInterval", tsTransPullupInterval, 1, 10000, CFG_SCOPE_SERVER, CFG_DYN_ENT_SERVER,CFG_CATEGORY_GLOBAL));
  TAOS_CHECK_RETURN(cfgAddInt32(pCfg, "compactPullupInterval", tsCompactPullupInterval, 1, 10000, CFG_SCOPE_SERVER, CFG_DYN_ENT_SERVER,CFG_CATEGORY_GLOBAL));
  TAOS_CHECK_RETURN(cfgAddInt32(pCfg, "mqRebalanceInterval", tsMqRebalanceInterval, 1, 10000, CFG_SCOPE_SERVER, CFG_DYN_ENT_SERVER,CFG_CATEGORY_GLOBAL));

  TAOS_CHECK_RETURN(cfgAddInt32(pCfg, "ttlUnit", tsTtlUnit, 1, 86400 * 365, CFG_SCOPE_SERVER, CFG_DYN_SERVER,CFG_CATEGORY_GLOBAL));
  TAOS_CHECK_RETURN(cfgAddInt32(pCfg, "ttlPushInterval", tsTtlPushIntervalSec, 1, 100000, CFG_SCOPE_SERVER, CFG_DYN_ENT_SERVER,CFG_CATEGORY_GLOBAL));
  TAOS_CHECK_RETURN(cfgAddInt32(pCfg, "ttlBatchDropNum", tsTtlBatchDropNum, 0, INT32_MAX, CFG_SCOPE_SERVER, CFG_DYN_ENT_SERVER,CFG_CATEGORY_GLOBAL));
  TAOS_CHECK_RETURN(cfgAddBool(pCfg, "ttlChangeOnWrite", tsTtlChangeOnWrite, CFG_SCOPE_SERVER, CFG_DYN_SERVER,CFG_CATEGORY_GLOBAL));
  TAOS_CHECK_RETURN(cfgAddInt32(pCfg, "ttlFlushThreshold", tsTtlFlushThreshold, -1, 1000000, CFG_SCOPE_SERVER, CFG_DYN_ENT_SERVER,CFG_CATEGORY_GLOBAL));
  TAOS_CHECK_RETURN(cfgAddInt32(pCfg, "trimVDbIntervalSec", tsTrimVDbIntervalSec, 1, 100000, CFG_SCOPE_SERVER, CFG_DYN_ENT_SERVER,CFG_CATEGORY_GLOBAL));
  TAOS_CHECK_RETURN(cfgAddInt32(pCfg, "s3MigrateIntervalSec", tsS3MigrateIntervalSec, 600, 100000, CFG_SCOPE_SERVER, CFG_DYN_ENT_SERVER,CFG_CATEGORY_GLOBAL));
  TAOS_CHECK_RETURN(cfgAddBool(pCfg, "s3MigrateEnabled", tsS3MigrateEnabled, CFG_SCOPE_SERVER, CFG_DYN_ENT_SERVER,CFG_CATEGORY_GLOBAL));
  TAOS_CHECK_RETURN(cfgAddInt32(pCfg, "uptimeInterval", tsUptimeInterval, 1, 100000, CFG_SCOPE_SERVER, CFG_DYN_SERVER,CFG_CATEGORY_GLOBAL));
  TAOS_CHECK_RETURN(cfgAddInt32(pCfg, "queryRsmaTolerance", tsQueryRsmaTolerance, 0, 900000, CFG_SCOPE_SERVER, CFG_DYN_SERVER,CFG_CATEGORY_GLOBAL));
  TAOS_CHECK_RETURN(cfgAddInt32(pCfg, "timeseriesThreshold", tsTimeSeriesThreshold, 0, 2000, CFG_SCOPE_SERVER, CFG_DYN_ENT_SERVER,CFG_CATEGORY_GLOBAL));

  TAOS_CHECK_RETURN(cfgAddInt64(pCfg, "walFsyncDataSizeLimit", tsWalFsyncDataSizeLimit, 100 * 1024 * 1024, INT64_MAX, CFG_SCOPE_SERVER, CFG_DYN_SERVER,CFG_CATEGORY_GLOBAL));

  TAOS_CHECK_RETURN(cfgAddBool(pCfg, "udf", tsStartUdfd, CFG_SCOPE_SERVER, CFG_DYN_SERVER_LAZY,CFG_CATEGORY_GLOBAL));
  TAOS_CHECK_RETURN(cfgAddString(pCfg, "udfdResFuncs", tsUdfdResFuncs, CFG_SCOPE_SERVER, CFG_DYN_SERVER_LAZY,CFG_CATEGORY_GLOBAL));
  TAOS_CHECK_RETURN(cfgAddString(pCfg, "udfdLdLibPath", tsUdfdLdLibPath, CFG_SCOPE_SERVER, CFG_DYN_SERVER_LAZY,CFG_CATEGORY_GLOBAL));

  TAOS_CHECK_RETURN(cfgAddBool(pCfg, "disableStream", tsDisableStream, CFG_SCOPE_SERVER, CFG_DYN_SERVER,CFG_CATEGORY_GLOBAL));
  TAOS_CHECK_RETURN(cfgAddInt32(pCfg, "streamBufferSize", tsStreamBufferSize, 128, INT32_MAX, CFG_SCOPE_SERVER, CFG_DYN_SERVER, CFG_CATEGORY_LOCAL));

  TAOS_CHECK_RETURN(cfgAddInt32(pCfg, "cacheLazyLoadThreshold", tsCacheLazyLoadThreshold, 0, 100000, CFG_SCOPE_SERVER, CFG_DYN_ENT_SERVER,CFG_CATEGORY_GLOBAL));

  TAOS_CHECK_RETURN(cfgAddFloat(pCfg, "fPrecision", tsFPrecision, 0.0f, 100000.0f, CFG_SCOPE_SERVER, CFG_DYN_SERVER,CFG_CATEGORY_GLOBAL));
  TAOS_CHECK_RETURN(cfgAddFloat(pCfg, "dPrecision", tsDPrecision, 0.0f, 1000000.0f, CFG_SCOPE_SERVER, CFG_DYN_SERVER,CFG_CATEGORY_GLOBAL));
  TAOS_CHECK_RETURN(cfgAddInt32(pCfg, "maxRange", tsMaxRange, 0, 65536, CFG_SCOPE_SERVER, CFG_DYN_SERVER_LAZY,CFG_CATEGORY_GLOBAL));
  TAOS_CHECK_RETURN(cfgAddInt32(pCfg, "curRange", tsCurRange, 0, 65536, CFG_SCOPE_SERVER, CFG_DYN_SERVER_LAZY,CFG_CATEGORY_GLOBAL));
  TAOS_CHECK_RETURN(cfgAddBool(pCfg, "ifAdtFse", tsIfAdtFse, CFG_SCOPE_SERVER, CFG_DYN_SERVER_LAZY,CFG_CATEGORY_GLOBAL));
  TAOS_CHECK_RETURN(cfgAddString(pCfg, "compressor", tsCompressor, CFG_SCOPE_SERVER, CFG_DYN_SERVER_LAZY,CFG_CATEGORY_GLOBAL));

  TAOS_CHECK_RETURN(cfgAddBool(pCfg, "filterScalarMode", tsFilterScalarMode, CFG_SCOPE_SERVER, CFG_DYN_NONE,CFG_CATEGORY_LOCAL));
  TAOS_CHECK_RETURN(cfgAddInt32(pCfg, "pqSortMemThreshold", tsPQSortMemThreshold, 1, 10240, CFG_SCOPE_SERVER, CFG_DYN_NONE,CFG_CATEGORY_LOCAL));

  TAOS_CHECK_RETURN(cfgAddString(pCfg, "s3Accesskey", tsS3AccessKey[0], CFG_SCOPE_SERVER, CFG_DYN_ENT_SERVER_LAZY,CFG_CATEGORY_GLOBAL));
  TAOS_CHECK_RETURN(cfgAddString(pCfg, "s3Endpoint", tsS3Endpoint[0], CFG_SCOPE_SERVER, CFG_DYN_ENT_SERVER_LAZY,CFG_CATEGORY_GLOBAL));
  TAOS_CHECK_RETURN(cfgAddString(pCfg, "s3BucketName", tsS3BucketName, CFG_SCOPE_SERVER, CFG_DYN_ENT_SERVER_LAZY,CFG_CATEGORY_LOCAL));

  TAOS_CHECK_RETURN(cfgAddInt32(pCfg, "s3PageCacheSize", tsS3PageCacheSize, 4, 1024 * 1024 * 1024, CFG_SCOPE_SERVER, CFG_DYN_ENT_SERVER_LAZY,CFG_CATEGORY_GLOBAL));
  TAOS_CHECK_RETURN(cfgAddInt32(pCfg, "s3UploadDelaySec", tsS3UploadDelaySec, 1, 60 * 60 * 24 * 30, CFG_SCOPE_SERVER, CFG_DYN_ENT_SERVER,CFG_CATEGORY_GLOBAL));

  TAOS_CHECK_RETURN(cfgAddInt64(pCfg, "minDiskFreeSize", tsMinDiskFreeSize, TFS_MIN_DISK_FREE_SIZE, TFS_MIN_DISK_FREE_SIZE_MAX, CFG_SCOPE_SERVER, CFG_DYN_ENT_SERVER,CFG_CATEGORY_LOCAL));
  TAOS_CHECK_RETURN(cfgAddBool(pCfg, "enableWhiteList", tsEnableWhiteList, CFG_SCOPE_SERVER, CFG_DYN_SERVER,CFG_CATEGORY_GLOBAL));
  TAOS_CHECK_RETURN(cfgAddBool(pCfg, "forceKillTrans", tsForceKillTrans, CFG_SCOPE_SERVER, CFG_DYN_SERVER, CFG_CATEGORY_GLOBAL));

  TAOS_CHECK_RETURN(cfgAddInt32(pCfg, "streamNotifyMessageSize", tsStreamNotifyMessageSize, 8, 1024 * 1024, CFG_SCOPE_SERVER, CFG_DYN_NONE,CFG_CATEGORY_LOCAL));
  TAOS_CHECK_RETURN(cfgAddInt32(pCfg, "streamNotifyFrameSize", tsStreamNotifyFrameSize, 8, 1024 * 1024, CFG_SCOPE_SERVER, CFG_DYN_NONE,CFG_CATEGORY_LOCAL));

  // clang-format on

  // GRANT_CFG_ADD;
  TAOS_RETURN(TSDB_CODE_SUCCESS);
}

static int32_t taosUpdateServerCfg(SConfig *pCfg) {
  SConfigItem *pItem;
  ECfgSrcType  stype;
  int32_t      numOfCores;
  int64_t      totalMemoryKB;

  pItem = cfgGetItem(pCfg, "numOfCores");
  if (pItem == NULL) {
    TAOS_RETURN(TSDB_CODE_CFG_NOT_FOUND);
  } else {
    stype = pItem->stype;
    numOfCores = pItem->fval;
  }

  pItem = cfgGetItem(pCfg, "supportVnodes");
  if (pItem != NULL && pItem->stype == CFG_STYPE_DEFAULT) {
    tsNumOfSupportVnodes = numOfCores * 2 + 5;
    tsNumOfSupportVnodes = TMAX(tsNumOfSupportVnodes, 2);
    pItem->i32 = tsNumOfSupportVnodes;
    pItem->stype = stype;
  }

  pItem = cfgGetItem(pCfg, "numOfRpcThreads");
  if (pItem != NULL && pItem->stype == CFG_STYPE_DEFAULT) {
    tsNumOfRpcThreads = TRANGE(tsNumOfRpcThreads, 1, TSDB_MAX_RPC_THREADS);
    pItem->i32 = tsNumOfRpcThreads;
    pItem->stype = stype;
  }

  pItem = cfgGetItem(pCfg, "numOfRpcSessions");
  if (pItem != NULL && pItem->stype == CFG_STYPE_DEFAULT) {
    tsNumOfRpcSessions = TRANGE(tsNumOfRpcSessions, 100, 10000);
    pItem->i32 = tsNumOfRpcSessions;
    pItem->stype = stype;
  }

  pItem = cfgGetItem(pCfg, "shareConnLimit");
  if (pItem != NULL && pItem->stype == CFG_STYPE_DEFAULT) {
    tsShareConnLimit = TRANGE(tsShareConnLimit, 1, 512);
    pItem->i32 = tsShareConnLimit;
    pItem->stype = stype;
  }

  pItem = cfgGetItem(pCfg, "readTimeout");
  if (pItem != NULL && pItem->stype == CFG_STYPE_DEFAULT) {
    tsReadTimeout = TRANGE(tsReadTimeout, 64, 24 * 3600 * 7);
    pItem->i32 = tsReadTimeout;
    pItem->stype = stype;
  }

  pItem = cfgGetItem(pCfg, "timeToGetAvailableConn");
  if (pItem != NULL && pItem->stype == CFG_STYPE_DEFAULT) {
    tsTimeToGetAvailableConn = TRANGE(tsTimeToGetAvailableConn, 20, 1000000);
    pItem->i32 = tsTimeToGetAvailableConn;
    pItem->stype = stype;
  }

  pItem = cfgGetItem(pCfg, "numOfCommitThreads");
  if (pItem != NULL && pItem->stype == CFG_STYPE_DEFAULT) {
    tsNumOfCommitThreads = numOfCores / 2;
    tsNumOfCommitThreads = TRANGE(tsNumOfCommitThreads, 2, 4);
    pItem->i32 = tsNumOfCommitThreads;
    pItem->stype = stype;
  }

  pItem = cfgGetItem(pCfg, "numOfCompactThreads");
  if (pItem != NULL && pItem->stype == CFG_STYPE_DEFAULT) {
    pItem->i32 = tsNumOfCompactThreads;
    pItem->stype = stype;
  }

  pItem = cfgGetItem(pCfg, "numOfMnodeReadThreads");
  if (pItem != NULL && pItem->stype == CFG_STYPE_DEFAULT) {
    tsNumOfMnodeReadThreads = numOfCores / 8;
    tsNumOfMnodeReadThreads = TRANGE(tsNumOfMnodeReadThreads, 1, 4);
    pItem->i32 = tsNumOfMnodeReadThreads;
    pItem->stype = stype;
  }

  pItem = cfgGetItem(pCfg, "numOfVnodeQueryThreads");
  if (pItem != NULL && pItem->stype == CFG_STYPE_DEFAULT) {
    tsNumOfVnodeQueryThreads = numOfCores * 2;
    tsNumOfVnodeQueryThreads = TMAX(tsNumOfVnodeQueryThreads, 16);
    pItem->i32 = tsNumOfVnodeQueryThreads;
    pItem->stype = stype;
  }

  pItem = cfgGetItem(pCfg, "ratioOfVnodeStreamThreads");
  if (pItem != NULL && pItem->stype == CFG_STYPE_DEFAULT) {
    pItem->fval = tsRatioOfVnodeStreamThreads;
    pItem->stype = stype;
  }

  pItem = cfgGetItem(pCfg, "numOfVnodeFetchThreads");
  if (pItem != NULL && pItem->stype == CFG_STYPE_DEFAULT) {
    tsNumOfVnodeFetchThreads = numOfCores / 4;
    tsNumOfVnodeFetchThreads = TMAX(tsNumOfVnodeFetchThreads, 4);
    pItem->i32 = tsNumOfVnodeFetchThreads;
    pItem->stype = stype;
  }

  pItem = cfgGetItem(pCfg, "numOfVnodeRsmaThreads");
  if (pItem != NULL && pItem->stype == CFG_STYPE_DEFAULT) {
    tsNumOfVnodeRsmaThreads = numOfCores;
    tsNumOfVnodeRsmaThreads = TMAX(tsNumOfVnodeRsmaThreads, 4);
    pItem->i32 = tsNumOfVnodeRsmaThreads;
    pItem->stype = stype;
  }

  pItem = cfgGetItem(pCfg, "numOfQnodeQueryThreads");
  if (pItem != NULL && pItem->stype == CFG_STYPE_DEFAULT) {
    tsNumOfQnodeQueryThreads = numOfCores * 2;
    tsNumOfQnodeQueryThreads = TMAX(tsNumOfQnodeQueryThreads, 16);
    pItem->i32 = tsNumOfQnodeQueryThreads;
    pItem->stype = stype;
  }

  pItem = cfgGetItem(pCfg, "numOfSnodeSharedThreads");
  if (pItem != NULL && pItem->stype == CFG_STYPE_DEFAULT) {
    tsNumOfSnodeStreamThreads = numOfCores / 4;
    tsNumOfSnodeStreamThreads = TRANGE(tsNumOfSnodeStreamThreads, 2, 4);
    pItem->i32 = tsNumOfSnodeStreamThreads;
    pItem->stype = stype;
  }

  pItem = cfgGetItem(pCfg, "numOfSnodeUniqueThreads");
  if (pItem != NULL && pItem->stype == CFG_STYPE_DEFAULT) {
    tsNumOfSnodeWriteThreads = numOfCores / 4;
    tsNumOfSnodeWriteThreads = TRANGE(tsNumOfSnodeWriteThreads, 2, 4);
    pItem->i32 = tsNumOfSnodeWriteThreads;
    pItem->stype = stype;
  }

  pItem = cfgGetItem(pCfg, "totalMemoryKB");
  if (pItem == NULL) {
    TAOS_RETURN(TSDB_CODE_CFG_NOT_FOUND);
  } else {
    stype = pItem->stype;
    totalMemoryKB = pItem->i64;
  }

  pItem = cfgGetItem(pCfg, "rpcQueueMemoryAllowed");
  if (pItem != NULL && pItem->stype == CFG_STYPE_DEFAULT) {
    tsQueueMemoryAllowed = totalMemoryKB * 1024 * 0.1;
    tsQueueMemoryAllowed = TRANGE(tsQueueMemoryAllowed, TSDB_MAX_MSG_SIZE * 10LL, TSDB_MAX_MSG_SIZE * 10000LL);
    pItem->i64 = tsQueueMemoryAllowed;
    pItem->stype = stype;
  }

  pItem = cfgGetItem(tsCfg, "syncLogBufferMemoryAllowed");
  if (pItem != NULL && pItem->stype == CFG_STYPE_DEFAULT) {
    tsLogBufferMemoryAllowed = totalMemoryKB * 1024 * 0.1;
    tsLogBufferMemoryAllowed = TRANGE(tsLogBufferMemoryAllowed, TSDB_MAX_MSG_SIZE * 10LL, TSDB_MAX_MSG_SIZE * 10000LL);
    pItem->i64 = tsLogBufferMemoryAllowed;
    pItem->stype = stype;
  }

  TAOS_RETURN(TSDB_CODE_SUCCESS);
}

static int32_t taosSetLogOutput(SConfig *pCfg) {
  if (tsLogOutput) {
    char *pLog = tsLogOutput;
    char *pEnd = NULL;
    if (strcasecmp(pLog, "stdout") && strcasecmp(pLog, "stderr") && strcasecmp(pLog, "/dev/null")) {
      if ((pEnd = strrchr(pLog, '/')) || (pEnd = strrchr(pLog, '\\'))) {
        int32_t pathLen = POINTER_DISTANCE(pEnd, pLog) + 1;
        if (*pLog == '/' || *pLog == '\\') {
          if (pathLen <= 0 || pathLen > PATH_MAX) TAOS_RETURN(TSDB_CODE_OUT_OF_RANGE);
          tstrncpy(tsLogDir, pLog, pathLen);
        } else {
          int32_t len = strlen(tsLogDir);
          if (len < 0 || len >= (PATH_MAX - 1)) TAOS_RETURN(TSDB_CODE_OUT_OF_RANGE);
          if (len == 0 || (tsLogDir[len - 1] != '/' && tsLogDir[len - 1] != '\\')) {
            tsLogDir[len++] = TD_DIRSEP_CHAR;
          }
          int32_t remain = PATH_MAX - len - 1;
          if (remain < pathLen) TAOS_RETURN(TSDB_CODE_OUT_OF_RANGE);
          tstrncpy(tsLogDir + len, pLog, pathLen);
        }
        TAOS_CHECK_RETURN(cfgSetItem(pCfg, "logDir", tsLogDir, CFG_STYPE_DEFAULT, true));
      }
    } else {
      tstrncpy(tsLogDir, pLog, PATH_MAX);
      TAOS_CHECK_RETURN(cfgSetItem(pCfg, "logDir", tsLogDir, CFG_STYPE_DEFAULT, true));
    }
  }
  return 0;
}

static int32_t taosSetClientLogCfg(SConfig *pCfg) {
  SConfigItem *pItem = NULL;

  TAOS_CHECK_GET_CFG_ITEM(pCfg, pItem, "logDir");
  TAOS_CHECK_RETURN(taosCheckCfgStrValueLen(pItem->name, pItem->str, PATH_MAX));
  tstrncpy(tsLogDir, pItem->str, PATH_MAX);
  TAOS_CHECK_RETURN(taosExpandDir(tsLogDir, tsLogDir, PATH_MAX));
  TAOS_CHECK_RETURN(taosSetLogOutput(pCfg));

  TAOS_CHECK_GET_CFG_ITEM(pCfg, pItem, "minimalLogDirGB");
  tsLogSpace.reserved = (int64_t)(((double)pItem->fval) * 1024 * 1024 * 1024);

  TAOS_CHECK_GET_CFG_ITEM(pCfg, pItem, "numOfLogLines");
  tsNumOfLogLines = pItem->i32;

  TAOS_CHECK_GET_CFG_ITEM(pCfg, pItem, "asyncLog");
  tsAsyncLog = pItem->bval;

  TAOS_CHECK_GET_CFG_ITEM(pCfg, pItem, "logKeepDays");
  tsLogKeepDays = pItem->i32;

  TAOS_CHECK_GET_CFG_ITEM(pCfg, pItem, "tmrDebugFlag");
  tmrDebugFlag = pItem->i32;

  TAOS_CHECK_GET_CFG_ITEM(pCfg, pItem, "uDebugFlag");
  uDebugFlag = pItem->i32;

  TAOS_CHECK_GET_CFG_ITEM(pCfg, pItem, "jniDebugFlag");
  jniDebugFlag = pItem->i32;

  TAOS_CHECK_GET_CFG_ITEM(pCfg, pItem, "rpcDebugFlag");
  rpcDebugFlag = pItem->i32;

  TAOS_CHECK_GET_CFG_ITEM(pCfg, pItem, "qDebugFlag");
  qDebugFlag = pItem->i32;

  TAOS_CHECK_GET_CFG_ITEM(pCfg, pItem, "cDebugFlag");
  cDebugFlag = pItem->i32;

  TAOS_CHECK_GET_CFG_ITEM(pCfg, pItem, "simDebugFlag");
  simDebugFlag = pItem->i32;

  TAOS_RETURN(TSDB_CODE_SUCCESS);
}

static int32_t taosSetServerLogCfg(SConfig *pCfg) {
  SConfigItem *pItem = NULL;
  TAOS_CHECK_GET_CFG_ITEM(pCfg, pItem, "dDebugFlag");
  dDebugFlag = pItem->i32;

  TAOS_CHECK_GET_CFG_ITEM(pCfg, pItem, "vDebugFlag");
  vDebugFlag = pItem->i32;

  TAOS_CHECK_GET_CFG_ITEM(pCfg, pItem, "mDebugFlag");
  mDebugFlag = pItem->i32;

  TAOS_CHECK_GET_CFG_ITEM(pCfg, pItem, "wDebugFlag");
  wDebugFlag = pItem->i32;

  TAOS_CHECK_GET_CFG_ITEM(pCfg, pItem, "azDebugFlag");
  azDebugFlag = pItem->i32;

  TAOS_CHECK_GET_CFG_ITEM(pCfg, pItem, "sDebugFlag");
  sDebugFlag = pItem->i32;

  TAOS_CHECK_GET_CFG_ITEM(pCfg, pItem, "tsdbDebugFlag");
  tsdbDebugFlag = pItem->i32;

  TAOS_CHECK_GET_CFG_ITEM(pCfg, pItem, "tqDebugFlag");
  tqDebugFlag = pItem->i32;

  TAOS_CHECK_GET_CFG_ITEM(pCfg, pItem, "fsDebugFlag");
  fsDebugFlag = pItem->i32;

  TAOS_CHECK_GET_CFG_ITEM(pCfg, pItem, "udfDebugFlag");
  udfDebugFlag = pItem->i32;

  TAOS_CHECK_GET_CFG_ITEM(pCfg, pItem, "smaDebugFlag");
  smaDebugFlag = pItem->i32;

  TAOS_CHECK_GET_CFG_ITEM(pCfg, pItem, "idxDebugFlag");
  idxDebugFlag = pItem->i32;

  TAOS_CHECK_GET_CFG_ITEM(pCfg, pItem, "tdbDebugFlag");
  tdbDebugFlag = pItem->i32;

  TAOS_CHECK_GET_CFG_ITEM(pCfg, pItem, "metaDebugFlag");
  metaDebugFlag = pItem->i32;

  TAOS_CHECK_GET_CFG_ITEM(pCfg, pItem, "stDebugFlag");
  stDebugFlag = pItem->i32;

  TAOS_CHECK_GET_CFG_ITEM(pCfg, pItem, "sndDebugFlag");
  sndDebugFlag = pItem->i32;

  TAOS_CHECK_GET_CFG_ITEM(pCfg, pItem, "bndDebugFlag");
  bndDebugFlag = pItem->i32;

  TAOS_RETURN(TSDB_CODE_SUCCESS);
}

int32_t taosSetSlowLogScope(char *pScopeStr, int32_t *pScope) {
  if (NULL == pScopeStr || 0 == strlen(pScopeStr)) {
    *pScope = SLOW_LOG_TYPE_QUERY;
    TAOS_RETURN(TSDB_CODE_SUCCESS);
  }

  int32_t slowScope = 0;

  char *scope = NULL;
  char *tmp = NULL;
  while ((scope = strsep(&pScopeStr, "|")) != NULL) {
    taosMemoryFreeClear(tmp);
    tmp = taosStrdup(scope);
    if (tmp == NULL) {
      TAOS_RETURN(terrno);
    }
    (void)strtrim(tmp);
    if (0 == strcasecmp(tmp, "all")) {
      slowScope |= SLOW_LOG_TYPE_ALL;
      continue;
    }

    if (0 == strcasecmp(tmp, "query")) {
      slowScope |= SLOW_LOG_TYPE_QUERY;
      continue;
    }

    if (0 == strcasecmp(tmp, "insert")) {
      slowScope |= SLOW_LOG_TYPE_INSERT;
      continue;
    }

    if (0 == strcasecmp(tmp, "others")) {
      slowScope |= SLOW_LOG_TYPE_OTHERS;
      continue;
    }

    if (0 == strcasecmp(tmp, "none")) {
      slowScope |= SLOW_LOG_TYPE_NULL;
      continue;
    }

    taosMemoryFreeClear(tmp);
    uError("Invalid slowLog scope value:%s", pScopeStr);
    TAOS_RETURN(TSDB_CODE_INVALID_CFG_VALUE);
  }

  *pScope = slowScope;
  taosMemoryFreeClear(tmp);
  TAOS_RETURN(TSDB_CODE_SUCCESS);
}

// for common configs
static int32_t taosSetClientCfg(SConfig *pCfg) {
  SConfigItem *pItem = NULL;

  TAOS_CHECK_GET_CFG_ITEM(pCfg, pItem, "fqdn");
  TAOS_CHECK_RETURN(taosCheckCfgStrValueLen(pItem->name, pItem->str, TSDB_FQDN_LEN));
  tstrncpy(tsLocalFqdn, pItem->str, TSDB_FQDN_LEN);

  TAOS_CHECK_GET_CFG_ITEM(pCfg, pItem, "forceReadConfig");
  tsForceReadConfig = pItem->bval;

  TAOS_CHECK_GET_CFG_ITEM(pCfg, pItem, "serverPort");
  tsServerPort = (uint16_t)pItem->i32;
  (void)snprintf(tsLocalEp, sizeof(tsLocalEp), "%s:%u", tsLocalFqdn, tsServerPort);

  char defaultFirstEp[TSDB_EP_LEN] = {0};
  (void)snprintf(defaultFirstEp, TSDB_EP_LEN, "%s:%u", tsLocalFqdn, tsServerPort);

  TAOS_CHECK_GET_CFG_ITEM(pCfg, pItem, "mqttPort");
  tsMqttPort = (uint16_t)pItem->i32;
  TAOS_CHECK_GET_CFG_ITEM(pCfg, pItem, "enableIpv6");
  tsEnableIpv6 = pItem->bval;

  TAOS_CHECK_GET_CFG_ITEM(pCfg, pItem, "firstEp");
  SEp firstEp = {0};
  TAOS_CHECK_RETURN(taosGetFqdnPortFromEp(strlen(pItem->str) == 0 ? defaultFirstEp : pItem->str, &firstEp));
  (void)snprintf(tsFirst, sizeof(tsFirst), "%s:%u", firstEp.fqdn, firstEp.port);
  TAOS_CHECK_RETURN(cfgSetItem(pCfg, "firstEp", tsFirst, pItem->stype, true));

  TAOS_CHECK_GET_CFG_ITEM(pCfg, pItem, "secondEp");
  SEp secondEp = {0};
  TAOS_CHECK_RETURN(taosGetFqdnPortFromEp(strlen(pItem->str) == 0 ? defaultFirstEp : pItem->str, &secondEp));
  (void)snprintf(tsSecond, sizeof(tsSecond), "%s:%u", secondEp.fqdn, secondEp.port);
  TAOS_CHECK_RETURN(cfgSetItem(pCfg, "secondEp", tsSecond, pItem->stype, true));

  TAOS_CHECK_GET_CFG_ITEM(pCfg, pItem, "tempDir");
  TAOS_CHECK_RETURN(taosCheckCfgStrValueLen(pItem->name, pItem->str, PATH_MAX));
  tstrncpy(tsTempDir, pItem->str, PATH_MAX);
  TAOS_CHECK_RETURN(taosExpandDir(tsTempDir, tsTempDir, PATH_MAX));

  TAOS_CHECK_GET_CFG_ITEM(pCfg, pItem, "minimalTmpDirGB");
  tsTempSpace.reserved = (int64_t)(((double)pItem->fval) * 1024 * 1024 * 1024);
  if (taosMulMkDir(tsTempDir) != 0) {
    int32_t code = TAOS_SYSTEM_ERROR(ERRNO);
    uError("failed to create tempDir:%s since %s", tsTempDir, tstrerror(code));
    TAOS_RETURN(code);
  }

  TAOS_CHECK_GET_CFG_ITEM(pCfg, pItem, "smlAutoChildTableNameDelimiter");
  TAOS_CHECK_RETURN(taosCheckCfgStrValueLen(pItem->name, pItem->str, TSDB_TABLE_NAME_LEN));
  tstrncpy(tsSmlAutoChildTableNameDelimiter, pItem->str, TSDB_TABLE_NAME_LEN);

  TAOS_CHECK_GET_CFG_ITEM(pCfg, pItem, "smlChildTableName");
  TAOS_CHECK_RETURN(taosCheckCfgStrValueLen(pItem->name, pItem->str, TSDB_TABLE_NAME_LEN));
  tstrncpy(tsSmlChildTableName, pItem->str, TSDB_TABLE_NAME_LEN);

  TAOS_CHECK_GET_CFG_ITEM(pCfg, pItem, "smlTagName");
  TAOS_CHECK_RETURN(taosCheckCfgStrValueLen(pItem->name, pItem->str, TSDB_COL_NAME_LEN));
  tstrncpy(tsSmlTagName, pItem->str, TSDB_COL_NAME_LEN);

  TAOS_CHECK_GET_CFG_ITEM(pCfg, pItem, "smlTsDefaultName");
  TAOS_CHECK_RETURN(taosCheckCfgStrValueLen(pItem->name, pItem->str, TSDB_COL_NAME_LEN));
  tstrncpy(tsSmlTsDefaultName, pItem->str, TSDB_COL_NAME_LEN);

  TAOS_CHECK_GET_CFG_ITEM(pCfg, pItem, "smlDot2Underline");
  tsSmlDot2Underline = pItem->bval;

  TAOS_CHECK_GET_CFG_ITEM(pCfg, pItem, "maxInsertBatchRows");
  tsMaxInsertBatchRows = pItem->i32;

  TAOS_CHECK_GET_CFG_ITEM(pCfg, pItem, "shellActivityTimer");
  tsShellActivityTimer = pItem->i32;

  TAOS_CHECK_GET_CFG_ITEM(pCfg, pItem, "compressMsgSize");
  tsCompressMsgSize = pItem->i32;

  TAOS_CHECK_GET_CFG_ITEM(pCfg, pItem, "numOfTaskQueueThreads");
  tsNumOfTaskQueueThreads = pItem->i32;

  TAOS_CHECK_GET_CFG_ITEM(pCfg, pItem, "queryPolicy");
  tsQueryPolicy = pItem->i32;

  TAOS_CHECK_GET_CFG_ITEM(pCfg, pItem, "queryTableNotExistAsEmpty");
  tsQueryTbNotExistAsEmpty = pItem->bval;

  TAOS_CHECK_GET_CFG_ITEM(pCfg, pItem, "enableQueryHb");
  tsEnableQueryHb = pItem->bval;

  TAOS_CHECK_GET_CFG_ITEM(pCfg, pItem, "enableScience");
  tsEnableScience = pItem->bval;

  TAOS_CHECK_GET_CFG_ITEM(pCfg, pItem, "querySmaOptimize");
  tsQuerySmaOptimize = pItem->i32;

  TAOS_CHECK_GET_CFG_ITEM(pCfg, pItem, "queryPlannerTrace");
  tsQueryPlannerTrace = pItem->bval;

  TAOS_CHECK_GET_CFG_ITEM(pCfg, pItem, "queryNodeChunkSize");
  tsQueryNodeChunkSize = pItem->i32;

  TAOS_CHECK_GET_CFG_ITEM(pCfg, pItem, "queryUseNodeAllocator");
  tsQueryUseNodeAllocator = pItem->bval;

  TAOS_CHECK_GET_CFG_ITEM(pCfg, pItem, "keepColumnName");
  tsKeepColumnName = pItem->bval;

  TAOS_CHECK_GET_CFG_ITEM(pCfg, pItem, "useAdapter");
  tsUseAdapter = pItem->bval;

  TAOS_CHECK_GET_CFG_ITEM(pCfg, pItem, "crashReporting");
  tsEnableCrashReport = pItem->bval;

  TAOS_CHECK_GET_CFG_ITEM(pCfg, pItem, "queryMaxConcurrentTables");
  tsQueryMaxConcurrentTables = pItem->i64;

  TAOS_CHECK_GET_CFG_ITEM(pCfg, pItem, "metaCacheMaxSize");
  tsMetaCacheMaxSize = pItem->i32;

  TAOS_CHECK_GET_CFG_ITEM(pCfg, pItem, "randErrorChance");
  tsRandErrChance = pItem->i32;

  TAOS_CHECK_GET_CFG_ITEM(pCfg, pItem, "randErrorDivisor");
  tsRandErrDivisor = pItem->i64;

  TAOS_CHECK_GET_CFG_ITEM(pCfg, pItem, "randErrorScope");
  tsRandErrScope = pItem->i64;

  TAOS_CHECK_GET_CFG_ITEM(pCfg, pItem, "countAlwaysReturnValue");
  tsCountAlwaysReturnValue = pItem->i32;

  TAOS_CHECK_GET_CFG_ITEM(pCfg, pItem, "maxRetryWaitTime");
  tsMaxRetryWaitTime = pItem->i32;

  TAOS_CHECK_GET_CFG_ITEM(pCfg, pItem, "numOfRpcThreads");
  tsNumOfRpcThreads = pItem->i32;

  TAOS_CHECK_GET_CFG_ITEM(pCfg, pItem, "numOfRpcSessions");
  tsNumOfRpcSessions = pItem->i32;

  TAOS_CHECK_GET_CFG_ITEM(pCfg, pItem, "shareConnLimit");
  tsShareConnLimit = pItem->i32;

  TAOS_CHECK_GET_CFG_ITEM(pCfg, pItem, "readTimeout");
  tsReadTimeout = pItem->i32;

  TAOS_CHECK_GET_CFG_ITEM(pCfg, pItem, "timeToGetAvailableConn");
  tsTimeToGetAvailableConn = pItem->i32;

  TAOS_CHECK_GET_CFG_ITEM(pCfg, pItem, "experimental");
  tsExperimental = pItem->bval;

  TAOS_CHECK_GET_CFG_ITEM(pCfg, pItem, "multiResultFunctionStarReturnTags");
  tsMultiResultFunctionStarReturnTags = pItem->bval;

  TAOS_CHECK_GET_CFG_ITEM(pCfg, pItem, "maxTsmaCalcDelay");
  tsMaxTsmaCalcDelay = pItem->i32;

  TAOS_CHECK_GET_CFG_ITEM(pCfg, pItem, "tsmaDataDeleteMark");
  tsmaDataDeleteMark = pItem->i32;

  TAOS_CHECK_GET_CFG_ITEM(pCfg, pItem, "safetyCheckLevel");
  tsSafetyCheckLevel = pItem->i32;

  TAOS_CHECK_GET_CFG_ITEM(pCfg, pItem, "bypassFlag");
  tsBypassFlag = pItem->i32;

  TAOS_CHECK_GET_CFG_ITEM(pCfg, pItem, "streamCoverage");
  tsStreamCoverage = pItem->bval;

  TAOS_CHECK_GET_CFG_ITEM(pCfg, pItem, "compareAsStrInGreatest");
  tsCompareAsStrInGreatest = pItem->bval;

  TAOS_RETURN(TSDB_CODE_SUCCESS);
}

static int32_t taosSetSystemCfg(SConfig *pCfg) {
  SConfigItem *pItem = NULL;

  TAOS_CHECK_GET_CFG_ITEM(pCfg, pItem, "enableCoreFile");
  tsEnableCoreFile = pItem->bval;
  taosSetCoreDump(tsEnableCoreFile);

  // todo
  tsVersion = 30000000;

  TAOS_RETURN(TSDB_CODE_SUCCESS);
}

// for server configs
static int32_t taosSetServerCfg(SConfig *pCfg) {
  SConfigItem *pItem = NULL;

  TAOS_CHECK_GET_CFG_ITEM(pCfg, pItem, "minimalDataDirGB");
  tsDataSpace.reserved = (int64_t)(((double)pItem->fval) * 1024 * 1024 * 1024);

  TAOS_CHECK_GET_CFG_ITEM(pCfg, pItem, "supportVnodes");
  tsNumOfSupportVnodes = pItem->i32;

  TAOS_CHECK_GET_CFG_ITEM(pCfg, pItem, "maxShellConns");
  tsMaxShellConns = pItem->i32;

  TAOS_CHECK_GET_CFG_ITEM(pCfg, pItem, "statusInterval");
  tsStatusInterval = pItem->i32;

  TAOS_CHECK_GET_CFG_ITEM(pCfg, pItem, "enableMetrics");
  tsEnableMetrics = pItem->bval;

  TAOS_CHECK_GET_CFG_ITEM(pCfg, pItem, "metricsLevel");
  tsMetricsLevel = pItem->i32;

  TAOS_CHECK_GET_CFG_ITEM(pCfg, pItem, "metricsInterval");
  tsMetricsInterval = pItem->i32;

  TAOS_CHECK_GET_CFG_ITEM(pCfg, pItem, "minSlidingTime");
  tsMinSlidingTime = pItem->i32;

  TAOS_CHECK_GET_CFG_ITEM(pCfg, pItem, "minIntervalTime");
  tsMinIntervalTime = pItem->i32;

  TAOS_CHECK_GET_CFG_ITEM(pCfg, pItem, "queryBufferSize");
  tsQueryBufferSize = pItem->i32;

  TAOS_CHECK_GET_CFG_ITEM(pCfg, pItem, "encryptAlgorithm");
  TAOS_CHECK_RETURN(taosCheckCfgStrValueLen(pItem->name, pItem->str, 16));
  tstrncpy(tsEncryptAlgorithm, pItem->str, 16);

  TAOS_CHECK_GET_CFG_ITEM(pCfg, pItem, "encryptScope");
  TAOS_CHECK_RETURN(taosCheckCfgStrValueLen(pItem->name, pItem->str, 100));
  tstrncpy(tsEncryptScope, pItem->str, 100);

  TAOS_CHECK_GET_CFG_ITEM(pCfg, pItem, "enableStrongPassword");
  tsEnableStrongPassword = pItem->i32;

  TAOS_CHECK_GET_CFG_ITEM(pCfg, pItem, "encryptPassAlgorithm");
  TAOS_CHECK_RETURN(taosCheckCfgStrValueLen(pItem->name, pItem->str, 16));
  tstrncpy(tsEncryptPassAlgorithm, pItem->str, 16);

  if (strlen(tsEncryptPassAlgorithm) > 0) {
    if (strcmp(tsEncryptPassAlgorithm, "sm4") == 0) {
      tsiEncryptPassAlgorithm = DND_CA_SM4;
    } else {
      uError("invalid tsEncryptAlgorithm:%s", tsEncryptPassAlgorithm);
    }
  }

  TAOS_CHECK_GET_CFG_ITEM(pCfg, pItem, "numOfRpcThreads");
  tsNumOfRpcThreads = pItem->i32;

  TAOS_CHECK_GET_CFG_ITEM(pCfg, pItem, "numOfRpcSessions");
  tsNumOfRpcSessions = pItem->i32;

  TAOS_CHECK_GET_CFG_ITEM(pCfg, pItem, "shareConnLimit");
  tsShareConnLimit = pItem->i32;

  TAOS_CHECK_GET_CFG_ITEM(pCfg, pItem, "readTimeout");
  tsReadTimeout = pItem->i32;

  TAOS_CHECK_GET_CFG_ITEM(pCfg, pItem, "timeToGetAvailableConn");
  tsTimeToGetAvailableConn = pItem->i32;

  TAOS_CHECK_GET_CFG_ITEM(pCfg, pItem, "numOfCommitThreads");
  tsNumOfCommitThreads = pItem->i32;

  TAOS_CHECK_GET_CFG_ITEM(pCfg, pItem, "numOfCompactThreads");
  tsNumOfCompactThreads = pItem->i32;

  TAOS_CHECK_GET_CFG_ITEM(pCfg, pItem, "enableIpv6");
  tsEnableIpv6 = pItem->bval;

  TAOS_CHECK_GET_CFG_ITEM(pCfg, pItem, "retentionSpeedLimitMB");
  tsRetentionSpeedLimitMB = pItem->i32;

  TAOS_CHECK_GET_CFG_ITEM(pCfg, pItem, "numOfMnodeReadThreads");
  tsNumOfMnodeReadThreads = pItem->i32;

  TAOS_CHECK_GET_CFG_ITEM(pCfg, pItem, "numOfVnodeQueryThreads");
  tsNumOfVnodeQueryThreads = pItem->i32;

  TAOS_CHECK_GET_CFG_ITEM(pCfg, pItem, "ratioOfVnodeStreamThreads");
  tsRatioOfVnodeStreamThreads = pItem->fval;

  TAOS_CHECK_GET_CFG_ITEM(pCfg, pItem, "numOfVnodeFetchThreads");
  tsNumOfVnodeFetchThreads = pItem->i32;

  TAOS_CHECK_GET_CFG_ITEM(pCfg, pItem, "numOfVnodeRsmaThreads");
  tsNumOfVnodeRsmaThreads = pItem->i32;

  TAOS_CHECK_GET_CFG_ITEM(pCfg, pItem, "numOfQnodeQueryThreads");
  tsNumOfQnodeQueryThreads = pItem->i32;

  TAOS_CHECK_GET_CFG_ITEM(pCfg, pItem, "numOfSnodeSharedThreads");
  tsNumOfSnodeStreamThreads = pItem->i32;

  TAOS_CHECK_GET_CFG_ITEM(pCfg, pItem, "numOfSnodeUniqueThreads");
  tsNumOfSnodeWriteThreads = pItem->i32;

  TAOS_CHECK_GET_CFG_ITEM(pCfg, pItem, "rpcQueueMemoryAllowed");
  tsQueueMemoryAllowed = cfgGetItem(pCfg, "rpcQueueMemoryAllowed")->i64 * QUEUE_MEMORY_USAGE_RATIO;
  tsApplyMemoryAllowed = cfgGetItem(pCfg, "rpcQueueMemoryAllowed")->i64 * (1 - QUEUE_MEMORY_USAGE_RATIO);

  TAOS_CHECK_GET_CFG_ITEM(pCfg, pItem, "simdEnable");
  tsSIMDEnable = (bool)pItem->bval;

  TAOS_CHECK_GET_CFG_ITEM(pCfg, pItem, "AVX512Enable");
  tsAVX512Enable = (bool)pItem->bval;

  TAOS_CHECK_GET_CFG_ITEM(pCfg, pItem, "tagFilterCache");
  tsTagFilterCache = (bool)pItem->bval;

  TAOS_CHECK_GET_CFG_ITEM(pCfg, pItem, "slowLogExceptDb");
  TAOS_CHECK_RETURN(taosCheckCfgStrValueLen(pItem->name, pItem->str, TSDB_DB_NAME_LEN));
  tstrncpy(tsSlowLogExceptDb, pItem->str, TSDB_DB_NAME_LEN);

  TAOS_CHECK_GET_CFG_ITEM(pCfg, pItem, "slowLogThreshold");
  tsSlowLogThreshold = pItem->i32;

  TAOS_CHECK_GET_CFG_ITEM(pCfg, pItem, "slowLogMaxLen");
  tsSlowLogMaxLen = pItem->i32;

  int32_t scope = 0;
  TAOS_CHECK_GET_CFG_ITEM(pCfg, pItem, "slowLogScope");
  TAOS_CHECK_RETURN(taosSetSlowLogScope(pItem->str, &scope));
  tsSlowLogScope = scope;

  TAOS_CHECK_GET_CFG_ITEM(pCfg, pItem, "queryRspPolicy");
  tsQueryRspPolicy = pItem->i32;
#ifdef USE_MONITOR
  TAOS_CHECK_GET_CFG_ITEM(pCfg, pItem, "monitor");
  tsEnableMonitor = pItem->bval;

  TAOS_CHECK_GET_CFG_ITEM(pCfg, pItem, "monitorInterval");
  tsMonitorInterval = pItem->i32;

  TAOS_CHECK_GET_CFG_ITEM(pCfg, pItem, "monitorFqdn");
  TAOS_CHECK_RETURN(taosCheckCfgStrValueLen(pItem->name, pItem->str, TSDB_FQDN_LEN));
  tstrncpy(tsMonitorFqdn, pItem->str, TSDB_FQDN_LEN);

  TAOS_CHECK_GET_CFG_ITEM(pCfg, pItem, "monitorPort");
  tsMonitorPort = (uint16_t)pItem->i32;

  TAOS_CHECK_GET_CFG_ITEM(pCfg, pItem, "monitorMaxLogs");
  tsMonitorMaxLogs = pItem->i32;

  TAOS_CHECK_GET_CFG_ITEM(pCfg, pItem, "monitorComp");
  tsMonitorComp = pItem->bval;

  TAOS_CHECK_GET_CFG_ITEM(pCfg, pItem, "monitorLogProtocol");
  tsMonitorLogProtocol = pItem->bval;

  TAOS_CHECK_GET_CFG_ITEM(pCfg, pItem, "monitorForceV2");
  tsMonitorForceV2 = pItem->i32;
#endif
#ifdef USE_AUDIT
  TAOS_CHECK_GET_CFG_ITEM(pCfg, pItem, "audit");
  tsEnableAudit = pItem->bval;

  TAOS_CHECK_GET_CFG_ITEM(pCfg, pItem, "auditCreateTable");
  tsEnableAuditCreateTable = pItem->bval;

  TAOS_CHECK_GET_CFG_ITEM(pCfg, pItem, "enableAuditDelete");
  tsEnableAuditDelete = pItem->bval;

  TAOS_CHECK_GET_CFG_ITEM(pCfg, pItem, "auditInterval");
  tsAuditInterval = pItem->i32;
#endif
#ifdef USE_REPORT
  TAOS_CHECK_GET_CFG_ITEM(pCfg, pItem, "telemetryReporting");
  tsEnableTelem = pItem->bval;

  TAOS_CHECK_GET_CFG_ITEM(pCfg, pItem, "crashReporting");
  tsEnableCrashReport = pItem->bval;

  TAOS_CHECK_GET_CFG_ITEM(pCfg, pItem, "telemetryInterval");
  tsTelemInterval = pItem->i32;

  TAOS_CHECK_GET_CFG_ITEM(pCfg, pItem, "telemetryServer");
  TAOS_CHECK_RETURN(taosCheckCfgStrValueLen(pItem->name, pItem->str, TSDB_FQDN_LEN));
  tstrncpy(tsTelemServer, pItem->str, TSDB_FQDN_LEN);
#endif

  TAOS_CHECK_GET_CFG_ITEM(pCfg, pItem, "ttlChangeOnWrite");
  tsTtlChangeOnWrite = pItem->bval;

  TAOS_CHECK_GET_CFG_ITEM(pCfg, pItem, "ttlFlushThreshold");
  tsTtlFlushThreshold = pItem->i32;

  TAOS_CHECK_GET_CFG_ITEM(pCfg, pItem, "rsyncPort");
  tsRsyncPort = pItem->i32;

  TAOS_CHECK_GET_CFG_ITEM(pCfg, pItem, "snodeAddress");
  TAOS_CHECK_RETURN(taosCheckCfgStrValueLen(pItem->name, pItem->str, TSDB_FQDN_LEN));
  tstrncpy(tsSnodeAddress, pItem->str, TSDB_FQDN_LEN);

  TAOS_CHECK_GET_CFG_ITEM(pCfg, pItem, "checkpointBackupDir");
  TAOS_CHECK_RETURN(taosCheckCfgStrValueLen(pItem->name, pItem->str, PATH_MAX));
  tstrncpy(tsCheckpointBackupDir, pItem->str, PATH_MAX);

  TAOS_CHECK_GET_CFG_ITEM(pCfg, pItem, "telemetryPort");
  tsTelemPort = (uint16_t)pItem->i32;

  TAOS_CHECK_GET_CFG_ITEM(pCfg, pItem, "tmqMaxTopicNum");
  tmqMaxTopicNum = pItem->i32;

  TAOS_CHECK_GET_CFG_ITEM(pCfg, pItem, "tmqRowSize");
  tmqRowSize = pItem->i32;

  TAOS_CHECK_GET_CFG_ITEM(pCfg, pItem, "maxTsmaNum");
  tsMaxTsmaNum = pItem->i32;

  TAOS_CHECK_GET_CFG_ITEM(pCfg, pItem, "diskIDCheckEnabled");
  tsDiskIDCheckEnabled = pItem->bval;

  TAOS_CHECK_GET_CFG_ITEM(pCfg, pItem, "transPullupInterval");
  tsTransPullupInterval = pItem->i32;

  TAOS_CHECK_GET_CFG_ITEM(pCfg, pItem, "compactPullupInterval");
  tsCompactPullupInterval = pItem->i32;

  TAOS_CHECK_GET_CFG_ITEM(pCfg, pItem, "mqRebalanceInterval");
  tsMqRebalanceInterval = pItem->i32;

  TAOS_CHECK_GET_CFG_ITEM(pCfg, pItem, "ttlUnit");
  tsTtlUnit = pItem->i32;

  TAOS_CHECK_GET_CFG_ITEM(pCfg, pItem, "ttlPushInterval");
  tsTtlPushIntervalSec = pItem->i32;

  TAOS_CHECK_GET_CFG_ITEM(pCfg, pItem, "ttlBatchDropNum");
  tsTtlBatchDropNum = pItem->i32;

  TAOS_CHECK_GET_CFG_ITEM(pCfg, pItem, "trimVDbIntervalSec");
  tsTrimVDbIntervalSec = pItem->i32;

  TAOS_CHECK_GET_CFG_ITEM(pCfg, pItem, "uptimeInterval");
  tsUptimeInterval = pItem->i32;

  TAOS_CHECK_GET_CFG_ITEM(pCfg, pItem, "queryRsmaTolerance");
  tsQueryRsmaTolerance = pItem->i32;

  TAOS_CHECK_GET_CFG_ITEM(pCfg, pItem, "timeseriesThreshold");
  tsTimeSeriesThreshold = pItem->i32;

  TAOS_CHECK_GET_CFG_ITEM(pCfg, pItem, "walFsyncDataSizeLimit");
  tsWalFsyncDataSizeLimit = pItem->i64;

  TAOS_CHECK_GET_CFG_ITEM(pCfg, pItem, "syncElectInterval");
  tsElectInterval = pItem->i32;

  TAOS_CHECK_GET_CFG_ITEM(pCfg, pItem, "syncHeartbeatInterval");
  tsHeartbeatInterval = pItem->i32;

  TAOS_CHECK_GET_CFG_ITEM(pCfg, pItem, "syncHeartbeatTimeout");
  tsHeartbeatTimeout = pItem->i32;

  TAOS_CHECK_GET_CFG_ITEM(pCfg, pItem, "syncSnapReplMaxWaitN");
  tsSnapReplMaxWaitN = pItem->i32;

  TAOS_CHECK_GET_CFG_ITEM(pCfg, pItem, "syncLogBufferMemoryAllowed");
  tsLogBufferMemoryAllowed = pItem->i64;

  TAOS_CHECK_GET_CFG_ITEM(pCfg, pItem, "syncRoutineReportInterval");
  tsRoutineReportInterval = pItem->i32;

  TAOS_CHECK_GET_CFG_ITEM(pCfg, pItem, "syncLogHeartbeat");
  tsSyncLogHeartbeat = pItem->bval;

  TAOS_CHECK_GET_CFG_ITEM(pCfg, pItem, "arbHeartBeatIntervalSec");
  tsArbHeartBeatIntervalSec = pItem->i32;

  TAOS_CHECK_GET_CFG_ITEM(pCfg, pItem, "arbCheckSyncIntervalSec");
  tsArbCheckSyncIntervalSec = pItem->i32;

  TAOS_CHECK_GET_CFG_ITEM(pCfg, pItem, "arbSetAssignedTimeoutSec");
  tsArbSetAssignedTimeoutSec = pItem->i32;

  TAOS_CHECK_GET_CFG_ITEM(pCfg, pItem, "mndSdbWriteDelta");
  tsMndSdbWriteDelta = pItem->i64;

  TAOS_CHECK_GET_CFG_ITEM(pCfg, pItem, "mndLogRetention");
  tsMndLogRetention = pItem->i64;

  TAOS_CHECK_GET_CFG_ITEM(pCfg, pItem, "skipGrant");
  tsMndSkipGrant = pItem->bval;

  TAOS_CHECK_GET_CFG_ITEM(pCfg, pItem, "enableWhiteList");
  tsEnableWhiteList = pItem->bval;

  TAOS_CHECK_GET_CFG_ITEM(pCfg, pItem, "forceKillTrans");
  tsForceKillTrans = pItem->bval;
#ifdef USE_UDF
  TAOS_CHECK_GET_CFG_ITEM(pCfg, pItem, "udf");
  tsStartUdfd = pItem->bval;

  TAOS_CHECK_GET_CFG_ITEM(pCfg, pItem, "udfdResFuncs");
  TAOS_CHECK_RETURN(taosCheckCfgStrValueLen(pItem->name, pItem->str, sizeof(tsUdfdResFuncs)));
  tstrncpy(tsUdfdResFuncs, pItem->str, sizeof(tsUdfdResFuncs));

  TAOS_CHECK_GET_CFG_ITEM(pCfg, pItem, "udfdLdLibPath");
  TAOS_CHECK_RETURN(taosCheckCfgStrValueLen(pItem->name, pItem->str, sizeof(tsUdfdLdLibPath)));
  tstrncpy(tsUdfdLdLibPath, pItem->str, sizeof(tsUdfdLdLibPath));
  if (tsQueryBufferSize >= 0) {
    tsQueryBufferSizeBytes = tsQueryBufferSize * 1048576UL;
  }
#endif
  TAOS_CHECK_GET_CFG_ITEM(pCfg, pItem, "cacheLazyLoadThreshold");
  tsCacheLazyLoadThreshold = pItem->i32;

  TAOS_CHECK_GET_CFG_ITEM(pCfg, pItem, "fPrecision");
  tsFPrecision = pItem->fval;

  TAOS_CHECK_GET_CFG_ITEM(pCfg, pItem, "dPrecision");
  tsDPrecision = pItem->fval;

  TAOS_CHECK_GET_CFG_ITEM(pCfg, pItem, "maxRange");
  tsMaxRange = pItem->i32;

  TAOS_CHECK_GET_CFG_ITEM(pCfg, pItem, "curRange");
  tsCurRange = pItem->i32;

  TAOS_CHECK_GET_CFG_ITEM(pCfg, pItem, "ifAdtFse");
  tsIfAdtFse = pItem->bval;

  TAOS_CHECK_GET_CFG_ITEM(pCfg, pItem, "compressor");
  TAOS_CHECK_RETURN(taosCheckCfgStrValueLen(pItem->name, pItem->str, sizeof(tsCompressor)));
  tstrncpy(tsCompressor, pItem->str, sizeof(tsCompressor));

  TAOS_CHECK_GET_CFG_ITEM(pCfg, pItem, "disableStream");
  tsDisableStream = pItem->bval;

  TAOS_CHECK_GET_CFG_ITEM(pCfg, pItem, "streamBufferSize");
  tsStreamBufferSize = pItem->i32;
<<<<<<< HEAD
  tsStreamBufferSizeBytes = tsStreamBufferSize * 1048576L;
=======
  tsStreamBufferSizeBytes = tsStreamBufferSize * 1048576;
>>>>>>> fc815a8d

  TAOS_CHECK_GET_CFG_ITEM(pCfg, pItem, "filterScalarMode");
  tsFilterScalarMode = pItem->bval;

  TAOS_CHECK_GET_CFG_ITEM(pCfg, pItem, "pqSortMemThreshold");
  tsPQSortMemThreshold = pItem->i32;

  TAOS_CHECK_GET_CFG_ITEM(pCfg, pItem, "minDiskFreeSize");
  tsMinDiskFreeSize = pItem->i64;
#ifdef USE_S3
  TAOS_CHECK_GET_CFG_ITEM(pCfg, pItem, "s3MigrateIntervalSec");
  tsS3MigrateIntervalSec = pItem->i32;

  TAOS_CHECK_GET_CFG_ITEM(pCfg, pItem, "s3MigrateEnabled");
  tsS3MigrateEnabled = (bool)pItem->bval;

  TAOS_CHECK_GET_CFG_ITEM(pCfg, pItem, "s3PageCacheSize");
  tsS3PageCacheSize = pItem->i32;

  TAOS_CHECK_GET_CFG_ITEM(pCfg, pItem, "s3UploadDelaySec");
  tsS3UploadDelaySec = pItem->i32;
#endif
  TAOS_CHECK_GET_CFG_ITEM(pCfg, pItem, "experimental");
  tsExperimental = pItem->bval;

  TAOS_CHECK_GET_CFG_ITEM(pCfg, pItem, "queryUseMemoryPool");
  tsQueryUseMemoryPool = pItem->bval;

  TAOS_CHECK_GET_CFG_ITEM(pCfg, pItem, "memPoolFullFunc");
  tsMemPoolFullFunc = pItem->bval;

  TAOS_CHECK_GET_CFG_ITEM(pCfg, pItem, "singleQueryMaxMemorySize");
  tsSingleQueryMaxMemorySize = pItem->i32;

  // TAOS_CHECK_GET_CFG_ITEM(pCfg, pItem, "queryBufferPoolSize");
  // tsQueryBufferPoolSize = pItem->i32;

  TAOS_CHECK_GET_CFG_ITEM(pCfg, pItem, "minReservedMemorySize");
  tsMinReservedMemorySize = pItem->i32;

  TAOS_CHECK_GET_CFG_ITEM(pCfg, pItem, "streamNotifyMessageSize");
  tsStreamNotifyMessageSize = pItem->i32;

  TAOS_CHECK_GET_CFG_ITEM(pCfg, pItem, "streamNotifyFrameSize");
  tsStreamNotifyFrameSize = pItem->i32;

  // GRANT_CFG_GET;
  TAOS_RETURN(TSDB_CODE_SUCCESS);
}

#ifndef TD_ENTERPRISE
static int32_t taosSetReleaseCfg(SConfig *pCfg) { return 0; }
#else
int32_t taosSetReleaseCfg(SConfig *pCfg);
#endif

static int32_t taosSetAllDebugFlag(SConfig *pCfg, int32_t flag);

static int8_t tsLogCreated = 0;

int32_t taosCreateLog(const char *logname, int32_t logFileNum, const char *cfgDir, const char **envCmd,
                      const char *envFile, char *apolloUrl, SArray *pArgs, bool tsc) {
  int32_t  code = TSDB_CODE_SUCCESS;
  int32_t  lino = 0;
  int32_t  mode = tsc ? LOG_MODE_TAOSC : LOG_MODE_TAOSD;
  SConfig *pCfg = NULL;

  if (atomic_val_compare_exchange_8(&tsLogCreated, 0, 1) != 0) return 0;

  if (tsCfg == NULL) {
    TAOS_CHECK_GOTO(osDefaultInit(), &lino, _exit);
  }

  TAOS_CHECK_GOTO(cfgInit(&pCfg), &lino, _exit);

#ifdef TAOSD_INTEGRATED
  mode |= LOG_MODE_TAOSD;
  tsLogEmbedded = 1;
#else
  tsLogEmbedded = (mode & LOG_MODE_TAOSC) ? 0 : 1;
#endif
  TAOS_CHECK_GOTO(taosAddClientLogCfg(pCfg), &lino, _exit);
  if (mode & LOG_MODE_TAOSD) {
    TAOS_CHECK_GOTO(taosAddServerLogCfg(pCfg), &lino, _exit);
  }

  if ((code = taosLoadCfg(pCfg, envCmd, cfgDir, envFile, apolloUrl)) != TSDB_CODE_SUCCESS) {
    (void)printf("failed to load cfg since %s\n", tstrerror(code));
    goto _exit;
  }

  if ((code = cfgLoadFromArray(pCfg, pArgs)) != TSDB_CODE_SUCCESS) {
    (void)printf("failed to load cfg from array since %s\n", tstrerror(code));
    goto _exit;
  }

  TAOS_CHECK_GOTO(taosSetClientLogCfg(pCfg), &lino, _exit);
  if (mode & LOG_MODE_TAOSD) {
    TAOS_CHECK_GOTO(taosSetServerLogCfg(pCfg), &lino, _exit);
  }

  SConfigItem *pDebugItem = NULL;
  TAOS_CHECK_GET_CFG_ITEM(pCfg, pDebugItem, "debugFlag");
  TAOS_CHECK_GOTO(taosSetAllDebugFlag(pCfg, pDebugItem->i32), &lino, _exit);

  if ((code = taosMulModeMkDir(tsLogDir, 0777, true)) != TSDB_CODE_SUCCESS) {
    (void)printf("failed to create dir:%s since %s\n", tsLogDir, tstrerror(code));
    goto _exit;
  }

  if ((code = taosInitLog(logname, logFileNum, mode)) != 0) {
    (void)printf("failed to init log file since %s\n", tstrerror(code));
    goto _exit;
  }

_exit:
  if (TSDB_CODE_SUCCESS != code) {
    (void)printf("failed to create log at %d since %s\n", lino, tstrerror(code));
  }

  cfgCleanup(pCfg);
  TAOS_RETURN(code);
}

int32_t taosReadDataFolder(const char *cfgDir, const char **envCmd, const char *envFile, char *apolloUrl,
                           SArray *pArgs) {
  int32_t code = TSDB_CODE_SUCCESS;
  int32_t lino = -1;
  if (tsCfg == NULL) code = osDefaultInit();
  if (code != 0) {
    (void)printf("failed to init os since %s\n", tstrerror(code));
  }

  SConfig *pCfg = NULL;
  TAOS_CHECK_RETURN(cfgInit(&pCfg));
  TAOS_CHECK_GOTO(cfgAddDir(pCfg, "dataDir", tsDataDir, CFG_SCOPE_SERVER, CFG_DYN_SERVER, CFG_CATEGORY_LOCAL), &lino,
                  _exit);
  TAOS_CHECK_GOTO(
      cfgAddInt32(pCfg, "debugFlag", dDebugFlag, 0, 255, CFG_SCOPE_SERVER, CFG_DYN_SERVER, CFG_CATEGORY_LOCAL), &lino,
      _exit);
  TAOS_CHECK_GOTO(
      cfgAddInt32(pCfg, "dDebugFlag", dDebugFlag, 0, 255, CFG_SCOPE_SERVER, CFG_DYN_SERVER, CFG_CATEGORY_LOCAL), &lino,
      _exit);

  if ((code = taosLoadCfg(pCfg, envCmd, cfgDir, envFile, apolloUrl)) != 0) {
    (void)printf("failed to load cfg since %s\n", tstrerror(code));
    goto _exit;
  }

  if ((code = cfgLoadFromArray(pCfg, pArgs)) != 0) {
    (void)printf("failed to load cfg from array since %s\n", tstrerror(code));
    goto _exit;
  }

  TAOS_CHECK_GOTO(taosSetTfsCfg(pCfg), &lino, _exit);

  SConfigItem *pItem = NULL;
  if ((pItem = cfgGetItem(pCfg, "dDebugFlag")) == NULL) {
    code = TSDB_CODE_CFG_NOT_FOUND;
    goto _exit;
  }

  dDebugFlag = pItem->i32;

_exit:
  cfgCleanup(pCfg);
  TAOS_RETURN(code);
}

static int32_t taosCheckGlobalCfg() {
  SIpAddr addr = {0};
  uInfo("check global fqdn:%s and port:%u", tsLocalFqdn, tsServerPort);
  int32_t code = taosGetIpFromFqdn(tsEnableIpv6, tsLocalFqdn, &addr);
  if (code) {
    uError("failed to get ip from fqdn:%s since %s, can not be initialized", tsLocalFqdn, tstrerror(code));
    TAOS_RETURN(TSDB_CODE_RPC_FQDN_ERROR);
  }

  if (tsServerPort <= 0) {
    uError("invalid server port:%u, can not be initialized", tsServerPort);
    TAOS_RETURN(TSDB_CODE_RPC_FQDN_ERROR);
  }

  if (tsMqttPort <= 0 || tsMqttPort == tsServerPort) {
    uError("invalid mqtt port:%u, can not be initialized", tsMqttPort);
    TAOS_RETURN(TSDB_CODE_RPC_FQDN_ERROR);
  }

  TAOS_RETURN(TSDB_CODE_SUCCESS);
}

static int32_t cfgInitWrapper(SConfig **pCfg) {
  if (*pCfg == NULL) {
    TAOS_CHECK_RETURN(cfgInit(pCfg));
  }
  TAOS_RETURN(TSDB_CODE_SUCCESS);
}

int32_t setAllConfigs(SConfig *pCfg) {
  int32_t code = 0;
  int32_t lino = -1;
  TAOS_CHECK_GOTO(taosSetClientCfg(tsCfg), &lino, _exit);
  TAOS_CHECK_GOTO(taosUpdateServerCfg(tsCfg), &lino, _exit);
  TAOS_CHECK_GOTO(taosSetServerCfg(tsCfg), &lino, _exit);
  TAOS_CHECK_GOTO(taosSetReleaseCfg(tsCfg), &lino, _exit);
  TAOS_CHECK_GOTO(taosSetTfsCfg(tsCfg), &lino, _exit);
  TAOS_CHECK_GOTO(taosSetS3Cfg(tsCfg), &lino, _exit);
  TAOS_CHECK_GOTO(taosSetSystemCfg(tsCfg), &lino, _exit);
  TAOS_CHECK_GOTO(taosSetFileHandlesLimit(), &lino, _exit);
_exit:
  TAOS_RETURN(code);
}

int32_t cfgDeserialize(SArray *array, char *buf, bool isGlobal) {
  int32_t code = TSDB_CODE_SUCCESS;

  cJSON *pRoot = cJSON_Parse(buf);
  if (pRoot == NULL) {
    return TSDB_CODE_OUT_OF_MEMORY;
  }
  if (isGlobal) {
    cJSON *pItem = cJSON_GetObjectItem(pRoot, "version");
    if (pItem == NULL) {
      code = TSDB_CODE_OUT_OF_MEMORY;
      goto _exit;
    }
    tsdmConfigVersion = pItem->valueint;
  }

  int32_t sz = taosArrayGetSize(array);
  cJSON  *configs = cJSON_GetObjectItem(pRoot, "configs");
  if (configs == NULL) {
    code = TSDB_CODE_OUT_OF_MEMORY;
    goto _exit;
  }
  for (int i = 0; i < sz; i++) {
    SConfigItem *pItem = (SConfigItem *)taosArrayGet(array, i);
    cJSON       *pJson = cJSON_GetObjectItem(configs, pItem->name);
    if (pJson == NULL) {
      continue;
    }
    if (strcasecmp(pItem->name, "dataDir") == 0) {
      if (!tsDiskIDCheckEnabled) {
        continue;
      }
      int    sz = cJSON_GetArraySize(pJson);
      cJSON *filed = NULL;
      // check disk id for each dir
      for (int j = 0; j < sz; j++) {
        cJSON *diskCfgJson = cJSON_GetArrayItem(pJson, j);
        if (diskCfgJson == NULL) {
          code = TSDB_CODE_OUT_OF_MEMORY;
          goto _exit;
        }

        filed = cJSON_GetObjectItem(diskCfgJson, "dir");
        if (filed == NULL) {
          code = TSDB_CODE_OUT_OF_MEMORY;
          goto _exit;
        }

        char *dir = cJSON_GetStringValue(filed);
        filed = cJSON_GetObjectItem(diskCfgJson, "disk_id");
        if (filed == NULL) {
          code = TSDB_CODE_OUT_OF_MEMORY;
          goto _exit;
        }

        int64_t actDiskID = 0;
        int64_t expDiskID = taosStr2Int64(cJSON_GetStringValue(filed), NULL, 10);
        if ((code = taosGetFileDiskID(dir, &actDiskID)) != 0) {
          uError("failed to get disk id for dir:%s, since %s", dir, tstrerror(code));
          goto _exit;
        }
        if (actDiskID != expDiskID) {
          uError("failed to check disk id for dir:%s, actDiskID%" PRId64 ", expDiskID%" PRId64, dir, actDiskID,
                 expDiskID);
          code = TSDB_CODE_INVALID_DISK_ID;
          goto _exit;
        }
      }
      continue;
    }
    switch (pItem->dtype) {
      {
        case CFG_DTYPE_NONE:
          break;
        case CFG_DTYPE_BOOL:
          pItem->bval = cJSON_IsTrue(pJson);
          break;
        case CFG_DTYPE_INT32:
          pItem->i32 = pJson->valueint;
          break;
        case CFG_DTYPE_INT64:
          pItem->i64 = atoll(cJSON_GetStringValue(pJson));
          break;
        case CFG_DTYPE_FLOAT:
        case CFG_DTYPE_DOUBLE:
          pItem->fval = taosStr2Float(cJSON_GetStringValue(pJson), NULL);
          break;
        case CFG_DTYPE_STRING:
        case CFG_DTYPE_DIR:
        case CFG_DTYPE_LOCALE:
        case CFG_DTYPE_CHARSET:
        case CFG_DTYPE_TIMEZONE:
          taosMemoryFree(pItem->str);
          pItem->str = taosStrdup(pJson->valuestring);
          if (pItem->str == NULL) {
            code = terrno;
            goto _exit;
          }
          break;
      }
    }
  }
_exit:
  if (code != TSDB_CODE_SUCCESS) {
    uError("failed to deserialize config since %s", tstrerror(code));
  }
  cJSON_Delete(pRoot);
  return code;
}

int32_t stypeConfigDeserialize(SArray *array, char *buf) {
  int32_t code = TSDB_CODE_SUCCESS;
  cJSON  *pRoot = cJSON_Parse(buf);
  if (pRoot == NULL) {
    return TSDB_CODE_OUT_OF_MEMORY;
  }
  cJSON *stypes = cJSON_GetObjectItem(pRoot, "config_stypes");
  if (stypes == NULL) {
    code = TSDB_CODE_OUT_OF_MEMORY;
    goto _exit;
  }
  int32_t sz = taosArrayGetSize(array);
  for (int i = 0; i < sz; i++) {
    SConfigItem *pItem = (SConfigItem *)taosArrayGet(array, i);
    cJSON       *pJson = cJSON_GetObjectItem(stypes, pItem->name);
    if (pJson == NULL) {
      continue;
    }
    pItem->stype = pJson->valueint;
  }
  cJSON_Delete(pRoot);
_exit:
  return code;
}

int32_t readStypeConfigFile(const char *path) {
  int32_t   code = 0;
  char      filename[CONFIG_FILE_LEN] = {0};
  SArray   *array = NULL;
  char     *buf = NULL;
  TdFilePtr pFile = NULL;

  array = taosGetLocalCfg(tsCfg);
  if (array == NULL) {
    code = TSDB_CODE_OUT_OF_MEMORY;
    goto _exit;
  }

  snprintf(filename, sizeof(filename), "%s%sdnode%sconfig%sstype.json", path, TD_DIRSEP, TD_DIRSEP, TD_DIRSEP);
  uInfo("start to read stype config file:%s", filename);
  if (!taosCheckExistFile(filename)) {
    uInfo("stype config file:%s does not exist", filename);
    goto _exit;
  }
  int64_t fileSize = 0;
  if (taosStatFile(filename, &fileSize, NULL, NULL) < 0) {
    code = terrno;
    goto _exit;
  }
  buf = (char *)taosMemoryMalloc(fileSize + 1);
  if (buf == NULL) {
    code = terrno;
    goto _exit;
  }
  pFile = taosOpenFile(filename, TD_FILE_READ);
  if (pFile == NULL) {
    code = terrno;
    goto _exit;
  }
  if (taosReadFile(pFile, buf, fileSize) != fileSize) {
    code = terrno;
    goto _exit;
  }
  buf[fileSize] = '\0';

  code = stypeConfigDeserialize(array, buf);
  if (code != TSDB_CODE_SUCCESS) {
    uError("failed to deserialize stype config file:%s since %s", filename, tstrerror(code));
    goto _exit;
  }

_exit:
  if (code != TSDB_CODE_SUCCESS) {
    uError("failed to read stype config file:%s since %s", filename, tstrerror(code));
  }
  taosMemoryFree(buf);
  (void)taosCloseFile(&pFile);
  TAOS_RETURN(code);
}

int32_t readCfgFile(const char *path, bool isGlobal) {
  int32_t code = 0;
  char    filename[CONFIG_FILE_LEN] = {0};
  SArray *array = NULL;
  if (isGlobal) {
    array = taosGetGlobalCfg(tsCfg);
    snprintf(filename, sizeof(filename), "%s%sdnode%sconfig%sglobal.json", path, TD_DIRSEP, TD_DIRSEP, TD_DIRSEP);
  } else {
    array = taosGetLocalCfg(tsCfg);
    snprintf(filename, sizeof(filename), "%s%sdnode%sconfig%slocal.json", path, TD_DIRSEP, TD_DIRSEP, TD_DIRSEP);
  }
  uInfo("start to read config file:%s", filename);

  if (!taosCheckExistFile(filename)) {
    uInfo("config file:%s does not exist", filename);
    TAOS_RETURN(TSDB_CODE_SUCCESS);
  }
  int64_t fileSize = 0;
  char   *buf = NULL;
  if (taosStatFile(filename, &fileSize, NULL, NULL) < 0) {
    code = terrno;
    uError("failed to stat file:%s , since %s", filename, tstrerror(code));
    TAOS_RETURN(code);
  }
  if (fileSize == 0) {
    uInfo("config file:%s is empty", filename);
    TAOS_RETURN(TSDB_CODE_SUCCESS);
  }
  TdFilePtr pFile = taosOpenFile(filename, TD_FILE_READ);
  if (pFile == NULL) {
    code = terrno;
    uError("failed to open file:%s , since %s", filename, tstrerror(code));
    goto _exit;
  }
  buf = (char *)taosMemoryMalloc(fileSize + 1);
  if (buf == NULL) {
    code = terrno;
    uError("failed to malloc memory for file:%s , since %s", filename, tstrerror(code));
    goto _exit;
  }
  if (taosReadFile(pFile, buf, fileSize) != fileSize) {
    code = terrno;
    uError("failed to read file:%s , config since %s", filename, tstrerror(code));
    goto _exit;
  }
  buf[fileSize] = '\0';  // 添加字符串结束符
  code = cfgDeserialize(array, buf, isGlobal);
  if (code != TSDB_CODE_SUCCESS) {
    uError("failed to deserialize config from %s since %s", filename, tstrerror(code));
    goto _exit;
  }

_exit:
  if (code != TSDB_CODE_SUCCESS) {
    uError("failed to read config from %s since %s", filename, tstrerror(code));
  }
  taosMemoryFree(buf);
  (void)taosCloseFile(&pFile);
  TAOS_RETURN(code);
}

int32_t tryLoadCfgFromDataDir(SConfig *pCfg) {
  int32_t      code = 0;
  SConfigItem *pItem = NULL;
  TAOS_CHECK_GET_CFG_ITEM(tsCfg, pItem, "forceReadConfig");
  tsForceReadConfig = pItem->i32;
  code = readCfgFile(tsDataDir, true);
  if (code != TSDB_CODE_SUCCESS) {
    uError("failed to read global config from %s since %s", tsDataDir, tstrerror(code));
    TAOS_RETURN(code);
  }
  if (!tsForceReadConfig) {
    uInfo("load config from tsDataDir:%s", tsDataDir);
    code = readCfgFile(tsDataDir, false);
    if (code != TSDB_CODE_SUCCESS) {
      uError("failed to read local config from %s since %s", tsDataDir, tstrerror(code));
      TAOS_RETURN(code);
    }
    code = readStypeConfigFile(tsDataDir);
    if (code != TSDB_CODE_SUCCESS) {
      uError("failed to read stype config from %s since %s", tsDataDir, tstrerror(code));
      TAOS_RETURN(code);
    }
  }
  TAOS_RETURN(code);
}

int32_t taosInitCfg(const char *cfgDir, const char **envCmd, const char *envFile, char *apolloUrl, SArray *pArgs,
                    bool tsc) {
  if (tsCfg != NULL) TAOS_RETURN(TSDB_CODE_SUCCESS);

  int32_t code = TSDB_CODE_SUCCESS;
  int32_t lino = -1;

  TAOS_CHECK_GOTO(cfgInitWrapper(&tsCfg), &lino, _exit);

  if (tsc) {
    TAOS_CHECK_GOTO(taosAddClientCfg(tsCfg), &lino, _exit);
    TAOS_CHECK_GOTO(taosAddClientLogCfg(tsCfg), &lino, _exit);
  } else {
    TAOS_CHECK_GOTO(taosAddClientCfg(tsCfg), &lino, _exit);
    TAOS_CHECK_GOTO(taosAddServerCfg(tsCfg), &lino, _exit);
    TAOS_CHECK_GOTO(taosAddClientLogCfg(tsCfg), &lino, _exit);
    TAOS_CHECK_GOTO(taosAddServerLogCfg(tsCfg), &lino, _exit);
  }

  TAOS_CHECK_GOTO(taosAddSystemCfg(tsCfg), &lino, _exit);

  if ((code = taosLoadCfg(tsCfg, envCmd, cfgDir, envFile, apolloUrl)) != 0) {
    (void)printf("failed to load cfg since %s\n", tstrerror(code));
    cfgCleanup(tsCfg);
    tsCfg = NULL;
    TAOS_RETURN(code);
  }

  if ((code = cfgLoadFromArray(tsCfg, pArgs)) != 0) {
    (void)printf("failed to load cfg from array since %s\n", tstrerror(code));
    cfgCleanup(tsCfg);
    tsCfg = NULL;
    TAOS_RETURN(code);
  }

  if (!tsc) {
    TAOS_CHECK_GOTO(taosSetTfsCfg(tsCfg), &lino, _exit);
    TAOS_CHECK_GOTO(tryLoadCfgFromDataDir(tsCfg), &lino, _exit);
  }

  if (tsc) {
    TAOS_CHECK_GOTO(taosSetClientLogCfg(tsCfg), &lino, _exit);
    TAOS_CHECK_GOTO(taosSetClientCfg(tsCfg), &lino, _exit);
  } else {
    TAOS_CHECK_GOTO(taosSetClientLogCfg(tsCfg), &lino, _exit);
    TAOS_CHECK_GOTO(taosSetClientCfg(tsCfg), &lino, _exit);
    TAOS_CHECK_GOTO(taosUpdateServerCfg(tsCfg), &lino, _exit);
    TAOS_CHECK_GOTO(taosSetServerCfg(tsCfg), &lino, _exit);
    TAOS_CHECK_GOTO(taosSetReleaseCfg(tsCfg), &lino, _exit);
    TAOS_CHECK_GOTO(taosSetS3Cfg(tsCfg), &lino, _exit);
  }

  TAOS_CHECK_GOTO(taosSetSystemCfg(tsCfg), &lino, _exit);
  TAOS_CHECK_GOTO(taosSetFileHandlesLimit(), &lino, _exit);

  SConfigItem *pItem = cfgGetItem(tsCfg, "debugFlag");
  if (NULL == pItem) {
    (void)printf("debugFlag not found in cfg\n");
    TAOS_RETURN(TSDB_CODE_CFG_NOT_FOUND);
  }
  TAOS_CHECK_GOTO(taosSetAllDebugFlag(tsCfg, pItem->i32), &lino, _exit);

  cfgDumpCfg(tsCfg, tsc, false);
  TAOS_CHECK_GOTO(taosCheckGlobalCfg(), &lino, _exit);

_exit:
  if (TSDB_CODE_SUCCESS != code) {
    cfgCleanup(tsCfg);
    tsCfg = NULL;
    (void)printf("failed to init cfg at %d since %s\n", lino, tstrerror(code));
  }

  TAOS_RETURN(code);
}

void taosCleanupCfg() {
  if (tsCfg) {
    cfgCleanup(tsCfg);
    tsCfg = NULL;
  }
}

typedef struct {
  const char *optionName;
  void       *optionVar;
} OptionNameAndVar;

static int32_t taosCfgSetOption(OptionNameAndVar *pOptions, int32_t optionSize, SConfigItem *pItem, bool isDebugflag) {
  int32_t code = TSDB_CODE_CFG_NOT_FOUND;
  char   *name = pItem->name;
  for (int32_t d = 0; d < optionSize; ++d) {
    const char *optName = pOptions[d].optionName;
    if (taosStrcasecmp(name, optName) != 0) continue;
    code = TSDB_CODE_SUCCESS;
    switch (pItem->dtype) {
      case CFG_DTYPE_BOOL: {
        int32_t flag = pItem->i32;
        bool   *pVar = pOptions[d].optionVar;
        uInfo("%s set from %d to %d", optName, *pVar, flag);
        *pVar = flag;
      } break;
      case CFG_DTYPE_INT32: {
        int32_t  flag = pItem->i32;
        int32_t *pVar = pOptions[d].optionVar;
        uInfo("%s set from %d to %d", optName, *pVar, flag);
        *pVar = flag;

        if (isDebugflag) {
          TAOS_CHECK_RETURN(taosSetDebugFlag(pOptions[d].optionVar, optName, flag));
        }
      } break;
      case CFG_DTYPE_INT64: {
        int64_t  flag = pItem->i64;
        int64_t *pVar = pOptions[d].optionVar;
        uInfo("%s set from %" PRId64 " to %" PRId64, optName, *pVar, flag);
        *pVar = flag;
      } break;
      case CFG_DTYPE_FLOAT:
      case CFG_DTYPE_DOUBLE: {
        float  flag = pItem->fval;
        float *pVar = pOptions[d].optionVar;
        uInfo("%s set from %f to %f", optName, *pVar, flag);
        *pVar = flag;
      } break;
      case CFG_DTYPE_STRING:
      case CFG_DTYPE_DIR:
      case CFG_DTYPE_LOCALE:
      case CFG_DTYPE_CHARSET:
      case CFG_DTYPE_TIMEZONE: {
        if (strcasecmp(pItem->name, "slowLogExceptDb") == 0) {
          TAOS_CHECK_RETURN(taosCheckCfgStrValueLen(pItem->name, pItem->str, TSDB_DB_NAME_LEN));
          tstrncpy(tsSlowLogExceptDb, pItem->str, TSDB_DB_NAME_LEN);
        } else {
          uError("not support string type for %s", optName);
          code = TSDB_CODE_INVALID_CFG;
          break;
        }
        uInfo("%s set to %s", optName, pItem->str);
      } break;
      default:
        code = TSDB_CODE_INVALID_CFG;
        break;
    }

    break;
  }

  TAOS_RETURN(code);
}

extern void tsdbAlterNumCompactThreads();

static int32_t taosCfgDynamicOptionsForServer(SConfig *pCfg, const char *name) {
  int32_t code = TSDB_CODE_SUCCESS;
  int32_t lino = -1;

  if (strcasecmp("timezone", name) == 0) {
    TAOS_RETURN(TSDB_CODE_SUCCESS);
  }

  if (strcasecmp(name, "resetlog") == 0) {
    // trigger, no item in cfg
    taosResetLog();
    cfgDumpCfg(tsCfg, 0, false);
    TAOS_RETURN(TSDB_CODE_SUCCESS);
  }

  cfgLock(pCfg);

  SConfigItem *pItem = cfgGetItem(pCfg, name);
  if (!pItem || (pItem->dynScope == CFG_DYN_CLIENT)) {
    uError("failed to config:%s, not support", name);
    code = TSDB_CODE_INVALID_CFG;
    goto _exit;
  }

  if (strncasecmp(name, "debugFlag", 9) == 0) {
    code = taosSetAllDebugFlag(pCfg, pItem->i32);
    goto _exit;
  }

  if (strncasecmp(name, "enableCoreFile", 9) == 0) {
    tsEnableCoreFile = pItem->bval;
    taosSetCoreDump(tsEnableCoreFile);
    uInfo("%s set to %d", name, tsEnableCoreFile);
    goto _exit;
  }

  if (strcasecmp("slowLogScope", name) == 0) {
    int32_t scope = 0;
    TAOS_CHECK_GOTO(taosSetSlowLogScope(pItem->str, &scope), &lino, _exit);
    tsSlowLogScope = scope;
    code = TSDB_CODE_SUCCESS;
    goto _exit;
  }

  if (strcasecmp("slowLogExceptDb", name) == 0) {
    tstrncpy(tsSlowLogExceptDb, pItem->str, TSDB_DB_NAME_LEN);
    code = TSDB_CODE_SUCCESS;
    goto _exit;
  }
  if (strcasecmp(name, "dataDir") == 0) {
    code = TSDB_CODE_SUCCESS;
    goto _exit;
  }
  if (strcasecmp("rpcQueueMemoryAllowed", name) == 0) {
    tsQueueMemoryAllowed = cfgGetItem(pCfg, "rpcQueueMemoryAllowed")->i64 * QUEUE_MEMORY_USAGE_RATIO;
    tsApplyMemoryAllowed = cfgGetItem(pCfg, "rpcQueueMemoryAllowed")->i64 * (1 - QUEUE_MEMORY_USAGE_RATIO);
    code = TSDB_CODE_SUCCESS;
    goto _exit;
  }

  if (strcasecmp(name, "numOfCompactThreads") == 0) {
#ifdef TD_ENTERPRISE
    tsNumOfCompactThreads = pItem->i32;
    code = TSDB_CODE_SUCCESS;
    // tsdbAlterNumCompactThreads();
#else
    code = TSDB_CODE_INVALID_CFG;
#endif
    goto _exit;
  }

  if (strcasecmp(name, "minReservedMemorySize") == 0) {
    tsMinReservedMemorySize = pItem->i32;
    code = taosMemoryPoolCfgUpdateReservedSize(tsMinReservedMemorySize);
    goto _exit;
  }

  if (strcasecmp(name, "streamBufferSize") == 0) {
    tsStreamBufferSize = pItem->i32;
    atomic_store_64(&tsStreamBufferSizeBytes, tsStreamBufferSize * 1048576);
    goto _exit;
  }

  {  //  'bool/int32_t/int64_t/float/double' variables with general modification function
    static OptionNameAndVar debugOptions[] = {
        {"dDebugFlag", &dDebugFlag},       {"vDebugFlag", &vDebugFlag},
        {"mDebugFlag", &mDebugFlag},       {"wDebugFlag", &wDebugFlag},
        {"azDebugFlag", &azDebugFlag},     {"sDebugFlag", &sDebugFlag},
        {"tsdbDebugFlag", &tsdbDebugFlag}, {"tqDebugFlag", &tqDebugFlag},
        {"fsDebugFlag", &fsDebugFlag},     {"udfDebugFlag", &udfDebugFlag},
        {"smaDebugFlag", &smaDebugFlag},   {"idxDebugFlag", &idxDebugFlag},
        {"tdbDebugFlag", &tdbDebugFlag},   {"tmrDebugFlag", &tmrDebugFlag},
        {"uDebugFlag", &uDebugFlag},       {"smaDebugFlag", &smaDebugFlag},
        {"rpcDebugFlag", &rpcDebugFlag},   {"qDebugFlag", &qDebugFlag},
        {"metaDebugFlag", &metaDebugFlag}, {"stDebugFlag", &stDebugFlag},
        {"sndDebugFlag", &sndDebugFlag},   {"bndDebugFlag", &bndDebugFlag},
        {"tqClientDebugFlag", &tqClientDebugFlag},
    };

    static OptionNameAndVar options[] = {{"audit", &tsEnableAudit},
                                         {"asynclog", &tsAsyncLog},
                                         {"enableWhiteList", &tsEnableWhiteList},
                                         {"statusInterval", &tsStatusInterval},
                                         {"telemetryReporting", &tsEnableTelem},
                                         {"monitor", &tsEnableMonitor},
                                         {"monitorInterval", &tsMonitorInterval},
                                         {"monitorComp", &tsMonitorComp},
                                         {"monitorForceV2", &tsMonitorForceV2},
                                         {"monitorLogProtocol", &tsMonitorLogProtocol},
                                         {"monitorMaxLogs", &tsMonitorMaxLogs},
                                         {"auditCreateTable", &tsEnableAuditCreateTable},
                                         {"auditInterval", &tsAuditInterval},
                                         {"slowLogThreshold", &tsSlowLogThreshold},
                                         {"compressMsgSize", &tsCompressMsgSize},
                                         {"compressor", &tsCompressor},
                                         {"dPrecision", &tsDPrecision},
                                         {"fPrecision", &tsFPrecision},
                                         {"maxRange", &tsMaxRange},
                                         {"maxTsmaNum", &tsMaxTsmaNum},
                                         {"queryRsmaTolerance", &tsQueryRsmaTolerance},
                                         {"uptimeInterval", &tsUptimeInterval},

                                         {"slowLogMaxLen", &tsSlowLogMaxLen},
                                         {"slowLogScope", &tsSlowLogScope},
                                         {"slowLogExceptDb", &tsSlowLogExceptDb},

                                         {"mndSdbWriteDelta", &tsMndSdbWriteDelta},
                                         {"minDiskFreeSize", &tsMinDiskFreeSize},
                                         {"randErrorChance", &tsRandErrChance},
                                         {"randErrorDivisor", &tsRandErrDivisor},
                                         {"randErrorScope", &tsRandErrScope},
                                         {"syncLogBufferMemoryAllowed", &tsLogBufferMemoryAllowed},
                                         {"syncHeartbeatInterval", &tsHeartbeatInterval},
                                         {"syncHeartbeatTimeout", &tsHeartbeatTimeout},
                                         {"syncSnapReplMaxWaitN", &tsSnapReplMaxWaitN},
                                         {"syncRoutineReportInterval", &tsRoutineReportInterval},
                                         {"syncLogHeartbeat", &tsSyncLogHeartbeat},
                                         {"walFsyncDataSizeLimit", &tsWalFsyncDataSizeLimit},

                                         {"numOfCores", &tsNumOfCores},

                                         {"enableCoreFile", &tsEnableCoreFile},

                                         {"telemetryInterval", &tsTelemInterval},

                                         {"cacheLazyLoadThreshold", &tsCacheLazyLoadThreshold},

                                         {"retentionSpeedLimitMB", &tsRetentionSpeedLimitMB},
                                         {"ttlChangeOnWrite", &tsTtlChangeOnWrite},

                                         {"logKeepDays", &tsLogKeepDays},
                                         {"mqRebalanceInterval", &tsMqRebalanceInterval},
                                         {"numOfLogLines", &tsNumOfLogLines},
                                         {"queryRspPolicy", &tsQueryRspPolicy},
                                         {"timeseriesThreshold", &tsTimeSeriesThreshold},
                                         {"tmqMaxTopicNum", &tmqMaxTopicNum},
                                         {"tmqRowSize", &tmqRowSize},
                                         {"transPullupInterval", &tsTransPullupInterval},
                                         {"compactPullupInterval", &tsCompactPullupInterval},
                                         {"trimVDbIntervalSec", &tsTrimVDbIntervalSec},
                                         {"ttlBatchDropNum", &tsTtlBatchDropNum},
                                         {"ttlFlushThreshold", &tsTtlFlushThreshold},
                                         {"ttlPushInterval", &tsTtlPushIntervalSec},
                                         {"ttlUnit", &tsTtlUnit},
                                         {"s3MigrateIntervalSec", &tsS3MigrateIntervalSec},
                                         {"s3MigrateEnabled", &tsS3MigrateEnabled},
                                         //{"s3BlockSize", &tsS3BlockSize},
                                         {"s3BlockCacheSize", &tsS3BlockCacheSize},
                                         {"s3PageCacheSize", &tsS3PageCacheSize},
                                         {"s3UploadDelaySec", &tsS3UploadDelaySec},
                                         {"mndLogRetention", &tsMndLogRetention},
                                         {"supportVnodes", &tsNumOfSupportVnodes},
                                         {"experimental", &tsExperimental},

                                         {"numOfRpcSessions", &tsNumOfRpcSessions},
                                         {"shellActivityTimer", &tsShellActivityTimer},
                                         {"readTimeout", &tsReadTimeout},
                                         {"safetyCheckLevel", &tsSafetyCheckLevel},
                                         {"bypassFlag", &tsBypassFlag},
                                         {"arbHeartBeatIntervalSec", &tsArbHeartBeatIntervalSec},
                                         {"arbCheckSyncIntervalSec", &tsArbCheckSyncIntervalSec},
                                         {"arbSetAssignedTimeoutSec", &tsArbSetAssignedTimeoutSec},
                                         {"queryNoFetchTimeoutSec", &tsQueryNoFetchTimeoutSec},
                                         {"enableStrongPassword", &tsEnableStrongPassword},
                                         {"enableMetrics", &tsEnableMetrics},
                                         {"metricsInterval", &tsMetricsInterval},
                                         {"metricsLevel", &tsMetricsLevel},
                                         {"forceKillTrans", &tsForceKillTrans},
                                         {"disableStream", &tsDisableStream}};

    if ((code = taosCfgSetOption(debugOptions, tListLen(debugOptions), pItem, true)) != TSDB_CODE_SUCCESS) {
      code = taosCfgSetOption(options, tListLen(options), pItem, false);
    }
  }

_exit:
  cfgUnLock(pCfg);
  TAOS_RETURN(code);
}

static int32_t taosCfgDynamicOptionsForClient(SConfig *pCfg, const char *name) {
  int32_t code = TSDB_CODE_SUCCESS;
  int32_t lino = 0;

  if (strcasecmp("charset", name) == 0 || strcasecmp("timezone", name) == 0) {
    TAOS_RETURN(TSDB_CODE_SUCCESS);
  }

  cfgLock(pCfg);

  SConfigItem *pItem = cfgGetItem(pCfg, name);
  if ((pItem == NULL) || pItem->dynScope == CFG_DYN_SERVER) {
    uError("failed to config:%s, not support", name);
    code = TSDB_CODE_INVALID_CFG;
    goto _out;
  }

  bool matched = false;

  int32_t len = strlen(name);
  char    lowcaseName[CFG_NAME_MAX_LEN + 1] = {0};
  (void)strntolower(lowcaseName, name, TMIN(CFG_NAME_MAX_LEN, len));

  switch (lowcaseName[0]) {
    case 'd': {
      if (strcasecmp("debugFlag", name) == 0) {
        code = taosSetAllDebugFlag(pCfg, pItem->i32);
        matched = true;
      }
      break;
    }
    case 'e': {
      if (strcasecmp("enableCoreFile", name) == 0) {
        tsEnableCoreFile = pItem->bval;
        taosSetCoreDump(tsEnableCoreFile);
        uInfo("%s set to %d", name, tsEnableCoreFile);
        matched = true;
      }
      break;
    }
    case 'f': {
      if (strcasecmp("fqdn", name) == 0) {
        SConfigItem *pFqdnItem = cfgGetItem(pCfg, "fqdn");
        SConfigItem *pServerPortItem = cfgGetItem(pCfg, "serverPort");
        SConfigItem *pFirstEpItem = cfgGetItem(pCfg, "firstEp");
        if (pFqdnItem == NULL || pServerPortItem == NULL || pFirstEpItem == NULL) {
          uError("failed to get fqdn or serverPort or firstEp from cfg");
          code = TSDB_CODE_CFG_NOT_FOUND;
          goto _out;
        }

        tstrncpy(tsLocalFqdn, pFqdnItem->str, TSDB_FQDN_LEN);
        tsServerPort = (uint16_t)pServerPortItem->i32;
        (void)snprintf(tsLocalEp, sizeof(tsLocalEp), "%s:%u", tsLocalFqdn, tsServerPort);

        char defaultFirstEp[TSDB_EP_LEN] = {0};
        (void)snprintf(defaultFirstEp, TSDB_EP_LEN, "%s:%u", tsLocalFqdn, tsServerPort);

        SEp firstEp = {0};
        TAOS_CHECK_GOTO(
            taosGetFqdnPortFromEp(strlen(pFirstEpItem->str) == 0 ? defaultFirstEp : pFirstEpItem->str, &firstEp), &lino,
            _out);
        (void)snprintf(tsFirst, sizeof(tsFirst), "%s:%u", firstEp.fqdn, firstEp.port);

        TAOS_CHECK_GOTO(cfgSetItem(pCfg, "firstEp", tsFirst, pFirstEpItem->stype, false), &lino, _out);
        uInfo("localEp set to '%s', tsFirst set to '%s'", tsLocalEp, tsFirst);
        matched = true;
      } else if (strcasecmp("firstEp", name) == 0) {
        SConfigItem *pFqdnItem = cfgGetItem(pCfg, "fqdn");
        SConfigItem *pServerPortItem = cfgGetItem(pCfg, "serverPort");
        SConfigItem *pFirstEpItem = cfgGetItem(pCfg, "firstEp");
        if (pFqdnItem == NULL || pServerPortItem == NULL || pFirstEpItem == NULL) {
          uError("failed to get fqdn or serverPort or firstEp from cfg");
          code = TSDB_CODE_CFG_NOT_FOUND;
          goto _out;
        }

        tstrncpy(tsLocalFqdn, pFqdnItem->str, TSDB_FQDN_LEN);
        tsServerPort = (uint16_t)pServerPortItem->i32;
        (void)snprintf(tsLocalEp, sizeof(tsLocalEp), "%s:%u", tsLocalFqdn, tsServerPort);

        char defaultFirstEp[TSDB_EP_LEN] = {0};
        (void)snprintf(defaultFirstEp, TSDB_EP_LEN, "%s:%u", tsLocalFqdn, tsServerPort);

        SEp firstEp = {0};
        TAOS_CHECK_GOTO(
            taosGetFqdnPortFromEp(strlen(pFirstEpItem->str) == 0 ? defaultFirstEp : pFirstEpItem->str, &firstEp), &lino,
            _out);
        (void)snprintf(tsFirst, sizeof(tsFirst), "%s:%u", firstEp.fqdn, firstEp.port);

        TAOS_CHECK_GOTO(cfgSetItem(pCfg, "firstEp", tsFirst, pFirstEpItem->stype, false), &lino, _out);
        uInfo("localEp set to '%s', tsFirst set to '%s'", tsLocalEp, tsFirst);
        matched = true;
      }
      break;
    }
    case 'l': {
      if (strcasecmp("locale", name) == 0) {
        SConfigItem *pLocaleItem = cfgGetItem(pCfg, "locale");
        if (pLocaleItem == NULL) {
          uError("failed to get locale from cfg");
          code = TSDB_CODE_CFG_NOT_FOUND;
          goto _out;
        }

        const char *locale = pLocaleItem->str;
        TAOS_CHECK_GOTO(taosSetSystemLocale(locale), &lino, _out);
        uInfo("locale set to '%s'", locale);
        matched = true;
      }
      break;
    }
    case 'm': {
      if (strcasecmp("metaCacheMaxSize", name) == 0) {
        atomic_store_32(&tsMetaCacheMaxSize, pItem->i32);
        uInfo("%s set to %d", name, atomic_load_32(&tsMetaCacheMaxSize));
        matched = true;
      } else if (strcasecmp("minimalTmpDirGB", name) == 0) {
        tsTempSpace.reserved = (int64_t)(((double)pItem->fval) * 1024 * 1024 * 1024);
        uInfo("%s set to %" PRId64, name, tsTempSpace.reserved);
        matched = true;
      } else if (strcasecmp("minimalLogDirGB", name) == 0) {
        tsLogSpace.reserved = (int64_t)(((double)pItem->fval) * 1024 * 1024 * 1024);
        uInfo("%s set to %" PRId64, name, tsLogSpace.reserved);
        matched = true;
      }
      break;
    }
    case 's': {
      if (strcasecmp("secondEp", name) == 0) {
        SEp secondEp = {0};
        TAOS_CHECK_GOTO(taosGetFqdnPortFromEp(strlen(pItem->str) == 0 ? tsFirst : pItem->str, &secondEp), &lino, _out);
        (void)snprintf(tsSecond, sizeof(tsSecond), "%s:%u", secondEp.fqdn, secondEp.port);
        TAOS_CHECK_GOTO(cfgSetItem(pCfg, "secondEp", tsSecond, pItem->stype, false), &lino, _out);
        uInfo("%s set to %s", name, tsSecond);
        matched = true;
      } else if (strcasecmp("smlChildTableName", name) == 0) {
        TAOS_CHECK_GOTO(taosCheckCfgStrValueLen(pItem->name, pItem->str, TSDB_TABLE_NAME_LEN), &lino, _out);
        uInfo("%s set from %s to %s", name, tsSmlChildTableName, pItem->str);
        tstrncpy(tsSmlChildTableName, pItem->str, TSDB_TABLE_NAME_LEN);
        matched = true;
      } else if (strcasecmp("smlAutoChildTableNameDelimiter", name) == 0) {
        TAOS_CHECK_GOTO(taosCheckCfgStrValueLen(pItem->name, pItem->str, TSDB_TABLE_NAME_LEN), &lino, _out);
        uInfo("%s set from %s to %s", name, tsSmlAutoChildTableNameDelimiter, pItem->str);
        tstrncpy(tsSmlAutoChildTableNameDelimiter, pItem->str, TSDB_TABLE_NAME_LEN);
        matched = true;
      } else if (strcasecmp("smlTagName", name) == 0) {
        TAOS_CHECK_GOTO(taosCheckCfgStrValueLen(pItem->name, pItem->str, TSDB_COL_NAME_LEN), &lino, _out);
        uInfo("%s set from %s to %s", name, tsSmlTagName, pItem->str);
        tstrncpy(tsSmlTagName, pItem->str, TSDB_COL_NAME_LEN);
        matched = true;
      } else if (strcasecmp("smlTsDefaultName", name) == 0) {
        TAOS_CHECK_GOTO(taosCheckCfgStrValueLen(pItem->name, pItem->str, TSDB_COL_NAME_LEN), &lino, _out);
        uInfo("%s set from %s to %s", name, tsSmlTsDefaultName, pItem->str);
        tstrncpy(tsSmlTsDefaultName, pItem->str, TSDB_COL_NAME_LEN);
        matched = true;
      } else if (strcasecmp("serverPort", name) == 0) {
        SConfigItem *pFqdnItem = cfgGetItem(pCfg, "fqdn");
        SConfigItem *pServerPortItem = cfgGetItem(pCfg, "serverPort");
        SConfigItem *pFirstEpItem = cfgGetItem(pCfg, "firstEp");
        if (pFqdnItem == NULL || pServerPortItem == NULL || pFirstEpItem == NULL) {
          uError("failed to get fqdn or serverPort or firstEp from cfg");
          code = TSDB_CODE_CFG_NOT_FOUND;
          goto _out;
        }

        TAOS_CHECK_GOTO(taosCheckCfgStrValueLen(pFqdnItem->name, pFqdnItem->str, TSDB_FQDN_LEN), &lino, _out);
        tstrncpy(tsLocalFqdn, pFqdnItem->str, TSDB_FQDN_LEN);
        tsServerPort = (uint16_t)pServerPortItem->i32;
        (void)snprintf(tsLocalEp, sizeof(tsLocalEp), "%s:%u", tsLocalFqdn, tsServerPort);

        char defaultFirstEp[TSDB_EP_LEN] = {0};
        (void)snprintf(defaultFirstEp, TSDB_EP_LEN, "%s:%u", tsLocalFqdn, tsServerPort);

        SEp firstEp = {0};
        TAOS_CHECK_GOTO(
            taosGetFqdnPortFromEp(strlen(pFirstEpItem->str) == 0 ? defaultFirstEp : pFirstEpItem->str, &firstEp), &lino,
            _out);
        (void)snprintf(tsFirst, sizeof(tsFirst), "%s:%u", firstEp.fqdn, firstEp.port);

        TAOS_CHECK_GOTO(cfgSetItem(pCfg, "firstEp", tsFirst, pFirstEpItem->stype, false), &lino, _out);
        uInfo("localEp set to '%s', tsFirst set to '%s'", tsLocalEp, tsFirst);
        matched = true;
      }
      break;
    }
    case 't': {
      if (strcasecmp("tempDir", name) == 0) {
        TAOS_CHECK_GOTO(taosCheckCfgStrValueLen(pItem->name, pItem->str, PATH_MAX), &lino, _out);
        uInfo("%s set from %s to %s", name, tsTempDir, pItem->str);
        tstrncpy(tsTempDir, pItem->str, PATH_MAX);
        TAOS_CHECK_GOTO(taosExpandDir(tsTempDir, tsTempDir, PATH_MAX), &lino, _out);
        if (taosMulMkDir(tsTempDir) != 0) {
          code = TAOS_SYSTEM_ERROR(ERRNO);
          uError("failed to create tempDir:%s since %s", tsTempDir, tstrerror(code));
          goto _out;
        }
        matched = true;
      }
      break;
    }
    default:
      code = TSDB_CODE_CFG_NOT_FOUND;
      break;
  }

  if (matched) goto _out;

  {  //  'bool/int32_t/int64_t/float/double' variables with general modification function
    static OptionNameAndVar debugOptions[] = {
        {"cDebugFlag", &cDebugFlag},     {"dDebugFlag", &dDebugFlag},     {"fsDebugFlag", &fsDebugFlag},
        {"idxDebugFlag", &idxDebugFlag}, {"jniDebugFlag", &jniDebugFlag}, {"qDebugFlag", &qDebugFlag},
        {"rpcDebugFlag", &rpcDebugFlag}, {"smaDebugFlag", &smaDebugFlag}, {"tmrDebugFlag", &tmrDebugFlag},
        {"uDebugFlag", &uDebugFlag},     {"simDebugFlag", &simDebugFlag},
    };

    static OptionNameAndVar options[] = {{"asyncLog", &tsAsyncLog},
                                         {"compressMsgSize", &tsCompressMsgSize},
                                         {"countAlwaysReturnValue", &tsCountAlwaysReturnValue},
                                         {"crashReporting", &tsEnableCrashReport},
                                         {"enableQueryHb", &tsEnableQueryHb},
                                         {"keepColumnName", &tsKeepColumnName},
                                         {"logKeepDays", &tsLogKeepDays},
                                         {"maxInsertBatchRows", &tsMaxInsertBatchRows},
                                         {"minSlidingTime", &tsMinSlidingTime},
                                         {"minIntervalTime", &tsMinIntervalTime},
                                         {"numOfLogLines", &tsNumOfLogLines},
                                         {"querySmaOptimize", &tsQuerySmaOptimize},
                                         {"queryPolicy", &tsQueryPolicy},
                                         {"queryTableNotExistAsEmpty", &tsQueryTbNotExistAsEmpty},
                                         {"queryPlannerTrace", &tsQueryPlannerTrace},
                                         {"queryNodeChunkSize", &tsQueryNodeChunkSize},
                                         {"queryUseNodeAllocator", &tsQueryUseNodeAllocator},
                                         {"smlDot2Underline", &tsSmlDot2Underline},
                                         {"useAdapter", &tsUseAdapter},
                                         {"multiResultFunctionStarReturnTags", &tsMultiResultFunctionStarReturnTags},
                                         {"maxTsmaCalcDelay", &tsMaxTsmaCalcDelay},
                                         {"tsmaDataDeleteMark", &tsmaDataDeleteMark},
                                         {"numOfRpcSessions", &tsNumOfRpcSessions},
                                         {"bypassFlag", &tsBypassFlag},
                                         {"safetyCheckLevel", &tsSafetyCheckLevel},
                                         {"streamCoverage", &tsStreamCoverage},
                                         {"compareAsStrInGreatest", &tsCompareAsStrInGreatest}};

    if ((code = taosCfgSetOption(debugOptions, tListLen(debugOptions), pItem, true)) != TSDB_CODE_SUCCESS) {
      code = taosCfgSetOption(options, tListLen(options), pItem, false);
    }
  }

_out:
  if (TSDB_CODE_SUCCESS != code) {
    uError("failed to set option:%s, lino:%d, since:%s", name, lino, tstrerror(code));
  }

  cfgUnLock(pCfg);
  TAOS_RETURN(code);
}

int32_t taosCfgDynamicOptions(SConfig *pCfg, const char *name, bool forServer) {
  if (forServer) {
    return taosCfgDynamicOptionsForServer(pCfg, name);
  } else {
    return taosCfgDynamicOptionsForClient(pCfg, name);
  }
}

int32_t taosSetDebugFlag(int32_t *pFlagPtr, const char *flagName, int32_t flagVal) {
  SConfigItem *pItem = NULL;
  TAOS_CHECK_GET_CFG_ITEM(tsCfg, pItem, flagName);
  pItem->i32 = flagVal;
  if (pFlagPtr != NULL) {
    *pFlagPtr = flagVal;
  }
  TAOS_RETURN(TSDB_CODE_SUCCESS);
}

static int taosLogVarComp(void const *lp, void const *rp) {
  SLogVar *lpVar = (SLogVar *)lp;
  SLogVar *rpVar = (SLogVar *)rp;
  return taosStrcasecmp(lpVar->name, rpVar->name);
}

static void taosCheckAndSetDebugFlag(int32_t *pFlagPtr, char *name, int32_t flag, SArray *noNeedToSetVars) {
  if (noNeedToSetVars != NULL && taosArraySearch(noNeedToSetVars, name, taosLogVarComp, TD_EQ) != NULL) {
    return;
  }
  int32_t code = 0;
  if ((code = taosSetDebugFlag(pFlagPtr, name, flag)) != 0) {
    if (code != TSDB_CODE_CFG_NOT_FOUND) {
      uError("failed to set flag %s to %d, since:%s", name, flag, tstrerror(code));
    } else {
      uTrace("failed to set flag %s to %d, since:%s", name, flag, tstrerror(code));
    }
  }
  return;
}

int32_t taosSetGlobalDebugFlag(int32_t flag) { return taosSetAllDebugFlag(tsCfg, flag); }

// NOTE: set all command does not change the tmrDebugFlag
static int32_t taosSetAllDebugFlag(SConfig *pCfg, int32_t flag) {
  if (flag < 0) TAOS_RETURN(TSDB_CODE_INVALID_PARA);
  if (flag == 0) TAOS_RETURN(TSDB_CODE_SUCCESS);  // just ignore

  SArray      *noNeedToSetVars = NULL;
  SConfigItem *pItem = NULL;
  TAOS_CHECK_GET_CFG_ITEM(pCfg, pItem, "debugFlag");

  pItem->i32 = flag;
  noNeedToSetVars = pItem->array;

  taosCheckAndSetDebugFlag(&simDebugFlag, "simDebugFlag", flag, noNeedToSetVars);
  taosCheckAndSetDebugFlag(&uDebugFlag, "uDebugFlag", flag, noNeedToSetVars);
  taosCheckAndSetDebugFlag(&rpcDebugFlag, "rpcDebugFlag", flag, noNeedToSetVars);
  taosCheckAndSetDebugFlag(&qDebugFlag, "qDebugFlag", flag, noNeedToSetVars);

  taosCheckAndSetDebugFlag(&jniDebugFlag, "jniDebugFlag", flag, noNeedToSetVars);
  taosCheckAndSetDebugFlag(&cDebugFlag, "cDebugFlag", flag, noNeedToSetVars);

  taosCheckAndSetDebugFlag(&dDebugFlag, "dDebugFlag", flag, noNeedToSetVars);
  taosCheckAndSetDebugFlag(&vDebugFlag, "vDebugFlag", flag, noNeedToSetVars);
  taosCheckAndSetDebugFlag(&mDebugFlag, "mDebugFlag", flag, noNeedToSetVars);
  taosCheckAndSetDebugFlag(&wDebugFlag, "wDebugFlag", flag, noNeedToSetVars);
  taosCheckAndSetDebugFlag(&azDebugFlag, "azDebugFlag", flag, noNeedToSetVars);
  taosCheckAndSetDebugFlag(&sDebugFlag, "sDebugFlag", flag, noNeedToSetVars);
  taosCheckAndSetDebugFlag(&tsdbDebugFlag, "tsdbDebugFlag", flag, noNeedToSetVars);
  taosCheckAndSetDebugFlag(&tqDebugFlag, "tqDebugFlag", flag, noNeedToSetVars);
  taosCheckAndSetDebugFlag(&fsDebugFlag, "fsDebugFlag", flag, noNeedToSetVars);
  taosCheckAndSetDebugFlag(&udfDebugFlag, "udfDebugFlag", flag, noNeedToSetVars);
  taosCheckAndSetDebugFlag(&smaDebugFlag, "smaDebugFlag", flag, noNeedToSetVars);
  taosCheckAndSetDebugFlag(&idxDebugFlag, "idxDebugFlag", flag, noNeedToSetVars);
  taosCheckAndSetDebugFlag(&tdbDebugFlag, "tdbDebugFlag", flag, noNeedToSetVars);
  taosCheckAndSetDebugFlag(&metaDebugFlag, "metaDebugFlag", flag, noNeedToSetVars);
  taosCheckAndSetDebugFlag(&stDebugFlag, "stDebugFlag", flag, noNeedToSetVars);
  taosCheckAndSetDebugFlag(&sndDebugFlag, "sndDebugFlag", flag, noNeedToSetVars);
  taosCheckAndSetDebugFlag(&bndDebugFlag, "bndDebugFlag", flag, noNeedToSetVars);

  taosArrayClear(noNeedToSetVars);  // reset array

  uInfo("all debug flag are set to %d", flag);
  TAOS_RETURN(TSDB_CODE_SUCCESS);
}

int32_t taosGranted(int8_t type) {
  switch (type) {
    case TSDB_GRANT_ALL: {
      if (atomic_load_32(&tsGrant) & GRANT_FLAG_ALL) {
        return 0;
      }
      int32_t grantVal = atomic_load_32(&tsGrant);
      if (grantVal & GRANT_FLAG_EX_MULTI_TIER) {
        return TSDB_CODE_GRANT_MULTI_STORAGE_EXPIRED;
      } else if (grantVal & GRANT_FLAG_EX_STORAGE) {
        return TSDB_CODE_GRANT_STORAGE_LIMITED;
      }
      return TSDB_CODE_GRANT_EXPIRED;
    }
    case TSDB_GRANT_AUDIT: {
      return (atomic_load_32(&tsGrant) & GRANT_FLAG_AUDIT) ? 0 : TSDB_CODE_GRANT_AUDIT_EXPIRED;
    }
    case TSDB_GRANT_VIEW:
      return (atomic_load_32(&tsGrant) & GRANT_FLAG_VIEW) ? 0 : TSDB_CODE_GRANT_VIEW_EXPIRED;
    default:
      uWarn("undefined grant type:%" PRIi8, type);
      break;
  }
  return 0;
}

int32_t globalConfigSerialize(int32_t version, SArray *array, char **serialized) {
  char   buf[30];
  cJSON *json = cJSON_CreateObject();
  if (json == NULL) goto _exit;
  if (cJSON_AddNumberToObject(json, "file_version", GLOBAL_CONFIG_FILE_VERSION) == NULL) goto _exit;
  if (cJSON_AddNumberToObject(json, "version", version) == NULL) goto _exit;
  int sz = taosArrayGetSize(array);

  cJSON *cField = cJSON_CreateObject();
  if (cField == NULL) goto _exit;

  if (!cJSON_AddItemToObject(json, "configs", cField)) goto _exit;

  // cjson only support int32_t or double
  // string are used to prohibit the loss of precision
  for (int i = 0; i < sz; i++) {
    SConfigItem *item = (SConfigItem *)taosArrayGet(array, i);
    switch (item->dtype) {
      {
        case CFG_DTYPE_NONE:
          break;
        case CFG_DTYPE_BOOL:
          if (cJSON_AddBoolToObject(cField, item->name, item->bval) == NULL) goto _exit;
          break;
        case CFG_DTYPE_INT32:
          if (cJSON_AddNumberToObject(cField, item->name, item->i32) == NULL) goto _exit;
          break;
        case CFG_DTYPE_INT64:
          (void)sprintf(buf, "%" PRId64, item->i64);
          if (cJSON_AddStringToObject(cField, item->name, buf) == NULL) goto _exit;
          break;
        case CFG_DTYPE_FLOAT:
        case CFG_DTYPE_DOUBLE:
          (void)sprintf(buf, "%f", item->fval);
          if (cJSON_AddStringToObject(cField, item->name, buf) == NULL) goto _exit;
          break;
        case CFG_DTYPE_STRING:
        case CFG_DTYPE_DIR:
        case CFG_DTYPE_LOCALE:
        case CFG_DTYPE_CHARSET:
        case CFG_DTYPE_TIMEZONE:
          if (cJSON_AddStringToObject(cField, item->name, item->str) == NULL) goto _exit;
          break;
      }
    }
  }
  char *pSerialized = tjsonToString(json);
_exit:
  if (terrno != TSDB_CODE_SUCCESS) {
    uError("failed to serialize global config since %s", tstrerror(terrno));
  }
  cJSON_Delete(json);
  *serialized = pSerialized;
  return terrno;
}

int32_t localConfigSerialize(SArray *array, char **serialized) {
  char   buf[30];
  cJSON *json = cJSON_CreateObject();
  if (json == NULL) goto _exit;

  int sz = taosArrayGetSize(array);

  cJSON *cField = cJSON_CreateObject();
  if (cField == NULL) goto _exit;
  if (cJSON_AddNumberToObject(json, "file_version", LOCAL_CONFIG_FILE_VERSION) == NULL) goto _exit;
  if (!cJSON_AddItemToObject(json, "configs", cField)) goto _exit;

  // cjson only support int32_t or double
  // string are used to prohibit the loss of precision
  for (int i = 0; i < sz; i++) {
    SConfigItem *item = (SConfigItem *)taosArrayGet(array, i);
    if (strcasecmp(item->name, "dataDir") == 0) {
      int32_t sz = taosArrayGetSize(item->array);
      cJSON  *dataDirs = cJSON_CreateArray();
      if (!cJSON_AddItemToObject(cField, item->name, dataDirs)) {
        uError("failed to serialize global config since %s", tstrerror(terrno));
        goto _exit;
      }
      for (int j = 0; j < sz; j++) {
        SDiskCfg *disk = (SDiskCfg *)taosArrayGet(item->array, j);
        cJSON    *dataDir = cJSON_CreateObject();
        if (dataDir == NULL) goto _exit;
        if (!cJSON_AddItemToArray(dataDirs, dataDir)) {
          uError("failed to serialize global config since %s", tstrerror(terrno));
          goto _exit;
        }
        if (cJSON_AddStringToObject(dataDir, "dir", disk->dir) == NULL) goto _exit;
        if (cJSON_AddNumberToObject(dataDir, "level", disk->level) == NULL) goto _exit;
        if (disk->diskId == 0) {
          if (taosGetFileDiskID(disk->dir, &disk->diskId) != 0) {
            uError("failed to get disk id for %s", disk->dir);
            goto _exit;
          }
        }
        (void)sprintf(buf, "%" PRId64, disk->diskId);
        if (cJSON_AddStringToObject(dataDir, "disk_id", buf) == NULL) goto _exit;
        if (cJSON_AddNumberToObject(dataDir, "primary", disk->primary) == NULL) goto _exit;
        if (cJSON_AddNumberToObject(dataDir, "disable", disk->disable) == NULL) goto _exit;
      }
      continue;
    }
    if (strcasecmp(item->name, "forceReadConfig") == 0) {
      continue;
    }
    switch (item->dtype) {
      {
        case CFG_DTYPE_NONE:
          break;
        case CFG_DTYPE_BOOL:
          if (cJSON_AddBoolToObject(cField, item->name, item->bval) == NULL) goto _exit;
          break;
        case CFG_DTYPE_INT32:
          if (cJSON_AddNumberToObject(cField, item->name, item->i32) == NULL) goto _exit;
          break;
        case CFG_DTYPE_INT64:
          (void)sprintf(buf, "%" PRId64, item->i64);
          if (cJSON_AddStringToObject(cField, item->name, buf) == NULL) goto _exit;
          break;
        case CFG_DTYPE_FLOAT:
        case CFG_DTYPE_DOUBLE:
          (void)sprintf(buf, "%f", item->fval);
          if (cJSON_AddStringToObject(cField, item->name, buf) == NULL) goto _exit;
          break;
        case CFG_DTYPE_STRING:
        case CFG_DTYPE_DIR:
        case CFG_DTYPE_LOCALE:
        case CFG_DTYPE_CHARSET:
        case CFG_DTYPE_TIMEZONE:
          if (cJSON_AddStringToObject(cField, item->name, item->str) == NULL) goto _exit;
          break;
      }
    }
  }
  char *pSerialized = tjsonToString(json);
_exit:
  if (terrno != TSDB_CODE_SUCCESS) {
    uError("failed to serialize local config since %s", tstrerror(terrno));
  }
  cJSON_Delete(json);
  *serialized = pSerialized;
  return terrno;
}

int32_t stypeConfigSerialize(SArray *array, char **serialized) {
  char   buf[30];
  cJSON *json = cJSON_CreateObject();
  if (json == NULL) goto _exit;

  int sz = taosArrayGetSize(array);

  cJSON *cField = cJSON_CreateObject();
  if (cField == NULL) goto _exit;
  if (cJSON_AddNumberToObject(json, "file_version", LOCAL_CONFIG_FILE_VERSION) == NULL) goto _exit;
  if (!cJSON_AddItemToObject(json, "config_stypes", cField)) goto _exit;

  // cjson only support int32_t or double
  // string are used to prohibit the loss of precision
  for (int i = 0; i < sz; i++) {
    SConfigItem *item = (SConfigItem *)taosArrayGet(array, i);
    if (cJSON_AddNumberToObject(cField, item->name, item->stype) == NULL) goto _exit;
  }
  char *pSerialized = tjsonToString(json);
_exit:
  if (terrno != TSDB_CODE_SUCCESS) {
    uError("failed to serialize local config since %s", tstrerror(terrno));
  }
  cJSON_Delete(json);
  *serialized = pSerialized;
  return terrno;
}

int32_t taosPersistGlobalConfig(SArray *array, const char *path, int32_t version) {
  int32_t   code = 0;
  int32_t   lino = 0;
  char     *buffer = NULL;
  TdFilePtr pFile = NULL;
  char     *serialized = NULL;
  char      filepath[CONFIG_FILE_LEN] = {0};
  char      filename[CONFIG_FILE_LEN] = {0};
  snprintf(filepath, sizeof(filepath), "%s%sconfig", path, TD_DIRSEP);
  snprintf(filename, sizeof(filename), "%s%sconfig%sglobal.json", path, TD_DIRSEP, TD_DIRSEP);

  TAOS_CHECK_GOTO(taosMkDir(filepath), &lino, _exit);

  TdFilePtr pConfigFile =
      taosOpenFile(filename, TD_FILE_CREATE | TD_FILE_WRITE | TD_FILE_TRUNC | TD_FILE_WRITE_THROUGH);

  if (pConfigFile == NULL) {
    code = TAOS_SYSTEM_ERROR(ERRNO);
    uError("failed to open file:%s since %s", filename, tstrerror(code));
    TAOS_RETURN(code);
  }
  TAOS_CHECK_GOTO(globalConfigSerialize(version, array, &serialized), &lino, _exit);

  if (taosWriteFile(pConfigFile, serialized, strlen(serialized)) < 0) {
    lino = __LINE__;
    code = TAOS_SYSTEM_ERROR(ERRNO);
    uError("failed to write file:%s since %s", filename, tstrerror(code));
    goto _exit;
  }

_exit:
  if (code != TSDB_CODE_SUCCESS) {
    uError("failed to persist global config at line:%d, since %s", lino, tstrerror(code));
  }
  (void)taosCloseFile(&pConfigFile);
  taosMemoryFree(serialized);
  return code;
}

int32_t taosPersistLocalConfig(const char *path) {
  int32_t   code = 0;
  int32_t   lino = 0;
  char     *buffer = NULL;
  TdFilePtr pFile = NULL;
  char     *serializedCfg = NULL;
  char     *serializedStype = NULL;
  char      filepath[CONFIG_FILE_LEN] = {0};
  char      filename[CONFIG_FILE_LEN] = {0};
  char      stypeFilename[CONFIG_FILE_LEN] = {0};
  snprintf(filepath, sizeof(filepath), "%s%sconfig", path, TD_DIRSEP);
  snprintf(filename, sizeof(filename), "%s%sconfig%slocal.json", path, TD_DIRSEP, TD_DIRSEP);
  snprintf(stypeFilename, sizeof(stypeFilename), "%s%sconfig%sstype.json", path, TD_DIRSEP, TD_DIRSEP);

  // TODO(beryl) need to check if the file is existed
  TAOS_CHECK_GOTO(taosMkDir(filepath), &lino, _exit);

  TdFilePtr pConfigFile =
      taosOpenFile(filename, TD_FILE_CREATE | TD_FILE_WRITE | TD_FILE_TRUNC | TD_FILE_WRITE_THROUGH);

  if (pConfigFile == NULL) {
    code = TAOS_SYSTEM_ERROR(terrno);
    uError("failed to open file:%s since %s", filename, tstrerror(code));
    TAOS_RETURN(code);
  }

  TdFilePtr pStypeFile =
      taosOpenFile(stypeFilename, TD_FILE_CREATE | TD_FILE_WRITE | TD_FILE_TRUNC | TD_FILE_WRITE_THROUGH);
  if (pStypeFile == NULL) {
    code = TAOS_SYSTEM_ERROR(terrno);
    uError("failed to open file:%s since %s", stypeFilename, tstrerror(code));
    TAOS_RETURN(code);
  }

  TAOS_CHECK_GOTO(localConfigSerialize(taosGetLocalCfg(tsCfg), &serializedCfg), &lino, _exit);
  if (taosWriteFile(pConfigFile, serializedCfg, strlen(serializedCfg)) < 0) {
    lino = __LINE__;
    code = TAOS_SYSTEM_ERROR(terrno);
    uError("failed to write file:%s since %s", filename, tstrerror(code));
    goto _exit;
  }

  TAOS_CHECK_GOTO(stypeConfigSerialize(taosGetLocalCfg(tsCfg), &serializedStype), &lino, _exit);
  if (taosWriteFile(pStypeFile, serializedStype, strlen(serializedStype)) < 0) {
    lino = __LINE__;
    code = TAOS_SYSTEM_ERROR(terrno);
    uError("failed to write file:%s since %s", stypeFilename, tstrerror(code));
    goto _exit;
  }

_exit:
  if (code != TSDB_CODE_SUCCESS) {
    uError("failed to persist local config at line:%d, since %s", lino, tstrerror(code));
  }
  (void)taosCloseFile(&pConfigFile);
  (void)taosCloseFile(&pStypeFile);
  taosMemoryFree(serializedCfg);
  taosMemoryFree(serializedStype);
  return code;
}

int32_t tSerializeSConfigArray(SEncoder *pEncoder, SArray *array) {
  int32_t code = 0;
  int32_t lino = 0;
  int32_t sz = taosArrayGetSize(array);
  TAOS_CHECK_EXIT(tEncodeI32(pEncoder, sz));
  for (int i = 0; i < sz; i++) {
    SConfigItem *item = (SConfigItem *)taosArrayGet(array, i);
    TAOS_CHECK_EXIT(tEncodeCStr(pEncoder, item->name));
    TAOS_CHECK_EXIT(tEncodeI32(pEncoder, item->dtype));
    switch (item->dtype) {
      {
        case CFG_DTYPE_NONE:
          break;
        case CFG_DTYPE_BOOL:
          TAOS_CHECK_EXIT(tEncodeBool(pEncoder, item->bval));
          break;
        case CFG_DTYPE_INT32:
          TAOS_CHECK_EXIT(tEncodeI32(pEncoder, item->i32));
          break;
        case CFG_DTYPE_INT64:
          TAOS_CHECK_EXIT(tEncodeI64(pEncoder, item->i64));
          break;
        case CFG_DTYPE_FLOAT:
        case CFG_DTYPE_DOUBLE:
          TAOS_CHECK_EXIT(tEncodeFloat(pEncoder, item->fval));
          break;
        case CFG_DTYPE_STRING:
        case CFG_DTYPE_DIR:
        case CFG_DTYPE_LOCALE:
        case CFG_DTYPE_CHARSET:
        case CFG_DTYPE_TIMEZONE:
          TAOS_CHECK_EXIT(tEncodeCStr(pEncoder, item->str));
          break;
      }
    }
  }
_exit:
  return code;
}

int32_t tDeserializeSConfigArray(SDecoder *pDecoder, SArray *array) {
  int32_t code = 0;
  int32_t lino = 0;
  int32_t sz = 0;
  TAOS_CHECK_EXIT(tDecodeI32(pDecoder, &sz));
  for (int i = 0; i < sz; i++) {
    SConfigItem item = {0};
    TAOS_CHECK_EXIT(tDecodeCStr(pDecoder, &item.name));
    TAOS_CHECK_EXIT(tDecodeI32(pDecoder, (int32_t *)&item.dtype));
    switch (item.dtype) {
      {
        case CFG_DTYPE_NONE:
          break;
        case CFG_DTYPE_BOOL:
          TAOS_CHECK_EXIT(tDecodeBool(pDecoder, &item.bval));
          break;
        case CFG_DTYPE_INT32:
          TAOS_CHECK_EXIT(tDecodeI32(pDecoder, &item.i32));
          break;
        case CFG_DTYPE_INT64:
          TAOS_CHECK_EXIT(tDecodeI64(pDecoder, &item.i64));
          break;
        case CFG_DTYPE_FLOAT:
        case CFG_DTYPE_DOUBLE:
          TAOS_CHECK_EXIT(tDecodeFloat(pDecoder, &item.fval));
          break;
        case CFG_DTYPE_STRING:
        case CFG_DTYPE_DIR:
        case CFG_DTYPE_LOCALE:
        case CFG_DTYPE_CHARSET:
        case CFG_DTYPE_TIMEZONE:
          TAOS_CHECK_EXIT(tDecodeCStr(pDecoder, &item.str));
          break;
      }
    }
    if (taosArrayPush(array, &item) == NULL) {
      code = terrno;
      goto _exit;
    }
  }
_exit:
  if (code != TSDB_CODE_SUCCESS) {
    uError("failed to deserialize SConfigItem at line:%d, since %s", lino, tstrerror(code));
  }
  return code;
}

bool isConifgItemLazyMode(SConfigItem *item) {
  if (item->dynScope == CFG_DYN_CLIENT_LAZY || item->dynScope == CFG_DYN_SERVER_LAZY ||
      item->dynScope == CFG_DYN_BOTH_LAZY) {
    return true;
  }
  return false;
}

int32_t taosCheckCfgStrValueLen(const char *name, const char *value, int32_t len) {
  if (strlen(value) > len) {
    uError("invalid config:%s, value:%s, length should be less than %d", name, value, len);
    TAOS_RETURN(TSDB_CODE_INVALID_CFG_VALUE);
  }
  TAOS_RETURN(TSDB_CODE_SUCCESS);
}<|MERGE_RESOLUTION|>--- conflicted
+++ resolved
@@ -899,11 +899,7 @@
   tsLogBufferMemoryAllowed = TRANGE(tsLogBufferMemoryAllowed, TSDB_MAX_MSG_SIZE * 10LL, TSDB_MAX_MSG_SIZE * 10000LL);
 
   tsStreamBufferSize = tsTotalMemoryKB / 1024 * 0.3;
-<<<<<<< HEAD
   tsStreamBufferSizeBytes = tsStreamBufferSize * 1048576L;
-=======
-  tsStreamBufferSizeBytes = tsStreamBufferSize * 1048576;
->>>>>>> fc815a8d
 
   // clang-format off
   TAOS_CHECK_RETURN(cfgAddDir(pCfg, "dataDir", tsDataDir, CFG_SCOPE_SERVER, CFG_DYN_SERVER, CFG_CATEGORY_LOCAL));
@@ -1931,11 +1927,7 @@
 
   TAOS_CHECK_GET_CFG_ITEM(pCfg, pItem, "streamBufferSize");
   tsStreamBufferSize = pItem->i32;
-<<<<<<< HEAD
   tsStreamBufferSizeBytes = tsStreamBufferSize * 1048576L;
-=======
-  tsStreamBufferSizeBytes = tsStreamBufferSize * 1048576;
->>>>>>> fc815a8d
 
   TAOS_CHECK_GET_CFG_ITEM(pCfg, pItem, "filterScalarMode");
   tsFilterScalarMode = pItem->bval;
