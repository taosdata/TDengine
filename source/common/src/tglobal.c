--- conflicted
+++ resolved
@@ -723,13 +723,10 @@
   TAOS_CHECK_RETURN(cfgAddBool(pCfg, "compareAsStrInGreatest", tsCompareAsStrInGreatest, CFG_SCOPE_CLIENT,
                                CFG_DYN_CLIENT, CFG_CATEGORY_LOCAL));
 
-<<<<<<< HEAD
   TAOS_CHECK_RETURN(cfgAddBool(pCfg, "showFullCreateTableColumn", tsShowFullCreateTableColumn, CFG_SCOPE_CLIENT,
                                CFG_DYN_CLIENT, CFG_CATEGORY_LOCAL));
-=======
   TAOS_CHECK_RETURN(cfgAddInt32(pCfg, "maxSQLLength", tsMaxSQLLength, 1024 * 1024, 64 * 1024 * 1024, CFG_SCOPE_CLIENT,
                                 CFG_DYN_CLIENT, CFG_CATEGORY_LOCAL));
->>>>>>> ca10a62f
   TAOS_RETURN(TSDB_CODE_SUCCESS);
 }
 
@@ -1513,7 +1510,6 @@
   TAOS_CHECK_GET_CFG_ITEM(pCfg, pItem, "compareAsStrInGreatest");
   tsCompareAsStrInGreatest = pItem->bval;
 
-<<<<<<< HEAD
   TAOS_CHECK_GET_CFG_ITEM(pCfg, pItem, "showFullCreateTableColumn");
   tsShowFullCreateTableColumn = pItem->bval;
 
@@ -1531,10 +1527,9 @@
 
   TAOS_CHECK_GET_CFG_ITEM(pCfg, pItem, "enableTLS");
   tsEnableTLS = pItem->bval;
-=======
+
   TAOS_CHECK_GET_CFG_ITEM(pCfg, pItem, "maxSQLLength");
   tsMaxSQLLength = pItem->i32;
->>>>>>> ca10a62f
 
   TAOS_RETURN(TSDB_CODE_SUCCESS);
 }
