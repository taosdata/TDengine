/*
 * Copyright (c) 2019 TAOS Data, Inc. <jhtao@taosdata.com>
 *
 * This program is free software: you can use, redistribute, and/or modify
 * it under the terms of the GNU Affero General Public License, version 3
 * or later ("AGPL"), as published by the Free Software Foundation.
 *
 * This program is distributed in the hope that it will be useful, but WITHOUT
 * ANY WARRANTY; without even the implied warranty of MERCHANTABILITY or
 * FITNESS FOR A PARTICULAR PURPOSE.
 *
 * You should have received a copy of the GNU Affero General Public License
 * along with this program. If not, see <http://www.gnu.org/licenses/>.
 */

#define _DEFAULT_SOURCE
#include "tglobal.h"
#include "os.h"
#include "tconfig.h"
#include "tgrant.h"
#include "tlog.h"
#include "tmisce.h"

#if defined(CUS_NAME) || defined(CUS_PROMPT) || defined(CUS_EMAIL)
#include "cus_name.h"
#endif

GRANT_CFG_DECLARE;

SConfig *tsCfg = NULL;

// cluster
char     tsFirst[TSDB_EP_LEN] = {0};
char     tsSecond[TSDB_EP_LEN] = {0};
char     tsLocalFqdn[TSDB_FQDN_LEN] = {0};
char     tsLocalEp[TSDB_EP_LEN] = {0};  // Local End Point, hostname:port
char     tsVersionName[16] = "community";
uint16_t tsServerPort = 6030;
int32_t  tsVersion = 30000000;
int32_t  tsStatusInterval = 1;  // second
int32_t  tsNumOfSupportVnodes = 256;

// common
int32_t tsMaxShellConns = 50000;
int32_t tsShellActivityTimer = 3;  // second
bool    tsPrintAuth = false;

// queue & threads
int32_t tsNumOfRpcThreads = 1;
int32_t tsNumOfRpcSessions = 30000;
int32_t tsTimeToGetAvailableConn = 500000;
int32_t tsKeepAliveIdle = 60;

int32_t tsNumOfCommitThreads = 2;
int32_t tsNumOfTaskQueueThreads = 4;
int32_t tsNumOfMnodeQueryThreads = 4;
int32_t tsNumOfMnodeFetchThreads = 1;
int32_t tsNumOfMnodeReadThreads = 1;
int32_t tsNumOfVnodeQueryThreads = 4;
float   tsRatioOfVnodeStreamThreads = 4.0;
int32_t tsNumOfVnodeFetchThreads = 4;
int32_t tsNumOfVnodeRsmaThreads = 2;
int32_t tsNumOfQnodeQueryThreads = 4;
int32_t tsNumOfQnodeFetchThreads = 1;
int32_t tsNumOfSnodeStreamThreads = 4;
int32_t tsNumOfSnodeWriteThreads = 1;
int32_t tsMaxStreamBackendCache = 128;  // M
int32_t tsPQSortMemThreshold = 16;      // M

// sync raft
int32_t tsElectInterval = 25 * 1000;
int32_t tsHeartbeatInterval = 1000;
int32_t tsHeartbeatTimeout = 20 * 1000;

// vnode
int64_t tsVndCommitMaxIntervalMs = 600 * 1000;

// mnode
int64_t tsMndSdbWriteDelta = 200;
int64_t tsMndLogRetention = 2000;
int8_t  tsGrant = 1;
int32_t tsMndGrantMode = 0;
bool    tsMndSkipGrant = false;

// dnode
int64_t tsDndStart = 0;
int64_t tsDndStartOsUptime = 0;
int64_t tsDndUpTime = 0;

// monitor
bool     tsEnableMonitor = true;
int32_t  tsMonitorInterval = 30;
char     tsMonitorFqdn[TSDB_FQDN_LEN] = {0};
uint16_t tsMonitorPort = 6043;
int32_t  tsMonitorMaxLogs = 100;
bool     tsMonitorComp = false;

// audit
bool     tsEnableAudit = false;
char     tsAuditFqdn[TSDB_FQDN_LEN] = {0};
uint16_t tsAuditPort = 6043;

// telem
bool     tsEnableTelem = true;
int32_t  tsTelemInterval = 43200;
char     tsTelemServer[TSDB_FQDN_LEN] = "telemetry.tdengine.com";
uint16_t tsTelemPort = 80;
char    *tsTelemUri = "/report";

bool  tsEnableCrashReport = true;
char *tsClientCrashReportUri = "/ccrashreport";
char *tsSvrCrashReportUri = "/dcrashreport";

// schemaless
bool tsSmlDot2Underline = true;
char tsSmlTsDefaultName[TSDB_COL_NAME_LEN] = "_ts";
char tsSmlTagName[TSDB_COL_NAME_LEN] = "_tag_null";
char tsSmlChildTableName[TSDB_TABLE_NAME_LEN] = "";  // user defined child table name can be specified in tag value.
                                                     // If set to empty system will generate table name using MD5 hash.
// true means that the name and order of cols in each line are the same(only for influx protocol)
// bool    tsSmlDataFormat = false;
// int32_t tsSmlBatchSize = 10000;

// tmq
int32_t tmqMaxTopicNum = 20;
// query
int32_t tsQueryPolicy = 1;
int32_t tsQueryRspPolicy = 0;
int64_t tsQueryMaxConcurrentTables = 200;  // unit is TSDB_TABLE_NUM_UNIT
bool    tsEnableQueryHb = true;
<<<<<<< HEAD
bool    tsEnableScience = false;     // on taos-cli show float and doulbe with scientific notation if true
=======
bool    tsEnableScience = false;  // on taos-cli show float and doulbe with scientific notation if true
>>>>>>> 88657663
int32_t tsQuerySmaOptimize = 0;
int32_t tsQueryRsmaTolerance = 1000;  // the tolerance time (ms) to judge from which level to query rsma data.
bool    tsQueryPlannerTrace = false;
int32_t tsQueryNodeChunkSize = 32 * 1024;
bool    tsQueryUseNodeAllocator = true;
bool    tsKeepColumnName = false;
int32_t tsRedirectPeriod = 10;
int32_t tsRedirectFactor = 2;
int32_t tsRedirectMaxPeriod = 1000;
int32_t tsMaxRetryWaitTime = 10000;
bool    tsUseAdapter = false;
int32_t tsMetaCacheMaxSize = -1;  // MB
int32_t tsSlowLogThreshold = 3;   // seconds
int32_t tsSlowLogScope = SLOW_LOG_TYPE_ALL;

/*
 * denote if the server needs to compress response message at the application layer to client, including query rsp,
 * metricmeta rsp, and multi-meter query rsp message body. The client compress the submit message to server.
 *
 * 0: all data are compressed
 * -1: all data are not compressed
 * other values: if the message payload size is greater than the tsCompressMsgSize, the message will be compressed.
 */
int32_t tsCompressMsgSize = -1;

/* denote if server needs to compress the retrieved column data before adding to the rpc response message body.
 * 0: all data are compressed
 * -1: all data are not compressed
 * other values: if any retrieved column size is greater than the tsCompressColData, all data will be compressed.
 */
int32_t tsCompressColData = -1;

// count/hyperloglog function always return values in case of all NULL data or Empty data set.
int32_t tsCountAlwaysReturnValue = 1;

// 1 ms for sliding time, the value will changed in case of time precision changed
int32_t tsMinSlidingTime = 1;

// the maxinum number of distict query result
int32_t tsMaxNumOfDistinctResults = 1000 * 10000;

// 1 database precision unit for interval time range, changed accordingly
int32_t tsMinIntervalTime = 1;

// maximum batch rows numbers imported from a single csv load
int32_t tsMaxInsertBatchRows = 1000000;

float   tsSelectivityRatio = 1.0;
int32_t tsTagFilterResCacheSize = 1024 * 10;
char    tsTagFilterCache = 0;

// the maximum allowed query buffer size during query processing for each data node.
// -1 no limit (default)
// 0  no query allowed, queries are disabled
// positive value (in MB)
int32_t tsQueryBufferSize = -1;
int64_t tsQueryBufferSizeBytes = -1;
int32_t tsCacheLazyLoadThreshold = 500;

int32_t  tsDiskCfgNum = 0;
SDiskCfg tsDiskCfg[TFS_MAX_DISKS] = {0};
int64_t  tsMinDiskFreeSize = TFS_MIN_DISK_FREE_SIZE;

// stream scheduler
bool tsDeployOnSnode = true;

/*
 * minimum scale for whole system, millisecond by default
 * for TSDB_TIME_PRECISION_MILLI: 60000L
 *     TSDB_TIME_PRECISION_MICRO: 60000000L
 *     TSDB_TIME_PRECISION_NANO:  60000000000L
 */
int64_t tsTickPerMin[] = {60000L, 60000000L, 60000000000L};
/*
 * millisecond by default
 * for TSDB_TIME_PRECISION_MILLI: 3600000L
 *     TSDB_TIME_PRECISION_MICRO: 3600000000L
 *     TSDB_TIME_PRECISION_NANO:  3600000000000L
 */
int64_t tsTickPerHour[] = {3600000L, 3600000000L, 3600000000000L};

// lossy compress 6
char tsLossyColumns[32] = "";  // "float|double" means all float and double columns can be lossy compressed.  set empty
                               // can close lossy compress.
// below option can take effect when tsLossyColumns not empty
double   tsFPrecision = 1E-8;                   // float column precision
double   tsDPrecision = 1E-16;                  // double column precision
uint32_t tsMaxRange = 500;                      // max range
uint32_t tsCurRange = 100;                      // range
char     tsCompressor[32] = "ZSTD_COMPRESSOR";  // ZSTD_COMPRESSOR or GZIP_COMPRESSOR

// udf
#ifdef WINDOWS
bool tsStartUdfd = false;
#else
bool    tsStartUdfd = true;
#endif

// wal
int64_t tsWalFsyncDataSizeLimit = (100 * 1024 * 1024L);

// ttl
bool    tsTtlChangeOnWrite = false;  // if true, ttl delete time changes on last write
int32_t tsTtlFlushThreshold = 100;   /* maximum number of dirty items in memory.
                                      * if -1, flush will not be triggered by write-ops
                                      */
int32_t tsTtlBatchDropNum = 10000;   // number of tables dropped per batch

// internal
int32_t tsTransPullupInterval = 2;
int32_t tsMqRebalanceInterval = 2;
int32_t tsStreamCheckpointTickInterval = 600;
int32_t tsStreamNodeCheckInterval = 10;
int32_t tsTtlUnit = 86400;
int32_t tsTtlPushIntervalSec = 10;
int32_t tsTrimVDbIntervalSec = 60 * 60;  // interval of trimming db in all vgroups
int32_t tsGrantHBInterval = 60;
int32_t tsUptimeInterval = 300;    // seconds
char    tsUdfdResFuncs[512] = "";  // udfd resident funcs that teardown when udfd exits
char    tsUdfdLdLibPath[512] = "";
bool    tsDisableStream = false;
int64_t tsStreamBufferSize = 128 * 1024 * 1024;
bool    tsFilterScalarMode = false;
int32_t tsKeepTimeOffset = 0;          // latency of data migration
int     tsResolveFQDNRetryTime = 100;  // seconds

char   tsS3Endpoint[TSDB_FQDN_LEN] = "<endpoint>";
char   tsS3AccessKey[TSDB_FQDN_LEN] = "<accesskey>";
char   tsS3AccessKeyId[TSDB_FQDN_LEN] = "<accesskeyid>";
char   tsS3AccessKeySecret[TSDB_FQDN_LEN] = "<accesskeysecrect>";
char   tsS3BucketName[TSDB_FQDN_LEN] = "<bucketname>";
char   tsS3AppId[TSDB_FQDN_LEN] = "<appid>";
int8_t tsS3Enabled = false;

int32_t tsCheckpointInterval = 20;

#ifndef _STORAGE
int32_t taosSetTfsCfg(SConfig *pCfg) {
  SConfigItem *pItem = cfgGetItem(pCfg, "dataDir");
  memset(tsDataDir, 0, PATH_MAX);

  int32_t size = taosArrayGetSize(pItem->array);
  tsDiskCfgNum = 1;
  tstrncpy(tsDiskCfg[0].dir, pItem->str, TSDB_FILENAME_LEN);
  tsDiskCfg[0].level = 0;
  tsDiskCfg[0].primary = 1;
  tstrncpy(tsDataDir, pItem->str, PATH_MAX);
  if (taosMulMkDir(tsDataDir) != 0) {
    uError("failed to create dataDir:%s", tsDataDir);
    return -1;
  }
  return 0;
}
#else
int32_t taosSetTfsCfg(SConfig *pCfg);
#endif

int32_t taosSetS3Cfg(SConfig *pCfg) {
  tstrncpy(tsS3AccessKey, cfgGetItem(pCfg, "s3Accesskey")->str, TSDB_FQDN_LEN);
  if (tsS3AccessKey[0] == '<') {
    return 0;
  }
  char *colon = strchr(tsS3AccessKey, ':');
  if (!colon) {
    uError("invalid access key:%s", tsS3AccessKey);
    return -1;
  }
  *colon = '\0';
  tstrncpy(tsS3AccessKeyId, tsS3AccessKey, TSDB_FQDN_LEN);
  tstrncpy(tsS3AccessKeySecret, colon + 1, TSDB_FQDN_LEN);
  tstrncpy(tsS3Endpoint, cfgGetItem(pCfg, "s3Endpoint")->str, TSDB_FQDN_LEN);
  tstrncpy(tsS3BucketName, cfgGetItem(pCfg, "s3BucketName")->str, TSDB_FQDN_LEN);
  char *cos = strstr(tsS3Endpoint, "cos.");
  if (cos) {
    char *appid = strrchr(tsS3BucketName, '-');
    if (!appid) {
      uError("failed to locate appid in bucket:%s", tsS3BucketName);
      return -1;
    } else {
      tstrncpy(tsS3AppId, appid + 1, TSDB_FQDN_LEN);
    }
  }
  if (tsS3BucketName[0] != '<' && tsDiskCfgNum > 1) {
#ifdef USE_COS
    tsS3Enabled = true;
#endif
  }

  return 0;
}

struct SConfig *taosGetCfg() { return tsCfg; }

static int32_t taosLoadCfg(SConfig *pCfg, const char **envCmd, const char *inputCfgDir, const char *envFile,
                           char *apolloUrl) {
  char cfgDir[PATH_MAX] = {0};
  char cfgFile[PATH_MAX + 100] = {0};

  taosExpandDir(inputCfgDir, cfgDir, PATH_MAX);
  if (taosIsDir(cfgDir)) {
#ifdef CUS_PROMPT
    snprintf(cfgFile, sizeof(cfgFile), "%s" TD_DIRSEP "%s.cfg", cfgDir, CUS_PROMPT);
#else
    snprintf(cfgFile, sizeof(cfgFile), "%s" TD_DIRSEP "taos.cfg", cfgDir);
#endif
  } else {
    tstrncpy(cfgFile, cfgDir, sizeof(cfgDir));
  }

  if (apolloUrl != NULL && apolloUrl[0] == '\0') {
    cfgGetApollUrl(envCmd, envFile, apolloUrl);
  }

  if (cfgLoad(pCfg, CFG_STYPE_APOLLO_URL, apolloUrl) != 0) {
    uError("failed to load from apollo url:%s since %s", apolloUrl, terrstr());
    return -1;
  }

  if (cfgLoad(pCfg, CFG_STYPE_CFG_FILE, cfgFile) != 0) {
    uError("failed to load from cfg file:%s since %s", cfgFile, terrstr());
    return -1;
  }

  if (cfgLoad(pCfg, CFG_STYPE_ENV_FILE, envFile) != 0) {
    uError("failed to load from env file:%s since %s", envFile, terrstr());
    return -1;
  }

  if (cfgLoad(pCfg, CFG_STYPE_ENV_VAR, NULL) != 0) {
    uError("failed to load from global env variables since %s", terrstr());
    return -1;
  }

  if (cfgLoad(pCfg, CFG_STYPE_ENV_CMD, envCmd) != 0) {
    uError("failed to load from cmd env variables since %s", terrstr());
    return -1;
  }

  return 0;
}

int32_t taosAddClientLogCfg(SConfig *pCfg) {
  if (cfgAddDir(pCfg, "configDir", configDir, CFG_SCOPE_BOTH) != 0) return -1;
  if (cfgAddDir(pCfg, "scriptDir", configDir, CFG_SCOPE_BOTH) != 0) return -1;
  if (cfgAddDir(pCfg, "logDir", tsLogDir, CFG_SCOPE_BOTH) != 0) return -1;
  if (cfgAddFloat(pCfg, "minimalLogDirGB", 1.0f, 0.001f, 10000000, CFG_SCOPE_BOTH) != 0) return -1;
  if (cfgAddInt32(pCfg, "numOfLogLines", tsNumOfLogLines, 1000, 2000000000, CFG_SCOPE_BOTH) != 0) return -1;
  if (cfgAddBool(pCfg, "asyncLog", tsAsyncLog, CFG_SCOPE_BOTH) != 0) return -1;
  if (cfgAddInt32(pCfg, "logKeepDays", 0, -365000, 365000, CFG_SCOPE_BOTH) != 0) return -1;
  if (cfgAddInt32(pCfg, "debugFlag", 0, 0, 255, CFG_SCOPE_BOTH) != 0) return -1;
  if (cfgAddInt32(pCfg, "simDebugFlag", 143, 0, 255, CFG_SCOPE_BOTH) != 0) return -1;
  if (cfgAddInt32(pCfg, "tmrDebugFlag", tmrDebugFlag, 0, 255, CFG_SCOPE_BOTH) != 0) return -1;
  if (cfgAddInt32(pCfg, "uDebugFlag", uDebugFlag, 0, 255, CFG_SCOPE_BOTH) != 0) return -1;
  if (cfgAddInt32(pCfg, "rpcDebugFlag", rpcDebugFlag, 0, 255, CFG_SCOPE_BOTH) != 0) return -1;
  if (cfgAddInt32(pCfg, "jniDebugFlag", jniDebugFlag, 0, 255, CFG_SCOPE_CLIENT) != 0) return -1;
  if (cfgAddInt32(pCfg, "qDebugFlag", qDebugFlag, 0, 255, CFG_SCOPE_BOTH) != 0) return -1;
  if (cfgAddInt32(pCfg, "cDebugFlag", cDebugFlag, 0, 255, CFG_SCOPE_CLIENT) != 0) return -1;
  return 0;
}

static int32_t taosAddServerLogCfg(SConfig *pCfg) {
  if (cfgAddInt32(pCfg, "dDebugFlag", dDebugFlag, 0, 255, CFG_SCOPE_SERVER) != 0) return -1;
  if (cfgAddInt32(pCfg, "vDebugFlag", vDebugFlag, 0, 255, CFG_SCOPE_SERVER) != 0) return -1;
  if (cfgAddInt32(pCfg, "mDebugFlag", mDebugFlag, 0, 255, CFG_SCOPE_SERVER) != 0) return -1;
  if (cfgAddInt32(pCfg, "wDebugFlag", wDebugFlag, 0, 255, CFG_SCOPE_SERVER) != 0) return -1;
  if (cfgAddInt32(pCfg, "sDebugFlag", sDebugFlag, 0, 255, CFG_SCOPE_BOTH) != 0) return -1;
  if (cfgAddInt32(pCfg, "tsdbDebugFlag", tsdbDebugFlag, 0, 255, CFG_SCOPE_SERVER) != 0) return -1;
  if (cfgAddInt32(pCfg, "tqDebugFlag", tqDebugFlag, 0, 255, CFG_SCOPE_SERVER) != 0) return -1;
  if (cfgAddInt32(pCfg, "fsDebugFlag", fsDebugFlag, 0, 255, CFG_SCOPE_SERVER) != 0) return -1;
  if (cfgAddInt32(pCfg, "udfDebugFlag", udfDebugFlag, 0, 255, CFG_SCOPE_SERVER) != 0) return -1;
  if (cfgAddInt32(pCfg, "smaDebugFlag", smaDebugFlag, 0, 255, CFG_SCOPE_SERVER) != 0) return -1;
  if (cfgAddInt32(pCfg, "idxDebugFlag", idxDebugFlag, 0, 255, CFG_SCOPE_SERVER) != 0) return -1;
  if (cfgAddInt32(pCfg, "tdbDebugFlag", tdbDebugFlag, 0, 255, CFG_SCOPE_SERVER) != 0) return -1;
  if (cfgAddInt32(pCfg, "metaDebugFlag", metaDebugFlag, 0, 255, 0) != CFG_SCOPE_SERVER) return -1;
  return 0;
}

static int32_t taosAddClientCfg(SConfig *pCfg) {
  char    defaultFqdn[TSDB_FQDN_LEN] = {0};
  int32_t defaultServerPort = 6030;
  if (taosGetFqdn(defaultFqdn) != 0) {
    strcpy(defaultFqdn, "localhost");
  }

  if (cfgAddString(pCfg, "firstEp", "", CFG_SCOPE_BOTH) != 0) return -1;
  if (cfgAddString(pCfg, "secondEp", "", CFG_SCOPE_BOTH) != 0) return -1;
  if (cfgAddString(pCfg, "fqdn", defaultFqdn, CFG_SCOPE_SERVER) != 0) return -1;
  if (cfgAddInt32(pCfg, "serverPort", defaultServerPort, 1, 65056, CFG_SCOPE_SERVER) != 0) return -1;
  if (cfgAddDir(pCfg, "tempDir", tsTempDir, CFG_SCOPE_BOTH) != 0) return -1;
  if (cfgAddFloat(pCfg, "minimalTmpDirGB", 1.0f, 0.001f, 10000000, CFG_SCOPE_BOTH) != 0) return -1;
  if (cfgAddInt32(pCfg, "shellActivityTimer", tsShellActivityTimer, 1, 120, CFG_SCOPE_BOTH) != 0) return -1;
  if (cfgAddInt32(pCfg, "compressMsgSize", tsCompressMsgSize, -1, 100000000, CFG_SCOPE_BOTH) != 0) return -1;
  if (cfgAddInt32(pCfg, "compressColData", tsCompressColData, -1, 100000000, CFG_SCOPE_BOTH) != 0) return -1;
  if (cfgAddInt32(pCfg, "queryPolicy", tsQueryPolicy, 1, 4, CFG_SCOPE_CLIENT) != 0) return -1;
  if (cfgAddBool(pCfg, "enableQueryHb", tsEnableQueryHb, CFG_SCOPE_CLIENT) != 0) return -1;
  if (cfgAddBool(pCfg, "enableScience", tsEnableScience, CFG_SCOPE_CLIENT) != 0) return -1;
  if (cfgAddInt32(pCfg, "querySmaOptimize", tsQuerySmaOptimize, 0, 1, CFG_SCOPE_CLIENT) != 0) return -1;
  if (cfgAddBool(pCfg, "queryPlannerTrace", tsQueryPlannerTrace, CFG_SCOPE_CLIENT) != 0) return -1;
  if (cfgAddInt32(pCfg, "queryNodeChunkSize", tsQueryNodeChunkSize, 1024, 128 * 1024, CFG_SCOPE_CLIENT) != 0) return -1;
  if (cfgAddBool(pCfg, "queryUseNodeAllocator", tsQueryUseNodeAllocator, CFG_SCOPE_CLIENT) != 0) return -1;
  if (cfgAddBool(pCfg, "keepColumnName", tsKeepColumnName, CFG_SCOPE_CLIENT) != 0) return -1;
  if (cfgAddString(pCfg, "smlChildTableName", "", CFG_SCOPE_CLIENT) != 0) return -1;
  if (cfgAddString(pCfg, "smlTagName", tsSmlTagName, CFG_SCOPE_CLIENT) != 0) return -1;
  if (cfgAddString(pCfg, "smlTsDefaultName", tsSmlTsDefaultName, CFG_SCOPE_CLIENT) != 0) return -1;
  if (cfgAddBool(pCfg, "smlDot2Underline", tsSmlDot2Underline, CFG_SCOPE_CLIENT) != 0) return -1;
  //  if (cfgAddBool(pCfg, "smlDataFormat", tsSmlDataFormat, CFG_SCOPE_CLIENT) != 0) return -1;
  //  if (cfgAddInt32(pCfg, "smlBatchSize", tsSmlBatchSize, 1, INT32_MAX, CFG_SCOPE_CLIENT) != 0) return -1;
  if (cfgAddInt32(pCfg, "maxInsertBatchRows", tsMaxInsertBatchRows, 1, INT32_MAX, CFG_SCOPE_CLIENT) != 0) return -1;
  if (cfgAddInt32(pCfg, "maxRetryWaitTime", tsMaxRetryWaitTime, 0, 86400000, CFG_SCOPE_BOTH) != 0) return -1;
  if (cfgAddBool(pCfg, "useAdapter", tsUseAdapter, CFG_SCOPE_CLIENT) != 0) return -1;
  if (cfgAddBool(pCfg, "crashReporting", tsEnableCrashReport, CFG_SCOPE_SERVER) != 0) return -1;
  if (cfgAddInt64(pCfg, "queryMaxConcurrentTables", tsQueryMaxConcurrentTables, INT64_MIN, INT64_MAX,
                  CFG_SCOPE_CLIENT) != 0)
    return -1;
  if (cfgAddInt32(pCfg, "metaCacheMaxSize", tsMetaCacheMaxSize, -1, INT32_MAX, CFG_SCOPE_CLIENT) != 0) return -1;
  if (cfgAddInt32(pCfg, "slowLogThreshold", tsSlowLogThreshold, 0, INT32_MAX, CFG_SCOPE_CLIENT) != 0) return -1;
  if (cfgAddString(pCfg, "slowLogScope", "", CFG_SCOPE_CLIENT) != 0) return -1;

  tsNumOfRpcThreads = tsNumOfCores / 2;
  tsNumOfRpcThreads = TRANGE(tsNumOfRpcThreads, 2, TSDB_MAX_RPC_THREADS);
  if (cfgAddInt32(pCfg, "numOfRpcThreads", tsNumOfRpcThreads, 1, 1024, CFG_SCOPE_BOTH) != 0) return -1;

  tsNumOfRpcSessions = TRANGE(tsNumOfRpcSessions, 100, 100000);
  if (cfgAddInt32(pCfg, "numOfRpcSessions", tsNumOfRpcSessions, 1, 100000, CFG_SCOPE_BOTH) != 0) return -1;

  tsTimeToGetAvailableConn = TRANGE(tsTimeToGetAvailableConn, 20, 10000000);
  if (cfgAddInt32(pCfg, "timeToGetAvailableConn", tsTimeToGetAvailableConn, 20, 1000000, CFG_SCOPE_BOTH) != 0)
    return -1;

  tsKeepAliveIdle = TRANGE(tsKeepAliveIdle, 1, 72000);
  if (cfgAddInt32(pCfg, "keepAliveIdle", tsKeepAliveIdle, 1, 7200000, CFG_SCOPE_BOTH) != 0) return -1;

  tsNumOfTaskQueueThreads = tsNumOfCores / 2;
  tsNumOfTaskQueueThreads = TMAX(tsNumOfTaskQueueThreads, 4);
  if (tsNumOfTaskQueueThreads >= 10) {
    tsNumOfTaskQueueThreads = 10;
  }
  if (cfgAddInt32(pCfg, "numOfTaskQueueThreads", tsNumOfTaskQueueThreads, 4, 1024, CFG_SCOPE_CLIENT) != 0) return -1;

  return 0;
}

static int32_t taosAddSystemCfg(SConfig *pCfg) {
  SysNameInfo info = taosGetSysNameInfo();

  if (cfgAddTimezone(pCfg, "timezone", tsTimezoneStr, CFG_SCOPE_BOTH) != 0) return -1;
  if (cfgAddLocale(pCfg, "locale", tsLocale, CFG_SCOPE_BOTH) != 0) return -1;
  if (cfgAddCharset(pCfg, "charset", tsCharset, CFG_SCOPE_BOTH) != 0) return -1;
  if (cfgAddBool(pCfg, "assert", 1, CFG_SCOPE_BOTH) != 0) return -1;
  if (cfgAddBool(pCfg, "enableCoreFile", 1, CFG_SCOPE_BOTH) != 0) return -1;
  if (cfgAddFloat(pCfg, "numOfCores", tsNumOfCores, 1, 100000, CFG_SCOPE_BOTH) != 0) return -1;

  if (cfgAddBool(pCfg, "SSE42", tsSSE42Enable, CFG_SCOPE_BOTH) != 0) return -1;
  if (cfgAddBool(pCfg, "AVX", tsAVXEnable, CFG_SCOPE_BOTH) != 0) return -1;
  if (cfgAddBool(pCfg, "AVX2", tsAVX2Enable, CFG_SCOPE_BOTH) != 0) return -1;
  if (cfgAddBool(pCfg, "FMA", tsFMAEnable, CFG_SCOPE_BOTH) != 0) return -1;
  if (cfgAddBool(pCfg, "SIMD-builtins", tsSIMDBuiltins, CFG_SCOPE_BOTH) != 0) return -1;
  if (cfgAddBool(pCfg, "tagFilterCache", tsTagFilterCache, CFG_SCOPE_BOTH) != 0) return -1;

  if (cfgAddInt64(pCfg, "openMax", tsOpenMax, 0, INT64_MAX, CFG_SCOPE_BOTH) != 0) return -1;
#if !defined(_ALPINE)
  if (cfgAddInt64(pCfg, "streamMax", tsStreamMax, 0, INT64_MAX, CFG_SCOPE_BOTH) != 0) return -1;
#endif
  if (cfgAddInt32(pCfg, "pageSizeKB", tsPageSizeKB, 0, INT64_MAX, CFG_SCOPE_BOTH) != 0) return -1;
  if (cfgAddInt64(pCfg, "totalMemoryKB", tsTotalMemoryKB, 0, INT64_MAX, CFG_SCOPE_BOTH) != 0) return -1;
  if (cfgAddString(pCfg, "os sysname", info.sysname, CFG_SCOPE_BOTH) != 0) return -1;
  if (cfgAddString(pCfg, "os nodename", info.nodename, CFG_SCOPE_BOTH) != 0) return -1;
  if (cfgAddString(pCfg, "os release", info.release, CFG_SCOPE_BOTH) != 0) return -1;
  if (cfgAddString(pCfg, "os version", info.version, CFG_SCOPE_BOTH) != 0) return -1;
  if (cfgAddString(pCfg, "os machine", info.machine, CFG_SCOPE_BOTH) != 0) return -1;

  if (cfgAddString(pCfg, "version", version, CFG_SCOPE_BOTH) != 0) return -1;
  if (cfgAddString(pCfg, "compatible_version", compatible_version, CFG_SCOPE_BOTH) != 0) return -1;
  if (cfgAddString(pCfg, "gitinfo", gitinfo, CFG_SCOPE_BOTH) != 0) return -1;
  if (cfgAddString(pCfg, "buildinfo", buildinfo, CFG_SCOPE_BOTH) != 0) return -1;
  return 0;
}

static int32_t taosAddServerCfg(SConfig *pCfg) {
  if (cfgAddDir(pCfg, "dataDir", tsDataDir, CFG_SCOPE_SERVER) != 0) return -1;
  if (cfgAddFloat(pCfg, "minimalDataDirGB", 2.0f, 0.001f, 10000000, CFG_SCOPE_SERVER) != 0) return -1;

  tsNumOfSupportVnodes = tsNumOfCores * 2;
  tsNumOfSupportVnodes = TMAX(tsNumOfSupportVnodes, 2);
  if (cfgAddInt32(pCfg, "supportVnodes", tsNumOfSupportVnodes, 0, 4096, CFG_SCOPE_SERVER) != 0) return -1;

  if (cfgAddInt32(pCfg, "maxShellConns", tsMaxShellConns, 10, 50000000, CFG_SCOPE_SERVER) != 0) return -1;
  if (cfgAddInt32(pCfg, "statusInterval", tsStatusInterval, 1, 30, CFG_SCOPE_SERVER) != 0) return -1;
  if (cfgAddInt32(pCfg, "minSlidingTime", tsMinSlidingTime, 1, 1000000, CFG_SCOPE_CLIENT) != 0) return -1;
  if (cfgAddInt32(pCfg, "minIntervalTime", tsMinIntervalTime, 1, 1000000, CFG_SCOPE_CLIENT) != 0) return -1;
  if (cfgAddInt32(pCfg, "maxNumOfDistinctRes", tsMaxNumOfDistinctResults, 10 * 10000, 10000 * 10000,
                  CFG_SCOPE_SERVER) != 0)
    return -1;
  if (cfgAddInt32(pCfg, "countAlwaysReturnValue", tsCountAlwaysReturnValue, 0, 1, CFG_SCOPE_BOTH) != 0) return -1;
  if (cfgAddInt32(pCfg, "queryBufferSize", tsQueryBufferSize, -1, 500000000000, CFG_SCOPE_SERVER) != 0) return -1;
  if (cfgAddBool(pCfg, "printAuth", tsPrintAuth, CFG_SCOPE_SERVER) != 0) return -1;
  if (cfgAddInt32(pCfg, "queryRspPolicy", tsQueryRspPolicy, 0, 1, CFG_SCOPE_SERVER) != 0) return -1;

  tsNumOfRpcThreads = tsNumOfCores / 2;
  tsNumOfRpcThreads = TRANGE(tsNumOfRpcThreads, 2, TSDB_MAX_RPC_THREADS);
  if (cfgAddInt32(pCfg, "numOfRpcThreads", tsNumOfRpcThreads, 1, 1024, CFG_SCOPE_BOTH) != 0) return -1;

  tsNumOfRpcSessions = TRANGE(tsNumOfRpcSessions, 100, 10000);
  if (cfgAddInt32(pCfg, "numOfRpcSessions", tsNumOfRpcSessions, 1, 100000, CFG_SCOPE_BOTH) != 0) return -1;

  tsTimeToGetAvailableConn = TRANGE(tsTimeToGetAvailableConn, 20, 1000000);
  if (cfgAddInt32(pCfg, "timeToGetAvailableConn", tsNumOfRpcSessions, 20, 1000000, CFG_SCOPE_BOTH) != 0) return -1;

  tsKeepAliveIdle = TRANGE(tsKeepAliveIdle, 1, 72000);
  if (cfgAddInt32(pCfg, "keepAliveIdle", tsKeepAliveIdle, 1, 7200000, CFG_SCOPE_BOTH) != 0) return -1;

  tsNumOfCommitThreads = tsNumOfCores / 2;
  tsNumOfCommitThreads = TRANGE(tsNumOfCommitThreads, 2, 4);
  if (cfgAddInt32(pCfg, "numOfCommitThreads", tsNumOfCommitThreads, 1, 1024, CFG_SCOPE_SERVER) != 0) return -1;

  tsNumOfMnodeReadThreads = tsNumOfCores / 8;
  tsNumOfMnodeReadThreads = TRANGE(tsNumOfMnodeReadThreads, 1, 4);
  if (cfgAddInt32(pCfg, "numOfMnodeReadThreads", tsNumOfMnodeReadThreads, 1, 1024, CFG_SCOPE_SERVER) != 0) return -1;

  tsNumOfVnodeQueryThreads = tsNumOfCores * 2;
  tsNumOfVnodeQueryThreads = TMAX(tsNumOfVnodeQueryThreads, 4);
  if (cfgAddInt32(pCfg, "numOfVnodeQueryThreads", tsNumOfVnodeQueryThreads, 4, 1024, CFG_SCOPE_SERVER) != 0) return -1;

  if (cfgAddFloat(pCfg, "ratioOfVnodeStreamThreads", tsRatioOfVnodeStreamThreads, 0.01, 100, CFG_SCOPE_SERVER) != 0)
    return -1;

  tsNumOfVnodeFetchThreads = tsNumOfCores / 4;
  tsNumOfVnodeFetchThreads = TMAX(tsNumOfVnodeFetchThreads, 4);
  if (cfgAddInt32(pCfg, "numOfVnodeFetchThreads", tsNumOfVnodeFetchThreads, 4, 1024, CFG_SCOPE_SERVER) != 0) return -1;

  tsNumOfVnodeRsmaThreads = tsNumOfCores;
  tsNumOfVnodeRsmaThreads = TMAX(tsNumOfVnodeRsmaThreads, 4);
  if (cfgAddInt32(pCfg, "numOfVnodeRsmaThreads", tsNumOfVnodeRsmaThreads, 1, 1024, CFG_SCOPE_SERVER) != 0) return -1;

  tsNumOfQnodeQueryThreads = tsNumOfCores * 2;
  tsNumOfQnodeQueryThreads = TMAX(tsNumOfQnodeQueryThreads, 4);
  if (cfgAddInt32(pCfg, "numOfQnodeQueryThreads", tsNumOfQnodeQueryThreads, 4, 1024, CFG_SCOPE_SERVER) != 0) return -1;

  //  tsNumOfQnodeFetchThreads = tsNumOfCores / 2;
  //  tsNumOfQnodeFetchThreads = TMAX(tsNumOfQnodeFetchThreads, 4);
  //  if (cfgAddInt32(pCfg, "numOfQnodeFetchThreads", tsNumOfQnodeFetchThreads, 1, 1024, 0) != 0) return -1;

  tsNumOfSnodeStreamThreads = tsNumOfCores / 4;
  tsNumOfSnodeStreamThreads = TRANGE(tsNumOfSnodeStreamThreads, 2, 4);
  if (cfgAddInt32(pCfg, "numOfSnodeSharedThreads", tsNumOfSnodeStreamThreads, 2, 1024, CFG_SCOPE_SERVER) != 0)
    return -1;

  tsNumOfSnodeWriteThreads = tsNumOfCores / 4;
  tsNumOfSnodeWriteThreads = TRANGE(tsNumOfSnodeWriteThreads, 2, 4);
  if (cfgAddInt32(pCfg, "numOfSnodeUniqueThreads", tsNumOfSnodeWriteThreads, 2, 1024, CFG_SCOPE_SERVER) != 0) return -1;

  tsRpcQueueMemoryAllowed = tsTotalMemoryKB * 1024 * 0.1;
  tsRpcQueueMemoryAllowed = TRANGE(tsRpcQueueMemoryAllowed, TSDB_MAX_MSG_SIZE * 10LL, TSDB_MAX_MSG_SIZE * 10000LL);
  if (cfgAddInt64(pCfg, "rpcQueueMemoryAllowed", tsRpcQueueMemoryAllowed, TSDB_MAX_MSG_SIZE * 10L, INT64_MAX,
                  CFG_SCOPE_BOTH) != 0)
    return -1;

  if (cfgAddInt32(pCfg, "syncElectInterval", tsElectInterval, 10, 1000 * 60 * 24 * 2, CFG_SCOPE_SERVER) != 0) return -1;
  if (cfgAddInt32(pCfg, "syncHeartbeatInterval", tsHeartbeatInterval, 10, 1000 * 60 * 24 * 2, CFG_SCOPE_SERVER) != 0)
    return -1;
  if (cfgAddInt32(pCfg, "syncHeartbeatTimeout", tsHeartbeatTimeout, 10, 1000 * 60 * 24 * 2, CFG_SCOPE_SERVER) != 0)
    return -1;

  if (cfgAddInt64(pCfg, "vndCommitMaxInterval", tsVndCommitMaxIntervalMs, 1000, 1000 * 60 * 60, CFG_SCOPE_SERVER) != 0)
    return -1;

  if (cfgAddInt64(pCfg, "mndSdbWriteDelta", tsMndSdbWriteDelta, 20, 10000, CFG_SCOPE_SERVER) != 0) return -1;
  if (cfgAddInt64(pCfg, "mndLogRetention", tsMndLogRetention, 500, 10000, CFG_SCOPE_SERVER) != 0) return -1;
  if (cfgAddInt32(pCfg, "grantMode", tsMndGrantMode, 0, 10000, CFG_SCOPE_SERVER) != 0) return -1;
  if (cfgAddBool(pCfg, "skipGrant", tsMndSkipGrant, CFG_SCOPE_SERVER) != 0) return -1;

  if (cfgAddBool(pCfg, "monitor", tsEnableMonitor, CFG_SCOPE_SERVER) != 0) return -1;
  if (cfgAddInt32(pCfg, "monitorInterval", tsMonitorInterval, 1, 200000, CFG_SCOPE_SERVER) != 0) return -1;
  if (cfgAddString(pCfg, "monitorFqdn", tsMonitorFqdn, CFG_SCOPE_SERVER) != 0) return -1;
  if (cfgAddInt32(pCfg, "monitorPort", tsMonitorPort, 1, 65056, CFG_SCOPE_SERVER) != 0) return -1;
  if (cfgAddInt32(pCfg, "monitorMaxLogs", tsMonitorMaxLogs, 1, 1000000, CFG_SCOPE_SERVER) != 0) return -1;
  if (cfgAddBool(pCfg, "monitorComp", tsMonitorComp, CFG_SCOPE_SERVER) != 0) return -1;

  if (cfgAddBool(pCfg, "audit", tsEnableAudit, CFG_SCOPE_SERVER) != 0) return -1;
  if (cfgAddString(pCfg, "auditFqdn", tsAuditFqdn, CFG_SCOPE_SERVER) != 0) return -1;
  if (cfgAddInt32(pCfg, "auditPort", tsAuditPort, 1, 65056, CFG_SCOPE_SERVER) != 0) return -1;

  if (cfgAddBool(pCfg, "crashReporting", tsEnableCrashReport, CFG_SCOPE_BOTH) != 0) return -1;
  if (cfgAddBool(pCfg, "telemetryReporting", tsEnableTelem, CFG_SCOPE_BOTH) != 0) return -1;
  if (cfgAddInt32(pCfg, "telemetryInterval", tsTelemInterval, 1, 200000, CFG_SCOPE_BOTH) != 0) return -1;
  if (cfgAddString(pCfg, "telemetryServer", tsTelemServer, CFG_SCOPE_BOTH) != 0) return -1;
  if (cfgAddInt32(pCfg, "telemetryPort", tsTelemPort, 1, 65056, CFG_SCOPE_BOTH) != 0) return -1;

  if (cfgAddInt32(pCfg, "tmqMaxTopicNum", tmqMaxTopicNum, 1, 10000, CFG_SCOPE_SERVER) != 0) return -1;

  if (cfgAddInt32(pCfg, "transPullupInterval", tsTransPullupInterval, 1, 10000, CFG_SCOPE_SERVER) != 0) return -1;
  if (cfgAddInt32(pCfg, "mqRebalanceInterval", tsMqRebalanceInterval, 1, 10000, CFG_SCOPE_SERVER) != 0) return -1;
  if (cfgAddInt32(pCfg, "ttlUnit", tsTtlUnit, 1, 86400 * 365, CFG_SCOPE_SERVER) != 0) return -1;
  if (cfgAddInt32(pCfg, "ttlPushInterval", tsTtlPushIntervalSec, 1, 100000, CFG_SCOPE_SERVER) != 0) return -1;
  if (cfgAddInt32(pCfg, "ttlBatchDropNum", tsTtlBatchDropNum, 0, INT32_MAX, CFG_SCOPE_SERVER) != 0) return -1;
  if (cfgAddBool(pCfg, "ttlChangeOnWrite", tsTtlChangeOnWrite, CFG_SCOPE_SERVER) != 0) return -1;
  if (cfgAddInt32(pCfg, "ttlFlushThreshold", tsTtlFlushThreshold, -1, 1000000, CFG_SCOPE_SERVER) != 0) return -1;
  if (cfgAddInt32(pCfg, "trimVDbIntervalSec", tsTrimVDbIntervalSec, 1, 100000, CFG_SCOPE_SERVER) != 0) return -1;
  if (cfgAddInt32(pCfg, "uptimeInterval", tsUptimeInterval, 1, 100000, CFG_SCOPE_SERVER) != 0) return -1;
  if (cfgAddInt32(pCfg, "queryRsmaTolerance", tsQueryRsmaTolerance, 0, 900000, CFG_SCOPE_SERVER) != 0) return -1;

  if (cfgAddInt64(pCfg, "walFsyncDataSizeLimit", tsWalFsyncDataSizeLimit, 100 * 1024 * 1024, INT64_MAX,
                  CFG_SCOPE_SERVER) != 0)
    return -1;

  if (cfgAddBool(pCfg, "udf", tsStartUdfd, CFG_SCOPE_SERVER) != 0) return -1;
  if (cfgAddString(pCfg, "udfdResFuncs", tsUdfdResFuncs, CFG_SCOPE_SERVER) != 0) return -1;
  if (cfgAddString(pCfg, "udfdLdLibPath", tsUdfdLdLibPath, CFG_SCOPE_SERVER) != 0) return -1;

  if (cfgAddBool(pCfg, "disableStream", tsDisableStream, CFG_SCOPE_SERVER) != 0) return -1;
  if (cfgAddInt64(pCfg, "streamBufferSize", tsStreamBufferSize, 0, INT64_MAX, CFG_SCOPE_SERVER) != 0) return -1;
  if (cfgAddInt64(pCfg, "checkpointInterval", tsCheckpointInterval, 0, INT64_MAX, CFG_SCOPE_SERVER) != 0) return -1;

  if (cfgAddInt32(pCfg, "cacheLazyLoadThreshold", tsCacheLazyLoadThreshold, 0, 100000, CFG_SCOPE_SERVER) != 0)
    return -1;

  if (cfgAddBool(pCfg, "filterScalarMode", tsFilterScalarMode, CFG_SCOPE_SERVER) != 0) return -1;
  if (cfgAddInt32(pCfg, "keepTimeOffset", tsKeepTimeOffset, 0, 23, CFG_SCOPE_SERVER) != 0) return -1;
  if (cfgAddInt32(pCfg, "maxStreamBackendCache", tsMaxStreamBackendCache, 16, 1024, CFG_SCOPE_SERVER) != 0) return -1;
  if (cfgAddInt32(pCfg, "pqSortMemThreshold", tsPQSortMemThreshold, 1, 10240, CFG_SCOPE_SERVER) != 0) return -1;
  if (cfgAddInt32(pCfg, "resolveFQDNRetryTime", tsResolveFQDNRetryTime, 1, 10240, 0) != 0) return -1;

  if (cfgAddString(pCfg, "s3Accesskey", tsS3AccessKey, CFG_SCOPE_SERVER) != 0) return -1;
  if (cfgAddString(pCfg, "s3Endpoint", tsS3Endpoint, CFG_SCOPE_SERVER) != 0) return -1;
  if (cfgAddString(pCfg, "s3BucketName", tsS3BucketName, CFG_SCOPE_SERVER) != 0) return -1;

  // min free disk space used to check if the disk is full [50MB, 1GB]
  if (cfgAddInt64(pCfg, "minDiskFreeSize", tsMinDiskFreeSize, TFS_MIN_DISK_FREE_SIZE, 1024 * 1024 * 1024,
                  CFG_SCOPE_SERVER) != 0)
    return -1;

  GRANT_CFG_ADD;
  return 0;
}

static int32_t taosUpdateServerCfg(SConfig *pCfg) {
  SConfigItem *pItem;
  ECfgSrcType  stype;
  int32_t      numOfCores;
  int64_t      totalMemoryKB;

  pItem = cfgGetItem(tsCfg, "numOfCores");
  if (pItem == NULL) {
    return -1;
  } else {
    stype = pItem->stype;
    numOfCores = pItem->fval;
  }

  pItem = cfgGetItem(tsCfg, "supportVnodes");
  if (pItem != NULL && pItem->stype == CFG_STYPE_DEFAULT) {
    tsNumOfSupportVnodes = numOfCores * 2;
    tsNumOfSupportVnodes = TMAX(tsNumOfSupportVnodes, 2);
    pItem->i32 = tsNumOfSupportVnodes;
    pItem->stype = stype;
  }

  pItem = cfgGetItem(tsCfg, "numOfRpcThreads");
  if (pItem != NULL && pItem->stype == CFG_STYPE_DEFAULT) {
    tsNumOfRpcThreads = numOfCores / 2;
    tsNumOfRpcThreads = TRANGE(tsNumOfRpcThreads, 2, TSDB_MAX_RPC_THREADS);
    pItem->i32 = tsNumOfRpcThreads;
    pItem->stype = stype;
  }

  pItem = cfgGetItem(tsCfg, "numOfRpcSessions");
  if (pItem != NULL && pItem->stype == CFG_STYPE_DEFAULT) {
    tsNumOfRpcSessions = TRANGE(tsNumOfRpcSessions, 100, 10000);
    pItem->i32 = tsNumOfRpcSessions;
    pItem->stype = stype;
  }

  pItem = cfgGetItem(tsCfg, "timeToGetAvailableConn");
  if (pItem != NULL && pItem->stype == CFG_STYPE_DEFAULT) {
    tsTimeToGetAvailableConn = TRANGE(tsTimeToGetAvailableConn, 20, 1000000);
    pItem->i32 = tsTimeToGetAvailableConn;
    pItem->stype = stype;
  }

  pItem = cfgGetItem(tsCfg, "keepAliveIdle");
  if (pItem != NULL && pItem->stype == CFG_STYPE_DEFAULT) {
    tsKeepAliveIdle = TRANGE(tsKeepAliveIdle, 1, 720000);
    pItem->i32 = tsKeepAliveIdle;
    pItem->stype = stype;
  }

  pItem = cfgGetItem(tsCfg, "numOfCommitThreads");
  if (pItem != NULL && pItem->stype == CFG_STYPE_DEFAULT) {
    tsNumOfCommitThreads = numOfCores / 2;
    tsNumOfCommitThreads = TRANGE(tsNumOfCommitThreads, 2, 4);
    pItem->i32 = tsNumOfCommitThreads;
    pItem->stype = stype;
  }

  pItem = cfgGetItem(tsCfg, "numOfMnodeReadThreads");
  if (pItem != NULL && pItem->stype == CFG_STYPE_DEFAULT) {
    tsNumOfMnodeReadThreads = numOfCores / 8;
    tsNumOfMnodeReadThreads = TRANGE(tsNumOfMnodeReadThreads, 1, 4);
    pItem->i32 = tsNumOfMnodeReadThreads;
    pItem->stype = stype;
  }

  pItem = cfgGetItem(tsCfg, "numOfVnodeQueryThreads");
  if (pItem != NULL && pItem->stype == CFG_STYPE_DEFAULT) {
    tsNumOfVnodeQueryThreads = numOfCores * 2;
    tsNumOfVnodeQueryThreads = TMAX(tsNumOfVnodeQueryThreads, 4);
    pItem->i32 = tsNumOfVnodeQueryThreads;
    pItem->stype = stype;
  }

  pItem = cfgGetItem(tsCfg, "ratioOfVnodeStreamThreads");
  if (pItem != NULL && pItem->stype == CFG_STYPE_DEFAULT) {
    pItem->fval = tsRatioOfVnodeStreamThreads;
    pItem->stype = stype;
  }

  pItem = cfgGetItem(tsCfg, "numOfVnodeFetchThreads");
  if (pItem != NULL && pItem->stype == CFG_STYPE_DEFAULT) {
    tsNumOfVnodeFetchThreads = numOfCores / 4;
    tsNumOfVnodeFetchThreads = TMAX(tsNumOfVnodeFetchThreads, 4);
    pItem->i32 = tsNumOfVnodeFetchThreads;
    pItem->stype = stype;
  }

  pItem = cfgGetItem(tsCfg, "numOfVnodeRsmaThreads");
  if (pItem != NULL && pItem->stype == CFG_STYPE_DEFAULT) {
    tsNumOfVnodeRsmaThreads = numOfCores;
    tsNumOfVnodeRsmaThreads = TMAX(tsNumOfVnodeRsmaThreads, 4);
    pItem->i32 = tsNumOfVnodeRsmaThreads;
    pItem->stype = stype;
  }

  pItem = cfgGetItem(tsCfg, "numOfQnodeQueryThreads");
  if (pItem != NULL && pItem->stype == CFG_STYPE_DEFAULT) {
    tsNumOfQnodeQueryThreads = numOfCores * 2;
    tsNumOfQnodeQueryThreads = TMAX(tsNumOfQnodeQueryThreads, 4);
    pItem->i32 = tsNumOfQnodeQueryThreads;
    pItem->stype = stype;
  }

  /*
    pItem = cfgGetItem(tsCfg, "numOfQnodeFetchThreads");
    if (pItem != NULL && pItem->stype == CFG_STYPE_DEFAULT) {
      tsNumOfQnodeFetchThreads = numOfCores / 2;
      tsNumOfQnodeFetchThreads = TMAX(tsNumOfQnodeFetchThreads, 4);
      pItem->i32 = tsNumOfQnodeFetchThreads;
      pItem->stype = stype;
    }
  */

  pItem = cfgGetItem(tsCfg, "numOfSnodeSharedThreads");
  if (pItem != NULL && pItem->stype == CFG_STYPE_DEFAULT) {
    tsNumOfSnodeStreamThreads = numOfCores / 4;
    tsNumOfSnodeStreamThreads = TRANGE(tsNumOfSnodeStreamThreads, 2, 4);
    pItem->i32 = tsNumOfSnodeStreamThreads;
    pItem->stype = stype;
  }

  pItem = cfgGetItem(tsCfg, "numOfSnodeUniqueThreads");
  if (pItem != NULL && pItem->stype == CFG_STYPE_DEFAULT) {
    tsNumOfSnodeWriteThreads = numOfCores / 4;
    tsNumOfSnodeWriteThreads = TRANGE(tsNumOfSnodeWriteThreads, 2, 4);
    pItem->i32 = tsNumOfSnodeWriteThreads;
    pItem->stype = stype;
  }

  pItem = cfgGetItem(tsCfg, "totalMemoryKB");
  if (pItem == NULL) {
    return -1;
  } else {
    stype = pItem->stype;
    totalMemoryKB = pItem->i64;
  }

  pItem = cfgGetItem(tsCfg, "rpcQueueMemoryAllowed");
  if (pItem != NULL && pItem->stype == CFG_STYPE_DEFAULT) {
    tsRpcQueueMemoryAllowed = totalMemoryKB * 1024 * 0.1;
    tsRpcQueueMemoryAllowed = TRANGE(tsRpcQueueMemoryAllowed, TSDB_MAX_MSG_SIZE * 10LL, TSDB_MAX_MSG_SIZE * 10000LL);
    pItem->i64 = tsRpcQueueMemoryAllowed;
    pItem->stype = stype;
  }

  return 0;
}

static void taosSetClientLogCfg(SConfig *pCfg) {
  SConfigItem *pItem = cfgGetItem(pCfg, "logDir");
  tstrncpy(tsLogDir, cfgGetItem(pCfg, "logDir")->str, PATH_MAX);
  taosExpandDir(tsLogDir, tsLogDir, PATH_MAX);
  tsLogSpace.reserved = (int64_t)(((double)cfgGetItem(pCfg, "minimalLogDirGB")->fval) * 1024 * 1024 * 1024);
  tsNumOfLogLines = cfgGetItem(pCfg, "numOfLogLines")->i32;
  tsAsyncLog = cfgGetItem(pCfg, "asyncLog")->bval;
  tsLogKeepDays = cfgGetItem(pCfg, "logKeepDays")->i32;
  tmrDebugFlag = cfgGetItem(pCfg, "tmrDebugFlag")->i32;
  uDebugFlag = cfgGetItem(pCfg, "uDebugFlag")->i32;
  jniDebugFlag = cfgGetItem(pCfg, "jniDebugFlag")->i32;
  rpcDebugFlag = cfgGetItem(pCfg, "rpcDebugFlag")->i32;
  qDebugFlag = cfgGetItem(pCfg, "qDebugFlag")->i32;
  cDebugFlag = cfgGetItem(pCfg, "cDebugFlag")->i32;
}

static void taosSetServerLogCfg(SConfig *pCfg) {
  dDebugFlag = cfgGetItem(pCfg, "dDebugFlag")->i32;
  vDebugFlag = cfgGetItem(pCfg, "vDebugFlag")->i32;
  mDebugFlag = cfgGetItem(pCfg, "mDebugFlag")->i32;
  wDebugFlag = cfgGetItem(pCfg, "wDebugFlag")->i32;
  sDebugFlag = cfgGetItem(pCfg, "sDebugFlag")->i32;
  tsdbDebugFlag = cfgGetItem(pCfg, "tsdbDebugFlag")->i32;
  tqDebugFlag = cfgGetItem(pCfg, "tqDebugFlag")->i32;
  fsDebugFlag = cfgGetItem(pCfg, "fsDebugFlag")->i32;
  udfDebugFlag = cfgGetItem(pCfg, "udfDebugFlag")->i32;
  smaDebugFlag = cfgGetItem(pCfg, "smaDebugFlag")->i32;
  idxDebugFlag = cfgGetItem(pCfg, "idxDebugFlag")->i32;
  tdbDebugFlag = cfgGetItem(pCfg, "tdbDebugFlag")->i32;
  metaDebugFlag = cfgGetItem(pCfg, "metaDebugFlag")->i32;
}

static int32_t taosSetSlowLogScope(char *pScope) {
  if (NULL == pScope || 0 == strlen(pScope)) {
    tsSlowLogScope = SLOW_LOG_TYPE_ALL;
    return 0;
  }

  if (0 == strcasecmp(pScope, "all")) {
    tsSlowLogScope = SLOW_LOG_TYPE_ALL;
    return 0;
  }

  if (0 == strcasecmp(pScope, "query")) {
    tsSlowLogScope = SLOW_LOG_TYPE_QUERY;
    return 0;
  }

  if (0 == strcasecmp(pScope, "insert")) {
    tsSlowLogScope = SLOW_LOG_TYPE_INSERT;
    return 0;
  }

  if (0 == strcasecmp(pScope, "others")) {
    tsSlowLogScope = SLOW_LOG_TYPE_OTHERS;
    return 0;
  }

  if (0 == strcasecmp(pScope, "none")) {
    tsSlowLogScope = 0;
    return 0;
  }

  uError("Invalid slowLog scope value:%s", pScope);
  terrno = TSDB_CODE_INVALID_CFG_VALUE;
  return -1;
}

static int32_t taosSetClientCfg(SConfig *pCfg) {
  tstrncpy(tsLocalFqdn, cfgGetItem(pCfg, "fqdn")->str, TSDB_FQDN_LEN);
  tsServerPort = (uint16_t)cfgGetItem(pCfg, "serverPort")->i32;
  snprintf(tsLocalEp, sizeof(tsLocalEp), "%s:%u", tsLocalFqdn, tsServerPort);

  char defaultFirstEp[TSDB_EP_LEN] = {0};
  snprintf(defaultFirstEp, TSDB_EP_LEN, "%s:%u", tsLocalFqdn, tsServerPort);

  SConfigItem *pFirstEpItem = cfgGetItem(pCfg, "firstEp");
  SEp          firstEp = {0};
  taosGetFqdnPortFromEp(strlen(pFirstEpItem->str) == 0 ? defaultFirstEp : pFirstEpItem->str, &firstEp);
  snprintf(tsFirst, sizeof(tsFirst), "%s:%u", firstEp.fqdn, firstEp.port);
  cfgSetItem(pCfg, "firstEp", tsFirst, pFirstEpItem->stype);

  SConfigItem *pSecondpItem = cfgGetItem(pCfg, "secondEp");
  SEp          secondEp = {0};
  taosGetFqdnPortFromEp(strlen(pSecondpItem->str) == 0 ? defaultFirstEp : pSecondpItem->str, &secondEp);
  snprintf(tsSecond, sizeof(tsSecond), "%s:%u", secondEp.fqdn, secondEp.port);
  cfgSetItem(pCfg, "secondEp", tsSecond, pSecondpItem->stype);

  tstrncpy(tsTempDir, cfgGetItem(pCfg, "tempDir")->str, PATH_MAX);
  taosExpandDir(tsTempDir, tsTempDir, PATH_MAX);
  tsTempSpace.reserved = (int64_t)(((double)cfgGetItem(pCfg, "minimalTmpDirGB")->fval) * 1024 * 1024 * 1024);
  if (taosMulMkDir(tsTempDir) != 0) {
    uError("failed to create tempDir:%s since %s", tsTempDir, terrstr());
    return -1;
  }

  tstrncpy(tsSmlChildTableName, cfgGetItem(pCfg, "smlChildTableName")->str, TSDB_TABLE_NAME_LEN);
  tstrncpy(tsSmlTagName, cfgGetItem(pCfg, "smlTagName")->str, TSDB_COL_NAME_LEN);
  tstrncpy(tsSmlTsDefaultName, cfgGetItem(pCfg, "smlTsDefaultName")->str, TSDB_COL_NAME_LEN);
  tsSmlDot2Underline = cfgGetItem(pCfg, "smlDot2Underline")->bval;
  //  tsSmlDataFormat = cfgGetItem(pCfg, "smlDataFormat")->bval;

  //  tsSmlBatchSize = cfgGetItem(pCfg, "smlBatchSize")->i32;
  tsMaxInsertBatchRows = cfgGetItem(pCfg, "maxInsertBatchRows")->i32;

  tsShellActivityTimer = cfgGetItem(pCfg, "shellActivityTimer")->i32;
  tsCompressMsgSize = cfgGetItem(pCfg, "compressMsgSize")->i32;
  tsCompressColData = cfgGetItem(pCfg, "compressColData")->i32;
  tsNumOfTaskQueueThreads = cfgGetItem(pCfg, "numOfTaskQueueThreads")->i32;
  tsQueryPolicy = cfgGetItem(pCfg, "queryPolicy")->i32;
  tsEnableQueryHb = cfgGetItem(pCfg, "enableQueryHb")->bval;
  tsEnableScience = cfgGetItem(pCfg, "enableScience")->bval;
  tsQuerySmaOptimize = cfgGetItem(pCfg, "querySmaOptimize")->i32;
  tsQueryPlannerTrace = cfgGetItem(pCfg, "queryPlannerTrace")->bval;
  tsQueryNodeChunkSize = cfgGetItem(pCfg, "queryNodeChunkSize")->i32;
  tsQueryUseNodeAllocator = cfgGetItem(pCfg, "queryUseNodeAllocator")->bval;
  tsKeepColumnName = cfgGetItem(pCfg, "keepColumnName")->bval;
  tsUseAdapter = cfgGetItem(pCfg, "useAdapter")->bval;
  tsEnableCrashReport = cfgGetItem(pCfg, "crashReporting")->bval;
  tsQueryMaxConcurrentTables = cfgGetItem(pCfg, "queryMaxConcurrentTables")->i64;
  tsMetaCacheMaxSize = cfgGetItem(pCfg, "metaCacheMaxSize")->i32;
  tsSlowLogThreshold = cfgGetItem(pCfg, "slowLogThreshold")->i32;
  if (taosSetSlowLogScope(cfgGetItem(pCfg, "slowLogScope")->str)) {
    return -1;
  }

  tsMaxRetryWaitTime = cfgGetItem(pCfg, "maxRetryWaitTime")->i32;

  tsNumOfRpcThreads = cfgGetItem(pCfg, "numOfRpcThreads")->i32;
  tsNumOfRpcSessions = cfgGetItem(pCfg, "numOfRpcSessions")->i32;

  tsTimeToGetAvailableConn = cfgGetItem(pCfg, "timeToGetAvailableConn")->i32;

  tsKeepAliveIdle = cfgGetItem(pCfg, "keepAliveIdle")->i32;
  return 0;
}

static void taosSetSystemCfg(SConfig *pCfg) {
  SConfigItem *pItem = cfgGetItem(pCfg, "timezone");
  osSetTimezone(pItem->str);
  uDebug("timezone format changed from %s to %s", pItem->str, tsTimezoneStr);
  cfgSetItem(pCfg, "timezone", tsTimezoneStr, pItem->stype);

  const char *locale = cfgGetItem(pCfg, "locale")->str;
  const char *charset = cfgGetItem(pCfg, "charset")->str;
  taosSetSystemLocale(locale, charset);
  osSetSystemLocale(locale, charset);

  bool enableCore = cfgGetItem(pCfg, "enableCoreFile")->bval;
  taosSetCoreDump(enableCore);

  tsAssert = cfgGetItem(pCfg, "assert")->bval;

  // todo
  tsVersion = 30000000;
}

static int32_t taosSetServerCfg(SConfig *pCfg) {
  tsDataSpace.reserved = (int64_t)(((double)cfgGetItem(pCfg, "minimalDataDirGB")->fval) * 1024 * 1024 * 1024);
  tsNumOfSupportVnodes = cfgGetItem(pCfg, "supportVnodes")->i32;
  tsMaxShellConns = cfgGetItem(pCfg, "maxShellConns")->i32;
  tsStatusInterval = cfgGetItem(pCfg, "statusInterval")->i32;
  tsMinSlidingTime = cfgGetItem(pCfg, "minSlidingTime")->i32;
  tsMinIntervalTime = cfgGetItem(pCfg, "minIntervalTime")->i32;
  tsMaxNumOfDistinctResults = cfgGetItem(pCfg, "maxNumOfDistinctRes")->i32;
  tsCountAlwaysReturnValue = cfgGetItem(pCfg, "countAlwaysReturnValue")->i32;
  tsQueryBufferSize = cfgGetItem(pCfg, "queryBufferSize")->i32;
  tsPrintAuth = cfgGetItem(pCfg, "printAuth")->bval;

  tsNumOfRpcThreads = cfgGetItem(pCfg, "numOfRpcThreads")->i32;
  tsNumOfRpcSessions = cfgGetItem(pCfg, "numOfRpcSessions")->i32;
  tsTimeToGetAvailableConn = cfgGetItem(pCfg, "timeToGetAvailableConn")->i32;

  tsKeepAliveIdle = cfgGetItem(pCfg, "keepAliveIdle")->i32;

  tsNumOfCommitThreads = cfgGetItem(pCfg, "numOfCommitThreads")->i32;
  tsNumOfMnodeReadThreads = cfgGetItem(pCfg, "numOfMnodeReadThreads")->i32;
  tsNumOfVnodeQueryThreads = cfgGetItem(pCfg, "numOfVnodeQueryThreads")->i32;
  tsRatioOfVnodeStreamThreads = cfgGetItem(pCfg, "ratioOfVnodeStreamThreads")->fval;
  tsNumOfVnodeFetchThreads = cfgGetItem(pCfg, "numOfVnodeFetchThreads")->i32;
  tsNumOfVnodeRsmaThreads = cfgGetItem(pCfg, "numOfVnodeRsmaThreads")->i32;
  tsNumOfQnodeQueryThreads = cfgGetItem(pCfg, "numOfQnodeQueryThreads")->i32;
  //  tsNumOfQnodeFetchThreads = cfgGetItem(pCfg, "numOfQnodeFetchTereads")->i32;
  tsNumOfSnodeStreamThreads = cfgGetItem(pCfg, "numOfSnodeSharedThreads")->i32;
  tsNumOfSnodeWriteThreads = cfgGetItem(pCfg, "numOfSnodeUniqueThreads")->i32;
  tsRpcQueueMemoryAllowed = cfgGetItem(pCfg, "rpcQueueMemoryAllowed")->i64;

  tsSIMDBuiltins = (bool)cfgGetItem(pCfg, "SIMD-builtins")->bval;
  tsTagFilterCache = (bool)cfgGetItem(pCfg, "tagFilterCache")->bval;

  tsEnableMonitor = cfgGetItem(pCfg, "monitor")->bval;
  tsMonitorInterval = cfgGetItem(pCfg, "monitorInterval")->i32;
  tstrncpy(tsMonitorFqdn, cfgGetItem(pCfg, "monitorFqdn")->str, TSDB_FQDN_LEN);
  tsMonitorPort = (uint16_t)cfgGetItem(pCfg, "monitorPort")->i32;
  tsMonitorMaxLogs = cfgGetItem(pCfg, "monitorMaxLogs")->i32;
  tsMonitorComp = cfgGetItem(pCfg, "monitorComp")->bval;
  tsQueryRspPolicy = cfgGetItem(pCfg, "queryRspPolicy")->i32;

  tsEnableAudit = cfgGetItem(pCfg, "audit")->bval;
  tstrncpy(tsAuditFqdn, cfgGetItem(pCfg, "auditFqdn")->str, TSDB_FQDN_LEN);
  tsAuditPort = (uint16_t)cfgGetItem(pCfg, "auditPort")->i32;

  tsEnableTelem = cfgGetItem(pCfg, "telemetryReporting")->bval;
  tsEnableCrashReport = cfgGetItem(pCfg, "crashReporting")->bval;
  tsTtlChangeOnWrite = cfgGetItem(pCfg, "ttlChangeOnWrite")->bval;
  tsTtlFlushThreshold = cfgGetItem(pCfg, "ttlFlushThreshold")->i32;
  tsTelemInterval = cfgGetItem(pCfg, "telemetryInterval")->i32;
  tstrncpy(tsTelemServer, cfgGetItem(pCfg, "telemetryServer")->str, TSDB_FQDN_LEN);
  tsTelemPort = (uint16_t)cfgGetItem(pCfg, "telemetryPort")->i32;

  tmqMaxTopicNum = cfgGetItem(pCfg, "tmqMaxTopicNum")->i32;

  tsTransPullupInterval = cfgGetItem(pCfg, "transPullupInterval")->i32;
  tsMqRebalanceInterval = cfgGetItem(pCfg, "mqRebalanceInterval")->i32;
  tsTtlUnit = cfgGetItem(pCfg, "ttlUnit")->i32;
  tsTtlPushIntervalSec = cfgGetItem(pCfg, "ttlPushInterval")->i32;
  tsTtlBatchDropNum = cfgGetItem(pCfg, "ttlBatchDropNum")->i32;
  tsTrimVDbIntervalSec = cfgGetItem(pCfg, "trimVDbIntervalSec")->i32;
  tsUptimeInterval = cfgGetItem(pCfg, "uptimeInterval")->i32;
  tsQueryRsmaTolerance = cfgGetItem(pCfg, "queryRsmaTolerance")->i32;

  tsWalFsyncDataSizeLimit = cfgGetItem(pCfg, "walFsyncDataSizeLimit")->i64;

  tsElectInterval = cfgGetItem(pCfg, "syncElectInterval")->i32;
  tsHeartbeatInterval = cfgGetItem(pCfg, "syncHeartbeatInterval")->i32;
  tsHeartbeatTimeout = cfgGetItem(pCfg, "syncHeartbeatTimeout")->i32;

  tsVndCommitMaxIntervalMs = cfgGetItem(pCfg, "vndCommitMaxInterval")->i64;

  tsMndSdbWriteDelta = cfgGetItem(pCfg, "mndSdbWriteDelta")->i64;
  tsMndLogRetention = cfgGetItem(pCfg, "mndLogRetention")->i64;
  tsMndSkipGrant = cfgGetItem(pCfg, "skipGrant")->bval;
  tsMndGrantMode = cfgGetItem(pCfg, "grantMode")->i32;

  tsStartUdfd = cfgGetItem(pCfg, "udf")->bval;
  tstrncpy(tsUdfdResFuncs, cfgGetItem(pCfg, "udfdResFuncs")->str, sizeof(tsUdfdResFuncs));
  tstrncpy(tsUdfdLdLibPath, cfgGetItem(pCfg, "udfdLdLibPath")->str, sizeof(tsUdfdLdLibPath));
  if (tsQueryBufferSize >= 0) {
    tsQueryBufferSizeBytes = tsQueryBufferSize * 1048576UL;
  }

  tsCacheLazyLoadThreshold = cfgGetItem(pCfg, "cacheLazyLoadThreshold")->i32;

  tsDisableStream = cfgGetItem(pCfg, "disableStream")->bval;
  tsStreamBufferSize = cfgGetItem(pCfg, "streamBufferSize")->i64;

  tsFilterScalarMode = cfgGetItem(pCfg, "filterScalarMode")->bval;
  tsKeepTimeOffset = cfgGetItem(pCfg, "keepTimeOffset")->i32;
  tsMaxStreamBackendCache = cfgGetItem(pCfg, "maxStreamBackendCache")->i32;
  tsPQSortMemThreshold = cfgGetItem(pCfg, "pqSortMemThreshold")->i32;
  tsResolveFQDNRetryTime = cfgGetItem(pCfg, "resolveFQDNRetryTime")->i32;
  tsMinDiskFreeSize = cfgGetItem(pCfg, "minDiskFreeSize")->i64;

  GRANT_CFG_GET;
  return 0;
}

#ifndef TD_ENTERPRISE
static int32_t taosSetReleaseCfg(SConfig *pCfg) { return 0; }
#else
int32_t taosSetReleaseCfg(SConfig *pCfg);
#endif

void taosLocalCfgForbiddenToChange(char *name, bool *forbidden) {
  int32_t len = strlen(name);
  char    lowcaseName[CFG_NAME_MAX_LEN + 1] = {0};
  strntolower(lowcaseName, name, TMIN(CFG_NAME_MAX_LEN, len));

  if (strcasecmp("charset", name) == 0) {
    *forbidden = true;
    return;
  }
  GRANT_CFG_CHECK;

  *forbidden = false;
}

int32_t taosApplyLocalCfg(SConfig *pCfg, char *name) {
  int32_t len = strlen(name);
  char    lowcaseName[CFG_NAME_MAX_LEN + 1] = {0};
  strntolower(lowcaseName, name, TMIN(CFG_NAME_MAX_LEN, len));

  switch (lowcaseName[0]) {
    case 'a': {
      if (strcasecmp("asyncLog", name) == 0) {
        tsAsyncLog = cfgGetItem(pCfg, "asyncLog")->bval;
      } else if (strcasecmp("assert", name) == 0) {
        tsAssert = cfgGetItem(pCfg, "assert")->bval;
      }
      break;
    }
    case 'c': {
      if (strcasecmp("charset", name) == 0) {
        const char *locale = cfgGetItem(pCfg, "locale")->str;
        const char *charset = cfgGetItem(pCfg, "charset")->str;
        taosSetSystemLocale(locale, charset);
        osSetSystemLocale(locale, charset);
      } else if (strcasecmp("compressMsgSize", name) == 0) {
        tsCompressMsgSize = cfgGetItem(pCfg, "compressMsgSize")->i32;
      } else if (strcasecmp("compressColData", name) == 0) {
        tsCompressColData = cfgGetItem(pCfg, "compressColData")->i32;
      } else if (strcasecmp("countAlwaysReturnValue", name) == 0) {
        tsCountAlwaysReturnValue = cfgGetItem(pCfg, "countAlwaysReturnValue")->i32;
      } else if (strcasecmp("cDebugFlag", name) == 0) {
        cDebugFlag = cfgGetItem(pCfg, "cDebugFlag")->i32;
      } else if (strcasecmp("crashReporting", name) == 0) {
        tsEnableCrashReport = cfgGetItem(pCfg, "crashReporting")->bval;
      }
      break;
    }
    case 'd': {
      if (strcasecmp("dDebugFlag", name) == 0) {
        dDebugFlag = cfgGetItem(pCfg, "dDebugFlag")->i32;
      } else if (strcasecmp("debugFlag", name) == 0) {
        int32_t flag = cfgGetItem(pCfg, "debugFlag")->i32;
        taosSetAllDebugFlag(flag, true);
      }
      break;
    }
    case 'e': {
      if (strcasecmp("enableCoreFile", name) == 0) {
        bool enableCore = cfgGetItem(pCfg, "enableCoreFile")->bval;
        taosSetCoreDump(enableCore);
      } else if (strcasecmp("enableQueryHb", name) == 0) {
        tsEnableQueryHb = cfgGetItem(pCfg, "enableQueryHb")->bval;
      } else if (strcasecmp("ttlChangeOnWrite", name) == 0) {
        tsTtlChangeOnWrite = cfgGetItem(pCfg, "ttlChangeOnWrite")->bval;
      }
      break;
    }
    case 'f': {
      if (strcasecmp("fqdn", name) == 0) {
        tstrncpy(tsLocalFqdn, cfgGetItem(pCfg, "fqdn")->str, TSDB_FQDN_LEN);
        tsServerPort = (uint16_t)cfgGetItem(pCfg, "serverPort")->i32;
        snprintf(tsLocalEp, sizeof(tsLocalEp), "%s:%u", tsLocalFqdn, tsServerPort);

        char defaultFirstEp[TSDB_EP_LEN] = {0};
        snprintf(defaultFirstEp, TSDB_EP_LEN, "%s:%u", tsLocalFqdn, tsServerPort);

        SConfigItem *pFirstEpItem = cfgGetItem(pCfg, "firstEp");
        SEp          firstEp = {0};
        taosGetFqdnPortFromEp(strlen(pFirstEpItem->str) == 0 ? defaultFirstEp : pFirstEpItem->str, &firstEp);
        snprintf(tsFirst, sizeof(tsFirst), "%s:%u", firstEp.fqdn, firstEp.port);
        cfgSetItem(pCfg, "firstEp", tsFirst, pFirstEpItem->stype);
      } else if (strcasecmp("firstEp", name) == 0) {
        tstrncpy(tsLocalFqdn, cfgGetItem(pCfg, "fqdn")->str, TSDB_FQDN_LEN);
        tsServerPort = (uint16_t)cfgGetItem(pCfg, "serverPort")->i32;
        snprintf(tsLocalEp, sizeof(tsLocalEp), "%s:%u", tsLocalFqdn, tsServerPort);

        char defaultFirstEp[TSDB_EP_LEN] = {0};
        snprintf(defaultFirstEp, TSDB_EP_LEN, "%s:%u", tsLocalFqdn, tsServerPort);

        SConfigItem *pFirstEpItem = cfgGetItem(pCfg, "firstEp");
        SEp          firstEp = {0};
        taosGetFqdnPortFromEp(strlen(pFirstEpItem->str) == 0 ? defaultFirstEp : pFirstEpItem->str, &firstEp);
        snprintf(tsFirst, sizeof(tsFirst), "%s:%u", firstEp.fqdn, firstEp.port);
        cfgSetItem(pCfg, "firstEp", tsFirst, pFirstEpItem->stype);
      } else if (strcasecmp("fsDebugFlag", name) == 0) {
        fsDebugFlag = cfgGetItem(pCfg, "fsDebugFlag")->i32;
      }
      break;
    }
    case 'i': {
      if (strcasecmp("idxDebugFlag", name) == 0) {
        idxDebugFlag = cfgGetItem(pCfg, "idxDebugFlag")->i32;
      }
      break;
    }
    case 'j': {
      if (strcasecmp("jniDebugFlag", name) == 0) {
        jniDebugFlag = cfgGetItem(pCfg, "jniDebugFlag")->i32;
      }
      break;
    }
    case 'k': {
      if (strcasecmp("keepColumnName", name) == 0) {
        tsKeepColumnName = cfgGetItem(pCfg, "keepColumnName")->bval;
      }
      break;
    }
    case 'l': {
      if (strcasecmp("locale", name) == 0) {
        const char *locale = cfgGetItem(pCfg, "locale")->str;
        const char *charset = cfgGetItem(pCfg, "charset")->str;
        taosSetSystemLocale(locale, charset);
        osSetSystemLocale(locale, charset);
      } else if (strcasecmp("logDir", name) == 0) {
        tstrncpy(tsLogDir, cfgGetItem(pCfg, "logDir")->str, PATH_MAX);
        taosExpandDir(tsLogDir, tsLogDir, PATH_MAX);
      } else if (strcasecmp("logKeepDays", name) == 0) {
        tsLogKeepDays = cfgGetItem(pCfg, "logKeepDays")->i32;
      }
      break;
    }
    case 'm': {
      switch (lowcaseName[1]) {
        case 'a': {
          if (strcasecmp("maxShellConns", name) == 0) {
            tsMaxShellConns = cfgGetItem(pCfg, "maxShellConns")->i32;
          } else if (strcasecmp("maxNumOfDistinctRes", name) == 0) {
            tsMaxNumOfDistinctResults = cfgGetItem(pCfg, "maxNumOfDistinctRes")->i32;
          } else if (strcasecmp("maxMemUsedByInsert", name) == 0) {
            tsMaxInsertBatchRows = cfgGetItem(pCfg, "maxInsertBatchRows")->i32;
          } else if (strcasecmp("maxRetryWaitTime", name) == 0) {
            tsMaxRetryWaitTime = cfgGetItem(pCfg, "maxRetryWaitTime")->i32;
          }
          break;
        }
        case 'd': {
          if (strcasecmp("mDebugFlag", name) == 0) {
            mDebugFlag = cfgGetItem(pCfg, "mDebugFlag")->i32;
          }
          break;
        }
        case 'e': {
          if (strcasecmp("metaCacheMaxSize", name) == 0) {
            atomic_store_32(&tsMetaCacheMaxSize, cfgGetItem(pCfg, "metaCacheMaxSize")->i32);
          }
          break;
        }
        case 'i': {
          if (strcasecmp("minimalTmpDirGB", name) == 0) {
            tsTempSpace.reserved = (int64_t)(((double)cfgGetItem(pCfg, "minimalTmpDirGB")->fval) * 1024 * 1024 * 1024);
          } else if (strcasecmp("minimalDataDirGB", name) == 0) {
            tsDataSpace.reserved = (int64_t)(((double)cfgGetItem(pCfg, "minimalDataDirGB")->fval) * 1024 * 1024 * 1024);
          } else if (strcasecmp("minSlidingTime", name) == 0) {
            tsMinSlidingTime = cfgGetItem(pCfg, "minSlidingTime")->i32;
          } else if (strcasecmp("minIntervalTime", name) == 0) {
            tsMinIntervalTime = cfgGetItem(pCfg, "minIntervalTime")->i32;
          } else if (strcasecmp("minimalLogDirGB", name) == 0) {
            tsLogSpace.reserved = (int64_t)(((double)cfgGetItem(pCfg, "minimalLogDirGB")->fval) * 1024 * 1024 * 1024);
          }
          break;
        }
        case 'o': {
          if (strcasecmp("monitor", name) == 0) {
            tsEnableMonitor = cfgGetItem(pCfg, "monitor")->bval;
          } else if (strcasecmp("monitorInterval", name) == 0) {
            tsMonitorInterval = cfgGetItem(pCfg, "monitorInterval")->i32;
          } else if (strcasecmp("monitorFqdn", name) == 0) {
            tstrncpy(tsMonitorFqdn, cfgGetItem(pCfg, "monitorFqdn")->str, TSDB_FQDN_LEN);
          } else if (strcasecmp("monitorPort", name) == 0) {
            tsMonitorPort = (uint16_t)cfgGetItem(pCfg, "monitorPort")->i32;
          } else if (strcasecmp("monitorMaxLogs", name) == 0) {
            tsMonitorMaxLogs = cfgGetItem(pCfg, "monitorMaxLogs")->i32;
          } else if (strcasecmp("monitorComp", name) == 0) {
            tsMonitorComp = cfgGetItem(pCfg, "monitorComp")->bval;
          }
          break;
        }
        case 'q': {
          if (strcasecmp("mqRebalanceInterval", name) == 0) {
            tsMqRebalanceInterval = cfgGetItem(pCfg, "mqRebalanceInterval")->i32;
          }
          break;
        }
        case 'u': {
          if (strcasecmp("udfDebugFlag", name) == 0) {
            udfDebugFlag = cfgGetItem(pCfg, "udfDebugFlag")->i32;
          }
          break;
        }
        default:
          terrno = TSDB_CODE_CFG_NOT_FOUND;
          return -1;
      }
      break;
    }
    case 'n': {
      if (strcasecmp("numOfTaskQueueThreads", name) == 0) {
        tsNumOfTaskQueueThreads = cfgGetItem(pCfg, "numOfTaskQueueThreads")->i32;
      } else if (strcasecmp("numOfRpcThreads", name) == 0) {
        tsNumOfRpcThreads = cfgGetItem(pCfg, "numOfRpcThreads")->i32;
      } else if (strcasecmp("numOfRpcSessions", name) == 0) {
        tsNumOfRpcSessions = cfgGetItem(pCfg, "numOfRpcSessions")->i32;
      } else if (strcasecmp("numOfCommitThreads", name) == 0) {
        tsNumOfCommitThreads = cfgGetItem(pCfg, "numOfCommitThreads")->i32;
      } else if (strcasecmp("numOfMnodeReadThreads", name) == 0) {
        tsNumOfMnodeReadThreads = cfgGetItem(pCfg, "numOfMnodeReadThreads")->i32;
      } else if (strcasecmp("numOfVnodeQueryThreads", name) == 0) {
        tsNumOfVnodeQueryThreads = cfgGetItem(pCfg, "numOfVnodeQueryThreads")->i32;
        /*
              } else if (strcasecmp("numOfVnodeFetchThreads", name) == 0) {
                tsNumOfVnodeFetchThreads = cfgGetItem(pCfg, "numOfVnodeFetchThreads")->i32;
        */
      } else if (strcasecmp("numOfVnodeRsmaThreads", name) == 0) {
        tsNumOfVnodeRsmaThreads = cfgGetItem(pCfg, "numOfVnodeRsmaThreads")->i32;
      } else if (strcasecmp("numOfQnodeQueryThreads", name) == 0) {
        tsNumOfQnodeQueryThreads = cfgGetItem(pCfg, "numOfQnodeQueryThreads")->i32;
        /*
              } else if (strcasecmp("numOfQnodeFetchThreads", name) == 0) {
                tsNumOfQnodeFetchThreads = cfgGetItem(pCfg, "numOfQnodeFetchThreads")->i32;
        */
      } else if (strcasecmp("numOfSnodeSharedThreads", name) == 0) {
        tsNumOfSnodeStreamThreads = cfgGetItem(pCfg, "numOfSnodeSharedThreads")->i32;
      } else if (strcasecmp("numOfSnodeUniqueThreads", name) == 0) {
        tsNumOfSnodeWriteThreads = cfgGetItem(pCfg, "numOfSnodeUniqueThreads")->i32;
      } else if (strcasecmp("numOfLogLines", name) == 0) {
        tsNumOfLogLines = cfgGetItem(pCfg, "numOfLogLines")->i32;
      }
      break;
    }
    case 'p': {
      if (strcasecmp("printAuth", name) == 0) {
        tsPrintAuth = cfgGetItem(pCfg, "printAuth")->bval;
      }
      break;
    }
    case 'q': {
      if (strcasecmp("queryPolicy", name) == 0) {
        tsQueryPolicy = cfgGetItem(pCfg, "queryPolicy")->i32;
      } else if (strcasecmp("querySmaOptimize", name) == 0) {
        tsQuerySmaOptimize = cfgGetItem(pCfg, "querySmaOptimize")->i32;
      } else if (strcasecmp("queryBufferSize", name) == 0) {
        tsQueryBufferSize = cfgGetItem(pCfg, "queryBufferSize")->i32;
        if (tsQueryBufferSize >= 0) {
          tsQueryBufferSizeBytes = tsQueryBufferSize * 1048576UL;
        }
      } else if (strcasecmp("qDebugFlag", name) == 0) {
        qDebugFlag = cfgGetItem(pCfg, "qDebugFlag")->i32;
      } else if (strcasecmp("queryPlannerTrace", name) == 0) {
        tsQueryPlannerTrace = cfgGetItem(pCfg, "queryPlannerTrace")->bval;
      } else if (strcasecmp("queryNodeChunkSize", name) == 0) {
        tsQueryNodeChunkSize = cfgGetItem(pCfg, "queryNodeChunkSize")->i32;
      } else if (strcasecmp("queryUseNodeAllocator", name) == 0) {
        tsQueryUseNodeAllocator = cfgGetItem(pCfg, "queryUseNodeAllocator")->bval;
      } else if (strcasecmp("queryRsmaTolerance", name) == 0) {
        tsQueryRsmaTolerance = cfgGetItem(pCfg, "queryRsmaTolerance")->i32;
      }
      break;
    }
    case 'r': {
      if (strcasecmp("rpcQueueMemoryAllowed", name) == 0) {
        tsRpcQueueMemoryAllowed = cfgGetItem(pCfg, "rpcQueueMemoryAllowed")->i64;
      } else if (strcasecmp("rpcDebugFlag", name) == 0) {
        rpcDebugFlag = cfgGetItem(pCfg, "rpcDebugFlag")->i32;
      }
      break;
    }
    case 's': {
      if (strcasecmp("secondEp", name) == 0) {
        SConfigItem *pSecondpItem = cfgGetItem(pCfg, "secondEp");
        SEp          secondEp = {0};
        taosGetFqdnPortFromEp(strlen(pSecondpItem->str) == 0 ? tsFirst : pSecondpItem->str, &secondEp);
        snprintf(tsSecond, sizeof(tsSecond), "%s:%u", secondEp.fqdn, secondEp.port);
        cfgSetItem(pCfg, "secondEp", tsSecond, pSecondpItem->stype);
      } else if (strcasecmp("smlChildTableName", name) == 0) {
        tstrncpy(tsSmlChildTableName, cfgGetItem(pCfg, "smlChildTableName")->str, TSDB_TABLE_NAME_LEN);
      } else if (strcasecmp("smlTagName", name) == 0) {
        tstrncpy(tsSmlTagName, cfgGetItem(pCfg, "smlTagName")->str, TSDB_COL_NAME_LEN);
        //      } else if (strcasecmp("smlDataFormat", name) == 0) {
        //        tsSmlDataFormat = cfgGetItem(pCfg, "smlDataFormat")->bval;
        //      } else if (strcasecmp("smlBatchSize", name) == 0) {
        //        tsSmlBatchSize = cfgGetItem(pCfg, "smlBatchSize")->i32;
      } else if (strcasecmp("smlTsDefaultName", name) == 0) {
        tstrncpy(tsSmlTsDefaultName, cfgGetItem(pCfg, "smlTsDefaultName")->str, TSDB_COL_NAME_LEN);
      } else if (strcasecmp("smlDot2Underline", name) == 0) {
        tsSmlDot2Underline = cfgGetItem(pCfg, "smlDot2Underline")->bval;
      } else if (strcasecmp("shellActivityTimer", name) == 0) {
        tsShellActivityTimer = cfgGetItem(pCfg, "shellActivityTimer")->i32;
      } else if (strcasecmp("supportVnodes", name) == 0) {
        tsNumOfSupportVnodes = cfgGetItem(pCfg, "supportVnodes")->i32;
      } else if (strcasecmp("statusInterval", name) == 0) {
        tsStatusInterval = cfgGetItem(pCfg, "statusInterval")->i32;
      } else if (strcasecmp("serverPort", name) == 0) {
        tstrncpy(tsLocalFqdn, cfgGetItem(pCfg, "fqdn")->str, TSDB_FQDN_LEN);
        tsServerPort = (uint16_t)cfgGetItem(pCfg, "serverPort")->i32;
        snprintf(tsLocalEp, sizeof(tsLocalEp), "%s:%u", tsLocalFqdn, tsServerPort);

        char defaultFirstEp[TSDB_EP_LEN] = {0};
        snprintf(defaultFirstEp, TSDB_EP_LEN, "%s:%u", tsLocalFqdn, tsServerPort);

        SConfigItem *pFirstEpItem = cfgGetItem(pCfg, "firstEp");
        SEp          firstEp = {0};
        taosGetFqdnPortFromEp(strlen(pFirstEpItem->str) == 0 ? defaultFirstEp : pFirstEpItem->str, &firstEp);
        snprintf(tsFirst, sizeof(tsFirst), "%s:%u", firstEp.fqdn, firstEp.port);
        cfgSetItem(pCfg, "firstEp", tsFirst, pFirstEpItem->stype);
      } else if (strcasecmp("sDebugFlag", name) == 0) {
        sDebugFlag = cfgGetItem(pCfg, "sDebugFlag")->i32;
      } else if (strcasecmp("smaDebugFlag", name) == 0) {
        smaDebugFlag = cfgGetItem(pCfg, "smaDebugFlag")->i32;
      } else if (strcasecmp("slowLogThreshold", name) == 0) {
        tsSlowLogThreshold = cfgGetItem(pCfg, "slowLogThreshold")->i32;
      } else if (strcasecmp("slowLogScope", name) == 0) {
        if (taosSetSlowLogScope(cfgGetItem(pCfg, "slowLogScope")->str)) {
          return -1;
        }
      }
      break;
    }
    case 't': {
      if (strcasecmp("timezone", name) == 0) {
        SConfigItem *pItem = cfgGetItem(pCfg, "timezone");
        osSetTimezone(pItem->str);
        uDebug("timezone format changed from %s to %s", pItem->str, tsTimezoneStr);
        cfgSetItem(pCfg, "timezone", tsTimezoneStr, pItem->stype);
      } else if (strcasecmp("tempDir", name) == 0) {
        tstrncpy(tsTempDir, cfgGetItem(pCfg, "tempDir")->str, PATH_MAX);
        taosExpandDir(tsTempDir, tsTempDir, PATH_MAX);
        if (taosMulMkDir(tsTempDir) != 0) {
          uError("failed to create tempDir:%s since %s", tsTempDir, terrstr());
          return -1;
        }
      } else if (strcasecmp("tdbDebugFlag", name) == 0) {
        tdbDebugFlag = cfgGetItem(pCfg, "tdbDebugFlag")->i32;
      } else if (strcasecmp("telemetryReporting", name) == 0) {
        tsEnableTelem = cfgGetItem(pCfg, "telemetryReporting")->bval;
      } else if (strcasecmp("telemetryInterval", name) == 0) {
        tsTelemInterval = cfgGetItem(pCfg, "telemetryInterval")->i32;
      } else if (strcasecmp("telemetryServer", name) == 0) {
        tstrncpy(tsTelemServer, cfgGetItem(pCfg, "telemetryServer")->str, TSDB_FQDN_LEN);
      } else if (strcasecmp("telemetryPort", name) == 0) {
        tsTelemPort = (uint16_t)cfgGetItem(pCfg, "telemetryPort")->i32;
      } else if (strcasecmp("transPullupInterval", name) == 0) {
        tsTransPullupInterval = cfgGetItem(pCfg, "transPullupInterval")->i32;
      } else if (strcasecmp("ttlUnit", name) == 0) {
        tsTtlUnit = cfgGetItem(pCfg, "ttlUnit")->i32;
      } else if (strcasecmp("ttlPushInterval", name) == 0) {
        tsTtlPushIntervalSec = cfgGetItem(pCfg, "ttlPushInterval")->i32;
      } else if (strcasecmp("ttlBatchDropNum", name) == 0) {
        tsTtlBatchDropNum = cfgGetItem(pCfg, "ttlBatchDropNum")->i32;
      } else if (strcasecmp("trimVDbIntervalSec", name) == 0) {
        tsTrimVDbIntervalSec = cfgGetItem(pCfg, "trimVDbIntervalSec")->i32;
      } else if (strcasecmp("tmrDebugFlag", name) == 0) {
        tmrDebugFlag = cfgGetItem(pCfg, "tmrDebugFlag")->i32;
      } else if (strcasecmp("tsdbDebugFlag", name) == 0) {
        tsdbDebugFlag = cfgGetItem(pCfg, "tsdbDebugFlag")->i32;
      } else if (strcasecmp("tqDebugFlag", name) == 0) {
        tqDebugFlag = cfgGetItem(pCfg, "tqDebugFlag")->i32;
      } else if (strcasecmp("ttlFlushThreshold", name) == 0) {
        tsTtlFlushThreshold = cfgGetItem(pCfg, "ttlFlushThreshold")->i32;
      }
      break;
    }
    case 'u': {
      if (strcasecmp("udf", name) == 0) {
        tsStartUdfd = cfgGetItem(pCfg, "udf")->bval;
      } else if (strcasecmp("uDebugFlag", name) == 0) {
        uDebugFlag = cfgGetItem(pCfg, "uDebugFlag")->i32;
      } else if (strcasecmp("useAdapter", name) == 0) {
        tsUseAdapter = cfgGetItem(pCfg, "useAdapter")->bval;
      }
      break;
    }
    case 'v': {
      if (strcasecmp("vDebugFlag", name) == 0) {
        vDebugFlag = cfgGetItem(pCfg, "vDebugFlag")->i32;
      }
      break;
    }
    case 'w': {
      if (strcasecmp("wDebugFlag", name) == 0) {
        wDebugFlag = cfgGetItem(pCfg, "wDebugFlag")->i32;
      }
      break;
    }
    default:
      terrno = TSDB_CODE_CFG_NOT_FOUND;
      return -1;
  }

  return 0;
}

int32_t taosCreateLog(const char *logname, int32_t logFileNum, const char *cfgDir, const char **envCmd,
                      const char *envFile, char *apolloUrl, SArray *pArgs, bool tsc) {
  if (tsCfg == NULL) osDefaultInit();

  SConfig *pCfg = cfgInit();
  if (pCfg == NULL) return -1;

  if (tsc) {
    tsLogEmbedded = 0;
    if (taosAddClientLogCfg(pCfg) != 0) {
      cfgCleanup(pCfg);
      return -1;
    }
  } else {
    tsLogEmbedded = 1;
    if (taosAddClientLogCfg(pCfg) != 0) {
      cfgCleanup(pCfg);
      return -1;
    }
    if (taosAddServerLogCfg(pCfg) != 0) {
      cfgCleanup(pCfg);
      return -1;
    }
  }

  if (taosLoadCfg(pCfg, envCmd, cfgDir, envFile, apolloUrl) != 0) {
    printf("failed to load cfg since %s", terrstr());
    cfgCleanup(pCfg);
    return -1;
  }

  if (cfgLoadFromArray(pCfg, pArgs) != 0) {
    printf("failed to load cfg from array since %s", terrstr());
    cfgCleanup(pCfg);
    return -1;
  }

  if (tsc) {
    taosSetClientLogCfg(pCfg);
  } else {
    taosSetClientLogCfg(pCfg);
    taosSetServerLogCfg(pCfg);
  }

  taosSetAllDebugFlag(cfgGetItem(pCfg, "debugFlag")->i32, false);

  if (taosMulModeMkDir(tsLogDir, 0777, true) != 0) {
    terrno = TAOS_SYSTEM_ERROR(errno);
    printf("failed to create dir:%s since %s", tsLogDir, terrstr());
    cfgCleanup(pCfg);
    return -1;
  }

  if (taosInitLog(logname, logFileNum) != 0) {
    printf("failed to init log file since %s", terrstr());
    cfgCleanup(pCfg);
    return -1;
  }

  cfgCleanup(pCfg);
  return 0;
}

static int32_t taosCheckGlobalCfg() {
  uint32_t ipv4 = taosGetIpv4FromFqdn(tsLocalFqdn);
  if (ipv4 == 0xffffffff) {
    terrno = TAOS_SYSTEM_ERROR(errno);
    uError("failed to get ip from fqdn:%s since %s, dnode can not be initialized", tsLocalFqdn, terrstr());
    return -1;
  }

  if (tsServerPort <= 0) {
    uError("invalid server port:%u, dnode can not be initialized", tsServerPort);
    return -1;
  }

  return 0;
}

int32_t taosInitCfg(const char *cfgDir, const char **envCmd, const char *envFile, char *apolloUrl, SArray *pArgs,
                    bool tsc) {
  if (tsCfg != NULL) return 0;
  tsCfg = cfgInit();

  if (tsc) {
    if (taosAddClientCfg(tsCfg) != 0) return -1;
    if (taosAddClientLogCfg(tsCfg) != 0) return -1;
  } else {
    if (taosAddClientCfg(tsCfg) != 0) return -1;
    if (taosAddServerCfg(tsCfg) != 0) return -1;
    if (taosAddClientLogCfg(tsCfg) != 0) return -1;
    if (taosAddServerLogCfg(tsCfg) != 0) return -1;
  }
  taosAddSystemCfg(tsCfg);

  if (taosLoadCfg(tsCfg, envCmd, cfgDir, envFile, apolloUrl) != 0) {
    uError("failed to load cfg since %s", terrstr());
    cfgCleanup(tsCfg);
    tsCfg = NULL;
    return -1;
  }

  if (cfgLoadFromArray(tsCfg, pArgs) != 0) {
    uError("failed to load cfg from array since %s", terrstr());
    cfgCleanup(tsCfg);
    tsCfg = NULL;
    return -1;
  }

  if (tsc) {
    if (taosSetClientCfg(tsCfg)) return -1;
  } else {
    if (taosSetClientCfg(tsCfg)) return -1;
    if (taosUpdateServerCfg(tsCfg)) return -1;
    if (taosSetServerCfg(tsCfg)) return -1;
    if (taosSetReleaseCfg(tsCfg)) return -1;
    if (taosSetTfsCfg(tsCfg) != 0) return -1;
    if (taosSetS3Cfg(tsCfg) != 0) return -1;
  }
  taosSetSystemCfg(tsCfg);

  cfgDumpCfg(tsCfg, tsc, false);

  if (taosCheckGlobalCfg() != 0) {
    return -1;
  }

  return 0;
}

void taosCleanupCfg() {
  if (tsCfg) {
    cfgCleanup(tsCfg);
    tsCfg = NULL;
  }
}

void taosCfgDynamicOptions(const char *option, const char *value) {
  if (strncasecmp(option, "debugFlag", 9) == 0) {
    int32_t flag = atoi(value);
    taosSetAllDebugFlag(flag, true);
    return;
  }

  if (strcasecmp(option, "resetlog") == 0) {
    taosResetLog();
    cfgDumpCfg(tsCfg, 0, false);
    return;
  }

  if (strcasecmp(option, "monitor") == 0) {
    int32_t monitor = atoi(value);
    uInfo("monitor set from %d to %d", tsEnableMonitor, monitor);
    tsEnableMonitor = monitor;
    SConfigItem *pItem = cfgGetItem(tsCfg, "monitor");
    if (pItem != NULL) {
      pItem->bval = tsEnableMonitor;
    }
    return;
  }

  if (strcasecmp(option, "keepTimeOffset") == 0) {
    int32_t newKeepTimeOffset = atoi(value);
    uInfo("keepTimeOffset set from %d to %d", tsKeepTimeOffset, newKeepTimeOffset);
    tsKeepTimeOffset = newKeepTimeOffset;
    return;
  }

  if (strcasecmp(option, "ttlPushInterval") == 0) {
    int32_t newTtlPushInterval = atoi(value);
    uInfo("ttlPushInterval set from %d to %d", tsTtlPushIntervalSec, newTtlPushInterval);
    tsTtlPushIntervalSec = newTtlPushInterval;
    return;
  }

  if (strcasecmp(option, "ttlBatchDropNum") == 0) {
    int32_t newTtlBatchDropNum = atoi(value);
    uInfo("ttlBatchDropNum set from %d to %d", tsTtlBatchDropNum, newTtlBatchDropNum);
    tsTtlBatchDropNum = newTtlBatchDropNum;
    return;
  }

  if (strcasecmp(option, "supportVnodes") == 0) {
    int32_t newSupportVnodes = atoi(value);
    uInfo("supportVnodes set from %d to %d", tsNumOfSupportVnodes, newSupportVnodes);
    tsNumOfSupportVnodes = newSupportVnodes;
    return;
  }

  const char *options[] = {
      "dDebugFlag",   "vDebugFlag",   "mDebugFlag",   "wDebugFlag",    "sDebugFlag",   "tsdbDebugFlag", "tqDebugFlag",
      "fsDebugFlag",  "udfDebugFlag", "smaDebugFlag", "idxDebugFlag",  "tdbDebugFlag", "tmrDebugFlag",  "uDebugFlag",
      "smaDebugFlag", "rpcDebugFlag", "qDebugFlag",   "metaDebugFlag", "jniDebugFlag",
  };
  int32_t *optionVars[] = {
      &dDebugFlag,   &vDebugFlag,   &mDebugFlag,   &wDebugFlag,    &sDebugFlag,   &tsdbDebugFlag, &tqDebugFlag,
      &fsDebugFlag,  &udfDebugFlag, &smaDebugFlag, &idxDebugFlag,  &tdbDebugFlag, &tmrDebugFlag,  &uDebugFlag,
      &smaDebugFlag, &rpcDebugFlag, &qDebugFlag,   &metaDebugFlag, &jniDebugFlag,
  };

  int32_t optionSize = tListLen(options);
  for (int32_t d = 0; d < optionSize; ++d) {
    const char *optName = options[d];
    int32_t     optLen = strlen(optName);
    if (strncasecmp(option, optName, optLen) != 0) continue;

    int32_t flag = atoi(value);
    uInfo("%s set from %d to %d", optName, *optionVars[d], flag);
    *optionVars[d] = flag;
    taosSetDebugFlag(optionVars[d], optName, flag, true);
    return;
  }

  uError("failed to cfg dynamic option:%s value:%s", option, value);
}

void taosSetDebugFlag(int32_t *pFlagPtr, const char *flagName, int32_t flagVal, bool rewrite) {
  SConfigItem *pItem = cfgGetItem(tsCfg, flagName);
  if (pItem != NULL && (rewrite || pItem->i32 == 0)) {
    pItem->i32 = flagVal;
  }
  if (pFlagPtr != NULL) {
    *pFlagPtr = flagVal;
  }
}

void taosSetAllDebugFlag(int32_t flag, bool rewrite) {
  if (flag <= 0) return;

  taosSetDebugFlag(NULL, "debugFlag", flag, rewrite);
  taosSetDebugFlag(NULL, "simDebugFlag", flag, rewrite);
  taosSetDebugFlag(NULL, "tmrDebugFlag", flag, rewrite);
  taosSetDebugFlag(&uDebugFlag, "uDebugFlag", flag, rewrite);
  taosSetDebugFlag(&rpcDebugFlag, "rpcDebugFlag", flag, rewrite);
  taosSetDebugFlag(&jniDebugFlag, "jniDebugFlag", flag, rewrite);
  taosSetDebugFlag(&qDebugFlag, "qDebugFlag", flag, rewrite);
  taosSetDebugFlag(&cDebugFlag, "cDebugFlag", flag, rewrite);
  taosSetDebugFlag(&dDebugFlag, "dDebugFlag", flag, rewrite);
  taosSetDebugFlag(&vDebugFlag, "vDebugFlag", flag, rewrite);
  taosSetDebugFlag(&mDebugFlag, "mDebugFlag", flag, rewrite);
  taosSetDebugFlag(&wDebugFlag, "wDebugFlag", flag, rewrite);
  taosSetDebugFlag(&sDebugFlag, "sDebugFlag", flag, rewrite);
  taosSetDebugFlag(&tsdbDebugFlag, "tsdbDebugFlag", flag, rewrite);
  taosSetDebugFlag(&tqDebugFlag, "tqDebugFlag", flag, rewrite);
  taosSetDebugFlag(&fsDebugFlag, "fsDebugFlag", flag, rewrite);
  taosSetDebugFlag(&udfDebugFlag, "udfDebugFlag", flag, rewrite);
  taosSetDebugFlag(&smaDebugFlag, "smaDebugFlag", flag, rewrite);
  taosSetDebugFlag(&idxDebugFlag, "idxDebugFlag", flag, rewrite);
  taosSetDebugFlag(&tdbDebugFlag, "tdbDebugFlag", flag, rewrite);
  taosSetDebugFlag(&metaDebugFlag, "metaDebugFlag", flag, rewrite);
  uInfo("all debug flag are set to %d", flag);
}

int8_t taosGranted() { return atomic_load_8(&tsGrant); }<|MERGE_RESOLUTION|>--- conflicted
+++ resolved
@@ -128,11 +128,7 @@
 int32_t tsQueryRspPolicy = 0;
 int64_t tsQueryMaxConcurrentTables = 200;  // unit is TSDB_TABLE_NUM_UNIT
 bool    tsEnableQueryHb = true;
-<<<<<<< HEAD
-bool    tsEnableScience = false;     // on taos-cli show float and doulbe with scientific notation if true
-=======
 bool    tsEnableScience = false;  // on taos-cli show float and doulbe with scientific notation if true
->>>>>>> 88657663
 int32_t tsQuerySmaOptimize = 0;
 int32_t tsQueryRsmaTolerance = 1000;  // the tolerance time (ms) to judge from which level to query rsma data.
 bool    tsQueryPlannerTrace = false;
