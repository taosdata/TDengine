--- conflicted
+++ resolved
@@ -1837,11 +1837,7 @@
 static int8_t tsLogCreated = 0;
 
 int32_t taosCreateLog(const char *logname, int32_t logFileNum, const char *cfgDir, const char **envCmd,
-<<<<<<< HEAD
                       const char *envFile, char *apolloUrl, SArray *pArgs, ELogMode mode) {
-=======
-                      const char *envFile, char *apolloUrl, SArray *pArgs, bool tsc) {
->>>>>>> e8fcf16b
   int32_t  code = TSDB_CODE_SUCCESS;
   int32_t  lino = 0;
   SConfig *pCfg = NULL;
