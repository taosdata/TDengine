--- conflicted
+++ resolved
@@ -418,12 +418,9 @@
 int32_t tsStreamBatchRequestWaitMs = 5000;     // ms, default 5s
 
 bool    tsShowFullCreateTableColumn = 0;  // 0: show full create table, 1: show only table name and db name
-<<<<<<< HEAD
 
 int64_t tsTimestampDeltaLimit = 900;  // s
-=======
 int32_t tsRpcRecvLogThreshold = 3;        // in seconds, default 3s
->>>>>>> b3cee032
 int32_t taosCheckCfgStrValueLen(const char *name, const char *value, int32_t len);
 
 #define TAOS_CHECK_GET_CFG_ITEM(pCfg, pItem, pName) \
