--- conflicted
+++ resolved
@@ -299,11 +299,7 @@
 char   tsS3AccessKey[TSDB_MAX_EP_NUM][TSDB_FQDN_LEN] = {"<accesskey>"};
 char   tsS3AccessKeyId[TSDB_MAX_EP_NUM][TSDB_FQDN_LEN] = {"<accesskeyid>"};
 char   tsS3AccessKeySecret[TSDB_MAX_EP_NUM][TSDB_FQDN_LEN] = {"<accesskeysecrect>"};
-<<<<<<< HEAD
-char   tsS3BucketName[TSDB_MAX_EP_NUM][TSDB_FQDN_LEN] = {"<bucketname>"};
-=======
 char   tsS3BucketName[TSDB_FQDN_LEN] = "<bucketname>";
->>>>>>> 06af850e
 char   tsS3AppId[TSDB_MAX_EP_NUM][TSDB_FQDN_LEN] = {"<appid>"};
 int8_t tsS3Enabled = false;
 int8_t tsS3EnabledCfg = false;
@@ -361,48 +357,6 @@
   SConfigItem *pItem = NULL;
   int32_t      num = 0;
   TAOS_CHECK_GET_CFG_ITEM(pCfg, pItem, name);
-<<<<<<< HEAD
-
-  char *strDup = NULL;
-  if ((strDup = taosStrdup(pItem->str))== NULL){
-    code = TSDB_CODE_OUT_OF_MEMORY;
-    goto _exit;
-  }
-
-  char **slices = strsplit(strDup, ",", &num);
-  if (num > TSDB_MAX_EP_NUM) {
-    code = TSDB_CODE_INVALID_CFG;
-    goto _exit;
-  }
-
-  for (int i = 0; i < num; ++i) {
-    tstrncpy(gVarible[i], slices[i], TSDB_FQDN_LEN);
-  }
-  *pNum = num;
-
-_exit:
-  taosMemoryFreeClear(slices);
-  taosMemoryFreeClear(strDup);
-  TAOS_RETURN(code);
-}
-
-int32_t taosSetS3Cfg(SConfig *pCfg) {
-  int8_t num = 0;
-
-  TAOS_CHECK_RETURN(taosSplitS3Cfg(pCfg, "s3Accesskey", tsS3AccessKey, &num));
-  if (num == 0) TAOS_RETURN(TSDB_CODE_SUCCESS);
-
-  tsS3EpNum = num;
-
-  if (tsS3AccessKey[0][0] == '<') {
-    TAOS_RETURN(TSDB_CODE_SUCCESS);
-  }
-  for (int i = 0; i < tsS3EpNum; ++i) {
-    char *colon = strchr(tsS3AccessKey[i], ':');
-    if (!colon) {
-      uError("invalid access key:%s", tsS3AccessKey[i]);
-      TAOS_RETURN(TSDB_CODE_INVALID_CFG);
-=======
 
   char *strDup = NULL;
   if ((strDup = taosStrdup(pItem->str))== NULL){
@@ -476,50 +430,13 @@
       } else {
         tstrncpy(tsS3AppId[i], appid + 1, TSDB_FQDN_LEN);
       }
->>>>>>> 06af850e
-    }
-    *colon = '\0';
-    tstrncpy(tsS3AccessKeyId[i], tsS3AccessKey[i], TSDB_FQDN_LEN);
-    tstrncpy(tsS3AccessKeySecret[i], colon + 1, TSDB_FQDN_LEN);
-  }
-
-<<<<<<< HEAD
-  TAOS_CHECK_RETURN(taosSplitS3Cfg(pCfg, "s3Endpoint", tsS3Endpoint, &num));
-  if (num != tsS3EpNum) TAOS_RETURN(TSDB_CODE_INVALID_CFG);
-
-  TAOS_CHECK_RETURN(taosSplitS3Cfg(pCfg, "s3BucketName", tsS3BucketName, &num));
-  if (num != tsS3EpNum) TAOS_RETURN(TSDB_CODE_INVALID_CFG);
-
-  for (int i = 0; i < tsS3EpNum; ++i) {
-    char *proto = strstr(tsS3Endpoint[i], "https://");
-    if (!proto) {
-      tstrncpy(tsS3Hostname[i], tsS3Endpoint[i] + 7, TSDB_FQDN_LEN);
-    } else {
-      tstrncpy(tsS3Hostname[i], tsS3Endpoint[i] + 8, TSDB_FQDN_LEN);
-    }
-
-    char *cos = strstr(tsS3Endpoint[i], "cos.");
-    if (cos) {
-      char *appid = strrchr(tsS3BucketName[i], '-');
-      if (!appid) {
-        uError("failed to locate appid in bucket:%s", tsS3BucketName[i]);
-        TAOS_RETURN(TSDB_CODE_INVALID_CFG);
-      } else {
-        tstrncpy(tsS3AppId[i], appid + 1, TSDB_FQDN_LEN);
-      }
     }
   }
 
   tsS3Https = (strstr(tsS3Endpoint[0], "https://") != NULL);
   tsS3Oss = (strstr(tsS3Endpoint[0], "aliyuncs.") != NULL);
 
-  if (tsS3BucketName[0][0] != '<') {
-=======
-  tsS3Https = (strstr(tsS3Endpoint[0], "https://") != NULL);
-  tsS3Oss = (strstr(tsS3Endpoint[0], "aliyuncs.") != NULL);
-
   if (tsS3BucketName[0] != '<') {
->>>>>>> 06af850e
 #if defined(USE_COS) || defined(USE_S3)
 #ifdef TD_ENTERPRISE
     /*if (tsDiskCfgNum > 1) */ tsS3Enabled = true;
@@ -906,11 +823,7 @@
 
   TAOS_CHECK_RETURN(cfgAddString(pCfg, "s3Accesskey", tsS3AccessKey[0], CFG_SCOPE_SERVER, CFG_DYN_NONE));
   TAOS_CHECK_RETURN(cfgAddString(pCfg, "s3Endpoint", tsS3Endpoint[0], CFG_SCOPE_SERVER, CFG_DYN_NONE));
-<<<<<<< HEAD
-  TAOS_CHECK_RETURN(cfgAddString(pCfg, "s3BucketName", tsS3BucketName[0], CFG_SCOPE_SERVER, CFG_DYN_NONE));
-=======
   TAOS_CHECK_RETURN(cfgAddString(pCfg, "s3BucketName", tsS3BucketName, CFG_SCOPE_SERVER, CFG_DYN_NONE));
->>>>>>> 06af850e
 
   TAOS_CHECK_RETURN(cfgAddInt32(pCfg, "s3PageCacheSize", tsS3PageCacheSize, 4, 1024 * 1024 * 1024, CFG_SCOPE_SERVER, CFG_DYN_ENT_SERVER));
   TAOS_CHECK_RETURN(cfgAddInt32(pCfg, "s3UploadDelaySec", tsS3UploadDelaySec, 1, 60 * 60 * 24 * 30, CFG_SCOPE_SERVER, CFG_DYN_ENT_SERVER));
