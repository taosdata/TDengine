--- conflicted
+++ resolved
@@ -1418,32 +1418,6 @@
     return 0;
   }
 
-<<<<<<< HEAD
-  {  //  'bool/int32_t/int64_t' variables with general modification function
-    const int32_t           nDebugFlag = 20;
-    static OptionNameAndVar options[] = {
-        {"dDebugFlag", &dDebugFlag},
-        {"vDebugFlag", &vDebugFlag},
-        {"mDebugFlag", &mDebugFlag},
-        {"wDebugFlag", &wDebugFlag},
-        {"sDebugFlag", &sDebugFlag},
-        {"tsdbDebugFlag", &tsdbDebugFlag},
-        {"tqDebugFlag", &tqDebugFlag},
-        {"fsDebugFlag", &fsDebugFlag},
-        {"udfDebugFlag", &udfDebugFlag},
-        {"smaDebugFlag", &smaDebugFlag},
-        {"idxDebugFlag", &idxDebugFlag},
-        {"tdbDebugFlag", &tdbDebugFlag},
-        {"tmrDebugFlag", &tmrDebugFlag},
-        {"uDebugFlag", &uDebugFlag},
-        {"smaDebugFlag", &smaDebugFlag},
-        {"rpcDebugFlag", &rpcDebugFlag},
-        {"qDebugFlag", &qDebugFlag},
-        {"metaDebugFlag", &metaDebugFlag},
-        {"jniDebugFlag", &jniDebugFlag},
-        {"stDebugFlag", &stDebugFlag},
-        {"sndDebugFlag", &sndDebugFlag},
-=======
   {  //  'bool/int32_t/int64_t/float/double' variables with general modification function
     static OptionNameAndVar debugOptions[] = {
         {"dDebugFlag", &dDebugFlag},     {"vDebugFlag", &vDebugFlag},     {"mDebugFlag", &mDebugFlag},
@@ -1452,9 +1426,8 @@
         {"smaDebugFlag", &smaDebugFlag}, {"idxDebugFlag", &idxDebugFlag}, {"tdbDebugFlag", &tdbDebugFlag},
         {"tmrDebugFlag", &tmrDebugFlag}, {"uDebugFlag", &uDebugFlag},     {"smaDebugFlag", &smaDebugFlag},
         {"rpcDebugFlag", &rpcDebugFlag}, {"qDebugFlag", &qDebugFlag},     {"metaDebugFlag", &metaDebugFlag},
-        {"jniDebugFlag", &jniDebugFlag}, {"stDebugFlag", &stDebugFlag},
+        {"jniDebugFlag", &jniDebugFlag}, {"stDebugFlag", &stDebugFlag},   {"sndDebugFlag", &sndDebugFlag},
     };
->>>>>>> d5154688
 
     static OptionNameAndVar options[] = {
         {"audit", &tsEnableAudit},
