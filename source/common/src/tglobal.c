--- conflicted
+++ resolved
@@ -689,11 +689,8 @@
   TAOS_CHECK_RETURN(
       cfgAddInt32(pCfg, "sndDebugFlag", sndDebugFlag, 0, 255, CFG_SCOPE_SERVER, CFG_DYN_SERVER, CFG_CATEGORY_LOCAL));
   TAOS_CHECK_RETURN(
-<<<<<<< HEAD
       cfgAddInt32(pCfg, "bseDebugFlag", bseDebugFlag, 0, 255, CFG_SCOPE_SERVER, CFG_DYN_SERVER, CFG_CATEGORY_LOCAL));
-=======
-      cfgAddInt32(pCfg, "bndDebugFlag", bndDebugFlag, 0, 255, CFG_SCOPE_SERVER, CFG_DYN_SERVER, CFG_CATEGORY_LOCAL));
->>>>>>> 0c450092
+  TAOS_CHECK_RETURN(cfgAddInt32(pCfg, "bndDebugFlag", bndDebugFlag, 0, 255, CFG_SCOPE_SERVER, CFG_DYN_SERVER, CFG_CATEGORY_LOCAL));
   TAOS_RETURN(TSDB_CODE_SUCCESS);
 }
 
@@ -1367,13 +1364,10 @@
   TAOS_CHECK_GET_CFG_ITEM(pCfg, pItem, "sndDebugFlag");
   sndDebugFlag = pItem->i32;
 
-<<<<<<< HEAD
   TAOS_CHECK_GET_CFG_ITEM(pCfg, pItem, "bseDebugFlag");
   bseDebugFlag = pItem->i32;
-=======
   TAOS_CHECK_GET_CFG_ITEM(pCfg, pItem, "bndDebugFlag");
   bndDebugFlag = pItem->i32;
->>>>>>> 0c450092
 
   TAOS_RETURN(TSDB_CODE_SUCCESS);
 }
@@ -2736,13 +2730,9 @@
         {"uDebugFlag", &uDebugFlag},       {"smaDebugFlag", &smaDebugFlag},
         {"rpcDebugFlag", &rpcDebugFlag},   {"qDebugFlag", &qDebugFlag},
         {"metaDebugFlag", &metaDebugFlag}, {"stDebugFlag", &stDebugFlag},
-<<<<<<< HEAD
-        {"sndDebugFlag", &sndDebugFlag},   {"tqClientDebugFlag", &tqClientDebugFlag},
         {"bseDebugFlag", &bseDebugFlag},
-=======
         {"sndDebugFlag", &sndDebugFlag},   {"bndDebugFlag", &bndDebugFlag},
         {"tqClientDebugFlag", &tqClientDebugFlag},
->>>>>>> 0c450092
     };
 
     static OptionNameAndVar options[] = {{"audit", &tsEnableAudit},
@@ -3184,11 +3174,8 @@
   taosCheckAndSetDebugFlag(&metaDebugFlag, "metaDebugFlag", flag, noNeedToSetVars);
   taosCheckAndSetDebugFlag(&stDebugFlag, "stDebugFlag", flag, noNeedToSetVars);
   taosCheckAndSetDebugFlag(&sndDebugFlag, "sndDebugFlag", flag, noNeedToSetVars);
-<<<<<<< HEAD
   taosCheckAndSetDebugFlag(&bseDebugFlag, "bseDebugFlag", flag, noNeedToSetVars);
-=======
   taosCheckAndSetDebugFlag(&bndDebugFlag, "bndDebugFlag", flag, noNeedToSetVars);
->>>>>>> 0c450092
 
   taosArrayClear(noNeedToSetVars);  // reset array
 
