--- conflicted
+++ resolved
@@ -607,11 +607,7 @@
     tstrncpy(defaultFqdn, "localhost", TSDB_FQDN_LEN);
   }
   if (cost >= 1000) {
-<<<<<<< HEAD
-    printf("warning: get fqdn cost %" PRId64 " ms", cost);
-=======
     printf("warning: get fqdn cost %" PRId64 " ms\n", cost);
->>>>>>> 6e864ade
   }
 
   TAOS_CHECK_RETURN(
