--- conflicted
+++ resolved
@@ -428,44 +428,6 @@
     strcpy(defaultFqdn, "localhost");
   }
 
-<<<<<<< HEAD
-  if (cfgAddString(pCfg, "firstEp", "", CFG_SCOPE_BOTH) != 0) return -1;
-  if (cfgAddString(pCfg, "secondEp", "", CFG_SCOPE_BOTH) != 0) return -1;
-  if (cfgAddString(pCfg, "fqdn", defaultFqdn, CFG_SCOPE_SERVER) != 0) return -1;
-  if (cfgAddInt32(pCfg, "serverPort", defaultServerPort, 1, 65056, CFG_SCOPE_SERVER) != 0) return -1;
-  if (cfgAddDir(pCfg, "tempDir", tsTempDir, CFG_SCOPE_BOTH) != 0) return -1;
-  if (cfgAddFloat(pCfg, "minimalTmpDirGB", 1.0f, 0.001f, 10000000, CFG_SCOPE_BOTH) != 0) return -1;
-  if (cfgAddInt32(pCfg, "shellActivityTimer", tsShellActivityTimer, 1, 120, CFG_SCOPE_BOTH) != 0) return -1;
-  if (cfgAddInt32(pCfg, "compressMsgSize", tsCompressMsgSize, -1, 100000000, CFG_SCOPE_BOTH) != 0) return -1;
-  if (cfgAddInt32(pCfg, "compressColData", tsCompressColData, -1, 100000000, CFG_SCOPE_BOTH) != 0) return -1;
-  if (cfgAddInt32(pCfg, "queryPolicy", tsQueryPolicy, 1, 4, CFG_SCOPE_CLIENT) != 0) return -1;
-  if (cfgAddBool(pCfg, "enableQueryHb", tsEnableQueryHb, CFG_SCOPE_CLIENT) != 0) return -1;
-  if (cfgAddBool(pCfg, "enableScience", tsEnableScience, CFG_SCOPE_CLIENT) != 0) return -1;
-  if (cfgAddInt32(pCfg, "querySmaOptimize", tsQuerySmaOptimize, 0, 1, CFG_SCOPE_CLIENT) != 0) return -1;
-  if (cfgAddBool(pCfg, "queryPlannerTrace", tsQueryPlannerTrace, CFG_SCOPE_CLIENT) != 0) return -1;
-  if (cfgAddInt32(pCfg, "queryNodeChunkSize", tsQueryNodeChunkSize, 1024, 128 * 1024, CFG_SCOPE_CLIENT) != 0) return -1;
-  if (cfgAddBool(pCfg, "queryUseNodeAllocator", tsQueryUseNodeAllocator, CFG_SCOPE_CLIENT) != 0) return -1;
-  if (cfgAddBool(pCfg, "keepColumnName", tsKeepColumnName, CFG_SCOPE_CLIENT) != 0) return -1;
-  if (cfgAddString(pCfg, "smlChildTableName", tsSmlChildTableName, CFG_SCOPE_CLIENT) != 0) return -1;
-  if (cfgAddString(pCfg, "smlAutoChildTableNameDelimiter", tsSmlAutoChildTableNameDelimiter, CFG_SCOPE_CLIENT) != 0)
-    return -1;
-  if (cfgAddString(pCfg, "smlTagName", tsSmlTagName, CFG_SCOPE_CLIENT) != 0) return -1;
-  if (cfgAddString(pCfg, "smlTsDefaultName", tsSmlTsDefaultName, CFG_SCOPE_CLIENT) != 0) return -1;
-  if (cfgAddBool(pCfg, "smlDot2Underline", tsSmlDot2Underline, CFG_SCOPE_CLIENT) != 0) return -1;
-  //  if (cfgAddBool(pCfg, "smlDataFormat", tsSmlDataFormat, CFG_SCOPE_CLIENT) != 0) return -1;
-  //  if (cfgAddInt32(pCfg, "smlBatchSize", tsSmlBatchSize, 1, INT32_MAX, CFG_SCOPE_CLIENT) != 0) return -1;
-  if (cfgAddInt32(pCfg, "maxInsertBatchRows", tsMaxInsertBatchRows, 1, INT32_MAX, CFG_SCOPE_CLIENT) != 0) return -1;
-  if (cfgAddInt32(pCfg, "maxRetryWaitTime", tsMaxRetryWaitTime, 0, 86400000, CFG_SCOPE_BOTH) != 0) return -1;
-  if (cfgAddBool(pCfg, "useAdapter", tsUseAdapter, CFG_SCOPE_CLIENT) != 0) return -1;
-  if (cfgAddBool(pCfg, "crashReporting", tsEnableCrashReport, CFG_SCOPE_SERVER) != 0) return -1;
-  if (cfgAddInt64(pCfg, "queryMaxConcurrentTables", tsQueryMaxConcurrentTables, INT64_MIN, INT64_MAX,
-                  CFG_SCOPE_CLIENT) != 0)
-    return -1;
-  if (cfgAddInt32(pCfg, "metaCacheMaxSize", tsMetaCacheMaxSize, -1, INT32_MAX, CFG_SCOPE_CLIENT) != 0) return -1;
-  if (cfgAddInt32(pCfg, "slowLogThreshold", tsSlowLogThreshold, 0, INT32_MAX, CFG_SCOPE_CLIENT) != 0) return -1;
-  if (cfgAddString(pCfg, "slowLogScope", "", CFG_SCOPE_CLIENT) != 0) return -1;
-  if (cfgAddBool(pCfg, "enableSlowQueryMonitor", enableSlowQueryMonitor, CFG_SCOPE_CLIENT) != 0) return -1;
-=======
   if (cfgAddString(pCfg, "firstEp", "", CFG_SCOPE_BOTH, CFG_DYN_CLIENT) != 0) return -1;
   if (cfgAddString(pCfg, "secondEp", "", CFG_SCOPE_BOTH, CFG_DYN_CLIENT) != 0) return -1;
   if (cfgAddString(pCfg, "fqdn", defaultFqdn, CFG_SCOPE_SERVER, CFG_DYN_CLIENT) != 0) return -1;
@@ -512,7 +474,7 @@
   if (cfgAddInt32(pCfg, "slowLogThreshold", tsSlowLogThreshold, 0, INT32_MAX, CFG_SCOPE_CLIENT, CFG_DYN_CLIENT) != 0)
     return -1;
   if (cfgAddString(pCfg, "slowLogScope", "", CFG_SCOPE_CLIENT, CFG_DYN_CLIENT) != 0) return -1;
->>>>>>> fd4abeb2
+  if (cfgAddBool(pCfg, "enableSlowQueryMonitor", enableSlowQueryMonitor, CFG_SCOPE_CLIENT) != 0) return -1;
 
   tsNumOfRpcThreads = tsNumOfCores / 2;
   tsNumOfRpcThreads = TRANGE(tsNumOfRpcThreads, 2, TSDB_MAX_RPC_THREADS);
