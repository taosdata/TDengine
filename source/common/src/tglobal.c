--- conflicted
+++ resolved
@@ -1151,9 +1151,6 @@
   taosSetDebugFlag(&udfDebugFlag, "udfDebugFlag", flag);
   taosSetDebugFlag(&smaDebugFlag, "smaDebugFlag", flag);
   taosSetDebugFlag(&idxDebugFlag, "idxDebugFlag", flag);
-<<<<<<< HEAD
-=======
   taosSetDebugFlag(&tdbDebugFlag, "tdbDebugFlag", flag);
->>>>>>> 594caca3
   uInfo("all debug flag are set to %d", flag);
 }