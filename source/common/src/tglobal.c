/*
 * Copyright (c) 2019 TAOS Data, Inc. <jhtao@taosdata.com>
 *
 * This program is free software: you can use, redistribute, and/or modify
 * it under the terms of the GNU Affero General Public License, version 3
 * or later ("AGPL"), as published by the Free Software Foundation.
 *
 * This program is distributed in the hope that it will be useful, but WITHOUT
 * ANY WARRANTY; without even the implied warranty of MERCHANTABILITY or
 * FITNESS FOR A PARTICULAR PURPOSE.
 *
 * You should have received a copy of the GNU Affero General Public License
 * along with this program. If not, see <http://www.gnu.org/licenses/>.
 */

#define _DEFAULT_SOURCE
#include "tglobal.h"
#include "defines.h"
#include "os.h"
#include "tconfig.h"
#include "tgrant.h"
#include "tlog.h"
#include "tmisce.h"
#include "tunit.h"

#if defined(CUS_NAME) || defined(CUS_PROMPT) || defined(CUS_EMAIL)
#include "cus_name.h"
#endif

GRANT_CFG_DECLARE;

SConfig *tsCfg = NULL;

// cluster
char     tsFirst[TSDB_EP_LEN] = {0};
char     tsSecond[TSDB_EP_LEN] = {0};
char     tsLocalFqdn[TSDB_FQDN_LEN] = {0};
char     tsLocalEp[TSDB_EP_LEN] = {0};  // Local End Point, hostname:port
char     tsVersionName[16] = "community";
uint16_t tsServerPort = 6030;
int32_t  tsVersion = 30000000;
int32_t  tsStatusInterval = 1;  // second
int32_t  tsNumOfSupportVnodes = 256;

// common
int32_t tsMaxShellConns = 50000;
int32_t tsShellActivityTimer = 3;  // second

// queue & threads
int32_t tsNumOfRpcThreads = 1;
int32_t tsNumOfRpcSessions = 30000;
int32_t tsTimeToGetAvailableConn = 500000;
int32_t tsKeepAliveIdle = 60;

int32_t tsNumOfCommitThreads = 2;
int32_t tsNumOfTaskQueueThreads = 4;
int32_t tsNumOfMnodeQueryThreads = 4;
int32_t tsNumOfMnodeFetchThreads = 1;
int32_t tsNumOfMnodeReadThreads = 1;
int32_t tsNumOfVnodeQueryThreads = 4;
float   tsRatioOfVnodeStreamThreads = 4.0;
int32_t tsNumOfVnodeFetchThreads = 4;
int32_t tsNumOfVnodeRsmaThreads = 2;
int32_t tsNumOfQnodeQueryThreads = 4;
int32_t tsNumOfQnodeFetchThreads = 1;
int32_t tsNumOfSnodeStreamThreads = 4;
int32_t tsNumOfSnodeWriteThreads = 1;
int32_t tsMaxStreamBackendCache = 128;  // M
int32_t tsPQSortMemThreshold = 16;      // M

// sync raft
int32_t tsElectInterval = 25 * 1000;
int32_t tsHeartbeatInterval = 1000;
int32_t tsHeartbeatTimeout = 20 * 1000;

// mnode
int64_t tsMndSdbWriteDelta = 200;
int64_t tsMndLogRetention = 2000;
int8_t  tsGrant = 1;
int32_t tsMndGrantMode = 0;
bool    tsMndSkipGrant = false;
bool    tsEnableWhiteList = false;  // ip white list cfg

// dnode
int64_t tsDndStart = 0;
int64_t tsDndStartOsUptime = 0;
int64_t tsDndUpTime = 0;

// monitor
bool     tsEnableMonitor = true;
int32_t  tsMonitorInterval = 30;
char     tsMonitorFqdn[TSDB_FQDN_LEN] = {0};
uint16_t tsMonitorPort = 6043;
int32_t  tsMonitorMaxLogs = 100;
bool     tsMonitorComp = false;

// audit
bool tsEnableAudit = true;
bool tsEnableAuditCreateTable = true;

// telem
#ifdef TD_ENTERPRISE
bool tsEnableTelem = false;
#else
bool    tsEnableTelem = true;
#endif
int32_t  tsTelemInterval = 43200;
char     tsTelemServer[TSDB_FQDN_LEN] = "telemetry.tdengine.com";
uint16_t tsTelemPort = 80;
char *   tsTelemUri = "/report";

#ifdef TD_ENTERPRISE
bool tsEnableCrashReport = false;
#else
bool    tsEnableCrashReport = true;
#endif
char *tsClientCrashReportUri = "/ccrashreport";
char *tsSvrCrashReportUri = "/dcrashreport";

// schemaless
bool tsSmlDot2Underline = true;
char tsSmlTsDefaultName[TSDB_COL_NAME_LEN] = "_ts";
char tsSmlTagName[TSDB_COL_NAME_LEN] = "_tag_null";
char tsSmlChildTableName[TSDB_TABLE_NAME_LEN] = "";  // user defined child table name can be specified in tag value.
char tsSmlAutoChildTableNameDelimiter[TSDB_TABLE_NAME_LEN] = "";
// If set to empty system will generate table name using MD5 hash.
// true means that the name and order of cols in each line are the same(only for influx protocol)
// bool    tsSmlDataFormat = false;
// int32_t tsSmlBatchSize = 10000;

// checkpoint backup
char    tsSnodeAddress[TSDB_FQDN_LEN] = {0};
int32_t tsRsyncPort = 873;
#ifdef WINDOWS
char tsCheckpointBackupDir[PATH_MAX] = "C:\\TDengine\\data\\backup\\checkpoint\\";
#else
char    tsCheckpointBackupDir[PATH_MAX] = "/var/lib/taos/backup/checkpoint/";
#endif

// tmq
int32_t tmqMaxTopicNum = 20;
// query
int32_t tsQueryPolicy = 1;
int32_t tsQueryRspPolicy = 0;
int64_t tsQueryMaxConcurrentTables = 200;  // unit is TSDB_TABLE_NUM_UNIT
bool    tsEnableQueryHb = true;
bool    tsEnableScience = false;  // on taos-cli show float and doulbe with scientific notation if true
int32_t tsQuerySmaOptimize = 0;
int32_t tsQueryRsmaTolerance = 1000;  // the tolerance time (ms) to judge from which level to query rsma data.
bool    tsQueryPlannerTrace = false;
int32_t tsQueryNodeChunkSize = 32 * 1024;
bool    tsQueryUseNodeAllocator = true;
bool    tsKeepColumnName = false;
int32_t tsRedirectPeriod = 10;
int32_t tsRedirectFactor = 2;
int32_t tsRedirectMaxPeriod = 1000;
int32_t tsMaxRetryWaitTime = 10000;
bool    tsUseAdapter = false;
int32_t tsMetaCacheMaxSize = -1;  // MB
int32_t tsSlowLogThreshold = 3;   // seconds
int32_t tsSlowLogScope = SLOW_LOG_TYPE_ALL;
int32_t tsTimeSeriesThreshold = 50;

/*
 * denote if the server needs to compress response message at the application layer to client, including query rsp,
 * metricmeta rsp, and multi-meter query rsp message body. The client compress the submit message to server.
 *
 * 0: all data are compressed
 * -1: all data are not compressed
 * other values: if the message payload size is greater than the tsCompressMsgSize, the message will be compressed.
 */
int32_t tsCompressMsgSize = -1;

// count/hyperloglog function always return values in case of all NULL data or Empty data set.
int32_t tsCountAlwaysReturnValue = 1;

// 1 ms for sliding time, the value will changed in case of time precision changed
int32_t tsMinSlidingTime = 1;

// 1 database precision unit for interval time range, changed accordingly
int32_t tsMinIntervalTime = 1;

// maximum batch rows numbers imported from a single csv load
int32_t tsMaxInsertBatchRows = 1000000;

float   tsSelectivityRatio = 1.0;
int32_t tsTagFilterResCacheSize = 1024 * 10;
char    tsTagFilterCache = 0;

// the maximum allowed query buffer size during query processing for each data node.
// -1 no limit (default)
// 0  no query allowed, queries are disabled
// positive value (in MB)
int32_t tsQueryBufferSize = -1;
int64_t tsQueryBufferSizeBytes = -1;
int32_t tsCacheLazyLoadThreshold = 500;

int32_t  tsDiskCfgNum = 0;
SDiskCfg tsDiskCfg[TFS_MAX_DISKS] = {0};
int64_t  tsMinDiskFreeSize = TFS_MIN_DISK_FREE_SIZE;

// stream scheduler
bool tsDeployOnSnode = true;

/*
 * minimum scale for whole system, millisecond by default
 * for TSDB_TIME_PRECISION_MILLI: 60000L
 *     TSDB_TIME_PRECISION_MICRO: 60000000L
 *     TSDB_TIME_PRECISION_NANO:  60000000000L
 */
int64_t tsTickPerMin[] = {60000L, 60000000L, 60000000000L};
/*
 * millisecond by default
 * for TSDB_TIME_PRECISION_MILLI: 3600000L
 *     TSDB_TIME_PRECISION_MICRO: 3600000000L
 *     TSDB_TIME_PRECISION_NANO:  3600000000000L
 */
int64_t tsTickPerHour[] = {3600000L, 3600000000L, 3600000000000L};

// lossy compress 7
char tsLossyColumns[32] = "";  // "float|double" means all float and double columns can be lossy compressed.  set empty
                               // can close lossy compress.
// below option can take effect when tsLossyColumns not empty
float    tsFPrecision = 1E-8;                   // float column precision
double   tsDPrecision = 1E-16;                  // double column precision
uint32_t tsMaxRange = 500;                      // max quantization intervals
uint32_t tsCurRange = 100;                      // current quantization intervals
bool     tsIfAdtFse = false;                    // ADT-FSE algorithom or original huffman algorithom
char     tsCompressor[32] = "ZSTD_COMPRESSOR";  // ZSTD_COMPRESSOR or GZIP_COMPRESSOR

// udf
#ifdef WINDOWS
bool tsStartUdfd = false;
#else
bool    tsStartUdfd = true;
#endif

// wal
int64_t tsWalFsyncDataSizeLimit = (100 * 1024 * 1024L);

// ttl
bool    tsTtlChangeOnWrite = false;  // if true, ttl delete time changes on last write
int32_t tsTtlFlushThreshold = 100;   /* maximum number of dirty items in memory.
                                      * if -1, flush will not be triggered by write-ops
                                      */
int32_t tsTtlBatchDropNum = 10000;   // number of tables dropped per batch

// internal
int32_t tsTransPullupInterval = 2;
int32_t tsMqRebalanceInterval = 2;
int32_t tsStreamCheckpointInterval = 10;
float   tsSinkDataRate = 2.0;
int32_t tsStreamNodeCheckInterval = 15;
int32_t tsTtlUnit = 86400;
int32_t tsTtlPushIntervalSec = 10;
int32_t tsTrimVDbIntervalSec = 60 * 60;  // interval of trimming db in all vgroups
int32_t tsGrantHBInterval = 60;
int32_t tsUptimeInterval = 300;    // seconds
char    tsUdfdResFuncs[512] = "";  // udfd resident funcs that teardown when udfd exits
char    tsUdfdLdLibPath[512] = "";
bool    tsDisableStream = false;
int64_t tsStreamBufferSize = 128 * 1024 * 1024;
bool    tsFilterScalarMode = false;
int     tsResolveFQDNRetryTime = 100;  // seconds

char   tsS3Endpoint[TSDB_FQDN_LEN] = "<endpoint>";
char   tsS3AccessKey[TSDB_FQDN_LEN] = "<accesskey>";
char   tsS3AccessKeyId[TSDB_FQDN_LEN] = "<accesskeyid>";
char   tsS3AccessKeySecret[TSDB_FQDN_LEN] = "<accesskeysecrect>";
char   tsS3BucketName[TSDB_FQDN_LEN] = "<bucketname>";
char   tsS3AppId[TSDB_FQDN_LEN] = "<appid>";
int8_t tsS3Enabled = false;
int8_t tsS3StreamEnabled = false;

int8_t tsS3Https = true;
char   tsS3Hostname[TSDB_FQDN_LEN] = "<hostname>";

int32_t tsS3BlockSize = -1;        // number of tsdb pages (4096)
int32_t tsS3BlockCacheSize = 16;   // number of blocks
int32_t tsS3PageCacheSize = 4096;  // number of pages
int32_t tsS3UploadDelaySec = 60 * 60 * 24;

#ifndef _STORAGE
int32_t taosSetTfsCfg(SConfig *pCfg) {
  SConfigItem *pItem = cfgGetItem(pCfg, "dataDir");
  memset(tsDataDir, 0, PATH_MAX);

  int32_t size = taosArrayGetSize(pItem->array);
  tsDiskCfgNum = 1;
  tstrncpy(tsDiskCfg[0].dir, pItem->str, TSDB_FILENAME_LEN);
  tsDiskCfg[0].level = 0;
  tsDiskCfg[0].primary = 1;
  tstrncpy(tsDataDir, pItem->str, PATH_MAX);
  if (taosMulMkDir(tsDataDir) != 0) {
    uError("failed to create dataDir:%s", tsDataDir);
    return -1;
  }
  return 0;
}
#else
int32_t taosSetTfsCfg(SConfig *pCfg);
#endif

int32_t taosSetS3Cfg(SConfig *pCfg) {
  tstrncpy(tsS3AccessKey, cfgGetItem(pCfg, "s3Accesskey")->str, TSDB_FQDN_LEN);
  if (tsS3AccessKey[0] == '<') {
    return 0;
  }
  char *colon = strchr(tsS3AccessKey, ':');
  if (!colon) {
    uError("invalid access key:%s", tsS3AccessKey);
    return -1;
  }
  *colon = '\0';
  tstrncpy(tsS3AccessKeyId, tsS3AccessKey, TSDB_FQDN_LEN);
  tstrncpy(tsS3AccessKeySecret, colon + 1, TSDB_FQDN_LEN);
  tstrncpy(tsS3Endpoint, cfgGetItem(pCfg, "s3Endpoint")->str, TSDB_FQDN_LEN);
  tstrncpy(tsS3BucketName, cfgGetItem(pCfg, "s3BucketName")->str, TSDB_FQDN_LEN);
  char *proto = strstr(tsS3Endpoint, "https://");
  if (!proto) {
    tsS3Https = false;
    tstrncpy(tsS3Hostname, tsS3Endpoint + 7, TSDB_FQDN_LEN);
  } else {
    tstrncpy(tsS3Hostname, tsS3Endpoint + 8, TSDB_FQDN_LEN);
  }

  char *cos = strstr(tsS3Endpoint, "cos.");
  if (cos) {
    char *appid = strrchr(tsS3BucketName, '-');
    if (!appid) {
      uError("failed to locate appid in bucket:%s", tsS3BucketName);
      return -1;
    } else {
      tstrncpy(tsS3AppId, appid + 1, TSDB_FQDN_LEN);
    }
  }
  if (tsS3BucketName[0] != '<') {
#if defined(USE_COS) || defined(USE_S3)
    if (tsDiskCfgNum > 1) tsS3Enabled = true;
    tsS3StreamEnabled = true;
#endif
  }

  return 0;
}

struct SConfig *taosGetCfg() {
  return tsCfg;
}

static int32_t taosLoadCfg(SConfig *pCfg, const char **envCmd, const char *inputCfgDir, const char *envFile,
                           char *apolloUrl) {
  char cfgDir[PATH_MAX] = {0};
  char cfgFile[PATH_MAX + 100] = {0};

  taosExpandDir(inputCfgDir, cfgDir, PATH_MAX);
  if (taosIsDir(cfgDir)) {
#ifdef CUS_PROMPT
    snprintf(cfgFile, sizeof(cfgFile), "%s" TD_DIRSEP "%s.cfg", cfgDir, CUS_PROMPT);
#else
    snprintf(cfgFile, sizeof(cfgFile), "%s" TD_DIRSEP "taos.cfg", cfgDir);
#endif
  } else {
    tstrncpy(cfgFile, cfgDir, sizeof(cfgDir));
  }

  if (apolloUrl != NULL && apolloUrl[0] == '\0') {
    cfgGetApollUrl(envCmd, envFile, apolloUrl);
  }

  if (cfgLoad(pCfg, CFG_STYPE_APOLLO_URL, apolloUrl) != 0) {
    uError("failed to load from apollo url:%s since %s", apolloUrl, terrstr());
    return -1;
  }

  if (cfgLoad(pCfg, CFG_STYPE_CFG_FILE, cfgFile) != 0) {
    uError("failed to load from cfg file:%s since %s", cfgFile, terrstr());
    return -1;
  }

  if (cfgLoad(pCfg, CFG_STYPE_ENV_FILE, envFile) != 0) {
    uError("failed to load from env file:%s since %s", envFile, terrstr());
    return -1;
  }

  if (cfgLoad(pCfg, CFG_STYPE_ENV_VAR, NULL) != 0) {
    uError("failed to load from global env variables since %s", terrstr());
    return -1;
  }

  if (cfgLoad(pCfg, CFG_STYPE_ENV_CMD, envCmd) != 0) {
    uError("failed to load from cmd env variables since %s", terrstr());
    return -1;
  }

  return 0;
}

int32_t taosAddClientLogCfg(SConfig *pCfg) {
  if (cfgAddDir(pCfg, "configDir", configDir, CFG_SCOPE_BOTH, CFG_DYN_NONE) != 0) return -1;
  if (cfgAddDir(pCfg, "scriptDir", configDir, CFG_SCOPE_BOTH, CFG_DYN_NONE) != 0) return -1;
  if (cfgAddDir(pCfg, "logDir", tsLogDir, CFG_SCOPE_BOTH, CFG_DYN_CLIENT) != 0) return -1;
  if (cfgAddFloat(pCfg, "minimalLogDirGB", 1.0f, 0.001f, 10000000, CFG_SCOPE_BOTH, CFG_DYN_CLIENT) != 0) return -1;
  if (cfgAddInt32(pCfg, "numOfLogLines", tsNumOfLogLines, 1000, 2000000000, CFG_SCOPE_BOTH, CFG_DYN_ENT_BOTH) != 0)
    return -1;
  if (cfgAddBool(pCfg, "asyncLog", tsAsyncLog, CFG_SCOPE_BOTH, CFG_DYN_BOTH) != 0) return -1;
  if (cfgAddInt32(pCfg, "logKeepDays", 0, -365000, 365000, CFG_SCOPE_BOTH, CFG_DYN_ENT_BOTH) != 0) return -1;
  if (cfgAddInt32(pCfg, "debugFlag", 0, 0, 255, CFG_SCOPE_BOTH, CFG_DYN_BOTH) != 0) return -1;
  if (cfgAddInt32(pCfg, "simDebugFlag", 143, 0, 255, CFG_SCOPE_BOTH, CFG_DYN_NONE) != 0) return -1;
  if (cfgAddInt32(pCfg, "tmrDebugFlag", tmrDebugFlag, 0, 255, CFG_SCOPE_BOTH, CFG_DYN_BOTH) != 0) return -1;
  if (cfgAddInt32(pCfg, "uDebugFlag", uDebugFlag, 0, 255, CFG_SCOPE_BOTH, CFG_DYN_BOTH) != 0) return -1;
  if (cfgAddInt32(pCfg, "rpcDebugFlag", rpcDebugFlag, 0, 255, CFG_SCOPE_BOTH, CFG_DYN_BOTH) != 0) return -1;
  if (cfgAddInt32(pCfg, "jniDebugFlag", jniDebugFlag, 0, 255, CFG_SCOPE_CLIENT, CFG_DYN_CLIENT) != 0) return -1;
  if (cfgAddInt32(pCfg, "qDebugFlag", qDebugFlag, 0, 255, CFG_SCOPE_BOTH, CFG_DYN_BOTH) != 0) return -1;
  if (cfgAddInt32(pCfg, "cDebugFlag", cDebugFlag, 0, 255, CFG_SCOPE_CLIENT, CFG_DYN_CLIENT) != 0) return -1;
  return 0;
}

static int32_t taosAddServerLogCfg(SConfig *pCfg) {
  if (cfgAddInt32(pCfg, "dDebugFlag", dDebugFlag, 0, 255, CFG_SCOPE_SERVER, CFG_DYN_SERVER) != 0) return -1;
  if (cfgAddInt32(pCfg, "vDebugFlag", vDebugFlag, 0, 255, CFG_SCOPE_SERVER, CFG_DYN_SERVER) != 0) return -1;
  if (cfgAddInt32(pCfg, "mDebugFlag", mDebugFlag, 0, 255, CFG_SCOPE_SERVER, CFG_DYN_SERVER) != 0) return -1;
  if (cfgAddInt32(pCfg, "wDebugFlag", wDebugFlag, 0, 255, CFG_SCOPE_SERVER, CFG_DYN_SERVER) != 0) return -1;
  if (cfgAddInt32(pCfg, "sDebugFlag", sDebugFlag, 0, 255, CFG_SCOPE_SERVER, CFG_DYN_SERVER) != 0) return -1;
  if (cfgAddInt32(pCfg, "tsdbDebugFlag", tsdbDebugFlag, 0, 255, CFG_SCOPE_SERVER, CFG_DYN_SERVER) != 0) return -1;
  if (cfgAddInt32(pCfg, "tqDebugFlag", tqDebugFlag, 0, 255, CFG_SCOPE_SERVER, CFG_DYN_SERVER) != 0) return -1;
  if (cfgAddInt32(pCfg, "fsDebugFlag", fsDebugFlag, 0, 255, CFG_SCOPE_SERVER, CFG_DYN_SERVER) != 0) return -1;
  if (cfgAddInt32(pCfg, "udfDebugFlag", udfDebugFlag, 0, 255, CFG_SCOPE_SERVER, CFG_DYN_SERVER) != 0) return -1;
  if (cfgAddInt32(pCfg, "smaDebugFlag", smaDebugFlag, 0, 255, CFG_SCOPE_SERVER, CFG_DYN_SERVER) != 0) return -1;
  if (cfgAddInt32(pCfg, "idxDebugFlag", idxDebugFlag, 0, 255, CFG_SCOPE_SERVER, CFG_DYN_SERVER) != 0) return -1;
  if (cfgAddInt32(pCfg, "tdbDebugFlag", tdbDebugFlag, 0, 255, CFG_SCOPE_SERVER, CFG_DYN_SERVER) != 0) return -1;
  if (cfgAddInt32(pCfg, "metaDebugFlag", metaDebugFlag, 0, 255, CFG_SCOPE_SERVER, CFG_DYN_SERVER) != 0) return -1;
  if (cfgAddInt32(pCfg, "stDebugFlag", stDebugFlag, 0, 255, CFG_SCOPE_SERVER, CFG_DYN_SERVER) != 0) return -1;
  return 0;
}

static int32_t taosAddClientCfg(SConfig *pCfg) {
  char    defaultFqdn[TSDB_FQDN_LEN] = {0};
  int32_t defaultServerPort = 6030;
  if (taosGetFqdn(defaultFqdn) != 0) {
    strcpy(defaultFqdn, "localhost");
  }

  if (cfgAddString(pCfg, "firstEp", "", CFG_SCOPE_BOTH, CFG_DYN_CLIENT) != 0) return -1;
  if (cfgAddString(pCfg, "secondEp", "", CFG_SCOPE_BOTH, CFG_DYN_CLIENT) != 0) return -1;
  if (cfgAddString(pCfg, "fqdn", defaultFqdn, CFG_SCOPE_SERVER, CFG_DYN_CLIENT) != 0) return -1;
  if (cfgAddInt32(pCfg, "serverPort", defaultServerPort, 1, 65056, CFG_SCOPE_SERVER, CFG_DYN_CLIENT) != 0) return -1;
  if (cfgAddDir(pCfg, "tempDir", tsTempDir, CFG_SCOPE_BOTH, CFG_DYN_CLIENT) != 0) return -1;
  if (cfgAddFloat(pCfg, "minimalTmpDirGB", 1.0f, 0.001f, 10000000, CFG_SCOPE_BOTH, CFG_DYN_CLIENT) != 0) return -1;
  if (cfgAddInt32(pCfg, "shellActivityTimer", tsShellActivityTimer, 1, 120, CFG_SCOPE_BOTH, CFG_DYN_CLIENT) != 0)
    return -1;
  if (cfgAddInt32(pCfg, "compressMsgSize", tsCompressMsgSize, -1, 100000000, CFG_SCOPE_BOTH, CFG_DYN_CLIENT) != 0)
    return -1;
  if (cfgAddInt32(pCfg, "queryPolicy", tsQueryPolicy, 1, 4, CFG_SCOPE_CLIENT, CFG_DYN_ENT_CLIENT) != 0) return -1;
  if (cfgAddBool(pCfg, "enableQueryHb", tsEnableQueryHb, CFG_SCOPE_CLIENT, CFG_DYN_CLIENT) != 0) return -1;
  if (cfgAddBool(pCfg, "enableScience", tsEnableScience, CFG_SCOPE_CLIENT, CFG_DYN_NONE) != 0) return -1;
  if (cfgAddInt32(pCfg, "querySmaOptimize", tsQuerySmaOptimize, 0, 1, CFG_SCOPE_CLIENT, CFG_DYN_CLIENT) != 0) return -1;
  if (cfgAddBool(pCfg, "queryPlannerTrace", tsQueryPlannerTrace, CFG_SCOPE_CLIENT, CFG_DYN_CLIENT) != 0) return -1;
  if (cfgAddInt32(pCfg, "queryNodeChunkSize", tsQueryNodeChunkSize, 1024, 128 * 1024, CFG_SCOPE_CLIENT,
                  CFG_DYN_CLIENT) != 0)
    return -1;
  if (cfgAddBool(pCfg, "queryUseNodeAllocator", tsQueryUseNodeAllocator, CFG_SCOPE_CLIENT, CFG_DYN_CLIENT) != 0)
    return -1;
  if (cfgAddBool(pCfg, "keepColumnName", tsKeepColumnName, CFG_SCOPE_CLIENT, CFG_DYN_CLIENT) != 0) return -1;
  if (cfgAddString(pCfg, "smlChildTableName", tsSmlChildTableName, CFG_SCOPE_CLIENT, CFG_DYN_CLIENT) != 0) return -1;
  if (cfgAddString(pCfg, "smlAutoChildTableNameDelimiter", tsSmlAutoChildTableNameDelimiter, CFG_SCOPE_CLIENT,
                   CFG_DYN_CLIENT) != 0)
    return -1;
  if (cfgAddString(pCfg, "smlTagName", tsSmlTagName, CFG_SCOPE_CLIENT, CFG_DYN_CLIENT) != 0) return -1;
  if (cfgAddString(pCfg, "smlTsDefaultName", tsSmlTsDefaultName, CFG_SCOPE_CLIENT, CFG_DYN_CLIENT) != 0) return -1;
  if (cfgAddBool(pCfg, "smlDot2Underline", tsSmlDot2Underline, CFG_SCOPE_CLIENT, CFG_DYN_CLIENT) != 0) return -1;
  //  if (cfgAddBool(pCfg, "smlDataFormat", tsSmlDataFormat, CFG_SCOPE_CLIENT, CFG_DYN_NONE) != 0) return -1;
  //  if (cfgAddInt32(pCfg, "smlBatchSize", tsSmlBatchSize, 1, INT32_MAX, CFG_SCOPE_CLIENT, CFG_DYN_NONE) != 0)
  //  return -1;
  if (cfgAddInt32(pCfg, "maxShellConns", tsMaxShellConns, 10, 50000000, CFG_SCOPE_CLIENT, CFG_DYN_NONE) != 0) return -1;
  if (cfgAddInt32(pCfg, "maxInsertBatchRows", tsMaxInsertBatchRows, 1, INT32_MAX, CFG_SCOPE_CLIENT, CFG_DYN_CLIENT) !=
      0)
    return -1;
  if (cfgAddInt32(pCfg, "maxRetryWaitTime", tsMaxRetryWaitTime, 0, 86400000, CFG_SCOPE_BOTH, CFG_DYN_CLIENT) != 0)
    return -1;
  if (cfgAddBool(pCfg, "useAdapter", tsUseAdapter, CFG_SCOPE_CLIENT, CFG_DYN_CLIENT) != 0) return -1;
  if (cfgAddBool(pCfg, "crashReporting", tsEnableCrashReport, CFG_SCOPE_SERVER, CFG_DYN_CLIENT) != 0) return -1;
  if (cfgAddInt64(pCfg, "queryMaxConcurrentTables", tsQueryMaxConcurrentTables, INT64_MIN, INT64_MAX, CFG_SCOPE_CLIENT,
                  CFG_DYN_NONE) != 0)
    return -1;
  if (cfgAddInt32(pCfg, "metaCacheMaxSize", tsMetaCacheMaxSize, -1, INT32_MAX, CFG_SCOPE_CLIENT, CFG_DYN_CLIENT) != 0)
    return -1;
  if (cfgAddInt32(pCfg, "slowLogThreshold", tsSlowLogThreshold, 0, INT32_MAX, CFG_SCOPE_CLIENT, CFG_DYN_CLIENT) != 0)
    return -1;
  if (cfgAddString(pCfg, "slowLogScope", "", CFG_SCOPE_CLIENT, CFG_DYN_CLIENT) != 0) return -1;

  tsNumOfRpcThreads = tsNumOfCores / 2;
  tsNumOfRpcThreads = TRANGE(tsNumOfRpcThreads, 2, TSDB_MAX_RPC_THREADS);
  if (cfgAddInt32(pCfg, "numOfRpcThreads", tsNumOfRpcThreads, 1, 1024, CFG_SCOPE_BOTH, CFG_DYN_NONE) != 0) return -1;

  tsNumOfRpcSessions = TRANGE(tsNumOfRpcSessions, 100, 100000);
  if (cfgAddInt32(pCfg, "numOfRpcSessions", tsNumOfRpcSessions, 1, 100000, CFG_SCOPE_BOTH, CFG_DYN_NONE) != 0)
    return -1;

  tsTimeToGetAvailableConn = TRANGE(tsTimeToGetAvailableConn, 20, 10000000);
  if (cfgAddInt32(pCfg, "timeToGetAvailableConn", tsTimeToGetAvailableConn, 20, 1000000, CFG_SCOPE_BOTH,
                  CFG_DYN_NONE) != 0)
    return -1;

  tsKeepAliveIdle = TRANGE(tsKeepAliveIdle, 1, 72000);
  if (cfgAddInt32(pCfg, "keepAliveIdle", tsKeepAliveIdle, 1, 7200000, CFG_SCOPE_BOTH, CFG_DYN_ENT_BOTH) != 0) return -1;

  tsNumOfTaskQueueThreads = tsNumOfCores / 2;
  tsNumOfTaskQueueThreads = TMAX(tsNumOfTaskQueueThreads, 4);
  if (tsNumOfTaskQueueThreads >= 50) {
    tsNumOfTaskQueueThreads = 50;
  }
  if (cfgAddInt32(pCfg, "numOfTaskQueueThreads", tsNumOfTaskQueueThreads, 4, 1024, CFG_SCOPE_CLIENT, CFG_DYN_NONE) != 0)
    return -1;

  return 0;
}

static int32_t taosAddSystemCfg(SConfig *pCfg) {
  SysNameInfo info = taosGetSysNameInfo();

  if (cfgAddTimezone(pCfg, "timezone", tsTimezoneStr, CFG_SCOPE_BOTH, CFG_DYN_CLIENT) != 0) return -1;
  if (cfgAddLocale(pCfg, "locale", tsLocale, CFG_SCOPE_BOTH, CFG_DYN_CLIENT) != 0) return -1;
  if (cfgAddCharset(pCfg, "charset", tsCharset, CFG_SCOPE_BOTH, CFG_DYN_NONE) != 0) return -1;
  if (cfgAddBool(pCfg, "assert", tsAssert, CFG_SCOPE_BOTH, CFG_DYN_CLIENT) != 0) return -1;
  if (cfgAddBool(pCfg, "enableCoreFile", 1, CFG_SCOPE_BOTH, CFG_DYN_CLIENT) != 0) return -1;
  if (cfgAddFloat(pCfg, "numOfCores", tsNumOfCores, 1, 100000, CFG_SCOPE_BOTH, CFG_DYN_NONE) != 0) return -1;

  if (cfgAddBool(pCfg, "ssd42", tsSSE42Enable, CFG_SCOPE_BOTH, CFG_DYN_NONE) != 0) return -1;
  if (cfgAddBool(pCfg, "avx", tsAVXEnable, CFG_SCOPE_BOTH, CFG_DYN_NONE) != 0) return -1;
  if (cfgAddBool(pCfg, "avx2", tsAVX2Enable, CFG_SCOPE_BOTH, CFG_DYN_NONE) != 0) return -1;
  if (cfgAddBool(pCfg, "fma", tsFMAEnable, CFG_SCOPE_BOTH, CFG_DYN_NONE) != 0) return -1;
  if (cfgAddBool(pCfg, "avx512", tsAVX512Enable, CFG_SCOPE_BOTH, CFG_DYN_NONE) != 0) return -1;
  if (cfgAddBool(pCfg, "simdEnable", tsSIMDEnable, CFG_SCOPE_BOTH, CFG_DYN_NONE) != 0) return -1;
  if (cfgAddBool(pCfg, "tagFilterCache", tsTagFilterCache, CFG_SCOPE_BOTH, CFG_DYN_NONE) != 0) return -1;

  if (cfgAddInt64(pCfg, "openMax", tsOpenMax, 0, INT64_MAX, CFG_SCOPE_BOTH, CFG_DYN_NONE) != 0) return -1;
#if !defined(_ALPINE)
  if (cfgAddInt64(pCfg, "streamMax", tsStreamMax, 0, INT64_MAX, CFG_SCOPE_BOTH, CFG_DYN_NONE) != 0) return -1;
#endif
  if (cfgAddInt32(pCfg, "pageSizeKB", tsPageSizeKB, 0, INT64_MAX, CFG_SCOPE_BOTH, CFG_DYN_NONE) != 0) return -1;
  if (cfgAddInt64(pCfg, "totalMemoryKB", tsTotalMemoryKB, 0, INT64_MAX, CFG_SCOPE_BOTH, CFG_DYN_NONE) != 0) return -1;
  if (cfgAddString(pCfg, "os sysname", info.sysname, CFG_SCOPE_BOTH, CFG_DYN_NONE) != 0) return -1;
  if (cfgAddString(pCfg, "os nodename", info.nodename, CFG_SCOPE_BOTH, CFG_DYN_NONE) != 0) return -1;
  if (cfgAddString(pCfg, "os release", info.release, CFG_SCOPE_BOTH, CFG_DYN_NONE) != 0) return -1;
  if (cfgAddString(pCfg, "os version", info.version, CFG_SCOPE_BOTH, CFG_DYN_NONE) != 0) return -1;
  if (cfgAddString(pCfg, "os machine", info.machine, CFG_SCOPE_BOTH, CFG_DYN_NONE) != 0) return -1;

  if (cfgAddString(pCfg, "version", version, CFG_SCOPE_BOTH, CFG_DYN_NONE) != 0) return -1;
  if (cfgAddString(pCfg, "compatible_version", compatible_version, CFG_SCOPE_BOTH, CFG_DYN_NONE) != 0) return -1;
  if (cfgAddString(pCfg, "gitinfo", gitinfo, CFG_SCOPE_BOTH, CFG_DYN_NONE) != 0) return -1;
  if (cfgAddString(pCfg, "buildinfo", buildinfo, CFG_SCOPE_BOTH, CFG_DYN_NONE) != 0) return -1;
  return 0;
}

static int32_t taosAddServerCfg(SConfig *pCfg) {
  if (cfgAddDir(pCfg, "dataDir", tsDataDir, CFG_SCOPE_SERVER, CFG_DYN_NONE) != 0) return -1;
  if (cfgAddFloat(pCfg, "minimalDataDirGB", 2.0f, 0.001f, 10000000, CFG_SCOPE_SERVER, CFG_DYN_NONE) != 0) return -1;

  tsNumOfSupportVnodes = tsNumOfCores * 2;
  tsNumOfSupportVnodes = TMAX(tsNumOfSupportVnodes, 2);
  if (cfgAddInt32(pCfg, "supportVnodes", tsNumOfSupportVnodes, 0, 4096, CFG_SCOPE_SERVER, CFG_DYN_NONE) != 0) return -1;

  if (cfgAddInt32(pCfg, "statusInterval", tsStatusInterval, 1, 30, CFG_SCOPE_SERVER, CFG_DYN_NONE) != 0) return -1;
  if (cfgAddInt32(pCfg, "minSlidingTime", tsMinSlidingTime, 1, 1000000, CFG_SCOPE_CLIENT, CFG_DYN_CLIENT) != 0)
    return -1;
  if (cfgAddInt32(pCfg, "minIntervalTime", tsMinIntervalTime, 1, 1000000, CFG_SCOPE_CLIENT, CFG_DYN_CLIENT) != 0)
    return -1;

  if (cfgAddInt32(pCfg, "countAlwaysReturnValue", tsCountAlwaysReturnValue, 0, 1, CFG_SCOPE_BOTH, CFG_DYN_CLIENT) != 0)
    return -1;
  if (cfgAddInt32(pCfg, "queryBufferSize", tsQueryBufferSize, -1, 500000000000, CFG_SCOPE_SERVER, CFG_DYN_NONE) != 0)
    return -1;
  if (cfgAddInt32(pCfg, "queryRspPolicy", tsQueryRspPolicy, 0, 1, CFG_SCOPE_SERVER, CFG_DYN_ENT_SERVER) != 0) return -1;

  tsNumOfRpcThreads = tsNumOfCores / 2;
  tsNumOfRpcThreads = TRANGE(tsNumOfRpcThreads, 2, TSDB_MAX_RPC_THREADS);
  if (cfgAddInt32(pCfg, "numOfRpcThreads", tsNumOfRpcThreads, 1, 1024, CFG_SCOPE_BOTH, CFG_DYN_NONE) != 0) return -1;

  tsNumOfRpcSessions = TRANGE(tsNumOfRpcSessions, 100, 10000);
  if (cfgAddInt32(pCfg, "numOfRpcSessions", tsNumOfRpcSessions, 1, 100000, CFG_SCOPE_BOTH, CFG_DYN_NONE) != 0)
    return -1;

  tsTimeToGetAvailableConn = TRANGE(tsTimeToGetAvailableConn, 20, 1000000);
  if (cfgAddInt32(pCfg, "timeToGetAvailableConn", tsNumOfRpcSessions, 20, 1000000, CFG_SCOPE_BOTH, CFG_DYN_NONE) != 0)
    return -1;

  tsNumOfCommitThreads = tsNumOfCores / 2;
  tsNumOfCommitThreads = TRANGE(tsNumOfCommitThreads, 2, 4);
  if (cfgAddInt32(pCfg, "numOfCommitThreads", tsNumOfCommitThreads, 1, 1024, CFG_SCOPE_SERVER, CFG_DYN_NONE) != 0)
    return -1;

  tsNumOfMnodeReadThreads = tsNumOfCores / 8;
  tsNumOfMnodeReadThreads = TRANGE(tsNumOfMnodeReadThreads, 1, 4);
  if (cfgAddInt32(pCfg, "numOfMnodeReadThreads", tsNumOfMnodeReadThreads, 1, 1024, CFG_SCOPE_SERVER, CFG_DYN_NONE) != 0)
    return -1;

  tsNumOfVnodeQueryThreads = tsNumOfCores * 2;
  tsNumOfVnodeQueryThreads = TMAX(tsNumOfVnodeQueryThreads, 4);
  if (cfgAddInt32(pCfg, "numOfVnodeQueryThreads", tsNumOfVnodeQueryThreads, 4, 1024, CFG_SCOPE_SERVER, CFG_DYN_NONE) !=
      0)
    return -1;

  if (cfgAddFloat(pCfg, "ratioOfVnodeStreamThreads", tsRatioOfVnodeStreamThreads, 0.01, 100, CFG_SCOPE_SERVER,
                  CFG_DYN_NONE) != 0)
    return -1;

  tsNumOfVnodeFetchThreads = tsNumOfCores / 4;
  tsNumOfVnodeFetchThreads = TMAX(tsNumOfVnodeFetchThreads, 4);
  if (cfgAddInt32(pCfg, "numOfVnodeFetchThreads", tsNumOfVnodeFetchThreads, 4, 1024, CFG_SCOPE_SERVER, CFG_DYN_NONE) !=
      0)
    return -1;

  tsNumOfVnodeRsmaThreads = tsNumOfCores / 4;
  tsNumOfVnodeRsmaThreads = TMAX(tsNumOfVnodeRsmaThreads, 4);
  if (cfgAddInt32(pCfg, "numOfVnodeRsmaThreads", tsNumOfVnodeRsmaThreads, 1, 1024, CFG_SCOPE_SERVER, CFG_DYN_NONE) != 0)
    return -1;

  tsNumOfQnodeQueryThreads = tsNumOfCores * 2;
  tsNumOfQnodeQueryThreads = TMAX(tsNumOfQnodeQueryThreads, 4);
  if (cfgAddInt32(pCfg, "numOfQnodeQueryThreads", tsNumOfQnodeQueryThreads, 4, 1024, CFG_SCOPE_SERVER, CFG_DYN_NONE) !=
      0)
    return -1;

  //  tsNumOfQnodeFetchThreads = tsNumOfCores / 2;
  //  tsNumOfQnodeFetchThreads = TMAX(tsNumOfQnodeFetchThreads, 4);
  //  if (cfgAddInt32(pCfg, "numOfQnodeFetchThreads", tsNumOfQnodeFetchThreads, 1, 1024, 0) != 0) return -1;

  tsNumOfSnodeStreamThreads = tsNumOfCores / 4;
  tsNumOfSnodeStreamThreads = TRANGE(tsNumOfSnodeStreamThreads, 2, 4);
  if (cfgAddInt32(pCfg, "numOfSnodeSharedThreads", tsNumOfSnodeStreamThreads, 2, 1024, CFG_SCOPE_SERVER,
                  CFG_DYN_NONE) != 0)
    return -1;

  tsNumOfSnodeWriteThreads = tsNumOfCores / 4;
  tsNumOfSnodeWriteThreads = TRANGE(tsNumOfSnodeWriteThreads, 2, 4);
  if (cfgAddInt32(pCfg, "numOfSnodeUniqueThreads", tsNumOfSnodeWriteThreads, 2, 1024, CFG_SCOPE_SERVER, CFG_DYN_NONE) !=
      0)
    return -1;

  tsRpcQueueMemoryAllowed = tsTotalMemoryKB * 1024 * 0.1;
  tsRpcQueueMemoryAllowed = TRANGE(tsRpcQueueMemoryAllowed, TSDB_MAX_MSG_SIZE * 10LL, TSDB_MAX_MSG_SIZE * 10000LL);
  if (cfgAddInt64(pCfg, "rpcQueueMemoryAllowed", tsRpcQueueMemoryAllowed, TSDB_MAX_MSG_SIZE * 10L, INT64_MAX,
                  CFG_SCOPE_BOTH, CFG_DYN_NONE) != 0)
    return -1;

  if (cfgAddInt32(pCfg, "syncElectInterval", tsElectInterval, 10, 1000 * 60 * 24 * 2, CFG_SCOPE_SERVER, CFG_DYN_NONE) !=
      0)
    return -1;
  if (cfgAddInt32(pCfg, "syncHeartbeatInterval", tsHeartbeatInterval, 10, 1000 * 60 * 24 * 2, CFG_SCOPE_SERVER,
                  CFG_DYN_NONE) != 0)
    return -1;
  if (cfgAddInt32(pCfg, "syncHeartbeatTimeout", tsHeartbeatTimeout, 10, 1000 * 60 * 24 * 2, CFG_SCOPE_SERVER,
                  CFG_DYN_NONE) != 0)
    return -1;

  if (cfgAddInt64(pCfg, "mndSdbWriteDelta", tsMndSdbWriteDelta, 20, 10000, CFG_SCOPE_SERVER, CFG_DYN_ENT_SERVER) != 0)
    return -1;
  if (cfgAddInt64(pCfg, "mndLogRetention", tsMndLogRetention, 500, 10000, CFG_SCOPE_SERVER, CFG_DYN_NONE) != 0)
    return -1;
  if (cfgAddInt32(pCfg, "grantMode", tsMndGrantMode, 0, 10000, CFG_SCOPE_SERVER, CFG_DYN_NONE) != 0) return -1;
  if (cfgAddBool(pCfg, "skipGrant", tsMndSkipGrant, CFG_SCOPE_SERVER, CFG_DYN_NONE) != 0) return -1;

  if (cfgAddBool(pCfg, "monitor", tsEnableMonitor, CFG_SCOPE_SERVER, CFG_DYN_SERVER) != 0) return -1;
  if (cfgAddInt32(pCfg, "monitorInterval", tsMonitorInterval, 1, 200000, CFG_SCOPE_SERVER, CFG_DYN_NONE) != 0)
    return -1;
  if (cfgAddString(pCfg, "monitorFqdn", tsMonitorFqdn, CFG_SCOPE_SERVER, CFG_DYN_NONE) != 0) return -1;
  if (cfgAddInt32(pCfg, "monitorPort", tsMonitorPort, 1, 65056, CFG_SCOPE_SERVER, CFG_DYN_NONE) != 0) return -1;
  if (cfgAddInt32(pCfg, "monitorMaxLogs", tsMonitorMaxLogs, 1, 1000000, CFG_SCOPE_SERVER, CFG_DYN_NONE) != 0) return -1;
  if (cfgAddBool(pCfg, "monitorComp", tsMonitorComp, CFG_SCOPE_SERVER, CFG_DYN_NONE) != 0) return -1;

  if (cfgAddBool(pCfg, "audit", tsEnableAudit, CFG_SCOPE_SERVER, CFG_DYN_ENT_SERVER) != 0) return -1;
  if (cfgAddBool(pCfg, "auditCreateTable", tsEnableAuditCreateTable, CFG_SCOPE_SERVER, CFG_DYN_NONE) != 0) return -1;

  if (cfgAddBool(pCfg, "crashReporting", tsEnableCrashReport, CFG_SCOPE_BOTH, CFG_DYN_NONE) != 0) return -1;
  if (cfgAddBool(pCfg, "telemetryReporting", tsEnableTelem, CFG_SCOPE_BOTH, CFG_DYN_ENT_SERVER) != 0) return -1;
  if (cfgAddInt32(pCfg, "telemetryInterval", tsTelemInterval, 1, 200000, CFG_SCOPE_BOTH, CFG_DYN_NONE) != 0) return -1;
  if (cfgAddString(pCfg, "telemetryServer", tsTelemServer, CFG_SCOPE_BOTH, CFG_DYN_BOTH) != 0) return -1;
  if (cfgAddInt32(pCfg, "telemetryPort", tsTelemPort, 1, 65056, CFG_SCOPE_BOTH, CFG_DYN_NONE) != 0) return -1;

  if (cfgAddInt32(pCfg, "rsyncPort", tsRsyncPort, 1, 65535, CFG_SCOPE_BOTH, CFG_DYN_SERVER) != 0) return -1;
  if (cfgAddString(pCfg, "snodeAddress", tsSnodeAddress, CFG_SCOPE_SERVER, CFG_DYN_SERVER) != 0) return -1;
  if (cfgAddString(pCfg, "checkpointBackupDir", tsCheckpointBackupDir, CFG_SCOPE_SERVER, CFG_DYN_SERVER) != 0)
    return -1;

  if (cfgAddInt32(pCfg, "tmqMaxTopicNum", tmqMaxTopicNum, 1, 10000, CFG_SCOPE_SERVER, CFG_DYN_ENT_SERVER) != 0)
    return -1;

  if (cfgAddInt32(pCfg, "transPullupInterval", tsTransPullupInterval, 1, 10000, CFG_SCOPE_SERVER, CFG_DYN_ENT_SERVER) !=
      0)
    return -1;
  if (cfgAddInt32(pCfg, "mqRebalanceInterval", tsMqRebalanceInterval, 1, 10000, CFG_SCOPE_SERVER, CFG_DYN_ENT_SERVER) !=
      0)
    return -1;
  if (cfgAddInt32(pCfg, "ttlUnit", tsTtlUnit, 1, 86400 * 365, CFG_SCOPE_SERVER, CFG_DYN_NONE) != 0) return -1;
  if (cfgAddInt32(pCfg, "ttlPushInterval", tsTtlPushIntervalSec, 1, 100000, CFG_SCOPE_SERVER, CFG_DYN_ENT_SERVER) != 0)
    return -1;
  if (cfgAddInt32(pCfg, "ttlBatchDropNum", tsTtlBatchDropNum, 0, INT32_MAX, CFG_SCOPE_SERVER, CFG_DYN_ENT_SERVER) != 0)
    return -1;
  if (cfgAddBool(pCfg, "ttlChangeOnWrite", tsTtlChangeOnWrite, CFG_SCOPE_SERVER, CFG_DYN_NONE) != 0) return -1;
  if (cfgAddInt32(pCfg, "ttlFlushThreshold", tsTtlFlushThreshold, -1, 1000000, CFG_SCOPE_SERVER, CFG_DYN_ENT_SERVER) !=
      0)
    return -1;
  if (cfgAddInt32(pCfg, "trimVDbIntervalSec", tsTrimVDbIntervalSec, 1, 100000, CFG_SCOPE_SERVER, CFG_DYN_ENT_SERVER) !=
      0)
    return -1;
  if (cfgAddInt32(pCfg, "uptimeInterval", tsUptimeInterval, 1, 100000, CFG_SCOPE_SERVER, CFG_DYN_NONE) != 0) return -1;
  if (cfgAddInt32(pCfg, "queryRsmaTolerance", tsQueryRsmaTolerance, 0, 900000, CFG_SCOPE_SERVER, CFG_DYN_NONE) != 0)
    return -1;
  if (cfgAddInt32(pCfg, "timeseriesThreshold", tsTimeSeriesThreshold, 0, 2000, CFG_SCOPE_SERVER, CFG_DYN_ENT_SERVER) !=
      0)
    return -1;

  if (cfgAddInt64(pCfg, "walFsyncDataSizeLimit", tsWalFsyncDataSizeLimit, 100 * 1024 * 1024, INT64_MAX,
                  CFG_SCOPE_SERVER, CFG_DYN_NONE) != 0)
    return -1;

  if (cfgAddBool(pCfg, "udf", tsStartUdfd, CFG_SCOPE_SERVER, CFG_DYN_NONE) != 0) return -1;
  if (cfgAddString(pCfg, "udfdResFuncs", tsUdfdResFuncs, CFG_SCOPE_SERVER, CFG_DYN_NONE) != 0) return -1;
  if (cfgAddString(pCfg, "udfdLdLibPath", tsUdfdLdLibPath, CFG_SCOPE_SERVER, CFG_DYN_NONE) != 0) return -1;

  if (cfgAddBool(pCfg, "disableStream", tsDisableStream, CFG_SCOPE_SERVER, CFG_DYN_ENT_SERVER) != 0) return -1;
  if (cfgAddInt64(pCfg, "streamBufferSize", tsStreamBufferSize, 0, INT64_MAX, CFG_SCOPE_SERVER, CFG_DYN_NONE) != 0)
    return -1;

  if (cfgAddInt64(pCfg, "checkpointInterval", tsStreamCheckpointInterval, 1, 1200, CFG_SCOPE_SERVER,
                  CFG_DYN_ENT_SERVER) != 0)
    return -1;
  if (cfgAddFloat(pCfg, "streamSinkDataRate", tsSinkDataRate, 0.1, 5, CFG_SCOPE_SERVER, CFG_DYN_NONE) != 0) return -1;

  if (cfgAddInt32(pCfg, "cacheLazyLoadThreshold", tsCacheLazyLoadThreshold, 0, 100000, CFG_SCOPE_SERVER,
                  CFG_DYN_ENT_SERVER) != 0)
    return -1;

  if (cfgAddString(pCfg, "lossyColumns", tsLossyColumns, CFG_SCOPE_SERVER, CFG_DYN_NONE) != 0) return -1;
  if (cfgAddFloat(pCfg, "fPrecision", tsFPrecision, 0.0f, 100000.0f, CFG_SCOPE_SERVER, CFG_DYN_NONE) != 0) return -1;
  if (cfgAddFloat(pCfg, "dPrecision", tsDPrecision, 0.0f, 1000000.0f, CFG_SCOPE_SERVER, CFG_DYN_NONE) != 0) return -1;
  if (cfgAddInt32(pCfg, "maxRange", tsMaxRange, 0, 65536, CFG_SCOPE_SERVER, CFG_DYN_NONE) != 0) return -1;
  if (cfgAddInt32(pCfg, "curRange", tsCurRange, 0, 65536, CFG_SCOPE_SERVER, CFG_DYN_NONE) != 0) return -1;
  if (cfgAddBool(pCfg, "ifAdtFse", tsIfAdtFse, CFG_SCOPE_SERVER, CFG_DYN_NONE) != 0) return -1;
  if (cfgAddString(pCfg, "compressor", tsCompressor, CFG_SCOPE_SERVER, CFG_DYN_NONE) != 0) return -1;

  if (cfgAddBool(pCfg, "filterScalarMode", tsFilterScalarMode, CFG_SCOPE_SERVER, CFG_DYN_NONE) != 0) return -1;
  if (cfgAddInt32(pCfg, "maxStreamBackendCache", tsMaxStreamBackendCache, 16, 1024, CFG_SCOPE_SERVER,
                  CFG_DYN_ENT_SERVER) != 0)
    return -1;
  if (cfgAddInt32(pCfg, "pqSortMemThreshold", tsPQSortMemThreshold, 1, 10240, CFG_SCOPE_SERVER, CFG_DYN_NONE) != 0)
    return -1;
  if (cfgAddInt32(pCfg, "resolveFQDNRetryTime", tsResolveFQDNRetryTime, 1, 10240, CFG_SCOPE_SERVER, CFG_DYN_NONE) != 0)
    return -1;

  if (cfgAddString(pCfg, "s3Accesskey", tsS3AccessKey, CFG_SCOPE_SERVER, CFG_DYN_NONE) != 0) return -1;
  if (cfgAddString(pCfg, "s3Endpoint", tsS3Endpoint, CFG_SCOPE_SERVER, CFG_DYN_NONE) != 0) return -1;
  if (cfgAddString(pCfg, "s3BucketName", tsS3BucketName, CFG_SCOPE_SERVER, CFG_DYN_NONE) != 0) return -1;
  if (cfgAddInt32(pCfg, "s3BlockSize", tsS3BlockSize, -1, 1024 * 1024, CFG_SCOPE_SERVER, CFG_DYN_ENT_SERVER) != 0)
    return -1;
  if (tsS3BlockSize > -1 && tsS3BlockSize < 1024) {
    uError("failed to config s3blocksize since value:%d. Valid range: -1 or [1024, 1024 * 1024]", tsS3BlockSize);
    return -1;
  }
  if (cfgAddInt32(pCfg, "s3BlockCacheSize", tsS3BlockCacheSize, 4, 1024 * 1024, CFG_SCOPE_SERVER, CFG_DYN_ENT_SERVER) !=
      0)
    return -1;
  if (cfgAddInt32(pCfg, "s3PageCacheSize", tsS3PageCacheSize, 4, 1024 * 1024 * 1024, CFG_SCOPE_SERVER,
                  CFG_DYN_ENT_SERVER) != 0)
    return -1;
  if (cfgAddInt32(pCfg, "s3UploadDelaySec", tsS3UploadDelaySec, 60 * 10, 60 * 60 * 24 * 30, CFG_SCOPE_SERVER,
                  CFG_DYN_ENT_SERVER) != 0)
    return -1;

  // min free disk space used to check if the disk is full [50MB, 1GB]
  if (cfgAddInt64(pCfg, "minDiskFreeSize", tsMinDiskFreeSize, TFS_MIN_DISK_FREE_SIZE, 1024 * 1024 * 1024,
                  CFG_SCOPE_SERVER, CFG_DYN_ENT_SERVER) != 0)
    return -1;
  if (cfgAddBool(pCfg, "enableWhiteList", tsEnableWhiteList, CFG_SCOPE_SERVER, CFG_DYN_ENT_SERVER) != 0) return -1;

  GRANT_CFG_ADD;
  return 0;
}

static int32_t taosUpdateServerCfg(SConfig *pCfg) {
  SConfigItem *pItem;
  ECfgSrcType  stype;
  int32_t      numOfCores;
  int64_t      totalMemoryKB;

  pItem = cfgGetItem(tsCfg, "numOfCores");
  if (pItem == NULL) {
    return -1;
  } else {
    stype = pItem->stype;
    numOfCores = pItem->fval;
  }

  pItem = cfgGetItem(tsCfg, "supportVnodes");
  if (pItem != NULL && pItem->stype == CFG_STYPE_DEFAULT) {
    tsNumOfSupportVnodes = numOfCores * 2;
    tsNumOfSupportVnodes = TMAX(tsNumOfSupportVnodes, 2);
    pItem->i32 = tsNumOfSupportVnodes;
    pItem->stype = stype;
  }

  pItem = cfgGetItem(tsCfg, "numOfRpcThreads");
  if (pItem != NULL && pItem->stype == CFG_STYPE_DEFAULT) {
    tsNumOfRpcThreads = numOfCores / 2;
    tsNumOfRpcThreads = TRANGE(tsNumOfRpcThreads, 2, TSDB_MAX_RPC_THREADS);
    pItem->i32 = tsNumOfRpcThreads;
    pItem->stype = stype;
  }

  pItem = cfgGetItem(tsCfg, "numOfRpcSessions");
  if (pItem != NULL && pItem->stype == CFG_STYPE_DEFAULT) {
    tsNumOfRpcSessions = TRANGE(tsNumOfRpcSessions, 100, 10000);
    pItem->i32 = tsNumOfRpcSessions;
    pItem->stype = stype;
  }

  pItem = cfgGetItem(tsCfg, "timeToGetAvailableConn");
  if (pItem != NULL && pItem->stype == CFG_STYPE_DEFAULT) {
    tsTimeToGetAvailableConn = TRANGE(tsTimeToGetAvailableConn, 20, 1000000);
    pItem->i32 = tsTimeToGetAvailableConn;
    pItem->stype = stype;
  }

  pItem = cfgGetItem(tsCfg, "numOfCommitThreads");
  if (pItem != NULL && pItem->stype == CFG_STYPE_DEFAULT) {
    tsNumOfCommitThreads = numOfCores / 2;
    tsNumOfCommitThreads = TRANGE(tsNumOfCommitThreads, 2, 4);
    pItem->i32 = tsNumOfCommitThreads;
    pItem->stype = stype;
  }

  pItem = cfgGetItem(tsCfg, "numOfMnodeReadThreads");
  if (pItem != NULL && pItem->stype == CFG_STYPE_DEFAULT) {
    tsNumOfMnodeReadThreads = numOfCores / 8;
    tsNumOfMnodeReadThreads = TRANGE(tsNumOfMnodeReadThreads, 1, 4);
    pItem->i32 = tsNumOfMnodeReadThreads;
    pItem->stype = stype;
  }

  pItem = cfgGetItem(tsCfg, "numOfVnodeQueryThreads");
  if (pItem != NULL && pItem->stype == CFG_STYPE_DEFAULT) {
    tsNumOfVnodeQueryThreads = numOfCores * 2;
    tsNumOfVnodeQueryThreads = TMAX(tsNumOfVnodeQueryThreads, 4);
    pItem->i32 = tsNumOfVnodeQueryThreads;
    pItem->stype = stype;
  }

  pItem = cfgGetItem(tsCfg, "ratioOfVnodeStreamThreads");
  if (pItem != NULL && pItem->stype == CFG_STYPE_DEFAULT) {
    pItem->fval = tsRatioOfVnodeStreamThreads;
    pItem->stype = stype;
  }

  pItem = cfgGetItem(tsCfg, "numOfVnodeFetchThreads");
  if (pItem != NULL && pItem->stype == CFG_STYPE_DEFAULT) {
    tsNumOfVnodeFetchThreads = numOfCores / 4;
    tsNumOfVnodeFetchThreads = TMAX(tsNumOfVnodeFetchThreads, 4);
    pItem->i32 = tsNumOfVnodeFetchThreads;
    pItem->stype = stype;
  }

  pItem = cfgGetItem(tsCfg, "numOfVnodeRsmaThreads");
  if (pItem != NULL && pItem->stype == CFG_STYPE_DEFAULT) {
    tsNumOfVnodeRsmaThreads = numOfCores;
    tsNumOfVnodeRsmaThreads = TMAX(tsNumOfVnodeRsmaThreads, 4);
    pItem->i32 = tsNumOfVnodeRsmaThreads;
    pItem->stype = stype;
  }

  pItem = cfgGetItem(tsCfg, "numOfQnodeQueryThreads");
  if (pItem != NULL && pItem->stype == CFG_STYPE_DEFAULT) {
    tsNumOfQnodeQueryThreads = numOfCores * 2;
    tsNumOfQnodeQueryThreads = TMAX(tsNumOfQnodeQueryThreads, 4);
    pItem->i32 = tsNumOfQnodeQueryThreads;
    pItem->stype = stype;
  }

  /*
    pItem = cfgGetItem(tsCfg, "numOfQnodeFetchThreads");
    if (pItem != NULL && pItem->stype == CFG_STYPE_DEFAULT) {
      tsNumOfQnodeFetchThreads = numOfCores / 2;
      tsNumOfQnodeFetchThreads = TMAX(tsNumOfQnodeFetchThreads, 4);
      pItem->i32 = tsNumOfQnodeFetchThreads;
      pItem->stype = stype;
    }
  */

  pItem = cfgGetItem(tsCfg, "numOfSnodeSharedThreads");
  if (pItem != NULL && pItem->stype == CFG_STYPE_DEFAULT) {
    tsNumOfSnodeStreamThreads = numOfCores / 4;
    tsNumOfSnodeStreamThreads = TRANGE(tsNumOfSnodeStreamThreads, 2, 4);
    pItem->i32 = tsNumOfSnodeStreamThreads;
    pItem->stype = stype;
  }

  pItem = cfgGetItem(tsCfg, "numOfSnodeUniqueThreads");
  if (pItem != NULL && pItem->stype == CFG_STYPE_DEFAULT) {
    tsNumOfSnodeWriteThreads = numOfCores / 4;
    tsNumOfSnodeWriteThreads = TRANGE(tsNumOfSnodeWriteThreads, 2, 4);
    pItem->i32 = tsNumOfSnodeWriteThreads;
    pItem->stype = stype;
  }

  pItem = cfgGetItem(tsCfg, "totalMemoryKB");
  if (pItem == NULL) {
    return -1;
  } else {
    stype = pItem->stype;
    totalMemoryKB = pItem->i64;
  }

  pItem = cfgGetItem(tsCfg, "rpcQueueMemoryAllowed");
  if (pItem != NULL && pItem->stype == CFG_STYPE_DEFAULT) {
    tsRpcQueueMemoryAllowed = totalMemoryKB * 1024 * 0.1;
    tsRpcQueueMemoryAllowed = TRANGE(tsRpcQueueMemoryAllowed, TSDB_MAX_MSG_SIZE * 10LL, TSDB_MAX_MSG_SIZE * 10000LL);
    pItem->i64 = tsRpcQueueMemoryAllowed;
    pItem->stype = stype;
  }

  return 0;
}

static void taosSetClientLogCfg(SConfig *pCfg) {
  SConfigItem *pItem = cfgGetItem(pCfg, "logDir");
  tstrncpy(tsLogDir, cfgGetItem(pCfg, "logDir")->str, PATH_MAX);
  taosExpandDir(tsLogDir, tsLogDir, PATH_MAX);
  tsLogSpace.reserved = (int64_t)(((double)cfgGetItem(pCfg, "minimalLogDirGB")->fval) * 1024 * 1024 * 1024);
  tsNumOfLogLines = cfgGetItem(pCfg, "numOfLogLines")->i32;
  tsAsyncLog = cfgGetItem(pCfg, "asyncLog")->bval;
  tsLogKeepDays = cfgGetItem(pCfg, "logKeepDays")->i32;
  tmrDebugFlag = cfgGetItem(pCfg, "tmrDebugFlag")->i32;
  uDebugFlag = cfgGetItem(pCfg, "uDebugFlag")->i32;
  jniDebugFlag = cfgGetItem(pCfg, "jniDebugFlag")->i32;
  rpcDebugFlag = cfgGetItem(pCfg, "rpcDebugFlag")->i32;
  qDebugFlag = cfgGetItem(pCfg, "qDebugFlag")->i32;
  cDebugFlag = cfgGetItem(pCfg, "cDebugFlag")->i32;
}

static void taosSetServerLogCfg(SConfig *pCfg) {
  dDebugFlag = cfgGetItem(pCfg, "dDebugFlag")->i32;
  vDebugFlag = cfgGetItem(pCfg, "vDebugFlag")->i32;
  mDebugFlag = cfgGetItem(pCfg, "mDebugFlag")->i32;
  wDebugFlag = cfgGetItem(pCfg, "wDebugFlag")->i32;
  sDebugFlag = cfgGetItem(pCfg, "sDebugFlag")->i32;
  tsdbDebugFlag = cfgGetItem(pCfg, "tsdbDebugFlag")->i32;
  tqDebugFlag = cfgGetItem(pCfg, "tqDebugFlag")->i32;
  fsDebugFlag = cfgGetItem(pCfg, "fsDebugFlag")->i32;
  udfDebugFlag = cfgGetItem(pCfg, "udfDebugFlag")->i32;
  smaDebugFlag = cfgGetItem(pCfg, "smaDebugFlag")->i32;
  idxDebugFlag = cfgGetItem(pCfg, "idxDebugFlag")->i32;
  tdbDebugFlag = cfgGetItem(pCfg, "tdbDebugFlag")->i32;
  metaDebugFlag = cfgGetItem(pCfg, "metaDebugFlag")->i32;
  stDebugFlag = cfgGetItem(pCfg, "stDebugFlag")->i32;
}

static int32_t taosSetSlowLogScope(char *pScope) {
  if (NULL == pScope || 0 == strlen(pScope)) {
    tsSlowLogScope = SLOW_LOG_TYPE_ALL;
    return 0;
  }

  if (0 == strcasecmp(pScope, "all")) {
    tsSlowLogScope = SLOW_LOG_TYPE_ALL;
    return 0;
  }

  if (0 == strcasecmp(pScope, "query")) {
    tsSlowLogScope = SLOW_LOG_TYPE_QUERY;
    return 0;
  }

  if (0 == strcasecmp(pScope, "insert")) {
    tsSlowLogScope = SLOW_LOG_TYPE_INSERT;
    return 0;
  }

  if (0 == strcasecmp(pScope, "others")) {
    tsSlowLogScope = SLOW_LOG_TYPE_OTHERS;
    return 0;
  }

  if (0 == strcasecmp(pScope, "none")) {
    tsSlowLogScope = 0;
    return 0;
  }

  uError("Invalid slowLog scope value:%s", pScope);
  terrno = TSDB_CODE_INVALID_CFG_VALUE;
  return -1;
}

// for common configs
static int32_t taosSetClientCfg(SConfig *pCfg) {
  tstrncpy(tsLocalFqdn, cfgGetItem(pCfg, "fqdn")->str, TSDB_FQDN_LEN);
  tsServerPort = (uint16_t)cfgGetItem(pCfg, "serverPort")->i32;
  snprintf(tsLocalEp, sizeof(tsLocalEp), "%s:%u", tsLocalFqdn, tsServerPort);

  char defaultFirstEp[TSDB_EP_LEN] = {0};
  snprintf(defaultFirstEp, TSDB_EP_LEN, "%s:%u", tsLocalFqdn, tsServerPort);

  SConfigItem *pFirstEpItem = cfgGetItem(pCfg, "firstEp");
  SEp          firstEp = {0};
  taosGetFqdnPortFromEp(strlen(pFirstEpItem->str) == 0 ? defaultFirstEp : pFirstEpItem->str, &firstEp);
  snprintf(tsFirst, sizeof(tsFirst), "%s:%u", firstEp.fqdn, firstEp.port);
  cfgSetItem(pCfg, "firstEp", tsFirst, pFirstEpItem->stype);

  SConfigItem *pSecondpItem = cfgGetItem(pCfg, "secondEp");
  SEp          secondEp = {0};
  taosGetFqdnPortFromEp(strlen(pSecondpItem->str) == 0 ? defaultFirstEp : pSecondpItem->str, &secondEp);
  snprintf(tsSecond, sizeof(tsSecond), "%s:%u", secondEp.fqdn, secondEp.port);
  cfgSetItem(pCfg, "secondEp", tsSecond, pSecondpItem->stype);

  tstrncpy(tsTempDir, cfgGetItem(pCfg, "tempDir")->str, PATH_MAX);
  taosExpandDir(tsTempDir, tsTempDir, PATH_MAX);
  tsTempSpace.reserved = (int64_t)(((double)cfgGetItem(pCfg, "minimalTmpDirGB")->fval) * 1024 * 1024 * 1024);
  if (taosMulMkDir(tsTempDir) != 0) {
    uError("failed to create tempDir:%s since %s", tsTempDir, terrstr());
    return -1;
  }

  tstrncpy(tsSmlAutoChildTableNameDelimiter, cfgGetItem(pCfg, "smlAutoChildTableNameDelimiter")->str,
           TSDB_TABLE_NAME_LEN);
  tstrncpy(tsSmlChildTableName, cfgGetItem(pCfg, "smlChildTableName")->str, TSDB_TABLE_NAME_LEN);
  tstrncpy(tsSmlTagName, cfgGetItem(pCfg, "smlTagName")->str, TSDB_COL_NAME_LEN);
  tstrncpy(tsSmlTsDefaultName, cfgGetItem(pCfg, "smlTsDefaultName")->str, TSDB_COL_NAME_LEN);
  tsSmlDot2Underline = cfgGetItem(pCfg, "smlDot2Underline")->bval;
  //  tsSmlDataFormat = cfgGetItem(pCfg, "smlDataFormat")->bval;

  //  tsSmlBatchSize = cfgGetItem(pCfg, "smlBatchSize")->i32;
  tsMaxInsertBatchRows = cfgGetItem(pCfg, "maxInsertBatchRows")->i32;

  tsShellActivityTimer = cfgGetItem(pCfg, "shellActivityTimer")->i32;
  tsCompressMsgSize = cfgGetItem(pCfg, "compressMsgSize")->i32;
  tsNumOfTaskQueueThreads = cfgGetItem(pCfg, "numOfTaskQueueThreads")->i32;
  tsQueryPolicy = cfgGetItem(pCfg, "queryPolicy")->i32;
  tsEnableQueryHb = cfgGetItem(pCfg, "enableQueryHb")->bval;
  tsEnableScience = cfgGetItem(pCfg, "enableScience")->bval;
  tsQuerySmaOptimize = cfgGetItem(pCfg, "querySmaOptimize")->i32;
  tsQueryPlannerTrace = cfgGetItem(pCfg, "queryPlannerTrace")->bval;
  tsQueryNodeChunkSize = cfgGetItem(pCfg, "queryNodeChunkSize")->i32;
  tsQueryUseNodeAllocator = cfgGetItem(pCfg, "queryUseNodeAllocator")->bval;
  tsKeepColumnName = cfgGetItem(pCfg, "keepColumnName")->bval;
  tsUseAdapter = cfgGetItem(pCfg, "useAdapter")->bval;
  tsEnableCrashReport = cfgGetItem(pCfg, "crashReporting")->bval;
  tsQueryMaxConcurrentTables = cfgGetItem(pCfg, "queryMaxConcurrentTables")->i64;
  tsMetaCacheMaxSize = cfgGetItem(pCfg, "metaCacheMaxSize")->i32;
  tsSlowLogThreshold = cfgGetItem(pCfg, "slowLogThreshold")->i32;
  if (taosSetSlowLogScope(cfgGetItem(pCfg, "slowLogScope")->str)) {
    return -1;
  }

  tsMaxRetryWaitTime = cfgGetItem(pCfg, "maxRetryWaitTime")->i32;

  tsNumOfRpcThreads = cfgGetItem(pCfg, "numOfRpcThreads")->i32;
  tsNumOfRpcSessions = cfgGetItem(pCfg, "numOfRpcSessions")->i32;

  tsTimeToGetAvailableConn = cfgGetItem(pCfg, "timeToGetAvailableConn")->i32;

  tsKeepAliveIdle = cfgGetItem(pCfg, "keepAliveIdle")->i32;
  return 0;
}

static void taosSetSystemCfg(SConfig *pCfg) {
  SConfigItem *pItem = cfgGetItem(pCfg, "timezone");
  osSetTimezone(pItem->str);
  uDebug("timezone format changed from %s to %s", pItem->str, tsTimezoneStr);
  cfgSetItem(pCfg, "timezone", tsTimezoneStr, pItem->stype);

  const char *locale = cfgGetItem(pCfg, "locale")->str;
  const char *charset = cfgGetItem(pCfg, "charset")->str;
  taosSetSystemLocale(locale, charset);
  osSetSystemLocale(locale, charset);

  bool enableCore = cfgGetItem(pCfg, "enableCoreFile")->bval;
  taosSetCoreDump(enableCore);

  tsAssert = cfgGetItem(pCfg, "assert")->bval;

  // todo
  tsVersion = 30000000;
}

// for server configs
static int32_t taosSetServerCfg(SConfig *pCfg) {
  tsDataSpace.reserved = (int64_t)(((double)cfgGetItem(pCfg, "minimalDataDirGB")->fval) * 1024 * 1024 * 1024);
  tsNumOfSupportVnodes = cfgGetItem(pCfg, "supportVnodes")->i32;
  tsMaxShellConns = cfgGetItem(pCfg, "maxShellConns")->i32;
  tsStatusInterval = cfgGetItem(pCfg, "statusInterval")->i32;
  tsMinSlidingTime = cfgGetItem(pCfg, "minSlidingTime")->i32;
  tsMinIntervalTime = cfgGetItem(pCfg, "minIntervalTime")->i32;
  tsCountAlwaysReturnValue = cfgGetItem(pCfg, "countAlwaysReturnValue")->i32;
  tsQueryBufferSize = cfgGetItem(pCfg, "queryBufferSize")->i32;

  tsNumOfRpcThreads = cfgGetItem(pCfg, "numOfRpcThreads")->i32;
  tsNumOfRpcSessions = cfgGetItem(pCfg, "numOfRpcSessions")->i32;
  tsTimeToGetAvailableConn = cfgGetItem(pCfg, "timeToGetAvailableConn")->i32;

  tsNumOfCommitThreads = cfgGetItem(pCfg, "numOfCommitThreads")->i32;
  tsNumOfMnodeReadThreads = cfgGetItem(pCfg, "numOfMnodeReadThreads")->i32;
  tsNumOfVnodeQueryThreads = cfgGetItem(pCfg, "numOfVnodeQueryThreads")->i32;
  tsRatioOfVnodeStreamThreads = cfgGetItem(pCfg, "ratioOfVnodeStreamThreads")->fval;
  tsNumOfVnodeFetchThreads = cfgGetItem(pCfg, "numOfVnodeFetchThreads")->i32;
  tsNumOfVnodeRsmaThreads = cfgGetItem(pCfg, "numOfVnodeRsmaThreads")->i32;
  tsNumOfQnodeQueryThreads = cfgGetItem(pCfg, "numOfQnodeQueryThreads")->i32;
  //  tsNumOfQnodeFetchThreads = cfgGetItem(pCfg, "numOfQnodeFetchTereads")->i32;
  tsNumOfSnodeStreamThreads = cfgGetItem(pCfg, "numOfSnodeSharedThreads")->i32;
  tsNumOfSnodeWriteThreads = cfgGetItem(pCfg, "numOfSnodeUniqueThreads")->i32;
  tsRpcQueueMemoryAllowed = cfgGetItem(pCfg, "rpcQueueMemoryAllowed")->i64;

  tsSIMDEnable = (bool)cfgGetItem(pCfg, "simdEnable")->bval;
  tsTagFilterCache = (bool)cfgGetItem(pCfg, "tagFilterCache")->bval;

  tsEnableMonitor = cfgGetItem(pCfg, "monitor")->bval;
  tsMonitorInterval = cfgGetItem(pCfg, "monitorInterval")->i32;
  tstrncpy(tsMonitorFqdn, cfgGetItem(pCfg, "monitorFqdn")->str, TSDB_FQDN_LEN);
  tsMonitorPort = (uint16_t)cfgGetItem(pCfg, "monitorPort")->i32;
  tsMonitorMaxLogs = cfgGetItem(pCfg, "monitorMaxLogs")->i32;
  tsMonitorComp = cfgGetItem(pCfg, "monitorComp")->bval;
  tsQueryRspPolicy = cfgGetItem(pCfg, "queryRspPolicy")->i32;

  tsEnableAudit = cfgGetItem(pCfg, "audit")->bval;
  tsEnableAuditCreateTable = cfgGetItem(pCfg, "auditCreateTable")->bval;

  tsEnableTelem = cfgGetItem(pCfg, "telemetryReporting")->bval;
  tsEnableCrashReport = cfgGetItem(pCfg, "crashReporting")->bval;
  tsTtlChangeOnWrite = cfgGetItem(pCfg, "ttlChangeOnWrite")->bval;
  tsTtlFlushThreshold = cfgGetItem(pCfg, "ttlFlushThreshold")->i32;
  tsTelemInterval = cfgGetItem(pCfg, "telemetryInterval")->i32;
  tsRsyncPort = cfgGetItem(pCfg, "rsyncPort")->i32;
  tstrncpy(tsTelemServer, cfgGetItem(pCfg, "telemetryServer")->str, TSDB_FQDN_LEN);
  tstrncpy(tsSnodeAddress, cfgGetItem(pCfg, "snodeAddress")->str, TSDB_FQDN_LEN);
  tstrncpy(tsCheckpointBackupDir, cfgGetItem(pCfg, "checkpointBackupDir")->str, PATH_MAX);
  tsTelemPort = (uint16_t)cfgGetItem(pCfg, "telemetryPort")->i32;

  tmqMaxTopicNum = cfgGetItem(pCfg, "tmqMaxTopicNum")->i32;

  tsTransPullupInterval = cfgGetItem(pCfg, "transPullupInterval")->i32;
  tsMqRebalanceInterval = cfgGetItem(pCfg, "mqRebalanceInterval")->i32;
  tsTtlUnit = cfgGetItem(pCfg, "ttlUnit")->i32;
  tsTtlPushIntervalSec = cfgGetItem(pCfg, "ttlPushInterval")->i32;
  tsTtlBatchDropNum = cfgGetItem(pCfg, "ttlBatchDropNum")->i32;
  tsTrimVDbIntervalSec = cfgGetItem(pCfg, "trimVDbIntervalSec")->i32;
  tsUptimeInterval = cfgGetItem(pCfg, "uptimeInterval")->i32;
  tsQueryRsmaTolerance = cfgGetItem(pCfg, "queryRsmaTolerance")->i32;
  tsTimeSeriesThreshold = cfgGetItem(pCfg, "timeseriesThreshold")->i32;

  tsWalFsyncDataSizeLimit = cfgGetItem(pCfg, "walFsyncDataSizeLimit")->i64;

  tsElectInterval = cfgGetItem(pCfg, "syncElectInterval")->i32;
  tsHeartbeatInterval = cfgGetItem(pCfg, "syncHeartbeatInterval")->i32;
  tsHeartbeatTimeout = cfgGetItem(pCfg, "syncHeartbeatTimeout")->i32;

  tsMndSdbWriteDelta = cfgGetItem(pCfg, "mndSdbWriteDelta")->i64;
  tsMndLogRetention = cfgGetItem(pCfg, "mndLogRetention")->i64;
  tsMndSkipGrant = cfgGetItem(pCfg, "skipGrant")->bval;
  tsMndGrantMode = cfgGetItem(pCfg, "grantMode")->i32;
  tsEnableWhiteList = cfgGetItem(pCfg, "enableWhiteList")->bval;

  tsStartUdfd = cfgGetItem(pCfg, "udf")->bval;
  tstrncpy(tsUdfdResFuncs, cfgGetItem(pCfg, "udfdResFuncs")->str, sizeof(tsUdfdResFuncs));
  tstrncpy(tsUdfdLdLibPath, cfgGetItem(pCfg, "udfdLdLibPath")->str, sizeof(tsUdfdLdLibPath));
  if (tsQueryBufferSize >= 0) {
    tsQueryBufferSizeBytes = tsQueryBufferSize * 1048576UL;
  }

  tsCacheLazyLoadThreshold = cfgGetItem(pCfg, "cacheLazyLoadThreshold")->i32;

  tstrncpy(tsLossyColumns, cfgGetItem(pCfg, "lossyColumns")->str, sizeof(tsLossyColumns));
  tsFPrecision = cfgGetItem(pCfg, "fPrecision")->fval;
  tsDPrecision = cfgGetItem(pCfg, "dPrecision")->fval;
  tsMaxRange = cfgGetItem(pCfg, "maxRange")->i32;
  tsCurRange = cfgGetItem(pCfg, "curRange")->i32;
  tsIfAdtFse = cfgGetItem(pCfg, "ifAdtFse")->bval;
  tstrncpy(tsCompressor, cfgGetItem(pCfg, "compressor")->str, sizeof(tsCompressor));

  tsDisableStream = cfgGetItem(pCfg, "disableStream")->bval;
  tsStreamBufferSize = cfgGetItem(pCfg, "streamBufferSize")->i64;
  tsStreamCheckpointInterval = cfgGetItem(pCfg, "checkpointInterval")->i32;
  tsSinkDataRate = cfgGetItem(pCfg, "streamSinkDataRate")->fval;

  tsFilterScalarMode = cfgGetItem(pCfg, "filterScalarMode")->bval;
  tsMaxStreamBackendCache = cfgGetItem(pCfg, "maxStreamBackendCache")->i32;
  tsPQSortMemThreshold = cfgGetItem(pCfg, "pqSortMemThreshold")->i32;
  tsResolveFQDNRetryTime = cfgGetItem(pCfg, "resolveFQDNRetryTime")->i32;
  tsMinDiskFreeSize = cfgGetItem(pCfg, "minDiskFreeSize")->i64;

  tsS3BlockSize = cfgGetItem(pCfg, "s3BlockSize")->i32;
  tsS3BlockCacheSize = cfgGetItem(pCfg, "s3BlockCacheSize")->i32;
  tsS3PageCacheSize = cfgGetItem(pCfg, "s3PageCacheSize")->i32;
  tsS3UploadDelaySec = cfgGetItem(pCfg, "s3UploadDelaySec")->i32;

  GRANT_CFG_GET;
  return 0;
}

#ifndef TD_ENTERPRISE
static int32_t taosSetReleaseCfg(SConfig *pCfg) { return 0; }
#else
int32_t taosSetReleaseCfg(SConfig *pCfg);
#endif

int32_t taosCreateLog(const char *logname, int32_t logFileNum, const char *cfgDir, const char **envCmd,
                      const char *envFile, char *apolloUrl, SArray *pArgs, bool tsc) {
  if (tsCfg == NULL) osDefaultInit();

  SConfig *pCfg = cfgInit();
  if (pCfg == NULL) return -1;

  if (tsc) {
    tsLogEmbedded = 0;
    if (taosAddClientLogCfg(pCfg) != 0) {
      cfgCleanup(pCfg);
      return -1;
    }
  } else {
    tsLogEmbedded = 1;
    if (taosAddClientLogCfg(pCfg) != 0) {
      cfgCleanup(pCfg);
      return -1;
    }
    if (taosAddServerLogCfg(pCfg) != 0) {
      cfgCleanup(pCfg);
      return -1;
    }
  }

  if (taosLoadCfg(pCfg, envCmd, cfgDir, envFile, apolloUrl) != 0) {
    printf("failed to load cfg since %s", terrstr());
    cfgCleanup(pCfg);
    return -1;
  }

  if (cfgLoadFromArray(pCfg, pArgs) != 0) {
    printf("failed to load cfg from array since %s", terrstr());
    cfgCleanup(pCfg);
    return -1;
  }

  if (tsc) {
    taosSetClientLogCfg(pCfg);
  } else {
    taosSetClientLogCfg(pCfg);
    taosSetServerLogCfg(pCfg);
  }

  taosSetAllDebugFlag(cfgGetItem(pCfg, "debugFlag")->i32, false);

  if (taosMulModeMkDir(tsLogDir, 0777, true) != 0) {
    terrno = TAOS_SYSTEM_ERROR(errno);
    printf("failed to create dir:%s since %s", tsLogDir, terrstr());
    cfgCleanup(pCfg);
    return -1;
  }

  if (taosInitLog(logname, logFileNum) != 0) {
    printf("failed to init log file since %s", terrstr());
    cfgCleanup(pCfg);
    return -1;
  }

  cfgCleanup(pCfg);
  return 0;
}

static int32_t taosCheckGlobalCfg() {
  uint32_t ipv4 = taosGetIpv4FromFqdn(tsLocalFqdn);
  if (ipv4 == 0xffffffff) {
    terrno = TAOS_SYSTEM_ERROR(errno);
    uError("failed to get ip from fqdn:%s since %s, dnode can not be initialized", tsLocalFqdn, terrstr());
    return -1;
  }

  if (tsServerPort <= 0) {
    uError("invalid server port:%u, dnode can not be initialized", tsServerPort);
    return -1;
  }

  return 0;
}

int32_t taosInitCfg(const char *cfgDir, const char **envCmd, const char *envFile, char *apolloUrl, SArray *pArgs,
                    bool tsc) {
  if (tsCfg != NULL) return 0;
  tsCfg = cfgInit();

  if (tsc) {
    if (taosAddClientCfg(tsCfg) != 0) return -1;
    if (taosAddClientLogCfg(tsCfg) != 0) return -1;
  } else {
    if (taosAddClientCfg(tsCfg) != 0) return -1;
    if (taosAddServerCfg(tsCfg) != 0) return -1;
    if (taosAddClientLogCfg(tsCfg) != 0) return -1;
    if (taosAddServerLogCfg(tsCfg) != 0) return -1;
  }
  taosAddSystemCfg(tsCfg);

  if (taosLoadCfg(tsCfg, envCmd, cfgDir, envFile, apolloUrl) != 0) {
    uError("failed to load cfg since %s", terrstr());
    cfgCleanup(tsCfg);
    tsCfg = NULL;
    return -1;
  }

  if (cfgLoadFromArray(tsCfg, pArgs) != 0) {
    uError("failed to load cfg from array since %s", terrstr());
    cfgCleanup(tsCfg);
    tsCfg = NULL;
    return -1;
  }

  if (tsc) {
    if (taosSetClientCfg(tsCfg)) return -1;
  } else {
    if (taosSetClientCfg(tsCfg)) return -1;
    if (taosUpdateServerCfg(tsCfg)) return -1;
    if (taosSetServerCfg(tsCfg)) return -1;
    if (taosSetReleaseCfg(tsCfg)) return -1;
    if (taosSetTfsCfg(tsCfg) != 0) return -1;
    if (taosSetS3Cfg(tsCfg) != 0) return -1;
  }
  taosSetSystemCfg(tsCfg);
  if (taosSetFileHandlesLimit() != 0) return -1;

  cfgDumpCfg(tsCfg, tsc, false);

  if (taosCheckGlobalCfg() != 0) {
    return -1;
  }

  return 0;
}

void taosCleanupCfg() {
  if (tsCfg) {
    cfgCleanup(tsCfg);
    tsCfg = NULL;
  }
}

typedef struct {
  const char *optionName;
  void *      optionVar;
} OptionNameAndVar;

static int32_t taosCfgSetOption(OptionNameAndVar *pOptions, int32_t optionSize, SConfigItem *pItem, bool isDebugflag) {
  terrno = TSDB_CODE_INVALID_CFG;
  char *name = pItem->name;
  for (int32_t d = 0; d < optionSize; ++d) {
    const char *optName = pOptions[d].optionName;
    int32_t     optLen = strlen(optName);
    if (strncasecmp(name, optName, optLen) != 0) continue;
    switch (pItem->dtype) {
      case CFG_DTYPE_BOOL: {
        int32_t flag = pItem->i32;
        bool *  pVar = pOptions[d].optionVar;
        uInfo("%s set from %d to %d", optName, *pVar, flag);
        *pVar = flag;
        terrno = TSDB_CODE_SUCCESS;
      } break;
      case CFG_DTYPE_INT32: {
        int32_t  flag = pItem->i32;
        int32_t *pVar = pOptions[d].optionVar;
        uInfo("%s set from %d to %d", optName, *pVar, flag);
        *pVar = flag;

        if (isDebugflag) {
          taosSetDebugFlag(pOptions[d].optionVar, optName, flag, true);
        }
        terrno = TSDB_CODE_SUCCESS;
      } break;
      case CFG_DTYPE_INT64: {
        int64_t  flag = pItem->i64;
        int64_t *pVar = pOptions[d].optionVar;
        uInfo("%s set from %" PRId64 " to %" PRId64, optName, *pVar, flag);
        *pVar = flag;
        terrno = TSDB_CODE_SUCCESS;
      } break;
      case CFG_DTYPE_FLOAT:
      case CFG_DTYPE_DOUBLE: {
        float  flag = pItem->fval;
        float *pVar = pOptions[d].optionVar;
        uInfo("%s set from %f to %f", optName, *pVar, flag);
        *pVar = flag;
        terrno = TSDB_CODE_SUCCESS;
      } break;
      default:
        terrno = TSDB_CODE_INVALID_CFG;
        break;
    }

    break;
  }

  return terrno == TSDB_CODE_SUCCESS ? 0 : -1;
}

static int32_t taosCfgDynamicOptionsForServer(SConfig *pCfg, char *name) {
  terrno = TSDB_CODE_SUCCESS;

  SConfigItem *pItem = cfgGetItem(pCfg, name);
  if (!pItem || (pItem->dynScope & CFG_DYN_SERVER) == 0) {
    uError("failed to config:%s, not support", name);
    terrno = TSDB_CODE_INVALID_CFG;
    return -1;
  }

  if (strncasecmp(name, "debugFlag", 9) == 0) {
    int32_t flag = pItem->i32;
    taosSetAllDebugFlag(flag, true);
    return 0;
  }

  if (strcasecmp(name, "resetlog") == 0) {
    taosResetLog();
    cfgDumpCfg(tsCfg, 0, false);
    return 0;
  }

  {  //  'bool/int32_t/int64_t/float/double' variables with general modification function
    static OptionNameAndVar debugOptions[] = {
        {"dDebugFlag", &dDebugFlag},     {"vDebugFlag", &vDebugFlag},     {"mDebugFlag", &mDebugFlag},
        {"wDebugFlag", &wDebugFlag},     {"sDebugFlag", &sDebugFlag},     {"tsdbDebugFlag", &tsdbDebugFlag},
        {"tqDebugFlag", &tqDebugFlag},   {"fsDebugFlag", &fsDebugFlag},   {"udfDebugFlag", &udfDebugFlag},
        {"smaDebugFlag", &smaDebugFlag}, {"idxDebugFlag", &idxDebugFlag}, {"tdbDebugFlag", &tdbDebugFlag},
        {"tmrDebugFlag", &tmrDebugFlag}, {"uDebugFlag", &uDebugFlag},     {"smaDebugFlag", &smaDebugFlag},
        {"rpcDebugFlag", &rpcDebugFlag}, {"qDebugFlag", &qDebugFlag},     {"metaDebugFlag", &metaDebugFlag},
        {"jniDebugFlag", &jniDebugFlag}, {"stDebugFlag", &stDebugFlag},
    };

    static OptionNameAndVar options[] = {
        {"audit", &tsEnableAudit},
        {"asynclog", &tsAsyncLog},
        {"disableStream", &tsDisableStream},
        {"enableWhiteList", &tsEnableWhiteList},
        {"telemetryReporting", &tsEnableTelem},
        {"monitor", &tsEnableMonitor},

        {"mndSdbWriteDelta", &tsMndSdbWriteDelta},
        {"minDiskFreeSize", &tsMinDiskFreeSize},

        {"cacheLazyLoadThreshold", &tsCacheLazyLoadThreshold},
        {"checkpointInterval", &tsStreamCheckpointInterval},
        {"keepAliveIdle", &tsKeepAliveIdle},
        {"logKeepDays", &tsLogKeepDays},
        {"maxStreamBackendCache", &tsMaxStreamBackendCache},
        {"mqRebalanceInterval", &tsMqRebalanceInterval},
        {"numOfLogLines", &tsNumOfLogLines},
        {"queryRspPolicy", &tsQueryRspPolicy},
        {"timeseriesThreshold", &tsTimeSeriesThreshold},
        {"tmqMaxTopicNum", &tmqMaxTopicNum},
        {"transPullupInterval", &tsTransPullupInterval},
        {"trimVDbIntervalSec", &tsTrimVDbIntervalSec},
        {"ttlBatchDropNum", &tsTtlBatchDropNum},
        {"ttlFlushThreshold", &tsTtlFlushThreshold},
        {"ttlPushInterval", &tsTtlPushIntervalSec},
        //{"s3BlockSize", &tsS3BlockSize},
        {"s3BlockCacheSize", &tsS3BlockCacheSize},
        {"s3PageCacheSize", &tsS3PageCacheSize},
        {"s3UploadDelaySec", &tsS3UploadDelaySec},
        {"supportVnodes", &tsNumOfSupportVnodes},
    };

    if (taosCfgSetOption(debugOptions, tListLen(debugOptions), pItem, true) != 0) {
      taosCfgSetOption(options, tListLen(options), pItem, false);
    }
  }

  return terrno == TSDB_CODE_SUCCESS ? 0 : -1;
}

static int32_t taosCfgDynamicOptionsForClient(SConfig *pCfg, char *name) {
  terrno = TSDB_CODE_SUCCESS;

  SConfigItem *pItem = cfgGetItem(pCfg, name);
  if (!pItem || (pItem->dynScope & CFG_DYN_CLIENT) == 0) {
    uError("failed to config:%s, not support", name);
    terrno = TSDB_CODE_INVALID_CFG;
    return -1;
  }

  bool matched = false;

  int32_t len = strlen(name);
  char    lowcaseName[CFG_NAME_MAX_LEN + 1] = {0};
  strntolower(lowcaseName, name, TMIN(CFG_NAME_MAX_LEN, len));
  switch (lowcaseName[0]) {
    case 'd': {
      if (strcasecmp("debugFlag", name) == 0) {
        int32_t flag = pItem->i32;
        taosSetAllDebugFlag(flag, true);
        matched = true;
      }
      break;
    }
    case 'e': {
      if (strcasecmp("enableCoreFile", name) == 0) {
        bool enableCore = pItem->bval;
        taosSetCoreDump(enableCore);
        uInfo("%s set to %d", name, enableCore);
        matched = true;
      }
      break;
    }
    case 'f': {
      if (strcasecmp("fqdn", name) == 0) {
        tstrncpy(tsLocalFqdn, cfgGetItem(pCfg, "fqdn")->str, TSDB_FQDN_LEN);
        tsServerPort = (uint16_t)cfgGetItem(pCfg, "serverPort")->i32;
        snprintf(tsLocalEp, sizeof(tsLocalEp), "%s:%u", tsLocalFqdn, tsServerPort);

        char defaultFirstEp[TSDB_EP_LEN] = {0};
        snprintf(defaultFirstEp, TSDB_EP_LEN, "%s:%u", tsLocalFqdn, tsServerPort);

        SConfigItem *pFirstEpItem = cfgGetItem(pCfg, "firstEp");
        SEp          firstEp = {0};
        taosGetFqdnPortFromEp(strlen(pFirstEpItem->str) == 0 ? defaultFirstEp : pFirstEpItem->str, &firstEp);
        snprintf(tsFirst, sizeof(tsFirst), "%s:%u", firstEp.fqdn, firstEp.port);
        cfgSetItem(pCfg, "firstEp", tsFirst, pFirstEpItem->stype);
        uInfo("localEp set to '%s', tsFirst set to '%s'", tsLocalEp, tsFirst);
        matched = true;
      } else if (strcasecmp("firstEp", name) == 0) {
        tstrncpy(tsLocalFqdn, cfgGetItem(pCfg, "fqdn")->str, TSDB_FQDN_LEN);
        tsServerPort = (uint16_t)cfgGetItem(pCfg, "serverPort")->i32;
        snprintf(tsLocalEp, sizeof(tsLocalEp), "%s:%u", tsLocalFqdn, tsServerPort);

        char defaultFirstEp[TSDB_EP_LEN] = {0};
        snprintf(defaultFirstEp, TSDB_EP_LEN, "%s:%u", tsLocalFqdn, tsServerPort);

        SConfigItem *pFirstEpItem = cfgGetItem(pCfg, "firstEp");
        SEp          firstEp = {0};
        taosGetFqdnPortFromEp(strlen(pFirstEpItem->str) == 0 ? defaultFirstEp : pFirstEpItem->str, &firstEp);
        snprintf(tsFirst, sizeof(tsFirst), "%s:%u", firstEp.fqdn, firstEp.port);
        cfgSetItem(pCfg, "firstEp", tsFirst, pFirstEpItem->stype);
        uInfo("localEp set to '%s', tsFirst set to '%s'", tsLocalEp, tsFirst);
        matched = true;
      }
      break;
    }
    case 'l': {
      if (strcasecmp("locale", name) == 0) {
        const char *locale = cfgGetItem(pCfg, "locale")->str;
        const char *charset = cfgGetItem(pCfg, "charset")->str;
        taosSetSystemLocale(locale, charset);
        osSetSystemLocale(locale, charset);
        uInfo("locale set to '%s', charset set to '%s'", locale, charset);
        matched = true;
      } else if (strcasecmp("logDir", name) == 0) {
        uInfo("%s set from '%s' to '%s'", name, tsLogDir, pItem->str);
        tstrncpy(tsLogDir, pItem->str, PATH_MAX);
        taosExpandDir(tsLogDir, tsLogDir, PATH_MAX);
        matched = true;
      }
      break;
    }
    case 'm': {
      if (strcasecmp("metaCacheMaxSize", name) == 0) {
        atomic_store_32(&tsMetaCacheMaxSize, pItem->i32);
        uInfo("%s set to %d", name, atomic_load_32(&tsMetaCacheMaxSize));
        matched = true;
      } else if (strcasecmp("minimalTmpDirGB", name) == 0) {
        tsTempSpace.reserved = (int64_t)(((double)pItem->fval) * 1024 * 1024 * 1024);
        uInfo("%s set to %" PRId64, name, tsTempSpace.reserved);
<<<<<<< HEAD
      } else if (strcasecmp("minimalDataDirGB", name) == 0) {
        tsDataSpace.reserved = (int64_t)(((double)pItem->fval) * 1024 * 1024 * 1024);
        uInfo("%s set to %" PRId64, name, tsDataSpace.reserved);
      } else if (strcasecmp("minimalLogDirGB", name) == 0) {
        tsLogSpace.reserved = (int64_t)(((double)pItem->fval) * 1024 * 1024 * 1024);
        uInfo("%s set to %" PRId64, name, tsLogSpace.reserved);
=======
        matched = true;
      } else if (strcasecmp("minimalDataDirGB", name) == 0) {
        tsDataSpace.reserved = (int64_t)(((double)pItem->fval) * 1024 * 1024 * 1024);
        uInfo("%s set to %" PRId64, name, tsDataSpace.reserved);
        matched = true;
      } else if (strcasecmp("minimalLogDirGB", name) == 0) {
        tsLogSpace.reserved = (int64_t)(((double)pItem->fval) * 1024 * 1024 * 1024);
        uInfo("%s set to %" PRId64, name, tsLogSpace.reserved);
        matched = true;
>>>>>>> 73445d53
      }
      break;
    }
    case 's': {
      if (strcasecmp("secondEp", name) == 0) {
        SEp secondEp = {0};
        taosGetFqdnPortFromEp(strlen(pItem->str) == 0 ? tsFirst : pItem->str, &secondEp);
        snprintf(tsSecond, sizeof(tsSecond), "%s:%u", secondEp.fqdn, secondEp.port);
        cfgSetItem(pCfg, "secondEp", tsSecond, pItem->stype);
        uInfo("%s set to %s", name, tsSecond);
        matched = true;
      } else if (strcasecmp("smlChildTableName", name) == 0) {
        uInfo("%s set from %s to %s", name, tsSmlChildTableName, pItem->str);
        tstrncpy(tsSmlChildTableName, pItem->str, TSDB_TABLE_NAME_LEN);
        matched = true;
      } else if (strcasecmp("smlAutoChildTableNameDelimiter", name) == 0) {
        uInfo("%s set from %s to %s", name, tsSmlAutoChildTableNameDelimiter, pItem->str);
        tstrncpy(tsSmlAutoChildTableNameDelimiter, pItem->str, TSDB_TABLE_NAME_LEN);
        matched = true;
      } else if (strcasecmp("smlTagName", name) == 0) {
        uInfo("%s set from %s to %s", name, tsSmlTagName, pItem->str);
        tstrncpy(tsSmlTagName, pItem->str, TSDB_COL_NAME_LEN);
        matched = true;
      } else if (strcasecmp("smlTsDefaultName", name) == 0) {
        uInfo("%s set from %s to %s", name, tsSmlTsDefaultName, pItem->str);
        tstrncpy(tsSmlTsDefaultName, pItem->str, TSDB_COL_NAME_LEN);
        matched = true;
      } else if (strcasecmp("serverPort", name) == 0) {
        tstrncpy(tsLocalFqdn, cfgGetItem(pCfg, "fqdn")->str, TSDB_FQDN_LEN);
        tsServerPort = (uint16_t)cfgGetItem(pCfg, "serverPort")->i32;
        snprintf(tsLocalEp, sizeof(tsLocalEp), "%s:%u", tsLocalFqdn, tsServerPort);

        char defaultFirstEp[TSDB_EP_LEN] = {0};
        snprintf(defaultFirstEp, TSDB_EP_LEN, "%s:%u", tsLocalFqdn, tsServerPort);

        SConfigItem *pFirstEpItem = cfgGetItem(pCfg, "firstEp");
        SEp          firstEp = {0};
        taosGetFqdnPortFromEp(strlen(pFirstEpItem->str) == 0 ? defaultFirstEp : pFirstEpItem->str, &firstEp);
        snprintf(tsFirst, sizeof(tsFirst), "%s:%u", firstEp.fqdn, firstEp.port);
        cfgSetItem(pCfg, "firstEp", tsFirst, pFirstEpItem->stype);
        uInfo("localEp set to '%s', tsFirst set to '%s'", tsLocalEp, tsFirst);
        matched = true;
      } else if (strcasecmp("slowLogScope", name) == 0) {
        if (taosSetSlowLogScope(pItem->str)) {
          return -1;
        }
        uInfo("%s set to %s", name, pItem->str);
        matched = true;
      }
      break;
    }
    case 't': {
      if (strcasecmp("timezone", name) == 0) {
        osSetTimezone(pItem->str);
        uInfo("%s set from %s to %s", name, tsTimezoneStr, pItem->str);
        cfgSetItem(pCfg, "timezone", tsTimezoneStr, pItem->stype);
        matched = true;
      } else if (strcasecmp("tempDir", name) == 0) {
        uInfo("%s set from %s to %s", name, tsTempDir, pItem->str);
        tstrncpy(tsTempDir, pItem->str, PATH_MAX);
        taosExpandDir(tsTempDir, tsTempDir, PATH_MAX);
        if (taosMulMkDir(tsTempDir) != 0) {
          uError("failed to create tempDir:%s since %s", tsTempDir, terrstr());
          return -1;
        }
        matched = true;
      } else if (strcasecmp("telemetryServer", name) == 0) {
        uInfo("%s set from %s to %s", name, pItem->str, tsTelemServer);
        tstrncpy(tsTelemServer, pItem->str, TSDB_FQDN_LEN);
        matched = true;
      }
      break;
    }
    default:
      terrno = TSDB_CODE_CFG_NOT_FOUND;
      break;
  }

  if (matched) goto _out;

  {  //  'bool/int32_t/int64_t/float/double' variables with general modification function
    static OptionNameAndVar debugOptions[] = {
        {"cDebugFlag", &cDebugFlag},     {"dDebugFlag", &dDebugFlag},     {"fsDebugFlag", &fsDebugFlag},
        {"idxDebugFlag", &idxDebugFlag}, {"jniDebugFlag", &jniDebugFlag}, {"qDebugFlag", &qDebugFlag},
        {"rpcDebugFlag", &rpcDebugFlag}, {"smaDebugFlag", &smaDebugFlag}, {"tmrDebugFlag", &tmrDebugFlag},
        {"uDebugFlag", &uDebugFlag},
    };

    static OptionNameAndVar options[] = {
        {"asyncLog", &tsAsyncLog},
        {"assert", &tsAssert},
        {"compressMsgSize", &tsCompressMsgSize},
        {"countAlwaysReturnValue", &tsCountAlwaysReturnValue},
        {"crashReporting", &tsEnableCrashReport},
        {"enableCoreFile", &tsAsyncLog},
        {"enableQueryHb", &tsEnableQueryHb},
        {"keepColumnName", &tsKeepColumnName},
        {"keepAliveIdle", &tsKeepAliveIdle},
        {"logKeepDays", &tsLogKeepDays},
        {"maxInsertBatchRows", &tsMaxInsertBatchRows},
        {"maxRetryWaitTime", &tsMaxRetryWaitTime},
        {"minSlidingTime", &tsMinSlidingTime},
        {"minIntervalTime", &tsMinIntervalTime},
        {"numOfLogLines", &tsNumOfLogLines},
        {"querySmaOptimize", &tsQuerySmaOptimize},
        {"queryPolicy", &tsQueryPolicy},
        {"queryPlannerTrace", &tsQueryPlannerTrace},
        {"queryNodeChunkSize", &tsQueryNodeChunkSize},
        {"queryUseNodeAllocator", &tsQueryUseNodeAllocator},
        {"smlDot2Underline", &tsSmlDot2Underline},
        {"shellActivityTimer", &tsShellActivityTimer},
        {"slowLogThreshold", &tsSlowLogThreshold},
        {"useAdapter", &tsUseAdapter},
    };

    if (taosCfgSetOption(debugOptions, tListLen(debugOptions), pItem, true) != 0) {
      taosCfgSetOption(options, tListLen(options), pItem, false);
    }
  }

_out:
  return terrno == TSDB_CODE_SUCCESS ? 0 : -1;
}

int32_t taosCfgDynamicOptions(SConfig *pCfg, char *name, bool forServer) {
  if (forServer) return taosCfgDynamicOptionsForServer(pCfg, name);
  return taosCfgDynamicOptionsForClient(pCfg, name);
}

void taosSetDebugFlag(int32_t *pFlagPtr, const char *flagName, int32_t flagVal, bool rewrite) {
  SConfigItem *pItem = cfgGetItem(tsCfg, flagName);
  if (pItem != NULL && (rewrite || pItem->i32 == 0)) {
    pItem->i32 = flagVal;
  }
  if (pFlagPtr != NULL) {
    *pFlagPtr = flagVal;
  }
}

void taosSetAllDebugFlag(int32_t flag, bool rewrite) {
  if (flag <= 0) return;

  taosSetDebugFlag(NULL, "debugFlag", flag, rewrite);
  taosSetDebugFlag(NULL, "simDebugFlag", flag, rewrite);
  taosSetDebugFlag(NULL, "tmrDebugFlag", flag, rewrite);
  taosSetDebugFlag(&uDebugFlag, "uDebugFlag", flag, rewrite);
  taosSetDebugFlag(&rpcDebugFlag, "rpcDebugFlag", flag, rewrite);
  taosSetDebugFlag(&jniDebugFlag, "jniDebugFlag", flag, rewrite);
  taosSetDebugFlag(&qDebugFlag, "qDebugFlag", flag, rewrite);
  taosSetDebugFlag(&cDebugFlag, "cDebugFlag", flag, rewrite);
  taosSetDebugFlag(&dDebugFlag, "dDebugFlag", flag, rewrite);
  taosSetDebugFlag(&vDebugFlag, "vDebugFlag", flag, rewrite);
  taosSetDebugFlag(&mDebugFlag, "mDebugFlag", flag, rewrite);
  taosSetDebugFlag(&wDebugFlag, "wDebugFlag", flag, rewrite);
  taosSetDebugFlag(&sDebugFlag, "sDebugFlag", flag, rewrite);
  taosSetDebugFlag(&tsdbDebugFlag, "tsdbDebugFlag", flag, rewrite);
  taosSetDebugFlag(&tqDebugFlag, "tqDebugFlag", flag, rewrite);
  taosSetDebugFlag(&fsDebugFlag, "fsDebugFlag", flag, rewrite);
  taosSetDebugFlag(&udfDebugFlag, "udfDebugFlag", flag, rewrite);
  taosSetDebugFlag(&smaDebugFlag, "smaDebugFlag", flag, rewrite);
  taosSetDebugFlag(&idxDebugFlag, "idxDebugFlag", flag, rewrite);
  taosSetDebugFlag(&tdbDebugFlag, "tdbDebugFlag", flag, rewrite);
  taosSetDebugFlag(&metaDebugFlag, "metaDebugFlag", flag, rewrite);
  taosSetDebugFlag(&stDebugFlag, "stDebugFlag", flag, rewrite);
  uInfo("all debug flag are set to %d", flag);
}

int8_t taosGranted() { return atomic_load_8(&tsGrant); }<|MERGE_RESOLUTION|>--- conflicted
+++ resolved
@@ -1560,24 +1560,15 @@
       } else if (strcasecmp("minimalTmpDirGB", name) == 0) {
         tsTempSpace.reserved = (int64_t)(((double)pItem->fval) * 1024 * 1024 * 1024);
         uInfo("%s set to %" PRId64, name, tsTempSpace.reserved);
-<<<<<<< HEAD
+        matched = true;
       } else if (strcasecmp("minimalDataDirGB", name) == 0) {
         tsDataSpace.reserved = (int64_t)(((double)pItem->fval) * 1024 * 1024 * 1024);
         uInfo("%s set to %" PRId64, name, tsDataSpace.reserved);
+        matched = true;
       } else if (strcasecmp("minimalLogDirGB", name) == 0) {
         tsLogSpace.reserved = (int64_t)(((double)pItem->fval) * 1024 * 1024 * 1024);
         uInfo("%s set to %" PRId64, name, tsLogSpace.reserved);
-=======
-        matched = true;
-      } else if (strcasecmp("minimalDataDirGB", name) == 0) {
-        tsDataSpace.reserved = (int64_t)(((double)pItem->fval) * 1024 * 1024 * 1024);
-        uInfo("%s set to %" PRId64, name, tsDataSpace.reserved);
-        matched = true;
-      } else if (strcasecmp("minimalLogDirGB", name) == 0) {
-        tsLogSpace.reserved = (int64_t)(((double)pItem->fval) * 1024 * 1024 * 1024);
-        uInfo("%s set to %" PRId64, name, tsLogSpace.reserved);
-        matched = true;
->>>>>>> 73445d53
+        matched = true;
       }
       break;
     }
