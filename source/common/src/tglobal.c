/*
 * Copyright (c) 2019 TAOS Data, Inc. <jhtao@taosdata.com>
 *
 * This program is free software: you can use, redistribute, and/or modify
 * it under the terms of the GNU Affero General Public License, version 3
 * or later ("AGPL"), as published by the Free Software Foundation.
 *
 * This program is distributed in the hope that it will be useful, but WITHOUT
 * ANY WARRANTY; without even the implied warranty of MERCHANTABILITY or
 * FITNESS FOR A PARTICULAR PURPOSE.
 *
 * You should have received a copy of the GNU Affero General Public License
 * along with this program. If not, see <http://www.gnu.org/licenses/>.
 */

#define _DEFAULT_SOURCE
#include "tglobal.h"
#include "cJSON.h"
#include "defines.h"
#include "os.h"
#include "osString.h"
#include "tconfig.h"
#include "tgrant.h"
#include "tjson.h"
#include "tlog.h"
#include "tmisce.h"
#include "tunit.h"

#include "tutil.h"

#define CONFIG_PATH_LEN (TSDB_FILENAME_LEN + 12)
#define CONFIG_FILE_LEN (CONFIG_PATH_LEN + 32)

// GRANT_CFG_DECLARE;

SConfig *tsCfg = NULL;
// cluster
char          tsFirst[TSDB_EP_LEN] = {0};
char          tsSecond[TSDB_EP_LEN] = {0};
char          tsLocalFqdn[TSDB_FQDN_LEN] = {0};
char          tsLocalEp[TSDB_EP_LEN] = {0};  // Local End Point, hostname:port
char          tsVersionName[16] = "community";
uint16_t      tsServerPort = 6030;
int32_t       tsVersion = 30000000;
int32_t       tsForceReadConfig = 0;
int32_t       tsdmConfigVersion = -1;
int32_t       tsConfigInited = 0;
int32_t       tsStatusInterval = 1;  // second
int32_t       tsStatusIntervalMs = 1000;
int32_t       tsStatusSRTimeoutMs = 5000;
int32_t       tsStatusTimeoutMs = 5000;
int32_t       tsNumOfSupportVnodes = 256;
uint16_t      tsMqttPort = 6083;
char          tsEncryptAlgorithm[16] = {0};
char          tsEncryptScope[100] = {0};
EEncryptAlgor tsiEncryptAlgorithm = 0;
EEncryptScope tsiEncryptScope = 0;
// char     tsAuthCode[500] = {0};
// char     tsEncryptKey[17] = {0};
char          tsEncryptKey[17] = {0};
int8_t        tsEnableStrongPassword = 1;
char          tsEncryptPassAlgorithm[16] = {0};
EEncryptAlgor tsiEncryptPassAlgorithm = 0;

char tsTLSCaPath[PATH_MAX] = {0};
char tsTLSSvrCertPath[PATH_MAX] = {0};
char tsTLSSvrKeyPath[PATH_MAX] = {0};

char tsTLSCliCertPath[PATH_MAX] = {0};
char tsTLSCliKeyPath[PATH_MAX] = {0};

int8_t tsEnableTLS = 0;
// common
int32_t tsMaxShellConns = 50000;
int32_t tsShellActivityTimer = 3;  // second

// memory pool
int8_t tsMemPoolFullFunc = 0;
#ifndef TD_ASTRA
int8_t tsQueryUseMemoryPool = 1;
#else
int8_t  tsQueryUseMemoryPool = 0;
#endif
int32_t tsQueryBufferPoolSize = 0;       // MB
int32_t tsSingleQueryMaxMemorySize = 0;  // MB
int32_t tsMinReservedMemorySize = 0;     // MB
int64_t tsCurrentAvailMemorySize = 0;
int8_t  tsNeedTrim = 0;

// queue & threads
int32_t tsQueryMinConcurrentTaskNum = 1;
int32_t tsQueryMaxConcurrentTaskNum = 0;
int32_t tsQueryConcurrentTaskNum = 0;
int32_t tsQueryNoFetchTimeoutSec = 3600 * 5;

int32_t tsNumOfRpcThreads = 1;
int32_t tsNumOfRpcSessions = 30000;
#ifdef WINDOWS
int32_t tsShareConnLimit = 1;
#else
int32_t tsShareConnLimit = 10;
#endif

int32_t tsReadTimeout = 900;
int32_t tsTimeToGetAvailableConn = 500000;
int8_t  tsEnableIpv6 = 0;

int32_t tsNumOfQueryThreads = 0;
int32_t tsNumOfCommitThreads = 2;
int32_t tsNumOfTaskQueueThreads = 16;
int32_t tsNumOfMnodeQueryThreads = 16;
int32_t tsNumOfMnodeFetchThreads = 1;
int32_t tsNumOfMnodeReadThreads = 1;
int32_t tsNumOfVnodeQueryThreads = 16;
int32_t tsNumOfVnodeFetchThreads = 4;
int32_t tsNumOfVnodeRsmaThreads = 2;
int32_t tsNumOfQnodeQueryThreads = 16;
int32_t tsNumOfQnodeFetchThreads = 1;
int32_t tsNumOfSnodeStreamThreads = 4;
int32_t tsNumOfSnodeWriteThreads = 1;
int32_t tsPQSortMemThreshold = 16;    // M
int32_t tsRetentionSpeedLimitMB = 0;  // unlimited
int32_t tsNumOfMnodeStreamMgmtThreads = 2;
int32_t tsNumOfStreamMgmtThreads = 2;
int32_t tsNumOfVnodeStreamReaderThreads = 16;
int32_t tsNumOfStreamTriggerThreads = 4;
int32_t tsNumOfStreamRunnerThreads = 4;

int32_t tsNumOfCompactThreads = 2;
int32_t tsNumOfRetentionThreads = 1;

// sync raft
int32_t tsElectInterval = 4000;
int32_t tsHeartbeatInterval = 1000;
int32_t tsVnodeElectIntervalMs = 4000;
int32_t tsVnodeHeartbeatIntervalMs = 1000;
int32_t tsMnodeElectIntervalMs = 3000;
int32_t tsMnodeHeartbeatIntervalMs = 500;
int32_t tsHeartbeatTimeout = 20 * 1000;
int32_t tsSnapReplMaxWaitN = 128;
int64_t tsLogBufferMemoryAllowed = 0;  // bytes
int64_t tsSyncApplyQueueSize = 512;
int32_t tsRoutineReportInterval = 300;
bool    tsSyncLogHeartbeat = false;
int32_t tsSyncTimeout = 0;

// mnode
int64_t tsMndSdbWriteDelta = 200;
int64_t tsMndLogRetention = 2000;
bool    tsMndSkipGrant = false;
bool    tsEnableWhiteList = false;  // ip white list cfg
bool    tsForceKillTrans = false;

// arbitrator
int32_t tsArbHeartBeatIntervalSec = 2;
int32_t tsArbCheckSyncIntervalSec = 3;
int32_t tsArbSetAssignedTimeoutSec = 14;
int32_t tsArbHeartBeatIntervalMs = 2000;
int32_t tsArbCheckSyncIntervalMs = 3000;
int32_t tsArbSetAssignedTimeoutMs = 14000;

// dnode
int64_t tsDndStart = 0;
int64_t tsDndStartOsUptime = 0;
int64_t tsDndUpTime = 0;

// dnode misc
uint32_t tsEncryptionKeyChksum = 0;
int8_t   tsEncryptionKeyStat = ENCRYPT_KEY_STAT_UNSET;
uint32_t tsGrant = 1;

bool tsCompareAsStrInGreatest = true;

// monitor
#ifdef USE_MONITOR
bool tsEnableMonitor = true;
#else
bool    tsEnableMonitor = false;
#endif
int32_t  tsMonitorInterval = 30;
char     tsMonitorFqdn[TSDB_FQDN_LEN] = {0};
uint16_t tsMonitorPort = 6043;
int32_t  tsMonitorMaxLogs = 100;
bool     tsMonitorComp = false;
bool     tsMonitorLogProtocol = false;
int32_t  tsEnableMetrics = 0;     // 0: disable, 1: enable
int32_t  tsMetricsLevel = 0;      // 0: only high level metrics, 1: full metrics
int32_t  tsMetricsInterval = 30;  // second
#ifdef USE_MONITOR
bool tsMonitorForceV2 = true;
#else
bool    tsMonitorForceV2 = false;
#endif

// audit
#ifdef USE_AUDIT
bool    tsEnableAudit = true;
bool    tsEnableAuditCreateTable = true;
bool    tsEnableAuditDelete = true;
int32_t tsAuditInterval = 5000;
#else
bool    tsEnableAudit = false;
bool    tsEnableAuditCreateTable = false;
bool    tsEnableAuditDelete = false;
int32_t tsAuditInterval = 200000;
#endif

// telem
#if defined(TD_ENTERPRISE) || !defined(USE_REPORT)
bool tsEnableTelem = false;
#else
bool    tsEnableTelem = true;
#endif
int32_t  tsTelemInterval = 86400;
char     tsTelemServer[TSDB_FQDN_LEN] = "telemetry.tdengine.com";
uint16_t tsTelemPort = 80;
char    *tsTelemUri = "/report";

#if defined(TD_ENTERPRISE) || !defined(USE_REPORT)
bool tsEnableCrashReport = false;
#else
bool    tsEnableCrashReport = true;
#endif
char   *tsClientCrashReportUri = "/ccrashreport";
char   *tsSvrCrashReportUri = "/dcrashreport";
int32_t tsSafetyCheckLevel = TSDB_SAFETY_CHECK_LEVELL_NORMAL;

// schemaless
bool tsSmlDot2Underline = true;
char tsSmlTsDefaultName[TSDB_COL_NAME_LEN] = "_ts";
char tsSmlTagName[TSDB_COL_NAME_LEN] = "_tag_null";
char tsSmlChildTableName[TSDB_TABLE_NAME_LEN] = "";  // user defined child table name can be specified in tag value.
char tsSmlAutoChildTableNameDelimiter[TSDB_TABLE_NAME_LEN] = "";
// If set to empty system will generate table name using MD5 hash.
// true means that the name and order of cols in each line are the same(only for influx protocol)
// bool    tsSmlDataFormat = false;
// int32_t tsSmlBatchSize = 10000;

// checkpoint backup
char    tsSnodeAddress[TSDB_FQDN_LEN] = {0};
int32_t tsRsyncPort = 873;
#ifdef WINDOWS
char tsCheckpointBackupDir[PATH_MAX] = "C:\\TDengine\\data\\backup\\checkpoint\\";
#else
char    tsCheckpointBackupDir[PATH_MAX] = "/var/lib/taos/backup/checkpoint/";
#endif

// tmq
int32_t tmqMaxTopicNum = 20;
int32_t tmqRowSize = 1000;
// query
int32_t tsQueryPolicy = 1;
bool    tsQueryTbNotExistAsEmpty = false;
int32_t tsQueryRspPolicy = 0;
int64_t tsQueryMaxConcurrentTables = 200;  // unit is TSDB_TABLE_NUM_UNIT
bool    tsEnableQueryHb = true;
bool    tsEnableScience = false;  // on taos-cli show float and doulbe with scientific notation if true
int32_t tsQuerySmaOptimize = 0;
int32_t tsQueryRsmaTolerance = 1000;  // the tolerance time (ms) to judge from which level to query rsma data.
bool    tsQueryPlannerTrace = false;
int32_t tsQueryNodeChunkSize = 32 * 1024;
bool    tsQueryUseNodeAllocator = true;
bool    tsKeepColumnName = false;
int32_t tsRedirectPeriod = 10;
int32_t tsRedirectFactor = 2;
int32_t tsRedirectMaxPeriod = 1000;
int32_t tsMaxRetryWaitTime = 20000;
bool    tsUseAdapter = false;
int32_t tsMetaCacheMaxSize = -1;                   // MB
int32_t tsSlowLogThreshold = 10;                   // seconds
char    tsSlowLogExceptDb[TSDB_DB_NAME_LEN] = "";  // seconds
int32_t tsSlowLogScope = SLOW_LOG_TYPE_QUERY;
char   *tsSlowLogScopeString = "query";
int32_t tsSlowLogMaxLen = 4096;
int32_t tsTimeSeriesThreshold = 50;
bool    tsMultiResultFunctionStarReturnTags = false;

/*
 * denote if the server needs to compress response message at the application layer to client, including query rsp,
 * metricmeta rsp, and multi-meter query rsp message body. The client compress the submit message to server.
 *
 * 0: all data are compressed
 * -1: all data are not compressed
 * other values: if the message payload size is greater than the tsCompressMsgSize, the message will be compressed.
 */
int32_t tsCompressMsgSize = -1;

// count/hyperloglog function always return values in case of all NULL data or Empty data set.
int32_t tsCountAlwaysReturnValue = 1;

// 1 ms for sliding time, the value will changed in case of time precision changed
int32_t tsMinSlidingTime = 1;

// 1 database precision unit for interval time range, changed accordingly
int32_t tsMinIntervalTime = 1;

// maximum batch rows numbers imported from a single csv load
int32_t tsMaxInsertBatchRows = 1000000;

float   tsSelectivityRatio = 1.0;
int32_t tsTagFilterResCacheSize = 1024 * 10;
char    tsTagFilterCache = 0;

int32_t tsBypassFlag = 0;

// the maximum allowed query buffer size during query processing for each data node.
// -1 no limit (default)
// 0  no query allowed, queries are disabled
// positive value (in MB)
int32_t tsQueryBufferSize = -1;
int64_t tsQueryBufferSizeBytes = -1;
int32_t tsCacheLazyLoadThreshold = 500;

int32_t  tsDiskCfgNum = 0;
SDiskCfg tsDiskCfg[TFS_MAX_DISKS] = {0};
int64_t  tsMinDiskFreeSize = TFS_MIN_DISK_FREE_SIZE;

/*
 * minimum scale for whole system, millisecond by default
 * for TSDB_TIME_PRECISION_MILLI: 60000L
 *     TSDB_TIME_PRECISION_MICRO: 60000000L
 *     TSDB_TIME_PRECISION_NANO:  60000000000L
 */
int64_t tsTickPerMin[] = {60000L, 60000000L, 60000000000L};
/*
 * millisecond by default
 * for TSDB_TIME_PRECISION_MILLI: 3600000L
 *     TSDB_TIME_PRECISION_MICRO: 3600000000L
 *     TSDB_TIME_PRECISION_NANO:  3600000000000L
 */
int64_t tsTickPerHour[] = {3600000L, 3600000000L, 3600000000000L};

int64_t tsSecTimes[] = {1e3L, 1e6L, 1e9L};  // for milli, micro, nano

// lossy compress 7
char tsLossyColumns[32] = "float|double";  // "float|double" means all float and double columns can be lossy compressed.
                                           // set empty can close lossy compress.
// below option can take effect when tsLossyColumns not empty
float    tsFPrecision = 1E-8;                   // float column precision
double   tsDPrecision = 1E-16;                  // double column precision
uint32_t tsMaxRange = 500;                      // max quantization intervals
uint32_t tsCurRange = 100;                      // current quantization intervals
bool     tsIfAdtFse = false;                    // ADT-FSE algorithom or original huffman algorithom
char     tsCompressor[32] = "ZSTD_COMPRESSOR";  // ZSTD_COMPRESSOR or GZIP_COMPRESSOR

// udf
#if defined(WINDOWS) || !defined(USE_UDF)
bool tsStartUdfd = false;
#else
bool    tsStartUdfd = true;
#endif

// wal
int64_t tsWalFsyncDataSizeLimit = (100 * 1024 * 1024L);
bool    tsWalForceRepair = 0;

// ttl
bool    tsTtlChangeOnWrite = false;  // if true, ttl delete time changes on last write
int32_t tsTtlFlushThreshold = 100;   /* maximum number of dirty items in memory.
                                      * if -1, flush will not be triggered by write-ops
                                      */
int32_t tsTtlBatchDropNum = 10000;   // number of tables dropped per batch

// internal
bool    tsDiskIDCheckEnabled = false;
int32_t tsTransPullupInterval = 2;
int32_t tsCompactPullupInterval = 10;
int32_t tsScanPullupInterval = 10;
int32_t tsMqRebalanceInterval = 2;
int32_t tsTtlUnit = 86400;
int32_t tsTtlPushIntervalSec = 10;
int32_t tsTrimVDbIntervalSec = 60 * 60;  // interval of trimming db in all vgroups
int32_t tsQueryTrimIntervalSec = 10;     // interval of query trim in all vgroups
int32_t tsGrantHBInterval = 60;
int32_t tsUptimeInterval = 300;    // seconds
char    tsUdfdResFuncs[512] = "";  // udfd resident funcs that teardown when udfd exits
char    tsUdfdLdLibPath[512] = "";
bool    tsDisableStream = false;
int32_t tsStreamBufferSize = 0;       // MB
int64_t tsStreamBufferSizeBytes = 0;  // bytes
bool    tsFilterScalarMode = false;

bool tsUpdateCacheBatch = true;

int32_t tsSsEnabled = 0;  // enable shared storage, 0: disabled, 1: enabled, 2: enabled with auto migration
char    tsSsAccessString[1024] = "";
int32_t tsSsAutoMigrateIntervalSec = 60 * 60;  // auto migrate interval of shared storage migration
int32_t tsSsBlockSize = -1;        // number of tsdb pages (4096). note: some related (but unused) code hasn't check the
                                   // negative value, which is a bug.
int32_t tsSsBlockCacheSize = 16;   // number of blocks
int32_t tsSsPageCacheSize = 4096;  // number of pages
int32_t tsSsUploadDelaySec = 60;

bool tsExperimental = true;

int32_t tsMaxTsmaNum = 3;
int32_t tsMaxTsmaCalcDelay = 600;
int64_t tsmaDataDeleteMark = 1000 * 60 * 60 * 24;  // in ms, default to 1d
void   *pTimezoneNameMap = NULL;

int32_t tsStreamNotifyMessageSize = 8 * 1024;  // KB, default 8MB
int32_t tsStreamNotifyFrameSize = 256;         // KB, default 256KB
int32_t tsStreamBatchRequestWaitMs = 5000;     // ms, default 5s

<<<<<<< HEAD
bool    tsShowFullCreateTableColumn = 0;  // 0: show full create table, 1: show only table name and db name
int32_t tsRpcRecvLogThreshold = 3;        // in seconds, default 3s
=======
int32_t tsStreamVirtualMergeMaxDelayMs = 10 * 1000;  // 10s
int32_t tsStreamVirtualMergeMaxMemKb = 16 * 1024;    // 16MB
int32_t tsStreamVirtualMergeWaitMode = 0;            // 0 wait forever, 1 wait for max delay, 2 wait for max mem

int32_t tsRpcRecvLogThreshold = 3;  // in seconds, default 3

>>>>>>> 07a2b220
int32_t taosCheckCfgStrValueLen(const char *name, const char *value, int32_t len);

#define TAOS_CHECK_GET_CFG_ITEM(pCfg, pItem, pName) \
  if ((pItem = cfgGetItem(pCfg, pName)) == NULL) {  \
    TAOS_RETURN(TSDB_CODE_CFG_NOT_FOUND);           \
  }

#ifndef _STORAGE
int32_t taosSetTfsCfg(SConfig *pCfg) {
  SConfigItem *pItem = NULL;
  TAOS_CHECK_GET_CFG_ITEM(pCfg, pItem, "dataDir");
  (void)memset(tsDataDir, 0, PATH_MAX);

  int32_t size = taosArrayGetSize(pItem->array);
  tsDiskCfgNum = 1;
  tstrncpy(tsDiskCfg[0].dir, pItem->str, TSDB_FILENAME_LEN);
  tsDiskCfg[0].level = 0;
  tsDiskCfg[0].primary = 1;
  tsDiskCfg[0].disable = 0;
  tstrncpy(tsDataDir, pItem->str, PATH_MAX);
  if (taosMulMkDir(tsDataDir) != 0) {
    int32_t code = TAOS_SYSTEM_ERROR(ERRNO);
    uError("failed to create dataDir:%s, since:%s", tsDataDir, tstrerror(code));
    TAOS_RETURN(code);
  }
  TAOS_RETURN(TSDB_CODE_SUCCESS);
}
#else
int32_t taosSetTfsCfg(SConfig *pCfg);
#endif

#ifndef _STORAGE
int32_t cfgUpdateTfsItemDisable(SConfig *pCfg, const char *value, void *pTfs) { return TSDB_CODE_INVALID_CFG; }
#else
int32_t cfgUpdateTfsItemDisable(SConfig *pCfg, const char *value, void *pTfs);
#endif

int32_t taosUpdateTfsItemDisable(SConfig *pCfg, const char *value, void *pTfs) {
  return cfgUpdateTfsItemDisable(pCfg, value, pTfs);
}

struct SConfig *taosGetCfg() { return tsCfg; }

static int32_t taosLoadCfg(SConfig *pCfg, const char **envCmd, const char *inputCfgDir, const char *envFile,
                           char *apolloUrl) {
  int32_t code = 0;
  char    cfgDir[PATH_MAX] = {0};
  char    cfgFile[PATH_MAX + 100] = {0};

  TAOS_CHECK_RETURN(taosExpandDir(inputCfgDir, cfgDir, PATH_MAX));
  int32_t pos = strlen(cfgDir);
  if (pos > 0) {
    pos -= 1;
  }
  char  lastC = cfgDir[pos];
  char *tdDirsep = TD_DIRSEP;
  if (lastC == '\\' || lastC == '/') {
    tdDirsep = "";
  }
  if (taosIsDir(cfgDir)) {
#ifdef CUS_PROMPT
    (void)snprintf(cfgFile, sizeof(cfgFile),
                   "%s"
                   "%s"
                   "%s.cfg",
                   cfgDir, tdDirsep, CUS_PROMPT);
#else
    (void)snprintf(cfgFile, sizeof(cfgFile),
                   "%s"
                   "%s"
                   "taos.cfg",
                   cfgDir, tdDirsep);
#endif
  } else {
    tstrncpy(cfgFile, cfgDir, sizeof(cfgDir));
  }

  if (apolloUrl != NULL && apolloUrl[0] == '\0') {
    (void)(cfgGetApollUrl(envCmd, envFile, apolloUrl));
  }

  if ((code = cfgLoad(pCfg, CFG_STYPE_APOLLO_URL, apolloUrl)) != 0) {
    (void)printf("failed to load from apollo url:%s since %s\n", apolloUrl, tstrerror(code));
    TAOS_RETURN(code);
  }

  if ((code = cfgLoad(pCfg, CFG_STYPE_CFG_FILE, cfgFile)) != 0) {
    (void)printf("failed to load from cfg file:%s since %s\n", cfgFile, tstrerror(code));
    TAOS_RETURN(code);
  }

  if ((code = cfgLoad(pCfg, CFG_STYPE_ENV_FILE, envFile)) != 0) {
    (void)printf("failed to load from env file:%s since %s\n", envFile, tstrerror(code));
    TAOS_RETURN(code);
  }

  if ((code = cfgLoad(pCfg, CFG_STYPE_ENV_VAR, NULL)) != 0) {
    (void)printf("failed to load from global env variables since %s\n", tstrerror(code));
    TAOS_RETURN(code);
  }

  if ((code = cfgLoad(pCfg, CFG_STYPE_ENV_CMD, envCmd)) != 0) {
    (void)printf("failed to load from cmd env variables since %s\n", tstrerror(code));
    TAOS_RETURN(code);
  }

  TAOS_RETURN(TSDB_CODE_SUCCESS);
}

int32_t taosAddClientLogCfg(SConfig *pCfg) {
  TAOS_CHECK_RETURN(cfgAddDir(pCfg, "configDir", configDir, CFG_SCOPE_BOTH, CFG_DYN_NONE, CFG_CATEGORY_LOCAL));
  TAOS_CHECK_RETURN(cfgAddDir(pCfg, "scriptDir", configDir, CFG_SCOPE_BOTH, CFG_DYN_NONE, CFG_CATEGORY_LOCAL));
  TAOS_CHECK_RETURN(cfgAddDir(pCfg, "logDir", tsLogDir, CFG_SCOPE_BOTH, CFG_DYN_NONE, CFG_CATEGORY_LOCAL));
  TAOS_CHECK_RETURN(
      cfgAddFloat(pCfg, "minimalLogDirGB", 1.0f, 0.001f, 10000000, CFG_SCOPE_BOTH, CFG_DYN_CLIENT, CFG_CATEGORY_LOCAL));
  TAOS_CHECK_RETURN(cfgAddInt32(pCfg, "numOfLogLines", tsNumOfLogLines, 1000, 2000000000, CFG_SCOPE_BOTH,
                                CFG_DYN_ENT_BOTH, CFG_CATEGORY_LOCAL));
  TAOS_CHECK_RETURN(cfgAddBool(pCfg, "asyncLog", tsAsyncLog, CFG_SCOPE_BOTH, CFG_DYN_BOTH, CFG_CATEGORY_LOCAL));
  TAOS_CHECK_RETURN(
      cfgAddInt32(pCfg, "logKeepDays", 0, -365000, 365000, CFG_SCOPE_BOTH, CFG_DYN_ENT_BOTH, CFG_CATEGORY_LOCAL));
  TAOS_CHECK_RETURN(cfgAddInt32(pCfg, "debugFlag", 0, 0, 255, CFG_SCOPE_BOTH, CFG_DYN_BOTH, CFG_CATEGORY_LOCAL));
  TAOS_CHECK_RETURN(
      cfgAddInt32(pCfg, "simDebugFlag", simDebugFlag, 0, 255, CFG_SCOPE_BOTH, CFG_DYN_BOTH, CFG_CATEGORY_LOCAL));
  TAOS_CHECK_RETURN(
      cfgAddInt32(pCfg, "tmrDebugFlag", tmrDebugFlag, 0, 255, CFG_SCOPE_BOTH, CFG_DYN_BOTH, CFG_CATEGORY_LOCAL));
  TAOS_CHECK_RETURN(
      cfgAddInt32(pCfg, "uDebugFlag", uDebugFlag, 0, 255, CFG_SCOPE_BOTH, CFG_DYN_BOTH, CFG_CATEGORY_LOCAL));
  TAOS_CHECK_RETURN(
      cfgAddInt32(pCfg, "rpcDebugFlag", rpcDebugFlag, 0, 255, CFG_SCOPE_BOTH, CFG_DYN_BOTH, CFG_CATEGORY_LOCAL));
  TAOS_CHECK_RETURN(
      cfgAddInt32(pCfg, "jniDebugFlag", jniDebugFlag, 0, 255, CFG_SCOPE_CLIENT, CFG_DYN_CLIENT, CFG_CATEGORY_LOCAL));
  TAOS_CHECK_RETURN(
      cfgAddInt32(pCfg, "qDebugFlag", qDebugFlag, 0, 255, CFG_SCOPE_BOTH, CFG_DYN_BOTH, CFG_CATEGORY_LOCAL));
  TAOS_CHECK_RETURN(
      cfgAddInt32(pCfg, "cDebugFlag", cDebugFlag, 0, 255, CFG_SCOPE_CLIENT, CFG_DYN_CLIENT, CFG_CATEGORY_LOCAL));
  TAOS_CHECK_RETURN(cfgAddInt32(pCfg, "tqClientDebugFlag", tqClientDebugFlag, 0, 255, CFG_SCOPE_CLIENT, CFG_DYN_SERVER,
                                CFG_CATEGORY_LOCAL));
  TAOS_RETURN(TSDB_CODE_SUCCESS);
}

static int32_t taosAddServerLogCfg(SConfig *pCfg) {
  TAOS_CHECK_RETURN(
      cfgAddInt32(pCfg, "dDebugFlag", dDebugFlag, 0, 255, CFG_SCOPE_SERVER, CFG_DYN_SERVER, CFG_CATEGORY_LOCAL));
  TAOS_CHECK_RETURN(
      cfgAddInt32(pCfg, "vDebugFlag", vDebugFlag, 0, 255, CFG_SCOPE_SERVER, CFG_DYN_SERVER, CFG_CATEGORY_LOCAL));
  TAOS_CHECK_RETURN(
      cfgAddInt32(pCfg, "mDebugFlag", mDebugFlag, 0, 255, CFG_SCOPE_SERVER, CFG_DYN_SERVER, CFG_CATEGORY_LOCAL));
  TAOS_CHECK_RETURN(
      cfgAddInt32(pCfg, "wDebugFlag", wDebugFlag, 0, 255, CFG_SCOPE_SERVER, CFG_DYN_SERVER, CFG_CATEGORY_LOCAL));
  TAOS_CHECK_RETURN(
      cfgAddInt32(pCfg, "azDebugFlag", azDebugFlag, 0, 255, CFG_SCOPE_SERVER, CFG_DYN_SERVER, CFG_CATEGORY_LOCAL));
  TAOS_CHECK_RETURN(
      cfgAddInt32(pCfg, "tssDebugFlag", tssDebugFlag, 0, 255, CFG_SCOPE_SERVER, CFG_DYN_SERVER, CFG_CATEGORY_LOCAL));
  TAOS_CHECK_RETURN(
      cfgAddInt32(pCfg, "sDebugFlag", sDebugFlag, 0, 255, CFG_SCOPE_SERVER, CFG_DYN_SERVER, CFG_CATEGORY_LOCAL));
  TAOS_CHECK_RETURN(
      cfgAddInt32(pCfg, "tsdbDebugFlag", tsdbDebugFlag, 0, 255, CFG_SCOPE_SERVER, CFG_DYN_SERVER, CFG_CATEGORY_LOCAL));
  TAOS_CHECK_RETURN(
      cfgAddInt32(pCfg, "tqDebugFlag", tqDebugFlag, 0, 255, CFG_SCOPE_SERVER, CFG_DYN_SERVER, CFG_CATEGORY_LOCAL));
  TAOS_CHECK_RETURN(cfgAddInt32(pCfg, "tqClientDebug", tqClientDebugFlag, 0, 255, CFG_SCOPE_SERVER, CFG_DYN_SERVER,
                                CFG_CATEGORY_LOCAL));
  TAOS_CHECK_RETURN(
      cfgAddInt32(pCfg, "fsDebugFlag", fsDebugFlag, 0, 255, CFG_SCOPE_SERVER, CFG_DYN_SERVER, CFG_CATEGORY_LOCAL));
  TAOS_CHECK_RETURN(
      cfgAddInt32(pCfg, "udfDebugFlag", udfDebugFlag, 0, 255, CFG_SCOPE_SERVER, CFG_DYN_SERVER, CFG_CATEGORY_LOCAL));
  TAOS_CHECK_RETURN(
      cfgAddInt32(pCfg, "smaDebugFlag", smaDebugFlag, 0, 255, CFG_SCOPE_SERVER, CFG_DYN_SERVER, CFG_CATEGORY_LOCAL));
  TAOS_CHECK_RETURN(
      cfgAddInt32(pCfg, "idxDebugFlag", idxDebugFlag, 0, 255, CFG_SCOPE_SERVER, CFG_DYN_SERVER, CFG_CATEGORY_LOCAL));
  TAOS_CHECK_RETURN(
      cfgAddInt32(pCfg, "tdbDebugFlag", tdbDebugFlag, 0, 255, CFG_SCOPE_SERVER, CFG_DYN_SERVER, CFG_CATEGORY_LOCAL));
  TAOS_CHECK_RETURN(
      cfgAddInt32(pCfg, "metaDebugFlag", metaDebugFlag, 0, 255, CFG_SCOPE_SERVER, CFG_DYN_SERVER, CFG_CATEGORY_LOCAL));
  TAOS_CHECK_RETURN(
      cfgAddInt32(pCfg, "stDebugFlag", stDebugFlag, 0, 255, CFG_SCOPE_SERVER, CFG_DYN_SERVER, CFG_CATEGORY_LOCAL));
  TAOS_CHECK_RETURN(
      cfgAddInt32(pCfg, "sndDebugFlag", sndDebugFlag, 0, 255, CFG_SCOPE_SERVER, CFG_DYN_SERVER, CFG_CATEGORY_LOCAL));
  TAOS_CHECK_RETURN(
      cfgAddInt32(pCfg, "bseDebugFlag", bseDebugFlag, 0, 255, CFG_SCOPE_SERVER, CFG_DYN_SERVER, CFG_CATEGORY_LOCAL));
  TAOS_CHECK_RETURN(
      cfgAddInt32(pCfg, "bndDebugFlag", bndDebugFlag, 0, 255, CFG_SCOPE_SERVER, CFG_DYN_SERVER, CFG_CATEGORY_LOCAL));
  TAOS_RETURN(TSDB_CODE_SUCCESS);
}

static int32_t taosAddClientCfg(SConfig *pCfg) {
  char    defaultFqdn[TSDB_FQDN_LEN] = {0};
  int32_t defaultServerPort = 6030;
  int32_t defaultMqttPort = 6083;
  if (taosGetFqdn(defaultFqdn) != 0) {
    tstrncpy(defaultFqdn, "localhost", TSDB_FQDN_LEN);
  }

  TAOS_CHECK_RETURN(
      cfgAddBool(pCfg, "forceReadConfig", tsForceReadConfig, CFG_SCOPE_BOTH, CFG_DYN_NONE, CFG_CATEGORY_LOCAL));
  TAOS_CHECK_RETURN(cfgAddString(pCfg, "firstEp", "", CFG_SCOPE_BOTH, CFG_DYN_CLIENT, CFG_CATEGORY_LOCAL));
  TAOS_CHECK_RETURN(cfgAddString(pCfg, "secondEp", "", CFG_SCOPE_BOTH, CFG_DYN_CLIENT, CFG_CATEGORY_LOCAL));
  TAOS_CHECK_RETURN(cfgAddString(pCfg, "fqdn", defaultFqdn, CFG_SCOPE_SERVER, CFG_DYN_CLIENT, CFG_CATEGORY_LOCAL));
  TAOS_CHECK_RETURN(cfgAddInt32(pCfg, "serverPort", defaultServerPort, 1, 65056, CFG_SCOPE_SERVER, CFG_DYN_CLIENT,
                                CFG_CATEGORY_LOCAL));
  TAOS_CHECK_RETURN(
      cfgAddInt32(pCfg, "mqttPort", defaultMqttPort, 1, 65056, CFG_SCOPE_SERVER, CFG_DYN_CLIENT, CFG_CATEGORY_LOCAL));
  TAOS_CHECK_RETURN(cfgAddDir(pCfg, "tempDir", tsTempDir, CFG_SCOPE_BOTH, CFG_DYN_NONE, CFG_CATEGORY_LOCAL));
  TAOS_CHECK_RETURN(
      cfgAddFloat(pCfg, "minimalTmpDirGB", 1.0f, 0.001f, 10000000, CFG_SCOPE_BOTH, CFG_DYN_CLIENT, CFG_CATEGORY_LOCAL));
  TAOS_CHECK_RETURN(cfgAddInt32(pCfg, "shellActivityTimer", tsShellActivityTimer, 1, 120, CFG_SCOPE_BOTH, CFG_DYN_BOTH,
                                CFG_CATEGORY_GLOBAL));
  TAOS_CHECK_RETURN(cfgAddInt32(pCfg, "compressMsgSize", tsCompressMsgSize, -1, 100000000, CFG_SCOPE_BOTH,
                                CFG_DYN_BOTH_LAZY, CFG_CATEGORY_GLOBAL));
  TAOS_CHECK_RETURN(
      cfgAddInt32(pCfg, "queryPolicy", tsQueryPolicy, 1, 4, CFG_SCOPE_CLIENT, CFG_DYN_ENT_CLIENT, CFG_CATEGORY_LOCAL));
  TAOS_CHECK_RETURN(cfgAddBool(pCfg, "queryTableNotExistAsEmpty", tsQueryTbNotExistAsEmpty, CFG_SCOPE_CLIENT,
                               CFG_DYN_CLIENT, CFG_CATEGORY_LOCAL));
  TAOS_CHECK_RETURN(
      cfgAddBool(pCfg, "enableQueryHb", tsEnableQueryHb, CFG_SCOPE_CLIENT, CFG_DYN_CLIENT, CFG_CATEGORY_LOCAL));
  TAOS_CHECK_RETURN(
      cfgAddBool(pCfg, "enableScience", tsEnableScience, CFG_SCOPE_CLIENT, CFG_DYN_NONE, CFG_CATEGORY_LOCAL));
  TAOS_CHECK_RETURN(cfgAddInt32(pCfg, "querySmaOptimize", tsQuerySmaOptimize, 0, 1, CFG_SCOPE_CLIENT, CFG_DYN_CLIENT,
                                CFG_CATEGORY_LOCAL));
  TAOS_CHECK_RETURN(
      cfgAddBool(pCfg, "queryPlannerTrace", tsQueryPlannerTrace, CFG_SCOPE_CLIENT, CFG_DYN_CLIENT, CFG_CATEGORY_LOCAL));
  TAOS_CHECK_RETURN(cfgAddInt32(pCfg, "queryNodeChunkSize", tsQueryNodeChunkSize, 1024, 128 * 1024, CFG_SCOPE_CLIENT,
                                CFG_DYN_CLIENT, CFG_CATEGORY_LOCAL));
  TAOS_CHECK_RETURN(cfgAddBool(pCfg, "queryUseNodeAllocator", tsQueryUseNodeAllocator, CFG_SCOPE_CLIENT, CFG_DYN_CLIENT,
                               CFG_CATEGORY_LOCAL));
  TAOS_CHECK_RETURN(
      cfgAddBool(pCfg, "keepColumnName", tsKeepColumnName, CFG_SCOPE_CLIENT, CFG_DYN_CLIENT, CFG_CATEGORY_LOCAL));
  TAOS_CHECK_RETURN(cfgAddString(pCfg, "smlChildTableName", tsSmlChildTableName, CFG_SCOPE_CLIENT, CFG_DYN_CLIENT,
                                 CFG_CATEGORY_LOCAL));
  TAOS_CHECK_RETURN(cfgAddString(pCfg, "smlAutoChildTableNameDelimiter", tsSmlAutoChildTableNameDelimiter,
                                 CFG_SCOPE_CLIENT, CFG_DYN_CLIENT, CFG_CATEGORY_LOCAL));
  TAOS_CHECK_RETURN(
      cfgAddString(pCfg, "smlTagName", tsSmlTagName, CFG_SCOPE_CLIENT, CFG_DYN_CLIENT, CFG_CATEGORY_LOCAL));
  TAOS_CHECK_RETURN(
      cfgAddString(pCfg, "smlTsDefaultName", tsSmlTsDefaultName, CFG_SCOPE_CLIENT, CFG_DYN_CLIENT, CFG_CATEGORY_LOCAL));
  TAOS_CHECK_RETURN(
      cfgAddBool(pCfg, "smlDot2Underline", tsSmlDot2Underline, CFG_SCOPE_CLIENT, CFG_DYN_CLIENT, CFG_CATEGORY_LOCAL));

  TAOS_CHECK_RETURN(cfgAddInt32(pCfg, "minSlidingTime", tsMinSlidingTime, 1, 1000000, CFG_SCOPE_CLIENT, CFG_DYN_CLIENT,
                                CFG_CATEGORY_LOCAL));
  TAOS_CHECK_RETURN(cfgAddInt32(pCfg, "minIntervalTime", tsMinIntervalTime, 1, 1000000, CFG_SCOPE_CLIENT,
                                CFG_DYN_CLIENT, CFG_CATEGORY_LOCAL));
  TAOS_CHECK_RETURN(cfgAddInt32(pCfg, "maxInsertBatchRows", tsMaxInsertBatchRows, 1, INT32_MAX, CFG_SCOPE_CLIENT,
                                CFG_DYN_CLIENT, CFG_CATEGORY_LOCAL) != 0);
  TAOS_CHECK_RETURN(cfgAddInt32(pCfg, "maxRetryWaitTime", tsMaxRetryWaitTime, 3000, 86400000, CFG_SCOPE_SERVER,
                                CFG_DYN_BOTH_LAZY, CFG_CATEGORY_GLOBAL));
  TAOS_CHECK_RETURN(cfgAddBool(pCfg, "useAdapter", tsUseAdapter, CFG_SCOPE_CLIENT, CFG_DYN_CLIENT, CFG_CATEGORY_LOCAL));
  TAOS_CHECK_RETURN(
      cfgAddBool(pCfg, "crashReporting", tsEnableCrashReport, CFG_SCOPE_BOTH, CFG_DYN_BOTH, CFG_CATEGORY_GLOBAL));
  TAOS_CHECK_RETURN(cfgAddInt64(pCfg, "queryMaxConcurrentTables", tsQueryMaxConcurrentTables, INT64_MIN, INT64_MAX,
                                CFG_SCOPE_CLIENT, CFG_DYN_NONE, CFG_CATEGORY_LOCAL));
  TAOS_CHECK_RETURN(cfgAddInt32(pCfg, "metaCacheMaxSize", tsMetaCacheMaxSize, -1, INT32_MAX, CFG_SCOPE_CLIENT,
                                CFG_DYN_CLIENT, CFG_CATEGORY_LOCAL));
  TAOS_CHECK_RETURN(cfgAddInt32(pCfg, "randErrorChance", tsRandErrChance, 0, 10000, CFG_SCOPE_BOTH, CFG_DYN_BOTH,
                                CFG_CATEGORY_GLOBAL));
  TAOS_CHECK_RETURN(cfgAddInt64(pCfg, "randErrorDivisor", tsRandErrDivisor, 1, INT64_MAX, CFG_SCOPE_BOTH, CFG_DYN_BOTH,
                                CFG_CATEGORY_GLOBAL));
  TAOS_CHECK_RETURN(cfgAddInt64(pCfg, "randErrorScope", tsRandErrScope, 0, INT64_MAX, CFG_SCOPE_BOTH, CFG_DYN_BOTH,
                                CFG_CATEGORY_GLOBAL));
  TAOS_CHECK_RETURN(cfgAddInt32(pCfg, "safetyCheckLevel", tsSafetyCheckLevel, 0, 5, CFG_SCOPE_BOTH, CFG_DYN_BOTH,
                                CFG_CATEGORY_GLOBAL));
  TAOS_CHECK_RETURN(
      cfgAddInt32(pCfg, "bypassFlag", tsBypassFlag, 0, INT32_MAX, CFG_SCOPE_BOTH, CFG_DYN_BOTH, CFG_CATEGORY_LOCAL));
  tsNumOfRpcThreads = tsNumOfCores / 2;
  tsNumOfRpcThreads = TRANGE(tsNumOfRpcThreads, 2, TSDB_MAX_RPC_THREADS);
  TAOS_CHECK_RETURN(cfgAddInt32(pCfg, "numOfRpcThreads", tsNumOfRpcThreads, 1, 1024, CFG_SCOPE_BOTH, CFG_DYN_BOTH_LAZY,
                                CFG_CATEGORY_LOCAL));

  tsNumOfRpcSessions = TRANGE(tsNumOfRpcSessions, 100, 100000);
  TAOS_CHECK_RETURN(cfgAddInt32(pCfg, "numOfRpcSessions", tsNumOfRpcSessions, 1, 100000, CFG_SCOPE_BOTH,
                                CFG_DYN_BOTH_LAZY, CFG_CATEGORY_LOCAL));

  tsShareConnLimit = TRANGE(tsShareConnLimit, 1, 512);
  TAOS_CHECK_RETURN(cfgAddInt32(pCfg, "shareConnLimit", tsShareConnLimit, 1, 512, CFG_SCOPE_BOTH, CFG_DYN_BOTH_LAZY,
                                CFG_CATEGORY_GLOBAL));

  tsReadTimeout = TRANGE(tsReadTimeout, 64, 24 * 3600 * 7);
  TAOS_CHECK_RETURN(cfgAddInt32(pCfg, "readTimeout", tsReadTimeout, 64, 24 * 3600 * 7, CFG_SCOPE_BOTH,
                                CFG_DYN_BOTH_LAZY, CFG_CATEGORY_GLOBAL));

  tsTimeToGetAvailableConn = TRANGE(tsTimeToGetAvailableConn, 20, 10000000);
  TAOS_CHECK_RETURN(cfgAddInt32(pCfg, "timeToGetAvailableConn", tsTimeToGetAvailableConn, 20, 1000000, CFG_SCOPE_BOTH,
                                CFG_DYN_BOTH_LAZY, CFG_CATEGORY_GLOBAL));
  tsNumOfTaskQueueThreads = tsNumOfCores * 2;
  tsNumOfTaskQueueThreads = TMAX(tsNumOfTaskQueueThreads, 16);

  TAOS_CHECK_RETURN(cfgAddInt32(pCfg, "numOfTaskQueueThreads", tsNumOfTaskQueueThreads, 4, 1024, CFG_SCOPE_CLIENT,
                                CFG_DYN_CLIENT_LAZY, CFG_CATEGORY_LOCAL));
  TAOS_CHECK_RETURN(
      cfgAddBool(pCfg, "experimental", tsExperimental, CFG_SCOPE_BOTH, CFG_DYN_BOTH_LAZY, CFG_CATEGORY_GLOBAL));
  TAOS_CHECK_RETURN(cfgAddBool(pCfg, "multiResultFunctionStarReturnTags", tsMultiResultFunctionStarReturnTags,
                               CFG_SCOPE_CLIENT, CFG_DYN_CLIENT, CFG_CATEGORY_LOCAL));
  TAOS_CHECK_RETURN(cfgAddInt32(pCfg, "countAlwaysReturnValue", tsCountAlwaysReturnValue, 0, 1, CFG_SCOPE_BOTH,
                                CFG_DYN_BOTH, CFG_CATEGORY_LOCAL));
  TAOS_CHECK_RETURN(cfgAddInt32(pCfg, "maxTsmaCalcDelay", tsMaxTsmaCalcDelay, 600, 86400, CFG_SCOPE_CLIENT,
                                CFG_DYN_CLIENT, CFG_CATEGORY_LOCAL));
  TAOS_CHECK_RETURN(cfgAddInt32(pCfg, "tsmaDataDeleteMark", tsmaDataDeleteMark, 60 * 60 * 1000, INT64_MAX,
                                CFG_SCOPE_CLIENT, CFG_DYN_CLIENT, CFG_CATEGORY_LOCAL));

  TAOS_CHECK_RETURN(cfgAddBool(pCfg, "compareAsStrInGreatest", tsCompareAsStrInGreatest, CFG_SCOPE_CLIENT,
                               CFG_DYN_CLIENT, CFG_CATEGORY_LOCAL));

  TAOS_CHECK_RETURN(cfgAddBool(pCfg, "showFullCreateTableColumn", tsShowFullCreateTableColumn, CFG_SCOPE_CLIENT,
                               CFG_DYN_CLIENT, CFG_CATEGORY_LOCAL));
  TAOS_RETURN(TSDB_CODE_SUCCESS);
}

static int32_t taosAddSystemCfg(SConfig *pCfg) {
  SysNameInfo info = taosGetSysNameInfo();

  TAOS_CHECK_RETURN(cfgAddTimezone(pCfg, "timezone", tsTimezoneStr, CFG_SCOPE_BOTH, CFG_DYN_BOTH, CFG_CATEGORY_GLOBAL));
  TAOS_CHECK_RETURN(cfgAddLocale(pCfg, "locale", tsLocale, CFG_SCOPE_BOTH, CFG_DYN_BOTH, CFG_CATEGORY_GLOBAL));
  TAOS_CHECK_RETURN(cfgAddCharset(pCfg, "charset", tsCharset, CFG_SCOPE_BOTH, CFG_DYN_BOTH, CFG_CATEGORY_GLOBAL));
  TAOS_CHECK_RETURN(
      cfgAddBool(pCfg, "enableCoreFile", tsEnableCoreFile, CFG_SCOPE_BOTH, CFG_DYN_BOTH_LAZY, CFG_CATEGORY_GLOBAL));
  TAOS_CHECK_RETURN(
      cfgAddFloat(pCfg, "numOfCores", tsNumOfCores, 1, 100000, CFG_SCOPE_BOTH, CFG_DYN_BOTH_LAZY, CFG_CATEGORY_LOCAL));

  TAOS_CHECK_RETURN(cfgAddBool(pCfg, "simdEnable", tsSIMDEnable, CFG_SCOPE_BOTH, CFG_DYN_NONE, CFG_CATEGORY_LOCAL));
  TAOS_CHECK_RETURN(cfgAddBool(pCfg, "AVX512Enable", tsAVX512Enable, CFG_SCOPE_BOTH, CFG_DYN_NONE, CFG_CATEGORY_LOCAL));
  TAOS_CHECK_RETURN(
      cfgAddBool(pCfg, "tagFilterCache", tsTagFilterCache, CFG_SCOPE_BOTH, CFG_DYN_NONE, CFG_CATEGORY_LOCAL));

  TAOS_CHECK_RETURN(
      cfgAddInt64(pCfg, "openMax", tsOpenMax, 0, INT64_MAX, CFG_SCOPE_BOTH, CFG_DYN_NONE, CFG_CATEGORY_LOCAL));
#if !defined(_ALPINE)
  TAOS_CHECK_RETURN(
      cfgAddInt64(pCfg, "streamMax", tsStreamMax, 0, INT64_MAX, CFG_SCOPE_BOTH, CFG_DYN_NONE, CFG_CATEGORY_LOCAL));
#endif
  TAOS_CHECK_RETURN(
      cfgAddInt32(pCfg, "pageSizeKB", tsPageSizeKB, 0, INT64_MAX, CFG_SCOPE_BOTH, CFG_DYN_NONE, CFG_CATEGORY_LOCAL));
  TAOS_CHECK_RETURN(cfgAddInt64(pCfg, "totalMemoryKB", tsTotalMemoryKB, 0, INT64_MAX, CFG_SCOPE_BOTH, CFG_DYN_NONE,
                                CFG_CATEGORY_LOCAL));
  TAOS_CHECK_RETURN(cfgAddString(pCfg, "os sysname", info.sysname, CFG_SCOPE_BOTH, CFG_DYN_NONE, CFG_CATEGORY_LOCAL));
  TAOS_CHECK_RETURN(cfgAddString(pCfg, "os nodename", info.nodename, CFG_SCOPE_BOTH, CFG_DYN_NONE, CFG_CATEGORY_LOCAL));
  TAOS_CHECK_RETURN(cfgAddString(pCfg, "os release", info.release, CFG_SCOPE_BOTH, CFG_DYN_NONE, CFG_CATEGORY_LOCAL));
  TAOS_CHECK_RETURN(cfgAddString(pCfg, "os version", info.version, CFG_SCOPE_BOTH, CFG_DYN_NONE, CFG_CATEGORY_LOCAL));
  TAOS_CHECK_RETURN(cfgAddString(pCfg, "os machine", info.machine, CFG_SCOPE_BOTH, CFG_DYN_NONE, CFG_CATEGORY_LOCAL));

  TAOS_CHECK_RETURN(cfgAddString(pCfg, "version", td_version, CFG_SCOPE_BOTH, CFG_DYN_NONE, CFG_CATEGORY_LOCAL));
  TAOS_CHECK_RETURN(cfgAddString(pCfg, "compatible_version", td_compatible_version, CFG_SCOPE_BOTH, CFG_DYN_NONE,
                                 CFG_CATEGORY_LOCAL));
  TAOS_CHECK_RETURN(cfgAddString(pCfg, "gitinfo", td_gitinfo, CFG_SCOPE_BOTH, CFG_DYN_NONE, CFG_CATEGORY_LOCAL));
  TAOS_CHECK_RETURN(cfgAddString(pCfg, "buildinfo", td_buildinfo, CFG_SCOPE_BOTH, CFG_DYN_NONE, CFG_CATEGORY_LOCAL));

  TAOS_CHECK_RETURN(cfgAddBool(pCfg, "enableIpv6", tsEnableIpv6, CFG_SCOPE_BOTH, CFG_DYN_NONE, CFG_CATEGORY_LOCAL));

  TAOS_CHECK_RETURN(cfgAddString(pCfg, "tlsCaPath", tsTLSCaPath, CFG_SCOPE_BOTH, CFG_DYN_NONE, CFG_CATEGORY_GLOBAL));
  TAOS_CHECK_RETURN(
      cfgAddString(pCfg, "tlsSvrCertPath", tsTLSSvrCertPath, CFG_SCOPE_BOTH, CFG_DYN_NONE, CFG_CATEGORY_GLOBAL));
  TAOS_CHECK_RETURN(
      cfgAddString(pCfg, "tlsSvrKeyPath", tsTLSSvrKeyPath, CFG_SCOPE_BOTH, CFG_DYN_NONE, CFG_CATEGORY_GLOBAL));
  TAOS_CHECK_RETURN(
      cfgAddString(pCfg, "tlsCliCertPath", tsTLSCliCertPath, CFG_SCOPE_BOTH, CFG_DYN_NONE, CFG_CATEGORY_GLOBAL));
  TAOS_CHECK_RETURN(
      cfgAddString(pCfg, "tlsCliKeyPath", tsTLSCliKeyPath, CFG_SCOPE_BOTH, CFG_DYN_NONE, CFG_CATEGORY_GLOBAL));

  TAOS_CHECK_RETURN(cfgAddBool(pCfg, "enableTLS", tsEnableTLS, CFG_SCOPE_BOTH, CFG_DYN_BOTH, CFG_CATEGORY_GLOBAL));
  TAOS_RETURN(TSDB_CODE_SUCCESS);
}

static int32_t taosAddServerCfg(SConfig *pCfg) {
  tsNumOfCommitThreads = tsNumOfCores / 2;
  tsNumOfCommitThreads = TRANGE(tsNumOfCommitThreads, 2, 4);

  tsNumOfSupportVnodes = tsNumOfCores * 2 + 5;
  tsNumOfSupportVnodes = TMAX(tsNumOfSupportVnodes, 2);

  tsNumOfMnodeReadThreads = tsNumOfCores / 8;
  tsNumOfMnodeReadThreads = TRANGE(tsNumOfMnodeReadThreads, 1, 4);

  tsNumOfVnodeQueryThreads = tsNumOfCores * 2;
  tsNumOfVnodeQueryThreads = TMAX(tsNumOfVnodeQueryThreads, 16);

  tsNumOfVnodeFetchThreads = tsNumOfCores / 4;
  tsNumOfVnodeFetchThreads = TMAX(tsNumOfVnodeFetchThreads, 4);

  tsNumOfVnodeRsmaThreads = tsNumOfCores / 4;
  tsNumOfVnodeRsmaThreads = TMAX(tsNumOfVnodeRsmaThreads, 4);

  tsNumOfQnodeQueryThreads = tsNumOfCores * 2;
  tsNumOfQnodeQueryThreads = TMAX(tsNumOfQnodeQueryThreads, 16);

  tsNumOfMnodeStreamMgmtThreads = tsNumOfCores / 4;
  tsNumOfMnodeStreamMgmtThreads = TRANGE(tsNumOfMnodeStreamMgmtThreads, 2, 5);

  tsNumOfStreamMgmtThreads = tsNumOfCores / 8;
  tsNumOfStreamMgmtThreads = TRANGE(tsNumOfStreamMgmtThreads, 2, 5);

  tsNumOfVnodeStreamReaderThreads = tsNumOfCores / 2;
  tsNumOfVnodeStreamReaderThreads = TMAX(tsNumOfVnodeStreamReaderThreads, 4);

  tsNumOfStreamTriggerThreads = tsNumOfCores;
  tsNumOfStreamTriggerThreads = TMAX(tsNumOfStreamTriggerThreads, 4);

  tsNumOfStreamRunnerThreads = tsNumOfCores;
  tsNumOfStreamRunnerThreads = TMAX(tsNumOfStreamRunnerThreads, 4);

  tsQueueMemoryAllowed = tsTotalMemoryKB * 1024 * RPC_MEMORY_USAGE_RATIO * QUEUE_MEMORY_USAGE_RATIO;
  tsQueueMemoryAllowed = TRANGE(tsQueueMemoryAllowed, TSDB_MAX_MSG_SIZE * QUEUE_MEMORY_USAGE_RATIO * 10LL,
                                TSDB_MAX_MSG_SIZE * QUEUE_MEMORY_USAGE_RATIO * 10000LL);

  tsApplyMemoryAllowed = tsTotalMemoryKB * 1024 * RPC_MEMORY_USAGE_RATIO * (1 - QUEUE_MEMORY_USAGE_RATIO);
  tsApplyMemoryAllowed = TRANGE(tsApplyMemoryAllowed, TSDB_MAX_MSG_SIZE * (1 - QUEUE_MEMORY_USAGE_RATIO) * 10LL,
                                TSDB_MAX_MSG_SIZE * (1 - QUEUE_MEMORY_USAGE_RATIO) * 10000LL);

  tsLogBufferMemoryAllowed = tsTotalMemoryKB * 1024 * 0.1;
  tsLogBufferMemoryAllowed = TRANGE(tsLogBufferMemoryAllowed, TSDB_MAX_MSG_SIZE * 10LL, TSDB_MAX_MSG_SIZE * 10000LL);

  tsStreamBufferSize = tsTotalMemoryKB / 1024 * 0.3;
  tsStreamBufferSizeBytes = tsStreamBufferSize * 1048576L;

  // clang-format off
  TAOS_CHECK_RETURN(cfgAddDir(pCfg, "dataDir", tsDataDir, CFG_SCOPE_SERVER, CFG_DYN_SERVER, CFG_CATEGORY_LOCAL));
  TAOS_CHECK_RETURN(cfgAddFloat(pCfg, "minimalDataDirGB", 2.0f, 0.001f, 10000000, CFG_SCOPE_SERVER, CFG_DYN_NONE, CFG_CATEGORY_LOCAL));
  TAOS_CHECK_RETURN(cfgAddInt32(pCfg, "supportVnodes", tsNumOfSupportVnodes, 0, 4096, CFG_SCOPE_SERVER, CFG_DYN_ENT_SERVER, CFG_CATEGORY_LOCAL));

  TAOS_CHECK_RETURN(cfgAddString(pCfg, "encryptAlgorithm", tsEncryptAlgorithm, CFG_SCOPE_SERVER, CFG_DYN_NONE, CFG_CATEGORY_GLOBAL));
  TAOS_CHECK_RETURN(cfgAddString(pCfg, "encryptScope", tsEncryptScope, CFG_SCOPE_SERVER, CFG_DYN_NONE,CFG_CATEGORY_GLOBAL));
  TAOS_CHECK_RETURN(cfgAddBool(pCfg, "enableStrongPassword", tsEnableStrongPassword, CFG_SCOPE_SERVER, CFG_DYN_SERVER,CFG_CATEGORY_GLOBAL));
  TAOS_CHECK_RETURN(cfgAddString(pCfg, "encryptPassAlgorithm", tsEncryptPassAlgorithm, CFG_SCOPE_SERVER, CFG_DYN_NONE, CFG_CATEGORY_GLOBAL));

  TAOS_CHECK_RETURN(cfgAddInt32(pCfg, "statusInterval", tsStatusInterval, 1, 30, CFG_SCOPE_SERVER, CFG_DYN_SERVER,CFG_CATEGORY_GLOBAL));
  TAOS_CHECK_RETURN(cfgAddInt32(pCfg, "metricsInterval", tsMetricsInterval, 1, 3600, CFG_SCOPE_SERVER, CFG_DYN_SERVER,CFG_CATEGORY_LOCAL));
  TAOS_CHECK_RETURN(cfgAddInt32(pCfg, "enableMetrics", tsEnableMetrics, 0, 1, CFG_SCOPE_SERVER, CFG_DYN_SERVER,CFG_CATEGORY_LOCAL));
  TAOS_CHECK_RETURN(cfgAddInt32(pCfg, "metricsLevel", tsMetricsLevel, 0, 1, CFG_SCOPE_SERVER, CFG_DYN_SERVER,CFG_CATEGORY_LOCAL));
  TAOS_CHECK_RETURN(cfgAddInt32(pCfg, "maxShellConns", tsMaxShellConns, 10, 50000000, CFG_SCOPE_SERVER, CFG_DYN_SERVER_LAZY, CFG_CATEGORY_LOCAL));
  TAOS_CHECK_RETURN(cfgAddInt32(pCfg, "statusIntervalMs", tsStatusIntervalMs, 50, 30000, CFG_SCOPE_SERVER, CFG_DYN_SERVER_LAZY,CFG_CATEGORY_GLOBAL));
  TAOS_CHECK_RETURN(cfgAddInt32(pCfg, "statusSRTimeoutMs", tsStatusSRTimeoutMs, 50, 30000, CFG_SCOPE_SERVER, CFG_DYN_SERVER_LAZY,CFG_CATEGORY_GLOBAL));
  TAOS_CHECK_RETURN(cfgAddInt32(pCfg, "statusTimeoutMs", tsStatusTimeoutMs, 50, 30000, CFG_SCOPE_SERVER, CFG_DYN_SERVER_LAZY,CFG_CATEGORY_GLOBAL));

  TAOS_CHECK_RETURN(cfgAddInt32(pCfg, "queryBufferSize", tsQueryBufferSize, -1, 500000000000, CFG_SCOPE_SERVER, CFG_DYN_SERVER_LAZY, CFG_CATEGORY_LOCAL));
  TAOS_CHECK_RETURN(cfgAddInt32(pCfg, "queryRspPolicy", tsQueryRspPolicy, 0, 1, CFG_SCOPE_SERVER, CFG_DYN_SERVER,CFG_CATEGORY_GLOBAL));
  TAOS_CHECK_RETURN(cfgAddInt32(pCfg, "numOfCommitThreads", tsNumOfCommitThreads, 1, 1024, CFG_SCOPE_SERVER, CFG_DYN_SERVER_LAZY,CFG_CATEGORY_LOCAL));
  TAOS_CHECK_RETURN(cfgAddInt32(pCfg, "numOfCompactThreads", tsNumOfCompactThreads, 1, 16, CFG_SCOPE_SERVER, CFG_DYN_SERVER,CFG_CATEGORY_LOCAL));
  TAOS_CHECK_RETURN(cfgAddInt32(pCfg, "retentionSpeedLimitMB", tsRetentionSpeedLimitMB, 0, 1024, CFG_SCOPE_SERVER, CFG_DYN_SERVER,CFG_CATEGORY_GLOBAL));
  TAOS_CHECK_RETURN(cfgAddBool(pCfg, "queryUseMemoryPool", tsQueryUseMemoryPool, CFG_SCOPE_SERVER, CFG_DYN_NONE,CFG_CATEGORY_LOCAL) != 0);
  TAOS_CHECK_RETURN(cfgAddBool(pCfg, "memPoolFullFunc", tsMemPoolFullFunc, CFG_SCOPE_SERVER, CFG_DYN_NONE,CFG_CATEGORY_LOCAL) != 0);
  TAOS_CHECK_RETURN(cfgAddInt32(pCfg, "singleQueryMaxMemorySize", tsSingleQueryMaxMemorySize, 0, 1000000000, CFG_SCOPE_SERVER, CFG_DYN_NONE,CFG_CATEGORY_LOCAL) != 0);
  //TAOS_CHECK_RETURN(cfgAddInt32(pCfg, "queryBufferPoolSize", tsQueryBufferPoolSize, 0, 1000000000, CFG_SCOPE_SERVER, CFG_DYN_ENT_SERVER) != 0);
  TAOS_CHECK_RETURN(cfgAddInt32Ex(pCfg, "minReservedMemorySize", 0, 1024, 1000000000, CFG_SCOPE_SERVER, CFG_DYN_SERVER,CFG_CATEGORY_LOCAL) != 0);
  TAOS_CHECK_RETURN(cfgAddInt32(pCfg, "queryNoFetchTimeoutSec", tsQueryNoFetchTimeoutSec, 60, 1000000000, CFG_SCOPE_SERVER, CFG_DYN_ENT_SERVER,CFG_CATEGORY_LOCAL) != 0);

  TAOS_CHECK_RETURN(cfgAddInt32(pCfg, "numOfMnodeReadThreads", tsNumOfMnodeReadThreads, 1, 1024, CFG_SCOPE_SERVER, CFG_DYN_SERVER_LAZY,CFG_CATEGORY_LOCAL));
  TAOS_CHECK_RETURN(cfgAddInt32(pCfg, "numOfVnodeQueryThreads", tsNumOfVnodeQueryThreads, 1, 1024, CFG_SCOPE_SERVER, CFG_DYN_SERVER_LAZY,CFG_CATEGORY_LOCAL));
  TAOS_CHECK_RETURN(cfgAddInt32(pCfg, "numOfVnodeFetchThreads", tsNumOfVnodeFetchThreads, 4, 1024, CFG_SCOPE_SERVER, CFG_DYN_SERVER_LAZY,CFG_CATEGORY_LOCAL));

  TAOS_CHECK_RETURN(cfgAddInt32(pCfg, "numOfVnodeRsmaThreads", tsNumOfVnodeRsmaThreads, 1, 1024, CFG_SCOPE_SERVER, CFG_DYN_SERVER_LAZY,CFG_CATEGORY_LOCAL));
  TAOS_CHECK_RETURN(cfgAddInt32(pCfg, "numOfQnodeQueryThreads", tsNumOfQnodeQueryThreads, 1, 1024, CFG_SCOPE_SERVER, CFG_DYN_SERVER_LAZY,CFG_CATEGORY_LOCAL));

  TAOS_CHECK_RETURN(cfgAddInt32(pCfg, "numOfMnodeStreamMgmtThreads", tsNumOfMnodeStreamMgmtThreads, 2, 5, CFG_SCOPE_SERVER, CFG_DYN_NONE, CFG_CATEGORY_LOCAL));
  TAOS_CHECK_RETURN(cfgAddInt32(pCfg, "numOfStreamMgmtThreads", tsNumOfStreamMgmtThreads, 2, 5, CFG_SCOPE_SERVER, CFG_DYN_NONE, CFG_CATEGORY_LOCAL));
  TAOS_CHECK_RETURN(cfgAddInt32(pCfg, "numOfVnodeStreamReaderThreads", tsNumOfVnodeStreamReaderThreads, 4, INT32_MAX, CFG_SCOPE_SERVER, CFG_DYN_NONE, CFG_CATEGORY_LOCAL));
  TAOS_CHECK_RETURN(cfgAddInt32(pCfg, "numOfStreamTriggerThreads", tsNumOfStreamTriggerThreads, 4, INT32_MAX, CFG_SCOPE_SERVER, CFG_DYN_NONE, CFG_CATEGORY_LOCAL));
  TAOS_CHECK_RETURN(cfgAddInt32(pCfg, "numOfStreamRunnerThreads", tsNumOfStreamRunnerThreads, 4, INT32_MAX, CFG_SCOPE_SERVER, CFG_DYN_NONE, CFG_CATEGORY_LOCAL));
  TAOS_CHECK_RETURN(cfgAddInt64(pCfg, "rpcQueueMemoryAllowed", tsQueueMemoryAllowed, TSDB_MAX_MSG_SIZE * RPC_MEMORY_USAGE_RATIO * 10L, INT64_MAX, CFG_SCOPE_SERVER, CFG_DYN_SERVER,CFG_CATEGORY_LOCAL));
  TAOS_CHECK_RETURN(cfgAddInt32(pCfg, "syncElectInterval", tsElectInterval, 10, 1000 * 60 * 24 * 2, CFG_SCOPE_SERVER, CFG_DYN_SERVER,CFG_CATEGORY_GLOBAL));
  TAOS_CHECK_RETURN(cfgAddInt32(pCfg, "syncHeartbeatInterval", tsHeartbeatInterval, 10, 1000 * 60 * 24 * 2, CFG_SCOPE_SERVER, CFG_DYN_SERVER,CFG_CATEGORY_GLOBAL));
  TAOS_CHECK_RETURN(cfgAddInt32(pCfg, "syncVnodeElectIntervalMs", tsVnodeElectIntervalMs, 10, 1000 * 60 * 24 * 2, CFG_SCOPE_SERVER, CFG_DYN_SERVER,CFG_CATEGORY_GLOBAL));
  TAOS_CHECK_RETURN(cfgAddInt32(pCfg, "syncVnodeHeartbeatIntervalMs", tsVnodeHeartbeatIntervalMs, 10, 1000 * 60 * 24 * 2, CFG_SCOPE_SERVER, CFG_DYN_SERVER,CFG_CATEGORY_GLOBAL));
  TAOS_CHECK_RETURN(cfgAddInt32(pCfg, "syncMnodeElectIntervalMs", tsMnodeElectIntervalMs, 10, 1000 * 60 * 24 * 2, CFG_SCOPE_SERVER, CFG_DYN_SERVER,CFG_CATEGORY_GLOBAL));
  TAOS_CHECK_RETURN(cfgAddInt32(pCfg, "syncMnodeHeartbeatIntervalMs", tsMnodeHeartbeatIntervalMs, 10, 1000 * 60 * 24 * 2, CFG_SCOPE_SERVER, CFG_DYN_SERVER,CFG_CATEGORY_GLOBAL));
  TAOS_CHECK_RETURN(cfgAddInt32(pCfg, "syncHeartbeatTimeout", tsHeartbeatTimeout, 10, 1000 * 60 * 24 * 2, CFG_SCOPE_SERVER, CFG_DYN_SERVER,CFG_CATEGORY_GLOBAL));
  TAOS_CHECK_RETURN(cfgAddInt32(pCfg, "syncSnapReplMaxWaitN", tsSnapReplMaxWaitN, 16, (TSDB_SYNC_SNAP_BUFFER_SIZE >> 2), CFG_SCOPE_SERVER, CFG_DYN_SERVER,CFG_CATEGORY_GLOBAL));
  TAOS_CHECK_RETURN(cfgAddInt64(pCfg, "syncLogBufferMemoryAllowed", tsLogBufferMemoryAllowed, TSDB_MAX_MSG_SIZE * 10L, INT64_MAX, CFG_SCOPE_SERVER, CFG_DYN_ENT_SERVER,CFG_CATEGORY_LOCAL));
  TAOS_CHECK_RETURN(cfgAddInt64(pCfg, "syncApplyQueueSize", tsSyncApplyQueueSize, 32, 2048, CFG_SCOPE_SERVER, CFG_DYN_SERVER,CFG_CATEGORY_GLOBAL));
  TAOS_CHECK_RETURN(cfgAddInt32(pCfg, "syncRoutineReportInterval", tsRoutineReportInterval, 5, 600, CFG_SCOPE_SERVER, CFG_DYN_SERVER,CFG_CATEGORY_LOCAL));
  TAOS_CHECK_RETURN(cfgAddBool(pCfg, "syncLogHeartbeat", tsSyncLogHeartbeat, CFG_SCOPE_SERVER, CFG_DYN_SERVER,CFG_CATEGORY_LOCAL));

  TAOS_CHECK_RETURN(cfgAddInt32(pCfg, "syncTimeout", tsSyncTimeout, 0, 60 * 24 * 2 * 1000, CFG_SCOPE_SERVER, CFG_DYN_SERVER,CFG_CATEGORY_GLOBAL));

  TAOS_CHECK_RETURN(cfgAddInt32(pCfg, "arbHeartBeatIntervalSec", tsArbHeartBeatIntervalSec, 1, 60 * 24 * 2, CFG_SCOPE_SERVER, CFG_DYN_SERVER,CFG_CATEGORY_GLOBAL));
  TAOS_CHECK_RETURN(cfgAddInt32(pCfg, "arbCheckSyncIntervalSec", tsArbCheckSyncIntervalSec, 1, 60 * 24 * 2, CFG_SCOPE_SERVER, CFG_DYN_SERVER,CFG_CATEGORY_GLOBAL));
  TAOS_CHECK_RETURN(cfgAddInt32(pCfg, "arbSetAssignedTimeoutSec", tsArbSetAssignedTimeoutSec, 1, 60 * 24 * 2, CFG_SCOPE_SERVER, CFG_DYN_SERVER,CFG_CATEGORY_GLOBAL));
  TAOS_CHECK_RETURN(cfgAddInt32(pCfg, "arbHeartBeatIntervalMs", tsArbHeartBeatIntervalMs, 100, 60 * 24 * 2 * 1000, CFG_SCOPE_SERVER, CFG_DYN_SERVER,CFG_CATEGORY_GLOBAL));
  TAOS_CHECK_RETURN(cfgAddInt32(pCfg, "arbCheckSyncIntervalMs", tsArbCheckSyncIntervalMs, 100, 60 * 24 * 2 * 1000, CFG_SCOPE_SERVER, CFG_DYN_SERVER,CFG_CATEGORY_GLOBAL));
  TAOS_CHECK_RETURN(cfgAddInt32(pCfg, "arbSetAssignedTimeoutMs", tsArbSetAssignedTimeoutMs, 100, 60 * 24 * 2 * 1000, CFG_SCOPE_SERVER, CFG_DYN_SERVER,CFG_CATEGORY_GLOBAL));

  TAOS_CHECK_RETURN(cfgAddInt64(pCfg, "mndSdbWriteDelta", tsMndSdbWriteDelta, 20, 10000, CFG_SCOPE_SERVER, CFG_DYN_ENT_SERVER,CFG_CATEGORY_GLOBAL));
  TAOS_CHECK_RETURN(cfgAddInt64(pCfg, "mndLogRetention", tsMndLogRetention, 500, 10000, CFG_SCOPE_SERVER, CFG_DYN_SERVER,CFG_CATEGORY_GLOBAL));
  TAOS_CHECK_RETURN(cfgAddBool(pCfg, "skipGrant", tsMndSkipGrant, CFG_SCOPE_SERVER, CFG_DYN_NONE,CFG_CATEGORY_GLOBAL));

  TAOS_CHECK_RETURN(cfgAddBool(pCfg, "monitor", tsEnableMonitor, CFG_SCOPE_SERVER, CFG_DYN_SERVER,CFG_CATEGORY_GLOBAL));
  TAOS_CHECK_RETURN(cfgAddInt32(pCfg, "monitorInterval", tsMonitorInterval, 1, 86400, CFG_SCOPE_SERVER, CFG_DYN_SERVER,CFG_CATEGORY_GLOBAL));

  TAOS_CHECK_RETURN(cfgAddInt32(pCfg, "slowLogThreshold", tsSlowLogThreshold, 1, INT32_MAX, CFG_SCOPE_SERVER, CFG_DYN_SERVER,CFG_CATEGORY_GLOBAL));
  TAOS_CHECK_RETURN(cfgAddInt32(pCfg, "slowLogMaxLen", tsSlowLogMaxLen, 1, 16384, CFG_SCOPE_SERVER, CFG_DYN_SERVER,CFG_CATEGORY_GLOBAL));
  TAOS_CHECK_RETURN(cfgAddString(pCfg, "slowLogScope", tsSlowLogScopeString, CFG_SCOPE_SERVER, CFG_DYN_SERVER,CFG_CATEGORY_GLOBAL));
  TAOS_CHECK_RETURN(cfgAddString(pCfg, "slowLogExceptDb", tsSlowLogExceptDb, CFG_SCOPE_SERVER, CFG_DYN_SERVER,CFG_CATEGORY_GLOBAL));

  TAOS_CHECK_RETURN(cfgAddString(pCfg, "monitorFqdn", tsMonitorFqdn, CFG_SCOPE_SERVER, CFG_DYN_SERVER_LAZY, CFG_CATEGORY_LOCAL));
  TAOS_CHECK_RETURN(cfgAddInt32(pCfg, "monitorPort", tsMonitorPort, 1, 65056, CFG_SCOPE_SERVER, CFG_DYN_SERVER_LAZY, CFG_CATEGORY_LOCAL));
  TAOS_CHECK_RETURN(cfgAddInt32(pCfg, "monitorMaxLogs", tsMonitorMaxLogs, 1, 1000000, CFG_SCOPE_SERVER, CFG_DYN_SERVER,CFG_CATEGORY_GLOBAL));
  TAOS_CHECK_RETURN(cfgAddBool(pCfg, "monitorComp", tsMonitorComp, CFG_SCOPE_SERVER, CFG_DYN_SERVER_LAZY,CFG_CATEGORY_GLOBAL));
  TAOS_CHECK_RETURN(cfgAddBool(pCfg, "monitorLogProtocol", tsMonitorLogProtocol, CFG_SCOPE_SERVER, CFG_DYN_SERVER,CFG_CATEGORY_GLOBAL));
  TAOS_CHECK_RETURN(cfgAddBool(pCfg, "monitorForceV2", tsMonitorForceV2, CFG_SCOPE_SERVER, CFG_DYN_SERVER,CFG_CATEGORY_GLOBAL));

  TAOS_CHECK_RETURN(cfgAddBool(pCfg, "audit", tsEnableAudit, CFG_SCOPE_SERVER, CFG_DYN_ENT_SERVER,CFG_CATEGORY_GLOBAL));
  TAOS_CHECK_RETURN(cfgAddBool(pCfg, "enableAuditDelete", tsEnableAuditDelete, CFG_SCOPE_SERVER, CFG_DYN_NONE,CFG_CATEGORY_GLOBAL));
  TAOS_CHECK_RETURN(cfgAddBool(pCfg, "auditCreateTable", tsEnableAuditCreateTable, CFG_SCOPE_SERVER, CFG_DYN_SERVER,CFG_CATEGORY_GLOBAL));
  TAOS_CHECK_RETURN(cfgAddInt32(pCfg, "auditInterval", tsAuditInterval, 500, 200000, CFG_SCOPE_SERVER, CFG_DYN_SERVER,CFG_CATEGORY_GLOBAL));

  TAOS_CHECK_RETURN(cfgAddBool(pCfg, "telemetryReporting", tsEnableTelem, CFG_SCOPE_SERVER, CFG_DYN_ENT_SERVER,CFG_CATEGORY_GLOBAL));
  TAOS_CHECK_RETURN(cfgAddInt32(pCfg, "telemetryInterval", tsTelemInterval, 1, 200000, CFG_SCOPE_SERVER, CFG_DYN_SERVER,CFG_CATEGORY_GLOBAL));
  TAOS_CHECK_RETURN(cfgAddString(pCfg, "telemetryServer", tsTelemServer, CFG_SCOPE_SERVER, CFG_DYN_BOTH,CFG_CATEGORY_GLOBAL));
  TAOS_CHECK_RETURN(cfgAddInt32(pCfg, "telemetryPort", tsTelemPort, 1, 65056, CFG_SCOPE_SERVER, CFG_DYN_NONE,CFG_CATEGORY_LOCAL));

  TAOS_CHECK_RETURN(cfgAddInt32(pCfg, "rsyncPort", tsRsyncPort, 1, 65535, CFG_SCOPE_SERVER, CFG_DYN_NONE,CFG_CATEGORY_LOCAL));
  TAOS_CHECK_RETURN(cfgAddString(pCfg, "snodeAddress", tsSnodeAddress, CFG_SCOPE_SERVER, CFG_DYN_SERVER_LAZY,CFG_CATEGORY_LOCAL));
  TAOS_CHECK_RETURN(cfgAddString(pCfg, "checkpointBackupDir", tsCheckpointBackupDir, CFG_SCOPE_SERVER, CFG_DYN_SERVER_LAZY,CFG_CATEGORY_LOCAL));

  TAOS_CHECK_RETURN(cfgAddInt32(pCfg, "tmqMaxTopicNum", tmqMaxTopicNum, 1, 10000, CFG_SCOPE_SERVER, CFG_DYN_ENT_SERVER,CFG_CATEGORY_GLOBAL));

  TAOS_CHECK_RETURN(cfgAddInt32(pCfg, "tmqRowSize", tmqRowSize, 1, 1000000, CFG_SCOPE_SERVER, CFG_DYN_ENT_SERVER,CFG_CATEGORY_GLOBAL));

  TAOS_CHECK_RETURN(cfgAddInt32(pCfg, "maxTsmaNum", tsMaxTsmaNum, 0, 3, CFG_SCOPE_SERVER, CFG_DYN_SERVER,CFG_CATEGORY_GLOBAL));
  TAOS_CHECK_RETURN(cfgAddBool(pCfg, "diskIDCheckEnabled", tsDiskIDCheckEnabled,  CFG_SCOPE_SERVER, CFG_DYN_NONE,CFG_CATEGORY_LOCAL));
  TAOS_CHECK_RETURN(cfgAddInt32(pCfg, "transPullupInterval", tsTransPullupInterval, 1, 10000, CFG_SCOPE_SERVER, CFG_DYN_ENT_SERVER,CFG_CATEGORY_GLOBAL));
  TAOS_CHECK_RETURN(cfgAddInt32(pCfg, "compactPullupInterval", tsCompactPullupInterval, 1, 10000, CFG_SCOPE_SERVER, CFG_DYN_ENT_SERVER,CFG_CATEGORY_GLOBAL));
  TAOS_CHECK_RETURN(cfgAddInt32(pCfg, "mqRebalanceInterval", tsMqRebalanceInterval, 1, 10000, CFG_SCOPE_SERVER, CFG_DYN_ENT_SERVER,CFG_CATEGORY_GLOBAL));

  TAOS_CHECK_RETURN(cfgAddInt32(pCfg, "ttlUnit", tsTtlUnit, 1, 86400 * 365, CFG_SCOPE_SERVER, CFG_DYN_SERVER,CFG_CATEGORY_GLOBAL));
  TAOS_CHECK_RETURN(cfgAddInt32(pCfg, "ttlPushInterval", tsTtlPushIntervalSec, 1, 100000, CFG_SCOPE_SERVER, CFG_DYN_ENT_SERVER,CFG_CATEGORY_GLOBAL));
  TAOS_CHECK_RETURN(cfgAddInt32(pCfg, "ttlBatchDropNum", tsTtlBatchDropNum, 0, INT32_MAX, CFG_SCOPE_SERVER, CFG_DYN_ENT_SERVER,CFG_CATEGORY_GLOBAL));
  TAOS_CHECK_RETURN(cfgAddBool(pCfg, "ttlChangeOnWrite", tsTtlChangeOnWrite, CFG_SCOPE_SERVER, CFG_DYN_SERVER,CFG_CATEGORY_GLOBAL));
  TAOS_CHECK_RETURN(cfgAddInt32(pCfg, "ttlFlushThreshold", tsTtlFlushThreshold, -1, 1000000, CFG_SCOPE_SERVER, CFG_DYN_ENT_SERVER,CFG_CATEGORY_GLOBAL));
  TAOS_CHECK_RETURN(cfgAddInt32(pCfg, "trimVDbIntervalSec", tsTrimVDbIntervalSec, 1, 100000, CFG_SCOPE_SERVER, CFG_DYN_ENT_SERVER,CFG_CATEGORY_GLOBAL));
  TAOS_CHECK_RETURN(cfgAddInt32(pCfg, "queryTrimIntervalSec", tsQueryTrimIntervalSec, 1, 100000, CFG_SCOPE_SERVER, CFG_DYN_ENT_SERVER,CFG_CATEGORY_GLOBAL));
  TAOS_CHECK_RETURN(cfgAddInt32(pCfg, "uptimeInterval", tsUptimeInterval, 1, 100000, CFG_SCOPE_SERVER, CFG_DYN_SERVER,CFG_CATEGORY_GLOBAL));
  TAOS_CHECK_RETURN(cfgAddInt32(pCfg, "queryRsmaTolerance", tsQueryRsmaTolerance, 0, 900000, CFG_SCOPE_SERVER, CFG_DYN_SERVER,CFG_CATEGORY_GLOBAL));
  TAOS_CHECK_RETURN(cfgAddInt32(pCfg, "timeseriesThreshold", tsTimeSeriesThreshold, 0, 2000, CFG_SCOPE_SERVER, CFG_DYN_ENT_SERVER,CFG_CATEGORY_GLOBAL));

  TAOS_CHECK_RETURN(cfgAddInt64(pCfg, "walFsyncDataSizeLimit", tsWalFsyncDataSizeLimit, 100 * 1024 * 1024, INT64_MAX, CFG_SCOPE_SERVER, CFG_DYN_SERVER,CFG_CATEGORY_GLOBAL));
  TAOS_CHECK_RETURN(cfgAddBool(pCfg, "walForceRepair", tsWalForceRepair, CFG_SCOPE_SERVER, CFG_DYN_NONE, CFG_CATEGORY_LOCAL));

  TAOS_CHECK_RETURN(cfgAddBool(pCfg, "udf", tsStartUdfd, CFG_SCOPE_SERVER, CFG_DYN_SERVER_LAZY,CFG_CATEGORY_GLOBAL));
  TAOS_CHECK_RETURN(cfgAddString(pCfg, "udfdResFuncs", tsUdfdResFuncs, CFG_SCOPE_SERVER, CFG_DYN_SERVER_LAZY,CFG_CATEGORY_GLOBAL));
  TAOS_CHECK_RETURN(cfgAddString(pCfg, "udfdLdLibPath", tsUdfdLdLibPath, CFG_SCOPE_SERVER, CFG_DYN_SERVER_LAZY,CFG_CATEGORY_GLOBAL));

  TAOS_CHECK_RETURN(cfgAddBool(pCfg, "disableStream", tsDisableStream, CFG_SCOPE_SERVER, CFG_DYN_NONE,CFG_CATEGORY_LOCAL));
  TAOS_CHECK_RETURN(cfgAddInt32(pCfg, "streamBufferSize", tsStreamBufferSize, 128, INT32_MAX, CFG_SCOPE_SERVER, CFG_DYN_SERVER, CFG_CATEGORY_LOCAL));

  TAOS_CHECK_RETURN(cfgAddInt32(pCfg, "cacheLazyLoadThreshold", tsCacheLazyLoadThreshold, 0, 100000, CFG_SCOPE_SERVER, CFG_DYN_ENT_SERVER,CFG_CATEGORY_GLOBAL));

  TAOS_CHECK_RETURN(cfgAddFloat(pCfg, "fPrecision", tsFPrecision, 0.0f, 100000.0f, CFG_SCOPE_SERVER, CFG_DYN_SERVER,CFG_CATEGORY_GLOBAL));
  TAOS_CHECK_RETURN(cfgAddFloat(pCfg, "dPrecision", tsDPrecision, 0.0f, 1000000.0f, CFG_SCOPE_SERVER, CFG_DYN_SERVER,CFG_CATEGORY_GLOBAL));
  TAOS_CHECK_RETURN(cfgAddInt32(pCfg, "maxRange", tsMaxRange, 0, 65536, CFG_SCOPE_SERVER, CFG_DYN_SERVER_LAZY,CFG_CATEGORY_GLOBAL));
  TAOS_CHECK_RETURN(cfgAddInt32(pCfg, "curRange", tsCurRange, 0, 65536, CFG_SCOPE_SERVER, CFG_DYN_SERVER_LAZY,CFG_CATEGORY_GLOBAL));
  TAOS_CHECK_RETURN(cfgAddBool(pCfg, "ifAdtFse", tsIfAdtFse, CFG_SCOPE_SERVER, CFG_DYN_SERVER_LAZY,CFG_CATEGORY_GLOBAL));
  TAOS_CHECK_RETURN(cfgAddString(pCfg, "compressor", tsCompressor, CFG_SCOPE_SERVER, CFG_DYN_SERVER_LAZY,CFG_CATEGORY_GLOBAL));

  TAOS_CHECK_RETURN(cfgAddBool(pCfg, "filterScalarMode", tsFilterScalarMode, CFG_SCOPE_SERVER, CFG_DYN_NONE,CFG_CATEGORY_LOCAL));
  TAOS_CHECK_RETURN(cfgAddInt32(pCfg, "pqSortMemThreshold", tsPQSortMemThreshold, 1, 10240, CFG_SCOPE_SERVER, CFG_DYN_NONE,CFG_CATEGORY_LOCAL));

  TAOS_CHECK_RETURN(cfgAddInt32(pCfg, "ssEnabled", tsSsEnabled, 0, 2, CFG_SCOPE_SERVER, CFG_DYN_ENT_SERVER,CFG_CATEGORY_GLOBAL));
  TAOS_CHECK_RETURN(cfgAddString(pCfg, "ssAccessString", tsSsAccessString, CFG_SCOPE_SERVER, CFG_DYN_ENT_SERVER_LAZY,CFG_CATEGORY_GLOBAL));
  TAOS_CHECK_RETURN(cfgAddInt32(pCfg, "ssAutoMigrateIntervalSec", tsSsAutoMigrateIntervalSec, 600, 100000, CFG_SCOPE_SERVER, CFG_DYN_ENT_SERVER,CFG_CATEGORY_GLOBAL));
  TAOS_CHECK_RETURN(cfgAddInt32(pCfg, "ssPageCacheSize", tsSsPageCacheSize, 4, 1024 * 1024 * 1024, CFG_SCOPE_SERVER, CFG_DYN_ENT_SERVER_LAZY,CFG_CATEGORY_GLOBAL));
  TAOS_CHECK_RETURN(cfgAddInt32(pCfg, "ssUploadDelaySec", tsSsUploadDelaySec, 1, 60 * 60 * 24 * 30, CFG_SCOPE_SERVER, CFG_DYN_ENT_SERVER,CFG_CATEGORY_GLOBAL));

  TAOS_CHECK_RETURN(cfgAddInt64(pCfg, "minDiskFreeSize", tsMinDiskFreeSize, TFS_MIN_DISK_FREE_SIZE, TFS_MIN_DISK_FREE_SIZE_MAX, CFG_SCOPE_SERVER, CFG_DYN_ENT_SERVER,CFG_CATEGORY_LOCAL));
  TAOS_CHECK_RETURN(cfgAddBool(pCfg, "enableWhiteList", tsEnableWhiteList, CFG_SCOPE_SERVER, CFG_DYN_SERVER,CFG_CATEGORY_GLOBAL));
  TAOS_CHECK_RETURN(cfgAddBool(pCfg, "forceKillTrans", tsForceKillTrans, CFG_SCOPE_SERVER, CFG_DYN_SERVER, CFG_CATEGORY_GLOBAL));

  TAOS_CHECK_RETURN(cfgAddInt32(pCfg, "streamNotifyMessageSize", tsStreamNotifyMessageSize, 8, 1024 * 1024, CFG_SCOPE_SERVER, CFG_DYN_NONE,CFG_CATEGORY_LOCAL));
  TAOS_CHECK_RETURN(cfgAddInt32(pCfg, "streamNotifyFrameSize", tsStreamNotifyFrameSize, 8, 1024 * 1024, CFG_SCOPE_SERVER, CFG_DYN_NONE,CFG_CATEGORY_LOCAL));
  TAOS_CHECK_RETURN(cfgAddInt32(pCfg, "rpcRecvLogThreshold", tsRpcRecvLogThreshold, 1, 1024, CFG_SCOPE_SERVER, CFG_DYN_SERVER,CFG_CATEGORY_LOCAL));
  TAOS_CHECK_RETURN(cfgAddInt32(pCfg, "streamBatchRequestWaitMs", tsStreamBatchRequestWaitMs, 0, 30 * 60 * 1000, CFG_SCOPE_SERVER, CFG_DYN_NONE,CFG_CATEGORY_LOCAL));

  TAOS_CHECK_RETURN(cfgAddInt32(pCfg, "rpcRecvLogThreshold", tsRpcRecvLogThreshold, 1, 1024 * 1024, CFG_SCOPE_SERVER, CFG_DYN_SERVER,CFG_CATEGORY_LOCAL));

  // clang-format on

  // GRANT_CFG_ADD;
  TAOS_RETURN(TSDB_CODE_SUCCESS);
}

static int32_t taosUpdateServerCfg(SConfig *pCfg) {
  SConfigItem *pItem;
  ECfgSrcType  stype;
  int32_t      numOfCores;
  int64_t      totalMemoryKB;

  pItem = cfgGetItem(pCfg, "numOfCores");
  if (pItem == NULL) {
    TAOS_RETURN(TSDB_CODE_CFG_NOT_FOUND);
  } else {
    stype = pItem->stype;
    numOfCores = pItem->fval;
  }

  pItem = cfgGetItem(pCfg, "supportVnodes");
  if (pItem != NULL && pItem->stype == CFG_STYPE_DEFAULT) {
    tsNumOfSupportVnodes = numOfCores * 2 + 5;
    tsNumOfSupportVnodes = TMAX(tsNumOfSupportVnodes, 2);
    pItem->i32 = tsNumOfSupportVnodes;
    pItem->stype = stype;
  }

  pItem = cfgGetItem(pCfg, "numOfRpcThreads");
  if (pItem != NULL && pItem->stype == CFG_STYPE_DEFAULT) {
    tsNumOfRpcThreads = TRANGE(tsNumOfRpcThreads, 1, TSDB_MAX_RPC_THREADS);
    pItem->i32 = tsNumOfRpcThreads;
    pItem->stype = stype;
  }

  pItem = cfgGetItem(pCfg, "numOfRpcSessions");
  if (pItem != NULL && pItem->stype == CFG_STYPE_DEFAULT) {
    tsNumOfRpcSessions = TRANGE(tsNumOfRpcSessions, 100, 10000);
    pItem->i32 = tsNumOfRpcSessions;
    pItem->stype = stype;
  }

  pItem = cfgGetItem(pCfg, "shareConnLimit");
  if (pItem != NULL && pItem->stype == CFG_STYPE_DEFAULT) {
    tsShareConnLimit = TRANGE(tsShareConnLimit, 1, 512);
    pItem->i32 = tsShareConnLimit;
    pItem->stype = stype;
  }

  pItem = cfgGetItem(pCfg, "readTimeout");
  if (pItem != NULL && pItem->stype == CFG_STYPE_DEFAULT) {
    tsReadTimeout = TRANGE(tsReadTimeout, 64, 24 * 3600 * 7);
    pItem->i32 = tsReadTimeout;
    pItem->stype = stype;
  }

  pItem = cfgGetItem(pCfg, "timeToGetAvailableConn");
  if (pItem != NULL && pItem->stype == CFG_STYPE_DEFAULT) {
    tsTimeToGetAvailableConn = TRANGE(tsTimeToGetAvailableConn, 20, 1000000);
    pItem->i32 = tsTimeToGetAvailableConn;
    pItem->stype = stype;
  }

  pItem = cfgGetItem(pCfg, "numOfCommitThreads");
  if (pItem != NULL && pItem->stype == CFG_STYPE_DEFAULT) {
    tsNumOfCommitThreads = numOfCores / 2;
    tsNumOfCommitThreads = TRANGE(tsNumOfCommitThreads, 2, 4);
    pItem->i32 = tsNumOfCommitThreads;
    pItem->stype = stype;
  }

  pItem = cfgGetItem(pCfg, "numOfCompactThreads");
  if (pItem != NULL && pItem->stype == CFG_STYPE_DEFAULT) {
    pItem->i32 = tsNumOfCompactThreads;
    pItem->stype = stype;
  }

  pItem = cfgGetItem(pCfg, "numOfMnodeReadThreads");
  if (pItem != NULL && pItem->stype == CFG_STYPE_DEFAULT) {
    tsNumOfMnodeReadThreads = numOfCores / 8;
    tsNumOfMnodeReadThreads = TRANGE(tsNumOfMnodeReadThreads, 1, 4);
    pItem->i32 = tsNumOfMnodeReadThreads;
    pItem->stype = stype;
  }

  pItem = cfgGetItem(pCfg, "numOfVnodeQueryThreads");
  if (pItem != NULL && pItem->stype == CFG_STYPE_DEFAULT) {
    tsNumOfVnodeQueryThreads = numOfCores * 2;
    tsNumOfVnodeQueryThreads = TMAX(tsNumOfVnodeQueryThreads, 16);
    pItem->i32 = tsNumOfVnodeQueryThreads;
    pItem->stype = stype;
  }

  pItem = cfgGetItem(pCfg, "numOfVnodeFetchThreads");
  if (pItem != NULL && pItem->stype == CFG_STYPE_DEFAULT) {
    tsNumOfVnodeFetchThreads = numOfCores / 4;
    tsNumOfVnodeFetchThreads = TMAX(tsNumOfVnodeFetchThreads, 4);
    pItem->i32 = tsNumOfVnodeFetchThreads;
    pItem->stype = stype;
  }

  pItem = cfgGetItem(pCfg, "numOfVnodeRsmaThreads");
  if (pItem != NULL && pItem->stype == CFG_STYPE_DEFAULT) {
    tsNumOfVnodeRsmaThreads = numOfCores;
    tsNumOfVnodeRsmaThreads = TMAX(tsNumOfVnodeRsmaThreads, 4);
    pItem->i32 = tsNumOfVnodeRsmaThreads;
    pItem->stype = stype;
  }

  pItem = cfgGetItem(pCfg, "numOfQnodeQueryThreads");
  if (pItem != NULL && pItem->stype == CFG_STYPE_DEFAULT) {
    tsNumOfQnodeQueryThreads = numOfCores * 2;
    tsNumOfQnodeQueryThreads = TMAX(tsNumOfQnodeQueryThreads, 16);
    pItem->i32 = tsNumOfQnodeQueryThreads;
    pItem->stype = stype;
  }

  pItem = cfgGetItem(pCfg, "totalMemoryKB");
  if (pItem == NULL) {
    TAOS_RETURN(TSDB_CODE_CFG_NOT_FOUND);
  } else {
    stype = pItem->stype;
    totalMemoryKB = pItem->i64;
  }

  pItem = cfgGetItem(pCfg, "rpcQueueMemoryAllowed");
  if (pItem != NULL && pItem->stype == CFG_STYPE_DEFAULT) {
    tsQueueMemoryAllowed = totalMemoryKB * 1024 * 0.1;
    tsQueueMemoryAllowed = TRANGE(tsQueueMemoryAllowed, TSDB_MAX_MSG_SIZE * 10LL, TSDB_MAX_MSG_SIZE * 10000LL);
    pItem->i64 = tsQueueMemoryAllowed;
    pItem->stype = stype;
  }

  pItem = cfgGetItem(tsCfg, "syncLogBufferMemoryAllowed");
  if (pItem != NULL && pItem->stype == CFG_STYPE_DEFAULT) {
    tsLogBufferMemoryAllowed = totalMemoryKB * 1024 * 0.1;
    tsLogBufferMemoryAllowed = TRANGE(tsLogBufferMemoryAllowed, TSDB_MAX_MSG_SIZE * 10LL, TSDB_MAX_MSG_SIZE * 10000LL);
    pItem->i64 = tsLogBufferMemoryAllowed;
    pItem->stype = stype;
  }

  pItem = cfgGetItem(tsCfg, "syncApplyQueueSize");
  if (pItem != NULL && pItem->stype == CFG_STYPE_DEFAULT) {
    pItem->i64 = tsSyncApplyQueueSize;
    pItem->stype = stype;
  }

  TAOS_RETURN(TSDB_CODE_SUCCESS);
}

static int32_t taosSetLogOutput(SConfig *pCfg) {
  if (tsLogOutput) {
    char *pLog = tsLogOutput;
    char *pEnd = NULL;
    if (strcasecmp(pLog, "stdout") && strcasecmp(pLog, "stderr") && strcasecmp(pLog, "/dev/null")) {
      if ((pEnd = strrchr(pLog, '/')) || (pEnd = strrchr(pLog, '\\'))) {
        int32_t pathLen = POINTER_DISTANCE(pEnd, pLog) + 1;
        if (*pLog == '/' || *pLog == '\\') {
          if (pathLen <= 0 || pathLen > PATH_MAX) TAOS_RETURN(TSDB_CODE_OUT_OF_RANGE);
          tstrncpy(tsLogDir, pLog, pathLen);
        } else {
          int32_t len = strlen(tsLogDir);
          if (len < 0 || len >= (PATH_MAX - 1)) TAOS_RETURN(TSDB_CODE_OUT_OF_RANGE);
          if (len == 0 || (tsLogDir[len - 1] != '/' && tsLogDir[len - 1] != '\\')) {
            tsLogDir[len++] = TD_DIRSEP_CHAR;
          }
          int32_t remain = PATH_MAX - len - 1;
          if (remain < pathLen) TAOS_RETURN(TSDB_CODE_OUT_OF_RANGE);
          tstrncpy(tsLogDir + len, pLog, pathLen);
        }
        TAOS_CHECK_RETURN(cfgSetItem(pCfg, "logDir", tsLogDir, CFG_STYPE_DEFAULT, true));
      }
    } else {
      tstrncpy(tsLogDir, pLog, PATH_MAX);
      TAOS_CHECK_RETURN(cfgSetItem(pCfg, "logDir", tsLogDir, CFG_STYPE_DEFAULT, true));
    }
  }
  return 0;
}

static int32_t taosSetClientLogCfg(SConfig *pCfg) {
  SConfigItem *pItem = NULL;

  TAOS_CHECK_GET_CFG_ITEM(pCfg, pItem, "logDir");
  TAOS_CHECK_RETURN(taosCheckCfgStrValueLen(pItem->name, pItem->str, PATH_MAX));
  tstrncpy(tsLogDir, pItem->str, PATH_MAX);
  TAOS_CHECK_RETURN(taosExpandDir(tsLogDir, tsLogDir, PATH_MAX));
  TAOS_CHECK_RETURN(taosSetLogOutput(pCfg));

  TAOS_CHECK_GET_CFG_ITEM(pCfg, pItem, "minimalLogDirGB");
  tsLogSpace.reserved = (int64_t)(((double)pItem->fval) * 1024 * 1024 * 1024);

  TAOS_CHECK_GET_CFG_ITEM(pCfg, pItem, "numOfLogLines");
  tsNumOfLogLines = pItem->i32;

  TAOS_CHECK_GET_CFG_ITEM(pCfg, pItem, "asyncLog");
  tsAsyncLog = pItem->bval;

  TAOS_CHECK_GET_CFG_ITEM(pCfg, pItem, "logKeepDays");
  tsLogKeepDays = pItem->i32;

  TAOS_CHECK_GET_CFG_ITEM(pCfg, pItem, "tmrDebugFlag");
  tmrDebugFlag = pItem->i32;

  TAOS_CHECK_GET_CFG_ITEM(pCfg, pItem, "uDebugFlag");
  uDebugFlag = pItem->i32;

  TAOS_CHECK_GET_CFG_ITEM(pCfg, pItem, "jniDebugFlag");
  jniDebugFlag = pItem->i32;

  TAOS_CHECK_GET_CFG_ITEM(pCfg, pItem, "rpcDebugFlag");
  rpcDebugFlag = pItem->i32;

  TAOS_CHECK_GET_CFG_ITEM(pCfg, pItem, "qDebugFlag");
  qDebugFlag = pItem->i32;

  TAOS_CHECK_GET_CFG_ITEM(pCfg, pItem, "cDebugFlag");
  cDebugFlag = pItem->i32;

  TAOS_CHECK_GET_CFG_ITEM(pCfg, pItem, "simDebugFlag");
  simDebugFlag = pItem->i32;

  TAOS_RETURN(TSDB_CODE_SUCCESS);
}

static int32_t taosSetServerLogCfg(SConfig *pCfg) {
  SConfigItem *pItem = NULL;
  TAOS_CHECK_GET_CFG_ITEM(pCfg, pItem, "dDebugFlag");
  dDebugFlag = pItem->i32;

  TAOS_CHECK_GET_CFG_ITEM(pCfg, pItem, "vDebugFlag");
  vDebugFlag = pItem->i32;

  TAOS_CHECK_GET_CFG_ITEM(pCfg, pItem, "mDebugFlag");
  mDebugFlag = pItem->i32;

  TAOS_CHECK_GET_CFG_ITEM(pCfg, pItem, "wDebugFlag");
  wDebugFlag = pItem->i32;

  TAOS_CHECK_GET_CFG_ITEM(pCfg, pItem, "azDebugFlag");
  azDebugFlag = pItem->i32;

  TAOS_CHECK_GET_CFG_ITEM(pCfg, pItem, "tssDebugFlag");
  tssDebugFlag = pItem->i32;

  TAOS_CHECK_GET_CFG_ITEM(pCfg, pItem, "sDebugFlag");
  sDebugFlag = pItem->i32;

  TAOS_CHECK_GET_CFG_ITEM(pCfg, pItem, "tsdbDebugFlag");
  tsdbDebugFlag = pItem->i32;

  TAOS_CHECK_GET_CFG_ITEM(pCfg, pItem, "tqDebugFlag");
  tqDebugFlag = pItem->i32;

  TAOS_CHECK_GET_CFG_ITEM(pCfg, pItem, "fsDebugFlag");
  fsDebugFlag = pItem->i32;

  TAOS_CHECK_GET_CFG_ITEM(pCfg, pItem, "udfDebugFlag");
  udfDebugFlag = pItem->i32;

  TAOS_CHECK_GET_CFG_ITEM(pCfg, pItem, "smaDebugFlag");
  smaDebugFlag = pItem->i32;

  TAOS_CHECK_GET_CFG_ITEM(pCfg, pItem, "idxDebugFlag");
  idxDebugFlag = pItem->i32;

  TAOS_CHECK_GET_CFG_ITEM(pCfg, pItem, "tdbDebugFlag");
  tdbDebugFlag = pItem->i32;

  TAOS_CHECK_GET_CFG_ITEM(pCfg, pItem, "metaDebugFlag");
  metaDebugFlag = pItem->i32;

  TAOS_CHECK_GET_CFG_ITEM(pCfg, pItem, "stDebugFlag");
  stDebugFlag = pItem->i32;

  TAOS_CHECK_GET_CFG_ITEM(pCfg, pItem, "sndDebugFlag");
  sndDebugFlag = pItem->i32;

  TAOS_CHECK_GET_CFG_ITEM(pCfg, pItem, "bseDebugFlag");
  bseDebugFlag = pItem->i32;
  TAOS_CHECK_GET_CFG_ITEM(pCfg, pItem, "bndDebugFlag");
  bndDebugFlag = pItem->i32;

  TAOS_RETURN(TSDB_CODE_SUCCESS);
}

int32_t taosSetSlowLogScope(char *pScopeStr, int32_t *pScope) {
  if (NULL == pScopeStr || 0 == strlen(pScopeStr)) {
    *pScope = SLOW_LOG_TYPE_QUERY;
    TAOS_RETURN(TSDB_CODE_SUCCESS);
  }

  int32_t slowScope = 0;

  char *scope = NULL;
  char *tmp = NULL;
  while ((scope = strsep(&pScopeStr, "|")) != NULL) {
    taosMemoryFreeClear(tmp);
    tmp = taosStrdup(scope);
    if (tmp == NULL) {
      TAOS_RETURN(terrno);
    }
    (void)strtrim(tmp);
    if (0 == strcasecmp(tmp, "all")) {
      slowScope |= SLOW_LOG_TYPE_ALL;
      continue;
    }

    if (0 == strcasecmp(tmp, "query")) {
      slowScope |= SLOW_LOG_TYPE_QUERY;
      continue;
    }

    if (0 == strcasecmp(tmp, "insert")) {
      slowScope |= SLOW_LOG_TYPE_INSERT;
      continue;
    }

    if (0 == strcasecmp(tmp, "others")) {
      slowScope |= SLOW_LOG_TYPE_OTHERS;
      continue;
    }

    if (0 == strcasecmp(tmp, "none")) {
      slowScope |= SLOW_LOG_TYPE_NULL;
      continue;
    }

    taosMemoryFreeClear(tmp);
    uError("Invalid slowLog scope value:%s", pScopeStr);
    TAOS_RETURN(TSDB_CODE_INVALID_CFG_VALUE);
  }

  *pScope = slowScope;
  taosMemoryFreeClear(tmp);
  TAOS_RETURN(TSDB_CODE_SUCCESS);
}

// for common configs
static int32_t taosSetClientCfg(SConfig *pCfg) {
  SConfigItem *pItem = NULL;

  TAOS_CHECK_GET_CFG_ITEM(pCfg, pItem, "fqdn");
  TAOS_CHECK_RETURN(taosCheckCfgStrValueLen(pItem->name, pItem->str, TSDB_FQDN_LEN));
  tstrncpy(tsLocalFqdn, pItem->str, TSDB_FQDN_LEN);

  TAOS_CHECK_GET_CFG_ITEM(pCfg, pItem, "forceReadConfig");
  tsForceReadConfig = pItem->bval;

  TAOS_CHECK_GET_CFG_ITEM(pCfg, pItem, "serverPort");
  tsServerPort = (uint16_t)pItem->i32;
  (void)snprintf(tsLocalEp, sizeof(tsLocalEp), "%s:%u", tsLocalFqdn, tsServerPort);

  char defaultFirstEp[TSDB_EP_LEN] = {0};
  (void)snprintf(defaultFirstEp, TSDB_EP_LEN, "%s:%u", tsLocalFqdn, tsServerPort);

  TAOS_CHECK_GET_CFG_ITEM(pCfg, pItem, "mqttPort");
  tsMqttPort = (uint16_t)pItem->i32;
  TAOS_CHECK_GET_CFG_ITEM(pCfg, pItem, "enableIpv6");
  tsEnableIpv6 = pItem->bval;

  TAOS_CHECK_GET_CFG_ITEM(pCfg, pItem, "firstEp");
  SEp firstEp = {0};
  TAOS_CHECK_RETURN(taosGetFqdnPortFromEp(strlen(pItem->str) == 0 ? defaultFirstEp : pItem->str, &firstEp));
  (void)snprintf(tsFirst, sizeof(tsFirst), "%s:%u", firstEp.fqdn, firstEp.port);
  TAOS_CHECK_RETURN(cfgSetItem(pCfg, "firstEp", tsFirst, pItem->stype, true));

  TAOS_CHECK_GET_CFG_ITEM(pCfg, pItem, "secondEp");
  SEp secondEp = {0};
  TAOS_CHECK_RETURN(taosGetFqdnPortFromEp(strlen(pItem->str) == 0 ? defaultFirstEp : pItem->str, &secondEp));
  (void)snprintf(tsSecond, sizeof(tsSecond), "%s:%u", secondEp.fqdn, secondEp.port);
  TAOS_CHECK_RETURN(cfgSetItem(pCfg, "secondEp", tsSecond, pItem->stype, true));

  TAOS_CHECK_GET_CFG_ITEM(pCfg, pItem, "tempDir");
  TAOS_CHECK_RETURN(taosCheckCfgStrValueLen(pItem->name, pItem->str, PATH_MAX));
  tstrncpy(tsTempDir, pItem->str, PATH_MAX);
  TAOS_CHECK_RETURN(taosExpandDir(tsTempDir, tsTempDir, PATH_MAX));

  TAOS_CHECK_GET_CFG_ITEM(pCfg, pItem, "minimalTmpDirGB");
  tsTempSpace.reserved = (int64_t)(((double)pItem->fval) * 1024 * 1024 * 1024);
  if (taosMulMkDir(tsTempDir) != 0) {
    int32_t code = TAOS_SYSTEM_ERROR(ERRNO);
    uError("failed to create tempDir:%s since %s", tsTempDir, tstrerror(code));
    TAOS_RETURN(code);
  }

  TAOS_CHECK_GET_CFG_ITEM(pCfg, pItem, "smlAutoChildTableNameDelimiter");
  TAOS_CHECK_RETURN(taosCheckCfgStrValueLen(pItem->name, pItem->str, TSDB_TABLE_NAME_LEN));
  tstrncpy(tsSmlAutoChildTableNameDelimiter, pItem->str, TSDB_TABLE_NAME_LEN);

  TAOS_CHECK_GET_CFG_ITEM(pCfg, pItem, "smlChildTableName");
  TAOS_CHECK_RETURN(taosCheckCfgStrValueLen(pItem->name, pItem->str, TSDB_TABLE_NAME_LEN));
  tstrncpy(tsSmlChildTableName, pItem->str, TSDB_TABLE_NAME_LEN);

  TAOS_CHECK_GET_CFG_ITEM(pCfg, pItem, "smlTagName");
  TAOS_CHECK_RETURN(taosCheckCfgStrValueLen(pItem->name, pItem->str, TSDB_COL_NAME_LEN));
  tstrncpy(tsSmlTagName, pItem->str, TSDB_COL_NAME_LEN);

  TAOS_CHECK_GET_CFG_ITEM(pCfg, pItem, "smlTsDefaultName");
  TAOS_CHECK_RETURN(taosCheckCfgStrValueLen(pItem->name, pItem->str, TSDB_COL_NAME_LEN));
  tstrncpy(tsSmlTsDefaultName, pItem->str, TSDB_COL_NAME_LEN);

  TAOS_CHECK_GET_CFG_ITEM(pCfg, pItem, "smlDot2Underline");
  tsSmlDot2Underline = pItem->bval;

  TAOS_CHECK_GET_CFG_ITEM(pCfg, pItem, "maxInsertBatchRows");
  tsMaxInsertBatchRows = pItem->i32;

  TAOS_CHECK_GET_CFG_ITEM(pCfg, pItem, "shellActivityTimer");
  tsShellActivityTimer = pItem->i32;

  TAOS_CHECK_GET_CFG_ITEM(pCfg, pItem, "compressMsgSize");
  tsCompressMsgSize = pItem->i32;

  TAOS_CHECK_GET_CFG_ITEM(pCfg, pItem, "numOfTaskQueueThreads");
  tsNumOfTaskQueueThreads = pItem->i32;

  TAOS_CHECK_GET_CFG_ITEM(pCfg, pItem, "queryPolicy");
  tsQueryPolicy = pItem->i32;

  TAOS_CHECK_GET_CFG_ITEM(pCfg, pItem, "queryTableNotExistAsEmpty");
  tsQueryTbNotExistAsEmpty = pItem->bval;

  TAOS_CHECK_GET_CFG_ITEM(pCfg, pItem, "enableQueryHb");
  tsEnableQueryHb = pItem->bval;

  TAOS_CHECK_GET_CFG_ITEM(pCfg, pItem, "enableScience");
  tsEnableScience = pItem->bval;

  TAOS_CHECK_GET_CFG_ITEM(pCfg, pItem, "querySmaOptimize");
  tsQuerySmaOptimize = pItem->i32;

  TAOS_CHECK_GET_CFG_ITEM(pCfg, pItem, "queryPlannerTrace");
  tsQueryPlannerTrace = pItem->bval;

  TAOS_CHECK_GET_CFG_ITEM(pCfg, pItem, "queryNodeChunkSize");
  tsQueryNodeChunkSize = pItem->i32;

  TAOS_CHECK_GET_CFG_ITEM(pCfg, pItem, "queryUseNodeAllocator");
  tsQueryUseNodeAllocator = pItem->bval;

  TAOS_CHECK_GET_CFG_ITEM(pCfg, pItem, "keepColumnName");
  tsKeepColumnName = pItem->bval;

  TAOS_CHECK_GET_CFG_ITEM(pCfg, pItem, "useAdapter");
  tsUseAdapter = pItem->bval;

  TAOS_CHECK_GET_CFG_ITEM(pCfg, pItem, "crashReporting");
  tsEnableCrashReport = pItem->bval;

  TAOS_CHECK_GET_CFG_ITEM(pCfg, pItem, "queryMaxConcurrentTables");
  tsQueryMaxConcurrentTables = pItem->i64;

  TAOS_CHECK_GET_CFG_ITEM(pCfg, pItem, "metaCacheMaxSize");
  tsMetaCacheMaxSize = pItem->i32;

  TAOS_CHECK_GET_CFG_ITEM(pCfg, pItem, "randErrorChance");
  tsRandErrChance = pItem->i32;

  TAOS_CHECK_GET_CFG_ITEM(pCfg, pItem, "randErrorDivisor");
  tsRandErrDivisor = pItem->i64;

  TAOS_CHECK_GET_CFG_ITEM(pCfg, pItem, "randErrorScope");
  tsRandErrScope = pItem->i64;

  TAOS_CHECK_GET_CFG_ITEM(pCfg, pItem, "countAlwaysReturnValue");
  tsCountAlwaysReturnValue = pItem->i32;

  TAOS_CHECK_GET_CFG_ITEM(pCfg, pItem, "maxRetryWaitTime");
  tsMaxRetryWaitTime = pItem->i32;

  TAOS_CHECK_GET_CFG_ITEM(pCfg, pItem, "numOfRpcThreads");
  tsNumOfRpcThreads = pItem->i32;

  TAOS_CHECK_GET_CFG_ITEM(pCfg, pItem, "numOfRpcSessions");
  tsNumOfRpcSessions = pItem->i32;

  TAOS_CHECK_GET_CFG_ITEM(pCfg, pItem, "shareConnLimit");
  tsShareConnLimit = pItem->i32;

  TAOS_CHECK_GET_CFG_ITEM(pCfg, pItem, "readTimeout");
  tsReadTimeout = pItem->i32;

  TAOS_CHECK_GET_CFG_ITEM(pCfg, pItem, "timeToGetAvailableConn");
  tsTimeToGetAvailableConn = pItem->i32;

  TAOS_CHECK_GET_CFG_ITEM(pCfg, pItem, "experimental");
  tsExperimental = pItem->bval;

  TAOS_CHECK_GET_CFG_ITEM(pCfg, pItem, "multiResultFunctionStarReturnTags");
  tsMultiResultFunctionStarReturnTags = pItem->bval;

  TAOS_CHECK_GET_CFG_ITEM(pCfg, pItem, "maxTsmaCalcDelay");
  tsMaxTsmaCalcDelay = pItem->i32;

  TAOS_CHECK_GET_CFG_ITEM(pCfg, pItem, "tsmaDataDeleteMark");
  tsmaDataDeleteMark = pItem->i32;

  TAOS_CHECK_GET_CFG_ITEM(pCfg, pItem, "safetyCheckLevel");
  tsSafetyCheckLevel = pItem->i32;

  TAOS_CHECK_GET_CFG_ITEM(pCfg, pItem, "bypassFlag");
  tsBypassFlag = pItem->i32;

  TAOS_CHECK_GET_CFG_ITEM(pCfg, pItem, "compareAsStrInGreatest");
  tsCompareAsStrInGreatest = pItem->bval;

  TAOS_CHECK_GET_CFG_ITEM(pCfg, pItem, "showFullCreateTableColumn");
  tsShowFullCreateTableColumn = pItem->bval;

  TAOS_CHECK_GET_CFG_ITEM(pCfg, pItem, "tlsCliKeyPath");
  TAOS_CHECK_RETURN(taosCheckCfgStrValueLen(pItem->name, pItem->str, PATH_MAX));
  tstrncpy(tsTLSCliKeyPath, pItem->str, PATH_MAX);

  TAOS_CHECK_GET_CFG_ITEM(pCfg, pItem, "tlsCliCertPath");
  TAOS_CHECK_RETURN(taosCheckCfgStrValueLen(pItem->name, pItem->str, PATH_MAX));
  tstrncpy(tsTLSCliCertPath, pItem->str, PATH_MAX);

  TAOS_CHECK_GET_CFG_ITEM(pCfg, pItem, "tlsCaPath");
  TAOS_CHECK_RETURN(taosCheckCfgStrValueLen(pItem->name, pItem->str, PATH_MAX));
  tstrncpy(tsTLSCaPath, pItem->str, PATH_MAX);

  TAOS_CHECK_GET_CFG_ITEM(pCfg, pItem, "enableTLS");
  tsEnableTLS = pItem->bval;

  TAOS_RETURN(TSDB_CODE_SUCCESS);
}

static int32_t taosSetSystemCfg(SConfig *pCfg) {
  SConfigItem *pItem = NULL;

  TAOS_CHECK_GET_CFG_ITEM(pCfg, pItem, "enableCoreFile");
  tsEnableCoreFile = pItem->bval;
  taosSetCoreDump(tsEnableCoreFile);

  // todo
  tsVersion = 30000000;

  TAOS_RETURN(TSDB_CODE_SUCCESS);
}

// for server configs
static int32_t taosSetServerCfg(SConfig *pCfg) {
  SConfigItem *pItem = NULL;

  TAOS_CHECK_GET_CFG_ITEM(pCfg, pItem, "minimalDataDirGB");
  tsDataSpace.reserved = (int64_t)(((double)pItem->fval) * 1024 * 1024 * 1024);

  TAOS_CHECK_GET_CFG_ITEM(pCfg, pItem, "supportVnodes");
  tsNumOfSupportVnodes = pItem->i32;

  TAOS_CHECK_GET_CFG_ITEM(pCfg, pItem, "maxShellConns");
  tsMaxShellConns = pItem->i32;

  TAOS_CHECK_GET_CFG_ITEM(pCfg, pItem, "statusInterval");
  tsStatusInterval = pItem->i32;
  tsStatusIntervalMs = pItem->i32 * 1000;

  TAOS_CHECK_GET_CFG_ITEM(pCfg, pItem, "statusIntervalMs");
  tsStatusIntervalMs = pItem->i32;

  TAOS_CHECK_GET_CFG_ITEM(pCfg, pItem, "statusSRTimeoutMs");
  tsStatusSRTimeoutMs = pItem->i32;

  TAOS_CHECK_GET_CFG_ITEM(pCfg, pItem, "statusTimeoutMs");
  tsStatusTimeoutMs = pItem->i32;

  TAOS_CHECK_GET_CFG_ITEM(pCfg, pItem, "enableMetrics");
  tsEnableMetrics = pItem->bval;

  TAOS_CHECK_GET_CFG_ITEM(pCfg, pItem, "metricsLevel");
  tsMetricsLevel = pItem->i32;

  TAOS_CHECK_GET_CFG_ITEM(pCfg, pItem, "metricsInterval");
  tsMetricsInterval = pItem->i32;

  TAOS_CHECK_GET_CFG_ITEM(pCfg, pItem, "minSlidingTime");
  tsMinSlidingTime = pItem->i32;

  TAOS_CHECK_GET_CFG_ITEM(pCfg, pItem, "minIntervalTime");
  tsMinIntervalTime = pItem->i32;

  TAOS_CHECK_GET_CFG_ITEM(pCfg, pItem, "queryBufferSize");
  tsQueryBufferSize = pItem->i32;

  TAOS_CHECK_GET_CFG_ITEM(pCfg, pItem, "encryptAlgorithm");
  TAOS_CHECK_RETURN(taosCheckCfgStrValueLen(pItem->name, pItem->str, 16));
  tstrncpy(tsEncryptAlgorithm, pItem->str, 16);

  TAOS_CHECK_GET_CFG_ITEM(pCfg, pItem, "encryptScope");
  TAOS_CHECK_RETURN(taosCheckCfgStrValueLen(pItem->name, pItem->str, 100));
  tstrncpy(tsEncryptScope, pItem->str, 100);

  TAOS_CHECK_GET_CFG_ITEM(pCfg, pItem, "enableStrongPassword");
  tsEnableStrongPassword = pItem->i32;

  TAOS_CHECK_GET_CFG_ITEM(pCfg, pItem, "encryptPassAlgorithm");
  TAOS_CHECK_RETURN(taosCheckCfgStrValueLen(pItem->name, pItem->str, 16));
  tstrncpy(tsEncryptPassAlgorithm, pItem->str, 16);

  if (strlen(tsEncryptPassAlgorithm) > 0) {
    if (strcmp(tsEncryptPassAlgorithm, "sm4") == 0) {
      tsiEncryptPassAlgorithm = DND_CA_SM4;
    } else {
      uError("invalid tsEncryptAlgorithm:%s", tsEncryptPassAlgorithm);
    }
  }

  TAOS_CHECK_GET_CFG_ITEM(pCfg, pItem, "numOfRpcThreads");
  tsNumOfRpcThreads = pItem->i32;

  TAOS_CHECK_GET_CFG_ITEM(pCfg, pItem, "numOfRpcSessions");
  tsNumOfRpcSessions = pItem->i32;

  TAOS_CHECK_GET_CFG_ITEM(pCfg, pItem, "shareConnLimit");
  tsShareConnLimit = pItem->i32;

  TAOS_CHECK_GET_CFG_ITEM(pCfg, pItem, "readTimeout");
  tsReadTimeout = pItem->i32;

  TAOS_CHECK_GET_CFG_ITEM(pCfg, pItem, "timeToGetAvailableConn");
  tsTimeToGetAvailableConn = pItem->i32;

  TAOS_CHECK_GET_CFG_ITEM(pCfg, pItem, "numOfCommitThreads");
  tsNumOfCommitThreads = pItem->i32;

  TAOS_CHECK_GET_CFG_ITEM(pCfg, pItem, "numOfCompactThreads");
  tsNumOfCompactThreads = pItem->i32;

  TAOS_CHECK_GET_CFG_ITEM(pCfg, pItem, "enableIpv6");
  tsEnableIpv6 = pItem->bval;

  TAOS_CHECK_GET_CFG_ITEM(pCfg, pItem, "retentionSpeedLimitMB");
  tsRetentionSpeedLimitMB = pItem->i32;

  TAOS_CHECK_GET_CFG_ITEM(pCfg, pItem, "numOfMnodeReadThreads");
  tsNumOfMnodeReadThreads = pItem->i32;

  TAOS_CHECK_GET_CFG_ITEM(pCfg, pItem, "numOfVnodeQueryThreads");
  tsNumOfVnodeQueryThreads = pItem->i32;

  TAOS_CHECK_GET_CFG_ITEM(pCfg, pItem, "numOfVnodeFetchThreads");
  tsNumOfVnodeFetchThreads = pItem->i32;

  TAOS_CHECK_GET_CFG_ITEM(pCfg, pItem, "numOfVnodeRsmaThreads");
  tsNumOfVnodeRsmaThreads = pItem->i32;

  TAOS_CHECK_GET_CFG_ITEM(pCfg, pItem, "numOfQnodeQueryThreads");
  tsNumOfQnodeQueryThreads = pItem->i32;

  TAOS_CHECK_GET_CFG_ITEM(pCfg, pItem, "rpcQueueMemoryAllowed");
  tsQueueMemoryAllowed = cfgGetItem(pCfg, "rpcQueueMemoryAllowed")->i64 * QUEUE_MEMORY_USAGE_RATIO;
  tsApplyMemoryAllowed = cfgGetItem(pCfg, "rpcQueueMemoryAllowed")->i64 * (1 - QUEUE_MEMORY_USAGE_RATIO);

  TAOS_CHECK_GET_CFG_ITEM(pCfg, pItem, "simdEnable");
  tsSIMDEnable = (bool)pItem->bval;

  TAOS_CHECK_GET_CFG_ITEM(pCfg, pItem, "AVX512Enable");
  tsAVX512Enable = (bool)pItem->bval;

  TAOS_CHECK_GET_CFG_ITEM(pCfg, pItem, "tagFilterCache");
  tsTagFilterCache = (bool)pItem->bval;

  TAOS_CHECK_GET_CFG_ITEM(pCfg, pItem, "slowLogExceptDb");
  TAOS_CHECK_RETURN(taosCheckCfgStrValueLen(pItem->name, pItem->str, TSDB_DB_NAME_LEN));
  tstrncpy(tsSlowLogExceptDb, pItem->str, TSDB_DB_NAME_LEN);

  TAOS_CHECK_GET_CFG_ITEM(pCfg, pItem, "slowLogThreshold");
  tsSlowLogThreshold = pItem->i32;

  TAOS_CHECK_GET_CFG_ITEM(pCfg, pItem, "slowLogMaxLen");
  tsSlowLogMaxLen = pItem->i32;

  int32_t scope = 0;
  TAOS_CHECK_GET_CFG_ITEM(pCfg, pItem, "slowLogScope");
  TAOS_CHECK_RETURN(taosSetSlowLogScope(pItem->str, &scope));
  tsSlowLogScope = scope;

  TAOS_CHECK_GET_CFG_ITEM(pCfg, pItem, "queryRspPolicy");
  tsQueryRspPolicy = pItem->i32;
#ifdef USE_MONITOR
  TAOS_CHECK_GET_CFG_ITEM(pCfg, pItem, "monitor");
  tsEnableMonitor = pItem->bval;

  TAOS_CHECK_GET_CFG_ITEM(pCfg, pItem, "monitorInterval");
  tsMonitorInterval = pItem->i32;

  TAOS_CHECK_GET_CFG_ITEM(pCfg, pItem, "monitorFqdn");
  TAOS_CHECK_RETURN(taosCheckCfgStrValueLen(pItem->name, pItem->str, TSDB_FQDN_LEN));
  tstrncpy(tsMonitorFqdn, pItem->str, TSDB_FQDN_LEN);

  TAOS_CHECK_GET_CFG_ITEM(pCfg, pItem, "monitorPort");
  tsMonitorPort = (uint16_t)pItem->i32;

  TAOS_CHECK_GET_CFG_ITEM(pCfg, pItem, "monitorMaxLogs");
  tsMonitorMaxLogs = pItem->i32;

  TAOS_CHECK_GET_CFG_ITEM(pCfg, pItem, "monitorComp");
  tsMonitorComp = pItem->bval;

  TAOS_CHECK_GET_CFG_ITEM(pCfg, pItem, "monitorLogProtocol");
  tsMonitorLogProtocol = pItem->bval;

  TAOS_CHECK_GET_CFG_ITEM(pCfg, pItem, "monitorForceV2");
  tsMonitorForceV2 = pItem->i32;
#endif
#ifdef USE_AUDIT
  TAOS_CHECK_GET_CFG_ITEM(pCfg, pItem, "audit");
  tsEnableAudit = pItem->bval;

  TAOS_CHECK_GET_CFG_ITEM(pCfg, pItem, "auditCreateTable");
  tsEnableAuditCreateTable = pItem->bval;

  TAOS_CHECK_GET_CFG_ITEM(pCfg, pItem, "enableAuditDelete");
  tsEnableAuditDelete = pItem->bval;

  TAOS_CHECK_GET_CFG_ITEM(pCfg, pItem, "auditInterval");
  tsAuditInterval = pItem->i32;
#endif
#ifdef USE_REPORT
  TAOS_CHECK_GET_CFG_ITEM(pCfg, pItem, "telemetryReporting");
  tsEnableTelem = pItem->bval;

  TAOS_CHECK_GET_CFG_ITEM(pCfg, pItem, "crashReporting");
  tsEnableCrashReport = pItem->bval;

  TAOS_CHECK_GET_CFG_ITEM(pCfg, pItem, "telemetryInterval");
  tsTelemInterval = pItem->i32;

  TAOS_CHECK_GET_CFG_ITEM(pCfg, pItem, "telemetryServer");
  TAOS_CHECK_RETURN(taosCheckCfgStrValueLen(pItem->name, pItem->str, TSDB_FQDN_LEN));
  tstrncpy(tsTelemServer, pItem->str, TSDB_FQDN_LEN);
#endif

  TAOS_CHECK_GET_CFG_ITEM(pCfg, pItem, "ttlChangeOnWrite");
  tsTtlChangeOnWrite = pItem->bval;

  TAOS_CHECK_GET_CFG_ITEM(pCfg, pItem, "ttlFlushThreshold");
  tsTtlFlushThreshold = pItem->i32;

  TAOS_CHECK_GET_CFG_ITEM(pCfg, pItem, "rsyncPort");
  tsRsyncPort = pItem->i32;

  TAOS_CHECK_GET_CFG_ITEM(pCfg, pItem, "snodeAddress");
  TAOS_CHECK_RETURN(taosCheckCfgStrValueLen(pItem->name, pItem->str, TSDB_FQDN_LEN));
  tstrncpy(tsSnodeAddress, pItem->str, TSDB_FQDN_LEN);

  TAOS_CHECK_GET_CFG_ITEM(pCfg, pItem, "checkpointBackupDir");
  TAOS_CHECK_RETURN(taosCheckCfgStrValueLen(pItem->name, pItem->str, PATH_MAX));
  tstrncpy(tsCheckpointBackupDir, pItem->str, PATH_MAX);

  TAOS_CHECK_GET_CFG_ITEM(pCfg, pItem, "telemetryPort");
  tsTelemPort = (uint16_t)pItem->i32;

  TAOS_CHECK_GET_CFG_ITEM(pCfg, pItem, "tmqMaxTopicNum");
  tmqMaxTopicNum = pItem->i32;

  TAOS_CHECK_GET_CFG_ITEM(pCfg, pItem, "tmqRowSize");
  tmqRowSize = pItem->i32;

  TAOS_CHECK_GET_CFG_ITEM(pCfg, pItem, "maxTsmaNum");
  tsMaxTsmaNum = pItem->i32;

  TAOS_CHECK_GET_CFG_ITEM(pCfg, pItem, "diskIDCheckEnabled");
  tsDiskIDCheckEnabled = pItem->bval;

  TAOS_CHECK_GET_CFG_ITEM(pCfg, pItem, "transPullupInterval");
  tsTransPullupInterval = pItem->i32;

  TAOS_CHECK_GET_CFG_ITEM(pCfg, pItem, "compactPullupInterval");
  tsCompactPullupInterval = pItem->i32;

  TAOS_CHECK_GET_CFG_ITEM(pCfg, pItem, "mqRebalanceInterval");
  tsMqRebalanceInterval = pItem->i32;

  TAOS_CHECK_GET_CFG_ITEM(pCfg, pItem, "ttlUnit");
  tsTtlUnit = pItem->i32;

  TAOS_CHECK_GET_CFG_ITEM(pCfg, pItem, "ttlPushInterval");
  tsTtlPushIntervalSec = pItem->i32;

  TAOS_CHECK_GET_CFG_ITEM(pCfg, pItem, "ttlBatchDropNum");
  tsTtlBatchDropNum = pItem->i32;

  TAOS_CHECK_GET_CFG_ITEM(pCfg, pItem, "trimVDbIntervalSec");
  tsTrimVDbIntervalSec = pItem->i32;

  TAOS_CHECK_GET_CFG_ITEM(pCfg, pItem, "queryTrimIntervalSec");
  tsQueryTrimIntervalSec = pItem->i32;

  TAOS_CHECK_GET_CFG_ITEM(pCfg, pItem, "uptimeInterval");
  tsUptimeInterval = pItem->i32;

  TAOS_CHECK_GET_CFG_ITEM(pCfg, pItem, "queryRsmaTolerance");
  tsQueryRsmaTolerance = pItem->i32;

  TAOS_CHECK_GET_CFG_ITEM(pCfg, pItem, "timeseriesThreshold");
  tsTimeSeriesThreshold = pItem->i32;

  TAOS_CHECK_GET_CFG_ITEM(pCfg, pItem, "walForceRepair");
  tsWalForceRepair = pItem->bval;

  TAOS_CHECK_GET_CFG_ITEM(pCfg, pItem, "walFsyncDataSizeLimit");
  tsWalFsyncDataSizeLimit = pItem->i64;

  TAOS_CHECK_GET_CFG_ITEM(pCfg, pItem, "syncElectInterval");
  tsElectInterval = pItem->i32;

  TAOS_CHECK_GET_CFG_ITEM(pCfg, pItem, "syncHeartbeatInterval");
  tsHeartbeatInterval = pItem->i32;

  TAOS_CHECK_GET_CFG_ITEM(pCfg, pItem, "syncVnodeElectIntervalMs");
  tsVnodeElectIntervalMs = pItem->i32;

  TAOS_CHECK_GET_CFG_ITEM(pCfg, pItem, "syncVnodeHeartbeatIntervalMs");
  tsVnodeHeartbeatIntervalMs = pItem->i32;

  TAOS_CHECK_GET_CFG_ITEM(pCfg, pItem, "syncMnodeElectIntervalMs");
  tsMnodeElectIntervalMs = pItem->i32;

  TAOS_CHECK_GET_CFG_ITEM(pCfg, pItem, "syncMnodeHeartbeatIntervalMs");
  tsMnodeHeartbeatIntervalMs = pItem->i32;

  TAOS_CHECK_GET_CFG_ITEM(pCfg, pItem, "syncHeartbeatTimeout");
  tsHeartbeatTimeout = pItem->i32;

  TAOS_CHECK_GET_CFG_ITEM(pCfg, pItem, "syncSnapReplMaxWaitN");
  tsSnapReplMaxWaitN = pItem->i32;

  TAOS_CHECK_GET_CFG_ITEM(pCfg, pItem, "syncLogBufferMemoryAllowed");
  tsLogBufferMemoryAllowed = pItem->i64;

  TAOS_CHECK_GET_CFG_ITEM(pCfg, pItem, "syncApplyQueueSize");
  tsSyncApplyQueueSize = pItem->i64;

  TAOS_CHECK_GET_CFG_ITEM(pCfg, pItem, "syncRoutineReportInterval");
  tsRoutineReportInterval = pItem->i32;

  TAOS_CHECK_GET_CFG_ITEM(pCfg, pItem, "syncLogHeartbeat");
  tsSyncLogHeartbeat = pItem->bval;

  TAOS_CHECK_GET_CFG_ITEM(pCfg, pItem, "arbHeartBeatIntervalSec");
  tsArbHeartBeatIntervalMs = pItem->i32 * 1000;

  TAOS_CHECK_GET_CFG_ITEM(pCfg, pItem, "arbCheckSyncIntervalSec");
  tsArbCheckSyncIntervalMs = pItem->i32 * 1000;

  TAOS_CHECK_GET_CFG_ITEM(pCfg, pItem, "arbSetAssignedTimeoutSec");
  tsArbSetAssignedTimeoutMs = pItem->i32 * 1000;

  TAOS_CHECK_GET_CFG_ITEM(pCfg, pItem, "arbHeartBeatIntervalMs");
  tsArbHeartBeatIntervalMs = pItem->i32;

  TAOS_CHECK_GET_CFG_ITEM(pCfg, pItem, "arbCheckSyncIntervalMs");
  tsArbCheckSyncIntervalMs = pItem->i32;

  TAOS_CHECK_GET_CFG_ITEM(pCfg, pItem, "arbSetAssignedTimeoutMs");
  tsArbSetAssignedTimeoutMs = pItem->i32;

  TAOS_CHECK_GET_CFG_ITEM(pCfg, pItem, "syncTimeout");
  tsSyncTimeout = pItem->i32;

  TAOS_CHECK_GET_CFG_ITEM(pCfg, pItem, "mndSdbWriteDelta");
  tsMndSdbWriteDelta = pItem->i64;

  TAOS_CHECK_GET_CFG_ITEM(pCfg, pItem, "mndLogRetention");
  tsMndLogRetention = pItem->i64;

  TAOS_CHECK_GET_CFG_ITEM(pCfg, pItem, "skipGrant");
  tsMndSkipGrant = pItem->bval;

  TAOS_CHECK_GET_CFG_ITEM(pCfg, pItem, "enableWhiteList");
  tsEnableWhiteList = pItem->bval;

  TAOS_CHECK_GET_CFG_ITEM(pCfg, pItem, "forceKillTrans");
  tsForceKillTrans = pItem->bval;
#ifdef USE_UDF
  TAOS_CHECK_GET_CFG_ITEM(pCfg, pItem, "udf");
  tsStartUdfd = pItem->bval;

  TAOS_CHECK_GET_CFG_ITEM(pCfg, pItem, "udfdResFuncs");
  TAOS_CHECK_RETURN(taosCheckCfgStrValueLen(pItem->name, pItem->str, sizeof(tsUdfdResFuncs)));
  tstrncpy(tsUdfdResFuncs, pItem->str, sizeof(tsUdfdResFuncs));

  TAOS_CHECK_GET_CFG_ITEM(pCfg, pItem, "udfdLdLibPath");
  TAOS_CHECK_RETURN(taosCheckCfgStrValueLen(pItem->name, pItem->str, sizeof(tsUdfdLdLibPath)));
  tstrncpy(tsUdfdLdLibPath, pItem->str, sizeof(tsUdfdLdLibPath));
  if (tsQueryBufferSize >= 0) {
    tsQueryBufferSizeBytes = tsQueryBufferSize * 1048576UL;
  }
#endif
  TAOS_CHECK_GET_CFG_ITEM(pCfg, pItem, "cacheLazyLoadThreshold");
  tsCacheLazyLoadThreshold = pItem->i32;

  TAOS_CHECK_GET_CFG_ITEM(pCfg, pItem, "fPrecision");
  tsFPrecision = pItem->fval;

  TAOS_CHECK_GET_CFG_ITEM(pCfg, pItem, "dPrecision");
  tsDPrecision = pItem->fval;

  TAOS_CHECK_GET_CFG_ITEM(pCfg, pItem, "maxRange");
  tsMaxRange = pItem->i32;

  TAOS_CHECK_GET_CFG_ITEM(pCfg, pItem, "curRange");
  tsCurRange = pItem->i32;

  TAOS_CHECK_GET_CFG_ITEM(pCfg, pItem, "ifAdtFse");
  tsIfAdtFse = pItem->bval;

  TAOS_CHECK_GET_CFG_ITEM(pCfg, pItem, "compressor");
  TAOS_CHECK_RETURN(taosCheckCfgStrValueLen(pItem->name, pItem->str, sizeof(tsCompressor)));
  tstrncpy(tsCompressor, pItem->str, sizeof(tsCompressor));

  TAOS_CHECK_GET_CFG_ITEM(pCfg, pItem, "disableStream");
  tsDisableStream = pItem->bval;

  TAOS_CHECK_GET_CFG_ITEM(pCfg, pItem, "streamBufferSize");
  tsStreamBufferSize = pItem->i32;
  tsStreamBufferSizeBytes = tsStreamBufferSize * 1048576L;

  TAOS_CHECK_GET_CFG_ITEM(pCfg, pItem, "numOfMnodeStreamMgmtThreads");
  tsNumOfMnodeStreamMgmtThreads = pItem->i32;

  TAOS_CHECK_GET_CFG_ITEM(pCfg, pItem, "numOfStreamMgmtThreads");
  tsNumOfStreamMgmtThreads = pItem->i32;

  TAOS_CHECK_GET_CFG_ITEM(pCfg, pItem, "numOfVnodeStreamReaderThreads");
  tsNumOfVnodeStreamReaderThreads = pItem->i32;

  TAOS_CHECK_GET_CFG_ITEM(pCfg, pItem, "numOfStreamTriggerThreads");
  tsNumOfStreamTriggerThreads = pItem->i32;

  TAOS_CHECK_GET_CFG_ITEM(pCfg, pItem, "numOfStreamRunnerThreads");
  tsNumOfStreamRunnerThreads = pItem->i32;

  TAOS_CHECK_GET_CFG_ITEM(pCfg, pItem, "filterScalarMode");
  tsFilterScalarMode = pItem->bval;

  TAOS_CHECK_GET_CFG_ITEM(pCfg, pItem, "pqSortMemThreshold");
  tsPQSortMemThreshold = pItem->i32;

  TAOS_CHECK_GET_CFG_ITEM(pCfg, pItem, "minDiskFreeSize");
  tsMinDiskFreeSize = pItem->i64;

#ifdef USE_SHARED_STORAGE
  TAOS_CHECK_GET_CFG_ITEM(pCfg, pItem, "ssEnabled");
  tsSsEnabled = pItem->i32;

  TAOS_CHECK_GET_CFG_ITEM(pCfg, pItem, "ssAccessString");
  TAOS_CHECK_RETURN(taosCheckCfgStrValueLen(pItem->name, pItem->str, sizeof(tsSsAccessString)));
  tstrncpy(tsSsAccessString, pItem->str, sizeof(tsSsAccessString));

  TAOS_CHECK_GET_CFG_ITEM(pCfg, pItem, "ssAutoMigrateIntervalSec");
  tsSsAutoMigrateIntervalSec = pItem->i32;

  TAOS_CHECK_GET_CFG_ITEM(pCfg, pItem, "ssPageCacheSize");
  tsSsPageCacheSize = pItem->i32;

  TAOS_CHECK_GET_CFG_ITEM(pCfg, pItem, "ssUploadDelaySec");
  tsSsUploadDelaySec = pItem->i32;
#endif

  TAOS_CHECK_GET_CFG_ITEM(pCfg, pItem, "experimental");
  tsExperimental = pItem->bval;

  TAOS_CHECK_GET_CFG_ITEM(pCfg, pItem, "queryUseMemoryPool");
  tsQueryUseMemoryPool = pItem->bval;

  TAOS_CHECK_GET_CFG_ITEM(pCfg, pItem, "memPoolFullFunc");
  tsMemPoolFullFunc = pItem->bval;

  TAOS_CHECK_GET_CFG_ITEM(pCfg, pItem, "singleQueryMaxMemorySize");
  tsSingleQueryMaxMemorySize = pItem->i32;

  // TAOS_CHECK_GET_CFG_ITEM(pCfg, pItem, "queryBufferPoolSize");
  // tsQueryBufferPoolSize = pItem->i32;

  TAOS_CHECK_GET_CFG_ITEM(pCfg, pItem, "minReservedMemorySize");
  tsMinReservedMemorySize = pItem->i32;

  TAOS_CHECK_GET_CFG_ITEM(pCfg, pItem, "streamNotifyMessageSize");
  tsStreamNotifyMessageSize = pItem->i32;

  TAOS_CHECK_GET_CFG_ITEM(pCfg, pItem, "streamNotifyFrameSize");
  tsStreamNotifyFrameSize = pItem->i32;

  TAOS_CHECK_GET_CFG_ITEM(pCfg, pItem, "streamBatchRequestWaitMs");
  tsStreamBatchRequestWaitMs = pItem->i32;

  TAOS_CHECK_GET_CFG_ITEM(pCfg, pItem, "tlsCliKeyPath");
  TAOS_CHECK_RETURN(taosCheckCfgStrValueLen(pItem->name, pItem->str, PATH_MAX));
  tstrncpy(tsTLSCliKeyPath, pItem->str, PATH_MAX);

  TAOS_CHECK_GET_CFG_ITEM(pCfg, pItem, "tlsCliCertPath");
  TAOS_CHECK_RETURN(taosCheckCfgStrValueLen(pItem->name, pItem->str, PATH_MAX));
  tstrncpy(tsTLSCliCertPath, pItem->str, PATH_MAX);

  TAOS_CHECK_GET_CFG_ITEM(pCfg, pItem, "tlsCaPath");
  TAOS_CHECK_RETURN(taosCheckCfgStrValueLen(pItem->name, pItem->str, PATH_MAX));
  tstrncpy(tsTLSCaPath, pItem->str, PATH_MAX);

  TAOS_CHECK_GET_CFG_ITEM(pCfg, pItem, "tlsSvrKeyPath");
  TAOS_CHECK_RETURN(taosCheckCfgStrValueLen(pItem->name, pItem->str, PATH_MAX));
  tstrncpy(tsTLSSvrKeyPath, pItem->str, PATH_MAX);

  TAOS_CHECK_GET_CFG_ITEM(pCfg, pItem, "tlsSvrCertPath");
  TAOS_CHECK_RETURN(taosCheckCfgStrValueLen(pItem->name, pItem->str, PATH_MAX));
  tstrncpy(tsTLSSvrCertPath, pItem->str, PATH_MAX);

  TAOS_CHECK_GET_CFG_ITEM(pCfg, pItem, "enableTLS");
  tsEnableTLS = pItem->bval;

  TAOS_CHECK_GET_CFG_ITEM(pCfg, pItem, "rpcRecvLogThreshold");
  tsRpcRecvLogThreshold = pItem->i32;

  TAOS_CHECK_GET_CFG_ITEM(pCfg, pItem, "rpcRecvLogThreshold");
  tsRpcRecvLogThreshold = pItem->i32;
  // GRANT_CFG_GET;
  TAOS_RETURN(TSDB_CODE_SUCCESS);
}

#ifndef TD_ENTERPRISE
static int32_t taosSetReleaseCfg(SConfig *pCfg) { return 0; }
#else
int32_t taosSetReleaseCfg(SConfig *pCfg);
#endif

static int32_t taosSetAllDebugFlag(SConfig *pCfg, int32_t flag);

static int8_t tsLogCreated = 0;

int32_t taosCreateLog(const char *logname, int32_t logFileNum, const char *cfgDir, const char **envCmd,
                      const char *envFile, char *apolloUrl, SArray *pArgs, bool tsc) {
  int32_t  code = TSDB_CODE_SUCCESS;
  int32_t  lino = 0;
  int32_t  mode = tsc ? LOG_MODE_TAOSC : LOG_MODE_TAOSD;
  SConfig *pCfg = NULL;

  if (atomic_val_compare_exchange_8(&tsLogCreated, 0, 1) != 0) return 0;

  if (tsCfg == NULL) {
    TAOS_CHECK_GOTO(osDefaultInit(), &lino, _exit);
  }

  TAOS_CHECK_GOTO(cfgInit(&pCfg), &lino, _exit);

#ifdef TAOSD_INTEGRATED
  mode |= LOG_MODE_TAOSD;
  tsLogEmbedded = 1;
#else
  tsLogEmbedded = (mode & LOG_MODE_TAOSC) ? 0 : 1;
#endif
  TAOS_CHECK_GOTO(taosAddClientLogCfg(pCfg), &lino, _exit);
  if (mode & LOG_MODE_TAOSD) {
    TAOS_CHECK_GOTO(taosAddServerLogCfg(pCfg), &lino, _exit);
  }

  if ((code = taosLoadCfg(pCfg, envCmd, cfgDir, envFile, apolloUrl)) != TSDB_CODE_SUCCESS) {
    (void)printf("failed to load cfg since %s\n", tstrerror(code));
    goto _exit;
  }

  if ((code = cfgLoadFromArray(pCfg, pArgs)) != TSDB_CODE_SUCCESS) {
    (void)printf("failed to load cfg from array since %s\n", tstrerror(code));
    goto _exit;
  }

  TAOS_CHECK_GOTO(taosSetClientLogCfg(pCfg), &lino, _exit);
  if (mode & LOG_MODE_TAOSD) {
    TAOS_CHECK_GOTO(taosSetServerLogCfg(pCfg), &lino, _exit);
  }

  SConfigItem *pDebugItem = NULL;
  TAOS_CHECK_GET_CFG_ITEM(pCfg, pDebugItem, "debugFlag");
  TAOS_CHECK_GOTO(taosSetAllDebugFlag(pCfg, pDebugItem->i32), &lino, _exit);

  if ((code = taosMulModeMkDir(tsLogDir, 0777, true)) != TSDB_CODE_SUCCESS) {
    (void)printf("failed to create dir:%s since %s\n", tsLogDir, tstrerror(code));
    goto _exit;
  }

  if ((code = taosInitLog(logname, logFileNum, mode)) != 0) {
    (void)printf("failed to init log file since %s\n", tstrerror(code));
    goto _exit;
  }

_exit:
  if (TSDB_CODE_SUCCESS != code) {
    (void)printf("failed to create log at %d since %s\n", lino, tstrerror(code));
  }

  cfgCleanup(pCfg);
  TAOS_RETURN(code);
}

int32_t taosReadDataFolder(const char *cfgDir, const char **envCmd, const char *envFile, char *apolloUrl,
                           SArray *pArgs) {
  int32_t code = TSDB_CODE_SUCCESS;
  int32_t lino = -1;
  if (tsCfg == NULL) code = osDefaultInit();
  if (code != 0) {
    (void)printf("failed to init os since %s\n", tstrerror(code));
  }

  SConfig *pCfg = NULL;
  TAOS_CHECK_RETURN(cfgInit(&pCfg));
  TAOS_CHECK_GOTO(cfgAddDir(pCfg, "dataDir", tsDataDir, CFG_SCOPE_SERVER, CFG_DYN_SERVER, CFG_CATEGORY_LOCAL), &lino,
                  _exit);
  TAOS_CHECK_GOTO(
      cfgAddInt32(pCfg, "debugFlag", dDebugFlag, 0, 255, CFG_SCOPE_SERVER, CFG_DYN_SERVER, CFG_CATEGORY_LOCAL), &lino,
      _exit);
  TAOS_CHECK_GOTO(
      cfgAddInt32(pCfg, "dDebugFlag", dDebugFlag, 0, 255, CFG_SCOPE_SERVER, CFG_DYN_SERVER, CFG_CATEGORY_LOCAL), &lino,
      _exit);

  if ((code = taosLoadCfg(pCfg, envCmd, cfgDir, envFile, apolloUrl)) != 0) {
    (void)printf("failed to load cfg since %s\n", tstrerror(code));
    goto _exit;
  }

  if ((code = cfgLoadFromArray(pCfg, pArgs)) != 0) {
    (void)printf("failed to load cfg from array since %s\n", tstrerror(code));
    goto _exit;
  }

  TAOS_CHECK_GOTO(taosSetTfsCfg(pCfg), &lino, _exit);

  SConfigItem *pItem = NULL;
  if ((pItem = cfgGetItem(pCfg, "dDebugFlag")) == NULL) {
    code = TSDB_CODE_CFG_NOT_FOUND;
    goto _exit;
  }

  dDebugFlag = pItem->i32;

_exit:
  cfgCleanup(pCfg);
  TAOS_RETURN(code);
}

static int32_t taosCheckGlobalCfg() {
  SIpAddr addr = {0};
  uInfo("check global fqdn:%s and port:%u", tsLocalFqdn, tsServerPort);
  int32_t code = taosGetIpFromFqdn(tsEnableIpv6, tsLocalFqdn, &addr);
  if (code) {
    uError("failed to get ip from fqdn:%s since %s, can not be initialized", tsLocalFqdn, tstrerror(code));
    TAOS_RETURN(TSDB_CODE_RPC_FQDN_ERROR);
  }

  if (tsServerPort <= 0) {
    uError("invalid server port:%u, can not be initialized", tsServerPort);
    TAOS_RETURN(TSDB_CODE_RPC_FQDN_ERROR);
  }

  if (tsMqttPort <= 0 || tsMqttPort == tsServerPort) {
    uError("invalid mqtt port:%u, can not be initialized", tsMqttPort);
    TAOS_RETURN(TSDB_CODE_RPC_FQDN_ERROR);
  }

  TAOS_RETURN(TSDB_CODE_SUCCESS);
}

static int32_t cfgInitWrapper(SConfig **pCfg) {
  if (*pCfg == NULL) {
    TAOS_CHECK_RETURN(cfgInit(pCfg));
  }
  TAOS_RETURN(TSDB_CODE_SUCCESS);
}

int32_t setAllConfigs(SConfig *pCfg) {
  int32_t code = 0;
  int32_t lino = -1;
  TAOS_CHECK_GOTO(taosSetClientCfg(tsCfg), &lino, _exit);
  TAOS_CHECK_GOTO(taosUpdateServerCfg(tsCfg), &lino, _exit);
  TAOS_CHECK_GOTO(taosSetServerCfg(tsCfg), &lino, _exit);
  TAOS_CHECK_GOTO(taosSetReleaseCfg(tsCfg), &lino, _exit);
  TAOS_CHECK_GOTO(taosSetTfsCfg(tsCfg), &lino, _exit);
  TAOS_CHECK_GOTO(taosSetSystemCfg(tsCfg), &lino, _exit);
  TAOS_CHECK_GOTO(taosSetFileHandlesLimit(), &lino, _exit);
_exit:
  TAOS_RETURN(code);
}

int32_t cfgDeserialize(SArray *array, char *buf, bool isGlobal) {
  int32_t code = TSDB_CODE_SUCCESS;

  cJSON *pRoot = cJSON_Parse(buf);
  if (pRoot == NULL) {
    return TSDB_CODE_OUT_OF_MEMORY;
  }
  if (isGlobal) {
    cJSON *pItem = cJSON_GetObjectItem(pRoot, "version");
    if (pItem == NULL) {
      code = TSDB_CODE_OUT_OF_MEMORY;
      goto _exit;
    }
    tsdmConfigVersion = pItem->valueint;
  }

  int32_t sz = taosArrayGetSize(array);
  cJSON  *configs = cJSON_GetObjectItem(pRoot, "configs");
  if (configs == NULL) {
    code = TSDB_CODE_OUT_OF_MEMORY;
    goto _exit;
  }
  for (int i = 0; i < sz; i++) {
    SConfigItem *pItem = (SConfigItem *)taosArrayGet(array, i);
    cJSON       *pJson = cJSON_GetObjectItem(configs, pItem->name);
    if (pJson == NULL) {
      continue;
    }
    if (strcasecmp(pItem->name, "dataDir") == 0) {
      if (!tsDiskIDCheckEnabled) {
        continue;
      }
      int    sz = cJSON_GetArraySize(pJson);
      cJSON *filed = NULL;
      // check disk id for each dir
      for (int j = 0; j < sz; j++) {
        cJSON *diskCfgJson = cJSON_GetArrayItem(pJson, j);
        if (diskCfgJson == NULL) {
          code = TSDB_CODE_OUT_OF_MEMORY;
          goto _exit;
        }

        filed = cJSON_GetObjectItem(diskCfgJson, "dir");
        if (filed == NULL) {
          code = TSDB_CODE_OUT_OF_MEMORY;
          goto _exit;
        }

        char *dir = cJSON_GetStringValue(filed);
        filed = cJSON_GetObjectItem(diskCfgJson, "disk_id");
        if (filed == NULL) {
          code = TSDB_CODE_OUT_OF_MEMORY;
          goto _exit;
        }

        int64_t actDiskID = 0;
        int64_t expDiskID = taosStr2Int64(cJSON_GetStringValue(filed), NULL, 10);
        if ((code = taosGetFileDiskID(dir, &actDiskID)) != 0) {
          uError("failed to get disk id for dir:%s, since %s", dir, tstrerror(code));
          goto _exit;
        }
        if (actDiskID != expDiskID) {
          uError("failed to check disk id for dir:%s, actDiskID%" PRId64 ", expDiskID%" PRId64, dir, actDiskID,
                 expDiskID);
          code = TSDB_CODE_INVALID_DISK_ID;
          goto _exit;
        }
      }
      continue;
    }
    switch (pItem->dtype) {
      {
        case CFG_DTYPE_NONE:
          break;
        case CFG_DTYPE_BOOL:
          pItem->bval = cJSON_IsTrue(pJson);
          break;
        case CFG_DTYPE_INT32:
          pItem->i32 = pJson->valueint;
          break;
        case CFG_DTYPE_INT64:
          pItem->i64 = atoll(cJSON_GetStringValue(pJson));
          break;
        case CFG_DTYPE_FLOAT:
        case CFG_DTYPE_DOUBLE:
          pItem->fval = taosStr2Float(cJSON_GetStringValue(pJson), NULL);
          break;
        case CFG_DTYPE_STRING:
        case CFG_DTYPE_DIR:
        case CFG_DTYPE_LOCALE:
        case CFG_DTYPE_CHARSET:
        case CFG_DTYPE_TIMEZONE:
          taosMemoryFree(pItem->str);
          pItem->str = taosStrdup(pJson->valuestring);
          if (pItem->str == NULL) {
            code = terrno;
            goto _exit;
          }
          break;
      }
    }
  }
_exit:
  if (code != TSDB_CODE_SUCCESS) {
    uError("failed to deserialize config since %s", tstrerror(code));
  }
  cJSON_Delete(pRoot);
  return code;
}

int32_t stypeConfigDeserialize(SArray *array, char *buf) {
  int32_t code = TSDB_CODE_SUCCESS;
  cJSON  *pRoot = cJSON_Parse(buf);
  if (pRoot == NULL) {
    return TSDB_CODE_OUT_OF_MEMORY;
  }
  cJSON *stypes = cJSON_GetObjectItem(pRoot, "config_stypes");
  if (stypes == NULL) {
    code = TSDB_CODE_OUT_OF_MEMORY;
    goto _exit;
  }
  int32_t sz = taosArrayGetSize(array);
  for (int i = 0; i < sz; i++) {
    SConfigItem *pItem = (SConfigItem *)taosArrayGet(array, i);
    cJSON       *pJson = cJSON_GetObjectItem(stypes, pItem->name);
    if (pJson == NULL) {
      continue;
    }
    pItem->stype = pJson->valueint;
  }
  cJSON_Delete(pRoot);
_exit:
  return code;
}

int32_t readStypeConfigFile(const char *path) {
  int32_t   code = 0;
  char      filename[CONFIG_FILE_LEN] = {0};
  SArray   *array = NULL;
  char     *buf = NULL;
  TdFilePtr pFile = NULL;

  array = taosGetLocalCfg(tsCfg);
  if (array == NULL) {
    code = TSDB_CODE_OUT_OF_MEMORY;
    goto _exit;
  }

  snprintf(filename, sizeof(filename), "%s%sdnode%sconfig%sstype.json", path, TD_DIRSEP, TD_DIRSEP, TD_DIRSEP);
  uInfo("start to read stype config file:%s", filename);
  if (!taosCheckExistFile(filename)) {
    uInfo("stype config file:%s does not exist", filename);
    goto _exit;
  }
  int64_t fileSize = 0;
  if (taosStatFile(filename, &fileSize, NULL, NULL) < 0) {
    code = terrno;
    goto _exit;
  }
  buf = (char *)taosMemoryMalloc(fileSize + 1);
  if (buf == NULL) {
    code = terrno;
    goto _exit;
  }
  pFile = taosOpenFile(filename, TD_FILE_READ);
  if (pFile == NULL) {
    code = terrno;
    goto _exit;
  }
  if (taosReadFile(pFile, buf, fileSize) != fileSize) {
    code = terrno;
    goto _exit;
  }
  buf[fileSize] = '\0';

  code = stypeConfigDeserialize(array, buf);
  if (code != TSDB_CODE_SUCCESS) {
    uError("failed to deserialize stype config file:%s since %s", filename, tstrerror(code));
    goto _exit;
  }

_exit:
  if (code != TSDB_CODE_SUCCESS) {
    uError("failed to read stype config file:%s since %s", filename, tstrerror(code));
  }
  taosMemoryFree(buf);
  (void)taosCloseFile(&pFile);
  TAOS_RETURN(code);
}

int32_t readCfgFile(const char *path, bool isGlobal) {
  int32_t code = 0;
  char    filename[CONFIG_FILE_LEN] = {0};
  SArray *array = NULL;
  if (isGlobal) {
    array = taosGetGlobalCfg(tsCfg);
    snprintf(filename, sizeof(filename), "%s%sdnode%sconfig%sglobal.json", path, TD_DIRSEP, TD_DIRSEP, TD_DIRSEP);
  } else {
    array = taosGetLocalCfg(tsCfg);
    snprintf(filename, sizeof(filename), "%s%sdnode%sconfig%slocal.json", path, TD_DIRSEP, TD_DIRSEP, TD_DIRSEP);
  }
  uInfo("start to read config file:%s", filename);

  if (!taosCheckExistFile(filename)) {
    uInfo("config file:%s does not exist", filename);
    TAOS_RETURN(TSDB_CODE_SUCCESS);
  }
  int64_t fileSize = 0;
  char   *buf = NULL;
  if (taosStatFile(filename, &fileSize, NULL, NULL) < 0) {
    code = terrno;
    uError("failed to stat file:%s , since %s", filename, tstrerror(code));
    TAOS_RETURN(code);
  }
  if (fileSize == 0) {
    uInfo("config file:%s is empty", filename);
    TAOS_RETURN(TSDB_CODE_SUCCESS);
  }
  TdFilePtr pFile = taosOpenFile(filename, TD_FILE_READ);
  if (pFile == NULL) {
    code = terrno;
    uError("failed to open file:%s , since %s", filename, tstrerror(code));
    goto _exit;
  }
  buf = (char *)taosMemoryMalloc(fileSize + 1);
  if (buf == NULL) {
    code = terrno;
    uError("failed to malloc memory for file:%s , since %s", filename, tstrerror(code));
    goto _exit;
  }
  if (taosReadFile(pFile, buf, fileSize) != fileSize) {
    code = terrno;
    uError("failed to read file:%s , config since %s", filename, tstrerror(code));
    goto _exit;
  }
  buf[fileSize] = '\0';  // 添加字符串结束符
  code = cfgDeserialize(array, buf, isGlobal);
  if (code != TSDB_CODE_SUCCESS) {
    uError("failed to deserialize config from %s since %s", filename, tstrerror(code));
    goto _exit;
  }

_exit:
  if (code != TSDB_CODE_SUCCESS) {
    uError("failed to read config from %s since %s", filename, tstrerror(code));
  }
  taosMemoryFree(buf);
  (void)taosCloseFile(&pFile);
  TAOS_RETURN(code);
}

int32_t tryLoadCfgFromDataDir(SConfig *pCfg) {
  int32_t      code = 0;
  SConfigItem *pItem = NULL;
  TAOS_CHECK_GET_CFG_ITEM(tsCfg, pItem, "forceReadConfig");
  tsForceReadConfig = pItem->i32;
  code = readCfgFile(tsDataDir, true);
  if (code != TSDB_CODE_SUCCESS) {
    uError("failed to read global config from %s since %s", tsDataDir, tstrerror(code));
    TAOS_RETURN(code);
  }
  if (!tsForceReadConfig) {
    uInfo("load config from tsDataDir:%s", tsDataDir);
    code = readCfgFile(tsDataDir, false);
    if (code != TSDB_CODE_SUCCESS) {
      uError("failed to read local config from %s since %s", tsDataDir, tstrerror(code));
      TAOS_RETURN(code);
    }
    code = readStypeConfigFile(tsDataDir);
    if (code != TSDB_CODE_SUCCESS) {
      uError("failed to read stype config from %s since %s", tsDataDir, tstrerror(code));
      TAOS_RETURN(code);
    }
  }
  TAOS_RETURN(code);
}

int32_t taosInitCfg(const char *cfgDir, const char **envCmd, const char *envFile, char *apolloUrl, SArray *pArgs,
                    bool tsc) {
  if (tsCfg != NULL) TAOS_RETURN(TSDB_CODE_SUCCESS);

  int32_t code = TSDB_CODE_SUCCESS;
  int32_t lino = -1;

  TAOS_CHECK_GOTO(cfgInitWrapper(&tsCfg), &lino, _exit);

  if (tsc) {
    TAOS_CHECK_GOTO(taosAddClientCfg(tsCfg), &lino, _exit);
    TAOS_CHECK_GOTO(taosAddClientLogCfg(tsCfg), &lino, _exit);
  } else {
    TAOS_CHECK_GOTO(taosAddClientCfg(tsCfg), &lino, _exit);
    TAOS_CHECK_GOTO(taosAddServerCfg(tsCfg), &lino, _exit);
    TAOS_CHECK_GOTO(taosAddClientLogCfg(tsCfg), &lino, _exit);
    TAOS_CHECK_GOTO(taosAddServerLogCfg(tsCfg), &lino, _exit);
  }

  TAOS_CHECK_GOTO(taosAddSystemCfg(tsCfg), &lino, _exit);

  if ((code = taosLoadCfg(tsCfg, envCmd, cfgDir, envFile, apolloUrl)) != 0) {
    (void)printf("failed to load cfg since %s\n", tstrerror(code));
    cfgCleanup(tsCfg);
    tsCfg = NULL;
    TAOS_RETURN(code);
  }

  if ((code = cfgLoadFromArray(tsCfg, pArgs)) != 0) {
    (void)printf("failed to load cfg from array since %s\n", tstrerror(code));
    cfgCleanup(tsCfg);
    tsCfg = NULL;
    TAOS_RETURN(code);
  }

  if (!tsc) {
    TAOS_CHECK_GOTO(taosSetTfsCfg(tsCfg), &lino, _exit);
    TAOS_CHECK_GOTO(tryLoadCfgFromDataDir(tsCfg), &lino, _exit);
  }

  if (tsc) {
    TAOS_CHECK_GOTO(taosSetClientLogCfg(tsCfg), &lino, _exit);
    TAOS_CHECK_GOTO(taosSetClientCfg(tsCfg), &lino, _exit);
  } else {
    TAOS_CHECK_GOTO(taosSetClientLogCfg(tsCfg), &lino, _exit);
    TAOS_CHECK_GOTO(taosSetClientCfg(tsCfg), &lino, _exit);
    TAOS_CHECK_GOTO(taosUpdateServerCfg(tsCfg), &lino, _exit);
    TAOS_CHECK_GOTO(taosSetServerCfg(tsCfg), &lino, _exit);
    TAOS_CHECK_GOTO(taosSetReleaseCfg(tsCfg), &lino, _exit);
  }

  TAOS_CHECK_GOTO(taosSetSystemCfg(tsCfg), &lino, _exit);
  TAOS_CHECK_GOTO(taosSetFileHandlesLimit(), &lino, _exit);

  SConfigItem *pItem = cfgGetItem(tsCfg, "debugFlag");
  if (NULL == pItem) {
    (void)printf("debugFlag not found in cfg\n");
    TAOS_RETURN(TSDB_CODE_CFG_NOT_FOUND);
  }
  TAOS_CHECK_GOTO(taosSetAllDebugFlag(tsCfg, pItem->i32), &lino, _exit);

  cfgDumpCfg(tsCfg, tsc, false);
  TAOS_CHECK_GOTO(taosCheckGlobalCfg(), &lino, _exit);

_exit:
  if (TSDB_CODE_SUCCESS != code) {
    cfgCleanup(tsCfg);
    tsCfg = NULL;
    (void)printf("failed to init cfg at %d since %s\n", lino, tstrerror(code));
  }

  TAOS_RETURN(code);
}

void taosCleanupCfg() {
  if (tsCfg) {
    cfgCleanup(tsCfg);
    tsCfg = NULL;
  }
}

typedef struct {
  const char *optionName;
  void       *optionVar;
} OptionNameAndVar;

static int32_t taosCfgSetOption(OptionNameAndVar *pOptions, int32_t optionSize, SConfigItem *pItem, bool isDebugflag) {
  int32_t code = TSDB_CODE_CFG_NOT_FOUND;
  char   *name = pItem->name;
  for (int32_t d = 0; d < optionSize; ++d) {
    const char *optName = pOptions[d].optionName;
    if (taosStrcasecmp(name, optName) != 0) continue;
    code = TSDB_CODE_SUCCESS;
    switch (pItem->dtype) {
      case CFG_DTYPE_BOOL: {
        int32_t flag = pItem->i32;
        bool   *pVar = pOptions[d].optionVar;
        uInfo("%s set from %d to %d", optName, *pVar, flag);
        *pVar = flag;
      } break;
      case CFG_DTYPE_INT32: {
        int32_t  flag = pItem->i32;
        int32_t *pVar = pOptions[d].optionVar;
        uInfo("%s set from %d to %d", optName, *pVar, flag);
        *pVar = flag;

        if (isDebugflag) {
          TAOS_CHECK_RETURN(taosSetDebugFlag(pOptions[d].optionVar, optName, flag));
        }
      } break;
      case CFG_DTYPE_INT64: {
        int64_t  flag = pItem->i64;
        int64_t *pVar = pOptions[d].optionVar;
        uInfo("%s set from %" PRId64 " to %" PRId64, optName, *pVar, flag);
        *pVar = flag;
      } break;
      case CFG_DTYPE_FLOAT:
      case CFG_DTYPE_DOUBLE: {
        float  flag = pItem->fval;
        float *pVar = pOptions[d].optionVar;
        uInfo("%s set from %f to %f", optName, *pVar, flag);
        *pVar = flag;
      } break;
      case CFG_DTYPE_STRING:
      case CFG_DTYPE_DIR:
      case CFG_DTYPE_LOCALE:
      case CFG_DTYPE_CHARSET:
      case CFG_DTYPE_TIMEZONE: {
        if (strcasecmp(pItem->name, "slowLogExceptDb") == 0) {
          TAOS_CHECK_RETURN(taosCheckCfgStrValueLen(pItem->name, pItem->str, TSDB_DB_NAME_LEN));
          tstrncpy(tsSlowLogExceptDb, pItem->str, TSDB_DB_NAME_LEN);
        } else {
          uError("not support string type for %s", optName);
          code = TSDB_CODE_INVALID_CFG;
          break;
        }
        uInfo("%s set to %s", optName, pItem->str);
      } break;
      default:
        code = TSDB_CODE_INVALID_CFG;
        break;
    }

    break;
  }

  TAOS_RETURN(code);
}

extern void tsdbAlterNumCompactThreads();

static int32_t taosCfgDynamicOptionsForServer(SConfig *pCfg, const char *name) {
  int32_t code = TSDB_CODE_SUCCESS;
  int32_t lino = -1;

  if (strcasecmp("timezone", name) == 0) {
    TAOS_RETURN(TSDB_CODE_SUCCESS);
  }

  if (strcasecmp(name, "resetlog") == 0) {
    // trigger, no item in cfg
    taosResetLog();
    cfgDumpCfg(tsCfg, 0, false);
    TAOS_RETURN(TSDB_CODE_SUCCESS);
  }

  cfgLock(pCfg);

  SConfigItem *pItem = cfgGetItem(pCfg, name);
  if (!pItem || (pItem->dynScope == CFG_DYN_CLIENT)) {
    uError("failed to config:%s, not support", name);
    code = TSDB_CODE_INVALID_CFG;
    goto _exit;
  }

  if (strncasecmp(name, "debugFlag", 9) == 0) {
    code = taosSetAllDebugFlag(pCfg, pItem->i32);
    goto _exit;
  }

  if (strncasecmp(name, "enableCoreFile", 9) == 0) {
    tsEnableCoreFile = pItem->bval;
    taosSetCoreDump(tsEnableCoreFile);
    uInfo("%s set to %d", name, tsEnableCoreFile);
    goto _exit;
  }

  if (strcasecmp("slowLogScope", name) == 0) {
    int32_t scope = 0;
    TAOS_CHECK_GOTO(taosSetSlowLogScope(pItem->str, &scope), &lino, _exit);
    tsSlowLogScope = scope;
    code = TSDB_CODE_SUCCESS;
    goto _exit;
  }

  if (strcasecmp("slowLogExceptDb", name) == 0) {
    tstrncpy(tsSlowLogExceptDb, pItem->str, TSDB_DB_NAME_LEN);
    code = TSDB_CODE_SUCCESS;
    goto _exit;
  }
  if (strcasecmp(name, "dataDir") == 0) {
    code = TSDB_CODE_SUCCESS;
    goto _exit;
  }
  if (strcasecmp("rpcQueueMemoryAllowed", name) == 0) {
    tsQueueMemoryAllowed = cfgGetItem(pCfg, "rpcQueueMemoryAllowed")->i64 * QUEUE_MEMORY_USAGE_RATIO;
    tsApplyMemoryAllowed = cfgGetItem(pCfg, "rpcQueueMemoryAllowed")->i64 * (1 - QUEUE_MEMORY_USAGE_RATIO);
    code = TSDB_CODE_SUCCESS;
    goto _exit;
  }

  if (strcasecmp(name, "numOfCompactThreads") == 0) {
#ifdef TD_ENTERPRISE
    tsNumOfCompactThreads = pItem->i32;
    code = TSDB_CODE_SUCCESS;
    // tsdbAlterNumCompactThreads();
#else
    code = TSDB_CODE_INVALID_CFG;
#endif
    goto _exit;
  }

  if (strcasecmp(name, "minReservedMemorySize") == 0) {
    tsMinReservedMemorySize = pItem->i32;
    code = taosMemoryPoolCfgUpdateReservedSize(tsMinReservedMemorySize);
    goto _exit;
  }

  if (strcasecmp(name, "streamBufferSize") == 0) {
    tsStreamBufferSize = pItem->i32;
    atomic_store_64(&tsStreamBufferSizeBytes, tsStreamBufferSize * 1048576);
    goto _exit;
  }

  {  //  'bool/int32_t/int64_t/float/double' variables with general modification function
    static OptionNameAndVar debugOptions[] = {
        {"dDebugFlag", &dDebugFlag},       {"vDebugFlag", &vDebugFlag},     {"mDebugFlag", &mDebugFlag},
        {"wDebugFlag", &wDebugFlag},       {"azDebugFlag", &azDebugFlag},   {"sDebugFlag", &sDebugFlag},
        {"tsdbDebugFlag", &tsdbDebugFlag}, {"tqDebugFlag", &tqDebugFlag},   {"fsDebugFlag", &fsDebugFlag},
        {"udfDebugFlag", &udfDebugFlag},   {"smaDebugFlag", &smaDebugFlag}, {"idxDebugFlag", &idxDebugFlag},
        {"tdbDebugFlag", &tdbDebugFlag},   {"tmrDebugFlag", &tmrDebugFlag}, {"uDebugFlag", &uDebugFlag},
        {"smaDebugFlag", &smaDebugFlag},   {"rpcDebugFlag", &rpcDebugFlag}, {"qDebugFlag", &qDebugFlag},
        {"metaDebugFlag", &metaDebugFlag}, {"stDebugFlag", &stDebugFlag},   {"bseDebugFlag", &bseDebugFlag},
        {"sndDebugFlag", &sndDebugFlag},   {"bndDebugFlag", &bndDebugFlag}, {"tqClientDebugFlag", &tqClientDebugFlag},
        {"tssDebugFlag", &tssDebugFlag},
    };

    static OptionNameAndVar options[] = {{"audit", &tsEnableAudit},
                                         {"asynclog", &tsAsyncLog},
                                         {"enableWhiteList", &tsEnableWhiteList},
                                         {"statusInterval", &tsStatusInterval},
                                         {"statusIntervalMs", &tsStatusIntervalMs},
                                         {"statusSRTimeoutMs", &tsStatusSRTimeoutMs},
                                         {"statusTimeoutMs", &tsStatusTimeoutMs},
                                         {"telemetryReporting", &tsEnableTelem},
                                         {"monitor", &tsEnableMonitor},
                                         {"monitorInterval", &tsMonitorInterval},
                                         {"monitorComp", &tsMonitorComp},
                                         {"monitorForceV2", &tsMonitorForceV2},
                                         {"monitorLogProtocol", &tsMonitorLogProtocol},
                                         {"monitorMaxLogs", &tsMonitorMaxLogs},
                                         {"auditCreateTable", &tsEnableAuditCreateTable},
                                         {"auditInterval", &tsAuditInterval},
                                         {"slowLogThreshold", &tsSlowLogThreshold},
                                         {"compressMsgSize", &tsCompressMsgSize},
                                         {"compressor", &tsCompressor},
                                         {"dPrecision", &tsDPrecision},
                                         {"fPrecision", &tsFPrecision},
                                         {"maxRange", &tsMaxRange},
                                         {"maxTsmaNum", &tsMaxTsmaNum},
                                         {"queryRsmaTolerance", &tsQueryRsmaTolerance},
                                         {"uptimeInterval", &tsUptimeInterval},

                                         {"slowLogMaxLen", &tsSlowLogMaxLen},
                                         {"slowLogScope", &tsSlowLogScope},
                                         {"slowLogExceptDb", &tsSlowLogExceptDb},

                                         {"mndSdbWriteDelta", &tsMndSdbWriteDelta},
                                         {"minDiskFreeSize", &tsMinDiskFreeSize},
                                         {"randErrorChance", &tsRandErrChance},
                                         {"randErrorDivisor", &tsRandErrDivisor},
                                         {"randErrorScope", &tsRandErrScope},
                                         {"syncLogBufferMemoryAllowed", &tsLogBufferMemoryAllowed},
                                         {"syncApplyQueueSize", &tsSyncApplyQueueSize},
                                         {"syncHeartbeatInterval", &tsHeartbeatInterval},
                                         {"syncElectInterval", &tsElectInterval},
                                         {"syncVnodeHeartbeatIntervalMs", &tsVnodeHeartbeatIntervalMs},
                                         {"syncVnodeElectIntervalMs", &tsVnodeElectIntervalMs},
                                         {"syncMnodeHeartbeatIntervalMs", &tsMnodeHeartbeatIntervalMs},
                                         {"syncMnodeElectIntervalMs", &tsMnodeElectIntervalMs},
                                         {"syncHeartbeatTimeout", &tsHeartbeatTimeout},
                                         {"syncSnapReplMaxWaitN", &tsSnapReplMaxWaitN},
                                         {"syncRoutineReportInterval", &tsRoutineReportInterval},
                                         {"syncLogHeartbeat", &tsSyncLogHeartbeat},
                                         {"syncTimeout", &tsSyncTimeout},
                                         {"walFsyncDataSizeLimit", &tsWalFsyncDataSizeLimit},

                                         {"numOfCores", &tsNumOfCores},

                                         {"enableCoreFile", &tsEnableCoreFile},

                                         {"telemetryInterval", &tsTelemInterval},

                                         {"cacheLazyLoadThreshold", &tsCacheLazyLoadThreshold},

                                         {"retentionSpeedLimitMB", &tsRetentionSpeedLimitMB},
                                         {"ttlChangeOnWrite", &tsTtlChangeOnWrite},

                                         {"logKeepDays", &tsLogKeepDays},
                                         {"mqRebalanceInterval", &tsMqRebalanceInterval},
                                         {"numOfLogLines", &tsNumOfLogLines},
                                         {"queryRspPolicy", &tsQueryRspPolicy},
                                         {"timeseriesThreshold", &tsTimeSeriesThreshold},
                                         {"tmqMaxTopicNum", &tmqMaxTopicNum},
                                         {"tmqRowSize", &tmqRowSize},
                                         {"transPullupInterval", &tsTransPullupInterval},
                                         {"compactPullupInterval", &tsCompactPullupInterval},
                                         {"queryTrimIntervalSec", &tsQueryTrimIntervalSec},
                                         {"trimVDbIntervalSec", &tsTrimVDbIntervalSec},
                                         {"ttlBatchDropNum", &tsTtlBatchDropNum},
                                         {"ttlFlushThreshold", &tsTtlFlushThreshold},
                                         {"ttlPushInterval", &tsTtlPushIntervalSec},
                                         {"ttlUnit", &tsTtlUnit},
                                         {"ssAutoMigrateIntervalSec", &tsSsAutoMigrateIntervalSec},
                                         {"ssBlockCacheSize", &tsSsBlockCacheSize},
                                         {"ssPageCacheSize", &tsSsPageCacheSize},
                                         {"ssUploadDelaySec", &tsSsUploadDelaySec},
                                         {"mndLogRetention", &tsMndLogRetention},
                                         {"supportVnodes", &tsNumOfSupportVnodes},
                                         {"experimental", &tsExperimental},

                                         {"numOfRpcSessions", &tsNumOfRpcSessions},
                                         {"shellActivityTimer", &tsShellActivityTimer},
                                         {"readTimeout", &tsReadTimeout},
                                         {"safetyCheckLevel", &tsSafetyCheckLevel},
                                         {"bypassFlag", &tsBypassFlag},
                                         {"arbHeartBeatIntervalSec", &tsArbHeartBeatIntervalSec},
                                         {"arbCheckSyncIntervalSec", &tsArbCheckSyncIntervalSec},
                                         {"arbSetAssignedTimeoutSec", &tsArbSetAssignedTimeoutSec},
                                         {"arbHeartBeatIntervalMs", &tsArbHeartBeatIntervalMs},
                                         {"arbCheckSyncIntervalMs", &tsArbCheckSyncIntervalMs},
                                         {"arbSetAssignedTimeoutMs", &tsArbSetAssignedTimeoutMs},
                                         {"queryNoFetchTimeoutSec", &tsQueryNoFetchTimeoutSec},
                                         {"enableStrongPassword", &tsEnableStrongPassword},
<<<<<<< HEAD
                                         {"enableMetrics", &tsEnableMetrics},
                                         {"metricsInterval", &tsMetricsInterval},
                                         {"metricsLevel", &tsMetricsLevel},
                                         {"forceKillTrans", &tsForceKillTrans},
                                         {"enableTLS", &tsEnableTLS},
=======
                                         {"forceKillTrans", &tsForceKillTrans},
>>>>>>> 07a2b220
                                         {"rpcRecvLogThreshold", &tsRpcRecvLogThreshold}};

    if ((code = taosCfgSetOption(debugOptions, tListLen(debugOptions), pItem, true)) != TSDB_CODE_SUCCESS) {
      code = taosCfgSetOption(options, tListLen(options), pItem, false);
    }
  }

_exit:
  cfgUnLock(pCfg);
  TAOS_RETURN(code);
}

static int32_t taosCfgDynamicOptionsForClient(SConfig *pCfg, const char *name) {
  int32_t code = TSDB_CODE_SUCCESS;
  int32_t lino = 0;

  if (strcasecmp("charset", name) == 0 || strcasecmp("timezone", name) == 0) {
    TAOS_RETURN(TSDB_CODE_SUCCESS);
  }

  cfgLock(pCfg);

  SConfigItem *pItem = cfgGetItem(pCfg, name);
  if ((pItem == NULL) || pItem->dynScope == CFG_DYN_SERVER) {
    uError("failed to config:%s, not support", name);
    code = TSDB_CODE_INVALID_CFG;
    goto _out;
  }

  bool matched = false;

  int32_t len = strlen(name);
  char    lowcaseName[CFG_NAME_MAX_LEN + 1] = {0};
  (void)strntolower(lowcaseName, name, TMIN(CFG_NAME_MAX_LEN, len));

  switch (lowcaseName[0]) {
    case 'd': {
      if (strcasecmp("debugFlag", name) == 0) {
        code = taosSetAllDebugFlag(pCfg, pItem->i32);
        matched = true;
      }
      break;
    }
    case 'e': {
      if (strcasecmp("enableCoreFile", name) == 0) {
        tsEnableCoreFile = pItem->bval;
        taosSetCoreDump(tsEnableCoreFile);
        uInfo("%s set to %d", name, tsEnableCoreFile);
        matched = true;
      }
      break;
    }
    case 'f': {
      if (strcasecmp("fqdn", name) == 0) {
        SConfigItem *pFqdnItem = cfgGetItem(pCfg, "fqdn");
        SConfigItem *pServerPortItem = cfgGetItem(pCfg, "serverPort");
        SConfigItem *pFirstEpItem = cfgGetItem(pCfg, "firstEp");
        if (pFqdnItem == NULL || pServerPortItem == NULL || pFirstEpItem == NULL) {
          uError("failed to get fqdn or serverPort or firstEp from cfg");
          code = TSDB_CODE_CFG_NOT_FOUND;
          goto _out;
        }

        tstrncpy(tsLocalFqdn, pFqdnItem->str, TSDB_FQDN_LEN);
        tsServerPort = (uint16_t)pServerPortItem->i32;
        (void)snprintf(tsLocalEp, sizeof(tsLocalEp), "%s:%u", tsLocalFqdn, tsServerPort);

        char defaultFirstEp[TSDB_EP_LEN] = {0};
        (void)snprintf(defaultFirstEp, TSDB_EP_LEN, "%s:%u", tsLocalFqdn, tsServerPort);

        SEp firstEp = {0};
        TAOS_CHECK_GOTO(
            taosGetFqdnPortFromEp(strlen(pFirstEpItem->str) == 0 ? defaultFirstEp : pFirstEpItem->str, &firstEp), &lino,
            _out);
        (void)snprintf(tsFirst, sizeof(tsFirst), "%s:%u", firstEp.fqdn, firstEp.port);

        TAOS_CHECK_GOTO(cfgSetItem(pCfg, "firstEp", tsFirst, pFirstEpItem->stype, false), &lino, _out);
        uInfo("localEp set to '%s', tsFirst set to '%s'", tsLocalEp, tsFirst);
        matched = true;
      } else if (strcasecmp("firstEp", name) == 0) {
        SConfigItem *pFqdnItem = cfgGetItem(pCfg, "fqdn");
        SConfigItem *pServerPortItem = cfgGetItem(pCfg, "serverPort");
        SConfigItem *pFirstEpItem = cfgGetItem(pCfg, "firstEp");
        if (pFqdnItem == NULL || pServerPortItem == NULL || pFirstEpItem == NULL) {
          uError("failed to get fqdn or serverPort or firstEp from cfg");
          code = TSDB_CODE_CFG_NOT_FOUND;
          goto _out;
        }

        tstrncpy(tsLocalFqdn, pFqdnItem->str, TSDB_FQDN_LEN);
        tsServerPort = (uint16_t)pServerPortItem->i32;
        (void)snprintf(tsLocalEp, sizeof(tsLocalEp), "%s:%u", tsLocalFqdn, tsServerPort);

        char defaultFirstEp[TSDB_EP_LEN] = {0};
        (void)snprintf(defaultFirstEp, TSDB_EP_LEN, "%s:%u", tsLocalFqdn, tsServerPort);

        SEp firstEp = {0};
        TAOS_CHECK_GOTO(
            taosGetFqdnPortFromEp(strlen(pFirstEpItem->str) == 0 ? defaultFirstEp : pFirstEpItem->str, &firstEp), &lino,
            _out);
        (void)snprintf(tsFirst, sizeof(tsFirst), "%s:%u", firstEp.fqdn, firstEp.port);

        TAOS_CHECK_GOTO(cfgSetItem(pCfg, "firstEp", tsFirst, pFirstEpItem->stype, false), &lino, _out);
        uInfo("localEp set to '%s', tsFirst set to '%s'", tsLocalEp, tsFirst);
        matched = true;
      }
      break;
    }
    case 'l': {
      if (strcasecmp("locale", name) == 0) {
        SConfigItem *pLocaleItem = cfgGetItem(pCfg, "locale");
        if (pLocaleItem == NULL) {
          uError("failed to get locale from cfg");
          code = TSDB_CODE_CFG_NOT_FOUND;
          goto _out;
        }

        const char *locale = pLocaleItem->str;
        TAOS_CHECK_GOTO(taosSetSystemLocale(locale), &lino, _out);
        uInfo("locale set to '%s'", locale);
        matched = true;
      }
      break;
    }
    case 'm': {
      if (strcasecmp("metaCacheMaxSize", name) == 0) {
        atomic_store_32(&tsMetaCacheMaxSize, pItem->i32);
        uInfo("%s set to %d", name, atomic_load_32(&tsMetaCacheMaxSize));
        matched = true;
      } else if (strcasecmp("minimalTmpDirGB", name) == 0) {
        tsTempSpace.reserved = (int64_t)(((double)pItem->fval) * 1024 * 1024 * 1024);
        uInfo("%s set to %" PRId64, name, tsTempSpace.reserved);
        matched = true;
      } else if (strcasecmp("minimalLogDirGB", name) == 0) {
        tsLogSpace.reserved = (int64_t)(((double)pItem->fval) * 1024 * 1024 * 1024);
        uInfo("%s set to %" PRId64, name, tsLogSpace.reserved);
        matched = true;
      }
      break;
    }
    case 's': {
      if (strcasecmp("secondEp", name) == 0) {
        SEp secondEp = {0};
        TAOS_CHECK_GOTO(taosGetFqdnPortFromEp(strlen(pItem->str) == 0 ? tsFirst : pItem->str, &secondEp), &lino, _out);
        (void)snprintf(tsSecond, sizeof(tsSecond), "%s:%u", secondEp.fqdn, secondEp.port);
        TAOS_CHECK_GOTO(cfgSetItem(pCfg, "secondEp", tsSecond, pItem->stype, false), &lino, _out);
        uInfo("%s set to %s", name, tsSecond);
        matched = true;
      } else if (strcasecmp("smlChildTableName", name) == 0) {
        TAOS_CHECK_GOTO(taosCheckCfgStrValueLen(pItem->name, pItem->str, TSDB_TABLE_NAME_LEN), &lino, _out);
        uInfo("%s set from %s to %s", name, tsSmlChildTableName, pItem->str);
        tstrncpy(tsSmlChildTableName, pItem->str, TSDB_TABLE_NAME_LEN);
        matched = true;
      } else if (strcasecmp("smlAutoChildTableNameDelimiter", name) == 0) {
        TAOS_CHECK_GOTO(taosCheckCfgStrValueLen(pItem->name, pItem->str, TSDB_TABLE_NAME_LEN), &lino, _out);
        uInfo("%s set from %s to %s", name, tsSmlAutoChildTableNameDelimiter, pItem->str);
        tstrncpy(tsSmlAutoChildTableNameDelimiter, pItem->str, TSDB_TABLE_NAME_LEN);
        matched = true;
      } else if (strcasecmp("smlTagName", name) == 0) {
        TAOS_CHECK_GOTO(taosCheckCfgStrValueLen(pItem->name, pItem->str, TSDB_COL_NAME_LEN), &lino, _out);
        uInfo("%s set from %s to %s", name, tsSmlTagName, pItem->str);
        tstrncpy(tsSmlTagName, pItem->str, TSDB_COL_NAME_LEN);
        matched = true;
      } else if (strcasecmp("smlTsDefaultName", name) == 0) {
        TAOS_CHECK_GOTO(taosCheckCfgStrValueLen(pItem->name, pItem->str, TSDB_COL_NAME_LEN), &lino, _out);
        uInfo("%s set from %s to %s", name, tsSmlTsDefaultName, pItem->str);
        tstrncpy(tsSmlTsDefaultName, pItem->str, TSDB_COL_NAME_LEN);
        matched = true;
      } else if (strcasecmp("serverPort", name) == 0) {
        SConfigItem *pFqdnItem = cfgGetItem(pCfg, "fqdn");
        SConfigItem *pServerPortItem = cfgGetItem(pCfg, "serverPort");
        SConfigItem *pFirstEpItem = cfgGetItem(pCfg, "firstEp");
        if (pFqdnItem == NULL || pServerPortItem == NULL || pFirstEpItem == NULL) {
          uError("failed to get fqdn or serverPort or firstEp from cfg");
          code = TSDB_CODE_CFG_NOT_FOUND;
          goto _out;
        }

        TAOS_CHECK_GOTO(taosCheckCfgStrValueLen(pFqdnItem->name, pFqdnItem->str, TSDB_FQDN_LEN), &lino, _out);
        tstrncpy(tsLocalFqdn, pFqdnItem->str, TSDB_FQDN_LEN);
        tsServerPort = (uint16_t)pServerPortItem->i32;
        (void)snprintf(tsLocalEp, sizeof(tsLocalEp), "%s:%u", tsLocalFqdn, tsServerPort);

        char defaultFirstEp[TSDB_EP_LEN] = {0};
        (void)snprintf(defaultFirstEp, TSDB_EP_LEN, "%s:%u", tsLocalFqdn, tsServerPort);

        SEp firstEp = {0};
        TAOS_CHECK_GOTO(
            taosGetFqdnPortFromEp(strlen(pFirstEpItem->str) == 0 ? defaultFirstEp : pFirstEpItem->str, &firstEp), &lino,
            _out);
        (void)snprintf(tsFirst, sizeof(tsFirst), "%s:%u", firstEp.fqdn, firstEp.port);

        TAOS_CHECK_GOTO(cfgSetItem(pCfg, "firstEp", tsFirst, pFirstEpItem->stype, false), &lino, _out);
        uInfo("localEp set to '%s', tsFirst set to '%s'", tsLocalEp, tsFirst);
        matched = true;
      }
      break;
    }
    case 't': {
      if (strcasecmp("tempDir", name) == 0) {
        TAOS_CHECK_GOTO(taosCheckCfgStrValueLen(pItem->name, pItem->str, PATH_MAX), &lino, _out);
        uInfo("%s set from %s to %s", name, tsTempDir, pItem->str);
        tstrncpy(tsTempDir, pItem->str, PATH_MAX);
        TAOS_CHECK_GOTO(taosExpandDir(tsTempDir, tsTempDir, PATH_MAX), &lino, _out);
        if (taosMulMkDir(tsTempDir) != 0) {
          code = TAOS_SYSTEM_ERROR(ERRNO);
          uError("failed to create tempDir:%s since %s", tsTempDir, tstrerror(code));
          goto _out;
        }
        matched = true;
      }
      break;
    }
    default:
      code = TSDB_CODE_CFG_NOT_FOUND;
      break;
  }

  if (matched) goto _out;

  {  //  'bool/int32_t/int64_t/float/double' variables with general modification function
    static OptionNameAndVar debugOptions[] = {
        {"cDebugFlag", &cDebugFlag},     {"dDebugFlag", &dDebugFlag},     {"fsDebugFlag", &fsDebugFlag},
        {"idxDebugFlag", &idxDebugFlag}, {"jniDebugFlag", &jniDebugFlag}, {"qDebugFlag", &qDebugFlag},
        {"rpcDebugFlag", &rpcDebugFlag}, {"smaDebugFlag", &smaDebugFlag}, {"tmrDebugFlag", &tmrDebugFlag},
        {"uDebugFlag", &uDebugFlag},     {"simDebugFlag", &simDebugFlag},
    };

    static OptionNameAndVar options[] = {{"asyncLog", &tsAsyncLog},
                                         {"compressMsgSize", &tsCompressMsgSize},
                                         {"countAlwaysReturnValue", &tsCountAlwaysReturnValue},
                                         {"crashReporting", &tsEnableCrashReport},
                                         {"enableQueryHb", &tsEnableQueryHb},
                                         {"keepColumnName", &tsKeepColumnName},
                                         {"logKeepDays", &tsLogKeepDays},
                                         {"maxInsertBatchRows", &tsMaxInsertBatchRows},
                                         {"minSlidingTime", &tsMinSlidingTime},
                                         {"minIntervalTime", &tsMinIntervalTime},
                                         {"numOfLogLines", &tsNumOfLogLines},
                                         {"querySmaOptimize", &tsQuerySmaOptimize},
                                         {"queryPolicy", &tsQueryPolicy},
                                         {"queryTableNotExistAsEmpty", &tsQueryTbNotExistAsEmpty},
                                         {"queryPlannerTrace", &tsQueryPlannerTrace},
                                         {"queryNodeChunkSize", &tsQueryNodeChunkSize},
                                         {"queryUseNodeAllocator", &tsQueryUseNodeAllocator},
                                         {"smlDot2Underline", &tsSmlDot2Underline},
                                         {"useAdapter", &tsUseAdapter},
                                         {"multiResultFunctionStarReturnTags", &tsMultiResultFunctionStarReturnTags},
                                         {"maxTsmaCalcDelay", &tsMaxTsmaCalcDelay},
                                         {"tsmaDataDeleteMark", &tsmaDataDeleteMark},
                                         {"numOfRpcSessions", &tsNumOfRpcSessions},
                                         {"bypassFlag", &tsBypassFlag},
                                         {"safetyCheckLevel", &tsSafetyCheckLevel},
                                         {"compareAsStrInGreatest", &tsCompareAsStrInGreatest},
                                         {"showFullCreateTableColumn", &tsShowFullCreateTableColumn}};

    if ((code = taosCfgSetOption(debugOptions, tListLen(debugOptions), pItem, true)) != TSDB_CODE_SUCCESS) {
      code = taosCfgSetOption(options, tListLen(options), pItem, false);
    }
  }

_out:
  if (TSDB_CODE_SUCCESS != code) {
    uError("failed to set option:%s, lino:%d, since:%s", name, lino, tstrerror(code));
  }

  cfgUnLock(pCfg);
  TAOS_RETURN(code);
}

int32_t taosCfgDynamicOptions(SConfig *pCfg, const char *name, bool forServer) {
  if (forServer) {
    return taosCfgDynamicOptionsForServer(pCfg, name);
  } else {
    return taosCfgDynamicOptionsForClient(pCfg, name);
  }
}

int32_t taosSetDebugFlag(int32_t *pFlagPtr, const char *flagName, int32_t flagVal) {
  SConfigItem *pItem = NULL;
  TAOS_CHECK_GET_CFG_ITEM(tsCfg, pItem, flagName);
  pItem->i32 = flagVal;
  if (pFlagPtr != NULL) {
    *pFlagPtr = flagVal;
  }
  TAOS_RETURN(TSDB_CODE_SUCCESS);
}

static int taosLogVarComp(void const *lp, void const *rp) {
  SLogVar *lpVar = (SLogVar *)lp;
  SLogVar *rpVar = (SLogVar *)rp;
  return taosStrcasecmp(lpVar->name, rpVar->name);
}

static void taosCheckAndSetDebugFlag(int32_t *pFlagPtr, char *name, int32_t flag, SArray *noNeedToSetVars) {
  if (noNeedToSetVars != NULL && taosArraySearch(noNeedToSetVars, name, taosLogVarComp, TD_EQ) != NULL) {
    return;
  }
  int32_t code = 0;
  if ((code = taosSetDebugFlag(pFlagPtr, name, flag)) != 0) {
    if (code != TSDB_CODE_CFG_NOT_FOUND) {
      uError("failed to set flag %s to %d, since:%s", name, flag, tstrerror(code));
    } else {
      uTrace("failed to set flag %s to %d, since:%s", name, flag, tstrerror(code));
    }
  }
  return;
}

int32_t taosSetGlobalDebugFlag(int32_t flag) { return taosSetAllDebugFlag(tsCfg, flag); }

// NOTE: set all command does not change the tmrDebugFlag
static int32_t taosSetAllDebugFlag(SConfig *pCfg, int32_t flag) {
  if (flag < 0) TAOS_RETURN(TSDB_CODE_INVALID_PARA);
  if (flag == 0) TAOS_RETURN(TSDB_CODE_SUCCESS);  // just ignore

  SArray      *noNeedToSetVars = NULL;
  SConfigItem *pItem = NULL;
  TAOS_CHECK_GET_CFG_ITEM(pCfg, pItem, "debugFlag");

  pItem->i32 = flag;
  noNeedToSetVars = pItem->array;

  taosCheckAndSetDebugFlag(&simDebugFlag, "simDebugFlag", flag, noNeedToSetVars);
  taosCheckAndSetDebugFlag(&uDebugFlag, "uDebugFlag", flag, noNeedToSetVars);
  taosCheckAndSetDebugFlag(&rpcDebugFlag, "rpcDebugFlag", flag, noNeedToSetVars);
  taosCheckAndSetDebugFlag(&qDebugFlag, "qDebugFlag", flag, noNeedToSetVars);

  taosCheckAndSetDebugFlag(&jniDebugFlag, "jniDebugFlag", flag, noNeedToSetVars);
  taosCheckAndSetDebugFlag(&cDebugFlag, "cDebugFlag", flag, noNeedToSetVars);

  taosCheckAndSetDebugFlag(&dDebugFlag, "dDebugFlag", flag, noNeedToSetVars);
  taosCheckAndSetDebugFlag(&vDebugFlag, "vDebugFlag", flag, noNeedToSetVars);
  taosCheckAndSetDebugFlag(&mDebugFlag, "mDebugFlag", flag, noNeedToSetVars);
  taosCheckAndSetDebugFlag(&wDebugFlag, "wDebugFlag", flag, noNeedToSetVars);
  taosCheckAndSetDebugFlag(&azDebugFlag, "azDebugFlag", flag, noNeedToSetVars);
  taosCheckAndSetDebugFlag(&tssDebugFlag, "tssDebugFlag", flag, noNeedToSetVars);
  taosCheckAndSetDebugFlag(&sDebugFlag, "sDebugFlag", flag, noNeedToSetVars);
  taosCheckAndSetDebugFlag(&tsdbDebugFlag, "tsdbDebugFlag", flag, noNeedToSetVars);
  taosCheckAndSetDebugFlag(&tqDebugFlag, "tqDebugFlag", flag, noNeedToSetVars);
  taosCheckAndSetDebugFlag(&fsDebugFlag, "fsDebugFlag", flag, noNeedToSetVars);
  taosCheckAndSetDebugFlag(&udfDebugFlag, "udfDebugFlag", flag, noNeedToSetVars);
  taosCheckAndSetDebugFlag(&smaDebugFlag, "smaDebugFlag", flag, noNeedToSetVars);
  taosCheckAndSetDebugFlag(&idxDebugFlag, "idxDebugFlag", flag, noNeedToSetVars);
  taosCheckAndSetDebugFlag(&tdbDebugFlag, "tdbDebugFlag", flag, noNeedToSetVars);
  taosCheckAndSetDebugFlag(&metaDebugFlag, "metaDebugFlag", flag, noNeedToSetVars);
  taosCheckAndSetDebugFlag(&stDebugFlag, "stDebugFlag", flag, noNeedToSetVars);
  taosCheckAndSetDebugFlag(&sndDebugFlag, "sndDebugFlag", flag, noNeedToSetVars);
  taosCheckAndSetDebugFlag(&bseDebugFlag, "bseDebugFlag", flag, noNeedToSetVars);
  taosCheckAndSetDebugFlag(&bndDebugFlag, "bndDebugFlag", flag, noNeedToSetVars);

  taosArrayClear(noNeedToSetVars);  // reset array

  uInfo("all debug flag are set to %d", flag);
  TAOS_RETURN(TSDB_CODE_SUCCESS);
}

int32_t taosGranted(int8_t type) {
  switch (type) {
    case TSDB_GRANT_ALL: {
      if (atomic_load_32(&tsGrant) & GRANT_FLAG_ALL) {
        return 0;
      }
      int32_t grantVal = atomic_load_32(&tsGrant);
      if (grantVal & GRANT_FLAG_EX_MULTI_TIER) {
        return TSDB_CODE_GRANT_MULTI_STORAGE_EXPIRED;
      } else if (grantVal & GRANT_FLAG_EX_STORAGE) {
        return TSDB_CODE_GRANT_STORAGE_LIMITED;
      }
      return TSDB_CODE_GRANT_EXPIRED;
    }
    case TSDB_GRANT_AUDIT: {
      return (atomic_load_32(&tsGrant) & GRANT_FLAG_AUDIT) ? 0 : TSDB_CODE_GRANT_AUDIT_EXPIRED;
    }
    case TSDB_GRANT_VIEW:
      return (atomic_load_32(&tsGrant) & GRANT_FLAG_VIEW) ? 0 : TSDB_CODE_GRANT_VIEW_EXPIRED;
    default:
      uWarn("undefined grant type:%" PRIi8, type);
      break;
  }
  return 0;
}

int32_t globalConfigSerialize(int32_t version, SArray *array, char **serialized) {
  char   buf[30];
  cJSON *json = cJSON_CreateObject();
  if (json == NULL) goto _exit;
  if (cJSON_AddNumberToObject(json, "file_version", GLOBAL_CONFIG_FILE_VERSION) == NULL) goto _exit;
  if (cJSON_AddNumberToObject(json, "version", version) == NULL) goto _exit;
  int sz = taosArrayGetSize(array);

  cJSON *cField = cJSON_CreateObject();
  if (cField == NULL) goto _exit;

  if (!cJSON_AddItemToObject(json, "configs", cField)) goto _exit;

  // cjson only support int32_t or double
  // string are used to prohibit the loss of precision
  for (int i = 0; i < sz; i++) {
    SConfigItem *item = (SConfigItem *)taosArrayGet(array, i);
    switch (item->dtype) {
      {
        case CFG_DTYPE_NONE:
          break;
        case CFG_DTYPE_BOOL:
          if (cJSON_AddBoolToObject(cField, item->name, item->bval) == NULL) goto _exit;
          break;
        case CFG_DTYPE_INT32:
          if (cJSON_AddNumberToObject(cField, item->name, item->i32) == NULL) goto _exit;
          break;
        case CFG_DTYPE_INT64:
          (void)sprintf(buf, "%" PRId64, item->i64);
          if (cJSON_AddStringToObject(cField, item->name, buf) == NULL) goto _exit;
          break;
        case CFG_DTYPE_FLOAT:
        case CFG_DTYPE_DOUBLE:
          (void)sprintf(buf, "%f", item->fval);
          if (cJSON_AddStringToObject(cField, item->name, buf) == NULL) goto _exit;
          break;
        case CFG_DTYPE_STRING:
        case CFG_DTYPE_DIR:
        case CFG_DTYPE_LOCALE:
        case CFG_DTYPE_CHARSET:
        case CFG_DTYPE_TIMEZONE:
          if (cJSON_AddStringToObject(cField, item->name, item->str) == NULL) goto _exit;
          break;
      }
    }
  }
  char *pSerialized = tjsonToString(json);
_exit:
  if (terrno != TSDB_CODE_SUCCESS) {
    uError("failed to serialize global config since %s", tstrerror(terrno));
  }
  cJSON_Delete(json);
  *serialized = pSerialized;
  return terrno;
}

int32_t localConfigSerialize(SArray *array, char **serialized) {
  char   buf[30];
  cJSON *json = cJSON_CreateObject();
  if (json == NULL) goto _exit;

  int sz = taosArrayGetSize(array);

  cJSON *cField = cJSON_CreateObject();
  if (cField == NULL) goto _exit;
  if (cJSON_AddNumberToObject(json, "file_version", LOCAL_CONFIG_FILE_VERSION) == NULL) goto _exit;
  if (!cJSON_AddItemToObject(json, "configs", cField)) goto _exit;

  // cjson only support int32_t or double
  // string are used to prohibit the loss of precision
  for (int i = 0; i < sz; i++) {
    SConfigItem *item = (SConfigItem *)taosArrayGet(array, i);
    if (strcasecmp(item->name, "dataDir") == 0) {
      int32_t sz = taosArrayGetSize(item->array);
      cJSON  *dataDirs = cJSON_CreateArray();
      if (!cJSON_AddItemToObject(cField, item->name, dataDirs)) {
        uError("failed to serialize global config since %s", tstrerror(terrno));
        goto _exit;
      }
      for (int j = 0; j < sz; j++) {
        SDiskCfg *disk = (SDiskCfg *)taosArrayGet(item->array, j);
        cJSON    *dataDir = cJSON_CreateObject();
        if (dataDir == NULL) goto _exit;
        if (!cJSON_AddItemToArray(dataDirs, dataDir)) {
          uError("failed to serialize global config since %s", tstrerror(terrno));
          goto _exit;
        }
        if (cJSON_AddStringToObject(dataDir, "dir", disk->dir) == NULL) goto _exit;
        if (cJSON_AddNumberToObject(dataDir, "level", disk->level) == NULL) goto _exit;
        if (disk->diskId == 0) {
          if (taosGetFileDiskID(disk->dir, &disk->diskId) != 0) {
            uError("failed to get disk id for %s", disk->dir);
            goto _exit;
          }
        }
        (void)sprintf(buf, "%" PRId64, disk->diskId);
        if (cJSON_AddStringToObject(dataDir, "disk_id", buf) == NULL) goto _exit;
        if (cJSON_AddNumberToObject(dataDir, "primary", disk->primary) == NULL) goto _exit;
        if (cJSON_AddNumberToObject(dataDir, "disable", disk->disable) == NULL) goto _exit;
      }
      continue;
    }
    if (strcasecmp(item->name, "forceReadConfig") == 0) {
      continue;
    }
    switch (item->dtype) {
      {
        case CFG_DTYPE_NONE:
          break;
        case CFG_DTYPE_BOOL:
          if (cJSON_AddBoolToObject(cField, item->name, item->bval) == NULL) goto _exit;
          break;
        case CFG_DTYPE_INT32:
          if (cJSON_AddNumberToObject(cField, item->name, item->i32) == NULL) goto _exit;
          break;
        case CFG_DTYPE_INT64:
          (void)sprintf(buf, "%" PRId64, item->i64);
          if (cJSON_AddStringToObject(cField, item->name, buf) == NULL) goto _exit;
          break;
        case CFG_DTYPE_FLOAT:
        case CFG_DTYPE_DOUBLE:
          (void)sprintf(buf, "%f", item->fval);
          if (cJSON_AddStringToObject(cField, item->name, buf) == NULL) goto _exit;
          break;
        case CFG_DTYPE_STRING:
        case CFG_DTYPE_DIR:
        case CFG_DTYPE_LOCALE:
        case CFG_DTYPE_CHARSET:
        case CFG_DTYPE_TIMEZONE:
          if (cJSON_AddStringToObject(cField, item->name, item->str) == NULL) goto _exit;
          break;
      }
    }
  }
  char *pSerialized = tjsonToString(json);
_exit:
  if (terrno != TSDB_CODE_SUCCESS) {
    uError("failed to serialize local config since %s", tstrerror(terrno));
  }
  cJSON_Delete(json);
  *serialized = pSerialized;
  return terrno;
}

int32_t stypeConfigSerialize(SArray *array, char **serialized) {
  char   buf[30];
  cJSON *json = cJSON_CreateObject();
  if (json == NULL) goto _exit;

  int sz = taosArrayGetSize(array);

  cJSON *cField = cJSON_CreateObject();
  if (cField == NULL) goto _exit;
  if (cJSON_AddNumberToObject(json, "file_version", LOCAL_CONFIG_FILE_VERSION) == NULL) goto _exit;
  if (!cJSON_AddItemToObject(json, "config_stypes", cField)) goto _exit;

  // cjson only support int32_t or double
  // string are used to prohibit the loss of precision
  for (int i = 0; i < sz; i++) {
    SConfigItem *item = (SConfigItem *)taosArrayGet(array, i);
    if (cJSON_AddNumberToObject(cField, item->name, item->stype) == NULL) goto _exit;
  }
  char *pSerialized = tjsonToString(json);
_exit:
  if (terrno != TSDB_CODE_SUCCESS) {
    uError("failed to serialize local config since %s", tstrerror(terrno));
  }
  cJSON_Delete(json);
  *serialized = pSerialized;
  return terrno;
}

int32_t taosPersistGlobalConfig(SArray *array, const char *path, int32_t version) {
  int32_t   code = 0;
  int32_t   lino = 0;
  char     *buffer = NULL;
  TdFilePtr pFile = NULL;
  char     *serialized = NULL;
  char      filepath[CONFIG_FILE_LEN] = {0};
  char      filename[CONFIG_FILE_LEN] = {0};
  snprintf(filepath, sizeof(filepath), "%s%sconfig", path, TD_DIRSEP);
  snprintf(filename, sizeof(filename), "%s%sconfig%sglobal.json", path, TD_DIRSEP, TD_DIRSEP);

  TAOS_CHECK_GOTO(taosMkDir(filepath), &lino, _exit);

  pFile = taosOpenFile(filename, TD_FILE_CREATE | TD_FILE_WRITE | TD_FILE_TRUNC | TD_FILE_WRITE_THROUGH);

  if (pFile == NULL) {
    code = TAOS_SYSTEM_ERROR(ERRNO);
    uError("failed to open file:%s since %s", filename, tstrerror(code));
    TAOS_RETURN(code);
  }
  TAOS_CHECK_GOTO(globalConfigSerialize(version, array, &serialized), &lino, _exit);

  if (taosWriteFile(pFile, serialized, strlen(serialized)) < 0) {
    lino = __LINE__;
    code = TAOS_SYSTEM_ERROR(ERRNO);
    uError("failed to write file:%s since %s", filename, tstrerror(code));
    goto _exit;
  }

_exit:
  if (code != TSDB_CODE_SUCCESS) {
    uError("failed to persist global config at line:%d, since %s", lino, tstrerror(code));
  }
  (void)taosCloseFile(&pFile);
  taosMemoryFree(serialized);
  return code;
}

int32_t taosPersistLocalConfig(const char *path) {
  int32_t   code = 0;
  int32_t   lino = 0;
  char     *buffer = NULL;
  TdFilePtr pFile = NULL;
  char     *serializedCfg = NULL;
  char     *serializedStype = NULL;
  char      filepath[CONFIG_FILE_LEN] = {0};
  char      filename[CONFIG_FILE_LEN] = {0};
  char      stypeFilename[CONFIG_FILE_LEN] = {0};
  snprintf(filepath, sizeof(filepath), "%s%sconfig", path, TD_DIRSEP);
  snprintf(filename, sizeof(filename), "%s%sconfig%slocal.json", path, TD_DIRSEP, TD_DIRSEP);
  snprintf(stypeFilename, sizeof(stypeFilename), "%s%sconfig%sstype.json", path, TD_DIRSEP, TD_DIRSEP);

  // TODO(beryl) need to check if the file is existed
  TAOS_CHECK_GOTO(taosMkDir(filepath), &lino, _exit);

  TdFilePtr pConfigFile =
      taosOpenFile(filename, TD_FILE_CREATE | TD_FILE_WRITE | TD_FILE_TRUNC | TD_FILE_WRITE_THROUGH);

  if (pConfigFile == NULL) {
    code = TAOS_SYSTEM_ERROR(terrno);
    uError("failed to open file:%s since %s", filename, tstrerror(code));
    TAOS_RETURN(code);
  }

  TdFilePtr pStypeFile =
      taosOpenFile(stypeFilename, TD_FILE_CREATE | TD_FILE_WRITE | TD_FILE_TRUNC | TD_FILE_WRITE_THROUGH);
  if (pStypeFile == NULL) {
    code = TAOS_SYSTEM_ERROR(terrno);
    uError("failed to open file:%s since %s", stypeFilename, tstrerror(code));
    TAOS_RETURN(code);
  }

  TAOS_CHECK_GOTO(localConfigSerialize(taosGetLocalCfg(tsCfg), &serializedCfg), &lino, _exit);
  if (taosWriteFile(pConfigFile, serializedCfg, strlen(serializedCfg)) < 0) {
    lino = __LINE__;
    code = TAOS_SYSTEM_ERROR(terrno);
    uError("failed to write file:%s since %s", filename, tstrerror(code));
    goto _exit;
  }

  TAOS_CHECK_GOTO(stypeConfigSerialize(taosGetLocalCfg(tsCfg), &serializedStype), &lino, _exit);
  if (taosWriteFile(pStypeFile, serializedStype, strlen(serializedStype)) < 0) {
    lino = __LINE__;
    code = TAOS_SYSTEM_ERROR(terrno);
    uError("failed to write file:%s since %s", stypeFilename, tstrerror(code));
    goto _exit;
  }

_exit:
  if (code != TSDB_CODE_SUCCESS) {
    uError("failed to persist local config at line:%d, since %s", lino, tstrerror(code));
  }
  (void)taosCloseFile(&pConfigFile);
  (void)taosCloseFile(&pStypeFile);
  taosMemoryFree(serializedCfg);
  taosMemoryFree(serializedStype);
  return code;
}

int32_t tSerializeSConfigArray(SEncoder *pEncoder, SArray *array) {
  int32_t code = 0;
  int32_t lino = 0;
  int32_t sz = taosArrayGetSize(array);
  TAOS_CHECK_EXIT(tEncodeI32(pEncoder, sz));
  for (int i = 0; i < sz; i++) {
    SConfigItem *item = (SConfigItem *)taosArrayGet(array, i);
    TAOS_CHECK_EXIT(tEncodeCStr(pEncoder, item->name));
    TAOS_CHECK_EXIT(tEncodeI32(pEncoder, item->dtype));
    switch (item->dtype) {
      {
        case CFG_DTYPE_NONE:
          break;
        case CFG_DTYPE_BOOL:
          TAOS_CHECK_EXIT(tEncodeBool(pEncoder, item->bval));
          break;
        case CFG_DTYPE_INT32:
          TAOS_CHECK_EXIT(tEncodeI32(pEncoder, item->i32));
          break;
        case CFG_DTYPE_INT64:
          TAOS_CHECK_EXIT(tEncodeI64(pEncoder, item->i64));
          break;
        case CFG_DTYPE_FLOAT:
        case CFG_DTYPE_DOUBLE:
          TAOS_CHECK_EXIT(tEncodeFloat(pEncoder, item->fval));
          break;
        case CFG_DTYPE_STRING:
        case CFG_DTYPE_DIR:
        case CFG_DTYPE_LOCALE:
        case CFG_DTYPE_CHARSET:
        case CFG_DTYPE_TIMEZONE:
          TAOS_CHECK_EXIT(tEncodeCStr(pEncoder, item->str));
          break;
      }
    }
  }
_exit:
  return code;
}

int32_t tDeserializeSConfigArray(SDecoder *pDecoder, SArray *array) {
  int32_t code = 0;
  int32_t lino = 0;
  int32_t sz = 0;
  TAOS_CHECK_EXIT(tDecodeI32(pDecoder, &sz));
  for (int i = 0; i < sz; i++) {
    SConfigItem item = {0};
    TAOS_CHECK_EXIT(tDecodeCStr(pDecoder, &item.name));
    TAOS_CHECK_EXIT(tDecodeI32(pDecoder, (int32_t *)&item.dtype));
    switch (item.dtype) {
      {
        case CFG_DTYPE_NONE:
          break;
        case CFG_DTYPE_BOOL:
          TAOS_CHECK_EXIT(tDecodeBool(pDecoder, &item.bval));
          break;
        case CFG_DTYPE_INT32:
          TAOS_CHECK_EXIT(tDecodeI32(pDecoder, &item.i32));
          break;
        case CFG_DTYPE_INT64:
          TAOS_CHECK_EXIT(tDecodeI64(pDecoder, &item.i64));
          break;
        case CFG_DTYPE_FLOAT:
        case CFG_DTYPE_DOUBLE:
          TAOS_CHECK_EXIT(tDecodeFloat(pDecoder, &item.fval));
          break;
        case CFG_DTYPE_STRING:
        case CFG_DTYPE_DIR:
        case CFG_DTYPE_LOCALE:
        case CFG_DTYPE_CHARSET:
        case CFG_DTYPE_TIMEZONE:
          TAOS_CHECK_EXIT(tDecodeCStr(pDecoder, &item.str));
          break;
      }
    }
    if (taosArrayPush(array, &item) == NULL) {
      code = terrno;
      goto _exit;
    }
  }
_exit:
  if (code != TSDB_CODE_SUCCESS) {
    uError("failed to deserialize SConfigItem at line:%d, since %s", lino, tstrerror(code));
  }
  return code;
}

bool isConifgItemLazyMode(SConfigItem *item) {
  if (item->dynScope == CFG_DYN_CLIENT_LAZY || item->dynScope == CFG_DYN_SERVER_LAZY ||
      item->dynScope == CFG_DYN_BOTH_LAZY) {
    return true;
  }
  return false;
}

int32_t taosCheckCfgStrValueLen(const char *name, const char *value, int32_t len) {
  if (strlen(value) > len) {
    uError("invalid config:%s, value:%s, length should be less than %d", name, value, len);
    TAOS_RETURN(TSDB_CODE_INVALID_CFG_VALUE);
  }
  TAOS_RETURN(TSDB_CODE_SUCCESS);
}<|MERGE_RESOLUTION|>--- conflicted
+++ resolved
@@ -402,17 +402,8 @@
 int32_t tsStreamNotifyFrameSize = 256;         // KB, default 256KB
 int32_t tsStreamBatchRequestWaitMs = 5000;     // ms, default 5s
 
-<<<<<<< HEAD
 bool    tsShowFullCreateTableColumn = 0;  // 0: show full create table, 1: show only table name and db name
 int32_t tsRpcRecvLogThreshold = 3;        // in seconds, default 3s
-=======
-int32_t tsStreamVirtualMergeMaxDelayMs = 10 * 1000;  // 10s
-int32_t tsStreamVirtualMergeMaxMemKb = 16 * 1024;    // 16MB
-int32_t tsStreamVirtualMergeWaitMode = 0;            // 0 wait forever, 1 wait for max delay, 2 wait for max mem
-
-int32_t tsRpcRecvLogThreshold = 3;  // in seconds, default 3
-
->>>>>>> 07a2b220
 int32_t taosCheckCfgStrValueLen(const char *name, const char *value, int32_t len);
 
 #define TAOS_CHECK_GET_CFG_ITEM(pCfg, pItem, pName) \
@@ -2787,15 +2778,11 @@
                                          {"arbSetAssignedTimeoutMs", &tsArbSetAssignedTimeoutMs},
                                          {"queryNoFetchTimeoutSec", &tsQueryNoFetchTimeoutSec},
                                          {"enableStrongPassword", &tsEnableStrongPassword},
-<<<<<<< HEAD
                                          {"enableMetrics", &tsEnableMetrics},
                                          {"metricsInterval", &tsMetricsInterval},
                                          {"metricsLevel", &tsMetricsLevel},
                                          {"forceKillTrans", &tsForceKillTrans},
                                          {"enableTLS", &tsEnableTLS},
-=======
-                                         {"forceKillTrans", &tsForceKillTrans},
->>>>>>> 07a2b220
                                          {"rpcRecvLogThreshold", &tsRpcRecvLogThreshold}};
 
     if ((code = taosCfgSetOption(debugOptions, tListLen(debugOptions), pItem, true)) != TSDB_CODE_SUCCESS) {
