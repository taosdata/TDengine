/*
 * Copyright (c) 2019 TAOS Data, Inc. <jhtao@taosdata.com>
 *
 * This program is free software: you can use, redistribute, and/or modify
 * it under the terms of the GNU Affero General Public License, version 3
 * or later ("AGPL"), as published by the Free Software Foundation.
 *
 * This program is distributed in the hope that it will be useful, but WITHOUT
 * ANY WARRANTY; without even the implied warranty of MERCHANTABILITY or
 * FITNESS FOR A PARTICULAR PURPOSE.
 *
 * You should have received a copy of the GNU Affero General Public License
 * along with this program. If not, see <http://www.gnu.org/licenses/>.
 */

#define _DEFAULT_SOURCE
#include "tdataformat.h"
#include "tcoding.h"
#include "tdatablock.h"
#include "tlog.h"

static int32_t tGetTagVal(uint8_t *p, STagVal *pTagVal, int8_t isJson);
<<<<<<< HEAD
=======

typedef struct SKVIdx {
  int32_t cid;
  int32_t offset;
} SKVIdx;
>>>>>>> 737820ee

#pragma pack(push, 1)
typedef struct {
  int16_t nCols;
  uint8_t idx[];
} STSKVRow;
#pragma pack(pop)

#define TSROW_IS_KV_ROW(r) ((r)->flags & TSROW_KV_ROW)
#define BIT1_SIZE(n)       (((n)-1) / 8 + 1)
#define BIT2_SIZE(n)       (((n)-1) / 4 + 1)
#define SET_BIT1(p, i, v)  ((p)[(i) / 8] = (p)[(i) / 8] & (~(((uint8_t)1) << ((i) % 8))) | ((v) << ((i) % 8)))
#define SET_BIT2(p, i, v)  ((p)[(i) / 4] = (p)[(i) / 4] & (~(((uint8_t)3) << ((i) % 4))) | ((v) << ((i) % 4)))
#define GET_BIT1(p, i)     (((p)[(i) / 8] >> ((i) % 8)) & ((uint8_t)1))
#define GET_BIT2(p, i)     (((p)[(i) / 4] >> ((i) % 4)) & ((uint8_t)3))

static FORCE_INLINE int tSKVIdxCmprFn(const void *p1, const void *p2);

// SValue
static FORCE_INLINE int32_t tPutValue(uint8_t *p, SValue *pValue, int8_t type) {
  int32_t n = 0;

  if (IS_VAR_DATA_TYPE(type)) {
    n += tPutBinary(p ? p + n : p, pValue->pData, pValue->nData);
  } else {
    switch (type) {
      case TSDB_DATA_TYPE_BOOL:
        n += tPutI8(p ? p + n : p, pValue->i8 ? 1 : 0);
        break;
      case TSDB_DATA_TYPE_TINYINT:
        n += tPutI8(p ? p + n : p, pValue->i8);
        break;
      case TSDB_DATA_TYPE_SMALLINT:
        n += tPutI16(p ? p + n : p, pValue->i16);
        break;
      case TSDB_DATA_TYPE_INT:
        n += tPutI32(p ? p + n : p, pValue->i32);
        break;
      case TSDB_DATA_TYPE_BIGINT:
        n += tPutI64(p ? p + n : p, pValue->i64);
        break;
      case TSDB_DATA_TYPE_FLOAT:
        n += tPutFloat(p ? p + n : p, pValue->f);
        break;
      case TSDB_DATA_TYPE_DOUBLE:
        n += tPutDouble(p ? p + n : p, pValue->d);
        break;
      case TSDB_DATA_TYPE_TIMESTAMP:
        n += tPutI64(p ? p + n : p, pValue->ts);
        break;
      case TSDB_DATA_TYPE_UTINYINT:
        n += tPutU8(p ? p + n : p, pValue->u8);
        break;
      case TSDB_DATA_TYPE_USMALLINT:
        n += tPutU16(p ? p + n : p, pValue->u16);
        break;
      case TSDB_DATA_TYPE_UINT:
        n += tPutU32(p ? p + n : p, pValue->u32);
        break;
      case TSDB_DATA_TYPE_UBIGINT:
        n += tPutU64(p ? p + n : p, pValue->u64);
        break;
      default:
        ASSERT(0);
    }
  }

  return n;
}

static FORCE_INLINE int32_t tGetValue(uint8_t *p, SValue *pValue, int8_t type) {
  int32_t n = 0;

  if (IS_VAR_DATA_TYPE(type)) {
    n += tGetBinary(p, &pValue->pData, pValue ? &pValue->nData : NULL);
  } else {
    switch (type) {
      case TSDB_DATA_TYPE_BOOL:
        n += tGetI8(p, &pValue->i8);
        break;
      case TSDB_DATA_TYPE_TINYINT:
        n += tGetI8(p, &pValue->i8);
        break;
      case TSDB_DATA_TYPE_SMALLINT:
        n += tGetI16(p, &pValue->i16);
        break;
      case TSDB_DATA_TYPE_INT:
        n += tGetI32(p, &pValue->i32);
        break;
      case TSDB_DATA_TYPE_BIGINT:
        n += tGetI64(p, &pValue->i64);
        break;
      case TSDB_DATA_TYPE_FLOAT:
        n += tGetFloat(p, &pValue->f);
        break;
      case TSDB_DATA_TYPE_DOUBLE:
        n += tGetDouble(p, &pValue->d);
        break;
      case TSDB_DATA_TYPE_TIMESTAMP:
        n += tGetI64(p, &pValue->ts);
        break;
      case TSDB_DATA_TYPE_UTINYINT:
        n += tGetU8(p, &pValue->u8);
        break;
      case TSDB_DATA_TYPE_USMALLINT:
        n += tGetU16(p, &pValue->u16);
        break;
      case TSDB_DATA_TYPE_UINT:
        n += tGetU32(p, &pValue->u32);
        break;
      case TSDB_DATA_TYPE_UBIGINT:
        n += tGetU64(p, &pValue->u64);
        break;
      default:
        ASSERT(0);
    }
  }

  return n;
}

// STSRow2 ========================================================================
static void tTupleTSRowNew(SArray *pArray, STSchema *pTSchema, STSRow2 *pRow) {
  int32_t   nColVal = taosArrayGetSize(pArray);
  STColumn *pTColumn;
  SColVal  *pColVal;

  ASSERT(nColVal > 0);

  pRow->sver = pTSchema->version;

  // ts
  pTColumn = &pTSchema->columns[0];
  pColVal = (SColVal *)taosArrayGet(pArray, 0);

  ASSERT(pTColumn->colId == 0 && pColVal->cid == 0);
  ASSERT(pTColumn->type == TSDB_DATA_TYPE_TIMESTAMP);

  pRow->ts = pColVal->value.ts;

  // other fields
  int32_t  iColVal = 1;
  int32_t  bidx;
  uint32_t nv = 0;
  uint8_t *pb = NULL;
  uint8_t *pf = NULL;
  uint8_t *pv = NULL;
  uint8_t  flags = 0;
  for (int32_t iColumn = 1; iColumn < pTSchema->numOfCols; iColumn++) {
    bidx = iColumn - 1;
    pTColumn = &pTSchema->columns[iColumn];

    if (iColVal < nColVal) {
      pColVal = (SColVal *)taosArrayGet(pArray, iColVal);
    } else {
      pColVal = NULL;
    }

    if (pColVal) {
      if (pColVal->cid == pTColumn->colId) {
        iColVal++;
        if (pColVal->isNone) {
          goto _set_none;
        } else if (pColVal->isNull) {
          goto _set_null;
        } else {
          goto _set_value;
        }
      } else if (pColVal->cid > pTColumn->colId) {
        goto _set_none;
      } else {
        ASSERT(0);
      }
    } else {
      goto _set_none;
    }

  _set_none:
    flags |= TSROW_HAS_NONE;
    // SET_BIT2(pb, bidx, 0); (todo)
    continue;

  _set_null:
    flags != TSROW_HAS_NULL;
    // SET_BIT2(pb, bidx, 1); (todo)
    continue;

  _set_value:
    flags != TSROW_HAS_VAL;
    // SET_BIT2(pb, bidx, 2); (todo)
    if (IS_VAR_DATA_TYPE(pTColumn->type)) {
      // nv += tPutColVal(pv ? pv + nv : pv, pColVal, pTColumn->type, 1);
    } else {
      // tPutColVal(pf ? pf + pTColumn->offset : pf, pColVal, pTColumn->type, 1);
    }
    continue;
  }

  ASSERT(flags);
  switch (flags & 0xf) {
    case TSROW_HAS_NONE:
    case TSROW_HAS_NULL:
      pRow->nData = 0;
      break;
    case TSROW_HAS_VAL:
      pRow->nData = pTSchema->flen + nv;
      break;
    case TSROW_HAS_NULL | TSROW_HAS_NONE:
      pRow->nData = BIT1_SIZE(pTSchema->numOfCols - 1);
      break;
    case TSROW_HAS_VAL | TSROW_HAS_NONE:
    case TSROW_HAS_VAL | TSROW_HAS_NULL:
      pRow->nData = BIT1_SIZE(pTSchema->numOfCols - 1) + pTSchema->flen + nv;
      break;
    case TSROW_HAS_VAL | TSROW_HAS_NULL | TSROW_HAS_NONE:
      pRow->nData = BIT2_SIZE(pTSchema->numOfCols - 1) + pTSchema->flen + nv;
      break;
    default:
      break;
  }
}

static void tMapTSRowNew(SArray *pArray, STSchema *pTSchema, STSRow2 *pRow) {
  int32_t   nColVal = taosArrayGetSize(pArray);
  STColumn *pTColumn;
  SColVal  *pColVal;

  ASSERT(nColVal > 0);

  pRow->sver = pTSchema->version;

  // ts
  pTColumn = &pTSchema->columns[0];
  pColVal = (SColVal *)taosArrayGet(pArray, 0);

  ASSERT(pTColumn->colId == 0 && pColVal->cid == 0);
  ASSERT(pTColumn->type == TSDB_DATA_TYPE_TIMESTAMP);

  pRow->ts = pColVal->value.ts;

  // other fields
  int32_t  iColVal = 1;
  uint32_t nv = 0;
  uint8_t *pv = NULL;
  uint8_t *pidx = NULL;
  uint8_t  flags = 0;
  int16_t  nCol = 0;
  for (int32_t iColumn = 1; iColumn < pTSchema->numOfCols; iColumn++) {
    pTColumn = &pTSchema->columns[iColumn];

    if (iColVal < nColVal) {
      pColVal = (SColVal *)taosArrayGet(pArray, iColVal);
    } else {
      pColVal = NULL;
    }

    if (pColVal) {
      if (pColVal->cid == pTColumn->colId) {
        iColVal++;
        if (pColVal->isNone) {
          goto _set_none;
        } else if (pColVal->isNull) {
          goto _set_null;
        } else {
          goto _set_value;
        }
      } else if (pColVal->cid > pTColumn->colId) {
        goto _set_none;
      } else {
        ASSERT(0);
      }
    } else {
      goto _set_none;
    }

  _set_none:
    flags |= TSROW_HAS_NONE;
    continue;

  _set_null:
    flags != TSROW_HAS_NULL;
    pidx[nCol++] = nv;
    // nv += tPutColVal(pv ? pv + nv : pv, pColVal, pTColumn->type, 0);
    continue;

  _set_value:
    flags != TSROW_HAS_VAL;
    pidx[nCol++] = nv;
    // nv += tPutColVal(pv ? pv + nv : pv, pColVal, pTColumn->type, 0);
    continue;
  }

  if (nv <= UINT8_MAX) {
    // small
  } else if (nv <= UINT16_MAX) {
    // mid
  } else {
    // large
  }
}

// try-decide-build
int32_t tTSRowNew(SArray *pArray, STSchema *pTSchema, STSRow2 **ppRow) {
  int32_t code = 0;
  STSRow2 rowT = {0};
  STSRow2 rowM = {0};

  // try
  tTupleTSRowNew(pArray, pTSchema, &rowT);
  tMapTSRowNew(pArray, pTSchema, &rowM);

  // decide & build
  if (rowT.nData <= rowM.nData) {
    tTupleTSRowNew(pArray, pTSchema, &rowT);
  } else {
    tMapTSRowNew(pArray, pTSchema, &rowM);
  }

  return code;
}

int32_t tTSRowClone(const STSRow2 *pRow, STSRow2 **ppRow) {
  int32_t code = 0;

  (*ppRow) = (STSRow2 *)taosMemoryMalloc(sizeof(**ppRow));
  if (*ppRow == NULL) {
    code = TSDB_CODE_OUT_OF_MEMORY;
    goto _exit;
  }
  **ppRow = *pRow;
  (*ppRow)->pData = NULL;

  if (pRow->nData) {
    (*ppRow)->pData = taosMemoryMalloc(pRow->nData);
    if ((*ppRow)->pData == NULL) {
      taosMemoryFree(*ppRow);
      code = TSDB_CODE_OUT_OF_MEMORY;
      goto _exit;
    }
    memcpy((*ppRow)->pData, pRow->pData, pRow->nData);
  }

_exit:
  return code;
}

void tTSRowFree(STSRow2 *pRow) {
  if (pRow) {
    if (pRow->pData) taosMemoryFree(pRow->pData);
    taosMemoryFree(pRow);
  }
}

void tTSRowGet(STSRow2 *pRow, STSchema *pTSchema, int32_t iCol, SColVal *pColVal) {
  uint8_t   isTuple = (pRow->flags & 0xf0 == 0) ? 1 : 0;
  STColumn *pTColumn = &pTSchema->columns[iCol];
  uint8_t   flags = pRow->flags & (uint8_t)0xf;
  SValue    value;

  ASSERT(iCol < pTSchema->numOfCols);
  ASSERT(flags);
  ASSERT(pRow->sver == pTSchema->version);

<<<<<<< HEAD
  if (iCol == 0) {
    value.ts = pRow->ts;
    goto _return_value;
=======
  ASSERT((pRow->flags & 0xf) != 0);
  switch (pRow->flags & 0xf) {
    case TSROW_HAS_NONE:
      *pColVal = ColValNONE;
      return 0;
    case TSROW_HAS_NULL:
      *pColVal = ColValNULL;
      return 0;
>>>>>>> 737820ee
  }

  if (flags == TSROW_HAS_NONE) {
    goto _return_none;
  } else if (flags == TSROW_HAS_NONE) {
    goto _return_null;
  }

  ASSERT(pRow->nData && pRow->pData);

  if (isTuple) {
    uint8_t *pb = pRow->pData;
    uint8_t *pf = NULL;
    uint8_t *pv = NULL;
    uint8_t *p;
    uint8_t  b;

    // bit
    switch (flags) {
      case TSROW_HAS_VAL:
        pf = pb;
        break;
      case TSROW_HAS_NULL | TSROW_HAS_NONE:
        b = GET_BIT1(pb, iCol - 1);
        if (b == 0) {
          goto _return_none;
        } else {
          goto _return_null;
        }
      case TSROW_HAS_VAL | TSROW_HAS_NONE:
        b = GET_BIT1(pb, iCol - 1);
        if (b == 0) {
          goto _return_none;
        } else {
          pf = pb + BIT1_SIZE(pTSchema->numOfCols - 1);
          break;
        }
      case TSROW_HAS_VAL | TSROW_HAS_NULL:
        b = GET_BIT1(pb, iCol - 1);
        if (b == 0) {
          goto _return_null;
        } else {
          pf = pb + BIT1_SIZE(pTSchema->numOfCols - 1);
          break;
        }
      case TSROW_HAS_VAL | TSROW_HAS_NULL | TSROW_HAS_NONE:
        b = GET_BIT2(pb, iCol - 1);
        if (b == 0) {
          goto _return_none;
        } else if (b == 1) {
          goto _return_null;
        } else {
          pf = pb + BIT2_SIZE(pTSchema->numOfCols - 1);
          break;
        }
      default:
        ASSERT(0);
    }

    ASSERT(pf);

    p = pf + pTColumn->offset;
    if (IS_VAR_DATA_TYPE(pTColumn->type)) {
      pv = pf + pTSchema->flen;
      p = pv + *(VarDataOffsetT *)p;
    }
    tGetValue(p, &value, pTColumn->type);
    goto _return_value;
  } else {
    STSKVRow *pRowK = (STSKVRow *)pRow->pData;
    int16_t   lidx = 0;
    int16_t   ridx = pRowK->nCols - 1;
    uint8_t  *p;
    int16_t   midx;
    uint32_t  n;
    int16_t   cid;

    ASSERT(pRowK->nCols > 0);

    if (pRow->flags & TSROW_KV_SMALL) {
      p = pRow->pData + sizeof(STSKVRow) + sizeof(uint8_t) * pRowK->nCols;
    } else if (pRow->flags & TSROW_KV_MID) {
      p = pRow->pData + sizeof(STSKVRow) + sizeof(uint16_t) * pRowK->nCols;
    } else if (pRow->flags & TSROW_KV_BIG) {
      p = pRow->pData + sizeof(STSKVRow) + sizeof(uint32_t) * pRowK->nCols;
    } else {
      ASSERT(0);
    }
    while (lidx <= ridx) {
      midx = (lidx + ridx) / 2;

      if (pRow->flags & TSROW_KV_SMALL) {
        n = ((uint8_t *)pRowK->idx)[midx];
      } else if (pRow->flags & TSROW_KV_MID) {
        n = ((uint16_t *)pRowK->idx)[midx];
      } else {
        n = ((uint32_t *)pRowK->idx)[midx];
      }

      n += tGetI16v(p + n, &cid);

      if (TABS(cid) == pTColumn->colId) {
        if (cid < 0) {
          goto _return_null;
        } else {
          n += tGetValue(p + n, &value, pTColumn->type);
          goto _return_value;
        }

        return;
      } else if (TABS(cid) > pTColumn->colId) {
        ridx = midx - 1;
      } else {
        lidx = midx + 1;
      }
    }

    // not found, return NONE
    goto _return_none;
  }

_return_none:
  *pColVal = COL_VAL_NONE(pTColumn->colId);
  return;

_return_null:
  *pColVal = COL_VAL_NULL(pTColumn->colId);
  return;

_return_value:
  *pColVal = COL_VAL_VALUE(pTColumn->colId, value);
  return;
}

int32_t tTSRowToArray(STSRow2 *pRow, STSchema *pTSchema, SArray **ppArray) {
  int32_t code = 0;
  SColVal cv;

  (*ppArray) = taosArrayInit(pTSchema->numOfCols, sizeof(SColVal));
  if (*ppArray == NULL) {
    code = TSDB_CODE_OUT_OF_MEMORY;
    goto _exit;
  }

  for (int32_t iColumn = 0; iColumn < pTSchema->numOfCols; iColumn++) {
    tTSRowGet(pRow, pTSchema, iColumn, &cv);
    taosArrayPush(*ppArray, &cv);
  }

_exit:
  return code;
}

int32_t tPutTSRow(uint8_t *p, STSRow2 *pRow) {
  int32_t n = 0;

  n += tPutI64(p ? p + n : p, pRow->ts);
  n += tPutI8(p ? p + n : p, pRow->flags);
  n += tPutI32v(p ? p + n : p, pRow->sver);

  ASSERT(pRow->flags & 0xf);

  switch (pRow->flags & 0xf) {
    case TSROW_HAS_NONE:
    case TSROW_HAS_NULL:
      ASSERT(pRow->nData == 0);
      ASSERT(pRow->pData == NULL);
      break;
    default:
      ASSERT(pRow->nData && pRow->pData);
      n += tPutBinary(p ? p + n : p, pRow->pData, pRow->nData);
      break;
  }

  return n;
}

int32_t tGetTSRow(uint8_t *p, STSRow2 *pRow) {
  int32_t n = 0;

  n += tGetI64(p + n, &pRow->ts);
  n += tGetI8(p + n, &pRow->flags);
  n += tGetI32v(p + n, &pRow->sver);

  ASSERT(pRow->flags);
  switch (pRow->flags & 0xf) {
    case TSROW_HAS_NONE:
    case TSROW_HAS_NULL:
      pRow->nData = 0;
      pRow->pData = NULL;
      break;
    default:
      n += tGetBinary(p + n, &pRow->pData, &pRow->nData);
      break;
  }

  return n;
}

// STSchema
int32_t tTSchemaCreate(int32_t sver, SSchema *pSchema, int32_t ncols, STSchema **ppTSchema) {
  *ppTSchema = (STSchema *)taosMemoryMalloc(sizeof(STSchema) + sizeof(STColumn) * ncols);
  if (*ppTSchema == NULL) {
    terrno = TSDB_CODE_OUT_OF_MEMORY;
    return -1;
  }

  (*ppTSchema)->numOfCols = ncols;
  (*ppTSchema)->version = sver;
  (*ppTSchema)->flen = 0;
  (*ppTSchema)->vlen = 0;
  (*ppTSchema)->tlen = 0;

  for (int32_t iCol = 0; iCol < ncols; iCol++) {
    SSchema  *pColumn = &pSchema[iCol];
    STColumn *pTColumn = &((*ppTSchema)->columns[iCol]);

    pTColumn->colId = pColumn->colId;
    pTColumn->type = pColumn->type;
    pTColumn->flags = pColumn->flags;
    pTColumn->bytes = pColumn->bytes;
    pTColumn->offset = (*ppTSchema)->flen;

    // skip first column
    if (iCol) {
      (*ppTSchema)->flen += TYPE_BYTES[pColumn->type];
      if (IS_VAR_DATA_TYPE(pColumn->type)) {
        (*ppTSchema)->vlen += (pColumn->bytes + 5);
      }
    }
  }

  return 0;
}

void tTSchemaDestroy(STSchema *pTSchema) {
  if (pTSchema) taosMemoryFree(pTSchema);
}

// STSRowBuilder
#if 0
int32_t tTSRowBuilderInit(STSRowBuilder *pBuilder, int32_t sver, int32_t nCols, SSchema *pSchema) {
  if (tTSchemaCreate(sver, pSchema, nCols, &pBuilder->pTSchema) < 0) return -1;

  pBuilder->szBitMap1 = BIT1_SIZE(nCols - 1);
  pBuilder->szBitMap2 = BIT2_SIZE(nCols - 1);
  pBuilder->szKVBuf =
      sizeof(STSKVRow) + sizeof(SKVIdx) * (nCols - 1) + pBuilder->pTSchema->flen + pBuilder->pTSchema->vlen;
  pBuilder->szTPBuf = pBuilder->szBitMap2 + pBuilder->pTSchema->flen + pBuilder->pTSchema->vlen;
  pBuilder->pKVBuf = taosMemoryMalloc(pBuilder->szKVBuf);
  if (pBuilder->pKVBuf == NULL) {
    terrno = TSDB_CODE_OUT_OF_MEMORY;
    tTSchemaDestroy(pBuilder->pTSchema);
    return -1;
  }
  pBuilder->pTPBuf = taosMemoryMalloc(pBuilder->szTPBuf);
  if (pBuilder->pTPBuf == NULL) {
    terrno = TSDB_CODE_OUT_OF_MEMORY;
    taosMemoryFree(pBuilder->pKVBuf);
    tTSchemaDestroy(pBuilder->pTSchema);
    return -1;
  }

  return 0;
}

void tTSRowBuilderClear(STSRowBuilder *pBuilder) {
  if (pBuilder->pTPBuf) {
    taosMemoryFree(pBuilder->pTPBuf);
    pBuilder->pTPBuf = NULL;
  }
  if (pBuilder->pKVBuf) {
    taosMemoryFree(pBuilder->pKVBuf);
    pBuilder->pKVBuf = NULL;
  }
  tTSchemaDestroy(pBuilder->pTSchema);
  pBuilder->pTSchema = NULL;
}

void tTSRowBuilderReset(STSRowBuilder *pBuilder) {
  for (int32_t iCol = pBuilder->pTSchema->numOfCols - 1; iCol >= 0; iCol--) {
    STColumn *pTColumn = &pBuilder->pTSchema->columns[iCol];
    COL_CLR_SET(pTColumn->flags);
  }

  pBuilder->iCol = 0;
  ((STSKVRow *)pBuilder->pKVBuf)->nCols = 0;
  pBuilder->vlenKV = 0;
  pBuilder->vlenTP = 0;
  pBuilder->row.flags = 0;
}

int32_t tTSRowBuilderPut(STSRowBuilder *pBuilder, int32_t cid, uint8_t *pData, uint32_t nData) {
  STColumn *pTColumn = &pBuilder->pTSchema->columns[pBuilder->iCol];
  uint8_t  *p;
  int32_t   iCol;
  STSKVRow *pTSKVRow = (STSKVRow *)pBuilder->pKVBuf;

  // use interp search
  if (pTColumn->colId < cid) {  // right search
    for (iCol = pBuilder->iCol + 1; iCol < pBuilder->pTSchema->numOfCols; iCol++) {
      pTColumn = &pBuilder->pTSchema->columns[iCol];
      if (pTColumn->colId >= cid) break;
    }
  } else if (pTColumn->colId > cid) {  // left search
    for (iCol = pBuilder->iCol - 1; iCol >= 0; iCol--) {
      pTColumn = &pBuilder->pTSchema->columns[iCol];
      if (pTColumn->colId <= cid) break;
    }
  }

  if (pTColumn->colId != cid || COL_IS_SET(pTColumn->flags)) {
    return -1;
  }

  pBuilder->iCol = iCol;

  // set value
  if (cid == 0) {
    ASSERT(pData && nData == sizeof(TSKEY) && iCol == 0);
    pBuilder->row.ts = *(TSKEY *)pData;
    pTColumn->flags |= COL_SET_VAL;
  } else {
    if (pData) {
      // set VAL

      pBuilder->row.flags |= TSROW_HAS_VAL;
      pTColumn->flags |= COL_SET_VAL;

      /* KV */
      if (1) {  // avoid KV at some threshold (todo)
        pTSKVRow->idx[pTSKVRow->nCols].cid = cid;
        pTSKVRow->idx[pTSKVRow->nCols].offset = pBuilder->vlenKV;

        p = pBuilder->pKVBuf + sizeof(STSKVRow) + sizeof(SKVIdx) * (pBuilder->pTSchema->numOfCols - 1) +
            pBuilder->vlenKV;
        if (IS_VAR_DATA_TYPE(pTColumn->type)) {
          ASSERT(nData <= pTColumn->bytes);
          pBuilder->vlenKV += tPutBinary(p, pData, nData);
        } else {
          ASSERT(nData == pTColumn->bytes);
          memcpy(p, pData, nData);
          pBuilder->vlenKV += nData;
        }
      }

      /* TUPLE */
      p = pBuilder->pTPBuf + pBuilder->szBitMap2 + pTColumn->offset;
      if (IS_VAR_DATA_TYPE(pTColumn->type)) {
        ASSERT(nData <= pTColumn->bytes);
        *(int32_t *)p = pBuilder->vlenTP;

        p = pBuilder->pTPBuf + pBuilder->szBitMap2 + pBuilder->pTSchema->flen + pBuilder->vlenTP;
        pBuilder->vlenTP += tPutBinary(p, pData, nData);
      } else {
        ASSERT(nData == pTColumn->bytes);
        memcpy(p, pData, nData);
      }
    } else {
      // set NULL

      pBuilder->row.flags |= TSROW_HAS_NULL;
      pTColumn->flags |= COL_SET_NULL;

      pTSKVRow->idx[pTSKVRow->nCols].cid = cid;
      pTSKVRow->idx[pTSKVRow->nCols].offset = -1;
    }

    pTSKVRow->nCols++;
  }

  return 0;
}

static FORCE_INLINE int tSKVIdxCmprFn(const void *p1, const void *p2) {
  SKVIdx *pKVIdx1 = (SKVIdx *)p1;
  SKVIdx *pKVIdx2 = (SKVIdx *)p2;
  if (pKVIdx1->cid > pKVIdx2->cid) {
    return 1;
  } else if (pKVIdx1->cid < pKVIdx2->cid) {
    return -1;
  }
  return 0;
}
static void setBitMap(uint8_t *p, STSchema *pTSchema, uint8_t flags) {
  int32_t   bidx;
  STColumn *pTColumn;

  for (int32_t iCol = 1; iCol < pTSchema->numOfCols; iCol++) {
    pTColumn = &pTSchema->columns[iCol];
    bidx = iCol - 1;

    switch (flags) {
      case TSROW_HAS_NULL | TSROW_HAS_NONE:
        if (pTColumn->flags & COL_SET_NULL) {
          SET_BIT1(p, bidx, (uint8_t)1);
        } else {
          SET_BIT1(p, bidx, (uint8_t)0);
        }
        break;
      case TSROW_HAS_VAL | TSROW_HAS_NULL | TSROW_HAS_NONE:
        if (pTColumn->flags & COL_SET_NULL) {
          SET_BIT2(p, bidx, (uint8_t)1);
        } else if (pTColumn->flags & COL_SET_VAL) {
          SET_BIT2(p, bidx, (uint8_t)2);
        } else {
          SET_BIT2(p, bidx, (uint8_t)0);
        }
        break;
      default:
        if (pTColumn->flags & COL_SET_VAL) {
          SET_BIT1(p, bidx, (uint8_t)1);
        } else {
          SET_BIT1(p, bidx, (uint8_t)0);
        }

        break;
    }
  }
}
int32_t tTSRowBuilderGetRow(STSRowBuilder *pBuilder, const STSRow2 **ppRow) {
  int32_t   nDataTP, nDataKV;
  STSKVRow *pTSKVRow = (STSKVRow *)pBuilder->pKVBuf;
  int32_t   nCols = pBuilder->pTSchema->numOfCols;

  // error not set ts
  if (!COL_IS_SET(pBuilder->pTSchema->columns->flags)) {
    return -1;
  }

  ASSERT(pTSKVRow->nCols < nCols);
  if (pTSKVRow->nCols < nCols - 1) {
    pBuilder->row.flags |= TSROW_HAS_NONE;
  }

  ASSERT((pBuilder->row.flags & 0xf) != 0);
  *(ppRow) = &pBuilder->row;
  switch (pBuilder->row.flags & 0xf) {
    case TSROW_HAS_NONE:
    case TSROW_HAS_NULL:
      pBuilder->row.nData = 0;
      pBuilder->row.pData = NULL;
      return 0;
    case TSROW_HAS_NULL | TSROW_HAS_NONE:
      nDataTP = pBuilder->szBitMap1;
      break;
    case TSROW_HAS_VAL:
      nDataTP = pBuilder->pTSchema->flen + pBuilder->vlenTP;
      break;
    case TSROW_HAS_VAL | TSROW_HAS_NONE:
    case TSROW_HAS_VAL | TSROW_HAS_NULL:
      nDataTP = pBuilder->szBitMap1 + pBuilder->pTSchema->flen + pBuilder->vlenTP;
      break;
    case TSROW_HAS_VAL | TSROW_HAS_NULL | TSROW_HAS_NONE:
      nDataTP = pBuilder->szBitMap2 + pBuilder->pTSchema->flen + pBuilder->vlenTP;
      break;
    default:
      ASSERT(0);
  }

  nDataKV = sizeof(STSKVRow) + sizeof(SKVIdx) * pTSKVRow->nCols + pBuilder->vlenKV;
  pBuilder->row.sver = pBuilder->pTSchema->version;
  if (nDataKV < nDataTP) {
    // generate KV row

    ASSERT((pBuilder->row.flags & 0xf) != TSROW_HAS_VAL);

    pBuilder->row.flags |= TSROW_KV_ROW;
    pBuilder->row.nData = nDataKV;
    pBuilder->row.pData = pBuilder->pKVBuf;

    qsort(pTSKVRow->idx, pTSKVRow->nCols, sizeof(SKVIdx), tSKVIdxCmprFn);
    if (pTSKVRow->nCols < nCols - 1) {
      memmove(&pTSKVRow->idx[pTSKVRow->nCols], &pTSKVRow->idx[nCols - 1], pBuilder->vlenKV);
    }
  } else {
    // generate TUPLE row

    pBuilder->row.nData = nDataTP;

    uint8_t *p;
    uint8_t  flags = (pBuilder->row.flags & 0xf);

    if (flags == TSROW_HAS_VAL) {
      pBuilder->row.pData = pBuilder->pTPBuf + pBuilder->szBitMap2;
    } else {
      if (flags == (TSROW_HAS_VAL | TSROW_HAS_NULL | TSROW_HAS_NONE)) {
        pBuilder->row.pData = pBuilder->pTPBuf;
      } else {
        pBuilder->row.pData = pBuilder->pTPBuf + pBuilder->szBitMap2 - pBuilder->szBitMap1;
      }

      setBitMap(pBuilder->row.pData, pBuilder->pTSchema, flags);
    }
  }

  return 0;
}
#endif

static int tTagValCmprFn(const void *p1, const void *p2) {
  if (((STagVal *)p1)->cid < ((STagVal *)p2)->cid) {
    return -1;
  } else if (((STagVal *)p1)->cid > ((STagVal *)p2)->cid) {
    return 1;
  }

  return 0;
}
static int tTagValJsonCmprFn(const void *p1, const void *p2) {
  return strcmp(((STagVal *)p1)[0].pKey, ((STagVal *)p2)[0].pKey);
}

static void debugPrintTagVal(int8_t type, const void *val, int32_t vlen, const char *tag, int32_t ln) {
  switch (type) {
    case TSDB_DATA_TYPE_JSON:
    case TSDB_DATA_TYPE_VARCHAR:
    case TSDB_DATA_TYPE_NCHAR: {
      char tmpVal[32] = {0};
      memcpy(tmpVal, val, 32);
      printf("%s:%d type:%d vlen:%d, val:\"%s\"\n", tag, ln, (int32_t)type, vlen, tmpVal);
    } break;
    case TSDB_DATA_TYPE_FLOAT:
      printf("%s:%d type:%d vlen:%d, val:%f\n", tag, ln, (int32_t)type, vlen, *(float *)val);
      break;
    case TSDB_DATA_TYPE_DOUBLE:
      printf("%s:%d type:%d vlen:%d, val:%lf\n", tag, ln, (int32_t)type, vlen, *(double *)val);
      break;
    case TSDB_DATA_TYPE_BOOL:
      printf("%s:%d type:%d vlen:%d, val:%" PRIu8 "\n", tag, ln, (int32_t)type, vlen, *(uint8_t *)val);
      break;
    case TSDB_DATA_TYPE_TINYINT:
      printf("%s:%d type:%d vlen:%d, val:%" PRIi8 "\n", tag, ln, (int32_t)type, vlen, *(int8_t *)val);
      break;
    case TSDB_DATA_TYPE_SMALLINT:
      printf("%s:%d type:%d vlen:%d, val:%" PRIi16 "\n", tag, ln, (int32_t)type, vlen, *(int16_t *)val);
      break;
    case TSDB_DATA_TYPE_INT:
      printf("%s:%d type:%d vlen:%d, val:%" PRIi32 "\n", tag, ln, (int32_t)type, vlen, *(int32_t *)val);
      break;
    case TSDB_DATA_TYPE_BIGINT:
      printf("%s:%d type:%d vlen:%d, val:%" PRIi64 "\n", tag, ln, (int32_t)type, vlen, *(int64_t *)val);
      break;
    case TSDB_DATA_TYPE_TIMESTAMP:
      printf("%s:%d type:%d vlen:%d, val:%" PRIi64 "\n", tag, ln, (int32_t)type, vlen, *(int64_t *)val);
      break;
    case TSDB_DATA_TYPE_UTINYINT:
      printf("%s:%d type:%d vlen:%d, val:%" PRIu8 "\n", tag, ln, (int32_t)type, vlen, *(uint8_t *)val);
      break;
    case TSDB_DATA_TYPE_USMALLINT:
      printf("%s:%d type:%d vlen:%d, val:%" PRIu16 "\n", tag, ln, (int32_t)type, vlen, *(uint16_t *)val);
      break;
    case TSDB_DATA_TYPE_UINT:
      printf("%s:%d type:%d vlen:%d, val:%" PRIu32 "\n", tag, ln, (int32_t)type, vlen, *(uint32_t *)val);
      break;
    case TSDB_DATA_TYPE_UBIGINT:
      printf("%s:%d type:%d vlen:%d, val:%" PRIu64 "\n", tag, ln, (int32_t)type, vlen, *(uint64_t *)val);
      break;
<<<<<<< HEAD
=======
    case TSDB_DATA_TYPE_NULL:
      printf("%s:%d type:%d vlen:%d, val:%" PRIi8 "\n", tag, ln, (int32_t)type, vlen, *(int8_t *)val);
      break;
>>>>>>> 737820ee
    default:
      ASSERT(0);
      break;
  }
}

// if (isLarge) {
//   p = (uint8_t *)&((int16_t *)pTag->idx)[pTag->nTag];
// } else {
//   p = (uint8_t *)&pTag->idx[pTag->nTag];
// }

// (*ppArray) = taosArrayInit(pTag->nTag + 1, sizeof(STagVal));
// if (*ppArray == NULL) {
//   code = TSDB_CODE_OUT_OF_MEMORY;
//   goto _err;
// }

// for (int16_t iTag = 0; iTag < pTag->nTag; iTag++) {
//   if (isLarge) {
//     offset = ((int16_t *)pTag->idx)[iTag];
//   } else {
//     offset = pTag->idx[iTag];
//   }

void debugPrintSTag(STag *pTag, const char *tag, int32_t ln) {
  int8_t   isJson = pTag->flags & TD_TAG_JSON;
  int8_t   isLarge = pTag->flags & TD_TAG_LARGE;
  uint8_t *p = NULL;
  int16_t  offset = 0;

  if (isLarge) {
    p = (uint8_t *)&((int16_t *)pTag->idx)[pTag->nTag];
  } else {
    p = (uint8_t *)&pTag->idx[pTag->nTag];
  }
  printf("%s:%d >>> STAG === %s:%s, len: %d, nTag: %d, sver:%d\n", tag, ln, isJson ? "json" : "normal",
         isLarge ? "large" : "small", (int32_t)pTag->len, (int32_t)pTag->nTag, pTag->ver);
  for (uint16_t n = 0; n < pTag->nTag; ++n) {
    if (isLarge) {
      offset = ((int16_t *)pTag->idx)[n];
    } else {
      offset = pTag->idx[n];
    }
    STagVal tagVal = {0};
    if (isJson) {
      tagVal.pKey = (char *)POINTER_SHIFT(p, offset);
    } else {
      tagVal.cid = *(int16_t *)POINTER_SHIFT(p, offset);
<<<<<<< HEAD
=======
    }
    printf("%s:%d loop[%d-%d] offset=%d\n", __func__, __LINE__, (int32_t)pTag->nTag, (int32_t)n, (int32_t)offset);
    tGetTagVal(p + offset, &tagVal, isJson);
    if(IS_VAR_DATA_TYPE(tagVal.type)){
      debugPrintTagVal(tagVal.type, tagVal.pData, tagVal.nData, __func__, __LINE__);
    }else{
      debugPrintTagVal(tagVal.type, &tagVal.i64, tDataTypes[tagVal.type].bytes, __func__, __LINE__);
>>>>>>> 737820ee
    }
    printf("%s:%d loop[%d-%d] offset=%d\n", __func__, __LINE__, (int32_t)pTag->nTag, (int32_t)n, (int32_t)offset);
    tGetTagVal(p + offset, &tagVal, isJson);
    debugPrintTagVal(tagVal.type, tagVal.pData, tagVal.nData, __func__, __LINE__);
  }
  printf("\n");
}

static int32_t tPutTagVal(uint8_t *p, STagVal *pTagVal, int8_t isJson) {
  int32_t n = 0;

  // key
  if (isJson) {
    n += tPutCStr(p ? p + n : p, pTagVal->pKey);
  } else {
    n += tPutI16v(p ? p + n : p, pTagVal->cid);
  }

  // type
  n += tPutI8(p ? p + n : p, pTagVal->type);

  // value
  if (IS_VAR_DATA_TYPE(pTagVal->type)) {
    n += tPutBinary(p ? p + n : p, pTagVal->pData, pTagVal->nData);
  } else {
    p = p ? p + n : p;
<<<<<<< HEAD
    switch (pTagVal->type) {
      case TSDB_DATA_TYPE_BOOL:
        n += tPutI8(p, pTagVal->i8 ? 1 : 0);
        break;
      case TSDB_DATA_TYPE_TINYINT:
        n += tPutI8(p, pTagVal->i8);
        break;
      case TSDB_DATA_TYPE_SMALLINT:
        n += tPutI16(p, pTagVal->i16);
        break;
      case TSDB_DATA_TYPE_INT:
        n += tPutI32(p, pTagVal->i32);
        break;
      case TSDB_DATA_TYPE_TIMESTAMP:
      case TSDB_DATA_TYPE_BIGINT:
        n += tPutI64(p, pTagVal->i64);
        break;
      case TSDB_DATA_TYPE_FLOAT:
        n += tPutFloat(p, pTagVal->f);
        break;
      case TSDB_DATA_TYPE_DOUBLE:
        n += tPutDouble(p, pTagVal->d);
        break;
      case TSDB_DATA_TYPE_UTINYINT:
        n += tPutU8(p, pTagVal->u8);
        break;
      case TSDB_DATA_TYPE_USMALLINT:
        n += tPutU16(p, pTagVal->u16);
        break;
      case TSDB_DATA_TYPE_UINT:
        n += tPutU32(p, pTagVal->u32);
        break;
      case TSDB_DATA_TYPE_UBIGINT:
        n += tPutU64(p, pTagVal->u64);
        break;
      default:
        ASSERT(0);
    }
=======
    n += tDataTypes[pTagVal->type].bytes;
    if(p) memcpy(p, &(pTagVal->i64), tDataTypes[pTagVal->type].bytes);
>>>>>>> 737820ee
  }

  return n;
}
static int32_t tGetTagVal(uint8_t *p, STagVal *pTagVal, int8_t isJson) {
  int32_t n = 0;

  // key
  if (isJson) {
    n += tGetCStr(p + n, &pTagVal->pKey);
  } else {
    n += tGetI16v(p + n, &pTagVal->cid);
  }

  // type
  n += tGetI8(p + n, &pTagVal->type);

  // value
  if (IS_VAR_DATA_TYPE(pTagVal->type)) {
    n += tGetBinary(p + n, &pTagVal->pData, &pTagVal->nData);
  } else {
<<<<<<< HEAD
    switch (pTagVal->type) {
      case TSDB_DATA_TYPE_BOOL:
      case TSDB_DATA_TYPE_TINYINT:
        n += tGetI8(p + n, &pTagVal->i8);
        break;
      case TSDB_DATA_TYPE_SMALLINT:
        n += tGetI16(p, &pTagVal->i16);
        break;
      case TSDB_DATA_TYPE_INT:
        n += tGetI32(p, &pTagVal->i32);
        break;
      case TSDB_DATA_TYPE_TIMESTAMP:
      case TSDB_DATA_TYPE_BIGINT:
        n += tGetI64(p, &pTagVal->i64);
        break;
      case TSDB_DATA_TYPE_FLOAT:
        n += tGetFloat(p, &pTagVal->f);
        break;
      case TSDB_DATA_TYPE_DOUBLE:
        n += tGetDouble(p, &pTagVal->d);
        break;
      case TSDB_DATA_TYPE_UTINYINT:
        n += tGetU8(p, &pTagVal->u8);
        break;
      case TSDB_DATA_TYPE_USMALLINT:
        n += tGetU16(p, &pTagVal->u16);
        break;
      case TSDB_DATA_TYPE_UINT:
        n += tGetU32(p, &pTagVal->u32);
        break;
      case TSDB_DATA_TYPE_UBIGINT:
        n += tGetU64(p, &pTagVal->u64);
        break;
      default:
        ASSERT(0);
    }
=======
    memcpy(&(pTagVal->i64), p + n, tDataTypes[pTagVal->type].bytes);
    n += tDataTypes[pTagVal->type].bytes;
>>>>>>> 737820ee
  }

  return n;
}
int32_t tTagNew(SArray *pArray, int32_t version, int8_t isJson, STag **ppTag) {
  int32_t  code = 0;
  uint8_t *p = NULL;
  int16_t  n = 0;
  int16_t  nTag = taosArrayGetSize(pArray);
  int32_t  szTag = 0;
  int8_t   isLarge = 0;

  // sort
  if (isJson) {
    qsort(pArray->pData, nTag, sizeof(STagVal), tTagValJsonCmprFn);
  } else {
    qsort(pArray->pData, nTag, sizeof(STagVal), tTagValCmprFn);
  }

  // get size
  for (int16_t iTag = 0; iTag < nTag; iTag++) {
    szTag += tPutTagVal(NULL, (STagVal *)taosArrayGet(pArray, iTag), isJson);
  }
  if (szTag <= INT8_MAX) {
    szTag = szTag + sizeof(STag) + sizeof(int8_t) * nTag;
  } else {
    szTag = szTag + sizeof(STag) + sizeof(int16_t) * nTag;
    isLarge = 1;
  }

  ASSERT(szTag <= INT16_MAX);

  // build tag
  (*ppTag) = (STag *)taosMemoryCalloc(szTag, 1);
  if ((*ppTag) == NULL) {
    code = TSDB_CODE_OUT_OF_MEMORY;
    goto _err;
  }
  (*ppTag)->flags = 0;
  if (isJson) {
    (*ppTag)->flags |= TD_TAG_JSON;
  }
  if (isLarge) {
    (*ppTag)->flags |= TD_TAG_LARGE;
  }
  (*ppTag)->len = szTag;
  (*ppTag)->nTag = nTag;
  (*ppTag)->ver = version;

  if (isLarge) {
    p = (uint8_t *)&((int16_t *)(*ppTag)->idx)[nTag];
  } else {
    p = (uint8_t *)&(*ppTag)->idx[nTag];
  }
  n = 0;
  for (int16_t iTag = 0; iTag < nTag; iTag++) {
    if (isLarge) {
      ((int16_t *)(*ppTag)->idx)[iTag] = n;
    } else {
      (*ppTag)->idx[iTag] = n;
    }
    n += tPutTagVal(p + n, (STagVal *)taosArrayGet(pArray, iTag), isJson);
  }

  debugPrintSTag(*ppTag, __func__, __LINE__);

  return code;

_err:
  return code;
}

void tTagFree(STag *pTag) {
  if (pTag) taosMemoryFree(pTag);
}

<<<<<<< HEAD
=======
char *tTagValToData(const STagVal *value, bool isJson){
  if(!value) return NULL;
  char *data = NULL;
  int8_t typeBytes = 0;
  if (isJson) {
    typeBytes = CHAR_BYTES;
  }
  if(IS_VAR_DATA_TYPE(value->type)){
    data = taosMemoryCalloc(1, typeBytes + VARSTR_HEADER_SIZE + value->nData);
    if(data == NULL) return NULL;
    if(isJson) *data = value->type;
    varDataLen(data + typeBytes) = value->nData;
    memcpy(varDataVal(data + typeBytes), value->pData, value->nData);
  }else{
    data = ((char*)&(value->i64)) - typeBytes;  // json with type
  }

  return data;
}

>>>>>>> 737820ee
bool tTagGet(const STag *pTag, STagVal *pTagVal) {
  int16_t  lidx = 0;
  int16_t  ridx = pTag->nTag - 1;
  int16_t  midx;
  uint8_t *p;
  int8_t   isJson = pTag->flags & TD_TAG_JSON;
  int8_t   isLarge = pTag->flags & TD_TAG_LARGE;
  int16_t  offset;
  STagVal  tv;
  int      c;

  if (isLarge) {
    p = (uint8_t *)&((int16_t *)pTag->idx)[pTag->nTag];
  } else {
    p = (uint8_t *)&pTag->idx[pTag->nTag];
  }

  pTagVal->type = TSDB_DATA_TYPE_NULL;
  pTagVal->pData = NULL;
  pTagVal->nData = 0;
  while (lidx <= ridx) {
    midx = (lidx + ridx) / 2;
    if (isLarge) {
      offset = ((int16_t *)pTag->idx)[midx];
    } else {
      offset = pTag->idx[midx];
    }
<<<<<<< HEAD

    tGetTagVal(p + offset, &tv, isJson);
    if (isJson) {
      c = tTagValJsonCmprFn(pTagVal, &tv);
    } else {
      c = tTagValCmprFn(pTagVal, &tv);
    }

    if (c < 0) {
      ridx = midx - 1;
    } else if (c > 0) {
      lidx = midx + 1;
    } else {
      memcpy(pTagVal, &tv, sizeof(tv));
      return true;
=======

    tGetTagVal(p + offset, &tv, isJson);
    if (isJson) {
      c = tTagValJsonCmprFn(pTagVal, &tv);
    } else {
      c = tTagValCmprFn(pTagVal, &tv);
>>>>>>> 737820ee
    }
  }
  return false;
}

<<<<<<< HEAD
int32_t tEncodeTag(SEncoder *pEncoder, const STag *pTag) {
  return tEncodeBinary(pEncoder, (const uint8_t *)pTag, pTag->len);
}

int32_t tDecodeTag(SDecoder *pDecoder, STag **ppTag) {
  uint32_t len = 0;
  return tDecodeBinary(pDecoder, (uint8_t **)ppTag, &len);
}

int32_t tTagToValArray(const STag *pTag, SArray **ppArray) {
  int32_t  code = 0;
  uint8_t *p = NULL;
  STagVal  tv = {0};
  int8_t   isLarge = pTag->flags & TD_TAG_LARGE;
  int16_t  offset = 0;

  if (isLarge) {
    p = (uint8_t *)&((int16_t *)pTag->idx)[pTag->nTag];
  } else {
    p = (uint8_t *)&pTag->idx[pTag->nTag];
  }

  (*ppArray) = taosArrayInit(pTag->nTag + 1, sizeof(STagVal));
  if (*ppArray == NULL) {
    code = TSDB_CODE_OUT_OF_MEMORY;
    goto _err;
  }

=======
    if (c < 0) {
      ridx = midx - 1;
    } else if (c > 0) {
      lidx = midx + 1;
    } else {
      memcpy(pTagVal, &tv, sizeof(tv));
      return true;
    }
  }
  return false;
}

int32_t tEncodeTag(SEncoder *pEncoder, const STag *pTag) {
  return tEncodeBinary(pEncoder, (const uint8_t *)pTag, pTag->len);
}

int32_t tDecodeTag(SDecoder *pDecoder, STag **ppTag) {
  uint32_t len = 0;
  return tDecodeBinary(pDecoder, (uint8_t **)ppTag, &len);
}

int32_t tTagToValArray(const STag *pTag, SArray **ppArray) {
  int32_t  code = 0;
  uint8_t *p = NULL;
  STagVal  tv = {0};
  int8_t   isLarge = pTag->flags & TD_TAG_LARGE;
  int16_t  offset = 0;

  if (isLarge) {
    p = (uint8_t *)&((int16_t *)pTag->idx)[pTag->nTag];
  } else {
    p = (uint8_t *)&pTag->idx[pTag->nTag];
  }

  (*ppArray) = taosArrayInit(pTag->nTag + 1, sizeof(STagVal));
  if (*ppArray == NULL) {
    code = TSDB_CODE_OUT_OF_MEMORY;
    goto _err;
  }

>>>>>>> 737820ee
  for (int16_t iTag = 0; iTag < pTag->nTag; iTag++) {
    if (isLarge) {
      offset = ((int16_t *)pTag->idx)[iTag];
    } else {
      offset = pTag->idx[iTag];
    }
    tGetTagVal(p + offset, &tv, pTag->flags & TD_TAG_JSON);
    taosArrayPush(*ppArray, &tv);
  }

  return code;

_err:
  return code;
}

#if 1  // ===================================================================================================================
static void dataColSetNEleNull(SDataCol *pCol, int nEle);
int         tdAllocMemForCol(SDataCol *pCol, int maxPoints) {
  int spaceNeeded = pCol->bytes * maxPoints;
  if (IS_VAR_DATA_TYPE(pCol->type)) {
    spaceNeeded += sizeof(VarDataOffsetT) * maxPoints;
  }
#ifdef TD_SUPPORT_BITMAP
  int32_t nBitmapBytes = (int32_t)TD_BITMAP_BYTES(maxPoints);
  spaceNeeded += (int)nBitmapBytes;
  // TODO: Currently, the compression of bitmap parts is affiliated to the column data parts, thus allocate 1 more
  // TYPE_BYTES as to comprise complete TYPE_BYTES. Otherwise, invalid read/write would be triggered.
  // spaceNeeded += TYPE_BYTES[pCol->type]; // the bitmap part is append as a single part since 2022.04.03, thus
  // remove the additional space
#endif

  if (pCol->spaceSize < spaceNeeded) {
    void *ptr = taosMemoryRealloc(pCol->pData, spaceNeeded);
    if (ptr == NULL) {
      uDebug("malloc failure, size:%" PRId64 " failed, reason:%s", (int64_t)spaceNeeded, strerror(errno));
      return -1;
    } else {
      pCol->pData = ptr;
      pCol->spaceSize = spaceNeeded;
    }
  }
#ifdef TD_SUPPORT_BITMAP

  if (IS_VAR_DATA_TYPE(pCol->type)) {
    pCol->pBitmap = POINTER_SHIFT(pCol->pData, pCol->bytes * maxPoints);
    pCol->dataOff = POINTER_SHIFT(pCol->pBitmap, nBitmapBytes);
  } else {
    pCol->pBitmap = POINTER_SHIFT(pCol->pData, pCol->bytes * maxPoints);
  }
#else
  if (IS_VAR_DATA_TYPE(pCol->type)) {
    pCol->dataOff = POINTER_SHIFT(pCol->pData, pCol->bytes * maxPoints);
  }
#endif
  return 0;
}

/**
 * Duplicate the schema and return a new object
 */
STSchema *tdDupSchema(const STSchema *pSchema) {
  int       tlen = sizeof(STSchema) + sizeof(STColumn) * schemaNCols(pSchema);
  STSchema *tSchema = (STSchema *)taosMemoryMalloc(tlen);
  if (tSchema == NULL) return NULL;

  memcpy((void *)tSchema, (void *)pSchema, tlen);

  return tSchema;
}

/**
 * Encode a schema to dst, and return the next pointer
 */
int tdEncodeSchema(void **buf, STSchema *pSchema) {
  int tlen = 0;
  tlen += taosEncodeFixedI32(buf, schemaVersion(pSchema));
  tlen += taosEncodeFixedI32(buf, schemaNCols(pSchema));

  for (int i = 0; i < schemaNCols(pSchema); i++) {
    STColumn *pCol = schemaColAt(pSchema, i);
    tlen += taosEncodeFixedI8(buf, colType(pCol));
    tlen += taosEncodeFixedI8(buf, colFlags(pCol));
    tlen += taosEncodeFixedI16(buf, colColId(pCol));
    tlen += taosEncodeFixedI16(buf, colBytes(pCol));
  }

  return tlen;
}

/**
 * Decode a schema from a binary.
 */
void *tdDecodeSchema(void *buf, STSchema **pRSchema) {
  int             version = 0;
  int             numOfCols = 0;
  STSchemaBuilder schemaBuilder;

  buf = taosDecodeFixedI32(buf, &version);
  buf = taosDecodeFixedI32(buf, &numOfCols);

  if (tdInitTSchemaBuilder(&schemaBuilder, version) < 0) return NULL;

  for (int i = 0; i < numOfCols; i++) {
    col_type_t  type = 0;
    int8_t      flags = 0;
    col_id_t    colId = 0;
    col_bytes_t bytes = 0;
    buf = taosDecodeFixedI8(buf, &type);
    buf = taosDecodeFixedI8(buf, &flags);
    buf = taosDecodeFixedI16(buf, &colId);
    buf = taosDecodeFixedI32(buf, &bytes);
    if (tdAddColToSchema(&schemaBuilder, type, flags, colId, bytes) < 0) {
      tdDestroyTSchemaBuilder(&schemaBuilder);
      return NULL;
    }
  }

  *pRSchema = tdGetSchemaFromBuilder(&schemaBuilder);
  tdDestroyTSchemaBuilder(&schemaBuilder);
  return buf;
}

int tdInitTSchemaBuilder(STSchemaBuilder *pBuilder, schema_ver_t version) {
  if (pBuilder == NULL) return -1;

  pBuilder->tCols = 256;
  pBuilder->columns = (STColumn *)taosMemoryMalloc(sizeof(STColumn) * pBuilder->tCols);
  if (pBuilder->columns == NULL) return -1;

  tdResetTSchemaBuilder(pBuilder, version);
  return 0;
}

void tdDestroyTSchemaBuilder(STSchemaBuilder *pBuilder) {
  if (pBuilder) {
    taosMemoryFreeClear(pBuilder->columns);
  }
}

void tdResetTSchemaBuilder(STSchemaBuilder *pBuilder, schema_ver_t version) {
  pBuilder->nCols = 0;
  pBuilder->tlen = 0;
  pBuilder->flen = 0;
  pBuilder->vlen = 0;
  pBuilder->version = version;
}

int32_t tdAddColToSchema(STSchemaBuilder *pBuilder, int8_t type, int8_t flags, col_id_t colId, col_bytes_t bytes) {
  if (!isValidDataType(type)) return -1;

  if (pBuilder->nCols >= pBuilder->tCols) {
    pBuilder->tCols *= 2;
    STColumn *columns = (STColumn *)taosMemoryRealloc(pBuilder->columns, sizeof(STColumn) * pBuilder->tCols);
    if (columns == NULL) return -1;
    pBuilder->columns = columns;
  }

  STColumn *pCol = &(pBuilder->columns[pBuilder->nCols]);
  colSetType(pCol, type);
  colSetColId(pCol, colId);
  colSetFlags(pCol, flags);
  if (pBuilder->nCols == 0) {
    colSetOffset(pCol, 0);
  } else {
    STColumn *pTCol = &(pBuilder->columns[pBuilder->nCols - 1]);
    colSetOffset(pCol, pTCol->offset + TYPE_BYTES[pTCol->type]);
  }

  if (IS_VAR_DATA_TYPE(type)) {
    colSetBytes(pCol, bytes);
    pBuilder->tlen += (TYPE_BYTES[type] + bytes);
    pBuilder->vlen += bytes - sizeof(VarDataLenT);
  } else {
    colSetBytes(pCol, TYPE_BYTES[type]);
    pBuilder->tlen += TYPE_BYTES[type];
    pBuilder->vlen += TYPE_BYTES[type];
  }

  pBuilder->nCols++;
  pBuilder->flen += TYPE_BYTES[type];

  ASSERT(pCol->offset < pBuilder->flen);

  return 0;
}

STSchema *tdGetSchemaFromBuilder(STSchemaBuilder *pBuilder) {
  if (pBuilder->nCols <= 0) return NULL;

  int tlen = sizeof(STSchema) + sizeof(STColumn) * pBuilder->nCols;

  STSchema *pSchema = (STSchema *)taosMemoryMalloc(tlen);
  if (pSchema == NULL) return NULL;

  schemaVersion(pSchema) = pBuilder->version;
  schemaNCols(pSchema) = pBuilder->nCols;
  schemaTLen(pSchema) = pBuilder->tlen;
  schemaFLen(pSchema) = pBuilder->flen;
  schemaVLen(pSchema) = pBuilder->vlen;

#ifdef TD_SUPPORT_BITMAP
  schemaTLen(pSchema) += (int)TD_BITMAP_BYTES(schemaNCols(pSchema));
#endif

  memcpy(schemaColAt(pSchema, 0), pBuilder->columns, sizeof(STColumn) * pBuilder->nCols);

  return pSchema;
}

void dataColInit(SDataCol *pDataCol, STColumn *pCol, int maxPoints) {
  pDataCol->type = colType(pCol);
  pDataCol->colId = colColId(pCol);
  pDataCol->bytes = colBytes(pCol);
  pDataCol->offset = colOffset(pCol) + 0;  // TD_DATA_ROW_HEAD_SIZE;

  pDataCol->len = 0;
}

static FORCE_INLINE const void *tdGetColDataOfRowUnsafe(SDataCol *pCol, int row) {
  if (IS_VAR_DATA_TYPE(pCol->type)) {
    return POINTER_SHIFT(pCol->pData, pCol->dataOff[row]);
  } else {
    return POINTER_SHIFT(pCol->pData, TYPE_BYTES[pCol->type] * row);
  }
}

bool isNEleNull(SDataCol *pCol, int nEle) {
  if (isAllRowsNull(pCol)) return true;
  for (int i = 0; i < nEle; ++i) {
    if (!isNull(tdGetColDataOfRowUnsafe(pCol, i), pCol->type)) return false;
  }
  return true;
}

void *dataColSetOffset(SDataCol *pCol, int nEle) {
  ASSERT(((pCol->type == TSDB_DATA_TYPE_BINARY) || (pCol->type == TSDB_DATA_TYPE_NCHAR)));

  void *tptr = pCol->pData;
  // char *tptr = (char *)(pCol->pData);

  VarDataOffsetT offset = 0;
  for (int i = 0; i < nEle; ++i) {
    pCol->dataOff[i] = offset;
    offset += varDataTLen(tptr);
    tptr = POINTER_SHIFT(tptr, varDataTLen(tptr));
  }
  return POINTER_SHIFT(tptr, varDataTLen(tptr));
}

SDataCols *tdNewDataCols(int maxCols, int maxRows) {
  SDataCols *pCols = (SDataCols *)taosMemoryCalloc(1, sizeof(SDataCols));
  if (pCols == NULL) {
    uDebug("malloc failure, size:%" PRId64 " failed, reason:%s", (int64_t)sizeof(SDataCols), strerror(errno));
    return NULL;
  }

  pCols->maxPoints = maxRows;
  pCols->maxCols = maxCols;
  pCols->numOfRows = 0;
  pCols->numOfCols = 0;
  pCols->bitmapMode = TSDB_BITMODE_DEFAULT;

  if (maxCols > 0) {
    pCols->cols = (SDataCol *)taosMemoryCalloc(maxCols, sizeof(SDataCol));
    if (pCols->cols == NULL) {
      uDebug("malloc failure, size:%" PRId64 " failed, reason:%s", (int64_t)sizeof(SDataCol) * maxCols,
             strerror(errno));
      tdFreeDataCols(pCols);
      return NULL;
    }
#if 0  // no need as calloc used
    int i;
    for (i = 0; i < maxCols; i++) {
      pCols->cols[i].spaceSize = 0;
      pCols->cols[i].len = 0;
      pCols->cols[i].pData = NULL;
      pCols->cols[i].dataOff = NULL;
    }
#endif
  }

  return pCols;
}

int tdInitDataCols(SDataCols *pCols, STSchema *pSchema) {
  int i;
  int oldMaxCols = pCols->maxCols;
  if (schemaNCols(pSchema) > oldMaxCols) {
    pCols->maxCols = schemaNCols(pSchema);
    void *ptr = (SDataCol *)taosMemoryRealloc(pCols->cols, sizeof(SDataCol) * pCols->maxCols);
    if (ptr == NULL) return -1;
    pCols->cols = ptr;
    for (i = oldMaxCols; i < pCols->maxCols; ++i) {
      pCols->cols[i].pData = NULL;
      pCols->cols[i].dataOff = NULL;
      pCols->cols[i].pBitmap = NULL;
      pCols->cols[i].spaceSize = 0;
    }
  }
#if 0
  tdResetDataCols(pCols); // redundant loop to reset len/blen to 0, already reset in following dataColInit(...)
#endif

  pCols->numOfRows = 0;
  pCols->bitmapMode = TSDB_BITMODE_DEFAULT;
  pCols->numOfCols = schemaNCols(pSchema);

  for (i = 0; i < schemaNCols(pSchema); ++i) {
    dataColInit(pCols->cols + i, schemaColAt(pSchema, i), pCols->maxPoints);
  }

  return 0;
}

SDataCols *tdFreeDataCols(SDataCols *pCols) {
  int i;
  if (pCols) {
    if (pCols->cols) {
      int maxCols = pCols->maxCols;
      for (i = 0; i < maxCols; ++i) {
        SDataCol *pCol = &pCols->cols[i];
        taosMemoryFreeClear(pCol->pData);
      }
      taosMemoryFree(pCols->cols);
      pCols->cols = NULL;
    }
    taosMemoryFree(pCols);
  }
  return NULL;
}

void tdResetDataCols(SDataCols *pCols) {
  if (pCols != NULL) {
    pCols->numOfRows = 0;
    pCols->bitmapMode = 0;
    for (int i = 0; i < pCols->maxCols; ++i) {
      dataColReset(pCols->cols + i);
    }
  }
}

#endif<|MERGE_RESOLUTION|>--- conflicted
+++ resolved
@@ -20,14 +20,6 @@
 #include "tlog.h"
 
 static int32_t tGetTagVal(uint8_t *p, STagVal *pTagVal, int8_t isJson);
-<<<<<<< HEAD
-=======
-
-typedef struct SKVIdx {
-  int32_t cid;
-  int32_t offset;
-} SKVIdx;
->>>>>>> 737820ee
 
 #pragma pack(push, 1)
 typedef struct {
@@ -391,20 +383,9 @@
   ASSERT(flags);
   ASSERT(pRow->sver == pTSchema->version);
 
-<<<<<<< HEAD
   if (iCol == 0) {
     value.ts = pRow->ts;
     goto _return_value;
-=======
-  ASSERT((pRow->flags & 0xf) != 0);
-  switch (pRow->flags & 0xf) {
-    case TSROW_HAS_NONE:
-      *pColVal = ColValNONE;
-      return 0;
-    case TSROW_HAS_NULL:
-      *pColVal = ColValNULL;
-      return 0;
->>>>>>> 737820ee
   }
 
   if (flags == TSROW_HAS_NONE) {
@@ -963,12 +944,9 @@
     case TSDB_DATA_TYPE_UBIGINT:
       printf("%s:%d type:%d vlen:%d, val:%" PRIu64 "\n", tag, ln, (int32_t)type, vlen, *(uint64_t *)val);
       break;
-<<<<<<< HEAD
-=======
     case TSDB_DATA_TYPE_NULL:
       printf("%s:%d type:%d vlen:%d, val:%" PRIi8 "\n", tag, ln, (int32_t)type, vlen, *(int8_t *)val);
       break;
->>>>>>> 737820ee
     default:
       ASSERT(0);
       break;
@@ -1018,20 +996,14 @@
       tagVal.pKey = (char *)POINTER_SHIFT(p, offset);
     } else {
       tagVal.cid = *(int16_t *)POINTER_SHIFT(p, offset);
-<<<<<<< HEAD
-=======
     }
     printf("%s:%d loop[%d-%d] offset=%d\n", __func__, __LINE__, (int32_t)pTag->nTag, (int32_t)n, (int32_t)offset);
     tGetTagVal(p + offset, &tagVal, isJson);
-    if(IS_VAR_DATA_TYPE(tagVal.type)){
+    if (IS_VAR_DATA_TYPE(tagVal.type)) {
       debugPrintTagVal(tagVal.type, tagVal.pData, tagVal.nData, __func__, __LINE__);
-    }else{
+    } else {
       debugPrintTagVal(tagVal.type, &tagVal.i64, tDataTypes[tagVal.type].bytes, __func__, __LINE__);
->>>>>>> 737820ee
-    }
-    printf("%s:%d loop[%d-%d] offset=%d\n", __func__, __LINE__, (int32_t)pTag->nTag, (int32_t)n, (int32_t)offset);
-    tGetTagVal(p + offset, &tagVal, isJson);
-    debugPrintTagVal(tagVal.type, tagVal.pData, tagVal.nData, __func__, __LINE__);
+    }
   }
   printf("\n");
 }
@@ -1054,49 +1026,8 @@
     n += tPutBinary(p ? p + n : p, pTagVal->pData, pTagVal->nData);
   } else {
     p = p ? p + n : p;
-<<<<<<< HEAD
-    switch (pTagVal->type) {
-      case TSDB_DATA_TYPE_BOOL:
-        n += tPutI8(p, pTagVal->i8 ? 1 : 0);
-        break;
-      case TSDB_DATA_TYPE_TINYINT:
-        n += tPutI8(p, pTagVal->i8);
-        break;
-      case TSDB_DATA_TYPE_SMALLINT:
-        n += tPutI16(p, pTagVal->i16);
-        break;
-      case TSDB_DATA_TYPE_INT:
-        n += tPutI32(p, pTagVal->i32);
-        break;
-      case TSDB_DATA_TYPE_TIMESTAMP:
-      case TSDB_DATA_TYPE_BIGINT:
-        n += tPutI64(p, pTagVal->i64);
-        break;
-      case TSDB_DATA_TYPE_FLOAT:
-        n += tPutFloat(p, pTagVal->f);
-        break;
-      case TSDB_DATA_TYPE_DOUBLE:
-        n += tPutDouble(p, pTagVal->d);
-        break;
-      case TSDB_DATA_TYPE_UTINYINT:
-        n += tPutU8(p, pTagVal->u8);
-        break;
-      case TSDB_DATA_TYPE_USMALLINT:
-        n += tPutU16(p, pTagVal->u16);
-        break;
-      case TSDB_DATA_TYPE_UINT:
-        n += tPutU32(p, pTagVal->u32);
-        break;
-      case TSDB_DATA_TYPE_UBIGINT:
-        n += tPutU64(p, pTagVal->u64);
-        break;
-      default:
-        ASSERT(0);
-    }
-=======
     n += tDataTypes[pTagVal->type].bytes;
-    if(p) memcpy(p, &(pTagVal->i64), tDataTypes[pTagVal->type].bytes);
->>>>>>> 737820ee
+    if (p) memcpy(p, &(pTagVal->i64), tDataTypes[pTagVal->type].bytes);
   }
 
   return n;
@@ -1118,47 +1049,8 @@
   if (IS_VAR_DATA_TYPE(pTagVal->type)) {
     n += tGetBinary(p + n, &pTagVal->pData, &pTagVal->nData);
   } else {
-<<<<<<< HEAD
-    switch (pTagVal->type) {
-      case TSDB_DATA_TYPE_BOOL:
-      case TSDB_DATA_TYPE_TINYINT:
-        n += tGetI8(p + n, &pTagVal->i8);
-        break;
-      case TSDB_DATA_TYPE_SMALLINT:
-        n += tGetI16(p, &pTagVal->i16);
-        break;
-      case TSDB_DATA_TYPE_INT:
-        n += tGetI32(p, &pTagVal->i32);
-        break;
-      case TSDB_DATA_TYPE_TIMESTAMP:
-      case TSDB_DATA_TYPE_BIGINT:
-        n += tGetI64(p, &pTagVal->i64);
-        break;
-      case TSDB_DATA_TYPE_FLOAT:
-        n += tGetFloat(p, &pTagVal->f);
-        break;
-      case TSDB_DATA_TYPE_DOUBLE:
-        n += tGetDouble(p, &pTagVal->d);
-        break;
-      case TSDB_DATA_TYPE_UTINYINT:
-        n += tGetU8(p, &pTagVal->u8);
-        break;
-      case TSDB_DATA_TYPE_USMALLINT:
-        n += tGetU16(p, &pTagVal->u16);
-        break;
-      case TSDB_DATA_TYPE_UINT:
-        n += tGetU32(p, &pTagVal->u32);
-        break;
-      case TSDB_DATA_TYPE_UBIGINT:
-        n += tGetU64(p, &pTagVal->u64);
-        break;
-      default:
-        ASSERT(0);
-    }
-=======
     memcpy(&(pTagVal->i64), p + n, tDataTypes[pTagVal->type].bytes);
     n += tDataTypes[pTagVal->type].bytes;
->>>>>>> 737820ee
   }
 
   return n;
@@ -1235,29 +1127,26 @@
   if (pTag) taosMemoryFree(pTag);
 }
 
-<<<<<<< HEAD
-=======
-char *tTagValToData(const STagVal *value, bool isJson){
-  if(!value) return NULL;
-  char *data = NULL;
+char *tTagValToData(const STagVal *value, bool isJson) {
+  if (!value) return NULL;
+  char  *data = NULL;
   int8_t typeBytes = 0;
   if (isJson) {
     typeBytes = CHAR_BYTES;
   }
-  if(IS_VAR_DATA_TYPE(value->type)){
+  if (IS_VAR_DATA_TYPE(value->type)) {
     data = taosMemoryCalloc(1, typeBytes + VARSTR_HEADER_SIZE + value->nData);
-    if(data == NULL) return NULL;
-    if(isJson) *data = value->type;
+    if (data == NULL) return NULL;
+    if (isJson) *data = value->type;
     varDataLen(data + typeBytes) = value->nData;
     memcpy(varDataVal(data + typeBytes), value->pData, value->nData);
-  }else{
-    data = ((char*)&(value->i64)) - typeBytes;  // json with type
+  } else {
+    data = ((char *)&(value->i64)) - typeBytes;  // json with type
   }
 
   return data;
 }
 
->>>>>>> 737820ee
 bool tTagGet(const STag *pTag, STagVal *pTagVal) {
   int16_t  lidx = 0;
   int16_t  ridx = pTag->nTag - 1;
@@ -1285,7 +1174,6 @@
     } else {
       offset = pTag->idx[midx];
     }
-<<<<<<< HEAD
 
     tGetTagVal(p + offset, &tv, isJson);
     if (isJson) {
@@ -1301,20 +1189,11 @@
     } else {
       memcpy(pTagVal, &tv, sizeof(tv));
       return true;
-=======
-
-    tGetTagVal(p + offset, &tv, isJson);
-    if (isJson) {
-      c = tTagValJsonCmprFn(pTagVal, &tv);
-    } else {
-      c = tTagValCmprFn(pTagVal, &tv);
->>>>>>> 737820ee
     }
   }
   return false;
 }
 
-<<<<<<< HEAD
 int32_t tEncodeTag(SEncoder *pEncoder, const STag *pTag) {
   return tEncodeBinary(pEncoder, (const uint8_t *)pTag, pTag->len);
 }
@@ -1343,48 +1222,6 @@
     goto _err;
   }
 
-=======
-    if (c < 0) {
-      ridx = midx - 1;
-    } else if (c > 0) {
-      lidx = midx + 1;
-    } else {
-      memcpy(pTagVal, &tv, sizeof(tv));
-      return true;
-    }
-  }
-  return false;
-}
-
-int32_t tEncodeTag(SEncoder *pEncoder, const STag *pTag) {
-  return tEncodeBinary(pEncoder, (const uint8_t *)pTag, pTag->len);
-}
-
-int32_t tDecodeTag(SDecoder *pDecoder, STag **ppTag) {
-  uint32_t len = 0;
-  return tDecodeBinary(pDecoder, (uint8_t **)ppTag, &len);
-}
-
-int32_t tTagToValArray(const STag *pTag, SArray **ppArray) {
-  int32_t  code = 0;
-  uint8_t *p = NULL;
-  STagVal  tv = {0};
-  int8_t   isLarge = pTag->flags & TD_TAG_LARGE;
-  int16_t  offset = 0;
-
-  if (isLarge) {
-    p = (uint8_t *)&((int16_t *)pTag->idx)[pTag->nTag];
-  } else {
-    p = (uint8_t *)&pTag->idx[pTag->nTag];
-  }
-
-  (*ppArray) = taosArrayInit(pTag->nTag + 1, sizeof(STagVal));
-  if (*ppArray == NULL) {
-    code = TSDB_CODE_OUT_OF_MEMORY;
-    goto _err;
-  }
-
->>>>>>> 737820ee
   for (int16_t iTag = 0; iTag < pTag->nTag; iTag++) {
     if (isLarge) {
       offset = ((int16_t *)pTag->idx)[iTag];
