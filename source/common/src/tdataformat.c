--- conflicted
+++ resolved
@@ -855,21 +855,6 @@
   }
   return code;
 }
-<<<<<<< HEAD
-static void    tRowPDestroy(SRow **ppRow) { tRowDestroy(*ppRow); }
-
-static SColVal* tRowFindColumnValue(SRowIter *iter, int32_t targetCid) {
-  SColVal* pColVal = tRowIterNext(iter);
-  while (pColVal != NULL && pColVal->cid < targetCid) {
-    pColVal = tRowIterNext(iter);
-  }
-  return pColVal;
-}
-
-static int32_t tRowMergeImpl(SArray *aRowP, STSchema *pTSchema, int32_t iStart, int32_t iEnd, ERowMergeStrategy strategy) {
-  int32_t code = 0;
-=======
->>>>>>> 0272343c
 
 int32_t tBlobRowCreate(int64_t cap, int8_t type, SBlobSet **ppBlobRow) {
   int32_t    lino = 0;
@@ -900,32 +885,6 @@
     TAOS_CHECK_EXIT(terrno);
   }
 
-<<<<<<< HEAD
-  for (int32_t iCol = 0; iCol < pTSchema->numOfCols; iCol++) {
-    int32_t targetCid = pTSchema->columns[iCol].colId;
-    SColVal *pColVal = NULL;
-
-    switch (strategy) {
-      case KEEP_CONSISTENCY:
-        if (nRow > 0)
-          pColVal = tRowFindColumnValue(aIter[nRow - 1], targetCid);
-        break;
-
-      default:  // default using PREFER_NON_NULL strategy
-      case PREFER_NON_NULL:
-        for (int32_t iRow = nRow - 1; iRow >= 0; --iRow) {
-          SColVal *pColValT = tRowFindColumnValue(aIter[iRow], targetCid);
-
-          if (COL_VAL_IS_VALUE(pColValT)) {
-            pColVal = pColValT;
-            break;
-          } else if (pColVal == NULL) {
-            pColVal = pColValT;
-          }
-        }
-        break;
-    }
-=======
   p->cap = cap;
   p->len = 0;
   p->seq = 1;
@@ -936,7 +895,6 @@
     taosHashCleanup(p->pSeqToffset);
     taosArrayDestroy(p->pSeqTable);
     taosArrayDestroy(p->pSet);
->>>>>>> 0272343c
 
     taosMemoryFree(p->data);
     taosMemoryFree(p);
@@ -1042,9 +1000,6 @@
   return code;
 }
 
-<<<<<<< HEAD
-int32_t tRowMerge(SArray *aRowP, STSchema *pTSchema, ERowMergeStrategy strategy) {
-=======
 int32_t tBlobRowSize(SBlobSet *pBlobRow) {
   if (pBlobRow == NULL) return 0;
   return taosArrayGetSize(pBlobRow->pSeqTable);
@@ -1058,7 +1013,6 @@
   return 0;
 }
 int32_t tBlobRowRebuild(SBlobSet *p, int32_t sRow, int32_t nrow, SBlobSet **pDst) {
->>>>>>> 0272343c
   int32_t code = 0;
 
   code = tBlobRowCreate(p->cap, p->type, pDst);
@@ -1087,15 +1041,8 @@
     }
   }
 
-<<<<<<< HEAD
-    if (iEnd - iStart > 1) {
-      code = tRowMergeImpl(aRowP, pTSchema, iStart, iEnd, strategy);
-      if (code) return code;
-    }
-=======
   return code;
 }
->>>>>>> 0272343c
 
 int32_t tBlobRowDestroy(SBlobSet *pBlobRow) {
   if (pBlobRow == NULL) return 0;
@@ -1589,7 +1536,16 @@
   return tRowKeyCompare(&key1, &key2);
 }
 static void    tRowPDestroy(SRow **ppRow) { tRowDestroy(*ppRow); }
-static int32_t tRowMergeImpl(SArray *aRowP, STSchema *pTSchema, int32_t iStart, int32_t iEnd, int8_t flag) {
+
+static SColVal* tRowFindColumnValue(SRowIter *iter, int32_t targetCid) {
+  SColVal* pColVal = tRowIterNext(iter);
+  while (pColVal != NULL && pColVal->cid < targetCid) {
+    pColVal = tRowIterNext(iter);
+  }
+  return pColVal;
+}
+
+static int32_t tRowMergeImpl(SArray *aRowP, STSchema *pTSchema, int32_t iStart, int32_t iEnd, ERowMergeStrategy strategy) {
   int32_t code = 0;
 
   int32_t    nRow = iEnd - iStart;
@@ -1618,23 +1574,31 @@
   }
 
   for (int32_t iCol = 0; iCol < pTSchema->numOfCols; iCol++) {
+    int32_t targetCid = pTSchema->columns[iCol].colId;
     SColVal *pColVal = NULL;
 
-    for (int32_t iRow = nRow - 1; iRow >= 0; --iRow) {
-      SColVal *pColValT = tRowIterNext(aIter[iRow]);
-      while (pColValT->cid < pTSchema->columns[iCol].colId) {
-        pColValT = tRowIterNext(aIter[iRow]);
-      }
-
-      // todo: take strategy according to the flag
-      if (COL_VAL_IS_VALUE(pColValT)) {
-        pColVal = pColValT;
+    switch (strategy) {
+      case KEEP_CONSISTENCY:
+        if (nRow > 0)
+          pColVal = tRowFindColumnValue(aIter[nRow - 1], targetCid);
         break;
-      } else if (COL_VAL_IS_NULL(pColValT)) {
-        if (pColVal == NULL) {
-          pColVal = pColValT;
+
+      default:  // default using PREFER_NON_NULL strategy
+      case PREFER_NON_NULL:
+        for (int32_t iRow = nRow - 1; iRow >= 0; --iRow) {
+          SColVal *pColValT = tRowIterNext(aIter[iRow]);
+          while (pColValT->cid < pTSchema->columns[iCol].colId) {
+            pColValT = tRowIterNext(aIter[iRow]);
+          }
+
+          if (COL_VAL_IS_VALUE(pColValT)) {
+            pColVal = pColValT;
+            break;
+          } else if (pColVal == NULL) {
+            pColVal = pColValT;
+          }
         }
-      }
+        break;
     }
 
     if (pColVal) {
@@ -1904,7 +1868,7 @@
   return code;
 }
 
-int32_t tRowMerge(SArray *aRowP, STSchema *pTSchema, int8_t flag) {
+int32_t tRowMerge(SArray *aRowP, STSchema *pTSchema, ERowMergeStrategy strategy) {
   int32_t code = 0;
 
   int32_t iStart = 0;
@@ -1926,7 +1890,7 @@
     }
 
     if (iEnd - iStart > 1) {
-      code = tRowMergeImpl(aRowP, pTSchema, iStart, iEnd, flag);
+      code = tRowMergeImpl(aRowP, pTSchema, iStart, iEnd, strategy);
       if (code) return code;
     }
 
@@ -3377,29 +3341,10 @@
   SET_BIT1_EX(pColData->pBitMap, pColData->nVal, 1);
   pColData->numOfValue++;
 
-<<<<<<< HEAD
-  // timestamp column
-  if (!(aSchema[0].type == TSDB_DATA_TYPE_TIMESTAMP)) {
-    terrno = TSDB_CODE_INVALID_PARA;
-    taosMemoryFree(pTSchema);
-    return NULL;
-  }
-  if (!(aSchema[0].colId == PRIMARYKEY_TIMESTAMP_COL_ID)) {
-    terrno = TSDB_CODE_INVALID_PARA;
-    taosMemoryFree(pTSchema);
-    return NULL;
-  }
-  pTSchema->columns[0].colId = aSchema[0].colId;
-  pTSchema->columns[0].type = aSchema[0].type;
-  pTSchema->columns[0].flags = aSchema[0].flags;
-  pTSchema->columns[0].bytes = TYPE_BYTES[aSchema[0].type];
-  pTSchema->columns[0].offset = -1;
-=======
   return tColDataPutValue(pColData, pData, nData);
 }
 static FORCE_INLINE int32_t tColDataAppendValue51(SColData *pColData, uint8_t *pData, uint32_t nData) {
   int32_t code = 0;
->>>>>>> 0272343c
 
   code = tRealloc(&pColData->pBitMap, BIT1_SIZE(pColData->nVal + 1));
   if (code) return code;
