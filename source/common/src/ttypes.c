/*
 * Copyright (c) 2019 TAOS Data, Inc. <jhtao@taosdata.com>
 *
 * This program is free software: you can use, redistribute, and/or modify
 * it under the terms of the GNU Affero General Public License, version 3
 * or later ("AGPL"), as published by the Free Software Foundation.
 *
 * This program is distributed in the hope that it will be useful, but WITHOUT
 * ANY WARRANTY; without even the implied warranty of MERCHANTABILITY or
 * FITNESS FOR A PARTICULAR PURPOSE.
 *
 * You should have received a copy of the GNU Affero General Public License
 * along with this program. If not, see <http://www.gnu.org/licenses/>.
 */

#define _DEFAULT_SOURCE
#include "ttypes.h"
#include "tcompression.h"

const int32_t TYPE_BYTES[17] = {
    -1,                      // TSDB_DATA_TYPE_NULL
    CHAR_BYTES,              // TSDB_DATA_TYPE_BOOL
    CHAR_BYTES,              // TSDB_DATA_TYPE_TINYINT
    SHORT_BYTES,             // TSDB_DATA_TYPE_SMALLINT
    INT_BYTES,               // TSDB_DATA_TYPE_INT
    sizeof(int64_t),         // TSDB_DATA_TYPE_BIGINT
    FLOAT_BYTES,             // TSDB_DATA_TYPE_FLOAT
    DOUBLE_BYTES,            // TSDB_DATA_TYPE_DOUBLE
    sizeof(VarDataOffsetT),  // TSDB_DATA_TYPE_BINARY
    sizeof(TSKEY),           // TSDB_DATA_TYPE_TIMESTAMP
    sizeof(VarDataOffsetT),  // TSDB_DATA_TYPE_NCHAR
    CHAR_BYTES,              // TSDB_DATA_TYPE_UTINYINT
    SHORT_BYTES,             // TSDB_DATA_TYPE_USMALLINT
    INT_BYTES,               // TSDB_DATA_TYPE_UINT
    sizeof(uint64_t),        // TSDB_DATA_TYPE_UBIGINT
    TSDB_MAX_JSON_TAG_LEN,   // TSDB_DATA_TYPE_JSON
    sizeof(VarDataOffsetT),  // TSDB_DATA_TYPE_GEOMETRY
};

tDataTypeDescriptor tDataTypes[TSDB_DATA_TYPE_MAX] = {
    {TSDB_DATA_TYPE_NULL, 6, 1, "NOTYPE", 0, 0, NULL, NULL},
    {TSDB_DATA_TYPE_BOOL, 4, CHAR_BYTES, "BOOL", false, true, tsCompressBool, tsDecompressBool},
    {TSDB_DATA_TYPE_TINYINT, 7, CHAR_BYTES, "TINYINT", INT8_MIN, INT8_MAX, tsCompressTinyint, tsDecompressTinyint},
    {TSDB_DATA_TYPE_SMALLINT, 8, SHORT_BYTES, "SMALLINT", INT16_MIN, INT16_MAX, tsCompressSmallint,
     tsDecompressSmallint},
    {TSDB_DATA_TYPE_INT, 3, INT_BYTES, "INT", INT32_MIN, INT32_MAX, tsCompressInt, tsDecompressInt},
    {TSDB_DATA_TYPE_BIGINT, 6, LONG_BYTES, "BIGINT", INT64_MIN, INT64_MAX, tsCompressBigint, tsDecompressBigint},
    {TSDB_DATA_TYPE_FLOAT, 5, FLOAT_BYTES, "FLOAT", 0, 0, tsCompressFloat, tsDecompressFloat},
    {TSDB_DATA_TYPE_DOUBLE, 6, DOUBLE_BYTES, "DOUBLE", 0, 0, tsCompressDouble, tsDecompressDouble},
    {TSDB_DATA_TYPE_VARCHAR, 6, 1, "VARCHAR", 0, 0, tsCompressString, tsDecompressString},
    {TSDB_DATA_TYPE_TIMESTAMP, 9, LONG_BYTES, "TIMESTAMP", INT64_MIN, INT64_MAX, tsCompressTimestamp,
     tsDecompressTimestamp},
    {TSDB_DATA_TYPE_NCHAR, 5, 1, "NCHAR", 0, 0, tsCompressString, tsDecompressString},
    {TSDB_DATA_TYPE_UTINYINT, 16, CHAR_BYTES, "TINYINT UNSIGNED", 0, UINT8_MAX, tsCompressTinyint, tsDecompressTinyint},
    {TSDB_DATA_TYPE_USMALLINT, 17, SHORT_BYTES, "SMALLINT UNSIGNED", 0, UINT16_MAX, tsCompressSmallint,
<<<<<<< HEAD
     tsDecompressSmallint},
    {TSDB_DATA_TYPE_UINT, 12, INT_BYTES, "INT UNSIGNED", 0, UINT32_MAX, tsCompressInt, tsDecompressInt},
    {TSDB_DATA_TYPE_UBIGINT, 15, LONG_BYTES, "BIGINT UNSIGNED", 0, UINT64_MAX, tsCompressBigint, tsDecompressBigint},
    {TSDB_DATA_TYPE_JSON, 4, TSDB_MAX_JSON_TAG_LEN, "JSON", 0, 0, tsCompressString, tsDecompressString},
};

static float  floatMin = -FLT_MAX, floatMax = FLT_MAX;
static double doubleMin = -DBL_MAX, doubleMax = DBL_MAX;
=======
     tsDecompressSmallint, getStatics_u16},
    {TSDB_DATA_TYPE_UINT, 12, INT_BYTES, "INT UNSIGNED", 0, UINT32_MAX, tsCompressInt, tsDecompressInt, getStatics_u32},
    {TSDB_DATA_TYPE_UBIGINT, 15, LONG_BYTES, "BIGINT UNSIGNED", 0, UINT64_MAX, tsCompressBigint, tsDecompressBigint,
     getStatics_u64},
    {TSDB_DATA_TYPE_JSON, 4, TSDB_MAX_JSON_TAG_LEN, "JSON", 0, 0, tsCompressString, tsDecompressString,
     getStatics_nchr},
    {TSDB_DATA_TYPE_GEOMETRY, 8, 1, "GEOMETRY", 0, 0, tsCompressString, tsDecompressString, getStatics_bin},
};

char tTokenTypeSwitcher[14] = {
    TSDB_DATA_TYPE_NULL,     // no type
    TSDB_DATA_TYPE_BINARY,   // TK_ID
    TSDB_DATA_TYPE_BOOL,     // TK_BOOL
    TSDB_DATA_TYPE_BIGINT,   // TK_TINYINT
    TSDB_DATA_TYPE_BIGINT,   // TK_SMALLINT
    TSDB_DATA_TYPE_BIGINT,   // TK_INTEGER
    TSDB_DATA_TYPE_BIGINT,   // TK_BIGINT
    TSDB_DATA_TYPE_DOUBLE,   // TK_FLOAT
    TSDB_DATA_TYPE_DOUBLE,   // TK_DOUBLE
    TSDB_DATA_TYPE_BINARY,   // TK_STRING
    TSDB_DATA_TYPE_BIGINT,   // TK_TIMESTAMP
    TSDB_DATA_TYPE_VARCHAR,  // TK_BINARY
    TSDB_DATA_TYPE_NCHAR,    // TK_NCHAR
    TSDB_DATA_TYPE_GEOMETRY, // TK_GEOMETRY
};

float  floatMin = -FLT_MAX, floatMax = FLT_MAX;
double doubleMin = -DBL_MAX, doubleMax = DBL_MAX;

FORCE_INLINE void *getDataMin(int32_t type) {
  switch (type) {
    case TSDB_DATA_TYPE_FLOAT:
      return &floatMin;
    case TSDB_DATA_TYPE_DOUBLE:
      return &doubleMin;
    default:
      return &tDataTypes[type].minValue;
  }
}
>>>>>>> c62ad391

FORCE_INLINE void *getDataMin(int32_t type, void *value) {
  switch (type) {
    case TSDB_DATA_TYPE_FLOAT:
      *(float *)value = floatMin;
      break;
    case TSDB_DATA_TYPE_DOUBLE:
      *(double *)value = doubleMin;
      break;
    default:
      *(int64_t *)value = tDataTypes[type].minValue;
      break;
  }

<<<<<<< HEAD
  return value;
=======
bool isValidDataType(int32_t type) { return type >= TSDB_DATA_TYPE_NULL && type < TSDB_DATA_TYPE_MAX; }

void setVardataNull(void *val, int32_t type) {
  if (type == TSDB_DATA_TYPE_BINARY || type == TSDB_DATA_TYPE_GEOMETRY) {
    varDataSetLen(val, sizeof(int8_t));
    *(uint8_t *)varDataVal(val) = TSDB_DATA_BINARY_NULL;
  } else if (type == TSDB_DATA_TYPE_NCHAR) {
    varDataSetLen(val, sizeof(int32_t));
    *(uint32_t *)varDataVal(val) = TSDB_DATA_NCHAR_NULL;
  } else {
    assert(0);
  }
>>>>>>> c62ad391
}

FORCE_INLINE void *getDataMax(int32_t type, void *value) {
  switch (type) {
    case TSDB_DATA_TYPE_FLOAT:
      *(float *)value = floatMax;
      break;
    case TSDB_DATA_TYPE_DOUBLE:
      *(double *)value = doubleMax;
      break;
<<<<<<< HEAD
    default:
      *(int64_t *)value = tDataTypes[type].maxValue;
=======
    case TSDB_DATA_TYPE_NCHAR:
    case TSDB_DATA_TYPE_BINARY:
    case TSDB_DATA_TYPE_GEOMETRY:
      for (int32_t i = 0; i < numOfElems; ++i) {
        setVardataNull(POINTER_SHIFT(val, i * bytes), type);
      }
      break;
    default: {
      for (int32_t i = 0; i < numOfElems; ++i) {
        *(uint32_t *)(POINTER_SHIFT(val, i * tDataTypes[TSDB_DATA_TYPE_INT].bytes)) = TSDB_DATA_INT_NULL;
      }
>>>>>>> c62ad391
      break;
  }

  return value;
}

bool isValidDataType(int32_t type) { return type >= TSDB_DATA_TYPE_NULL && type < TSDB_DATA_TYPE_MAX; }

#define POINTER_SHIFT(p, b) ((void *)((char *)(p) + (b)))

void assignVal(char *val, const char *src, int32_t len, int32_t type) {
  switch (type) {
    case TSDB_DATA_TYPE_BOOL:
    case TSDB_DATA_TYPE_TINYINT:
    case TSDB_DATA_TYPE_UTINYINT:
      *((int8_t *)val) = GET_INT8_VAL(src);
      break;
    case TSDB_DATA_TYPE_SMALLINT:
    case TSDB_DATA_TYPE_USMALLINT:
      *((int16_t *)val) = GET_INT16_VAL(src);
      break;
    case TSDB_DATA_TYPE_INT:
    case TSDB_DATA_TYPE_UINT:
      *((int32_t *)val) = GET_INT32_VAL(src);
      break;

    case TSDB_DATA_TYPE_FLOAT:
      SET_FLOAT_VAL(val, GET_FLOAT_VAL(src));
      break;
    case TSDB_DATA_TYPE_DOUBLE:
      SET_DOUBLE_VAL(val, GET_DOUBLE_VAL(src));
      break;
    case TSDB_DATA_TYPE_BIGINT:
    case TSDB_DATA_TYPE_UBIGINT:
    case TSDB_DATA_TYPE_TIMESTAMP:
      *((int64_t *)val) = GET_INT64_VAL(src);
      break;
    case TSDB_DATA_TYPE_BINARY:
    case TSDB_DATA_TYPE_GEOMETRY:
      varDataCopy(val, src);
      break;
    case TSDB_DATA_TYPE_NCHAR:
      varDataCopy(val, src);
      break;
    default: {
      if (len > 0) {
        memcpy(val, src, len);
      }

      break;
    }
  }
}

int32_t operateVal(void *dst, void *s1, void *s2, int32_t optr, int32_t type) {
  if (optr == OP_TYPE_ADD) {
    switch (type) {
      case TSDB_DATA_TYPE_TINYINT:
        *((int8_t *)dst) = GET_INT8_VAL(s1) + GET_INT8_VAL(s2);
        break;
      case TSDB_DATA_TYPE_UTINYINT:
        *((uint8_t *)dst) = GET_UINT8_VAL(s1) + GET_UINT8_VAL(s2);
        break;
      case TSDB_DATA_TYPE_SMALLINT:
        *((int16_t *)dst) = GET_INT16_VAL(s1) + GET_INT16_VAL(s2);
        break;
      case TSDB_DATA_TYPE_USMALLINT:
        *((uint16_t *)dst) = GET_UINT16_VAL(s1) + GET_UINT16_VAL(s2);
        break;
      case TSDB_DATA_TYPE_INT:
        *((int32_t *)dst) = GET_INT32_VAL(s1) + GET_INT32_VAL(s2);
        break;
      case TSDB_DATA_TYPE_UINT:
        *((uint32_t *)dst) = GET_UINT32_VAL(s1) + GET_UINT32_VAL(s2);
        break;
      case TSDB_DATA_TYPE_BIGINT:
        *((int64_t *)dst) = GET_INT64_VAL(s1) + GET_INT64_VAL(s2);
        break;
      case TSDB_DATA_TYPE_UBIGINT:
        *((uint64_t *)dst) = GET_UINT64_VAL(s1) + GET_UINT64_VAL(s2);
        break;
      case TSDB_DATA_TYPE_TIMESTAMP:
        *((int64_t *)dst) = GET_INT64_VAL(s1) + GET_INT64_VAL(s2);
        break;
      case TSDB_DATA_TYPE_FLOAT:
        SET_FLOAT_VAL(dst, GET_FLOAT_VAL(s1) + GET_FLOAT_VAL(s2));
        break;
      case TSDB_DATA_TYPE_DOUBLE:
        SET_DOUBLE_VAL(dst, GET_DOUBLE_VAL(s1) + GET_DOUBLE_VAL(s2));
        break;
      default: {
        return -1;
      }
    }
  } else {
    return -1;
  }

  return 0;
}<|MERGE_RESOLUTION|>--- conflicted
+++ resolved
@@ -53,56 +53,15 @@
     {TSDB_DATA_TYPE_NCHAR, 5, 1, "NCHAR", 0, 0, tsCompressString, tsDecompressString},
     {TSDB_DATA_TYPE_UTINYINT, 16, CHAR_BYTES, "TINYINT UNSIGNED", 0, UINT8_MAX, tsCompressTinyint, tsDecompressTinyint},
     {TSDB_DATA_TYPE_USMALLINT, 17, SHORT_BYTES, "SMALLINT UNSIGNED", 0, UINT16_MAX, tsCompressSmallint,
-<<<<<<< HEAD
      tsDecompressSmallint},
     {TSDB_DATA_TYPE_UINT, 12, INT_BYTES, "INT UNSIGNED", 0, UINT32_MAX, tsCompressInt, tsDecompressInt},
     {TSDB_DATA_TYPE_UBIGINT, 15, LONG_BYTES, "BIGINT UNSIGNED", 0, UINT64_MAX, tsCompressBigint, tsDecompressBigint},
     {TSDB_DATA_TYPE_JSON, 4, TSDB_MAX_JSON_TAG_LEN, "JSON", 0, 0, tsCompressString, tsDecompressString},
+    {TSDB_DATA_TYPE_GEOMETRY, 8, 1, "GEOMETRY", 0, 0, tsCompressString, tsDecompressString},
 };
 
 static float  floatMin = -FLT_MAX, floatMax = FLT_MAX;
 static double doubleMin = -DBL_MAX, doubleMax = DBL_MAX;
-=======
-     tsDecompressSmallint, getStatics_u16},
-    {TSDB_DATA_TYPE_UINT, 12, INT_BYTES, "INT UNSIGNED", 0, UINT32_MAX, tsCompressInt, tsDecompressInt, getStatics_u32},
-    {TSDB_DATA_TYPE_UBIGINT, 15, LONG_BYTES, "BIGINT UNSIGNED", 0, UINT64_MAX, tsCompressBigint, tsDecompressBigint,
-     getStatics_u64},
-    {TSDB_DATA_TYPE_JSON, 4, TSDB_MAX_JSON_TAG_LEN, "JSON", 0, 0, tsCompressString, tsDecompressString,
-     getStatics_nchr},
-    {TSDB_DATA_TYPE_GEOMETRY, 8, 1, "GEOMETRY", 0, 0, tsCompressString, tsDecompressString, getStatics_bin},
-};
-
-char tTokenTypeSwitcher[14] = {
-    TSDB_DATA_TYPE_NULL,     // no type
-    TSDB_DATA_TYPE_BINARY,   // TK_ID
-    TSDB_DATA_TYPE_BOOL,     // TK_BOOL
-    TSDB_DATA_TYPE_BIGINT,   // TK_TINYINT
-    TSDB_DATA_TYPE_BIGINT,   // TK_SMALLINT
-    TSDB_DATA_TYPE_BIGINT,   // TK_INTEGER
-    TSDB_DATA_TYPE_BIGINT,   // TK_BIGINT
-    TSDB_DATA_TYPE_DOUBLE,   // TK_FLOAT
-    TSDB_DATA_TYPE_DOUBLE,   // TK_DOUBLE
-    TSDB_DATA_TYPE_BINARY,   // TK_STRING
-    TSDB_DATA_TYPE_BIGINT,   // TK_TIMESTAMP
-    TSDB_DATA_TYPE_VARCHAR,  // TK_BINARY
-    TSDB_DATA_TYPE_NCHAR,    // TK_NCHAR
-    TSDB_DATA_TYPE_GEOMETRY, // TK_GEOMETRY
-};
-
-float  floatMin = -FLT_MAX, floatMax = FLT_MAX;
-double doubleMin = -DBL_MAX, doubleMax = DBL_MAX;
-
-FORCE_INLINE void *getDataMin(int32_t type) {
-  switch (type) {
-    case TSDB_DATA_TYPE_FLOAT:
-      return &floatMin;
-    case TSDB_DATA_TYPE_DOUBLE:
-      return &doubleMin;
-    default:
-      return &tDataTypes[type].minValue;
-  }
-}
->>>>>>> c62ad391
 
 FORCE_INLINE void *getDataMin(int32_t type, void *value) {
   switch (type) {
@@ -117,22 +76,7 @@
       break;
   }
 
-<<<<<<< HEAD
   return value;
-=======
-bool isValidDataType(int32_t type) { return type >= TSDB_DATA_TYPE_NULL && type < TSDB_DATA_TYPE_MAX; }
-
-void setVardataNull(void *val, int32_t type) {
-  if (type == TSDB_DATA_TYPE_BINARY || type == TSDB_DATA_TYPE_GEOMETRY) {
-    varDataSetLen(val, sizeof(int8_t));
-    *(uint8_t *)varDataVal(val) = TSDB_DATA_BINARY_NULL;
-  } else if (type == TSDB_DATA_TYPE_NCHAR) {
-    varDataSetLen(val, sizeof(int32_t));
-    *(uint32_t *)varDataVal(val) = TSDB_DATA_NCHAR_NULL;
-  } else {
-    assert(0);
-  }
->>>>>>> c62ad391
 }
 
 FORCE_INLINE void *getDataMax(int32_t type, void *value) {
@@ -143,22 +87,8 @@
     case TSDB_DATA_TYPE_DOUBLE:
       *(double *)value = doubleMax;
       break;
-<<<<<<< HEAD
     default:
       *(int64_t *)value = tDataTypes[type].maxValue;
-=======
-    case TSDB_DATA_TYPE_NCHAR:
-    case TSDB_DATA_TYPE_BINARY:
-    case TSDB_DATA_TYPE_GEOMETRY:
-      for (int32_t i = 0; i < numOfElems; ++i) {
-        setVardataNull(POINTER_SHIFT(val, i * bytes), type);
-      }
-      break;
-    default: {
-      for (int32_t i = 0; i < numOfElems; ++i) {
-        *(uint32_t *)(POINTER_SHIFT(val, i * tDataTypes[TSDB_DATA_TYPE_INT].bytes)) = TSDB_DATA_INT_NULL;
-      }
->>>>>>> c62ad391
       break;
   }
 
