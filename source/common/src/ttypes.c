--- conflicted
+++ resolved
@@ -17,30 +17,6 @@
 #include "ttypes.h"
 #include "tcompression.h"
 
-<<<<<<< HEAD
-const int32_t TYPE_BYTES[21] = {
-    2,                        // TSDB_DATA_TYPE_NULL
-    CHAR_BYTES,               // TSDB_DATA_TYPE_BOOL
-    CHAR_BYTES,               // TSDB_DATA_TYPE_TINYINT
-    SHORT_BYTES,              // TSDB_DATA_TYPE_SMALLINT
-    INT_BYTES,                // TSDB_DATA_TYPE_INT
-    sizeof(int64_t),          // TSDB_DATA_TYPE_BIGINT
-    FLOAT_BYTES,              // TSDB_DATA_TYPE_FLOAT
-    DOUBLE_BYTES,             // TSDB_DATA_TYPE_DOUBLE
-    sizeof(VarDataOffsetT),   // TSDB_DATA_TYPE_BINARY
-    sizeof(TSKEY),            // TSDB_DATA_TYPE_TIMESTAMP
-    sizeof(VarDataOffsetT),   // TSDB_DATA_TYPE_NCHAR
-    CHAR_BYTES,               // TSDB_DATA_TYPE_UTINYINT
-    SHORT_BYTES,              // TSDB_DATA_TYPE_USMALLINT
-    INT_BYTES,                // TSDB_DATA_TYPE_UINT
-    sizeof(uint64_t),         // TSDB_DATA_TYPE_UBIGINT
-    TSDB_MAX_JSON_TAG_LEN,    // TSDB_DATA_TYPE_JSON
-    sizeof(VarDataOffsetT),   // TSDB_DATA_TYPE_VARBINARY
-    TSDB_MAX_TAGS_LEN,        // TSDB_DATA_TYPE_DECIMAL: placeholder, not implemented
-    sizeof(BlobDataOffsetT),  // TSDB_DATA_TYPE_BLOB: placeholder, not implemented
-    sizeof(BlobDataOffsetT),  // TSDB_DATA_TYPE_MEDIUMBLOB: placeholder, not implemented
-    sizeof(VarDataOffsetT),   // TSDB_DATA_TYPE_GEOMETRY
-=======
 const int32_t TYPE_BYTES[TSDB_DATA_TYPE_MAX] = {
     2,                      // TSDB_DATA_TYPE_NULL
     CHAR_BYTES,              // TSDB_DATA_TYPE_BOOL
@@ -64,7 +40,6 @@
     TSDB_MAX_TAGS_LEN,       // TSDB_DATA_TYPE_MEDIUMBLOB: placeholder, not implemented
     sizeof(VarDataOffsetT),  // TSDB_DATA_TYPE_GEOMETRY
     DECIMAL64_BYTES,         // TSDB_DATA_TYPE_DECIMAL64
->>>>>>> 9a39af4a
 };
 
 tDataTypeDescriptor tDataTypes[TSDB_DATA_TYPE_MAX] = {
@@ -88,18 +63,10 @@
     {TSDB_DATA_TYPE_UBIGINT, 15, LONG_BYTES, "BIGINT UNSIGNED", 0, UINT64_MAX, tsCompressBigint, tsDecompressBigint},
     {TSDB_DATA_TYPE_JSON, 4, TSDB_MAX_JSON_TAG_LEN, "JSON", 0, 0, tsCompressString, tsDecompressString},
     {TSDB_DATA_TYPE_VARBINARY, 9, 1, "VARBINARY", 0, 0, tsCompressString,
-<<<<<<< HEAD
-     tsDecompressString},                                                             // placeholder, not implemented
-    {TSDB_DATA_TYPE_DECIMAL, 7, 1, "DECIMAL", 0, 0, NULL, NULL},                      // placeholder, not implemented
-    {TSDB_DATA_TYPE_BLOB, 4, 1, "BLOB", 0, 0, tsCompressString, tsDecompressString},  // placeholder, not implemented
-    {TSDB_DATA_TYPE_MEDIUMBLOB, 10, 1, "MEDIUMBLOB", 0, 0, tsCompressString,
-     tsDecompressString},  // placeholder, not implemented
-=======
      tsDecompressString},                                                        // placeholder, not implemented
     {TSDB_DATA_TYPE_DECIMAL, 7, DECIMAL128_BYTES, "DECIMAL", 0, 0, NULL, NULL},  // placeholder, not implemented
     {TSDB_DATA_TYPE_BLOB, 4, 1, "BLOB", 0, 0, NULL, NULL},                       // placeholder, not implemented
     {TSDB_DATA_TYPE_MEDIUMBLOB, 10, 1, "MEDIUMBLOB", 0, 0, NULL, NULL},          // placeholder, not implemented
->>>>>>> 9a39af4a
     {TSDB_DATA_TYPE_GEOMETRY, 8, 1, "GEOMETRY", 0, 0, tsCompressString, tsDecompressString},
     {TSDB_DATA_TYPE_DECIMAL64, 7, DECIMAL64_BYTES, "DECIMAL", 0, 0, NULL, NULL},
 };
@@ -126,18 +93,10 @@
     {TSDB_DATA_TYPE_UBIGINT, 15, LONG_BYTES, "BIGINT UNSIGNED", 0, UINT64_MAX, tsCompressBigint2, tsDecompressBigint2},
     {TSDB_DATA_TYPE_JSON, 4, TSDB_MAX_JSON_TAG_LEN, "JSON", 0, 0, tsCompressString2, tsDecompressString2},
     {TSDB_DATA_TYPE_VARBINARY, 9, 1, "VARBINARY", 0, 0, tsCompressString2,
-<<<<<<< HEAD
-     tsDecompressString2},                                                              // placeholder, not implemented
-    {TSDB_DATA_TYPE_DECIMAL, 7, 1, "DECIMAL", 0, 0, NULL, NULL},                        // placeholder, not implemented
-    {TSDB_DATA_TYPE_BLOB, 4, 1, "BLOB", 0, 0, tsCompressString2, tsDecompressString2},  // placeholder, not implemented
-    {TSDB_DATA_TYPE_MEDIUMBLOB, 10, 1, "MEDIUMBLOB", 0, 0, tsCompressString2,
-     tsDecompressString2},  // placeholder, not implemented
-=======
      tsDecompressString2},                                               // placeholder, not implemented
     {TSDB_DATA_TYPE_DECIMAL, 7, DECIMAL128_BYTES, "DECIMAL", 0, 0, tsCompressDecimal128, tsDecompressDecimal128},
     {TSDB_DATA_TYPE_BLOB, 4, 1, "BLOB", 0, 0, NULL, NULL},               // placeholder, not implemented
     {TSDB_DATA_TYPE_MEDIUMBLOB, 10, 1, "MEDIUMBLOB", 0, 0, NULL, NULL},  // placeholder, not implemented
->>>>>>> 9a39af4a
     {TSDB_DATA_TYPE_GEOMETRY, 8, 1, "GEOMETRY", 0, 0, tsCompressString2, tsDecompressString2},
     {TSDB_DATA_TYPE_DECIMAL64, 9, DECIMAL64_BYTES, "DECIMAL64", 0, 0, tsCompressDecimal64, tsDecompressDecimal64},
 
