--- conflicted
+++ resolved
@@ -2086,14 +2086,7 @@
   TSDB_CHECK_NULL(pDataBlock, code, lino, _exit, TSDB_CODE_INVALID_PARA);
 
   SSDataBlock* pDstBlock = NULL;
-<<<<<<< HEAD
-  int32_t      code = createDataBlock(&pDstBlock);
-  if (code) {
-    return code;
-  }
-=======
   TAOS_CHECK_EXIT(createDataBlock(&pDstBlock));
->>>>>>> bcc25e56
 
   pDstBlock->info = pDataBlock->info;
   pDstBlock->info.pks[0].pData = NULL;
@@ -3883,8 +3876,6 @@
     }
   }
   return TSDB_CODE_SUCCESS;
-<<<<<<< HEAD
-=======
 }
 
 int32_t getFirstNotSmallerThanTSRowNum(const char* pts, int32_t startRow, int32_t numOfRows, TSKEY ts) {
@@ -4415,5 +4406,4 @@
 
   *ts = *(TSKEY*)(pColInfoData->pData + row * sizeof(TSKEY));
   return TSDB_CODE_SUCCESS;
->>>>>>> bcc25e56
 }