--- conflicted
+++ resolved
@@ -4134,17 +4134,8 @@
     if (IS_VAR_DATA_TYPE(pColRes->info.type)) {
       metaSize = realRows * sizeof(int32_t);
       if(dataLen + metaSize > dataBuflen) goto _exit;
-<<<<<<< HEAD
-      memcpy(data, (char*)pColRes->varmeta.offset + (startIndex * sizeof(int32_t)), metaSize);
-      int32_t offset = resetVarDataOffset((int32_t*)data, realRows);
-      if (offset < 0) {
-        uError("Invalid offset %d for column %d", offset, col);
-        return TSDB_CODE_QRY_EXECUTOR_INTERNAL_ERROR;
-      }
-=======
       TAOS_UNUSED(memcpy(data, (char*)pColRes->varmeta.offset + (startIndex * sizeof(int32_t)), metaSize));
       TAOS_UNUSED(resetVarDataOffset((int32_t*)data, realRows));
->>>>>>> b5ddbf42
     } else {
       metaSize = BitmapLen(realRows);
       if(dataLen + metaSize > dataBuflen) goto _exit;
