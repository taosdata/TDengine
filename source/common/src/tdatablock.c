/*
 * Copyright (c) 2019 TAOS Data, Inc. <jhtao@taosdata.com>
 *
 * This program is free software: you can use, redistribute, and/or modify
 * it under the terms of the GNU Affero General Public License, version 3
 * or later ("AGPL"), as published by the Free Software Foundation.
 *
 * This program is distributed in the hope that it will be useful, but WITHOUT
 * ANY WARRANTY; without even the implied warranty of MERCHANTABILITY or
 * FITNESS FOR A PARTICULAR PURPOSE.
 *
 * You should have received a copy of the GNU Affero General Public License
 * along with this program. If not, see <http://www.gnu.org/licenses/>.
 */

#define _DEFAULT_SOURCE
#include "tdatablock.h"
#include "tcompare.h"
#include "tlog.h"
#include "tname.h"

#define MALLOC_ALIGN_BYTES 32

int32_t colDataGetLength(const SColumnInfoData* pColumnInfoData, int32_t numOfRows) {
  if (IS_VAR_DATA_TYPE(pColumnInfoData->info.type)) {
    return pColumnInfoData->varmeta.length;
  } else {
    if (pColumnInfoData->info.type == TSDB_DATA_TYPE_NULL) {
      return 0;
    } else {
      return pColumnInfoData->info.bytes * numOfRows;
    }
  }
}

int32_t colDataGetFullLength(const SColumnInfoData* pColumnInfoData, int32_t numOfRows) {
  if (IS_VAR_DATA_TYPE(pColumnInfoData->info.type)) {
    return pColumnInfoData->varmeta.length + sizeof(int32_t) * numOfRows;
  } else {
    return ((pColumnInfoData->info.type == TSDB_DATA_TYPE_NULL) ? 0 : pColumnInfoData->info.bytes * numOfRows) +
           BitmapLen(numOfRows);
  }
}

void colDataTrim(SColumnInfoData* pColumnInfoData) {
  // TODO
}

int32_t getJsonValueLen(const char* data) {
  int32_t dataLen = 0;
  if (*data == TSDB_DATA_TYPE_NULL) {
    dataLen = CHAR_BYTES;
  } else if (*data == TSDB_DATA_TYPE_NCHAR) {
    dataLen = varDataTLen(data + CHAR_BYTES) + CHAR_BYTES;
  } else if (*data == TSDB_DATA_TYPE_DOUBLE) {
    dataLen = DOUBLE_BYTES + CHAR_BYTES;
  } else if (*data == TSDB_DATA_TYPE_BOOL) {
    dataLen = CHAR_BYTES + CHAR_BYTES;
  } else if (tTagIsJson(data)) {  // json string
    dataLen = ((STag*)(data))->len;
  } else {
    ASSERT(0);
  }
  return dataLen;
}

int32_t colDataAppend(SColumnInfoData* pColumnInfoData, uint32_t rowIndex, const char* pData, bool isNull) {
  return colDataSetVal(pColumnInfoData, rowIndex, pData, isNull);
}

int32_t colDataSetVal(SColumnInfoData* pColumnInfoData, uint32_t rowIndex, const char* pData, bool isNull) {
  if (isNull) {
    // There is a placehold for each NULL value of binary or nchar type.
    if (IS_VAR_DATA_TYPE(pColumnInfoData->info.type)) {
      pColumnInfoData->varmeta.offset[rowIndex] = -1;  // it is a null value of VAR type.
    } else {
      colDataSetNull_f_s(pColumnInfoData, rowIndex);
    }

    pColumnInfoData->hasNull = true;
    return 0;
  }

  int32_t type = pColumnInfoData->info.type;
  if (IS_VAR_DATA_TYPE(type)) {
    int32_t dataLen = 0;
    if (type == TSDB_DATA_TYPE_JSON) {
      dataLen = getJsonValueLen(pData);
    } else {
      dataLen = varDataTLen(pData);
    }

    SVarColAttr* pAttr = &pColumnInfoData->varmeta;
    if (pAttr->allocLen < pAttr->length + dataLen) {
      uint32_t newSize = pAttr->allocLen;
      if (newSize <= 1) {
        newSize = 8;
      }

      while (newSize < pAttr->length + dataLen) {
        newSize = newSize * 1.5;
        if (newSize > UINT32_MAX) {
          return TSDB_CODE_OUT_OF_MEMORY;
        }
      }

      char* buf = taosMemoryRealloc(pColumnInfoData->pData, newSize);
      if (buf == NULL) {
        return TSDB_CODE_OUT_OF_MEMORY;
      }

      pColumnInfoData->pData = buf;
      pAttr->allocLen = newSize;
    }

    uint32_t len = pColumnInfoData->varmeta.length;
    pColumnInfoData->varmeta.offset[rowIndex] = len;

    memmove(pColumnInfoData->pData + len, pData, dataLen);
    pColumnInfoData->varmeta.length += dataLen;
  } else {
    memcpy(pColumnInfoData->pData + pColumnInfoData->info.bytes * rowIndex, pData, pColumnInfoData->info.bytes);
  }

  return 0;
}

int32_t colDataReserve(SColumnInfoData* pColumnInfoData, size_t newSize) {
  if (!IS_VAR_DATA_TYPE(pColumnInfoData->info.type)) {
    return TSDB_CODE_SUCCESS;
  }

  if (pColumnInfoData->varmeta.allocLen >= newSize) {
    return TSDB_CODE_SUCCESS;
  }

  if (pColumnInfoData->varmeta.allocLen < newSize) {
    char* buf = taosMemoryRealloc(pColumnInfoData->pData, newSize);
    if (buf == NULL) {
      return TSDB_CODE_OUT_OF_MEMORY;
    }

    pColumnInfoData->pData = buf;
    pColumnInfoData->varmeta.allocLen = newSize;
  }

  return TSDB_CODE_SUCCESS;
}

static void doCopyNItems(struct SColumnInfoData* pColumnInfoData, int32_t currentRow, const char* pData,
                         int32_t itemLen, int32_t numOfRows) {
  ASSERT(pColumnInfoData->info.bytes >= itemLen);
  size_t start = 1;

  // the first item
  memcpy(pColumnInfoData->pData, pData, itemLen);

  int32_t t = 0;
  int32_t count = log(numOfRows) / log(2);
  while (t < count) {
    int32_t xlen = 1 << t;
    memcpy(pColumnInfoData->pData + start * itemLen + pColumnInfoData->varmeta.length, pColumnInfoData->pData,
           xlen * itemLen);
    t += 1;
    start += xlen;
  }

  // the tail part
  if (numOfRows > start) {
    memcpy(pColumnInfoData->pData + start * itemLen + currentRow * itemLen, pColumnInfoData->pData,
           (numOfRows - start) * itemLen);
  }

  if (IS_VAR_DATA_TYPE(pColumnInfoData->info.type)) {
    for (int32_t i = 0; i < numOfRows; ++i) {
      pColumnInfoData->varmeta.offset[i + currentRow] = pColumnInfoData->varmeta.length + i * itemLen;
    }

    pColumnInfoData->varmeta.length += numOfRows * itemLen;
  }
}

int32_t colDataSetNItems(SColumnInfoData* pColumnInfoData, uint32_t currentRow, const char* pData,
                            uint32_t numOfRows) {
  int32_t len = pColumnInfoData->info.bytes;
  if (IS_VAR_DATA_TYPE(pColumnInfoData->info.type)) {
    len = varDataTLen(pData);
    if (pColumnInfoData->varmeta.allocLen < (numOfRows + currentRow) * len) {
      int32_t code = colDataReserve(pColumnInfoData, (numOfRows + currentRow) * len);
      if (code != TSDB_CODE_SUCCESS) {
        return code;
      }
    }
  }

  doCopyNItems(pColumnInfoData, currentRow, pData, len, numOfRows);
  return TSDB_CODE_SUCCESS;
}

static void doBitmapMerge(SColumnInfoData* pColumnInfoData, int32_t numOfRow1, const SColumnInfoData* pSource,
                          int32_t numOfRow2) {
  if (numOfRow2 <= 0) return;

  uint32_t total = numOfRow1 + numOfRow2;

  uint32_t remindBits = BitPos(numOfRow1);
  uint32_t shiftBits = 8 - remindBits;

  if (remindBits == 0) {  // no need to shift bits of bitmap
    memcpy(pColumnInfoData->nullbitmap + BitmapLen(numOfRow1), pSource->nullbitmap, BitmapLen(numOfRow2));
    return;
  }

  uint8_t* p = (uint8_t*)pSource->nullbitmap;
  pColumnInfoData->nullbitmap[BitmapLen(numOfRow1) - 1] |= (p[0] >> remindBits);  // copy remind bits

  if (BitmapLen(numOfRow1) == BitmapLen(total)) {
    return;
  }

  int32_t len = BitmapLen(numOfRow2);
  int32_t i = 0;

  uint8_t* start = (uint8_t*)&pColumnInfoData->nullbitmap[BitmapLen(numOfRow1)];
  int32_t  overCount = BitmapLen(total) - BitmapLen(numOfRow1);
  while (i < len) {  // size limit of pSource->nullbitmap
    if (i >= 1) {
      start[i - 1] |= (p[i] >> remindBits);  // copy remind bits
    }

    if (i >= overCount) {  // size limit of pColumnInfoData->nullbitmap
      return;
    }

    start[i] |= (p[i] << shiftBits);  // copy shift bits
    i += 1;
  }
}

int32_t colDataMergeCol(SColumnInfoData* pColumnInfoData, int32_t numOfRow1, int32_t* capacity,
                        const SColumnInfoData* pSource, int32_t numOfRow2) {
  if (pColumnInfoData->info.type != pSource->info.type) {
    return TSDB_CODE_FAILED;
  }

  if (numOfRow2 == 0) {
    return numOfRow1;
  }

  if (pSource->hasNull) {
    pColumnInfoData->hasNull = pSource->hasNull;
  }

  uint32_t finalNumOfRows = numOfRow1 + numOfRow2;
  if (IS_VAR_DATA_TYPE(pColumnInfoData->info.type)) {
    // Handle the bitmap
    if (finalNumOfRows > (*capacity)) {
      char* p = taosMemoryRealloc(pColumnInfoData->varmeta.offset, sizeof(int32_t) * (numOfRow1 + numOfRow2));
      if (p == NULL) {
        return TSDB_CODE_OUT_OF_MEMORY;
      }

      *capacity = finalNumOfRows;
      pColumnInfoData->varmeta.offset = (int32_t*)p;
    }

    for (int32_t i = 0; i < numOfRow2; ++i) {
      if (pSource->varmeta.offset[i] == -1) {
        pColumnInfoData->varmeta.offset[i + numOfRow1] = -1;
      } else {
        pColumnInfoData->varmeta.offset[i + numOfRow1] = pSource->varmeta.offset[i] + pColumnInfoData->varmeta.length;
      }
    }

    // copy data
    uint32_t len = pSource->varmeta.length;
    uint32_t oldLen = pColumnInfoData->varmeta.length;
    if (pColumnInfoData->varmeta.allocLen < len + oldLen) {
      char* tmp = taosMemoryRealloc(pColumnInfoData->pData, len + oldLen);
      if (tmp == NULL) {
        return TSDB_CODE_OUT_OF_MEMORY;
      }

      pColumnInfoData->pData = tmp;
      pColumnInfoData->varmeta.allocLen = len + oldLen;
    }

    if (pColumnInfoData->pData && pSource->pData) {  // TD-20382
      memcpy(pColumnInfoData->pData + oldLen, pSource->pData, len);
    }
    pColumnInfoData->varmeta.length = len + oldLen;
  } else {
    if (finalNumOfRows > (*capacity)) {
      // all data may be null, when the pColumnInfoData->info.type == 0, bytes == 0;
      char* tmp = taosMemoryRealloc(pColumnInfoData->pData, finalNumOfRows * pColumnInfoData->info.bytes);
      if (tmp == NULL) {
        return TSDB_CODE_OUT_OF_MEMORY;
      }

      pColumnInfoData->pData = tmp;
      if (BitmapLen(numOfRow1) < BitmapLen(finalNumOfRows)) {
        char*    btmp = taosMemoryRealloc(pColumnInfoData->nullbitmap, BitmapLen(finalNumOfRows));
        uint32_t extend = BitmapLen(finalNumOfRows) - BitmapLen(numOfRow1);
        memset(btmp + BitmapLen(numOfRow1), 0, extend);

        pColumnInfoData->nullbitmap = btmp;
      }

      *capacity = finalNumOfRows;
    }

    doBitmapMerge(pColumnInfoData, numOfRow1, pSource, numOfRow2);

    if (pSource->pData) {
      int32_t offset = pColumnInfoData->info.bytes * numOfRow1;
      memcpy(pColumnInfoData->pData + offset, pSource->pData, pSource->info.bytes * numOfRow2);
    }
  }

  return numOfRow1 + numOfRow2;
}

int32_t colDataAssign(SColumnInfoData* pColumnInfoData, const SColumnInfoData* pSource, int32_t numOfRows,
                      const SDataBlockInfo* pBlockInfo) {
  if (pColumnInfoData->info.type != pSource->info.type || (pBlockInfo != NULL && pBlockInfo->capacity < numOfRows)) {
    return TSDB_CODE_FAILED;
  }

  if (numOfRows <= 0) {
    return numOfRows;
  }

  if (IS_VAR_DATA_TYPE(pColumnInfoData->info.type)) {
    memcpy(pColumnInfoData->varmeta.offset, pSource->varmeta.offset, sizeof(int32_t) * numOfRows);
    if (pColumnInfoData->varmeta.allocLen < pSource->varmeta.length) {
      char* tmp = taosMemoryRealloc(pColumnInfoData->pData, pSource->varmeta.length);
      if (tmp == NULL) {
        return TSDB_CODE_OUT_OF_MEMORY;
      }

      pColumnInfoData->pData = tmp;
      pColumnInfoData->varmeta.allocLen = pSource->varmeta.length;
    }

    pColumnInfoData->varmeta.length = pSource->varmeta.length;
    if (pColumnInfoData->pData != NULL && pSource->pData != NULL) {
      memcpy(pColumnInfoData->pData, pSource->pData, pSource->varmeta.length);
    }
  } else {
    memcpy(pColumnInfoData->nullbitmap, pSource->nullbitmap, BitmapLen(numOfRows));
    if (pSource->pData != NULL) {
      memcpy(pColumnInfoData->pData, pSource->pData, pSource->info.bytes * numOfRows);
    }
  }

  pColumnInfoData->hasNull = pSource->hasNull;
  pColumnInfoData->info = pSource->info;
  return 0;
}

size_t blockDataGetNumOfCols(const SSDataBlock* pBlock) { return taosArrayGetSize(pBlock->pDataBlock); }

size_t blockDataGetNumOfRows(const SSDataBlock* pBlock) { return pBlock->info.rows; }

int32_t blockDataUpdateTsWindow(SSDataBlock* pDataBlock, int32_t tsColumnIndex) {
  if (pDataBlock == NULL || pDataBlock->info.rows <= 0 || pDataBlock->info.dataLoad == 0) {
    return 0;
  }

  if (pDataBlock->info.rows > 0) {
    //    ASSERT(pDataBlock->info.dataLoad == 1);
  }

  size_t numOfCols = taosArrayGetSize(pDataBlock->pDataBlock);
  if (numOfCols <= 0) {
    return -1;
  }

  int32_t index = (tsColumnIndex == -1) ? 0 : tsColumnIndex;

  SColumnInfoData* pColInfoData = taosArrayGet(pDataBlock->pDataBlock, index);
  if (pColInfoData->info.type != TSDB_DATA_TYPE_TIMESTAMP) {
    return 0;
  }

  TSKEY skey = *(TSKEY*)colDataGetData(pColInfoData, 0);
  TSKEY ekey = *(TSKEY*)colDataGetData(pColInfoData, (pDataBlock->info.rows - 1));

  pDataBlock->info.window.skey = TMIN(skey, ekey);
  pDataBlock->info.window.ekey = TMAX(skey, ekey);

  return 0;
}

int32_t blockDataMerge(SSDataBlock* pDest, const SSDataBlock* pSrc) {
  int32_t capacity = pDest->info.capacity;

  size_t numOfCols = taosArrayGetSize(pDest->pDataBlock);
  for (int32_t i = 0; i < numOfCols; ++i) {
    SColumnInfoData* pCol2 = taosArrayGet(pDest->pDataBlock, i);
    SColumnInfoData* pCol1 = taosArrayGet(pSrc->pDataBlock, i);

    capacity = pDest->info.capacity;
    colDataMergeCol(pCol2, pDest->info.rows, &capacity, pCol1, pSrc->info.rows);
  }

  pDest->info.capacity = capacity;
  pDest->info.rows += pSrc->info.rows;
  return TSDB_CODE_SUCCESS;
}

size_t blockDataGetSize(const SSDataBlock* pBlock) {
  size_t total = 0;
  size_t numOfCols = taosArrayGetSize(pBlock->pDataBlock);
  for (int32_t i = 0; i < numOfCols; ++i) {
    SColumnInfoData* pColInfoData = taosArrayGet(pBlock->pDataBlock, i);
    total += colDataGetFullLength(pColInfoData, pBlock->info.rows);
  }

  return total;
}

// the number of tuples can be fit in one page.
// Actual data rows pluses the corresponding meta data must fit in one memory buffer of the given page size.
int32_t blockDataSplitRows(SSDataBlock* pBlock, bool hasVarCol, int32_t startIndex, int32_t* stopIndex,
                           int32_t pageSize) {
  size_t  numOfCols = taosArrayGetSize(pBlock->pDataBlock);
  int32_t numOfRows = pBlock->info.rows;

  int32_t bitmapChar = 1;

  size_t headerSize = sizeof(int32_t);
  size_t colHeaderSize = sizeof(int32_t) * numOfCols;
  size_t payloadSize = pageSize - (headerSize + colHeaderSize);

  // TODO speedup by checking if the whole page can fit in firstly.
  if (!hasVarCol) {
    size_t  rowSize = blockDataGetRowSize(pBlock);
    int32_t capacity = payloadSize / (rowSize + numOfCols * bitmapChar / 8.0);
    if (capacity <= 0) {
      return TSDB_CODE_FAILED;
    }

    *stopIndex = startIndex + capacity - 1;
    if (*stopIndex >= numOfRows) {
      *stopIndex = numOfRows - 1;
    }

    return TSDB_CODE_SUCCESS;
  }
  // iterate the rows that can be fit in this buffer page
  int32_t size = (headerSize + colHeaderSize);
  for (int32_t j = startIndex; j < numOfRows; ++j) {
    for (int32_t i = 0; i < numOfCols; ++i) {
      SColumnInfoData* pColInfoData = TARRAY_GET_ELEM(pBlock->pDataBlock, i);
      if (IS_VAR_DATA_TYPE(pColInfoData->info.type)) {
        if (pColInfoData->varmeta.offset[j] != -1) {
          char* p = colDataGetData(pColInfoData, j);
          size += varDataTLen(p);
        }

        size += sizeof(pColInfoData->varmeta.offset[0]);
      } else {
        size += pColInfoData->info.bytes;

        if (((j - startIndex) & 0x07) == 0) {
          size += 1;  // the space for null bitmap
        }
      }
    }

    if (size > pageSize) {  // pageSize must be able to hold one row
      *stopIndex = j - 1;
      if (*stopIndex < startIndex) {
        return TSDB_CODE_FAILED;
      }

      return TSDB_CODE_SUCCESS;
    }
  }

  // all fit in
  *stopIndex = numOfRows - 1;
  return TSDB_CODE_SUCCESS;
}

SSDataBlock* blockDataExtractBlock(SSDataBlock* pBlock, int32_t startIndex, int32_t rowCount) {
  if (pBlock == NULL || startIndex < 0 || rowCount > pBlock->info.rows || rowCount + startIndex > pBlock->info.rows) {
    return NULL;
  }

  SSDataBlock* pDst = createDataBlock();
  if (pDst == NULL) {
    return NULL;
  }

  pDst->info = pBlock->info;
  pDst->info.rows = 0;
  pDst->info.capacity = 0;
  size_t numOfCols = taosArrayGetSize(pBlock->pDataBlock);
  for (int32_t i = 0; i < numOfCols; ++i) {
    SColumnInfoData  colInfo = {0};
    SColumnInfoData* pSrcCol = taosArrayGet(pBlock->pDataBlock, i);
    colInfo.info = pSrcCol->info;
    blockDataAppendColInfo(pDst, &colInfo);
  }

  blockDataEnsureCapacity(pDst, rowCount);

  for (int32_t i = 0; i < numOfCols; ++i) {
    SColumnInfoData* pColData = taosArrayGet(pBlock->pDataBlock, i);
    SColumnInfoData* pDstCol = taosArrayGet(pDst->pDataBlock, i);

    for (int32_t j = startIndex; j < (startIndex + rowCount); ++j) {
      bool isNull = false;
      if (pBlock->pBlockAgg == NULL) {
        isNull = colDataIsNull_s(pColData, j);
      } else {
        isNull = colDataIsNull(pColData, pBlock->info.rows, j, pBlock->pBlockAgg[i]);
      }

      if (isNull) {
        colDataSetNULL(pDstCol, j - startIndex);
      } else {
        char* p = colDataGetData(pColData, j);
        colDataSetVal(pDstCol, j - startIndex, p, false);
      }
    }
  }

  pDst->info.rows = rowCount;
  return pDst;
}

/**
 *
 * +------------------+---------------------------------------------+
 * |the number of rows|                    column #1                |
 * |    (4 bytes)     |------------+-----------------------+--------+
 * |                  | null bitmap| column length(4bytes) | values |
 * +------------------+------------+-----------------------+--------+
 * @param buf
 * @param pBlock
 * @return
 */
int32_t blockDataToBuf(char* buf, const SSDataBlock* pBlock) {
  // write the number of rows
  *(uint32_t*)buf = pBlock->info.rows;

  size_t  numOfCols = taosArrayGetSize(pBlock->pDataBlock);
  int32_t numOfRows = pBlock->info.rows;

  char* pStart = buf + sizeof(uint32_t);

  for (int32_t i = 0; i < numOfCols; ++i) {
    SColumnInfoData* pCol = taosArrayGet(pBlock->pDataBlock, i);
    if (IS_VAR_DATA_TYPE(pCol->info.type)) {
      memcpy(pStart, pCol->varmeta.offset, numOfRows * sizeof(int32_t));
      pStart += numOfRows * sizeof(int32_t);
    } else {
      memcpy(pStart, pCol->nullbitmap, BitmapLen(numOfRows));
      pStart += BitmapLen(pBlock->info.rows);
    }

    uint32_t dataSize = colDataGetLength(pCol, numOfRows);

    *(int32_t*)pStart = dataSize;
    pStart += sizeof(int32_t);

    memcpy(pStart, pCol->pData, dataSize);
    pStart += dataSize;
  }

  return 0;
}

int32_t blockDataFromBuf(SSDataBlock* pBlock, const char* buf) {
  int32_t numOfRows = *(int32_t*)buf;
  blockDataEnsureCapacity(pBlock, numOfRows);

  pBlock->info.rows = numOfRows;
  size_t      numOfCols = taosArrayGetSize(pBlock->pDataBlock);
  const char* pStart = buf + sizeof(uint32_t);

  for (int32_t i = 0; i < numOfCols; ++i) {
    SColumnInfoData* pCol = taosArrayGet(pBlock->pDataBlock, i);

    if (IS_VAR_DATA_TYPE(pCol->info.type)) {
      size_t metaSize = pBlock->info.rows * sizeof(int32_t);
      char*  tmp = taosMemoryRealloc(pCol->varmeta.offset, metaSize);  // preview calloc is too small
      if (tmp == NULL) {
        return TSDB_CODE_OUT_OF_MEMORY;
      }
      pCol->varmeta.offset = (int32_t*)tmp;
      memcpy(pCol->varmeta.offset, pStart, metaSize);
      pStart += metaSize;
    } else {
      memcpy(pCol->nullbitmap, pStart, BitmapLen(pBlock->info.rows));
      pStart += BitmapLen(pBlock->info.rows);
    }

    int32_t colLength = *(int32_t*)pStart;
    pStart += sizeof(int32_t);

    if (IS_VAR_DATA_TYPE(pCol->info.type)) {
      if (pCol->varmeta.allocLen < colLength) {
        char* tmp = taosMemoryRealloc(pCol->pData, colLength);
        if (tmp == NULL) {
          return TSDB_CODE_OUT_OF_MEMORY;
        }

        pCol->pData = tmp;
        pCol->varmeta.allocLen = colLength;
      }

      pCol->varmeta.length = colLength;
      if (pCol->varmeta.length > pCol->varmeta.allocLen) {
        return TSDB_CODE_FAILED;
      }
    }

    memcpy(pCol->pData, pStart, colLength);
    pStart += colLength;
  }

  return TSDB_CODE_SUCCESS;
}

static bool colDataIsNNull(const SColumnInfoData* pColumnInfoData, int32_t startIndex,
                                          uint32_t nRows) {
  if (!pColumnInfoData->hasNull) {
    return false;
  }

  if (IS_VAR_DATA_TYPE(pColumnInfoData->info.type)) {
    for (int32_t i = startIndex; i < nRows; ++i) {
      if (!colDataIsNull_var(pColumnInfoData, i)) {
        return false;
      }
    }
  } else {
    if (pColumnInfoData->nullbitmap == NULL) {
      return false;
    }

    for (int32_t i = startIndex; i < nRows; ++i) {
      if (!colDataIsNull_f(pColumnInfoData->nullbitmap, i)) {
        return false;
      }
    }
  }

  return true;
}

// todo remove this
int32_t blockDataFromBuf1(SSDataBlock* pBlock, const char* buf, size_t capacity) {
  pBlock->info.rows = *(int32_t*)buf;
  pBlock->info.id.groupId = *(uint64_t*)(buf + sizeof(int32_t));

  size_t numOfCols = taosArrayGetSize(pBlock->pDataBlock);

  const char* pStart = buf + sizeof(uint32_t) + sizeof(uint64_t);

  for (int32_t i = 0; i < numOfCols; ++i) {
    SColumnInfoData* pCol = taosArrayGet(pBlock->pDataBlock, i);
    pCol->hasNull = true;

    if (IS_VAR_DATA_TYPE(pCol->info.type)) {
      size_t metaSize = capacity * sizeof(int32_t);
      memcpy(pCol->varmeta.offset, pStart, metaSize);
      pStart += metaSize;
    } else {
      memcpy(pCol->nullbitmap, pStart, BitmapLen(capacity));
      pStart += BitmapLen(capacity);
    }

    int32_t colLength = *(int32_t*)pStart;
    pStart += sizeof(int32_t);

    if (IS_VAR_DATA_TYPE(pCol->info.type)) {
      if (pCol->varmeta.allocLen < colLength) {
        char* tmp = taosMemoryRealloc(pCol->pData, colLength);
        if (tmp == NULL) {
          return TSDB_CODE_OUT_OF_MEMORY;
        }

        pCol->pData = tmp;
        pCol->varmeta.allocLen = colLength;
      }

      pCol->varmeta.length = colLength;
      if (pCol->varmeta.length > pCol->varmeta.allocLen) {
        return TSDB_CODE_FAILED;
      }
    }

    if (!colDataIsNNull(pCol, 0, pBlock->info.rows)) {
      memcpy(pCol->pData, pStart, colLength);
    }

    pStart += pCol->info.bytes * capacity;
  }

  return TSDB_CODE_SUCCESS;
}

size_t blockDataGetRowSize(SSDataBlock* pBlock) {
  if (pBlock->info.rowSize == 0) {
    size_t rowSize = 0;

    size_t numOfCols = taosArrayGetSize(pBlock->pDataBlock);
    for (int32_t i = 0; i < numOfCols; ++i) {
      SColumnInfoData* pColInfo = taosArrayGet(pBlock->pDataBlock, i);
      rowSize += pColInfo->info.bytes;
    }

    pBlock->info.rowSize = rowSize;
  }

  return pBlock->info.rowSize;
}

/**
 * @refitem blockDataToBuf for the meta size
 * @param pBlock
 * @return
 */
size_t blockDataGetSerialMetaSize(uint32_t numOfCols) {
  // | version | total length | total rows | total columns | flag seg| block group id | column schema | each column
  // length |
  return sizeof(int32_t) + sizeof(int32_t) + sizeof(int32_t) + sizeof(int32_t) + sizeof(int32_t) + sizeof(uint64_t) +
         numOfCols * (sizeof(int8_t) + sizeof(int32_t)) + numOfCols * sizeof(int32_t);
}

double blockDataGetSerialRowSize(const SSDataBlock* pBlock) {
  double rowSize = 0;

  size_t numOfCols = taosArrayGetSize(pBlock->pDataBlock);
  for (int32_t i = 0; i < numOfCols; ++i) {
    SColumnInfoData* pColInfo = taosArrayGet(pBlock->pDataBlock, i);
    rowSize += pColInfo->info.bytes;

    if (IS_VAR_DATA_TYPE(pColInfo->info.type)) {
      rowSize += sizeof(int32_t);
    } else {
      rowSize += 1 / 8.0;  // one bit for each record
    }
  }

  return rowSize;
}

typedef struct SSDataBlockSortHelper {
  SArray*      orderInfo;  // SArray<SBlockOrderInfo>
  SSDataBlock* pDataBlock;
} SSDataBlockSortHelper;

int32_t dataBlockCompar(const void* p1, const void* p2, const void* param) {
  const SSDataBlockSortHelper* pHelper = (const SSDataBlockSortHelper*)param;

  SSDataBlock* pDataBlock = pHelper->pDataBlock;

  int32_t left = *(int32_t*)p1;
  int32_t right = *(int32_t*)p2;

  SArray* pInfo = pHelper->orderInfo;

  for (int32_t i = 0; i < pInfo->size; ++i) {
    SBlockOrderInfo* pOrder = TARRAY_GET_ELEM(pInfo, i);
    SColumnInfoData* pColInfoData = pOrder->pColData;  // TARRAY_GET_ELEM(pDataBlock->pDataBlock, pOrder->colIndex);

    if (pColInfoData->hasNull) {
      bool leftNull = colDataIsNull(pColInfoData, pDataBlock->info.rows, left, NULL);
      bool rightNull = colDataIsNull(pColInfoData, pDataBlock->info.rows, right, NULL);
      if (leftNull && rightNull) {
        continue;  // continue to next slot
      }

      if (rightNull) {
        return pOrder->nullFirst ? 1 : -1;
      }

      if (leftNull) {
        return pOrder->nullFirst ? -1 : 1;
      }
    }

    void* left1 = colDataGetData(pColInfoData, left);
    void* right1 = colDataGetData(pColInfoData, right);
    if (pColInfoData->info.type == TSDB_DATA_TYPE_JSON) {
      if (tTagIsJson(left1) || tTagIsJson(right1)) {
        terrno = TSDB_CODE_QRY_JSON_NOT_SUPPORT_ERROR;
        return 0;
      }
    }
    __compar_fn_t fn = getKeyComparFunc(pColInfoData->info.type, pOrder->order);

    int ret = fn(left1, right1);
    if (ret == 0) {
      continue;
    } else {
      return ret;
    }
  }

  return 0;
}

static int32_t doAssignOneTuple(SColumnInfoData* pDstCols, int32_t numOfRows, const SSDataBlock* pSrcBlock,
                                int32_t tupleIndex) {
  int32_t code = 0;
  size_t  numOfCols = taosArrayGetSize(pSrcBlock->pDataBlock);

  for (int32_t i = 0; i < numOfCols; ++i) {
    SColumnInfoData* pDst = &pDstCols[i];
    SColumnInfoData* pSrc = taosArrayGet(pSrcBlock->pDataBlock, i);

    if (pSrc->hasNull && colDataIsNull(pSrc, pSrcBlock->info.rows, tupleIndex, pSrcBlock->pBlockAgg[i])) {
      code = colDataSetVal(pDst, numOfRows, NULL, true);
      if (code != TSDB_CODE_SUCCESS) {
        return code;
      }
    } else {
      char* p = colDataGetData(pSrc, tupleIndex);
      code = colDataSetVal(pDst, numOfRows, p, false);
      if (code != TSDB_CODE_SUCCESS) {
        return code;
      }
    }
  }

  return TSDB_CODE_SUCCESS;
}

static int32_t blockDataAssign(SColumnInfoData* pCols, const SSDataBlock* pDataBlock, const int32_t* index) {
#if 0
  for (int32_t i = 0; i < pDataBlock->info.rows; ++i) {
    int32_t code = doAssignOneTuple(pCols, i, pDataBlock, index[i]);
    if (code != TSDB_CODE_SUCCESS) {
      return code;
    }
  }
#else
  size_t numOfCols = taosArrayGetSize(pDataBlock->pDataBlock);
  for (int32_t i = 0; i < numOfCols; ++i) {
    SColumnInfoData* pDst = &pCols[i];
    SColumnInfoData* pSrc = taosArrayGet(pDataBlock->pDataBlock, i);

    if (IS_VAR_DATA_TYPE(pSrc->info.type)) {
      if (pSrc->varmeta.length != 0) {
        memcpy(pDst->pData, pSrc->pData, pSrc->varmeta.length);
      }
      pDst->varmeta.length = pSrc->varmeta.length;

      for (int32_t j = 0; j < pDataBlock->info.rows; ++j) {
        pDst->varmeta.offset[j] = pSrc->varmeta.offset[index[j]];
      }
    } else {
      for (int32_t j = 0; j < pDataBlock->info.rows; ++j) {
        if (colDataIsNull_f(pSrc->nullbitmap, index[j])) {
          colDataSetNull_f_s(pDst, j);
          continue;
        }
        memcpy(pDst->pData + j * pDst->info.bytes, pSrc->pData + index[j] * pDst->info.bytes, pDst->info.bytes);
      }
    }
  }
#endif
  return TSDB_CODE_SUCCESS;
}

static SColumnInfoData* createHelpColInfoData(const SSDataBlock* pDataBlock) {
  int32_t rows = pDataBlock->info.capacity;
  size_t  numOfCols = taosArrayGetSize(pDataBlock->pDataBlock);

  SColumnInfoData* pCols = taosMemoryCalloc(numOfCols, sizeof(SColumnInfoData));
  if (pCols == NULL) {
    return NULL;
  }

  for (int32_t i = 0; i < numOfCols; ++i) {
    SColumnInfoData* pColInfoData = taosArrayGet(pDataBlock->pDataBlock, i);
    pCols[i].info = pColInfoData->info;

    if (IS_VAR_DATA_TYPE(pCols[i].info.type)) {
      pCols[i].varmeta.offset = taosMemoryCalloc(rows, sizeof(int32_t));
      pCols[i].pData = taosMemoryCalloc(1, pColInfoData->varmeta.length);

      pCols[i].varmeta.length = pColInfoData->varmeta.length;
      pCols[i].varmeta.allocLen = pCols[i].varmeta.length;
    } else {
      pCols[i].nullbitmap = taosMemoryCalloc(1, BitmapLen(rows));
      pCols[i].pData = taosMemoryCalloc(rows, pCols[i].info.bytes);
    }
  }

  return pCols;
}

static void copyBackToBlock(SSDataBlock* pDataBlock, SColumnInfoData* pCols) {
  size_t numOfCols = taosArrayGetSize(pDataBlock->pDataBlock);

  for (int32_t i = 0; i < numOfCols; ++i) {
    SColumnInfoData* pColInfoData = taosArrayGet(pDataBlock->pDataBlock, i);
    pColInfoData->info = pCols[i].info;

    if (IS_VAR_DATA_TYPE(pColInfoData->info.type)) {
      taosMemoryFreeClear(pColInfoData->varmeta.offset);
      pColInfoData->varmeta = pCols[i].varmeta;
    } else {
      taosMemoryFreeClear(pColInfoData->nullbitmap);
      pColInfoData->nullbitmap = pCols[i].nullbitmap;
    }

    taosMemoryFreeClear(pColInfoData->pData);
    pColInfoData->pData = pCols[i].pData;
  }

  taosMemoryFreeClear(pCols);
}

static int32_t* createTupleIndex(size_t rows) {
  int32_t* index = taosMemoryCalloc(rows, sizeof(int32_t));
  if (index == NULL) {
    return NULL;
  }

  for (int32_t i = 0; i < rows; ++i) {
    index[i] = i;
  }

  return index;
}

static void destroyTupleIndex(int32_t* index) { taosMemoryFreeClear(index); }

int32_t blockDataSort(SSDataBlock* pDataBlock, SArray* pOrderInfo) {
  if (pDataBlock->info.rows <= 1) {
    return TSDB_CODE_SUCCESS;
  }

  // Allocate the additional buffer.
  uint32_t rows = pDataBlock->info.rows;

  bool sortColumnHasNull = false;
  bool varTypeSort = false;

  for (int32_t i = 0; i < taosArrayGetSize(pOrderInfo); ++i) {
    SBlockOrderInfo* pInfo = taosArrayGet(pOrderInfo, i);

    SColumnInfoData* pColInfoData = taosArrayGet(pDataBlock->pDataBlock, pInfo->slotId);
    if (pColInfoData->hasNull) {
      sortColumnHasNull = true;
    }

    if (IS_VAR_DATA_TYPE(pColInfoData->info.type)) {
      varTypeSort = true;
    }
  }

  size_t numOfCols = taosArrayGetSize(pDataBlock->pDataBlock);

  if (taosArrayGetSize(pOrderInfo) == 1 && (!sortColumnHasNull)) {
    if (numOfCols == 1) {
      if (!varTypeSort) {
        SColumnInfoData* pColInfoData = taosArrayGet(pDataBlock->pDataBlock, 0);
        SBlockOrderInfo* pOrder = taosArrayGet(pOrderInfo, 0);

        int64_t p0 = taosGetTimestampUs();

        __compar_fn_t fn = getKeyComparFunc(pColInfoData->info.type, pOrder->order);
        taosSort(pColInfoData->pData, pDataBlock->info.rows, pColInfoData->info.bytes, fn);

        int64_t p1 = taosGetTimestampUs();
        uDebug("blockDataSort easy cost:%" PRId64 ", rows:%d\n", p1 - p0, pDataBlock->info.rows);

        return TSDB_CODE_SUCCESS;
      } else {  // var data type
      }
    } else if (numOfCols == 2) {
    }
  }

  int32_t* index = createTupleIndex(rows);
  if (index == NULL) {
    terrno = TSDB_CODE_OUT_OF_MEMORY;
    return terrno;
  }

  int64_t p0 = taosGetTimestampUs();

  SSDataBlockSortHelper helper = {.pDataBlock = pDataBlock, .orderInfo = pOrderInfo};
  for (int32_t i = 0; i < taosArrayGetSize(helper.orderInfo); ++i) {
    struct SBlockOrderInfo* pInfo = taosArrayGet(helper.orderInfo, i);
    pInfo->pColData = taosArrayGet(pDataBlock->pDataBlock, pInfo->slotId);
  }

  terrno = 0;
  taosqsort(index, rows, sizeof(int32_t), &helper, dataBlockCompar);
  if (terrno) return terrno;

  int64_t p1 = taosGetTimestampUs();

  SColumnInfoData* pCols = createHelpColInfoData(pDataBlock);
  if (pCols == NULL) {
    destroyTupleIndex(index);
    terrno = TSDB_CODE_OUT_OF_MEMORY;
    return terrno;
  }

  int64_t p2 = taosGetTimestampUs();

  blockDataAssign(pCols, pDataBlock, index);

  int64_t p3 = taosGetTimestampUs();

  copyBackToBlock(pDataBlock, pCols);
  int64_t p4 = taosGetTimestampUs();

  uDebug("blockDataSort complex sort:%" PRId64 ", create:%" PRId64 ", assign:%" PRId64 ", copyback:%" PRId64
         ", rows:%d\n",
         p1 - p0, p2 - p1, p3 - p2, p4 - p3, rows);
  destroyTupleIndex(index);

  return TSDB_CODE_SUCCESS;
}

typedef struct SHelper {
  int32_t index;
  union {
    char*   pData;
    int64_t i64;
    double  d64;
  };
} SHelper;

SHelper* createTupleIndex_rv(int32_t numOfRows, SArray* pOrderInfo, SSDataBlock* pBlock) {
  int32_t sortValLengthPerRow = 0;
  int32_t numOfCols = taosArrayGetSize(pOrderInfo);

  for (int32_t i = 0; i < numOfCols; ++i) {
    SBlockOrderInfo* pInfo = taosArrayGet(pOrderInfo, i);
    SColumnInfoData* pColInfo = taosArrayGet(pBlock->pDataBlock, pInfo->slotId);
    pInfo->pColData = pColInfo;
    sortValLengthPerRow += pColInfo->info.bytes;
  }

  size_t len = sortValLengthPerRow * pBlock->info.rows;

  char*    buf = taosMemoryCalloc(1, len);
  SHelper* phelper = taosMemoryCalloc(numOfRows, sizeof(SHelper));
  for (int32_t i = 0; i < numOfRows; ++i) {
    phelper[i].index = i;
    phelper[i].pData = buf + sortValLengthPerRow * i;
  }

  int32_t offset = 0;
  for (int32_t i = 0; i < numOfCols; ++i) {
    SBlockOrderInfo* pInfo = taosArrayGet(pOrderInfo, i);
    for (int32_t j = 0; j < numOfRows; ++j) {
      phelper[j].i64 = *(int32_t*)pInfo->pColData->pData + pInfo->pColData->info.bytes * j;
      //      memcpy(phelper[j].pData + offset, pInfo->pColData->pData + pInfo->pColData->info.bytes * j,
      //      pInfo->pColData->info.bytes);
    }

    offset += pInfo->pColData->info.bytes;
  }

  taosMemoryFree(buf);
  return phelper;
}

int32_t dataBlockCompar_rv(const void* p1, const void* p2, const void* param) {
  const SSDataBlockSortHelper* pHelper = (const SSDataBlockSortHelper*)param;

  //  SSDataBlock* pDataBlock = pHelper->pDataBlock;

  SHelper* left = (SHelper*)p1;
  SHelper* right = (SHelper*)p2;

  SArray* pInfo = pHelper->orderInfo;

  int32_t offset = 0;
  //  for(int32_t i = 0; i < pInfo->size; ++i) {
  //    SBlockOrderInfo* pOrder = TARRAY_GET_ELEM(pInfo, 0);
  //    SColumnInfoData* pColInfoData = pOrder->pColData;//TARRAY_GET_ELEM(pDataBlock->pDataBlock, pOrder->colIndex);

  //    if (pColInfoData->hasNull) {
  //      bool leftNull  = colDataIsNull(pColInfoData, pDataBlock->info.rows, left, pDataBlock->pBlockAgg);
  //      bool rightNull = colDataIsNull(pColInfoData, pDataBlock->info.rows, right, pDataBlock->pBlockAgg);
  //      if (leftNull && rightNull) {
  //        continue; // continue to next slot
  //      }
  //
  //      if (rightNull) {
  //        return pHelper->nullFirst? 1:-1;
  //      }
  //
  //      if (leftNull) {
  //        return pHelper->nullFirst? -1:1;
  //      }
  //    }

  //    void* left1  = colDataGetData(pColInfoData, left);
  //    void* right1 = colDataGetData(pColInfoData, right);

  //    switch(pColInfoData->info.type) {
  //      case TSDB_DATA_TYPE_INT: {
  int32_t leftx = *(int32_t*)left->pData;    //*(int32_t*)(left->pData + offset);
  int32_t rightx = *(int32_t*)right->pData;  //*(int32_t*)(right->pData + offset);

  //        offset += pColInfoData->info.bytes;
  if (leftx == rightx) {
    //          break;
    return 0;
  } else {
    //          if (pOrder->order == TSDB_ORDER_ASC) {
    return (leftx < rightx) ? -1 : 1;
    //          } else {
    //            return (leftx < rightx)? 1:-1;
    //          }
  }
  //      }
  //      default:
  //        assert(0);
  //    }
  //  }

  return 0;
}

int32_t blockDataSort_rv(SSDataBlock* pDataBlock, SArray* pOrderInfo, bool nullFirst) {
  // Allocate the additional buffer.
  int64_t p0 = taosGetTimestampUs();

  SSDataBlockSortHelper helper = {.pDataBlock = pDataBlock, .orderInfo = pOrderInfo};

  uint32_t rows = pDataBlock->info.rows;
  SHelper* index = createTupleIndex_rv(rows, helper.orderInfo, pDataBlock);
  if (index == NULL) {
    terrno = TSDB_CODE_OUT_OF_MEMORY;
    return terrno;
  }

  taosqsort(index, rows, sizeof(SHelper), &helper, dataBlockCompar_rv);

  int64_t          p1 = taosGetTimestampUs();
  SColumnInfoData* pCols = createHelpColInfoData(pDataBlock);
  if (pCols == NULL) {
    terrno = TSDB_CODE_OUT_OF_MEMORY;
    return terrno;
  }

  int64_t p2 = taosGetTimestampUs();

  //  int32_t code = blockDataAssign(pCols, pDataBlock, index);
  //  if (code != TSDB_CODE_SUCCESS) {
  //    terrno = code;
  //    return code;
  //  }

  int64_t p3 = taosGetTimestampUs();

  copyBackToBlock(pDataBlock, pCols);
  int64_t p4 = taosGetTimestampUs();

  printf("sort:%" PRId64 ", create:%" PRId64 ", assign:%" PRId64 ", copyback:%" PRId64 ", rows:%d\n", p1 - p0, p2 - p1,
         p3 - p2, p4 - p3, rows);
  //  destroyTupleIndex(index);
  return 0;
}

void blockDataCleanup(SSDataBlock* pDataBlock) {
  blockDataEmpty(pDataBlock);
  SDataBlockInfo* pInfo = &pDataBlock->info;
  pInfo->id.uid = 0;
  pInfo->id.groupId = 0;
}

void blockDataEmpty(SSDataBlock* pDataBlock) {
  SDataBlockInfo* pInfo = &pDataBlock->info;
  if (pInfo->capacity == 0 || pInfo->rows > pDataBlock->info.capacity) {
    return;
  }

  size_t numOfCols = taosArrayGetSize(pDataBlock->pDataBlock);
  for (int32_t i = 0; i < numOfCols; ++i) {
    SColumnInfoData* p = taosArrayGet(pDataBlock->pDataBlock, i);
    colInfoDataCleanup(p, pInfo->capacity);
  }

  pInfo->rows = 0;
  pInfo->dataLoad = 0;
  pInfo->window.ekey = 0;
  pInfo->window.skey = 0;
}

/*
 * NOTE: the type of the input column may be TSDB_DATA_TYPE_NULL, which is used to denote
 * the all NULL value in this column. It is an internal representation of all NULL value column, and no visible to
 * any users. The length of TSDB_DATA_TYPE_NULL is 0, and it is an special case.
 */
static int32_t doEnsureCapacity(SColumnInfoData* pColumn, const SDataBlockInfo* pBlockInfo, uint32_t numOfRows,
                                bool clearPayload) {
  if (numOfRows <= 0 || numOfRows <= pBlockInfo->capacity) {
    return TSDB_CODE_SUCCESS;
  }

  int32_t existedRows = pBlockInfo->rows;

  if (IS_VAR_DATA_TYPE(pColumn->info.type)) {
    char* tmp = taosMemoryRealloc(pColumn->varmeta.offset, sizeof(int32_t) * numOfRows);
    if (tmp == NULL) {
      return TSDB_CODE_OUT_OF_MEMORY;
    }

    pColumn->varmeta.offset = (int32_t*)tmp;
    memset(&pColumn->varmeta.offset[existedRows], 0, sizeof(int32_t) * (numOfRows - existedRows));
  } else {
    // prepare for the null bitmap
    char* tmp = taosMemoryRealloc(pColumn->nullbitmap, BitmapLen(numOfRows));
    if (tmp == NULL) {
      return TSDB_CODE_OUT_OF_MEMORY;
    }

    int32_t oldLen = BitmapLen(existedRows);
    pColumn->nullbitmap = tmp;
    memset(&pColumn->nullbitmap[oldLen], 0, BitmapLen(numOfRows) - oldLen);
    if (pColumn->info.bytes == 0) {
      return TSDB_CODE_FAILED;
    }

    // here we employ the aligned malloc function, to make sure that the address of allocated memory is aligned
    // to MALLOC_ALIGN_BYTES
    tmp = taosMemoryMallocAlign(MALLOC_ALIGN_BYTES, numOfRows * pColumn->info.bytes);
    if (tmp == NULL) {
      return TSDB_CODE_OUT_OF_MEMORY;
    }

    // copy back the existed data
    if (pColumn->pData != NULL) {
      memcpy(tmp, pColumn->pData, existedRows * pColumn->info.bytes);
      taosMemoryFreeClear(pColumn->pData);
    }

    pColumn->pData = tmp;

    // check if the allocated memory is aligned to the requried bytes.
#if defined LINUX
    if ((((uint64_t)pColumn->pData) & (MALLOC_ALIGN_BYTES - 1)) != 0x0) {
      return TSDB_CODE_FAILED;
    }
#endif

    if (clearPayload) {
      memset(tmp + pColumn->info.bytes * existedRows, 0, pColumn->info.bytes * (numOfRows - existedRows));
    }
  }

  return TSDB_CODE_SUCCESS;
}

void colInfoDataCleanup(SColumnInfoData* pColumn, uint32_t numOfRows) {
  pColumn->hasNull = false;

  if (IS_VAR_DATA_TYPE(pColumn->info.type)) {
    pColumn->varmeta.length = 0;
    if (pColumn->varmeta.offset != NULL) {
      memset(pColumn->varmeta.offset, 0, sizeof(int32_t) * numOfRows);
    }
  } else {
    if (pColumn->nullbitmap != NULL) {
      memset(pColumn->nullbitmap, 0, BitmapLen(numOfRows));
    }
  }
}

int32_t colInfoDataEnsureCapacity(SColumnInfoData* pColumn, uint32_t numOfRows, bool clearPayload) {
  SDataBlockInfo info = {0};
  return doEnsureCapacity(pColumn, &info, numOfRows, clearPayload);
}

int32_t blockDataEnsureCapacity(SSDataBlock* pDataBlock, uint32_t numOfRows) {
  int32_t code = 0;
  if (numOfRows == 0 || numOfRows <= pDataBlock->info.capacity) {
    return TSDB_CODE_SUCCESS;
  }

  size_t numOfCols = taosArrayGetSize(pDataBlock->pDataBlock);
  for (int32_t i = 0; i < numOfCols; ++i) {
    SColumnInfoData* p = taosArrayGet(pDataBlock->pDataBlock, i);
    code = doEnsureCapacity(p, &pDataBlock->info, numOfRows, false);
    if (code) {
      return code;
    }
  }

  pDataBlock->info.capacity = numOfRows;
  return TSDB_CODE_SUCCESS;
}

void blockDataFreeRes(SSDataBlock* pBlock) {
  int32_t numOfOutput = taosArrayGetSize(pBlock->pDataBlock);
  for (int32_t i = 0; i < numOfOutput; ++i) {
    SColumnInfoData* pColInfoData = (SColumnInfoData*)taosArrayGet(pBlock->pDataBlock, i);
    colDataDestroy(pColInfoData);
  }

  taosArrayDestroy(pBlock->pDataBlock);
  pBlock->pDataBlock = NULL;
  taosMemoryFreeClear(pBlock->pBlockAgg);
  memset(&pBlock->info, 0, sizeof(SDataBlockInfo));
}

void* blockDataDestroy(SSDataBlock* pBlock) {
  if (pBlock == NULL) {
    return NULL;
  }

  blockDataFreeRes(pBlock);
  taosMemoryFreeClear(pBlock);
  return NULL;
}

int32_t assignOneDataBlock(SSDataBlock* dst, const SSDataBlock* src) {
  dst->info = src->info;
  dst->info.rows = 0;
  dst->info.capacity = 0;

  size_t numOfCols = taosArrayGetSize(src->pDataBlock);
  for (int32_t i = 0; i < numOfCols; ++i) {
    SColumnInfoData* p = taosArrayGet(src->pDataBlock, i);
    SColumnInfoData  colInfo = {.hasNull = true, .info = p->info};
    blockDataAppendColInfo(dst, &colInfo);
  }

  int32_t code = blockDataEnsureCapacity(dst, src->info.rows);
  if (code != TSDB_CODE_SUCCESS) {
    terrno = code;
    return -1;
  }

  for (int32_t i = 0; i < numOfCols; ++i) {
    SColumnInfoData* pDst = taosArrayGet(dst->pDataBlock, i);
    SColumnInfoData* pSrc = taosArrayGet(src->pDataBlock, i);
    if (pSrc->pData == NULL && (!IS_VAR_DATA_TYPE(pSrc->info.type))) {
      continue;
    }

    colDataAssign(pDst, pSrc, src->info.rows, &src->info);
  }

  uint32_t cap = dst->info.capacity;
  dst->info = src->info;
  dst->info.capacity = cap;
  return 0;
}

int32_t copyDataBlock(SSDataBlock* dst, const SSDataBlock* src) {
  blockDataCleanup(dst);
  int32_t code = blockDataEnsureCapacity(dst, src->info.rows);
  if (code != TSDB_CODE_SUCCESS) {
    terrno = code;
    return code;
  }

  size_t numOfCols = taosArrayGetSize(src->pDataBlock);
  for (int32_t i = 0; i < numOfCols; ++i) {
    SColumnInfoData* pDst = taosArrayGet(dst->pDataBlock, i);
    SColumnInfoData* pSrc = taosArrayGet(src->pDataBlock, i);
    colDataAssign(pDst, pSrc, src->info.rows, &src->info);
  }

  uint32_t cap = dst->info.capacity;
  dst->info = src->info;
  dst->info.capacity = cap;
  return TSDB_CODE_SUCCESS;
}

SSDataBlock* createSpecialDataBlock(EStreamType type) {
  SSDataBlock* pBlock = taosMemoryCalloc(1, sizeof(SSDataBlock));
  pBlock->info.hasVarCol = false;
  pBlock->info.id.groupId = 0;
  pBlock->info.rows = 0;
  pBlock->info.type = type;
  pBlock->info.rowSize = sizeof(TSKEY) + sizeof(TSKEY) + sizeof(uint64_t) + sizeof(uint64_t) + sizeof(TSKEY) +
                         sizeof(TSKEY) + VARSTR_HEADER_SIZE + TSDB_TABLE_NAME_LEN;
  pBlock->info.watermark = INT64_MIN;

  pBlock->pDataBlock = taosArrayInit(6, sizeof(SColumnInfoData));
  SColumnInfoData infoData = {0};
  infoData.info.type = TSDB_DATA_TYPE_TIMESTAMP;
  infoData.info.bytes = sizeof(TSKEY);
  // window start ts
  taosArrayPush(pBlock->pDataBlock, &infoData);
  // window end ts
  taosArrayPush(pBlock->pDataBlock, &infoData);

  infoData.info.type = TSDB_DATA_TYPE_UBIGINT;
  infoData.info.bytes = sizeof(uint64_t);
  // uid
  taosArrayPush(pBlock->pDataBlock, &infoData);
  // group id
  taosArrayPush(pBlock->pDataBlock, &infoData);

  infoData.info.type = TSDB_DATA_TYPE_TIMESTAMP;
  infoData.info.bytes = sizeof(TSKEY);
  // calculate start ts
  taosArrayPush(pBlock->pDataBlock, &infoData);
  // calculate end ts
  taosArrayPush(pBlock->pDataBlock, &infoData);

  // table name
  infoData.info.type = TSDB_DATA_TYPE_VARCHAR;
  infoData.info.bytes = VARSTR_HEADER_SIZE + TSDB_TABLE_NAME_LEN;
  taosArrayPush(pBlock->pDataBlock, &infoData);

  return pBlock;
}

SSDataBlock* blockCopyOneRow(const SSDataBlock* pDataBlock, int32_t rowIdx) {
  if (pDataBlock == NULL) {
    return NULL;
  }

  SSDataBlock* pBlock = createDataBlock();
  pBlock->info = pDataBlock->info;
  pBlock->info.rows = 0;
  pBlock->info.capacity = 0;

  size_t numOfCols = taosArrayGetSize(pDataBlock->pDataBlock);
  for (int32_t i = 0; i < numOfCols; ++i) {
    SColumnInfoData* p = taosArrayGet(pDataBlock->pDataBlock, i);
    SColumnInfoData  colInfo = {.hasNull = true, .info = p->info};
    blockDataAppendColInfo(pBlock, &colInfo);
  }

  int32_t code = blockDataEnsureCapacity(pBlock, 1);
  if (code != TSDB_CODE_SUCCESS) {
    terrno = code;
    blockDataDestroy(pBlock);
    return NULL;
  }

  for (int32_t i = 0; i < numOfCols; ++i) {
    SColumnInfoData* pDst = taosArrayGet(pBlock->pDataBlock, i);
    SColumnInfoData* pSrc = taosArrayGet(pDataBlock->pDataBlock, i);
    void*            pData = colDataGetData(pSrc, rowIdx);
    bool             isNull = colDataIsNull(pSrc, pDataBlock->info.rows, rowIdx, NULL);
    colDataSetVal(pDst, 0, pData, isNull);
  }

  pBlock->info.rows = 1;

  return pBlock;
}

SSDataBlock* createOneDataBlock(const SSDataBlock* pDataBlock, bool copyData) {
  if (pDataBlock == NULL) {
    return NULL;
  }

  SSDataBlock* pBlock = createDataBlock();
  pBlock->info = pDataBlock->info;
  pBlock->info.rows = 0;
  pBlock->info.capacity = 0;
  pBlock->info.rowSize = 0;
  pBlock->info.id = pDataBlock->info.id;

  size_t numOfCols = taosArrayGetSize(pDataBlock->pDataBlock);
  for (int32_t i = 0; i < numOfCols; ++i) {
    SColumnInfoData* p = taosArrayGet(pDataBlock->pDataBlock, i);
    SColumnInfoData  colInfo = {.hasNull = true, .info = p->info};
    blockDataAppendColInfo(pBlock, &colInfo);
  }

  if (copyData) {
    int32_t code = blockDataEnsureCapacity(pBlock, pDataBlock->info.rows);
    if (code != TSDB_CODE_SUCCESS) {
      terrno = code;
      blockDataDestroy(pBlock);
      return NULL;
    }

    for (int32_t i = 0; i < numOfCols; ++i) {
      SColumnInfoData* pDst = taosArrayGet(pBlock->pDataBlock, i);
      SColumnInfoData* pSrc = taosArrayGet(pDataBlock->pDataBlock, i);
      colDataAssign(pDst, pSrc, pDataBlock->info.rows, &pDataBlock->info);
    }

    pBlock->info.rows = pDataBlock->info.rows;
    pBlock->info.capacity = pDataBlock->info.rows;
  }

  return pBlock;
}

SSDataBlock* createDataBlock() {
  SSDataBlock* pBlock = taosMemoryCalloc(1, sizeof(SSDataBlock));
  if (pBlock == NULL) {
    terrno = TSDB_CODE_OUT_OF_MEMORY;
    return NULL;
  }

  pBlock->pDataBlock = taosArrayInit(4, sizeof(SColumnInfoData));
  if (pBlock->pDataBlock == NULL) {
    terrno = TSDB_CODE_OUT_OF_MEMORY;
    taosMemoryFree(pBlock);
    return NULL;
  }

  return pBlock;
}

int32_t blockDataAppendColInfo(SSDataBlock* pBlock, SColumnInfoData* pColInfoData) {
  if (pBlock->pDataBlock == NULL) {
    pBlock->pDataBlock = taosArrayInit(4, sizeof(SColumnInfoData));
    if (pBlock->pDataBlock == NULL) {
      terrno = TSDB_CODE_OUT_OF_MEMORY;
      return terrno;
    }
  }

  void* p = taosArrayPush(pBlock->pDataBlock, pColInfoData);
  if (p == NULL) {
    terrno = TSDB_CODE_OUT_OF_MEMORY;
    return terrno;
  }

  // todo disable it temporarily
  //  ASSERT(pColInfoData->info.type != 0);
  if (IS_VAR_DATA_TYPE(pColInfoData->info.type)) {
    pBlock->info.hasVarCol = true;
  }

  pBlock->info.rowSize += pColInfoData->info.bytes;
  return TSDB_CODE_SUCCESS;
}

SColumnInfoData createColumnInfoData(int16_t type, int32_t bytes, int16_t colId) {
  SColumnInfoData col = {.hasNull = true};
  col.info.colId = colId;
  col.info.type = type;
  col.info.bytes = bytes;

  return col;
}

SColumnInfoData* bdGetColumnInfoData(const SSDataBlock* pBlock, int32_t index) {
  if (index >= taosArrayGetSize(pBlock->pDataBlock)) {
    return NULL;
  }

  return taosArrayGet(pBlock->pDataBlock, index);
}

size_t blockDataGetCapacityInRow(const SSDataBlock* pBlock, size_t pageSize) {
  size_t numOfCols = taosArrayGetSize(pBlock->pDataBlock);

  int32_t payloadSize = pageSize - blockDataGetSerialMetaSize(numOfCols);
  int32_t rowSize = pBlock->info.rowSize;
  int32_t nRows = payloadSize / rowSize;
  ASSERT(nRows >= 1);

  // the true value must be less than the value of nRows
  int32_t additional = 0;
  for (int32_t i = 0; i < numOfCols; ++i) {
    SColumnInfoData* pCol = taosArrayGet(pBlock->pDataBlock, i);
    if (IS_VAR_DATA_TYPE(pCol->info.type)) {
      additional += nRows * sizeof(int32_t);
    } else {
      additional += BitmapLen(nRows);
    }
  }

  int32_t newRows = (payloadSize - additional) / rowSize;
  ASSERT(newRows <= nRows && newRows >= 1);

  return newRows;
}

void colDataDestroy(SColumnInfoData* pColData) {
  if (!pColData) {
    return;
  }

  if (IS_VAR_DATA_TYPE(pColData->info.type)) {
    taosMemoryFreeClear(pColData->varmeta.offset);
  } else {
    taosMemoryFreeClear(pColData->nullbitmap);
  }

  taosMemoryFreeClear(pColData->pData);
}

static void doShiftBitmap(char* nullBitmap, size_t n, size_t total) {
  int32_t len = BitmapLen(total);

  int32_t newLen = BitmapLen(total - n);
  if (n % 8 == 0) {
    memmove(nullBitmap, nullBitmap + n / 8, newLen);
  } else {
    int32_t  tail = n % 8;
    int32_t  i = 0;
    uint8_t* p = (uint8_t*)nullBitmap;

    if (n < 8) {
      while (i < len) {
        uint8_t v = p[i];  // source bitmap value
        p[i] = (v << tail);

        if (i < len - 1) {
          uint8_t next = p[i + 1];
          p[i] |= (next >> (8 - tail));
        }

        i += 1;
      }
    } else if (n > 8) {
      int32_t gap = len - newLen;
      while (i < newLen) {
        uint8_t v = p[i + gap];
        p[i] = (v << tail);

        if (i < newLen - 1) {
          uint8_t next = p[i + gap + 1];
          p[i] |= (next >> (8 - tail));
        }

        i += 1;
      }
    }
  }
}

static int32_t colDataMoveVarData(SColumnInfoData* pColInfoData, size_t start, size_t end) {
  int32_t dataOffset = -1;
  int32_t dataLen = 0;
  int32_t beigin = start;
  while (beigin < end) {
    int32_t offset = pColInfoData->varmeta.offset[beigin];
    if (offset == -1) {
      beigin++;
      continue;
    }
    if (start != 0) {
      pColInfoData->varmeta.offset[beigin] = dataLen;
    }
    char* data = pColInfoData->pData + offset;
    if (dataOffset == -1) dataOffset = offset;  // mark the begin of data
    int32_t type = pColInfoData->info.type;
    if (type == TSDB_DATA_TYPE_JSON) {
      dataLen += getJsonValueLen(data);
    } else {
      dataLen += varDataTLen(data);
    }
    beigin++;
  }

  if (dataOffset > 0) {
    memmove(pColInfoData->pData, pColInfoData->pData + dataOffset, dataLen);
  }

  memmove(pColInfoData->varmeta.offset, &pColInfoData->varmeta.offset[start], (end - start) * sizeof(int32_t));
  return dataLen;
}

static void colDataTrimFirstNRows(SColumnInfoData* pColInfoData, size_t n, size_t total) {
  if (IS_VAR_DATA_TYPE(pColInfoData->info.type)) {
    pColInfoData->varmeta.length = colDataMoveVarData(pColInfoData, n, total);

    // clear the offset value of the unused entries.
    memset(&pColInfoData->varmeta.offset[total - n], 0, n);
  } else {
    int32_t bytes = pColInfoData->info.bytes;
    memmove(pColInfoData->pData, ((char*)pColInfoData->pData + n * bytes), (total - n) * bytes);
    doShiftBitmap(pColInfoData->nullbitmap, n, total);
  }
}

int32_t blockDataTrimFirstRows(SSDataBlock* pBlock, size_t n) {
  if (n == 0) {
    return TSDB_CODE_SUCCESS;
  }

  if (pBlock->info.rows <= n) {
    blockDataEmpty(pBlock);
  } else {
    size_t numOfCols = taosArrayGetSize(pBlock->pDataBlock);
    for (int32_t i = 0; i < numOfCols; ++i) {
      SColumnInfoData* pColInfoData = taosArrayGet(pBlock->pDataBlock, i);
      colDataTrimFirstNRows(pColInfoData, n, pBlock->info.rows);
    }

    pBlock->info.rows -= n;
  }
  return TSDB_CODE_SUCCESS;
}

static void colDataKeepFirstNRows(SColumnInfoData* pColInfoData, size_t n, size_t total) {
  if (IS_VAR_DATA_TYPE(pColInfoData->info.type)) {
    pColInfoData->varmeta.length = colDataMoveVarData(pColInfoData, 0, n);
    memset(&pColInfoData->varmeta.offset[n], 0, total - n);
  } else {  // reset the bitmap value
    /*int32_t stopIndex = BitmapLen(n) * 8;
    for(int32_t i = n; i < stopIndex; ++i) {
      colDataClearNull_f(pColInfoData->nullbitmap, i);
    }

    int32_t remain = BitmapLen(total) - BitmapLen(n);
    if (remain > 0) {
      memset(pColInfoData->nullbitmap+BitmapLen(n), 0, remain);
    }*/
  }
}

int32_t blockDataKeepFirstNRows(SSDataBlock* pBlock, size_t n) {
  if (n == 0) {
    blockDataEmpty(pBlock);
    return TSDB_CODE_SUCCESS;
  }

  if (pBlock->info.rows <= n) {
    return TSDB_CODE_SUCCESS;
  } else {
    size_t numOfCols = taosArrayGetSize(pBlock->pDataBlock);
    for (int32_t i = 0; i < numOfCols; ++i) {
      SColumnInfoData* pColInfoData = taosArrayGet(pBlock->pDataBlock, i);
      colDataKeepFirstNRows(pColInfoData, n, pBlock->info.rows);
    }

    pBlock->info.rows = n;
  }
  return TSDB_CODE_SUCCESS;
}

int32_t tEncodeDataBlock(void** buf, const SSDataBlock* pBlock) {
  int64_t tbUid = pBlock->info.id.uid;
  int16_t numOfCols = taosArrayGetSize(pBlock->pDataBlock);
  int16_t hasVarCol = pBlock->info.hasVarCol;
  int32_t rows = pBlock->info.rows;
  int32_t sz = taosArrayGetSize(pBlock->pDataBlock);

  int32_t tlen = 0;
  tlen += taosEncodeFixedI64(buf, tbUid);
  tlen += taosEncodeFixedI16(buf, numOfCols);
  tlen += taosEncodeFixedI16(buf, hasVarCol);
  tlen += taosEncodeFixedI32(buf, rows);
  tlen += taosEncodeFixedI32(buf, sz);
  for (int32_t i = 0; i < sz; i++) {
    SColumnInfoData* pColData = (SColumnInfoData*)taosArrayGet(pBlock->pDataBlock, i);
    tlen += taosEncodeFixedI16(buf, pColData->info.colId);
    tlen += taosEncodeFixedI8(buf, pColData->info.type);
    tlen += taosEncodeFixedI32(buf, pColData->info.bytes);
    tlen += taosEncodeFixedBool(buf, pColData->hasNull);

    if (IS_VAR_DATA_TYPE(pColData->info.type)) {
      tlen += taosEncodeBinary(buf, pColData->varmeta.offset, sizeof(int32_t) * rows);
    } else {
      tlen += taosEncodeBinary(buf, pColData->nullbitmap, BitmapLen(rows));
    }

    int32_t len = colDataGetLength(pColData, rows);
    tlen += taosEncodeFixedI32(buf, len);

    tlen += taosEncodeBinary(buf, pColData->pData, len);
  }
  return tlen;
}

void* tDecodeDataBlock(const void* buf, SSDataBlock* pBlock) {
  int32_t sz;

  int16_t numOfCols = taosArrayGetSize(pBlock->pDataBlock);

  buf = taosDecodeFixedU64(buf, &pBlock->info.id.uid);
  buf = taosDecodeFixedI16(buf, &numOfCols);
  buf = taosDecodeFixedI16(buf, &pBlock->info.hasVarCol);
  buf = taosDecodeFixedI32(buf, &pBlock->info.rows);
  buf = taosDecodeFixedI32(buf, &sz);
  pBlock->pDataBlock = taosArrayInit(sz, sizeof(SColumnInfoData));
  for (int32_t i = 0; i < sz; i++) {
    SColumnInfoData data = {0};
    buf = taosDecodeFixedI16(buf, &data.info.colId);
    buf = taosDecodeFixedI8(buf, &data.info.type);
    buf = taosDecodeFixedI32(buf, &data.info.bytes);
    buf = taosDecodeFixedBool(buf, &data.hasNull);

    if (IS_VAR_DATA_TYPE(data.info.type)) {
      buf = taosDecodeBinary(buf, (void**)&data.varmeta.offset, pBlock->info.rows * sizeof(int32_t));
    } else {
      buf = taosDecodeBinary(buf, (void**)&data.nullbitmap, BitmapLen(pBlock->info.rows));
    }

    int32_t len = 0;
    buf = taosDecodeFixedI32(buf, &len);
    buf = taosDecodeBinary(buf, (void**)&data.pData, len);
    if (IS_VAR_DATA_TYPE(data.info.type)) {
      data.varmeta.length = len;
      data.varmeta.allocLen = len;
    }
    taosArrayPush(pBlock->pDataBlock, &data);
  }
  return (void*)buf;
}

int32_t tEncodeDataBlocks(void** buf, const SArray* blocks) {
  int32_t tlen = 0;
  int32_t sz = taosArrayGetSize(blocks);
  tlen += taosEncodeFixedI32(buf, sz);

  for (int32_t i = 0; i < sz; i++) {
    SSDataBlock* pBlock = taosArrayGet(blocks, i);
    tlen += tEncodeDataBlock(buf, pBlock);
  }

  return tlen;
}

void* tDecodeDataBlocks(const void* buf, SArray** blocks) {
  int32_t sz;
  buf = taosDecodeFixedI32(buf, &sz);

  *blocks = taosArrayInit(sz, sizeof(SSDataBlock));
  for (int32_t i = 0; i < sz; i++) {
    SSDataBlock pBlock = {0};
    buf = tDecodeDataBlock(buf, &pBlock);
    taosArrayPush(*blocks, &pBlock);
  }
  return (void*)buf;
}

static char* formatTimestamp(char* buf, int64_t val, int precision) {
  time_t  tt;
  int32_t ms = 0;
  if (precision == TSDB_TIME_PRECISION_NANO) {
    tt = (time_t)(val / 1000000000);
    ms = val % 1000000000;
  } else if (precision == TSDB_TIME_PRECISION_MICRO) {
    tt = (time_t)(val / 1000000);
    ms = val % 1000000;
  } else {
    tt = (time_t)(val / 1000);
    ms = val % 1000;
  }

  /* comment out as it make testcases like select_with_tags.sim fail.
    but in windows, this may cause the call to localtime crash if tt < 0,
    need to find a better solution.
    if (tt < 0) {
      tt = 0;
    }
    */

  if (tt <= 0 && ms < 0) {
    tt--;
    if (precision == TSDB_TIME_PRECISION_NANO) {
      ms += 1000000000;
    } else if (precision == TSDB_TIME_PRECISION_MICRO) {
      ms += 1000000;
    } else {
      ms += 1000;
    }
  }
  struct tm ptm = {0};
  taosLocalTime(&tt, &ptm);
  size_t pos = strftime(buf, 35, "%Y-%m-%d %H:%M:%S", &ptm);

  if (precision == TSDB_TIME_PRECISION_NANO) {
    sprintf(buf + pos, ".%09d", ms);
  } else if (precision == TSDB_TIME_PRECISION_MICRO) {
    sprintf(buf + pos, ".%06d", ms);
  } else {
    sprintf(buf + pos, ".%03d", ms);
  }

  return buf;
}

void blockDebugShowDataBlock(SSDataBlock* pBlock, const char* flag) {
  SArray* dataBlocks = taosArrayInit(1, sizeof(SSDataBlock*));
  taosArrayPush(dataBlocks, &pBlock);
  blockDebugShowDataBlocks(dataBlocks, flag);
  taosArrayDestroy(dataBlocks);
}

void blockDebugShowDataBlocks(const SArray* dataBlocks, const char* flag) {
  char    pBuf[128] = {0};
  int32_t sz = taosArrayGetSize(dataBlocks);
  for (int32_t i = 0; i < sz; i++) {
    SSDataBlock* pDataBlock = taosArrayGet(dataBlocks, i);
    size_t       numOfCols = taosArrayGetSize(pDataBlock->pDataBlock);

    int32_t rows = pDataBlock->info.rows;
    printf("%s |block ver %" PRIi64 " |block type %d |child id %d|group id %" PRIu64 "\n", flag,
           pDataBlock->info.version, (int32_t)pDataBlock->info.type, pDataBlock->info.childId,
           pDataBlock->info.id.groupId);
    for (int32_t j = 0; j < rows; j++) {
      printf("%s |", flag);
      for (int32_t k = 0; k < numOfCols; k++) {
        SColumnInfoData* pColInfoData = taosArrayGet(pDataBlock->pDataBlock, k);
        void*            var = POINTER_SHIFT(pColInfoData->pData, j * pColInfoData->info.bytes);
        if (k == 0) {
          printf("cols:%d |", (int32_t)numOfCols);
        }
        if (colDataIsNull(pColInfoData, rows, j, NULL)) {
          printf(" %15s |", "NULL");
          continue;
        }

        switch (pColInfoData->info.type) {
          case TSDB_DATA_TYPE_TIMESTAMP:
            formatTimestamp(pBuf, *(uint64_t*)var, TSDB_TIME_PRECISION_MILLI);
            printf(" %25s |", pBuf);
            break;
          case TSDB_DATA_TYPE_BOOL:
            printf(" %15" PRIi8 " |", *(int8_t*)var);
            break;
          case TSDB_DATA_TYPE_TINYINT:
            printf(" %15" PRIi8 " |", *(int8_t*)var);
            break;
          case TSDB_DATA_TYPE_SMALLINT:
            printf(" %15" PRIi16 " |", *(int16_t*)var);
            break;
          case TSDB_DATA_TYPE_INT:
            printf(" %15d |", *(int32_t*)var);
            break;
          case TSDB_DATA_TYPE_UTINYINT:
            printf(" %15" PRIu8 " |", *(uint8_t*)var);
            break;
          case TSDB_DATA_TYPE_USMALLINT:
            printf(" %15" PRIu16 " |", *(uint16_t*)var);
            break;
          case TSDB_DATA_TYPE_UINT:
            printf(" %15u |", *(uint32_t*)var);
            break;
          case TSDB_DATA_TYPE_BIGINT:
            printf(" %15" PRId64 " |", *(int64_t*)var);
            break;
          case TSDB_DATA_TYPE_UBIGINT:
            printf(" %15" PRIu64 " |", *(uint64_t*)var);
            break;
          case TSDB_DATA_TYPE_FLOAT:
            printf(" %15f |", *(float*)var);
            break;
          case TSDB_DATA_TYPE_DOUBLE:
            printf(" %15lf |", *(double*)var);
            break;
          case TSDB_DATA_TYPE_VARCHAR:
          case TSDB_DATA_TYPE_GEOMETRY: {
            char*   pData = colDataGetVarData(pColInfoData, j);
            int32_t dataSize = TMIN(sizeof(pBuf) - 1, varDataLen(pData));
            memset(pBuf, 0, dataSize + 1);
            strncpy(pBuf, varDataVal(pData), dataSize);
            printf(" %15s |", pBuf);
          } break;
          case TSDB_DATA_TYPE_NCHAR: {
            char*   pData = colDataGetVarData(pColInfoData, j);
            int32_t dataSize = TMIN(sizeof(pBuf), varDataLen(pData));
            memset(pBuf, 0, dataSize);
            (void)taosUcs4ToMbs((TdUcs4*)varDataVal(pData), dataSize, pBuf);
            printf(" %15s |", pBuf);
          } break;
          default:
            break;
        }
      }
      printf("\n");
    }
  }
}

// for debug
char* dumpBlockData(SSDataBlock* pDataBlock, const char* flag, char** pDataBuf) {
  int32_t size = 2048;
  *pDataBuf = taosMemoryCalloc(size, 1);
  char*   dumpBuf = *pDataBuf;
  char    pBuf[128] = {0};
  int32_t colNum = taosArrayGetSize(pDataBlock->pDataBlock);
  int32_t rows = pDataBlock->info.rows;
  int32_t len = 0;
  len += snprintf(dumpBuf + len, size - len,
                  "===stream===%s|block type %d|child id %d|group id:%" PRIu64 "|uid:%" PRId64
                  "|rows:%d|version:%" PRIu64 "|cal start:%" PRIu64 "|cal end:%" PRIu64 "|tbl:%s\n",
                  flag, (int32_t)pDataBlock->info.type, pDataBlock->info.childId, pDataBlock->info.id.groupId,
                  pDataBlock->info.id.uid, pDataBlock->info.rows, pDataBlock->info.version,
                  pDataBlock->info.calWin.skey, pDataBlock->info.calWin.ekey, pDataBlock->info.parTbName);
  if (len >= size - 1) return dumpBuf;

  for (int32_t j = 0; j < rows; j++) {
    len += snprintf(dumpBuf + len, size - len, "%s |", flag);
    if (len >= size - 1) return dumpBuf;

    for (int32_t k = 0; k < colNum; k++) {
      SColumnInfoData* pColInfoData = taosArrayGet(pDataBlock->pDataBlock, k);
      if (colDataIsNull(pColInfoData, rows, j, NULL) || !pColInfoData->pData) {
        len += snprintf(dumpBuf + len, size - len, " %15s |", "NULL");
        if (len >= size - 1) return dumpBuf;
        continue;
      }

      void* var = colDataGetData(pColInfoData, j);
      switch (pColInfoData->info.type) {
        case TSDB_DATA_TYPE_TIMESTAMP:
          memset(pBuf, 0, sizeof(pBuf));
          formatTimestamp(pBuf, *(uint64_t*)var, pColInfoData->info.precision);
          len += snprintf(dumpBuf + len, size - len, " %25s |", pBuf);
          if (len >= size - 1) return dumpBuf;
          break;
        case TSDB_DATA_TYPE_TINYINT:
          len += snprintf(dumpBuf + len, size - len, " %15d |", *(int8_t*)var);
          if (len >= size - 1) return dumpBuf;
          break;
        case TSDB_DATA_TYPE_UTINYINT:
          len += snprintf(dumpBuf + len, size - len, " %15d |", *(uint8_t*)var);
          if (len >= size - 1) return dumpBuf;
          break;
        case TSDB_DATA_TYPE_SMALLINT:
          len += snprintf(dumpBuf + len, size - len, " %15d |", *(int16_t*)var);
          if (len >= size - 1) return dumpBuf;
          break;
        case TSDB_DATA_TYPE_USMALLINT:
          len += snprintf(dumpBuf + len, size - len, " %15d |", *(uint16_t*)var);
          if (len >= size - 1) return dumpBuf;
          break;
        case TSDB_DATA_TYPE_INT:
          len += snprintf(dumpBuf + len, size - len, " %15d |", *(int32_t*)var);
          if (len >= size - 1) return dumpBuf;
          break;
        case TSDB_DATA_TYPE_UINT:
          len += snprintf(dumpBuf + len, size - len, " %15u |", *(uint32_t*)var);
          if (len >= size - 1) return dumpBuf;
          break;
        case TSDB_DATA_TYPE_BIGINT:
          len += snprintf(dumpBuf + len, size - len, " %15" PRId64 " |", *(int64_t*)var);
          if (len >= size - 1) return dumpBuf;
          break;
        case TSDB_DATA_TYPE_UBIGINT:
          len += snprintf(dumpBuf + len, size - len, " %15" PRIu64 " |", *(uint64_t*)var);
          if (len >= size - 1) return dumpBuf;
          break;
        case TSDB_DATA_TYPE_FLOAT:
          len += snprintf(dumpBuf + len, size - len, " %15f |", *(float*)var);
          if (len >= size - 1) return dumpBuf;
          break;
        case TSDB_DATA_TYPE_DOUBLE:
          len += snprintf(dumpBuf + len, size - len, " %15f |", *(double*)var);
          if (len >= size - 1) return dumpBuf;
          break;
        case TSDB_DATA_TYPE_BOOL:
          len += snprintf(dumpBuf + len, size - len, " %15d |", *(bool*)var);
          if (len >= size - 1) return dumpBuf;
          break;
        case TSDB_DATA_TYPE_VARCHAR:
        case TSDB_DATA_TYPE_GEOMETRY: {
          memset(pBuf, 0, sizeof(pBuf));
          char*   pData = colDataGetVarData(pColInfoData, j);
          int32_t dataSize = TMIN(sizeof(pBuf), varDataLen(pData));
          dataSize = TMIN(dataSize, 50);
          memcpy(pBuf, varDataVal(pData), dataSize);
          len += snprintf(dumpBuf + len, size - len, " %15s |", pBuf);
          if (len >= size - 1) return dumpBuf;
        } break;
        case TSDB_DATA_TYPE_NCHAR: {
          char*   pData = colDataGetVarData(pColInfoData, j);
          int32_t dataSize = TMIN(sizeof(pBuf), varDataLen(pData));
          memset(pBuf, 0, sizeof(pBuf));
          (void)taosUcs4ToMbs((TdUcs4*)varDataVal(pData), dataSize, pBuf);
          len += snprintf(dumpBuf + len, size - len, " %15s |", pBuf);
          if (len >= size - 1) return dumpBuf;
        } break;
      }
    }
    len += snprintf(dumpBuf + len, size - len, "\n");
    if (len >= size - 1) return dumpBuf;
  }
  len += snprintf(dumpBuf + len, size - len, "%s |end\n", flag);
  return dumpBuf;
}

/**
 * @brief TODO: Assume that the final generated result it less than 3M
 *
 * @param pReq
 * @param pDataBlocks
 * @param vgId
 * @param suid
 *
 */
#if 0
int32_t buildSubmitReqFromDataBlock(SSubmitReq** pReq, const SSDataBlock* pDataBlock, STSchema* pTSchema, int32_t vgId,
                                    tb_uid_t suid) {
  int32_t bufSize = sizeof(SSubmitReq);
  int32_t sz = 1;
  for (int32_t i = 0; i < sz; ++i) {
    const SDataBlockInfo* pBlkInfo = &pDataBlock->info;

    int32_t colNum = taosArrayGetSize(pDataBlock->pDataBlock);
    bufSize += pBlkInfo->rows * (TD_ROW_HEAD_LEN + pBlkInfo->rowSize + BitmapLen(colNum));
    bufSize += sizeof(SSubmitBlk);
  }

  *pReq = taosMemoryCalloc(1, bufSize);
  if (!(*pReq)) {
    terrno = TSDB_CODE_OUT_OF_MEMORY;
    return TSDB_CODE_FAILED;
  }
  void* pDataBuf = *pReq;

  int32_t     msgLen = sizeof(SSubmitReq);
  int32_t     numOfBlks = 0;
  SRowBuilder rb = {0};
  tdSRowInit(&rb, pTSchema->version);

  for (int32_t i = 0; i < sz; ++i) {
    int32_t colNum = taosArrayGetSize(pDataBlock->pDataBlock);
    int32_t rows = pDataBlock->info.rows;

    if (colNum <= 1) {
      // invalid if only with TS col
      continue;
    }

    if (rb.nCols != colNum) {
      tdSRowSetTpInfo(&rb, colNum, pTSchema->flen);
    }

    SSubmitBlk* pSubmitBlk = POINTER_SHIFT(pDataBuf, msgLen);
    pSubmitBlk->suid = suid;
    pSubmitBlk->uid = pDataBlock->info.id.groupId;
    pSubmitBlk->numOfRows = rows;
    pSubmitBlk->sversion = pTSchema->version;

    msgLen += sizeof(SSubmitBlk);
    int32_t dataLen = 0;
    for (int32_t j = 0; j < rows; ++j) {                               // iterate by row
      tdSRowResetBuf(&rb, POINTER_SHIFT(pDataBuf, msgLen + dataLen));  // set row buf
      bool    isStartKey = false;
      int32_t offset = 0;
      for (int32_t k = 0; k < colNum; ++k) {  // iterate by column
        SColumnInfoData* pColInfoData = taosArrayGet(pDataBlock->pDataBlock, k);
        STColumn*        pCol = &pTSchema->columns[k];
        void*            var = POINTER_SHIFT(pColInfoData->pData, j * pColInfoData->info.bytes);
        switch (pColInfoData->info.type) {
          case TSDB_DATA_TYPE_TIMESTAMP:
            if (!isStartKey) {
              isStartKey = true;
              tdAppendColValToRow(&rb, PRIMARYKEY_TIMESTAMP_COL_ID, TSDB_DATA_TYPE_TIMESTAMP, TD_VTYPE_NORM, var, true,
                                  offset, k);
              continue; // offset should keep 0 for next column

            } else if (colDataIsNull_s(pColInfoData, j)) {
              tdAppendColValToRow(&rb, PRIMARYKEY_TIMESTAMP_COL_ID + k, TSDB_DATA_TYPE_TIMESTAMP, TD_VTYPE_NULL, NULL,
                                  false, offset, k);
            } else {
              tdAppendColValToRow(&rb, PRIMARYKEY_TIMESTAMP_COL_ID + k, TSDB_DATA_TYPE_TIMESTAMP, TD_VTYPE_NORM, var,
                                  true, offset, k);
            }
            break;
<<<<<<< HEAD
          case TSDB_DATA_TYPE_NCHAR:
          case TSDB_DATA_TYPE_VARCHAR: {  // TSDB_DATA_TYPE_BINARY
            if (colDataIsNull_s(pColInfoData, j)) {
              tdAppendColValToRow(&rb, PRIMARYKEY_TIMESTAMP_COL_ID + k, pColInfoData->info.type, TD_VTYPE_NULL, NULL,
                                  false, offset, k);
            } else {
              void* data = colDataGetData(pColInfoData, j);
              tdAppendColValToRow(&rb, PRIMARYKEY_TIMESTAMP_COL_ID + k, pColInfoData->info.type, TD_VTYPE_NORM, data,
                                  true, offset, k);
            }
=======
          case TSDB_DATA_TYPE_NCHAR: {
            void* data = colDataGetData(pColInfoData, j);
            tdAppendColValToRow(&rb, PRIMARYKEY_TIMESTAMP_COL_ID + k, TSDB_DATA_TYPE_NCHAR, TD_VTYPE_NORM, data, true,
                                offset, k);
            break;
          }
          case TSDB_DATA_TYPE_VARCHAR:  // TSDB_DATA_TYPE_BINARY
          case TSDB_DATA_TYPE_GEOMETRY: {
            void* data = colDataGetData(pColInfoData, j);
            tdAppendColValToRow(&rb, PRIMARYKEY_TIMESTAMP_COL_ID + k, TSDB_DATA_TYPE_VARCHAR, TD_VTYPE_NORM, data, true,
                                offset, k);
>>>>>>> c62ad391
            break;
          }
          case TSDB_DATA_TYPE_VARBINARY:
          case TSDB_DATA_TYPE_DECIMAL:
          case TSDB_DATA_TYPE_BLOB:
          case TSDB_DATA_TYPE_JSON:
          case TSDB_DATA_TYPE_MEDIUMBLOB:
            uError("the column type %" PRIi16 " is defined but not implemented yet", pColInfoData->info.type);
            break;
          default:
            if (pColInfoData->info.type < TSDB_DATA_TYPE_MAX && pColInfoData->info.type > TSDB_DATA_TYPE_NULL) {
              if (colDataIsNull_s(pColInfoData, j)) {
                tdAppendColValToRow(&rb, PRIMARYKEY_TIMESTAMP_COL_ID + k, pCol->type, TD_VTYPE_NULL, NULL, false,
                                    offset, k);
              } else if (pCol->type == pColInfoData->info.type) {
                tdAppendColValToRow(&rb, PRIMARYKEY_TIMESTAMP_COL_ID + k, pCol->type, TD_VTYPE_NORM, var, true, offset,
                                    k);
              } else {
                char tv[8] = {0};
                if (pColInfoData->info.type == TSDB_DATA_TYPE_FLOAT) {
                  float v = 0;
                  GET_TYPED_DATA(v, float, pColInfoData->info.type, var);
                  SET_TYPED_DATA(&tv, pCol->type, v);
                } else if (pColInfoData->info.type == TSDB_DATA_TYPE_DOUBLE) {
                  double v = 0;
                  GET_TYPED_DATA(v, double, pColInfoData->info.type, var);
                  SET_TYPED_DATA(&tv, pCol->type, v);
                } else if (IS_SIGNED_NUMERIC_TYPE(pColInfoData->info.type)) {
                  int64_t v = 0;
                  GET_TYPED_DATA(v, int64_t, pColInfoData->info.type, var);
                  SET_TYPED_DATA(&tv, pCol->type, v);
                } else {
                  uint64_t v = 0;
                  GET_TYPED_DATA(v, uint64_t, pColInfoData->info.type, var);
                  SET_TYPED_DATA(&tv, pCol->type, v);
                }
                tdAppendColValToRow(&rb, PRIMARYKEY_TIMESTAMP_COL_ID + k, pCol->type, TD_VTYPE_NORM, tv, true, offset,
                                    k);
              }
            } else {
              uError("the column type %" PRIi16 " is undefined\n", pColInfoData->info.type);
            }
            break;
        }
        offset += TYPE_BYTES[pCol->type];  // sum/avg would convert to int64_t/uint64_t/double during aggregation
      }
      tdSRowEnd(&rb);
      dataLen += TD_ROW_LEN(rb.pBuf);
#ifdef TD_DEBUG_PRINT_ROW
      tdSRowPrint(rb.pBuf, pTSchema, __func__);
#endif
    }

    ++numOfBlks;

    pSubmitBlk->dataLen = dataLen;
    msgLen += pSubmitBlk->dataLen;
  }

  if (numOfBlks > 0) {
    (*pReq)->length = msgLen;

    (*pReq)->header.vgId = htonl(vgId);
    (*pReq)->header.contLen = htonl(msgLen);
    (*pReq)->length = (*pReq)->header.contLen;
    (*pReq)->numOfBlocks = htonl(numOfBlks);
    SSubmitBlk* blk = (SSubmitBlk*)((*pReq) + 1);
    while (numOfBlks--) {
      int32_t dataLen = blk->dataLen;
      blk->uid = htobe64(blk->uid);
      blk->suid = htobe64(blk->suid);
      blk->sversion = htonl(blk->sversion);
      blk->dataLen = htonl(blk->dataLen);
      blk->schemaLen = htonl(blk->schemaLen);
      blk->numOfRows = htonl(blk->numOfRows);
      blk = (SSubmitBlk*)(blk->data + dataLen);
    }
  } else {
    // no valid rows
    taosMemoryFreeClear(*pReq);
  }

  return TSDB_CODE_SUCCESS;
}
#endif

int32_t buildSubmitReqFromDataBlock(SSubmitReq2** ppReq, const SSDataBlock* pDataBlock, const STSchema* pTSchema,
                                    int64_t uid, int32_t vgId, tb_uid_t suid) {
  SSubmitReq2* pReq = *ppReq;
  SArray*      pVals = NULL;
  int32_t      numOfBlks = 0;
  int32_t      sz = 1;

  terrno = TSDB_CODE_SUCCESS;

  if (NULL == pReq) {
    if (!(pReq = taosMemoryMalloc(sizeof(SSubmitReq2)))) {
      terrno = TSDB_CODE_OUT_OF_MEMORY;
      goto _end;
    }

    if (!(pReq->aSubmitTbData = taosArrayInit(1, sizeof(SSubmitTbData)))) {
      goto _end;
    }
  }

  for (int32_t i = 0; i < sz; ++i) {
    int32_t colNum = taosArrayGetSize(pDataBlock->pDataBlock);
    int32_t rows = pDataBlock->info.rows;

    if (colNum <= 1) {  // invalid if only with TS col
      continue;
    }

    // the rsma result should has the same column number with schema.
    ASSERT(colNum == pTSchema->numOfCols);

    SSubmitTbData tbData = {0};

    if (!(tbData.aRowP = taosArrayInit(rows, sizeof(SRow*)))) {
      goto _end;
    }
    tbData.suid = suid;
    tbData.uid = uid;
    tbData.sver = pTSchema->version;

    if (!pVals && !(pVals = taosArrayInit(colNum, sizeof(SColVal)))) {
      taosArrayDestroy(tbData.aRowP);
      goto _end;
    }

    for (int32_t j = 0; j < rows; ++j) {  // iterate by row

      taosArrayClear(pVals);

      bool    isStartKey = false;
      int32_t offset = 0;
      for (int32_t k = 0; k < colNum; ++k) {  // iterate by column
        SColumnInfoData* pColInfoData = taosArrayGet(pDataBlock->pDataBlock, k);
        const STColumn*  pCol = &pTSchema->columns[k];
        void*            var = POINTER_SHIFT(pColInfoData->pData, j * pColInfoData->info.bytes);

        switch (pColInfoData->info.type) {
          case TSDB_DATA_TYPE_TIMESTAMP:
            ASSERT(pColInfoData->info.type == pCol->type);
            if (!isStartKey) {
              isStartKey = true;
              ASSERT(PRIMARYKEY_TIMESTAMP_COL_ID == pCol->colId);
              SColVal cv = COL_VAL_VALUE(pCol->colId, pCol->type, (SValue){.val = *(TSKEY*)var});
              taosArrayPush(pVals, &cv);
            } else if (colDataIsNull_s(pColInfoData, j)) {
              SColVal cv = COL_VAL_NULL(pCol->colId, pCol->type);
              taosArrayPush(pVals, &cv);
            } else {
              SColVal cv = COL_VAL_VALUE(pCol->colId, pCol->type, (SValue){.val = *(int64_t*)var});
              taosArrayPush(pVals, &cv);
            }
            break;
          case TSDB_DATA_TYPE_NCHAR:
          case TSDB_DATA_TYPE_VARCHAR: {  // TSDB_DATA_TYPE_BINARY
            ASSERT(pColInfoData->info.type == pCol->type);
            if (colDataIsNull_s(pColInfoData, j)) {
              SColVal cv = COL_VAL_NULL(pCol->colId, pCol->type);
              taosArrayPush(pVals, &cv);
            } else {
              void*   data = colDataGetVarData(pColInfoData, j);
              SValue  sv = (SValue){.nData = varDataLen(data), .pData = varDataVal(data)};  // address copy, no value
              SColVal cv = COL_VAL_VALUE(pCol->colId, pCol->type, sv);
              taosArrayPush(pVals, &cv);
            }
            break;
          }
          case TSDB_DATA_TYPE_VARBINARY:
          case TSDB_DATA_TYPE_DECIMAL:
          case TSDB_DATA_TYPE_BLOB:
          case TSDB_DATA_TYPE_JSON:
          case TSDB_DATA_TYPE_MEDIUMBLOB:
            uError("the column type %" PRIi16 " is defined but not implemented yet", pColInfoData->info.type);
            ASSERT(0);
            break;
          default:
            if (pColInfoData->info.type < TSDB_DATA_TYPE_MAX && pColInfoData->info.type > TSDB_DATA_TYPE_NULL) {
              if (colDataIsNull_s(pColInfoData, j)) {
                SColVal cv = COL_VAL_NULL(pCol->colId, pCol->type);  // should use pCol->type
                taosArrayPush(pVals, &cv);
              } else {
                SValue sv;
                if (pCol->type == pColInfoData->info.type) {
                  memcpy(&sv.val, var, tDataTypes[pCol->type].bytes);
                } else {
                  /**
                   *  1. sum/avg would convert to int64_t/uint64_t/double during aggregation
                   *  2. below conversion may lead to overflow or loss, the app should select the right data type.
                   */
                  char tv[8] = {0};
                  if (pColInfoData->info.type == TSDB_DATA_TYPE_FLOAT) {
                    float v = 0;
                    GET_TYPED_DATA(v, float, pColInfoData->info.type, var);
                    SET_TYPED_DATA(&tv, pCol->type, v);
                  } else if (pColInfoData->info.type == TSDB_DATA_TYPE_DOUBLE) {
                    double v = 0;
                    GET_TYPED_DATA(v, double, pColInfoData->info.type, var);
                    SET_TYPED_DATA(&tv, pCol->type, v);
                  } else if (IS_SIGNED_NUMERIC_TYPE(pColInfoData->info.type)) {
                    int64_t v = 0;
                    GET_TYPED_DATA(v, int64_t, pColInfoData->info.type, var);
                    SET_TYPED_DATA(&tv, pCol->type, v);
                  } else {
                    uint64_t v = 0;
                    GET_TYPED_DATA(v, uint64_t, pColInfoData->info.type, var);
                    SET_TYPED_DATA(&tv, pCol->type, v);
                  }
                  memcpy(&sv.val, tv, tDataTypes[pCol->type].bytes);
                }
                SColVal cv = COL_VAL_VALUE(pCol->colId, pColInfoData->info.type, sv);
                taosArrayPush(pVals, &cv);
              }
            } else {
              uError("the column type %" PRIi16 " is undefined\n", pColInfoData->info.type);
              ASSERT(0);
            }
            break;
        }
      }
      SRow* pRow = NULL;
      if ((terrno = tRowBuild(pVals, pTSchema, &pRow)) < 0) {
        tDestroySSubmitTbData(&tbData, TSDB_MSG_FLG_ENCODE);
        goto _end;
      }
      ASSERT(pRow);
      taosArrayPush(tbData.aRowP, &pRow);
    }

    taosArrayPush(pReq->aSubmitTbData, &tbData);
  }
_end:
  taosArrayDestroy(pVals);
  if (terrno != 0) {
    *ppReq = NULL;
    if (pReq) {
      tDestroySSubmitReq2(pReq, TSDB_MSG_FLG_ENCODE);
      taosMemoryFreeClear(pReq);
    }

    return TSDB_CODE_FAILED;
  }
  *ppReq = pReq;
  return TSDB_CODE_SUCCESS;
}

char* buildCtbNameByGroupId(const char* stbFullName, uint64_t groupId) {
  if (stbFullName[0] == 0) {
    return NULL;
  }

  SArray* tags = taosArrayInit(0, sizeof(SSmlKv));
  if (tags == NULL) {
    return NULL;
  }

  void* cname = taosMemoryCalloc(1, TSDB_TABLE_NAME_LEN + 1);
  if (cname == NULL) {
    taosArrayDestroy(tags);
    return NULL;
  }

  SSmlKv pTag = {.key = "group_id",
                 .keyLen = sizeof("group_id") - 1,
                 .type = TSDB_DATA_TYPE_UBIGINT,
                 .u = groupId,
                 .length = sizeof(uint64_t)};
  taosArrayPush(tags, &pTag);

  RandTableName rname = {
      .tags = tags,
      .stbFullName = stbFullName,
      .stbFullNameLen = strlen(stbFullName),
      .ctbShortName = cname,
  };

  buildChildTableName(&rname);

  taosArrayDestroy(tags);

  if ((rname.ctbShortName && rname.ctbShortName[0]) == 0) {
    return NULL;
  }
  return rname.ctbShortName;
}

int32_t blockEncode(const SSDataBlock* pBlock, char* data, int32_t numOfCols) {
  int32_t dataLen = 0;

  // todo extract method
  int32_t* version = (int32_t*)data;
  *version = 1;
  data += sizeof(int32_t);

  int32_t* actualLen = (int32_t*)data;
  data += sizeof(int32_t);

  int32_t* rows = (int32_t*)data;
  *rows = pBlock->info.rows;
  data += sizeof(int32_t);
  ASSERT(*rows > 0);

  int32_t* cols = (int32_t*)data;
  *cols = numOfCols;
  data += sizeof(int32_t);

  // flag segment.
  // the inital bit is for column info
  int32_t* flagSegment = (int32_t*)data;
  *flagSegment = (1 << 31);

  data += sizeof(int32_t);

  uint64_t* groupId = (uint64_t*)data;
  data += sizeof(uint64_t);

  for (int32_t i = 0; i < numOfCols; ++i) {
    SColumnInfoData* pColInfoData = taosArrayGet(pBlock->pDataBlock, i);

    *((int8_t*)data) = pColInfoData->info.type;
    data += sizeof(int8_t);

    *((int32_t*)data) = pColInfoData->info.bytes;
    data += sizeof(int32_t);
  }

  int32_t* colSizes = (int32_t*)data;
  data += numOfCols * sizeof(int32_t);

  dataLen = blockDataGetSerialMetaSize(numOfCols);

  int32_t numOfRows = pBlock->info.rows;
  for (int32_t col = 0; col < numOfCols; ++col) {
    SColumnInfoData* pColRes = (SColumnInfoData*)taosArrayGet(pBlock->pDataBlock, col);

    // copy the null bitmap
    size_t metaSize = 0;
    if (IS_VAR_DATA_TYPE(pColRes->info.type)) {
      metaSize = numOfRows * sizeof(int32_t);
      memcpy(data, pColRes->varmeta.offset, metaSize);
    } else {
      metaSize = BitmapLen(numOfRows);
      memcpy(data, pColRes->nullbitmap, metaSize);
    }

    data += metaSize;
    dataLen += metaSize;

    colSizes[col] = colDataGetLength(pColRes, numOfRows);
    dataLen += colSizes[col];
    if (pColRes->pData != NULL) {
      memmove(data, pColRes->pData, colSizes[col]);
    }
    data += colSizes[col];

    colSizes[col] = htonl(colSizes[col]);
//    uError("blockEncode col bytes:%d, type:%d, size:%d, htonl size:%d", pColRes->info.bytes, pColRes->info.type, htonl(colSizes[col]), colSizes[col]);
  }

  *actualLen = dataLen;
  *groupId = pBlock->info.id.groupId;
  ASSERT(dataLen > 0);

  uDebug("build data block, actualLen:%d, rows:%d, cols:%d", dataLen, *rows, *cols);

  return dataLen;
}

const char* blockDecode(SSDataBlock* pBlock, const char* pData) {
  const char* pStart = pData;

  int32_t version = *(int32_t*)pStart;
  pStart += sizeof(int32_t);
  ASSERT(version == 1);

  // total length sizeof(int32_t)
  int32_t dataLen = *(int32_t*)pStart;
  pStart += sizeof(int32_t);

  // total rows sizeof(int32_t)
  int32_t numOfRows = *(int32_t*)pStart;
  pStart += sizeof(int32_t);

  // total columns sizeof(int32_t)
  int32_t numOfCols = *(int32_t*)pStart;
  pStart += sizeof(int32_t);

  // has column info segment
  int32_t flagSeg = *(int32_t*)pStart;
  int32_t hasColumnInfo = (flagSeg >> 31);
  pStart += sizeof(int32_t);

  // group id sizeof(uint64_t)
  pBlock->info.id.groupId = *(uint64_t*)pStart;
  pStart += sizeof(uint64_t);

  if (pBlock->pDataBlock == NULL) {
    pBlock->pDataBlock = taosArrayInit_s(sizeof(SColumnInfoData), numOfCols);
  }

  for (int32_t i = 0; i < numOfCols; ++i) {
    SColumnInfoData* pColInfoData = taosArrayGet(pBlock->pDataBlock, i);
    pColInfoData->info.type = *(int8_t*)pStart;
    pStart += sizeof(int8_t);

    pColInfoData->info.bytes = *(int32_t*)pStart;
    pStart += sizeof(int32_t);

    if (IS_VAR_DATA_TYPE(pColInfoData->info.type)) {
      pBlock->info.hasVarCol = true;
    }
  }

  blockDataEnsureCapacity(pBlock, numOfRows);

  int32_t* colLen = (int32_t*)pStart;
  pStart += sizeof(int32_t) * numOfCols;

  for (int32_t i = 0; i < numOfCols; ++i) {
    colLen[i] = htonl(colLen[i]);
    ASSERT(colLen[i] >= 0);

    SColumnInfoData* pColInfoData = taosArrayGet(pBlock->pDataBlock, i);
    if (IS_VAR_DATA_TYPE(pColInfoData->info.type)) {
      memcpy(pColInfoData->varmeta.offset, pStart, sizeof(int32_t) * numOfRows);
      pStart += sizeof(int32_t) * numOfRows;

      if (colLen[i] > 0 && pColInfoData->varmeta.allocLen < colLen[i]) {
        char* tmp = taosMemoryRealloc(pColInfoData->pData, colLen[i]);
        if (tmp == NULL) {
          return NULL;
        }

        pColInfoData->pData = tmp;
        pColInfoData->varmeta.allocLen = colLen[i];
      }

      pColInfoData->varmeta.length = colLen[i];
    } else {
      memcpy(pColInfoData->nullbitmap, pStart, BitmapLen(numOfRows));
      pStart += BitmapLen(numOfRows);
    }

    if (colLen[i] > 0) {
      memcpy(pColInfoData->pData, pStart, colLen[i]);
    }

    // TODO
    // setting this flag to true temporarily so aggregate function on stable will
    // examine NULL value for non-primary key column
    pColInfoData->hasNull = true;
    pStart += colLen[i];
  }

  pBlock->info.dataLoad = 1;
  pBlock->info.rows = numOfRows;
  ASSERT(pStart - pData == dataLen);
  return pStart;
}<|MERGE_RESOLUTION|>--- conflicted
+++ resolved
@@ -2158,9 +2158,9 @@
                                   true, offset, k);
             }
             break;
-<<<<<<< HEAD
           case TSDB_DATA_TYPE_NCHAR:
-          case TSDB_DATA_TYPE_VARCHAR: {  // TSDB_DATA_TYPE_BINARY
+          case TSDB_DATA_TYPE_VARCHAR:  // TSDB_DATA_TYPE_BINARY
+          case TSDB_DATA_TYPE_GEOMETRY: {
             if (colDataIsNull_s(pColInfoData, j)) {
               tdAppendColValToRow(&rb, PRIMARYKEY_TIMESTAMP_COL_ID + k, pColInfoData->info.type, TD_VTYPE_NULL, NULL,
                                   false, offset, k);
@@ -2169,19 +2169,6 @@
               tdAppendColValToRow(&rb, PRIMARYKEY_TIMESTAMP_COL_ID + k, pColInfoData->info.type, TD_VTYPE_NORM, data,
                                   true, offset, k);
             }
-=======
-          case TSDB_DATA_TYPE_NCHAR: {
-            void* data = colDataGetData(pColInfoData, j);
-            tdAppendColValToRow(&rb, PRIMARYKEY_TIMESTAMP_COL_ID + k, TSDB_DATA_TYPE_NCHAR, TD_VTYPE_NORM, data, true,
-                                offset, k);
-            break;
-          }
-          case TSDB_DATA_TYPE_VARCHAR:  // TSDB_DATA_TYPE_BINARY
-          case TSDB_DATA_TYPE_GEOMETRY: {
-            void* data = colDataGetData(pColInfoData, j);
-            tdAppendColValToRow(&rb, PRIMARYKEY_TIMESTAMP_COL_ID + k, TSDB_DATA_TYPE_VARCHAR, TD_VTYPE_NORM, data, true,
-                                offset, k);
->>>>>>> c62ad391
             break;
           }
           case TSDB_DATA_TYPE_VARBINARY:
