/*
 * Copyright (c) 2019 TAOS Data, Inc. <jhtao@taosdata.com>
 *
 * This program is free software: you can use, redistribute, and/or modify
 * it under the terms of the GNU Affero General Public License, version 3
 * or later ("AGPL"), as published by the Free Software Foundation.
 *
 * This program is distributed in the hope that it will be useful, but WITHOUT
 * ANY WARRANTY; without even the implied warranty of MERCHANTABILITY or
 * FITNESS FOR A PARTICULAR PURPOSE.
 *
 * You should have received a copy of the GNU Affero General Public License
 * along with this program. If not, see <http://www.gnu.org/licenses/>.
 */

#define _DEFAULT_SOURCE
#include "tdatablock.h"
#include "tcompare.h"
#include "tlog.h"
#include "tname.h"

#define MALLOC_ALIGN_BYTES 32

int32_t colDataGetLength(const SColumnInfoData* pColumnInfoData, int32_t numOfRows) {
  if (IS_VAR_DATA_TYPE(pColumnInfoData->info.type)) {
    if (pColumnInfoData->reassigned) {
      int32_t totalSize = 0;
      for (int32_t row = 0; row < numOfRows; ++row) {
        char*   pColData = pColumnInfoData->pData + pColumnInfoData->varmeta.offset[row];
        int32_t colSize = 0;
        if (pColumnInfoData->info.type == TSDB_DATA_TYPE_JSON) {
          colSize = getJsonValueLen(pColData);
        } else {
          colSize = varDataTLen(pColData);
        }
        totalSize += colSize;
      }
      return totalSize;
    }
    return pColumnInfoData->varmeta.length;
  } else {
    if (pColumnInfoData->info.type == TSDB_DATA_TYPE_NULL) {
      return 0;
    } else {
      return pColumnInfoData->info.bytes * numOfRows;
    }
  }
}

int32_t colDataGetRowLength(const SColumnInfoData* pColumnInfoData, int32_t rowIdx) {
  if (colDataIsNull_s(pColumnInfoData, rowIdx)) return 0;

  if (!IS_VAR_DATA_TYPE(pColumnInfoData->info.type)) return pColumnInfoData->info.bytes;
  if (pColumnInfoData->info.type == TSDB_DATA_TYPE_JSON)
    return getJsonValueLen(colDataGetData(pColumnInfoData, rowIdx));
  else
    return varDataTLen(colDataGetData(pColumnInfoData, rowIdx));
}

int32_t colDataGetFullLength(const SColumnInfoData* pColumnInfoData, int32_t numOfRows) {
  if (IS_VAR_DATA_TYPE(pColumnInfoData->info.type)) {
    return pColumnInfoData->varmeta.length + sizeof(int32_t) * numOfRows;
  } else {
    return ((pColumnInfoData->info.type == TSDB_DATA_TYPE_NULL) ? 0 : pColumnInfoData->info.bytes * numOfRows) +
           BitmapLen(numOfRows);
  }
}

int32_t getJsonValueLen(const char* data) {
  int32_t dataLen = 0;
  if (*data == TSDB_DATA_TYPE_NULL) {
    dataLen = CHAR_BYTES;
  } else if (*data == TSDB_DATA_TYPE_NCHAR) {
    dataLen = varDataTLen(data + CHAR_BYTES) + CHAR_BYTES;
  } else if (*data == TSDB_DATA_TYPE_DOUBLE) {
    dataLen = DOUBLE_BYTES + CHAR_BYTES;
  } else if (*data == TSDB_DATA_TYPE_BOOL) {
    dataLen = CHAR_BYTES + CHAR_BYTES;
  } else if (tTagIsJson(data)) {  // json string
    dataLen = ((STag*)(data))->len;
  } else {
    ASSERT(0);
  }
  return dataLen;
}

int32_t colDataSetVal(SColumnInfoData* pColumnInfoData, uint32_t rowIndex, const char* pData, bool isNull) {
  if (isNull) {
    // There is a placehold for each NULL value of binary or nchar type.
    if (IS_VAR_DATA_TYPE(pColumnInfoData->info.type)) {
      pColumnInfoData->varmeta.offset[rowIndex] = -1;  // it is a null value of VAR type.
    } else {
      colDataSetNull_f_s(pColumnInfoData, rowIndex);
    }

    pColumnInfoData->hasNull = true;
    return 0;
  }

  int32_t type = pColumnInfoData->info.type;
  if (IS_VAR_DATA_TYPE(type)) {
    int32_t dataLen = 0;
    if (type == TSDB_DATA_TYPE_JSON) {
      dataLen = getJsonValueLen(pData);
    } else {
      dataLen = varDataTLen(pData);
    }

    SVarColAttr* pAttr = &pColumnInfoData->varmeta;
    if (pAttr->allocLen < pAttr->length + dataLen) {
      uint32_t newSize = pAttr->allocLen;
      if (newSize <= 1) {
        newSize = 8;
      }

      while (newSize < pAttr->length + dataLen) {
        newSize = newSize * 1.5;
        if (newSize > UINT32_MAX) {
          return TSDB_CODE_OUT_OF_MEMORY;
        }
      }

      char* buf = taosMemoryRealloc(pColumnInfoData->pData, newSize);
      if (buf == NULL) {
        return TSDB_CODE_OUT_OF_MEMORY;
      }

      pColumnInfoData->pData = buf;
      pAttr->allocLen = newSize;
    }

    uint32_t len = pColumnInfoData->varmeta.length;
    pColumnInfoData->varmeta.offset[rowIndex] = len;

    memmove(pColumnInfoData->pData + len, pData, dataLen);
    pColumnInfoData->varmeta.length += dataLen;
  } else {
    memcpy(pColumnInfoData->pData + pColumnInfoData->info.bytes * rowIndex, pData, pColumnInfoData->info.bytes);
    colDataClearNull_f(pColumnInfoData->nullbitmap, rowIndex);
  }

  return 0;
}

int32_t colDataReassignVal(SColumnInfoData* pColumnInfoData, uint32_t dstRowIdx, uint32_t srcRowIdx,
                           const char* pData) {
  int32_t type = pColumnInfoData->info.type;
  if (IS_VAR_DATA_TYPE(type)) {
    int32_t dataLen = 0;
    if (type == TSDB_DATA_TYPE_JSON) {
      dataLen = getJsonValueLen(pData);
    } else {
      dataLen = varDataTLen(pData);
    }

    SVarColAttr* pAttr = &pColumnInfoData->varmeta;

    pColumnInfoData->varmeta.offset[dstRowIdx] = pColumnInfoData->varmeta.offset[srcRowIdx];
    pColumnInfoData->reassigned = true;
  } else {
    memcpy(pColumnInfoData->pData + pColumnInfoData->info.bytes * dstRowIdx, pData, pColumnInfoData->info.bytes);
    colDataClearNull_f(pColumnInfoData->nullbitmap, dstRowIdx);
  }

  return 0;
}

static int32_t colDataReserve(SColumnInfoData* pColumnInfoData, size_t newSize) {
  if (!IS_VAR_DATA_TYPE(pColumnInfoData->info.type)) {
    return TSDB_CODE_SUCCESS;
  }

  if (pColumnInfoData->varmeta.allocLen >= newSize) {
    return TSDB_CODE_SUCCESS;
  }

  if (pColumnInfoData->varmeta.allocLen < newSize) {
    char* buf = taosMemoryRealloc(pColumnInfoData->pData, newSize);
    if (buf == NULL) {
      return TSDB_CODE_OUT_OF_MEMORY;
    }

    pColumnInfoData->pData = buf;
    pColumnInfoData->varmeta.allocLen = newSize;
  }

  return TSDB_CODE_SUCCESS;
}

static int32_t doCopyNItems(struct SColumnInfoData* pColumnInfoData, int32_t currentRow, const char* pData,
                            int32_t itemLen, int32_t numOfRows, bool trimValue) {
  if (pColumnInfoData->info.bytes < itemLen) {
    uWarn("column/tag actual data len %d is bigger than schema len %d, trim it:%d", itemLen,
          pColumnInfoData->info.bytes, trimValue);
    if (trimValue) {
      itemLen = pColumnInfoData->info.bytes;
    } else {
      return TSDB_CODE_TDB_INVALID_TABLE_SCHEMA_VER;
    }
  }

  size_t start = 1;

  // the first item
  memcpy(pColumnInfoData->pData, pData, itemLen);

  int32_t t = 0;
  int32_t count = log(numOfRows) / log(2);
  while (t < count) {
    int32_t xlen = 1 << t;
    memcpy(pColumnInfoData->pData + start * itemLen + pColumnInfoData->varmeta.length, pColumnInfoData->pData,
           xlen * itemLen);
    t += 1;
    start += xlen;
  }

  // the tail part
  if (numOfRows > start) {
    memcpy(pColumnInfoData->pData + start * itemLen + currentRow * itemLen, pColumnInfoData->pData,
           (numOfRows - start) * itemLen);
  }

  if (IS_VAR_DATA_TYPE(pColumnInfoData->info.type)) {
    for (int32_t i = 0; i < numOfRows; ++i) {
      pColumnInfoData->varmeta.offset[i + currentRow] = pColumnInfoData->varmeta.length + i * itemLen;
    }

    pColumnInfoData->varmeta.length += numOfRows * itemLen;
  }

  return TSDB_CODE_SUCCESS;
}

int32_t colDataSetNItems(SColumnInfoData* pColumnInfoData, uint32_t currentRow, const char* pData, uint32_t numOfRows,
                         bool trimValue) {
  int32_t len = pColumnInfoData->info.bytes;
  if (IS_VAR_DATA_TYPE(pColumnInfoData->info.type)) {
    len = varDataTLen(pData);
    if (pColumnInfoData->varmeta.allocLen < (numOfRows + currentRow) * len) {
      int32_t code = colDataReserve(pColumnInfoData, (numOfRows + currentRow) * len);
      if (code != TSDB_CODE_SUCCESS) {
        return code;
      }
    }
  }

  return doCopyNItems(pColumnInfoData, currentRow, pData, len, numOfRows, trimValue);
}

static void doBitmapMerge(SColumnInfoData* pColumnInfoData, int32_t numOfRow1, const SColumnInfoData* pSource,
                          int32_t numOfRow2) {
  if (numOfRow2 <= 0) return;

  uint32_t total = numOfRow1 + numOfRow2;

  uint32_t remindBits = BitPos(numOfRow1);
  uint32_t shiftBits = 8 - remindBits;

  if (remindBits == 0) {  // no need to shift bits of bitmap
    memcpy(pColumnInfoData->nullbitmap + BitmapLen(numOfRow1), pSource->nullbitmap, BitmapLen(numOfRow2));
    return;
  }

  uint8_t* p = (uint8_t*)pSource->nullbitmap;
  pColumnInfoData->nullbitmap[BitmapLen(numOfRow1) - 1] &= (0B11111111 << shiftBits);  // clear remind bits
  pColumnInfoData->nullbitmap[BitmapLen(numOfRow1) - 1] |= (p[0] >> remindBits);       // copy remind bits

  if (BitmapLen(numOfRow1) == BitmapLen(total)) {
    return;
  }

  int32_t len = BitmapLen(numOfRow2);
  int32_t i = 0;

  uint8_t* start = (uint8_t*)&pColumnInfoData->nullbitmap[BitmapLen(numOfRow1)];
  int32_t  overCount = BitmapLen(total) - BitmapLen(numOfRow1);
  memset(start, 0, overCount);
  while (i < len) {  // size limit of pSource->nullbitmap
    if (i >= 1) {
      start[i - 1] |= (p[i] >> remindBits);  // copy remind bits
    }

    if (i >= overCount) {  // size limit of pColumnInfoData->nullbitmap
      return;
    }

    start[i] |= (p[i] << shiftBits);  // copy shift bits
    i += 1;
  }
}

int32_t colDataMergeCol(SColumnInfoData* pColumnInfoData, int32_t numOfRow1, int32_t* capacity,
                        const SColumnInfoData* pSource, int32_t numOfRow2) {
  if (pColumnInfoData->info.type != pSource->info.type) {
    return TSDB_CODE_FAILED;
  }

  if (numOfRow2 == 0) {
    return numOfRow1;
  }

  if (pSource->hasNull) {
    pColumnInfoData->hasNull = pSource->hasNull;
  }

  uint32_t finalNumOfRows = numOfRow1 + numOfRow2;
  if (IS_VAR_DATA_TYPE(pColumnInfoData->info.type)) {
    // Handle the bitmap
    if (finalNumOfRows > (*capacity)) {
      char* p = taosMemoryRealloc(pColumnInfoData->varmeta.offset, sizeof(int32_t) * (numOfRow1 + numOfRow2));
      if (p == NULL) {
        return TSDB_CODE_OUT_OF_MEMORY;
      }

      *capacity = finalNumOfRows;
      pColumnInfoData->varmeta.offset = (int32_t*)p;
    }

    for (int32_t i = 0; i < numOfRow2; ++i) {
      if (pSource->varmeta.offset[i] == -1) {
        pColumnInfoData->varmeta.offset[i + numOfRow1] = -1;
      } else {
        pColumnInfoData->varmeta.offset[i + numOfRow1] = pSource->varmeta.offset[i] + pColumnInfoData->varmeta.length;
      }
    }

    // copy data
    uint32_t len = pSource->varmeta.length;
    uint32_t oldLen = pColumnInfoData->varmeta.length;
    if (pColumnInfoData->varmeta.allocLen < len + oldLen) {
      char* tmp = taosMemoryRealloc(pColumnInfoData->pData, len + oldLen);
      if (tmp == NULL) {
        return TSDB_CODE_OUT_OF_MEMORY;
      }

      pColumnInfoData->pData = tmp;
      pColumnInfoData->varmeta.allocLen = len + oldLen;
    }

    if (pColumnInfoData->pData && pSource->pData) {  // TD-20382
      memcpy(pColumnInfoData->pData + oldLen, pSource->pData, len);
    }
    pColumnInfoData->varmeta.length = len + oldLen;
  } else {
    if (finalNumOfRows > (*capacity)) {
      // all data may be null, when the pColumnInfoData->info.type == 0, bytes == 0;
      char* tmp = taosMemoryRealloc(pColumnInfoData->pData, finalNumOfRows * pColumnInfoData->info.bytes);
      if (tmp == NULL) {
        return TSDB_CODE_OUT_OF_MEMORY;
      }

      pColumnInfoData->pData = tmp;
      if (BitmapLen(numOfRow1) < BitmapLen(finalNumOfRows)) {
        char* btmp = taosMemoryRealloc(pColumnInfoData->nullbitmap, BitmapLen(finalNumOfRows));
        if (btmp == NULL) {
          return TSDB_CODE_OUT_OF_MEMORY;
        }
        uint32_t extend = BitmapLen(finalNumOfRows) - BitmapLen(numOfRow1);
        memset(btmp + BitmapLen(numOfRow1), 0, extend);
        pColumnInfoData->nullbitmap = btmp;
      }

      *capacity = finalNumOfRows;
    }

    doBitmapMerge(pColumnInfoData, numOfRow1, pSource, numOfRow2);

    if (pSource->pData) {
      int32_t offset = pColumnInfoData->info.bytes * numOfRow1;
      memcpy(pColumnInfoData->pData + offset, pSource->pData, pSource->info.bytes * numOfRow2);
    }
  }

  return numOfRow1 + numOfRow2;
}

int32_t colDataAssign(SColumnInfoData* pColumnInfoData, const SColumnInfoData* pSource, int32_t numOfRows,
                      const SDataBlockInfo* pBlockInfo) {
  if (pColumnInfoData->info.type != pSource->info.type || (pBlockInfo != NULL && pBlockInfo->capacity < numOfRows)) {
    return TSDB_CODE_FAILED;
  }

  if (numOfRows <= 0) {
    return numOfRows;
  }

  if (IS_VAR_DATA_TYPE(pColumnInfoData->info.type)) {
    memcpy(pColumnInfoData->varmeta.offset, pSource->varmeta.offset, sizeof(int32_t) * numOfRows);
    if (pColumnInfoData->varmeta.allocLen < pSource->varmeta.length) {
      char* tmp = taosMemoryRealloc(pColumnInfoData->pData, pSource->varmeta.length);
      if (tmp == NULL) {
        return TSDB_CODE_OUT_OF_MEMORY;
      }

      pColumnInfoData->pData = tmp;
      pColumnInfoData->varmeta.allocLen = pSource->varmeta.length;
    }

    pColumnInfoData->varmeta.length = pSource->varmeta.length;
    if (pColumnInfoData->pData != NULL && pSource->pData != NULL) {
      memcpy(pColumnInfoData->pData, pSource->pData, pSource->varmeta.length);
    }
  } else {
    memcpy(pColumnInfoData->nullbitmap, pSource->nullbitmap, BitmapLen(numOfRows));
    if (pSource->pData != NULL) {
      memcpy(pColumnInfoData->pData, pSource->pData, pSource->info.bytes * numOfRows);
    }
  }

  pColumnInfoData->hasNull = pSource->hasNull;
  pColumnInfoData->info = pSource->info;
  return 0;
}

size_t blockDataGetNumOfCols(const SSDataBlock* pBlock) { return taosArrayGetSize(pBlock->pDataBlock); }

size_t blockDataGetNumOfRows(const SSDataBlock* pBlock) { return pBlock->info.rows; }

int32_t blockDataUpdateTsWindow(SSDataBlock* pDataBlock, int32_t tsColumnIndex) {
  if (pDataBlock == NULL || pDataBlock->info.rows <= 0 || pDataBlock->info.dataLoad == 0) {
    return 0;
  }

  if (pDataBlock->info.rows > 0) {
    //    ASSERT(pDataBlock->info.dataLoad == 1);
  }

  size_t numOfCols = taosArrayGetSize(pDataBlock->pDataBlock);
  if (numOfCols <= 0) {
    return -1;
  }

  int32_t index = (tsColumnIndex == -1) ? 0 : tsColumnIndex;

  SColumnInfoData* pColInfoData = taosArrayGet(pDataBlock->pDataBlock, index);
  if (pColInfoData->info.type != TSDB_DATA_TYPE_TIMESTAMP) {
    return 0;
  }

  TSKEY skey = *(TSKEY*)colDataGetData(pColInfoData, 0);
  TSKEY ekey = *(TSKEY*)colDataGetData(pColInfoData, (pDataBlock->info.rows - 1));

  pDataBlock->info.window.skey = TMIN(skey, ekey);
  pDataBlock->info.window.ekey = TMAX(skey, ekey);

  return 0;
}

int32_t blockDataMerge(SSDataBlock* pDest, const SSDataBlock* pSrc) {
  int32_t capacity = pDest->info.capacity;

  size_t numOfCols = taosArrayGetSize(pDest->pDataBlock);
  for (int32_t i = 0; i < numOfCols; ++i) {
    SColumnInfoData* pCol2 = taosArrayGet(pDest->pDataBlock, i);
    SColumnInfoData* pCol1 = taosArrayGet(pSrc->pDataBlock, i);

    capacity = pDest->info.capacity;
    colDataMergeCol(pCol2, pDest->info.rows, &capacity, pCol1, pSrc->info.rows);
  }

  pDest->info.capacity = capacity;
  pDest->info.rows += pSrc->info.rows;
  return TSDB_CODE_SUCCESS;
}

size_t blockDataGetSize(const SSDataBlock* pBlock) {
  size_t total = 0;
  size_t numOfCols = taosArrayGetSize(pBlock->pDataBlock);
  for (int32_t i = 0; i < numOfCols; ++i) {
    SColumnInfoData* pColInfoData = taosArrayGet(pBlock->pDataBlock, i);
    total += colDataGetFullLength(pColInfoData, pBlock->info.rows);
  }

  return total;
}

// the number of tuples can be fit in one page.
// Actual data rows pluses the corresponding meta data must fit in one memory buffer of the given page size.
int32_t blockDataSplitRows(SSDataBlock* pBlock, bool hasVarCol, int32_t startIndex, int32_t* stopIndex,
                           int32_t pageSize) {
  size_t  numOfCols = taosArrayGetSize(pBlock->pDataBlock);
  int32_t numOfRows = pBlock->info.rows;

  int32_t bitmapChar = 1;

  size_t headerSize = sizeof(int32_t);
  size_t colHeaderSize = sizeof(int32_t) * numOfCols;

  // TODO speedup by checking if the whole page can fit in firstly.
  if (!hasVarCol) {
    size_t  rowSize = blockDataGetRowSize(pBlock);
    int32_t capacity = blockDataGetCapacityInRow(pBlock, pageSize, headerSize + colHeaderSize);
    if (capacity <= 0) {
      return TSDB_CODE_FAILED;
    }

    *stopIndex = startIndex + capacity - 1;
    if (*stopIndex >= numOfRows) {
      *stopIndex = numOfRows - 1;
    }

    return TSDB_CODE_SUCCESS;
  }
  // iterate the rows that can be fit in this buffer page
  int32_t size = (headerSize + colHeaderSize);
  for (int32_t j = startIndex; j < numOfRows; ++j) {
    for (int32_t i = 0; i < numOfCols; ++i) {
      SColumnInfoData* pColInfoData = TARRAY_GET_ELEM(pBlock->pDataBlock, i);
      if (IS_VAR_DATA_TYPE(pColInfoData->info.type)) {
        if (pColInfoData->varmeta.offset[j] != -1) {
          char* p = colDataGetData(pColInfoData, j);
          size += varDataTLen(p);
        }

        size += sizeof(pColInfoData->varmeta.offset[0]);
      } else {
        size += pColInfoData->info.bytes;

        if (((j - startIndex) & 0x07) == 0) {
          size += 1;  // the space for null bitmap
        }
      }
    }

    if (size > pageSize) {  // pageSize must be able to hold one row
      *stopIndex = j - 1;
      if (*stopIndex < startIndex) {
        return TSDB_CODE_FAILED;
      }

      return TSDB_CODE_SUCCESS;
    }
  }

  // all fit in
  *stopIndex = numOfRows - 1;
  return TSDB_CODE_SUCCESS;
}

SSDataBlock* blockDataExtractBlock(SSDataBlock* pBlock, int32_t startIndex, int32_t rowCount) {
  if (pBlock == NULL || startIndex < 0 || rowCount > pBlock->info.rows || rowCount + startIndex > pBlock->info.rows) {
    return NULL;
  }

  SSDataBlock* pDst = createDataBlock();
  if (pDst == NULL) {
    return NULL;
  }

  pDst->info = pBlock->info;
  pDst->info.rows = 0;
  pDst->info.capacity = 0;
  pDst->info.rowSize = 0;
  size_t numOfCols = taosArrayGetSize(pBlock->pDataBlock);
  for (int32_t i = 0; i < numOfCols; ++i) {
    SColumnInfoData  colInfo = {0};
    SColumnInfoData* pSrcCol = taosArrayGet(pBlock->pDataBlock, i);
    colInfo.info = pSrcCol->info;
    blockDataAppendColInfo(pDst, &colInfo);
  }

  blockDataEnsureCapacity(pDst, rowCount);

  for (int32_t i = 0; i < numOfCols; ++i) {
    SColumnInfoData* pColData = taosArrayGet(pBlock->pDataBlock, i);
    SColumnInfoData* pDstCol = taosArrayGet(pDst->pDataBlock, i);

    for (int32_t j = startIndex; j < (startIndex + rowCount); ++j) {
      bool isNull = false;
      if (pBlock->pBlockAgg == NULL) {
        isNull = colDataIsNull_s(pColData, j);
      } else {
        isNull = colDataIsNull(pColData, pBlock->info.rows, j, pBlock->pBlockAgg[i]);
      }

      if (isNull) {
        colDataSetNULL(pDstCol, j - startIndex);
      } else {
        char* p = colDataGetData(pColData, j);
        colDataSetVal(pDstCol, j - startIndex, p, false);
      }
    }
  }

  pDst->info.rows = rowCount;
  return pDst;
}

/**
 *
 * +------------------+---------------------------------------------+
 * |the number of rows|                    column #1                |
 * |    (4 bytes)     |------------+-----------------------+--------+
 * |                  | null bitmap| column length(4bytes) | values |
 * +------------------+------------+-----------------------+--------+
 * @param buf
 * @param pBlock
 * @return
 */
int32_t blockDataToBuf(char* buf, const SSDataBlock* pBlock) {
  // write the number of rows
  *(uint32_t*)buf = pBlock->info.rows;

  size_t  numOfCols = taosArrayGetSize(pBlock->pDataBlock);
  int32_t numOfRows = pBlock->info.rows;

  char* pStart = buf + sizeof(uint32_t);

  for (int32_t i = 0; i < numOfCols; ++i) {
    SColumnInfoData* pCol = taosArrayGet(pBlock->pDataBlock, i);
    if (IS_VAR_DATA_TYPE(pCol->info.type)) {
      memcpy(pStart, pCol->varmeta.offset, numOfRows * sizeof(int32_t));
      pStart += numOfRows * sizeof(int32_t);
    } else {
      memcpy(pStart, pCol->nullbitmap, BitmapLen(numOfRows));
      pStart += BitmapLen(pBlock->info.rows);
    }

    uint32_t dataSize = colDataGetLength(pCol, numOfRows);

    *(int32_t*)pStart = dataSize;
    pStart += sizeof(int32_t);

    if (pCol->reassigned && IS_VAR_DATA_TYPE(pCol->info.type)) {
      for (int32_t row = 0; row < numOfRows; ++row) {
        char*   pColData = pCol->pData + pCol->varmeta.offset[row];
        int32_t colSize = 0;
        if (pCol->info.type == TSDB_DATA_TYPE_JSON) {
          colSize = getJsonValueLen(pColData);
        } else {
          colSize = varDataTLen(pColData);
        }
        memcpy(pStart, pColData, colSize);
        pStart += colSize;
      }
    } else {
      if (dataSize != 0) {
        // ubsan reports error if pCol->pData==NULL && dataSize==0
        memcpy(pStart, pCol->pData, dataSize);
      }
      pStart += dataSize;
    }
  }

  return 0;
}

int32_t blockDataFromBuf(SSDataBlock* pBlock, const char* buf) {
  int32_t numOfRows = *(int32_t*)buf;
  blockDataEnsureCapacity(pBlock, numOfRows);

  pBlock->info.rows = numOfRows;
  size_t      numOfCols = taosArrayGetSize(pBlock->pDataBlock);
  const char* pStart = buf + sizeof(uint32_t);

  for (int32_t i = 0; i < numOfCols; ++i) {
    SColumnInfoData* pCol = taosArrayGet(pBlock->pDataBlock, i);

    if (IS_VAR_DATA_TYPE(pCol->info.type)) {
      size_t metaSize = pBlock->info.rows * sizeof(int32_t);
      char*  tmp = taosMemoryRealloc(pCol->varmeta.offset, metaSize);  // preview calloc is too small
      if (tmp == NULL) {
        return TSDB_CODE_OUT_OF_MEMORY;
      }
      pCol->varmeta.offset = (int32_t*)tmp;
      memcpy(pCol->varmeta.offset, pStart, metaSize);
      pStart += metaSize;
    } else {
      memcpy(pCol->nullbitmap, pStart, BitmapLen(pBlock->info.rows));
      pStart += BitmapLen(pBlock->info.rows);
    }

    int32_t colLength = *(int32_t*)pStart;
    pStart += sizeof(int32_t);

    if (IS_VAR_DATA_TYPE(pCol->info.type)) {
      if (pCol->varmeta.allocLen < colLength) {
        char* tmp = taosMemoryRealloc(pCol->pData, colLength);
        if (tmp == NULL) {
          return TSDB_CODE_OUT_OF_MEMORY;
        }

        pCol->pData = tmp;
        pCol->varmeta.allocLen = colLength;
      }

      pCol->varmeta.length = colLength;
      if (pCol->varmeta.length > pCol->varmeta.allocLen) {
        return TSDB_CODE_FAILED;
      }
    }
    if (colLength != 0) {
      // ubsan reports error if colLength==0 && pCol->pData == 0
      memcpy(pCol->pData, pStart, colLength);
    }
    pStart += colLength;
  }

  return TSDB_CODE_SUCCESS;
}

static bool colDataIsNNull(const SColumnInfoData* pColumnInfoData, int32_t startIndex, uint32_t nRows) {
  if (!pColumnInfoData->hasNull) {
    return false;
  }

  if (IS_VAR_DATA_TYPE(pColumnInfoData->info.type)) {
    for (int32_t i = startIndex; i < nRows; ++i) {
      if (!colDataIsNull_var(pColumnInfoData, i)) {
        return false;
      }
    }
  } else {
    if (pColumnInfoData->nullbitmap == NULL) {
      return false;
    }

    for (int32_t i = startIndex; i < nRows; ++i) {
      if (!colDataIsNull_f(pColumnInfoData->nullbitmap, i)) {
        return false;
      }
    }
  }

  return true;
}

// todo remove this
int32_t blockDataFromBuf1(SSDataBlock* pBlock, const char* buf, size_t capacity) {
  pBlock->info.rows = *(int32_t*)buf;
  pBlock->info.id.groupId = *(uint64_t*)(buf + sizeof(int32_t));

  size_t numOfCols = taosArrayGetSize(pBlock->pDataBlock);

  const char* pStart = buf + sizeof(uint32_t) + sizeof(uint64_t);

  for (int32_t i = 0; i < numOfCols; ++i) {
    SColumnInfoData* pCol = taosArrayGet(pBlock->pDataBlock, i);
    pCol->hasNull = true;

    if (IS_VAR_DATA_TYPE(pCol->info.type)) {
      size_t metaSize = capacity * sizeof(int32_t);
      memcpy(pCol->varmeta.offset, pStart, metaSize);
      pStart += metaSize;
    } else {
      memcpy(pCol->nullbitmap, pStart, BitmapLen(capacity));
      pStart += BitmapLen(capacity);
    }

    int32_t colLength = *(int32_t*)pStart;
    pStart += sizeof(int32_t);

    if (IS_VAR_DATA_TYPE(pCol->info.type)) {
      if (pCol->varmeta.allocLen < colLength) {
        char* tmp = taosMemoryRealloc(pCol->pData, colLength);
        if (tmp == NULL) {
          return TSDB_CODE_OUT_OF_MEMORY;
        }

        pCol->pData = tmp;
        pCol->varmeta.allocLen = colLength;
      }

      pCol->varmeta.length = colLength;
      if (pCol->varmeta.length > pCol->varmeta.allocLen) {
        return TSDB_CODE_FAILED;
      }
    }

    if (!colDataIsNNull(pCol, 0, pBlock->info.rows)) {
      memcpy(pCol->pData, pStart, colLength);
    }

    pStart += pCol->info.bytes * capacity;
  }

  return TSDB_CODE_SUCCESS;
}

size_t blockDataGetRowSize(SSDataBlock* pBlock) {
  if (pBlock->info.rowSize == 0) {
    size_t rowSize = 0;

    size_t numOfCols = taosArrayGetSize(pBlock->pDataBlock);
    for (int32_t i = 0; i < numOfCols; ++i) {
      SColumnInfoData* pColInfo = taosArrayGet(pBlock->pDataBlock, i);
      rowSize += pColInfo->info.bytes;
    }

    pBlock->info.rowSize = rowSize;
  }

  return pBlock->info.rowSize;
}

/**
 * @refitem blockDataToBuf for the meta size
 * @param pBlock
 * @return
 */
size_t blockDataGetSerialMetaSize(uint32_t numOfCols) {
  // | version | total length | total rows | total columns | flag seg| block group id | column schema
  // | each column length |
  return sizeof(int32_t) + sizeof(int32_t) + sizeof(int32_t) + sizeof(int32_t) + sizeof(int32_t) + sizeof(uint64_t) +
         numOfCols * (sizeof(int8_t) + sizeof(int32_t)) + numOfCols * sizeof(int32_t);
}

double blockDataGetSerialRowSize(const SSDataBlock* pBlock) {
  double rowSize = 0;

  size_t numOfCols = taosArrayGetSize(pBlock->pDataBlock);
  for (int32_t i = 0; i < numOfCols; ++i) {
    SColumnInfoData* pColInfo = taosArrayGet(pBlock->pDataBlock, i);
    rowSize += pColInfo->info.bytes;

    if (IS_VAR_DATA_TYPE(pColInfo->info.type)) {
      rowSize += sizeof(int32_t);
    } else {
      rowSize += 1 / 8.0;  // one bit for each record
    }
  }

  return rowSize;
}

typedef struct SSDataBlockSortHelper {
  SArray*      orderInfo;  // SArray<SBlockOrderInfo>
  SSDataBlock* pDataBlock;
} SSDataBlockSortHelper;

int32_t dataBlockCompar(const void* p1, const void* p2, const void* param) {
  const SSDataBlockSortHelper* pHelper = (const SSDataBlockSortHelper*)param;

  SSDataBlock* pDataBlock = pHelper->pDataBlock;

  int32_t left = *(int32_t*)p1;
  int32_t right = *(int32_t*)p2;

  SArray* pInfo = pHelper->orderInfo;

  for (int32_t i = 0; i < pInfo->size; ++i) {
    SBlockOrderInfo* pOrder = TARRAY_GET_ELEM(pInfo, i);
    SColumnInfoData* pColInfoData = pOrder->pColData;  // TARRAY_GET_ELEM(pDataBlock->pDataBlock, pOrder->colIndex);

    if (pColInfoData->hasNull) {
      bool leftNull = colDataIsNull(pColInfoData, pDataBlock->info.rows, left, NULL);
      bool rightNull = colDataIsNull(pColInfoData, pDataBlock->info.rows, right, NULL);
      if (leftNull && rightNull) {
        continue;  // continue to next slot
      }

      if (rightNull) {
        return pOrder->nullFirst ? 1 : -1;
      }

      if (leftNull) {
        return pOrder->nullFirst ? -1 : 1;
      }
    }

    void* left1 = colDataGetData(pColInfoData, left);
    void* right1 = colDataGetData(pColInfoData, right);
    if (pColInfoData->info.type == TSDB_DATA_TYPE_JSON) {
      if (tTagIsJson(left1) || tTagIsJson(right1)) {
        terrno = TSDB_CODE_QRY_JSON_NOT_SUPPORT_ERROR;
        return 0;
      }
    }
    __compar_fn_t fn = getKeyComparFunc(pColInfoData->info.type, pOrder->order);

    int ret = fn(left1, right1);
    if (ret == 0) {
      continue;
    } else {
      return ret;
    }
  }

  return 0;
}

static int32_t blockDataAssign(SColumnInfoData* pCols, const SSDataBlock* pDataBlock, const int32_t* index) {
  size_t numOfCols = taosArrayGetSize(pDataBlock->pDataBlock);
  for (int32_t i = 0; i < numOfCols; ++i) {
    SColumnInfoData* pDst = &pCols[i];
    SColumnInfoData* pSrc = taosArrayGet(pDataBlock->pDataBlock, i);

    if (IS_VAR_DATA_TYPE(pSrc->info.type)) {
      if (pSrc->varmeta.length != 0) {
        memcpy(pDst->pData, pSrc->pData, pSrc->varmeta.length);
      }
      pDst->varmeta.length = pSrc->varmeta.length;

      for (int32_t j = 0; j < pDataBlock->info.rows; ++j) {
        pDst->varmeta.offset[j] = pSrc->varmeta.offset[index[j]];
      }
    } else {
      for (int32_t j = 0; j < pDataBlock->info.rows; ++j) {
        if (colDataIsNull_f(pSrc->nullbitmap, index[j])) {
          colDataSetNull_f_s(pDst, j);
          continue;
        }
        memcpy(pDst->pData + j * pDst->info.bytes, pSrc->pData + index[j] * pDst->info.bytes, pDst->info.bytes);
      }
    }
  }

  return TSDB_CODE_SUCCESS;
}

static SColumnInfoData* createHelpColInfoData(const SSDataBlock* pDataBlock) {
  int32_t rows = pDataBlock->info.capacity;
  size_t  numOfCols = taosArrayGetSize(pDataBlock->pDataBlock);

  SColumnInfoData* pCols = taosMemoryCalloc(numOfCols, sizeof(SColumnInfoData));
  if (pCols == NULL) {
    return NULL;
  }

  for (int32_t i = 0; i < numOfCols; ++i) {
    SColumnInfoData* pColInfoData = taosArrayGet(pDataBlock->pDataBlock, i);
    pCols[i].info = pColInfoData->info;

    if (IS_VAR_DATA_TYPE(pCols[i].info.type)) {
      pCols[i].varmeta.offset = taosMemoryCalloc(rows, sizeof(int32_t));
      pCols[i].pData = taosMemoryCalloc(1, pColInfoData->varmeta.length);

      pCols[i].varmeta.length = pColInfoData->varmeta.length;
      pCols[i].varmeta.allocLen = pCols[i].varmeta.length;
    } else {
      pCols[i].nullbitmap = taosMemoryCalloc(1, BitmapLen(rows));
      pCols[i].pData = taosMemoryCalloc(rows, pCols[i].info.bytes);
    }
  }

  return pCols;
}

static void copyBackToBlock(SSDataBlock* pDataBlock, SColumnInfoData* pCols) {
  size_t numOfCols = taosArrayGetSize(pDataBlock->pDataBlock);

  for (int32_t i = 0; i < numOfCols; ++i) {
    SColumnInfoData* pColInfoData = taosArrayGet(pDataBlock->pDataBlock, i);
    pColInfoData->info = pCols[i].info;

    if (IS_VAR_DATA_TYPE(pColInfoData->info.type)) {
      taosMemoryFreeClear(pColInfoData->varmeta.offset);
      pColInfoData->varmeta = pCols[i].varmeta;
    } else {
      taosMemoryFreeClear(pColInfoData->nullbitmap);
      pColInfoData->nullbitmap = pCols[i].nullbitmap;
    }

    taosMemoryFreeClear(pColInfoData->pData);
    pColInfoData->pData = pCols[i].pData;
  }

  taosMemoryFreeClear(pCols);
}

static int32_t* createTupleIndex(size_t rows) {
  int32_t* index = taosMemoryCalloc(rows, sizeof(int32_t));
  if (index == NULL) {
    return NULL;
  }

  for (int32_t i = 0; i < rows; ++i) {
    index[i] = i;
  }

  return index;
}

static void destroyTupleIndex(int32_t* index) { taosMemoryFreeClear(index); }

int32_t blockDataSort(SSDataBlock* pDataBlock, SArray* pOrderInfo) {
  if (pDataBlock->info.rows <= 1) {
    return TSDB_CODE_SUCCESS;
  }

  // Allocate the additional buffer.
  uint32_t rows = pDataBlock->info.rows;

  bool sortColumnHasNull = false;
  bool varTypeSort = false;

  for (int32_t i = 0; i < taosArrayGetSize(pOrderInfo); ++i) {
    SBlockOrderInfo* pInfo = taosArrayGet(pOrderInfo, i);

    SColumnInfoData* pColInfoData = taosArrayGet(pDataBlock->pDataBlock, pInfo->slotId);
    if (pColInfoData->hasNull) {
      sortColumnHasNull = true;
    }

    if (IS_VAR_DATA_TYPE(pColInfoData->info.type)) {
      varTypeSort = true;
    }
  }

  size_t numOfCols = taosArrayGetSize(pDataBlock->pDataBlock);

  if (taosArrayGetSize(pOrderInfo) == 1 && (!sortColumnHasNull)) {
    if (numOfCols == 1) {
      if (!varTypeSort) {
        SColumnInfoData* pColInfoData = taosArrayGet(pDataBlock->pDataBlock, 0);
        SBlockOrderInfo* pOrder = taosArrayGet(pOrderInfo, 0);

        int64_t p0 = taosGetTimestampUs();

        __compar_fn_t fn = getKeyComparFunc(pColInfoData->info.type, pOrder->order);
        taosSort(pColInfoData->pData, pDataBlock->info.rows, pColInfoData->info.bytes, fn);

        int64_t p1 = taosGetTimestampUs();
        uDebug("blockDataSort easy cost:%" PRId64 ", rows:%" PRId64 "\n", p1 - p0, pDataBlock->info.rows);

        return TSDB_CODE_SUCCESS;
      } else {  // var data type
      }
    } else if (numOfCols == 2) {
    }
  }

  int32_t* index = createTupleIndex(rows);
  if (index == NULL) {
    terrno = TSDB_CODE_OUT_OF_MEMORY;
    return terrno;
  }

  int64_t p0 = taosGetTimestampUs();

  SSDataBlockSortHelper helper = {.pDataBlock = pDataBlock, .orderInfo = pOrderInfo};
  for (int32_t i = 0; i < taosArrayGetSize(helper.orderInfo); ++i) {
    struct SBlockOrderInfo* pInfo = taosArrayGet(helper.orderInfo, i);
    pInfo->pColData = taosArrayGet(pDataBlock->pDataBlock, pInfo->slotId);
  }

  terrno = 0;
  taosqsort(index, rows, sizeof(int32_t), &helper, dataBlockCompar);
  if (terrno) return terrno;

  int64_t p1 = taosGetTimestampUs();

  SColumnInfoData* pCols = createHelpColInfoData(pDataBlock);
  if (pCols == NULL) {
    destroyTupleIndex(index);
    terrno = TSDB_CODE_OUT_OF_MEMORY;
    return terrno;
  }

  int64_t p2 = taosGetTimestampUs();

  blockDataAssign(pCols, pDataBlock, index);

  int64_t p3 = taosGetTimestampUs();

  copyBackToBlock(pDataBlock, pCols);
  int64_t p4 = taosGetTimestampUs();

  uDebug("blockDataSort complex sort:%" PRId64 ", create:%" PRId64 ", assign:%" PRId64 ", copyback:%" PRId64
         ", rows:%d\n",
         p1 - p0, p2 - p1, p3 - p2, p4 - p3, rows);
  destroyTupleIndex(index);

  return TSDB_CODE_SUCCESS;
}

void blockDataCleanup(SSDataBlock* pDataBlock) {
  blockDataEmpty(pDataBlock);
  SDataBlockInfo* pInfo = &pDataBlock->info;
  pInfo->id.uid = 0;
  pInfo->id.groupId = 0;
}

void blockDataEmpty(SSDataBlock* pDataBlock) {
  SDataBlockInfo* pInfo = &pDataBlock->info;
  if (pInfo->capacity == 0) {
    return;
  }

  size_t numOfCols = taosArrayGetSize(pDataBlock->pDataBlock);
  for (int32_t i = 0; i < numOfCols; ++i) {
    SColumnInfoData* p = taosArrayGet(pDataBlock->pDataBlock, i);
    colInfoDataCleanup(p, pInfo->capacity);
  }

  pInfo->rows = 0;
  pInfo->dataLoad = 0;
  pInfo->window.ekey = 0;
  pInfo->window.skey = 0;
}

/*
 * NOTE: the type of the input column may be TSDB_DATA_TYPE_NULL, which is used to denote
 * the all NULL value in this column. It is an internal representation of all NULL value column, and no visible to
 * any users. The length of TSDB_DATA_TYPE_NULL is 0, and it is an special case.
 */
static int32_t doEnsureCapacity(SColumnInfoData* pColumn, const SDataBlockInfo* pBlockInfo, uint32_t numOfRows,
                                bool clearPayload) {
  if (numOfRows <= 0 || numOfRows <= pBlockInfo->capacity) {
    return TSDB_CODE_SUCCESS;
  }

  int32_t existedRows = pBlockInfo->rows;

  if (IS_VAR_DATA_TYPE(pColumn->info.type)) {
    char* tmp = taosMemoryRealloc(pColumn->varmeta.offset, sizeof(int32_t) * numOfRows);
    if (tmp == NULL) {
      return TSDB_CODE_OUT_OF_MEMORY;
    }

    pColumn->varmeta.offset = (int32_t*)tmp;
    memset(&pColumn->varmeta.offset[existedRows], 0, sizeof(int32_t) * (numOfRows - existedRows));
  } else {
    // prepare for the null bitmap
    char* tmp = taosMemoryRealloc(pColumn->nullbitmap, BitmapLen(numOfRows));
    if (tmp == NULL) {
      return TSDB_CODE_OUT_OF_MEMORY;
    }

    int32_t oldLen = BitmapLen(existedRows);
    pColumn->nullbitmap = tmp;
    memset(&pColumn->nullbitmap[oldLen], 0, BitmapLen(numOfRows) - oldLen);
    if (pColumn->info.bytes == 0) {
      return TSDB_CODE_FAILED;
    }

    // here we employ the aligned malloc function, to make sure that the address of allocated memory is aligned
    // to MALLOC_ALIGN_BYTES
    tmp = taosMemoryMallocAlign(MALLOC_ALIGN_BYTES, numOfRows * pColumn->info.bytes);
    if (tmp == NULL) {
      return TSDB_CODE_OUT_OF_MEMORY;
    }
    // memset(tmp, 0, numOfRows * pColumn->info.bytes);

    // copy back the existed data
    if (pColumn->pData != NULL) {
      memcpy(tmp, pColumn->pData, existedRows * pColumn->info.bytes);
      taosMemoryFreeClear(pColumn->pData);
    }

    pColumn->pData = tmp;

    // check if the allocated memory is aligned to the requried bytes.
#if defined LINUX
    if ((((uint64_t)pColumn->pData) & (MALLOC_ALIGN_BYTES - 1)) != 0x0) {
      return TSDB_CODE_FAILED;
    }
#endif

    if (clearPayload) {
      memset(tmp + pColumn->info.bytes * existedRows, 0, pColumn->info.bytes * (numOfRows - existedRows));
    }
  }

  return TSDB_CODE_SUCCESS;
}

void colInfoDataCleanup(SColumnInfoData* pColumn, uint32_t numOfRows) {
  pColumn->hasNull = false;

  if (IS_VAR_DATA_TYPE(pColumn->info.type)) {
    pColumn->varmeta.length = 0;
    if (pColumn->varmeta.offset != NULL) {
      memset(pColumn->varmeta.offset, 0, sizeof(int32_t) * numOfRows);
    }
  } else {
    if (pColumn->nullbitmap != NULL) {
      memset(pColumn->nullbitmap, 0, BitmapLen(numOfRows));
    }
  }
}

int32_t colInfoDataEnsureCapacity(SColumnInfoData* pColumn, uint32_t numOfRows, bool clearPayload) {
  SDataBlockInfo info = {0};
  return doEnsureCapacity(pColumn, &info, numOfRows, clearPayload);
}

int32_t blockDataEnsureCapacity(SSDataBlock* pDataBlock, uint32_t numOfRows) {
  int32_t code = 0;
  if (numOfRows == 0 || numOfRows <= pDataBlock->info.capacity) {
    return TSDB_CODE_SUCCESS;
  }

  size_t numOfCols = taosArrayGetSize(pDataBlock->pDataBlock);
  for (int32_t i = 0; i < numOfCols; ++i) {
    SColumnInfoData* p = taosArrayGet(pDataBlock->pDataBlock, i);
    code = doEnsureCapacity(p, &pDataBlock->info, numOfRows, false);
    if (code) {
      return code;
    }
  }

  pDataBlock->info.capacity = numOfRows;
  return TSDB_CODE_SUCCESS;
}

void blockDataFreeRes(SSDataBlock* pBlock) {
  int32_t numOfOutput = taosArrayGetSize(pBlock->pDataBlock);
  for (int32_t i = 0; i < numOfOutput; ++i) {
    SColumnInfoData* pColInfoData = (SColumnInfoData*)taosArrayGet(pBlock->pDataBlock, i);
    colDataDestroy(pColInfoData);
  }

  pBlock->pDataBlock = taosArrayDestroy(pBlock->pDataBlock);
  taosMemoryFreeClear(pBlock->pBlockAgg);
  memset(&pBlock->info, 0, sizeof(SDataBlockInfo));
}

void* blockDataDestroy(SSDataBlock* pBlock) {
  if (pBlock == NULL) {
    return NULL;
  }

  blockDataFreeRes(pBlock);
  taosMemoryFreeClear(pBlock);
  return NULL;
}

// todo remove it
int32_t assignOneDataBlock(SSDataBlock* dst, const SSDataBlock* src) {
  dst->info = src->info;
  dst->info.rows = 0;
  dst->info.capacity = 0;

  size_t numOfCols = taosArrayGetSize(src->pDataBlock);
  for (int32_t i = 0; i < numOfCols; ++i) {
    SColumnInfoData* p = taosArrayGet(src->pDataBlock, i);
    SColumnInfoData  colInfo = {.hasNull = true, .info = p->info};
    blockDataAppendColInfo(dst, &colInfo);
  }

  int32_t code = blockDataEnsureCapacity(dst, src->info.rows);
  if (code != TSDB_CODE_SUCCESS) {
    terrno = code;
    return -1;
  }

  for (int32_t i = 0; i < numOfCols; ++i) {
    SColumnInfoData* pDst = taosArrayGet(dst->pDataBlock, i);
    SColumnInfoData* pSrc = taosArrayGet(src->pDataBlock, i);
    if (pSrc->pData == NULL && (!IS_VAR_DATA_TYPE(pSrc->info.type))) {
      continue;
    }

    colDataAssign(pDst, pSrc, src->info.rows, &src->info);
  }

  uint32_t cap = dst->info.capacity;
  dst->info = src->info;
  dst->info.capacity = cap;
  return 0;
}

int32_t copyDataBlock(SSDataBlock* dst, const SSDataBlock* src) {
  blockDataCleanup(dst);
  int32_t code = blockDataEnsureCapacity(dst, src->info.rows);
  if (code != TSDB_CODE_SUCCESS) {
    terrno = code;
    return code;
  }

  size_t numOfCols = taosArrayGetSize(src->pDataBlock);
  for (int32_t i = 0; i < numOfCols; ++i) {
    SColumnInfoData* pDst = taosArrayGet(dst->pDataBlock, i);
    SColumnInfoData* pSrc = taosArrayGet(src->pDataBlock, i);
    colDataAssign(pDst, pSrc, src->info.rows, &src->info);
  }

  uint32_t cap = dst->info.capacity;
  dst->info = src->info;
  dst->info.capacity = cap;
  return TSDB_CODE_SUCCESS;
}

SSDataBlock* createSpecialDataBlock(EStreamType type) {
  SSDataBlock* pBlock = taosMemoryCalloc(1, sizeof(SSDataBlock));
  pBlock->info.hasVarCol = false;
  pBlock->info.id.groupId = 0;
  pBlock->info.rows = 0;
  pBlock->info.type = type;
  pBlock->info.rowSize = sizeof(TSKEY) + sizeof(TSKEY) + sizeof(uint64_t) + sizeof(uint64_t) + sizeof(TSKEY) +
                         sizeof(TSKEY) + VARSTR_HEADER_SIZE + TSDB_TABLE_NAME_LEN;
  pBlock->info.watermark = INT64_MIN;

  pBlock->pDataBlock = taosArrayInit(6, sizeof(SColumnInfoData));
  SColumnInfoData infoData = {0};
  infoData.info.type = TSDB_DATA_TYPE_TIMESTAMP;
  infoData.info.bytes = sizeof(TSKEY);
  // window start ts
  taosArrayPush(pBlock->pDataBlock, &infoData);
  // window end ts
  taosArrayPush(pBlock->pDataBlock, &infoData);

  infoData.info.type = TSDB_DATA_TYPE_UBIGINT;
  infoData.info.bytes = sizeof(uint64_t);
  // uid
  taosArrayPush(pBlock->pDataBlock, &infoData);
  // group id
  taosArrayPush(pBlock->pDataBlock, &infoData);

  infoData.info.type = TSDB_DATA_TYPE_TIMESTAMP;
  infoData.info.bytes = sizeof(TSKEY);
  // calculate start ts
  taosArrayPush(pBlock->pDataBlock, &infoData);
  // calculate end ts
  taosArrayPush(pBlock->pDataBlock, &infoData);

  // table name
  infoData.info.type = TSDB_DATA_TYPE_VARCHAR;
  infoData.info.bytes = VARSTR_HEADER_SIZE + TSDB_TABLE_NAME_LEN;
  taosArrayPush(pBlock->pDataBlock, &infoData);

  return pBlock;
}

SSDataBlock* blockCopyOneRow(const SSDataBlock* pDataBlock, int32_t rowIdx) {
  if (pDataBlock == NULL) {
    return NULL;
  }

  SSDataBlock* pBlock = createDataBlock();
  pBlock->info = pDataBlock->info;
  pBlock->info.rows = 0;
  pBlock->info.capacity = 0;

  size_t numOfCols = taosArrayGetSize(pDataBlock->pDataBlock);
  for (int32_t i = 0; i < numOfCols; ++i) {
    SColumnInfoData* p = taosArrayGet(pDataBlock->pDataBlock, i);
    SColumnInfoData  colInfo = {.hasNull = true, .info = p->info};
    blockDataAppendColInfo(pBlock, &colInfo);
  }

  int32_t code = blockDataEnsureCapacity(pBlock, 1);
  if (code != TSDB_CODE_SUCCESS) {
    terrno = code;
    blockDataDestroy(pBlock);
    return NULL;
  }

  for (int32_t i = 0; i < numOfCols; ++i) {
    SColumnInfoData* pDst = taosArrayGet(pBlock->pDataBlock, i);
    SColumnInfoData* pSrc = taosArrayGet(pDataBlock->pDataBlock, i);
    void*            pData = colDataGetData(pSrc, rowIdx);
    bool             isNull = colDataIsNull(pSrc, pDataBlock->info.rows, rowIdx, NULL);
    colDataSetVal(pDst, 0, pData, isNull);
  }

  pBlock->info.rows = 1;

  return pBlock;
}

SSDataBlock* createOneDataBlock(const SSDataBlock* pDataBlock, bool copyData) {
  if (pDataBlock == NULL) {
    return NULL;
  }

  SSDataBlock* pBlock = createDataBlock();
  pBlock->info = pDataBlock->info;
  pBlock->info.rows = 0;
  pBlock->info.capacity = 0;
  pBlock->info.rowSize = 0;
  pBlock->info.id = pDataBlock->info.id;

  size_t numOfCols = taosArrayGetSize(pDataBlock->pDataBlock);
  for (int32_t i = 0; i < numOfCols; ++i) {
    SColumnInfoData* p = taosArrayGet(pDataBlock->pDataBlock, i);
    SColumnInfoData  colInfo = {.hasNull = true, .info = p->info};
    blockDataAppendColInfo(pBlock, &colInfo);
  }

  if (copyData) {
    int32_t code = blockDataEnsureCapacity(pBlock, pDataBlock->info.rows);
    if (code != TSDB_CODE_SUCCESS) {
      terrno = code;
      blockDataDestroy(pBlock);
      return NULL;
    }

    for (int32_t i = 0; i < numOfCols; ++i) {
      SColumnInfoData* pDst = taosArrayGet(pBlock->pDataBlock, i);
      SColumnInfoData* pSrc = taosArrayGet(pDataBlock->pDataBlock, i);
      colDataAssign(pDst, pSrc, pDataBlock->info.rows, &pDataBlock->info);
    }

    pBlock->info.rows = pDataBlock->info.rows;
    pBlock->info.capacity = pDataBlock->info.rows;
  }

  return pBlock;
}

SSDataBlock* createDataBlock() {
  SSDataBlock* pBlock = taosMemoryCalloc(1, sizeof(SSDataBlock));
  if (pBlock == NULL) {
    terrno = TSDB_CODE_OUT_OF_MEMORY;
    return NULL;
  }

  pBlock->pDataBlock = taosArrayInit(4, sizeof(SColumnInfoData));
  if (pBlock->pDataBlock == NULL) {
    terrno = TSDB_CODE_OUT_OF_MEMORY;
    taosMemoryFree(pBlock);
    return NULL;
  }

  return pBlock;
}

int32_t blockDataAppendColInfo(SSDataBlock* pBlock, SColumnInfoData* pColInfoData) {
  if (pBlock->pDataBlock == NULL) {
    pBlock->pDataBlock = taosArrayInit(4, sizeof(SColumnInfoData));
    if (pBlock->pDataBlock == NULL) {
      terrno = TSDB_CODE_OUT_OF_MEMORY;
      return terrno;
    }
  }

  void* p = taosArrayPush(pBlock->pDataBlock, pColInfoData);
  if (p == NULL) {
    terrno = TSDB_CODE_OUT_OF_MEMORY;
    return terrno;
  }

  // todo disable it temporarily
  //  ASSERT(pColInfoData->info.type != 0);
  if (IS_VAR_DATA_TYPE(pColInfoData->info.type)) {
    pBlock->info.hasVarCol = true;
  }

  pBlock->info.rowSize += pColInfoData->info.bytes;
  return TSDB_CODE_SUCCESS;
}

SColumnInfoData createColumnInfoData(int16_t type, int32_t bytes, int16_t colId) {
  SColumnInfoData col = {.hasNull = true};
  col.info.colId = colId;
  col.info.type = type;
  col.info.bytes = bytes;

  return col;
}

SColumnInfoData* bdGetColumnInfoData(const SSDataBlock* pBlock, int32_t index) {
  if (index >= taosArrayGetSize(pBlock->pDataBlock)) {
    return NULL;
  }

  return taosArrayGet(pBlock->pDataBlock, index);
}

size_t blockDataGetCapacityInRow(const SSDataBlock* pBlock, size_t pageSize, int32_t extraSize) {
  size_t numOfCols = taosArrayGetSize(pBlock->pDataBlock);

  int32_t payloadSize = pageSize - extraSize;
  int32_t rowSize = pBlock->info.rowSize;
  int32_t nRows = payloadSize / rowSize;
  ASSERT(nRows >= 1);

  int32_t numVarCols = 0;
  int32_t numFixCols = 0;
  for (int32_t i = 0; i < numOfCols; ++i) {
    SColumnInfoData* pCol = taosArrayGet(pBlock->pDataBlock, i);
    if (IS_VAR_DATA_TYPE(pCol->info.type)) {
      ++numVarCols;
    } else {
      ++numFixCols;
    }
  }

  // find the data payload whose size is greater than payloadSize
  int result = -1;
  int start = 1;
  int end = nRows;
  while (start <= end) {
    int mid = start + (end - start) / 2;
    // data size + var data type columns offset + fixed data type columns bitmap len
    int midSize = rowSize * mid + numVarCols * sizeof(int32_t) * mid + numFixCols * BitmapLen(mid);
    if (midSize > payloadSize) {
      result = mid;
      end = mid - 1;
    } else {
      start = mid + 1;
    }
  }

  int32_t newRows = (result != -1) ? result - 1 : nRows;
  // the true value must be less than the value of nRows
  ASSERT(newRows <= nRows && newRows >= 1);

  return newRows;
}

void colDataDestroy(SColumnInfoData* pColData) {
  if (!pColData) {
    return;
  }

  if (IS_VAR_DATA_TYPE(pColData->info.type)) {
    taosMemoryFreeClear(pColData->varmeta.offset);
  } else {
    taosMemoryFreeClear(pColData->nullbitmap);
  }

  taosMemoryFreeClear(pColData->pData);
}

static void doShiftBitmap(char* nullBitmap, size_t n, size_t total) {
  int32_t len = BitmapLen(total);

  int32_t newLen = BitmapLen(total - n);
  if (n % 8 == 0) {
    memmove(nullBitmap, nullBitmap + n / 8, newLen);
  } else {
    int32_t  tail = n % 8;
    int32_t  i = 0;
    uint8_t* p = (uint8_t*)nullBitmap;

    if (n < 8) {
      while (i < len) {
        uint8_t v = p[i];  // source bitmap value
        p[i] = (v << tail);

        if (i < len - 1) {
          uint8_t next = p[i + 1];
          p[i] |= (next >> (8 - tail));
        }

        i += 1;
      }
    } else if (n > 8) {
      int32_t remain = (total % 8 != 0 && total % 8 <= tail) ? 1 : 0;
      int32_t gap = len - newLen - remain;
      while (i < newLen) {
        uint8_t v = p[i + gap];
        p[i] = (v << tail);

        if (i < newLen - 1 + remain) {
          uint8_t next = p[i + gap + 1];
          p[i] |= (next >> (8 - tail));
        }

        i += 1;
      }
    }
  }
}

static int32_t colDataMoveVarData(SColumnInfoData* pColInfoData, size_t start, size_t end) {
  int32_t dataOffset = -1;
  int32_t dataLen = 0;
  int32_t beigin = start;
  while (beigin < end) {
    int32_t offset = pColInfoData->varmeta.offset[beigin];
    if (offset == -1) {
      beigin++;
      continue;
    }
    if (start != 0) {
      pColInfoData->varmeta.offset[beigin] = dataLen;
    }
    char* data = pColInfoData->pData + offset;
    if (dataOffset == -1) dataOffset = offset;  // mark the begin of data
    int32_t type = pColInfoData->info.type;
    if (type == TSDB_DATA_TYPE_JSON) {
      dataLen += getJsonValueLen(data);
    } else {
      dataLen += varDataTLen(data);
    }
    beigin++;
  }

  if (dataOffset > 0) {
    memmove(pColInfoData->pData, pColInfoData->pData + dataOffset, dataLen);
  }

  memmove(pColInfoData->varmeta.offset, &pColInfoData->varmeta.offset[start], (end - start) * sizeof(int32_t));
  return dataLen;
}

static void colDataTrimFirstNRows(SColumnInfoData* pColInfoData, size_t n, size_t total) {
  if (IS_VAR_DATA_TYPE(pColInfoData->info.type)) {
    // pColInfoData->varmeta.length = colDataMoveVarData(pColInfoData, n, total);
    memmove(pColInfoData->varmeta.offset, &pColInfoData->varmeta.offset[n], (total - n) * sizeof(int32_t));

    // clear the offset value of the unused entries.
    memset(&pColInfoData->varmeta.offset[total - n], 0, n);
  } else {
    int32_t bytes = pColInfoData->info.bytes;
    memmove(pColInfoData->pData, ((char*)pColInfoData->pData + n * bytes), (total - n) * bytes);
    doShiftBitmap(pColInfoData->nullbitmap, n, total);
  }
}

int32_t blockDataTrimFirstRows(SSDataBlock* pBlock, size_t n) {
  if (n == 0) {
    return TSDB_CODE_SUCCESS;
  }

  if (pBlock->info.rows <= n) {
    blockDataEmpty(pBlock);
  } else {
    size_t numOfCols = taosArrayGetSize(pBlock->pDataBlock);
    for (int32_t i = 0; i < numOfCols; ++i) {
      SColumnInfoData* pColInfoData = taosArrayGet(pBlock->pDataBlock, i);
      colDataTrimFirstNRows(pColInfoData, n, pBlock->info.rows);
    }

    pBlock->info.rows -= n;
  }
  return TSDB_CODE_SUCCESS;
}

static void colDataKeepFirstNRows(SColumnInfoData* pColInfoData, size_t n, size_t total) {
  if (IS_VAR_DATA_TYPE(pColInfoData->info.type)) {
    // pColInfoData->varmeta.length = colDataMoveVarData(pColInfoData, 0, n);
    memset(&pColInfoData->varmeta.offset[n], 0, total - n);
  }
}

int32_t blockDataKeepFirstNRows(SSDataBlock* pBlock, size_t n) {
  if (n == 0) {
    blockDataEmpty(pBlock);
    return TSDB_CODE_SUCCESS;
  }

  if (pBlock->info.rows <= n) {
    return TSDB_CODE_SUCCESS;
  } else {
    size_t numOfCols = taosArrayGetSize(pBlock->pDataBlock);
    for (int32_t i = 0; i < numOfCols; ++i) {
      SColumnInfoData* pColInfoData = taosArrayGet(pBlock->pDataBlock, i);
      colDataKeepFirstNRows(pColInfoData, n, pBlock->info.rows);
    }

    pBlock->info.rows = n;
  }
  return TSDB_CODE_SUCCESS;
}

int32_t tEncodeDataBlock(void** buf, const SSDataBlock* pBlock) {
  int64_t tbUid = pBlock->info.id.uid;
  int16_t numOfCols = taosArrayGetSize(pBlock->pDataBlock);
  int16_t hasVarCol = pBlock->info.hasVarCol;
  int64_t rows = pBlock->info.rows;
  int32_t sz = taosArrayGetSize(pBlock->pDataBlock);

  int32_t tlen = 0;
  tlen += taosEncodeFixedI64(buf, tbUid);
  tlen += taosEncodeFixedI16(buf, numOfCols);
  tlen += taosEncodeFixedI16(buf, hasVarCol);
  tlen += taosEncodeFixedI64(buf, rows);
  tlen += taosEncodeFixedI32(buf, sz);
  for (int32_t i = 0; i < sz; i++) {
    SColumnInfoData* pColData = (SColumnInfoData*)taosArrayGet(pBlock->pDataBlock, i);
    tlen += taosEncodeFixedI16(buf, pColData->info.colId);
    tlen += taosEncodeFixedI8(buf, pColData->info.type);
    tlen += taosEncodeFixedI32(buf, pColData->info.bytes);
    tlen += taosEncodeFixedBool(buf, pColData->hasNull);

    if (IS_VAR_DATA_TYPE(pColData->info.type)) {
      tlen += taosEncodeBinary(buf, pColData->varmeta.offset, sizeof(int32_t) * rows);
    } else {
      tlen += taosEncodeBinary(buf, pColData->nullbitmap, BitmapLen(rows));
    }

    int32_t len = colDataGetLength(pColData, rows);
    tlen += taosEncodeFixedI32(buf, len);

    if (pColData->reassigned && IS_VAR_DATA_TYPE(pColData->info.type)) {
      for (int32_t row = 0; row < rows; ++row) {
        char*   pData = pColData->pData + pColData->varmeta.offset[row];
        int32_t colSize = 0;
        if (pColData->info.type == TSDB_DATA_TYPE_JSON) {
          colSize = getJsonValueLen(pData);
        } else {
          colSize = varDataTLen(pData);
        }
        tlen += taosEncodeBinary(buf, pData, colSize);
      }
    } else {
      tlen += taosEncodeBinary(buf, pColData->pData, len);
    }
  }
  return tlen;
}

void* tDecodeDataBlock(const void* buf, SSDataBlock* pBlock) {
  int32_t sz;

  int16_t numOfCols = taosArrayGetSize(pBlock->pDataBlock);

  buf = taosDecodeFixedU64(buf, &pBlock->info.id.uid);
  buf = taosDecodeFixedI16(buf, &numOfCols);
  buf = taosDecodeFixedI16(buf, &pBlock->info.hasVarCol);
  buf = taosDecodeFixedI64(buf, &pBlock->info.rows);
  buf = taosDecodeFixedI32(buf, &sz);
  pBlock->pDataBlock = taosArrayInit(sz, sizeof(SColumnInfoData));
  for (int32_t i = 0; i < sz; i++) {
    SColumnInfoData data = {0};
    buf = taosDecodeFixedI16(buf, &data.info.colId);
    buf = taosDecodeFixedI8(buf, &data.info.type);
    buf = taosDecodeFixedI32(buf, &data.info.bytes);
    buf = taosDecodeFixedBool(buf, &data.hasNull);

    if (IS_VAR_DATA_TYPE(data.info.type)) {
      buf = taosDecodeBinary(buf, (void**)&data.varmeta.offset, pBlock->info.rows * sizeof(int32_t));
    } else {
      buf = taosDecodeBinary(buf, (void**)&data.nullbitmap, BitmapLen(pBlock->info.rows));
    }

    int32_t len = 0;
    buf = taosDecodeFixedI32(buf, &len);
    buf = taosDecodeBinary(buf, (void**)&data.pData, len);
    if (IS_VAR_DATA_TYPE(data.info.type)) {
      data.varmeta.length = len;
      data.varmeta.allocLen = len;
    }
    taosArrayPush(pBlock->pDataBlock, &data);
  }
  return (void*)buf;
}

static char* formatTimestamp(char* buf, int64_t val, int precision) {
  time_t  tt;
  int32_t ms = 0;
  if (precision == TSDB_TIME_PRECISION_NANO) {
    tt = (time_t)(val / 1000000000);
    ms = val % 1000000000;
  } else if (precision == TSDB_TIME_PRECISION_MICRO) {
    tt = (time_t)(val / 1000000);
    ms = val % 1000000;
  } else {
    tt = (time_t)(val / 1000);
    ms = val % 1000;
  }

  /* comment out as it make testcases like select_with_tags.sim fail.
    but in windows, this may cause the call to localtime crash if tt < 0,
    need to find a better solution.
    if (tt < 0) {
      tt = 0;
    }
    */

  if (tt <= 0 && ms < 0) {
    tt--;
    if (precision == TSDB_TIME_PRECISION_NANO) {
      ms += 1000000000;
    } else if (precision == TSDB_TIME_PRECISION_MICRO) {
      ms += 1000000;
    } else {
      ms += 1000;
    }
  }
  struct tm ptm = {0};
  if (taosLocalTime(&tt, &ptm, buf) == NULL) {
    return buf;
  }
  size_t pos = strftime(buf, 35, "%Y-%m-%d %H:%M:%S", &ptm);

  if (precision == TSDB_TIME_PRECISION_NANO) {
    sprintf(buf + pos, ".%09d", ms);
  } else if (precision == TSDB_TIME_PRECISION_MICRO) {
    sprintf(buf + pos, ".%06d", ms);
  } else {
    sprintf(buf + pos, ".%03d", ms);
  }

  return buf;
}

// for debug
<<<<<<< HEAD
char* dumpBlockData(SSDataBlock* pDataBlock, const char* flag, char** pDataBuf, const char* taskIdStr) {
  int32_t size = 2048*1024;
=======
char* dumpBlockData(SSDataBlock* pDataBlock, const char* flag, char** pDataBuf) {
  int32_t size = 2048 * 1024;
>>>>>>> 63bc50a7
  *pDataBuf = taosMemoryCalloc(size, 1);
  char*   dumpBuf = *pDataBuf;
  char    pBuf[128] = {0};
  int32_t colNum = taosArrayGetSize(pDataBlock->pDataBlock);
  int32_t rows = pDataBlock->info.rows;
  int32_t len = 0;
  len += snprintf(dumpBuf + len, size - len,
<<<<<<< HEAD
                  "%s===stream===%s|block type %d|child id %d|group id:%" PRIu64 "|uid:%" PRId64
                  "|rows:%" PRId64 "|version:%" PRIu64 "|cal start:%" PRIu64 "|cal end:%" PRIu64 "|tbl:%s\n",
                  taskIdStr, flag, (int32_t)pDataBlock->info.type, pDataBlock->info.childId, pDataBlock->info.id.groupId,
=======
                  "===stream===%s|block type %d|child id %d|group id:%" PRIu64 "|uid:%" PRId64 "|rows:%" PRId64
                  "|version:%" PRIu64 "|cal start:%" PRIu64 "|cal end:%" PRIu64 "|tbl:%s\n",
                  flag, (int32_t)pDataBlock->info.type, pDataBlock->info.childId, pDataBlock->info.id.groupId,
>>>>>>> 63bc50a7
                  pDataBlock->info.id.uid, pDataBlock->info.rows, pDataBlock->info.version,
                  pDataBlock->info.calWin.skey, pDataBlock->info.calWin.ekey, pDataBlock->info.parTbName);
  if (len >= size - 1) return dumpBuf;

  for (int32_t j = 0; j < rows; j++) {
    len += snprintf(dumpBuf + len, size - len, "%s|", flag);
    if (len >= size - 1) return dumpBuf;

    for (int32_t k = 0; k < colNum; k++) {
      SColumnInfoData* pColInfoData = taosArrayGet(pDataBlock->pDataBlock, k);
      if (colDataIsNull(pColInfoData, rows, j, NULL) || !pColInfoData->pData) {
        len += snprintf(dumpBuf + len, size - len, " %15s |", "NULL");
        if (len >= size - 1) return dumpBuf;
        continue;
      }

      void* var = colDataGetData(pColInfoData, j);
      switch (pColInfoData->info.type) {
        case TSDB_DATA_TYPE_TIMESTAMP:
          memset(pBuf, 0, sizeof(pBuf));
          formatTimestamp(pBuf, *(uint64_t*)var, pColInfoData->info.precision);
          len += snprintf(dumpBuf + len, size - len, " %25s |", pBuf);
          if (len >= size - 1) return dumpBuf;
          break;
        case TSDB_DATA_TYPE_TINYINT:
          len += snprintf(dumpBuf + len, size - len, " %15d |", *(int8_t*)var);
          if (len >= size - 1) return dumpBuf;
          break;
        case TSDB_DATA_TYPE_UTINYINT:
          len += snprintf(dumpBuf + len, size - len, " %15d |", *(uint8_t*)var);
          if (len >= size - 1) return dumpBuf;
          break;
        case TSDB_DATA_TYPE_SMALLINT:
          len += snprintf(dumpBuf + len, size - len, " %15d |", *(int16_t*)var);
          if (len >= size - 1) return dumpBuf;
          break;
        case TSDB_DATA_TYPE_USMALLINT:
          len += snprintf(dumpBuf + len, size - len, " %15d |", *(uint16_t*)var);
          if (len >= size - 1) return dumpBuf;
          break;
        case TSDB_DATA_TYPE_INT:
          len += snprintf(dumpBuf + len, size - len, " %15d |", *(int32_t*)var);
          if (len >= size - 1) return dumpBuf;
          break;
        case TSDB_DATA_TYPE_UINT:
          len += snprintf(dumpBuf + len, size - len, " %15u |", *(uint32_t*)var);
          if (len >= size - 1) return dumpBuf;
          break;
        case TSDB_DATA_TYPE_BIGINT:
          len += snprintf(dumpBuf + len, size - len, " %15" PRId64 " |", *(int64_t*)var);
          if (len >= size - 1) return dumpBuf;
          break;
        case TSDB_DATA_TYPE_UBIGINT:
          len += snprintf(dumpBuf + len, size - len, " %15" PRIu64 " |", *(uint64_t*)var);
          if (len >= size - 1) return dumpBuf;
          break;
        case TSDB_DATA_TYPE_FLOAT:
          len += snprintf(dumpBuf + len, size - len, " %15f |", *(float*)var);
          if (len >= size - 1) return dumpBuf;
          break;
        case TSDB_DATA_TYPE_DOUBLE:
          len += snprintf(dumpBuf + len, size - len, " %15f |", *(double*)var);
          if (len >= size - 1) return dumpBuf;
          break;
        case TSDB_DATA_TYPE_BOOL:
          len += snprintf(dumpBuf + len, size - len, " %15d |", *(bool*)var);
          if (len >= size - 1) return dumpBuf;
          break;
        case TSDB_DATA_TYPE_VARCHAR:
        case TSDB_DATA_TYPE_GEOMETRY: {
          memset(pBuf, 0, sizeof(pBuf));
          char*   pData = colDataGetVarData(pColInfoData, j);
          int32_t dataSize = TMIN(sizeof(pBuf), varDataLen(pData));
          dataSize = TMIN(dataSize, 50);
          memcpy(pBuf, varDataVal(pData), dataSize);
          len += snprintf(dumpBuf + len, size - len, " %15s |", pBuf);
          if (len >= size - 1) return dumpBuf;
        } break;
        case TSDB_DATA_TYPE_NCHAR: {
          char*   pData = colDataGetVarData(pColInfoData, j);
          int32_t dataSize = TMIN(sizeof(pBuf), varDataLen(pData));
          memset(pBuf, 0, sizeof(pBuf));
          (void)taosUcs4ToMbs((TdUcs4*)varDataVal(pData), dataSize, pBuf);
          len += snprintf(dumpBuf + len, size - len, " %15s |", pBuf);
          if (len >= size - 1) return dumpBuf;
        } break;
      }
    }
    len += snprintf(dumpBuf + len, size - len, "%d\n", j);
    if (len >= size - 1) return dumpBuf;
  }
  len += snprintf(dumpBuf + len, size - len, "%s |end\n", flag);
  return dumpBuf;
}

int32_t buildSubmitReqFromDataBlock(SSubmitReq2** ppReq, const SSDataBlock* pDataBlock, const STSchema* pTSchema,
                                    int64_t uid, int32_t vgId, tb_uid_t suid) {
  SSubmitReq2* pReq = *ppReq;
  SArray*      pVals = NULL;
  int32_t      numOfBlks = 0;
  int32_t      sz = 1;

  terrno = TSDB_CODE_SUCCESS;

  if (NULL == pReq) {
    if (!(pReq = taosMemoryMalloc(sizeof(SSubmitReq2)))) {
      terrno = TSDB_CODE_OUT_OF_MEMORY;
      goto _end;
    }

    if (!(pReq->aSubmitTbData = taosArrayInit(1, sizeof(SSubmitTbData)))) {
      goto _end;
    }
  }

  for (int32_t i = 0; i < sz; ++i) {
    int32_t colNum = taosArrayGetSize(pDataBlock->pDataBlock);
    int32_t rows = pDataBlock->info.rows;

    if (colNum <= 1) {  // invalid if only with TS col
      continue;
    }

    // the rsma result should has the same column number with schema.
    ASSERT(colNum == pTSchema->numOfCols);

    SSubmitTbData tbData = {0};

    if (!(tbData.aRowP = taosArrayInit(rows, sizeof(SRow*)))) {
      goto _end;
    }
    tbData.suid = suid;
    tbData.uid = uid;
    tbData.sver = pTSchema->version;

    if (!pVals && !(pVals = taosArrayInit(colNum, sizeof(SColVal)))) {
      taosArrayDestroy(tbData.aRowP);
      goto _end;
    }

    for (int32_t j = 0; j < rows; ++j) {  // iterate by row

      taosArrayClear(pVals);

      bool    isStartKey = false;
      int32_t offset = 0;
      for (int32_t k = 0; k < colNum; ++k) {  // iterate by column
        SColumnInfoData* pColInfoData = taosArrayGet(pDataBlock->pDataBlock, k);
        const STColumn*  pCol = &pTSchema->columns[k];
        void*            var = POINTER_SHIFT(pColInfoData->pData, j * pColInfoData->info.bytes);

        switch (pColInfoData->info.type) {
          case TSDB_DATA_TYPE_TIMESTAMP:
            ASSERT(pColInfoData->info.type == pCol->type);
            if (!isStartKey) {
              isStartKey = true;
              ASSERT(PRIMARYKEY_TIMESTAMP_COL_ID == pCol->colId);
              SColVal cv = COL_VAL_VALUE(pCol->colId, pCol->type, (SValue){.val = *(TSKEY*)var});
              taosArrayPush(pVals, &cv);
            } else if (colDataIsNull_s(pColInfoData, j)) {
              SColVal cv = COL_VAL_NULL(pCol->colId, pCol->type);
              taosArrayPush(pVals, &cv);
            } else {
              SColVal cv = COL_VAL_VALUE(pCol->colId, pCol->type, (SValue){.val = *(int64_t*)var});
              taosArrayPush(pVals, &cv);
            }
            break;
          case TSDB_DATA_TYPE_NCHAR:
          case TSDB_DATA_TYPE_VARCHAR: {  // TSDB_DATA_TYPE_BINARY
            ASSERT(pColInfoData->info.type == pCol->type);
            if (colDataIsNull_s(pColInfoData, j)) {
              SColVal cv = COL_VAL_NULL(pCol->colId, pCol->type);
              taosArrayPush(pVals, &cv);
            } else {
              void*   data = colDataGetVarData(pColInfoData, j);
              SValue  sv = (SValue){.nData = varDataLen(data), .pData = varDataVal(data)};  // address copy, no value
              SColVal cv = COL_VAL_VALUE(pCol->colId, pCol->type, sv);
              taosArrayPush(pVals, &cv);
            }
            break;
          }
          case TSDB_DATA_TYPE_VARBINARY:
          case TSDB_DATA_TYPE_DECIMAL:
          case TSDB_DATA_TYPE_BLOB:
          case TSDB_DATA_TYPE_JSON:
          case TSDB_DATA_TYPE_MEDIUMBLOB:
            uError("the column type %" PRIi16 " is defined but not implemented yet", pColInfoData->info.type);
            ASSERT(0);
            break;
          default:
            if (pColInfoData->info.type < TSDB_DATA_TYPE_MAX && pColInfoData->info.type > TSDB_DATA_TYPE_NULL) {
              if (colDataIsNull_s(pColInfoData, j)) {
                SColVal cv = COL_VAL_NULL(pCol->colId, pCol->type);  // should use pCol->type
                taosArrayPush(pVals, &cv);
              } else {
                SValue sv;
                if (pCol->type == pColInfoData->info.type) {
                  memcpy(&sv.val, var, tDataTypes[pCol->type].bytes);
                } else {
                  /**
                   *  1. sum/avg would convert to int64_t/uint64_t/double during aggregation
                   *  2. below conversion may lead to overflow or loss, the app should select the right data type.
                   */
                  char tv[8] = {0};
                  if (pColInfoData->info.type == TSDB_DATA_TYPE_FLOAT) {
                    float v = 0;
                    GET_TYPED_DATA(v, float, pColInfoData->info.type, var);
                    SET_TYPED_DATA(&tv, pCol->type, v);
                  } else if (pColInfoData->info.type == TSDB_DATA_TYPE_DOUBLE) {
                    double v = 0;
                    GET_TYPED_DATA(v, double, pColInfoData->info.type, var);
                    SET_TYPED_DATA(&tv, pCol->type, v);
                  } else if (IS_SIGNED_NUMERIC_TYPE(pColInfoData->info.type)) {
                    int64_t v = 0;
                    GET_TYPED_DATA(v, int64_t, pColInfoData->info.type, var);
                    SET_TYPED_DATA(&tv, pCol->type, v);
                  } else {
                    uint64_t v = 0;
                    GET_TYPED_DATA(v, uint64_t, pColInfoData->info.type, var);
                    SET_TYPED_DATA(&tv, pCol->type, v);
                  }
                  memcpy(&sv.val, tv, tDataTypes[pCol->type].bytes);
                }
                SColVal cv = COL_VAL_VALUE(pCol->colId, pColInfoData->info.type, sv);
                taosArrayPush(pVals, &cv);
              }
            } else {
              uError("the column type %" PRIi16 " is undefined\n", pColInfoData->info.type);
              ASSERT(0);
            }
            break;
        }
      }
      SRow* pRow = NULL;
      if ((terrno = tRowBuild(pVals, pTSchema, &pRow)) < 0) {
        tDestroySubmitTbData(&tbData, TSDB_MSG_FLG_ENCODE);
        goto _end;
      }
      ASSERT(pRow);
      taosArrayPush(tbData.aRowP, &pRow);
    }

    taosArrayPush(pReq->aSubmitTbData, &tbData);
  }
_end:
  taosArrayDestroy(pVals);
  if (terrno != 0) {
    *ppReq = NULL;
    if (pReq) {
      tDestroySubmitReq(pReq, TSDB_MSG_FLG_ENCODE);
      taosMemoryFreeClear(pReq);
    }

    return TSDB_CODE_FAILED;
  }
  *ppReq = pReq;
  return TSDB_CODE_SUCCESS;
}

char* buildCtbNameByGroupId(const char* stbFullName, uint64_t groupId) {
  char* pBuf = taosMemoryCalloc(1, TSDB_TABLE_NAME_LEN + 1);
  if (!pBuf) {
    return NULL;
  }
  int32_t code = buildCtbNameByGroupIdImpl(stbFullName, groupId, pBuf);
  if (code != TSDB_CODE_SUCCESS) {
    taosMemoryFree(pBuf);
    return NULL;
  }
  return pBuf;
}

int32_t buildCtbNameByGroupIdImpl(const char* stbFullName, uint64_t groupId, char* cname) {
  if (stbFullName[0] == 0) {
    return TSDB_CODE_FAILED;
  }

  SArray* tags = taosArrayInit(0, sizeof(SSmlKv));
  if (tags == NULL) {
    return TSDB_CODE_FAILED;
  }

  if (cname == NULL) {
    taosArrayDestroy(tags);
    return TSDB_CODE_FAILED;
  }

  SSmlKv pTag = {.key = "group_id",
                 .keyLen = sizeof("group_id") - 1,
                 .type = TSDB_DATA_TYPE_UBIGINT,
                 .u = groupId,
                 .length = sizeof(uint64_t)};
  taosArrayPush(tags, &pTag);

  RandTableName rname = {
      .tags = tags,
      .stbFullName = stbFullName,
      .stbFullNameLen = strlen(stbFullName),
      .ctbShortName = cname,
  };

  buildChildTableName(&rname);

  taosArrayDestroy(tags);

  if ((rname.ctbShortName && rname.ctbShortName[0]) == 0) {
    return TSDB_CODE_FAILED;
  }
  return TSDB_CODE_SUCCESS;
}

int32_t blockEncode(const SSDataBlock* pBlock, char* data, int32_t numOfCols) {
  int32_t dataLen = 0;

  // todo extract method
  int32_t* version = (int32_t*)data;
  *version = 1;
  data += sizeof(int32_t);

  int32_t* actualLen = (int32_t*)data;
  data += sizeof(int32_t);

  int32_t* rows = (int32_t*)data;
  *rows = pBlock->info.rows;
  data += sizeof(int32_t);
  ASSERT(*rows > 0);

  int32_t* cols = (int32_t*)data;
  *cols = numOfCols;
  data += sizeof(int32_t);

  // flag segment.
  // the inital bit is for column info
  int32_t* flagSegment = (int32_t*)data;
  *flagSegment = (1 << 31);

  data += sizeof(int32_t);

  uint64_t* groupId = (uint64_t*)data;
  data += sizeof(uint64_t);

  for (int32_t i = 0; i < numOfCols; ++i) {
    SColumnInfoData* pColInfoData = taosArrayGet(pBlock->pDataBlock, i);

    *((int8_t*)data) = pColInfoData->info.type;
    data += sizeof(int8_t);

    *((int32_t*)data) = pColInfoData->info.bytes;
    data += sizeof(int32_t);
  }

  int32_t* colSizes = (int32_t*)data;
  data += numOfCols * sizeof(int32_t);

  dataLen = blockDataGetSerialMetaSize(numOfCols);

  int32_t numOfRows = pBlock->info.rows;
  for (int32_t col = 0; col < numOfCols; ++col) {
    SColumnInfoData* pColRes = (SColumnInfoData*)taosArrayGet(pBlock->pDataBlock, col);

    // copy the null bitmap
    size_t metaSize = 0;
    if (IS_VAR_DATA_TYPE(pColRes->info.type)) {
      metaSize = numOfRows * sizeof(int32_t);
      memcpy(data, pColRes->varmeta.offset, metaSize);
    } else {
      metaSize = BitmapLen(numOfRows);
      memcpy(data, pColRes->nullbitmap, metaSize);
    }

    data += metaSize;
    dataLen += metaSize;

    if (pColRes->reassigned && IS_VAR_DATA_TYPE(pColRes->info.type)) {
      colSizes[col] = 0;
      for (int32_t row = 0; row < numOfRows; ++row) {
        char*   pColData = pColRes->pData + pColRes->varmeta.offset[row];
        int32_t colSize = 0;
        if (pColRes->info.type == TSDB_DATA_TYPE_JSON) {
          colSize = getJsonValueLen(pColData);
        } else {
          colSize = varDataTLen(pColData);
        }
        colSizes[col] += colSize;
        dataLen += colSize;
        memmove(data, pColData, colSize);
        data += colSize;
      }
    } else {
      colSizes[col] = colDataGetLength(pColRes, numOfRows);
      dataLen += colSizes[col];
      if (pColRes->pData != NULL) {
        memmove(data, pColRes->pData, colSizes[col]);
      }
      data += colSizes[col];
    }

    colSizes[col] = htonl(colSizes[col]);
    //    uError("blockEncode col bytes:%d, type:%d, size:%d, htonl size:%d", pColRes->info.bytes, pColRes->info.type,
    //    htonl(colSizes[col]), colSizes[col]);
  }

  *actualLen = dataLen;
  *groupId = pBlock->info.id.groupId;
  ASSERT(dataLen > 0);
  return dataLen;
}

const char* blockDecode(SSDataBlock* pBlock, const char* pData) {
  const char* pStart = pData;

  int32_t version = *(int32_t*)pStart;
  pStart += sizeof(int32_t);
  ASSERT(version == 1);

  // total length sizeof(int32_t)
  int32_t dataLen = *(int32_t*)pStart;
  pStart += sizeof(int32_t);

  // total rows sizeof(int32_t)
  int32_t numOfRows = *(int32_t*)pStart;
  pStart += sizeof(int32_t);

  // total columns sizeof(int32_t)
  int32_t numOfCols = *(int32_t*)pStart;
  pStart += sizeof(int32_t);

  // has column info segment
  int32_t flagSeg = *(int32_t*)pStart;
  int32_t hasColumnInfo = (flagSeg >> 31);
  pStart += sizeof(int32_t);

  // group id sizeof(uint64_t)
  pBlock->info.id.groupId = *(uint64_t*)pStart;
  pStart += sizeof(uint64_t);

  if (pBlock->pDataBlock == NULL) {
    pBlock->pDataBlock = taosArrayInit_s(sizeof(SColumnInfoData), numOfCols);
  }

  for (int32_t i = 0; i < numOfCols; ++i) {
    SColumnInfoData* pColInfoData = taosArrayGet(pBlock->pDataBlock, i);
    pColInfoData->info.type = *(int8_t*)pStart;
    pStart += sizeof(int8_t);

    pColInfoData->info.bytes = *(int32_t*)pStart;
    pStart += sizeof(int32_t);

    if (IS_VAR_DATA_TYPE(pColInfoData->info.type)) {
      pBlock->info.hasVarCol = true;
    }
  }

  blockDataEnsureCapacity(pBlock, numOfRows);

  int32_t* colLen = (int32_t*)pStart;
  pStart += sizeof(int32_t) * numOfCols;

  for (int32_t i = 0; i < numOfCols; ++i) {
    colLen[i] = htonl(colLen[i]);
    ASSERT(colLen[i] >= 0);

    SColumnInfoData* pColInfoData = taosArrayGet(pBlock->pDataBlock, i);
    if (IS_VAR_DATA_TYPE(pColInfoData->info.type)) {
      memcpy(pColInfoData->varmeta.offset, pStart, sizeof(int32_t) * numOfRows);
      pStart += sizeof(int32_t) * numOfRows;

      if (colLen[i] > 0 && pColInfoData->varmeta.allocLen < colLen[i]) {
        char* tmp = taosMemoryRealloc(pColInfoData->pData, colLen[i]);
        if (tmp == NULL) {
          return NULL;
        }

        pColInfoData->pData = tmp;
        pColInfoData->varmeta.allocLen = colLen[i];
      }

      pColInfoData->varmeta.length = colLen[i];
    } else {
      memcpy(pColInfoData->nullbitmap, pStart, BitmapLen(numOfRows));
      pStart += BitmapLen(numOfRows);
    }

    if (colLen[i] > 0) {
      memcpy(pColInfoData->pData, pStart, colLen[i]);
    }

    // TODO
    // setting this flag to true temporarily so aggregate function on stable will
    // examine NULL value for non-primary key column
    pColInfoData->hasNull = true;
    pStart += colLen[i];
  }

  pBlock->info.dataLoad = 1;
  pBlock->info.rows = numOfRows;
  ASSERT(pStart - pData == dataLen);
  return pStart;
}

void trimDataBlock(SSDataBlock* pBlock, int32_t totalRows, const bool* pBoolList) {
  //  int32_t totalRows = pBlock->info.rows;
  int32_t bmLen = BitmapLen(totalRows);
  char*   pBitmap = NULL;
  int32_t maxRows = 0;

  size_t numOfCols = taosArrayGetSize(pBlock->pDataBlock);
  for (int32_t i = 0; i < numOfCols; ++i) {
    SColumnInfoData* pDst = taosArrayGet(pBlock->pDataBlock, i);
    // it is a reserved column for scalar function, and no data in this column yet.
    if (pDst->pData == NULL) {
      continue;
    }

    int32_t numOfRows = 0;
    if (IS_VAR_DATA_TYPE(pDst->info.type)) {
      int32_t j = 0;
      pDst->varmeta.length = 0;

      while (j < totalRows) {
        if (pBoolList[j] == 0) {
          j += 1;
          continue;
        }

        if (colDataIsNull_var(pDst, j)) {
          colDataSetNull_var(pDst, numOfRows);
        } else {
          // fix address sanitizer error. p1 may point to memory that will change during realloc of colDataSetVal, first
          // copy it to p2
          char*   p1 = colDataGetVarData(pDst, j);
          int32_t len = 0;
          if (pDst->info.type == TSDB_DATA_TYPE_JSON) {
            len = getJsonValueLen(p1);
          } else {
            len = varDataTLen(p1);
          }
          char* p2 = taosMemoryMalloc(len);
          memcpy(p2, p1, len);
          colDataSetVal(pDst, numOfRows, p2, false);
          taosMemoryFree(p2);
        }
        numOfRows += 1;
        j += 1;
      }

      if (maxRows < numOfRows) {
        maxRows = numOfRows;
      }
    } else {
      if (pBitmap == NULL) {
        pBitmap = taosMemoryCalloc(1, bmLen);
      }

      memcpy(pBitmap, pDst->nullbitmap, bmLen);
      memset(pDst->nullbitmap, 0, bmLen);

      int32_t j = 0;

      switch (pDst->info.type) {
        case TSDB_DATA_TYPE_BIGINT:
        case TSDB_DATA_TYPE_UBIGINT:
        case TSDB_DATA_TYPE_DOUBLE:
        case TSDB_DATA_TYPE_TIMESTAMP:
          while (j < totalRows) {
            if (pBoolList[j] == 0) {
              j += 1;
              continue;
            }

            if (colDataIsNull_f(pBitmap, j)) {
              colDataSetNull_f(pDst->nullbitmap, numOfRows);
            } else {
              ((int64_t*)pDst->pData)[numOfRows] = ((int64_t*)pDst->pData)[j];
            }
            numOfRows += 1;
            j += 1;
          }
          break;
        case TSDB_DATA_TYPE_FLOAT:
        case TSDB_DATA_TYPE_INT:
        case TSDB_DATA_TYPE_UINT:
          while (j < totalRows) {
            if (pBoolList[j] == 0) {
              j += 1;
              continue;
            }
            if (colDataIsNull_f(pBitmap, j)) {
              colDataSetNull_f(pDst->nullbitmap, numOfRows);
            } else {
              ((int32_t*)pDst->pData)[numOfRows] = ((int32_t*)pDst->pData)[j];
            }
            numOfRows += 1;
            j += 1;
          }
          break;
        case TSDB_DATA_TYPE_SMALLINT:
        case TSDB_DATA_TYPE_USMALLINT:
          while (j < totalRows) {
            if (pBoolList[j] == 0) {
              j += 1;
              continue;
            }
            if (colDataIsNull_f(pBitmap, j)) {
              colDataSetNull_f(pDst->nullbitmap, numOfRows);
            } else {
              ((int16_t*)pDst->pData)[numOfRows] = ((int16_t*)pDst->pData)[j];
            }
            numOfRows += 1;
            j += 1;
          }
          break;
        case TSDB_DATA_TYPE_BOOL:
        case TSDB_DATA_TYPE_TINYINT:
        case TSDB_DATA_TYPE_UTINYINT:
          while (j < totalRows) {
            if (pBoolList[j] == 0) {
              j += 1;
              continue;
            }
            if (colDataIsNull_f(pBitmap, j)) {
              colDataSetNull_f(pDst->nullbitmap, numOfRows);
            } else {
              ((int8_t*)pDst->pData)[numOfRows] = ((int8_t*)pDst->pData)[j];
            }
            numOfRows += 1;
            j += 1;
          }
          break;
      }
    }

    if (maxRows < numOfRows) {
      maxRows = numOfRows;
    }
  }

  pBlock->info.rows = maxRows;
  if (pBitmap != NULL) {
    taosMemoryFree(pBitmap);
  }
}

int32_t blockGetEncodeSize(const SSDataBlock* pBlock) {
  return blockDataGetSerialMetaSize(taosArrayGetSize(pBlock->pDataBlock)) + blockDataGetSize(pBlock);
}<|MERGE_RESOLUTION|>--- conflicted
+++ resolved
@@ -1771,13 +1771,8 @@
 }
 
 // for debug
-<<<<<<< HEAD
 char* dumpBlockData(SSDataBlock* pDataBlock, const char* flag, char** pDataBuf, const char* taskIdStr) {
-  int32_t size = 2048*1024;
-=======
-char* dumpBlockData(SSDataBlock* pDataBlock, const char* flag, char** pDataBuf) {
   int32_t size = 2048 * 1024;
->>>>>>> 63bc50a7
   *pDataBuf = taosMemoryCalloc(size, 1);
   char*   dumpBuf = *pDataBuf;
   char    pBuf[128] = {0};
@@ -1785,15 +1780,9 @@
   int32_t rows = pDataBlock->info.rows;
   int32_t len = 0;
   len += snprintf(dumpBuf + len, size - len,
-<<<<<<< HEAD
                   "%s===stream===%s|block type %d|child id %d|group id:%" PRIu64 "|uid:%" PRId64
                   "|rows:%" PRId64 "|version:%" PRIu64 "|cal start:%" PRIu64 "|cal end:%" PRIu64 "|tbl:%s\n",
                   taskIdStr, flag, (int32_t)pDataBlock->info.type, pDataBlock->info.childId, pDataBlock->info.id.groupId,
-=======
-                  "===stream===%s|block type %d|child id %d|group id:%" PRIu64 "|uid:%" PRId64 "|rows:%" PRId64
-                  "|version:%" PRIu64 "|cal start:%" PRIu64 "|cal end:%" PRIu64 "|tbl:%s\n",
-                  flag, (int32_t)pDataBlock->info.type, pDataBlock->info.childId, pDataBlock->info.id.groupId,
->>>>>>> 63bc50a7
                   pDataBlock->info.id.uid, pDataBlock->info.rows, pDataBlock->info.version,
                   pDataBlock->info.calWin.skey, pDataBlock->info.calWin.ekey, pDataBlock->info.parTbName);
   if (len >= size - 1) return dumpBuf;
