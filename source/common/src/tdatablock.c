/*
 * Copyright (c) 2019 TAOS Data, Inc. <jhtao@taosdata.com>
 *
 * This program is free software: you can use, redistribute, and/or modify
 * it under the terms of the GNU Affero General Public License, version 3
 * or later ("AGPL"), as published by the Free Software Foundation.
 *
 * This program is distributed in the hope that it will be useful, but WITHOUT
 * ANY WARRANTY; without even the implied warranty of MERCHANTABILITY or
 * FITNESS FOR A PARTICULAR PURPOSE.
 *
 * You should have received a copy of the GNU Affero General Public License
 * along with this program. If not, see <http://www.gnu.org/licenses/>.
 */

#define _DEFAULT_SOURCE
#include "tdatablock.h"
#include "tcompare.h"
#include "tlog.h"
#include "tname.h"

#define MALLOC_ALIGN_BYTES 32

int32_t colDataGetLength(const SColumnInfoData* pColumnInfoData, int32_t numOfRows) {
  if (IS_VAR_DATA_TYPE(pColumnInfoData->info.type)) {
    if (pColumnInfoData->reassigned) {
      int32_t totalSize = 0;
      for (int32_t row = 0; row < numOfRows; ++row) {
        char*   pColData = pColumnInfoData->pData + pColumnInfoData->varmeta.offset[row];
        int32_t colSize = 0;
        if (pColumnInfoData->info.type == TSDB_DATA_TYPE_JSON) {
          colSize = getJsonValueLen(pColData);
        } else {
          colSize = varDataTLen(pColData);
        }
        totalSize += colSize;
      }
      return totalSize;
    }
    return pColumnInfoData->varmeta.length;
  } else {
    if (pColumnInfoData->info.type == TSDB_DATA_TYPE_NULL) {
      return 0;
    } else {
      return pColumnInfoData->info.bytes * numOfRows;
    }
  }
}

int32_t colDataGetRowLength(const SColumnInfoData* pColumnInfoData, int32_t rowIdx) {
  if (colDataIsNull_s(pColumnInfoData, rowIdx)) return 0;

  if (!IS_VAR_DATA_TYPE(pColumnInfoData->info.type)) return pColumnInfoData->info.bytes;
  if (pColumnInfoData->info.type == TSDB_DATA_TYPE_JSON)
    return getJsonValueLen(colDataGetData(pColumnInfoData, rowIdx));
  else
    return varDataTLen(colDataGetData(pColumnInfoData, rowIdx));
}

int32_t colDataGetFullLength(const SColumnInfoData* pColumnInfoData, int32_t numOfRows) {
  if (IS_VAR_DATA_TYPE(pColumnInfoData->info.type)) {
    return pColumnInfoData->varmeta.length + sizeof(int32_t) * numOfRows;
  } else {
    return ((pColumnInfoData->info.type == TSDB_DATA_TYPE_NULL) ? 0 : pColumnInfoData->info.bytes * numOfRows) +
           BitmapLen(numOfRows);
  }
}

int32_t getJsonValueLen(const char* data) {
  int32_t dataLen = 0;
  if (*data == TSDB_DATA_TYPE_NULL) {
    dataLen = CHAR_BYTES;
  } else if (*data == TSDB_DATA_TYPE_NCHAR) {
    dataLen = varDataTLen(data + CHAR_BYTES) + CHAR_BYTES;
  } else if (*data == TSDB_DATA_TYPE_DOUBLE) {
    dataLen = DOUBLE_BYTES + CHAR_BYTES;
  } else if (*data == TSDB_DATA_TYPE_BOOL) {
    dataLen = CHAR_BYTES + CHAR_BYTES;
  } else if (tTagIsJson(data)) {  // json string
    dataLen = ((STag*)(data))->len;
  } else {
    ASSERT(0);
  }
  return dataLen;
}

int32_t colDataSetVal(SColumnInfoData* pColumnInfoData, uint32_t rowIndex, const char* pData, bool isNull) {
  if (isNull) {
    // There is a placehold for each NULL value of binary or nchar type.
    if (IS_VAR_DATA_TYPE(pColumnInfoData->info.type)) {
      pColumnInfoData->varmeta.offset[rowIndex] = -1;  // it is a null value of VAR type.
    } else {
      colDataSetNull_f_s(pColumnInfoData, rowIndex);
    }

    pColumnInfoData->hasNull = true;
    return 0;
  }

  int32_t type = pColumnInfoData->info.type;
  if (IS_VAR_DATA_TYPE(type)) {
    int32_t dataLen = 0;
    if (type == TSDB_DATA_TYPE_JSON) {
      dataLen = getJsonValueLen(pData);
    } else {
      dataLen = varDataTLen(pData);
    }

    SVarColAttr* pAttr = &pColumnInfoData->varmeta;
    if (pAttr->allocLen < pAttr->length + dataLen) {
      uint32_t newSize = pAttr->allocLen;
      if (newSize <= 1) {
        newSize = 8;
      }

      while (newSize < pAttr->length + dataLen) {
        newSize = newSize * 1.5;
        if (newSize > UINT32_MAX) {
          return TSDB_CODE_OUT_OF_MEMORY;
        }
      }

      char* buf = taosMemoryRealloc(pColumnInfoData->pData, newSize);
      if (buf == NULL) {
        return TSDB_CODE_OUT_OF_MEMORY;
      }

      pColumnInfoData->pData = buf;
      pAttr->allocLen = newSize;
    }

    uint32_t len = pColumnInfoData->varmeta.length;
    pColumnInfoData->varmeta.offset[rowIndex] = len;

    memmove(pColumnInfoData->pData + len, pData, dataLen);
    pColumnInfoData->varmeta.length += dataLen;
  } else {
    memcpy(pColumnInfoData->pData + pColumnInfoData->info.bytes * rowIndex, pData, pColumnInfoData->info.bytes);
    colDataClearNull_f(pColumnInfoData->nullbitmap, rowIndex);
  }

  return 0;
}

int32_t colDataReassignVal(SColumnInfoData* pColumnInfoData, uint32_t dstRowIdx, uint32_t srcRowIdx,
                           const char* pData) {
  int32_t type = pColumnInfoData->info.type;
  if (IS_VAR_DATA_TYPE(type)) {
    pColumnInfoData->varmeta.offset[dstRowIdx] = pColumnInfoData->varmeta.offset[srcRowIdx];
    pColumnInfoData->reassigned = true;
  } else {
    memcpy(pColumnInfoData->pData + pColumnInfoData->info.bytes * dstRowIdx, pData, pColumnInfoData->info.bytes);
    colDataClearNull_f(pColumnInfoData->nullbitmap, dstRowIdx);
  }

  return 0;
}

static int32_t colDataReserve(SColumnInfoData* pColumnInfoData, size_t newSize) {
  if (!IS_VAR_DATA_TYPE(pColumnInfoData->info.type)) {
    return TSDB_CODE_SUCCESS;
  }

  if (pColumnInfoData->varmeta.allocLen >= newSize) {
    return TSDB_CODE_SUCCESS;
  }

  if (pColumnInfoData->varmeta.allocLen < newSize) {
    char* buf = taosMemoryRealloc(pColumnInfoData->pData, newSize);
    if (buf == NULL) {
      return TSDB_CODE_OUT_OF_MEMORY;
    }

    pColumnInfoData->pData = buf;
    pColumnInfoData->varmeta.allocLen = newSize;
  }

  return TSDB_CODE_SUCCESS;
}

static int32_t doCopyNItems(struct SColumnInfoData* pColumnInfoData, int32_t currentRow, const char* pData,
                            int32_t itemLen, int32_t numOfRows, bool trimValue) {
  if (pColumnInfoData->info.bytes < itemLen) {
    uWarn("column/tag actual data len %d is bigger than schema len %d, trim it:%d", itemLen,
          pColumnInfoData->info.bytes, trimValue);
    if (trimValue) {
      itemLen = pColumnInfoData->info.bytes;
    } else {
      return TSDB_CODE_TDB_INVALID_TABLE_SCHEMA_VER;
    }
  }

  size_t start = 1;
  int32_t t = 0;
  int32_t count = log(numOfRows) / log(2);
  uint32_t startOffset = (IS_VAR_DATA_TYPE(pColumnInfoData->info.type)) ? pColumnInfoData->varmeta.length : (currentRow * itemLen);
  
  // the first item
  memcpy(pColumnInfoData->pData + startOffset, pData, itemLen);
  
  while (t < count) {
    int32_t xlen = 1 << t;
    memcpy(pColumnInfoData->pData + start * itemLen + startOffset, 
           pColumnInfoData->pData + startOffset,
           xlen * itemLen);
    t += 1;
    start += xlen;
  }
  
  // the tail part
  if (numOfRows > start) {
    memcpy(pColumnInfoData->pData + start * itemLen + startOffset, 
           pColumnInfoData->pData + startOffset,
           (numOfRows - start) * itemLen);
  }
  
  if (IS_VAR_DATA_TYPE(pColumnInfoData->info.type)) {
    for (int32_t i = 0; i < numOfRows; ++i) {
      pColumnInfoData->varmeta.offset[i + currentRow] = pColumnInfoData->varmeta.length + i * itemLen;
    }

    pColumnInfoData->varmeta.length += numOfRows * itemLen;
  }

  return TSDB_CODE_SUCCESS;
}

int32_t colDataSetNItems(SColumnInfoData* pColumnInfoData, uint32_t currentRow, const char* pData, uint32_t numOfRows,
                         bool trimValue) {
  int32_t len = pColumnInfoData->info.bytes;
  if (IS_VAR_DATA_TYPE(pColumnInfoData->info.type)) {
    len = varDataTLen(pData);
    if (pColumnInfoData->varmeta.allocLen < (numOfRows + currentRow) * len) {
      int32_t code = colDataReserve(pColumnInfoData, (numOfRows + currentRow) * len);
      if (code != TSDB_CODE_SUCCESS) {
        return code;
      }
    }
  }

  return doCopyNItems(pColumnInfoData, currentRow, pData, len, numOfRows, trimValue);
}

void colDataSetNItemsNull(SColumnInfoData* pColumnInfoData, uint32_t currentRow, uint32_t numOfRows) {
  pColumnInfoData->hasNull = true;
  
  if (IS_VAR_DATA_TYPE(pColumnInfoData->info.type)) {
    memset(&pColumnInfoData->varmeta.offset[currentRow], -1, sizeof(int32_t) * numOfRows);
  } else {
    if (numOfRows < 16) {
      for (int32_t i = 0; i < numOfRows; ++i) {
        colDataSetNull_f(pColumnInfoData->nullbitmap, currentRow + i);
      }
    } else {
      int32_t i = 0;
      for (; i < numOfRows; ++i) {
        if (BitPos(currentRow + i)) {
          colDataSetNull_f(pColumnInfoData->nullbitmap, currentRow + i);
        } else {
          break;
        }
      }

      int32_t bytes = (numOfRows - i) / 8;
      memset(&BMCharPos(pColumnInfoData->nullbitmap, currentRow + i), 0xFF, bytes);
      i += bytes * 8;
      
      for (; i < numOfRows; ++i) {
        colDataSetNull_f(pColumnInfoData->nullbitmap, currentRow + i);
      }
    }
  }
}

int32_t colDataCopyAndReassign(SColumnInfoData* pColumnInfoData, uint32_t currentRow, const char* pData, uint32_t numOfRows) {
  int32_t code = colDataSetVal(pColumnInfoData, currentRow, pData, false);
  if (code) {
    return code;
  }
  
  if (numOfRows > 1) {
    int32_t* pOffset = pColumnInfoData->varmeta.offset;
    memset(&pOffset[currentRow + 1], pOffset[currentRow], sizeof(pOffset[0]) * (numOfRows - 1));
    pColumnInfoData->reassigned = true;  
  }

  return TSDB_CODE_SUCCESS;
}

int32_t colDataCopyNItems(SColumnInfoData* pColumnInfoData, uint32_t currentRow, const char* pData,
                            uint32_t numOfRows, bool isNull) {
  int32_t len = pColumnInfoData->info.bytes;
  if (isNull) {
    colDataSetNItemsNull(pColumnInfoData, currentRow, numOfRows);
    pColumnInfoData->hasNull = true;
    return 0;
  }

  if (IS_VAR_DATA_TYPE(pColumnInfoData->info.type)) {
    return colDataCopyAndReassign(pColumnInfoData, currentRow, pData, numOfRows);
  } else {
    int32_t colBytes = pColumnInfoData->info.bytes;
    int32_t colOffset = currentRow * colBytes;
    uint32_t num = 1;

    void* pStart = pColumnInfoData->pData + colOffset;
    memcpy(pStart, pData, colBytes);
    colOffset += num * colBytes;
    
    while (num < numOfRows) {
      int32_t maxNum = num << 1;
      int32_t tnum = maxNum > numOfRows ? (numOfRows - num) : num;
      
      memcpy(pColumnInfoData->pData + colOffset, pStart, tnum * colBytes);
      colOffset += tnum * colBytes;
      num += tnum;
    }
  }

  return TSDB_CODE_SUCCESS;
}

static void doBitmapMerge(SColumnInfoData* pColumnInfoData, int32_t numOfRow1, const SColumnInfoData* pSource,
                          int32_t numOfRow2) {
  if (numOfRow2 <= 0) return;

  uint32_t total = numOfRow1 + numOfRow2;

  uint32_t remindBits = BitPos(numOfRow1);
  uint32_t shiftBits = 8 - remindBits;

  if (remindBits == 0) {  // no need to shift bits of bitmap
    memcpy(pColumnInfoData->nullbitmap + BitmapLen(numOfRow1), pSource->nullbitmap, BitmapLen(numOfRow2));
    return;
  }

  uint8_t* p = (uint8_t*)pSource->nullbitmap;
  pColumnInfoData->nullbitmap[BitmapLen(numOfRow1) - 1] &= (0B11111111 << shiftBits);  // clear remind bits
  pColumnInfoData->nullbitmap[BitmapLen(numOfRow1) - 1] |= (p[0] >> remindBits);       // copy remind bits

  if (BitmapLen(numOfRow1) == BitmapLen(total)) {
    return;
  }

  int32_t len = BitmapLen(numOfRow2);
  int32_t i = 0;

  uint8_t* start = (uint8_t*)&pColumnInfoData->nullbitmap[BitmapLen(numOfRow1)];
  int32_t  overCount = BitmapLen(total) - BitmapLen(numOfRow1);
  memset(start, 0, overCount);
  while (i < len) {  // size limit of pSource->nullbitmap
    if (i >= 1) {
      start[i - 1] |= (p[i] >> remindBits);  // copy remind bits
    }

    if (i >= overCount) {  // size limit of pColumnInfoData->nullbitmap
      return;
    }

    start[i] |= (p[i] << shiftBits);  // copy shift bits
    i += 1;
  }
}

int32_t colDataMergeCol(SColumnInfoData* pColumnInfoData, int32_t numOfRow1, int32_t* capacity,
                        const SColumnInfoData* pSource, int32_t numOfRow2) {
  if (pColumnInfoData->info.type != pSource->info.type) {
    return TSDB_CODE_FAILED;
  }

  if (numOfRow2 == 0) {
    return numOfRow1;
  }

  if (pSource->hasNull) {
    pColumnInfoData->hasNull = pSource->hasNull;
  }

  uint32_t finalNumOfRows = numOfRow1 + numOfRow2;
  if (IS_VAR_DATA_TYPE(pColumnInfoData->info.type)) {
    // Handle the bitmap
    if (finalNumOfRows > (*capacity)) {
      char* p = taosMemoryRealloc(pColumnInfoData->varmeta.offset, sizeof(int32_t) * (numOfRow1 + numOfRow2));
      if (p == NULL) {
        return TSDB_CODE_OUT_OF_MEMORY;
      }

      *capacity = finalNumOfRows;
      pColumnInfoData->varmeta.offset = (int32_t*)p;
    }

    for (int32_t i = 0; i < numOfRow2; ++i) {
      if (pSource->varmeta.offset[i] == -1) {
        pColumnInfoData->varmeta.offset[i + numOfRow1] = -1;
      } else {
        pColumnInfoData->varmeta.offset[i + numOfRow1] = pSource->varmeta.offset[i] + pColumnInfoData->varmeta.length;
      }
    }

    // copy data
    uint32_t len = pSource->varmeta.length;
    uint32_t oldLen = pColumnInfoData->varmeta.length;
    if (pColumnInfoData->varmeta.allocLen < len + oldLen) {
      char* tmp = taosMemoryRealloc(pColumnInfoData->pData, len + oldLen);
      if (tmp == NULL) {
        return TSDB_CODE_OUT_OF_MEMORY;
      }

      pColumnInfoData->pData = tmp;
      pColumnInfoData->varmeta.allocLen = len + oldLen;
    }

    if (pColumnInfoData->pData && pSource->pData) {  // TD-20382
      memcpy(pColumnInfoData->pData + oldLen, pSource->pData, len);
    }
    pColumnInfoData->varmeta.length = len + oldLen;
  } else {
    if (finalNumOfRows > (*capacity)) {
      // all data may be null, when the pColumnInfoData->info.type == 0, bytes == 0;
      char* tmp = taosMemoryRealloc(pColumnInfoData->pData, finalNumOfRows * pColumnInfoData->info.bytes);
      if (tmp == NULL) {
        return TSDB_CODE_OUT_OF_MEMORY;
      }

      pColumnInfoData->pData = tmp;
      if (BitmapLen(numOfRow1) < BitmapLen(finalNumOfRows)) {
        char* btmp = taosMemoryRealloc(pColumnInfoData->nullbitmap, BitmapLen(finalNumOfRows));
        if (btmp == NULL) {
          return TSDB_CODE_OUT_OF_MEMORY;
        }
        uint32_t extend = BitmapLen(finalNumOfRows) - BitmapLen(numOfRow1);
        memset(btmp + BitmapLen(numOfRow1), 0, extend);
        pColumnInfoData->nullbitmap = btmp;
      }

      *capacity = finalNumOfRows;
    }

    doBitmapMerge(pColumnInfoData, numOfRow1, pSource, numOfRow2);

    if (pSource->pData) {
      int32_t offset = pColumnInfoData->info.bytes * numOfRow1;
      memcpy(pColumnInfoData->pData + offset, pSource->pData, pSource->info.bytes * numOfRow2);
    }
  }

  return numOfRow1 + numOfRow2;
}

int32_t colDataAssign(SColumnInfoData* pColumnInfoData, const SColumnInfoData* pSource, int32_t numOfRows,
                      const SDataBlockInfo* pBlockInfo) {
  if (pColumnInfoData->info.type != pSource->info.type || (pBlockInfo != NULL && pBlockInfo->capacity < numOfRows)) {
    return TSDB_CODE_FAILED;
  }

  if (numOfRows <= 0) {
    return numOfRows;
  }

  if (IS_VAR_DATA_TYPE(pColumnInfoData->info.type)) {
    memcpy(pColumnInfoData->varmeta.offset, pSource->varmeta.offset, sizeof(int32_t) * numOfRows);
    if (pColumnInfoData->varmeta.allocLen < pSource->varmeta.length) {
      char* tmp = taosMemoryRealloc(pColumnInfoData->pData, pSource->varmeta.length);
      if (tmp == NULL) {
        return TSDB_CODE_OUT_OF_MEMORY;
      }

      pColumnInfoData->pData = tmp;
      pColumnInfoData->varmeta.allocLen = pSource->varmeta.length;
    }

    pColumnInfoData->varmeta.length = pSource->varmeta.length;
    if (pColumnInfoData->pData != NULL && pSource->pData != NULL) {
      memcpy(pColumnInfoData->pData, pSource->pData, pSource->varmeta.length);
    }
  } else {
    memcpy(pColumnInfoData->nullbitmap, pSource->nullbitmap, BitmapLen(numOfRows));
    if (pSource->pData != NULL) {
      memcpy(pColumnInfoData->pData, pSource->pData, pSource->info.bytes * numOfRows);
    }
  }

  pColumnInfoData->hasNull = pSource->hasNull;
  pColumnInfoData->info = pSource->info;
  return 0;
}

int32_t colDataAssignNRows(SColumnInfoData* pDst, int32_t dstIdx, const SColumnInfoData* pSrc, int32_t srcIdx, int32_t numOfRows) {
  if (pDst->info.type != pSrc->info.type || pDst->info.bytes != pSrc->info.bytes || pSrc->reassigned) {
    return TSDB_CODE_FAILED;
  }

  if (numOfRows <= 0) {
    return numOfRows;
  }

  if (IS_VAR_DATA_TYPE(pDst->info.type)) {
    int32_t allLen = 0;
    if (pSrc->hasNull) {
      for (int32_t i = 0; i < numOfRows; ++i) {
        if (colDataIsNull_var(pSrc, srcIdx + i)) {
          pDst->varmeta.offset[dstIdx + i] = -1;
          pDst->hasNull = true;
          continue;
        }

        char* pData = colDataGetVarData(pSrc, srcIdx + i);
        int32_t dataLen = 0;
        if (pSrc->info.type == TSDB_DATA_TYPE_JSON) {
          dataLen = getJsonValueLen(pData);
        } else {
          dataLen = varDataTLen(pData);
        }
        pDst->varmeta.offset[dstIdx + i] = pDst->varmeta.length + allLen;
        allLen += dataLen;
      }
    } else {
      for (int32_t i = 0; i < numOfRows; ++i) {
        char* pData = colDataGetVarData(pSrc, srcIdx + i);
        int32_t dataLen = 0;
        if (pSrc->info.type == TSDB_DATA_TYPE_JSON) {
          dataLen = getJsonValueLen(pData);
        } else {
          dataLen = varDataTLen(pData);
        }
        pDst->varmeta.offset[dstIdx + i] = pDst->varmeta.length + allLen;
        allLen += dataLen;
      }
    }

    if (allLen > 0) {
      // copy data
      if (pDst->varmeta.allocLen < pDst->varmeta.length + allLen) {
        char* tmp = taosMemoryRealloc(pDst->pData, pDst->varmeta.length + allLen);
        if (tmp == NULL) {
          return TSDB_CODE_OUT_OF_MEMORY;
        }
      
        pDst->pData = tmp;
        pDst->varmeta.allocLen = pDst->varmeta.length + allLen;
      }
      
      memcpy(pDst->pData + pDst->varmeta.length, pSrc->pData, allLen);
      pDst->varmeta.length = pDst->varmeta.length + allLen;
    }
  } else {
    if (pSrc->hasNull) {
      if (BitPos(dstIdx) == BitPos(srcIdx)) {
        for (int32_t i = 0; i < numOfRows; ++i) {
          if (0 == BitPos(dstIdx) && (i + (1 << NBIT) <= numOfRows)) {
            BMCharPos(pDst->nullbitmap, dstIdx + i) = BMCharPos(pSrc->nullbitmap, srcIdx + i);
            if (BMCharPos(pDst->nullbitmap, dstIdx + i)) {
              pDst->hasNull = true;
            }
            i += (1 << NBIT) - 1;
          } else {
            if (colDataIsNull_f(pSrc->nullbitmap, srcIdx + i)) {
              colDataSetNull_f(pDst->nullbitmap, dstIdx + i);
              pDst->hasNull = true;
            } else {
              colDataClearNull_f(pDst->nullbitmap, dstIdx + i);
            }
          }
        }
      } else {
        for (int32_t i = 0; i < numOfRows; ++i) {
          if (colDataIsNull_f(pSrc->nullbitmap, srcIdx + i)) {
            colDataSetNull_f(pDst->nullbitmap, dstIdx + i);
            pDst->hasNull = true;
          } else {
            colDataClearNull_f(pDst->nullbitmap, dstIdx + i);
          }
        }
      }
    } 

    if (pSrc->pData != NULL) {
      memcpy(pDst->pData + pDst->info.bytes * dstIdx, pSrc->pData + pSrc->info.bytes * srcIdx, pDst->info.bytes * numOfRows);
    }
  }

  return 0;
}


size_t blockDataGetNumOfCols(const SSDataBlock* pBlock) { return taosArrayGetSize(pBlock->pDataBlock); }

size_t blockDataGetNumOfRows(const SSDataBlock* pBlock) { return pBlock->info.rows; }

int32_t blockDataUpdateTsWindow(SSDataBlock* pDataBlock, int32_t tsColumnIndex) {
  if (pDataBlock == NULL || pDataBlock->info.rows <= 0 || pDataBlock->info.dataLoad == 0) {
    return 0;
  }

  if (pDataBlock->info.rows > 0) {
    //    ASSERT(pDataBlock->info.dataLoad == 1);
  }

  size_t numOfCols = taosArrayGetSize(pDataBlock->pDataBlock);
  if (numOfCols <= 0) {
    return -1;
  }

  int32_t index = (tsColumnIndex == -1) ? 0 : tsColumnIndex;

  SColumnInfoData* pColInfoData = taosArrayGet(pDataBlock->pDataBlock, index);
  if (pColInfoData->info.type != TSDB_DATA_TYPE_TIMESTAMP) {
    return 0;
  }

  TSKEY skey = *(TSKEY*)colDataGetData(pColInfoData, 0);
  TSKEY ekey = *(TSKEY*)colDataGetData(pColInfoData, (pDataBlock->info.rows - 1));

  pDataBlock->info.window.skey = TMIN(skey, ekey);
  pDataBlock->info.window.ekey = TMAX(skey, ekey);

  return 0;
}

int32_t blockDataMerge(SSDataBlock* pDest, const SSDataBlock* pSrc) {
  int32_t capacity = pDest->info.capacity;

  size_t numOfCols = taosArrayGetSize(pDest->pDataBlock);
  for (int32_t i = 0; i < numOfCols; ++i) {
    SColumnInfoData* pCol2 = taosArrayGet(pDest->pDataBlock, i);
    SColumnInfoData* pCol1 = taosArrayGet(pSrc->pDataBlock, i);

    capacity = pDest->info.capacity;
    colDataMergeCol(pCol2, pDest->info.rows, &capacity, pCol1, pSrc->info.rows);
  }

  pDest->info.capacity = capacity;
  pDest->info.rows += pSrc->info.rows;
  return TSDB_CODE_SUCCESS;
}

int32_t blockDataMergeNRows(SSDataBlock* pDest, const SSDataBlock* pSrc, int32_t srcIdx, int32_t numOfRows) {
  if (pDest->info.rows + numOfRows > pDest->info.capacity) {
    ASSERT(0);
    return TSDB_CODE_FAILED;
  }

  size_t numOfCols = taosArrayGetSize(pDest->pDataBlock);
  for (int32_t i = 0; i < numOfCols; ++i) {
    SColumnInfoData* pCol2 = taosArrayGet(pDest->pDataBlock, i);
    SColumnInfoData* pCol1 = taosArrayGet(pSrc->pDataBlock, i);

    colDataAssignNRows(pCol2, pDest->info.rows, pCol1, srcIdx, numOfRows);
  }

  pDest->info.rows += numOfRows;
  return TSDB_CODE_SUCCESS;
}

void blockDataShrinkNRows(SSDataBlock* pBlock, int32_t numOfRows) {
  if (numOfRows >= pBlock->info.rows) {
    blockDataCleanup(pBlock);
    return;
  }

  size_t numOfCols = taosArrayGetSize(pBlock->pDataBlock);
  for (int32_t i = 0; i < numOfCols; ++i) {
    SColumnInfoData* pCol = taosArrayGet(pBlock->pDataBlock, i);
    if (IS_VAR_DATA_TYPE(pCol->info.type)) {
      pCol->varmeta.length = pCol->varmeta.offset[pBlock->info.rows - numOfRows];
      memset(pCol->varmeta.offset + pBlock->info.rows - numOfRows, 0, sizeof(*pCol->varmeta.offset) * numOfRows);
    } else {
      int32_t i = pBlock->info.rows - numOfRows;
      for (; i < pBlock->info.rows; ++i) {
        if (BitPos(i)) {
          colDataClearNull_f(pCol->nullbitmap, i);
        } else {
          break;
        }
      }

      int32_t bytes = (pBlock->info.rows - i) / 8;
      memset(&BMCharPos(pCol->nullbitmap, i), 0, bytes);
      i += bytes * 8;
      
      for (; i < pBlock->info.rows; ++i) {
        colDataClearNull_f(pCol->nullbitmap, i);
      }
    }
  }

  pBlock->info.rows -= numOfRows;
}


size_t blockDataGetSize(const SSDataBlock* pBlock) {
  size_t total = 0;
  size_t numOfCols = taosArrayGetSize(pBlock->pDataBlock);
  for (int32_t i = 0; i < numOfCols; ++i) {
    SColumnInfoData* pColInfoData = taosArrayGet(pBlock->pDataBlock, i);
    total += colDataGetFullLength(pColInfoData, pBlock->info.rows);
  }

  return total;
}

// the number of tuples can be fit in one page.
// Actual data rows pluses the corresponding meta data must fit in one memory buffer of the given page size.
int32_t blockDataSplitRows(SSDataBlock* pBlock, bool hasVarCol, int32_t startIndex, int32_t* stopIndex,
                           int32_t pageSize) {
  size_t  numOfCols = taosArrayGetSize(pBlock->pDataBlock);
  int32_t numOfRows = pBlock->info.rows;

  int32_t bitmapChar = 1;

  size_t headerSize = sizeof(int32_t);
  size_t colHeaderSize = sizeof(int32_t) * numOfCols;

  // TODO speedup by checking if the whole page can fit in firstly.
  if (!hasVarCol) {
    size_t  rowSize = blockDataGetRowSize(pBlock);
    int32_t capacity = blockDataGetCapacityInRow(pBlock, pageSize, headerSize + colHeaderSize);
    if (capacity <= 0) {
      return TSDB_CODE_FAILED;
    }

    *stopIndex = startIndex + capacity - 1;
    if (*stopIndex >= numOfRows) {
      *stopIndex = numOfRows - 1;
    }

    return TSDB_CODE_SUCCESS;
  }
  // iterate the rows that can be fit in this buffer page
  int32_t size = (headerSize + colHeaderSize);
  for (int32_t j = startIndex; j < numOfRows; ++j) {
    for (int32_t i = 0; i < numOfCols; ++i) {
      SColumnInfoData* pColInfoData = TARRAY_GET_ELEM(pBlock->pDataBlock, i);
      if (IS_VAR_DATA_TYPE(pColInfoData->info.type)) {
        if (pColInfoData->varmeta.offset[j] != -1) {
          char* p = colDataGetData(pColInfoData, j);
          size += varDataTLen(p);
        }

        size += sizeof(pColInfoData->varmeta.offset[0]);
      } else {
        size += pColInfoData->info.bytes;

        if (((j - startIndex) & 0x07) == 0) {
          size += 1;  // the space for null bitmap
        }
      }
    }

    if (size > pageSize) {  // pageSize must be able to hold one row
      *stopIndex = j - 1;
      if (*stopIndex < startIndex) {
        return TSDB_CODE_FAILED;
      }

      return TSDB_CODE_SUCCESS;
    }
  }

  // all fit in
  *stopIndex = numOfRows - 1;
  return TSDB_CODE_SUCCESS;
}

SSDataBlock* blockDataExtractBlock(SSDataBlock* pBlock, int32_t startIndex, int32_t rowCount) {
  if (pBlock == NULL || startIndex < 0 || rowCount > pBlock->info.rows || rowCount + startIndex > pBlock->info.rows) {
    return NULL;
  }

  SSDataBlock* pDst = createDataBlock();
  if (pDst == NULL) {
    return NULL;
  }

  pDst->info = pBlock->info;
  pDst->info.rows = 0;
  pDst->info.capacity = 0;
  pDst->info.rowSize = 0;
  size_t numOfCols = taosArrayGetSize(pBlock->pDataBlock);
  for (int32_t i = 0; i < numOfCols; ++i) {
    SColumnInfoData  colInfo = {0};
    SColumnInfoData* pSrcCol = taosArrayGet(pBlock->pDataBlock, i);
    colInfo.info = pSrcCol->info;
    blockDataAppendColInfo(pDst, &colInfo);
  }

  blockDataEnsureCapacity(pDst, rowCount);

  for (int32_t i = 0; i < numOfCols; ++i) {
    SColumnInfoData* pColData = taosArrayGet(pBlock->pDataBlock, i);
    SColumnInfoData* pDstCol = taosArrayGet(pDst->pDataBlock, i);
<<<<<<< HEAD

    colDataAssignNRows(pDstCol, 0, pColData, startIndex, rowCount);
    /*
=======
>>>>>>> 2d1c2ad0
    for (int32_t j = startIndex; j < (startIndex + rowCount); ++j) {
      bool isNull = false;
      if (pBlock->pBlockAgg == NULL) {
        isNull = colDataIsNull_s(pColData, j);
      } else {
        isNull = colDataIsNull(pColData, pBlock->info.rows, j, pBlock->pBlockAgg[i]);
      }

      if (isNull) {
        colDataSetNULL(pDstCol, j - startIndex);
      } else {
        char* p = colDataGetData(pColData, j);
        colDataSetVal(pDstCol, j - startIndex, p, false);
      }
    }
    */
  }

  pDst->info.rows = rowCount;
  return pDst;
}

/**
 *
 * +------------------+---------------------------------------------+
 * |the number of rows|                    column #1                |
 * |    (4 bytes)     |------------+-----------------------+--------+
 * |                  | null bitmap| column length(4bytes) | values |
 * +------------------+------------+-----------------------+--------+
 * @param buf
 * @param pBlock
 * @return
 */
int32_t blockDataToBuf(char* buf, const SSDataBlock* pBlock) {
  // write the number of rows
  *(uint32_t*)buf = pBlock->info.rows;

  size_t  numOfCols = taosArrayGetSize(pBlock->pDataBlock);
  int32_t numOfRows = pBlock->info.rows;

  char* pStart = buf + sizeof(uint32_t);

  for (int32_t i = 0; i < numOfCols; ++i) {
    SColumnInfoData* pCol = taosArrayGet(pBlock->pDataBlock, i);
    if (IS_VAR_DATA_TYPE(pCol->info.type)) {
      memcpy(pStart, pCol->varmeta.offset, numOfRows * sizeof(int32_t));
      pStart += numOfRows * sizeof(int32_t);
    } else {
      memcpy(pStart, pCol->nullbitmap, BitmapLen(numOfRows));
      pStart += BitmapLen(pBlock->info.rows);
    }

    uint32_t dataSize = colDataGetLength(pCol, numOfRows);

    *(int32_t*)pStart = dataSize;
    pStart += sizeof(int32_t);

    if (pCol->reassigned && IS_VAR_DATA_TYPE(pCol->info.type)) {
      for (int32_t row = 0; row < numOfRows; ++row) {
        char*   pColData = pCol->pData + pCol->varmeta.offset[row];
        int32_t colSize = 0;
        if (pCol->info.type == TSDB_DATA_TYPE_JSON) {
          colSize = getJsonValueLen(pColData);
        } else {
          colSize = varDataTLen(pColData);
        }
        memcpy(pStart, pColData, colSize);
        pStart += colSize;
      }
    } else {
      if (dataSize != 0) {
        // ubsan reports error if pCol->pData==NULL && dataSize==0
        memcpy(pStart, pCol->pData, dataSize);
      }
      pStart += dataSize;
    }
  }

  return 0;
}

int32_t blockDataFromBuf(SSDataBlock* pBlock, const char* buf) {
  int32_t numOfRows = *(int32_t*)buf;
  blockDataEnsureCapacity(pBlock, numOfRows);

  pBlock->info.rows = numOfRows;
  size_t      numOfCols = taosArrayGetSize(pBlock->pDataBlock);
  const char* pStart = buf + sizeof(uint32_t);

  for (int32_t i = 0; i < numOfCols; ++i) {
    SColumnInfoData* pCol = taosArrayGet(pBlock->pDataBlock, i);

    if (IS_VAR_DATA_TYPE(pCol->info.type)) {
      size_t metaSize = pBlock->info.rows * sizeof(int32_t);
      char*  tmp = taosMemoryRealloc(pCol->varmeta.offset, metaSize);  // preview calloc is too small
      if (tmp == NULL) {
        return TSDB_CODE_OUT_OF_MEMORY;
      }
      pCol->varmeta.offset = (int32_t*)tmp;
      memcpy(pCol->varmeta.offset, pStart, metaSize);
      pStart += metaSize;
    } else {
      memcpy(pCol->nullbitmap, pStart, BitmapLen(pBlock->info.rows));
      pStart += BitmapLen(pBlock->info.rows);
    }

    int32_t colLength = *(int32_t*)pStart;
    pStart += sizeof(int32_t);

    if (IS_VAR_DATA_TYPE(pCol->info.type)) {
      if (pCol->varmeta.allocLen < colLength) {
        char* tmp = taosMemoryRealloc(pCol->pData, colLength);
        if (tmp == NULL) {
          return TSDB_CODE_OUT_OF_MEMORY;
        }

        pCol->pData = tmp;
        pCol->varmeta.allocLen = colLength;
      }

      pCol->varmeta.length = colLength;
      if (pCol->varmeta.length > pCol->varmeta.allocLen) {
        return TSDB_CODE_FAILED;
      }
    }
    if (colLength != 0) {
      // ubsan reports error if colLength==0 && pCol->pData == 0
      memcpy(pCol->pData, pStart, colLength);
    }
    pStart += colLength;
  }

  return TSDB_CODE_SUCCESS;
}

static bool colDataIsNNull(const SColumnInfoData* pColumnInfoData, int32_t startIndex, uint32_t nRows) {
  if (!pColumnInfoData->hasNull) {
    return false;
  }

  if (IS_VAR_DATA_TYPE(pColumnInfoData->info.type)) {
    for (int32_t i = startIndex; i < nRows; ++i) {
      if (!colDataIsNull_var(pColumnInfoData, i)) {
        return false;
      }
    }
  } else {
    if (pColumnInfoData->nullbitmap == NULL) {
      return false;
    }

    for (int32_t i = startIndex; i < nRows; ++i) {
      if (!colDataIsNull_f(pColumnInfoData->nullbitmap, i)) {
        return false;
      }
    }
  }

  return true;
}

// todo remove this
int32_t blockDataFromBuf1(SSDataBlock* pBlock, const char* buf, size_t capacity) {
  pBlock->info.rows = *(int32_t*)buf;
  pBlock->info.id.groupId = *(uint64_t*)(buf + sizeof(int32_t));

  size_t numOfCols = taosArrayGetSize(pBlock->pDataBlock);

  const char* pStart = buf + sizeof(uint32_t) + sizeof(uint64_t);

  for (int32_t i = 0; i < numOfCols; ++i) {
    SColumnInfoData* pCol = taosArrayGet(pBlock->pDataBlock, i);
    pCol->hasNull = true;

    if (IS_VAR_DATA_TYPE(pCol->info.type)) {
      size_t metaSize = capacity * sizeof(int32_t);
      memcpy(pCol->varmeta.offset, pStart, metaSize);
      pStart += metaSize;
    } else {
      memcpy(pCol->nullbitmap, pStart, BitmapLen(capacity));
      pStart += BitmapLen(capacity);
    }

    int32_t colLength = *(int32_t*)pStart;
    pStart += sizeof(int32_t);

    if (IS_VAR_DATA_TYPE(pCol->info.type)) {
      if (pCol->varmeta.allocLen < colLength) {
        char* tmp = taosMemoryRealloc(pCol->pData, colLength);
        if (tmp == NULL) {
          return TSDB_CODE_OUT_OF_MEMORY;
        }

        pCol->pData = tmp;
        pCol->varmeta.allocLen = colLength;
      }

      pCol->varmeta.length = colLength;
      if (pCol->varmeta.length > pCol->varmeta.allocLen) {
        return TSDB_CODE_FAILED;
      }
    }

    if (!colDataIsNNull(pCol, 0, pBlock->info.rows)) {
      memcpy(pCol->pData, pStart, colLength);
    }

    pStart += pCol->info.bytes * capacity;
  }

  return TSDB_CODE_SUCCESS;
}

size_t blockDataGetRowSize(SSDataBlock* pBlock) {
  if (pBlock->info.rowSize == 0) {
    size_t rowSize = 0;

    size_t numOfCols = taosArrayGetSize(pBlock->pDataBlock);
    for (int32_t i = 0; i < numOfCols; ++i) {
      SColumnInfoData* pColInfo = taosArrayGet(pBlock->pDataBlock, i);
      rowSize += pColInfo->info.bytes;
    }

    pBlock->info.rowSize = rowSize;
  }

  return pBlock->info.rowSize;
}

/**
 * @refitem blockDataToBuf for the meta size
 * @param pBlock
 * @return
 */
size_t blockDataGetSerialMetaSize(uint32_t numOfCols) {
  // | version | total length | total rows | blankFull | total columns | flag seg| block group id | column schema
  // | each column length |
  return sizeof(int32_t) + sizeof(int32_t) + sizeof(int32_t) + sizeof(bool) + sizeof(int32_t) + sizeof(int32_t) + sizeof(uint64_t) +
         numOfCols * (sizeof(int8_t) + sizeof(int32_t)) + numOfCols * sizeof(int32_t);
}

double blockDataGetSerialRowSize(const SSDataBlock* pBlock) {
  double rowSize = 0;

  size_t numOfCols = taosArrayGetSize(pBlock->pDataBlock);
  for (int32_t i = 0; i < numOfCols; ++i) {
    SColumnInfoData* pColInfo = taosArrayGet(pBlock->pDataBlock, i);
    rowSize += pColInfo->info.bytes;

    if (IS_VAR_DATA_TYPE(pColInfo->info.type)) {
      rowSize += sizeof(int32_t);
    } else {
      rowSize += 1 / 8.0;  // one bit for each record
    }
  }

  return rowSize;
}

typedef struct SSDataBlockSortHelper {
  SArray*      orderInfo;  // SArray<SBlockOrderInfo>
  SSDataBlock* pDataBlock;
} SSDataBlockSortHelper;

int32_t dataBlockCompar(const void* p1, const void* p2, const void* param) {
  const SSDataBlockSortHelper* pHelper = (const SSDataBlockSortHelper*)param;

  SSDataBlock* pDataBlock = pHelper->pDataBlock;

  int32_t left = *(int32_t*)p1;
  int32_t right = *(int32_t*)p2;

  SArray* pInfo = pHelper->orderInfo;

  for (int32_t i = 0; i < pInfo->size; ++i) {
    SBlockOrderInfo* pOrder = TARRAY_GET_ELEM(pInfo, i);
    SColumnInfoData* pColInfoData = pOrder->pColData;  // TARRAY_GET_ELEM(pDataBlock->pDataBlock, pOrder->colIndex);

    if (pColInfoData->hasNull) {
      bool leftNull = colDataIsNull(pColInfoData, pDataBlock->info.rows, left, NULL);
      bool rightNull = colDataIsNull(pColInfoData, pDataBlock->info.rows, right, NULL);
      if (leftNull && rightNull) {
        continue;  // continue to next slot
      }

      if (rightNull) {
        return pOrder->nullFirst ? 1 : -1;
      }

      if (leftNull) {
        return pOrder->nullFirst ? -1 : 1;
      }
    }

    void* left1 = colDataGetData(pColInfoData, left);
    void* right1 = colDataGetData(pColInfoData, right);
    if (pColInfoData->info.type == TSDB_DATA_TYPE_JSON) {
      if (tTagIsJson(left1) || tTagIsJson(right1)) {
        terrno = TSDB_CODE_QRY_JSON_NOT_SUPPORT_ERROR;
        return 0;
      }
    }

    __compar_fn_t fn;
    if (pOrder->compFn) {
      fn = pOrder->compFn;
    } else {
      fn = getKeyComparFunc(pColInfoData->info.type, pOrder->order);
    }

    int ret = fn(left1, right1);
    if (ret == 0) {
      continue;
    } else {
      return ret;
    }
  }

  return 0;
}

static int32_t blockDataAssign(SColumnInfoData* pCols, const SSDataBlock* pDataBlock, const int32_t* index) {
  size_t numOfCols = taosArrayGetSize(pDataBlock->pDataBlock);
  for (int32_t i = 0; i < numOfCols; ++i) {
    SColumnInfoData* pDst = &pCols[i];
    SColumnInfoData* pSrc = taosArrayGet(pDataBlock->pDataBlock, i);

    if (IS_VAR_DATA_TYPE(pSrc->info.type)) {
      if (pSrc->varmeta.length != 0) {
        memcpy(pDst->pData, pSrc->pData, pSrc->varmeta.length);
      }
      pDst->varmeta.length = pSrc->varmeta.length;

      for (int32_t j = 0; j < pDataBlock->info.rows; ++j) {
        pDst->varmeta.offset[j] = pSrc->varmeta.offset[index[j]];
      }
    } else {
      for (int32_t j = 0; j < pDataBlock->info.rows; ++j) {
        if (colDataIsNull_f(pSrc->nullbitmap, index[j])) {
          colDataSetNull_f_s(pDst, j);
          continue;
        }
        memcpy(pDst->pData + j * pDst->info.bytes, pSrc->pData + index[j] * pDst->info.bytes, pDst->info.bytes);
      }
    }
  }

  return TSDB_CODE_SUCCESS;
}

static SColumnInfoData* createHelpColInfoData(const SSDataBlock* pDataBlock) {
  int32_t rows = pDataBlock->info.capacity;
  size_t  numOfCols = taosArrayGetSize(pDataBlock->pDataBlock);

  SColumnInfoData* pCols = taosMemoryCalloc(numOfCols, sizeof(SColumnInfoData));
  if (pCols == NULL) {
    return NULL;
  }

  for (int32_t i = 0; i < numOfCols; ++i) {
    SColumnInfoData* pColInfoData = taosArrayGet(pDataBlock->pDataBlock, i);
    pCols[i].info = pColInfoData->info;

    if (IS_VAR_DATA_TYPE(pCols[i].info.type)) {
      pCols[i].varmeta.offset = taosMemoryCalloc(rows, sizeof(int32_t));
      pCols[i].pData = taosMemoryCalloc(1, pColInfoData->varmeta.length);

      pCols[i].varmeta.length = pColInfoData->varmeta.length;
      pCols[i].varmeta.allocLen = pCols[i].varmeta.length;
    } else {
      pCols[i].nullbitmap = taosMemoryCalloc(1, BitmapLen(rows));
      pCols[i].pData = taosMemoryCalloc(rows, pCols[i].info.bytes);
    }
  }

  return pCols;
}

static void copyBackToBlock(SSDataBlock* pDataBlock, SColumnInfoData* pCols) {
  size_t numOfCols = taosArrayGetSize(pDataBlock->pDataBlock);

  for (int32_t i = 0; i < numOfCols; ++i) {
    SColumnInfoData* pColInfoData = taosArrayGet(pDataBlock->pDataBlock, i);
    pColInfoData->info = pCols[i].info;

    if (IS_VAR_DATA_TYPE(pColInfoData->info.type)) {
      taosMemoryFreeClear(pColInfoData->varmeta.offset);
      pColInfoData->varmeta = pCols[i].varmeta;
    } else {
      taosMemoryFreeClear(pColInfoData->nullbitmap);
      pColInfoData->nullbitmap = pCols[i].nullbitmap;
    }

    taosMemoryFreeClear(pColInfoData->pData);
    pColInfoData->pData = pCols[i].pData;
  }

  taosMemoryFreeClear(pCols);
}

static int32_t* createTupleIndex(size_t rows) {
  int32_t* index = taosMemoryCalloc(rows, sizeof(int32_t));
  if (index == NULL) {
    return NULL;
  }

  for (int32_t i = 0; i < rows; ++i) {
    index[i] = i;
  }

  return index;
}

static void destroyTupleIndex(int32_t* index) { taosMemoryFreeClear(index); }

int32_t blockDataSort(SSDataBlock* pDataBlock, SArray* pOrderInfo) {
  if (pDataBlock->info.rows <= 1) {
    return TSDB_CODE_SUCCESS;
  }

  // Allocate the additional buffer.
  uint32_t rows = pDataBlock->info.rows;

  bool sortColumnHasNull = false;
  bool varTypeSort = false;

  for (int32_t i = 0; i < taosArrayGetSize(pOrderInfo); ++i) {
    SBlockOrderInfo* pInfo = taosArrayGet(pOrderInfo, i);

    SColumnInfoData* pColInfoData = taosArrayGet(pDataBlock->pDataBlock, pInfo->slotId);
    if (pColInfoData->hasNull) {
      sortColumnHasNull = true;
    }

    if (IS_VAR_DATA_TYPE(pColInfoData->info.type)) {
      varTypeSort = true;
    }
  }

  size_t numOfCols = taosArrayGetSize(pDataBlock->pDataBlock);

  if (taosArrayGetSize(pOrderInfo) == 1 && (!sortColumnHasNull)) {
    if (numOfCols == 1) {
      if (!varTypeSort) {
        SColumnInfoData* pColInfoData = taosArrayGet(pDataBlock->pDataBlock, 0);
        SBlockOrderInfo* pOrder = taosArrayGet(pOrderInfo, 0);

        int64_t p0 = taosGetTimestampUs();

        __compar_fn_t fn = getKeyComparFunc(pColInfoData->info.type, pOrder->order);
        taosSort(pColInfoData->pData, pDataBlock->info.rows, pColInfoData->info.bytes, fn);

        int64_t p1 = taosGetTimestampUs();
        uDebug("blockDataSort easy cost:%" PRId64 ", rows:%" PRId64 "\n", p1 - p0, pDataBlock->info.rows);

        return TSDB_CODE_SUCCESS;
      } else {  // var data type
      }
    } else if (numOfCols == 2) {
    }
  }

  int32_t* index = createTupleIndex(rows);
  if (index == NULL) {
    terrno = TSDB_CODE_OUT_OF_MEMORY;
    return terrno;
  }

  int64_t p0 = taosGetTimestampUs();

  SSDataBlockSortHelper helper = {.pDataBlock = pDataBlock, .orderInfo = pOrderInfo};
  for (int32_t i = 0; i < taosArrayGetSize(helper.orderInfo); ++i) {
    struct SBlockOrderInfo* pInfo = taosArrayGet(helper.orderInfo, i);
    pInfo->pColData = taosArrayGet(pDataBlock->pDataBlock, pInfo->slotId);
    pInfo->compFn = getKeyComparFunc(pInfo->pColData->info.type, pInfo->order);
  }

  terrno = 0;
  taosqsort(index, rows, sizeof(int32_t), &helper, dataBlockCompar);
  if (terrno) return terrno;

  int64_t p1 = taosGetTimestampUs();

  SColumnInfoData* pCols = createHelpColInfoData(pDataBlock);
  if (pCols == NULL) {
    destroyTupleIndex(index);
    terrno = TSDB_CODE_OUT_OF_MEMORY;
    return terrno;
  }

  int64_t p2 = taosGetTimestampUs();

  blockDataAssign(pCols, pDataBlock, index);

  int64_t p3 = taosGetTimestampUs();

  copyBackToBlock(pDataBlock, pCols);
  int64_t p4 = taosGetTimestampUs();

  uDebug("blockDataSort complex sort:%" PRId64 ", create:%" PRId64 ", assign:%" PRId64 ", copyback:%" PRId64
         ", rows:%d\n",
         p1 - p0, p2 - p1, p3 - p2, p4 - p3, rows);
  destroyTupleIndex(index);

  return TSDB_CODE_SUCCESS;
}

void blockDataCleanup(SSDataBlock* pDataBlock) {
  blockDataEmpty(pDataBlock);
  SDataBlockInfo* pInfo = &pDataBlock->info;
  pInfo->id.uid = 0;
  pInfo->id.groupId = 0;
}

void blockDataEmpty(SSDataBlock* pDataBlock) {
  SDataBlockInfo* pInfo = &pDataBlock->info;
  if (pInfo->capacity == 0) {
    return;
  }

  size_t numOfCols = taosArrayGetSize(pDataBlock->pDataBlock);
  for (int32_t i = 0; i < numOfCols; ++i) {
    SColumnInfoData* p = taosArrayGet(pDataBlock->pDataBlock, i);
    colInfoDataCleanup(p, pInfo->capacity);
  }

  pInfo->rows = 0;
  pInfo->dataLoad = 0;
  pInfo->window.ekey = 0;
  pInfo->window.skey = 0;
}

void blockDataReset(SSDataBlock* pDataBlock) {
  SDataBlockInfo* pInfo = &pDataBlock->info;
  if (pInfo->capacity == 0) {
    return;
  }

  size_t numOfCols = taosArrayGetSize(pDataBlock->pDataBlock);
  for (int32_t i = 0; i < numOfCols; ++i) {
    SColumnInfoData* p = taosArrayGet(pDataBlock->pDataBlock, i);
    p->hasNull = false;
    p->reassigned = false;
    if (IS_VAR_DATA_TYPE(p->info.type)) {
      p->varmeta.length = 0;
    }
  }

  pInfo->rows = 0;
  pInfo->dataLoad = 0;
  pInfo->window.ekey = 0;
  pInfo->window.skey = 0;
  pInfo->id.uid = 0;
  pInfo->id.groupId = 0;
}


/*
 * NOTE: the type of the input column may be TSDB_DATA_TYPE_NULL, which is used to denote
 * the all NULL value in this column. It is an internal representation of all NULL value column, and no visible to
 * any users. The length of TSDB_DATA_TYPE_NULL is 0, and it is an special case.
 */
int32_t doEnsureCapacity(SColumnInfoData* pColumn, const SDataBlockInfo* pBlockInfo, uint32_t numOfRows,
                                bool clearPayload) {
  if (numOfRows <= 0 || pBlockInfo && numOfRows <= pBlockInfo->capacity) {
    return TSDB_CODE_SUCCESS;
  }

  int32_t existedRows = pBlockInfo ? pBlockInfo->rows : 0;

  if (IS_VAR_DATA_TYPE(pColumn->info.type)) {
    char* tmp = taosMemoryRealloc(pColumn->varmeta.offset, sizeof(int32_t) * numOfRows);
    if (tmp == NULL) {
      return TSDB_CODE_OUT_OF_MEMORY;
    }

    pColumn->varmeta.offset = (int32_t*)tmp;
    memset(&pColumn->varmeta.offset[existedRows], 0, sizeof(int32_t) * (numOfRows - existedRows));
  } else {
    // prepare for the null bitmap
    char* tmp = taosMemoryRealloc(pColumn->nullbitmap, BitmapLen(numOfRows));
    if (tmp == NULL) {
      return TSDB_CODE_OUT_OF_MEMORY;
    }

    int32_t oldLen = BitmapLen(existedRows);
    pColumn->nullbitmap = tmp;
    memset(&pColumn->nullbitmap[oldLen], 0, BitmapLen(numOfRows) - oldLen);
    if (pColumn->info.bytes == 0) {
      return TSDB_CODE_FAILED;
    }

    // here we employ the aligned malloc function, to make sure that the address of allocated memory is aligned
    // to MALLOC_ALIGN_BYTES
    tmp = taosMemoryMallocAlign(MALLOC_ALIGN_BYTES, numOfRows * pColumn->info.bytes);
    if (tmp == NULL) {
      return TSDB_CODE_OUT_OF_MEMORY;
    }
    // memset(tmp, 0, numOfRows * pColumn->info.bytes);

    // copy back the existed data
    if (pColumn->pData != NULL) {
      memcpy(tmp, pColumn->pData, existedRows * pColumn->info.bytes);
      taosMemoryFreeClear(pColumn->pData);
    }

    pColumn->pData = tmp;

    // check if the allocated memory is aligned to the requried bytes.
#if defined LINUX
    if ((((uint64_t)pColumn->pData) & (MALLOC_ALIGN_BYTES - 1)) != 0x0) {
      return TSDB_CODE_FAILED;
    }
#endif

    if (clearPayload) {
      memset(tmp + pColumn->info.bytes * existedRows, 0, pColumn->info.bytes * (numOfRows - existedRows));
    }
  }

  return TSDB_CODE_SUCCESS;
}

void colInfoDataCleanup(SColumnInfoData* pColumn, uint32_t numOfRows) {
  pColumn->hasNull = false;

  if (IS_VAR_DATA_TYPE(pColumn->info.type)) {
    pColumn->varmeta.length = 0;
    if (pColumn->varmeta.offset != NULL) {
      memset(pColumn->varmeta.offset, 0, sizeof(int32_t) * numOfRows);
    }
  } else {
    if (pColumn->nullbitmap != NULL) {
      memset(pColumn->nullbitmap, 0, BitmapLen(numOfRows));
    }
  }
}

int32_t colInfoDataEnsureCapacity(SColumnInfoData* pColumn, uint32_t numOfRows, bool clearPayload) {
  SDataBlockInfo info = {0};
  return doEnsureCapacity(pColumn, &info, numOfRows, clearPayload);
}

int32_t blockDataEnsureCapacity(SSDataBlock* pDataBlock, uint32_t numOfRows) {
  int32_t code = 0;
  if (numOfRows == 0 || numOfRows <= pDataBlock->info.capacity) {
    return TSDB_CODE_SUCCESS;
  }

  size_t numOfCols = taosArrayGetSize(pDataBlock->pDataBlock);
  for (int32_t i = 0; i < numOfCols; ++i) {
    SColumnInfoData* p = taosArrayGet(pDataBlock->pDataBlock, i);
    code = doEnsureCapacity(p, &pDataBlock->info, numOfRows, false);
    if (code) {
      return code;
    }
  }

  pDataBlock->info.capacity = numOfRows;
  return TSDB_CODE_SUCCESS;
}

void blockDataFreeRes(SSDataBlock* pBlock) {
  int32_t numOfOutput = taosArrayGetSize(pBlock->pDataBlock);
  for (int32_t i = 0; i < numOfOutput; ++i) {
    SColumnInfoData* pColInfoData = (SColumnInfoData*)taosArrayGet(pBlock->pDataBlock, i);
    colDataDestroy(pColInfoData);
  }

  pBlock->pDataBlock = taosArrayDestroy(pBlock->pDataBlock);
  taosMemoryFreeClear(pBlock->pBlockAgg);
  memset(&pBlock->info, 0, sizeof(SDataBlockInfo));
}

void* blockDataDestroy(SSDataBlock* pBlock) {
  if (pBlock == NULL) {
    return NULL;
  }

  blockDataFreeRes(pBlock);
  taosMemoryFreeClear(pBlock);
  return NULL;
}

// todo remove it
int32_t assignOneDataBlock(SSDataBlock* dst, const SSDataBlock* src) {
  dst->info = src->info;
  dst->info.rows = 0;
  dst->info.capacity = 0;

  size_t numOfCols = taosArrayGetSize(src->pDataBlock);
  for (int32_t i = 0; i < numOfCols; ++i) {
    SColumnInfoData* p = taosArrayGet(src->pDataBlock, i);
    SColumnInfoData  colInfo = {.hasNull = true, .info = p->info};
    blockDataAppendColInfo(dst, &colInfo);
  }

  int32_t code = blockDataEnsureCapacity(dst, src->info.rows);
  if (code != TSDB_CODE_SUCCESS) {
    terrno = code;
    return -1;
  }

  for (int32_t i = 0; i < numOfCols; ++i) {
    SColumnInfoData* pDst = taosArrayGet(dst->pDataBlock, i);
    SColumnInfoData* pSrc = taosArrayGet(src->pDataBlock, i);
    if (pSrc->pData == NULL && (!IS_VAR_DATA_TYPE(pSrc->info.type))) {
      continue;
    }

    colDataAssign(pDst, pSrc, src->info.rows, &src->info);
  }

  uint32_t cap = dst->info.capacity;
  dst->info = src->info;
  dst->info.capacity = cap;
  return 0;
}

int32_t copyDataBlock(SSDataBlock* dst, const SSDataBlock* src) {
  blockDataCleanup(dst);
  int32_t code = blockDataEnsureCapacity(dst, src->info.rows);
  if (code != TSDB_CODE_SUCCESS) {
    terrno = code;
    return code;
  }

  size_t numOfCols = taosArrayGetSize(src->pDataBlock);
  for (int32_t i = 0; i < numOfCols; ++i) {
    SColumnInfoData* pDst = taosArrayGet(dst->pDataBlock, i);
    SColumnInfoData* pSrc = taosArrayGet(src->pDataBlock, i);
    colDataAssign(pDst, pSrc, src->info.rows, &src->info);
  }

  uint32_t cap = dst->info.capacity;
  dst->info = src->info;
  dst->info.capacity = cap;
  return TSDB_CODE_SUCCESS;
}

SSDataBlock* createSpecialDataBlock(EStreamType type) {
  SSDataBlock* pBlock = taosMemoryCalloc(1, sizeof(SSDataBlock));
  pBlock->info.hasVarCol = false;
  pBlock->info.id.groupId = 0;
  pBlock->info.rows = 0;
  pBlock->info.type = type;
  pBlock->info.rowSize = sizeof(TSKEY) + sizeof(TSKEY) + sizeof(uint64_t) + sizeof(uint64_t) + sizeof(TSKEY) +
                         sizeof(TSKEY) + VARSTR_HEADER_SIZE + TSDB_TABLE_NAME_LEN;
  pBlock->info.watermark = INT64_MIN;

  pBlock->pDataBlock = taosArrayInit(6, sizeof(SColumnInfoData));
  SColumnInfoData infoData = {0};
  infoData.info.type = TSDB_DATA_TYPE_TIMESTAMP;
  infoData.info.bytes = sizeof(TSKEY);
  // window start ts
  taosArrayPush(pBlock->pDataBlock, &infoData);
  // window end ts
  taosArrayPush(pBlock->pDataBlock, &infoData);

  infoData.info.type = TSDB_DATA_TYPE_UBIGINT;
  infoData.info.bytes = sizeof(uint64_t);
  // uid
  taosArrayPush(pBlock->pDataBlock, &infoData);
  // group id
  taosArrayPush(pBlock->pDataBlock, &infoData);

  infoData.info.type = TSDB_DATA_TYPE_TIMESTAMP;
  infoData.info.bytes = sizeof(TSKEY);
  // calculate start ts
  taosArrayPush(pBlock->pDataBlock, &infoData);
  // calculate end ts
  taosArrayPush(pBlock->pDataBlock, &infoData);

  // table name
  infoData.info.type = TSDB_DATA_TYPE_VARCHAR;
  infoData.info.bytes = VARSTR_HEADER_SIZE + TSDB_TABLE_NAME_LEN;
  taosArrayPush(pBlock->pDataBlock, &infoData);

  return pBlock;
}

SSDataBlock* blockCopyOneRow(const SSDataBlock* pDataBlock, int32_t rowIdx) {
  if (pDataBlock == NULL) {
    return NULL;
  }

  SSDataBlock* pBlock = createDataBlock();
  pBlock->info = pDataBlock->info;
  pBlock->info.rows = 0;
  pBlock->info.capacity = 0;

  size_t numOfCols = taosArrayGetSize(pDataBlock->pDataBlock);
  for (int32_t i = 0; i < numOfCols; ++i) {
    SColumnInfoData* p = taosArrayGet(pDataBlock->pDataBlock, i);
    SColumnInfoData  colInfo = {.hasNull = true, .info = p->info};
    blockDataAppendColInfo(pBlock, &colInfo);
  }

  int32_t code = blockDataEnsureCapacity(pBlock, 1);
  if (code != TSDB_CODE_SUCCESS) {
    terrno = code;
    blockDataDestroy(pBlock);
    return NULL;
  }

  for (int32_t i = 0; i < numOfCols; ++i) {
    SColumnInfoData* pDst = taosArrayGet(pBlock->pDataBlock, i);
    SColumnInfoData* pSrc = taosArrayGet(pDataBlock->pDataBlock, i);
    bool             isNull = colDataIsNull(pSrc, pDataBlock->info.rows, rowIdx, NULL);
    void*            pData = NULL;
    if (!isNull) pData = colDataGetData(pSrc, rowIdx);
    colDataSetVal(pDst, 0, pData, isNull);
  }

  pBlock->info.rows = 1;

  return pBlock;
}

SSDataBlock* createOneDataBlock(const SSDataBlock* pDataBlock, bool copyData) {
  if (pDataBlock == NULL) {
    return NULL;
  }

  SSDataBlock* pBlock = createDataBlock();
  pBlock->info = pDataBlock->info;
  pBlock->info.rows = 0;
  pBlock->info.capacity = 0;
  pBlock->info.rowSize = 0;
  pBlock->info.id = pDataBlock->info.id;
  pBlock->info.blankFill = pDataBlock->info.blankFill;

  size_t numOfCols = taosArrayGetSize(pDataBlock->pDataBlock);
  for (int32_t i = 0; i < numOfCols; ++i) {
    SColumnInfoData* p = taosArrayGet(pDataBlock->pDataBlock, i);
    SColumnInfoData  colInfo = {.hasNull = true, .info = p->info};
    blockDataAppendColInfo(pBlock, &colInfo);
  }

  if (copyData) {
    int32_t code = blockDataEnsureCapacity(pBlock, pDataBlock->info.rows);
    if (code != TSDB_CODE_SUCCESS) {
      terrno = code;
      blockDataDestroy(pBlock);
      return NULL;
    }

    for (int32_t i = 0; i < numOfCols; ++i) {
      SColumnInfoData* pDst = taosArrayGet(pBlock->pDataBlock, i);
      SColumnInfoData* pSrc = taosArrayGet(pDataBlock->pDataBlock, i);
      colDataAssign(pDst, pSrc, pDataBlock->info.rows, &pDataBlock->info);
    }

    pBlock->info.rows = pDataBlock->info.rows;
    pBlock->info.capacity = pDataBlock->info.rows;
  }

  return pBlock;
}

SSDataBlock* createDataBlock() {
  SSDataBlock* pBlock = taosMemoryCalloc(1, sizeof(SSDataBlock));
  if (pBlock == NULL) {
    terrno = TSDB_CODE_OUT_OF_MEMORY;
    return NULL;
  }

  pBlock->pDataBlock = taosArrayInit(4, sizeof(SColumnInfoData));
  if (pBlock->pDataBlock == NULL) {
    terrno = TSDB_CODE_OUT_OF_MEMORY;
    taosMemoryFree(pBlock);
    return NULL;
  }

  return pBlock;
}

int32_t blockDataAppendColInfo(SSDataBlock* pBlock, SColumnInfoData* pColInfoData) {
  if (pBlock->pDataBlock == NULL) {
    pBlock->pDataBlock = taosArrayInit(4, sizeof(SColumnInfoData));
    if (pBlock->pDataBlock == NULL) {
      terrno = TSDB_CODE_OUT_OF_MEMORY;
      return terrno;
    }
  }

  void* p = taosArrayPush(pBlock->pDataBlock, pColInfoData);
  if (p == NULL) {
    terrno = TSDB_CODE_OUT_OF_MEMORY;
    return terrno;
  }

  // todo disable it temporarily
  //  ASSERT(pColInfoData->info.type != 0);
  if (IS_VAR_DATA_TYPE(pColInfoData->info.type)) {
    pBlock->info.hasVarCol = true;
  }

  pBlock->info.rowSize += pColInfoData->info.bytes;
  return TSDB_CODE_SUCCESS;
}

SColumnInfoData createColumnInfoData(int16_t type, int32_t bytes, int16_t colId) {
  SColumnInfoData col = {.hasNull = true};
  col.info.colId = colId;
  col.info.type = type;
  col.info.bytes = bytes;

  return col;
}

SColumnInfoData* bdGetColumnInfoData(const SSDataBlock* pBlock, int32_t index) {
  if (index >= taosArrayGetSize(pBlock->pDataBlock)) {
    return NULL;
  }

  return taosArrayGet(pBlock->pDataBlock, index);
}

size_t blockDataGetCapacityInRow(const SSDataBlock* pBlock, size_t pageSize, int32_t extraSize) {
  size_t numOfCols = taosArrayGetSize(pBlock->pDataBlock);

  int32_t payloadSize = pageSize - extraSize;
  int32_t rowSize = pBlock->info.rowSize;
  int32_t nRows = payloadSize / rowSize;
  ASSERT(nRows >= 1);

  int32_t numVarCols = 0;
  int32_t numFixCols = 0;
  for (int32_t i = 0; i < numOfCols; ++i) {
    SColumnInfoData* pCol = taosArrayGet(pBlock->pDataBlock, i);
    if (IS_VAR_DATA_TYPE(pCol->info.type)) {
      ++numVarCols;
    } else {
      ++numFixCols;
    }
  }

  // find the data payload whose size is greater than payloadSize
  int result = -1;
  int start = 1;
  int end = nRows;
  while (start <= end) {
    int mid = start + (end - start) / 2;
    // data size + var data type columns offset + fixed data type columns bitmap len
    int midSize = rowSize * mid + numVarCols * sizeof(int32_t) * mid + numFixCols * BitmapLen(mid);
    if (midSize > payloadSize) {
      result = mid;
      end = mid - 1;
    } else {
      start = mid + 1;
    }
  }

  int32_t newRows = (result != -1) ? result - 1 : nRows;
  // the true value must be less than the value of nRows
  ASSERT(newRows <= nRows && newRows >= 1);

  return newRows;
}

void colDataDestroy(SColumnInfoData* pColData) {
  if (!pColData) {
    return;
  }

  if (IS_VAR_DATA_TYPE(pColData->info.type)) {
    taosMemoryFreeClear(pColData->varmeta.offset);
  } else {
    taosMemoryFreeClear(pColData->nullbitmap);
  }

  taosMemoryFreeClear(pColData->pData);
}

static void doShiftBitmap(char* nullBitmap, size_t n, size_t total) {
  int32_t len = BitmapLen(total);

  int32_t newLen = BitmapLen(total - n);
  if (n % 8 == 0) {
    memmove(nullBitmap, nullBitmap + n / 8, newLen);
  } else {
    int32_t  tail = n % 8;
    int32_t  i = 0;
    uint8_t* p = (uint8_t*)nullBitmap;

    if (n < 8) {
      while (i < len) {
        uint8_t v = p[i];  // source bitmap value
        p[i] = (v << tail);

        if (i < len - 1) {
          uint8_t next = p[i + 1];
          p[i] |= (next >> (8 - tail));
        }

        i += 1;
      }
    } else if (n > 8) {
      int32_t remain = (total % 8 != 0 && total % 8 <= tail) ? 1 : 0;
      int32_t gap = len - newLen - remain;
      while (i < newLen) {
        uint8_t v = p[i + gap];
        p[i] = (v << tail);

        if (i < newLen - 1 + remain) {
          uint8_t next = p[i + gap + 1];
          p[i] |= (next >> (8 - tail));
        }

        i += 1;
      }
    }
  }
}

static int32_t colDataMoveVarData(SColumnInfoData* pColInfoData, size_t start, size_t end) {
  int32_t dataOffset = -1;
  int32_t dataLen = 0;
  int32_t beigin = start;
  while (beigin < end) {
    int32_t offset = pColInfoData->varmeta.offset[beigin];
    if (offset == -1) {
      beigin++;
      continue;
    }
    if (start != 0) {
      pColInfoData->varmeta.offset[beigin] = dataLen;
    }
    char* data = pColInfoData->pData + offset;
    if (dataOffset == -1) dataOffset = offset;  // mark the begin of data
    int32_t type = pColInfoData->info.type;
    if (type == TSDB_DATA_TYPE_JSON) {
      dataLen += getJsonValueLen(data);
    } else {
      dataLen += varDataTLen(data);
    }
    beigin++;
  }

  if (dataOffset > 0) {
    memmove(pColInfoData->pData, pColInfoData->pData + dataOffset, dataLen);
  }

  memmove(pColInfoData->varmeta.offset, &pColInfoData->varmeta.offset[start], (end - start) * sizeof(int32_t));
  return dataLen;
}

static void colDataTrimFirstNRows(SColumnInfoData* pColInfoData, size_t n, size_t total) {
  if (IS_VAR_DATA_TYPE(pColInfoData->info.type)) {
    // pColInfoData->varmeta.length = colDataMoveVarData(pColInfoData, n, total);
    memmove(pColInfoData->varmeta.offset, &pColInfoData->varmeta.offset[n], (total - n) * sizeof(int32_t));

    // clear the offset value of the unused entries.
    memset(&pColInfoData->varmeta.offset[total - n], 0, n);
  } else {
    int32_t bytes = pColInfoData->info.bytes;
    memmove(pColInfoData->pData, ((char*)pColInfoData->pData + n * bytes), (total - n) * bytes);
    doShiftBitmap(pColInfoData->nullbitmap, n, total);
  }
}

int32_t blockDataTrimFirstRows(SSDataBlock* pBlock, size_t n) {
  if (n == 0) {
    return TSDB_CODE_SUCCESS;
  }

  if (pBlock->info.rows <= n) {
    blockDataEmpty(pBlock);
  } else {
    size_t numOfCols = taosArrayGetSize(pBlock->pDataBlock);
    for (int32_t i = 0; i < numOfCols; ++i) {
      SColumnInfoData* pColInfoData = taosArrayGet(pBlock->pDataBlock, i);
      colDataTrimFirstNRows(pColInfoData, n, pBlock->info.rows);
    }

    pBlock->info.rows -= n;
  }
  return TSDB_CODE_SUCCESS;
}

static void colDataKeepFirstNRows(SColumnInfoData* pColInfoData, size_t n, size_t total) {
  if (IS_VAR_DATA_TYPE(pColInfoData->info.type)) {
    // pColInfoData->varmeta.length = colDataMoveVarData(pColInfoData, 0, n);
    memset(&pColInfoData->varmeta.offset[n], 0, total - n);
  }
}

int32_t blockDataKeepFirstNRows(SSDataBlock* pBlock, size_t n) {
  if (n == 0) {
    blockDataEmpty(pBlock);
    return TSDB_CODE_SUCCESS;
  }

  if (pBlock->info.rows <= n) {
    return TSDB_CODE_SUCCESS;
  } else {
    size_t numOfCols = taosArrayGetSize(pBlock->pDataBlock);
    for (int32_t i = 0; i < numOfCols; ++i) {
      SColumnInfoData* pColInfoData = taosArrayGet(pBlock->pDataBlock, i);
      colDataKeepFirstNRows(pColInfoData, n, pBlock->info.rows);
    }

    pBlock->info.rows = n;
  }
  return TSDB_CODE_SUCCESS;
}

int32_t tEncodeDataBlock(void** buf, const SSDataBlock* pBlock) {
  int64_t tbUid = pBlock->info.id.uid;
  int16_t numOfCols = taosArrayGetSize(pBlock->pDataBlock);
  int16_t hasVarCol = pBlock->info.hasVarCol;
  int64_t rows = pBlock->info.rows;
  int32_t sz = taosArrayGetSize(pBlock->pDataBlock);

  int32_t tlen = 0;
  tlen += taosEncodeFixedI64(buf, tbUid);
  tlen += taosEncodeFixedI16(buf, numOfCols);
  tlen += taosEncodeFixedI16(buf, hasVarCol);
  tlen += taosEncodeFixedI64(buf, rows);
  tlen += taosEncodeFixedI32(buf, sz);
  for (int32_t i = 0; i < sz; i++) {
    SColumnInfoData* pColData = (SColumnInfoData*)taosArrayGet(pBlock->pDataBlock, i);
    tlen += taosEncodeFixedI16(buf, pColData->info.colId);
    tlen += taosEncodeFixedI8(buf, pColData->info.type);
    tlen += taosEncodeFixedI32(buf, pColData->info.bytes);
    tlen += taosEncodeFixedBool(buf, pColData->hasNull);

    if (IS_VAR_DATA_TYPE(pColData->info.type)) {
      tlen += taosEncodeBinary(buf, pColData->varmeta.offset, sizeof(int32_t) * rows);
    } else {
      tlen += taosEncodeBinary(buf, pColData->nullbitmap, BitmapLen(rows));
    }

    int32_t len = colDataGetLength(pColData, rows);
    tlen += taosEncodeFixedI32(buf, len);

    if (pColData->reassigned && IS_VAR_DATA_TYPE(pColData->info.type)) {
      for (int32_t row = 0; row < rows; ++row) {
        char*   pData = pColData->pData + pColData->varmeta.offset[row];
        int32_t colSize = 0;
        if (pColData->info.type == TSDB_DATA_TYPE_JSON) {
          colSize = getJsonValueLen(pData);
        } else {
          colSize = varDataTLen(pData);
        }
        tlen += taosEncodeBinary(buf, pData, colSize);
      }
    } else {
      tlen += taosEncodeBinary(buf, pColData->pData, len);
    }
  }
  return tlen;
}

void* tDecodeDataBlock(const void* buf, SSDataBlock* pBlock) {
  int32_t sz;

  int16_t numOfCols = taosArrayGetSize(pBlock->pDataBlock);

  buf = taosDecodeFixedU64(buf, &pBlock->info.id.uid);
  buf = taosDecodeFixedI16(buf, &numOfCols);
  buf = taosDecodeFixedI16(buf, &pBlock->info.hasVarCol);
  buf = taosDecodeFixedI64(buf, &pBlock->info.rows);
  buf = taosDecodeFixedI32(buf, &sz);
  pBlock->pDataBlock = taosArrayInit(sz, sizeof(SColumnInfoData));
  for (int32_t i = 0; i < sz; i++) {
    SColumnInfoData data = {0};
    buf = taosDecodeFixedI16(buf, &data.info.colId);
    buf = taosDecodeFixedI8(buf, &data.info.type);
    buf = taosDecodeFixedI32(buf, &data.info.bytes);
    buf = taosDecodeFixedBool(buf, &data.hasNull);

    if (IS_VAR_DATA_TYPE(data.info.type)) {
      buf = taosDecodeBinary(buf, (void**)&data.varmeta.offset, pBlock->info.rows * sizeof(int32_t));
    } else {
      buf = taosDecodeBinary(buf, (void**)&data.nullbitmap, BitmapLen(pBlock->info.rows));
    }

    int32_t len = 0;
    buf = taosDecodeFixedI32(buf, &len);
    buf = taosDecodeBinary(buf, (void**)&data.pData, len);
    if (IS_VAR_DATA_TYPE(data.info.type)) {
      data.varmeta.length = len;
      data.varmeta.allocLen = len;
    }
    taosArrayPush(pBlock->pDataBlock, &data);
  }
  return (void*)buf;
}

static char* formatTimestamp(char* buf, int64_t val, int precision) {
  time_t  tt;
  int32_t ms = 0;
  if (precision == TSDB_TIME_PRECISION_NANO) {
    tt = (time_t)(val / 1000000000);
    ms = val % 1000000000;
  } else if (precision == TSDB_TIME_PRECISION_MICRO) {
    tt = (time_t)(val / 1000000);
    ms = val % 1000000;
  } else {
    tt = (time_t)(val / 1000);
    ms = val % 1000;
  }

  /* comment out as it make testcases like select_with_tags.sim fail.
    but in windows, this may cause the call to localtime crash if tt < 0,
    need to find a better solution.
    if (tt < 0) {
      tt = 0;
    }
    */

  if (tt <= 0 && ms < 0) {
    tt--;
    if (precision == TSDB_TIME_PRECISION_NANO) {
      ms += 1000000000;
    } else if (precision == TSDB_TIME_PRECISION_MICRO) {
      ms += 1000000;
    } else {
      ms += 1000;
    }
  }
  struct tm ptm = {0};
  if (taosLocalTime(&tt, &ptm, buf) == NULL) {
    return buf;
  }
  size_t pos = strftime(buf, 35, "%Y-%m-%d %H:%M:%S", &ptm);

  if (precision == TSDB_TIME_PRECISION_NANO) {
    sprintf(buf + pos, ".%09d", ms);
  } else if (precision == TSDB_TIME_PRECISION_MICRO) {
    sprintf(buf + pos, ".%06d", ms);
  } else {
    sprintf(buf + pos, ".%03d", ms);
  }

  return buf;
}

// for debug
char* dumpBlockData(SSDataBlock* pDataBlock, const char* flag, char** pDataBuf, const char* taskIdStr) {
  int32_t size = 2048 * 1024;
  *pDataBuf = taosMemoryCalloc(size, 1);
  char*   dumpBuf = *pDataBuf;
  char    pBuf[128] = {0};
  int32_t colNum = taosArrayGetSize(pDataBlock->pDataBlock);
  int32_t rows = pDataBlock->info.rows;
  int32_t len = 0;
  len += snprintf(dumpBuf + len, size - len,
                  "%s===stream===%s|block type %d|child id %d|group id:%" PRIu64 "|uid:%" PRId64
                  "|rows:%" PRId64 "|version:%" PRIu64 "|cal start:%" PRIu64 "|cal end:%" PRIu64 "|tbl:%s\n",
                  taskIdStr, flag, (int32_t)pDataBlock->info.type, pDataBlock->info.childId, pDataBlock->info.id.groupId,
                  pDataBlock->info.id.uid, pDataBlock->info.rows, pDataBlock->info.version,
                  pDataBlock->info.calWin.skey, pDataBlock->info.calWin.ekey, pDataBlock->info.parTbName);
  if (len >= size - 1) return dumpBuf;

  for (int32_t j = 0; j < rows; j++) {
    len += snprintf(dumpBuf + len, size - len, "%s|", flag);
    if (len >= size - 1) return dumpBuf;

    for (int32_t k = 0; k < colNum; k++) {
      SColumnInfoData* pColInfoData = taosArrayGet(pDataBlock->pDataBlock, k);
      if (colDataIsNull(pColInfoData, rows, j, NULL) || !pColInfoData->pData) {
        len += snprintf(dumpBuf + len, size - len, " %15s |", "NULL");
        if (len >= size - 1) return dumpBuf;
        continue;
      }

      void* var = colDataGetData(pColInfoData, j);
      switch (pColInfoData->info.type) {
        case TSDB_DATA_TYPE_TIMESTAMP:
          memset(pBuf, 0, sizeof(pBuf));
          formatTimestamp(pBuf, *(uint64_t*)var, pColInfoData->info.precision);
          len += snprintf(dumpBuf + len, size - len, " %25s |", pBuf);
          if (len >= size - 1) return dumpBuf;
          break;
        case TSDB_DATA_TYPE_TINYINT:
          len += snprintf(dumpBuf + len, size - len, " %15d |", *(int8_t*)var);
          if (len >= size - 1) return dumpBuf;
          break;
        case TSDB_DATA_TYPE_UTINYINT:
          len += snprintf(dumpBuf + len, size - len, " %15d |", *(uint8_t*)var);
          if (len >= size - 1) return dumpBuf;
          break;
        case TSDB_DATA_TYPE_SMALLINT:
          len += snprintf(dumpBuf + len, size - len, " %15d |", *(int16_t*)var);
          if (len >= size - 1) return dumpBuf;
          break;
        case TSDB_DATA_TYPE_USMALLINT:
          len += snprintf(dumpBuf + len, size - len, " %15d |", *(uint16_t*)var);
          if (len >= size - 1) return dumpBuf;
          break;
        case TSDB_DATA_TYPE_INT:
          len += snprintf(dumpBuf + len, size - len, " %15d |", *(int32_t*)var);
          if (len >= size - 1) return dumpBuf;
          break;
        case TSDB_DATA_TYPE_UINT:
          len += snprintf(dumpBuf + len, size - len, " %15u |", *(uint32_t*)var);
          if (len >= size - 1) return dumpBuf;
          break;
        case TSDB_DATA_TYPE_BIGINT:
          len += snprintf(dumpBuf + len, size - len, " %15" PRId64 " |", *(int64_t*)var);
          if (len >= size - 1) return dumpBuf;
          break;
        case TSDB_DATA_TYPE_UBIGINT:
          len += snprintf(dumpBuf + len, size - len, " %15" PRIu64 " |", *(uint64_t*)var);
          if (len >= size - 1) return dumpBuf;
          break;
        case TSDB_DATA_TYPE_FLOAT:
          len += snprintf(dumpBuf + len, size - len, " %15f |", *(float*)var);
          if (len >= size - 1) return dumpBuf;
          break;
        case TSDB_DATA_TYPE_DOUBLE:
          len += snprintf(dumpBuf + len, size - len, " %15f |", *(double*)var);
          if (len >= size - 1) return dumpBuf;
          break;
        case TSDB_DATA_TYPE_BOOL:
          len += snprintf(dumpBuf + len, size - len, " %15d |", *(bool*)var);
          if (len >= size - 1) return dumpBuf;
          break;
        case TSDB_DATA_TYPE_VARCHAR:
        case TSDB_DATA_TYPE_VARBINARY:
        case TSDB_DATA_TYPE_GEOMETRY: {
          memset(pBuf, 0, sizeof(pBuf));
          char*   pData = colDataGetVarData(pColInfoData, j);
          int32_t dataSize = TMIN(sizeof(pBuf), varDataLen(pData));
          dataSize = TMIN(dataSize, 50);
          memcpy(pBuf, varDataVal(pData), dataSize);
          len += snprintf(dumpBuf + len, size - len, " %15s |", pBuf);
          if (len >= size - 1) return dumpBuf;
        } break;
        case TSDB_DATA_TYPE_NCHAR: {
          char*   pData = colDataGetVarData(pColInfoData, j);
          int32_t dataSize = TMIN(sizeof(pBuf), varDataLen(pData));
          memset(pBuf, 0, sizeof(pBuf));
          (void)taosUcs4ToMbs((TdUcs4*)varDataVal(pData), dataSize, pBuf);
          len += snprintf(dumpBuf + len, size - len, " %15s |", pBuf);
          if (len >= size - 1) return dumpBuf;
        } break;
      }
    }
    len += snprintf(dumpBuf + len, size - len, "%d\n", j);
    if (len >= size - 1) return dumpBuf;
  }
  len += snprintf(dumpBuf + len, size - len, "%s |end\n", flag);
  return dumpBuf;
}

int32_t buildSubmitReqFromDataBlock(SSubmitReq2** ppReq, const SSDataBlock* pDataBlock, const STSchema* pTSchema,
                                    int64_t uid, int32_t vgId, tb_uid_t suid) {
  SSubmitReq2* pReq = *ppReq;
  SArray*      pVals = NULL;
  int32_t      numOfBlks = 0;
  int32_t      sz = 1;

  terrno = TSDB_CODE_SUCCESS;

  if (NULL == pReq) {
    if (!(pReq = taosMemoryMalloc(sizeof(SSubmitReq2)))) {
      terrno = TSDB_CODE_OUT_OF_MEMORY;
      goto _end;
    }

    if (!(pReq->aSubmitTbData = taosArrayInit(1, sizeof(SSubmitTbData)))) {
      goto _end;
    }
  }

  for (int32_t i = 0; i < sz; ++i) {
    int32_t colNum = taosArrayGetSize(pDataBlock->pDataBlock);
    int32_t rows = pDataBlock->info.rows;

    if (colNum <= 1) {  // invalid if only with TS col
      continue;
    }

    // the rsma result should has the same column number with schema.
    ASSERT(colNum == pTSchema->numOfCols);

    SSubmitTbData tbData = {0};

    if (!(tbData.aRowP = taosArrayInit(rows, sizeof(SRow*)))) {
      goto _end;
    }
    tbData.suid = suid;
    tbData.uid = uid;
    tbData.sver = pTSchema->version;

    if (!pVals && !(pVals = taosArrayInit(colNum, sizeof(SColVal)))) {
      taosArrayDestroy(tbData.aRowP);
      goto _end;
    }

    for (int32_t j = 0; j < rows; ++j) {  // iterate by row

      taosArrayClear(pVals);

      bool    isStartKey = false;
      int32_t offset = 0;
      for (int32_t k = 0; k < colNum; ++k) {  // iterate by column
        SColumnInfoData* pColInfoData = taosArrayGet(pDataBlock->pDataBlock, k);
        const STColumn*  pCol = &pTSchema->columns[k];
        void*            var = POINTER_SHIFT(pColInfoData->pData, j * pColInfoData->info.bytes);

        switch (pColInfoData->info.type) {
          case TSDB_DATA_TYPE_TIMESTAMP:
            ASSERT(pColInfoData->info.type == pCol->type);
            if (!isStartKey) {
              isStartKey = true;
              ASSERT(PRIMARYKEY_TIMESTAMP_COL_ID == pCol->colId);
              SColVal cv = COL_VAL_VALUE(pCol->colId, pCol->type, (SValue){.val = *(TSKEY*)var});
              taosArrayPush(pVals, &cv);
            } else if (colDataIsNull_s(pColInfoData, j)) {
              SColVal cv = COL_VAL_NULL(pCol->colId, pCol->type);
              taosArrayPush(pVals, &cv);
            } else {
              SColVal cv = COL_VAL_VALUE(pCol->colId, pCol->type, (SValue){.val = *(int64_t*)var});
              taosArrayPush(pVals, &cv);
            }
            break;
          case TSDB_DATA_TYPE_NCHAR:
          case TSDB_DATA_TYPE_VARBINARY:
          case TSDB_DATA_TYPE_VARCHAR: {  // TSDB_DATA_TYPE_BINARY
            ASSERT(pColInfoData->info.type == pCol->type);
            if (colDataIsNull_s(pColInfoData, j)) {
              SColVal cv = COL_VAL_NULL(pCol->colId, pCol->type);
              taosArrayPush(pVals, &cv);
            } else {
              void*   data = colDataGetVarData(pColInfoData, j);
              SValue  sv = (SValue){.nData = varDataLen(data), .pData = varDataVal(data)};  // address copy, no value
              SColVal cv = COL_VAL_VALUE(pCol->colId, pCol->type, sv);
              taosArrayPush(pVals, &cv);
            }
            break;
          }
          case TSDB_DATA_TYPE_DECIMAL:
          case TSDB_DATA_TYPE_BLOB:
          case TSDB_DATA_TYPE_JSON:
          case TSDB_DATA_TYPE_MEDIUMBLOB:
            uError("the column type %" PRIi16 " is defined but not implemented yet", pColInfoData->info.type);
            ASSERT(0);
            break;
          default:
            if (pColInfoData->info.type < TSDB_DATA_TYPE_MAX && pColInfoData->info.type > TSDB_DATA_TYPE_NULL) {
              if (colDataIsNull_s(pColInfoData, j)) {
                SColVal cv = COL_VAL_NULL(pCol->colId, pCol->type);  // should use pCol->type
                taosArrayPush(pVals, &cv);
              } else {
                SValue sv;
                if (pCol->type == pColInfoData->info.type) {
                  memcpy(&sv.val, var, tDataTypes[pCol->type].bytes);
                } else {
                  /**
                   *  1. sum/avg would convert to int64_t/uint64_t/double during aggregation
                   *  2. below conversion may lead to overflow or loss, the app should select the right data type.
                   */
                  char tv[8] = {0};
                  if (pColInfoData->info.type == TSDB_DATA_TYPE_FLOAT) {
                    float v = 0;
                    GET_TYPED_DATA(v, float, pColInfoData->info.type, var);
                    SET_TYPED_DATA(&tv, pCol->type, v);
                  } else if (pColInfoData->info.type == TSDB_DATA_TYPE_DOUBLE) {
                    double v = 0;
                    GET_TYPED_DATA(v, double, pColInfoData->info.type, var);
                    SET_TYPED_DATA(&tv, pCol->type, v);
                  } else if (IS_SIGNED_NUMERIC_TYPE(pColInfoData->info.type)) {
                    int64_t v = 0;
                    GET_TYPED_DATA(v, int64_t, pColInfoData->info.type, var);
                    SET_TYPED_DATA(&tv, pCol->type, v);
                  } else {
                    uint64_t v = 0;
                    GET_TYPED_DATA(v, uint64_t, pColInfoData->info.type, var);
                    SET_TYPED_DATA(&tv, pCol->type, v);
                  }
                  memcpy(&sv.val, tv, tDataTypes[pCol->type].bytes);
                }
                SColVal cv = COL_VAL_VALUE(pCol->colId, pColInfoData->info.type, sv);
                taosArrayPush(pVals, &cv);
              }
            } else {
              uError("the column type %" PRIi16 " is undefined\n", pColInfoData->info.type);
              ASSERT(0);
            }
            break;
        }
      }
      SRow* pRow = NULL;
      if ((terrno = tRowBuild(pVals, pTSchema, &pRow)) < 0) {
        tDestroySubmitTbData(&tbData, TSDB_MSG_FLG_ENCODE);
        goto _end;
      }
      ASSERT(pRow);
      taosArrayPush(tbData.aRowP, &pRow);
    }

    taosArrayPush(pReq->aSubmitTbData, &tbData);
  }
_end:
  taosArrayDestroy(pVals);
  if (terrno != 0) {
    *ppReq = NULL;
    if (pReq) {
      tDestroySubmitReq(pReq, TSDB_MSG_FLG_ENCODE);
      taosMemoryFreeClear(pReq);
    }

    return TSDB_CODE_FAILED;
  }
  *ppReq = pReq;
  return TSDB_CODE_SUCCESS;
}

void  buildCtbNameAddGruopId(char* ctbName, uint64_t groupId){
  char tmp[TSDB_TABLE_NAME_LEN] = {0};
  snprintf(tmp, TSDB_TABLE_NAME_LEN, "_%"PRIu64, groupId);
  ctbName[TSDB_TABLE_NAME_LEN - strlen(tmp) - 1] = 0;  // put groupId to the end
  strcat(ctbName, tmp);
}

bool  isAutoTableName(char* ctbName){
  return (strlen(ctbName) == 34 && ctbName[0] == 't' && ctbName[1] == '_');
}

bool  alreadyAddGroupId(char* ctbName){
  size_t len = strlen(ctbName);
  size_t _location = len - 1;
  while(_location > 0){
    if(ctbName[_location] < '0' || ctbName[_location] > '9'){
      break;
    }
    _location--;
  }

  return ctbName[_location] == '_' &&  len - 1 - _location > 15;  //15 means the min length of groupid
}

char* buildCtbNameByGroupId(const char* stbFullName, uint64_t groupId) {
  char* pBuf = taosMemoryCalloc(1, TSDB_TABLE_NAME_LEN + 1);
  if (!pBuf) {
    terrno = TSDB_CODE_OUT_OF_MEMORY;
    return NULL;
  }
  int32_t code = buildCtbNameByGroupIdImpl(stbFullName, groupId, pBuf);
  if (code != TSDB_CODE_SUCCESS) {
    taosMemoryFree(pBuf);
    return NULL;
  }
  return pBuf;
}

int32_t buildCtbNameByGroupIdImpl(const char* stbFullName, uint64_t groupId, char* cname) {
  if (stbFullName[0] == 0) {
    terrno = TSDB_CODE_INVALID_PARA;
    return TSDB_CODE_FAILED;
  }

  SArray* tags = taosArrayInit(0, sizeof(SSmlKv));
  if (tags == NULL) {
    return TSDB_CODE_FAILED;
  }

  if (cname == NULL) {
    terrno = TSDB_CODE_INVALID_PARA;
    taosArrayDestroy(tags);
    return TSDB_CODE_FAILED;
  }

  int8_t      type = TSDB_DATA_TYPE_UBIGINT;
  const char* name = "group_id";
  int32_t     len = strlen(name);
  SSmlKv pTag = { .key = name, .keyLen = len, .type = type, .u = groupId, .length = sizeof(uint64_t)};
  taosArrayPush(tags, &pTag);

  RandTableName rname = {
      .tags = tags, .stbFullName = stbFullName, .stbFullNameLen = strlen(stbFullName), .ctbShortName = cname};

  buildChildTableName(&rname);
  taosArrayDestroy(tags);

  if ((rname.ctbShortName && rname.ctbShortName[0]) == 0) {
    return TSDB_CODE_FAILED;
  }
  return TSDB_CODE_SUCCESS;
}

int32_t blockEncode(const SSDataBlock* pBlock, char* data, int32_t numOfCols) {
  int32_t dataLen = 0;

  // todo extract method
  int32_t* version = (int32_t*)data;
  *version = 2;
  data += sizeof(int32_t);

  int32_t* actualLen = (int32_t*)data;
  data += sizeof(int32_t);

  int32_t* rows = (int32_t*)data;
  *rows = pBlock->info.rows;
  data += sizeof(int32_t);
  ASSERT(*rows > 0);

  int32_t* cols = (int32_t*)data;
  *cols = numOfCols;
  data += sizeof(int32_t);

  // flag segment.
  // the inital bit is for column info
  int32_t* flagSegment = (int32_t*)data;
  *flagSegment = (1 << 31);

  data += sizeof(int32_t);

  uint64_t* groupId = (uint64_t*)data;
  data += sizeof(uint64_t);

  for (int32_t i = 0; i < numOfCols; ++i) {
    SColumnInfoData* pColInfoData = taosArrayGet(pBlock->pDataBlock, i);

    *((int8_t*)data) = pColInfoData->info.type;
    data += sizeof(int8_t);

    *((int32_t*)data) = pColInfoData->info.bytes;
    data += sizeof(int32_t);
  }

  int32_t* colSizes = (int32_t*)data;
  data += numOfCols * sizeof(int32_t);

  dataLen = blockDataGetSerialMetaSize(numOfCols);

  int32_t numOfRows = pBlock->info.rows;
  for (int32_t col = 0; col < numOfCols; ++col) {
    SColumnInfoData* pColRes = (SColumnInfoData*)taosArrayGet(pBlock->pDataBlock, col);

    // copy the null bitmap
    size_t metaSize = 0;
    if (IS_VAR_DATA_TYPE(pColRes->info.type)) {
      metaSize = numOfRows * sizeof(int32_t);
      memcpy(data, pColRes->varmeta.offset, metaSize);
    } else {
      metaSize = BitmapLen(numOfRows);
      memcpy(data, pColRes->nullbitmap, metaSize);
    }

    data += metaSize;
    dataLen += metaSize;

    if (pColRes->reassigned && IS_VAR_DATA_TYPE(pColRes->info.type)) {
      colSizes[col] = 0;
      for (int32_t row = 0; row < numOfRows; ++row) {
        char*   pColData = pColRes->pData + pColRes->varmeta.offset[row];
        int32_t colSize = 0;
        if (pColRes->info.type == TSDB_DATA_TYPE_JSON) {
          colSize = getJsonValueLen(pColData);
        } else {
          colSize = varDataTLen(pColData);
        }
        colSizes[col] += colSize;
        dataLen += colSize;
        memmove(data, pColData, colSize);
        data += colSize;
      }
    } else {
      colSizes[col] = colDataGetLength(pColRes, numOfRows);
      dataLen += colSizes[col];
      if (pColRes->pData != NULL) {
        memmove(data, pColRes->pData, colSizes[col]);
      }
      data += colSizes[col];
    }

//    colSizes[col] = htonl(colSizes[col]);
    //    uError("blockEncode col bytes:%d, type:%d, size:%d, htonl size:%d", pColRes->info.bytes, pColRes->info.type,
    //    htonl(colSizes[col]), colSizes[col]);
  }

  bool* blankFill = (bool*)data;
  *blankFill = pBlock->info.blankFill;
  data += sizeof(bool);

  *actualLen = dataLen;
  *groupId = pBlock->info.id.groupId;
  ASSERT(dataLen > 0);
  return dataLen;
}

const char* blockDecode(SSDataBlock* pBlock, const char* pData) {
  const char* pStart = pData;

  int32_t version = *(int32_t*)pStart;
  pStart += sizeof(int32_t);

  // total length sizeof(int32_t)
  int32_t dataLen = *(int32_t*)pStart;
  pStart += sizeof(int32_t);

  // total rows sizeof(int32_t)
  int32_t numOfRows = *(int32_t*)pStart;
  pStart += sizeof(int32_t);

  // total columns sizeof(int32_t)
  int32_t numOfCols = *(int32_t*)pStart;
  pStart += sizeof(int32_t);

  // has column info segment
  int32_t flagSeg = *(int32_t*)pStart;
  int32_t hasColumnInfo = (flagSeg >> 31);
  pStart += sizeof(int32_t);

  // group id sizeof(uint64_t)
  pBlock->info.id.groupId = *(uint64_t*)pStart;
  pStart += sizeof(uint64_t);

  if (pBlock->pDataBlock == NULL) {
    pBlock->pDataBlock = taosArrayInit_s(sizeof(SColumnInfoData), numOfCols);
  }

  for (int32_t i = 0; i < numOfCols; ++i) {
    SColumnInfoData* pColInfoData = taosArrayGet(pBlock->pDataBlock, i);
    pColInfoData->info.type = *(int8_t*)pStart;
    pStart += sizeof(int8_t);

    pColInfoData->info.bytes = *(int32_t*)pStart;
    pStart += sizeof(int32_t);

    if (IS_VAR_DATA_TYPE(pColInfoData->info.type)) {
      pBlock->info.hasVarCol = true;
    }
  }

  blockDataEnsureCapacity(pBlock, numOfRows);

  int32_t* colLen = (int32_t*)pStart;
  pStart += sizeof(int32_t) * numOfCols;

  for (int32_t i = 0; i < numOfCols; ++i) {
    if(version == 1){
      colLen[i] = htonl(colLen[i]);
    }
    ASSERT(colLen[i] >= 0);

    SColumnInfoData* pColInfoData = taosArrayGet(pBlock->pDataBlock, i);
    if (IS_VAR_DATA_TYPE(pColInfoData->info.type)) {
      memcpy(pColInfoData->varmeta.offset, pStart, sizeof(int32_t) * numOfRows);
      pStart += sizeof(int32_t) * numOfRows;

      if (colLen[i] > 0 && pColInfoData->varmeta.allocLen < colLen[i]) {
        char* tmp = taosMemoryRealloc(pColInfoData->pData, colLen[i]);
        if (tmp == NULL) {
          return NULL;
        }

        pColInfoData->pData = tmp;
        pColInfoData->varmeta.allocLen = colLen[i];
      }

      pColInfoData->varmeta.length = colLen[i];
    } else {
      memcpy(pColInfoData->nullbitmap, pStart, BitmapLen(numOfRows));
      pStart += BitmapLen(numOfRows);
    }

    if (colLen[i] > 0) {
      memcpy(pColInfoData->pData, pStart, colLen[i]);
    }

    // TODO
    // setting this flag to true temporarily so aggregate function on stable will
    // examine NULL value for non-primary key column
    pColInfoData->hasNull = true;
    pStart += colLen[i];
  }

  bool blankFill = *(bool*)pStart;
  pStart += sizeof(bool);

  pBlock->info.dataLoad = 1;
  pBlock->info.rows = numOfRows;
  pBlock->info.blankFill = blankFill;
  ASSERT(pStart - pData == dataLen);
  return pStart;
}

void trimDataBlock(SSDataBlock* pBlock, int32_t totalRows, const bool* pBoolList) {
  //  int32_t totalRows = pBlock->info.rows;
  int32_t bmLen = BitmapLen(totalRows);
  char*   pBitmap = NULL;
  int32_t maxRows = 0;

  size_t numOfCols = taosArrayGetSize(pBlock->pDataBlock);
  if (!pBoolList) {
    for (int32_t i = 0; i < numOfCols; ++i) {
      SColumnInfoData* pDst = taosArrayGet(pBlock->pDataBlock, i);
      // it is a reserved column for scalar function, and no data in this column yet.
      if (pDst->pData == NULL) {
        continue;
      }

      int32_t numOfRows = 0;
      if (IS_VAR_DATA_TYPE(pDst->info.type)) {
        pDst->varmeta.length = 0;
      } else {
        memset(pDst->nullbitmap, 0, bmLen);
      }
    }
    return;
  }

  for (int32_t i = 0; i < numOfCols; ++i) {
    SColumnInfoData* pDst = taosArrayGet(pBlock->pDataBlock, i);
    // it is a reserved column for scalar function, and no data in this column yet.
    if (pDst->pData == NULL || (IS_VAR_DATA_TYPE(pDst->info.type) && pDst->varmeta.length == 0)) {
      continue;
    }

    int32_t numOfRows = 0;
    if (IS_VAR_DATA_TYPE(pDst->info.type)) {
      int32_t j = 0;
      pDst->varmeta.length = 0;

      while (j < totalRows) {
        if (pBoolList[j] == 0) {
          j += 1;
          continue;
        }

        if (colDataIsNull_var(pDst, j)) {
          colDataSetNull_var(pDst, numOfRows);
        } else {
          // fix address sanitizer error. p1 may point to memory that will change during realloc of colDataSetVal, first
          // copy it to p2
          char*   p1 = colDataGetVarData(pDst, j);
          int32_t len = 0;
          if (pDst->info.type == TSDB_DATA_TYPE_JSON) {
            len = getJsonValueLen(p1);
          } else {
            len = varDataTLen(p1);
          }
          char* p2 = taosMemoryMalloc(len);
          memcpy(p2, p1, len);
          colDataSetVal(pDst, numOfRows, p2, false);
          taosMemoryFree(p2);
        }
        numOfRows += 1;
        j += 1;
      }

      if (maxRows < numOfRows) {
        maxRows = numOfRows;
      }
    } else {
      if (pBitmap == NULL) {
        pBitmap = taosMemoryCalloc(1, bmLen);
      }

      memcpy(pBitmap, pDst->nullbitmap, bmLen);
      memset(pDst->nullbitmap, 0, bmLen);

      int32_t j = 0;

      switch (pDst->info.type) {
        case TSDB_DATA_TYPE_BIGINT:
        case TSDB_DATA_TYPE_UBIGINT:
        case TSDB_DATA_TYPE_DOUBLE:
        case TSDB_DATA_TYPE_TIMESTAMP:
          while (j < totalRows) {
            if (pBoolList[j] == 0) {
              j += 1;
              continue;
            }

            if (colDataIsNull_f(pBitmap, j)) {
              colDataSetNull_f(pDst->nullbitmap, numOfRows);
            } else {
              ((int64_t*)pDst->pData)[numOfRows] = ((int64_t*)pDst->pData)[j];
            }
            numOfRows += 1;
            j += 1;
          }
          break;
        case TSDB_DATA_TYPE_FLOAT:
        case TSDB_DATA_TYPE_INT:
        case TSDB_DATA_TYPE_UINT:
          while (j < totalRows) {
            if (pBoolList[j] == 0) {
              j += 1;
              continue;
            }
            if (colDataIsNull_f(pBitmap, j)) {
              colDataSetNull_f(pDst->nullbitmap, numOfRows);
            } else {
              ((int32_t*)pDst->pData)[numOfRows] = ((int32_t*)pDst->pData)[j];
            }
            numOfRows += 1;
            j += 1;
          }
          break;
        case TSDB_DATA_TYPE_SMALLINT:
        case TSDB_DATA_TYPE_USMALLINT:
          while (j < totalRows) {
            if (pBoolList[j] == 0) {
              j += 1;
              continue;
            }
            if (colDataIsNull_f(pBitmap, j)) {
              colDataSetNull_f(pDst->nullbitmap, numOfRows);
            } else {
              ((int16_t*)pDst->pData)[numOfRows] = ((int16_t*)pDst->pData)[j];
            }
            numOfRows += 1;
            j += 1;
          }
          break;
        case TSDB_DATA_TYPE_BOOL:
        case TSDB_DATA_TYPE_TINYINT:
        case TSDB_DATA_TYPE_UTINYINT:
          while (j < totalRows) {
            if (pBoolList[j] == 0) {
              j += 1;
              continue;
            }
            if (colDataIsNull_f(pBitmap, j)) {
              colDataSetNull_f(pDst->nullbitmap, numOfRows);
            } else {
              ((int8_t*)pDst->pData)[numOfRows] = ((int8_t*)pDst->pData)[j];
            }
            numOfRows += 1;
            j += 1;
          }
          break;
      }
    }

    if (maxRows < numOfRows) {
      maxRows = numOfRows;
    }
  }

  pBlock->info.rows = maxRows;
  if (pBitmap != NULL) {
    taosMemoryFree(pBitmap);
  }
}

int32_t blockGetEncodeSize(const SSDataBlock* pBlock) {
  return blockDataGetSerialMetaSize(taosArrayGetSize(pBlock->pDataBlock)) + blockDataGetSize(pBlock);
}

int32_t blockDataGetSortedRows(SSDataBlock* pDataBlock, SArray* pOrderInfo) {
  if (!pDataBlock || !pOrderInfo) return 0;
  for (int32_t i = 0; i < taosArrayGetSize(pOrderInfo); ++i) {
    SBlockOrderInfo* pOrder = taosArrayGet(pOrderInfo, i);
    pOrder->pColData = taosArrayGet(pDataBlock->pDataBlock, pOrder->slotId);
    pOrder->compFn = getKeyComparFunc(pOrder->pColData->info.type, pOrder->order);
  }
  SSDataBlockSortHelper sortHelper = {.orderInfo = pOrderInfo, .pDataBlock = pDataBlock};
  int32_t rowIdx = 0, nextRowIdx = 1;
  for (; rowIdx < pDataBlock->info.rows && nextRowIdx < pDataBlock->info.rows; ++rowIdx, ++nextRowIdx) {
    if (dataBlockCompar(&nextRowIdx, &rowIdx, &sortHelper) < 0) {
      break;
    }
  }
  return nextRowIdx;
}<|MERGE_RESOLUTION|>--- conflicted
+++ resolved
@@ -789,28 +789,8 @@
   for (int32_t i = 0; i < numOfCols; ++i) {
     SColumnInfoData* pColData = taosArrayGet(pBlock->pDataBlock, i);
     SColumnInfoData* pDstCol = taosArrayGet(pDst->pDataBlock, i);
-<<<<<<< HEAD
 
     colDataAssignNRows(pDstCol, 0, pColData, startIndex, rowCount);
-    /*
-=======
->>>>>>> 2d1c2ad0
-    for (int32_t j = startIndex; j < (startIndex + rowCount); ++j) {
-      bool isNull = false;
-      if (pBlock->pBlockAgg == NULL) {
-        isNull = colDataIsNull_s(pColData, j);
-      } else {
-        isNull = colDataIsNull(pColData, pBlock->info.rows, j, pBlock->pBlockAgg[i]);
-      }
-
-      if (isNull) {
-        colDataSetNULL(pDstCol, j - startIndex);
-      } else {
-        char* p = colDataGetData(pColData, j);
-        colDataSetVal(pDstCol, j - startIndex, p, false);
-      }
-    }
-    */
   }
 
   pDst->info.rows = rowCount;
