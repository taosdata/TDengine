--- conflicted
+++ resolved
@@ -265,16 +265,10 @@
         }
       }
 
-<<<<<<< HEAD
       int32_t bytes = (numOfRows - i) / 8;
       memset(&BMCharPos(pColumnInfoData->nullbitmap, currentRow + i), 0xFF, bytes);
       i += bytes * 8;
       
-=======
-      memset(&BMCharPos(pColumnInfoData->nullbitmap, currentRow + i), 0xFF, (numOfRows - i) / sizeof(char));
-      i += (numOfRows - i) / sizeof(char) * sizeof(char);
-
->>>>>>> d57f3324
       for (; i < numOfRows; ++i) {
         colDataSetNull_f(pColumnInfoData->nullbitmap, currentRow + i);
       }
