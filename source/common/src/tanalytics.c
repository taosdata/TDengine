--- conflicted
+++ resolved
@@ -188,13 +188,10 @@
   SHashObj* p = NULL;
   int32_t code = taosAnalyGetOpts(option, &p);
   if (code != TSDB_CODE_SUCCESS) {
-<<<<<<< HEAD
-=======
     if (p != NULL) {
       taosHashCleanup(p);
       p = NULL;
     }
->>>>>>> 33833eac
     return false;
   }
 
@@ -888,11 +885,7 @@
   return 0;
 }
 
-<<<<<<< HEAD
-int32_t taosAnalysisParseWncheck(SHashObj* pHashMap, const char* id) { return 0;}
-=======
 int8_t taosAnalysisParseWncheck(SHashObj* pHashMap, const char* id) { return 0;}
->>>>>>> 33833eac
 int32_t taosAnalyGetOpts(const char *pOption, SHashObj **pOptHash) { return 0;}
 
 #endif