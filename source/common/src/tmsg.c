/*
 * Copyright (c) 2019 TAOS Data, Inc. <jhtao@taosdata.com>
 *
 * This program is free software: you can use, redistribute, and/or modify
 * it under the terms of the GNU Affero General Public License, version 3
 * or later ("AGPL"), as published by the Free Software Foundation.
 *
 * This program is distributed in the hope that it will be useful, but WITHOUT
 * ANY WARRANTY; without even the implied warranty of MERCHANTABILITY or
 * FITNESS FOR A PARTICULAR PURPOSE.
 *
 * You should have received a copy of the GNU Affero General Public License
 * along with this program. If not, see <http://www.gnu.org/licenses/>.
 */

#define _DEFAULT_SOURCE
#include "tmsg.h"

#undef TD_MSG_NUMBER_
#undef TD_MSG_DICT_
#define TD_MSG_INFO_
#undef TD_MSG_SEG_CODE_
#include "tmsgdef.h"

#undef TD_MSG_NUMBER_
#undef TD_MSG_INFO_
#define TD_MSG_DICT_
#undef TD_MSG_SEG_CODE_
#include "tmsgdef.h"

int32_t tInitSubmitMsgIter(const SSubmitReq *pMsg, SSubmitMsgIter *pIter) {
  if (pMsg == NULL) {
    terrno = TSDB_CODE_TDB_SUBMIT_MSG_MSSED_UP;
    return -1;
  }

  pIter->totalLen = pMsg->length;
  ASSERT(pIter->totalLen > 0);
  pIter->len = 0;
  pIter->pMsg = pMsg;
  if (pMsg->length <= sizeof(SSubmitReq)) {
    terrno = TSDB_CODE_TDB_SUBMIT_MSG_MSSED_UP;
    return -1;
  }

  return 0;
}

int32_t tGetSubmitMsgNext(SSubmitMsgIter *pIter, SSubmitBlk **pPBlock) {
  ASSERT(pIter->len >= 0);

  if (pIter->len == 0) {
    pIter->len += sizeof(SSubmitReq);
  } else {
    if (pIter->len >= pIter->totalLen) {
      ASSERT(0);
    }

    SSubmitBlk *pSubmitBlk = (SSubmitBlk *)POINTER_SHIFT(pIter->pMsg, pIter->len);
    pIter->len += (sizeof(SSubmitBlk) + pSubmitBlk->dataLen + pSubmitBlk->schemaLen);
    ASSERT(pIter->len > 0);
  }

  if (pIter->len > pIter->totalLen) {
    terrno = TSDB_CODE_TDB_SUBMIT_MSG_MSSED_UP;
    *pPBlock = NULL;
    return -1;
  }

  *pPBlock = (pIter->len == pIter->totalLen) ? NULL : (SSubmitBlk *)POINTER_SHIFT(pIter->pMsg, pIter->len);

  return 0;
}

int32_t tInitSubmitBlkIter(SSubmitBlk *pBlock, SSubmitBlkIter *pIter) {
  if (pBlock->dataLen <= 0) return -1;
  pIter->totalLen = pBlock->dataLen;
  pIter->len = 0;
  pIter->row = (STSRow *)(pBlock->data + pBlock->schemaLen);
  return 0;
}

STSRow *tGetSubmitBlkNext(SSubmitBlkIter *pIter) {
  STSRow *row = pIter->row;

  if (pIter->len >= pIter->totalLen) {
    return NULL;
  } else {
    pIter->len += TD_ROW_LEN(row);
    if (pIter->len < pIter->totalLen) {
      pIter->row = POINTER_SHIFT(row, TD_ROW_LEN(row));
    }
    return row;
  }
}

int32_t tEncodeSEpSet(SCoder *pEncoder, const SEpSet *pEp) {
  if (tEncodeI8(pEncoder, pEp->inUse) < 0) return -1;
  if (tEncodeI8(pEncoder, pEp->numOfEps) < 0) return -1;
  for (int32_t i = 0; i < TSDB_MAX_REPLICA; i++) {
    if (tEncodeU16(pEncoder, pEp->eps[i].port) < 0) return -1;
    if (tEncodeCStr(pEncoder, pEp->eps[i].fqdn) < 0) return -1;
  }
  return 0;
}

int32_t tDecodeSEpSet(SCoder *pDecoder, SEpSet *pEp) {
  if (tDecodeI8(pDecoder, &pEp->inUse) < 0) return -1;
  if (tDecodeI8(pDecoder, &pEp->numOfEps) < 0) return -1;
  for (int32_t i = 0; i < TSDB_MAX_REPLICA; i++) {
    if (tDecodeU16(pDecoder, &pEp->eps[i].port) < 0) return -1;
    if (tDecodeCStrTo(pDecoder, pEp->eps[i].fqdn) < 0) return -1;
  }
  return 0;
}

int32_t taosEncodeSEpSet(void **buf, const SEpSet *pEp) {
  int32_t tlen = 0;
  tlen += taosEncodeFixedI8(buf, pEp->inUse);
  tlen += taosEncodeFixedI8(buf, pEp->numOfEps);
  for (int32_t i = 0; i < TSDB_MAX_REPLICA; i++) {
    tlen += taosEncodeFixedU16(buf, pEp->eps[i].port);
    tlen += taosEncodeString(buf, pEp->eps[i].fqdn);
  }
  return tlen;
}

void *taosDecodeSEpSet(const void *buf, SEpSet *pEp) {
  buf = taosDecodeFixedI8(buf, &pEp->inUse);
  buf = taosDecodeFixedI8(buf, &pEp->numOfEps);
  for (int32_t i = 0; i < TSDB_MAX_REPLICA; i++) {
    buf = taosDecodeFixedU16(buf, &pEp->eps[i].port);
    buf = taosDecodeStringTo(buf, pEp->eps[i].fqdn);
  }
  return (void *)buf;
}

static int32_t tSerializeSClientHbReq(SCoder *pEncoder, const SClientHbReq *pReq) {
  if (tEncodeSClientHbKey(pEncoder, &pReq->connKey) < 0) return -1;

  if (pReq->connKey.connType == CONN_TYPE__QUERY) {
    int32_t queryNum = 0;
    if (pReq->query) {
      queryNum = 1;
      if (tEncodeI32(pEncoder, queryNum) < 0) return -1;
      if (tEncodeU32(pEncoder, pReq->query->connId) < 0) return -1;
      if (tEncodeI32(pEncoder, pReq->query->pid) < 0) return -1;
      if (tEncodeCStr(pEncoder, pReq->query->app) < 0) return -1;

      int32_t num = taosArrayGetSize(pReq->query->queryDesc);
      if (tEncodeI32(pEncoder, num) < 0) return -1;

      for (int32_t i = 0; i < num; ++i) {
        SQueryDesc *desc = taosArrayGet(pReq->query->queryDesc, i);
        if (tEncodeCStr(pEncoder, desc->sql) < 0) return -1;
        if (tEncodeU64(pEncoder, desc->queryId) < 0) return -1;
        if (tEncodeI64(pEncoder, desc->useconds) < 0) return -1;
        if (tEncodeI64(pEncoder, desc->stime) < 0) return -1;
        if (tEncodeI64(pEncoder, desc->reqRid) < 0) return -1;
        if (tEncodeI32(pEncoder, desc->pid) < 0) return -1;
        if (tEncodeCStr(pEncoder, desc->fqdn) < 0) return -1;
        if (tEncodeI32(pEncoder, desc->subPlanNum) < 0) return -1;

        int32_t snum = desc->subDesc ? taosArrayGetSize(desc->subDesc) : 0;
        if (tEncodeI32(pEncoder, snum) < 0) return -1;
        for (int32_t m = 0; m < snum; ++m) {
          SQuerySubDesc *sDesc = taosArrayGet(desc->subDesc, m);
          if (tEncodeI64(pEncoder, sDesc->tid) < 0) return -1;
          if (tEncodeI32(pEncoder, sDesc->status) < 0) return -1;
        }
      }
    } else {
      if (tEncodeI32(pEncoder, queryNum) < 0) return -1;
    }
  }

  int32_t kvNum = taosHashGetSize(pReq->info);
  if (tEncodeI32(pEncoder, kvNum) < 0) return -1;
  void *pIter = taosHashIterate(pReq->info, NULL);
  while (pIter != NULL) {
    SKv *kv = pIter;
    if (tEncodeSKv(pEncoder, kv) < 0) return -1;
    pIter = taosHashIterate(pReq->info, pIter);
  }

  return 0;
}

static int32_t tDeserializeSClientHbReq(SCoder *pDecoder, SClientHbReq *pReq) {
  if (tDecodeSClientHbKey(pDecoder, &pReq->connKey) < 0) return -1;

  if (pReq->connKey.connType == CONN_TYPE__QUERY) {
    int32_t queryNum = 0;
    if (tDecodeI32(pDecoder, &queryNum) < 0) return -1;
    if (queryNum) {
      pReq->query = taosMemoryCalloc(1, sizeof(*pReq->query));
      if (NULL == pReq->query) return -1;
      if (tDecodeU32(pDecoder, &pReq->query->connId) < 0) return -1;
      if (tDecodeI32(pDecoder, &pReq->query->pid) < 0) return -1;
      if (tDecodeCStrTo(pDecoder, pReq->query->app) < 0) return -1;

      int32_t num = 0;
      if (tDecodeI32(pDecoder, &num) < 0) return -1;
      if (num > 0) {
        pReq->query->queryDesc = taosArrayInit(num, sizeof(SQueryDesc));
        if (NULL == pReq->query->queryDesc) return -1;

        for (int32_t i = 0; i < num; ++i) {
          SQueryDesc desc = {0};
          if (tDecodeCStrTo(pDecoder, desc.sql) < 0) return -1;
          if (tDecodeU64(pDecoder, &desc.queryId) < 0) return -1;
          if (tDecodeI64(pDecoder, &desc.useconds) < 0) return -1;
          if (tDecodeI64(pDecoder, &desc.stime) < 0) return -1;
          if (tDecodeI64(pDecoder, &desc.reqRid) < 0) return -1;
          if (tDecodeI32(pDecoder, &desc.pid) < 0) return -1;
          if (tDecodeCStrTo(pDecoder, desc.fqdn) < 0) return -1;
          if (tDecodeI32(pDecoder, &desc.subPlanNum) < 0) return -1;

          int32_t snum = 0;
          if (tDecodeI32(pDecoder, &snum) < 0) return -1;
          if (snum > 0) {
            desc.subDesc = taosArrayInit(snum, sizeof(SQuerySubDesc));
            if (NULL == desc.subDesc) return -1;

            for (int32_t m = 0; m < snum; ++m) {
              SQuerySubDesc sDesc = {0};
              if (tDecodeI64(pDecoder, &sDesc.tid) < 0) return -1;
              if (tDecodeI32(pDecoder, &sDesc.status) < 0) return -1;
              taosArrayPush(desc.subDesc, &sDesc);
            }
          }

          taosArrayPush(pReq->query->queryDesc, &desc);
        }
      }
    }
  }

  int32_t kvNum = 0;
  if (tDecodeI32(pDecoder, &kvNum) < 0) return -1;
  if (pReq->info == NULL) {
    pReq->info = taosHashInit(kvNum, taosGetDefaultHashFunction(TSDB_DATA_TYPE_BINARY), true, HASH_NO_LOCK);
  }
  if (pReq->info == NULL) return -1;
  for (int32_t i = 0; i < kvNum; i++) {
    SKv kv = {0};
    if (tDecodeSKv(pDecoder, &kv) < 0) return -1;
    taosHashPut(pReq->info, &kv.key, sizeof(kv.key), &kv, sizeof(kv));
  }

  return 0;
}

static int32_t tSerializeSClientHbRsp(SCoder *pEncoder, const SClientHbRsp *pRsp) {
  if (tEncodeSClientHbKey(pEncoder, &pRsp->connKey) < 0) return -1;
  if (tEncodeI32(pEncoder, pRsp->status) < 0) return -1;

  int32_t queryNum = 0;
  if (pRsp->query) {
    queryNum = 1;
    if (tEncodeI32(pEncoder, queryNum) < 0) return -1;
    if (tEncodeU32(pEncoder, pRsp->query->connId) < 0) return -1;
    if (tEncodeU64(pEncoder, pRsp->query->killRid) < 0) return -1;
    if (tEncodeI32(pEncoder, pRsp->query->totalDnodes) < 0) return -1;
    if (tEncodeI32(pEncoder, pRsp->query->onlineDnodes) < 0) return -1;
    if (tEncodeI8(pEncoder, pRsp->query->killConnection) < 0) return -1;
    if (tEncodeSEpSet(pEncoder, &pRsp->query->epSet) < 0) return -1;
  } else {
    if (tEncodeI32(pEncoder, queryNum) < 0) return -1;
  }

  int32_t kvNum = taosArrayGetSize(pRsp->info);
  if (tEncodeI32(pEncoder, kvNum) < 0) return -1;
  for (int32_t i = 0; i < kvNum; i++) {
    SKv *kv = taosArrayGet(pRsp->info, i);
    if (tEncodeSKv(pEncoder, kv) < 0) return -1;
  }

  return 0;
}

static int32_t tDeserializeSClientHbRsp(SCoder *pDecoder, SClientHbRsp *pRsp) {
  if (tDecodeSClientHbKey(pDecoder, &pRsp->connKey) < 0) return -1;
  if (tDecodeI32(pDecoder, &pRsp->status) < 0) return -1;

  int32_t queryNum = 0;
  if (tDecodeI32(pDecoder, &queryNum) < 0) return -1;
  if (queryNum) {
    pRsp->query = taosMemoryCalloc(1, sizeof(*pRsp->query));
    if (NULL == pRsp->query) return -1;
    if (tDecodeU32(pDecoder, &pRsp->query->connId) < 0) return -1;
    if (tDecodeU64(pDecoder, &pRsp->query->killRid) < 0) return -1;
    if (tDecodeI32(pDecoder, &pRsp->query->totalDnodes) < 0) return -1;
    if (tDecodeI32(pDecoder, &pRsp->query->onlineDnodes) < 0) return -1;
    if (tDecodeI8(pDecoder, &pRsp->query->killConnection) < 0) return -1;
    if (tDecodeSEpSet(pDecoder, &pRsp->query->epSet) < 0) return -1;
  }

  int32_t kvNum = 0;
  if (tDecodeI32(pDecoder, &kvNum) < 0) return -1;
  pRsp->info = taosArrayInit(kvNum, sizeof(SKv));
  if (pRsp->info == NULL) return -1;
  for (int32_t i = 0; i < kvNum; i++) {
    SKv kv = {0};
    tDecodeSKv(pDecoder, &kv);
    taosArrayPush(pRsp->info, &kv);
  }

  return 0;
}

int32_t tSerializeSClientHbBatchReq(void *buf, int32_t bufLen, const SClientHbBatchReq *pBatchReq) {
  SCoder encoder = {0};
  tCoderInit(&encoder, TD_LITTLE_ENDIAN, buf, bufLen, TD_ENCODER);

  if (tStartEncode(&encoder) < 0) return -1;
  if (tEncodeI64(&encoder, pBatchReq->reqId) < 0) return -1;

  int32_t reqNum = taosArrayGetSize(pBatchReq->reqs);
  if (tEncodeI32(&encoder, reqNum) < 0) return -1;
  for (int32_t i = 0; i < reqNum; i++) {
    SClientHbReq *pReq = taosArrayGet(pBatchReq->reqs, i);
    if (tSerializeSClientHbReq(&encoder, pReq) < 0) return -1;
  }
  tEndEncode(&encoder);

  int32_t tlen = encoder.pos;
  tCoderClear(&encoder);
  return tlen;
}

int32_t tDeserializeSClientHbBatchReq(void *buf, int32_t bufLen, SClientHbBatchReq *pBatchReq) {
  SCoder decoder = {0};
  tCoderInit(&decoder, TD_LITTLE_ENDIAN, buf, bufLen, TD_DECODER);

  if (tStartDecode(&decoder) < 0) return -1;
  if (tDecodeI64(&decoder, &pBatchReq->reqId) < 0) return -1;

  int32_t reqNum = 0;
  if (tDecodeI32(&decoder, &reqNum) < 0) return -1;
  if (reqNum > 0) {
    pBatchReq->reqs = taosArrayInit(reqNum, sizeof(SClientHbReq));
    if (NULL == pBatchReq->reqs) return -1;
  }
  for (int32_t i = 0; i < reqNum; i++) {
    SClientHbReq req = {0};
    tDeserializeSClientHbReq(&decoder, &req);
    taosArrayPush(pBatchReq->reqs, &req);
  }

  tEndDecode(&decoder);
  tCoderClear(&decoder);
  return 0;
}

int32_t tSerializeSClientHbBatchRsp(void *buf, int32_t bufLen, const SClientHbBatchRsp *pBatchRsp) {
  SCoder encoder = {0};
  tCoderInit(&encoder, TD_LITTLE_ENDIAN, buf, bufLen, TD_ENCODER);

  if (tStartEncode(&encoder) < 0) return -1;
  if (tEncodeI64(&encoder, pBatchRsp->reqId) < 0) return -1;
  if (tEncodeI64(&encoder, pBatchRsp->rspId) < 0) return -1;

  int32_t rspNum = taosArrayGetSize(pBatchRsp->rsps);
  if (tEncodeI32(&encoder, rspNum) < 0) return -1;
  for (int32_t i = 0; i < rspNum; i++) {
    SClientHbRsp *pRsp = taosArrayGet(pBatchRsp->rsps, i);
    if (tSerializeSClientHbRsp(&encoder, pRsp) < 0) return -1;
  }
  tEndEncode(&encoder);

  int32_t tlen = encoder.pos;
  tCoderClear(&encoder);
  return tlen;
}

int32_t tDeserializeSClientHbBatchRsp(void *buf, int32_t bufLen, SClientHbBatchRsp *pBatchRsp) {
  SCoder decoder = {0};
  tCoderInit(&decoder, TD_LITTLE_ENDIAN, buf, bufLen, TD_DECODER);

  if (tStartDecode(&decoder) < 0) return -1;
  if (tDecodeI64(&decoder, &pBatchRsp->reqId) < 0) return -1;
  if (tDecodeI64(&decoder, &pBatchRsp->rspId) < 0) return -1;

  int32_t rspNum = 0;
  if (tDecodeI32(&decoder, &rspNum) < 0) return -1;
  if (pBatchRsp->rsps == NULL) {
    pBatchRsp->rsps = taosArrayInit(rspNum, sizeof(SClientHbRsp));
  }
  for (int32_t i = 0; i < rspNum; i++) {
    SClientHbRsp rsp = {0};
    tDeserializeSClientHbRsp(&decoder, &rsp);
    taosArrayPush(pBatchRsp->rsps, &rsp);
  }

  tEndDecode(&decoder);
  tCoderClear(&decoder);
  return 0;
}

int32_t tSerializeSVCreateTbReq(void **buf, SVCreateTbReq *pReq) {
  int32_t tlen = 0;

  tlen += taosEncodeString(buf, pReq->name);
  tlen += taosEncodeFixedU32(buf, pReq->ttl);
  tlen += taosEncodeFixedU32(buf, pReq->keep);
  tlen += taosEncodeFixedU8(buf, pReq->info);

  switch (pReq->type) {
    case TD_SUPER_TABLE:
      tlen += taosEncodeFixedI64(buf, pReq->stbCfg.suid);
      tlen += taosEncodeFixedI16(buf, pReq->stbCfg.nCols);
      tlen += taosEncodeFixedI16(buf, pReq->stbCfg.nBSmaCols);
      for (col_id_t i = 0; i < pReq->stbCfg.nCols; ++i) {
        tlen += taosEncodeFixedI8(buf, pReq->stbCfg.pSchema[i].type);
        tlen += taosEncodeFixedI8(buf, pReq->stbCfg.pSchema[i].flags);
        tlen += taosEncodeFixedI16(buf, pReq->stbCfg.pSchema[i].colId);
        tlen += taosEncodeFixedI32(buf, pReq->stbCfg.pSchema[i].bytes);
        tlen += taosEncodeString(buf, pReq->stbCfg.pSchema[i].name);
      }
      tlen += taosEncodeFixedI16(buf, pReq->stbCfg.nTagCols);
      for (col_id_t i = 0; i < pReq->stbCfg.nTagCols; ++i) {
        tlen += taosEncodeFixedI8(buf, pReq->stbCfg.pTagSchema[i].type);
        tlen += taosEncodeFixedI8(buf, pReq->stbCfg.pTagSchema[i].flags);
        tlen += taosEncodeFixedI16(buf, pReq->stbCfg.pTagSchema[i].colId);
        tlen += taosEncodeFixedI32(buf, pReq->stbCfg.pTagSchema[i].bytes);
        tlen += taosEncodeString(buf, pReq->stbCfg.pTagSchema[i].name);
      }
      if (pReq->rollup && pReq->stbCfg.pRSmaParam) {
        SRSmaParam *param = pReq->stbCfg.pRSmaParam;
        tlen += taosEncodeBinary(buf, (const void *)&param->xFilesFactor, sizeof(param->xFilesFactor));
        tlen += taosEncodeFixedI32(buf, param->delay);
        tlen += taosEncodeFixedI8(buf, param->nFuncIds);
        for (int8_t i = 0; i < param->nFuncIds; ++i) {
          tlen += taosEncodeFixedI32(buf, param->pFuncIds[i]);
        }
      }
      break;
    case TD_CHILD_TABLE:
      tlen += taosEncodeFixedI64(buf, pReq->ctbCfg.suid);
      tlen += tdEncodeKVRow(buf, pReq->ctbCfg.pTag);
      break;
    case TD_NORMAL_TABLE:
      tlen += taosEncodeFixedI16(buf, pReq->ntbCfg.nCols);
      tlen += taosEncodeFixedI16(buf, pReq->ntbCfg.nBSmaCols);
      for (col_id_t i = 0; i < pReq->ntbCfg.nCols; ++i) {
        tlen += taosEncodeFixedI8(buf, pReq->ntbCfg.pSchema[i].type);
        tlen += taosEncodeFixedI8(buf, pReq->ntbCfg.pSchema[i].flags);
        tlen += taosEncodeFixedI16(buf, pReq->ntbCfg.pSchema[i].colId);
        tlen += taosEncodeFixedI32(buf, pReq->ntbCfg.pSchema[i].bytes);
        tlen += taosEncodeString(buf, pReq->ntbCfg.pSchema[i].name);
      }
      if (pReq->rollup && pReq->ntbCfg.pRSmaParam) {
        SRSmaParam *param = pReq->ntbCfg.pRSmaParam;
        tlen += taosEncodeBinary(buf, (const void *)&param->xFilesFactor, sizeof(param->xFilesFactor));
        tlen += taosEncodeFixedI32(buf, param->delay);
        tlen += taosEncodeFixedI8(buf, param->nFuncIds);
        for (int8_t i = 0; i < param->nFuncIds; ++i) {
          tlen += taosEncodeFixedI32(buf, param->pFuncIds[i]);
        }
      }
      break;
    default:
      ASSERT(0);
  }

  return tlen;
}

void *tDeserializeSVCreateTbReq(void *buf, SVCreateTbReq *pReq) {
  buf = taosDecodeString(buf, &(pReq->name));
  buf = taosDecodeFixedU32(buf, &(pReq->ttl));
  buf = taosDecodeFixedU32(buf, &(pReq->keep));
  buf = taosDecodeFixedU8(buf, &(pReq->info));

  switch (pReq->type) {
    case TD_SUPER_TABLE:
      buf = taosDecodeFixedI64(buf, &(pReq->stbCfg.suid));
      buf = taosDecodeFixedI16(buf, &(pReq->stbCfg.nCols));
      buf = taosDecodeFixedI16(buf, &(pReq->stbCfg.nBSmaCols));
      pReq->stbCfg.pSchema = (SSchema *)taosMemoryMalloc(pReq->stbCfg.nCols * sizeof(SSchema));
      for (col_id_t i = 0; i < pReq->stbCfg.nCols; ++i) {
        buf = taosDecodeFixedI8(buf, &(pReq->stbCfg.pSchema[i].type));
        buf = taosDecodeFixedI8(buf, &(pReq->stbCfg.pSchema[i].flags));
        buf = taosDecodeFixedI16(buf, &(pReq->stbCfg.pSchema[i].colId));
        buf = taosDecodeFixedI32(buf, &(pReq->stbCfg.pSchema[i].bytes));
        buf = taosDecodeStringTo(buf, pReq->stbCfg.pSchema[i].name);
      }
      buf = taosDecodeFixedI16(buf, &pReq->stbCfg.nTagCols);
      pReq->stbCfg.pTagSchema = (SSchema *)taosMemoryMalloc(pReq->stbCfg.nTagCols * sizeof(SSchema));
      for (col_id_t i = 0; i < pReq->stbCfg.nTagCols; ++i) {
        buf = taosDecodeFixedI8(buf, &(pReq->stbCfg.pTagSchema[i].type));
        buf = taosDecodeFixedI8(buf, &(pReq->stbCfg.pTagSchema[i].flags));
        buf = taosDecodeFixedI16(buf, &pReq->stbCfg.pTagSchema[i].colId);
        buf = taosDecodeFixedI32(buf, &pReq->stbCfg.pTagSchema[i].bytes);
        buf = taosDecodeStringTo(buf, pReq->stbCfg.pTagSchema[i].name);
      }
      if (pReq->rollup) {
        pReq->stbCfg.pRSmaParam = (SRSmaParam *)taosMemoryMalloc(sizeof(SRSmaParam));
        SRSmaParam *param = pReq->stbCfg.pRSmaParam;
        buf = taosDecodeBinaryTo(buf, (void *)&param->xFilesFactor, sizeof(param->xFilesFactor));
        buf = taosDecodeFixedI32(buf, &param->delay);
        buf = taosDecodeFixedI8(buf, &param->nFuncIds);
        if (param->nFuncIds > 0) {
          param->pFuncIds = (func_id_t *)taosMemoryMalloc(param->nFuncIds * sizeof(func_id_t));
          for (int8_t i = 0; i < param->nFuncIds; ++i) {
            buf = taosDecodeFixedI32(buf, param->pFuncIds + i);
          }
        } else {
          param->pFuncIds = NULL;
        }
      } else {
        pReq->stbCfg.pRSmaParam = NULL;
      }
      break;
    case TD_CHILD_TABLE:
      buf = taosDecodeFixedI64(buf, &pReq->ctbCfg.suid);
      buf = tdDecodeKVRow(buf, &pReq->ctbCfg.pTag);
      break;
    case TD_NORMAL_TABLE:
      buf = taosDecodeFixedI16(buf, &pReq->ntbCfg.nCols);
      buf = taosDecodeFixedI16(buf, &(pReq->ntbCfg.nBSmaCols));
      pReq->ntbCfg.pSchema = (SSchema *)taosMemoryMalloc(pReq->ntbCfg.nCols * sizeof(SSchema));
      for (col_id_t i = 0; i < pReq->ntbCfg.nCols; ++i) {
        buf = taosDecodeFixedI8(buf, &pReq->ntbCfg.pSchema[i].type);
        buf = taosDecodeFixedI8(buf, &pReq->ntbCfg.pSchema[i].flags);
        buf = taosDecodeFixedI16(buf, &pReq->ntbCfg.pSchema[i].colId);
        buf = taosDecodeFixedI32(buf, &pReq->ntbCfg.pSchema[i].bytes);
        buf = taosDecodeStringTo(buf, pReq->ntbCfg.pSchema[i].name);
      }
      if (pReq->rollup) {
        pReq->ntbCfg.pRSmaParam = (SRSmaParam *)taosMemoryMalloc(sizeof(SRSmaParam));
        SRSmaParam *param = pReq->ntbCfg.pRSmaParam;
        buf = taosDecodeBinaryTo(buf, (void *)&param->xFilesFactor, sizeof(param->xFilesFactor));
        buf = taosDecodeFixedI32(buf, &param->delay);
        buf = taosDecodeFixedI8(buf, &param->nFuncIds);
        if (param->nFuncIds > 0) {
          param->pFuncIds = (func_id_t *)taosMemoryMalloc(param->nFuncIds * sizeof(func_id_t));
          for (int8_t i = 0; i < param->nFuncIds; ++i) {
            buf = taosDecodeFixedI32(buf, param->pFuncIds + i);
          }
        } else {
          param->pFuncIds = NULL;
        }
      } else {
        pReq->ntbCfg.pRSmaParam = NULL;
      }
      break;
    default:
      ASSERT(0);
  }

  return buf;
}

int32_t tSerializeSVCreateTbBatchReq(void **buf, SVCreateTbBatchReq *pReq) {
  int32_t tlen = 0;

  tlen += taosEncodeFixedI64(buf, pReq->ver);
  tlen += taosEncodeFixedU32(buf, taosArrayGetSize(pReq->pArray));
  for (size_t i = 0; i < taosArrayGetSize(pReq->pArray); i++) {
    SVCreateTbReq *pCreateTbReq = taosArrayGet(pReq->pArray, i);
    tlen += tSerializeSVCreateTbReq(buf, pCreateTbReq);
  }

  return tlen;
}

void *tDeserializeSVCreateTbBatchReq(void *buf, SVCreateTbBatchReq *pReq) {
  uint32_t nsize = 0;

  buf = taosDecodeFixedI64(buf, &pReq->ver);
  buf = taosDecodeFixedU32(buf, &nsize);
  pReq->pArray = taosArrayInit(nsize, sizeof(SVCreateTbReq));
  for (size_t i = 0; i < nsize; i++) {
    SVCreateTbReq req = {0};
    buf = tDeserializeSVCreateTbReq(buf, &req);
    taosArrayPush(pReq->pArray, &req);
  }

  return buf;
}

int32_t tSerializeSVDropTbReq(void **buf, SVDropTbReq *pReq) {
  int32_t tlen = 0;
  tlen += taosEncodeFixedI64(buf, pReq->ver);
  tlen += taosEncodeString(buf, pReq->name);
  tlen += taosEncodeFixedU8(buf, pReq->type);
  return tlen;
}

void *tDeserializeSVDropTbReq(void *buf, SVDropTbReq *pReq) {
  buf = taosDecodeFixedI64(buf, &pReq->ver);
  buf = taosDecodeString(buf, &pReq->name);
  buf = taosDecodeFixedU8(buf, &pReq->type);
  return buf;
}

int32_t tSerializeSMCreateStbReq(void *buf, int32_t bufLen, SMCreateStbReq *pReq) {
  SCoder encoder = {0};
  tCoderInit(&encoder, TD_LITTLE_ENDIAN, buf, bufLen, TD_ENCODER);

  if (tStartEncode(&encoder) < 0) return -1;
  if (tEncodeCStr(&encoder, pReq->name) < 0) return -1;
  if (tEncodeI8(&encoder, pReq->igExists) < 0) return -1;
  if (tEncodeFloat(&encoder, pReq->xFilesFactor) < 0) return -1;
  if (tEncodeI32(&encoder, pReq->aggregationMethod) < 0) return -1;
  if (tEncodeI32(&encoder, pReq->delay) < 0) return -1;
  if (tEncodeI32(&encoder, pReq->ttl) < 0) return -1;
  if (tEncodeI32(&encoder, pReq->numOfColumns) < 0) return -1;
  if (tEncodeI32(&encoder, pReq->numOfTags) < 0) return -1;
  if (tEncodeI32(&encoder, pReq->numOfSmas) < 0) return -1;
  if (tEncodeI32(&encoder, pReq->commentLen) < 0) return -1;

  for (int32_t i = 0; i < pReq->numOfColumns; ++i) {
    SField *pField = taosArrayGet(pReq->pColumns, i);
    if (tEncodeI8(&encoder, pField->type) < 0) return -1;
    if (tEncodeI32(&encoder, pField->bytes) < 0) return -1;
    if (tEncodeCStr(&encoder, pField->name) < 0) return -1;
  }

  for (int32_t i = 0; i < pReq->numOfTags; ++i) {
    SField *pField = taosArrayGet(pReq->pTags, i);
    if (tEncodeI8(&encoder, pField->type) < 0) return -1;
    if (tEncodeI32(&encoder, pField->bytes) < 0) return -1;
    if (tEncodeCStr(&encoder, pField->name) < 0) return -1;
  }

  for (int32_t i = 0; i < pReq->numOfSmas; ++i) {
    SField *pField = taosArrayGet(pReq->pSmas, i);
    if (tEncodeI8(&encoder, pField->type) < 0) return -1;
    if (tEncodeI32(&encoder, pField->bytes) < 0) return -1;
    if (tEncodeCStr(&encoder, pField->name) < 0) return -1;
  }

  if (pReq->commentLen > 0) {
    if (tEncodeBinary(&encoder, pReq->comment, pReq->commentLen) < 0) return -1;
  }
  tEndEncode(&encoder);

  int32_t tlen = encoder.pos;
  tCoderClear(&encoder);
  return tlen;
}

int32_t tDeserializeSMCreateStbReq(void *buf, int32_t bufLen, SMCreateStbReq *pReq) {
  SCoder decoder = {0};
  tCoderInit(&decoder, TD_LITTLE_ENDIAN, buf, bufLen, TD_DECODER);

  if (tStartDecode(&decoder) < 0) return -1;
  if (tDecodeCStrTo(&decoder, pReq->name) < 0) return -1;
  if (tDecodeI8(&decoder, &pReq->igExists) < 0) return -1;
  if (tDecodeFloat(&decoder, &pReq->xFilesFactor) < 0) return -1;
  if (tDecodeI32(&decoder, &pReq->aggregationMethod) < 0) return -1;
  if (tDecodeI32(&decoder, &pReq->delay) < 0) return -1;
  if (tDecodeI32(&decoder, &pReq->ttl) < 0) return -1;
  if (tDecodeI32(&decoder, &pReq->numOfColumns) < 0) return -1;
  if (tDecodeI32(&decoder, &pReq->numOfTags) < 0) return -1;
  if (tDecodeI32(&decoder, &pReq->numOfSmas) < 0) return -1;
  if (tDecodeI32(&decoder, &pReq->commentLen) < 0) return -1;

  pReq->pColumns = taosArrayInit(pReq->numOfColumns, sizeof(SField));
  pReq->pTags = taosArrayInit(pReq->numOfTags, sizeof(SField));
  pReq->pSmas = taosArrayInit(pReq->numOfSmas, sizeof(SField));
  if (pReq->pColumns == NULL || pReq->pTags == NULL || pReq->pSmas == NULL) {
    terrno = TSDB_CODE_OUT_OF_MEMORY;
    return -1;
  }

  for (int32_t i = 0; i < pReq->numOfColumns; ++i) {
    SField field = {0};
    if (tDecodeI8(&decoder, &field.type) < 0) return -1;
    if (tDecodeI32(&decoder, &field.bytes) < 0) return -1;
    if (tDecodeCStrTo(&decoder, field.name) < 0) return -1;
    if (taosArrayPush(pReq->pColumns, &field) == NULL) {
      terrno = TSDB_CODE_OUT_OF_MEMORY;
      return -1;
    }
  }

  for (int32_t i = 0; i < pReq->numOfTags; ++i) {
    SField field = {0};
    if (tDecodeI8(&decoder, &field.type) < 0) return -1;
    if (tDecodeI32(&decoder, &field.bytes) < 0) return -1;
    if (tDecodeCStrTo(&decoder, field.name) < 0) return -1;
    if (taosArrayPush(pReq->pTags, &field) == NULL) {
      terrno = TSDB_CODE_OUT_OF_MEMORY;
      return -1;
    }
  }

  for (int32_t i = 0; i < pReq->numOfSmas; ++i) {
    SField field = {0};
    if (tDecodeI8(&decoder, &field.type) < 0) return -1;
    if (tDecodeI32(&decoder, &field.bytes) < 0) return -1;
    if (tDecodeCStrTo(&decoder, field.name) < 0) return -1;
    if (taosArrayPush(pReq->pSmas, &field) == NULL) {
      terrno = TSDB_CODE_OUT_OF_MEMORY;
      return -1;
    }
  }

  if (pReq->commentLen > 0) {
    pReq->comment = taosMemoryMalloc(pReq->commentLen);
    if (pReq->comment == NULL) return -1;
    if (tDecodeCStrTo(&decoder, pReq->comment) < 0) return -1;
  }

  tEndDecode(&decoder);

  tCoderClear(&decoder);
  return 0;
}

void tFreeSMCreateStbReq(SMCreateStbReq *pReq) {
  taosArrayDestroy(pReq->pColumns);
  taosArrayDestroy(pReq->pTags);
  taosArrayDestroy(pReq->pSmas);
  taosMemoryFreeClear(pReq->comment);
  pReq->pColumns = NULL;
  pReq->pTags = NULL;
  pReq->pSmas = NULL;
}

int32_t tSerializeSMDropStbReq(void *buf, int32_t bufLen, SMDropStbReq *pReq) {
  SCoder encoder = {0};
  tCoderInit(&encoder, TD_LITTLE_ENDIAN, buf, bufLen, TD_ENCODER);

  if (tStartEncode(&encoder) < 0) return -1;
  if (tEncodeCStr(&encoder, pReq->name) < 0) return -1;
  if (tEncodeI8(&encoder, pReq->igNotExists) < 0) return -1;
  tEndEncode(&encoder);

  int32_t tlen = encoder.pos;
  tCoderClear(&encoder);
  return tlen;
}

int32_t tDeserializeSMDropStbReq(void *buf, int32_t bufLen, SMDropStbReq *pReq) {
  SCoder decoder = {0};
  tCoderInit(&decoder, TD_LITTLE_ENDIAN, buf, bufLen, TD_DECODER);

  if (tStartDecode(&decoder) < 0) return -1;
  if (tDecodeCStrTo(&decoder, pReq->name) < 0) return -1;
  if (tDecodeI8(&decoder, &pReq->igNotExists) < 0) return -1;
  tEndDecode(&decoder);

  tCoderClear(&decoder);
  return 0;
}

int32_t tSerializeSMAlterStbReq(void *buf, int32_t bufLen, SMAltertbReq *pReq) {
  SCoder encoder = {0};
  tCoderInit(&encoder, TD_LITTLE_ENDIAN, buf, bufLen, TD_ENCODER);

  if (tStartEncode(&encoder) < 0) return -1;
  if (tEncodeCStr(&encoder, pReq->name) < 0) return -1;
  if (tEncodeI8(&encoder, pReq->alterType) < 0) return -1;
  if (tEncodeI32(&encoder, pReq->numOfFields) < 0) return -1;
  for (int32_t i = 0; i < pReq->numOfFields; ++i) {
    SField *pField = taosArrayGet(pReq->pFields, i);
    if (tEncodeI8(&encoder, pField->type) < 0) return -1;
    if (tEncodeI32(&encoder, pField->bytes) < 0) return -1;
    if (tEncodeCStr(&encoder, pField->name) < 0) return -1;
  }
  tEndEncode(&encoder);

  int32_t tlen = encoder.pos;
  tCoderClear(&encoder);
  return tlen;
}

int32_t tDeserializeSMAlterStbReq(void *buf, int32_t bufLen, SMAltertbReq *pReq) {
  SCoder decoder = {0};
  tCoderInit(&decoder, TD_LITTLE_ENDIAN, buf, bufLen, TD_DECODER);

  if (tStartDecode(&decoder) < 0) return -1;
  if (tDecodeCStrTo(&decoder, pReq->name) < 0) return -1;
  if (tDecodeI8(&decoder, &pReq->alterType) < 0) return -1;
  if (tDecodeI32(&decoder, &pReq->numOfFields) < 0) return -1;
  pReq->pFields = taosArrayInit(pReq->numOfFields, sizeof(SField));
  if (pReq->pFields == NULL) {
    terrno = TSDB_CODE_OUT_OF_MEMORY;
    return -1;
  }

  for (int32_t i = 0; i < pReq->numOfFields; ++i) {
    SField field = {0};
    if (tDecodeI8(&decoder, &field.type) < 0) return -1;
    if (tDecodeI32(&decoder, &field.bytes) < 0) return -1;
    if (tDecodeCStrTo(&decoder, field.name) < 0) return -1;
    if (taosArrayPush(pReq->pFields, &field) == NULL) {
      terrno = TSDB_CODE_OUT_OF_MEMORY;
      return -1;
    }
  }

  tEndDecode(&decoder);
  tCoderClear(&decoder);
  return 0;
}

void tFreeSMAltertbReq(SMAltertbReq *pReq) {
  taosArrayDestroy(pReq->pFields);
  pReq->pFields = NULL;
}

int32_t tSerializeSMCreateSmaReq(void *buf, int32_t bufLen, SMCreateSmaReq *pReq) {
  SCoder encoder = {0};
  tCoderInit(&encoder, TD_LITTLE_ENDIAN, buf, bufLen, TD_ENCODER);

  if (tStartEncode(&encoder) < 0) return -1;
  if (tEncodeCStr(&encoder, pReq->name) < 0) return -1;
  if (tEncodeCStr(&encoder, pReq->stb) < 0) return -1;
  if (tEncodeI8(&encoder, pReq->igExists) < 0) return -1;
  if (tEncodeI8(&encoder, pReq->intervalUnit) < 0) return -1;
  if (tEncodeI8(&encoder, pReq->slidingUnit) < 0) return -1;
  if (tEncodeI8(&encoder, pReq->timezone) < 0) return -1;
  if (tEncodeI32(&encoder, pReq->dstVgId) < 0) return -1;
  if (tEncodeI64(&encoder, pReq->interval) < 0) return -1;
  if (tEncodeI64(&encoder, pReq->offset) < 0) return -1;
  if (tEncodeI64(&encoder, pReq->sliding) < 0) return -1;
  if (tEncodeI32(&encoder, pReq->exprLen) < 0) return -1;
  if (tEncodeI32(&encoder, pReq->tagsFilterLen) < 0) return -1;
  if (tEncodeI32(&encoder, pReq->sqlLen) < 0) return -1;
  if (tEncodeI32(&encoder, pReq->astLen) < 0) return -1;
  if (pReq->exprLen > 0) {
    if (tEncodeBinary(&encoder, pReq->expr, pReq->exprLen) < 0) return -1;
  }
  if (pReq->tagsFilterLen > 0) {
    if (tEncodeBinary(&encoder, pReq->tagsFilter, pReq->tagsFilterLen) < 0) return -1;
  }
  if (pReq->sqlLen > 0) {
    if (tEncodeBinary(&encoder, pReq->sql, pReq->sqlLen) < 0) return -1;
  }
  if (pReq->astLen > 0) {
    if (tEncodeBinary(&encoder, pReq->ast, pReq->astLen) < 0) return -1;
  }
  tEndEncode(&encoder);

  int32_t tlen = encoder.pos;
  tCoderClear(&encoder);
  return tlen;
}

int32_t tDeserializeSMCreateSmaReq(void *buf, int32_t bufLen, SMCreateSmaReq *pReq) {
  SCoder decoder = {0};
  tCoderInit(&decoder, TD_LITTLE_ENDIAN, buf, bufLen, TD_DECODER);

  if (tStartDecode(&decoder) < 0) return -1;
  if (tDecodeCStrTo(&decoder, pReq->name) < 0) return -1;
  if (tDecodeCStrTo(&decoder, pReq->stb) < 0) return -1;
  if (tDecodeI8(&decoder, &pReq->igExists) < 0) return -1;
  if (tDecodeI8(&decoder, &pReq->intervalUnit) < 0) return -1;
  if (tDecodeI8(&decoder, &pReq->slidingUnit) < 0) return -1;
  if (tDecodeI8(&decoder, &pReq->timezone) < 0) return -1;
  if (tDecodeI32(&decoder, &pReq->dstVgId) < 0) return -1;
  if (tDecodeI64(&decoder, &pReq->interval) < 0) return -1;
  if (tDecodeI64(&decoder, &pReq->offset) < 0) return -1;
  if (tDecodeI64(&decoder, &pReq->sliding) < 0) return -1;
  if (tDecodeI32(&decoder, &pReq->exprLen) < 0) return -1;
  if (tDecodeI32(&decoder, &pReq->tagsFilterLen) < 0) return -1;
  if (tDecodeI32(&decoder, &pReq->sqlLen) < 0) return -1;
  if (tDecodeI32(&decoder, &pReq->astLen) < 0) return -1;
  if (pReq->exprLen > 0) {
    pReq->expr = taosMemoryMalloc(pReq->exprLen);
    if (pReq->expr == NULL) return -1;
    if (tDecodeCStrTo(&decoder, pReq->expr) < 0) return -1;
  }
  if (pReq->tagsFilterLen > 0) {
    pReq->tagsFilter = taosMemoryMalloc(pReq->tagsFilterLen);
    if (pReq->tagsFilter == NULL) return -1;
    if (tDecodeCStrTo(&decoder, pReq->tagsFilter) < 0) return -1;
  }
  if (pReq->sqlLen > 0) {
    pReq->sql = taosMemoryMalloc(pReq->sqlLen);
    if (pReq->sql == NULL) return -1;
    if (tDecodeCStrTo(&decoder, pReq->sql) < 0) return -1;
  }
  if (pReq->astLen > 0) {
    pReq->ast = taosMemoryMalloc(pReq->astLen);
    if (pReq->ast == NULL) return -1;
    if (tDecodeCStrTo(&decoder, pReq->ast) < 0) return -1;
  }

  tEndDecode(&decoder);
  tCoderClear(&decoder);
  return 0;
}

void tFreeSMCreateSmaReq(SMCreateSmaReq *pReq) {
  taosMemoryFreeClear(pReq->expr);
  taosMemoryFreeClear(pReq->tagsFilter);
  taosMemoryFreeClear(pReq->sql);
  taosMemoryFreeClear(pReq->ast);
}

int32_t tSerializeSMDropSmaReq(void *buf, int32_t bufLen, SMDropSmaReq *pReq) {
  SCoder encoder = {0};
  tCoderInit(&encoder, TD_LITTLE_ENDIAN, buf, bufLen, TD_ENCODER);

  if (tStartEncode(&encoder) < 0) return -1;
  if (tEncodeCStr(&encoder, pReq->name) < 0) return -1;

  if (tEncodeI8(&encoder, pReq->igNotExists) < 0) return -1;
  tEndEncode(&encoder);

  int32_t tlen = encoder.pos;
  tCoderClear(&encoder);
  return tlen;
}

int32_t tDeserializeSMDropSmaReq(void *buf, int32_t bufLen, SMDropSmaReq *pReq) {
  SCoder decoder = {0};
  tCoderInit(&decoder, TD_LITTLE_ENDIAN, buf, bufLen, TD_DECODER);

  if (tStartDecode(&decoder) < 0) return -1;
  if (tDecodeCStrTo(&decoder, pReq->name) < 0) return -1;
  if (tDecodeI8(&decoder, &pReq->igNotExists) < 0) return -1;
  tEndDecode(&decoder);

  tCoderClear(&decoder);
  return 0;
}
int32_t tSerializeSMCreateFullTextReq(void *buf, int32_t bufLen, SMCreateFullTextReq *pReq) {
  SCoder encoder = {0};
  tCoderInit(&encoder, TD_LITTLE_ENDIAN, buf, bufLen, TD_ENCODER);

  if (tStartEncode(&encoder) < 0) return -1;

  tEndEncode(&encoder);
  int32_t tlen = encoder.pos;
  tCoderClear(&encoder);
  return tlen;
}
int32_t tDeserializeSMCreateFullTextReq(void *buf, int32_t bufLen, SMCreateFullTextReq *pReq) {
  SCoder decoder = {0};
  tCoderInit(&decoder, TD_LITTLE_ENDIAN, buf, bufLen, TD_DECODER);
  if (tStartDecode(&decoder) < 0) return -1;

  tEndDecode(&decoder);
  tCoderClear(&decoder);
  return 0;
}
void tFreeSMCreateFullTextReq(SMCreateFullTextReq *pReq) {
  // impl later
  return;
}
int32_t tSerializeSMDropFullTextReq(void *buf, int32_t bufLen, SMDropFullTextReq *pReq) {
  SCoder encoder = {0};
  tCoderInit(&encoder, TD_LITTLE_ENDIAN, buf, bufLen, TD_ENCODER);

  if (tStartEncode(&encoder) < 0) return -1;

  if (tEncodeCStr(&encoder, pReq->name) < 0) return -1;

  if (tEncodeI8(&encoder, pReq->igNotExists) < 0) return -1;

  tEndEncode(&encoder);
  int32_t tlen = encoder.pos;
  tCoderClear(&encoder);
  return tlen;
}
int32_t tDeserializeSMDropFullTextReq(void *buf, int32_t bufLen, SMDropFullTextReq *pReq) {
  SCoder decoder = {0};
  tCoderInit(&decoder, TD_LITTLE_ENDIAN, buf, bufLen, TD_DECODER);
  if (tStartDecode(&decoder) < 0) return -1;
  if (tDecodeCStrTo(&decoder, pReq->name) < 0) return -1;
  if (tDecodeI8(&decoder, &pReq->igNotExists) < 0) return -1;

  tEndDecode(&decoder);
  tCoderClear(&decoder);
  return 0;
}

int32_t tSerializeSStatusReq(void *buf, int32_t bufLen, SStatusReq *pReq) {
  SCoder encoder = {0};
  tCoderInit(&encoder, TD_LITTLE_ENDIAN, buf, bufLen, TD_ENCODER);

  if (tStartEncode(&encoder) < 0) return -1;

  // status
  if (tEncodeI32(&encoder, pReq->sver) < 0) return -1;
  if (tEncodeI64(&encoder, pReq->dnodeVer) < 0) return -1;
  if (tEncodeI32(&encoder, pReq->dnodeId) < 0) return -1;
  if (tEncodeI64(&encoder, pReq->clusterId) < 0) return -1;
  if (tEncodeI64(&encoder, pReq->rebootTime) < 0) return -1;
  if (tEncodeI64(&encoder, pReq->updateTime) < 0) return -1;
  if (tEncodeI32(&encoder, pReq->numOfCores) < 0) return -1;
  if (tEncodeI32(&encoder, pReq->numOfSupportVnodes) < 0) return -1;
  if (tEncodeCStr(&encoder, pReq->dnodeEp) < 0) return -1;

  // cluster cfg
  if (tEncodeI32(&encoder, pReq->clusterCfg.statusInterval) < 0) return -1;
  if (tEncodeI64(&encoder, pReq->clusterCfg.checkTime) < 0) return -1;
  if (tEncodeCStr(&encoder, pReq->clusterCfg.timezone) < 0) return -1;
  if (tEncodeCStr(&encoder, pReq->clusterCfg.locale) < 0) return -1;
  if (tEncodeCStr(&encoder, pReq->clusterCfg.charset) < 0) return -1;

  // vnode loads
  int32_t vlen = (int32_t)taosArrayGetSize(pReq->pVloads);
  if (tEncodeI32(&encoder, vlen) < 0) return -1;
  for (int32_t i = 0; i < vlen; ++i) {
    SVnodeLoad *pload = taosArrayGet(pReq->pVloads, i);
    if (tEncodeI32(&encoder, pload->vgId) < 0) return -1;
    if (tEncodeI8(&encoder, pload->role) < 0) return -1;
    if (tEncodeI64(&encoder, pload->numOfTables) < 0) return -1;
    if (tEncodeI64(&encoder, pload->numOfTimeSeries) < 0) return -1;
    if (tEncodeI64(&encoder, pload->totalStorage) < 0) return -1;
    if (tEncodeI64(&encoder, pload->compStorage) < 0) return -1;
    if (tEncodeI64(&encoder, pload->pointsWritten) < 0) return -1;
  }

  tEndEncode(&encoder);

  int32_t tlen = encoder.pos;
  tCoderClear(&encoder);
  return tlen;
}

int32_t tDeserializeSStatusReq(void *buf, int32_t bufLen, SStatusReq *pReq) {
  SCoder decoder = {0};
  tCoderInit(&decoder, TD_LITTLE_ENDIAN, buf, bufLen, TD_DECODER);

  if (tStartDecode(&decoder) < 0) return -1;

  // status
  if (tDecodeI32(&decoder, &pReq->sver) < 0) return -1;
  if (tDecodeI64(&decoder, &pReq->dnodeVer) < 0) return -1;
  if (tDecodeI32(&decoder, &pReq->dnodeId) < 0) return -1;
  if (tDecodeI64(&decoder, &pReq->clusterId) < 0) return -1;
  if (tDecodeI64(&decoder, &pReq->rebootTime) < 0) return -1;
  if (tDecodeI64(&decoder, &pReq->updateTime) < 0) return -1;
  if (tDecodeI32(&decoder, &pReq->numOfCores) < 0) return -1;
  if (tDecodeI32(&decoder, &pReq->numOfSupportVnodes) < 0) return -1;
  if (tDecodeCStrTo(&decoder, pReq->dnodeEp) < 0) return -1;

  // cluster cfg
  if (tDecodeI32(&decoder, &pReq->clusterCfg.statusInterval) < 0) return -1;
  if (tDecodeI64(&decoder, &pReq->clusterCfg.checkTime) < 0) return -1;
  if (tDecodeCStrTo(&decoder, pReq->clusterCfg.timezone) < 0) return -1;
  if (tDecodeCStrTo(&decoder, pReq->clusterCfg.locale) < 0) return -1;
  if (tDecodeCStrTo(&decoder, pReq->clusterCfg.charset) < 0) return -1;

  // vnode loads
  int32_t vlen = 0;
  if (tDecodeI32(&decoder, &vlen) < 0) return -1;
  pReq->pVloads = taosArrayInit(vlen, sizeof(SVnodeLoad));
  if (pReq->pVloads == NULL) {
    terrno = TSDB_CODE_OUT_OF_MEMORY;
    return -1;
  }

  for (int32_t i = 0; i < vlen; ++i) {
    SVnodeLoad vload = {0};
    if (tDecodeI32(&decoder, &vload.vgId) < 0) return -1;
    if (tDecodeI8(&decoder, &vload.role) < 0) return -1;
    if (tDecodeI64(&decoder, &vload.numOfTables) < 0) return -1;
    if (tDecodeI64(&decoder, &vload.numOfTimeSeries) < 0) return -1;
    if (tDecodeI64(&decoder, &vload.totalStorage) < 0) return -1;
    if (tDecodeI64(&decoder, &vload.compStorage) < 0) return -1;
    if (tDecodeI64(&decoder, &vload.pointsWritten) < 0) return -1;
    if (taosArrayPush(pReq->pVloads, &vload) == NULL) {
      terrno = TSDB_CODE_OUT_OF_MEMORY;
      return -1;
    }
  }

  tEndDecode(&decoder);
  tCoderClear(&decoder);
  return 0;
}

void tFreeSStatusReq(SStatusReq *pReq) { taosArrayDestroy(pReq->pVloads); }

int32_t tSerializeSStatusRsp(void *buf, int32_t bufLen, SStatusRsp *pRsp) {
  SCoder encoder = {0};
  tCoderInit(&encoder, TD_LITTLE_ENDIAN, buf, bufLen, TD_ENCODER);

  if (tStartEncode(&encoder) < 0) return -1;

  // status
  if (tEncodeI64(&encoder, pRsp->dnodeVer) < 0) return -1;

  // dnode cfg
  if (tEncodeI32(&encoder, pRsp->dnodeCfg.dnodeId) < 0) return -1;
  if (tEncodeI64(&encoder, pRsp->dnodeCfg.clusterId) < 0) return -1;

  // dnode eps
  int32_t dlen = (int32_t)taosArrayGetSize(pRsp->pDnodeEps);
  if (tEncodeI32(&encoder, dlen) < 0) return -1;
  for (int32_t i = 0; i < dlen; ++i) {
    SDnodeEp *pDnodeEp = taosArrayGet(pRsp->pDnodeEps, i);
    if (tEncodeI32(&encoder, pDnodeEp->id) < 0) return -1;
    if (tEncodeI8(&encoder, pDnodeEp->isMnode) < 0) return -1;
    if (tEncodeCStr(&encoder, pDnodeEp->ep.fqdn) < 0) return -1;
    if (tEncodeU16(&encoder, pDnodeEp->ep.port) < 0) return -1;
  }

  tEndEncode(&encoder);

  int32_t tlen = encoder.pos;
  tCoderClear(&encoder);
  return tlen;
}

int32_t tDeserializeSStatusRsp(void *buf, int32_t bufLen, SStatusRsp *pRsp) {
  SCoder decoder = {0};
  tCoderInit(&decoder, TD_LITTLE_ENDIAN, buf, bufLen, TD_DECODER);

  if (tStartDecode(&decoder) < 0) return -1;

  // status
  if (tDecodeI64(&decoder, &pRsp->dnodeVer) < 0) return -1;

  // cluster cfg
  if (tDecodeI32(&decoder, &pRsp->dnodeCfg.dnodeId) < 0) return -1;
  if (tDecodeI64(&decoder, &pRsp->dnodeCfg.clusterId) < 0) return -1;

  // dnode eps
  int32_t dlen = 0;
  if (tDecodeI32(&decoder, &dlen) < 0) return -1;
  pRsp->pDnodeEps = taosArrayInit(dlen, sizeof(SDnodeEp));
  if (pRsp->pDnodeEps == NULL) {
    terrno = TSDB_CODE_OUT_OF_MEMORY;
    return -1;
  }

  for (int32_t i = 0; i < dlen; ++i) {
    SDnodeEp dnodeEp = {0};
    if (tDecodeI32(&decoder, &dnodeEp.id) < 0) return -1;
    if (tDecodeI8(&decoder, &dnodeEp.isMnode) < 0) return -1;
    if (tDecodeCStrTo(&decoder, dnodeEp.ep.fqdn) < 0) return -1;
    if (tDecodeU16(&decoder, &dnodeEp.ep.port) < 0) return -1;
    if (taosArrayPush(pRsp->pDnodeEps, &dnodeEp) == NULL) {
      terrno = TSDB_CODE_OUT_OF_MEMORY;
      return -1;
    }
  }

  tEndDecode(&decoder);
  tCoderClear(&decoder);
  return 0;
}

void tFreeSStatusRsp(SStatusRsp *pRsp) { taosArrayDestroy(pRsp->pDnodeEps); }

int32_t tSerializeSCreateAcctReq(void *buf, int32_t bufLen, SCreateAcctReq *pReq) {
  SCoder encoder = {0};
  tCoderInit(&encoder, TD_LITTLE_ENDIAN, buf, bufLen, TD_ENCODER);

  if (tStartEncode(&encoder) < 0) return -1;
  if (tEncodeCStr(&encoder, pReq->user) < 0) return -1;
  if (tEncodeCStr(&encoder, pReq->pass) < 0) return -1;
  if (tEncodeI32(&encoder, pReq->maxUsers) < 0) return -1;
  if (tEncodeI32(&encoder, pReq->maxDbs) < 0) return -1;
  if (tEncodeI32(&encoder, pReq->maxTimeSeries) < 0) return -1;
  if (tEncodeI32(&encoder, pReq->maxStreams) < 0) return -1;
  if (tEncodeI32(&encoder, pReq->accessState) < 0) return -1;
  if (tEncodeI64(&encoder, pReq->maxStorage) < 0) return -1;
  tEndEncode(&encoder);

  int32_t tlen = encoder.pos;
  tCoderClear(&encoder);
  return tlen;
}

int32_t tDeserializeSCreateAcctReq(void *buf, int32_t bufLen, SCreateAcctReq *pReq) {
  SCoder decoder = {0};
  tCoderInit(&decoder, TD_LITTLE_ENDIAN, buf, bufLen, TD_DECODER);

  if (tStartDecode(&decoder) < 0) return -1;
  if (tDecodeCStrTo(&decoder, pReq->user) < 0) return -1;
  if (tDecodeCStrTo(&decoder, pReq->pass) < 0) return -1;
  if (tDecodeI32(&decoder, &pReq->maxUsers) < 0) return -1;
  if (tDecodeI32(&decoder, &pReq->maxDbs) < 0) return -1;
  if (tDecodeI32(&decoder, &pReq->maxTimeSeries) < 0) return -1;
  if (tDecodeI32(&decoder, &pReq->maxStreams) < 0) return -1;
  if (tDecodeI32(&decoder, &pReq->accessState) < 0) return -1;
  if (tDecodeI64(&decoder, &pReq->maxStorage) < 0) return -1;
  tEndDecode(&decoder);

  tCoderClear(&decoder);
  return 0;
}

int32_t tSerializeSDropUserReq(void *buf, int32_t bufLen, SDropUserReq *pReq) {
  SCoder encoder = {0};
  tCoderInit(&encoder, TD_LITTLE_ENDIAN, buf, bufLen, TD_ENCODER);

  if (tStartEncode(&encoder) < 0) return -1;
  if (tEncodeCStr(&encoder, pReq->user) < 0) return -1;
  tEndEncode(&encoder);

  int32_t tlen = encoder.pos;
  tCoderClear(&encoder);
  return tlen;
}

int32_t tDeserializeSDropUserReq(void *buf, int32_t bufLen, SDropUserReq *pReq) {
  SCoder decoder = {0};
  tCoderInit(&decoder, TD_LITTLE_ENDIAN, buf, bufLen, TD_DECODER);

  if (tStartDecode(&decoder) < 0) return -1;
  if (tDecodeCStrTo(&decoder, pReq->user) < 0) return -1;
  tEndDecode(&decoder);

  tCoderClear(&decoder);
  return 0;
}

int32_t tSerializeSCreateUserReq(void *buf, int32_t bufLen, SCreateUserReq *pReq) {
  SCoder encoder = {0};
  tCoderInit(&encoder, TD_LITTLE_ENDIAN, buf, bufLen, TD_ENCODER);

  if (tStartEncode(&encoder) < 0) return -1;
  if (tEncodeI8(&encoder, pReq->createType) < 0) return -1;
  if (tEncodeI8(&encoder, pReq->superUser) < 0) return -1;
  if (tEncodeCStr(&encoder, pReq->user) < 0) return -1;
  if (tEncodeCStr(&encoder, pReq->pass) < 0) return -1;
  tEndEncode(&encoder);

  int32_t tlen = encoder.pos;
  tCoderClear(&encoder);
  return tlen;
}

int32_t tDeserializeSCreateUserReq(void *buf, int32_t bufLen, SCreateUserReq *pReq) {
  SCoder decoder = {0};
  tCoderInit(&decoder, TD_LITTLE_ENDIAN, buf, bufLen, TD_DECODER);

  if (tStartDecode(&decoder) < 0) return -1;
  if (tDecodeI8(&decoder, &pReq->createType) < 0) return -1;
  if (tDecodeI8(&decoder, &pReq->superUser) < 0) return -1;
  if (tDecodeCStrTo(&decoder, pReq->user) < 0) return -1;
  if (tDecodeCStrTo(&decoder, pReq->pass) < 0) return -1;
  tEndDecode(&decoder);

  tCoderClear(&decoder);
  return 0;
}

int32_t tSerializeSAlterUserReq(void *buf, int32_t bufLen, SAlterUserReq *pReq) {
  SCoder encoder = {0};
  tCoderInit(&encoder, TD_LITTLE_ENDIAN, buf, bufLen, TD_ENCODER);

  if (tStartEncode(&encoder) < 0) return -1;
  if (tEncodeI8(&encoder, pReq->alterType) < 0) return -1;
  if (tEncodeI8(&encoder, pReq->superUser) < 0) return -1;
  if (tEncodeCStr(&encoder, pReq->user) < 0) return -1;
  if (tEncodeCStr(&encoder, pReq->pass) < 0) return -1;
  if (tEncodeCStr(&encoder, pReq->dbname) < 0) return -1;
  tEndEncode(&encoder);

  int32_t tlen = encoder.pos;
  tCoderClear(&encoder);
  return tlen;
}

int32_t tDeserializeSAlterUserReq(void *buf, int32_t bufLen, SAlterUserReq *pReq) {
  SCoder decoder = {0};
  tCoderInit(&decoder, TD_LITTLE_ENDIAN, buf, bufLen, TD_DECODER);

  if (tStartDecode(&decoder) < 0) return -1;
  if (tDecodeI8(&decoder, &pReq->alterType) < 0) return -1;
  if (tDecodeI8(&decoder, &pReq->superUser) < 0) return -1;
  if (tDecodeCStrTo(&decoder, pReq->user) < 0) return -1;
  if (tDecodeCStrTo(&decoder, pReq->pass) < 0) return -1;
  if (tDecodeCStrTo(&decoder, pReq->dbname) < 0) return -1;
  tEndDecode(&decoder);

  tCoderClear(&decoder);
  return 0;
}

int32_t tSerializeSGetUserAuthReq(void *buf, int32_t bufLen, SGetUserAuthReq *pReq) {
  SCoder encoder = {0};
  tCoderInit(&encoder, TD_LITTLE_ENDIAN, buf, bufLen, TD_ENCODER);

  if (tStartEncode(&encoder) < 0) return -1;
  if (tEncodeCStr(&encoder, pReq->user) < 0) return -1;
  tEndEncode(&encoder);

  int32_t tlen = encoder.pos;
  tCoderClear(&encoder);
  return tlen;
}

int32_t tDeserializeSGetUserAuthReq(void *buf, int32_t bufLen, SGetUserAuthReq *pReq) {
  SCoder decoder = {0};
  tCoderInit(&decoder, TD_LITTLE_ENDIAN, buf, bufLen, TD_DECODER);

  if (tStartDecode(&decoder) < 0) return -1;
  if (tDecodeCStrTo(&decoder, pReq->user) < 0) return -1;
  tEndDecode(&decoder);

  tCoderClear(&decoder);
  return 0;
}

int32_t tSerializeSGetUserAuthRsp(void *buf, int32_t bufLen, SGetUserAuthRsp *pRsp) {
  SCoder encoder = {0};
  tCoderInit(&encoder, TD_LITTLE_ENDIAN, buf, bufLen, TD_ENCODER);

  if (tStartEncode(&encoder) < 0) return -1;
  if (tEncodeCStr(&encoder, pRsp->user) < 0) return -1;
  if (tEncodeI8(&encoder, pRsp->superAuth) < 0) return -1;

  int32_t numOfReadDbs = taosHashGetSize(pRsp->readDbs);
  int32_t numOfWriteDbs = taosHashGetSize(pRsp->writeDbs);
  if (tEncodeI32(&encoder, numOfReadDbs) < 0) return -1;
  if (tEncodeI32(&encoder, numOfWriteDbs) < 0) return -1;

  char *db = taosHashIterate(pRsp->readDbs, NULL);
  while (db != NULL) {
    if (tEncodeCStr(&encoder, db) < 0) return -1;
    db = taosHashIterate(pRsp->readDbs, db);
  }

  db = taosHashIterate(pRsp->writeDbs, NULL);
  while (db != NULL) {
    if (tEncodeCStr(&encoder, db) < 0) return -1;
    db = taosHashIterate(pRsp->writeDbs, db);
  }

  tEndEncode(&encoder);

  int32_t tlen = encoder.pos;
  tCoderClear(&encoder);
  return tlen;
}

int32_t tDeserializeSGetUserAuthRsp(void *buf, int32_t bufLen, SGetUserAuthRsp *pRsp) {
  pRsp->readDbs = taosHashInit(4, taosGetDefaultHashFunction(TSDB_DATA_TYPE_BINARY), true, false);
  pRsp->writeDbs = taosHashInit(4, taosGetDefaultHashFunction(TSDB_DATA_TYPE_BINARY), true, false);
  if (pRsp->readDbs == NULL || pRsp->writeDbs == NULL) {
    return -1;
  }

  SCoder decoder = {0};
  tCoderInit(&decoder, TD_LITTLE_ENDIAN, buf, bufLen, TD_DECODER);

  if (tStartDecode(&decoder) < 0) return -1;
  if (tDecodeCStrTo(&decoder, pRsp->user) < 0) return -1;
  if (tDecodeI8(&decoder, &pRsp->superAuth) < 0) return -1;

  int32_t numOfReadDbs = 0;
  int32_t numOfWriteDbs = 0;
  if (tDecodeI32(&decoder, &numOfReadDbs) < 0) return -1;
  if (tDecodeI32(&decoder, &numOfWriteDbs) < 0) return -1;

  for (int32_t i = 0; i < numOfReadDbs; ++i) {
    char db[TSDB_DB_FNAME_LEN] = {0};
    if (tDecodeCStrTo(&decoder, db) < 0) return -1;
    int32_t len = strlen(db) + 1;
    taosHashPut(pRsp->readDbs, db, len, db, len);
  }

  for (int32_t i = 0; i < numOfWriteDbs; ++i) {
    char db[TSDB_DB_FNAME_LEN] = {0};
    if (tDecodeCStrTo(&decoder, db) < 0) return -1;
    int32_t len = strlen(db) + 1;
    taosHashPut(pRsp->writeDbs, db, len, db, len);
  }

  tEndDecode(&decoder);

  tCoderClear(&decoder);
  return 0;
}

int32_t tSerializeSCreateDropMQSBNodeReq(void *buf, int32_t bufLen, SMCreateQnodeReq *pReq) {
  SCoder encoder = {0};
  tCoderInit(&encoder, TD_LITTLE_ENDIAN, buf, bufLen, TD_ENCODER);

  if (tStartEncode(&encoder) < 0) return -1;
  if (tEncodeI32(&encoder, pReq->dnodeId) < 0) return -1;
  tEndEncode(&encoder);

  int32_t tlen = encoder.pos;
  tCoderClear(&encoder);
  return tlen;
}

int32_t tDeserializeSCreateDropMQSBNodeReq(void *buf, int32_t bufLen, SMCreateQnodeReq *pReq) {
  SCoder decoder = {0};
  tCoderInit(&decoder, TD_LITTLE_ENDIAN, buf, bufLen, TD_DECODER);

  if (tStartDecode(&decoder) < 0) return -1;
  if (tDecodeI32(&decoder, &pReq->dnodeId) < 0) return -1;
  tEndDecode(&decoder);

  tCoderClear(&decoder);
  return 0;
}

int32_t tSerializeSDropDnodeReq(void *buf, int32_t bufLen, SDropDnodeReq *pReq) {
  SCoder encoder = {0};
  tCoderInit(&encoder, TD_LITTLE_ENDIAN, buf, bufLen, TD_ENCODER);

  if (tStartEncode(&encoder) < 0) return -1;
  if (tEncodeI32(&encoder, pReq->dnodeId) < 0) return -1;
  if (tEncodeCStr(&encoder, pReq->fqdn) < 0) return -1;
  if (tEncodeI32(&encoder, pReq->port) < 0) return -1;
  tEndEncode(&encoder);

  int32_t tlen = encoder.pos;
  tCoderClear(&encoder);
  return tlen;
}

int32_t tDeserializeSDropDnodeReq(void *buf, int32_t bufLen, SDropDnodeReq *pReq) {
  SCoder decoder = {0};
  tCoderInit(&decoder, TD_LITTLE_ENDIAN, buf, bufLen, TD_DECODER);

  if (tStartDecode(&decoder) < 0) return -1;
  if (tDecodeI32(&decoder, &pReq->dnodeId) < 0) return -1;
  if (tDecodeCStrTo(&decoder, pReq->fqdn) < 0) return -1;
  if (tDecodeI32(&decoder, &pReq->port) < 0) return -1;
  tEndDecode(&decoder);

  tCoderClear(&decoder);
  return 0;
}

int32_t tSerializeSMCfgDnodeReq(void *buf, int32_t bufLen, SMCfgDnodeReq *pReq) {
  SCoder encoder = {0};
  tCoderInit(&encoder, TD_LITTLE_ENDIAN, buf, bufLen, TD_ENCODER);

  if (tStartEncode(&encoder) < 0) return -1;
  if (tEncodeI32(&encoder, pReq->dnodeId) < 0) return -1;
  if (tEncodeCStr(&encoder, pReq->config) < 0) return -1;
  if (tEncodeCStr(&encoder, pReq->value) < 0) return -1;
  tEndEncode(&encoder);

  int32_t tlen = encoder.pos;
  tCoderClear(&encoder);
  return tlen;
}

int32_t tDeserializeSMCfgDnodeReq(void *buf, int32_t bufLen, SMCfgDnodeReq *pReq) {
  SCoder decoder = {0};
  tCoderInit(&decoder, TD_LITTLE_ENDIAN, buf, bufLen, TD_DECODER);

  if (tStartDecode(&decoder) < 0) return -1;
  if (tDecodeI32(&decoder, &pReq->dnodeId) < 0) return -1;
  if (tDecodeCStrTo(&decoder, pReq->config) < 0) return -1;
  if (tDecodeCStrTo(&decoder, pReq->value) < 0) return -1;
  tEndDecode(&decoder);

  tCoderClear(&decoder);
  return 0;
}

int32_t tSerializeSCreateDnodeReq(void *buf, int32_t bufLen, SCreateDnodeReq *pReq) {
  SCoder encoder = {0};
  tCoderInit(&encoder, TD_LITTLE_ENDIAN, buf, bufLen, TD_ENCODER);

  if (tStartEncode(&encoder) < 0) return -1;
  if (tEncodeCStr(&encoder, pReq->fqdn) < 0) return -1;
  if (tEncodeI32(&encoder, pReq->port) < 0) return -1;
  tEndEncode(&encoder);

  int32_t tlen = encoder.pos;
  tCoderClear(&encoder);
  return tlen;
}

int32_t tDeserializeSCreateDnodeReq(void *buf, int32_t bufLen, SCreateDnodeReq *pReq) {
  SCoder decoder = {0};
  tCoderInit(&decoder, TD_LITTLE_ENDIAN, buf, bufLen, TD_DECODER);

  if (tStartDecode(&decoder) < 0) return -1;
  if (tDecodeCStrTo(&decoder, pReq->fqdn) < 0) return -1;
  if (tDecodeI32(&decoder, &pReq->port) < 0) return -1;
  tEndDecode(&decoder);

  tCoderClear(&decoder);
  return 0;
}

int32_t tSerializeSCreateFuncReq(void *buf, int32_t bufLen, SCreateFuncReq *pReq) {
  SCoder encoder = {0};
  tCoderInit(&encoder, TD_LITTLE_ENDIAN, buf, bufLen, TD_ENCODER);

  if (tStartEncode(&encoder) < 0) return -1;
  if (tEncodeCStr(&encoder, pReq->name) < 0) return -1;
  if (tEncodeI8(&encoder, pReq->igExists) < 0) return -1;
  if (tEncodeI8(&encoder, pReq->funcType) < 0) return -1;
  if (tEncodeI8(&encoder, pReq->scriptType) < 0) return -1;
  if (tEncodeI8(&encoder, pReq->outputType) < 0) return -1;
  if (tEncodeI32(&encoder, pReq->outputLen) < 0) return -1;
  if (tEncodeI32(&encoder, pReq->bufSize) < 0) return -1;
  if (tEncodeI64(&encoder, pReq->signature) < 0) return -1;

  int32_t codeSize = 0;
  if (pReq->pCode != NULL) {
    codeSize = strlen(pReq->pCode) + 1;
  }
  if (tEncodeI32(&encoder, codeSize) < 0) return -1;
  if (pReq->pCode != NULL) {
    if (tEncodeCStr(&encoder, pReq->pCode) < 0) return -1;
  }

  int32_t commentSize = 0;
  if (pReq->pComment != NULL) {
    commentSize = strlen(pReq->pComment) + 1;
  }
  if (tEncodeI32(&encoder, commentSize) < 0) return -1;
  if (pReq->pComment != NULL) {
    if (tEncodeCStr(&encoder, pReq->pComment) < 0) return -1;
  }

  tEndEncode(&encoder);

  int32_t tlen = encoder.pos;
  tCoderClear(&encoder);
  return tlen;
}

int32_t tDeserializeSCreateFuncReq(void *buf, int32_t bufLen, SCreateFuncReq *pReq) {
  SCoder decoder = {0};
  tCoderInit(&decoder, TD_LITTLE_ENDIAN, buf, bufLen, TD_DECODER);

  if (tStartDecode(&decoder) < 0) return -1;
  if (tDecodeCStrTo(&decoder, pReq->name) < 0) return -1;
  if (tDecodeI8(&decoder, &pReq->igExists) < 0) return -1;
  if (tDecodeI8(&decoder, &pReq->funcType) < 0) return -1;
  if (tDecodeI8(&decoder, &pReq->scriptType) < 0) return -1;
  if (tDecodeI8(&decoder, &pReq->outputType) < 0) return -1;
  if (tDecodeI32(&decoder, &pReq->outputLen) < 0) return -1;
  if (tDecodeI32(&decoder, &pReq->bufSize) < 0) return -1;
  if (tDecodeI64(&decoder, &pReq->signature) < 0) return -1;

  int32_t codeSize = 0;
  if (tDecodeI32(&decoder, &codeSize) < 0) return -1;
  if (codeSize > 0) {
    pReq->pCode = taosMemoryCalloc(1, codeSize);
    if (pReq->pCode == NULL) {
      terrno = TSDB_CODE_OUT_OF_MEMORY;
      return -1;
    }
    if (tDecodeCStrTo(&decoder, pReq->pCode) < 0) return -1;
  }

  int32_t commentSize = 0;
  if (tDecodeI32(&decoder, &commentSize) < 0) return -1;
  if (commentSize > 0) {
    pReq->pComment = taosMemoryCalloc(1, commentSize);
    if (pReq->pComment == NULL) {
      terrno = TSDB_CODE_OUT_OF_MEMORY;
      return -1;
    }
    if (tDecodeCStrTo(&decoder, pReq->pComment) < 0) return -1;
  }

  tEndDecode(&decoder);

  tCoderClear(&decoder);
  return 0;
}

void tFreeSCreateFuncReq(SCreateFuncReq *pReq) {
  taosMemoryFree(pReq->pCode);
  taosMemoryFree(pReq->pComment);
}

int32_t tSerializeSDropFuncReq(void *buf, int32_t bufLen, SDropFuncReq *pReq) {
  SCoder encoder = {0};
  tCoderInit(&encoder, TD_LITTLE_ENDIAN, buf, bufLen, TD_ENCODER);

  if (tStartEncode(&encoder) < 0) return -1;
  if (tEncodeCStr(&encoder, pReq->name) < 0) return -1;
  if (tEncodeI8(&encoder, pReq->igNotExists) < 0) return -1;
  tEndEncode(&encoder);

  int32_t tlen = encoder.pos;
  tCoderClear(&encoder);
  return tlen;
}

int32_t tDeserializeSDropFuncReq(void *buf, int32_t bufLen, SDropFuncReq *pReq) {
  SCoder decoder = {0};
  tCoderInit(&decoder, TD_LITTLE_ENDIAN, buf, bufLen, TD_DECODER);

  if (tStartDecode(&decoder) < 0) return -1;
  if (tDecodeCStrTo(&decoder, pReq->name) < 0) return -1;
  if (tDecodeI8(&decoder, &pReq->igNotExists) < 0) return -1;
  tEndDecode(&decoder);

  tCoderClear(&decoder);
  return 0;
}

int32_t tSerializeSRetrieveFuncReq(void *buf, int32_t bufLen, SRetrieveFuncReq *pReq) {
  SCoder encoder = {0};
  tCoderInit(&encoder, TD_LITTLE_ENDIAN, buf, bufLen, TD_ENCODER);

  if (tStartEncode(&encoder) < 0) return -1;
  if (tEncodeI32(&encoder, pReq->numOfFuncs) < 0) return -1;

  if (pReq->numOfFuncs != (int32_t)taosArrayGetSize(pReq->pFuncNames)) return -1;
  for (int32_t i = 0; i < pReq->numOfFuncs; ++i) {
    char *fname = taosArrayGet(pReq->pFuncNames, i);
    if (tEncodeCStr(&encoder, fname) < 0) return -1;
  }

  tEndEncode(&encoder);

  int32_t tlen = encoder.pos;
  tCoderClear(&encoder);
  return tlen;
}

int32_t tDeserializeSRetrieveFuncReq(void *buf, int32_t bufLen, SRetrieveFuncReq *pReq) {
  SCoder decoder = {0};
  tCoderInit(&decoder, TD_LITTLE_ENDIAN, buf, bufLen, TD_DECODER);

  if (tStartDecode(&decoder) < 0) return -1;
  if (tDecodeI32(&decoder, &pReq->numOfFuncs) < 0) return -1;

  pReq->pFuncNames = taosArrayInit(pReq->numOfFuncs, TSDB_FUNC_NAME_LEN);
  if (pReq->pFuncNames == NULL) return -1;

  for (int32_t i = 0; i < pReq->numOfFuncs; ++i) {
    char fname[TSDB_FUNC_NAME_LEN] = {0};
    if (tDecodeCStrTo(&decoder, fname) < 0) return -1;
    taosArrayPush(pReq->pFuncNames, fname);
  }
  tEndDecode(&decoder);

  tCoderClear(&decoder);
  return 0;
}

void tFreeSRetrieveFuncReq(SRetrieveFuncReq *pReq) { taosArrayDestroy(pReq->pFuncNames); }

int32_t tSerializeSRetrieveFuncRsp(void *buf, int32_t bufLen, SRetrieveFuncRsp *pRsp) {
  SCoder encoder = {0};
  tCoderInit(&encoder, TD_LITTLE_ENDIAN, buf, bufLen, TD_ENCODER);

  if (tStartEncode(&encoder) < 0) return -1;
  if (tEncodeI32(&encoder, pRsp->numOfFuncs) < 0) return -1;

  if (pRsp->numOfFuncs != (int32_t)taosArrayGetSize(pRsp->pFuncInfos)) return -1;
  for (int32_t i = 0; i < pRsp->numOfFuncs; ++i) {
    SFuncInfo *pInfo = taosArrayGet(pRsp->pFuncInfos, i);

    if (tEncodeCStr(&encoder, pInfo->name) < 0) return -1;
    if (tEncodeI8(&encoder, pInfo->funcType) < 0) return -1;
    if (tEncodeI8(&encoder, pInfo->scriptType) < 0) return -1;
    if (tEncodeI8(&encoder, pInfo->outputType) < 0) return -1;
    if (tEncodeI32(&encoder, pInfo->outputLen) < 0) return -1;
    if (tEncodeI32(&encoder, pInfo->bufSize) < 0) return -1;
    if (tEncodeI64(&encoder, pInfo->signature) < 0) return -1;
    if (tEncodeI32(&encoder, pInfo->codeSize) < 0) return -1;
    if (tEncodeI32(&encoder, pInfo->commentSize) < 0) return -1;
    if (tEncodeCStr(&encoder, pInfo->pCode) < 0) return -1;
    if (tEncodeCStr(&encoder, pInfo->pComment) < 0) return -1;
  }

  tEndEncode(&encoder);

  int32_t tlen = encoder.pos;
  tCoderClear(&encoder);
  return tlen;
}

int32_t tDeserializeSRetrieveFuncRsp(void *buf, int32_t bufLen, SRetrieveFuncRsp *pRsp) {
  SCoder decoder = {0};
  tCoderInit(&decoder, TD_LITTLE_ENDIAN, buf, bufLen, TD_DECODER);

  if (tStartDecode(&decoder) < 0) return -1;
  if (tDecodeI32(&decoder, &pRsp->numOfFuncs) < 0) return -1;

  pRsp->pFuncInfos = taosArrayInit(pRsp->numOfFuncs, sizeof(SFuncInfo));
  if (pRsp->pFuncInfos == NULL) return -1;

  for (int32_t i = 0; i < pRsp->numOfFuncs; ++i) {
    SFuncInfo fInfo = {0};
    if (tDecodeCStrTo(&decoder, fInfo.name) < 0) return -1;
    if (tDecodeI8(&decoder, &fInfo.funcType) < 0) return -1;
    if (tDecodeI8(&decoder, &fInfo.scriptType) < 0) return -1;
    if (tDecodeI8(&decoder, &fInfo.outputType) < 0) return -1;
    if (tDecodeI32(&decoder, &fInfo.outputLen) < 0) return -1;
    if (tDecodeI32(&decoder, &fInfo.bufSize) < 0) return -1;
    if (tDecodeI64(&decoder, &fInfo.signature) < 0) return -1;
    if (tDecodeI32(&decoder, &fInfo.codeSize) < 0) return -1;
    if (tDecodeI32(&decoder, &fInfo.commentSize) < 0) return -1;
    fInfo.pCode = taosMemoryCalloc(1, fInfo.codeSize);
    fInfo.pComment = taosMemoryCalloc(1, fInfo.commentSize);
    if (fInfo.pCode == NULL || fInfo.pComment == NULL) {
      terrno = TSDB_CODE_OUT_OF_MEMORY;
      return -1;
    }

    if (tDecodeCStrTo(&decoder, fInfo.pCode) < 0) return -1;
    if (tDecodeCStrTo(&decoder, fInfo.pComment) < 0) return -1;
    taosArrayPush(pRsp->pFuncInfos, &fInfo);
  }
  tEndDecode(&decoder);

  tCoderClear(&decoder);
  return 0;
}

void tFreeSRetrieveFuncRsp(SRetrieveFuncRsp *pRsp) {
  int32_t size = taosArrayGetSize(pRsp->pFuncInfos);
  for (int32_t i = 0; i < size; ++i) {
    SFuncInfo *pInfo = taosArrayGet(pRsp->pFuncInfos, i);
    taosMemoryFree(pInfo->pCode);
    taosMemoryFree(pInfo->pComment);
  }
  taosArrayDestroy(pRsp->pFuncInfos);
}

int32_t tSerializeSCreateDbReq(void *buf, int32_t bufLen, SCreateDbReq *pReq) {
  SCoder encoder = {0};
  tCoderInit(&encoder, TD_LITTLE_ENDIAN, buf, bufLen, TD_ENCODER);

  if (tStartEncode(&encoder) < 0) return -1;
  if (tEncodeCStr(&encoder, pReq->db) < 0) return -1;
  if (tEncodeI32(&encoder, pReq->numOfVgroups) < 0) return -1;
  if (tEncodeI32(&encoder, pReq->cacheBlockSize) < 0) return -1;
  if (tEncodeI32(&encoder, pReq->totalBlocks) < 0) return -1;
  if (tEncodeI32(&encoder, pReq->daysPerFile) < 0) return -1;
  if (tEncodeI32(&encoder, pReq->daysToKeep0) < 0) return -1;
  if (tEncodeI32(&encoder, pReq->daysToKeep1) < 0) return -1;
  if (tEncodeI32(&encoder, pReq->daysToKeep2) < 0) return -1;
  if (tEncodeI32(&encoder, pReq->minRows) < 0) return -1;
  if (tEncodeI32(&encoder, pReq->maxRows) < 0) return -1;
  if (tEncodeI32(&encoder, pReq->commitTime) < 0) return -1;
  if (tEncodeI32(&encoder, pReq->fsyncPeriod) < 0) return -1;
  if (tEncodeI32(&encoder, pReq->ttl) < 0) return -1;
  if (tEncodeI8(&encoder, pReq->walLevel) < 0) return -1;
  if (tEncodeI8(&encoder, pReq->precision) < 0) return -1;
  if (tEncodeI8(&encoder, pReq->compression) < 0) return -1;
  if (tEncodeI8(&encoder, pReq->replications) < 0) return -1;
  if (tEncodeI8(&encoder, pReq->quorum) < 0) return -1;
  if (tEncodeI8(&encoder, pReq->update) < 0) return -1;
  if (tEncodeI8(&encoder, pReq->cacheLastRow) < 0) return -1;
  if (tEncodeI8(&encoder, pReq->ignoreExist) < 0) return -1;
  if (tEncodeI8(&encoder, pReq->streamMode) < 0) return -1;
  if (tEncodeI8(&encoder, pReq->singleSTable) < 0) return -1;
  if (tEncodeI32(&encoder, pReq->numOfRetensions) < 0) return -1;
  for (int32_t i = 0; i < pReq->numOfRetensions; ++i) {
    SRetention *pRetension = taosArrayGet(pReq->pRetensions, i);
    if (tEncodeI32(&encoder, pRetension->freq) < 0) return -1;
    if (tEncodeI32(&encoder, pRetension->keep) < 0) return -1;
    if (tEncodeI8(&encoder, pRetension->freqUnit) < 0) return -1;
    if (tEncodeI8(&encoder, pRetension->keepUnit) < 0) return -1;
  }
  tEndEncode(&encoder);

  int32_t tlen = encoder.pos;
  tCoderClear(&encoder);
  return tlen;
}

int32_t tDeserializeSCreateDbReq(void *buf, int32_t bufLen, SCreateDbReq *pReq) {
  SCoder decoder = {0};
  tCoderInit(&decoder, TD_LITTLE_ENDIAN, buf, bufLen, TD_DECODER);

  if (tStartDecode(&decoder) < 0) return -1;
  if (tDecodeCStrTo(&decoder, pReq->db) < 0) return -1;
  if (tDecodeI32(&decoder, &pReq->numOfVgroups) < 0) return -1;
  if (tDecodeI32(&decoder, &pReq->cacheBlockSize) < 0) return -1;
  if (tDecodeI32(&decoder, &pReq->totalBlocks) < 0) return -1;
  if (tDecodeI32(&decoder, &pReq->daysPerFile) < 0) return -1;
  if (tDecodeI32(&decoder, &pReq->daysToKeep0) < 0) return -1;
  if (tDecodeI32(&decoder, &pReq->daysToKeep1) < 0) return -1;
  if (tDecodeI32(&decoder, &pReq->daysToKeep2) < 0) return -1;
  if (tDecodeI32(&decoder, &pReq->minRows) < 0) return -1;
  if (tDecodeI32(&decoder, &pReq->maxRows) < 0) return -1;
  if (tDecodeI32(&decoder, &pReq->commitTime) < 0) return -1;
  if (tDecodeI32(&decoder, &pReq->fsyncPeriod) < 0) return -1;
  if (tDecodeI32(&decoder, &pReq->ttl) < 0) return -1;
  if (tDecodeI8(&decoder, &pReq->walLevel) < 0) return -1;
  if (tDecodeI8(&decoder, &pReq->precision) < 0) return -1;
  if (tDecodeI8(&decoder, &pReq->compression) < 0) return -1;
  if (tDecodeI8(&decoder, &pReq->replications) < 0) return -1;
  if (tDecodeI8(&decoder, &pReq->quorum) < 0) return -1;
  if (tDecodeI8(&decoder, &pReq->update) < 0) return -1;
  if (tDecodeI8(&decoder, &pReq->cacheLastRow) < 0) return -1;
  if (tDecodeI8(&decoder, &pReq->ignoreExist) < 0) return -1;
  if (tDecodeI8(&decoder, &pReq->streamMode) < 0) return -1;
  if (tDecodeI8(&decoder, &pReq->singleSTable) < 0) return -1;
  if (tDecodeI32(&decoder, &pReq->numOfRetensions) < 0) return -1;
  pReq->pRetensions = taosArrayInit(pReq->numOfRetensions, sizeof(SRetention));
  if (pReq->pRetensions == NULL) {
    terrno = TSDB_CODE_OUT_OF_MEMORY;
    return -1;
  }

  for (int32_t i = 0; i < pReq->numOfRetensions; ++i) {
    SRetention rentension = {0};
    if (tDecodeI32(&decoder, &rentension.freq) < 0) return -1;
    if (tDecodeI32(&decoder, &rentension.keep) < 0) return -1;
    if (tDecodeI8(&decoder, &rentension.freqUnit) < 0) return -1;
    if (tDecodeI8(&decoder, &rentension.keepUnit) < 0) return -1;
    if (taosArrayPush(pReq->pRetensions, &rentension) == NULL) {
      terrno = TSDB_CODE_OUT_OF_MEMORY;
      return -1;
    }
  }

  tEndDecode(&decoder);

  tCoderClear(&decoder);
  return 0;
}

void tFreeSCreateDbReq(SCreateDbReq *pReq) {
  taosArrayDestroy(pReq->pRetensions);
  pReq->pRetensions = NULL;
}

int32_t tSerializeSAlterDbReq(void *buf, int32_t bufLen, SAlterDbReq *pReq) {
  SCoder encoder = {0};
  tCoderInit(&encoder, TD_LITTLE_ENDIAN, buf, bufLen, TD_ENCODER);

  if (tStartEncode(&encoder) < 0) return -1;
  if (tEncodeCStr(&encoder, pReq->db) < 0) return -1;
  if (tEncodeI32(&encoder, pReq->totalBlocks) < 0) return -1;
  if (tEncodeI32(&encoder, pReq->daysToKeep0) < 0) return -1;
  if (tEncodeI32(&encoder, pReq->daysToKeep1) < 0) return -1;
  if (tEncodeI32(&encoder, pReq->daysToKeep2) < 0) return -1;
  if (tEncodeI32(&encoder, pReq->fsyncPeriod) < 0) return -1;
  if (tEncodeI8(&encoder, pReq->walLevel) < 0) return -1;
  if (tEncodeI8(&encoder, pReq->quorum) < 0) return -1;
  if (tEncodeI8(&encoder, pReq->cacheLastRow) < 0) return -1;
  if (tEncodeI8(&encoder, pReq->replications) < 0) return -1;
  tEndEncode(&encoder);

  int32_t tlen = encoder.pos;
  tCoderClear(&encoder);
  return tlen;
}

int32_t tDeserializeSAlterDbReq(void *buf, int32_t bufLen, SAlterDbReq *pReq) {
  SCoder decoder = {0};
  tCoderInit(&decoder, TD_LITTLE_ENDIAN, buf, bufLen, TD_DECODER);

  if (tStartDecode(&decoder) < 0) return -1;
  if (tDecodeCStrTo(&decoder, pReq->db) < 0) return -1;
  if (tDecodeI32(&decoder, &pReq->totalBlocks) < 0) return -1;
  if (tDecodeI32(&decoder, &pReq->daysToKeep0) < 0) return -1;
  if (tDecodeI32(&decoder, &pReq->daysToKeep1) < 0) return -1;
  if (tDecodeI32(&decoder, &pReq->daysToKeep2) < 0) return -1;
  if (tDecodeI32(&decoder, &pReq->fsyncPeriod) < 0) return -1;
  if (tDecodeI8(&decoder, &pReq->walLevel) < 0) return -1;
  if (tDecodeI8(&decoder, &pReq->quorum) < 0) return -1;
  if (tDecodeI8(&decoder, &pReq->cacheLastRow) < 0) return -1;
  if (tDecodeI8(&decoder, &pReq->replications) < 0) return -1;
  tEndDecode(&decoder);

  tCoderClear(&decoder);
  return 0;
}

int32_t tSerializeSDropDbReq(void *buf, int32_t bufLen, SDropDbReq *pReq) {
  SCoder encoder = {0};
  tCoderInit(&encoder, TD_LITTLE_ENDIAN, buf, bufLen, TD_ENCODER);

  if (tStartEncode(&encoder) < 0) return -1;
  if (tEncodeCStr(&encoder, pReq->db) < 0) return -1;
  if (tEncodeI8(&encoder, pReq->ignoreNotExists) < 0) return -1;
  tEndEncode(&encoder);

  int32_t tlen = encoder.pos;
  tCoderClear(&encoder);
  return tlen;
}

int32_t tDeserializeSDropDbReq(void *buf, int32_t bufLen, SDropDbReq *pReq) {
  SCoder decoder = {0};
  tCoderInit(&decoder, TD_LITTLE_ENDIAN, buf, bufLen, TD_DECODER);

  if (tStartDecode(&decoder) < 0) return -1;
  if (tDecodeCStrTo(&decoder, pReq->db) < 0) return -1;
  if (tDecodeI8(&decoder, &pReq->ignoreNotExists) < 0) return -1;
  tEndDecode(&decoder);

  tCoderClear(&decoder);
  return 0;
}

int32_t tSerializeSDropDbRsp(void *buf, int32_t bufLen, SDropDbRsp *pRsp) {
  SCoder encoder = {0};
  tCoderInit(&encoder, TD_LITTLE_ENDIAN, buf, bufLen, TD_ENCODER);

  if (tStartEncode(&encoder) < 0) return -1;
  if (tEncodeCStr(&encoder, pRsp->db) < 0) return -1;
  if (tEncodeI64(&encoder, pRsp->uid) < 0) return -1;
  tEndEncode(&encoder);

  int32_t tlen = encoder.pos;
  tCoderClear(&encoder);
  return tlen;
}

int32_t tDeserializeSDropDbRsp(void *buf, int32_t bufLen, SDropDbRsp *pRsp) {
  SCoder decoder = {0};
  tCoderInit(&decoder, TD_LITTLE_ENDIAN, buf, bufLen, TD_DECODER);

  if (tStartDecode(&decoder) < 0) return -1;
  if (tDecodeCStrTo(&decoder, pRsp->db) < 0) return -1;
  if (tDecodeI64(&decoder, &pRsp->uid) < 0) return -1;
  tEndDecode(&decoder);

  tCoderClear(&decoder);
  return 0;
}

int32_t tSerializeSUseDbReq(void *buf, int32_t bufLen, SUseDbReq *pReq) {
  SCoder encoder = {0};
  tCoderInit(&encoder, TD_LITTLE_ENDIAN, buf, bufLen, TD_ENCODER);

  if (tStartEncode(&encoder) < 0) return -1;
  if (tEncodeCStr(&encoder, pReq->db) < 0) return -1;
  if (tEncodeI64(&encoder, pReq->dbId) < 0) return -1;
  if (tEncodeI32(&encoder, pReq->vgVersion) < 0) return -1;
  if (tEncodeI32(&encoder, pReq->numOfTable) < 0) return -1;
  tEndEncode(&encoder);

  int32_t tlen = encoder.pos;
  tCoderClear(&encoder);
  return tlen;
}

int32_t tDeserializeSUseDbReq(void *buf, int32_t bufLen, SUseDbReq *pReq) {
  SCoder decoder = {0};
  tCoderInit(&decoder, TD_LITTLE_ENDIAN, buf, bufLen, TD_DECODER);

  if (tStartDecode(&decoder) < 0) return -1;
  if (tDecodeCStrTo(&decoder, pReq->db) < 0) return -1;
  if (tDecodeI64(&decoder, &pReq->dbId) < 0) return -1;
  if (tDecodeI32(&decoder, &pReq->vgVersion) < 0) return -1;
  if (tDecodeI32(&decoder, &pReq->numOfTable) < 0) return -1;
  tEndDecode(&decoder);

  tCoderClear(&decoder);
  return 0;
}

int32_t tSerializeSQnodeListReq(void *buf, int32_t bufLen, SQnodeListReq *pReq) {
  SCoder encoder = {0};
  tCoderInit(&encoder, TD_LITTLE_ENDIAN, buf, bufLen, TD_ENCODER);

  if (tStartEncode(&encoder) < 0) return -1;
  if (tEncodeI32(&encoder, pReq->rowNum) < 0) return -1;
  tEndEncode(&encoder);

  int32_t tlen = encoder.pos;
  tCoderClear(&encoder);
  return tlen;
}

int32_t tDeserializeSQnodeListReq(void *buf, int32_t bufLen, SQnodeListReq *pReq) {
  SCoder decoder = {0};
  tCoderInit(&decoder, TD_LITTLE_ENDIAN, buf, bufLen, TD_DECODER);

  if (tStartDecode(&decoder) < 0) return -1;
  if (tDecodeI32(&decoder, &pReq->rowNum) < 0) return -1;
  tEndDecode(&decoder);

  tCoderClear(&decoder);
  return 0;
}

int32_t tSerializeSQnodeListRsp(void *buf, int32_t bufLen, SQnodeListRsp *pRsp) {
  SCoder encoder = {0};
  tCoderInit(&encoder, TD_LITTLE_ENDIAN, buf, bufLen, TD_ENCODER);

  if (tStartEncode(&encoder) < 0) return -1;
  int32_t num = taosArrayGetSize(pRsp->epSetList);
  if (tEncodeI32(&encoder, num) < 0) return -1;
  for (int32_t i = 0; i < num; ++i) {
    SEpSet *epSet = taosArrayGet(pRsp->epSetList, i);
    if (tEncodeSEpSet(&encoder, epSet) < 0) return -1;
  }
  tEndEncode(&encoder);

  int32_t tlen = encoder.pos;
  tCoderClear(&encoder);
  return tlen;
}

int32_t tDeserializeSQnodeListRsp(void *buf, int32_t bufLen, SQnodeListRsp *pRsp) {
  SCoder decoder = {0};
  tCoderInit(&decoder, TD_LITTLE_ENDIAN, buf, bufLen, TD_DECODER);

  if (tStartDecode(&decoder) < 0) return -1;
  int32_t num = 0;
  if (tDecodeI32(&decoder, &num) < 0) return -1;
  pRsp->epSetList = taosArrayInit(num, sizeof(SEpSet));
  if (NULL == pRsp->epSetList) return -1;
  for (int32_t i = 0; i < num; ++i) {
    if (tDecodeSEpSet(&decoder, TARRAY_GET_ELEM(pRsp->epSetList, i)) < 0) return -1;
  }
  tEndDecode(&decoder);

  tCoderClear(&decoder);
  return 0;
}

void tFreeSQnodeListRsp(SQnodeListRsp *pRsp) { taosArrayDestroy(pRsp->epSetList); }

int32_t tSerializeSSyncDbReq(void *buf, int32_t bufLen, SSyncDbReq *pReq) {
  SCoder encoder = {0};
  tCoderInit(&encoder, TD_LITTLE_ENDIAN, buf, bufLen, TD_ENCODER);

  if (tStartEncode(&encoder) < 0) return -1;
  if (tEncodeCStr(&encoder, pReq->db) < 0) return -1;
  tEndEncode(&encoder);

  int32_t tlen = encoder.pos;
  tCoderClear(&encoder);
  return tlen;
}

int32_t tDeserializeSSyncDbReq(void *buf, int32_t bufLen, SSyncDbReq *pReq) {
  SCoder decoder = {0};
  tCoderInit(&decoder, TD_LITTLE_ENDIAN, buf, bufLen, TD_DECODER);

  if (tStartDecode(&decoder) < 0) return -1;
  if (tDecodeCStrTo(&decoder, pReq->db) < 0) return -1;
  tEndDecode(&decoder);

  tCoderClear(&decoder);
  return 0;
}

int32_t tSerializeSUseDbRspImp(SCoder *pEncoder, const SUseDbRsp *pRsp) {
  if (tEncodeCStr(pEncoder, pRsp->db) < 0) return -1;
  if (tEncodeI64(pEncoder, pRsp->uid) < 0) return -1;
  if (tEncodeI32(pEncoder, pRsp->vgVersion) < 0) return -1;
  if (tEncodeI32(pEncoder, pRsp->vgNum) < 0) return -1;
  if (tEncodeI8(pEncoder, pRsp->hashMethod) < 0) return -1;

  for (int32_t i = 0; i < pRsp->vgNum; ++i) {
    SVgroupInfo *pVgInfo = taosArrayGet(pRsp->pVgroupInfos, i);
    if (tEncodeI32(pEncoder, pVgInfo->vgId) < 0) return -1;
    if (tEncodeU32(pEncoder, pVgInfo->hashBegin) < 0) return -1;
    if (tEncodeU32(pEncoder, pVgInfo->hashEnd) < 0) return -1;
    if (tEncodeSEpSet(pEncoder, &pVgInfo->epSet) < 0) return -1;
    if (tEncodeI32(pEncoder, pVgInfo->numOfTable) < 0) return -1;
  }

  return 0;
}

int32_t tSerializeSUseDbRsp(void *buf, int32_t bufLen, const SUseDbRsp *pRsp) {
  SCoder encoder = {0};
  tCoderInit(&encoder, TD_LITTLE_ENDIAN, buf, bufLen, TD_ENCODER);

  if (tStartEncode(&encoder) < 0) return -1;
  if (tSerializeSUseDbRspImp(&encoder, pRsp) < 0) return -1;
  tEndEncode(&encoder);

  int32_t tlen = encoder.pos;
  tCoderClear(&encoder);
  return tlen;
}

int32_t tSerializeSUseDbBatchRsp(void *buf, int32_t bufLen, SUseDbBatchRsp *pRsp) {
  SCoder encoder = {0};
  tCoderInit(&encoder, TD_LITTLE_ENDIAN, buf, bufLen, TD_ENCODER);

  if (tStartEncode(&encoder) < 0) return -1;

  int32_t numOfBatch = taosArrayGetSize(pRsp->pArray);
  if (tEncodeI32(&encoder, numOfBatch) < 0) return -1;
  for (int32_t i = 0; i < numOfBatch; ++i) {
    SUseDbRsp *pUsedbRsp = taosArrayGet(pRsp->pArray, i);
    if (tSerializeSUseDbRspImp(&encoder, pUsedbRsp) < 0) return -1;
  }
  tEndEncode(&encoder);

  int32_t tlen = encoder.pos;
  tCoderClear(&encoder);
  return tlen;
}

int32_t tDeserializeSUseDbRspImp(SCoder *pDecoder, SUseDbRsp *pRsp) {
  if (tDecodeCStrTo(pDecoder, pRsp->db) < 0) return -1;
  if (tDecodeI64(pDecoder, &pRsp->uid) < 0) return -1;
  if (tDecodeI32(pDecoder, &pRsp->vgVersion) < 0) return -1;
  if (tDecodeI32(pDecoder, &pRsp->vgNum) < 0) return -1;
  if (tDecodeI8(pDecoder, &pRsp->hashMethod) < 0) return -1;

  if (pRsp->vgNum <= 0) {
    return 0;
  }

  pRsp->pVgroupInfos = taosArrayInit(pRsp->vgNum, sizeof(SVgroupInfo));
  if (pRsp->pVgroupInfos == NULL) {
    terrno = TSDB_CODE_OUT_OF_MEMORY;
    return -1;
  }

  for (int32_t i = 0; i < pRsp->vgNum; ++i) {
    SVgroupInfo vgInfo = {0};
    if (tDecodeI32(pDecoder, &vgInfo.vgId) < 0) return -1;
    if (tDecodeU32(pDecoder, &vgInfo.hashBegin) < 0) return -1;
    if (tDecodeU32(pDecoder, &vgInfo.hashEnd) < 0) return -1;
    if (tDecodeSEpSet(pDecoder, &vgInfo.epSet) < 0) return -1;
    if (tDecodeI32(pDecoder, &vgInfo.numOfTable) < 0) return -1;
    taosArrayPush(pRsp->pVgroupInfos, &vgInfo);
  }

  return 0;
}

int32_t tDeserializeSUseDbRsp(void *buf, int32_t bufLen, SUseDbRsp *pRsp) {
  SCoder decoder = {0};
  tCoderInit(&decoder, TD_LITTLE_ENDIAN, buf, bufLen, TD_DECODER);

  if (tStartDecode(&decoder) < 0) return -1;
  if (tDeserializeSUseDbRspImp(&decoder, pRsp) < 0) return -1;
  tEndDecode(&decoder);

  tCoderClear(&decoder);
  return 0;
}

int32_t tDeserializeSUseDbBatchRsp(void *buf, int32_t bufLen, SUseDbBatchRsp *pRsp) {
  SCoder decoder = {0};
  tCoderInit(&decoder, TD_LITTLE_ENDIAN, buf, bufLen, TD_DECODER);

  if (tStartDecode(&decoder) < 0) return -1;

  int32_t numOfBatch = taosArrayGetSize(pRsp->pArray);
  if (tDecodeI32(&decoder, &numOfBatch) < 0) return -1;

  pRsp->pArray = taosArrayInit(numOfBatch, sizeof(SUseDbRsp));
  if (pRsp->pArray == NULL) {
    terrno = TSDB_CODE_OUT_OF_MEMORY;
    return -1;
  }

  for (int32_t i = 0; i < numOfBatch; ++i) {
    SUseDbRsp usedbRsp = {0};
    if (tDeserializeSUseDbRspImp(&decoder, &usedbRsp) < 0) return -1;
    taosArrayPush(pRsp->pArray, &usedbRsp);
  }
  tEndDecode(&decoder);

  tCoderClear(&decoder);
  return 0;
}

void tFreeSUsedbRsp(SUseDbRsp *pRsp) { taosArrayDestroy(pRsp->pVgroupInfos); }

void tFreeSUseDbBatchRsp(SUseDbBatchRsp *pRsp) {
  int32_t numOfBatch = taosArrayGetSize(pRsp->pArray);
  for (int32_t i = 0; i < numOfBatch; ++i) {
    SUseDbRsp *pUsedbRsp = taosArrayGet(pRsp->pArray, i);
    tFreeSUsedbRsp(pUsedbRsp);
  }

  taosArrayDestroy(pRsp->pArray);
}

int32_t tSerializeSDbCfgReq(void *buf, int32_t bufLen, SDbCfgReq *pReq) {
  SCoder encoder = {0};
  tCoderInit(&encoder, TD_LITTLE_ENDIAN, buf, bufLen, TD_ENCODER);

  if (tStartEncode(&encoder) < 0) return -1;
  if (tEncodeCStr(&encoder, pReq->db) < 0) return -1;
  tEndEncode(&encoder);

  int32_t tlen = encoder.pos;
  tCoderClear(&encoder);
  return tlen;
}

int32_t tDeserializeSDbCfgReq(void *buf, int32_t bufLen, SDbCfgReq *pReq) {
  SCoder decoder = {0};
  tCoderInit(&decoder, TD_LITTLE_ENDIAN, buf, bufLen, TD_DECODER);

  if (tStartDecode(&decoder) < 0) return -1;
  if (tDecodeCStrTo(&decoder, pReq->db) < 0) return -1;
  tEndDecode(&decoder);

  tCoderClear(&decoder);
  return 0;
}

int32_t tSerializeSDbCfgRsp(void *buf, int32_t bufLen, const SDbCfgRsp *pRsp) {
  SCoder encoder = {0};
  tCoderInit(&encoder, TD_LITTLE_ENDIAN, buf, bufLen, TD_ENCODER);

  if (tStartEncode(&encoder) < 0) return -1;
  if (tEncodeI32(&encoder, pRsp->numOfVgroups) < 0) return -1;
  if (tEncodeI32(&encoder, pRsp->cacheBlockSize) < 0) return -1;
  if (tEncodeI32(&encoder, pRsp->totalBlocks) < 0) return -1;
  if (tEncodeI32(&encoder, pRsp->daysPerFile) < 0) return -1;
  if (tEncodeI32(&encoder, pRsp->daysToKeep0) < 0) return -1;
  if (tEncodeI32(&encoder, pRsp->daysToKeep1) < 0) return -1;
  if (tEncodeI32(&encoder, pRsp->daysToKeep2) < 0) return -1;
  if (tEncodeI32(&encoder, pRsp->minRows) < 0) return -1;
  if (tEncodeI32(&encoder, pRsp->maxRows) < 0) return -1;
  if (tEncodeI32(&encoder, pRsp->commitTime) < 0) return -1;
  if (tEncodeI32(&encoder, pRsp->fsyncPeriod) < 0) return -1;
  if (tEncodeI8(&encoder, pRsp->walLevel) < 0) return -1;
  if (tEncodeI8(&encoder, pRsp->precision) < 0) return -1;
  if (tEncodeI8(&encoder, pRsp->compression) < 0) return -1;
  if (tEncodeI8(&encoder, pRsp->replications) < 0) return -1;
  if (tEncodeI8(&encoder, pRsp->quorum) < 0) return -1;
  if (tEncodeI8(&encoder, pRsp->update) < 0) return -1;
  if (tEncodeI8(&encoder, pRsp->cacheLastRow) < 0) return -1;
  if (tEncodeI8(&encoder, pRsp->streamMode) < 0) return -1;
  tEndEncode(&encoder);

  int32_t tlen = encoder.pos;
  tCoderClear(&encoder);
  return tlen;
}

int32_t tDeserializeSDbCfgRsp(void *buf, int32_t bufLen, SDbCfgRsp *pRsp) {
  SCoder decoder = {0};
  tCoderInit(&decoder, TD_LITTLE_ENDIAN, buf, bufLen, TD_DECODER);

  if (tStartDecode(&decoder) < 0) return -1;
  if (tDecodeI32(&decoder, &pRsp->numOfVgroups) < 0) return -1;
  if (tDecodeI32(&decoder, &pRsp->cacheBlockSize) < 0) return -1;
  if (tDecodeI32(&decoder, &pRsp->totalBlocks) < 0) return -1;
  if (tDecodeI32(&decoder, &pRsp->daysPerFile) < 0) return -1;
  if (tDecodeI32(&decoder, &pRsp->daysToKeep0) < 0) return -1;
  if (tDecodeI32(&decoder, &pRsp->daysToKeep1) < 0) return -1;
  if (tDecodeI32(&decoder, &pRsp->daysToKeep2) < 0) return -1;
  if (tDecodeI32(&decoder, &pRsp->minRows) < 0) return -1;
  if (tDecodeI32(&decoder, &pRsp->maxRows) < 0) return -1;
  if (tDecodeI32(&decoder, &pRsp->commitTime) < 0) return -1;
  if (tDecodeI32(&decoder, &pRsp->fsyncPeriod) < 0) return -1;
  if (tDecodeI8(&decoder, &pRsp->walLevel) < 0) return -1;
  if (tDecodeI8(&decoder, &pRsp->precision) < 0) return -1;
  if (tDecodeI8(&decoder, &pRsp->compression) < 0) return -1;
  if (tDecodeI8(&decoder, &pRsp->replications) < 0) return -1;
  if (tDecodeI8(&decoder, &pRsp->quorum) < 0) return -1;
  if (tDecodeI8(&decoder, &pRsp->update) < 0) return -1;
  if (tDecodeI8(&decoder, &pRsp->cacheLastRow) < 0) return -1;
  if (tDecodeI8(&decoder, &pRsp->streamMode) < 0) return -1;

  tEndDecode(&decoder);

  tCoderClear(&decoder);
  return 0;
}

int32_t tSerializeSUserIndexReq(void *buf, int32_t bufLen, SUserIndexReq *pReq) {
  SCoder encoder = {0};
  tCoderInit(&encoder, TD_LITTLE_ENDIAN, buf, bufLen, TD_ENCODER);

  if (tStartEncode(&encoder) < 0) return -1;
  if (tEncodeCStr(&encoder, pReq->indexFName) < 0) return -1;
  tEndEncode(&encoder);

  int32_t tlen = encoder.pos;
  tCoderClear(&encoder);
  return tlen;
}

int32_t tDeserializeSUserIndexReq(void *buf, int32_t bufLen, SUserIndexReq *pReq) {
  SCoder decoder = {0};
  tCoderInit(&decoder, TD_LITTLE_ENDIAN, buf, bufLen, TD_DECODER);

  if (tStartDecode(&decoder) < 0) return -1;
  if (tDecodeCStrTo(&decoder, pReq->indexFName) < 0) return -1;
  tEndDecode(&decoder);

  tCoderClear(&decoder);
  return 0;
}

int32_t tSerializeSUserIndexRsp(void *buf, int32_t bufLen, const SUserIndexRsp *pRsp) {
  SCoder encoder = {0};
  tCoderInit(&encoder, TD_LITTLE_ENDIAN, buf, bufLen, TD_ENCODER);

  if (tStartEncode(&encoder) < 0) return -1;
  if (tEncodeCStr(&encoder, pRsp->dbFName) < 0) return -1;
  if (tEncodeCStr(&encoder, pRsp->tblFName) < 0) return -1;
  if (tEncodeCStr(&encoder, pRsp->colName) < 0) return -1;
  if (tEncodeCStr(&encoder, pRsp->indexType) < 0) return -1;
  if (tEncodeCStr(&encoder, pRsp->indexExts) < 0) return -1;
  tEndEncode(&encoder);

  int32_t tlen = encoder.pos;
  tCoderClear(&encoder);
  return tlen;
}

int32_t tDeserializeSUserIndexRsp(void *buf, int32_t bufLen, SUserIndexRsp *pRsp) {
  SCoder decoder = {0};
  tCoderInit(&decoder, TD_LITTLE_ENDIAN, buf, bufLen, TD_DECODER);

  if (tStartDecode(&decoder) < 0) return -1;
  if (tDecodeCStrTo(&decoder, pRsp->dbFName) < 0) return -1;
  if (tDecodeCStrTo(&decoder, pRsp->tblFName) < 0) return -1;
  if (tDecodeCStrTo(&decoder, pRsp->colName) < 0) return -1;
  if (tDecodeCStrTo(&decoder, pRsp->indexType) < 0) return -1;
  if (tDecodeCStrTo(&decoder, pRsp->indexExts) < 0) return -1;
  tEndDecode(&decoder);

  tCoderClear(&decoder);
  return 0;
}

int32_t tSerializeSShowReq(void *buf, int32_t bufLen, SShowReq *pReq) {
  SCoder encoder = {0};
  tCoderInit(&encoder, TD_LITTLE_ENDIAN, buf, bufLen, TD_ENCODER);

  if (tStartEncode(&encoder) < 0) return -1;
  if (tEncodeI32(&encoder, pReq->type) < 0) return -1;
  if (tEncodeCStr(&encoder, pReq->db) < 0) return -1;
  if (tEncodeI32(&encoder, pReq->payloadLen) < 0) return -1;
  if (pReq->payloadLen > 0) {
    if (tEncodeBinary(&encoder, pReq->payload, pReq->payloadLen) < 0) return -1;
  }
  tEndEncode(&encoder);

  int32_t tlen = encoder.pos;
  tCoderClear(&encoder);
  return tlen;
}

int32_t tDeserializeSShowReq(void *buf, int32_t bufLen, SShowReq *pReq) {
  SCoder decoder = {0};
  tCoderInit(&decoder, TD_LITTLE_ENDIAN, buf, bufLen, TD_DECODER);

  if (tStartDecode(&decoder) < 0) return -1;
  if (tDecodeI32(&decoder, &pReq->type) < 0) return -1;
  if (tDecodeCStrTo(&decoder, pReq->db) < 0) return -1;
  if (tDecodeI32(&decoder, &pReq->payloadLen) < 0) return -1;
  if (pReq->payloadLen > 0) {
    pReq->payload = taosMemoryMalloc(pReq->payloadLen);
    if (pReq->payload == NULL) return -1;
    if (tDecodeCStrTo(&decoder, pReq->payload) < 0) return -1;
  }

  tEndDecode(&decoder);
  tCoderClear(&decoder);
  return 0;
}

void tFreeSShowReq(SShowReq *pReq) { taosMemoryFreeClear(pReq->payload); }

int32_t tSerializeSRetrieveTableReq(void *buf, int32_t bufLen, SRetrieveTableReq *pReq) {
  SCoder encoder = {0};
  tCoderInit(&encoder, TD_LITTLE_ENDIAN, buf, bufLen, TD_ENCODER);

  if (tStartEncode(&encoder) < 0) return -1;
  if (tEncodeI64(&encoder, pReq->showId) < 0) return -1;
  if (tEncodeI32(&encoder, pReq->type) < 0) return -1;
<<<<<<< HEAD
  //  if (tEncodeI8(&encoder, pReq->free) < 0) return -1;
=======
>>>>>>> 29608b08
  if (tEncodeCStr(&encoder, pReq->db) < 0) return -1;
  if (tEncodeCStr(&encoder, pReq->tb) < 0) return -1;
  tEndEncode(&encoder);

  int32_t tlen = encoder.pos;
  tCoderClear(&encoder);
  return tlen;
}

int32_t tDeserializeSRetrieveTableReq(void *buf, int32_t bufLen, SRetrieveTableReq *pReq) {
  SCoder decoder = {0};
  tCoderInit(&decoder, TD_LITTLE_ENDIAN, buf, bufLen, TD_DECODER);

  if (tStartDecode(&decoder) < 0) return -1;
  if (tDecodeI64(&decoder, &pReq->showId) < 0) return -1;
  if (tDecodeI32(&decoder, &pReq->type) < 0) return -1;
<<<<<<< HEAD
  //  if (tDecodeI8(&decoder, &pReq->free) < 0) return -1;
=======
>>>>>>> 29608b08
  if (tDecodeCStrTo(&decoder, pReq->db) < 0) return -1;
  if (tDecodeCStrTo(&decoder, pReq->tb) < 0) return -1;
  tEndDecode(&decoder);
  tCoderClear(&decoder);
  return 0;
}

static int32_t tEncodeSTableMetaRsp(SCoder *pEncoder, STableMetaRsp *pRsp) {
  if (tEncodeCStr(pEncoder, pRsp->tbName) < 0) return -1;
  if (tEncodeCStr(pEncoder, pRsp->stbName) < 0) return -1;
  if (tEncodeCStr(pEncoder, pRsp->dbFName) < 0) return -1;
  if (tEncodeI64(pEncoder, pRsp->dbId) < 0) return -1;
  if (tEncodeI32(pEncoder, pRsp->numOfTags) < 0) return -1;
  if (tEncodeI32(pEncoder, pRsp->numOfColumns) < 0) return -1;
  if (tEncodeI8(pEncoder, pRsp->precision) < 0) return -1;
  if (tEncodeI8(pEncoder, pRsp->tableType) < 0) return -1;
  if (tEncodeI8(pEncoder, pRsp->update) < 0) return -1;
  if (tEncodeI32(pEncoder, pRsp->sversion) < 0) return -1;
  if (tEncodeI32(pEncoder, pRsp->tversion) < 0) return -1;
  if (tEncodeU64(pEncoder, pRsp->suid) < 0) return -1;
  if (tEncodeU64(pEncoder, pRsp->tuid) < 0) return -1;
  if (tEncodeI32(pEncoder, pRsp->vgId) < 0) return -1;
  for (int32_t i = 0; i < pRsp->numOfColumns + pRsp->numOfTags; ++i) {
    SSchema *pSchema = &pRsp->pSchemas[i];
    if (tEncodeSSchema(pEncoder, pSchema) < 0) return -1;
  }

  return 0;
}

static int32_t tDecodeSTableMetaRsp(SCoder *pDecoder, STableMetaRsp *pRsp) {
  if (tDecodeCStrTo(pDecoder, pRsp->tbName) < 0) return -1;
  if (tDecodeCStrTo(pDecoder, pRsp->stbName) < 0) return -1;
  if (tDecodeCStrTo(pDecoder, pRsp->dbFName) < 0) return -1;
  if (tDecodeI64(pDecoder, &pRsp->dbId) < 0) return -1;
  if (tDecodeI32(pDecoder, &pRsp->numOfTags) < 0) return -1;
  if (tDecodeI32(pDecoder, &pRsp->numOfColumns) < 0) return -1;
  if (tDecodeI8(pDecoder, &pRsp->precision) < 0) return -1;
  if (tDecodeI8(pDecoder, &pRsp->tableType) < 0) return -1;
  if (tDecodeI8(pDecoder, &pRsp->update) < 0) return -1;
  if (tDecodeI32(pDecoder, &pRsp->sversion) < 0) return -1;
  if (tDecodeI32(pDecoder, &pRsp->tversion) < 0) return -1;
  if (tDecodeU64(pDecoder, &pRsp->suid) < 0) return -1;
  if (tDecodeU64(pDecoder, &pRsp->tuid) < 0) return -1;
  if (tDecodeI32(pDecoder, &pRsp->vgId) < 0) return -1;

  int32_t totalCols = pRsp->numOfTags + pRsp->numOfColumns;
  pRsp->pSchemas = taosMemoryMalloc(sizeof(SSchema) * totalCols);
  if (pRsp->pSchemas == NULL) return -1;

  for (int32_t i = 0; i < totalCols; ++i) {
    SSchema *pSchema = &pRsp->pSchemas[i];
    if (tDecodeSSchema(pDecoder, pSchema) < 0) return -1;
  }

  return 0;
}

int32_t tSerializeSTableMetaRsp(void *buf, int32_t bufLen, STableMetaRsp *pRsp) {
  SCoder encoder = {0};
  tCoderInit(&encoder, TD_LITTLE_ENDIAN, buf, bufLen, TD_ENCODER);

  if (tStartEncode(&encoder) < 0) return -1;
  if (tEncodeSTableMetaRsp(&encoder, pRsp) < 0) return -1;
  tEndEncode(&encoder);

  int32_t tlen = encoder.pos;
  tCoderClear(&encoder);
  return tlen;
}

int32_t tSerializeSTableMetaBatchRsp(void *buf, int32_t bufLen, STableMetaBatchRsp *pRsp) {
  SCoder encoder = {0};
  tCoderInit(&encoder, TD_LITTLE_ENDIAN, buf, bufLen, TD_ENCODER);

  if (tStartEncode(&encoder) < 0) return -1;

  int32_t numOfBatch = taosArrayGetSize(pRsp->pArray);
  if (tEncodeI32(&encoder, numOfBatch) < 0) return -1;
  for (int32_t i = 0; i < numOfBatch; ++i) {
    STableMetaRsp *pMetaRsp = taosArrayGet(pRsp->pArray, i);
    if (tEncodeSTableMetaRsp(&encoder, pMetaRsp) < 0) return -1;
  }
  tEndEncode(&encoder);

  int32_t tlen = encoder.pos;
  tCoderClear(&encoder);
  return tlen;
}

int32_t tDeserializeSTableMetaRsp(void *buf, int32_t bufLen, STableMetaRsp *pRsp) {
  SCoder decoder = {0};
  tCoderInit(&decoder, TD_LITTLE_ENDIAN, buf, bufLen, TD_DECODER);

  if (tStartDecode(&decoder) < 0) return -1;
  if (tDecodeSTableMetaRsp(&decoder, pRsp) < 0) return -1;

  tEndDecode(&decoder);
  tCoderClear(&decoder);
  return 0;
}

int32_t tDeserializeSTableMetaBatchRsp(void *buf, int32_t bufLen, STableMetaBatchRsp *pRsp) {
  SCoder decoder = {0};
  tCoderInit(&decoder, TD_LITTLE_ENDIAN, buf, bufLen, TD_DECODER);

  if (tStartDecode(&decoder) < 0) return -1;

  int32_t numOfBatch = taosArrayGetSize(pRsp->pArray);
  if (tDecodeI32(&decoder, &numOfBatch) < 0) return -1;

  pRsp->pArray = taosArrayInit(numOfBatch, sizeof(STableMetaRsp));
  if (pRsp->pArray == NULL) {
    terrno = TSDB_CODE_OUT_OF_MEMORY;
    return -1;
  }

  for (int32_t i = 0; i < numOfBatch; ++i) {
    STableMetaRsp tableMetaRsp = {0};
    if (tDecodeSTableMetaRsp(&decoder, &tableMetaRsp) < 0) return -1;
    taosArrayPush(pRsp->pArray, &tableMetaRsp);
  }
  tEndDecode(&decoder);

  tCoderClear(&decoder);
  return 0;
}

void tFreeSTableMetaRsp(STableMetaRsp *pRsp) { taosMemoryFreeClear(pRsp->pSchemas); }

void tFreeSTableMetaBatchRsp(STableMetaBatchRsp *pRsp) {
  int32_t numOfBatch = taosArrayGetSize(pRsp->pArray);
  for (int32_t i = 0; i < numOfBatch; ++i) {
    STableMetaRsp *pMetaRsp = taosArrayGet(pRsp->pArray, i);
    tFreeSTableMetaRsp(pMetaRsp);
  }

  taosArrayDestroy(pRsp->pArray);
}

int32_t tSerializeSShowRsp(void *buf, int32_t bufLen, SShowRsp *pRsp) {
  SCoder encoder = {0};
  tCoderInit(&encoder, TD_LITTLE_ENDIAN, buf, bufLen, TD_ENCODER);

  if (tStartEncode(&encoder) < 0) return -1;
  if (tEncodeI64(&encoder, pRsp->showId) < 0) return -1;
  if (tEncodeSTableMetaRsp(&encoder, &pRsp->tableMeta) < 0) return -1;
  tEndEncode(&encoder);

  int32_t tlen = encoder.pos;
  tCoderClear(&encoder);
  return tlen;
}

int32_t tDeserializeSShowRsp(void *buf, int32_t bufLen, SShowRsp *pRsp) {
  SCoder decoder = {0};
  tCoderInit(&decoder, TD_LITTLE_ENDIAN, buf, bufLen, TD_DECODER);

  if (tStartDecode(&decoder) < 0) return -1;
  if (tDecodeI64(&decoder, &pRsp->showId) < 0) return -1;
  if (tDecodeSTableMetaRsp(&decoder, &pRsp->tableMeta) < 0) return -1;

  tEndDecode(&decoder);
  tCoderClear(&decoder);
  return 0;
}

void tFreeSShowRsp(SShowRsp *pRsp) { tFreeSTableMetaRsp(&pRsp->tableMeta); }

int32_t tSerializeSTableInfoReq(void *buf, int32_t bufLen, STableInfoReq *pReq) {
  int32_t headLen = sizeof(SMsgHead);
  if (buf != NULL) {
    buf = (char *)buf + headLen;
    bufLen -= headLen;
  }

  SCoder encoder = {0};
  tCoderInit(&encoder, TD_LITTLE_ENDIAN, buf, bufLen, TD_ENCODER);

  if (tStartEncode(&encoder) < 0) return -1;
  if (tEncodeCStr(&encoder, pReq->dbFName) < 0) return -1;
  if (tEncodeCStr(&encoder, pReq->tbName) < 0) return -1;
  tEndEncode(&encoder);

  int32_t tlen = encoder.pos;
  tCoderClear(&encoder);

  if (buf != NULL) {
    SMsgHead *pHead = (SMsgHead *)((char *)buf - headLen);
    pHead->vgId = htonl(pReq->header.vgId);
    pHead->contLen = htonl(tlen + headLen);
  }

  return tlen + headLen;
}

int32_t tDeserializeSTableInfoReq(void *buf, int32_t bufLen, STableInfoReq *pReq) {
  int32_t headLen = sizeof(SMsgHead);

  SMsgHead *pHead = buf;
  pHead->vgId = pReq->header.vgId;
  pHead->contLen = pReq->header.contLen;

  SCoder decoder = {0};
  tCoderInit(&decoder, TD_LITTLE_ENDIAN, (char *)buf + headLen, bufLen - headLen, TD_DECODER);

  if (tStartDecode(&decoder) < 0) return -1;
  if (tDecodeCStrTo(&decoder, pReq->dbFName) < 0) return -1;
  if (tDecodeCStrTo(&decoder, pReq->tbName) < 0) return -1;

  tEndDecode(&decoder);
  tCoderClear(&decoder);
  return 0;
}

int32_t tSerializeSMDropTopicReq(void *buf, int32_t bufLen, SMDropTopicReq *pReq) {
  SCoder encoder = {0};
  tCoderInit(&encoder, TD_LITTLE_ENDIAN, buf, bufLen, TD_ENCODER);

  if (tStartEncode(&encoder) < 0) return -1;
  if (tEncodeCStr(&encoder, pReq->name) < 0) return -1;
  if (tEncodeI8(&encoder, pReq->igNotExists) < 0) return -1;
  tEndEncode(&encoder);

  int32_t tlen = encoder.pos;
  tCoderClear(&encoder);
  return tlen;
}

int32_t tDeserializeSMDropTopicReq(void *buf, int32_t bufLen, SMDropTopicReq *pReq) {
  SCoder decoder = {0};
  tCoderInit(&decoder, TD_LITTLE_ENDIAN, buf, bufLen, TD_DECODER);

  if (tStartDecode(&decoder) < 0) return -1;
  if (tDecodeCStrTo(&decoder, pReq->name) < 0) return -1;
  if (tDecodeI8(&decoder, &pReq->igNotExists) < 0) return -1;
  tEndDecode(&decoder);

  tCoderClear(&decoder);
  return 0;
}

int32_t tSerializeSCMCreateTopicReq(void *buf, int32_t bufLen, const SCMCreateTopicReq *pReq) {
  int32_t sqlLen = 0;
  int32_t astLen = 0;
  if (pReq->sql != NULL) sqlLen = (int32_t)strlen(pReq->sql);
  if (pReq->ast != NULL) astLen = (int32_t)strlen(pReq->ast);

  SCoder encoder = {0};
  tCoderInit(&encoder, TD_LITTLE_ENDIAN, buf, bufLen, TD_ENCODER);

  if (tStartEncode(&encoder) < 0) return -1;
  if (tEncodeCStr(&encoder, pReq->name) < 0) return -1;
  if (tEncodeI8(&encoder, pReq->igExists) < 0) return -1;
  if (tEncodeI32(&encoder, sqlLen) < 0) return -1;
  if (tEncodeI32(&encoder, astLen) < 0) return -1;
  if (sqlLen > 0 && tEncodeCStr(&encoder, pReq->sql) < 0) return -1;
  if (astLen > 0 && tEncodeCStr(&encoder, pReq->ast) < 0) return -1;

  tEndEncode(&encoder);

  int32_t tlen = encoder.pos;
  tCoderClear(&encoder);
  return tlen;
}

int32_t tDeserializeSCMCreateTopicReq(void *buf, int32_t bufLen, SCMCreateTopicReq *pReq) {
  int32_t sqlLen = 0;
  int32_t astLen = 0;

  SCoder decoder = {0};
  tCoderInit(&decoder, TD_LITTLE_ENDIAN, buf, bufLen, TD_DECODER);

  if (tStartDecode(&decoder) < 0) return -1;
  if (tDecodeCStrTo(&decoder, pReq->name) < 0) return -1;
  if (tDecodeI8(&decoder, &pReq->igExists) < 0) return -1;
  if (tDecodeI32(&decoder, &sqlLen) < 0) return -1;
  if (tDecodeI32(&decoder, &astLen) < 0) return -1;

  if (sqlLen > 0) {
    pReq->sql = taosMemoryCalloc(1, sqlLen + 1);
    if (pReq->sql == NULL) return -1;
    if (tDecodeCStrTo(&decoder, pReq->sql) < 0) return -1;
  }

  if (astLen > 0) {
    pReq->ast = taosMemoryCalloc(1, astLen + 1);
    if (pReq->ast == NULL) return -1;
    if (tDecodeCStrTo(&decoder, pReq->ast) < 0) return -1;
  }

  tEndDecode(&decoder);

  tCoderClear(&decoder);
  return 0;
}

void tFreeSCMCreateTopicReq(SCMCreateTopicReq *pReq) {
  taosMemoryFreeClear(pReq->sql);
  taosMemoryFreeClear(pReq->ast);
}

int32_t tSerializeSCMCreateTopicRsp(void *buf, int32_t bufLen, const SCMCreateTopicRsp *pRsp) {
  SCoder encoder = {0};
  tCoderInit(&encoder, TD_LITTLE_ENDIAN, buf, bufLen, TD_ENCODER);

  if (tStartEncode(&encoder) < 0) return -1;
  if (tEncodeI64(&encoder, pRsp->topicId) < 0) return -1;
  tEndEncode(&encoder);

  int32_t tlen = encoder.pos;
  tCoderClear(&encoder);
  return tlen;
}

int32_t tDeserializeSCMCreateTopicRsp(void *buf, int32_t bufLen, SCMCreateTopicRsp *pRsp) {
  SCoder decoder = {0};
  tCoderInit(&decoder, TD_LITTLE_ENDIAN, buf, bufLen, TD_DECODER);

  if (tStartDecode(&decoder) < 0) return -1;
  if (tDecodeI64(&decoder, &pRsp->topicId) < 0) return -1;
  tEndDecode(&decoder);

  tCoderClear(&decoder);
  return 0;
}

int32_t tSerializeSConnectReq(void *buf, int32_t bufLen, SConnectReq *pReq) {
  SCoder encoder = {0};
  tCoderInit(&encoder, TD_LITTLE_ENDIAN, buf, bufLen, TD_ENCODER);

  if (tStartEncode(&encoder) < 0) return -1;
  if (tEncodeI8(&encoder, pReq->connType) < 0) return -1;
  if (tEncodeI32(&encoder, pReq->pid) < 0) return -1;
  if (tEncodeCStr(&encoder, pReq->app) < 0) return -1;
  if (tEncodeCStr(&encoder, pReq->db) < 0) return -1;
  if (tEncodeI64(&encoder, pReq->startTime) < 0) return -1;
  tEndEncode(&encoder);

  int32_t tlen = encoder.pos;
  tCoderClear(&encoder);
  return tlen;
}

int32_t tDeserializeSConnectReq(void *buf, int32_t bufLen, SConnectReq *pReq) {
  SCoder decoder = {0};
  tCoderInit(&decoder, TD_LITTLE_ENDIAN, buf, bufLen, TD_DECODER);

  if (tStartDecode(&decoder) < 0) return -1;
  if (tDecodeI8(&decoder, &pReq->connType) < 0) return -1;
  if (tDecodeI32(&decoder, &pReq->pid) < 0) return -1;
  if (tDecodeCStrTo(&decoder, pReq->app) < 0) return -1;
  if (tDecodeCStrTo(&decoder, pReq->db) < 0) return -1;
  if (tDecodeI64(&decoder, &pReq->startTime) < 0) return -1;
  tEndDecode(&decoder);

  tCoderClear(&decoder);
  return 0;
}

int32_t tSerializeSConnectRsp(void *buf, int32_t bufLen, SConnectRsp *pRsp) {
  SCoder encoder = {0};
  tCoderInit(&encoder, TD_LITTLE_ENDIAN, buf, bufLen, TD_ENCODER);

  if (tStartEncode(&encoder) < 0) return -1;
  if (tEncodeI32(&encoder, pRsp->acctId) < 0) return -1;
  if (tEncodeI64(&encoder, pRsp->clusterId) < 0) return -1;
  if (tEncodeU32(&encoder, pRsp->connId) < 0) return -1;
  if (tEncodeI8(&encoder, pRsp->superUser) < 0) return -1;
  if (tEncodeI8(&encoder, pRsp->connType) < 0) return -1;
  if (tEncodeSEpSet(&encoder, &pRsp->epSet) < 0) return -1;
  if (tEncodeCStr(&encoder, pRsp->sVersion) < 0) return -1;
  tEndEncode(&encoder);

  int32_t tlen = encoder.pos;
  tCoderClear(&encoder);
  return tlen;
}

int32_t tDeserializeSConnectRsp(void *buf, int32_t bufLen, SConnectRsp *pRsp) {
  SCoder decoder = {0};
  tCoderInit(&decoder, TD_LITTLE_ENDIAN, buf, bufLen, TD_DECODER);

  if (tStartDecode(&decoder) < 0) return -1;
  if (tDecodeI32(&decoder, &pRsp->acctId) < 0) return -1;
  if (tDecodeI64(&decoder, &pRsp->clusterId) < 0) return -1;
  if (tDecodeU32(&decoder, &pRsp->connId) < 0) return -1;
  if (tDecodeI8(&decoder, &pRsp->superUser) < 0) return -1;
  if (tDecodeI8(&decoder, &pRsp->connType) < 0) return -1;
  if (tDecodeSEpSet(&decoder, &pRsp->epSet) < 0) return -1;
  if (tDecodeCStrTo(&decoder, pRsp->sVersion) < 0) return -1;
  tEndDecode(&decoder);

  tCoderClear(&decoder);
  return 0;
}

int32_t tSerializeSMTimerMsg(void *buf, int32_t bufLen, SMTimerReq *pReq) {
  SCoder encoder = {0};
  tCoderInit(&encoder, TD_LITTLE_ENDIAN, buf, bufLen, TD_ENCODER);

  if (tStartEncode(&encoder) < 0) return -1;
  if (tEncodeI32(&encoder, pReq->reserved) < 0) return -1;
  tEndEncode(&encoder);

  int32_t tlen = encoder.pos;
  tCoderClear(&encoder);
  return tlen;
}

int32_t tDeserializeSMTimerMsg(void *buf, int32_t bufLen, SMTimerReq *pReq) {
  SCoder decoder = {0};
  tCoderInit(&decoder, TD_LITTLE_ENDIAN, buf, bufLen, TD_DECODER);

  if (tStartDecode(&decoder) < 0) return -1;
  if (tDecodeI32(&decoder, &pReq->reserved) < 0) return -1;
  tEndDecode(&decoder);

  tCoderClear(&decoder);
  return 0;
}

int32_t tEncodeSReplica(SCoder *pEncoder, SReplica *pReplica) {
  if (tEncodeI32(pEncoder, pReplica->id) < 0) return -1;
  if (tEncodeU16(pEncoder, pReplica->port) < 0) return -1;
  if (tEncodeCStr(pEncoder, pReplica->fqdn) < 0) return -1;
  return 0;
}

int32_t tDecodeSReplica(SCoder *pDecoder, SReplica *pReplica) {
  if (tDecodeI32(pDecoder, &pReplica->id) < 0) return -1;
  if (tDecodeU16(pDecoder, &pReplica->port) < 0) return -1;
  if (tDecodeCStrTo(pDecoder, pReplica->fqdn) < 0) return -1;
  return 0;
}

int32_t tSerializeSCreateVnodeReq(void *buf, int32_t bufLen, SCreateVnodeReq *pReq) {
  SCoder encoder = {0};
  tCoderInit(&encoder, TD_LITTLE_ENDIAN, buf, bufLen, TD_ENCODER);

  if (tStartEncode(&encoder) < 0) return -1;
  if (tEncodeI32(&encoder, pReq->vgId) < 0) return -1;
  if (tEncodeI32(&encoder, pReq->dnodeId) < 0) return -1;
  if (tEncodeCStr(&encoder, pReq->db) < 0) return -1;
  if (tEncodeI64(&encoder, pReq->dbUid) < 0) return -1;
  if (tEncodeI32(&encoder, pReq->vgVersion) < 0) return -1;
  if (tEncodeI32(&encoder, pReq->cacheBlockSize) < 0) return -1;
  if (tEncodeI32(&encoder, pReq->totalBlocks) < 0) return -1;
  if (tEncodeI32(&encoder, pReq->daysPerFile) < 0) return -1;
  if (tEncodeI32(&encoder, pReq->daysToKeep0) < 0) return -1;
  if (tEncodeI32(&encoder, pReq->daysToKeep1) < 0) return -1;
  if (tEncodeI32(&encoder, pReq->daysToKeep2) < 0) return -1;
  if (tEncodeI32(&encoder, pReq->minRows) < 0) return -1;
  if (tEncodeI32(&encoder, pReq->maxRows) < 0) return -1;
  if (tEncodeI32(&encoder, pReq->commitTime) < 0) return -1;
  if (tEncodeI32(&encoder, pReq->fsyncPeriod) < 0) return -1;
  if (tEncodeU32(&encoder, pReq->hashBegin) < 0) return -1;
  if (tEncodeU32(&encoder, pReq->hashEnd) < 0) return -1;
  if (tEncodeI8(&encoder, pReq->hashMethod) < 0) return -1;
  if (tEncodeI8(&encoder, pReq->walLevel) < 0) return -1;
  if (tEncodeI8(&encoder, pReq->precision) < 0) return -1;
  if (tEncodeI8(&encoder, pReq->compression) < 0) return -1;
  if (tEncodeI8(&encoder, pReq->quorum) < 0) return -1;
  if (tEncodeI8(&encoder, pReq->update) < 0) return -1;
  if (tEncodeI8(&encoder, pReq->cacheLastRow) < 0) return -1;
  if (tEncodeI8(&encoder, pReq->replica) < 0) return -1;
  if (tEncodeI8(&encoder, pReq->selfIndex) < 0) return -1;
  if (tEncodeI8(&encoder, pReq->streamMode) < 0) return -1;
  for (int32_t i = 0; i < TSDB_MAX_REPLICA; ++i) {
    SReplica *pReplica = &pReq->replicas[i];
    if (tEncodeSReplica(&encoder, pReplica) < 0) return -1;
  }
  if (tEncodeI32(&encoder, pReq->numOfRetensions) < 0) return -1;
  for (int32_t i = 0; i < pReq->numOfRetensions; ++i) {
    SRetention *pRetension = taosArrayGet(pReq->pRetensions, i);
    if (tEncodeI32(&encoder, pRetension->freq) < 0) return -1;
    if (tEncodeI32(&encoder, pRetension->keep) < 0) return -1;
    if (tEncodeI8(&encoder, pRetension->freqUnit) < 0) return -1;
    if (tEncodeI8(&encoder, pRetension->keepUnit) < 0) return -1;
  }
  tEndEncode(&encoder);

  int32_t tlen = encoder.pos;
  tCoderClear(&encoder);
  return tlen;
}

int32_t tDeserializeSCreateVnodeReq(void *buf, int32_t bufLen, SCreateVnodeReq *pReq) {
  SCoder decoder = {0};
  tCoderInit(&decoder, TD_LITTLE_ENDIAN, buf, bufLen, TD_DECODER);

  if (tStartDecode(&decoder) < 0) return -1;
  if (tDecodeI32(&decoder, &pReq->vgId) < 0) return -1;
  if (tDecodeI32(&decoder, &pReq->dnodeId) < 0) return -1;
  if (tDecodeCStrTo(&decoder, pReq->db) < 0) return -1;
  if (tDecodeI64(&decoder, &pReq->dbUid) < 0) return -1;
  if (tDecodeI32(&decoder, &pReq->vgVersion) < 0) return -1;
  if (tDecodeI32(&decoder, &pReq->cacheBlockSize) < 0) return -1;
  if (tDecodeI32(&decoder, &pReq->totalBlocks) < 0) return -1;
  if (tDecodeI32(&decoder, &pReq->daysPerFile) < 0) return -1;
  if (tDecodeI32(&decoder, &pReq->daysToKeep0) < 0) return -1;
  if (tDecodeI32(&decoder, &pReq->daysToKeep1) < 0) return -1;
  if (tDecodeI32(&decoder, &pReq->daysToKeep2) < 0) return -1;
  if (tDecodeI32(&decoder, &pReq->minRows) < 0) return -1;
  if (tDecodeI32(&decoder, &pReq->maxRows) < 0) return -1;
  if (tDecodeI32(&decoder, &pReq->commitTime) < 0) return -1;
  if (tDecodeI32(&decoder, &pReq->fsyncPeriod) < 0) return -1;
  if (tDecodeU32(&decoder, &pReq->hashBegin) < 0) return -1;
  if (tDecodeU32(&decoder, &pReq->hashEnd) < 0) return -1;
  if (tDecodeI8(&decoder, &pReq->hashMethod) < 0) return -1;
  if (tDecodeI8(&decoder, &pReq->walLevel) < 0) return -1;
  if (tDecodeI8(&decoder, &pReq->precision) < 0) return -1;
  if (tDecodeI8(&decoder, &pReq->compression) < 0) return -1;
  if (tDecodeI8(&decoder, &pReq->quorum) < 0) return -1;
  if (tDecodeI8(&decoder, &pReq->update) < 0) return -1;
  if (tDecodeI8(&decoder, &pReq->cacheLastRow) < 0) return -1;
  if (tDecodeI8(&decoder, &pReq->replica) < 0) return -1;
  if (tDecodeI8(&decoder, &pReq->selfIndex) < 0) return -1;
  if (tDecodeI8(&decoder, &pReq->streamMode) < 0) return -1;
  for (int32_t i = 0; i < TSDB_MAX_REPLICA; ++i) {
    SReplica *pReplica = &pReq->replicas[i];
    if (tDecodeSReplica(&decoder, pReplica) < 0) return -1;
  }

  if (tDecodeI32(&decoder, &pReq->numOfRetensions) < 0) return -1;
  pReq->pRetensions = taosArrayInit(pReq->numOfRetensions, sizeof(SRetention));
  if (pReq->pRetensions == NULL) {
    terrno = TSDB_CODE_OUT_OF_MEMORY;
    return -1;
  }

  for (int32_t i = 0; i < pReq->numOfRetensions; ++i) {
    SRetention rentension = {0};
    if (tDecodeI32(&decoder, &rentension.freq) < 0) return -1;
    if (tDecodeI32(&decoder, &rentension.keep) < 0) return -1;
    if (tDecodeI8(&decoder, &rentension.freqUnit) < 0) return -1;
    if (tDecodeI8(&decoder, &rentension.keepUnit) < 0) return -1;
    if (taosArrayPush(pReq->pRetensions, &rentension) == NULL) {
      terrno = TSDB_CODE_OUT_OF_MEMORY;
      return -1;
    }
  }

  tEndDecode(&decoder);
  tCoderClear(&decoder);
  return 0;
}

int32_t tFreeSCreateVnodeReq(SCreateVnodeReq *pReq) {
  taosArrayDestroy(pReq->pRetensions);
  pReq->pRetensions = NULL;
  return 0;
}

int32_t tSerializeSDropVnodeReq(void *buf, int32_t bufLen, SDropVnodeReq *pReq) {
  SCoder encoder = {0};
  tCoderInit(&encoder, TD_LITTLE_ENDIAN, buf, bufLen, TD_ENCODER);

  if (tStartEncode(&encoder) < 0) return -1;
  if (tEncodeI32(&encoder, pReq->vgId) < 0) return -1;
  if (tEncodeI32(&encoder, pReq->dnodeId) < 0) return -1;
  if (tEncodeI64(&encoder, pReq->dbUid) < 0) return -1;
  if (tEncodeCStr(&encoder, pReq->db) < 0) return -1;
  tEndEncode(&encoder);

  int32_t tlen = encoder.pos;
  tCoderClear(&encoder);
  return tlen;
}

int32_t tDeserializeSDropVnodeReq(void *buf, int32_t bufLen, SDropVnodeReq *pReq) {
  SCoder decoder = {0};
  tCoderInit(&decoder, TD_LITTLE_ENDIAN, buf, bufLen, TD_DECODER);

  if (tStartDecode(&decoder) < 0) return -1;
  if (tDecodeI32(&decoder, &pReq->vgId) < 0) return -1;
  if (tDecodeI32(&decoder, &pReq->dnodeId) < 0) return -1;
  if (tDecodeI64(&decoder, &pReq->dbUid) < 0) return -1;
  if (tDecodeCStrTo(&decoder, pReq->db) < 0) return -1;
  tEndDecode(&decoder);

  tCoderClear(&decoder);
  return 0;
}

int32_t tSerializeSKillQueryReq(void *buf, int32_t bufLen, SKillQueryReq *pReq) {
  SCoder encoder = {0};
  tCoderInit(&encoder, TD_LITTLE_ENDIAN, buf, bufLen, TD_ENCODER);

  if (tStartEncode(&encoder) < 0) return -1;
  if (tEncodeI32(&encoder, pReq->connId) < 0) return -1;
  if (tEncodeI32(&encoder, pReq->queryId) < 0) return -1;
  tEndEncode(&encoder);

  int32_t tlen = encoder.pos;
  tCoderClear(&encoder);
  return tlen;
}

int32_t tDeserializeSKillQueryReq(void *buf, int32_t bufLen, SKillQueryReq *pReq) {
  SCoder decoder = {0};
  tCoderInit(&decoder, TD_LITTLE_ENDIAN, buf, bufLen, TD_DECODER);

  if (tStartDecode(&decoder) < 0) return -1;
  if (tDecodeI32(&decoder, &pReq->connId) < 0) return -1;
  if (tDecodeI32(&decoder, &pReq->queryId) < 0) return -1;
  tEndDecode(&decoder);

  tCoderClear(&decoder);
  return 0;
}

int32_t tSerializeSKillConnReq(void *buf, int32_t bufLen, SKillConnReq *pReq) {
  SCoder encoder = {0};
  tCoderInit(&encoder, TD_LITTLE_ENDIAN, buf, bufLen, TD_ENCODER);

  if (tStartEncode(&encoder) < 0) return -1;
  if (tEncodeI32(&encoder, pReq->connId) < 0) return -1;
  tEndEncode(&encoder);

  int32_t tlen = encoder.pos;
  tCoderClear(&encoder);
  return tlen;
}

int32_t tDeserializeSKillConnReq(void *buf, int32_t bufLen, SKillConnReq *pReq) {
  SCoder decoder = {0};
  tCoderInit(&decoder, TD_LITTLE_ENDIAN, buf, bufLen, TD_DECODER);

  if (tStartDecode(&decoder) < 0) return -1;
  if (tDecodeI32(&decoder, &pReq->connId) < 0) return -1;
  tEndDecode(&decoder);

  tCoderClear(&decoder);
  return 0;
}

int32_t tSerializeSKillTransReq(void *buf, int32_t bufLen, SKillTransReq *pReq) {
  SCoder encoder = {0};
  tCoderInit(&encoder, TD_LITTLE_ENDIAN, buf, bufLen, TD_ENCODER);

  if (tStartEncode(&encoder) < 0) return -1;
  if (tEncodeI32(&encoder, pReq->transId) < 0) return -1;
  tEndEncode(&encoder);

  int32_t tlen = encoder.pos;
  tCoderClear(&encoder);
  return tlen;
}

int32_t tDeserializeSKillTransReq(void *buf, int32_t bufLen, SKillTransReq *pReq) {
  SCoder decoder = {0};
  tCoderInit(&decoder, TD_LITTLE_ENDIAN, buf, bufLen, TD_DECODER);

  if (tStartDecode(&decoder) < 0) return -1;
  if (tDecodeI32(&decoder, &pReq->transId) < 0) return -1;
  tEndDecode(&decoder);

  tCoderClear(&decoder);
  return 0;
}

int32_t tSerializeSDCreateMnodeReq(void *buf, int32_t bufLen, SDCreateMnodeReq *pReq) {
  SCoder encoder = {0};
  tCoderInit(&encoder, TD_LITTLE_ENDIAN, buf, bufLen, TD_ENCODER);

  if (tStartEncode(&encoder) < 0) return -1;
  if (tEncodeI32(&encoder, pReq->dnodeId) < 0) return -1;
  if (tEncodeI8(&encoder, pReq->replica) < 0) return -1;
  for (int32_t i = 0; i < TSDB_MAX_REPLICA; ++i) {
    SReplica *pReplica = &pReq->replicas[i];
    if (tEncodeSReplica(&encoder, pReplica) < 0) return -1;
  }
  tEndEncode(&encoder);

  int32_t tlen = encoder.pos;
  tCoderClear(&encoder);
  return tlen;
}

int32_t tDeserializeSDCreateMnodeReq(void *buf, int32_t bufLen, SDCreateMnodeReq *pReq) {
  SCoder decoder = {0};
  tCoderInit(&decoder, TD_LITTLE_ENDIAN, buf, bufLen, TD_DECODER);

  if (tStartDecode(&decoder) < 0) return -1;
  if (tDecodeI32(&decoder, &pReq->dnodeId) < 0) return -1;
  if (tDecodeI8(&decoder, &pReq->replica) < 0) return -1;
  for (int32_t i = 0; i < TSDB_MAX_REPLICA; ++i) {
    SReplica *pReplica = &pReq->replicas[i];
    if (tDecodeSReplica(&decoder, pReplica) < 0) return -1;
  }
  tEndDecode(&decoder);

  tCoderClear(&decoder);
  return 0;
}

int32_t tSerializeSAuthReq(void *buf, int32_t bufLen, SAuthReq *pReq) {
  SCoder encoder = {0};
  tCoderInit(&encoder, TD_LITTLE_ENDIAN, buf, bufLen, TD_ENCODER);

  if (tStartEncode(&encoder) < 0) return -1;
  if (tEncodeCStr(&encoder, pReq->user) < 0) return -1;
  if (tEncodeI8(&encoder, pReq->spi) < 0) return -1;
  if (tEncodeI8(&encoder, pReq->encrypt) < 0) return -1;
  if (tEncodeBinary(&encoder, pReq->secret, TSDB_PASSWORD_LEN) < 0) return -1;
  if (tEncodeBinary(&encoder, pReq->ckey, TSDB_PASSWORD_LEN) < 0) return -1;
  tEndEncode(&encoder);

  int32_t tlen = encoder.pos;
  tCoderClear(&encoder);
  return tlen;
}

int32_t tDeserializeSAuthReq(void *buf, int32_t bufLen, SAuthReq *pReq) {
  SCoder decoder = {0};
  tCoderInit(&decoder, TD_LITTLE_ENDIAN, buf, bufLen, TD_DECODER);

  if (tStartDecode(&decoder) < 0) return -1;
  if (tDecodeCStrTo(&decoder, pReq->user) < 0) return -1;
  if (tDecodeI8(&decoder, &pReq->spi) < 0) return -1;
  if (tDecodeI8(&decoder, &pReq->encrypt) < 0) return -1;
  if (tDecodeCStrTo(&decoder, pReq->secret) < 0) return -1;
  if (tDecodeCStrTo(&decoder, pReq->ckey) < 0) return -1;
  tEndDecode(&decoder);

  tCoderClear(&decoder);
  return 0;
}

int32_t tEncodeSMqOffset(SCoder *encoder, const SMqOffset *pOffset) {
  if (tEncodeI32(encoder, pOffset->vgId) < 0) return -1;
  if (tEncodeI64(encoder, pOffset->offset) < 0) return -1;
  if (tEncodeCStr(encoder, pOffset->topicName) < 0) return -1;
  if (tEncodeCStr(encoder, pOffset->cgroup) < 0) return -1;
  return encoder->pos;
}

int32_t tDecodeSMqOffset(SCoder *decoder, SMqOffset *pOffset) {
  if (tDecodeI32(decoder, &pOffset->vgId) < 0) return -1;
  if (tDecodeI64(decoder, &pOffset->offset) < 0) return -1;
  if (tDecodeCStrTo(decoder, pOffset->topicName) < 0) return -1;
  if (tDecodeCStrTo(decoder, pOffset->cgroup) < 0) return -1;
  return 0;
}

int32_t tEncodeSMqCMCommitOffsetReq(SCoder *encoder, const SMqCMCommitOffsetReq *pReq) {
  if (tStartEncode(encoder) < 0) return -1;
  if (tEncodeI32(encoder, pReq->num) < 0) return -1;
  for (int32_t i = 0; i < pReq->num; i++) {
    tEncodeSMqOffset(encoder, &pReq->offsets[i]);
  }
  tEndEncode(encoder);
  return encoder->pos;
}

int32_t tDecodeSMqCMCommitOffsetReq(SCoder *decoder, SMqCMCommitOffsetReq *pReq) {
  if (tStartDecode(decoder) < 0) return -1;
  if (tDecodeI32(decoder, &pReq->num) < 0) return -1;
  TCODER_MALLOC(pReq->offsets, SMqOffset *, pReq->num * sizeof(SMqOffset), decoder);
  if (pReq->offsets == NULL) return -1;
  for (int32_t i = 0; i < pReq->num; i++) {
    tDecodeSMqOffset(decoder, &pReq->offsets[i]);
  }
  tEndDecode(decoder);
  return 0;
}

int32_t tSerializeSExplainRsp(void *buf, int32_t bufLen, SExplainRsp *pRsp) {
  SCoder encoder = {0};
  tCoderInit(&encoder, TD_LITTLE_ENDIAN, buf, bufLen, TD_ENCODER);

  if (tStartEncode(&encoder) < 0) return -1;
  if (tEncodeI32(&encoder, pRsp->numOfPlans) < 0) return -1;
  for (int32_t i = 0; i < pRsp->numOfPlans; ++i) {
    SExplainExecInfo *info = &pRsp->subplanInfo[i];
    if (tEncodeU64(&encoder, info->startupCost) < 0) return -1;
    if (tEncodeU64(&encoder, info->totalCost) < 0) return -1;
    if (tEncodeU64(&encoder, info->numOfRows) < 0) return -1;
  }

  tEndEncode(&encoder);

  int32_t tlen = encoder.pos;
  tCoderClear(&encoder);
  return tlen;
}

int32_t tDeserializeSExplainRsp(void *buf, int32_t bufLen, SExplainRsp *pRsp) {
  SCoder decoder = {0};
  tCoderInit(&decoder, TD_LITTLE_ENDIAN, buf, bufLen, TD_DECODER);

  if (tStartDecode(&decoder) < 0) return -1;
  if (tDecodeI32(&decoder, &pRsp->numOfPlans) < 0) return -1;
  if (pRsp->numOfPlans > 0) {
    pRsp->subplanInfo = taosMemoryMalloc(pRsp->numOfPlans * sizeof(SExplainExecInfo));
    if (pRsp->subplanInfo == NULL) return -1;
  }
  for (int32_t i = 0; i < pRsp->numOfPlans; ++i) {
    if (tDecodeU64(&decoder, &pRsp->subplanInfo[i].startupCost) < 0) return -1;
    if (tDecodeU64(&decoder, &pRsp->subplanInfo[i].totalCost) < 0) return -1;
    if (tDecodeU64(&decoder, &pRsp->subplanInfo[i].numOfRows) < 0) return -1;
  }

  tEndDecode(&decoder);

  tCoderClear(&decoder);
  return 0;
}

int32_t tSerializeSSchedulerHbReq(void *buf, int32_t bufLen, SSchedulerHbReq *pReq) {
  int32_t headLen = sizeof(SMsgHead);
  if (buf != NULL) {
    buf = (char *)buf + headLen;
    bufLen -= headLen;
  }

  SCoder encoder = {0};
  tCoderInit(&encoder, TD_LITTLE_ENDIAN, buf, bufLen, TD_ENCODER);

  if (tStartEncode(&encoder) < 0) return -1;
  if (tEncodeU64(&encoder, pReq->sId) < 0) return -1;
  if (tEncodeI32(&encoder, pReq->epId.nodeId) < 0) return -1;
  if (tEncodeU16(&encoder, pReq->epId.ep.port) < 0) return -1;
  if (tEncodeCStr(&encoder, pReq->epId.ep.fqdn) < 0) return -1;
  if (pReq->taskAction) {
    int32_t num = taosArrayGetSize(pReq->taskAction);
    if (tEncodeI32(&encoder, num) < 0) return -1;
    for (int32_t i = 0; i < num; ++i) {
      STaskAction *action = taosArrayGet(pReq->taskAction, i);
      if (tEncodeU64(&encoder, action->queryId) < 0) return -1;
      if (tEncodeU64(&encoder, action->taskId) < 0) return -1;
      if (tEncodeI8(&encoder, action->action) < 0) return -1;
    }
  } else {
    if (tEncodeI32(&encoder, 0) < 0) return -1;
  }
  tEndEncode(&encoder);

  int32_t tlen = encoder.pos;
  tCoderClear(&encoder);

  if (buf != NULL) {
    SMsgHead *pHead = (SMsgHead *)((char *)buf - headLen);
    pHead->vgId = htonl(pReq->header.vgId);
    pHead->contLen = htonl(tlen + headLen);
  }

  return tlen + headLen;
}

int32_t tDeserializeSSchedulerHbReq(void *buf, int32_t bufLen, SSchedulerHbReq *pReq) {
  int32_t headLen = sizeof(SMsgHead);

  SMsgHead *pHead = buf;
  pHead->vgId = pReq->header.vgId;
  pHead->contLen = pReq->header.contLen;

  SCoder decoder = {0};
  tCoderInit(&decoder, TD_LITTLE_ENDIAN, (char *)buf + headLen, bufLen - headLen, TD_DECODER);

  if (tStartDecode(&decoder) < 0) return -1;
  if (tDecodeU64(&decoder, &pReq->sId) < 0) return -1;
  if (tDecodeI32(&decoder, &pReq->epId.nodeId) < 0) return -1;
  if (tDecodeU16(&decoder, &pReq->epId.ep.port) < 0) return -1;
  if (tDecodeCStrTo(&decoder, pReq->epId.ep.fqdn) < 0) return -1;
  int32_t num = 0;
  if (tDecodeI32(&decoder, &num) < 0) return -1;
  if (num > 0) {
    pReq->taskAction = taosArrayInit(num, sizeof(STaskStatus));
    if (NULL == pReq->taskAction) return -1;
    for (int32_t i = 0; i < num; ++i) {
      STaskAction action = {0};
      if (tDecodeU64(&decoder, &action.queryId) < 0) return -1;
      if (tDecodeU64(&decoder, &action.taskId) < 0) return -1;
      if (tDecodeI8(&decoder, &action.action) < 0) return -1;
      taosArrayPush(pReq->taskAction, &action);
    }
  } else {
    pReq->taskAction = NULL;
  }
  tEndDecode(&decoder);

  tCoderClear(&decoder);
  return 0;
}

void tFreeSSchedulerHbReq(SSchedulerHbReq *pReq) { taosArrayDestroy(pReq->taskAction); }

int32_t tSerializeSSchedulerHbRsp(void *buf, int32_t bufLen, SSchedulerHbRsp *pRsp) {
  SCoder encoder = {0};
  tCoderInit(&encoder, TD_LITTLE_ENDIAN, buf, bufLen, TD_ENCODER);

  if (tStartEncode(&encoder) < 0) return -1;
  if (tEncodeI32(&encoder, pRsp->epId.nodeId) < 0) return -1;
  if (tEncodeU16(&encoder, pRsp->epId.ep.port) < 0) return -1;
  if (tEncodeCStr(&encoder, pRsp->epId.ep.fqdn) < 0) return -1;
  if (pRsp->taskStatus) {
    int32_t num = taosArrayGetSize(pRsp->taskStatus);
    if (tEncodeI32(&encoder, num) < 0) return -1;
    for (int32_t i = 0; i < num; ++i) {
      STaskStatus *status = taosArrayGet(pRsp->taskStatus, i);
      if (tEncodeU64(&encoder, status->queryId) < 0) return -1;
      if (tEncodeU64(&encoder, status->taskId) < 0) return -1;
      if (tEncodeI64(&encoder, status->refId) < 0) return -1;
      if (tEncodeI8(&encoder, status->status) < 0) return -1;
    }
  } else {
    if (tEncodeI32(&encoder, 0) < 0) return -1;
  }
  tEndEncode(&encoder);

  int32_t tlen = encoder.pos;
  tCoderClear(&encoder);
  return tlen;
}

int32_t tDeserializeSSchedulerHbRsp(void *buf, int32_t bufLen, SSchedulerHbRsp *pRsp) {
  SCoder decoder = {0};
  tCoderInit(&decoder, TD_LITTLE_ENDIAN, buf, bufLen, TD_DECODER);

  if (tStartDecode(&decoder) < 0) return -1;
  if (tDecodeI32(&decoder, &pRsp->epId.nodeId) < 0) return -1;
  if (tDecodeU16(&decoder, &pRsp->epId.ep.port) < 0) return -1;
  if (tDecodeCStrTo(&decoder, pRsp->epId.ep.fqdn) < 0) return -1;
  int32_t num = 0;
  if (tDecodeI32(&decoder, &num) < 0) return -1;
  if (num > 0) {
    pRsp->taskStatus = taosArrayInit(num, sizeof(STaskStatus));
    if (NULL == pRsp->taskStatus) return -1;
    for (int32_t i = 0; i < num; ++i) {
      STaskStatus status = {0};
      if (tDecodeU64(&decoder, &status.queryId) < 0) return -1;
      if (tDecodeU64(&decoder, &status.taskId) < 0) return -1;
      if (tDecodeI64(&decoder, &status.refId) < 0) return -1;
      if (tDecodeI8(&decoder, &status.status) < 0) return -1;
      taosArrayPush(pRsp->taskStatus, &status);
    }
  } else {
    pRsp->taskStatus = NULL;
  }
  tEndDecode(&decoder);

  tCoderClear(&decoder);
  return 0;
}

void tFreeSSchedulerHbRsp(SSchedulerHbRsp *pRsp) { taosArrayDestroy(pRsp->taskStatus); }

int32_t tSerializeSQueryTableRsp(void *buf, int32_t bufLen, SQueryTableRsp *pRsp) {
  SCoder encoder = {0};
  tCoderInit(&encoder, TD_LITTLE_ENDIAN, buf, bufLen, TD_ENCODER);

  if (tStartEncode(&encoder) < 0) return -1;
  if (tEncodeI32(&encoder, pRsp->code) < 0) return -1;
  tEndEncode(&encoder);

  int32_t tlen = encoder.pos;
  tCoderClear(&encoder);
  return tlen;
}

int32_t tDeserializeSQueryTableRsp(void *buf, int32_t bufLen, SQueryTableRsp *pRsp) {
  SCoder decoder = {0};
  tCoderInit(&decoder, TD_LITTLE_ENDIAN, buf, bufLen, TD_DECODER);

  if (tStartDecode(&decoder) < 0) return -1;
  if (tDecodeI32(&decoder, &pRsp->code) < 0) return -1;
  tEndDecode(&decoder);

  tCoderClear(&decoder);
  return 0;
}

int32_t tSerializeSVCreateTbBatchRsp(void *buf, int32_t bufLen, SVCreateTbBatchRsp *pRsp) {
  SCoder encoder = {0};
  tCoderInit(&encoder, TD_LITTLE_ENDIAN, buf, bufLen, TD_ENCODER);

  if (tStartEncode(&encoder) < 0) return -1;
  if (pRsp->rspList) {
    int32_t num = taosArrayGetSize(pRsp->rspList);
    if (tEncodeI32(&encoder, num) < 0) return -1;
    for (int32_t i = 0; i < num; ++i) {
      SVCreateTbRsp *rsp = taosArrayGet(pRsp->rspList, i);
      if (tEncodeI32(&encoder, rsp->code) < 0) return -1;
    }
  } else {
    if (tEncodeI32(&encoder, 0) < 0) return -1;
  }
  tEndEncode(&encoder);

  int32_t tlen = encoder.pos;
  tCoderClear(&encoder);
  return tlen;
}

int32_t tDeserializeSVCreateTbBatchRsp(void *buf, int32_t bufLen, SVCreateTbBatchRsp *pRsp) {
  SCoder  decoder = {0};
  int32_t num = 0;
  tCoderInit(&decoder, TD_LITTLE_ENDIAN, buf, bufLen, TD_DECODER);

  if (tStartDecode(&decoder) < 0) return -1;
  if (tDecodeI32(&decoder, &num) < 0) return -1;
  if (num > 0) {
    pRsp->rspList = taosArrayInit(num, sizeof(SVCreateTbRsp));
    if (NULL == pRsp->rspList) return -1;
    for (int32_t i = 0; i < num; ++i) {
      SVCreateTbRsp rsp = {0};
      if (tDecodeI32(&decoder, &rsp.code) < 0) return -1;
      if (NULL == taosArrayPush(pRsp->rspList, &rsp)) return -1;
    }
  } else {
    pRsp->rspList = NULL;
  }
  tEndDecode(&decoder);

  tCoderClear(&decoder);
  return 0;
}

int32_t tSerializeSVCreateTSmaReq(void **buf, SVCreateTSmaReq *pReq) {
  int32_t tlen = 0;

  tlen += taosEncodeFixedI64(buf, pReq->ver);
  tlen += tEncodeTSma(buf, &pReq->tSma);

  return tlen;
}

void *tDeserializeSVCreateTSmaReq(void *buf, SVCreateTSmaReq *pReq) {
  buf = taosDecodeFixedI64(buf, &(pReq->ver));

  if ((buf = tDecodeTSma(buf, &pReq->tSma)) == NULL) {
    tdDestroyTSma(&pReq->tSma);
  }
  return buf;
}

int32_t tSerializeSVDropTSmaReq(void **buf, SVDropTSmaReq *pReq) {
  int32_t tlen = 0;

  tlen += taosEncodeFixedI64(buf, pReq->ver);
  tlen += taosEncodeFixedI64(buf, pReq->indexUid);
  tlen += taosEncodeString(buf, pReq->indexName);

  return tlen;
}
void *tDeserializeSVDropTSmaReq(void *buf, SVDropTSmaReq *pReq) {
  buf = taosDecodeFixedI64(buf, &(pReq->ver));
  buf = taosDecodeFixedI64(buf, &(pReq->indexUid));
  buf = taosDecodeStringTo(buf, pReq->indexName);

  return buf;
}

int32_t tSerializeSCMCreateStreamReq(void *buf, int32_t bufLen, const SCMCreateStreamReq *pReq) {
  int32_t sqlLen = 0;
  int32_t astLen = 0;
  if (pReq->sql != NULL) sqlLen = (int32_t)strlen(pReq->sql);
  if (pReq->ast != NULL) astLen = (int32_t)strlen(pReq->ast);

  SCoder encoder = {0};
  tCoderInit(&encoder, TD_LITTLE_ENDIAN, buf, bufLen, TD_ENCODER);

  if (tStartEncode(&encoder) < 0) return -1;
  if (tEncodeCStr(&encoder, pReq->name) < 0) return -1;
  if (tEncodeCStr(&encoder, pReq->outputSTbName) < 0) return -1;
  if (tEncodeI8(&encoder, pReq->igExists) < 0) return -1;
  if (tEncodeI32(&encoder, sqlLen) < 0) return -1;
  if (tEncodeI32(&encoder, astLen) < 0) return -1;
  if (tEncodeI8(&encoder, pReq->triggerType) < 0) return -1;
  if (tEncodeI64(&encoder, pReq->watermark) < 0) return -1;
  if (sqlLen > 0 && tEncodeCStr(&encoder, pReq->sql) < 0) return -1;
  if (astLen > 0 && tEncodeCStr(&encoder, pReq->ast) < 0) return -1;

  tEndEncode(&encoder);

  int32_t tlen = encoder.pos;
  tCoderClear(&encoder);
  return tlen;
}

int32_t tDeserializeSCMCreateStreamReq(void *buf, int32_t bufLen, SCMCreateStreamReq *pReq) {
  int32_t sqlLen = 0;
  int32_t astLen = 0;

  SCoder decoder = {0};
  tCoderInit(&decoder, TD_LITTLE_ENDIAN, buf, bufLen, TD_DECODER);

  if (tStartDecode(&decoder) < 0) return -1;
  if (tDecodeCStrTo(&decoder, pReq->name) < 0) return -1;
  if (tDecodeCStrTo(&decoder, pReq->outputSTbName) < 0) return -1;
  if (tDecodeI8(&decoder, &pReq->igExists) < 0) return -1;
  if (tDecodeI32(&decoder, &sqlLen) < 0) return -1;
  if (tDecodeI32(&decoder, &astLen) < 0) return -1;
  if (tDecodeI8(&decoder, &pReq->triggerType) < 0) return -1;
  if (tDecodeI64(&decoder, &pReq->watermark) < 0) return -1;

  if (sqlLen > 0) {
    pReq->sql = taosMemoryCalloc(1, sqlLen + 1);
    if (pReq->sql == NULL) return -1;
    if (tDecodeCStrTo(&decoder, pReq->sql) < 0) return -1;
  }

  if (astLen > 0) {
    pReq->ast = taosMemoryCalloc(1, astLen + 1);
    if (pReq->ast == NULL) return -1;
    if (tDecodeCStrTo(&decoder, pReq->ast) < 0) return -1;
  }
  tEndDecode(&decoder);

  tCoderClear(&decoder);
  return 0;
}

void tFreeSCMCreateStreamReq(SCMCreateStreamReq *pReq) {
  taosMemoryFreeClear(pReq->sql);
  taosMemoryFreeClear(pReq->ast);
}<|MERGE_RESOLUTION|>--- conflicted
+++ resolved
@@ -2353,10 +2353,6 @@
   if (tStartEncode(&encoder) < 0) return -1;
   if (tEncodeI64(&encoder, pReq->showId) < 0) return -1;
   if (tEncodeI32(&encoder, pReq->type) < 0) return -1;
-<<<<<<< HEAD
-  //  if (tEncodeI8(&encoder, pReq->free) < 0) return -1;
-=======
->>>>>>> 29608b08
   if (tEncodeCStr(&encoder, pReq->db) < 0) return -1;
   if (tEncodeCStr(&encoder, pReq->tb) < 0) return -1;
   tEndEncode(&encoder);
@@ -2373,10 +2369,6 @@
   if (tStartDecode(&decoder) < 0) return -1;
   if (tDecodeI64(&decoder, &pReq->showId) < 0) return -1;
   if (tDecodeI32(&decoder, &pReq->type) < 0) return -1;
-<<<<<<< HEAD
-  //  if (tDecodeI8(&decoder, &pReq->free) < 0) return -1;
-=======
->>>>>>> 29608b08
   if (tDecodeCStrTo(&decoder, pReq->db) < 0) return -1;
   if (tDecodeCStrTo(&decoder, pReq->tb) < 0) return -1;
   tEndDecode(&decoder);
@@ -3447,8 +3439,6 @@
   if (tEncodeI8(&encoder, pReq->igExists) < 0) return -1;
   if (tEncodeI32(&encoder, sqlLen) < 0) return -1;
   if (tEncodeI32(&encoder, astLen) < 0) return -1;
-  if (tEncodeI8(&encoder, pReq->triggerType) < 0) return -1;
-  if (tEncodeI64(&encoder, pReq->watermark) < 0) return -1;
   if (sqlLen > 0 && tEncodeCStr(&encoder, pReq->sql) < 0) return -1;
   if (astLen > 0 && tEncodeCStr(&encoder, pReq->ast) < 0) return -1;
 
