--- conflicted
+++ resolved
@@ -2027,11 +2027,8 @@
   if (tEncodeI32(&encoder, pReq->walRollPeriod) < 0) return -1;
   if (tEncodeI64(&encoder, pReq->walSegmentSize) < 0) return -1;
   if (tEncodeI32(&encoder, pReq->sstTrigger) < 0) return -1;
-<<<<<<< HEAD
-=======
   if (tEncodeI16(&encoder, pReq->hashPrefix) < 0) return -1;
   if (tEncodeI16(&encoder, pReq->hashSuffix) < 0) return -1;
->>>>>>> 2f905064
   if (tEncodeI8(&encoder, pReq->ignoreExist) < 0) return -1;
   if (tEncodeI32(&encoder, pReq->numOfRetensions) < 0) return -1;
   for (int32_t i = 0; i < pReq->numOfRetensions; ++i) {
@@ -2079,11 +2076,8 @@
   if (tDecodeI32(&decoder, &pReq->walRollPeriod) < 0) return -1;
   if (tDecodeI64(&decoder, &pReq->walSegmentSize) < 0) return -1;
   if (tDecodeI32(&decoder, &pReq->sstTrigger) < 0) return -1;
-<<<<<<< HEAD
-=======
   if (tDecodeI16(&decoder, &pReq->hashPrefix) < 0) return -1;
   if (tDecodeI16(&decoder, &pReq->hashSuffix) < 0) return -1;
->>>>>>> 2f905064
   if (tDecodeI8(&decoder, &pReq->ignoreExist) < 0) return -1;
   if (tDecodeI32(&decoder, &pReq->numOfRetensions) < 0) return -1;
   pReq->pRetensions = taosArrayInit(pReq->numOfRetensions, sizeof(SRetention));
@@ -3783,11 +3777,8 @@
   if (tEncodeI32(&encoder, pReq->walRollPeriod) < 0) return -1;
   if (tEncodeI64(&encoder, pReq->walSegmentSize) < 0) return -1;
   if (tEncodeI16(&encoder, pReq->sstTrigger) < 0) return -1;
-<<<<<<< HEAD
-=======
   if (tEncodeI16(&encoder, pReq->hashPrefix) < 0) return -1;
   if (tEncodeI16(&encoder, pReq->hashSuffix) < 0) return -1;
->>>>>>> 2f905064
 
   tEndEncode(&encoder);
 
@@ -3861,11 +3852,8 @@
   if (tDecodeI32(&decoder, &pReq->walRollPeriod) < 0) return -1;
   if (tDecodeI64(&decoder, &pReq->walSegmentSize) < 0) return -1;
   if (tDecodeI16(&decoder, &pReq->sstTrigger) < 0) return -1;
-<<<<<<< HEAD
-=======
   if (tDecodeI16(&decoder, &pReq->hashPrefix) < 0) return -1;
   if (tDecodeI16(&decoder, &pReq->hashSuffix) < 0) return -1;
->>>>>>> 2f905064
 
   tEndDecode(&decoder);
   tDecoderClear(&decoder);
