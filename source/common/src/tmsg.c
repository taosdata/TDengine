--- conflicted
+++ resolved
@@ -42,15 +42,9 @@
 
 #define ENCODESQL()                                              \
   do {                                                           \
-<<<<<<< HEAD
-    if (tEncodeI32(&encoder, pReq->sqlLen) < 0) return -1;       \
-    if (pReq->sqlLen > 0){                                       \
-      if (tEncodeBinary(&encoder, pReq->sql, pReq->sqlLen) < 0) return -1;       \
-=======
     if (pReq->sqlLen > 0 && pReq->sql != NULL){                  \
       if (tEncodeI32(&encoder, pReq->sqlLen) < 0) return -1;     \
-      if (tEncodeCStrWithLen(&encoder, pReq->sql, pReq->sqlLen) < 0) return -1;       \
->>>>>>> 2e42af1d
+      if (tEncodeBinary(&encoder, pReq->sql, pReq->sqlLen) < 0) return -1;       \
     }                                                            \
   } while (0)
 
