/*
 * Copyright (c) 2019 TAOS Data, Inc. <jhtao@taosdata.com>
 *
 * This program is free software: you can use, redistribute, and/or modify
 * it under the terms of the GNU Affero General Public License, version 3
 * or later ("AGPL"), as published by the Free Software Foundation.
 *
 * This program is distributed in the hope that it will be useful, but WITHOUT
 * ANY WARRANTY; without even the implied warranty of MERCHANTABILITY or
 * FITNESS FOR A PARTICULAR PURPOSE.
 *
 * You should have received a copy of the GNU Affero General Public License
 * along with this program. If not, see <http://www.gnu.org/licenses/>.
 */

#define _DEFAULT_SOURCE
#include "tmsg.h"

#undef TD_MSG_NUMBER_
#undef TD_MSG_DICT_
#undef TD_MSG_RANGE_CODE_
#define TD_MSG_INFO_
#undef TD_MSG_SEG_CODE_
#include "tmsgdef.h"

#undef TD_MSG_NUMBER_
#undef TD_MSG_INFO_
#undef TD_MSG_RANGE_CODE_
#define TD_MSG_DICT_
#undef TD_MSG_SEG_CODE_
#include "tmsgdef.h"

#undef TD_MSG_NUMBER_
#undef TD_MSG_INFO_
#undef TD_MSG_DICT_
#undef TD_MSG_SEG_CODE_
#define TD_MSG_RANGE_CODE_
#include "tmsgdef.h"

#include "tcol.h"
#include "tlog.h"

#define DECODESQL()                                                                 \
  do {                                                                              \
    if (!tDecodeIsEnd(&decoder)) {                                                  \
      if (tDecodeI32(&decoder, &pReq->sqlLen) < 0) return -1;                       \
      if (pReq->sqlLen > 0) {                                                       \
        if (tDecodeBinaryAlloc(&decoder, (void **)&pReq->sql, NULL) < 0) return -1; \
      }                                                                             \
    }                                                                               \
  } while (0)

#define ENCODESQL()                                                        \
  do {                                                                     \
    if (tEncodeI32(&encoder, pReq->sqlLen) < 0) return -1;                 \
<<<<<<< HEAD
    if (pReq->sqlLen > 0 && pReq->sql != NULL) {                           \
=======
    if (pReq->sqlLen > 0) {                                                \
>>>>>>> 5df72091
      if (tEncodeBinary(&encoder, pReq->sql, pReq->sqlLen) < 0) return -1; \
    }                                                                      \
  } while (0)

#define FREESQL()                \
  do {                           \
    if (pReq->sql != NULL) {     \
      taosMemoryFree(pReq->sql); \
    }                            \
    pReq->sql = NULL;            \
  } while (0)

static int32_t tDecodeSVAlterTbReqCommon(SDecoder *pDecoder, SVAlterTbReq *pReq);
static int32_t tDecodeSBatchDeleteReqCommon(SDecoder *pDecoder, SBatchDeleteReq *pReq);
static int32_t tEncodeTableTSMAInfoRsp(SEncoder *pEncoder, const STableTSMAInfoRsp *pRsp);
static int32_t tDecodeTableTSMAInfoRsp(SDecoder* pDecoder, STableTSMAInfoRsp* pRsp);

int32_t tInitSubmitMsgIter(const SSubmitReq *pMsg, SSubmitMsgIter *pIter) {
  if (pMsg == NULL) {
    terrno = TSDB_CODE_TDB_SUBMIT_MSG_MSSED_UP;
    return -1;
  }

  pIter->totalLen = htonl(pMsg->length);
  pIter->numOfBlocks = htonl(pMsg->numOfBlocks);
  ASSERT(pIter->totalLen > 0);
  pIter->len = 0;
  pIter->pMsg = pMsg;
  if (pIter->totalLen <= sizeof(SSubmitReq)) {
    terrno = TSDB_CODE_TDB_SUBMIT_MSG_MSSED_UP;
    return -1;
  }

  return 0;
}

int32_t tGetSubmitMsgNext(SSubmitMsgIter *pIter, SSubmitBlk **pPBlock) {
  ASSERT(pIter->len >= 0);

  if (pIter->len == 0) {
    pIter->len += sizeof(SSubmitReq);
  } else {
    if (pIter->len >= pIter->totalLen) {
      ASSERT(0);
    }

    pIter->len += (sizeof(SSubmitBlk) + pIter->dataLen + pIter->schemaLen);
    ASSERT(pIter->len > 0);
  }

  if (pIter->len > pIter->totalLen) {
    terrno = TSDB_CODE_TDB_SUBMIT_MSG_MSSED_UP;
    *pPBlock = NULL;
    return -1;
  }

  if (pIter->len == pIter->totalLen) {
    *pPBlock = NULL;
  } else {
    *pPBlock = (SSubmitBlk *)POINTER_SHIFT(pIter->pMsg, pIter->len);
    pIter->uid = htobe64((*pPBlock)->uid);
    pIter->suid = htobe64((*pPBlock)->suid);
    pIter->sversion = htonl((*pPBlock)->sversion);
    pIter->dataLen = htonl((*pPBlock)->dataLen);
    pIter->schemaLen = htonl((*pPBlock)->schemaLen);
    pIter->numOfRows = htonl((*pPBlock)->numOfRows);
  }
  return 0;
}

int32_t tInitSubmitBlkIter(SSubmitMsgIter *pMsgIter, SSubmitBlk *pBlock, SSubmitBlkIter *pIter) {
  if (pMsgIter->dataLen <= 0) return -1;
  pIter->totalLen = pMsgIter->dataLen;
  pIter->len = 0;
  pIter->row = (STSRow *)(pBlock->data + pMsgIter->schemaLen);
  return 0;
}

STSRow *tGetSubmitBlkNext(SSubmitBlkIter *pIter) {
  STSRow *row = pIter->row;

  if (pIter->len >= pIter->totalLen) {
    return NULL;
  } else {
    pIter->len += TD_ROW_LEN(row);
    if (pIter->len < pIter->totalLen) {
      pIter->row = POINTER_SHIFT(row, TD_ROW_LEN(row));
    }
    return row;
  }
}

#ifdef BUILD_NO_CALL
int32_t tPrintFixedSchemaSubmitReq(SSubmitReq *pReq, STSchema *pTschema) {
  SSubmitMsgIter msgIter = {0};
  if (tInitSubmitMsgIter(pReq, &msgIter) < 0) return -1;
  while (true) {
    SSubmitBlk *pBlock = NULL;
    if (tGetSubmitMsgNext(&msgIter, &pBlock) < 0) return -1;
    if (pBlock == NULL) break;
    SSubmitBlkIter blkIter = {0};
    tInitSubmitBlkIter(&msgIter, pBlock, &blkIter);
    STSRowIter rowIter = {0};
    tdSTSRowIterInit(&rowIter, pTschema);
    STSRow *row;
    while ((row = tGetSubmitBlkNext(&blkIter)) != NULL) {
      tdSRowPrint(row, pTschema, "stream");
    }
  }
  return 0;
}
#endif

int32_t tEncodeSEpSet(SEncoder *pEncoder, const SEpSet *pEp) {
  if (tEncodeI8(pEncoder, pEp->inUse) < 0) return -1;
  if (tEncodeI8(pEncoder, pEp->numOfEps) < 0) return -1;
  for (int32_t i = 0; i < TSDB_MAX_REPLICA; i++) {
    if (tEncodeU16(pEncoder, pEp->eps[i].port) < 0) return -1;
    if (tEncodeCStrWithLen(pEncoder, pEp->eps[i].fqdn, TSDB_FQDN_LEN) < 0) return -1;
  }
  return 0;
}

int32_t tDecodeSEpSet(SDecoder *pDecoder, SEpSet *pEp) {
  if (tDecodeI8(pDecoder, &pEp->inUse) < 0) return -1;
  if (tDecodeI8(pDecoder, &pEp->numOfEps) < 0) return -1;
  for (int32_t i = 0; i < TSDB_MAX_REPLICA; i++) {
    if (tDecodeU16(pDecoder, &pEp->eps[i].port) < 0) return -1;
    if (tDecodeCStrTo(pDecoder, pEp->eps[i].fqdn) < 0) return -1;
  }
  return 0;
}

int32_t tEncodeSQueryNodeAddr(SEncoder *pEncoder, SQueryNodeAddr *pAddr) {
  if (tEncodeI32(pEncoder, pAddr->nodeId) < 0) return -1;
  if (tEncodeSEpSet(pEncoder, &pAddr->epSet) < 0) return -1;
  return 0;
}

int32_t tEncodeSQueryNodeLoad(SEncoder *pEncoder, SQueryNodeLoad *pLoad) {
  if (tEncodeSQueryNodeAddr(pEncoder, &pLoad->addr) < 0) return -1;
  if (tEncodeU64(pEncoder, pLoad->load) < 0) return -1;
  return 0;
}

int32_t tDecodeSQueryNodeAddr(SDecoder *pDecoder, SQueryNodeAddr *pAddr) {
  if (tDecodeI32(pDecoder, &pAddr->nodeId) < 0) return -1;
  if (tDecodeSEpSet(pDecoder, &pAddr->epSet) < 0) return -1;
  return 0;
}

int32_t tDecodeSQueryNodeLoad(SDecoder *pDecoder, SQueryNodeLoad *pLoad) {
  if (tDecodeSQueryNodeAddr(pDecoder, &pLoad->addr) < 0) return -1;
  if (tDecodeU64(pDecoder, &pLoad->load) < 0) return -1;
  return 0;
}

int32_t taosEncodeSEpSet(void **buf, const SEpSet *pEp) {
  int32_t tlen = 0;
  tlen += taosEncodeFixedI8(buf, pEp->inUse);
  tlen += taosEncodeFixedI8(buf, pEp->numOfEps);
  for (int32_t i = 0; i < TSDB_MAX_REPLICA; i++) {
    tlen += taosEncodeFixedU16(buf, pEp->eps[i].port);
    tlen += taosEncodeString(buf, pEp->eps[i].fqdn);
  }
  return tlen;
}

void *taosDecodeSEpSet(const void *buf, SEpSet *pEp) {
  buf = taosDecodeFixedI8(buf, &pEp->inUse);
  buf = taosDecodeFixedI8(buf, &pEp->numOfEps);
  for (int32_t i = 0; i < TSDB_MAX_REPLICA; i++) {
    buf = taosDecodeFixedU16(buf, &pEp->eps[i].port);
    buf = taosDecodeStringTo(buf, pEp->eps[i].fqdn);
  }
  return (void *)buf;
}

static int32_t tSerializeSClientHbReq(SEncoder *pEncoder, const SClientHbReq *pReq) {
  if (tEncodeSClientHbKey(pEncoder, &pReq->connKey) < 0) return -1;

  if (pReq->connKey.connType == CONN_TYPE__QUERY) {
    if (tEncodeI64(pEncoder, pReq->app.appId) < 0) return -1;
    if (tEncodeI32(pEncoder, pReq->app.pid) < 0) return -1;
    if (tEncodeCStr(pEncoder, pReq->app.name) < 0) return -1;
    if (tEncodeI64(pEncoder, pReq->app.startTime) < 0) return -1;
    if (tEncodeU64(pEncoder, pReq->app.summary.numOfInsertsReq) < 0) return -1;
    if (tEncodeU64(pEncoder, pReq->app.summary.numOfInsertRows) < 0) return -1;
    if (tEncodeU64(pEncoder, pReq->app.summary.insertElapsedTime) < 0) return -1;
    if (tEncodeU64(pEncoder, pReq->app.summary.insertBytes) < 0) return -1;
    if (tEncodeU64(pEncoder, pReq->app.summary.fetchBytes) < 0) return -1;
    if (tEncodeU64(pEncoder, pReq->app.summary.queryElapsedTime) < 0) return -1;
    if (tEncodeU64(pEncoder, pReq->app.summary.numOfSlowQueries) < 0) return -1;
    if (tEncodeU64(pEncoder, pReq->app.summary.totalRequests) < 0) return -1;
    if (tEncodeU64(pEncoder, pReq->app.summary.currentRequests) < 0) return -1;

    int32_t queryNum = 0;
    if (pReq->query) {
      queryNum = 1;
      if (tEncodeI32(pEncoder, queryNum) < 0) return -1;
      if (tEncodeU32(pEncoder, pReq->query->connId) < 0) return -1;

      int32_t num = taosArrayGetSize(pReq->query->queryDesc);
      if (tEncodeI32(pEncoder, num) < 0) return -1;

      for (int32_t i = 0; i < num; ++i) {
        SQueryDesc *desc = taosArrayGet(pReq->query->queryDesc, i);
        if (tEncodeCStr(pEncoder, desc->sql) < 0) return -1;
        if (tEncodeU64(pEncoder, desc->queryId) < 0) return -1;
        if (tEncodeI64(pEncoder, desc->useconds) < 0) return -1;
        if (tEncodeI64(pEncoder, desc->stime) < 0) return -1;
        if (tEncodeI64(pEncoder, desc->reqRid) < 0) return -1;
        if (tEncodeI8(pEncoder, desc->stableQuery) < 0) return -1;
        if (tEncodeI8(pEncoder, desc->isSubQuery) < 0) return -1;
        if (tEncodeCStr(pEncoder, desc->fqdn) < 0) return -1;
        if (tEncodeI32(pEncoder, desc->subPlanNum) < 0) return -1;

        int32_t snum = desc->subDesc ? taosArrayGetSize(desc->subDesc) : 0;
        if (tEncodeI32(pEncoder, snum) < 0) return -1;
        for (int32_t m = 0; m < snum; ++m) {
          SQuerySubDesc *sDesc = taosArrayGet(desc->subDesc, m);
          if (tEncodeI64(pEncoder, sDesc->tid) < 0) return -1;
          if (tEncodeCStr(pEncoder, sDesc->status) < 0) return -1;
        }
      }
    } else {
      if (tEncodeI32(pEncoder, queryNum) < 0) return -1;
    }
  }

  int32_t kvNum = taosHashGetSize(pReq->info);
  if (tEncodeI32(pEncoder, kvNum) < 0) return -1;
  void *pIter = taosHashIterate(pReq->info, NULL);
  while (pIter != NULL) {
    SKv *kv = pIter;
    if (tEncodeSKv(pEncoder, kv) < 0) return -1;
    pIter = taosHashIterate(pReq->info, pIter);
  }

  return 0;
}

static int32_t tDeserializeSClientHbReq(SDecoder *pDecoder, SClientHbReq *pReq) {
  if (tDecodeSClientHbKey(pDecoder, &pReq->connKey) < 0) return -1;

  if (pReq->connKey.connType == CONN_TYPE__QUERY) {
    if (tDecodeI64(pDecoder, &pReq->app.appId) < 0) return -1;
    if (tDecodeI32(pDecoder, &pReq->app.pid) < 0) return -1;
    if (tDecodeCStrTo(pDecoder, pReq->app.name) < 0) return -1;
    if (tDecodeI64(pDecoder, &pReq->app.startTime) < 0) return -1;
    if (tDecodeU64(pDecoder, &pReq->app.summary.numOfInsertsReq) < 0) return -1;
    if (tDecodeU64(pDecoder, &pReq->app.summary.numOfInsertRows) < 0) return -1;
    if (tDecodeU64(pDecoder, &pReq->app.summary.insertElapsedTime) < 0) return -1;
    if (tDecodeU64(pDecoder, &pReq->app.summary.insertBytes) < 0) return -1;
    if (tDecodeU64(pDecoder, &pReq->app.summary.fetchBytes) < 0) return -1;
    if (tDecodeU64(pDecoder, &pReq->app.summary.queryElapsedTime) < 0) return -1;
    if (tDecodeU64(pDecoder, &pReq->app.summary.numOfSlowQueries) < 0) return -1;
    if (tDecodeU64(pDecoder, &pReq->app.summary.totalRequests) < 0) return -1;
    if (tDecodeU64(pDecoder, &pReq->app.summary.currentRequests) < 0) return -1;

    int32_t queryNum = 0;
    if (tDecodeI32(pDecoder, &queryNum) < 0) return -1;
    if (queryNum) {
      pReq->query = taosMemoryCalloc(1, sizeof(*pReq->query));
      if (NULL == pReq->query) return -1;
      if (tDecodeU32(pDecoder, &pReq->query->connId) < 0) return -1;

      int32_t num = 0;
      if (tDecodeI32(pDecoder, &num) < 0) return -1;
      if (num > 0) {
        pReq->query->queryDesc = taosArrayInit(num, sizeof(SQueryDesc));
        if (NULL == pReq->query->queryDesc) return -1;

        for (int32_t i = 0; i < num; ++i) {
          SQueryDesc desc = {0};
          if (tDecodeCStrTo(pDecoder, desc.sql) < 0) return -1;
          if (tDecodeU64(pDecoder, &desc.queryId) < 0) return -1;
          if (tDecodeI64(pDecoder, &desc.useconds) < 0) return -1;
          if (tDecodeI64(pDecoder, &desc.stime) < 0) return -1;
          if (tDecodeI64(pDecoder, &desc.reqRid) < 0) return -1;
          if (tDecodeI8(pDecoder, (int8_t *)&desc.stableQuery) < 0) return -1;
          if (tDecodeI8(pDecoder, (int8_t *)&desc.isSubQuery) < 0) return -1;
          if (tDecodeCStrTo(pDecoder, desc.fqdn) < 0) return -1;
          if (tDecodeI32(pDecoder, &desc.subPlanNum) < 0) return -1;

          int32_t snum = 0;
          if (tDecodeI32(pDecoder, &snum) < 0) return -1;
          if (snum > 0) {
            desc.subDesc = taosArrayInit(snum, sizeof(SQuerySubDesc));
            if (NULL == desc.subDesc) return -1;

            for (int32_t m = 0; m < snum; ++m) {
              SQuerySubDesc sDesc = {0};
              if (tDecodeI64(pDecoder, &sDesc.tid) < 0) return -1;
              if (tDecodeCStrTo(pDecoder, sDesc.status) < 0) return -1;
              taosArrayPush(desc.subDesc, &sDesc);
            }
          }

          ASSERT(desc.subPlanNum == taosArrayGetSize(desc.subDesc));

          taosArrayPush(pReq->query->queryDesc, &desc);
        }
      }
    }
  }

  int32_t kvNum = 0;
  if (tDecodeI32(pDecoder, &kvNum) < 0) return -1;
  if (pReq->info == NULL) {
    pReq->info = taosHashInit(kvNum, taosGetDefaultHashFunction(TSDB_DATA_TYPE_BINARY), true, HASH_NO_LOCK);
  }
  if (pReq->info == NULL) return -1;
  for (int32_t i = 0; i < kvNum; i++) {
    SKv kv = {0};
    if (tDecodeSKv(pDecoder, &kv) < 0) return -1;
    taosHashPut(pReq->info, &kv.key, sizeof(kv.key), &kv, sizeof(kv));
  }

  return 0;
}

static int32_t tSerializeSClientHbRsp(SEncoder *pEncoder, const SClientHbRsp *pRsp) {
  if (tEncodeSClientHbKey(pEncoder, &pRsp->connKey) < 0) return -1;
  if (tEncodeI32(pEncoder, pRsp->status) < 0) return -1;

  int32_t queryNum = 0;
  if (pRsp->query) {
    queryNum = 1;
    if (tEncodeI32(pEncoder, queryNum) < 0) return -1;
    if (tEncodeU32(pEncoder, pRsp->query->connId) < 0) return -1;
    if (tEncodeU64(pEncoder, pRsp->query->killRid) < 0) return -1;
    if (tEncodeI32(pEncoder, pRsp->query->totalDnodes) < 0) return -1;
    if (tEncodeI32(pEncoder, pRsp->query->onlineDnodes) < 0) return -1;
    if (tEncodeI8(pEncoder, pRsp->query->killConnection) < 0) return -1;
    if (tEncodeSEpSet(pEncoder, &pRsp->query->epSet) < 0) return -1;
    int32_t num = taosArrayGetSize(pRsp->query->pQnodeList);
    if (tEncodeI32(pEncoder, num) < 0) return -1;
    for (int32_t i = 0; i < num; ++i) {
      SQueryNodeLoad *pLoad = taosArrayGet(pRsp->query->pQnodeList, i);
      if (tEncodeSQueryNodeLoad(pEncoder, pLoad) < 0) return -1;
    }
  } else {
    if (tEncodeI32(pEncoder, queryNum) < 0) return -1;
  }

  int32_t kvNum = taosArrayGetSize(pRsp->info);
  if (tEncodeI32(pEncoder, kvNum) < 0) return -1;
  for (int32_t i = 0; i < kvNum; i++) {
    SKv *kv = taosArrayGet(pRsp->info, i);
    if (tEncodeSKv(pEncoder, kv) < 0) return -1;
  }

  return 0;
}

static int32_t tDeserializeSClientHbRsp(SDecoder *pDecoder, SClientHbRsp *pRsp) {
  if (tDecodeSClientHbKey(pDecoder, &pRsp->connKey) < 0) return -1;
  if (tDecodeI32(pDecoder, &pRsp->status) < 0) return -1;

  int32_t queryNum = 0;
  if (tDecodeI32(pDecoder, &queryNum) < 0) return -1;
  if (queryNum) {
    pRsp->query = taosMemoryCalloc(1, sizeof(*pRsp->query));
    if (NULL == pRsp->query) return -1;
    if (tDecodeU32(pDecoder, &pRsp->query->connId) < 0) return -1;
    if (tDecodeU64(pDecoder, &pRsp->query->killRid) < 0) return -1;
    if (tDecodeI32(pDecoder, &pRsp->query->totalDnodes) < 0) return -1;
    if (tDecodeI32(pDecoder, &pRsp->query->onlineDnodes) < 0) return -1;
    if (tDecodeI8(pDecoder, &pRsp->query->killConnection) < 0) return -1;
    if (tDecodeSEpSet(pDecoder, &pRsp->query->epSet) < 0) return -1;
    int32_t pQnodeNum = 0;
    if (tDecodeI32(pDecoder, &pQnodeNum) < 0) return -1;
    if (pQnodeNum > 0) {
      pRsp->query->pQnodeList = taosArrayInit(pQnodeNum, sizeof(SQueryNodeLoad));
      if (NULL == pRsp->query->pQnodeList) return -1;
      for (int32_t i = 0; i < pQnodeNum; ++i) {
        SQueryNodeLoad load = {0};
        if (tDecodeSQueryNodeLoad(pDecoder, &load) < 0) return -1;
        taosArrayPush(pRsp->query->pQnodeList, &load);
      }
    }
  }

  int32_t kvNum = 0;
  if (tDecodeI32(pDecoder, &kvNum) < 0) return -1;
  pRsp->info = taosArrayInit(kvNum, sizeof(SKv));
  if (pRsp->info == NULL) return -1;
  for (int32_t i = 0; i < kvNum; i++) {
    SKv kv = {0};
    tDecodeSKv(pDecoder, &kv);
    taosArrayPush(pRsp->info, &kv);
  }

  return 0;
}

int32_t tSerializeSClientHbBatchReq(void *buf, int32_t bufLen, const SClientHbBatchReq *pBatchReq) {
  SEncoder encoder = {0};
  tEncoderInit(&encoder, buf, bufLen);

  if (tStartEncode(&encoder) < 0) return -1;
  if (tEncodeI64(&encoder, pBatchReq->reqId) < 0) return -1;

  int32_t reqNum = taosArrayGetSize(pBatchReq->reqs);
  if (tEncodeI32(&encoder, reqNum) < 0) return -1;
  for (int32_t i = 0; i < reqNum; i++) {
    SClientHbReq *pReq = taosArrayGet(pBatchReq->reqs, i);
    if (tSerializeSClientHbReq(&encoder, pReq) < 0) return -1;
  }
  tEndEncode(&encoder);

  int32_t tlen = encoder.pos;
  tEncoderClear(&encoder);
  return tlen;
}

int32_t tDeserializeSClientHbBatchReq(void *buf, int32_t bufLen, SClientHbBatchReq *pBatchReq) {
  SDecoder decoder = {0};
  tDecoderInit(&decoder, buf, bufLen);

  if (tStartDecode(&decoder) < 0) return -1;
  if (tDecodeI64(&decoder, &pBatchReq->reqId) < 0) return -1;

  int32_t reqNum = 0;
  if (tDecodeI32(&decoder, &reqNum) < 0) return -1;
  if (reqNum > 0) {
    pBatchReq->reqs = taosArrayInit(reqNum, sizeof(SClientHbReq));
    if (NULL == pBatchReq->reqs) return -1;
  }
  for (int32_t i = 0; i < reqNum; i++) {
    SClientHbReq req = {0};
    tDeserializeSClientHbReq(&decoder, &req);
    taosArrayPush(pBatchReq->reqs, &req);
  }

  tEndDecode(&decoder);
  tDecoderClear(&decoder);
  return 0;
}

int32_t tSerializeSClientHbBatchRsp(void *buf, int32_t bufLen, const SClientHbBatchRsp *pBatchRsp) {
  SEncoder encoder = {0};
  tEncoderInit(&encoder, buf, bufLen);

  if (tStartEncode(&encoder) < 0) return -1;
  if (tEncodeI64(&encoder, pBatchRsp->reqId) < 0) return -1;
  if (tEncodeI64(&encoder, pBatchRsp->rspId) < 0) return -1;
  if (tEncodeI32(&encoder, pBatchRsp->svrTimestamp) < 0) return -1;

  int32_t rspNum = taosArrayGetSize(pBatchRsp->rsps);
  if (tEncodeI32(&encoder, rspNum) < 0) return -1;
  for (int32_t i = 0; i < rspNum; i++) {
    SClientHbRsp *pRsp = taosArrayGet(pBatchRsp->rsps, i);
    if (tSerializeSClientHbRsp(&encoder, pRsp) < 0) return -1;
  }
  tEndEncode(&encoder);

  int32_t tlen = encoder.pos;
  tEncoderClear(&encoder);
  return tlen;
}

int32_t tDeserializeSClientHbBatchRsp(void *buf, int32_t bufLen, SClientHbBatchRsp *pBatchRsp) {
  SDecoder decoder = {0};
  tDecoderInit(&decoder, buf, bufLen);

  if (tStartDecode(&decoder) < 0) return -1;
  if (tDecodeI64(&decoder, &pBatchRsp->reqId) < 0) return -1;
  if (tDecodeI64(&decoder, &pBatchRsp->rspId) < 0) return -1;
  if (tDecodeI32(&decoder, &pBatchRsp->svrTimestamp) < 0) return -1;

  int32_t rspNum = 0;
  if (tDecodeI32(&decoder, &rspNum) < 0) return -1;
  if (pBatchRsp->rsps == NULL) {
    pBatchRsp->rsps = taosArrayInit(rspNum, sizeof(SClientHbRsp));
  }
  for (int32_t i = 0; i < rspNum; i++) {
    SClientHbRsp rsp = {0};
    tDeserializeSClientHbRsp(&decoder, &rsp);
    taosArrayPush(pBatchRsp->rsps, &rsp);
  }

  tEndDecode(&decoder);
  tDecoderClear(&decoder);
  return 0;
}

int32_t tSerializeSMCreateStbReq(void *buf, int32_t bufLen, SMCreateStbReq *pReq) {
  SEncoder encoder = {0};
  tEncoderInit(&encoder, buf, bufLen);

  if (tStartEncode(&encoder) < 0) return -1;
  if (tEncodeCStr(&encoder, pReq->name) < 0) return -1;
  if (tEncodeI8(&encoder, pReq->igExists) < 0) return -1;
  if (tEncodeI8(&encoder, pReq->source) < 0) return -1;
  for (int32_t i = 0; i < sizeof(pReq->reserved) / sizeof(int8_t); ++i) {
    if (tEncodeI8(&encoder, pReq->reserved[i]) < 0) return -1;
  }
  if (tEncodeI64(&encoder, pReq->suid) < 0) return -1;
  if (tEncodeI64(&encoder, pReq->delay1) < 0) return -1;
  if (tEncodeI64(&encoder, pReq->delay2) < 0) return -1;
  if (tEncodeI64(&encoder, pReq->watermark1) < 0) return -1;
  if (tEncodeI64(&encoder, pReq->watermark2) < 0) return -1;
  if (tEncodeI32(&encoder, pReq->ttl) < 0) return -1;
  if (tEncodeI32(&encoder, pReq->colVer) < 0) return -1;
  if (tEncodeI32(&encoder, pReq->tagVer) < 0) return -1;
  if (tEncodeI32(&encoder, pReq->numOfColumns) < 0) return -1;
  if (tEncodeI32(&encoder, pReq->numOfTags) < 0) return -1;
  if (tEncodeI32(&encoder, pReq->numOfFuncs) < 0) return -1;
  if (tEncodeI32(&encoder, pReq->commentLen) < 0) return -1;
  if (tEncodeI32(&encoder, pReq->ast1Len) < 0) return -1;
  if (tEncodeI32(&encoder, pReq->ast2Len) < 0) return -1;

  for (int32_t i = 0; i < pReq->numOfColumns; ++i) {
    SFieldWithOptions *pField = taosArrayGet(pReq->pColumns, i);
    if (tEncodeI8(&encoder, pField->type) < 0) return -1;
    if (tEncodeI8(&encoder, pField->flags) < 0) return -1;
    if (tEncodeI32(&encoder, pField->bytes) < 0) return -1;
    if (tEncodeCStr(&encoder, pField->name) < 0) return -1;
    if (tEncodeU32(&encoder, pField->compress) < 0) return -1;
  }

  for (int32_t i = 0; i < pReq->numOfTags; ++i) {
    SField *pField = taosArrayGet(pReq->pTags, i);
    if (tEncodeI8(&encoder, pField->type) < 0) return -1;
    if (tEncodeI8(&encoder, pField->flags) < 0) return -1;
    if (tEncodeI32(&encoder, pField->bytes) < 0) return -1;
    if (tEncodeCStr(&encoder, pField->name) < 0) return -1;
  }

  for (int32_t i = 0; i < pReq->numOfFuncs; ++i) {
    const char *pFunc = taosArrayGet(pReq->pFuncs, i);
    if (tEncodeCStr(&encoder, pFunc) < 0) return -1;
  }

  if (pReq->commentLen > 0) {
    if (tEncodeCStr(&encoder, pReq->pComment) < 0) return -1;
  }
  if (pReq->ast1Len > 0) {
    if (tEncodeBinary(&encoder, pReq->pAst1, pReq->ast1Len) < 0) return -1;
  }
  if (pReq->ast2Len > 0) {
    if (tEncodeBinary(&encoder, pReq->pAst2, pReq->ast2Len) < 0) return -1;
  }
  if (tEncodeI64(&encoder, pReq->deleteMark1) < 0) return -1;
  if (tEncodeI64(&encoder, pReq->deleteMark2) < 0) return -1;

  ENCODESQL();

  tEndEncode(&encoder);

  int32_t tlen = encoder.pos;
  tEncoderClear(&encoder);
  return tlen;
}

int32_t tDeserializeSMCreateStbReq(void *buf, int32_t bufLen, SMCreateStbReq *pReq) {
  SDecoder decoder = {0};
  tDecoderInit(&decoder, buf, bufLen);

  if (tStartDecode(&decoder) < 0) return -1;
  if (tDecodeCStrTo(&decoder, pReq->name) < 0) return -1;
  if (tDecodeI8(&decoder, &pReq->igExists) < 0) return -1;
  if (tDecodeI8(&decoder, &pReq->source) < 0) return -1;
  for (int32_t i = 0; i < sizeof(pReq->reserved) / sizeof(int8_t); ++i) {
    if (tDecodeI8(&decoder, &pReq->reserved[i]) < 0) return -1;
  }
  if (tDecodeI64(&decoder, &pReq->suid) < 0) return -1;
  if (tDecodeI64(&decoder, &pReq->delay1) < 0) return -1;
  if (tDecodeI64(&decoder, &pReq->delay2) < 0) return -1;
  if (tDecodeI64(&decoder, &pReq->watermark1) < 0) return -1;
  if (tDecodeI64(&decoder, &pReq->watermark2) < 0) return -1;
  if (tDecodeI32(&decoder, &pReq->ttl) < 0) return -1;
  if (tDecodeI32(&decoder, &pReq->colVer) < 0) return -1;
  if (tDecodeI32(&decoder, &pReq->tagVer) < 0) return -1;
  if (tDecodeI32(&decoder, &pReq->numOfColumns) < 0) return -1;
  if (tDecodeI32(&decoder, &pReq->numOfTags) < 0) return -1;
  if (tDecodeI32(&decoder, &pReq->numOfFuncs) < 0) return -1;
  if (tDecodeI32(&decoder, &pReq->commentLen) < 0) return -1;
  if (tDecodeI32(&decoder, &pReq->ast1Len) < 0) return -1;
  if (tDecodeI32(&decoder, &pReq->ast2Len) < 0) return -1;

  pReq->pColumns = taosArrayInit(pReq->numOfColumns, sizeof(SFieldWithOptions));
  pReq->pTags = taosArrayInit(pReq->numOfTags, sizeof(SField));
  pReq->pFuncs = taosArrayInit(pReq->numOfFuncs, TSDB_FUNC_NAME_LEN);
  if (pReq->pColumns == NULL || pReq->pTags == NULL || pReq->pFuncs == NULL) {
    terrno = TSDB_CODE_OUT_OF_MEMORY;
    return -1;
  }

  for (int32_t i = 0; i < pReq->numOfColumns; ++i) {
    SFieldWithOptions field = {0};
    if (tDecodeI8(&decoder, &field.type) < 0) return -1;
    if (tDecodeI8(&decoder, &field.flags) < 0) return -1;
    if (tDecodeI32(&decoder, &field.bytes) < 0) return -1;
    if (tDecodeCStrTo(&decoder, field.name) < 0) return -1;
    if (tDecodeU32(&decoder, &field.compress) < 0) return -1;
    if (taosArrayPush(pReq->pColumns, &field) == NULL) {
      terrno = TSDB_CODE_OUT_OF_MEMORY;
      return -1;
    }
  }

  for (int32_t i = 0; i < pReq->numOfTags; ++i) {
    SField field = {0};
    if (tDecodeI8(&decoder, &field.type) < 0) return -1;
    if (tDecodeI8(&decoder, &field.flags) < 0) return -1;
    if (tDecodeI32(&decoder, &field.bytes) < 0) return -1;
    if (tDecodeCStrTo(&decoder, field.name) < 0) return -1;
    if (taosArrayPush(pReq->pTags, &field) == NULL) {
      terrno = TSDB_CODE_OUT_OF_MEMORY;
      return -1;
    }
  }

  for (int32_t i = 0; i < pReq->numOfFuncs; ++i) {
    char pFunc[TSDB_FUNC_NAME_LEN] = {0};
    if (tDecodeCStrTo(&decoder, pFunc) < 0) return -1;
    if (taosArrayPush(pReq->pFuncs, pFunc) == NULL) {
      terrno = TSDB_CODE_OUT_OF_MEMORY;
      return -1;
    }
  }

  if (pReq->commentLen > 0) {
    pReq->pComment = taosMemoryMalloc(pReq->commentLen + 1);
    if (pReq->pComment == NULL) return -1;
    if (tDecodeCStrTo(&decoder, pReq->pComment) < 0) return -1;
  }

  if (pReq->ast1Len > 0) {
    pReq->pAst1 = taosMemoryMalloc(pReq->ast1Len);
    if (pReq->pAst1 == NULL) return -1;
    if (tDecodeCStrTo(&decoder, pReq->pAst1) < 0) return -1;
  }

  if (pReq->ast2Len > 0) {
    pReq->pAst2 = taosMemoryMalloc(pReq->ast2Len);
    if (pReq->pAst2 == NULL) return -1;
    if (tDecodeCStrTo(&decoder, pReq->pAst2) < 0) return -1;
  }

  if (tDecodeI64(&decoder, &pReq->deleteMark1) < 0) return -1;
  if (tDecodeI64(&decoder, &pReq->deleteMark2) < 0) return -1;

  DECODESQL();

  tEndDecode(&decoder);
  tDecoderClear(&decoder);
  return 0;
}

void tFreeSMCreateStbReq(SMCreateStbReq *pReq) {
  taosArrayDestroy(pReq->pColumns);
  taosArrayDestroy(pReq->pTags);
  taosArrayDestroy(pReq->pFuncs);
  taosMemoryFreeClear(pReq->pComment);
  taosMemoryFreeClear(pReq->pAst1);
  taosMemoryFreeClear(pReq->pAst2);
  FREESQL();
}

int32_t tSerializeSMDropStbReq(void *buf, int32_t bufLen, SMDropStbReq *pReq) {
  SEncoder encoder = {0};
  tEncoderInit(&encoder, buf, bufLen);

  if (tStartEncode(&encoder) < 0) return -1;
  if (tEncodeCStr(&encoder, pReq->name) < 0) return -1;
  if (tEncodeI8(&encoder, pReq->igNotExists) < 0) return -1;
  if (tEncodeI8(&encoder, pReq->source) < 0) return -1;
  for (int32_t i = 0; i < sizeof(pReq->reserved) / sizeof(int8_t); ++i) {
    if (tEncodeI8(&encoder, pReq->reserved[i]) < 0) return -1;
  }
  if (tEncodeI64(&encoder, pReq->suid) < 0) return -1;
  ENCODESQL();
  tEndEncode(&encoder);

  int32_t tlen = encoder.pos;
  tEncoderClear(&encoder);
  return tlen;
}

int32_t tDeserializeSMDropStbReq(void *buf, int32_t bufLen, SMDropStbReq *pReq) {
  SDecoder decoder = {0};
  tDecoderInit(&decoder, buf, bufLen);

  if (tStartDecode(&decoder) < 0) return -1;
  if (tDecodeCStrTo(&decoder, pReq->name) < 0) return -1;
  if (tDecodeI8(&decoder, &pReq->igNotExists) < 0) return -1;
  if (tDecodeI8(&decoder, &pReq->source) < 0) return -1;
  for (int32_t i = 0; i < sizeof(pReq->reserved) / sizeof(int8_t); ++i) {
    if (tDecodeI8(&decoder, &pReq->reserved[i]) < 0) return -1;
  }
  if (tDecodeI64(&decoder, &pReq->suid) < 0) return -1;

  DECODESQL();

  tEndDecode(&decoder);

  tDecoderClear(&decoder);
  return 0;
}

void tFreeSMDropStbReq(SMDropStbReq *pReq) { FREESQL(); }

int32_t tSerializeSMAlterStbReq(void *buf, int32_t bufLen, SMAlterStbReq *pReq) {
  SEncoder encoder = {0};
  tEncoderInit(&encoder, buf, bufLen);

  if (tStartEncode(&encoder) < 0) return -1;
  if (tEncodeCStr(&encoder, pReq->name) < 0) return -1;
  if (tEncodeI8(&encoder, pReq->alterType) < 0) return -1;
  if (tEncodeI32(&encoder, pReq->numOfFields) < 0) return -1;
  for (int32_t i = 0; i < pReq->numOfFields; ++i) {
    SField *pField = taosArrayGet(pReq->pFields, i);
    if (tEncodeI8(&encoder, pField->type) < 0) return -1;
    if (tEncodeI32(&encoder, pField->bytes) < 0) return -1;
    if (tEncodeCStr(&encoder, pField->name) < 0) return -1;
  }
  if (tEncodeI32(&encoder, pReq->ttl) < 0) return -1;
  if (tEncodeI32(&encoder, pReq->commentLen) < 0) return -1;
  if (pReq->commentLen > 0) {
    if (tEncodeCStr(&encoder, pReq->comment) < 0) return -1;
  }
  ENCODESQL();
  tEndEncode(&encoder);

  int32_t tlen = encoder.pos;
  tEncoderClear(&encoder);
  return tlen;
}

int32_t tDeserializeSMAlterStbReq(void *buf, int32_t bufLen, SMAlterStbReq *pReq) {
  SDecoder decoder = {0};
  tDecoderInit(&decoder, buf, bufLen);

  if (tStartDecode(&decoder) < 0) return -1;
  if (tDecodeCStrTo(&decoder, pReq->name) < 0) return -1;
  if (tDecodeI8(&decoder, &pReq->alterType) < 0) return -1;
  if (tDecodeI32(&decoder, &pReq->numOfFields) < 0) return -1;
  pReq->pFields = taosArrayInit(pReq->numOfFields, sizeof(SField));
  if (pReq->pFields == NULL) {
    terrno = TSDB_CODE_OUT_OF_MEMORY;
    return -1;
  }

  for (int32_t i = 0; i < pReq->numOfFields; ++i) {
    SField field = {0};
    if (tDecodeI8(&decoder, &field.type) < 0) return -1;
    if (tDecodeI32(&decoder, &field.bytes) < 0) return -1;
    if (tDecodeCStrTo(&decoder, field.name) < 0) return -1;
    if (taosArrayPush(pReq->pFields, &field) == NULL) {
      terrno = TSDB_CODE_OUT_OF_MEMORY;
      return -1;
    }
  }

  if (tDecodeI32(&decoder, &pReq->ttl) < 0) return -1;
  if (tDecodeI32(&decoder, &pReq->commentLen) < 0) return -1;
  if (pReq->commentLen > 0) {
    pReq->comment = taosMemoryMalloc(pReq->commentLen + 1);
    if (pReq->comment == NULL) return -1;
    if (tDecodeCStrTo(&decoder, pReq->comment) < 0) return -1;
  }

  DECODESQL();

  tEndDecode(&decoder);
  tDecoderClear(&decoder);
  return 0;
}

void tFreeSMAltertbReq(SMAlterStbReq *pReq) {
  taosArrayDestroy(pReq->pFields);
  pReq->pFields = NULL;
  taosMemoryFreeClear(pReq->comment);
  FREESQL();
}

int32_t tSerializeSEpSet(void *buf, int32_t bufLen, const SEpSet *pEpset) {
  SEncoder encoder = {0};
  tEncoderInit(&encoder, buf, bufLen);
  if (tStartEncode(&encoder) < 0) return -1;
  if (tEncodeSEpSet(&encoder, pEpset) < 0) return -1;

  tEndEncode(&encoder);
  int32_t tlen = encoder.pos;
  tEncoderClear(&encoder);
  return tlen;
}

int32_t tDeserializeSEpSet(void *buf, int32_t bufLen, SEpSet *pEpset) {
  SDecoder decoder = {0};
  tDecoderInit(&decoder, buf, bufLen);
  if (tStartDecode(&decoder) < 0) return -1;
  if (tDecodeSEpSet(&decoder, pEpset) < 0) return -1;

  tEndDecode(&decoder);
  tDecoderClear(&decoder);
  return 0;
}

int32_t tSerializeSMCreateSmaReq(void *buf, int32_t bufLen, SMCreateSmaReq *pReq) {
  SEncoder encoder = {0};
  tEncoderInit(&encoder, buf, bufLen);

  if (tStartEncode(&encoder) < 0) return -1;
  if (tEncodeCStr(&encoder, pReq->name) < 0) return -1;
  if (tEncodeCStr(&encoder, pReq->stb) < 0) return -1;
  if (tEncodeI8(&encoder, pReq->igExists) < 0) return -1;
  if (tEncodeI8(&encoder, pReq->intervalUnit) < 0) return -1;
  if (tEncodeI8(&encoder, pReq->slidingUnit) < 0) return -1;
  if (tEncodeI8(&encoder, pReq->timezone) < 0) return -1;
  if (tEncodeI32(&encoder, pReq->dstVgId) < 0) return -1;
  if (tEncodeI64(&encoder, pReq->interval) < 0) return -1;
  if (tEncodeI64(&encoder, pReq->offset) < 0) return -1;
  if (tEncodeI64(&encoder, pReq->sliding) < 0) return -1;
  if (tEncodeI64(&encoder, pReq->watermark) < 0) return -1;
  if (tEncodeI64(&encoder, pReq->maxDelay) < 0) return -1;
  if (tEncodeI32(&encoder, pReq->exprLen) < 0) return -1;
  if (tEncodeI32(&encoder, pReq->tagsFilterLen) < 0) return -1;
  if (tEncodeI32(&encoder, pReq->sqlLen) < 0) return -1;
  if (tEncodeI32(&encoder, pReq->astLen) < 0) return -1;
  if (pReq->exprLen > 0) {
    if (tEncodeBinary(&encoder, pReq->expr, pReq->exprLen) < 0) return -1;
  }
  if (pReq->tagsFilterLen > 0) {
    if (tEncodeBinary(&encoder, pReq->tagsFilter, pReq->tagsFilterLen) < 0) return -1;
  }
  if (pReq->sqlLen > 0) {
    if (tEncodeBinary(&encoder, pReq->sql, pReq->sqlLen) < 0) return -1;
  }
  if (pReq->astLen > 0) {
    if (tEncodeBinary(&encoder, pReq->ast, pReq->astLen) < 0) return -1;
  }
  if (tEncodeI64(&encoder, pReq->deleteMark) < 0) return -1;
  if (tEncodeI64(&encoder, pReq->lastTs) < 0) return -1;
  if (tEncodeI64(&encoder, pReq->normSourceTbUid) < 0) return -1;
  if (tEncodeI32(&encoder, taosArrayGetSize(pReq->pVgroupVerList)) < 0) return -1;

  for(int32_t i = 0; i < taosArrayGetSize(pReq->pVgroupVerList); ++i) {
    SVgroupVer* p = taosArrayGet(pReq->pVgroupVerList, i);
    if (tEncodeI32(&encoder, p->vgId) < 0) return -1;
    if (tEncodeI64(&encoder, p->ver) < 0) return -1;
  }
  if (tEncodeI8(&encoder, pReq->recursiveTsma) < 0) return -1;
  if (tEncodeCStr(&encoder, pReq->baseTsmaName) < 0) return -1;
  tEndEncode(&encoder);

  int32_t tlen = encoder.pos;
  tEncoderClear(&encoder);
  return tlen;
}

int32_t tDeserializeSMCreateSmaReq(void *buf, int32_t bufLen, SMCreateSmaReq *pReq) {
  SDecoder decoder = {0};
  tDecoderInit(&decoder, buf, bufLen);

  if (tStartDecode(&decoder) < 0) return -1;
  if (tDecodeCStrTo(&decoder, pReq->name) < 0) return -1;
  if (tDecodeCStrTo(&decoder, pReq->stb) < 0) return -1;
  if (tDecodeI8(&decoder, &pReq->igExists) < 0) return -1;
  if (tDecodeI8(&decoder, &pReq->intervalUnit) < 0) return -1;
  if (tDecodeI8(&decoder, &pReq->slidingUnit) < 0) return -1;
  if (tDecodeI8(&decoder, &pReq->timezone) < 0) return -1;
  if (tDecodeI32(&decoder, &pReq->dstVgId) < 0) return -1;
  if (tDecodeI64(&decoder, &pReq->interval) < 0) return -1;
  if (tDecodeI64(&decoder, &pReq->offset) < 0) return -1;
  if (tDecodeI64(&decoder, &pReq->sliding) < 0) return -1;
  if (tDecodeI64(&decoder, &pReq->watermark) < 0) return -1;
  if (tDecodeI64(&decoder, &pReq->maxDelay) < 0) return -1;
  if (tDecodeI32(&decoder, &pReq->exprLen) < 0) return -1;
  if (tDecodeI32(&decoder, &pReq->tagsFilterLen) < 0) return -1;
  if (tDecodeI32(&decoder, &pReq->sqlLen) < 0) return -1;
  if (tDecodeI32(&decoder, &pReq->astLen) < 0) return -1;
  if (pReq->exprLen > 0) {
    pReq->expr = taosMemoryMalloc(pReq->exprLen);
    if (pReq->expr == NULL) return -1;
    if (tDecodeCStrTo(&decoder, pReq->expr) < 0) return -1;
  }
  if (pReq->tagsFilterLen > 0) {
    pReq->tagsFilter = taosMemoryMalloc(pReq->tagsFilterLen);
    if (pReq->tagsFilter == NULL) return -1;
    if (tDecodeCStrTo(&decoder, pReq->tagsFilter) < 0) return -1;
  }
  if (pReq->sqlLen > 0) {
    pReq->sql = taosMemoryMalloc(pReq->sqlLen);
    if (pReq->sql == NULL) return -1;
    if (tDecodeCStrTo(&decoder, pReq->sql) < 0) return -1;
  }
  if (pReq->astLen > 0) {
    pReq->ast = taosMemoryMalloc(pReq->astLen);
    if (pReq->ast == NULL) return -1;
    if (tDecodeCStrTo(&decoder, pReq->ast) < 0) return -1;
  }
  if (tDecodeI64(&decoder, &pReq->deleteMark) < 0) return -1;
  if (tDecodeI64(&decoder, &pReq->lastTs) < 0) return -1;
  if (tDecodeI64(&decoder, &pReq->normSourceTbUid) < 0) return -1;

  int32_t numOfVgVer;
  if (tDecodeI32(&decoder, &numOfVgVer) < 0) return -1;
  if (numOfVgVer > 0) {
    pReq->pVgroupVerList = taosArrayInit(numOfVgVer, sizeof(SVgroupVer));
    if (pReq->pVgroupVerList == NULL) {
      terrno = TSDB_CODE_OUT_OF_MEMORY;
      return -1;
    }

    for (int32_t i = 0; i < numOfVgVer; ++i) {
      SVgroupVer v = {0};
      if (tDecodeI32(&decoder, &v.vgId) < 0) return -1;
      if (tDecodeI64(&decoder, &v.ver) < 0) return -1;
      if (taosArrayPush(pReq->pVgroupVerList, &v) == NULL) {
        terrno = TSDB_CODE_OUT_OF_MEMORY;
        return -1;
      }
    }
  }
  if (tDecodeI8(&decoder, &pReq->recursiveTsma) < 0) return -1;
  if (tDecodeCStrTo(&decoder, pReq->baseTsmaName) < 0) return -1;
  tEndDecode(&decoder);
  tDecoderClear(&decoder);
  return 0;
}

void tFreeSMCreateSmaReq(SMCreateSmaReq *pReq) {
  taosMemoryFreeClear(pReq->expr);
  taosMemoryFreeClear(pReq->tagsFilter);
  taosMemoryFreeClear(pReq->sql);
  taosMemoryFreeClear(pReq->ast);
  taosArrayDestroy(pReq->pVgroupVerList);
}

int32_t tSerializeSMDropSmaReq(void *buf, int32_t bufLen, SMDropSmaReq *pReq) {
  SEncoder encoder = {0};
  tEncoderInit(&encoder, buf, bufLen);

  if (tStartEncode(&encoder) < 0) return -1;
  if (tEncodeCStr(&encoder, pReq->name) < 0) return -1;

  if (tEncodeI8(&encoder, pReq->igNotExists) < 0) return -1;
  tEndEncode(&encoder);

  int32_t tlen = encoder.pos;
  tEncoderClear(&encoder);
  return tlen;
}

int32_t tDeserializeSMDropSmaReq(void *buf, int32_t bufLen, SMDropSmaReq *pReq) {
  SDecoder decoder = {0};
  tDecoderInit(&decoder, buf, bufLen);

  if (tStartDecode(&decoder) < 0) return -1;
  if (tDecodeCStrTo(&decoder, pReq->name) < 0) return -1;
  if (tDecodeI8(&decoder, &pReq->igNotExists) < 0) return -1;
  tEndDecode(&decoder);

  tDecoderClear(&decoder);
  return 0;
}

int32_t tSerializeSCreateTagIdxReq(void *buf, int32_t bufLen, SCreateTagIndexReq *pReq) {
  SEncoder encoder = {0};
  tEncoderInit(&encoder, buf, bufLen);
  if (tStartEncode(&encoder) < 0) return -1;
  if (tEncodeCStr(&encoder, pReq->dbFName) < 0) return -1;
  if (tEncodeCStr(&encoder, pReq->stbName) < 0) return -1;
  if (tEncodeCStr(&encoder, pReq->colName) < 0) return -1;
  if (tEncodeCStr(&encoder, pReq->idxName) < 0) return -1;
  if (tEncodeI8(&encoder, pReq->idxType) < 0) return -1;

  tEndEncode(&encoder);

  int32_t tlen = encoder.pos;
  tEncoderClear(&encoder);
  return tlen;
}
int32_t tDeserializeSCreateTagIdxReq(void *buf, int32_t bufLen, SCreateTagIndexReq *pReq) {
  SDecoder decoder = {0};
  tDecoderInit(&decoder, buf, bufLen);

  if (tStartDecode(&decoder) < 0) return -1;

  if (tDecodeCStrTo(&decoder, pReq->dbFName) < 0) return -1;
  if (tDecodeCStrTo(&decoder, pReq->stbName) < 0) return -1;
  if (tDecodeCStrTo(&decoder, pReq->colName) < 0) return -1;
  if (tDecodeCStrTo(&decoder, pReq->idxName) < 0) return -1;
  if (tDecodeI8(&decoder, &pReq->idxType) < 0) return -1;

  tEndDecode(&decoder);
  tDecoderClear(&decoder);
  return 0;
}
// int32_t tSerializeSDropTagIdxReq(void *buf, int32_t bufLen, SDropTagIndexReq *pReq) {
//   SEncoder encoder = {0};
//   tEncoderInit(&encoder, buf, bufLen);
//   if (tStartEncode(&encoder) < 0) return -1;
//   tEndEncode(&encoder);

//   if (tEncodeCStr(&encoder, pReq->name) < 0) return -1;
//   if (tEncodeI8(&encoder, pReq->igNotExists) < 0) return -1;

//   int32_t tlen = encoder.pos;
//   tEncoderClear(&encoder);
//   return tlen;
// }
int32_t tDeserializeSDropTagIdxReq(void *buf, int32_t bufLen, SDropTagIndexReq *pReq) {
  SDecoder decoder = {0};
  tDecoderInit(&decoder, buf, bufLen);
  if (tStartDecode(&decoder) < 0) return -1;

  if (tDecodeCStrTo(&decoder, pReq->name) < 0) return -1;
  if (tDecodeI8(&decoder, &pReq->igNotExists) < 0) return -1;

  tEndDecode(&decoder);
  tDecoderClear(&decoder);

  return 0;
}

int32_t tSerializeSMCreateFullTextReq(void *buf, int32_t bufLen, SMCreateFullTextReq *pReq) {
  SEncoder encoder = {0};
  tEncoderInit(&encoder, buf, bufLen);

  if (tStartEncode(&encoder) < 0) return -1;

  tEndEncode(&encoder);
  int32_t tlen = encoder.pos;
  tEncoderClear(&encoder);
  return tlen;
}
int32_t tDeserializeSMCreateFullTextReq(void *buf, int32_t bufLen, SMCreateFullTextReq *pReq) {
  SDecoder decoder = {0};
  tDecoderInit(&decoder, buf, bufLen);
  if (tStartDecode(&decoder) < 0) return -1;

  tEndDecode(&decoder);
  tDecoderClear(&decoder);
  return 0;
}
void tFreeSMCreateFullTextReq(SMCreateFullTextReq *pReq) {
  // impl later
  return;
}
// int32_t tSerializeSMDropFullTextReq(void *buf, int32_t bufLen, SMDropFullTextReq *pReq) {
//   SEncoder encoder = {0};
//   tEncoderInit(&encoder, buf, bufLen);

//   if (tStartEncode(&encoder) < 0) return -1;

//   if (tEncodeCStr(&encoder, pReq->name) < 0) return -1;

//   if (tEncodeI8(&encoder, pReq->igNotExists) < 0) return -1;

//   tEndEncode(&encoder);
//   int32_t tlen = encoder.pos;
//   tEncoderClear(&encoder);
//   return tlen;
// }
// int32_t tDeserializeSMDropFullTextReq(void *buf, int32_t bufLen, SMDropFullTextReq *pReq) {
//   SDecoder decoder = {0};
//   tDecoderInit(&decoder, buf, bufLen);
//   if (tStartDecode(&decoder) < 0) return -1;
//   if (tDecodeCStrTo(&decoder, pReq->name) < 0) return -1;
//   if (tDecodeI8(&decoder, &pReq->igNotExists) < 0) return -1;

//   tEndDecode(&decoder);
//   tDecoderClear(&decoder);
//   return 0;
// }

int32_t tSerializeSNotifyReq(void *buf, int32_t bufLen, SNotifyReq *pReq) {
  SEncoder encoder = {0};
  tEncoderInit(&encoder, buf, bufLen);

  if (tStartEncode(&encoder) < 0) return -1;

  if (tEncodeI32(&encoder, pReq->dnodeId) < 0) return -1;
  if (tEncodeI64(&encoder, pReq->clusterId) < 0) return -1;

  int32_t nVgroup = taosArrayGetSize(pReq->pVloads);
  if (tEncodeI32(&encoder, nVgroup) < 0) return -1;
  for (int32_t i = 0; i < nVgroup; ++i) {
    SVnodeLoadLite *vload = TARRAY_GET_ELEM(pReq->pVloads, i);
    if (tEncodeI32(&encoder, vload->vgId) < 0) return -1;
    if (tEncodeI64(&encoder, vload->nTimeSeries) < 0) return -1;
  }

  tEndEncode(&encoder);

  int32_t tlen = encoder.pos;
  tEncoderClear(&encoder);
  return tlen;
}

int32_t tDeserializeSNotifyReq(void *buf, int32_t bufLen, SNotifyReq *pReq) {
  int32_t  code = TSDB_CODE_INVALID_MSG;
  SDecoder decoder = {0};
  tDecoderInit(&decoder, buf, bufLen);

  if (tStartDecode(&decoder) < 0) goto _exit;
  if (tDecodeI32(&decoder, &pReq->dnodeId) < 0) goto _exit;
  if (tDecodeI64(&decoder, &pReq->clusterId) < 0) goto _exit;
  int32_t nVgroup = 0;
  if (tDecodeI32(&decoder, &nVgroup) < 0) goto _exit;
  if (nVgroup > 0) {
    pReq->pVloads = taosArrayInit(nVgroup, sizeof(SVnodeLoadLite));
    if (!pReq->pVloads) {
      code = TSDB_CODE_OUT_OF_MEMORY;
      goto _exit;
    }
    for (int32_t i = 0; i < nVgroup; ++i) {
      SVnodeLoadLite vload;
      if (tDecodeI32(&decoder, &(vload.vgId)) < 0) goto _exit;
      if (tDecodeI64(&decoder, &(vload.nTimeSeries)) < 0) goto _exit;
      taosArrayPush(pReq->pVloads, &vload);
    }
  }

  code = 0;

_exit:
  tEndDecode(&decoder);
  tDecoderClear(&decoder);
  return code;
}

void tFreeSNotifyReq(SNotifyReq *pReq) {
  if (pReq) {
    taosArrayDestroy(pReq->pVloads);
  }
}

int32_t tSerializeSStatusReq(void *buf, int32_t bufLen, SStatusReq *pReq) {
  SEncoder encoder = {0};
  tEncoderInit(&encoder, buf, bufLen);

  if (tStartEncode(&encoder) < 0) return -1;

  // status
  if (tEncodeI32(&encoder, pReq->sver) < 0) return -1;
  if (tEncodeI64(&encoder, pReq->dnodeVer) < 0) return -1;
  if (tEncodeI32(&encoder, pReq->dnodeId) < 0) return -1;
  if (tEncodeI64(&encoder, pReq->clusterId) < 0) return -1;
  if (tEncodeI64(&encoder, pReq->rebootTime) < 0) return -1;
  if (tEncodeI64(&encoder, pReq->updateTime) < 0) return -1;
  if (tEncodeFloat(&encoder, pReq->numOfCores) < 0) return -1;
  if (tEncodeI32(&encoder, pReq->numOfSupportVnodes) < 0) return -1;
  if (tEncodeI32v(&encoder, pReq->numOfDiskCfg) < 0) return -1;
  if (tEncodeI64(&encoder, pReq->memTotal) < 0) return -1;
  if (tEncodeI64(&encoder, pReq->memAvail) < 0) return -1;
  if (tEncodeCStr(&encoder, pReq->dnodeEp) < 0) return -1;
  if (tEncodeCStr(&encoder, pReq->machineId) < 0) return -1;

  // cluster cfg
  if (tEncodeI32(&encoder, pReq->clusterCfg.statusInterval) < 0) return -1;
  if (tEncodeI64(&encoder, pReq->clusterCfg.checkTime) < 0) return -1;
  if (tEncodeCStr(&encoder, pReq->clusterCfg.timezone) < 0) return -1;
  if (tEncodeCStr(&encoder, pReq->clusterCfg.locale) < 0) return -1;
  if (tEncodeCStr(&encoder, pReq->clusterCfg.charset) < 0) return -1;
  if (tEncodeI8(&encoder, pReq->clusterCfg.enableWhiteList) < 0) return -1;
  if (tEncodeI8(&encoder, pReq->clusterCfg.encryptionKeyStat) < 0) return -1;
  if (tEncodeU32(&encoder, pReq->clusterCfg.encryptionKeyChksum) < 0) return -1;

  // vnode loads
  int32_t vlen = (int32_t)taosArrayGetSize(pReq->pVloads);
  if (tEncodeI32(&encoder, vlen) < 0) return -1;
  for (int32_t i = 0; i < vlen; ++i) {
    SVnodeLoad *pload = taosArrayGet(pReq->pVloads, i);
    int64_t     reserved = 0;
    if (tEncodeI32(&encoder, pload->vgId) < 0) return -1;
    if (tEncodeI8(&encoder, pload->syncState) < 0) return -1;
    if (tEncodeI8(&encoder, pload->syncRestore) < 0) return -1;
    if (tEncodeI8(&encoder, pload->syncCanRead) < 0) return -1;
    if (tEncodeI64(&encoder, pload->cacheUsage) < 0) return -1;
    if (tEncodeI64(&encoder, pload->numOfTables) < 0) return -1;
    if (tEncodeI64(&encoder, pload->numOfTimeSeries) < 0) return -1;
    if (tEncodeI64(&encoder, pload->totalStorage) < 0) return -1;
    if (tEncodeI64(&encoder, pload->compStorage) < 0) return -1;
    if (tEncodeI64(&encoder, pload->pointsWritten) < 0) return -1;
    if (tEncodeI32(&encoder, pload->numOfCachedTables) < 0) return -1;
    if (tEncodeI32(&encoder, pload->learnerProgress) < 0) return -1;
    if (tEncodeI64(&encoder, pload->roleTimeMs) < 0) return -1;
    if (tEncodeI64(&encoder, pload->startTimeMs) < 0) return -1;
  }

  // mnode loads
  if (tEncodeI8(&encoder, pReq->mload.syncState) < 0) return -1;
  if (tEncodeI8(&encoder, pReq->mload.syncRestore) < 0) return -1;

  if (tEncodeI32(&encoder, pReq->qload.dnodeId) < 0) return -1;
  if (tEncodeI64(&encoder, pReq->qload.numOfProcessedQuery) < 0) return -1;
  if (tEncodeI64(&encoder, pReq->qload.numOfProcessedCQuery) < 0) return -1;
  if (tEncodeI64(&encoder, pReq->qload.numOfProcessedFetch) < 0) return -1;
  if (tEncodeI64(&encoder, pReq->qload.numOfProcessedDrop) < 0) return -1;
  if (tEncodeI64(&encoder, pReq->qload.numOfProcessedNotify) < 0) return -1;
  if (tEncodeI64(&encoder, pReq->qload.numOfProcessedHb) < 0) return -1;
  if (tEncodeI64(&encoder, pReq->qload.numOfProcessedDelete) < 0) return -1;
  if (tEncodeI64(&encoder, pReq->qload.cacheDataSize) < 0) return -1;
  if (tEncodeI64(&encoder, pReq->qload.numOfQueryInQueue) < 0) return -1;
  if (tEncodeI64(&encoder, pReq->qload.numOfFetchInQueue) < 0) return -1;
  if (tEncodeI64(&encoder, pReq->qload.timeInQueryQueue) < 0) return -1;
  if (tEncodeI64(&encoder, pReq->qload.timeInFetchQueue) < 0) return -1;

  if (tEncodeI32(&encoder, pReq->statusSeq) < 0) return -1;
  if (tEncodeI64(&encoder, pReq->mload.syncTerm) < 0) return -1;
  if (tEncodeI64(&encoder, pReq->mload.roleTimeMs) < 0) return -1;
  if (tEncodeI8(&encoder, pReq->clusterCfg.ttlChangeOnWrite) < 0) return -1;

  // vnode extra
  for (int32_t i = 0; i < vlen; ++i) {
    SVnodeLoad *pload = taosArrayGet(pReq->pVloads, i);
    int64_t     reserved = 0;
    if (tEncodeI64(&encoder, pload->syncTerm) < 0) return -1;
    if (tEncodeI64(&encoder, reserved) < 0) return -1;
    if (tEncodeI64(&encoder, reserved) < 0) return -1;
    if (tEncodeI64(&encoder, reserved) < 0) return -1;
  }

  if (tEncodeI64(&encoder, pReq->ipWhiteVer) < 0) return -1;
  tEndEncode(&encoder);

  int32_t tlen = encoder.pos;
  tEncoderClear(&encoder);
  return tlen;
}

int32_t tDeserializeSStatusReq(void *buf, int32_t bufLen, SStatusReq *pReq) {
  SDecoder decoder = {0};
  tDecoderInit(&decoder, buf, bufLen);

  if (tStartDecode(&decoder) < 0) return -1;

  // status
  if (tDecodeI32(&decoder, &pReq->sver) < 0) return -1;
  if (tDecodeI64(&decoder, &pReq->dnodeVer) < 0) return -1;
  if (tDecodeI32(&decoder, &pReq->dnodeId) < 0) return -1;
  if (tDecodeI64(&decoder, &pReq->clusterId) < 0) return -1;
  if (tDecodeI64(&decoder, &pReq->rebootTime) < 0) return -1;
  if (tDecodeI64(&decoder, &pReq->updateTime) < 0) return -1;
  if (tDecodeFloat(&decoder, &pReq->numOfCores) < 0) return -1;
  if (tDecodeI32(&decoder, &pReq->numOfSupportVnodes) < 0) return -1;
  if (tDecodeI32v(&decoder, &pReq->numOfDiskCfg) < 0) return -1;
  if (tDecodeI64(&decoder, &pReq->memTotal) < 0) return -1;
  if (tDecodeI64(&decoder, &pReq->memAvail) < 0) return -1;
  if (tDecodeCStrTo(&decoder, pReq->dnodeEp) < 0) return -1;
  if (tDecodeCStrTo(&decoder, pReq->machineId) < 0) return -1;

  // cluster cfg
  if (tDecodeI32(&decoder, &pReq->clusterCfg.statusInterval) < 0) return -1;
  if (tDecodeI64(&decoder, &pReq->clusterCfg.checkTime) < 0) return -1;
  if (tDecodeCStrTo(&decoder, pReq->clusterCfg.timezone) < 0) return -1;
  if (tDecodeCStrTo(&decoder, pReq->clusterCfg.locale) < 0) return -1;
  if (tDecodeCStrTo(&decoder, pReq->clusterCfg.charset) < 0) return -1;
  if (tDecodeI8(&decoder, &pReq->clusterCfg.enableWhiteList) < 0) return -1;
  if (tDecodeI8(&decoder, &pReq->clusterCfg.encryptionKeyStat) < 0) return -1;
  if (tDecodeU32(&decoder, &pReq->clusterCfg.encryptionKeyChksum) < 0) return -1;

  // vnode loads
  int32_t vlen = 0;
  if (tDecodeI32(&decoder, &vlen) < 0) return -1;
  pReq->pVloads = taosArrayInit(vlen, sizeof(SVnodeLoad));
  if (pReq->pVloads == NULL) {
    terrno = TSDB_CODE_OUT_OF_MEMORY;
    return -1;
  }

  for (int32_t i = 0; i < vlen; ++i) {
    SVnodeLoad vload = {0};
    vload.syncTerm = -1;

    if (tDecodeI32(&decoder, &vload.vgId) < 0) return -1;
    if (tDecodeI8(&decoder, &vload.syncState) < 0) return -1;
    if (tDecodeI8(&decoder, &vload.syncRestore) < 0) return -1;
    if (tDecodeI8(&decoder, &vload.syncCanRead) < 0) return -1;
    if (tDecodeI64(&decoder, &vload.cacheUsage) < 0) return -1;
    if (tDecodeI64(&decoder, &vload.numOfTables) < 0) return -1;
    if (tDecodeI64(&decoder, &vload.numOfTimeSeries) < 0) return -1;
    if (tDecodeI64(&decoder, &vload.totalStorage) < 0) return -1;
    if (tDecodeI64(&decoder, &vload.compStorage) < 0) return -1;
    if (tDecodeI64(&decoder, &vload.pointsWritten) < 0) return -1;
    if (tDecodeI32(&decoder, &vload.numOfCachedTables) < 0) return -1;
    if (tDecodeI32(&decoder, &vload.learnerProgress) < 0) return -1;
    if (tDecodeI64(&decoder, &vload.roleTimeMs) < 0) return -1;
    if (tDecodeI64(&decoder, &vload.startTimeMs) < 0) return -1;
    if (taosArrayPush(pReq->pVloads, &vload) == NULL) {
      terrno = TSDB_CODE_OUT_OF_MEMORY;
      return -1;
    }
  }

  // mnode loads
  if (tDecodeI8(&decoder, &pReq->mload.syncState) < 0) return -1;
  if (tDecodeI8(&decoder, &pReq->mload.syncRestore) < 0) return -1;

  if (tDecodeI32(&decoder, &pReq->qload.dnodeId) < 0) return -1;
  if (tDecodeI64(&decoder, &pReq->qload.numOfProcessedQuery) < 0) return -1;
  if (tDecodeI64(&decoder, &pReq->qload.numOfProcessedCQuery) < 0) return -1;
  if (tDecodeI64(&decoder, &pReq->qload.numOfProcessedFetch) < 0) return -1;
  if (tDecodeI64(&decoder, &pReq->qload.numOfProcessedDrop) < 0) return -1;
  if (tDecodeI64(&decoder, &pReq->qload.numOfProcessedNotify) < 0) return -1;
  if (tDecodeI64(&decoder, &pReq->qload.numOfProcessedHb) < 0) return -1;
  if (tDecodeI64(&decoder, &pReq->qload.numOfProcessedDelete) < 0) return -1;
  if (tDecodeI64(&decoder, &pReq->qload.cacheDataSize) < 0) return -1;
  if (tDecodeI64(&decoder, &pReq->qload.numOfQueryInQueue) < 0) return -1;
  if (tDecodeI64(&decoder, &pReq->qload.numOfFetchInQueue) < 0) return -1;
  if (tDecodeI64(&decoder, &pReq->qload.timeInQueryQueue) < 0) return -1;
  if (tDecodeI64(&decoder, &pReq->qload.timeInFetchQueue) < 0) return -1;

  if (tDecodeI32(&decoder, &pReq->statusSeq) < 0) return -1;

  pReq->mload.syncTerm = -1;
  pReq->mload.roleTimeMs = 0;
  if (!tDecodeIsEnd(&decoder)) {
    if (tDecodeI64(&decoder, &pReq->mload.syncTerm) < 0) return -1;
    if (tDecodeI64(&decoder, &pReq->mload.roleTimeMs) < 0) return -1;
  }

  pReq->clusterCfg.ttlChangeOnWrite = false;
  if (!tDecodeIsEnd(&decoder)) {
    if (tDecodeI8(&decoder, &pReq->clusterCfg.ttlChangeOnWrite) < 0) return -1;
  }

  // vnode extra
  if (!tDecodeIsEnd(&decoder)) {
    for (int32_t i = 0; i < vlen; ++i) {
      SVnodeLoad *pLoad = taosArrayGet(pReq->pVloads, i);
      int64_t     reserved = 0;
      if (tDecodeI64(&decoder, &pLoad->syncTerm) < 0) return -1;
      if (tDecodeI64(&decoder, &reserved) < 0) return -1;
      if (tDecodeI64(&decoder, &reserved) < 0) return -1;
      if (tDecodeI64(&decoder, &reserved) < 0) return -1;
    }
  }
  if (!tDecodeIsEnd(&decoder)) {
    if (tDecodeI64(&decoder, &pReq->ipWhiteVer) < 0) return -1;
  }

  tEndDecode(&decoder);
  tDecoderClear(&decoder);
  return 0;
}

void tFreeSStatusReq(SStatusReq *pReq) { taosArrayDestroy(pReq->pVloads); }

int32_t tSerializeSStatusRsp(void *buf, int32_t bufLen, SStatusRsp *pRsp) {
  SEncoder encoder = {0};
  tEncoderInit(&encoder, buf, bufLen);

  if (tStartEncode(&encoder) < 0) return -1;

  // status
  if (tEncodeI64(&encoder, pRsp->dnodeVer) < 0) return -1;

  // dnode cfg
  if (tEncodeI32(&encoder, pRsp->dnodeCfg.dnodeId) < 0) return -1;
  if (tEncodeI64(&encoder, pRsp->dnodeCfg.clusterId) < 0) return -1;

  // dnode eps
  int32_t dlen = (int32_t)taosArrayGetSize(pRsp->pDnodeEps);
  if (tEncodeI32(&encoder, dlen) < 0) return -1;
  for (int32_t i = 0; i < dlen; ++i) {
    SDnodeEp *pDnodeEp = taosArrayGet(pRsp->pDnodeEps, i);
    if (tEncodeI32(&encoder, pDnodeEp->id) < 0) return -1;
    if (tEncodeI8(&encoder, pDnodeEp->isMnode) < 0) return -1;
    if (tEncodeCStr(&encoder, pDnodeEp->ep.fqdn) < 0) return -1;
    if (tEncodeU16(&encoder, pDnodeEp->ep.port) < 0) return -1;
  }

  if (tEncodeI32(&encoder, pRsp->statusSeq) < 0) return -1;

  if (tEncodeI64(&encoder, pRsp->ipWhiteVer) < 0) return -1;
  tEndEncode(&encoder);

  int32_t tlen = encoder.pos;
  tEncoderClear(&encoder);
  return tlen;
}

int32_t tDeserializeSStatusRsp(void *buf, int32_t bufLen, SStatusRsp *pRsp) {
  SDecoder decoder = {0};
  tDecoderInit(&decoder, buf, bufLen);

  if (tStartDecode(&decoder) < 0) return -1;

  // status
  if (tDecodeI64(&decoder, &pRsp->dnodeVer) < 0) return -1;

  // cluster cfg
  if (tDecodeI32(&decoder, &pRsp->dnodeCfg.dnodeId) < 0) return -1;
  if (tDecodeI64(&decoder, &pRsp->dnodeCfg.clusterId) < 0) return -1;

  // dnode eps
  int32_t dlen = 0;
  if (tDecodeI32(&decoder, &dlen) < 0) return -1;
  pRsp->pDnodeEps = taosArrayInit(dlen, sizeof(SDnodeEp));
  if (pRsp->pDnodeEps == NULL) {
    terrno = TSDB_CODE_OUT_OF_MEMORY;
    return -1;
  }

  for (int32_t i = 0; i < dlen; ++i) {
    SDnodeEp dnodeEp = {0};
    if (tDecodeI32(&decoder, &dnodeEp.id) < 0) return -1;
    if (tDecodeI8(&decoder, &dnodeEp.isMnode) < 0) return -1;
    if (tDecodeCStrTo(&decoder, dnodeEp.ep.fqdn) < 0) return -1;
    if (tDecodeU16(&decoder, &dnodeEp.ep.port) < 0) return -1;
    if (taosArrayPush(pRsp->pDnodeEps, &dnodeEp) == NULL) {
      terrno = TSDB_CODE_OUT_OF_MEMORY;
      return -1;
    }
  }

  if (tDecodeI32(&decoder, &pRsp->statusSeq) < 0) return -1;

  if (!tDecodeIsEnd(&decoder)) {
    if (tDecodeI64(&decoder, &pRsp->ipWhiteVer) < 0) return -1;
  }
  tEndDecode(&decoder);
  tDecoderClear(&decoder);
  return 0;
}

void tFreeSStatusRsp(SStatusRsp *pRsp) { taosArrayDestroy(pRsp->pDnodeEps); }

int32_t tSerializeSStatisReq(void *buf, int32_t bufLen, SStatisReq *pReq) {
<<<<<<< HEAD
  SEncoder encoder = {0};
  tEncoderInit(&encoder, buf, bufLen);

  if (tStartEncode(&encoder) < 0) return -1;

  if (tEncodeI32(&encoder, pReq->contLen) < 0) return -1;
  if (tEncodeCStr(&encoder, pReq->pCont) < 0) return -1;

  tEndEncode(&encoder);

  int32_t tlen = encoder.pos;
  tEncoderClear(&encoder);
  return tlen;
}

int32_t tDeserializeSStatisReq(void *buf, int32_t bufLen, SStatisReq *pReq) {
  SDecoder decoder = {0};
  tDecoderInit(&decoder, buf, bufLen);

  if (tStartDecode(&decoder) < 0) return -1;

  if (tDecodeI32(&decoder, &pReq->contLen) < 0) return -1;
  if (pReq->contLen > 0) {
    pReq->pCont = taosMemoryMalloc(pReq->contLen + 1);
    if (pReq->pCont == NULL) return -1;
    if (tDecodeCStrTo(&decoder, pReq->pCont) < 0) return -1;
  }

  tEndDecode(&decoder);
  tDecoderClear(&decoder);
  return 0;
}

void tFreeSStatisReq(SStatisReq *pReq) {
  taosMemoryFreeClear(pReq->pCont);
}

int32_t tSerializeSCreateAcctReq(void *buf, int32_t bufLen, SCreateAcctReq *pReq) {
=======
>>>>>>> 5df72091
  SEncoder encoder = {0};
  tEncoderInit(&encoder, buf, bufLen);

  if (tStartEncode(&encoder) < 0) return -1;

  if (tEncodeI32(&encoder, pReq->contLen) < 0) return -1;
  if (tEncodeCStr(&encoder, pReq->pCont) < 0) return -1;

  tEndEncode(&encoder);

  int32_t tlen = encoder.pos;
  tEncoderClear(&encoder);
  return tlen;
}

int32_t tDeserializeSStatisReq(void *buf, int32_t bufLen, SStatisReq *pReq) {
  SDecoder decoder = {0};
  tDecoderInit(&decoder, buf, bufLen);

  if (tStartDecode(&decoder) < 0) return -1;

  if (tDecodeI32(&decoder, &pReq->contLen) < 0) return -1;
  if (pReq->contLen > 0) {
    pReq->pCont = taosMemoryMalloc(pReq->contLen + 1);
    if (pReq->pCont == NULL) return -1;
    if (tDecodeCStrTo(&decoder, pReq->pCont) < 0) return -1;
  }

  tEndDecode(&decoder);
  tDecoderClear(&decoder);
  return 0;
}

void tFreeSStatisReq(SStatisReq *pReq) { taosMemoryFreeClear(pReq->pCont); }

// int32_t tSerializeSCreateAcctReq(void *buf, int32_t bufLen, SCreateAcctReq *pReq) {
//   SEncoder encoder = {0};
//   tEncoderInit(&encoder, buf, bufLen);

//   if (tStartEncode(&encoder) < 0) return -1;
//   if (tEncodeCStr(&encoder, pReq->user) < 0) return -1;
//   if (tEncodeCStr(&encoder, pReq->pass) < 0) return -1;
//   if (tEncodeI32(&encoder, pReq->maxUsers) < 0) return -1;
//   if (tEncodeI32(&encoder, pReq->maxDbs) < 0) return -1;
//   if (tEncodeI32(&encoder, pReq->maxTimeSeries) < 0) return -1;
//   if (tEncodeI32(&encoder, pReq->maxStreams) < 0) return -1;
//   if (tEncodeI32(&encoder, pReq->accessState) < 0) return -1;
//   if (tEncodeI64(&encoder, pReq->maxStorage) < 0) return -1;
//   tEndEncode(&encoder);

//   int32_t tlen = encoder.pos;
//   tEncoderClear(&encoder);
//   return tlen;
// }

// int32_t tDeserializeSCreateAcctReq(void *buf, int32_t bufLen, SCreateAcctReq *pReq) {
//   SDecoder decoder = {0};
//   tDecoderInit(&decoder, buf, bufLen);

//   if (tStartDecode(&decoder) < 0) return -1;
//   if (tDecodeCStrTo(&decoder, pReq->user) < 0) return -1;
//   if (tDecodeCStrTo(&decoder, pReq->pass) < 0) return -1;
//   if (tDecodeI32(&decoder, &pReq->maxUsers) < 0) return -1;
//   if (tDecodeI32(&decoder, &pReq->maxDbs) < 0) return -1;
//   if (tDecodeI32(&decoder, &pReq->maxTimeSeries) < 0) return -1;
//   if (tDecodeI32(&decoder, &pReq->maxStreams) < 0) return -1;
//   if (tDecodeI32(&decoder, &pReq->accessState) < 0) return -1;
//   if (tDecodeI64(&decoder, &pReq->maxStorage) < 0) return -1;
//   tEndDecode(&decoder);

//   tDecoderClear(&decoder);
//   return 0;
// }

int32_t tSerializeSDropUserReq(void *buf, int32_t bufLen, SDropUserReq *pReq) {
  SEncoder encoder = {0};
  tEncoderInit(&encoder, buf, bufLen);

  if (tStartEncode(&encoder) < 0) return -1;
  if (tEncodeCStr(&encoder, pReq->user) < 0) return -1;
  ENCODESQL();
  tEndEncode(&encoder);

  int32_t tlen = encoder.pos;
  tEncoderClear(&encoder);
  return tlen;
}

int32_t tDeserializeSDropUserReq(void *buf, int32_t bufLen, SDropUserReq *pReq) {
  SDecoder decoder = {0};
  tDecoderInit(&decoder, buf, bufLen);

  if (tStartDecode(&decoder) < 0) return -1;
  if (tDecodeCStrTo(&decoder, pReq->user) < 0) return -1;
  DECODESQL();
  tEndDecode(&decoder);

  tDecoderClear(&decoder);
  return 0;
}

void tFreeSDropUserReq(SDropUserReq *pReq) { FREESQL(); }

SIpWhiteList *cloneIpWhiteList(SIpWhiteList *pIpWhiteList) {
  if (pIpWhiteList == NULL) return NULL;

  int32_t       sz = sizeof(SIpWhiteList) + pIpWhiteList->num * sizeof(SIpV4Range);
  SIpWhiteList *pNew = taosMemoryCalloc(1, sz);
  memcpy(pNew, pIpWhiteList, sz);
  return pNew;
}

int32_t tSerializeSCreateUserReq(void *buf, int32_t bufLen, SCreateUserReq *pReq) {
  SEncoder encoder = {0};
  tEncoderInit(&encoder, buf, bufLen);

  if (tStartEncode(&encoder) < 0) return -1;
  if (tEncodeI8(&encoder, pReq->createType) < 0) return -1;
  if (tEncodeI8(&encoder, pReq->superUser) < 0) return -1;
  if (tEncodeI8(&encoder, pReq->sysInfo) < 0) return -1;
  if (tEncodeI8(&encoder, pReq->enable) < 0) return -1;
  if (tEncodeCStr(&encoder, pReq->user) < 0) return -1;
  if (tEncodeCStr(&encoder, pReq->pass) < 0) return -1;
  if (tEncodeI32(&encoder, pReq->numIpRanges) < 0) return -1;
  for (int32_t i = 0; i < pReq->numIpRanges; ++i) {
    if (tEncodeU32(&encoder, pReq->pIpRanges[i].ip) < 0) return -1;
    if (tEncodeU32(&encoder, pReq->pIpRanges[i].mask) < 0) return -1;
  }

  ENCODESQL();
  tEndEncode(&encoder);

  int32_t tlen = encoder.pos;
  tEncoderClear(&encoder);
  return tlen;
}

int32_t tDeserializeSCreateUserReq(void *buf, int32_t bufLen, SCreateUserReq *pReq) {
  SDecoder decoder = {0};
  tDecoderInit(&decoder, buf, bufLen);

  if (tStartDecode(&decoder) < 0) return -1;
  if (tDecodeI8(&decoder, &pReq->createType) < 0) return -1;
  if (tDecodeI8(&decoder, &pReq->superUser) < 0) return -1;
  if (tDecodeI8(&decoder, &pReq->sysInfo) < 0) return -1;
  if (tDecodeI8(&decoder, &pReq->enable) < 0) return -1;
  if (tDecodeCStrTo(&decoder, pReq->user) < 0) return -1;
  if (tDecodeCStrTo(&decoder, pReq->pass) < 0) return -1;
  if (tDecodeI32(&decoder, &pReq->numIpRanges) < 0) return -1;
  pReq->pIpRanges = taosMemoryMalloc(pReq->numIpRanges * sizeof(SIpV4Range));
  if (pReq->pIpRanges == NULL) return -1;
  for (int32_t i = 0; i < pReq->numIpRanges; ++i) {
    if (tDecodeU32(&decoder, &(pReq->pIpRanges[i].ip)) < 0) return -1;
    if (tDecodeU32(&decoder, &(pReq->pIpRanges[i].mask)) < 0) return -1;
  }

  DECODESQL();
  tEndDecode(&decoder);
  tDecoderClear(&decoder);
  return 0;
}

int32_t tSerializeSUpdateIpWhite(void *buf, int32_t bufLen, SUpdateIpWhite *pReq) {
  // impl later
  SEncoder encoder = {0};
  tEncoderInit(&encoder, buf, bufLen);
  if (tStartEncode(&encoder) < 0) return -1;
  if (tEncodeI64(&encoder, pReq->ver) < 0) return -1;
  if (tEncodeI32(&encoder, pReq->numOfUser) < 0) return -1;
  for (int i = 0; i < pReq->numOfUser; i++) {
    SUpdateUserIpWhite *pUser = &(pReq->pUserIpWhite[i]);

    if (tEncodeI64(&encoder, pUser->ver) < 0) return -1;
    if (tEncodeCStr(&encoder, pUser->user) < 0) return -1;
    if (tEncodeI32(&encoder, pUser->numOfRange) < 0) return -1;
    for (int j = 0; j < pUser->numOfRange; j++) {
      SIpV4Range *pRange = &pUser->pIpRanges[j];
      if (tEncodeU32(&encoder, pRange->ip) < 0) return -1;
      if (tEncodeU32(&encoder, pRange->mask) < 0) return -1;
    }
  }

  tEndEncode(&encoder);

  int32_t tlen = encoder.pos;
  tEncoderClear(&encoder);
  return tlen;
}
int32_t tDeserializeSUpdateIpWhite(void *buf, int32_t bufLen, SUpdateIpWhite *pReq) {
  SDecoder decoder = {0};
  tDecoderInit(&decoder, buf, bufLen);

  if (tStartDecode(&decoder) < 0) return -1;
  // impl later
  if (tDecodeI64(&decoder, &pReq->ver) < 0) return -1;
  if (tDecodeI32(&decoder, &pReq->numOfUser) < 0) return -1;

  pReq->pUserIpWhite = taosMemoryCalloc(1, sizeof(SUpdateUserIpWhite) * pReq->numOfUser);
  for (int i = 0; i < pReq->numOfUser; i++) {
    SUpdateUserIpWhite *pUserWhite = &pReq->pUserIpWhite[i];
    if (tDecodeI64(&decoder, &pUserWhite->ver) < 0) return -1;
    if (tDecodeCStrTo(&decoder, pUserWhite->user) < 0) return -1;
    if (tDecodeI32(&decoder, &pUserWhite->numOfRange) < 0) return -1;

    pUserWhite->pIpRanges = taosMemoryCalloc(1, pUserWhite->numOfRange * sizeof(SIpV4Range));
    for (int j = 0; j < pUserWhite->numOfRange; j++) {
      SIpV4Range *pRange = &pUserWhite->pIpRanges[j];
      if (tDecodeU32(&decoder, &pRange->ip) < 0) return -1;
      if (tDecodeU32(&decoder, &pRange->mask) < 0) return -1;
    }
  }

  tEndDecode(&decoder);
  tDecoderClear(&decoder);
  return 0;
}
void tFreeSUpdateIpWhiteReq(SUpdateIpWhite *pReq) {
  for (int i = 0; i < pReq->numOfUser; i++) {
    SUpdateUserIpWhite *pUserWhite = &pReq->pUserIpWhite[i];
    taosMemoryFree(pUserWhite->pIpRanges);
  }
  taosMemoryFree(pReq->pUserIpWhite);
  // impl later
  return;
}
SUpdateIpWhite *cloneSUpdateIpWhiteReq(SUpdateIpWhite *pReq) {
  SUpdateIpWhite *pClone = taosMemoryCalloc(1, sizeof(SUpdateIpWhite));

  pClone->numOfUser = pReq->numOfUser;
  pClone->ver = pReq->ver;
  pClone->pUserIpWhite = taosMemoryCalloc(1, sizeof(SUpdateUserIpWhite) * pReq->numOfUser);

  for (int i = 0; i < pReq->numOfUser; i++) {
    SUpdateUserIpWhite *pNew = &pClone->pUserIpWhite[i];
    SUpdateUserIpWhite *pOld = &pReq->pUserIpWhite[i];

    pNew->ver = pOld->ver;
    memcpy(pNew->user, pOld->user, strlen(pOld->user));
    pNew->numOfRange = pOld->numOfRange;

    int32_t sz = pOld->numOfRange * sizeof(SIpV4Range);
    pNew->pIpRanges = taosMemoryCalloc(1, sz);
    memcpy(pNew->pIpRanges, pOld->pIpRanges, sz);
  }
  return pClone;
}
int32_t tSerializeRetrieveIpWhite(void *buf, int32_t bufLen, SRetrieveIpWhiteReq *pReq) {
  SEncoder encoder = {0};
  tEncoderInit(&encoder, buf, bufLen);
  if (tStartEncode(&encoder) < 0) return -1;

  if (tEncodeI64(&encoder, pReq->ipWhiteVer) < 0) {
    return -1;
  }
  tEndEncode(&encoder);

  int32_t tlen = encoder.pos;
  tEncoderClear(&encoder);
  return tlen;
}

int32_t tDeserializeRetrieveIpWhite(void *buf, int32_t bufLen, SRetrieveIpWhiteReq *pReq) {
  SDecoder decoder = {0};
  tDecoderInit(&decoder, buf, bufLen);

  if (tStartDecode(&decoder) < 0) return -1;
  // impl later
  if (tDecodeI64(&decoder, &pReq->ipWhiteVer) < 0) return -1;
  tEndDecode(&decoder);
  tDecoderClear(&decoder);
  return 0;
}

void tFreeSCreateUserReq(SCreateUserReq *pReq) {
  FREESQL();
  taosMemoryFreeClear(pReq->pIpRanges);
}

int32_t tSerializeSAlterUserReq(void *buf, int32_t bufLen, SAlterUserReq *pReq) {
  SEncoder encoder = {0};
  tEncoderInit(&encoder, buf, bufLen);

  if (tStartEncode(&encoder) < 0) return -1;
  if (tEncodeI8(&encoder, pReq->alterType) < 0) return -1;
  if (tEncodeI8(&encoder, pReq->superUser) < 0) return -1;
  if (tEncodeI8(&encoder, pReq->sysInfo) < 0) return -1;
  if (tEncodeI8(&encoder, pReq->enable) < 0) return -1;
  if (tEncodeI8(&encoder, pReq->isView) < 0) return -1;
  if (tEncodeCStr(&encoder, pReq->user) < 0) return -1;
  if (tEncodeCStr(&encoder, pReq->pass) < 0) return -1;
  if (tEncodeCStr(&encoder, pReq->objname) < 0) return -1;
  int32_t len = strlen(pReq->tabName);
  if (tEncodeI32(&encoder, len) < 0) return -1;
  if (len > 0) {
    if (tEncodeCStr(&encoder, pReq->tabName) < 0) return -1;
  }
  if (tEncodeBinary(&encoder, pReq->tagCond, pReq->tagCondLen) < 0) return -1;
  if (tEncodeI32(&encoder, pReq->numIpRanges) < 0) return -1;
  for (int32_t i = 0; i < pReq->numIpRanges; ++i) {
    if (tEncodeU32(&encoder, pReq->pIpRanges[i].ip) < 0) return -1;
    if (tEncodeU32(&encoder, pReq->pIpRanges[i].mask) < 0) return -1;
  }
  if (tEncodeI64(&encoder, pReq->privileges) < 0) return -1;
  ENCODESQL();
  tEndEncode(&encoder);

  int32_t tlen = encoder.pos;
  tEncoderClear(&encoder);
  return tlen;
}

int32_t tDeserializeSAlterUserReq(void *buf, int32_t bufLen, SAlterUserReq *pReq) {
  SDecoder decoder = {0};
  tDecoderInit(&decoder, buf, bufLen);

  if (tStartDecode(&decoder) < 0) return -1;
  if (tDecodeI8(&decoder, &pReq->alterType) < 0) return -1;
  if (tDecodeI8(&decoder, &pReq->superUser) < 0) return -1;
  if (tDecodeI8(&decoder, &pReq->sysInfo) < 0) return -1;
  if (tDecodeI8(&decoder, &pReq->enable) < 0) return -1;
  if (tDecodeI8(&decoder, &pReq->isView) < 0) return -1;
  if (tDecodeCStrTo(&decoder, pReq->user) < 0) return -1;
  if (tDecodeCStrTo(&decoder, pReq->pass) < 0) return -1;
  if (tDecodeCStrTo(&decoder, pReq->objname) < 0) return -1;
  if (!tDecodeIsEnd(&decoder)) {
    int32_t len = 0;
    if (tDecodeI32(&decoder, &len) < 0) return -1;
    if (len > 0) {
      if (tDecodeCStrTo(&decoder, pReq->tabName) < 0) return -1;
    }
    uint64_t tagCondLen = 0;
    if (tDecodeBinaryAlloc(&decoder, (void **)&pReq->tagCond, &tagCondLen) < 0) return -1;
    pReq->tagCondLen = tagCondLen;
  }
  if (tDecodeI32(&decoder, &pReq->numIpRanges) < 0) return -1;
  pReq->pIpRanges = taosMemoryMalloc(pReq->numIpRanges * sizeof(SIpV4Range));
  if (pReq->pIpRanges == NULL) return -1;
  for (int32_t i = 0; i < pReq->numIpRanges; ++i) {
    if (tDecodeU32(&decoder, &(pReq->pIpRanges[i].ip)) < 0) return -1;
    if (tDecodeU32(&decoder, &(pReq->pIpRanges[i].mask)) < 0) return -1;
  }
  if (tDecodeI64(&decoder, &pReq->privileges) < 0) return -1;
  DECODESQL();
  tEndDecode(&decoder);

  tDecoderClear(&decoder);
  return 0;
}

void tFreeSAlterUserReq(SAlterUserReq *pReq) {
  taosMemoryFreeClear(pReq->tagCond);
  taosMemoryFree(pReq->pIpRanges);
  FREESQL();
}

int32_t tSerializeSGetUserAuthReq(void *buf, int32_t bufLen, SGetUserAuthReq *pReq) {
  SEncoder encoder = {0};
  tEncoderInit(&encoder, buf, bufLen);

  if (tStartEncode(&encoder) < 0) return -1;
  if (tEncodeCStr(&encoder, pReq->user) < 0) return -1;
  tEndEncode(&encoder);

  int32_t tlen = encoder.pos;
  tEncoderClear(&encoder);
  return tlen;
}

int32_t tDeserializeSGetUserAuthReq(void *buf, int32_t bufLen, SGetUserAuthReq *pReq) {
  SDecoder decoder = {0};
  tDecoderInit(&decoder, buf, bufLen);

  if (tStartDecode(&decoder) < 0) return -1;
  if (tDecodeCStrTo(&decoder, pReq->user) < 0) return -1;
  tEndDecode(&decoder);

  tDecoderClear(&decoder);
  return 0;
}

int32_t tSerializeSGetUserAuthRspImpl(SEncoder *pEncoder, SGetUserAuthRsp *pRsp) {
  if (tEncodeCStr(pEncoder, pRsp->user) < 0) return -1;
  if (tEncodeI8(pEncoder, pRsp->superAuth) < 0) return -1;
  if (tEncodeI8(pEncoder, pRsp->sysInfo) < 0) return -1;
  if (tEncodeI8(pEncoder, pRsp->enable) < 0) return -1;
  if (tEncodeI8(pEncoder, pRsp->dropped) < 0) return -1;
  if (tEncodeI32(pEncoder, pRsp->version) < 0) return -1;

  int32_t numOfCreatedDbs = taosHashGetSize(pRsp->createdDbs);
  int32_t numOfReadDbs = taosHashGetSize(pRsp->readDbs);
  int32_t numOfWriteDbs = taosHashGetSize(pRsp->writeDbs);

  if (tEncodeI32(pEncoder, numOfCreatedDbs) < 0) return -1;
  if (tEncodeI32(pEncoder, numOfReadDbs) < 0) return -1;
  if (tEncodeI32(pEncoder, numOfWriteDbs) < 0) return -1;

  char *db = taosHashIterate(pRsp->createdDbs, NULL);
  while (db != NULL) {
    if (tEncodeCStr(pEncoder, db) < 0) return -1;
    db = taosHashIterate(pRsp->createdDbs, db);
  }

  db = taosHashIterate(pRsp->readDbs, NULL);
  while (db != NULL) {
    if (tEncodeCStr(pEncoder, db) < 0) return -1;
    db = taosHashIterate(pRsp->readDbs, db);
  }

  db = taosHashIterate(pRsp->writeDbs, NULL);
  while (db != NULL) {
    if (tEncodeCStr(pEncoder, db) < 0) return -1;
    db = taosHashIterate(pRsp->writeDbs, db);
  }

  int32_t numOfReadTbs = taosHashGetSize(pRsp->readTbs);
  int32_t numOfWriteTbs = taosHashGetSize(pRsp->writeTbs);
  int32_t numOfAlterTbs = taosHashGetSize(pRsp->alterTbs);
  int32_t numOfReadViews = taosHashGetSize(pRsp->readViews);
  int32_t numOfWriteViews = taosHashGetSize(pRsp->writeViews);
  int32_t numOfAlterViews = taosHashGetSize(pRsp->alterViews);
  int32_t numOfUseDbs = taosHashGetSize(pRsp->useDbs);
  if (tEncodeI32(pEncoder, numOfReadTbs) < 0) return -1;
  if (tEncodeI32(pEncoder, numOfWriteTbs) < 0) return -1;
  if (tEncodeI32(pEncoder, numOfAlterTbs) < 0) return -1;
  if (tEncodeI32(pEncoder, numOfReadViews) < 0) return -1;
  if (tEncodeI32(pEncoder, numOfWriteViews) < 0) return -1;
  if (tEncodeI32(pEncoder, numOfAlterViews) < 0) return -1;
  if (tEncodeI32(pEncoder, numOfUseDbs) < 0) return -1;

  char *tb = taosHashIterate(pRsp->readTbs, NULL);
  while (tb != NULL) {
    size_t keyLen = 0;
    void  *key = taosHashGetKey(tb, &keyLen);
    if (tEncodeI32(pEncoder, keyLen) < 0) return -1;
    if (tEncodeCStr(pEncoder, key) < 0) return -1;

    size_t valueLen = 0;
    valueLen = strlen(tb);
    if (tEncodeI32(pEncoder, valueLen) < 0) return -1;
    if (tEncodeCStr(pEncoder, tb) < 0) return -1;

    tb = taosHashIterate(pRsp->readTbs, tb);
  }

  tb = taosHashIterate(pRsp->writeTbs, NULL);
  while (tb != NULL) {
    size_t keyLen = 0;
    void  *key = taosHashGetKey(tb, &keyLen);
    if (tEncodeI32(pEncoder, keyLen) < 0) return -1;
    if (tEncodeCStr(pEncoder, key) < 0) return -1;

    size_t valueLen = 0;
    valueLen = strlen(tb);
    if (tEncodeI32(pEncoder, valueLen) < 0) return -1;
    if (tEncodeCStr(pEncoder, tb) < 0) return -1;

    tb = taosHashIterate(pRsp->writeTbs, tb);
  }

  tb = taosHashIterate(pRsp->alterTbs, NULL);
  while (tb != NULL) {
    size_t keyLen = 0;
    void  *key = taosHashGetKey(tb, &keyLen);
    if (tEncodeI32(pEncoder, keyLen) < 0) return -1;
    if (tEncodeCStr(pEncoder, key) < 0) return -1;

    size_t valueLen = 0;
    valueLen = strlen(tb);
    if (tEncodeI32(pEncoder, valueLen) < 0) return -1;
    if (tEncodeCStr(pEncoder, tb) < 0) return -1;

    tb = taosHashIterate(pRsp->alterTbs, tb);
  }

  tb = taosHashIterate(pRsp->readViews, NULL);
  while (tb != NULL) {
    size_t keyLen = 0;
    void  *key = taosHashGetKey(tb, &keyLen);
    if (tEncodeI32(pEncoder, keyLen) < 0) return -1;
    if (tEncodeCStr(pEncoder, key) < 0) return -1;

    size_t valueLen = 0;
    valueLen = strlen(tb);
    if (tEncodeI32(pEncoder, valueLen) < 0) return -1;
    if (tEncodeCStr(pEncoder, tb) < 0) return -1;

    tb = taosHashIterate(pRsp->readViews, tb);
  }

  tb = taosHashIterate(pRsp->writeViews, NULL);
  while (tb != NULL) {
    size_t keyLen = 0;
    void  *key = taosHashGetKey(tb, &keyLen);
    if (tEncodeI32(pEncoder, keyLen) < 0) return -1;
    if (tEncodeCStr(pEncoder, key) < 0) return -1;

    size_t valueLen = 0;
    valueLen = strlen(tb);
    if (tEncodeI32(pEncoder, valueLen) < 0) return -1;
    if (tEncodeCStr(pEncoder, tb) < 0) return -1;

    tb = taosHashIterate(pRsp->writeViews, tb);
  }

  tb = taosHashIterate(pRsp->alterViews, NULL);
  while (tb != NULL) {
    size_t keyLen = 0;
    void  *key = taosHashGetKey(tb, &keyLen);
    if (tEncodeI32(pEncoder, keyLen) < 0) return -1;
    if (tEncodeCStr(pEncoder, key) < 0) return -1;

    size_t valueLen = 0;
    valueLen = strlen(tb);
    if (tEncodeI32(pEncoder, valueLen) < 0) return -1;
    if (tEncodeCStr(pEncoder, tb) < 0) return -1;

    tb = taosHashIterate(pRsp->alterViews, tb);
  }

  int32_t *useDb = taosHashIterate(pRsp->useDbs, NULL);
  while (useDb != NULL) {
    size_t keyLen = 0;
    void  *key = taosHashGetKey(useDb, &keyLen);
    if (tEncodeI32(pEncoder, keyLen) < 0) return -1;
    if (tEncodeCStr(pEncoder, key) < 0) return -1;

    if (tEncodeI32(pEncoder, *useDb) < 0) return -1;
    useDb = taosHashIterate(pRsp->useDbs, useDb);
  }

  // since 3.0.7.0
  if (tEncodeI32(pEncoder, pRsp->passVer) < 0) return -1;
  if (tEncodeI64(pEncoder, pRsp->whiteListVer) < 0) return -1;
  return 0;
}

int32_t tSerializeSGetUserAuthRsp(void *buf, int32_t bufLen, SGetUserAuthRsp *pRsp) {
  SEncoder encoder = {0};
  tEncoderInit(&encoder, buf, bufLen);

  if (tStartEncode(&encoder) < 0) return -1;

  if (tSerializeSGetUserAuthRspImpl(&encoder, pRsp) < 0) return -1;

  tEndEncode(&encoder);

  int32_t tlen = encoder.pos;
  tEncoderClear(&encoder);
  return tlen;
}

int32_t tDeserializeSGetUserAuthRspImpl(SDecoder *pDecoder, SGetUserAuthRsp *pRsp) {
  char *key = NULL, *value = NULL;
  pRsp->createdDbs = taosHashInit(4, taosGetDefaultHashFunction(TSDB_DATA_TYPE_BINARY), true, HASH_ENTRY_LOCK);
  pRsp->readDbs = taosHashInit(4, taosGetDefaultHashFunction(TSDB_DATA_TYPE_BINARY), true, HASH_ENTRY_LOCK);
  pRsp->writeDbs = taosHashInit(4, taosGetDefaultHashFunction(TSDB_DATA_TYPE_BINARY), true, HASH_ENTRY_LOCK);
  pRsp->readTbs = taosHashInit(4, taosGetDefaultHashFunction(TSDB_DATA_TYPE_BINARY), true, HASH_ENTRY_LOCK);
  pRsp->writeTbs = taosHashInit(4, taosGetDefaultHashFunction(TSDB_DATA_TYPE_BINARY), true, HASH_ENTRY_LOCK);
  pRsp->alterTbs = taosHashInit(4, taosGetDefaultHashFunction(TSDB_DATA_TYPE_BINARY), true, HASH_ENTRY_LOCK);
  pRsp->readViews = taosHashInit(4, taosGetDefaultHashFunction(TSDB_DATA_TYPE_BINARY), true, HASH_ENTRY_LOCK);
  pRsp->writeViews = taosHashInit(4, taosGetDefaultHashFunction(TSDB_DATA_TYPE_BINARY), true, HASH_ENTRY_LOCK);
  pRsp->alterViews = taosHashInit(4, taosGetDefaultHashFunction(TSDB_DATA_TYPE_BINARY), true, HASH_ENTRY_LOCK);
  pRsp->useDbs = taosHashInit(4, taosGetDefaultHashFunction(TSDB_DATA_TYPE_BINARY), true, HASH_ENTRY_LOCK);
  if (pRsp->createdDbs == NULL || pRsp->readDbs == NULL || pRsp->writeDbs == NULL || pRsp->readTbs == NULL ||
      pRsp->writeTbs == NULL || pRsp->alterTbs == NULL || pRsp->readViews == NULL || pRsp->writeViews == NULL ||
      pRsp->alterViews == NULL || pRsp->useDbs == NULL) {
    goto _err;
  }

  if (tDecodeCStrTo(pDecoder, pRsp->user) < 0) goto _err;
  if (tDecodeI8(pDecoder, &pRsp->superAuth) < 0) goto _err;
  if (tDecodeI8(pDecoder, &pRsp->sysInfo) < 0) goto _err;
  if (tDecodeI8(pDecoder, &pRsp->enable) < 0) goto _err;
  if (tDecodeI8(pDecoder, &pRsp->dropped) < 0) goto _err;
  if (tDecodeI32(pDecoder, &pRsp->version) < 0) goto _err;

  int32_t numOfCreatedDbs = 0;
  int32_t numOfReadDbs = 0;
  int32_t numOfWriteDbs = 0;
  if (tDecodeI32(pDecoder, &numOfCreatedDbs) < 0) goto _err;
  if (tDecodeI32(pDecoder, &numOfReadDbs) < 0) goto _err;
  if (tDecodeI32(pDecoder, &numOfWriteDbs) < 0) goto _err;

  for (int32_t i = 0; i < numOfCreatedDbs; ++i) {
    char db[TSDB_DB_FNAME_LEN] = {0};
    if (tDecodeCStrTo(pDecoder, db) < 0) goto _err;
    int32_t len = strlen(db);
    taosHashPut(pRsp->createdDbs, db, len + 1, db, len + 1);
  }

  for (int32_t i = 0; i < numOfReadDbs; ++i) {
    char db[TSDB_DB_FNAME_LEN] = {0};
    if (tDecodeCStrTo(pDecoder, db) < 0) goto _err;
    int32_t len = strlen(db);
    taosHashPut(pRsp->readDbs, db, len + 1, db, len + 1);
  }

  for (int32_t i = 0; i < numOfWriteDbs; ++i) {
    char db[TSDB_DB_FNAME_LEN] = {0};
    if (tDecodeCStrTo(pDecoder, db) < 0) goto _err;
    int32_t len = strlen(db);
    taosHashPut(pRsp->writeDbs, db, len + 1, db, len + 1);
  }

  if (!tDecodeIsEnd(pDecoder)) {
    int32_t numOfReadTbs = 0;
    int32_t numOfWriteTbs = 0;
    int32_t numOfAlterTbs = 0;
    int32_t numOfReadViews = 0;
    int32_t numOfWriteViews = 0;
    int32_t numOfAlterViews = 0;
    int32_t numOfUseDbs = 0;
    if (tDecodeI32(pDecoder, &numOfReadTbs) < 0) goto _err;
    if (tDecodeI32(pDecoder, &numOfWriteTbs) < 0) goto _err;
    if (tDecodeI32(pDecoder, &numOfAlterTbs) < 0) goto _err;
    if (tDecodeI32(pDecoder, &numOfReadViews) < 0) goto _err;
    if (tDecodeI32(pDecoder, &numOfWriteViews) < 0) goto _err;
    if (tDecodeI32(pDecoder, &numOfAlterViews) < 0) goto _err;
    if (tDecodeI32(pDecoder, &numOfUseDbs) < 0) goto _err;

    for (int32_t i = 0; i < numOfReadTbs; ++i) {
      int32_t keyLen = 0;
      if (tDecodeI32(pDecoder, &keyLen) < 0) goto _err;

      key = taosMemoryCalloc(keyLen + 1, sizeof(char));
      if (tDecodeCStrTo(pDecoder, key) < 0) goto _err;

      int32_t valuelen = 0;
      if (tDecodeI32(pDecoder, &valuelen) < 0) goto _err;

      value = taosMemoryCalloc(valuelen + 1, sizeof(char));
      if (tDecodeCStrTo(pDecoder, value) < 0) goto _err;

      taosHashPut(pRsp->readTbs, key, keyLen, value, valuelen + 1);

      taosMemoryFreeClear(key);
      taosMemoryFreeClear(value);
    }

    for (int32_t i = 0; i < numOfWriteTbs; ++i) {
      int32_t keyLen = 0;
      if (tDecodeI32(pDecoder, &keyLen) < 0) goto _err;

      key = taosMemoryCalloc(keyLen + 1, sizeof(char));
      if (tDecodeCStrTo(pDecoder, key) < 0) goto _err;

      int32_t valuelen = 0;
      if (tDecodeI32(pDecoder, &valuelen) < 0) goto _err;

      value = taosMemoryCalloc(valuelen + 1, sizeof(char));
      if (tDecodeCStrTo(pDecoder, value) < 0) goto _err;

      taosHashPut(pRsp->writeTbs, key, keyLen, value, valuelen + 1);

      taosMemoryFreeClear(key);
      taosMemoryFreeClear(value);
    }

    for (int32_t i = 0; i < numOfAlterTbs; ++i) {
      int32_t keyLen = 0;
      if (tDecodeI32(pDecoder, &keyLen) < 0) goto _err;

      key = taosMemoryCalloc(keyLen + 1, sizeof(char));
      if (tDecodeCStrTo(pDecoder, key) < 0) goto _err;

      int32_t valuelen = 0;
      if (tDecodeI32(pDecoder, &valuelen) < 0) goto _err;

      value = taosMemoryCalloc(valuelen + 1, sizeof(char));
      if (tDecodeCStrTo(pDecoder, value) < 0) goto _err;

      taosHashPut(pRsp->alterTbs, key, keyLen, value, valuelen + 1);

      taosMemoryFreeClear(key);
      taosMemoryFreeClear(value);
    }

    for (int32_t i = 0; i < numOfReadViews; ++i) {
      int32_t keyLen = 0;
      if (tDecodeI32(pDecoder, &keyLen) < 0) goto _err;

      key = taosMemoryCalloc(keyLen + 1, sizeof(char));
      if (tDecodeCStrTo(pDecoder, key) < 0) goto _err;

      int32_t valuelen = 0;
      if (tDecodeI32(pDecoder, &valuelen) < 0) goto _err;

      value = taosMemoryCalloc(valuelen + 1, sizeof(char));
      if (tDecodeCStrTo(pDecoder, value) < 0) goto _err;

      taosHashPut(pRsp->readViews, key, keyLen, value, valuelen + 1);

      taosMemoryFreeClear(key);
      taosMemoryFreeClear(value);
    }

    for (int32_t i = 0; i < numOfWriteViews; ++i) {
      int32_t keyLen = 0;
      if (tDecodeI32(pDecoder, &keyLen) < 0) goto _err;

      key = taosMemoryCalloc(keyLen + 1, sizeof(char));
      if (tDecodeCStrTo(pDecoder, key) < 0) goto _err;

      int32_t valuelen = 0;
      if (tDecodeI32(pDecoder, &valuelen) < 0) goto _err;

      value = taosMemoryCalloc(valuelen + 1, sizeof(char));
      if (tDecodeCStrTo(pDecoder, value) < 0) goto _err;

      taosHashPut(pRsp->writeViews, key, keyLen, value, valuelen + 1);

      taosMemoryFreeClear(key);
      taosMemoryFreeClear(value);
    }

    for (int32_t i = 0; i < numOfAlterViews; ++i) {
      int32_t keyLen = 0;
      if (tDecodeI32(pDecoder, &keyLen) < 0) goto _err;

      key = taosMemoryCalloc(keyLen + 1, sizeof(char));
      if (tDecodeCStrTo(pDecoder, key) < 0) goto _err;

      int32_t valuelen = 0;
      if (tDecodeI32(pDecoder, &valuelen) < 0) goto _err;

      value = taosMemoryCalloc(valuelen + 1, sizeof(char));
      if (tDecodeCStrTo(pDecoder, value) < 0) goto _err;

      taosHashPut(pRsp->alterViews, key, keyLen, value, valuelen + 1);

      taosMemoryFreeClear(key);
      taosMemoryFreeClear(value);
    }

    for (int32_t i = 0; i < numOfUseDbs; ++i) {
      int32_t keyLen = 0;
      if (tDecodeI32(pDecoder, &keyLen) < 0) goto _err;

      key = taosMemoryCalloc(keyLen + 1, sizeof(char));
      if (tDecodeCStrTo(pDecoder, key) < 0) goto _err;

      int32_t ref = 0;
      if (tDecodeI32(pDecoder, &ref) < 0) goto _err;

      taosHashPut(pRsp->useDbs, key, keyLen, &ref, sizeof(ref));
      taosMemoryFreeClear(key);
    }
    // since 3.0.7.0
    if (!tDecodeIsEnd(pDecoder)) {
      if (tDecodeI32(pDecoder, &pRsp->passVer) < 0) goto _err;
    } else {
      pRsp->passVer = 0;
    }
    if (!tDecodeIsEnd(pDecoder)) {
      if (tDecodeI64(pDecoder, &pRsp->whiteListVer) < 0) goto _err;
    } else {
      pRsp->whiteListVer = 0;
    }
  }
  return 0;
_err:
  taosHashCleanup(pRsp->createdDbs);
  taosHashCleanup(pRsp->readDbs);
  taosHashCleanup(pRsp->writeDbs);
  taosHashCleanup(pRsp->readTbs);
  taosHashCleanup(pRsp->writeTbs);
  taosHashCleanup(pRsp->alterTbs);
  taosHashCleanup(pRsp->readViews);
  taosHashCleanup(pRsp->writeViews);
  taosHashCleanup(pRsp->alterViews);
  taosHashCleanup(pRsp->useDbs);

  taosMemoryFreeClear(key);
  taosMemoryFreeClear(value);
  return -1;
}

int32_t tDeserializeSGetUserAuthRsp(void *buf, int32_t bufLen, SGetUserAuthRsp *pRsp) {
  SDecoder decoder = {0};
  tDecoderInit(&decoder, buf, bufLen);

  if (tStartDecode(&decoder) < 0) return -1;

  if (tDeserializeSGetUserAuthRspImpl(&decoder, pRsp) < 0) return -1;

  tEndDecode(&decoder);

  tDecoderClear(&decoder);
  return 0;
}

void tFreeSGetUserAuthRsp(SGetUserAuthRsp *pRsp) {
  taosHashCleanup(pRsp->createdDbs);
  taosHashCleanup(pRsp->readDbs);
  taosHashCleanup(pRsp->writeDbs);
  taosHashCleanup(pRsp->readTbs);
  taosHashCleanup(pRsp->writeTbs);
  taosHashCleanup(pRsp->alterTbs);
  taosHashCleanup(pRsp->readViews);
  taosHashCleanup(pRsp->writeViews);
  taosHashCleanup(pRsp->alterViews);
  taosHashCleanup(pRsp->useDbs);
}

int32_t tSerializeSGetUserWhiteListReq(void *buf, int32_t bufLen, SGetUserWhiteListReq *pReq) {
  SEncoder encoder = {0};
  tEncoderInit(&encoder, buf, bufLen);

  if (tStartEncode(&encoder) < 0) return -1;
  if (tEncodeCStr(&encoder, pReq->user) < 0) return -1;
  tEndEncode(&encoder);

  int32_t tlen = encoder.pos;
  tEncoderClear(&encoder);
  return tlen;
}

int32_t tDeserializeSGetUserWhiteListReq(void *buf, int32_t bufLen, SGetUserWhiteListReq *pReq) {
  SDecoder decoder = {0};
  tDecoderInit(&decoder, buf, bufLen);

  if (tStartDecode(&decoder) < 0) return -1;
  if (tDecodeCStrTo(&decoder, pReq->user) < 0) return -1;
  tEndDecode(&decoder);

  tDecoderClear(&decoder);
  return 0;
}

int32_t tSerializeSGetUserWhiteListRsp(void *buf, int32_t bufLen, SGetUserWhiteListRsp *pRsp) {
  SEncoder encoder = {0};
  tEncoderInit(&encoder, buf, bufLen);

  if (tStartEncode(&encoder) < 0) return -1;
  if (tEncodeCStr(&encoder, pRsp->user) < 0) return -1;
  if (tEncodeI32(&encoder, pRsp->numWhiteLists) < 0) return -1;
  for (int i = 0; i < pRsp->numWhiteLists; ++i) {
    if (tEncodeU32(&encoder, pRsp->pWhiteLists[i].ip) < 0) return -1;
    if (tEncodeU32(&encoder, pRsp->pWhiteLists[i].mask) < 0) return -1;
  }
  tEndEncode(&encoder);

  int32_t tlen = encoder.pos;
  tEncoderClear(&encoder);
  return tlen;
}

int32_t tDeserializeSGetUserWhiteListRsp(void *buf, int32_t bufLen, SGetUserWhiteListRsp *pRsp) {
  SDecoder decoder = {0};
  tDecoderInit(&decoder, buf, bufLen);

  if (tStartDecode(&decoder) < 0) return -1;
  if (tDecodeCStrTo(&decoder, pRsp->user) < 0) return -1;

  if (tDecodeI32(&decoder, &pRsp->numWhiteLists) < 0) return -1;
  pRsp->pWhiteLists = taosMemoryMalloc(pRsp->numWhiteLists * sizeof(SIpV4Range));
  if (pRsp->pWhiteLists == NULL) return -1;
  for (int32_t i = 0; i < pRsp->numWhiteLists; ++i) {
    if (tDecodeU32(&decoder, &(pRsp->pWhiteLists[i].ip)) < 0) return -1;
    if (tDecodeU32(&decoder, &(pRsp->pWhiteLists[i].mask)) < 0) return -1;
  }

  tEndDecode(&decoder);
  tDecoderClear(&decoder);
  return 0;
}

void tFreeSGetUserWhiteListRsp(SGetUserWhiteListRsp *pRsp) { taosMemoryFree(pRsp->pWhiteLists); }

int32_t tSerializeSMCfgClusterReq(void *buf, int32_t bufLen, SMCfgClusterReq *pReq) {
  SEncoder encoder = {0};
  tEncoderInit(&encoder, buf, bufLen);

  if (tStartEncode(&encoder) < 0) return -1;
  if (tEncodeCStr(&encoder, pReq->config) < 0) return -1;
  if (tEncodeCStr(&encoder, pReq->value) < 0) return -1;
  ENCODESQL();
  tEndEncode(&encoder);

  int32_t tlen = encoder.pos;
  tEncoderClear(&encoder);
  return tlen;
}

int32_t tDeserializeSMCfgClusterReq(void *buf, int32_t bufLen, SMCfgClusterReq *pReq) {
  SDecoder decoder = {0};
  tDecoderInit(&decoder, buf, bufLen);

  if (tStartDecode(&decoder) < 0) return -1;
  if (tDecodeCStrTo(&decoder, pReq->config) < 0) return -1;
  if (tDecodeCStrTo(&decoder, pReq->value) < 0) return -1;
  DECODESQL();
  tEndDecode(&decoder);

  tDecoderClear(&decoder);
  return 0;
}

void tFreeSMCfgClusterReq(SMCfgClusterReq *pReq) { FREESQL(); }

int32_t tSerializeSCreateDropMQSNodeReq(void *buf, int32_t bufLen, SMCreateQnodeReq *pReq) {
  SEncoder encoder = {0};
  tEncoderInit(&encoder, buf, bufLen);

  if (tStartEncode(&encoder) < 0) return -1;
  if (tEncodeI32(&encoder, pReq->dnodeId) < 0) return -1;
  ENCODESQL();
  tEndEncode(&encoder);

  int32_t tlen = encoder.pos;
  tEncoderClear(&encoder);
  return tlen;
}

int32_t tDeserializeSCreateDropMQSNodeReq(void *buf, int32_t bufLen, SMCreateQnodeReq *pReq) {
  SDecoder decoder = {0};
  tDecoderInit(&decoder, buf, bufLen);

  if (tStartDecode(&decoder) < 0) return -1;
  if (tDecodeI32(&decoder, &pReq->dnodeId) < 0) return -1;
  DECODESQL();
  tEndDecode(&decoder);

  tDecoderClear(&decoder);
  return 0;
}

void tFreeSMCreateQnodeReq(SMCreateQnodeReq *pReq) { FREESQL(); }

void tFreeSDDropQnodeReq(SDDropQnodeReq *pReq) { FREESQL(); }

int32_t tSerializeSDropDnodeReq(void *buf, int32_t bufLen, SDropDnodeReq *pReq) {
  SEncoder encoder = {0};
  tEncoderInit(&encoder, buf, bufLen);

  if (tStartEncode(&encoder) < 0) return -1;
  if (tEncodeI32(&encoder, pReq->dnodeId) < 0) return -1;
  if (tEncodeCStr(&encoder, pReq->fqdn) < 0) return -1;
  if (tEncodeI32(&encoder, pReq->port) < 0) return -1;
  if (tEncodeI8(&encoder, pReq->force) < 0) return -1;
  if (tEncodeI8(&encoder, pReq->unsafe) < 0) return -1;
  ENCODESQL();
  tEndEncode(&encoder);

  int32_t tlen = encoder.pos;
  tEncoderClear(&encoder);
  return tlen;
}

int32_t tDeserializeSDropDnodeReq(void *buf, int32_t bufLen, SDropDnodeReq *pReq) {
  SDecoder decoder = {0};
  tDecoderInit(&decoder, buf, bufLen);

  if (tStartDecode(&decoder) < 0) return -1;
  if (tDecodeI32(&decoder, &pReq->dnodeId) < 0) return -1;
  if (tDecodeCStrTo(&decoder, pReq->fqdn) < 0) return -1;
  if (tDecodeI32(&decoder, &pReq->port) < 0) return -1;
  if (tDecodeI8(&decoder, &pReq->force) < 0) return -1;
  if (!tDecodeIsEnd(&decoder)) {
    if (tDecodeI8(&decoder, &pReq->unsafe) < 0) return -1;
  } else {
    pReq->unsafe = false;
  }

  DECODESQL();
  tEndDecode(&decoder);

  tDecoderClear(&decoder);
  return 0;
}

void tFreeSDropDnodeReq(SDropDnodeReq *pReq) { FREESQL(); }

int32_t tSerializeSRestoreDnodeReq(void *buf, int32_t bufLen, SRestoreDnodeReq *pReq) {
  SEncoder encoder = {0};
  tEncoderInit(&encoder, buf, bufLen);

  if (tStartEncode(&encoder) < 0) return -1;
  if (tEncodeI32(&encoder, pReq->dnodeId) < 0) return -1;
  if (tEncodeI8(&encoder, pReq->restoreType) < 0) return -1;
  ENCODESQL();
  tEndEncode(&encoder);

  int32_t tlen = encoder.pos;
  tEncoderClear(&encoder);
  return tlen;
}

int32_t tDeserializeSRestoreDnodeReq(void *buf, int32_t bufLen, SRestoreDnodeReq *pReq) {
  SDecoder decoder = {0};
  tDecoderInit(&decoder, buf, bufLen);

  if (tStartDecode(&decoder) < 0) return -1;
  if (tDecodeI32(&decoder, &pReq->dnodeId) < 0) return -1;
  if (tDecodeI8(&decoder, &pReq->restoreType) < 0) return -1;
  DECODESQL();
  tEndDecode(&decoder);

  tDecoderClear(&decoder);
  return 0;
}

void tFreeSRestoreDnodeReq(SRestoreDnodeReq *pReq) { FREESQL(); }

int32_t tSerializeSMCfgDnodeReq(void *buf, int32_t bufLen, SMCfgDnodeReq *pReq) {
  SEncoder encoder = {0};
  tEncoderInit(&encoder, buf, bufLen);

  if (tStartEncode(&encoder) < 0) return -1;
  if (tEncodeI32(&encoder, pReq->dnodeId) < 0) return -1;
  if (tEncodeCStr(&encoder, pReq->config) < 0) return -1;
  if (tEncodeCStr(&encoder, pReq->value) < 0) return -1;
  ENCODESQL();
  tEndEncode(&encoder);

  int32_t tlen = encoder.pos;
  tEncoderClear(&encoder);
  return tlen;
}

int32_t tDeserializeSMCfgDnodeReq(void *buf, int32_t bufLen, SMCfgDnodeReq *pReq) {
  SDecoder decoder = {0};
  tDecoderInit(&decoder, buf, bufLen);

  if (tStartDecode(&decoder) < 0) return -1;
  if (tDecodeI32(&decoder, &pReq->dnodeId) < 0) return -1;
  if (tDecodeCStrTo(&decoder, pReq->config) < 0) return -1;
  if (tDecodeCStrTo(&decoder, pReq->value) < 0) return -1;
  DECODESQL();
  tEndDecode(&decoder);

  tDecoderClear(&decoder);
  return 0;
}

void tFreeSMCfgDnodeReq(SMCfgDnodeReq *pReq) { FREESQL(); }

int32_t tSerializeSDCfgDnodeReq(void *buf, int32_t bufLen, SDCfgDnodeReq *pReq) {
  SEncoder encoder = {0};
  tEncoderInit(&encoder, buf, bufLen);

  if (tStartEncode(&encoder) < 0) return -1;
  if (tEncodeCStr(&encoder, pReq->config) < 0) return -1;
  if (tEncodeCStr(&encoder, pReq->value) < 0) return -1;
  tEndEncode(&encoder);

  int32_t tlen = encoder.pos;
  tEncoderClear(&encoder);
  return tlen;
}

int32_t tDeserializeSDCfgDnodeReq(void *buf, int32_t bufLen, SDCfgDnodeReq *pReq) {
  SDecoder decoder = {0};
  tDecoderInit(&decoder, buf, bufLen);

  if (tStartDecode(&decoder) < 0) return -1;
  if (tDecodeCStrTo(&decoder, pReq->config) < 0) return -1;
  if (tDecodeCStrTo(&decoder, pReq->value) < 0) return -1;
  tEndDecode(&decoder);

  tDecoderClear(&decoder);
  return 0;
}

int32_t tSerializeSCreateDnodeReq(void *buf, int32_t bufLen, SCreateDnodeReq *pReq) {
  SEncoder encoder = {0};
  tEncoderInit(&encoder, buf, bufLen);

  if (tStartEncode(&encoder) < 0) return -1;
  if (tEncodeCStr(&encoder, pReq->fqdn) < 0) return -1;
  if (tEncodeI32(&encoder, pReq->port) < 0) return -1;
  ENCODESQL();
  tEndEncode(&encoder);

  int32_t tlen = encoder.pos;
  tEncoderClear(&encoder);
  return tlen;
}

int32_t tDeserializeSCreateDnodeReq(void *buf, int32_t bufLen, SCreateDnodeReq *pReq) {
  SDecoder decoder = {0};
  tDecoderInit(&decoder, buf, bufLen);

  if (tStartDecode(&decoder) < 0) return -1;
  if (tDecodeCStrTo(&decoder, pReq->fqdn) < 0) return -1;
  if (tDecodeI32(&decoder, &pReq->port) < 0) return -1;
  DECODESQL();
  tEndDecode(&decoder);

  tDecoderClear(&decoder);
  return 0;
}

void tFreeSCreateDnodeReq(SCreateDnodeReq *pReq) { FREESQL(); }

int32_t tSerializeSCreateFuncReq(void *buf, int32_t bufLen, SCreateFuncReq *pReq) {
  SEncoder encoder = {0};
  tEncoderInit(&encoder, buf, bufLen);

  if (tStartEncode(&encoder) < 0) return -1;
  if (tEncodeCStr(&encoder, pReq->name) < 0) return -1;
  if (tEncodeI8(&encoder, pReq->igExists) < 0) return -1;
  if (tEncodeI8(&encoder, pReq->funcType) < 0) return -1;
  if (tEncodeI8(&encoder, pReq->scriptType) < 0) return -1;
  if (tEncodeI8(&encoder, pReq->outputType) < 0) return -1;
  if (tEncodeI32(&encoder, pReq->outputLen) < 0) return -1;
  if (tEncodeI32(&encoder, pReq->bufSize) < 0) return -1;
  if (tEncodeI32(&encoder, pReq->codeLen) < 0) return -1;
  if (tEncodeI64(&encoder, pReq->signature) < 0) return -1;

  if (pReq->pCode != NULL) {
    if (tEncodeBinary(&encoder, pReq->pCode, pReq->codeLen) < 0) return -1;
  }

  int32_t commentSize = 0;
  if (pReq->pComment != NULL) {
    commentSize = strlen(pReq->pComment) + 1;
  }
  if (tEncodeI32(&encoder, commentSize) < 0) return -1;
  if (pReq->pComment != NULL) {
    if (tEncodeCStr(&encoder, pReq->pComment) < 0) return -1;
  }

  if (tEncodeI8(&encoder, pReq->orReplace) < 0) return -1;

  tEndEncode(&encoder);

  int32_t tlen = encoder.pos;
  tEncoderClear(&encoder);
  return tlen;
}

int32_t tDeserializeSCreateFuncReq(void *buf, int32_t bufLen, SCreateFuncReq *pReq) {
  SDecoder decoder = {0};
  tDecoderInit(&decoder, buf, bufLen);

  if (tStartDecode(&decoder) < 0) return -1;
  if (tDecodeCStrTo(&decoder, pReq->name) < 0) return -1;
  if (tDecodeI8(&decoder, &pReq->igExists) < 0) return -1;
  if (tDecodeI8(&decoder, &pReq->funcType) < 0) return -1;
  if (tDecodeI8(&decoder, &pReq->scriptType) < 0) return -1;
  if (tDecodeI8(&decoder, &pReq->outputType) < 0) return -1;
  if (tDecodeI32(&decoder, &pReq->outputLen) < 0) return -1;
  if (tDecodeI32(&decoder, &pReq->bufSize) < 0) return -1;
  if (tDecodeI32(&decoder, &pReq->codeLen) < 0) return -1;
  if (tDecodeI64(&decoder, &pReq->signature) < 0) return -1;

  if (pReq->codeLen > 0) {
    pReq->pCode = taosMemoryCalloc(1, pReq->codeLen);
    if (pReq->pCode == NULL) {
      terrno = TSDB_CODE_OUT_OF_MEMORY;
      return -1;
    }
    if (tDecodeCStrTo(&decoder, pReq->pCode) < 0) return -1;
  }

  int32_t commentSize = 0;
  if (tDecodeI32(&decoder, &commentSize) < 0) return -1;
  if (commentSize > 0) {
    pReq->pComment = taosMemoryCalloc(1, commentSize);
    if (pReq->pComment == NULL) {
      terrno = TSDB_CODE_OUT_OF_MEMORY;
      return -1;
    }
    if (tDecodeCStrTo(&decoder, pReq->pComment) < 0) return -1;
  }

  if (!tDecodeIsEnd(&decoder)) {
    if (tDecodeI8(&decoder, &pReq->orReplace) < 0) return -1;
  } else {
    pReq->orReplace = false;
  }

  tEndDecode(&decoder);

  tDecoderClear(&decoder);
  return 0;
}

void tFreeSCreateFuncReq(SCreateFuncReq *pReq) {
  taosMemoryFree(pReq->pCode);
  taosMemoryFree(pReq->pComment);
}

int32_t tSerializeSDropFuncReq(void *buf, int32_t bufLen, SDropFuncReq *pReq) {
  SEncoder encoder = {0};
  tEncoderInit(&encoder, buf, bufLen);

  if (tStartEncode(&encoder) < 0) return -1;
  if (tEncodeCStr(&encoder, pReq->name) < 0) return -1;
  if (tEncodeI8(&encoder, pReq->igNotExists) < 0) return -1;
  tEndEncode(&encoder);

  int32_t tlen = encoder.pos;
  tEncoderClear(&encoder);
  return tlen;
}

int32_t tDeserializeSDropFuncReq(void *buf, int32_t bufLen, SDropFuncReq *pReq) {
  SDecoder decoder = {0};
  tDecoderInit(&decoder, buf, bufLen);

  if (tStartDecode(&decoder) < 0) return -1;
  if (tDecodeCStrTo(&decoder, pReq->name) < 0) return -1;
  if (tDecodeI8(&decoder, &pReq->igNotExists) < 0) return -1;
  tEndDecode(&decoder);

  tDecoderClear(&decoder);
  return 0;
}

int32_t tSerializeSRetrieveFuncReq(void *buf, int32_t bufLen, SRetrieveFuncReq *pReq) {
  SEncoder encoder = {0};
  tEncoderInit(&encoder, buf, bufLen);

  if (tStartEncode(&encoder) < 0) return -1;
  if (tEncodeI32(&encoder, pReq->numOfFuncs) < 0) return -1;
  if (tEncodeI8(&encoder, pReq->ignoreCodeComment) < 0) return -1;

  if (pReq->numOfFuncs != (int32_t)taosArrayGetSize(pReq->pFuncNames)) return -1;
  for (int32_t i = 0; i < pReq->numOfFuncs; ++i) {
    char *fname = taosArrayGet(pReq->pFuncNames, i);
    if (tEncodeCStr(&encoder, fname) < 0) return -1;
  }

  tEndEncode(&encoder);

  int32_t tlen = encoder.pos;
  tEncoderClear(&encoder);
  return tlen;
}

int32_t tDeserializeSRetrieveFuncReq(void *buf, int32_t bufLen, SRetrieveFuncReq *pReq) {
  SDecoder decoder = {0};
  tDecoderInit(&decoder, buf, bufLen);

  if (tStartDecode(&decoder) < 0) return -1;
  if (tDecodeI32(&decoder, &pReq->numOfFuncs) < 0) return -1;
  if (tDecodeI8(&decoder, (int8_t *)&pReq->ignoreCodeComment) < 0) return -1;

  pReq->pFuncNames = taosArrayInit(pReq->numOfFuncs, TSDB_FUNC_NAME_LEN);
  if (pReq->pFuncNames == NULL) return -1;

  for (int32_t i = 0; i < pReq->numOfFuncs; ++i) {
    char fname[TSDB_FUNC_NAME_LEN] = {0};
    if (tDecodeCStrTo(&decoder, fname) < 0) return -1;
    taosArrayPush(pReq->pFuncNames, fname);
  }
  tEndDecode(&decoder);

  tDecoderClear(&decoder);
  return 0;
}

void tFreeSRetrieveFuncReq(SRetrieveFuncReq *pReq) { taosArrayDestroy(pReq->pFuncNames); }

int32_t tSerializeSRetrieveFuncRsp(void *buf, int32_t bufLen, SRetrieveFuncRsp *pRsp) {
  SEncoder encoder = {0};
  tEncoderInit(&encoder, buf, bufLen);

  if (tStartEncode(&encoder) < 0) return -1;
  if (tEncodeI32(&encoder, pRsp->numOfFuncs) < 0) return -1;

  if (pRsp->numOfFuncs != (int32_t)taosArrayGetSize(pRsp->pFuncInfos)) return -1;
  for (int32_t i = 0; i < pRsp->numOfFuncs; ++i) {
    SFuncInfo *pInfo = taosArrayGet(pRsp->pFuncInfos, i);

    if (tEncodeCStr(&encoder, pInfo->name) < 0) return -1;
    if (tEncodeI8(&encoder, pInfo->funcType) < 0) return -1;
    if (tEncodeI8(&encoder, pInfo->scriptType) < 0) return -1;
    if (tEncodeI8(&encoder, pInfo->outputType) < 0) return -1;
    if (tEncodeI32(&encoder, pInfo->outputLen) < 0) return -1;
    if (tEncodeI32(&encoder, pInfo->bufSize) < 0) return -1;
    if (tEncodeI64(&encoder, pInfo->signature) < 0) return -1;
    if (tEncodeI32(&encoder, pInfo->codeSize) < 0) return -1;
    if (tEncodeI32(&encoder, pInfo->commentSize) < 0) return -1;
    if (pInfo->codeSize) {
      if (tEncodeBinary(&encoder, pInfo->pCode, pInfo->codeSize) < 0) return -1;
    }
    if (pInfo->commentSize) {
      if (tEncodeCStr(&encoder, pInfo->pComment) < 0) return -1;
    }
  }

  if (pRsp->numOfFuncs != (int32_t)taosArrayGetSize(pRsp->pFuncExtraInfos)) return -1;
  for (int32_t i = 0; i < pRsp->numOfFuncs; ++i) {
    SFuncExtraInfo *extraInfo = taosArrayGet(pRsp->pFuncExtraInfos, i);
    if (tEncodeI32(&encoder, extraInfo->funcVersion) < 0) return -1;
    if (tEncodeI64(&encoder, extraInfo->funcCreatedTime) < 0) return -1;
  }

  tEndEncode(&encoder);

  int32_t tlen = encoder.pos;
  tEncoderClear(&encoder);
  return tlen;
}

int32_t tDeserializeSRetrieveFuncRsp(void *buf, int32_t bufLen, SRetrieveFuncRsp *pRsp) {
  SDecoder decoder = {0};
  tDecoderInit(&decoder, buf, bufLen);

  if (tStartDecode(&decoder) < 0) return -1;
  if (tDecodeI32(&decoder, &pRsp->numOfFuncs) < 0) return -1;

  pRsp->pFuncInfos = taosArrayInit(pRsp->numOfFuncs, sizeof(SFuncInfo));
  if (pRsp->pFuncInfos == NULL) return -1;

  for (int32_t i = 0; i < pRsp->numOfFuncs; ++i) {
    SFuncInfo fInfo = {0};
    if (tDecodeCStrTo(&decoder, fInfo.name) < 0) return -1;
    if (tDecodeI8(&decoder, &fInfo.funcType) < 0) return -1;
    if (tDecodeI8(&decoder, &fInfo.scriptType) < 0) return -1;
    if (tDecodeI8(&decoder, &fInfo.outputType) < 0) return -1;
    if (tDecodeI32(&decoder, &fInfo.outputLen) < 0) return -1;
    if (tDecodeI32(&decoder, &fInfo.bufSize) < 0) return -1;
    if (tDecodeI64(&decoder, &fInfo.signature) < 0) return -1;
    if (tDecodeI32(&decoder, &fInfo.codeSize) < 0) return -1;
    if (tDecodeI32(&decoder, &fInfo.commentSize) < 0) return -1;
    if (fInfo.codeSize) {
      fInfo.pCode = taosMemoryCalloc(1, fInfo.codeSize);
      if (fInfo.pCode == NULL) {
        terrno = TSDB_CODE_OUT_OF_MEMORY;
        return -1;
      }
      if (tDecodeCStrTo(&decoder, fInfo.pCode) < 0) return -1;
    }
    if (fInfo.commentSize) {
      fInfo.pComment = taosMemoryCalloc(1, fInfo.commentSize);
      if (fInfo.pComment == NULL) {
        terrno = TSDB_CODE_OUT_OF_MEMORY;
        return -1;
      }
      if (tDecodeCStrTo(&decoder, fInfo.pComment) < 0) return -1;
    }

    taosArrayPush(pRsp->pFuncInfos, &fInfo);
  }

  pRsp->pFuncExtraInfos = taosArrayInit(pRsp->numOfFuncs, sizeof(SFuncExtraInfo));
  if (pRsp->pFuncExtraInfos == NULL) return -1;
  if (tDecodeIsEnd(&decoder)) {
    for (int32_t i = 0; i < pRsp->numOfFuncs; ++i) {
      SFuncExtraInfo extraInfo = {0};
      taosArrayPush(pRsp->pFuncExtraInfos, &extraInfo);
    }
  } else {
    for (int32_t i = 0; i < pRsp->numOfFuncs; ++i) {
      SFuncExtraInfo extraInfo = {0};
      if (tDecodeI32(&decoder, &extraInfo.funcVersion) < 0) return -1;
      if (tDecodeI64(&decoder, &extraInfo.funcCreatedTime) < 0) return -1;
      taosArrayPush(pRsp->pFuncExtraInfos, &extraInfo);
    }
  }
  tEndDecode(&decoder);

  tDecoderClear(&decoder);
  return 0;
}

void tFreeSFuncInfo(SFuncInfo *pInfo) {
  if (NULL == pInfo) {
    return;
  }

  taosMemoryFree(pInfo->pCode);
  taosMemoryFree(pInfo->pComment);
}

void tFreeSRetrieveFuncRsp(SRetrieveFuncRsp *pRsp) {
  int32_t size = taosArrayGetSize(pRsp->pFuncInfos);
  for (int32_t i = 0; i < size; ++i) {
    SFuncInfo *pInfo = taosArrayGet(pRsp->pFuncInfos, i);
    tFreeSFuncInfo(pInfo);
  }
  taosArrayDestroy(pRsp->pFuncInfos);
  taosArrayDestroy(pRsp->pFuncExtraInfos);
}

int32_t tSerializeSTableCfgReq(void *buf, int32_t bufLen, STableCfgReq *pReq) {
  int32_t headLen = sizeof(SMsgHead);
  if (buf != NULL) {
    buf = (char *)buf + headLen;
    bufLen -= headLen;
  }

  SEncoder encoder = {0};
  tEncoderInit(&encoder, buf, bufLen);

  if (tStartEncode(&encoder) < 0) return -1;
  if (tEncodeCStr(&encoder, pReq->dbFName) < 0) return -1;
  if (tEncodeCStr(&encoder, pReq->tbName) < 0) return -1;
  tEndEncode(&encoder);

  int32_t tlen = encoder.pos;
  tEncoderClear(&encoder);

  if (buf != NULL) {
    SMsgHead *pHead = (SMsgHead *)((char *)buf - headLen);
    pHead->vgId = htonl(pReq->header.vgId);
    pHead->contLen = htonl(tlen + headLen);
  }

  return tlen + headLen;
}

int32_t tDeserializeSTableCfgReq(void *buf, int32_t bufLen, STableCfgReq *pReq) {
  int32_t headLen = sizeof(SMsgHead);

  SMsgHead *pHead = buf;
  pHead->vgId = pReq->header.vgId;
  pHead->contLen = pReq->header.contLen;

  SDecoder decoder = {0};
  tDecoderInit(&decoder, (char *)buf + headLen, bufLen - headLen);

  if (tStartDecode(&decoder) < 0) return -1;
  if (tDecodeCStrTo(&decoder, pReq->dbFName) < 0) return -1;
  if (tDecodeCStrTo(&decoder, pReq->tbName) < 0) return -1;

  tEndDecode(&decoder);
  tDecoderClear(&decoder);
  return 0;
}

int32_t tSerializeSTableCfgRsp(void *buf, int32_t bufLen, STableCfgRsp *pRsp) {
  SEncoder encoder = {0};
  tEncoderInit(&encoder, buf, bufLen);

  if (tStartEncode(&encoder) < 0) return -1;
  if (tEncodeCStr(&encoder, pRsp->tbName) < 0) return -1;
  if (tEncodeCStr(&encoder, pRsp->stbName) < 0) return -1;
  if (tEncodeCStr(&encoder, pRsp->dbFName) < 0) return -1;
  if (tEncodeI32(&encoder, pRsp->numOfTags) < 0) return -1;
  if (tEncodeI32(&encoder, pRsp->numOfColumns) < 0) return -1;
  if (tEncodeI8(&encoder, pRsp->tableType) < 0) return -1;
  if (tEncodeI64(&encoder, pRsp->delay1) < 0) return -1;
  if (tEncodeI64(&encoder, pRsp->delay2) < 0) return -1;
  if (tEncodeI64(&encoder, pRsp->watermark1) < 0) return -1;
  if (tEncodeI64(&encoder, pRsp->watermark2) < 0) return -1;
  if (tEncodeI32(&encoder, pRsp->ttl) < 0) return -1;

  int32_t numOfFuncs = taosArrayGetSize(pRsp->pFuncs);
  if (tEncodeI32(&encoder, numOfFuncs) < 0) return -1;
  for (int32_t i = 0; i < numOfFuncs; ++i) {
    const char *pFunc = taosArrayGet(pRsp->pFuncs, i);
    if (tEncodeCStr(&encoder, pFunc) < 0) return -1;
  }

  if (tEncodeI32(&encoder, pRsp->commentLen) < 0) return -1;
  if (pRsp->commentLen > 0) {
    if (tEncodeCStr(&encoder, pRsp->pComment) < 0) return -1;
  }

  for (int32_t i = 0; i < pRsp->numOfColumns + pRsp->numOfTags; ++i) {
    SSchema *pSchema = &pRsp->pSchemas[i];
    if (tEncodeSSchema(&encoder, pSchema) < 0) return -1;
  }

  if (tEncodeI32(&encoder, pRsp->tagsLen) < 0) return -1;
  if (tEncodeBinary(&encoder, pRsp->pTags, pRsp->tagsLen) < 0) return -1;

  if (useCompress(pRsp->tableType)) {
    for (int32_t i = 0; i < pRsp->numOfColumns; ++i) {
      SSchemaExt *pSchemaExt = &pRsp->pSchemaExt[i];
      if (tEncodeSSchemaExt(&encoder, pSchemaExt) < 0) return -1;
    }
  }

  tEndEncode(&encoder);

  int32_t tlen = encoder.pos;
  tEncoderClear(&encoder);
  return tlen;
}

int32_t tDeserializeSTableCfgRsp(void *buf, int32_t bufLen, STableCfgRsp *pRsp) {
  SDecoder decoder = {0};
  tDecoderInit(&decoder, buf, bufLen);

  if (tStartDecode(&decoder) < 0) return -1;
  if (tDecodeCStrTo(&decoder, pRsp->tbName) < 0) return -1;
  if (tDecodeCStrTo(&decoder, pRsp->stbName) < 0) return -1;
  if (tDecodeCStrTo(&decoder, pRsp->dbFName) < 0) return -1;
  if (tDecodeI32(&decoder, &pRsp->numOfTags) < 0) return -1;
  if (tDecodeI32(&decoder, &pRsp->numOfColumns) < 0) return -1;
  if (tDecodeI8(&decoder, &pRsp->tableType) < 0) return -1;
  if (tDecodeI64(&decoder, &pRsp->delay1) < 0) return -1;
  if (tDecodeI64(&decoder, &pRsp->delay2) < 0) return -1;
  if (tDecodeI64(&decoder, &pRsp->watermark1) < 0) return -1;
  if (tDecodeI64(&decoder, &pRsp->watermark2) < 0) return -1;
  if (tDecodeI32(&decoder, &pRsp->ttl) < 0) return -1;

  int32_t numOfFuncs = 0;
  if (tDecodeI32(&decoder, &numOfFuncs) < 0) return -1;
  if (numOfFuncs > 0) {
    pRsp->pFuncs = taosArrayInit(numOfFuncs, TSDB_FUNC_NAME_LEN);
    if (NULL == pRsp->pFuncs) return -1;
  }
  for (int32_t i = 0; i < numOfFuncs; ++i) {
    char pFunc[TSDB_FUNC_NAME_LEN];
    if (tDecodeCStrTo(&decoder, pFunc) < 0) return -1;
    if (taosArrayPush(pRsp->pFuncs, pFunc) == NULL) {
      terrno = TSDB_CODE_OUT_OF_MEMORY;
      return -1;
    }
  }

  if (tDecodeI32(&decoder, &pRsp->commentLen) < 0) return -1;
  if (pRsp->commentLen > 0) {
    if (tDecodeCStrAlloc(&decoder, &pRsp->pComment) < 0) return -1;
  } else {
    pRsp->pComment = NULL;
  }

  int32_t totalCols = pRsp->numOfTags + pRsp->numOfColumns;
  pRsp->pSchemas = taosMemoryMalloc(sizeof(SSchema) * totalCols);
  if (pRsp->pSchemas == NULL) return -1;

  for (int32_t i = 0; i < totalCols; ++i) {
    SSchema *pSchema = &pRsp->pSchemas[i];
    if (tDecodeSSchema(&decoder, pSchema) < 0) return -1;
  }

  if (tDecodeI32(&decoder, &pRsp->tagsLen) < 0) return -1;
  if (tDecodeBinaryAlloc(&decoder, (void **)&pRsp->pTags, NULL) < 0) return -1;

  if (!tDecodeIsEnd(&decoder)) {
    if (useCompress(pRsp->tableType) && pRsp->numOfColumns > 0) {
      pRsp->pSchemaExt = taosMemoryMalloc(sizeof(SSchemaExt) * pRsp->numOfColumns);
      if (pRsp->pSchemaExt == NULL) return -1;

      for (int32_t i = 0; i < pRsp->numOfColumns; ++i) {
        SSchemaExt *pSchemaExt = &pRsp->pSchemaExt[i];
        if (tDecodeSSchemaExt(&decoder, pSchemaExt) < 0) return -1;
      }
    } else {
      pRsp->pSchemaExt = NULL;
    }
  }
  tEndDecode(&decoder);

  tDecoderClear(&decoder);
  return 0;
}

void tFreeSTableCfgRsp(STableCfgRsp *pRsp) {
  if (NULL == pRsp) {
    return;
  }

  taosMemoryFreeClear(pRsp->pComment);
  taosMemoryFreeClear(pRsp->pSchemas);
  taosMemoryFreeClear(pRsp->pSchemaExt);
  taosMemoryFreeClear(pRsp->pTags);

  taosArrayDestroy(pRsp->pFuncs);
}

int32_t tSerializeSCreateDbReq(void *buf, int32_t bufLen, SCreateDbReq *pReq) {
  SEncoder encoder = {0};
  tEncoderInit(&encoder, buf, bufLen);

  if (tStartEncode(&encoder) < 0) return -1;
  if (tEncodeCStr(&encoder, pReq->db) < 0) return -1;
  if (tEncodeI32(&encoder, pReq->numOfVgroups) < 0) return -1;
  if (tEncodeI32(&encoder, pReq->numOfStables) < 0) return -1;
  if (tEncodeI32(&encoder, pReq->buffer) < 0) return -1;
  if (tEncodeI32(&encoder, pReq->pageSize) < 0) return -1;
  if (tEncodeI32(&encoder, pReq->pages) < 0) return -1;
  if (tEncodeI32(&encoder, pReq->cacheLastSize) < 0) return -1;
  if (tEncodeI32(&encoder, pReq->daysPerFile) < 0) return -1;
  if (tEncodeI32(&encoder, pReq->daysToKeep0) < 0) return -1;
  if (tEncodeI32(&encoder, pReq->daysToKeep1) < 0) return -1;
  if (tEncodeI32(&encoder, pReq->daysToKeep2) < 0) return -1;
  if (tEncodeI32(&encoder, pReq->minRows) < 0) return -1;
  if (tEncodeI32(&encoder, pReq->maxRows) < 0) return -1;
  if (tEncodeI32(&encoder, pReq->walFsyncPeriod) < 0) return -1;
  if (tEncodeI8(&encoder, pReq->walLevel) < 0) return -1;
  if (tEncodeI8(&encoder, pReq->precision) < 0) return -1;
  if (tEncodeI8(&encoder, pReq->compression) < 0) return -1;
  if (tEncodeI8(&encoder, pReq->replications) < 0) return -1;
  if (tEncodeI8(&encoder, pReq->strict) < 0) return -1;
  if (tEncodeI8(&encoder, pReq->cacheLast) < 0) return -1;
  if (tEncodeI8(&encoder, pReq->schemaless) < 0) return -1;
  if (tEncodeI32(&encoder, pReq->walRetentionPeriod) < 0) return -1;
  if (tEncodeI64(&encoder, pReq->walRetentionSize) < 0) return -1;
  if (tEncodeI32(&encoder, pReq->walRollPeriod) < 0) return -1;
  if (tEncodeI64(&encoder, pReq->walSegmentSize) < 0) return -1;
  if (tEncodeI32(&encoder, pReq->sstTrigger) < 0) return -1;
  if (tEncodeI16(&encoder, pReq->hashPrefix) < 0) return -1;
  if (tEncodeI16(&encoder, pReq->hashSuffix) < 0) return -1;
  if (tEncodeI8(&encoder, pReq->ignoreExist) < 0) return -1;
  if (tEncodeI32(&encoder, pReq->numOfRetensions) < 0) return -1;
  for (int32_t i = 0; i < pReq->numOfRetensions; ++i) {
    SRetention *pRetension = taosArrayGet(pReq->pRetensions, i);
    if (tEncodeI64(&encoder, pRetension->freq) < 0) return -1;
    if (tEncodeI64(&encoder, pRetension->keep) < 0) return -1;
    if (tEncodeI8(&encoder, pRetension->freqUnit) < 0) return -1;
    if (tEncodeI8(&encoder, pRetension->keepUnit) < 0) return -1;
  }
  if (tEncodeI32(&encoder, pReq->tsdbPageSize) < 0) return -1;
  if (tEncodeI32(&encoder, pReq->keepTimeOffset) < 0) return -1;

  ENCODESQL();

  if (tEncodeI8(&encoder, pReq->withArbitrator) < 0) return -1;
  if (tEncodeI8(&encoder, pReq->encryptAlgorithm) < 0) return -1;
  if (tEncodeI32(&encoder, pReq->s3ChunkSize) < 0) return -1;
  if (tEncodeI32(&encoder, pReq->s3KeepLocal) < 0) return -1;
  if (tEncodeI8(&encoder, pReq->s3Compact) < 0) return -1;

  tEndEncode(&encoder);

  int32_t tlen = encoder.pos;
  tEncoderClear(&encoder);
  return tlen;
}

int32_t tDeserializeSCreateDbReq(void *buf, int32_t bufLen, SCreateDbReq *pReq) {
  SDecoder decoder = {0};
  tDecoderInit(&decoder, buf, bufLen);

  if (tStartDecode(&decoder) < 0) return -1;
  if (tDecodeCStrTo(&decoder, pReq->db) < 0) return -1;
  if (tDecodeI32(&decoder, &pReq->numOfVgroups) < 0) return -1;
  if (tDecodeI32(&decoder, &pReq->numOfStables) < 0) return -1;
  if (tDecodeI32(&decoder, &pReq->buffer) < 0) return -1;
  if (tDecodeI32(&decoder, &pReq->pageSize) < 0) return -1;
  if (tDecodeI32(&decoder, &pReq->pages) < 0) return -1;
  if (tDecodeI32(&decoder, &pReq->cacheLastSize) < 0) return -1;
  if (tDecodeI32(&decoder, &pReq->daysPerFile) < 0) return -1;
  if (tDecodeI32(&decoder, &pReq->daysToKeep0) < 0) return -1;
  if (tDecodeI32(&decoder, &pReq->daysToKeep1) < 0) return -1;
  if (tDecodeI32(&decoder, &pReq->daysToKeep2) < 0) return -1;
  if (tDecodeI32(&decoder, &pReq->minRows) < 0) return -1;
  if (tDecodeI32(&decoder, &pReq->maxRows) < 0) return -1;
  if (tDecodeI32(&decoder, &pReq->walFsyncPeriod) < 0) return -1;
  if (tDecodeI8(&decoder, &pReq->walLevel) < 0) return -1;
  if (tDecodeI8(&decoder, &pReq->precision) < 0) return -1;
  if (tDecodeI8(&decoder, &pReq->compression) < 0) return -1;
  if (tDecodeI8(&decoder, &pReq->replications) < 0) return -1;
  if (tDecodeI8(&decoder, &pReq->strict) < 0) return -1;
  if (tDecodeI8(&decoder, &pReq->cacheLast) < 0) return -1;
  if (tDecodeI8(&decoder, &pReq->schemaless) < 0) return -1;
  if (tDecodeI32(&decoder, &pReq->walRetentionPeriod) < 0) return -1;
  if (tDecodeI64(&decoder, &pReq->walRetentionSize) < 0) return -1;
  if (tDecodeI32(&decoder, &pReq->walRollPeriod) < 0) return -1;
  if (tDecodeI64(&decoder, &pReq->walSegmentSize) < 0) return -1;
  if (tDecodeI32(&decoder, &pReq->sstTrigger) < 0) return -1;
  if (tDecodeI16(&decoder, &pReq->hashPrefix) < 0) return -1;
  if (tDecodeI16(&decoder, &pReq->hashSuffix) < 0) return -1;
  if (tDecodeI8(&decoder, &pReq->ignoreExist) < 0) return -1;
  if (tDecodeI32(&decoder, &pReq->numOfRetensions) < 0) return -1;
  pReq->pRetensions = taosArrayInit(pReq->numOfRetensions, sizeof(SRetention));
  if (pReq->pRetensions == NULL) {
    terrno = TSDB_CODE_OUT_OF_MEMORY;
    return -1;
  }

  for (int32_t i = 0; i < pReq->numOfRetensions; ++i) {
    SRetention rentension = {0};
    if (tDecodeI64(&decoder, &rentension.freq) < 0) return -1;
    if (tDecodeI64(&decoder, &rentension.keep) < 0) return -1;
    if (tDecodeI8(&decoder, &rentension.freqUnit) < 0) return -1;
    if (tDecodeI8(&decoder, &rentension.keepUnit) < 0) return -1;
    if (taosArrayPush(pReq->pRetensions, &rentension) == NULL) {
      terrno = TSDB_CODE_OUT_OF_MEMORY;
      return -1;
    }
  }

  if (tDecodeI32(&decoder, &pReq->tsdbPageSize) < 0) return -1;

  pReq->keepTimeOffset = TSDB_DEFAULT_KEEP_TIME_OFFSET;
  if (!tDecodeIsEnd(&decoder)) {
    if (tDecodeI32(&decoder, &pReq->keepTimeOffset) < 0) return -1;
  }

  DECODESQL();

  pReq->withArbitrator = TSDB_DEFAULT_DB_WITH_ARBITRATOR;
  pReq->encryptAlgorithm = TSDB_DEFAULT_ENCRYPT_ALGO;
  pReq->s3ChunkSize = TSDB_DEFAULT_S3_CHUNK_SIZE;
  pReq->s3KeepLocal = TSDB_DEFAULT_S3_KEEP_LOCAL;
  pReq->s3Compact = TSDB_DEFAULT_S3_COMPACT;
  if (!tDecodeIsEnd(&decoder)) {
    if (tDecodeI8(&decoder, &pReq->withArbitrator) < 0) return -1;
    if (tDecodeI8(&decoder, &pReq->encryptAlgorithm) < 0) return -1;
    if (tDecodeI32(&decoder, &pReq->s3ChunkSize) < 0) return -1;
    if (tDecodeI32(&decoder, &pReq->s3KeepLocal) < 0) return -1;
    if (tDecodeI8(&decoder, &pReq->s3Compact) < 0) return -1;
  }

  tEndDecode(&decoder);
  tDecoderClear(&decoder);
  return 0;
}

void tFreeSCreateDbReq(SCreateDbReq *pReq) {
  taosArrayDestroy(pReq->pRetensions);
  pReq->pRetensions = NULL;
  FREESQL();
}

int32_t tSerializeSAlterDbReq(void *buf, int32_t bufLen, SAlterDbReq *pReq) {
  SEncoder encoder = {0};
  tEncoderInit(&encoder, buf, bufLen);

  if (tStartEncode(&encoder) < 0) return -1;
  if (tEncodeCStr(&encoder, pReq->db) < 0) return -1;
  if (tEncodeI32(&encoder, pReq->buffer) < 0) return -1;
  if (tEncodeI32(&encoder, pReq->pageSize) < 0) return -1;
  if (tEncodeI32(&encoder, pReq->pages) < 0) return -1;
  if (tEncodeI32(&encoder, pReq->cacheLastSize) < 0) return -1;
  if (tEncodeI32(&encoder, pReq->daysPerFile) < 0) return -1;
  if (tEncodeI32(&encoder, pReq->daysToKeep0) < 0) return -1;
  if (tEncodeI32(&encoder, pReq->daysToKeep1) < 0) return -1;
  if (tEncodeI32(&encoder, pReq->daysToKeep2) < 0) return -1;
  if (tEncodeI32(&encoder, pReq->walFsyncPeriod) < 0) return -1;
  if (tEncodeI8(&encoder, pReq->walLevel) < 0) return -1;
  if (tEncodeI8(&encoder, pReq->strict) < 0) return -1;
  if (tEncodeI8(&encoder, pReq->cacheLast) < 0) return -1;
  if (tEncodeI8(&encoder, pReq->replications) < 0) return -1;
  if (tEncodeI32(&encoder, pReq->sstTrigger) < 0) return -1;

  // 1st modification
  if (tEncodeI32(&encoder, pReq->minRows) < 0) return -1;
  // 2nd modification
  if (tEncodeI32(&encoder, pReq->walRetentionPeriod) < 0) return -1;
  if (tEncodeI32(&encoder, pReq->walRetentionSize) < 0) return -1;
  if (tEncodeI32(&encoder, pReq->keepTimeOffset) < 0) return -1;

  if (tEncodeI32(&encoder, pReq->s3KeepLocal) < 0) return -1;
  if (tEncodeI8(&encoder, pReq->s3Compact) < 0) return -1;

  ENCODESQL();
  if (tEncodeI8(&encoder, pReq->withArbitrator) < 0) return -1;
  tEndEncode(&encoder);

  int32_t tlen = encoder.pos;
  tEncoderClear(&encoder);
  return tlen;
}

int32_t tDeserializeSAlterDbReq(void *buf, int32_t bufLen, SAlterDbReq *pReq) {
  SDecoder decoder = {0};
  tDecoderInit(&decoder, buf, bufLen);

  if (tStartDecode(&decoder) < 0) return -1;
  if (tDecodeCStrTo(&decoder, pReq->db) < 0) return -1;
  if (tDecodeI32(&decoder, &pReq->buffer) < 0) return -1;
  if (tDecodeI32(&decoder, &pReq->pageSize) < 0) return -1;
  if (tDecodeI32(&decoder, &pReq->pages) < 0) return -1;
  if (tDecodeI32(&decoder, &pReq->cacheLastSize) < 0) return -1;
  if (tDecodeI32(&decoder, &pReq->daysPerFile) < 0) return -1;
  if (tDecodeI32(&decoder, &pReq->daysToKeep0) < 0) return -1;
  if (tDecodeI32(&decoder, &pReq->daysToKeep1) < 0) return -1;
  if (tDecodeI32(&decoder, &pReq->daysToKeep2) < 0) return -1;
  if (tDecodeI32(&decoder, &pReq->walFsyncPeriod) < 0) return -1;
  if (tDecodeI8(&decoder, &pReq->walLevel) < 0) return -1;
  if (tDecodeI8(&decoder, &pReq->strict) < 0) return -1;
  if (tDecodeI8(&decoder, &pReq->cacheLast) < 0) return -1;
  if (tDecodeI8(&decoder, &pReq->replications) < 0) return -1;
  if (tDecodeI32(&decoder, &pReq->sstTrigger) < 0) return -1;

  // 1st modification
  if (!tDecodeIsEnd(&decoder)) {
    if (tDecodeI32(&decoder, &pReq->minRows) < 0) return -1;
  } else {
    pReq->minRows = -1;
  }

  // 2nd modification
  if (!tDecodeIsEnd(&decoder)) {
    if (tDecodeI32(&decoder, &pReq->walRetentionPeriod) < 0) return -1;
    if (tDecodeI32(&decoder, &pReq->walRetentionSize) < 0) return -1;
  } else {
    pReq->walRetentionPeriod = -1;
    pReq->walRetentionSize = -1;
  }
  pReq->keepTimeOffset = TSDB_DEFAULT_KEEP_TIME_OFFSET;
  if (!tDecodeIsEnd(&decoder)) {
    if (tDecodeI32(&decoder, &pReq->keepTimeOffset) < 0) return -1;
  }

  pReq->s3KeepLocal = TSDB_DEFAULT_S3_KEEP_LOCAL;
  pReq->s3Compact = TSDB_DEFAULT_S3_COMPACT;
  if (!tDecodeIsEnd(&decoder)) {
    if (tDecodeI32(&decoder, &pReq->s3KeepLocal) < 0) return -1;
    if (tDecodeI8(&decoder, &pReq->s3Compact) < 0) return -1;
  }

  DECODESQL();
  pReq->withArbitrator = TSDB_DEFAULT_DB_WITH_ARBITRATOR;
  if (!tDecodeIsEnd(&decoder)) {
    if (tDecodeI8(&decoder, &pReq->withArbitrator) < 0) return -1;
  }
  tEndDecode(&decoder);

  tDecoderClear(&decoder);
  return 0;
}

void tFreeSAlterDbReq(SAlterDbReq *pReq) { FREESQL(); }

int32_t tSerializeSDropDbReq(void *buf, int32_t bufLen, SDropDbReq *pReq) {
  SEncoder encoder = {0};
  tEncoderInit(&encoder, buf, bufLen);

  if (tStartEncode(&encoder) < 0) return -1;
  if (tEncodeCStr(&encoder, pReq->db) < 0) return -1;
  if (tEncodeI8(&encoder, pReq->ignoreNotExists) < 0) return -1;
  ENCODESQL();
  tEndEncode(&encoder);

  int32_t tlen = encoder.pos;
  tEncoderClear(&encoder);
  return tlen;
}

int32_t tDeserializeSDropDbReq(void *buf, int32_t bufLen, SDropDbReq *pReq) {
  SDecoder decoder = {0};
  tDecoderInit(&decoder, buf, bufLen);

  if (tStartDecode(&decoder) < 0) return -1;
  if (tDecodeCStrTo(&decoder, pReq->db) < 0) return -1;
  if (tDecodeI8(&decoder, &pReq->ignoreNotExists) < 0) return -1;
  DECODESQL();
  tEndDecode(&decoder);

  tDecoderClear(&decoder);
  return 0;
}

void tFreeSDropDbReq(SDropDbReq *pReq) { FREESQL(); }

int32_t tSerializeSDropDbRsp(void *buf, int32_t bufLen, SDropDbRsp *pRsp) {
  SEncoder encoder = {0};
  tEncoderInit(&encoder, buf, bufLen);

  if (tStartEncode(&encoder) < 0) return -1;
  if (tEncodeCStr(&encoder, pRsp->db) < 0) return -1;
  if (tEncodeI64(&encoder, pRsp->uid) < 0) return -1;
  tEndEncode(&encoder);

  int32_t tlen = encoder.pos;
  tEncoderClear(&encoder);
  return tlen;
}

int32_t tDeserializeSDropDbRsp(void *buf, int32_t bufLen, SDropDbRsp *pRsp) {
  SDecoder decoder = {0};
  tDecoderInit(&decoder, buf, bufLen);

  if (tStartDecode(&decoder) < 0) return -1;
  if (tDecodeCStrTo(&decoder, pRsp->db) < 0) return -1;
  if (tDecodeI64(&decoder, &pRsp->uid) < 0) return -1;
  tEndDecode(&decoder);

  tDecoderClear(&decoder);
  return 0;
}

int32_t tSerializeSUseDbReq(void *buf, int32_t bufLen, SUseDbReq *pReq) {
  SEncoder encoder = {0};
  tEncoderInit(&encoder, buf, bufLen);

  if (tStartEncode(&encoder) < 0) return -1;
  if (tEncodeCStr(&encoder, pReq->db) < 0) return -1;
  if (tEncodeI64(&encoder, pReq->dbId) < 0) return -1;
  if (tEncodeI32(&encoder, pReq->vgVersion) < 0) return -1;
  if (tEncodeI32(&encoder, pReq->numOfTable) < 0) return -1;
  if (tEncodeI64(&encoder, pReq->stateTs) < 0) return -1;
  tEndEncode(&encoder);

  int32_t tlen = encoder.pos;
  tEncoderClear(&encoder);
  return tlen;
}

int32_t tDeserializeSUseDbReq(void *buf, int32_t bufLen, SUseDbReq *pReq) {
  SDecoder decoder = {0};
  tDecoderInit(&decoder, buf, bufLen);

  if (tStartDecode(&decoder) < 0) return -1;
  if (tDecodeCStrTo(&decoder, pReq->db) < 0) return -1;
  if (tDecodeI64(&decoder, &pReq->dbId) < 0) return -1;
  if (tDecodeI32(&decoder, &pReq->vgVersion) < 0) return -1;
  if (tDecodeI32(&decoder, &pReq->numOfTable) < 0) return -1;
  if (tDecodeI64(&decoder, &pReq->stateTs) < 0) return -1;
  tEndDecode(&decoder);

  tDecoderClear(&decoder);
  return 0;
}

int32_t tSerializeSQnodeListReq(void *buf, int32_t bufLen, SQnodeListReq *pReq) {
  SEncoder encoder = {0};
  tEncoderInit(&encoder, buf, bufLen);

  if (tStartEncode(&encoder) < 0) return -1;
  if (tEncodeI32(&encoder, pReq->rowNum) < 0) return -1;
  tEndEncode(&encoder);

  int32_t tlen = encoder.pos;
  tEncoderClear(&encoder);
  return tlen;
}

int32_t tDeserializeSQnodeListReq(void *buf, int32_t bufLen, SQnodeListReq *pReq) {
  SDecoder decoder = {0};
  tDecoderInit(&decoder, buf, bufLen);

  if (tStartDecode(&decoder) < 0) return -1;
  if (tDecodeI32(&decoder, &pReq->rowNum) < 0) return -1;
  tEndDecode(&decoder);

  tDecoderClear(&decoder);
  return 0;
}

int32_t tSerializeSDnodeListReq(void *buf, int32_t bufLen, SDnodeListReq *pReq) {
  SEncoder encoder = {0};
  tEncoderInit(&encoder, buf, bufLen);

  if (tStartEncode(&encoder) < 0) return -1;
  if (tEncodeI32(&encoder, pReq->rowNum) < 0) return -1;
  tEndEncode(&encoder);

  int32_t tlen = encoder.pos;
  tEncoderClear(&encoder);
  return tlen;
}

int32_t tSerializeSServerVerReq(void *buf, int32_t bufLen, SServerVerReq *pReq) {
  SEncoder encoder = {0};
  tEncoderInit(&encoder, buf, bufLen);

  if (tStartEncode(&encoder) < 0) return -1;
  if (tEncodeI32(&encoder, pReq->useless) < 0) return -1;
  tEndEncode(&encoder);

  int32_t tlen = encoder.pos;
  tEncoderClear(&encoder);
  return tlen;
}

// int32_t tDeserializeSServerVerReq(void *buf, int32_t bufLen, SServerVerReq *pReq) {
//   SDecoder decoder = {0};
//   tDecoderInit(&decoder, buf, bufLen);

//   if (tStartDecode(&decoder) < 0) return -1;
//   if (tDecodeI32(&decoder, &pReq->useless) < 0) return -1;

//   tEndDecode(&decoder);
//   tDecoderClear(&decoder);
//   return 0;
// }

int32_t tSerializeSServerVerRsp(void *buf, int32_t bufLen, SServerVerRsp *pRsp) {
  SEncoder encoder = {0};
  tEncoderInit(&encoder, buf, bufLen);

  if (tStartEncode(&encoder) < 0) return -1;
  if (tEncodeCStr(&encoder, pRsp->ver) < 0) return -1;
  tEndEncode(&encoder);

  int32_t tlen = encoder.pos;
  tEncoderClear(&encoder);
  return tlen;
}

int32_t tDeserializeSServerVerRsp(void *buf, int32_t bufLen, SServerVerRsp *pRsp) {
  SDecoder decoder = {0};
  tDecoderInit(&decoder, buf, bufLen);

  if (tStartDecode(&decoder) < 0) return -1;
  if (tDecodeCStrTo(&decoder, pRsp->ver) < 0) return -1;

  tEndDecode(&decoder);
  tDecoderClear(&decoder);
  return 0;
}

int32_t tSerializeSQnodeListRsp(void *buf, int32_t bufLen, SQnodeListRsp *pRsp) {
  SEncoder encoder = {0};
  tEncoderInit(&encoder, buf, bufLen);

  if (tStartEncode(&encoder) < 0) return -1;
  int32_t num = taosArrayGetSize(pRsp->qnodeList);
  if (tEncodeI32(&encoder, num) < 0) return -1;
  for (int32_t i = 0; i < num; ++i) {
    SQueryNodeLoad *pLoad = taosArrayGet(pRsp->qnodeList, i);
    if (tEncodeSQueryNodeLoad(&encoder, pLoad) < 0) return -1;
  }
  tEndEncode(&encoder);

  int32_t tlen = encoder.pos;
  tEncoderClear(&encoder);
  return tlen;
}

int32_t tDeserializeSQnodeListRsp(void *buf, int32_t bufLen, SQnodeListRsp *pRsp) {
  SDecoder decoder = {0};
  tDecoderInit(&decoder, buf, bufLen);

  if (tStartDecode(&decoder) < 0) return -1;
  int32_t num = 0;
  if (tDecodeI32(&decoder, &num) < 0) return -1;
  if (NULL == pRsp->qnodeList) {
    pRsp->qnodeList = taosArrayInit(num, sizeof(SQueryNodeLoad));
    if (NULL == pRsp->qnodeList) return -1;
  }

  for (int32_t i = 0; i < num; ++i) {
    SQueryNodeLoad load = {0};
    if (tDecodeSQueryNodeLoad(&decoder, &load) < 0) return -1;
    taosArrayPush(pRsp->qnodeList, &load);
  }
  tEndDecode(&decoder);

  tDecoderClear(&decoder);
  return 0;
}

void tFreeSQnodeListRsp(SQnodeListRsp *pRsp) { taosArrayDestroy(pRsp->qnodeList); }

int32_t tSerializeSDnodeListRsp(void *buf, int32_t bufLen, SDnodeListRsp *pRsp) {
  SEncoder encoder = {0};
  tEncoderInit(&encoder, buf, bufLen);

  if (tStartEncode(&encoder) < 0) return -1;
  int32_t num = taosArrayGetSize(pRsp->dnodeList);
  if (tEncodeI32(&encoder, num) < 0) return -1;
  for (int32_t i = 0; i < num; ++i) {
    SEpSet *pEpSet = taosArrayGet(pRsp->dnodeList, i);
    if (tEncodeSEpSet(&encoder, pEpSet) < 0) return -1;
  }
  tEndEncode(&encoder);

  int32_t tlen = encoder.pos;
  tEncoderClear(&encoder);
  return tlen;
}

int32_t tDeserializeSDnodeListRsp(void *buf, int32_t bufLen, SDnodeListRsp *pRsp) {
  SDecoder decoder = {0};
  tDecoderInit(&decoder, buf, bufLen);

  if (tStartDecode(&decoder) < 0) return -1;
  int32_t num = 0;
  if (tDecodeI32(&decoder, &num) < 0) return -1;
  if (NULL == pRsp->dnodeList) {
    pRsp->dnodeList = taosArrayInit(num, sizeof(SEpSet));
    if (NULL == pRsp->dnodeList) return -1;
  }

  for (int32_t i = 0; i < num; ++i) {
    SEpSet epSet = {0};
    if (tDecodeSEpSet(&decoder, &epSet) < 0) return -1;
    taosArrayPush(pRsp->dnodeList, &epSet);
  }
  tEndDecode(&decoder);

  tDecoderClear(&decoder);
  return 0;
}

void tFreeSDnodeListRsp(SDnodeListRsp *pRsp) { taosArrayDestroy(pRsp->dnodeList); }

int32_t tSerializeSCompactDbReq(void *buf, int32_t bufLen, SCompactDbReq *pReq) {
  SEncoder encoder = {0};
  tEncoderInit(&encoder, buf, bufLen);

  if (tStartEncode(&encoder) < 0) return -1;
  if (tEncodeCStr(&encoder, pReq->db) < 0) return -1;
  if (tEncodeI64(&encoder, pReq->timeRange.skey) < 0) return -1;
  if (tEncodeI64(&encoder, pReq->timeRange.ekey) < 0) return -1;
  ENCODESQL();
  tEndEncode(&encoder);

  int32_t tlen = encoder.pos;
  tEncoderClear(&encoder);
  return tlen;
}

int32_t tDeserializeSCompactDbReq(void *buf, int32_t bufLen, SCompactDbReq *pReq) {
  SDecoder decoder = {0};
  tDecoderInit(&decoder, buf, bufLen);

  if (tStartDecode(&decoder) < 0) return -1;
  if (tDecodeCStrTo(&decoder, pReq->db) < 0) return -1;
  if (tDecodeI64(&decoder, &pReq->timeRange.skey) < 0) return -1;
  if (tDecodeI64(&decoder, &pReq->timeRange.ekey) < 0) return -1;
  DECODESQL();
  tEndDecode(&decoder);

  tDecoderClear(&decoder);
  return 0;
}

void tFreeSCompactDbReq(SCompactDbReq *pReq) { FREESQL(); }

int32_t tSerializeSCompactDbRsp(void *buf, int32_t bufLen, SCompactDbRsp *pRsp) {
  SEncoder encoder = {0};
  tEncoderInit(&encoder, buf, bufLen);

  if (tStartEncode(&encoder) < 0) return -1;
  if (tEncodeI32(&encoder, pRsp->compactId) < 0) return -1;
  if (tEncodeI8(&encoder, pRsp->bAccepted) < 0) return -1;
  tEndEncode(&encoder);

  int32_t tlen = encoder.pos;
  tEncoderClear(&encoder);
  return tlen;
}

int32_t tDeserializeSCompactDbRsp(void *buf, int32_t bufLen, SCompactDbRsp *pRsp) {
  SDecoder decoder = {0};
  tDecoderInit(&decoder, buf, bufLen);

  if (tStartDecode(&decoder) < 0) return -1;
  if (tDecodeI32(&decoder, &pRsp->compactId) < 0) return -1;
  if (tDecodeI8(&decoder, &pRsp->bAccepted) < 0) return -1;
  tEndDecode(&decoder);

  tDecoderClear(&decoder);
  return 0;
}

int32_t tSerializeSKillCompactReq(void *buf, int32_t bufLen, SKillCompactReq *pReq) {
  SEncoder encoder = {0};
  tEncoderInit(&encoder, buf, bufLen);

  if (tStartEncode(&encoder) < 0) return -1;

  if (tEncodeI32(&encoder, pReq->compactId) < 0) return -1;
  ENCODESQL();

  tEndEncode(&encoder);

  int32_t tlen = encoder.pos;
  tEncoderClear(&encoder);
  return tlen;
}

int32_t tDeserializeSKillCompactReq(void *buf, int32_t bufLen, SKillCompactReq *pReq) {
  SDecoder decoder = {0};
  tDecoderInit(&decoder, buf, bufLen);

  if (tStartDecode(&decoder) < 0) return -1;

  if (tDecodeI32(&decoder, &pReq->compactId) < 0) return -1;
  DECODESQL();

  tEndDecode(&decoder);

  tDecoderClear(&decoder);
  return 0;
}

void tFreeSKillCompactReq(SKillCompactReq *pReq) { FREESQL(); }

int32_t tSerializeSUseDbRspImp(SEncoder *pEncoder, const SUseDbRsp *pRsp) {
  if (tEncodeCStr(pEncoder, pRsp->db) < 0) return -1;
  if (tEncodeI64(pEncoder, pRsp->uid) < 0) return -1;
  if (tEncodeI32(pEncoder, pRsp->vgVersion) < 0) return -1;
  if (tEncodeI32(pEncoder, pRsp->vgNum) < 0) return -1;
  if (tEncodeI16(pEncoder, pRsp->hashPrefix) < 0) return -1;
  if (tEncodeI16(pEncoder, pRsp->hashSuffix) < 0) return -1;
  if (tEncodeI8(pEncoder, pRsp->hashMethod) < 0) return -1;

  for (int32_t i = 0; i < pRsp->vgNum; ++i) {
    SVgroupInfo *pVgInfo = taosArrayGet(pRsp->pVgroupInfos, i);
    if (tEncodeI32(pEncoder, pVgInfo->vgId) < 0) return -1;
    if (tEncodeU32(pEncoder, pVgInfo->hashBegin) < 0) return -1;
    if (tEncodeU32(pEncoder, pVgInfo->hashEnd) < 0) return -1;
    if (tEncodeSEpSet(pEncoder, &pVgInfo->epSet) < 0) return -1;
    if (tEncodeI32(pEncoder, pVgInfo->numOfTable) < 0) return -1;
  }

  if (tEncodeI32(pEncoder, pRsp->errCode) < 0) return -1;
  if (tEncodeI64(pEncoder, pRsp->stateTs) < 0) return -1;
  return 0;
}

int32_t tSerializeSUseDbRsp(void *buf, int32_t bufLen, const SUseDbRsp *pRsp) {
  SEncoder encoder = {0};
  tEncoderInit(&encoder, buf, bufLen);

  if (tStartEncode(&encoder) < 0) return -1;
  if (tSerializeSUseDbRspImp(&encoder, pRsp) < 0) return -1;
  tEndEncode(&encoder);

  int32_t tlen = encoder.pos;
  tEncoderClear(&encoder);
  return tlen;
}

int32_t tSerializeSDbHbRspImp(SEncoder *pEncoder, const SDbHbRsp *pRsp) {
  if (pRsp->useDbRsp) {
    if (tEncodeI8(pEncoder, 1) < 0) return -1;
    if (tSerializeSUseDbRspImp(pEncoder, pRsp->useDbRsp) < 0) return -1;
  } else {
    if (tEncodeI8(pEncoder, 0) < 0) return -1;
  }

  if (pRsp->cfgRsp) {
    if (tEncodeI8(pEncoder, 1) < 0) return -1;
    if (tSerializeSDbCfgRspImpl(pEncoder, pRsp->cfgRsp) < 0) return -1;
  } else {
    if (tEncodeI8(pEncoder, 0) < 0) return -1;
  }

  if (pRsp->pTsmaRsp) {
    if (tEncodeI8(pEncoder, 1) < 0) return -1;
    if (tEncodeTableTSMAInfoRsp(pEncoder, pRsp->pTsmaRsp) < 0) return -1;
  } else {
    if (tEncodeI8(pEncoder, 0) < 0) return -1;
  }
  if (tEncodeI32(pEncoder, pRsp->dbTsmaVersion) < 0) return -1;

  return 0;
}

int32_t tSerializeSDbHbBatchRsp(void *buf, int32_t bufLen, SDbHbBatchRsp *pRsp) {
  SEncoder encoder = {0};
  tEncoderInit(&encoder, buf, bufLen);

  if (tStartEncode(&encoder) < 0) return -1;

  int32_t numOfBatch = taosArrayGetSize(pRsp->pArray);
  if (tEncodeI32(&encoder, numOfBatch) < 0) return -1;
  for (int32_t i = 0; i < numOfBatch; ++i) {
    SDbHbRsp *pDbRsp = taosArrayGet(pRsp->pArray, i);
    if (tSerializeSDbHbRspImp(&encoder, pDbRsp) < 0) return -1;
  }
  tEndEncode(&encoder);

  int32_t tlen = encoder.pos;
  tEncoderClear(&encoder);
  return tlen;
}

int32_t tDeserializeSUseDbRspImp(SDecoder *pDecoder, SUseDbRsp *pRsp) {
  if (tDecodeCStrTo(pDecoder, pRsp->db) < 0) return -1;
  if (tDecodeI64(pDecoder, &pRsp->uid) < 0) return -1;
  if (tDecodeI32(pDecoder, &pRsp->vgVersion) < 0) return -1;
  if (tDecodeI32(pDecoder, &pRsp->vgNum) < 0) return -1;
  if (tDecodeI16(pDecoder, &pRsp->hashPrefix) < 0) return -1;
  if (tDecodeI16(pDecoder, &pRsp->hashSuffix) < 0) return -1;
  if (tDecodeI8(pDecoder, &pRsp->hashMethod) < 0) return -1;

  if (pRsp->vgNum > 0) {
    pRsp->pVgroupInfos = taosArrayInit(pRsp->vgNum, sizeof(SVgroupInfo));
    if (pRsp->pVgroupInfos == NULL) {
      terrno = TSDB_CODE_OUT_OF_MEMORY;
      return -1;
    }

    for (int32_t i = 0; i < pRsp->vgNum; ++i) {
      SVgroupInfo vgInfo = {0};
      if (tDecodeI32(pDecoder, &vgInfo.vgId) < 0) return -1;
      if (tDecodeU32(pDecoder, &vgInfo.hashBegin) < 0) return -1;
      if (tDecodeU32(pDecoder, &vgInfo.hashEnd) < 0) return -1;
      if (tDecodeSEpSet(pDecoder, &vgInfo.epSet) < 0) return -1;
      if (tDecodeI32(pDecoder, &vgInfo.numOfTable) < 0) return -1;
      taosArrayPush(pRsp->pVgroupInfos, &vgInfo);
    }
  }

  if (tDecodeI32(pDecoder, &pRsp->errCode) < 0) return -1;
  if (tDecodeI64(pDecoder, &pRsp->stateTs) < 0) return -1;
  return 0;
}

int32_t tDeserializeSUseDbRsp(void *buf, int32_t bufLen, SUseDbRsp *pRsp) {
  SDecoder decoder = {0};
  tDecoderInit(&decoder, buf, bufLen);

  if (tStartDecode(&decoder) < 0) return -1;
  if (tDeserializeSUseDbRspImp(&decoder, pRsp) < 0) return -1;
  tEndDecode(&decoder);

  tDecoderClear(&decoder);
  return 0;
}

int32_t tDeserializeSDbHbRspImp(SDecoder *decoder, SDbHbRsp *pRsp) {
  int8_t flag = 0;
  if (tDecodeI8(decoder, &flag) < 0) return -1;
  if (flag) {
    pRsp->useDbRsp = taosMemoryCalloc(1, sizeof(SUseDbRsp));
    if (NULL == pRsp->useDbRsp) return -1;
    if (tDeserializeSUseDbRspImp(decoder, pRsp->useDbRsp) < 0) return -1;
  }
  if (tDecodeI8(decoder, &flag) < 0) return -1;
  if (flag) {
    pRsp->cfgRsp = taosMemoryCalloc(1, sizeof(SDbCfgRsp));
    if (NULL == pRsp->cfgRsp) return -1;
    if (tDeserializeSDbCfgRspImpl(decoder, pRsp->cfgRsp) < 0) return -1;
  }
  if (!tDecodeIsEnd(decoder)) {
    if (tDecodeI8(decoder, &flag) < 0) return -1;
    if (flag) {
      pRsp->pTsmaRsp = taosMemoryCalloc(1, sizeof(STableTSMAInfoRsp));
      if (!pRsp->pTsmaRsp) return -1;
      if (tDecodeTableTSMAInfoRsp(decoder, pRsp->pTsmaRsp) < 0) return -1;
    }
  }
  if (!tDecodeIsEnd(decoder)) {
    if (tDecodeI32(decoder, &pRsp->dbTsmaVersion) < 0) return -1;
  }

  return 0;
}

int32_t tDeserializeSDbHbBatchRsp(void *buf, int32_t bufLen, SDbHbBatchRsp *pRsp) {
  SDecoder decoder = {0};
  tDecoderInit(&decoder, buf, bufLen);

  if (tStartDecode(&decoder) < 0) return -1;

  int32_t numOfBatch = taosArrayGetSize(pRsp->pArray);
  if (tDecodeI32(&decoder, &numOfBatch) < 0) return -1;

  pRsp->pArray = taosArrayInit(numOfBatch, sizeof(SDbHbRsp));
  if (pRsp->pArray == NULL) {
    terrno = TSDB_CODE_OUT_OF_MEMORY;
    return -1;
  }

  for (int32_t i = 0; i < numOfBatch; ++i) {
    SDbHbRsp rsp = {0};
    if (tDeserializeSDbHbRspImp(&decoder, &rsp) < 0) {
      tDecoderClear(&decoder);
      return -1;
    }
    taosArrayPush(pRsp->pArray, &rsp);
  }
  tEndDecode(&decoder);

  tDecoderClear(&decoder);
  return 0;
}

void tFreeSUsedbRsp(SUseDbRsp *pRsp) { taosArrayDestroy(pRsp->pVgroupInfos); }

void tFreeSDbHbRsp(SDbHbRsp *pDbRsp) {
  if (NULL == pDbRsp) {
    return;
  }

  if (pDbRsp->useDbRsp) {
    tFreeSUsedbRsp(pDbRsp->useDbRsp);
    taosMemoryFree(pDbRsp->useDbRsp);
  }

  if (pDbRsp->cfgRsp) {
    tFreeSDbCfgRsp(pDbRsp->cfgRsp);
    taosMemoryFree(pDbRsp->cfgRsp);
  }
  if (pDbRsp->pTsmaRsp) {
    tFreeTableTSMAInfoRsp(pDbRsp->pTsmaRsp);
    taosMemoryFree(pDbRsp->pTsmaRsp);
  }
}

void tFreeSDbHbBatchRsp(SDbHbBatchRsp *pRsp) {
  int32_t numOfBatch = taosArrayGetSize(pRsp->pArray);
  for (int32_t i = 0; i < numOfBatch; ++i) {
    SDbHbRsp *pDbRsp = taosArrayGet(pRsp->pArray, i);
    tFreeSDbHbRsp(pDbRsp);
  }

  taosArrayDestroy(pRsp->pArray);
}

int32_t tSerializeSUserAuthBatchRsp(void *buf, int32_t bufLen, SUserAuthBatchRsp *pRsp) {
  SEncoder encoder = {0};
  tEncoderInit(&encoder, buf, bufLen);

  if (tStartEncode(&encoder) < 0) return -1;

  int32_t numOfBatch = taosArrayGetSize(pRsp->pArray);
  if (tEncodeI32(&encoder, numOfBatch) < 0) return -1;
  for (int32_t i = 0; i < numOfBatch; ++i) {
    SGetUserAuthRsp *pUserAuthRsp = taosArrayGet(pRsp->pArray, i);
    if (tSerializeSGetUserAuthRspImpl(&encoder, pUserAuthRsp) < 0) return -1;
  }
  tEndEncode(&encoder);

  int32_t tlen = encoder.pos;
  tEncoderClear(&encoder);
  return tlen;
}

int32_t tDeserializeSUserAuthBatchRsp(void *buf, int32_t bufLen, SUserAuthBatchRsp *pRsp) {
  SDecoder decoder = {0};
  tDecoderInit(&decoder, buf, bufLen);

  if (tStartDecode(&decoder) < 0) return -1;

  int32_t numOfBatch = taosArrayGetSize(pRsp->pArray);
  if (tDecodeI32(&decoder, &numOfBatch) < 0) return -1;

  pRsp->pArray = taosArrayInit(numOfBatch, sizeof(SGetUserAuthRsp));
  if (pRsp->pArray == NULL) {
    terrno = TSDB_CODE_OUT_OF_MEMORY;
    return -1;
  }

  for (int32_t i = 0; i < numOfBatch; ++i) {
    SGetUserAuthRsp rsp = {0};
    if (tDeserializeSGetUserAuthRspImpl(&decoder, &rsp) < 0) return -1;
    taosArrayPush(pRsp->pArray, &rsp);
  }
  tEndDecode(&decoder);

  tDecoderClear(&decoder);
  return 0;
}

void tFreeSUserAuthBatchRsp(SUserAuthBatchRsp *pRsp) {
  int32_t numOfBatch = taosArrayGetSize(pRsp->pArray);
  for (int32_t i = 0; i < numOfBatch; ++i) {
    SGetUserAuthRsp *pUserAuthRsp = taosArrayGet(pRsp->pArray, i);
    tFreeSGetUserAuthRsp(pUserAuthRsp);
  }

  taosArrayDestroy(pRsp->pArray);
}

int32_t tSerializeSDbCfgReq(void *buf, int32_t bufLen, SDbCfgReq *pReq) {
  SEncoder encoder = {0};
  tEncoderInit(&encoder, buf, bufLen);

  if (tStartEncode(&encoder) < 0) return -1;
  if (tEncodeCStr(&encoder, pReq->db) < 0) return -1;
  tEndEncode(&encoder);

  int32_t tlen = encoder.pos;
  tEncoderClear(&encoder);
  return tlen;
}

int32_t tDeserializeSDbCfgReq(void *buf, int32_t bufLen, SDbCfgReq *pReq) {
  SDecoder decoder = {0};
  tDecoderInit(&decoder, buf, bufLen);

  if (tStartDecode(&decoder) < 0) return -1;
  if (tDecodeCStrTo(&decoder, pReq->db) < 0) return -1;
  tEndDecode(&decoder);

  tDecoderClear(&decoder);
  return 0;
}

int32_t tSerializeSTrimDbReq(void *buf, int32_t bufLen, STrimDbReq *pReq) {
  SEncoder encoder = {0};
  tEncoderInit(&encoder, buf, bufLen);

  if (tStartEncode(&encoder) < 0) return -1;
  if (tEncodeCStr(&encoder, pReq->db) < 0) return -1;
  if (tEncodeI32(&encoder, pReq->maxSpeed) < 0) return -1;
  tEndEncode(&encoder);

  int32_t tlen = encoder.pos;
  tEncoderClear(&encoder);
  return tlen;
}

int32_t tDeserializeSTrimDbReq(void *buf, int32_t bufLen, STrimDbReq *pReq) {
  SDecoder decoder = {0};
  tDecoderInit(&decoder, buf, bufLen);

  if (tStartDecode(&decoder) < 0) return -1;
  if (tDecodeCStrTo(&decoder, pReq->db) < 0) return -1;
  if (tDecodeI32(&decoder, &pReq->maxSpeed) < 0) return -1;
  tEndDecode(&decoder);

  tDecoderClear(&decoder);
  return 0;
}

int32_t tSerializeSVTrimDbReq(void *buf, int32_t bufLen, SVTrimDbReq *pReq) {
  SEncoder encoder = {0};
  tEncoderInit(&encoder, buf, bufLen);

  if (tStartEncode(&encoder) < 0) return -1;
  if (tEncodeI32(&encoder, pReq->timestamp) < 0) return -1;
  tEndEncode(&encoder);

  int32_t tlen = encoder.pos;
  tEncoderClear(&encoder);
  return tlen;
}

int32_t tDeserializeSVTrimDbReq(void *buf, int32_t bufLen, SVTrimDbReq *pReq) {
  SDecoder decoder = {0};
  tDecoderInit(&decoder, buf, bufLen);

  if (tStartDecode(&decoder) < 0) return -1;
  if (tDecodeI32(&decoder, &pReq->timestamp) < 0) return -1;

  tEndDecode(&decoder);

  tDecoderClear(&decoder);
  return 0;
}

int32_t tSerializeSS3MigrateDbReq(void *buf, int32_t bufLen, SS3MigrateDbReq *pReq) {
  SEncoder encoder = {0};
  tEncoderInit(&encoder, buf, bufLen);

  if (tStartEncode(&encoder) < 0) return -1;
  if (tEncodeCStr(&encoder, pReq->db) < 0) return -1;
  tEndEncode(&encoder);

  int32_t tlen = encoder.pos;
  tEncoderClear(&encoder);
  return tlen;
}

int32_t tDeserializeSS3MigrateDbReq(void *buf, int32_t bufLen, SS3MigrateDbReq *pReq) {
  SDecoder decoder = {0};
  tDecoderInit(&decoder, buf, bufLen);

  if (tStartDecode(&decoder) < 0) return -1;
  if (tDecodeCStrTo(&decoder, pReq->db) < 0) return -1;
  tEndDecode(&decoder);

  tDecoderClear(&decoder);
  return 0;
}

int32_t tSerializeSVS3MigrateDbReq(void *buf, int32_t bufLen, SVS3MigrateDbReq *pReq) {
  SEncoder encoder = {0};
  tEncoderInit(&encoder, buf, bufLen);

  if (tStartEncode(&encoder) < 0) return -1;
  if (tEncodeI32(&encoder, pReq->timestamp) < 0) return -1;
  tEndEncode(&encoder);

  int32_t tlen = encoder.pos;
  tEncoderClear(&encoder);
  return tlen;
}

int32_t tDeserializeSVS3MigrateDbReq(void *buf, int32_t bufLen, SVS3MigrateDbReq *pReq) {
  SDecoder decoder = {0};
  tDecoderInit(&decoder, buf, bufLen);

  if (tStartDecode(&decoder) < 0) return -1;
  if (tDecodeI32(&decoder, &pReq->timestamp) < 0) return -1;

  tEndDecode(&decoder);

  tDecoderClear(&decoder);
  return 0;
}

int32_t tSerializeSVDropTtlTableReq(void *buf, int32_t bufLen, SVDropTtlTableReq *pReq) {
  SEncoder encoder = {0};
  tEncoderInit(&encoder, buf, bufLen);

  if (tStartEncode(&encoder) < 0) return -1;
  if (tEncodeI32(&encoder, pReq->timestampSec) < 0) return -1;
  if (tEncodeI32(&encoder, pReq->ttlDropMaxCount) < 0) return -1;
  if (tEncodeI32(&encoder, pReq->nUids) < 0) return -1;
  for (int32_t i = 0; i < pReq->nUids; ++i) {
    tb_uid_t *pTbUid = taosArrayGet(pReq->pTbUids, i);
    if (tEncodeI64(&encoder, *pTbUid) < 0) return -1;
  }
  tEndEncode(&encoder);

  int32_t tlen = encoder.pos;
  tEncoderClear(&encoder);
  return tlen;
}

int32_t tDeserializeSVDropTtlTableReq(void *buf, int32_t bufLen, SVDropTtlTableReq *pReq) {
  SDecoder decoder = {0};
  tDecoderInit(&decoder, buf, bufLen);

  if (tStartDecode(&decoder) < 0) return -1;
  if (tDecodeI32(&decoder, &pReq->timestampSec) < 0) return -1;
  pReq->ttlDropMaxCount = INT32_MAX;
  pReq->nUids = 0;
  pReq->pTbUids = NULL;
  if (!tDecodeIsEnd(&decoder)) {
    if (tDecodeI32(&decoder, &pReq->ttlDropMaxCount) < 0) return -1;
    if (tDecodeI32(&decoder, &pReq->nUids) < 0) return -1;

    if (pReq->nUids > 0) {
      pReq->pTbUids = taosArrayInit(pReq->nUids, sizeof(tb_uid_t));
      if (pReq->pTbUids == NULL) {
        terrno = TSDB_CODE_OUT_OF_MEMORY;
        return -1;
      }
    }

    tb_uid_t tbUid = 0;
    for (int32_t i = 0; i < pReq->nUids; ++i) {
      if (tDecodeI64(&decoder, &tbUid) < 0) return -1;
      if (taosArrayPush(pReq->pTbUids, &tbUid) == NULL) {
        terrno = TSDB_CODE_OUT_OF_MEMORY;
        return -1;
      }
    }
  }
  tEndDecode(&decoder);

  tDecoderClear(&decoder);
  return 0;
}

int32_t tSerializeSDbCfgRspImpl(SEncoder *encoder, const SDbCfgRsp *pRsp) {
  if (tEncodeCStr(encoder, pRsp->db) < 0) return -1;
  if (tEncodeI64(encoder, pRsp->dbId) < 0) return -1;
  if (tEncodeI32(encoder, pRsp->cfgVersion) < 0) return -1;
  if (tEncodeI32(encoder, pRsp->numOfVgroups) < 0) return -1;
  if (tEncodeI32(encoder, pRsp->numOfStables) < 0) return -1;
  if (tEncodeI32(encoder, pRsp->buffer) < 0) return -1;
  if (tEncodeI32(encoder, pRsp->cacheSize) < 0) return -1;
  if (tEncodeI32(encoder, pRsp->pageSize) < 0) return -1;
  if (tEncodeI32(encoder, pRsp->pages) < 0) return -1;
  if (tEncodeI32(encoder, pRsp->daysPerFile) < 0) return -1;
  if (tEncodeI32(encoder, pRsp->daysToKeep0) < 0) return -1;
  if (tEncodeI32(encoder, pRsp->daysToKeep1) < 0) return -1;
  if (tEncodeI32(encoder, pRsp->daysToKeep2) < 0) return -1;
  if (tEncodeI32(encoder, pRsp->minRows) < 0) return -1;
  if (tEncodeI32(encoder, pRsp->maxRows) < 0) return -1;
  if (tEncodeI32(encoder, pRsp->walFsyncPeriod) < 0) return -1;
  if (tEncodeI16(encoder, pRsp->hashPrefix) < 0) return -1;
  if (tEncodeI16(encoder, pRsp->hashSuffix) < 0) return -1;
  if (tEncodeI8(encoder, pRsp->walLevel) < 0) return -1;
  if (tEncodeI8(encoder, pRsp->precision) < 0) return -1;
  if (tEncodeI8(encoder, pRsp->compression) < 0) return -1;
  if (tEncodeI8(encoder, pRsp->replications) < 0) return -1;
  if (tEncodeI8(encoder, pRsp->strict) < 0) return -1;
  if (tEncodeI8(encoder, pRsp->cacheLast) < 0) return -1;
  if (tEncodeI32(encoder, pRsp->tsdbPageSize) < 0) return -1;
  if (tEncodeI32(encoder, pRsp->walRetentionPeriod) < 0) return -1;
  if (tEncodeI32(encoder, pRsp->walRollPeriod) < 0) return -1;
  if (tEncodeI64(encoder, pRsp->walRetentionSize) < 0) return -1;
  if (tEncodeI64(encoder, pRsp->walSegmentSize) < 0) return -1;
  if (tEncodeI32(encoder, pRsp->numOfRetensions) < 0) return -1;
  for (int32_t i = 0; i < pRsp->numOfRetensions; ++i) {
    SRetention *pRetension = taosArrayGet(pRsp->pRetensions, i);
    if (tEncodeI64(encoder, pRetension->freq) < 0) return -1;
    if (tEncodeI64(encoder, pRetension->keep) < 0) return -1;
    if (tEncodeI8(encoder, pRetension->freqUnit) < 0) return -1;
    if (tEncodeI8(encoder, pRetension->keepUnit) < 0) return -1;
  }
  if (tEncodeI8(encoder, pRsp->schemaless) < 0) return -1;
  if (tEncodeI16(encoder, pRsp->sstTrigger) < 0) return -1;
  if (tEncodeI32(encoder, pRsp->keepTimeOffset) < 0) return -1;
  if (tEncodeI8(encoder, pRsp->withArbitrator) < 0) return -1;
  if (tEncodeI8(encoder, pRsp->encryptAlgorithm) < 0) return -1;
  if (tEncodeI32(encoder, pRsp->s3ChunkSize) < 0) return -1;
  if (tEncodeI32(encoder, pRsp->s3KeepLocal) < 0) return -1;
  if (tEncodeI8(encoder, pRsp->s3Compact) < 0) return -1;

  return 0;
}

int32_t tSerializeSDbCfgRsp(void *buf, int32_t bufLen, const SDbCfgRsp *pRsp) {
  SEncoder encoder = {0};
  tEncoderInit(&encoder, buf, bufLen);

  if (tStartEncode(&encoder) < 0) return -1;
  tSerializeSDbCfgRspImpl(&encoder, pRsp);
  tEndEncode(&encoder);
  int32_t tlen = encoder.pos;
  tEncoderClear(&encoder);
  return tlen;
}

int32_t tDeserializeSDbCfgRspImpl(SDecoder *decoder, SDbCfgRsp *pRsp) {
  if (tDecodeCStrTo(decoder, pRsp->db) < 0) return -1;
  if (tDecodeI64(decoder, &pRsp->dbId) < 0) return -1;
  if (tDecodeI32(decoder, &pRsp->cfgVersion) < 0) return -1;
  if (tDecodeI32(decoder, &pRsp->numOfVgroups) < 0) return -1;
  if (tDecodeI32(decoder, &pRsp->numOfStables) < 0) return -1;
  if (tDecodeI32(decoder, &pRsp->buffer) < 0) return -1;
  if (tDecodeI32(decoder, &pRsp->cacheSize) < 0) return -1;
  if (tDecodeI32(decoder, &pRsp->pageSize) < 0) return -1;
  if (tDecodeI32(decoder, &pRsp->pages) < 0) return -1;
  if (tDecodeI32(decoder, &pRsp->daysPerFile) < 0) return -1;
  if (tDecodeI32(decoder, &pRsp->daysToKeep0) < 0) return -1;
  if (tDecodeI32(decoder, &pRsp->daysToKeep1) < 0) return -1;
  if (tDecodeI32(decoder, &pRsp->daysToKeep2) < 0) return -1;
  if (tDecodeI32(decoder, &pRsp->minRows) < 0) return -1;
  if (tDecodeI32(decoder, &pRsp->maxRows) < 0) return -1;
  if (tDecodeI32(decoder, &pRsp->walFsyncPeriod) < 0) return -1;
  if (tDecodeI16(decoder, &pRsp->hashPrefix) < 0) return -1;
  if (tDecodeI16(decoder, &pRsp->hashSuffix) < 0) return -1;
  if (tDecodeI8(decoder, &pRsp->walLevel) < 0) return -1;
  if (tDecodeI8(decoder, &pRsp->precision) < 0) return -1;
  if (tDecodeI8(decoder, &pRsp->compression) < 0) return -1;
  if (tDecodeI8(decoder, &pRsp->replications) < 0) return -1;
  if (tDecodeI8(decoder, &pRsp->strict) < 0) return -1;
  if (tDecodeI8(decoder, &pRsp->cacheLast) < 0) return -1;
  if (tDecodeI32(decoder, &pRsp->tsdbPageSize) < 0) return -1;
  if (tDecodeI32(decoder, &pRsp->walRetentionPeriod) < 0) return -1;
  if (tDecodeI32(decoder, &pRsp->walRollPeriod) < 0) return -1;
  if (tDecodeI64(decoder, &pRsp->walRetentionSize) < 0) return -1;
  if (tDecodeI64(decoder, &pRsp->walSegmentSize) < 0) return -1;
  if (tDecodeI32(decoder, &pRsp->numOfRetensions) < 0) return -1;
  if (pRsp->numOfRetensions > 0) {
    pRsp->pRetensions = taosArrayInit(pRsp->numOfRetensions, sizeof(SRetention));
    if (pRsp->pRetensions == NULL) {
      terrno = TSDB_CODE_OUT_OF_MEMORY;
      return -1;
    }
  }

  for (int32_t i = 0; i < pRsp->numOfRetensions; ++i) {
    SRetention rentension = {0};
    if (tDecodeI64(decoder, &rentension.freq) < 0) return -1;
    if (tDecodeI64(decoder, &rentension.keep) < 0) return -1;
    if (tDecodeI8(decoder, &rentension.freqUnit) < 0) return -1;
    if (tDecodeI8(decoder, &rentension.keepUnit) < 0) return -1;
    if (taosArrayPush(pRsp->pRetensions, &rentension) == NULL) {
      terrno = TSDB_CODE_OUT_OF_MEMORY;
      return -1;
    }
  }
  if (tDecodeI8(decoder, &pRsp->schemaless) < 0) return -1;
  if (tDecodeI16(decoder, &pRsp->sstTrigger) < 0) return -1;
  pRsp->keepTimeOffset = TSDB_DEFAULT_KEEP_TIME_OFFSET;
  if (!tDecodeIsEnd(decoder)) {
    if (tDecodeI32(decoder, &pRsp->keepTimeOffset) < 0) return -1;
  }
  pRsp->withArbitrator = TSDB_DEFAULT_DB_WITH_ARBITRATOR;
  pRsp->encryptAlgorithm = TSDB_DEFAULT_ENCRYPT_ALGO;
  pRsp->s3ChunkSize = TSDB_DEFAULT_S3_CHUNK_SIZE;
  pRsp->s3KeepLocal = TSDB_DEFAULT_S3_KEEP_LOCAL;
  pRsp->s3Compact = TSDB_DEFAULT_S3_COMPACT;
  if (!tDecodeIsEnd(decoder)) {
    if (tDecodeI8(decoder, &pRsp->withArbitrator) < 0) return -1;
    if (tDecodeI8(decoder, &pRsp->encryptAlgorithm) < 0) return -1;
    if (tDecodeI32(decoder, &pRsp->s3ChunkSize) < 0) return -1;
    if (tDecodeI32(decoder, &pRsp->s3KeepLocal) < 0) return -1;
    if (tDecodeI8(decoder, &pRsp->s3Compact) < 0) return -1;
  }

  return 0;
}

int32_t tDeserializeSDbCfgRsp(void *buf, int32_t bufLen, SDbCfgRsp *pRsp) {
  SDecoder decoder = {0};
  tDecoderInit(&decoder, buf, bufLen);

  if (tStartDecode(&decoder) < 0) return -1;
  if (tDeserializeSDbCfgRspImpl(&decoder, pRsp) < 0) return -1;
  tEndDecode(&decoder);

  tDecoderClear(&decoder);
  return 0;
}

void tFreeSDbCfgRsp(SDbCfgRsp *pRsp) {
  if (NULL == pRsp) {
    return;
  }

  taosArrayDestroy(pRsp->pRetensions);
}

int32_t tSerializeSUserIndexReq(void *buf, int32_t bufLen, SUserIndexReq *pReq) {
  SEncoder encoder = {0};
  tEncoderInit(&encoder, buf, bufLen);

  if (tStartEncode(&encoder) < 0) return -1;
  if (tEncodeCStr(&encoder, pReq->indexFName) < 0) return -1;
  tEndEncode(&encoder);

  int32_t tlen = encoder.pos;
  tEncoderClear(&encoder);
  return tlen;
}

int32_t tDeserializeSUserIndexReq(void *buf, int32_t bufLen, SUserIndexReq *pReq) {
  SDecoder decoder = {0};
  tDecoderInit(&decoder, buf, bufLen);

  if (tStartDecode(&decoder) < 0) return -1;
  if (tDecodeCStrTo(&decoder, pReq->indexFName) < 0) return -1;
  tEndDecode(&decoder);

  tDecoderClear(&decoder);
  return 0;
}

int32_t tSerializeSUserIndexRsp(void *buf, int32_t bufLen, const SUserIndexRsp *pRsp) {
  SEncoder encoder = {0};
  tEncoderInit(&encoder, buf, bufLen);

  if (tStartEncode(&encoder) < 0) return -1;
  if (tEncodeCStr(&encoder, pRsp->dbFName) < 0) return -1;
  if (tEncodeCStr(&encoder, pRsp->tblFName) < 0) return -1;
  if (tEncodeCStr(&encoder, pRsp->colName) < 0) return -1;
  if (tEncodeCStr(&encoder, pRsp->indexType) < 0) return -1;
  if (tEncodeCStr(&encoder, pRsp->indexExts) < 0) return -1;
  tEndEncode(&encoder);

  int32_t tlen = encoder.pos;
  tEncoderClear(&encoder);
  return tlen;
}

int32_t tDeserializeSUserIndexRsp(void *buf, int32_t bufLen, SUserIndexRsp *pRsp) {
  SDecoder decoder = {0};
  tDecoderInit(&decoder, buf, bufLen);

  if (tStartDecode(&decoder) < 0) return -1;
  if (tDecodeCStrTo(&decoder, pRsp->dbFName) < 0) return -1;
  if (tDecodeCStrTo(&decoder, pRsp->tblFName) < 0) return -1;
  if (tDecodeCStrTo(&decoder, pRsp->colName) < 0) return -1;
  if (tDecodeCStrTo(&decoder, pRsp->indexType) < 0) return -1;
  if (tDecodeCStrTo(&decoder, pRsp->indexExts) < 0) return -1;
  tEndDecode(&decoder);

  tDecoderClear(&decoder);
  return 0;
}

int32_t tSerializeSTableIndexReq(void *buf, int32_t bufLen, STableIndexReq *pReq) {
  SEncoder encoder = {0};
  tEncoderInit(&encoder, buf, bufLen);

  if (tStartEncode(&encoder) < 0) return -1;
  if (tEncodeCStr(&encoder, pReq->tbFName) < 0) return -1;
  tEndEncode(&encoder);

  int32_t tlen = encoder.pos;
  tEncoderClear(&encoder);
  return tlen;
}

int32_t tDeserializeSTableIndexReq(void *buf, int32_t bufLen, STableIndexReq *pReq) {
  SDecoder decoder = {0};
  tDecoderInit(&decoder, buf, bufLen);

  if (tStartDecode(&decoder) < 0) return -1;
  if (tDecodeCStrTo(&decoder, pReq->tbFName) < 0) return -1;
  tEndDecode(&decoder);

  tDecoderClear(&decoder);
  return 0;
}

int32_t tSerializeSTableIndexInfo(SEncoder *pEncoder, STableIndexInfo *pInfo) {
  if (tEncodeI8(pEncoder, pInfo->intervalUnit) < 0) return -1;
  if (tEncodeI8(pEncoder, pInfo->slidingUnit) < 0) return -1;
  if (tEncodeI64(pEncoder, pInfo->interval) < 0) return -1;
  if (tEncodeI64(pEncoder, pInfo->offset) < 0) return -1;
  if (tEncodeI64(pEncoder, pInfo->sliding) < 0) return -1;
  if (tEncodeI64(pEncoder, pInfo->dstTbUid) < 0) return -1;
  if (tEncodeI32(pEncoder, pInfo->dstVgId) < 0) return -1;
  if (tEncodeSEpSet(pEncoder, &pInfo->epSet) < 0) return -1;
  if (tEncodeCStr(pEncoder, pInfo->expr) < 0) return -1;
  return 0;
}

int32_t tSerializeSTableIndexRsp(void *buf, int32_t bufLen, const STableIndexRsp *pRsp) {
  SEncoder encoder = {0};
  tEncoderInit(&encoder, buf, bufLen);

  if (tStartEncode(&encoder) < 0) return -1;
  if (tEncodeCStr(&encoder, pRsp->tbName) < 0) return -1;
  if (tEncodeCStr(&encoder, pRsp->dbFName) < 0) return -1;
  if (tEncodeU64(&encoder, pRsp->suid) < 0) return -1;
  if (tEncodeI32(&encoder, pRsp->version) < 0) return -1;
  if (tEncodeI32(&encoder, pRsp->indexSize) < 0) return -1;
  int32_t num = taosArrayGetSize(pRsp->pIndex);
  if (tEncodeI32(&encoder, num) < 0) return -1;
  if (num > 0) {
    for (int32_t i = 0; i < num; ++i) {
      STableIndexInfo *pInfo = (STableIndexInfo *)taosArrayGet(pRsp->pIndex, i);
      if (tSerializeSTableIndexInfo(&encoder, pInfo) < 0) return -1;
    }
  }
  tEndEncode(&encoder);

  int32_t tlen = encoder.pos;
  tEncoderClear(&encoder);
  return tlen;
}

void tFreeSerializeSTableIndexRsp(STableIndexRsp *pRsp) {
  if (pRsp->pIndex != NULL) {
    tFreeSTableIndexRsp(pRsp);
    pRsp->pIndex = NULL;
  }
}

int32_t tDeserializeSTableIndexInfo(SDecoder *pDecoder, STableIndexInfo *pInfo) {
  if (tDecodeI8(pDecoder, &pInfo->intervalUnit) < 0) return -1;
  if (tDecodeI8(pDecoder, &pInfo->slidingUnit) < 0) return -1;
  if (tDecodeI64(pDecoder, &pInfo->interval) < 0) return -1;
  if (tDecodeI64(pDecoder, &pInfo->offset) < 0) return -1;
  if (tDecodeI64(pDecoder, &pInfo->sliding) < 0) return -1;
  if (tDecodeI64(pDecoder, &pInfo->dstTbUid) < 0) return -1;
  if (tDecodeI32(pDecoder, &pInfo->dstVgId) < 0) return -1;
  if (tDecodeSEpSet(pDecoder, &pInfo->epSet) < 0) return -1;
  if (tDecodeCStrAlloc(pDecoder, &pInfo->expr) < 0) return -1;

  return 0;
}

int32_t tDeserializeSTableIndexRsp(void *buf, int32_t bufLen, STableIndexRsp *pRsp) {
  SDecoder decoder = {0};
  tDecoderInit(&decoder, buf, bufLen);

  if (tStartDecode(&decoder) < 0) return -1;
  if (tDecodeCStrTo(&decoder, pRsp->tbName) < 0) return -1;
  if (tDecodeCStrTo(&decoder, pRsp->dbFName) < 0) return -1;
  if (tDecodeU64(&decoder, &pRsp->suid) < 0) return -1;
  if (tDecodeI32(&decoder, &pRsp->version) < 0) return -1;
  if (tDecodeI32(&decoder, &pRsp->indexSize) < 0) return -1;
  int32_t num = 0;
  if (tDecodeI32(&decoder, &num) < 0) return -1;
  if (num > 0) {
    pRsp->pIndex = taosArrayInit(num, sizeof(STableIndexInfo));
    if (NULL == pRsp->pIndex) return -1;
    STableIndexInfo info;
    for (int32_t i = 0; i < num; ++i) {
      if (tDeserializeSTableIndexInfo(&decoder, &info) < 0) return -1;
      if (NULL == taosArrayPush(pRsp->pIndex, &info)) {
        taosMemoryFree(info.expr);
        return -1;
      }
    }
  }
  tEndDecode(&decoder);

  tDecoderClear(&decoder);
  return 0;
}

void tFreeSTableIndexInfo(void *info) {
  if (NULL == info) {
    return;
  }

  STableIndexInfo *pInfo = (STableIndexInfo *)info;

  taosMemoryFree(pInfo->expr);
}

int32_t tSerializeSShowVariablesReq(void *buf, int32_t bufLen, SShowVariablesReq *pReq) {
  SEncoder encoder = {0};
  tEncoderInit(&encoder, buf, bufLen);

  if (tStartEncode(&encoder) < 0) return -1;
  if (tEncodeI32(&encoder, pReq->useless) < 0) return -1;
  tEndEncode(&encoder);

  int32_t tlen = encoder.pos;
  tEncoderClear(&encoder);
  return tlen;
}

// int32_t tDeserializeSShowVariablesReq(void *buf, int32_t bufLen, SShowVariablesReq *pReq) {
//   SDecoder decoder = {0};
//   tDecoderInit(&decoder, buf, bufLen);

//   if (tStartDecode(&decoder) < 0) return -1;
//   if (tDecodeI32(&decoder, &pReq->useless) < 0) return -1;

//   tEndDecode(&decoder);
//   tDecoderClear(&decoder);
//   return 0;
// }

int32_t tEncodeSVariablesInfo(SEncoder *pEncoder, SVariablesInfo *pInfo) {
  if (tEncodeCStr(pEncoder, pInfo->name) < 0) return -1;
  if (tEncodeCStr(pEncoder, pInfo->value) < 0) return -1;
  if (tEncodeCStr(pEncoder, pInfo->scope) < 0) return -1;
  return 0;
}

int32_t tDecodeSVariablesInfo(SDecoder *pDecoder, SVariablesInfo *pInfo) {
  if (tDecodeCStrTo(pDecoder, pInfo->name) < 0) return -1;
  if (tDecodeCStrTo(pDecoder, pInfo->value) < 0) return -1;
  if (tDecodeCStrTo(pDecoder, pInfo->scope) < 0) return -1;
  return 0;
}

int32_t tSerializeSShowVariablesRsp(void *buf, int32_t bufLen, SShowVariablesRsp *pRsp) {
  SEncoder encoder = {0};
  tEncoderInit(&encoder, buf, bufLen);

  if (tStartEncode(&encoder) < 0) return -1;
  int32_t varNum = taosArrayGetSize(pRsp->variables);
  if (tEncodeI32(&encoder, varNum) < 0) return -1;
  for (int32_t i = 0; i < varNum; ++i) {
    SVariablesInfo *pInfo = taosArrayGet(pRsp->variables, i);
    if (tEncodeSVariablesInfo(&encoder, pInfo) < 0) return -1;
  }
  tEndEncode(&encoder);

  int32_t tlen = encoder.pos;
  tEncoderClear(&encoder);
  return tlen;
}

int32_t tDeserializeSShowVariablesRsp(void *buf, int32_t bufLen, SShowVariablesRsp *pRsp) {
  SDecoder decoder = {0};
  tDecoderInit(&decoder, buf, bufLen);

  if (tStartDecode(&decoder) < 0) return -1;
  int32_t varNum = 0;
  if (tDecodeI32(&decoder, &varNum) < 0) return -1;
  if (varNum > 0) {
    pRsp->variables = taosArrayInit(varNum, sizeof(SVariablesInfo));
    if (NULL == pRsp->variables) return -1;
    for (int32_t i = 0; i < varNum; ++i) {
      SVariablesInfo info = {0};
      if (tDecodeSVariablesInfo(&decoder, &info) < 0) return -1;
      if (NULL == taosArrayPush(pRsp->variables, &info)) return -1;
    }
  }

  tEndDecode(&decoder);
  tDecoderClear(&decoder);
  return 0;
}

void tFreeSShowVariablesRsp(SShowVariablesRsp *pRsp) {
  if (NULL == pRsp) {
    return;
  }

  taosArrayDestroy(pRsp->variables);
}

int32_t tSerializeSShowReq(void *buf, int32_t bufLen, SShowReq *pReq) {
  SEncoder encoder = {0};
  tEncoderInit(&encoder, buf, bufLen);

  if (tStartEncode(&encoder) < 0) return -1;
  if (tEncodeI32(&encoder, pReq->type) < 0) return -1;
  if (tEncodeCStr(&encoder, pReq->db) < 0) return -1;
  if (tEncodeI32(&encoder, pReq->payloadLen) < 0) return -1;
  if (pReq->payloadLen > 0) {
    if (tEncodeBinary(&encoder, pReq->payload, pReq->payloadLen) < 0) return -1;
  }
  tEndEncode(&encoder);

  int32_t tlen = encoder.pos;
  tEncoderClear(&encoder);
  return tlen;
}

// int32_t tDeserializeSShowReq(void *buf, int32_t bufLen, SShowReq *pReq) {
//   SDecoder decoder = {0};
//   tDecoderInit(&decoder, buf, bufLen);

//   if (tStartDecode(&decoder) < 0) return -1;
//   if (tDecodeI32(&decoder, &pReq->type) < 0) return -1;
//   if (tDecodeCStrTo(&decoder, pReq->db) < 0) return -1;
//   if (tDecodeI32(&decoder, &pReq->payloadLen) < 0) return -1;
//   if (pReq->payloadLen > 0) {
//     pReq->payload = taosMemoryMalloc(pReq->payloadLen);
//     if (pReq->payload == NULL) return -1;
//     if (tDecodeCStrTo(&decoder, pReq->payload) < 0) return -1;
//   }

//   tEndDecode(&decoder);
//   tDecoderClear(&decoder);
//   return 0;
// }

void tFreeSShowReq(SShowReq *pReq) { taosMemoryFreeClear(pReq->payload); }

int32_t tSerializeSRetrieveTableReq(void *buf, int32_t bufLen, SRetrieveTableReq *pReq) {
  SEncoder encoder = {0};
  tEncoderInit(&encoder, buf, bufLen);

  if (tStartEncode(&encoder) < 0) return -1;
  if (tEncodeI64(&encoder, pReq->showId) < 0) return -1;
  if (tEncodeCStr(&encoder, pReq->db) < 0) return -1;
  if (tEncodeCStr(&encoder, pReq->tb) < 0) return -1;
  if (tEncodeCStr(&encoder, pReq->filterTb) < 0) return -1;
  if (tEncodeCStr(&encoder, pReq->user) < 0) return -1;
  if (tEncodeI64(&encoder, pReq->compactId) < 0) return -1;
  tEndEncode(&encoder);

  int32_t tlen = encoder.pos;
  tEncoderClear(&encoder);
  return tlen;
}

int32_t tDeserializeSRetrieveTableReq(void *buf, int32_t bufLen, SRetrieveTableReq *pReq) {
  SDecoder decoder = {0};
  tDecoderInit(&decoder, buf, bufLen);

  if (tStartDecode(&decoder) < 0) return -1;
  if (tDecodeI64(&decoder, &pReq->showId) < 0) return -1;
  if (tDecodeCStrTo(&decoder, pReq->db) < 0) return -1;
  if (tDecodeCStrTo(&decoder, pReq->tb) < 0) return -1;
  if (tDecodeCStrTo(&decoder, pReq->filterTb) < 0) return -1;
  if (tDecodeCStrTo(&decoder, pReq->user) < 0) return -1;
  if (!tDecodeIsEnd(&decoder)) {
    if (tDecodeI64(&decoder, &pReq->compactId) < 0) return -1;
  } else {
    pReq->compactId = -1;
  }

  tEndDecode(&decoder);
  tDecoderClear(&decoder);
  return 0;
}

static int32_t tEncodeSTableMetaRsp(SEncoder *pEncoder, STableMetaRsp *pRsp) {
  if (tEncodeCStr(pEncoder, pRsp->tbName) < 0) return -1;
  if (tEncodeCStr(pEncoder, pRsp->stbName) < 0) return -1;
  if (tEncodeCStr(pEncoder, pRsp->dbFName) < 0) return -1;
  if (tEncodeI64(pEncoder, pRsp->dbId) < 0) return -1;
  if (tEncodeI32(pEncoder, pRsp->numOfTags) < 0) return -1;
  if (tEncodeI32(pEncoder, pRsp->numOfColumns) < 0) return -1;
  if (tEncodeI8(pEncoder, pRsp->precision) < 0) return -1;
  if (tEncodeI8(pEncoder, pRsp->tableType) < 0) return -1;
  if (tEncodeI32(pEncoder, pRsp->sversion) < 0) return -1;
  if (tEncodeI32(pEncoder, pRsp->tversion) < 0) return -1;
  if (tEncodeU64(pEncoder, pRsp->suid) < 0) return -1;
  if (tEncodeU64(pEncoder, pRsp->tuid) < 0) return -1;
  if (tEncodeI32(pEncoder, pRsp->vgId) < 0) return -1;
  for (int32_t i = 0; i < pRsp->numOfColumns + pRsp->numOfTags; ++i) {
    SSchema *pSchema = &pRsp->pSchemas[i];
    if (tEncodeSSchema(pEncoder, pSchema) < 0) return -1;
  }

  if (useCompress(pRsp->tableType)) {
    for (int32_t i = 0; i < pRsp->numOfColumns; ++i) {
      SSchemaExt *pSchemaExt = &pRsp->pSchemaExt[i];
      if (tEncodeSSchemaExt(pEncoder, pSchemaExt) < 0) return -1;
    }
  }

  return 0;
}

static int32_t tDecodeSTableMetaRsp(SDecoder *pDecoder, STableMetaRsp *pRsp) {
  if (tDecodeCStrTo(pDecoder, pRsp->tbName) < 0) return -1;
  if (tDecodeCStrTo(pDecoder, pRsp->stbName) < 0) return -1;
  if (tDecodeCStrTo(pDecoder, pRsp->dbFName) < 0) return -1;
  if (tDecodeI64(pDecoder, &pRsp->dbId) < 0) return -1;
  if (tDecodeI32(pDecoder, &pRsp->numOfTags) < 0) return -1;
  if (tDecodeI32(pDecoder, &pRsp->numOfColumns) < 0) return -1;
  if (tDecodeI8(pDecoder, &pRsp->precision) < 0) return -1;
  if (tDecodeI8(pDecoder, &pRsp->tableType) < 0) return -1;
  if (tDecodeI32(pDecoder, &pRsp->sversion) < 0) return -1;
  if (tDecodeI32(pDecoder, &pRsp->tversion) < 0) return -1;
  if (tDecodeU64(pDecoder, &pRsp->suid) < 0) return -1;
  if (tDecodeU64(pDecoder, &pRsp->tuid) < 0) return -1;
  if (tDecodeI32(pDecoder, &pRsp->vgId) < 0) return -1;

  int32_t totalCols = pRsp->numOfTags + pRsp->numOfColumns;
  if (totalCols > 0) {
    pRsp->pSchemas = taosMemoryMalloc(sizeof(SSchema) * totalCols);
    if (pRsp->pSchemas == NULL) return -1;

    for (int32_t i = 0; i < totalCols; ++i) {
      SSchema *pSchema = &pRsp->pSchemas[i];
      if (tDecodeSSchema(pDecoder, pSchema) < 0) return -1;
    }
  } else {
    pRsp->pSchemas = NULL;
  }

  if (!tDecodeIsEnd(pDecoder)) {
    if (useCompress(pRsp->tableType) && pRsp->numOfColumns > 0) {
      pRsp->pSchemaExt = taosMemoryMalloc(sizeof(SSchemaExt) * pRsp->numOfColumns);
      if (pRsp->pSchemaExt == NULL) return -1;

      for (int32_t i = 0; i < pRsp->numOfColumns; ++i) {
        SSchemaExt *pSchemaExt = &pRsp->pSchemaExt[i];
        if (tDecodeSSchemaExt(pDecoder, pSchemaExt) < 0) return -1;
      }
    } else {
      pRsp->pSchemaExt = NULL;
    }
  }

  return 0;
}

int32_t tSerializeSTableMetaRsp(void *buf, int32_t bufLen, STableMetaRsp *pRsp) {
  SEncoder encoder = {0};
  tEncoderInit(&encoder, buf, bufLen);

  if (tStartEncode(&encoder) < 0) return -1;
  if (tEncodeSTableMetaRsp(&encoder, pRsp) < 0) return -1;
  tEndEncode(&encoder);

  int32_t tlen = encoder.pos;
  tEncoderClear(&encoder);
  return tlen;
}

int32_t tSerializeSSTbHbRsp(void *buf, int32_t bufLen, SSTbHbRsp *pRsp) {
  SEncoder encoder = {0};
  tEncoderInit(&encoder, buf, bufLen);

  if (tStartEncode(&encoder) < 0) return -1;

  int32_t numOfMeta = taosArrayGetSize(pRsp->pMetaRsp);
  if (tEncodeI32(&encoder, numOfMeta) < 0) return -1;
  for (int32_t i = 0; i < numOfMeta; ++i) {
    STableMetaRsp *pMetaRsp = taosArrayGet(pRsp->pMetaRsp, i);
    if (tEncodeSTableMetaRsp(&encoder, pMetaRsp) < 0) return -1;
  }

  int32_t numOfIndex = taosArrayGetSize(pRsp->pIndexRsp);
  if (tEncodeI32(&encoder, numOfIndex) < 0) return -1;
  for (int32_t i = 0; i < numOfIndex; ++i) {
    STableIndexRsp *pIndexRsp = taosArrayGet(pRsp->pIndexRsp, i);
    if (tEncodeCStr(&encoder, pIndexRsp->tbName) < 0) return -1;
    if (tEncodeCStr(&encoder, pIndexRsp->dbFName) < 0) return -1;
    if (tEncodeU64(&encoder, pIndexRsp->suid) < 0) return -1;
    if (tEncodeI32(&encoder, pIndexRsp->version) < 0) return -1;
    if (tEncodeI32(&encoder, pIndexRsp->indexSize) < 0) return -1;
    int32_t num = taosArrayGetSize(pIndexRsp->pIndex);
    if (tEncodeI32(&encoder, num) < 0) return -1;
    for (int32_t j = 0; j < num; ++j) {
      STableIndexInfo *pInfo = (STableIndexInfo *)taosArrayGet(pIndexRsp->pIndex, j);
      if (tSerializeSTableIndexInfo(&encoder, pInfo) < 0) return -1;
    }
  }

  tEndEncode(&encoder);

  int32_t tlen = encoder.pos;
  tEncoderClear(&encoder);
  return tlen;
}

int32_t tDeserializeSTableMetaRsp(void *buf, int32_t bufLen, STableMetaRsp *pRsp) {
  SDecoder decoder = {0};
  tDecoderInit(&decoder, buf, bufLen);

  if (tStartDecode(&decoder) < 0) return -1;
  if (tDecodeSTableMetaRsp(&decoder, pRsp) < 0) return -1;

  tEndDecode(&decoder);
  tDecoderClear(&decoder);
  return 0;
}

int32_t tDeserializeSSTbHbRsp(void *buf, int32_t bufLen, SSTbHbRsp *pRsp) {
  SDecoder decoder = {0};
  tDecoderInit(&decoder, buf, bufLen);

  if (tStartDecode(&decoder) < 0) return -1;

  int32_t numOfMeta = 0;
  if (tDecodeI32(&decoder, &numOfMeta) < 0) return -1;
  pRsp->pMetaRsp = taosArrayInit(numOfMeta, sizeof(STableMetaRsp));
  if (pRsp->pMetaRsp == NULL) {
    terrno = TSDB_CODE_OUT_OF_MEMORY;
    return -1;
  }

  for (int32_t i = 0; i < numOfMeta; ++i) {
    STableMetaRsp tableMetaRsp = {0};
    if (tDecodeSTableMetaRsp(&decoder, &tableMetaRsp) < 0) return -1;
    taosArrayPush(pRsp->pMetaRsp, &tableMetaRsp);
  }

  int32_t numOfIndex = 0;
  if (tDecodeI32(&decoder, &numOfIndex) < 0) return -1;

  pRsp->pIndexRsp = taosArrayInit(numOfIndex, sizeof(STableIndexRsp));
  if (pRsp->pIndexRsp == NULL) {
    terrno = TSDB_CODE_OUT_OF_MEMORY;
    return -1;
  }

  for (int32_t i = 0; i < numOfIndex; ++i) {
    STableIndexRsp tableIndexRsp = {0};
    if (tDecodeCStrTo(&decoder, tableIndexRsp.tbName) < 0) return -1;
    if (tDecodeCStrTo(&decoder, tableIndexRsp.dbFName) < 0) return -1;
    if (tDecodeU64(&decoder, &tableIndexRsp.suid) < 0) return -1;
    if (tDecodeI32(&decoder, &tableIndexRsp.version) < 0) return -1;
    if (tDecodeI32(&decoder, &tableIndexRsp.indexSize) < 0) return -1;
    int32_t num = 0;
    if (tDecodeI32(&decoder, &num) < 0) return -1;
    if (num > 0) {
      tableIndexRsp.pIndex = taosArrayInit(num, sizeof(STableIndexInfo));
      if (NULL == tableIndexRsp.pIndex) return -1;
      STableIndexInfo info;
      for (int32_t j = 0; j < num; ++j) {
        if (tDeserializeSTableIndexInfo(&decoder, &info) < 0) return -1;
        if (NULL == taosArrayPush(tableIndexRsp.pIndex, &info)) {
          taosMemoryFree(info.expr);
          return -1;
        }
      }
    }
    taosArrayPush(pRsp->pIndexRsp, &tableIndexRsp);
  }

  tEndDecode(&decoder);

  tDecoderClear(&decoder);
  return 0;
}

void tFreeSTableMetaRsp(void *pRsp) {
  if (NULL == pRsp) {
    return;
  }

  taosMemoryFreeClear(((STableMetaRsp *)pRsp)->pSchemas);
  taosMemoryFreeClear(((STableMetaRsp *)pRsp)->pSchemaExt);
}

void tFreeSTableIndexRsp(void *info) {
  if (NULL == info) {
    return;
  }

  STableIndexRsp *pInfo = (STableIndexRsp *)info;

  taosArrayDestroyEx(pInfo->pIndex, tFreeSTableIndexInfo);
}

void tFreeSSTbHbRsp(SSTbHbRsp *pRsp) {
  int32_t numOfMeta = taosArrayGetSize(pRsp->pMetaRsp);
  for (int32_t i = 0; i < numOfMeta; ++i) {
    STableMetaRsp *pMetaRsp = taosArrayGet(pRsp->pMetaRsp, i);
    tFreeSTableMetaRsp(pMetaRsp);
  }

  taosArrayDestroy(pRsp->pMetaRsp);

  int32_t numOfIndex = taosArrayGetSize(pRsp->pIndexRsp);
  for (int32_t i = 0; i < numOfIndex; ++i) {
    STableIndexRsp *pIndexRsp = taosArrayGet(pRsp->pIndexRsp, i);
    tFreeSTableIndexRsp(pIndexRsp);
  }

  taosArrayDestroy(pRsp->pIndexRsp);
}

// int32_t tSerializeSShowRsp(void *buf, int32_t bufLen, SShowRsp *pRsp) {
//   SEncoder encoder = {0};
//   tEncoderInit(&encoder, buf, bufLen);

//   if (tStartEncode(&encoder) < 0) return -1;
//   if (tEncodeI64(&encoder, pRsp->showId) < 0) return -1;
//   if (tEncodeSTableMetaRsp(&encoder, &pRsp->tableMeta) < 0) return -1;
//   tEndEncode(&encoder);

//   int32_t tlen = encoder.pos;
//   tEncoderClear(&encoder);
//   return tlen;
// }

// int32_t tDeserializeSShowRsp(void *buf, int32_t bufLen, SShowRsp *pRsp) {
//   SDecoder decoder = {0};
//   tDecoderInit(&decoder, buf, bufLen);

//   if (tStartDecode(&decoder) < 0) return -1;
//   if (tDecodeI64(&decoder, &pRsp->showId) < 0) return -1;
//   if (tDecodeSTableMetaRsp(&decoder, &pRsp->tableMeta) < 0) return -1;

//   tEndDecode(&decoder);
//   tDecoderClear(&decoder);
//   return 0;
// }

// void tFreeSShowRsp(SShowRsp *pRsp) { tFreeSTableMetaRsp(&pRsp->tableMeta); }

int32_t tSerializeSTableInfoReq(void *buf, int32_t bufLen, STableInfoReq *pReq) {
  int32_t headLen = sizeof(SMsgHead);
  if (buf != NULL) {
    buf = (char *)buf + headLen;
    bufLen -= headLen;
  }

  SEncoder encoder = {0};
  tEncoderInit(&encoder, buf, bufLen);

  if (tStartEncode(&encoder) < 0) return -1;
  if (tEncodeCStr(&encoder, pReq->dbFName) < 0) return -1;
  if (tEncodeCStr(&encoder, pReq->tbName) < 0) return -1;
  tEndEncode(&encoder);

  int32_t tlen = encoder.pos;
  tEncoderClear(&encoder);

  if (buf != NULL) {
    SMsgHead *pHead = (SMsgHead *)((char *)buf - headLen);
    pHead->vgId = htonl(pReq->header.vgId);
    pHead->contLen = htonl(tlen + headLen);
  }

  return tlen + headLen;
}

int32_t tDeserializeSTableInfoReq(void *buf, int32_t bufLen, STableInfoReq *pReq) {
  int32_t headLen = sizeof(SMsgHead);

  SMsgHead *pHead = buf;
  pHead->vgId = pReq->header.vgId;
  pHead->contLen = pReq->header.contLen;

  SDecoder decoder = {0};
  tDecoderInit(&decoder, (char *)buf + headLen, bufLen - headLen);

  if (tStartDecode(&decoder) < 0) return -1;
  if (tDecodeCStrTo(&decoder, pReq->dbFName) < 0) return -1;
  if (tDecodeCStrTo(&decoder, pReq->tbName) < 0) return -1;

  tEndDecode(&decoder);
  tDecoderClear(&decoder);
  return 0;
}

int32_t tSerializeSMDropTopicReq(void *buf, int32_t bufLen, SMDropTopicReq *pReq) {
  SEncoder encoder = {0};
  tEncoderInit(&encoder, buf, bufLen);

  if (tStartEncode(&encoder) < 0) return -1;
  if (tEncodeCStr(&encoder, pReq->name) < 0) return -1;
  if (tEncodeI8(&encoder, pReq->igNotExists) < 0) return -1;
  ENCODESQL();
  tEndEncode(&encoder);

  int32_t tlen = encoder.pos;
  tEncoderClear(&encoder);
  return tlen;
}

int32_t tDeserializeSMDropTopicReq(void *buf, int32_t bufLen, SMDropTopicReq *pReq) {
  SDecoder decoder = {0};
  tDecoderInit(&decoder, buf, bufLen);

  if (tStartDecode(&decoder) < 0) return -1;
  if (tDecodeCStrTo(&decoder, pReq->name) < 0) return -1;
  if (tDecodeI8(&decoder, &pReq->igNotExists) < 0) return -1;
  DECODESQL();
  tEndDecode(&decoder);

  tDecoderClear(&decoder);
  return 0;
}

void tFreeSMDropTopicReq(SMDropTopicReq *pReq) { FREESQL(); }

int32_t tSerializeSMDropCgroupReq(void *buf, int32_t bufLen, SMDropCgroupReq *pReq) {
  SEncoder encoder = {0};
  tEncoderInit(&encoder, buf, bufLen);

  if (tStartEncode(&encoder) < 0) return -1;
  if (tEncodeCStr(&encoder, pReq->topic) < 0) return -1;
  if (tEncodeCStr(&encoder, pReq->cgroup) < 0) return -1;
  if (tEncodeI8(&encoder, pReq->igNotExists) < 0) return -1;
  tEndEncode(&encoder);

  int32_t tlen = encoder.pos;
  tEncoderClear(&encoder);
  return tlen;
}

int32_t tDeserializeSMDropCgroupReq(void *buf, int32_t bufLen, SMDropCgroupReq *pReq) {
  SDecoder decoder = {0};
  tDecoderInit(&decoder, buf, bufLen);

  if (tStartDecode(&decoder) < 0) return -1;
  if (tDecodeCStrTo(&decoder, pReq->topic) < 0) return -1;
  if (tDecodeCStrTo(&decoder, pReq->cgroup) < 0) return -1;
  if (tDecodeI8(&decoder, &pReq->igNotExists) < 0) return -1;
  tEndDecode(&decoder);

  tDecoderClear(&decoder);
  return 0;
}

int32_t tSerializeSCMCreateTopicReq(void *buf, int32_t bufLen, const SCMCreateTopicReq *pReq) {
  SEncoder encoder = {0};
  tEncoderInit(&encoder, buf, bufLen);

  if (tStartEncode(&encoder) < 0) return -1;
  if (tEncodeCStr(&encoder, pReq->name) < 0) return -1;
  if (tEncodeI8(&encoder, pReq->igExists) < 0) return -1;
  if (tEncodeI8(&encoder, pReq->subType) < 0) return -1;
  if (tEncodeI8(&encoder, pReq->withMeta) < 0) return -1;
  if (tEncodeCStr(&encoder, pReq->subDbName) < 0) return -1;
  if (TOPIC_SUB_TYPE__DB == pReq->subType) {
  } else {
    if (TOPIC_SUB_TYPE__TABLE == pReq->subType) {
      if (tEncodeCStr(&encoder, pReq->subStbName) < 0) return -1;
    }
    if (pReq->ast && strlen(pReq->ast) > 0) {
      if (tEncodeI32(&encoder, strlen(pReq->ast)) < 0) return -1;
      if (tEncodeCStr(&encoder, pReq->ast) < 0) return -1;
    } else {
      if (tEncodeI32(&encoder, 0) < 0) return -1;
    }
  }
  if (tEncodeI32(&encoder, strlen(pReq->sql)) < 0) return -1;
  if (tEncodeCStr(&encoder, pReq->sql) < 0) return -1;

  tEndEncode(&encoder);

  int32_t tlen = encoder.pos;
  tEncoderClear(&encoder);
  return tlen;
}

int32_t tDeserializeSCMCreateTopicReq(void *buf, int32_t bufLen, SCMCreateTopicReq *pReq) {
  int32_t sqlLen = 0;
  int32_t astLen = 0;

  SDecoder decoder = {0};
  tDecoderInit(&decoder, buf, bufLen);

  if (tStartDecode(&decoder) < 0) return -1;
  if (tDecodeCStrTo(&decoder, pReq->name) < 0) return -1;
  if (tDecodeI8(&decoder, &pReq->igExists) < 0) return -1;
  if (tDecodeI8(&decoder, &pReq->subType) < 0) return -1;
  if (tDecodeI8(&decoder, &pReq->withMeta) < 0) return -1;
  if (tDecodeCStrTo(&decoder, pReq->subDbName) < 0) return -1;
  if (TOPIC_SUB_TYPE__DB == pReq->subType) {
  } else {
    if (TOPIC_SUB_TYPE__TABLE == pReq->subType) {
      if (tDecodeCStrTo(&decoder, pReq->subStbName) < 0) return -1;
    }
    if (tDecodeI32(&decoder, &astLen) < 0) return -1;
    if (astLen > 0) {
      pReq->ast = taosMemoryCalloc(1, astLen + 1);
      if (pReq->ast == NULL) return -1;
      if (tDecodeCStrTo(&decoder, pReq->ast) < 0) return -1;
    }
  }
  if (tDecodeI32(&decoder, &sqlLen) < 0) return -1;
  if (sqlLen > 0) {
    pReq->sql = taosMemoryCalloc(1, sqlLen + 1);
    if (pReq->sql == NULL) return -1;
    if (tDecodeCStrTo(&decoder, pReq->sql) < 0) return -1;
  }

  tEndDecode(&decoder);

  tDecoderClear(&decoder);
  return 0;
}

void tFreeSCMCreateTopicReq(SCMCreateTopicReq *pReq) {
  taosMemoryFreeClear(pReq->sql);
  if (TOPIC_SUB_TYPE__DB != pReq->subType) {
    taosMemoryFreeClear(pReq->ast);
  }
}

int32_t tSerializeSConnectReq(void *buf, int32_t bufLen, SConnectReq *pReq) {
  SEncoder encoder = {0};
  tEncoderInit(&encoder, buf, bufLen);

  if (tStartEncode(&encoder) < 0) return -1;
  if (tEncodeI8(&encoder, pReq->connType) < 0) return -1;
  if (tEncodeI32(&encoder, pReq->pid) < 0) return -1;
  if (tEncodeCStr(&encoder, pReq->app) < 0) return -1;
  if (tEncodeCStr(&encoder, pReq->db) < 0) return -1;
  if (tEncodeCStr(&encoder, pReq->user) < 0) return -1;
  if (tEncodeCStrWithLen(&encoder, pReq->passwd, TSDB_PASSWORD_LEN) < 0) return -1;
  if (tEncodeI64(&encoder, pReq->startTime) < 0) return -1;
  if (tEncodeCStr(&encoder, pReq->sVer) < 0) return -1;
  tEndEncode(&encoder);

  int32_t tlen = encoder.pos;
  tEncoderClear(&encoder);
  return tlen;
}

int32_t tDeserializeSConnectReq(void *buf, int32_t bufLen, SConnectReq *pReq) {
  SDecoder decoder = {0};
  tDecoderInit(&decoder, buf, bufLen);

  if (tStartDecode(&decoder) < 0) return -1;
  if (tDecodeI8(&decoder, &pReq->connType) < 0) return -1;
  if (tDecodeI32(&decoder, &pReq->pid) < 0) return -1;
  if (tDecodeCStrTo(&decoder, pReq->app) < 0) return -1;
  if (tDecodeCStrTo(&decoder, pReq->db) < 0) return -1;
  if (tDecodeCStrTo(&decoder, pReq->user) < 0) return -1;
  if (tDecodeCStrTo(&decoder, pReq->passwd) < 0) return -1;
  if (tDecodeI64(&decoder, &pReq->startTime) < 0) return -1;
  // Check the client version from version 3.0.3.0
  if (tDecodeIsEnd(&decoder)) {
    tDecoderClear(&decoder);
    return TSDB_CODE_VERSION_NOT_COMPATIBLE;
  }
  if (tDecodeCStrTo(&decoder, pReq->sVer) < 0) return -1;
  tEndDecode(&decoder);

  tDecoderClear(&decoder);
  return 0;
}

int32_t tSerializeSConnectRsp(void *buf, int32_t bufLen, SConnectRsp *pRsp) {
  SEncoder encoder = {0};
  tEncoderInit(&encoder, buf, bufLen);

  if (tStartEncode(&encoder) < 0) return -1;
  if (tEncodeI32(&encoder, pRsp->acctId) < 0) return -1;
  if (tEncodeI64(&encoder, pRsp->clusterId) < 0) return -1;
  if (tEncodeU32(&encoder, pRsp->connId) < 0) return -1;
  if (tEncodeI32(&encoder, pRsp->dnodeNum) < 0) return -1;
  if (tEncodeI8(&encoder, pRsp->superUser) < 0) return -1;
  if (tEncodeI8(&encoder, pRsp->sysInfo) < 0) return -1;
  if (tEncodeI8(&encoder, pRsp->connType) < 0) return -1;
  if (tEncodeSEpSet(&encoder, &pRsp->epSet) < 0) return -1;
  if (tEncodeI32(&encoder, pRsp->svrTimestamp) < 0) return -1;
  if (tEncodeCStr(&encoder, pRsp->sVer) < 0) return -1;
  if (tEncodeCStr(&encoder, pRsp->sDetailVer) < 0) return -1;
  if (tEncodeI32(&encoder, pRsp->passVer) < 0) return -1;
  if (tEncodeI32(&encoder, pRsp->authVer) < 0) return -1;
  if (tEncodeI64(&encoder, pRsp->whiteListVer) < 0) return -1;
  tEndEncode(&encoder);

  int32_t tlen = encoder.pos;
  tEncoderClear(&encoder);
  return tlen;
}

int32_t tDeserializeSConnectRsp(void *buf, int32_t bufLen, SConnectRsp *pRsp) {
  SDecoder decoder = {0};
  tDecoderInit(&decoder, buf, bufLen);

  if (tStartDecode(&decoder) < 0) return -1;
  if (tDecodeI32(&decoder, &pRsp->acctId) < 0) return -1;
  if (tDecodeI64(&decoder, &pRsp->clusterId) < 0) return -1;
  if (tDecodeU32(&decoder, &pRsp->connId) < 0) return -1;
  if (tDecodeI32(&decoder, &pRsp->dnodeNum) < 0) return -1;
  if (tDecodeI8(&decoder, &pRsp->superUser) < 0) return -1;
  if (tDecodeI8(&decoder, &pRsp->sysInfo) < 0) return -1;
  if (tDecodeI8(&decoder, &pRsp->connType) < 0) return -1;
  if (tDecodeSEpSet(&decoder, &pRsp->epSet) < 0) return -1;
  if (tDecodeI32(&decoder, &pRsp->svrTimestamp) < 0) return -1;
  if (tDecodeCStrTo(&decoder, pRsp->sVer) < 0) return -1;
  if (tDecodeCStrTo(&decoder, pRsp->sDetailVer) < 0) return -1;

  if (!tDecodeIsEnd(&decoder)) {
    if (tDecodeI32(&decoder, &pRsp->passVer) < 0) return -1;
  } else {
    pRsp->passVer = 0;
  }
  // since 3.0.7.0
  if (!tDecodeIsEnd(&decoder)) {
    if (tDecodeI32(&decoder, &pRsp->authVer) < 0) return -1;
  } else {
    pRsp->authVer = 0;
  }

  if (!tDecodeIsEnd(&decoder)) {
    if (tDecodeI64(&decoder, &pRsp->whiteListVer) < 0) return -1;
  } else {
    pRsp->whiteListVer = 0;
  }
  tEndDecode(&decoder);

  tDecoderClear(&decoder);
  return 0;
}

int32_t tSerializeSMTimerMsg(void *buf, int32_t bufLen, SMTimerReq *pReq) {
  SEncoder encoder = {0};
  tEncoderInit(&encoder, buf, bufLen);

  if (tStartEncode(&encoder) < 0) return -1;
  if (tEncodeI32(&encoder, pReq->reserved) < 0) return -1;
  tEndEncode(&encoder);

  int32_t tlen = encoder.pos;
  tEncoderClear(&encoder);
  return tlen;
}

// int32_t tDeserializeSMTimerMsg(void *buf, int32_t bufLen, SMTimerReq *pReq) {
//   SDecoder decoder = {0};
//   tDecoderInit(&decoder, buf, bufLen);

//   if (tStartDecode(&decoder) < 0) return -1;
//   if (tDecodeI32(&decoder, &pReq->reserved) < 0) return -1;
//   tEndDecode(&decoder);

//   tDecoderClear(&decoder);
//   return 0;
// }

int32_t tSerializeSMStreamTickMsg(void *buf, int32_t bufLen, SMStreamTickReq *pReq) {
  SEncoder encoder = {0};
  tEncoderInit(&encoder, buf, bufLen);

  if (tStartEncode(&encoder) < 0) return -1;
  if (tEncodeI64(&encoder, pReq->tick) < 0) return -1;
  tEndEncode(&encoder);

  int32_t tlen = encoder.pos;
  tEncoderClear(&encoder);
  return tlen;
}

// int32_t tDeserializeSMStreamTickMsg(void *buf, int32_t bufLen, SMStreamTickReq *pReq) {
//   SDecoder decoder = {0};
//   tDecoderInit(&decoder, buf, bufLen);

//   if (tStartDecode(&decoder) < 0) return -1;
//   if (tDecodeI64(&decoder, &pReq->tick) < 0) return -1;
//   tEndDecode(&decoder);

//   tDecoderClear(&decoder);
//   return 0;
// }

int32_t tEncodeSReplica(SEncoder *pEncoder, SReplica *pReplica) {
  if (tEncodeI32(pEncoder, pReplica->id) < 0) return -1;
  if (tEncodeU16(pEncoder, pReplica->port) < 0) return -1;
  if (tEncodeCStr(pEncoder, pReplica->fqdn) < 0) return -1;
  return 0;
}

int32_t tDecodeSReplica(SDecoder *pDecoder, SReplica *pReplica) {
  if (tDecodeI32(pDecoder, &pReplica->id) < 0) return -1;
  if (tDecodeU16(pDecoder, &pReplica->port) < 0) return -1;
  if (tDecodeCStrTo(pDecoder, pReplica->fqdn) < 0) return -1;
  return 0;
}

int32_t tSerializeSCreateVnodeReq(void *buf, int32_t bufLen, SCreateVnodeReq *pReq) {
  SEncoder encoder = {0};
  tEncoderInit(&encoder, buf, bufLen);

  if (tStartEncode(&encoder) < 0) return -1;
  if (tEncodeI32(&encoder, pReq->vgId) < 0) return -1;
  if (tEncodeCStr(&encoder, pReq->db) < 0) return -1;
  if (tEncodeI64(&encoder, pReq->dbUid) < 0) return -1;
  if (tEncodeI32(&encoder, pReq->vgVersion) < 0) return -1;
  if (tEncodeI32(&encoder, pReq->numOfStables) < 0) return -1;
  if (tEncodeI32(&encoder, pReq->buffer) < 0) return -1;
  if (tEncodeI32(&encoder, pReq->pageSize) < 0) return -1;
  if (tEncodeI32(&encoder, pReq->pages) < 0) return -1;
  if (tEncodeI32(&encoder, pReq->cacheLastSize) < 0) return -1;
  if (tEncodeI32(&encoder, pReq->daysPerFile) < 0) return -1;
  if (tEncodeI32(&encoder, pReq->daysToKeep0) < 0) return -1;
  if (tEncodeI32(&encoder, pReq->daysToKeep1) < 0) return -1;
  if (tEncodeI32(&encoder, pReq->daysToKeep2) < 0) return -1;
  if (tEncodeI32(&encoder, pReq->minRows) < 0) return -1;
  if (tEncodeI32(&encoder, pReq->maxRows) < 0) return -1;
  if (tEncodeI32(&encoder, pReq->walFsyncPeriod) < 0) return -1;
  if (tEncodeU32(&encoder, pReq->hashBegin) < 0) return -1;
  if (tEncodeU32(&encoder, pReq->hashEnd) < 0) return -1;
  if (tEncodeI8(&encoder, pReq->hashMethod) < 0) return -1;
  if (tEncodeI8(&encoder, pReq->walLevel) < 0) return -1;
  if (tEncodeI8(&encoder, pReq->precision) < 0) return -1;
  if (tEncodeI8(&encoder, pReq->compression) < 0) return -1;
  if (tEncodeI8(&encoder, pReq->strict) < 0) return -1;
  if (tEncodeI8(&encoder, pReq->cacheLast) < 0) return -1;
  if (tEncodeI8(&encoder, pReq->replica) < 0) return -1;
  if (tEncodeI8(&encoder, pReq->selfIndex) < 0) return -1;
  for (int32_t i = 0; i < TSDB_MAX_REPLICA; ++i) {
    SReplica *pReplica = &pReq->replicas[i];
    if (tEncodeSReplica(&encoder, pReplica) < 0) return -1;
  }
  if (tEncodeI32(&encoder, pReq->numOfRetensions) < 0) return -1;
  for (int32_t i = 0; i < pReq->numOfRetensions; ++i) {
    SRetention *pRetension = taosArrayGet(pReq->pRetensions, i);
    if (tEncodeI64(&encoder, pRetension->freq) < 0) return -1;
    if (tEncodeI64(&encoder, pRetension->keep) < 0) return -1;
    if (tEncodeI8(&encoder, pRetension->freqUnit) < 0) return -1;
    if (tEncodeI8(&encoder, pRetension->keepUnit) < 0) return -1;
  }

  if (tEncodeI8(&encoder, pReq->isTsma) < 0) return -1;
  if (pReq->isTsma) {
    uint32_t tsmaLen = (uint32_t)(htonl(((SMsgHead *)pReq->pTsma)->contLen));
    if (tEncodeBinary(&encoder, (const uint8_t *)pReq->pTsma, tsmaLen) < 0) return -1;
  }
  if (tEncodeI32(&encoder, pReq->walRetentionPeriod) < 0) return -1;
  if (tEncodeI64(&encoder, pReq->walRetentionSize) < 0) return -1;
  if (tEncodeI32(&encoder, pReq->walRollPeriod) < 0) return -1;
  if (tEncodeI64(&encoder, pReq->walSegmentSize) < 0) return -1;
  if (tEncodeI16(&encoder, pReq->sstTrigger) < 0) return -1;
  if (tEncodeI16(&encoder, pReq->hashPrefix) < 0) return -1;
  if (tEncodeI16(&encoder, pReq->hashSuffix) < 0) return -1;
  if (tEncodeI32(&encoder, pReq->tsdbPageSize) < 0) return -1;
  for (int32_t i = 0; i < 6; ++i) {
    if (tEncodeI64(&encoder, pReq->reserved[i]) < 0) return -1;
  }
  if (tEncodeI8(&encoder, pReq->learnerReplica) < 0) return -1;
  if (tEncodeI8(&encoder, pReq->learnerSelfIndex) < 0) return -1;
  for (int32_t i = 0; i < TSDB_MAX_LEARNER_REPLICA; ++i) {
    SReplica *pReplica = &pReq->learnerReplicas[i];
    if (tEncodeSReplica(&encoder, pReplica) < 0) return -1;
  }
  if (tEncodeI32(&encoder, pReq->changeVersion) < 0) return -1;
  if (tEncodeI32(&encoder, pReq->keepTimeOffset) < 0) return -1;
  if (tEncodeI8(&encoder, pReq->encryptAlgorithm) < 0) return -1;
  if (tEncodeI32(&encoder, pReq->s3ChunkSize) < 0) return -1;
  if (tEncodeI32(&encoder, pReq->s3KeepLocal) < 0) return -1;
  if (tEncodeI8(&encoder, pReq->s3Compact) < 0) return -1;

  tEndEncode(&encoder);

  int32_t tlen = encoder.pos;
  tEncoderClear(&encoder);
  return tlen;
}

int32_t tDeserializeSCreateVnodeReq(void *buf, int32_t bufLen, SCreateVnodeReq *pReq) {
  SDecoder decoder = {0};
  tDecoderInit(&decoder, buf, bufLen);

  if (tStartDecode(&decoder) < 0) return -1;
  if (tDecodeI32(&decoder, &pReq->vgId) < 0) return -1;
  if (tDecodeCStrTo(&decoder, pReq->db) < 0) return -1;
  if (tDecodeI64(&decoder, &pReq->dbUid) < 0) return -1;
  if (tDecodeI32(&decoder, &pReq->vgVersion) < 0) return -1;
  if (tDecodeI32(&decoder, &pReq->numOfStables) < 0) return -1;
  if (tDecodeI32(&decoder, &pReq->buffer) < 0) return -1;
  if (tDecodeI32(&decoder, &pReq->pageSize) < 0) return -1;
  if (tDecodeI32(&decoder, &pReq->pages) < 0) return -1;
  if (tDecodeI32(&decoder, &pReq->cacheLastSize) < 0) return -1;
  if (tDecodeI32(&decoder, &pReq->daysPerFile) < 0) return -1;
  if (tDecodeI32(&decoder, &pReq->daysToKeep0) < 0) return -1;
  if (tDecodeI32(&decoder, &pReq->daysToKeep1) < 0) return -1;
  if (tDecodeI32(&decoder, &pReq->daysToKeep2) < 0) return -1;
  if (tDecodeI32(&decoder, &pReq->minRows) < 0) return -1;
  if (tDecodeI32(&decoder, &pReq->maxRows) < 0) return -1;
  if (tDecodeI32(&decoder, &pReq->walFsyncPeriod) < 0) return -1;
  if (tDecodeU32(&decoder, &pReq->hashBegin) < 0) return -1;
  if (tDecodeU32(&decoder, &pReq->hashEnd) < 0) return -1;
  if (tDecodeI8(&decoder, &pReq->hashMethod) < 0) return -1;
  if (tDecodeI8(&decoder, &pReq->walLevel) < 0) return -1;
  if (tDecodeI8(&decoder, &pReq->precision) < 0) return -1;
  if (tDecodeI8(&decoder, &pReq->compression) < 0) return -1;
  if (tDecodeI8(&decoder, &pReq->strict) < 0) return -1;
  if (tDecodeI8(&decoder, &pReq->cacheLast) < 0) return -1;
  if (tDecodeI8(&decoder, &pReq->replica) < 0) return -1;
  if (tDecodeI8(&decoder, &pReq->selfIndex) < 0) return -1;
  for (int32_t i = 0; i < TSDB_MAX_REPLICA; ++i) {
    SReplica *pReplica = &pReq->replicas[i];
    if (tDecodeSReplica(&decoder, pReplica) < 0) return -1;
  }
  if (tDecodeI32(&decoder, &pReq->numOfRetensions) < 0) return -1;
  pReq->pRetensions = taosArrayInit(pReq->numOfRetensions, sizeof(SRetention));
  if (pReq->pRetensions == NULL) {
    terrno = TSDB_CODE_OUT_OF_MEMORY;
    return -1;
  }

  for (int32_t i = 0; i < pReq->numOfRetensions; ++i) {
    SRetention rentension = {0};
    if (tDecodeI64(&decoder, &rentension.freq) < 0) return -1;
    if (tDecodeI64(&decoder, &rentension.keep) < 0) return -1;
    if (tDecodeI8(&decoder, &rentension.freqUnit) < 0) return -1;
    if (tDecodeI8(&decoder, &rentension.keepUnit) < 0) return -1;
    if (taosArrayPush(pReq->pRetensions, &rentension) == NULL) {
      terrno = TSDB_CODE_OUT_OF_MEMORY;
      return -1;
    }
  }

  if (tDecodeI8(&decoder, &pReq->isTsma) < 0) return -1;
  if (pReq->isTsma) {
    if (tDecodeBinary(&decoder, (uint8_t **)&pReq->pTsma, NULL) < 0) return -1;
  }

  if (tDecodeI32(&decoder, &pReq->walRetentionPeriod) < 0) return -1;
  if (tDecodeI64(&decoder, &pReq->walRetentionSize) < 0) return -1;
  if (tDecodeI32(&decoder, &pReq->walRollPeriod) < 0) return -1;
  if (tDecodeI64(&decoder, &pReq->walSegmentSize) < 0) return -1;
  if (tDecodeI16(&decoder, &pReq->sstTrigger) < 0) return -1;
  if (tDecodeI16(&decoder, &pReq->hashPrefix) < 0) return -1;
  if (tDecodeI16(&decoder, &pReq->hashSuffix) < 0) return -1;
  if (tDecodeI32(&decoder, &pReq->tsdbPageSize) < 0) return -1;
  for (int32_t i = 0; i < 6; ++i) {
    if (tDecodeI64(&decoder, &pReq->reserved[i]) < 0) return -1;
  }
  if (!tDecodeIsEnd(&decoder)) {
    if (tDecodeI8(&decoder, &pReq->learnerReplica) < 0) return -1;
    if (tDecodeI8(&decoder, &pReq->learnerSelfIndex) < 0) return -1;
    for (int32_t i = 0; i < TSDB_MAX_LEARNER_REPLICA; ++i) {
      SReplica *pReplica = &pReq->learnerReplicas[i];
      if (tDecodeSReplica(&decoder, pReplica) < 0) return -1;
    }
  }
  if (!tDecodeIsEnd(&decoder)) {
    if (tDecodeI32(&decoder, &pReq->changeVersion) < 0) return -1;
  }
  pReq->keepTimeOffset = TSDB_DEFAULT_KEEP_TIME_OFFSET;
  if (!tDecodeIsEnd(&decoder)) {
    if (tDecodeI32(&decoder, &pReq->keepTimeOffset) < 0) return -1;
  }
  pReq->encryptAlgorithm = TSDB_DEFAULT_ENCRYPT_ALGO;
  pReq->s3ChunkSize = TSDB_DEFAULT_S3_CHUNK_SIZE;
  pReq->s3KeepLocal = TSDB_DEFAULT_S3_KEEP_LOCAL;
  pReq->s3Compact = TSDB_DEFAULT_S3_COMPACT;
  if (!tDecodeIsEnd(&decoder)) {
    if (tDecodeI8(&decoder, &pReq->encryptAlgorithm) < 0) return -1;
    if (tDecodeI32(&decoder, &pReq->s3ChunkSize) < 0) return -1;
    if (tDecodeI32(&decoder, &pReq->s3KeepLocal) < 0) return -1;
    if (tDecodeI8(&decoder, &pReq->s3Compact) < 0) return -1;
  }

  tEndDecode(&decoder);
  tDecoderClear(&decoder);
  return 0;
}

int32_t tFreeSCreateVnodeReq(SCreateVnodeReq *pReq) {
  taosArrayDestroy(pReq->pRetensions);
  pReq->pRetensions = NULL;
  return 0;
}

int32_t tSerializeSQueryCompactProgressReq(void *buf, int32_t bufLen, SQueryCompactProgressReq *pReq) {
  SEncoder encoder = {0};
  tEncoderInit(&encoder, buf, bufLen);

  if (tStartEncode(&encoder) < 0) return -1;

  if (tEncodeI32(&encoder, pReq->compactId) < 0) return -1;
  if (tEncodeI32(&encoder, pReq->vgId) < 0) return -1;
  if (tEncodeI32(&encoder, pReq->dnodeId) < 0) return -1;

  tEndEncode(&encoder);

  int32_t tlen = encoder.pos;
  tEncoderClear(&encoder);
  return tlen;
}

int32_t tDeserializeSQueryCompactProgressReq(void *buf, int32_t bufLen, SQueryCompactProgressReq *pReq) {
  int32_t headLen = sizeof(SMsgHead);

  SDecoder decoder = {0};
  tDecoderInit(&decoder, ((uint8_t *)buf) + headLen, bufLen - headLen);

  if (tStartDecode(&decoder) < 0) return -1;

  if (tDecodeI32(&decoder, &pReq->compactId) < 0) return -1;
  if (tDecodeI32(&decoder, &pReq->vgId) < 0) return -1;
  if (tDecodeI32(&decoder, &pReq->dnodeId) < 0) return -1;

  tEndDecode(&decoder);
  tDecoderClear(&decoder);
  return 0;
}

int32_t tSerializeSQueryCompactProgressRsp(void *buf, int32_t bufLen, SQueryCompactProgressRsp *pReq) {
  SEncoder encoder = {0};
  tEncoderInit(&encoder, buf, bufLen);

  if (tStartEncode(&encoder) < 0) return -1;

  if (tEncodeI32(&encoder, pReq->compactId) < 0) return -1;
  if (tEncodeI32(&encoder, pReq->vgId) < 0) return -1;
  if (tEncodeI32(&encoder, pReq->dnodeId) < 0) return -1;
  if (tEncodeI32(&encoder, pReq->numberFileset) < 0) return -1;
  if (tEncodeI32(&encoder, pReq->finished) < 0) return -1;

  tEndEncode(&encoder);

  int32_t tlen = encoder.pos;
  tEncoderClear(&encoder);
  return tlen;
}
int32_t tDeserializeSQueryCompactProgressRsp(void *buf, int32_t bufLen, SQueryCompactProgressRsp *pReq) {
  SDecoder decoder = {0};
  tDecoderInit(&decoder, buf, bufLen);

  if (tStartDecode(&decoder) < 0) return -1;

  if (tDecodeI32(&decoder, &pReq->compactId) < 0) return -2;
  if (tDecodeI32(&decoder, &pReq->vgId) < 0) return -3;
  if (tDecodeI32(&decoder, &pReq->dnodeId) < 0) return -4;
  if (tDecodeI32(&decoder, &pReq->numberFileset) < 0) return -5;
  if (tDecodeI32(&decoder, &pReq->finished) < 0) return -6;

  tEndDecode(&decoder);
  tDecoderClear(&decoder);
  return 0;
}

int32_t tSerializeSDropVnodeReq(void *buf, int32_t bufLen, SDropVnodeReq *pReq) {
  SEncoder encoder = {0};
  tEncoderInit(&encoder, buf, bufLen);

  if (tStartEncode(&encoder) < 0) return -1;
  if (tEncodeI32(&encoder, pReq->vgId) < 0) return -1;
  if (tEncodeI32(&encoder, pReq->dnodeId) < 0) return -1;
  if (tEncodeI64(&encoder, pReq->dbUid) < 0) return -1;
  if (tEncodeCStr(&encoder, pReq->db) < 0) return -1;
  for (int32_t i = 0; i < 8; ++i) {
    if (tEncodeI64(&encoder, pReq->reserved[i]) < 0) return -1;
  }
  tEndEncode(&encoder);

  int32_t tlen = encoder.pos;
  tEncoderClear(&encoder);
  return tlen;
}

int32_t tDeserializeSDropVnodeReq(void *buf, int32_t bufLen, SDropVnodeReq *pReq) {
  SDecoder decoder = {0};
  tDecoderInit(&decoder, buf, bufLen);

  if (tStartDecode(&decoder) < 0) return -1;
  if (tDecodeI32(&decoder, &pReq->vgId) < 0) return -1;
  if (tDecodeI32(&decoder, &pReq->dnodeId) < 0) return -1;
  if (tDecodeI64(&decoder, &pReq->dbUid) < 0) return -1;
  if (tDecodeCStrTo(&decoder, pReq->db) < 0) return -1;
  for (int32_t i = 0; i < 8; ++i) {
    if (tDecodeI64(&decoder, &pReq->reserved[i]) < 0) return -1;
  }
  tEndDecode(&decoder);

  tDecoderClear(&decoder);
  return 0;
}
int32_t tSerializeSDropIdxReq(void *buf, int32_t bufLen, SDropIndexReq *pReq) {
  SEncoder encoder = {0};
  tEncoderInit(&encoder, buf, bufLen);

  if (tStartEncode(&encoder) < 0) return -1;
  if (tEncodeCStr(&encoder, pReq->colName) < 0) return -1;
  if (tEncodeCStr(&encoder, pReq->stb) < 0) return -1;
  if (tEncodeI64(&encoder, pReq->stbUid) < 0) return -1;
  if (tEncodeI64(&encoder, pReq->dbUid) < 0) return -1;
  for (int32_t i = 0; i < 8; ++i) {
    if (tEncodeI64(&encoder, pReq->reserved[i]) < 0) return -1;
  }
  tEndEncode(&encoder);

  int32_t tlen = encoder.pos;
  tEncoderClear(&encoder);
  return tlen;
  // TODO
  return 0;
}
int32_t tDeserializeSDropIdxReq(void *buf, int32_t bufLen, SDropIndexReq *pReq) {
  SDecoder decoder = {0};
  tDecoderInit(&decoder, buf, bufLen);

  if (tStartDecode(&decoder) < 0) return -1;
  if (tDecodeCStrTo(&decoder, pReq->colName) < 0) return -1;
  if (tDecodeCStrTo(&decoder, pReq->stb) < 0) return -1;
  if (tDecodeI64(&decoder, &pReq->stbUid) < 0) return -1;
  if (tDecodeI64(&decoder, &pReq->dbUid) < 0) return -1;
  for (int32_t i = 0; i < 8; ++i) {
    if (tDecodeI64(&decoder, &pReq->reserved[i]) < 0) return -1;
  }
  tEndDecode(&decoder);

  tDecoderClear(&decoder);
  // TODO
  return 0;
}

int32_t tSerializeSCompactVnodeReq(void *buf, int32_t bufLen, SCompactVnodeReq *pReq) {
  SEncoder encoder = {0};
  tEncoderInit(&encoder, buf, bufLen);

  if (tStartEncode(&encoder) < 0) return -1;
  if (tEncodeI64(&encoder, pReq->dbUid) < 0) return -1;
  if (tEncodeCStr(&encoder, pReq->db) < 0) return -1;
  if (tEncodeI64(&encoder, pReq->compactStartTime) < 0) return -1;

  // 1.1 add tw.skey and tw.ekey
  if (tEncodeI64(&encoder, pReq->tw.skey) < 0) return -1;
  if (tEncodeI64(&encoder, pReq->tw.ekey) < 0) return -1;

  if (tEncodeI32(&encoder, pReq->compactId) < 0) return -1;

  tEndEncode(&encoder);

  int32_t tlen = encoder.pos;
  tEncoderClear(&encoder);
  return tlen;
}

int32_t tDeserializeSCompactVnodeReq(void *buf, int32_t bufLen, SCompactVnodeReq *pReq) {
  SDecoder decoder = {0};
  tDecoderInit(&decoder, buf, bufLen);

  if (tStartDecode(&decoder) < 0) return -1;

  if (tDecodeI64(&decoder, &pReq->dbUid) < 0) return -1;
  if (tDecodeCStrTo(&decoder, pReq->db) < 0) return -1;
  if (tDecodeI64(&decoder, &pReq->compactStartTime) < 0) return -1;

  // 1.1
  if (tDecodeIsEnd(&decoder)) {
    pReq->tw.skey = TSKEY_MIN;
    pReq->tw.ekey = TSKEY_MAX;
  } else {
    if (tDecodeI64(&decoder, &pReq->tw.skey) < 0) return -1;
    if (tDecodeI64(&decoder, &pReq->tw.ekey) < 0) return -1;
  }

  if (!tDecodeIsEnd(&decoder)) {
    if (tDecodeI32(&decoder, &pReq->compactId) < 0) return -1;
  }

  tEndDecode(&decoder);
  tDecoderClear(&decoder);
  return 0;
}

int32_t tSerializeSVKillCompactReq(void *buf, int32_t bufLen, SVKillCompactReq *pReq) {
  SEncoder encoder = {0};
  tEncoderInit(&encoder, buf, bufLen);

  if (tStartEncode(&encoder) < 0) return -1;

  if (tEncodeI32(&encoder, pReq->compactId) < 0) return -1;
  if (tEncodeI32(&encoder, pReq->vgId) < 0) return -1;
  if (tEncodeI32(&encoder, pReq->dnodeId) < 0) return -1;

  tEndEncode(&encoder);

  int32_t tlen = encoder.pos;
  tEncoderClear(&encoder);
  return tlen;
}

int32_t tDeserializeSVKillCompactReq(void *buf, int32_t bufLen, SVKillCompactReq *pReq) {
  SDecoder decoder = {0};
  tDecoderInit(&decoder, buf, bufLen);

  if (tStartDecode(&decoder) < 0) return -1;

  if (tDecodeI32(&decoder, &pReq->compactId) < 0) return -1;
  if (tDecodeI32(&decoder, &pReq->vgId) < 0) return -1;
  if (tDecodeI32(&decoder, &pReq->dnodeId) < 0) return -1;

  tEndDecode(&decoder);
  tDecoderClear(&decoder);
  return 0;
}

int32_t tSerializeSAlterVnodeConfigReq(void *buf, int32_t bufLen, SAlterVnodeConfigReq *pReq) {
  SEncoder encoder = {0};
  tEncoderInit(&encoder, buf, bufLen);

  if (tStartEncode(&encoder) < 0) return -1;
  if (tEncodeI32(&encoder, pReq->vgVersion) < 0) return -1;
  if (tEncodeI32(&encoder, pReq->buffer) < 0) return -1;
  if (tEncodeI32(&encoder, pReq->pageSize) < 0) return -1;
  if (tEncodeI32(&encoder, pReq->pages) < 0) return -1;
  if (tEncodeI32(&encoder, pReq->cacheLastSize) < 0) return -1;
  if (tEncodeI32(&encoder, pReq->daysPerFile) < 0) return -1;
  if (tEncodeI32(&encoder, pReq->daysToKeep0) < 0) return -1;
  if (tEncodeI32(&encoder, pReq->daysToKeep1) < 0) return -1;
  if (tEncodeI32(&encoder, pReq->daysToKeep2) < 0) return -1;
  if (tEncodeI32(&encoder, pReq->walFsyncPeriod) < 0) return -1;
  if (tEncodeI8(&encoder, pReq->walLevel) < 0) return -1;
  if (tEncodeI8(&encoder, pReq->strict) < 0) return -1;
  if (tEncodeI8(&encoder, pReq->cacheLast) < 0) return -1;
  for (int32_t i = 0; i < 7; ++i) {
    if (tEncodeI64(&encoder, pReq->reserved[i]) < 0) return -1;
  }

  // 1st modification
  if (tEncodeI16(&encoder, pReq->sttTrigger) < 0) return -1;
  if (tEncodeI32(&encoder, pReq->minRows) < 0) return -1;
  // 2nd modification
  if (tEncodeI32(&encoder, pReq->walRetentionPeriod) < 0) return -1;
  if (tEncodeI32(&encoder, pReq->walRetentionSize) < 0) return -1;
  if (tEncodeI32(&encoder, pReq->keepTimeOffset) < 0) return -1;

  if (tEncodeI32(&encoder, pReq->s3KeepLocal) < 0) return -1;
  if (tEncodeI8(&encoder, pReq->s3Compact) < 0) return -1;

  tEndEncode(&encoder);

  int32_t tlen = encoder.pos;
  tEncoderClear(&encoder);
  return tlen;
}

int32_t tDeserializeSAlterVnodeConfigReq(void *buf, int32_t bufLen, SAlterVnodeConfigReq *pReq) {
  SDecoder decoder = {0};
  tDecoderInit(&decoder, buf, bufLen);

  if (tStartDecode(&decoder) < 0) return -1;
  if (tDecodeI32(&decoder, &pReq->vgVersion) < 0) return -1;
  if (tDecodeI32(&decoder, &pReq->buffer) < 0) return -1;
  if (tDecodeI32(&decoder, &pReq->pageSize) < 0) return -1;
  if (tDecodeI32(&decoder, &pReq->pages) < 0) return -1;
  if (tDecodeI32(&decoder, &pReq->cacheLastSize) < 0) return -1;
  if (tDecodeI32(&decoder, &pReq->daysPerFile) < 0) return -1;
  if (tDecodeI32(&decoder, &pReq->daysToKeep0) < 0) return -1;
  if (tDecodeI32(&decoder, &pReq->daysToKeep1) < 0) return -1;
  if (tDecodeI32(&decoder, &pReq->daysToKeep2) < 0) return -1;
  if (tDecodeI32(&decoder, &pReq->walFsyncPeriod) < 0) return -1;
  if (tDecodeI8(&decoder, &pReq->walLevel) < 0) return -1;
  if (tDecodeI8(&decoder, &pReq->strict) < 0) return -1;
  if (tDecodeI8(&decoder, &pReq->cacheLast) < 0) return -1;
  for (int32_t i = 0; i < 7; ++i) {
    if (tDecodeI64(&decoder, &pReq->reserved[i]) < 0) return -1;
  }

  // 1st modification
  if (tDecodeIsEnd(&decoder)) {
    pReq->sttTrigger = -1;
    pReq->minRows = -1;
  } else {
    if (tDecodeI16(&decoder, &pReq->sttTrigger) < 0) return -1;
    if (tDecodeI32(&decoder, &pReq->minRows) < 0) return -1;
  }

  // 2n modification
  if (tDecodeIsEnd(&decoder)) {
    pReq->walRetentionPeriod = -1;
    pReq->walRetentionSize = -1;
  } else {
    if (tDecodeI32(&decoder, &pReq->walRetentionPeriod) < 0) return -1;
    if (tDecodeI32(&decoder, &pReq->walRetentionSize) < 0) return -1;
  }
  pReq->keepTimeOffset = TSDB_DEFAULT_KEEP_TIME_OFFSET;
  if (!tDecodeIsEnd(&decoder)) {
    if (tDecodeI32(&decoder, &pReq->keepTimeOffset) < 0) return -1;
  }

  pReq->s3KeepLocal = TSDB_DEFAULT_S3_KEEP_LOCAL;
  pReq->s3Compact = TSDB_DEFAULT_S3_COMPACT;
  if (!tDecodeIsEnd(&decoder)) {
    if (tDecodeI32(&decoder, &pReq->s3KeepLocal) < 0) return -1;
    if (tDecodeI8(&decoder, &pReq->s3Compact) < 0) return -1;
  }

  tEndDecode(&decoder);
  tDecoderClear(&decoder);
  return 0;
}

int32_t tSerializeSAlterVnodeReplicaReq(void *buf, int32_t bufLen, SAlterVnodeReplicaReq *pReq) {
  SEncoder encoder = {0};
  tEncoderInit(&encoder, buf, bufLen);

  if (tStartEncode(&encoder) < 0) return -1;
  if (tEncodeI32(&encoder, pReq->vgId) < 0) return -1;
  if (tEncodeI8(&encoder, pReq->strict) < 0) return -1;
  if (tEncodeI8(&encoder, pReq->selfIndex) < 0) return -1;
  if (tEncodeI8(&encoder, pReq->replica) < 0) return -1;
  for (int32_t i = 0; i < TSDB_MAX_REPLICA; ++i) {
    SReplica *pReplica = &pReq->replicas[i];
    if (tEncodeSReplica(&encoder, pReplica) < 0) return -1;
  }
  for (int32_t i = 0; i < 8; ++i) {
    if (tEncodeI64(&encoder, pReq->reserved[i]) < 0) return -1;
  }
  if (tEncodeI8(&encoder, pReq->learnerSelfIndex) < 0) return -1;
  if (tEncodeI8(&encoder, pReq->learnerReplica) < 0) return -1;
  for (int32_t i = 0; i < TSDB_MAX_LEARNER_REPLICA; ++i) {
    SReplica *pReplica = &pReq->learnerReplicas[i];
    if (tEncodeSReplica(&encoder, pReplica) < 0) return -1;
  }
  if (tEncodeI32(&encoder, pReq->changeVersion) < 0) return -1;
  tEndEncode(&encoder);

  int32_t tlen = encoder.pos;
  tEncoderClear(&encoder);
  return tlen;
}

int32_t tDeserializeSAlterVnodeReplicaReq(void *buf, int32_t bufLen, SAlterVnodeReplicaReq *pReq) {
  SDecoder decoder = {0};
  tDecoderInit(&decoder, buf, bufLen);

  if (tStartDecode(&decoder) < 0) return -1;
  if (tDecodeI32(&decoder, &pReq->vgId) < 0) return -1;
  if (tDecodeI8(&decoder, &pReq->strict) < 0) return -1;
  if (tDecodeI8(&decoder, &pReq->selfIndex) < 0) return -1;
  if (tDecodeI8(&decoder, &pReq->replica) < 0) return -1;
  for (int32_t i = 0; i < TSDB_MAX_REPLICA; ++i) {
    SReplica *pReplica = &pReq->replicas[i];
    if (tDecodeSReplica(&decoder, pReplica) < 0) return -1;
  }
  for (int32_t i = 0; i < 8; ++i) {
    if (tDecodeI64(&decoder, &pReq->reserved[i]) < 0) return -1;
  }
  if (!tDecodeIsEnd(&decoder)) {
    if (tDecodeI8(&decoder, &pReq->learnerSelfIndex) < 0) return -1;
    if (tDecodeI8(&decoder, &pReq->learnerReplica) < 0) return -1;
    for (int32_t i = 0; i < TSDB_MAX_LEARNER_REPLICA; ++i) {
      SReplica *pReplica = &pReq->learnerReplicas[i];
      if (tDecodeSReplica(&decoder, pReplica) < 0) return -1;
    }
  }
  if (!tDecodeIsEnd(&decoder)) {
    if (tDecodeI32(&decoder, &pReq->changeVersion) < 0) return -1;
  }

  tEndDecode(&decoder);
  tDecoderClear(&decoder);
  return 0;
}

int32_t tSerializeSDisableVnodeWriteReq(void *buf, int32_t bufLen, SDisableVnodeWriteReq *pReq) {
  SEncoder encoder = {0};
  tEncoderInit(&encoder, buf, bufLen);

  if (tStartEncode(&encoder) < 0) return -1;
  if (tEncodeI32(&encoder, pReq->vgId) < 0) return -1;
  if (tEncodeI8(&encoder, pReq->disable) < 0) return -1;

  tEndEncode(&encoder);

  int32_t tlen = encoder.pos;
  tEncoderClear(&encoder);
  return tlen;
}

int32_t tDeserializeSDisableVnodeWriteReq(void *buf, int32_t bufLen, SDisableVnodeWriteReq *pReq) {
  SDecoder decoder = {0};
  tDecoderInit(&decoder, buf, bufLen);

  if (tStartDecode(&decoder) < 0) return -1;
  if (tDecodeI32(&decoder, &pReq->vgId) < 0) return -1;
  if (tDecodeI8(&decoder, &pReq->disable) < 0) return -1;

  tEndDecode(&decoder);
  tDecoderClear(&decoder);
  return 0;
}

int32_t tSerializeSAlterVnodeHashRangeReq(void *buf, int32_t bufLen, SAlterVnodeHashRangeReq *pReq) {
  SEncoder encoder = {0};
  tEncoderInit(&encoder, buf, bufLen);

  if (tStartEncode(&encoder) < 0) return -1;
  if (tEncodeI32(&encoder, pReq->srcVgId) < 0) return -1;
  if (tEncodeI32(&encoder, pReq->dstVgId) < 0) return -1;
  if (tEncodeI32(&encoder, pReq->hashBegin) < 0) return -1;
  if (tEncodeI32(&encoder, pReq->hashEnd) < 0) return -1;
  if (tEncodeI32(&encoder, pReq->changeVersion) < 0) return -1;
  if (tEncodeI32(&encoder, pReq->reserved) < 0) return -1;

  tEndEncode(&encoder);

  int32_t tlen = encoder.pos;
  tEncoderClear(&encoder);
  return tlen;
}

int32_t tDeserializeSAlterVnodeHashRangeReq(void *buf, int32_t bufLen, SAlterVnodeHashRangeReq *pReq) {
  SDecoder decoder = {0};
  tDecoderInit(&decoder, buf, bufLen);

  if (tStartDecode(&decoder) < 0) return -1;
  if (tDecodeI32(&decoder, &pReq->srcVgId) < 0) return -1;
  if (tDecodeI32(&decoder, &pReq->dstVgId) < 0) return -1;
  if (tDecodeI32(&decoder, &pReq->hashBegin) < 0) return -1;
  if (tDecodeI32(&decoder, &pReq->hashEnd) < 0) return -1;
  if (tDecodeI32(&decoder, &pReq->changeVersion) < 0) return -1;
  if (tDecodeI32(&decoder, &pReq->reserved) < 0) return -1;

  tEndDecode(&decoder);
  tDecoderClear(&decoder);
  return 0;
}

int32_t tSerializeSKillQueryReq(void *buf, int32_t bufLen, SKillQueryReq *pReq) {
  SEncoder encoder = {0};
  tEncoderInit(&encoder, buf, bufLen);

  if (tStartEncode(&encoder) < 0) return -1;
  if (tEncodeCStr(&encoder, pReq->queryStrId) < 0) return -1;
  tEndEncode(&encoder);

  int32_t tlen = encoder.pos;
  tEncoderClear(&encoder);
  return tlen;
}

int32_t tDeserializeSKillQueryReq(void *buf, int32_t bufLen, SKillQueryReq *pReq) {
  SDecoder decoder = {0};
  tDecoderInit(&decoder, buf, bufLen);

  if (tStartDecode(&decoder) < 0) return -1;
  if (tDecodeCStrTo(&decoder, pReq->queryStrId) < 0) return -1;
  tEndDecode(&decoder);

  tDecoderClear(&decoder);
  return 0;
}

int32_t tSerializeSKillConnReq(void *buf, int32_t bufLen, SKillConnReq *pReq) {
  SEncoder encoder = {0};
  tEncoderInit(&encoder, buf, bufLen);

  if (tStartEncode(&encoder) < 0) return -1;
  if (tEncodeU32(&encoder, pReq->connId) < 0) return -1;
  tEndEncode(&encoder);

  int32_t tlen = encoder.pos;
  tEncoderClear(&encoder);
  return tlen;
}

int32_t tDeserializeSKillConnReq(void *buf, int32_t bufLen, SKillConnReq *pReq) {
  SDecoder decoder = {0};
  tDecoderInit(&decoder, buf, bufLen);

  if (tStartDecode(&decoder) < 0) return -1;
  if (tDecodeU32(&decoder, &pReq->connId) < 0) return -1;
  tEndDecode(&decoder);

  tDecoderClear(&decoder);
  return 0;
}

int32_t tSerializeSKillTransReq(void *buf, int32_t bufLen, SKillTransReq *pReq) {
  SEncoder encoder = {0};
  tEncoderInit(&encoder, buf, bufLen);

  if (tStartEncode(&encoder) < 0) return -1;
  if (tEncodeI32(&encoder, pReq->transId) < 0) return -1;
  tEndEncode(&encoder);

  int32_t tlen = encoder.pos;
  tEncoderClear(&encoder);
  return tlen;
}

int32_t tDeserializeSKillTransReq(void *buf, int32_t bufLen, SKillTransReq *pReq) {
  SDecoder decoder = {0};
  tDecoderInit(&decoder, buf, bufLen);

  if (tStartDecode(&decoder) < 0) return -1;
  if (tDecodeI32(&decoder, &pReq->transId) < 0) return -1;
  tEndDecode(&decoder);

  tDecoderClear(&decoder);
  return 0;
}

int32_t tSerializeSBalanceVgroupReq(void *buf, int32_t bufLen, SBalanceVgroupReq *pReq) {
  SEncoder encoder = {0};
  tEncoderInit(&encoder, buf, bufLen);

  if (tStartEncode(&encoder) < 0) return -1;
  if (tEncodeI32(&encoder, pReq->useless) < 0) return -1;
  ENCODESQL();
  tEndEncode(&encoder);

  int32_t tlen = encoder.pos;
  tEncoderClear(&encoder);
  return tlen;
}

int32_t tDeserializeSBalanceVgroupReq(void *buf, int32_t bufLen, SBalanceVgroupReq *pReq) {
  SDecoder decoder = {0};
  tDecoderInit(&decoder, buf, bufLen);

  if (tStartDecode(&decoder) < 0) return -1;
  if (tDecodeI32(&decoder, &pReq->useless) < 0) return -1;
  DECODESQL();
  tEndDecode(&decoder);

  tDecoderClear(&decoder);
  return 0;
}

void tFreeSBalanceVgroupReq(SBalanceVgroupReq *pReq) { FREESQL(); }

int32_t tSerializeSBalanceVgroupLeaderReq(void *buf, int32_t bufLen, SBalanceVgroupLeaderReq *pReq) {
  SEncoder encoder = {0};
  tEncoderInit(&encoder, buf, bufLen);

  if (tStartEncode(&encoder) < 0) return -1;
  if (tEncodeI32(&encoder, pReq->useless) < 0) return -1;
  if (tEncodeI32(&encoder, pReq->vgId) < 0) return -1;
  ENCODESQL();
  tEndEncode(&encoder);

  int32_t tlen = encoder.pos;
  tEncoderClear(&encoder);
  return tlen;
}

int32_t tDeserializeSBalanceVgroupLeaderReq(void *buf, int32_t bufLen, SBalanceVgroupLeaderReq *pReq) {
  SDecoder decoder = {0};
  tDecoderInit(&decoder, buf, bufLen);

  if (tStartDecode(&decoder) < 0) return -1;
  if (tDecodeI32(&decoder, &pReq->useless) < 0) return -1;
  if (!tDecodeIsEnd(&decoder)) {
    if (tDecodeI32(&decoder, &pReq->vgId) < 0) return -1;
  }

  DECODESQL();
  tEndDecode(&decoder);

  tDecoderClear(&decoder);
  return 0;
}

void tFreeSBalanceVgroupLeaderReq(SBalanceVgroupLeaderReq *pReq) { FREESQL(); }

int32_t tSerializeSMergeVgroupReq(void *buf, int32_t bufLen, SMergeVgroupReq *pReq) {
  SEncoder encoder = {0};
  tEncoderInit(&encoder, buf, bufLen);

  if (tStartEncode(&encoder) < 0) return -1;
  if (tEncodeI32(&encoder, pReq->vgId1) < 0) return -1;
  if (tEncodeI32(&encoder, pReq->vgId2) < 0) return -1;
  tEndEncode(&encoder);

  int32_t tlen = encoder.pos;
  tEncoderClear(&encoder);
  return tlen;
}

int32_t tDeserializeSMergeVgroupReq(void *buf, int32_t bufLen, SMergeVgroupReq *pReq) {
  SDecoder decoder = {0};
  tDecoderInit(&decoder, buf, bufLen);

  if (tStartDecode(&decoder) < 0) return -1;
  if (tDecodeI32(&decoder, &pReq->vgId1) < 0) return -1;
  if (tDecodeI32(&decoder, &pReq->vgId2) < 0) return -1;
  tEndDecode(&decoder);

  tDecoderClear(&decoder);
  return 0;
}

int32_t tSerializeSRedistributeVgroupReq(void *buf, int32_t bufLen, SRedistributeVgroupReq *pReq) {
  SEncoder encoder = {0};
  tEncoderInit(&encoder, buf, bufLen);

  if (tStartEncode(&encoder) < 0) return -1;
  if (tEncodeI32(&encoder, pReq->vgId) < 0) return -1;
  if (tEncodeI32(&encoder, pReq->dnodeId1) < 0) return -1;
  if (tEncodeI32(&encoder, pReq->dnodeId2) < 0) return -1;
  if (tEncodeI32(&encoder, pReq->dnodeId3) < 0) return -1;
  ENCODESQL();
  tEndEncode(&encoder);

  int32_t tlen = encoder.pos;
  tEncoderClear(&encoder);
  return tlen;
}

int32_t tDeserializeSRedistributeVgroupReq(void *buf, int32_t bufLen, SRedistributeVgroupReq *pReq) {
  SDecoder decoder = {0};
  tDecoderInit(&decoder, buf, bufLen);

  if (tStartDecode(&decoder) < 0) return -1;
  if (tDecodeI32(&decoder, &pReq->vgId) < 0) return -1;
  if (tDecodeI32(&decoder, &pReq->dnodeId1) < 0) return -1;
  if (tDecodeI32(&decoder, &pReq->dnodeId2) < 0) return -1;
  if (tDecodeI32(&decoder, &pReq->dnodeId3) < 0) return -1;
  DECODESQL();
  tEndDecode(&decoder);

  tDecoderClear(&decoder);
  return 0;
}

void tFreeSRedistributeVgroupReq(SRedistributeVgroupReq *pReq) { FREESQL(); }

int32_t tSerializeSSplitVgroupReq(void *buf, int32_t bufLen, SSplitVgroupReq *pReq) {
  SEncoder encoder = {0};
  tEncoderInit(&encoder, buf, bufLen);

  if (tStartEncode(&encoder) < 0) return -1;
  if (tEncodeI32(&encoder, pReq->vgId) < 0) return -1;
  tEndEncode(&encoder);

  int32_t tlen = encoder.pos;
  tEncoderClear(&encoder);
  return tlen;
}

int32_t tDeserializeSSplitVgroupReq(void *buf, int32_t bufLen, SSplitVgroupReq *pReq) {
  SDecoder decoder = {0};
  tDecoderInit(&decoder, buf, bufLen);

  if (tStartDecode(&decoder) < 0) return -1;
  if (tDecodeI32(&decoder, &pReq->vgId) < 0) return -1;
  tEndDecode(&decoder);

  tDecoderClear(&decoder);
  return 0;
}

int32_t tSerializeSForceBecomeFollowerReq(void *buf, int32_t bufLen, SForceBecomeFollowerReq *pReq) {
  SEncoder encoder = {0};
  tEncoderInit(&encoder, buf, bufLen);

  if (tStartEncode(&encoder) < 0) return -1;
  if (tEncodeI32(&encoder, pReq->vgId) < 0) return -1;
  tEndEncode(&encoder);

  int32_t tlen = encoder.pos;
  tEncoderClear(&encoder);
  return tlen;
}

// int32_t tDeserializeSForceBecomeFollowerReq(void *buf, int32_t bufLen, SForceBecomeFollowerReq *pReq) {
//   SDecoder decoder = {0};
//   tDecoderInit(&decoder, buf, bufLen);

//   if (tStartDecode(&decoder) < 0) return -1;
//   if (tDecodeI32(&decoder, &pReq->vgId) < 0) return -1;
//   tEndDecode(&decoder);

//   tDecoderClear(&decoder);
//   return 0;
// }

int32_t tSerializeSDCreateMnodeReq(void *buf, int32_t bufLen, SDCreateMnodeReq *pReq) {
  SEncoder encoder = {0};
  tEncoderInit(&encoder, buf, bufLen);

  if (tStartEncode(&encoder) < 0) return -1;
  if (tEncodeI8(&encoder, pReq->replica) < 0) return -1;
  for (int32_t i = 0; i < TSDB_MAX_REPLICA; ++i) {
    SReplica *pReplica = &pReq->replicas[i];
    if (tEncodeSReplica(&encoder, pReplica) < 0) return -1;
  }
  if (tEncodeI8(&encoder, pReq->learnerReplica) < 0) return -1;
  for (int32_t i = 0; i < TSDB_MAX_LEARNER_REPLICA; ++i) {
    SReplica *pReplica = &pReq->learnerReplicas[i];
    if (tEncodeSReplica(&encoder, pReplica) < 0) return -1;
  }
  if (tEncodeI64(&encoder, pReq->lastIndex) < 0) return -1;
  tEndEncode(&encoder);

  int32_t tlen = encoder.pos;
  tEncoderClear(&encoder);
  return tlen;
}

int32_t tDeserializeSDCreateMnodeReq(void *buf, int32_t bufLen, SDCreateMnodeReq *pReq) {
  SDecoder decoder = {0};
  tDecoderInit(&decoder, buf, bufLen);

  if (tStartDecode(&decoder) < 0) return -1;
  if (tDecodeI8(&decoder, &pReq->replica) < 0) return -1;
  for (int32_t i = 0; i < TSDB_MAX_REPLICA; ++i) {
    SReplica *pReplica = &pReq->replicas[i];
    if (tDecodeSReplica(&decoder, pReplica) < 0) return -1;
  }
  if (!tDecodeIsEnd(&decoder)) {
    if (tDecodeI8(&decoder, &pReq->learnerReplica) < 0) return -1;
    for (int32_t i = 0; i < TSDB_MAX_LEARNER_REPLICA; ++i) {
      SReplica *pReplica = &pReq->learnerReplicas[i];
      if (tDecodeSReplica(&decoder, pReplica) < 0) return -1;
    }
    if (tDecodeI64(&decoder, &pReq->lastIndex) < 0) return -1;
  }
  tEndDecode(&decoder);

  tDecoderClear(&decoder);
  return 0;
}

<<<<<<< HEAD
// int32_t tSerializeSAuthReq(void *buf, int32_t bufLen, SAuthReq *pReq) {
//   SEncoder encoder = {0};
//   tEncoderInit(&encoder, buf, bufLen);

//   if (tStartEncode(&encoder) < 0) return -1;
//   if (tEncodeCStr(&encoder, pReq->user) < 0) return -1;
//   if (tEncodeI8(&encoder, pReq->spi) < 0) return -1;
//   if (tEncodeI8(&encoder, pReq->encrypt) < 0) return -1;
//   if (tEncodeBinary(&encoder, pReq->secret, TSDB_PASSWORD_LEN) < 0) return -1;
//   if (tEncodeBinary(&encoder, pReq->ckey, TSDB_PASSWORD_LEN) < 0) return -1;
//   tEndEncode(&encoder);
=======
int32_t tSerializeSVArbHeartBeatReq(void *buf, int32_t bufLen, SVArbHeartBeatReq *pReq) {
  SEncoder encoder = {0};
  tEncoderInit(&encoder, buf, bufLen);

  if (tStartEncode(&encoder) < 0) return -1;
  if (tEncodeI32(&encoder, pReq->dnodeId) < 0) return -1;
  if (tEncodeCStr(&encoder, pReq->arbToken) < 0) return -1;
  if (tEncodeI64(&encoder, pReq->arbTerm) < 0) return -1;

  int32_t size = taosArrayGetSize(pReq->hbMembers);
  if (tEncodeI32(&encoder, size) < 0) return -1;
  for (int32_t i = 0; i < size; i++) {
    SVArbHbReqMember *pMember = taosArrayGet(pReq->hbMembers, i);
    if (tEncodeI32(&encoder, pMember->vgId) < 0) return -1;
    if (tEncodeI32(&encoder, pMember->hbSeq) < 0) return -1;
  }

  tEndEncode(&encoder);
>>>>>>> 5df72091

//   int32_t tlen = encoder.pos;
//   tEncoderClear(&encoder);
//   return tlen;
// }

<<<<<<< HEAD
// int32_t tDeserializeSAuthReq(void *buf, int32_t bufLen, SAuthReq *pReq) {
//   SDecoder decoder = {0};
//   tDecoderInit(&decoder, buf, bufLen);

//   if (tStartDecode(&decoder) < 0) return -1;
//   if (tDecodeCStrTo(&decoder, pReq->user) < 0) return -1;
//   if (tDecodeI8(&decoder, &pReq->spi) < 0) return -1;
//   if (tDecodeI8(&decoder, &pReq->encrypt) < 0) return -1;
//   if (tDecodeCStrTo(&decoder, pReq->secret) < 0) return -1;
//   if (tDecodeCStrTo(&decoder, pReq->ckey) < 0) return -1;
//   tEndDecode(&decoder);
=======
int32_t tDeserializeSVArbHeartBeatReq(void *buf, int32_t bufLen, SVArbHeartBeatReq *pReq) {
  SDecoder decoder = {0};
  tDecoderInit(&decoder, buf, bufLen);

  if (tStartDecode(&decoder) < 0) return -1;
  if (tDecodeI32(&decoder, &pReq->dnodeId) < 0) return -1;
  pReq->arbToken = taosMemoryMalloc(TSDB_ARB_TOKEN_SIZE);
  if (tDecodeCStrTo(&decoder, pReq->arbToken) < 0) return -1;
  if (tDecodeI64(&decoder, &pReq->arbTerm) < 0) return -1;

  pReq->hbMembers = taosArrayInit(16, sizeof(SVArbHbReqMember));
  int32_t size = 0;
  if (tDecodeI32(&decoder, &size) < 0) return -1;
  for (int32_t i = 0; i < size; i++) {
    SVArbHbReqMember member = {0};
    if (tDecodeI32(&decoder, &member.vgId) < 0) return -1;
    if (tDecodeI32(&decoder, &member.hbSeq) < 0) return -1;
    taosArrayPush(pReq->hbMembers, &member);
  }

  tEndDecode(&decoder);

  tDecoderClear(&decoder);
  return 0;
}

void tFreeSVArbHeartBeatReq(SVArbHeartBeatReq *pReq) {
  if (!pReq) return;
  taosMemoryFree(pReq->arbToken);
  taosArrayDestroy(pReq->hbMembers);
}

int32_t tSerializeSVArbHeartBeatRsp(void *buf, int32_t bufLen, SVArbHeartBeatRsp *pRsp) {
  SEncoder encoder = {0};
  tEncoderInit(&encoder, buf, bufLen);

  if (tStartEncode(&encoder) < 0) return -1;
  if (tEncodeCStr(&encoder, pRsp->arbToken) < 0) return -1;
  if (tEncodeI32(&encoder, pRsp->dnodeId) < 0) return -1;
  int32_t sz = taosArrayGetSize(pRsp->hbMembers);
  if (tEncodeI32(&encoder, sz) < 0) return -1;
  for (int32_t i = 0; i < sz; i++) {
    SVArbHbRspMember *pMember = taosArrayGet(pRsp->hbMembers, i);
    if (tEncodeI32(&encoder, pMember->vgId) < 0) return -1;
    if (tEncodeI32(&encoder, pMember->hbSeq) < 0) return -1;
    if (tEncodeCStr(&encoder, pMember->memberToken) < 0) return -1;
  }
  tEndEncode(&encoder);

  int32_t tlen = encoder.pos;
  tEncoderClear(&encoder);
  return tlen;
}

int32_t tDeserializeSVArbHeartBeatRsp(void *buf, int32_t bufLen, SVArbHeartBeatRsp *pRsp) {
  SDecoder decoder = {0};
  tDecoderInit(&decoder, buf, bufLen);

  if (tStartDecode(&decoder) < 0) return -1;
  if (tDecodeCStrTo(&decoder, pRsp->arbToken) < 0) return -1;
  if (tDecodeI32(&decoder, &pRsp->dnodeId) < 0) return -1;
  int32_t sz = 0;
  if (tDecodeI32(&decoder, &sz) < 0) return -1;
  pRsp->hbMembers = taosArrayInit(sz, sizeof(SVArbHbRspMember));
  for (int32_t i = 0; i < sz; i++) {
    SVArbHbRspMember hbMember = {0};
    if (tDecodeI32(&decoder, &hbMember.vgId) < 0) return -1;
    if (tDecodeI32(&decoder, &hbMember.hbSeq) < 0) return -1;
    if (tDecodeCStrTo(&decoder, hbMember.memberToken) < 0) return -1;
    taosArrayPush(pRsp->hbMembers, &hbMember);
  }
  tEndDecode(&decoder);

  tDecoderClear(&decoder);
  return 0;
}

void tFreeSVArbHeartBeatRsp(SVArbHeartBeatRsp *pRsp) {
  if (NULL == pRsp) {
    return;
  }
  taosArrayDestroy(pRsp->hbMembers);
}

int32_t tSerializeSVArbCheckSyncReq(void *buf, int32_t bufLen, SVArbCheckSyncReq *pReq) {
  SEncoder encoder = {0};
  tEncoderInit(&encoder, buf, bufLen);

  if (tStartEncode(&encoder) < 0) return -1;
  if (tEncodeCStr(&encoder, pReq->arbToken) < 0) return -1;
  if (tEncodeI64(&encoder, pReq->arbTerm) < 0) return -1;
  if (tEncodeCStr(&encoder, pReq->member0Token) < 0) return -1;
  if (tEncodeCStr(&encoder, pReq->member1Token) < 0) return -1;

  tEndEncode(&encoder);

  int32_t tlen = encoder.pos;
  tEncoderClear(&encoder);
  return tlen;
}

int32_t tDeserializeSVArbCheckSyncReq(void *buf, int32_t bufLen, SVArbCheckSyncReq *pReq) {
  SDecoder decoder = {0};
  tDecoderInit(&decoder, buf, bufLen);

  if (tStartDecode(&decoder) < 0) return -1;
  pReq->arbToken = taosMemoryMalloc(TSDB_ARB_TOKEN_SIZE);
  if (tDecodeCStrTo(&decoder, pReq->arbToken) < 0) return -1;
  if (tDecodeI64(&decoder, &pReq->arbTerm) < 0) return -1;
  pReq->member0Token = taosMemoryMalloc(TSDB_ARB_TOKEN_SIZE);
  if (tDecodeCStrTo(&decoder, pReq->member0Token) < 0) return -1;
  pReq->member1Token = taosMemoryMalloc(TSDB_ARB_TOKEN_SIZE);
  if (tDecodeCStrTo(&decoder, pReq->member1Token) < 0) return -1;

  tEndDecode(&decoder);

  tDecoderClear(&decoder);
  return 0;
}

void tFreeSVArbCheckSyncReq(SVArbCheckSyncReq *pRsp) {
  if (NULL == pRsp) {
    return;
  }
  taosMemoryFreeClear(pRsp->arbToken);
  taosMemoryFreeClear(pRsp->member0Token);
  taosMemoryFreeClear(pRsp->member1Token);
}

int32_t tSerializeSVArbCheckSyncRsp(void *buf, int32_t bufLen, SVArbCheckSyncRsp *pRsp) {
  SEncoder encoder = {0};
  tEncoderInit(&encoder, buf, bufLen);

  if (tStartEncode(&encoder) < 0) return -1;
  if (tEncodeCStr(&encoder, pRsp->arbToken) < 0) return -1;
  if (tEncodeCStr(&encoder, pRsp->member0Token) < 0) return -1;
  if (tEncodeCStr(&encoder, pRsp->member1Token) < 0) return -1;
  if (tEncodeI32(&encoder, pRsp->vgId) < 0) return -1;
  if (tEncodeI32(&encoder, pRsp->errCode) < 0) return -1;

  tEndEncode(&encoder);

  int32_t tlen = encoder.pos;
  tEncoderClear(&encoder);
  return tlen;
}

int32_t tDeserializeSVArbCheckSyncRsp(void *buf, int32_t bufLen, SVArbCheckSyncRsp *pRsp) {
  SDecoder decoder = {0};
  tDecoderInit(&decoder, buf, bufLen);

  if (tStartDecode(&decoder) < 0) return -1;
  pRsp->arbToken = taosMemoryMalloc(TSDB_ARB_TOKEN_SIZE);
  if (tDecodeCStrTo(&decoder, pRsp->arbToken) < 0) return -1;
  pRsp->member0Token = taosMemoryMalloc(TSDB_ARB_TOKEN_SIZE);
  if (tDecodeCStrTo(&decoder, pRsp->member0Token) < 0) return -1;
  pRsp->member1Token = taosMemoryMalloc(TSDB_ARB_TOKEN_SIZE);
  if (tDecodeCStrTo(&decoder, pRsp->member1Token) < 0) return -1;
  if (tDecodeI32(&decoder, &pRsp->vgId) < 0) return -1;
  if (tDecodeI32(&decoder, &pRsp->errCode) < 0) return -1;

  tEndDecode(&decoder);

  tDecoderClear(&decoder);
  return 0;
}

void tFreeSVArbCheckSyncRsp(SVArbCheckSyncRsp *pRsp) {
  if (NULL == pRsp) {
    return;
  }
  taosMemoryFreeClear(pRsp->arbToken);
  taosMemoryFreeClear(pRsp->member0Token);
  taosMemoryFreeClear(pRsp->member1Token);
}

int32_t tSerializeSVArbSetAssignedLeaderReq(void *buf, int32_t bufLen, SVArbSetAssignedLeaderReq *pReq) {
  SEncoder encoder = {0};
  tEncoderInit(&encoder, buf, bufLen);

  if (tStartEncode(&encoder) < 0) return -1;
  if (tEncodeCStr(&encoder, pReq->arbToken) < 0) return -1;
  if (tEncodeI64(&encoder, pReq->arbTerm) < 0) return -1;
  if (tEncodeCStr(&encoder, pReq->memberToken) < 0) return -1;

  tEndEncode(&encoder);

  int32_t tlen = encoder.pos;
  tEncoderClear(&encoder);
  return tlen;
}

int32_t tDeserializeSVArbSetAssignedLeaderReq(void *buf, int32_t bufLen, SVArbSetAssignedLeaderReq *pReq) {
  SDecoder decoder = {0};
  tDecoderInit(&decoder, buf, bufLen);

  if (tStartDecode(&decoder) < 0) return -1;
  pReq->arbToken = taosMemoryMalloc(TSDB_ARB_TOKEN_SIZE);
  if (tDecodeCStrTo(&decoder, pReq->arbToken) < 0) return -1;
  if (tDecodeI64(&decoder, &pReq->arbTerm) < 0) return -1;
  pReq->memberToken = taosMemoryMalloc(TSDB_ARB_TOKEN_SIZE);
  if (tDecodeCStrTo(&decoder, pReq->memberToken) < 0) return -1;

  tEndDecode(&decoder);

  tDecoderClear(&decoder);
  return 0;
}

void tFreeSVArbSetAssignedLeaderReq(SVArbSetAssignedLeaderReq *pReq) {
  if (NULL == pReq) {
    return;
  }
  taosMemoryFreeClear(pReq->arbToken);
  taosMemoryFreeClear(pReq->memberToken);
}

int32_t tSerializeSVArbSetAssignedLeaderRsp(void *buf, int32_t bufLen, SVArbSetAssignedLeaderRsp *pRsp) {
  SEncoder encoder = {0};
  tEncoderInit(&encoder, buf, bufLen);

  if (tStartEncode(&encoder) < 0) return -1;
  if (tEncodeCStr(&encoder, pRsp->arbToken) < 0) return -1;
  if (tEncodeCStr(&encoder, pRsp->memberToken) < 0) return -1;
  if (tEncodeI32(&encoder, pRsp->vgId) < 0) return -1;

  tEndEncode(&encoder);

  int32_t tlen = encoder.pos;
  tEncoderClear(&encoder);
  return tlen;
}

int32_t tDeserializeSVArbSetAssignedLeaderRsp(void *buf, int32_t bufLen, SVArbSetAssignedLeaderRsp *pRsp) {
  SDecoder decoder = {0};
  tDecoderInit(&decoder, buf, bufLen);

  if (tStartDecode(&decoder) < 0) return -1;
  pRsp->arbToken = taosMemoryMalloc(TSDB_ARB_TOKEN_SIZE);
  if (tDecodeCStrTo(&decoder, pRsp->arbToken) < 0) return -1;
  pRsp->memberToken = taosMemoryMalloc(TSDB_ARB_TOKEN_SIZE);
  if (tDecodeCStrTo(&decoder, pRsp->memberToken) < 0) return -1;
  if (tDecodeI32(&decoder, &pRsp->vgId) < 0) return -1;

  tEndDecode(&decoder);

  tDecoderClear(&decoder);
  return 0;
}

void tFreeSVArbSetAssignedLeaderRsp(SVArbSetAssignedLeaderRsp *pRsp) {
  if (NULL == pRsp) {
    return;
  }
  taosMemoryFreeClear(pRsp->arbToken);
  taosMemoryFreeClear(pRsp->memberToken);
}

int32_t tSerializeSMArbUpdateGroupReq(void *buf, int32_t bufLen, SMArbUpdateGroupReq *pReq) {
  SEncoder encoder = {0};
  tEncoderInit(&encoder, buf, bufLen);

  if (tStartEncode(&encoder) < 0) return -1;
  if (tEncodeI32(&encoder, pReq->vgId) < 0) return -1;
  if (tEncodeI64(&encoder, pReq->dbUid) < 0) return -1;
  for (int i = 0; i < TSDB_ARB_GROUP_MEMBER_NUM; i++) {
    if (tEncodeI32(&encoder, pReq->members[i].dnodeId) < 0) return -1;
    if (tEncodeCStr(&encoder, pReq->members[i].token) < 0) return -1;
  }
  if (tEncodeI8(&encoder, pReq->isSync) < 0) return -1;
  if (tEncodeI32(&encoder, pReq->assignedLeader.dnodeId) < 0) return -1;
  if (tEncodeCStr(&encoder, pReq->assignedLeader.token) < 0) return -1;
  if (tEncodeI64(&encoder, pReq->version) < 0) return -1;

  tEndEncode(&encoder);

  int32_t tlen = encoder.pos;
  tEncoderClear(&encoder);
  return tlen;
}

int32_t tDeserializeSMArbUpdateGroupReq(void *buf, int32_t bufLen, SMArbUpdateGroupReq *pReq) {
  SDecoder decoder = {0};
  tDecoderInit(&decoder, buf, bufLen);

  if (tStartDecode(&decoder) < 0) return -1;
  if (tDecodeI32(&decoder, &pReq->vgId) < 0) return -1;
  if (tDecodeI64(&decoder, &pReq->dbUid) < 0) return -1;
  for (int i = 0; i < TSDB_ARB_GROUP_MEMBER_NUM; i++) {
    if (tDecodeI32(&decoder, &pReq->members[i].dnodeId) < 0) return -1;
    pReq->members[i].token = taosMemoryMalloc(TSDB_ARB_TOKEN_SIZE);
    if (tDecodeCStrTo(&decoder, pReq->members[i].token) < 0) return -1;
  }
  if (tDecodeI8(&decoder, &pReq->isSync) < 0) return -1;
  if (tDecodeI32(&decoder, &pReq->assignedLeader.dnodeId) < 0) return -1;
  pReq->assignedLeader.token = taosMemoryMalloc(TSDB_ARB_TOKEN_SIZE);
  if (tDecodeCStrTo(&decoder, pReq->assignedLeader.token) < 0) return -1;
  if (tDecodeI64(&decoder, &pReq->version) < 0) return -1;

  tEndDecode(&decoder);
>>>>>>> 5df72091

//   tDecoderClear(&decoder);
//   return 0;
// }

void tFreeSMArbUpdateGroupReq(SMArbUpdateGroupReq *pReq) {
  if (NULL == pReq) {
    return;
  }
  for (int i = 0; i < 2; i++) {
    taosMemoryFreeClear(pReq->members[i].token);
  }
  taosMemoryFreeClear(pReq->assignedLeader.token);
}

// int32_t tSerializeSAuthReq(void *buf, int32_t bufLen, SAuthReq *pReq) {
//   SEncoder encoder = {0};
//   tEncoderInit(&encoder, buf, bufLen);

//   if (tStartEncode(&encoder) < 0) return -1;
//   if (tEncodeCStr(&encoder, pReq->user) < 0) return -1;
//   if (tEncodeI8(&encoder, pReq->spi) < 0) return -1;
//   if (tEncodeI8(&encoder, pReq->encrypt) < 0) return -1;
//   if (tEncodeBinary(&encoder, pReq->secret, TSDB_PASSWORD_LEN) < 0) return -1;
//   if (tEncodeBinary(&encoder, pReq->ckey, TSDB_PASSWORD_LEN) < 0) return -1;
//   tEndEncode(&encoder);

//   int32_t tlen = encoder.pos;
//   tEncoderClear(&encoder);
//   return tlen;
// }

// int32_t tDeserializeSAuthReq(void *buf, int32_t bufLen, SAuthReq *pReq) {
//   SDecoder decoder = {0};
//   tDecoderInit(&decoder, buf, bufLen);

//   if (tStartDecode(&decoder) < 0) return -1;
//   if (tDecodeCStrTo(&decoder, pReq->user) < 0) return -1;
//   if (tDecodeI8(&decoder, &pReq->spi) < 0) return -1;
//   if (tDecodeI8(&decoder, &pReq->encrypt) < 0) return -1;
//   if (tDecodeCStrTo(&decoder, pReq->secret) < 0) return -1;
//   if (tDecodeCStrTo(&decoder, pReq->ckey) < 0) return -1;
//   tEndDecode(&decoder);

//   tDecoderClear(&decoder);
//   return 0;
// }

int32_t tSerializeSServerStatusRsp(void *buf, int32_t bufLen, SServerStatusRsp *pRsp) {
  SEncoder encoder = {0};
  tEncoderInit(&encoder, buf, bufLen);

  if (tStartEncode(&encoder) < 0) return -1;
  if (tEncodeI32(&encoder, pRsp->statusCode) < 0) return -1;
  if (tEncodeCStr(&encoder, pRsp->details) < 0) return -1;

  tEndEncode(&encoder);

  int32_t tlen = encoder.pos;
  tEncoderClear(&encoder);
  return tlen;
}

int32_t tDeserializeSServerStatusRsp(void *buf, int32_t bufLen, SServerStatusRsp *pRsp) {
  SDecoder decoder = {0};
  tDecoderInit(&decoder, buf, bufLen);

  if (tStartDecode(&decoder) < 0) return -1;
  if (tDecodeI32(&decoder, &pRsp->statusCode) < 0) return -1;
  if (tDecodeCStrTo(&decoder, pRsp->details) < 0) return -1;

  tEndDecode(&decoder);
  tDecoderClear(&decoder);
  return 0;
}

int32_t tSerializeSExplainRsp(void *buf, int32_t bufLen, SExplainRsp *pRsp) {
  SEncoder encoder = {0};
  tEncoderInit(&encoder, buf, bufLen);

  if (tStartEncode(&encoder) < 0) return -1;
  if (tEncodeI32(&encoder, pRsp->numOfPlans) < 0) return -1;
  for (int32_t i = 0; i < pRsp->numOfPlans; ++i) {
    SExplainExecInfo *info = &pRsp->subplanInfo[i];
    if (tEncodeDouble(&encoder, info->startupCost) < 0) return -1;
    if (tEncodeDouble(&encoder, info->totalCost) < 0) return -1;
    if (tEncodeU64(&encoder, info->numOfRows) < 0) return -1;
    if (tEncodeU32(&encoder, info->verboseLen) < 0) return -1;
    if (tEncodeBinary(&encoder, info->verboseInfo, info->verboseLen) < 0) return -1;
  }

  tEndEncode(&encoder);

  int32_t tlen = encoder.pos;
  tEncoderClear(&encoder);
  return tlen;
}

int32_t tDeserializeSExplainRsp(void *buf, int32_t bufLen, SExplainRsp *pRsp) {
  SDecoder decoder = {0};
  tDecoderInit(&decoder, buf, bufLen);

  if (tStartDecode(&decoder) < 0) return -1;
  if (tDecodeI32(&decoder, &pRsp->numOfPlans) < 0) return -1;
  if (pRsp->numOfPlans > 0) {
    pRsp->subplanInfo = taosMemoryCalloc(pRsp->numOfPlans, sizeof(SExplainExecInfo));
    if (pRsp->subplanInfo == NULL) return -1;
  }
  for (int32_t i = 0; i < pRsp->numOfPlans; ++i) {
    if (tDecodeDouble(&decoder, &pRsp->subplanInfo[i].startupCost) < 0) return -1;
    if (tDecodeDouble(&decoder, &pRsp->subplanInfo[i].totalCost) < 0) return -1;
    if (tDecodeU64(&decoder, &pRsp->subplanInfo[i].numOfRows) < 0) return -1;
    if (tDecodeU32(&decoder, &pRsp->subplanInfo[i].verboseLen) < 0) return -1;
    if (tDecodeBinaryAlloc(&decoder, &pRsp->subplanInfo[i].verboseInfo, NULL) < 0) return -1;
  }

  tEndDecode(&decoder);

  tDecoderClear(&decoder);
  return 0;
}

void tFreeSExplainRsp(SExplainRsp *pRsp) {
  if (NULL == pRsp) {
    return;
  }

  for (int32_t i = 0; i < pRsp->numOfPlans; ++i) {
    SExplainExecInfo *pExec = pRsp->subplanInfo + i;
    taosMemoryFree(pExec->verboseInfo);
  }

  taosMemoryFreeClear(pRsp->subplanInfo);
}

int32_t tSerializeSBatchReq(void *buf, int32_t bufLen, SBatchReq *pReq) {
  int32_t headLen = sizeof(SMsgHead);
  if (buf != NULL) {
    buf = (char *)buf + headLen;
    bufLen -= headLen;
  }

  SEncoder encoder = {0};
  tEncoderInit(&encoder, buf, bufLen);
  if (tStartEncode(&encoder) < 0) return -1;

  int32_t num = taosArrayGetSize(pReq->pMsgs);
  if (tEncodeI32(&encoder, num) < 0) return -1;
  for (int32_t i = 0; i < num; ++i) {
    SBatchMsg *pMsg = taosArrayGet(pReq->pMsgs, i);
    if (tEncodeI32(&encoder, pMsg->msgIdx) < 0) return -1;
    if (tEncodeI32(&encoder, pMsg->msgType) < 0) return -1;
    if (tEncodeI32(&encoder, pMsg->msgLen) < 0) return -1;
    if (tEncodeBinary(&encoder, pMsg->msg, pMsg->msgLen) < 0) return -1;
  }

  tEndEncode(&encoder);

  int32_t tlen = encoder.pos;
  tEncoderClear(&encoder);

  if (buf != NULL) {
    SMsgHead *pHead = (SMsgHead *)((char *)buf - headLen);
    pHead->vgId = htonl(pReq->header.vgId);
    pHead->contLen = htonl(tlen + headLen);
  }

  return tlen + headLen;
}

int32_t tDeserializeSBatchReq(void *buf, int32_t bufLen, SBatchReq *pReq) {
  int32_t headLen = sizeof(SMsgHead);

  SMsgHead *pHead = buf;
  pHead->vgId = pReq->header.vgId;
  pHead->contLen = pReq->header.contLen;

  SDecoder decoder = {0};
  tDecoderInit(&decoder, (char *)buf + headLen, bufLen - headLen);

  if (tStartDecode(&decoder) < 0) return -1;

  int32_t num = 0;
  if (tDecodeI32(&decoder, &num) < 0) return -1;
  if (num <= 0) {
    pReq->pMsgs = NULL;
    tEndDecode(&decoder);

    tDecoderClear(&decoder);
    return 0;
  }

  pReq->pMsgs = taosArrayInit(num, sizeof(SBatchMsg));
  if (NULL == pReq->pMsgs) return -1;
  for (int32_t i = 0; i < num; ++i) {
    SBatchMsg msg = {0};
    if (tDecodeI32(&decoder, &msg.msgIdx) < 0) return -1;
    if (tDecodeI32(&decoder, &msg.msgType) < 0) return -1;
    if (tDecodeI32(&decoder, &msg.msgLen) < 0) return -1;
    if (tDecodeBinaryAlloc(&decoder, &msg.msg, NULL) < 0) return -1;
    if (NULL == taosArrayPush(pReq->pMsgs, &msg)) return -1;
  }

  tEndDecode(&decoder);

  tDecoderClear(&decoder);
  return 0;
}

int32_t tSerializeSBatchRsp(void *buf, int32_t bufLen, SBatchRsp *pRsp) {
  SEncoder encoder = {0};
  tEncoderInit(&encoder, buf, bufLen);
  if (tStartEncode(&encoder) < 0) return -1;

  int32_t num = taosArrayGetSize(pRsp->pRsps);
  if (tEncodeI32(&encoder, num) < 0) return -1;
  for (int32_t i = 0; i < num; ++i) {
    SBatchRspMsg *pMsg = taosArrayGet(pRsp->pRsps, i);
    if (tEncodeI32(&encoder, pMsg->reqType) < 0) return -1;
    if (tEncodeI32(&encoder, pMsg->msgIdx) < 0) return -1;
    if (tEncodeI32(&encoder, pMsg->msgLen) < 0) return -1;
    if (tEncodeI32(&encoder, pMsg->rspCode) < 0) return -1;
    if (tEncodeBinary(&encoder, pMsg->msg, pMsg->msgLen) < 0) return -1;
  }

  tEndEncode(&encoder);

  int32_t tlen = encoder.pos;
  tEncoderClear(&encoder);

  return tlen;
}

int32_t tDeserializeSBatchRsp(void *buf, int32_t bufLen, SBatchRsp *pRsp) {
  SDecoder decoder = {0};
  tDecoderInit(&decoder, (char *)buf, bufLen);

  if (tStartDecode(&decoder) < 0) return -1;

  int32_t num = 0;
  if (tDecodeI32(&decoder, &num) < 0) return -1;
  if (num <= 0) {
    pRsp->pRsps = NULL;
    tEndDecode(&decoder);

    tDecoderClear(&decoder);
    return 0;
  }

  pRsp->pRsps = taosArrayInit(num, sizeof(SBatchRspMsg));
  if (NULL == pRsp->pRsps) return -1;
  for (int32_t i = 0; i < num; ++i) {
    SBatchRspMsg msg = {0};
    if (tDecodeI32(&decoder, &msg.reqType) < 0) return -1;
    if (tDecodeI32(&decoder, &msg.msgIdx) < 0) return -1;
    if (tDecodeI32(&decoder, &msg.msgLen) < 0) return -1;
    if (tDecodeI32(&decoder, &msg.rspCode) < 0) return -1;
    if (tDecodeBinaryAlloc(&decoder, &msg.msg, NULL) < 0) return -1;
    if (NULL == taosArrayPush(pRsp->pRsps, &msg)) return -1;
  }

  tEndDecode(&decoder);

  tDecoderClear(&decoder);
  return 0;
}

int32_t tSerializeSMqAskEpReq(void *buf, int32_t bufLen, SMqAskEpReq *pReq) {
  SEncoder encoder = {0};
  tEncoderInit(&encoder, buf, bufLen);
  if (tStartEncode(&encoder) < 0) return -1;

  if (tEncodeI64(&encoder, pReq->consumerId) < 0) return -1;
  if (tEncodeI32(&encoder, pReq->epoch) < 0) return -1;
  if (tEncodeCStr(&encoder, pReq->cgroup) < 0) return -1;

  tEndEncode(&encoder);

  int32_t tlen = encoder.pos;
  tEncoderClear(&encoder);

  return tlen;
}

int32_t tDeserializeSMqAskEpReq(void *buf, int32_t bufLen, SMqAskEpReq *pReq) {
  SDecoder decoder = {0};
  tDecoderInit(&decoder, (char *)buf, bufLen);

  if (tStartDecode(&decoder) < 0) return -1;

  if (tDecodeI64(&decoder, &pReq->consumerId) < 0) return -1;
  if (tDecodeI32(&decoder, &pReq->epoch) < 0) return -1;
  if (tDecodeCStrTo(&decoder, pReq->cgroup) < 0) return -1;

  tEndDecode(&decoder);

  tDecoderClear(&decoder);
  return 0;
}

void tDestroySMqHbRsp(SMqHbRsp *pRsp) { taosArrayDestroy(pRsp->topicPrivileges); }

int32_t tSerializeSMqHbRsp(void *buf, int32_t bufLen, SMqHbRsp *pRsp) {
  SEncoder encoder = {0};
  tEncoderInit(&encoder, buf, bufLen);
  if (tStartEncode(&encoder) < 0) return -1;

  int32_t sz = taosArrayGetSize(pRsp->topicPrivileges);
  if (tEncodeI32(&encoder, sz) < 0) return -1;
  for (int32_t i = 0; i < sz; ++i) {
    STopicPrivilege *privilege = (STopicPrivilege *)taosArrayGet(pRsp->topicPrivileges, i);
    if (tEncodeCStr(&encoder, privilege->topic) < 0) return -1;
    if (tEncodeI8(&encoder, privilege->noPrivilege) < 0) return -1;
  }

  tEndEncode(&encoder);

  int32_t tlen = encoder.pos;
  tEncoderClear(&encoder);

  return tlen;
}

int32_t tDeserializeSMqHbRsp(void *buf, int32_t bufLen, SMqHbRsp *pRsp) {
  SDecoder decoder = {0};
  tDecoderInit(&decoder, (char *)buf, bufLen);

  if (tStartDecode(&decoder) < 0) return -1;

  int32_t sz = 0;
  if (tDecodeI32(&decoder, &sz) < 0) return -1;
  if (sz > 0) {
    pRsp->topicPrivileges = taosArrayInit(sz, sizeof(STopicPrivilege));
    if (NULL == pRsp->topicPrivileges) return -1;
    for (int32_t i = 0; i < sz; ++i) {
      STopicPrivilege *data = taosArrayReserve(pRsp->topicPrivileges, 1);
      if (tDecodeCStrTo(&decoder, data->topic) < 0) return -1;
      if (tDecodeI8(&decoder, &data->noPrivilege) < 0) return -1;
    }
  }
  tEndDecode(&decoder);

  tDecoderClear(&decoder);
  return 0;
}

void tDestroySMqHbReq(SMqHbReq *pReq) {
  for (int i = 0; i < taosArrayGetSize(pReq->topics); i++) {
    TopicOffsetRows *vgs = taosArrayGet(pReq->topics, i);
    if (vgs) taosArrayDestroy(vgs->offsetRows);
  }
  taosArrayDestroy(pReq->topics);
}

int32_t tSerializeSMqHbReq(void *buf, int32_t bufLen, SMqHbReq *pReq) {
  SEncoder encoder = {0};
  tEncoderInit(&encoder, buf, bufLen);
  if (tStartEncode(&encoder) < 0) return -1;

  if (tEncodeI64(&encoder, pReq->consumerId) < 0) return -1;
  if (tEncodeI32(&encoder, pReq->epoch) < 0) return -1;

  int32_t sz = taosArrayGetSize(pReq->topics);
  if (tEncodeI32(&encoder, sz) < 0) return -1;
  for (int32_t i = 0; i < sz; ++i) {
    TopicOffsetRows *vgs = (TopicOffsetRows *)taosArrayGet(pReq->topics, i);
    if (tEncodeCStr(&encoder, vgs->topicName) < 0) return -1;
    int32_t szVgs = taosArrayGetSize(vgs->offsetRows);
    if (tEncodeI32(&encoder, szVgs) < 0) return -1;
    for (int32_t j = 0; j < szVgs; ++j) {
      OffsetRows *offRows = taosArrayGet(vgs->offsetRows, j);
      if (tEncodeI32(&encoder, offRows->vgId) < 0) return -1;
      if (tEncodeI64(&encoder, offRows->rows) < 0) return -1;
      if (tEncodeSTqOffsetVal(&encoder, &offRows->offset) < 0) return -1;
      if (tEncodeI64(&encoder, offRows->ever) < 0) return -1;
    }
  }

  tEndEncode(&encoder);

  int32_t tlen = encoder.pos;
  tEncoderClear(&encoder);

  return tlen;
}

int32_t tDeserializeSMqHbReq(void *buf, int32_t bufLen, SMqHbReq *pReq) {
  SDecoder decoder = {0};
  tDecoderInit(&decoder, (char *)buf, bufLen);

  if (tStartDecode(&decoder) < 0) return -1;

  if (tDecodeI64(&decoder, &pReq->consumerId) < 0) return -1;
  if (tDecodeI32(&decoder, &pReq->epoch) < 0) return -1;
  int32_t sz = 0;
  if (tDecodeI32(&decoder, &sz) < 0) return -1;
  if (sz > 0) {
    pReq->topics = taosArrayInit(sz, sizeof(TopicOffsetRows));
    if (NULL == pReq->topics) return -1;
    for (int32_t i = 0; i < sz; ++i) {
      TopicOffsetRows *data = taosArrayReserve(pReq->topics, 1);
      if (tDecodeCStrTo(&decoder, data->topicName) < 0) return -1;
      int32_t szVgs = 0;
      if (tDecodeI32(&decoder, &szVgs) < 0) return -1;
      if (szVgs > 0) {
        data->offsetRows = taosArrayInit(szVgs, sizeof(OffsetRows));
        if (NULL == data->offsetRows) return -1;
        for (int32_t j = 0; j < szVgs; ++j) {
          OffsetRows *offRows = taosArrayReserve(data->offsetRows, 1);
          if (tDecodeI32(&decoder, &offRows->vgId) < 0) return -1;
          if (tDecodeI64(&decoder, &offRows->rows) < 0) return -1;
          if (tDecodeSTqOffsetVal(&decoder, &offRows->offset) < 0) return -1;
          if (tDecodeI64(&decoder, &offRows->ever) < 0) return -1;
        }
      }
    }
  }
  tEndDecode(&decoder);

  tDecoderClear(&decoder);
  return 0;
}

int32_t tSerializeSMqSeekReq(void *buf, int32_t bufLen, SMqSeekReq *pReq) {
  int32_t headLen = sizeof(SMsgHead);
  if (buf != NULL) {
    buf = (char *)buf + headLen;
    bufLen -= headLen;
  }
  SEncoder encoder = {0};
  tEncoderInit(&encoder, buf, bufLen);
  if (tStartEncode(&encoder) < 0) return -1;
  if (tEncodeI64(&encoder, pReq->consumerId) < 0) return -1;
  if (tEncodeCStr(&encoder, pReq->subKey) < 0) return -1;
  tEndEncode(&encoder);

  int32_t tlen = encoder.pos;
  tEncoderClear(&encoder);

  if (buf != NULL) {
    SMsgHead *pHead = (SMsgHead *)((char *)buf - headLen);
    pHead->vgId = htonl(pReq->head.vgId);
    pHead->contLen = htonl(tlen + headLen);
  }

  return tlen + headLen;
}

int32_t tDeserializeSMqSeekReq(void *buf, int32_t bufLen, SMqSeekReq *pReq) {
  int32_t headLen = sizeof(SMsgHead);

  SDecoder decoder = {0};
  tDecoderInit(&decoder, (char *)buf + headLen, bufLen - headLen);

  if (tStartDecode(&decoder) < 0) return -1;
  if (tDecodeI64(&decoder, &pReq->consumerId) < 0) return -1;
  tDecodeCStrTo(&decoder, pReq->subKey);

  tEndDecode(&decoder);

  tDecoderClear(&decoder);
  return 0;
}

int32_t tSerializeSSubQueryMsg(void *buf, int32_t bufLen, SSubQueryMsg *pReq) {
  int32_t headLen = sizeof(SMsgHead);
  if (buf != NULL) {
    buf = (char *)buf + headLen;
    bufLen -= headLen;
  }

  SEncoder encoder = {0};
  tEncoderInit(&encoder, buf, bufLen);
  if (tStartEncode(&encoder) < 0) return -1;

  if (tEncodeU64(&encoder, pReq->sId) < 0) return -1;
  if (tEncodeU64(&encoder, pReq->queryId) < 0) return -1;
  if (tEncodeU64(&encoder, pReq->taskId) < 0) return -1;
  if (tEncodeI64(&encoder, pReq->refId) < 0) return -1;
  if (tEncodeI32(&encoder, pReq->execId) < 0) return -1;
  if (tEncodeI32(&encoder, pReq->msgMask) < 0) return -1;
  if (tEncodeI8(&encoder, pReq->taskType) < 0) return -1;
  if (tEncodeI8(&encoder, pReq->explain) < 0) return -1;
  if (tEncodeI8(&encoder, pReq->needFetch) < 0) return -1;
  if (tEncodeU32(&encoder, pReq->sqlLen) < 0) return -1;
  if (tEncodeCStrWithLen(&encoder, pReq->sql, pReq->sqlLen) < 0) return -1;
  if (tEncodeU32(&encoder, pReq->msgLen) < 0) return -1;
  if (tEncodeBinary(&encoder, (uint8_t *)pReq->msg, pReq->msgLen) < 0) return -1;

  tEndEncode(&encoder);

  int32_t tlen = encoder.pos;
  tEncoderClear(&encoder);

  if (buf != NULL) {
    SMsgHead *pHead = (SMsgHead *)((char *)buf - headLen);
    pHead->vgId = htonl(pReq->header.vgId);
    pHead->contLen = htonl(tlen + headLen);
  }

  return tlen + headLen;
}

int32_t tDeserializeSSubQueryMsg(void *buf, int32_t bufLen, SSubQueryMsg *pReq) {
  int32_t headLen = sizeof(SMsgHead);

  SMsgHead *pHead = buf;
  pHead->vgId = pReq->header.vgId;
  pHead->contLen = pReq->header.contLen;

  SDecoder decoder = {0};
  tDecoderInit(&decoder, (char *)buf + headLen, bufLen - headLen);

  if (tStartDecode(&decoder) < 0) return -1;

  if (tDecodeU64(&decoder, &pReq->sId) < 0) return -1;
  if (tDecodeU64(&decoder, &pReq->queryId) < 0) return -1;
  if (tDecodeU64(&decoder, &pReq->taskId) < 0) return -1;
  if (tDecodeI64(&decoder, &pReq->refId) < 0) return -1;
  if (tDecodeI32(&decoder, &pReq->execId) < 0) return -1;
  if (tDecodeI32(&decoder, &pReq->msgMask) < 0) return -1;
  if (tDecodeI8(&decoder, &pReq->taskType) < 0) return -1;
  if (tDecodeI8(&decoder, &pReq->explain) < 0) return -1;
  if (tDecodeI8(&decoder, &pReq->needFetch) < 0) return -1;
  if (tDecodeU32(&decoder, &pReq->sqlLen) < 0) return -1;
  if (tDecodeCStrAlloc(&decoder, &pReq->sql) < 0) return -1;
  if (tDecodeU32(&decoder, &pReq->msgLen) < 0) return -1;
  if (tDecodeBinaryAlloc(&decoder, (void **)&pReq->msg, NULL) < 0) return -1;

  tEndDecode(&decoder);

  tDecoderClear(&decoder);
  return 0;
}

void tFreeSSubQueryMsg(SSubQueryMsg *pReq) {
  if (NULL == pReq) {
    return;
  }

  taosMemoryFreeClear(pReq->sql);
  taosMemoryFreeClear(pReq->msg);
}

int32_t tSerializeSOperatorParam(SEncoder *pEncoder, SOperatorParam *pOpParam) {
  if (tEncodeI32(pEncoder, pOpParam->opType) < 0) return -1;
  if (tEncodeI32(pEncoder, pOpParam->downstreamIdx) < 0) return -1;
  switch (pOpParam->opType) {
    case QUERY_NODE_PHYSICAL_PLAN_TABLE_SCAN: {
      STableScanOperatorParam *pScan = (STableScanOperatorParam *)pOpParam->value;
      if (tEncodeI8(pEncoder, pScan->tableSeq) < 0) return -1;
      int32_t uidNum = taosArrayGetSize(pScan->pUidList);
      if (tEncodeI32(pEncoder, uidNum) < 0) return -1;
      for (int32_t m = 0; m < uidNum; ++m) {
        int64_t *pUid = taosArrayGet(pScan->pUidList, m);
        if (tEncodeI64(pEncoder, *pUid) < 0) return -1;
      }
      break;
    }
    default:
      return TSDB_CODE_INVALID_PARA;
  }

  int32_t n = taosArrayGetSize(pOpParam->pChildren);
  if (tEncodeI32(pEncoder, n) < 0) return -1;
  for (int32_t i = 0; i < n; ++i) {
    SOperatorParam *pChild = *(SOperatorParam **)taosArrayGet(pOpParam->pChildren, i);
    if (tSerializeSOperatorParam(pEncoder, pChild) < 0) return -1;
  }

  return 0;
}

int32_t tDeserializeSOperatorParam(SDecoder *pDecoder, SOperatorParam *pOpParam) {
  if (tDecodeI32(pDecoder, &pOpParam->opType) < 0) return -1;
  if (tDecodeI32(pDecoder, &pOpParam->downstreamIdx) < 0) return -1;
  switch (pOpParam->opType) {
    case QUERY_NODE_PHYSICAL_PLAN_TABLE_SCAN: {
      STableScanOperatorParam *pScan = taosMemoryMalloc(sizeof(STableScanOperatorParam));
      if (NULL == pScan) return -1;
      if (tDecodeI8(pDecoder, (int8_t *)&pScan->tableSeq) < 0) return -1;
      int32_t uidNum = 0;
      int64_t uid = 0;
      if (tDecodeI32(pDecoder, &uidNum) < 0) return -1;
      if (uidNum > 0) {
        pScan->pUidList = taosArrayInit(uidNum, sizeof(int64_t));
        if (NULL == pScan->pUidList) return -1;

        for (int32_t m = 0; m < uidNum; ++m) {
          if (tDecodeI64(pDecoder, &uid) < 0) return -1;
          taosArrayPush(pScan->pUidList, &uid);
        }
      } else {
        pScan->pUidList = NULL;
      }
      pOpParam->value = pScan;
      break;
    }
    default:
      return TSDB_CODE_INVALID_PARA;
  }

  int32_t childrenNum = 0;
  if (tDecodeI32(pDecoder, &childrenNum) < 0) return -1;

  if (childrenNum > 0) {
    pOpParam->pChildren = taosArrayInit(childrenNum, POINTER_BYTES);
    if (NULL == pOpParam->pChildren) return -1;
    for (int32_t i = 0; i < childrenNum; ++i) {
      SOperatorParam *pChild = taosMemoryCalloc(1, sizeof(SOperatorParam));
      if (NULL == pChild) return -1;
      if (tDeserializeSOperatorParam(pDecoder, pChild) < 0) return -1;
      taosArrayPush(pOpParam->pChildren, &pChild);
    }
  } else {
    pOpParam->pChildren = NULL;
  }

  return 0;
}

int32_t tSerializeSResFetchReq(void *buf, int32_t bufLen, SResFetchReq *pReq) {
  int32_t headLen = sizeof(SMsgHead);
  if (buf != NULL) {
    buf = (char *)buf + headLen;
    bufLen -= headLen;
  }

  SEncoder encoder = {0};
  tEncoderInit(&encoder, buf, bufLen);
  if (tStartEncode(&encoder) < 0) return -1;

  if (tEncodeU64(&encoder, pReq->sId) < 0) return -1;
  if (tEncodeU64(&encoder, pReq->queryId) < 0) return -1;
  if (tEncodeU64(&encoder, pReq->taskId) < 0) return -1;
  if (tEncodeI32(&encoder, pReq->execId) < 0) return -1;
  if (pReq->pOpParam) {
    if (tEncodeI32(&encoder, 1) < 0) return -1;
    if (tSerializeSOperatorParam(&encoder, pReq->pOpParam) < 0) return -1;
  } else {
    if (tEncodeI32(&encoder, 0) < 0) return -1;
  }

  tEndEncode(&encoder);

  int32_t tlen = encoder.pos;
  tEncoderClear(&encoder);

  if (buf != NULL) {
    SMsgHead *pHead = (SMsgHead *)((char *)buf - headLen);
    pHead->vgId = htonl(pReq->header.vgId);
    pHead->contLen = htonl(tlen + headLen);
  }

  return tlen + headLen;
}

int32_t tDeserializeSResFetchReq(void *buf, int32_t bufLen, SResFetchReq *pReq) {
  int32_t headLen = sizeof(SMsgHead);

  SMsgHead *pHead = buf;
  pHead->vgId = pReq->header.vgId;
  pHead->contLen = pReq->header.contLen;

  SDecoder decoder = {0};
  tDecoderInit(&decoder, (char *)buf + headLen, bufLen - headLen);

  if (tStartDecode(&decoder) < 0) return -1;

  if (tDecodeU64(&decoder, &pReq->sId) < 0) return -1;
  if (tDecodeU64(&decoder, &pReq->queryId) < 0) return -1;
  if (tDecodeU64(&decoder, &pReq->taskId) < 0) return -1;
  if (tDecodeI32(&decoder, &pReq->execId) < 0) return -1;

  int32_t paramNum = 0;
  if (tDecodeI32(&decoder, &paramNum) < 0) return -1;
  if (paramNum > 0) {
    pReq->pOpParam = taosMemoryMalloc(sizeof(*pReq->pOpParam));
    if (NULL == pReq->pOpParam) return -1;
    if (tDeserializeSOperatorParam(&decoder, pReq->pOpParam) < 0) return -1;
  }

  tEndDecode(&decoder);

  tDecoderClear(&decoder);
  return 0;
}

int32_t tSerializeSMqPollReq(void *buf, int32_t bufLen, SMqPollReq *pReq) {
  int32_t headLen = sizeof(SMsgHead);
  if (buf != NULL) {
    buf = (char *)buf + headLen;
    bufLen -= headLen;
  }

  SEncoder encoder = {0};
  tEncoderInit(&encoder, buf, bufLen);
  if (tStartEncode(&encoder) < 0) return -1;

  if (tEncodeCStr(&encoder, pReq->subKey) < 0) return -1;
  if (tEncodeI8(&encoder, pReq->withTbName) < 0) return -1;
  if (tEncodeI8(&encoder, pReq->useSnapshot) < 0) return -1;
  if (tEncodeI32(&encoder, pReq->epoch) < 0) return -1;
  if (tEncodeU64(&encoder, pReq->reqId) < 0) return -1;
  if (tEncodeI64(&encoder, pReq->consumerId) < 0) return -1;
  if (tEncodeI64(&encoder, pReq->timeout) < 0) return -1;
  if (tEncodeSTqOffsetVal(&encoder, &pReq->reqOffset) < 0) return -1;
  if (tEncodeI8(&encoder, pReq->enableReplay) < 0) return -1;
  if (tEncodeI8(&encoder, pReq->sourceExcluded) < 0) return -1;

  tEndEncode(&encoder);

  int32_t tlen = encoder.pos;
  tEncoderClear(&encoder);

  if (buf != NULL) {
    SMsgHead *pHead = (SMsgHead *)((char *)buf - headLen);
    pHead->vgId = htonl(pReq->head.vgId);
    pHead->contLen = htonl(tlen + headLen);
  }

  return tlen + headLen;
}

int32_t tDeserializeSMqPollReq(void *buf, int32_t bufLen, SMqPollReq *pReq) {
  int32_t headLen = sizeof(SMsgHead);

  SDecoder decoder = {0};
  tDecoderInit(&decoder, (char *)buf + headLen, bufLen - headLen);

  if (tStartDecode(&decoder) < 0) return -1;

  if (tDecodeCStrTo(&decoder, pReq->subKey) < 0) return -1;
  if (tDecodeI8(&decoder, &pReq->withTbName) < 0) return -1;
  if (tDecodeI8(&decoder, &pReq->useSnapshot) < 0) return -1;
  if (tDecodeI32(&decoder, &pReq->epoch) < 0) return -1;
  if (tDecodeU64(&decoder, &pReq->reqId) < 0) return -1;
  if (tDecodeI64(&decoder, &pReq->consumerId) < 0) return -1;
  if (tDecodeI64(&decoder, &pReq->timeout) < 0) return -1;
  if (tDecodeSTqOffsetVal(&decoder, &pReq->reqOffset) < 0) return -1;

  if (!tDecodeIsEnd(&decoder)) {
    if (tDecodeI8(&decoder, &pReq->enableReplay) < 0) return -1;
  }

  if (!tDecodeIsEnd(&decoder)) {
    if (tDecodeI8(&decoder, &pReq->sourceExcluded) < 0) return -1;
  }

  tEndDecode(&decoder);

  tDecoderClear(&decoder);
  return 0;
}

void    tDestroySMqPollReq(SMqPollReq *pReq) { tOffsetDestroy(&pReq->reqOffset); }
int32_t tSerializeSTaskDropReq(void *buf, int32_t bufLen, STaskDropReq *pReq) {
  int32_t headLen = sizeof(SMsgHead);
  if (buf != NULL) {
    buf = (char *)buf + headLen;
    bufLen -= headLen;
  }

  SEncoder encoder = {0};
  tEncoderInit(&encoder, buf, bufLen);
  if (tStartEncode(&encoder) < 0) return -1;

  if (tEncodeU64(&encoder, pReq->sId) < 0) return -1;
  if (tEncodeU64(&encoder, pReq->queryId) < 0) return -1;
  if (tEncodeU64(&encoder, pReq->taskId) < 0) return -1;
  if (tEncodeI64(&encoder, pReq->refId) < 0) return -1;
  if (tEncodeI32(&encoder, pReq->execId) < 0) return -1;

  tEndEncode(&encoder);

  int32_t tlen = encoder.pos;
  tEncoderClear(&encoder);

  if (buf != NULL) {
    SMsgHead *pHead = (SMsgHead *)((char *)buf - headLen);
    pHead->vgId = htonl(pReq->header.vgId);
    pHead->contLen = htonl(tlen + headLen);
  }

  return tlen + headLen;
}

int32_t tDeserializeSTaskDropReq(void *buf, int32_t bufLen, STaskDropReq *pReq) {
  int32_t headLen = sizeof(SMsgHead);

  SMsgHead *pHead = buf;
  pHead->vgId = pReq->header.vgId;
  pHead->contLen = pReq->header.contLen;

  SDecoder decoder = {0};
  tDecoderInit(&decoder, (char *)buf + headLen, bufLen - headLen);

  if (tStartDecode(&decoder) < 0) return -1;

  if (tDecodeU64(&decoder, &pReq->sId) < 0) return -1;
  if (tDecodeU64(&decoder, &pReq->queryId) < 0) return -1;
  if (tDecodeU64(&decoder, &pReq->taskId) < 0) return -1;
  if (tDecodeI64(&decoder, &pReq->refId) < 0) return -1;
  if (tDecodeI32(&decoder, &pReq->execId) < 0) return -1;

  tEndDecode(&decoder);

  tDecoderClear(&decoder);
  return 0;
}

int32_t tSerializeSTaskNotifyReq(void *buf, int32_t bufLen, STaskNotifyReq *pReq) {
  int32_t headLen = sizeof(SMsgHead);
  if (buf != NULL) {
    buf = (char *)buf + headLen;
    bufLen -= headLen;
  }

  SEncoder encoder = {0};
  tEncoderInit(&encoder, buf, bufLen);
  if (tStartEncode(&encoder) < 0) return -1;

  if (tEncodeU64(&encoder, pReq->sId) < 0) return -1;
  if (tEncodeU64(&encoder, pReq->queryId) < 0) return -1;
  if (tEncodeU64(&encoder, pReq->taskId) < 0) return -1;
  if (tEncodeI64(&encoder, pReq->refId) < 0) return -1;
  if (tEncodeI32(&encoder, pReq->execId) < 0) return -1;
  if (tEncodeI32(&encoder, pReq->type) < 0) return -1;

  tEndEncode(&encoder);

  int32_t tlen = encoder.pos;
  tEncoderClear(&encoder);

  if (buf != NULL) {
    SMsgHead *pHead = (SMsgHead *)((char *)buf - headLen);
    pHead->vgId = htonl(pReq->header.vgId);
    pHead->contLen = htonl(tlen + headLen);
  }

  return tlen + headLen;
}

int32_t tDeserializeSTaskNotifyReq(void *buf, int32_t bufLen, STaskNotifyReq *pReq) {
  int32_t headLen = sizeof(SMsgHead);

  SMsgHead *pHead = buf;
  pHead->vgId = pReq->header.vgId;
  pHead->contLen = pReq->header.contLen;

  SDecoder decoder = {0};
  tDecoderInit(&decoder, (char *)buf + headLen, bufLen - headLen);

  if (tStartDecode(&decoder) < 0) return -1;

  if (tDecodeU64(&decoder, &pReq->sId) < 0) return -1;
  if (tDecodeU64(&decoder, &pReq->queryId) < 0) return -1;
  if (tDecodeU64(&decoder, &pReq->taskId) < 0) return -1;
  if (tDecodeI64(&decoder, &pReq->refId) < 0) return -1;
  if (tDecodeI32(&decoder, &pReq->execId) < 0) return -1;
  if (tDecodeI32(&decoder, (int32_t *)&pReq->type) < 0) return -1;

  tEndDecode(&decoder);

  tDecoderClear(&decoder);
  return 0;
}

int32_t tSerializeSQueryTableRsp(void *buf, int32_t bufLen, SQueryTableRsp *pRsp) {
  SEncoder encoder = {0};
  tEncoderInit(&encoder, buf, bufLen);
  if (tStartEncode(&encoder) < 0) return -1;

  if (tEncodeI32(&encoder, pRsp->code) < 0) return -1;
  if (tEncodeI64(&encoder, pRsp->affectedRows) < 0) return -1;
  int32_t tbNum = taosArrayGetSize(pRsp->tbVerInfo);
  if (tEncodeI32(&encoder, tbNum) < 0) return -1;
  if (tbNum > 0) {
    for (int32_t i = 0; i < tbNum; ++i) {
      STbVerInfo *pVer = taosArrayGet(pRsp->tbVerInfo, i);
      if (tEncodeCStr(&encoder, pVer->tbFName) < 0) return -1;
      if (tEncodeI32(&encoder, pVer->sversion) < 0) return -1;
      if (tEncodeI32(&encoder, pVer->tversion) < 0) return -1;
    }
  }

  tEndEncode(&encoder);

  int32_t tlen = encoder.pos;
  tEncoderClear(&encoder);

  return tlen;
}

int32_t tDeserializeSQueryTableRsp(void *buf, int32_t bufLen, SQueryTableRsp *pRsp) {
  SDecoder decoder = {0};
  tDecoderInit(&decoder, (char *)buf, bufLen);

  if (tStartDecode(&decoder) < 0) return -1;

  if (tDecodeI32(&decoder, &pRsp->code) < 0) return -1;
  if (tDecodeI64(&decoder, &pRsp->affectedRows) < 0) return -1;
  int32_t tbNum = 0;
  if (tDecodeI32(&decoder, &tbNum) < 0) return -1;
  if (tbNum > 0) {
    pRsp->tbVerInfo = taosArrayInit(tbNum, sizeof(STbVerInfo));
    if (NULL == pRsp->tbVerInfo) return -1;
    STbVerInfo tbVer;
    if (tDecodeCStrTo(&decoder, tbVer.tbFName) < 0) return -1;
    if (tDecodeI32(&decoder, &tbVer.sversion) < 0) return -1;
    if (tDecodeI32(&decoder, &tbVer.tversion) < 0) return -1;
    if (NULL == taosArrayPush(pRsp->tbVerInfo, &tbVer)) return -1;
  }

  tEndDecode(&decoder);

  tDecoderClear(&decoder);
  return 0;
}

int32_t tSerializeSSchedulerHbReq(void *buf, int32_t bufLen, SSchedulerHbReq *pReq) {
  int32_t headLen = sizeof(SMsgHead);
  if (buf != NULL) {
    buf = (char *)buf + headLen;
    bufLen -= headLen;
  }

  SEncoder encoder = {0};
  tEncoderInit(&encoder, buf, bufLen);

  if (tStartEncode(&encoder) < 0) return -1;
  if (tEncodeU64(&encoder, pReq->sId) < 0) return -1;
  if (tEncodeI32(&encoder, pReq->epId.nodeId) < 0) return -1;
  if (tEncodeU16(&encoder, pReq->epId.ep.port) < 0) return -1;
  if (tEncodeCStr(&encoder, pReq->epId.ep.fqdn) < 0) return -1;
  if (pReq->taskAction) {
    int32_t num = taosArrayGetSize(pReq->taskAction);
    if (tEncodeI32(&encoder, num) < 0) return -1;
    for (int32_t i = 0; i < num; ++i) {
      STaskAction *action = taosArrayGet(pReq->taskAction, i);
      if (tEncodeU64(&encoder, action->queryId) < 0) return -1;
      if (tEncodeU64(&encoder, action->taskId) < 0) return -1;
      if (tEncodeI8(&encoder, action->action) < 0) return -1;
    }
  } else {
    if (tEncodeI32(&encoder, 0) < 0) return -1;
  }
  tEndEncode(&encoder);

  int32_t tlen = encoder.pos;
  tEncoderClear(&encoder);

  if (buf != NULL) {
    SMsgHead *pHead = (SMsgHead *)((char *)buf - headLen);
    pHead->vgId = htonl(pReq->header.vgId);
    pHead->contLen = htonl(tlen + headLen);
  }

  return tlen + headLen;
}

int32_t tDeserializeSSchedulerHbReq(void *buf, int32_t bufLen, SSchedulerHbReq *pReq) {
  int32_t headLen = sizeof(SMsgHead);

  SMsgHead *pHead = buf;
  pHead->vgId = pReq->header.vgId;
  pHead->contLen = pReq->header.contLen;

  SDecoder decoder = {0};
  tDecoderInit(&decoder, (char *)buf + headLen, bufLen - headLen);

  if (tStartDecode(&decoder) < 0) return -1;
  if (tDecodeU64(&decoder, &pReq->sId) < 0) return -1;
  if (tDecodeI32(&decoder, &pReq->epId.nodeId) < 0) return -1;
  if (tDecodeU16(&decoder, &pReq->epId.ep.port) < 0) return -1;
  if (tDecodeCStrTo(&decoder, pReq->epId.ep.fqdn) < 0) return -1;
  int32_t num = 0;
  if (tDecodeI32(&decoder, &num) < 0) return -1;
  if (num > 0) {
    pReq->taskAction = taosArrayInit(num, sizeof(STaskStatus));
    if (NULL == pReq->taskAction) return -1;
    for (int32_t i = 0; i < num; ++i) {
      STaskAction action = {0};
      if (tDecodeU64(&decoder, &action.queryId) < 0) return -1;
      if (tDecodeU64(&decoder, &action.taskId) < 0) return -1;
      if (tDecodeI8(&decoder, &action.action) < 0) return -1;
      taosArrayPush(pReq->taskAction, &action);
    }
  } else {
    pReq->taskAction = NULL;
  }
  tEndDecode(&decoder);

  tDecoderClear(&decoder);
  return 0;
}

void tFreeSSchedulerHbReq(SSchedulerHbReq *pReq) { taosArrayDestroy(pReq->taskAction); }

int32_t tSerializeSSchedulerHbRsp(void *buf, int32_t bufLen, SSchedulerHbRsp *pRsp) {
  SEncoder encoder = {0};
  tEncoderInit(&encoder, buf, bufLen);

  if (tStartEncode(&encoder) < 0) return -1;
  if (tEncodeI32(&encoder, pRsp->epId.nodeId) < 0) return -1;
  if (tEncodeU16(&encoder, pRsp->epId.ep.port) < 0) return -1;
  if (tEncodeCStr(&encoder, pRsp->epId.ep.fqdn) < 0) return -1;
  if (pRsp->taskStatus) {
    int32_t num = taosArrayGetSize(pRsp->taskStatus);
    if (tEncodeI32(&encoder, num) < 0) return -1;
    for (int32_t i = 0; i < num; ++i) {
      STaskStatus *status = taosArrayGet(pRsp->taskStatus, i);
      if (tEncodeU64(&encoder, status->queryId) < 0) return -1;
      if (tEncodeU64(&encoder, status->taskId) < 0) return -1;
      if (tEncodeI64(&encoder, status->refId) < 0) return -1;
      if (tEncodeI32(&encoder, status->execId) < 0) return -1;
      if (tEncodeI8(&encoder, status->status) < 0) return -1;
    }
  } else {
    if (tEncodeI32(&encoder, 0) < 0) return -1;
  }
  tEndEncode(&encoder);

  int32_t tlen = encoder.pos;
  tEncoderClear(&encoder);
  return tlen;
}

int32_t tDeserializeSSchedulerHbRsp(void *buf, int32_t bufLen, SSchedulerHbRsp *pRsp) {
  SDecoder decoder = {0};
  tDecoderInit(&decoder, buf, bufLen);

  if (tStartDecode(&decoder) < 0) return -1;
  if (tDecodeI32(&decoder, &pRsp->epId.nodeId) < 0) return -1;
  if (tDecodeU16(&decoder, &pRsp->epId.ep.port) < 0) return -1;
  if (tDecodeCStrTo(&decoder, pRsp->epId.ep.fqdn) < 0) return -1;
  int32_t num = 0;
  if (tDecodeI32(&decoder, &num) < 0) return -1;
  if (num > 0) {
    pRsp->taskStatus = taosArrayInit(num, sizeof(STaskStatus));
    if (NULL == pRsp->taskStatus) return -1;
    for (int32_t i = 0; i < num; ++i) {
      STaskStatus status = {0};
      if (tDecodeU64(&decoder, &status.queryId) < 0) return -1;
      if (tDecodeU64(&decoder, &status.taskId) < 0) return -1;
      if (tDecodeI64(&decoder, &status.refId) < 0) return -1;
      if (tDecodeI32(&decoder, &status.execId) < 0) return -1;
      if (tDecodeI8(&decoder, &status.status) < 0) return -1;
      taosArrayPush(pRsp->taskStatus, &status);
    }
  } else {
    pRsp->taskStatus = NULL;
  }
  tEndDecode(&decoder);

  tDecoderClear(&decoder);
  return 0;
}

void tFreeSSchedulerHbRsp(SSchedulerHbRsp *pRsp) { taosArrayDestroy(pRsp->taskStatus); }

// int32_t tSerializeSVCreateTbBatchRsp(void *buf, int32_t bufLen, SVCreateTbBatchRsp *pRsp) {
//   // SEncoder encoder = {0};
//   // tEncoderInit(&encoder, buf, bufLen);

//   // if (tStartEncode(&encoder) < 0) return -1;
//   // if (pRsp->rspList) {
//   //   int32_t num = taosArrayGetSize(pRsp->rspList);
//   //   if (tEncodeI32(&encoder, num) < 0) return -1;
//   //   for (int32_t i = 0; i < num; ++i) {
//   //     SVCreateTbRsp *rsp = taosArrayGet(pRsp->rspList, i);
//   //     if (tEncodeI32(&encoder, rsp->code) < 0) return -1;
//   //   }
//   // } else {
//   //   if (tEncodeI32(&encoder, 0) < 0) return -1;
//   // }
//   // tEndEncode(&encoder);

//   // int32_t tlen = encoder.pos;
//   // tEncoderClear(&encoder);
//   // reture tlen;
//   return 0;
// }

<<<<<<< HEAD
//int32_t tDeserializeSVCreateTbBatchRsp(void *buf, int32_t bufLen, SVCreateTbBatchRsp *pRsp) {
  // SDecoder  decoder = {0};
  // int32_t num = 0;
  // tDecoderInit(&decoder, buf, bufLen);

  // if (tStartDecode(&decoder) < 0) return -1;
  // if (tDecodeI32(&decoder, &num) < 0) return -1;
  // if (num > 0) {
  //   pRsp->rspList = taosArrayInit(num, sizeof(SVCreateTbRsp));
  //   if (NULL == pRsp->rspList) return -1;
  //   for (int32_t i = 0; i < num; ++i) {
  //     SVCreateTbRsp rsp = {0};
  //     if (tDecodeI32(&decoder, &rsp.code) < 0) return -1;
  //     if (NULL == taosArrayPush(pRsp->rspList, &rsp)) return -1;
  //   }
  // } else {
  //   pRsp->rspList = NULL;
  // }
  // tEndDecode(&decoder);

  // tDecoderClear(&decoder);
=======
// int32_t tDeserializeSVCreateTbBatchRsp(void *buf, int32_t bufLen, SVCreateTbBatchRsp *pRsp) {
//  SDecoder  decoder = {0};
//  int32_t num = 0;
//  tDecoderInit(&decoder, buf, bufLen);

// if (tStartDecode(&decoder) < 0) return -1;
// if (tDecodeI32(&decoder, &num) < 0) return -1;
// if (num > 0) {
//   pRsp->rspList = taosArrayInit(num, sizeof(SVCreateTbRsp));
//   if (NULL == pRsp->rspList) return -1;
//   for (int32_t i = 0; i < num; ++i) {
//     SVCreateTbRsp rsp = {0};
//     if (tDecodeI32(&decoder, &rsp.code) < 0) return -1;
//     if (NULL == taosArrayPush(pRsp->rspList, &rsp)) return -1;
//   }
// } else {
//   pRsp->rspList = NULL;
// }
// tEndDecode(&decoder);

// tDecoderClear(&decoder);
>>>>>>> 5df72091
//  return 0;
//}

int tEncodeSVCreateTbBatchRsp(SEncoder *pCoder, const SVCreateTbBatchRsp *pRsp) {
  int32_t        nRsps = taosArrayGetSize(pRsp->pArray);
  SVCreateTbRsp *pCreateRsp;

  if (tStartEncode(pCoder) < 0) return -1;

  if (tEncodeI32v(pCoder, nRsps) < 0) return -1;
  for (int32_t i = 0; i < nRsps; i++) {
    pCreateRsp = taosArrayGet(pRsp->pArray, i);
    if (tEncodeSVCreateTbRsp(pCoder, pCreateRsp) < 0) return -1;
  }

  tEndEncode(pCoder);

  return 0;
}

int tDecodeSVCreateTbBatchRsp(SDecoder *pCoder, SVCreateTbBatchRsp *pRsp) {
  if (tStartDecode(pCoder) < 0) return -1;

  if (tDecodeI32v(pCoder, &pRsp->nRsps) < 0) return -1;
  pRsp->pRsps = (SVCreateTbRsp *)tDecoderMalloc(pCoder, sizeof(*pRsp->pRsps) * pRsp->nRsps);
  for (int32_t i = 0; i < pRsp->nRsps; i++) {
    if (tDecodeSVCreateTbRsp(pCoder, pRsp->pRsps + i) < 0) return -1;
  }

  tEndDecode(pCoder);
  return 0;
}

int32_t tEncodeTSma(SEncoder *pCoder, const STSma *pSma) {
  if (tEncodeI8(pCoder, pSma->version) < 0) return -1;
  if (tEncodeI8(pCoder, pSma->intervalUnit) < 0) return -1;
  if (tEncodeI8(pCoder, pSma->slidingUnit) < 0) return -1;
  if (tEncodeI8(pCoder, pSma->timezoneInt) < 0) return -1;
  if (tEncodeI32(pCoder, pSma->dstVgId) < 0) return -1;
  if (tEncodeCStr(pCoder, pSma->indexName) < 0) return -1;
  if (tEncodeI32(pCoder, pSma->exprLen) < 0) return -1;
  if (tEncodeI32(pCoder, pSma->tagsFilterLen) < 0) return -1;
  if (tEncodeI64(pCoder, pSma->indexUid) < 0) return -1;
  if (tEncodeI64(pCoder, pSma->tableUid) < 0) return -1;
  if (tEncodeI64(pCoder, pSma->dstTbUid) < 0) return -1;
  if (tEncodeCStr(pCoder, pSma->dstTbName) < 0) return -1;
  if (tEncodeI64(pCoder, pSma->interval) < 0) return -1;
  if (tEncodeI64(pCoder, pSma->offset) < 0) return -1;
  if (tEncodeI64(pCoder, pSma->sliding) < 0) return -1;
  if (pSma->exprLen > 0) {
    if (tEncodeCStr(pCoder, pSma->expr) < 0) return -1;
  }
  if (pSma->tagsFilterLen > 0) {
    if (tEncodeCStr(pCoder, pSma->tagsFilter) < 0) return -1;
  }

  tEncodeSSchemaWrapper(pCoder, &pSma->schemaRow);
  tEncodeSSchemaWrapper(pCoder, &pSma->schemaTag);

  return 0;
}

int32_t tDecodeTSma(SDecoder *pCoder, STSma *pSma, bool deepCopy) {
  if (tDecodeI8(pCoder, &pSma->version) < 0) return -1;
  if (tDecodeI8(pCoder, &pSma->intervalUnit) < 0) return -1;
  if (tDecodeI8(pCoder, &pSma->slidingUnit) < 0) return -1;
  if (tDecodeI8(pCoder, &pSma->timezoneInt) < 0) return -1;
  if (tDecodeI32(pCoder, &pSma->dstVgId) < 0) return -1;
  if (tDecodeCStrTo(pCoder, pSma->indexName) < 0) return -1;
  if (tDecodeI32(pCoder, &pSma->exprLen) < 0) return -1;
  if (tDecodeI32(pCoder, &pSma->tagsFilterLen) < 0) return -1;
  if (tDecodeI64(pCoder, &pSma->indexUid) < 0) return -1;
  if (tDecodeI64(pCoder, &pSma->tableUid) < 0) return -1;
  if (tDecodeI64(pCoder, &pSma->dstTbUid) < 0) return -1;
  if (deepCopy) {
    if (tDecodeCStrAlloc(pCoder, &pSma->dstTbName) < 0) return -1;
  } else {
    if (tDecodeCStr(pCoder, &pSma->dstTbName) < 0) return -1;
  }

  if (tDecodeI64(pCoder, &pSma->interval) < 0) return -1;
  if (tDecodeI64(pCoder, &pSma->offset) < 0) return -1;
  if (tDecodeI64(pCoder, &pSma->sliding) < 0) return -1;
  if (pSma->exprLen > 0) {
    if (deepCopy) {
      if (tDecodeCStrAlloc(pCoder, &pSma->expr) < 0) return -1;
    } else {
      if (tDecodeCStr(pCoder, &pSma->expr) < 0) return -1;
    }
  } else {
    pSma->expr = NULL;
  }
  if (pSma->tagsFilterLen > 0) {
    if (deepCopy) {
      if (tDecodeCStrAlloc(pCoder, &pSma->tagsFilter) < 0) return -1;
    } else {
      if (tDecodeCStr(pCoder, &pSma->tagsFilter) < 0) return -1;
    }
  } else {
    pSma->tagsFilter = NULL;
  }
  // only needed in dstVgroup
  tDecodeSSchemaWrapperEx(pCoder, &pSma->schemaRow);
  tDecodeSSchemaWrapperEx(pCoder, &pSma->schemaTag);

  return 0;
}

int32_t tEncodeSVCreateTSmaReq(SEncoder *pCoder, const SVCreateTSmaReq *pReq) {
  if (tStartEncode(pCoder) < 0) return -1;

  tEncodeTSma(pCoder, pReq);

  tEndEncode(pCoder);
  return 0;
}

int32_t tDecodeSVCreateTSmaReq(SDecoder *pCoder, SVCreateTSmaReq *pReq) {
  if (tStartDecode(pCoder) < 0) return -1;

  tDecodeTSma(pCoder, pReq, false);

  tEndDecode(pCoder);
  return 0;
}

int32_t tEncodeSVDropTSmaReq(SEncoder *pCoder, const SVDropTSmaReq *pReq) {
  if (tStartEncode(pCoder) < 0) return -1;

  if (tEncodeI64(pCoder, pReq->indexUid) < 0) return -1;
  if (tEncodeCStr(pCoder, pReq->indexName) < 0) return -1;

  tEndEncode(pCoder);
  return 0;
}

// int32_t tDecodeSVDropTSmaReq(SDecoder *pCoder, SVDropTSmaReq *pReq) {
//   if (tStartDecode(pCoder) < 0) return -1;

//   if (tDecodeI64(pCoder, &pReq->indexUid) < 0) return -1;
//   if (tDecodeCStrTo(pCoder, pReq->indexName) < 0) return -1;

//   tEndDecode(pCoder);
//   return 0;
// }

int32_t tSerializeSVDeleteReq(void *buf, int32_t bufLen, SVDeleteReq *pReq) {
  int32_t headLen = sizeof(SMsgHead);
  if (buf != NULL) {
    buf = (char *)buf + headLen;
    bufLen -= headLen;
  }

  SEncoder encoder = {0};
  tEncoderInit(&encoder, buf, bufLen);

  if (tStartEncode(&encoder) < 0) return -1;
  if (tEncodeU64(&encoder, pReq->sId) < 0) return -1;
  if (tEncodeU64(&encoder, pReq->queryId) < 0) return -1;
  if (tEncodeU64(&encoder, pReq->taskId) < 0) return -1;
  if (tEncodeU32(&encoder, pReq->sqlLen) < 0) return -1;
  if (tEncodeCStr(&encoder, pReq->sql) < 0) return -1;
  if (tEncodeBinary(&encoder, pReq->msg, pReq->phyLen) < 0) return -1;
  if (tEncodeI8(&encoder, pReq->source) < 0) return -1;
  tEndEncode(&encoder);

  int32_t tlen = encoder.pos;
  tEncoderClear(&encoder);

  if (buf != NULL) {
    SMsgHead *pHead = (SMsgHead *)((char *)buf - headLen);
    pHead->vgId = htonl(pReq->header.vgId);
    pHead->contLen = htonl(tlen + headLen);
  }

  return tlen + headLen;
}

int32_t tDeserializeSVDeleteReq(void *buf, int32_t bufLen, SVDeleteReq *pReq) {
  int32_t headLen = sizeof(SMsgHead);

  SMsgHead *pHead = buf;
  pHead->vgId = pReq->header.vgId;
  pHead->contLen = pReq->header.contLen;

  SDecoder decoder = {0};
  tDecoderInit(&decoder, (char *)buf + headLen, bufLen - headLen);

  if (tStartDecode(&decoder) < 0) return -1;
  if (tDecodeU64(&decoder, &pReq->sId) < 0) return -1;
  if (tDecodeU64(&decoder, &pReq->queryId) < 0) return -1;
  if (tDecodeU64(&decoder, &pReq->taskId) < 0) return -1;
  if (tDecodeU32(&decoder, &pReq->sqlLen) < 0) return -1;
  pReq->sql = taosMemoryCalloc(1, pReq->sqlLen + 1);
  if (NULL == pReq->sql) return -1;
  if (tDecodeCStrTo(&decoder, pReq->sql) < 0) return -1;
  uint64_t msgLen = 0;
  if (tDecodeBinaryAlloc(&decoder, (void **)&pReq->msg, &msgLen) < 0) return -1;
  pReq->phyLen = msgLen;

  if (!tDecodeIsEnd(&decoder)) {
    if (tDecodeI8(&decoder, &pReq->source) < 0) return -1;
  }
  tEndDecode(&decoder);

  tDecoderClear(&decoder);
  return 0;
}

int32_t tEncodeSVDeleteRsp(SEncoder *pCoder, const SVDeleteRsp *pReq) {
  if (tStartEncode(pCoder) < 0) return -1;

  if (tEncodeI64(pCoder, pReq->affectedRows) < 0) return -1;

  tEndEncode(pCoder);
  return 0;
}

int32_t tDecodeSVDeleteRsp(SDecoder *pCoder, SVDeleteRsp *pReq) {
  if (tStartDecode(pCoder) < 0) return -1;

  if (tDecodeI64(pCoder, &pReq->affectedRows) < 0) return -1;

  tEndDecode(pCoder);
  return 0;
}

int32_t tSerializeSCMCreateStreamReq(void *buf, int32_t bufLen, const SCMCreateStreamReq *pReq) {
  int32_t sqlLen = 0;
  int32_t astLen = 0;
  if (pReq->sql != NULL) sqlLen = (int32_t)strlen(pReq->sql);
  if (pReq->ast != NULL) astLen = (int32_t)strlen(pReq->ast);

  SEncoder encoder = {0};
  tEncoderInit(&encoder, buf, bufLen);

  if (tStartEncode(&encoder) < 0) return -1;
  if (tEncodeCStr(&encoder, pReq->name) < 0) return -1;
  if (tEncodeCStr(&encoder, pReq->sourceDB) < 0) return -1;
  if (tEncodeCStr(&encoder, pReq->targetStbFullName) < 0) return -1;
  if (tEncodeI8(&encoder, pReq->igExists) < 0) return -1;
  if (tEncodeI8(&encoder, pReq->fillHistory) < 0) return -1;
  if (tEncodeI32(&encoder, sqlLen) < 0) return -1;
  if (tEncodeI32(&encoder, astLen) < 0) return -1;
  if (tEncodeI8(&encoder, pReq->triggerType) < 0) return -1;
  if (tEncodeI64(&encoder, pReq->maxDelay) < 0) return -1;
  if (tEncodeI64(&encoder, pReq->watermark) < 0) return -1;
  if (tEncodeI8(&encoder, pReq->igExpired) < 0) return -1;
  if (sqlLen > 0 && tEncodeCStr(&encoder, pReq->sql) < 0) return -1;
  if (astLen > 0 && tEncodeCStr(&encoder, pReq->ast) < 0) return -1;
  if (tEncodeI32(&encoder, pReq->numOfTags) < 0) return -1;
  for (int32_t i = 0; i < pReq->numOfTags; ++i) {
    SField *pField = taosArrayGet(pReq->pTags, i);
    if (tEncodeI8(&encoder, pField->type) < 0) return -1;
    if (tEncodeI8(&encoder, pField->flags) < 0) return -1;
    if (tEncodeI32(&encoder, pField->bytes) < 0) return -1;
    if (tEncodeCStr(&encoder, pField->name) < 0) return -1;
  }

  if (tEncodeI8(&encoder, pReq->createStb) < 0) return -1;
  if (tEncodeU64(&encoder, pReq->targetStbUid) < 0) return -1;

  if (tEncodeI32(&encoder, taosArrayGetSize(pReq->fillNullCols)) < 0) return -1;
  for (int32_t i = 0; i < taosArrayGetSize(pReq->fillNullCols); ++i) {
    SColLocation *pCol = taosArrayGet(pReq->fillNullCols, i);
    if (tEncodeI16(&encoder, pCol->slotId) < 0) return -1;
    if (tEncodeI16(&encoder, pCol->colId) < 0) return -1;
    if (tEncodeI8(&encoder, pCol->type) < 0) return -1;
  }

  if (tEncodeI64(&encoder, pReq->deleteMark) < 0) return -1;
  if (tEncodeI8(&encoder, pReq->igUpdate) < 0) return -1;
  if (tEncodeI64(&encoder, pReq->lastTs) < 0) return -1;

  if (tEncodeI32(&encoder, taosArrayGetSize(pReq->pVgroupVerList)) < 0) return -1;

  for (int32_t i = 0; i < taosArrayGetSize(pReq->pVgroupVerList); ++i) {
    SVgroupVer *p = taosArrayGet(pReq->pVgroupVerList, i);
    if (tEncodeI32(&encoder, p->vgId) < 0) return -1;
    if (tEncodeI64(&encoder, p->ver) < 0) return -1;
  }

  int32_t colSize = taosArrayGetSize(pReq->pCols);
  if (tEncodeI32(&encoder, colSize) < 0) return -1;
  for (int32_t i = 0; i < colSize; ++i) {
    SFieldWithOptions *pField = taosArrayGet(pReq->pCols, i);
    if (tEncodeI8(&encoder, pField->type) < 0) return -1;
    if (tEncodeI8(&encoder, pField->flags) < 0) return -1;
    if (tEncodeI32(&encoder, pField->bytes) < 0) return -1;
    if (tEncodeCStr(&encoder, pField->name) < 0) return -1;
  }

  if (tEncodeI64(&encoder, pReq->smaId) < 0) return -1;
  tEndEncode(&encoder);

  int32_t tlen = encoder.pos;
  tEncoderClear(&encoder);
  return tlen;
}

int32_t tDeserializeSCMCreateStreamReq(void *buf, int32_t bufLen, SCMCreateStreamReq *pReq) {
  int32_t sqlLen = 0;
  int32_t astLen = 0;
  int32_t numOfFillNullCols = 0;
  int32_t numOfVgVer = 0;

  SDecoder decoder = {0};
  tDecoderInit(&decoder, buf, bufLen);

  if (tStartDecode(&decoder) < 0) return -1;
  if (tDecodeCStrTo(&decoder, pReq->name) < 0) return -1;
  if (tDecodeCStrTo(&decoder, pReq->sourceDB) < 0) return -1;
  if (tDecodeCStrTo(&decoder, pReq->targetStbFullName) < 0) return -1;
  if (tDecodeI8(&decoder, &pReq->igExists) < 0) return -1;
  if (tDecodeI8(&decoder, &pReq->fillHistory) < 0) return -1;
  if (tDecodeI32(&decoder, &sqlLen) < 0) return -1;
  if (tDecodeI32(&decoder, &astLen) < 0) return -1;
  if (tDecodeI8(&decoder, &pReq->triggerType) < 0) return -1;
  if (tDecodeI64(&decoder, &pReq->maxDelay) < 0) return -1;
  if (tDecodeI64(&decoder, &pReq->watermark) < 0) return -1;
  if (tDecodeI8(&decoder, &pReq->igExpired) < 0) return -1;

  if (sqlLen > 0) {
    pReq->sql = taosMemoryCalloc(1, sqlLen + 1);
    if (pReq->sql == NULL) return -1;
    if (tDecodeCStrTo(&decoder, pReq->sql) < 0) return -1;
  }

  if (astLen > 0) {
    pReq->ast = taosMemoryCalloc(1, astLen + 1);
    if (pReq->ast == NULL) return -1;
    if (tDecodeCStrTo(&decoder, pReq->ast) < 0) return -1;
  }

  if (tDecodeI32(&decoder, &pReq->numOfTags) < 0) return -1;
  if (pReq->numOfTags > 0) {
    pReq->pTags = taosArrayInit(pReq->numOfTags, sizeof(SField));
    if (pReq->pTags == NULL) {
      terrno = TSDB_CODE_OUT_OF_MEMORY;
      return -1;
    }

    for (int32_t i = 0; i < pReq->numOfTags; ++i) {
      SField field = {0};
      if (tDecodeI8(&decoder, &field.type) < 0) return -1;
      if (tDecodeI8(&decoder, &field.flags) < 0) return -1;
      if (tDecodeI32(&decoder, &field.bytes) < 0) return -1;
      if (tDecodeCStrTo(&decoder, field.name) < 0) return -1;
      if (taosArrayPush(pReq->pTags, &field) == NULL) {
        terrno = TSDB_CODE_OUT_OF_MEMORY;
        return -1;
      }
    }
  }
  if (tDecodeI8(&decoder, &pReq->createStb) < 0) return -1;
  if (tDecodeU64(&decoder, &pReq->targetStbUid) < 0) return -1;
  if (tDecodeI32(&decoder, &numOfFillNullCols) < 0) return -1;
  if (numOfFillNullCols > 0) {
    pReq->fillNullCols = taosArrayInit(numOfFillNullCols, sizeof(SColLocation));
    if (pReq->fillNullCols == NULL) {
      terrno = TSDB_CODE_OUT_OF_MEMORY;
      return -1;
    }

    for (int32_t i = 0; i < numOfFillNullCols; ++i) {
      SColLocation col = {0};
      if (tDecodeI16(&decoder, &col.slotId) < 0) return -1;
      if (tDecodeI16(&decoder, &col.colId) < 0) return -1;
      if (tDecodeI8(&decoder, &col.type) < 0) return -1;
      if (taosArrayPush(pReq->fillNullCols, &col) == NULL) {
        terrno = TSDB_CODE_OUT_OF_MEMORY;
        return -1;
      }
    }
  }

  if (tDecodeI64(&decoder, &pReq->deleteMark) < 0) return -1;
  if (tDecodeI8(&decoder, &pReq->igUpdate) < 0) return -1;
  if (tDecodeI64(&decoder, &pReq->lastTs) < 0) return -1;

  if (tDecodeI32(&decoder, &numOfVgVer) < 0) return -1;
  if (numOfVgVer > 0) {
    pReq->pVgroupVerList = taosArrayInit(numOfVgVer, sizeof(SVgroupVer));
    if (pReq->pVgroupVerList == NULL) {
      terrno = TSDB_CODE_OUT_OF_MEMORY;
      return -1;
    }

    for (int32_t i = 0; i < numOfVgVer; ++i) {
      SVgroupVer v = {0};
      if (tDecodeI32(&decoder, &v.vgId) < 0) return -1;
      if (tDecodeI64(&decoder, &v.ver) < 0) return -1;
      if (taosArrayPush(pReq->pVgroupVerList, &v) == NULL) {
        terrno = TSDB_CODE_OUT_OF_MEMORY;
        return -1;
      }
    }
  }
  int32_t colSize = 0;
  if (tDecodeI32(&decoder, &colSize) < 0) return -1;
  if (colSize > 0) {
    pReq->pCols = taosArrayInit(colSize, sizeof(SField));
    if (pReq->pCols == NULL) {
      terrno = TSDB_CODE_OUT_OF_MEMORY;
      return -1;
    }

    for (int32_t i = 0; i < colSize; ++i) {
      SField field = {0};
      if (tDecodeI8(&decoder, &field.type) < 0) return -1;
      if (tDecodeI8(&decoder, &field.flags) < 0) return -1;
      if (tDecodeI32(&decoder, &field.bytes) < 0) return -1;
      if (tDecodeCStrTo(&decoder, field.name) < 0) return -1;
      if (taosArrayPush(pReq->pCols, &field) == NULL) {
        terrno = TSDB_CODE_OUT_OF_MEMORY;
        return -1;
      }
    }
  }
  if (!tDecodeIsEnd(&decoder)) {
    if (tDecodeI64(&decoder, &pReq->smaId)< 0) return -1;
  }

  tEndDecode(&decoder);
  tDecoderClear(&decoder);

  return 0;
}

int32_t tSerializeSMDropStreamReq(void *buf, int32_t bufLen, const SMDropStreamReq *pReq) {
  SEncoder encoder = {0};
  tEncoderInit(&encoder, buf, bufLen);

  if (tStartEncode(&encoder) < 0) return -1;
  if (tEncodeCStr(&encoder, pReq->name) < 0) return -1;
  if (tEncodeI8(&encoder, pReq->igNotExists) < 0) return -1;

  ENCODESQL();

  tEndEncode(&encoder);

  int32_t tlen = encoder.pos;
  tEncoderClear(&encoder);
  return tlen;
}

int32_t tDeserializeSMDropStreamReq(void *buf, int32_t bufLen, SMDropStreamReq *pReq) {
  SDecoder decoder = {0};
  tDecoderInit(&decoder, buf, bufLen);

  if (tStartDecode(&decoder) < 0) return -1;
  if (tDecodeCStrTo(&decoder, pReq->name) < 0) return -1;
  if (tDecodeI8(&decoder, &pReq->igNotExists) < 0) return -1;

  DECODESQL();

  tEndDecode(&decoder);

  tDecoderClear(&decoder);
  return 0;
}

void tFreeMDropStreamReq(SMDropStreamReq *pReq) { FREESQL(); }

// int32_t tSerializeSMRecoverStreamReq(void *buf, int32_t bufLen, const SMRecoverStreamReq *pReq) {
//   SEncoder encoder = {0};
//   tEncoderInit(&encoder, buf, bufLen);

//   if (tStartEncode(&encoder) < 0) return -1;
//   if (tEncodeCStr(&encoder, pReq->name) < 0) return -1;
//   if (tEncodeI8(&encoder, pReq->igNotExists) < 0) return -1;

//   tEndEncode(&encoder);

//   int32_t tlen = encoder.pos;
//   tEncoderClear(&encoder);
//   return tlen;
// }

// int32_t tDeserializeSMRecoverStreamReq(void *buf, int32_t bufLen, SMRecoverStreamReq *pReq) {
//   SDecoder decoder = {0};
//   tDecoderInit(&decoder, buf, bufLen);

//   if (tStartDecode(&decoder) < 0) return -1;
//   if (tDecodeCStrTo(&decoder, pReq->name) < 0) return -1;
//   if (tDecodeI8(&decoder, &pReq->igNotExists) < 0) return -1;

//   tEndDecode(&decoder);

//   tDecoderClear(&decoder);
//   return 0;
// }

void tFreeSCMCreateStreamReq(SCMCreateStreamReq *pReq) {
  if (NULL == pReq) {
    return;
  }
  taosMemoryFreeClear(pReq->sql);
  taosMemoryFreeClear(pReq->ast);
  taosArrayDestroy(pReq->pTags);
  taosArrayDestroy(pReq->fillNullCols);
  taosArrayDestroy(pReq->pVgroupVerList);
  taosArrayDestroy(pReq->pCols);
}

int32_t tEncodeSRSmaParam(SEncoder *pCoder, const SRSmaParam *pRSmaParam) {
  for (int32_t i = 0; i < 2; ++i) {
    if (tEncodeI64v(pCoder, pRSmaParam->maxdelay[i]) < 0) return -1;
    if (tEncodeI64v(pCoder, pRSmaParam->watermark[i]) < 0) return -1;
    if (tEncodeI32v(pCoder, pRSmaParam->qmsgLen[i]) < 0) return -1;
    if (pRSmaParam->qmsgLen[i] > 0) {
      if (tEncodeBinary(pCoder, pRSmaParam->qmsg[i], (uint64_t)pRSmaParam->qmsgLen[i]) <
          0)  // qmsgLen contains len of '\0'
        return -1;
    }
  }

  return 0;
}

int32_t tDecodeSRSmaParam(SDecoder *pCoder, SRSmaParam *pRSmaParam) {
  for (int32_t i = 0; i < 2; ++i) {
    if (tDecodeI64v(pCoder, &pRSmaParam->maxdelay[i]) < 0) return -1;
    if (tDecodeI64v(pCoder, &pRSmaParam->watermark[i]) < 0) return -1;
    if (tDecodeI32v(pCoder, &pRSmaParam->qmsgLen[i]) < 0) return -1;
    if (pRSmaParam->qmsgLen[i] > 0) {
      if (tDecodeBinary(pCoder, (uint8_t **)&pRSmaParam->qmsg[i], NULL) < 0) return -1;  // qmsgLen contains len of '\0'
    } else {
      pRSmaParam->qmsg[i] = NULL;
    }
  }

  return 0;
}

int32_t tEncodeSColCmprWrapper(SEncoder *pCoder, const SColCmprWrapper *pWrapper) {
  if (tEncodeI32v(pCoder, pWrapper->nCols) < 0) return -1;
  if (tEncodeI32v(pCoder, pWrapper->version) < 0) return -1;
  for (int32_t i = 0; i < pWrapper->nCols; i++) {
    SColCmpr *p = &pWrapper->pColCmpr[i];
    if (tEncodeI16v(pCoder, p->id) < 0) return -1;
    if (tEncodeU32(pCoder, p->alg) < 0) return -1;
  }
  return 0;
}
int32_t tDecodeSColCmprWrapperEx(SDecoder *pDecoder, SColCmprWrapper *pWrapper) {
  if (tDecodeI32v(pDecoder, &pWrapper->nCols) < 0) return -1;
  if (tDecodeI32v(pDecoder, &pWrapper->version) < 0) return -1;

  pWrapper->pColCmpr = (SColCmpr *)tDecoderMalloc(pDecoder, pWrapper->nCols * sizeof(SColCmpr));
  if (pWrapper->pColCmpr == NULL) return -1;

  for (int i = 0; i < pWrapper->nCols; i++) {
    SColCmpr *p = &pWrapper->pColCmpr[i];
    if (tDecodeI16v(pDecoder, &p->id) < 0) goto END;
    if (tDecodeU32(pDecoder, &p->alg) < 0) goto END;
  }
  return 0;
END:
  taosMemoryFree(pWrapper->pColCmpr);
  return -1;
}
int tEncodeSVCreateStbReq(SEncoder *pCoder, const SVCreateStbReq *pReq) {
  if (tStartEncode(pCoder) < 0) return -1;

  if (tEncodeCStr(pCoder, pReq->name) < 0) return -1;
  if (tEncodeI64(pCoder, pReq->suid) < 0) return -1;
  if (tEncodeI8(pCoder, pReq->rollup) < 0) return -1;
  if (tEncodeSSchemaWrapper(pCoder, &pReq->schemaRow) < 0) return -1;
  if (tEncodeSSchemaWrapper(pCoder, &pReq->schemaTag) < 0) return -1;
  if (pReq->rollup) {
    if (tEncodeSRSmaParam(pCoder, &pReq->rsmaParam) < 0) return -1;
  }

  if (tEncodeI32(pCoder, pReq->alterOriDataLen) < 0) return -1;
  if (pReq->alterOriDataLen > 0) {
    if (tEncodeBinary(pCoder, pReq->alterOriData, pReq->alterOriDataLen) < 0) return -1;
  }
  if (tEncodeI8(pCoder, pReq->source) < 0) return -1;

  if (tEncodeI8(pCoder, pReq->colCmpred) < 0) return -1;
  if (tEncodeSColCmprWrapper(pCoder, &pReq->colCmpr) < 0) return -1;

  tEndEncode(pCoder);
  return 0;
}

int tDecodeSVCreateStbReq(SDecoder *pCoder, SVCreateStbReq *pReq) {
  if (tStartDecode(pCoder) < 0) return -1;

  if (tDecodeCStr(pCoder, &pReq->name) < 0) return -1;
  if (tDecodeI64(pCoder, &pReq->suid) < 0) return -1;
  if (tDecodeI8(pCoder, &pReq->rollup) < 0) return -1;
  if (tDecodeSSchemaWrapperEx(pCoder, &pReq->schemaRow) < 0) return -1;
  if (tDecodeSSchemaWrapperEx(pCoder, &pReq->schemaTag) < 0) return -1;
  if (pReq->rollup) {
    if (tDecodeSRSmaParam(pCoder, &pReq->rsmaParam) < 0) return -1;
  }

  if (tDecodeI32(pCoder, &pReq->alterOriDataLen) < 0) return -1;
  if (pReq->alterOriDataLen > 0) {
    if (tDecodeBinary(pCoder, (uint8_t **)&pReq->alterOriData, NULL) < 0) return -1;
  }
  if (!tDecodeIsEnd(pCoder)) {
    if (tDecodeI8(pCoder, &pReq->source) < 0) return -1;

    if (!tDecodeIsEnd(pCoder)) {
      if (tDecodeI8(pCoder, &pReq->colCmpred) < 0) return -1;
    }
    if (!tDecodeIsEnd(pCoder)) {
      if (tDecodeSColCmprWrapperEx(pCoder, &pReq->colCmpr) < 0) return -1;
    }
  }

  tEndDecode(pCoder);
  return 0;
}

int tEncodeSVCreateTbReq(SEncoder *pCoder, const SVCreateTbReq *pReq) {
  if (tStartEncode(pCoder) < 0) return -1;

  if (tEncodeI32v(pCoder, pReq->flags) < 0) return -1;
  if (tEncodeCStr(pCoder, pReq->name) < 0) return -1;
  if (tEncodeI64(pCoder, pReq->uid) < 0) return -1;
  if (tEncodeI64(pCoder, pReq->btime) < 0) return -1;
  if (tEncodeI32(pCoder, pReq->ttl) < 0) return -1;
  if (tEncodeI8(pCoder, pReq->type) < 0) return -1;
  if (tEncodeI32(pCoder, pReq->commentLen) < 0) return -1;
  if (pReq->commentLen > 0) {
    if (tEncodeCStr(pCoder, pReq->comment) < 0) return -1;
  }

  if (pReq->type == TSDB_CHILD_TABLE) {
    if (tEncodeCStr(pCoder, pReq->ctb.stbName) < 0) return -1;
    if (tEncodeU8(pCoder, pReq->ctb.tagNum) < 0) return -1;
    if (tEncodeI64(pCoder, pReq->ctb.suid) < 0) return -1;
    if (tEncodeTag(pCoder, (const STag *)pReq->ctb.pTag) < 0) return -1;
    int32_t len = taosArrayGetSize(pReq->ctb.tagName);
    if (tEncodeI32(pCoder, len) < 0) return -1;
    for (int32_t i = 0; i < len; i++) {
      char *name = taosArrayGet(pReq->ctb.tagName, i);
      if (tEncodeCStr(pCoder, name) < 0) return -1;
    }
  } else if (pReq->type == TSDB_NORMAL_TABLE) {
    if (tEncodeSSchemaWrapper(pCoder, &pReq->ntb.schemaRow) < 0) return -1;
  } else {
    ASSERT(0);
  }
  // ENCODESQL

  if (tEncodeI32(pCoder, pReq->sqlLen) < 0) return -1;
  if (pReq->sqlLen > 0) {
    if (tEncodeBinary(pCoder, pReq->sql, pReq->sqlLen) < 0) return -1;
  }
  // Encode Column Options: encode compress level
  if (pReq->type == TSDB_SUPER_TABLE || pReq->type == TSDB_NORMAL_TABLE) {
    if (tEncodeSColCmprWrapper(pCoder, &pReq->colCmpr) < 0) return -1;
  }

  tEndEncode(pCoder);
  return 0;
}

int tDecodeSVCreateTbReq(SDecoder *pCoder, SVCreateTbReq *pReq) {
  if (tStartDecode(pCoder) < 0) return -1;

  if (tDecodeI32v(pCoder, &pReq->flags) < 0) return -1;
  if (tDecodeCStr(pCoder, &pReq->name) < 0) return -1;
  if (tDecodeI64(pCoder, &pReq->uid) < 0) return -1;
  if (tDecodeI64(pCoder, &pReq->btime) < 0) return -1;
  if (tDecodeI32(pCoder, &pReq->ttl) < 0) return -1;
  if (tDecodeI8(pCoder, &pReq->type) < 0) return -1;
  if (tDecodeI32(pCoder, &pReq->commentLen) < 0) return -1;
  if (pReq->commentLen > 0) {
    pReq->comment = taosMemoryMalloc(pReq->commentLen + 1);
    if (pReq->comment == NULL) return -1;
    if (tDecodeCStrTo(pCoder, pReq->comment) < 0) return -1;
  }

  if (pReq->type == TSDB_CHILD_TABLE) {
    if (tDecodeCStr(pCoder, &pReq->ctb.stbName) < 0) return -1;
    if (tDecodeU8(pCoder, &pReq->ctb.tagNum) < 0) return -1;
    if (tDecodeI64(pCoder, &pReq->ctb.suid) < 0) return -1;
    if (tDecodeTag(pCoder, (STag **)&pReq->ctb.pTag) < 0) return -1;
    int32_t len = 0;
    if (tDecodeI32(pCoder, &len) < 0) return -1;
    pReq->ctb.tagName = taosArrayInit(len, TSDB_COL_NAME_LEN);
    if (pReq->ctb.tagName == NULL) return -1;
    for (int32_t i = 0; i < len; i++) {
      char  name[TSDB_COL_NAME_LEN] = {0};
      char *tmp = NULL;
      if (tDecodeCStr(pCoder, &tmp) < 0) return -1;
      strncpy(name, tmp, TSDB_COL_NAME_LEN - 1);
      taosArrayPush(pReq->ctb.tagName, name);
    }
  } else if (pReq->type == TSDB_NORMAL_TABLE) {
    if (tDecodeSSchemaWrapperEx(pCoder, &pReq->ntb.schemaRow) < 0) return -1;
  } else {
    ASSERT(0);
  }

  // DECODESQL
  if (!tDecodeIsEnd(pCoder)) {
    if (tDecodeI32(pCoder, &pReq->sqlLen) < 0) return -1;
    if (pReq->sqlLen > 0) {
      if (tDecodeBinaryAlloc(pCoder, (void **)&pReq->sql, NULL) < 0) return -1;
    }
    if (pReq->type == TSDB_NORMAL_TABLE || pReq->type == TSDB_SUPER_TABLE)
      if (!tDecodeIsEnd(pCoder)) {
        if (tDecodeSColCmprWrapperEx(pCoder, &pReq->colCmpr) < 0) return -1;
      }
  }

  tEndDecode(pCoder);
  return 0;
}

void tDestroySVCreateTbReq(SVCreateTbReq *pReq, int32_t flags) {
  if (pReq == NULL) return;

  if (flags & TSDB_MSG_FLG_ENCODE) {
    // TODO
  } else if (flags & TSDB_MSG_FLG_DECODE) {
    if (pReq->comment) {
      pReq->comment = NULL;
      taosMemoryFree(pReq->comment);
    }

    if (pReq->type == TSDB_CHILD_TABLE) {
      if (pReq->ctb.tagName) taosArrayDestroy(pReq->ctb.tagName);
    } else if (pReq->type == TSDB_NORMAL_TABLE) {
      if (pReq->ntb.schemaRow.pSchema) taosMemoryFree(pReq->ntb.schemaRow.pSchema);
    }
  }

  if (pReq->colCmpr.pColCmpr) taosMemoryFree(pReq->colCmpr.pColCmpr);
  pReq->colCmpr.pColCmpr = NULL;

  if (pReq->sql != NULL) {
    taosMemoryFree(pReq->sql);
  }
  pReq->sql = NULL;
}

int tEncodeSVCreateTbBatchReq(SEncoder *pCoder, const SVCreateTbBatchReq *pReq) {
  int32_t nReq = taosArrayGetSize(pReq->pArray);

  if (tStartEncode(pCoder) < 0) return -1;

  if (tEncodeI32v(pCoder, nReq) < 0) return -1;
  for (int iReq = 0; iReq < nReq; iReq++) {
    if (tEncodeSVCreateTbReq(pCoder, (SVCreateTbReq *)taosArrayGet(pReq->pArray, iReq)) < 0) return -1;
  }

  if (tEncodeI8(pCoder, pReq->source) < 0) return -1;

  tEndEncode(pCoder);
  return 0;
}

int tDecodeSVCreateTbBatchReq(SDecoder *pCoder, SVCreateTbBatchReq *pReq) {
  if (tStartDecode(pCoder) < 0) return -1;

  if (tDecodeI32v(pCoder, &pReq->nReqs) < 0) return -1;
  pReq->pReqs = (SVCreateTbReq *)tDecoderMalloc(pCoder, sizeof(SVCreateTbReq) * pReq->nReqs);
  if (pReq->pReqs == NULL) return -1;
  for (int iReq = 0; iReq < pReq->nReqs; iReq++) {
    if (tDecodeSVCreateTbReq(pCoder, pReq->pReqs + iReq) < 0) return -1;
  }

  if (!tDecodeIsEnd(pCoder)) {
    if (tDecodeI8(pCoder, &pReq->source) < 0) return -1;
  }

  tEndDecode(pCoder);
  return 0;
}

int tEncodeSVCreateTbRsp(SEncoder *pCoder, const SVCreateTbRsp *pRsp) {
  if (tStartEncode(pCoder) < 0) return -1;

  if (tEncodeI32(pCoder, pRsp->code) < 0) return -1;
  if (tEncodeI32(pCoder, pRsp->pMeta ? 1 : 0) < 0) return -1;
  if (pRsp->pMeta) {
    if (tEncodeSTableMetaRsp(pCoder, pRsp->pMeta) < 0) return -1;
  }

  tEndEncode(pCoder);
  return 0;
}

int tDecodeSVCreateTbRsp(SDecoder *pCoder, SVCreateTbRsp *pRsp) {
  if (tStartDecode(pCoder) < 0) return -1;

  if (tDecodeI32(pCoder, &pRsp->code) < 0) return -1;

  int32_t meta = 0;
  if (tDecodeI32(pCoder, &meta) < 0) return -1;
  if (meta) {
    pRsp->pMeta = taosMemoryCalloc(1, sizeof(STableMetaRsp));
    if (NULL == pRsp->pMeta) return -1;
    if (tDecodeSTableMetaRsp(pCoder, pRsp->pMeta) < 0) return -1;
  } else {
    pRsp->pMeta = NULL;
  }

  tEndDecode(pCoder);
  return 0;
}

void tFreeSVCreateTbRsp(void *param) {
  if (NULL == param) {
    return;
  }

  SVCreateTbRsp *pRsp = (SVCreateTbRsp *)param;
  if (pRsp->pMeta) {
    taosMemoryFree(pRsp->pMeta->pSchemas);
    taosMemoryFree(pRsp->pMeta->pSchemaExt);
    taosMemoryFree(pRsp->pMeta);
  }
}

// TDMT_VND_DROP_TABLE =================
static int32_t tEncodeSVDropTbReq(SEncoder *pCoder, const SVDropTbReq *pReq) {
  if (tStartEncode(pCoder) < 0) return -1;

  if (tEncodeCStr(pCoder, pReq->name) < 0) return -1;
  if (tEncodeU64(pCoder, pReq->suid) < 0) return -1;
  if (tEncodeI8(pCoder, pReq->igNotExists) < 0) return -1;

  tEndEncode(pCoder);
  return 0;
}

static int32_t tDecodeSVDropTbReq(SDecoder *pCoder, SVDropTbReq *pReq) {
  if (tStartDecode(pCoder) < 0) return -1;

  if (tDecodeCStr(pCoder, &pReq->name) < 0) return -1;
  if (tDecodeU64(pCoder, &pReq->suid) < 0) return -1;
  if (tDecodeI8(pCoder, &pReq->igNotExists) < 0) return -1;

  tEndDecode(pCoder);
  return 0;
}

static int32_t tEncodeSVDropTbRsp(SEncoder *pCoder, const SVDropTbRsp *pReq) {
  if (tStartEncode(pCoder) < 0) return -1;

  if (tEncodeI32(pCoder, pReq->code) < 0) return -1;

  tEndEncode(pCoder);
  return 0;
}

static int32_t tDecodeSVDropTbRsp(SDecoder *pCoder, SVDropTbRsp *pReq) {
  if (tStartDecode(pCoder) < 0) return -1;

  if (tDecodeI32(pCoder, &pReq->code) < 0) return -1;

  tEndDecode(pCoder);
  return 0;
}

int32_t tEncodeSVDropTbBatchReq(SEncoder *pCoder, const SVDropTbBatchReq *pReq) {
  int32_t       nReqs = taosArrayGetSize(pReq->pArray);
  SVDropTbReq  *pDropTbReq;

  if (tStartEncode(pCoder) < 0) return -1;

  if (tEncodeI32v(pCoder, nReqs) < 0) return -1;
  for (int iReq = 0; iReq < nReqs; iReq++) {
    pDropTbReq = (SVDropTbReq *)taosArrayGet(pReq->pArray, iReq);
    if (tEncodeSVDropTbReq(pCoder, pDropTbReq) < 0) return -1;
  }

  tEndEncode(pCoder);
  return 0;
}

int32_t tDecodeSVDropTbBatchReq(SDecoder *pCoder, SVDropTbBatchReq *pReq) {
  if (tStartDecode(pCoder) < 0) return -1;

  if (tDecodeI32v(pCoder, &pReq->nReqs) < 0) return -1;
  pReq->pReqs = (SVDropTbReq *)tDecoderMalloc(pCoder, sizeof(SVDropTbReq) * pReq->nReqs);
  if (pReq->pReqs == NULL) return -1;
  for (int iReq = 0; iReq < pReq->nReqs; iReq++) {
    if (tDecodeSVDropTbReq(pCoder, pReq->pReqs + iReq) < 0) return -1;
  }

  tEndDecode(pCoder);
  return 0;
}

int32_t tEncodeSVDropTbBatchRsp(SEncoder *pCoder, const SVDropTbBatchRsp *pRsp) {
  int32_t nRsps = taosArrayGetSize(pRsp->pArray);
  if (tStartEncode(pCoder) < 0) return -1;

  if (tEncodeI32v(pCoder, nRsps) < 0) return -1;
  for (int iRsp = 0; iRsp < nRsps; iRsp++) {
    if (tEncodeSVDropTbRsp(pCoder, (SVDropTbRsp *)taosArrayGet(pRsp->pArray, iRsp)) < 0) return -1;
  }

  tEndEncode(pCoder);
  return 0;
}

int32_t tDecodeSVDropTbBatchRsp(SDecoder *pCoder, SVDropTbBatchRsp *pRsp) {
  if (tStartDecode(pCoder) < 0) return -1;

  if (tDecodeI32v(pCoder, &pRsp->nRsps) < 0) return -1;
  pRsp->pRsps = (SVDropTbRsp *)tDecoderMalloc(pCoder, sizeof(SVDropTbRsp) * pRsp->nRsps);
  if (pRsp->pRsps == NULL) return -1;
  for (int iRsp = 0; iRsp < pRsp->nRsps; iRsp++) {
    if (tDecodeSVDropTbRsp(pCoder, pRsp->pRsps + iRsp) < 0) return -1;
  }

  tEndDecode(pCoder);
  return 0;
}

int32_t tEncodeSVDropStbReq(SEncoder *pCoder, const SVDropStbReq *pReq) {
  if (tStartEncode(pCoder) < 0) return -1;

  if (tEncodeCStr(pCoder, pReq->name) < 0) return -1;
  if (tEncodeI64(pCoder, pReq->suid) < 0) return -1;

  tEndEncode(pCoder);
  return 0;
}

int32_t tDecodeSVDropStbReq(SDecoder *pCoder, SVDropStbReq *pReq) {
  if (tStartDecode(pCoder) < 0) return -1;

  if (tDecodeCStr(pCoder, &pReq->name) < 0) return -1;
  if (tDecodeI64(pCoder, &pReq->suid) < 0) return -1;

  tEndDecode(pCoder);
  return 0;
}

// static int32_t tEncodeSVSubmitBlk(SEncoder *pCoder, const SVSubmitBlk *pBlock, int32_t flags) {
//   if (tStartEncode(pCoder) < 0) return -1;

//   if (tEncodeI64(pCoder, pBlock->suid) < 0) return -1;
//   if (tEncodeI64(pCoder, pBlock->uid) < 0) return -1;
//   if (tEncodeI32v(pCoder, pBlock->sver) < 0) return -1;
//   if (tEncodeBinary(pCoder, pBlock->pData, pBlock->nData) < 0) return -1;

//   if (flags & TD_AUTO_CREATE_TABLE) {
//     if (tEncodeSVCreateTbReq(pCoder, &pBlock->cTbReq) < 0) return -1;
//   }

//   tEndEncode(pCoder);
//   return 0;
// }

// static int32_t tDecodeSVSubmitBlk(SDecoder *pCoder, SVSubmitBlk *pBlock, int32_t flags) {
//   if (tStartDecode(pCoder) < 0) return -1;

//   if (tDecodeI64(pCoder, &pBlock->suid) < 0) return -1;
//   if (tDecodeI64(pCoder, &pBlock->uid) < 0) return -1;
//   if (tDecodeI32v(pCoder, &pBlock->sver) < 0) return -1;
//   if (tDecodeBinary(pCoder, &pBlock->pData, &pBlock->nData) < 0) return -1;

//   if (flags & TD_AUTO_CREATE_TABLE) {
//     if (tDecodeSVCreateTbReq(pCoder, &pBlock->cTbReq) < 0) return -1;
//   }

//   tEndDecode(pCoder);
//   return 0;
// }

static int32_t tEncodeSSubmitBlkRsp(SEncoder *pEncoder, const SSubmitBlkRsp *pBlock) {
  if (tStartEncode(pEncoder) < 0) return -1;

  if (tEncodeI32(pEncoder, pBlock->code) < 0) return -1;
  if (tEncodeI64(pEncoder, pBlock->uid) < 0) return -1;
  if (pBlock->tblFName) {
    if (tEncodeCStr(pEncoder, pBlock->tblFName) < 0) return -1;
  } else {
    if (tEncodeCStr(pEncoder, "") < 0) return -1;
  }
  if (tEncodeI32v(pEncoder, pBlock->numOfRows) < 0) return -1;
  if (tEncodeI32v(pEncoder, pBlock->affectedRows) < 0) return -1;
  if (tEncodeI64v(pEncoder, pBlock->sver) < 0) return -1;
  if (tEncodeI32(pEncoder, pBlock->pMeta ? 1 : 0) < 0) return -1;
  if (pBlock->pMeta) {
    if (tEncodeSTableMetaRsp(pEncoder, pBlock->pMeta) < 0) return -1;
  }

  tEndEncode(pEncoder);
  return 0;
}

<<<<<<< HEAD
static int32_t tDecodeSSubmitBlkRsp(SDecoder *pDecoder, SSubmitBlkRsp *pBlock) {
  if (tStartDecode(pDecoder) < 0) return -1;

  if (tDecodeI32(pDecoder, &pBlock->code) < 0) return -1;
  if (tDecodeI64(pDecoder, &pBlock->uid) < 0) return -1;
  pBlock->tblFName = taosMemoryCalloc(TSDB_TABLE_FNAME_LEN, 1);
  if (NULL == pBlock->tblFName) return -1;
  if (tDecodeCStrTo(pDecoder, pBlock->tblFName) < 0) return -1;
  if (tDecodeI32v(pDecoder, &pBlock->numOfRows) < 0) return -1;
  if (tDecodeI32v(pDecoder, &pBlock->affectedRows) < 0) return -1;
  if (tDecodeI64v(pDecoder, &pBlock->sver) < 0) return -1;

  int32_t meta = 0;
  if (tDecodeI32(pDecoder, &meta) < 0) return -1;
  if (meta) {
    pBlock->pMeta = taosMemoryCalloc(1, sizeof(STableMetaRsp));
    if (NULL == pBlock->pMeta) return -1;
    if (tDecodeSTableMetaRsp(pDecoder, pBlock->pMeta) < 0) return -1;
  } else {
    pBlock->pMeta = NULL;
  }

  tEndDecode(pDecoder);
  return 0;
}

int32_t tEncodeSSubmitRsp(SEncoder *pEncoder, const SSubmitRsp *pRsp) {
  int32_t nBlocks = taosArrayGetSize(pRsp->pArray);

  if (tStartEncode(pEncoder) < 0) return -1;

  if (tEncodeI32v(pEncoder, pRsp->numOfRows) < 0) return -1;
  if (tEncodeI32v(pEncoder, pRsp->affectedRows) < 0) return -1;
  if (tEncodeI32v(pEncoder, nBlocks) < 0) return -1;
  for (int32_t iBlock = 0; iBlock < nBlocks; iBlock++) {
    if (tEncodeSSubmitBlkRsp(pEncoder, (SSubmitBlkRsp *)taosArrayGet(pRsp->pArray, iBlock)) < 0) return -1;
  }

  tEndEncode(pEncoder);
  return 0;
}

int32_t tDecodeSSubmitRsp(SDecoder *pDecoder, SSubmitRsp *pRsp) {
  if (tStartDecode(pDecoder) < 0) return -1;

  if (tDecodeI32v(pDecoder, &pRsp->numOfRows) < 0) return -1;
  if (tDecodeI32v(pDecoder, &pRsp->affectedRows) < 0) return -1;
  if (tDecodeI32v(pDecoder, &pRsp->nBlocks) < 0) return -1;
  pRsp->pBlocks = taosMemoryCalloc(pRsp->nBlocks, sizeof(*pRsp->pBlocks));
  if (pRsp->pBlocks == NULL) return -1;
  for (int32_t iBlock = 0; iBlock < pRsp->nBlocks; iBlock++) {
    if (tDecodeSSubmitBlkRsp(pDecoder, pRsp->pBlocks + iBlock) < 0) return -1;
  }

  tEndDecode(pDecoder);
  tDecoderClear(pDecoder);
  return 0;
}
=======
// static int32_t tDecodeSSubmitBlkRsp(SDecoder *pDecoder, SSubmitBlkRsp *pBlock) {
//   if (tStartDecode(pDecoder) < 0) return -1;

//   if (tDecodeI32(pDecoder, &pBlock->code) < 0) return -1;
//   if (tDecodeI64(pDecoder, &pBlock->uid) < 0) return -1;
//   pBlock->tblFName = taosMemoryCalloc(TSDB_TABLE_FNAME_LEN, 1);
//   if (NULL == pBlock->tblFName) return -1;
//   if (tDecodeCStrTo(pDecoder, pBlock->tblFName) < 0) return -1;
//   if (tDecodeI32v(pDecoder, &pBlock->numOfRows) < 0) return -1;
//   if (tDecodeI32v(pDecoder, &pBlock->affectedRows) < 0) return -1;
//   if (tDecodeI64v(pDecoder, &pBlock->sver) < 0) return -1;

//   int32_t meta = 0;
//   if (tDecodeI32(pDecoder, &meta) < 0) return -1;
//   if (meta) {
//     pBlock->pMeta = taosMemoryCalloc(1, sizeof(STableMetaRsp));
//     if (NULL == pBlock->pMeta) return -1;
//     if (tDecodeSTableMetaRsp(pDecoder, pBlock->pMeta) < 0) return -1;
//   } else {
//     pBlock->pMeta = NULL;
//   }

//   tEndDecode(pDecoder);
//   return 0;
// }

// int32_t tEncodeSSubmitRsp(SEncoder *pEncoder, const SSubmitRsp *pRsp) {
//   int32_t nBlocks = taosArrayGetSize(pRsp->pArray);

//   if (tStartEncode(pEncoder) < 0) return -1;

//   if (tEncodeI32v(pEncoder, pRsp->numOfRows) < 0) return -1;
//   if (tEncodeI32v(pEncoder, pRsp->affectedRows) < 0) return -1;
//   if (tEncodeI32v(pEncoder, nBlocks) < 0) return -1;
//   for (int32_t iBlock = 0; iBlock < nBlocks; iBlock++) {
//     if (tEncodeSSubmitBlkRsp(pEncoder, (SSubmitBlkRsp *)taosArrayGet(pRsp->pArray, iBlock)) < 0) return -1;
//   }

//   tEndEncode(pEncoder);
//   return 0;
// }

// int32_t tDecodeSSubmitRsp(SDecoder *pDecoder, SSubmitRsp *pRsp) {
//   if (tStartDecode(pDecoder) < 0) return -1;

//   if (tDecodeI32v(pDecoder, &pRsp->numOfRows) < 0) return -1;
//   if (tDecodeI32v(pDecoder, &pRsp->affectedRows) < 0) return -1;
//   if (tDecodeI32v(pDecoder, &pRsp->nBlocks) < 0) return -1;
//   pRsp->pBlocks = taosMemoryCalloc(pRsp->nBlocks, sizeof(*pRsp->pBlocks));
//   if (pRsp->pBlocks == NULL) return -1;
//   for (int32_t iBlock = 0; iBlock < pRsp->nBlocks; iBlock++) {
//     if (tDecodeSSubmitBlkRsp(pDecoder, pRsp->pBlocks + iBlock) < 0) return -1;
//   }

//   tEndDecode(pDecoder);
//   tDecoderClear(pDecoder);
//   return 0;
// }
>>>>>>> 5df72091

// void tFreeSSubmitBlkRsp(void *param) {
//   if (NULL == param) {
//     return;
//   }

//   SSubmitBlkRsp *pRsp = (SSubmitBlkRsp *)param;

//   taosMemoryFree(pRsp->tblFName);
//   if (pRsp->pMeta) {
//     taosMemoryFree(pRsp->pMeta->pSchemas);
//     taosMemoryFree(pRsp->pMeta);
//   }
// }

void tFreeSSubmitRsp(SSubmitRsp *pRsp) {
  if (NULL == pRsp) return;

  if (pRsp->pBlocks) {
    for (int32_t i = 0; i < pRsp->nBlocks; ++i) {
      SSubmitBlkRsp *sRsp = pRsp->pBlocks + i;
      taosMemoryFree(sRsp->tblFName);
      tFreeSTableMetaRsp(sRsp->pMeta);
      taosMemoryFree(sRsp->pMeta);
    }

    taosMemoryFree(pRsp->pBlocks);
  }

  taosMemoryFree(pRsp);
}

int32_t tEncodeSVAlterTbReq(SEncoder *pEncoder, const SVAlterTbReq *pReq) {
  if (tStartEncode(pEncoder) < 0) return -1;

  if (tEncodeCStr(pEncoder, pReq->tbName) < 0) return -1;
  if (tEncodeI8(pEncoder, pReq->action) < 0) return -1;
  if (tEncodeI32(pEncoder, pReq->colId) < 0) return -1;
  switch (pReq->action) {
    case TSDB_ALTER_TABLE_ADD_COLUMN:
      if (tEncodeCStr(pEncoder, pReq->colName) < 0) return -1;
      if (tEncodeI8(pEncoder, pReq->type) < 0) return -1;
      if (tEncodeI8(pEncoder, pReq->flags) < 0) return -1;
      if (tEncodeI32v(pEncoder, pReq->bytes) < 0) return -1;
      break;
    case TSDB_ALTER_TABLE_DROP_COLUMN:
      if (tEncodeCStr(pEncoder, pReq->colName) < 0) return -1;
      break;
    case TSDB_ALTER_TABLE_UPDATE_COLUMN_BYTES:
      if (tEncodeCStr(pEncoder, pReq->colName) < 0) return -1;
      if (tEncodeI8(pEncoder, pReq->colModType) < 0) return -1;
      if (tEncodeI32v(pEncoder, pReq->colModBytes) < 0) return -1;
      break;
    case TSDB_ALTER_TABLE_UPDATE_COLUMN_NAME:
      if (tEncodeCStr(pEncoder, pReq->colName) < 0) return -1;
      if (tEncodeCStr(pEncoder, pReq->colNewName) < 0) return -1;
      break;
    case TSDB_ALTER_TABLE_UPDATE_TAG_VAL:
      if (tEncodeCStr(pEncoder, pReq->tagName) < 0) return -1;
      if (tEncodeI8(pEncoder, pReq->isNull) < 0) return -1;
      if (tEncodeI8(pEncoder, pReq->tagType) < 0) return -1;
      if (!pReq->isNull) {
        if (tEncodeBinary(pEncoder, pReq->pTagVal, pReq->nTagVal) < 0) return -1;
      }
      break;
    case TSDB_ALTER_TABLE_UPDATE_OPTIONS:
      if (tEncodeI8(pEncoder, pReq->updateTTL) < 0) return -1;
      if (pReq->updateTTL) {
        if (tEncodeI32v(pEncoder, pReq->newTTL) < 0) return -1;
      }
      if (tEncodeI32v(pEncoder, pReq->newCommentLen) < 0) return -1;
      if (pReq->newCommentLen > 0) {
        if (tEncodeCStr(pEncoder, pReq->newComment) < 0) return -1;
      }
      break;
    case TSDB_ALTER_TABLE_UPDATE_COLUMN_COMPRESS:
      if (tEncodeU32(pEncoder, pReq->compress) < 0) return -1;
      break;
    default:
      break;
  }
  if (tEncodeI64(pEncoder, pReq->ctimeMs) < 0) return -1;
  if (tEncodeI8(pEncoder, pReq->source) < 0) return -1;

  tEndEncode(pEncoder);
  return 0;
}

static int32_t tDecodeSVAlterTbReqCommon(SDecoder *pDecoder, SVAlterTbReq *pReq) {
  if (tDecodeCStr(pDecoder, &pReq->tbName) < 0) return -1;
  if (tDecodeI8(pDecoder, &pReq->action) < 0) return -1;
  if (tDecodeI32(pDecoder, &pReq->colId) < 0) return -1;
  switch (pReq->action) {
    case TSDB_ALTER_TABLE_ADD_COLUMN:
      if (tDecodeCStr(pDecoder, &pReq->colName) < 0) return -1;
      if (tDecodeI8(pDecoder, &pReq->type) < 0) return -1;
      if (tDecodeI8(pDecoder, &pReq->flags) < 0) return -1;
      if (tDecodeI32v(pDecoder, &pReq->bytes) < 0) return -1;
      break;
    case TSDB_ALTER_TABLE_DROP_COLUMN:
      if (tDecodeCStr(pDecoder, &pReq->colName) < 0) return -1;
      break;
    case TSDB_ALTER_TABLE_UPDATE_COLUMN_BYTES:
      if (tDecodeCStr(pDecoder, &pReq->colName) < 0) return -1;
      if (tDecodeI8(pDecoder, &pReq->colModType) < 0) return -1;
      if (tDecodeI32v(pDecoder, &pReq->colModBytes) < 0) return -1;
      break;
    case TSDB_ALTER_TABLE_UPDATE_COLUMN_NAME:
      if (tDecodeCStr(pDecoder, &pReq->colName) < 0) return -1;
      if (tDecodeCStr(pDecoder, &pReq->colNewName) < 0) return -1;
      break;
    case TSDB_ALTER_TABLE_UPDATE_TAG_VAL:
      if (tDecodeCStr(pDecoder, &pReq->tagName) < 0) return -1;
      if (tDecodeI8(pDecoder, &pReq->isNull) < 0) return -1;
      if (tDecodeI8(pDecoder, &pReq->tagType) < 0) return -1;
      if (!pReq->isNull) {
        if (tDecodeBinary(pDecoder, &pReq->pTagVal, &pReq->nTagVal) < 0) return -1;
      }
      break;
    case TSDB_ALTER_TABLE_UPDATE_OPTIONS:
      if (tDecodeI8(pDecoder, &pReq->updateTTL) < 0) return -1;
      if (pReq->updateTTL) {
        if (tDecodeI32v(pDecoder, &pReq->newTTL) < 0) return -1;
      }
      if (tDecodeI32v(pDecoder, &pReq->newCommentLen) < 0) return -1;
      if (pReq->newCommentLen > 0) {
        if (tDecodeCStr(pDecoder, &pReq->newComment) < 0) return -1;
      }
      break;
    case TSDB_ALTER_TABLE_UPDATE_COLUMN_COMPRESS:
      if (tDecodeU32(pDecoder, &pReq->compress) < 0) return -1;
      break;
    default:
      break;
  }
  return 0;
}

int32_t tDecodeSVAlterTbReq(SDecoder *pDecoder, SVAlterTbReq *pReq) {
  if (tStartDecode(pDecoder) < 0) return -1;
  if (tDecodeSVAlterTbReqCommon(pDecoder, pReq) < 0) return -1;

  pReq->ctimeMs = 0;
  if (!tDecodeIsEnd(pDecoder)) {
    if (tDecodeI64(pDecoder, &pReq->ctimeMs) < 0) return -1;
  }
  if (!tDecodeIsEnd(pDecoder)) {
    if (tDecodeI8(pDecoder, &pReq->source) < 0) return -1;
  }

  tEndDecode(pDecoder);
  return 0;
}

int32_t tDecodeSVAlterTbReqSetCtime(SDecoder *pDecoder, SVAlterTbReq *pReq, int64_t ctimeMs) {
  if (tStartDecode(pDecoder) < 0) return -1;
  if (tDecodeSVAlterTbReqCommon(pDecoder, pReq) < 0) return -1;

  pReq->ctimeMs = 0;
  if (!tDecodeIsEnd(pDecoder)) {
    *(int64_t *)(pDecoder->data + pDecoder->pos) = ctimeMs;
    if (tDecodeI64(pDecoder, &pReq->ctimeMs) < 0) return -1;
  }

  tEndDecode(pDecoder);
  return 0;
}

int32_t tEncodeSVAlterTbRsp(SEncoder *pEncoder, const SVAlterTbRsp *pRsp) {
  if (tStartEncode(pEncoder) < 0) return -1;
  if (tEncodeI32(pEncoder, pRsp->code) < 0) return -1;
  if (tEncodeI32(pEncoder, pRsp->pMeta ? 1 : 0) < 0) return -1;
  if (pRsp->pMeta) {
    if (tEncodeSTableMetaRsp(pEncoder, pRsp->pMeta) < 0) return -1;
  }
  tEndEncode(pEncoder);
  return 0;
}

int32_t tDecodeSVAlterTbRsp(SDecoder *pDecoder, SVAlterTbRsp *pRsp) {
  int32_t meta = 0;
  if (tStartDecode(pDecoder) < 0) return -1;
  if (tDecodeI32(pDecoder, &pRsp->code) < 0) return -1;
  if (tDecodeI32(pDecoder, &meta) < 0) return -1;
  if (meta) {
    pRsp->pMeta = taosMemoryCalloc(1, sizeof(STableMetaRsp));
    if (NULL == pRsp->pMeta) return -1;
    if (tDecodeSTableMetaRsp(pDecoder, pRsp->pMeta) < 0) return -1;
  }
  tEndDecode(pDecoder);
  return 0;
}

// int32_t tDeserializeSVAlterTbRsp(void *buf, int32_t bufLen, SVAlterTbRsp *pRsp) {
//   int32_t  meta = 0;
//   SDecoder decoder = {0};
//   tDecoderInit(&decoder, buf, bufLen);

//   if (tStartDecode(&decoder) < 0) return -1;
//   if (tDecodeI32(&decoder, &pRsp->code) < 0) return -1;
//   if (tDecodeI32(&decoder, &meta) < 0) return -1;
//   if (meta) {
//     pRsp->pMeta = taosMemoryCalloc(1, sizeof(STableMetaRsp));
//     if (NULL == pRsp->pMeta) return -1;
//     if (tDecodeSTableMetaRsp(&decoder, pRsp->pMeta) < 0) return -1;
//   }
//   tEndDecode(&decoder);
//   tDecoderClear(&decoder);
//   return 0;
// }

int32_t tEncodeSMAlterStbRsp(SEncoder *pEncoder, const SMAlterStbRsp *pRsp) {
  if (tStartEncode(pEncoder) < 0) return -1;
  if (tEncodeI32(pEncoder, pRsp->pMeta->pSchemas ? 1 : 0) < 0) return -1;
  if (pRsp->pMeta->pSchemas) {
    if (tEncodeSTableMetaRsp(pEncoder, pRsp->pMeta) < 0) return -1;
  }
  tEndEncode(pEncoder);
  return 0;
}

int32_t tDecodeSMAlterStbRsp(SDecoder *pDecoder, SMAlterStbRsp *pRsp) {
  int32_t meta = 0;
  if (tStartDecode(pDecoder) < 0) return -1;
  if (tDecodeI32(pDecoder, &meta) < 0) return -1;
  if (meta) {
    pRsp->pMeta = taosMemoryCalloc(1, sizeof(STableMetaRsp));
    if (NULL == pRsp->pMeta) return -1;
    if (tDecodeSTableMetaRsp(pDecoder, pRsp->pMeta) < 0) return -1;
  }
  tEndDecode(pDecoder);
  return 0;
}

// int32_t tDeserializeSMAlterStbRsp(void *buf, int32_t bufLen, SMAlterStbRsp *pRsp) {
//   int32_t  meta = 0;
//   SDecoder decoder = {0};
//   tDecoderInit(&decoder, buf, bufLen);

//   if (tStartDecode(&decoder) < 0) return -1;
//   if (tDecodeI32(&decoder, &meta) < 0) return -1;
//   if (meta) {
//     pRsp->pMeta = taosMemoryCalloc(1, sizeof(STableMetaRsp));
//     if (NULL == pRsp->pMeta) return -1;
//     if (tDecodeSTableMetaRsp(&decoder, pRsp->pMeta) < 0) return -1;
//   }
//   tEndDecode(&decoder);
//   tDecoderClear(&decoder);
//   return 0;
// }

void tFreeSMAlterStbRsp(SMAlterStbRsp *pRsp) {
  if (NULL == pRsp) {
    return;
  }

  if (pRsp->pMeta) {
    taosMemoryFree(pRsp->pMeta->pSchemas);
    taosMemoryFree(pRsp->pMeta->pSchemaExt);
    taosMemoryFree(pRsp->pMeta);
  }
}

int32_t tEncodeSMCreateStbRsp(SEncoder *pEncoder, const SMCreateStbRsp *pRsp) {
  if (tStartEncode(pEncoder) < 0) return -1;
  if (tEncodeI32(pEncoder, pRsp->pMeta->pSchemas ? 1 : 0) < 0) return -1;
  if (pRsp->pMeta->pSchemas) {
    if (tEncodeSTableMetaRsp(pEncoder, pRsp->pMeta) < 0) return -1;
  }
  tEndEncode(pEncoder);
  return 0;
}

int32_t tDecodeSMCreateStbRsp(SDecoder *pDecoder, SMCreateStbRsp *pRsp) {
  int32_t meta = 0;
  if (tStartDecode(pDecoder) < 0) return -1;
  if (tDecodeI32(pDecoder, &meta) < 0) return -1;
  if (meta) {
    pRsp->pMeta = taosMemoryCalloc(1, sizeof(STableMetaRsp));
    if (NULL == pRsp->pMeta) return -1;
    if (tDecodeSTableMetaRsp(pDecoder, pRsp->pMeta) < 0) return -1;
  }
  tEndDecode(pDecoder);
  return 0;
}

// int32_t tDeserializeSMCreateStbRsp(void *buf, int32_t bufLen, SMCreateStbRsp *pRsp) {
//   int32_t  meta = 0;
//   SDecoder decoder = {0};
//   tDecoderInit(&decoder, buf, bufLen);

//   if (tStartDecode(&decoder) < 0) return -1;
//   if (tDecodeI32(&decoder, &meta) < 0) return -1;
//   if (meta) {
//     pRsp->pMeta = taosMemoryCalloc(1, sizeof(STableMetaRsp));
//     if (NULL == pRsp->pMeta) return -1;
//     if (tDecodeSTableMetaRsp(&decoder, pRsp->pMeta) < 0) return -1;
//   }
//   tEndDecode(&decoder);
//   tDecoderClear(&decoder);
//   return 0;
// }

void tFreeSMCreateStbRsp(SMCreateStbRsp *pRsp) {
  if (NULL == pRsp) {
    return;
  }

  if (pRsp->pMeta) {
    taosMemoryFree(pRsp->pMeta->pSchemas);
    taosMemoryFree(pRsp->pMeta->pSchemaExt);
    taosMemoryFree(pRsp->pMeta);
  }
}

int32_t tEncodeSTqOffsetVal(SEncoder *pEncoder, const STqOffsetVal *pOffsetVal) {
  int8_t type = pOffsetVal->type < 0 ? pOffsetVal->type : (TQ_OFFSET_VERSION << 4) | pOffsetVal->type;
  if (tEncodeI8(pEncoder, type) < 0) return -1;
  if (pOffsetVal->type == TMQ_OFFSET__SNAPSHOT_DATA || pOffsetVal->type == TMQ_OFFSET__SNAPSHOT_META) {
    if (tEncodeI64(pEncoder, pOffsetVal->uid) < 0) return -1;
    if (tEncodeI64(pEncoder, pOffsetVal->ts) < 0) return -1;
    if (tEncodeI8(pEncoder, pOffsetVal->primaryKey.type) < 0) return -1;
    if (IS_VAR_DATA_TYPE(pOffsetVal->primaryKey.type)) {
      if (tEncodeBinary(pEncoder, pOffsetVal->primaryKey.pData, pOffsetVal->primaryKey.nData) < 0) return -1;
    } else {
      if (tEncodeI64(pEncoder, pOffsetVal->primaryKey.val) < 0) return -1;
    }

  } else if (pOffsetVal->type == TMQ_OFFSET__LOG) {
    if (tEncodeI64(pEncoder, pOffsetVal->version) < 0) return -1;
  } else {
    // do nothing
  }
  return 0;
}

int32_t tDecodeSTqOffsetVal(SDecoder *pDecoder, STqOffsetVal *pOffsetVal) {
  if (tDecodeI8(pDecoder, &pOffsetVal->type) < 0) return -1;
  int8_t offsetVersion = 0;
  if (pOffsetVal->type > 0) {
    offsetVersion = (pOffsetVal->type >> 4);
    pOffsetVal->type = pOffsetVal->type & 0x0F;
  }
  if (pOffsetVal->type == TMQ_OFFSET__SNAPSHOT_DATA || pOffsetVal->type == TMQ_OFFSET__SNAPSHOT_META) {
    if (tDecodeI64(pDecoder, &pOffsetVal->uid) < 0) return -1;
    if (tDecodeI64(pDecoder, &pOffsetVal->ts) < 0) return -1;
    if (offsetVersion >= TQ_OFFSET_VERSION) {
      if (tDecodeI8(pDecoder, &pOffsetVal->primaryKey.type) < 0) return -1;
      if (IS_VAR_DATA_TYPE(pOffsetVal->primaryKey.type)) {
        if (tDecodeBinaryAlloc32(pDecoder, (void **)&pOffsetVal->primaryKey.pData, &pOffsetVal->primaryKey.nData) < 0)
          return -1;
      } else {
        if (tDecodeI64(pDecoder, &pOffsetVal->primaryKey.val) < 0) return -1;
      }
    }
  } else if (pOffsetVal->type == TMQ_OFFSET__LOG) {
    if (tDecodeI64(pDecoder, &pOffsetVal->version) < 0) return -1;
  } else {
    // do nothing
  }
  return 0;
}

int32_t tFormatOffset(char *buf, int32_t maxLen, const STqOffsetVal *pVal) {
  if (pVal->type == TMQ_OFFSET__RESET_NONE) {
    snprintf(buf, maxLen, "none");
  } else if (pVal->type == TMQ_OFFSET__RESET_EARLIEST) {
    snprintf(buf, maxLen, "earliest");
  } else if (pVal->type == TMQ_OFFSET__RESET_LATEST) {
    snprintf(buf, maxLen, "latest");
  } else if (pVal->type == TMQ_OFFSET__LOG) {
    snprintf(buf, maxLen, "wal:%" PRId64, pVal->version);
  } else if (pVal->type == TMQ_OFFSET__SNAPSHOT_DATA || pVal->type == TMQ_OFFSET__SNAPSHOT_META) {
    if (IS_VAR_DATA_TYPE(pVal->primaryKey.type)) {
      char *tmp = taosMemoryCalloc(1, pVal->primaryKey.nData + 1);
      if (tmp == NULL) return TSDB_CODE_OUT_OF_MEMORY;
      memcpy(tmp, pVal->primaryKey.pData, pVal->primaryKey.nData);
      snprintf(buf, maxLen, "tsdb:%" PRId64 "|%" PRId64 ",pk type:%d,val:%s", pVal->uid, pVal->ts,
               pVal->primaryKey.type, tmp);
      taosMemoryFree(tmp);
    } else {
      snprintf(buf, maxLen, "tsdb:%" PRId64 "|%" PRId64 ",pk type:%d,val:%" PRId64, pVal->uid, pVal->ts,
               pVal->primaryKey.type, pVal->primaryKey.val);
    }
  } else {
    return TSDB_CODE_INVALID_PARA;
  }

  return 0;
}

bool tOffsetEqual(const STqOffsetVal *pLeft, const STqOffsetVal *pRight) {
  if (pLeft->type == pRight->type) {
    if (pLeft->type == TMQ_OFFSET__LOG) {
      return pLeft->version == pRight->version;
    } else if (pLeft->type == TMQ_OFFSET__SNAPSHOT_DATA) {
      if (pLeft->primaryKey.type != 0) {
        if (pLeft->primaryKey.type != pRight->primaryKey.type) return false;
        if (tValueCompare(&pLeft->primaryKey, &pRight->primaryKey) != 0) return false;
      }
      return pLeft->uid == pRight->uid && pLeft->ts == pRight->ts;
    } else if (pLeft->type == TMQ_OFFSET__SNAPSHOT_META) {
      return pLeft->uid == pRight->uid;
    } else {
      uError("offset type:%d", pLeft->type);
      ASSERT(0);
    }
  }
  return false;
}

void tOffsetCopy(STqOffsetVal *pLeft, const STqOffsetVal *pRight) {
  tOffsetDestroy(pLeft);
  *pLeft = *pRight;
  if (IS_VAR_DATA_TYPE(pRight->primaryKey.type)) {
    pLeft->primaryKey.pData = taosMemoryMalloc(pRight->primaryKey.nData);
    memcpy(pLeft->primaryKey.pData, pRight->primaryKey.pData, pRight->primaryKey.nData);
  }
}

void tOffsetDestroy(void *param) {
  STqOffsetVal *pVal = (STqOffsetVal *)param;
  if (IS_VAR_DATA_TYPE(pVal->primaryKey.type)) {
    taosMemoryFreeClear(pVal->primaryKey.pData);
  }
}
int32_t tEncodeSTqOffset(SEncoder *pEncoder, const STqOffset *pOffset) {
  if (tEncodeSTqOffsetVal(pEncoder, &pOffset->val) < 0) return -1;
  if (tEncodeCStr(pEncoder, pOffset->subKey) < 0) return -1;
  return 0;
}

int32_t tDecodeSTqOffset(SDecoder *pDecoder, STqOffset *pOffset) {
  if (tDecodeSTqOffsetVal(pDecoder, &pOffset->val) < 0) return -1;
  if (tDecodeCStrTo(pDecoder, pOffset->subKey) < 0) return -1;
  return 0;
}

int32_t tEncodeMqVgOffset(SEncoder *pEncoder, const SMqVgOffset *pOffset) {
  if (tEncodeSTqOffset(pEncoder, &pOffset->offset) < 0) return -1;
  if (tEncodeI64(pEncoder, pOffset->consumerId) < 0) return -1;
  return 0;
}

int32_t tDecodeMqVgOffset(SDecoder *pDecoder, SMqVgOffset *pOffset) {
  if (tDecodeSTqOffset(pDecoder, &pOffset->offset) < 0) return -1;
  if (tDecodeI64(pDecoder, &pOffset->consumerId) < 0) return -1;
  return 0;
}

int32_t tEncodeSTqCheckInfo(SEncoder *pEncoder, const STqCheckInfo *pInfo) {
  if (tEncodeCStr(pEncoder, pInfo->topic) < 0) return -1;
  if (tEncodeI64(pEncoder, pInfo->ntbUid) < 0) return -1;
  int32_t sz = taosArrayGetSize(pInfo->colIdList);
  if (tEncodeI32(pEncoder, sz) < 0) return -1;
  for (int32_t i = 0; i < sz; i++) {
    int16_t colId = *(int16_t *)taosArrayGet(pInfo->colIdList, i);
    if (tEncodeI16(pEncoder, colId) < 0) return -1;
  }
  return pEncoder->pos;
}

int32_t tDecodeSTqCheckInfo(SDecoder *pDecoder, STqCheckInfo *pInfo) {
  if (tDecodeCStrTo(pDecoder, pInfo->topic) < 0) return -1;
  if (tDecodeI64(pDecoder, &pInfo->ntbUid) < 0) return -1;
  int32_t sz;
  if (tDecodeI32(pDecoder, &sz) < 0) return -1;
  pInfo->colIdList = taosArrayInit(sz, sizeof(int16_t));
  if (pInfo->colIdList == NULL) return -1;
  for (int32_t i = 0; i < sz; i++) {
    int16_t colId;
    if (tDecodeI16(pDecoder, &colId) < 0) return -1;
    taosArrayPush(pInfo->colIdList, &colId);
  }
  return 0;
}
void tDeleteSTqCheckInfo(STqCheckInfo *pInfo) { taosArrayDestroy(pInfo->colIdList); }

int32_t tEncodeDeleteRes(SEncoder *pCoder, const SDeleteRes *pRes) {
  int32_t nUid = taosArrayGetSize(pRes->uidList);

  if (tEncodeU64(pCoder, pRes->suid) < 0) return -1;
  if (tEncodeI32v(pCoder, nUid) < 0) return -1;
  for (int32_t iUid = 0; iUid < nUid; iUid++) {
    if (tEncodeU64(pCoder, *(uint64_t *)taosArrayGet(pRes->uidList, iUid)) < 0) return -1;
  }
  if (tEncodeI64(pCoder, pRes->skey) < 0) return -1;
  if (tEncodeI64(pCoder, pRes->ekey) < 0) return -1;
  if (tEncodeI64v(pCoder, pRes->affectedRows) < 0) return -1;

  if (tEncodeCStr(pCoder, pRes->tableFName) < 0) return -1;
  if (tEncodeCStr(pCoder, pRes->tsColName) < 0) return -1;
  if (tEncodeI64(pCoder, pRes->ctimeMs) < 0) return -1;
  if (tEncodeI8(pCoder, pRes->source) < 0) return -1;
  return 0;
}

int32_t tDecodeDeleteRes(SDecoder *pCoder, SDeleteRes *pRes) {
  int32_t  nUid;
  uint64_t uid;

  if (tDecodeU64(pCoder, &pRes->suid) < 0) return -1;
  if (tDecodeI32v(pCoder, &nUid) < 0) return -1;
  for (int32_t iUid = 0; iUid < nUid; iUid++) {
    if (tDecodeU64(pCoder, &uid) < 0) return -1;
    if (pRes->uidList) taosArrayPush(pRes->uidList, &uid);
  }
  if (tDecodeI64(pCoder, &pRes->skey) < 0) return -1;
  if (tDecodeI64(pCoder, &pRes->ekey) < 0) return -1;
  if (tDecodeI64v(pCoder, &pRes->affectedRows) < 0) return -1;

  if (tDecodeCStrTo(pCoder, pRes->tableFName) < 0) return -1;
  if (tDecodeCStrTo(pCoder, pRes->tsColName) < 0) return -1;

  pRes->ctimeMs = 0;
  if (!tDecodeIsEnd(pCoder)) {
    if (tDecodeI64(pCoder, &pRes->ctimeMs) < 0) return -1;
  }
  if (!tDecodeIsEnd(pCoder)) {
    if (tDecodeI8(pCoder, &pRes->source) < 0) return -1;
  }
  return 0;
}

int32_t tEncodeMqMetaRsp(SEncoder *pEncoder, const SMqMetaRsp *pRsp) {
  if (tEncodeSTqOffsetVal(pEncoder, &pRsp->rspOffset) < 0) return -1;
  if (tEncodeI16(pEncoder, pRsp->resMsgType)) return -1;
  if (tEncodeBinary(pEncoder, pRsp->metaRsp, pRsp->metaRspLen)) return -1;
  return 0;
}

int32_t tDecodeMqMetaRsp(SDecoder *pDecoder, SMqMetaRsp *pRsp) {
  if (tDecodeSTqOffsetVal(pDecoder, &pRsp->rspOffset) < 0) return -1;
  if (tDecodeI16(pDecoder, &pRsp->resMsgType) < 0) return -1;
  if (tDecodeBinaryAlloc(pDecoder, &pRsp->metaRsp, (uint64_t *)&pRsp->metaRspLen) < 0) return -1;
  return 0;
}

void tDeleteMqMetaRsp(SMqMetaRsp *pRsp) { taosMemoryFree(pRsp->metaRsp); }

int32_t tEncodeMqDataRspCommon(SEncoder *pEncoder, const SMqDataRspCommon *pRsp) {
  if (tEncodeSTqOffsetVal(pEncoder, &pRsp->reqOffset) < 0) return -1;
  if (tEncodeSTqOffsetVal(pEncoder, &pRsp->rspOffset) < 0) return -1;
  if (tEncodeI32(pEncoder, pRsp->blockNum) < 0) return -1;
  if (pRsp->blockNum != 0) {
    if (tEncodeI8(pEncoder, pRsp->withTbName) < 0) return -1;
    if (tEncodeI8(pEncoder, pRsp->withSchema) < 0) return -1;

    for (int32_t i = 0; i < pRsp->blockNum; i++) {
      int32_t bLen = *(int32_t *)taosArrayGet(pRsp->blockDataLen, i);
      void   *data = taosArrayGetP(pRsp->blockData, i);
      if (tEncodeBinary(pEncoder, (const uint8_t *)data, bLen) < 0) return -1;
      if (pRsp->withSchema) {
        SSchemaWrapper *pSW = (SSchemaWrapper *)taosArrayGetP(pRsp->blockSchema, i);
        if (tEncodeSSchemaWrapper(pEncoder, pSW) < 0) return -1;
      }
      if (pRsp->withTbName) {
        char *tbName = (char *)taosArrayGetP(pRsp->blockTbName, i);
        if (tEncodeCStr(pEncoder, tbName) < 0) return -1;
      }
    }
  }
  return 0;
}

int32_t tEncodeMqDataRsp(SEncoder *pEncoder, const void *pRsp) {
  if (tEncodeMqDataRspCommon(pEncoder, pRsp) < 0) return -1;
  if (tEncodeI64(pEncoder, ((SMqDataRsp*)pRsp)->sleepTime) < 0) return -1;
  return 0;
}

int32_t tDecodeMqDataRspCommon(SDecoder *pDecoder, SMqDataRspCommon *pRsp) {
  if (tDecodeSTqOffsetVal(pDecoder, &pRsp->reqOffset) < 0) return -1;
  if (tDecodeSTqOffsetVal(pDecoder, &pRsp->rspOffset) < 0) return -1;
  if (tDecodeI32(pDecoder, &pRsp->blockNum) < 0) return -1;
  if (pRsp->blockNum != 0) {
    pRsp->blockData = taosArrayInit(pRsp->blockNum, sizeof(void *));
    pRsp->blockDataLen = taosArrayInit(pRsp->blockNum, sizeof(int32_t));
    if (tDecodeI8(pDecoder, &pRsp->withTbName) < 0) return -1;
    if (tDecodeI8(pDecoder, &pRsp->withSchema) < 0) return -1;
    if (pRsp->withTbName) {
      pRsp->blockTbName = taosArrayInit(pRsp->blockNum, sizeof(void *));
    }
    if (pRsp->withSchema) {
      pRsp->blockSchema = taosArrayInit(pRsp->blockNum, sizeof(void *));
    }

    for (int32_t i = 0; i < pRsp->blockNum; i++) {
      void    *data;
      uint64_t bLen;
      if (tDecodeBinaryAlloc(pDecoder, &data, &bLen) < 0) return -1;
      taosArrayPush(pRsp->blockData, &data);
      int32_t len = bLen;
      taosArrayPush(pRsp->blockDataLen, &len);

      if (pRsp->withSchema) {
        SSchemaWrapper *pSW = (SSchemaWrapper *)taosMemoryCalloc(1, sizeof(SSchemaWrapper));
        if (pSW == NULL) return -1;
        if (tDecodeSSchemaWrapper(pDecoder, pSW) < 0) {
          taosMemoryFree(pSW);
          return -1;
        }

        taosArrayPush(pRsp->blockSchema, &pSW);
      }

      if (pRsp->withTbName) {
        char *tbName;
        if (tDecodeCStrAlloc(pDecoder, &tbName) < 0) return -1;
        taosArrayPush(pRsp->blockTbName, &tbName);
      }
    }
  }

  return 0;
}

int32_t tDecodeMqDataRsp(SDecoder *pDecoder, void *pRsp) {
  if (tDecodeMqDataRspCommon(pDecoder, pRsp) < 0) return -1;
  if (!tDecodeIsEnd(pDecoder)) {
    if (tDecodeI64(pDecoder, &((SMqDataRsp*)pRsp)->sleepTime) < 0) return -1;
  }

  return 0;
}

static void tDeleteMqDataRspCommon(void *rsp) {
  SMqDataRspCommon *pRsp = rsp;
  pRsp->blockDataLen = taosArrayDestroy(pRsp->blockDataLen);
  taosArrayDestroyP(pRsp->blockData, (FDelete)taosMemoryFree);
  pRsp->blockData = NULL;
  taosArrayDestroyP(pRsp->blockSchema, (FDelete)tDeleteSchemaWrapper);
  pRsp->blockSchema = NULL;
  taosArrayDestroyP(pRsp->blockTbName, (FDelete)taosMemoryFree);
  pRsp->blockTbName = NULL;
  tOffsetDestroy(&pRsp->reqOffset);
  tOffsetDestroy(&pRsp->rspOffset);
}

void tDeleteMqDataRsp(void *rsp) {
  tDeleteMqDataRspCommon(rsp);
}

int32_t tEncodeSTaosxRsp(SEncoder *pEncoder, const void *rsp) {
  if (tEncodeMqDataRspCommon(pEncoder, rsp) < 0) return -1;

  const STaosxRsp *pRsp = (const STaosxRsp *)rsp;
  if (tEncodeI32(pEncoder, pRsp->createTableNum) < 0) return -1;
  if (pRsp->createTableNum) {
    for (int32_t i = 0; i < pRsp->createTableNum; i++) {
      void   *createTableReq = taosArrayGetP(pRsp->createTableReq, i);
      int32_t createTableLen = *(int32_t *)taosArrayGet(pRsp->createTableLen, i);
      if (tEncodeBinary(pEncoder, createTableReq, createTableLen) < 0) return -1;
    }
  }
  return 0;
}

<<<<<<< HEAD
int32_t tDecodeSTaosxRsp(SDecoder *pDecoder, STaosxRsp *pRsp) {
  if (tDecodeMqDataRspCommon(pDecoder, (SMqDataRsp *)pRsp) < 0) return -1;
=======
int32_t tDecodeSTaosxRsp(SDecoder *pDecoder, void *rsp) {
  if (tDecodeMqDataRspCommon(pDecoder, rsp) < 0) return -1;
>>>>>>> 5df72091

  STaosxRsp *pRsp = (STaosxRsp *)rsp;
  if (tDecodeI32(pDecoder, &pRsp->createTableNum) < 0) return -1;
  if (pRsp->createTableNum) {
    pRsp->createTableLen = taosArrayInit(pRsp->createTableNum, sizeof(int32_t));
    pRsp->createTableReq = taosArrayInit(pRsp->createTableNum, sizeof(void *));
    for (int32_t i = 0; i < pRsp->createTableNum; i++) {
      void *   pCreate = NULL;
      uint64_t len = 0;
      if (tDecodeBinaryAlloc(pDecoder, &pCreate, &len) < 0) return -1;
      int32_t l = (int32_t)len;
      taosArrayPush(pRsp->createTableLen, &l);
      taosArrayPush(pRsp->createTableReq, &pCreate);
    }
  }

  return 0;
}

void tDeleteSTaosxRsp(void *rsp) {
  tDeleteMqDataRspCommon(rsp);

  STaosxRsp *pRsp = (STaosxRsp *)rsp;
  pRsp->createTableLen = taosArrayDestroy(pRsp->createTableLen);
  taosArrayDestroyP(pRsp->createTableReq, (FDelete)taosMemoryFree);
  pRsp->createTableReq = NULL;
}

int32_t tEncodeSSingleDeleteReq(SEncoder *pEncoder, const SSingleDeleteReq *pReq) {
  if (tEncodeCStr(pEncoder, pReq->tbname) < 0) return -1;
  if (tEncodeI64(pEncoder, pReq->startTs) < 0) return -1;
  if (tEncodeI64(pEncoder, pReq->endTs) < 0) return -1;
  return 0;
}

int32_t tDecodeSSingleDeleteReq(SDecoder *pDecoder, SSingleDeleteReq *pReq) {
  if (tDecodeCStrTo(pDecoder, pReq->tbname) < 0) return -1;
  if (tDecodeI64(pDecoder, &pReq->startTs) < 0) return -1;
  if (tDecodeI64(pDecoder, &pReq->endTs) < 0) return -1;
  return 0;
}

int32_t tEncodeSBatchDeleteReq(SEncoder *pEncoder, const SBatchDeleteReq *pReq) {
  if (tEncodeI64(pEncoder, pReq->suid) < 0) return -1;
  int32_t sz = taosArrayGetSize(pReq->deleteReqs);
  if (tEncodeI32(pEncoder, sz) < 0) return -1;
  for (int32_t i = 0; i < sz; i++) {
    SSingleDeleteReq *pOneReq = taosArrayGet(pReq->deleteReqs, i);
    if (tEncodeSSingleDeleteReq(pEncoder, pOneReq) < 0) return -1;
  }
  if (tEncodeI64(pEncoder, pReq->ctimeMs) < 0) return -1;
  if (tEncodeI8(pEncoder, pReq->level) < 0) return -1;
  return 0;
}

static int32_t tDecodeSBatchDeleteReqCommon(SDecoder *pDecoder, SBatchDeleteReq *pReq) {
  if (tDecodeI64(pDecoder, &pReq->suid) < 0) return -1;
  int32_t sz;
  if (tDecodeI32(pDecoder, &sz) < 0) return -1;
  pReq->deleteReqs = taosArrayInit(0, sizeof(SSingleDeleteReq));
  if (pReq->deleteReqs == NULL) return -1;
  for (int32_t i = 0; i < sz; i++) {
    SSingleDeleteReq deleteReq;
    if (tDecodeSSingleDeleteReq(pDecoder, &deleteReq) < 0) return -1;
    taosArrayPush(pReq->deleteReqs, &deleteReq);
  }
  return 0;
}

int32_t tDecodeSBatchDeleteReq(SDecoder *pDecoder, SBatchDeleteReq *pReq) {
  if (tDecodeSBatchDeleteReqCommon(pDecoder, pReq)) return -1;

  pReq->ctimeMs = 0;
  if (!tDecodeIsEnd(pDecoder)) {
    if (tDecodeI64(pDecoder, &pReq->ctimeMs) < 0) return -1;
  }
  if (!tDecodeIsEnd(pDecoder)) {
    if (tDecodeI8(pDecoder, &pReq->level) < 0) return -1;
  }
  return 0;
}

int32_t tDecodeSBatchDeleteReqSetCtime(SDecoder *pDecoder, SBatchDeleteReq *pReq, int64_t ctimeMs) {
  if (tDecodeSBatchDeleteReqCommon(pDecoder, pReq)) return -1;

  pReq->ctimeMs = 0;
  if (!tDecodeIsEnd(pDecoder)) {
    *(int64_t *)(pDecoder->data + pDecoder->pos) = ctimeMs;
    if (tDecodeI64(pDecoder, &pReq->ctimeMs) < 0) return -1;
  }
  return 0;
}

static int32_t tEncodeSSubmitTbData(SEncoder *pCoder, const SSubmitTbData *pSubmitTbData) {
  if (tStartEncode(pCoder) < 0) return -1;

  int32_t flags = pSubmitTbData->flags | ((SUBMIT_REQUEST_VERSION) << 8);
  if (tEncodeI32v(pCoder, flags) < 0) return -1;

  // auto create table
  if (pSubmitTbData->flags & SUBMIT_REQ_AUTO_CREATE_TABLE) {
    ASSERT(pSubmitTbData->pCreateTbReq);
    if (tEncodeSVCreateTbReq(pCoder, pSubmitTbData->pCreateTbReq) < 0) return -1;
  }

  // submit data
  if (tEncodeI64(pCoder, pSubmitTbData->suid) < 0) return -1;
  if (tEncodeI64(pCoder, pSubmitTbData->uid) < 0) return -1;
  if (tEncodeI32v(pCoder, pSubmitTbData->sver) < 0) return -1;

  if (pSubmitTbData->flags & SUBMIT_REQ_COLUMN_DATA_FORMAT) {
    uint64_t  nColData = TARRAY_SIZE(pSubmitTbData->aCol);
    SColData *aColData = (SColData *)TARRAY_DATA(pSubmitTbData->aCol);

    if (tEncodeU64v(pCoder, nColData) < 0) return -1;

    for (uint64_t i = 0; i < nColData; i++) {
      pCoder->pos +=
          tPutColData(SUBMIT_REQUEST_VERSION, pCoder->data ? pCoder->data + pCoder->pos : NULL, &aColData[i]);
    }
  } else {
    if (tEncodeU64v(pCoder, TARRAY_SIZE(pSubmitTbData->aRowP)) < 0) return -1;

    SRow **rows = (SRow **)TARRAY_DATA(pSubmitTbData->aRowP);
    for (int32_t iRow = 0; iRow < TARRAY_SIZE(pSubmitTbData->aRowP); ++iRow) {
      if (pCoder->data) memcpy(pCoder->data + pCoder->pos, rows[iRow], rows[iRow]->len);
      pCoder->pos += rows[iRow]->len;
    }
  }
  if (tEncodeI64(pCoder, pSubmitTbData->ctimeMs) < 0) return -1;

  tEndEncode(pCoder);
  return 0;
}

static int32_t tDecodeSSubmitTbData(SDecoder *pCoder, SSubmitTbData *pSubmitTbData) {
  int32_t code = 0;
  int32_t flags;
  uint8_t version;

  if (tStartDecode(pCoder) < 0) {
    code = TSDB_CODE_INVALID_MSG;
    goto _exit;
  }

  if (tDecodeI32v(pCoder, &flags) < 0) return -1;

  pSubmitTbData->flags = flags & 0xff;
  version = (flags >> 8) & 0xff;

  if (pSubmitTbData->flags & SUBMIT_REQ_AUTO_CREATE_TABLE) {
    pSubmitTbData->pCreateTbReq = taosMemoryCalloc(1, sizeof(SVCreateTbReq));
    if (pSubmitTbData->pCreateTbReq == NULL) {
      code = TSDB_CODE_OUT_OF_MEMORY;
      goto _exit;
    }

    if (tDecodeSVCreateTbReq(pCoder, pSubmitTbData->pCreateTbReq) < 0) {
      code = TSDB_CODE_INVALID_MSG;
      goto _exit;
    }
  }

  // submit data
  if (tDecodeI64(pCoder, &pSubmitTbData->suid) < 0) {
    code = TSDB_CODE_INVALID_MSG;
    goto _exit;
  }
  if (tDecodeI64(pCoder, &pSubmitTbData->uid) < 0) {
    code = TSDB_CODE_INVALID_MSG;
    goto _exit;
  }
  if (tDecodeI32v(pCoder, &pSubmitTbData->sver) < 0) {
    code = TSDB_CODE_INVALID_MSG;
    goto _exit;
  }

  if (pSubmitTbData->flags & SUBMIT_REQ_COLUMN_DATA_FORMAT) {
    uint64_t nColData;

    if (tDecodeU64v(pCoder, &nColData) < 0) {
      code = TSDB_CODE_INVALID_MSG;
      goto _exit;
    }

    pSubmitTbData->aCol = taosArrayInit(nColData, sizeof(SColData));
    if (pSubmitTbData->aCol == NULL) {
      code = TSDB_CODE_OUT_OF_MEMORY;
      goto _exit;
    }

    for (int32_t i = 0; i < nColData; ++i) {
      pCoder->pos += tGetColData(version, pCoder->data + pCoder->pos, taosArrayReserve(pSubmitTbData->aCol, 1));
    }
  } else {
    uint64_t nRow;
    if (tDecodeU64v(pCoder, &nRow) < 0) {
      code = TSDB_CODE_INVALID_MSG;
      goto _exit;
    }

    pSubmitTbData->aRowP = taosArrayInit(nRow, sizeof(SRow *));
    if (pSubmitTbData->aRowP == NULL) {
      code = TSDB_CODE_OUT_OF_MEMORY;
      goto _exit;
    }

    for (int32_t iRow = 0; iRow < nRow; ++iRow) {
      SRow **ppRow = taosArrayReserve(pSubmitTbData->aRowP, 1);

      *ppRow = (SRow *)(pCoder->data + pCoder->pos);
      pCoder->pos += (*ppRow)->len;
    }
  }

  pSubmitTbData->ctimeMs = 0;
  if (!tDecodeIsEnd(pCoder)) {
    if (tDecodeI64(pCoder, &pSubmitTbData->ctimeMs) < 0) {
      code = TSDB_CODE_INVALID_MSG;
      goto _exit;
    }
  }

  tEndDecode(pCoder);

_exit:
  if (code) {
    // TODO: clear
  }
  return 0;
}

int32_t tEncodeSubmitReq(SEncoder *pCoder, const SSubmitReq2 *pReq) {
  if (tStartEncode(pCoder) < 0) return -1;

  if (tEncodeU64v(pCoder, taosArrayGetSize(pReq->aSubmitTbData)) < 0) return -1;
  for (uint64_t i = 0; i < taosArrayGetSize(pReq->aSubmitTbData); i++) {
    if (tEncodeSSubmitTbData(pCoder, taosArrayGet(pReq->aSubmitTbData, i)) < 0) return -1;
  }

  tEndEncode(pCoder);
  return 0;
}

int32_t tDecodeSubmitReq(SDecoder *pCoder, SSubmitReq2 *pReq) {
  int32_t code = 0;

  memset(pReq, 0, sizeof(*pReq));

  // decode
  if (tStartDecode(pCoder) < 0) {
    code = TSDB_CODE_INVALID_MSG;
    goto _exit;
  }

  uint64_t nSubmitTbData;
  if (tDecodeU64v(pCoder, &nSubmitTbData) < 0) {
    code = TSDB_CODE_INVALID_MSG;
    goto _exit;
  }

  pReq->aSubmitTbData = taosArrayInit(nSubmitTbData, sizeof(SSubmitTbData));
  if (pReq->aSubmitTbData == NULL) {
    code = TSDB_CODE_OUT_OF_MEMORY;
    goto _exit;
  }

  for (uint64_t i = 0; i < nSubmitTbData; i++) {
    if (tDecodeSSubmitTbData(pCoder, taosArrayReserve(pReq->aSubmitTbData, 1)) < 0) {
      code = TSDB_CODE_INVALID_MSG;
      goto _exit;
    }
  }

  tEndDecode(pCoder);

_exit:
  if (code) {
    if (pReq->aSubmitTbData) {
      // todo
      taosArrayDestroy(pReq->aSubmitTbData);
      pReq->aSubmitTbData = NULL;
    }
  }
  return code;
}

void tDestroySubmitTbData(SSubmitTbData *pTbData, int32_t flag) {
  if (NULL == pTbData) {
    return;
  }

  if (flag == TSDB_MSG_FLG_ENCODE || flag == TSDB_MSG_FLG_CMPT) {
    if (pTbData->pCreateTbReq) {
      if (flag == TSDB_MSG_FLG_ENCODE) {
        tdDestroySVCreateTbReq(pTbData->pCreateTbReq);
      } else {
        tDestroySVCreateTbReq(pTbData->pCreateTbReq, TSDB_MSG_FLG_DECODE);
      }
      taosMemoryFreeClear(pTbData->pCreateTbReq);
    }

    if (pTbData->flags & SUBMIT_REQ_COLUMN_DATA_FORMAT) {
      int32_t   nColData = TARRAY_SIZE(pTbData->aCol);
      SColData *aColData = (SColData *)TARRAY_DATA(pTbData->aCol);

      for (int32_t i = 0; i < nColData; ++i) {
        tColDataDestroy(&aColData[i]);
      }
      taosArrayDestroy(pTbData->aCol);
    } else {
      int32_t nRow = TARRAY_SIZE(pTbData->aRowP);
      SRow  **rows = (SRow **)TARRAY_DATA(pTbData->aRowP);

      for (int32_t i = 0; i < nRow; ++i) {
        tRowDestroy(rows[i]);
      }
      taosArrayDestroy(pTbData->aRowP);
    }
  } else if (flag == TSDB_MSG_FLG_DECODE) {
    if (pTbData->pCreateTbReq) {
      tDestroySVCreateTbReq(pTbData->pCreateTbReq, TSDB_MSG_FLG_DECODE);
      taosMemoryFree(pTbData->pCreateTbReq);
    }

    if (pTbData->flags & SUBMIT_REQ_COLUMN_DATA_FORMAT) {
      taosArrayDestroy(pTbData->aCol);
    } else {
      taosArrayDestroy(pTbData->aRowP);
    }
  }

  pTbData->aRowP = NULL;
}

void tDestroySubmitReq(SSubmitReq2 *pReq, int32_t flag) {
  if (pReq->aSubmitTbData == NULL) return;

  int32_t        nSubmitTbData = TARRAY_SIZE(pReq->aSubmitTbData);
  SSubmitTbData *aSubmitTbData = (SSubmitTbData *)TARRAY_DATA(pReq->aSubmitTbData);

  for (int32_t i = 0; i < nSubmitTbData; i++) {
    tDestroySubmitTbData(&aSubmitTbData[i], flag);
  }
  taosArrayDestroy(pReq->aSubmitTbData);
  pReq->aSubmitTbData = NULL;
}

int32_t tEncodeSSubmitRsp2(SEncoder *pCoder, const SSubmitRsp2 *pRsp) {
  if (tStartEncode(pCoder) < 0) return -1;

  if (tEncodeI32v(pCoder, pRsp->affectedRows) < 0) return -1;

  if (tEncodeU64v(pCoder, taosArrayGetSize(pRsp->aCreateTbRsp)) < 0) return -1;
  for (int32_t i = 0; i < taosArrayGetSize(pRsp->aCreateTbRsp); ++i) {
    if (tEncodeSVCreateTbRsp(pCoder, taosArrayGet(pRsp->aCreateTbRsp, i)) < 0) return -1;
  }

  tEndEncode(pCoder);
  return 0;
}

int32_t tDecodeSSubmitRsp2(SDecoder *pCoder, SSubmitRsp2 *pRsp) {
  int32_t code = 0;

  memset(pRsp, 0, sizeof(SSubmitRsp2));

  // decode
  if (tStartDecode(pCoder) < 0) {
    code = TSDB_CODE_INVALID_MSG;
    goto _exit;
  }

  if (tDecodeI32v(pCoder, &pRsp->affectedRows) < 0) {
    code = TSDB_CODE_INVALID_MSG;
    goto _exit;
  }

  uint64_t nCreateTbRsp;
  if (tDecodeU64v(pCoder, &nCreateTbRsp) < 0) {
    code = TSDB_CODE_INVALID_MSG;
    goto _exit;
  }

  if (nCreateTbRsp) {
    pRsp->aCreateTbRsp = taosArrayInit(nCreateTbRsp, sizeof(SVCreateTbRsp));
    if (pRsp->aCreateTbRsp == NULL) {
      code = TSDB_CODE_OUT_OF_MEMORY;
      goto _exit;
    }

    for (int32_t i = 0; i < nCreateTbRsp; ++i) {
      SVCreateTbRsp *pCreateTbRsp = taosArrayReserve(pRsp->aCreateTbRsp, 1);
      if (tDecodeSVCreateTbRsp(pCoder, pCreateTbRsp) < 0) {
        code = TSDB_CODE_INVALID_MSG;
        goto _exit;
      }
    }
  }

  tEndDecode(pCoder);

_exit:
  if (code) {
    if (pRsp->aCreateTbRsp) {
      taosArrayDestroyEx(pRsp->aCreateTbRsp, NULL /* todo */);
    }
  }
  return code;
}

void tDestroySSubmitRsp2(SSubmitRsp2 *pRsp, int32_t flag) {
  if (NULL == pRsp) {
    return;
  }

  if (flag & TSDB_MSG_FLG_ENCODE) {
    if (pRsp->aCreateTbRsp) {
      int32_t        nCreateTbRsp = TARRAY_SIZE(pRsp->aCreateTbRsp);
      SVCreateTbRsp *aCreateTbRsp = TARRAY_DATA(pRsp->aCreateTbRsp);
      for (int32_t i = 0; i < nCreateTbRsp; ++i) {
        if (aCreateTbRsp[i].pMeta) {
          taosMemoryFree(aCreateTbRsp[i].pMeta);
        }
      }
      taosArrayDestroy(pRsp->aCreateTbRsp);
    }
  } else if (flag & TSDB_MSG_FLG_DECODE) {
    if (pRsp->aCreateTbRsp) {
      int32_t        nCreateTbRsp = TARRAY_SIZE(pRsp->aCreateTbRsp);
      SVCreateTbRsp *aCreateTbRsp = TARRAY_DATA(pRsp->aCreateTbRsp);
      for (int32_t i = 0; i < nCreateTbRsp; ++i) {
        if (aCreateTbRsp[i].pMeta) {
          taosMemoryFree(aCreateTbRsp[i].pMeta);
        }
      }
      taosArrayDestroy(pRsp->aCreateTbRsp);
    }
  }
}

int32_t tSerializeSMPauseStreamReq(void *buf, int32_t bufLen, const SMPauseStreamReq *pReq) {
  SEncoder encoder = {0};
  tEncoderInit(&encoder, buf, bufLen);
  if (tStartEncode(&encoder) < 0) return -1;
  if (tEncodeCStr(&encoder, pReq->name) < 0) return -1;
  if (tEncodeI8(&encoder, pReq->igNotExists) < 0) return -1;
  tEndEncode(&encoder);

  int32_t tlen = encoder.pos;
  tEncoderClear(&encoder);
  return tlen;
}

int32_t tDeserializeSMPauseStreamReq(void *buf, int32_t bufLen, SMPauseStreamReq *pReq) {
  SDecoder decoder = {0};
  tDecoderInit(&decoder, buf, bufLen);
  if (tStartDecode(&decoder) < 0) return -1;
  if (tDecodeCStrTo(&decoder, pReq->name) < 0) return -1;
  if (tDecodeI8(&decoder, &pReq->igNotExists) < 0) return -1;
  tEndDecode(&decoder);

  tDecoderClear(&decoder);
  return 0;
}

int32_t tSerializeSMResumeStreamReq(void *buf, int32_t bufLen, const SMResumeStreamReq *pReq) {
  SEncoder encoder = {0};
  tEncoderInit(&encoder, buf, bufLen);
  if (tStartEncode(&encoder) < 0) return -1;
  if (tEncodeCStr(&encoder, pReq->name) < 0) return -1;
  if (tEncodeI8(&encoder, pReq->igNotExists) < 0) return -1;
  if (tEncodeI8(&encoder, pReq->igUntreated) < 0) return -1;
  tEndEncode(&encoder);

  int32_t tlen = encoder.pos;
  tEncoderClear(&encoder);
  return tlen;
}

int32_t tDeserializeSMResumeStreamReq(void *buf, int32_t bufLen, SMResumeStreamReq *pReq) {
  SDecoder decoder = {0};
  tDecoderInit(&decoder, buf, bufLen);
  if (tStartDecode(&decoder) < 0) return -1;
  if (tDecodeCStrTo(&decoder, pReq->name) < 0) return -1;
  if (tDecodeI8(&decoder, &pReq->igNotExists) < 0) return -1;
  if (tDecodeI8(&decoder, &pReq->igUntreated) < 0) return -1;
  tEndDecode(&decoder);

  tDecoderClear(&decoder);
  return 0;
}

int32_t tEncodeMqSubTopicEp(void **buf, const SMqSubTopicEp *pTopicEp) {
  int32_t tlen = 0;
  tlen += taosEncodeString(buf, pTopicEp->topic);
  tlen += taosEncodeString(buf, pTopicEp->db);
  int32_t sz = taosArrayGetSize(pTopicEp->vgs);
  tlen += taosEncodeFixedI32(buf, sz);
  for (int32_t i = 0; i < sz; i++) {
    SMqSubVgEp *pVgEp = (SMqSubVgEp *)taosArrayGet(pTopicEp->vgs, i);
    tlen += tEncodeSMqSubVgEp(buf, pVgEp);
  }
  tlen += taosEncodeSSchemaWrapper(buf, &pTopicEp->schema);
  return tlen;
}

void *tDecodeMqSubTopicEp(void *buf, SMqSubTopicEp *pTopicEp) {
  buf = taosDecodeStringTo(buf, pTopicEp->topic);
  buf = taosDecodeStringTo(buf, pTopicEp->db);
  int32_t sz;
  buf = taosDecodeFixedI32(buf, &sz);
  pTopicEp->vgs = taosArrayInit(sz, sizeof(SMqSubVgEp));
  if (pTopicEp->vgs == NULL) {
    return NULL;
  }
  for (int32_t i = 0; i < sz; i++) {
    SMqSubVgEp vgEp;
    buf = tDecodeSMqSubVgEp(buf, &vgEp);
    taosArrayPush(pTopicEp->vgs, &vgEp);
  }
  buf = taosDecodeSSchemaWrapper(buf, &pTopicEp->schema);
  return buf;
}

void tDeleteMqSubTopicEp(SMqSubTopicEp *pSubTopicEp) {
  taosMemoryFreeClear(pSubTopicEp->schema.pSchema);
  pSubTopicEp->schema.nCols = 0;
  taosArrayDestroy(pSubTopicEp->vgs);
}

int32_t tSerializeSCMCreateViewReq(void *buf, int32_t bufLen, const SCMCreateViewReq *pReq) {
  SEncoder encoder = {0};
  tEncoderInit(&encoder, buf, bufLen);

  if (tStartEncode(&encoder) < 0) return -1;
  if (tEncodeCStr(&encoder, pReq->fullname) < 0) return -1;
  if (tEncodeCStr(&encoder, pReq->name) < 0) return -1;
  if (tEncodeCStr(&encoder, pReq->dbFName) < 0) return -1;
  if (tEncodeCStr(&encoder, pReq->querySql) < 0) return -1;
  if (tEncodeCStr(&encoder, pReq->sql) < 0) return -1;
  if (tEncodeI8(&encoder, pReq->orReplace) < 0) return -1;
  if (tEncodeI8(&encoder, pReq->precision) < 0) return -1;
  if (tEncodeI32(&encoder, pReq->numOfCols) < 0) return -1;
  for (int32_t i = 0; i < pReq->numOfCols; ++i) {
    SSchema *pSchema = &pReq->pSchema[i];
    if (tEncodeSSchema(&encoder, pSchema) < 0) return -1;
  }

  tEndEncode(&encoder);

  int32_t tlen = encoder.pos;
  tEncoderClear(&encoder);
  return tlen;
}

int32_t tDeserializeSCMCreateViewReq(void *buf, int32_t bufLen, SCMCreateViewReq *pReq) {
  SDecoder decoder = {0};
  tDecoderInit(&decoder, buf, bufLen);

  if (tStartDecode(&decoder) < 0) return -1;
  if (tDecodeCStrTo(&decoder, pReq->fullname) < 0) return -1;
  if (tDecodeCStrTo(&decoder, pReq->name) < 0) return -1;
  if (tDecodeCStrTo(&decoder, pReq->dbFName) < 0) return -1;
  if (tDecodeCStrAlloc(&decoder, &pReq->querySql) < 0) return -1;
  if (tDecodeCStrAlloc(&decoder, &pReq->sql) < 0) return -1;
  if (tDecodeI8(&decoder, &pReq->orReplace) < 0) return -1;
  if (tDecodeI8(&decoder, &pReq->precision) < 0) return -1;
  if (tDecodeI32(&decoder, &pReq->numOfCols) < 0) return -1;

  if (pReq->numOfCols > 0) {
    pReq->pSchema = taosMemoryCalloc(pReq->numOfCols, sizeof(SSchema));
    if (pReq->pSchema == NULL) {
      terrno = TSDB_CODE_OUT_OF_MEMORY;
      return -1;
    }

    for (int32_t i = 0; i < pReq->numOfCols; ++i) {
      SSchema *pSchema = pReq->pSchema + i;
      if (tDecodeSSchema(&decoder, pSchema) < 0) return -1;
    }
  }

  tEndDecode(&decoder);

  tDecoderClear(&decoder);
  return 0;
}

void tFreeSCMCreateViewReq(SCMCreateViewReq *pReq) {
  if (NULL == pReq) {
    return;
  }

  taosMemoryFreeClear(pReq->querySql);
  taosMemoryFreeClear(pReq->sql);
  taosMemoryFreeClear(pReq->pSchema);
}

int32_t tSerializeSCMDropViewReq(void *buf, int32_t bufLen, const SCMDropViewReq *pReq) {
  SEncoder encoder = {0};
  tEncoderInit(&encoder, buf, bufLen);

  if (tStartEncode(&encoder) < 0) return -1;
  if (tEncodeCStr(&encoder, pReq->fullname) < 0) return -1;
  if (tEncodeCStr(&encoder, pReq->name) < 0) return -1;
  if (tEncodeCStr(&encoder, pReq->dbFName) < 0) return -1;
  if (tEncodeCStr(&encoder, pReq->sql) < 0) return -1;
  if (tEncodeI8(&encoder, pReq->igNotExists) < 0) return -1;

  tEndEncode(&encoder);

  int32_t tlen = encoder.pos;
  tEncoderClear(&encoder);
  return tlen;
}

int32_t tDeserializeSCMDropViewReq(void *buf, int32_t bufLen, SCMDropViewReq *pReq) {
  SDecoder decoder = {0};
  tDecoderInit(&decoder, buf, bufLen);

  if (tStartDecode(&decoder) < 0) return -1;
  if (tDecodeCStrTo(&decoder, pReq->fullname) < 0) return -1;
  if (tDecodeCStrTo(&decoder, pReq->name) < 0) return -1;
  if (tDecodeCStrTo(&decoder, pReq->dbFName) < 0) return -1;
  if (tDecodeCStrAlloc(&decoder, &pReq->sql) < 0) return -1;
  if (tDecodeI8(&decoder, &pReq->igNotExists) < 0) return -1;

  tEndDecode(&decoder);

  tDecoderClear(&decoder);
  return 0;
}
void tFreeSCMDropViewReq(SCMDropViewReq *pReq) {
  if (NULL == pReq) {
    return;
  }

  taosMemoryFree(pReq->sql);
}

int32_t tSerializeSViewMetaReq(void *buf, int32_t bufLen, const SViewMetaReq *pReq) {
  SEncoder encoder = {0};
  tEncoderInit(&encoder, buf, bufLen);

  if (tStartEncode(&encoder) < 0) return -1;
  if (tEncodeCStr(&encoder, pReq->fullname) < 0) return -1;

  tEndEncode(&encoder);

  int32_t tlen = encoder.pos;
  tEncoderClear(&encoder);
  return tlen;
}

int32_t tDeserializeSViewMetaReq(void *buf, int32_t bufLen, SViewMetaReq *pReq) {
  SDecoder decoder = {0};
  tDecoderInit(&decoder, buf, bufLen);

  if (tStartDecode(&decoder) < 0) return -1;
  if (tDecodeCStrTo(&decoder, pReq->fullname) < 0) return -1;

  tEndDecode(&decoder);

  tDecoderClear(&decoder);
  return 0;
}

static int32_t tEncodeSViewMetaRsp(SEncoder *pEncoder, const SViewMetaRsp *pRsp) {
  if (tEncodeCStr(pEncoder, pRsp->name) < 0) return -1;
  if (tEncodeCStr(pEncoder, pRsp->dbFName) < 0) return -1;
  if (tEncodeCStr(pEncoder, pRsp->user) < 0) return -1;
  if (tEncodeU64(pEncoder, pRsp->dbId) < 0) return -1;
  if (tEncodeU64(pEncoder, pRsp->viewId) < 0) return -1;
  if (tEncodeCStr(pEncoder, pRsp->querySql) < 0) return -1;
  if (tEncodeI8(pEncoder, pRsp->precision) < 0) return -1;
  if (tEncodeI8(pEncoder, pRsp->type) < 0) return -1;
  if (tEncodeI32(pEncoder, pRsp->version) < 0) return -1;
  if (tEncodeI32(pEncoder, pRsp->numOfCols) < 0) return -1;
  for (int32_t i = 0; i < pRsp->numOfCols; ++i) {
    SSchema *pSchema = &pRsp->pSchema[i];
    if (tEncodeSSchema(pEncoder, pSchema) < 0) return -1;
  }

  return 0;
}

int32_t tSerializeSViewMetaRsp(void *buf, int32_t bufLen, const SViewMetaRsp *pRsp) {
  SEncoder encoder = {0};
  tEncoderInit(&encoder, buf, bufLen);

  if (tStartEncode(&encoder) < 0) return -1;
  if (tEncodeSViewMetaRsp(&encoder, pRsp) < 0) return -1;

  tEndEncode(&encoder);

  int32_t tlen = encoder.pos;
  tEncoderClear(&encoder);
  return tlen;
}

static int32_t tDecodeSViewMetaRsp(SDecoder *pDecoder, SViewMetaRsp *pRsp) {
  if (tDecodeCStrTo(pDecoder, pRsp->name) < 0) return -1;
  if (tDecodeCStrTo(pDecoder, pRsp->dbFName) < 0) return -1;
  if (tDecodeCStrAlloc(pDecoder, &pRsp->user) < 0) return -1;
  if (tDecodeU64(pDecoder, &pRsp->dbId) < 0) return -1;
  if (tDecodeU64(pDecoder, &pRsp->viewId) < 0) return -1;
  if (tDecodeCStrAlloc(pDecoder, &pRsp->querySql) < 0) return -1;
  if (tDecodeI8(pDecoder, &pRsp->precision) < 0) return -1;
  if (tDecodeI8(pDecoder, &pRsp->type) < 0) return -1;
  if (tDecodeI32(pDecoder, &pRsp->version) < 0) return -1;
  if (tDecodeI32(pDecoder, &pRsp->numOfCols) < 0) return -1;
  if (pRsp->numOfCols > 0) {
    pRsp->pSchema = taosMemoryCalloc(pRsp->numOfCols, sizeof(SSchema));
    if (pRsp->pSchema == NULL) {
      terrno = TSDB_CODE_OUT_OF_MEMORY;
      return -1;
    }

    for (int32_t i = 0; i < pRsp->numOfCols; ++i) {
      SSchema *pSchema = pRsp->pSchema + i;
      if (tDecodeSSchema(pDecoder, pSchema) < 0) return -1;
    }
  }

  return 0;
}

int32_t tDeserializeSViewMetaRsp(void *buf, int32_t bufLen, SViewMetaRsp *pRsp) {
  SDecoder decoder = {0};
  tDecoderInit(&decoder, buf, bufLen);

  if (tStartDecode(&decoder) < 0) return -1;
  if (tDecodeSViewMetaRsp(&decoder, pRsp) < 0) return -1;

  tEndDecode(&decoder);

  tDecoderClear(&decoder);
  return 0;
}

void tFreeSViewMetaRsp(SViewMetaRsp *pRsp) {
  if (NULL == pRsp) {
    return;
  }

  taosMemoryFree(pRsp->user);
  taosMemoryFree(pRsp->querySql);
  taosMemoryFree(pRsp->pSchema);
}

int32_t tSerializeSViewHbRsp(void *buf, int32_t bufLen, SViewHbRsp *pRsp) {
  SEncoder encoder = {0};
  tEncoderInit(&encoder, buf, bufLen);

  if (tStartEncode(&encoder) < 0) return -1;

  int32_t numOfMeta = taosArrayGetSize(pRsp->pViewRsp);
  if (tEncodeI32(&encoder, numOfMeta) < 0) return -1;
  for (int32_t i = 0; i < numOfMeta; ++i) {
    SViewMetaRsp *pMetaRsp = taosArrayGetP(pRsp->pViewRsp, i);
    if (tEncodeSViewMetaRsp(&encoder, pMetaRsp) < 0) return -1;
  }

  tEndEncode(&encoder);

  int32_t tlen = encoder.pos;
  tEncoderClear(&encoder);
  return tlen;
}

int32_t tDeserializeSViewHbRsp(void *buf, int32_t bufLen, SViewHbRsp *pRsp) {
  SDecoder decoder = {0};
  tDecoderInit(&decoder, buf, bufLen);

  if (tStartDecode(&decoder) < 0) return -1;

  int32_t numOfMeta = 0;
  if (tDecodeI32(&decoder, &numOfMeta) < 0) return -1;
  pRsp->pViewRsp = taosArrayInit(numOfMeta, POINTER_BYTES);
  if (pRsp->pViewRsp == NULL) {
    terrno = TSDB_CODE_OUT_OF_MEMORY;
    return -1;
  }

  for (int32_t i = 0; i < numOfMeta; ++i) {
    SViewMetaRsp *metaRsp = taosMemoryCalloc(1, sizeof(SViewMetaRsp));
    if (NULL == metaRsp) return -1;
    if (tDecodeSViewMetaRsp(&decoder, metaRsp) < 0) return -1;
    taosArrayPush(pRsp->pViewRsp, &metaRsp);
  }

  tEndDecode(&decoder);

  tDecoderClear(&decoder);
  return 0;
}

void tFreeSViewHbRsp(SViewHbRsp *pRsp) {
  int32_t numOfMeta = taosArrayGetSize(pRsp->pViewRsp);
  for (int32_t i = 0; i < numOfMeta; ++i) {
    SViewMetaRsp *pMetaRsp = taosArrayGetP(pRsp->pViewRsp, i);
    tFreeSViewMetaRsp(pMetaRsp);
    taosMemoryFree(pMetaRsp);
  }

  taosArrayDestroy(pRsp->pViewRsp);
}

void setDefaultOptionsForField(SFieldWithOptions *field) {
  setColEncode(&field->compress, getDefaultEncode(field->type));
  setColCompress(&field->compress, getDefaultCompress(field->type));
  setColLevel(&field->compress, getDefaultLevel(field->type));
}

void setFieldWithOptions(SFieldWithOptions *fieldWithOptions, SField *field) {
  fieldWithOptions->bytes = field->bytes;
  fieldWithOptions->flags = field->flags;
  fieldWithOptions->type = field->type;
  strncpy(fieldWithOptions->name, field->name, TSDB_COL_NAME_LEN);
}
int32_t tSerializeTableTSMAInfoReq(void* buf, int32_t bufLen, const STableTSMAInfoReq* pReq) {
  SEncoder encoder = {0};
  tEncoderInit(&encoder, buf, bufLen);

  if (tStartEncode(&encoder) < 0) return -1;
  if (tEncodeCStr(&encoder, pReq->name) < 0) return -1;
  if (tEncodeI8(&encoder, pReq->fetchingWithTsmaName) < 0) return -1;

  tEndEncode(&encoder);

  int32_t tlen = encoder.pos;
  tEncoderClear(&encoder);
  return tlen;
}

int32_t tDeserializeTableTSMAInfoReq(void* buf, int32_t bufLen, STableTSMAInfoReq* pReq) {
  SDecoder decoder = {0};
  tDecoderInit(&decoder, buf, bufLen);

  if (tStartDecode(&decoder) < 0) return -1;
  if (tDecodeCStrTo(&decoder, pReq->name) < 0) return -1;
  if (tDecodeI8(&decoder, (uint8_t*)&pReq->fetchingWithTsmaName) < 0) return -1;

  tEndDecode(&decoder);

  tDecoderClear(&decoder);
  return 0;
}

static int32_t tEncodeTableTSMAInfo(SEncoder* pEncoder, const STableTSMAInfo* pTsmaInfo) {
  if (tEncodeCStr(pEncoder, pTsmaInfo->name) < 0) return -1;
  if (tEncodeU64(pEncoder, pTsmaInfo->tsmaId) < 0) return -1;
  if (tEncodeCStr(pEncoder, pTsmaInfo->tb) < 0) return -1;
  if (tEncodeCStr(pEncoder, pTsmaInfo->dbFName) < 0) return -1;
  if (tEncodeU64(pEncoder, pTsmaInfo->suid) < 0) return -1;
  if (tEncodeU64(pEncoder, pTsmaInfo->destTbUid) < 0) return -1;
  if (tEncodeU64(pEncoder, pTsmaInfo->dbId) < 0) return -1;
  if (tEncodeI32(pEncoder, pTsmaInfo->version) < 0) return -1;
  if (tEncodeCStr(pEncoder, pTsmaInfo->targetTb) < 0) return -1;
  if (tEncodeCStr(pEncoder, pTsmaInfo->targetDbFName) < 0) return -1;
  if (tEncodeI64(pEncoder, pTsmaInfo->interval) < 0) return -1;
  if (tEncodeI8(pEncoder, pTsmaInfo->unit) < 0) return -1;

  int32_t size = pTsmaInfo->pFuncs ? pTsmaInfo->pFuncs->size : 0;
  if (tEncodeI32(pEncoder, size) < 0) return -1;
  for (int32_t i = 0; i < size; ++i) {
    STableTSMAFuncInfo* pFuncInfo = taosArrayGet(pTsmaInfo->pFuncs, i);
    if (tEncodeI32(pEncoder, pFuncInfo->funcId) < 0) return -1;
    if (tEncodeI16(pEncoder, pFuncInfo->colId) < 0) return -1;
  }

  size = pTsmaInfo->pTags ? pTsmaInfo->pTags->size : 0;
  if (tEncodeI32(pEncoder, size) < 0) return -1;
  for (int32_t i = 0; i < size; ++i) {
    const SSchema* pSchema = taosArrayGet(pTsmaInfo->pTags, i);
    if (tEncodeSSchema(pEncoder, pSchema) < 0) return -1;
  }
  size = pTsmaInfo->pUsedCols ? pTsmaInfo->pUsedCols->size : 0;
  if (tEncodeI32(pEncoder, size) < 0) return -1;
  for (int32_t i = 0; i < size; ++i) {
    const SSchema* pSchema = taosArrayGet(pTsmaInfo->pUsedCols, i);
    if (tEncodeSSchema(pEncoder, pSchema) < 0) return -1;
  }

  if (tEncodeCStr(pEncoder, pTsmaInfo->ast) < 0) return -1;
  if (tEncodeI64(pEncoder, pTsmaInfo->streamUid) < 0) return -1;
  if (tEncodeI64(pEncoder, pTsmaInfo->reqTs) < 0) return -1;
  if (tEncodeI64(pEncoder, pTsmaInfo->rspTs) < 0) return -1;
  if (tEncodeI64(pEncoder, pTsmaInfo->delayDuration) < 0) return -1;
  if (tEncodeI8(pEncoder, pTsmaInfo->fillHistoryFinished) < 0) return -1;
  return 0;
}

static int32_t tDecodeTableTSMAInfo(SDecoder* pDecoder, STableTSMAInfo* pTsmaInfo) {
  if (tDecodeCStrTo(pDecoder, pTsmaInfo->name) < 0) return -1;
  if (tDecodeU64(pDecoder, &pTsmaInfo->tsmaId) < 0) return -1;
  if (tDecodeCStrTo(pDecoder, pTsmaInfo->tb) < 0) return -1;
  if (tDecodeCStrTo(pDecoder, pTsmaInfo->dbFName) < 0) return -1;
  if (tDecodeU64(pDecoder, &pTsmaInfo->suid) < 0) return -1;
  if (tDecodeU64(pDecoder, &pTsmaInfo->destTbUid) < 0) return -1;
  if (tDecodeU64(pDecoder, &pTsmaInfo->dbId) < 0) return -1;
  if (tDecodeI32(pDecoder, &pTsmaInfo->version) < 0) return -1;
  if (tDecodeCStrTo(pDecoder, pTsmaInfo->targetTb) < 0) return -1;
  if (tDecodeCStrTo(pDecoder, pTsmaInfo->targetDbFName) < 0) return -1;
  if (tDecodeI64(pDecoder, &pTsmaInfo->interval) < 0) return -1;
  if (tDecodeI8(pDecoder, &pTsmaInfo->unit) < 0) return -1;
  int32_t size = 0;
  if (tDecodeI32(pDecoder, &size) < 0) return -1;
  if (size > 0) {
    pTsmaInfo->pFuncs = taosArrayInit(size, sizeof(STableTSMAFuncInfo));
    if (!pTsmaInfo->pFuncs) return -1;
    for (int32_t i = 0; i < size; ++i) {
      STableTSMAFuncInfo funcInfo = {0};
      if (tDecodeI32(pDecoder, &funcInfo.funcId) < 0) return -1;
      if (tDecodeI16(pDecoder, &funcInfo.colId) < 0) return -1;
      if (!taosArrayPush(pTsmaInfo->pFuncs, &funcInfo)) return -1;
    }
  }

  if (tDecodeI32(pDecoder, &size) < 0) return -1;
  if (size > 0) {
    pTsmaInfo->pTags = taosArrayInit(size, sizeof(SSchema));
    if (!pTsmaInfo->pTags) return -1;
    for (int32_t i = 0; i < size; ++i) {
      SSchema schema = {0};
      if(tDecodeSSchema(pDecoder, &schema) < 0) return -1;
      taosArrayPush(pTsmaInfo->pTags, &schema);
    }
  }

  if (tDecodeI32(pDecoder, &size) < 0) return -1;
  if (size > 0) {
    pTsmaInfo->pUsedCols = taosArrayInit(size, sizeof(SSchema));
    if (!pTsmaInfo->pUsedCols) return -1;
    for (int32_t i = 0; i < size; ++i) {
      SSchema schema = {0};
      if (tDecodeSSchema(pDecoder, &schema) < 0) return -1;
      taosArrayPush(pTsmaInfo->pUsedCols, &schema);
    }
  }
  if (tDecodeCStrAlloc(pDecoder, &pTsmaInfo->ast) < 0) return -1;
  if (tDecodeI64(pDecoder, &pTsmaInfo->streamUid) < 0) return -1;
  if (tDecodeI64(pDecoder, &pTsmaInfo->reqTs) < 0) return -1;
  if (tDecodeI64(pDecoder, &pTsmaInfo->rspTs) < 0) return -1;
  if (tDecodeI64(pDecoder, &pTsmaInfo->delayDuration) < 0) return -1;
  if (tDecodeI8(pDecoder, (int8_t*)&pTsmaInfo->fillHistoryFinished) < 0) return -1;
  return 0;
}

static int32_t tEncodeTableTSMAInfoRsp(SEncoder *pEncoder, const STableTSMAInfoRsp *pRsp) {
  int32_t size = pRsp->pTsmas ? pRsp->pTsmas->size : 0;
  if (tEncodeI32(pEncoder, size) < 0) return -1;
  for (int32_t i = 0; i < size; ++i) {
    STableTSMAInfo* pInfo = taosArrayGetP(pRsp->pTsmas, i);
    if (tEncodeTableTSMAInfo(pEncoder, pInfo) < 0) return -1;
  }
  return 0;
}

static int32_t tDecodeTableTSMAInfoRsp(SDecoder* pDecoder, STableTSMAInfoRsp* pRsp) {
  int32_t size = 0;
  if (tDecodeI32(pDecoder, &size) < 0) return -1;
  if (size <= 0) return 0;
  pRsp->pTsmas = taosArrayInit(size, POINTER_BYTES);
  if (!pRsp->pTsmas) return -1;
  for (int32_t i = 0; i < size; ++i) {
    STableTSMAInfo *pTsma = taosMemoryCalloc(1, sizeof(STableTSMAInfo));
    if (!pTsma) return -1;
    taosArrayPush(pRsp->pTsmas, &pTsma);
    if (tDecodeTableTSMAInfo(pDecoder, pTsma) < 0) return -1;
  }
  return 0;
}

int32_t tSerializeTableTSMAInfoRsp(void* buf, int32_t bufLen, const STableTSMAInfoRsp* pRsp) {
  SEncoder encoder = {0};
  tEncoderInit(&encoder, buf, bufLen);

  if (tStartEncode(&encoder) < 0) return -1;
  if (tEncodeTableTSMAInfoRsp(&encoder, pRsp) < 0) return -1;

  tEndEncode(&encoder);

  int32_t tlen = encoder.pos;
  tEncoderClear(&encoder);
  return tlen;
}

int32_t tDeserializeTableTSMAInfoRsp(void* buf, int32_t bufLen, STableTSMAInfoRsp* pRsp) {
  SDecoder decoder = {0};
  tDecoderInit(&decoder, buf, bufLen);

  if (tStartDecode(&decoder) < 0) return -1;
  if (tDecodeTableTSMAInfoRsp(&decoder, pRsp) < 0) return -1;

  tEndDecode(&decoder);

  tDecoderClear(&decoder);
  return 0;
}

void tFreeTableTSMAInfo(void* p) {
  STableTSMAInfo *pTsmaInfo = p;
  if (pTsmaInfo) {
    taosArrayDestroy(pTsmaInfo->pFuncs);
    taosArrayDestroy(pTsmaInfo->pTags);
    taosArrayDestroy(pTsmaInfo->pUsedCols);
    taosMemoryFree(pTsmaInfo->ast);
  }
}

void tFreeAndClearTableTSMAInfo(void* p) {
  STableTSMAInfo* pTsmaInfo = (STableTSMAInfo*)p;
  if (pTsmaInfo) {
    tFreeTableTSMAInfo(pTsmaInfo);
    taosMemoryFree(pTsmaInfo);
  }
}

int32_t tCloneTbTSMAInfo(STableTSMAInfo* pInfo, STableTSMAInfo** pRes) {
  int32_t code = TSDB_CODE_SUCCESS;
  if (NULL == pInfo) {
    return TSDB_CODE_SUCCESS;
  }
  STableTSMAInfo* pRet = taosMemoryCalloc(1, sizeof(STableTSMAInfo));
  if (!pRet) return TSDB_CODE_OUT_OF_MEMORY;

  *pRet = *pInfo;
  if (pInfo->pFuncs) {
    pRet->pFuncs = taosArrayDup(pInfo->pFuncs, NULL);
    if (!pRet->pFuncs) code = TSDB_CODE_OUT_OF_MEMORY;
  }
  if (pInfo->pTags && code == TSDB_CODE_SUCCESS) {
    pRet->pTags = taosArrayDup(pInfo->pTags, NULL);
    if (!pRet->pTags) code = TSDB_CODE_OUT_OF_MEMORY;
  }
  if (pInfo->pUsedCols && code == TSDB_CODE_SUCCESS) {
    pRet->pUsedCols = taosArrayDup(pInfo->pUsedCols, NULL);
    if (!pRet->pUsedCols) code = TSDB_CODE_OUT_OF_MEMORY;
  }
  if (pInfo->ast && code == TSDB_CODE_SUCCESS) {
    pRet->ast = taosStrdup(pInfo->ast);
    if (!pRet->ast) code = TSDB_CODE_OUT_OF_MEMORY;
  }
  if (code) tFreeTableTSMAInfo(pRet);
  *pRes = pRet;
  return code;
}

void tFreeTableTSMAInfoRsp(STableTSMAInfoRsp *pRsp) {
  if (pRsp && pRsp->pTsmas) {
    taosArrayDestroyP(pRsp->pTsmas, tFreeAndClearTableTSMAInfo);
  }
}

static int32_t tEncodeStreamProgressReq(SEncoder *pEncoder, const SStreamProgressReq *pReq) {
  if (tEncodeI64(pEncoder, pReq->streamId) < 0) return -1;
  if (tEncodeI32(pEncoder, pReq->vgId) < 0) return -1;
  if (tEncodeI32(pEncoder, pReq->fetchIdx) < 0) return -1;
  if (tEncodeI32(pEncoder, pReq->subFetchIdx) < 0) return -1;
  return 0;
}

int32_t tSerializeStreamProgressReq(void* buf, int32_t bufLen, const SStreamProgressReq* pReq) {
  SEncoder encoder = {0};
  tEncoderInit(&encoder, buf, bufLen);

  if (tStartEncode(&encoder) < 0) return -1;
  if (tEncodeStreamProgressReq(&encoder, pReq) < 0) return -1;

  tEndEncode(&encoder);

  int32_t tlen = encoder.pos;
  tEncoderClear(&encoder);
  return tlen;
}

static int32_t tDecodeStreamProgressReq(SDecoder* pDecoder, SStreamProgressReq* pReq) {
  if (tDecodeI64(pDecoder, &pReq->streamId) < 0) return -1;
  if (tDecodeI32(pDecoder, &pReq->vgId) < 0) return -1;
  if (tDecodeI32(pDecoder, &pReq->fetchIdx) < 0) return -1;
  if (tDecodeI32(pDecoder, &pReq->subFetchIdx) < 0) return -1;
  return 0;
}

int32_t tDeserializeStreamProgressReq(void* buf, int32_t bufLen, SStreamProgressReq* pReq) {
  SDecoder decoder = {0};
  tDecoderInit(&decoder, (char *)buf, bufLen);

  if (tStartDecode(&decoder) < 0) return -1;
  if (tDecodeStreamProgressReq(&decoder, pReq) < 0) return -1;

  tEndDecode(&decoder);

  tDecoderClear(&decoder);
  return 0;
}

static int32_t tEncodeStreamProgressRsp(SEncoder* pEncoder, const SStreamProgressRsp* pRsp) {
  if (tEncodeI64(pEncoder, pRsp->streamId) < 0) return -1;
  if (tEncodeI32(pEncoder, pRsp->vgId) < 0) return -1;
  if (tEncodeI8(pEncoder, pRsp->fillHisFinished) < 0) return -1;
  if (tEncodeI64(pEncoder, pRsp->progressDelay) < 0) return -1;
  if (tEncodeI32(pEncoder, pRsp->fetchIdx) < 0) return -1;
  if (tEncodeI32(pEncoder, pRsp->subFetchIdx) < 0) return -1;
  return 0;
}

int32_t tSerializeStreamProgressRsp(void* buf, int32_t bufLen, const SStreamProgressRsp* pRsp) {
  SEncoder encoder = {0};
  tEncoderInit(&encoder, buf, bufLen);

  if (tStartEncode(&encoder) < 0) return -1;
  if (tEncodeStreamProgressRsp(&encoder, pRsp) < 0) return -1;

  tEndEncode(&encoder);

  int32_t tlen = encoder.pos;
  tEncoderClear(&encoder);
  return tlen;
}

static int32_t tDecodeStreamProgressRsp(SDecoder* pDecoder, SStreamProgressRsp* pRsp) {
  if (tDecodeI64(pDecoder, &pRsp->streamId) < 0) return -1;
  if (tDecodeI32(pDecoder, &pRsp->vgId) < 0) return -1;
  if (tDecodeI8(pDecoder, (int8_t*)&pRsp->fillHisFinished) < 0) return -1;
  if (tDecodeI64(pDecoder, &pRsp->progressDelay) < 0) return -1;
  if (tDecodeI32(pDecoder, &pRsp->fetchIdx) < 0) return -1;
  if (tDecodeI32(pDecoder, &pRsp->subFetchIdx) < 0) return -1;
  return 0;
}

int32_t tDeserializeSStreamProgressRsp(void* buf, int32_t bufLen, SStreamProgressRsp* pRsp) {
  SDecoder decoder = {0};
  tDecoderInit(&decoder, buf, bufLen);

  if (tStartDecode(&decoder) < 0) return -1;
  if (tDecodeStreamProgressRsp(&decoder, pRsp) < 0) return -1;

  tEndDecode(&decoder);

  tDecoderClear(&decoder);
  return 0;
}

int32_t tEncodeSMDropTbReqOnSingleVg(SEncoder *pEncoder, const SMDropTbReqsOnSingleVg *pReq) {
  const SVgroupInfo* pVgInfo = &pReq->vgInfo;
  if (tEncodeI32(pEncoder, pVgInfo->vgId) < 0) return -1;
  if (tEncodeU32(pEncoder, pVgInfo->hashBegin) < 0) return -1;
  if (tEncodeU32(pEncoder, pVgInfo->hashEnd) < 0) return -1;
  if (tEncodeSEpSet(pEncoder, &pVgInfo->epSet) < 0) return -1;
  if (tEncodeI32(pEncoder, pVgInfo->numOfTable) < 0) return -1;
  int32_t size = pReq->pTbs ? pReq->pTbs->size: 0;
  if (tEncodeI32(pEncoder, size) < 0) return -1;
  for (int32_t i = 0; i < size; ++i) {
    const SVDropTbReq* pInfo = taosArrayGet(pReq->pTbs, i);
    if (tEncodeSVDropTbReq(pEncoder, pInfo) < 0) return -1;
  }
  return 0;
}

int32_t tDecodeSMDropTbReqOnSingleVg(SDecoder* pDecoder, SMDropTbReqsOnSingleVg* pReq) {
  if (tDecodeI32(pDecoder, &pReq->vgInfo.vgId) < 0) return -1;
  if (tDecodeU32(pDecoder, &pReq->vgInfo.hashBegin) < 0) return -1;
  if (tDecodeU32(pDecoder, &pReq->vgInfo.hashEnd) < 0) return -1;
  if (tDecodeSEpSet(pDecoder, &pReq->vgInfo.epSet) < 0) return -1;
  if (tDecodeI32(pDecoder, &pReq->vgInfo.numOfTable) < 0) return -1;
  int32_t size = 0;
  if (tDecodeI32(pDecoder, &size) < 0) return -1;
  pReq->pTbs = taosArrayInit(size, sizeof(SVDropTbReq));
  if (!pReq->pTbs) {
    terrno = TSDB_CODE_OUT_OF_MEMORY;
    return -1;
  }
  SVDropTbReq pTbReq = {0};
  for (int32_t i = 0; i < size; ++i) {
    if (tDecodeSVDropTbReq(pDecoder, &pTbReq) < 0) return -1;
    taosArrayPush(pReq->pTbs, &pTbReq);
  }
  return 0;
}

void tFreeSMDropTbReqOnSingleVg(void *p) {
  SMDropTbReqsOnSingleVg* pReq = p;
  taosArrayDestroy(pReq->pTbs);
}

int32_t tSerializeSMDropTbsReq(void* buf, int32_t bufLen, const SMDropTbsReq* pReq){
  SEncoder encoder = {0};
  tEncoderInit(&encoder, buf, bufLen);
  tStartEncode(&encoder);
  int32_t size = pReq->pVgReqs ? pReq->pVgReqs->size : 0;
  if (tEncodeI32(&encoder, size) < 0) return -1;
  for (int32_t i = 0; i < size; ++i) {
    SMDropTbReqsOnSingleVg* pVgReq = taosArrayGet(pReq->pVgReqs, i);
    if (tEncodeSMDropTbReqOnSingleVg(&encoder, pVgReq) < 0) return -1;
  }
  tEndEncode(&encoder);
  int32_t tlen = encoder.pos;
  tEncoderClear(&encoder);
  return tlen;
}

int32_t tDeserializeSMDropTbsReq(void* buf, int32_t bufLen, SMDropTbsReq* pReq) {
  SDecoder decoder = {0};
  tDecoderInit(&decoder, buf, bufLen);
  tStartDecode(&decoder);
  int32_t size = 0;
  if (tDecodeI32(&decoder, &size) < 0) return -1;
  pReq->pVgReqs = taosArrayInit(size, sizeof(SMDropTbReqsOnSingleVg));
  if (!pReq->pVgReqs) {
    terrno = TSDB_CODE_OUT_OF_MEMORY;
    return -1;
  }
  for (int32_t i = 0; i < size; ++i) {
    SMDropTbReqsOnSingleVg vgReq = {0};
    tDecodeSMDropTbReqOnSingleVg(&decoder, &vgReq);
    taosArrayPush(pReq->pVgReqs, &vgReq);
  }
  tEndDecode(&decoder);
  tDecoderClear(&decoder);
  return 0;
}

void tFreeSMDropTbsReq(void* p) {
  SMDropTbsReq* pReq = p;
  taosArrayDestroyEx(pReq->pVgReqs, tFreeSMDropTbReqOnSingleVg);
}

int32_t tEncodeVFetchTtlExpiredTbsRsp(SEncoder* pCoder, const SVFetchTtlExpiredTbsRsp* pRsp) {
  if (tEncodeI32(pCoder, pRsp->vgId) < 0) return -1;
  int32_t size = pRsp->pExpiredTbs ? pRsp->pExpiredTbs->size : 0;
  if (tEncodeI32(pCoder, size) < 0) return -1;
  for (int32_t i = 0; i < size; ++i) {
    if (tEncodeSVDropTbReq(pCoder, taosArrayGet(pRsp->pExpiredTbs, i)) < 0) return -1;
  }
  return 0;
}

int32_t tDecodeVFetchTtlExpiredTbsRsp(SDecoder* pCoder, SVFetchTtlExpiredTbsRsp* pRsp) {
  if (tDecodeI32(pCoder, &pRsp->vgId) < 0) return -1;
  int32_t size = 0;
  if (tDecodeI32(pCoder, &size) < 0) return -1;
  if (size > 0) {
    pRsp->pExpiredTbs = taosArrayInit(size, sizeof(SVDropTbReq));
    if (!pRsp->pExpiredTbs) return TSDB_CODE_OUT_OF_MEMORY;
    SVDropTbReq tb = {0};
    for (int32_t i = 0; i < size; ++i) {
      if (tDecodeSVDropTbReq(pCoder, &tb) < 0) return -1;
      taosArrayPush(pRsp->pExpiredTbs, &tb);
    }
  }
  return 0;
}

void tFreeFetchTtlExpiredTbsRsp(void* p) {
  SVFetchTtlExpiredTbsRsp* pRsp = p;
  taosArrayDestroy(pRsp->pExpiredTbs);
}<|MERGE_RESOLUTION|>--- conflicted
+++ resolved
@@ -53,11 +53,7 @@
 #define ENCODESQL()                                                        \
   do {                                                                     \
     if (tEncodeI32(&encoder, pReq->sqlLen) < 0) return -1;                 \
-<<<<<<< HEAD
-    if (pReq->sqlLen > 0 && pReq->sql != NULL) {                           \
-=======
     if (pReq->sqlLen > 0) {                                                \
->>>>>>> 5df72091
       if (tEncodeBinary(&encoder, pReq->sql, pReq->sqlLen) < 0) return -1; \
     }                                                                      \
   } while (0)
@@ -1485,47 +1481,6 @@
 void tFreeSStatusRsp(SStatusRsp *pRsp) { taosArrayDestroy(pRsp->pDnodeEps); }
 
 int32_t tSerializeSStatisReq(void *buf, int32_t bufLen, SStatisReq *pReq) {
-<<<<<<< HEAD
-  SEncoder encoder = {0};
-  tEncoderInit(&encoder, buf, bufLen);
-
-  if (tStartEncode(&encoder) < 0) return -1;
-
-  if (tEncodeI32(&encoder, pReq->contLen) < 0) return -1;
-  if (tEncodeCStr(&encoder, pReq->pCont) < 0) return -1;
-
-  tEndEncode(&encoder);
-
-  int32_t tlen = encoder.pos;
-  tEncoderClear(&encoder);
-  return tlen;
-}
-
-int32_t tDeserializeSStatisReq(void *buf, int32_t bufLen, SStatisReq *pReq) {
-  SDecoder decoder = {0};
-  tDecoderInit(&decoder, buf, bufLen);
-
-  if (tStartDecode(&decoder) < 0) return -1;
-
-  if (tDecodeI32(&decoder, &pReq->contLen) < 0) return -1;
-  if (pReq->contLen > 0) {
-    pReq->pCont = taosMemoryMalloc(pReq->contLen + 1);
-    if (pReq->pCont == NULL) return -1;
-    if (tDecodeCStrTo(&decoder, pReq->pCont) < 0) return -1;
-  }
-
-  tEndDecode(&decoder);
-  tDecoderClear(&decoder);
-  return 0;
-}
-
-void tFreeSStatisReq(SStatisReq *pReq) {
-  taosMemoryFreeClear(pReq->pCont);
-}
-
-int32_t tSerializeSCreateAcctReq(void *buf, int32_t bufLen, SCreateAcctReq *pReq) {
-=======
->>>>>>> 5df72091
   SEncoder encoder = {0};
   tEncoderInit(&encoder, buf, bufLen);
 
@@ -6196,19 +6151,6 @@
   return 0;
 }
 
-<<<<<<< HEAD
-// int32_t tSerializeSAuthReq(void *buf, int32_t bufLen, SAuthReq *pReq) {
-//   SEncoder encoder = {0};
-//   tEncoderInit(&encoder, buf, bufLen);
-
-//   if (tStartEncode(&encoder) < 0) return -1;
-//   if (tEncodeCStr(&encoder, pReq->user) < 0) return -1;
-//   if (tEncodeI8(&encoder, pReq->spi) < 0) return -1;
-//   if (tEncodeI8(&encoder, pReq->encrypt) < 0) return -1;
-//   if (tEncodeBinary(&encoder, pReq->secret, TSDB_PASSWORD_LEN) < 0) return -1;
-//   if (tEncodeBinary(&encoder, pReq->ckey, TSDB_PASSWORD_LEN) < 0) return -1;
-//   tEndEncode(&encoder);
-=======
 int32_t tSerializeSVArbHeartBeatReq(void *buf, int32_t bufLen, SVArbHeartBeatReq *pReq) {
   SEncoder encoder = {0};
   tEncoderInit(&encoder, buf, bufLen);
@@ -6227,26 +6169,12 @@
   }
 
   tEndEncode(&encoder);
->>>>>>> 5df72091
-
-//   int32_t tlen = encoder.pos;
-//   tEncoderClear(&encoder);
-//   return tlen;
-// }
-
-<<<<<<< HEAD
-// int32_t tDeserializeSAuthReq(void *buf, int32_t bufLen, SAuthReq *pReq) {
-//   SDecoder decoder = {0};
-//   tDecoderInit(&decoder, buf, bufLen);
-
-//   if (tStartDecode(&decoder) < 0) return -1;
-//   if (tDecodeCStrTo(&decoder, pReq->user) < 0) return -1;
-//   if (tDecodeI8(&decoder, &pReq->spi) < 0) return -1;
-//   if (tDecodeI8(&decoder, &pReq->encrypt) < 0) return -1;
-//   if (tDecodeCStrTo(&decoder, pReq->secret) < 0) return -1;
-//   if (tDecodeCStrTo(&decoder, pReq->ckey) < 0) return -1;
-//   tEndDecode(&decoder);
-=======
+
+  int32_t tlen = encoder.pos;
+  tEncoderClear(&encoder);
+  return tlen;
+}
+
 int32_t tDeserializeSVArbHeartBeatReq(void *buf, int32_t bufLen, SVArbHeartBeatReq *pReq) {
   SDecoder decoder = {0};
   tDecoderInit(&decoder, buf, bufLen);
@@ -6547,11 +6475,10 @@
   if (tDecodeI64(&decoder, &pReq->version) < 0) return -1;
 
   tEndDecode(&decoder);
->>>>>>> 5df72091
-
-//   tDecoderClear(&decoder);
-//   return 0;
-// }
+
+  tDecoderClear(&decoder);
+  return 0;
+}
 
 void tFreeSMArbUpdateGroupReq(SMArbUpdateGroupReq *pReq) {
   if (NULL == pReq) {
@@ -7632,29 +7559,6 @@
 //   return 0;
 // }
 
-<<<<<<< HEAD
-//int32_t tDeserializeSVCreateTbBatchRsp(void *buf, int32_t bufLen, SVCreateTbBatchRsp *pRsp) {
-  // SDecoder  decoder = {0};
-  // int32_t num = 0;
-  // tDecoderInit(&decoder, buf, bufLen);
-
-  // if (tStartDecode(&decoder) < 0) return -1;
-  // if (tDecodeI32(&decoder, &num) < 0) return -1;
-  // if (num > 0) {
-  //   pRsp->rspList = taosArrayInit(num, sizeof(SVCreateTbRsp));
-  //   if (NULL == pRsp->rspList) return -1;
-  //   for (int32_t i = 0; i < num; ++i) {
-  //     SVCreateTbRsp rsp = {0};
-  //     if (tDecodeI32(&decoder, &rsp.code) < 0) return -1;
-  //     if (NULL == taosArrayPush(pRsp->rspList, &rsp)) return -1;
-  //   }
-  // } else {
-  //   pRsp->rspList = NULL;
-  // }
-  // tEndDecode(&decoder);
-
-  // tDecoderClear(&decoder);
-=======
 // int32_t tDeserializeSVCreateTbBatchRsp(void *buf, int32_t bufLen, SVCreateTbBatchRsp *pRsp) {
 //  SDecoder  decoder = {0};
 //  int32_t num = 0;
@@ -7676,7 +7580,6 @@
 // tEndDecode(&decoder);
 
 // tDecoderClear(&decoder);
->>>>>>> 5df72091
 //  return 0;
 //}
 
@@ -8672,66 +8575,6 @@
   return 0;
 }
 
-<<<<<<< HEAD
-static int32_t tDecodeSSubmitBlkRsp(SDecoder *pDecoder, SSubmitBlkRsp *pBlock) {
-  if (tStartDecode(pDecoder) < 0) return -1;
-
-  if (tDecodeI32(pDecoder, &pBlock->code) < 0) return -1;
-  if (tDecodeI64(pDecoder, &pBlock->uid) < 0) return -1;
-  pBlock->tblFName = taosMemoryCalloc(TSDB_TABLE_FNAME_LEN, 1);
-  if (NULL == pBlock->tblFName) return -1;
-  if (tDecodeCStrTo(pDecoder, pBlock->tblFName) < 0) return -1;
-  if (tDecodeI32v(pDecoder, &pBlock->numOfRows) < 0) return -1;
-  if (tDecodeI32v(pDecoder, &pBlock->affectedRows) < 0) return -1;
-  if (tDecodeI64v(pDecoder, &pBlock->sver) < 0) return -1;
-
-  int32_t meta = 0;
-  if (tDecodeI32(pDecoder, &meta) < 0) return -1;
-  if (meta) {
-    pBlock->pMeta = taosMemoryCalloc(1, sizeof(STableMetaRsp));
-    if (NULL == pBlock->pMeta) return -1;
-    if (tDecodeSTableMetaRsp(pDecoder, pBlock->pMeta) < 0) return -1;
-  } else {
-    pBlock->pMeta = NULL;
-  }
-
-  tEndDecode(pDecoder);
-  return 0;
-}
-
-int32_t tEncodeSSubmitRsp(SEncoder *pEncoder, const SSubmitRsp *pRsp) {
-  int32_t nBlocks = taosArrayGetSize(pRsp->pArray);
-
-  if (tStartEncode(pEncoder) < 0) return -1;
-
-  if (tEncodeI32v(pEncoder, pRsp->numOfRows) < 0) return -1;
-  if (tEncodeI32v(pEncoder, pRsp->affectedRows) < 0) return -1;
-  if (tEncodeI32v(pEncoder, nBlocks) < 0) return -1;
-  for (int32_t iBlock = 0; iBlock < nBlocks; iBlock++) {
-    if (tEncodeSSubmitBlkRsp(pEncoder, (SSubmitBlkRsp *)taosArrayGet(pRsp->pArray, iBlock)) < 0) return -1;
-  }
-
-  tEndEncode(pEncoder);
-  return 0;
-}
-
-int32_t tDecodeSSubmitRsp(SDecoder *pDecoder, SSubmitRsp *pRsp) {
-  if (tStartDecode(pDecoder) < 0) return -1;
-
-  if (tDecodeI32v(pDecoder, &pRsp->numOfRows) < 0) return -1;
-  if (tDecodeI32v(pDecoder, &pRsp->affectedRows) < 0) return -1;
-  if (tDecodeI32v(pDecoder, &pRsp->nBlocks) < 0) return -1;
-  pRsp->pBlocks = taosMemoryCalloc(pRsp->nBlocks, sizeof(*pRsp->pBlocks));
-  if (pRsp->pBlocks == NULL) return -1;
-  for (int32_t iBlock = 0; iBlock < pRsp->nBlocks; iBlock++) {
-    if (tDecodeSSubmitBlkRsp(pDecoder, pRsp->pBlocks + iBlock) < 0) return -1;
-  }
-
-  tEndDecode(pDecoder);
-  tDecoderClear(pDecoder);
-  return 0;
-}
-=======
 // static int32_t tDecodeSSubmitBlkRsp(SDecoder *pDecoder, SSubmitBlkRsp *pBlock) {
 //   if (tStartDecode(pDecoder) < 0) return -1;
 
@@ -8790,7 +8633,6 @@
 //   tDecoderClear(pDecoder);
 //   return 0;
 // }
->>>>>>> 5df72091
 
 // void tFreeSSubmitBlkRsp(void *param) {
 //   if (NULL == param) {
@@ -9449,13 +9291,8 @@
   return 0;
 }
 
-<<<<<<< HEAD
-int32_t tDecodeSTaosxRsp(SDecoder *pDecoder, STaosxRsp *pRsp) {
-  if (tDecodeMqDataRspCommon(pDecoder, (SMqDataRsp *)pRsp) < 0) return -1;
-=======
 int32_t tDecodeSTaosxRsp(SDecoder *pDecoder, void *rsp) {
   if (tDecodeMqDataRspCommon(pDecoder, rsp) < 0) return -1;
->>>>>>> 5df72091
 
   STaosxRsp *pRsp = (STaosxRsp *)rsp;
   if (tDecodeI32(pDecoder, &pRsp->createTableNum) < 0) return -1;
