/*
 * Copyright (c) 2019 TAOS Data, Inc. <jhtao@taosdata.com>
 *
 * This program is free software: you can use, redistribute, and/or modify
 * it under the terms of the GNU Affero General Public License, version 3
 * or later ("AGPL"), as published by the Free Software Foundation.
 *
 * This program is distributed in the hope that it will be useful, but WITHOUT
 * ANY WARRANTY; without even the implied warranty of MERCHANTABILITY or
 * FITNESS FOR A PARTICULAR PURPOSE.
 *
 * You should have received a copy of the GNU Affero General Public License
 * along with this program. If not, see <http://www.gnu.org/licenses/>.
 */

#define _DEFAULT_SOURCE
#include "tmsg.h"

#undef TD_MSG_NUMBER_
#undef TD_MSG_DICT_
#undef TD_MSG_RANGE_CODE_
#define TD_MSG_INFO_
#undef TD_MSG_TYPE_INFO_
#undef TD_MSG_SEG_CODE_
#include "tmsgdef.h"

#undef TD_MSG_NUMBER_
#undef TD_MSG_INFO_
#undef TD_MSG_TYPE_INFO_
#undef TD_MSG_RANGE_CODE_
#define TD_MSG_DICT_
#undef TD_MSG_SEG_CODE_
#include "tmsgdef.h"

#undef TD_MSG_NUMBER_
#undef TD_MSG_INFO_
#undef TD_MSG_TYPE_INFO_
#undef TD_MSG_DICT_
#undef TD_MSG_SEG_CODE_
#define TD_MSG_RANGE_CODE_
#include "tmsgdef.h"

#include "tcol.h"
#include "tlog.h"

#define DECODESQL()                                                                 \
  do {                                                                              \
    if (!tDecodeIsEnd(&decoder)) {                                                  \
      if (tDecodeI32(&decoder, &pReq->sqlLen) < 0) return -1;                       \
      if (pReq->sqlLen > 0) {                                                       \
        if (tDecodeBinaryAlloc(&decoder, (void **)&pReq->sql, NULL) < 0) return -1; \
      }                                                                             \
    }                                                                               \
  } while (0)

#define ENCODESQL()                                                        \
  do {                                                                     \
    if (tEncodeI32(&encoder, pReq->sqlLen) < 0) return -1;                 \
    if (pReq->sqlLen > 0) {                                                \
      if (tEncodeBinary(&encoder, pReq->sql, pReq->sqlLen) < 0) return -1; \
    }                                                                      \
  } while (0)

#define FREESQL()                \
  do {                           \
    if (pReq->sql != NULL) {     \
      taosMemoryFree(pReq->sql); \
    }                            \
    pReq->sql = NULL;            \
  } while (0)

static int32_t tSerializeSMonitorParas(SEncoder *encoder, const SMonitorParas *pMonitorParas) {
  if (tEncodeI8(encoder, pMonitorParas->tsEnableMonitor) < 0) return -1;
  if (tEncodeI32(encoder, pMonitorParas->tsMonitorInterval) < 0) return -1;
  if (tEncodeI32(encoder, pMonitorParas->tsSlowLogScope) < 0) return -1;
  if (tEncodeI32(encoder, pMonitorParas->tsSlowLogMaxLen) < 0) return -1;
  if (tEncodeI32(encoder, pMonitorParas->tsSlowLogThreshold) < 0) return -1;
  if (tEncodeI32(encoder, pMonitorParas->tsSlowLogThresholdTest) < 0) return -1;
  if (tEncodeCStr(encoder, pMonitorParas->tsSlowLogExceptDb) < 0) return -1;
  return 0;
}

static int32_t tDeserializeSMonitorParas(SDecoder *decoder, SMonitorParas *pMonitorParas) {
  if (tDecodeI8(decoder, (int8_t *)&pMonitorParas->tsEnableMonitor) < 0) return -1;
  if (tDecodeI32(decoder, &pMonitorParas->tsMonitorInterval) < 0) return -1;
  if (tDecodeI32(decoder, &pMonitorParas->tsSlowLogScope) < 0) return -1;
  if (tDecodeI32(decoder, &pMonitorParas->tsSlowLogMaxLen) < 0) return -1;
  if (tDecodeI32(decoder, &pMonitorParas->tsSlowLogThreshold) < 0) return -1;
  if (tDecodeI32(decoder, &pMonitorParas->tsSlowLogThresholdTest) < 0) return -1;
  if (tDecodeCStrTo(decoder, pMonitorParas->tsSlowLogExceptDb) < 0) return -1;
  return 0;
}

static int32_t tDecodeSVAlterTbReqCommon(SDecoder *pDecoder, SVAlterTbReq *pReq);
static int32_t tDecodeSBatchDeleteReqCommon(SDecoder *pDecoder, SBatchDeleteReq *pReq);
static int32_t tEncodeTableTSMAInfoRsp(SEncoder *pEncoder, const STableTSMAInfoRsp *pRsp);
static int32_t tDecodeTableTSMAInfoRsp(SDecoder *pDecoder, STableTSMAInfoRsp *pRsp);

int32_t tInitSubmitMsgIter(const SSubmitReq *pMsg, SSubmitMsgIter *pIter) {
  if (pMsg == NULL) {
    terrno = TSDB_CODE_TDB_SUBMIT_MSG_MSSED_UP;
    return -1;
  }

  pIter->totalLen = htonl(pMsg->length);
  pIter->numOfBlocks = htonl(pMsg->numOfBlocks);
  ASSERT(pIter->totalLen > 0);
  pIter->len = 0;
  pIter->pMsg = pMsg;
  if (pIter->totalLen <= sizeof(SSubmitReq)) {
    terrno = TSDB_CODE_TDB_SUBMIT_MSG_MSSED_UP;
    return -1;
  }

  return 0;
}

int32_t tGetSubmitMsgNext(SSubmitMsgIter *pIter, SSubmitBlk **pPBlock) {
  ASSERT(pIter->len >= 0);

  if (pIter->len == 0) {
    pIter->len += sizeof(SSubmitReq);
  } else {
    if (pIter->len >= pIter->totalLen) {
      ASSERT(0);
    }

    pIter->len += (sizeof(SSubmitBlk) + pIter->dataLen + pIter->schemaLen);
    ASSERT(pIter->len > 0);
  }

  if (pIter->len > pIter->totalLen) {
    terrno = TSDB_CODE_TDB_SUBMIT_MSG_MSSED_UP;
    *pPBlock = NULL;
    return -1;
  }

  if (pIter->len == pIter->totalLen) {
    *pPBlock = NULL;
  } else {
    *pPBlock = (SSubmitBlk *)POINTER_SHIFT(pIter->pMsg, pIter->len);
    pIter->uid = htobe64((*pPBlock)->uid);
    pIter->suid = htobe64((*pPBlock)->suid);
    pIter->sversion = htonl((*pPBlock)->sversion);
    pIter->dataLen = htonl((*pPBlock)->dataLen);
    pIter->schemaLen = htonl((*pPBlock)->schemaLen);
    pIter->numOfRows = htonl((*pPBlock)->numOfRows);
  }
  return 0;
}

int32_t tInitSubmitBlkIter(SSubmitMsgIter *pMsgIter, SSubmitBlk *pBlock, SSubmitBlkIter *pIter) {
  if (pMsgIter->dataLen <= 0) return -1;
  pIter->totalLen = pMsgIter->dataLen;
  pIter->len = 0;
  pIter->row = (STSRow *)(pBlock->data + pMsgIter->schemaLen);
  return 0;
}

STSRow *tGetSubmitBlkNext(SSubmitBlkIter *pIter) {
  STSRow *row = pIter->row;

  if (pIter->len >= pIter->totalLen) {
    return NULL;
  } else {
    pIter->len += TD_ROW_LEN(row);
    if (pIter->len < pIter->totalLen) {
      pIter->row = POINTER_SHIFT(row, TD_ROW_LEN(row));
    }
    return row;
  }
}

#ifdef BUILD_NO_CALL
int32_t tPrintFixedSchemaSubmitReq(SSubmitReq *pReq, STSchema *pTschema) {
  SSubmitMsgIter msgIter = {0};
  if (tInitSubmitMsgIter(pReq, &msgIter) < 0) return -1;
  while (true) {
    SSubmitBlk *pBlock = NULL;
    if (tGetSubmitMsgNext(&msgIter, &pBlock) < 0) return -1;
    if (pBlock == NULL) break;
    SSubmitBlkIter blkIter = {0};
    tInitSubmitBlkIter(&msgIter, pBlock, &blkIter);
    STSRowIter rowIter = {0};
    tdSTSRowIterInit(&rowIter, pTschema);
    STSRow *row;
    while ((row = tGetSubmitBlkNext(&blkIter)) != NULL) {
      tdSRowPrint(row, pTschema, "stream");
    }
  }
  return 0;
}
#endif

int32_t tEncodeSEpSet(SEncoder *pEncoder, const SEpSet *pEp) {
  if (tEncodeI8(pEncoder, pEp->inUse) < 0) return -1;
  if (tEncodeI8(pEncoder, pEp->numOfEps) < 0) return -1;
  for (int32_t i = 0; i < TSDB_MAX_REPLICA; i++) {
    if (tEncodeU16(pEncoder, pEp->eps[i].port) < 0) return -1;
    if (tEncodeCStrWithLen(pEncoder, pEp->eps[i].fqdn, TSDB_FQDN_LEN) < 0) return -1;
  }
  return 0;
}

int32_t tDecodeSEpSet(SDecoder *pDecoder, SEpSet *pEp) {
  if (tDecodeI8(pDecoder, &pEp->inUse) < 0) return -1;
  if (tDecodeI8(pDecoder, &pEp->numOfEps) < 0) return -1;
  for (int32_t i = 0; i < TSDB_MAX_REPLICA; i++) {
    if (tDecodeU16(pDecoder, &pEp->eps[i].port) < 0) return -1;
    if (tDecodeCStrTo(pDecoder, pEp->eps[i].fqdn) < 0) return -1;
  }
  return 0;
}

int32_t tEncodeSQueryNodeAddr(SEncoder *pEncoder, SQueryNodeAddr *pAddr) {
  if (tEncodeI32(pEncoder, pAddr->nodeId) < 0) return -1;
  if (tEncodeSEpSet(pEncoder, &pAddr->epSet) < 0) return -1;
  return 0;
}

int32_t tEncodeSQueryNodeLoad(SEncoder *pEncoder, SQueryNodeLoad *pLoad) {
  if (tEncodeSQueryNodeAddr(pEncoder, &pLoad->addr) < 0) return -1;
  if (tEncodeU64(pEncoder, pLoad->load) < 0) return -1;
  return 0;
}

int32_t tDecodeSQueryNodeAddr(SDecoder *pDecoder, SQueryNodeAddr *pAddr) {
  if (tDecodeI32(pDecoder, &pAddr->nodeId) < 0) return -1;
  if (tDecodeSEpSet(pDecoder, &pAddr->epSet) < 0) return -1;
  return 0;
}

int32_t tDecodeSQueryNodeLoad(SDecoder *pDecoder, SQueryNodeLoad *pLoad) {
  if (tDecodeSQueryNodeAddr(pDecoder, &pLoad->addr) < 0) return -1;
  if (tDecodeU64(pDecoder, &pLoad->load) < 0) return -1;
  return 0;
}

int32_t taosEncodeSEpSet(void **buf, const SEpSet *pEp) {
  int32_t tlen = 0;
  tlen += taosEncodeFixedI8(buf, pEp->inUse);
  tlen += taosEncodeFixedI8(buf, pEp->numOfEps);
  for (int32_t i = 0; i < TSDB_MAX_REPLICA; i++) {
    tlen += taosEncodeFixedU16(buf, pEp->eps[i].port);
    tlen += taosEncodeString(buf, pEp->eps[i].fqdn);
  }
  return tlen;
}

void *taosDecodeSEpSet(const void *buf, SEpSet *pEp) {
  buf = taosDecodeFixedI8(buf, &pEp->inUse);
  buf = taosDecodeFixedI8(buf, &pEp->numOfEps);
  for (int32_t i = 0; i < TSDB_MAX_REPLICA; i++) {
    buf = taosDecodeFixedU16(buf, &pEp->eps[i].port);
    buf = taosDecodeStringTo(buf, pEp->eps[i].fqdn);
  }
  return (void *)buf;
}

static int32_t tSerializeSClientHbReq(SEncoder *pEncoder, const SClientHbReq *pReq) {
  if (tEncodeSClientHbKey(pEncoder, &pReq->connKey) < 0) return -1;

  if (pReq->connKey.connType == CONN_TYPE__QUERY) {
    if (tEncodeI64(pEncoder, pReq->app.appId) < 0) return -1;
    if (tEncodeI32(pEncoder, pReq->app.pid) < 0) return -1;
    if (tEncodeCStr(pEncoder, pReq->app.name) < 0) return -1;
    if (tEncodeI64(pEncoder, pReq->app.startTime) < 0) return -1;
    if (tEncodeU64(pEncoder, pReq->app.summary.numOfInsertsReq) < 0) return -1;
    if (tEncodeU64(pEncoder, pReq->app.summary.numOfInsertRows) < 0) return -1;
    if (tEncodeU64(pEncoder, pReq->app.summary.insertElapsedTime) < 0) return -1;
    if (tEncodeU64(pEncoder, pReq->app.summary.insertBytes) < 0) return -1;
    if (tEncodeU64(pEncoder, pReq->app.summary.fetchBytes) < 0) return -1;
    if (tEncodeU64(pEncoder, pReq->app.summary.queryElapsedTime) < 0) return -1;
    if (tEncodeU64(pEncoder, pReq->app.summary.numOfSlowQueries) < 0) return -1;
    if (tEncodeU64(pEncoder, pReq->app.summary.totalRequests) < 0) return -1;
    if (tEncodeU64(pEncoder, pReq->app.summary.currentRequests) < 0) return -1;

    int32_t queryNum = 0;
    if (pReq->query) {
      queryNum = 1;
      if (tEncodeI32(pEncoder, queryNum) < 0) return -1;
      if (tEncodeU32(pEncoder, pReq->query->connId) < 0) return -1;

      int32_t num = taosArrayGetSize(pReq->query->queryDesc);
      if (tEncodeI32(pEncoder, num) < 0) return -1;

      for (int32_t i = 0; i < num; ++i) {
        SQueryDesc *desc = taosArrayGet(pReq->query->queryDesc, i);
        if (tEncodeCStr(pEncoder, desc->sql) < 0) return -1;
        if (tEncodeU64(pEncoder, desc->queryId) < 0) return -1;
        if (tEncodeI64(pEncoder, desc->useconds) < 0) return -1;
        if (tEncodeI64(pEncoder, desc->stime) < 0) return -1;
        if (tEncodeI64(pEncoder, desc->reqRid) < 0) return -1;
        if (tEncodeI8(pEncoder, desc->stableQuery) < 0) return -1;
        if (tEncodeI8(pEncoder, desc->isSubQuery) < 0) return -1;
        if (tEncodeCStr(pEncoder, desc->fqdn) < 0) return -1;
        if (tEncodeI32(pEncoder, desc->subPlanNum) < 0) return -1;

        int32_t snum = desc->subDesc ? taosArrayGetSize(desc->subDesc) : 0;
        if (tEncodeI32(pEncoder, snum) < 0) return -1;
        for (int32_t m = 0; m < snum; ++m) {
          SQuerySubDesc *sDesc = taosArrayGet(desc->subDesc, m);
          if (tEncodeI64(pEncoder, sDesc->tid) < 0) return -1;
          if (tEncodeCStr(pEncoder, sDesc->status) < 0) return -1;
        }
      }
    } else {
      if (tEncodeI32(pEncoder, queryNum) < 0) return -1;
    }
  }

  int32_t kvNum = taosHashGetSize(pReq->info);
  if (tEncodeI32(pEncoder, kvNum) < 0) return -1;
  void *pIter = taosHashIterate(pReq->info, NULL);
  while (pIter != NULL) {
    SKv *kv = pIter;
    if (tEncodeSKv(pEncoder, kv) < 0) return -1;
    pIter = taosHashIterate(pReq->info, pIter);
  }

  return 0;
}

static int32_t tDeserializeSClientHbReq(SDecoder *pDecoder, SClientHbReq *pReq) {
  if (tDecodeSClientHbKey(pDecoder, &pReq->connKey) < 0) return -1;

  if (pReq->connKey.connType == CONN_TYPE__QUERY) {
    if (tDecodeI64(pDecoder, &pReq->app.appId) < 0) return -1;
    if (tDecodeI32(pDecoder, &pReq->app.pid) < 0) return -1;
    if (tDecodeCStrTo(pDecoder, pReq->app.name) < 0) return -1;
    if (tDecodeI64(pDecoder, &pReq->app.startTime) < 0) return -1;
    if (tDecodeU64(pDecoder, &pReq->app.summary.numOfInsertsReq) < 0) return -1;
    if (tDecodeU64(pDecoder, &pReq->app.summary.numOfInsertRows) < 0) return -1;
    if (tDecodeU64(pDecoder, &pReq->app.summary.insertElapsedTime) < 0) return -1;
    if (tDecodeU64(pDecoder, &pReq->app.summary.insertBytes) < 0) return -1;
    if (tDecodeU64(pDecoder, &pReq->app.summary.fetchBytes) < 0) return -1;
    if (tDecodeU64(pDecoder, &pReq->app.summary.queryElapsedTime) < 0) return -1;
    if (tDecodeU64(pDecoder, &pReq->app.summary.numOfSlowQueries) < 0) return -1;
    if (tDecodeU64(pDecoder, &pReq->app.summary.totalRequests) < 0) return -1;
    if (tDecodeU64(pDecoder, &pReq->app.summary.currentRequests) < 0) return -1;

    int32_t queryNum = 0;
    if (tDecodeI32(pDecoder, &queryNum) < 0) return -1;
    if (queryNum) {
      pReq->query = taosMemoryCalloc(1, sizeof(*pReq->query));
      if (NULL == pReq->query) return -1;
      if (tDecodeU32(pDecoder, &pReq->query->connId) < 0) return -1;

      int32_t num = 0;
      if (tDecodeI32(pDecoder, &num) < 0) return -1;
      if (num > 0) {
        pReq->query->queryDesc = taosArrayInit(num, sizeof(SQueryDesc));
        if (NULL == pReq->query->queryDesc) return -1;

        for (int32_t i = 0; i < num; ++i) {
          SQueryDesc desc = {0};
          if (tDecodeCStrTo(pDecoder, desc.sql) < 0) return -1;
          if (tDecodeU64(pDecoder, &desc.queryId) < 0) return -1;
          if (tDecodeI64(pDecoder, &desc.useconds) < 0) return -1;
          if (tDecodeI64(pDecoder, &desc.stime) < 0) return -1;
          if (tDecodeI64(pDecoder, &desc.reqRid) < 0) return -1;
          if (tDecodeI8(pDecoder, (int8_t *)&desc.stableQuery) < 0) return -1;
          if (tDecodeI8(pDecoder, (int8_t *)&desc.isSubQuery) < 0) return -1;
          if (tDecodeCStrTo(pDecoder, desc.fqdn) < 0) return -1;
          if (tDecodeI32(pDecoder, &desc.subPlanNum) < 0) return -1;

          int32_t snum = 0;
          if (tDecodeI32(pDecoder, &snum) < 0) return -1;
          if (snum > 0) {
            desc.subDesc = taosArrayInit(snum, sizeof(SQuerySubDesc));
            if (NULL == desc.subDesc) return -1;

            for (int32_t m = 0; m < snum; ++m) {
              SQuerySubDesc sDesc = {0};
              if (tDecodeI64(pDecoder, &sDesc.tid) < 0) return -1;
              if (tDecodeCStrTo(pDecoder, sDesc.status) < 0) return -1;
              taosArrayPush(desc.subDesc, &sDesc);
            }
          }

          ASSERT(desc.subPlanNum == taosArrayGetSize(desc.subDesc));

          taosArrayPush(pReq->query->queryDesc, &desc);
        }
      }
    }
  }

  int32_t kvNum = 0;
  if (tDecodeI32(pDecoder, &kvNum) < 0) return -1;
  if (pReq->info == NULL) {
    pReq->info = taosHashInit(kvNum, taosGetDefaultHashFunction(TSDB_DATA_TYPE_BINARY), true, HASH_NO_LOCK);
  }
  if (pReq->info == NULL) return -1;
  for (int32_t i = 0; i < kvNum; i++) {
    SKv kv = {0};
    if (tDecodeSKv(pDecoder, &kv) < 0) return -1;
    taosHashPut(pReq->info, &kv.key, sizeof(kv.key), &kv, sizeof(kv));
  }

  return 0;
}

static int32_t tSerializeSClientHbRsp(SEncoder *pEncoder, const SClientHbRsp *pRsp) {
  if (tEncodeSClientHbKey(pEncoder, &pRsp->connKey) < 0) return -1;
  if (tEncodeI32(pEncoder, pRsp->status) < 0) return -1;

  int32_t queryNum = 0;
  if (pRsp->query) {
    queryNum = 1;
    if (tEncodeI32(pEncoder, queryNum) < 0) return -1;
    if (tEncodeU32(pEncoder, pRsp->query->connId) < 0) return -1;
    if (tEncodeU64(pEncoder, pRsp->query->killRid) < 0) return -1;
    if (tEncodeI32(pEncoder, pRsp->query->totalDnodes) < 0) return -1;
    if (tEncodeI32(pEncoder, pRsp->query->onlineDnodes) < 0) return -1;
    if (tEncodeI8(pEncoder, pRsp->query->killConnection) < 0) return -1;
    if (tEncodeSEpSet(pEncoder, &pRsp->query->epSet) < 0) return -1;
    int32_t num = taosArrayGetSize(pRsp->query->pQnodeList);
    if (tEncodeI32(pEncoder, num) < 0) return -1;
    for (int32_t i = 0; i < num; ++i) {
      SQueryNodeLoad *pLoad = taosArrayGet(pRsp->query->pQnodeList, i);
      if (tEncodeSQueryNodeLoad(pEncoder, pLoad) < 0) return -1;
    }
  } else {
    if (tEncodeI32(pEncoder, queryNum) < 0) return -1;
  }

  int32_t kvNum = taosArrayGetSize(pRsp->info);
  if (tEncodeI32(pEncoder, kvNum) < 0) return -1;
  for (int32_t i = 0; i < kvNum; i++) {
    SKv *kv = taosArrayGet(pRsp->info, i);
    if (tEncodeSKv(pEncoder, kv) < 0) return -1;
  }

  return 0;
}

static int32_t tDeserializeSClientHbRsp(SDecoder *pDecoder, SClientHbRsp *pRsp) {
  if (tDecodeSClientHbKey(pDecoder, &pRsp->connKey) < 0) return -1;
  if (tDecodeI32(pDecoder, &pRsp->status) < 0) return -1;

  int32_t queryNum = 0;
  if (tDecodeI32(pDecoder, &queryNum) < 0) return -1;
  if (queryNum) {
    pRsp->query = taosMemoryCalloc(1, sizeof(*pRsp->query));
    if (NULL == pRsp->query) return -1;
    if (tDecodeU32(pDecoder, &pRsp->query->connId) < 0) return -1;
    if (tDecodeU64(pDecoder, &pRsp->query->killRid) < 0) return -1;
    if (tDecodeI32(pDecoder, &pRsp->query->totalDnodes) < 0) return -1;
    if (tDecodeI32(pDecoder, &pRsp->query->onlineDnodes) < 0) return -1;
    if (tDecodeI8(pDecoder, &pRsp->query->killConnection) < 0) return -1;
    if (tDecodeSEpSet(pDecoder, &pRsp->query->epSet) < 0) return -1;
    int32_t pQnodeNum = 0;
    if (tDecodeI32(pDecoder, &pQnodeNum) < 0) return -1;
    if (pQnodeNum > 0) {
      pRsp->query->pQnodeList = taosArrayInit(pQnodeNum, sizeof(SQueryNodeLoad));
      if (NULL == pRsp->query->pQnodeList) return -1;
      for (int32_t i = 0; i < pQnodeNum; ++i) {
        SQueryNodeLoad load = {0};
        if (tDecodeSQueryNodeLoad(pDecoder, &load) < 0) return -1;
        taosArrayPush(pRsp->query->pQnodeList, &load);
      }
    }
  }

  int32_t kvNum = 0;
  if (tDecodeI32(pDecoder, &kvNum) < 0) return -1;
  pRsp->info = taosArrayInit(kvNum, sizeof(SKv));
  if (pRsp->info == NULL) return -1;
  for (int32_t i = 0; i < kvNum; i++) {
    SKv kv = {0};
    tDecodeSKv(pDecoder, &kv);
    taosArrayPush(pRsp->info, &kv);
  }

  return 0;
}

int32_t tSerializeSClientHbBatchReq(void *buf, int32_t bufLen, const SClientHbBatchReq *pBatchReq) {
  SEncoder encoder = {0};
  tEncoderInit(&encoder, buf, bufLen);

  if (tStartEncode(&encoder) < 0) return -1;
  if (tEncodeI64(&encoder, pBatchReq->reqId) < 0) return -1;

  int32_t reqNum = taosArrayGetSize(pBatchReq->reqs);
  if (tEncodeI32(&encoder, reqNum) < 0) return -1;
  for (int32_t i = 0; i < reqNum; i++) {
    SClientHbReq *pReq = taosArrayGet(pBatchReq->reqs, i);
    if (tSerializeSClientHbReq(&encoder, pReq) < 0) return -1;
  }

  if (tEncodeI64(&encoder, pBatchReq->ipWhiteList) < 0) return -1;
  tEndEncode(&encoder);

  int32_t tlen = encoder.pos;
  tEncoderClear(&encoder);
  return tlen;
}

int32_t tDeserializeSClientHbBatchReq(void *buf, int32_t bufLen, SClientHbBatchReq *pBatchReq) {
  SDecoder decoder = {0};
  tDecoderInit(&decoder, buf, bufLen);

  if (tStartDecode(&decoder) < 0) return -1;
  if (tDecodeI64(&decoder, &pBatchReq->reqId) < 0) return -1;

  int32_t reqNum = 0;
  if (tDecodeI32(&decoder, &reqNum) < 0) return -1;
  if (reqNum > 0) {
    pBatchReq->reqs = taosArrayInit(reqNum, sizeof(SClientHbReq));
    if (NULL == pBatchReq->reqs) return -1;
  }
  for (int32_t i = 0; i < reqNum; i++) {
    SClientHbReq req = {0};
    tDeserializeSClientHbReq(&decoder, &req);
    taosArrayPush(pBatchReq->reqs, &req);
  }

  if (!tDecodeIsEnd(&decoder)) {
    tDecodeI64(&decoder, &pBatchReq->ipWhiteList);
  }

  tEndDecode(&decoder);
  tDecoderClear(&decoder);
  return 0;
}

int32_t tSerializeSClientHbBatchRsp(void *buf, int32_t bufLen, const SClientHbBatchRsp *pBatchRsp) {
  SEncoder encoder = {0};
  tEncoderInit(&encoder, buf, bufLen);

  if (tStartEncode(&encoder) < 0) return -1;
  if (tEncodeI64(&encoder, pBatchRsp->reqId) < 0) return -1;
  if (tEncodeI64(&encoder, pBatchRsp->rspId) < 0) return -1;
  if (tEncodeI32(&encoder, pBatchRsp->svrTimestamp) < 0) return -1;

  int32_t rspNum = taosArrayGetSize(pBatchRsp->rsps);
  if (tEncodeI32(&encoder, rspNum) < 0) return -1;
  for (int32_t i = 0; i < rspNum; i++) {
    SClientHbRsp *pRsp = taosArrayGet(pBatchRsp->rsps, i);
    if (tSerializeSClientHbRsp(&encoder, pRsp) < 0) return -1;
  }
  if (tSerializeSMonitorParas(&encoder, &pBatchRsp->monitorParas) < 0) return -1;
  tEndEncode(&encoder);

  int32_t tlen = encoder.pos;
  tEncoderClear(&encoder);
  return tlen;
}

int32_t tDeserializeSClientHbBatchRsp(void *buf, int32_t bufLen, SClientHbBatchRsp *pBatchRsp) {
  SDecoder decoder = {0};
  tDecoderInit(&decoder, buf, bufLen);

  if (tStartDecode(&decoder) < 0) return -1;
  if (tDecodeI64(&decoder, &pBatchRsp->reqId) < 0) return -1;
  if (tDecodeI64(&decoder, &pBatchRsp->rspId) < 0) return -1;
  if (tDecodeI32(&decoder, &pBatchRsp->svrTimestamp) < 0) return -1;

  int32_t rspNum = 0;
  if (tDecodeI32(&decoder, &rspNum) < 0) return -1;
  if (pBatchRsp->rsps == NULL) {
    pBatchRsp->rsps = taosArrayInit(rspNum, sizeof(SClientHbRsp));
  }
  for (int32_t i = 0; i < rspNum; i++) {
    SClientHbRsp rsp = {0};
    tDeserializeSClientHbRsp(&decoder, &rsp);
    taosArrayPush(pBatchRsp->rsps, &rsp);
  }

  if (!tDecodeIsEnd(&decoder)) {
    if (tDeserializeSMonitorParas(&decoder, &pBatchRsp->monitorParas) < 0) return -1;
  }

  tEndDecode(&decoder);
  tDecoderClear(&decoder);
  return 0;
}

int32_t tSerializeSMCreateStbReq(void *buf, int32_t bufLen, SMCreateStbReq *pReq) {
  SEncoder encoder = {0};
  tEncoderInit(&encoder, buf, bufLen);

  if (tStartEncode(&encoder) < 0) return -1;
  if (tEncodeCStr(&encoder, pReq->name) < 0) return -1;
  if (tEncodeI8(&encoder, pReq->igExists) < 0) return -1;
  if (tEncodeI8(&encoder, pReq->source) < 0) return -1;
  for (int32_t i = 0; i < sizeof(pReq->reserved) / sizeof(int8_t); ++i) {
    if (tEncodeI8(&encoder, pReq->reserved[i]) < 0) return -1;
  }
  if (tEncodeI64(&encoder, pReq->suid) < 0) return -1;
  if (tEncodeI64(&encoder, pReq->delay1) < 0) return -1;
  if (tEncodeI64(&encoder, pReq->delay2) < 0) return -1;
  if (tEncodeI64(&encoder, pReq->watermark1) < 0) return -1;
  if (tEncodeI64(&encoder, pReq->watermark2) < 0) return -1;
  if (tEncodeI32(&encoder, pReq->ttl) < 0) return -1;
  if (tEncodeI32(&encoder, pReq->colVer) < 0) return -1;
  if (tEncodeI32(&encoder, pReq->tagVer) < 0) return -1;
  if (tEncodeI32(&encoder, pReq->numOfColumns) < 0) return -1;
  if (tEncodeI32(&encoder, pReq->numOfTags) < 0) return -1;
  if (tEncodeI32(&encoder, pReq->numOfFuncs) < 0) return -1;
  if (tEncodeI32(&encoder, pReq->commentLen) < 0) return -1;
  if (tEncodeI32(&encoder, pReq->ast1Len) < 0) return -1;
  if (tEncodeI32(&encoder, pReq->ast2Len) < 0) return -1;

  for (int32_t i = 0; i < pReq->numOfColumns; ++i) {
    SFieldWithOptions *pField = taosArrayGet(pReq->pColumns, i);
    if (tEncodeI8(&encoder, pField->type) < 0) return -1;
    if (tEncodeI8(&encoder, pField->flags) < 0) return -1;
    if (tEncodeI32(&encoder, pField->bytes) < 0) return -1;
    if (tEncodeCStr(&encoder, pField->name) < 0) return -1;
    if (tEncodeU32(&encoder, pField->compress) < 0) return -1;
  }

  for (int32_t i = 0; i < pReq->numOfTags; ++i) {
    SField *pField = taosArrayGet(pReq->pTags, i);
    if (tEncodeI8(&encoder, pField->type) < 0) return -1;
    if (tEncodeI8(&encoder, pField->flags) < 0) return -1;
    if (tEncodeI32(&encoder, pField->bytes) < 0) return -1;
    if (tEncodeCStr(&encoder, pField->name) < 0) return -1;
  }

  for (int32_t i = 0; i < pReq->numOfFuncs; ++i) {
    const char *pFunc = taosArrayGet(pReq->pFuncs, i);
    if (tEncodeCStr(&encoder, pFunc) < 0) return -1;
  }

  if (pReq->commentLen > 0) {
    if (tEncodeCStr(&encoder, pReq->pComment) < 0) return -1;
  }
  if (pReq->ast1Len > 0) {
    if (tEncodeBinary(&encoder, pReq->pAst1, pReq->ast1Len) < 0) return -1;
  }
  if (pReq->ast2Len > 0) {
    if (tEncodeBinary(&encoder, pReq->pAst2, pReq->ast2Len) < 0) return -1;
  }
  if (tEncodeI64(&encoder, pReq->deleteMark1) < 0) return -1;
  if (tEncodeI64(&encoder, pReq->deleteMark2) < 0) return -1;

  ENCODESQL();

  tEndEncode(&encoder);

  int32_t tlen = encoder.pos;
  tEncoderClear(&encoder);
  return tlen;
}

int32_t tDeserializeSMCreateStbReq(void *buf, int32_t bufLen, SMCreateStbReq *pReq) {
  SDecoder decoder = {0};
  tDecoderInit(&decoder, buf, bufLen);

  if (tStartDecode(&decoder) < 0) return -1;
  if (tDecodeCStrTo(&decoder, pReq->name) < 0) return -1;
  if (tDecodeI8(&decoder, &pReq->igExists) < 0) return -1;
  if (tDecodeI8(&decoder, &pReq->source) < 0) return -1;
  for (int32_t i = 0; i < sizeof(pReq->reserved) / sizeof(int8_t); ++i) {
    if (tDecodeI8(&decoder, &pReq->reserved[i]) < 0) return -1;
  }
  if (tDecodeI64(&decoder, &pReq->suid) < 0) return -1;
  if (tDecodeI64(&decoder, &pReq->delay1) < 0) return -1;
  if (tDecodeI64(&decoder, &pReq->delay2) < 0) return -1;
  if (tDecodeI64(&decoder, &pReq->watermark1) < 0) return -1;
  if (tDecodeI64(&decoder, &pReq->watermark2) < 0) return -1;
  if (tDecodeI32(&decoder, &pReq->ttl) < 0) return -1;
  if (tDecodeI32(&decoder, &pReq->colVer) < 0) return -1;
  if (tDecodeI32(&decoder, &pReq->tagVer) < 0) return -1;
  if (tDecodeI32(&decoder, &pReq->numOfColumns) < 0) return -1;
  if (tDecodeI32(&decoder, &pReq->numOfTags) < 0) return -1;
  if (tDecodeI32(&decoder, &pReq->numOfFuncs) < 0) return -1;
  if (tDecodeI32(&decoder, &pReq->commentLen) < 0) return -1;
  if (tDecodeI32(&decoder, &pReq->ast1Len) < 0) return -1;
  if (tDecodeI32(&decoder, &pReq->ast2Len) < 0) return -1;

  pReq->pColumns = taosArrayInit(pReq->numOfColumns, sizeof(SFieldWithOptions));
  pReq->pTags = taosArrayInit(pReq->numOfTags, sizeof(SField));
  pReq->pFuncs = taosArrayInit(pReq->numOfFuncs, TSDB_FUNC_NAME_LEN);
  if (pReq->pColumns == NULL || pReq->pTags == NULL || pReq->pFuncs == NULL) {
    terrno = TSDB_CODE_OUT_OF_MEMORY;
    return -1;
  }

  for (int32_t i = 0; i < pReq->numOfColumns; ++i) {
    SFieldWithOptions field = {0};
    if (tDecodeI8(&decoder, &field.type) < 0) return -1;
    if (tDecodeI8(&decoder, &field.flags) < 0) return -1;
    if (tDecodeI32(&decoder, &field.bytes) < 0) return -1;
    if (tDecodeCStrTo(&decoder, field.name) < 0) return -1;
    if (tDecodeU32(&decoder, &field.compress) < 0) return -1;
    if (taosArrayPush(pReq->pColumns, &field) == NULL) {
      terrno = TSDB_CODE_OUT_OF_MEMORY;
      return -1;
    }
  }

  for (int32_t i = 0; i < pReq->numOfTags; ++i) {
    SField field = {0};
    if (tDecodeI8(&decoder, &field.type) < 0) return -1;
    if (tDecodeI8(&decoder, &field.flags) < 0) return -1;
    if (tDecodeI32(&decoder, &field.bytes) < 0) return -1;
    if (tDecodeCStrTo(&decoder, field.name) < 0) return -1;
    if (taosArrayPush(pReq->pTags, &field) == NULL) {
      terrno = TSDB_CODE_OUT_OF_MEMORY;
      return -1;
    }
  }

  for (int32_t i = 0; i < pReq->numOfFuncs; ++i) {
    char pFunc[TSDB_FUNC_NAME_LEN] = {0};
    if (tDecodeCStrTo(&decoder, pFunc) < 0) return -1;
    if (taosArrayPush(pReq->pFuncs, pFunc) == NULL) {
      terrno = TSDB_CODE_OUT_OF_MEMORY;
      return -1;
    }
  }

  if (pReq->commentLen > 0) {
    pReq->pComment = taosMemoryMalloc(pReq->commentLen + 1);
    if (pReq->pComment == NULL) return -1;
    if (tDecodeCStrTo(&decoder, pReq->pComment) < 0) return -1;
  }

  if (pReq->ast1Len > 0) {
    pReq->pAst1 = taosMemoryMalloc(pReq->ast1Len);
    if (pReq->pAst1 == NULL) return -1;
    if (tDecodeCStrTo(&decoder, pReq->pAst1) < 0) return -1;
  }

  if (pReq->ast2Len > 0) {
    pReq->pAst2 = taosMemoryMalloc(pReq->ast2Len);
    if (pReq->pAst2 == NULL) return -1;
    if (tDecodeCStrTo(&decoder, pReq->pAst2) < 0) return -1;
  }

  if (tDecodeI64(&decoder, &pReq->deleteMark1) < 0) return -1;
  if (tDecodeI64(&decoder, &pReq->deleteMark2) < 0) return -1;

  DECODESQL();

  tEndDecode(&decoder);
  tDecoderClear(&decoder);
  return 0;
}

void tFreeSMCreateStbReq(SMCreateStbReq *pReq) {
  taosArrayDestroy(pReq->pColumns);
  taosArrayDestroy(pReq->pTags);
  taosArrayDestroy(pReq->pFuncs);
  taosMemoryFreeClear(pReq->pComment);
  taosMemoryFreeClear(pReq->pAst1);
  taosMemoryFreeClear(pReq->pAst2);
  FREESQL();
}

int32_t tSerializeSMDropStbReq(void *buf, int32_t bufLen, SMDropStbReq *pReq) {
  SEncoder encoder = {0};
  tEncoderInit(&encoder, buf, bufLen);

  if (tStartEncode(&encoder) < 0) return -1;
  if (tEncodeCStr(&encoder, pReq->name) < 0) return -1;
  if (tEncodeI8(&encoder, pReq->igNotExists) < 0) return -1;
  if (tEncodeI8(&encoder, pReq->source) < 0) return -1;
  for (int32_t i = 0; i < sizeof(pReq->reserved) / sizeof(int8_t); ++i) {
    if (tEncodeI8(&encoder, pReq->reserved[i]) < 0) return -1;
  }
  if (tEncodeI64(&encoder, pReq->suid) < 0) return -1;
  ENCODESQL();
  tEndEncode(&encoder);

  int32_t tlen = encoder.pos;
  tEncoderClear(&encoder);
  return tlen;
}

int32_t tDeserializeSMDropStbReq(void *buf, int32_t bufLen, SMDropStbReq *pReq) {
  SDecoder decoder = {0};
  tDecoderInit(&decoder, buf, bufLen);

  if (tStartDecode(&decoder) < 0) return -1;
  if (tDecodeCStrTo(&decoder, pReq->name) < 0) return -1;
  if (tDecodeI8(&decoder, &pReq->igNotExists) < 0) return -1;
  if (tDecodeI8(&decoder, &pReq->source) < 0) return -1;
  for (int32_t i = 0; i < sizeof(pReq->reserved) / sizeof(int8_t); ++i) {
    if (tDecodeI8(&decoder, &pReq->reserved[i]) < 0) return -1;
  }
  if (tDecodeI64(&decoder, &pReq->suid) < 0) return -1;

  DECODESQL();

  tEndDecode(&decoder);

  tDecoderClear(&decoder);
  return 0;
}

void tFreeSMDropStbReq(SMDropStbReq *pReq) { FREESQL(); }

int32_t tSerializeSMAlterStbReq(void *buf, int32_t bufLen, SMAlterStbReq *pReq) {
  SEncoder encoder = {0};
  tEncoderInit(&encoder, buf, bufLen);

  if (tStartEncode(&encoder) < 0) return -1;
  if (tEncodeCStr(&encoder, pReq->name) < 0) return -1;
  if (tEncodeI8(&encoder, pReq->alterType) < 0) return -1;
  if (tEncodeI32(&encoder, pReq->numOfFields) < 0) return -1;

  // if (pReq->alterType == )
  for (int32_t i = 0; i < pReq->numOfFields; ++i) {
    if (pReq->alterType == TSDB_ALTER_TABLE_ADD_COLUMN_WITH_COMPRESS_OPTION) {
      SFieldWithOptions *pField = taosArrayGet(pReq->pFields, i);
      if (tEncodeI8(&encoder, pField->type) < 0) return -1;
      if (tEncodeI32(&encoder, pField->bytes) < 0) return -1;
      if (tEncodeCStr(&encoder, pField->name) < 0) return -1;
      if (tEncodeU32(&encoder, pField->compress) < 0) return -1;

    } else {
      SField *pField = taosArrayGet(pReq->pFields, i);
      if (tEncodeI8(&encoder, pField->type) < 0) return -1;
      if (tEncodeI32(&encoder, pField->bytes) < 0) return -1;
      if (tEncodeCStr(&encoder, pField->name) < 0) return -1;
    }
  }
  if (tEncodeI32(&encoder, pReq->ttl) < 0) return -1;
  if (tEncodeI32(&encoder, pReq->commentLen) < 0) return -1;
  if (pReq->commentLen > 0) {
    if (tEncodeCStr(&encoder, pReq->comment) < 0) return -1;
  }
  ENCODESQL();
  tEndEncode(&encoder);

  int32_t tlen = encoder.pos;
  tEncoderClear(&encoder);
  return tlen;
}

int32_t tDeserializeSMAlterStbReq(void *buf, int32_t bufLen, SMAlterStbReq *pReq) {
  SDecoder decoder = {0};
  tDecoderInit(&decoder, buf, bufLen);

  if (tStartDecode(&decoder) < 0) return -1;
  if (tDecodeCStrTo(&decoder, pReq->name) < 0) return -1;
  if (tDecodeI8(&decoder, &pReq->alterType) < 0) return -1;
  if (tDecodeI32(&decoder, &pReq->numOfFields) < 0) return -1;
  pReq->pFields = taosArrayInit(pReq->numOfFields, sizeof(SField));
  if (pReq->pFields == NULL) {
    terrno = TSDB_CODE_OUT_OF_MEMORY;
    return -1;
  }

  for (int32_t i = 0; i < pReq->numOfFields; ++i) {
    if (pReq->alterType == TSDB_ALTER_TABLE_ADD_COLUMN_WITH_COMPRESS_OPTION) {
      taosArrayDestroy(pReq->pFields);
      pReq->pFields = taosArrayInit(pReq->numOfFields, sizeof(SFieldWithOptions));
      SFieldWithOptions field = {0};
      if (tDecodeI8(&decoder, &field.type) < 0) return -1;
      if (tDecodeI32(&decoder, &field.bytes) < 0) return -1;
      if (tDecodeCStrTo(&decoder, field.name) < 0) return -1;
      if (tDecodeU32(&decoder, &field.compress) < 0) return -1;
      if (taosArrayPush(pReq->pFields, &field) == NULL) {
        terrno = TSDB_CODE_OUT_OF_MEMORY;
        return -1;
      }
    } else {
      SField field = {0};
      if (tDecodeI8(&decoder, &field.type) < 0) return -1;
      if (tDecodeI32(&decoder, &field.bytes) < 0) return -1;
      if (tDecodeCStrTo(&decoder, field.name) < 0) return -1;
      if (taosArrayPush(pReq->pFields, &field) == NULL) {
        terrno = TSDB_CODE_OUT_OF_MEMORY;
        return -1;
      }
    }
  }

  if (tDecodeI32(&decoder, &pReq->ttl) < 0) return -1;
  if (tDecodeI32(&decoder, &pReq->commentLen) < 0) return -1;
  if (pReq->commentLen > 0) {
    pReq->comment = taosMemoryMalloc(pReq->commentLen + 1);
    if (pReq->comment == NULL) return -1;
    if (tDecodeCStrTo(&decoder, pReq->comment) < 0) return -1;
  }

  DECODESQL();

  tEndDecode(&decoder);
  tDecoderClear(&decoder);
  return 0;
}

void tFreeSMAltertbReq(SMAlterStbReq *pReq) {
  taosArrayDestroy(pReq->pFields);
  pReq->pFields = NULL;
  taosMemoryFreeClear(pReq->comment);
  FREESQL();
}

int32_t tSerializeSEpSet(void *buf, int32_t bufLen, const SEpSet *pEpset) {
  SEncoder encoder = {0};
  tEncoderInit(&encoder, buf, bufLen);
  if (tStartEncode(&encoder) < 0) return -1;
  if (tEncodeSEpSet(&encoder, pEpset) < 0) return -1;

  tEndEncode(&encoder);
  int32_t tlen = encoder.pos;
  tEncoderClear(&encoder);
  return tlen;
}

int32_t tDeserializeSEpSet(void *buf, int32_t bufLen, SEpSet *pEpset) {
  SDecoder decoder = {0};
  tDecoderInit(&decoder, buf, bufLen);
  if (tStartDecode(&decoder) < 0) return -1;
  if (tDecodeSEpSet(&decoder, pEpset) < 0) return -1;

  tEndDecode(&decoder);
  tDecoderClear(&decoder);
  return 0;
}

int32_t tSerializeSMCreateSmaReq(void *buf, int32_t bufLen, SMCreateSmaReq *pReq) {
  SEncoder encoder = {0};
  tEncoderInit(&encoder, buf, bufLen);

  if (tStartEncode(&encoder) < 0) return -1;
  if (tEncodeCStr(&encoder, pReq->name) < 0) return -1;
  if (tEncodeCStr(&encoder, pReq->stb) < 0) return -1;
  if (tEncodeI8(&encoder, pReq->igExists) < 0) return -1;
  if (tEncodeI8(&encoder, pReq->intervalUnit) < 0) return -1;
  if (tEncodeI8(&encoder, pReq->slidingUnit) < 0) return -1;
  if (tEncodeI8(&encoder, pReq->timezone) < 0) return -1;
  if (tEncodeI32(&encoder, pReq->dstVgId) < 0) return -1;
  if (tEncodeI64(&encoder, pReq->interval) < 0) return -1;
  if (tEncodeI64(&encoder, pReq->offset) < 0) return -1;
  if (tEncodeI64(&encoder, pReq->sliding) < 0) return -1;
  if (tEncodeI64(&encoder, pReq->watermark) < 0) return -1;
  if (tEncodeI64(&encoder, pReq->maxDelay) < 0) return -1;
  if (tEncodeI32(&encoder, pReq->exprLen) < 0) return -1;
  if (tEncodeI32(&encoder, pReq->tagsFilterLen) < 0) return -1;
  if (tEncodeI32(&encoder, pReq->sqlLen) < 0) return -1;
  if (tEncodeI32(&encoder, pReq->astLen) < 0) return -1;
  if (pReq->exprLen > 0) {
    if (tEncodeBinary(&encoder, pReq->expr, pReq->exprLen) < 0) return -1;
  }
  if (pReq->tagsFilterLen > 0) {
    if (tEncodeBinary(&encoder, pReq->tagsFilter, pReq->tagsFilterLen) < 0) return -1;
  }
  if (pReq->sqlLen > 0) {
    if (tEncodeBinary(&encoder, pReq->sql, pReq->sqlLen) < 0) return -1;
  }
  if (pReq->astLen > 0) {
    if (tEncodeBinary(&encoder, pReq->ast, pReq->astLen) < 0) return -1;
  }
  if (tEncodeI64(&encoder, pReq->deleteMark) < 0) return -1;
  if (tEncodeI64(&encoder, pReq->lastTs) < 0) return -1;
  if (tEncodeI64(&encoder, pReq->normSourceTbUid) < 0) return -1;
  if (tEncodeI32(&encoder, taosArrayGetSize(pReq->pVgroupVerList)) < 0) return -1;

  for (int32_t i = 0; i < taosArrayGetSize(pReq->pVgroupVerList); ++i) {
    SVgroupVer *p = taosArrayGet(pReq->pVgroupVerList, i);
    if (tEncodeI32(&encoder, p->vgId) < 0) return -1;
    if (tEncodeI64(&encoder, p->ver) < 0) return -1;
  }
  if (tEncodeI8(&encoder, pReq->recursiveTsma) < 0) return -1;
  if (tEncodeCStr(&encoder, pReq->baseTsmaName) < 0) return -1;
  tEndEncode(&encoder);

  int32_t tlen = encoder.pos;
  tEncoderClear(&encoder);
  return tlen;
}

int32_t tDeserializeSMCreateSmaReq(void *buf, int32_t bufLen, SMCreateSmaReq *pReq) {
  SDecoder decoder = {0};
  tDecoderInit(&decoder, buf, bufLen);

  if (tStartDecode(&decoder) < 0) return -1;
  if (tDecodeCStrTo(&decoder, pReq->name) < 0) return -1;
  if (tDecodeCStrTo(&decoder, pReq->stb) < 0) return -1;
  if (tDecodeI8(&decoder, &pReq->igExists) < 0) return -1;
  if (tDecodeI8(&decoder, &pReq->intervalUnit) < 0) return -1;
  if (tDecodeI8(&decoder, &pReq->slidingUnit) < 0) return -1;
  if (tDecodeI8(&decoder, &pReq->timezone) < 0) return -1;
  if (tDecodeI32(&decoder, &pReq->dstVgId) < 0) return -1;
  if (tDecodeI64(&decoder, &pReq->interval) < 0) return -1;
  if (tDecodeI64(&decoder, &pReq->offset) < 0) return -1;
  if (tDecodeI64(&decoder, &pReq->sliding) < 0) return -1;
  if (tDecodeI64(&decoder, &pReq->watermark) < 0) return -1;
  if (tDecodeI64(&decoder, &pReq->maxDelay) < 0) return -1;
  if (tDecodeI32(&decoder, &pReq->exprLen) < 0) return -1;
  if (tDecodeI32(&decoder, &pReq->tagsFilterLen) < 0) return -1;
  if (tDecodeI32(&decoder, &pReq->sqlLen) < 0) return -1;
  if (tDecodeI32(&decoder, &pReq->astLen) < 0) return -1;
  if (pReq->exprLen > 0) {
    pReq->expr = taosMemoryMalloc(pReq->exprLen);
    if (pReq->expr == NULL) return -1;
    if (tDecodeCStrTo(&decoder, pReq->expr) < 0) return -1;
  }
  if (pReq->tagsFilterLen > 0) {
    pReq->tagsFilter = taosMemoryMalloc(pReq->tagsFilterLen);
    if (pReq->tagsFilter == NULL) return -1;
    if (tDecodeCStrTo(&decoder, pReq->tagsFilter) < 0) return -1;
  }
  if (pReq->sqlLen > 0) {
    pReq->sql = taosMemoryMalloc(pReq->sqlLen);
    if (pReq->sql == NULL) return -1;
    if (tDecodeCStrTo(&decoder, pReq->sql) < 0) return -1;
  }
  if (pReq->astLen > 0) {
    pReq->ast = taosMemoryMalloc(pReq->astLen);
    if (pReq->ast == NULL) return -1;
    if (tDecodeCStrTo(&decoder, pReq->ast) < 0) return -1;
  }
  if (tDecodeI64(&decoder, &pReq->deleteMark) < 0) return -1;
  if (tDecodeI64(&decoder, &pReq->lastTs) < 0) return -1;
  if (tDecodeI64(&decoder, &pReq->normSourceTbUid) < 0) return -1;

  int32_t numOfVgVer;
  if (tDecodeI32(&decoder, &numOfVgVer) < 0) return -1;
  if (numOfVgVer > 0) {
    pReq->pVgroupVerList = taosArrayInit(numOfVgVer, sizeof(SVgroupVer));
    if (pReq->pVgroupVerList == NULL) {
      terrno = TSDB_CODE_OUT_OF_MEMORY;
      return -1;
    }

    for (int32_t i = 0; i < numOfVgVer; ++i) {
      SVgroupVer v = {0};
      if (tDecodeI32(&decoder, &v.vgId) < 0) return -1;
      if (tDecodeI64(&decoder, &v.ver) < 0) return -1;
      if (taosArrayPush(pReq->pVgroupVerList, &v) == NULL) {
        terrno = TSDB_CODE_OUT_OF_MEMORY;
        return -1;
      }
    }
  }
  if (tDecodeI8(&decoder, &pReq->recursiveTsma) < 0) return -1;
  if (tDecodeCStrTo(&decoder, pReq->baseTsmaName) < 0) return -1;
  tEndDecode(&decoder);
  tDecoderClear(&decoder);
  return 0;
}

void tFreeSMCreateSmaReq(SMCreateSmaReq *pReq) {
  taosMemoryFreeClear(pReq->expr);
  taosMemoryFreeClear(pReq->tagsFilter);
  taosMemoryFreeClear(pReq->sql);
  taosMemoryFreeClear(pReq->ast);
  taosArrayDestroy(pReq->pVgroupVerList);
}

int32_t tSerializeSMDropSmaReq(void *buf, int32_t bufLen, SMDropSmaReq *pReq) {
  SEncoder encoder = {0};
  tEncoderInit(&encoder, buf, bufLen);

  if (tStartEncode(&encoder) < 0) return -1;
  if (tEncodeCStr(&encoder, pReq->name) < 0) return -1;

  if (tEncodeI8(&encoder, pReq->igNotExists) < 0) return -1;
  tEndEncode(&encoder);

  int32_t tlen = encoder.pos;
  tEncoderClear(&encoder);
  return tlen;
}

int32_t tDeserializeSMDropSmaReq(void *buf, int32_t bufLen, SMDropSmaReq *pReq) {
  SDecoder decoder = {0};
  tDecoderInit(&decoder, buf, bufLen);

  if (tStartDecode(&decoder) < 0) return -1;
  if (tDecodeCStrTo(&decoder, pReq->name) < 0) return -1;
  if (tDecodeI8(&decoder, &pReq->igNotExists) < 0) return -1;
  tEndDecode(&decoder);

  tDecoderClear(&decoder);
  return 0;
}

int32_t tSerializeSCreateTagIdxReq(void *buf, int32_t bufLen, SCreateTagIndexReq *pReq) {
  SEncoder encoder = {0};
  tEncoderInit(&encoder, buf, bufLen);
  if (tStartEncode(&encoder) < 0) return -1;
  if (tEncodeCStr(&encoder, pReq->dbFName) < 0) return -1;
  if (tEncodeCStr(&encoder, pReq->stbName) < 0) return -1;
  if (tEncodeCStr(&encoder, pReq->colName) < 0) return -1;
  if (tEncodeCStr(&encoder, pReq->idxName) < 0) return -1;
  if (tEncodeI8(&encoder, pReq->idxType) < 0) return -1;

  tEndEncode(&encoder);

  int32_t tlen = encoder.pos;
  tEncoderClear(&encoder);
  return tlen;
}
int32_t tDeserializeSCreateTagIdxReq(void *buf, int32_t bufLen, SCreateTagIndexReq *pReq) {
  SDecoder decoder = {0};
  tDecoderInit(&decoder, buf, bufLen);

  if (tStartDecode(&decoder) < 0) return -1;

  if (tDecodeCStrTo(&decoder, pReq->dbFName) < 0) return -1;
  if (tDecodeCStrTo(&decoder, pReq->stbName) < 0) return -1;
  if (tDecodeCStrTo(&decoder, pReq->colName) < 0) return -1;
  if (tDecodeCStrTo(&decoder, pReq->idxName) < 0) return -1;
  if (tDecodeI8(&decoder, &pReq->idxType) < 0) return -1;

  tEndDecode(&decoder);
  tDecoderClear(&decoder);
  return 0;
}
// int32_t tSerializeSDropTagIdxReq(void *buf, int32_t bufLen, SDropTagIndexReq *pReq) {
//   SEncoder encoder = {0};
//   tEncoderInit(&encoder, buf, bufLen);
//   if (tStartEncode(&encoder) < 0) return -1;
//   tEndEncode(&encoder);

//   if (tEncodeCStr(&encoder, pReq->name) < 0) return -1;
//   if (tEncodeI8(&encoder, pReq->igNotExists) < 0) return -1;

//   int32_t tlen = encoder.pos;
//   tEncoderClear(&encoder);
//   return tlen;
// }
int32_t tDeserializeSDropTagIdxReq(void *buf, int32_t bufLen, SDropTagIndexReq *pReq) {
  SDecoder decoder = {0};
  tDecoderInit(&decoder, buf, bufLen);
  if (tStartDecode(&decoder) < 0) return -1;

  if (tDecodeCStrTo(&decoder, pReq->name) < 0) return -1;
  if (tDecodeI8(&decoder, &pReq->igNotExists) < 0) return -1;

  tEndDecode(&decoder);
  tDecoderClear(&decoder);

  return 0;
}

int32_t tSerializeSMCreateFullTextReq(void *buf, int32_t bufLen, SMCreateFullTextReq *pReq) {
  SEncoder encoder = {0};
  tEncoderInit(&encoder, buf, bufLen);

  if (tStartEncode(&encoder) < 0) return -1;

  tEndEncode(&encoder);
  int32_t tlen = encoder.pos;
  tEncoderClear(&encoder);
  return tlen;
}
int32_t tDeserializeSMCreateFullTextReq(void *buf, int32_t bufLen, SMCreateFullTextReq *pReq) {
  SDecoder decoder = {0};
  tDecoderInit(&decoder, buf, bufLen);
  if (tStartDecode(&decoder) < 0) return -1;

  tEndDecode(&decoder);
  tDecoderClear(&decoder);
  return 0;
}
void tFreeSMCreateFullTextReq(SMCreateFullTextReq *pReq) {
  // impl later
  return;
}
// int32_t tSerializeSMDropFullTextReq(void *buf, int32_t bufLen, SMDropFullTextReq *pReq) {
//   SEncoder encoder = {0};
//   tEncoderInit(&encoder, buf, bufLen);

//   if (tStartEncode(&encoder) < 0) return -1;

//   if (tEncodeCStr(&encoder, pReq->name) < 0) return -1;

//   if (tEncodeI8(&encoder, pReq->igNotExists) < 0) return -1;

//   tEndEncode(&encoder);
//   int32_t tlen = encoder.pos;
//   tEncoderClear(&encoder);
//   return tlen;
// }
// int32_t tDeserializeSMDropFullTextReq(void *buf, int32_t bufLen, SMDropFullTextReq *pReq) {
//   SDecoder decoder = {0};
//   tDecoderInit(&decoder, buf, bufLen);
//   if (tStartDecode(&decoder) < 0) return -1;
//   if (tDecodeCStrTo(&decoder, pReq->name) < 0) return -1;
//   if (tDecodeI8(&decoder, &pReq->igNotExists) < 0) return -1;

//   tEndDecode(&decoder);
//   tDecoderClear(&decoder);
//   return 0;
// }

int32_t tSerializeSNotifyReq(void *buf, int32_t bufLen, SNotifyReq *pReq) {
  SEncoder encoder = {0};
  tEncoderInit(&encoder, buf, bufLen);

  if (tStartEncode(&encoder) < 0) return -1;

  if (tEncodeI32(&encoder, pReq->dnodeId) < 0) return -1;
  if (tEncodeI64(&encoder, pReq->clusterId) < 0) return -1;

  int32_t nVgroup = taosArrayGetSize(pReq->pVloads);
  if (tEncodeI32(&encoder, nVgroup) < 0) return -1;
  for (int32_t i = 0; i < nVgroup; ++i) {
    SVnodeLoadLite *vload = TARRAY_GET_ELEM(pReq->pVloads, i);
    if (tEncodeI32(&encoder, vload->vgId) < 0) return -1;
    if (tEncodeI64(&encoder, vload->nTimeSeries) < 0) return -1;
  }

  tEndEncode(&encoder);

  int32_t tlen = encoder.pos;
  tEncoderClear(&encoder);
  return tlen;
}

int32_t tDeserializeSNotifyReq(void *buf, int32_t bufLen, SNotifyReq *pReq) {
  int32_t  code = TSDB_CODE_INVALID_MSG;
  SDecoder decoder = {0};
  tDecoderInit(&decoder, buf, bufLen);

  if (tStartDecode(&decoder) < 0) goto _exit;
  if (tDecodeI32(&decoder, &pReq->dnodeId) < 0) goto _exit;
  if (tDecodeI64(&decoder, &pReq->clusterId) < 0) goto _exit;
  int32_t nVgroup = 0;
  if (tDecodeI32(&decoder, &nVgroup) < 0) goto _exit;
  if (nVgroup > 0) {
    pReq->pVloads = taosArrayInit_s(sizeof(SVnodeLoadLite), nVgroup);
    if (!pReq->pVloads) {
      code = TSDB_CODE_OUT_OF_MEMORY;
      goto _exit;
    }
    for (int32_t i = 0; i < nVgroup; ++i) {
      SVnodeLoadLite *vload = TARRAY_GET_ELEM(pReq->pVloads, i);
      if (tDecodeI32(&decoder, &(vload->vgId)) < 0) goto _exit;
      if (tDecodeI64(&decoder, &(vload->nTimeSeries)) < 0) goto _exit;
    }
  }

  code = 0;

_exit:
  tEndDecode(&decoder);
  tDecoderClear(&decoder);
  return code;
}

void tFreeSNotifyReq(SNotifyReq *pReq) {
  if (pReq) {
    taosArrayDestroy(pReq->pVloads);
  }
}

int32_t tSerializeSStatusReq(void *buf, int32_t bufLen, SStatusReq *pReq) {
  SEncoder encoder = {0};
  tEncoderInit(&encoder, buf, bufLen);

  if (tStartEncode(&encoder) < 0) return -1;

  // status
  if (tEncodeI32(&encoder, pReq->sver) < 0) return -1;
  if (tEncodeI64(&encoder, pReq->dnodeVer) < 0) return -1;
  if (tEncodeI32(&encoder, pReq->dnodeId) < 0) return -1;
  if (tEncodeI64(&encoder, pReq->clusterId) < 0) return -1;
  if (tEncodeI64(&encoder, pReq->rebootTime) < 0) return -1;
  if (tEncodeI64(&encoder, pReq->updateTime) < 0) return -1;
  if (tEncodeFloat(&encoder, pReq->numOfCores) < 0) return -1;
  if (tEncodeI32(&encoder, pReq->numOfSupportVnodes) < 0) return -1;
  if (tEncodeI32v(&encoder, pReq->numOfDiskCfg) < 0) return -1;
  if (tEncodeI64(&encoder, pReq->memTotal) < 0) return -1;
  if (tEncodeI64(&encoder, pReq->memAvail) < 0) return -1;
  if (tEncodeCStr(&encoder, pReq->dnodeEp) < 0) return -1;
  if (tEncodeCStr(&encoder, pReq->machineId) < 0) return -1;

  // cluster cfg
  if (tEncodeI32(&encoder, pReq->clusterCfg.statusInterval) < 0) return -1;
  if (tEncodeI64(&encoder, pReq->clusterCfg.checkTime) < 0) return -1;
  if (tEncodeCStr(&encoder, pReq->clusterCfg.timezone) < 0) return -1;
  if (tEncodeCStr(&encoder, pReq->clusterCfg.locale) < 0) return -1;
  if (tEncodeCStr(&encoder, pReq->clusterCfg.charset) < 0) return -1;
  if (tEncodeI8(&encoder, pReq->clusterCfg.enableWhiteList) < 0) return -1;
  if (tEncodeI8(&encoder, pReq->clusterCfg.encryptionKeyStat) < 0) return -1;
  if (tEncodeU32(&encoder, pReq->clusterCfg.encryptionKeyChksum) < 0) return -1;

  // vnode loads
  int32_t vlen = (int32_t)taosArrayGetSize(pReq->pVloads);
  if (tEncodeI32(&encoder, vlen) < 0) return -1;
  for (int32_t i = 0; i < vlen; ++i) {
    SVnodeLoad *pload = taosArrayGet(pReq->pVloads, i);
    int64_t     reserved = 0;
    if (tEncodeI32(&encoder, pload->vgId) < 0) return -1;
    if (tEncodeI8(&encoder, pload->syncState) < 0) return -1;
    if (tEncodeI8(&encoder, pload->syncRestore) < 0) return -1;
    if (tEncodeI8(&encoder, pload->syncCanRead) < 0) return -1;
    if (tEncodeI64(&encoder, pload->cacheUsage) < 0) return -1;
    if (tEncodeI64(&encoder, pload->numOfTables) < 0) return -1;
    if (tEncodeI64(&encoder, pload->numOfTimeSeries) < 0) return -1;
    if (tEncodeI64(&encoder, pload->totalStorage) < 0) return -1;
    if (tEncodeI64(&encoder, pload->compStorage) < 0) return -1;
    if (tEncodeI64(&encoder, pload->pointsWritten) < 0) return -1;
    if (tEncodeI32(&encoder, pload->numOfCachedTables) < 0) return -1;
    if (tEncodeI32(&encoder, pload->learnerProgress) < 0) return -1;
    if (tEncodeI64(&encoder, pload->roleTimeMs) < 0) return -1;
    if (tEncodeI64(&encoder, pload->startTimeMs) < 0) return -1;
  }

  // mnode loads
  if (tEncodeI8(&encoder, pReq->mload.syncState) < 0) return -1;
  if (tEncodeI8(&encoder, pReq->mload.syncRestore) < 0) return -1;

  if (tEncodeI32(&encoder, pReq->qload.dnodeId) < 0) return -1;
  if (tEncodeI64(&encoder, pReq->qload.numOfProcessedQuery) < 0) return -1;
  if (tEncodeI64(&encoder, pReq->qload.numOfProcessedCQuery) < 0) return -1;
  if (tEncodeI64(&encoder, pReq->qload.numOfProcessedFetch) < 0) return -1;
  if (tEncodeI64(&encoder, pReq->qload.numOfProcessedDrop) < 0) return -1;
  if (tEncodeI64(&encoder, pReq->qload.numOfProcessedNotify) < 0) return -1;
  if (tEncodeI64(&encoder, pReq->qload.numOfProcessedHb) < 0) return -1;
  if (tEncodeI64(&encoder, pReq->qload.numOfProcessedDelete) < 0) return -1;
  if (tEncodeI64(&encoder, pReq->qload.cacheDataSize) < 0) return -1;
  if (tEncodeI64(&encoder, pReq->qload.numOfQueryInQueue) < 0) return -1;
  if (tEncodeI64(&encoder, pReq->qload.numOfFetchInQueue) < 0) return -1;
  if (tEncodeI64(&encoder, pReq->qload.timeInQueryQueue) < 0) return -1;
  if (tEncodeI64(&encoder, pReq->qload.timeInFetchQueue) < 0) return -1;

  if (tEncodeI32(&encoder, pReq->statusSeq) < 0) return -1;
  if (tEncodeI64(&encoder, pReq->mload.syncTerm) < 0) return -1;
  if (tEncodeI64(&encoder, pReq->mload.roleTimeMs) < 0) return -1;
  if (tEncodeI8(&encoder, pReq->clusterCfg.ttlChangeOnWrite) < 0) return -1;

  // vnode extra
  for (int32_t i = 0; i < vlen; ++i) {
    SVnodeLoad *pload = taosArrayGet(pReq->pVloads, i);
    int64_t     reserved = 0;
    if (tEncodeI64(&encoder, pload->syncTerm) < 0) return -1;
    if (tEncodeI64(&encoder, reserved) < 0) return -1;
    if (tEncodeI64(&encoder, reserved) < 0) return -1;
    if (tEncodeI64(&encoder, reserved) < 0) return -1;
  }

  if (tEncodeI64(&encoder, pReq->ipWhiteVer) < 0) return -1;

  if (tSerializeSMonitorParas(&encoder, &pReq->clusterCfg.monitorParas) < 0) return -1;

  tEndEncode(&encoder);

  int32_t tlen = encoder.pos;
  tEncoderClear(&encoder);
  return tlen;
}

int32_t tDeserializeSStatusReq(void *buf, int32_t bufLen, SStatusReq *pReq) {
  SDecoder decoder = {0};
  tDecoderInit(&decoder, buf, bufLen);

  if (tStartDecode(&decoder) < 0) return -1;

  // status
  if (tDecodeI32(&decoder, &pReq->sver) < 0) return -1;
  if (tDecodeI64(&decoder, &pReq->dnodeVer) < 0) return -1;
  if (tDecodeI32(&decoder, &pReq->dnodeId) < 0) return -1;
  if (tDecodeI64(&decoder, &pReq->clusterId) < 0) return -1;
  if (tDecodeI64(&decoder, &pReq->rebootTime) < 0) return -1;
  if (tDecodeI64(&decoder, &pReq->updateTime) < 0) return -1;
  if (tDecodeFloat(&decoder, &pReq->numOfCores) < 0) return -1;
  if (tDecodeI32(&decoder, &pReq->numOfSupportVnodes) < 0) return -1;
  if (tDecodeI32v(&decoder, &pReq->numOfDiskCfg) < 0) return -1;
  if (tDecodeI64(&decoder, &pReq->memTotal) < 0) return -1;
  if (tDecodeI64(&decoder, &pReq->memAvail) < 0) return -1;
  if (tDecodeCStrTo(&decoder, pReq->dnodeEp) < 0) return -1;
  if (tDecodeCStrTo(&decoder, pReq->machineId) < 0) return -1;

  // cluster cfg
  if (tDecodeI32(&decoder, &pReq->clusterCfg.statusInterval) < 0) return -1;
  if (tDecodeI64(&decoder, &pReq->clusterCfg.checkTime) < 0) return -1;
  if (tDecodeCStrTo(&decoder, pReq->clusterCfg.timezone) < 0) return -1;
  if (tDecodeCStrTo(&decoder, pReq->clusterCfg.locale) < 0) return -1;
  if (tDecodeCStrTo(&decoder, pReq->clusterCfg.charset) < 0) return -1;
  if (tDecodeI8(&decoder, &pReq->clusterCfg.enableWhiteList) < 0) return -1;
  if (tDecodeI8(&decoder, &pReq->clusterCfg.encryptionKeyStat) < 0) return -1;
  if (tDecodeU32(&decoder, &pReq->clusterCfg.encryptionKeyChksum) < 0) return -1;

  // vnode loads
  int32_t vlen = 0;
  if (tDecodeI32(&decoder, &vlen) < 0) return -1;
  pReq->pVloads = taosArrayInit(vlen, sizeof(SVnodeLoad));
  if (pReq->pVloads == NULL) {
    terrno = TSDB_CODE_OUT_OF_MEMORY;
    return -1;
  }

  for (int32_t i = 0; i < vlen; ++i) {
    SVnodeLoad vload = {0};
    vload.syncTerm = -1;

    if (tDecodeI32(&decoder, &vload.vgId) < 0) return -1;
    if (tDecodeI8(&decoder, &vload.syncState) < 0) return -1;
    if (tDecodeI8(&decoder, &vload.syncRestore) < 0) return -1;
    if (tDecodeI8(&decoder, &vload.syncCanRead) < 0) return -1;
    if (tDecodeI64(&decoder, &vload.cacheUsage) < 0) return -1;
    if (tDecodeI64(&decoder, &vload.numOfTables) < 0) return -1;
    if (tDecodeI64(&decoder, &vload.numOfTimeSeries) < 0) return -1;
    if (tDecodeI64(&decoder, &vload.totalStorage) < 0) return -1;
    if (tDecodeI64(&decoder, &vload.compStorage) < 0) return -1;
    if (tDecodeI64(&decoder, &vload.pointsWritten) < 0) return -1;
    if (tDecodeI32(&decoder, &vload.numOfCachedTables) < 0) return -1;
    if (tDecodeI32(&decoder, &vload.learnerProgress) < 0) return -1;
    if (tDecodeI64(&decoder, &vload.roleTimeMs) < 0) return -1;
    if (tDecodeI64(&decoder, &vload.startTimeMs) < 0) return -1;
    if (taosArrayPush(pReq->pVloads, &vload) == NULL) {
      terrno = TSDB_CODE_OUT_OF_MEMORY;
      return -1;
    }
  }

  // mnode loads
  if (tDecodeI8(&decoder, &pReq->mload.syncState) < 0) return -1;
  if (tDecodeI8(&decoder, &pReq->mload.syncRestore) < 0) return -1;

  if (tDecodeI32(&decoder, &pReq->qload.dnodeId) < 0) return -1;
  if (tDecodeI64(&decoder, &pReq->qload.numOfProcessedQuery) < 0) return -1;
  if (tDecodeI64(&decoder, &pReq->qload.numOfProcessedCQuery) < 0) return -1;
  if (tDecodeI64(&decoder, &pReq->qload.numOfProcessedFetch) < 0) return -1;
  if (tDecodeI64(&decoder, &pReq->qload.numOfProcessedDrop) < 0) return -1;
  if (tDecodeI64(&decoder, &pReq->qload.numOfProcessedNotify) < 0) return -1;
  if (tDecodeI64(&decoder, &pReq->qload.numOfProcessedHb) < 0) return -1;
  if (tDecodeI64(&decoder, &pReq->qload.numOfProcessedDelete) < 0) return -1;
  if (tDecodeI64(&decoder, &pReq->qload.cacheDataSize) < 0) return -1;
  if (tDecodeI64(&decoder, &pReq->qload.numOfQueryInQueue) < 0) return -1;
  if (tDecodeI64(&decoder, &pReq->qload.numOfFetchInQueue) < 0) return -1;
  if (tDecodeI64(&decoder, &pReq->qload.timeInQueryQueue) < 0) return -1;
  if (tDecodeI64(&decoder, &pReq->qload.timeInFetchQueue) < 0) return -1;

  if (tDecodeI32(&decoder, &pReq->statusSeq) < 0) return -1;

  pReq->mload.syncTerm = -1;
  pReq->mload.roleTimeMs = 0;
  if (!tDecodeIsEnd(&decoder)) {
    if (tDecodeI64(&decoder, &pReq->mload.syncTerm) < 0) return -1;
    if (tDecodeI64(&decoder, &pReq->mload.roleTimeMs) < 0) return -1;
  }

  pReq->clusterCfg.ttlChangeOnWrite = false;
  if (!tDecodeIsEnd(&decoder)) {
    if (tDecodeI8(&decoder, &pReq->clusterCfg.ttlChangeOnWrite) < 0) return -1;
  }

  // vnode extra
  if (!tDecodeIsEnd(&decoder)) {
    for (int32_t i = 0; i < vlen; ++i) {
      SVnodeLoad *pLoad = taosArrayGet(pReq->pVloads, i);
      int64_t     reserved = 0;
      if (tDecodeI64(&decoder, &pLoad->syncTerm) < 0) return -1;
      if (tDecodeI64(&decoder, &reserved) < 0) return -1;
      if (tDecodeI64(&decoder, &reserved) < 0) return -1;
      if (tDecodeI64(&decoder, &reserved) < 0) return -1;
    }
  }
  if (!tDecodeIsEnd(&decoder)) {
    if (tDecodeI64(&decoder, &pReq->ipWhiteVer) < 0) return -1;
  }

  if (!tDecodeIsEnd(&decoder)) {
    if (tDeserializeSMonitorParas(&decoder, &pReq->clusterCfg.monitorParas) < 0) return -1;
  }

  tEndDecode(&decoder);
  tDecoderClear(&decoder);
  return 0;
}

void tFreeSStatusReq(SStatusReq *pReq) { taosArrayDestroy(pReq->pVloads); }

int32_t tSerializeSStatusRsp(void *buf, int32_t bufLen, SStatusRsp *pRsp) {
  SEncoder encoder = {0};
  tEncoderInit(&encoder, buf, bufLen);

  if (tStartEncode(&encoder) < 0) return -1;

  // status
  if (tEncodeI64(&encoder, pRsp->dnodeVer) < 0) return -1;

  // dnode cfg
  if (tEncodeI32(&encoder, pRsp->dnodeCfg.dnodeId) < 0) return -1;
  if (tEncodeI64(&encoder, pRsp->dnodeCfg.clusterId) < 0) return -1;

  // dnode eps
  int32_t dlen = (int32_t)taosArrayGetSize(pRsp->pDnodeEps);
  if (tEncodeI32(&encoder, dlen) < 0) return -1;
  for (int32_t i = 0; i < dlen; ++i) {
    SDnodeEp *pDnodeEp = taosArrayGet(pRsp->pDnodeEps, i);
    if (tEncodeI32(&encoder, pDnodeEp->id) < 0) return -1;
    if (tEncodeI8(&encoder, pDnodeEp->isMnode) < 0) return -1;
    if (tEncodeCStr(&encoder, pDnodeEp->ep.fqdn) < 0) return -1;
    if (tEncodeU16(&encoder, pDnodeEp->ep.port) < 0) return -1;
  }

  if (tEncodeI32(&encoder, pRsp->statusSeq) < 0) return -1;

  if (tEncodeI64(&encoder, pRsp->ipWhiteVer) < 0) return -1;
  tEndEncode(&encoder);

  int32_t tlen = encoder.pos;
  tEncoderClear(&encoder);
  return tlen;
}

int32_t tDeserializeSStatusRsp(void *buf, int32_t bufLen, SStatusRsp *pRsp) {
  SDecoder decoder = {0};
  tDecoderInit(&decoder, buf, bufLen);

  if (tStartDecode(&decoder) < 0) return -1;

  // status
  if (tDecodeI64(&decoder, &pRsp->dnodeVer) < 0) return -1;

  // cluster cfg
  if (tDecodeI32(&decoder, &pRsp->dnodeCfg.dnodeId) < 0) return -1;
  if (tDecodeI64(&decoder, &pRsp->dnodeCfg.clusterId) < 0) return -1;

  // dnode eps
  int32_t dlen = 0;
  if (tDecodeI32(&decoder, &dlen) < 0) return -1;
  pRsp->pDnodeEps = taosArrayInit(dlen, sizeof(SDnodeEp));
  if (pRsp->pDnodeEps == NULL) {
    terrno = TSDB_CODE_OUT_OF_MEMORY;
    return -1;
  }

  for (int32_t i = 0; i < dlen; ++i) {
    SDnodeEp dnodeEp = {0};
    if (tDecodeI32(&decoder, &dnodeEp.id) < 0) return -1;
    if (tDecodeI8(&decoder, &dnodeEp.isMnode) < 0) return -1;
    if (tDecodeCStrTo(&decoder, dnodeEp.ep.fqdn) < 0) return -1;
    if (tDecodeU16(&decoder, &dnodeEp.ep.port) < 0) return -1;
    if (taosArrayPush(pRsp->pDnodeEps, &dnodeEp) == NULL) {
      terrno = TSDB_CODE_OUT_OF_MEMORY;
      return -1;
    }
  }

  if (tDecodeI32(&decoder, &pRsp->statusSeq) < 0) return -1;

  if (!tDecodeIsEnd(&decoder)) {
    if (tDecodeI64(&decoder, &pRsp->ipWhiteVer) < 0) return -1;
  }
  tEndDecode(&decoder);
  tDecoderClear(&decoder);
  return 0;
}

void tFreeSStatusRsp(SStatusRsp *pRsp) { taosArrayDestroy(pRsp->pDnodeEps); }

int32_t tSerializeSStatisReq(void *buf, int32_t bufLen, SStatisReq *pReq) {
  SEncoder encoder = {0};
  tEncoderInit(&encoder, buf, bufLen);

  if (tStartEncode(&encoder) < 0) return -1;

  if (tEncodeI32(&encoder, pReq->contLen) < 0) return -1;
  if (tEncodeCStr(&encoder, pReq->pCont) < 0) return -1;
  if (tEncodeI8(&encoder, pReq->type) < 0) return -1;

  tEndEncode(&encoder);

  int32_t tlen = encoder.pos;
  tEncoderClear(&encoder);
  return tlen;
}

int32_t tDeserializeSStatisReq(void *buf, int32_t bufLen, SStatisReq *pReq) {
  SDecoder decoder = {0};
  tDecoderInit(&decoder, buf, bufLen);

  if (tStartDecode(&decoder) < 0) return -1;

  if (tDecodeI32(&decoder, &pReq->contLen) < 0) return -1;
  if (pReq->contLen > 0) {
    pReq->pCont = taosMemoryMalloc(pReq->contLen + 1);
    if (pReq->pCont == NULL) return -1;
    if (tDecodeCStrTo(&decoder, pReq->pCont) < 0) return -1;
  }
  if (!tDecodeIsEnd(&decoder)) {
    if (tDecodeI8(&decoder, (int8_t *)&pReq->type) < 0) return -1;
  }
  tEndDecode(&decoder);
  tDecoderClear(&decoder);
  return 0;
}

void tFreeSStatisReq(SStatisReq *pReq) { taosMemoryFreeClear(pReq->pCont); }

// int32_t tSerializeSCreateAcctReq(void *buf, int32_t bufLen, SCreateAcctReq *pReq) {
//   SEncoder encoder = {0};
//   tEncoderInit(&encoder, buf, bufLen);

//   if (tStartEncode(&encoder) < 0) return -1;
//   if (tEncodeCStr(&encoder, pReq->user) < 0) return -1;
//   if (tEncodeCStr(&encoder, pReq->pass) < 0) return -1;
//   if (tEncodeI32(&encoder, pReq->maxUsers) < 0) return -1;
//   if (tEncodeI32(&encoder, pReq->maxDbs) < 0) return -1;
//   if (tEncodeI32(&encoder, pReq->maxTimeSeries) < 0) return -1;
//   if (tEncodeI32(&encoder, pReq->maxStreams) < 0) return -1;
//   if (tEncodeI32(&encoder, pReq->accessState) < 0) return -1;
//   if (tEncodeI64(&encoder, pReq->maxStorage) < 0) return -1;
//   tEndEncode(&encoder);

//   int32_t tlen = encoder.pos;
//   tEncoderClear(&encoder);
//   return tlen;
// }

// int32_t tDeserializeSCreateAcctReq(void *buf, int32_t bufLen, SCreateAcctReq *pReq) {
//   SDecoder decoder = {0};
//   tDecoderInit(&decoder, buf, bufLen);

//   if (tStartDecode(&decoder) < 0) return -1;
//   if (tDecodeCStrTo(&decoder, pReq->user) < 0) return -1;
//   if (tDecodeCStrTo(&decoder, pReq->pass) < 0) return -1;
//   if (tDecodeI32(&decoder, &pReq->maxUsers) < 0) return -1;
//   if (tDecodeI32(&decoder, &pReq->maxDbs) < 0) return -1;
//   if (tDecodeI32(&decoder, &pReq->maxTimeSeries) < 0) return -1;
//   if (tDecodeI32(&decoder, &pReq->maxStreams) < 0) return -1;
//   if (tDecodeI32(&decoder, &pReq->accessState) < 0) return -1;
//   if (tDecodeI64(&decoder, &pReq->maxStorage) < 0) return -1;
//   tEndDecode(&decoder);

//   tDecoderClear(&decoder);
//   return 0;
// }

int32_t tSerializeSDropUserReq(void *buf, int32_t bufLen, SDropUserReq *pReq) {
  SEncoder encoder = {0};
  tEncoderInit(&encoder, buf, bufLen);

  if (tStartEncode(&encoder) < 0) return -1;
  if (tEncodeCStr(&encoder, pReq->user) < 0) return -1;
  ENCODESQL();
  tEndEncode(&encoder);

  int32_t tlen = encoder.pos;
  tEncoderClear(&encoder);
  return tlen;
}

int32_t tDeserializeSDropUserReq(void *buf, int32_t bufLen, SDropUserReq *pReq) {
  SDecoder decoder = {0};
  tDecoderInit(&decoder, buf, bufLen);

  if (tStartDecode(&decoder) < 0) return -1;
  if (tDecodeCStrTo(&decoder, pReq->user) < 0) return -1;
  DECODESQL();
  tEndDecode(&decoder);

  tDecoderClear(&decoder);
  return 0;
}

void tFreeSDropUserReq(SDropUserReq *pReq) { FREESQL(); }

SIpWhiteList *cloneIpWhiteList(SIpWhiteList *pIpWhiteList) {
  if (pIpWhiteList == NULL) return NULL;

  int32_t       sz = sizeof(SIpWhiteList) + pIpWhiteList->num * sizeof(SIpV4Range);
  SIpWhiteList *pNew = taosMemoryCalloc(1, sz);
  memcpy(pNew, pIpWhiteList, sz);
  return pNew;
}

int32_t tSerializeSCreateUserReq(void *buf, int32_t bufLen, SCreateUserReq *pReq) {
  SEncoder encoder = {0};
  tEncoderInit(&encoder, buf, bufLen);

  if (tStartEncode(&encoder) < 0) return -1;
  if (tEncodeI8(&encoder, pReq->createType) < 0) return -1;
  if (tEncodeI8(&encoder, pReq->superUser) < 0) return -1;
  if (tEncodeI8(&encoder, pReq->sysInfo) < 0) return -1;
  if (tEncodeI8(&encoder, pReq->enable) < 0) return -1;
  if (tEncodeCStr(&encoder, pReq->user) < 0) return -1;
  if (tEncodeCStr(&encoder, pReq->pass) < 0) return -1;
  if (tEncodeI32(&encoder, pReq->numIpRanges) < 0) return -1;
  for (int32_t i = 0; i < pReq->numIpRanges; ++i) {
    if (tEncodeU32(&encoder, pReq->pIpRanges[i].ip) < 0) return -1;
    if (tEncodeU32(&encoder, pReq->pIpRanges[i].mask) < 0) return -1;
  }
  ENCODESQL();
  if (tEncodeI8(&encoder, pReq->isImport) < 0) return -1;
  if (tEncodeI8(&encoder, pReq->createDb) < 0) return -1;

  tEndEncode(&encoder);

  int32_t tlen = encoder.pos;
  tEncoderClear(&encoder);
  return tlen;
}

int32_t tDeserializeSCreateUserReq(void *buf, int32_t bufLen, SCreateUserReq *pReq) {
  SDecoder decoder = {0};
  tDecoderInit(&decoder, buf, bufLen);

  if (tStartDecode(&decoder) < 0) return -1;
  if (tDecodeI8(&decoder, &pReq->createType) < 0) return -1;
  if (tDecodeI8(&decoder, &pReq->superUser) < 0) return -1;
  if (tDecodeI8(&decoder, &pReq->sysInfo) < 0) return -1;
  if (tDecodeI8(&decoder, &pReq->enable) < 0) return -1;
  if (tDecodeCStrTo(&decoder, pReq->user) < 0) return -1;
  if (tDecodeCStrTo(&decoder, pReq->pass) < 0) return -1;
  if (tDecodeI32(&decoder, &pReq->numIpRanges) < 0) return -1;
  pReq->pIpRanges = taosMemoryMalloc(pReq->numIpRanges * sizeof(SIpV4Range));
  if (pReq->pIpRanges == NULL) return -1;
  for (int32_t i = 0; i < pReq->numIpRanges; ++i) {
    if (tDecodeU32(&decoder, &(pReq->pIpRanges[i].ip)) < 0) return -1;
    if (tDecodeU32(&decoder, &(pReq->pIpRanges[i].mask)) < 0) return -1;
  }
  DECODESQL();
  if (!tDecodeIsEnd(&decoder)) {
    if (tDecodeI8(&decoder, &pReq->createDb) < 0) return -1;
    if (tDecodeI8(&decoder, &pReq->isImport) < 0) return -1;
  }

  tEndDecode(&decoder);
  tDecoderClear(&decoder);
  return 0;
}

int32_t tSerializeSUpdateIpWhite(void *buf, int32_t bufLen, SUpdateIpWhite *pReq) {
  // impl later
  SEncoder encoder = {0};
  tEncoderInit(&encoder, buf, bufLen);
  if (tStartEncode(&encoder) < 0) return -1;
  if (tEncodeI64(&encoder, pReq->ver) < 0) return -1;
  if (tEncodeI32(&encoder, pReq->numOfUser) < 0) return -1;
  for (int i = 0; i < pReq->numOfUser; i++) {
    SUpdateUserIpWhite *pUser = &(pReq->pUserIpWhite[i]);

    if (tEncodeI64(&encoder, pUser->ver) < 0) return -1;
    if (tEncodeCStr(&encoder, pUser->user) < 0) return -1;
    if (tEncodeI32(&encoder, pUser->numOfRange) < 0) return -1;
    for (int j = 0; j < pUser->numOfRange; j++) {
      SIpV4Range *pRange = &pUser->pIpRanges[j];
      if (tEncodeU32(&encoder, pRange->ip) < 0) return -1;
      if (tEncodeU32(&encoder, pRange->mask) < 0) return -1;
    }
  }

  tEndEncode(&encoder);

  int32_t tlen = encoder.pos;
  tEncoderClear(&encoder);
  return tlen;
}
int32_t tDeserializeSUpdateIpWhite(void *buf, int32_t bufLen, SUpdateIpWhite *pReq) {
  SDecoder decoder = {0};
  tDecoderInit(&decoder, buf, bufLen);

  if (tStartDecode(&decoder) < 0) return -1;
  // impl later
  if (tDecodeI64(&decoder, &pReq->ver) < 0) return -1;
  if (tDecodeI32(&decoder, &pReq->numOfUser) < 0) return -1;

  pReq->pUserIpWhite = taosMemoryCalloc(1, sizeof(SUpdateUserIpWhite) * pReq->numOfUser);
  for (int i = 0; i < pReq->numOfUser; i++) {
    SUpdateUserIpWhite *pUserWhite = &pReq->pUserIpWhite[i];
    if (tDecodeI64(&decoder, &pUserWhite->ver) < 0) return -1;
    if (tDecodeCStrTo(&decoder, pUserWhite->user) < 0) return -1;
    if (tDecodeI32(&decoder, &pUserWhite->numOfRange) < 0) return -1;

    pUserWhite->pIpRanges = taosMemoryCalloc(1, pUserWhite->numOfRange * sizeof(SIpV4Range));
    for (int j = 0; j < pUserWhite->numOfRange; j++) {
      SIpV4Range *pRange = &pUserWhite->pIpRanges[j];
      if (tDecodeU32(&decoder, &pRange->ip) < 0) return -1;
      if (tDecodeU32(&decoder, &pRange->mask) < 0) return -1;
    }
  }

  tEndDecode(&decoder);
  tDecoderClear(&decoder);
  return 0;
}
void tFreeSUpdateIpWhiteReq(SUpdateIpWhite *pReq) {
  for (int i = 0; i < pReq->numOfUser; i++) {
    SUpdateUserIpWhite *pUserWhite = &pReq->pUserIpWhite[i];
    taosMemoryFree(pUserWhite->pIpRanges);
  }
  taosMemoryFree(pReq->pUserIpWhite);
  // impl later
  return;
}
SUpdateIpWhite *cloneSUpdateIpWhiteReq(SUpdateIpWhite *pReq) {
  SUpdateIpWhite *pClone = taosMemoryCalloc(1, sizeof(SUpdateIpWhite));

  pClone->numOfUser = pReq->numOfUser;
  pClone->ver = pReq->ver;
  pClone->pUserIpWhite = taosMemoryCalloc(1, sizeof(SUpdateUserIpWhite) * pReq->numOfUser);

  for (int i = 0; i < pReq->numOfUser; i++) {
    SUpdateUserIpWhite *pNew = &pClone->pUserIpWhite[i];
    SUpdateUserIpWhite *pOld = &pReq->pUserIpWhite[i];

    pNew->ver = pOld->ver;
    memcpy(pNew->user, pOld->user, strlen(pOld->user));
    pNew->numOfRange = pOld->numOfRange;

    int32_t sz = pOld->numOfRange * sizeof(SIpV4Range);
    pNew->pIpRanges = taosMemoryCalloc(1, sz);
    memcpy(pNew->pIpRanges, pOld->pIpRanges, sz);
  }
  return pClone;
}
int32_t tSerializeRetrieveIpWhite(void *buf, int32_t bufLen, SRetrieveIpWhiteReq *pReq) {
  SEncoder encoder = {0};
  tEncoderInit(&encoder, buf, bufLen);
  if (tStartEncode(&encoder) < 0) return -1;

  if (tEncodeI64(&encoder, pReq->ipWhiteVer) < 0) {
    return -1;
  }
  tEndEncode(&encoder);

  int32_t tlen = encoder.pos;
  tEncoderClear(&encoder);
  return tlen;
}

int32_t tDeserializeRetrieveIpWhite(void *buf, int32_t bufLen, SRetrieveIpWhiteReq *pReq) {
  SDecoder decoder = {0};
  tDecoderInit(&decoder, buf, bufLen);

  if (tStartDecode(&decoder) < 0) return -1;
  // impl later
  if (tDecodeI64(&decoder, &pReq->ipWhiteVer) < 0) return -1;
  tEndDecode(&decoder);
  tDecoderClear(&decoder);
  return 0;
}

void tFreeSCreateUserReq(SCreateUserReq *pReq) {
  FREESQL();
  taosMemoryFreeClear(pReq->pIpRanges);
}

int32_t tSerializeSAlterUserReq(void *buf, int32_t bufLen, SAlterUserReq *pReq) {
  SEncoder encoder = {0};
  tEncoderInit(&encoder, buf, bufLen);

  if (tStartEncode(&encoder) < 0) return -1;
  if (tEncodeI8(&encoder, pReq->alterType) < 0) return -1;
  if (tEncodeI8(&encoder, pReq->superUser) < 0) return -1;
  if (tEncodeI8(&encoder, pReq->sysInfo) < 0) return -1;
  if (tEncodeI8(&encoder, pReq->enable) < 0) return -1;
  if (tEncodeI8(&encoder, pReq->isView) < 0) return -1;
  if (tEncodeCStr(&encoder, pReq->user) < 0) return -1;
  if (tEncodeCStr(&encoder, pReq->pass) < 0) return -1;
  if (tEncodeCStr(&encoder, pReq->objname) < 0) return -1;
  int32_t len = strlen(pReq->tabName);
  if (tEncodeI32(&encoder, len) < 0) return -1;
  if (len > 0) {
    if (tEncodeCStr(&encoder, pReq->tabName) < 0) return -1;
  }
  if (tEncodeBinary(&encoder, pReq->tagCond, pReq->tagCondLen) < 0) return -1;
  if (tEncodeI32(&encoder, pReq->numIpRanges) < 0) return -1;
  for (int32_t i = 0; i < pReq->numIpRanges; ++i) {
    if (tEncodeU32(&encoder, pReq->pIpRanges[i].ip) < 0) return -1;
    if (tEncodeU32(&encoder, pReq->pIpRanges[i].mask) < 0) return -1;
  }
  if (tEncodeI64(&encoder, pReq->privileges) < 0) return -1;
  ENCODESQL();
  if (tEncodeU8(&encoder, pReq->flag) < 0) return -1;
  tEndEncode(&encoder);

  int32_t tlen = encoder.pos;
  tEncoderClear(&encoder);
  return tlen;
}

int32_t tDeserializeSAlterUserReq(void *buf, int32_t bufLen, SAlterUserReq *pReq) {
  SDecoder decoder = {0};
  tDecoderInit(&decoder, buf, bufLen);

  if (tStartDecode(&decoder) < 0) return -1;
  if (tDecodeI8(&decoder, &pReq->alterType) < 0) return -1;
  if (tDecodeI8(&decoder, &pReq->superUser) < 0) return -1;
  if (tDecodeI8(&decoder, &pReq->sysInfo) < 0) return -1;
  if (tDecodeI8(&decoder, &pReq->enable) < 0) return -1;
  if (tDecodeI8(&decoder, &pReq->isView) < 0) return -1;
  if (tDecodeCStrTo(&decoder, pReq->user) < 0) return -1;
  if (tDecodeCStrTo(&decoder, pReq->pass) < 0) return -1;
  if (tDecodeCStrTo(&decoder, pReq->objname) < 0) return -1;
  if (!tDecodeIsEnd(&decoder)) {
    int32_t len = 0;
    if (tDecodeI32(&decoder, &len) < 0) return -1;
    if (len > 0) {
      if (tDecodeCStrTo(&decoder, pReq->tabName) < 0) return -1;
    }
    uint64_t tagCondLen = 0;
    if (tDecodeBinaryAlloc(&decoder, (void **)&pReq->tagCond, &tagCondLen) < 0) return -1;
    pReq->tagCondLen = tagCondLen;
  }
  if (tDecodeI32(&decoder, &pReq->numIpRanges) < 0) return -1;
  pReq->pIpRanges = taosMemoryMalloc(pReq->numIpRanges * sizeof(SIpV4Range));
  if (pReq->pIpRanges == NULL) return -1;
  for (int32_t i = 0; i < pReq->numIpRanges; ++i) {
    if (tDecodeU32(&decoder, &(pReq->pIpRanges[i].ip)) < 0) return -1;
    if (tDecodeU32(&decoder, &(pReq->pIpRanges[i].mask)) < 0) return -1;
  }
  if (tDecodeI64(&decoder, &pReq->privileges) < 0) return -1;
  DECODESQL();
  if (!tDecodeIsEnd(&decoder)) {
    if (tDecodeU8(&decoder, &pReq->flag) < 0) return -1;
  }
  tEndDecode(&decoder);

  tDecoderClear(&decoder);
  return 0;
}

void tFreeSAlterUserReq(SAlterUserReq *pReq) {
  taosMemoryFreeClear(pReq->tagCond);
  taosMemoryFree(pReq->pIpRanges);
  FREESQL();
}

int32_t tSerializeSGetUserAuthReq(void *buf, int32_t bufLen, SGetUserAuthReq *pReq) {
  SEncoder encoder = {0};
  tEncoderInit(&encoder, buf, bufLen);

  if (tStartEncode(&encoder) < 0) return -1;
  if (tEncodeCStr(&encoder, pReq->user) < 0) return -1;
  tEndEncode(&encoder);

  int32_t tlen = encoder.pos;
  tEncoderClear(&encoder);
  return tlen;
}

int32_t tDeserializeSGetUserAuthReq(void *buf, int32_t bufLen, SGetUserAuthReq *pReq) {
  SDecoder decoder = {0};
  tDecoderInit(&decoder, buf, bufLen);

  if (tStartDecode(&decoder) < 0) return -1;
  if (tDecodeCStrTo(&decoder, pReq->user) < 0) return -1;
  tEndDecode(&decoder);

  tDecoderClear(&decoder);
  return 0;
}

int32_t tSerializeSGetUserAuthRspImpl(SEncoder *pEncoder, SGetUserAuthRsp *pRsp) {
  if (tEncodeCStr(pEncoder, pRsp->user) < 0) return -1;
  if (tEncodeI8(pEncoder, pRsp->superAuth) < 0) return -1;
  if (tEncodeI8(pEncoder, pRsp->sysInfo) < 0) return -1;
  if (tEncodeI8(pEncoder, pRsp->enable) < 0) return -1;
  if (tEncodeI8(pEncoder, pRsp->dropped) < 0) return -1;
  if (tEncodeI32(pEncoder, pRsp->version) < 0) return -1;

  int32_t numOfCreatedDbs = taosHashGetSize(pRsp->createdDbs);
  int32_t numOfReadDbs = taosHashGetSize(pRsp->readDbs);
  int32_t numOfWriteDbs = taosHashGetSize(pRsp->writeDbs);

  if (tEncodeI32(pEncoder, numOfCreatedDbs) < 0) return -1;
  if (tEncodeI32(pEncoder, numOfReadDbs) < 0) return -1;
  if (tEncodeI32(pEncoder, numOfWriteDbs) < 0) return -1;

  char *db = taosHashIterate(pRsp->createdDbs, NULL);
  while (db != NULL) {
    if (tEncodeCStr(pEncoder, db) < 0) return -1;
    db = taosHashIterate(pRsp->createdDbs, db);
  }

  db = taosHashIterate(pRsp->readDbs, NULL);
  while (db != NULL) {
    if (tEncodeCStr(pEncoder, db) < 0) return -1;
    db = taosHashIterate(pRsp->readDbs, db);
  }

  db = taosHashIterate(pRsp->writeDbs, NULL);
  while (db != NULL) {
    if (tEncodeCStr(pEncoder, db) < 0) return -1;
    db = taosHashIterate(pRsp->writeDbs, db);
  }

  int32_t numOfReadTbs = taosHashGetSize(pRsp->readTbs);
  int32_t numOfWriteTbs = taosHashGetSize(pRsp->writeTbs);
  int32_t numOfAlterTbs = taosHashGetSize(pRsp->alterTbs);
  int32_t numOfReadViews = taosHashGetSize(pRsp->readViews);
  int32_t numOfWriteViews = taosHashGetSize(pRsp->writeViews);
  int32_t numOfAlterViews = taosHashGetSize(pRsp->alterViews);
  int32_t numOfUseDbs = taosHashGetSize(pRsp->useDbs);
  if (tEncodeI32(pEncoder, numOfReadTbs) < 0) return -1;
  if (tEncodeI32(pEncoder, numOfWriteTbs) < 0) return -1;
  if (tEncodeI32(pEncoder, numOfAlterTbs) < 0) return -1;
  if (tEncodeI32(pEncoder, numOfReadViews) < 0) return -1;
  if (tEncodeI32(pEncoder, numOfWriteViews) < 0) return -1;
  if (tEncodeI32(pEncoder, numOfAlterViews) < 0) return -1;
  if (tEncodeI32(pEncoder, numOfUseDbs) < 0) return -1;

  char *tb = taosHashIterate(pRsp->readTbs, NULL);
  while (tb != NULL) {
    size_t keyLen = 0;
    void  *key = taosHashGetKey(tb, &keyLen);
    if (tEncodeI32(pEncoder, keyLen) < 0) return -1;
    if (tEncodeCStr(pEncoder, key) < 0) return -1;

    size_t valueLen = 0;
    valueLen = strlen(tb);
    if (tEncodeI32(pEncoder, valueLen) < 0) return -1;
    if (tEncodeCStr(pEncoder, tb) < 0) return -1;

    tb = taosHashIterate(pRsp->readTbs, tb);
  }

  tb = taosHashIterate(pRsp->writeTbs, NULL);
  while (tb != NULL) {
    size_t keyLen = 0;
    void  *key = taosHashGetKey(tb, &keyLen);
    if (tEncodeI32(pEncoder, keyLen) < 0) return -1;
    if (tEncodeCStr(pEncoder, key) < 0) return -1;

    size_t valueLen = 0;
    valueLen = strlen(tb);
    if (tEncodeI32(pEncoder, valueLen) < 0) return -1;
    if (tEncodeCStr(pEncoder, tb) < 0) return -1;

    tb = taosHashIterate(pRsp->writeTbs, tb);
  }

  tb = taosHashIterate(pRsp->alterTbs, NULL);
  while (tb != NULL) {
    size_t keyLen = 0;
    void  *key = taosHashGetKey(tb, &keyLen);
    if (tEncodeI32(pEncoder, keyLen) < 0) return -1;
    if (tEncodeCStr(pEncoder, key) < 0) return -1;

    size_t valueLen = 0;
    valueLen = strlen(tb);
    if (tEncodeI32(pEncoder, valueLen) < 0) return -1;
    if (tEncodeCStr(pEncoder, tb) < 0) return -1;

    tb = taosHashIterate(pRsp->alterTbs, tb);
  }

  tb = taosHashIterate(pRsp->readViews, NULL);
  while (tb != NULL) {
    size_t keyLen = 0;
    void  *key = taosHashGetKey(tb, &keyLen);
    if (tEncodeI32(pEncoder, keyLen) < 0) return -1;
    if (tEncodeCStr(pEncoder, key) < 0) return -1;

    size_t valueLen = 0;
    valueLen = strlen(tb);
    if (tEncodeI32(pEncoder, valueLen) < 0) return -1;
    if (tEncodeCStr(pEncoder, tb) < 0) return -1;

    tb = taosHashIterate(pRsp->readViews, tb);
  }

  tb = taosHashIterate(pRsp->writeViews, NULL);
  while (tb != NULL) {
    size_t keyLen = 0;
    void  *key = taosHashGetKey(tb, &keyLen);
    if (tEncodeI32(pEncoder, keyLen) < 0) return -1;
    if (tEncodeCStr(pEncoder, key) < 0) return -1;

    size_t valueLen = 0;
    valueLen = strlen(tb);
    if (tEncodeI32(pEncoder, valueLen) < 0) return -1;
    if (tEncodeCStr(pEncoder, tb) < 0) return -1;

    tb = taosHashIterate(pRsp->writeViews, tb);
  }

  tb = taosHashIterate(pRsp->alterViews, NULL);
  while (tb != NULL) {
    size_t keyLen = 0;
    void  *key = taosHashGetKey(tb, &keyLen);
    if (tEncodeI32(pEncoder, keyLen) < 0) return -1;
    if (tEncodeCStr(pEncoder, key) < 0) return -1;

    size_t valueLen = 0;
    valueLen = strlen(tb);
    if (tEncodeI32(pEncoder, valueLen) < 0) return -1;
    if (tEncodeCStr(pEncoder, tb) < 0) return -1;

    tb = taosHashIterate(pRsp->alterViews, tb);
  }

  int32_t *useDb = taosHashIterate(pRsp->useDbs, NULL);
  while (useDb != NULL) {
    size_t keyLen = 0;
    void  *key = taosHashGetKey(useDb, &keyLen);
    if (tEncodeI32(pEncoder, keyLen) < 0) return -1;
    if (tEncodeCStr(pEncoder, key) < 0) return -1;

    if (tEncodeI32(pEncoder, *useDb) < 0) return -1;
    useDb = taosHashIterate(pRsp->useDbs, useDb);
  }

  // since 3.0.7.0
  if (tEncodeI32(pEncoder, pRsp->passVer) < 0) return -1;
  if (tEncodeI64(pEncoder, pRsp->whiteListVer) < 0) return -1;
  return 0;
}

int32_t tSerializeSGetUserAuthRsp(void *buf, int32_t bufLen, SGetUserAuthRsp *pRsp) {
  SEncoder encoder = {0};
  tEncoderInit(&encoder, buf, bufLen);

  if (tStartEncode(&encoder) < 0) return -1;

  if (tSerializeSGetUserAuthRspImpl(&encoder, pRsp) < 0) return -1;

  tEndEncode(&encoder);

  int32_t tlen = encoder.pos;
  tEncoderClear(&encoder);
  return tlen;
}

int32_t tDeserializeSGetUserAuthRspImpl(SDecoder *pDecoder, SGetUserAuthRsp *pRsp) {
  char *key = NULL, *value = NULL;
  pRsp->createdDbs = taosHashInit(4, taosGetDefaultHashFunction(TSDB_DATA_TYPE_BINARY), true, HASH_ENTRY_LOCK);
  pRsp->readDbs = taosHashInit(4, taosGetDefaultHashFunction(TSDB_DATA_TYPE_BINARY), true, HASH_ENTRY_LOCK);
  pRsp->writeDbs = taosHashInit(4, taosGetDefaultHashFunction(TSDB_DATA_TYPE_BINARY), true, HASH_ENTRY_LOCK);
  pRsp->readTbs = taosHashInit(4, taosGetDefaultHashFunction(TSDB_DATA_TYPE_BINARY), true, HASH_ENTRY_LOCK);
  pRsp->writeTbs = taosHashInit(4, taosGetDefaultHashFunction(TSDB_DATA_TYPE_BINARY), true, HASH_ENTRY_LOCK);
  pRsp->alterTbs = taosHashInit(4, taosGetDefaultHashFunction(TSDB_DATA_TYPE_BINARY), true, HASH_ENTRY_LOCK);
  pRsp->readViews = taosHashInit(4, taosGetDefaultHashFunction(TSDB_DATA_TYPE_BINARY), true, HASH_ENTRY_LOCK);
  pRsp->writeViews = taosHashInit(4, taosGetDefaultHashFunction(TSDB_DATA_TYPE_BINARY), true, HASH_ENTRY_LOCK);
  pRsp->alterViews = taosHashInit(4, taosGetDefaultHashFunction(TSDB_DATA_TYPE_BINARY), true, HASH_ENTRY_LOCK);
  pRsp->useDbs = taosHashInit(4, taosGetDefaultHashFunction(TSDB_DATA_TYPE_BINARY), true, HASH_ENTRY_LOCK);
  if (pRsp->createdDbs == NULL || pRsp->readDbs == NULL || pRsp->writeDbs == NULL || pRsp->readTbs == NULL ||
      pRsp->writeTbs == NULL || pRsp->alterTbs == NULL || pRsp->readViews == NULL || pRsp->writeViews == NULL ||
      pRsp->alterViews == NULL || pRsp->useDbs == NULL) {
    goto _err;
  }

  if (tDecodeCStrTo(pDecoder, pRsp->user) < 0) goto _err;
  if (tDecodeI8(pDecoder, &pRsp->superAuth) < 0) goto _err;
  if (tDecodeI8(pDecoder, &pRsp->sysInfo) < 0) goto _err;
  if (tDecodeI8(pDecoder, &pRsp->enable) < 0) goto _err;
  if (tDecodeI8(pDecoder, &pRsp->dropped) < 0) goto _err;
  if (tDecodeI32(pDecoder, &pRsp->version) < 0) goto _err;

  int32_t numOfCreatedDbs = 0;
  int32_t numOfReadDbs = 0;
  int32_t numOfWriteDbs = 0;
  if (tDecodeI32(pDecoder, &numOfCreatedDbs) < 0) goto _err;
  if (tDecodeI32(pDecoder, &numOfReadDbs) < 0) goto _err;
  if (tDecodeI32(pDecoder, &numOfWriteDbs) < 0) goto _err;

  for (int32_t i = 0; i < numOfCreatedDbs; ++i) {
    char db[TSDB_DB_FNAME_LEN] = {0};
    if (tDecodeCStrTo(pDecoder, db) < 0) goto _err;
    int32_t len = strlen(db);
    taosHashPut(pRsp->createdDbs, db, len + 1, db, len + 1);
  }

  for (int32_t i = 0; i < numOfReadDbs; ++i) {
    char db[TSDB_DB_FNAME_LEN] = {0};
    if (tDecodeCStrTo(pDecoder, db) < 0) goto _err;
    int32_t len = strlen(db);
    taosHashPut(pRsp->readDbs, db, len + 1, db, len + 1);
  }

  for (int32_t i = 0; i < numOfWriteDbs; ++i) {
    char db[TSDB_DB_FNAME_LEN] = {0};
    if (tDecodeCStrTo(pDecoder, db) < 0) goto _err;
    int32_t len = strlen(db);
    taosHashPut(pRsp->writeDbs, db, len + 1, db, len + 1);
  }

  if (!tDecodeIsEnd(pDecoder)) {
    int32_t numOfReadTbs = 0;
    int32_t numOfWriteTbs = 0;
    int32_t numOfAlterTbs = 0;
    int32_t numOfReadViews = 0;
    int32_t numOfWriteViews = 0;
    int32_t numOfAlterViews = 0;
    int32_t numOfUseDbs = 0;
    if (tDecodeI32(pDecoder, &numOfReadTbs) < 0) goto _err;
    if (tDecodeI32(pDecoder, &numOfWriteTbs) < 0) goto _err;
    if (tDecodeI32(pDecoder, &numOfAlterTbs) < 0) goto _err;
    if (tDecodeI32(pDecoder, &numOfReadViews) < 0) goto _err;
    if (tDecodeI32(pDecoder, &numOfWriteViews) < 0) goto _err;
    if (tDecodeI32(pDecoder, &numOfAlterViews) < 0) goto _err;
    if (tDecodeI32(pDecoder, &numOfUseDbs) < 0) goto _err;

    for (int32_t i = 0; i < numOfReadTbs; ++i) {
      int32_t keyLen = 0;
      if (tDecodeI32(pDecoder, &keyLen) < 0) goto _err;

      key = taosMemoryCalloc(keyLen + 1, sizeof(char));
      if (tDecodeCStrTo(pDecoder, key) < 0) goto _err;

      int32_t valuelen = 0;
      if (tDecodeI32(pDecoder, &valuelen) < 0) goto _err;

      value = taosMemoryCalloc(valuelen + 1, sizeof(char));
      if (tDecodeCStrTo(pDecoder, value) < 0) goto _err;

      taosHashPut(pRsp->readTbs, key, keyLen, value, valuelen + 1);

      taosMemoryFreeClear(key);
      taosMemoryFreeClear(value);
    }

    for (int32_t i = 0; i < numOfWriteTbs; ++i) {
      int32_t keyLen = 0;
      if (tDecodeI32(pDecoder, &keyLen) < 0) goto _err;

      key = taosMemoryCalloc(keyLen + 1, sizeof(char));
      if (tDecodeCStrTo(pDecoder, key) < 0) goto _err;

      int32_t valuelen = 0;
      if (tDecodeI32(pDecoder, &valuelen) < 0) goto _err;

      value = taosMemoryCalloc(valuelen + 1, sizeof(char));
      if (tDecodeCStrTo(pDecoder, value) < 0) goto _err;

      taosHashPut(pRsp->writeTbs, key, keyLen, value, valuelen + 1);

      taosMemoryFreeClear(key);
      taosMemoryFreeClear(value);
    }

    for (int32_t i = 0; i < numOfAlterTbs; ++i) {
      int32_t keyLen = 0;
      if (tDecodeI32(pDecoder, &keyLen) < 0) goto _err;

      key = taosMemoryCalloc(keyLen + 1, sizeof(char));
      if (tDecodeCStrTo(pDecoder, key) < 0) goto _err;

      int32_t valuelen = 0;
      if (tDecodeI32(pDecoder, &valuelen) < 0) goto _err;

      value = taosMemoryCalloc(valuelen + 1, sizeof(char));
      if (tDecodeCStrTo(pDecoder, value) < 0) goto _err;

      taosHashPut(pRsp->alterTbs, key, keyLen, value, valuelen + 1);

      taosMemoryFreeClear(key);
      taosMemoryFreeClear(value);
    }

    for (int32_t i = 0; i < numOfReadViews; ++i) {
      int32_t keyLen = 0;
      if (tDecodeI32(pDecoder, &keyLen) < 0) goto _err;

      key = taosMemoryCalloc(keyLen + 1, sizeof(char));
      if (tDecodeCStrTo(pDecoder, key) < 0) goto _err;

      int32_t valuelen = 0;
      if (tDecodeI32(pDecoder, &valuelen) < 0) goto _err;

      value = taosMemoryCalloc(valuelen + 1, sizeof(char));
      if (tDecodeCStrTo(pDecoder, value) < 0) goto _err;

      taosHashPut(pRsp->readViews, key, keyLen, value, valuelen + 1);

      taosMemoryFreeClear(key);
      taosMemoryFreeClear(value);
    }

    for (int32_t i = 0; i < numOfWriteViews; ++i) {
      int32_t keyLen = 0;
      if (tDecodeI32(pDecoder, &keyLen) < 0) goto _err;

      key = taosMemoryCalloc(keyLen + 1, sizeof(char));
      if (tDecodeCStrTo(pDecoder, key) < 0) goto _err;

      int32_t valuelen = 0;
      if (tDecodeI32(pDecoder, &valuelen) < 0) goto _err;

      value = taosMemoryCalloc(valuelen + 1, sizeof(char));
      if (tDecodeCStrTo(pDecoder, value) < 0) goto _err;

      taosHashPut(pRsp->writeViews, key, keyLen, value, valuelen + 1);

      taosMemoryFreeClear(key);
      taosMemoryFreeClear(value);
    }

    for (int32_t i = 0; i < numOfAlterViews; ++i) {
      int32_t keyLen = 0;
      if (tDecodeI32(pDecoder, &keyLen) < 0) goto _err;

      key = taosMemoryCalloc(keyLen + 1, sizeof(char));
      if (tDecodeCStrTo(pDecoder, key) < 0) goto _err;

      int32_t valuelen = 0;
      if (tDecodeI32(pDecoder, &valuelen) < 0) goto _err;

      value = taosMemoryCalloc(valuelen + 1, sizeof(char));
      if (tDecodeCStrTo(pDecoder, value) < 0) goto _err;

      taosHashPut(pRsp->alterViews, key, keyLen, value, valuelen + 1);

      taosMemoryFreeClear(key);
      taosMemoryFreeClear(value);
    }

    for (int32_t i = 0; i < numOfUseDbs; ++i) {
      int32_t keyLen = 0;
      if (tDecodeI32(pDecoder, &keyLen) < 0) goto _err;

      key = taosMemoryCalloc(keyLen + 1, sizeof(char));
      if (tDecodeCStrTo(pDecoder, key) < 0) goto _err;

      int32_t ref = 0;
      if (tDecodeI32(pDecoder, &ref) < 0) goto _err;

      taosHashPut(pRsp->useDbs, key, keyLen, &ref, sizeof(ref));
      taosMemoryFreeClear(key);
    }
    // since 3.0.7.0
    if (!tDecodeIsEnd(pDecoder)) {
      if (tDecodeI32(pDecoder, &pRsp->passVer) < 0) goto _err;
    } else {
      pRsp->passVer = 0;
    }
    if (!tDecodeIsEnd(pDecoder)) {
      if (tDecodeI64(pDecoder, &pRsp->whiteListVer) < 0) goto _err;
    } else {
      pRsp->whiteListVer = 0;
    }
  }
  return 0;
_err:
  taosHashCleanup(pRsp->createdDbs);
  taosHashCleanup(pRsp->readDbs);
  taosHashCleanup(pRsp->writeDbs);
  taosHashCleanup(pRsp->readTbs);
  taosHashCleanup(pRsp->writeTbs);
  taosHashCleanup(pRsp->alterTbs);
  taosHashCleanup(pRsp->readViews);
  taosHashCleanup(pRsp->writeViews);
  taosHashCleanup(pRsp->alterViews);
  taosHashCleanup(pRsp->useDbs);

  taosMemoryFreeClear(key);
  taosMemoryFreeClear(value);
  return -1;
}

int32_t tDeserializeSGetUserAuthRsp(void *buf, int32_t bufLen, SGetUserAuthRsp *pRsp) {
  SDecoder decoder = {0};
  tDecoderInit(&decoder, buf, bufLen);

  if (tStartDecode(&decoder) < 0) return -1;

  if (tDeserializeSGetUserAuthRspImpl(&decoder, pRsp) < 0) return -1;

  tEndDecode(&decoder);

  tDecoderClear(&decoder);
  return 0;
}

void tFreeSGetUserAuthRsp(SGetUserAuthRsp *pRsp) {
  taosHashCleanup(pRsp->createdDbs);
  taosHashCleanup(pRsp->readDbs);
  taosHashCleanup(pRsp->writeDbs);
  taosHashCleanup(pRsp->readTbs);
  taosHashCleanup(pRsp->writeTbs);
  taosHashCleanup(pRsp->alterTbs);
  taosHashCleanup(pRsp->readViews);
  taosHashCleanup(pRsp->writeViews);
  taosHashCleanup(pRsp->alterViews);
  taosHashCleanup(pRsp->useDbs);
}

int32_t tSerializeSGetUserWhiteListReq(void *buf, int32_t bufLen, SGetUserWhiteListReq *pReq) {
  SEncoder encoder = {0};
  tEncoderInit(&encoder, buf, bufLen);

  if (tStartEncode(&encoder) < 0) return -1;
  if (tEncodeCStr(&encoder, pReq->user) < 0) return -1;
  tEndEncode(&encoder);

  int32_t tlen = encoder.pos;
  tEncoderClear(&encoder);
  return tlen;
}

int32_t tDeserializeSGetUserWhiteListReq(void *buf, int32_t bufLen, SGetUserWhiteListReq *pReq) {
  SDecoder decoder = {0};
  tDecoderInit(&decoder, buf, bufLen);

  if (tStartDecode(&decoder) < 0) return -1;
  if (tDecodeCStrTo(&decoder, pReq->user) < 0) return -1;
  tEndDecode(&decoder);

  tDecoderClear(&decoder);
  return 0;
}

int32_t tSerializeSGetUserWhiteListRsp(void *buf, int32_t bufLen, SGetUserWhiteListRsp *pRsp) {
  SEncoder encoder = {0};
  tEncoderInit(&encoder, buf, bufLen);

  if (tStartEncode(&encoder) < 0) return -1;
  if (tEncodeCStr(&encoder, pRsp->user) < 0) return -1;
  if (tEncodeI32(&encoder, pRsp->numWhiteLists) < 0) return -1;
  for (int i = 0; i < pRsp->numWhiteLists; ++i) {
    if (tEncodeU32(&encoder, pRsp->pWhiteLists[i].ip) < 0) return -1;
    if (tEncodeU32(&encoder, pRsp->pWhiteLists[i].mask) < 0) return -1;
  }
  tEndEncode(&encoder);

  int32_t tlen = encoder.pos;
  tEncoderClear(&encoder);
  return tlen;
}

int32_t tDeserializeSGetUserWhiteListRsp(void *buf, int32_t bufLen, SGetUserWhiteListRsp *pRsp) {
  SDecoder decoder = {0};
  tDecoderInit(&decoder, buf, bufLen);

  if (tStartDecode(&decoder) < 0) return -1;
  if (tDecodeCStrTo(&decoder, pRsp->user) < 0) return -1;

  if (tDecodeI32(&decoder, &pRsp->numWhiteLists) < 0) return -1;
  pRsp->pWhiteLists = taosMemoryMalloc(pRsp->numWhiteLists * sizeof(SIpV4Range));
  if (pRsp->pWhiteLists == NULL) return -1;
  for (int32_t i = 0; i < pRsp->numWhiteLists; ++i) {
    if (tDecodeU32(&decoder, &(pRsp->pWhiteLists[i].ip)) < 0) return -1;
    if (tDecodeU32(&decoder, &(pRsp->pWhiteLists[i].mask)) < 0) return -1;
  }

  tEndDecode(&decoder);
  tDecoderClear(&decoder);
  return 0;
}

void tFreeSGetUserWhiteListRsp(SGetUserWhiteListRsp *pRsp) { taosMemoryFree(pRsp->pWhiteLists); }

int32_t tSerializeSMCfgClusterReq(void *buf, int32_t bufLen, SMCfgClusterReq *pReq) {
  SEncoder encoder = {0};
  tEncoderInit(&encoder, buf, bufLen);

  if (tStartEncode(&encoder) < 0) return -1;
  if (tEncodeCStr(&encoder, pReq->config) < 0) return -1;
  if (tEncodeCStr(&encoder, pReq->value) < 0) return -1;
  ENCODESQL();
  tEndEncode(&encoder);

  int32_t tlen = encoder.pos;
  tEncoderClear(&encoder);
  return tlen;
}

int32_t tDeserializeSMCfgClusterReq(void *buf, int32_t bufLen, SMCfgClusterReq *pReq) {
  SDecoder decoder = {0};
  tDecoderInit(&decoder, buf, bufLen);

  if (tStartDecode(&decoder) < 0) return -1;
  if (tDecodeCStrTo(&decoder, pReq->config) < 0) return -1;
  if (tDecodeCStrTo(&decoder, pReq->value) < 0) return -1;
  DECODESQL();
  tEndDecode(&decoder);

  tDecoderClear(&decoder);
  return 0;
}

void tFreeSMCfgClusterReq(SMCfgClusterReq *pReq) { FREESQL(); }

int32_t tSerializeSCreateDropMQSNodeReq(void *buf, int32_t bufLen, SMCreateQnodeReq *pReq) {
  SEncoder encoder = {0};
  tEncoderInit(&encoder, buf, bufLen);

  if (tStartEncode(&encoder) < 0) return -1;
  if (tEncodeI32(&encoder, pReq->dnodeId) < 0) return -1;
  ENCODESQL();
  tEndEncode(&encoder);

  int32_t tlen = encoder.pos;
  tEncoderClear(&encoder);
  return tlen;
}

int32_t tDeserializeSCreateDropMQSNodeReq(void *buf, int32_t bufLen, SMCreateQnodeReq *pReq) {
  SDecoder decoder = {0};
  tDecoderInit(&decoder, buf, bufLen);

  if (tStartDecode(&decoder) < 0) return -1;
  if (tDecodeI32(&decoder, &pReq->dnodeId) < 0) return -1;
  DECODESQL();
  tEndDecode(&decoder);

  tDecoderClear(&decoder);
  return 0;
}

void tFreeSMCreateQnodeReq(SMCreateQnodeReq *pReq) { FREESQL(); }

void tFreeSDDropQnodeReq(SDDropQnodeReq *pReq) { FREESQL(); }

int32_t tSerializeSDropDnodeReq(void *buf, int32_t bufLen, SDropDnodeReq *pReq) {
  SEncoder encoder = {0};
  tEncoderInit(&encoder, buf, bufLen);

  if (tStartEncode(&encoder) < 0) return -1;
  if (tEncodeI32(&encoder, pReq->dnodeId) < 0) return -1;
  if (tEncodeCStr(&encoder, pReq->fqdn) < 0) return -1;
  if (tEncodeI32(&encoder, pReq->port) < 0) return -1;
  if (tEncodeI8(&encoder, pReq->force) < 0) return -1;
  if (tEncodeI8(&encoder, pReq->unsafe) < 0) return -1;
  ENCODESQL();
  tEndEncode(&encoder);

  int32_t tlen = encoder.pos;
  tEncoderClear(&encoder);
  return tlen;
}

int32_t tDeserializeSDropDnodeReq(void *buf, int32_t bufLen, SDropDnodeReq *pReq) {
  SDecoder decoder = {0};
  tDecoderInit(&decoder, buf, bufLen);

  if (tStartDecode(&decoder) < 0) return -1;
  if (tDecodeI32(&decoder, &pReq->dnodeId) < 0) return -1;
  if (tDecodeCStrTo(&decoder, pReq->fqdn) < 0) return -1;
  if (tDecodeI32(&decoder, &pReq->port) < 0) return -1;
  if (tDecodeI8(&decoder, &pReq->force) < 0) return -1;
  if (!tDecodeIsEnd(&decoder)) {
    if (tDecodeI8(&decoder, &pReq->unsafe) < 0) return -1;
  } else {
    pReq->unsafe = false;
  }

  DECODESQL();
  tEndDecode(&decoder);

  tDecoderClear(&decoder);
  return 0;
}

void tFreeSDropDnodeReq(SDropDnodeReq *pReq) { FREESQL(); }

int32_t tSerializeSRestoreDnodeReq(void *buf, int32_t bufLen, SRestoreDnodeReq *pReq) {
  SEncoder encoder = {0};
  tEncoderInit(&encoder, buf, bufLen);

  if (tStartEncode(&encoder) < 0) return -1;
  if (tEncodeI32(&encoder, pReq->dnodeId) < 0) return -1;
  if (tEncodeI8(&encoder, pReq->restoreType) < 0) return -1;
  ENCODESQL();
  tEndEncode(&encoder);

  int32_t tlen = encoder.pos;
  tEncoderClear(&encoder);
  return tlen;
}

int32_t tDeserializeSRestoreDnodeReq(void *buf, int32_t bufLen, SRestoreDnodeReq *pReq) {
  SDecoder decoder = {0};
  tDecoderInit(&decoder, buf, bufLen);

  if (tStartDecode(&decoder) < 0) return -1;
  if (tDecodeI32(&decoder, &pReq->dnodeId) < 0) return -1;
  if (tDecodeI8(&decoder, &pReq->restoreType) < 0) return -1;
  DECODESQL();
  tEndDecode(&decoder);

  tDecoderClear(&decoder);
  return 0;
}

void tFreeSRestoreDnodeReq(SRestoreDnodeReq *pReq) { FREESQL(); }

int32_t tSerializeSMCfgDnodeReq(void *buf, int32_t bufLen, SMCfgDnodeReq *pReq) {
  SEncoder encoder = {0};
  tEncoderInit(&encoder, buf, bufLen);

  if (tStartEncode(&encoder) < 0) return -1;
  if (tEncodeI32(&encoder, pReq->dnodeId) < 0) return -1;
  if (tEncodeCStr(&encoder, pReq->config) < 0) return -1;
  if (tEncodeCStr(&encoder, pReq->value) < 0) return -1;
  ENCODESQL();
  tEndEncode(&encoder);

  int32_t tlen = encoder.pos;
  tEncoderClear(&encoder);
  return tlen;
}

int32_t tDeserializeSMCfgDnodeReq(void *buf, int32_t bufLen, SMCfgDnodeReq *pReq) {
  SDecoder decoder = {0};
  tDecoderInit(&decoder, buf, bufLen);

  if (tStartDecode(&decoder) < 0) return -1;
  if (tDecodeI32(&decoder, &pReq->dnodeId) < 0) return -1;
  if (tDecodeCStrTo(&decoder, pReq->config) < 0) return -1;
  if (tDecodeCStrTo(&decoder, pReq->value) < 0) return -1;
  DECODESQL();
  tEndDecode(&decoder);

  tDecoderClear(&decoder);
  return 0;
}

void tFreeSMCfgDnodeReq(SMCfgDnodeReq *pReq) { FREESQL(); }

int32_t tSerializeSDCfgDnodeReq(void *buf, int32_t bufLen, SDCfgDnodeReq *pReq) {
  SEncoder encoder = {0};
  tEncoderInit(&encoder, buf, bufLen);

  if (tStartEncode(&encoder) < 0) return -1;
  if (tEncodeCStr(&encoder, pReq->config) < 0) return -1;
  if (tEncodeCStr(&encoder, pReq->value) < 0) return -1;
  tEndEncode(&encoder);

  int32_t tlen = encoder.pos;
  tEncoderClear(&encoder);
  return tlen;
}

int32_t tDeserializeSDCfgDnodeReq(void *buf, int32_t bufLen, SDCfgDnodeReq *pReq) {
  SDecoder decoder = {0};
  tDecoderInit(&decoder, buf, bufLen);

  if (tStartDecode(&decoder) < 0) return -1;
  if (tDecodeCStrTo(&decoder, pReq->config) < 0) return -1;
  if (tDecodeCStrTo(&decoder, pReq->value) < 0) return -1;
  tEndDecode(&decoder);

  tDecoderClear(&decoder);
  return 0;
}

int32_t tSerializeSCreateDnodeReq(void *buf, int32_t bufLen, SCreateDnodeReq *pReq) {
  SEncoder encoder = {0};
  tEncoderInit(&encoder, buf, bufLen);

  if (tStartEncode(&encoder) < 0) return -1;
  if (tEncodeCStr(&encoder, pReq->fqdn) < 0) return -1;
  if (tEncodeI32(&encoder, pReq->port) < 0) return -1;
  ENCODESQL();
  tEndEncode(&encoder);

  int32_t tlen = encoder.pos;
  tEncoderClear(&encoder);
  return tlen;
}

int32_t tDeserializeSCreateDnodeReq(void *buf, int32_t bufLen, SCreateDnodeReq *pReq) {
  SDecoder decoder = {0};
  tDecoderInit(&decoder, buf, bufLen);

  if (tStartDecode(&decoder) < 0) return -1;
  if (tDecodeCStrTo(&decoder, pReq->fqdn) < 0) return -1;
  if (tDecodeI32(&decoder, &pReq->port) < 0) return -1;
  DECODESQL();
  tEndDecode(&decoder);

  tDecoderClear(&decoder);
  return 0;
}

void tFreeSCreateDnodeReq(SCreateDnodeReq *pReq) { FREESQL(); }

int32_t tSerializeSCreateFuncReq(void *buf, int32_t bufLen, SCreateFuncReq *pReq) {
  SEncoder encoder = {0};
  tEncoderInit(&encoder, buf, bufLen);

  if (tStartEncode(&encoder) < 0) return -1;
  if (tEncodeCStr(&encoder, pReq->name) < 0) return -1;
  if (tEncodeI8(&encoder, pReq->igExists) < 0) return -1;
  if (tEncodeI8(&encoder, pReq->funcType) < 0) return -1;
  if (tEncodeI8(&encoder, pReq->scriptType) < 0) return -1;
  if (tEncodeI8(&encoder, pReq->outputType) < 0) return -1;
  if (tEncodeI32(&encoder, pReq->outputLen) < 0) return -1;
  if (tEncodeI32(&encoder, pReq->bufSize) < 0) return -1;
  if (tEncodeI32(&encoder, pReq->codeLen) < 0) return -1;
  if (tEncodeI64(&encoder, pReq->signature) < 0) return -1;

  if (pReq->pCode != NULL) {
    if (tEncodeBinary(&encoder, pReq->pCode, pReq->codeLen) < 0) return -1;
  }

  int32_t commentSize = 0;
  if (pReq->pComment != NULL) {
    commentSize = strlen(pReq->pComment) + 1;
  }
  if (tEncodeI32(&encoder, commentSize) < 0) return -1;
  if (pReq->pComment != NULL) {
    if (tEncodeCStr(&encoder, pReq->pComment) < 0) return -1;
  }

  if (tEncodeI8(&encoder, pReq->orReplace) < 0) return -1;

  tEndEncode(&encoder);

  int32_t tlen = encoder.pos;
  tEncoderClear(&encoder);
  return tlen;
}

int32_t tDeserializeSCreateFuncReq(void *buf, int32_t bufLen, SCreateFuncReq *pReq) {
  SDecoder decoder = {0};
  tDecoderInit(&decoder, buf, bufLen);

  if (tStartDecode(&decoder) < 0) return -1;
  if (tDecodeCStrTo(&decoder, pReq->name) < 0) return -1;
  if (tDecodeI8(&decoder, &pReq->igExists) < 0) return -1;
  if (tDecodeI8(&decoder, &pReq->funcType) < 0) return -1;
  if (tDecodeI8(&decoder, &pReq->scriptType) < 0) return -1;
  if (tDecodeI8(&decoder, &pReq->outputType) < 0) return -1;
  if (tDecodeI32(&decoder, &pReq->outputLen) < 0) return -1;
  if (tDecodeI32(&decoder, &pReq->bufSize) < 0) return -1;
  if (tDecodeI32(&decoder, &pReq->codeLen) < 0) return -1;
  if (tDecodeI64(&decoder, &pReq->signature) < 0) return -1;

  if (pReq->codeLen > 0) {
    pReq->pCode = taosMemoryCalloc(1, pReq->codeLen);
    if (pReq->pCode == NULL) {
      terrno = TSDB_CODE_OUT_OF_MEMORY;
      return -1;
    }
    if (tDecodeCStrTo(&decoder, pReq->pCode) < 0) return -1;
  }

  int32_t commentSize = 0;
  if (tDecodeI32(&decoder, &commentSize) < 0) return -1;
  if (commentSize > 0) {
    pReq->pComment = taosMemoryCalloc(1, commentSize);
    if (pReq->pComment == NULL) {
      terrno = TSDB_CODE_OUT_OF_MEMORY;
      return -1;
    }
    if (tDecodeCStrTo(&decoder, pReq->pComment) < 0) return -1;
  }

  if (!tDecodeIsEnd(&decoder)) {
    if (tDecodeI8(&decoder, &pReq->orReplace) < 0) return -1;
  } else {
    pReq->orReplace = false;
  }

  tEndDecode(&decoder);

  tDecoderClear(&decoder);
  return 0;
}

void tFreeSCreateFuncReq(SCreateFuncReq *pReq) {
  taosMemoryFree(pReq->pCode);
  taosMemoryFree(pReq->pComment);
}

int32_t tSerializeSDropFuncReq(void *buf, int32_t bufLen, SDropFuncReq *pReq) {
  SEncoder encoder = {0};
  tEncoderInit(&encoder, buf, bufLen);

  if (tStartEncode(&encoder) < 0) return -1;
  if (tEncodeCStr(&encoder, pReq->name) < 0) return -1;
  if (tEncodeI8(&encoder, pReq->igNotExists) < 0) return -1;
  tEndEncode(&encoder);

  int32_t tlen = encoder.pos;
  tEncoderClear(&encoder);
  return tlen;
}

int32_t tDeserializeSDropFuncReq(void *buf, int32_t bufLen, SDropFuncReq *pReq) {
  SDecoder decoder = {0};
  tDecoderInit(&decoder, buf, bufLen);

  if (tStartDecode(&decoder) < 0) return -1;
  if (tDecodeCStrTo(&decoder, pReq->name) < 0) return -1;
  if (tDecodeI8(&decoder, &pReq->igNotExists) < 0) return -1;
  tEndDecode(&decoder);

  tDecoderClear(&decoder);
  return 0;
}

int32_t tSerializeSRetrieveFuncReq(void *buf, int32_t bufLen, SRetrieveFuncReq *pReq) {
  SEncoder encoder = {0};
  tEncoderInit(&encoder, buf, bufLen);

  if (tStartEncode(&encoder) < 0) return -1;
  if (tEncodeI32(&encoder, pReq->numOfFuncs) < 0) return -1;
  if (tEncodeI8(&encoder, pReq->ignoreCodeComment) < 0) return -1;

  if (pReq->numOfFuncs != (int32_t)taosArrayGetSize(pReq->pFuncNames)) return -1;
  for (int32_t i = 0; i < pReq->numOfFuncs; ++i) {
    char *fname = taosArrayGet(pReq->pFuncNames, i);
    if (tEncodeCStr(&encoder, fname) < 0) return -1;
  }

  tEndEncode(&encoder);

  int32_t tlen = encoder.pos;
  tEncoderClear(&encoder);
  return tlen;
}

int32_t tDeserializeSRetrieveFuncReq(void *buf, int32_t bufLen, SRetrieveFuncReq *pReq) {
  SDecoder decoder = {0};
  tDecoderInit(&decoder, buf, bufLen);

  if (tStartDecode(&decoder) < 0) return -1;
  if (tDecodeI32(&decoder, &pReq->numOfFuncs) < 0) return -1;
  if (tDecodeI8(&decoder, (int8_t *)&pReq->ignoreCodeComment) < 0) return -1;

  pReq->pFuncNames = taosArrayInit(pReq->numOfFuncs, TSDB_FUNC_NAME_LEN);
  if (pReq->pFuncNames == NULL) return -1;

  for (int32_t i = 0; i < pReq->numOfFuncs; ++i) {
    char fname[TSDB_FUNC_NAME_LEN] = {0};
    if (tDecodeCStrTo(&decoder, fname) < 0) return -1;
    taosArrayPush(pReq->pFuncNames, fname);
  }
  tEndDecode(&decoder);

  tDecoderClear(&decoder);
  return 0;
}

void tFreeSRetrieveFuncReq(SRetrieveFuncReq *pReq) { taosArrayDestroy(pReq->pFuncNames); }

int32_t tSerializeSRetrieveFuncRsp(void *buf, int32_t bufLen, SRetrieveFuncRsp *pRsp) {
  SEncoder encoder = {0};
  tEncoderInit(&encoder, buf, bufLen);

  if (tStartEncode(&encoder) < 0) return -1;
  if (tEncodeI32(&encoder, pRsp->numOfFuncs) < 0) return -1;

  if (pRsp->numOfFuncs != (int32_t)taosArrayGetSize(pRsp->pFuncInfos)) return -1;
  for (int32_t i = 0; i < pRsp->numOfFuncs; ++i) {
    SFuncInfo *pInfo = taosArrayGet(pRsp->pFuncInfos, i);

    if (tEncodeCStr(&encoder, pInfo->name) < 0) return -1;
    if (tEncodeI8(&encoder, pInfo->funcType) < 0) return -1;
    if (tEncodeI8(&encoder, pInfo->scriptType) < 0) return -1;
    if (tEncodeI8(&encoder, pInfo->outputType) < 0) return -1;
    if (tEncodeI32(&encoder, pInfo->outputLen) < 0) return -1;
    if (tEncodeI32(&encoder, pInfo->bufSize) < 0) return -1;
    if (tEncodeI64(&encoder, pInfo->signature) < 0) return -1;
    if (tEncodeI32(&encoder, pInfo->codeSize) < 0) return -1;
    if (tEncodeI32(&encoder, pInfo->commentSize) < 0) return -1;
    if (pInfo->codeSize) {
      if (tEncodeBinary(&encoder, pInfo->pCode, pInfo->codeSize) < 0) return -1;
    }
    if (pInfo->commentSize) {
      if (tEncodeCStr(&encoder, pInfo->pComment) < 0) return -1;
    }
  }

  if (pRsp->numOfFuncs != (int32_t)taosArrayGetSize(pRsp->pFuncExtraInfos)) return -1;
  for (int32_t i = 0; i < pRsp->numOfFuncs; ++i) {
    SFuncExtraInfo *extraInfo = taosArrayGet(pRsp->pFuncExtraInfos, i);
    if (tEncodeI32(&encoder, extraInfo->funcVersion) < 0) return -1;
    if (tEncodeI64(&encoder, extraInfo->funcCreatedTime) < 0) return -1;
  }

  tEndEncode(&encoder);

  int32_t tlen = encoder.pos;
  tEncoderClear(&encoder);
  return tlen;
}

int32_t tDeserializeSRetrieveFuncRsp(void *buf, int32_t bufLen, SRetrieveFuncRsp *pRsp) {
  SDecoder decoder = {0};
  tDecoderInit(&decoder, buf, bufLen);

  if (tStartDecode(&decoder) < 0) return -1;
  if (tDecodeI32(&decoder, &pRsp->numOfFuncs) < 0) return -1;

  pRsp->pFuncInfos = taosArrayInit(pRsp->numOfFuncs, sizeof(SFuncInfo));
  if (pRsp->pFuncInfos == NULL) return -1;

  for (int32_t i = 0; i < pRsp->numOfFuncs; ++i) {
    SFuncInfo fInfo = {0};
    if (tDecodeCStrTo(&decoder, fInfo.name) < 0) return -1;
    if (tDecodeI8(&decoder, &fInfo.funcType) < 0) return -1;
    if (tDecodeI8(&decoder, &fInfo.scriptType) < 0) return -1;
    if (tDecodeI8(&decoder, &fInfo.outputType) < 0) return -1;
    if (tDecodeI32(&decoder, &fInfo.outputLen) < 0) return -1;
    if (tDecodeI32(&decoder, &fInfo.bufSize) < 0) return -1;
    if (tDecodeI64(&decoder, &fInfo.signature) < 0) return -1;
    if (tDecodeI32(&decoder, &fInfo.codeSize) < 0) return -1;
    if (tDecodeI32(&decoder, &fInfo.commentSize) < 0) return -1;
    if (fInfo.codeSize) {
      fInfo.pCode = taosMemoryCalloc(1, fInfo.codeSize);
      if (fInfo.pCode == NULL) {
        terrno = TSDB_CODE_OUT_OF_MEMORY;
        return -1;
      }
      if (tDecodeCStrTo(&decoder, fInfo.pCode) < 0) return -1;
    }
    if (fInfo.commentSize) {
      fInfo.pComment = taosMemoryCalloc(1, fInfo.commentSize);
      if (fInfo.pComment == NULL) {
        terrno = TSDB_CODE_OUT_OF_MEMORY;
        return -1;
      }
      if (tDecodeCStrTo(&decoder, fInfo.pComment) < 0) return -1;
    }

    taosArrayPush(pRsp->pFuncInfos, &fInfo);
  }

  pRsp->pFuncExtraInfos = taosArrayInit(pRsp->numOfFuncs, sizeof(SFuncExtraInfo));
  if (pRsp->pFuncExtraInfos == NULL) return -1;
  if (tDecodeIsEnd(&decoder)) {
    for (int32_t i = 0; i < pRsp->numOfFuncs; ++i) {
      SFuncExtraInfo extraInfo = {0};
      taosArrayPush(pRsp->pFuncExtraInfos, &extraInfo);
    }
  } else {
    for (int32_t i = 0; i < pRsp->numOfFuncs; ++i) {
      SFuncExtraInfo extraInfo = {0};
      if (tDecodeI32(&decoder, &extraInfo.funcVersion) < 0) return -1;
      if (tDecodeI64(&decoder, &extraInfo.funcCreatedTime) < 0) return -1;
      taosArrayPush(pRsp->pFuncExtraInfos, &extraInfo);
    }
  }
  tEndDecode(&decoder);

  tDecoderClear(&decoder);
  return 0;
}

void tFreeSFuncInfo(SFuncInfo *pInfo) {
  if (NULL == pInfo) {
    return;
  }

  taosMemoryFree(pInfo->pCode);
  taosMemoryFree(pInfo->pComment);
}

void tFreeSRetrieveFuncRsp(SRetrieveFuncRsp *pRsp) {
  int32_t size = taosArrayGetSize(pRsp->pFuncInfos);
  for (int32_t i = 0; i < size; ++i) {
    SFuncInfo *pInfo = taosArrayGet(pRsp->pFuncInfos, i);
    tFreeSFuncInfo(pInfo);
  }
  taosArrayDestroy(pRsp->pFuncInfos);
  taosArrayDestroy(pRsp->pFuncExtraInfos);
}

int32_t tSerializeSTableCfgReq(void *buf, int32_t bufLen, STableCfgReq *pReq) {
  int32_t headLen = sizeof(SMsgHead);
  if (buf != NULL) {
    buf = (char *)buf + headLen;
    bufLen -= headLen;
  }

  SEncoder encoder = {0};
  tEncoderInit(&encoder, buf, bufLen);

  if (tStartEncode(&encoder) < 0) return -1;
  if (tEncodeCStr(&encoder, pReq->dbFName) < 0) return -1;
  if (tEncodeCStr(&encoder, pReq->tbName) < 0) return -1;
  tEndEncode(&encoder);

  int32_t tlen = encoder.pos;
  tEncoderClear(&encoder);

  if (buf != NULL) {
    SMsgHead *pHead = (SMsgHead *)((char *)buf - headLen);
    pHead->vgId = htonl(pReq->header.vgId);
    pHead->contLen = htonl(tlen + headLen);
  }

  return tlen + headLen;
}

int32_t tDeserializeSTableCfgReq(void *buf, int32_t bufLen, STableCfgReq *pReq) {
  int32_t headLen = sizeof(SMsgHead);

  SMsgHead *pHead = buf;
  pHead->vgId = pReq->header.vgId;
  pHead->contLen = pReq->header.contLen;

  SDecoder decoder = {0};
  tDecoderInit(&decoder, (char *)buf + headLen, bufLen - headLen);

  if (tStartDecode(&decoder) < 0) return -1;
  if (tDecodeCStrTo(&decoder, pReq->dbFName) < 0) return -1;
  if (tDecodeCStrTo(&decoder, pReq->tbName) < 0) return -1;

  tEndDecode(&decoder);
  tDecoderClear(&decoder);
  return 0;
}

int32_t tSerializeSTableCfgRsp(void *buf, int32_t bufLen, STableCfgRsp *pRsp) {
  SEncoder encoder = {0};
  tEncoderInit(&encoder, buf, bufLen);

  if (tStartEncode(&encoder) < 0) return -1;
  if (tEncodeCStr(&encoder, pRsp->tbName) < 0) return -1;
  if (tEncodeCStr(&encoder, pRsp->stbName) < 0) return -1;
  if (tEncodeCStr(&encoder, pRsp->dbFName) < 0) return -1;
  if (tEncodeI32(&encoder, pRsp->numOfTags) < 0) return -1;
  if (tEncodeI32(&encoder, pRsp->numOfColumns) < 0) return -1;
  if (tEncodeI8(&encoder, pRsp->tableType) < 0) return -1;
  if (tEncodeI64(&encoder, pRsp->delay1) < 0) return -1;
  if (tEncodeI64(&encoder, pRsp->delay2) < 0) return -1;
  if (tEncodeI64(&encoder, pRsp->watermark1) < 0) return -1;
  if (tEncodeI64(&encoder, pRsp->watermark2) < 0) return -1;
  if (tEncodeI32(&encoder, pRsp->ttl) < 0) return -1;

  int32_t numOfFuncs = taosArrayGetSize(pRsp->pFuncs);
  if (tEncodeI32(&encoder, numOfFuncs) < 0) return -1;
  for (int32_t i = 0; i < numOfFuncs; ++i) {
    const char *pFunc = taosArrayGet(pRsp->pFuncs, i);
    if (tEncodeCStr(&encoder, pFunc) < 0) return -1;
  }

  if (tEncodeI32(&encoder, pRsp->commentLen) < 0) return -1;
  if (pRsp->commentLen > 0) {
    if (tEncodeCStr(&encoder, pRsp->pComment) < 0) return -1;
  }

  for (int32_t i = 0; i < pRsp->numOfColumns + pRsp->numOfTags; ++i) {
    SSchema *pSchema = &pRsp->pSchemas[i];
    if (tEncodeSSchema(&encoder, pSchema) < 0) return -1;
  }

  if (tEncodeI32(&encoder, pRsp->tagsLen) < 0) return -1;
  if (tEncodeBinary(&encoder, pRsp->pTags, pRsp->tagsLen) < 0) return -1;

  if (useCompress(pRsp->tableType)) {
    for (int32_t i = 0; i < pRsp->numOfColumns; ++i) {
      SSchemaExt *pSchemaExt = &pRsp->pSchemaExt[i];
      if (tEncodeSSchemaExt(&encoder, pSchemaExt) < 0) return -1;
    }
  }

  tEndEncode(&encoder);

  int32_t tlen = encoder.pos;
  tEncoderClear(&encoder);
  return tlen;
}

int32_t tDeserializeSTableCfgRsp(void *buf, int32_t bufLen, STableCfgRsp *pRsp) {
  SDecoder decoder = {0};
  tDecoderInit(&decoder, buf, bufLen);

  if (tStartDecode(&decoder) < 0) return -1;
  if (tDecodeCStrTo(&decoder, pRsp->tbName) < 0) return -1;
  if (tDecodeCStrTo(&decoder, pRsp->stbName) < 0) return -1;
  if (tDecodeCStrTo(&decoder, pRsp->dbFName) < 0) return -1;
  if (tDecodeI32(&decoder, &pRsp->numOfTags) < 0) return -1;
  if (tDecodeI32(&decoder, &pRsp->numOfColumns) < 0) return -1;
  if (tDecodeI8(&decoder, &pRsp->tableType) < 0) return -1;
  if (tDecodeI64(&decoder, &pRsp->delay1) < 0) return -1;
  if (tDecodeI64(&decoder, &pRsp->delay2) < 0) return -1;
  if (tDecodeI64(&decoder, &pRsp->watermark1) < 0) return -1;
  if (tDecodeI64(&decoder, &pRsp->watermark2) < 0) return -1;
  if (tDecodeI32(&decoder, &pRsp->ttl) < 0) return -1;

  int32_t numOfFuncs = 0;
  if (tDecodeI32(&decoder, &numOfFuncs) < 0) return -1;
  if (numOfFuncs > 0) {
    pRsp->pFuncs = taosArrayInit(numOfFuncs, TSDB_FUNC_NAME_LEN);
    if (NULL == pRsp->pFuncs) return -1;
  }
  for (int32_t i = 0; i < numOfFuncs; ++i) {
    char pFunc[TSDB_FUNC_NAME_LEN];
    if (tDecodeCStrTo(&decoder, pFunc) < 0) return -1;
    if (taosArrayPush(pRsp->pFuncs, pFunc) == NULL) {
      terrno = TSDB_CODE_OUT_OF_MEMORY;
      return -1;
    }
  }

  if (tDecodeI32(&decoder, &pRsp->commentLen) < 0) return -1;
  if (pRsp->commentLen > 0) {
    if (tDecodeCStrAlloc(&decoder, &pRsp->pComment) < 0) return -1;
  } else {
    pRsp->pComment = NULL;
  }

  int32_t totalCols = pRsp->numOfTags + pRsp->numOfColumns;
  pRsp->pSchemas = taosMemoryMalloc(sizeof(SSchema) * totalCols);
  if (pRsp->pSchemas == NULL) return -1;

  for (int32_t i = 0; i < totalCols; ++i) {
    SSchema *pSchema = &pRsp->pSchemas[i];
    if (tDecodeSSchema(&decoder, pSchema) < 0) return -1;
  }

  if (tDecodeI32(&decoder, &pRsp->tagsLen) < 0) return -1;
  if (tDecodeBinaryAlloc(&decoder, (void **)&pRsp->pTags, NULL) < 0) return -1;

  if (!tDecodeIsEnd(&decoder)) {
    if (useCompress(pRsp->tableType) && pRsp->numOfColumns > 0) {
      pRsp->pSchemaExt = taosMemoryMalloc(sizeof(SSchemaExt) * pRsp->numOfColumns);
      if (pRsp->pSchemaExt == NULL) return -1;

      for (int32_t i = 0; i < pRsp->numOfColumns; ++i) {
        SSchemaExt *pSchemaExt = &pRsp->pSchemaExt[i];
        if (tDecodeSSchemaExt(&decoder, pSchemaExt) < 0) return -1;
      }
    } else {
      pRsp->pSchemaExt = NULL;
    }
  }
  tEndDecode(&decoder);

  tDecoderClear(&decoder);
  return 0;
}

void tFreeSTableCfgRsp(STableCfgRsp *pRsp) {
  if (NULL == pRsp) {
    return;
  }

  taosMemoryFreeClear(pRsp->pComment);
  taosMemoryFreeClear(pRsp->pSchemas);
  taosMemoryFreeClear(pRsp->pSchemaExt);
  taosMemoryFreeClear(pRsp->pTags);

  taosArrayDestroy(pRsp->pFuncs);
}

int32_t tSerializeSCreateDbReq(void *buf, int32_t bufLen, SCreateDbReq *pReq) {
  SEncoder encoder = {0};
  tEncoderInit(&encoder, buf, bufLen);

  if (tStartEncode(&encoder) < 0) return -1;
  if (tEncodeCStr(&encoder, pReq->db) < 0) return -1;
  if (tEncodeI32(&encoder, pReq->numOfVgroups) < 0) return -1;
  if (tEncodeI32(&encoder, pReq->numOfStables) < 0) return -1;
  if (tEncodeI32(&encoder, pReq->buffer) < 0) return -1;
  if (tEncodeI32(&encoder, pReq->pageSize) < 0) return -1;
  if (tEncodeI32(&encoder, pReq->pages) < 0) return -1;
  if (tEncodeI32(&encoder, pReq->cacheLastSize) < 0) return -1;
  if (tEncodeI32(&encoder, pReq->daysPerFile) < 0) return -1;
  if (tEncodeI32(&encoder, pReq->daysToKeep0) < 0) return -1;
  if (tEncodeI32(&encoder, pReq->daysToKeep1) < 0) return -1;
  if (tEncodeI32(&encoder, pReq->daysToKeep2) < 0) return -1;
  if (tEncodeI32(&encoder, pReq->minRows) < 0) return -1;
  if (tEncodeI32(&encoder, pReq->maxRows) < 0) return -1;
  if (tEncodeI32(&encoder, pReq->walFsyncPeriod) < 0) return -1;
  if (tEncodeI8(&encoder, pReq->walLevel) < 0) return -1;
  if (tEncodeI8(&encoder, pReq->precision) < 0) return -1;
  if (tEncodeI8(&encoder, pReq->compression) < 0) return -1;
  if (tEncodeI8(&encoder, pReq->replications) < 0) return -1;
  if (tEncodeI8(&encoder, pReq->strict) < 0) return -1;
  if (tEncodeI8(&encoder, pReq->cacheLast) < 0) return -1;
  if (tEncodeI8(&encoder, pReq->schemaless) < 0) return -1;
  if (tEncodeI32(&encoder, pReq->walRetentionPeriod) < 0) return -1;
  if (tEncodeI64(&encoder, pReq->walRetentionSize) < 0) return -1;
  if (tEncodeI32(&encoder, pReq->walRollPeriod) < 0) return -1;
  if (tEncodeI64(&encoder, pReq->walSegmentSize) < 0) return -1;
  if (tEncodeI32(&encoder, pReq->sstTrigger) < 0) return -1;
  if (tEncodeI16(&encoder, pReq->hashPrefix) < 0) return -1;
  if (tEncodeI16(&encoder, pReq->hashSuffix) < 0) return -1;
  if (tEncodeI8(&encoder, pReq->ignoreExist) < 0) return -1;
  if (tEncodeI32(&encoder, pReq->numOfRetensions) < 0) return -1;
  for (int32_t i = 0; i < pReq->numOfRetensions; ++i) {
    SRetention *pRetension = taosArrayGet(pReq->pRetensions, i);
    if (tEncodeI64(&encoder, pRetension->freq) < 0) return -1;
    if (tEncodeI64(&encoder, pRetension->keep) < 0) return -1;
    if (tEncodeI8(&encoder, pRetension->freqUnit) < 0) return -1;
    if (tEncodeI8(&encoder, pRetension->keepUnit) < 0) return -1;
  }
  if (tEncodeI32(&encoder, pReq->tsdbPageSize) < 0) return -1;
  if (tEncodeI32(&encoder, pReq->keepTimeOffset) < 0) return -1;

  ENCODESQL();

  if (tEncodeI8(&encoder, pReq->withArbitrator) < 0) return -1;
  if (tEncodeI8(&encoder, pReq->encryptAlgorithm) < 0) return -1;
  if (tEncodeI32(&encoder, pReq->s3ChunkSize) < 0) return -1;
  if (tEncodeI32(&encoder, pReq->s3KeepLocal) < 0) return -1;
  if (tEncodeI8(&encoder, pReq->s3Compact) < 0) return -1;

  tEndEncode(&encoder);

  int32_t tlen = encoder.pos;
  tEncoderClear(&encoder);
  return tlen;
}

int32_t tDeserializeSCreateDbReq(void *buf, int32_t bufLen, SCreateDbReq *pReq) {
  SDecoder decoder = {0};
  tDecoderInit(&decoder, buf, bufLen);

  if (tStartDecode(&decoder) < 0) return -1;
  if (tDecodeCStrTo(&decoder, pReq->db) < 0) return -1;
  if (tDecodeI32(&decoder, &pReq->numOfVgroups) < 0) return -1;
  if (tDecodeI32(&decoder, &pReq->numOfStables) < 0) return -1;
  if (tDecodeI32(&decoder, &pReq->buffer) < 0) return -1;
  if (tDecodeI32(&decoder, &pReq->pageSize) < 0) return -1;
  if (tDecodeI32(&decoder, &pReq->pages) < 0) return -1;
  if (tDecodeI32(&decoder, &pReq->cacheLastSize) < 0) return -1;
  if (tDecodeI32(&decoder, &pReq->daysPerFile) < 0) return -1;
  if (tDecodeI32(&decoder, &pReq->daysToKeep0) < 0) return -1;
  if (tDecodeI32(&decoder, &pReq->daysToKeep1) < 0) return -1;
  if (tDecodeI32(&decoder, &pReq->daysToKeep2) < 0) return -1;
  if (tDecodeI32(&decoder, &pReq->minRows) < 0) return -1;
  if (tDecodeI32(&decoder, &pReq->maxRows) < 0) return -1;
  if (tDecodeI32(&decoder, &pReq->walFsyncPeriod) < 0) return -1;
  if (tDecodeI8(&decoder, &pReq->walLevel) < 0) return -1;
  if (tDecodeI8(&decoder, &pReq->precision) < 0) return -1;
  if (tDecodeI8(&decoder, &pReq->compression) < 0) return -1;
  if (tDecodeI8(&decoder, &pReq->replications) < 0) return -1;
  if (tDecodeI8(&decoder, &pReq->strict) < 0) return -1;
  if (tDecodeI8(&decoder, &pReq->cacheLast) < 0) return -1;
  if (tDecodeI8(&decoder, &pReq->schemaless) < 0) return -1;
  if (tDecodeI32(&decoder, &pReq->walRetentionPeriod) < 0) return -1;
  if (tDecodeI64(&decoder, &pReq->walRetentionSize) < 0) return -1;
  if (tDecodeI32(&decoder, &pReq->walRollPeriod) < 0) return -1;
  if (tDecodeI64(&decoder, &pReq->walSegmentSize) < 0) return -1;
  if (tDecodeI32(&decoder, &pReq->sstTrigger) < 0) return -1;
  if (tDecodeI16(&decoder, &pReq->hashPrefix) < 0) return -1;
  if (tDecodeI16(&decoder, &pReq->hashSuffix) < 0) return -1;
  if (tDecodeI8(&decoder, &pReq->ignoreExist) < 0) return -1;
  if (tDecodeI32(&decoder, &pReq->numOfRetensions) < 0) return -1;
  pReq->pRetensions = taosArrayInit(pReq->numOfRetensions, sizeof(SRetention));
  if (pReq->pRetensions == NULL) {
    terrno = TSDB_CODE_OUT_OF_MEMORY;
    return -1;
  }

  for (int32_t i = 0; i < pReq->numOfRetensions; ++i) {
    SRetention rentension = {0};
    if (tDecodeI64(&decoder, &rentension.freq) < 0) return -1;
    if (tDecodeI64(&decoder, &rentension.keep) < 0) return -1;
    if (tDecodeI8(&decoder, &rentension.freqUnit) < 0) return -1;
    if (tDecodeI8(&decoder, &rentension.keepUnit) < 0) return -1;
    if (taosArrayPush(pReq->pRetensions, &rentension) == NULL) {
      terrno = TSDB_CODE_OUT_OF_MEMORY;
      return -1;
    }
  }

  if (tDecodeI32(&decoder, &pReq->tsdbPageSize) < 0) return -1;

  pReq->keepTimeOffset = TSDB_DEFAULT_KEEP_TIME_OFFSET;
  if (!tDecodeIsEnd(&decoder)) {
    if (tDecodeI32(&decoder, &pReq->keepTimeOffset) < 0) return -1;
  }

  DECODESQL();

  pReq->withArbitrator = TSDB_DEFAULT_DB_WITH_ARBITRATOR;
  pReq->encryptAlgorithm = TSDB_DEFAULT_ENCRYPT_ALGO;
  pReq->s3ChunkSize = TSDB_DEFAULT_S3_CHUNK_SIZE;
  pReq->s3KeepLocal = TSDB_DEFAULT_S3_KEEP_LOCAL;
  pReq->s3Compact = TSDB_DEFAULT_S3_COMPACT;
  if (!tDecodeIsEnd(&decoder)) {
    if (tDecodeI8(&decoder, &pReq->withArbitrator) < 0) return -1;
    if (tDecodeI8(&decoder, &pReq->encryptAlgorithm) < 0) return -1;
    if (tDecodeI32(&decoder, &pReq->s3ChunkSize) < 0) return -1;
    if (tDecodeI32(&decoder, &pReq->s3KeepLocal) < 0) return -1;
    if (tDecodeI8(&decoder, &pReq->s3Compact) < 0) return -1;
  }

  tEndDecode(&decoder);
  tDecoderClear(&decoder);
  return 0;
}

void tFreeSCreateDbReq(SCreateDbReq *pReq) {
  taosArrayDestroy(pReq->pRetensions);
  pReq->pRetensions = NULL;
  FREESQL();
}

int32_t tSerializeSAlterDbReq(void *buf, int32_t bufLen, SAlterDbReq *pReq) {
  SEncoder encoder = {0};
  tEncoderInit(&encoder, buf, bufLen);

  if (tStartEncode(&encoder) < 0) return -1;
  if (tEncodeCStr(&encoder, pReq->db) < 0) return -1;
  if (tEncodeI32(&encoder, pReq->buffer) < 0) return -1;
  if (tEncodeI32(&encoder, pReq->pageSize) < 0) return -1;
  if (tEncodeI32(&encoder, pReq->pages) < 0) return -1;
  if (tEncodeI32(&encoder, pReq->cacheLastSize) < 0) return -1;
  if (tEncodeI32(&encoder, pReq->daysPerFile) < 0) return -1;
  if (tEncodeI32(&encoder, pReq->daysToKeep0) < 0) return -1;
  if (tEncodeI32(&encoder, pReq->daysToKeep1) < 0) return -1;
  if (tEncodeI32(&encoder, pReq->daysToKeep2) < 0) return -1;
  if (tEncodeI32(&encoder, pReq->walFsyncPeriod) < 0) return -1;
  if (tEncodeI8(&encoder, pReq->walLevel) < 0) return -1;
  if (tEncodeI8(&encoder, pReq->strict) < 0) return -1;
  if (tEncodeI8(&encoder, pReq->cacheLast) < 0) return -1;
  if (tEncodeI8(&encoder, pReq->replications) < 0) return -1;
  if (tEncodeI32(&encoder, pReq->sstTrigger) < 0) return -1;

  // 1st modification
  if (tEncodeI32(&encoder, pReq->minRows) < 0) return -1;
  // 2nd modification
  if (tEncodeI32(&encoder, pReq->walRetentionPeriod) < 0) return -1;
  if (tEncodeI32(&encoder, pReq->walRetentionSize) < 0) return -1;
  if (tEncodeI32(&encoder, pReq->keepTimeOffset) < 0) return -1;

  if (tEncodeI32(&encoder, pReq->s3KeepLocal) < 0) return -1;
  if (tEncodeI8(&encoder, pReq->s3Compact) < 0) return -1;

  ENCODESQL();
  if (tEncodeI8(&encoder, pReq->withArbitrator) < 0) return -1;
  tEndEncode(&encoder);

  int32_t tlen = encoder.pos;
  tEncoderClear(&encoder);
  return tlen;
}

int32_t tDeserializeSAlterDbReq(void *buf, int32_t bufLen, SAlterDbReq *pReq) {
  SDecoder decoder = {0};
  tDecoderInit(&decoder, buf, bufLen);

  if (tStartDecode(&decoder) < 0) return -1;
  if (tDecodeCStrTo(&decoder, pReq->db) < 0) return -1;
  if (tDecodeI32(&decoder, &pReq->buffer) < 0) return -1;
  if (tDecodeI32(&decoder, &pReq->pageSize) < 0) return -1;
  if (tDecodeI32(&decoder, &pReq->pages) < 0) return -1;
  if (tDecodeI32(&decoder, &pReq->cacheLastSize) < 0) return -1;
  if (tDecodeI32(&decoder, &pReq->daysPerFile) < 0) return -1;
  if (tDecodeI32(&decoder, &pReq->daysToKeep0) < 0) return -1;
  if (tDecodeI32(&decoder, &pReq->daysToKeep1) < 0) return -1;
  if (tDecodeI32(&decoder, &pReq->daysToKeep2) < 0) return -1;
  if (tDecodeI32(&decoder, &pReq->walFsyncPeriod) < 0) return -1;
  if (tDecodeI8(&decoder, &pReq->walLevel) < 0) return -1;
  if (tDecodeI8(&decoder, &pReq->strict) < 0) return -1;
  if (tDecodeI8(&decoder, &pReq->cacheLast) < 0) return -1;
  if (tDecodeI8(&decoder, &pReq->replications) < 0) return -1;
  if (tDecodeI32(&decoder, &pReq->sstTrigger) < 0) return -1;

  // 1st modification
  if (!tDecodeIsEnd(&decoder)) {
    if (tDecodeI32(&decoder, &pReq->minRows) < 0) return -1;
  } else {
    pReq->minRows = -1;
  }

  // 2nd modification
  if (!tDecodeIsEnd(&decoder)) {
    if (tDecodeI32(&decoder, &pReq->walRetentionPeriod) < 0) return -1;
    if (tDecodeI32(&decoder, &pReq->walRetentionSize) < 0) return -1;
  } else {
    pReq->walRetentionPeriod = -1;
    pReq->walRetentionSize = -1;
  }
  pReq->keepTimeOffset = TSDB_DEFAULT_KEEP_TIME_OFFSET;
  if (!tDecodeIsEnd(&decoder)) {
    if (tDecodeI32(&decoder, &pReq->keepTimeOffset) < 0) return -1;
  }

  pReq->s3KeepLocal = TSDB_DEFAULT_S3_KEEP_LOCAL;
  pReq->s3Compact = TSDB_DEFAULT_S3_COMPACT;
  if (!tDecodeIsEnd(&decoder)) {
    if (tDecodeI32(&decoder, &pReq->s3KeepLocal) < 0) return -1;
    if (tDecodeI8(&decoder, &pReq->s3Compact) < 0) return -1;
  }

  DECODESQL();
  pReq->withArbitrator = TSDB_DEFAULT_DB_WITH_ARBITRATOR;
  if (!tDecodeIsEnd(&decoder)) {
    if (tDecodeI8(&decoder, &pReq->withArbitrator) < 0) return -1;
  }
  tEndDecode(&decoder);

  tDecoderClear(&decoder);
  return 0;
}

void tFreeSAlterDbReq(SAlterDbReq *pReq) { FREESQL(); }

int32_t tSerializeSDropDbReq(void *buf, int32_t bufLen, SDropDbReq *pReq) {
  SEncoder encoder = {0};
  tEncoderInit(&encoder, buf, bufLen);

  if (tStartEncode(&encoder) < 0) return -1;
  if (tEncodeCStr(&encoder, pReq->db) < 0) return -1;
  if (tEncodeI8(&encoder, pReq->ignoreNotExists) < 0) return -1;
  ENCODESQL();
  tEndEncode(&encoder);

  int32_t tlen = encoder.pos;
  tEncoderClear(&encoder);
  return tlen;
}

int32_t tDeserializeSDropDbReq(void *buf, int32_t bufLen, SDropDbReq *pReq) {
  SDecoder decoder = {0};
  tDecoderInit(&decoder, buf, bufLen);

  if (tStartDecode(&decoder) < 0) return -1;
  if (tDecodeCStrTo(&decoder, pReq->db) < 0) return -1;
  if (tDecodeI8(&decoder, &pReq->ignoreNotExists) < 0) return -1;
  DECODESQL();
  tEndDecode(&decoder);

  tDecoderClear(&decoder);
  return 0;
}

void tFreeSDropDbReq(SDropDbReq *pReq) { FREESQL(); }

int32_t tSerializeSDropDbRsp(void *buf, int32_t bufLen, SDropDbRsp *pRsp) {
  SEncoder encoder = {0};
  tEncoderInit(&encoder, buf, bufLen);

  if (tStartEncode(&encoder) < 0) return -1;
  if (tEncodeCStr(&encoder, pRsp->db) < 0) return -1;
  if (tEncodeI64(&encoder, pRsp->uid) < 0) return -1;
  tEndEncode(&encoder);

  int32_t tlen = encoder.pos;
  tEncoderClear(&encoder);
  return tlen;
}

int32_t tDeserializeSDropDbRsp(void *buf, int32_t bufLen, SDropDbRsp *pRsp) {
  SDecoder decoder = {0};
  tDecoderInit(&decoder, buf, bufLen);

  if (tStartDecode(&decoder) < 0) return -1;
  if (tDecodeCStrTo(&decoder, pRsp->db) < 0) return -1;
  if (tDecodeI64(&decoder, &pRsp->uid) < 0) return -1;
  tEndDecode(&decoder);

  tDecoderClear(&decoder);
  return 0;
}

int32_t tSerializeSUseDbReq(void *buf, int32_t bufLen, SUseDbReq *pReq) {
  SEncoder encoder = {0};
  tEncoderInit(&encoder, buf, bufLen);

  if (tStartEncode(&encoder) < 0) return -1;
  if (tEncodeCStr(&encoder, pReq->db) < 0) return -1;
  if (tEncodeI64(&encoder, pReq->dbId) < 0) return -1;
  if (tEncodeI32(&encoder, pReq->vgVersion) < 0) return -1;
  if (tEncodeI32(&encoder, pReq->numOfTable) < 0) return -1;
  if (tEncodeI64(&encoder, pReq->stateTs) < 0) return -1;
  tEndEncode(&encoder);

  int32_t tlen = encoder.pos;
  tEncoderClear(&encoder);
  return tlen;
}

int32_t tDeserializeSUseDbReq(void *buf, int32_t bufLen, SUseDbReq *pReq) {
  SDecoder decoder = {0};
  tDecoderInit(&decoder, buf, bufLen);

  if (tStartDecode(&decoder) < 0) return -1;
  if (tDecodeCStrTo(&decoder, pReq->db) < 0) return -1;
  if (tDecodeI64(&decoder, &pReq->dbId) < 0) return -1;
  if (tDecodeI32(&decoder, &pReq->vgVersion) < 0) return -1;
  if (tDecodeI32(&decoder, &pReq->numOfTable) < 0) return -1;
  if (tDecodeI64(&decoder, &pReq->stateTs) < 0) return -1;
  tEndDecode(&decoder);

  tDecoderClear(&decoder);
  return 0;
}

int32_t tSerializeSQnodeListReq(void *buf, int32_t bufLen, SQnodeListReq *pReq) {
  SEncoder encoder = {0};
  tEncoderInit(&encoder, buf, bufLen);

  if (tStartEncode(&encoder) < 0) return -1;
  if (tEncodeI32(&encoder, pReq->rowNum) < 0) return -1;
  tEndEncode(&encoder);

  int32_t tlen = encoder.pos;
  tEncoderClear(&encoder);
  return tlen;
}

int32_t tDeserializeSQnodeListReq(void *buf, int32_t bufLen, SQnodeListReq *pReq) {
  SDecoder decoder = {0};
  tDecoderInit(&decoder, buf, bufLen);

  if (tStartDecode(&decoder) < 0) return -1;
  if (tDecodeI32(&decoder, &pReq->rowNum) < 0) return -1;
  tEndDecode(&decoder);

  tDecoderClear(&decoder);
  return 0;
}

int32_t tSerializeSDnodeListReq(void *buf, int32_t bufLen, SDnodeListReq *pReq) {
  SEncoder encoder = {0};
  tEncoderInit(&encoder, buf, bufLen);

  if (tStartEncode(&encoder) < 0) return -1;
  if (tEncodeI32(&encoder, pReq->rowNum) < 0) return -1;
  tEndEncode(&encoder);

  int32_t tlen = encoder.pos;
  tEncoderClear(&encoder);
  return tlen;
}

int32_t tSerializeSServerVerReq(void *buf, int32_t bufLen, SServerVerReq *pReq) {
  SEncoder encoder = {0};
  tEncoderInit(&encoder, buf, bufLen);

  if (tStartEncode(&encoder) < 0) return -1;
  if (tEncodeI32(&encoder, pReq->useless) < 0) return -1;
  tEndEncode(&encoder);

  int32_t tlen = encoder.pos;
  tEncoderClear(&encoder);
  return tlen;
}

// int32_t tDeserializeSServerVerReq(void *buf, int32_t bufLen, SServerVerReq *pReq) {
//   SDecoder decoder = {0};
//   tDecoderInit(&decoder, buf, bufLen);

//   if (tStartDecode(&decoder) < 0) return -1;
//   if (tDecodeI32(&decoder, &pReq->useless) < 0) return -1;

//   tEndDecode(&decoder);
//   tDecoderClear(&decoder);
//   return 0;
// }

int32_t tSerializeSServerVerRsp(void *buf, int32_t bufLen, SServerVerRsp *pRsp) {
  SEncoder encoder = {0};
  tEncoderInit(&encoder, buf, bufLen);

  if (tStartEncode(&encoder) < 0) return -1;
  if (tEncodeCStr(&encoder, pRsp->ver) < 0) return -1;
  tEndEncode(&encoder);

  int32_t tlen = encoder.pos;
  tEncoderClear(&encoder);
  return tlen;
}

int32_t tDeserializeSServerVerRsp(void *buf, int32_t bufLen, SServerVerRsp *pRsp) {
  SDecoder decoder = {0};
  tDecoderInit(&decoder, buf, bufLen);

  if (tStartDecode(&decoder) < 0) return -1;
  if (tDecodeCStrTo(&decoder, pRsp->ver) < 0) return -1;

  tEndDecode(&decoder);
  tDecoderClear(&decoder);
  return 0;
}

int32_t tSerializeSQnodeListRsp(void *buf, int32_t bufLen, SQnodeListRsp *pRsp) {
  SEncoder encoder = {0};
  tEncoderInit(&encoder, buf, bufLen);

  if (tStartEncode(&encoder) < 0) return -1;
  int32_t num = taosArrayGetSize(pRsp->qnodeList);
  if (tEncodeI32(&encoder, num) < 0) return -1;
  for (int32_t i = 0; i < num; ++i) {
    SQueryNodeLoad *pLoad = taosArrayGet(pRsp->qnodeList, i);
    if (tEncodeSQueryNodeLoad(&encoder, pLoad) < 0) return -1;
  }
  tEndEncode(&encoder);

  int32_t tlen = encoder.pos;
  tEncoderClear(&encoder);
  return tlen;
}

int32_t tDeserializeSQnodeListRsp(void *buf, int32_t bufLen, SQnodeListRsp *pRsp) {
  SDecoder decoder = {0};
  tDecoderInit(&decoder, buf, bufLen);

  if (tStartDecode(&decoder) < 0) return -1;
  int32_t num = 0;
  if (tDecodeI32(&decoder, &num) < 0) return -1;
  if (NULL == pRsp->qnodeList) {
    pRsp->qnodeList = taosArrayInit(num, sizeof(SQueryNodeLoad));
    if (NULL == pRsp->qnodeList) return -1;
  }

  for (int32_t i = 0; i < num; ++i) {
    SQueryNodeLoad load = {0};
    if (tDecodeSQueryNodeLoad(&decoder, &load) < 0) return -1;
    taosArrayPush(pRsp->qnodeList, &load);
  }
  tEndDecode(&decoder);

  tDecoderClear(&decoder);
  return 0;
}

void tFreeSQnodeListRsp(SQnodeListRsp *pRsp) { taosArrayDestroy(pRsp->qnodeList); }

int32_t tSerializeSDnodeListRsp(void *buf, int32_t bufLen, SDnodeListRsp *pRsp) {
  SEncoder encoder = {0};
  tEncoderInit(&encoder, buf, bufLen);

  if (tStartEncode(&encoder) < 0) return -1;
  int32_t num = taosArrayGetSize(pRsp->dnodeList);
  if (tEncodeI32(&encoder, num) < 0) return -1;
  for (int32_t i = 0; i < num; ++i) {
    SEpSet *pEpSet = taosArrayGet(pRsp->dnodeList, i);
    if (tEncodeSEpSet(&encoder, pEpSet) < 0) return -1;
  }
  tEndEncode(&encoder);

  int32_t tlen = encoder.pos;
  tEncoderClear(&encoder);
  return tlen;
}

int32_t tDeserializeSDnodeListRsp(void *buf, int32_t bufLen, SDnodeListRsp *pRsp) {
  SDecoder decoder = {0};
  tDecoderInit(&decoder, buf, bufLen);

  if (tStartDecode(&decoder) < 0) return -1;
  int32_t num = 0;
  if (tDecodeI32(&decoder, &num) < 0) return -1;
  if (NULL == pRsp->dnodeList) {
    pRsp->dnodeList = taosArrayInit(num, sizeof(SEpSet));
    if (NULL == pRsp->dnodeList) return -1;
  }

  for (int32_t i = 0; i < num; ++i) {
    SEpSet epSet = {0};
    if (tDecodeSEpSet(&decoder, &epSet) < 0) return -1;
    taosArrayPush(pRsp->dnodeList, &epSet);
  }
  tEndDecode(&decoder);

  tDecoderClear(&decoder);
  return 0;
}

void tFreeSDnodeListRsp(SDnodeListRsp *pRsp) { taosArrayDestroy(pRsp->dnodeList); }

int32_t tSerializeSCompactDbReq(void *buf, int32_t bufLen, SCompactDbReq *pReq) {
  SEncoder encoder = {0};
  tEncoderInit(&encoder, buf, bufLen);

  if (tStartEncode(&encoder) < 0) return -1;
  if (tEncodeCStr(&encoder, pReq->db) < 0) return -1;
  if (tEncodeI64(&encoder, pReq->timeRange.skey) < 0) return -1;
  if (tEncodeI64(&encoder, pReq->timeRange.ekey) < 0) return -1;
  ENCODESQL();
  tEndEncode(&encoder);

  int32_t tlen = encoder.pos;
  tEncoderClear(&encoder);
  return tlen;
}

int32_t tDeserializeSCompactDbReq(void *buf, int32_t bufLen, SCompactDbReq *pReq) {
  SDecoder decoder = {0};
  tDecoderInit(&decoder, buf, bufLen);

  if (tStartDecode(&decoder) < 0) return -1;
  if (tDecodeCStrTo(&decoder, pReq->db) < 0) return -1;
  if (tDecodeI64(&decoder, &pReq->timeRange.skey) < 0) return -1;
  if (tDecodeI64(&decoder, &pReq->timeRange.ekey) < 0) return -1;
  DECODESQL();
  tEndDecode(&decoder);

  tDecoderClear(&decoder);
  return 0;
}

void tFreeSCompactDbReq(SCompactDbReq *pReq) { FREESQL(); }

int32_t tSerializeSCompactDbRsp(void *buf, int32_t bufLen, SCompactDbRsp *pRsp) {
  SEncoder encoder = {0};
  tEncoderInit(&encoder, buf, bufLen);

  if (tStartEncode(&encoder) < 0) return -1;
  if (tEncodeI32(&encoder, pRsp->compactId) < 0) return -1;
  if (tEncodeI8(&encoder, pRsp->bAccepted) < 0) return -1;
  tEndEncode(&encoder);

  int32_t tlen = encoder.pos;
  tEncoderClear(&encoder);
  return tlen;
}

int32_t tDeserializeSCompactDbRsp(void *buf, int32_t bufLen, SCompactDbRsp *pRsp) {
  SDecoder decoder = {0};
  tDecoderInit(&decoder, buf, bufLen);

  if (tStartDecode(&decoder) < 0) return -1;
  if (tDecodeI32(&decoder, &pRsp->compactId) < 0) return -1;
  if (tDecodeI8(&decoder, &pRsp->bAccepted) < 0) return -1;
  tEndDecode(&decoder);

  tDecoderClear(&decoder);
  return 0;
}

int32_t tSerializeSKillCompactReq(void *buf, int32_t bufLen, SKillCompactReq *pReq) {
  SEncoder encoder = {0};
  tEncoderInit(&encoder, buf, bufLen);

  if (tStartEncode(&encoder) < 0) return -1;

  if (tEncodeI32(&encoder, pReq->compactId) < 0) return -1;
  ENCODESQL();

  tEndEncode(&encoder);

  int32_t tlen = encoder.pos;
  tEncoderClear(&encoder);
  return tlen;
}

int32_t tDeserializeSKillCompactReq(void *buf, int32_t bufLen, SKillCompactReq *pReq) {
  SDecoder decoder = {0};
  tDecoderInit(&decoder, buf, bufLen);

  if (tStartDecode(&decoder) < 0) return -1;

  if (tDecodeI32(&decoder, &pReq->compactId) < 0) return -1;
  DECODESQL();

  tEndDecode(&decoder);

  tDecoderClear(&decoder);
  return 0;
}

void tFreeSKillCompactReq(SKillCompactReq *pReq) { FREESQL(); }

int32_t tSerializeSUseDbRspImp(SEncoder *pEncoder, const SUseDbRsp *pRsp) {
  if (tEncodeCStr(pEncoder, pRsp->db) < 0) return -1;
  if (tEncodeI64(pEncoder, pRsp->uid) < 0) return -1;
  if (tEncodeI32(pEncoder, pRsp->vgVersion) < 0) return -1;
  if (tEncodeI32(pEncoder, pRsp->vgNum) < 0) return -1;
  if (tEncodeI16(pEncoder, pRsp->hashPrefix) < 0) return -1;
  if (tEncodeI16(pEncoder, pRsp->hashSuffix) < 0) return -1;
  if (tEncodeI8(pEncoder, pRsp->hashMethod) < 0) return -1;

  for (int32_t i = 0; i < pRsp->vgNum; ++i) {
    SVgroupInfo *pVgInfo = taosArrayGet(pRsp->pVgroupInfos, i);
    if (tEncodeI32(pEncoder, pVgInfo->vgId) < 0) return -1;
    if (tEncodeU32(pEncoder, pVgInfo->hashBegin) < 0) return -1;
    if (tEncodeU32(pEncoder, pVgInfo->hashEnd) < 0) return -1;
    if (tEncodeSEpSet(pEncoder, &pVgInfo->epSet) < 0) return -1;
    if (tEncodeI32(pEncoder, pVgInfo->numOfTable) < 0) return -1;
  }

  if (tEncodeI32(pEncoder, pRsp->errCode) < 0) return -1;
  if (tEncodeI64(pEncoder, pRsp->stateTs) < 0) return -1;
  return 0;
}

int32_t tSerializeSUseDbRsp(void *buf, int32_t bufLen, const SUseDbRsp *pRsp) {
  SEncoder encoder = {0};
  tEncoderInit(&encoder, buf, bufLen);

  if (tStartEncode(&encoder) < 0) return -1;
  if (tSerializeSUseDbRspImp(&encoder, pRsp) < 0) return -1;
  tEndEncode(&encoder);

  int32_t tlen = encoder.pos;
  tEncoderClear(&encoder);
  return tlen;
}

int32_t tSerializeSDbHbRspImp(SEncoder *pEncoder, const SDbHbRsp *pRsp) {
  if (pRsp->useDbRsp) {
    if (tEncodeI8(pEncoder, 1) < 0) return -1;
    if (tSerializeSUseDbRspImp(pEncoder, pRsp->useDbRsp) < 0) return -1;
  } else {
    if (tEncodeI8(pEncoder, 0) < 0) return -1;
  }

  if (pRsp->cfgRsp) {
    if (tEncodeI8(pEncoder, 1) < 0) return -1;
    if (tSerializeSDbCfgRspImpl(pEncoder, pRsp->cfgRsp) < 0) return -1;
  } else {
    if (tEncodeI8(pEncoder, 0) < 0) return -1;
  }

  if (pRsp->pTsmaRsp) {
    if (tEncodeI8(pEncoder, 1) < 0) return -1;
    if (tEncodeTableTSMAInfoRsp(pEncoder, pRsp->pTsmaRsp) < 0) return -1;
  } else {
    if (tEncodeI8(pEncoder, 0) < 0) return -1;
  }
  if (tEncodeI32(pEncoder, pRsp->dbTsmaVersion) < 0) return -1;

  return 0;
}

int32_t tSerializeSDbHbBatchRsp(void *buf, int32_t bufLen, SDbHbBatchRsp *pRsp) {
  SEncoder encoder = {0};
  tEncoderInit(&encoder, buf, bufLen);

  if (tStartEncode(&encoder) < 0) return -1;

  int32_t numOfBatch = taosArrayGetSize(pRsp->pArray);
  if (tEncodeI32(&encoder, numOfBatch) < 0) return -1;
  for (int32_t i = 0; i < numOfBatch; ++i) {
    SDbHbRsp *pDbRsp = taosArrayGet(pRsp->pArray, i);
    if (tSerializeSDbHbRspImp(&encoder, pDbRsp) < 0) return -1;
  }
  tEndEncode(&encoder);

  int32_t tlen = encoder.pos;
  tEncoderClear(&encoder);
  return tlen;
}

int32_t tDeserializeSUseDbRspImp(SDecoder *pDecoder, SUseDbRsp *pRsp) {
  if (tDecodeCStrTo(pDecoder, pRsp->db) < 0) return -1;
  if (tDecodeI64(pDecoder, &pRsp->uid) < 0) return -1;
  if (tDecodeI32(pDecoder, &pRsp->vgVersion) < 0) return -1;
  if (tDecodeI32(pDecoder, &pRsp->vgNum) < 0) return -1;
  if (tDecodeI16(pDecoder, &pRsp->hashPrefix) < 0) return -1;
  if (tDecodeI16(pDecoder, &pRsp->hashSuffix) < 0) return -1;
  if (tDecodeI8(pDecoder, &pRsp->hashMethod) < 0) return -1;

  if (pRsp->vgNum > 0) {
    pRsp->pVgroupInfos = taosArrayInit(pRsp->vgNum, sizeof(SVgroupInfo));
    if (pRsp->pVgroupInfos == NULL) {
      terrno = TSDB_CODE_OUT_OF_MEMORY;
      return -1;
    }

    for (int32_t i = 0; i < pRsp->vgNum; ++i) {
      SVgroupInfo vgInfo = {0};
      if (tDecodeI32(pDecoder, &vgInfo.vgId) < 0) return -1;
      if (tDecodeU32(pDecoder, &vgInfo.hashBegin) < 0) return -1;
      if (tDecodeU32(pDecoder, &vgInfo.hashEnd) < 0) return -1;
      if (tDecodeSEpSet(pDecoder, &vgInfo.epSet) < 0) return -1;
      if (tDecodeI32(pDecoder, &vgInfo.numOfTable) < 0) return -1;
      taosArrayPush(pRsp->pVgroupInfos, &vgInfo);
    }
  }

  if (tDecodeI32(pDecoder, &pRsp->errCode) < 0) return -1;
  if (tDecodeI64(pDecoder, &pRsp->stateTs) < 0) return -1;
  return 0;
}

int32_t tDeserializeSUseDbRsp(void *buf, int32_t bufLen, SUseDbRsp *pRsp) {
  SDecoder decoder = {0};
  tDecoderInit(&decoder, buf, bufLen);

  if (tStartDecode(&decoder) < 0) return -1;
  if (tDeserializeSUseDbRspImp(&decoder, pRsp) < 0) return -1;
  tEndDecode(&decoder);

  tDecoderClear(&decoder);
  return 0;
}

int32_t tDeserializeSDbHbRspImp(SDecoder *decoder, SDbHbRsp *pRsp) {
  int8_t flag = 0;
  if (tDecodeI8(decoder, &flag) < 0) return -1;
  if (flag) {
    pRsp->useDbRsp = taosMemoryCalloc(1, sizeof(SUseDbRsp));
    if (NULL == pRsp->useDbRsp) return -1;
    if (tDeserializeSUseDbRspImp(decoder, pRsp->useDbRsp) < 0) return -1;
  }
  if (tDecodeI8(decoder, &flag) < 0) return -1;
  if (flag) {
    pRsp->cfgRsp = taosMemoryCalloc(1, sizeof(SDbCfgRsp));
    if (NULL == pRsp->cfgRsp) return -1;
    if (tDeserializeSDbCfgRspImpl(decoder, pRsp->cfgRsp) < 0) return -1;
  }
  if (!tDecodeIsEnd(decoder)) {
    if (tDecodeI8(decoder, &flag) < 0) return -1;
    if (flag) {
      pRsp->pTsmaRsp = taosMemoryCalloc(1, sizeof(STableTSMAInfoRsp));
      if (!pRsp->pTsmaRsp) return -1;
      if (tDecodeTableTSMAInfoRsp(decoder, pRsp->pTsmaRsp) < 0) return -1;
    }
  }
  if (!tDecodeIsEnd(decoder)) {
    if (tDecodeI32(decoder, &pRsp->dbTsmaVersion) < 0) return -1;
  }

  return 0;
}

int32_t tDeserializeSDbHbBatchRsp(void *buf, int32_t bufLen, SDbHbBatchRsp *pRsp) {
  SDecoder decoder = {0};
  tDecoderInit(&decoder, buf, bufLen);

  if (tStartDecode(&decoder) < 0) return -1;

  int32_t numOfBatch = taosArrayGetSize(pRsp->pArray);
  if (tDecodeI32(&decoder, &numOfBatch) < 0) return -1;

  pRsp->pArray = taosArrayInit(numOfBatch, sizeof(SDbHbRsp));
  if (pRsp->pArray == NULL) {
    terrno = TSDB_CODE_OUT_OF_MEMORY;
    return -1;
  }

  for (int32_t i = 0; i < numOfBatch; ++i) {
    SDbHbRsp rsp = {0};
    if (tDeserializeSDbHbRspImp(&decoder, &rsp) < 0) {
      tDecoderClear(&decoder);
      return -1;
    }
    taosArrayPush(pRsp->pArray, &rsp);
  }
  tEndDecode(&decoder);

  tDecoderClear(&decoder);
  return 0;
}

void tFreeSUsedbRsp(SUseDbRsp *pRsp) { taosArrayDestroy(pRsp->pVgroupInfos); }

void tFreeSDbHbRsp(SDbHbRsp *pDbRsp) {
  if (NULL == pDbRsp) {
    return;
  }

  if (pDbRsp->useDbRsp) {
    tFreeSUsedbRsp(pDbRsp->useDbRsp);
    taosMemoryFree(pDbRsp->useDbRsp);
  }

  if (pDbRsp->cfgRsp) {
    tFreeSDbCfgRsp(pDbRsp->cfgRsp);
    taosMemoryFree(pDbRsp->cfgRsp);
  }
  if (pDbRsp->pTsmaRsp) {
    tFreeTableTSMAInfoRsp(pDbRsp->pTsmaRsp);
    taosMemoryFree(pDbRsp->pTsmaRsp);
  }
}

void tFreeSDbHbBatchRsp(SDbHbBatchRsp *pRsp) {
  int32_t numOfBatch = taosArrayGetSize(pRsp->pArray);
  for (int32_t i = 0; i < numOfBatch; ++i) {
    SDbHbRsp *pDbRsp = taosArrayGet(pRsp->pArray, i);
    tFreeSDbHbRsp(pDbRsp);
  }

  taosArrayDestroy(pRsp->pArray);
}

int32_t tSerializeSUserAuthBatchRsp(void *buf, int32_t bufLen, SUserAuthBatchRsp *pRsp) {
  SEncoder encoder = {0};
  tEncoderInit(&encoder, buf, bufLen);

  if (tStartEncode(&encoder) < 0) return -1;

  int32_t numOfBatch = taosArrayGetSize(pRsp->pArray);
  if (tEncodeI32(&encoder, numOfBatch) < 0) return -1;
  for (int32_t i = 0; i < numOfBatch; ++i) {
    SGetUserAuthRsp *pUserAuthRsp = taosArrayGet(pRsp->pArray, i);
    if (tSerializeSGetUserAuthRspImpl(&encoder, pUserAuthRsp) < 0) return -1;
  }
  tEndEncode(&encoder);

  int32_t tlen = encoder.pos;
  tEncoderClear(&encoder);
  return tlen;
}

int32_t tDeserializeSUserAuthBatchRsp(void *buf, int32_t bufLen, SUserAuthBatchRsp *pRsp) {
  SDecoder decoder = {0};
  tDecoderInit(&decoder, buf, bufLen);

  if (tStartDecode(&decoder) < 0) return -1;

  int32_t numOfBatch = taosArrayGetSize(pRsp->pArray);
  if (tDecodeI32(&decoder, &numOfBatch) < 0) return -1;

  pRsp->pArray = taosArrayInit(numOfBatch, sizeof(SGetUserAuthRsp));
  if (pRsp->pArray == NULL) {
    terrno = TSDB_CODE_OUT_OF_MEMORY;
    return -1;
  }

  for (int32_t i = 0; i < numOfBatch; ++i) {
    SGetUserAuthRsp rsp = {0};
    if (tDeserializeSGetUserAuthRspImpl(&decoder, &rsp) < 0) return -1;
    taosArrayPush(pRsp->pArray, &rsp);
  }
  tEndDecode(&decoder);

  tDecoderClear(&decoder);
  return 0;
}

void tFreeSUserAuthBatchRsp(SUserAuthBatchRsp *pRsp) {
  int32_t numOfBatch = taosArrayGetSize(pRsp->pArray);
  for (int32_t i = 0; i < numOfBatch; ++i) {
    SGetUserAuthRsp *pUserAuthRsp = taosArrayGet(pRsp->pArray, i);
    tFreeSGetUserAuthRsp(pUserAuthRsp);
  }

  taosArrayDestroy(pRsp->pArray);
}

int32_t tSerializeSDbCfgReq(void *buf, int32_t bufLen, SDbCfgReq *pReq) {
  SEncoder encoder = {0};
  tEncoderInit(&encoder, buf, bufLen);

  if (tStartEncode(&encoder) < 0) return -1;
  if (tEncodeCStr(&encoder, pReq->db) < 0) return -1;
  tEndEncode(&encoder);

  int32_t tlen = encoder.pos;
  tEncoderClear(&encoder);
  return tlen;
}

int32_t tDeserializeSDbCfgReq(void *buf, int32_t bufLen, SDbCfgReq *pReq) {
  SDecoder decoder = {0};
  tDecoderInit(&decoder, buf, bufLen);

  if (tStartDecode(&decoder) < 0) return -1;
  if (tDecodeCStrTo(&decoder, pReq->db) < 0) return -1;
  tEndDecode(&decoder);

  tDecoderClear(&decoder);
  return 0;
}

int32_t tSerializeSTrimDbReq(void *buf, int32_t bufLen, STrimDbReq *pReq) {
  SEncoder encoder = {0};
  tEncoderInit(&encoder, buf, bufLen);

  if (tStartEncode(&encoder) < 0) return -1;
  if (tEncodeCStr(&encoder, pReq->db) < 0) return -1;
  if (tEncodeI32(&encoder, pReq->maxSpeed) < 0) return -1;
  tEndEncode(&encoder);

  int32_t tlen = encoder.pos;
  tEncoderClear(&encoder);
  return tlen;
}

int32_t tDeserializeSTrimDbReq(void *buf, int32_t bufLen, STrimDbReq *pReq) {
  SDecoder decoder = {0};
  tDecoderInit(&decoder, buf, bufLen);

  if (tStartDecode(&decoder) < 0) return -1;
  if (tDecodeCStrTo(&decoder, pReq->db) < 0) return -1;
  if (tDecodeI32(&decoder, &pReq->maxSpeed) < 0) return -1;
  tEndDecode(&decoder);

  tDecoderClear(&decoder);
  return 0;
}

int32_t tSerializeSVTrimDbReq(void *buf, int32_t bufLen, SVTrimDbReq *pReq) {
  SEncoder encoder = {0};
  tEncoderInit(&encoder, buf, bufLen);

  if (tStartEncode(&encoder) < 0) return -1;
  if (tEncodeI32(&encoder, pReq->timestamp) < 0) return -1;
  tEndEncode(&encoder);

  int32_t tlen = encoder.pos;
  tEncoderClear(&encoder);
  return tlen;
}

int32_t tDeserializeSVTrimDbReq(void *buf, int32_t bufLen, SVTrimDbReq *pReq) {
  SDecoder decoder = {0};
  tDecoderInit(&decoder, buf, bufLen);

  if (tStartDecode(&decoder) < 0) return -1;
  if (tDecodeI32(&decoder, &pReq->timestamp) < 0) return -1;

  tEndDecode(&decoder);

  tDecoderClear(&decoder);
  return 0;
}

int32_t tSerializeSS3MigrateDbReq(void *buf, int32_t bufLen, SS3MigrateDbReq *pReq) {
  SEncoder encoder = {0};
  tEncoderInit(&encoder, buf, bufLen);

  if (tStartEncode(&encoder) < 0) return -1;
  if (tEncodeCStr(&encoder, pReq->db) < 0) return -1;
  tEndEncode(&encoder);

  int32_t tlen = encoder.pos;
  tEncoderClear(&encoder);
  return tlen;
}

int32_t tDeserializeSS3MigrateDbReq(void *buf, int32_t bufLen, SS3MigrateDbReq *pReq) {
  SDecoder decoder = {0};
  tDecoderInit(&decoder, buf, bufLen);

  if (tStartDecode(&decoder) < 0) return -1;
  if (tDecodeCStrTo(&decoder, pReq->db) < 0) return -1;
  tEndDecode(&decoder);

  tDecoderClear(&decoder);
  return 0;
}

int32_t tSerializeSVS3MigrateDbReq(void *buf, int32_t bufLen, SVS3MigrateDbReq *pReq) {
  SEncoder encoder = {0};
  tEncoderInit(&encoder, buf, bufLen);

  if (tStartEncode(&encoder) < 0) return -1;
  if (tEncodeI32(&encoder, pReq->timestamp) < 0) return -1;
  tEndEncode(&encoder);

  int32_t tlen = encoder.pos;
  tEncoderClear(&encoder);
  return tlen;
}

int32_t tDeserializeSVS3MigrateDbReq(void *buf, int32_t bufLen, SVS3MigrateDbReq *pReq) {
  SDecoder decoder = {0};
  tDecoderInit(&decoder, buf, bufLen);

  if (tStartDecode(&decoder) < 0) return -1;
  if (tDecodeI32(&decoder, &pReq->timestamp) < 0) return -1;

  tEndDecode(&decoder);

  tDecoderClear(&decoder);
  return 0;
}

int32_t tSerializeSVDropTtlTableReq(void *buf, int32_t bufLen, SVDropTtlTableReq *pReq) {
  SEncoder encoder = {0};
  tEncoderInit(&encoder, buf, bufLen);

  if (tStartEncode(&encoder) < 0) return -1;
  if (tEncodeI32(&encoder, pReq->timestampSec) < 0) return -1;
  if (tEncodeI32(&encoder, pReq->ttlDropMaxCount) < 0) return -1;
  if (tEncodeI32(&encoder, pReq->nUids) < 0) return -1;
  for (int32_t i = 0; i < pReq->nUids; ++i) {
    tb_uid_t *pTbUid = taosArrayGet(pReq->pTbUids, i);
    if (tEncodeI64(&encoder, *pTbUid) < 0) return -1;
  }
  tEndEncode(&encoder);

  int32_t tlen = encoder.pos;
  tEncoderClear(&encoder);
  return tlen;
}

int32_t tDeserializeSVDropTtlTableReq(void *buf, int32_t bufLen, SVDropTtlTableReq *pReq) {
  SDecoder decoder = {0};
  tDecoderInit(&decoder, buf, bufLen);

  if (tStartDecode(&decoder) < 0) return -1;
  if (tDecodeI32(&decoder, &pReq->timestampSec) < 0) return -1;
  pReq->ttlDropMaxCount = INT32_MAX;
  pReq->nUids = 0;
  pReq->pTbUids = NULL;
  if (!tDecodeIsEnd(&decoder)) {
    if (tDecodeI32(&decoder, &pReq->ttlDropMaxCount) < 0) return -1;
    if (tDecodeI32(&decoder, &pReq->nUids) < 0) return -1;

    if (pReq->nUids > 0) {
      pReq->pTbUids = taosArrayInit(pReq->nUids, sizeof(tb_uid_t));
      if (pReq->pTbUids == NULL) {
        terrno = TSDB_CODE_OUT_OF_MEMORY;
        return -1;
      }
    }

    tb_uid_t tbUid = 0;
    for (int32_t i = 0; i < pReq->nUids; ++i) {
      if (tDecodeI64(&decoder, &tbUid) < 0) return -1;
      if (taosArrayPush(pReq->pTbUids, &tbUid) == NULL) {
        terrno = TSDB_CODE_OUT_OF_MEMORY;
        return -1;
      }
    }
  }
  tEndDecode(&decoder);

  tDecoderClear(&decoder);
  return 0;
}

int32_t tSerializeSDbCfgRspImpl(SEncoder *encoder, const SDbCfgRsp *pRsp) {
  if (tEncodeCStr(encoder, pRsp->db) < 0) return -1;
  if (tEncodeI64(encoder, pRsp->dbId) < 0) return -1;
  if (tEncodeI32(encoder, pRsp->cfgVersion) < 0) return -1;
  if (tEncodeI32(encoder, pRsp->numOfVgroups) < 0) return -1;
  if (tEncodeI32(encoder, pRsp->numOfStables) < 0) return -1;
  if (tEncodeI32(encoder, pRsp->buffer) < 0) return -1;
  if (tEncodeI32(encoder, pRsp->cacheSize) < 0) return -1;
  if (tEncodeI32(encoder, pRsp->pageSize) < 0) return -1;
  if (tEncodeI32(encoder, pRsp->pages) < 0) return -1;
  if (tEncodeI32(encoder, pRsp->daysPerFile) < 0) return -1;
  if (tEncodeI32(encoder, pRsp->daysToKeep0) < 0) return -1;
  if (tEncodeI32(encoder, pRsp->daysToKeep1) < 0) return -1;
  if (tEncodeI32(encoder, pRsp->daysToKeep2) < 0) return -1;
  if (tEncodeI32(encoder, pRsp->minRows) < 0) return -1;
  if (tEncodeI32(encoder, pRsp->maxRows) < 0) return -1;
  if (tEncodeI32(encoder, pRsp->walFsyncPeriod) < 0) return -1;
  if (tEncodeI16(encoder, pRsp->hashPrefix) < 0) return -1;
  if (tEncodeI16(encoder, pRsp->hashSuffix) < 0) return -1;
  if (tEncodeI8(encoder, pRsp->walLevel) < 0) return -1;
  if (tEncodeI8(encoder, pRsp->precision) < 0) return -1;
  if (tEncodeI8(encoder, pRsp->compression) < 0) return -1;
  if (tEncodeI8(encoder, pRsp->replications) < 0) return -1;
  if (tEncodeI8(encoder, pRsp->strict) < 0) return -1;
  if (tEncodeI8(encoder, pRsp->cacheLast) < 0) return -1;
  if (tEncodeI32(encoder, pRsp->tsdbPageSize) < 0) return -1;
  if (tEncodeI32(encoder, pRsp->walRetentionPeriod) < 0) return -1;
  if (tEncodeI32(encoder, pRsp->walRollPeriod) < 0) return -1;
  if (tEncodeI64(encoder, pRsp->walRetentionSize) < 0) return -1;
  if (tEncodeI64(encoder, pRsp->walSegmentSize) < 0) return -1;
  if (tEncodeI32(encoder, pRsp->numOfRetensions) < 0) return -1;
  for (int32_t i = 0; i < pRsp->numOfRetensions; ++i) {
    SRetention *pRetension = taosArrayGet(pRsp->pRetensions, i);
    if (tEncodeI64(encoder, pRetension->freq) < 0) return -1;
    if (tEncodeI64(encoder, pRetension->keep) < 0) return -1;
    if (tEncodeI8(encoder, pRetension->freqUnit) < 0) return -1;
    if (tEncodeI8(encoder, pRetension->keepUnit) < 0) return -1;
  }
  if (tEncodeI8(encoder, pRsp->schemaless) < 0) return -1;
  if (tEncodeI16(encoder, pRsp->sstTrigger) < 0) return -1;
  if (tEncodeI32(encoder, pRsp->keepTimeOffset) < 0) return -1;
  if (tEncodeI8(encoder, pRsp->withArbitrator) < 0) return -1;
  if (tEncodeI8(encoder, pRsp->encryptAlgorithm) < 0) return -1;
  if (tEncodeI32(encoder, pRsp->s3ChunkSize) < 0) return -1;
  if (tEncodeI32(encoder, pRsp->s3KeepLocal) < 0) return -1;
  if (tEncodeI8(encoder, pRsp->s3Compact) < 0) return -1;

  return 0;
}

int32_t tSerializeSDbCfgRsp(void *buf, int32_t bufLen, const SDbCfgRsp *pRsp) {
  SEncoder encoder = {0};
  tEncoderInit(&encoder, buf, bufLen);

  if (tStartEncode(&encoder) < 0) return -1;
  tSerializeSDbCfgRspImpl(&encoder, pRsp);
  tEndEncode(&encoder);
  int32_t tlen = encoder.pos;
  tEncoderClear(&encoder);
  return tlen;
}

int32_t tDeserializeSDbCfgRspImpl(SDecoder *decoder, SDbCfgRsp *pRsp) {
  if (tDecodeCStrTo(decoder, pRsp->db) < 0) return -1;
  if (tDecodeI64(decoder, &pRsp->dbId) < 0) return -1;
  if (tDecodeI32(decoder, &pRsp->cfgVersion) < 0) return -1;
  if (tDecodeI32(decoder, &pRsp->numOfVgroups) < 0) return -1;
  if (tDecodeI32(decoder, &pRsp->numOfStables) < 0) return -1;
  if (tDecodeI32(decoder, &pRsp->buffer) < 0) return -1;
  if (tDecodeI32(decoder, &pRsp->cacheSize) < 0) return -1;
  if (tDecodeI32(decoder, &pRsp->pageSize) < 0) return -1;
  if (tDecodeI32(decoder, &pRsp->pages) < 0) return -1;
  if (tDecodeI32(decoder, &pRsp->daysPerFile) < 0) return -1;
  if (tDecodeI32(decoder, &pRsp->daysToKeep0) < 0) return -1;
  if (tDecodeI32(decoder, &pRsp->daysToKeep1) < 0) return -1;
  if (tDecodeI32(decoder, &pRsp->daysToKeep2) < 0) return -1;
  if (tDecodeI32(decoder, &pRsp->minRows) < 0) return -1;
  if (tDecodeI32(decoder, &pRsp->maxRows) < 0) return -1;
  if (tDecodeI32(decoder, &pRsp->walFsyncPeriod) < 0) return -1;
  if (tDecodeI16(decoder, &pRsp->hashPrefix) < 0) return -1;
  if (tDecodeI16(decoder, &pRsp->hashSuffix) < 0) return -1;
  if (tDecodeI8(decoder, &pRsp->walLevel) < 0) return -1;
  if (tDecodeI8(decoder, &pRsp->precision) < 0) return -1;
  if (tDecodeI8(decoder, &pRsp->compression) < 0) return -1;
  if (tDecodeI8(decoder, &pRsp->replications) < 0) return -1;
  if (tDecodeI8(decoder, &pRsp->strict) < 0) return -1;
  if (tDecodeI8(decoder, &pRsp->cacheLast) < 0) return -1;
  if (tDecodeI32(decoder, &pRsp->tsdbPageSize) < 0) return -1;
  if (tDecodeI32(decoder, &pRsp->walRetentionPeriod) < 0) return -1;
  if (tDecodeI32(decoder, &pRsp->walRollPeriod) < 0) return -1;
  if (tDecodeI64(decoder, &pRsp->walRetentionSize) < 0) return -1;
  if (tDecodeI64(decoder, &pRsp->walSegmentSize) < 0) return -1;
  if (tDecodeI32(decoder, &pRsp->numOfRetensions) < 0) return -1;
  if (pRsp->numOfRetensions > 0) {
    pRsp->pRetensions = taosArrayInit(pRsp->numOfRetensions, sizeof(SRetention));
    if (pRsp->pRetensions == NULL) {
      terrno = TSDB_CODE_OUT_OF_MEMORY;
      return -1;
    }
  }

  for (int32_t i = 0; i < pRsp->numOfRetensions; ++i) {
    SRetention rentension = {0};
    if (tDecodeI64(decoder, &rentension.freq) < 0) return -1;
    if (tDecodeI64(decoder, &rentension.keep) < 0) return -1;
    if (tDecodeI8(decoder, &rentension.freqUnit) < 0) return -1;
    if (tDecodeI8(decoder, &rentension.keepUnit) < 0) return -1;
    if (taosArrayPush(pRsp->pRetensions, &rentension) == NULL) {
      terrno = TSDB_CODE_OUT_OF_MEMORY;
      return -1;
    }
  }
  if (tDecodeI8(decoder, &pRsp->schemaless) < 0) return -1;
  if (tDecodeI16(decoder, &pRsp->sstTrigger) < 0) return -1;
  pRsp->keepTimeOffset = TSDB_DEFAULT_KEEP_TIME_OFFSET;
  if (!tDecodeIsEnd(decoder)) {
    if (tDecodeI32(decoder, &pRsp->keepTimeOffset) < 0) return -1;
  }
  pRsp->withArbitrator = TSDB_DEFAULT_DB_WITH_ARBITRATOR;
  pRsp->encryptAlgorithm = TSDB_DEFAULT_ENCRYPT_ALGO;
  pRsp->s3ChunkSize = TSDB_DEFAULT_S3_CHUNK_SIZE;
  pRsp->s3KeepLocal = TSDB_DEFAULT_S3_KEEP_LOCAL;
  pRsp->s3Compact = TSDB_DEFAULT_S3_COMPACT;
  if (!tDecodeIsEnd(decoder)) {
    if (tDecodeI8(decoder, &pRsp->withArbitrator) < 0) return -1;
    if (tDecodeI8(decoder, &pRsp->encryptAlgorithm) < 0) return -1;
    if (tDecodeI32(decoder, &pRsp->s3ChunkSize) < 0) return -1;
    if (tDecodeI32(decoder, &pRsp->s3KeepLocal) < 0) return -1;
    if (tDecodeI8(decoder, &pRsp->s3Compact) < 0) return -1;
  }

  return 0;
}

int32_t tDeserializeSDbCfgRsp(void *buf, int32_t bufLen, SDbCfgRsp *pRsp) {
  SDecoder decoder = {0};
  tDecoderInit(&decoder, buf, bufLen);

  if (tStartDecode(&decoder) < 0) return -1;
  if (tDeserializeSDbCfgRspImpl(&decoder, pRsp) < 0) return -1;
  tEndDecode(&decoder);

  tDecoderClear(&decoder);
  return 0;
}

void tFreeSDbCfgRsp(SDbCfgRsp *pRsp) {
  if (NULL == pRsp) {
    return;
  }

  taosArrayDestroy(pRsp->pRetensions);
}

int32_t tSerializeSUserIndexReq(void *buf, int32_t bufLen, SUserIndexReq *pReq) {
  SEncoder encoder = {0};
  tEncoderInit(&encoder, buf, bufLen);

  if (tStartEncode(&encoder) < 0) return -1;
  if (tEncodeCStr(&encoder, pReq->indexFName) < 0) return -1;
  tEndEncode(&encoder);

  int32_t tlen = encoder.pos;
  tEncoderClear(&encoder);
  return tlen;
}

int32_t tDeserializeSUserIndexReq(void *buf, int32_t bufLen, SUserIndexReq *pReq) {
  SDecoder decoder = {0};
  tDecoderInit(&decoder, buf, bufLen);

  if (tStartDecode(&decoder) < 0) return -1;
  if (tDecodeCStrTo(&decoder, pReq->indexFName) < 0) return -1;
  tEndDecode(&decoder);

  tDecoderClear(&decoder);
  return 0;
}

int32_t tSerializeSUserIndexRsp(void *buf, int32_t bufLen, const SUserIndexRsp *pRsp) {
  SEncoder encoder = {0};
  tEncoderInit(&encoder, buf, bufLen);

  if (tStartEncode(&encoder) < 0) return -1;
  if (tEncodeCStr(&encoder, pRsp->dbFName) < 0) return -1;
  if (tEncodeCStr(&encoder, pRsp->tblFName) < 0) return -1;
  if (tEncodeCStr(&encoder, pRsp->colName) < 0) return -1;
  if (tEncodeCStr(&encoder, pRsp->indexType) < 0) return -1;
  if (tEncodeCStr(&encoder, pRsp->indexExts) < 0) return -1;
  tEndEncode(&encoder);

  int32_t tlen = encoder.pos;
  tEncoderClear(&encoder);
  return tlen;
}

int32_t tDeserializeSUserIndexRsp(void *buf, int32_t bufLen, SUserIndexRsp *pRsp) {
  SDecoder decoder = {0};
  tDecoderInit(&decoder, buf, bufLen);

  if (tStartDecode(&decoder) < 0) return -1;
  if (tDecodeCStrTo(&decoder, pRsp->dbFName) < 0) return -1;
  if (tDecodeCStrTo(&decoder, pRsp->tblFName) < 0) return -1;
  if (tDecodeCStrTo(&decoder, pRsp->colName) < 0) return -1;
  if (tDecodeCStrTo(&decoder, pRsp->indexType) < 0) return -1;
  if (tDecodeCStrTo(&decoder, pRsp->indexExts) < 0) return -1;
  tEndDecode(&decoder);

  tDecoderClear(&decoder);
  return 0;
}

int32_t tSerializeSTableIndexReq(void *buf, int32_t bufLen, STableIndexReq *pReq) {
  SEncoder encoder = {0};
  tEncoderInit(&encoder, buf, bufLen);

  if (tStartEncode(&encoder) < 0) return -1;
  if (tEncodeCStr(&encoder, pReq->tbFName) < 0) return -1;
  tEndEncode(&encoder);

  int32_t tlen = encoder.pos;
  tEncoderClear(&encoder);
  return tlen;
}

int32_t tDeserializeSTableIndexReq(void *buf, int32_t bufLen, STableIndexReq *pReq) {
  SDecoder decoder = {0};
  tDecoderInit(&decoder, buf, bufLen);

  if (tStartDecode(&decoder) < 0) return -1;
  if (tDecodeCStrTo(&decoder, pReq->tbFName) < 0) return -1;
  tEndDecode(&decoder);

  tDecoderClear(&decoder);
  return 0;
}

int32_t tSerializeSTableIndexInfo(SEncoder *pEncoder, STableIndexInfo *pInfo) {
  if (tEncodeI8(pEncoder, pInfo->intervalUnit) < 0) return -1;
  if (tEncodeI8(pEncoder, pInfo->slidingUnit) < 0) return -1;
  if (tEncodeI64(pEncoder, pInfo->interval) < 0) return -1;
  if (tEncodeI64(pEncoder, pInfo->offset) < 0) return -1;
  if (tEncodeI64(pEncoder, pInfo->sliding) < 0) return -1;
  if (tEncodeI64(pEncoder, pInfo->dstTbUid) < 0) return -1;
  if (tEncodeI32(pEncoder, pInfo->dstVgId) < 0) return -1;
  if (tEncodeSEpSet(pEncoder, &pInfo->epSet) < 0) return -1;
  if (tEncodeCStr(pEncoder, pInfo->expr) < 0) return -1;
  return 0;
}

int32_t tSerializeSTableIndexRsp(void *buf, int32_t bufLen, const STableIndexRsp *pRsp) {
  SEncoder encoder = {0};
  tEncoderInit(&encoder, buf, bufLen);

  if (tStartEncode(&encoder) < 0) return -1;
  if (tEncodeCStr(&encoder, pRsp->tbName) < 0) return -1;
  if (tEncodeCStr(&encoder, pRsp->dbFName) < 0) return -1;
  if (tEncodeU64(&encoder, pRsp->suid) < 0) return -1;
  if (tEncodeI32(&encoder, pRsp->version) < 0) return -1;
  if (tEncodeI32(&encoder, pRsp->indexSize) < 0) return -1;
  int32_t num = taosArrayGetSize(pRsp->pIndex);
  if (tEncodeI32(&encoder, num) < 0) return -1;
  if (num > 0) {
    for (int32_t i = 0; i < num; ++i) {
      STableIndexInfo *pInfo = (STableIndexInfo *)taosArrayGet(pRsp->pIndex, i);
      if (tSerializeSTableIndexInfo(&encoder, pInfo) < 0) return -1;
    }
  }
  tEndEncode(&encoder);

  int32_t tlen = encoder.pos;
  tEncoderClear(&encoder);
  return tlen;
}

void tFreeSerializeSTableIndexRsp(STableIndexRsp *pRsp) {
  if (pRsp->pIndex != NULL) {
    tFreeSTableIndexRsp(pRsp);
    pRsp->pIndex = NULL;
  }
}

int32_t tDeserializeSTableIndexInfo(SDecoder *pDecoder, STableIndexInfo *pInfo) {
  if (tDecodeI8(pDecoder, &pInfo->intervalUnit) < 0) return -1;
  if (tDecodeI8(pDecoder, &pInfo->slidingUnit) < 0) return -1;
  if (tDecodeI64(pDecoder, &pInfo->interval) < 0) return -1;
  if (tDecodeI64(pDecoder, &pInfo->offset) < 0) return -1;
  if (tDecodeI64(pDecoder, &pInfo->sliding) < 0) return -1;
  if (tDecodeI64(pDecoder, &pInfo->dstTbUid) < 0) return -1;
  if (tDecodeI32(pDecoder, &pInfo->dstVgId) < 0) return -1;
  if (tDecodeSEpSet(pDecoder, &pInfo->epSet) < 0) return -1;
  if (tDecodeCStrAlloc(pDecoder, &pInfo->expr) < 0) return -1;

  return 0;
}

int32_t tDeserializeSTableIndexRsp(void *buf, int32_t bufLen, STableIndexRsp *pRsp) {
  SDecoder decoder = {0};
  tDecoderInit(&decoder, buf, bufLen);

  if (tStartDecode(&decoder) < 0) return -1;
  if (tDecodeCStrTo(&decoder, pRsp->tbName) < 0) return -1;
  if (tDecodeCStrTo(&decoder, pRsp->dbFName) < 0) return -1;
  if (tDecodeU64(&decoder, &pRsp->suid) < 0) return -1;
  if (tDecodeI32(&decoder, &pRsp->version) < 0) return -1;
  if (tDecodeI32(&decoder, &pRsp->indexSize) < 0) return -1;
  int32_t num = 0;
  if (tDecodeI32(&decoder, &num) < 0) return -1;
  if (num > 0) {
    pRsp->pIndex = taosArrayInit(num, sizeof(STableIndexInfo));
    if (NULL == pRsp->pIndex) return -1;
    STableIndexInfo info;
    for (int32_t i = 0; i < num; ++i) {
      if (tDeserializeSTableIndexInfo(&decoder, &info) < 0) return -1;
      if (NULL == taosArrayPush(pRsp->pIndex, &info)) {
        taosMemoryFree(info.expr);
        return -1;
      }
    }
  }
  tEndDecode(&decoder);

  tDecoderClear(&decoder);
  return 0;
}

void tFreeSTableIndexInfo(void *info) {
  if (NULL == info) {
    return;
  }

  STableIndexInfo *pInfo = (STableIndexInfo *)info;

  taosMemoryFree(pInfo->expr);
}

int32_t tSerializeSShowVariablesReq(void *buf, int32_t bufLen, SShowVariablesReq *pReq) {
  SEncoder encoder = {0};
  tEncoderInit(&encoder, buf, bufLen);

  if (tStartEncode(&encoder) < 0) return -1;
  if (tEncodeI32(&encoder, pReq->useless) < 0) return -1;
  tEndEncode(&encoder);

  int32_t tlen = encoder.pos;
  tEncoderClear(&encoder);
  return tlen;
}

// int32_t tDeserializeSShowVariablesReq(void *buf, int32_t bufLen, SShowVariablesReq *pReq) {
//   SDecoder decoder = {0};
//   tDecoderInit(&decoder, buf, bufLen);

//   if (tStartDecode(&decoder) < 0) return -1;
//   if (tDecodeI32(&decoder, &pReq->useless) < 0) return -1;

//   tEndDecode(&decoder);
//   tDecoderClear(&decoder);
//   return 0;
// }

int32_t tEncodeSVariablesInfo(SEncoder *pEncoder, SVariablesInfo *pInfo) {
  if (tEncodeCStr(pEncoder, pInfo->name) < 0) return -1;
  if (tEncodeCStr(pEncoder, pInfo->value) < 0) return -1;
  if (tEncodeCStr(pEncoder, pInfo->scope) < 0) return -1;
  return 0;
}

int32_t tDecodeSVariablesInfo(SDecoder *pDecoder, SVariablesInfo *pInfo) {
  if (tDecodeCStrTo(pDecoder, pInfo->name) < 0) return -1;
  if (tDecodeCStrTo(pDecoder, pInfo->value) < 0) return -1;
  if (tDecodeCStrTo(pDecoder, pInfo->scope) < 0) return -1;
  return 0;
}

int32_t tSerializeSShowVariablesRsp(void *buf, int32_t bufLen, SShowVariablesRsp *pRsp) {
  SEncoder encoder = {0};
  tEncoderInit(&encoder, buf, bufLen);

  if (tStartEncode(&encoder) < 0) return -1;
  int32_t varNum = taosArrayGetSize(pRsp->variables);
  if (tEncodeI32(&encoder, varNum) < 0) return -1;
  for (int32_t i = 0; i < varNum; ++i) {
    SVariablesInfo *pInfo = taosArrayGet(pRsp->variables, i);
    if (tEncodeSVariablesInfo(&encoder, pInfo) < 0) return -1;
  }
  tEndEncode(&encoder);

  int32_t tlen = encoder.pos;
  tEncoderClear(&encoder);
  return tlen;
}

int32_t tDeserializeSShowVariablesRsp(void *buf, int32_t bufLen, SShowVariablesRsp *pRsp) {
  SDecoder decoder = {0};
  tDecoderInit(&decoder, buf, bufLen);

  if (tStartDecode(&decoder) < 0) return -1;
  int32_t varNum = 0;
  if (tDecodeI32(&decoder, &varNum) < 0) return -1;
  if (varNum > 0) {
    pRsp->variables = taosArrayInit(varNum, sizeof(SVariablesInfo));
    if (NULL == pRsp->variables) return -1;
    for (int32_t i = 0; i < varNum; ++i) {
      SVariablesInfo info = {0};
      if (tDecodeSVariablesInfo(&decoder, &info) < 0) return -1;
      if (NULL == taosArrayPush(pRsp->variables, &info)) return -1;
    }
  }

  tEndDecode(&decoder);
  tDecoderClear(&decoder);
  return 0;
}

void tFreeSShowVariablesRsp(SShowVariablesRsp *pRsp) {
  if (NULL == pRsp) {
    return;
  }

  taosArrayDestroy(pRsp->variables);
}

int32_t tSerializeSShowReq(void *buf, int32_t bufLen, SShowReq *pReq) {
  SEncoder encoder = {0};
  tEncoderInit(&encoder, buf, bufLen);

  if (tStartEncode(&encoder) < 0) return -1;
  if (tEncodeI32(&encoder, pReq->type) < 0) return -1;
  if (tEncodeCStr(&encoder, pReq->db) < 0) return -1;
  if (tEncodeI32(&encoder, pReq->payloadLen) < 0) return -1;
  if (pReq->payloadLen > 0) {
    if (tEncodeBinary(&encoder, pReq->payload, pReq->payloadLen) < 0) return -1;
  }
  tEndEncode(&encoder);

  int32_t tlen = encoder.pos;
  tEncoderClear(&encoder);
  return tlen;
}

// int32_t tDeserializeSShowReq(void *buf, int32_t bufLen, SShowReq *pReq) {
//   SDecoder decoder = {0};
//   tDecoderInit(&decoder, buf, bufLen);

//   if (tStartDecode(&decoder) < 0) return -1;
//   if (tDecodeI32(&decoder, &pReq->type) < 0) return -1;
//   if (tDecodeCStrTo(&decoder, pReq->db) < 0) return -1;
//   if (tDecodeI32(&decoder, &pReq->payloadLen) < 0) return -1;
//   if (pReq->payloadLen > 0) {
//     pReq->payload = taosMemoryMalloc(pReq->payloadLen);
//     if (pReq->payload == NULL) return -1;
//     if (tDecodeCStrTo(&decoder, pReq->payload) < 0) return -1;
//   }

//   tEndDecode(&decoder);
//   tDecoderClear(&decoder);
//   return 0;
// }

void tFreeSShowReq(SShowReq *pReq) { taosMemoryFreeClear(pReq->payload); }

int32_t tSerializeSRetrieveTableReq(void *buf, int32_t bufLen, SRetrieveTableReq *pReq) {
  SEncoder encoder = {0};
  tEncoderInit(&encoder, buf, bufLen);

  if (tStartEncode(&encoder) < 0) return -1;
  if (tEncodeI64(&encoder, pReq->showId) < 0) return -1;
  if (tEncodeCStr(&encoder, pReq->db) < 0) return -1;
  if (tEncodeCStr(&encoder, pReq->tb) < 0) return -1;
  if (tEncodeCStr(&encoder, pReq->filterTb) < 0) return -1;
  if (tEncodeCStr(&encoder, pReq->user) < 0) return -1;
  if (tEncodeI64(&encoder, pReq->compactId) < 0) return -1;
  if (tEncodeI8(&encoder, pReq->withFull) < 0) return -1;
  tEndEncode(&encoder);

  int32_t tlen = encoder.pos;
  tEncoderClear(&encoder);
  return tlen;
}

int32_t tDeserializeSRetrieveTableReq(void *buf, int32_t bufLen, SRetrieveTableReq *pReq) {
  SDecoder decoder = {0};
  tDecoderInit(&decoder, buf, bufLen);

  if (tStartDecode(&decoder) < 0) return -1;
  if (tDecodeI64(&decoder, &pReq->showId) < 0) return -1;
  if (tDecodeCStrTo(&decoder, pReq->db) < 0) return -1;
  if (tDecodeCStrTo(&decoder, pReq->tb) < 0) return -1;
  if (tDecodeCStrTo(&decoder, pReq->filterTb) < 0) return -1;
  if (tDecodeCStrTo(&decoder, pReq->user) < 0) return -1;
  if (!tDecodeIsEnd(&decoder)) {
    if (tDecodeI64(&decoder, &pReq->compactId) < 0) return -1;
  } else {
    pReq->compactId = -1;
  }
  if (!tDecodeIsEnd(&decoder)) {
    if (tDecodeI8(&decoder, (int8_t *)&pReq->withFull) < 0) return -1;
  }
  tEndDecode(&decoder);
  tDecoderClear(&decoder);
  return 0;
}

static int32_t tEncodeSTableMetaRsp(SEncoder *pEncoder, STableMetaRsp *pRsp) {
  if (tEncodeCStr(pEncoder, pRsp->tbName) < 0) return -1;
  if (tEncodeCStr(pEncoder, pRsp->stbName) < 0) return -1;
  if (tEncodeCStr(pEncoder, pRsp->dbFName) < 0) return -1;
  if (tEncodeI64(pEncoder, pRsp->dbId) < 0) return -1;
  if (tEncodeI32(pEncoder, pRsp->numOfTags) < 0) return -1;
  if (tEncodeI32(pEncoder, pRsp->numOfColumns) < 0) return -1;
  if (tEncodeI8(pEncoder, pRsp->precision) < 0) return -1;
  if (tEncodeI8(pEncoder, pRsp->tableType) < 0) return -1;
  if (tEncodeI32(pEncoder, pRsp->sversion) < 0) return -1;
  if (tEncodeI32(pEncoder, pRsp->tversion) < 0) return -1;
  if (tEncodeU64(pEncoder, pRsp->suid) < 0) return -1;
  if (tEncodeU64(pEncoder, pRsp->tuid) < 0) return -1;
  if (tEncodeI32(pEncoder, pRsp->vgId) < 0) return -1;
  for (int32_t i = 0; i < pRsp->numOfColumns + pRsp->numOfTags; ++i) {
    SSchema *pSchema = &pRsp->pSchemas[i];
    if (tEncodeSSchema(pEncoder, pSchema) < 0) return -1;
  }

  if (useCompress(pRsp->tableType)) {
    for (int32_t i = 0; i < pRsp->numOfColumns; ++i) {
      SSchemaExt *pSchemaExt = &pRsp->pSchemaExt[i];
      if (tEncodeSSchemaExt(pEncoder, pSchemaExt) < 0) return -1;
    }
  }

  return 0;
}

static int32_t tDecodeSTableMetaRsp(SDecoder *pDecoder, STableMetaRsp *pRsp) {
  if (tDecodeCStrTo(pDecoder, pRsp->tbName) < 0) return -1;
  if (tDecodeCStrTo(pDecoder, pRsp->stbName) < 0) return -1;
  if (tDecodeCStrTo(pDecoder, pRsp->dbFName) < 0) return -1;
  if (tDecodeI64(pDecoder, &pRsp->dbId) < 0) return -1;
  if (tDecodeI32(pDecoder, &pRsp->numOfTags) < 0) return -1;
  if (tDecodeI32(pDecoder, &pRsp->numOfColumns) < 0) return -1;
  if (tDecodeI8(pDecoder, &pRsp->precision) < 0) return -1;
  if (tDecodeI8(pDecoder, &pRsp->tableType) < 0) return -1;
  if (tDecodeI32(pDecoder, &pRsp->sversion) < 0) return -1;
  if (tDecodeI32(pDecoder, &pRsp->tversion) < 0) return -1;
  if (tDecodeU64(pDecoder, &pRsp->suid) < 0) return -1;
  if (tDecodeU64(pDecoder, &pRsp->tuid) < 0) return -1;
  if (tDecodeI32(pDecoder, &pRsp->vgId) < 0) return -1;

  int32_t totalCols = pRsp->numOfTags + pRsp->numOfColumns;
  if (totalCols > 0) {
    pRsp->pSchemas = taosMemoryMalloc(sizeof(SSchema) * totalCols);
    if (pRsp->pSchemas == NULL) return -1;

    for (int32_t i = 0; i < totalCols; ++i) {
      SSchema *pSchema = &pRsp->pSchemas[i];
      if (tDecodeSSchema(pDecoder, pSchema) < 0) return -1;
    }
  } else {
    pRsp->pSchemas = NULL;
  }

  if (!tDecodeIsEnd(pDecoder)) {
    if (useCompress(pRsp->tableType) && pRsp->numOfColumns > 0) {
      pRsp->pSchemaExt = taosMemoryMalloc(sizeof(SSchemaExt) * pRsp->numOfColumns);
      if (pRsp->pSchemaExt == NULL) return -1;

      for (int32_t i = 0; i < pRsp->numOfColumns; ++i) {
        SSchemaExt *pSchemaExt = &pRsp->pSchemaExt[i];
        if (tDecodeSSchemaExt(pDecoder, pSchemaExt) < 0) return -1;
      }
    } else {
      pRsp->pSchemaExt = NULL;
    }
  }

  return 0;
}

int32_t tSerializeSTableMetaRsp(void *buf, int32_t bufLen, STableMetaRsp *pRsp) {
  SEncoder encoder = {0};
  tEncoderInit(&encoder, buf, bufLen);

  if (tStartEncode(&encoder) < 0) return -1;
  if (tEncodeSTableMetaRsp(&encoder, pRsp) < 0) return -1;
  tEndEncode(&encoder);

  int32_t tlen = encoder.pos;
  tEncoderClear(&encoder);
  return tlen;
}

int32_t tSerializeSSTbHbRsp(void *buf, int32_t bufLen, SSTbHbRsp *pRsp) {
  SEncoder encoder = {0};
  tEncoderInit(&encoder, buf, bufLen);

  if (tStartEncode(&encoder) < 0) return -1;

  int32_t numOfMeta = taosArrayGetSize(pRsp->pMetaRsp);
  if (tEncodeI32(&encoder, numOfMeta) < 0) return -1;
  for (int32_t i = 0; i < numOfMeta; ++i) {
    STableMetaRsp *pMetaRsp = taosArrayGet(pRsp->pMetaRsp, i);
    if (tEncodeSTableMetaRsp(&encoder, pMetaRsp) < 0) return -1;
  }

  int32_t numOfIndex = taosArrayGetSize(pRsp->pIndexRsp);
  if (tEncodeI32(&encoder, numOfIndex) < 0) return -1;
  for (int32_t i = 0; i < numOfIndex; ++i) {
    STableIndexRsp *pIndexRsp = taosArrayGet(pRsp->pIndexRsp, i);
    if (tEncodeCStr(&encoder, pIndexRsp->tbName) < 0) return -1;
    if (tEncodeCStr(&encoder, pIndexRsp->dbFName) < 0) return -1;
    if (tEncodeU64(&encoder, pIndexRsp->suid) < 0) return -1;
    if (tEncodeI32(&encoder, pIndexRsp->version) < 0) return -1;
    if (tEncodeI32(&encoder, pIndexRsp->indexSize) < 0) return -1;
    int32_t num = taosArrayGetSize(pIndexRsp->pIndex);
    if (tEncodeI32(&encoder, num) < 0) return -1;
    for (int32_t j = 0; j < num; ++j) {
      STableIndexInfo *pInfo = (STableIndexInfo *)taosArrayGet(pIndexRsp->pIndex, j);
      if (tSerializeSTableIndexInfo(&encoder, pInfo) < 0) return -1;
    }
  }

  tEndEncode(&encoder);

  int32_t tlen = encoder.pos;
  tEncoderClear(&encoder);
  return tlen;
}

int32_t tDeserializeSTableMetaRsp(void *buf, int32_t bufLen, STableMetaRsp *pRsp) {
  SDecoder decoder = {0};
  tDecoderInit(&decoder, buf, bufLen);

  if (tStartDecode(&decoder) < 0) return -1;
  if (tDecodeSTableMetaRsp(&decoder, pRsp) < 0) return -1;

  tEndDecode(&decoder);
  tDecoderClear(&decoder);
  return 0;
}

int32_t tDeserializeSSTbHbRsp(void *buf, int32_t bufLen, SSTbHbRsp *pRsp) {
  SDecoder decoder = {0};
  tDecoderInit(&decoder, buf, bufLen);

  if (tStartDecode(&decoder) < 0) return -1;

  int32_t numOfMeta = 0;
  if (tDecodeI32(&decoder, &numOfMeta) < 0) return -1;
  pRsp->pMetaRsp = taosArrayInit(numOfMeta, sizeof(STableMetaRsp));
  if (pRsp->pMetaRsp == NULL) {
    terrno = TSDB_CODE_OUT_OF_MEMORY;
    return -1;
  }

  for (int32_t i = 0; i < numOfMeta; ++i) {
    STableMetaRsp tableMetaRsp = {0};
    if (tDecodeSTableMetaRsp(&decoder, &tableMetaRsp) < 0) return -1;
    taosArrayPush(pRsp->pMetaRsp, &tableMetaRsp);
  }

  int32_t numOfIndex = 0;
  if (tDecodeI32(&decoder, &numOfIndex) < 0) return -1;

  pRsp->pIndexRsp = taosArrayInit(numOfIndex, sizeof(STableIndexRsp));
  if (pRsp->pIndexRsp == NULL) {
    terrno = TSDB_CODE_OUT_OF_MEMORY;
    return -1;
  }

  for (int32_t i = 0; i < numOfIndex; ++i) {
    STableIndexRsp tableIndexRsp = {0};
    if (tDecodeCStrTo(&decoder, tableIndexRsp.tbName) < 0) return -1;
    if (tDecodeCStrTo(&decoder, tableIndexRsp.dbFName) < 0) return -1;
    if (tDecodeU64(&decoder, &tableIndexRsp.suid) < 0) return -1;
    if (tDecodeI32(&decoder, &tableIndexRsp.version) < 0) return -1;
    if (tDecodeI32(&decoder, &tableIndexRsp.indexSize) < 0) return -1;
    int32_t num = 0;
    if (tDecodeI32(&decoder, &num) < 0) return -1;
    if (num > 0) {
      tableIndexRsp.pIndex = taosArrayInit(num, sizeof(STableIndexInfo));
      if (NULL == tableIndexRsp.pIndex) return -1;
      STableIndexInfo info;
      for (int32_t j = 0; j < num; ++j) {
        if (tDeserializeSTableIndexInfo(&decoder, &info) < 0) return -1;
        if (NULL == taosArrayPush(tableIndexRsp.pIndex, &info)) {
          taosMemoryFree(info.expr);
          return -1;
        }
      }
    }
    taosArrayPush(pRsp->pIndexRsp, &tableIndexRsp);
  }

  tEndDecode(&decoder);

  tDecoderClear(&decoder);
  return 0;
}

void tFreeSTableMetaRsp(void *pRsp) {
  if (NULL == pRsp) {
    return;
  }

  taosMemoryFreeClear(((STableMetaRsp *)pRsp)->pSchemas);
  taosMemoryFreeClear(((STableMetaRsp *)pRsp)->pSchemaExt);
}

void tFreeSTableIndexRsp(void *info) {
  if (NULL == info) {
    return;
  }

  STableIndexRsp *pInfo = (STableIndexRsp *)info;

  taosArrayDestroyEx(pInfo->pIndex, tFreeSTableIndexInfo);
}

void tFreeSSTbHbRsp(SSTbHbRsp *pRsp) {
  int32_t numOfMeta = taosArrayGetSize(pRsp->pMetaRsp);
  for (int32_t i = 0; i < numOfMeta; ++i) {
    STableMetaRsp *pMetaRsp = taosArrayGet(pRsp->pMetaRsp, i);
    tFreeSTableMetaRsp(pMetaRsp);
  }

  taosArrayDestroy(pRsp->pMetaRsp);

  int32_t numOfIndex = taosArrayGetSize(pRsp->pIndexRsp);
  for (int32_t i = 0; i < numOfIndex; ++i) {
    STableIndexRsp *pIndexRsp = taosArrayGet(pRsp->pIndexRsp, i);
    tFreeSTableIndexRsp(pIndexRsp);
  }

  taosArrayDestroy(pRsp->pIndexRsp);
}

// int32_t tSerializeSShowRsp(void *buf, int32_t bufLen, SShowRsp *pRsp) {
//   SEncoder encoder = {0};
//   tEncoderInit(&encoder, buf, bufLen);

//   if (tStartEncode(&encoder) < 0) return -1;
//   if (tEncodeI64(&encoder, pRsp->showId) < 0) return -1;
//   if (tEncodeSTableMetaRsp(&encoder, &pRsp->tableMeta) < 0) return -1;
//   tEndEncode(&encoder);

//   int32_t tlen = encoder.pos;
//   tEncoderClear(&encoder);
//   return tlen;
// }

// int32_t tDeserializeSShowRsp(void *buf, int32_t bufLen, SShowRsp *pRsp) {
//   SDecoder decoder = {0};
//   tDecoderInit(&decoder, buf, bufLen);

//   if (tStartDecode(&decoder) < 0) return -1;
//   if (tDecodeI64(&decoder, &pRsp->showId) < 0) return -1;
//   if (tDecodeSTableMetaRsp(&decoder, &pRsp->tableMeta) < 0) return -1;

//   tEndDecode(&decoder);
//   tDecoderClear(&decoder);
//   return 0;
// }

// void tFreeSShowRsp(SShowRsp *pRsp) { tFreeSTableMetaRsp(&pRsp->tableMeta); }

int32_t tSerializeSTableInfoReq(void *buf, int32_t bufLen, STableInfoReq *pReq) {
  int32_t headLen = sizeof(SMsgHead);
  if (buf != NULL) {
    buf = (char *)buf + headLen;
    bufLen -= headLen;
  }

  SEncoder encoder = {0};
  tEncoderInit(&encoder, buf, bufLen);

  if (tStartEncode(&encoder) < 0) return -1;
  if (tEncodeCStr(&encoder, pReq->dbFName) < 0) return -1;
  if (tEncodeCStr(&encoder, pReq->tbName) < 0) return -1;
  tEndEncode(&encoder);

  int32_t tlen = encoder.pos;
  tEncoderClear(&encoder);

  if (buf != NULL) {
    SMsgHead *pHead = (SMsgHead *)((char *)buf - headLen);
    pHead->vgId = htonl(pReq->header.vgId);
    pHead->contLen = htonl(tlen + headLen);
  }

  return tlen + headLen;
}

int32_t tDeserializeSTableInfoReq(void *buf, int32_t bufLen, STableInfoReq *pReq) {
  int32_t headLen = sizeof(SMsgHead);

  SMsgHead *pHead = buf;
  pHead->vgId = pReq->header.vgId;
  pHead->contLen = pReq->header.contLen;

  SDecoder decoder = {0};
  tDecoderInit(&decoder, (char *)buf + headLen, bufLen - headLen);

  if (tStartDecode(&decoder) < 0) return -1;
  if (tDecodeCStrTo(&decoder, pReq->dbFName) < 0) return -1;
  if (tDecodeCStrTo(&decoder, pReq->tbName) < 0) return -1;

  tEndDecode(&decoder);
  tDecoderClear(&decoder);
  return 0;
}

int32_t tSerializeSMDropTopicReq(void *buf, int32_t bufLen, SMDropTopicReq *pReq) {
  SEncoder encoder = {0};
  tEncoderInit(&encoder, buf, bufLen);

  if (tStartEncode(&encoder) < 0) return -1;
  if (tEncodeCStr(&encoder, pReq->name) < 0) return -1;
  if (tEncodeI8(&encoder, pReq->igNotExists) < 0) return -1;
  ENCODESQL();
  tEndEncode(&encoder);

  int32_t tlen = encoder.pos;
  tEncoderClear(&encoder);
  return tlen;
}

int32_t tDeserializeSMDropTopicReq(void *buf, int32_t bufLen, SMDropTopicReq *pReq) {
  SDecoder decoder = {0};
  tDecoderInit(&decoder, buf, bufLen);

  if (tStartDecode(&decoder) < 0) return -1;
  if (tDecodeCStrTo(&decoder, pReq->name) < 0) return -1;
  if (tDecodeI8(&decoder, &pReq->igNotExists) < 0) return -1;
  DECODESQL();
  tEndDecode(&decoder);

  tDecoderClear(&decoder);
  return 0;
}

void tFreeSMDropTopicReq(SMDropTopicReq *pReq) { FREESQL(); }

int32_t tSerializeSMDropCgroupReq(void *buf, int32_t bufLen, SMDropCgroupReq *pReq) {
  SEncoder encoder = {0};
  tEncoderInit(&encoder, buf, bufLen);

  if (tStartEncode(&encoder) < 0) return -1;
  if (tEncodeCStr(&encoder, pReq->topic) < 0) return -1;
  if (tEncodeCStr(&encoder, pReq->cgroup) < 0) return -1;
  if (tEncodeI8(&encoder, pReq->igNotExists) < 0) return -1;
  tEndEncode(&encoder);

  int32_t tlen = encoder.pos;
  tEncoderClear(&encoder);
  return tlen;
}

int32_t tDeserializeSMDropCgroupReq(void *buf, int32_t bufLen, SMDropCgroupReq *pReq) {
  SDecoder decoder = {0};
  tDecoderInit(&decoder, buf, bufLen);

  if (tStartDecode(&decoder) < 0) return -1;
  if (tDecodeCStrTo(&decoder, pReq->topic) < 0) return -1;
  if (tDecodeCStrTo(&decoder, pReq->cgroup) < 0) return -1;
  if (tDecodeI8(&decoder, &pReq->igNotExists) < 0) return -1;
  tEndDecode(&decoder);

  tDecoderClear(&decoder);
  return 0;
}

int32_t tSerializeSCMCreateTopicReq(void *buf, int32_t bufLen, const SCMCreateTopicReq *pReq) {
  SEncoder encoder = {0};
  tEncoderInit(&encoder, buf, bufLen);

  if (tStartEncode(&encoder) < 0) return -1;
  if (tEncodeCStr(&encoder, pReq->name) < 0) return -1;
  if (tEncodeI8(&encoder, pReq->igExists) < 0) return -1;
  if (tEncodeI8(&encoder, pReq->subType) < 0) return -1;
  if (tEncodeI8(&encoder, pReq->withMeta) < 0) return -1;
  if (tEncodeCStr(&encoder, pReq->subDbName) < 0) return -1;
  if (TOPIC_SUB_TYPE__DB == pReq->subType) {
  } else {
    if (TOPIC_SUB_TYPE__TABLE == pReq->subType) {
      if (tEncodeCStr(&encoder, pReq->subStbName) < 0) return -1;
    }
    if (pReq->ast && strlen(pReq->ast) > 0) {
      if (tEncodeI32(&encoder, strlen(pReq->ast)) < 0) return -1;
      if (tEncodeCStr(&encoder, pReq->ast) < 0) return -1;
    } else {
      if (tEncodeI32(&encoder, 0) < 0) return -1;
    }
  }
  if (tEncodeI32(&encoder, strlen(pReq->sql)) < 0) return -1;
  if (tEncodeCStr(&encoder, pReq->sql) < 0) return -1;

  tEndEncode(&encoder);

  int32_t tlen = encoder.pos;
  tEncoderClear(&encoder);
  return tlen;
}

int32_t tDeserializeSCMCreateTopicReq(void *buf, int32_t bufLen, SCMCreateTopicReq *pReq) {
  int32_t sqlLen = 0;
  int32_t astLen = 0;

  SDecoder decoder = {0};
  tDecoderInit(&decoder, buf, bufLen);

  if (tStartDecode(&decoder) < 0) return -1;
  if (tDecodeCStrTo(&decoder, pReq->name) < 0) return -1;
  if (tDecodeI8(&decoder, &pReq->igExists) < 0) return -1;
  if (tDecodeI8(&decoder, &pReq->subType) < 0) return -1;
  if (tDecodeI8(&decoder, &pReq->withMeta) < 0) return -1;
  if (tDecodeCStrTo(&decoder, pReq->subDbName) < 0) return -1;
  if (TOPIC_SUB_TYPE__DB == pReq->subType) {
  } else {
    if (TOPIC_SUB_TYPE__TABLE == pReq->subType) {
      if (tDecodeCStrTo(&decoder, pReq->subStbName) < 0) return -1;
    }
    if (tDecodeI32(&decoder, &astLen) < 0) return -1;
    if (astLen > 0) {
      pReq->ast = taosMemoryCalloc(1, astLen + 1);
      if (pReq->ast == NULL) return -1;
      if (tDecodeCStrTo(&decoder, pReq->ast) < 0) return -1;
    }
  }
  if (tDecodeI32(&decoder, &sqlLen) < 0) return -1;
  if (sqlLen > 0) {
    pReq->sql = taosMemoryCalloc(1, sqlLen + 1);
    if (pReq->sql == NULL) return -1;
    if (tDecodeCStrTo(&decoder, pReq->sql) < 0) return -1;
  }

  tEndDecode(&decoder);

  tDecoderClear(&decoder);
  return 0;
}

void tFreeSCMCreateTopicReq(SCMCreateTopicReq *pReq) {
  taosMemoryFreeClear(pReq->sql);
  if (TOPIC_SUB_TYPE__DB != pReq->subType) {
    taosMemoryFreeClear(pReq->ast);
  }
}

int32_t tSerializeSConnectReq(void *buf, int32_t bufLen, SConnectReq *pReq) {
  SEncoder encoder = {0};
  tEncoderInit(&encoder, buf, bufLen);

  if (tStartEncode(&encoder) < 0) return -1;
  if (tEncodeI8(&encoder, pReq->connType) < 0) return -1;
  if (tEncodeI32(&encoder, pReq->pid) < 0) return -1;
  if (tEncodeCStr(&encoder, pReq->app) < 0) return -1;
  if (tEncodeCStr(&encoder, pReq->db) < 0) return -1;
  if (tEncodeCStr(&encoder, pReq->user) < 0) return -1;
  if (tEncodeCStrWithLen(&encoder, pReq->passwd, TSDB_PASSWORD_LEN) < 0) return -1;
  if (tEncodeI64(&encoder, pReq->startTime) < 0) return -1;
  if (tEncodeCStr(&encoder, pReq->sVer) < 0) return -1;
  tEndEncode(&encoder);

  int32_t tlen = encoder.pos;
  tEncoderClear(&encoder);
  return tlen;
}

int32_t tDeserializeSConnectReq(void *buf, int32_t bufLen, SConnectReq *pReq) {
  SDecoder decoder = {0};
  tDecoderInit(&decoder, buf, bufLen);

  if (tStartDecode(&decoder) < 0) return -1;
  if (tDecodeI8(&decoder, &pReq->connType) < 0) return -1;
  if (tDecodeI32(&decoder, &pReq->pid) < 0) return -1;
  if (tDecodeCStrTo(&decoder, pReq->app) < 0) return -1;
  if (tDecodeCStrTo(&decoder, pReq->db) < 0) return -1;
  if (tDecodeCStrTo(&decoder, pReq->user) < 0) return -1;
  if (tDecodeCStrTo(&decoder, pReq->passwd) < 0) return -1;
  if (tDecodeI64(&decoder, &pReq->startTime) < 0) return -1;
  // Check the client version from version 3.0.3.0
  if (tDecodeIsEnd(&decoder)) {
    tDecoderClear(&decoder);
    return TSDB_CODE_VERSION_NOT_COMPATIBLE;
  }
  if (tDecodeCStrTo(&decoder, pReq->sVer) < 0) return -1;
  tEndDecode(&decoder);

  tDecoderClear(&decoder);
  return 0;
}

int32_t tSerializeSConnectRsp(void *buf, int32_t bufLen, SConnectRsp *pRsp) {
  SEncoder encoder = {0};
  tEncoderInit(&encoder, buf, bufLen);

  if (tStartEncode(&encoder) < 0) return -1;
  if (tEncodeI32(&encoder, pRsp->acctId) < 0) return -1;
  if (tEncodeI64(&encoder, pRsp->clusterId) < 0) return -1;
  if (tEncodeU32(&encoder, pRsp->connId) < 0) return -1;
  if (tEncodeI32(&encoder, pRsp->dnodeNum) < 0) return -1;
  if (tEncodeI8(&encoder, pRsp->superUser) < 0) return -1;
  if (tEncodeI8(&encoder, pRsp->sysInfo) < 0) return -1;
  if (tEncodeI8(&encoder, pRsp->connType) < 0) return -1;
  if (tEncodeSEpSet(&encoder, &pRsp->epSet) < 0) return -1;
  if (tEncodeI32(&encoder, pRsp->svrTimestamp) < 0) return -1;
  if (tEncodeCStr(&encoder, pRsp->sVer) < 0) return -1;
  if (tEncodeCStr(&encoder, pRsp->sDetailVer) < 0) return -1;
  if (tEncodeI32(&encoder, pRsp->passVer) < 0) return -1;
  if (tEncodeI32(&encoder, pRsp->authVer) < 0) return -1;
  if (tEncodeI64(&encoder, pRsp->whiteListVer) < 0) return -1;
  if (tSerializeSMonitorParas(&encoder, &pRsp->monitorParas) < 0) return -1;
  tEndEncode(&encoder);

  int32_t tlen = encoder.pos;
  tEncoderClear(&encoder);
  return tlen;
}

int32_t tDeserializeSConnectRsp(void *buf, int32_t bufLen, SConnectRsp *pRsp) {
  SDecoder decoder = {0};
  tDecoderInit(&decoder, buf, bufLen);

  if (tStartDecode(&decoder) < 0) return -1;
  if (tDecodeI32(&decoder, &pRsp->acctId) < 0) return -1;
  if (tDecodeI64(&decoder, &pRsp->clusterId) < 0) return -1;
  if (tDecodeU32(&decoder, &pRsp->connId) < 0) return -1;
  if (tDecodeI32(&decoder, &pRsp->dnodeNum) < 0) return -1;
  if (tDecodeI8(&decoder, &pRsp->superUser) < 0) return -1;
  if (tDecodeI8(&decoder, &pRsp->sysInfo) < 0) return -1;
  if (tDecodeI8(&decoder, &pRsp->connType) < 0) return -1;
  if (tDecodeSEpSet(&decoder, &pRsp->epSet) < 0) return -1;
  if (tDecodeI32(&decoder, &pRsp->svrTimestamp) < 0) return -1;
  if (tDecodeCStrTo(&decoder, pRsp->sVer) < 0) return -1;
  if (tDecodeCStrTo(&decoder, pRsp->sDetailVer) < 0) return -1;

  if (!tDecodeIsEnd(&decoder)) {
    if (tDecodeI32(&decoder, &pRsp->passVer) < 0) return -1;
  } else {
    pRsp->passVer = 0;
  }
  // since 3.0.7.0
  if (!tDecodeIsEnd(&decoder)) {
    if (tDecodeI32(&decoder, &pRsp->authVer) < 0) return -1;
  } else {
    pRsp->authVer = 0;
  }

  if (!tDecodeIsEnd(&decoder)) {
    if (tDecodeI64(&decoder, &pRsp->whiteListVer) < 0) return -1;
  } else {
    pRsp->whiteListVer = 0;
  }
  if (!tDecodeIsEnd(&decoder)) {
    if (tDeserializeSMonitorParas(&decoder, &pRsp->monitorParas) < 0) return -1;
  }
  tEndDecode(&decoder);

  tDecoderClear(&decoder);
  return 0;
}

int32_t tSerializeSMTimerMsg(void *buf, int32_t bufLen, SMTimerReq *pReq) {
  SEncoder encoder = {0};
  tEncoderInit(&encoder, buf, bufLen);

  if (tStartEncode(&encoder) < 0) return -1;
  if (tEncodeI32(&encoder, pReq->reserved) < 0) return -1;
  tEndEncode(&encoder);

  int32_t tlen = encoder.pos;
  tEncoderClear(&encoder);
  return tlen;
}

// int32_t tDeserializeSMTimerMsg(void *buf, int32_t bufLen, SMTimerReq *pReq) {
//   SDecoder decoder = {0};
//   tDecoderInit(&decoder, buf, bufLen);

//   if (tStartDecode(&decoder) < 0) return -1;
//   if (tDecodeI32(&decoder, &pReq->reserved) < 0) return -1;
//   tEndDecode(&decoder);

//   tDecoderClear(&decoder);
//   return 0;
// }

int32_t tSerializeSMStreamTickMsg(void *buf, int32_t bufLen, SMStreamTickReq *pReq) {
  SEncoder encoder = {0};
  tEncoderInit(&encoder, buf, bufLen);

  if (tStartEncode(&encoder) < 0) return -1;
  if (tEncodeI64(&encoder, pReq->tick) < 0) return -1;
  tEndEncode(&encoder);

  int32_t tlen = encoder.pos;
  tEncoderClear(&encoder);
  return tlen;
}

// int32_t tDeserializeSMStreamTickMsg(void *buf, int32_t bufLen, SMStreamTickReq *pReq) {
//   SDecoder decoder = {0};
//   tDecoderInit(&decoder, buf, bufLen);

//   if (tStartDecode(&decoder) < 0) return -1;
//   if (tDecodeI64(&decoder, &pReq->tick) < 0) return -1;
//   tEndDecode(&decoder);

//   tDecoderClear(&decoder);
//   return 0;
// }

int32_t tEncodeSReplica(SEncoder *pEncoder, SReplica *pReplica) {
  if (tEncodeI32(pEncoder, pReplica->id) < 0) return -1;
  if (tEncodeU16(pEncoder, pReplica->port) < 0) return -1;
  if (tEncodeCStr(pEncoder, pReplica->fqdn) < 0) return -1;
  return 0;
}

int32_t tDecodeSReplica(SDecoder *pDecoder, SReplica *pReplica) {
  if (tDecodeI32(pDecoder, &pReplica->id) < 0) return -1;
  if (tDecodeU16(pDecoder, &pReplica->port) < 0) return -1;
  if (tDecodeCStrTo(pDecoder, pReplica->fqdn) < 0) return -1;
  return 0;
}

int32_t tSerializeSCreateVnodeReq(void *buf, int32_t bufLen, SCreateVnodeReq *pReq) {
  SEncoder encoder = {0};
  tEncoderInit(&encoder, buf, bufLen);

  if (tStartEncode(&encoder) < 0) return -1;
  if (tEncodeI32(&encoder, pReq->vgId) < 0) return -1;
  if (tEncodeCStr(&encoder, pReq->db) < 0) return -1;
  if (tEncodeI64(&encoder, pReq->dbUid) < 0) return -1;
  if (tEncodeI32(&encoder, pReq->vgVersion) < 0) return -1;
  if (tEncodeI32(&encoder, pReq->numOfStables) < 0) return -1;
  if (tEncodeI32(&encoder, pReq->buffer) < 0) return -1;
  if (tEncodeI32(&encoder, pReq->pageSize) < 0) return -1;
  if (tEncodeI32(&encoder, pReq->pages) < 0) return -1;
  if (tEncodeI32(&encoder, pReq->cacheLastSize) < 0) return -1;
  if (tEncodeI32(&encoder, pReq->daysPerFile) < 0) return -1;
  if (tEncodeI32(&encoder, pReq->daysToKeep0) < 0) return -1;
  if (tEncodeI32(&encoder, pReq->daysToKeep1) < 0) return -1;
  if (tEncodeI32(&encoder, pReq->daysToKeep2) < 0) return -1;
  if (tEncodeI32(&encoder, pReq->minRows) < 0) return -1;
  if (tEncodeI32(&encoder, pReq->maxRows) < 0) return -1;
  if (tEncodeI32(&encoder, pReq->walFsyncPeriod) < 0) return -1;
  if (tEncodeU32(&encoder, pReq->hashBegin) < 0) return -1;
  if (tEncodeU32(&encoder, pReq->hashEnd) < 0) return -1;
  if (tEncodeI8(&encoder, pReq->hashMethod) < 0) return -1;
  if (tEncodeI8(&encoder, pReq->walLevel) < 0) return -1;
  if (tEncodeI8(&encoder, pReq->precision) < 0) return -1;
  if (tEncodeI8(&encoder, pReq->compression) < 0) return -1;
  if (tEncodeI8(&encoder, pReq->strict) < 0) return -1;
  if (tEncodeI8(&encoder, pReq->cacheLast) < 0) return -1;
  if (tEncodeI8(&encoder, pReq->replica) < 0) return -1;
  if (tEncodeI8(&encoder, pReq->selfIndex) < 0) return -1;
  for (int32_t i = 0; i < TSDB_MAX_REPLICA; ++i) {
    SReplica *pReplica = &pReq->replicas[i];
    if (tEncodeSReplica(&encoder, pReplica) < 0) return -1;
  }
  if (tEncodeI32(&encoder, pReq->numOfRetensions) < 0) return -1;
  for (int32_t i = 0; i < pReq->numOfRetensions; ++i) {
    SRetention *pRetension = taosArrayGet(pReq->pRetensions, i);
    if (tEncodeI64(&encoder, pRetension->freq) < 0) return -1;
    if (tEncodeI64(&encoder, pRetension->keep) < 0) return -1;
    if (tEncodeI8(&encoder, pRetension->freqUnit) < 0) return -1;
    if (tEncodeI8(&encoder, pRetension->keepUnit) < 0) return -1;
  }

  if (tEncodeI8(&encoder, pReq->isTsma) < 0) return -1;
  if (pReq->isTsma) {
    uint32_t tsmaLen = (uint32_t)(htonl(((SMsgHead *)pReq->pTsma)->contLen));
    if (tEncodeBinary(&encoder, (const uint8_t *)pReq->pTsma, tsmaLen) < 0) return -1;
  }
  if (tEncodeI32(&encoder, pReq->walRetentionPeriod) < 0) return -1;
  if (tEncodeI64(&encoder, pReq->walRetentionSize) < 0) return -1;
  if (tEncodeI32(&encoder, pReq->walRollPeriod) < 0) return -1;
  if (tEncodeI64(&encoder, pReq->walSegmentSize) < 0) return -1;
  if (tEncodeI16(&encoder, pReq->sstTrigger) < 0) return -1;
  if (tEncodeI16(&encoder, pReq->hashPrefix) < 0) return -1;
  if (tEncodeI16(&encoder, pReq->hashSuffix) < 0) return -1;
  if (tEncodeI32(&encoder, pReq->tsdbPageSize) < 0) return -1;
  for (int32_t i = 0; i < 6; ++i) {
    if (tEncodeI64(&encoder, pReq->reserved[i]) < 0) return -1;
  }
  if (tEncodeI8(&encoder, pReq->learnerReplica) < 0) return -1;
  if (tEncodeI8(&encoder, pReq->learnerSelfIndex) < 0) return -1;
  for (int32_t i = 0; i < TSDB_MAX_LEARNER_REPLICA; ++i) {
    SReplica *pReplica = &pReq->learnerReplicas[i];
    if (tEncodeSReplica(&encoder, pReplica) < 0) return -1;
  }
  if (tEncodeI32(&encoder, pReq->changeVersion) < 0) return -1;
  if (tEncodeI32(&encoder, pReq->keepTimeOffset) < 0) return -1;
  if (tEncodeI8(&encoder, pReq->encryptAlgorithm) < 0) return -1;
  if (tEncodeI32(&encoder, pReq->s3ChunkSize) < 0) return -1;
  if (tEncodeI32(&encoder, pReq->s3KeepLocal) < 0) return -1;
  if (tEncodeI8(&encoder, pReq->s3Compact) < 0) return -1;

  tEndEncode(&encoder);

  int32_t tlen = encoder.pos;
  tEncoderClear(&encoder);
  return tlen;
}

int32_t tDeserializeSCreateVnodeReq(void *buf, int32_t bufLen, SCreateVnodeReq *pReq) {
  SDecoder decoder = {0};
  tDecoderInit(&decoder, buf, bufLen);

  if (tStartDecode(&decoder) < 0) return -1;
  if (tDecodeI32(&decoder, &pReq->vgId) < 0) return -1;
  if (tDecodeCStrTo(&decoder, pReq->db) < 0) return -1;
  if (tDecodeI64(&decoder, &pReq->dbUid) < 0) return -1;
  if (tDecodeI32(&decoder, &pReq->vgVersion) < 0) return -1;
  if (tDecodeI32(&decoder, &pReq->numOfStables) < 0) return -1;
  if (tDecodeI32(&decoder, &pReq->buffer) < 0) return -1;
  if (tDecodeI32(&decoder, &pReq->pageSize) < 0) return -1;
  if (tDecodeI32(&decoder, &pReq->pages) < 0) return -1;
  if (tDecodeI32(&decoder, &pReq->cacheLastSize) < 0) return -1;
  if (tDecodeI32(&decoder, &pReq->daysPerFile) < 0) return -1;
  if (tDecodeI32(&decoder, &pReq->daysToKeep0) < 0) return -1;
  if (tDecodeI32(&decoder, &pReq->daysToKeep1) < 0) return -1;
  if (tDecodeI32(&decoder, &pReq->daysToKeep2) < 0) return -1;
  if (tDecodeI32(&decoder, &pReq->minRows) < 0) return -1;
  if (tDecodeI32(&decoder, &pReq->maxRows) < 0) return -1;
  if (tDecodeI32(&decoder, &pReq->walFsyncPeriod) < 0) return -1;
  if (tDecodeU32(&decoder, &pReq->hashBegin) < 0) return -1;
  if (tDecodeU32(&decoder, &pReq->hashEnd) < 0) return -1;
  if (tDecodeI8(&decoder, &pReq->hashMethod) < 0) return -1;
  if (tDecodeI8(&decoder, &pReq->walLevel) < 0) return -1;
  if (tDecodeI8(&decoder, &pReq->precision) < 0) return -1;
  if (tDecodeI8(&decoder, &pReq->compression) < 0) return -1;
  if (tDecodeI8(&decoder, &pReq->strict) < 0) return -1;
  if (tDecodeI8(&decoder, &pReq->cacheLast) < 0) return -1;
  if (tDecodeI8(&decoder, &pReq->replica) < 0) return -1;
  if (tDecodeI8(&decoder, &pReq->selfIndex) < 0) return -1;
  for (int32_t i = 0; i < TSDB_MAX_REPLICA; ++i) {
    SReplica *pReplica = &pReq->replicas[i];
    if (tDecodeSReplica(&decoder, pReplica) < 0) return -1;
  }
  if (tDecodeI32(&decoder, &pReq->numOfRetensions) < 0) return -1;
  pReq->pRetensions = taosArrayInit(pReq->numOfRetensions, sizeof(SRetention));
  if (pReq->pRetensions == NULL) {
    terrno = TSDB_CODE_OUT_OF_MEMORY;
    return -1;
  }

  for (int32_t i = 0; i < pReq->numOfRetensions; ++i) {
    SRetention rentension = {0};
    if (tDecodeI64(&decoder, &rentension.freq) < 0) return -1;
    if (tDecodeI64(&decoder, &rentension.keep) < 0) return -1;
    if (tDecodeI8(&decoder, &rentension.freqUnit) < 0) return -1;
    if (tDecodeI8(&decoder, &rentension.keepUnit) < 0) return -1;
    if (taosArrayPush(pReq->pRetensions, &rentension) == NULL) {
      terrno = TSDB_CODE_OUT_OF_MEMORY;
      return -1;
    }
  }

  if (tDecodeI8(&decoder, &pReq->isTsma) < 0) return -1;
  if (pReq->isTsma) {
    if (tDecodeBinary(&decoder, (uint8_t **)&pReq->pTsma, NULL) < 0) return -1;
  }

  if (tDecodeI32(&decoder, &pReq->walRetentionPeriod) < 0) return -1;
  if (tDecodeI64(&decoder, &pReq->walRetentionSize) < 0) return -1;
  if (tDecodeI32(&decoder, &pReq->walRollPeriod) < 0) return -1;
  if (tDecodeI64(&decoder, &pReq->walSegmentSize) < 0) return -1;
  if (tDecodeI16(&decoder, &pReq->sstTrigger) < 0) return -1;
  if (tDecodeI16(&decoder, &pReq->hashPrefix) < 0) return -1;
  if (tDecodeI16(&decoder, &pReq->hashSuffix) < 0) return -1;
  if (tDecodeI32(&decoder, &pReq->tsdbPageSize) < 0) return -1;
  for (int32_t i = 0; i < 6; ++i) {
    if (tDecodeI64(&decoder, &pReq->reserved[i]) < 0) return -1;
  }
  if (!tDecodeIsEnd(&decoder)) {
    if (tDecodeI8(&decoder, &pReq->learnerReplica) < 0) return -1;
    if (tDecodeI8(&decoder, &pReq->learnerSelfIndex) < 0) return -1;
    for (int32_t i = 0; i < TSDB_MAX_LEARNER_REPLICA; ++i) {
      SReplica *pReplica = &pReq->learnerReplicas[i];
      if (tDecodeSReplica(&decoder, pReplica) < 0) return -1;
    }
  }
  if (!tDecodeIsEnd(&decoder)) {
    if (tDecodeI32(&decoder, &pReq->changeVersion) < 0) return -1;
  }
  pReq->keepTimeOffset = TSDB_DEFAULT_KEEP_TIME_OFFSET;
  if (!tDecodeIsEnd(&decoder)) {
    if (tDecodeI32(&decoder, &pReq->keepTimeOffset) < 0) return -1;
  }
  pReq->encryptAlgorithm = TSDB_DEFAULT_ENCRYPT_ALGO;
  pReq->s3ChunkSize = TSDB_DEFAULT_S3_CHUNK_SIZE;
  pReq->s3KeepLocal = TSDB_DEFAULT_S3_KEEP_LOCAL;
  pReq->s3Compact = TSDB_DEFAULT_S3_COMPACT;
  if (!tDecodeIsEnd(&decoder)) {
    if (tDecodeI8(&decoder, &pReq->encryptAlgorithm) < 0) return -1;
    if (tDecodeI32(&decoder, &pReq->s3ChunkSize) < 0) return -1;
    if (tDecodeI32(&decoder, &pReq->s3KeepLocal) < 0) return -1;
    if (tDecodeI8(&decoder, &pReq->s3Compact) < 0) return -1;
  }

  tEndDecode(&decoder);
  tDecoderClear(&decoder);
  return 0;
}

int32_t tFreeSCreateVnodeReq(SCreateVnodeReq *pReq) {
  taosArrayDestroy(pReq->pRetensions);
  pReq->pRetensions = NULL;
  return 0;
}

int32_t tSerializeSQueryCompactProgressReq(void *buf, int32_t bufLen, SQueryCompactProgressReq *pReq) {
  SEncoder encoder = {0};
  tEncoderInit(&encoder, buf, bufLen);

  if (tStartEncode(&encoder) < 0) return -1;

  if (tEncodeI32(&encoder, pReq->compactId) < 0) return -1;
  if (tEncodeI32(&encoder, pReq->vgId) < 0) return -1;
  if (tEncodeI32(&encoder, pReq->dnodeId) < 0) return -1;

  tEndEncode(&encoder);

  int32_t tlen = encoder.pos;
  tEncoderClear(&encoder);
  return tlen;
}

int32_t tDeserializeSQueryCompactProgressReq(void *buf, int32_t bufLen, SQueryCompactProgressReq *pReq) {
  int32_t headLen = sizeof(SMsgHead);

  SDecoder decoder = {0};
  tDecoderInit(&decoder, ((uint8_t *)buf) + headLen, bufLen - headLen);

  if (tStartDecode(&decoder) < 0) return -1;

  if (tDecodeI32(&decoder, &pReq->compactId) < 0) return -1;
  if (tDecodeI32(&decoder, &pReq->vgId) < 0) return -1;
  if (tDecodeI32(&decoder, &pReq->dnodeId) < 0) return -1;

  tEndDecode(&decoder);
  tDecoderClear(&decoder);
  return 0;
}

int32_t tSerializeSQueryCompactProgressRsp(void *buf, int32_t bufLen, SQueryCompactProgressRsp *pReq) {
  SEncoder encoder = {0};
  tEncoderInit(&encoder, buf, bufLen);

  if (tStartEncode(&encoder) < 0) return -1;

  if (tEncodeI32(&encoder, pReq->compactId) < 0) return -1;
  if (tEncodeI32(&encoder, pReq->vgId) < 0) return -1;
  if (tEncodeI32(&encoder, pReq->dnodeId) < 0) return -1;
  if (tEncodeI32(&encoder, pReq->numberFileset) < 0) return -1;
  if (tEncodeI32(&encoder, pReq->finished) < 0) return -1;

  tEndEncode(&encoder);

  int32_t tlen = encoder.pos;
  tEncoderClear(&encoder);
  return tlen;
}
int32_t tDeserializeSQueryCompactProgressRsp(void *buf, int32_t bufLen, SQueryCompactProgressRsp *pReq) {
  SDecoder decoder = {0};
  tDecoderInit(&decoder, buf, bufLen);

  if (tStartDecode(&decoder) < 0) return -1;

  if (tDecodeI32(&decoder, &pReq->compactId) < 0) return -2;
  if (tDecodeI32(&decoder, &pReq->vgId) < 0) return -3;
  if (tDecodeI32(&decoder, &pReq->dnodeId) < 0) return -4;
  if (tDecodeI32(&decoder, &pReq->numberFileset) < 0) return -5;
  if (tDecodeI32(&decoder, &pReq->finished) < 0) return -6;

  tEndDecode(&decoder);
  tDecoderClear(&decoder);
  return 0;
}

int32_t tSerializeSDropVnodeReq(void *buf, int32_t bufLen, SDropVnodeReq *pReq) {
  SEncoder encoder = {0};
  tEncoderInit(&encoder, buf, bufLen);

  if (tStartEncode(&encoder) < 0) return -1;
  if (tEncodeI32(&encoder, pReq->vgId) < 0) return -1;
  if (tEncodeI32(&encoder, pReq->dnodeId) < 0) return -1;
  if (tEncodeI64(&encoder, pReq->dbUid) < 0) return -1;
  if (tEncodeCStr(&encoder, pReq->db) < 0) return -1;
  for (int32_t i = 0; i < 8; ++i) {
    if (tEncodeI64(&encoder, pReq->reserved[i]) < 0) return -1;
  }
  tEndEncode(&encoder);

  int32_t tlen = encoder.pos;
  tEncoderClear(&encoder);
  return tlen;
}

int32_t tDeserializeSDropVnodeReq(void *buf, int32_t bufLen, SDropVnodeReq *pReq) {
  SDecoder decoder = {0};
  tDecoderInit(&decoder, buf, bufLen);

  if (tStartDecode(&decoder) < 0) return -1;
  if (tDecodeI32(&decoder, &pReq->vgId) < 0) return -1;
  if (tDecodeI32(&decoder, &pReq->dnodeId) < 0) return -1;
  if (tDecodeI64(&decoder, &pReq->dbUid) < 0) return -1;
  if (tDecodeCStrTo(&decoder, pReq->db) < 0) return -1;
  for (int32_t i = 0; i < 8; ++i) {
    if (tDecodeI64(&decoder, &pReq->reserved[i]) < 0) return -1;
  }
  tEndDecode(&decoder);

  tDecoderClear(&decoder);
  return 0;
}
int32_t tSerializeSDropIdxReq(void *buf, int32_t bufLen, SDropIndexReq *pReq) {
  SEncoder encoder = {0};
  tEncoderInit(&encoder, buf, bufLen);

  if (tStartEncode(&encoder) < 0) return -1;
  if (tEncodeCStr(&encoder, pReq->colName) < 0) return -1;
  if (tEncodeCStr(&encoder, pReq->stb) < 0) return -1;
  if (tEncodeI64(&encoder, pReq->stbUid) < 0) return -1;
  if (tEncodeI64(&encoder, pReq->dbUid) < 0) return -1;
  for (int32_t i = 0; i < 8; ++i) {
    if (tEncodeI64(&encoder, pReq->reserved[i]) < 0) return -1;
  }
  tEndEncode(&encoder);

  int32_t tlen = encoder.pos;
  tEncoderClear(&encoder);
  return tlen;
  // TODO
  return 0;
}
int32_t tDeserializeSDropIdxReq(void *buf, int32_t bufLen, SDropIndexReq *pReq) {
  SDecoder decoder = {0};
  tDecoderInit(&decoder, buf, bufLen);

  if (tStartDecode(&decoder) < 0) return -1;
  if (tDecodeCStrTo(&decoder, pReq->colName) < 0) return -1;
  if (tDecodeCStrTo(&decoder, pReq->stb) < 0) return -1;
  if (tDecodeI64(&decoder, &pReq->stbUid) < 0) return -1;
  if (tDecodeI64(&decoder, &pReq->dbUid) < 0) return -1;
  for (int32_t i = 0; i < 8; ++i) {
    if (tDecodeI64(&decoder, &pReq->reserved[i]) < 0) return -1;
  }
  tEndDecode(&decoder);

  tDecoderClear(&decoder);
  // TODO
  return 0;
}

int32_t tSerializeSCompactVnodeReq(void *buf, int32_t bufLen, SCompactVnodeReq *pReq) {
  SEncoder encoder = {0};
  tEncoderInit(&encoder, buf, bufLen);

  if (tStartEncode(&encoder) < 0) return -1;
  if (tEncodeI64(&encoder, pReq->dbUid) < 0) return -1;
  if (tEncodeCStr(&encoder, pReq->db) < 0) return -1;
  if (tEncodeI64(&encoder, pReq->compactStartTime) < 0) return -1;

  // 1.1 add tw.skey and tw.ekey
  if (tEncodeI64(&encoder, pReq->tw.skey) < 0) return -1;
  if (tEncodeI64(&encoder, pReq->tw.ekey) < 0) return -1;

  if (tEncodeI32(&encoder, pReq->compactId) < 0) return -1;

  tEndEncode(&encoder);

  int32_t tlen = encoder.pos;
  tEncoderClear(&encoder);
  return tlen;
}

int32_t tDeserializeSCompactVnodeReq(void *buf, int32_t bufLen, SCompactVnodeReq *pReq) {
  SDecoder decoder = {0};
  tDecoderInit(&decoder, buf, bufLen);

  if (tStartDecode(&decoder) < 0) return -1;

  if (tDecodeI64(&decoder, &pReq->dbUid) < 0) return -1;
  if (tDecodeCStrTo(&decoder, pReq->db) < 0) return -1;
  if (tDecodeI64(&decoder, &pReq->compactStartTime) < 0) return -1;

  // 1.1
  if (tDecodeIsEnd(&decoder)) {
    pReq->tw.skey = TSKEY_MIN;
    pReq->tw.ekey = TSKEY_MAX;
  } else {
    if (tDecodeI64(&decoder, &pReq->tw.skey) < 0) return -1;
    if (tDecodeI64(&decoder, &pReq->tw.ekey) < 0) return -1;
  }

  if (!tDecodeIsEnd(&decoder)) {
    if (tDecodeI32(&decoder, &pReq->compactId) < 0) return -1;
  }

  tEndDecode(&decoder);
  tDecoderClear(&decoder);
  return 0;
}

int32_t tSerializeSVKillCompactReq(void *buf, int32_t bufLen, SVKillCompactReq *pReq) {
  SEncoder encoder = {0};
  tEncoderInit(&encoder, buf, bufLen);

  if (tStartEncode(&encoder) < 0) return -1;

  if (tEncodeI32(&encoder, pReq->compactId) < 0) return -1;
  if (tEncodeI32(&encoder, pReq->vgId) < 0) return -1;
  if (tEncodeI32(&encoder, pReq->dnodeId) < 0) return -1;

  tEndEncode(&encoder);

  int32_t tlen = encoder.pos;
  tEncoderClear(&encoder);
  return tlen;
}

int32_t tDeserializeSVKillCompactReq(void *buf, int32_t bufLen, SVKillCompactReq *pReq) {
  int32_t  code = 0;
  SDecoder decoder = {0};

  tDecoderInit(&decoder, buf, bufLen);

  if (tStartDecode(&decoder) < 0) {
    code = TSDB_CODE_MSG_DECODE_ERROR;
    goto _exit;
  }

  if (tDecodeI32(&decoder, &pReq->compactId) < 0) {
    code = TSDB_CODE_MSG_DECODE_ERROR;
    goto _exit;
  }

  if (tDecodeI32(&decoder, &pReq->vgId) < 0) {
    code = TSDB_CODE_MSG_DECODE_ERROR;
    goto _exit;
  }

  if (tDecodeI32(&decoder, &pReq->dnodeId) < 0) {
    code = TSDB_CODE_MSG_DECODE_ERROR;
    goto _exit;
  }

  tEndDecode(&decoder);

_exit:
  tDecoderClear(&decoder);
  return code;
}

int32_t tSerializeSAlterVnodeConfigReq(void *buf, int32_t bufLen, SAlterVnodeConfigReq *pReq) {
  int32_t  tlen;
  SEncoder encoder = {0};

  tEncoderInit(&encoder, buf, bufLen);

  TAOS_CHECK_ERRNO(tStartEncode(&encoder));
  TAOS_CHECK_ERRNO(tEncodeI32(&encoder, pReq->vgVersion));
  TAOS_CHECK_ERRNO(tEncodeI32(&encoder, pReq->buffer));
  TAOS_CHECK_ERRNO(tEncodeI32(&encoder, pReq->pageSize));
  TAOS_CHECK_ERRNO(tEncodeI32(&encoder, pReq->pages));
  TAOS_CHECK_ERRNO(tEncodeI32(&encoder, pReq->cacheLastSize));
  TAOS_CHECK_ERRNO(tEncodeI32(&encoder, pReq->daysPerFile));
  TAOS_CHECK_ERRNO(tEncodeI32(&encoder, pReq->daysToKeep0));
  TAOS_CHECK_ERRNO(tEncodeI32(&encoder, pReq->daysToKeep1));
  TAOS_CHECK_ERRNO(tEncodeI32(&encoder, pReq->daysToKeep2));
  TAOS_CHECK_ERRNO(tEncodeI32(&encoder, pReq->walFsyncPeriod));
  TAOS_CHECK_ERRNO(tEncodeI8(&encoder, pReq->walLevel));
  TAOS_CHECK_ERRNO(tEncodeI8(&encoder, pReq->strict));
  TAOS_CHECK_ERRNO(tEncodeI8(&encoder, pReq->cacheLast));
  for (int32_t i = 0; i < 7; ++i) {
    TAOS_CHECK_ERRNO(tEncodeI64(&encoder, pReq->reserved[i]));
  }

  // 1st modification
  TAOS_CHECK_ERRNO(tEncodeI16(&encoder, pReq->sttTrigger));
  TAOS_CHECK_ERRNO(tEncodeI32(&encoder, pReq->minRows));
  // 2nd modification
  TAOS_CHECK_ERRNO(tEncodeI32(&encoder, pReq->walRetentionPeriod));
  TAOS_CHECK_ERRNO(tEncodeI32(&encoder, pReq->walRetentionSize));
  TAOS_CHECK_ERRNO(tEncodeI32(&encoder, pReq->keepTimeOffset));

  TAOS_CHECK_ERRNO(tEncodeI32(&encoder, pReq->s3KeepLocal));
  TAOS_CHECK_ERRNO(tEncodeI8(&encoder, pReq->s3Compact));

  tEndEncode(&encoder);

_exit:
  if (terrno) {
    uError("%s failed at line %d since %s", __func__, terrln, terrstr());
    tlen = -1;
  } else {
    tlen = encoder.pos;
  }
  tEncoderClear(&encoder);
  return tlen;
}

int32_t tDeserializeSAlterVnodeConfigReq(void *buf, int32_t bufLen, SAlterVnodeConfigReq *pReq) {
  SDecoder decoder = {0};

  tDecoderInit(&decoder, buf, bufLen);

  TAOS_CHECK_ERRNO(tStartDecode(&decoder));
  TAOS_CHECK_ERRNO(tDecodeI32(&decoder, &pReq->vgVersion));
  TAOS_CHECK_ERRNO(tDecodeI32(&decoder, &pReq->buffer));
  TAOS_CHECK_ERRNO(tDecodeI32(&decoder, &pReq->pageSize));
  TAOS_CHECK_ERRNO(tDecodeI32(&decoder, &pReq->pages));
  TAOS_CHECK_ERRNO(tDecodeI32(&decoder, &pReq->cacheLastSize));
  TAOS_CHECK_ERRNO(tDecodeI32(&decoder, &pReq->daysPerFile));
  TAOS_CHECK_ERRNO(tDecodeI32(&decoder, &pReq->daysToKeep0));
  TAOS_CHECK_ERRNO(tDecodeI32(&decoder, &pReq->daysToKeep1));
  TAOS_CHECK_ERRNO(tDecodeI32(&decoder, &pReq->daysToKeep2));
  TAOS_CHECK_ERRNO(tDecodeI32(&decoder, &pReq->walFsyncPeriod));
  TAOS_CHECK_ERRNO(tDecodeI8(&decoder, &pReq->walLevel));
  TAOS_CHECK_ERRNO(tDecodeI8(&decoder, &pReq->strict));
  TAOS_CHECK_ERRNO(tDecodeI8(&decoder, &pReq->cacheLast));
  for (int32_t i = 0; i < 7; ++i) {
    TAOS_CHECK_ERRNO(tDecodeI64(&decoder, &pReq->reserved[i]));
  }

  // 1st modification
  if (tDecodeIsEnd(&decoder)) {
    pReq->sttTrigger = -1;
    pReq->minRows = -1;
  } else {
    TAOS_CHECK_ERRNO(tDecodeI16(&decoder, &pReq->sttTrigger));
    TAOS_CHECK_ERRNO(tDecodeI32(&decoder, &pReq->minRows));
  }

  // 2n modification
  if (tDecodeIsEnd(&decoder)) {
    pReq->walRetentionPeriod = -1;
    pReq->walRetentionSize = -1;
  } else {
    TAOS_CHECK_ERRNO(tDecodeI32(&decoder, &pReq->walRetentionPeriod));
    TAOS_CHECK_ERRNO(tDecodeI32(&decoder, &pReq->walRetentionSize));
  }
  pReq->keepTimeOffset = TSDB_DEFAULT_KEEP_TIME_OFFSET;
  if (!tDecodeIsEnd(&decoder)) {
    TAOS_CHECK_ERRNO(tDecodeI32(&decoder, &pReq->keepTimeOffset));
  }

  pReq->s3KeepLocal = TSDB_DEFAULT_S3_KEEP_LOCAL;
  pReq->s3Compact = TSDB_DEFAULT_S3_COMPACT;
  if (!tDecodeIsEnd(&decoder)) {
    TAOS_CHECK_ERRNO(tDecodeI32(&decoder, &pReq->s3KeepLocal) < 0);
    TAOS_CHECK_ERRNO(tDecodeI8(&decoder, &pReq->s3Compact) < 0);
  }

  tEndDecode(&decoder);

_exit:
  tDecoderClear(&decoder);
  if (terrno) {
    uError("%s failed at line %d since %s", __func__, terrln, terrstr());
  }
  return terrno;
}

int32_t tSerializeSAlterVnodeReplicaReq(void *buf, int32_t bufLen, SAlterVnodeReplicaReq *pReq) {
  SEncoder encoder = {0};
  tEncoderInit(&encoder, buf, bufLen);

  if (tStartEncode(&encoder) < 0) return -1;
  if (tEncodeI32(&encoder, pReq->vgId) < 0) return -1;
  if (tEncodeI8(&encoder, pReq->strict) < 0) return -1;
  if (tEncodeI8(&encoder, pReq->selfIndex) < 0) return -1;
  if (tEncodeI8(&encoder, pReq->replica) < 0) return -1;
  for (int32_t i = 0; i < TSDB_MAX_REPLICA; ++i) {
    SReplica *pReplica = &pReq->replicas[i];
    if (tEncodeSReplica(&encoder, pReplica) < 0) return -1;
  }
  for (int32_t i = 0; i < 8; ++i) {
    if (tEncodeI64(&encoder, pReq->reserved[i]) < 0) return -1;
  }
  if (tEncodeI8(&encoder, pReq->learnerSelfIndex) < 0) return -1;
  if (tEncodeI8(&encoder, pReq->learnerReplica) < 0) return -1;
  for (int32_t i = 0; i < TSDB_MAX_LEARNER_REPLICA; ++i) {
    SReplica *pReplica = &pReq->learnerReplicas[i];
    if (tEncodeSReplica(&encoder, pReplica) < 0) return -1;
  }
  if (tEncodeI32(&encoder, pReq->changeVersion) < 0) return -1;
  tEndEncode(&encoder);

  int32_t tlen = encoder.pos;
  tEncoderClear(&encoder);
  return tlen;
}

int32_t tDeserializeSAlterVnodeReplicaReq(void *buf, int32_t bufLen, SAlterVnodeReplicaReq *pReq) {
  SDecoder decoder = {0};
  tDecoderInit(&decoder, buf, bufLen);

  if (tStartDecode(&decoder) < 0) return -1;
  if (tDecodeI32(&decoder, &pReq->vgId) < 0) return -1;
  if (tDecodeI8(&decoder, &pReq->strict) < 0) return -1;
  if (tDecodeI8(&decoder, &pReq->selfIndex) < 0) return -1;
  if (tDecodeI8(&decoder, &pReq->replica) < 0) return -1;
  for (int32_t i = 0; i < TSDB_MAX_REPLICA; ++i) {
    SReplica *pReplica = &pReq->replicas[i];
    if (tDecodeSReplica(&decoder, pReplica) < 0) return -1;
  }
  for (int32_t i = 0; i < 8; ++i) {
    if (tDecodeI64(&decoder, &pReq->reserved[i]) < 0) return -1;
  }
  if (!tDecodeIsEnd(&decoder)) {
    if (tDecodeI8(&decoder, &pReq->learnerSelfIndex) < 0) return -1;
    if (tDecodeI8(&decoder, &pReq->learnerReplica) < 0) return -1;
    for (int32_t i = 0; i < TSDB_MAX_LEARNER_REPLICA; ++i) {
      SReplica *pReplica = &pReq->learnerReplicas[i];
      if (tDecodeSReplica(&decoder, pReplica) < 0) return -1;
    }
  }
  if (!tDecodeIsEnd(&decoder)) {
    if (tDecodeI32(&decoder, &pReq->changeVersion) < 0) return -1;
  }

  tEndDecode(&decoder);
  tDecoderClear(&decoder);
  return 0;
}

int32_t tSerializeSDisableVnodeWriteReq(void *buf, int32_t bufLen, SDisableVnodeWriteReq *pReq) {
  SEncoder encoder = {0};
  tEncoderInit(&encoder, buf, bufLen);

  if (tStartEncode(&encoder) < 0) return -1;
  if (tEncodeI32(&encoder, pReq->vgId) < 0) return -1;
  if (tEncodeI8(&encoder, pReq->disable) < 0) return -1;

  tEndEncode(&encoder);

  int32_t tlen = encoder.pos;
  tEncoderClear(&encoder);
  return tlen;
}

int32_t tDeserializeSDisableVnodeWriteReq(void *buf, int32_t bufLen, SDisableVnodeWriteReq *pReq) {
  SDecoder decoder = {0};
  tDecoderInit(&decoder, buf, bufLen);

  if (tStartDecode(&decoder) < 0) return -1;
  if (tDecodeI32(&decoder, &pReq->vgId) < 0) return -1;
  if (tDecodeI8(&decoder, &pReq->disable) < 0) return -1;

  tEndDecode(&decoder);
  tDecoderClear(&decoder);
  return 0;
}

int32_t tSerializeSAlterVnodeHashRangeReq(void *buf, int32_t bufLen, SAlterVnodeHashRangeReq *pReq) {
  SEncoder encoder = {0};
  tEncoderInit(&encoder, buf, bufLen);

  if (tStartEncode(&encoder) < 0) return -1;
  if (tEncodeI32(&encoder, pReq->srcVgId) < 0) return -1;
  if (tEncodeI32(&encoder, pReq->dstVgId) < 0) return -1;
  if (tEncodeI32(&encoder, pReq->hashBegin) < 0) return -1;
  if (tEncodeI32(&encoder, pReq->hashEnd) < 0) return -1;
  if (tEncodeI32(&encoder, pReq->changeVersion) < 0) return -1;
  if (tEncodeI32(&encoder, pReq->reserved) < 0) return -1;

  tEndEncode(&encoder);

  int32_t tlen = encoder.pos;
  tEncoderClear(&encoder);
  return tlen;
}

int32_t tDeserializeSAlterVnodeHashRangeReq(void *buf, int32_t bufLen, SAlterVnodeHashRangeReq *pReq) {
  SDecoder decoder = {0};
  tDecoderInit(&decoder, buf, bufLen);

  if (tStartDecode(&decoder) < 0) return -1;
  if (tDecodeI32(&decoder, &pReq->srcVgId) < 0) return -1;
  if (tDecodeI32(&decoder, &pReq->dstVgId) < 0) return -1;
  if (tDecodeI32(&decoder, &pReq->hashBegin) < 0) return -1;
  if (tDecodeI32(&decoder, &pReq->hashEnd) < 0) return -1;
  if (tDecodeI32(&decoder, &pReq->changeVersion) < 0) return -1;
  if (tDecodeI32(&decoder, &pReq->reserved) < 0) return -1;

  tEndDecode(&decoder);
  tDecoderClear(&decoder);
  return 0;
}

int32_t tSerializeSKillQueryReq(void *buf, int32_t bufLen, SKillQueryReq *pReq) {
  SEncoder encoder = {0};
  tEncoderInit(&encoder, buf, bufLen);

  if (tStartEncode(&encoder) < 0) return -1;
  if (tEncodeCStr(&encoder, pReq->queryStrId) < 0) return -1;
  tEndEncode(&encoder);

  int32_t tlen = encoder.pos;
  tEncoderClear(&encoder);
  return tlen;
}

int32_t tDeserializeSKillQueryReq(void *buf, int32_t bufLen, SKillQueryReq *pReq) {
  SDecoder decoder = {0};
  tDecoderInit(&decoder, buf, bufLen);

  if (tStartDecode(&decoder) < 0) return -1;
  if (tDecodeCStrTo(&decoder, pReq->queryStrId) < 0) return -1;
  tEndDecode(&decoder);

  tDecoderClear(&decoder);
  return 0;
}

int32_t tSerializeSKillConnReq(void *buf, int32_t bufLen, SKillConnReq *pReq) {
  SEncoder encoder = {0};
  tEncoderInit(&encoder, buf, bufLen);

  if (tStartEncode(&encoder) < 0) return -1;
  if (tEncodeU32(&encoder, pReq->connId) < 0) return -1;
  tEndEncode(&encoder);

  int32_t tlen = encoder.pos;
  tEncoderClear(&encoder);
  return tlen;
}

int32_t tDeserializeSKillConnReq(void *buf, int32_t bufLen, SKillConnReq *pReq) {
  SDecoder decoder = {0};
  tDecoderInit(&decoder, buf, bufLen);

  if (tStartDecode(&decoder) < 0) return -1;
  if (tDecodeU32(&decoder, &pReq->connId) < 0) return -1;
  tEndDecode(&decoder);

  tDecoderClear(&decoder);
  return 0;
}

int32_t tSerializeSKillTransReq(void *buf, int32_t bufLen, SKillTransReq *pReq) {
  SEncoder encoder = {0};
  tEncoderInit(&encoder, buf, bufLen);

  if (tStartEncode(&encoder) < 0) return -1;
  if (tEncodeI32(&encoder, pReq->transId) < 0) return -1;
  tEndEncode(&encoder);

  int32_t tlen = encoder.pos;
  tEncoderClear(&encoder);
  return tlen;
}

int32_t tDeserializeSKillTransReq(void *buf, int32_t bufLen, SKillTransReq *pReq) {
  SDecoder decoder = {0};
  tDecoderInit(&decoder, buf, bufLen);

  if (tStartDecode(&decoder) < 0) return -1;
  if (tDecodeI32(&decoder, &pReq->transId) < 0) return -1;
  tEndDecode(&decoder);

  tDecoderClear(&decoder);
  return 0;
}

int32_t tSerializeSBalanceVgroupReq(void *buf, int32_t bufLen, SBalanceVgroupReq *pReq) {
  SEncoder encoder = {0};
  tEncoderInit(&encoder, buf, bufLen);

  if (tStartEncode(&encoder) < 0) return -1;
  if (tEncodeI32(&encoder, pReq->useless) < 0) return -1;
  ENCODESQL();
  tEndEncode(&encoder);

  int32_t tlen = encoder.pos;
  tEncoderClear(&encoder);
  return tlen;
}

int32_t tDeserializeSBalanceVgroupReq(void *buf, int32_t bufLen, SBalanceVgroupReq *pReq) {
  SDecoder decoder = {0};
  tDecoderInit(&decoder, buf, bufLen);

  if (tStartDecode(&decoder) < 0) return -1;
  if (tDecodeI32(&decoder, &pReq->useless) < 0) return -1;
  DECODESQL();
  tEndDecode(&decoder);

  tDecoderClear(&decoder);
  return 0;
}

void tFreeSBalanceVgroupReq(SBalanceVgroupReq *pReq) { FREESQL(); }

int32_t tSerializeSBalanceVgroupLeaderReq(void *buf, int32_t bufLen, SBalanceVgroupLeaderReq *pReq) {
  SEncoder encoder = {0};
  tEncoderInit(&encoder, buf, bufLen);

  if (tStartEncode(&encoder) < 0) return -1;
  if (tEncodeI32(&encoder, pReq->reserved) < 0) return -1;
  if (tEncodeI32(&encoder, pReq->vgId) < 0) return -1;
  ENCODESQL();
  if (tEncodeCStr(&encoder, pReq->db) < 0) return -1;

  tEndEncode(&encoder);

  int32_t tlen = encoder.pos;
  tEncoderClear(&encoder);
  return tlen;
}

int32_t tDeserializeSBalanceVgroupLeaderReq(void *buf, int32_t bufLen, SBalanceVgroupLeaderReq *pReq) {
  SDecoder decoder = {0};
  tDecoderInit(&decoder, buf, bufLen);

  if (tStartDecode(&decoder) < 0) return -1;
  if (tDecodeI32(&decoder, &pReq->reserved) < 0) return -1;
  if (!tDecodeIsEnd(&decoder)) {
    if (tDecodeI32(&decoder, &pReq->vgId) < 0) return -1;
  }
  DECODESQL();
  if (!tDecodeIsEnd(&decoder)) {
    if (tDecodeCStrTo(&decoder, pReq->db) < 0) return -1;
  }

  tEndDecode(&decoder);

  tDecoderClear(&decoder);
  return 0;
}

void tFreeSBalanceVgroupLeaderReq(SBalanceVgroupLeaderReq *pReq) { FREESQL(); }

int32_t tSerializeSMergeVgroupReq(void *buf, int32_t bufLen, SMergeVgroupReq *pReq) {
  SEncoder encoder = {0};
  tEncoderInit(&encoder, buf, bufLen);

  if (tStartEncode(&encoder) < 0) return -1;
  if (tEncodeI32(&encoder, pReq->vgId1) < 0) return -1;
  if (tEncodeI32(&encoder, pReq->vgId2) < 0) return -1;
  tEndEncode(&encoder);

  int32_t tlen = encoder.pos;
  tEncoderClear(&encoder);
  return tlen;
}

int32_t tDeserializeSMergeVgroupReq(void *buf, int32_t bufLen, SMergeVgroupReq *pReq) {
  SDecoder decoder = {0};
  tDecoderInit(&decoder, buf, bufLen);

  if (tStartDecode(&decoder) < 0) return -1;
  if (tDecodeI32(&decoder, &pReq->vgId1) < 0) return -1;
  if (tDecodeI32(&decoder, &pReq->vgId2) < 0) return -1;
  tEndDecode(&decoder);

  tDecoderClear(&decoder);
  return 0;
}

int32_t tSerializeSRedistributeVgroupReq(void *buf, int32_t bufLen, SRedistributeVgroupReq *pReq) {
  SEncoder encoder = {0};
  tEncoderInit(&encoder, buf, bufLen);

  if (tStartEncode(&encoder) < 0) return -1;
  if (tEncodeI32(&encoder, pReq->vgId) < 0) return -1;
  if (tEncodeI32(&encoder, pReq->dnodeId1) < 0) return -1;
  if (tEncodeI32(&encoder, pReq->dnodeId2) < 0) return -1;
  if (tEncodeI32(&encoder, pReq->dnodeId3) < 0) return -1;
  ENCODESQL();
  tEndEncode(&encoder);

  int32_t tlen = encoder.pos;
  tEncoderClear(&encoder);
  return tlen;
}

int32_t tDeserializeSRedistributeVgroupReq(void *buf, int32_t bufLen, SRedistributeVgroupReq *pReq) {
  SDecoder decoder = {0};
  tDecoderInit(&decoder, buf, bufLen);

  if (tStartDecode(&decoder) < 0) return -1;
  if (tDecodeI32(&decoder, &pReq->vgId) < 0) return -1;
  if (tDecodeI32(&decoder, &pReq->dnodeId1) < 0) return -1;
  if (tDecodeI32(&decoder, &pReq->dnodeId2) < 0) return -1;
  if (tDecodeI32(&decoder, &pReq->dnodeId3) < 0) return -1;
  DECODESQL();
  tEndDecode(&decoder);

  tDecoderClear(&decoder);
  return 0;
}

void tFreeSRedistributeVgroupReq(SRedistributeVgroupReq *pReq) { FREESQL(); }

int32_t tSerializeSSplitVgroupReq(void *buf, int32_t bufLen, SSplitVgroupReq *pReq) {
  SEncoder encoder = {0};
  tEncoderInit(&encoder, buf, bufLen);

  if (tStartEncode(&encoder) < 0) return -1;
  if (tEncodeI32(&encoder, pReq->vgId) < 0) return -1;
  tEndEncode(&encoder);

  int32_t tlen = encoder.pos;
  tEncoderClear(&encoder);
  return tlen;
}

int32_t tDeserializeSSplitVgroupReq(void *buf, int32_t bufLen, SSplitVgroupReq *pReq) {
  SDecoder decoder = {0};
  tDecoderInit(&decoder, buf, bufLen);

  if (tStartDecode(&decoder) < 0) return -1;
  if (tDecodeI32(&decoder, &pReq->vgId) < 0) return -1;
  tEndDecode(&decoder);

  tDecoderClear(&decoder);
  return 0;
}

int32_t tSerializeSForceBecomeFollowerReq(void *buf, int32_t bufLen, SForceBecomeFollowerReq *pReq) {
  SEncoder encoder = {0};
  tEncoderInit(&encoder, buf, bufLen);

  if (tStartEncode(&encoder) < 0) return -1;
  if (tEncodeI32(&encoder, pReq->vgId) < 0) return -1;
  tEndEncode(&encoder);

  int32_t tlen = encoder.pos;
  tEncoderClear(&encoder);
  return tlen;
}

// int32_t tDeserializeSForceBecomeFollowerReq(void *buf, int32_t bufLen, SForceBecomeFollowerReq *pReq) {
//   SDecoder decoder = {0};
//   tDecoderInit(&decoder, buf, bufLen);

//   if (tStartDecode(&decoder) < 0) return -1;
//   if (tDecodeI32(&decoder, &pReq->vgId) < 0) return -1;
//   tEndDecode(&decoder);

//   tDecoderClear(&decoder);
//   return 0;
// }

int32_t tSerializeSDCreateMnodeReq(void *buf, int32_t bufLen, SDCreateMnodeReq *pReq) {
  SEncoder encoder = {0};
  tEncoderInit(&encoder, buf, bufLen);

  if (tStartEncode(&encoder) < 0) return -1;
  if (tEncodeI8(&encoder, pReq->replica) < 0) return -1;
  for (int32_t i = 0; i < TSDB_MAX_REPLICA; ++i) {
    SReplica *pReplica = &pReq->replicas[i];
    if (tEncodeSReplica(&encoder, pReplica) < 0) return -1;
  }
  if (tEncodeI8(&encoder, pReq->learnerReplica) < 0) return -1;
  for (int32_t i = 0; i < TSDB_MAX_LEARNER_REPLICA; ++i) {
    SReplica *pReplica = &pReq->learnerReplicas[i];
    if (tEncodeSReplica(&encoder, pReplica) < 0) return -1;
  }
  if (tEncodeI64(&encoder, pReq->lastIndex) < 0) return -1;
  tEndEncode(&encoder);

  int32_t tlen = encoder.pos;
  tEncoderClear(&encoder);
  return tlen;
}

int32_t tDeserializeSDCreateMnodeReq(void *buf, int32_t bufLen, SDCreateMnodeReq *pReq) {
  SDecoder decoder = {0};
  tDecoderInit(&decoder, buf, bufLen);

  if (tStartDecode(&decoder) < 0) return -1;
  if (tDecodeI8(&decoder, &pReq->replica) < 0) return -1;
  for (int32_t i = 0; i < TSDB_MAX_REPLICA; ++i) {
    SReplica *pReplica = &pReq->replicas[i];
    if (tDecodeSReplica(&decoder, pReplica) < 0) return -1;
  }
  if (!tDecodeIsEnd(&decoder)) {
    if (tDecodeI8(&decoder, &pReq->learnerReplica) < 0) return -1;
    for (int32_t i = 0; i < TSDB_MAX_LEARNER_REPLICA; ++i) {
      SReplica *pReplica = &pReq->learnerReplicas[i];
      if (tDecodeSReplica(&decoder, pReplica) < 0) return -1;
    }
    if (tDecodeI64(&decoder, &pReq->lastIndex) < 0) return -1;
  }
  tEndDecode(&decoder);

  tDecoderClear(&decoder);
  return 0;
}

int32_t tSerializeSVArbHeartBeatReq(void *buf, int32_t bufLen, SVArbHeartBeatReq *pReq) {
  SEncoder encoder = {0};
  tEncoderInit(&encoder, buf, bufLen);

  if (tStartEncode(&encoder) < 0) return -1;
  if (tEncodeI32(&encoder, pReq->dnodeId) < 0) return -1;
  if (tEncodeCStr(&encoder, pReq->arbToken) < 0) return -1;
  if (tEncodeI64(&encoder, pReq->arbTerm) < 0) return -1;

  int32_t size = taosArrayGetSize(pReq->hbMembers);
  if (tEncodeI32(&encoder, size) < 0) return -1;
  for (int32_t i = 0; i < size; i++) {
    SVArbHbReqMember *pMember = taosArrayGet(pReq->hbMembers, i);
    if (tEncodeI32(&encoder, pMember->vgId) < 0) return -1;
    if (tEncodeI32(&encoder, pMember->hbSeq) < 0) return -1;
  }

  tEndEncode(&encoder);

  int32_t tlen = encoder.pos;
  tEncoderClear(&encoder);
  return tlen;
}

int32_t tDeserializeSVArbHeartBeatReq(void *buf, int32_t bufLen, SVArbHeartBeatReq *pReq) {
  SDecoder decoder = {0};
  tDecoderInit(&decoder, buf, bufLen);

  if (tStartDecode(&decoder) < 0) return -1;
  if (tDecodeI32(&decoder, &pReq->dnodeId) < 0) return -1;
  pReq->arbToken = taosMemoryMalloc(TSDB_ARB_TOKEN_SIZE);
  if (tDecodeCStrTo(&decoder, pReq->arbToken) < 0) return -1;
  if (tDecodeI64(&decoder, &pReq->arbTerm) < 0) return -1;

  pReq->hbMembers = taosArrayInit(16, sizeof(SVArbHbReqMember));
  int32_t size = 0;
  if (tDecodeI32(&decoder, &size) < 0) return -1;
  for (int32_t i = 0; i < size; i++) {
    SVArbHbReqMember member = {0};
    if (tDecodeI32(&decoder, &member.vgId) < 0) return -1;
    if (tDecodeI32(&decoder, &member.hbSeq) < 0) return -1;
    taosArrayPush(pReq->hbMembers, &member);
  }

  tEndDecode(&decoder);

  tDecoderClear(&decoder);
  return 0;
}

void tFreeSVArbHeartBeatReq(SVArbHeartBeatReq *pReq) {
  if (!pReq) return;
  taosMemoryFree(pReq->arbToken);
  taosArrayDestroy(pReq->hbMembers);
}

int32_t tSerializeSVArbHeartBeatRsp(void *buf, int32_t bufLen, SVArbHeartBeatRsp *pRsp) {
  SEncoder encoder = {0};
  tEncoderInit(&encoder, buf, bufLen);

  if (tStartEncode(&encoder) < 0) return -1;
  if (tEncodeCStr(&encoder, pRsp->arbToken) < 0) return -1;
  if (tEncodeI32(&encoder, pRsp->dnodeId) < 0) return -1;
  int32_t sz = taosArrayGetSize(pRsp->hbMembers);
  if (tEncodeI32(&encoder, sz) < 0) return -1;
  for (int32_t i = 0; i < sz; i++) {
    SVArbHbRspMember *pMember = taosArrayGet(pRsp->hbMembers, i);
    if (tEncodeI32(&encoder, pMember->vgId) < 0) return -1;
    if (tEncodeI32(&encoder, pMember->hbSeq) < 0) return -1;
    if (tEncodeCStr(&encoder, pMember->memberToken) < 0) return -1;
  }
  tEndEncode(&encoder);

  int32_t tlen = encoder.pos;
  tEncoderClear(&encoder);
  return tlen;
}

int32_t tDeserializeSVArbHeartBeatRsp(void *buf, int32_t bufLen, SVArbHeartBeatRsp *pRsp) {
  SDecoder decoder = {0};
  tDecoderInit(&decoder, buf, bufLen);

  if (tStartDecode(&decoder) < 0) return -1;
  if (tDecodeCStrTo(&decoder, pRsp->arbToken) < 0) return -1;
  if (tDecodeI32(&decoder, &pRsp->dnodeId) < 0) return -1;
  int32_t sz = 0;
  if (tDecodeI32(&decoder, &sz) < 0) return -1;
  pRsp->hbMembers = taosArrayInit(sz, sizeof(SVArbHbRspMember));
  for (int32_t i = 0; i < sz; i++) {
    SVArbHbRspMember hbMember = {0};
    if (tDecodeI32(&decoder, &hbMember.vgId) < 0) return -1;
    if (tDecodeI32(&decoder, &hbMember.hbSeq) < 0) return -1;
    if (tDecodeCStrTo(&decoder, hbMember.memberToken) < 0) return -1;
    taosArrayPush(pRsp->hbMembers, &hbMember);
  }
  tEndDecode(&decoder);

  tDecoderClear(&decoder);
  return 0;
}

void tFreeSVArbHeartBeatRsp(SVArbHeartBeatRsp *pRsp) {
  if (NULL == pRsp) {
    return;
  }
  taosArrayDestroy(pRsp->hbMembers);
}

int32_t tSerializeSVArbCheckSyncReq(void *buf, int32_t bufLen, SVArbCheckSyncReq *pReq) {
  SEncoder encoder = {0};
  tEncoderInit(&encoder, buf, bufLen);

  if (tStartEncode(&encoder) < 0) return -1;
  if (tEncodeCStr(&encoder, pReq->arbToken) < 0) return -1;
  if (tEncodeI64(&encoder, pReq->arbTerm) < 0) return -1;
  if (tEncodeCStr(&encoder, pReq->member0Token) < 0) return -1;
  if (tEncodeCStr(&encoder, pReq->member1Token) < 0) return -1;

  tEndEncode(&encoder);

  int32_t tlen = encoder.pos;
  tEncoderClear(&encoder);
  return tlen;
}

int32_t tDeserializeSVArbCheckSyncReq(void *buf, int32_t bufLen, SVArbCheckSyncReq *pReq) {
  SDecoder decoder = {0};
  tDecoderInit(&decoder, buf, bufLen);

  if (tStartDecode(&decoder) < 0) return -1;
  pReq->arbToken = taosMemoryMalloc(TSDB_ARB_TOKEN_SIZE);
  if (tDecodeCStrTo(&decoder, pReq->arbToken) < 0) return -1;
  if (tDecodeI64(&decoder, &pReq->arbTerm) < 0) return -1;
  pReq->member0Token = taosMemoryMalloc(TSDB_ARB_TOKEN_SIZE);
  if (tDecodeCStrTo(&decoder, pReq->member0Token) < 0) return -1;
  pReq->member1Token = taosMemoryMalloc(TSDB_ARB_TOKEN_SIZE);
  if (tDecodeCStrTo(&decoder, pReq->member1Token) < 0) return -1;

  tEndDecode(&decoder);

  tDecoderClear(&decoder);
  return 0;
}

void tFreeSVArbCheckSyncReq(SVArbCheckSyncReq *pRsp) {
  if (NULL == pRsp) {
    return;
  }
  taosMemoryFreeClear(pRsp->arbToken);
  taosMemoryFreeClear(pRsp->member0Token);
  taosMemoryFreeClear(pRsp->member1Token);
}

int32_t tSerializeSVArbCheckSyncRsp(void *buf, int32_t bufLen, SVArbCheckSyncRsp *pRsp) {
  SEncoder encoder = {0};
  tEncoderInit(&encoder, buf, bufLen);

  if (tStartEncode(&encoder) < 0) return -1;
  if (tEncodeCStr(&encoder, pRsp->arbToken) < 0) return -1;
  if (tEncodeCStr(&encoder, pRsp->member0Token) < 0) return -1;
  if (tEncodeCStr(&encoder, pRsp->member1Token) < 0) return -1;
  if (tEncodeI32(&encoder, pRsp->vgId) < 0) return -1;
  if (tEncodeI32(&encoder, pRsp->errCode) < 0) return -1;

  tEndEncode(&encoder);

  int32_t tlen = encoder.pos;
  tEncoderClear(&encoder);
  return tlen;
}

int32_t tDeserializeSVArbCheckSyncRsp(void *buf, int32_t bufLen, SVArbCheckSyncRsp *pRsp) {
  SDecoder decoder = {0};
  tDecoderInit(&decoder, buf, bufLen);

  if (tStartDecode(&decoder) < 0) return -1;
  pRsp->arbToken = taosMemoryMalloc(TSDB_ARB_TOKEN_SIZE);
  if (tDecodeCStrTo(&decoder, pRsp->arbToken) < 0) return -1;
  pRsp->member0Token = taosMemoryMalloc(TSDB_ARB_TOKEN_SIZE);
  if (tDecodeCStrTo(&decoder, pRsp->member0Token) < 0) return -1;
  pRsp->member1Token = taosMemoryMalloc(TSDB_ARB_TOKEN_SIZE);
  if (tDecodeCStrTo(&decoder, pRsp->member1Token) < 0) return -1;
  if (tDecodeI32(&decoder, &pRsp->vgId) < 0) return -1;
  if (tDecodeI32(&decoder, &pRsp->errCode) < 0) return -1;

  tEndDecode(&decoder);

  tDecoderClear(&decoder);
  return 0;
}

void tFreeSVArbCheckSyncRsp(SVArbCheckSyncRsp *pRsp) {
  if (NULL == pRsp) {
    return;
  }
  taosMemoryFreeClear(pRsp->arbToken);
  taosMemoryFreeClear(pRsp->member0Token);
  taosMemoryFreeClear(pRsp->member1Token);
}

int32_t tSerializeSVArbSetAssignedLeaderReq(void *buf, int32_t bufLen, SVArbSetAssignedLeaderReq *pReq) {
  SEncoder encoder = {0};
  tEncoderInit(&encoder, buf, bufLen);

  if (tStartEncode(&encoder) < 0) return -1;
  if (tEncodeCStr(&encoder, pReq->arbToken) < 0) return -1;
  if (tEncodeI64(&encoder, pReq->arbTerm) < 0) return -1;
  if (tEncodeCStr(&encoder, pReq->memberToken) < 0) return -1;

  tEndEncode(&encoder);

  int32_t tlen = encoder.pos;
  tEncoderClear(&encoder);
  return tlen;
}

int32_t tDeserializeSVArbSetAssignedLeaderReq(void *buf, int32_t bufLen, SVArbSetAssignedLeaderReq *pReq) {
  SDecoder decoder = {0};
  tDecoderInit(&decoder, buf, bufLen);

  if (tStartDecode(&decoder) < 0) return -1;
  pReq->arbToken = taosMemoryMalloc(TSDB_ARB_TOKEN_SIZE);
  if (tDecodeCStrTo(&decoder, pReq->arbToken) < 0) return -1;
  if (tDecodeI64(&decoder, &pReq->arbTerm) < 0) return -1;
  pReq->memberToken = taosMemoryMalloc(TSDB_ARB_TOKEN_SIZE);
  if (tDecodeCStrTo(&decoder, pReq->memberToken) < 0) return -1;

  tEndDecode(&decoder);

  tDecoderClear(&decoder);
  return 0;
}

void tFreeSVArbSetAssignedLeaderReq(SVArbSetAssignedLeaderReq *pReq) {
  if (NULL == pReq) {
    return;
  }
  taosMemoryFreeClear(pReq->arbToken);
  taosMemoryFreeClear(pReq->memberToken);
}

int32_t tSerializeSVArbSetAssignedLeaderRsp(void *buf, int32_t bufLen, SVArbSetAssignedLeaderRsp *pRsp) {
  SEncoder encoder = {0};
  tEncoderInit(&encoder, buf, bufLen);

  if (tStartEncode(&encoder) < 0) return -1;
  if (tEncodeCStr(&encoder, pRsp->arbToken) < 0) return -1;
  if (tEncodeCStr(&encoder, pRsp->memberToken) < 0) return -1;
  if (tEncodeI32(&encoder, pRsp->vgId) < 0) return -1;

  tEndEncode(&encoder);

  int32_t tlen = encoder.pos;
  tEncoderClear(&encoder);
  return tlen;
}

int32_t tDeserializeSVArbSetAssignedLeaderRsp(void *buf, int32_t bufLen, SVArbSetAssignedLeaderRsp *pRsp) {
  SDecoder decoder = {0};
  tDecoderInit(&decoder, buf, bufLen);

  if (tStartDecode(&decoder) < 0) return -1;
  pRsp->arbToken = taosMemoryMalloc(TSDB_ARB_TOKEN_SIZE);
  if (tDecodeCStrTo(&decoder, pRsp->arbToken) < 0) return -1;
  pRsp->memberToken = taosMemoryMalloc(TSDB_ARB_TOKEN_SIZE);
  if (tDecodeCStrTo(&decoder, pRsp->memberToken) < 0) return -1;
  if (tDecodeI32(&decoder, &pRsp->vgId) < 0) return -1;

  tEndDecode(&decoder);

  tDecoderClear(&decoder);
  return 0;
}

void tFreeSVArbSetAssignedLeaderRsp(SVArbSetAssignedLeaderRsp *pRsp) {
  if (NULL == pRsp) {
    return;
  }
  taosMemoryFreeClear(pRsp->arbToken);
  taosMemoryFreeClear(pRsp->memberToken);
}

int32_t tSerializeSMArbUpdateGroupBatchReq(void *buf, int32_t bufLen, SMArbUpdateGroupBatchReq *pReq) {
  SEncoder encoder = {0};
  tEncoderInit(&encoder, buf, bufLen);

  if (tStartEncode(&encoder) < 0) return -1;

  int32_t sz = taosArrayGetSize(pReq->updateArray);
  if (tEncodeI32(&encoder, sz) < 0) return -1;

  for (int32_t i = 0; i < sz; i++) {
    SMArbUpdateGroup *pGroup = taosArrayGet(pReq->updateArray, i);
    if (tEncodeI32(&encoder, pGroup->vgId) < 0) return -1;
    if (tEncodeI64(&encoder, pGroup->dbUid) < 0) return -1;
    for (int i = 0; i < TSDB_ARB_GROUP_MEMBER_NUM; i++) {
      if (tEncodeI32(&encoder, pGroup->members[i].dnodeId) < 0) return -1;
      if (tEncodeCStr(&encoder, pGroup->members[i].token) < 0) return -1;
    }
    if (tEncodeI8(&encoder, pGroup->isSync) < 0) return -1;
    if (tEncodeI32(&encoder, pGroup->assignedLeader.dnodeId) < 0) return -1;
    if (tEncodeCStr(&encoder, pGroup->assignedLeader.token) < 0) return -1;
    if (tEncodeI64(&encoder, pGroup->version) < 0) return -1;
  }

  for (int32_t i = 0; i < sz; i++) {
    SMArbUpdateGroup *pGroup = taosArrayGet(pReq->updateArray, i);
    if (tEncodeI8(&encoder, pGroup->assignedLeader.acked) < 0) return -1;
  }

  tEndEncode(&encoder);

  int32_t tlen = encoder.pos;
  tEncoderClear(&encoder);
  return tlen;
}

int32_t tDeserializeSMArbUpdateGroupBatchReq(void *buf, int32_t bufLen, SMArbUpdateGroupBatchReq *pReq) {
  SDecoder decoder = {0};
  tDecoderInit(&decoder, buf, bufLen);

  if (tStartDecode(&decoder) < 0) return -1;
  int32_t sz = 0;
  if (tDecodeI32(&decoder, &sz) < 0) return -1;

  SArray *updateArray = taosArrayInit(sz, sizeof(SMArbUpdateGroup));
  if (!updateArray) return -1;

  for (int32_t i = 0; i < sz; i++) {
    SMArbUpdateGroup group = {0};
    if (tDecodeI32(&decoder, &group.vgId) < 0) return -1;
    if (tDecodeI64(&decoder, &group.dbUid) < 0) return -1;
    for (int i = 0; i < TSDB_ARB_GROUP_MEMBER_NUM; i++) {
      if (tDecodeI32(&decoder, &group.members[i].dnodeId) < 0) return -1;
      group.members[i].token = taosMemoryMalloc(TSDB_ARB_TOKEN_SIZE);
      if (tDecodeCStrTo(&decoder, group.members[i].token) < 0) return -1;
    }
    if (tDecodeI8(&decoder, &group.isSync) < 0) return -1;
    if (tDecodeI32(&decoder, &group.assignedLeader.dnodeId) < 0) return -1;
    group.assignedLeader.token = taosMemoryMalloc(TSDB_ARB_TOKEN_SIZE);
    if (tDecodeCStrTo(&decoder, group.assignedLeader.token) < 0) return -1;
    if (tDecodeI64(&decoder, &group.version) < 0) return -1;
    group.assignedLeader.acked = false;

    taosArrayPush(updateArray, &group);
  }

  if (!tDecodeIsEnd(&decoder)) {
    for (int32_t i = 0; i < sz; i++) {
      SMArbUpdateGroup *pGroup = taosArrayGet(updateArray, i);
      if (tDecodeI8(&decoder, &pGroup->assignedLeader.acked) < 0) return -1;
    }
  }

  pReq->updateArray = updateArray;

  tEndDecode(&decoder);

  tDecoderClear(&decoder);
  return 0;
}

void tFreeSMArbUpdateGroupBatchReq(SMArbUpdateGroupBatchReq *pReq) {
  if (NULL == pReq || NULL == pReq->updateArray) {
    return;
  }

  int32_t sz = taosArrayGetSize(pReq->updateArray);
  for (int32_t i = 0; i < sz; i++) {
    SMArbUpdateGroup *pGroup = taosArrayGet(pReq->updateArray, i);
    for (int i = 0; i < TSDB_ARB_GROUP_MEMBER_NUM; i++) {
      taosMemoryFreeClear(pGroup->members[i].token);
    }
    taosMemoryFreeClear(pGroup->assignedLeader.token);
  }
  taosArrayDestroy(pReq->updateArray);
}

// int32_t tSerializeSAuthReq(void *buf, int32_t bufLen, SAuthReq *pReq) {
//   SEncoder encoder = {0};
//   tEncoderInit(&encoder, buf, bufLen);

//   if (tStartEncode(&encoder) < 0) return -1;
//   if (tEncodeCStr(&encoder, pReq->user) < 0) return -1;
//   if (tEncodeI8(&encoder, pReq->spi) < 0) return -1;
//   if (tEncodeI8(&encoder, pReq->encrypt) < 0) return -1;
//   if (tEncodeBinary(&encoder, pReq->secret, TSDB_PASSWORD_LEN) < 0) return -1;
//   if (tEncodeBinary(&encoder, pReq->ckey, TSDB_PASSWORD_LEN) < 0) return -1;
//   tEndEncode(&encoder);

//   int32_t tlen = encoder.pos;
//   tEncoderClear(&encoder);
//   return tlen;
// }

// int32_t tDeserializeSAuthReq(void *buf, int32_t bufLen, SAuthReq *pReq) {
//   SDecoder decoder = {0};
//   tDecoderInit(&decoder, buf, bufLen);

//   if (tStartDecode(&decoder) < 0) return -1;
//   if (tDecodeCStrTo(&decoder, pReq->user) < 0) return -1;
//   if (tDecodeI8(&decoder, &pReq->spi) < 0) return -1;
//   if (tDecodeI8(&decoder, &pReq->encrypt) < 0) return -1;
//   if (tDecodeCStrTo(&decoder, pReq->secret) < 0) return -1;
//   if (tDecodeCStrTo(&decoder, pReq->ckey) < 0) return -1;
//   tEndDecode(&decoder);

//   tDecoderClear(&decoder);
//   return 0;
// }

int32_t tSerializeSServerStatusRsp(void *buf, int32_t bufLen, SServerStatusRsp *pRsp) {
  SEncoder encoder = {0};
  tEncoderInit(&encoder, buf, bufLen);

  if (tStartEncode(&encoder) < 0) return -1;
  if (tEncodeI32(&encoder, pRsp->statusCode) < 0) return -1;
  if (tEncodeCStr(&encoder, pRsp->details) < 0) return -1;

  tEndEncode(&encoder);

  int32_t tlen = encoder.pos;
  tEncoderClear(&encoder);
  return tlen;
}

int32_t tDeserializeSServerStatusRsp(void *buf, int32_t bufLen, SServerStatusRsp *pRsp) {
  SDecoder decoder = {0};
  tDecoderInit(&decoder, buf, bufLen);

  if (tStartDecode(&decoder) < 0) return -1;
  if (tDecodeI32(&decoder, &pRsp->statusCode) < 0) return -1;
  if (tDecodeCStrTo(&decoder, pRsp->details) < 0) return -1;

  tEndDecode(&decoder);
  tDecoderClear(&decoder);
  return 0;
}

int32_t tSerializeSExplainRsp(void *buf, int32_t bufLen, SExplainRsp *pRsp) {
  SEncoder encoder = {0};
  tEncoderInit(&encoder, buf, bufLen);

  if (tStartEncode(&encoder) < 0) return -1;
  if (tEncodeI32(&encoder, pRsp->numOfPlans) < 0) return -1;
  for (int32_t i = 0; i < pRsp->numOfPlans; ++i) {
    SExplainExecInfo *info = &pRsp->subplanInfo[i];
    if (tEncodeDouble(&encoder, info->startupCost) < 0) return -1;
    if (tEncodeDouble(&encoder, info->totalCost) < 0) return -1;
    if (tEncodeU64(&encoder, info->numOfRows) < 0) return -1;
    if (tEncodeU32(&encoder, info->verboseLen) < 0) return -1;
    if (tEncodeBinary(&encoder, info->verboseInfo, info->verboseLen) < 0) return -1;
  }

  tEndEncode(&encoder);

  int32_t tlen = encoder.pos;
  tEncoderClear(&encoder);
  return tlen;
}

int32_t tDeserializeSExplainRsp(void *buf, int32_t bufLen, SExplainRsp *pRsp) {
  SDecoder decoder = {0};
  tDecoderInit(&decoder, buf, bufLen);

  if (tStartDecode(&decoder) < 0) return -1;
  if (tDecodeI32(&decoder, &pRsp->numOfPlans) < 0) return -1;
  if (pRsp->numOfPlans > 0) {
    pRsp->subplanInfo = taosMemoryCalloc(pRsp->numOfPlans, sizeof(SExplainExecInfo));
    if (pRsp->subplanInfo == NULL) return -1;
  }
  for (int32_t i = 0; i < pRsp->numOfPlans; ++i) {
    if (tDecodeDouble(&decoder, &pRsp->subplanInfo[i].startupCost) < 0) return -1;
    if (tDecodeDouble(&decoder, &pRsp->subplanInfo[i].totalCost) < 0) return -1;
    if (tDecodeU64(&decoder, &pRsp->subplanInfo[i].numOfRows) < 0) return -1;
    if (tDecodeU32(&decoder, &pRsp->subplanInfo[i].verboseLen) < 0) return -1;
    if (tDecodeBinaryAlloc(&decoder, &pRsp->subplanInfo[i].verboseInfo, NULL) < 0) return -1;
  }

  tEndDecode(&decoder);

  tDecoderClear(&decoder);
  return 0;
}

void tFreeSExplainRsp(SExplainRsp *pRsp) {
  if (NULL == pRsp) {
    return;
  }

  for (int32_t i = 0; i < pRsp->numOfPlans; ++i) {
    SExplainExecInfo *pExec = pRsp->subplanInfo + i;
    taosMemoryFree(pExec->verboseInfo);
  }

  taosMemoryFreeClear(pRsp->subplanInfo);
}

int32_t tSerializeSBatchReq(void *buf, int32_t bufLen, SBatchReq *pReq) {
  int32_t headLen = sizeof(SMsgHead);
  if (buf != NULL) {
    buf = (char *)buf + headLen;
    bufLen -= headLen;
  }

  SEncoder encoder = {0};
  tEncoderInit(&encoder, buf, bufLen);
  if (tStartEncode(&encoder) < 0) return -1;

  int32_t num = taosArrayGetSize(pReq->pMsgs);
  if (tEncodeI32(&encoder, num) < 0) return -1;
  for (int32_t i = 0; i < num; ++i) {
    SBatchMsg *pMsg = taosArrayGet(pReq->pMsgs, i);
    if (tEncodeI32(&encoder, pMsg->msgIdx) < 0) return -1;
    if (tEncodeI32(&encoder, pMsg->msgType) < 0) return -1;
    if (tEncodeI32(&encoder, pMsg->msgLen) < 0) return -1;
    if (tEncodeBinary(&encoder, pMsg->msg, pMsg->msgLen) < 0) return -1;
  }

  tEndEncode(&encoder);

  int32_t tlen = encoder.pos;
  tEncoderClear(&encoder);

  if (buf != NULL) {
    SMsgHead *pHead = (SMsgHead *)((char *)buf - headLen);
    pHead->vgId = htonl(pReq->header.vgId);
    pHead->contLen = htonl(tlen + headLen);
  }

  return tlen + headLen;
}

int32_t tDeserializeSBatchReq(void *buf, int32_t bufLen, SBatchReq *pReq) {
  int32_t headLen = sizeof(SMsgHead);

  SMsgHead *pHead = buf;
  pHead->vgId = pReq->header.vgId;
  pHead->contLen = pReq->header.contLen;

  SDecoder decoder = {0};
  tDecoderInit(&decoder, (char *)buf + headLen, bufLen - headLen);

  if (tStartDecode(&decoder) < 0) return -1;

  int32_t num = 0;
  if (tDecodeI32(&decoder, &num) < 0) return -1;
  if (num <= 0) {
    pReq->pMsgs = NULL;
    tEndDecode(&decoder);

    tDecoderClear(&decoder);
    return 0;
  }

  pReq->pMsgs = taosArrayInit(num, sizeof(SBatchMsg));
  if (NULL == pReq->pMsgs) return -1;
  for (int32_t i = 0; i < num; ++i) {
    SBatchMsg msg = {0};
    if (tDecodeI32(&decoder, &msg.msgIdx) < 0) return -1;
    if (tDecodeI32(&decoder, &msg.msgType) < 0) return -1;
    if (tDecodeI32(&decoder, &msg.msgLen) < 0) return -1;
    if (tDecodeBinaryAlloc(&decoder, &msg.msg, NULL) < 0) return -1;
    if (NULL == taosArrayPush(pReq->pMsgs, &msg)) return -1;
  }

  tEndDecode(&decoder);

  tDecoderClear(&decoder);
  return 0;
}

int32_t tSerializeSBatchRsp(void *buf, int32_t bufLen, SBatchRsp *pRsp) {
  SEncoder encoder = {0};
  tEncoderInit(&encoder, buf, bufLen);
  if (tStartEncode(&encoder) < 0) return -1;

  int32_t num = taosArrayGetSize(pRsp->pRsps);
  if (tEncodeI32(&encoder, num) < 0) return -1;
  for (int32_t i = 0; i < num; ++i) {
    SBatchRspMsg *pMsg = taosArrayGet(pRsp->pRsps, i);
    if (tEncodeI32(&encoder, pMsg->reqType) < 0) return -1;
    if (tEncodeI32(&encoder, pMsg->msgIdx) < 0) return -1;
    if (tEncodeI32(&encoder, pMsg->msgLen) < 0) return -1;
    if (tEncodeI32(&encoder, pMsg->rspCode) < 0) return -1;
    if (tEncodeBinary(&encoder, pMsg->msg, pMsg->msgLen) < 0) return -1;
  }

  tEndEncode(&encoder);

  int32_t tlen = encoder.pos;
  tEncoderClear(&encoder);

  return tlen;
}

int32_t tDeserializeSBatchRsp(void *buf, int32_t bufLen, SBatchRsp *pRsp) {
  SDecoder decoder = {0};
  tDecoderInit(&decoder, (char *)buf, bufLen);

  if (tStartDecode(&decoder) < 0) return -1;

  int32_t num = 0;
  if (tDecodeI32(&decoder, &num) < 0) return -1;
  if (num <= 0) {
    pRsp->pRsps = NULL;
    tEndDecode(&decoder);

    tDecoderClear(&decoder);
    return 0;
  }

  pRsp->pRsps = taosArrayInit(num, sizeof(SBatchRspMsg));
  if (NULL == pRsp->pRsps) return -1;
  for (int32_t i = 0; i < num; ++i) {
    SBatchRspMsg msg = {0};
    if (tDecodeI32(&decoder, &msg.reqType) < 0) return -1;
    if (tDecodeI32(&decoder, &msg.msgIdx) < 0) return -1;
    if (tDecodeI32(&decoder, &msg.msgLen) < 0) return -1;
    if (tDecodeI32(&decoder, &msg.rspCode) < 0) return -1;
    if (tDecodeBinaryAlloc(&decoder, &msg.msg, NULL) < 0) return -1;
    if (NULL == taosArrayPush(pRsp->pRsps, &msg)) return -1;
  }

  tEndDecode(&decoder);

  tDecoderClear(&decoder);
  return 0;
}

int32_t tSerializeSMqAskEpReq(void *buf, int32_t bufLen, SMqAskEpReq *pReq) {
  SEncoder encoder = {0};
  tEncoderInit(&encoder, buf, bufLen);
  if (tStartEncode(&encoder) < 0) return -1;

  if (tEncodeI64(&encoder, pReq->consumerId) < 0) return -1;
  if (tEncodeI32(&encoder, pReq->epoch) < 0) return -1;
  if (tEncodeCStr(&encoder, pReq->cgroup) < 0) return -1;

  tEndEncode(&encoder);

  int32_t tlen = encoder.pos;
  tEncoderClear(&encoder);

  return tlen;
}

int32_t tDeserializeSMqAskEpReq(void *buf, int32_t bufLen, SMqAskEpReq *pReq) {
  SDecoder decoder = {0};
  tDecoderInit(&decoder, (char *)buf, bufLen);

  if (tStartDecode(&decoder) < 0) return -1;

  if (tDecodeI64(&decoder, &pReq->consumerId) < 0) return -1;
  if (tDecodeI32(&decoder, &pReq->epoch) < 0) return -1;
  if (tDecodeCStrTo(&decoder, pReq->cgroup) < 0) return -1;

  tEndDecode(&decoder);

  tDecoderClear(&decoder);
  return 0;
}

void tDestroySMqHbRsp(SMqHbRsp *pRsp) { taosArrayDestroy(pRsp->topicPrivileges); }

int32_t tSerializeSMqHbRsp(void *buf, int32_t bufLen, SMqHbRsp *pRsp) {
  SEncoder encoder = {0};
  tEncoderInit(&encoder, buf, bufLen);
  if (tStartEncode(&encoder) < 0) return -1;

  int32_t sz = taosArrayGetSize(pRsp->topicPrivileges);
  if (tEncodeI32(&encoder, sz) < 0) return -1;
  for (int32_t i = 0; i < sz; ++i) {
    STopicPrivilege *privilege = (STopicPrivilege *)taosArrayGet(pRsp->topicPrivileges, i);
    if (tEncodeCStr(&encoder, privilege->topic) < 0) return -1;
    if (tEncodeI8(&encoder, privilege->noPrivilege) < 0) return -1;
  }

  tEndEncode(&encoder);

  int32_t tlen = encoder.pos;
  tEncoderClear(&encoder);

  return tlen;
}

int32_t tDeserializeSMqHbRsp(void *buf, int32_t bufLen, SMqHbRsp *pRsp) {
  SDecoder decoder = {0};
  tDecoderInit(&decoder, (char *)buf, bufLen);

  if (tStartDecode(&decoder) < 0) return -1;

  int32_t sz = 0;
  if (tDecodeI32(&decoder, &sz) < 0) return -1;
  if (sz > 0) {
    pRsp->topicPrivileges = taosArrayInit(sz, sizeof(STopicPrivilege));
    if (NULL == pRsp->topicPrivileges) return -1;
    for (int32_t i = 0; i < sz; ++i) {
      STopicPrivilege *data = taosArrayReserve(pRsp->topicPrivileges, 1);
      if (tDecodeCStrTo(&decoder, data->topic) < 0) return -1;
      if (tDecodeI8(&decoder, &data->noPrivilege) < 0) return -1;
    }
  }
  tEndDecode(&decoder);

  tDecoderClear(&decoder);
  return 0;
}

void tDestroySMqHbReq(SMqHbReq *pReq) {
  for (int i = 0; i < taosArrayGetSize(pReq->topics); i++) {
    TopicOffsetRows *vgs = taosArrayGet(pReq->topics, i);
    if (vgs) taosArrayDestroy(vgs->offsetRows);
  }
  taosArrayDestroy(pReq->topics);
}

int32_t tSerializeSMqHbReq(void *buf, int32_t bufLen, SMqHbReq *pReq) {
  SEncoder encoder = {0};
  tEncoderInit(&encoder, buf, bufLen);
  if (tStartEncode(&encoder) < 0) return -1;

  if (tEncodeI64(&encoder, pReq->consumerId) < 0) return -1;
  if (tEncodeI32(&encoder, pReq->epoch) < 0) return -1;

  int32_t sz = taosArrayGetSize(pReq->topics);
  if (tEncodeI32(&encoder, sz) < 0) return -1;
  for (int32_t i = 0; i < sz; ++i) {
    TopicOffsetRows *vgs = (TopicOffsetRows *)taosArrayGet(pReq->topics, i);
    if (tEncodeCStr(&encoder, vgs->topicName) < 0) return -1;
    int32_t szVgs = taosArrayGetSize(vgs->offsetRows);
    if (tEncodeI32(&encoder, szVgs) < 0) return -1;
    for (int32_t j = 0; j < szVgs; ++j) {
      OffsetRows *offRows = taosArrayGet(vgs->offsetRows, j);
      if (tEncodeI32(&encoder, offRows->vgId) < 0) return -1;
      if (tEncodeI64(&encoder, offRows->rows) < 0) return -1;
      if (tEncodeSTqOffsetVal(&encoder, &offRows->offset) < 0) return -1;
      if (tEncodeI64(&encoder, offRows->ever) < 0) return -1;
    }
  }

  tEndEncode(&encoder);

  int32_t tlen = encoder.pos;
  tEncoderClear(&encoder);

  return tlen;
}

int32_t tDeserializeSMqHbReq(void *buf, int32_t bufLen, SMqHbReq *pReq) {
  SDecoder decoder = {0};
  tDecoderInit(&decoder, (char *)buf, bufLen);

  if (tStartDecode(&decoder) < 0) return -1;

  if (tDecodeI64(&decoder, &pReq->consumerId) < 0) return -1;
  if (tDecodeI32(&decoder, &pReq->epoch) < 0) return -1;
  int32_t sz = 0;
  if (tDecodeI32(&decoder, &sz) < 0) return -1;
  if (sz > 0) {
    pReq->topics = taosArrayInit(sz, sizeof(TopicOffsetRows));
    if (NULL == pReq->topics) return -1;
    for (int32_t i = 0; i < sz; ++i) {
      TopicOffsetRows *data = taosArrayReserve(pReq->topics, 1);
      if (tDecodeCStrTo(&decoder, data->topicName) < 0) return -1;
      int32_t szVgs = 0;
      if (tDecodeI32(&decoder, &szVgs) < 0) return -1;
      if (szVgs > 0) {
        data->offsetRows = taosArrayInit(szVgs, sizeof(OffsetRows));
        if (NULL == data->offsetRows) return -1;
        for (int32_t j = 0; j < szVgs; ++j) {
          OffsetRows *offRows = taosArrayReserve(data->offsetRows, 1);
          if (tDecodeI32(&decoder, &offRows->vgId) < 0) return -1;
          if (tDecodeI64(&decoder, &offRows->rows) < 0) return -1;
          if (tDecodeSTqOffsetVal(&decoder, &offRows->offset) < 0) return -1;
          if (tDecodeI64(&decoder, &offRows->ever) < 0) return -1;
        }
      }
    }
  }
  tEndDecode(&decoder);

  tDecoderClear(&decoder);
  return 0;
}

int32_t tSerializeSMqSeekReq(void *buf, int32_t bufLen, SMqSeekReq *pReq) {
  int32_t headLen = sizeof(SMsgHead);
  if (buf != NULL) {
    buf = (char *)buf + headLen;
    bufLen -= headLen;
  }
  SEncoder encoder = {0};
  tEncoderInit(&encoder, buf, bufLen);
  if (tStartEncode(&encoder) < 0) return -1;
  if (tEncodeI64(&encoder, pReq->consumerId) < 0) return -1;
  if (tEncodeCStr(&encoder, pReq->subKey) < 0) return -1;
  tEndEncode(&encoder);

  int32_t tlen = encoder.pos;
  tEncoderClear(&encoder);

  if (buf != NULL) {
    SMsgHead *pHead = (SMsgHead *)((char *)buf - headLen);
    pHead->vgId = htonl(pReq->head.vgId);
    pHead->contLen = htonl(tlen + headLen);
  }

  return tlen + headLen;
}

int32_t tDeserializeSMqSeekReq(void *buf, int32_t bufLen, SMqSeekReq *pReq) {
  int32_t headLen = sizeof(SMsgHead);

  SDecoder decoder = {0};
  tDecoderInit(&decoder, (char *)buf + headLen, bufLen - headLen);

  if (tStartDecode(&decoder) < 0) return -1;
  if (tDecodeI64(&decoder, &pReq->consumerId) < 0) return -1;
  tDecodeCStrTo(&decoder, pReq->subKey);

  tEndDecode(&decoder);

  tDecoderClear(&decoder);
  return 0;
}

int32_t tSerializeSSubQueryMsg(void *buf, int32_t bufLen, SSubQueryMsg *pReq) {
  int32_t headLen = sizeof(SMsgHead);
  if (buf != NULL) {
    buf = (char *)buf + headLen;
    bufLen -= headLen;
  }

  SEncoder encoder = {0};
  tEncoderInit(&encoder, buf, bufLen);
  if (tStartEncode(&encoder) < 0) return -1;

  if (tEncodeU64(&encoder, pReq->sId) < 0) return -1;
  if (tEncodeU64(&encoder, pReq->queryId) < 0) return -1;
  if (tEncodeU64(&encoder, pReq->taskId) < 0) return -1;
  if (tEncodeI64(&encoder, pReq->refId) < 0) return -1;
  if (tEncodeI32(&encoder, pReq->execId) < 0) return -1;
  if (tEncodeI32(&encoder, pReq->msgMask) < 0) return -1;
  if (tEncodeI8(&encoder, pReq->taskType) < 0) return -1;
  if (tEncodeI8(&encoder, pReq->explain) < 0) return -1;
  if (tEncodeI8(&encoder, pReq->needFetch) < 0) return -1;
  if (tEncodeI8(&encoder, pReq->compress) < 0) return -1;
  if (tEncodeU32(&encoder, pReq->sqlLen) < 0) return -1;
  if (tEncodeCStrWithLen(&encoder, pReq->sql, pReq->sqlLen) < 0) return -1;
  if (tEncodeU32(&encoder, pReq->msgLen) < 0) return -1;
  if (tEncodeBinary(&encoder, (uint8_t *)pReq->msg, pReq->msgLen) < 0) return -1;

  tEndEncode(&encoder);

  int32_t tlen = encoder.pos;
  tEncoderClear(&encoder);

  if (buf != NULL) {
    SMsgHead *pHead = (SMsgHead *)((char *)buf - headLen);
    pHead->vgId = htonl(pReq->header.vgId);
    pHead->contLen = htonl(tlen + headLen);
  }

  return tlen + headLen;
}

int32_t tDeserializeSSubQueryMsg(void *buf, int32_t bufLen, SSubQueryMsg *pReq) {
  int32_t headLen = sizeof(SMsgHead);

  SMsgHead *pHead = buf;
  pHead->vgId = pReq->header.vgId;
  pHead->contLen = pReq->header.contLen;

  SDecoder decoder = {0};
  tDecoderInit(&decoder, (char *)buf + headLen, bufLen - headLen);

  if (tStartDecode(&decoder) < 0) return -1;

  if (tDecodeU64(&decoder, &pReq->sId) < 0) return -1;
  if (tDecodeU64(&decoder, &pReq->queryId) < 0) return -1;
  if (tDecodeU64(&decoder, &pReq->taskId) < 0) return -1;
  if (tDecodeI64(&decoder, &pReq->refId) < 0) return -1;
  if (tDecodeI32(&decoder, &pReq->execId) < 0) return -1;
  if (tDecodeI32(&decoder, &pReq->msgMask) < 0) return -1;
  if (tDecodeI8(&decoder, &pReq->taskType) < 0) return -1;
  if (tDecodeI8(&decoder, &pReq->explain) < 0) return -1;
  if (tDecodeI8(&decoder, &pReq->needFetch) < 0) return -1;
  if (tDecodeI8(&decoder, &pReq->compress) < 0) return -1;
  if (tDecodeU32(&decoder, &pReq->sqlLen) < 0) return -1;
  if (tDecodeCStrAlloc(&decoder, &pReq->sql) < 0) return -1;
  if (tDecodeU32(&decoder, &pReq->msgLen) < 0) return -1;
  if (tDecodeBinaryAlloc(&decoder, (void **)&pReq->msg, NULL) < 0) return -1;

  tEndDecode(&decoder);

  tDecoderClear(&decoder);
  return 0;
}

void tFreeSSubQueryMsg(SSubQueryMsg *pReq) {
  if (NULL == pReq) {
    return;
  }

  taosMemoryFreeClear(pReq->sql);
  taosMemoryFreeClear(pReq->msg);
}

int32_t tSerializeSOperatorParam(SEncoder *pEncoder, SOperatorParam *pOpParam) {
  if (tEncodeI32(pEncoder, pOpParam->opType) < 0) return -1;
  if (tEncodeI32(pEncoder, pOpParam->downstreamIdx) < 0) return -1;
  switch (pOpParam->opType) {
    case QUERY_NODE_PHYSICAL_PLAN_TABLE_SCAN: {
      STableScanOperatorParam *pScan = (STableScanOperatorParam *)pOpParam->value;
      if (tEncodeI8(pEncoder, pScan->tableSeq) < 0) return -1;
      int32_t uidNum = taosArrayGetSize(pScan->pUidList);
      if (tEncodeI32(pEncoder, uidNum) < 0) return -1;
      for (int32_t m = 0; m < uidNum; ++m) {
        int64_t *pUid = taosArrayGet(pScan->pUidList, m);
        if (tEncodeI64(pEncoder, *pUid) < 0) return -1;
      }
      break;
    }
    default:
      return TSDB_CODE_INVALID_PARA;
  }

  int32_t n = taosArrayGetSize(pOpParam->pChildren);
  if (tEncodeI32(pEncoder, n) < 0) return -1;
  for (int32_t i = 0; i < n; ++i) {
    SOperatorParam *pChild = *(SOperatorParam **)taosArrayGet(pOpParam->pChildren, i);
    if (tSerializeSOperatorParam(pEncoder, pChild) < 0) return -1;
  }

  return 0;
}

int32_t tDeserializeSOperatorParam(SDecoder *pDecoder, SOperatorParam *pOpParam) {
  if (tDecodeI32(pDecoder, &pOpParam->opType) < 0) return -1;
  if (tDecodeI32(pDecoder, &pOpParam->downstreamIdx) < 0) return -1;
  switch (pOpParam->opType) {
    case QUERY_NODE_PHYSICAL_PLAN_TABLE_SCAN: {
      STableScanOperatorParam *pScan = taosMemoryMalloc(sizeof(STableScanOperatorParam));
      if (NULL == pScan) return -1;
      if (tDecodeI8(pDecoder, (int8_t *)&pScan->tableSeq) < 0) return -1;
      int32_t uidNum = 0;
      int64_t uid = 0;
      if (tDecodeI32(pDecoder, &uidNum) < 0) return -1;
      if (uidNum > 0) {
        pScan->pUidList = taosArrayInit(uidNum, sizeof(int64_t));
        if (NULL == pScan->pUidList) return -1;

        for (int32_t m = 0; m < uidNum; ++m) {
          if (tDecodeI64(pDecoder, &uid) < 0) return -1;
          taosArrayPush(pScan->pUidList, &uid);
        }
      } else {
        pScan->pUidList = NULL;
      }
      pOpParam->value = pScan;
      break;
    }
    default:
      return TSDB_CODE_INVALID_PARA;
  }

  int32_t childrenNum = 0;
  if (tDecodeI32(pDecoder, &childrenNum) < 0) return -1;

  if (childrenNum > 0) {
    pOpParam->pChildren = taosArrayInit(childrenNum, POINTER_BYTES);
    if (NULL == pOpParam->pChildren) return -1;
    for (int32_t i = 0; i < childrenNum; ++i) {
      SOperatorParam *pChild = taosMemoryCalloc(1, sizeof(SOperatorParam));
      if (NULL == pChild) return -1;
      if (tDeserializeSOperatorParam(pDecoder, pChild) < 0) return -1;
      taosArrayPush(pOpParam->pChildren, &pChild);
    }
  } else {
    pOpParam->pChildren = NULL;
  }

  return 0;
}

int32_t tSerializeSResFetchReq(void *buf, int32_t bufLen, SResFetchReq *pReq) {
  int32_t headLen = sizeof(SMsgHead);
  if (buf != NULL) {
    buf = (char *)buf + headLen;
    bufLen -= headLen;
  }

  SEncoder encoder = {0};
  tEncoderInit(&encoder, buf, bufLen);
  if (tStartEncode(&encoder) < 0) return -1;

  if (tEncodeU64(&encoder, pReq->sId) < 0) return -1;
  if (tEncodeU64(&encoder, pReq->queryId) < 0) return -1;
  if (tEncodeU64(&encoder, pReq->taskId) < 0) return -1;
  if (tEncodeI32(&encoder, pReq->execId) < 0) return -1;
  if (pReq->pOpParam) {
    if (tEncodeI32(&encoder, 1) < 0) return -1;
    if (tSerializeSOperatorParam(&encoder, pReq->pOpParam) < 0) return -1;
  } else {
    if (tEncodeI32(&encoder, 0) < 0) return -1;
  }

  tEndEncode(&encoder);

  int32_t tlen = encoder.pos;
  tEncoderClear(&encoder);

  if (buf != NULL) {
    SMsgHead *pHead = (SMsgHead *)((char *)buf - headLen);
    pHead->vgId = htonl(pReq->header.vgId);
    pHead->contLen = htonl(tlen + headLen);
  }

  return tlen + headLen;
}

int32_t tDeserializeSResFetchReq(void *buf, int32_t bufLen, SResFetchReq *pReq) {
  int32_t headLen = sizeof(SMsgHead);

  SMsgHead *pHead = buf;
  pHead->vgId = pReq->header.vgId;
  pHead->contLen = pReq->header.contLen;

  SDecoder decoder = {0};
  tDecoderInit(&decoder, (char *)buf + headLen, bufLen - headLen);

  if (tStartDecode(&decoder) < 0) return -1;

  if (tDecodeU64(&decoder, &pReq->sId) < 0) return -1;
  if (tDecodeU64(&decoder, &pReq->queryId) < 0) return -1;
  if (tDecodeU64(&decoder, &pReq->taskId) < 0) return -1;
  if (tDecodeI32(&decoder, &pReq->execId) < 0) return -1;

  int32_t paramNum = 0;
  if (tDecodeI32(&decoder, &paramNum) < 0) return -1;
  if (paramNum > 0) {
    pReq->pOpParam = taosMemoryMalloc(sizeof(*pReq->pOpParam));
    if (NULL == pReq->pOpParam) return -1;
    if (tDeserializeSOperatorParam(&decoder, pReq->pOpParam) < 0) return -1;
  }

  tEndDecode(&decoder);

  tDecoderClear(&decoder);
  return 0;
}

int32_t tSerializeSMqPollReq(void *buf, int32_t bufLen, SMqPollReq *pReq) {
  int32_t headLen = sizeof(SMsgHead);
  if (buf != NULL) {
    buf = (char *)buf + headLen;
    bufLen -= headLen;
  }

  SEncoder encoder = {0};
  tEncoderInit(&encoder, buf, bufLen);
  if (tStartEncode(&encoder) < 0) return -1;

  if (tEncodeCStr(&encoder, pReq->subKey) < 0) return -1;
  if (tEncodeI8(&encoder, pReq->withTbName) < 0) return -1;
  if (tEncodeI8(&encoder, pReq->useSnapshot) < 0) return -1;
  if (tEncodeI32(&encoder, pReq->epoch) < 0) return -1;
  if (tEncodeU64(&encoder, pReq->reqId) < 0) return -1;
  if (tEncodeI64(&encoder, pReq->consumerId) < 0) return -1;
  if (tEncodeI64(&encoder, pReq->timeout) < 0) return -1;
  if (tEncodeSTqOffsetVal(&encoder, &pReq->reqOffset) < 0) return -1;
  if (tEncodeI8(&encoder, pReq->enableReplay) < 0) return -1;
  if (tEncodeI8(&encoder, pReq->sourceExcluded) < 0) return -1;

  tEndEncode(&encoder);

  int32_t tlen = encoder.pos;
  tEncoderClear(&encoder);

  if (buf != NULL) {
    SMsgHead *pHead = (SMsgHead *)((char *)buf - headLen);
    pHead->vgId = htonl(pReq->head.vgId);
    pHead->contLen = htonl(tlen + headLen);
  }
  if (tEncodeI8(&encoder, pReq->enableBatchMeta) < 0) return -1;

  return tlen + headLen;
}

int32_t tDeserializeSMqPollReq(void *buf, int32_t bufLen, SMqPollReq *pReq) {
  int32_t headLen = sizeof(SMsgHead);

  SDecoder decoder = {0};
  tDecoderInit(&decoder, (char *)buf + headLen, bufLen - headLen);

  if (tStartDecode(&decoder) < 0) return -1;

  if (tDecodeCStrTo(&decoder, pReq->subKey) < 0) return -1;
  if (tDecodeI8(&decoder, &pReq->withTbName) < 0) return -1;
  if (tDecodeI8(&decoder, &pReq->useSnapshot) < 0) return -1;
  if (tDecodeI32(&decoder, &pReq->epoch) < 0) return -1;
  if (tDecodeU64(&decoder, &pReq->reqId) < 0) return -1;
  if (tDecodeI64(&decoder, &pReq->consumerId) < 0) return -1;
  if (tDecodeI64(&decoder, &pReq->timeout) < 0) return -1;
  if (tDecodeSTqOffsetVal(&decoder, &pReq->reqOffset) < 0) return -1;

  if (!tDecodeIsEnd(&decoder)) {
    if (tDecodeI8(&decoder, &pReq->enableReplay) < 0) return -1;
  }

  if (!tDecodeIsEnd(&decoder)) {
    if (tDecodeI8(&decoder, &pReq->sourceExcluded) < 0) return -1;
  }

  if (!tDecodeIsEnd(&decoder)) {
    if (tDecodeI8(&decoder, &pReq->enableBatchMeta) < 0) return -1;
  } else {
    pReq->enableBatchMeta = false;
  }

  tEndDecode(&decoder);

  tDecoderClear(&decoder);
  return 0;
}

void    tDestroySMqPollReq(SMqPollReq *pReq) { tOffsetDestroy(&pReq->reqOffset); }
int32_t tSerializeSTaskDropReq(void *buf, int32_t bufLen, STaskDropReq *pReq) {
  int32_t headLen = sizeof(SMsgHead);
  if (buf != NULL) {
    buf = (char *)buf + headLen;
    bufLen -= headLen;
  }

  SEncoder encoder = {0};
  tEncoderInit(&encoder, buf, bufLen);
  if (tStartEncode(&encoder) < 0) return -1;

  if (tEncodeU64(&encoder, pReq->sId) < 0) return -1;
  if (tEncodeU64(&encoder, pReq->queryId) < 0) return -1;
  if (tEncodeU64(&encoder, pReq->taskId) < 0) return -1;
  if (tEncodeI64(&encoder, pReq->refId) < 0) return -1;
  if (tEncodeI32(&encoder, pReq->execId) < 0) return -1;

  tEndEncode(&encoder);

  int32_t tlen = encoder.pos;
  tEncoderClear(&encoder);

  if (buf != NULL) {
    SMsgHead *pHead = (SMsgHead *)((char *)buf - headLen);
    pHead->vgId = htonl(pReq->header.vgId);
    pHead->contLen = htonl(tlen + headLen);
  }

  return tlen + headLen;
}

int32_t tDeserializeSTaskDropReq(void *buf, int32_t bufLen, STaskDropReq *pReq) {
  int32_t headLen = sizeof(SMsgHead);

  SMsgHead *pHead = buf;
  pHead->vgId = pReq->header.vgId;
  pHead->contLen = pReq->header.contLen;

  SDecoder decoder = {0};
  tDecoderInit(&decoder, (char *)buf + headLen, bufLen - headLen);

  if (tStartDecode(&decoder) < 0) return -1;

  if (tDecodeU64(&decoder, &pReq->sId) < 0) return -1;
  if (tDecodeU64(&decoder, &pReq->queryId) < 0) return -1;
  if (tDecodeU64(&decoder, &pReq->taskId) < 0) return -1;
  if (tDecodeI64(&decoder, &pReq->refId) < 0) return -1;
  if (tDecodeI32(&decoder, &pReq->execId) < 0) return -1;

  tEndDecode(&decoder);

  tDecoderClear(&decoder);
  return 0;
}

int32_t tSerializeSTaskNotifyReq(void *buf, int32_t bufLen, STaskNotifyReq *pReq) {
  int32_t headLen = sizeof(SMsgHead);
  if (buf != NULL) {
    buf = (char *)buf + headLen;
    bufLen -= headLen;
  }

  SEncoder encoder = {0};
  tEncoderInit(&encoder, buf, bufLen);
  if (tStartEncode(&encoder) < 0) return -1;

  if (tEncodeU64(&encoder, pReq->sId) < 0) return -1;
  if (tEncodeU64(&encoder, pReq->queryId) < 0) return -1;
  if (tEncodeU64(&encoder, pReq->taskId) < 0) return -1;
  if (tEncodeI64(&encoder, pReq->refId) < 0) return -1;
  if (tEncodeI32(&encoder, pReq->execId) < 0) return -1;
  if (tEncodeI32(&encoder, pReq->type) < 0) return -1;

  tEndEncode(&encoder);

  int32_t tlen = encoder.pos;
  tEncoderClear(&encoder);

  if (buf != NULL) {
    SMsgHead *pHead = (SMsgHead *)((char *)buf - headLen);
    pHead->vgId = htonl(pReq->header.vgId);
    pHead->contLen = htonl(tlen + headLen);
  }

  return tlen + headLen;
}

int32_t tDeserializeSTaskNotifyReq(void *buf, int32_t bufLen, STaskNotifyReq *pReq) {
  int32_t headLen = sizeof(SMsgHead);

  SMsgHead *pHead = buf;
  pHead->vgId = pReq->header.vgId;
  pHead->contLen = pReq->header.contLen;

  SDecoder decoder = {0};
  tDecoderInit(&decoder, (char *)buf + headLen, bufLen - headLen);

  if (tStartDecode(&decoder) < 0) return -1;

  if (tDecodeU64(&decoder, &pReq->sId) < 0) return -1;
  if (tDecodeU64(&decoder, &pReq->queryId) < 0) return -1;
  if (tDecodeU64(&decoder, &pReq->taskId) < 0) return -1;
  if (tDecodeI64(&decoder, &pReq->refId) < 0) return -1;
  if (tDecodeI32(&decoder, &pReq->execId) < 0) return -1;
  if (tDecodeI32(&decoder, (int32_t *)&pReq->type) < 0) return -1;

  tEndDecode(&decoder);

  tDecoderClear(&decoder);
  return 0;
}

int32_t tSerializeSQueryTableRsp(void *buf, int32_t bufLen, SQueryTableRsp *pRsp) {
  SEncoder encoder = {0};
  tEncoderInit(&encoder, buf, bufLen);
  if (tStartEncode(&encoder) < 0) return -1;

  if (tEncodeI32(&encoder, pRsp->code) < 0) return -1;
  if (tEncodeI64(&encoder, pRsp->affectedRows) < 0) return -1;
  int32_t tbNum = taosArrayGetSize(pRsp->tbVerInfo);
  if (tEncodeI32(&encoder, tbNum) < 0) return -1;
  if (tbNum > 0) {
    for (int32_t i = 0; i < tbNum; ++i) {
      STbVerInfo *pVer = taosArrayGet(pRsp->tbVerInfo, i);
      if (tEncodeCStr(&encoder, pVer->tbFName) < 0) return -1;
      if (tEncodeI32(&encoder, pVer->sversion) < 0) return -1;
      if (tEncodeI32(&encoder, pVer->tversion) < 0) return -1;
    }
  }

  tEndEncode(&encoder);

  int32_t tlen = encoder.pos;
  tEncoderClear(&encoder);

  return tlen;
}

int32_t tDeserializeSQueryTableRsp(void *buf, int32_t bufLen, SQueryTableRsp *pRsp) {
  SDecoder decoder = {0};
  tDecoderInit(&decoder, (char *)buf, bufLen);

  if (tStartDecode(&decoder) < 0) return -1;

  if (tDecodeI32(&decoder, &pRsp->code) < 0) return -1;
  if (tDecodeI64(&decoder, &pRsp->affectedRows) < 0) return -1;
  int32_t tbNum = 0;
  if (tDecodeI32(&decoder, &tbNum) < 0) return -1;
  if (tbNum > 0) {
    pRsp->tbVerInfo = taosArrayInit(tbNum, sizeof(STbVerInfo));
    if (NULL == pRsp->tbVerInfo) return -1;
    STbVerInfo tbVer;
    if (tDecodeCStrTo(&decoder, tbVer.tbFName) < 0) return -1;
    if (tDecodeI32(&decoder, &tbVer.sversion) < 0) return -1;
    if (tDecodeI32(&decoder, &tbVer.tversion) < 0) return -1;
    if (NULL == taosArrayPush(pRsp->tbVerInfo, &tbVer)) return -1;
  }

  tEndDecode(&decoder);

  tDecoderClear(&decoder);
  return 0;
}

int32_t tSerializeSSchedulerHbReq(void *buf, int32_t bufLen, SSchedulerHbReq *pReq) {
  int32_t headLen = sizeof(SMsgHead);
  if (buf != NULL) {
    buf = (char *)buf + headLen;
    bufLen -= headLen;
  }

  SEncoder encoder = {0};
  tEncoderInit(&encoder, buf, bufLen);

  if (tStartEncode(&encoder) < 0) return -1;
  if (tEncodeU64(&encoder, pReq->sId) < 0) return -1;
  if (tEncodeI32(&encoder, pReq->epId.nodeId) < 0) return -1;
  if (tEncodeU16(&encoder, pReq->epId.ep.port) < 0) return -1;
  if (tEncodeCStr(&encoder, pReq->epId.ep.fqdn) < 0) return -1;
  if (pReq->taskAction) {
    int32_t num = taosArrayGetSize(pReq->taskAction);
    if (tEncodeI32(&encoder, num) < 0) return -1;
    for (int32_t i = 0; i < num; ++i) {
      STaskAction *action = taosArrayGet(pReq->taskAction, i);
      if (tEncodeU64(&encoder, action->queryId) < 0) return -1;
      if (tEncodeU64(&encoder, action->taskId) < 0) return -1;
      if (tEncodeI8(&encoder, action->action) < 0) return -1;
    }
  } else {
    if (tEncodeI32(&encoder, 0) < 0) return -1;
  }
  tEndEncode(&encoder);

  int32_t tlen = encoder.pos;
  tEncoderClear(&encoder);

  if (buf != NULL) {
    SMsgHead *pHead = (SMsgHead *)((char *)buf - headLen);
    pHead->vgId = htonl(pReq->header.vgId);
    pHead->contLen = htonl(tlen + headLen);
  }

  return tlen + headLen;
}

int32_t tDeserializeSSchedulerHbReq(void *buf, int32_t bufLen, SSchedulerHbReq *pReq) {
  int32_t headLen = sizeof(SMsgHead);

  SMsgHead *pHead = buf;
  pHead->vgId = pReq->header.vgId;
  pHead->contLen = pReq->header.contLen;

  SDecoder decoder = {0};
  tDecoderInit(&decoder, (char *)buf + headLen, bufLen - headLen);

  if (tStartDecode(&decoder) < 0) return -1;
  if (tDecodeU64(&decoder, &pReq->sId) < 0) return -1;
  if (tDecodeI32(&decoder, &pReq->epId.nodeId) < 0) return -1;
  if (tDecodeU16(&decoder, &pReq->epId.ep.port) < 0) return -1;
  if (tDecodeCStrTo(&decoder, pReq->epId.ep.fqdn) < 0) return -1;
  int32_t num = 0;
  if (tDecodeI32(&decoder, &num) < 0) return -1;
  if (num > 0) {
    pReq->taskAction = taosArrayInit(num, sizeof(STaskStatus));
    if (NULL == pReq->taskAction) return -1;
    for (int32_t i = 0; i < num; ++i) {
      STaskAction action = {0};
      if (tDecodeU64(&decoder, &action.queryId) < 0) return -1;
      if (tDecodeU64(&decoder, &action.taskId) < 0) return -1;
      if (tDecodeI8(&decoder, &action.action) < 0) return -1;
      taosArrayPush(pReq->taskAction, &action);
    }
  } else {
    pReq->taskAction = NULL;
  }
  tEndDecode(&decoder);

  tDecoderClear(&decoder);
  return 0;
}

void tFreeSSchedulerHbReq(SSchedulerHbReq *pReq) { taosArrayDestroy(pReq->taskAction); }

int32_t tSerializeSSchedulerHbRsp(void *buf, int32_t bufLen, SSchedulerHbRsp *pRsp) {
  SEncoder encoder = {0};
  tEncoderInit(&encoder, buf, bufLen);

  if (tStartEncode(&encoder) < 0) return -1;
  if (tEncodeI32(&encoder, pRsp->epId.nodeId) < 0) return -1;
  if (tEncodeU16(&encoder, pRsp->epId.ep.port) < 0) return -1;
  if (tEncodeCStr(&encoder, pRsp->epId.ep.fqdn) < 0) return -1;
  if (pRsp->taskStatus) {
    int32_t num = taosArrayGetSize(pRsp->taskStatus);
    if (tEncodeI32(&encoder, num) < 0) return -1;
    for (int32_t i = 0; i < num; ++i) {
      STaskStatus *status = taosArrayGet(pRsp->taskStatus, i);
      if (tEncodeU64(&encoder, status->queryId) < 0) return -1;
      if (tEncodeU64(&encoder, status->taskId) < 0) return -1;
      if (tEncodeI64(&encoder, status->refId) < 0) return -1;
      if (tEncodeI32(&encoder, status->execId) < 0) return -1;
      if (tEncodeI8(&encoder, status->status) < 0) return -1;
    }
  } else {
    if (tEncodeI32(&encoder, 0) < 0) return -1;
  }
  tEndEncode(&encoder);

  int32_t tlen = encoder.pos;
  tEncoderClear(&encoder);
  return tlen;
}

int32_t tDeserializeSSchedulerHbRsp(void *buf, int32_t bufLen, SSchedulerHbRsp *pRsp) {
  SDecoder decoder = {0};
  tDecoderInit(&decoder, buf, bufLen);

  if (tStartDecode(&decoder) < 0) return -1;
  if (tDecodeI32(&decoder, &pRsp->epId.nodeId) < 0) return -1;
  if (tDecodeU16(&decoder, &pRsp->epId.ep.port) < 0) return -1;
  if (tDecodeCStrTo(&decoder, pRsp->epId.ep.fqdn) < 0) return -1;
  int32_t num = 0;
  if (tDecodeI32(&decoder, &num) < 0) return -1;
  if (num > 0) {
    pRsp->taskStatus = taosArrayInit(num, sizeof(STaskStatus));
    if (NULL == pRsp->taskStatus) return -1;
    for (int32_t i = 0; i < num; ++i) {
      STaskStatus status = {0};
      if (tDecodeU64(&decoder, &status.queryId) < 0) return -1;
      if (tDecodeU64(&decoder, &status.taskId) < 0) return -1;
      if (tDecodeI64(&decoder, &status.refId) < 0) return -1;
      if (tDecodeI32(&decoder, &status.execId) < 0) return -1;
      if (tDecodeI8(&decoder, &status.status) < 0) return -1;
      taosArrayPush(pRsp->taskStatus, &status);
    }
  } else {
    pRsp->taskStatus = NULL;
  }
  tEndDecode(&decoder);

  tDecoderClear(&decoder);
  return 0;
}

void tFreeSSchedulerHbRsp(SSchedulerHbRsp *pRsp) { taosArrayDestroy(pRsp->taskStatus); }

// int32_t tSerializeSVCreateTbBatchRsp(void *buf, int32_t bufLen, SVCreateTbBatchRsp *pRsp) {
//   // SEncoder encoder = {0};
//   // tEncoderInit(&encoder, buf, bufLen);

//   // if (tStartEncode(&encoder) < 0) return -1;
//   // if (pRsp->rspList) {
//   //   int32_t num = taosArrayGetSize(pRsp->rspList);
//   //   if (tEncodeI32(&encoder, num) < 0) return -1;
//   //   for (int32_t i = 0; i < num; ++i) {
//   //     SVCreateTbRsp *rsp = taosArrayGet(pRsp->rspList, i);
//   //     if (tEncodeI32(&encoder, rsp->code) < 0) return -1;
//   //   }
//   // } else {
//   //   if (tEncodeI32(&encoder, 0) < 0) return -1;
//   // }
//   // tEndEncode(&encoder);

//   // int32_t tlen = encoder.pos;
//   // tEncoderClear(&encoder);
//   // reture tlen;
//   return 0;
// }

// int32_t tDeserializeSVCreateTbBatchRsp(void *buf, int32_t bufLen, SVCreateTbBatchRsp *pRsp) {
//  SDecoder  decoder = {0};
//  int32_t num = 0;
//  tDecoderInit(&decoder, buf, bufLen);

// if (tStartDecode(&decoder) < 0) return -1;
// if (tDecodeI32(&decoder, &num) < 0) return -1;
// if (num > 0) {
//   pRsp->rspList = taosArrayInit(num, sizeof(SVCreateTbRsp));
//   if (NULL == pRsp->rspList) return -1;
//   for (int32_t i = 0; i < num; ++i) {
//     SVCreateTbRsp rsp = {0};
//     if (tDecodeI32(&decoder, &rsp.code) < 0) return -1;
//     if (NULL == taosArrayPush(pRsp->rspList, &rsp)) return -1;
//   }
// } else {
//   pRsp->rspList = NULL;
// }
// tEndDecode(&decoder);

// tDecoderClear(&decoder);
//  return 0;
//}

int tEncodeSVCreateTbBatchRsp(SEncoder *pCoder, const SVCreateTbBatchRsp *pRsp) {
  int32_t        nRsps = taosArrayGetSize(pRsp->pArray);
  SVCreateTbRsp *pCreateRsp;

  if (tStartEncode(pCoder) < 0) return -1;

  if (tEncodeI32v(pCoder, nRsps) < 0) return -1;
  for (int32_t i = 0; i < nRsps; i++) {
    pCreateRsp = taosArrayGet(pRsp->pArray, i);
    if (tEncodeSVCreateTbRsp(pCoder, pCreateRsp) < 0) return -1;
  }

  tEndEncode(pCoder);

  return 0;
}

int tDecodeSVCreateTbBatchRsp(SDecoder *pCoder, SVCreateTbBatchRsp *pRsp) {
  if (tStartDecode(pCoder) < 0) return -1;

  if (tDecodeI32v(pCoder, &pRsp->nRsps) < 0) return -1;
  pRsp->pRsps = (SVCreateTbRsp *)tDecoderMalloc(pCoder, sizeof(*pRsp->pRsps) * pRsp->nRsps);
  for (int32_t i = 0; i < pRsp->nRsps; i++) {
    if (tDecodeSVCreateTbRsp(pCoder, pRsp->pRsps + i) < 0) return -1;
  }

  tEndDecode(pCoder);
  return 0;
}

int32_t tEncodeTSma(SEncoder *pCoder, const STSma *pSma) {
  if (tEncodeI8(pCoder, pSma->version) < 0) return -1;
  if (tEncodeI8(pCoder, pSma->intervalUnit) < 0) return -1;
  if (tEncodeI8(pCoder, pSma->slidingUnit) < 0) return -1;
  if (tEncodeI8(pCoder, pSma->timezoneInt) < 0) return -1;
  if (tEncodeI32(pCoder, pSma->dstVgId) < 0) return -1;
  if (tEncodeCStr(pCoder, pSma->indexName) < 0) return -1;
  if (tEncodeI32(pCoder, pSma->exprLen) < 0) return -1;
  if (tEncodeI32(pCoder, pSma->tagsFilterLen) < 0) return -1;
  if (tEncodeI64(pCoder, pSma->indexUid) < 0) return -1;
  if (tEncodeI64(pCoder, pSma->tableUid) < 0) return -1;
  if (tEncodeI64(pCoder, pSma->dstTbUid) < 0) return -1;
  if (tEncodeCStr(pCoder, pSma->dstTbName) < 0) return -1;
  if (tEncodeI64(pCoder, pSma->interval) < 0) return -1;
  if (tEncodeI64(pCoder, pSma->offset) < 0) return -1;
  if (tEncodeI64(pCoder, pSma->sliding) < 0) return -1;
  if (pSma->exprLen > 0) {
    if (tEncodeCStr(pCoder, pSma->expr) < 0) return -1;
  }
  if (pSma->tagsFilterLen > 0) {
    if (tEncodeCStr(pCoder, pSma->tagsFilter) < 0) return -1;
  }

  tEncodeSSchemaWrapper(pCoder, &pSma->schemaRow);
  tEncodeSSchemaWrapper(pCoder, &pSma->schemaTag);

  return 0;
}

int32_t tDecodeTSma(SDecoder *pCoder, STSma *pSma, bool deepCopy) {
  if (tDecodeI8(pCoder, &pSma->version) < 0) return -1;
  if (tDecodeI8(pCoder, &pSma->intervalUnit) < 0) return -1;
  if (tDecodeI8(pCoder, &pSma->slidingUnit) < 0) return -1;
  if (tDecodeI8(pCoder, &pSma->timezoneInt) < 0) return -1;
  if (tDecodeI32(pCoder, &pSma->dstVgId) < 0) return -1;
  if (tDecodeCStrTo(pCoder, pSma->indexName) < 0) return -1;
  if (tDecodeI32(pCoder, &pSma->exprLen) < 0) return -1;
  if (tDecodeI32(pCoder, &pSma->tagsFilterLen) < 0) return -1;
  if (tDecodeI64(pCoder, &pSma->indexUid) < 0) return -1;
  if (tDecodeI64(pCoder, &pSma->tableUid) < 0) return -1;
  if (tDecodeI64(pCoder, &pSma->dstTbUid) < 0) return -1;
  if (deepCopy) {
    if (tDecodeCStrAlloc(pCoder, &pSma->dstTbName) < 0) return -1;
  } else {
    if (tDecodeCStr(pCoder, &pSma->dstTbName) < 0) return -1;
  }

  if (tDecodeI64(pCoder, &pSma->interval) < 0) return -1;
  if (tDecodeI64(pCoder, &pSma->offset) < 0) return -1;
  if (tDecodeI64(pCoder, &pSma->sliding) < 0) return -1;
  if (pSma->exprLen > 0) {
    if (deepCopy) {
      if (tDecodeCStrAlloc(pCoder, &pSma->expr) < 0) return -1;
    } else {
      if (tDecodeCStr(pCoder, &pSma->expr) < 0) return -1;
    }
  } else {
    pSma->expr = NULL;
  }
  if (pSma->tagsFilterLen > 0) {
    if (deepCopy) {
      if (tDecodeCStrAlloc(pCoder, &pSma->tagsFilter) < 0) return -1;
    } else {
      if (tDecodeCStr(pCoder, &pSma->tagsFilter) < 0) return -1;
    }
  } else {
    pSma->tagsFilter = NULL;
  }
  // only needed in dstVgroup
  tDecodeSSchemaWrapperEx(pCoder, &pSma->schemaRow);
  tDecodeSSchemaWrapperEx(pCoder, &pSma->schemaTag);

  return 0;
}

int32_t tEncodeSVCreateTSmaReq(SEncoder *pCoder, const SVCreateTSmaReq *pReq) {
  if (tStartEncode(pCoder) < 0) return -1;

  tEncodeTSma(pCoder, pReq);

  tEndEncode(pCoder);
  return 0;
}

int32_t tDecodeSVCreateTSmaReq(SDecoder *pCoder, SVCreateTSmaReq *pReq) {
  if (tStartDecode(pCoder) < 0) return -1;

  tDecodeTSma(pCoder, pReq, false);

  tEndDecode(pCoder);
  return 0;
}

int32_t tEncodeSVDropTSmaReq(SEncoder *pCoder, const SVDropTSmaReq *pReq) {
  if (tStartEncode(pCoder) < 0) return -1;

  if (tEncodeI64(pCoder, pReq->indexUid) < 0) return -1;
  if (tEncodeCStr(pCoder, pReq->indexName) < 0) return -1;

  tEndEncode(pCoder);
  return 0;
}

// int32_t tDecodeSVDropTSmaReq(SDecoder *pCoder, SVDropTSmaReq *pReq) {
//   if (tStartDecode(pCoder) < 0) return -1;

//   if (tDecodeI64(pCoder, &pReq->indexUid) < 0) return -1;
//   if (tDecodeCStrTo(pCoder, pReq->indexName) < 0) return -1;

//   tEndDecode(pCoder);
//   return 0;
// }

int32_t tSerializeSVDeleteReq(void *buf, int32_t bufLen, SVDeleteReq *pReq) {
  int32_t headLen = sizeof(SMsgHead);
  if (buf != NULL) {
    buf = (char *)buf + headLen;
    bufLen -= headLen;
  }

  SEncoder encoder = {0};
  tEncoderInit(&encoder, buf, bufLen);

  if (tStartEncode(&encoder) < 0) return -1;
  if (tEncodeU64(&encoder, pReq->sId) < 0) return -1;
  if (tEncodeU64(&encoder, pReq->queryId) < 0) return -1;
  if (tEncodeU64(&encoder, pReq->taskId) < 0) return -1;
  if (tEncodeU32(&encoder, pReq->sqlLen) < 0) return -1;
  if (tEncodeCStr(&encoder, pReq->sql) < 0) return -1;
  if (tEncodeBinary(&encoder, pReq->msg, pReq->phyLen) < 0) return -1;
  if (tEncodeI8(&encoder, pReq->source) < 0) return -1;
  tEndEncode(&encoder);

  int32_t tlen = encoder.pos;
  tEncoderClear(&encoder);

  if (buf != NULL) {
    SMsgHead *pHead = (SMsgHead *)((char *)buf - headLen);
    pHead->vgId = htonl(pReq->header.vgId);
    pHead->contLen = htonl(tlen + headLen);
  }

  return tlen + headLen;
}

int32_t tDeserializeSVDeleteReq(void *buf, int32_t bufLen, SVDeleteReq *pReq) {
  int32_t headLen = sizeof(SMsgHead);

  SMsgHead *pHead = buf;
  pHead->vgId = pReq->header.vgId;
  pHead->contLen = pReq->header.contLen;

  SDecoder decoder = {0};
  tDecoderInit(&decoder, (char *)buf + headLen, bufLen - headLen);

  if (tStartDecode(&decoder) < 0) return -1;
  if (tDecodeU64(&decoder, &pReq->sId) < 0) return -1;
  if (tDecodeU64(&decoder, &pReq->queryId) < 0) return -1;
  if (tDecodeU64(&decoder, &pReq->taskId) < 0) return -1;
  if (tDecodeU32(&decoder, &pReq->sqlLen) < 0) return -1;
  pReq->sql = taosMemoryCalloc(1, pReq->sqlLen + 1);
  if (NULL == pReq->sql) return -1;
  if (tDecodeCStrTo(&decoder, pReq->sql) < 0) return -1;
  uint64_t msgLen = 0;
  if (tDecodeBinaryAlloc(&decoder, (void **)&pReq->msg, &msgLen) < 0) return -1;
  pReq->phyLen = msgLen;

  if (!tDecodeIsEnd(&decoder)) {
    if (tDecodeI8(&decoder, &pReq->source) < 0) return -1;
  }
  tEndDecode(&decoder);

  tDecoderClear(&decoder);
  return 0;
}

int32_t tEncodeSVDeleteRsp(SEncoder *pCoder, const SVDeleteRsp *pReq) {
  if (tStartEncode(pCoder) < 0) return -1;

  if (tEncodeI64(pCoder, pReq->affectedRows) < 0) return -1;

  tEndEncode(pCoder);
  return 0;
}

int32_t tDecodeSVDeleteRsp(SDecoder *pCoder, SVDeleteRsp *pReq) {
  if (tStartDecode(pCoder) < 0) return -1;

  if (tDecodeI64(pCoder, &pReq->affectedRows) < 0) return -1;

  tEndDecode(pCoder);
  return 0;
}

int32_t tSerializeSCMCreateStreamReq(void *buf, int32_t bufLen, const SCMCreateStreamReq *pReq) {
  int32_t sqlLen = 0;
  int32_t astLen = 0;
  if (pReq->sql != NULL) sqlLen = (int32_t)strlen(pReq->sql);
  if (pReq->ast != NULL) astLen = (int32_t)strlen(pReq->ast);

  SEncoder encoder = {0};
  tEncoderInit(&encoder, buf, bufLen);

  if (tStartEncode(&encoder) < 0) return -1;
  if (tEncodeCStr(&encoder, pReq->name) < 0) return -1;
  if (tEncodeCStr(&encoder, pReq->sourceDB) < 0) return -1;
  if (tEncodeCStr(&encoder, pReq->targetStbFullName) < 0) return -1;
  if (tEncodeI8(&encoder, pReq->igExists) < 0) return -1;
  if (tEncodeI8(&encoder, pReq->fillHistory) < 0) return -1;
  if (tEncodeI32(&encoder, sqlLen) < 0) return -1;
  if (tEncodeI32(&encoder, astLen) < 0) return -1;
  if (tEncodeI8(&encoder, pReq->triggerType) < 0) return -1;
  if (tEncodeI64(&encoder, pReq->maxDelay) < 0) return -1;
  if (tEncodeI64(&encoder, pReq->watermark) < 0) return -1;
  if (tEncodeI8(&encoder, pReq->igExpired) < 0) return -1;
  if (sqlLen > 0 && tEncodeCStr(&encoder, pReq->sql) < 0) return -1;
  if (astLen > 0 && tEncodeCStr(&encoder, pReq->ast) < 0) return -1;
  if (tEncodeI32(&encoder, pReq->numOfTags) < 0) return -1;
  for (int32_t i = 0; i < pReq->numOfTags; ++i) {
    SField *pField = taosArrayGet(pReq->pTags, i);
    if (tEncodeI8(&encoder, pField->type) < 0) return -1;
    if (tEncodeI8(&encoder, pField->flags) < 0) return -1;
    if (tEncodeI32(&encoder, pField->bytes) < 0) return -1;
    if (tEncodeCStr(&encoder, pField->name) < 0) return -1;
  }

  if (tEncodeI8(&encoder, pReq->createStb) < 0) return -1;
  if (tEncodeU64(&encoder, pReq->targetStbUid) < 0) return -1;

  if (tEncodeI32(&encoder, taosArrayGetSize(pReq->fillNullCols)) < 0) return -1;
  for (int32_t i = 0; i < taosArrayGetSize(pReq->fillNullCols); ++i) {
    SColLocation *pCol = taosArrayGet(pReq->fillNullCols, i);
    if (tEncodeI16(&encoder, pCol->slotId) < 0) return -1;
    if (tEncodeI16(&encoder, pCol->colId) < 0) return -1;
    if (tEncodeI8(&encoder, pCol->type) < 0) return -1;
  }

  if (tEncodeI64(&encoder, pReq->deleteMark) < 0) return -1;
  if (tEncodeI8(&encoder, pReq->igUpdate) < 0) return -1;
  if (tEncodeI64(&encoder, pReq->lastTs) < 0) return -1;

  if (tEncodeI32(&encoder, taosArrayGetSize(pReq->pVgroupVerList)) < 0) return -1;

  for (int32_t i = 0; i < taosArrayGetSize(pReq->pVgroupVerList); ++i) {
    SVgroupVer *p = taosArrayGet(pReq->pVgroupVerList, i);
    if (tEncodeI32(&encoder, p->vgId) < 0) return -1;
    if (tEncodeI64(&encoder, p->ver) < 0) return -1;
  }

  int32_t colSize = taosArrayGetSize(pReq->pCols);
  if (tEncodeI32(&encoder, colSize) < 0) return -1;
  for (int32_t i = 0; i < colSize; ++i) {
    SFieldWithOptions *pField = taosArrayGet(pReq->pCols, i);
    if (tEncodeI8(&encoder, pField->type) < 0) return -1;
    if (tEncodeI8(&encoder, pField->flags) < 0) return -1;
    if (tEncodeI32(&encoder, pField->bytes) < 0) return -1;
    if (tEncodeCStr(&encoder, pField->name) < 0) return -1;
  }

  if (tEncodeI64(&encoder, pReq->smaId) < 0) return -1;
  tEndEncode(&encoder);

  int32_t tlen = encoder.pos;
  tEncoderClear(&encoder);
  return tlen;
}

int32_t tDeserializeSCMCreateStreamReq(void *buf, int32_t bufLen, SCMCreateStreamReq *pReq) {
  int32_t sqlLen = 0;
  int32_t astLen = 0;
  int32_t numOfFillNullCols = 0;
  int32_t numOfVgVer = 0;

  SDecoder decoder = {0};
  tDecoderInit(&decoder, buf, bufLen);

  if (tStartDecode(&decoder) < 0) return -1;
  if (tDecodeCStrTo(&decoder, pReq->name) < 0) return -1;
  if (tDecodeCStrTo(&decoder, pReq->sourceDB) < 0) return -1;
  if (tDecodeCStrTo(&decoder, pReq->targetStbFullName) < 0) return -1;
  if (tDecodeI8(&decoder, &pReq->igExists) < 0) return -1;
  if (tDecodeI8(&decoder, &pReq->fillHistory) < 0) return -1;
  if (tDecodeI32(&decoder, &sqlLen) < 0) return -1;
  if (tDecodeI32(&decoder, &astLen) < 0) return -1;
  if (tDecodeI8(&decoder, &pReq->triggerType) < 0) return -1;
  if (tDecodeI64(&decoder, &pReq->maxDelay) < 0) return -1;
  if (tDecodeI64(&decoder, &pReq->watermark) < 0) return -1;
  if (tDecodeI8(&decoder, &pReq->igExpired) < 0) return -1;

  if (sqlLen > 0) {
    pReq->sql = taosMemoryCalloc(1, sqlLen + 1);
    if (pReq->sql == NULL) return -1;
    if (tDecodeCStrTo(&decoder, pReq->sql) < 0) return -1;
  }

  if (astLen > 0) {
    pReq->ast = taosMemoryCalloc(1, astLen + 1);
    if (pReq->ast == NULL) return -1;
    if (tDecodeCStrTo(&decoder, pReq->ast) < 0) return -1;
  }

  if (tDecodeI32(&decoder, &pReq->numOfTags) < 0) return -1;
  if (pReq->numOfTags > 0) {
    pReq->pTags = taosArrayInit(pReq->numOfTags, sizeof(SField));
    if (pReq->pTags == NULL) {
      terrno = TSDB_CODE_OUT_OF_MEMORY;
      return -1;
    }

    for (int32_t i = 0; i < pReq->numOfTags; ++i) {
      SField field = {0};
      if (tDecodeI8(&decoder, &field.type) < 0) return -1;
      if (tDecodeI8(&decoder, &field.flags) < 0) return -1;
      if (tDecodeI32(&decoder, &field.bytes) < 0) return -1;
      if (tDecodeCStrTo(&decoder, field.name) < 0) return -1;
      if (taosArrayPush(pReq->pTags, &field) == NULL) {
        terrno = TSDB_CODE_OUT_OF_MEMORY;
        return -1;
      }
    }
  }
  if (tDecodeI8(&decoder, &pReq->createStb) < 0) return -1;
  if (tDecodeU64(&decoder, &pReq->targetStbUid) < 0) return -1;
  if (tDecodeI32(&decoder, &numOfFillNullCols) < 0) return -1;
  if (numOfFillNullCols > 0) {
    pReq->fillNullCols = taosArrayInit(numOfFillNullCols, sizeof(SColLocation));
    if (pReq->fillNullCols == NULL) {
      terrno = TSDB_CODE_OUT_OF_MEMORY;
      return -1;
    }

    for (int32_t i = 0; i < numOfFillNullCols; ++i) {
      SColLocation col = {0};
      if (tDecodeI16(&decoder, &col.slotId) < 0) return -1;
      if (tDecodeI16(&decoder, &col.colId) < 0) return -1;
      if (tDecodeI8(&decoder, &col.type) < 0) return -1;
      if (taosArrayPush(pReq->fillNullCols, &col) == NULL) {
        terrno = TSDB_CODE_OUT_OF_MEMORY;
        return -1;
      }
    }
  }

  if (tDecodeI64(&decoder, &pReq->deleteMark) < 0) return -1;
  if (tDecodeI8(&decoder, &pReq->igUpdate) < 0) return -1;
  if (tDecodeI64(&decoder, &pReq->lastTs) < 0) return -1;

  if (tDecodeI32(&decoder, &numOfVgVer) < 0) return -1;
  if (numOfVgVer > 0) {
    pReq->pVgroupVerList = taosArrayInit(numOfVgVer, sizeof(SVgroupVer));
    if (pReq->pVgroupVerList == NULL) {
      terrno = TSDB_CODE_OUT_OF_MEMORY;
      return -1;
    }

    for (int32_t i = 0; i < numOfVgVer; ++i) {
      SVgroupVer v = {0};
      if (tDecodeI32(&decoder, &v.vgId) < 0) return -1;
      if (tDecodeI64(&decoder, &v.ver) < 0) return -1;
      if (taosArrayPush(pReq->pVgroupVerList, &v) == NULL) {
        terrno = TSDB_CODE_OUT_OF_MEMORY;
        return -1;
      }
    }
  }
  int32_t colSize = 0;
  if (tDecodeI32(&decoder, &colSize) < 0) return -1;
  if (colSize > 0) {
    pReq->pCols = taosArrayInit(colSize, sizeof(SField));
    if (pReq->pCols == NULL) {
      terrno = TSDB_CODE_OUT_OF_MEMORY;
      return -1;
    }

    for (int32_t i = 0; i < colSize; ++i) {
      SField field = {0};
      if (tDecodeI8(&decoder, &field.type) < 0) return -1;
      if (tDecodeI8(&decoder, &field.flags) < 0) return -1;
      if (tDecodeI32(&decoder, &field.bytes) < 0) return -1;
      if (tDecodeCStrTo(&decoder, field.name) < 0) return -1;
      if (taosArrayPush(pReq->pCols, &field) == NULL) {
        terrno = TSDB_CODE_OUT_OF_MEMORY;
        return -1;
      }
    }
  }
  if (!tDecodeIsEnd(&decoder)) {
    if (tDecodeI64(&decoder, &pReq->smaId) < 0) return -1;
  }

  tEndDecode(&decoder);
  tDecoderClear(&decoder);

  return 0;
}

int32_t tSerializeSMDropStreamReq(void *buf, int32_t bufLen, const SMDropStreamReq *pReq) {
  SEncoder encoder = {0};
  tEncoderInit(&encoder, buf, bufLen);

  if (tStartEncode(&encoder) < 0) return -1;
  if (tEncodeCStr(&encoder, pReq->name) < 0) return -1;
  if (tEncodeI8(&encoder, pReq->igNotExists) < 0) return -1;

  ENCODESQL();

  tEndEncode(&encoder);

  int32_t tlen = encoder.pos;
  tEncoderClear(&encoder);
  return tlen;
}

int32_t tDeserializeSMDropStreamReq(void *buf, int32_t bufLen, SMDropStreamReq *pReq) {
  SDecoder decoder = {0};
  tDecoderInit(&decoder, buf, bufLen);

  if (tStartDecode(&decoder) < 0) return -1;
  if (tDecodeCStrTo(&decoder, pReq->name) < 0) return -1;
  if (tDecodeI8(&decoder, &pReq->igNotExists) < 0) return -1;

  DECODESQL();

  tEndDecode(&decoder);

  tDecoderClear(&decoder);
  return 0;
}

void tFreeMDropStreamReq(SMDropStreamReq *pReq) { FREESQL(); }

// int32_t tSerializeSMRecoverStreamReq(void *buf, int32_t bufLen, const SMRecoverStreamReq *pReq) {
//   SEncoder encoder = {0};
//   tEncoderInit(&encoder, buf, bufLen);

//   if (tStartEncode(&encoder) < 0) return -1;
//   if (tEncodeCStr(&encoder, pReq->name) < 0) return -1;
//   if (tEncodeI8(&encoder, pReq->igNotExists) < 0) return -1;

//   tEndEncode(&encoder);

//   int32_t tlen = encoder.pos;
//   tEncoderClear(&encoder);
//   return tlen;
// }

// int32_t tDeserializeSMRecoverStreamReq(void *buf, int32_t bufLen, SMRecoverStreamReq *pReq) {
//   SDecoder decoder = {0};
//   tDecoderInit(&decoder, buf, bufLen);

//   if (tStartDecode(&decoder) < 0) return -1;
//   if (tDecodeCStrTo(&decoder, pReq->name) < 0) return -1;
//   if (tDecodeI8(&decoder, &pReq->igNotExists) < 0) return -1;

//   tEndDecode(&decoder);

//   tDecoderClear(&decoder);
//   return 0;
// }

void tFreeSCMCreateStreamReq(SCMCreateStreamReq *pReq) {
  if (NULL == pReq) {
    return;
  }
  taosMemoryFreeClear(pReq->sql);
  taosMemoryFreeClear(pReq->ast);
  taosArrayDestroy(pReq->pTags);
  taosArrayDestroy(pReq->fillNullCols);
  taosArrayDestroy(pReq->pVgroupVerList);
  taosArrayDestroy(pReq->pCols);
}

int32_t tEncodeSRSmaParam(SEncoder *pCoder, const SRSmaParam *pRSmaParam) {
  for (int32_t i = 0; i < 2; ++i) {
    if (tEncodeI64v(pCoder, pRSmaParam->maxdelay[i]) < 0) return -1;
    if (tEncodeI64v(pCoder, pRSmaParam->watermark[i]) < 0) return -1;
    if (tEncodeI32v(pCoder, pRSmaParam->qmsgLen[i]) < 0) return -1;
    if (pRSmaParam->qmsgLen[i] > 0) {
      if (tEncodeBinary(pCoder, pRSmaParam->qmsg[i], (uint64_t)pRSmaParam->qmsgLen[i]) <
          0)  // qmsgLen contains len of '\0'
        return -1;
    }
  }

  return 0;
}

int32_t tDecodeSRSmaParam(SDecoder *pCoder, SRSmaParam *pRSmaParam) {
  for (int32_t i = 0; i < 2; ++i) {
    if (tDecodeI64v(pCoder, &pRSmaParam->maxdelay[i]) < 0) return -1;
    if (tDecodeI64v(pCoder, &pRSmaParam->watermark[i]) < 0) return -1;
    if (tDecodeI32v(pCoder, &pRSmaParam->qmsgLen[i]) < 0) return -1;
    if (pRSmaParam->qmsgLen[i] > 0) {
      if (tDecodeBinary(pCoder, (uint8_t **)&pRSmaParam->qmsg[i], NULL) < 0) return -1;  // qmsgLen contains len of '\0'
    } else {
      pRSmaParam->qmsg[i] = NULL;
    }
  }

  return 0;
}

int32_t tEncodeSColCmprWrapper(SEncoder *pCoder, const SColCmprWrapper *pWrapper) {
  if (tEncodeI32v(pCoder, pWrapper->nCols) < 0) return -1;
  if (tEncodeI32v(pCoder, pWrapper->version) < 0) return -1;
  for (int32_t i = 0; i < pWrapper->nCols; i++) {
    SColCmpr *p = &pWrapper->pColCmpr[i];
    if (tEncodeI16v(pCoder, p->id) < 0) return -1;
    if (tEncodeU32(pCoder, p->alg) < 0) return -1;
  }
  return 0;
}
int32_t tDecodeSColCmprWrapperEx(SDecoder *pDecoder, SColCmprWrapper *pWrapper) {
  if (tDecodeI32v(pDecoder, &pWrapper->nCols) < 0) return -1;
  if (tDecodeI32v(pDecoder, &pWrapper->version) < 0) return -1;

  pWrapper->pColCmpr = (SColCmpr *)tDecoderMalloc(pDecoder, pWrapper->nCols * sizeof(SColCmpr));
  if (pWrapper->pColCmpr == NULL) return -1;

  for (int i = 0; i < pWrapper->nCols; i++) {
    SColCmpr *p = &pWrapper->pColCmpr[i];
    if (tDecodeI16v(pDecoder, &p->id) < 0) goto END;
    if (tDecodeU32(pDecoder, &p->alg) < 0) goto END;
  }
  return 0;
END:
  taosMemoryFree(pWrapper->pColCmpr);
  return -1;
}
int tEncodeSVCreateStbReq(SEncoder *pCoder, const SVCreateStbReq *pReq) {
  if (tStartEncode(pCoder) < 0) return -1;

  if (tEncodeCStr(pCoder, pReq->name) < 0) return -1;
  if (tEncodeI64(pCoder, pReq->suid) < 0) return -1;
  if (tEncodeI8(pCoder, pReq->rollup) < 0) return -1;
  if (tEncodeSSchemaWrapper(pCoder, &pReq->schemaRow) < 0) return -1;
  if (tEncodeSSchemaWrapper(pCoder, &pReq->schemaTag) < 0) return -1;
  if (pReq->rollup) {
    if (tEncodeSRSmaParam(pCoder, &pReq->rsmaParam) < 0) return -1;
  }

  if (tEncodeI32(pCoder, pReq->alterOriDataLen) < 0) return -1;
  if (pReq->alterOriDataLen > 0) {
    if (tEncodeBinary(pCoder, pReq->alterOriData, pReq->alterOriDataLen) < 0) return -1;
  }
  if (tEncodeI8(pCoder, pReq->source) < 0) return -1;

  if (tEncodeI8(pCoder, pReq->colCmpred) < 0) return -1;
  if (tEncodeSColCmprWrapper(pCoder, &pReq->colCmpr) < 0) return -1;

  tEndEncode(pCoder);
  return 0;
}

int tDecodeSVCreateStbReq(SDecoder *pCoder, SVCreateStbReq *pReq) {
  if (tStartDecode(pCoder) < 0) return -1;

  if (tDecodeCStr(pCoder, &pReq->name) < 0) return -1;
  if (tDecodeI64(pCoder, &pReq->suid) < 0) return -1;
  if (tDecodeI8(pCoder, &pReq->rollup) < 0) return -1;
  if (tDecodeSSchemaWrapperEx(pCoder, &pReq->schemaRow) < 0) return -1;
  if (tDecodeSSchemaWrapperEx(pCoder, &pReq->schemaTag) < 0) return -1;
  if (pReq->rollup) {
    if (tDecodeSRSmaParam(pCoder, &pReq->rsmaParam) < 0) return -1;
  }

  if (tDecodeI32(pCoder, &pReq->alterOriDataLen) < 0) return -1;
  if (pReq->alterOriDataLen > 0) {
    if (tDecodeBinary(pCoder, (uint8_t **)&pReq->alterOriData, NULL) < 0) return -1;
  }
  if (!tDecodeIsEnd(pCoder)) {
    if (tDecodeI8(pCoder, &pReq->source) < 0) return -1;

    if (!tDecodeIsEnd(pCoder)) {
      if (tDecodeI8(pCoder, &pReq->colCmpred) < 0) return -1;
    }
    if (!tDecodeIsEnd(pCoder)) {
      if (tDecodeSColCmprWrapperEx(pCoder, &pReq->colCmpr) < 0) return -1;
    }
  }

  tEndDecode(pCoder);
  return 0;
}

int tEncodeSVCreateTbReq(SEncoder *pCoder, const SVCreateTbReq *pReq) {
  if (tStartEncode(pCoder) < 0) return -1;

  if (tEncodeI32v(pCoder, pReq->flags) < 0) return -1;
  if (tEncodeCStr(pCoder, pReq->name) < 0) return -1;
  if (tEncodeI64(pCoder, pReq->uid) < 0) return -1;
  if (tEncodeI64(pCoder, pReq->btime) < 0) return -1;
  if (tEncodeI32(pCoder, pReq->ttl) < 0) return -1;
  if (tEncodeI8(pCoder, pReq->type) < 0) return -1;
  if (tEncodeI32(pCoder, pReq->commentLen) < 0) return -1;
  if (pReq->commentLen > 0) {
    if (tEncodeCStr(pCoder, pReq->comment) < 0) return -1;
  }

  if (pReq->type == TSDB_CHILD_TABLE) {
    if (tEncodeCStr(pCoder, pReq->ctb.stbName) < 0) return -1;
    if (tEncodeU8(pCoder, pReq->ctb.tagNum) < 0) return -1;
    if (tEncodeI64(pCoder, pReq->ctb.suid) < 0) return -1;
    if (tEncodeTag(pCoder, (const STag *)pReq->ctb.pTag) < 0) return -1;
    int32_t len = taosArrayGetSize(pReq->ctb.tagName);
    if (tEncodeI32(pCoder, len) < 0) return -1;
    for (int32_t i = 0; i < len; i++) {
      char *name = taosArrayGet(pReq->ctb.tagName, i);
      if (tEncodeCStr(pCoder, name) < 0) return -1;
    }
  } else if (pReq->type == TSDB_NORMAL_TABLE) {
    if (tEncodeSSchemaWrapper(pCoder, &pReq->ntb.schemaRow) < 0) return -1;
  } else {
    ASSERT(0);
  }
  // ENCODESQL

  if (tEncodeI32(pCoder, pReq->sqlLen) < 0) return -1;
  if (pReq->sqlLen > 0) {
    if (tEncodeBinary(pCoder, pReq->sql, pReq->sqlLen) < 0) return -1;
  }
  // Encode Column Options: encode compress level
  if (pReq->type == TSDB_SUPER_TABLE || pReq->type == TSDB_NORMAL_TABLE) {
    if (tEncodeSColCmprWrapper(pCoder, &pReq->colCmpr) < 0) return -1;
  }

  tEndEncode(pCoder);
  return 0;
}

int tDecodeSVCreateTbReq(SDecoder *pCoder, SVCreateTbReq *pReq) {
  if (tStartDecode(pCoder) < 0) return -1;

  if (tDecodeI32v(pCoder, &pReq->flags) < 0) return -1;
  if (tDecodeCStr(pCoder, &pReq->name) < 0) return -1;
  if (tDecodeI64(pCoder, &pReq->uid) < 0) return -1;
  if (tDecodeI64(pCoder, &pReq->btime) < 0) return -1;
  if (tDecodeI32(pCoder, &pReq->ttl) < 0) return -1;
  if (tDecodeI8(pCoder, &pReq->type) < 0) return -1;
  if (tDecodeI32(pCoder, &pReq->commentLen) < 0) return -1;
  if (pReq->commentLen > 0) {
    pReq->comment = taosMemoryMalloc(pReq->commentLen + 1);
    if (pReq->comment == NULL) return -1;
    if (tDecodeCStrTo(pCoder, pReq->comment) < 0) return -1;
  }

  if (pReq->type == TSDB_CHILD_TABLE) {
    if (tDecodeCStr(pCoder, &pReq->ctb.stbName) < 0) return -1;
    if (tDecodeU8(pCoder, &pReq->ctb.tagNum) < 0) return -1;
    if (tDecodeI64(pCoder, &pReq->ctb.suid) < 0) return -1;
    if (tDecodeTag(pCoder, (STag **)&pReq->ctb.pTag) < 0) return -1;
    int32_t len = 0;
    if (tDecodeI32(pCoder, &len) < 0) return -1;
    pReq->ctb.tagName = taosArrayInit(len, TSDB_COL_NAME_LEN);
    if (pReq->ctb.tagName == NULL) return -1;
    for (int32_t i = 0; i < len; i++) {
      char  name[TSDB_COL_NAME_LEN] = {0};
      char *tmp = NULL;
      if (tDecodeCStr(pCoder, &tmp) < 0) return -1;
      strncpy(name, tmp, TSDB_COL_NAME_LEN - 1);
      taosArrayPush(pReq->ctb.tagName, name);
    }
  } else if (pReq->type == TSDB_NORMAL_TABLE) {
    if (tDecodeSSchemaWrapperEx(pCoder, &pReq->ntb.schemaRow) < 0) return -1;
  } else {
    ASSERT(0);
  }

  // DECODESQL
  if (!tDecodeIsEnd(pCoder)) {
    if (tDecodeI32(pCoder, &pReq->sqlLen) < 0) return -1;
    if (pReq->sqlLen > 0) {
      if (tDecodeBinaryAlloc(pCoder, (void **)&pReq->sql, NULL) < 0) return -1;
    }
    if (pReq->type == TSDB_NORMAL_TABLE || pReq->type == TSDB_SUPER_TABLE)
      if (!tDecodeIsEnd(pCoder)) {
        if (tDecodeSColCmprWrapperEx(pCoder, &pReq->colCmpr) < 0) return -1;
      }
  }

  tEndDecode(pCoder);
  return 0;
}

void tDestroySVCreateTbReq(SVCreateTbReq *pReq, int32_t flags) {
  if (pReq == NULL) return;

  if (flags & TSDB_MSG_FLG_ENCODE) {
    // TODO
  } else if (flags & TSDB_MSG_FLG_DECODE) {
    if (pReq->comment) {
      pReq->comment = NULL;
      taosMemoryFree(pReq->comment);
    }

    if (pReq->type == TSDB_CHILD_TABLE) {
      if (pReq->ctb.tagName) taosArrayDestroy(pReq->ctb.tagName);
    } else if (pReq->type == TSDB_NORMAL_TABLE) {
      if (pReq->ntb.schemaRow.pSchema) taosMemoryFree(pReq->ntb.schemaRow.pSchema);
    }
  }

  if (pReq->colCmpr.pColCmpr) taosMemoryFree(pReq->colCmpr.pColCmpr);
  pReq->colCmpr.pColCmpr = NULL;

  if (pReq->sql != NULL) {
    taosMemoryFree(pReq->sql);
  }
  pReq->sql = NULL;
}

int tEncodeSVCreateTbBatchReq(SEncoder *pCoder, const SVCreateTbBatchReq *pReq) {
  int32_t nReq = taosArrayGetSize(pReq->pArray);

  if (tStartEncode(pCoder) < 0) return -1;

  if (tEncodeI32v(pCoder, nReq) < 0) return -1;
  for (int iReq = 0; iReq < nReq; iReq++) {
    if (tEncodeSVCreateTbReq(pCoder, (SVCreateTbReq *)taosArrayGet(pReq->pArray, iReq)) < 0) return -1;
  }

  if (tEncodeI8(pCoder, pReq->source) < 0) return -1;

  tEndEncode(pCoder);
  return 0;
}

int tDecodeSVCreateTbBatchReq(SDecoder *pCoder, SVCreateTbBatchReq *pReq) {
  if (tStartDecode(pCoder) < 0) return -1;

  if (tDecodeI32v(pCoder, &pReq->nReqs) < 0) return -1;
  pReq->pReqs = (SVCreateTbReq *)tDecoderMalloc(pCoder, sizeof(SVCreateTbReq) * pReq->nReqs);
  if (pReq->pReqs == NULL) return -1;
  for (int iReq = 0; iReq < pReq->nReqs; iReq++) {
    if (tDecodeSVCreateTbReq(pCoder, pReq->pReqs + iReq) < 0) return -1;
  }

  if (!tDecodeIsEnd(pCoder)) {
    if (tDecodeI8(pCoder, &pReq->source) < 0) return -1;
  }

  tEndDecode(pCoder);
  return 0;
}

void tDeleteSVCreateTbBatchReq(SVCreateTbBatchReq *pReq) {
  for (int32_t iReq = 0; iReq < pReq->nReqs; iReq++) {
    SVCreateTbReq *pCreateReq = pReq->pReqs + iReq;
    taosMemoryFreeClear(pCreateReq->sql);
    taosMemoryFreeClear(pCreateReq->comment);
    if (pCreateReq->type == TSDB_CHILD_TABLE) {
      taosArrayDestroy(pCreateReq->ctb.tagName);
      pCreateReq->ctb.tagName = NULL;
    }
  }
}

int tEncodeSVCreateTbRsp(SEncoder *pCoder, const SVCreateTbRsp *pRsp) {
  if (tStartEncode(pCoder) < 0) return -1;

  if (tEncodeI32(pCoder, pRsp->code) < 0) return -1;
  if (tEncodeI32(pCoder, pRsp->pMeta ? 1 : 0) < 0) return -1;
  if (pRsp->pMeta) {
    if (tEncodeSTableMetaRsp(pCoder, pRsp->pMeta) < 0) return -1;
  }

  tEndEncode(pCoder);
  return 0;
}

int tDecodeSVCreateTbRsp(SDecoder *pCoder, SVCreateTbRsp *pRsp) {
  if (tStartDecode(pCoder) < 0) return -1;

  if (tDecodeI32(pCoder, &pRsp->code) < 0) return -1;

  int32_t meta = 0;
  if (tDecodeI32(pCoder, &meta) < 0) return -1;
  if (meta) {
    pRsp->pMeta = taosMemoryCalloc(1, sizeof(STableMetaRsp));
    if (NULL == pRsp->pMeta) return -1;
    if (tDecodeSTableMetaRsp(pCoder, pRsp->pMeta) < 0) return -1;
  } else {
    pRsp->pMeta = NULL;
  }

  tEndDecode(pCoder);
  return 0;
}

void tFreeSVCreateTbRsp(void *param) {
  if (NULL == param) {
    return;
  }

  SVCreateTbRsp *pRsp = (SVCreateTbRsp *)param;
  if (pRsp->pMeta) {
    taosMemoryFree(pRsp->pMeta->pSchemas);
    taosMemoryFree(pRsp->pMeta->pSchemaExt);
    taosMemoryFree(pRsp->pMeta);
  }
}

// TDMT_VND_DROP_TABLE =================
static int32_t tEncodeSVDropTbReq(SEncoder *pCoder, const SVDropTbReq *pReq) {
  if (tStartEncode(pCoder) < 0) return -1;

  if (tEncodeCStr(pCoder, pReq->name) < 0) return -1;
  if (tEncodeU64(pCoder, pReq->suid) < 0) return -1;
  if (tEncodeI8(pCoder, pReq->igNotExists) < 0) return -1;

  tEndEncode(pCoder);
  return 0;
}

static int32_t tDecodeSVDropTbReq(SDecoder *pCoder, SVDropTbReq *pReq) {
  if (tStartDecode(pCoder) < 0) return -1;

  if (tDecodeCStr(pCoder, &pReq->name) < 0) return -1;
  if (tDecodeU64(pCoder, &pReq->suid) < 0) return -1;
  if (tDecodeI8(pCoder, &pReq->igNotExists) < 0) return -1;

  tEndDecode(pCoder);
  return 0;
}

static int32_t tEncodeSVDropTbRsp(SEncoder *pCoder, const SVDropTbRsp *pReq) {
  if (tStartEncode(pCoder) < 0) return -1;

  if (tEncodeI32(pCoder, pReq->code) < 0) return -1;

  tEndEncode(pCoder);
  return 0;
}

static int32_t tDecodeSVDropTbRsp(SDecoder *pCoder, SVDropTbRsp *pReq) {
  if (tStartDecode(pCoder) < 0) return -1;

  if (tDecodeI32(pCoder, &pReq->code) < 0) return -1;

  tEndDecode(pCoder);
  return 0;
}

int32_t tEncodeSVDropTbBatchReq(SEncoder *pCoder, const SVDropTbBatchReq *pReq) {
  int32_t      nReqs = taosArrayGetSize(pReq->pArray);
  SVDropTbReq *pDropTbReq;

  if (tStartEncode(pCoder) < 0) return -1;

  if (tEncodeI32v(pCoder, nReqs) < 0) return -1;
  for (int iReq = 0; iReq < nReqs; iReq++) {
    pDropTbReq = (SVDropTbReq *)taosArrayGet(pReq->pArray, iReq);
    if (tEncodeSVDropTbReq(pCoder, pDropTbReq) < 0) return -1;
  }

  tEndEncode(pCoder);
  return 0;
}

int32_t tDecodeSVDropTbBatchReq(SDecoder *pCoder, SVDropTbBatchReq *pReq) {
  if (tStartDecode(pCoder) < 0) return -1;

  if (tDecodeI32v(pCoder, &pReq->nReqs) < 0) return -1;
  pReq->pReqs = (SVDropTbReq *)tDecoderMalloc(pCoder, sizeof(SVDropTbReq) * pReq->nReqs);
  if (pReq->pReqs == NULL) return -1;
  for (int iReq = 0; iReq < pReq->nReqs; iReq++) {
    if (tDecodeSVDropTbReq(pCoder, pReq->pReqs + iReq) < 0) return -1;
  }

  tEndDecode(pCoder);
  return 0;
}

int32_t tEncodeSVDropTbBatchRsp(SEncoder *pCoder, const SVDropTbBatchRsp *pRsp) {
  int32_t nRsps = taosArrayGetSize(pRsp->pArray);
  if (tStartEncode(pCoder) < 0) return -1;

  if (tEncodeI32v(pCoder, nRsps) < 0) return -1;
  for (int iRsp = 0; iRsp < nRsps; iRsp++) {
    if (tEncodeSVDropTbRsp(pCoder, (SVDropTbRsp *)taosArrayGet(pRsp->pArray, iRsp)) < 0) return -1;
  }

  tEndEncode(pCoder);
  return 0;
}

int32_t tDecodeSVDropTbBatchRsp(SDecoder *pCoder, SVDropTbBatchRsp *pRsp) {
  if (tStartDecode(pCoder) < 0) return -1;

  if (tDecodeI32v(pCoder, &pRsp->nRsps) < 0) return -1;
  pRsp->pRsps = (SVDropTbRsp *)tDecoderMalloc(pCoder, sizeof(SVDropTbRsp) * pRsp->nRsps);
  if (pRsp->pRsps == NULL) return -1;
  for (int iRsp = 0; iRsp < pRsp->nRsps; iRsp++) {
    if (tDecodeSVDropTbRsp(pCoder, pRsp->pRsps + iRsp) < 0) return -1;
  }

  tEndDecode(pCoder);
  return 0;
}

int32_t tEncodeSVDropStbReq(SEncoder *pCoder, const SVDropStbReq *pReq) {
  if (tStartEncode(pCoder) < 0) return -1;

  if (tEncodeCStr(pCoder, pReq->name) < 0) return -1;
  if (tEncodeI64(pCoder, pReq->suid) < 0) return -1;

  tEndEncode(pCoder);
  return 0;
}

int32_t tDecodeSVDropStbReq(SDecoder *pCoder, SVDropStbReq *pReq) {
  if (tStartDecode(pCoder) < 0) return -1;

  if (tDecodeCStr(pCoder, &pReq->name) < 0) return -1;
  if (tDecodeI64(pCoder, &pReq->suid) < 0) return -1;

  tEndDecode(pCoder);
  return 0;
}

// static int32_t tEncodeSVSubmitBlk(SEncoder *pCoder, const SVSubmitBlk *pBlock, int32_t flags) {
//   if (tStartEncode(pCoder) < 0) return -1;

//   if (tEncodeI64(pCoder, pBlock->suid) < 0) return -1;
//   if (tEncodeI64(pCoder, pBlock->uid) < 0) return -1;
//   if (tEncodeI32v(pCoder, pBlock->sver) < 0) return -1;
//   if (tEncodeBinary(pCoder, pBlock->pData, pBlock->nData) < 0) return -1;

//   if (flags & TD_AUTO_CREATE_TABLE) {
//     if (tEncodeSVCreateTbReq(pCoder, &pBlock->cTbReq) < 0) return -1;
//   }

//   tEndEncode(pCoder);
//   return 0;
// }

// static int32_t tDecodeSVSubmitBlk(SDecoder *pCoder, SVSubmitBlk *pBlock, int32_t flags) {
//   if (tStartDecode(pCoder) < 0) return -1;

//   if (tDecodeI64(pCoder, &pBlock->suid) < 0) return -1;
//   if (tDecodeI64(pCoder, &pBlock->uid) < 0) return -1;
//   if (tDecodeI32v(pCoder, &pBlock->sver) < 0) return -1;
//   if (tDecodeBinary(pCoder, &pBlock->pData, &pBlock->nData) < 0) return -1;

//   if (flags & TD_AUTO_CREATE_TABLE) {
//     if (tDecodeSVCreateTbReq(pCoder, &pBlock->cTbReq) < 0) return -1;
//   }

//   tEndDecode(pCoder);
//   return 0;
// }

static int32_t tEncodeSSubmitBlkRsp(SEncoder *pEncoder, const SSubmitBlkRsp *pBlock) {
  if (tStartEncode(pEncoder) < 0) return -1;

  if (tEncodeI32(pEncoder, pBlock->code) < 0) return -1;
  if (tEncodeI64(pEncoder, pBlock->uid) < 0) return -1;
  if (pBlock->tblFName) {
    if (tEncodeCStr(pEncoder, pBlock->tblFName) < 0) return -1;
  } else {
    if (tEncodeCStr(pEncoder, "") < 0) return -1;
  }
  if (tEncodeI32v(pEncoder, pBlock->numOfRows) < 0) return -1;
  if (tEncodeI32v(pEncoder, pBlock->affectedRows) < 0) return -1;
  if (tEncodeI64v(pEncoder, pBlock->sver) < 0) return -1;
  if (tEncodeI32(pEncoder, pBlock->pMeta ? 1 : 0) < 0) return -1;
  if (pBlock->pMeta) {
    if (tEncodeSTableMetaRsp(pEncoder, pBlock->pMeta) < 0) return -1;
  }

  tEndEncode(pEncoder);
  return 0;
}

// static int32_t tDecodeSSubmitBlkRsp(SDecoder *pDecoder, SSubmitBlkRsp *pBlock) {
//   if (tStartDecode(pDecoder) < 0) return -1;

//   if (tDecodeI32(pDecoder, &pBlock->code) < 0) return -1;
//   if (tDecodeI64(pDecoder, &pBlock->uid) < 0) return -1;
//   pBlock->tblFName = taosMemoryCalloc(TSDB_TABLE_FNAME_LEN, 1);
//   if (NULL == pBlock->tblFName) return -1;
//   if (tDecodeCStrTo(pDecoder, pBlock->tblFName) < 0) return -1;
//   if (tDecodeI32v(pDecoder, &pBlock->numOfRows) < 0) return -1;
//   if (tDecodeI32v(pDecoder, &pBlock->affectedRows) < 0) return -1;
//   if (tDecodeI64v(pDecoder, &pBlock->sver) < 0) return -1;

//   int32_t meta = 0;
//   if (tDecodeI32(pDecoder, &meta) < 0) return -1;
//   if (meta) {
//     pBlock->pMeta = taosMemoryCalloc(1, sizeof(STableMetaRsp));
//     if (NULL == pBlock->pMeta) return -1;
//     if (tDecodeSTableMetaRsp(pDecoder, pBlock->pMeta) < 0) return -1;
//   } else {
//     pBlock->pMeta = NULL;
//   }

//   tEndDecode(pDecoder);
//   return 0;
// }

// int32_t tEncodeSSubmitRsp(SEncoder *pEncoder, const SSubmitRsp *pRsp) {
//   int32_t nBlocks = taosArrayGetSize(pRsp->pArray);

//   if (tStartEncode(pEncoder) < 0) return -1;

//   if (tEncodeI32v(pEncoder, pRsp->numOfRows) < 0) return -1;
//   if (tEncodeI32v(pEncoder, pRsp->affectedRows) < 0) return -1;
//   if (tEncodeI32v(pEncoder, nBlocks) < 0) return -1;
//   for (int32_t iBlock = 0; iBlock < nBlocks; iBlock++) {
//     if (tEncodeSSubmitBlkRsp(pEncoder, (SSubmitBlkRsp *)taosArrayGet(pRsp->pArray, iBlock)) < 0) return -1;
//   }

//   tEndEncode(pEncoder);
//   return 0;
// }

// int32_t tDecodeSSubmitRsp(SDecoder *pDecoder, SSubmitRsp *pRsp) {
//   if (tStartDecode(pDecoder) < 0) return -1;

//   if (tDecodeI32v(pDecoder, &pRsp->numOfRows) < 0) return -1;
//   if (tDecodeI32v(pDecoder, &pRsp->affectedRows) < 0) return -1;
//   if (tDecodeI32v(pDecoder, &pRsp->nBlocks) < 0) return -1;
//   pRsp->pBlocks = taosMemoryCalloc(pRsp->nBlocks, sizeof(*pRsp->pBlocks));
//   if (pRsp->pBlocks == NULL) return -1;
//   for (int32_t iBlock = 0; iBlock < pRsp->nBlocks; iBlock++) {
//     if (tDecodeSSubmitBlkRsp(pDecoder, pRsp->pBlocks + iBlock) < 0) return -1;
//   }

//   tEndDecode(pDecoder);
//   tDecoderClear(pDecoder);
//   return 0;
// }

// void tFreeSSubmitBlkRsp(void *param) {
//   if (NULL == param) {
//     return;
//   }

//   SSubmitBlkRsp *pRsp = (SSubmitBlkRsp *)param;

//   taosMemoryFree(pRsp->tblFName);
//   if (pRsp->pMeta) {
//     taosMemoryFree(pRsp->pMeta->pSchemas);
//     taosMemoryFree(pRsp->pMeta);
//   }
// }

void tFreeSSubmitRsp(SSubmitRsp *pRsp) {
  if (NULL == pRsp) return;

  if (pRsp->pBlocks) {
    for (int32_t i = 0; i < pRsp->nBlocks; ++i) {
      SSubmitBlkRsp *sRsp = pRsp->pBlocks + i;
      taosMemoryFree(sRsp->tblFName);
      tFreeSTableMetaRsp(sRsp->pMeta);
      taosMemoryFree(sRsp->pMeta);
    }

    taosMemoryFree(pRsp->pBlocks);
  }

  taosMemoryFree(pRsp);
}

int32_t tEncodeSVAlterTbReq(SEncoder *pEncoder, const SVAlterTbReq *pReq) {
  if (tStartEncode(pEncoder) < 0) return -1;

  if (tEncodeCStr(pEncoder, pReq->tbName) < 0) return -1;
  if (tEncodeI8(pEncoder, pReq->action) < 0) return -1;
  if (tEncodeI32(pEncoder, pReq->colId) < 0) return -1;
  switch (pReq->action) {
    case TSDB_ALTER_TABLE_ADD_COLUMN:
      if (tEncodeCStr(pEncoder, pReq->colName) < 0) return -1;
      if (tEncodeI8(pEncoder, pReq->type) < 0) return -1;
      if (tEncodeI8(pEncoder, pReq->flags) < 0) return -1;
      if (tEncodeI32v(pEncoder, pReq->bytes) < 0) return -1;
      break;
    case TSDB_ALTER_TABLE_DROP_COLUMN:
      if (tEncodeCStr(pEncoder, pReq->colName) < 0) return -1;
      break;
    case TSDB_ALTER_TABLE_UPDATE_COLUMN_BYTES:
      if (tEncodeCStr(pEncoder, pReq->colName) < 0) return -1;
      if (tEncodeI8(pEncoder, pReq->colModType) < 0) return -1;
      if (tEncodeI32v(pEncoder, pReq->colModBytes) < 0) return -1;
      break;
    case TSDB_ALTER_TABLE_UPDATE_COLUMN_NAME:
      if (tEncodeCStr(pEncoder, pReq->colName) < 0) return -1;
      if (tEncodeCStr(pEncoder, pReq->colNewName) < 0) return -1;
      break;
    case TSDB_ALTER_TABLE_UPDATE_TAG_VAL:
      if (tEncodeCStr(pEncoder, pReq->tagName) < 0) return -1;
      if (tEncodeI8(pEncoder, pReq->isNull) < 0) return -1;
      if (tEncodeI8(pEncoder, pReq->tagType) < 0) return -1;
      if (!pReq->isNull) {
        if (tEncodeBinary(pEncoder, pReq->pTagVal, pReq->nTagVal) < 0) return -1;
      }
      break;
    case TSDB_ALTER_TABLE_UPDATE_OPTIONS:
      if (tEncodeI8(pEncoder, pReq->updateTTL) < 0) return -1;
      if (pReq->updateTTL) {
        if (tEncodeI32v(pEncoder, pReq->newTTL) < 0) return -1;
      }
      if (tEncodeI32v(pEncoder, pReq->newCommentLen) < 0) return -1;
      if (pReq->newCommentLen > 0) {
        if (tEncodeCStr(pEncoder, pReq->newComment) < 0) return -1;
      }
      break;
    case TSDB_ALTER_TABLE_UPDATE_COLUMN_COMPRESS:
      if (tEncodeCStr(pEncoder, pReq->colName) < 0) return -1;
      if (tEncodeU32(pEncoder, pReq->compress) < 0) return -1;
      break;
    case TSDB_ALTER_TABLE_ADD_COLUMN_WITH_COMPRESS_OPTION:
      if (tEncodeCStr(pEncoder, pReq->colName) < 0) return -1;
      if (tEncodeI8(pEncoder, pReq->type) < 0) return -1;
      if (tEncodeI8(pEncoder, pReq->flags) < 0) return -1;
      if (tEncodeI32v(pEncoder, pReq->bytes) < 0) return -1;
      if (tEncodeU32(pEncoder, pReq->compress) < 0) return -1;
      break;
    default:
      break;
  }
  if (tEncodeI64(pEncoder, pReq->ctimeMs) < 0) return -1;
  if (tEncodeI8(pEncoder, pReq->source) < 0) return -1;

  tEndEncode(pEncoder);
  return 0;
}

static int32_t tDecodeSVAlterTbReqCommon(SDecoder *pDecoder, SVAlterTbReq *pReq) {
  if (tDecodeCStr(pDecoder, &pReq->tbName) < 0) return -1;
  if (tDecodeI8(pDecoder, &pReq->action) < 0) return -1;
  if (tDecodeI32(pDecoder, &pReq->colId) < 0) return -1;
  switch (pReq->action) {
    case TSDB_ALTER_TABLE_ADD_COLUMN:
      if (tDecodeCStr(pDecoder, &pReq->colName) < 0) return -1;
      if (tDecodeI8(pDecoder, &pReq->type) < 0) return -1;
      if (tDecodeI8(pDecoder, &pReq->flags) < 0) return -1;
      if (tDecodeI32v(pDecoder, &pReq->bytes) < 0) return -1;
      break;
    case TSDB_ALTER_TABLE_DROP_COLUMN:
      if (tDecodeCStr(pDecoder, &pReq->colName) < 0) return -1;
      break;
    case TSDB_ALTER_TABLE_UPDATE_COLUMN_BYTES:
      if (tDecodeCStr(pDecoder, &pReq->colName) < 0) return -1;
      if (tDecodeI8(pDecoder, &pReq->colModType) < 0) return -1;
      if (tDecodeI32v(pDecoder, &pReq->colModBytes) < 0) return -1;
      break;
    case TSDB_ALTER_TABLE_UPDATE_COLUMN_NAME:
      if (tDecodeCStr(pDecoder, &pReq->colName) < 0) return -1;
      if (tDecodeCStr(pDecoder, &pReq->colNewName) < 0) return -1;
      break;
    case TSDB_ALTER_TABLE_UPDATE_TAG_VAL:
      if (tDecodeCStr(pDecoder, &pReq->tagName) < 0) return -1;
      if (tDecodeI8(pDecoder, &pReq->isNull) < 0) return -1;
      if (tDecodeI8(pDecoder, &pReq->tagType) < 0) return -1;
      if (!pReq->isNull) {
        if (tDecodeBinary(pDecoder, &pReq->pTagVal, &pReq->nTagVal) < 0) return -1;
      }
      break;
    case TSDB_ALTER_TABLE_UPDATE_OPTIONS:
      if (tDecodeI8(pDecoder, &pReq->updateTTL) < 0) return -1;
      if (pReq->updateTTL) {
        if (tDecodeI32v(pDecoder, &pReq->newTTL) < 0) return -1;
      }
      if (tDecodeI32v(pDecoder, &pReq->newCommentLen) < 0) return -1;
      if (pReq->newCommentLen > 0) {
        if (tDecodeCStr(pDecoder, &pReq->newComment) < 0) return -1;
      }
      break;
    case TSDB_ALTER_TABLE_UPDATE_COLUMN_COMPRESS:
      if (tDecodeCStr(pDecoder, &pReq->colName) < 0) return -1;
      if (tDecodeU32(pDecoder, &pReq->compress) < 0) return -1;
      break;
    case TSDB_ALTER_TABLE_ADD_COLUMN_WITH_COMPRESS_OPTION:
      if (tDecodeCStr(pDecoder, &pReq->colName) < 0) return -1;
      if (tDecodeI8(pDecoder, &pReq->type) < 0) return -1;
      if (tDecodeI8(pDecoder, &pReq->flags) < 0) return -1;
      if (tDecodeI32v(pDecoder, &pReq->bytes) < 0) return -1;
      if (tDecodeU32(pDecoder, &pReq->compress) < 0) return -1;
    default:
      break;
  }
  return 0;
}

int32_t tDecodeSVAlterTbReq(SDecoder *pDecoder, SVAlterTbReq *pReq) {
  if (tStartDecode(pDecoder) < 0) return -1;
  if (tDecodeSVAlterTbReqCommon(pDecoder, pReq) < 0) return -1;

  pReq->ctimeMs = 0;
  if (!tDecodeIsEnd(pDecoder)) {
    if (tDecodeI64(pDecoder, &pReq->ctimeMs) < 0) return -1;
  }
  if (!tDecodeIsEnd(pDecoder)) {
    if (tDecodeI8(pDecoder, &pReq->source) < 0) return -1;
  }

  tEndDecode(pDecoder);
  return 0;
}

int32_t tDecodeSVAlterTbReqSetCtime(SDecoder *pDecoder, SVAlterTbReq *pReq, int64_t ctimeMs) {
  if (tStartDecode(pDecoder) < 0) return -1;
  if (tDecodeSVAlterTbReqCommon(pDecoder, pReq) < 0) return -1;

  pReq->ctimeMs = 0;
  if (!tDecodeIsEnd(pDecoder)) {
    *(int64_t *)(pDecoder->data + pDecoder->pos) = ctimeMs;
    if (tDecodeI64(pDecoder, &pReq->ctimeMs) < 0) return -1;
  }

  tEndDecode(pDecoder);
  return 0;
}

int32_t tEncodeSVAlterTbRsp(SEncoder *pEncoder, const SVAlterTbRsp *pRsp) {
  if (tStartEncode(pEncoder) < 0) return -1;
  if (tEncodeI32(pEncoder, pRsp->code) < 0) return -1;
  if (tEncodeI32(pEncoder, pRsp->pMeta ? 1 : 0) < 0) return -1;
  if (pRsp->pMeta) {
    if (tEncodeSTableMetaRsp(pEncoder, pRsp->pMeta) < 0) return -1;
  }
  tEndEncode(pEncoder);
  return 0;
}

int32_t tDecodeSVAlterTbRsp(SDecoder *pDecoder, SVAlterTbRsp *pRsp) {
  int32_t meta = 0;
  if (tStartDecode(pDecoder) < 0) return -1;
  if (tDecodeI32(pDecoder, &pRsp->code) < 0) return -1;
  if (tDecodeI32(pDecoder, &meta) < 0) return -1;
  if (meta) {
    pRsp->pMeta = taosMemoryCalloc(1, sizeof(STableMetaRsp));
    if (NULL == pRsp->pMeta) return -1;
    if (tDecodeSTableMetaRsp(pDecoder, pRsp->pMeta) < 0) return -1;
  }
  tEndDecode(pDecoder);
  return 0;
}

// int32_t tDeserializeSVAlterTbRsp(void *buf, int32_t bufLen, SVAlterTbRsp *pRsp) {
//   int32_t  meta = 0;
//   SDecoder decoder = {0};
//   tDecoderInit(&decoder, buf, bufLen);

//   if (tStartDecode(&decoder) < 0) return -1;
//   if (tDecodeI32(&decoder, &pRsp->code) < 0) return -1;
//   if (tDecodeI32(&decoder, &meta) < 0) return -1;
//   if (meta) {
//     pRsp->pMeta = taosMemoryCalloc(1, sizeof(STableMetaRsp));
//     if (NULL == pRsp->pMeta) return -1;
//     if (tDecodeSTableMetaRsp(&decoder, pRsp->pMeta) < 0) return -1;
//   }
//   tEndDecode(&decoder);
//   tDecoderClear(&decoder);
//   return 0;
// }

int32_t tEncodeSMAlterStbRsp(SEncoder *pEncoder, const SMAlterStbRsp *pRsp) {
  if (tStartEncode(pEncoder) < 0) return -1;
  if (tEncodeI32(pEncoder, pRsp->pMeta->pSchemas ? 1 : 0) < 0) return -1;
  if (pRsp->pMeta->pSchemas) {
    if (tEncodeSTableMetaRsp(pEncoder, pRsp->pMeta) < 0) return -1;
  }
  tEndEncode(pEncoder);
  return 0;
}

int32_t tDecodeSMAlterStbRsp(SDecoder *pDecoder, SMAlterStbRsp *pRsp) {
  int32_t meta = 0;
  if (tStartDecode(pDecoder) < 0) return -1;
  if (tDecodeI32(pDecoder, &meta) < 0) return -1;
  if (meta) {
    pRsp->pMeta = taosMemoryCalloc(1, sizeof(STableMetaRsp));
    if (NULL == pRsp->pMeta) return -1;
    if (tDecodeSTableMetaRsp(pDecoder, pRsp->pMeta) < 0) return -1;
  }
  tEndDecode(pDecoder);
  return 0;
}

// int32_t tDeserializeSMAlterStbRsp(void *buf, int32_t bufLen, SMAlterStbRsp *pRsp) {
//   int32_t  meta = 0;
//   SDecoder decoder = {0};
//   tDecoderInit(&decoder, buf, bufLen);

//   if (tStartDecode(&decoder) < 0) return -1;
//   if (tDecodeI32(&decoder, &meta) < 0) return -1;
//   if (meta) {
//     pRsp->pMeta = taosMemoryCalloc(1, sizeof(STableMetaRsp));
//     if (NULL == pRsp->pMeta) return -1;
//     if (tDecodeSTableMetaRsp(&decoder, pRsp->pMeta) < 0) return -1;
//   }
//   tEndDecode(&decoder);
//   tDecoderClear(&decoder);
//   return 0;
// }

void tFreeSMAlterStbRsp(SMAlterStbRsp *pRsp) {
  if (NULL == pRsp) {
    return;
  }

  if (pRsp->pMeta) {
    taosMemoryFree(pRsp->pMeta->pSchemas);
    taosMemoryFree(pRsp->pMeta->pSchemaExt);
    taosMemoryFree(pRsp->pMeta);
  }
}

int32_t tEncodeSMCreateStbRsp(SEncoder *pEncoder, const SMCreateStbRsp *pRsp) {
  if (tStartEncode(pEncoder) < 0) return -1;
  if (tEncodeI32(pEncoder, pRsp->pMeta->pSchemas ? 1 : 0) < 0) return -1;
  if (pRsp->pMeta->pSchemas) {
    if (tEncodeSTableMetaRsp(pEncoder, pRsp->pMeta) < 0) return -1;
  }
  tEndEncode(pEncoder);
  return 0;
}

int32_t tDecodeSMCreateStbRsp(SDecoder *pDecoder, SMCreateStbRsp *pRsp) {
  int32_t meta = 0;
  if (tStartDecode(pDecoder) < 0) return -1;
  if (tDecodeI32(pDecoder, &meta) < 0) return -1;
  if (meta) {
    pRsp->pMeta = taosMemoryCalloc(1, sizeof(STableMetaRsp));
    if (NULL == pRsp->pMeta) return -1;
    if (tDecodeSTableMetaRsp(pDecoder, pRsp->pMeta) < 0) return -1;
  }
  tEndDecode(pDecoder);
  return 0;
}

// int32_t tDeserializeSMCreateStbRsp(void *buf, int32_t bufLen, SMCreateStbRsp *pRsp) {
//   int32_t  meta = 0;
//   SDecoder decoder = {0};
//   tDecoderInit(&decoder, buf, bufLen);

//   if (tStartDecode(&decoder) < 0) return -1;
//   if (tDecodeI32(&decoder, &meta) < 0) return -1;
//   if (meta) {
//     pRsp->pMeta = taosMemoryCalloc(1, sizeof(STableMetaRsp));
//     if (NULL == pRsp->pMeta) return -1;
//     if (tDecodeSTableMetaRsp(&decoder, pRsp->pMeta) < 0) return -1;
//   }
//   tEndDecode(&decoder);
//   tDecoderClear(&decoder);
//   return 0;
// }

void tFreeSMCreateStbRsp(SMCreateStbRsp *pRsp) {
  if (NULL == pRsp) {
    return;
  }

  if (pRsp->pMeta) {
    taosMemoryFree(pRsp->pMeta->pSchemas);
    taosMemoryFree(pRsp->pMeta->pSchemaExt);
    taosMemoryFree(pRsp->pMeta);
  }
}

int32_t tEncodeSTqOffsetVal(SEncoder *pEncoder, const STqOffsetVal *pOffsetVal) {
  int8_t type = pOffsetVal->type < 0 ? pOffsetVal->type : (TQ_OFFSET_VERSION << 4) | pOffsetVal->type;
  if (tEncodeI8(pEncoder, type) < 0) return -1;
  if (pOffsetVal->type == TMQ_OFFSET__SNAPSHOT_DATA || pOffsetVal->type == TMQ_OFFSET__SNAPSHOT_META) {
    if (tEncodeI64(pEncoder, pOffsetVal->uid) < 0) return -1;
    if (tEncodeI64(pEncoder, pOffsetVal->ts) < 0) return -1;
    if (tEncodeI8(pEncoder, pOffsetVal->primaryKey.type) < 0) return -1;
    if (IS_VAR_DATA_TYPE(pOffsetVal->primaryKey.type)) {
      if (tEncodeBinary(pEncoder, pOffsetVal->primaryKey.pData, pOffsetVal->primaryKey.nData) < 0) return -1;
    } else {
      if (tEncodeI64(pEncoder, pOffsetVal->primaryKey.val) < 0) return -1;
    }

  } else if (pOffsetVal->type == TMQ_OFFSET__LOG) {
    if (tEncodeI64(pEncoder, pOffsetVal->version) < 0) return -1;
  } else {
    // do nothing
  }
  return 0;
}

int32_t tDecodeSTqOffsetVal(SDecoder *pDecoder, STqOffsetVal *pOffsetVal) {
  if (tDecodeI8(pDecoder, &pOffsetVal->type) < 0) return -1;
  int8_t offsetVersion = 0;
  if (pOffsetVal->type > 0) {
    offsetVersion = (pOffsetVal->type >> 4);
    pOffsetVal->type = pOffsetVal->type & 0x0F;
  }
  if (pOffsetVal->type == TMQ_OFFSET__SNAPSHOT_DATA || pOffsetVal->type == TMQ_OFFSET__SNAPSHOT_META) {
    if (tDecodeI64(pDecoder, &pOffsetVal->uid) < 0) return -1;
    if (tDecodeI64(pDecoder, &pOffsetVal->ts) < 0) return -1;
    if (offsetVersion >= TQ_OFFSET_VERSION) {
      if (tDecodeI8(pDecoder, &pOffsetVal->primaryKey.type) < 0) return -1;
      if (IS_VAR_DATA_TYPE(pOffsetVal->primaryKey.type)) {
        if (tDecodeBinaryAlloc32(pDecoder, (void **)&pOffsetVal->primaryKey.pData, &pOffsetVal->primaryKey.nData) < 0)
          return -1;
      } else {
        if (tDecodeI64(pDecoder, &pOffsetVal->primaryKey.val) < 0) return -1;
      }
    }
  } else if (pOffsetVal->type == TMQ_OFFSET__LOG) {
    if (tDecodeI64(pDecoder, &pOffsetVal->version) < 0) return -1;
  } else {
    // do nothing
  }
  return 0;
}

int32_t tFormatOffset(char *buf, int32_t maxLen, const STqOffsetVal *pVal) {
  if (pVal->type == TMQ_OFFSET__RESET_NONE) {
    snprintf(buf, maxLen, "none");
  } else if (pVal->type == TMQ_OFFSET__RESET_EARLIEST) {
    snprintf(buf, maxLen, "earliest");
  } else if (pVal->type == TMQ_OFFSET__RESET_LATEST) {
    snprintf(buf, maxLen, "latest");
  } else if (pVal->type == TMQ_OFFSET__LOG) {
    snprintf(buf, maxLen, "wal:%" PRId64, pVal->version);
  } else if (pVal->type == TMQ_OFFSET__SNAPSHOT_DATA || pVal->type == TMQ_OFFSET__SNAPSHOT_META) {
    if (IS_VAR_DATA_TYPE(pVal->primaryKey.type)) {
      char *tmp = taosMemoryCalloc(1, pVal->primaryKey.nData + 1);
      if (tmp == NULL) return TSDB_CODE_OUT_OF_MEMORY;
      memcpy(tmp, pVal->primaryKey.pData, pVal->primaryKey.nData);
      snprintf(buf, maxLen, "tsdb:%" PRId64 "|%" PRId64 ",pk type:%d,val:%s", pVal->uid, pVal->ts,
               pVal->primaryKey.type, tmp);
      taosMemoryFree(tmp);
    } else {
      snprintf(buf, maxLen, "tsdb:%" PRId64 "|%" PRId64 ",pk type:%d,val:%" PRId64, pVal->uid, pVal->ts,
               pVal->primaryKey.type, pVal->primaryKey.val);
    }
  } else {
    return TSDB_CODE_INVALID_PARA;
  }

  return 0;
}

bool tOffsetEqual(const STqOffsetVal *pLeft, const STqOffsetVal *pRight) {
  if (pLeft->type == pRight->type) {
    if (pLeft->type == TMQ_OFFSET__LOG) {
      return pLeft->version == pRight->version;
    } else if (pLeft->type == TMQ_OFFSET__SNAPSHOT_DATA) {
      if (pLeft->primaryKey.type != 0) {
        if (pLeft->primaryKey.type != pRight->primaryKey.type) return false;
        if (tValueCompare(&pLeft->primaryKey, &pRight->primaryKey) != 0) return false;
      }
      return pLeft->uid == pRight->uid && pLeft->ts == pRight->ts;
    } else if (pLeft->type == TMQ_OFFSET__SNAPSHOT_META) {
      return pLeft->uid == pRight->uid;
    } else {
      uError("offset type:%d", pLeft->type);
      ASSERT(0);
    }
  }
  return false;
}

void tOffsetCopy(STqOffsetVal *pLeft, const STqOffsetVal *pRight) {
  tOffsetDestroy(pLeft);
  *pLeft = *pRight;
  if (IS_VAR_DATA_TYPE(pRight->primaryKey.type)) {
    pLeft->primaryKey.pData = taosMemoryMalloc(pRight->primaryKey.nData);
    memcpy(pLeft->primaryKey.pData, pRight->primaryKey.pData, pRight->primaryKey.nData);
  }
}

void tOffsetDestroy(void *param) {
  STqOffsetVal *pVal = (STqOffsetVal *)param;
  if (IS_VAR_DATA_TYPE(pVal->primaryKey.type)) {
    taosMemoryFreeClear(pVal->primaryKey.pData);
  }
}

void tDeleteSTqOffset(void *param) {
  STqOffset *pVal = (STqOffset *)param;
  tOffsetDestroy(&pVal->val);
}

int32_t tEncodeSTqOffset(SEncoder *pEncoder, const STqOffset *pOffset) {
  if (tEncodeSTqOffsetVal(pEncoder, &pOffset->val) < 0) return -1;
  if (tEncodeCStr(pEncoder, pOffset->subKey) < 0) return -1;
  return 0;
}

int32_t tDecodeSTqOffset(SDecoder *pDecoder, STqOffset *pOffset) {
  if (tDecodeSTqOffsetVal(pDecoder, &pOffset->val) < 0) return -1;
  if (tDecodeCStrTo(pDecoder, pOffset->subKey) < 0) return -1;
  return 0;
}

int32_t tEncodeMqVgOffset(SEncoder *pEncoder, const SMqVgOffset *pOffset) {
  if (tEncodeSTqOffset(pEncoder, &pOffset->offset) < 0) return -1;
  if (tEncodeI64(pEncoder, pOffset->consumerId) < 0) return -1;
  return 0;
}

int32_t tDecodeMqVgOffset(SDecoder *pDecoder, SMqVgOffset *pOffset) {
  if (tDecodeSTqOffset(pDecoder, &pOffset->offset) < 0) return -1;
  if (tDecodeI64(pDecoder, &pOffset->consumerId) < 0) return -1;
  return 0;
}

int32_t tEncodeSTqCheckInfo(SEncoder *pEncoder, const STqCheckInfo *pInfo) {
  if (tEncodeCStr(pEncoder, pInfo->topic) < 0) return -1;
  if (tEncodeI64(pEncoder, pInfo->ntbUid) < 0) return -1;
  int32_t sz = taosArrayGetSize(pInfo->colIdList);
  if (tEncodeI32(pEncoder, sz) < 0) return -1;
  for (int32_t i = 0; i < sz; i++) {
    int16_t colId = *(int16_t *)taosArrayGet(pInfo->colIdList, i);
    if (tEncodeI16(pEncoder, colId) < 0) return -1;
  }
  return pEncoder->pos;
}

int32_t tDecodeSTqCheckInfo(SDecoder *pDecoder, STqCheckInfo *pInfo) {
  if (tDecodeCStrTo(pDecoder, pInfo->topic) < 0) return -1;
  if (tDecodeI64(pDecoder, &pInfo->ntbUid) < 0) return -1;
  int32_t sz = 0;
  if (tDecodeI32(pDecoder, &sz) < 0) return -1;
  pInfo->colIdList = taosArrayInit(sz, sizeof(int16_t));
  if (pInfo->colIdList == NULL) return -1;
  for (int32_t i = 0; i < sz; i++) {
    int16_t colId = 0;
    if (tDecodeI16(pDecoder, &colId) < 0) return -1;
    taosArrayPush(pInfo->colIdList, &colId);
  }
  return 0;
}
void tDeleteSTqCheckInfo(STqCheckInfo *pInfo) { taosArrayDestroy(pInfo->colIdList); }

int32_t tEncodeSMqRebVgReq(SEncoder *pCoder, const SMqRebVgReq *pReq) {
  if (tStartEncode(pCoder) < 0) return -1;
  if (tEncodeI64(pCoder, pReq->leftForVer) < 0) return -1;
  if (tEncodeI32(pCoder, pReq->vgId) < 0) return -1;
  if (tEncodeI64(pCoder, pReq->oldConsumerId) < 0) return -1;
  if (tEncodeI64(pCoder, pReq->newConsumerId) < 0) return -1;
  if (tEncodeCStr(pCoder, pReq->subKey) < 0) return -1;
  if (tEncodeI8(pCoder, pReq->subType) < 0) return -1;
  if (tEncodeI8(pCoder, pReq->withMeta) < 0) return -1;

  if (pReq->subType == TOPIC_SUB_TYPE__COLUMN) {
    if (tEncodeCStr(pCoder, pReq->qmsg) < 0) return -1;
  } else if (pReq->subType == TOPIC_SUB_TYPE__TABLE) {
    if (tEncodeI64(pCoder, pReq->suid) < 0) return -1;
    if (tEncodeCStr(pCoder, pReq->qmsg) < 0) return -1;
  }
  tEndEncode(pCoder);
  return 0;
}

int32_t tDecodeSMqRebVgReq(SDecoder *pCoder, SMqRebVgReq *pReq) {
  if (tStartDecode(pCoder) < 0) return -1;

  if (tDecodeI64(pCoder, &pReq->leftForVer) < 0) return -1;

  if (tDecodeI32(pCoder, &pReq->vgId) < 0) return -1;
  if (tDecodeI64(pCoder, &pReq->oldConsumerId) < 0) return -1;
  if (tDecodeI64(pCoder, &pReq->newConsumerId) < 0) return -1;
  if (tDecodeCStrTo(pCoder, pReq->subKey) < 0) return -1;
  if (tDecodeI8(pCoder, &pReq->subType) < 0) return -1;
  if (tDecodeI8(pCoder, &pReq->withMeta) < 0) return -1;

  if (pReq->subType == TOPIC_SUB_TYPE__COLUMN) {
    if (tDecodeCStr(pCoder, &pReq->qmsg) < 0) return -1;
  } else if (pReq->subType == TOPIC_SUB_TYPE__TABLE) {
    if (tDecodeI64(pCoder, &pReq->suid) < 0) return -1;
    if (!tDecodeIsEnd(pCoder)) {
      if (tDecodeCStr(pCoder, &pReq->qmsg) < 0) return -1;
    }
  }

  tEndDecode(pCoder);
  return 0;
}

int32_t tEncodeDeleteRes(SEncoder *pCoder, const SDeleteRes *pRes) {
  int32_t nUid = taosArrayGetSize(pRes->uidList);

  if (tEncodeU64(pCoder, pRes->suid) < 0) return -1;
  if (tEncodeI32v(pCoder, nUid) < 0) return -1;
  for (int32_t iUid = 0; iUid < nUid; iUid++) {
    if (tEncodeU64(pCoder, *(uint64_t *)taosArrayGet(pRes->uidList, iUid)) < 0) return -1;
  }
  if (tEncodeI64(pCoder, pRes->skey) < 0) return -1;
  if (tEncodeI64(pCoder, pRes->ekey) < 0) return -1;
  if (tEncodeI64v(pCoder, pRes->affectedRows) < 0) return -1;

  if (tEncodeCStr(pCoder, pRes->tableFName) < 0) return -1;
  if (tEncodeCStr(pCoder, pRes->tsColName) < 0) return -1;
  if (tEncodeI64(pCoder, pRes->ctimeMs) < 0) return -1;
  if (tEncodeI8(pCoder, pRes->source) < 0) return -1;
  return 0;
}

int32_t tDecodeDeleteRes(SDecoder *pCoder, SDeleteRes *pRes) {
  int32_t  nUid;
  uint64_t uid;

  if (tDecodeU64(pCoder, &pRes->suid) < 0) return -1;
  if (tDecodeI32v(pCoder, &nUid) < 0) return -1;
  for (int32_t iUid = 0; iUid < nUid; iUid++) {
    if (tDecodeU64(pCoder, &uid) < 0) return -1;
    if (pRes->uidList) taosArrayPush(pRes->uidList, &uid);
  }
  if (tDecodeI64(pCoder, &pRes->skey) < 0) return -1;
  if (tDecodeI64(pCoder, &pRes->ekey) < 0) return -1;
  if (tDecodeI64v(pCoder, &pRes->affectedRows) < 0) return -1;

  if (tDecodeCStrTo(pCoder, pRes->tableFName) < 0) return -1;
  if (tDecodeCStrTo(pCoder, pRes->tsColName) < 0) return -1;

  pRes->ctimeMs = 0;
  if (!tDecodeIsEnd(pCoder)) {
    if (tDecodeI64(pCoder, &pRes->ctimeMs) < 0) return -1;
  }
  if (!tDecodeIsEnd(pCoder)) {
    if (tDecodeI8(pCoder, &pRes->source) < 0) return -1;
  }
  return 0;
}

int32_t tEncodeMqMetaRsp(SEncoder *pEncoder, const SMqMetaRsp *pRsp) {
  if (tEncodeSTqOffsetVal(pEncoder, &pRsp->rspOffset) < 0) return -1;
  if (tEncodeI16(pEncoder, pRsp->resMsgType)) return -1;
  if (tEncodeBinary(pEncoder, pRsp->metaRsp, pRsp->metaRspLen)) return -1;
  return 0;
}

int32_t tDecodeMqMetaRsp(SDecoder *pDecoder, SMqMetaRsp *pRsp) {
  if (tDecodeSTqOffsetVal(pDecoder, &pRsp->rspOffset) < 0) return -1;
  if (tDecodeI16(pDecoder, &pRsp->resMsgType) < 0) return -1;
  if (tDecodeBinaryAlloc(pDecoder, &pRsp->metaRsp, (uint64_t *)&pRsp->metaRspLen) < 0) return -1;
  return 0;
}

void tDeleteMqMetaRsp(SMqMetaRsp *pRsp) { taosMemoryFree(pRsp->metaRsp); }

int32_t tEncodeMqDataRspCommon(SEncoder *pEncoder, const SMqDataRspCommon *pRsp) {
  if (tEncodeSTqOffsetVal(pEncoder, &pRsp->reqOffset) < 0) return -1;
  if (tEncodeSTqOffsetVal(pEncoder, &pRsp->rspOffset) < 0) return -1;
  if (tEncodeI32(pEncoder, pRsp->blockNum) < 0) return -1;
  if (pRsp->blockNum != 0) {
    if (tEncodeI8(pEncoder, pRsp->withTbName) < 0) return -1;
    if (tEncodeI8(pEncoder, pRsp->withSchema) < 0) return -1;

    for (int32_t i = 0; i < pRsp->blockNum; i++) {
      int32_t bLen = *(int32_t *)taosArrayGet(pRsp->blockDataLen, i);
      void   *data = taosArrayGetP(pRsp->blockData, i);
      if (tEncodeBinary(pEncoder, (const uint8_t *)data, bLen) < 0) return -1;
      if (pRsp->withSchema) {
        SSchemaWrapper *pSW = (SSchemaWrapper *)taosArrayGetP(pRsp->blockSchema, i);
        if (tEncodeSSchemaWrapper(pEncoder, pSW) < 0) return -1;
      }
      if (pRsp->withTbName) {
        char *tbName = (char *)taosArrayGetP(pRsp->blockTbName, i);
        if (tEncodeCStr(pEncoder, tbName) < 0) return -1;
      }
    }
  }
  return 0;
}

int32_t tEncodeMqDataRsp(SEncoder *pEncoder, const void *pRsp) {
  if (tEncodeMqDataRspCommon(pEncoder, pRsp) < 0) return -1;
  if (tEncodeI64(pEncoder, ((SMqDataRsp *)pRsp)->sleepTime) < 0) return -1;
  return 0;
}

int32_t tDecodeMqDataRspCommon(SDecoder *pDecoder, SMqDataRspCommon *pRsp) {
  if (tDecodeSTqOffsetVal(pDecoder, &pRsp->reqOffset) < 0) return -1;
  if (tDecodeSTqOffsetVal(pDecoder, &pRsp->rspOffset) < 0) return -1;
  if (tDecodeI32(pDecoder, &pRsp->blockNum) < 0) return -1;
  if (pRsp->blockNum != 0) {
    pRsp->blockData = taosArrayInit(pRsp->blockNum, sizeof(void *));
    pRsp->blockDataLen = taosArrayInit(pRsp->blockNum, sizeof(int32_t));
    if (tDecodeI8(pDecoder, &pRsp->withTbName) < 0) return -1;
    if (tDecodeI8(pDecoder, &pRsp->withSchema) < 0) return -1;
    if (pRsp->withTbName) {
      pRsp->blockTbName = taosArrayInit(pRsp->blockNum, sizeof(void *));
    }
    if (pRsp->withSchema) {
      pRsp->blockSchema = taosArrayInit(pRsp->blockNum, sizeof(void *));
    }

    for (int32_t i = 0; i < pRsp->blockNum; i++) {
      void    *data;
      uint64_t bLen;
      if (tDecodeBinaryAlloc(pDecoder, &data, &bLen) < 0) return -1;
      taosArrayPush(pRsp->blockData, &data);
      int32_t len = bLen;
      taosArrayPush(pRsp->blockDataLen, &len);

      if (pRsp->withSchema) {
        SSchemaWrapper *pSW = (SSchemaWrapper *)taosMemoryCalloc(1, sizeof(SSchemaWrapper));
        if (pSW == NULL) return -1;
        if (tDecodeSSchemaWrapper(pDecoder, pSW) < 0) {
          taosMemoryFree(pSW);
          return -1;
        }

        taosArrayPush(pRsp->blockSchema, &pSW);
      }

      if (pRsp->withTbName) {
        char *tbName;
        if (tDecodeCStrAlloc(pDecoder, &tbName) < 0) return -1;
        taosArrayPush(pRsp->blockTbName, &tbName);
      }
    }
  }

  return 0;
}

int32_t tDecodeMqDataRsp(SDecoder *pDecoder, void *pRsp) {
  if (tDecodeMqDataRspCommon(pDecoder, pRsp) < 0) return -1;
  if (!tDecodeIsEnd(pDecoder)) {
    if (tDecodeI64(pDecoder, &((SMqDataRsp *)pRsp)->sleepTime) < 0) return -1;
  }

  return 0;
}

static void tDeleteMqDataRspCommon(void *rsp) {
  SMqDataRspCommon *pRsp = rsp;
<<<<<<< HEAD
  pRsp->blockDataLen = taosArrayDestroy(pRsp->blockDataLen);
  taosArrayDestroyP(pRsp->blockData, NULL);
=======
  taosArrayDestroy(pRsp->blockDataLen);
  pRsp->blockDataLen = NULL;
  taosArrayDestroyP(pRsp->blockData, (FDelete)taosMemoryFree);
>>>>>>> dec8095e
  pRsp->blockData = NULL;
  taosArrayDestroyP(pRsp->blockSchema, (FDelete)tDeleteSchemaWrapper);
  pRsp->blockSchema = NULL;
  taosArrayDestroyP(pRsp->blockTbName, NULL);
  pRsp->blockTbName = NULL;
  tOffsetDestroy(&pRsp->reqOffset);
  tOffsetDestroy(&pRsp->rspOffset);
}

void tDeleteMqDataRsp(void *rsp) { tDeleteMqDataRspCommon(rsp); }

int32_t tEncodeSTaosxRsp(SEncoder *pEncoder, const void *rsp) {
  if (tEncodeMqDataRspCommon(pEncoder, rsp) < 0) return -1;

  const STaosxRsp *pRsp = (const STaosxRsp *)rsp;
  if (tEncodeI32(pEncoder, pRsp->createTableNum) < 0) return -1;
  if (pRsp->createTableNum) {
    for (int32_t i = 0; i < pRsp->createTableNum; i++) {
      void   *createTableReq = taosArrayGetP(pRsp->createTableReq, i);
      int32_t createTableLen = *(int32_t *)taosArrayGet(pRsp->createTableLen, i);
      if (tEncodeBinary(pEncoder, createTableReq, createTableLen) < 0) return -1;
    }
  }
  return 0;
}

int32_t tDecodeSTaosxRsp(SDecoder *pDecoder, void *rsp) {
  if (tDecodeMqDataRspCommon(pDecoder, rsp) < 0) return -1;

  STaosxRsp *pRsp = (STaosxRsp *)rsp;
  if (tDecodeI32(pDecoder, &pRsp->createTableNum) < 0) return -1;
  if (pRsp->createTableNum) {
    pRsp->createTableLen = taosArrayInit(pRsp->createTableNum, sizeof(int32_t));
    pRsp->createTableReq = taosArrayInit(pRsp->createTableNum, sizeof(void *));
    for (int32_t i = 0; i < pRsp->createTableNum; i++) {
      void    *pCreate = NULL;
      uint64_t len = 0;
      if (tDecodeBinaryAlloc(pDecoder, &pCreate, &len) < 0) return -1;
      int32_t l = (int32_t)len;
      taosArrayPush(pRsp->createTableLen, &l);
      taosArrayPush(pRsp->createTableReq, &pCreate);
    }
  }

  return 0;
}

void tDeleteSTaosxRsp(void *rsp) {
  tDeleteMqDataRspCommon(rsp);

  STaosxRsp *pRsp = (STaosxRsp *)rsp;
<<<<<<< HEAD
  pRsp->createTableLen = taosArrayDestroy(pRsp->createTableLen);
  taosArrayDestroyP(pRsp->createTableReq, NULL);
=======
  taosArrayDestroy(pRsp->createTableLen);
  pRsp->createTableLen = NULL;
  taosArrayDestroyP(pRsp->createTableReq, (FDelete)taosMemoryFree);
>>>>>>> dec8095e
  pRsp->createTableReq = NULL;
}

int32_t tEncodeSSingleDeleteReq(SEncoder *pEncoder, const SSingleDeleteReq *pReq) {
  if (tEncodeCStr(pEncoder, pReq->tbname) < 0) return -1;
  if (tEncodeI64(pEncoder, pReq->startTs) < 0) return -1;
  if (tEncodeI64(pEncoder, pReq->endTs) < 0) return -1;
  return 0;
}

int32_t tDecodeSSingleDeleteReq(SDecoder *pDecoder, SSingleDeleteReq *pReq) {
  if (tDecodeCStrTo(pDecoder, pReq->tbname) < 0) return -1;
  if (tDecodeI64(pDecoder, &pReq->startTs) < 0) return -1;
  if (tDecodeI64(pDecoder, &pReq->endTs) < 0) return -1;
  return 0;
}

int32_t tEncodeSBatchDeleteReq(SEncoder *pEncoder, const SBatchDeleteReq *pReq) {
  if (tEncodeI64(pEncoder, pReq->suid) < 0) return -1;
  int32_t sz = taosArrayGetSize(pReq->deleteReqs);
  if (tEncodeI32(pEncoder, sz) < 0) return -1;
  for (int32_t i = 0; i < sz; i++) {
    SSingleDeleteReq *pOneReq = taosArrayGet(pReq->deleteReqs, i);
    if (tEncodeSSingleDeleteReq(pEncoder, pOneReq) < 0) return -1;
  }
  if (tEncodeI64(pEncoder, pReq->ctimeMs) < 0) return -1;
  if (tEncodeI8(pEncoder, pReq->level) < 0) return -1;
  return 0;
}

static int32_t tDecodeSBatchDeleteReqCommon(SDecoder *pDecoder, SBatchDeleteReq *pReq) {
  if (tDecodeI64(pDecoder, &pReq->suid) < 0) return -1;
  int32_t sz;
  if (tDecodeI32(pDecoder, &sz) < 0) return -1;
  pReq->deleteReqs = taosArrayInit(0, sizeof(SSingleDeleteReq));
  if (pReq->deleteReqs == NULL) return -1;
  for (int32_t i = 0; i < sz; i++) {
    SSingleDeleteReq deleteReq;
    if (tDecodeSSingleDeleteReq(pDecoder, &deleteReq) < 0) return -1;
    taosArrayPush(pReq->deleteReqs, &deleteReq);
  }
  return 0;
}

int32_t tDecodeSBatchDeleteReq(SDecoder *pDecoder, SBatchDeleteReq *pReq) {
  if (tDecodeSBatchDeleteReqCommon(pDecoder, pReq)) return -1;

  pReq->ctimeMs = 0;
  if (!tDecodeIsEnd(pDecoder)) {
    if (tDecodeI64(pDecoder, &pReq->ctimeMs) < 0) return -1;
  }
  if (!tDecodeIsEnd(pDecoder)) {
    if (tDecodeI8(pDecoder, &pReq->level) < 0) return -1;
  }
  return 0;
}

int32_t tDecodeSBatchDeleteReqSetCtime(SDecoder *pDecoder, SBatchDeleteReq *pReq, int64_t ctimeMs) {
  if (tDecodeSBatchDeleteReqCommon(pDecoder, pReq)) return -1;

  pReq->ctimeMs = 0;
  if (!tDecodeIsEnd(pDecoder)) {
    *(int64_t *)(pDecoder->data + pDecoder->pos) = ctimeMs;
    if (tDecodeI64(pDecoder, &pReq->ctimeMs) < 0) return -1;
  }
  return 0;
}

static int32_t tEncodeSSubmitTbData(SEncoder *pCoder, const SSubmitTbData *pSubmitTbData) {
  if (tStartEncode(pCoder) < 0) return -1;

  int32_t flags = pSubmitTbData->flags | ((SUBMIT_REQUEST_VERSION) << 8);
  if (tEncodeI32v(pCoder, flags) < 0) return -1;

  // auto create table
  if (pSubmitTbData->flags & SUBMIT_REQ_AUTO_CREATE_TABLE) {
    ASSERT(pSubmitTbData->pCreateTbReq);
    if (tEncodeSVCreateTbReq(pCoder, pSubmitTbData->pCreateTbReq) < 0) return -1;
  }

  // submit data
  if (tEncodeI64(pCoder, pSubmitTbData->suid) < 0) return -1;
  if (tEncodeI64(pCoder, pSubmitTbData->uid) < 0) return -1;
  if (tEncodeI32v(pCoder, pSubmitTbData->sver) < 0) return -1;

  if (pSubmitTbData->flags & SUBMIT_REQ_COLUMN_DATA_FORMAT) {
    uint64_t  nColData = TARRAY_SIZE(pSubmitTbData->aCol);
    SColData *aColData = (SColData *)TARRAY_DATA(pSubmitTbData->aCol);

    if (tEncodeU64v(pCoder, nColData) < 0) return -1;

    for (uint64_t i = 0; i < nColData; i++) {
      pCoder->pos +=
          tPutColData(SUBMIT_REQUEST_VERSION, pCoder->data ? pCoder->data + pCoder->pos : NULL, &aColData[i]);
    }
  } else {
    if (tEncodeU64v(pCoder, TARRAY_SIZE(pSubmitTbData->aRowP)) < 0) return -1;

    SRow **rows = (SRow **)TARRAY_DATA(pSubmitTbData->aRowP);
    for (int32_t iRow = 0; iRow < TARRAY_SIZE(pSubmitTbData->aRowP); ++iRow) {
      if (pCoder->data) memcpy(pCoder->data + pCoder->pos, rows[iRow], rows[iRow]->len);
      pCoder->pos += rows[iRow]->len;
    }
  }
  if (tEncodeI64(pCoder, pSubmitTbData->ctimeMs) < 0) return -1;

  tEndEncode(pCoder);
  return 0;
}

static int32_t tDecodeSSubmitTbData(SDecoder *pCoder, SSubmitTbData *pSubmitTbData) {
  int32_t code = 0;
  int32_t flags;
  uint8_t version;

  if (tStartDecode(pCoder) < 0) {
    code = TSDB_CODE_INVALID_MSG;
    goto _exit;
  }

  if (tDecodeI32v(pCoder, &flags) < 0) return -1;

  pSubmitTbData->flags = flags & 0xff;
  version = (flags >> 8) & 0xff;

  if (pSubmitTbData->flags & SUBMIT_REQ_AUTO_CREATE_TABLE) {
    pSubmitTbData->pCreateTbReq = taosMemoryCalloc(1, sizeof(SVCreateTbReq));
    if (pSubmitTbData->pCreateTbReq == NULL) {
      code = TSDB_CODE_OUT_OF_MEMORY;
      goto _exit;
    }

    if (tDecodeSVCreateTbReq(pCoder, pSubmitTbData->pCreateTbReq) < 0) {
      code = TSDB_CODE_INVALID_MSG;
      goto _exit;
    }
  }

  // submit data
  if (tDecodeI64(pCoder, &pSubmitTbData->suid) < 0) {
    code = TSDB_CODE_INVALID_MSG;
    goto _exit;
  }
  if (tDecodeI64(pCoder, &pSubmitTbData->uid) < 0) {
    code = TSDB_CODE_INVALID_MSG;
    goto _exit;
  }
  if (tDecodeI32v(pCoder, &pSubmitTbData->sver) < 0) {
    code = TSDB_CODE_INVALID_MSG;
    goto _exit;
  }

  if (pSubmitTbData->flags & SUBMIT_REQ_COLUMN_DATA_FORMAT) {
    uint64_t nColData;

    if (tDecodeU64v(pCoder, &nColData) < 0) {
      code = TSDB_CODE_INVALID_MSG;
      goto _exit;
    }

    pSubmitTbData->aCol = taosArrayInit(nColData, sizeof(SColData));
    if (pSubmitTbData->aCol == NULL) {
      code = TSDB_CODE_OUT_OF_MEMORY;
      goto _exit;
    }

    for (int32_t i = 0; i < nColData; ++i) {
      pCoder->pos += tGetColData(version, pCoder->data + pCoder->pos, taosArrayReserve(pSubmitTbData->aCol, 1));
    }
  } else {
    uint64_t nRow;
    if (tDecodeU64v(pCoder, &nRow) < 0) {
      code = TSDB_CODE_INVALID_MSG;
      goto _exit;
    }

    pSubmitTbData->aRowP = taosArrayInit(nRow, sizeof(SRow *));
    if (pSubmitTbData->aRowP == NULL) {
      code = TSDB_CODE_OUT_OF_MEMORY;
      goto _exit;
    }

    for (int32_t iRow = 0; iRow < nRow; ++iRow) {
      SRow **ppRow = taosArrayReserve(pSubmitTbData->aRowP, 1);

      *ppRow = (SRow *)(pCoder->data + pCoder->pos);
      pCoder->pos += (*ppRow)->len;
    }
  }

  pSubmitTbData->ctimeMs = 0;
  if (!tDecodeIsEnd(pCoder)) {
    if (tDecodeI64(pCoder, &pSubmitTbData->ctimeMs) < 0) {
      code = TSDB_CODE_INVALID_MSG;
      goto _exit;
    }
  }

  tEndDecode(pCoder);

_exit:
  if (code) {
    // TODO: clear
  }
  return 0;
}

int32_t tEncodeSubmitReq(SEncoder *pCoder, const SSubmitReq2 *pReq) {
  if (tStartEncode(pCoder) < 0) return -1;

  if (tEncodeU64v(pCoder, taosArrayGetSize(pReq->aSubmitTbData)) < 0) return -1;
  for (uint64_t i = 0; i < taosArrayGetSize(pReq->aSubmitTbData); i++) {
    if (tEncodeSSubmitTbData(pCoder, taosArrayGet(pReq->aSubmitTbData, i)) < 0) return -1;
  }

  tEndEncode(pCoder);
  return 0;
}

int32_t tDecodeSubmitReq(SDecoder *pCoder, SSubmitReq2 *pReq) {
  int32_t code = 0;

  memset(pReq, 0, sizeof(*pReq));

  // decode
  if (tStartDecode(pCoder) < 0) {
    code = TSDB_CODE_INVALID_MSG;
    goto _exit;
  }

  uint64_t nSubmitTbData;
  if (tDecodeU64v(pCoder, &nSubmitTbData) < 0) {
    code = TSDB_CODE_INVALID_MSG;
    goto _exit;
  }

  pReq->aSubmitTbData = taosArrayInit(nSubmitTbData, sizeof(SSubmitTbData));
  if (pReq->aSubmitTbData == NULL) {
    code = TSDB_CODE_OUT_OF_MEMORY;
    goto _exit;
  }

  for (uint64_t i = 0; i < nSubmitTbData; i++) {
    if (tDecodeSSubmitTbData(pCoder, taosArrayReserve(pReq->aSubmitTbData, 1)) < 0) {
      code = TSDB_CODE_INVALID_MSG;
      goto _exit;
    }
  }

  tEndDecode(pCoder);

_exit:
  if (code) {
    if (pReq->aSubmitTbData) {
      // todo
      taosArrayDestroy(pReq->aSubmitTbData);
      pReq->aSubmitTbData = NULL;
    }
  }
  return code;
}

void tDestroySubmitTbData(SSubmitTbData *pTbData, int32_t flag) {
  if (NULL == pTbData) {
    return;
  }

  if (flag == TSDB_MSG_FLG_ENCODE || flag == TSDB_MSG_FLG_CMPT) {
    if (pTbData->pCreateTbReq) {
      if (flag == TSDB_MSG_FLG_ENCODE) {
        tdDestroySVCreateTbReq(pTbData->pCreateTbReq);
      } else {
        tDestroySVCreateTbReq(pTbData->pCreateTbReq, TSDB_MSG_FLG_DECODE);
      }
      taosMemoryFreeClear(pTbData->pCreateTbReq);
    }

    if (pTbData->flags & SUBMIT_REQ_COLUMN_DATA_FORMAT) {
      int32_t   nColData = TARRAY_SIZE(pTbData->aCol);
      SColData *aColData = (SColData *)TARRAY_DATA(pTbData->aCol);

      for (int32_t i = 0; i < nColData; ++i) {
        tColDataDestroy(&aColData[i]);
      }
      taosArrayDestroy(pTbData->aCol);
    } else {
      int32_t nRow = TARRAY_SIZE(pTbData->aRowP);
      SRow  **rows = (SRow **)TARRAY_DATA(pTbData->aRowP);

      for (int32_t i = 0; i < nRow; ++i) {
        tRowDestroy(rows[i]);
        rows[i] = NULL;
      }
      taosArrayDestroy(pTbData->aRowP);
    }
  } else if (flag == TSDB_MSG_FLG_DECODE) {
    if (pTbData->pCreateTbReq) {
      tDestroySVCreateTbReq(pTbData->pCreateTbReq, TSDB_MSG_FLG_DECODE);
      taosMemoryFree(pTbData->pCreateTbReq);
    }

    if (pTbData->flags & SUBMIT_REQ_COLUMN_DATA_FORMAT) {
      taosArrayDestroy(pTbData->aCol);
    } else {
      taosArrayDestroy(pTbData->aRowP);
    }
  }

  pTbData->aRowP = NULL;
}

void tDestroySubmitReq(SSubmitReq2 *pReq, int32_t flag) {
  if (pReq->aSubmitTbData == NULL) return;

  int32_t        nSubmitTbData = TARRAY_SIZE(pReq->aSubmitTbData);
  SSubmitTbData *aSubmitTbData = (SSubmitTbData *)TARRAY_DATA(pReq->aSubmitTbData);

  for (int32_t i = 0; i < nSubmitTbData; i++) {
    tDestroySubmitTbData(&aSubmitTbData[i], flag);
  }
  taosArrayDestroy(pReq->aSubmitTbData);
  pReq->aSubmitTbData = NULL;
}

int32_t tEncodeSSubmitRsp2(SEncoder *pCoder, const SSubmitRsp2 *pRsp) {
  if (tStartEncode(pCoder) < 0) return -1;

  if (tEncodeI32v(pCoder, pRsp->affectedRows) < 0) return -1;

  if (tEncodeU64v(pCoder, taosArrayGetSize(pRsp->aCreateTbRsp)) < 0) return -1;
  for (int32_t i = 0; i < taosArrayGetSize(pRsp->aCreateTbRsp); ++i) {
    if (tEncodeSVCreateTbRsp(pCoder, taosArrayGet(pRsp->aCreateTbRsp, i)) < 0) return -1;
  }

  tEndEncode(pCoder);
  return 0;
}

int32_t tDecodeSSubmitRsp2(SDecoder *pCoder, SSubmitRsp2 *pRsp) {
  int32_t code = 0;

  memset(pRsp, 0, sizeof(SSubmitRsp2));

  // decode
  if (tStartDecode(pCoder) < 0) {
    code = TSDB_CODE_INVALID_MSG;
    goto _exit;
  }

  if (tDecodeI32v(pCoder, &pRsp->affectedRows) < 0) {
    code = TSDB_CODE_INVALID_MSG;
    goto _exit;
  }

  uint64_t nCreateTbRsp;
  if (tDecodeU64v(pCoder, &nCreateTbRsp) < 0) {
    code = TSDB_CODE_INVALID_MSG;
    goto _exit;
  }

  if (nCreateTbRsp) {
    pRsp->aCreateTbRsp = taosArrayInit(nCreateTbRsp, sizeof(SVCreateTbRsp));
    if (pRsp->aCreateTbRsp == NULL) {
      code = TSDB_CODE_OUT_OF_MEMORY;
      goto _exit;
    }

    for (int32_t i = 0; i < nCreateTbRsp; ++i) {
      SVCreateTbRsp *pCreateTbRsp = taosArrayReserve(pRsp->aCreateTbRsp, 1);
      if (tDecodeSVCreateTbRsp(pCoder, pCreateTbRsp) < 0) {
        code = TSDB_CODE_INVALID_MSG;
        goto _exit;
      }
    }
  }

  tEndDecode(pCoder);

_exit:
  if (code) {
    if (pRsp->aCreateTbRsp) {
      taosArrayDestroyEx(pRsp->aCreateTbRsp, NULL /* todo */);
    }
  }
  return code;
}

void tDestroySSubmitRsp2(SSubmitRsp2 *pRsp, int32_t flag) {
  if (NULL == pRsp) {
    return;
  }

  if (flag & TSDB_MSG_FLG_ENCODE) {
    if (pRsp->aCreateTbRsp) {
      int32_t        nCreateTbRsp = TARRAY_SIZE(pRsp->aCreateTbRsp);
      SVCreateTbRsp *aCreateTbRsp = TARRAY_DATA(pRsp->aCreateTbRsp);
      for (int32_t i = 0; i < nCreateTbRsp; ++i) {
        if (aCreateTbRsp[i].pMeta) {
          taosMemoryFree(aCreateTbRsp[i].pMeta);
        }
      }
      taosArrayDestroy(pRsp->aCreateTbRsp);
    }
  } else if (flag & TSDB_MSG_FLG_DECODE) {
    if (pRsp->aCreateTbRsp) {
      int32_t        nCreateTbRsp = TARRAY_SIZE(pRsp->aCreateTbRsp);
      SVCreateTbRsp *aCreateTbRsp = TARRAY_DATA(pRsp->aCreateTbRsp);
      for (int32_t i = 0; i < nCreateTbRsp; ++i) {
        if (aCreateTbRsp[i].pMeta) {
          taosMemoryFree(aCreateTbRsp[i].pMeta);
        }
      }
      taosArrayDestroy(pRsp->aCreateTbRsp);
    }
  }
}

int32_t tSerializeSMPauseStreamReq(void *buf, int32_t bufLen, const SMPauseStreamReq *pReq) {
  SEncoder encoder = {0};
  tEncoderInit(&encoder, buf, bufLen);
  if (tStartEncode(&encoder) < 0) return -1;
  if (tEncodeCStr(&encoder, pReq->name) < 0) return -1;
  if (tEncodeI8(&encoder, pReq->igNotExists) < 0) return -1;
  tEndEncode(&encoder);

  int32_t tlen = encoder.pos;
  tEncoderClear(&encoder);
  return tlen;
}

int32_t tDeserializeSMPauseStreamReq(void *buf, int32_t bufLen, SMPauseStreamReq *pReq) {
  SDecoder decoder = {0};
  tDecoderInit(&decoder, buf, bufLen);
  if (tStartDecode(&decoder) < 0) return -1;
  if (tDecodeCStrTo(&decoder, pReq->name) < 0) return -1;
  if (tDecodeI8(&decoder, &pReq->igNotExists) < 0) return -1;
  tEndDecode(&decoder);

  tDecoderClear(&decoder);
  return 0;
}

int32_t tSerializeSMResumeStreamReq(void *buf, int32_t bufLen, const SMResumeStreamReq *pReq) {
  SEncoder encoder = {0};
  tEncoderInit(&encoder, buf, bufLen);
  if (tStartEncode(&encoder) < 0) return -1;
  if (tEncodeCStr(&encoder, pReq->name) < 0) return -1;
  if (tEncodeI8(&encoder, pReq->igNotExists) < 0) return -1;
  if (tEncodeI8(&encoder, pReq->igUntreated) < 0) return -1;
  tEndEncode(&encoder);

  int32_t tlen = encoder.pos;
  tEncoderClear(&encoder);
  return tlen;
}

int32_t tDeserializeSMResumeStreamReq(void *buf, int32_t bufLen, SMResumeStreamReq *pReq) {
  SDecoder decoder = {0};
  tDecoderInit(&decoder, buf, bufLen);
  if (tStartDecode(&decoder) < 0) return -1;
  if (tDecodeCStrTo(&decoder, pReq->name) < 0) return -1;
  if (tDecodeI8(&decoder, &pReq->igNotExists) < 0) return -1;
  if (tDecodeI8(&decoder, &pReq->igUntreated) < 0) return -1;
  tEndDecode(&decoder);

  tDecoderClear(&decoder);
  return 0;
}

int32_t tEncodeMqSubTopicEp(void **buf, const SMqSubTopicEp *pTopicEp) {
  int32_t tlen = 0;
  tlen += taosEncodeString(buf, pTopicEp->topic);
  tlen += taosEncodeString(buf, pTopicEp->db);
  int32_t sz = taosArrayGetSize(pTopicEp->vgs);
  tlen += taosEncodeFixedI32(buf, sz);
  for (int32_t i = 0; i < sz; i++) {
    SMqSubVgEp *pVgEp = (SMqSubVgEp *)taosArrayGet(pTopicEp->vgs, i);
    tlen += tEncodeSMqSubVgEp(buf, pVgEp);
  }
  tlen += taosEncodeSSchemaWrapper(buf, &pTopicEp->schema);
  return tlen;
}

void *tDecodeMqSubTopicEp(void *buf, SMqSubTopicEp *pTopicEp) {
  buf = taosDecodeStringTo(buf, pTopicEp->topic);
  buf = taosDecodeStringTo(buf, pTopicEp->db);
  int32_t sz;
  buf = taosDecodeFixedI32(buf, &sz);
  pTopicEp->vgs = taosArrayInit(sz, sizeof(SMqSubVgEp));
  if (pTopicEp->vgs == NULL) {
    return NULL;
  }
  for (int32_t i = 0; i < sz; i++) {
    SMqSubVgEp vgEp;
    buf = tDecodeSMqSubVgEp(buf, &vgEp);
    taosArrayPush(pTopicEp->vgs, &vgEp);
  }
  buf = taosDecodeSSchemaWrapper(buf, &pTopicEp->schema);
  return buf;
}

void tDeleteMqSubTopicEp(SMqSubTopicEp *pSubTopicEp) {
  taosMemoryFreeClear(pSubTopicEp->schema.pSchema);
  pSubTopicEp->schema.nCols = 0;
  taosArrayDestroy(pSubTopicEp->vgs);
}

int32_t tSerializeSCMCreateViewReq(void *buf, int32_t bufLen, const SCMCreateViewReq *pReq) {
  SEncoder encoder = {0};
  tEncoderInit(&encoder, buf, bufLen);

  if (tStartEncode(&encoder) < 0) return -1;
  if (tEncodeCStr(&encoder, pReq->fullname) < 0) return -1;
  if (tEncodeCStr(&encoder, pReq->name) < 0) return -1;
  if (tEncodeCStr(&encoder, pReq->dbFName) < 0) return -1;
  if (tEncodeCStr(&encoder, pReq->querySql) < 0) return -1;
  if (tEncodeCStr(&encoder, pReq->sql) < 0) return -1;
  if (tEncodeI8(&encoder, pReq->orReplace) < 0) return -1;
  if (tEncodeI8(&encoder, pReq->precision) < 0) return -1;
  if (tEncodeI32(&encoder, pReq->numOfCols) < 0) return -1;
  for (int32_t i = 0; i < pReq->numOfCols; ++i) {
    SSchema *pSchema = &pReq->pSchema[i];
    if (tEncodeSSchema(&encoder, pSchema) < 0) return -1;
  }

  tEndEncode(&encoder);

  int32_t tlen = encoder.pos;
  tEncoderClear(&encoder);
  return tlen;
}

int32_t tDeserializeSCMCreateViewReq(void *buf, int32_t bufLen, SCMCreateViewReq *pReq) {
  SDecoder decoder = {0};
  tDecoderInit(&decoder, buf, bufLen);

  if (tStartDecode(&decoder) < 0) return -1;
  if (tDecodeCStrTo(&decoder, pReq->fullname) < 0) return -1;
  if (tDecodeCStrTo(&decoder, pReq->name) < 0) return -1;
  if (tDecodeCStrTo(&decoder, pReq->dbFName) < 0) return -1;
  if (tDecodeCStrAlloc(&decoder, &pReq->querySql) < 0) return -1;
  if (tDecodeCStrAlloc(&decoder, &pReq->sql) < 0) return -1;
  if (tDecodeI8(&decoder, &pReq->orReplace) < 0) return -1;
  if (tDecodeI8(&decoder, &pReq->precision) < 0) return -1;
  if (tDecodeI32(&decoder, &pReq->numOfCols) < 0) return -1;

  if (pReq->numOfCols > 0) {
    pReq->pSchema = taosMemoryCalloc(pReq->numOfCols, sizeof(SSchema));
    if (pReq->pSchema == NULL) {
      terrno = TSDB_CODE_OUT_OF_MEMORY;
      return -1;
    }

    for (int32_t i = 0; i < pReq->numOfCols; ++i) {
      SSchema *pSchema = pReq->pSchema + i;
      if (tDecodeSSchema(&decoder, pSchema) < 0) return -1;
    }
  }

  tEndDecode(&decoder);

  tDecoderClear(&decoder);
  return 0;
}

void tFreeSCMCreateViewReq(SCMCreateViewReq *pReq) {
  if (NULL == pReq) {
    return;
  }

  taosMemoryFreeClear(pReq->querySql);
  taosMemoryFreeClear(pReq->sql);
  taosMemoryFreeClear(pReq->pSchema);
}

int32_t tSerializeSCMDropViewReq(void *buf, int32_t bufLen, const SCMDropViewReq *pReq) {
  SEncoder encoder = {0};
  tEncoderInit(&encoder, buf, bufLen);

  if (tStartEncode(&encoder) < 0) return -1;
  if (tEncodeCStr(&encoder, pReq->fullname) < 0) return -1;
  if (tEncodeCStr(&encoder, pReq->name) < 0) return -1;
  if (tEncodeCStr(&encoder, pReq->dbFName) < 0) return -1;
  if (tEncodeCStr(&encoder, pReq->sql) < 0) return -1;
  if (tEncodeI8(&encoder, pReq->igNotExists) < 0) return -1;

  tEndEncode(&encoder);

  int32_t tlen = encoder.pos;
  tEncoderClear(&encoder);
  return tlen;
}

int32_t tDeserializeSCMDropViewReq(void *buf, int32_t bufLen, SCMDropViewReq *pReq) {
  SDecoder decoder = {0};
  tDecoderInit(&decoder, buf, bufLen);

  if (tStartDecode(&decoder) < 0) return -1;
  if (tDecodeCStrTo(&decoder, pReq->fullname) < 0) return -1;
  if (tDecodeCStrTo(&decoder, pReq->name) < 0) return -1;
  if (tDecodeCStrTo(&decoder, pReq->dbFName) < 0) return -1;
  if (tDecodeCStrAlloc(&decoder, &pReq->sql) < 0) return -1;
  if (tDecodeI8(&decoder, &pReq->igNotExists) < 0) return -1;

  tEndDecode(&decoder);

  tDecoderClear(&decoder);
  return 0;
}
void tFreeSCMDropViewReq(SCMDropViewReq *pReq) {
  if (NULL == pReq) {
    return;
  }

  taosMemoryFree(pReq->sql);
}

int32_t tSerializeSViewMetaReq(void *buf, int32_t bufLen, const SViewMetaReq *pReq) {
  SEncoder encoder = {0};
  tEncoderInit(&encoder, buf, bufLen);

  if (tStartEncode(&encoder) < 0) return -1;
  if (tEncodeCStr(&encoder, pReq->fullname) < 0) return -1;

  tEndEncode(&encoder);

  int32_t tlen = encoder.pos;
  tEncoderClear(&encoder);
  return tlen;
}

int32_t tDeserializeSViewMetaReq(void *buf, int32_t bufLen, SViewMetaReq *pReq) {
  SDecoder decoder = {0};
  tDecoderInit(&decoder, buf, bufLen);

  if (tStartDecode(&decoder) < 0) return -1;
  if (tDecodeCStrTo(&decoder, pReq->fullname) < 0) return -1;

  tEndDecode(&decoder);

  tDecoderClear(&decoder);
  return 0;
}

static int32_t tEncodeSViewMetaRsp(SEncoder *pEncoder, const SViewMetaRsp *pRsp) {
  if (tEncodeCStr(pEncoder, pRsp->name) < 0) return -1;
  if (tEncodeCStr(pEncoder, pRsp->dbFName) < 0) return -1;
  if (tEncodeCStr(pEncoder, pRsp->user) < 0) return -1;
  if (tEncodeU64(pEncoder, pRsp->dbId) < 0) return -1;
  if (tEncodeU64(pEncoder, pRsp->viewId) < 0) return -1;
  if (tEncodeCStr(pEncoder, pRsp->querySql) < 0) return -1;
  if (tEncodeI8(pEncoder, pRsp->precision) < 0) return -1;
  if (tEncodeI8(pEncoder, pRsp->type) < 0) return -1;
  if (tEncodeI32(pEncoder, pRsp->version) < 0) return -1;
  if (tEncodeI32(pEncoder, pRsp->numOfCols) < 0) return -1;
  for (int32_t i = 0; i < pRsp->numOfCols; ++i) {
    SSchema *pSchema = &pRsp->pSchema[i];
    if (tEncodeSSchema(pEncoder, pSchema) < 0) return -1;
  }

  return 0;
}

int32_t tSerializeSViewMetaRsp(void *buf, int32_t bufLen, const SViewMetaRsp *pRsp) {
  SEncoder encoder = {0};
  tEncoderInit(&encoder, buf, bufLen);

  if (tStartEncode(&encoder) < 0) return -1;
  if (tEncodeSViewMetaRsp(&encoder, pRsp) < 0) return -1;

  tEndEncode(&encoder);

  int32_t tlen = encoder.pos;
  tEncoderClear(&encoder);
  return tlen;
}

static int32_t tDecodeSViewMetaRsp(SDecoder *pDecoder, SViewMetaRsp *pRsp) {
  if (tDecodeCStrTo(pDecoder, pRsp->name) < 0) return -1;
  if (tDecodeCStrTo(pDecoder, pRsp->dbFName) < 0) return -1;
  if (tDecodeCStrAlloc(pDecoder, &pRsp->user) < 0) return -1;
  if (tDecodeU64(pDecoder, &pRsp->dbId) < 0) return -1;
  if (tDecodeU64(pDecoder, &pRsp->viewId) < 0) return -1;
  if (tDecodeCStrAlloc(pDecoder, &pRsp->querySql) < 0) return -1;
  if (tDecodeI8(pDecoder, &pRsp->precision) < 0) return -1;
  if (tDecodeI8(pDecoder, &pRsp->type) < 0) return -1;
  if (tDecodeI32(pDecoder, &pRsp->version) < 0) return -1;
  if (tDecodeI32(pDecoder, &pRsp->numOfCols) < 0) return -1;
  if (pRsp->numOfCols > 0) {
    pRsp->pSchema = taosMemoryCalloc(pRsp->numOfCols, sizeof(SSchema));
    if (pRsp->pSchema == NULL) {
      terrno = TSDB_CODE_OUT_OF_MEMORY;
      return -1;
    }

    for (int32_t i = 0; i < pRsp->numOfCols; ++i) {
      SSchema *pSchema = pRsp->pSchema + i;
      if (tDecodeSSchema(pDecoder, pSchema) < 0) return -1;
    }
  }

  return 0;
}

int32_t tDeserializeSViewMetaRsp(void *buf, int32_t bufLen, SViewMetaRsp *pRsp) {
  SDecoder decoder = {0};
  tDecoderInit(&decoder, buf, bufLen);

  if (tStartDecode(&decoder) < 0) return -1;
  if (tDecodeSViewMetaRsp(&decoder, pRsp) < 0) return -1;

  tEndDecode(&decoder);

  tDecoderClear(&decoder);
  return 0;
}

void tFreeSViewMetaRsp(SViewMetaRsp *pRsp) {
  if (NULL == pRsp) {
    return;
  }

  taosMemoryFree(pRsp->user);
  taosMemoryFree(pRsp->querySql);
  taosMemoryFree(pRsp->pSchema);
}

int32_t tSerializeSViewHbRsp(void *buf, int32_t bufLen, SViewHbRsp *pRsp) {
  SEncoder encoder = {0};
  tEncoderInit(&encoder, buf, bufLen);

  if (tStartEncode(&encoder) < 0) return -1;

  int32_t numOfMeta = taosArrayGetSize(pRsp->pViewRsp);
  if (tEncodeI32(&encoder, numOfMeta) < 0) return -1;
  for (int32_t i = 0; i < numOfMeta; ++i) {
    SViewMetaRsp *pMetaRsp = taosArrayGetP(pRsp->pViewRsp, i);
    if (tEncodeSViewMetaRsp(&encoder, pMetaRsp) < 0) return -1;
  }

  tEndEncode(&encoder);

  int32_t tlen = encoder.pos;
  tEncoderClear(&encoder);
  return tlen;
}

int32_t tDeserializeSViewHbRsp(void *buf, int32_t bufLen, SViewHbRsp *pRsp) {
  SDecoder decoder = {0};
  tDecoderInit(&decoder, buf, bufLen);

  if (tStartDecode(&decoder) < 0) return -1;

  int32_t numOfMeta = 0;
  if (tDecodeI32(&decoder, &numOfMeta) < 0) return -1;
  pRsp->pViewRsp = taosArrayInit(numOfMeta, POINTER_BYTES);
  if (pRsp->pViewRsp == NULL) {
    terrno = TSDB_CODE_OUT_OF_MEMORY;
    return -1;
  }

  for (int32_t i = 0; i < numOfMeta; ++i) {
    SViewMetaRsp *metaRsp = taosMemoryCalloc(1, sizeof(SViewMetaRsp));
    if (NULL == metaRsp) return -1;
    if (tDecodeSViewMetaRsp(&decoder, metaRsp) < 0) return -1;
    taosArrayPush(pRsp->pViewRsp, &metaRsp);
  }

  tEndDecode(&decoder);

  tDecoderClear(&decoder);
  return 0;
}

void tFreeSViewHbRsp(SViewHbRsp *pRsp) {
  int32_t numOfMeta = taosArrayGetSize(pRsp->pViewRsp);
  for (int32_t i = 0; i < numOfMeta; ++i) {
    SViewMetaRsp *pMetaRsp = taosArrayGetP(pRsp->pViewRsp, i);
    tFreeSViewMetaRsp(pMetaRsp);
    taosMemoryFree(pMetaRsp);
  }

  taosArrayDestroy(pRsp->pViewRsp);
}

void setDefaultOptionsForField(SFieldWithOptions *field) {
  setColEncode(&field->compress, getDefaultEncode(field->type));
  setColCompress(&field->compress, getDefaultCompress(field->type));
  setColLevel(&field->compress, getDefaultLevel(field->type));
}

void setFieldWithOptions(SFieldWithOptions *fieldWithOptions, SField *field) {
  fieldWithOptions->bytes = field->bytes;
  fieldWithOptions->flags = field->flags;
  fieldWithOptions->type = field->type;
  strncpy(fieldWithOptions->name, field->name, TSDB_COL_NAME_LEN);
}
int32_t tSerializeTableTSMAInfoReq(void *buf, int32_t bufLen, const STableTSMAInfoReq *pReq) {
  SEncoder encoder = {0};
  tEncoderInit(&encoder, buf, bufLen);

  if (tStartEncode(&encoder) < 0) return -1;
  if (tEncodeCStr(&encoder, pReq->name) < 0) return -1;
  if (tEncodeI8(&encoder, pReq->fetchingWithTsmaName) < 0) return -1;

  tEndEncode(&encoder);

  int32_t tlen = encoder.pos;
  tEncoderClear(&encoder);
  return tlen;
}

int32_t tDeserializeTableTSMAInfoReq(void *buf, int32_t bufLen, STableTSMAInfoReq *pReq) {
  SDecoder decoder = {0};
  tDecoderInit(&decoder, buf, bufLen);

  if (tStartDecode(&decoder) < 0) return -1;
  if (tDecodeCStrTo(&decoder, pReq->name) < 0) return -1;
  if (tDecodeI8(&decoder, (uint8_t *)&pReq->fetchingWithTsmaName) < 0) return -1;

  tEndDecode(&decoder);

  tDecoderClear(&decoder);
  return 0;
}

static int32_t tEncodeTableTSMAInfo(SEncoder *pEncoder, const STableTSMAInfo *pTsmaInfo) {
  if (tEncodeCStr(pEncoder, pTsmaInfo->name) < 0) return -1;
  if (tEncodeU64(pEncoder, pTsmaInfo->tsmaId) < 0) return -1;
  if (tEncodeCStr(pEncoder, pTsmaInfo->tb) < 0) return -1;
  if (tEncodeCStr(pEncoder, pTsmaInfo->dbFName) < 0) return -1;
  if (tEncodeU64(pEncoder, pTsmaInfo->suid) < 0) return -1;
  if (tEncodeU64(pEncoder, pTsmaInfo->destTbUid) < 0) return -1;
  if (tEncodeU64(pEncoder, pTsmaInfo->dbId) < 0) return -1;
  if (tEncodeI32(pEncoder, pTsmaInfo->version) < 0) return -1;
  if (tEncodeCStr(pEncoder, pTsmaInfo->targetTb) < 0) return -1;
  if (tEncodeCStr(pEncoder, pTsmaInfo->targetDbFName) < 0) return -1;
  if (tEncodeI64(pEncoder, pTsmaInfo->interval) < 0) return -1;
  if (tEncodeI8(pEncoder, pTsmaInfo->unit) < 0) return -1;

  int32_t size = pTsmaInfo->pFuncs ? pTsmaInfo->pFuncs->size : 0;
  if (tEncodeI32(pEncoder, size) < 0) return -1;
  for (int32_t i = 0; i < size; ++i) {
    STableTSMAFuncInfo *pFuncInfo = taosArrayGet(pTsmaInfo->pFuncs, i);
    if (tEncodeI32(pEncoder, pFuncInfo->funcId) < 0) return -1;
    if (tEncodeI16(pEncoder, pFuncInfo->colId) < 0) return -1;
  }

  size = pTsmaInfo->pTags ? pTsmaInfo->pTags->size : 0;
  if (tEncodeI32(pEncoder, size) < 0) return -1;
  for (int32_t i = 0; i < size; ++i) {
    const SSchema *pSchema = taosArrayGet(pTsmaInfo->pTags, i);
    if (tEncodeSSchema(pEncoder, pSchema) < 0) return -1;
  }
  size = pTsmaInfo->pUsedCols ? pTsmaInfo->pUsedCols->size : 0;
  if (tEncodeI32(pEncoder, size) < 0) return -1;
  for (int32_t i = 0; i < size; ++i) {
    const SSchema *pSchema = taosArrayGet(pTsmaInfo->pUsedCols, i);
    if (tEncodeSSchema(pEncoder, pSchema) < 0) return -1;
  }

  if (tEncodeCStr(pEncoder, pTsmaInfo->ast) < 0) return -1;
  if (tEncodeI64(pEncoder, pTsmaInfo->streamUid) < 0) return -1;
  if (tEncodeI64(pEncoder, pTsmaInfo->reqTs) < 0) return -1;
  if (tEncodeI64(pEncoder, pTsmaInfo->rspTs) < 0) return -1;
  if (tEncodeI64(pEncoder, pTsmaInfo->delayDuration) < 0) return -1;
  if (tEncodeI8(pEncoder, pTsmaInfo->fillHistoryFinished) < 0) return -1;
  return 0;
}

static int32_t tDecodeTableTSMAInfo(SDecoder *pDecoder, STableTSMAInfo *pTsmaInfo) {
  if (tDecodeCStrTo(pDecoder, pTsmaInfo->name) < 0) return -1;
  if (tDecodeU64(pDecoder, &pTsmaInfo->tsmaId) < 0) return -1;
  if (tDecodeCStrTo(pDecoder, pTsmaInfo->tb) < 0) return -1;
  if (tDecodeCStrTo(pDecoder, pTsmaInfo->dbFName) < 0) return -1;
  if (tDecodeU64(pDecoder, &pTsmaInfo->suid) < 0) return -1;
  if (tDecodeU64(pDecoder, &pTsmaInfo->destTbUid) < 0) return -1;
  if (tDecodeU64(pDecoder, &pTsmaInfo->dbId) < 0) return -1;
  if (tDecodeI32(pDecoder, &pTsmaInfo->version) < 0) return -1;
  if (tDecodeCStrTo(pDecoder, pTsmaInfo->targetTb) < 0) return -1;
  if (tDecodeCStrTo(pDecoder, pTsmaInfo->targetDbFName) < 0) return -1;
  if (tDecodeI64(pDecoder, &pTsmaInfo->interval) < 0) return -1;
  if (tDecodeI8(pDecoder, &pTsmaInfo->unit) < 0) return -1;
  int32_t size = 0;
  if (tDecodeI32(pDecoder, &size) < 0) return -1;
  if (size > 0) {
    pTsmaInfo->pFuncs = taosArrayInit(size, sizeof(STableTSMAFuncInfo));
    if (!pTsmaInfo->pFuncs) return -1;
    for (int32_t i = 0; i < size; ++i) {
      STableTSMAFuncInfo funcInfo = {0};
      if (tDecodeI32(pDecoder, &funcInfo.funcId) < 0) return -1;
      if (tDecodeI16(pDecoder, &funcInfo.colId) < 0) return -1;
      if (!taosArrayPush(pTsmaInfo->pFuncs, &funcInfo)) return -1;
    }
  }

  if (tDecodeI32(pDecoder, &size) < 0) return -1;
  if (size > 0) {
    pTsmaInfo->pTags = taosArrayInit(size, sizeof(SSchema));
    if (!pTsmaInfo->pTags) return -1;
    for (int32_t i = 0; i < size; ++i) {
      SSchema schema = {0};
      if (tDecodeSSchema(pDecoder, &schema) < 0) return -1;
      taosArrayPush(pTsmaInfo->pTags, &schema);
    }
  }

  if (tDecodeI32(pDecoder, &size) < 0) return -1;
  if (size > 0) {
    pTsmaInfo->pUsedCols = taosArrayInit(size, sizeof(SSchema));
    if (!pTsmaInfo->pUsedCols) return -1;
    for (int32_t i = 0; i < size; ++i) {
      SSchema schema = {0};
      if (tDecodeSSchema(pDecoder, &schema) < 0) return -1;
      taosArrayPush(pTsmaInfo->pUsedCols, &schema);
    }
  }
  if (tDecodeCStrAlloc(pDecoder, &pTsmaInfo->ast) < 0) return -1;
  if (tDecodeI64(pDecoder, &pTsmaInfo->streamUid) < 0) return -1;
  if (tDecodeI64(pDecoder, &pTsmaInfo->reqTs) < 0) return -1;
  if (tDecodeI64(pDecoder, &pTsmaInfo->rspTs) < 0) return -1;
  if (tDecodeI64(pDecoder, &pTsmaInfo->delayDuration) < 0) return -1;
  if (tDecodeI8(pDecoder, (int8_t *)&pTsmaInfo->fillHistoryFinished) < 0) return -1;
  return 0;
}

static int32_t tEncodeTableTSMAInfoRsp(SEncoder *pEncoder, const STableTSMAInfoRsp *pRsp) {
  int32_t size = pRsp->pTsmas ? pRsp->pTsmas->size : 0;
  if (tEncodeI32(pEncoder, size) < 0) return -1;
  for (int32_t i = 0; i < size; ++i) {
    STableTSMAInfo *pInfo = taosArrayGetP(pRsp->pTsmas, i);
    if (tEncodeTableTSMAInfo(pEncoder, pInfo) < 0) return -1;
  }
  return 0;
}

static int32_t tDecodeTableTSMAInfoRsp(SDecoder *pDecoder, STableTSMAInfoRsp *pRsp) {
  int32_t size = 0;
  if (tDecodeI32(pDecoder, &size) < 0) return -1;
  if (size <= 0) return 0;
  pRsp->pTsmas = taosArrayInit(size, POINTER_BYTES);
  if (!pRsp->pTsmas) return -1;
  for (int32_t i = 0; i < size; ++i) {
    STableTSMAInfo *pTsma = taosMemoryCalloc(1, sizeof(STableTSMAInfo));
    if (!pTsma) return -1;
    taosArrayPush(pRsp->pTsmas, &pTsma);
    if (tDecodeTableTSMAInfo(pDecoder, pTsma) < 0) return -1;
  }
  return 0;
}

int32_t tSerializeTableTSMAInfoRsp(void *buf, int32_t bufLen, const STableTSMAInfoRsp *pRsp) {
  SEncoder encoder = {0};
  tEncoderInit(&encoder, buf, bufLen);

  if (tStartEncode(&encoder) < 0) return -1;
  if (tEncodeTableTSMAInfoRsp(&encoder, pRsp) < 0) return -1;

  tEndEncode(&encoder);

  int32_t tlen = encoder.pos;
  tEncoderClear(&encoder);
  return tlen;
}

int32_t tDeserializeTableTSMAInfoRsp(void *buf, int32_t bufLen, STableTSMAInfoRsp *pRsp) {
  SDecoder decoder = {0};
  tDecoderInit(&decoder, buf, bufLen);

  if (tStartDecode(&decoder) < 0) return -1;
  if (tDecodeTableTSMAInfoRsp(&decoder, pRsp) < 0) return -1;

  tEndDecode(&decoder);

  tDecoderClear(&decoder);
  return 0;
}

void tFreeTableTSMAInfo(void *p) {
  STableTSMAInfo *pTsmaInfo = p;
  if (pTsmaInfo) {
    taosArrayDestroy(pTsmaInfo->pFuncs);
    taosArrayDestroy(pTsmaInfo->pTags);
    taosArrayDestroy(pTsmaInfo->pUsedCols);
    taosMemoryFree(pTsmaInfo->ast);
  }
}

void tFreeAndClearTableTSMAInfo(void *p) {
  STableTSMAInfo *pTsmaInfo = (STableTSMAInfo *)p;
  if (pTsmaInfo) {
    tFreeTableTSMAInfo(pTsmaInfo);
    taosMemoryFree(pTsmaInfo);
  }
}

int32_t tCloneTbTSMAInfo(STableTSMAInfo *pInfo, STableTSMAInfo **pRes) {
  int32_t code = TSDB_CODE_SUCCESS;
  if (NULL == pInfo) {
    return TSDB_CODE_SUCCESS;
  }
  STableTSMAInfo *pRet = taosMemoryCalloc(1, sizeof(STableTSMAInfo));
  if (!pRet) return TSDB_CODE_OUT_OF_MEMORY;

  *pRet = *pInfo;
  if (pInfo->pFuncs) {
    pRet->pFuncs = taosArrayDup(pInfo->pFuncs, NULL);
    if (!pRet->pFuncs) code = TSDB_CODE_OUT_OF_MEMORY;
  }
  if (pInfo->pTags && code == TSDB_CODE_SUCCESS) {
    pRet->pTags = taosArrayDup(pInfo->pTags, NULL);
    if (!pRet->pTags) code = TSDB_CODE_OUT_OF_MEMORY;
  }
  if (pInfo->pUsedCols && code == TSDB_CODE_SUCCESS) {
    pRet->pUsedCols = taosArrayDup(pInfo->pUsedCols, NULL);
    if (!pRet->pUsedCols) code = TSDB_CODE_OUT_OF_MEMORY;
  }
  if (pInfo->ast && code == TSDB_CODE_SUCCESS) {
    pRet->ast = taosStrdup(pInfo->ast);
    if (!pRet->ast) code = TSDB_CODE_OUT_OF_MEMORY;
  }
  if (code) {
    tFreeTableTSMAInfo(pRet);
    pRet = NULL;
  }
  *pRes = pRet;
  return code;
}

void tFreeTableTSMAInfoRsp(STableTSMAInfoRsp *pRsp) {
  if (pRsp && pRsp->pTsmas) {
    taosArrayDestroyP(pRsp->pTsmas, tFreeAndClearTableTSMAInfo);
  }
}

static int32_t tEncodeStreamProgressReq(SEncoder *pEncoder, const SStreamProgressReq *pReq) {
  if (tEncodeI64(pEncoder, pReq->streamId) < 0) return -1;
  if (tEncodeI32(pEncoder, pReq->vgId) < 0) return -1;
  if (tEncodeI32(pEncoder, pReq->fetchIdx) < 0) return -1;
  if (tEncodeI32(pEncoder, pReq->subFetchIdx) < 0) return -1;
  return 0;
}

int32_t tSerializeStreamProgressReq(void *buf, int32_t bufLen, const SStreamProgressReq *pReq) {
  SEncoder encoder = {0};
  tEncoderInit(&encoder, buf, bufLen);

  if (tStartEncode(&encoder) < 0) return -1;
  if (tEncodeStreamProgressReq(&encoder, pReq) < 0) return -1;

  tEndEncode(&encoder);

  int32_t tlen = encoder.pos;
  tEncoderClear(&encoder);
  return tlen;
}

static int32_t tDecodeStreamProgressReq(SDecoder *pDecoder, SStreamProgressReq *pReq) {
  if (tDecodeI64(pDecoder, &pReq->streamId) < 0) return -1;
  if (tDecodeI32(pDecoder, &pReq->vgId) < 0) return -1;
  if (tDecodeI32(pDecoder, &pReq->fetchIdx) < 0) return -1;
  if (tDecodeI32(pDecoder, &pReq->subFetchIdx) < 0) return -1;
  return 0;
}

int32_t tDeserializeStreamProgressReq(void *buf, int32_t bufLen, SStreamProgressReq *pReq) {
  SDecoder decoder = {0};
  tDecoderInit(&decoder, (char *)buf, bufLen);

  if (tStartDecode(&decoder) < 0) return -1;
  if (tDecodeStreamProgressReq(&decoder, pReq) < 0) return -1;

  tEndDecode(&decoder);

  tDecoderClear(&decoder);
  return 0;
}

static int32_t tEncodeStreamProgressRsp(SEncoder *pEncoder, const SStreamProgressRsp *pRsp) {
  if (tEncodeI64(pEncoder, pRsp->streamId) < 0) return -1;
  if (tEncodeI32(pEncoder, pRsp->vgId) < 0) return -1;
  if (tEncodeI8(pEncoder, pRsp->fillHisFinished) < 0) return -1;
  if (tEncodeI64(pEncoder, pRsp->progressDelay) < 0) return -1;
  if (tEncodeI32(pEncoder, pRsp->fetchIdx) < 0) return -1;
  if (tEncodeI32(pEncoder, pRsp->subFetchIdx) < 0) return -1;
  return 0;
}

int32_t tSerializeStreamProgressRsp(void *buf, int32_t bufLen, const SStreamProgressRsp *pRsp) {
  SEncoder encoder = {0};
  tEncoderInit(&encoder, buf, bufLen);

  if (tStartEncode(&encoder) < 0) return -1;
  if (tEncodeStreamProgressRsp(&encoder, pRsp) < 0) return -1;

  tEndEncode(&encoder);

  int32_t tlen = encoder.pos;
  tEncoderClear(&encoder);
  return tlen;
}

static int32_t tDecodeStreamProgressRsp(SDecoder *pDecoder, SStreamProgressRsp *pRsp) {
  if (tDecodeI64(pDecoder, &pRsp->streamId) < 0) return -1;
  if (tDecodeI32(pDecoder, &pRsp->vgId) < 0) return -1;
  if (tDecodeI8(pDecoder, (int8_t *)&pRsp->fillHisFinished) < 0) return -1;
  if (tDecodeI64(pDecoder, &pRsp->progressDelay) < 0) return -1;
  if (tDecodeI32(pDecoder, &pRsp->fetchIdx) < 0) return -1;
  if (tDecodeI32(pDecoder, &pRsp->subFetchIdx) < 0) return -1;
  return 0;
}

int32_t tDeserializeSStreamProgressRsp(void *buf, int32_t bufLen, SStreamProgressRsp *pRsp) {
  SDecoder decoder = {0};
  tDecoderInit(&decoder, buf, bufLen);

  if (tStartDecode(&decoder) < 0) return -1;
  if (tDecodeStreamProgressRsp(&decoder, pRsp) < 0) return -1;

  tEndDecode(&decoder);

  tDecoderClear(&decoder);
  return 0;
}

int32_t tEncodeSMDropTbReqOnSingleVg(SEncoder *pEncoder, const SMDropTbReqsOnSingleVg *pReq) {
  const SVgroupInfo *pVgInfo = &pReq->vgInfo;
  if (tEncodeI32(pEncoder, pVgInfo->vgId) < 0) return -1;
  if (tEncodeU32(pEncoder, pVgInfo->hashBegin) < 0) return -1;
  if (tEncodeU32(pEncoder, pVgInfo->hashEnd) < 0) return -1;
  if (tEncodeSEpSet(pEncoder, &pVgInfo->epSet) < 0) return -1;
  if (tEncodeI32(pEncoder, pVgInfo->numOfTable) < 0) return -1;
  int32_t size = pReq->pTbs ? pReq->pTbs->size : 0;
  if (tEncodeI32(pEncoder, size) < 0) return -1;
  for (int32_t i = 0; i < size; ++i) {
    const SVDropTbReq *pInfo = taosArrayGet(pReq->pTbs, i);
    if (tEncodeSVDropTbReq(pEncoder, pInfo) < 0) return -1;
  }
  return 0;
}

int32_t tDecodeSMDropTbReqOnSingleVg(SDecoder *pDecoder, SMDropTbReqsOnSingleVg *pReq) {
  if (tDecodeI32(pDecoder, &pReq->vgInfo.vgId) < 0) return -1;
  if (tDecodeU32(pDecoder, &pReq->vgInfo.hashBegin) < 0) return -1;
  if (tDecodeU32(pDecoder, &pReq->vgInfo.hashEnd) < 0) return -1;
  if (tDecodeSEpSet(pDecoder, &pReq->vgInfo.epSet) < 0) return -1;
  if (tDecodeI32(pDecoder, &pReq->vgInfo.numOfTable) < 0) return -1;
  int32_t size = 0;
  if (tDecodeI32(pDecoder, &size) < 0) return -1;
  pReq->pTbs = taosArrayInit(size, sizeof(SVDropTbReq));
  if (!pReq->pTbs) {
    terrno = TSDB_CODE_OUT_OF_MEMORY;
    return -1;
  }
  SVDropTbReq pTbReq = {0};
  for (int32_t i = 0; i < size; ++i) {
    if (tDecodeSVDropTbReq(pDecoder, &pTbReq) < 0) return -1;
    taosArrayPush(pReq->pTbs, &pTbReq);
  }
  return 0;
}

void tFreeSMDropTbReqOnSingleVg(void *p) {
  SMDropTbReqsOnSingleVg *pReq = p;
  taosArrayDestroy(pReq->pTbs);
}

int32_t tSerializeSMDropTbsReq(void *buf, int32_t bufLen, const SMDropTbsReq *pReq) {
  SEncoder encoder = {0};
  tEncoderInit(&encoder, buf, bufLen);
  tStartEncode(&encoder);
  int32_t size = pReq->pVgReqs ? pReq->pVgReqs->size : 0;
  if (tEncodeI32(&encoder, size) < 0) return -1;
  for (int32_t i = 0; i < size; ++i) {
    SMDropTbReqsOnSingleVg *pVgReq = taosArrayGet(pReq->pVgReqs, i);
    if (tEncodeSMDropTbReqOnSingleVg(&encoder, pVgReq) < 0) return -1;
  }
  tEndEncode(&encoder);
  int32_t tlen = encoder.pos;
  tEncoderClear(&encoder);
  return tlen;
}

int32_t tDeserializeSMDropTbsReq(void *buf, int32_t bufLen, SMDropTbsReq *pReq) {
  SDecoder decoder = {0};
  tDecoderInit(&decoder, buf, bufLen);
  tStartDecode(&decoder);
  int32_t size = 0;
  if (tDecodeI32(&decoder, &size) < 0) return -1;
  pReq->pVgReqs = taosArrayInit(size, sizeof(SMDropTbReqsOnSingleVg));
  if (!pReq->pVgReqs) {
    terrno = TSDB_CODE_OUT_OF_MEMORY;
    return -1;
  }
  for (int32_t i = 0; i < size; ++i) {
    SMDropTbReqsOnSingleVg vgReq = {0};
    tDecodeSMDropTbReqOnSingleVg(&decoder, &vgReq);
    taosArrayPush(pReq->pVgReqs, &vgReq);
  }
  tEndDecode(&decoder);
  tDecoderClear(&decoder);
  return 0;
}

void tFreeSMDropTbsReq(void *p) {
  SMDropTbsReq *pReq = p;
  taosArrayDestroyEx(pReq->pVgReqs, tFreeSMDropTbReqOnSingleVg);
}

int32_t tEncodeVFetchTtlExpiredTbsRsp(SEncoder *pCoder, const SVFetchTtlExpiredTbsRsp *pRsp) {
  if (tEncodeI32(pCoder, pRsp->vgId) < 0) return -1;
  int32_t size = pRsp->pExpiredTbs ? pRsp->pExpiredTbs->size : 0;
  if (tEncodeI32(pCoder, size) < 0) return -1;
  for (int32_t i = 0; i < size; ++i) {
    if (tEncodeSVDropTbReq(pCoder, taosArrayGet(pRsp->pExpiredTbs, i)) < 0) return -1;
  }
  return 0;
}

int32_t tDecodeVFetchTtlExpiredTbsRsp(SDecoder *pCoder, SVFetchTtlExpiredTbsRsp *pRsp) {
  if (tDecodeI32(pCoder, &pRsp->vgId) < 0) return -1;
  int32_t size = 0;
  if (tDecodeI32(pCoder, &size) < 0) return -1;
  if (size > 0) {
    pRsp->pExpiredTbs = taosArrayInit(size, sizeof(SVDropTbReq));
    if (!pRsp->pExpiredTbs) return TSDB_CODE_OUT_OF_MEMORY;
    SVDropTbReq tb = {0};
    for (int32_t i = 0; i < size; ++i) {
      if (tDecodeSVDropTbReq(pCoder, &tb) < 0) return -1;
      taosArrayPush(pRsp->pExpiredTbs, &tb);
    }
  }
  return 0;
}

void tFreeFetchTtlExpiredTbsRsp(void *p) {
  SVFetchTtlExpiredTbsRsp *pRsp = p;
  taosArrayDestroy(pRsp->pExpiredTbs);
}

int32_t tEncodeMqBatchMetaRsp(SEncoder *pEncoder, const SMqBatchMetaRsp *pRsp) {
  if (tEncodeSTqOffsetVal(pEncoder, &pRsp->rspOffset) < 0) return -1;

  int32_t size = taosArrayGetSize(pRsp->batchMetaReq);
  if (tEncodeI32(pEncoder, size) < 0) return -1;
  if (size > 0) {
    for (int32_t i = 0; i < size; i++) {
      void   *pMetaReq = taosArrayGetP(pRsp->batchMetaReq, i);
      int32_t metaLen = *(int32_t *)taosArrayGet(pRsp->batchMetaLen, i);
      if (tEncodeBinary(pEncoder, pMetaReq, metaLen) < 0) return -1;
    }
  }
  return 0;
}

int32_t tDecodeMqBatchMetaRsp(SDecoder *pDecoder, SMqBatchMetaRsp *pRsp) {
  int32_t size = 0;
  if (tDecodeI32(pDecoder, &size) < 0) return -1;
  if (size > 0) {
    pRsp->batchMetaReq = taosArrayInit(size, POINTER_BYTES);
    if (!pRsp->batchMetaReq) return -1;
    pRsp->batchMetaLen = taosArrayInit(size, sizeof(int32_t));
    if (!pRsp->batchMetaLen) return -1;
    for (int32_t i = 0; i < size; i++) {
      void    *pCreate = NULL;
      uint64_t len = 0;
      if (tDecodeBinaryAlloc(pDecoder, &pCreate, &len) < 0) return -1;
      int32_t l = (int32_t)len;
      taosArrayPush(pRsp->batchMetaReq, &pCreate);
      taosArrayPush(pRsp->batchMetaLen, &l);
    }
  }
  return 0;
}

int32_t tSemiDecodeMqBatchMetaRsp(SDecoder *pDecoder, SMqBatchMetaRsp *pRsp) {
  if (tDecodeSTqOffsetVal(pDecoder, &pRsp->rspOffset) < 0) return -1;
  if (pDecoder->size < pDecoder->pos) {
    return -1;
  }
  pRsp->metaBuffLen = TD_CODER_REMAIN_CAPACITY(pDecoder);
  pRsp->pMetaBuff = taosMemoryCalloc(1, pRsp->metaBuffLen);
  memcpy(pRsp->pMetaBuff, TD_CODER_CURRENT(pDecoder), pRsp->metaBuffLen);
  return 0;
}

void tDeleteMqBatchMetaRsp(SMqBatchMetaRsp *pRsp) {
  taosMemoryFreeClear(pRsp->pMetaBuff);
  taosArrayDestroyP(pRsp->batchMetaReq, NULL);
  taosArrayDestroy(pRsp->batchMetaLen);
  pRsp->batchMetaReq = NULL;
  pRsp->batchMetaLen = NULL;
}<|MERGE_RESOLUTION|>--- conflicted
+++ resolved
@@ -9511,14 +9511,9 @@
 
 static void tDeleteMqDataRspCommon(void *rsp) {
   SMqDataRspCommon *pRsp = rsp;
-<<<<<<< HEAD
-  pRsp->blockDataLen = taosArrayDestroy(pRsp->blockDataLen);
-  taosArrayDestroyP(pRsp->blockData, NULL);
-=======
   taosArrayDestroy(pRsp->blockDataLen);
   pRsp->blockDataLen = NULL;
   taosArrayDestroyP(pRsp->blockData, (FDelete)taosMemoryFree);
->>>>>>> dec8095e
   pRsp->blockData = NULL;
   taosArrayDestroyP(pRsp->blockSchema, (FDelete)tDeleteSchemaWrapper);
   pRsp->blockSchema = NULL;
@@ -9570,14 +9565,9 @@
   tDeleteMqDataRspCommon(rsp);
 
   STaosxRsp *pRsp = (STaosxRsp *)rsp;
-<<<<<<< HEAD
-  pRsp->createTableLen = taosArrayDestroy(pRsp->createTableLen);
-  taosArrayDestroyP(pRsp->createTableReq, NULL);
-=======
   taosArrayDestroy(pRsp->createTableLen);
   pRsp->createTableLen = NULL;
   taosArrayDestroyP(pRsp->createTableReq, (FDelete)taosMemoryFree);
->>>>>>> dec8095e
   pRsp->createTableReq = NULL;
 }
 
