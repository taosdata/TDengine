--- conflicted
+++ resolved
@@ -670,8 +670,6 @@
   buf = taosDecodeStringTo(buf, pReq->dbname);
   buf = taosDecodeFixedI8(buf, &pReq->superUser);
   return buf;
-<<<<<<< HEAD
-=======
 }
 
 int32_t tSerializeSGetUserAuthReq(void **buf, SGetUserAuthReq *pReq) {
@@ -740,5 +738,4 @@
   }
 
   return buf;
->>>>>>> 6caa5069
 }