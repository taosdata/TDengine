--- conflicted
+++ resolved
@@ -11102,11 +11102,11 @@
       if (tmp == NULL) return TSDB_CODE_OUT_OF_MEMORY;
       (void)memcpy(tmp, pVal->primaryKey.pData, pVal->primaryKey.nData);
       (void)snprintf(buf, maxLen, "tsdb:%" PRId64 "|%" PRId64 ",pk type:%d,val:%s", pVal->uid, pVal->ts,
-               pVal->primaryKey.type, tmp);
+                     pVal->primaryKey.type, tmp);
       taosMemoryFree(tmp);
     } else {
       (void)snprintf(buf, maxLen, "tsdb:%" PRId64 "|%" PRId64 ",pk type:%d,val:%" PRId64, pVal->uid, pVal->ts,
-               pVal->primaryKey.type, pVal->primaryKey.val);
+                     pVal->primaryKey.type, pVal->primaryKey.val);
     }
   } else {
     return TSDB_CODE_INVALID_PARA;
@@ -11139,15 +11139,10 @@
   tOffsetDestroy(pLeft);
   *pLeft = *pRight;
   if (IS_VAR_DATA_TYPE(pRight->primaryKey.type)) {
-<<<<<<< HEAD
     if ((pLeft->primaryKey.pData = taosMemoryMalloc(pRight->primaryKey.nData)) == NULL) {
-      return TSDB_CODE_OUT_OF_MEMORY;
-    }
-    memcpy(pLeft->primaryKey.pData, pRight->primaryKey.pData, pRight->primaryKey.nData);
-=======
-    pLeft->primaryKey.pData = taosMemoryMalloc(pRight->primaryKey.nData);
+      return terrno;
+    }
     (void)memcpy(pLeft->primaryKey.pData, pRight->primaryKey.pData, pRight->primaryKey.nData);
->>>>>>> d27227c2
   }
   return 0;
 }
