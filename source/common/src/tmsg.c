--- conflicted
+++ resolved
@@ -1781,7 +1781,6 @@
     return 0;
   }
   SUpdateIpWhite *pClone = taosMemoryCalloc(1, sizeof(SUpdateIpWhite));
-<<<<<<< HEAD
   if (pClone == NULL) {
     return TSDB_CODE_OUT_OF_MEMORY;
   }
@@ -1792,15 +1791,6 @@
   if (pClone->pUserIpWhite == NULL) {
     taosMemoryFree(pClone);
     return TSDB_CODE_OUT_OF_MEMORY;
-=======
-  if (pClone == NULL) return NULL;
-
-  pClone->numOfUser = pReq->numOfUser;
-  pClone->ver = pReq->ver;
-  if ((pClone->pUserIpWhite = taosMemoryCalloc(1, sizeof(SUpdateUserIpWhite) * pReq->numOfUser)) == NULL) {
-    taosMemoryFree(pClone);
-    return NULL;
->>>>>>> 83df6c6f
   }
 
   for (int i = 0; i < pReq->numOfUser; i++) {
@@ -1812,20 +1802,10 @@
     pNew->numOfRange = pOld->numOfRange;
 
     int32_t sz = pOld->numOfRange * sizeof(SIpV4Range);
-<<<<<<< HEAD
     pNew->pIpRanges = taosMemoryCalloc(1, sz);
     if (pNew->pIpRanges == NULL) {
       code = TSDB_CODE_OUT_OF_MEMORY;
       break;
-=======
-    if ((pNew->pIpRanges = taosMemoryCalloc(1, sz)) == NULL) {
-      for (int j = 0; j < i; j++) {
-        taosMemoryFree(pClone->pUserIpWhite[j].pIpRanges);
-      }
-      taosMemoryFree(pClone->pUserIpWhite);
-      taosMemoryFree(pClone);
-      return NULL;
->>>>>>> 83df6c6f
     }
     memcpy(pNew->pIpRanges, pOld->pIpRanges, sz);
   }
