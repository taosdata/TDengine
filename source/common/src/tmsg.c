/*
 * Copyright (c) 2019 TAOS Data, Inc. <jhtao@taosdata.com>
 *
 * This program is free software: you can use, redistribute, and/or modify
 * it under the terms of the GNU Affero General Public License, version 3
 * or later ("AGPL"), as published by the Free Software Foundation.
 *
 * This program is distributed in the hope that it will be useful, but WITHOUT
 * ANY WARRANTY; without even the implied warranty of MERCHANTABILITY or
 * FITNESS FOR A PARTICULAR PURPOSE.
 *
 * You should have received a copy of the GNU Affero General Public License
 * along with this program. If not, see <http://www.gnu.org/licenses/>.
 */

#define _DEFAULT_SOURCE
#include "tmsg.h"

#undef TD_MSG_NUMBER_
#undef TD_MSG_DICT_
#define TD_MSG_INFO_
#undef TD_MSG_SEG_CODE_
#include "tmsgdef.h"

#undef TD_MSG_NUMBER_
#undef TD_MSG_INFO_
#define TD_MSG_DICT_
#undef TD_MSG_SEG_CODE_
#include "tmsgdef.h"

int32_t tInitSubmitMsgIter(const SSubmitReq *pMsg, SSubmitMsgIter *pIter) {
  if (pMsg == NULL) {
    terrno = TSDB_CODE_TDB_SUBMIT_MSG_MSSED_UP;
    return -1;
  }

  pIter->totalLen = htonl(pMsg->length);
  pIter->numOfBlocks = htonl(pMsg->numOfBlocks);
  ASSERT(pIter->totalLen > 0);
  pIter->len = 0;
  pIter->pMsg = pMsg;
  if (pIter->totalLen <= sizeof(SSubmitReq)) {
    terrno = TSDB_CODE_TDB_SUBMIT_MSG_MSSED_UP;
    return -1;
  }

  return 0;
}

int32_t tGetSubmitMsgNext(SSubmitMsgIter *pIter, SSubmitBlk **pPBlock) {
  ASSERT(pIter->len >= 0);

  if (pIter->len == 0) {
    pIter->len += sizeof(SSubmitReq);
  } else {
    if (pIter->len >= pIter->totalLen) {
      ASSERT(0);
    }

    pIter->len += (sizeof(SSubmitBlk) + pIter->dataLen + pIter->schemaLen);
    ASSERT(pIter->len > 0);
  }

  if (pIter->len > pIter->totalLen) {
    terrno = TSDB_CODE_TDB_SUBMIT_MSG_MSSED_UP;
    *pPBlock = NULL;
    return -1;
  }

  if (pIter->len == pIter->totalLen) {
    *pPBlock = NULL;
  } else {
    *pPBlock = (SSubmitBlk *)POINTER_SHIFT(pIter->pMsg, pIter->len);
    pIter->uid = htobe64((*pPBlock)->uid);
    pIter->suid = htobe64((*pPBlock)->suid);
    pIter->sversion = htonl((*pPBlock)->sversion);
    pIter->dataLen = htonl((*pPBlock)->dataLen);
    pIter->schemaLen = htonl((*pPBlock)->schemaLen);
    pIter->numOfRows = htons((*pPBlock)->numOfRows);
  }
  return 0;
}

int32_t tInitSubmitBlkIter(SSubmitMsgIter *pMsgIter, SSubmitBlk *pBlock, SSubmitBlkIter *pIter) {
  if (pMsgIter->dataLen <= 0) return -1;
  pIter->totalLen = pMsgIter->dataLen;
  pIter->len = 0;
  pIter->row = (STSRow *)(pBlock->data + pMsgIter->schemaLen);
  return 0;
}

STSRow *tGetSubmitBlkNext(SSubmitBlkIter *pIter) {
  STSRow *row = pIter->row;

  if (pIter->len >= pIter->totalLen) {
    return NULL;
  } else {
    pIter->len += TD_ROW_LEN(row);
    if (pIter->len < pIter->totalLen) {
      pIter->row = POINTER_SHIFT(row, TD_ROW_LEN(row));
    }
    return row;
  }
}

int32_t tPrintFixedSchemaSubmitReq(SSubmitReq *pReq, STSchema *pTschema) {
  SSubmitMsgIter msgIter = {0};
  if (tInitSubmitMsgIter(pReq, &msgIter) < 0) return -1;
  while (true) {
    SSubmitBlk *pBlock = NULL;
    if (tGetSubmitMsgNext(&msgIter, &pBlock) < 0) return -1;
    if (pBlock == NULL) break;
    SSubmitBlkIter blkIter = {0};
    tInitSubmitBlkIter(&msgIter, pBlock, &blkIter);
    STSRowIter rowIter = {0};
    tdSTSRowIterInit(&rowIter, pTschema);
    STSRow *row;
    while ((row = tGetSubmitBlkNext(&blkIter)) != NULL) {
      tdSRowPrint(row, pTschema, "stream");
    }
  }
  return 0;
}

int32_t tEncodeSEpSet(SEncoder *pEncoder, const SEpSet *pEp) {
  if (tEncodeI8(pEncoder, pEp->inUse) < 0) return -1;
  if (tEncodeI8(pEncoder, pEp->numOfEps) < 0) return -1;
  for (int32_t i = 0; i < TSDB_MAX_REPLICA; i++) {
    if (tEncodeU16(pEncoder, pEp->eps[i].port) < 0) return -1;
    if (tEncodeCStr(pEncoder, pEp->eps[i].fqdn) < 0) return -1;
  }
  return 0;
}

int32_t tDecodeSEpSet(SDecoder *pDecoder, SEpSet *pEp) {
  if (tDecodeI8(pDecoder, &pEp->inUse) < 0) return -1;
  if (tDecodeI8(pDecoder, &pEp->numOfEps) < 0) return -1;
  for (int32_t i = 0; i < TSDB_MAX_REPLICA; i++) {
    if (tDecodeU16(pDecoder, &pEp->eps[i].port) < 0) return -1;
    if (tDecodeCStrTo(pDecoder, pEp->eps[i].fqdn) < 0) return -1;
  }
  return 0;
}

int32_t tEncodeSQueryNodeAddr(SEncoder *pEncoder, SQueryNodeAddr *pAddr) {
  if (tEncodeI32(pEncoder, pAddr->nodeId) < 0) return -1;
  if (tEncodeSEpSet(pEncoder, &pAddr->epSet) < 0) return -1;
  return 0;
}

int32_t tEncodeSQueryNodeLoad(SEncoder *pEncoder, SQueryNodeLoad *pLoad) {
  if (tEncodeSQueryNodeAddr(pEncoder, &pLoad->addr) < 0) return -1;
  if (tEncodeU64(pEncoder, pLoad->load) < 0) return -1;
  return 0;
}

int32_t tDecodeSQueryNodeAddr(SDecoder *pDecoder, SQueryNodeAddr *pAddr) {
  if (tDecodeI32(pDecoder, &pAddr->nodeId) < 0) return -1;
  if (tDecodeSEpSet(pDecoder, &pAddr->epSet) < 0) return -1;
  return 0;
}

int32_t tDecodeSQueryNodeLoad(SDecoder *pDecoder, SQueryNodeLoad *pLoad) {
  if (tDecodeSQueryNodeAddr(pDecoder, &pLoad->addr) < 0) return -1;
  if (tDecodeU64(pDecoder, &pLoad->load) < 0) return -1;
  return 0;
}

int32_t taosEncodeSEpSet(void **buf, const SEpSet *pEp) {
  int32_t tlen = 0;
  tlen += taosEncodeFixedI8(buf, pEp->inUse);
  tlen += taosEncodeFixedI8(buf, pEp->numOfEps);
  for (int32_t i = 0; i < TSDB_MAX_REPLICA; i++) {
    tlen += taosEncodeFixedU16(buf, pEp->eps[i].port);
    tlen += taosEncodeString(buf, pEp->eps[i].fqdn);
  }
  return tlen;
}

void *taosDecodeSEpSet(const void *buf, SEpSet *pEp) {
  buf = taosDecodeFixedI8(buf, &pEp->inUse);
  buf = taosDecodeFixedI8(buf, &pEp->numOfEps);
  for (int32_t i = 0; i < TSDB_MAX_REPLICA; i++) {
    buf = taosDecodeFixedU16(buf, &pEp->eps[i].port);
    buf = taosDecodeStringTo(buf, pEp->eps[i].fqdn);
  }
  return (void *)buf;
}

static int32_t tSerializeSClientHbReq(SEncoder *pEncoder, const SClientHbReq *pReq) {
  if (tEncodeSClientHbKey(pEncoder, &pReq->connKey) < 0) return -1;

  if (pReq->connKey.connType == CONN_TYPE__QUERY) {
    int32_t queryNum = 0;
    if (pReq->query) {
      queryNum = 1;
      if (tEncodeI32(pEncoder, queryNum) < 0) return -1;
      if (tEncodeU32(pEncoder, pReq->query->connId) < 0) return -1;
      if (tEncodeI32(pEncoder, pReq->query->pid) < 0) return -1;
      if (tEncodeCStr(pEncoder, pReq->query->app) < 0) return -1;

      int32_t num = taosArrayGetSize(pReq->query->queryDesc);
      if (tEncodeI32(pEncoder, num) < 0) return -1;

      for (int32_t i = 0; i < num; ++i) {
        SQueryDesc *desc = taosArrayGet(pReq->query->queryDesc, i);
        if (tEncodeCStr(pEncoder, desc->sql) < 0) return -1;
        if (tEncodeU64(pEncoder, desc->queryId) < 0) return -1;
        if (tEncodeI64(pEncoder, desc->useconds) < 0) return -1;
        if (tEncodeI64(pEncoder, desc->stime) < 0) return -1;
        if (tEncodeI64(pEncoder, desc->reqRid) < 0) return -1;
        if (tEncodeI32(pEncoder, desc->pid) < 0) return -1;
        if (tEncodeCStr(pEncoder, desc->fqdn) < 0) return -1;
        if (tEncodeI32(pEncoder, desc->subPlanNum) < 0) return -1;

        int32_t snum = desc->subDesc ? taosArrayGetSize(desc->subDesc) : 0;
        if (tEncodeI32(pEncoder, snum) < 0) return -1;
        for (int32_t m = 0; m < snum; ++m) {
          SQuerySubDesc *sDesc = taosArrayGet(desc->subDesc, m);
          if (tEncodeI64(pEncoder, sDesc->tid) < 0) return -1;
          if (tEncodeI32(pEncoder, sDesc->status) < 0) return -1;
        }
      }
    } else {
      if (tEncodeI32(pEncoder, queryNum) < 0) return -1;
    }
  }

  int32_t kvNum = taosHashGetSize(pReq->info);
  if (tEncodeI32(pEncoder, kvNum) < 0) return -1;
  void *pIter = taosHashIterate(pReq->info, NULL);
  while (pIter != NULL) {
    SKv *kv = pIter;
    if (tEncodeSKv(pEncoder, kv) < 0) return -1;
    pIter = taosHashIterate(pReq->info, pIter);
  }

  return 0;
}

static int32_t tDeserializeSClientHbReq(SDecoder *pDecoder, SClientHbReq *pReq) {
  if (tDecodeSClientHbKey(pDecoder, &pReq->connKey) < 0) return -1;

  if (pReq->connKey.connType == CONN_TYPE__QUERY) {
    int32_t queryNum = 0;
    if (tDecodeI32(pDecoder, &queryNum) < 0) return -1;
    if (queryNum) {
      pReq->query = taosMemoryCalloc(1, sizeof(*pReq->query));
      if (NULL == pReq->query) return -1;
      if (tDecodeU32(pDecoder, &pReq->query->connId) < 0) return -1;
      if (tDecodeI32(pDecoder, &pReq->query->pid) < 0) return -1;
      if (tDecodeCStrTo(pDecoder, pReq->query->app) < 0) return -1;

      int32_t num = 0;
      if (tDecodeI32(pDecoder, &num) < 0) return -1;
      if (num > 0) {
        pReq->query->queryDesc = taosArrayInit(num, sizeof(SQueryDesc));
        if (NULL == pReq->query->queryDesc) return -1;

        for (int32_t i = 0; i < num; ++i) {
          SQueryDesc desc = {0};
          if (tDecodeCStrTo(pDecoder, desc.sql) < 0) return -1;
          if (tDecodeU64(pDecoder, &desc.queryId) < 0) return -1;
          if (tDecodeI64(pDecoder, &desc.useconds) < 0) return -1;
          if (tDecodeI64(pDecoder, &desc.stime) < 0) return -1;
          if (tDecodeI64(pDecoder, &desc.reqRid) < 0) return -1;
          if (tDecodeI32(pDecoder, &desc.pid) < 0) return -1;
          if (tDecodeCStrTo(pDecoder, desc.fqdn) < 0) return -1;
          if (tDecodeI32(pDecoder, &desc.subPlanNum) < 0) return -1;

          int32_t snum = 0;
          if (tDecodeI32(pDecoder, &snum) < 0) return -1;
          if (snum > 0) {
            desc.subDesc = taosArrayInit(snum, sizeof(SQuerySubDesc));
            if (NULL == desc.subDesc) return -1;

            for (int32_t m = 0; m < snum; ++m) {
              SQuerySubDesc sDesc = {0};
              if (tDecodeI64(pDecoder, &sDesc.tid) < 0) return -1;
              if (tDecodeI32(pDecoder, &sDesc.status) < 0) return -1;
              taosArrayPush(desc.subDesc, &sDesc);
            }
          }

          taosArrayPush(pReq->query->queryDesc, &desc);
        }
      }
    }
  }

  int32_t kvNum = 0;
  if (tDecodeI32(pDecoder, &kvNum) < 0) return -1;
  if (pReq->info == NULL) {
    pReq->info = taosHashInit(kvNum, taosGetDefaultHashFunction(TSDB_DATA_TYPE_BINARY), true, HASH_NO_LOCK);
  }
  if (pReq->info == NULL) return -1;
  for (int32_t i = 0; i < kvNum; i++) {
    SKv kv = {0};
    if (tDecodeSKv(pDecoder, &kv) < 0) return -1;
    taosHashPut(pReq->info, &kv.key, sizeof(kv.key), &kv, sizeof(kv));
  }

  return 0;
}

static int32_t tSerializeSClientHbRsp(SEncoder *pEncoder, const SClientHbRsp *pRsp) {
  if (tEncodeSClientHbKey(pEncoder, &pRsp->connKey) < 0) return -1;
  if (tEncodeI32(pEncoder, pRsp->status) < 0) return -1;

  int32_t queryNum = 0;
  if (pRsp->query) {
    queryNum = 1;
    if (tEncodeI32(pEncoder, queryNum) < 0) return -1;
    if (tEncodeU32(pEncoder, pRsp->query->connId) < 0) return -1;
    if (tEncodeU64(pEncoder, pRsp->query->killRid) < 0) return -1;
    if (tEncodeI32(pEncoder, pRsp->query->totalDnodes) < 0) return -1;
    if (tEncodeI32(pEncoder, pRsp->query->onlineDnodes) < 0) return -1;
    if (tEncodeI8(pEncoder, pRsp->query->killConnection) < 0) return -1;
    if (tEncodeSEpSet(pEncoder, &pRsp->query->epSet) < 0) return -1;
    int32_t num = taosArrayGetSize(pRsp->query->pQnodeList);
    if (tEncodeI32(pEncoder, num) < 0) return -1;
    for (int32_t i = 0; i < num; ++i) {
      SQueryNodeLoad *pLoad = taosArrayGet(pRsp->query->pQnodeList, i);
      if (tEncodeSQueryNodeLoad(pEncoder, pLoad) < 0) return -1;
    }
  } else {
    if (tEncodeI32(pEncoder, queryNum) < 0) return -1;
  }

  int32_t kvNum = taosArrayGetSize(pRsp->info);
  if (tEncodeI32(pEncoder, kvNum) < 0) return -1;
  for (int32_t i = 0; i < kvNum; i++) {
    SKv *kv = taosArrayGet(pRsp->info, i);
    if (tEncodeSKv(pEncoder, kv) < 0) return -1;
  }

  return 0;
}

static int32_t tDeserializeSClientHbRsp(SDecoder *pDecoder, SClientHbRsp *pRsp) {
  if (tDecodeSClientHbKey(pDecoder, &pRsp->connKey) < 0) return -1;
  if (tDecodeI32(pDecoder, &pRsp->status) < 0) return -1;

  int32_t queryNum = 0;
  if (tDecodeI32(pDecoder, &queryNum) < 0) return -1;
  if (queryNum) {
    pRsp->query = taosMemoryCalloc(1, sizeof(*pRsp->query));
    if (NULL == pRsp->query) return -1;
    if (tDecodeU32(pDecoder, &pRsp->query->connId) < 0) return -1;
    if (tDecodeU64(pDecoder, &pRsp->query->killRid) < 0) return -1;
    if (tDecodeI32(pDecoder, &pRsp->query->totalDnodes) < 0) return -1;
    if (tDecodeI32(pDecoder, &pRsp->query->onlineDnodes) < 0) return -1;
    if (tDecodeI8(pDecoder, &pRsp->query->killConnection) < 0) return -1;
    if (tDecodeSEpSet(pDecoder, &pRsp->query->epSet) < 0) return -1;
    int32_t pQnodeNum = 0;
    if (tDecodeI32(pDecoder, &pQnodeNum) < 0) return -1;
    if (pQnodeNum > 0) {
      pRsp->query->pQnodeList = taosArrayInit(pQnodeNum, sizeof(SQueryNodeLoad));
      if (NULL == pRsp->query->pQnodeList) return -1;
      SQueryNodeLoad load = {0};
      if (tDecodeSQueryNodeLoad(pDecoder, &load) < 0) return -1;
      taosArrayPush(pRsp->query->pQnodeList, &load);
    }
  }

  int32_t kvNum = 0;
  if (tDecodeI32(pDecoder, &kvNum) < 0) return -1;
  pRsp->info = taosArrayInit(kvNum, sizeof(SKv));
  if (pRsp->info == NULL) return -1;
  for (int32_t i = 0; i < kvNum; i++) {
    SKv kv = {0};
    tDecodeSKv(pDecoder, &kv);
    taosArrayPush(pRsp->info, &kv);
  }

  return 0;
}

int32_t tSerializeSClientHbBatchReq(void *buf, int32_t bufLen, const SClientHbBatchReq *pBatchReq) {
  SEncoder encoder = {0};
  tEncoderInit(&encoder, buf, bufLen);

  if (tStartEncode(&encoder) < 0) return -1;
  if (tEncodeI64(&encoder, pBatchReq->reqId) < 0) return -1;

  int32_t reqNum = taosArrayGetSize(pBatchReq->reqs);
  if (tEncodeI32(&encoder, reqNum) < 0) return -1;
  for (int32_t i = 0; i < reqNum; i++) {
    SClientHbReq *pReq = taosArrayGet(pBatchReq->reqs, i);
    if (tSerializeSClientHbReq(&encoder, pReq) < 0) return -1;
  }
  tEndEncode(&encoder);

  int32_t tlen = encoder.pos;
  tEncoderClear(&encoder);
  return tlen;
}

int32_t tDeserializeSClientHbBatchReq(void *buf, int32_t bufLen, SClientHbBatchReq *pBatchReq) {
  SDecoder decoder = {0};
  tDecoderInit(&decoder, buf, bufLen);

  if (tStartDecode(&decoder) < 0) return -1;
  if (tDecodeI64(&decoder, &pBatchReq->reqId) < 0) return -1;

  int32_t reqNum = 0;
  if (tDecodeI32(&decoder, &reqNum) < 0) return -1;
  if (reqNum > 0) {
    pBatchReq->reqs = taosArrayInit(reqNum, sizeof(SClientHbReq));
    if (NULL == pBatchReq->reqs) return -1;
  }
  for (int32_t i = 0; i < reqNum; i++) {
    SClientHbReq req = {0};
    tDeserializeSClientHbReq(&decoder, &req);
    taosArrayPush(pBatchReq->reqs, &req);
  }

  tEndDecode(&decoder);
  tDecoderClear(&decoder);
  return 0;
}

int32_t tSerializeSClientHbBatchRsp(void *buf, int32_t bufLen, const SClientHbBatchRsp *pBatchRsp) {
  SEncoder encoder = {0};
  tEncoderInit(&encoder, buf, bufLen);

  if (tStartEncode(&encoder) < 0) return -1;
  if (tEncodeI64(&encoder, pBatchRsp->reqId) < 0) return -1;
  if (tEncodeI64(&encoder, pBatchRsp->rspId) < 0) return -1;

  int32_t rspNum = taosArrayGetSize(pBatchRsp->rsps);
  if (tEncodeI32(&encoder, rspNum) < 0) return -1;
  for (int32_t i = 0; i < rspNum; i++) {
    SClientHbRsp *pRsp = taosArrayGet(pBatchRsp->rsps, i);
    if (tSerializeSClientHbRsp(&encoder, pRsp) < 0) return -1;
  }
  tEndEncode(&encoder);

  int32_t tlen = encoder.pos;
  tEncoderClear(&encoder);
  return tlen;
}

int32_t tDeserializeSClientHbBatchRsp(void *buf, int32_t bufLen, SClientHbBatchRsp *pBatchRsp) {
  SDecoder decoder = {0};
  tDecoderInit(&decoder, buf, bufLen);

  if (tStartDecode(&decoder) < 0) return -1;
  if (tDecodeI64(&decoder, &pBatchRsp->reqId) < 0) return -1;
  if (tDecodeI64(&decoder, &pBatchRsp->rspId) < 0) return -1;

  int32_t rspNum = 0;
  if (tDecodeI32(&decoder, &rspNum) < 0) return -1;
  if (pBatchRsp->rsps == NULL) {
    pBatchRsp->rsps = taosArrayInit(rspNum, sizeof(SClientHbRsp));
  }
  for (int32_t i = 0; i < rspNum; i++) {
    SClientHbRsp rsp = {0};
    tDeserializeSClientHbRsp(&decoder, &rsp);
    taosArrayPush(pBatchRsp->rsps, &rsp);
  }

  tEndDecode(&decoder);
  tDecoderClear(&decoder);
  return 0;
}

int32_t tSerializeSMCreateStbReq(void *buf, int32_t bufLen, SMCreateStbReq *pReq) {
  SEncoder encoder = {0};
  tEncoderInit(&encoder, buf, bufLen);

  if (tStartEncode(&encoder) < 0) return -1;
  if (tEncodeCStr(&encoder, pReq->name) < 0) return -1;
  if (tEncodeI8(&encoder, pReq->igExists) < 0) return -1;
  if (tEncodeFloat(&encoder, pReq->xFilesFactor) < 0) return -1;
  if (tEncodeI32(&encoder, pReq->delay) < 0) return -1;
  if (tEncodeI32(&encoder, pReq->ttl) < 0) return -1;
  if (tEncodeI32(&encoder, pReq->numOfColumns) < 0) return -1;
  if (tEncodeI32(&encoder, pReq->numOfTags) < 0) return -1;
  if (tEncodeI32(&encoder, pReq->commentLen) < 0) return -1;
  if (tEncodeI32(&encoder, pReq->ast1Len) < 0) return -1;
  if (tEncodeI32(&encoder, pReq->ast2Len) < 0) return -1;

  for (int32_t i = 0; i < pReq->numOfColumns; ++i) {
    SField *pField = taosArrayGet(pReq->pColumns, i);
    if (tEncodeI8(&encoder, pField->type) < 0) return -1;
    if (tEncodeI32(&encoder, pField->bytes) < 0) return -1;
    if (tEncodeCStr(&encoder, pField->name) < 0) return -1;
    if (tEncodeI8(&encoder, pField->flags) < 0) return -1;
  }

  for (int32_t i = 0; i < pReq->numOfTags; ++i) {
    SField *pField = taosArrayGet(pReq->pTags, i);
    if (tEncodeI8(&encoder, pField->type) < 0) return -1;
    if (tEncodeI32(&encoder, pField->bytes) < 0) return -1;
    if (tEncodeCStr(&encoder, pField->name) < 0) return -1;
    if (tEncodeI8(&encoder, pField->flags) < 0) return -1;
  }

  if (pReq->commentLen > 0) {
    if (tEncodeBinary(&encoder, pReq->comment, pReq->commentLen) < 0) return -1;
  }
  if (pReq->ast1Len > 0) {
    if (tEncodeBinary(&encoder, pReq->pAst1, pReq->ast1Len) < 0) return -1;
  }
  if (pReq->ast2Len > 0) {
    if (tEncodeBinary(&encoder, pReq->pAst2, pReq->ast2Len) < 0) return -1;
  }
  tEndEncode(&encoder);

  int32_t tlen = encoder.pos;
  tEncoderClear(&encoder);
  return tlen;
}

int32_t tDeserializeSMCreateStbReq(void *buf, int32_t bufLen, SMCreateStbReq *pReq) {
  SDecoder decoder = {0};
  tDecoderInit(&decoder, buf, bufLen);

  if (tStartDecode(&decoder) < 0) return -1;
  if (tDecodeCStrTo(&decoder, pReq->name) < 0) return -1;
  if (tDecodeI8(&decoder, &pReq->igExists) < 0) return -1;
  if (tDecodeFloat(&decoder, &pReq->xFilesFactor) < 0) return -1;
  if (tDecodeI32(&decoder, &pReq->delay) < 0) return -1;
  if (tDecodeI32(&decoder, &pReq->ttl) < 0) return -1;
  if (tDecodeI32(&decoder, &pReq->numOfColumns) < 0) return -1;
  if (tDecodeI32(&decoder, &pReq->numOfTags) < 0) return -1;
  if (tDecodeI32(&decoder, &pReq->commentLen) < 0) return -1;
  if (tDecodeI32(&decoder, &pReq->ast1Len) < 0) return -1;
  if (tDecodeI32(&decoder, &pReq->ast2Len) < 0) return -1;

  pReq->pColumns = taosArrayInit(pReq->numOfColumns, sizeof(SField));
  pReq->pTags = taosArrayInit(pReq->numOfTags, sizeof(SField));
  if (pReq->pColumns == NULL || pReq->pTags == NULL) {
    terrno = TSDB_CODE_OUT_OF_MEMORY;
    return -1;
  }

  for (int32_t i = 0; i < pReq->numOfColumns; ++i) {
    SField field = {0};
    if (tDecodeI8(&decoder, &field.type) < 0) return -1;
    if (tDecodeI32(&decoder, &field.bytes) < 0) return -1;
    if (tDecodeCStrTo(&decoder, field.name) < 0) return -1;
    if (tDecodeI8(&decoder, &field.flags) < 0) return -1;
    if (taosArrayPush(pReq->pColumns, &field) == NULL) {
      terrno = TSDB_CODE_OUT_OF_MEMORY;
      return -1;
    }
  }

  for (int32_t i = 0; i < pReq->numOfTags; ++i) {
    SField field = {0};
    if (tDecodeI8(&decoder, &field.type) < 0) return -1;
    if (tDecodeI32(&decoder, &field.bytes) < 0) return -1;
    if (tDecodeCStrTo(&decoder, field.name) < 0) return -1;
    if (tDecodeI8(&decoder, &field.flags) < 0) return -1;
    if (taosArrayPush(pReq->pTags, &field) == NULL) {
      terrno = TSDB_CODE_OUT_OF_MEMORY;
      return -1;
    }
  }

  if (pReq->commentLen > 0) {
    pReq->comment = taosMemoryMalloc(pReq->commentLen);
    if (pReq->comment == NULL) return -1;
    if (tDecodeCStrTo(&decoder, pReq->comment) < 0) return -1;
  }

  if (pReq->ast1Len > 0) {
    pReq->pAst1 = taosMemoryMalloc(pReq->ast1Len);
    if (pReq->pAst1 == NULL) return -1;
    if (tDecodeCStrTo(&decoder, pReq->pAst1) < 0) return -1;
  }

  if (pReq->ast2Len > 0) {
    pReq->pAst2 = taosMemoryMalloc(pReq->ast2Len);
    if (pReq->pAst2 == NULL) return -1;
    if (tDecodeCStrTo(&decoder, pReq->pAst2) < 0) return -1;
  }

  tEndDecode(&decoder);

  tDecoderClear(&decoder);
  return 0;
}

void tFreeSMCreateStbReq(SMCreateStbReq *pReq) {
  taosArrayDestroy(pReq->pColumns);
  taosArrayDestroy(pReq->pTags);
  taosMemoryFreeClear(pReq->comment);
  taosMemoryFreeClear(pReq->pAst1);
  taosMemoryFreeClear(pReq->pAst2);
  pReq->pColumns = NULL;
  pReq->pTags = NULL;
}

int32_t tSerializeSMDropStbReq(void *buf, int32_t bufLen, SMDropStbReq *pReq) {
  SEncoder encoder = {0};
  tEncoderInit(&encoder, buf, bufLen);

  if (tStartEncode(&encoder) < 0) return -1;
  if (tEncodeCStr(&encoder, pReq->name) < 0) return -1;
  if (tEncodeI8(&encoder, pReq->igNotExists) < 0) return -1;
  tEndEncode(&encoder);

  int32_t tlen = encoder.pos;
  tEncoderClear(&encoder);
  return tlen;
}

int32_t tDeserializeSMDropStbReq(void *buf, int32_t bufLen, SMDropStbReq *pReq) {
  SDecoder decoder = {0};
  tDecoderInit(&decoder, buf, bufLen);

  if (tStartDecode(&decoder) < 0) return -1;
  if (tDecodeCStrTo(&decoder, pReq->name) < 0) return -1;
  if (tDecodeI8(&decoder, &pReq->igNotExists) < 0) return -1;
  tEndDecode(&decoder);

  tDecoderClear(&decoder);
  return 0;
}

int32_t tSerializeSMAlterStbReq(void *buf, int32_t bufLen, SMAlterStbReq *pReq) {
  SEncoder encoder = {0};
  tEncoderInit(&encoder, buf, bufLen);

  if (tStartEncode(&encoder) < 0) return -1;
  if (tEncodeCStr(&encoder, pReq->name) < 0) return -1;
  if (tEncodeI8(&encoder, pReq->alterType) < 0) return -1;
  if (tEncodeI32(&encoder, pReq->tagVer) < 0) return -1;
  if (tEncodeI32(&encoder, pReq->colVer) < 0) return -1;
  if (tEncodeI32(&encoder, pReq->numOfFields) < 0) return -1;
  for (int32_t i = 0; i < pReq->numOfFields; ++i) {
    SField *pField = taosArrayGet(pReq->pFields, i);
    if (tEncodeI8(&encoder, pField->type) < 0) return -1;
    if (tEncodeI32(&encoder, pField->bytes) < 0) return -1;
    if (tEncodeCStr(&encoder, pField->name) < 0) return -1;
  }
  if (tEncodeI32(&encoder, pReq->ttl) < 0) return -1;
  if (tEncodeI32(&encoder, pReq->commentLen) < 0) return -1;
  if (pReq->commentLen > 0) {
    if (tEncodeCStr(&encoder, pReq->comment) < 0) return -1;
  }
  tEndEncode(&encoder);

  int32_t tlen = encoder.pos;
  tEncoderClear(&encoder);
  return tlen;
}

int32_t tDeserializeSMAlterStbReq(void *buf, int32_t bufLen, SMAlterStbReq *pReq) {
  SDecoder decoder = {0};
  tDecoderInit(&decoder, buf, bufLen);

  if (tStartDecode(&decoder) < 0) return -1;
  if (tDecodeCStrTo(&decoder, pReq->name) < 0) return -1;
  if (tDecodeI8(&decoder, &pReq->alterType) < 0) return -1;
  if (tDecodeI32(&decoder, &pReq->tagVer) < 0) return -1;
  if (tDecodeI32(&decoder, &pReq->colVer) < 0) return -1;
  if (tDecodeI32(&decoder, &pReq->numOfFields) < 0) return -1;
  pReq->pFields = taosArrayInit(pReq->numOfFields, sizeof(SField));
  if (pReq->pFields == NULL) {
    terrno = TSDB_CODE_OUT_OF_MEMORY;
    return -1;
  }

  for (int32_t i = 0; i < pReq->numOfFields; ++i) {
    SField field = {0};
    if (tDecodeI8(&decoder, &field.type) < 0) return -1;
    if (tDecodeI32(&decoder, &field.bytes) < 0) return -1;
    if (tDecodeCStrTo(&decoder, field.name) < 0) return -1;
    if (taosArrayPush(pReq->pFields, &field) == NULL) {
      terrno = TSDB_CODE_OUT_OF_MEMORY;
      return -1;
    }
  }

  if (tDecodeI32(&decoder, &pReq->ttl) < 0) return -1;
  if (tDecodeI32(&decoder, &pReq->commentLen) < 0) return -1;
  if (pReq->commentLen > 0) {
    pReq->comment = taosMemoryMalloc(pReq->commentLen);
    if (pReq->comment == NULL) return -1;
    if (tDecodeCStrTo(&decoder, pReq->comment) < 0) return -1;
  }

  tEndDecode(&decoder);
  tDecoderClear(&decoder);
  return 0;
}

void tFreeSMAltertbReq(SMAlterStbReq *pReq) {
  taosArrayDestroy(pReq->pFields);
  pReq->pFields = NULL;
}

int32_t tSerializeSEpSet(void *buf, int32_t bufLen, const SEpSet *pEpset) {
  SEncoder encoder = {0};
  tEncoderInit(&encoder, buf, bufLen);
  if (tStartEncode(&encoder) < 0) return -1;
  if (tEncodeSEpSet(&encoder, pEpset) < 0) return -1;

  tEndEncode(&encoder);
  int32_t tlen = encoder.pos;
  tEncoderClear(&encoder);
  return tlen;
}

int32_t tDeserializeSEpSet(void *buf, int32_t bufLen, SEpSet *pEpset) {
  SDecoder decoder = {0};
  tDecoderInit(&decoder, buf, bufLen);
  if (tStartDecode(&decoder) < 0) return -1;
  if (tDecodeSEpSet(&decoder, pEpset) < 0) return -1;

  tEndDecode(&decoder);
  tDecoderClear(&decoder);
  return 0;
}

int32_t tSerializeSMCreateSmaReq(void *buf, int32_t bufLen, SMCreateSmaReq *pReq) {
  SEncoder encoder = {0};
  tEncoderInit(&encoder, buf, bufLen);

  if (tStartEncode(&encoder) < 0) return -1;
  if (tEncodeCStr(&encoder, pReq->name) < 0) return -1;
  if (tEncodeCStr(&encoder, pReq->stb) < 0) return -1;
  if (tEncodeI8(&encoder, pReq->igExists) < 0) return -1;
  if (tEncodeI8(&encoder, pReq->intervalUnit) < 0) return -1;
  if (tEncodeI8(&encoder, pReq->slidingUnit) < 0) return -1;
  if (tEncodeI8(&encoder, pReq->timezone) < 0) return -1;
  if (tEncodeI32(&encoder, pReq->dstVgId) < 0) return -1;
  if (tEncodeI64(&encoder, pReq->interval) < 0) return -1;
  if (tEncodeI64(&encoder, pReq->offset) < 0) return -1;
  if (tEncodeI64(&encoder, pReq->sliding) < 0) return -1;
  if (tEncodeI32(&encoder, pReq->exprLen) < 0) return -1;
  if (tEncodeI32(&encoder, pReq->tagsFilterLen) < 0) return -1;
  if (tEncodeI32(&encoder, pReq->sqlLen) < 0) return -1;
  if (tEncodeI32(&encoder, pReq->astLen) < 0) return -1;
  if (pReq->exprLen > 0) {
    if (tEncodeBinary(&encoder, pReq->expr, pReq->exprLen) < 0) return -1;
  }
  if (pReq->tagsFilterLen > 0) {
    if (tEncodeBinary(&encoder, pReq->tagsFilter, pReq->tagsFilterLen) < 0) return -1;
  }
  if (pReq->sqlLen > 0) {
    if (tEncodeBinary(&encoder, pReq->sql, pReq->sqlLen) < 0) return -1;
  }
  if (pReq->astLen > 0) {
    if (tEncodeBinary(&encoder, pReq->ast, pReq->astLen) < 0) return -1;
  }
  tEndEncode(&encoder);

  int32_t tlen = encoder.pos;
  tEncoderClear(&encoder);
  return tlen;
}

int32_t tDeserializeSMCreateSmaReq(void *buf, int32_t bufLen, SMCreateSmaReq *pReq) {
  SDecoder decoder = {0};
  tDecoderInit(&decoder, buf, bufLen);

  if (tStartDecode(&decoder) < 0) return -1;
  if (tDecodeCStrTo(&decoder, pReq->name) < 0) return -1;
  if (tDecodeCStrTo(&decoder, pReq->stb) < 0) return -1;
  if (tDecodeI8(&decoder, &pReq->igExists) < 0) return -1;
  if (tDecodeI8(&decoder, &pReq->intervalUnit) < 0) return -1;
  if (tDecodeI8(&decoder, &pReq->slidingUnit) < 0) return -1;
  if (tDecodeI8(&decoder, &pReq->timezone) < 0) return -1;
  if (tDecodeI32(&decoder, &pReq->dstVgId) < 0) return -1;
  if (tDecodeI64(&decoder, &pReq->interval) < 0) return -1;
  if (tDecodeI64(&decoder, &pReq->offset) < 0) return -1;
  if (tDecodeI64(&decoder, &pReq->sliding) < 0) return -1;
  if (tDecodeI32(&decoder, &pReq->exprLen) < 0) return -1;
  if (tDecodeI32(&decoder, &pReq->tagsFilterLen) < 0) return -1;
  if (tDecodeI32(&decoder, &pReq->sqlLen) < 0) return -1;
  if (tDecodeI32(&decoder, &pReq->astLen) < 0) return -1;
  if (pReq->exprLen > 0) {
    pReq->expr = taosMemoryMalloc(pReq->exprLen);
    if (pReq->expr == NULL) return -1;
    if (tDecodeCStrTo(&decoder, pReq->expr) < 0) return -1;
  }
  if (pReq->tagsFilterLen > 0) {
    pReq->tagsFilter = taosMemoryMalloc(pReq->tagsFilterLen);
    if (pReq->tagsFilter == NULL) return -1;
    if (tDecodeCStrTo(&decoder, pReq->tagsFilter) < 0) return -1;
  }
  if (pReq->sqlLen > 0) {
    pReq->sql = taosMemoryMalloc(pReq->sqlLen);
    if (pReq->sql == NULL) return -1;
    if (tDecodeCStrTo(&decoder, pReq->sql) < 0) return -1;
  }
  if (pReq->astLen > 0) {
    pReq->ast = taosMemoryMalloc(pReq->astLen);
    if (pReq->ast == NULL) return -1;
    if (tDecodeCStrTo(&decoder, pReq->ast) < 0) return -1;
  }

  tEndDecode(&decoder);
  tDecoderClear(&decoder);
  return 0;
}

void tFreeSMCreateSmaReq(SMCreateSmaReq *pReq) {
  taosMemoryFreeClear(pReq->expr);
  taosMemoryFreeClear(pReq->tagsFilter);
  taosMemoryFreeClear(pReq->sql);
  taosMemoryFreeClear(pReq->ast);
}

int32_t tSerializeSMDropSmaReq(void *buf, int32_t bufLen, SMDropSmaReq *pReq) {
  SEncoder encoder = {0};
  tEncoderInit(&encoder, buf, bufLen);

  if (tStartEncode(&encoder) < 0) return -1;
  if (tEncodeCStr(&encoder, pReq->name) < 0) return -1;

  if (tEncodeI8(&encoder, pReq->igNotExists) < 0) return -1;
  tEndEncode(&encoder);

  int32_t tlen = encoder.pos;
  tEncoderClear(&encoder);
  return tlen;
}

int32_t tDeserializeSMDropSmaReq(void *buf, int32_t bufLen, SMDropSmaReq *pReq) {
  SDecoder decoder = {0};
  tDecoderInit(&decoder, buf, bufLen);

  if (tStartDecode(&decoder) < 0) return -1;
  if (tDecodeCStrTo(&decoder, pReq->name) < 0) return -1;
  if (tDecodeI8(&decoder, &pReq->igNotExists) < 0) return -1;
  tEndDecode(&decoder);

  tDecoderClear(&decoder);
  return 0;
}
int32_t tSerializeSMCreateFullTextReq(void *buf, int32_t bufLen, SMCreateFullTextReq *pReq) {
  SEncoder encoder = {0};
  tEncoderInit(&encoder, buf, bufLen);

  if (tStartEncode(&encoder) < 0) return -1;

  tEndEncode(&encoder);
  int32_t tlen = encoder.pos;
  tEncoderClear(&encoder);
  return tlen;
}
int32_t tDeserializeSMCreateFullTextReq(void *buf, int32_t bufLen, SMCreateFullTextReq *pReq) {
  SDecoder decoder = {0};
  tDecoderInit(&decoder, buf, bufLen);
  if (tStartDecode(&decoder) < 0) return -1;

  tEndDecode(&decoder);
  tDecoderClear(&decoder);
  return 0;
}
void tFreeSMCreateFullTextReq(SMCreateFullTextReq *pReq) {
  // impl later
  return;
}
int32_t tSerializeSMDropFullTextReq(void *buf, int32_t bufLen, SMDropFullTextReq *pReq) {
  SEncoder encoder = {0};
  tEncoderInit(&encoder, buf, bufLen);

  if (tStartEncode(&encoder) < 0) return -1;

  if (tEncodeCStr(&encoder, pReq->name) < 0) return -1;

  if (tEncodeI8(&encoder, pReq->igNotExists) < 0) return -1;

  tEndEncode(&encoder);
  int32_t tlen = encoder.pos;
  tEncoderClear(&encoder);
  return tlen;
}
int32_t tDeserializeSMDropFullTextReq(void *buf, int32_t bufLen, SMDropFullTextReq *pReq) {
  SDecoder decoder = {0};
  tDecoderInit(&decoder, buf, bufLen);
  if (tStartDecode(&decoder) < 0) return -1;
  if (tDecodeCStrTo(&decoder, pReq->name) < 0) return -1;
  if (tDecodeI8(&decoder, &pReq->igNotExists) < 0) return -1;

  tEndDecode(&decoder);
  tDecoderClear(&decoder);
  return 0;
}

int32_t tSerializeSStatusReq(void *buf, int32_t bufLen, SStatusReq *pReq) {
  SEncoder encoder = {0};
  tEncoderInit(&encoder, buf, bufLen);

  if (tStartEncode(&encoder) < 0) return -1;

  // status
  if (tEncodeI32(&encoder, pReq->sver) < 0) return -1;
  if (tEncodeI64(&encoder, pReq->dnodeVer) < 0) return -1;
  if (tEncodeI32(&encoder, pReq->dnodeId) < 0) return -1;
  if (tEncodeI64(&encoder, pReq->clusterId) < 0) return -1;
  if (tEncodeI64(&encoder, pReq->rebootTime) < 0) return -1;
  if (tEncodeI64(&encoder, pReq->updateTime) < 0) return -1;
  if (tEncodeI32(&encoder, pReq->numOfCores) < 0) return -1;
  if (tEncodeI32(&encoder, pReq->numOfSupportVnodes) < 0) return -1;
  if (tEncodeCStr(&encoder, pReq->dnodeEp) < 0) return -1;

  // cluster cfg
  if (tEncodeI32(&encoder, pReq->clusterCfg.statusInterval) < 0) return -1;
  if (tEncodeI64(&encoder, pReq->clusterCfg.checkTime) < 0) return -1;
  if (tEncodeCStr(&encoder, pReq->clusterCfg.timezone) < 0) return -1;
  if (tEncodeCStr(&encoder, pReq->clusterCfg.locale) < 0) return -1;
  if (tEncodeCStr(&encoder, pReq->clusterCfg.charset) < 0) return -1;

  // vnode loads
  int32_t vlen = (int32_t)taosArrayGetSize(pReq->pVloads);
  if (tEncodeI32(&encoder, vlen) < 0) return -1;
  for (int32_t i = 0; i < vlen; ++i) {
    SVnodeLoad *pload = taosArrayGet(pReq->pVloads, i);
    if (tEncodeI32(&encoder, pload->vgId) < 0) return -1;
    if (tEncodeI32(&encoder, pload->syncState) < 0) return -1;
    if (tEncodeI64(&encoder, pload->numOfTables) < 0) return -1;
    if (tEncodeI64(&encoder, pload->numOfTimeSeries) < 0) return -1;
    if (tEncodeI64(&encoder, pload->totalStorage) < 0) return -1;
    if (tEncodeI64(&encoder, pload->compStorage) < 0) return -1;
    if (tEncodeI64(&encoder, pload->pointsWritten) < 0) return -1;
  }

  // mnode loads
  if (tEncodeI32(&encoder, pReq->mload.syncState) < 0) return -1;

  if (tEncodeI32(&encoder, pReq->qload.dnodeId) < 0) return -1;
  if (tEncodeI64(&encoder, pReq->qload.numOfProcessedQuery) < 0) return -1;
  if (tEncodeI64(&encoder, pReq->qload.numOfProcessedCQuery) < 0) return -1;
  if (tEncodeI64(&encoder, pReq->qload.numOfProcessedFetch) < 0) return -1;
  if (tEncodeI64(&encoder, pReq->qload.numOfProcessedDrop) < 0) return -1;
  if (tEncodeI64(&encoder, pReq->qload.numOfProcessedHb) < 0) return -1;
  if (tEncodeI64(&encoder, pReq->qload.numOfProcessedDelete) < 0) return -1;
  if (tEncodeI64(&encoder, pReq->qload.cacheDataSize) < 0) return -1;
  if (tEncodeI64(&encoder, pReq->qload.numOfQueryInQueue) < 0) return -1;
  if (tEncodeI64(&encoder, pReq->qload.numOfFetchInQueue) < 0) return -1;
  if (tEncodeI64(&encoder, pReq->qload.timeInQueryQueue) < 0) return -1;
  if (tEncodeI64(&encoder, pReq->qload.timeInFetchQueue) < 0) return -1;

  tEndEncode(&encoder);

  int32_t tlen = encoder.pos;
  tEncoderClear(&encoder);
  return tlen;
}

int32_t tDeserializeSStatusReq(void *buf, int32_t bufLen, SStatusReq *pReq) {
  SDecoder decoder = {0};
  tDecoderInit(&decoder, buf, bufLen);

  if (tStartDecode(&decoder) < 0) return -1;

  // status
  if (tDecodeI32(&decoder, &pReq->sver) < 0) return -1;
  if (tDecodeI64(&decoder, &pReq->dnodeVer) < 0) return -1;
  if (tDecodeI32(&decoder, &pReq->dnodeId) < 0) return -1;
  if (tDecodeI64(&decoder, &pReq->clusterId) < 0) return -1;
  if (tDecodeI64(&decoder, &pReq->rebootTime) < 0) return -1;
  if (tDecodeI64(&decoder, &pReq->updateTime) < 0) return -1;
  if (tDecodeI32(&decoder, &pReq->numOfCores) < 0) return -1;
  if (tDecodeI32(&decoder, &pReq->numOfSupportVnodes) < 0) return -1;
  if (tDecodeCStrTo(&decoder, pReq->dnodeEp) < 0) return -1;

  // cluster cfg
  if (tDecodeI32(&decoder, &pReq->clusterCfg.statusInterval) < 0) return -1;
  if (tDecodeI64(&decoder, &pReq->clusterCfg.checkTime) < 0) return -1;
  if (tDecodeCStrTo(&decoder, pReq->clusterCfg.timezone) < 0) return -1;
  if (tDecodeCStrTo(&decoder, pReq->clusterCfg.locale) < 0) return -1;
  if (tDecodeCStrTo(&decoder, pReq->clusterCfg.charset) < 0) return -1;

  // vnode loads
  int32_t vlen = 0;
  if (tDecodeI32(&decoder, &vlen) < 0) return -1;
  pReq->pVloads = taosArrayInit(vlen, sizeof(SVnodeLoad));
  if (pReq->pVloads == NULL) {
    terrno = TSDB_CODE_OUT_OF_MEMORY;
    return -1;
  }

  for (int32_t i = 0; i < vlen; ++i) {
    SVnodeLoad vload = {0};
    if (tDecodeI32(&decoder, &vload.vgId) < 0) return -1;
    if (tDecodeI32(&decoder, &vload.syncState) < 0) return -1;
    if (tDecodeI64(&decoder, &vload.numOfTables) < 0) return -1;
    if (tDecodeI64(&decoder, &vload.numOfTimeSeries) < 0) return -1;
    if (tDecodeI64(&decoder, &vload.totalStorage) < 0) return -1;
    if (tDecodeI64(&decoder, &vload.compStorage) < 0) return -1;
    if (tDecodeI64(&decoder, &vload.pointsWritten) < 0) return -1;
    if (taosArrayPush(pReq->pVloads, &vload) == NULL) {
      terrno = TSDB_CODE_OUT_OF_MEMORY;
      return -1;
    }
  }

  if (tDecodeI32(&decoder, &pReq->mload.syncState) < 0) return -1;

  if (tDecodeI32(&decoder, &pReq->qload.dnodeId) < 0) return -1;
  if (tDecodeI64(&decoder, &pReq->qload.numOfProcessedQuery) < 0) return -1;
  if (tDecodeI64(&decoder, &pReq->qload.numOfProcessedCQuery) < 0) return -1;
  if (tDecodeI64(&decoder, &pReq->qload.numOfProcessedFetch) < 0) return -1;
  if (tDecodeI64(&decoder, &pReq->qload.numOfProcessedDrop) < 0) return -1;
  if (tDecodeI64(&decoder, &pReq->qload.numOfProcessedHb) < 0) return -1;
  if (tDecodeI64(&decoder, &pReq->qload.numOfProcessedDelete) < 0) return -1;
  if (tDecodeI64(&decoder, &pReq->qload.cacheDataSize) < 0) return -1;
  if (tDecodeI64(&decoder, &pReq->qload.numOfQueryInQueue) < 0) return -1;
  if (tDecodeI64(&decoder, &pReq->qload.numOfFetchInQueue) < 0) return -1;
  if (tDecodeI64(&decoder, &pReq->qload.timeInQueryQueue) < 0) return -1;
  if (tDecodeI64(&decoder, &pReq->qload.timeInFetchQueue) < 0) return -1;

  tEndDecode(&decoder);
  tDecoderClear(&decoder);
  return 0;
}

void tFreeSStatusReq(SStatusReq *pReq) { taosArrayDestroy(pReq->pVloads); }

int32_t tSerializeSStatusRsp(void *buf, int32_t bufLen, SStatusRsp *pRsp) {
  SEncoder encoder = {0};
  tEncoderInit(&encoder, buf, bufLen);

  if (tStartEncode(&encoder) < 0) return -1;

  // status
  if (tEncodeI64(&encoder, pRsp->dnodeVer) < 0) return -1;

  // dnode cfg
  if (tEncodeI32(&encoder, pRsp->dnodeCfg.dnodeId) < 0) return -1;
  if (tEncodeI64(&encoder, pRsp->dnodeCfg.clusterId) < 0) return -1;

  // dnode eps
  int32_t dlen = (int32_t)taosArrayGetSize(pRsp->pDnodeEps);
  if (tEncodeI32(&encoder, dlen) < 0) return -1;
  for (int32_t i = 0; i < dlen; ++i) {
    SDnodeEp *pDnodeEp = taosArrayGet(pRsp->pDnodeEps, i);
    if (tEncodeI32(&encoder, pDnodeEp->id) < 0) return -1;
    if (tEncodeI8(&encoder, pDnodeEp->isMnode) < 0) return -1;
    if (tEncodeCStr(&encoder, pDnodeEp->ep.fqdn) < 0) return -1;
    if (tEncodeU16(&encoder, pDnodeEp->ep.port) < 0) return -1;
  }

  tEndEncode(&encoder);

  int32_t tlen = encoder.pos;
  tEncoderClear(&encoder);
  return tlen;
}

int32_t tDeserializeSStatusRsp(void *buf, int32_t bufLen, SStatusRsp *pRsp) {
  SDecoder decoder = {0};
  tDecoderInit(&decoder, buf, bufLen);

  if (tStartDecode(&decoder) < 0) return -1;

  // status
  if (tDecodeI64(&decoder, &pRsp->dnodeVer) < 0) return -1;

  // cluster cfg
  if (tDecodeI32(&decoder, &pRsp->dnodeCfg.dnodeId) < 0) return -1;
  if (tDecodeI64(&decoder, &pRsp->dnodeCfg.clusterId) < 0) return -1;

  // dnode eps
  int32_t dlen = 0;
  if (tDecodeI32(&decoder, &dlen) < 0) return -1;
  pRsp->pDnodeEps = taosArrayInit(dlen, sizeof(SDnodeEp));
  if (pRsp->pDnodeEps == NULL) {
    terrno = TSDB_CODE_OUT_OF_MEMORY;
    return -1;
  }

  for (int32_t i = 0; i < dlen; ++i) {
    SDnodeEp dnodeEp = {0};
    if (tDecodeI32(&decoder, &dnodeEp.id) < 0) return -1;
    if (tDecodeI8(&decoder, &dnodeEp.isMnode) < 0) return -1;
    if (tDecodeCStrTo(&decoder, dnodeEp.ep.fqdn) < 0) return -1;
    if (tDecodeU16(&decoder, &dnodeEp.ep.port) < 0) return -1;
    if (taosArrayPush(pRsp->pDnodeEps, &dnodeEp) == NULL) {
      terrno = TSDB_CODE_OUT_OF_MEMORY;
      return -1;
    }
  }

  tEndDecode(&decoder);
  tDecoderClear(&decoder);
  return 0;
}

void tFreeSStatusRsp(SStatusRsp *pRsp) { taosArrayDestroy(pRsp->pDnodeEps); }

int32_t tSerializeSCreateAcctReq(void *buf, int32_t bufLen, SCreateAcctReq *pReq) {
  SEncoder encoder = {0};
  tEncoderInit(&encoder, buf, bufLen);

  if (tStartEncode(&encoder) < 0) return -1;
  if (tEncodeCStr(&encoder, pReq->user) < 0) return -1;
  if (tEncodeCStr(&encoder, pReq->pass) < 0) return -1;
  if (tEncodeI32(&encoder, pReq->maxUsers) < 0) return -1;
  if (tEncodeI32(&encoder, pReq->maxDbs) < 0) return -1;
  if (tEncodeI32(&encoder, pReq->maxTimeSeries) < 0) return -1;
  if (tEncodeI32(&encoder, pReq->maxStreams) < 0) return -1;
  if (tEncodeI32(&encoder, pReq->accessState) < 0) return -1;
  if (tEncodeI64(&encoder, pReq->maxStorage) < 0) return -1;
  tEndEncode(&encoder);

  int32_t tlen = encoder.pos;
  tEncoderClear(&encoder);
  return tlen;
}

int32_t tDeserializeSCreateAcctReq(void *buf, int32_t bufLen, SCreateAcctReq *pReq) {
  SDecoder decoder = {0};
  tDecoderInit(&decoder, buf, bufLen);

  if (tStartDecode(&decoder) < 0) return -1;
  if (tDecodeCStrTo(&decoder, pReq->user) < 0) return -1;
  if (tDecodeCStrTo(&decoder, pReq->pass) < 0) return -1;
  if (tDecodeI32(&decoder, &pReq->maxUsers) < 0) return -1;
  if (tDecodeI32(&decoder, &pReq->maxDbs) < 0) return -1;
  if (tDecodeI32(&decoder, &pReq->maxTimeSeries) < 0) return -1;
  if (tDecodeI32(&decoder, &pReq->maxStreams) < 0) return -1;
  if (tDecodeI32(&decoder, &pReq->accessState) < 0) return -1;
  if (tDecodeI64(&decoder, &pReq->maxStorage) < 0) return -1;
  tEndDecode(&decoder);

  tDecoderClear(&decoder);
  return 0;
}

int32_t tSerializeSDropUserReq(void *buf, int32_t bufLen, SDropUserReq *pReq) {
  SEncoder encoder = {0};
  tEncoderInit(&encoder, buf, bufLen);

  if (tStartEncode(&encoder) < 0) return -1;
  if (tEncodeCStr(&encoder, pReq->user) < 0) return -1;
  tEndEncode(&encoder);

  int32_t tlen = encoder.pos;
  tEncoderClear(&encoder);
  return tlen;
}

int32_t tDeserializeSDropUserReq(void *buf, int32_t bufLen, SDropUserReq *pReq) {
  SDecoder decoder = {0};
  tDecoderInit(&decoder, buf, bufLen);

  if (tStartDecode(&decoder) < 0) return -1;
  if (tDecodeCStrTo(&decoder, pReq->user) < 0) return -1;
  tEndDecode(&decoder);

  tDecoderClear(&decoder);
  return 0;
}

int32_t tSerializeSCreateUserReq(void *buf, int32_t bufLen, SCreateUserReq *pReq) {
  SEncoder encoder = {0};
  tEncoderInit(&encoder, buf, bufLen);

  if (tStartEncode(&encoder) < 0) return -1;
  if (tEncodeI8(&encoder, pReq->createType) < 0) return -1;
  if (tEncodeI8(&encoder, pReq->superUser) < 0) return -1;
  if (tEncodeCStr(&encoder, pReq->user) < 0) return -1;
  if (tEncodeCStr(&encoder, pReq->pass) < 0) return -1;
  tEndEncode(&encoder);

  int32_t tlen = encoder.pos;
  tEncoderClear(&encoder);
  return tlen;
}

int32_t tDeserializeSCreateUserReq(void *buf, int32_t bufLen, SCreateUserReq *pReq) {
  SDecoder decoder = {0};
  tDecoderInit(&decoder, buf, bufLen);

  if (tStartDecode(&decoder) < 0) return -1;
  if (tDecodeI8(&decoder, &pReq->createType) < 0) return -1;
  if (tDecodeI8(&decoder, &pReq->superUser) < 0) return -1;
  if (tDecodeCStrTo(&decoder, pReq->user) < 0) return -1;
  if (tDecodeCStrTo(&decoder, pReq->pass) < 0) return -1;
  tEndDecode(&decoder);

  tDecoderClear(&decoder);
  return 0;
}

int32_t tSerializeSAlterUserReq(void *buf, int32_t bufLen, SAlterUserReq *pReq) {
  SEncoder encoder = {0};
  tEncoderInit(&encoder, buf, bufLen);

  if (tStartEncode(&encoder) < 0) return -1;
  if (tEncodeI8(&encoder, pReq->alterType) < 0) return -1;
  if (tEncodeI8(&encoder, pReq->superUser) < 0) return -1;
  if (tEncodeCStr(&encoder, pReq->user) < 0) return -1;
  if (tEncodeCStr(&encoder, pReq->pass) < 0) return -1;
  if (tEncodeCStr(&encoder, pReq->dbname) < 0) return -1;
  tEndEncode(&encoder);

  int32_t tlen = encoder.pos;
  tEncoderClear(&encoder);
  return tlen;
}

int32_t tDeserializeSAlterUserReq(void *buf, int32_t bufLen, SAlterUserReq *pReq) {
  SDecoder decoder = {0};
  tDecoderInit(&decoder, buf, bufLen);

  if (tStartDecode(&decoder) < 0) return -1;
  if (tDecodeI8(&decoder, &pReq->alterType) < 0) return -1;
  if (tDecodeI8(&decoder, &pReq->superUser) < 0) return -1;
  if (tDecodeCStrTo(&decoder, pReq->user) < 0) return -1;
  if (tDecodeCStrTo(&decoder, pReq->pass) < 0) return -1;
  if (tDecodeCStrTo(&decoder, pReq->dbname) < 0) return -1;
  tEndDecode(&decoder);

  tDecoderClear(&decoder);
  return 0;
}

int32_t tSerializeSGetUserAuthReq(void *buf, int32_t bufLen, SGetUserAuthReq *pReq) {
  SEncoder encoder = {0};
  tEncoderInit(&encoder, buf, bufLen);

  if (tStartEncode(&encoder) < 0) return -1;
  if (tEncodeCStr(&encoder, pReq->user) < 0) return -1;
  tEndEncode(&encoder);

  int32_t tlen = encoder.pos;
  tEncoderClear(&encoder);
  return tlen;
}

int32_t tDeserializeSGetUserAuthReq(void *buf, int32_t bufLen, SGetUserAuthReq *pReq) {
  SDecoder decoder = {0};
  tDecoderInit(&decoder, buf, bufLen);

  if (tStartDecode(&decoder) < 0) return -1;
  if (tDecodeCStrTo(&decoder, pReq->user) < 0) return -1;
  tEndDecode(&decoder);

  tDecoderClear(&decoder);
  return 0;
}

int32_t tSerializeSGetUserAuthRspImpl(SEncoder *pEncoder, SGetUserAuthRsp *pRsp) {
  if (tEncodeCStr(pEncoder, pRsp->user) < 0) return -1;
  if (tEncodeI8(pEncoder, pRsp->superAuth) < 0) return -1;
  if (tEncodeI32(pEncoder, pRsp->version) < 0) return -1;

  int32_t numOfCreatedDbs = taosHashGetSize(pRsp->createdDbs);
  int32_t numOfReadDbs = taosHashGetSize(pRsp->readDbs);
  int32_t numOfWriteDbs = taosHashGetSize(pRsp->writeDbs);
  if (tEncodeI32(pEncoder, numOfCreatedDbs) < 0) return -1;
  if (tEncodeI32(pEncoder, numOfReadDbs) < 0) return -1;
  if (tEncodeI32(pEncoder, numOfWriteDbs) < 0) return -1;

  char *db = taosHashIterate(pRsp->createdDbs, NULL);
  while (db != NULL) {
    if (tEncodeCStr(pEncoder, db) < 0) return -1;
    db = taosHashIterate(pRsp->createdDbs, db);
  }

  db = taosHashIterate(pRsp->readDbs, NULL);
  while (db != NULL) {
    if (tEncodeCStr(pEncoder, db) < 0) return -1;
    db = taosHashIterate(pRsp->readDbs, db);
  }

  db = taosHashIterate(pRsp->writeDbs, NULL);
  while (db != NULL) {
    if (tEncodeCStr(pEncoder, db) < 0) return -1;
    db = taosHashIterate(pRsp->writeDbs, db);
  }

  return 0;
}

int32_t tSerializeSGetUserAuthRsp(void *buf, int32_t bufLen, SGetUserAuthRsp *pRsp) {
  SEncoder encoder = {0};
  tEncoderInit(&encoder, buf, bufLen);

  if (tStartEncode(&encoder) < 0) return -1;

  if (tSerializeSGetUserAuthRspImpl(&encoder, pRsp) < 0) return -1;

  tEndEncode(&encoder);

  int32_t tlen = encoder.pos;
  tEncoderClear(&encoder);
  return tlen;
}

int32_t tDeserializeSGetUserAuthRspImpl(SDecoder *pDecoder, SGetUserAuthRsp *pRsp) {
  pRsp->createdDbs = taosHashInit(4, taosGetDefaultHashFunction(TSDB_DATA_TYPE_BINARY), true, HASH_ENTRY_LOCK);
  pRsp->readDbs = taosHashInit(4, taosGetDefaultHashFunction(TSDB_DATA_TYPE_BINARY), true, HASH_ENTRY_LOCK);
  pRsp->writeDbs = taosHashInit(4, taosGetDefaultHashFunction(TSDB_DATA_TYPE_BINARY), true, HASH_ENTRY_LOCK);
  if (pRsp->readDbs == NULL || pRsp->writeDbs == NULL) {
    return -1;
  }

  if (tDecodeCStrTo(pDecoder, pRsp->user) < 0) return -1;
  if (tDecodeI8(pDecoder, &pRsp->superAuth) < 0) return -1;
  if (tDecodeI32(pDecoder, &pRsp->version) < 0) return -1;

  int32_t numOfCreatedDbs = 0;
  int32_t numOfReadDbs = 0;
  int32_t numOfWriteDbs = 0;
  if (tDecodeI32(pDecoder, &numOfCreatedDbs) < 0) return -1;
  if (tDecodeI32(pDecoder, &numOfReadDbs) < 0) return -1;
  if (tDecodeI32(pDecoder, &numOfWriteDbs) < 0) return -1;

  for (int32_t i = 0; i < numOfCreatedDbs; ++i) {
    char db[TSDB_DB_FNAME_LEN] = {0};
    if (tDecodeCStrTo(pDecoder, db) < 0) return -1;
    int32_t len = strlen(db);
    taosHashPut(pRsp->createdDbs, db, len, db, len);
  }

  for (int32_t i = 0; i < numOfReadDbs; ++i) {
    char db[TSDB_DB_FNAME_LEN] = {0};
    if (tDecodeCStrTo(pDecoder, db) < 0) return -1;
    int32_t len = strlen(db);
    taosHashPut(pRsp->readDbs, db, len, db, len);
  }

  for (int32_t i = 0; i < numOfWriteDbs; ++i) {
    char db[TSDB_DB_FNAME_LEN] = {0};
    if (tDecodeCStrTo(pDecoder, db) < 0) return -1;
    int32_t len = strlen(db);
    taosHashPut(pRsp->writeDbs, db, len, db, len);
  }

  return 0;
}

int32_t tDeserializeSGetUserAuthRsp(void *buf, int32_t bufLen, SGetUserAuthRsp *pRsp) {
  SDecoder decoder = {0};
  tDecoderInit(&decoder, buf, bufLen);

  if (tStartDecode(&decoder) < 0) return -1;

  if (tDeserializeSGetUserAuthRspImpl(&decoder, pRsp) < 0) return -1;

  tEndDecode(&decoder);

  tDecoderClear(&decoder);
  return 0;
}

void tFreeSGetUserAuthRsp(SGetUserAuthRsp *pRsp) {
  taosHashCleanup(pRsp->createdDbs);
  taosHashCleanup(pRsp->readDbs);
  taosHashCleanup(pRsp->writeDbs);
}

int32_t tSerializeSCreateDropMQSBNodeReq(void *buf, int32_t bufLen, SMCreateQnodeReq *pReq) {
  SEncoder encoder = {0};
  tEncoderInit(&encoder, buf, bufLen);

  if (tStartEncode(&encoder) < 0) return -1;
  if (tEncodeI32(&encoder, pReq->dnodeId) < 0) return -1;
  tEndEncode(&encoder);

  int32_t tlen = encoder.pos;
  tEncoderClear(&encoder);
  return tlen;
}

int32_t tDeserializeSCreateDropMQSBNodeReq(void *buf, int32_t bufLen, SMCreateQnodeReq *pReq) {
  SDecoder decoder = {0};
  tDecoderInit(&decoder, buf, bufLen);

  if (tStartDecode(&decoder) < 0) return -1;
  if (tDecodeI32(&decoder, &pReq->dnodeId) < 0) return -1;
  tEndDecode(&decoder);

  tDecoderClear(&decoder);
  return 0;
}

int32_t tSerializeSDropDnodeReq(void *buf, int32_t bufLen, SDropDnodeReq *pReq) {
  SEncoder encoder = {0};
  tEncoderInit(&encoder, buf, bufLen);

  if (tStartEncode(&encoder) < 0) return -1;
  if (tEncodeI32(&encoder, pReq->dnodeId) < 0) return -1;
  if (tEncodeCStr(&encoder, pReq->fqdn) < 0) return -1;
  if (tEncodeI32(&encoder, pReq->port) < 0) return -1;
  tEndEncode(&encoder);

  int32_t tlen = encoder.pos;
  tEncoderClear(&encoder);
  return tlen;
}

int32_t tDeserializeSDropDnodeReq(void *buf, int32_t bufLen, SDropDnodeReq *pReq) {
  SDecoder decoder = {0};
  tDecoderInit(&decoder, buf, bufLen);

  if (tStartDecode(&decoder) < 0) return -1;
  if (tDecodeI32(&decoder, &pReq->dnodeId) < 0) return -1;
  if (tDecodeCStrTo(&decoder, pReq->fqdn) < 0) return -1;
  if (tDecodeI32(&decoder, &pReq->port) < 0) return -1;
  tEndDecode(&decoder);

  tDecoderClear(&decoder);
  return 0;
}

int32_t tSerializeSMCfgDnodeReq(void *buf, int32_t bufLen, SMCfgDnodeReq *pReq) {
  SEncoder encoder = {0};
  tEncoderInit(&encoder, buf, bufLen);

  if (tStartEncode(&encoder) < 0) return -1;
  if (tEncodeI32(&encoder, pReq->dnodeId) < 0) return -1;
  if (tEncodeCStr(&encoder, pReq->config) < 0) return -1;
  if (tEncodeCStr(&encoder, pReq->value) < 0) return -1;
  tEndEncode(&encoder);

  int32_t tlen = encoder.pos;
  tEncoderClear(&encoder);
  return tlen;
}

int32_t tDeserializeSMCfgDnodeReq(void *buf, int32_t bufLen, SMCfgDnodeReq *pReq) {
  SDecoder decoder = {0};
  tDecoderInit(&decoder, buf, bufLen);

  if (tStartDecode(&decoder) < 0) return -1;
  if (tDecodeI32(&decoder, &pReq->dnodeId) < 0) return -1;
  if (tDecodeCStrTo(&decoder, pReq->config) < 0) return -1;
  if (tDecodeCStrTo(&decoder, pReq->value) < 0) return -1;
  tEndDecode(&decoder);

  tDecoderClear(&decoder);
  return 0;
}

int32_t tSerializeSCreateDnodeReq(void *buf, int32_t bufLen, SCreateDnodeReq *pReq) {
  SEncoder encoder = {0};
  tEncoderInit(&encoder, buf, bufLen);

  if (tStartEncode(&encoder) < 0) return -1;
  if (tEncodeCStr(&encoder, pReq->fqdn) < 0) return -1;
  if (tEncodeI32(&encoder, pReq->port) < 0) return -1;
  tEndEncode(&encoder);

  int32_t tlen = encoder.pos;
  tEncoderClear(&encoder);
  return tlen;
}

int32_t tDeserializeSCreateDnodeReq(void *buf, int32_t bufLen, SCreateDnodeReq *pReq) {
  SDecoder decoder = {0};
  tDecoderInit(&decoder, buf, bufLen);

  if (tStartDecode(&decoder) < 0) return -1;
  if (tDecodeCStrTo(&decoder, pReq->fqdn) < 0) return -1;
  if (tDecodeI32(&decoder, &pReq->port) < 0) return -1;
  tEndDecode(&decoder);

  tDecoderClear(&decoder);
  return 0;
}

int32_t tSerializeSCreateFuncReq(void *buf, int32_t bufLen, SCreateFuncReq *pReq) {
  SEncoder encoder = {0};
  tEncoderInit(&encoder, buf, bufLen);

  if (tStartEncode(&encoder) < 0) return -1;
  if (tEncodeCStr(&encoder, pReq->name) < 0) return -1;
  if (tEncodeI8(&encoder, pReq->igExists) < 0) return -1;
  if (tEncodeI8(&encoder, pReq->funcType) < 0) return -1;
  if (tEncodeI8(&encoder, pReq->scriptType) < 0) return -1;
  if (tEncodeI8(&encoder, pReq->outputType) < 0) return -1;
  if (tEncodeI32(&encoder, pReq->outputLen) < 0) return -1;
  if (tEncodeI32(&encoder, pReq->bufSize) < 0) return -1;
  if (tEncodeI32(&encoder, pReq->codeLen) < 0) return -1;
  if (tEncodeI64(&encoder, pReq->signature) < 0) return -1;

  if (pReq->pCode != NULL) {
    if (tEncodeBinary(&encoder, pReq->pCode, pReq->codeLen) < 0) return -1;
  }

  int32_t commentSize = 0;
  if (pReq->pComment != NULL) {
    commentSize = strlen(pReq->pComment) + 1;
  }
  if (tEncodeI32(&encoder, commentSize) < 0) return -1;
  if (pReq->pComment != NULL) {
    if (tEncodeCStr(&encoder, pReq->pComment) < 0) return -1;
  }

  tEndEncode(&encoder);

  int32_t tlen = encoder.pos;
  tEncoderClear(&encoder);
  return tlen;
}

int32_t tDeserializeSCreateFuncReq(void *buf, int32_t bufLen, SCreateFuncReq *pReq) {
  SDecoder decoder = {0};
  tDecoderInit(&decoder, buf, bufLen);

  if (tStartDecode(&decoder) < 0) return -1;
  if (tDecodeCStrTo(&decoder, pReq->name) < 0) return -1;
  if (tDecodeI8(&decoder, &pReq->igExists) < 0) return -1;
  if (tDecodeI8(&decoder, &pReq->funcType) < 0) return -1;
  if (tDecodeI8(&decoder, &pReq->scriptType) < 0) return -1;
  if (tDecodeI8(&decoder, &pReq->outputType) < 0) return -1;
  if (tDecodeI32(&decoder, &pReq->outputLen) < 0) return -1;
  if (tDecodeI32(&decoder, &pReq->bufSize) < 0) return -1;
  if (tDecodeI32(&decoder, &pReq->codeLen) < 0) return -1;
  if (tDecodeI64(&decoder, &pReq->signature) < 0) return -1;

  if (pReq->codeLen > 0) {
    pReq->pCode = taosMemoryCalloc(1, pReq->codeLen);
    if (pReq->pCode == NULL) {
      terrno = TSDB_CODE_OUT_OF_MEMORY;
      return -1;
    }
    if (tDecodeCStrTo(&decoder, pReq->pCode) < 0) return -1;
  }

  int32_t commentSize = 0;
  if (tDecodeI32(&decoder, &commentSize) < 0) return -1;
  if (commentSize > 0) {
    pReq->pComment = taosMemoryCalloc(1, commentSize);
    if (pReq->pComment == NULL) {
      terrno = TSDB_CODE_OUT_OF_MEMORY;
      return -1;
    }
    if (tDecodeCStrTo(&decoder, pReq->pComment) < 0) return -1;
  }

  tEndDecode(&decoder);

  tDecoderClear(&decoder);
  return 0;
}

void tFreeSCreateFuncReq(SCreateFuncReq *pReq) {
  taosMemoryFree(pReq->pCode);
  taosMemoryFree(pReq->pComment);
}

int32_t tSerializeSDropFuncReq(void *buf, int32_t bufLen, SDropFuncReq *pReq) {
  SEncoder encoder = {0};
  tEncoderInit(&encoder, buf, bufLen);

  if (tStartEncode(&encoder) < 0) return -1;
  if (tEncodeCStr(&encoder, pReq->name) < 0) return -1;
  if (tEncodeI8(&encoder, pReq->igNotExists) < 0) return -1;
  tEndEncode(&encoder);

  int32_t tlen = encoder.pos;
  tEncoderClear(&encoder);
  return tlen;
}

int32_t tDeserializeSDropFuncReq(void *buf, int32_t bufLen, SDropFuncReq *pReq) {
  SDecoder decoder = {0};
  tDecoderInit(&decoder, buf, bufLen);

  if (tStartDecode(&decoder) < 0) return -1;
  if (tDecodeCStrTo(&decoder, pReq->name) < 0) return -1;
  if (tDecodeI8(&decoder, &pReq->igNotExists) < 0) return -1;
  tEndDecode(&decoder);

  tDecoderClear(&decoder);
  return 0;
}

int32_t tSerializeSRetrieveFuncReq(void *buf, int32_t bufLen, SRetrieveFuncReq *pReq) {
  SEncoder encoder = {0};
  tEncoderInit(&encoder, buf, bufLen);

  if (tStartEncode(&encoder) < 0) return -1;
  if (tEncodeI32(&encoder, pReq->numOfFuncs) < 0) return -1;
  if (tEncodeI8(&encoder, pReq->ignoreCodeComment) < 0) return -1;

  if (pReq->numOfFuncs != (int32_t)taosArrayGetSize(pReq->pFuncNames)) return -1;
  for (int32_t i = 0; i < pReq->numOfFuncs; ++i) {
    char *fname = taosArrayGet(pReq->pFuncNames, i);
    if (tEncodeCStr(&encoder, fname) < 0) return -1;
  }

  tEndEncode(&encoder);

  int32_t tlen = encoder.pos;
  tEncoderClear(&encoder);
  return tlen;
}

int32_t tDeserializeSRetrieveFuncReq(void *buf, int32_t bufLen, SRetrieveFuncReq *pReq) {
  SDecoder decoder = {0};
  tDecoderInit(&decoder, buf, bufLen);

  if (tStartDecode(&decoder) < 0) return -1;
  if (tDecodeI32(&decoder, &pReq->numOfFuncs) < 0) return -1;
  if (tDecodeI8(&decoder, (int8_t *)&pReq->ignoreCodeComment) < 0) return -1;

  pReq->pFuncNames = taosArrayInit(pReq->numOfFuncs, TSDB_FUNC_NAME_LEN);
  if (pReq->pFuncNames == NULL) return -1;

  for (int32_t i = 0; i < pReq->numOfFuncs; ++i) {
    char fname[TSDB_FUNC_NAME_LEN] = {0};
    if (tDecodeCStrTo(&decoder, fname) < 0) return -1;
    taosArrayPush(pReq->pFuncNames, fname);
  }
  tEndDecode(&decoder);

  tDecoderClear(&decoder);
  return 0;
}

void tFreeSRetrieveFuncReq(SRetrieveFuncReq *pReq) { taosArrayDestroy(pReq->pFuncNames); }

int32_t tSerializeSRetrieveFuncRsp(void *buf, int32_t bufLen, SRetrieveFuncRsp *pRsp) {
  SEncoder encoder = {0};
  tEncoderInit(&encoder, buf, bufLen);

  if (tStartEncode(&encoder) < 0) return -1;
  if (tEncodeI32(&encoder, pRsp->numOfFuncs) < 0) return -1;

  if (pRsp->numOfFuncs != (int32_t)taosArrayGetSize(pRsp->pFuncInfos)) return -1;
  for (int32_t i = 0; i < pRsp->numOfFuncs; ++i) {
    SFuncInfo *pInfo = taosArrayGet(pRsp->pFuncInfos, i);

    if (tEncodeCStr(&encoder, pInfo->name) < 0) return -1;
    if (tEncodeI8(&encoder, pInfo->funcType) < 0) return -1;
    if (tEncodeI8(&encoder, pInfo->scriptType) < 0) return -1;
    if (tEncodeI8(&encoder, pInfo->outputType) < 0) return -1;
    if (tEncodeI32(&encoder, pInfo->outputLen) < 0) return -1;
    if (tEncodeI32(&encoder, pInfo->bufSize) < 0) return -1;
    if (tEncodeI64(&encoder, pInfo->signature) < 0) return -1;
    if (tEncodeI32(&encoder, pInfo->codeSize) < 0) return -1;
    if (tEncodeI32(&encoder, pInfo->commentSize) < 0) return -1;
    if (pInfo->codeSize) {
      if (tEncodeBinary(&encoder, pInfo->pCode, pInfo->codeSize) < 0) return -1;
    }
    if (pInfo->commentSize) {
      if (tEncodeCStr(&encoder, pInfo->pComment) < 0) return -1;
    }
  }

  tEndEncode(&encoder);

  int32_t tlen = encoder.pos;
  tEncoderClear(&encoder);
  return tlen;
}

int32_t tDeserializeSRetrieveFuncRsp(void *buf, int32_t bufLen, SRetrieveFuncRsp *pRsp) {
  SDecoder decoder = {0};
  tDecoderInit(&decoder, buf, bufLen);

  if (tStartDecode(&decoder) < 0) return -1;
  if (tDecodeI32(&decoder, &pRsp->numOfFuncs) < 0) return -1;

  pRsp->pFuncInfos = taosArrayInit(pRsp->numOfFuncs, sizeof(SFuncInfo));
  if (pRsp->pFuncInfos == NULL) return -1;

  for (int32_t i = 0; i < pRsp->numOfFuncs; ++i) {
    SFuncInfo fInfo = {0};
    if (tDecodeCStrTo(&decoder, fInfo.name) < 0) return -1;
    if (tDecodeI8(&decoder, &fInfo.funcType) < 0) return -1;
    if (tDecodeI8(&decoder, &fInfo.scriptType) < 0) return -1;
    if (tDecodeI8(&decoder, &fInfo.outputType) < 0) return -1;
    if (tDecodeI32(&decoder, &fInfo.outputLen) < 0) return -1;
    if (tDecodeI32(&decoder, &fInfo.bufSize) < 0) return -1;
    if (tDecodeI64(&decoder, &fInfo.signature) < 0) return -1;
    if (tDecodeI32(&decoder, &fInfo.codeSize) < 0) return -1;
    if (tDecodeI32(&decoder, &fInfo.commentSize) < 0) return -1;
    if (fInfo.codeSize) {
      fInfo.pCode = taosMemoryCalloc(1, fInfo.codeSize);
      if (fInfo.pCode == NULL) {
        terrno = TSDB_CODE_OUT_OF_MEMORY;
        return -1;
      }
      if (tDecodeCStrTo(&decoder, fInfo.pCode) < 0) return -1;
    }
    if (fInfo.commentSize) {
      fInfo.pComment = taosMemoryCalloc(1, fInfo.commentSize);
      if (fInfo.pComment == NULL) {
        terrno = TSDB_CODE_OUT_OF_MEMORY;
        return -1;
      }
      if (tDecodeCStrTo(&decoder, fInfo.pComment) < 0) return -1;
    }

    taosArrayPush(pRsp->pFuncInfos, &fInfo);
  }
  tEndDecode(&decoder);

  tDecoderClear(&decoder);
  return 0;
}

void tFreeSFuncInfo(SFuncInfo *pInfo) {
  if (NULL == pInfo) {
    return;
  }

  taosMemoryFree(pInfo->pCode);
  taosMemoryFree(pInfo->pComment);
}

void tFreeSRetrieveFuncRsp(SRetrieveFuncRsp *pRsp) {
  int32_t size = taosArrayGetSize(pRsp->pFuncInfos);
  for (int32_t i = 0; i < size; ++i) {
    SFuncInfo *pInfo = taosArrayGet(pRsp->pFuncInfos, i);
    tFreeSFuncInfo(pInfo);
  }
  taosArrayDestroy(pRsp->pFuncInfos);
}

int32_t tSerializeSCreateDbReq(void *buf, int32_t bufLen, SCreateDbReq *pReq) {
  SEncoder encoder = {0};
  tEncoderInit(&encoder, buf, bufLen);

  if (tStartEncode(&encoder) < 0) return -1;
  if (tEncodeCStr(&encoder, pReq->db) < 0) return -1;
  if (tEncodeI32(&encoder, pReq->numOfVgroups) < 0) return -1;
  if (tEncodeI32(&encoder, pReq->numOfStables) < 0) return -1;
  if (tEncodeI32(&encoder, pReq->buffer) < 0) return -1;
  if (tEncodeI32(&encoder, pReq->pageSize) < 0) return -1;
  if (tEncodeI32(&encoder, pReq->pages) < 0) return -1;
  if (tEncodeI32(&encoder, pReq->daysPerFile) < 0) return -1;
  if (tEncodeI32(&encoder, pReq->daysToKeep0) < 0) return -1;
  if (tEncodeI32(&encoder, pReq->daysToKeep1) < 0) return -1;
  if (tEncodeI32(&encoder, pReq->daysToKeep2) < 0) return -1;
  if (tEncodeI32(&encoder, pReq->minRows) < 0) return -1;
  if (tEncodeI32(&encoder, pReq->maxRows) < 0) return -1;
  if (tEncodeI32(&encoder, pReq->fsyncPeriod) < 0) return -1;
  if (tEncodeI8(&encoder, pReq->walLevel) < 0) return -1;
  if (tEncodeI8(&encoder, pReq->precision) < 0) return -1;
  if (tEncodeI8(&encoder, pReq->compression) < 0) return -1;
  if (tEncodeI8(&encoder, pReq->replications) < 0) return -1;
  if (tEncodeI8(&encoder, pReq->strict) < 0) return -1;
  if (tEncodeI8(&encoder, pReq->cacheLastRow) < 0) return -1;
  if (tEncodeI8(&encoder, pReq->schemaless) < 0) return -1;
  if (tEncodeI8(&encoder, pReq->ignoreExist) < 0) return -1;
  if (tEncodeI32(&encoder, pReq->numOfRetensions) < 0) return -1;
  for (int32_t i = 0; i < pReq->numOfRetensions; ++i) {
    SRetention *pRetension = taosArrayGet(pReq->pRetensions, i);
    if (tEncodeI64(&encoder, pRetension->freq) < 0) return -1;
    if (tEncodeI64(&encoder, pRetension->keep) < 0) return -1;
    if (tEncodeI8(&encoder, pRetension->freqUnit) < 0) return -1;
    if (tEncodeI8(&encoder, pRetension->keepUnit) < 0) return -1;
  }
  tEndEncode(&encoder);

  int32_t tlen = encoder.pos;
  tEncoderClear(&encoder);
  return tlen;
}

int32_t tDeserializeSCreateDbReq(void *buf, int32_t bufLen, SCreateDbReq *pReq) {
  SDecoder decoder = {0};
  tDecoderInit(&decoder, buf, bufLen);

  if (tStartDecode(&decoder) < 0) return -1;
  if (tDecodeCStrTo(&decoder, pReq->db) < 0) return -1;
  if (tDecodeI32(&decoder, &pReq->numOfVgroups) < 0) return -1;
  if (tDecodeI32(&decoder, &pReq->numOfStables) < 0) return -1;
  if (tDecodeI32(&decoder, &pReq->buffer) < 0) return -1;
  if (tDecodeI32(&decoder, &pReq->pageSize) < 0) return -1;
  if (tDecodeI32(&decoder, &pReq->pages) < 0) return -1;
  if (tDecodeI32(&decoder, &pReq->daysPerFile) < 0) return -1;
  if (tDecodeI32(&decoder, &pReq->daysToKeep0) < 0) return -1;
  if (tDecodeI32(&decoder, &pReq->daysToKeep1) < 0) return -1;
  if (tDecodeI32(&decoder, &pReq->daysToKeep2) < 0) return -1;
  if (tDecodeI32(&decoder, &pReq->minRows) < 0) return -1;
  if (tDecodeI32(&decoder, &pReq->maxRows) < 0) return -1;
  if (tDecodeI32(&decoder, &pReq->fsyncPeriod) < 0) return -1;
  if (tDecodeI8(&decoder, &pReq->walLevel) < 0) return -1;
  if (tDecodeI8(&decoder, &pReq->precision) < 0) return -1;
  if (tDecodeI8(&decoder, &pReq->compression) < 0) return -1;
  if (tDecodeI8(&decoder, &pReq->replications) < 0) return -1;
  if (tDecodeI8(&decoder, &pReq->strict) < 0) return -1;
  if (tDecodeI8(&decoder, &pReq->cacheLastRow) < 0) return -1;
  if (tDecodeI8(&decoder, &pReq->schemaless) < 0) return -1;
  if (tDecodeI8(&decoder, &pReq->ignoreExist) < 0) return -1;
  if (tDecodeI32(&decoder, &pReq->numOfRetensions) < 0) return -1;
  pReq->pRetensions = taosArrayInit(pReq->numOfRetensions, sizeof(SRetention));
  if (pReq->pRetensions == NULL) {
    terrno = TSDB_CODE_OUT_OF_MEMORY;
    return -1;
  }

  for (int32_t i = 0; i < pReq->numOfRetensions; ++i) {
    SRetention rentension = {0};
    if (tDecodeI64(&decoder, &rentension.freq) < 0) return -1;
    if (tDecodeI64(&decoder, &rentension.keep) < 0) return -1;
    if (tDecodeI8(&decoder, &rentension.freqUnit) < 0) return -1;
    if (tDecodeI8(&decoder, &rentension.keepUnit) < 0) return -1;
    if (taosArrayPush(pReq->pRetensions, &rentension) == NULL) {
      terrno = TSDB_CODE_OUT_OF_MEMORY;
      return -1;
    }
  }

  tEndDecode(&decoder);

  tDecoderClear(&decoder);
  return 0;
}

void tFreeSCreateDbReq(SCreateDbReq *pReq) {
  taosArrayDestroy(pReq->pRetensions);
  pReq->pRetensions = NULL;
}

int32_t tSerializeSAlterDbReq(void *buf, int32_t bufLen, SAlterDbReq *pReq) {
  SEncoder encoder = {0};
  tEncoderInit(&encoder, buf, bufLen);

  if (tStartEncode(&encoder) < 0) return -1;
  if (tEncodeCStr(&encoder, pReq->db) < 0) return -1;
  if (tEncodeI32(&encoder, pReq->buffer) < 0) return -1;
  if (tEncodeI32(&encoder, pReq->pageSize) < 0) return -1;
  if (tEncodeI32(&encoder, pReq->pages) < 0) return -1;
  if (tEncodeI32(&encoder, pReq->daysPerFile) < 0) return -1;
  if (tEncodeI32(&encoder, pReq->daysToKeep0) < 0) return -1;
  if (tEncodeI32(&encoder, pReq->daysToKeep1) < 0) return -1;
  if (tEncodeI32(&encoder, pReq->daysToKeep2) < 0) return -1;
  if (tEncodeI32(&encoder, pReq->fsyncPeriod) < 0) return -1;
  if (tEncodeI8(&encoder, pReq->walLevel) < 0) return -1;
  if (tEncodeI8(&encoder, pReq->strict) < 0) return -1;
  if (tEncodeI8(&encoder, pReq->cacheLastRow) < 0) return -1;
  if (tEncodeI8(&encoder, pReq->replications) < 0) return -1;
  tEndEncode(&encoder);

  int32_t tlen = encoder.pos;
  tEncoderClear(&encoder);
  return tlen;
}

int32_t tDeserializeSAlterDbReq(void *buf, int32_t bufLen, SAlterDbReq *pReq) {
  SDecoder decoder = {0};
  tDecoderInit(&decoder, buf, bufLen);

  if (tStartDecode(&decoder) < 0) return -1;
  if (tDecodeCStrTo(&decoder, pReq->db) < 0) return -1;
  if (tDecodeI32(&decoder, &pReq->buffer) < 0) return -1;
  if (tDecodeI32(&decoder, &pReq->pageSize) < 0) return -1;
  if (tDecodeI32(&decoder, &pReq->pages) < 0) return -1;
  if (tDecodeI32(&decoder, &pReq->daysPerFile) < 0) return -1;
  if (tDecodeI32(&decoder, &pReq->daysToKeep0) < 0) return -1;
  if (tDecodeI32(&decoder, &pReq->daysToKeep1) < 0) return -1;
  if (tDecodeI32(&decoder, &pReq->daysToKeep2) < 0) return -1;
  if (tDecodeI32(&decoder, &pReq->fsyncPeriod) < 0) return -1;
  if (tDecodeI8(&decoder, &pReq->walLevel) < 0) return -1;
  if (tDecodeI8(&decoder, &pReq->strict) < 0) return -1;
  if (tDecodeI8(&decoder, &pReq->cacheLastRow) < 0) return -1;
  if (tDecodeI8(&decoder, &pReq->replications) < 0) return -1;
  tEndDecode(&decoder);

  tDecoderClear(&decoder);
  return 0;
}

int32_t tSerializeSDropDbReq(void *buf, int32_t bufLen, SDropDbReq *pReq) {
  SEncoder encoder = {0};
  tEncoderInit(&encoder, buf, bufLen);

  if (tStartEncode(&encoder) < 0) return -1;
  if (tEncodeCStr(&encoder, pReq->db) < 0) return -1;
  if (tEncodeI8(&encoder, pReq->ignoreNotExists) < 0) return -1;
  tEndEncode(&encoder);

  int32_t tlen = encoder.pos;
  tEncoderClear(&encoder);
  return tlen;
}

int32_t tDeserializeSDropDbReq(void *buf, int32_t bufLen, SDropDbReq *pReq) {
  SDecoder decoder = {0};
  tDecoderInit(&decoder, buf, bufLen);

  if (tStartDecode(&decoder) < 0) return -1;
  if (tDecodeCStrTo(&decoder, pReq->db) < 0) return -1;
  if (tDecodeI8(&decoder, &pReq->ignoreNotExists) < 0) return -1;
  tEndDecode(&decoder);

  tDecoderClear(&decoder);
  return 0;
}

int32_t tSerializeSDropDbRsp(void *buf, int32_t bufLen, SDropDbRsp *pRsp) {
  SEncoder encoder = {0};
  tEncoderInit(&encoder, buf, bufLen);

  if (tStartEncode(&encoder) < 0) return -1;
  if (tEncodeCStr(&encoder, pRsp->db) < 0) return -1;
  if (tEncodeI64(&encoder, pRsp->uid) < 0) return -1;
  tEndEncode(&encoder);

  int32_t tlen = encoder.pos;
  tEncoderClear(&encoder);
  return tlen;
}

int32_t tDeserializeSDropDbRsp(void *buf, int32_t bufLen, SDropDbRsp *pRsp) {
  SDecoder decoder = {0};
  tDecoderInit(&decoder, buf, bufLen);

  if (tStartDecode(&decoder) < 0) return -1;
  if (tDecodeCStrTo(&decoder, pRsp->db) < 0) return -1;
  if (tDecodeI64(&decoder, &pRsp->uid) < 0) return -1;
  tEndDecode(&decoder);

  tDecoderClear(&decoder);
  return 0;
}

int32_t tSerializeSUseDbReq(void *buf, int32_t bufLen, SUseDbReq *pReq) {
  SEncoder encoder = {0};
  tEncoderInit(&encoder, buf, bufLen);

  if (tStartEncode(&encoder) < 0) return -1;
  if (tEncodeCStr(&encoder, pReq->db) < 0) return -1;
  if (tEncodeI64(&encoder, pReq->dbId) < 0) return -1;
  if (tEncodeI32(&encoder, pReq->vgVersion) < 0) return -1;
  if (tEncodeI32(&encoder, pReq->numOfTable) < 0) return -1;
  tEndEncode(&encoder);

  int32_t tlen = encoder.pos;
  tEncoderClear(&encoder);
  return tlen;
}

int32_t tDeserializeSUseDbReq(void *buf, int32_t bufLen, SUseDbReq *pReq) {
  SDecoder decoder = {0};
  tDecoderInit(&decoder, buf, bufLen);

  if (tStartDecode(&decoder) < 0) return -1;
  if (tDecodeCStrTo(&decoder, pReq->db) < 0) return -1;
  if (tDecodeI64(&decoder, &pReq->dbId) < 0) return -1;
  if (tDecodeI32(&decoder, &pReq->vgVersion) < 0) return -1;
  if (tDecodeI32(&decoder, &pReq->numOfTable) < 0) return -1;
  tEndDecode(&decoder);

  tDecoderClear(&decoder);
  return 0;
}

int32_t tSerializeSQnodeListReq(void *buf, int32_t bufLen, SQnodeListReq *pReq) {
  SEncoder encoder = {0};
  tEncoderInit(&encoder, buf, bufLen);

  if (tStartEncode(&encoder) < 0) return -1;
  if (tEncodeI32(&encoder, pReq->rowNum) < 0) return -1;
  tEndEncode(&encoder);

  int32_t tlen = encoder.pos;
  tEncoderClear(&encoder);
  return tlen;
}

int32_t tDeserializeSQnodeListReq(void *buf, int32_t bufLen, SQnodeListReq *pReq) {
  SDecoder decoder = {0};
  tDecoderInit(&decoder, buf, bufLen);

  if (tStartDecode(&decoder) < 0) return -1;
  if (tDecodeI32(&decoder, &pReq->rowNum) < 0) return -1;
  tEndDecode(&decoder);

  tDecoderClear(&decoder);
  return 0;
}

int32_t tSerializeSQnodeListRsp(void *buf, int32_t bufLen, SQnodeListRsp *pRsp) {
  SEncoder encoder = {0};
  tEncoderInit(&encoder, buf, bufLen);

  if (tStartEncode(&encoder) < 0) return -1;
  int32_t num = taosArrayGetSize(pRsp->qnodeList);
  if (tEncodeI32(&encoder, num) < 0) return -1;
  for (int32_t i = 0; i < num; ++i) {
    SQueryNodeLoad *pLoad = taosArrayGet(pRsp->qnodeList, i);
    if (tEncodeSQueryNodeLoad(&encoder, pLoad) < 0) return -1;
  }
  tEndEncode(&encoder);

  int32_t tlen = encoder.pos;
  tEncoderClear(&encoder);
  return tlen;
}

int32_t tDeserializeSQnodeListRsp(void *buf, int32_t bufLen, SQnodeListRsp *pRsp) {
  SDecoder decoder = {0};
  tDecoderInit(&decoder, buf, bufLen);

  if (tStartDecode(&decoder) < 0) return -1;
  int32_t num = 0;
  if (tDecodeI32(&decoder, &num) < 0) return -1;
  if (NULL == pRsp->qnodeList) {
    pRsp->qnodeList = taosArrayInit(num, sizeof(SQueryNodeLoad));
    if (NULL == pRsp->qnodeList) return -1;
  }

  for (int32_t i = 0; i < num; ++i) {
    SQueryNodeLoad load = {0};
    if (tDecodeSQueryNodeLoad(&decoder, &load) < 0) return -1;
    taosArrayPush(pRsp->qnodeList, &load);
  }
  tEndDecode(&decoder);

  tDecoderClear(&decoder);
  return 0;
}

void tFreeSQnodeListRsp(SQnodeListRsp *pRsp) { taosArrayDestroy(pRsp->qnodeList); }

int32_t tSerializeSCompactDbReq(void *buf, int32_t bufLen, SCompactDbReq *pReq) {
  SEncoder encoder = {0};
  tEncoderInit(&encoder, buf, bufLen);

  if (tStartEncode(&encoder) < 0) return -1;
  if (tEncodeCStr(&encoder, pReq->db) < 0) return -1;
  tEndEncode(&encoder);

  int32_t tlen = encoder.pos;
  tEncoderClear(&encoder);
  return tlen;
}

int32_t tDeserializeSCompactDbReq(void *buf, int32_t bufLen, SCompactDbReq *pReq) {
  SDecoder decoder = {0};
  tDecoderInit(&decoder, buf, bufLen);

  if (tStartDecode(&decoder) < 0) return -1;
  if (tDecodeCStrTo(&decoder, pReq->db) < 0) return -1;
  tEndDecode(&decoder);

  tDecoderClear(&decoder);
  return 0;
}

int32_t tSerializeSUseDbRspImp(SEncoder *pEncoder, const SUseDbRsp *pRsp) {
  if (tEncodeCStr(pEncoder, pRsp->db) < 0) return -1;
  if (tEncodeI64(pEncoder, pRsp->uid) < 0) return -1;
  if (tEncodeI32(pEncoder, pRsp->vgVersion) < 0) return -1;
  if (tEncodeI32(pEncoder, pRsp->vgNum) < 0) return -1;
  if (tEncodeI8(pEncoder, pRsp->hashMethod) < 0) return -1;

  for (int32_t i = 0; i < pRsp->vgNum; ++i) {
    SVgroupInfo *pVgInfo = taosArrayGet(pRsp->pVgroupInfos, i);
    if (tEncodeI32(pEncoder, pVgInfo->vgId) < 0) return -1;
    if (tEncodeU32(pEncoder, pVgInfo->hashBegin) < 0) return -1;
    if (tEncodeU32(pEncoder, pVgInfo->hashEnd) < 0) return -1;
    if (tEncodeSEpSet(pEncoder, &pVgInfo->epSet) < 0) return -1;
    if (tEncodeI32(pEncoder, pVgInfo->numOfTable) < 0) return -1;
  }

  return 0;
}

int32_t tSerializeSUseDbRsp(void *buf, int32_t bufLen, const SUseDbRsp *pRsp) {
  SEncoder encoder = {0};
  tEncoderInit(&encoder, buf, bufLen);

  if (tStartEncode(&encoder) < 0) return -1;
  if (tSerializeSUseDbRspImp(&encoder, pRsp) < 0) return -1;
  tEndEncode(&encoder);

  int32_t tlen = encoder.pos;
  tEncoderClear(&encoder);
  return tlen;
}

int32_t tSerializeSUseDbBatchRsp(void *buf, int32_t bufLen, SUseDbBatchRsp *pRsp) {
  SEncoder encoder = {0};
  tEncoderInit(&encoder, buf, bufLen);

  if (tStartEncode(&encoder) < 0) return -1;

  int32_t numOfBatch = taosArrayGetSize(pRsp->pArray);
  if (tEncodeI32(&encoder, numOfBatch) < 0) return -1;
  for (int32_t i = 0; i < numOfBatch; ++i) {
    SUseDbRsp *pUsedbRsp = taosArrayGet(pRsp->pArray, i);
    if (tSerializeSUseDbRspImp(&encoder, pUsedbRsp) < 0) return -1;
  }
  tEndEncode(&encoder);

  int32_t tlen = encoder.pos;
  tEncoderClear(&encoder);
  return tlen;
}

int32_t tDeserializeSUseDbRspImp(SDecoder *pDecoder, SUseDbRsp *pRsp) {
  if (tDecodeCStrTo(pDecoder, pRsp->db) < 0) return -1;
  if (tDecodeI64(pDecoder, &pRsp->uid) < 0) return -1;
  if (tDecodeI32(pDecoder, &pRsp->vgVersion) < 0) return -1;
  if (tDecodeI32(pDecoder, &pRsp->vgNum) < 0) return -1;
  if (tDecodeI8(pDecoder, &pRsp->hashMethod) < 0) return -1;

  if (pRsp->vgNum <= 0) {
    return 0;
  }

  pRsp->pVgroupInfos = taosArrayInit(pRsp->vgNum, sizeof(SVgroupInfo));
  if (pRsp->pVgroupInfos == NULL) {
    terrno = TSDB_CODE_OUT_OF_MEMORY;
    return -1;
  }

  for (int32_t i = 0; i < pRsp->vgNum; ++i) {
    SVgroupInfo vgInfo = {0};
    if (tDecodeI32(pDecoder, &vgInfo.vgId) < 0) return -1;
    if (tDecodeU32(pDecoder, &vgInfo.hashBegin) < 0) return -1;
    if (tDecodeU32(pDecoder, &vgInfo.hashEnd) < 0) return -1;
    if (tDecodeSEpSet(pDecoder, &vgInfo.epSet) < 0) return -1;
    if (tDecodeI32(pDecoder, &vgInfo.numOfTable) < 0) return -1;
    taosArrayPush(pRsp->pVgroupInfos, &vgInfo);
  }

  return 0;
}

int32_t tDeserializeSUseDbRsp(void *buf, int32_t bufLen, SUseDbRsp *pRsp) {
  SDecoder decoder = {0};
  tDecoderInit(&decoder, buf, bufLen);

  if (tStartDecode(&decoder) < 0) return -1;
  if (tDeserializeSUseDbRspImp(&decoder, pRsp) < 0) return -1;
  tEndDecode(&decoder);

  tDecoderClear(&decoder);
  return 0;
}

int32_t tDeserializeSUseDbBatchRsp(void *buf, int32_t bufLen, SUseDbBatchRsp *pRsp) {
  SDecoder decoder = {0};
  tDecoderInit(&decoder, buf, bufLen);

  if (tStartDecode(&decoder) < 0) return -1;

  int32_t numOfBatch = taosArrayGetSize(pRsp->pArray);
  if (tDecodeI32(&decoder, &numOfBatch) < 0) return -1;

  pRsp->pArray = taosArrayInit(numOfBatch, sizeof(SUseDbRsp));
  if (pRsp->pArray == NULL) {
    terrno = TSDB_CODE_OUT_OF_MEMORY;
    return -1;
  }

  for (int32_t i = 0; i < numOfBatch; ++i) {
    SUseDbRsp usedbRsp = {0};
    if (tDeserializeSUseDbRspImp(&decoder, &usedbRsp) < 0) return -1;
    taosArrayPush(pRsp->pArray, &usedbRsp);
  }
  tEndDecode(&decoder);

  tDecoderClear(&decoder);
  return 0;
}

void tFreeSUsedbRsp(SUseDbRsp *pRsp) { taosArrayDestroy(pRsp->pVgroupInfos); }

void tFreeSUseDbBatchRsp(SUseDbBatchRsp *pRsp) {
  int32_t numOfBatch = taosArrayGetSize(pRsp->pArray);
  for (int32_t i = 0; i < numOfBatch; ++i) {
    SUseDbRsp *pUsedbRsp = taosArrayGet(pRsp->pArray, i);
    tFreeSUsedbRsp(pUsedbRsp);
  }

  taosArrayDestroy(pRsp->pArray);
}

int32_t tSerializeSUserAuthBatchRsp(void *buf, int32_t bufLen, SUserAuthBatchRsp *pRsp) {
  SEncoder encoder = {0};
  tEncoderInit(&encoder, buf, bufLen);

  if (tStartEncode(&encoder) < 0) return -1;

  int32_t numOfBatch = taosArrayGetSize(pRsp->pArray);
  if (tEncodeI32(&encoder, numOfBatch) < 0) return -1;
  for (int32_t i = 0; i < numOfBatch; ++i) {
    SGetUserAuthRsp *pUserAuthRsp = taosArrayGet(pRsp->pArray, i);
    if (tSerializeSGetUserAuthRspImpl(&encoder, pUserAuthRsp) < 0) return -1;
  }
  tEndEncode(&encoder);

  int32_t tlen = encoder.pos;
  tEncoderClear(&encoder);
  return tlen;
}

int32_t tDeserializeSUserAuthBatchRsp(void *buf, int32_t bufLen, SUserAuthBatchRsp *pRsp) {
  SDecoder decoder = {0};
  tDecoderInit(&decoder, buf, bufLen);

  if (tStartDecode(&decoder) < 0) return -1;

  int32_t numOfBatch = taosArrayGetSize(pRsp->pArray);
  if (tDecodeI32(&decoder, &numOfBatch) < 0) return -1;

  pRsp->pArray = taosArrayInit(numOfBatch, sizeof(SGetUserAuthRsp));
  if (pRsp->pArray == NULL) {
    terrno = TSDB_CODE_OUT_OF_MEMORY;
    return -1;
  }

  for (int32_t i = 0; i < numOfBatch; ++i) {
    SGetUserAuthRsp rsp = {0};
    if (tDeserializeSGetUserAuthRspImpl(&decoder, &rsp) < 0) return -1;
    taosArrayPush(pRsp->pArray, &rsp);
  }
  tEndDecode(&decoder);

  tDecoderClear(&decoder);
  return 0;
}

void tFreeSUserAuthBatchRsp(SUserAuthBatchRsp *pRsp) {
  int32_t numOfBatch = taosArrayGetSize(pRsp->pArray);
  for (int32_t i = 0; i < numOfBatch; ++i) {
    SGetUserAuthRsp *pUserAuthRsp = taosArrayGet(pRsp->pArray, i);
    tFreeSGetUserAuthRsp(pUserAuthRsp);
  }

  taosArrayDestroy(pRsp->pArray);
}

int32_t tSerializeSDbCfgReq(void *buf, int32_t bufLen, SDbCfgReq *pReq) {
  SEncoder encoder = {0};
  tEncoderInit(&encoder, buf, bufLen);

  if (tStartEncode(&encoder) < 0) return -1;
  if (tEncodeCStr(&encoder, pReq->db) < 0) return -1;
  tEndEncode(&encoder);

  int32_t tlen = encoder.pos;
  tEncoderClear(&encoder);
  return tlen;
}

int32_t tDeserializeSDbCfgReq(void *buf, int32_t bufLen, SDbCfgReq *pReq) {
  SDecoder decoder = {0};
  tDecoderInit(&decoder, buf, bufLen);

  if (tStartDecode(&decoder) < 0) return -1;
  if (tDecodeCStrTo(&decoder, pReq->db) < 0) return -1;
  tEndDecode(&decoder);

  tDecoderClear(&decoder);
  return 0;
}

int32_t tSerializeSDbCfgRsp(void *buf, int32_t bufLen, const SDbCfgRsp *pRsp) {
  SEncoder encoder = {0};
  tEncoderInit(&encoder, buf, bufLen);

  if (tStartEncode(&encoder) < 0) return -1;
  if (tEncodeI32(&encoder, pRsp->numOfVgroups) < 0) return -1;
  if (tEncodeI32(&encoder, pRsp->numOfStables) < 0) return -1;
  if (tEncodeI32(&encoder, pRsp->buffer) < 0) return -1;
  if (tEncodeI32(&encoder, pRsp->pageSize) < 0) return -1;
  if (tEncodeI32(&encoder, pRsp->pages) < 0) return -1;
  if (tEncodeI32(&encoder, pRsp->daysPerFile) < 0) return -1;
  if (tEncodeI32(&encoder, pRsp->daysToKeep0) < 0) return -1;
  if (tEncodeI32(&encoder, pRsp->daysToKeep1) < 0) return -1;
  if (tEncodeI32(&encoder, pRsp->daysToKeep2) < 0) return -1;
  if (tEncodeI32(&encoder, pRsp->minRows) < 0) return -1;
  if (tEncodeI32(&encoder, pRsp->maxRows) < 0) return -1;
  if (tEncodeI32(&encoder, pRsp->fsyncPeriod) < 0) return -1;
  if (tEncodeI8(&encoder, pRsp->walLevel) < 0) return -1;
  if (tEncodeI8(&encoder, pRsp->precision) < 0) return -1;
  if (tEncodeI8(&encoder, pRsp->compression) < 0) return -1;
  if (tEncodeI8(&encoder, pRsp->replications) < 0) return -1;
  if (tEncodeI8(&encoder, pRsp->strict) < 0) return -1;
  if (tEncodeI8(&encoder, pRsp->cacheLastRow) < 0) return -1;
  if (tEncodeI32(&encoder, pRsp->numOfRetensions) < 0) return -1;
  for (int32_t i = 0; i < pRsp->numOfRetensions; ++i) {
    SRetention *pRetension = taosArrayGet(pRsp->pRetensions, i);
    if (tEncodeI64(&encoder, pRetension->freq) < 0) return -1;
    if (tEncodeI64(&encoder, pRetension->keep) < 0) return -1;
    if (tEncodeI8(&encoder, pRetension->freqUnit) < 0) return -1;
    if (tEncodeI8(&encoder, pRetension->keepUnit) < 0) return -1;
  }
  if (tEncodeI8(&encoder, pRsp->schemaless) < 0) return -1;
  tEndEncode(&encoder);

  int32_t tlen = encoder.pos;
  tEncoderClear(&encoder);
  return tlen;
}

int32_t tDeserializeSDbCfgRsp(void *buf, int32_t bufLen, SDbCfgRsp *pRsp) {
  SDecoder decoder = {0};
  tDecoderInit(&decoder, buf, bufLen);

  if (tStartDecode(&decoder) < 0) return -1;
  if (tDecodeI32(&decoder, &pRsp->numOfVgroups) < 0) return -1;
  if (tDecodeI32(&decoder, &pRsp->numOfStables) < 0) return -1;
  if (tDecodeI32(&decoder, &pRsp->buffer) < 0) return -1;
  if (tDecodeI32(&decoder, &pRsp->pageSize) < 0) return -1;
  if (tDecodeI32(&decoder, &pRsp->pages) < 0) return -1;
  if (tDecodeI32(&decoder, &pRsp->daysPerFile) < 0) return -1;
  if (tDecodeI32(&decoder, &pRsp->daysToKeep0) < 0) return -1;
  if (tDecodeI32(&decoder, &pRsp->daysToKeep1) < 0) return -1;
  if (tDecodeI32(&decoder, &pRsp->daysToKeep2) < 0) return -1;
  if (tDecodeI32(&decoder, &pRsp->minRows) < 0) return -1;
  if (tDecodeI32(&decoder, &pRsp->maxRows) < 0) return -1;
  if (tDecodeI32(&decoder, &pRsp->fsyncPeriod) < 0) return -1;
  if (tDecodeI8(&decoder, &pRsp->walLevel) < 0) return -1;
  if (tDecodeI8(&decoder, &pRsp->precision) < 0) return -1;
  if (tDecodeI8(&decoder, &pRsp->compression) < 0) return -1;
  if (tDecodeI8(&decoder, &pRsp->replications) < 0) return -1;
  if (tDecodeI8(&decoder, &pRsp->strict) < 0) return -1;
  if (tDecodeI8(&decoder, &pRsp->cacheLastRow) < 0) return -1;
  if (tDecodeI32(&decoder, &pRsp->numOfRetensions) < 0) return -1;
  pRsp->pRetensions = taosArrayInit(pRsp->numOfRetensions, sizeof(SRetention));
  if (pRsp->pRetensions == NULL) {
    terrno = TSDB_CODE_OUT_OF_MEMORY;
    return -1;
  }

  for (int32_t i = 0; i < pRsp->numOfRetensions; ++i) {
    SRetention rentension = {0};
    if (tDecodeI64(&decoder, &rentension.freq) < 0) return -1;
    if (tDecodeI64(&decoder, &rentension.keep) < 0) return -1;
    if (tDecodeI8(&decoder, &rentension.freqUnit) < 0) return -1;
    if (tDecodeI8(&decoder, &rentension.keepUnit) < 0) return -1;
    if (taosArrayPush(pRsp->pRetensions, &rentension) == NULL) {
      terrno = TSDB_CODE_OUT_OF_MEMORY;
      return -1;
    }
  }
  if (tDecodeI8(&decoder, &pRsp->schemaless) < 0) return -1;
  tEndDecode(&decoder);

  tDecoderClear(&decoder);
  return 0;
}

int32_t tSerializeSUserIndexReq(void *buf, int32_t bufLen, SUserIndexReq *pReq) {
  SEncoder encoder = {0};
  tEncoderInit(&encoder, buf, bufLen);

  if (tStartEncode(&encoder) < 0) return -1;
  if (tEncodeCStr(&encoder, pReq->indexFName) < 0) return -1;
  tEndEncode(&encoder);

  int32_t tlen = encoder.pos;
  tEncoderClear(&encoder);
  return tlen;
}

int32_t tDeserializeSUserIndexReq(void *buf, int32_t bufLen, SUserIndexReq *pReq) {
  SDecoder decoder = {0};
  tDecoderInit(&decoder, buf, bufLen);

  if (tStartDecode(&decoder) < 0) return -1;
  if (tDecodeCStrTo(&decoder, pReq->indexFName) < 0) return -1;
  tEndDecode(&decoder);

  tDecoderClear(&decoder);
  return 0;
}

int32_t tSerializeSUserIndexRsp(void *buf, int32_t bufLen, const SUserIndexRsp *pRsp) {
  SEncoder encoder = {0};
  tEncoderInit(&encoder, buf, bufLen);

  if (tStartEncode(&encoder) < 0) return -1;
  if (tEncodeCStr(&encoder, pRsp->dbFName) < 0) return -1;
  if (tEncodeCStr(&encoder, pRsp->tblFName) < 0) return -1;
  if (tEncodeCStr(&encoder, pRsp->colName) < 0) return -1;
  if (tEncodeCStr(&encoder, pRsp->indexType) < 0) return -1;
  if (tEncodeCStr(&encoder, pRsp->indexExts) < 0) return -1;
  tEndEncode(&encoder);

  int32_t tlen = encoder.pos;
  tEncoderClear(&encoder);
  return tlen;
}

int32_t tDeserializeSUserIndexRsp(void *buf, int32_t bufLen, SUserIndexRsp *pRsp) {
  SDecoder decoder = {0};
  tDecoderInit(&decoder, buf, bufLen);

  if (tStartDecode(&decoder) < 0) return -1;
  if (tDecodeCStrTo(&decoder, pRsp->dbFName) < 0) return -1;
  if (tDecodeCStrTo(&decoder, pRsp->tblFName) < 0) return -1;
  if (tDecodeCStrTo(&decoder, pRsp->colName) < 0) return -1;
  if (tDecodeCStrTo(&decoder, pRsp->indexType) < 0) return -1;
  if (tDecodeCStrTo(&decoder, pRsp->indexExts) < 0) return -1;
  tEndDecode(&decoder);

  tDecoderClear(&decoder);
  return 0;
}

int32_t tSerializeSTableIndexReq(void *buf, int32_t bufLen, STableIndexReq *pReq) {
  SEncoder encoder = {0};
  tEncoderInit(&encoder, buf, bufLen);

  if (tStartEncode(&encoder) < 0) return -1;
  if (tEncodeCStr(&encoder, pReq->tbFName) < 0) return -1;
  tEndEncode(&encoder);

  int32_t tlen = encoder.pos;
  tEncoderClear(&encoder);
  return tlen;
}

int32_t tDeserializeSTableIndexReq(void *buf, int32_t bufLen, STableIndexReq *pReq) {
  SDecoder decoder = {0};
  tDecoderInit(&decoder, buf, bufLen);

  if (tStartDecode(&decoder) < 0) return -1;
  if (tDecodeCStrTo(&decoder, pReq->tbFName) < 0) return -1;
  tEndDecode(&decoder);

  tDecoderClear(&decoder);
  return 0;
}

int32_t tSerializeSTableIndexInfo(SEncoder *pEncoder, STableIndexInfo *pInfo) {
  if (tEncodeI8(pEncoder, pInfo->intervalUnit) < 0) return -1;
  if (tEncodeI8(pEncoder, pInfo->slidingUnit) < 0) return -1;
  if (tEncodeI64(pEncoder, pInfo->interval) < 0) return -1;
  if (tEncodeI64(pEncoder, pInfo->offset) < 0) return -1;
  if (tEncodeI64(pEncoder, pInfo->sliding) < 0) return -1;
  if (tEncodeI64(pEncoder, pInfo->dstTbUid) < 0) return -1;
  if (tEncodeI32(pEncoder, pInfo->dstVgId) < 0) return -1;
  if (tEncodeSEpSet(pEncoder, &pInfo->epSet) < 0) return -1;
  if (tEncodeCStr(pEncoder, pInfo->expr) < 0) return -1;
  return 0;
}

int32_t tSerializeSTableIndexRsp(void *buf, int32_t bufLen, const STableIndexRsp *pRsp) {
  SEncoder encoder = {0};
  tEncoderInit(&encoder, buf, bufLen);

  if (tStartEncode(&encoder) < 0) return -1;
  int32_t num = taosArrayGetSize(pRsp->pIndex);
  if (tEncodeI32(&encoder, num) < 0) return -1;
  if (num > 0) {
    for (int32_t i = 0; i < num; ++i) {
      STableIndexInfo *pInfo = (STableIndexInfo *)taosArrayGet(pRsp->pIndex, i);
      if (tSerializeSTableIndexInfo(&encoder, pInfo) < 0) return -1;
    }
  }
  tEndEncode(&encoder);

  int32_t tlen = encoder.pos;
  tEncoderClear(&encoder);
  return tlen;
}

int32_t tDeserializeSTableIndexInfo(SDecoder *pDecoder, STableIndexInfo *pInfo) {
  if (tDecodeI8(pDecoder, &pInfo->intervalUnit) < 0) return -1;
  if (tDecodeI8(pDecoder, &pInfo->slidingUnit) < 0) return -1;
  if (tDecodeI64(pDecoder, &pInfo->interval) < 0) return -1;
  if (tDecodeI64(pDecoder, &pInfo->offset) < 0) return -1;
  if (tDecodeI64(pDecoder, &pInfo->sliding) < 0) return -1;
  if (tDecodeI64(pDecoder, &pInfo->dstTbUid) < 0) return -1;
  if (tDecodeI32(pDecoder, &pInfo->dstVgId) < 0) return -1;
  if (tDecodeSEpSet(pDecoder, &pInfo->epSet) < 0) return -1;
  if (tDecodeCStrAlloc(pDecoder, &pInfo->expr) < 0) return -1;

  return 0;
}

int32_t tDeserializeSTableIndexRsp(void *buf, int32_t bufLen, STableIndexRsp *pRsp) {
  SDecoder decoder = {0};
  tDecoderInit(&decoder, buf, bufLen);

  if (tStartDecode(&decoder) < 0) return -1;
  int32_t num = 0;
  if (tDecodeI32(&decoder, &num) < 0) return -1;
  if (num > 0) {
    pRsp->pIndex = taosArrayInit(num, sizeof(STableIndexInfo));
    if (NULL == pRsp->pIndex) return -1;
    STableIndexInfo info;
    for (int32_t i = 0; i < num; ++i) {
      if (tDeserializeSTableIndexInfo(&decoder, &info) < 0) return -1;
      if (NULL == taosArrayPush(pRsp->pIndex, &info)) {
        taosMemoryFree(info.expr);
        return -1;
      }
    }
  }
  tEndDecode(&decoder);

  tDecoderClear(&decoder);
  return 0;
}

<<<<<<< HEAD
=======
void tFreeSTableIndexInfo(void* info) {
  if (NULL == info) {
    return;
  }

  STableIndexInfo *pInfo = (STableIndexInfo*)info;

  taosMemoryFree(pInfo->expr);
}

>>>>>>> f2426f80
int32_t tSerializeSShowReq(void *buf, int32_t bufLen, SShowReq *pReq) {
  SEncoder encoder = {0};
  tEncoderInit(&encoder, buf, bufLen);

  if (tStartEncode(&encoder) < 0) return -1;
  if (tEncodeI32(&encoder, pReq->type) < 0) return -1;
  if (tEncodeCStr(&encoder, pReq->db) < 0) return -1;
  if (tEncodeI32(&encoder, pReq->payloadLen) < 0) return -1;
  if (pReq->payloadLen > 0) {
    if (tEncodeBinary(&encoder, pReq->payload, pReq->payloadLen) < 0) return -1;
  }
  tEndEncode(&encoder);

  int32_t tlen = encoder.pos;
  tEncoderClear(&encoder);
  return tlen;
}

int32_t tDeserializeSShowReq(void *buf, int32_t bufLen, SShowReq *pReq) {
  SDecoder decoder = {0};
  tDecoderInit(&decoder, buf, bufLen);

  if (tStartDecode(&decoder) < 0) return -1;
  if (tDecodeI32(&decoder, &pReq->type) < 0) return -1;
  if (tDecodeCStrTo(&decoder, pReq->db) < 0) return -1;
  if (tDecodeI32(&decoder, &pReq->payloadLen) < 0) return -1;
  if (pReq->payloadLen > 0) {
    pReq->payload = taosMemoryMalloc(pReq->payloadLen);
    if (pReq->payload == NULL) return -1;
    if (tDecodeCStrTo(&decoder, pReq->payload) < 0) return -1;
  }

  tEndDecode(&decoder);
  tDecoderClear(&decoder);
  return 0;
}

void tFreeSShowReq(SShowReq *pReq) { taosMemoryFreeClear(pReq->payload); }

int32_t tSerializeSRetrieveTableReq(void *buf, int32_t bufLen, SRetrieveTableReq *pReq) {
  SEncoder encoder = {0};
  tEncoderInit(&encoder, buf, bufLen);

  if (tStartEncode(&encoder) < 0) return -1;
  if (tEncodeI64(&encoder, pReq->showId) < 0) return -1;
  if (tEncodeCStr(&encoder, pReq->db) < 0) return -1;
  if (tEncodeCStr(&encoder, pReq->tb) < 0) return -1;
  tEndEncode(&encoder);

  int32_t tlen = encoder.pos;
  tEncoderClear(&encoder);
  return tlen;
}

int32_t tDeserializeSRetrieveTableReq(void *buf, int32_t bufLen, SRetrieveTableReq *pReq) {
  SDecoder decoder = {0};
  tDecoderInit(&decoder, buf, bufLen);

  if (tStartDecode(&decoder) < 0) return -1;
  if (tDecodeI64(&decoder, &pReq->showId) < 0) return -1;
  if (tDecodeCStrTo(&decoder, pReq->db) < 0) return -1;
  if (tDecodeCStrTo(&decoder, pReq->tb) < 0) return -1;
  tEndDecode(&decoder);
  tDecoderClear(&decoder);
  return 0;
}

static int32_t tEncodeSTableMetaRsp(SEncoder *pEncoder, STableMetaRsp *pRsp) {
  if (tEncodeCStr(pEncoder, pRsp->tbName) < 0) return -1;
  if (tEncodeCStr(pEncoder, pRsp->stbName) < 0) return -1;
  if (tEncodeCStr(pEncoder, pRsp->dbFName) < 0) return -1;
  if (tEncodeI64(pEncoder, pRsp->dbId) < 0) return -1;
  if (tEncodeI32(pEncoder, pRsp->numOfTags) < 0) return -1;
  if (tEncodeI32(pEncoder, pRsp->numOfColumns) < 0) return -1;
  if (tEncodeI8(pEncoder, pRsp->precision) < 0) return -1;
  if (tEncodeI8(pEncoder, pRsp->tableType) < 0) return -1;
  if (tEncodeI32(pEncoder, pRsp->sversion) < 0) return -1;
  if (tEncodeI32(pEncoder, pRsp->tversion) < 0) return -1;
  if (tEncodeU64(pEncoder, pRsp->suid) < 0) return -1;
  if (tEncodeU64(pEncoder, pRsp->tuid) < 0) return -1;
  if (tEncodeI32(pEncoder, pRsp->vgId) < 0) return -1;
  for (int32_t i = 0; i < pRsp->numOfColumns + pRsp->numOfTags; ++i) {
    SSchema *pSchema = &pRsp->pSchemas[i];
    if (tEncodeSSchema(pEncoder, pSchema) < 0) return -1;
  }

  return 0;
}

static int32_t tDecodeSTableMetaRsp(SDecoder *pDecoder, STableMetaRsp *pRsp) {
  if (tDecodeCStrTo(pDecoder, pRsp->tbName) < 0) return -1;
  if (tDecodeCStrTo(pDecoder, pRsp->stbName) < 0) return -1;
  if (tDecodeCStrTo(pDecoder, pRsp->dbFName) < 0) return -1;
  if (tDecodeI64(pDecoder, &pRsp->dbId) < 0) return -1;
  if (tDecodeI32(pDecoder, &pRsp->numOfTags) < 0) return -1;
  if (tDecodeI32(pDecoder, &pRsp->numOfColumns) < 0) return -1;
  if (tDecodeI8(pDecoder, &pRsp->precision) < 0) return -1;
  if (tDecodeI8(pDecoder, &pRsp->tableType) < 0) return -1;
  if (tDecodeI32(pDecoder, &pRsp->sversion) < 0) return -1;
  if (tDecodeI32(pDecoder, &pRsp->tversion) < 0) return -1;
  if (tDecodeU64(pDecoder, &pRsp->suid) < 0) return -1;
  if (tDecodeU64(pDecoder, &pRsp->tuid) < 0) return -1;
  if (tDecodeI32(pDecoder, &pRsp->vgId) < 0) return -1;

  int32_t totalCols = pRsp->numOfTags + pRsp->numOfColumns;
  pRsp->pSchemas = taosMemoryMalloc(sizeof(SSchema) * totalCols);
  if (pRsp->pSchemas == NULL) return -1;

  for (int32_t i = 0; i < totalCols; ++i) {
    SSchema *pSchema = &pRsp->pSchemas[i];
    if (tDecodeSSchema(pDecoder, pSchema) < 0) return -1;
  }

  return 0;
}

int32_t tSerializeSTableMetaRsp(void *buf, int32_t bufLen, STableMetaRsp *pRsp) {
  SEncoder encoder = {0};
  tEncoderInit(&encoder, buf, bufLen);

  if (tStartEncode(&encoder) < 0) return -1;
  if (tEncodeSTableMetaRsp(&encoder, pRsp) < 0) return -1;
  tEndEncode(&encoder);

  int32_t tlen = encoder.pos;
  tEncoderClear(&encoder);
  return tlen;
}

int32_t tSerializeSTableMetaBatchRsp(void *buf, int32_t bufLen, STableMetaBatchRsp *pRsp) {
  SEncoder encoder = {0};
  tEncoderInit(&encoder, buf, bufLen);

  if (tStartEncode(&encoder) < 0) return -1;

  int32_t numOfBatch = taosArrayGetSize(pRsp->pArray);
  if (tEncodeI32(&encoder, numOfBatch) < 0) return -1;
  for (int32_t i = 0; i < numOfBatch; ++i) {
    STableMetaRsp *pMetaRsp = taosArrayGet(pRsp->pArray, i);
    if (tEncodeSTableMetaRsp(&encoder, pMetaRsp) < 0) return -1;
  }
  tEndEncode(&encoder);

  int32_t tlen = encoder.pos;
  tEncoderClear(&encoder);
  return tlen;
}

int32_t tDeserializeSTableMetaRsp(void *buf, int32_t bufLen, STableMetaRsp *pRsp) {
  SDecoder decoder = {0};
  tDecoderInit(&decoder, buf, bufLen);

  if (tStartDecode(&decoder) < 0) return -1;
  if (tDecodeSTableMetaRsp(&decoder, pRsp) < 0) return -1;

  tEndDecode(&decoder);
  tDecoderClear(&decoder);
  return 0;
}

int32_t tDeserializeSTableMetaBatchRsp(void *buf, int32_t bufLen, STableMetaBatchRsp *pRsp) {
  SDecoder decoder = {0};
  tDecoderInit(&decoder, buf, bufLen);

  if (tStartDecode(&decoder) < 0) return -1;

  int32_t numOfBatch = taosArrayGetSize(pRsp->pArray);
  if (tDecodeI32(&decoder, &numOfBatch) < 0) return -1;

  pRsp->pArray = taosArrayInit(numOfBatch, sizeof(STableMetaRsp));
  if (pRsp->pArray == NULL) {
    terrno = TSDB_CODE_OUT_OF_MEMORY;
    return -1;
  }

  for (int32_t i = 0; i < numOfBatch; ++i) {
    STableMetaRsp tableMetaRsp = {0};
    if (tDecodeSTableMetaRsp(&decoder, &tableMetaRsp) < 0) return -1;
    taosArrayPush(pRsp->pArray, &tableMetaRsp);
  }
  tEndDecode(&decoder);

  tDecoderClear(&decoder);
  return 0;
}

void tFreeSTableMetaRsp(STableMetaRsp *pRsp) { taosMemoryFreeClear(pRsp->pSchemas); }

void tFreeSTableMetaBatchRsp(STableMetaBatchRsp *pRsp) {
  int32_t numOfBatch = taosArrayGetSize(pRsp->pArray);
  for (int32_t i = 0; i < numOfBatch; ++i) {
    STableMetaRsp *pMetaRsp = taosArrayGet(pRsp->pArray, i);
    tFreeSTableMetaRsp(pMetaRsp);
  }

  taosArrayDestroy(pRsp->pArray);
}

int32_t tSerializeSShowRsp(void *buf, int32_t bufLen, SShowRsp *pRsp) {
  SEncoder encoder = {0};
  tEncoderInit(&encoder, buf, bufLen);

  if (tStartEncode(&encoder) < 0) return -1;
  if (tEncodeI64(&encoder, pRsp->showId) < 0) return -1;
  if (tEncodeSTableMetaRsp(&encoder, &pRsp->tableMeta) < 0) return -1;
  tEndEncode(&encoder);

  int32_t tlen = encoder.pos;
  tEncoderClear(&encoder);
  return tlen;
}

int32_t tDeserializeSShowRsp(void *buf, int32_t bufLen, SShowRsp *pRsp) {
  SDecoder decoder = {0};
  tDecoderInit(&decoder, buf, bufLen);

  if (tStartDecode(&decoder) < 0) return -1;
  if (tDecodeI64(&decoder, &pRsp->showId) < 0) return -1;
  if (tDecodeSTableMetaRsp(&decoder, &pRsp->tableMeta) < 0) return -1;

  tEndDecode(&decoder);
  tDecoderClear(&decoder);
  return 0;
}

void tFreeSShowRsp(SShowRsp *pRsp) { tFreeSTableMetaRsp(&pRsp->tableMeta); }

int32_t tSerializeSTableInfoReq(void *buf, int32_t bufLen, STableInfoReq *pReq) {
  int32_t headLen = sizeof(SMsgHead);
  if (buf != NULL) {
    buf = (char *)buf + headLen;
    bufLen -= headLen;
  }

  SEncoder encoder = {0};
  tEncoderInit(&encoder, buf, bufLen);

  if (tStartEncode(&encoder) < 0) return -1;
  if (tEncodeCStr(&encoder, pReq->dbFName) < 0) return -1;
  if (tEncodeCStr(&encoder, pReq->tbName) < 0) return -1;
  tEndEncode(&encoder);

  int32_t tlen = encoder.pos;
  tEncoderClear(&encoder);

  if (buf != NULL) {
    SMsgHead *pHead = (SMsgHead *)((char *)buf - headLen);
    pHead->vgId = htonl(pReq->header.vgId);
    pHead->contLen = htonl(tlen + headLen);
  }

  return tlen + headLen;
}

int32_t tDeserializeSTableInfoReq(void *buf, int32_t bufLen, STableInfoReq *pReq) {
  int32_t headLen = sizeof(SMsgHead);

  SMsgHead *pHead = buf;
  pHead->vgId = pReq->header.vgId;
  pHead->contLen = pReq->header.contLen;

  SDecoder decoder = {0};
  tDecoderInit(&decoder, (char *)buf + headLen, bufLen - headLen);

  if (tStartDecode(&decoder) < 0) return -1;
  if (tDecodeCStrTo(&decoder, pReq->dbFName) < 0) return -1;
  if (tDecodeCStrTo(&decoder, pReq->tbName) < 0) return -1;

  tEndDecode(&decoder);
  tDecoderClear(&decoder);
  return 0;
}

int32_t tSerializeSMDropTopicReq(void *buf, int32_t bufLen, SMDropTopicReq *pReq) {
  SEncoder encoder = {0};
  tEncoderInit(&encoder, buf, bufLen);

  if (tStartEncode(&encoder) < 0) return -1;
  if (tEncodeCStr(&encoder, pReq->name) < 0) return -1;
  if (tEncodeI8(&encoder, pReq->igNotExists) < 0) return -1;
  tEndEncode(&encoder);

  int32_t tlen = encoder.pos;
  tEncoderClear(&encoder);
  return tlen;
}

int32_t tDeserializeSMDropTopicReq(void *buf, int32_t bufLen, SMDropTopicReq *pReq) {
  SDecoder decoder = {0};
  tDecoderInit(&decoder, buf, bufLen);

  if (tStartDecode(&decoder) < 0) return -1;
  if (tDecodeCStrTo(&decoder, pReq->name) < 0) return -1;
  if (tDecodeI8(&decoder, &pReq->igNotExists) < 0) return -1;
  tEndDecode(&decoder);

  tDecoderClear(&decoder);
  return 0;
}

int32_t tSerializeSMDropCgroupReq(void *buf, int32_t bufLen, SMDropCgroupReq *pReq) {
  SEncoder encoder = {0};
  tEncoderInit(&encoder, buf, bufLen);

  if (tStartEncode(&encoder) < 0) return -1;
  if (tEncodeCStr(&encoder, pReq->topic) < 0) return -1;
  if (tEncodeCStr(&encoder, pReq->cgroup) < 0) return -1;
  if (tEncodeI8(&encoder, pReq->igNotExists) < 0) return -1;
  tEndEncode(&encoder);

  int32_t tlen = encoder.pos;
  tEncoderClear(&encoder);
  return tlen;
}

int32_t tDeserializeSMDropCgroupReq(void *buf, int32_t bufLen, SMDropCgroupReq *pReq) {
  SDecoder decoder = {0};
  tDecoderInit(&decoder, buf, bufLen);

  if (tStartDecode(&decoder) < 0) return -1;
  if (tDecodeCStrTo(&decoder, pReq->topic) < 0) return -1;
  if (tDecodeCStrTo(&decoder, pReq->cgroup) < 0) return -1;
  if (tDecodeI8(&decoder, &pReq->igNotExists) < 0) return -1;
  tEndDecode(&decoder);

  tDecoderClear(&decoder);
  return 0;
}

int32_t tSerializeSCMCreateTopicReq(void *buf, int32_t bufLen, const SCMCreateTopicReq *pReq) {
  SEncoder encoder = {0};
  tEncoderInit(&encoder, buf, bufLen);

  if (tStartEncode(&encoder) < 0) return -1;
  if (tEncodeCStr(&encoder, pReq->name) < 0) return -1;
  if (tEncodeI8(&encoder, pReq->igExists) < 0) return -1;
  if (tEncodeI8(&encoder, pReq->subType) < 0) return -1;
  if (tEncodeCStr(&encoder, pReq->subDbName) < 0) return -1;
  if (TOPIC_SUB_TYPE__DB == pReq->subType) {
  } else if (TOPIC_SUB_TYPE__TABLE == pReq->subType) {
    if (tEncodeCStr(&encoder, pReq->subStbName) < 0) return -1;
  } else {
    if (tEncodeI32(&encoder, strlen(pReq->ast)) < 0) return -1;
    if (tEncodeCStr(&encoder, pReq->ast) < 0) return -1;
  }
  if (tEncodeI32(&encoder, strlen(pReq->sql)) < 0) return -1;
  if (tEncodeCStr(&encoder, pReq->sql) < 0) return -1;

  tEndEncode(&encoder);

  int32_t tlen = encoder.pos;
  tEncoderClear(&encoder);
  return tlen;
}

int32_t tDeserializeSCMCreateTopicReq(void *buf, int32_t bufLen, SCMCreateTopicReq *pReq) {
  int32_t sqlLen = 0;
  int32_t astLen = 0;

  SDecoder decoder = {0};
  tDecoderInit(&decoder, buf, bufLen);

  if (tStartDecode(&decoder) < 0) return -1;
  if (tDecodeCStrTo(&decoder, pReq->name) < 0) return -1;
  if (tDecodeI8(&decoder, &pReq->igExists) < 0) return -1;
  if (tDecodeI8(&decoder, &pReq->subType) < 0) return -1;
  if (tDecodeCStrTo(&decoder, pReq->subDbName) < 0) return -1;
  if (TOPIC_SUB_TYPE__DB == pReq->subType) {
  } else if (TOPIC_SUB_TYPE__TABLE == pReq->subType) {
    if (tDecodeCStrTo(&decoder, pReq->subStbName) < 0) return -1;
  } else {
    if (tDecodeI32(&decoder, &astLen) < 0) return -1;
    if (astLen > 0) {
      pReq->ast = taosMemoryCalloc(1, astLen + 1);
      if (pReq->ast == NULL) return -1;
      if (tDecodeCStrTo(&decoder, pReq->ast) < 0) return -1;
    }
  }
  if (tDecodeI32(&decoder, &sqlLen) < 0) return -1;
  if (sqlLen > 0) {
    pReq->sql = taosMemoryCalloc(1, sqlLen + 1);
    if (pReq->sql == NULL) return -1;
    if (tDecodeCStrTo(&decoder, pReq->sql) < 0) return -1;
  }

  tEndDecode(&decoder);

  tDecoderClear(&decoder);
  return 0;
}

void tFreeSCMCreateTopicReq(SCMCreateTopicReq *pReq) {
  taosMemoryFreeClear(pReq->sql);
  if (TOPIC_SUB_TYPE__COLUMN == pReq->subType) {
    taosMemoryFreeClear(pReq->ast);
  }
}

int32_t tSerializeSCMCreateTopicRsp(void *buf, int32_t bufLen, const SCMCreateTopicRsp *pRsp) {
  SEncoder encoder = {0};
  tEncoderInit(&encoder, buf, bufLen);

  if (tStartEncode(&encoder) < 0) return -1;
  if (tEncodeI64(&encoder, pRsp->topicId) < 0) return -1;
  tEndEncode(&encoder);

  int32_t tlen = encoder.pos;
  tEncoderClear(&encoder);
  return tlen;
}

int32_t tDeserializeSCMCreateTopicRsp(void *buf, int32_t bufLen, SCMCreateTopicRsp *pRsp) {
  SDecoder decoder = {0};
  tDecoderInit(&decoder, buf, bufLen);

  if (tStartDecode(&decoder) < 0) return -1;
  if (tDecodeI64(&decoder, &pRsp->topicId) < 0) return -1;
  tEndDecode(&decoder);

  tDecoderClear(&decoder);
  return 0;
}

int32_t tSerializeSConnectReq(void *buf, int32_t bufLen, SConnectReq *pReq) {
  SEncoder encoder = {0};
  tEncoderInit(&encoder, buf, bufLen);

  if (tStartEncode(&encoder) < 0) return -1;
  if (tEncodeI8(&encoder, pReq->connType) < 0) return -1;
  if (tEncodeI32(&encoder, pReq->pid) < 0) return -1;
  if (tEncodeCStr(&encoder, pReq->app) < 0) return -1;
  if (tEncodeCStr(&encoder, pReq->db) < 0) return -1;
  if (tEncodeCStr(&encoder, pReq->user) < 0) return -1;
  if (tEncodeCStr(&encoder, pReq->passwd) < 0) return -1;
  if (tEncodeI64(&encoder, pReq->startTime) < 0) return -1;
  tEndEncode(&encoder);

  int32_t tlen = encoder.pos;
  tEncoderClear(&encoder);
  return tlen;
}

int32_t tDeserializeSConnectReq(void *buf, int32_t bufLen, SConnectReq *pReq) {
  SDecoder decoder = {0};
  tDecoderInit(&decoder, buf, bufLen);

  if (tStartDecode(&decoder) < 0) return -1;
  if (tDecodeI8(&decoder, &pReq->connType) < 0) return -1;
  if (tDecodeI32(&decoder, &pReq->pid) < 0) return -1;
  if (tDecodeCStrTo(&decoder, pReq->app) < 0) return -1;
  if (tDecodeCStrTo(&decoder, pReq->db) < 0) return -1;
  if (tDecodeCStrTo(&decoder, pReq->user) < 0) return -1;
  if (tDecodeCStrTo(&decoder, pReq->passwd) < 0) return -1;
  if (tDecodeI64(&decoder, &pReq->startTime) < 0) return -1;
  tEndDecode(&decoder);

  tDecoderClear(&decoder);
  return 0;
}

int32_t tSerializeSConnectRsp(void *buf, int32_t bufLen, SConnectRsp *pRsp) {
  SEncoder encoder = {0};
  tEncoderInit(&encoder, buf, bufLen);

  if (tStartEncode(&encoder) < 0) return -1;
  if (tEncodeI32(&encoder, pRsp->acctId) < 0) return -1;
  if (tEncodeI64(&encoder, pRsp->clusterId) < 0) return -1;
  if (tEncodeU32(&encoder, pRsp->connId) < 0) return -1;
  if (tEncodeI32(&encoder, pRsp->dnodeNum) < 0) return -1;
  if (tEncodeI8(&encoder, pRsp->superUser) < 0) return -1;
  if (tEncodeI8(&encoder, pRsp->connType) < 0) return -1;
  if (tEncodeSEpSet(&encoder, &pRsp->epSet) < 0) return -1;
  if (tEncodeCStr(&encoder, pRsp->sVersion) < 0) return -1;
  tEndEncode(&encoder);

  int32_t tlen = encoder.pos;
  tEncoderClear(&encoder);
  return tlen;
}

int32_t tDeserializeSConnectRsp(void *buf, int32_t bufLen, SConnectRsp *pRsp) {
  SDecoder decoder = {0};
  tDecoderInit(&decoder, buf, bufLen);

  if (tStartDecode(&decoder) < 0) return -1;
  if (tDecodeI32(&decoder, &pRsp->acctId) < 0) return -1;
  if (tDecodeI64(&decoder, &pRsp->clusterId) < 0) return -1;
  if (tDecodeU32(&decoder, &pRsp->connId) < 0) return -1;
  if (tDecodeI32(&decoder, &pRsp->dnodeNum) < 0) return -1;
  if (tDecodeI8(&decoder, &pRsp->superUser) < 0) return -1;
  if (tDecodeI8(&decoder, &pRsp->connType) < 0) return -1;
  if (tDecodeSEpSet(&decoder, &pRsp->epSet) < 0) return -1;
  if (tDecodeCStrTo(&decoder, pRsp->sVersion) < 0) return -1;
  tEndDecode(&decoder);

  tDecoderClear(&decoder);
  return 0;
}

int32_t tSerializeSMTimerMsg(void *buf, int32_t bufLen, SMTimerReq *pReq) {
  SEncoder encoder = {0};
  tEncoderInit(&encoder, buf, bufLen);

  if (tStartEncode(&encoder) < 0) return -1;
  if (tEncodeI32(&encoder, pReq->reserved) < 0) return -1;
  tEndEncode(&encoder);

  int32_t tlen = encoder.pos;
  tEncoderClear(&encoder);
  return tlen;
}

int32_t tDeserializeSMTimerMsg(void *buf, int32_t bufLen, SMTimerReq *pReq) {
  SDecoder decoder = {0};
  tDecoderInit(&decoder, buf, bufLen);

  if (tStartDecode(&decoder) < 0) return -1;
  if (tDecodeI32(&decoder, &pReq->reserved) < 0) return -1;
  tEndDecode(&decoder);

  tDecoderClear(&decoder);
  return 0;
}

int32_t tEncodeSReplica(SEncoder *pEncoder, SReplica *pReplica) {
  if (tEncodeI32(pEncoder, pReplica->id) < 0) return -1;
  if (tEncodeU16(pEncoder, pReplica->port) < 0) return -1;
  if (tEncodeCStr(pEncoder, pReplica->fqdn) < 0) return -1;
  return 0;
}

int32_t tDecodeSReplica(SDecoder *pDecoder, SReplica *pReplica) {
  if (tDecodeI32(pDecoder, &pReplica->id) < 0) return -1;
  if (tDecodeU16(pDecoder, &pReplica->port) < 0) return -1;
  if (tDecodeCStrTo(pDecoder, pReplica->fqdn) < 0) return -1;
  return 0;
}

int32_t tSerializeSCreateVnodeReq(void *buf, int32_t bufLen, SCreateVnodeReq *pReq) {
  SEncoder encoder = {0};
  tEncoderInit(&encoder, buf, bufLen);

  if (tStartEncode(&encoder) < 0) return -1;
  if (tEncodeI32(&encoder, pReq->vgId) < 0) return -1;
  if (tEncodeCStr(&encoder, pReq->db) < 0) return -1;
  if (tEncodeI64(&encoder, pReq->dbUid) < 0) return -1;
  if (tEncodeI32(&encoder, pReq->vgVersion) < 0) return -1;
  if (tEncodeI32(&encoder, pReq->numOfStables) < 0) return -1;
  if (tEncodeI32(&encoder, pReq->buffer) < 0) return -1;
  if (tEncodeI32(&encoder, pReq->pageSize) < 0) return -1;
  if (tEncodeI32(&encoder, pReq->pages) < 0) return -1;
  if (tEncodeI32(&encoder, pReq->daysPerFile) < 0) return -1;
  if (tEncodeI32(&encoder, pReq->daysToKeep0) < 0) return -1;
  if (tEncodeI32(&encoder, pReq->daysToKeep1) < 0) return -1;
  if (tEncodeI32(&encoder, pReq->daysToKeep2) < 0) return -1;
  if (tEncodeI32(&encoder, pReq->minRows) < 0) return -1;
  if (tEncodeI32(&encoder, pReq->maxRows) < 0) return -1;
  if (tEncodeI32(&encoder, pReq->fsyncPeriod) < 0) return -1;
  if (tEncodeU32(&encoder, pReq->hashBegin) < 0) return -1;
  if (tEncodeU32(&encoder, pReq->hashEnd) < 0) return -1;
  if (tEncodeI8(&encoder, pReq->hashMethod) < 0) return -1;
  if (tEncodeI8(&encoder, pReq->walLevel) < 0) return -1;
  if (tEncodeI8(&encoder, pReq->precision) < 0) return -1;
  if (tEncodeI8(&encoder, pReq->compression) < 0) return -1;
  if (tEncodeI8(&encoder, pReq->strict) < 0) return -1;
  if (tEncodeI8(&encoder, pReq->cacheLastRow) < 0) return -1;
  if (tEncodeI8(&encoder, pReq->standby) < 0) return -1;
  if (tEncodeI8(&encoder, pReq->replica) < 0) return -1;
  if (tEncodeI8(&encoder, pReq->selfIndex) < 0) return -1;
  for (int32_t i = 0; i < TSDB_MAX_REPLICA; ++i) {
    SReplica *pReplica = &pReq->replicas[i];
    if (tEncodeSReplica(&encoder, pReplica) < 0) return -1;
  }
  if (tEncodeI32(&encoder, pReq->numOfRetensions) < 0) return -1;
  for (int32_t i = 0; i < pReq->numOfRetensions; ++i) {
    SRetention *pRetension = taosArrayGet(pReq->pRetensions, i);
    if (tEncodeI64(&encoder, pRetension->freq) < 0) return -1;
    if (tEncodeI64(&encoder, pRetension->keep) < 0) return -1;
    if (tEncodeI8(&encoder, pRetension->freqUnit) < 0) return -1;
    if (tEncodeI8(&encoder, pRetension->keepUnit) < 0) return -1;
  }

  if (tEncodeI8(&encoder, pReq->isTsma) < 0) return -1;
  if (pReq->isTsma) {
    uint32_t tsmaLen = (uint32_t)(htonl(((SMsgHead *)pReq->pTsma)->contLen));
    if (tEncodeBinary(&encoder, (const uint8_t *)pReq->pTsma, tsmaLen) < 0) return -1;
  }

  tEndEncode(&encoder);

  int32_t tlen = encoder.pos;
  tEncoderClear(&encoder);
  return tlen;
}

int32_t tDeserializeSCreateVnodeReq(void *buf, int32_t bufLen, SCreateVnodeReq *pReq) {
  SDecoder decoder = {0};
  tDecoderInit(&decoder, buf, bufLen);

  if (tStartDecode(&decoder) < 0) return -1;
  if (tDecodeI32(&decoder, &pReq->vgId) < 0) return -1;
  if (tDecodeCStrTo(&decoder, pReq->db) < 0) return -1;
  if (tDecodeI64(&decoder, &pReq->dbUid) < 0) return -1;
  if (tDecodeI32(&decoder, &pReq->vgVersion) < 0) return -1;
  if (tDecodeI32(&decoder, &pReq->numOfStables) < 0) return -1;
  if (tDecodeI32(&decoder, &pReq->buffer) < 0) return -1;
  if (tDecodeI32(&decoder, &pReq->pageSize) < 0) return -1;
  if (tDecodeI32(&decoder, &pReq->pages) < 0) return -1;
  if (tDecodeI32(&decoder, &pReq->daysPerFile) < 0) return -1;
  if (tDecodeI32(&decoder, &pReq->daysToKeep0) < 0) return -1;
  if (tDecodeI32(&decoder, &pReq->daysToKeep1) < 0) return -1;
  if (tDecodeI32(&decoder, &pReq->daysToKeep2) < 0) return -1;
  if (tDecodeI32(&decoder, &pReq->minRows) < 0) return -1;
  if (tDecodeI32(&decoder, &pReq->maxRows) < 0) return -1;
  if (tDecodeI32(&decoder, &pReq->fsyncPeriod) < 0) return -1;
  if (tDecodeU32(&decoder, &pReq->hashBegin) < 0) return -1;
  if (tDecodeU32(&decoder, &pReq->hashEnd) < 0) return -1;
  if (tDecodeI8(&decoder, &pReq->hashMethod) < 0) return -1;
  if (tDecodeI8(&decoder, &pReq->walLevel) < 0) return -1;
  if (tDecodeI8(&decoder, &pReq->precision) < 0) return -1;
  if (tDecodeI8(&decoder, &pReq->compression) < 0) return -1;
  if (tDecodeI8(&decoder, &pReq->strict) < 0) return -1;
  if (tDecodeI8(&decoder, &pReq->cacheLastRow) < 0) return -1;
  if (tDecodeI8(&decoder, &pReq->standby) < 0) return -1;
  if (tDecodeI8(&decoder, &pReq->replica) < 0) return -1;
  if (tDecodeI8(&decoder, &pReq->selfIndex) < 0) return -1;
  for (int32_t i = 0; i < TSDB_MAX_REPLICA; ++i) {
    SReplica *pReplica = &pReq->replicas[i];
    if (tDecodeSReplica(&decoder, pReplica) < 0) return -1;
  }

  if (tDecodeI32(&decoder, &pReq->numOfRetensions) < 0) return -1;
  pReq->pRetensions = taosArrayInit(pReq->numOfRetensions, sizeof(SRetention));
  if (pReq->pRetensions == NULL) {
    terrno = TSDB_CODE_OUT_OF_MEMORY;
    return -1;
  }

  for (int32_t i = 0; i < pReq->numOfRetensions; ++i) {
    SRetention rentension = {0};
    if (tDecodeI64(&decoder, &rentension.freq) < 0) return -1;
    if (tDecodeI64(&decoder, &rentension.keep) < 0) return -1;
    if (tDecodeI8(&decoder, &rentension.freqUnit) < 0) return -1;
    if (tDecodeI8(&decoder, &rentension.keepUnit) < 0) return -1;
    if (taosArrayPush(pReq->pRetensions, &rentension) == NULL) {
      terrno = TSDB_CODE_OUT_OF_MEMORY;
      return -1;
    }
  }

  if (tDecodeI8(&decoder, &pReq->isTsma) < 0) return -1;
  if (pReq->isTsma) {
    if (tDecodeBinaryAlloc(&decoder, &pReq->pTsma, NULL) < 0) return -1;
  }

  tEndDecode(&decoder);
  tDecoderClear(&decoder);
  return 0;
}

int32_t tFreeSCreateVnodeReq(SCreateVnodeReq *pReq) {
  taosArrayDestroy(pReq->pRetensions);
  pReq->pRetensions = NULL;
  if (pReq->isTsma) {
    taosMemoryFreeClear(pReq->pTsma);
  }
  return 0;
}

int32_t tSerializeSDropVnodeReq(void *buf, int32_t bufLen, SDropVnodeReq *pReq) {
  SEncoder encoder = {0};
  tEncoderInit(&encoder, buf, bufLen);

  if (tStartEncode(&encoder) < 0) return -1;
  if (tEncodeI32(&encoder, pReq->vgId) < 0) return -1;
  if (tEncodeI32(&encoder, pReq->dnodeId) < 0) return -1;
  if (tEncodeI64(&encoder, pReq->dbUid) < 0) return -1;
  if (tEncodeCStr(&encoder, pReq->db) < 0) return -1;
  tEndEncode(&encoder);

  int32_t tlen = encoder.pos;
  tEncoderClear(&encoder);
  return tlen;
}

int32_t tDeserializeSDropVnodeReq(void *buf, int32_t bufLen, SDropVnodeReq *pReq) {
  SDecoder decoder = {0};
  tDecoderInit(&decoder, buf, bufLen);

  if (tStartDecode(&decoder) < 0) return -1;
  if (tDecodeI32(&decoder, &pReq->vgId) < 0) return -1;
  if (tDecodeI32(&decoder, &pReq->dnodeId) < 0) return -1;
  if (tDecodeI64(&decoder, &pReq->dbUid) < 0) return -1;
  if (tDecodeCStrTo(&decoder, pReq->db) < 0) return -1;
  tEndDecode(&decoder);

  tDecoderClear(&decoder);
  return 0;
}

int32_t tSerializeSCompactVnodeReq(void *buf, int32_t bufLen, SCompactVnodeReq *pReq) {
  SEncoder encoder = {0};
  tEncoderInit(&encoder, buf, bufLen);

  if (tStartEncode(&encoder) < 0) return -1;
  if (tEncodeI64(&encoder, pReq->dbUid) < 0) return -1;
  if (tEncodeCStr(&encoder, pReq->db) < 0) return -1;
  tEndEncode(&encoder);

  int32_t tlen = encoder.pos;
  tEncoderClear(&encoder);
  return tlen;
}

int32_t tDeserializeSCompactVnodeReq(void *buf, int32_t bufLen, SCompactVnodeReq *pReq) {
  SDecoder decoder = {0};
  tDecoderInit(&decoder, buf, bufLen);

  if (tStartDecode(&decoder) < 0) return -1;
  if (tDecodeI64(&decoder, &pReq->dbUid) < 0) return -1;
  if (tDecodeCStrTo(&decoder, pReq->db) < 0) return -1;
  tEndDecode(&decoder);

  tDecoderClear(&decoder);
  return 0;
}

int32_t tSerializeSAlterVnodeReq(void *buf, int32_t bufLen, SAlterVnodeReq *pReq) {
  SEncoder encoder = {0};
  tEncoderInit(&encoder, buf, bufLen);

  if (tStartEncode(&encoder) < 0) return -1;
  if (tEncodeI32(&encoder, pReq->vgVersion) < 0) return -1;
  if (tEncodeI32(&encoder, pReq->buffer) < 0) return -1;
  if (tEncodeI32(&encoder, pReq->pageSize) < 0) return -1;
  if (tEncodeI32(&encoder, pReq->pages) < 0) return -1;
  if (tEncodeI32(&encoder, pReq->daysPerFile) < 0) return -1;
  if (tEncodeI32(&encoder, pReq->daysToKeep0) < 0) return -1;
  if (tEncodeI32(&encoder, pReq->daysToKeep1) < 0) return -1;
  if (tEncodeI32(&encoder, pReq->daysToKeep2) < 0) return -1;
  if (tEncodeI32(&encoder, pReq->fsyncPeriod) < 0) return -1;
  if (tEncodeI8(&encoder, pReq->walLevel) < 0) return -1;
  if (tEncodeI8(&encoder, pReq->strict) < 0) return -1;
  if (tEncodeI8(&encoder, pReq->cacheLastRow) < 0) return -1;
  if (tEncodeI8(&encoder, pReq->selfIndex) < 0) return -1;
  if (tEncodeI8(&encoder, pReq->replica) < 0) return -1;
  for (int32_t i = 0; i < TSDB_MAX_REPLICA; ++i) {
    SReplica *pReplica = &pReq->replicas[i];
    if (tEncodeSReplica(&encoder, pReplica) < 0) return -1;
  }

  tEndEncode(&encoder);

  int32_t tlen = encoder.pos;
  tEncoderClear(&encoder);
  return tlen;
}

int32_t tDeserializeSAlterVnodeReq(void *buf, int32_t bufLen, SAlterVnodeReq *pReq) {
  SDecoder decoder = {0};
  tDecoderInit(&decoder, buf, bufLen);

  if (tStartDecode(&decoder) < 0) return -1;
  if (tDecodeI32(&decoder, &pReq->vgVersion) < 0) return -1;
  if (tDecodeI32(&decoder, &pReq->buffer) < 0) return -1;
  if (tDecodeI32(&decoder, &pReq->pageSize) < 0) return -1;
  if (tDecodeI32(&decoder, &pReq->pages) < 0) return -1;
  if (tDecodeI32(&decoder, &pReq->daysPerFile) < 0) return -1;
  if (tDecodeI32(&decoder, &pReq->daysToKeep0) < 0) return -1;
  if (tDecodeI32(&decoder, &pReq->daysToKeep1) < 0) return -1;
  if (tDecodeI32(&decoder, &pReq->daysToKeep2) < 0) return -1;
  if (tDecodeI32(&decoder, &pReq->fsyncPeriod) < 0) return -1;
  if (tDecodeI8(&decoder, &pReq->walLevel) < 0) return -1;
  if (tDecodeI8(&decoder, &pReq->strict) < 0) return -1;
  if (tDecodeI8(&decoder, &pReq->cacheLastRow) < 0) return -1;
  if (tDecodeI8(&decoder, &pReq->selfIndex) < 0) return -1;
  if (tDecodeI8(&decoder, &pReq->replica) < 0) return -1;
  for (int32_t i = 0; i < TSDB_MAX_REPLICA; ++i) {
    SReplica *pReplica = &pReq->replicas[i];
    if (tDecodeSReplica(&decoder, pReplica) < 0) return -1;
  }

  tEndDecode(&decoder);
  tDecoderClear(&decoder);
  return 0;
}

int32_t tSerializeSKillQueryReq(void *buf, int32_t bufLen, SKillQueryReq *pReq) {
  SEncoder encoder = {0};
  tEncoderInit(&encoder, buf, bufLen);

  if (tStartEncode(&encoder) < 0) return -1;
  if (tEncodeI32(&encoder, pReq->connId) < 0) return -1;
  if (tEncodeI32(&encoder, pReq->queryId) < 0) return -1;
  tEndEncode(&encoder);

  int32_t tlen = encoder.pos;
  tEncoderClear(&encoder);
  return tlen;
}

int32_t tDeserializeSKillQueryReq(void *buf, int32_t bufLen, SKillQueryReq *pReq) {
  SDecoder decoder = {0};
  tDecoderInit(&decoder, buf, bufLen);

  if (tStartDecode(&decoder) < 0) return -1;
  if (tDecodeI32(&decoder, &pReq->connId) < 0) return -1;
  if (tDecodeI32(&decoder, &pReq->queryId) < 0) return -1;
  tEndDecode(&decoder);

  tDecoderClear(&decoder);
  return 0;
}

int32_t tSerializeSKillConnReq(void *buf, int32_t bufLen, SKillConnReq *pReq) {
  SEncoder encoder = {0};
  tEncoderInit(&encoder, buf, bufLen);

  if (tStartEncode(&encoder) < 0) return -1;
  if (tEncodeI32(&encoder, pReq->connId) < 0) return -1;
  tEndEncode(&encoder);

  int32_t tlen = encoder.pos;
  tEncoderClear(&encoder);
  return tlen;
}

int32_t tDeserializeSKillConnReq(void *buf, int32_t bufLen, SKillConnReq *pReq) {
  SDecoder decoder = {0};
  tDecoderInit(&decoder, buf, bufLen);

  if (tStartDecode(&decoder) < 0) return -1;
  if (tDecodeI32(&decoder, &pReq->connId) < 0) return -1;
  tEndDecode(&decoder);

  tDecoderClear(&decoder);
  return 0;
}

int32_t tSerializeSKillTransReq(void *buf, int32_t bufLen, SKillTransReq *pReq) {
  SEncoder encoder = {0};
  tEncoderInit(&encoder, buf, bufLen);

  if (tStartEncode(&encoder) < 0) return -1;
  if (tEncodeI32(&encoder, pReq->transId) < 0) return -1;
  tEndEncode(&encoder);

  int32_t tlen = encoder.pos;
  tEncoderClear(&encoder);
  return tlen;
}

int32_t tDeserializeSKillTransReq(void *buf, int32_t bufLen, SKillTransReq *pReq) {
  SDecoder decoder = {0};
  tDecoderInit(&decoder, buf, bufLen);

  if (tStartDecode(&decoder) < 0) return -1;
  if (tDecodeI32(&decoder, &pReq->transId) < 0) return -1;
  tEndDecode(&decoder);

  tDecoderClear(&decoder);
  return 0;
}

int32_t tSerializeSBalanceVgroupReq(void *buf, int32_t bufLen, SBalanceVgroupReq *pReq) {
  SEncoder encoder = {0};
  tEncoderInit(&encoder, buf, bufLen);

  if (tStartEncode(&encoder) < 0) return -1;
  if (tEncodeI32(&encoder, pReq->useless) < 0) return -1;
  tEndEncode(&encoder);

  int32_t tlen = encoder.pos;
  tEncoderClear(&encoder);
  return tlen;
}

int32_t tDeserializeSBalanceVgroupReq(void *buf, int32_t bufLen, SBalanceVgroupReq *pReq) {
  SDecoder decoder = {0};
  tDecoderInit(&decoder, buf, bufLen);

  if (tStartDecode(&decoder) < 0) return -1;
  if (tDecodeI32(&decoder, &pReq->useless) < 0) return -1;
  tEndDecode(&decoder);

  tDecoderClear(&decoder);
  return 0;
}

int32_t tSerializeSMergeVgroupReq(void *buf, int32_t bufLen, SMergeVgroupReq *pReq) {
  SEncoder encoder = {0};
  tEncoderInit(&encoder, buf, bufLen);

  if (tStartEncode(&encoder) < 0) return -1;
  if (tEncodeI32(&encoder, pReq->vgId1) < 0) return -1;
  if (tEncodeI32(&encoder, pReq->vgId2) < 0) return -1;
  tEndEncode(&encoder);

  int32_t tlen = encoder.pos;
  tEncoderClear(&encoder);
  return tlen;
}

int32_t tDeserializeSMergeVgroupReq(void *buf, int32_t bufLen, SMergeVgroupReq *pReq) {
  SDecoder decoder = {0};
  tDecoderInit(&decoder, buf, bufLen);

  if (tStartDecode(&decoder) < 0) return -1;
  if (tDecodeI32(&decoder, &pReq->vgId1) < 0) return -1;
  if (tDecodeI32(&decoder, &pReq->vgId2) < 0) return -1;
  tEndDecode(&decoder);

  tDecoderClear(&decoder);
  return 0;
}

int32_t tSerializeSRedistributeVgroupReq(void *buf, int32_t bufLen, SRedistributeVgroupReq *pReq) {
  SEncoder encoder = {0};
  tEncoderInit(&encoder, buf, bufLen);

  if (tStartEncode(&encoder) < 0) return -1;
  if (tEncodeI32(&encoder, pReq->vgId) < 0) return -1;
  if (tEncodeI32(&encoder, pReq->dnodeId1) < 0) return -1;
  if (tEncodeI32(&encoder, pReq->dnodeId2) < 0) return -1;
  if (tEncodeI32(&encoder, pReq->dnodeId3) < 0) return -1;
  tEndEncode(&encoder);

  int32_t tlen = encoder.pos;
  tEncoderClear(&encoder);
  return tlen;
}

int32_t tDeserializeSRedistributeVgroupReq(void *buf, int32_t bufLen, SRedistributeVgroupReq *pReq) {
  SDecoder decoder = {0};
  tDecoderInit(&decoder, buf, bufLen);

  if (tStartDecode(&decoder) < 0) return -1;
  if (tDecodeI32(&decoder, &pReq->vgId) < 0) return -1;
  if (tDecodeI32(&decoder, &pReq->dnodeId1) < 0) return -1;
  if (tDecodeI32(&decoder, &pReq->dnodeId2) < 0) return -1;
  if (tDecodeI32(&decoder, &pReq->dnodeId3) < 0) return -1;
  tEndDecode(&decoder);

  tDecoderClear(&decoder);
  return 0;
}

int32_t tSerializeSDCreateMnodeReq(void *buf, int32_t bufLen, SDCreateMnodeReq *pReq) {
  SEncoder encoder = {0};
  tEncoderInit(&encoder, buf, bufLen);

  if (tStartEncode(&encoder) < 0) return -1;
  if (tEncodeI8(&encoder, pReq->replica) < 0) return -1;
  for (int32_t i = 0; i < TSDB_MAX_REPLICA; ++i) {
    SReplica *pReplica = &pReq->replicas[i];
    if (tEncodeSReplica(&encoder, pReplica) < 0) return -1;
  }
  tEndEncode(&encoder);

  int32_t tlen = encoder.pos;
  tEncoderClear(&encoder);
  return tlen;
}

int32_t tDeserializeSDCreateMnodeReq(void *buf, int32_t bufLen, SDCreateMnodeReq *pReq) {
  SDecoder decoder = {0};
  tDecoderInit(&decoder, buf, bufLen);

  if (tStartDecode(&decoder) < 0) return -1;
  if (tDecodeI8(&decoder, &pReq->replica) < 0) return -1;
  for (int32_t i = 0; i < TSDB_MAX_REPLICA; ++i) {
    SReplica *pReplica = &pReq->replicas[i];
    if (tDecodeSReplica(&decoder, pReplica) < 0) return -1;
  }
  tEndDecode(&decoder);

  tDecoderClear(&decoder);
  return 0;
}

int32_t tSerializeSAuthReq(void *buf, int32_t bufLen, SAuthReq *pReq) {
  SEncoder encoder = {0};
  tEncoderInit(&encoder, buf, bufLen);

  if (tStartEncode(&encoder) < 0) return -1;
  if (tEncodeCStr(&encoder, pReq->user) < 0) return -1;
  if (tEncodeI8(&encoder, pReq->spi) < 0) return -1;
  if (tEncodeI8(&encoder, pReq->encrypt) < 0) return -1;
  if (tEncodeBinary(&encoder, pReq->secret, TSDB_PASSWORD_LEN) < 0) return -1;
  if (tEncodeBinary(&encoder, pReq->ckey, TSDB_PASSWORD_LEN) < 0) return -1;
  tEndEncode(&encoder);

  int32_t tlen = encoder.pos;
  tEncoderClear(&encoder);
  return tlen;
}

int32_t tDeserializeSAuthReq(void *buf, int32_t bufLen, SAuthReq *pReq) {
  SDecoder decoder = {0};
  tDecoderInit(&decoder, buf, bufLen);

  if (tStartDecode(&decoder) < 0) return -1;
  if (tDecodeCStrTo(&decoder, pReq->user) < 0) return -1;
  if (tDecodeI8(&decoder, &pReq->spi) < 0) return -1;
  if (tDecodeI8(&decoder, &pReq->encrypt) < 0) return -1;
  if (tDecodeCStrTo(&decoder, pReq->secret) < 0) return -1;
  if (tDecodeCStrTo(&decoder, pReq->ckey) < 0) return -1;
  tEndDecode(&decoder);

  tDecoderClear(&decoder);
  return 0;
}

int32_t tSerializeSServerStatusRsp(void *buf, int32_t bufLen, SServerStatusRsp *pRsp) {
  SEncoder encoder = {0};
  tEncoderInit(&encoder, buf, bufLen);

  if (tStartEncode(&encoder) < 0) return -1;
  if (tEncodeI32(&encoder, pRsp->statusCode) < 0) return -1;
  if (tEncodeCStr(&encoder, pRsp->details) < 0) return -1;

  tEndEncode(&encoder);

  int32_t tlen = encoder.pos;
  tEncoderClear(&encoder);
  return tlen;
}

int32_t tDeserializeSServerStatusRsp(void *buf, int32_t bufLen, SServerStatusRsp *pRsp) {
  SDecoder decoder = {0};
  tDecoderInit(&decoder, buf, bufLen);

  if (tStartDecode(&decoder) < 0) return -1;
  if (tDecodeI32(&decoder, &pRsp->statusCode) < 0) return -1;
  if (tDecodeCStrTo(&decoder, pRsp->details) < 0) return -1;

  tEndDecode(&decoder);
  tDecoderClear(&decoder);
  return 0;
}

int32_t tEncodeSMqOffset(SEncoder *encoder, const SMqOffset *pOffset) {
  if (tEncodeI32(encoder, pOffset->vgId) < 0) return -1;
  if (tEncodeI64(encoder, pOffset->offset) < 0) return -1;
  if (tEncodeCStr(encoder, pOffset->topicName) < 0) return -1;
  if (tEncodeCStr(encoder, pOffset->cgroup) < 0) return -1;
  return encoder->pos;
}

int32_t tDecodeSMqOffset(SDecoder *decoder, SMqOffset *pOffset) {
  if (tDecodeI32(decoder, &pOffset->vgId) < 0) return -1;
  if (tDecodeI64(decoder, &pOffset->offset) < 0) return -1;
  if (tDecodeCStrTo(decoder, pOffset->topicName) < 0) return -1;
  if (tDecodeCStrTo(decoder, pOffset->cgroup) < 0) return -1;
  return 0;
}

int32_t tEncodeSMqCMCommitOffsetReq(SEncoder *encoder, const SMqCMCommitOffsetReq *pReq) {
  if (tStartEncode(encoder) < 0) return -1;
  if (tEncodeI32(encoder, pReq->num) < 0) return -1;
  for (int32_t i = 0; i < pReq->num; i++) {
    tEncodeSMqOffset(encoder, &pReq->offsets[i]);
  }
  tEndEncode(encoder);
  return encoder->pos;
}

int32_t tDecodeSMqCMCommitOffsetReq(SDecoder *decoder, SMqCMCommitOffsetReq *pReq) {
  if (tStartDecode(decoder) < 0) return -1;
  if (tDecodeI32(decoder, &pReq->num) < 0) return -1;
  pReq->offsets = (SMqOffset *)tDecoderMalloc(decoder, sizeof(SMqOffset) * pReq->num);
  if (pReq->offsets == NULL) return -1;
  for (int32_t i = 0; i < pReq->num; i++) {
    tDecodeSMqOffset(decoder, &pReq->offsets[i]);
  }
  tEndDecode(decoder);
  return 0;
}

int32_t tSerializeSExplainRsp(void *buf, int32_t bufLen, SExplainRsp *pRsp) {
  SEncoder encoder = {0};
  tEncoderInit(&encoder, buf, bufLen);

  if (tStartEncode(&encoder) < 0) return -1;
  if (tEncodeI32(&encoder, pRsp->numOfPlans) < 0) return -1;
  for (int32_t i = 0; i < pRsp->numOfPlans; ++i) {
    SExplainExecInfo *info = &pRsp->subplanInfo[i];
    if (tEncodeDouble(&encoder, info->startupCost) < 0) return -1;
    if (tEncodeDouble(&encoder, info->totalCost) < 0) return -1;
    if (tEncodeU64(&encoder, info->numOfRows) < 0) return -1;
    if (tEncodeU32(&encoder, info->verboseLen) < 0) return -1;
    if (tEncodeBinary(&encoder, info->verboseInfo, info->verboseLen) < 0) return -1;
  }

  tEndEncode(&encoder);

  int32_t tlen = encoder.pos;
  tEncoderClear(&encoder);
  return tlen;
}

int32_t tDeserializeSExplainRsp(void *buf, int32_t bufLen, SExplainRsp *pRsp) {
  SDecoder decoder = {0};
  tDecoderInit(&decoder, buf, bufLen);

  if (tStartDecode(&decoder) < 0) return -1;
  if (tDecodeI32(&decoder, &pRsp->numOfPlans) < 0) return -1;
  if (pRsp->numOfPlans > 0) {
    pRsp->subplanInfo = taosMemoryMalloc(pRsp->numOfPlans * sizeof(SExplainExecInfo));
    if (pRsp->subplanInfo == NULL) return -1;
  }
  for (int32_t i = 0; i < pRsp->numOfPlans; ++i) {
    if (tDecodeDouble(&decoder, &pRsp->subplanInfo[i].startupCost) < 0) return -1;
    if (tDecodeDouble(&decoder, &pRsp->subplanInfo[i].totalCost) < 0) return -1;
    if (tDecodeU64(&decoder, &pRsp->subplanInfo[i].numOfRows) < 0) return -1;
    if (tDecodeU32(&decoder, &pRsp->subplanInfo[i].verboseLen) < 0) return -1;
    if (tDecodeBinary(&decoder, (uint8_t **)&pRsp->subplanInfo[i].verboseInfo, &pRsp->subplanInfo[i].verboseLen) < 0)
      return -1;
  }

  tEndDecode(&decoder);

  tDecoderClear(&decoder);
  return 0;
}

int32_t tSerializeSSchedulerHbReq(void *buf, int32_t bufLen, SSchedulerHbReq *pReq) {
  int32_t headLen = sizeof(SMsgHead);
  if (buf != NULL) {
    buf = (char *)buf + headLen;
    bufLen -= headLen;
  }

  SEncoder encoder = {0};
  tEncoderInit(&encoder, buf, bufLen);

  if (tStartEncode(&encoder) < 0) return -1;
  if (tEncodeU64(&encoder, pReq->sId) < 0) return -1;
  if (tEncodeI32(&encoder, pReq->epId.nodeId) < 0) return -1;
  if (tEncodeU16(&encoder, pReq->epId.ep.port) < 0) return -1;
  if (tEncodeCStr(&encoder, pReq->epId.ep.fqdn) < 0) return -1;
  if (pReq->taskAction) {
    int32_t num = taosArrayGetSize(pReq->taskAction);
    if (tEncodeI32(&encoder, num) < 0) return -1;
    for (int32_t i = 0; i < num; ++i) {
      STaskAction *action = taosArrayGet(pReq->taskAction, i);
      if (tEncodeU64(&encoder, action->queryId) < 0) return -1;
      if (tEncodeU64(&encoder, action->taskId) < 0) return -1;
      if (tEncodeI8(&encoder, action->action) < 0) return -1;
    }
  } else {
    if (tEncodeI32(&encoder, 0) < 0) return -1;
  }
  tEndEncode(&encoder);

  int32_t tlen = encoder.pos;
  tEncoderClear(&encoder);

  if (buf != NULL) {
    SMsgHead *pHead = (SMsgHead *)((char *)buf - headLen);
    pHead->vgId = htonl(pReq->header.vgId);
    pHead->contLen = htonl(tlen + headLen);
  }

  return tlen + headLen;
}

int32_t tDeserializeSSchedulerHbReq(void *buf, int32_t bufLen, SSchedulerHbReq *pReq) {
  int32_t headLen = sizeof(SMsgHead);

  SMsgHead *pHead = buf;
  pHead->vgId = pReq->header.vgId;
  pHead->contLen = pReq->header.contLen;

  SDecoder decoder = {0};
  tDecoderInit(&decoder, (char *)buf + headLen, bufLen - headLen);

  if (tStartDecode(&decoder) < 0) return -1;
  if (tDecodeU64(&decoder, &pReq->sId) < 0) return -1;
  if (tDecodeI32(&decoder, &pReq->epId.nodeId) < 0) return -1;
  if (tDecodeU16(&decoder, &pReq->epId.ep.port) < 0) return -1;
  if (tDecodeCStrTo(&decoder, pReq->epId.ep.fqdn) < 0) return -1;
  int32_t num = 0;
  if (tDecodeI32(&decoder, &num) < 0) return -1;
  if (num > 0) {
    pReq->taskAction = taosArrayInit(num, sizeof(STaskStatus));
    if (NULL == pReq->taskAction) return -1;
    for (int32_t i = 0; i < num; ++i) {
      STaskAction action = {0};
      if (tDecodeU64(&decoder, &action.queryId) < 0) return -1;
      if (tDecodeU64(&decoder, &action.taskId) < 0) return -1;
      if (tDecodeI8(&decoder, &action.action) < 0) return -1;
      taosArrayPush(pReq->taskAction, &action);
    }
  } else {
    pReq->taskAction = NULL;
  }
  tEndDecode(&decoder);

  tDecoderClear(&decoder);
  return 0;
}

void tFreeSSchedulerHbReq(SSchedulerHbReq *pReq) { taosArrayDestroy(pReq->taskAction); }

int32_t tSerializeSSchedulerHbRsp(void *buf, int32_t bufLen, SSchedulerHbRsp *pRsp) {
  SEncoder encoder = {0};
  tEncoderInit(&encoder, buf, bufLen);

  if (tStartEncode(&encoder) < 0) return -1;
  if (tEncodeI32(&encoder, pRsp->epId.nodeId) < 0) return -1;
  if (tEncodeU16(&encoder, pRsp->epId.ep.port) < 0) return -1;
  if (tEncodeCStr(&encoder, pRsp->epId.ep.fqdn) < 0) return -1;
  if (pRsp->taskStatus) {
    int32_t num = taosArrayGetSize(pRsp->taskStatus);
    if (tEncodeI32(&encoder, num) < 0) return -1;
    for (int32_t i = 0; i < num; ++i) {
      STaskStatus *status = taosArrayGet(pRsp->taskStatus, i);
      if (tEncodeU64(&encoder, status->queryId) < 0) return -1;
      if (tEncodeU64(&encoder, status->taskId) < 0) return -1;
      if (tEncodeI64(&encoder, status->refId) < 0) return -1;
      if (tEncodeI8(&encoder, status->status) < 0) return -1;
    }
  } else {
    if (tEncodeI32(&encoder, 0) < 0) return -1;
  }
  tEndEncode(&encoder);

  int32_t tlen = encoder.pos;
  tEncoderClear(&encoder);
  return tlen;
}

int32_t tDeserializeSSchedulerHbRsp(void *buf, int32_t bufLen, SSchedulerHbRsp *pRsp) {
  SDecoder decoder = {0};
  tDecoderInit(&decoder, buf, bufLen);

  if (tStartDecode(&decoder) < 0) return -1;
  if (tDecodeI32(&decoder, &pRsp->epId.nodeId) < 0) return -1;
  if (tDecodeU16(&decoder, &pRsp->epId.ep.port) < 0) return -1;
  if (tDecodeCStrTo(&decoder, pRsp->epId.ep.fqdn) < 0) return -1;
  int32_t num = 0;
  if (tDecodeI32(&decoder, &num) < 0) return -1;
  if (num > 0) {
    pRsp->taskStatus = taosArrayInit(num, sizeof(STaskStatus));
    if (NULL == pRsp->taskStatus) return -1;
    for (int32_t i = 0; i < num; ++i) {
      STaskStatus status = {0};
      if (tDecodeU64(&decoder, &status.queryId) < 0) return -1;
      if (tDecodeU64(&decoder, &status.taskId) < 0) return -1;
      if (tDecodeI64(&decoder, &status.refId) < 0) return -1;
      if (tDecodeI8(&decoder, &status.status) < 0) return -1;
      taosArrayPush(pRsp->taskStatus, &status);
    }
  } else {
    pRsp->taskStatus = NULL;
  }
  tEndDecode(&decoder);

  tDecoderClear(&decoder);
  return 0;
}

void tFreeSSchedulerHbRsp(SSchedulerHbRsp *pRsp) { taosArrayDestroy(pRsp->taskStatus); }

int32_t tSerializeSVCreateTbBatchRsp(void *buf, int32_t bufLen, SVCreateTbBatchRsp *pRsp) {
  // SEncoder encoder = {0};
  // tEncoderInit(&encoder, buf, bufLen);

  // if (tStartEncode(&encoder) < 0) return -1;
  // if (pRsp->rspList) {
  //   int32_t num = taosArrayGetSize(pRsp->rspList);
  //   if (tEncodeI32(&encoder, num) < 0) return -1;
  //   for (int32_t i = 0; i < num; ++i) {
  //     SVCreateTbRsp *rsp = taosArrayGet(pRsp->rspList, i);
  //     if (tEncodeI32(&encoder, rsp->code) < 0) return -1;
  //   }
  // } else {
  //   if (tEncodeI32(&encoder, 0) < 0) return -1;
  // }
  // tEndEncode(&encoder);

  // int32_t tlen = encoder.pos;
  // tEncoderClear(&encoder);
  // reture tlen;
  return 0;
}

int32_t tDeserializeSVCreateTbBatchRsp(void *buf, int32_t bufLen, SVCreateTbBatchRsp *pRsp) {
  // SDecoder  decoder = {0};
  // int32_t num = 0;
  // tDecoderInit(&decoder, buf, bufLen);

  // if (tStartDecode(&decoder) < 0) return -1;
  // if (tDecodeI32(&decoder, &num) < 0) return -1;
  // if (num > 0) {
  //   pRsp->rspList = taosArrayInit(num, sizeof(SVCreateTbRsp));
  //   if (NULL == pRsp->rspList) return -1;
  //   for (int32_t i = 0; i < num; ++i) {
  //     SVCreateTbRsp rsp = {0};
  //     if (tDecodeI32(&decoder, &rsp.code) < 0) return -1;
  //     if (NULL == taosArrayPush(pRsp->rspList, &rsp)) return -1;
  //   }
  // } else {
  //   pRsp->rspList = NULL;
  // }
  // tEndDecode(&decoder);

  // tDecoderClear(&decoder);
  return 0;
}

int tEncodeSVCreateTbBatchRsp(SEncoder *pCoder, const SVCreateTbBatchRsp *pRsp) {
  int32_t        nRsps = taosArrayGetSize(pRsp->pArray);
  SVCreateTbRsp *pCreateRsp;

  if (tStartEncode(pCoder) < 0) return -1;

  if (tEncodeI32v(pCoder, nRsps) < 0) return -1;
  for (int32_t i = 0; i < nRsps; i++) {
    pCreateRsp = taosArrayGet(pRsp->pArray, i);
    if (tEncodeSVCreateTbRsp(pCoder, pCreateRsp) < 0) return -1;
  }

  tEndEncode(pCoder);

  return 0;
}

int tDecodeSVCreateTbBatchRsp(SDecoder *pCoder, SVCreateTbBatchRsp *pRsp) {
  if (tStartDecode(pCoder) < 0) return -1;

  if (tDecodeI32v(pCoder, &pRsp->nRsps) < 0) return -1;
  pRsp->pRsps = (SVCreateTbRsp *)tDecoderMalloc(pCoder, sizeof(*pRsp->pRsps) * pRsp->nRsps);
  for (int32_t i = 0; i < pRsp->nRsps; i++) {
    if (tDecodeSVCreateTbRsp(pCoder, pRsp->pRsps + i) < 0) return -1;
  }

  tEndDecode(pCoder);
  return 0;
}

int32_t tEncodeTSma(SEncoder *pCoder, const STSma *pSma) {
  if (tEncodeI8(pCoder, pSma->version) < 0) return -1;
  if (tEncodeI8(pCoder, pSma->intervalUnit) < 0) return -1;
  if (tEncodeI8(pCoder, pSma->slidingUnit) < 0) return -1;
  if (tEncodeI8(pCoder, pSma->timezoneInt) < 0) return -1;
  if (tEncodeI32(pCoder, pSma->dstVgId) < 0) return -1;
  if (tEncodeCStr(pCoder, pSma->indexName) < 0) return -1;
  if (tEncodeI32(pCoder, pSma->exprLen) < 0) return -1;
  if (tEncodeI32(pCoder, pSma->tagsFilterLen) < 0) return -1;
  if (tEncodeI32(pCoder, pSma->numOfVgroups) < 0) return -1;
  if (tEncodeI64(pCoder, pSma->indexUid) < 0) return -1;
  if (tEncodeI64(pCoder, pSma->tableUid) < 0) return -1;
  if (tEncodeI64(pCoder, pSma->dstTbUid) < 0) return -1;
  if (tEncodeCStr(pCoder, pSma->dstTbName) < 0) return -1;
  if (tEncodeI64(pCoder, pSma->interval) < 0) return -1;
  if (tEncodeI64(pCoder, pSma->offset) < 0) return -1;
  if (tEncodeI64(pCoder, pSma->sliding) < 0) return -1;
  if (pSma->exprLen > 0) {
    if (tEncodeCStr(pCoder, pSma->expr) < 0) return -1;
  }
  if (pSma->tagsFilterLen > 0) {
    if (tEncodeCStr(pCoder, pSma->tagsFilter) < 0) return -1;
  }

  if (pSma->numOfVgroups) {  // only needed in dstVgroup
    for (int32_t v = 0; v < pSma->numOfVgroups; ++v) {
      if (tEncodeI32(pCoder, pSma->pVgEpSet[v].vgId) < 0) return -1;
      if (tEncodeI8(pCoder, pSma->pVgEpSet[v].epSet.inUse) < 0) return -1;
      int8_t numOfEps = pSma->pVgEpSet[v].epSet.numOfEps;
      if (tEncodeI8(pCoder, numOfEps) < 0) return -1;
      for (int32_t n = 0; n < numOfEps; ++n) {
        const SEp *pEp = &pSma->pVgEpSet[v].epSet.eps[n];
        if (tEncodeCStr(pCoder, pEp->fqdn) < 0) return -1;
        if (tEncodeU16(pCoder, pEp->port) < 0) return -1;
      }
    }

    tEncodeSSchemaWrapper(pCoder, &pSma->schemaRow);
    tEncodeSSchemaWrapper(pCoder, &pSma->schemaTag);
  }

  return 0;
}

int32_t tDecodeTSma(SDecoder *pCoder, STSma *pSma) {
  if (tDecodeI8(pCoder, &pSma->version) < 0) return -1;
  if (tDecodeI8(pCoder, &pSma->intervalUnit) < 0) return -1;
  if (tDecodeI8(pCoder, &pSma->slidingUnit) < 0) return -1;
  if (tDecodeI8(pCoder, &pSma->timezoneInt) < 0) return -1;
  if (tDecodeI32(pCoder, &pSma->dstVgId) < 0) return -1;
  if (tDecodeCStrTo(pCoder, pSma->indexName) < 0) return -1;
  if (tDecodeI32(pCoder, &pSma->exprLen) < 0) return -1;
  if (tDecodeI32(pCoder, &pSma->tagsFilterLen) < 0) return -1;
  if (tDecodeI32(pCoder, &pSma->numOfVgroups) < 0) return -1;
  if (tDecodeI64(pCoder, &pSma->indexUid) < 0) return -1;
  if (tDecodeI64(pCoder, &pSma->tableUid) < 0) return -1;
  if (tDecodeI64(pCoder, &pSma->dstTbUid) < 0) return -1;
  if (tDecodeCStr(pCoder, &pSma->dstTbName) < 0) return -1;
  if (tDecodeI64(pCoder, &pSma->interval) < 0) return -1;
  if (tDecodeI64(pCoder, &pSma->offset) < 0) return -1;
  if (tDecodeI64(pCoder, &pSma->sliding) < 0) return -1;
  if (pSma->exprLen > 0) {
    if (tDecodeCStr(pCoder, &pSma->expr) < 0) return -1;
  } else {
    pSma->expr = NULL;
  }
  if (pSma->tagsFilterLen > 0) {
    if (tDecodeCStr(pCoder, &pSma->tagsFilter) < 0) return -1;
  } else {
    pSma->tagsFilter = NULL;
  }
  if (pSma->numOfVgroups > 0) {  // only needed in dstVgroup
    pSma->pVgEpSet = (SVgEpSet *)tDecoderMalloc(pCoder, pSma->numOfVgroups * sizeof(SVgEpSet));
    if (!pSma->pVgEpSet) {
      terrno = TSDB_CODE_OUT_OF_MEMORY;
      return -1;
    }

    memset(pSma->pVgEpSet, 0, pSma->numOfVgroups * sizeof(SVgEpSet));

    for (int32_t v = 0; v < pSma->numOfVgroups; ++v) {
      if (tDecodeI32(pCoder, &pSma->pVgEpSet[v].vgId) < 0) return -1;
      if (tDecodeI8(pCoder, &pSma->pVgEpSet[v].epSet.inUse) < 0) return -1;
      if (tDecodeI8(pCoder, &pSma->pVgEpSet[v].epSet.numOfEps) < 0) return -1;
      int8_t numOfEps = pSma->pVgEpSet[v].epSet.numOfEps;
      for (int32_t n = 0; n < numOfEps; ++n) {
        SEp *pEp = &pSma->pVgEpSet[v].epSet.eps[n];
        if (tDecodeCStrTo(pCoder, pEp->fqdn) < 0) return -1;
        if (tDecodeU16(pCoder, &pEp->port) < 0) return -1;
      }
    }

    tDecodeSSchemaWrapperEx(pCoder, &pSma->schemaRow);
    tDecodeSSchemaWrapperEx(pCoder, &pSma->schemaTag);
  }

  return 0;
}

int32_t tEncodeSVCreateTSmaReq(SEncoder *pCoder, const SVCreateTSmaReq *pReq) {
  if (tStartEncode(pCoder) < 0) return -1;

  tEncodeTSma(pCoder, pReq);

  tEndEncode(pCoder);
  return 0;
}

int32_t tDecodeSVCreateTSmaReq(SDecoder *pCoder, SVCreateTSmaReq *pReq) {
  if (tStartDecode(pCoder) < 0) return -1;

  tDecodeTSma(pCoder, pReq);

  tEndDecode(pCoder);
  return 0;
}

int32_t tEncodeSVDropTSmaReq(SEncoder *pCoder, const SVDropTSmaReq *pReq) {
  if (tStartEncode(pCoder) < 0) return -1;

  if (tEncodeI64(pCoder, pReq->indexUid) < 0) return -1;
  if (tEncodeCStr(pCoder, pReq->indexName) < 0) return -1;

  tEndEncode(pCoder);
  return 0;
}

int32_t tDecodeSVDropTSmaReq(SDecoder *pCoder, SVDropTSmaReq *pReq) {
  if (tStartDecode(pCoder) < 0) return -1;

  if (tDecodeI64(pCoder, &pReq->indexUid) < 0) return -1;
  if (tDecodeCStrTo(pCoder, pReq->indexName) < 0) return -1;

  tEndDecode(pCoder);
  return 0;
}

int32_t tEncodeSVGetTSmaExpWndsReq(SEncoder *pCoder, const SVGetTsmaExpWndsReq *pReq) {
  if (tStartEncode(pCoder) < 0) return -1;

  if (tEncodeI64(pCoder, pReq->indexUid) < 0) return -1;
  if (tEncodeI64(pCoder, pReq->queryWindow.skey) < 0) return -1;
  if (tEncodeI64(pCoder, pReq->queryWindow.ekey) < 0) return -1;

  tEndEncode(pCoder);
  return 0;
}

int32_t tDecodeSVGetTsmaExpWndsReq(SDecoder *pCoder, SVGetTsmaExpWndsReq *pReq) {
  if (tStartDecode(pCoder) < 0) return -1;

  if (tDecodeI64(pCoder, &pReq->indexUid) < 0) return -1;
  if (tDecodeI64(pCoder, &pReq->queryWindow.skey) < 0) return -1;
  if (tDecodeI64(pCoder, &pReq->queryWindow.ekey) < 0) return -1;

  tEndDecode(pCoder);
  return 0;
}

int32_t tEncodeSVGetTSmaExpWndsRsp(SEncoder *pCoder, const SVGetTsmaExpWndsRsp *pReq) {
  if (tStartEncode(pCoder) < 0) return -1;

  if (tEncodeI64(pCoder, pReq->indexUid) < 0) return -1;
  if (tEncodeI8(pCoder, pReq->flags) < 0) return -1;
  if (tEncodeI32(pCoder, pReq->numExpWnds) < 0) return -1;
  for (int32_t i = 0; i < pReq->numExpWnds; ++i) {
    if (tEncodeI64(pCoder, pReq->wndSKeys[i]) < 0) return -1;
  }
  tEndEncode(pCoder);
  return 0;
}

int32_t tDecodeSVGetTsmaExpWndsRsp(SDecoder *pCoder, SVGetTsmaExpWndsRsp *pReq) {
  if (tStartDecode(pCoder) < 0) return -1;

  if (tDecodeI64(pCoder, &pReq->indexUid) < 0) return -1;
  if (tDecodeI8(pCoder, &pReq->flags) < 0) return -1;
  if (tDecodeI32(pCoder, &pReq->numExpWnds) < 0) return -1;
  for (int32_t i = 0; i < pReq->numExpWnds; ++i) {
    if (tDecodeI64(pCoder, &pReq->wndSKeys[i]) < 0) return -1;
  }

  tEndDecode(pCoder);
  return 0;
}

int32_t tEncodeSVClrTsmaExpWndsReq(SEncoder *pCoder, const SVClrTsmaExpWndsReq *pReq) {
  if (tStartEncode(pCoder) < 0) return -1;
  if (tEncodeI64(pCoder, pReq->indexUid) < 0) return -1;
  if (tEncodeI64(pCoder, pReq->version) < 0) return -1;
  if (tEncodeI64v(pCoder, pReq->nItems) < 0) return -1;
  for (int64_t n = 0; pReq->nItems; ++n) {
    if (tEncodeI64v(pCoder, pReq->items[n].nKeys) < 0) return -1;
    if (tEncodeI64(pCoder, pReq->items[n].skey) < 0) return -1;
  }
  tEndEncode(pCoder);
  return 0;
}

int32_t tDecodeSVClrTsmaExpWndsReq(SDecoder *pCoder, SVClrTsmaExpWndsReq *pReq) {
  if (tStartDecode(pCoder) < 0) return -1;
  if (tDecodeI64(pCoder, &pReq->indexUid) < 0) return -1;
  if (tDecodeI64(pCoder, &pReq->version) < 0) return -1;
  if (tDecodeI64v(pCoder, &pReq->nItems) < 0) return -1;

  for (int64_t i = 0; i < pReq->nItems; ++i) {
    if (tDecodeI64v(pCoder, &pReq->items[i].nKeys) < 0) return -1;
    if (tDecodeI64(pCoder, &pReq->items[i].skey) < 0) return -1;
  }
  tEndDecode(pCoder);
  return 0;
}

int32_t tEncodeSVClrTsmaExpWndsRsp(SEncoder *pCoder, const SVClrTsmaExpWndsRsp *pReq) {
  if (tStartEncode(pCoder) < 0) return -1;
  if (tEncodeI64(pCoder, pReq->indexUid) < 0) return -1;
  if (tEncodeI32v(pCoder, pReq->code) < 0) return -1;
  tEndEncode(pCoder);
  return 0;
}

int32_t tDecodeSVClrTsmaExpWndsRsp(SDecoder *pCoder, SVClrTsmaExpWndsRsp *pReq) {
  if (tStartDecode(pCoder) < 0) return -1;
  if (tDecodeI64(pCoder, &pReq->indexUid) < 0) return -1;
  if (tDecodeI32v(pCoder, &pReq->code) < 0) return -1;
  tEndDecode(pCoder);
  return 0;
}

int32_t tSerializeSVDeleteReq(void *buf, int32_t bufLen, SVDeleteReq *pReq) {
  int32_t headLen = sizeof(SMsgHead);
  if (buf != NULL) {
    buf = (char *)buf + headLen;
    bufLen -= headLen;
  }

  SEncoder encoder = {0};
  tEncoderInit(&encoder, buf, bufLen);

  if (tStartEncode(&encoder) < 0) return -1;
  if (tEncodeU64(&encoder, pReq->sId) < 0) return -1;
  if (tEncodeU64(&encoder, pReq->queryId) < 0) return -1;
  if (tEncodeU64(&encoder, pReq->taskId) < 0) return -1;
  if (tEncodeU32(&encoder, pReq->sqlLen) < 0) return -1;
  if (tEncodeU32(&encoder, pReq->phyLen) < 0) return -1;
  if (tEncodeCStr(&encoder, pReq->sql) < 0) return -1;
  if (tEncodeCStr(&encoder, pReq->msg) < 0) return -1;
  tEndEncode(&encoder);

  int32_t tlen = encoder.pos;
  tEncoderClear(&encoder);

  if (buf != NULL) {
    SMsgHead *pHead = (SMsgHead *)((char *)buf - headLen);
    pHead->vgId = htonl(pReq->header.vgId);
    pHead->contLen = htonl(tlen + headLen);
  }

  return tlen + headLen;
}

int32_t tDeserializeSVDeleteReq(void *buf, int32_t bufLen, SVDeleteReq *pReq) {
  int32_t headLen = sizeof(SMsgHead);

  SMsgHead *pHead = buf;
  pHead->vgId = pReq->header.vgId;
  pHead->contLen = pReq->header.contLen;

  SDecoder decoder = {0};
  tDecoderInit(&decoder, (char *)buf + headLen, bufLen - headLen);

  if (tStartDecode(&decoder) < 0) return -1;
  if (tDecodeU64(&decoder, &pReq->sId) < 0) return -1;
  if (tDecodeU64(&decoder, &pReq->queryId) < 0) return -1;
  if (tDecodeU64(&decoder, &pReq->taskId) < 0) return -1;
  if (tDecodeU32(&decoder, &pReq->sqlLen) < 0) return -1;
  if (tDecodeU32(&decoder, &pReq->phyLen) < 0) return -1;
  pReq->sql = taosMemoryCalloc(1, pReq->sqlLen + 1);
  if (NULL == pReq->sql) return -1;
  pReq->msg = taosMemoryCalloc(1, pReq->phyLen + 1);
  if (NULL == pReq->msg) return -1;
  if (tDecodeCStrTo(&decoder, pReq->sql) < 0) return -1;
  if (tDecodeCStrTo(&decoder, pReq->msg) < 0) return -1;

  tEndDecode(&decoder);

  tDecoderClear(&decoder);
  return 0;
}

int32_t tEncodeSVDeleteRsp(SEncoder *pCoder, const SVDeleteRsp *pReq) {
  if (tStartEncode(pCoder) < 0) return -1;

  if (tEncodeI64(pCoder, pReq->affectedRows) < 0) return -1;

  tEndEncode(pCoder);
  return 0;
}

int32_t tDecodeSVDeleteRsp(SDecoder *pCoder, SVDeleteRsp *pReq) {
  if (tStartDecode(pCoder) < 0) return -1;

  if (tDecodeI64(pCoder, &pReq->affectedRows) < 0) return -1;

  tEndDecode(pCoder);
  return 0;
}

int32_t tSerializeSCMCreateStreamReq(void *buf, int32_t bufLen, const SCMCreateStreamReq *pReq) {
  int32_t sqlLen = 0;
  int32_t astLen = 0;
  if (pReq->sql != NULL) sqlLen = (int32_t)strlen(pReq->sql);
  if (pReq->ast != NULL) astLen = (int32_t)strlen(pReq->ast);

  SEncoder encoder = {0};
  tEncoderInit(&encoder, buf, bufLen);

  if (tStartEncode(&encoder) < 0) return -1;
  if (tEncodeCStr(&encoder, pReq->name) < 0) return -1;
  if (tEncodeCStr(&encoder, pReq->sourceDB) < 0) return -1;
  if (tEncodeCStr(&encoder, pReq->targetStbFullName) < 0) return -1;
  if (tEncodeI8(&encoder, pReq->igExists) < 0) return -1;
  if (tEncodeI32(&encoder, sqlLen) < 0) return -1;
  if (tEncodeI32(&encoder, astLen) < 0) return -1;
  if (tEncodeI8(&encoder, pReq->triggerType) < 0) return -1;
  if (tEncodeI64(&encoder, pReq->watermark) < 0) return -1;
  if (sqlLen > 0 && tEncodeCStr(&encoder, pReq->sql) < 0) return -1;
  if (astLen > 0 && tEncodeCStr(&encoder, pReq->ast) < 0) return -1;

  tEndEncode(&encoder);

  int32_t tlen = encoder.pos;
  tEncoderClear(&encoder);
  return tlen;
}

int32_t tDeserializeSCMCreateStreamReq(void *buf, int32_t bufLen, SCMCreateStreamReq *pReq) {
  int32_t sqlLen = 0;
  int32_t astLen = 0;

  SDecoder decoder = {0};
  tDecoderInit(&decoder, buf, bufLen);

  if (tStartDecode(&decoder) < 0) return -1;
  if (tDecodeCStrTo(&decoder, pReq->name) < 0) return -1;
  if (tDecodeCStrTo(&decoder, pReq->sourceDB) < 0) return -1;
  if (tDecodeCStrTo(&decoder, pReq->targetStbFullName) < 0) return -1;
  if (tDecodeI8(&decoder, &pReq->igExists) < 0) return -1;
  if (tDecodeI32(&decoder, &sqlLen) < 0) return -1;
  if (tDecodeI32(&decoder, &astLen) < 0) return -1;
  if (tDecodeI8(&decoder, &pReq->triggerType) < 0) return -1;
  if (tDecodeI64(&decoder, &pReq->watermark) < 0) return -1;

  if (sqlLen > 0) {
    pReq->sql = taosMemoryCalloc(1, sqlLen + 1);
    if (pReq->sql == NULL) return -1;
    if (tDecodeCStrTo(&decoder, pReq->sql) < 0) return -1;
  }

  if (astLen > 0) {
    pReq->ast = taosMemoryCalloc(1, astLen + 1);
    if (pReq->ast == NULL) return -1;
    if (tDecodeCStrTo(&decoder, pReq->ast) < 0) return -1;
  }
  tEndDecode(&decoder);

  tDecoderClear(&decoder);
  return 0;
}

void tFreeSCMCreateStreamReq(SCMCreateStreamReq *pReq) {
  taosMemoryFreeClear(pReq->sql);
  taosMemoryFreeClear(pReq->ast);
}

int32_t tEncodeSRSmaParam(SEncoder *pCoder, const SRSmaParam *pRSmaParam) {
  if (tEncodeFloat(pCoder, pRSmaParam->xFilesFactor) < 0) return -1;
  if (tEncodeI32v(pCoder, pRSmaParam->delay) < 0) return -1;
  if (tEncodeI32v(pCoder, pRSmaParam->qmsg1Len) < 0) return -1;
  if (tEncodeI32v(pCoder, pRSmaParam->qmsg2Len) < 0) return -1;
  if (pRSmaParam->qmsg1Len > 0) {
    if (tEncodeBinary(pCoder, pRSmaParam->qmsg1, (uint64_t)pRSmaParam->qmsg1Len) < 0)  // qmsg1Len contains len of '\0'
      return -1;
  }
  if (pRSmaParam->qmsg2Len > 0) {
    if (tEncodeBinary(pCoder, pRSmaParam->qmsg2, (uint64_t)pRSmaParam->qmsg2Len) < 0)  // qmsg2Len contains len of '\0'
      return -1;
  }

  return 0;
}

int32_t tDecodeSRSmaParam(SDecoder *pCoder, SRSmaParam *pRSmaParam) {
  if (tDecodeFloat(pCoder, &pRSmaParam->xFilesFactor) < 0) return -1;
  if (tDecodeI32v(pCoder, &pRSmaParam->delay) < 0) return -1;
  if (tDecodeI32v(pCoder, &pRSmaParam->qmsg1Len) < 0) return -1;
  if (tDecodeI32v(pCoder, &pRSmaParam->qmsg2Len) < 0) return -1;
  if (pRSmaParam->qmsg1Len > 0) {
    uint64_t len;
    if (tDecodeBinaryAlloc(pCoder, (void **)&pRSmaParam->qmsg1, &len) < 0) return -1;  // qmsg1Len contains len of '\0'
  } else {
    pRSmaParam->qmsg1 = NULL;
  }
  if (pRSmaParam->qmsg2Len > 0) {
    uint64_t len;
    if (tDecodeBinaryAlloc(pCoder, (void **)&pRSmaParam->qmsg2, &len) < 0) return -1;  // qmsg2Len contains len of '\0'
  } else {
    pRSmaParam->qmsg2 = NULL;
  }
  return 0;
}

int tEncodeSVCreateStbReq(SEncoder *pCoder, const SVCreateStbReq *pReq) {
  if (tStartEncode(pCoder) < 0) return -1;

  if (tEncodeCStr(pCoder, pReq->name) < 0) return -1;
  if (tEncodeI64(pCoder, pReq->suid) < 0) return -1;
  if (tEncodeI8(pCoder, pReq->rollup) < 0) return -1;
  if (tEncodeSSchemaWrapper(pCoder, &pReq->schemaRow) < 0) return -1;
  if (tEncodeSSchemaWrapper(pCoder, &pReq->schemaTag) < 0) return -1;
  if (pReq->rollup) {
    if (tEncodeSRSmaParam(pCoder, &pReq->pRSmaParam) < 0) return -1;
  }

  tEndEncode(pCoder);
  return 0;
}

int tDecodeSVCreateStbReq(SDecoder *pCoder, SVCreateStbReq *pReq) {
  if (tStartDecode(pCoder) < 0) return -1;

  if (tDecodeCStr(pCoder, &pReq->name) < 0) return -1;
  if (tDecodeI64(pCoder, &pReq->suid) < 0) return -1;
  if (tDecodeI8(pCoder, &pReq->rollup) < 0) return -1;
  if (tDecodeSSchemaWrapper(pCoder, &pReq->schemaRow) < 0) return -1;
  if (tDecodeSSchemaWrapper(pCoder, &pReq->schemaTag) < 0) return -1;
  if (pReq->rollup) {
    if (tDecodeSRSmaParam(pCoder, &pReq->pRSmaParam) < 0) return -1;
  }

  tEndDecode(pCoder);
  return 0;
}

STSchema *tdGetSTSChemaFromSSChema(SSchema **pSchema, int32_t nCols) {
  STSchemaBuilder schemaBuilder = {0};
  if (tdInitTSchemaBuilder(&schemaBuilder, 1) < 0) {
    return NULL;
  }

  for (int i = 0; i < nCols; i++) {
    SSchema *schema = *pSchema + i;
    if (tdAddColToSchema(&schemaBuilder, schema->type, schema->flags, schema->colId, schema->bytes) < 0) {
      tdDestroyTSchemaBuilder(&schemaBuilder);
      return NULL;
    }
  }

  STSchema *pNSchema = tdGetSchemaFromBuilder(&schemaBuilder);
  if (pNSchema == NULL) {
    tdDestroyTSchemaBuilder(&schemaBuilder);
    return NULL;
  }

  tdDestroyTSchemaBuilder(&schemaBuilder);
  return pNSchema;
}

int tEncodeSVCreateTbReq(SEncoder *pCoder, const SVCreateTbReq *pReq) {
  if (tStartEncode(pCoder) < 0) return -1;

  if (tEncodeI32v(pCoder, pReq->flags) < 0) return -1;
  if (tEncodeCStr(pCoder, pReq->name) < 0) return -1;
  if (tEncodeI64(pCoder, pReq->uid) < 0) return -1;
  if (tEncodeI64(pCoder, pReq->ctime) < 0) return -1;
  if (tEncodeI32(pCoder, pReq->ttl) < 0) return -1;
  if (tEncodeI8(pCoder, pReq->type) < 0) return -1;

  if (pReq->type == TSDB_CHILD_TABLE) {
    if (tEncodeI64(pCoder, pReq->ctb.suid) < 0) return -1;
    if (tEncodeTag(pCoder, (const STag *)pReq->ctb.pTag) < 0) return -1;
  } else if (pReq->type == TSDB_NORMAL_TABLE) {
    if (tEncodeSSchemaWrapper(pCoder, &pReq->ntb.schemaRow) < 0) return -1;
  } else {
    ASSERT(0);
  }

  tEndEncode(pCoder);
  return 0;
}

int tDecodeSVCreateTbReq(SDecoder *pCoder, SVCreateTbReq *pReq) {
  if (tStartDecode(pCoder) < 0) return -1;

  if (tDecodeI32v(pCoder, &pReq->flags) < 0) return -1;
  if (tDecodeCStr(pCoder, &pReq->name) < 0) return -1;
  if (tDecodeI64(pCoder, &pReq->uid) < 0) return -1;
  if (tDecodeI64(pCoder, &pReq->ctime) < 0) return -1;
  if (tDecodeI32(pCoder, &pReq->ttl) < 0) return -1;
  if (tDecodeI8(pCoder, &pReq->type) < 0) return -1;

  if (pReq->type == TSDB_CHILD_TABLE) {
    if (tDecodeI64(pCoder, &pReq->ctb.suid) < 0) return -1;
    if (tDecodeTag(pCoder, (STag **)&pReq->ctb.pTag) < 0) return -1;
  } else if (pReq->type == TSDB_NORMAL_TABLE) {
    if (tDecodeSSchemaWrapper(pCoder, &pReq->ntb.schemaRow) < 0) return -1;
  } else {
    ASSERT(0);
  }

  tEndDecode(pCoder);
  return 0;
}

int tEncodeSVCreateTbBatchReq(SEncoder *pCoder, const SVCreateTbBatchReq *pReq) {
  int32_t nReq = taosArrayGetSize(pReq->pArray);

  if (tStartEncode(pCoder) < 0) return -1;

  if (tEncodeI32v(pCoder, nReq) < 0) return -1;
  for (int iReq = 0; iReq < nReq; iReq++) {
    if (tEncodeSVCreateTbReq(pCoder, (SVCreateTbReq *)taosArrayGet(pReq->pArray, iReq)) < 0) return -1;
  }

  tEndEncode(pCoder);
  return 0;
}

int tDecodeSVCreateTbBatchReq(SDecoder *pCoder, SVCreateTbBatchReq *pReq) {
  if (tStartDecode(pCoder) < 0) return -1;

  if (tDecodeI32v(pCoder, &pReq->nReqs) < 0) return -1;
  pReq->pReqs = (SVCreateTbReq *)tDecoderMalloc(pCoder, sizeof(SVCreateTbReq) * pReq->nReqs);
  if (pReq->pReqs == NULL) return -1;
  for (int iReq = 0; iReq < pReq->nReqs; iReq++) {
    if (tDecodeSVCreateTbReq(pCoder, pReq->pReqs + iReq) < 0) return -1;
  }

  tEndDecode(pCoder);
  return 0;
}

int tEncodeSVCreateTbRsp(SEncoder *pCoder, const SVCreateTbRsp *pRsp) {
  if (tStartEncode(pCoder) < 0) return -1;

  if (tEncodeI32(pCoder, pRsp->code) < 0) return -1;

  tEndEncode(pCoder);
  return 0;
}

int tDecodeSVCreateTbRsp(SDecoder *pCoder, SVCreateTbRsp *pRsp) {
  if (tStartDecode(pCoder) < 0) return -1;

  if (tDecodeI32(pCoder, &pRsp->code) < 0) return -1;

  tEndDecode(pCoder);
  return 0;
}

// TDMT_VND_DROP_TABLE =================
static int32_t tEncodeSVDropTbReq(SEncoder *pCoder, const SVDropTbReq *pReq) {
  if (tStartEncode(pCoder) < 0) return -1;

  if (tEncodeCStr(pCoder, pReq->name) < 0) return -1;
  if (tEncodeI8(pCoder, pReq->igNotExists) < 0) return -1;

  tEndEncode(pCoder);
  return 0;
}

static int32_t tDecodeSVDropTbReq(SDecoder *pCoder, SVDropTbReq *pReq) {
  if (tStartDecode(pCoder) < 0) return -1;

  if (tDecodeCStr(pCoder, &pReq->name) < 0) return -1;
  if (tDecodeI8(pCoder, &pReq->igNotExists) < 0) return -1;

  tEndDecode(pCoder);
  return 0;
}

static int32_t tEncodeSVDropTbRsp(SEncoder *pCoder, const SVDropTbRsp *pReq) {
  if (tStartEncode(pCoder) < 0) return -1;

  if (tEncodeI32(pCoder, pReq->code) < 0) return -1;

  tEndEncode(pCoder);
  return 0;
}

static int32_t tDecodeSVDropTbRsp(SDecoder *pCoder, SVDropTbRsp *pReq) {
  if (tStartDecode(pCoder) < 0) return -1;

  if (tDecodeI32(pCoder, &pReq->code) < 0) return -1;

  tEndDecode(pCoder);
  return 0;
}

int32_t tEncodeSVDropTbBatchReq(SEncoder *pCoder, const SVDropTbBatchReq *pReq) {
  int32_t      nReqs = taosArrayGetSize(pReq->pArray);
  SVDropTbReq *pDropTbReq;

  if (tStartEncode(pCoder) < 0) return -1;

  if (tEncodeI32v(pCoder, nReqs) < 0) return -1;
  for (int iReq = 0; iReq < nReqs; iReq++) {
    pDropTbReq = (SVDropTbReq *)taosArrayGet(pReq->pArray, iReq);
    if (tEncodeSVDropTbReq(pCoder, pDropTbReq) < 0) return -1;
  }

  tEndEncode(pCoder);
  return 0;
}

int32_t tDecodeSVDropTbBatchReq(SDecoder *pCoder, SVDropTbBatchReq *pReq) {
  if (tStartDecode(pCoder) < 0) return -1;

  if (tDecodeI32v(pCoder, &pReq->nReqs) < 0) return -1;
  pReq->pReqs = (SVDropTbReq *)tDecoderMalloc(pCoder, sizeof(SVDropTbReq) * pReq->nReqs);
  if (pReq->pReqs == NULL) return -1;
  for (int iReq = 0; iReq < pReq->nReqs; iReq++) {
    if (tDecodeSVDropTbReq(pCoder, pReq->pReqs + iReq) < 0) return -1;
  }

  tEndDecode(pCoder);
  return 0;
}

int32_t tEncodeSVDropTbBatchRsp(SEncoder *pCoder, const SVDropTbBatchRsp *pRsp) {
  int32_t nRsps = taosArrayGetSize(pRsp->pArray);
  if (tStartEncode(pCoder) < 0) return -1;

  if (tEncodeI32v(pCoder, nRsps) < 0) return -1;
  for (int iRsp = 0; iRsp < nRsps; iRsp++) {
    if (tEncodeSVDropTbRsp(pCoder, (SVDropTbRsp *)taosArrayGet(pRsp->pArray, iRsp)) < 0) return -1;
  }

  tEndEncode(pCoder);
  return 0;
}

int32_t tDecodeSVDropTbBatchRsp(SDecoder *pCoder, SVDropTbBatchRsp *pRsp) {
  if (tStartDecode(pCoder) < 0) return -1;

  if (tDecodeI32v(pCoder, &pRsp->nRsps) < 0) return -1;
  pRsp->pRsps = (SVDropTbRsp *)tDecoderMalloc(pCoder, sizeof(SVDropTbRsp) * pRsp->nRsps);
  if (pRsp->pRsps == NULL) return -1;
  for (int iRsp = 0; iRsp < pRsp->nRsps; iRsp++) {
    if (tDecodeSVDropTbRsp(pCoder, pRsp->pRsps + iRsp) < 0) return -1;
  }

  tEndDecode(pCoder);
  return 0;
}

int32_t tEncodeSVDropStbReq(SEncoder *pCoder, const SVDropStbReq *pReq) {
  if (tStartEncode(pCoder) < 0) return -1;

  if (tEncodeCStr(pCoder, pReq->name) < 0) return -1;
  if (tEncodeI64(pCoder, pReq->suid) < 0) return -1;

  tEndEncode(pCoder);
  return 0;
}

int32_t tDecodeSVDropStbReq(SDecoder *pCoder, SVDropStbReq *pReq) {
  if (tStartDecode(pCoder) < 0) return -1;

  if (tDecodeCStr(pCoder, &pReq->name) < 0) return -1;
  if (tDecodeI64(pCoder, &pReq->suid) < 0) return -1;

  tEndDecode(pCoder);
  return 0;
}

static int32_t tEncodeSVSubmitBlk(SEncoder *pCoder, const SVSubmitBlk *pBlock, int32_t flags) {
  if (tStartEncode(pCoder) < 0) return -1;

  if (tEncodeI64(pCoder, pBlock->suid) < 0) return -1;
  if (tEncodeI64(pCoder, pBlock->uid) < 0) return -1;
  if (tEncodeI32v(pCoder, pBlock->sver) < 0) return -1;
  if (tEncodeBinary(pCoder, pBlock->pData, pBlock->nData) < 0) return -1;

  if (flags & TD_AUTO_CREATE_TABLE) {
    if (tEncodeSVCreateTbReq(pCoder, &pBlock->cTbReq) < 0) return -1;
  }

  tEndEncode(pCoder);
  return 0;
}

static int32_t tDecodeSVSubmitBlk(SDecoder *pCoder, SVSubmitBlk *pBlock, int32_t flags) {
  if (tStartDecode(pCoder) < 0) return -1;

  if (tDecodeI64(pCoder, &pBlock->suid) < 0) return -1;
  if (tDecodeI64(pCoder, &pBlock->uid) < 0) return -1;
  if (tDecodeI32v(pCoder, &pBlock->sver) < 0) return -1;
  if (tDecodeBinary(pCoder, &pBlock->pData, &pBlock->nData) < 0) return -1;

  if (flags & TD_AUTO_CREATE_TABLE) {
    if (tDecodeSVCreateTbReq(pCoder, &pBlock->cTbReq) < 0) return -1;
  }

  tEndDecode(pCoder);
  return 0;
}

int32_t tEncodeSVSubmitReq(SEncoder *pCoder, const SVSubmitReq *pReq) {
  int32_t nBlocks = taosArrayGetSize(pReq->pArray);

  if (tStartEncode(pCoder) < 0) return -1;

  if (tEncodeI32v(pCoder, pReq->flags) < 0) return -1;
  if (tEncodeI32v(pCoder, nBlocks) < 0) return -1;
  for (int32_t iBlock = 0; iBlock < nBlocks; iBlock++) {
    if (tEncodeSVSubmitBlk(pCoder, (SVSubmitBlk *)taosArrayGet(pReq->pArray, iBlock), pReq->flags) < 0) return -1;
  }

  tEndEncode(pCoder);
  return 0;
}

int32_t tDecodeSVSubmitReq(SDecoder *pCoder, SVSubmitReq *pReq) {
  if (tStartDecode(pCoder) < 0) return -1;

  if (tDecodeI32v(pCoder, &pReq->flags) < 0) return -1;
  if (tDecodeI32v(pCoder, &pReq->nBlocks) < 0) return -1;
  pReq->pBlocks = tDecoderMalloc(pCoder, sizeof(SVSubmitBlk) * pReq->nBlocks);
  if (pReq->pBlocks == NULL) return -1;
  for (int32_t iBlock = 0; iBlock < pReq->nBlocks; iBlock++) {
    if (tDecodeSVSubmitBlk(pCoder, pReq->pBlocks + iBlock, pReq->flags) < 0) return -1;
  }

  tEndDecode(pCoder);
  return 0;
}

static int32_t tEncodeSSubmitBlkRsp(SEncoder *pEncoder, const SSubmitBlkRsp *pBlock) {
  if (tStartEncode(pEncoder) < 0) return -1;

  if (tEncodeI32(pEncoder, pBlock->code) < 0) return -1;
  if (tEncodeI8(pEncoder, pBlock->hashMeta) < 0) return -1;
  if (tEncodeI64(pEncoder, pBlock->uid) < 0) return -1;
  if (tEncodeCStr(pEncoder, pBlock->tblFName) < 0) return -1;
  if (tEncodeI32v(pEncoder, pBlock->numOfRows) < 0) return -1;
  if (tEncodeI32v(pEncoder, pBlock->affectedRows) < 0) return -1;
  if (tEncodeI64v(pEncoder, pBlock->sver) < 0) return -1;

  tEndEncode(pEncoder);
  return 0;
}

static int32_t tDecodeSSubmitBlkRsp(SDecoder *pDecoder, SSubmitBlkRsp *pBlock) {
  if (tStartDecode(pDecoder) < 0) return -1;

  if (tDecodeI32(pDecoder, &pBlock->code) < 0) return -1;
  if (tDecodeI8(pDecoder, &pBlock->hashMeta) < 0) return -1;
  if (tDecodeI64(pDecoder, &pBlock->uid) < 0) return -1;
  pBlock->tblFName = taosMemoryCalloc(TSDB_TABLE_FNAME_LEN, 1);
  if (NULL == pBlock->tblFName) return -1;
  if (tDecodeCStrTo(pDecoder, pBlock->tblFName) < 0) return -1;
  if (tDecodeI32v(pDecoder, &pBlock->numOfRows) < 0) return -1;
  if (tDecodeI32v(pDecoder, &pBlock->affectedRows) < 0) return -1;
  if (tDecodeI64v(pDecoder, &pBlock->sver) < 0) return -1;

  tEndDecode(pDecoder);
  return 0;
}

int32_t tEncodeSSubmitRsp(SEncoder *pEncoder, const SSubmitRsp *pRsp) {
  int32_t nBlocks = taosArrayGetSize(pRsp->pArray);

  if (tStartEncode(pEncoder) < 0) return -1;

  if (tEncodeI32v(pEncoder, pRsp->numOfRows) < 0) return -1;
  if (tEncodeI32v(pEncoder, pRsp->affectedRows) < 0) return -1;
  if (tEncodeI32v(pEncoder, nBlocks) < 0) return -1;
  for (int32_t iBlock = 0; iBlock < nBlocks; iBlock++) {
    if (tEncodeSSubmitBlkRsp(pEncoder, (SSubmitBlkRsp *)taosArrayGet(pRsp->pArray, iBlock)) < 0) return -1;
  }

  tEndEncode(pEncoder);
  return 0;
}

int32_t tDecodeSSubmitRsp(SDecoder *pDecoder, SSubmitRsp *pRsp) {
  if (tStartDecode(pDecoder) < 0) return -1;

  if (tDecodeI32v(pDecoder, &pRsp->numOfRows) < 0) return -1;
  if (tDecodeI32v(pDecoder, &pRsp->affectedRows) < 0) return -1;
  if (tDecodeI32v(pDecoder, &pRsp->nBlocks) < 0) return -1;
  pRsp->pBlocks = taosMemoryCalloc(pRsp->nBlocks, sizeof(*pRsp->pBlocks));
  if (pRsp->pBlocks == NULL) return -1;
  for (int32_t iBlock = 0; iBlock < pRsp->nBlocks; iBlock++) {
    if (tDecodeSSubmitBlkRsp(pDecoder, pRsp->pBlocks + iBlock) < 0) return -1;
  }

  tEndDecode(pDecoder);
  tDecoderClear(pDecoder);
  return 0;
}

void tFreeSSubmitRsp(SSubmitRsp *pRsp) {
  if (NULL == pRsp) return;

  if (pRsp->pBlocks) {
    for (int32_t i = 0; i < pRsp->nBlocks; ++i) {
      SSubmitBlkRsp *sRsp = pRsp->pBlocks + i;
      taosMemoryFree(sRsp->tblFName);
    }

    taosMemoryFree(pRsp->pBlocks);
  }

  taosMemoryFree(pRsp);
}

int32_t tEncodeSVAlterTbReq(SEncoder *pEncoder, const SVAlterTbReq *pReq) {
  if (tStartEncode(pEncoder) < 0) return -1;

  if (tEncodeCStr(pEncoder, pReq->tbName) < 0) return -1;
  if (tEncodeI8(pEncoder, pReq->action) < 0) return -1;
  switch (pReq->action) {
    case TSDB_ALTER_TABLE_ADD_COLUMN:
      if (tEncodeCStr(pEncoder, pReq->colName) < 0) return -1;
      if (tEncodeI8(pEncoder, pReq->type) < 0) return -1;
      if (tEncodeI8(pEncoder, pReq->flags) < 0) return -1;
      if (tEncodeI32v(pEncoder, pReq->bytes) < 0) return -1;
      break;
    case TSDB_ALTER_TABLE_DROP_COLUMN:
      if (tEncodeCStr(pEncoder, pReq->colName) < 0) return -1;
      break;
    case TSDB_ALTER_TABLE_UPDATE_COLUMN_BYTES:
      if (tEncodeCStr(pEncoder, pReq->colName) < 0) return -1;
      if (tEncodeI32v(pEncoder, pReq->colModBytes) < 0) return -1;
      break;
    case TSDB_ALTER_TABLE_UPDATE_COLUMN_NAME:
      if (tEncodeCStr(pEncoder, pReq->colName) < 0) return -1;
      if (tEncodeCStr(pEncoder, pReq->colNewName) < 0) return -1;
      break;
    case TSDB_ALTER_TABLE_UPDATE_TAG_VAL:
      if (tEncodeCStr(pEncoder, pReq->tagName) < 0) return -1;
      if (tEncodeI8(pEncoder, pReq->isNull) < 0) return -1;
      if (!pReq->isNull) {
        if (tEncodeBinary(pEncoder, pReq->pTagVal, pReq->nTagVal) < 0) return -1;
      }
      break;
    case TSDB_ALTER_TABLE_UPDATE_OPTIONS:
      if (tEncodeI8(pEncoder, pReq->updateTTL) < 0) return -1;
      if (pReq->updateTTL) {
        if (tEncodeI32v(pEncoder, pReq->newTTL) < 0) return -1;
      }
      if (tEncodeI8(pEncoder, pReq->updateComment) < 0) return -1;
      if (pReq->updateComment) {
        if (tEncodeCStr(pEncoder, pReq->newComment) < 0) return -1;
      }
      break;
    default:
      break;
  }

  tEndEncode(pEncoder);
  return 0;
}

int32_t tDecodeSVAlterTbReq(SDecoder *pDecoder, SVAlterTbReq *pReq) {
  if (tStartDecode(pDecoder) < 0) return -1;

  if (tDecodeCStr(pDecoder, &pReq->tbName) < 0) return -1;
  if (tDecodeI8(pDecoder, &pReq->action) < 0) return -1;
  switch (pReq->action) {
    case TSDB_ALTER_TABLE_ADD_COLUMN:
      if (tDecodeCStr(pDecoder, &pReq->colName) < 0) return -1;
      if (tDecodeI8(pDecoder, &pReq->type) < 0) return -1;
      if (tDecodeI8(pDecoder, &pReq->flags) < 0) return -1;
      if (tDecodeI32v(pDecoder, &pReq->bytes) < 0) return -1;
      break;
    case TSDB_ALTER_TABLE_DROP_COLUMN:
      if (tDecodeCStr(pDecoder, &pReq->colName) < 0) return -1;
      break;
    case TSDB_ALTER_TABLE_UPDATE_COLUMN_BYTES:
      if (tDecodeCStr(pDecoder, &pReq->colName) < 0) return -1;
      if (tDecodeI32v(pDecoder, &pReq->colModBytes) < 0) return -1;
      break;
    case TSDB_ALTER_TABLE_UPDATE_COLUMN_NAME:
      if (tDecodeCStr(pDecoder, &pReq->colName) < 0) return -1;
      if (tDecodeCStr(pDecoder, &pReq->colNewName) < 0) return -1;
      break;
    case TSDB_ALTER_TABLE_UPDATE_TAG_VAL:
      if (tDecodeCStr(pDecoder, &pReq->tagName) < 0) return -1;
      if (tDecodeI8(pDecoder, &pReq->isNull) < 0) return -1;
      if (!pReq->isNull) {
        if (tDecodeBinary(pDecoder, &pReq->pTagVal, &pReq->nTagVal) < 0) return -1;
      }
      break;
    case TSDB_ALTER_TABLE_UPDATE_OPTIONS:
      if (tDecodeI8(pDecoder, &pReq->updateTTL) < 0) return -1;
      if (pReq->updateTTL) {
        if (tDecodeI32v(pDecoder, &pReq->newTTL) < 0) return -1;
      }
      if (tDecodeI8(pDecoder, &pReq->updateComment) < 0) return -1;
      if (pReq->updateComment) {
        if (tDecodeCStr(pDecoder, &pReq->newComment) < 0) return -1;
      }
      break;
    default:
      break;
  }

  tEndDecode(pDecoder);
  return 0;
}

int32_t tEncodeSVAlterTbRsp(SEncoder *pEncoder, const SVAlterTbRsp *pRsp) {
  if (tStartEncode(pEncoder) < 0) return -1;
  if (tEncodeI32(pEncoder, pRsp->code) < 0) return -1;
  if (tEncodeI32(pEncoder, pRsp->pMeta ? 1 : 0) < 0) return -1;
  if (pRsp->pMeta) {
    if (tEncodeSTableMetaRsp(pEncoder, pRsp->pMeta) < 0) return -1;
  }
  tEndEncode(pEncoder);
  return 0;
}

int32_t tDecodeSVAlterTbRsp(SDecoder *pDecoder, SVAlterTbRsp *pRsp) {
  int32_t meta = 0;
  if (tStartDecode(pDecoder) < 0) return -1;
  if (tDecodeI32(pDecoder, &pRsp->code) < 0) return -1;
  if (tDecodeI32(pDecoder, &meta) < 0) return -1;
  if (meta) {
    pRsp->pMeta = taosMemoryCalloc(1, sizeof(STableMetaRsp));
    if (NULL == pRsp->pMeta) return -1;
    if (tDecodeSTableMetaRsp(pDecoder, pRsp->pMeta) < 0) return -1;
  }
  tEndDecode(pDecoder);
  return 0;
}

int32_t tDeserializeSVAlterTbRsp(void *buf, int32_t bufLen, SVAlterTbRsp *pRsp) {
  int32_t  meta = 0;
  SDecoder decoder = {0};
  tDecoderInit(&decoder, buf, bufLen);

  if (tStartDecode(&decoder) < 0) return -1;
  if (tDecodeI32(&decoder, &pRsp->code) < 0) return -1;
  if (tDecodeI32(&decoder, &meta) < 0) return -1;
  if (meta) {
    pRsp->pMeta = taosMemoryCalloc(1, sizeof(STableMetaRsp));
    if (NULL == pRsp->pMeta) return -1;
    if (tDecodeSTableMetaRsp(&decoder, pRsp->pMeta) < 0) return -1;
  }
  tEndDecode(&decoder);
  tDecoderClear(&decoder);
  return 0;
}

int32_t tEncodeSMAlterStbRsp(SEncoder *pEncoder, const SMAlterStbRsp *pRsp) {
  if (tStartEncode(pEncoder) < 0) return -1;
  if (tEncodeI32(pEncoder, pRsp->pMeta->pSchemas ? 1 : 0) < 0) return -1;
  if (pRsp->pMeta->pSchemas) {
    if (tEncodeSTableMetaRsp(pEncoder, pRsp->pMeta) < 0) return -1;
  }
  tEndEncode(pEncoder);
  return 0;
}

int32_t tDecodeSMAlterStbRsp(SDecoder *pDecoder, SMAlterStbRsp *pRsp) {
  int32_t meta = 0;
  if (tStartDecode(pDecoder) < 0) return -1;
  if (tDecodeI32(pDecoder, &meta) < 0) return -1;
  if (meta) {
    pRsp->pMeta = taosMemoryCalloc(1, sizeof(STableMetaRsp));
    if (NULL == pRsp->pMeta) return -1;
    if (tDecodeSTableMetaRsp(pDecoder, pRsp->pMeta) < 0) return -1;
  }
  tEndDecode(pDecoder);
  return 0;
}

int32_t tDeserializeSMAlterStbRsp(void *buf, int32_t bufLen, SMAlterStbRsp *pRsp) {
  int32_t  meta = 0;
  SDecoder decoder = {0};
  tDecoderInit(&decoder, buf, bufLen);

  if (tStartDecode(&decoder) < 0) return -1;
  if (tDecodeI32(&decoder, &meta) < 0) return -1;
  if (meta) {
    pRsp->pMeta = taosMemoryCalloc(1, sizeof(STableMetaRsp));
    if (NULL == pRsp->pMeta) return -1;
    if (tDecodeSTableMetaRsp(&decoder, pRsp->pMeta) < 0) return -1;
  }
  tEndDecode(&decoder);
  tDecoderClear(&decoder);
  return 0;
}

void tFreeSMAlterStbRsp(SMAlterStbRsp *pRsp) {
  if (NULL == pRsp) {
    return;
  }

  if (pRsp->pMeta) {
    taosMemoryFree(pRsp->pMeta->pSchemas);
    taosMemoryFree(pRsp->pMeta);
  }
}<|MERGE_RESOLUTION|>--- conflicted
+++ resolved
@@ -2491,8 +2491,6 @@
   return 0;
 }
 
-<<<<<<< HEAD
-=======
 void tFreeSTableIndexInfo(void* info) {
   if (NULL == info) {
     return;
@@ -2503,7 +2501,6 @@
   taosMemoryFree(pInfo->expr);
 }
 
->>>>>>> f2426f80
 int32_t tSerializeSShowReq(void *buf, int32_t bufLen, SShowReq *pReq) {
   SEncoder encoder = {0};
   tEncoderInit(&encoder, buf, bufLen);
