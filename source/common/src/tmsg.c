/*
 * Copyright (c) 2019 TAOS Data, Inc. <jhtao@taosdata.com>
 *
 * This program is free software: you can use, redistribute, and/or modify
 * it under the terms of the GNU Affero General Public License, version 3
 * or later ("AGPL"), as published by the Free Software Foundation.
 *
 * This program is distributed in the hope that it will be useful, but WITHOUT
 * ANY WARRANTY; without even the implied warranty of MERCHANTABILITY or
 * FITNESS FOR A PARTICULAR PURPOSE.
 *
 * You should have received a copy of the GNU Affero General Public License
 * along with this program. If not, see <http://www.gnu.org/licenses/>.
 */

#define _DEFAULT_SOURCE
#include "tmsg.h"

#undef TD_MSG_NUMBER_
#undef TD_MSG_DICT_
#define TD_MSG_INFO_
#undef TD_MSG_SEG_CODE_
#include "tmsgdef.h"

#undef TD_MSG_NUMBER_
#undef TD_MSG_INFO_
#define TD_MSG_DICT_
#undef TD_MSG_SEG_CODE_
#include "tmsgdef.h"

#include "tlog.h"

int32_t tInitSubmitMsgIter(const SSubmitReq *pMsg, SSubmitMsgIter *pIter) {
  if (pMsg == NULL) {
    terrno = TSDB_CODE_TDB_SUBMIT_MSG_MSSED_UP;
    return -1;
  }

  pIter->totalLen = htonl(pMsg->length);
  pIter->numOfBlocks = htonl(pMsg->numOfBlocks);
  ASSERT(pIter->totalLen > 0);
  pIter->len = 0;
  pIter->pMsg = pMsg;
  if (pIter->totalLen <= sizeof(SSubmitReq)) {
    terrno = TSDB_CODE_TDB_SUBMIT_MSG_MSSED_UP;
    return -1;
  }

  return 0;
}

int32_t tGetSubmitMsgNext(SSubmitMsgIter *pIter, SSubmitBlk **pPBlock) {
  ASSERT(pIter->len >= 0);

  if (pIter->len == 0) {
    pIter->len += sizeof(SSubmitReq);
  } else {
    if (pIter->len >= pIter->totalLen) {
      ASSERT(0);
    }

    pIter->len += (sizeof(SSubmitBlk) + pIter->dataLen + pIter->schemaLen);
    ASSERT(pIter->len > 0);
  }

  if (pIter->len > pIter->totalLen) {
    terrno = TSDB_CODE_TDB_SUBMIT_MSG_MSSED_UP;
    *pPBlock = NULL;
    return -1;
  }

  if (pIter->len == pIter->totalLen) {
    *pPBlock = NULL;
  } else {
    *pPBlock = (SSubmitBlk *)POINTER_SHIFT(pIter->pMsg, pIter->len);
    pIter->uid = htobe64((*pPBlock)->uid);
    pIter->suid = htobe64((*pPBlock)->suid);
    pIter->sversion = htonl((*pPBlock)->sversion);
    pIter->dataLen = htonl((*pPBlock)->dataLen);
    pIter->schemaLen = htonl((*pPBlock)->schemaLen);
    pIter->numOfRows = htonl((*pPBlock)->numOfRows);
  }
  return 0;
}

int32_t tInitSubmitBlkIter(SSubmitMsgIter *pMsgIter, SSubmitBlk *pBlock, SSubmitBlkIter *pIter) {
  if (pMsgIter->dataLen <= 0) return -1;
  pIter->totalLen = pMsgIter->dataLen;
  pIter->len = 0;
  pIter->row = (STSRow *)(pBlock->data + pMsgIter->schemaLen);
  return 0;
}

STSRow *tGetSubmitBlkNext(SSubmitBlkIter *pIter) {
  STSRow *row = pIter->row;

  if (pIter->len >= pIter->totalLen) {
    return NULL;
  } else {
    pIter->len += TD_ROW_LEN(row);
    if (pIter->len < pIter->totalLen) {
      pIter->row = POINTER_SHIFT(row, TD_ROW_LEN(row));
    }
    return row;
  }
}

int32_t tPrintFixedSchemaSubmitReq(SSubmitReq *pReq, STSchema *pTschema) {
  SSubmitMsgIter msgIter = {0};
  if (tInitSubmitMsgIter(pReq, &msgIter) < 0) return -1;
  while (true) {
    SSubmitBlk *pBlock = NULL;
    if (tGetSubmitMsgNext(&msgIter, &pBlock) < 0) return -1;
    if (pBlock == NULL) break;
    SSubmitBlkIter blkIter = {0};
    tInitSubmitBlkIter(&msgIter, pBlock, &blkIter);
    STSRowIter rowIter = {0};
    tdSTSRowIterInit(&rowIter, pTschema);
    STSRow *row;
    while ((row = tGetSubmitBlkNext(&blkIter)) != NULL) {
      tdSRowPrint(row, pTschema, "stream");
    }
  }
  return 0;
}

int32_t tEncodeSEpSet(SEncoder *pEncoder, const SEpSet *pEp) {
  if (tEncodeI8(pEncoder, pEp->inUse) < 0) return -1;
  if (tEncodeI8(pEncoder, pEp->numOfEps) < 0) return -1;
  for (int32_t i = 0; i < TSDB_MAX_REPLICA; i++) {
    if (tEncodeU16(pEncoder, pEp->eps[i].port) < 0) return -1;
    if (tEncodeCStrWithLen(pEncoder, pEp->eps[i].fqdn, TSDB_FQDN_LEN) < 0) return -1;
  }
  return 0;
}

int32_t tDecodeSEpSet(SDecoder *pDecoder, SEpSet *pEp) {
  if (tDecodeI8(pDecoder, &pEp->inUse) < 0) return -1;
  if (tDecodeI8(pDecoder, &pEp->numOfEps) < 0) return -1;
  for (int32_t i = 0; i < TSDB_MAX_REPLICA; i++) {
    if (tDecodeU16(pDecoder, &pEp->eps[i].port) < 0) return -1;
    if (tDecodeCStrTo(pDecoder, pEp->eps[i].fqdn) < 0) return -1;
  }
  return 0;
}

int32_t tEncodeSQueryNodeAddr(SEncoder *pEncoder, SQueryNodeAddr *pAddr) {
  if (tEncodeI32(pEncoder, pAddr->nodeId) < 0) return -1;
  if (tEncodeSEpSet(pEncoder, &pAddr->epSet) < 0) return -1;
  return 0;
}

int32_t tEncodeSQueryNodeLoad(SEncoder *pEncoder, SQueryNodeLoad *pLoad) {
  if (tEncodeSQueryNodeAddr(pEncoder, &pLoad->addr) < 0) return -1;
  if (tEncodeU64(pEncoder, pLoad->load) < 0) return -1;
  return 0;
}

int32_t tDecodeSQueryNodeAddr(SDecoder *pDecoder, SQueryNodeAddr *pAddr) {
  if (tDecodeI32(pDecoder, &pAddr->nodeId) < 0) return -1;
  if (tDecodeSEpSet(pDecoder, &pAddr->epSet) < 0) return -1;
  return 0;
}

int32_t tDecodeSQueryNodeLoad(SDecoder *pDecoder, SQueryNodeLoad *pLoad) {
  if (tDecodeSQueryNodeAddr(pDecoder, &pLoad->addr) < 0) return -1;
  if (tDecodeU64(pDecoder, &pLoad->load) < 0) return -1;
  return 0;
}

int32_t taosEncodeSEpSet(void **buf, const SEpSet *pEp) {
  int32_t tlen = 0;
  tlen += taosEncodeFixedI8(buf, pEp->inUse);
  tlen += taosEncodeFixedI8(buf, pEp->numOfEps);
  for (int32_t i = 0; i < TSDB_MAX_REPLICA; i++) {
    tlen += taosEncodeFixedU16(buf, pEp->eps[i].port);
    tlen += taosEncodeString(buf, pEp->eps[i].fqdn);
  }
  return tlen;
}

void *taosDecodeSEpSet(const void *buf, SEpSet *pEp) {
  buf = taosDecodeFixedI8(buf, &pEp->inUse);
  buf = taosDecodeFixedI8(buf, &pEp->numOfEps);
  for (int32_t i = 0; i < TSDB_MAX_REPLICA; i++) {
    buf = taosDecodeFixedU16(buf, &pEp->eps[i].port);
    buf = taosDecodeStringTo(buf, pEp->eps[i].fqdn);
  }
  return (void *)buf;
}

static int32_t tSerializeSClientHbReq(SEncoder *pEncoder, const SClientHbReq *pReq) {
  if (tEncodeSClientHbKey(pEncoder, &pReq->connKey) < 0) return -1;

  if (pReq->connKey.connType == CONN_TYPE__QUERY) {
    if (tEncodeI64(pEncoder, pReq->app.appId) < 0) return -1;
    if (tEncodeI32(pEncoder, pReq->app.pid) < 0) return -1;
    if (tEncodeCStr(pEncoder, pReq->app.name) < 0) return -1;
    if (tEncodeI64(pEncoder, pReq->app.startTime) < 0) return -1;
    if (tEncodeU64(pEncoder, pReq->app.summary.numOfInsertsReq) < 0) return -1;
    if (tEncodeU64(pEncoder, pReq->app.summary.numOfInsertRows) < 0) return -1;
    if (tEncodeU64(pEncoder, pReq->app.summary.insertElapsedTime) < 0) return -1;
    if (tEncodeU64(pEncoder, pReq->app.summary.insertBytes) < 0) return -1;
    if (tEncodeU64(pEncoder, pReq->app.summary.fetchBytes) < 0) return -1;
    if (tEncodeU64(pEncoder, pReq->app.summary.queryElapsedTime) < 0) return -1;
    if (tEncodeU64(pEncoder, pReq->app.summary.numOfSlowQueries) < 0) return -1;
    if (tEncodeU64(pEncoder, pReq->app.summary.totalRequests) < 0) return -1;
    if (tEncodeU64(pEncoder, pReq->app.summary.currentRequests) < 0) return -1;

    int32_t queryNum = 0;
    if (pReq->query) {
      queryNum = 1;
      if (tEncodeI32(pEncoder, queryNum) < 0) return -1;
      if (tEncodeU32(pEncoder, pReq->query->connId) < 0) return -1;

      int32_t num = taosArrayGetSize(pReq->query->queryDesc);
      if (tEncodeI32(pEncoder, num) < 0) return -1;

      for (int32_t i = 0; i < num; ++i) {
        SQueryDesc *desc = taosArrayGet(pReq->query->queryDesc, i);
        if (tEncodeCStr(pEncoder, desc->sql) < 0) return -1;
        if (tEncodeU64(pEncoder, desc->queryId) < 0) return -1;
        if (tEncodeI64(pEncoder, desc->useconds) < 0) return -1;
        if (tEncodeI64(pEncoder, desc->stime) < 0) return -1;
        if (tEncodeI64(pEncoder, desc->reqRid) < 0) return -1;
        if (tEncodeI8(pEncoder, desc->stableQuery) < 0) return -1;
        if (tEncodeCStr(pEncoder, desc->fqdn) < 0) return -1;
        if (tEncodeI32(pEncoder, desc->subPlanNum) < 0) return -1;

        int32_t snum = desc->subDesc ? taosArrayGetSize(desc->subDesc) : 0;
        if (tEncodeI32(pEncoder, snum) < 0) return -1;
        for (int32_t m = 0; m < snum; ++m) {
          SQuerySubDesc *sDesc = taosArrayGet(desc->subDesc, m);
          if (tEncodeI64(pEncoder, sDesc->tid) < 0) return -1;
          if (tEncodeCStr(pEncoder, sDesc->status) < 0) return -1;
        }
      }
    } else {
      if (tEncodeI32(pEncoder, queryNum) < 0) return -1;
    }
  }

  int32_t kvNum = taosHashGetSize(pReq->info);
  if (tEncodeI32(pEncoder, kvNum) < 0) return -1;
  void *pIter = taosHashIterate(pReq->info, NULL);
  while (pIter != NULL) {
    SKv *kv = pIter;
    if (tEncodeSKv(pEncoder, kv) < 0) return -1;
    pIter = taosHashIterate(pReq->info, pIter);
  }

  return 0;
}

static int32_t tDeserializeSClientHbReq(SDecoder *pDecoder, SClientHbReq *pReq) {
  if (tDecodeSClientHbKey(pDecoder, &pReq->connKey) < 0) return -1;

  if (pReq->connKey.connType == CONN_TYPE__QUERY) {
    if (tDecodeI64(pDecoder, &pReq->app.appId) < 0) return -1;
    if (tDecodeI32(pDecoder, &pReq->app.pid) < 0) return -1;
    if (tDecodeCStrTo(pDecoder, pReq->app.name) < 0) return -1;
    if (tDecodeI64(pDecoder, &pReq->app.startTime) < 0) return -1;
    if (tDecodeU64(pDecoder, &pReq->app.summary.numOfInsertsReq) < 0) return -1;
    if (tDecodeU64(pDecoder, &pReq->app.summary.numOfInsertRows) < 0) return -1;
    if (tDecodeU64(pDecoder, &pReq->app.summary.insertElapsedTime) < 0) return -1;
    if (tDecodeU64(pDecoder, &pReq->app.summary.insertBytes) < 0) return -1;
    if (tDecodeU64(pDecoder, &pReq->app.summary.fetchBytes) < 0) return -1;
    if (tDecodeU64(pDecoder, &pReq->app.summary.queryElapsedTime) < 0) return -1;
    if (tDecodeU64(pDecoder, &pReq->app.summary.numOfSlowQueries) < 0) return -1;
    if (tDecodeU64(pDecoder, &pReq->app.summary.totalRequests) < 0) return -1;
    if (tDecodeU64(pDecoder, &pReq->app.summary.currentRequests) < 0) return -1;

    int32_t queryNum = 0;
    if (tDecodeI32(pDecoder, &queryNum) < 0) return -1;
    if (queryNum) {
      pReq->query = taosMemoryCalloc(1, sizeof(*pReq->query));
      if (NULL == pReq->query) return -1;
      if (tDecodeU32(pDecoder, &pReq->query->connId) < 0) return -1;

      int32_t num = 0;
      if (tDecodeI32(pDecoder, &num) < 0) return -1;
      if (num > 0) {
        pReq->query->queryDesc = taosArrayInit(num, sizeof(SQueryDesc));
        if (NULL == pReq->query->queryDesc) return -1;

        for (int32_t i = 0; i < num; ++i) {
          SQueryDesc desc = {0};
          if (tDecodeCStrTo(pDecoder, desc.sql) < 0) return -1;
          if (tDecodeU64(pDecoder, &desc.queryId) < 0) return -1;
          if (tDecodeI64(pDecoder, &desc.useconds) < 0) return -1;
          if (tDecodeI64(pDecoder, &desc.stime) < 0) return -1;
          if (tDecodeI64(pDecoder, &desc.reqRid) < 0) return -1;
          if (tDecodeI8(pDecoder, (int8_t *)&desc.stableQuery) < 0) return -1;
          if (tDecodeCStrTo(pDecoder, desc.fqdn) < 0) return -1;
          if (tDecodeI32(pDecoder, &desc.subPlanNum) < 0) return -1;

          int32_t snum = 0;
          if (tDecodeI32(pDecoder, &snum) < 0) return -1;
          if (snum > 0) {
            desc.subDesc = taosArrayInit(snum, sizeof(SQuerySubDesc));
            if (NULL == desc.subDesc) return -1;

            for (int32_t m = 0; m < snum; ++m) {
              SQuerySubDesc sDesc = {0};
              if (tDecodeI64(pDecoder, &sDesc.tid) < 0) return -1;
              if (tDecodeCStrTo(pDecoder, sDesc.status) < 0) return -1;
              taosArrayPush(desc.subDesc, &sDesc);
            }
          }

          ASSERT(desc.subPlanNum == taosArrayGetSize(desc.subDesc));

          taosArrayPush(pReq->query->queryDesc, &desc);
        }
      }
    }
  }

  int32_t kvNum = 0;
  if (tDecodeI32(pDecoder, &kvNum) < 0) return -1;
  if (pReq->info == NULL) {
    pReq->info = taosHashInit(kvNum, taosGetDefaultHashFunction(TSDB_DATA_TYPE_BINARY), true, HASH_NO_LOCK);
  }
  if (pReq->info == NULL) return -1;
  for (int32_t i = 0; i < kvNum; i++) {
    SKv kv = {0};
    if (tDecodeSKv(pDecoder, &kv) < 0) return -1;
    taosHashPut(pReq->info, &kv.key, sizeof(kv.key), &kv, sizeof(kv));
  }

  return 0;
}

static int32_t tSerializeSClientHbRsp(SEncoder *pEncoder, const SClientHbRsp *pRsp) {
  if (tEncodeSClientHbKey(pEncoder, &pRsp->connKey) < 0) return -1;
  if (tEncodeI32(pEncoder, pRsp->status) < 0) return -1;

  int32_t queryNum = 0;
  if (pRsp->query) {
    queryNum = 1;
    if (tEncodeI32(pEncoder, queryNum) < 0) return -1;
    if (tEncodeU32(pEncoder, pRsp->query->connId) < 0) return -1;
    if (tEncodeU64(pEncoder, pRsp->query->killRid) < 0) return -1;
    if (tEncodeI32(pEncoder, pRsp->query->totalDnodes) < 0) return -1;
    if (tEncodeI32(pEncoder, pRsp->query->onlineDnodes) < 0) return -1;
    if (tEncodeI8(pEncoder, pRsp->query->killConnection) < 0) return -1;
    if (tEncodeSEpSet(pEncoder, &pRsp->query->epSet) < 0) return -1;
    int32_t num = taosArrayGetSize(pRsp->query->pQnodeList);
    if (tEncodeI32(pEncoder, num) < 0) return -1;
    for (int32_t i = 0; i < num; ++i) {
      SQueryNodeLoad *pLoad = taosArrayGet(pRsp->query->pQnodeList, i);
      if (tEncodeSQueryNodeLoad(pEncoder, pLoad) < 0) return -1;
    }
  } else {
    if (tEncodeI32(pEncoder, queryNum) < 0) return -1;
  }

  int32_t kvNum = taosArrayGetSize(pRsp->info);
  if (tEncodeI32(pEncoder, kvNum) < 0) return -1;
  for (int32_t i = 0; i < kvNum; i++) {
    SKv *kv = taosArrayGet(pRsp->info, i);
    if (tEncodeSKv(pEncoder, kv) < 0) return -1;
  }

  return 0;
}

static int32_t tDeserializeSClientHbRsp(SDecoder *pDecoder, SClientHbRsp *pRsp) {
  if (tDecodeSClientHbKey(pDecoder, &pRsp->connKey) < 0) return -1;
  if (tDecodeI32(pDecoder, &pRsp->status) < 0) return -1;

  int32_t queryNum = 0;
  if (tDecodeI32(pDecoder, &queryNum) < 0) return -1;
  if (queryNum) {
    pRsp->query = taosMemoryCalloc(1, sizeof(*pRsp->query));
    if (NULL == pRsp->query) return -1;
    if (tDecodeU32(pDecoder, &pRsp->query->connId) < 0) return -1;
    if (tDecodeU64(pDecoder, &pRsp->query->killRid) < 0) return -1;
    if (tDecodeI32(pDecoder, &pRsp->query->totalDnodes) < 0) return -1;
    if (tDecodeI32(pDecoder, &pRsp->query->onlineDnodes) < 0) return -1;
    if (tDecodeI8(pDecoder, &pRsp->query->killConnection) < 0) return -1;
    if (tDecodeSEpSet(pDecoder, &pRsp->query->epSet) < 0) return -1;
    int32_t pQnodeNum = 0;
    if (tDecodeI32(pDecoder, &pQnodeNum) < 0) return -1;
    if (pQnodeNum > 0) {
      pRsp->query->pQnodeList = taosArrayInit(pQnodeNum, sizeof(SQueryNodeLoad));
      if (NULL == pRsp->query->pQnodeList) return -1;
      for (int32_t i = 0; i < pQnodeNum; ++i) {
        SQueryNodeLoad load = {0};
        if (tDecodeSQueryNodeLoad(pDecoder, &load) < 0) return -1;
        taosArrayPush(pRsp->query->pQnodeList, &load);
      }
    }
  }

  int32_t kvNum = 0;
  if (tDecodeI32(pDecoder, &kvNum) < 0) return -1;
  pRsp->info = taosArrayInit(kvNum, sizeof(SKv));
  if (pRsp->info == NULL) return -1;
  for (int32_t i = 0; i < kvNum; i++) {
    SKv kv = {0};
    tDecodeSKv(pDecoder, &kv);
    taosArrayPush(pRsp->info, &kv);
  }

  return 0;
}

int32_t tSerializeSClientHbBatchReq(void *buf, int32_t bufLen, const SClientHbBatchReq *pBatchReq) {
  SEncoder encoder = {0};
  tEncoderInit(&encoder, buf, bufLen);

  if (tStartEncode(&encoder) < 0) return -1;
  if (tEncodeI64(&encoder, pBatchReq->reqId) < 0) return -1;

  int32_t reqNum = taosArrayGetSize(pBatchReq->reqs);
  if (tEncodeI32(&encoder, reqNum) < 0) return -1;
  for (int32_t i = 0; i < reqNum; i++) {
    SClientHbReq *pReq = taosArrayGet(pBatchReq->reqs, i);
    if (tSerializeSClientHbReq(&encoder, pReq) < 0) return -1;
  }
  tEndEncode(&encoder);

  int32_t tlen = encoder.pos;
  tEncoderClear(&encoder);
  return tlen;
}

int32_t tDeserializeSClientHbBatchReq(void *buf, int32_t bufLen, SClientHbBatchReq *pBatchReq) {
  SDecoder decoder = {0};
  tDecoderInit(&decoder, buf, bufLen);

  if (tStartDecode(&decoder) < 0) return -1;
  if (tDecodeI64(&decoder, &pBatchReq->reqId) < 0) return -1;

  int32_t reqNum = 0;
  if (tDecodeI32(&decoder, &reqNum) < 0) return -1;
  if (reqNum > 0) {
    pBatchReq->reqs = taosArrayInit(reqNum, sizeof(SClientHbReq));
    if (NULL == pBatchReq->reqs) return -1;
  }
  for (int32_t i = 0; i < reqNum; i++) {
    SClientHbReq req = {0};
    tDeserializeSClientHbReq(&decoder, &req);
    taosArrayPush(pBatchReq->reqs, &req);
  }

  tEndDecode(&decoder);
  tDecoderClear(&decoder);
  return 0;
}

int32_t tSerializeSClientHbBatchRsp(void *buf, int32_t bufLen, const SClientHbBatchRsp *pBatchRsp) {
  SEncoder encoder = {0};
  tEncoderInit(&encoder, buf, bufLen);

  if (tStartEncode(&encoder) < 0) return -1;
  if (tEncodeI64(&encoder, pBatchRsp->reqId) < 0) return -1;
  if (tEncodeI64(&encoder, pBatchRsp->rspId) < 0) return -1;
  if (tEncodeI32(&encoder, pBatchRsp->svrTimestamp) < 0) return -1;

  int32_t rspNum = taosArrayGetSize(pBatchRsp->rsps);
  if (tEncodeI32(&encoder, rspNum) < 0) return -1;
  for (int32_t i = 0; i < rspNum; i++) {
    SClientHbRsp *pRsp = taosArrayGet(pBatchRsp->rsps, i);
    if (tSerializeSClientHbRsp(&encoder, pRsp) < 0) return -1;
  }
  tEndEncode(&encoder);

  int32_t tlen = encoder.pos;
  tEncoderClear(&encoder);
  return tlen;
}

int32_t tDeserializeSClientHbBatchRsp(void *buf, int32_t bufLen, SClientHbBatchRsp *pBatchRsp) {
  SDecoder decoder = {0};
  tDecoderInit(&decoder, buf, bufLen);

  if (tStartDecode(&decoder) < 0) return -1;
  if (tDecodeI64(&decoder, &pBatchRsp->reqId) < 0) return -1;
  if (tDecodeI64(&decoder, &pBatchRsp->rspId) < 0) return -1;
  if (tDecodeI32(&decoder, &pBatchRsp->svrTimestamp) < 0) return -1;

  int32_t rspNum = 0;
  if (tDecodeI32(&decoder, &rspNum) < 0) return -1;
  if (pBatchRsp->rsps == NULL) {
    pBatchRsp->rsps = taosArrayInit(rspNum, sizeof(SClientHbRsp));
  }
  for (int32_t i = 0; i < rspNum; i++) {
    SClientHbRsp rsp = {0};
    tDeserializeSClientHbRsp(&decoder, &rsp);
    taosArrayPush(pBatchRsp->rsps, &rsp);
  }

  tEndDecode(&decoder);
  tDecoderClear(&decoder);
  return 0;
}

int32_t tSerializeSMCreateStbReq(void *buf, int32_t bufLen, SMCreateStbReq *pReq) {
  SEncoder encoder = {0};
  tEncoderInit(&encoder, buf, bufLen);

  if (tStartEncode(&encoder) < 0) return -1;
  if (tEncodeCStr(&encoder, pReq->name) < 0) return -1;
  if (tEncodeI8(&encoder, pReq->igExists) < 0) return -1;
  if (tEncodeI8(&encoder, pReq->source) < 0) return -1;
  for (int32_t i = 0; i < sizeof(pReq->reserved) / sizeof(int8_t); ++i) {
    if (tEncodeI8(&encoder, pReq->reserved[i]) < 0) return -1;
  }
  if (tEncodeI64(&encoder, pReq->suid) < 0) return -1;
  if (tEncodeI64(&encoder, pReq->delay1) < 0) return -1;
  if (tEncodeI64(&encoder, pReq->delay2) < 0) return -1;
  if (tEncodeI64(&encoder, pReq->watermark1) < 0) return -1;
  if (tEncodeI64(&encoder, pReq->watermark2) < 0) return -1;
  if (tEncodeI32(&encoder, pReq->ttl) < 0) return -1;
  if (tEncodeI32(&encoder, pReq->colVer) < 0) return -1;
  if (tEncodeI32(&encoder, pReq->tagVer) < 0) return -1;
  if (tEncodeI32(&encoder, pReq->numOfColumns) < 0) return -1;
  if (tEncodeI32(&encoder, pReq->numOfTags) < 0) return -1;
  if (tEncodeI32(&encoder, pReq->numOfFuncs) < 0) return -1;
  if (tEncodeI32(&encoder, pReq->commentLen) < 0) return -1;
  if (tEncodeI32(&encoder, pReq->ast1Len) < 0) return -1;
  if (tEncodeI32(&encoder, pReq->ast2Len) < 0) return -1;

  for (int32_t i = 0; i < pReq->numOfColumns; ++i) {
    SField *pField = taosArrayGet(pReq->pColumns, i);
    if (tEncodeI8(&encoder, pField->type) < 0) return -1;
    if (tEncodeI8(&encoder, pField->flags) < 0) return -1;
    if (tEncodeI32(&encoder, pField->bytes) < 0) return -1;
    if (tEncodeCStr(&encoder, pField->name) < 0) return -1;
  }

  for (int32_t i = 0; i < pReq->numOfTags; ++i) {
    SField *pField = taosArrayGet(pReq->pTags, i);
    if (tEncodeI8(&encoder, pField->type) < 0) return -1;
    if (tEncodeI8(&encoder, pField->flags) < 0) return -1;
    if (tEncodeI32(&encoder, pField->bytes) < 0) return -1;
    if (tEncodeCStr(&encoder, pField->name) < 0) return -1;
  }

  for (int32_t i = 0; i < pReq->numOfFuncs; ++i) {
    const char *pFunc = taosArrayGet(pReq->pFuncs, i);
    if (tEncodeCStr(&encoder, pFunc) < 0) return -1;
  }

  if (pReq->commentLen > 0) {
    if (tEncodeCStr(&encoder, pReq->pComment) < 0) return -1;
  }
  if (pReq->ast1Len > 0) {
    if (tEncodeBinary(&encoder, pReq->pAst1, pReq->ast1Len) < 0) return -1;
  }
  if (pReq->ast2Len > 0) {
    if (tEncodeBinary(&encoder, pReq->pAst2, pReq->ast2Len) < 0) return -1;
  }
  if (tEncodeI64(&encoder, pReq->deleteMark1) < 0) return -1;
  if (tEncodeI64(&encoder, pReq->deleteMark2) < 0) return -1;

  tEndEncode(&encoder);

  int32_t tlen = encoder.pos;
  tEncoderClear(&encoder);
  return tlen;
}

int32_t tDeserializeSMCreateStbReq(void *buf, int32_t bufLen, SMCreateStbReq *pReq) {
  SDecoder decoder = {0};
  tDecoderInit(&decoder, buf, bufLen);

  if (tStartDecode(&decoder) < 0) return -1;
  if (tDecodeCStrTo(&decoder, pReq->name) < 0) return -1;
  if (tDecodeI8(&decoder, &pReq->igExists) < 0) return -1;
  if (tDecodeI8(&decoder, &pReq->source) < 0) return -1;
  for (int32_t i = 0; i < sizeof(pReq->reserved) / sizeof(int8_t); ++i) {
    if (tDecodeI8(&decoder, &pReq->reserved[i]) < 0) return -1;
  }
  if (tDecodeI64(&decoder, &pReq->suid) < 0) return -1;
  if (tDecodeI64(&decoder, &pReq->delay1) < 0) return -1;
  if (tDecodeI64(&decoder, &pReq->delay2) < 0) return -1;
  if (tDecodeI64(&decoder, &pReq->watermark1) < 0) return -1;
  if (tDecodeI64(&decoder, &pReq->watermark2) < 0) return -1;
  if (tDecodeI32(&decoder, &pReq->ttl) < 0) return -1;
  if (tDecodeI32(&decoder, &pReq->colVer) < 0) return -1;
  if (tDecodeI32(&decoder, &pReq->tagVer) < 0) return -1;
  if (tDecodeI32(&decoder, &pReq->numOfColumns) < 0) return -1;
  if (tDecodeI32(&decoder, &pReq->numOfTags) < 0) return -1;
  if (tDecodeI32(&decoder, &pReq->numOfFuncs) < 0) return -1;
  if (tDecodeI32(&decoder, &pReq->commentLen) < 0) return -1;
  if (tDecodeI32(&decoder, &pReq->ast1Len) < 0) return -1;
  if (tDecodeI32(&decoder, &pReq->ast2Len) < 0) return -1;

  pReq->pColumns = taosArrayInit(pReq->numOfColumns, sizeof(SField));
  pReq->pTags = taosArrayInit(pReq->numOfTags, sizeof(SField));
  pReq->pFuncs = taosArrayInit(pReq->numOfFuncs, TSDB_FUNC_NAME_LEN);
  if (pReq->pColumns == NULL || pReq->pTags == NULL || pReq->pFuncs == NULL) {
    terrno = TSDB_CODE_OUT_OF_MEMORY;
    return -1;
  }

  for (int32_t i = 0; i < pReq->numOfColumns; ++i) {
    SField field = {0};
    if (tDecodeI8(&decoder, &field.type) < 0) return -1;
    if (tDecodeI8(&decoder, &field.flags) < 0) return -1;
    if (tDecodeI32(&decoder, &field.bytes) < 0) return -1;
    if (tDecodeCStrTo(&decoder, field.name) < 0) return -1;
    if (taosArrayPush(pReq->pColumns, &field) == NULL) {
      terrno = TSDB_CODE_OUT_OF_MEMORY;
      return -1;
    }
  }

  for (int32_t i = 0; i < pReq->numOfTags; ++i) {
    SField field = {0};
    if (tDecodeI8(&decoder, &field.type) < 0) return -1;
    if (tDecodeI8(&decoder, &field.flags) < 0) return -1;
    if (tDecodeI32(&decoder, &field.bytes) < 0) return -1;
    if (tDecodeCStrTo(&decoder, field.name) < 0) return -1;
    if (taosArrayPush(pReq->pTags, &field) == NULL) {
      terrno = TSDB_CODE_OUT_OF_MEMORY;
      return -1;
    }
  }

  for (int32_t i = 0; i < pReq->numOfFuncs; ++i) {
    char pFunc[TSDB_FUNC_NAME_LEN] = {0};
    if (tDecodeCStrTo(&decoder, pFunc) < 0) return -1;
    if (taosArrayPush(pReq->pFuncs, pFunc) == NULL) {
      terrno = TSDB_CODE_OUT_OF_MEMORY;
      return -1;
    }
  }

  if (pReq->commentLen > 0) {
    pReq->pComment = taosMemoryMalloc(pReq->commentLen + 1);
    if (pReq->pComment == NULL) return -1;
    if (tDecodeCStrTo(&decoder, pReq->pComment) < 0) return -1;
  }

  if (pReq->ast1Len > 0) {
    pReq->pAst1 = taosMemoryMalloc(pReq->ast1Len);
    if (pReq->pAst1 == NULL) return -1;
    if (tDecodeCStrTo(&decoder, pReq->pAst1) < 0) return -1;
  }

  if (pReq->ast2Len > 0) {
    pReq->pAst2 = taosMemoryMalloc(pReq->ast2Len);
    if (pReq->pAst2 == NULL) return -1;
    if (tDecodeCStrTo(&decoder, pReq->pAst2) < 0) return -1;
  }

  if (tDecodeI64(&decoder, &pReq->deleteMark1) < 0) return -1;
  if (tDecodeI64(&decoder, &pReq->deleteMark2) < 0) return -1;

  tEndDecode(&decoder);
  tDecoderClear(&decoder);
  return 0;
}

void tFreeSMCreateStbReq(SMCreateStbReq *pReq) {
  taosArrayDestroy(pReq->pColumns);
  taosArrayDestroy(pReq->pTags);
  taosArrayDestroy(pReq->pFuncs);
  taosMemoryFreeClear(pReq->pComment);
  taosMemoryFreeClear(pReq->pAst1);
  taosMemoryFreeClear(pReq->pAst2);
}

int32_t tSerializeSMDropStbReq(void *buf, int32_t bufLen, SMDropStbReq *pReq) {
  SEncoder encoder = {0};
  tEncoderInit(&encoder, buf, bufLen);

  if (tStartEncode(&encoder) < 0) return -1;
  if (tEncodeCStr(&encoder, pReq->name) < 0) return -1;
  if (tEncodeI8(&encoder, pReq->igNotExists) < 0) return -1;
  if (tEncodeI8(&encoder, pReq->source) < 0) return -1;
  for (int32_t i = 0; i < sizeof(pReq->reserved) / sizeof(int8_t); ++i) {
    if (tEncodeI8(&encoder, pReq->reserved[i]) < 0) return -1;
  }
  if (tEncodeI64(&encoder, pReq->suid) < 0) return -1;
  tEndEncode(&encoder);

  int32_t tlen = encoder.pos;
  tEncoderClear(&encoder);
  return tlen;
}

int32_t tDeserializeSMDropStbReq(void *buf, int32_t bufLen, SMDropStbReq *pReq) {
  SDecoder decoder = {0};
  tDecoderInit(&decoder, buf, bufLen);

  if (tStartDecode(&decoder) < 0) return -1;
  if (tDecodeCStrTo(&decoder, pReq->name) < 0) return -1;
  if (tDecodeI8(&decoder, &pReq->igNotExists) < 0) return -1;
  if (tDecodeI8(&decoder, &pReq->source) < 0) return -1;
  for (int32_t i = 0; i < sizeof(pReq->reserved) / sizeof(int8_t); ++i) {
    if (tDecodeI8(&decoder, &pReq->reserved[i]) < 0) return -1;
  }
  if (tDecodeI64(&decoder, &pReq->suid) < 0) return -1;

  tEndDecode(&decoder);

  tDecoderClear(&decoder);
  return 0;
}

int32_t tSerializeSMAlterStbReq(void *buf, int32_t bufLen, SMAlterStbReq *pReq) {
  SEncoder encoder = {0};
  tEncoderInit(&encoder, buf, bufLen);

  if (tStartEncode(&encoder) < 0) return -1;
  if (tEncodeCStr(&encoder, pReq->name) < 0) return -1;
  if (tEncodeI8(&encoder, pReq->alterType) < 0) return -1;
  if (tEncodeI32(&encoder, pReq->numOfFields) < 0) return -1;
  for (int32_t i = 0; i < pReq->numOfFields; ++i) {
    SField *pField = taosArrayGet(pReq->pFields, i);
    if (tEncodeI8(&encoder, pField->type) < 0) return -1;
    if (tEncodeI32(&encoder, pField->bytes) < 0) return -1;
    if (tEncodeCStr(&encoder, pField->name) < 0) return -1;
  }
  if (tEncodeI32(&encoder, pReq->ttl) < 0) return -1;
  if (tEncodeI32(&encoder, pReq->commentLen) < 0) return -1;
  if (pReq->commentLen > 0) {
    if (tEncodeCStr(&encoder, pReq->comment) < 0) return -1;
  }
  tEndEncode(&encoder);

  int32_t tlen = encoder.pos;
  tEncoderClear(&encoder);
  return tlen;
}

int32_t tDeserializeSMAlterStbReq(void *buf, int32_t bufLen, SMAlterStbReq *pReq) {
  SDecoder decoder = {0};
  tDecoderInit(&decoder, buf, bufLen);

  if (tStartDecode(&decoder) < 0) return -1;
  if (tDecodeCStrTo(&decoder, pReq->name) < 0) return -1;
  if (tDecodeI8(&decoder, &pReq->alterType) < 0) return -1;
  if (tDecodeI32(&decoder, &pReq->numOfFields) < 0) return -1;
  pReq->pFields = taosArrayInit(pReq->numOfFields, sizeof(SField));
  if (pReq->pFields == NULL) {
    terrno = TSDB_CODE_OUT_OF_MEMORY;
    return -1;
  }

  for (int32_t i = 0; i < pReq->numOfFields; ++i) {
    SField field = {0};
    if (tDecodeI8(&decoder, &field.type) < 0) return -1;
    if (tDecodeI32(&decoder, &field.bytes) < 0) return -1;
    if (tDecodeCStrTo(&decoder, field.name) < 0) return -1;
    if (taosArrayPush(pReq->pFields, &field) == NULL) {
      terrno = TSDB_CODE_OUT_OF_MEMORY;
      return -1;
    }
  }

  if (tDecodeI32(&decoder, &pReq->ttl) < 0) return -1;
  if (tDecodeI32(&decoder, &pReq->commentLen) < 0) return -1;
  if (pReq->commentLen > 0) {
    pReq->comment = taosMemoryMalloc(pReq->commentLen + 1);
    if (pReq->comment == NULL) return -1;
    if (tDecodeCStrTo(&decoder, pReq->comment) < 0) return -1;
  }

  tEndDecode(&decoder);
  tDecoderClear(&decoder);
  return 0;
}

void tFreeSMAltertbReq(SMAlterStbReq *pReq) {
  taosArrayDestroy(pReq->pFields);
  pReq->pFields = NULL;
  taosMemoryFreeClear(pReq->comment);
}

int32_t tSerializeSEpSet(void *buf, int32_t bufLen, const SEpSet *pEpset) {
  SEncoder encoder = {0};
  tEncoderInit(&encoder, buf, bufLen);
  if (tStartEncode(&encoder) < 0) return -1;
  if (tEncodeSEpSet(&encoder, pEpset) < 0) return -1;

  tEndEncode(&encoder);
  int32_t tlen = encoder.pos;
  tEncoderClear(&encoder);
  return tlen;
}

int32_t tDeserializeSEpSet(void *buf, int32_t bufLen, SEpSet *pEpset) {
  SDecoder decoder = {0};
  tDecoderInit(&decoder, buf, bufLen);
  if (tStartDecode(&decoder) < 0) return -1;
  if (tDecodeSEpSet(&decoder, pEpset) < 0) return -1;

  tEndDecode(&decoder);
  tDecoderClear(&decoder);
  return 0;
}

int32_t tSerializeSMCreateSmaReq(void *buf, int32_t bufLen, SMCreateSmaReq *pReq) {
  SEncoder encoder = {0};
  tEncoderInit(&encoder, buf, bufLen);

  if (tStartEncode(&encoder) < 0) return -1;
  if (tEncodeCStr(&encoder, pReq->name) < 0) return -1;
  if (tEncodeCStr(&encoder, pReq->stb) < 0) return -1;
  if (tEncodeI8(&encoder, pReq->igExists) < 0) return -1;
  if (tEncodeI8(&encoder, pReq->intervalUnit) < 0) return -1;
  if (tEncodeI8(&encoder, pReq->slidingUnit) < 0) return -1;
  if (tEncodeI8(&encoder, pReq->timezone) < 0) return -1;
  if (tEncodeI32(&encoder, pReq->dstVgId) < 0) return -1;
  if (tEncodeI64(&encoder, pReq->interval) < 0) return -1;
  if (tEncodeI64(&encoder, pReq->offset) < 0) return -1;
  if (tEncodeI64(&encoder, pReq->sliding) < 0) return -1;
  if (tEncodeI64(&encoder, pReq->watermark) < 0) return -1;
  if (tEncodeI64(&encoder, pReq->maxDelay) < 0) return -1;
  if (tEncodeI32(&encoder, pReq->exprLen) < 0) return -1;
  if (tEncodeI32(&encoder, pReq->tagsFilterLen) < 0) return -1;
  if (tEncodeI32(&encoder, pReq->sqlLen) < 0) return -1;
  if (tEncodeI32(&encoder, pReq->astLen) < 0) return -1;
  if (pReq->exprLen > 0) {
    if (tEncodeBinary(&encoder, pReq->expr, pReq->exprLen) < 0) return -1;
  }
  if (pReq->tagsFilterLen > 0) {
    if (tEncodeBinary(&encoder, pReq->tagsFilter, pReq->tagsFilterLen) < 0) return -1;
  }
  if (pReq->sqlLen > 0) {
    if (tEncodeBinary(&encoder, pReq->sql, pReq->sqlLen) < 0) return -1;
  }
  if (pReq->astLen > 0) {
    if (tEncodeBinary(&encoder, pReq->ast, pReq->astLen) < 0) return -1;
  }
  if (tEncodeI64(&encoder, pReq->deleteMark) < 0) return -1;
  tEndEncode(&encoder);

  int32_t tlen = encoder.pos;
  tEncoderClear(&encoder);
  return tlen;
}

int32_t tDeserializeSMCreateSmaReq(void *buf, int32_t bufLen, SMCreateSmaReq *pReq) {
  SDecoder decoder = {0};
  tDecoderInit(&decoder, buf, bufLen);

  if (tStartDecode(&decoder) < 0) return -1;
  if (tDecodeCStrTo(&decoder, pReq->name) < 0) return -1;
  if (tDecodeCStrTo(&decoder, pReq->stb) < 0) return -1;
  if (tDecodeI8(&decoder, &pReq->igExists) < 0) return -1;
  if (tDecodeI8(&decoder, &pReq->intervalUnit) < 0) return -1;
  if (tDecodeI8(&decoder, &pReq->slidingUnit) < 0) return -1;
  if (tDecodeI8(&decoder, &pReq->timezone) < 0) return -1;
  if (tDecodeI32(&decoder, &pReq->dstVgId) < 0) return -1;
  if (tDecodeI64(&decoder, &pReq->interval) < 0) return -1;
  if (tDecodeI64(&decoder, &pReq->offset) < 0) return -1;
  if (tDecodeI64(&decoder, &pReq->sliding) < 0) return -1;
  if (tDecodeI64(&decoder, &pReq->watermark) < 0) return -1;
  if (tDecodeI64(&decoder, &pReq->maxDelay) < 0) return -1;
  if (tDecodeI32(&decoder, &pReq->exprLen) < 0) return -1;
  if (tDecodeI32(&decoder, &pReq->tagsFilterLen) < 0) return -1;
  if (tDecodeI32(&decoder, &pReq->sqlLen) < 0) return -1;
  if (tDecodeI32(&decoder, &pReq->astLen) < 0) return -1;
  if (pReq->exprLen > 0) {
    pReq->expr = taosMemoryMalloc(pReq->exprLen);
    if (pReq->expr == NULL) return -1;
    if (tDecodeCStrTo(&decoder, pReq->expr) < 0) return -1;
  }
  if (pReq->tagsFilterLen > 0) {
    pReq->tagsFilter = taosMemoryMalloc(pReq->tagsFilterLen);
    if (pReq->tagsFilter == NULL) return -1;
    if (tDecodeCStrTo(&decoder, pReq->tagsFilter) < 0) return -1;
  }
  if (pReq->sqlLen > 0) {
    pReq->sql = taosMemoryMalloc(pReq->sqlLen);
    if (pReq->sql == NULL) return -1;
    if (tDecodeCStrTo(&decoder, pReq->sql) < 0) return -1;
  }
  if (pReq->astLen > 0) {
    pReq->ast = taosMemoryMalloc(pReq->astLen);
    if (pReq->ast == NULL) return -1;
    if (tDecodeCStrTo(&decoder, pReq->ast) < 0) return -1;
  }
  if (tDecodeI64(&decoder, &pReq->deleteMark) < 0) return -1;
  tEndDecode(&decoder);
  tDecoderClear(&decoder);
  return 0;
}

void tFreeSMCreateSmaReq(SMCreateSmaReq *pReq) {
  taosMemoryFreeClear(pReq->expr);
  taosMemoryFreeClear(pReq->tagsFilter);
  taosMemoryFreeClear(pReq->sql);
  taosMemoryFreeClear(pReq->ast);
}

int32_t tSerializeSMDropSmaReq(void *buf, int32_t bufLen, SMDropSmaReq *pReq) {
  SEncoder encoder = {0};
  tEncoderInit(&encoder, buf, bufLen);

  if (tStartEncode(&encoder) < 0) return -1;
  if (tEncodeCStr(&encoder, pReq->name) < 0) return -1;

  if (tEncodeI8(&encoder, pReq->igNotExists) < 0) return -1;
  tEndEncode(&encoder);

  int32_t tlen = encoder.pos;
  tEncoderClear(&encoder);
  return tlen;
}

int32_t tDeserializeSMDropSmaReq(void *buf, int32_t bufLen, SMDropSmaReq *pReq) {
  SDecoder decoder = {0};
  tDecoderInit(&decoder, buf, bufLen);

  if (tStartDecode(&decoder) < 0) return -1;
  if (tDecodeCStrTo(&decoder, pReq->name) < 0) return -1;
  if (tDecodeI8(&decoder, &pReq->igNotExists) < 0) return -1;
  tEndDecode(&decoder);

  tDecoderClear(&decoder);
  return 0;
}
int32_t tSerializeSMCreateFullTextReq(void *buf, int32_t bufLen, SMCreateFullTextReq *pReq) {
  SEncoder encoder = {0};
  tEncoderInit(&encoder, buf, bufLen);

  if (tStartEncode(&encoder) < 0) return -1;

  tEndEncode(&encoder);
  int32_t tlen = encoder.pos;
  tEncoderClear(&encoder);
  return tlen;
}
int32_t tDeserializeSMCreateFullTextReq(void *buf, int32_t bufLen, SMCreateFullTextReq *pReq) {
  SDecoder decoder = {0};
  tDecoderInit(&decoder, buf, bufLen);
  if (tStartDecode(&decoder) < 0) return -1;

  tEndDecode(&decoder);
  tDecoderClear(&decoder);
  return 0;
}
void tFreeSMCreateFullTextReq(SMCreateFullTextReq *pReq) {
  // impl later
  return;
}
int32_t tSerializeSMDropFullTextReq(void *buf, int32_t bufLen, SMDropFullTextReq *pReq) {
  SEncoder encoder = {0};
  tEncoderInit(&encoder, buf, bufLen);

  if (tStartEncode(&encoder) < 0) return -1;

  if (tEncodeCStr(&encoder, pReq->name) < 0) return -1;

  if (tEncodeI8(&encoder, pReq->igNotExists) < 0) return -1;

  tEndEncode(&encoder);
  int32_t tlen = encoder.pos;
  tEncoderClear(&encoder);
  return tlen;
}
int32_t tDeserializeSMDropFullTextReq(void *buf, int32_t bufLen, SMDropFullTextReq *pReq) {
  SDecoder decoder = {0};
  tDecoderInit(&decoder, buf, bufLen);
  if (tStartDecode(&decoder) < 0) return -1;
  if (tDecodeCStrTo(&decoder, pReq->name) < 0) return -1;
  if (tDecodeI8(&decoder, &pReq->igNotExists) < 0) return -1;

  tEndDecode(&decoder);
  tDecoderClear(&decoder);
  return 0;
}

int32_t tSerializeSStatusReq(void *buf, int32_t bufLen, SStatusReq *pReq) {
  SEncoder encoder = {0};
  tEncoderInit(&encoder, buf, bufLen);

  if (tStartEncode(&encoder) < 0) return -1;

  // status
  if (tEncodeI32(&encoder, pReq->sver) < 0) return -1;
  if (tEncodeI64(&encoder, pReq->dnodeVer) < 0) return -1;
  if (tEncodeI32(&encoder, pReq->dnodeId) < 0) return -1;
  if (tEncodeI64(&encoder, pReq->clusterId) < 0) return -1;
  if (tEncodeI64(&encoder, pReq->rebootTime) < 0) return -1;
  if (tEncodeI64(&encoder, pReq->updateTime) < 0) return -1;
  if (tEncodeFloat(&encoder, pReq->numOfCores) < 0) return -1;
  if (tEncodeI32(&encoder, pReq->numOfSupportVnodes) < 0) return -1;
  if (tEncodeI64(&encoder, pReq->memTotal) < 0) return -1;
  if (tEncodeI64(&encoder, pReq->memAvail) < 0) return -1;
  if (tEncodeCStr(&encoder, pReq->dnodeEp) < 0) return -1;

  // cluster cfg
  if (tEncodeI32(&encoder, pReq->clusterCfg.statusInterval) < 0) return -1;
  if (tEncodeI64(&encoder, pReq->clusterCfg.checkTime) < 0) return -1;
  if (tEncodeCStr(&encoder, pReq->clusterCfg.timezone) < 0) return -1;
  if (tEncodeCStr(&encoder, pReq->clusterCfg.locale) < 0) return -1;
  if (tEncodeCStr(&encoder, pReq->clusterCfg.charset) < 0) return -1;

  // vnode loads
  int32_t vlen = (int32_t)taosArrayGetSize(pReq->pVloads);
  if (tEncodeI32(&encoder, vlen) < 0) return -1;
  for (int32_t i = 0; i < vlen; ++i) {
    SVnodeLoad *pload = taosArrayGet(pReq->pVloads, i);
    int64_t     reserved = 0;
    if (tEncodeI32(&encoder, pload->vgId) < 0) return -1;
    if (tEncodeI8(&encoder, pload->syncState) < 0) return -1;
    if (tEncodeI8(&encoder, pload->syncRestore) < 0) return -1;
    if (tEncodeI8(&encoder, pload->syncCanRead) < 0) return -1;
    if (tEncodeI64(&encoder, pload->cacheUsage) < 0) return -1;
    if (tEncodeI64(&encoder, pload->numOfTables) < 0) return -1;
    if (tEncodeI64(&encoder, pload->numOfTimeSeries) < 0) return -1;
    if (tEncodeI64(&encoder, pload->totalStorage) < 0) return -1;
    if (tEncodeI64(&encoder, pload->compStorage) < 0) return -1;
    if (tEncodeI64(&encoder, pload->pointsWritten) < 0) return -1;
    if (tEncodeI64(&encoder, reserved) < 0) return -1;
    if (tEncodeI64(&encoder, reserved) < 0) return -1;
    if (tEncodeI64(&encoder, reserved) < 0) return -1;
  }

  // mnode loads
  if (tEncodeI8(&encoder, pReq->mload.syncState) < 0) return -1;
  if (tEncodeI8(&encoder, pReq->mload.syncRestore) < 0) return -1;

  if (tEncodeI32(&encoder, pReq->qload.dnodeId) < 0) return -1;
  if (tEncodeI64(&encoder, pReq->qload.numOfProcessedQuery) < 0) return -1;
  if (tEncodeI64(&encoder, pReq->qload.numOfProcessedCQuery) < 0) return -1;
  if (tEncodeI64(&encoder, pReq->qload.numOfProcessedFetch) < 0) return -1;
  if (tEncodeI64(&encoder, pReq->qload.numOfProcessedDrop) < 0) return -1;
  if (tEncodeI64(&encoder, pReq->qload.numOfProcessedHb) < 0) return -1;
  if (tEncodeI64(&encoder, pReq->qload.numOfProcessedDelete) < 0) return -1;
  if (tEncodeI64(&encoder, pReq->qload.cacheDataSize) < 0) return -1;
  if (tEncodeI64(&encoder, pReq->qload.numOfQueryInQueue) < 0) return -1;
  if (tEncodeI64(&encoder, pReq->qload.numOfFetchInQueue) < 0) return -1;
  if (tEncodeI64(&encoder, pReq->qload.timeInQueryQueue) < 0) return -1;
  if (tEncodeI64(&encoder, pReq->qload.timeInFetchQueue) < 0) return -1;

  if (tEncodeI32(&encoder, pReq->statusSeq) < 0) return -1;
  tEndEncode(&encoder);

  int32_t tlen = encoder.pos;
  tEncoderClear(&encoder);
  return tlen;
}

int32_t tDeserializeSStatusReq(void *buf, int32_t bufLen, SStatusReq *pReq) {
  SDecoder decoder = {0};
  tDecoderInit(&decoder, buf, bufLen);

  if (tStartDecode(&decoder) < 0) return -1;

  // status
  if (tDecodeI32(&decoder, &pReq->sver) < 0) return -1;
  if (tDecodeI64(&decoder, &pReq->dnodeVer) < 0) return -1;
  if (tDecodeI32(&decoder, &pReq->dnodeId) < 0) return -1;
  if (tDecodeI64(&decoder, &pReq->clusterId) < 0) return -1;
  if (tDecodeI64(&decoder, &pReq->rebootTime) < 0) return -1;
  if (tDecodeI64(&decoder, &pReq->updateTime) < 0) return -1;
  if (tDecodeFloat(&decoder, &pReq->numOfCores) < 0) return -1;
  if (tDecodeI32(&decoder, &pReq->numOfSupportVnodes) < 0) return -1;
  if (tDecodeI64(&decoder, &pReq->memTotal) < 0) return -1;
  if (tDecodeI64(&decoder, &pReq->memAvail) < 0) return -1;
  if (tDecodeCStrTo(&decoder, pReq->dnodeEp) < 0) return -1;

  // cluster cfg
  if (tDecodeI32(&decoder, &pReq->clusterCfg.statusInterval) < 0) return -1;
  if (tDecodeI64(&decoder, &pReq->clusterCfg.checkTime) < 0) return -1;
  if (tDecodeCStrTo(&decoder, pReq->clusterCfg.timezone) < 0) return -1;
  if (tDecodeCStrTo(&decoder, pReq->clusterCfg.locale) < 0) return -1;
  if (tDecodeCStrTo(&decoder, pReq->clusterCfg.charset) < 0) return -1;

  // vnode loads
  int32_t vlen = 0;
  if (tDecodeI32(&decoder, &vlen) < 0) return -1;
  pReq->pVloads = taosArrayInit(vlen, sizeof(SVnodeLoad));
  if (pReq->pVloads == NULL) {
    terrno = TSDB_CODE_OUT_OF_MEMORY;
    return -1;
  }

  for (int32_t i = 0; i < vlen; ++i) {
    SVnodeLoad vload = {0};
    int64_t    reserved = 0;
    if (tDecodeI32(&decoder, &vload.vgId) < 0) return -1;
    if (tDecodeI8(&decoder, &vload.syncState) < 0) return -1;
    if (tDecodeI8(&decoder, &vload.syncRestore) < 0) return -1;
    if (tDecodeI8(&decoder, &vload.syncCanRead) < 0) return -1;
    if (tDecodeI64(&decoder, &vload.cacheUsage) < 0) return -1;
    if (tDecodeI64(&decoder, &vload.numOfTables) < 0) return -1;
    if (tDecodeI64(&decoder, &vload.numOfTimeSeries) < 0) return -1;
    if (tDecodeI64(&decoder, &vload.totalStorage) < 0) return -1;
    if (tDecodeI64(&decoder, &vload.compStorage) < 0) return -1;
    if (tDecodeI64(&decoder, &vload.pointsWritten) < 0) return -1;
    if (tDecodeI64(&decoder, &reserved) < 0) return -1;
    if (tDecodeI64(&decoder, &reserved) < 0) return -1;
    if (tDecodeI64(&decoder, &reserved) < 0) return -1;
    if (taosArrayPush(pReq->pVloads, &vload) == NULL) {
      terrno = TSDB_CODE_OUT_OF_MEMORY;
      return -1;
    }
  }

  if (tDecodeI8(&decoder, &pReq->mload.syncState) < 0) return -1;
  if (tDecodeI8(&decoder, &pReq->mload.syncRestore) < 0) return -1;

  if (tDecodeI32(&decoder, &pReq->qload.dnodeId) < 0) return -1;
  if (tDecodeI64(&decoder, &pReq->qload.numOfProcessedQuery) < 0) return -1;
  if (tDecodeI64(&decoder, &pReq->qload.numOfProcessedCQuery) < 0) return -1;
  if (tDecodeI64(&decoder, &pReq->qload.numOfProcessedFetch) < 0) return -1;
  if (tDecodeI64(&decoder, &pReq->qload.numOfProcessedDrop) < 0) return -1;
  if (tDecodeI64(&decoder, &pReq->qload.numOfProcessedHb) < 0) return -1;
  if (tDecodeI64(&decoder, &pReq->qload.numOfProcessedDelete) < 0) return -1;
  if (tDecodeI64(&decoder, &pReq->qload.cacheDataSize) < 0) return -1;
  if (tDecodeI64(&decoder, &pReq->qload.numOfQueryInQueue) < 0) return -1;
  if (tDecodeI64(&decoder, &pReq->qload.numOfFetchInQueue) < 0) return -1;
  if (tDecodeI64(&decoder, &pReq->qload.timeInQueryQueue) < 0) return -1;
  if (tDecodeI64(&decoder, &pReq->qload.timeInFetchQueue) < 0) return -1;

  if (tDecodeI32(&decoder, &pReq->statusSeq) < 0) return -1;
  tEndDecode(&decoder);
  tDecoderClear(&decoder);
  return 0;
}

void tFreeSStatusReq(SStatusReq *pReq) { taosArrayDestroy(pReq->pVloads); }

int32_t tSerializeSStatusRsp(void *buf, int32_t bufLen, SStatusRsp *pRsp) {
  SEncoder encoder = {0};
  tEncoderInit(&encoder, buf, bufLen);

  if (tStartEncode(&encoder) < 0) return -1;

  // status
  if (tEncodeI64(&encoder, pRsp->dnodeVer) < 0) return -1;

  // dnode cfg
  if (tEncodeI32(&encoder, pRsp->dnodeCfg.dnodeId) < 0) return -1;
  if (tEncodeI64(&encoder, pRsp->dnodeCfg.clusterId) < 0) return -1;

  // dnode eps
  int32_t dlen = (int32_t)taosArrayGetSize(pRsp->pDnodeEps);
  if (tEncodeI32(&encoder, dlen) < 0) return -1;
  for (int32_t i = 0; i < dlen; ++i) {
    SDnodeEp *pDnodeEp = taosArrayGet(pRsp->pDnodeEps, i);
    if (tEncodeI32(&encoder, pDnodeEp->id) < 0) return -1;
    if (tEncodeI8(&encoder, pDnodeEp->isMnode) < 0) return -1;
    if (tEncodeCStr(&encoder, pDnodeEp->ep.fqdn) < 0) return -1;
    if (tEncodeU16(&encoder, pDnodeEp->ep.port) < 0) return -1;
  }

  if (tEncodeI32(&encoder, pRsp->statusSeq) < 0) return -1;
  tEndEncode(&encoder);

  int32_t tlen = encoder.pos;
  tEncoderClear(&encoder);
  return tlen;
}

int32_t tDeserializeSStatusRsp(void *buf, int32_t bufLen, SStatusRsp *pRsp) {
  SDecoder decoder = {0};
  tDecoderInit(&decoder, buf, bufLen);

  if (tStartDecode(&decoder) < 0) return -1;

  // status
  if (tDecodeI64(&decoder, &pRsp->dnodeVer) < 0) return -1;

  // cluster cfg
  if (tDecodeI32(&decoder, &pRsp->dnodeCfg.dnodeId) < 0) return -1;
  if (tDecodeI64(&decoder, &pRsp->dnodeCfg.clusterId) < 0) return -1;

  // dnode eps
  int32_t dlen = 0;
  if (tDecodeI32(&decoder, &dlen) < 0) return -1;
  pRsp->pDnodeEps = taosArrayInit(dlen, sizeof(SDnodeEp));
  if (pRsp->pDnodeEps == NULL) {
    terrno = TSDB_CODE_OUT_OF_MEMORY;
    return -1;
  }

  for (int32_t i = 0; i < dlen; ++i) {
    SDnodeEp dnodeEp = {0};
    if (tDecodeI32(&decoder, &dnodeEp.id) < 0) return -1;
    if (tDecodeI8(&decoder, &dnodeEp.isMnode) < 0) return -1;
    if (tDecodeCStrTo(&decoder, dnodeEp.ep.fqdn) < 0) return -1;
    if (tDecodeU16(&decoder, &dnodeEp.ep.port) < 0) return -1;
    if (taosArrayPush(pRsp->pDnodeEps, &dnodeEp) == NULL) {
      terrno = TSDB_CODE_OUT_OF_MEMORY;
      return -1;
    }
  }

  if (tDecodeI32(&decoder, &pRsp->statusSeq) < 0) return -1;
  tEndDecode(&decoder);
  tDecoderClear(&decoder);
  return 0;
}

void tFreeSStatusRsp(SStatusRsp *pRsp) { taosArrayDestroy(pRsp->pDnodeEps); }

int32_t tSerializeSCreateAcctReq(void *buf, int32_t bufLen, SCreateAcctReq *pReq) {
  SEncoder encoder = {0};
  tEncoderInit(&encoder, buf, bufLen);

  if (tStartEncode(&encoder) < 0) return -1;
  if (tEncodeCStr(&encoder, pReq->user) < 0) return -1;
  if (tEncodeCStr(&encoder, pReq->pass) < 0) return -1;
  if (tEncodeI32(&encoder, pReq->maxUsers) < 0) return -1;
  if (tEncodeI32(&encoder, pReq->maxDbs) < 0) return -1;
  if (tEncodeI32(&encoder, pReq->maxTimeSeries) < 0) return -1;
  if (tEncodeI32(&encoder, pReq->maxStreams) < 0) return -1;
  if (tEncodeI32(&encoder, pReq->accessState) < 0) return -1;
  if (tEncodeI64(&encoder, pReq->maxStorage) < 0) return -1;
  tEndEncode(&encoder);

  int32_t tlen = encoder.pos;
  tEncoderClear(&encoder);
  return tlen;
}

int32_t tDeserializeSCreateAcctReq(void *buf, int32_t bufLen, SCreateAcctReq *pReq) {
  SDecoder decoder = {0};
  tDecoderInit(&decoder, buf, bufLen);

  if (tStartDecode(&decoder) < 0) return -1;
  if (tDecodeCStrTo(&decoder, pReq->user) < 0) return -1;
  if (tDecodeCStrTo(&decoder, pReq->pass) < 0) return -1;
  if (tDecodeI32(&decoder, &pReq->maxUsers) < 0) return -1;
  if (tDecodeI32(&decoder, &pReq->maxDbs) < 0) return -1;
  if (tDecodeI32(&decoder, &pReq->maxTimeSeries) < 0) return -1;
  if (tDecodeI32(&decoder, &pReq->maxStreams) < 0) return -1;
  if (tDecodeI32(&decoder, &pReq->accessState) < 0) return -1;
  if (tDecodeI64(&decoder, &pReq->maxStorage) < 0) return -1;
  tEndDecode(&decoder);

  tDecoderClear(&decoder);
  return 0;
}

int32_t tSerializeSDropUserReq(void *buf, int32_t bufLen, SDropUserReq *pReq) {
  SEncoder encoder = {0};
  tEncoderInit(&encoder, buf, bufLen);

  if (tStartEncode(&encoder) < 0) return -1;
  if (tEncodeCStr(&encoder, pReq->user) < 0) return -1;
  tEndEncode(&encoder);

  int32_t tlen = encoder.pos;
  tEncoderClear(&encoder);
  return tlen;
}

int32_t tDeserializeSDropUserReq(void *buf, int32_t bufLen, SDropUserReq *pReq) {
  SDecoder decoder = {0};
  tDecoderInit(&decoder, buf, bufLen);

  if (tStartDecode(&decoder) < 0) return -1;
  if (tDecodeCStrTo(&decoder, pReq->user) < 0) return -1;
  tEndDecode(&decoder);

  tDecoderClear(&decoder);
  return 0;
}

int32_t tSerializeSCreateUserReq(void *buf, int32_t bufLen, SCreateUserReq *pReq) {
  SEncoder encoder = {0};
  tEncoderInit(&encoder, buf, bufLen);

  if (tStartEncode(&encoder) < 0) return -1;
  if (tEncodeI8(&encoder, pReq->createType) < 0) return -1;
  if (tEncodeI8(&encoder, pReq->superUser) < 0) return -1;
  if (tEncodeI8(&encoder, pReq->sysInfo) < 0) return -1;
  if (tEncodeI8(&encoder, pReq->enable) < 0) return -1;
  if (tEncodeCStr(&encoder, pReq->user) < 0) return -1;
  if (tEncodeCStr(&encoder, pReq->pass) < 0) return -1;
  tEndEncode(&encoder);

  int32_t tlen = encoder.pos;
  tEncoderClear(&encoder);
  return tlen;
}

int32_t tDeserializeSCreateUserReq(void *buf, int32_t bufLen, SCreateUserReq *pReq) {
  SDecoder decoder = {0};
  tDecoderInit(&decoder, buf, bufLen);

  if (tStartDecode(&decoder) < 0) return -1;
  if (tDecodeI8(&decoder, &pReq->createType) < 0) return -1;
  if (tDecodeI8(&decoder, &pReq->superUser) < 0) return -1;
  if (tDecodeI8(&decoder, &pReq->sysInfo) < 0) return -1;
  if (tDecodeI8(&decoder, &pReq->enable) < 0) return -1;
  if (tDecodeCStrTo(&decoder, pReq->user) < 0) return -1;
  if (tDecodeCStrTo(&decoder, pReq->pass) < 0) return -1;
  tEndDecode(&decoder);

  tDecoderClear(&decoder);
  return 0;
}

int32_t tSerializeSAlterUserReq(void *buf, int32_t bufLen, SAlterUserReq *pReq) {
  SEncoder encoder = {0};
  tEncoderInit(&encoder, buf, bufLen);

  if (tStartEncode(&encoder) < 0) return -1;
  if (tEncodeI8(&encoder, pReq->alterType) < 0) return -1;
  if (tEncodeI8(&encoder, pReq->superUser) < 0) return -1;
  if (tEncodeI8(&encoder, pReq->sysInfo) < 0) return -1;
  if (tEncodeI8(&encoder, pReq->enable) < 0) return -1;
  if (tEncodeCStr(&encoder, pReq->user) < 0) return -1;
  if (tEncodeCStr(&encoder, pReq->pass) < 0) return -1;
  if (tEncodeCStr(&encoder, pReq->objname) < 0) return -1;
  tEndEncode(&encoder);

  int32_t tlen = encoder.pos;
  tEncoderClear(&encoder);
  return tlen;
}

int32_t tDeserializeSAlterUserReq(void *buf, int32_t bufLen, SAlterUserReq *pReq) {
  SDecoder decoder = {0};
  tDecoderInit(&decoder, buf, bufLen);

  if (tStartDecode(&decoder) < 0) return -1;
  if (tDecodeI8(&decoder, &pReq->alterType) < 0) return -1;
  if (tDecodeI8(&decoder, &pReq->superUser) < 0) return -1;
  if (tDecodeI8(&decoder, &pReq->sysInfo) < 0) return -1;
  if (tDecodeI8(&decoder, &pReq->enable) < 0) return -1;
  if (tDecodeCStrTo(&decoder, pReq->user) < 0) return -1;
  if (tDecodeCStrTo(&decoder, pReq->pass) < 0) return -1;
  if (tDecodeCStrTo(&decoder, pReq->objname) < 0) return -1;
  tEndDecode(&decoder);

  tDecoderClear(&decoder);
  return 0;
}

int32_t tSerializeSGetUserAuthReq(void *buf, int32_t bufLen, SGetUserAuthReq *pReq) {
  SEncoder encoder = {0};
  tEncoderInit(&encoder, buf, bufLen);

  if (tStartEncode(&encoder) < 0) return -1;
  if (tEncodeCStr(&encoder, pReq->user) < 0) return -1;
  tEndEncode(&encoder);

  int32_t tlen = encoder.pos;
  tEncoderClear(&encoder);
  return tlen;
}

int32_t tDeserializeSGetUserAuthReq(void *buf, int32_t bufLen, SGetUserAuthReq *pReq) {
  SDecoder decoder = {0};
  tDecoderInit(&decoder, buf, bufLen);

  if (tStartDecode(&decoder) < 0) return -1;
  if (tDecodeCStrTo(&decoder, pReq->user) < 0) return -1;
  tEndDecode(&decoder);

  tDecoderClear(&decoder);
  return 0;
}

int32_t tSerializeSGetUserAuthRspImpl(SEncoder *pEncoder, SGetUserAuthRsp *pRsp) {
  if (tEncodeCStr(pEncoder, pRsp->user) < 0) return -1;
  if (tEncodeI8(pEncoder, pRsp->superAuth) < 0) return -1;
  if (tEncodeI8(pEncoder, pRsp->sysInfo) < 0) return -1;
  if (tEncodeI8(pEncoder, pRsp->enable) < 0) return -1;
  if (tEncodeI8(pEncoder, pRsp->reserve) < 0) return -1;
  if (tEncodeI32(pEncoder, pRsp->version) < 0) return -1;

  int32_t numOfCreatedDbs = taosHashGetSize(pRsp->createdDbs);
  int32_t numOfReadDbs = taosHashGetSize(pRsp->readDbs);
  int32_t numOfWriteDbs = taosHashGetSize(pRsp->writeDbs);
  if (tEncodeI32(pEncoder, numOfCreatedDbs) < 0) return -1;
  if (tEncodeI32(pEncoder, numOfReadDbs) < 0) return -1;
  if (tEncodeI32(pEncoder, numOfWriteDbs) < 0) return -1;

  char *db = taosHashIterate(pRsp->createdDbs, NULL);
  while (db != NULL) {
    if (tEncodeCStr(pEncoder, db) < 0) return -1;
    db = taosHashIterate(pRsp->createdDbs, db);
  }

  db = taosHashIterate(pRsp->readDbs, NULL);
  while (db != NULL) {
    if (tEncodeCStr(pEncoder, db) < 0) return -1;
    db = taosHashIterate(pRsp->readDbs, db);
  }

  db = taosHashIterate(pRsp->writeDbs, NULL);
  while (db != NULL) {
    if (tEncodeCStr(pEncoder, db) < 0) return -1;
    db = taosHashIterate(pRsp->writeDbs, db);
  }

  return 0;
}

int32_t tSerializeSGetUserAuthRsp(void *buf, int32_t bufLen, SGetUserAuthRsp *pRsp) {
  SEncoder encoder = {0};
  tEncoderInit(&encoder, buf, bufLen);

  if (tStartEncode(&encoder) < 0) return -1;

  if (tSerializeSGetUserAuthRspImpl(&encoder, pRsp) < 0) return -1;

  tEndEncode(&encoder);

  int32_t tlen = encoder.pos;
  tEncoderClear(&encoder);
  return tlen;
}

int32_t tDeserializeSGetUserAuthRspImpl(SDecoder *pDecoder, SGetUserAuthRsp *pRsp) {
  pRsp->createdDbs = taosHashInit(4, taosGetDefaultHashFunction(TSDB_DATA_TYPE_BINARY), true, HASH_ENTRY_LOCK);
  pRsp->readDbs = taosHashInit(4, taosGetDefaultHashFunction(TSDB_DATA_TYPE_BINARY), true, HASH_ENTRY_LOCK);
  pRsp->writeDbs = taosHashInit(4, taosGetDefaultHashFunction(TSDB_DATA_TYPE_BINARY), true, HASH_ENTRY_LOCK);
  if (pRsp->readDbs == NULL || pRsp->writeDbs == NULL) {
    return -1;
  }

  if (tDecodeCStrTo(pDecoder, pRsp->user) < 0) return -1;
  if (tDecodeI8(pDecoder, &pRsp->superAuth) < 0) return -1;
  if (tDecodeI8(pDecoder, &pRsp->sysInfo) < 0) return -1;
  if (tDecodeI8(pDecoder, &pRsp->enable) < 0) return -1;
  if (tDecodeI8(pDecoder, &pRsp->reserve) < 0) return -1;
  if (tDecodeI32(pDecoder, &pRsp->version) < 0) return -1;

  int32_t numOfCreatedDbs = 0;
  int32_t numOfReadDbs = 0;
  int32_t numOfWriteDbs = 0;
  if (tDecodeI32(pDecoder, &numOfCreatedDbs) < 0) return -1;
  if (tDecodeI32(pDecoder, &numOfReadDbs) < 0) return -1;
  if (tDecodeI32(pDecoder, &numOfWriteDbs) < 0) return -1;

  for (int32_t i = 0; i < numOfCreatedDbs; ++i) {
    char db[TSDB_DB_FNAME_LEN] = {0};
    if (tDecodeCStrTo(pDecoder, db) < 0) return -1;
    int32_t len = strlen(db);
    taosHashPut(pRsp->createdDbs, db, len, db, len);
  }

  for (int32_t i = 0; i < numOfReadDbs; ++i) {
    char db[TSDB_DB_FNAME_LEN] = {0};
    if (tDecodeCStrTo(pDecoder, db) < 0) return -1;
    int32_t len = strlen(db);
    taosHashPut(pRsp->readDbs, db, len, db, len);
  }

  for (int32_t i = 0; i < numOfWriteDbs; ++i) {
    char db[TSDB_DB_FNAME_LEN] = {0};
    if (tDecodeCStrTo(pDecoder, db) < 0) return -1;
    int32_t len = strlen(db);
    taosHashPut(pRsp->writeDbs, db, len, db, len);
  }

  return 0;
}

int32_t tDeserializeSGetUserAuthRsp(void *buf, int32_t bufLen, SGetUserAuthRsp *pRsp) {
  SDecoder decoder = {0};
  tDecoderInit(&decoder, buf, bufLen);

  if (tStartDecode(&decoder) < 0) return -1;

  if (tDeserializeSGetUserAuthRspImpl(&decoder, pRsp) < 0) return -1;

  tEndDecode(&decoder);

  tDecoderClear(&decoder);
  return 0;
}

void tFreeSGetUserAuthRsp(SGetUserAuthRsp *pRsp) {
  taosHashCleanup(pRsp->createdDbs);
  taosHashCleanup(pRsp->readDbs);
  taosHashCleanup(pRsp->writeDbs);
}

int32_t tSerializeSCreateDropMQSNodeReq(void *buf, int32_t bufLen, SMCreateQnodeReq *pReq) {
  SEncoder encoder = {0};
  tEncoderInit(&encoder, buf, bufLen);

  if (tStartEncode(&encoder) < 0) return -1;
  if (tEncodeI32(&encoder, pReq->dnodeId) < 0) return -1;
  tEndEncode(&encoder);

  int32_t tlen = encoder.pos;
  tEncoderClear(&encoder);
  return tlen;
}

int32_t tDeserializeSCreateDropMQSNodeReq(void *buf, int32_t bufLen, SMCreateQnodeReq *pReq) {
  SDecoder decoder = {0};
  tDecoderInit(&decoder, buf, bufLen);

  if (tStartDecode(&decoder) < 0) return -1;
  if (tDecodeI32(&decoder, &pReq->dnodeId) < 0) return -1;
  tEndDecode(&decoder);

  tDecoderClear(&decoder);
  return 0;
}

int32_t tSerializeSDropDnodeReq(void *buf, int32_t bufLen, SDropDnodeReq *pReq) {
  SEncoder encoder = {0};
  tEncoderInit(&encoder, buf, bufLen);

  if (tStartEncode(&encoder) < 0) return -1;
  if (tEncodeI32(&encoder, pReq->dnodeId) < 0) return -1;
  if (tEncodeCStr(&encoder, pReq->fqdn) < 0) return -1;
  if (tEncodeI32(&encoder, pReq->port) < 0) return -1;
  if (tEncodeI8(&encoder, pReq->force) < 0) return -1;
  tEndEncode(&encoder);

  int32_t tlen = encoder.pos;
  tEncoderClear(&encoder);
  return tlen;
}

int32_t tDeserializeSDropDnodeReq(void *buf, int32_t bufLen, SDropDnodeReq *pReq) {
  SDecoder decoder = {0};
  tDecoderInit(&decoder, buf, bufLen);

  if (tStartDecode(&decoder) < 0) return -1;
  if (tDecodeI32(&decoder, &pReq->dnodeId) < 0) return -1;
  if (tDecodeCStrTo(&decoder, pReq->fqdn) < 0) return -1;
  if (tDecodeI32(&decoder, &pReq->port) < 0) return -1;
  if (tDecodeI8(&decoder, &pReq->force) < 0) return -1;
  tEndDecode(&decoder);

  tDecoderClear(&decoder);
  return 0;
}

int32_t tSerializeSMCfgDnodeReq(void *buf, int32_t bufLen, SMCfgDnodeReq *pReq) {
  SEncoder encoder = {0};
  tEncoderInit(&encoder, buf, bufLen);

  if (tStartEncode(&encoder) < 0) return -1;
  if (tEncodeI32(&encoder, pReq->dnodeId) < 0) return -1;
  if (tEncodeCStr(&encoder, pReq->config) < 0) return -1;
  if (tEncodeCStr(&encoder, pReq->value) < 0) return -1;
  tEndEncode(&encoder);

  int32_t tlen = encoder.pos;
  tEncoderClear(&encoder);
  return tlen;
}

int32_t tDeserializeSMCfgDnodeReq(void *buf, int32_t bufLen, SMCfgDnodeReq *pReq) {
  SDecoder decoder = {0};
  tDecoderInit(&decoder, buf, bufLen);

  if (tStartDecode(&decoder) < 0) return -1;
  if (tDecodeI32(&decoder, &pReq->dnodeId) < 0) return -1;
  if (tDecodeCStrTo(&decoder, pReq->config) < 0) return -1;
  if (tDecodeCStrTo(&decoder, pReq->value) < 0) return -1;
  tEndDecode(&decoder);

  tDecoderClear(&decoder);
  return 0;
}

int32_t tSerializeSDCfgDnodeReq(void *buf, int32_t bufLen, SDCfgDnodeReq *pReq) {
  SEncoder encoder = {0};
  tEncoderInit(&encoder, buf, bufLen);

  if (tStartEncode(&encoder) < 0) return -1;
  if (tEncodeCStr(&encoder, pReq->config) < 0) return -1;
  if (tEncodeCStr(&encoder, pReq->value) < 0) return -1;
  tEndEncode(&encoder);

  int32_t tlen = encoder.pos;
  tEncoderClear(&encoder);
  return tlen;
}

int32_t tDeserializeSDCfgDnodeReq(void *buf, int32_t bufLen, SDCfgDnodeReq *pReq) {
  SDecoder decoder = {0};
  tDecoderInit(&decoder, buf, bufLen);

  if (tStartDecode(&decoder) < 0) return -1;
  if (tDecodeCStrTo(&decoder, pReq->config) < 0) return -1;
  if (tDecodeCStrTo(&decoder, pReq->value) < 0) return -1;
  tEndDecode(&decoder);

  tDecoderClear(&decoder);
  return 0;
}

int32_t tSerializeSCreateDnodeReq(void *buf, int32_t bufLen, SCreateDnodeReq *pReq) {
  SEncoder encoder = {0};
  tEncoderInit(&encoder, buf, bufLen);

  if (tStartEncode(&encoder) < 0) return -1;
  if (tEncodeCStr(&encoder, pReq->fqdn) < 0) return -1;
  if (tEncodeI32(&encoder, pReq->port) < 0) return -1;
  tEndEncode(&encoder);

  int32_t tlen = encoder.pos;
  tEncoderClear(&encoder);
  return tlen;
}

int32_t tDeserializeSCreateDnodeReq(void *buf, int32_t bufLen, SCreateDnodeReq *pReq) {
  SDecoder decoder = {0};
  tDecoderInit(&decoder, buf, bufLen);

  if (tStartDecode(&decoder) < 0) return -1;
  if (tDecodeCStrTo(&decoder, pReq->fqdn) < 0) return -1;
  if (tDecodeI32(&decoder, &pReq->port) < 0) return -1;
  tEndDecode(&decoder);

  tDecoderClear(&decoder);
  return 0;
}

int32_t tSerializeSCreateFuncReq(void *buf, int32_t bufLen, SCreateFuncReq *pReq) {
  SEncoder encoder = {0};
  tEncoderInit(&encoder, buf, bufLen);

  if (tStartEncode(&encoder) < 0) return -1;
  if (tEncodeCStr(&encoder, pReq->name) < 0) return -1;
  if (tEncodeI8(&encoder, pReq->igExists) < 0) return -1;
  if (tEncodeI8(&encoder, pReq->funcType) < 0) return -1;
  if (tEncodeI8(&encoder, pReq->scriptType) < 0) return -1;
  if (tEncodeI8(&encoder, pReq->outputType) < 0) return -1;
  if (tEncodeI32(&encoder, pReq->outputLen) < 0) return -1;
  if (tEncodeI32(&encoder, pReq->bufSize) < 0) return -1;
  if (tEncodeI32(&encoder, pReq->codeLen) < 0) return -1;
  if (tEncodeI64(&encoder, pReq->signature) < 0) return -1;

  if (pReq->pCode != NULL) {
    if (tEncodeBinary(&encoder, pReq->pCode, pReq->codeLen) < 0) return -1;
  }

  int32_t commentSize = 0;
  if (pReq->pComment != NULL) {
    commentSize = strlen(pReq->pComment) + 1;
  }
  if (tEncodeI32(&encoder, commentSize) < 0) return -1;
  if (pReq->pComment != NULL) {
    if (tEncodeCStr(&encoder, pReq->pComment) < 0) return -1;
  }

  tEndEncode(&encoder);

  int32_t tlen = encoder.pos;
  tEncoderClear(&encoder);
  return tlen;
}

int32_t tDeserializeSCreateFuncReq(void *buf, int32_t bufLen, SCreateFuncReq *pReq) {
  SDecoder decoder = {0};
  tDecoderInit(&decoder, buf, bufLen);

  if (tStartDecode(&decoder) < 0) return -1;
  if (tDecodeCStrTo(&decoder, pReq->name) < 0) return -1;
  if (tDecodeI8(&decoder, &pReq->igExists) < 0) return -1;
  if (tDecodeI8(&decoder, &pReq->funcType) < 0) return -1;
  if (tDecodeI8(&decoder, &pReq->scriptType) < 0) return -1;
  if (tDecodeI8(&decoder, &pReq->outputType) < 0) return -1;
  if (tDecodeI32(&decoder, &pReq->outputLen) < 0) return -1;
  if (tDecodeI32(&decoder, &pReq->bufSize) < 0) return -1;
  if (tDecodeI32(&decoder, &pReq->codeLen) < 0) return -1;
  if (tDecodeI64(&decoder, &pReq->signature) < 0) return -1;

  if (pReq->codeLen > 0) {
    pReq->pCode = taosMemoryCalloc(1, pReq->codeLen);
    if (pReq->pCode == NULL) {
      terrno = TSDB_CODE_OUT_OF_MEMORY;
      return -1;
    }
    if (tDecodeCStrTo(&decoder, pReq->pCode) < 0) return -1;
  }

  int32_t commentSize = 0;
  if (tDecodeI32(&decoder, &commentSize) < 0) return -1;
  if (commentSize > 0) {
    pReq->pComment = taosMemoryCalloc(1, commentSize);
    if (pReq->pComment == NULL) {
      terrno = TSDB_CODE_OUT_OF_MEMORY;
      return -1;
    }
    if (tDecodeCStrTo(&decoder, pReq->pComment) < 0) return -1;
  }

  tEndDecode(&decoder);

  tDecoderClear(&decoder);
  return 0;
}

void tFreeSCreateFuncReq(SCreateFuncReq *pReq) {
  taosMemoryFree(pReq->pCode);
  taosMemoryFree(pReq->pComment);
}

int32_t tSerializeSDropFuncReq(void *buf, int32_t bufLen, SDropFuncReq *pReq) {
  SEncoder encoder = {0};
  tEncoderInit(&encoder, buf, bufLen);

  if (tStartEncode(&encoder) < 0) return -1;
  if (tEncodeCStr(&encoder, pReq->name) < 0) return -1;
  if (tEncodeI8(&encoder, pReq->igNotExists) < 0) return -1;
  tEndEncode(&encoder);

  int32_t tlen = encoder.pos;
  tEncoderClear(&encoder);
  return tlen;
}

int32_t tDeserializeSDropFuncReq(void *buf, int32_t bufLen, SDropFuncReq *pReq) {
  SDecoder decoder = {0};
  tDecoderInit(&decoder, buf, bufLen);

  if (tStartDecode(&decoder) < 0) return -1;
  if (tDecodeCStrTo(&decoder, pReq->name) < 0) return -1;
  if (tDecodeI8(&decoder, &pReq->igNotExists) < 0) return -1;
  tEndDecode(&decoder);

  tDecoderClear(&decoder);
  return 0;
}

int32_t tSerializeSRetrieveFuncReq(void *buf, int32_t bufLen, SRetrieveFuncReq *pReq) {
  SEncoder encoder = {0};
  tEncoderInit(&encoder, buf, bufLen);

  if (tStartEncode(&encoder) < 0) return -1;
  if (tEncodeI32(&encoder, pReq->numOfFuncs) < 0) return -1;
  if (tEncodeI8(&encoder, pReq->ignoreCodeComment) < 0) return -1;

  if (pReq->numOfFuncs != (int32_t)taosArrayGetSize(pReq->pFuncNames)) return -1;
  for (int32_t i = 0; i < pReq->numOfFuncs; ++i) {
    char *fname = taosArrayGet(pReq->pFuncNames, i);
    if (tEncodeCStr(&encoder, fname) < 0) return -1;
  }

  tEndEncode(&encoder);

  int32_t tlen = encoder.pos;
  tEncoderClear(&encoder);
  return tlen;
}

int32_t tDeserializeSRetrieveFuncReq(void *buf, int32_t bufLen, SRetrieveFuncReq *pReq) {
  SDecoder decoder = {0};
  tDecoderInit(&decoder, buf, bufLen);

  if (tStartDecode(&decoder) < 0) return -1;
  if (tDecodeI32(&decoder, &pReq->numOfFuncs) < 0) return -1;
  if (tDecodeI8(&decoder, (int8_t *)&pReq->ignoreCodeComment) < 0) return -1;

  pReq->pFuncNames = taosArrayInit(pReq->numOfFuncs, TSDB_FUNC_NAME_LEN);
  if (pReq->pFuncNames == NULL) return -1;

  for (int32_t i = 0; i < pReq->numOfFuncs; ++i) {
    char fname[TSDB_FUNC_NAME_LEN] = {0};
    if (tDecodeCStrTo(&decoder, fname) < 0) return -1;
    taosArrayPush(pReq->pFuncNames, fname);
  }
  tEndDecode(&decoder);

  tDecoderClear(&decoder);
  return 0;
}

void tFreeSRetrieveFuncReq(SRetrieveFuncReq *pReq) { taosArrayDestroy(pReq->pFuncNames); }

int32_t tSerializeSRetrieveFuncRsp(void *buf, int32_t bufLen, SRetrieveFuncRsp *pRsp) {
  SEncoder encoder = {0};
  tEncoderInit(&encoder, buf, bufLen);

  if (tStartEncode(&encoder) < 0) return -1;
  if (tEncodeI32(&encoder, pRsp->numOfFuncs) < 0) return -1;

  if (pRsp->numOfFuncs != (int32_t)taosArrayGetSize(pRsp->pFuncInfos)) return -1;
  for (int32_t i = 0; i < pRsp->numOfFuncs; ++i) {
    SFuncInfo *pInfo = taosArrayGet(pRsp->pFuncInfos, i);

    if (tEncodeCStr(&encoder, pInfo->name) < 0) return -1;
    if (tEncodeI8(&encoder, pInfo->funcType) < 0) return -1;
    if (tEncodeI8(&encoder, pInfo->scriptType) < 0) return -1;
    if (tEncodeI8(&encoder, pInfo->outputType) < 0) return -1;
    if (tEncodeI32(&encoder, pInfo->outputLen) < 0) return -1;
    if (tEncodeI32(&encoder, pInfo->bufSize) < 0) return -1;
    if (tEncodeI64(&encoder, pInfo->signature) < 0) return -1;
    if (tEncodeI32(&encoder, pInfo->codeSize) < 0) return -1;
    if (tEncodeI32(&encoder, pInfo->commentSize) < 0) return -1;
    if (pInfo->codeSize) {
      if (tEncodeBinary(&encoder, pInfo->pCode, pInfo->codeSize) < 0) return -1;
    }
    if (pInfo->commentSize) {
      if (tEncodeCStr(&encoder, pInfo->pComment) < 0) return -1;
    }
  }

  tEndEncode(&encoder);

  int32_t tlen = encoder.pos;
  tEncoderClear(&encoder);
  return tlen;
}

int32_t tDeserializeSRetrieveFuncRsp(void *buf, int32_t bufLen, SRetrieveFuncRsp *pRsp) {
  SDecoder decoder = {0};
  tDecoderInit(&decoder, buf, bufLen);

  if (tStartDecode(&decoder) < 0) return -1;
  if (tDecodeI32(&decoder, &pRsp->numOfFuncs) < 0) return -1;

  pRsp->pFuncInfos = taosArrayInit(pRsp->numOfFuncs, sizeof(SFuncInfo));
  if (pRsp->pFuncInfos == NULL) return -1;

  for (int32_t i = 0; i < pRsp->numOfFuncs; ++i) {
    SFuncInfo fInfo = {0};
    if (tDecodeCStrTo(&decoder, fInfo.name) < 0) return -1;
    if (tDecodeI8(&decoder, &fInfo.funcType) < 0) return -1;
    if (tDecodeI8(&decoder, &fInfo.scriptType) < 0) return -1;
    if (tDecodeI8(&decoder, &fInfo.outputType) < 0) return -1;
    if (tDecodeI32(&decoder, &fInfo.outputLen) < 0) return -1;
    if (tDecodeI32(&decoder, &fInfo.bufSize) < 0) return -1;
    if (tDecodeI64(&decoder, &fInfo.signature) < 0) return -1;
    if (tDecodeI32(&decoder, &fInfo.codeSize) < 0) return -1;
    if (tDecodeI32(&decoder, &fInfo.commentSize) < 0) return -1;
    if (fInfo.codeSize) {
      fInfo.pCode = taosMemoryCalloc(1, fInfo.codeSize);
      if (fInfo.pCode == NULL) {
        terrno = TSDB_CODE_OUT_OF_MEMORY;
        return -1;
      }
      if (tDecodeCStrTo(&decoder, fInfo.pCode) < 0) return -1;
    }
    if (fInfo.commentSize) {
      fInfo.pComment = taosMemoryCalloc(1, fInfo.commentSize);
      if (fInfo.pComment == NULL) {
        terrno = TSDB_CODE_OUT_OF_MEMORY;
        return -1;
      }
      if (tDecodeCStrTo(&decoder, fInfo.pComment) < 0) return -1;
    }

    taosArrayPush(pRsp->pFuncInfos, &fInfo);
  }
  tEndDecode(&decoder);

  tDecoderClear(&decoder);
  return 0;
}

void tFreeSFuncInfo(SFuncInfo *pInfo) {
  if (NULL == pInfo) {
    return;
  }

  taosMemoryFree(pInfo->pCode);
  taosMemoryFree(pInfo->pComment);
}

void tFreeSRetrieveFuncRsp(SRetrieveFuncRsp *pRsp) {
  int32_t size = taosArrayGetSize(pRsp->pFuncInfos);
  for (int32_t i = 0; i < size; ++i) {
    SFuncInfo *pInfo = taosArrayGet(pRsp->pFuncInfos, i);
    tFreeSFuncInfo(pInfo);
  }
  taosArrayDestroy(pRsp->pFuncInfos);
}

int32_t tSerializeSTableCfgReq(void *buf, int32_t bufLen, STableCfgReq *pReq) {
  int32_t headLen = sizeof(SMsgHead);
  if (buf != NULL) {
    buf = (char *)buf + headLen;
    bufLen -= headLen;
  }

  SEncoder encoder = {0};
  tEncoderInit(&encoder, buf, bufLen);

  if (tStartEncode(&encoder) < 0) return -1;
  if (tEncodeCStr(&encoder, pReq->dbFName) < 0) return -1;
  if (tEncodeCStr(&encoder, pReq->tbName) < 0) return -1;
  tEndEncode(&encoder);

  int32_t tlen = encoder.pos;
  tEncoderClear(&encoder);

  if (buf != NULL) {
    SMsgHead *pHead = (SMsgHead *)((char *)buf - headLen);
    pHead->vgId = htonl(pReq->header.vgId);
    pHead->contLen = htonl(tlen + headLen);
  }

  return tlen + headLen;
}

int32_t tDeserializeSTableCfgReq(void *buf, int32_t bufLen, STableCfgReq *pReq) {
  int32_t headLen = sizeof(SMsgHead);

  SMsgHead *pHead = buf;
  pHead->vgId = pReq->header.vgId;
  pHead->contLen = pReq->header.contLen;

  SDecoder decoder = {0};
  tDecoderInit(&decoder, (char *)buf + headLen, bufLen - headLen);

  if (tStartDecode(&decoder) < 0) return -1;
  if (tDecodeCStrTo(&decoder, pReq->dbFName) < 0) return -1;
  if (tDecodeCStrTo(&decoder, pReq->tbName) < 0) return -1;

  tEndDecode(&decoder);
  tDecoderClear(&decoder);
  return 0;
}

int32_t tSerializeSTableCfgRsp(void *buf, int32_t bufLen, STableCfgRsp *pRsp) {
  SEncoder encoder = {0};
  tEncoderInit(&encoder, buf, bufLen);

  if (tStartEncode(&encoder) < 0) return -1;
  if (tEncodeCStr(&encoder, pRsp->tbName) < 0) return -1;
  if (tEncodeCStr(&encoder, pRsp->stbName) < 0) return -1;
  if (tEncodeCStr(&encoder, pRsp->dbFName) < 0) return -1;
  if (tEncodeI32(&encoder, pRsp->numOfTags) < 0) return -1;
  if (tEncodeI32(&encoder, pRsp->numOfColumns) < 0) return -1;
  if (tEncodeI8(&encoder, pRsp->tableType) < 0) return -1;
  if (tEncodeI64(&encoder, pRsp->delay1) < 0) return -1;
  if (tEncodeI64(&encoder, pRsp->delay2) < 0) return -1;
  if (tEncodeI64(&encoder, pRsp->watermark1) < 0) return -1;
  if (tEncodeI64(&encoder, pRsp->watermark2) < 0) return -1;
  if (tEncodeI32(&encoder, pRsp->ttl) < 0) return -1;

  int32_t numOfFuncs = taosArrayGetSize(pRsp->pFuncs);
  if (tEncodeI32(&encoder, numOfFuncs) < 0) return -1;
  for (int32_t i = 0; i < numOfFuncs; ++i) {
    const char *pFunc = taosArrayGet(pRsp->pFuncs, i);
    if (tEncodeCStr(&encoder, pFunc) < 0) return -1;
  }

  if (tEncodeI32(&encoder, pRsp->commentLen) < 0) return -1;
  if (pRsp->commentLen > 0) {
    if (tEncodeCStr(&encoder, pRsp->pComment) < 0) return -1;
  }

  for (int32_t i = 0; i < pRsp->numOfColumns + pRsp->numOfTags; ++i) {
    SSchema *pSchema = &pRsp->pSchemas[i];
    if (tEncodeSSchema(&encoder, pSchema) < 0) return -1;
  }

  if (tEncodeI32(&encoder, pRsp->tagsLen) < 0) return -1;
  if (tEncodeBinary(&encoder, pRsp->pTags, pRsp->tagsLen) < 0) return -1;

  tEndEncode(&encoder);

  int32_t tlen = encoder.pos;
  tEncoderClear(&encoder);
  return tlen;
}

int32_t tDeserializeSTableCfgRsp(void *buf, int32_t bufLen, STableCfgRsp *pRsp) {
  SDecoder decoder = {0};
  tDecoderInit(&decoder, buf, bufLen);

  if (tStartDecode(&decoder) < 0) return -1;
  if (tDecodeCStrTo(&decoder, pRsp->tbName) < 0) return -1;
  if (tDecodeCStrTo(&decoder, pRsp->stbName) < 0) return -1;
  if (tDecodeCStrTo(&decoder, pRsp->dbFName) < 0) return -1;
  if (tDecodeI32(&decoder, &pRsp->numOfTags) < 0) return -1;
  if (tDecodeI32(&decoder, &pRsp->numOfColumns) < 0) return -1;
  if (tDecodeI8(&decoder, &pRsp->tableType) < 0) return -1;
  if (tDecodeI64(&decoder, &pRsp->delay1) < 0) return -1;
  if (tDecodeI64(&decoder, &pRsp->delay2) < 0) return -1;
  if (tDecodeI64(&decoder, &pRsp->watermark1) < 0) return -1;
  if (tDecodeI64(&decoder, &pRsp->watermark2) < 0) return -1;
  if (tDecodeI32(&decoder, &pRsp->ttl) < 0) return -1;

  int32_t numOfFuncs = 0;
  if (tDecodeI32(&decoder, &numOfFuncs) < 0) return -1;
  if (numOfFuncs > 0) {
    pRsp->pFuncs = taosArrayInit(numOfFuncs, TSDB_FUNC_NAME_LEN);
    if (NULL == pRsp->pFuncs) return -1;
  }
  for (int32_t i = 0; i < numOfFuncs; ++i) {
    char pFunc[TSDB_FUNC_NAME_LEN];
    if (tDecodeCStrTo(&decoder, pFunc) < 0) return -1;
    if (taosArrayPush(pRsp->pFuncs, pFunc) == NULL) {
      terrno = TSDB_CODE_OUT_OF_MEMORY;
      return -1;
    }
  }

  if (tDecodeI32(&decoder, &pRsp->commentLen) < 0) return -1;
  if (pRsp->commentLen > 0) {
    if (tDecodeCStrAlloc(&decoder, &pRsp->pComment) < 0) return -1;
  } else {
    pRsp->pComment = NULL;
  }

  int32_t totalCols = pRsp->numOfTags + pRsp->numOfColumns;
  pRsp->pSchemas = taosMemoryMalloc(sizeof(SSchema) * totalCols);
  if (pRsp->pSchemas == NULL) return -1;

  for (int32_t i = 0; i < totalCols; ++i) {
    SSchema *pSchema = &pRsp->pSchemas[i];
    if (tDecodeSSchema(&decoder, pSchema) < 0) return -1;
  }

  if (tDecodeI32(&decoder, &pRsp->tagsLen) < 0) return -1;
  if (tDecodeBinaryAlloc(&decoder, (void **)&pRsp->pTags, NULL) < 0) return -1;

  tEndDecode(&decoder);

  tDecoderClear(&decoder);
  return 0;
}

void tFreeSTableCfgRsp(STableCfgRsp *pRsp) {
  if (NULL == pRsp) {
    return;
  }

  taosMemoryFreeClear(pRsp->pComment);
  taosMemoryFreeClear(pRsp->pSchemas);
  taosMemoryFreeClear(pRsp->pTags);

  taosArrayDestroy(pRsp->pFuncs);
}

int32_t tSerializeSCreateDbReq(void *buf, int32_t bufLen, SCreateDbReq *pReq) {
  SEncoder encoder = {0};
  tEncoderInit(&encoder, buf, bufLen);

  if (tStartEncode(&encoder) < 0) return -1;
  if (tEncodeCStr(&encoder, pReq->db) < 0) return -1;
  if (tEncodeI32(&encoder, pReq->numOfVgroups) < 0) return -1;
  if (tEncodeI32(&encoder, pReq->numOfStables) < 0) return -1;
  if (tEncodeI32(&encoder, pReq->buffer) < 0) return -1;
  if (tEncodeI32(&encoder, pReq->pageSize) < 0) return -1;
  if (tEncodeI32(&encoder, pReq->pages) < 0) return -1;
  if (tEncodeI32(&encoder, pReq->cacheLastSize) < 0) return -1;
  if (tEncodeI32(&encoder, pReq->daysPerFile) < 0) return -1;
  if (tEncodeI32(&encoder, pReq->daysToKeep0) < 0) return -1;
  if (tEncodeI32(&encoder, pReq->daysToKeep1) < 0) return -1;
  if (tEncodeI32(&encoder, pReq->daysToKeep2) < 0) return -1;
  if (tEncodeI32(&encoder, pReq->minRows) < 0) return -1;
  if (tEncodeI32(&encoder, pReq->maxRows) < 0) return -1;
  if (tEncodeI32(&encoder, pReq->walFsyncPeriod) < 0) return -1;
  if (tEncodeI8(&encoder, pReq->walLevel) < 0) return -1;
  if (tEncodeI8(&encoder, pReq->precision) < 0) return -1;
  if (tEncodeI8(&encoder, pReq->compression) < 0) return -1;
  if (tEncodeI8(&encoder, pReq->replications) < 0) return -1;
  if (tEncodeI8(&encoder, pReq->strict) < 0) return -1;
  if (tEncodeI8(&encoder, pReq->cacheLast) < 0) return -1;
  if (tEncodeI8(&encoder, pReq->schemaless) < 0) return -1;
  if (tEncodeI32(&encoder, pReq->walRetentionPeriod) < 0) return -1;
  if (tEncodeI64(&encoder, pReq->walRetentionSize) < 0) return -1;
  if (tEncodeI32(&encoder, pReq->walRollPeriod) < 0) return -1;
  if (tEncodeI64(&encoder, pReq->walSegmentSize) < 0) return -1;
  if (tEncodeI32(&encoder, pReq->sstTrigger) < 0) return -1;
  if (tEncodeI16(&encoder, pReq->hashPrefix) < 0) return -1;
  if (tEncodeI16(&encoder, pReq->hashSuffix) < 0) return -1;
  if (tEncodeI8(&encoder, pReq->ignoreExist) < 0) return -1;
  if (tEncodeI32(&encoder, pReq->numOfRetensions) < 0) return -1;
  for (int32_t i = 0; i < pReq->numOfRetensions; ++i) {
    SRetention *pRetension = taosArrayGet(pReq->pRetensions, i);
    if (tEncodeI64(&encoder, pRetension->freq) < 0) return -1;
    if (tEncodeI64(&encoder, pRetension->keep) < 0) return -1;
    if (tEncodeI8(&encoder, pRetension->freqUnit) < 0) return -1;
    if (tEncodeI8(&encoder, pRetension->keepUnit) < 0) return -1;
  }
  if (tEncodeI32(&encoder, pReq->tsdbPageSize) < 0) return -1;
  tEndEncode(&encoder);

  int32_t tlen = encoder.pos;
  tEncoderClear(&encoder);
  return tlen;
}

int32_t tDeserializeSCreateDbReq(void *buf, int32_t bufLen, SCreateDbReq *pReq) {
  SDecoder decoder = {0};
  tDecoderInit(&decoder, buf, bufLen);

  if (tStartDecode(&decoder) < 0) return -1;
  if (tDecodeCStrTo(&decoder, pReq->db) < 0) return -1;
  if (tDecodeI32(&decoder, &pReq->numOfVgroups) < 0) return -1;
  if (tDecodeI32(&decoder, &pReq->numOfStables) < 0) return -1;
  if (tDecodeI32(&decoder, &pReq->buffer) < 0) return -1;
  if (tDecodeI32(&decoder, &pReq->pageSize) < 0) return -1;
  if (tDecodeI32(&decoder, &pReq->pages) < 0) return -1;
  if (tDecodeI32(&decoder, &pReq->cacheLastSize) < 0) return -1;
  if (tDecodeI32(&decoder, &pReq->daysPerFile) < 0) return -1;
  if (tDecodeI32(&decoder, &pReq->daysToKeep0) < 0) return -1;
  if (tDecodeI32(&decoder, &pReq->daysToKeep1) < 0) return -1;
  if (tDecodeI32(&decoder, &pReq->daysToKeep2) < 0) return -1;
  if (tDecodeI32(&decoder, &pReq->minRows) < 0) return -1;
  if (tDecodeI32(&decoder, &pReq->maxRows) < 0) return -1;
  if (tDecodeI32(&decoder, &pReq->walFsyncPeriod) < 0) return -1;
  if (tDecodeI8(&decoder, &pReq->walLevel) < 0) return -1;
  if (tDecodeI8(&decoder, &pReq->precision) < 0) return -1;
  if (tDecodeI8(&decoder, &pReq->compression) < 0) return -1;
  if (tDecodeI8(&decoder, &pReq->replications) < 0) return -1;
  if (tDecodeI8(&decoder, &pReq->strict) < 0) return -1;
  if (tDecodeI8(&decoder, &pReq->cacheLast) < 0) return -1;
  if (tDecodeI8(&decoder, &pReq->schemaless) < 0) return -1;
  if (tDecodeI32(&decoder, &pReq->walRetentionPeriod) < 0) return -1;
  if (tDecodeI64(&decoder, &pReq->walRetentionSize) < 0) return -1;
  if (tDecodeI32(&decoder, &pReq->walRollPeriod) < 0) return -1;
  if (tDecodeI64(&decoder, &pReq->walSegmentSize) < 0) return -1;
  if (tDecodeI32(&decoder, &pReq->sstTrigger) < 0) return -1;
  if (tDecodeI16(&decoder, &pReq->hashPrefix) < 0) return -1;
  if (tDecodeI16(&decoder, &pReq->hashSuffix) < 0) return -1;
  if (tDecodeI8(&decoder, &pReq->ignoreExist) < 0) return -1;
  if (tDecodeI32(&decoder, &pReq->numOfRetensions) < 0) return -1;
  pReq->pRetensions = taosArrayInit(pReq->numOfRetensions, sizeof(SRetention));
  if (pReq->pRetensions == NULL) {
    terrno = TSDB_CODE_OUT_OF_MEMORY;
    return -1;
  }

  for (int32_t i = 0; i < pReq->numOfRetensions; ++i) {
    SRetention rentension = {0};
    if (tDecodeI64(&decoder, &rentension.freq) < 0) return -1;
    if (tDecodeI64(&decoder, &rentension.keep) < 0) return -1;
    if (tDecodeI8(&decoder, &rentension.freqUnit) < 0) return -1;
    if (tDecodeI8(&decoder, &rentension.keepUnit) < 0) return -1;
    if (taosArrayPush(pReq->pRetensions, &rentension) == NULL) {
      terrno = TSDB_CODE_OUT_OF_MEMORY;
      return -1;
    }
  }

  if (tDecodeI32(&decoder, &pReq->tsdbPageSize) < 0) return -1;

  tEndDecode(&decoder);

  tDecoderClear(&decoder);
  return 0;
}

void tFreeSCreateDbReq(SCreateDbReq *pReq) {
  taosArrayDestroy(pReq->pRetensions);
  pReq->pRetensions = NULL;
}

int32_t tSerializeSAlterDbReq(void *buf, int32_t bufLen, SAlterDbReq *pReq) {
  SEncoder encoder = {0};
  tEncoderInit(&encoder, buf, bufLen);

  if (tStartEncode(&encoder) < 0) return -1;
  if (tEncodeCStr(&encoder, pReq->db) < 0) return -1;
  if (tEncodeI32(&encoder, pReq->buffer) < 0) return -1;
  if (tEncodeI32(&encoder, pReq->pageSize) < 0) return -1;
  if (tEncodeI32(&encoder, pReq->pages) < 0) return -1;
  if (tEncodeI32(&encoder, pReq->cacheLastSize) < 0) return -1;
  if (tEncodeI32(&encoder, pReq->daysPerFile) < 0) return -1;
  if (tEncodeI32(&encoder, pReq->daysToKeep0) < 0) return -1;
  if (tEncodeI32(&encoder, pReq->daysToKeep1) < 0) return -1;
  if (tEncodeI32(&encoder, pReq->daysToKeep2) < 0) return -1;
  if (tEncodeI32(&encoder, pReq->walFsyncPeriod) < 0) return -1;
  if (tEncodeI8(&encoder, pReq->walLevel) < 0) return -1;
  if (tEncodeI8(&encoder, pReq->strict) < 0) return -1;
  if (tEncodeI8(&encoder, pReq->cacheLast) < 0) return -1;
  if (tEncodeI8(&encoder, pReq->replications) < 0) return -1;
  if (tEncodeI32(&encoder, pReq->sstTrigger) < 0) return -1;
  tEndEncode(&encoder);

  int32_t tlen = encoder.pos;
  tEncoderClear(&encoder);
  return tlen;
}

int32_t tDeserializeSAlterDbReq(void *buf, int32_t bufLen, SAlterDbReq *pReq) {
  SDecoder decoder = {0};
  tDecoderInit(&decoder, buf, bufLen);

  if (tStartDecode(&decoder) < 0) return -1;
  if (tDecodeCStrTo(&decoder, pReq->db) < 0) return -1;
  if (tDecodeI32(&decoder, &pReq->buffer) < 0) return -1;
  if (tDecodeI32(&decoder, &pReq->pageSize) < 0) return -1;
  if (tDecodeI32(&decoder, &pReq->pages) < 0) return -1;
  if (tDecodeI32(&decoder, &pReq->cacheLastSize) < 0) return -1;
  if (tDecodeI32(&decoder, &pReq->daysPerFile) < 0) return -1;
  if (tDecodeI32(&decoder, &pReq->daysToKeep0) < 0) return -1;
  if (tDecodeI32(&decoder, &pReq->daysToKeep1) < 0) return -1;
  if (tDecodeI32(&decoder, &pReq->daysToKeep2) < 0) return -1;
  if (tDecodeI32(&decoder, &pReq->walFsyncPeriod) < 0) return -1;
  if (tDecodeI8(&decoder, &pReq->walLevel) < 0) return -1;
  if (tDecodeI8(&decoder, &pReq->strict) < 0) return -1;
  if (tDecodeI8(&decoder, &pReq->cacheLast) < 0) return -1;
  if (tDecodeI8(&decoder, &pReq->replications) < 0) return -1;
  if (tDecodeI32(&decoder, &pReq->sstTrigger) < 0) return -1;
  tEndDecode(&decoder);

  tDecoderClear(&decoder);
  return 0;
}

int32_t tSerializeSDropDbReq(void *buf, int32_t bufLen, SDropDbReq *pReq) {
  SEncoder encoder = {0};
  tEncoderInit(&encoder, buf, bufLen);

  if (tStartEncode(&encoder) < 0) return -1;
  if (tEncodeCStr(&encoder, pReq->db) < 0) return -1;
  if (tEncodeI8(&encoder, pReq->ignoreNotExists) < 0) return -1;
  tEndEncode(&encoder);

  int32_t tlen = encoder.pos;
  tEncoderClear(&encoder);
  return tlen;
}

int32_t tDeserializeSDropDbReq(void *buf, int32_t bufLen, SDropDbReq *pReq) {
  SDecoder decoder = {0};
  tDecoderInit(&decoder, buf, bufLen);

  if (tStartDecode(&decoder) < 0) return -1;
  if (tDecodeCStrTo(&decoder, pReq->db) < 0) return -1;
  if (tDecodeI8(&decoder, &pReq->ignoreNotExists) < 0) return -1;
  tEndDecode(&decoder);

  tDecoderClear(&decoder);
  return 0;
}

int32_t tSerializeSDropDbRsp(void *buf, int32_t bufLen, SDropDbRsp *pRsp) {
  SEncoder encoder = {0};
  tEncoderInit(&encoder, buf, bufLen);

  if (tStartEncode(&encoder) < 0) return -1;
  if (tEncodeCStr(&encoder, pRsp->db) < 0) return -1;
  if (tEncodeI64(&encoder, pRsp->uid) < 0) return -1;
  tEndEncode(&encoder);

  int32_t tlen = encoder.pos;
  tEncoderClear(&encoder);
  return tlen;
}

int32_t tDeserializeSDropDbRsp(void *buf, int32_t bufLen, SDropDbRsp *pRsp) {
  SDecoder decoder = {0};
  tDecoderInit(&decoder, buf, bufLen);

  if (tStartDecode(&decoder) < 0) return -1;
  if (tDecodeCStrTo(&decoder, pRsp->db) < 0) return -1;
  if (tDecodeI64(&decoder, &pRsp->uid) < 0) return -1;
  tEndDecode(&decoder);

  tDecoderClear(&decoder);
  return 0;
}

int32_t tSerializeSUseDbReq(void *buf, int32_t bufLen, SUseDbReq *pReq) {
  SEncoder encoder = {0};
  tEncoderInit(&encoder, buf, bufLen);

  if (tStartEncode(&encoder) < 0) return -1;
  if (tEncodeCStr(&encoder, pReq->db) < 0) return -1;
  if (tEncodeI64(&encoder, pReq->dbId) < 0) return -1;
  if (tEncodeI32(&encoder, pReq->vgVersion) < 0) return -1;
  if (tEncodeI32(&encoder, pReq->numOfTable) < 0) return -1;
  if (tEncodeI64(&encoder, pReq->stateTs) < 0) return -1;
  tEndEncode(&encoder);

  int32_t tlen = encoder.pos;
  tEncoderClear(&encoder);
  return tlen;
}

int32_t tDeserializeSUseDbReq(void *buf, int32_t bufLen, SUseDbReq *pReq) {
  SDecoder decoder = {0};
  tDecoderInit(&decoder, buf, bufLen);

  if (tStartDecode(&decoder) < 0) return -1;
  if (tDecodeCStrTo(&decoder, pReq->db) < 0) return -1;
  if (tDecodeI64(&decoder, &pReq->dbId) < 0) return -1;
  if (tDecodeI32(&decoder, &pReq->vgVersion) < 0) return -1;
  if (tDecodeI32(&decoder, &pReq->numOfTable) < 0) return -1;
  if (tDecodeI64(&decoder, &pReq->stateTs) < 0) return -1;
  tEndDecode(&decoder);

  tDecoderClear(&decoder);
  return 0;
}

int32_t tSerializeSQnodeListReq(void *buf, int32_t bufLen, SQnodeListReq *pReq) {
  SEncoder encoder = {0};
  tEncoderInit(&encoder, buf, bufLen);

  if (tStartEncode(&encoder) < 0) return -1;
  if (tEncodeI32(&encoder, pReq->rowNum) < 0) return -1;
  tEndEncode(&encoder);

  int32_t tlen = encoder.pos;
  tEncoderClear(&encoder);
  return tlen;
}

int32_t tDeserializeSQnodeListReq(void *buf, int32_t bufLen, SQnodeListReq *pReq) {
  SDecoder decoder = {0};
  tDecoderInit(&decoder, buf, bufLen);

  if (tStartDecode(&decoder) < 0) return -1;
  if (tDecodeI32(&decoder, &pReq->rowNum) < 0) return -1;
  tEndDecode(&decoder);

  tDecoderClear(&decoder);
  return 0;
}

int32_t tSerializeSDnodeListReq(void *buf, int32_t bufLen, SDnodeListReq *pReq) {
  SEncoder encoder = {0};
  tEncoderInit(&encoder, buf, bufLen);

  if (tStartEncode(&encoder) < 0) return -1;
  if (tEncodeI32(&encoder, pReq->rowNum) < 0) return -1;
  tEndEncode(&encoder);

  int32_t tlen = encoder.pos;
  tEncoderClear(&encoder);
  return tlen;
}

int32_t tDeserializeSDnodeListReq(void *buf, int32_t bufLen, SDnodeListReq *pReq) {
  SDecoder decoder = {0};
  tDecoderInit(&decoder, buf, bufLen);

  if (tStartDecode(&decoder) < 0) return -1;
  if (tDecodeI32(&decoder, &pReq->rowNum) < 0) return -1;
  tEndDecode(&decoder);

  tDecoderClear(&decoder);
  return 0;
}

int32_t tSerializeSServerVerReq(void *buf, int32_t bufLen, SServerVerReq *pReq) {
  SEncoder encoder = {0};
  tEncoderInit(&encoder, buf, bufLen);

  if (tStartEncode(&encoder) < 0) return -1;
  if (tEncodeI32(&encoder, pReq->useless) < 0) return -1;
  tEndEncode(&encoder);

  int32_t tlen = encoder.pos;
  tEncoderClear(&encoder);
  return tlen;
}

int32_t tDeserializeSServerVerReq(void *buf, int32_t bufLen, SServerVerReq *pReq) {
  SDecoder decoder = {0};
  tDecoderInit(&decoder, buf, bufLen);

  if (tStartDecode(&decoder) < 0) return -1;
  if (tDecodeI32(&decoder, &pReq->useless) < 0) return -1;

  tEndDecode(&decoder);
  tDecoderClear(&decoder);
  return 0;
}

int32_t tSerializeSServerVerRsp(void *buf, int32_t bufLen, SServerVerRsp *pRsp) {
  SEncoder encoder = {0};
  tEncoderInit(&encoder, buf, bufLen);

  if (tStartEncode(&encoder) < 0) return -1;
  if (tEncodeCStr(&encoder, pRsp->ver) < 0) return -1;
  tEndEncode(&encoder);

  int32_t tlen = encoder.pos;
  tEncoderClear(&encoder);
  return tlen;
}

int32_t tDeserializeSServerVerRsp(void *buf, int32_t bufLen, SServerVerRsp *pRsp) {
  SDecoder decoder = {0};
  tDecoderInit(&decoder, buf, bufLen);

  if (tStartDecode(&decoder) < 0) return -1;
  if (tDecodeCStrTo(&decoder, pRsp->ver) < 0) return -1;

  tEndDecode(&decoder);
  tDecoderClear(&decoder);
  return 0;
}

int32_t tSerializeSQnodeListRsp(void *buf, int32_t bufLen, SQnodeListRsp *pRsp) {
  SEncoder encoder = {0};
  tEncoderInit(&encoder, buf, bufLen);

  if (tStartEncode(&encoder) < 0) return -1;
  int32_t num = taosArrayGetSize(pRsp->qnodeList);
  if (tEncodeI32(&encoder, num) < 0) return -1;
  for (int32_t i = 0; i < num; ++i) {
    SQueryNodeLoad *pLoad = taosArrayGet(pRsp->qnodeList, i);
    if (tEncodeSQueryNodeLoad(&encoder, pLoad) < 0) return -1;
  }
  tEndEncode(&encoder);

  int32_t tlen = encoder.pos;
  tEncoderClear(&encoder);
  return tlen;
}

int32_t tDeserializeSQnodeListRsp(void *buf, int32_t bufLen, SQnodeListRsp *pRsp) {
  SDecoder decoder = {0};
  tDecoderInit(&decoder, buf, bufLen);

  if (tStartDecode(&decoder) < 0) return -1;
  int32_t num = 0;
  if (tDecodeI32(&decoder, &num) < 0) return -1;
  if (NULL == pRsp->qnodeList) {
    pRsp->qnodeList = taosArrayInit(num, sizeof(SQueryNodeLoad));
    if (NULL == pRsp->qnodeList) return -1;
  }

  for (int32_t i = 0; i < num; ++i) {
    SQueryNodeLoad load = {0};
    if (tDecodeSQueryNodeLoad(&decoder, &load) < 0) return -1;
    taosArrayPush(pRsp->qnodeList, &load);
  }
  tEndDecode(&decoder);

  tDecoderClear(&decoder);
  return 0;
}

void tFreeSQnodeListRsp(SQnodeListRsp *pRsp) { taosArrayDestroy(pRsp->qnodeList); }

int32_t tSerializeSDnodeListRsp(void *buf, int32_t bufLen, SDnodeListRsp *pRsp) {
  SEncoder encoder = {0};
  tEncoderInit(&encoder, buf, bufLen);

  if (tStartEncode(&encoder) < 0) return -1;
  int32_t num = taosArrayGetSize(pRsp->dnodeList);
  if (tEncodeI32(&encoder, num) < 0) return -1;
  for (int32_t i = 0; i < num; ++i) {
    SEpSet *pEpSet = taosArrayGet(pRsp->dnodeList, i);
    if (tEncodeSEpSet(&encoder, pEpSet) < 0) return -1;
  }
  tEndEncode(&encoder);

  int32_t tlen = encoder.pos;
  tEncoderClear(&encoder);
  return tlen;
}

int32_t tDeserializeSDnodeListRsp(void *buf, int32_t bufLen, SDnodeListRsp *pRsp) {
  SDecoder decoder = {0};
  tDecoderInit(&decoder, buf, bufLen);

  if (tStartDecode(&decoder) < 0) return -1;
  int32_t num = 0;
  if (tDecodeI32(&decoder, &num) < 0) return -1;
  if (NULL == pRsp->dnodeList) {
    pRsp->dnodeList = taosArrayInit(num, sizeof(SEpSet));
    if (NULL == pRsp->dnodeList) return -1;
  }

  for (int32_t i = 0; i < num; ++i) {
    SEpSet epSet = {0};
    if (tDecodeSEpSet(&decoder, &epSet) < 0) return -1;
    taosArrayPush(pRsp->dnodeList, &epSet);
  }
  tEndDecode(&decoder);

  tDecoderClear(&decoder);
  return 0;
}

void tFreeSDnodeListRsp(SDnodeListRsp *pRsp) { taosArrayDestroy(pRsp->dnodeList); }

int32_t tSerializeSCompactDbReq(void *buf, int32_t bufLen, SCompactDbReq *pReq) {
  SEncoder encoder = {0};
  tEncoderInit(&encoder, buf, bufLen);

  if (tStartEncode(&encoder) < 0) return -1;
  if (tEncodeCStr(&encoder, pReq->db) < 0) return -1;
  tEndEncode(&encoder);

  int32_t tlen = encoder.pos;
  tEncoderClear(&encoder);
  return tlen;
}

int32_t tDeserializeSCompactDbReq(void *buf, int32_t bufLen, SCompactDbReq *pReq) {
  SDecoder decoder = {0};
  tDecoderInit(&decoder, buf, bufLen);

  if (tStartDecode(&decoder) < 0) return -1;
  if (tDecodeCStrTo(&decoder, pReq->db) < 0) return -1;
  tEndDecode(&decoder);

  tDecoderClear(&decoder);
  return 0;
}

int32_t tSerializeSUseDbRspImp(SEncoder *pEncoder, const SUseDbRsp *pRsp) {
  if (tEncodeCStr(pEncoder, pRsp->db) < 0) return -1;
  if (tEncodeI64(pEncoder, pRsp->uid) < 0) return -1;
  if (tEncodeI32(pEncoder, pRsp->vgVersion) < 0) return -1;
  if (tEncodeI32(pEncoder, pRsp->vgNum) < 0) return -1;
  if (tEncodeI16(pEncoder, pRsp->hashPrefix) < 0) return -1;
  if (tEncodeI16(pEncoder, pRsp->hashSuffix) < 0) return -1;
  if (tEncodeI8(pEncoder, pRsp->hashMethod) < 0) return -1;

  for (int32_t i = 0; i < pRsp->vgNum; ++i) {
    SVgroupInfo *pVgInfo = taosArrayGet(pRsp->pVgroupInfos, i);
    if (tEncodeI32(pEncoder, pVgInfo->vgId) < 0) return -1;
    if (tEncodeU32(pEncoder, pVgInfo->hashBegin) < 0) return -1;
    if (tEncodeU32(pEncoder, pVgInfo->hashEnd) < 0) return -1;
    if (tEncodeSEpSet(pEncoder, &pVgInfo->epSet) < 0) return -1;
    if (tEncodeI32(pEncoder, pVgInfo->numOfTable) < 0) return -1;
  }

  if (tEncodeI32(pEncoder, pRsp->errCode) < 0) return -1;
  if (tEncodeI64(pEncoder, pRsp->stateTs) < 0) return -1;
  return 0;
}

int32_t tSerializeSUseDbRsp(void *buf, int32_t bufLen, const SUseDbRsp *pRsp) {
  SEncoder encoder = {0};
  tEncoderInit(&encoder, buf, bufLen);

  if (tStartEncode(&encoder) < 0) return -1;
  if (tSerializeSUseDbRspImp(&encoder, pRsp) < 0) return -1;
  tEndEncode(&encoder);

  int32_t tlen = encoder.pos;
  tEncoderClear(&encoder);
  return tlen;
}

int32_t tSerializeSUseDbBatchRsp(void *buf, int32_t bufLen, SUseDbBatchRsp *pRsp) {
  SEncoder encoder = {0};
  tEncoderInit(&encoder, buf, bufLen);

  if (tStartEncode(&encoder) < 0) return -1;

  int32_t numOfBatch = taosArrayGetSize(pRsp->pArray);
  if (tEncodeI32(&encoder, numOfBatch) < 0) return -1;
  for (int32_t i = 0; i < numOfBatch; ++i) {
    SUseDbRsp *pUsedbRsp = taosArrayGet(pRsp->pArray, i);
    if (tSerializeSUseDbRspImp(&encoder, pUsedbRsp) < 0) return -1;
  }
  tEndEncode(&encoder);

  int32_t tlen = encoder.pos;
  tEncoderClear(&encoder);
  return tlen;
}

int32_t tDeserializeSUseDbRspImp(SDecoder *pDecoder, SUseDbRsp *pRsp) {
  if (tDecodeCStrTo(pDecoder, pRsp->db) < 0) return -1;
  if (tDecodeI64(pDecoder, &pRsp->uid) < 0) return -1;
  if (tDecodeI32(pDecoder, &pRsp->vgVersion) < 0) return -1;
  if (tDecodeI32(pDecoder, &pRsp->vgNum) < 0) return -1;
  if (tDecodeI16(pDecoder, &pRsp->hashPrefix) < 0) return -1;
  if (tDecodeI16(pDecoder, &pRsp->hashSuffix) < 0) return -1;
  if (tDecodeI8(pDecoder, &pRsp->hashMethod) < 0) return -1;

  if (pRsp->vgNum > 0) {
    pRsp->pVgroupInfos = taosArrayInit(pRsp->vgNum, sizeof(SVgroupInfo));
    if (pRsp->pVgroupInfos == NULL) {
      terrno = TSDB_CODE_OUT_OF_MEMORY;
      return -1;
    }

    for (int32_t i = 0; i < pRsp->vgNum; ++i) {
      SVgroupInfo vgInfo = {0};
      if (tDecodeI32(pDecoder, &vgInfo.vgId) < 0) return -1;
      if (tDecodeU32(pDecoder, &vgInfo.hashBegin) < 0) return -1;
      if (tDecodeU32(pDecoder, &vgInfo.hashEnd) < 0) return -1;
      if (tDecodeSEpSet(pDecoder, &vgInfo.epSet) < 0) return -1;
      if (tDecodeI32(pDecoder, &vgInfo.numOfTable) < 0) return -1;
      taosArrayPush(pRsp->pVgroupInfos, &vgInfo);
    }
  }

  if (tDecodeI32(pDecoder, &pRsp->errCode) < 0) return -1;
  if (tDecodeI64(pDecoder, &pRsp->stateTs) < 0) return -1;
  return 0;
}

int32_t tDeserializeSUseDbRsp(void *buf, int32_t bufLen, SUseDbRsp *pRsp) {
  SDecoder decoder = {0};
  tDecoderInit(&decoder, buf, bufLen);

  if (tStartDecode(&decoder) < 0) return -1;
  if (tDeserializeSUseDbRspImp(&decoder, pRsp) < 0) return -1;
  tEndDecode(&decoder);

  tDecoderClear(&decoder);
  return 0;
}

int32_t tDeserializeSUseDbBatchRsp(void *buf, int32_t bufLen, SUseDbBatchRsp *pRsp) {
  SDecoder decoder = {0};
  tDecoderInit(&decoder, buf, bufLen);

  if (tStartDecode(&decoder) < 0) return -1;

  int32_t numOfBatch = taosArrayGetSize(pRsp->pArray);
  if (tDecodeI32(&decoder, &numOfBatch) < 0) return -1;

  pRsp->pArray = taosArrayInit(numOfBatch, sizeof(SUseDbRsp));
  if (pRsp->pArray == NULL) {
    terrno = TSDB_CODE_OUT_OF_MEMORY;
    return -1;
  }

  for (int32_t i = 0; i < numOfBatch; ++i) {
    SUseDbRsp usedbRsp = {0};
    if (tDeserializeSUseDbRspImp(&decoder, &usedbRsp) < 0) {
      tDecoderClear(&decoder);
      return -1;
    }
    taosArrayPush(pRsp->pArray, &usedbRsp);
  }
  tEndDecode(&decoder);

  tDecoderClear(&decoder);
  return 0;
}

void tFreeSUsedbRsp(SUseDbRsp *pRsp) { taosArrayDestroy(pRsp->pVgroupInfos); }

void tFreeSUseDbBatchRsp(SUseDbBatchRsp *pRsp) {
  int32_t numOfBatch = taosArrayGetSize(pRsp->pArray);
  for (int32_t i = 0; i < numOfBatch; ++i) {
    SUseDbRsp *pUsedbRsp = taosArrayGet(pRsp->pArray, i);
    tFreeSUsedbRsp(pUsedbRsp);
  }

  taosArrayDestroy(pRsp->pArray);
}

int32_t tSerializeSUserAuthBatchRsp(void *buf, int32_t bufLen, SUserAuthBatchRsp *pRsp) {
  SEncoder encoder = {0};
  tEncoderInit(&encoder, buf, bufLen);

  if (tStartEncode(&encoder) < 0) return -1;

  int32_t numOfBatch = taosArrayGetSize(pRsp->pArray);
  if (tEncodeI32(&encoder, numOfBatch) < 0) return -1;
  for (int32_t i = 0; i < numOfBatch; ++i) {
    SGetUserAuthRsp *pUserAuthRsp = taosArrayGet(pRsp->pArray, i);
    if (tSerializeSGetUserAuthRspImpl(&encoder, pUserAuthRsp) < 0) return -1;
  }
  tEndEncode(&encoder);

  int32_t tlen = encoder.pos;
  tEncoderClear(&encoder);
  return tlen;
}

int32_t tDeserializeSUserAuthBatchRsp(void *buf, int32_t bufLen, SUserAuthBatchRsp *pRsp) {
  SDecoder decoder = {0};
  tDecoderInit(&decoder, buf, bufLen);

  if (tStartDecode(&decoder) < 0) return -1;

  int32_t numOfBatch = taosArrayGetSize(pRsp->pArray);
  if (tDecodeI32(&decoder, &numOfBatch) < 0) return -1;

  pRsp->pArray = taosArrayInit(numOfBatch, sizeof(SGetUserAuthRsp));
  if (pRsp->pArray == NULL) {
    terrno = TSDB_CODE_OUT_OF_MEMORY;
    return -1;
  }

  for (int32_t i = 0; i < numOfBatch; ++i) {
    SGetUserAuthRsp rsp = {0};
    if (tDeserializeSGetUserAuthRspImpl(&decoder, &rsp) < 0) return -1;
    taosArrayPush(pRsp->pArray, &rsp);
  }
  tEndDecode(&decoder);

  tDecoderClear(&decoder);
  return 0;
}

void tFreeSUserAuthBatchRsp(SUserAuthBatchRsp *pRsp) {
  int32_t numOfBatch = taosArrayGetSize(pRsp->pArray);
  for (int32_t i = 0; i < numOfBatch; ++i) {
    SGetUserAuthRsp *pUserAuthRsp = taosArrayGet(pRsp->pArray, i);
    tFreeSGetUserAuthRsp(pUserAuthRsp);
  }

  taosArrayDestroy(pRsp->pArray);
}

int32_t tSerializeSDbCfgReq(void *buf, int32_t bufLen, SDbCfgReq *pReq) {
  SEncoder encoder = {0};
  tEncoderInit(&encoder, buf, bufLen);

  if (tStartEncode(&encoder) < 0) return -1;
  if (tEncodeCStr(&encoder, pReq->db) < 0) return -1;
  tEndEncode(&encoder);

  int32_t tlen = encoder.pos;
  tEncoderClear(&encoder);
  return tlen;
}

int32_t tDeserializeSDbCfgReq(void *buf, int32_t bufLen, SDbCfgReq *pReq) {
  SDecoder decoder = {0};
  tDecoderInit(&decoder, buf, bufLen);

  if (tStartDecode(&decoder) < 0) return -1;
  if (tDecodeCStrTo(&decoder, pReq->db) < 0) return -1;
  tEndDecode(&decoder);

  tDecoderClear(&decoder);
  return 0;
}

int32_t tSerializeSTrimDbReq(void *buf, int32_t bufLen, STrimDbReq *pReq) {
  SEncoder encoder = {0};
  tEncoderInit(&encoder, buf, bufLen);

  if (tStartEncode(&encoder) < 0) return -1;
  if (tEncodeCStr(&encoder, pReq->db) < 0) return -1;
  if (tEncodeI32(&encoder, pReq->maxSpeed) < 0) return -1;
  tEndEncode(&encoder);

  int32_t tlen = encoder.pos;
  tEncoderClear(&encoder);
  return tlen;
}

int32_t tDeserializeSTrimDbReq(void *buf, int32_t bufLen, STrimDbReq *pReq) {
  SDecoder decoder = {0};
  tDecoderInit(&decoder, buf, bufLen);

  if (tStartDecode(&decoder) < 0) return -1;
  if (tDecodeCStrTo(&decoder, pReq->db) < 0) return -1;
  if (tDecodeI32(&decoder, &pReq->maxSpeed) < 0) return -1;
  tEndDecode(&decoder);

  tDecoderClear(&decoder);
  return 0;
}

int32_t tSerializeSVTrimDbReq(void *buf, int32_t bufLen, SVTrimDbReq *pReq) {
  SEncoder encoder = {0};
  tEncoderInit(&encoder, buf, bufLen);

  if (tStartEncode(&encoder) < 0) return -1;
  if (tEncodeI32(&encoder, pReq->timestamp) < 0) return -1;
  tEndEncode(&encoder);

  int32_t tlen = encoder.pos;
  tEncoderClear(&encoder);
  return tlen;
}

int32_t tDeserializeSVTrimDbReq(void *buf, int32_t bufLen, SVTrimDbReq *pReq) {
  SDecoder decoder = {0};
  tDecoderInit(&decoder, buf, bufLen);

  if (tStartDecode(&decoder) < 0) return -1;
  if (tDecodeI32(&decoder, &pReq->timestamp) < 0) return -1;
  tEndDecode(&decoder);

  tDecoderClear(&decoder);
  return 0;
}

int32_t tSerializeSVDropTtlTableReq(void *buf, int32_t bufLen, SVDropTtlTableReq *pReq) {
  SEncoder encoder = {0};
  tEncoderInit(&encoder, buf, bufLen);

  if (tStartEncode(&encoder) < 0) return -1;
  if (tEncodeI32(&encoder, pReq->timestamp) < 0) return -1;
  tEndEncode(&encoder);

  int32_t tlen = encoder.pos;
  tEncoderClear(&encoder);
  return tlen;
}

int32_t tDeserializeSVDropTtlTableReq(void *buf, int32_t bufLen, SVDropTtlTableReq *pReq) {
  SDecoder decoder = {0};
  tDecoderInit(&decoder, buf, bufLen);

  if (tStartDecode(&decoder) < 0) return -1;
  if (tDecodeI32(&decoder, &pReq->timestamp) < 0) return -1;
  tEndDecode(&decoder);

  tDecoderClear(&decoder);
  return 0;
}

int32_t tSerializeSDbCfgRsp(void *buf, int32_t bufLen, const SDbCfgRsp *pRsp) {
  SEncoder encoder = {0};
  tEncoderInit(&encoder, buf, bufLen);

  if (tStartEncode(&encoder) < 0) return -1;
  if (tEncodeI32(&encoder, pRsp->numOfVgroups) < 0) return -1;
  if (tEncodeI32(&encoder, pRsp->numOfStables) < 0) return -1;
  if (tEncodeI32(&encoder, pRsp->buffer) < 0) return -1;
  if (tEncodeI32(&encoder, pRsp->cacheSize) < 0) return -1;
  if (tEncodeI32(&encoder, pRsp->pageSize) < 0) return -1;
  if (tEncodeI32(&encoder, pRsp->pages) < 0) return -1;
  if (tEncodeI32(&encoder, pRsp->daysPerFile) < 0) return -1;
  if (tEncodeI32(&encoder, pRsp->daysToKeep0) < 0) return -1;
  if (tEncodeI32(&encoder, pRsp->daysToKeep1) < 0) return -1;
  if (tEncodeI32(&encoder, pRsp->daysToKeep2) < 0) return -1;
  if (tEncodeI32(&encoder, pRsp->minRows) < 0) return -1;
  if (tEncodeI32(&encoder, pRsp->maxRows) < 0) return -1;
  if (tEncodeI32(&encoder, pRsp->walFsyncPeriod) < 0) return -1;
  if (tEncodeI8(&encoder, pRsp->walLevel) < 0) return -1;
  if (tEncodeI8(&encoder, pRsp->precision) < 0) return -1;
  if (tEncodeI8(&encoder, pRsp->compression) < 0) return -1;
  if (tEncodeI8(&encoder, pRsp->replications) < 0) return -1;
  if (tEncodeI8(&encoder, pRsp->strict) < 0) return -1;
  if (tEncodeI8(&encoder, pRsp->cacheLast) < 0) return -1;
  if (tEncodeI32(&encoder, pRsp->numOfRetensions) < 0) return -1;
  for (int32_t i = 0; i < pRsp->numOfRetensions; ++i) {
    SRetention *pRetension = taosArrayGet(pRsp->pRetensions, i);
    if (tEncodeI64(&encoder, pRetension->freq) < 0) return -1;
    if (tEncodeI64(&encoder, pRetension->keep) < 0) return -1;
    if (tEncodeI8(&encoder, pRetension->freqUnit) < 0) return -1;
    if (tEncodeI8(&encoder, pRetension->keepUnit) < 0) return -1;
  }
  if (tEncodeI8(&encoder, pRsp->schemaless) < 0) return -1;
  if (tEncodeI16(&encoder, pRsp->sstTrigger) < 0) return -1;
  tEndEncode(&encoder);
  int32_t tlen = encoder.pos;
  tEncoderClear(&encoder);
  return tlen;
}

int32_t tDeserializeSDbCfgRsp(void *buf, int32_t bufLen, SDbCfgRsp *pRsp) {
  SDecoder decoder = {0};
  tDecoderInit(&decoder, buf, bufLen);

  if (tStartDecode(&decoder) < 0) return -1;
  if (tDecodeI32(&decoder, &pRsp->numOfVgroups) < 0) return -1;
  if (tDecodeI32(&decoder, &pRsp->numOfStables) < 0) return -1;
  if (tDecodeI32(&decoder, &pRsp->buffer) < 0) return -1;
  if (tDecodeI32(&decoder, &pRsp->cacheSize) < 0) return -1;
  if (tDecodeI32(&decoder, &pRsp->pageSize) < 0) return -1;
  if (tDecodeI32(&decoder, &pRsp->pages) < 0) return -1;
  if (tDecodeI32(&decoder, &pRsp->daysPerFile) < 0) return -1;
  if (tDecodeI32(&decoder, &pRsp->daysToKeep0) < 0) return -1;
  if (tDecodeI32(&decoder, &pRsp->daysToKeep1) < 0) return -1;
  if (tDecodeI32(&decoder, &pRsp->daysToKeep2) < 0) return -1;
  if (tDecodeI32(&decoder, &pRsp->minRows) < 0) return -1;
  if (tDecodeI32(&decoder, &pRsp->maxRows) < 0) return -1;
  if (tDecodeI32(&decoder, &pRsp->walFsyncPeriod) < 0) return -1;
  if (tDecodeI8(&decoder, &pRsp->walLevel) < 0) return -1;
  if (tDecodeI8(&decoder, &pRsp->precision) < 0) return -1;
  if (tDecodeI8(&decoder, &pRsp->compression) < 0) return -1;
  if (tDecodeI8(&decoder, &pRsp->replications) < 0) return -1;
  if (tDecodeI8(&decoder, &pRsp->strict) < 0) return -1;
  if (tDecodeI8(&decoder, &pRsp->cacheLast) < 0) return -1;
  if (tDecodeI32(&decoder, &pRsp->numOfRetensions) < 0) return -1;
  if (pRsp->numOfRetensions > 0) {
    pRsp->pRetensions = taosArrayInit(pRsp->numOfRetensions, sizeof(SRetention));
    if (pRsp->pRetensions == NULL) {
      terrno = TSDB_CODE_OUT_OF_MEMORY;
      return -1;
    }
  }

  for (int32_t i = 0; i < pRsp->numOfRetensions; ++i) {
    SRetention rentension = {0};
    if (tDecodeI64(&decoder, &rentension.freq) < 0) return -1;
    if (tDecodeI64(&decoder, &rentension.keep) < 0) return -1;
    if (tDecodeI8(&decoder, &rentension.freqUnit) < 0) return -1;
    if (tDecodeI8(&decoder, &rentension.keepUnit) < 0) return -1;
    if (taosArrayPush(pRsp->pRetensions, &rentension) == NULL) {
      terrno = TSDB_CODE_OUT_OF_MEMORY;
      return -1;
    }
  }
  if (tDecodeI8(&decoder, &pRsp->schemaless) < 0) return -1;
  if (tDecodeI16(&decoder, &pRsp->sstTrigger) < 0) return -1;
  tEndDecode(&decoder);

  tDecoderClear(&decoder);
  return 0;
}

int32_t tSerializeSUserIndexReq(void *buf, int32_t bufLen, SUserIndexReq *pReq) {
  SEncoder encoder = {0};
  tEncoderInit(&encoder, buf, bufLen);

  if (tStartEncode(&encoder) < 0) return -1;
  if (tEncodeCStr(&encoder, pReq->indexFName) < 0) return -1;
  tEndEncode(&encoder);

  int32_t tlen = encoder.pos;
  tEncoderClear(&encoder);
  return tlen;
}

int32_t tDeserializeSUserIndexReq(void *buf, int32_t bufLen, SUserIndexReq *pReq) {
  SDecoder decoder = {0};
  tDecoderInit(&decoder, buf, bufLen);

  if (tStartDecode(&decoder) < 0) return -1;
  if (tDecodeCStrTo(&decoder, pReq->indexFName) < 0) return -1;
  tEndDecode(&decoder);

  tDecoderClear(&decoder);
  return 0;
}

int32_t tSerializeSUserIndexRsp(void *buf, int32_t bufLen, const SUserIndexRsp *pRsp) {
  SEncoder encoder = {0};
  tEncoderInit(&encoder, buf, bufLen);

  if (tStartEncode(&encoder) < 0) return -1;
  if (tEncodeCStr(&encoder, pRsp->dbFName) < 0) return -1;
  if (tEncodeCStr(&encoder, pRsp->tblFName) < 0) return -1;
  if (tEncodeCStr(&encoder, pRsp->colName) < 0) return -1;
  if (tEncodeCStr(&encoder, pRsp->indexType) < 0) return -1;
  if (tEncodeCStr(&encoder, pRsp->indexExts) < 0) return -1;
  tEndEncode(&encoder);

  int32_t tlen = encoder.pos;
  tEncoderClear(&encoder);
  return tlen;
}

int32_t tDeserializeSUserIndexRsp(void *buf, int32_t bufLen, SUserIndexRsp *pRsp) {
  SDecoder decoder = {0};
  tDecoderInit(&decoder, buf, bufLen);

  if (tStartDecode(&decoder) < 0) return -1;
  if (tDecodeCStrTo(&decoder, pRsp->dbFName) < 0) return -1;
  if (tDecodeCStrTo(&decoder, pRsp->tblFName) < 0) return -1;
  if (tDecodeCStrTo(&decoder, pRsp->colName) < 0) return -1;
  if (tDecodeCStrTo(&decoder, pRsp->indexType) < 0) return -1;
  if (tDecodeCStrTo(&decoder, pRsp->indexExts) < 0) return -1;
  tEndDecode(&decoder);

  tDecoderClear(&decoder);
  return 0;
}

int32_t tSerializeSTableIndexReq(void *buf, int32_t bufLen, STableIndexReq *pReq) {
  SEncoder encoder = {0};
  tEncoderInit(&encoder, buf, bufLen);

  if (tStartEncode(&encoder) < 0) return -1;
  if (tEncodeCStr(&encoder, pReq->tbFName) < 0) return -1;
  tEndEncode(&encoder);

  int32_t tlen = encoder.pos;
  tEncoderClear(&encoder);
  return tlen;
}

int32_t tDeserializeSTableIndexReq(void *buf, int32_t bufLen, STableIndexReq *pReq) {
  SDecoder decoder = {0};
  tDecoderInit(&decoder, buf, bufLen);

  if (tStartDecode(&decoder) < 0) return -1;
  if (tDecodeCStrTo(&decoder, pReq->tbFName) < 0) return -1;
  tEndDecode(&decoder);

  tDecoderClear(&decoder);
  return 0;
}

int32_t tSerializeSTableIndexInfo(SEncoder *pEncoder, STableIndexInfo *pInfo) {
  if (tEncodeI8(pEncoder, pInfo->intervalUnit) < 0) return -1;
  if (tEncodeI8(pEncoder, pInfo->slidingUnit) < 0) return -1;
  if (tEncodeI64(pEncoder, pInfo->interval) < 0) return -1;
  if (tEncodeI64(pEncoder, pInfo->offset) < 0) return -1;
  if (tEncodeI64(pEncoder, pInfo->sliding) < 0) return -1;
  if (tEncodeI64(pEncoder, pInfo->dstTbUid) < 0) return -1;
  if (tEncodeI32(pEncoder, pInfo->dstVgId) < 0) return -1;
  if (tEncodeSEpSet(pEncoder, &pInfo->epSet) < 0) return -1;
  if (tEncodeCStr(pEncoder, pInfo->expr) < 0) return -1;
  return 0;
}

int32_t tSerializeSTableIndexRsp(void *buf, int32_t bufLen, const STableIndexRsp *pRsp) {
  SEncoder encoder = {0};
  tEncoderInit(&encoder, buf, bufLen);

  if (tStartEncode(&encoder) < 0) return -1;
  if (tEncodeCStr(&encoder, pRsp->tbName) < 0) return -1;
  if (tEncodeCStr(&encoder, pRsp->dbFName) < 0) return -1;
  if (tEncodeU64(&encoder, pRsp->suid) < 0) return -1;
  if (tEncodeI32(&encoder, pRsp->version) < 0) return -1;
  int32_t num = taosArrayGetSize(pRsp->pIndex);
  if (tEncodeI32(&encoder, num) < 0) return -1;
  if (num > 0) {
    for (int32_t i = 0; i < num; ++i) {
      STableIndexInfo *pInfo = (STableIndexInfo *)taosArrayGet(pRsp->pIndex, i);
      if (tSerializeSTableIndexInfo(&encoder, pInfo) < 0) return -1;
    }
  }
  tEndEncode(&encoder);

  int32_t tlen = encoder.pos;
  tEncoderClear(&encoder);
  return tlen;
}

void tFreeSerializeSTableIndexRsp(STableIndexRsp *pRsp) {
  if (pRsp->pIndex != NULL) {
    taosArrayDestroy(pRsp->pIndex);
    pRsp->pIndex = NULL;
  }
}

int32_t tDeserializeSTableIndexInfo(SDecoder *pDecoder, STableIndexInfo *pInfo) {
  if (tDecodeI8(pDecoder, &pInfo->intervalUnit) < 0) return -1;
  if (tDecodeI8(pDecoder, &pInfo->slidingUnit) < 0) return -1;
  if (tDecodeI64(pDecoder, &pInfo->interval) < 0) return -1;
  if (tDecodeI64(pDecoder, &pInfo->offset) < 0) return -1;
  if (tDecodeI64(pDecoder, &pInfo->sliding) < 0) return -1;
  if (tDecodeI64(pDecoder, &pInfo->dstTbUid) < 0) return -1;
  if (tDecodeI32(pDecoder, &pInfo->dstVgId) < 0) return -1;
  if (tDecodeSEpSet(pDecoder, &pInfo->epSet) < 0) return -1;
  if (tDecodeCStrAlloc(pDecoder, &pInfo->expr) < 0) return -1;

  return 0;
}

int32_t tDeserializeSTableIndexRsp(void *buf, int32_t bufLen, STableIndexRsp *pRsp) {
  SDecoder decoder = {0};
  tDecoderInit(&decoder, buf, bufLen);

  if (tStartDecode(&decoder) < 0) return -1;
  if (tDecodeCStrTo(&decoder, pRsp->tbName) < 0) return -1;
  if (tDecodeCStrTo(&decoder, pRsp->dbFName) < 0) return -1;
  if (tDecodeU64(&decoder, &pRsp->suid) < 0) return -1;
  if (tDecodeI32(&decoder, &pRsp->version) < 0) return -1;
  int32_t num = 0;
  if (tDecodeI32(&decoder, &num) < 0) return -1;
  if (num > 0) {
    pRsp->pIndex = taosArrayInit(num, sizeof(STableIndexInfo));
    if (NULL == pRsp->pIndex) return -1;
    STableIndexInfo info;
    for (int32_t i = 0; i < num; ++i) {
      if (tDeserializeSTableIndexInfo(&decoder, &info) < 0) return -1;
      if (NULL == taosArrayPush(pRsp->pIndex, &info)) {
        taosMemoryFree(info.expr);
        return -1;
      }
    }
  }
  tEndDecode(&decoder);

  tDecoderClear(&decoder);
  return 0;
}

void tFreeSTableIndexInfo(void *info) {
  if (NULL == info) {
    return;
  }

  STableIndexInfo *pInfo = (STableIndexInfo *)info;

  taosMemoryFree(pInfo->expr);
}

int32_t tSerializeSShowVariablesReq(void *buf, int32_t bufLen, SShowVariablesReq *pReq) {
  SEncoder encoder = {0};
  tEncoderInit(&encoder, buf, bufLen);

  if (tStartEncode(&encoder) < 0) return -1;
  if (tEncodeI32(&encoder, pReq->useless) < 0) return -1;
  tEndEncode(&encoder);

  int32_t tlen = encoder.pos;
  tEncoderClear(&encoder);
  return tlen;
}

int32_t tDeserializeSShowVariablesReq(void *buf, int32_t bufLen, SShowVariablesReq *pReq) {
  SDecoder decoder = {0};
  tDecoderInit(&decoder, buf, bufLen);

  if (tStartDecode(&decoder) < 0) return -1;
  if (tDecodeI32(&decoder, &pReq->useless) < 0) return -1;

  tEndDecode(&decoder);
  tDecoderClear(&decoder);
  return 0;
}

int32_t tEncodeSVariablesInfo(SEncoder *pEncoder, SVariablesInfo *pInfo) {
  if (tEncodeCStr(pEncoder, pInfo->name) < 0) return -1;
  if (tEncodeCStr(pEncoder, pInfo->value) < 0) return -1;
  return 0;
}

int32_t tDecodeSVariablesInfo(SDecoder *pDecoder, SVariablesInfo *pInfo) {
  if (tDecodeCStrTo(pDecoder, pInfo->name) < 0) return -1;
  if (tDecodeCStrTo(pDecoder, pInfo->value) < 0) return -1;
  return 0;
}

int32_t tSerializeSShowVariablesRsp(void *buf, int32_t bufLen, SShowVariablesRsp *pRsp) {
  SEncoder encoder = {0};
  tEncoderInit(&encoder, buf, bufLen);

  if (tStartEncode(&encoder) < 0) return -1;
  int32_t varNum = taosArrayGetSize(pRsp->variables);
  if (tEncodeI32(&encoder, varNum) < 0) return -1;
  for (int32_t i = 0; i < varNum; ++i) {
    SVariablesInfo *pInfo = taosArrayGet(pRsp->variables, i);
    if (tEncodeSVariablesInfo(&encoder, pInfo) < 0) return -1;
  }
  tEndEncode(&encoder);

  int32_t tlen = encoder.pos;
  tEncoderClear(&encoder);
  return tlen;
}

int32_t tDeserializeSShowVariablesRsp(void *buf, int32_t bufLen, SShowVariablesRsp *pRsp) {
  SDecoder decoder = {0};
  tDecoderInit(&decoder, buf, bufLen);

  if (tStartDecode(&decoder) < 0) return -1;
  int32_t varNum = 0;
  if (tDecodeI32(&decoder, &varNum) < 0) return -1;
  if (varNum > 0) {
    pRsp->variables = taosArrayInit(varNum, sizeof(SVariablesInfo));
    if (NULL == pRsp->variables) return -1;
    for (int32_t i = 0; i < varNum; ++i) {
      SVariablesInfo info = {0};
      if (tDecodeSVariablesInfo(&decoder, &info) < 0) return -1;
      if (NULL == taosArrayPush(pRsp->variables, &info)) return -1;
    }
  }

  tEndDecode(&decoder);
  tDecoderClear(&decoder);
  return 0;
}

void tFreeSShowVariablesRsp(SShowVariablesRsp *pRsp) {
  if (NULL == pRsp) {
    return;
  }

  taosArrayDestroy(pRsp->variables);
}

int32_t tSerializeSShowReq(void *buf, int32_t bufLen, SShowReq *pReq) {
  SEncoder encoder = {0};
  tEncoderInit(&encoder, buf, bufLen);

  if (tStartEncode(&encoder) < 0) return -1;
  if (tEncodeI32(&encoder, pReq->type) < 0) return -1;
  if (tEncodeCStr(&encoder, pReq->db) < 0) return -1;
  if (tEncodeI32(&encoder, pReq->payloadLen) < 0) return -1;
  if (pReq->payloadLen > 0) {
    if (tEncodeBinary(&encoder, pReq->payload, pReq->payloadLen) < 0) return -1;
  }
  tEndEncode(&encoder);

  int32_t tlen = encoder.pos;
  tEncoderClear(&encoder);
  return tlen;
}

int32_t tDeserializeSShowReq(void *buf, int32_t bufLen, SShowReq *pReq) {
  SDecoder decoder = {0};
  tDecoderInit(&decoder, buf, bufLen);

  if (tStartDecode(&decoder) < 0) return -1;
  if (tDecodeI32(&decoder, &pReq->type) < 0) return -1;
  if (tDecodeCStrTo(&decoder, pReq->db) < 0) return -1;
  if (tDecodeI32(&decoder, &pReq->payloadLen) < 0) return -1;
  if (pReq->payloadLen > 0) {
    pReq->payload = taosMemoryMalloc(pReq->payloadLen);
    if (pReq->payload == NULL) return -1;
    if (tDecodeCStrTo(&decoder, pReq->payload) < 0) return -1;
  }

  tEndDecode(&decoder);
  tDecoderClear(&decoder);
  return 0;
}

void tFreeSShowReq(SShowReq *pReq) { taosMemoryFreeClear(pReq->payload); }

int32_t tSerializeSRetrieveTableReq(void *buf, int32_t bufLen, SRetrieveTableReq *pReq) {
  SEncoder encoder = {0};
  tEncoderInit(&encoder, buf, bufLen);

  if (tStartEncode(&encoder) < 0) return -1;
  if (tEncodeI64(&encoder, pReq->showId) < 0) return -1;
  if (tEncodeCStr(&encoder, pReq->db) < 0) return -1;
  if (tEncodeCStr(&encoder, pReq->tb) < 0) return -1;
  if (tEncodeCStr(&encoder, pReq->user) < 0) return -1;
  tEndEncode(&encoder);

  int32_t tlen = encoder.pos;
  tEncoderClear(&encoder);
  return tlen;
}

int32_t tDeserializeSRetrieveTableReq(void *buf, int32_t bufLen, SRetrieveTableReq *pReq) {
  SDecoder decoder = {0};
  tDecoderInit(&decoder, buf, bufLen);

  if (tStartDecode(&decoder) < 0) return -1;
  if (tDecodeI64(&decoder, &pReq->showId) < 0) return -1;
  if (tDecodeCStrTo(&decoder, pReq->db) < 0) return -1;
  if (tDecodeCStrTo(&decoder, pReq->tb) < 0) return -1;
  if (tDecodeCStrTo(&decoder, pReq->user) < 0) return -1;

  tEndDecode(&decoder);
  tDecoderClear(&decoder);
  return 0;
}

static int32_t tEncodeSTableMetaRsp(SEncoder *pEncoder, STableMetaRsp *pRsp) {
  if (tEncodeCStr(pEncoder, pRsp->tbName) < 0) return -1;
  if (tEncodeCStr(pEncoder, pRsp->stbName) < 0) return -1;
  if (tEncodeCStr(pEncoder, pRsp->dbFName) < 0) return -1;
  if (tEncodeI64(pEncoder, pRsp->dbId) < 0) return -1;
  if (tEncodeI32(pEncoder, pRsp->numOfTags) < 0) return -1;
  if (tEncodeI32(pEncoder, pRsp->numOfColumns) < 0) return -1;
  if (tEncodeI8(pEncoder, pRsp->precision) < 0) return -1;
  if (tEncodeI8(pEncoder, pRsp->tableType) < 0) return -1;
  if (tEncodeI32(pEncoder, pRsp->sversion) < 0) return -1;
  if (tEncodeI32(pEncoder, pRsp->tversion) < 0) return -1;
  if (tEncodeU64(pEncoder, pRsp->suid) < 0) return -1;
  if (tEncodeU64(pEncoder, pRsp->tuid) < 0) return -1;
  if (tEncodeI32(pEncoder, pRsp->vgId) < 0) return -1;
  for (int32_t i = 0; i < pRsp->numOfColumns + pRsp->numOfTags; ++i) {
    SSchema *pSchema = &pRsp->pSchemas[i];
    if (tEncodeSSchema(pEncoder, pSchema) < 0) return -1;
  }

  return 0;
}

static int32_t tDecodeSTableMetaRsp(SDecoder *pDecoder, STableMetaRsp *pRsp) {
  if (tDecodeCStrTo(pDecoder, pRsp->tbName) < 0) return -1;
  if (tDecodeCStrTo(pDecoder, pRsp->stbName) < 0) return -1;
  if (tDecodeCStrTo(pDecoder, pRsp->dbFName) < 0) return -1;
  if (tDecodeI64(pDecoder, &pRsp->dbId) < 0) return -1;
  if (tDecodeI32(pDecoder, &pRsp->numOfTags) < 0) return -1;
  if (tDecodeI32(pDecoder, &pRsp->numOfColumns) < 0) return -1;
  if (tDecodeI8(pDecoder, &pRsp->precision) < 0) return -1;
  if (tDecodeI8(pDecoder, &pRsp->tableType) < 0) return -1;
  if (tDecodeI32(pDecoder, &pRsp->sversion) < 0) return -1;
  if (tDecodeI32(pDecoder, &pRsp->tversion) < 0) return -1;
  if (tDecodeU64(pDecoder, &pRsp->suid) < 0) return -1;
  if (tDecodeU64(pDecoder, &pRsp->tuid) < 0) return -1;
  if (tDecodeI32(pDecoder, &pRsp->vgId) < 0) return -1;

  int32_t totalCols = pRsp->numOfTags + pRsp->numOfColumns;
  if (totalCols > 0) {
    pRsp->pSchemas = taosMemoryMalloc(sizeof(SSchema) * totalCols);
    if (pRsp->pSchemas == NULL) return -1;

    for (int32_t i = 0; i < totalCols; ++i) {
      SSchema *pSchema = &pRsp->pSchemas[i];
      if (tDecodeSSchema(pDecoder, pSchema) < 0) return -1;
    }
  } else {
    pRsp->pSchemas = NULL;
  }

  return 0;
}

int32_t tSerializeSTableMetaRsp(void *buf, int32_t bufLen, STableMetaRsp *pRsp) {
  SEncoder encoder = {0};
  tEncoderInit(&encoder, buf, bufLen);

  if (tStartEncode(&encoder) < 0) return -1;
  if (tEncodeSTableMetaRsp(&encoder, pRsp) < 0) return -1;
  tEndEncode(&encoder);

  int32_t tlen = encoder.pos;
  tEncoderClear(&encoder);
  return tlen;
}

int32_t tSerializeSSTbHbRsp(void *buf, int32_t bufLen, SSTbHbRsp *pRsp) {
  SEncoder encoder = {0};
  tEncoderInit(&encoder, buf, bufLen);

  if (tStartEncode(&encoder) < 0) return -1;

  int32_t numOfMeta = taosArrayGetSize(pRsp->pMetaRsp);
  if (tEncodeI32(&encoder, numOfMeta) < 0) return -1;
  for (int32_t i = 0; i < numOfMeta; ++i) {
    STableMetaRsp *pMetaRsp = taosArrayGet(pRsp->pMetaRsp, i);
    if (tEncodeSTableMetaRsp(&encoder, pMetaRsp) < 0) return -1;
  }

  int32_t numOfIndex = taosArrayGetSize(pRsp->pIndexRsp);
  if (tEncodeI32(&encoder, numOfIndex) < 0) return -1;
  for (int32_t i = 0; i < numOfIndex; ++i) {
    STableIndexRsp *pIndexRsp = taosArrayGet(pRsp->pIndexRsp, i);
    if (tEncodeCStr(&encoder, pIndexRsp->tbName) < 0) return -1;
    if (tEncodeCStr(&encoder, pIndexRsp->dbFName) < 0) return -1;
    if (tEncodeU64(&encoder, pIndexRsp->suid) < 0) return -1;
    if (tEncodeI32(&encoder, pIndexRsp->version) < 0) return -1;
    int32_t num = taosArrayGetSize(pIndexRsp->pIndex);
    if (tEncodeI32(&encoder, num) < 0) return -1;
    for (int32_t i = 0; i < num; ++i) {
      STableIndexInfo *pInfo = (STableIndexInfo *)taosArrayGet(pIndexRsp->pIndex, i);
      if (tSerializeSTableIndexInfo(&encoder, pInfo) < 0) return -1;
    }
  }

  tEndEncode(&encoder);

  int32_t tlen = encoder.pos;
  tEncoderClear(&encoder);
  return tlen;
}

int32_t tDeserializeSTableMetaRsp(void *buf, int32_t bufLen, STableMetaRsp *pRsp) {
  SDecoder decoder = {0};
  tDecoderInit(&decoder, buf, bufLen);

  if (tStartDecode(&decoder) < 0) return -1;
  if (tDecodeSTableMetaRsp(&decoder, pRsp) < 0) return -1;

  tEndDecode(&decoder);
  tDecoderClear(&decoder);
  return 0;
}

int32_t tDeserializeSSTbHbRsp(void *buf, int32_t bufLen, SSTbHbRsp *pRsp) {
  SDecoder decoder = {0};
  tDecoderInit(&decoder, buf, bufLen);

  if (tStartDecode(&decoder) < 0) return -1;

  int32_t numOfMeta = 0;
  if (tDecodeI32(&decoder, &numOfMeta) < 0) return -1;
  pRsp->pMetaRsp = taosArrayInit(numOfMeta, sizeof(STableMetaRsp));
  if (pRsp->pMetaRsp == NULL) {
    terrno = TSDB_CODE_OUT_OF_MEMORY;
    return -1;
  }

  for (int32_t i = 0; i < numOfMeta; ++i) {
    STableMetaRsp tableMetaRsp = {0};
    if (tDecodeSTableMetaRsp(&decoder, &tableMetaRsp) < 0) return -1;
    taosArrayPush(pRsp->pMetaRsp, &tableMetaRsp);
  }

  int32_t numOfIndex = 0;
  if (tDecodeI32(&decoder, &numOfIndex) < 0) return -1;

  pRsp->pIndexRsp = taosArrayInit(numOfIndex, sizeof(STableIndexRsp));
  if (pRsp->pIndexRsp == NULL) {
    terrno = TSDB_CODE_OUT_OF_MEMORY;
    return -1;
  }

  for (int32_t i = 0; i < numOfIndex; ++i) {
    STableIndexRsp tableIndexRsp = {0};
    if (tDecodeCStrTo(&decoder, tableIndexRsp.tbName) < 0) return -1;
    if (tDecodeCStrTo(&decoder, tableIndexRsp.dbFName) < 0) return -1;
    if (tDecodeU64(&decoder, &tableIndexRsp.suid) < 0) return -1;
    if (tDecodeI32(&decoder, &tableIndexRsp.version) < 0) return -1;
    int32_t num = 0;
    if (tDecodeI32(&decoder, &num) < 0) return -1;
    if (num > 0) {
      tableIndexRsp.pIndex = taosArrayInit(num, sizeof(STableIndexInfo));
      if (NULL == tableIndexRsp.pIndex) return -1;
      STableIndexInfo info;
      for (int32_t i = 0; i < num; ++i) {
        if (tDeserializeSTableIndexInfo(&decoder, &info) < 0) return -1;
        if (NULL == taosArrayPush(tableIndexRsp.pIndex, &info)) {
          taosMemoryFree(info.expr);
          return -1;
        }
      }
    }
    taosArrayPush(pRsp->pIndexRsp, &tableIndexRsp);
  }

  tEndDecode(&decoder);

  tDecoderClear(&decoder);
  return 0;
}

void tFreeSTableMetaRsp(void *pRsp) {
  if (NULL == pRsp) {
    return;
  }

  taosMemoryFreeClear(((STableMetaRsp *)pRsp)->pSchemas);
}

void tFreeSTableIndexRsp(void *info) {
  if (NULL == info) {
    return;
  }

  STableIndexRsp *pInfo = (STableIndexRsp *)info;

  taosArrayDestroyEx(pInfo->pIndex, tFreeSTableIndexInfo);
}

void tFreeSSTbHbRsp(SSTbHbRsp *pRsp) {
  int32_t numOfMeta = taosArrayGetSize(pRsp->pMetaRsp);
  for (int32_t i = 0; i < numOfMeta; ++i) {
    STableMetaRsp *pMetaRsp = taosArrayGet(pRsp->pMetaRsp, i);
    tFreeSTableMetaRsp(pMetaRsp);
  }

  taosArrayDestroy(pRsp->pMetaRsp);

  int32_t numOfIndex = taosArrayGetSize(pRsp->pIndexRsp);
  for (int32_t i = 0; i < numOfIndex; ++i) {
    STableIndexRsp *pIndexRsp = taosArrayGet(pRsp->pIndexRsp, i);
    tFreeSTableIndexRsp(pIndexRsp);
  }

  taosArrayDestroy(pRsp->pIndexRsp);
}

int32_t tSerializeSShowRsp(void *buf, int32_t bufLen, SShowRsp *pRsp) {
  SEncoder encoder = {0};
  tEncoderInit(&encoder, buf, bufLen);

  if (tStartEncode(&encoder) < 0) return -1;
  if (tEncodeI64(&encoder, pRsp->showId) < 0) return -1;
  if (tEncodeSTableMetaRsp(&encoder, &pRsp->tableMeta) < 0) return -1;
  tEndEncode(&encoder);

  int32_t tlen = encoder.pos;
  tEncoderClear(&encoder);
  return tlen;
}

int32_t tDeserializeSShowRsp(void *buf, int32_t bufLen, SShowRsp *pRsp) {
  SDecoder decoder = {0};
  tDecoderInit(&decoder, buf, bufLen);

  if (tStartDecode(&decoder) < 0) return -1;
  if (tDecodeI64(&decoder, &pRsp->showId) < 0) return -1;
  if (tDecodeSTableMetaRsp(&decoder, &pRsp->tableMeta) < 0) return -1;

  tEndDecode(&decoder);
  tDecoderClear(&decoder);
  return 0;
}

void tFreeSShowRsp(SShowRsp *pRsp) { tFreeSTableMetaRsp(&pRsp->tableMeta); }

int32_t tSerializeSTableInfoReq(void *buf, int32_t bufLen, STableInfoReq *pReq) {
  int32_t headLen = sizeof(SMsgHead);
  if (buf != NULL) {
    buf = (char *)buf + headLen;
    bufLen -= headLen;
  }

  SEncoder encoder = {0};
  tEncoderInit(&encoder, buf, bufLen);

  if (tStartEncode(&encoder) < 0) return -1;
  if (tEncodeCStr(&encoder, pReq->dbFName) < 0) return -1;
  if (tEncodeCStr(&encoder, pReq->tbName) < 0) return -1;
  tEndEncode(&encoder);

  int32_t tlen = encoder.pos;
  tEncoderClear(&encoder);

  if (buf != NULL) {
    SMsgHead *pHead = (SMsgHead *)((char *)buf - headLen);
    pHead->vgId = htonl(pReq->header.vgId);
    pHead->contLen = htonl(tlen + headLen);
  }

  return tlen + headLen;
}

int32_t tDeserializeSTableInfoReq(void *buf, int32_t bufLen, STableInfoReq *pReq) {
  int32_t headLen = sizeof(SMsgHead);

  SMsgHead *pHead = buf;
  pHead->vgId = pReq->header.vgId;
  pHead->contLen = pReq->header.contLen;

  SDecoder decoder = {0};
  tDecoderInit(&decoder, (char *)buf + headLen, bufLen - headLen);

  if (tStartDecode(&decoder) < 0) return -1;
  if (tDecodeCStrTo(&decoder, pReq->dbFName) < 0) return -1;
  if (tDecodeCStrTo(&decoder, pReq->tbName) < 0) return -1;

  tEndDecode(&decoder);
  tDecoderClear(&decoder);
  return 0;
}

int32_t tSerializeSMDropTopicReq(void *buf, int32_t bufLen, SMDropTopicReq *pReq) {
  SEncoder encoder = {0};
  tEncoderInit(&encoder, buf, bufLen);

  if (tStartEncode(&encoder) < 0) return -1;
  if (tEncodeCStr(&encoder, pReq->name) < 0) return -1;
  if (tEncodeI8(&encoder, pReq->igNotExists) < 0) return -1;
  tEndEncode(&encoder);

  int32_t tlen = encoder.pos;
  tEncoderClear(&encoder);
  return tlen;
}

int32_t tDeserializeSMDropTopicReq(void *buf, int32_t bufLen, SMDropTopicReq *pReq) {
  SDecoder decoder = {0};
  tDecoderInit(&decoder, buf, bufLen);

  if (tStartDecode(&decoder) < 0) return -1;
  if (tDecodeCStrTo(&decoder, pReq->name) < 0) return -1;
  if (tDecodeI8(&decoder, &pReq->igNotExists) < 0) return -1;
  tEndDecode(&decoder);

  tDecoderClear(&decoder);
  return 0;
}

int32_t tSerializeSMDropCgroupReq(void *buf, int32_t bufLen, SMDropCgroupReq *pReq) {
  SEncoder encoder = {0};
  tEncoderInit(&encoder, buf, bufLen);

  if (tStartEncode(&encoder) < 0) return -1;
  if (tEncodeCStr(&encoder, pReq->topic) < 0) return -1;
  if (tEncodeCStr(&encoder, pReq->cgroup) < 0) return -1;
  if (tEncodeI8(&encoder, pReq->igNotExists) < 0) return -1;
  tEndEncode(&encoder);

  int32_t tlen = encoder.pos;
  tEncoderClear(&encoder);
  return tlen;
}

int32_t tDeserializeSMDropCgroupReq(void *buf, int32_t bufLen, SMDropCgroupReq *pReq) {
  SDecoder decoder = {0};
  tDecoderInit(&decoder, buf, bufLen);

  if (tStartDecode(&decoder) < 0) return -1;
  if (tDecodeCStrTo(&decoder, pReq->topic) < 0) return -1;
  if (tDecodeCStrTo(&decoder, pReq->cgroup) < 0) return -1;
  if (tDecodeI8(&decoder, &pReq->igNotExists) < 0) return -1;
  tEndDecode(&decoder);

  tDecoderClear(&decoder);
  return 0;
}

int32_t tSerializeSCMCreateTopicReq(void *buf, int32_t bufLen, const SCMCreateTopicReq *pReq) {
  SEncoder encoder = {0};
  tEncoderInit(&encoder, buf, bufLen);

  if (tStartEncode(&encoder) < 0) return -1;
  if (tEncodeCStr(&encoder, pReq->name) < 0) return -1;
  if (tEncodeI8(&encoder, pReq->igExists) < 0) return -1;
  if (tEncodeI8(&encoder, pReq->subType) < 0) return -1;
  if (tEncodeI8(&encoder, pReq->withMeta) < 0) return -1;
  if (tEncodeCStr(&encoder, pReq->subDbName) < 0) return -1;
  if (TOPIC_SUB_TYPE__DB == pReq->subType) {
  } else if (TOPIC_SUB_TYPE__TABLE == pReq->subType) {
    if (tEncodeCStr(&encoder, pReq->subStbName) < 0) return -1;
  } else {
    if (tEncodeI32(&encoder, strlen(pReq->ast)) < 0) return -1;
    if (tEncodeCStr(&encoder, pReq->ast) < 0) return -1;
  }
  if (tEncodeI32(&encoder, strlen(pReq->sql)) < 0) return -1;
  if (tEncodeCStr(&encoder, pReq->sql) < 0) return -1;

  tEndEncode(&encoder);

  int32_t tlen = encoder.pos;
  tEncoderClear(&encoder);
  return tlen;
}

int32_t tDeserializeSCMCreateTopicReq(void *buf, int32_t bufLen, SCMCreateTopicReq *pReq) {
  int32_t sqlLen = 0;
  int32_t astLen = 0;

  SDecoder decoder = {0};
  tDecoderInit(&decoder, buf, bufLen);

  if (tStartDecode(&decoder) < 0) return -1;
  if (tDecodeCStrTo(&decoder, pReq->name) < 0) return -1;
  if (tDecodeI8(&decoder, &pReq->igExists) < 0) return -1;
  if (tDecodeI8(&decoder, &pReq->subType) < 0) return -1;
  if (tDecodeI8(&decoder, &pReq->withMeta) < 0) return -1;
  if (tDecodeCStrTo(&decoder, pReq->subDbName) < 0) return -1;
  if (TOPIC_SUB_TYPE__DB == pReq->subType) {
  } else if (TOPIC_SUB_TYPE__TABLE == pReq->subType) {
    if (tDecodeCStrTo(&decoder, pReq->subStbName) < 0) return -1;
  } else {
    if (tDecodeI32(&decoder, &astLen) < 0) return -1;
    if (astLen > 0) {
      pReq->ast = taosMemoryCalloc(1, astLen + 1);
      if (pReq->ast == NULL) return -1;
      if (tDecodeCStrTo(&decoder, pReq->ast) < 0) return -1;
    }
  }
  if (tDecodeI32(&decoder, &sqlLen) < 0) return -1;
  if (sqlLen > 0) {
    pReq->sql = taosMemoryCalloc(1, sqlLen + 1);
    if (pReq->sql == NULL) return -1;
    if (tDecodeCStrTo(&decoder, pReq->sql) < 0) return -1;
  }

  tEndDecode(&decoder);

  tDecoderClear(&decoder);
  return 0;
}

void tFreeSCMCreateTopicReq(SCMCreateTopicReq *pReq) {
  taosMemoryFreeClear(pReq->sql);
  if (TOPIC_SUB_TYPE__COLUMN == pReq->subType) {
    taosMemoryFreeClear(pReq->ast);
  }
}

int32_t tSerializeSCMCreateTopicRsp(void *buf, int32_t bufLen, const SCMCreateTopicRsp *pRsp) {
  SEncoder encoder = {0};
  tEncoderInit(&encoder, buf, bufLen);

  if (tStartEncode(&encoder) < 0) return -1;
  if (tEncodeI64(&encoder, pRsp->topicId) < 0) return -1;
  tEndEncode(&encoder);

  int32_t tlen = encoder.pos;
  tEncoderClear(&encoder);
  return tlen;
}

int32_t tDeserializeSCMCreateTopicRsp(void *buf, int32_t bufLen, SCMCreateTopicRsp *pRsp) {
  SDecoder decoder = {0};
  tDecoderInit(&decoder, buf, bufLen);

  if (tStartDecode(&decoder) < 0) return -1;
  if (tDecodeI64(&decoder, &pRsp->topicId) < 0) return -1;
  tEndDecode(&decoder);

  tDecoderClear(&decoder);
  return 0;
}

int32_t tSerializeSConnectReq(void *buf, int32_t bufLen, SConnectReq *pReq) {
  SEncoder encoder = {0};
  tEncoderInit(&encoder, buf, bufLen);

  if (tStartEncode(&encoder) < 0) return -1;
  if (tEncodeI8(&encoder, pReq->connType) < 0) return -1;
  if (tEncodeI32(&encoder, pReq->pid) < 0) return -1;
  if (tEncodeCStr(&encoder, pReq->app) < 0) return -1;
  if (tEncodeCStr(&encoder, pReq->db) < 0) return -1;
  if (tEncodeCStr(&encoder, pReq->user) < 0) return -1;
  if (tEncodeCStrWithLen(&encoder, pReq->passwd, TSDB_PASSWORD_LEN) < 0) return -1;
  if (tEncodeI64(&encoder, pReq->startTime) < 0) return -1;
  tEndEncode(&encoder);

  int32_t tlen = encoder.pos;
  tEncoderClear(&encoder);
  return tlen;
}

int32_t tDeserializeSConnectReq(void *buf, int32_t bufLen, SConnectReq *pReq) {
  SDecoder decoder = {0};
  tDecoderInit(&decoder, buf, bufLen);

  if (tStartDecode(&decoder) < 0) return -1;
  if (tDecodeI8(&decoder, &pReq->connType) < 0) return -1;
  if (tDecodeI32(&decoder, &pReq->pid) < 0) return -1;
  if (tDecodeCStrTo(&decoder, pReq->app) < 0) return -1;
  if (tDecodeCStrTo(&decoder, pReq->db) < 0) return -1;
  if (tDecodeCStrTo(&decoder, pReq->user) < 0) return -1;
  if (tDecodeCStrTo(&decoder, pReq->passwd) < 0) return -1;
  if (tDecodeI64(&decoder, &pReq->startTime) < 0) return -1;
  tEndDecode(&decoder);

  tDecoderClear(&decoder);
  return 0;
}

int32_t tSerializeSConnectRsp(void *buf, int32_t bufLen, SConnectRsp *pRsp) {
  SEncoder encoder = {0};
  tEncoderInit(&encoder, buf, bufLen);

  if (tStartEncode(&encoder) < 0) return -1;
  if (tEncodeI32(&encoder, pRsp->acctId) < 0) return -1;
  if (tEncodeI64(&encoder, pRsp->clusterId) < 0) return -1;
  if (tEncodeU32(&encoder, pRsp->connId) < 0) return -1;
  if (tEncodeI32(&encoder, pRsp->dnodeNum) < 0) return -1;
  if (tEncodeI8(&encoder, pRsp->superUser) < 0) return -1;
  if (tEncodeI8(&encoder, pRsp->sysInfo) < 0) return -1;
  if (tEncodeI8(&encoder, pRsp->connType) < 0) return -1;
  if (tEncodeSEpSet(&encoder, &pRsp->epSet) < 0) return -1;
  if (tEncodeI32(&encoder, pRsp->svrTimestamp) < 0) return -1;
  if (tEncodeCStr(&encoder, pRsp->sVer) < 0) return -1;
  if (tEncodeCStr(&encoder, pRsp->sDetailVer) < 0) return -1;
  tEndEncode(&encoder);

  int32_t tlen = encoder.pos;
  tEncoderClear(&encoder);
  return tlen;
}

int32_t tDeserializeSConnectRsp(void *buf, int32_t bufLen, SConnectRsp *pRsp) {
  SDecoder decoder = {0};
  tDecoderInit(&decoder, buf, bufLen);

  if (tStartDecode(&decoder) < 0) return -1;
  if (tDecodeI32(&decoder, &pRsp->acctId) < 0) return -1;
  if (tDecodeI64(&decoder, &pRsp->clusterId) < 0) return -1;
  if (tDecodeU32(&decoder, &pRsp->connId) < 0) return -1;
  if (tDecodeI32(&decoder, &pRsp->dnodeNum) < 0) return -1;
  if (tDecodeI8(&decoder, &pRsp->superUser) < 0) return -1;
  if (tDecodeI8(&decoder, &pRsp->sysInfo) < 0) return -1;
  if (tDecodeI8(&decoder, &pRsp->connType) < 0) return -1;
  if (tDecodeSEpSet(&decoder, &pRsp->epSet) < 0) return -1;
  if (tDecodeI32(&decoder, &pRsp->svrTimestamp) < 0) return -1;
  if (tDecodeCStrTo(&decoder, pRsp->sVer) < 0) return -1;
  if (tDecodeCStrTo(&decoder, pRsp->sDetailVer) < 0) return -1;
  tEndDecode(&decoder);

  tDecoderClear(&decoder);
  return 0;
}

int32_t tSerializeSMTimerMsg(void *buf, int32_t bufLen, SMTimerReq *pReq) {
  SEncoder encoder = {0};
  tEncoderInit(&encoder, buf, bufLen);

  if (tStartEncode(&encoder) < 0) return -1;
  if (tEncodeI32(&encoder, pReq->reserved) < 0) return -1;
  tEndEncode(&encoder);

  int32_t tlen = encoder.pos;
  tEncoderClear(&encoder);
  return tlen;
}

int32_t tDeserializeSMTimerMsg(void *buf, int32_t bufLen, SMTimerReq *pReq) {
  SDecoder decoder = {0};
  tDecoderInit(&decoder, buf, bufLen);

  if (tStartDecode(&decoder) < 0) return -1;
  if (tDecodeI32(&decoder, &pReq->reserved) < 0) return -1;
  tEndDecode(&decoder);

  tDecoderClear(&decoder);
  return 0;
}

int32_t tSerializeSMStreamTickMsg(void *buf, int32_t bufLen, SMStreamTickReq *pReq) {
  SEncoder encoder = {0};
  tEncoderInit(&encoder, buf, bufLen);

  if (tStartEncode(&encoder) < 0) return -1;
  if (tEncodeI64(&encoder, pReq->tick) < 0) return -1;
  tEndEncode(&encoder);

  int32_t tlen = encoder.pos;
  tEncoderClear(&encoder);
  return tlen;
}

int32_t tDeserializeSMStreamTickMsg(void *buf, int32_t bufLen, SMStreamTickReq *pReq) {
  SDecoder decoder = {0};
  tDecoderInit(&decoder, buf, bufLen);

  if (tStartDecode(&decoder) < 0) return -1;
  if (tDecodeI64(&decoder, &pReq->tick) < 0) return -1;
  tEndDecode(&decoder);

  tDecoderClear(&decoder);
  return 0;
}

int32_t tEncodeSReplica(SEncoder *pEncoder, SReplica *pReplica) {
  if (tEncodeI32(pEncoder, pReplica->id) < 0) return -1;
  if (tEncodeU16(pEncoder, pReplica->port) < 0) return -1;
  if (tEncodeCStr(pEncoder, pReplica->fqdn) < 0) return -1;
  return 0;
}

int32_t tDecodeSReplica(SDecoder *pDecoder, SReplica *pReplica) {
  if (tDecodeI32(pDecoder, &pReplica->id) < 0) return -1;
  if (tDecodeU16(pDecoder, &pReplica->port) < 0) return -1;
  if (tDecodeCStrTo(pDecoder, pReplica->fqdn) < 0) return -1;
  return 0;
}

int32_t tSerializeSCreateVnodeReq(void *buf, int32_t bufLen, SCreateVnodeReq *pReq) {
  SEncoder encoder = {0};
  tEncoderInit(&encoder, buf, bufLen);

  if (tStartEncode(&encoder) < 0) return -1;
  if (tEncodeI32(&encoder, pReq->vgId) < 0) return -1;
  if (tEncodeCStr(&encoder, pReq->db) < 0) return -1;
  if (tEncodeI64(&encoder, pReq->dbUid) < 0) return -1;
  if (tEncodeI32(&encoder, pReq->vgVersion) < 0) return -1;
  if (tEncodeI32(&encoder, pReq->numOfStables) < 0) return -1;
  if (tEncodeI32(&encoder, pReq->buffer) < 0) return -1;
  if (tEncodeI32(&encoder, pReq->pageSize) < 0) return -1;
  if (tEncodeI32(&encoder, pReq->pages) < 0) return -1;
  if (tEncodeI32(&encoder, pReq->cacheLastSize) < 0) return -1;
  if (tEncodeI32(&encoder, pReq->daysPerFile) < 0) return -1;
  if (tEncodeI32(&encoder, pReq->daysToKeep0) < 0) return -1;
  if (tEncodeI32(&encoder, pReq->daysToKeep1) < 0) return -1;
  if (tEncodeI32(&encoder, pReq->daysToKeep2) < 0) return -1;
  if (tEncodeI32(&encoder, pReq->minRows) < 0) return -1;
  if (tEncodeI32(&encoder, pReq->maxRows) < 0) return -1;
  if (tEncodeI32(&encoder, pReq->walFsyncPeriod) < 0) return -1;
  if (tEncodeU32(&encoder, pReq->hashBegin) < 0) return -1;
  if (tEncodeU32(&encoder, pReq->hashEnd) < 0) return -1;
  if (tEncodeI8(&encoder, pReq->hashMethod) < 0) return -1;
  if (tEncodeI8(&encoder, pReq->walLevel) < 0) return -1;
  if (tEncodeI8(&encoder, pReq->precision) < 0) return -1;
  if (tEncodeI8(&encoder, pReq->compression) < 0) return -1;
  if (tEncodeI8(&encoder, pReq->strict) < 0) return -1;
  if (tEncodeI8(&encoder, pReq->cacheLast) < 0) return -1;
  if (tEncodeI8(&encoder, pReq->replica) < 0) return -1;
  if (tEncodeI8(&encoder, pReq->selfIndex) < 0) return -1;
  for (int32_t i = 0; i < TSDB_MAX_REPLICA; ++i) {
    SReplica *pReplica = &pReq->replicas[i];
    if (tEncodeSReplica(&encoder, pReplica) < 0) return -1;
  }
  if (tEncodeI32(&encoder, pReq->numOfRetensions) < 0) return -1;
  for (int32_t i = 0; i < pReq->numOfRetensions; ++i) {
    SRetention *pRetension = taosArrayGet(pReq->pRetensions, i);
    if (tEncodeI64(&encoder, pRetension->freq) < 0) return -1;
    if (tEncodeI64(&encoder, pRetension->keep) < 0) return -1;
    if (tEncodeI8(&encoder, pRetension->freqUnit) < 0) return -1;
    if (tEncodeI8(&encoder, pRetension->keepUnit) < 0) return -1;
  }

  if (tEncodeI8(&encoder, pReq->isTsma) < 0) return -1;
  if (pReq->isTsma) {
    uint32_t tsmaLen = (uint32_t)(htonl(((SMsgHead *)pReq->pTsma)->contLen));
    if (tEncodeBinary(&encoder, (const uint8_t *)pReq->pTsma, tsmaLen) < 0) return -1;
  }
  if (tEncodeI32(&encoder, pReq->walRetentionPeriod) < 0) return -1;
  if (tEncodeI64(&encoder, pReq->walRetentionSize) < 0) return -1;
  if (tEncodeI32(&encoder, pReq->walRollPeriod) < 0) return -1;
  if (tEncodeI64(&encoder, pReq->walSegmentSize) < 0) return -1;
  if (tEncodeI16(&encoder, pReq->sstTrigger) < 0) return -1;
  if (tEncodeI16(&encoder, pReq->hashPrefix) < 0) return -1;
  if (tEncodeI16(&encoder, pReq->hashSuffix) < 0) return -1;
  if (tEncodeI32(&encoder, pReq->tsdbPageSize) < 0) return -1;
  for (int32_t i = 0; i < 8; ++i) {
    if (tEncodeI64(&encoder, pReq->reserved[i]) < 0) return -1;
  }

  tEndEncode(&encoder);

  int32_t tlen = encoder.pos;
  tEncoderClear(&encoder);
  return tlen;
}

int32_t tDeserializeSCreateVnodeReq(void *buf, int32_t bufLen, SCreateVnodeReq *pReq) {
  SDecoder decoder = {0};
  tDecoderInit(&decoder, buf, bufLen);

  if (tStartDecode(&decoder) < 0) return -1;
  if (tDecodeI32(&decoder, &pReq->vgId) < 0) return -1;
  if (tDecodeCStrTo(&decoder, pReq->db) < 0) return -1;
  if (tDecodeI64(&decoder, &pReq->dbUid) < 0) return -1;
  if (tDecodeI32(&decoder, &pReq->vgVersion) < 0) return -1;
  if (tDecodeI32(&decoder, &pReq->numOfStables) < 0) return -1;
  if (tDecodeI32(&decoder, &pReq->buffer) < 0) return -1;
  if (tDecodeI32(&decoder, &pReq->pageSize) < 0) return -1;
  if (tDecodeI32(&decoder, &pReq->pages) < 0) return -1;
  if (tDecodeI32(&decoder, &pReq->cacheLastSize) < 0) return -1;
  if (tDecodeI32(&decoder, &pReq->daysPerFile) < 0) return -1;
  if (tDecodeI32(&decoder, &pReq->daysToKeep0) < 0) return -1;
  if (tDecodeI32(&decoder, &pReq->daysToKeep1) < 0) return -1;
  if (tDecodeI32(&decoder, &pReq->daysToKeep2) < 0) return -1;
  if (tDecodeI32(&decoder, &pReq->minRows) < 0) return -1;
  if (tDecodeI32(&decoder, &pReq->maxRows) < 0) return -1;
  if (tDecodeI32(&decoder, &pReq->walFsyncPeriod) < 0) return -1;
  if (tDecodeU32(&decoder, &pReq->hashBegin) < 0) return -1;
  if (tDecodeU32(&decoder, &pReq->hashEnd) < 0) return -1;
  if (tDecodeI8(&decoder, &pReq->hashMethod) < 0) return -1;
  if (tDecodeI8(&decoder, &pReq->walLevel) < 0) return -1;
  if (tDecodeI8(&decoder, &pReq->precision) < 0) return -1;
  if (tDecodeI8(&decoder, &pReq->compression) < 0) return -1;
  if (tDecodeI8(&decoder, &pReq->strict) < 0) return -1;
  if (tDecodeI8(&decoder, &pReq->cacheLast) < 0) return -1;
  if (tDecodeI8(&decoder, &pReq->replica) < 0) return -1;
  if (tDecodeI8(&decoder, &pReq->selfIndex) < 0) return -1;
  for (int32_t i = 0; i < TSDB_MAX_REPLICA; ++i) {
    SReplica *pReplica = &pReq->replicas[i];
    if (tDecodeSReplica(&decoder, pReplica) < 0) return -1;
  }
  if (tDecodeI32(&decoder, &pReq->numOfRetensions) < 0) return -1;
  pReq->pRetensions = taosArrayInit(pReq->numOfRetensions, sizeof(SRetention));
  if (pReq->pRetensions == NULL) {
    terrno = TSDB_CODE_OUT_OF_MEMORY;
    return -1;
  }

  for (int32_t i = 0; i < pReq->numOfRetensions; ++i) {
    SRetention rentension = {0};
    if (tDecodeI64(&decoder, &rentension.freq) < 0) return -1;
    if (tDecodeI64(&decoder, &rentension.keep) < 0) return -1;
    if (tDecodeI8(&decoder, &rentension.freqUnit) < 0) return -1;
    if (tDecodeI8(&decoder, &rentension.keepUnit) < 0) return -1;
    if (taosArrayPush(pReq->pRetensions, &rentension) == NULL) {
      terrno = TSDB_CODE_OUT_OF_MEMORY;
      return -1;
    }
  }

  if (tDecodeI8(&decoder, &pReq->isTsma) < 0) return -1;
  if (pReq->isTsma) {
    if (tDecodeBinary(&decoder, (uint8_t **)&pReq->pTsma, NULL) < 0) return -1;
  }

  if (tDecodeI32(&decoder, &pReq->walRetentionPeriod) < 0) return -1;
  if (tDecodeI64(&decoder, &pReq->walRetentionSize) < 0) return -1;
  if (tDecodeI32(&decoder, &pReq->walRollPeriod) < 0) return -1;
  if (tDecodeI64(&decoder, &pReq->walSegmentSize) < 0) return -1;
  if (tDecodeI16(&decoder, &pReq->sstTrigger) < 0) return -1;
  if (tDecodeI16(&decoder, &pReq->hashPrefix) < 0) return -1;
  if (tDecodeI16(&decoder, &pReq->hashSuffix) < 0) return -1;
  if (tDecodeI32(&decoder, &pReq->tsdbPageSize) < 0) return -1;
  for (int32_t i = 0; i < 8; ++i) {
    if (tDecodeI64(&decoder, &pReq->reserved[i]) < 0) return -1;
  }

  tEndDecode(&decoder);
  tDecoderClear(&decoder);
  return 0;
}

int32_t tFreeSCreateVnodeReq(SCreateVnodeReq *pReq) {
  taosArrayDestroy(pReq->pRetensions);
  pReq->pRetensions = NULL;
  return 0;
}

int32_t tSerializeSDropVnodeReq(void *buf, int32_t bufLen, SDropVnodeReq *pReq) {
  SEncoder encoder = {0};
  tEncoderInit(&encoder, buf, bufLen);

  if (tStartEncode(&encoder) < 0) return -1;
  if (tEncodeI32(&encoder, pReq->vgId) < 0) return -1;
  if (tEncodeI32(&encoder, pReq->dnodeId) < 0) return -1;
  if (tEncodeI64(&encoder, pReq->dbUid) < 0) return -1;
  if (tEncodeCStr(&encoder, pReq->db) < 0) return -1;
  for (int32_t i = 0; i < 8; ++i) {
    if (tEncodeI64(&encoder, pReq->reserved[i]) < 0) return -1;
  }
  tEndEncode(&encoder);

  int32_t tlen = encoder.pos;
  tEncoderClear(&encoder);
  return tlen;
}

int32_t tDeserializeSDropVnodeReq(void *buf, int32_t bufLen, SDropVnodeReq *pReq) {
  SDecoder decoder = {0};
  tDecoderInit(&decoder, buf, bufLen);

  if (tStartDecode(&decoder) < 0) return -1;
  if (tDecodeI32(&decoder, &pReq->vgId) < 0) return -1;
  if (tDecodeI32(&decoder, &pReq->dnodeId) < 0) return -1;
  if (tDecodeI64(&decoder, &pReq->dbUid) < 0) return -1;
  if (tDecodeCStrTo(&decoder, pReq->db) < 0) return -1;
  for (int32_t i = 0; i < 8; ++i) {
    if (tDecodeI64(&decoder, &pReq->reserved[i]) < 0) return -1;
  }
  tEndDecode(&decoder);

  tDecoderClear(&decoder);
  return 0;
}

int32_t tSerializeSCompactVnodeReq(void *buf, int32_t bufLen, SCompactVnodeReq *pReq) {
  SEncoder encoder = {0};
  tEncoderInit(&encoder, buf, bufLen);

  if (tStartEncode(&encoder) < 0) return -1;
  if (tEncodeI64(&encoder, pReq->dbUid) < 0) return -1;
  if (tEncodeCStr(&encoder, pReq->db) < 0) return -1;
  for (int32_t i = 0; i < 8; ++i) {
    if (tEncodeI64(&encoder, pReq->reserved[i]) < 0) return -1;
  }
  tEndEncode(&encoder);

  int32_t tlen = encoder.pos;
  tEncoderClear(&encoder);
  return tlen;
}

int32_t tDeserializeSCompactVnodeReq(void *buf, int32_t bufLen, SCompactVnodeReq *pReq) {
  SDecoder decoder = {0};
  tDecoderInit(&decoder, buf, bufLen);

  if (tStartDecode(&decoder) < 0) return -1;
  if (tDecodeI64(&decoder, &pReq->dbUid) < 0) return -1;
  if (tDecodeCStrTo(&decoder, pReq->db) < 0) return -1;
  for (int32_t i = 0; i < 8; ++i) {
    if (tDecodeI64(&decoder, &pReq->reserved[i]) < 0) return -1;
  }
  tEndDecode(&decoder);

  tDecoderClear(&decoder);
  return 0;
}

int32_t tSerializeSAlterVnodeConfigReq(void *buf, int32_t bufLen, SAlterVnodeConfigReq *pReq) {
  SEncoder encoder = {0};
  tEncoderInit(&encoder, buf, bufLen);

  if (tStartEncode(&encoder) < 0) return -1;
  if (tEncodeI32(&encoder, pReq->vgVersion) < 0) return -1;
  if (tEncodeI32(&encoder, pReq->buffer) < 0) return -1;
  if (tEncodeI32(&encoder, pReq->pageSize) < 0) return -1;
  if (tEncodeI32(&encoder, pReq->pages) < 0) return -1;
  if (tEncodeI32(&encoder, pReq->cacheLastSize) < 0) return -1;
  if (tEncodeI32(&encoder, pReq->daysPerFile) < 0) return -1;
  if (tEncodeI32(&encoder, pReq->daysToKeep0) < 0) return -1;
  if (tEncodeI32(&encoder, pReq->daysToKeep1) < 0) return -1;
  if (tEncodeI32(&encoder, pReq->daysToKeep2) < 0) return -1;
  if (tEncodeI32(&encoder, pReq->walFsyncPeriod) < 0) return -1;
  if (tEncodeI8(&encoder, pReq->walLevel) < 0) return -1;
  if (tEncodeI8(&encoder, pReq->strict) < 0) return -1;
  if (tEncodeI8(&encoder, pReq->cacheLast) < 0) return -1;
  for (int32_t i = 0; i < 8; ++i) {
    if (tEncodeI64(&encoder, pReq->reserved[i]) < 0) return -1;
  }
  tEndEncode(&encoder);

  int32_t tlen = encoder.pos;
  tEncoderClear(&encoder);
  return tlen;
}

int32_t tDeserializeSAlterVnodeConfigReq(void *buf, int32_t bufLen, SAlterVnodeConfigReq *pReq) {
  SDecoder decoder = {0};
  tDecoderInit(&decoder, buf, bufLen);

  if (tStartDecode(&decoder) < 0) return -1;
  if (tDecodeI32(&decoder, &pReq->vgVersion) < 0) return -1;
  if (tDecodeI32(&decoder, &pReq->buffer) < 0) return -1;
  if (tDecodeI32(&decoder, &pReq->pageSize) < 0) return -1;
  if (tDecodeI32(&decoder, &pReq->pages) < 0) return -1;
  if (tDecodeI32(&decoder, &pReq->cacheLastSize) < 0) return -1;
  if (tDecodeI32(&decoder, &pReq->daysPerFile) < 0) return -1;
  if (tDecodeI32(&decoder, &pReq->daysToKeep0) < 0) return -1;
  if (tDecodeI32(&decoder, &pReq->daysToKeep1) < 0) return -1;
  if (tDecodeI32(&decoder, &pReq->daysToKeep2) < 0) return -1;
  if (tDecodeI32(&decoder, &pReq->walFsyncPeriod) < 0) return -1;
  if (tDecodeI8(&decoder, &pReq->walLevel) < 0) return -1;
  if (tDecodeI8(&decoder, &pReq->strict) < 0) return -1;
  if (tDecodeI8(&decoder, &pReq->cacheLast) < 0) return -1;
  for (int32_t i = 0; i < 8; ++i) {
    if (tDecodeI64(&decoder, &pReq->reserved[i]) < 0) return -1;
  }

  tEndDecode(&decoder);
  tDecoderClear(&decoder);
  return 0;
}

int32_t tSerializeSAlterVnodeReplicaReq(void *buf, int32_t bufLen, SAlterVnodeReplicaReq *pReq) {
  SEncoder encoder = {0};
  tEncoderInit(&encoder, buf, bufLen);

  if (tStartEncode(&encoder) < 0) return -1;
  if (tEncodeI32(&encoder, pReq->vgId) < 0) return -1;
  if (tEncodeI8(&encoder, pReq->strict) < 0) return -1;
  if (tEncodeI8(&encoder, pReq->selfIndex) < 0) return -1;
  if (tEncodeI8(&encoder, pReq->replica) < 0) return -1;
  for (int32_t i = 0; i < TSDB_MAX_REPLICA; ++i) {
    SReplica *pReplica = &pReq->replicas[i];
    if (tEncodeSReplica(&encoder, pReplica) < 0) return -1;
  }
  for (int32_t i = 0; i < 8; ++i) {
    if (tEncodeI64(&encoder, pReq->reserved[i]) < 0) return -1;
  }
  tEndEncode(&encoder);

  int32_t tlen = encoder.pos;
  tEncoderClear(&encoder);
  return tlen;
}

int32_t tDeserializeSAlterVnodeReplicaReq(void *buf, int32_t bufLen, SAlterVnodeReplicaReq *pReq) {
  SDecoder decoder = {0};
  tDecoderInit(&decoder, buf, bufLen);

  if (tStartDecode(&decoder) < 0) return -1;
  if (tDecodeI32(&decoder, &pReq->vgId) < 0) return -1;
  if (tDecodeI8(&decoder, &pReq->strict) < 0) return -1;
  if (tDecodeI8(&decoder, &pReq->selfIndex) < 0) return -1;
  if (tDecodeI8(&decoder, &pReq->replica) < 0) return -1;
  for (int32_t i = 0; i < TSDB_MAX_REPLICA; ++i) {
    SReplica *pReplica = &pReq->replicas[i];
    if (tDecodeSReplica(&decoder, pReplica) < 0) return -1;
  }
  for (int32_t i = 0; i < 8; ++i) {
    if (tDecodeI64(&decoder, &pReq->reserved[i]) < 0) return -1;
  }

  tEndDecode(&decoder);
  tDecoderClear(&decoder);
  return 0;
}

int32_t tSerializeSKillQueryReq(void *buf, int32_t bufLen, SKillQueryReq *pReq) {
  SEncoder encoder = {0};
  tEncoderInit(&encoder, buf, bufLen);

  if (tStartEncode(&encoder) < 0) return -1;
  if (tEncodeCStr(&encoder, pReq->queryStrId) < 0) return -1;
  tEndEncode(&encoder);

  int32_t tlen = encoder.pos;
  tEncoderClear(&encoder);
  return tlen;
}

int32_t tDeserializeSKillQueryReq(void *buf, int32_t bufLen, SKillQueryReq *pReq) {
  SDecoder decoder = {0};
  tDecoderInit(&decoder, buf, bufLen);

  if (tStartDecode(&decoder) < 0) return -1;
  if (tDecodeCStrTo(&decoder, pReq->queryStrId) < 0) return -1;
  tEndDecode(&decoder);

  tDecoderClear(&decoder);
  return 0;
}

int32_t tSerializeSKillConnReq(void *buf, int32_t bufLen, SKillConnReq *pReq) {
  SEncoder encoder = {0};
  tEncoderInit(&encoder, buf, bufLen);

  if (tStartEncode(&encoder) < 0) return -1;
  if (tEncodeU32(&encoder, pReq->connId) < 0) return -1;
  tEndEncode(&encoder);

  int32_t tlen = encoder.pos;
  tEncoderClear(&encoder);
  return tlen;
}

int32_t tDeserializeSKillConnReq(void *buf, int32_t bufLen, SKillConnReq *pReq) {
  SDecoder decoder = {0};
  tDecoderInit(&decoder, buf, bufLen);

  if (tStartDecode(&decoder) < 0) return -1;
  if (tDecodeU32(&decoder, &pReq->connId) < 0) return -1;
  tEndDecode(&decoder);

  tDecoderClear(&decoder);
  return 0;
}

int32_t tSerializeSKillTransReq(void *buf, int32_t bufLen, SKillTransReq *pReq) {
  SEncoder encoder = {0};
  tEncoderInit(&encoder, buf, bufLen);

  if (tStartEncode(&encoder) < 0) return -1;
  if (tEncodeI32(&encoder, pReq->transId) < 0) return -1;
  tEndEncode(&encoder);

  int32_t tlen = encoder.pos;
  tEncoderClear(&encoder);
  return tlen;
}

int32_t tDeserializeSKillTransReq(void *buf, int32_t bufLen, SKillTransReq *pReq) {
  SDecoder decoder = {0};
  tDecoderInit(&decoder, buf, bufLen);

  if (tStartDecode(&decoder) < 0) return -1;
  if (tDecodeI32(&decoder, &pReq->transId) < 0) return -1;
  tEndDecode(&decoder);

  tDecoderClear(&decoder);
  return 0;
}

int32_t tSerializeSBalanceVgroupReq(void *buf, int32_t bufLen, SBalanceVgroupReq *pReq) {
  SEncoder encoder = {0};
  tEncoderInit(&encoder, buf, bufLen);

  if (tStartEncode(&encoder) < 0) return -1;
  if (tEncodeI32(&encoder, pReq->useless) < 0) return -1;
  tEndEncode(&encoder);

  int32_t tlen = encoder.pos;
  tEncoderClear(&encoder);
  return tlen;
}

int32_t tDeserializeSBalanceVgroupReq(void *buf, int32_t bufLen, SBalanceVgroupReq *pReq) {
  SDecoder decoder = {0};
  tDecoderInit(&decoder, buf, bufLen);

  if (tStartDecode(&decoder) < 0) return -1;
  if (tDecodeI32(&decoder, &pReq->useless) < 0) return -1;
  tEndDecode(&decoder);

  tDecoderClear(&decoder);
  return 0;
}

int32_t tSerializeSMergeVgroupReq(void *buf, int32_t bufLen, SMergeVgroupReq *pReq) {
  SEncoder encoder = {0};
  tEncoderInit(&encoder, buf, bufLen);

  if (tStartEncode(&encoder) < 0) return -1;
  if (tEncodeI32(&encoder, pReq->vgId1) < 0) return -1;
  if (tEncodeI32(&encoder, pReq->vgId2) < 0) return -1;
  tEndEncode(&encoder);

  int32_t tlen = encoder.pos;
  tEncoderClear(&encoder);
  return tlen;
}

int32_t tDeserializeSMergeVgroupReq(void *buf, int32_t bufLen, SMergeVgroupReq *pReq) {
  SDecoder decoder = {0};
  tDecoderInit(&decoder, buf, bufLen);

  if (tStartDecode(&decoder) < 0) return -1;
  if (tDecodeI32(&decoder, &pReq->vgId1) < 0) return -1;
  if (tDecodeI32(&decoder, &pReq->vgId2) < 0) return -1;
  tEndDecode(&decoder);

  tDecoderClear(&decoder);
  return 0;
}

int32_t tSerializeSRedistributeVgroupReq(void *buf, int32_t bufLen, SRedistributeVgroupReq *pReq) {
  SEncoder encoder = {0};
  tEncoderInit(&encoder, buf, bufLen);

  if (tStartEncode(&encoder) < 0) return -1;
  if (tEncodeI32(&encoder, pReq->vgId) < 0) return -1;
  if (tEncodeI32(&encoder, pReq->dnodeId1) < 0) return -1;
  if (tEncodeI32(&encoder, pReq->dnodeId2) < 0) return -1;
  if (tEncodeI32(&encoder, pReq->dnodeId3) < 0) return -1;
  tEndEncode(&encoder);

  int32_t tlen = encoder.pos;
  tEncoderClear(&encoder);
  return tlen;
}

int32_t tDeserializeSRedistributeVgroupReq(void *buf, int32_t bufLen, SRedistributeVgroupReq *pReq) {
  SDecoder decoder = {0};
  tDecoderInit(&decoder, buf, bufLen);

  if (tStartDecode(&decoder) < 0) return -1;
  if (tDecodeI32(&decoder, &pReq->vgId) < 0) return -1;
  if (tDecodeI32(&decoder, &pReq->dnodeId1) < 0) return -1;
  if (tDecodeI32(&decoder, &pReq->dnodeId2) < 0) return -1;
  if (tDecodeI32(&decoder, &pReq->dnodeId3) < 0) return -1;
  tEndDecode(&decoder);

  tDecoderClear(&decoder);
  return 0;
}

int32_t tSerializeSSplitVgroupReq(void *buf, int32_t bufLen, SSplitVgroupReq *pReq) {
  SEncoder encoder = {0};
  tEncoderInit(&encoder, buf, bufLen);

  if (tStartEncode(&encoder) < 0) return -1;
  if (tEncodeI32(&encoder, pReq->vgId) < 0) return -1;
  tEndEncode(&encoder);

  int32_t tlen = encoder.pos;
  tEncoderClear(&encoder);
  return tlen;
}

int32_t tDeserializeSSplitVgroupReq(void *buf, int32_t bufLen, SSplitVgroupReq *pReq) {
  SDecoder decoder = {0};
  tDecoderInit(&decoder, buf, bufLen);

  if (tStartDecode(&decoder) < 0) return -1;
  if (tDecodeI32(&decoder, &pReq->vgId) < 0) return -1;
  tEndDecode(&decoder);

  tDecoderClear(&decoder);
  return 0;
}

int32_t tSerializeSDCreateMnodeReq(void *buf, int32_t bufLen, SDCreateMnodeReq *pReq) {
  SEncoder encoder = {0};
  tEncoderInit(&encoder, buf, bufLen);

  if (tStartEncode(&encoder) < 0) return -1;
  if (tEncodeI8(&encoder, pReq->replica) < 0) return -1;
  for (int32_t i = 0; i < TSDB_MAX_REPLICA; ++i) {
    SReplica *pReplica = &pReq->replicas[i];
    if (tEncodeSReplica(&encoder, pReplica) < 0) return -1;
  }
  tEndEncode(&encoder);

  int32_t tlen = encoder.pos;
  tEncoderClear(&encoder);
  return tlen;
}

int32_t tDeserializeSDCreateMnodeReq(void *buf, int32_t bufLen, SDCreateMnodeReq *pReq) {
  SDecoder decoder = {0};
  tDecoderInit(&decoder, buf, bufLen);

  if (tStartDecode(&decoder) < 0) return -1;
  if (tDecodeI8(&decoder, &pReq->replica) < 0) return -1;
  for (int32_t i = 0; i < TSDB_MAX_REPLICA; ++i) {
    SReplica *pReplica = &pReq->replicas[i];
    if (tDecodeSReplica(&decoder, pReplica) < 0) return -1;
  }
  tEndDecode(&decoder);

  tDecoderClear(&decoder);
  return 0;
}

int32_t tSerializeSAuthReq(void *buf, int32_t bufLen, SAuthReq *pReq) {
  SEncoder encoder = {0};
  tEncoderInit(&encoder, buf, bufLen);

  if (tStartEncode(&encoder) < 0) return -1;
  if (tEncodeCStr(&encoder, pReq->user) < 0) return -1;
  if (tEncodeI8(&encoder, pReq->spi) < 0) return -1;
  if (tEncodeI8(&encoder, pReq->encrypt) < 0) return -1;
  if (tEncodeBinary(&encoder, pReq->secret, TSDB_PASSWORD_LEN) < 0) return -1;
  if (tEncodeBinary(&encoder, pReq->ckey, TSDB_PASSWORD_LEN) < 0) return -1;
  tEndEncode(&encoder);

  int32_t tlen = encoder.pos;
  tEncoderClear(&encoder);
  return tlen;
}

int32_t tDeserializeSAuthReq(void *buf, int32_t bufLen, SAuthReq *pReq) {
  SDecoder decoder = {0};
  tDecoderInit(&decoder, buf, bufLen);

  if (tStartDecode(&decoder) < 0) return -1;
  if (tDecodeCStrTo(&decoder, pReq->user) < 0) return -1;
  if (tDecodeI8(&decoder, &pReq->spi) < 0) return -1;
  if (tDecodeI8(&decoder, &pReq->encrypt) < 0) return -1;
  if (tDecodeCStrTo(&decoder, pReq->secret) < 0) return -1;
  if (tDecodeCStrTo(&decoder, pReq->ckey) < 0) return -1;
  tEndDecode(&decoder);

  tDecoderClear(&decoder);
  return 0;
}

int32_t tSerializeSServerStatusRsp(void *buf, int32_t bufLen, SServerStatusRsp *pRsp) {
  SEncoder encoder = {0};
  tEncoderInit(&encoder, buf, bufLen);

  if (tStartEncode(&encoder) < 0) return -1;
  if (tEncodeI32(&encoder, pRsp->statusCode) < 0) return -1;
  if (tEncodeCStr(&encoder, pRsp->details) < 0) return -1;

  tEndEncode(&encoder);

  int32_t tlen = encoder.pos;
  tEncoderClear(&encoder);
  return tlen;
}

int32_t tDeserializeSServerStatusRsp(void *buf, int32_t bufLen, SServerStatusRsp *pRsp) {
  SDecoder decoder = {0};
  tDecoderInit(&decoder, buf, bufLen);

  if (tStartDecode(&decoder) < 0) return -1;
  if (tDecodeI32(&decoder, &pRsp->statusCode) < 0) return -1;
  if (tDecodeCStrTo(&decoder, pRsp->details) < 0) return -1;

  tEndDecode(&decoder);
  tDecoderClear(&decoder);
  return 0;
}
int32_t tEncodeSMqOffset(SEncoder *encoder, const SMqOffset *pOffset) {
  if (tEncodeI32(encoder, pOffset->vgId) < 0) return -1;
  if (tEncodeI64(encoder, pOffset->offset) < 0) return -1;
  if (tEncodeCStr(encoder, pOffset->topicName) < 0) return -1;
  if (tEncodeCStr(encoder, pOffset->cgroup) < 0) return -1;
  return encoder->pos;
}

int32_t tDecodeSMqOffset(SDecoder *decoder, SMqOffset *pOffset) {
  if (tDecodeI32(decoder, &pOffset->vgId) < 0) return -1;
  if (tDecodeI64(decoder, &pOffset->offset) < 0) return -1;
  if (tDecodeCStrTo(decoder, pOffset->topicName) < 0) return -1;
  if (tDecodeCStrTo(decoder, pOffset->cgroup) < 0) return -1;
  return 0;
}

int32_t tEncodeSMqCMCommitOffsetReq(SEncoder *encoder, const SMqCMCommitOffsetReq *pReq) {
  if (tStartEncode(encoder) < 0) return -1;
  if (tEncodeI32(encoder, pReq->num) < 0) return -1;
  for (int32_t i = 0; i < pReq->num; i++) {
    tEncodeSMqOffset(encoder, &pReq->offsets[i]);
  }
  tEndEncode(encoder);
  return encoder->pos;
}

int32_t tDecodeSMqCMCommitOffsetReq(SDecoder *decoder, SMqCMCommitOffsetReq *pReq) {
  if (tStartDecode(decoder) < 0) return -1;
  if (tDecodeI32(decoder, &pReq->num) < 0) return -1;
  pReq->offsets = (SMqOffset *)tDecoderMalloc(decoder, sizeof(SMqOffset) * pReq->num);
  if (pReq->offsets == NULL) return -1;
  for (int32_t i = 0; i < pReq->num; i++) {
    tDecodeSMqOffset(decoder, &pReq->offsets[i]);
  }
  tEndDecode(decoder);
  return 0;
}
int32_t tSerializeSExplainRsp(void *buf, int32_t bufLen, SExplainRsp *pRsp) {
  SEncoder encoder = {0};
  tEncoderInit(&encoder, buf, bufLen);

  if (tStartEncode(&encoder) < 0) return -1;
  if (tEncodeI32(&encoder, pRsp->numOfPlans) < 0) return -1;
  for (int32_t i = 0; i < pRsp->numOfPlans; ++i) {
    SExplainExecInfo *info = &pRsp->subplanInfo[i];
    if (tEncodeDouble(&encoder, info->startupCost) < 0) return -1;
    if (tEncodeDouble(&encoder, info->totalCost) < 0) return -1;
    if (tEncodeU64(&encoder, info->numOfRows) < 0) return -1;
    if (tEncodeU32(&encoder, info->verboseLen) < 0) return -1;
    if (tEncodeBinary(&encoder, info->verboseInfo, info->verboseLen) < 0) return -1;
  }

  tEndEncode(&encoder);

  int32_t tlen = encoder.pos;
  tEncoderClear(&encoder);
  return tlen;
}

int32_t tDeserializeSExplainRsp(void *buf, int32_t bufLen, SExplainRsp *pRsp) {
  SDecoder decoder = {0};
  tDecoderInit(&decoder, buf, bufLen);

  if (tStartDecode(&decoder) < 0) return -1;
  if (tDecodeI32(&decoder, &pRsp->numOfPlans) < 0) return -1;
  if (pRsp->numOfPlans > 0) {
    pRsp->subplanInfo = taosMemoryCalloc(pRsp->numOfPlans, sizeof(SExplainExecInfo));
    if (pRsp->subplanInfo == NULL) return -1;
  }
  for (int32_t i = 0; i < pRsp->numOfPlans; ++i) {
    if (tDecodeDouble(&decoder, &pRsp->subplanInfo[i].startupCost) < 0) return -1;
    if (tDecodeDouble(&decoder, &pRsp->subplanInfo[i].totalCost) < 0) return -1;
    if (tDecodeU64(&decoder, &pRsp->subplanInfo[i].numOfRows) < 0) return -1;
    if (tDecodeU32(&decoder, &pRsp->subplanInfo[i].verboseLen) < 0) return -1;
    if (tDecodeBinaryAlloc(&decoder, &pRsp->subplanInfo[i].verboseInfo, NULL) < 0) return -1;
  }

  tEndDecode(&decoder);

  tDecoderClear(&decoder);
  return 0;
}

void tFreeSExplainRsp(SExplainRsp *pRsp) {
  if (NULL == pRsp) {
    return;
  }

  for (int32_t i = 0; i < pRsp->numOfPlans; ++i) {
    SExplainExecInfo *pExec = pRsp->subplanInfo + i;
    taosMemoryFree(pExec->verboseInfo);
  }

  taosMemoryFreeClear(pRsp->subplanInfo);
}

int32_t tSerializeSBatchReq(void *buf, int32_t bufLen, SBatchReq *pReq) {
  int32_t headLen = sizeof(SMsgHead);
  if (buf != NULL) {
    buf = (char *)buf + headLen;
    bufLen -= headLen;
  }

  SEncoder encoder = {0};
  tEncoderInit(&encoder, buf, bufLen);
  if (tStartEncode(&encoder) < 0) return -1;

  int32_t num = taosArrayGetSize(pReq->pMsgs);
  if (tEncodeI32(&encoder, num) < 0) return -1;
  for (int32_t i = 0; i < num; ++i) {
    SBatchMsg *pMsg = taosArrayGet(pReq->pMsgs, i);
    if (tEncodeI32(&encoder, pMsg->msgIdx) < 0) return -1;
    if (tEncodeI32(&encoder, pMsg->msgType) < 0) return -1;
    if (tEncodeI32(&encoder, pMsg->msgLen) < 0) return -1;
    if (tEncodeBinary(&encoder, pMsg->msg, pMsg->msgLen) < 0) return -1;
  }

  tEndEncode(&encoder);

  int32_t tlen = encoder.pos;
  tEncoderClear(&encoder);

  if (buf != NULL) {
    SMsgHead *pHead = (SMsgHead *)((char *)buf - headLen);
    pHead->vgId = htonl(pReq->header.vgId);
    pHead->contLen = htonl(tlen + headLen);
  }

  return tlen + headLen;
}

int32_t tDeserializeSBatchReq(void *buf, int32_t bufLen, SBatchReq *pReq) {
  int32_t headLen = sizeof(SMsgHead);

  SMsgHead *pHead = buf;
  pHead->vgId = pReq->header.vgId;
  pHead->contLen = pReq->header.contLen;

  SDecoder decoder = {0};
  tDecoderInit(&decoder, (char *)buf + headLen, bufLen - headLen);

  if (tStartDecode(&decoder) < 0) return -1;

  int32_t num = 0;
  if (tDecodeI32(&decoder, &num) < 0) return -1;
  if (num <= 0) {
    pReq->pMsgs = NULL;
    tEndDecode(&decoder);

    tDecoderClear(&decoder);
    return 0;
  }

  pReq->pMsgs = taosArrayInit(num, sizeof(SBatchMsg));
  if (NULL == pReq->pMsgs) return -1;
  for (int32_t i = 0; i < num; ++i) {
    SBatchMsg msg = {0};
    if (tDecodeI32(&decoder, &msg.msgIdx) < 0) return -1;
    if (tDecodeI32(&decoder, &msg.msgType) < 0) return -1;
    if (tDecodeI32(&decoder, &msg.msgLen) < 0) return -1;
    if (tDecodeBinaryAlloc(&decoder, &msg.msg, NULL) < 0) return -1;
    if (NULL == taosArrayPush(pReq->pMsgs, &msg)) return -1;
  }

  tEndDecode(&decoder);

  tDecoderClear(&decoder);
  return 0;
}

int32_t tSerializeSBatchRsp(void *buf, int32_t bufLen, SBatchRsp *pRsp) {
  SEncoder encoder = {0};
  tEncoderInit(&encoder, buf, bufLen);
  if (tStartEncode(&encoder) < 0) return -1;

  int32_t num = taosArrayGetSize(pRsp->pRsps);
  if (tEncodeI32(&encoder, num) < 0) return -1;
  for (int32_t i = 0; i < num; ++i) {
    SBatchRspMsg *pMsg = taosArrayGet(pRsp->pRsps, i);
    if (tEncodeI32(&encoder, pMsg->reqType) < 0) return -1;
    if (tEncodeI32(&encoder, pMsg->msgIdx) < 0) return -1;
    if (tEncodeI32(&encoder, pMsg->msgLen) < 0) return -1;
    if (tEncodeI32(&encoder, pMsg->rspCode) < 0) return -1;
    if (tEncodeBinary(&encoder, pMsg->msg, pMsg->msgLen) < 0) return -1;
  }

  tEndEncode(&encoder);

  int32_t tlen = encoder.pos;
  tEncoderClear(&encoder);

  return tlen;
}

int32_t tDeserializeSBatchRsp(void *buf, int32_t bufLen, SBatchRsp *pRsp) {
  SDecoder decoder = {0};
  tDecoderInit(&decoder, (char *)buf, bufLen);

  if (tStartDecode(&decoder) < 0) return -1;

  int32_t num = 0;
  if (tDecodeI32(&decoder, &num) < 0) return -1;
  if (num <= 0) {
    pRsp->pRsps = NULL;
    tEndDecode(&decoder);

    tDecoderClear(&decoder);
    return 0;
  }

  pRsp->pRsps = taosArrayInit(num, sizeof(SBatchRspMsg));
  if (NULL == pRsp->pRsps) return -1;
  for (int32_t i = 0; i < num; ++i) {
    SBatchRspMsg msg = {0};
    if (tDecodeI32(&decoder, &msg.reqType) < 0) return -1;
    if (tDecodeI32(&decoder, &msg.msgIdx) < 0) return -1;
    if (tDecodeI32(&decoder, &msg.msgLen) < 0) return -1;
    if (tDecodeI32(&decoder, &msg.rspCode) < 0) return -1;
    if (tDecodeBinaryAlloc(&decoder, &msg.msg, NULL) < 0) return -1;
    if (NULL == taosArrayPush(pRsp->pRsps, &msg)) return -1;
  }

  tEndDecode(&decoder);

  tDecoderClear(&decoder);
  return 0;
}

int32_t tSerializeSMqAskEpReq(void *buf, int32_t bufLen, SMqAskEpReq *pReq) {
  SEncoder encoder = {0};
  tEncoderInit(&encoder, buf, bufLen);
  if (tStartEncode(&encoder) < 0) return -1;

  if (tEncodeI64(&encoder, pReq->consumerId) < 0) return -1;
  if (tEncodeI32(&encoder, pReq->epoch) < 0) return -1;
  if (tEncodeCStr(&encoder, pReq->cgroup) < 0) return -1;

  tEndEncode(&encoder);

  int32_t tlen = encoder.pos;
  tEncoderClear(&encoder);

  return tlen;
}

int32_t tDeserializeSMqAskEpReq(void *buf, int32_t bufLen, SMqAskEpReq *pReq) {
  SDecoder decoder = {0};
  tDecoderInit(&decoder, (char *)buf, bufLen);

  if (tStartDecode(&decoder) < 0) return -1;

  if (tDecodeI64(&decoder, &pReq->consumerId) < 0) return -1;
  if (tDecodeI32(&decoder, &pReq->epoch) < 0) return -1;
  if (tDecodeCStrTo(&decoder, pReq->cgroup) < 0) return -1;

  tEndDecode(&decoder);

  tDecoderClear(&decoder);
  return 0;
}

int32_t tSerializeSMqHbReq(void *buf, int32_t bufLen, SMqHbReq *pReq) {
  SEncoder encoder = {0};
  tEncoderInit(&encoder, buf, bufLen);
  if (tStartEncode(&encoder) < 0) return -1;

  if (tEncodeI64(&encoder, pReq->consumerId) < 0) return -1;
  if (tEncodeI32(&encoder, pReq->epoch) < 0) return -1;

  tEndEncode(&encoder);

  int32_t tlen = encoder.pos;
  tEncoderClear(&encoder);

  return tlen;
}

int32_t tDeserializeSMqHbReq(void *buf, int32_t bufLen, SMqHbReq *pReq) {
  SDecoder decoder = {0};
  tDecoderInit(&decoder, (char *)buf, bufLen);

  if (tStartDecode(&decoder) < 0) return -1;

  if (tDecodeI64(&decoder, &pReq->consumerId) < 0) return -1;
  if (tDecodeI32(&decoder, &pReq->epoch) < 0) return -1;

  tEndDecode(&decoder);

  tDecoderClear(&decoder);
  return 0;
}

int32_t tSerializeSSubQueryMsg(void *buf, int32_t bufLen, SSubQueryMsg *pReq) {
  int32_t headLen = sizeof(SMsgHead);
  if (buf != NULL) {
    buf = (char *)buf + headLen;
    bufLen -= headLen;
  }

  SEncoder encoder = {0};
  tEncoderInit(&encoder, buf, bufLen);
  if (tStartEncode(&encoder) < 0) return -1;

  if (tEncodeU64(&encoder, pReq->sId) < 0) return -1;
  if (tEncodeU64(&encoder, pReq->queryId) < 0) return -1;
  if (tEncodeU64(&encoder, pReq->taskId) < 0) return -1;
  if (tEncodeI64(&encoder, pReq->refId) < 0) return -1;
  if (tEncodeI32(&encoder, pReq->execId) < 0) return -1;
  if (tEncodeI32(&encoder, pReq->msgMask) < 0) return -1;
  if (tEncodeI8(&encoder, pReq->taskType) < 0) return -1;
  if (tEncodeI8(&encoder, pReq->explain) < 0) return -1;
  if (tEncodeI8(&encoder, pReq->needFetch) < 0) return -1;
  if (tEncodeU32(&encoder, pReq->sqlLen) < 0) return -1;
  if (tEncodeCStrWithLen(&encoder, pReq->sql, pReq->sqlLen) < 0) return -1;
  if (tEncodeU32(&encoder, pReq->msgLen) < 0) return -1;
  if (tEncodeBinary(&encoder, (uint8_t *)pReq->msg, pReq->msgLen) < 0) return -1;

  tEndEncode(&encoder);

  int32_t tlen = encoder.pos;
  tEncoderClear(&encoder);

  if (buf != NULL) {
    SMsgHead *pHead = (SMsgHead *)((char *)buf - headLen);
    pHead->vgId = htonl(pReq->header.vgId);
    pHead->contLen = htonl(tlen + headLen);
  }

  return tlen + headLen;
}

int32_t tDeserializeSSubQueryMsg(void *buf, int32_t bufLen, SSubQueryMsg *pReq) {
  int32_t headLen = sizeof(SMsgHead);

  SMsgHead *pHead = buf;
  pHead->vgId = pReq->header.vgId;
  pHead->contLen = pReq->header.contLen;

  SDecoder decoder = {0};
  tDecoderInit(&decoder, (char *)buf + headLen, bufLen - headLen);

  if (tStartDecode(&decoder) < 0) return -1;

  if (tDecodeU64(&decoder, &pReq->sId) < 0) return -1;
  if (tDecodeU64(&decoder, &pReq->queryId) < 0) return -1;
  if (tDecodeU64(&decoder, &pReq->taskId) < 0) return -1;
  if (tDecodeI64(&decoder, &pReq->refId) < 0) return -1;
  if (tDecodeI32(&decoder, &pReq->execId) < 0) return -1;
  if (tDecodeI32(&decoder, &pReq->msgMask) < 0) return -1;
  if (tDecodeI8(&decoder, &pReq->taskType) < 0) return -1;
  if (tDecodeI8(&decoder, &pReq->explain) < 0) return -1;
  if (tDecodeI8(&decoder, &pReq->needFetch) < 0) return -1;
  if (tDecodeU32(&decoder, &pReq->sqlLen) < 0) return -1;
  if (tDecodeCStrAlloc(&decoder, &pReq->sql) < 0) return -1;
  if (tDecodeU32(&decoder, &pReq->msgLen) < 0) return -1;
  if (tDecodeBinaryAlloc(&decoder, (void **)&pReq->msg, NULL) < 0) return -1;

  tEndDecode(&decoder);

  tDecoderClear(&decoder);
  return 0;
}

void tFreeSSubQueryMsg(SSubQueryMsg *pReq) {
  if (NULL == pReq) {
    return;
  }

  taosMemoryFreeClear(pReq->sql);
  taosMemoryFreeClear(pReq->msg);
}

int32_t tSerializeSResFetchReq(void *buf, int32_t bufLen, SResFetchReq *pReq) {
  int32_t headLen = sizeof(SMsgHead);
  if (buf != NULL) {
    buf = (char *)buf + headLen;
    bufLen -= headLen;
  }

  SEncoder encoder = {0};
  tEncoderInit(&encoder, buf, bufLen);
  if (tStartEncode(&encoder) < 0) return -1;

  if (tEncodeU64(&encoder, pReq->sId) < 0) return -1;
  if (tEncodeU64(&encoder, pReq->queryId) < 0) return -1;
  if (tEncodeU64(&encoder, pReq->taskId) < 0) return -1;
  if (tEncodeI32(&encoder, pReq->execId) < 0) return -1;

  tEndEncode(&encoder);

  int32_t tlen = encoder.pos;
  tEncoderClear(&encoder);

  if (buf != NULL) {
    SMsgHead *pHead = (SMsgHead *)((char *)buf - headLen);
    pHead->vgId = htonl(pReq->header.vgId);
    pHead->contLen = htonl(tlen + headLen);
  }

  return tlen + headLen;
}

int32_t tDeserializeSResFetchReq(void *buf, int32_t bufLen, SResFetchReq *pReq) {
  int32_t headLen = sizeof(SMsgHead);

  SMsgHead *pHead = buf;
  pHead->vgId = pReq->header.vgId;
  pHead->contLen = pReq->header.contLen;

  SDecoder decoder = {0};
  tDecoderInit(&decoder, (char *)buf + headLen, bufLen - headLen);

  if (tStartDecode(&decoder) < 0) return -1;

  if (tDecodeU64(&decoder, &pReq->sId) < 0) return -1;
  if (tDecodeU64(&decoder, &pReq->queryId) < 0) return -1;
  if (tDecodeU64(&decoder, &pReq->taskId) < 0) return -1;
  if (tDecodeI32(&decoder, &pReq->execId) < 0) return -1;

  tEndDecode(&decoder);

  tDecoderClear(&decoder);
  return 0;
}

int32_t tSerializeSTqOffsetVal(SEncoder *pEncoder, STqOffsetVal *pOffset) {
  if (tEncodeI8(pEncoder, pOffset->type) < 0) return -1;
  if (tEncodeI64(pEncoder, pOffset->uid) < 0) return -1;
  if (tEncodeI64(pEncoder, pOffset->ts) < 0) return -1;

  return 0;
}

int32_t tDerializeSTqOffsetVal(SDecoder *pDecoder, STqOffsetVal *pOffset) {
  if (tDecodeI8(pDecoder, &pOffset->type) < 0) return -1;
  if (tDecodeI64(pDecoder, &pOffset->uid) < 0) return -1;
  if (tDecodeI64(pDecoder, &pOffset->ts) < 0) return -1;

  return 0;
}

int32_t tSerializeSMqPollReq(void *buf, int32_t bufLen, SMqPollReq *pReq) {
  int32_t headLen = sizeof(SMsgHead);
  if (buf != NULL) {
    buf = (char *)buf + headLen;
    bufLen -= headLen;
  }

  SEncoder encoder = {0};
  tEncoderInit(&encoder, buf, bufLen);
  if (tStartEncode(&encoder) < 0) return -1;

  if (tEncodeCStr(&encoder, pReq->subKey) < 0) return -1;
  if (tEncodeI8(&encoder, pReq->withTbName) < 0) return -1;
  if (tEncodeI8(&encoder, pReq->useSnapshot) < 0) return -1;
  if (tEncodeI32(&encoder, pReq->epoch) < 0) return -1;
  if (tEncodeU64(&encoder, pReq->reqId) < 0) return -1;
  if (tEncodeI64(&encoder, pReq->consumerId) < 0) return -1;
  if (tEncodeI64(&encoder, pReq->timeout) < 0) return -1;
  if (tSerializeSTqOffsetVal(&encoder, &pReq->reqOffset) < 0) return -1;

  tEndEncode(&encoder);

  int32_t tlen = encoder.pos;
  tEncoderClear(&encoder);

  if (buf != NULL) {
    SMsgHead *pHead = (SMsgHead *)((char *)buf - headLen);
    pHead->vgId = htonl(pReq->head.vgId);
    pHead->contLen = htonl(tlen + headLen);
  }

  return tlen + headLen;
}

int32_t tDeserializeSMqPollReq(void *buf, int32_t bufLen, SMqPollReq *pReq) {
  int32_t headLen = sizeof(SMsgHead);

  SMsgHead *pHead = buf;
  pHead->vgId = pReq->head.vgId;
  pHead->contLen = pReq->head.contLen;

  SDecoder decoder = {0};
  tDecoderInit(&decoder, (char *)buf + headLen, bufLen - headLen);

  if (tStartDecode(&decoder) < 0) return -1;

  if (tDecodeCStrTo(&decoder, pReq->subKey) < 0) return -1;
  if (tDecodeI8(&decoder, &pReq->withTbName) < 0) return -1;
  if (tDecodeI8(&decoder, &pReq->useSnapshot) < 0) return -1;
  if (tDecodeI32(&decoder, &pReq->epoch) < 0) return -1;
  if (tDecodeU64(&decoder, &pReq->reqId) < 0) return -1;
  if (tDecodeI64(&decoder, &pReq->consumerId) < 0) return -1;
  if (tDecodeI64(&decoder, &pReq->timeout) < 0) return -1;
  if (tDerializeSTqOffsetVal(&decoder, &pReq->reqOffset) < 0) return -1;

  tEndDecode(&decoder);

  tDecoderClear(&decoder);
  return 0;
}

int32_t tSerializeSTaskDropReq(void *buf, int32_t bufLen, STaskDropReq *pReq) {
  int32_t headLen = sizeof(SMsgHead);
  if (buf != NULL) {
    buf = (char *)buf + headLen;
    bufLen -= headLen;
  }

  SEncoder encoder = {0};
  tEncoderInit(&encoder, buf, bufLen);
  if (tStartEncode(&encoder) < 0) return -1;

  if (tEncodeU64(&encoder, pReq->sId) < 0) return -1;
  if (tEncodeU64(&encoder, pReq->queryId) < 0) return -1;
  if (tEncodeU64(&encoder, pReq->taskId) < 0) return -1;
  if (tEncodeI64(&encoder, pReq->refId) < 0) return -1;
  if (tEncodeI32(&encoder, pReq->execId) < 0) return -1;

  tEndEncode(&encoder);

  int32_t tlen = encoder.pos;
  tEncoderClear(&encoder);

  if (buf != NULL) {
    SMsgHead *pHead = (SMsgHead *)((char *)buf - headLen);
    pHead->vgId = htonl(pReq->header.vgId);
    pHead->contLen = htonl(tlen + headLen);
  }

  return tlen + headLen;
}

int32_t tDeserializeSTaskDropReq(void *buf, int32_t bufLen, STaskDropReq *pReq) {
  int32_t headLen = sizeof(SMsgHead);

  SMsgHead *pHead = buf;
  pHead->vgId = pReq->header.vgId;
  pHead->contLen = pReq->header.contLen;

  SDecoder decoder = {0};
  tDecoderInit(&decoder, (char *)buf + headLen, bufLen - headLen);

  if (tStartDecode(&decoder) < 0) return -1;

  if (tDecodeU64(&decoder, &pReq->sId) < 0) return -1;
  if (tDecodeU64(&decoder, &pReq->queryId) < 0) return -1;
  if (tDecodeU64(&decoder, &pReq->taskId) < 0) return -1;
  if (tDecodeI64(&decoder, &pReq->refId) < 0) return -1;
  if (tDecodeI32(&decoder, &pReq->execId) < 0) return -1;

  tEndDecode(&decoder);

  tDecoderClear(&decoder);
  return 0;
}

int32_t tSerializeSQueryTableRsp(void *buf, int32_t bufLen, SQueryTableRsp *pRsp) {
  SEncoder encoder = {0};
  tEncoderInit(&encoder, buf, bufLen);
  if (tStartEncode(&encoder) < 0) return -1;

  if (tEncodeI32(&encoder, pRsp->code) < 0) return -1;
  if (tEncodeCStr(&encoder, pRsp->tbFName) < 0) return -1;
  if (tEncodeI32(&encoder, pRsp->sversion) < 0) return -1;
  if (tEncodeI32(&encoder, pRsp->tversion) < 0) return -1;
  if (tEncodeI64(&encoder, pRsp->affectedRows) < 0) return -1;

  tEndEncode(&encoder);

  int32_t tlen = encoder.pos;
  tEncoderClear(&encoder);

  return tlen;
}

int32_t tDeserializeSQueryTableRsp(void *buf, int32_t bufLen, SQueryTableRsp *pRsp) {
  SDecoder decoder = {0};
  tDecoderInit(&decoder, (char *)buf, bufLen);

  if (tStartDecode(&decoder) < 0) return -1;

  if (tDecodeI32(&decoder, &pRsp->code) < 0) return -1;
  if (tDecodeCStrTo(&decoder, pRsp->tbFName) < 0) return -1;
  if (tDecodeI32(&decoder, &pRsp->sversion) < 0) return -1;
  if (tDecodeI32(&decoder, &pRsp->tversion) < 0) return -1;
  if (tDecodeI64(&decoder, &pRsp->affectedRows) < 0) return -1;

  tEndDecode(&decoder);

  tDecoderClear(&decoder);
  return 0;
}

int32_t tSerializeSSchedulerHbReq(void *buf, int32_t bufLen, SSchedulerHbReq *pReq) {
  int32_t headLen = sizeof(SMsgHead);
  if (buf != NULL) {
    buf = (char *)buf + headLen;
    bufLen -= headLen;
  }

  SEncoder encoder = {0};
  tEncoderInit(&encoder, buf, bufLen);

  if (tStartEncode(&encoder) < 0) return -1;
  if (tEncodeU64(&encoder, pReq->sId) < 0) return -1;
  if (tEncodeI32(&encoder, pReq->epId.nodeId) < 0) return -1;
  if (tEncodeU16(&encoder, pReq->epId.ep.port) < 0) return -1;
  if (tEncodeCStr(&encoder, pReq->epId.ep.fqdn) < 0) return -1;
  if (pReq->taskAction) {
    int32_t num = taosArrayGetSize(pReq->taskAction);
    if (tEncodeI32(&encoder, num) < 0) return -1;
    for (int32_t i = 0; i < num; ++i) {
      STaskAction *action = taosArrayGet(pReq->taskAction, i);
      if (tEncodeU64(&encoder, action->queryId) < 0) return -1;
      if (tEncodeU64(&encoder, action->taskId) < 0) return -1;
      if (tEncodeI8(&encoder, action->action) < 0) return -1;
    }
  } else {
    if (tEncodeI32(&encoder, 0) < 0) return -1;
  }
  tEndEncode(&encoder);

  int32_t tlen = encoder.pos;
  tEncoderClear(&encoder);

  if (buf != NULL) {
    SMsgHead *pHead = (SMsgHead *)((char *)buf - headLen);
    pHead->vgId = htonl(pReq->header.vgId);
    pHead->contLen = htonl(tlen + headLen);
  }

  return tlen + headLen;
}

int32_t tDeserializeSSchedulerHbReq(void *buf, int32_t bufLen, SSchedulerHbReq *pReq) {
  int32_t headLen = sizeof(SMsgHead);

  SMsgHead *pHead = buf;
  pHead->vgId = pReq->header.vgId;
  pHead->contLen = pReq->header.contLen;

  SDecoder decoder = {0};
  tDecoderInit(&decoder, (char *)buf + headLen, bufLen - headLen);

  if (tStartDecode(&decoder) < 0) return -1;
  if (tDecodeU64(&decoder, &pReq->sId) < 0) return -1;
  if (tDecodeI32(&decoder, &pReq->epId.nodeId) < 0) return -1;
  if (tDecodeU16(&decoder, &pReq->epId.ep.port) < 0) return -1;
  if (tDecodeCStrTo(&decoder, pReq->epId.ep.fqdn) < 0) return -1;
  int32_t num = 0;
  if (tDecodeI32(&decoder, &num) < 0) return -1;
  if (num > 0) {
    pReq->taskAction = taosArrayInit(num, sizeof(STaskStatus));
    if (NULL == pReq->taskAction) return -1;
    for (int32_t i = 0; i < num; ++i) {
      STaskAction action = {0};
      if (tDecodeU64(&decoder, &action.queryId) < 0) return -1;
      if (tDecodeU64(&decoder, &action.taskId) < 0) return -1;
      if (tDecodeI8(&decoder, &action.action) < 0) return -1;
      taosArrayPush(pReq->taskAction, &action);
    }
  } else {
    pReq->taskAction = NULL;
  }
  tEndDecode(&decoder);

  tDecoderClear(&decoder);
  return 0;
}

void tFreeSSchedulerHbReq(SSchedulerHbReq *pReq) { taosArrayDestroy(pReq->taskAction); }

int32_t tSerializeSSchedulerHbRsp(void *buf, int32_t bufLen, SSchedulerHbRsp *pRsp) {
  SEncoder encoder = {0};
  tEncoderInit(&encoder, buf, bufLen);

  if (tStartEncode(&encoder) < 0) return -1;
  if (tEncodeI32(&encoder, pRsp->epId.nodeId) < 0) return -1;
  if (tEncodeU16(&encoder, pRsp->epId.ep.port) < 0) return -1;
  if (tEncodeCStr(&encoder, pRsp->epId.ep.fqdn) < 0) return -1;
  if (pRsp->taskStatus) {
    int32_t num = taosArrayGetSize(pRsp->taskStatus);
    if (tEncodeI32(&encoder, num) < 0) return -1;
    for (int32_t i = 0; i < num; ++i) {
      STaskStatus *status = taosArrayGet(pRsp->taskStatus, i);
      if (tEncodeU64(&encoder, status->queryId) < 0) return -1;
      if (tEncodeU64(&encoder, status->taskId) < 0) return -1;
      if (tEncodeI64(&encoder, status->refId) < 0) return -1;
      if (tEncodeI32(&encoder, status->execId) < 0) return -1;
      if (tEncodeI8(&encoder, status->status) < 0) return -1;
    }
  } else {
    if (tEncodeI32(&encoder, 0) < 0) return -1;
  }
  tEndEncode(&encoder);

  int32_t tlen = encoder.pos;
  tEncoderClear(&encoder);
  return tlen;
}

int32_t tDeserializeSSchedulerHbRsp(void *buf, int32_t bufLen, SSchedulerHbRsp *pRsp) {
  SDecoder decoder = {0};
  tDecoderInit(&decoder, buf, bufLen);

  if (tStartDecode(&decoder) < 0) return -1;
  if (tDecodeI32(&decoder, &pRsp->epId.nodeId) < 0) return -1;
  if (tDecodeU16(&decoder, &pRsp->epId.ep.port) < 0) return -1;
  if (tDecodeCStrTo(&decoder, pRsp->epId.ep.fqdn) < 0) return -1;
  int32_t num = 0;
  if (tDecodeI32(&decoder, &num) < 0) return -1;
  if (num > 0) {
    pRsp->taskStatus = taosArrayInit(num, sizeof(STaskStatus));
    if (NULL == pRsp->taskStatus) return -1;
    for (int32_t i = 0; i < num; ++i) {
      STaskStatus status = {0};
      if (tDecodeU64(&decoder, &status.queryId) < 0) return -1;
      if (tDecodeU64(&decoder, &status.taskId) < 0) return -1;
      if (tDecodeI64(&decoder, &status.refId) < 0) return -1;
      if (tDecodeI32(&decoder, &status.execId) < 0) return -1;
      if (tDecodeI8(&decoder, &status.status) < 0) return -1;
      taosArrayPush(pRsp->taskStatus, &status);
    }
  } else {
    pRsp->taskStatus = NULL;
  }
  tEndDecode(&decoder);

  tDecoderClear(&decoder);
  return 0;
}

void tFreeSSchedulerHbRsp(SSchedulerHbRsp *pRsp) { taosArrayDestroy(pRsp->taskStatus); }

int32_t tSerializeSVCreateTbBatchRsp(void *buf, int32_t bufLen, SVCreateTbBatchRsp *pRsp) {
  // SEncoder encoder = {0};
  // tEncoderInit(&encoder, buf, bufLen);

  // if (tStartEncode(&encoder) < 0) return -1;
  // if (pRsp->rspList) {
  //   int32_t num = taosArrayGetSize(pRsp->rspList);
  //   if (tEncodeI32(&encoder, num) < 0) return -1;
  //   for (int32_t i = 0; i < num; ++i) {
  //     SVCreateTbRsp *rsp = taosArrayGet(pRsp->rspList, i);
  //     if (tEncodeI32(&encoder, rsp->code) < 0) return -1;
  //   }
  // } else {
  //   if (tEncodeI32(&encoder, 0) < 0) return -1;
  // }
  // tEndEncode(&encoder);

  // int32_t tlen = encoder.pos;
  // tEncoderClear(&encoder);
  // reture tlen;
  return 0;
}

int32_t tDeserializeSVCreateTbBatchRsp(void *buf, int32_t bufLen, SVCreateTbBatchRsp *pRsp) {
  // SDecoder  decoder = {0};
  // int32_t num = 0;
  // tDecoderInit(&decoder, buf, bufLen);

  // if (tStartDecode(&decoder) < 0) return -1;
  // if (tDecodeI32(&decoder, &num) < 0) return -1;
  // if (num > 0) {
  //   pRsp->rspList = taosArrayInit(num, sizeof(SVCreateTbRsp));
  //   if (NULL == pRsp->rspList) return -1;
  //   for (int32_t i = 0; i < num; ++i) {
  //     SVCreateTbRsp rsp = {0};
  //     if (tDecodeI32(&decoder, &rsp.code) < 0) return -1;
  //     if (NULL == taosArrayPush(pRsp->rspList, &rsp)) return -1;
  //   }
  // } else {
  //   pRsp->rspList = NULL;
  // }
  // tEndDecode(&decoder);

  // tDecoderClear(&decoder);
  return 0;
}

int tEncodeSVCreateTbBatchRsp(SEncoder *pCoder, const SVCreateTbBatchRsp *pRsp) {
  int32_t        nRsps = taosArrayGetSize(pRsp->pArray);
  SVCreateTbRsp *pCreateRsp;

  if (tStartEncode(pCoder) < 0) return -1;

  if (tEncodeI32v(pCoder, nRsps) < 0) return -1;
  for (int32_t i = 0; i < nRsps; i++) {
    pCreateRsp = taosArrayGet(pRsp->pArray, i);
    if (tEncodeSVCreateTbRsp(pCoder, pCreateRsp) < 0) return -1;
  }

  tEndEncode(pCoder);

  return 0;
}

int tDecodeSVCreateTbBatchRsp(SDecoder *pCoder, SVCreateTbBatchRsp *pRsp) {
  if (tStartDecode(pCoder) < 0) return -1;

  if (tDecodeI32v(pCoder, &pRsp->nRsps) < 0) return -1;
  pRsp->pRsps = (SVCreateTbRsp *)tDecoderMalloc(pCoder, sizeof(*pRsp->pRsps) * pRsp->nRsps);
  for (int32_t i = 0; i < pRsp->nRsps; i++) {
    if (tDecodeSVCreateTbRsp(pCoder, pRsp->pRsps + i) < 0) return -1;
  }

  tEndDecode(pCoder);
  return 0;
}

int32_t tEncodeTSma(SEncoder *pCoder, const STSma *pSma) {
  if (tEncodeI8(pCoder, pSma->version) < 0) return -1;
  if (tEncodeI8(pCoder, pSma->intervalUnit) < 0) return -1;
  if (tEncodeI8(pCoder, pSma->slidingUnit) < 0) return -1;
  if (tEncodeI8(pCoder, pSma->timezoneInt) < 0) return -1;
  if (tEncodeI32(pCoder, pSma->dstVgId) < 0) return -1;
  if (tEncodeCStr(pCoder, pSma->indexName) < 0) return -1;
  if (tEncodeI32(pCoder, pSma->exprLen) < 0) return -1;
  if (tEncodeI32(pCoder, pSma->tagsFilterLen) < 0) return -1;
  if (tEncodeI64(pCoder, pSma->indexUid) < 0) return -1;
  if (tEncodeI64(pCoder, pSma->tableUid) < 0) return -1;
  if (tEncodeI64(pCoder, pSma->dstTbUid) < 0) return -1;
  if (tEncodeCStr(pCoder, pSma->dstTbName) < 0) return -1;
  if (tEncodeI64(pCoder, pSma->interval) < 0) return -1;
  if (tEncodeI64(pCoder, pSma->offset) < 0) return -1;
  if (tEncodeI64(pCoder, pSma->sliding) < 0) return -1;
  if (pSma->exprLen > 0) {
    if (tEncodeCStr(pCoder, pSma->expr) < 0) return -1;
  }
  if (pSma->tagsFilterLen > 0) {
    if (tEncodeCStr(pCoder, pSma->tagsFilter) < 0) return -1;
  }

  tEncodeSSchemaWrapper(pCoder, &pSma->schemaRow);
  tEncodeSSchemaWrapper(pCoder, &pSma->schemaTag);

  return 0;
}

int32_t tDecodeTSma(SDecoder *pCoder, STSma *pSma, bool deepCopy) {
  if (tDecodeI8(pCoder, &pSma->version) < 0) return -1;
  if (tDecodeI8(pCoder, &pSma->intervalUnit) < 0) return -1;
  if (tDecodeI8(pCoder, &pSma->slidingUnit) < 0) return -1;
  if (tDecodeI8(pCoder, &pSma->timezoneInt) < 0) return -1;
  if (tDecodeI32(pCoder, &pSma->dstVgId) < 0) return -1;
  if (tDecodeCStrTo(pCoder, pSma->indexName) < 0) return -1;
  if (tDecodeI32(pCoder, &pSma->exprLen) < 0) return -1;
  if (tDecodeI32(pCoder, &pSma->tagsFilterLen) < 0) return -1;
  if (tDecodeI64(pCoder, &pSma->indexUid) < 0) return -1;
  if (tDecodeI64(pCoder, &pSma->tableUid) < 0) return -1;
  if (tDecodeI64(pCoder, &pSma->dstTbUid) < 0) return -1;
  if (deepCopy) {
    if (tDecodeCStrAlloc(pCoder, &pSma->dstTbName) < 0) return -1;
  } else {
    if (tDecodeCStr(pCoder, &pSma->dstTbName) < 0) return -1;
  }

  if (tDecodeI64(pCoder, &pSma->interval) < 0) return -1;
  if (tDecodeI64(pCoder, &pSma->offset) < 0) return -1;
  if (tDecodeI64(pCoder, &pSma->sliding) < 0) return -1;
  if (pSma->exprLen > 0) {
    if (deepCopy) {
      if (tDecodeCStrAlloc(pCoder, &pSma->expr) < 0) return -1;
    } else {
      if (tDecodeCStr(pCoder, &pSma->expr) < 0) return -1;
    }
  } else {
    pSma->expr = NULL;
  }
  if (pSma->tagsFilterLen > 0) {
    if (deepCopy) {
      if (tDecodeCStrAlloc(pCoder, &pSma->tagsFilter) < 0) return -1;
    } else {
      if (tDecodeCStr(pCoder, &pSma->tagsFilter) < 0) return -1;
    }
  } else {
    pSma->tagsFilter = NULL;
  }
  // only needed in dstVgroup
  tDecodeSSchemaWrapperEx(pCoder, &pSma->schemaRow);
  tDecodeSSchemaWrapperEx(pCoder, &pSma->schemaTag);

  return 0;
}

int32_t tEncodeSVCreateTSmaReq(SEncoder *pCoder, const SVCreateTSmaReq *pReq) {
  if (tStartEncode(pCoder) < 0) return -1;

  tEncodeTSma(pCoder, pReq);

  tEndEncode(pCoder);
  return 0;
}

int32_t tDecodeSVCreateTSmaReq(SDecoder *pCoder, SVCreateTSmaReq *pReq) {
  if (tStartDecode(pCoder) < 0) return -1;

  tDecodeTSma(pCoder, pReq, false);

  tEndDecode(pCoder);
  return 0;
}

int32_t tEncodeSVDropTSmaReq(SEncoder *pCoder, const SVDropTSmaReq *pReq) {
  if (tStartEncode(pCoder) < 0) return -1;

  if (tEncodeI64(pCoder, pReq->indexUid) < 0) return -1;
  if (tEncodeCStr(pCoder, pReq->indexName) < 0) return -1;

  tEndEncode(pCoder);
  return 0;
}

int32_t tDecodeSVDropTSmaReq(SDecoder *pCoder, SVDropTSmaReq *pReq) {
  if (tStartDecode(pCoder) < 0) return -1;

  if (tDecodeI64(pCoder, &pReq->indexUid) < 0) return -1;
  if (tDecodeCStrTo(pCoder, pReq->indexName) < 0) return -1;

  tEndDecode(pCoder);
  return 0;
}

int32_t tSerializeSVDeleteReq(void *buf, int32_t bufLen, SVDeleteReq *pReq) {
  int32_t headLen = sizeof(SMsgHead);
  if (buf != NULL) {
    buf = (char *)buf + headLen;
    bufLen -= headLen;
  }

  SEncoder encoder = {0};
  tEncoderInit(&encoder, buf, bufLen);

  if (tStartEncode(&encoder) < 0) return -1;
  if (tEncodeU64(&encoder, pReq->sId) < 0) return -1;
  if (tEncodeU64(&encoder, pReq->queryId) < 0) return -1;
  if (tEncodeU64(&encoder, pReq->taskId) < 0) return -1;
  if (tEncodeU32(&encoder, pReq->sqlLen) < 0) return -1;
  if (tEncodeCStr(&encoder, pReq->sql) < 0) return -1;
  if (tEncodeBinary(&encoder, pReq->msg, pReq->phyLen) < 0) return -1;
  tEndEncode(&encoder);

  int32_t tlen = encoder.pos;
  tEncoderClear(&encoder);

  if (buf != NULL) {
    SMsgHead *pHead = (SMsgHead *)((char *)buf - headLen);
    pHead->vgId = htonl(pReq->header.vgId);
    pHead->contLen = htonl(tlen + headLen);
  }

  return tlen + headLen;
}

int32_t tDeserializeSVDeleteReq(void *buf, int32_t bufLen, SVDeleteReq *pReq) {
  int32_t headLen = sizeof(SMsgHead);

  SMsgHead *pHead = buf;
  pHead->vgId = pReq->header.vgId;
  pHead->contLen = pReq->header.contLen;

  SDecoder decoder = {0};
  tDecoderInit(&decoder, (char *)buf + headLen, bufLen - headLen);

  if (tStartDecode(&decoder) < 0) return -1;
  if (tDecodeU64(&decoder, &pReq->sId) < 0) return -1;
  if (tDecodeU64(&decoder, &pReq->queryId) < 0) return -1;
  if (tDecodeU64(&decoder, &pReq->taskId) < 0) return -1;
  if (tDecodeU32(&decoder, &pReq->sqlLen) < 0) return -1;
  pReq->sql = taosMemoryCalloc(1, pReq->sqlLen + 1);
  if (NULL == pReq->sql) return -1;
  if (tDecodeCStrTo(&decoder, pReq->sql) < 0) return -1;
  uint64_t msgLen = 0;
  if (tDecodeBinaryAlloc(&decoder, (void **)&pReq->msg, &msgLen) < 0) return -1;
  pReq->phyLen = msgLen;

  tEndDecode(&decoder);

  tDecoderClear(&decoder);
  return 0;
}

int32_t tEncodeSVDeleteRsp(SEncoder *pCoder, const SVDeleteRsp *pReq) {
  if (tStartEncode(pCoder) < 0) return -1;

  if (tEncodeI64(pCoder, pReq->affectedRows) < 0) return -1;

  tEndEncode(pCoder);
  return 0;
}

int32_t tDecodeSVDeleteRsp(SDecoder *pCoder, SVDeleteRsp *pReq) {
  if (tStartDecode(pCoder) < 0) return -1;

  if (tDecodeI64(pCoder, &pReq->affectedRows) < 0) return -1;

  tEndDecode(pCoder);
  return 0;
}

int32_t tSerializeSCMCreateStreamReq(void *buf, int32_t bufLen, const SCMCreateStreamReq *pReq) {
  int32_t sqlLen = 0;
  int32_t astLen = 0;
  if (pReq->sql != NULL) sqlLen = (int32_t)strlen(pReq->sql);
  if (pReq->ast != NULL) astLen = (int32_t)strlen(pReq->ast);

  SEncoder encoder = {0};
  tEncoderInit(&encoder, buf, bufLen);

  if (tStartEncode(&encoder) < 0) return -1;
  if (tEncodeCStr(&encoder, pReq->name) < 0) return -1;
  if (tEncodeCStr(&encoder, pReq->sourceDB) < 0) return -1;
  if (tEncodeCStr(&encoder, pReq->targetStbFullName) < 0) return -1;
  if (tEncodeI8(&encoder, pReq->igExists) < 0) return -1;
  if (tEncodeI8(&encoder, pReq->fillHistory) < 0) return -1;
  if (tEncodeI32(&encoder, sqlLen) < 0) return -1;
  if (tEncodeI32(&encoder, astLen) < 0) return -1;
  if (tEncodeI8(&encoder, pReq->triggerType) < 0) return -1;
  if (tEncodeI64(&encoder, pReq->maxDelay) < 0) return -1;
  if (tEncodeI64(&encoder, pReq->watermark) < 0) return -1;
  if (tEncodeI8(&encoder, pReq->igExpired) < 0) return -1;
  if (sqlLen > 0 && tEncodeCStr(&encoder, pReq->sql) < 0) return -1;
  if (astLen > 0 && tEncodeCStr(&encoder, pReq->ast) < 0) return -1;
  if (tEncodeI32(&encoder, pReq->numOfTags) < 0) return -1;
  for (int32_t i = 0; i < pReq->numOfTags; ++i) {
    SField *pField = taosArrayGet(pReq->pTags, i);
    if (tEncodeI8(&encoder, pField->type) < 0) return -1;
    if (tEncodeI8(&encoder, pField->flags) < 0) return -1;
    if (tEncodeI32(&encoder, pField->bytes) < 0) return -1;
    if (tEncodeCStr(&encoder, pField->name) < 0) return -1;
  }
<<<<<<< HEAD
  if (tEncodeI64(&encoder, pReq->deleteMark) < 0) return -1;
=======
  if (tEncodeI8(&encoder, pReq->igUpdate) < 0) return -1;
>>>>>>> 3b238524

  tEndEncode(&encoder);

  int32_t tlen = encoder.pos;
  tEncoderClear(&encoder);
  return tlen;
}

int32_t tDeserializeSCMCreateStreamReq(void *buf, int32_t bufLen, SCMCreateStreamReq *pReq) {
  int32_t sqlLen = 0;
  int32_t astLen = 0;

  SDecoder decoder = {0};
  tDecoderInit(&decoder, buf, bufLen);

  if (tStartDecode(&decoder) < 0) return -1;
  if (tDecodeCStrTo(&decoder, pReq->name) < 0) return -1;
  if (tDecodeCStrTo(&decoder, pReq->sourceDB) < 0) return -1;
  if (tDecodeCStrTo(&decoder, pReq->targetStbFullName) < 0) return -1;
  if (tDecodeI8(&decoder, &pReq->igExists) < 0) return -1;
  if (tDecodeI8(&decoder, &pReq->fillHistory) < 0) return -1;
  if (tDecodeI32(&decoder, &sqlLen) < 0) return -1;
  if (tDecodeI32(&decoder, &astLen) < 0) return -1;
  if (tDecodeI8(&decoder, &pReq->triggerType) < 0) return -1;
  if (tDecodeI64(&decoder, &pReq->maxDelay) < 0) return -1;
  if (tDecodeI64(&decoder, &pReq->watermark) < 0) return -1;
  if (tDecodeI8(&decoder, &pReq->igExpired) < 0) return -1;

  if (sqlLen > 0) {
    pReq->sql = taosMemoryCalloc(1, sqlLen + 1);
    if (pReq->sql == NULL) return -1;
    if (tDecodeCStrTo(&decoder, pReq->sql) < 0) return -1;
  }

  if (astLen > 0) {
    pReq->ast = taosMemoryCalloc(1, astLen + 1);
    if (pReq->ast == NULL) return -1;
    if (tDecodeCStrTo(&decoder, pReq->ast) < 0) return -1;
  }

  if (tDecodeI32(&decoder, &pReq->numOfTags) < 0) return -1;
  if (pReq->numOfTags > 0) {
    pReq->pTags = taosArrayInit(pReq->numOfTags, sizeof(SField));
    if (pReq->pTags == NULL) {
      terrno = TSDB_CODE_OUT_OF_MEMORY;
      return -1;
    }

    for (int32_t i = 0; i < pReq->numOfTags; ++i) {
      SField field = {0};
      if (tDecodeI8(&decoder, &field.type) < 0) return -1;
      if (tDecodeI8(&decoder, &field.flags) < 0) return -1;
      if (tDecodeI32(&decoder, &field.bytes) < 0) return -1;
      if (tDecodeCStrTo(&decoder, field.name) < 0) return -1;
      if (taosArrayPush(pReq->pTags, &field) == NULL) {
        terrno = TSDB_CODE_OUT_OF_MEMORY;
        return -1;
      }
    }
  }

<<<<<<< HEAD
  if (tDecodeI64(&decoder, &pReq->deleteMark) < 0) return -1;
=======
  if (tDecodeI8(&decoder, &pReq->igUpdate) < 0) return -1;
>>>>>>> 3b238524

  tEndDecode(&decoder);

  tDecoderClear(&decoder);
  return 0;
}

int32_t tSerializeSMDropStreamReq(void *buf, int32_t bufLen, const SMDropStreamReq *pReq) {
  SEncoder encoder = {0};
  tEncoderInit(&encoder, buf, bufLen);

  if (tStartEncode(&encoder) < 0) return -1;
  if (tEncodeCStr(&encoder, pReq->name) < 0) return -1;
  if (tEncodeI8(&encoder, pReq->igNotExists) < 0) return -1;

  tEndEncode(&encoder);

  int32_t tlen = encoder.pos;
  tEncoderClear(&encoder);
  return tlen;
}

int32_t tDeserializeSMDropStreamReq(void *buf, int32_t bufLen, SMDropStreamReq *pReq) {
  SDecoder decoder = {0};
  tDecoderInit(&decoder, buf, bufLen);

  if (tStartDecode(&decoder) < 0) return -1;
  if (tDecodeCStrTo(&decoder, pReq->name) < 0) return -1;
  if (tDecodeI8(&decoder, &pReq->igNotExists) < 0) return -1;

  tEndDecode(&decoder);

  tDecoderClear(&decoder);
  return 0;
}

int32_t tSerializeSMRecoverStreamReq(void *buf, int32_t bufLen, const SMRecoverStreamReq *pReq) {
  SEncoder encoder = {0};
  tEncoderInit(&encoder, buf, bufLen);

  if (tStartEncode(&encoder) < 0) return -1;
  if (tEncodeCStr(&encoder, pReq->name) < 0) return -1;
  if (tEncodeI8(&encoder, pReq->igNotExists) < 0) return -1;

  tEndEncode(&encoder);

  int32_t tlen = encoder.pos;
  tEncoderClear(&encoder);
  return tlen;
}

int32_t tDeserializeSMRecoverStreamReq(void *buf, int32_t bufLen, SMRecoverStreamReq *pReq) {
  SDecoder decoder = {0};
  tDecoderInit(&decoder, buf, bufLen);

  if (tStartDecode(&decoder) < 0) return -1;
  if (tDecodeCStrTo(&decoder, pReq->name) < 0) return -1;
  if (tDecodeI8(&decoder, &pReq->igNotExists) < 0) return -1;

  tEndDecode(&decoder);

  tDecoderClear(&decoder);
  return 0;
}

void tFreeSCMCreateStreamReq(SCMCreateStreamReq *pReq) {
  taosArrayDestroy(pReq->pTags);
  taosMemoryFreeClear(pReq->sql);
  taosMemoryFreeClear(pReq->ast);
}

int32_t tEncodeSRSmaParam(SEncoder *pCoder, const SRSmaParam *pRSmaParam) {
  for (int32_t i = 0; i < 2; ++i) {
    if (tEncodeI64v(pCoder, pRSmaParam->maxdelay[i]) < 0) return -1;
    if (tEncodeI64v(pCoder, pRSmaParam->watermark[i]) < 0) return -1;
    if (tEncodeI32v(pCoder, pRSmaParam->qmsgLen[i]) < 0) return -1;
    if (pRSmaParam->qmsgLen[i] > 0) {
      if (tEncodeBinary(pCoder, pRSmaParam->qmsg[i], (uint64_t)pRSmaParam->qmsgLen[i]) <
          0)  // qmsgLen contains len of '\0'
        return -1;
    }
  }

  return 0;
}

int32_t tDecodeSRSmaParam(SDecoder *pCoder, SRSmaParam *pRSmaParam) {
  for (int32_t i = 0; i < 2; ++i) {
    if (tDecodeI64v(pCoder, &pRSmaParam->maxdelay[i]) < 0) return -1;
    if (tDecodeI64v(pCoder, &pRSmaParam->watermark[i]) < 0) return -1;
    if (tDecodeI32v(pCoder, &pRSmaParam->qmsgLen[i]) < 0) return -1;
    if (pRSmaParam->qmsgLen[i] > 0) {
      if (tDecodeBinary(pCoder, (uint8_t **)&pRSmaParam->qmsg[i], NULL) < 0) return -1;  // qmsgLen contains len of '\0'
    } else {
      pRSmaParam->qmsg[i] = NULL;
    }
  }

  return 0;
}

int tEncodeSVCreateStbReq(SEncoder *pCoder, const SVCreateStbReq *pReq) {
  if (tStartEncode(pCoder) < 0) return -1;

  if (tEncodeCStr(pCoder, pReq->name) < 0) return -1;
  if (tEncodeI64(pCoder, pReq->suid) < 0) return -1;
  if (tEncodeI8(pCoder, pReq->rollup) < 0) return -1;
  if (tEncodeSSchemaWrapper(pCoder, &pReq->schemaRow) < 0) return -1;
  if (tEncodeSSchemaWrapper(pCoder, &pReq->schemaTag) < 0) return -1;
  if (pReq->rollup) {
    if (tEncodeSRSmaParam(pCoder, &pReq->rsmaParam) < 0) return -1;
  }

  if (tEncodeI32(pCoder, pReq->alterOriDataLen) < 0) return -1;
  if (pReq->alterOriDataLen > 0) {
    if (tEncodeBinary(pCoder, pReq->alterOriData, pReq->alterOriDataLen) < 0) return -1;
  }

  tEndEncode(pCoder);
  return 0;
}

int tDecodeSVCreateStbReq(SDecoder *pCoder, SVCreateStbReq *pReq) {
  if (tStartDecode(pCoder) < 0) return -1;

  if (tDecodeCStr(pCoder, &pReq->name) < 0) return -1;
  if (tDecodeI64(pCoder, &pReq->suid) < 0) return -1;
  if (tDecodeI8(pCoder, &pReq->rollup) < 0) return -1;
  if (tDecodeSSchemaWrapperEx(pCoder, &pReq->schemaRow) < 0) return -1;
  if (tDecodeSSchemaWrapperEx(pCoder, &pReq->schemaTag) < 0) return -1;
  if (pReq->rollup) {
    if (tDecodeSRSmaParam(pCoder, &pReq->rsmaParam) < 0) return -1;
  }

  if (tDecodeI32(pCoder, &pReq->alterOriDataLen) < 0) return -1;
  if (pReq->alterOriDataLen > 0) {
    if (tDecodeBinary(pCoder, (uint8_t **)&pReq->alterOriData, NULL) < 0) return -1;
  }

  tEndDecode(pCoder);
  return 0;
}

STSchema *tdGetSTSChemaFromSSChema(SSchema *pSchema, int32_t nCols, int32_t sver) {
  STSchemaBuilder schemaBuilder = {0};
  if (tdInitTSchemaBuilder(&schemaBuilder, sver) < 0) {
    return NULL;
  }

  for (int i = 0; i < nCols; i++) {
    SSchema *schema = pSchema + i;
    if (tdAddColToSchema(&schemaBuilder, schema->type, schema->flags, schema->colId, schema->bytes) < 0) {
      tdDestroyTSchemaBuilder(&schemaBuilder);
      return NULL;
    }
  }

  STSchema *pNSchema = tdGetSchemaFromBuilder(&schemaBuilder);
  if (pNSchema == NULL) {
    tdDestroyTSchemaBuilder(&schemaBuilder);
    return NULL;
  }

  tdDestroyTSchemaBuilder(&schemaBuilder);
  return pNSchema;
}

int tEncodeSVCreateTbReq(SEncoder *pCoder, const SVCreateTbReq *pReq) {
  if (tStartEncode(pCoder) < 0) return -1;

  if (tEncodeI32v(pCoder, pReq->flags) < 0) return -1;
  if (tEncodeCStr(pCoder, pReq->name) < 0) return -1;
  if (tEncodeI64(pCoder, pReq->uid) < 0) return -1;
  if (tEncodeI64(pCoder, pReq->ctime) < 0) return -1;
  if (tEncodeI32(pCoder, pReq->ttl) < 0) return -1;
  if (tEncodeI8(pCoder, pReq->type) < 0) return -1;
  if (tEncodeI32(pCoder, pReq->commentLen) < 0) return -1;
  if (pReq->commentLen > 0) {
    if (tEncodeCStr(pCoder, pReq->comment) < 0) return -1;
  }

  if (pReq->type == TSDB_CHILD_TABLE) {
    if (tEncodeCStr(pCoder, pReq->ctb.stbName) < 0) return -1;
    if (tEncodeU8(pCoder, pReq->ctb.tagNum) < 0) return -1;
    if (tEncodeI64(pCoder, pReq->ctb.suid) < 0) return -1;
    if (tEncodeTag(pCoder, (const STag *)pReq->ctb.pTag) < 0) return -1;
    int32_t len = taosArrayGetSize(pReq->ctb.tagName);
    if (tEncodeI32(pCoder, len) < 0) return -1;
    for (int32_t i = 0; i < len; i++) {
      char *name = taosArrayGet(pReq->ctb.tagName, i);
      if (tEncodeCStr(pCoder, name) < 0) return -1;
    }
  } else if (pReq->type == TSDB_NORMAL_TABLE) {
    if (tEncodeSSchemaWrapper(pCoder, &pReq->ntb.schemaRow) < 0) return -1;
  } else {
    ASSERT(0);
  }

  tEndEncode(pCoder);
  return 0;
}

int tDecodeSVCreateTbReq(SDecoder *pCoder, SVCreateTbReq *pReq) {
  if (tStartDecode(pCoder) < 0) return -1;

  if (tDecodeI32v(pCoder, &pReq->flags) < 0) return -1;
  if (tDecodeCStr(pCoder, &pReq->name) < 0) return -1;
  if (tDecodeI64(pCoder, &pReq->uid) < 0) return -1;
  if (tDecodeI64(pCoder, &pReq->ctime) < 0) return -1;
  if (tDecodeI32(pCoder, &pReq->ttl) < 0) return -1;
  if (tDecodeI8(pCoder, &pReq->type) < 0) return -1;
  if (tDecodeI32(pCoder, &pReq->commentLen) < 0) return -1;
  if (pReq->commentLen > 0) {
    pReq->comment = taosMemoryMalloc(pReq->commentLen + 1);
    if (pReq->comment == NULL) return -1;
    if (tDecodeCStrTo(pCoder, pReq->comment) < 0) return -1;
  }

  if (pReq->type == TSDB_CHILD_TABLE) {
    if (tDecodeCStr(pCoder, &pReq->ctb.stbName) < 0) return -1;
    if (tDecodeU8(pCoder, &pReq->ctb.tagNum) < 0) return -1;
    if (tDecodeI64(pCoder, &pReq->ctb.suid) < 0) return -1;
    if (tDecodeTag(pCoder, (STag **)&pReq->ctb.pTag) < 0) return -1;
    int32_t len = 0;
    if (tDecodeI32(pCoder, &len) < 0) return -1;
    pReq->ctb.tagName = taosArrayInit(len, TSDB_COL_NAME_LEN);
    if (pReq->ctb.tagName == NULL) return -1;
    for (int32_t i = 0; i < len; i++) {
      char  name[TSDB_COL_NAME_LEN] = {0};
      char *tmp = NULL;
      if (tDecodeCStr(pCoder, &tmp) < 0) return -1;
      strncpy(name, tmp, TSDB_COL_NAME_LEN - 1);
      taosArrayPush(pReq->ctb.tagName, name);
    }
  } else if (pReq->type == TSDB_NORMAL_TABLE) {
    if (tDecodeSSchemaWrapperEx(pCoder, &pReq->ntb.schemaRow) < 0) return -1;
  } else {
    ASSERT(0);
  }

  tEndDecode(pCoder);
  return 0;
}

int tEncodeSVCreateTbBatchReq(SEncoder *pCoder, const SVCreateTbBatchReq *pReq) {
  int32_t nReq = taosArrayGetSize(pReq->pArray);

  if (tStartEncode(pCoder) < 0) return -1;

  if (tEncodeI32v(pCoder, nReq) < 0) return -1;
  for (int iReq = 0; iReq < nReq; iReq++) {
    if (tEncodeSVCreateTbReq(pCoder, (SVCreateTbReq *)taosArrayGet(pReq->pArray, iReq)) < 0) return -1;
  }

  tEndEncode(pCoder);
  return 0;
}

int tDecodeSVCreateTbBatchReq(SDecoder *pCoder, SVCreateTbBatchReq *pReq) {
  if (tStartDecode(pCoder) < 0) return -1;

  if (tDecodeI32v(pCoder, &pReq->nReqs) < 0) return -1;
  pReq->pReqs = (SVCreateTbReq *)tDecoderMalloc(pCoder, sizeof(SVCreateTbReq) * pReq->nReqs);
  if (pReq->pReqs == NULL) return -1;
  for (int iReq = 0; iReq < pReq->nReqs; iReq++) {
    if (tDecodeSVCreateTbReq(pCoder, pReq->pReqs + iReq) < 0) return -1;
  }

  tEndDecode(pCoder);
  return 0;
}

int tEncodeSVCreateTbRsp(SEncoder *pCoder, const SVCreateTbRsp *pRsp) {
  if (tStartEncode(pCoder) < 0) return -1;

  if (tEncodeI32(pCoder, pRsp->code) < 0) return -1;
  if (tEncodeI32(pCoder, pRsp->pMeta ? 1 : 0) < 0) return -1;
  if (pRsp->pMeta) {
    if (tEncodeSTableMetaRsp(pCoder, pRsp->pMeta) < 0) return -1;
  }

  tEndEncode(pCoder);
  return 0;
}

int tDecodeSVCreateTbRsp(SDecoder *pCoder, SVCreateTbRsp *pRsp) {
  if (tStartDecode(pCoder) < 0) return -1;

  if (tDecodeI32(pCoder, &pRsp->code) < 0) return -1;

  int32_t meta = 0;
  if (tDecodeI32(pCoder, &meta) < 0) return -1;
  if (meta) {
    pRsp->pMeta = taosMemoryCalloc(1, sizeof(STableMetaRsp));
    if (NULL == pRsp->pMeta) return -1;
    if (tDecodeSTableMetaRsp(pCoder, pRsp->pMeta) < 0) return -1;
  } else {
    pRsp->pMeta = NULL;
  }

  tEndDecode(pCoder);
  return 0;
}

void tFreeSVCreateTbRsp(void *param) {
  if (NULL == param) {
    return;
  }

  SVCreateTbRsp *pRsp = (SVCreateTbRsp *)param;
  if (pRsp->pMeta) {
    taosMemoryFree(pRsp->pMeta->pSchemas);
    taosMemoryFree(pRsp->pMeta);
  }
}

// TDMT_VND_DROP_TABLE =================
static int32_t tEncodeSVDropTbReq(SEncoder *pCoder, const SVDropTbReq *pReq) {
  if (tStartEncode(pCoder) < 0) return -1;

  if (tEncodeCStr(pCoder, pReq->name) < 0) return -1;
  if (tEncodeU64(pCoder, pReq->suid) < 0) return -1;
  if (tEncodeI8(pCoder, pReq->igNotExists) < 0) return -1;

  tEndEncode(pCoder);
  return 0;
}

static int32_t tDecodeSVDropTbReq(SDecoder *pCoder, SVDropTbReq *pReq) {
  if (tStartDecode(pCoder) < 0) return -1;

  if (tDecodeCStr(pCoder, &pReq->name) < 0) return -1;
  if (tDecodeU64(pCoder, &pReq->suid) < 0) return -1;
  if (tDecodeI8(pCoder, &pReq->igNotExists) < 0) return -1;

  tEndDecode(pCoder);
  return 0;
}

static int32_t tEncodeSVDropTbRsp(SEncoder *pCoder, const SVDropTbRsp *pReq) {
  if (tStartEncode(pCoder) < 0) return -1;

  if (tEncodeI32(pCoder, pReq->code) < 0) return -1;

  tEndEncode(pCoder);
  return 0;
}

static int32_t tDecodeSVDropTbRsp(SDecoder *pCoder, SVDropTbRsp *pReq) {
  if (tStartDecode(pCoder) < 0) return -1;

  if (tDecodeI32(pCoder, &pReq->code) < 0) return -1;

  tEndDecode(pCoder);
  return 0;
}

int32_t tEncodeSVDropTbBatchReq(SEncoder *pCoder, const SVDropTbBatchReq *pReq) {
  int32_t      nReqs = taosArrayGetSize(pReq->pArray);
  SVDropTbReq *pDropTbReq;

  if (tStartEncode(pCoder) < 0) return -1;

  if (tEncodeI32v(pCoder, nReqs) < 0) return -1;
  for (int iReq = 0; iReq < nReqs; iReq++) {
    pDropTbReq = (SVDropTbReq *)taosArrayGet(pReq->pArray, iReq);
    if (tEncodeSVDropTbReq(pCoder, pDropTbReq) < 0) return -1;
  }

  tEndEncode(pCoder);
  return 0;
}

int32_t tDecodeSVDropTbBatchReq(SDecoder *pCoder, SVDropTbBatchReq *pReq) {
  if (tStartDecode(pCoder) < 0) return -1;

  if (tDecodeI32v(pCoder, &pReq->nReqs) < 0) return -1;
  pReq->pReqs = (SVDropTbReq *)tDecoderMalloc(pCoder, sizeof(SVDropTbReq) * pReq->nReqs);
  if (pReq->pReqs == NULL) return -1;
  for (int iReq = 0; iReq < pReq->nReqs; iReq++) {
    if (tDecodeSVDropTbReq(pCoder, pReq->pReqs + iReq) < 0) return -1;
  }

  tEndDecode(pCoder);
  return 0;
}

int32_t tEncodeSVDropTbBatchRsp(SEncoder *pCoder, const SVDropTbBatchRsp *pRsp) {
  int32_t nRsps = taosArrayGetSize(pRsp->pArray);
  if (tStartEncode(pCoder) < 0) return -1;

  if (tEncodeI32v(pCoder, nRsps) < 0) return -1;
  for (int iRsp = 0; iRsp < nRsps; iRsp++) {
    if (tEncodeSVDropTbRsp(pCoder, (SVDropTbRsp *)taosArrayGet(pRsp->pArray, iRsp)) < 0) return -1;
  }

  tEndEncode(pCoder);
  return 0;
}

int32_t tDecodeSVDropTbBatchRsp(SDecoder *pCoder, SVDropTbBatchRsp *pRsp) {
  if (tStartDecode(pCoder) < 0) return -1;

  if (tDecodeI32v(pCoder, &pRsp->nRsps) < 0) return -1;
  pRsp->pRsps = (SVDropTbRsp *)tDecoderMalloc(pCoder, sizeof(SVDropTbRsp) * pRsp->nRsps);
  if (pRsp->pRsps == NULL) return -1;
  for (int iRsp = 0; iRsp < pRsp->nRsps; iRsp++) {
    if (tDecodeSVDropTbRsp(pCoder, pRsp->pRsps + iRsp) < 0) return -1;
  }

  tEndDecode(pCoder);
  return 0;
}

int32_t tEncodeSVDropStbReq(SEncoder *pCoder, const SVDropStbReq *pReq) {
  if (tStartEncode(pCoder) < 0) return -1;

  if (tEncodeCStr(pCoder, pReq->name) < 0) return -1;
  if (tEncodeI64(pCoder, pReq->suid) < 0) return -1;

  tEndEncode(pCoder);
  return 0;
}

int32_t tDecodeSVDropStbReq(SDecoder *pCoder, SVDropStbReq *pReq) {
  if (tStartDecode(pCoder) < 0) return -1;

  if (tDecodeCStr(pCoder, &pReq->name) < 0) return -1;
  if (tDecodeI64(pCoder, &pReq->suid) < 0) return -1;

  tEndDecode(pCoder);
  return 0;
}

static int32_t tEncodeSVSubmitBlk(SEncoder *pCoder, const SVSubmitBlk *pBlock, int32_t flags) {
  if (tStartEncode(pCoder) < 0) return -1;

  if (tEncodeI64(pCoder, pBlock->suid) < 0) return -1;
  if (tEncodeI64(pCoder, pBlock->uid) < 0) return -1;
  if (tEncodeI32v(pCoder, pBlock->sver) < 0) return -1;
  if (tEncodeBinary(pCoder, pBlock->pData, pBlock->nData) < 0) return -1;

  if (flags & TD_AUTO_CREATE_TABLE) {
    if (tEncodeSVCreateTbReq(pCoder, &pBlock->cTbReq) < 0) return -1;
  }

  tEndEncode(pCoder);
  return 0;
}

static int32_t tDecodeSVSubmitBlk(SDecoder *pCoder, SVSubmitBlk *pBlock, int32_t flags) {
  if (tStartDecode(pCoder) < 0) return -1;

  if (tDecodeI64(pCoder, &pBlock->suid) < 0) return -1;
  if (tDecodeI64(pCoder, &pBlock->uid) < 0) return -1;
  if (tDecodeI32v(pCoder, &pBlock->sver) < 0) return -1;
  if (tDecodeBinary(pCoder, &pBlock->pData, &pBlock->nData) < 0) return -1;

  if (flags & TD_AUTO_CREATE_TABLE) {
    if (tDecodeSVCreateTbReq(pCoder, &pBlock->cTbReq) < 0) return -1;
  }

  tEndDecode(pCoder);
  return 0;
}

int32_t tEncodeSVSubmitReq(SEncoder *pCoder, const SVSubmitReq *pReq) {
  int32_t nBlocks = taosArrayGetSize(pReq->pArray);

  if (tStartEncode(pCoder) < 0) return -1;

  if (tEncodeI32v(pCoder, pReq->flags) < 0) return -1;
  if (tEncodeI32v(pCoder, nBlocks) < 0) return -1;
  for (int32_t iBlock = 0; iBlock < nBlocks; iBlock++) {
    if (tEncodeSVSubmitBlk(pCoder, (SVSubmitBlk *)taosArrayGet(pReq->pArray, iBlock), pReq->flags) < 0) return -1;
  }

  tEndEncode(pCoder);
  return 0;
}

int32_t tDecodeSVSubmitReq(SDecoder *pCoder, SVSubmitReq *pReq) {
  if (tStartDecode(pCoder) < 0) return -1;

  if (tDecodeI32v(pCoder, &pReq->flags) < 0) return -1;
  if (tDecodeI32v(pCoder, &pReq->nBlocks) < 0) return -1;
  pReq->pBlocks = tDecoderMalloc(pCoder, sizeof(SVSubmitBlk) * pReq->nBlocks);
  if (pReq->pBlocks == NULL) return -1;
  for (int32_t iBlock = 0; iBlock < pReq->nBlocks; iBlock++) {
    if (tDecodeSVSubmitBlk(pCoder, pReq->pBlocks + iBlock, pReq->flags) < 0) return -1;
  }

  tEndDecode(pCoder);
  return 0;
}

static int32_t tEncodeSSubmitBlkRsp(SEncoder *pEncoder, const SSubmitBlkRsp *pBlock) {
  if (tStartEncode(pEncoder) < 0) return -1;

  if (tEncodeI32(pEncoder, pBlock->code) < 0) return -1;
  if (tEncodeI64(pEncoder, pBlock->uid) < 0) return -1;
  if (pBlock->tblFName) {
    if (tEncodeCStr(pEncoder, pBlock->tblFName) < 0) return -1;
  } else {
    if (tEncodeCStr(pEncoder, "") < 0) return -1;
  }
  if (tEncodeI32v(pEncoder, pBlock->numOfRows) < 0) return -1;
  if (tEncodeI32v(pEncoder, pBlock->affectedRows) < 0) return -1;
  if (tEncodeI64v(pEncoder, pBlock->sver) < 0) return -1;
  if (tEncodeI32(pEncoder, pBlock->pMeta ? 1 : 0) < 0) return -1;
  if (pBlock->pMeta) {
    if (tEncodeSTableMetaRsp(pEncoder, pBlock->pMeta) < 0) return -1;
  }

  tEndEncode(pEncoder);
  return 0;
}

static int32_t tDecodeSSubmitBlkRsp(SDecoder *pDecoder, SSubmitBlkRsp *pBlock) {
  if (tStartDecode(pDecoder) < 0) return -1;

  if (tDecodeI32(pDecoder, &pBlock->code) < 0) return -1;
  if (tDecodeI64(pDecoder, &pBlock->uid) < 0) return -1;
  pBlock->tblFName = taosMemoryCalloc(TSDB_TABLE_FNAME_LEN, 1);
  if (NULL == pBlock->tblFName) return -1;
  if (tDecodeCStrTo(pDecoder, pBlock->tblFName) < 0) return -1;
  if (tDecodeI32v(pDecoder, &pBlock->numOfRows) < 0) return -1;
  if (tDecodeI32v(pDecoder, &pBlock->affectedRows) < 0) return -1;
  if (tDecodeI64v(pDecoder, &pBlock->sver) < 0) return -1;

  int32_t meta = 0;
  if (tDecodeI32(pDecoder, &meta) < 0) return -1;
  if (meta) {
    pBlock->pMeta = taosMemoryCalloc(1, sizeof(STableMetaRsp));
    if (NULL == pBlock->pMeta) return -1;
    if (tDecodeSTableMetaRsp(pDecoder, pBlock->pMeta) < 0) return -1;
  } else {
    pBlock->pMeta = NULL;
  }

  tEndDecode(pDecoder);
  return 0;
}

int32_t tEncodeSSubmitRsp(SEncoder *pEncoder, const SSubmitRsp *pRsp) {
  int32_t nBlocks = taosArrayGetSize(pRsp->pArray);

  if (tStartEncode(pEncoder) < 0) return -1;

  if (tEncodeI32v(pEncoder, pRsp->numOfRows) < 0) return -1;
  if (tEncodeI32v(pEncoder, pRsp->affectedRows) < 0) return -1;
  if (tEncodeI32v(pEncoder, nBlocks) < 0) return -1;
  for (int32_t iBlock = 0; iBlock < nBlocks; iBlock++) {
    if (tEncodeSSubmitBlkRsp(pEncoder, (SSubmitBlkRsp *)taosArrayGet(pRsp->pArray, iBlock)) < 0) return -1;
  }

  tEndEncode(pEncoder);
  return 0;
}

int32_t tDecodeSSubmitRsp(SDecoder *pDecoder, SSubmitRsp *pRsp) {
  if (tStartDecode(pDecoder) < 0) return -1;

  if (tDecodeI32v(pDecoder, &pRsp->numOfRows) < 0) return -1;
  if (tDecodeI32v(pDecoder, &pRsp->affectedRows) < 0) return -1;
  if (tDecodeI32v(pDecoder, &pRsp->nBlocks) < 0) return -1;
  pRsp->pBlocks = taosMemoryCalloc(pRsp->nBlocks, sizeof(*pRsp->pBlocks));
  if (pRsp->pBlocks == NULL) return -1;
  for (int32_t iBlock = 0; iBlock < pRsp->nBlocks; iBlock++) {
    if (tDecodeSSubmitBlkRsp(pDecoder, pRsp->pBlocks + iBlock) < 0) return -1;
  }

  tEndDecode(pDecoder);
  tDecoderClear(pDecoder);
  return 0;
}

void tFreeSSubmitBlkRsp(void *param) {
  if (NULL == param) {
    return;
  }

  SSubmitBlkRsp *pRsp = (SSubmitBlkRsp *)param;

  taosMemoryFree(pRsp->tblFName);
  if (pRsp->pMeta) {
    taosMemoryFree(pRsp->pMeta->pSchemas);
    taosMemoryFree(pRsp->pMeta);
  }
}

void tFreeSSubmitRsp(SSubmitRsp *pRsp) {
  if (NULL == pRsp) return;

  if (pRsp->pBlocks) {
    for (int32_t i = 0; i < pRsp->nBlocks; ++i) {
      SSubmitBlkRsp *sRsp = pRsp->pBlocks + i;
      taosMemoryFree(sRsp->tblFName);
      tFreeSTableMetaRsp(sRsp->pMeta);
      taosMemoryFree(sRsp->pMeta);
    }

    taosMemoryFree(pRsp->pBlocks);
  }

  taosMemoryFree(pRsp);
}

int32_t tEncodeSVAlterTbReq(SEncoder *pEncoder, const SVAlterTbReq *pReq) {
  if (tStartEncode(pEncoder) < 0) return -1;

  if (tEncodeCStr(pEncoder, pReq->tbName) < 0) return -1;
  if (tEncodeI8(pEncoder, pReq->action) < 0) return -1;
  if (tEncodeI32(pEncoder, pReq->colId) < 0) return -1;
  switch (pReq->action) {
    case TSDB_ALTER_TABLE_ADD_COLUMN:
      if (tEncodeCStr(pEncoder, pReq->colName) < 0) return -1;
      if (tEncodeI8(pEncoder, pReq->type) < 0) return -1;
      if (tEncodeI8(pEncoder, pReq->flags) < 0) return -1;
      if (tEncodeI32v(pEncoder, pReq->bytes) < 0) return -1;
      break;
    case TSDB_ALTER_TABLE_DROP_COLUMN:
      if (tEncodeCStr(pEncoder, pReq->colName) < 0) return -1;
      break;
    case TSDB_ALTER_TABLE_UPDATE_COLUMN_BYTES:
      if (tEncodeCStr(pEncoder, pReq->colName) < 0) return -1;
      if (tEncodeI8(pEncoder, pReq->colModType) < 0) return -1;
      if (tEncodeI32v(pEncoder, pReq->colModBytes) < 0) return -1;
      break;
    case TSDB_ALTER_TABLE_UPDATE_COLUMN_NAME:
      if (tEncodeCStr(pEncoder, pReq->colName) < 0) return -1;
      if (tEncodeCStr(pEncoder, pReq->colNewName) < 0) return -1;
      break;
    case TSDB_ALTER_TABLE_UPDATE_TAG_VAL:
      if (tEncodeCStr(pEncoder, pReq->tagName) < 0) return -1;
      if (tEncodeI8(pEncoder, pReq->isNull) < 0) return -1;
      if (tEncodeI8(pEncoder, pReq->tagType) < 0) return -1;
      if (!pReq->isNull) {
        if (tEncodeBinary(pEncoder, pReq->pTagVal, pReq->nTagVal) < 0) return -1;
      }
      break;
    case TSDB_ALTER_TABLE_UPDATE_OPTIONS:
      if (tEncodeI8(pEncoder, pReq->updateTTL) < 0) return -1;
      if (pReq->updateTTL) {
        if (tEncodeI32v(pEncoder, pReq->newTTL) < 0) return -1;
      }
      if (tEncodeI32v(pEncoder, pReq->newCommentLen) < 0) return -1;
      if (pReq->newCommentLen > 0) {
        if (tEncodeCStr(pEncoder, pReq->newComment) < 0) return -1;
      }
      break;
    default:
      break;
  }

  tEndEncode(pEncoder);
  return 0;
}

int32_t tDecodeSVAlterTbReq(SDecoder *pDecoder, SVAlterTbReq *pReq) {
  if (tStartDecode(pDecoder) < 0) return -1;

  if (tDecodeCStr(pDecoder, &pReq->tbName) < 0) return -1;
  if (tDecodeI8(pDecoder, &pReq->action) < 0) return -1;
  if (tDecodeI32(pDecoder, &pReq->colId) < 0) return -1;
  switch (pReq->action) {
    case TSDB_ALTER_TABLE_ADD_COLUMN:
      if (tDecodeCStr(pDecoder, &pReq->colName) < 0) return -1;
      if (tDecodeI8(pDecoder, &pReq->type) < 0) return -1;
      if (tDecodeI8(pDecoder, &pReq->flags) < 0) return -1;
      if (tDecodeI32v(pDecoder, &pReq->bytes) < 0) return -1;
      break;
    case TSDB_ALTER_TABLE_DROP_COLUMN:
      if (tDecodeCStr(pDecoder, &pReq->colName) < 0) return -1;
      break;
    case TSDB_ALTER_TABLE_UPDATE_COLUMN_BYTES:
      if (tDecodeCStr(pDecoder, &pReq->colName) < 0) return -1;
      if (tDecodeI8(pDecoder, &pReq->colModType) < 0) return -1;
      if (tDecodeI32v(pDecoder, &pReq->colModBytes) < 0) return -1;
      break;
    case TSDB_ALTER_TABLE_UPDATE_COLUMN_NAME:
      if (tDecodeCStr(pDecoder, &pReq->colName) < 0) return -1;
      if (tDecodeCStr(pDecoder, &pReq->colNewName) < 0) return -1;
      break;
    case TSDB_ALTER_TABLE_UPDATE_TAG_VAL:
      if (tDecodeCStr(pDecoder, &pReq->tagName) < 0) return -1;
      if (tDecodeI8(pDecoder, &pReq->isNull) < 0) return -1;
      if (tDecodeI8(pDecoder, &pReq->tagType) < 0) return -1;
      if (!pReq->isNull) {
        if (tDecodeBinary(pDecoder, &pReq->pTagVal, &pReq->nTagVal) < 0) return -1;
      }
      break;
    case TSDB_ALTER_TABLE_UPDATE_OPTIONS:
      if (tDecodeI8(pDecoder, &pReq->updateTTL) < 0) return -1;
      if (pReq->updateTTL) {
        if (tDecodeI32v(pDecoder, &pReq->newTTL) < 0) return -1;
      }
      if (tDecodeI32v(pDecoder, &pReq->newCommentLen) < 0) return -1;
      if (pReq->newCommentLen > 0) {
        if (tDecodeCStr(pDecoder, &pReq->newComment) < 0) return -1;
      }
      break;
    default:
      break;
  }

  tEndDecode(pDecoder);
  return 0;
}

int32_t tEncodeSVAlterTbRsp(SEncoder *pEncoder, const SVAlterTbRsp *pRsp) {
  if (tStartEncode(pEncoder) < 0) return -1;
  if (tEncodeI32(pEncoder, pRsp->code) < 0) return -1;
  if (tEncodeI32(pEncoder, pRsp->pMeta ? 1 : 0) < 0) return -1;
  if (pRsp->pMeta) {
    if (tEncodeSTableMetaRsp(pEncoder, pRsp->pMeta) < 0) return -1;
  }
  tEndEncode(pEncoder);
  return 0;
}

int32_t tDecodeSVAlterTbRsp(SDecoder *pDecoder, SVAlterTbRsp *pRsp) {
  int32_t meta = 0;
  if (tStartDecode(pDecoder) < 0) return -1;
  if (tDecodeI32(pDecoder, &pRsp->code) < 0) return -1;
  if (tDecodeI32(pDecoder, &meta) < 0) return -1;
  if (meta) {
    pRsp->pMeta = taosMemoryCalloc(1, sizeof(STableMetaRsp));
    if (NULL == pRsp->pMeta) return -1;
    if (tDecodeSTableMetaRsp(pDecoder, pRsp->pMeta) < 0) return -1;
  }
  tEndDecode(pDecoder);
  return 0;
}

int32_t tDeserializeSVAlterTbRsp(void *buf, int32_t bufLen, SVAlterTbRsp *pRsp) {
  int32_t  meta = 0;
  SDecoder decoder = {0};
  tDecoderInit(&decoder, buf, bufLen);

  if (tStartDecode(&decoder) < 0) return -1;
  if (tDecodeI32(&decoder, &pRsp->code) < 0) return -1;
  if (tDecodeI32(&decoder, &meta) < 0) return -1;
  if (meta) {
    pRsp->pMeta = taosMemoryCalloc(1, sizeof(STableMetaRsp));
    if (NULL == pRsp->pMeta) return -1;
    if (tDecodeSTableMetaRsp(&decoder, pRsp->pMeta) < 0) return -1;
  }
  tEndDecode(&decoder);
  tDecoderClear(&decoder);
  return 0;
}

int32_t tEncodeSMAlterStbRsp(SEncoder *pEncoder, const SMAlterStbRsp *pRsp) {
  if (tStartEncode(pEncoder) < 0) return -1;
  if (tEncodeI32(pEncoder, pRsp->pMeta->pSchemas ? 1 : 0) < 0) return -1;
  if (pRsp->pMeta->pSchemas) {
    if (tEncodeSTableMetaRsp(pEncoder, pRsp->pMeta) < 0) return -1;
  }
  tEndEncode(pEncoder);
  return 0;
}

int32_t tDecodeSMAlterStbRsp(SDecoder *pDecoder, SMAlterStbRsp *pRsp) {
  int32_t meta = 0;
  if (tStartDecode(pDecoder) < 0) return -1;
  if (tDecodeI32(pDecoder, &meta) < 0) return -1;
  if (meta) {
    pRsp->pMeta = taosMemoryCalloc(1, sizeof(STableMetaRsp));
    if (NULL == pRsp->pMeta) return -1;
    if (tDecodeSTableMetaRsp(pDecoder, pRsp->pMeta) < 0) return -1;
  }
  tEndDecode(pDecoder);
  return 0;
}

int32_t tDeserializeSMAlterStbRsp(void *buf, int32_t bufLen, SMAlterStbRsp *pRsp) {
  int32_t  meta = 0;
  SDecoder decoder = {0};
  tDecoderInit(&decoder, buf, bufLen);

  if (tStartDecode(&decoder) < 0) return -1;
  if (tDecodeI32(&decoder, &meta) < 0) return -1;
  if (meta) {
    pRsp->pMeta = taosMemoryCalloc(1, sizeof(STableMetaRsp));
    if (NULL == pRsp->pMeta) return -1;
    if (tDecodeSTableMetaRsp(&decoder, pRsp->pMeta) < 0) return -1;
  }
  tEndDecode(&decoder);
  tDecoderClear(&decoder);
  return 0;
}

void tFreeSMAlterStbRsp(SMAlterStbRsp *pRsp) {
  if (NULL == pRsp) {
    return;
  }

  if (pRsp->pMeta) {
    taosMemoryFree(pRsp->pMeta->pSchemas);
    taosMemoryFree(pRsp->pMeta);
  }
}

int32_t tEncodeSMCreateStbRsp(SEncoder *pEncoder, const SMCreateStbRsp *pRsp) {
  if (tStartEncode(pEncoder) < 0) return -1;
  if (tEncodeI32(pEncoder, pRsp->pMeta->pSchemas ? 1 : 0) < 0) return -1;
  if (pRsp->pMeta->pSchemas) {
    if (tEncodeSTableMetaRsp(pEncoder, pRsp->pMeta) < 0) return -1;
  }
  tEndEncode(pEncoder);
  return 0;
}

int32_t tDecodeSMCreateStbRsp(SDecoder *pDecoder, SMCreateStbRsp *pRsp) {
  int32_t meta = 0;
  if (tStartDecode(pDecoder) < 0) return -1;
  if (tDecodeI32(pDecoder, &meta) < 0) return -1;
  if (meta) {
    pRsp->pMeta = taosMemoryCalloc(1, sizeof(STableMetaRsp));
    if (NULL == pRsp->pMeta) return -1;
    if (tDecodeSTableMetaRsp(pDecoder, pRsp->pMeta) < 0) return -1;
  }
  tEndDecode(pDecoder);
  return 0;
}

int32_t tDeserializeSMCreateStbRsp(void *buf, int32_t bufLen, SMCreateStbRsp *pRsp) {
  int32_t  meta = 0;
  SDecoder decoder = {0};
  tDecoderInit(&decoder, buf, bufLen);

  if (tStartDecode(&decoder) < 0) return -1;
  if (tDecodeI32(&decoder, &meta) < 0) return -1;
  if (meta) {
    pRsp->pMeta = taosMemoryCalloc(1, sizeof(STableMetaRsp));
    if (NULL == pRsp->pMeta) return -1;
    if (tDecodeSTableMetaRsp(&decoder, pRsp->pMeta) < 0) return -1;
  }
  tEndDecode(&decoder);
  tDecoderClear(&decoder);
  return 0;
}

void tFreeSMCreateStbRsp(SMCreateStbRsp *pRsp) {
  if (NULL == pRsp) {
    return;
  }

  if (pRsp->pMeta) {
    taosMemoryFree(pRsp->pMeta->pSchemas);
    taosMemoryFree(pRsp->pMeta);
  }
}

int32_t tEncodeSTqOffsetVal(SEncoder *pEncoder, const STqOffsetVal *pOffsetVal) {
  if (tEncodeI8(pEncoder, pOffsetVal->type) < 0) return -1;
  if (pOffsetVal->type == TMQ_OFFSET__SNAPSHOT_DATA || pOffsetVal->type == TMQ_OFFSET__SNAPSHOT_META) {
    if (tEncodeI64(pEncoder, pOffsetVal->uid) < 0) return -1;
    if (tEncodeI64(pEncoder, pOffsetVal->ts) < 0) return -1;
  } else if (pOffsetVal->type == TMQ_OFFSET__LOG) {
    if (tEncodeI64(pEncoder, pOffsetVal->version) < 0) return -1;
  } else if (pOffsetVal->type < 0) {
    // do nothing
  } else {
    ASSERT(0);
  }
  return 0;
}

int32_t tDecodeSTqOffsetVal(SDecoder *pDecoder, STqOffsetVal *pOffsetVal) {
  if (tDecodeI8(pDecoder, &pOffsetVal->type) < 0) return -1;
  if (pOffsetVal->type == TMQ_OFFSET__SNAPSHOT_DATA || pOffsetVal->type == TMQ_OFFSET__SNAPSHOT_META) {
    if (tDecodeI64(pDecoder, &pOffsetVal->uid) < 0) return -1;
    if (tDecodeI64(pDecoder, &pOffsetVal->ts) < 0) return -1;
  } else if (pOffsetVal->type == TMQ_OFFSET__LOG) {
    if (tDecodeI64(pDecoder, &pOffsetVal->version) < 0) return -1;
  } else if (pOffsetVal->type < 0) {
    // do nothing
  } else {
    ASSERT(0);
  }
  return 0;
}

int32_t tFormatOffset(char *buf, int32_t maxLen, const STqOffsetVal *pVal) {
  if (pVal->type == TMQ_OFFSET__RESET_NONE) {
    snprintf(buf, maxLen, "offset(reset to none)");
  } else if (pVal->type == TMQ_OFFSET__RESET_EARLIEAST) {
    snprintf(buf, maxLen, "offset(reset to earlieast)");
  } else if (pVal->type == TMQ_OFFSET__RESET_LATEST) {
    snprintf(buf, maxLen, "offset(reset to latest)");
  } else if (pVal->type == TMQ_OFFSET__LOG) {
    snprintf(buf, maxLen, "offset(log) ver:%" PRId64, pVal->version);
  } else if (pVal->type == TMQ_OFFSET__SNAPSHOT_DATA || pVal->type == TMQ_OFFSET__SNAPSHOT_META) {
    snprintf(buf, maxLen, "offset(ss data) uid:%" PRId64 ", ts:%" PRId64, pVal->uid, pVal->ts);
  } else {
    ASSERT(0);
  }
  return 0;
}

bool tOffsetEqual(const STqOffsetVal *pLeft, const STqOffsetVal *pRight) {
  if (pLeft->type == pRight->type) {
    if (pLeft->type == TMQ_OFFSET__LOG) {
      return pLeft->version == pRight->version;
    } else if (pLeft->type == TMQ_OFFSET__SNAPSHOT_DATA) {
      return pLeft->uid == pRight->uid && pLeft->ts == pRight->ts;
    } else if (pLeft->type == TMQ_OFFSET__SNAPSHOT_META) {
      return pLeft->uid == pRight->uid;
    } else {
      ASSERT(0);
      /*ASSERT(pLeft->type == TMQ_OFFSET__RESET_NONE || pLeft->type == TMQ_OFFSET__RESET_EARLIEAST ||*/
      /*pLeft->type == TMQ_OFFSET__RESET_LATEST);*/
      /*return true;*/
    }
  }
  return false;
}

int32_t tEncodeSTqOffset(SEncoder *pEncoder, const STqOffset *pOffset) {
  if (tEncodeSTqOffsetVal(pEncoder, &pOffset->val) < 0) return -1;
  if (tEncodeCStr(pEncoder, pOffset->subKey) < 0) return -1;
  return 0;
}

int32_t tDecodeSTqOffset(SDecoder *pDecoder, STqOffset *pOffset) {
  if (tDecodeSTqOffsetVal(pDecoder, &pOffset->val) < 0) return -1;
  if (tDecodeCStrTo(pDecoder, pOffset->subKey) < 0) return -1;
  return 0;
}

int32_t tEncodeSTqCheckInfo(SEncoder *pEncoder, const STqCheckInfo *pInfo) {
  if (tEncodeCStr(pEncoder, pInfo->topic) < 0) return -1;
  if (tEncodeI64(pEncoder, pInfo->ntbUid) < 0) return -1;
  int32_t sz = taosArrayGetSize(pInfo->colIdList);
  if (tEncodeI32(pEncoder, sz) < 0) return -1;
  for (int32_t i = 0; i < sz; i++) {
    int16_t colId = *(int16_t *)taosArrayGet(pInfo->colIdList, i);
    if (tEncodeI16(pEncoder, colId) < 0) return -1;
  }
  return pEncoder->pos;
}

int32_t tDecodeSTqCheckInfo(SDecoder *pDecoder, STqCheckInfo *pInfo) {
  if (tDecodeCStrTo(pDecoder, pInfo->topic) < 0) return -1;
  if (tDecodeI64(pDecoder, &pInfo->ntbUid) < 0) return -1;
  int32_t sz;
  if (tDecodeI32(pDecoder, &sz) < 0) return -1;
  pInfo->colIdList = taosArrayInit(sz, sizeof(int16_t));
  if (pInfo->colIdList == NULL) return -1;
  for (int32_t i = 0; i < sz; i++) {
    int16_t colId;
    if (tDecodeI16(pDecoder, &colId) < 0) return -1;
    taosArrayPush(pInfo->colIdList, &colId);
  }
  return 0;
}
void tDeleteSTqCheckInfo(STqCheckInfo *pInfo) { taosArrayDestroy(pInfo->colIdList); }

int32_t tEncodeDeleteRes(SEncoder *pCoder, const SDeleteRes *pRes) {
  int32_t nUid = taosArrayGetSize(pRes->uidList);

  if (tEncodeU64(pCoder, pRes->suid) < 0) return -1;
  if (tEncodeI32v(pCoder, nUid) < 0) return -1;
  for (int32_t iUid = 0; iUid < nUid; iUid++) {
    if (tEncodeU64(pCoder, *(uint64_t *)taosArrayGet(pRes->uidList, iUid)) < 0) return -1;
  }
  if (tEncodeI64(pCoder, pRes->skey) < 0) return -1;
  if (tEncodeI64(pCoder, pRes->ekey) < 0) return -1;
  if (tEncodeI64v(pCoder, pRes->affectedRows) < 0) return -1;

  if (tEncodeCStr(pCoder, pRes->tableFName) < 0) return -1;
  if (tEncodeCStr(pCoder, pRes->tsColName) < 0) return -1;
  return 0;
}

int32_t tDecodeDeleteRes(SDecoder *pCoder, SDeleteRes *pRes) {
  int32_t  nUid;
  uint64_t uid;

  if (tDecodeU64(pCoder, &pRes->suid) < 0) return -1;
  if (tDecodeI32v(pCoder, &nUid) < 0) return -1;
  for (int32_t iUid = 0; iUid < nUid; iUid++) {
    if (tDecodeU64(pCoder, &uid) < 0) return -1;
    if (pRes->uidList) taosArrayPush(pRes->uidList, &uid);
  }
  if (tDecodeI64(pCoder, &pRes->skey) < 0) return -1;
  if (tDecodeI64(pCoder, &pRes->ekey) < 0) return -1;
  if (tDecodeI64v(pCoder, &pRes->affectedRows) < 0) return -1;

  if (tDecodeCStrTo(pCoder, pRes->tableFName) < 0) return -1;
  if (tDecodeCStrTo(pCoder, pRes->tsColName) < 0) return -1;
  return 0;
}

int32_t tEncodeSMqMetaRsp(SEncoder *pEncoder, const SMqMetaRsp *pRsp) {
  if (tEncodeSTqOffsetVal(pEncoder, &pRsp->rspOffset) < 0) return -1;
  if (tEncodeI16(pEncoder, pRsp->resMsgType)) return -1;
  if (tEncodeBinary(pEncoder, pRsp->metaRsp, pRsp->metaRspLen)) return -1;
  return 0;
}

int32_t tDecodeSMqMetaRsp(SDecoder *pDecoder, SMqMetaRsp *pRsp) {
  if (tDecodeSTqOffsetVal(pDecoder, &pRsp->rspOffset) < 0) return -1;
  if (tDecodeI16(pDecoder, &pRsp->resMsgType) < 0) return -1;
  if (tDecodeBinaryAlloc(pDecoder, &pRsp->metaRsp, (uint64_t *)&pRsp->metaRspLen) < 0) return -1;
  return 0;
}

int32_t tEncodeSMqDataRsp(SEncoder *pEncoder, const SMqDataRsp *pRsp) {
  if (tEncodeSTqOffsetVal(pEncoder, &pRsp->reqOffset) < 0) return -1;
  if (tEncodeSTqOffsetVal(pEncoder, &pRsp->rspOffset) < 0) return -1;
  if (tEncodeI32(pEncoder, pRsp->blockNum) < 0) return -1;
  if (pRsp->blockNum != 0) {
    if (tEncodeI8(pEncoder, pRsp->withTbName) < 0) return -1;
    if (tEncodeI8(pEncoder, pRsp->withSchema) < 0) return -1;

    for (int32_t i = 0; i < pRsp->blockNum; i++) {
      int32_t bLen = *(int32_t *)taosArrayGet(pRsp->blockDataLen, i);
      void   *data = taosArrayGetP(pRsp->blockData, i);
      if (tEncodeBinary(pEncoder, (const uint8_t *)data, bLen) < 0) return -1;
      if (pRsp->withSchema) {
        SSchemaWrapper *pSW = (SSchemaWrapper *)taosArrayGetP(pRsp->blockSchema, i);
        if (tEncodeSSchemaWrapper(pEncoder, pSW) < 0) return -1;
      }
      if (pRsp->withTbName) {
        char *tbName = (char *)taosArrayGetP(pRsp->blockTbName, i);
        if (tEncodeCStr(pEncoder, tbName) < 0) return -1;
      }
    }
  }
  return 0;
}

int32_t tDecodeSMqDataRsp(SDecoder *pDecoder, SMqDataRsp *pRsp) {
  if (tDecodeSTqOffsetVal(pDecoder, &pRsp->reqOffset) < 0) return -1;
  if (tDecodeSTqOffsetVal(pDecoder, &pRsp->rspOffset) < 0) return -1;
  if (tDecodeI32(pDecoder, &pRsp->blockNum) < 0) return -1;
  if (pRsp->blockNum != 0) {
    pRsp->blockData = taosArrayInit(pRsp->blockNum, sizeof(void *));
    pRsp->blockDataLen = taosArrayInit(pRsp->blockNum, sizeof(int32_t));
    if (tDecodeI8(pDecoder, &pRsp->withTbName) < 0) return -1;
    if (tDecodeI8(pDecoder, &pRsp->withSchema) < 0) return -1;
    if (pRsp->withTbName) {
      pRsp->blockTbName = taosArrayInit(pRsp->blockNum, sizeof(void *));
    }
    if (pRsp->withSchema) {
      pRsp->blockSchema = taosArrayInit(pRsp->blockNum, sizeof(void *));
    }

    for (int32_t i = 0; i < pRsp->blockNum; i++) {
      void    *data;
      uint64_t bLen;
      if (tDecodeBinaryAlloc(pDecoder, &data, &bLen) < 0) return -1;
      taosArrayPush(pRsp->blockData, &data);
      int32_t len = bLen;
      taosArrayPush(pRsp->blockDataLen, &len);

      if (pRsp->withSchema) {
        SSchemaWrapper *pSW = (SSchemaWrapper *)taosMemoryCalloc(1, sizeof(SSchemaWrapper));
        if (pSW == NULL) return -1;
        if (tDecodeSSchemaWrapper(pDecoder, pSW) < 0) {
          taosMemoryFree(pSW);
          return -1;
        }

        taosArrayPush(pRsp->blockSchema, &pSW);
      }

      if (pRsp->withTbName) {
        char *tbName;
        if (tDecodeCStrAlloc(pDecoder, &tbName) < 0) return -1;
        taosArrayPush(pRsp->blockTbName, &tbName);
      }
    }
  }
  return 0;
}

void tDeleteSMqDataRsp(SMqDataRsp *pRsp) {
  taosArrayDestroy(pRsp->blockDataLen);
  pRsp->blockDataLen = NULL;
  taosArrayDestroyP(pRsp->blockData, (FDelete)taosMemoryFree);
  pRsp->blockData = NULL;
  taosArrayDestroyP(pRsp->blockSchema, (FDelete)tDeleteSSchemaWrapper);
  pRsp->blockSchema = NULL;
  taosArrayDestroyP(pRsp->blockTbName, (FDelete)taosMemoryFree);
  pRsp->blockTbName = NULL;
}

int32_t tEncodeSTaosxRsp(SEncoder *pEncoder, const STaosxRsp *pRsp) {
  if (tEncodeSTqOffsetVal(pEncoder, &pRsp->reqOffset) < 0) return -1;
  if (tEncodeSTqOffsetVal(pEncoder, &pRsp->rspOffset) < 0) return -1;
  if (tEncodeI32(pEncoder, pRsp->blockNum) < 0) return -1;
  if (pRsp->blockNum != 0) {
    if (tEncodeI8(pEncoder, pRsp->withTbName) < 0) return -1;
    if (tEncodeI8(pEncoder, pRsp->withSchema) < 0) return -1;

    for (int32_t i = 0; i < pRsp->blockNum; i++) {
      int32_t bLen = *(int32_t *)taosArrayGet(pRsp->blockDataLen, i);
      void   *data = taosArrayGetP(pRsp->blockData, i);
      if (tEncodeBinary(pEncoder, (const uint8_t *)data, bLen) < 0) return -1;
      if (pRsp->withSchema) {
        SSchemaWrapper *pSW = (SSchemaWrapper *)taosArrayGetP(pRsp->blockSchema, i);
        if (tEncodeSSchemaWrapper(pEncoder, pSW) < 0) return -1;
      }
      if (pRsp->withTbName) {
        char *tbName = (char *)taosArrayGetP(pRsp->blockTbName, i);
        if (tEncodeCStr(pEncoder, tbName) < 0) return -1;
      }
    }
  }
  if (tEncodeI32(pEncoder, pRsp->createTableNum) < 0) return -1;
  if (pRsp->createTableNum) {
    for (int32_t i = 0; i < pRsp->createTableNum; i++) {
      void   *createTableReq = taosArrayGetP(pRsp->createTableReq, i);
      int32_t createTableLen = *(int32_t *)taosArrayGet(pRsp->createTableLen, i);
      if (tEncodeBinary(pEncoder, createTableReq, createTableLen) < 0) return -1;
    }
  }
  return 0;
}

int32_t tDecodeSTaosxRsp(SDecoder *pDecoder, STaosxRsp *pRsp) {
  if (tDecodeSTqOffsetVal(pDecoder, &pRsp->reqOffset) < 0) return -1;
  if (tDecodeSTqOffsetVal(pDecoder, &pRsp->rspOffset) < 0) return -1;
  if (tDecodeI32(pDecoder, &pRsp->blockNum) < 0) return -1;
  if (pRsp->blockNum != 0) {
    pRsp->blockData = taosArrayInit(pRsp->blockNum, sizeof(void *));
    pRsp->blockDataLen = taosArrayInit(pRsp->blockNum, sizeof(int32_t));
    if (tDecodeI8(pDecoder, &pRsp->withTbName) < 0) return -1;
    if (tDecodeI8(pDecoder, &pRsp->withSchema) < 0) return -1;
    if (pRsp->withTbName) {
      pRsp->blockTbName = taosArrayInit(pRsp->blockNum, sizeof(void *));
    }
    if (pRsp->withSchema) {
      pRsp->blockSchema = taosArrayInit(pRsp->blockNum, sizeof(void *));
    }

    for (int32_t i = 0; i < pRsp->blockNum; i++) {
      void    *data;
      uint64_t bLen;
      if (tDecodeBinaryAlloc(pDecoder, &data, &bLen) < 0) return -1;
      taosArrayPush(pRsp->blockData, &data);
      int32_t len = bLen;
      taosArrayPush(pRsp->blockDataLen, &len);

      if (pRsp->withSchema) {
        SSchemaWrapper *pSW = (SSchemaWrapper *)taosMemoryCalloc(1, sizeof(SSchemaWrapper));
        if (pSW == NULL) return -1;
        if (tDecodeSSchemaWrapper(pDecoder, pSW) < 0) {
          taosMemoryFree(pSW);
          return -1;
        }
        taosArrayPush(pRsp->blockSchema, &pSW);
      }

      if (pRsp->withTbName) {
        char *tbName;
        if (tDecodeCStrAlloc(pDecoder, &tbName) < 0) return -1;
        taosArrayPush(pRsp->blockTbName, &tbName);
      }
    }
  }
  if (tDecodeI32(pDecoder, &pRsp->createTableNum) < 0) return -1;
  if (pRsp->createTableNum) {
    pRsp->createTableLen = taosArrayInit(pRsp->createTableNum, sizeof(int32_t));
    pRsp->createTableReq = taosArrayInit(pRsp->createTableNum, sizeof(void *));
    for (int32_t i = 0; i < pRsp->createTableNum; i++) {
      void    *pCreate = NULL;
      uint64_t len;
      if (tDecodeBinaryAlloc(pDecoder, &pCreate, &len) < 0) return -1;
      int32_t l = (int32_t)len;
      taosArrayPush(pRsp->createTableLen, &l);
      taosArrayPush(pRsp->createTableReq, &pCreate);
    }
  }
  return 0;
}

void tDeleteSTaosxRsp(STaosxRsp *pRsp) {
  taosArrayDestroy(pRsp->blockDataLen);
  pRsp->blockDataLen = NULL;
  taosArrayDestroyP(pRsp->blockData, (FDelete)taosMemoryFree);
  pRsp->blockData = NULL;
  taosArrayDestroyP(pRsp->blockSchema, (FDelete)tDeleteSSchemaWrapper);
  pRsp->blockSchema = NULL;
  taosArrayDestroyP(pRsp->blockTbName, (FDelete)taosMemoryFree);
  pRsp->blockTbName = NULL;

  taosArrayDestroy(pRsp->createTableLen);
  pRsp->createTableLen = NULL;
  taosArrayDestroyP(pRsp->createTableReq, (FDelete)taosMemoryFree);
  pRsp->createTableReq = NULL;
}

int32_t tEncodeSSingleDeleteReq(SEncoder *pEncoder, const SSingleDeleteReq *pReq) {
  if (tEncodeCStr(pEncoder, pReq->tbname) < 0) return -1;
  if (tEncodeI64(pEncoder, pReq->startTs) < 0) return -1;
  if (tEncodeI64(pEncoder, pReq->endTs) < 0) return -1;
  return 0;
}

int32_t tDecodeSSingleDeleteReq(SDecoder *pDecoder, SSingleDeleteReq *pReq) {
  if (tDecodeCStrTo(pDecoder, pReq->tbname) < 0) return -1;
  if (tDecodeI64(pDecoder, &pReq->startTs) < 0) return -1;
  if (tDecodeI64(pDecoder, &pReq->endTs) < 0) return -1;
  return 0;
}

int32_t tEncodeSBatchDeleteReq(SEncoder *pEncoder, const SBatchDeleteReq *pReq) {
  if (tEncodeI64(pEncoder, pReq->suid) < 0) return -1;
  int32_t sz = taosArrayGetSize(pReq->deleteReqs);
  if (tEncodeI32(pEncoder, sz) < 0) return -1;
  for (int32_t i = 0; i < sz; i++) {
    SSingleDeleteReq *pOneReq = taosArrayGet(pReq->deleteReqs, i);
    if (tEncodeSSingleDeleteReq(pEncoder, pOneReq) < 0) return -1;
  }
  return 0;
}

int32_t tDecodeSBatchDeleteReq(SDecoder *pDecoder, SBatchDeleteReq *pReq) {
  if (tDecodeI64(pDecoder, &pReq->suid) < 0) return -1;
  int32_t sz;
  if (tDecodeI32(pDecoder, &sz) < 0) return -1;
  pReq->deleteReqs = taosArrayInit(0, sizeof(SSingleDeleteReq));
  if (pReq->deleteReqs == NULL) return -1;
  for (int32_t i = 0; i < sz; i++) {
    SSingleDeleteReq deleteReq;
    if (tDecodeSSingleDeleteReq(pDecoder, &deleteReq) < 0) return -1;
    taosArrayPush(pReq->deleteReqs, &deleteReq);
  }
  return 0;
}<|MERGE_RESOLUTION|>--- conflicted
+++ resolved
@@ -5425,11 +5425,8 @@
     if (tEncodeI32(&encoder, pField->bytes) < 0) return -1;
     if (tEncodeCStr(&encoder, pField->name) < 0) return -1;
   }
-<<<<<<< HEAD
   if (tEncodeI64(&encoder, pReq->deleteMark) < 0) return -1;
-=======
   if (tEncodeI8(&encoder, pReq->igUpdate) < 0) return -1;
->>>>>>> 3b238524
 
   tEndEncode(&encoder);
 
@@ -5491,11 +5488,8 @@
     }
   }
 
-<<<<<<< HEAD
   if (tDecodeI64(&decoder, &pReq->deleteMark) < 0) return -1;
-=======
   if (tDecodeI8(&decoder, &pReq->igUpdate) < 0) return -1;
->>>>>>> 3b238524
 
   tEndDecode(&decoder);
 
