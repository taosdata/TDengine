/*
 * Copyright (c) 2019 TAOS Data, Inc. <jhtao@taosdata.com>
 *
 * This program is free software: you can use, redistribute, and/or modify
 * it under the terms of the GNU Affero General Public License, version 3
 * or later ("AGPL"), as published by the Free Software Foundation.
 *
 * This program is distributed in the hope that it will be useful, but WITHOUT
 * ANY WARRANTY; without even the implied warranty of MERCHANTABILITY or
 * FITNESS FOR A PARTICULAR PURPOSE.
 *
 * You should have received a copy of the GNU Affero General Public License
 * along with this program. If not, see <http://www.gnu.org/licenses/>.
 */

#define _DEFAULT_SOURCE
#include "tmsg.h"

#undef TD_MSG_NUMBER_
#undef TD_MSG_DICT_
#undef TD_MSG_RANGE_CODE_
#define TD_MSG_INFO_
#undef TD_MSG_SEG_CODE_
#include "tmsgdef.h"

#undef TD_MSG_NUMBER_
#undef TD_MSG_INFO_
#undef TD_MSG_RANGE_CODE_
#define TD_MSG_DICT_
#undef TD_MSG_SEG_CODE_
#include "tmsgdef.h"

#undef TD_MSG_NUMBER_
#undef TD_MSG_INFO_
#undef TD_MSG_DICT_
#undef TD_MSG_SEG_CODE_
#define TD_MSG_RANGE_CODE_
#include "tmsgdef.h"

#include "tlog.h"

#define DECODESQL()                                                                 \
  do {                                                                              \
    if (!tDecodeIsEnd(&decoder)) {                                                  \
      if (tDecodeI32(&decoder, &pReq->sqlLen) < 0) return -1;                       \
      if (pReq->sqlLen > 0) {                                                       \
        if (tDecodeBinaryAlloc(&decoder, (void **)&pReq->sql, NULL) < 0) return -1; \
      }                                                                             \
    }                                                                               \
  } while (0)

#define ENCODESQL()                                                        \
  do {                                                                     \
    if (tEncodeI32(&encoder, pReq->sqlLen) < 0) return -1;                 \
    if (pReq->sqlLen > 0 && pReq->sql != NULL) {                           \
      if (tEncodeBinary(&encoder, pReq->sql, pReq->sqlLen) < 0) return -1; \
    }                                                                      \
  } while (0)

#define FREESQL()                \
  do {                           \
    if (pReq->sql != NULL) {     \
      taosMemoryFree(pReq->sql); \
    }                            \
    pReq->sql = NULL;            \
  } while (0)

static int32_t tDecodeSVAlterTbReqCommon(SDecoder *pDecoder, SVAlterTbReq *pReq);
static int32_t tDecodeSBatchDeleteReqCommon(SDecoder *pDecoder, SBatchDeleteReq *pReq);

int32_t tInitSubmitMsgIter(const SSubmitReq *pMsg, SSubmitMsgIter *pIter) {
  if (pMsg == NULL) {
    terrno = TSDB_CODE_TDB_SUBMIT_MSG_MSSED_UP;
    return -1;
  }

  pIter->totalLen = htonl(pMsg->length);
  pIter->numOfBlocks = htonl(pMsg->numOfBlocks);
  ASSERT(pIter->totalLen > 0);
  pIter->len = 0;
  pIter->pMsg = pMsg;
  if (pIter->totalLen <= sizeof(SSubmitReq)) {
    terrno = TSDB_CODE_TDB_SUBMIT_MSG_MSSED_UP;
    return -1;
  }

  return 0;
}

int32_t tGetSubmitMsgNext(SSubmitMsgIter *pIter, SSubmitBlk **pPBlock) {
  ASSERT(pIter->len >= 0);

  if (pIter->len == 0) {
    pIter->len += sizeof(SSubmitReq);
  } else {
    if (pIter->len >= pIter->totalLen) {
      ASSERT(0);
    }

    pIter->len += (sizeof(SSubmitBlk) + pIter->dataLen + pIter->schemaLen);
    ASSERT(pIter->len > 0);
  }

  if (pIter->len > pIter->totalLen) {
    terrno = TSDB_CODE_TDB_SUBMIT_MSG_MSSED_UP;
    *pPBlock = NULL;
    return -1;
  }

  if (pIter->len == pIter->totalLen) {
    *pPBlock = NULL;
  } else {
    *pPBlock = (SSubmitBlk *)POINTER_SHIFT(pIter->pMsg, pIter->len);
    pIter->uid = htobe64((*pPBlock)->uid);
    pIter->suid = htobe64((*pPBlock)->suid);
    pIter->sversion = htonl((*pPBlock)->sversion);
    pIter->dataLen = htonl((*pPBlock)->dataLen);
    pIter->schemaLen = htonl((*pPBlock)->schemaLen);
    pIter->numOfRows = htonl((*pPBlock)->numOfRows);
  }
  return 0;
}

int32_t tInitSubmitBlkIter(SSubmitMsgIter *pMsgIter, SSubmitBlk *pBlock, SSubmitBlkIter *pIter) {
  if (pMsgIter->dataLen <= 0) return -1;
  pIter->totalLen = pMsgIter->dataLen;
  pIter->len = 0;
  pIter->row = (STSRow *)(pBlock->data + pMsgIter->schemaLen);
  return 0;
}

STSRow *tGetSubmitBlkNext(SSubmitBlkIter *pIter) {
  STSRow *row = pIter->row;

  if (pIter->len >= pIter->totalLen) {
    return NULL;
  } else {
    pIter->len += TD_ROW_LEN(row);
    if (pIter->len < pIter->totalLen) {
      pIter->row = POINTER_SHIFT(row, TD_ROW_LEN(row));
    }
    return row;
  }
}

#ifdef BUILD_NO_CALL
int32_t tPrintFixedSchemaSubmitReq(SSubmitReq *pReq, STSchema *pTschema) {
  SSubmitMsgIter msgIter = {0};
  if (tInitSubmitMsgIter(pReq, &msgIter) < 0) return -1;
  while (true) {
    SSubmitBlk *pBlock = NULL;
    if (tGetSubmitMsgNext(&msgIter, &pBlock) < 0) return -1;
    if (pBlock == NULL) break;
    SSubmitBlkIter blkIter = {0};
    tInitSubmitBlkIter(&msgIter, pBlock, &blkIter);
    STSRowIter rowIter = {0};
    tdSTSRowIterInit(&rowIter, pTschema);
    STSRow *row;
    while ((row = tGetSubmitBlkNext(&blkIter)) != NULL) {
      tdSRowPrint(row, pTschema, "stream");
    }
  }
  return 0;
}
#endif

int32_t tEncodeSEpSet(SEncoder *pEncoder, const SEpSet *pEp) {
  if (tEncodeI8(pEncoder, pEp->inUse) < 0) return -1;
  if (tEncodeI8(pEncoder, pEp->numOfEps) < 0) return -1;
  for (int32_t i = 0; i < TSDB_MAX_REPLICA; i++) {
    if (tEncodeU16(pEncoder, pEp->eps[i].port) < 0) return -1;
    if (tEncodeCStrWithLen(pEncoder, pEp->eps[i].fqdn, TSDB_FQDN_LEN) < 0) return -1;
  }
  return 0;
}

int32_t tDecodeSEpSet(SDecoder *pDecoder, SEpSet *pEp) {
  if (tDecodeI8(pDecoder, &pEp->inUse) < 0) return -1;
  if (tDecodeI8(pDecoder, &pEp->numOfEps) < 0) return -1;
  for (int32_t i = 0; i < TSDB_MAX_REPLICA; i++) {
    if (tDecodeU16(pDecoder, &pEp->eps[i].port) < 0) return -1;
    if (tDecodeCStrTo(pDecoder, pEp->eps[i].fqdn) < 0) return -1;
  }
  return 0;
}

int32_t tEncodeSQueryNodeAddr(SEncoder *pEncoder, SQueryNodeAddr *pAddr) {
  if (tEncodeI32(pEncoder, pAddr->nodeId) < 0) return -1;
  if (tEncodeSEpSet(pEncoder, &pAddr->epSet) < 0) return -1;
  return 0;
}

int32_t tEncodeSQueryNodeLoad(SEncoder *pEncoder, SQueryNodeLoad *pLoad) {
  if (tEncodeSQueryNodeAddr(pEncoder, &pLoad->addr) < 0) return -1;
  if (tEncodeU64(pEncoder, pLoad->load) < 0) return -1;
  return 0;
}

int32_t tDecodeSQueryNodeAddr(SDecoder *pDecoder, SQueryNodeAddr *pAddr) {
  if (tDecodeI32(pDecoder, &pAddr->nodeId) < 0) return -1;
  if (tDecodeSEpSet(pDecoder, &pAddr->epSet) < 0) return -1;
  return 0;
}

int32_t tDecodeSQueryNodeLoad(SDecoder *pDecoder, SQueryNodeLoad *pLoad) {
  if (tDecodeSQueryNodeAddr(pDecoder, &pLoad->addr) < 0) return -1;
  if (tDecodeU64(pDecoder, &pLoad->load) < 0) return -1;
  return 0;
}

int32_t taosEncodeSEpSet(void **buf, const SEpSet *pEp) {
  int32_t tlen = 0;
  tlen += taosEncodeFixedI8(buf, pEp->inUse);
  tlen += taosEncodeFixedI8(buf, pEp->numOfEps);
  for (int32_t i = 0; i < TSDB_MAX_REPLICA; i++) {
    tlen += taosEncodeFixedU16(buf, pEp->eps[i].port);
    tlen += taosEncodeString(buf, pEp->eps[i].fqdn);
  }
  return tlen;
}

void *taosDecodeSEpSet(const void *buf, SEpSet *pEp) {
  buf = taosDecodeFixedI8(buf, &pEp->inUse);
  buf = taosDecodeFixedI8(buf, &pEp->numOfEps);
  for (int32_t i = 0; i < TSDB_MAX_REPLICA; i++) {
    buf = taosDecodeFixedU16(buf, &pEp->eps[i].port);
    buf = taosDecodeStringTo(buf, pEp->eps[i].fqdn);
  }
  return (void *)buf;
}

static int32_t tSerializeSClientHbReq(SEncoder *pEncoder, const SClientHbReq *pReq) {
  if (tEncodeSClientHbKey(pEncoder, &pReq->connKey) < 0) return -1;

  if (pReq->connKey.connType == CONN_TYPE__QUERY) {
    if (tEncodeI64(pEncoder, pReq->app.appId) < 0) return -1;
    if (tEncodeI32(pEncoder, pReq->app.pid) < 0) return -1;
    if (tEncodeCStr(pEncoder, pReq->app.name) < 0) return -1;
    if (tEncodeI64(pEncoder, pReq->app.startTime) < 0) return -1;
    if (tEncodeU64(pEncoder, pReq->app.summary.numOfInsertsReq) < 0) return -1;
    if (tEncodeU64(pEncoder, pReq->app.summary.numOfInsertRows) < 0) return -1;
    if (tEncodeU64(pEncoder, pReq->app.summary.insertElapsedTime) < 0) return -1;
    if (tEncodeU64(pEncoder, pReq->app.summary.insertBytes) < 0) return -1;
    if (tEncodeU64(pEncoder, pReq->app.summary.fetchBytes) < 0) return -1;
    if (tEncodeU64(pEncoder, pReq->app.summary.queryElapsedTime) < 0) return -1;
    if (tEncodeU64(pEncoder, pReq->app.summary.numOfSlowQueries) < 0) return -1;
    if (tEncodeU64(pEncoder, pReq->app.summary.totalRequests) < 0) return -1;
    if (tEncodeU64(pEncoder, pReq->app.summary.currentRequests) < 0) return -1;

    int32_t queryNum = 0;
    if (pReq->query) {
      queryNum = 1;
      if (tEncodeI32(pEncoder, queryNum) < 0) return -1;
      if (tEncodeU32(pEncoder, pReq->query->connId) < 0) return -1;

      int32_t num = taosArrayGetSize(pReq->query->queryDesc);
      if (tEncodeI32(pEncoder, num) < 0) return -1;

      for (int32_t i = 0; i < num; ++i) {
        SQueryDesc *desc = taosArrayGet(pReq->query->queryDesc, i);
        if (tEncodeCStr(pEncoder, desc->sql) < 0) return -1;
        if (tEncodeU64(pEncoder, desc->queryId) < 0) return -1;
        if (tEncodeI64(pEncoder, desc->useconds) < 0) return -1;
        if (tEncodeI64(pEncoder, desc->stime) < 0) return -1;
        if (tEncodeI64(pEncoder, desc->reqRid) < 0) return -1;
        if (tEncodeI8(pEncoder, desc->stableQuery) < 0) return -1;
        if (tEncodeI8(pEncoder, desc->isSubQuery) < 0) return -1;
        if (tEncodeCStr(pEncoder, desc->fqdn) < 0) return -1;
        if (tEncodeI32(pEncoder, desc->subPlanNum) < 0) return -1;

        int32_t snum = desc->subDesc ? taosArrayGetSize(desc->subDesc) : 0;
        if (tEncodeI32(pEncoder, snum) < 0) return -1;
        for (int32_t m = 0; m < snum; ++m) {
          SQuerySubDesc *sDesc = taosArrayGet(desc->subDesc, m);
          if (tEncodeI64(pEncoder, sDesc->tid) < 0) return -1;
          if (tEncodeCStr(pEncoder, sDesc->status) < 0) return -1;
        }
      }
    } else {
      if (tEncodeI32(pEncoder, queryNum) < 0) return -1;
    }
  }

  int32_t kvNum = taosHashGetSize(pReq->info);
  if (tEncodeI32(pEncoder, kvNum) < 0) return -1;
  void *pIter = taosHashIterate(pReq->info, NULL);
  while (pIter != NULL) {
    SKv *kv = pIter;
    if (tEncodeSKv(pEncoder, kv) < 0) return -1;
    pIter = taosHashIterate(pReq->info, pIter);
  }

  return 0;
}

static int32_t tDeserializeSClientHbReq(SDecoder *pDecoder, SClientHbReq *pReq) {
  if (tDecodeSClientHbKey(pDecoder, &pReq->connKey) < 0) return -1;

  if (pReq->connKey.connType == CONN_TYPE__QUERY) {
    if (tDecodeI64(pDecoder, &pReq->app.appId) < 0) return -1;
    if (tDecodeI32(pDecoder, &pReq->app.pid) < 0) return -1;
    if (tDecodeCStrTo(pDecoder, pReq->app.name) < 0) return -1;
    if (tDecodeI64(pDecoder, &pReq->app.startTime) < 0) return -1;
    if (tDecodeU64(pDecoder, &pReq->app.summary.numOfInsertsReq) < 0) return -1;
    if (tDecodeU64(pDecoder, &pReq->app.summary.numOfInsertRows) < 0) return -1;
    if (tDecodeU64(pDecoder, &pReq->app.summary.insertElapsedTime) < 0) return -1;
    if (tDecodeU64(pDecoder, &pReq->app.summary.insertBytes) < 0) return -1;
    if (tDecodeU64(pDecoder, &pReq->app.summary.fetchBytes) < 0) return -1;
    if (tDecodeU64(pDecoder, &pReq->app.summary.queryElapsedTime) < 0) return -1;
    if (tDecodeU64(pDecoder, &pReq->app.summary.numOfSlowQueries) < 0) return -1;
    if (tDecodeU64(pDecoder, &pReq->app.summary.totalRequests) < 0) return -1;
    if (tDecodeU64(pDecoder, &pReq->app.summary.currentRequests) < 0) return -1;

    int32_t queryNum = 0;
    if (tDecodeI32(pDecoder, &queryNum) < 0) return -1;
    if (queryNum) {
      pReq->query = taosMemoryCalloc(1, sizeof(*pReq->query));
      if (NULL == pReq->query) return -1;
      if (tDecodeU32(pDecoder, &pReq->query->connId) < 0) return -1;

      int32_t num = 0;
      if (tDecodeI32(pDecoder, &num) < 0) return -1;
      if (num > 0) {
        pReq->query->queryDesc = taosArrayInit(num, sizeof(SQueryDesc));
        if (NULL == pReq->query->queryDesc) return -1;

        for (int32_t i = 0; i < num; ++i) {
          SQueryDesc desc = {0};
          if (tDecodeCStrTo(pDecoder, desc.sql) < 0) return -1;
          if (tDecodeU64(pDecoder, &desc.queryId) < 0) return -1;
          if (tDecodeI64(pDecoder, &desc.useconds) < 0) return -1;
          if (tDecodeI64(pDecoder, &desc.stime) < 0) return -1;
          if (tDecodeI64(pDecoder, &desc.reqRid) < 0) return -1;
          if (tDecodeI8(pDecoder, (int8_t *)&desc.stableQuery) < 0) return -1;
          if (tDecodeI8(pDecoder, (int8_t *)&desc.isSubQuery) < 0) return -1;
          if (tDecodeCStrTo(pDecoder, desc.fqdn) < 0) return -1;
          if (tDecodeI32(pDecoder, &desc.subPlanNum) < 0) return -1;

          int32_t snum = 0;
          if (tDecodeI32(pDecoder, &snum) < 0) return -1;
          if (snum > 0) {
            desc.subDesc = taosArrayInit(snum, sizeof(SQuerySubDesc));
            if (NULL == desc.subDesc) return -1;

            for (int32_t m = 0; m < snum; ++m) {
              SQuerySubDesc sDesc = {0};
              if (tDecodeI64(pDecoder, &sDesc.tid) < 0) return -1;
              if (tDecodeCStrTo(pDecoder, sDesc.status) < 0) return -1;
              taosArrayPush(desc.subDesc, &sDesc);
            }
          }

          ASSERT(desc.subPlanNum == taosArrayGetSize(desc.subDesc));

          taosArrayPush(pReq->query->queryDesc, &desc);
        }
      }
    }
  }

  int32_t kvNum = 0;
  if (tDecodeI32(pDecoder, &kvNum) < 0) return -1;
  if (pReq->info == NULL) {
    pReq->info = taosHashInit(kvNum, taosGetDefaultHashFunction(TSDB_DATA_TYPE_BINARY), true, HASH_NO_LOCK);
  }
  if (pReq->info == NULL) return -1;
  for (int32_t i = 0; i < kvNum; i++) {
    SKv kv = {0};
    if (tDecodeSKv(pDecoder, &kv) < 0) return -1;
    taosHashPut(pReq->info, &kv.key, sizeof(kv.key), &kv, sizeof(kv));
  }

  return 0;
}

static int32_t tSerializeSClientHbRsp(SEncoder *pEncoder, const SClientHbRsp *pRsp) {
  if (tEncodeSClientHbKey(pEncoder, &pRsp->connKey) < 0) return -1;
  if (tEncodeI32(pEncoder, pRsp->status) < 0) return -1;

  int32_t queryNum = 0;
  if (pRsp->query) {
    queryNum = 1;
    if (tEncodeI32(pEncoder, queryNum) < 0) return -1;
    if (tEncodeU32(pEncoder, pRsp->query->connId) < 0) return -1;
    if (tEncodeU64(pEncoder, pRsp->query->killRid) < 0) return -1;
    if (tEncodeI32(pEncoder, pRsp->query->totalDnodes) < 0) return -1;
    if (tEncodeI32(pEncoder, pRsp->query->onlineDnodes) < 0) return -1;
    if (tEncodeI8(pEncoder, pRsp->query->killConnection) < 0) return -1;
    if (tEncodeSEpSet(pEncoder, &pRsp->query->epSet) < 0) return -1;
    int32_t num = taosArrayGetSize(pRsp->query->pQnodeList);
    if (tEncodeI32(pEncoder, num) < 0) return -1;
    for (int32_t i = 0; i < num; ++i) {
      SQueryNodeLoad *pLoad = taosArrayGet(pRsp->query->pQnodeList, i);
      if (tEncodeSQueryNodeLoad(pEncoder, pLoad) < 0) return -1;
    }
  } else {
    if (tEncodeI32(pEncoder, queryNum) < 0) return -1;
  }

  int32_t kvNum = taosArrayGetSize(pRsp->info);
  if (tEncodeI32(pEncoder, kvNum) < 0) return -1;
  for (int32_t i = 0; i < kvNum; i++) {
    SKv *kv = taosArrayGet(pRsp->info, i);
    if (tEncodeSKv(pEncoder, kv) < 0) return -1;
  }

  return 0;
}

static int32_t tDeserializeSClientHbRsp(SDecoder *pDecoder, SClientHbRsp *pRsp) {
  if (tDecodeSClientHbKey(pDecoder, &pRsp->connKey) < 0) return -1;
  if (tDecodeI32(pDecoder, &pRsp->status) < 0) return -1;

  int32_t queryNum = 0;
  if (tDecodeI32(pDecoder, &queryNum) < 0) return -1;
  if (queryNum) {
    pRsp->query = taosMemoryCalloc(1, sizeof(*pRsp->query));
    if (NULL == pRsp->query) return -1;
    if (tDecodeU32(pDecoder, &pRsp->query->connId) < 0) return -1;
    if (tDecodeU64(pDecoder, &pRsp->query->killRid) < 0) return -1;
    if (tDecodeI32(pDecoder, &pRsp->query->totalDnodes) < 0) return -1;
    if (tDecodeI32(pDecoder, &pRsp->query->onlineDnodes) < 0) return -1;
    if (tDecodeI8(pDecoder, &pRsp->query->killConnection) < 0) return -1;
    if (tDecodeSEpSet(pDecoder, &pRsp->query->epSet) < 0) return -1;
    int32_t pQnodeNum = 0;
    if (tDecodeI32(pDecoder, &pQnodeNum) < 0) return -1;
    if (pQnodeNum > 0) {
      pRsp->query->pQnodeList = taosArrayInit(pQnodeNum, sizeof(SQueryNodeLoad));
      if (NULL == pRsp->query->pQnodeList) return -1;
      for (int32_t i = 0; i < pQnodeNum; ++i) {
        SQueryNodeLoad load = {0};
        if (tDecodeSQueryNodeLoad(pDecoder, &load) < 0) return -1;
        taosArrayPush(pRsp->query->pQnodeList, &load);
      }
    }
  }

  int32_t kvNum = 0;
  if (tDecodeI32(pDecoder, &kvNum) < 0) return -1;
  pRsp->info = taosArrayInit(kvNum, sizeof(SKv));
  if (pRsp->info == NULL) return -1;
  for (int32_t i = 0; i < kvNum; i++) {
    SKv kv = {0};
    tDecodeSKv(pDecoder, &kv);
    taosArrayPush(pRsp->info, &kv);
  }

  return 0;
}

int32_t tSerializeSClientHbBatchReq(void *buf, int32_t bufLen, const SClientHbBatchReq *pBatchReq) {
  SEncoder encoder = {0};
  tEncoderInit(&encoder, buf, bufLen);

  if (tStartEncode(&encoder) < 0) return -1;
  if (tEncodeI64(&encoder, pBatchReq->reqId) < 0) return -1;

  int32_t reqNum = taosArrayGetSize(pBatchReq->reqs);
  if (tEncodeI32(&encoder, reqNum) < 0) return -1;
  for (int32_t i = 0; i < reqNum; i++) {
    SClientHbReq *pReq = taosArrayGet(pBatchReq->reqs, i);
    if (tSerializeSClientHbReq(&encoder, pReq) < 0) return -1;
  }
  tEndEncode(&encoder);

  int32_t tlen = encoder.pos;
  tEncoderClear(&encoder);
  return tlen;
}

int32_t tDeserializeSClientHbBatchReq(void *buf, int32_t bufLen, SClientHbBatchReq *pBatchReq) {
  SDecoder decoder = {0};
  tDecoderInit(&decoder, buf, bufLen);

  if (tStartDecode(&decoder) < 0) return -1;
  if (tDecodeI64(&decoder, &pBatchReq->reqId) < 0) return -1;

  int32_t reqNum = 0;
  if (tDecodeI32(&decoder, &reqNum) < 0) return -1;
  if (reqNum > 0) {
    pBatchReq->reqs = taosArrayInit(reqNum, sizeof(SClientHbReq));
    if (NULL == pBatchReq->reqs) return -1;
  }
  for (int32_t i = 0; i < reqNum; i++) {
    SClientHbReq req = {0};
    tDeserializeSClientHbReq(&decoder, &req);
    taosArrayPush(pBatchReq->reqs, &req);
  }

  tEndDecode(&decoder);
  tDecoderClear(&decoder);
  return 0;
}

int32_t tSerializeSClientHbBatchRsp(void *buf, int32_t bufLen, const SClientHbBatchRsp *pBatchRsp) {
  SEncoder encoder = {0};
  tEncoderInit(&encoder, buf, bufLen);

  if (tStartEncode(&encoder) < 0) return -1;
  if (tEncodeI64(&encoder, pBatchRsp->reqId) < 0) return -1;
  if (tEncodeI64(&encoder, pBatchRsp->rspId) < 0) return -1;
  if (tEncodeI32(&encoder, pBatchRsp->svrTimestamp) < 0) return -1;

  int32_t rspNum = taosArrayGetSize(pBatchRsp->rsps);
  if (tEncodeI32(&encoder, rspNum) < 0) return -1;
  for (int32_t i = 0; i < rspNum; i++) {
    SClientHbRsp *pRsp = taosArrayGet(pBatchRsp->rsps, i);
    if (tSerializeSClientHbRsp(&encoder, pRsp) < 0) return -1;
  }
  tEndEncode(&encoder);

  int32_t tlen = encoder.pos;
  tEncoderClear(&encoder);
  return tlen;
}

int32_t tDeserializeSClientHbBatchRsp(void *buf, int32_t bufLen, SClientHbBatchRsp *pBatchRsp) {
  SDecoder decoder = {0};
  tDecoderInit(&decoder, buf, bufLen);

  if (tStartDecode(&decoder) < 0) return -1;
  if (tDecodeI64(&decoder, &pBatchRsp->reqId) < 0) return -1;
  if (tDecodeI64(&decoder, &pBatchRsp->rspId) < 0) return -1;
  if (tDecodeI32(&decoder, &pBatchRsp->svrTimestamp) < 0) return -1;

  int32_t rspNum = 0;
  if (tDecodeI32(&decoder, &rspNum) < 0) return -1;
  if (pBatchRsp->rsps == NULL) {
    pBatchRsp->rsps = taosArrayInit(rspNum, sizeof(SClientHbRsp));
  }
  for (int32_t i = 0; i < rspNum; i++) {
    SClientHbRsp rsp = {0};
    tDeserializeSClientHbRsp(&decoder, &rsp);
    taosArrayPush(pBatchRsp->rsps, &rsp);
  }

  tEndDecode(&decoder);
  tDecoderClear(&decoder);
  return 0;
}

int32_t tSerializeSMCreateStbReq(void *buf, int32_t bufLen, SMCreateStbReq *pReq) {
  SEncoder encoder = {0};
  tEncoderInit(&encoder, buf, bufLen);

  if (tStartEncode(&encoder) < 0) return -1;
  if (tEncodeCStr(&encoder, pReq->name) < 0) return -1;
  if (tEncodeI8(&encoder, pReq->igExists) < 0) return -1;
  if (tEncodeI8(&encoder, pReq->source) < 0) return -1;
  for (int32_t i = 0; i < sizeof(pReq->reserved) / sizeof(int8_t); ++i) {
    if (tEncodeI8(&encoder, pReq->reserved[i]) < 0) return -1;
  }
  if (tEncodeI64(&encoder, pReq->suid) < 0) return -1;
  if (tEncodeI64(&encoder, pReq->delay1) < 0) return -1;
  if (tEncodeI64(&encoder, pReq->delay2) < 0) return -1;
  if (tEncodeI64(&encoder, pReq->watermark1) < 0) return -1;
  if (tEncodeI64(&encoder, pReq->watermark2) < 0) return -1;
  if (tEncodeI32(&encoder, pReq->ttl) < 0) return -1;
  if (tEncodeI32(&encoder, pReq->colVer) < 0) return -1;
  if (tEncodeI32(&encoder, pReq->tagVer) < 0) return -1;
  if (tEncodeI32(&encoder, pReq->numOfColumns) < 0) return -1;
  if (tEncodeI32(&encoder, pReq->numOfTags) < 0) return -1;
  if (tEncodeI32(&encoder, pReq->numOfFuncs) < 0) return -1;
  if (tEncodeI32(&encoder, pReq->commentLen) < 0) return -1;
  if (tEncodeI32(&encoder, pReq->ast1Len) < 0) return -1;
  if (tEncodeI32(&encoder, pReq->ast2Len) < 0) return -1;

  for (int32_t i = 0; i < pReq->numOfColumns; ++i) {
    SField *pField = taosArrayGet(pReq->pColumns, i);
    if (tEncodeI8(&encoder, pField->type) < 0) return -1;
    if (tEncodeI8(&encoder, pField->flags) < 0) return -1;
    if (tEncodeI32(&encoder, pField->bytes) < 0) return -1;
    if (tEncodeCStr(&encoder, pField->name) < 0) return -1;
  }

  for (int32_t i = 0; i < pReq->numOfTags; ++i) {
    SField *pField = taosArrayGet(pReq->pTags, i);
    if (tEncodeI8(&encoder, pField->type) < 0) return -1;
    if (tEncodeI8(&encoder, pField->flags) < 0) return -1;
    if (tEncodeI32(&encoder, pField->bytes) < 0) return -1;
    if (tEncodeCStr(&encoder, pField->name) < 0) return -1;
  }

  for (int32_t i = 0; i < pReq->numOfFuncs; ++i) {
    const char *pFunc = taosArrayGet(pReq->pFuncs, i);
    if (tEncodeCStr(&encoder, pFunc) < 0) return -1;
  }

  if (pReq->commentLen > 0) {
    if (tEncodeCStr(&encoder, pReq->pComment) < 0) return -1;
  }
  if (pReq->ast1Len > 0) {
    if (tEncodeBinary(&encoder, pReq->pAst1, pReq->ast1Len) < 0) return -1;
  }
  if (pReq->ast2Len > 0) {
    if (tEncodeBinary(&encoder, pReq->pAst2, pReq->ast2Len) < 0) return -1;
  }
  if (tEncodeI64(&encoder, pReq->deleteMark1) < 0) return -1;
  if (tEncodeI64(&encoder, pReq->deleteMark2) < 0) return -1;

  ENCODESQL();

  tEndEncode(&encoder);

  int32_t tlen = encoder.pos;
  tEncoderClear(&encoder);
  return tlen;
}

int32_t tDeserializeSMCreateStbReq(void *buf, int32_t bufLen, SMCreateStbReq *pReq) {
  SDecoder decoder = {0};
  tDecoderInit(&decoder, buf, bufLen);

  if (tStartDecode(&decoder) < 0) return -1;
  if (tDecodeCStrTo(&decoder, pReq->name) < 0) return -1;
  if (tDecodeI8(&decoder, &pReq->igExists) < 0) return -1;
  if (tDecodeI8(&decoder, &pReq->source) < 0) return -1;
  for (int32_t i = 0; i < sizeof(pReq->reserved) / sizeof(int8_t); ++i) {
    if (tDecodeI8(&decoder, &pReq->reserved[i]) < 0) return -1;
  }
  if (tDecodeI64(&decoder, &pReq->suid) < 0) return -1;
  if (tDecodeI64(&decoder, &pReq->delay1) < 0) return -1;
  if (tDecodeI64(&decoder, &pReq->delay2) < 0) return -1;
  if (tDecodeI64(&decoder, &pReq->watermark1) < 0) return -1;
  if (tDecodeI64(&decoder, &pReq->watermark2) < 0) return -1;
  if (tDecodeI32(&decoder, &pReq->ttl) < 0) return -1;
  if (tDecodeI32(&decoder, &pReq->colVer) < 0) return -1;
  if (tDecodeI32(&decoder, &pReq->tagVer) < 0) return -1;
  if (tDecodeI32(&decoder, &pReq->numOfColumns) < 0) return -1;
  if (tDecodeI32(&decoder, &pReq->numOfTags) < 0) return -1;
  if (tDecodeI32(&decoder, &pReq->numOfFuncs) < 0) return -1;
  if (tDecodeI32(&decoder, &pReq->commentLen) < 0) return -1;
  if (tDecodeI32(&decoder, &pReq->ast1Len) < 0) return -1;
  if (tDecodeI32(&decoder, &pReq->ast2Len) < 0) return -1;

  pReq->pColumns = taosArrayInit(pReq->numOfColumns, sizeof(SField));
  pReq->pTags = taosArrayInit(pReq->numOfTags, sizeof(SField));
  pReq->pFuncs = taosArrayInit(pReq->numOfFuncs, TSDB_FUNC_NAME_LEN);
  if (pReq->pColumns == NULL || pReq->pTags == NULL || pReq->pFuncs == NULL) {
    terrno = TSDB_CODE_OUT_OF_MEMORY;
    return -1;
  }

  for (int32_t i = 0; i < pReq->numOfColumns; ++i) {
    SField field = {0};
    if (tDecodeI8(&decoder, &field.type) < 0) return -1;
    if (tDecodeI8(&decoder, &field.flags) < 0) return -1;
    if (tDecodeI32(&decoder, &field.bytes) < 0) return -1;
    if (tDecodeCStrTo(&decoder, field.name) < 0) return -1;
    if (taosArrayPush(pReq->pColumns, &field) == NULL) {
      terrno = TSDB_CODE_OUT_OF_MEMORY;
      return -1;
    }
  }

  for (int32_t i = 0; i < pReq->numOfTags; ++i) {
    SField field = {0};
    if (tDecodeI8(&decoder, &field.type) < 0) return -1;
    if (tDecodeI8(&decoder, &field.flags) < 0) return -1;
    if (tDecodeI32(&decoder, &field.bytes) < 0) return -1;
    if (tDecodeCStrTo(&decoder, field.name) < 0) return -1;
    if (taosArrayPush(pReq->pTags, &field) == NULL) {
      terrno = TSDB_CODE_OUT_OF_MEMORY;
      return -1;
    }
  }

  for (int32_t i = 0; i < pReq->numOfFuncs; ++i) {
    char pFunc[TSDB_FUNC_NAME_LEN] = {0};
    if (tDecodeCStrTo(&decoder, pFunc) < 0) return -1;
    if (taosArrayPush(pReq->pFuncs, pFunc) == NULL) {
      terrno = TSDB_CODE_OUT_OF_MEMORY;
      return -1;
    }
  }

  if (pReq->commentLen > 0) {
    pReq->pComment = taosMemoryMalloc(pReq->commentLen + 1);
    if (pReq->pComment == NULL) return -1;
    if (tDecodeCStrTo(&decoder, pReq->pComment) < 0) return -1;
  }

  if (pReq->ast1Len > 0) {
    pReq->pAst1 = taosMemoryMalloc(pReq->ast1Len);
    if (pReq->pAst1 == NULL) return -1;
    if (tDecodeCStrTo(&decoder, pReq->pAst1) < 0) return -1;
  }

  if (pReq->ast2Len > 0) {
    pReq->pAst2 = taosMemoryMalloc(pReq->ast2Len);
    if (pReq->pAst2 == NULL) return -1;
    if (tDecodeCStrTo(&decoder, pReq->pAst2) < 0) return -1;
  }

  if (tDecodeI64(&decoder, &pReq->deleteMark1) < 0) return -1;
  if (tDecodeI64(&decoder, &pReq->deleteMark2) < 0) return -1;

  DECODESQL();

  tEndDecode(&decoder);
  tDecoderClear(&decoder);
  return 0;
}

void tFreeSMCreateStbReq(SMCreateStbReq *pReq) {
  taosArrayDestroy(pReq->pColumns);
  taosArrayDestroy(pReq->pTags);
  taosArrayDestroy(pReq->pFuncs);
  taosMemoryFreeClear(pReq->pComment);
  taosMemoryFreeClear(pReq->pAst1);
  taosMemoryFreeClear(pReq->pAst2);
  FREESQL();
}

int32_t tSerializeSMDropStbReq(void *buf, int32_t bufLen, SMDropStbReq *pReq) {
  SEncoder encoder = {0};
  tEncoderInit(&encoder, buf, bufLen);

  if (tStartEncode(&encoder) < 0) return -1;
  if (tEncodeCStr(&encoder, pReq->name) < 0) return -1;
  if (tEncodeI8(&encoder, pReq->igNotExists) < 0) return -1;
  if (tEncodeI8(&encoder, pReq->source) < 0) return -1;
  for (int32_t i = 0; i < sizeof(pReq->reserved) / sizeof(int8_t); ++i) {
    if (tEncodeI8(&encoder, pReq->reserved[i]) < 0) return -1;
  }
  if (tEncodeI64(&encoder, pReq->suid) < 0) return -1;
  ENCODESQL();
  tEndEncode(&encoder);

  int32_t tlen = encoder.pos;
  tEncoderClear(&encoder);
  return tlen;
}

int32_t tDeserializeSMDropStbReq(void *buf, int32_t bufLen, SMDropStbReq *pReq) {
  SDecoder decoder = {0};
  tDecoderInit(&decoder, buf, bufLen);

  if (tStartDecode(&decoder) < 0) return -1;
  if (tDecodeCStrTo(&decoder, pReq->name) < 0) return -1;
  if (tDecodeI8(&decoder, &pReq->igNotExists) < 0) return -1;
  if (tDecodeI8(&decoder, &pReq->source) < 0) return -1;
  for (int32_t i = 0; i < sizeof(pReq->reserved) / sizeof(int8_t); ++i) {
    if (tDecodeI8(&decoder, &pReq->reserved[i]) < 0) return -1;
  }
  if (tDecodeI64(&decoder, &pReq->suid) < 0) return -1;

  DECODESQL();

  tEndDecode(&decoder);

  tDecoderClear(&decoder);
  return 0;
}

void tFreeSMDropStbReq(SMDropStbReq *pReq) { FREESQL(); }

int32_t tSerializeSMAlterStbReq(void *buf, int32_t bufLen, SMAlterStbReq *pReq) {
  SEncoder encoder = {0};
  tEncoderInit(&encoder, buf, bufLen);

  if (tStartEncode(&encoder) < 0) return -1;
  if (tEncodeCStr(&encoder, pReq->name) < 0) return -1;
  if (tEncodeI8(&encoder, pReq->alterType) < 0) return -1;
  if (tEncodeI32(&encoder, pReq->numOfFields) < 0) return -1;
  for (int32_t i = 0; i < pReq->numOfFields; ++i) {
    SField *pField = taosArrayGet(pReq->pFields, i);
    if (tEncodeI8(&encoder, pField->type) < 0) return -1;
    if (tEncodeI32(&encoder, pField->bytes) < 0) return -1;
    if (tEncodeCStr(&encoder, pField->name) < 0) return -1;
  }
  if (tEncodeI32(&encoder, pReq->ttl) < 0) return -1;
  if (tEncodeI32(&encoder, pReq->commentLen) < 0) return -1;
  if (pReq->commentLen > 0) {
    if (tEncodeCStr(&encoder, pReq->comment) < 0) return -1;
  }
  ENCODESQL();
  tEndEncode(&encoder);

  int32_t tlen = encoder.pos;
  tEncoderClear(&encoder);
  return tlen;
}

int32_t tDeserializeSMAlterStbReq(void *buf, int32_t bufLen, SMAlterStbReq *pReq) {
  SDecoder decoder = {0};
  tDecoderInit(&decoder, buf, bufLen);

  if (tStartDecode(&decoder) < 0) return -1;
  if (tDecodeCStrTo(&decoder, pReq->name) < 0) return -1;
  if (tDecodeI8(&decoder, &pReq->alterType) < 0) return -1;
  if (tDecodeI32(&decoder, &pReq->numOfFields) < 0) return -1;
  pReq->pFields = taosArrayInit(pReq->numOfFields, sizeof(SField));
  if (pReq->pFields == NULL) {
    terrno = TSDB_CODE_OUT_OF_MEMORY;
    return -1;
  }

  for (int32_t i = 0; i < pReq->numOfFields; ++i) {
    SField field = {0};
    if (tDecodeI8(&decoder, &field.type) < 0) return -1;
    if (tDecodeI32(&decoder, &field.bytes) < 0) return -1;
    if (tDecodeCStrTo(&decoder, field.name) < 0) return -1;
    if (taosArrayPush(pReq->pFields, &field) == NULL) {
      terrno = TSDB_CODE_OUT_OF_MEMORY;
      return -1;
    }
  }

  if (tDecodeI32(&decoder, &pReq->ttl) < 0) return -1;
  if (tDecodeI32(&decoder, &pReq->commentLen) < 0) return -1;
  if (pReq->commentLen > 0) {
    pReq->comment = taosMemoryMalloc(pReq->commentLen + 1);
    if (pReq->comment == NULL) return -1;
    if (tDecodeCStrTo(&decoder, pReq->comment) < 0) return -1;
  }

  DECODESQL();

  tEndDecode(&decoder);
  tDecoderClear(&decoder);
  return 0;
}

void tFreeSMAltertbReq(SMAlterStbReq *pReq) {
  taosArrayDestroy(pReq->pFields);
  pReq->pFields = NULL;
  taosMemoryFreeClear(pReq->comment);
  FREESQL();
}

int32_t tSerializeSEpSet(void *buf, int32_t bufLen, const SEpSet *pEpset) {
  SEncoder encoder = {0};
  tEncoderInit(&encoder, buf, bufLen);
  if (tStartEncode(&encoder) < 0) return -1;
  if (tEncodeSEpSet(&encoder, pEpset) < 0) return -1;

  tEndEncode(&encoder);
  int32_t tlen = encoder.pos;
  tEncoderClear(&encoder);
  return tlen;
}

int32_t tDeserializeSEpSet(void *buf, int32_t bufLen, SEpSet *pEpset) {
  SDecoder decoder = {0};
  tDecoderInit(&decoder, buf, bufLen);
  if (tStartDecode(&decoder) < 0) return -1;
  if (tDecodeSEpSet(&decoder, pEpset) < 0) return -1;

  tEndDecode(&decoder);
  tDecoderClear(&decoder);
  return 0;
}

int32_t tSerializeSMCreateSmaReq(void *buf, int32_t bufLen, SMCreateSmaReq *pReq) {
  SEncoder encoder = {0};
  tEncoderInit(&encoder, buf, bufLen);

  if (tStartEncode(&encoder) < 0) return -1;
  if (tEncodeCStr(&encoder, pReq->name) < 0) return -1;
  if (tEncodeCStr(&encoder, pReq->stb) < 0) return -1;
  if (tEncodeI8(&encoder, pReq->igExists) < 0) return -1;
  if (tEncodeI8(&encoder, pReq->intervalUnit) < 0) return -1;
  if (tEncodeI8(&encoder, pReq->slidingUnit) < 0) return -1;
  if (tEncodeI8(&encoder, pReq->timezone) < 0) return -1;
  if (tEncodeI32(&encoder, pReq->dstVgId) < 0) return -1;
  if (tEncodeI64(&encoder, pReq->interval) < 0) return -1;
  if (tEncodeI64(&encoder, pReq->offset) < 0) return -1;
  if (tEncodeI64(&encoder, pReq->sliding) < 0) return -1;
  if (tEncodeI64(&encoder, pReq->watermark) < 0) return -1;
  if (tEncodeI64(&encoder, pReq->maxDelay) < 0) return -1;
  if (tEncodeI32(&encoder, pReq->exprLen) < 0) return -1;
  if (tEncodeI32(&encoder, pReq->tagsFilterLen) < 0) return -1;
  if (tEncodeI32(&encoder, pReq->sqlLen) < 0) return -1;
  if (tEncodeI32(&encoder, pReq->astLen) < 0) return -1;
  if (pReq->exprLen > 0) {
    if (tEncodeBinary(&encoder, pReq->expr, pReq->exprLen) < 0) return -1;
  }
  if (pReq->tagsFilterLen > 0) {
    if (tEncodeBinary(&encoder, pReq->tagsFilter, pReq->tagsFilterLen) < 0) return -1;
  }
  if (pReq->sqlLen > 0) {
    if (tEncodeBinary(&encoder, pReq->sql, pReq->sqlLen) < 0) return -1;
  }
  if (pReq->astLen > 0) {
    if (tEncodeBinary(&encoder, pReq->ast, pReq->astLen) < 0) return -1;
  }
  if (tEncodeI64(&encoder, pReq->deleteMark) < 0) return -1;
  if (tEncodeI64(&encoder, pReq->lastTs) < 0) return -1;
  tEndEncode(&encoder);

  int32_t tlen = encoder.pos;
  tEncoderClear(&encoder);
  return tlen;
}

int32_t tDeserializeSMCreateSmaReq(void *buf, int32_t bufLen, SMCreateSmaReq *pReq) {
  SDecoder decoder = {0};
  tDecoderInit(&decoder, buf, bufLen);

  if (tStartDecode(&decoder) < 0) return -1;
  if (tDecodeCStrTo(&decoder, pReq->name) < 0) return -1;
  if (tDecodeCStrTo(&decoder, pReq->stb) < 0) return -1;
  if (tDecodeI8(&decoder, &pReq->igExists) < 0) return -1;
  if (tDecodeI8(&decoder, &pReq->intervalUnit) < 0) return -1;
  if (tDecodeI8(&decoder, &pReq->slidingUnit) < 0) return -1;
  if (tDecodeI8(&decoder, &pReq->timezone) < 0) return -1;
  if (tDecodeI32(&decoder, &pReq->dstVgId) < 0) return -1;
  if (tDecodeI64(&decoder, &pReq->interval) < 0) return -1;
  if (tDecodeI64(&decoder, &pReq->offset) < 0) return -1;
  if (tDecodeI64(&decoder, &pReq->sliding) < 0) return -1;
  if (tDecodeI64(&decoder, &pReq->watermark) < 0) return -1;
  if (tDecodeI64(&decoder, &pReq->maxDelay) < 0) return -1;
  if (tDecodeI32(&decoder, &pReq->exprLen) < 0) return -1;
  if (tDecodeI32(&decoder, &pReq->tagsFilterLen) < 0) return -1;
  if (tDecodeI32(&decoder, &pReq->sqlLen) < 0) return -1;
  if (tDecodeI32(&decoder, &pReq->astLen) < 0) return -1;
  if (pReq->exprLen > 0) {
    pReq->expr = taosMemoryMalloc(pReq->exprLen);
    if (pReq->expr == NULL) return -1;
    if (tDecodeCStrTo(&decoder, pReq->expr) < 0) return -1;
  }
  if (pReq->tagsFilterLen > 0) {
    pReq->tagsFilter = taosMemoryMalloc(pReq->tagsFilterLen);
    if (pReq->tagsFilter == NULL) return -1;
    if (tDecodeCStrTo(&decoder, pReq->tagsFilter) < 0) return -1;
  }
  if (pReq->sqlLen > 0) {
    pReq->sql = taosMemoryMalloc(pReq->sqlLen);
    if (pReq->sql == NULL) return -1;
    if (tDecodeCStrTo(&decoder, pReq->sql) < 0) return -1;
  }
  if (pReq->astLen > 0) {
    pReq->ast = taosMemoryMalloc(pReq->astLen);
    if (pReq->ast == NULL) return -1;
    if (tDecodeCStrTo(&decoder, pReq->ast) < 0) return -1;
  }
  if (tDecodeI64(&decoder, &pReq->deleteMark) < 0) return -1;
  if (tDecodeI64(&decoder, &pReq->lastTs) < 0) return -1;
  tEndDecode(&decoder);
  tDecoderClear(&decoder);
  return 0;
}

void tFreeSMCreateSmaReq(SMCreateSmaReq *pReq) {
  taosMemoryFreeClear(pReq->expr);
  taosMemoryFreeClear(pReq->tagsFilter);
  taosMemoryFreeClear(pReq->sql);
  taosMemoryFreeClear(pReq->ast);
}

int32_t tSerializeSMDropSmaReq(void *buf, int32_t bufLen, SMDropSmaReq *pReq) {
  SEncoder encoder = {0};
  tEncoderInit(&encoder, buf, bufLen);

  if (tStartEncode(&encoder) < 0) return -1;
  if (tEncodeCStr(&encoder, pReq->name) < 0) return -1;

  if (tEncodeI8(&encoder, pReq->igNotExists) < 0) return -1;
  tEndEncode(&encoder);

  int32_t tlen = encoder.pos;
  tEncoderClear(&encoder);
  return tlen;
}

int32_t tDeserializeSMDropSmaReq(void *buf, int32_t bufLen, SMDropSmaReq *pReq) {
  SDecoder decoder = {0};
  tDecoderInit(&decoder, buf, bufLen);

  if (tStartDecode(&decoder) < 0) return -1;
  if (tDecodeCStrTo(&decoder, pReq->name) < 0) return -1;
  if (tDecodeI8(&decoder, &pReq->igNotExists) < 0) return -1;
  tEndDecode(&decoder);

  tDecoderClear(&decoder);
  return 0;
}

int32_t tSerializeSCreateTagIdxReq(void *buf, int32_t bufLen, SCreateTagIndexReq *pReq) {
  SEncoder encoder = {0};
  tEncoderInit(&encoder, buf, bufLen);
  if (tStartEncode(&encoder) < 0) return -1;
  if (tEncodeCStr(&encoder, pReq->dbFName) < 0) return -1;
  if (tEncodeCStr(&encoder, pReq->stbName) < 0) return -1;
  if (tEncodeCStr(&encoder, pReq->colName) < 0) return -1;
  if (tEncodeCStr(&encoder, pReq->idxName) < 0) return -1;
  if (tEncodeI8(&encoder, pReq->idxType) < 0) return -1;

  tEndEncode(&encoder);

  int32_t tlen = encoder.pos;
  tEncoderClear(&encoder);
  return tlen;
}
int32_t tDeserializeSCreateTagIdxReq(void *buf, int32_t bufLen, SCreateTagIndexReq *pReq) {
  SDecoder decoder = {0};
  tDecoderInit(&decoder, buf, bufLen);

  if (tStartDecode(&decoder) < 0) return -1;

  if (tDecodeCStrTo(&decoder, pReq->dbFName) < 0) return -1;
  if (tDecodeCStrTo(&decoder, pReq->stbName) < 0) return -1;
  if (tDecodeCStrTo(&decoder, pReq->colName) < 0) return -1;
  if (tDecodeCStrTo(&decoder, pReq->idxName) < 0) return -1;
  if (tDecodeI8(&decoder, &pReq->idxType) < 0) return -1;

  tEndDecode(&decoder);
  tDecoderClear(&decoder);
  return 0;
}
// int32_t tSerializeSDropTagIdxReq(void *buf, int32_t bufLen, SDropTagIndexReq *pReq) {
//   SEncoder encoder = {0};
//   tEncoderInit(&encoder, buf, bufLen);
//   if (tStartEncode(&encoder) < 0) return -1;
//   tEndEncode(&encoder);

//   if (tEncodeCStr(&encoder, pReq->name) < 0) return -1;
//   if (tEncodeI8(&encoder, pReq->igNotExists) < 0) return -1;

//   int32_t tlen = encoder.pos;
//   tEncoderClear(&encoder);
//   return tlen;
// }
int32_t tDeserializeSDropTagIdxReq(void *buf, int32_t bufLen, SDropTagIndexReq *pReq) {
  SDecoder decoder = {0};
  tDecoderInit(&decoder, buf, bufLen);
  if (tStartDecode(&decoder) < 0) return -1;

  if (tDecodeCStrTo(&decoder, pReq->name) < 0) return -1;
  if (tDecodeI8(&decoder, &pReq->igNotExists) < 0) return -1;

  tEndDecode(&decoder);
  tDecoderClear(&decoder);

  return 0;
}

int32_t tSerializeSMCreateFullTextReq(void *buf, int32_t bufLen, SMCreateFullTextReq *pReq) {
  SEncoder encoder = {0};
  tEncoderInit(&encoder, buf, bufLen);

  if (tStartEncode(&encoder) < 0) return -1;

  tEndEncode(&encoder);
  int32_t tlen = encoder.pos;
  tEncoderClear(&encoder);
  return tlen;
}
int32_t tDeserializeSMCreateFullTextReq(void *buf, int32_t bufLen, SMCreateFullTextReq *pReq) {
  SDecoder decoder = {0};
  tDecoderInit(&decoder, buf, bufLen);
  if (tStartDecode(&decoder) < 0) return -1;

  tEndDecode(&decoder);
  tDecoderClear(&decoder);
  return 0;
}
void tFreeSMCreateFullTextReq(SMCreateFullTextReq *pReq) {
  // impl later
  return;
}
// int32_t tSerializeSMDropFullTextReq(void *buf, int32_t bufLen, SMDropFullTextReq *pReq) {
//   SEncoder encoder = {0};
//   tEncoderInit(&encoder, buf, bufLen);

//   if (tStartEncode(&encoder) < 0) return -1;

//   if (tEncodeCStr(&encoder, pReq->name) < 0) return -1;

//   if (tEncodeI8(&encoder, pReq->igNotExists) < 0) return -1;

//   tEndEncode(&encoder);
//   int32_t tlen = encoder.pos;
//   tEncoderClear(&encoder);
//   return tlen;
// }
// int32_t tDeserializeSMDropFullTextReq(void *buf, int32_t bufLen, SMDropFullTextReq *pReq) {
//   SDecoder decoder = {0};
//   tDecoderInit(&decoder, buf, bufLen);
//   if (tStartDecode(&decoder) < 0) return -1;
//   if (tDecodeCStrTo(&decoder, pReq->name) < 0) return -1;
//   if (tDecodeI8(&decoder, &pReq->igNotExists) < 0) return -1;

//   tEndDecode(&decoder);
//   tDecoderClear(&decoder);
//   return 0;
// }

int32_t tSerializeSNotifyReq(void *buf, int32_t bufLen, SNotifyReq *pReq) {
  SEncoder encoder = {0};
  tEncoderInit(&encoder, buf, bufLen);

  if (tStartEncode(&encoder) < 0) return -1;

  if (tEncodeI32(&encoder, pReq->dnodeId) < 0) return -1;
  if (tEncodeI64(&encoder, pReq->clusterId) < 0) return -1;

  int32_t nVgroup = taosArrayGetSize(pReq->pVloads);
  if (tEncodeI32(&encoder, nVgroup) < 0) return -1;
  for (int32_t i = 0; i < nVgroup; ++i) {
    SVnodeLoadLite *vload = TARRAY_GET_ELEM(pReq->pVloads, i);
    if (tEncodeI32(&encoder, vload->vgId) < 0) return -1;
    if (tEncodeI64(&encoder, vload->nTimeSeries) < 0) return -1;
  }

  tEndEncode(&encoder);

  int32_t tlen = encoder.pos;
  tEncoderClear(&encoder);
  return tlen;
}

int32_t tDeserializeSNotifyReq(void *buf, int32_t bufLen, SNotifyReq *pReq) {
  int32_t  code = TSDB_CODE_INVALID_MSG;
  SDecoder decoder = {0};
  tDecoderInit(&decoder, buf, bufLen);

  if (tStartDecode(&decoder) < 0) goto _exit;
  if (tDecodeI32(&decoder, &pReq->dnodeId) < 0) goto _exit;
  if (tDecodeI64(&decoder, &pReq->clusterId) < 0) goto _exit;
  int32_t nVgroup = 0;
  if (tDecodeI32(&decoder, &nVgroup) < 0) goto _exit;
  if (nVgroup > 0) {
    pReq->pVloads = taosArrayInit(nVgroup, sizeof(SVnodeLoadLite));
    if (!pReq->pVloads) {
      code = TSDB_CODE_OUT_OF_MEMORY;
      goto _exit;
    }
    for (int32_t i = 0; i < nVgroup; ++i) {
      SVnodeLoadLite vload;
      if (tDecodeI32(&decoder, &(vload.vgId)) < 0) goto _exit;
      if (tDecodeI64(&decoder, &(vload.nTimeSeries)) < 0) goto _exit;
      taosArrayPush(pReq->pVloads, &vload);
    }
  }

  code = 0;

_exit:
  tEndDecode(&decoder);
  tDecoderClear(&decoder);
  return code;
}

void tFreeSNotifyReq(SNotifyReq *pReq) {
  if (pReq) {
    taosArrayDestroy(pReq->pVloads);
  }
}

int32_t tSerializeSStatusReq(void *buf, int32_t bufLen, SStatusReq *pReq) {
  SEncoder encoder = {0};
  tEncoderInit(&encoder, buf, bufLen);

  if (tStartEncode(&encoder) < 0) return -1;

  // status
  if (tEncodeI32(&encoder, pReq->sver) < 0) return -1;
  if (tEncodeI64(&encoder, pReq->dnodeVer) < 0) return -1;
  if (tEncodeI32(&encoder, pReq->dnodeId) < 0) return -1;
  if (tEncodeI64(&encoder, pReq->clusterId) < 0) return -1;
  if (tEncodeI64(&encoder, pReq->rebootTime) < 0) return -1;
  if (tEncodeI64(&encoder, pReq->updateTime) < 0) return -1;
  if (tEncodeFloat(&encoder, pReq->numOfCores) < 0) return -1;
  if (tEncodeI32(&encoder, pReq->numOfSupportVnodes) < 0) return -1;
  if (tEncodeI32v(&encoder, pReq->numOfDiskCfg) < 0) return -1;
  if (tEncodeI64(&encoder, pReq->memTotal) < 0) return -1;
  if (tEncodeI64(&encoder, pReq->memAvail) < 0) return -1;
  if (tEncodeCStr(&encoder, pReq->dnodeEp) < 0) return -1;
  if (tEncodeCStr(&encoder, pReq->machineId) < 0) return -1;

  // cluster cfg
  if (tEncodeI32(&encoder, pReq->clusterCfg.statusInterval) < 0) return -1;
  if (tEncodeI64(&encoder, pReq->clusterCfg.checkTime) < 0) return -1;
  if (tEncodeCStr(&encoder, pReq->clusterCfg.timezone) < 0) return -1;
  if (tEncodeCStr(&encoder, pReq->clusterCfg.locale) < 0) return -1;
  if (tEncodeCStr(&encoder, pReq->clusterCfg.charset) < 0) return -1;
  if (tEncodeI8(&encoder, pReq->clusterCfg.enableWhiteList) < 0) return -1;

  // vnode loads
  int32_t vlen = (int32_t)taosArrayGetSize(pReq->pVloads);
  if (tEncodeI32(&encoder, vlen) < 0) return -1;
  for (int32_t i = 0; i < vlen; ++i) {
    SVnodeLoad *pload = taosArrayGet(pReq->pVloads, i);
    int64_t     reserved = 0;
    if (tEncodeI32(&encoder, pload->vgId) < 0) return -1;
    if (tEncodeI8(&encoder, pload->syncState) < 0) return -1;
    if (tEncodeI8(&encoder, pload->syncRestore) < 0) return -1;
    if (tEncodeI8(&encoder, pload->syncCanRead) < 0) return -1;
    if (tEncodeI64(&encoder, pload->cacheUsage) < 0) return -1;
    if (tEncodeI64(&encoder, pload->numOfTables) < 0) return -1;
    if (tEncodeI64(&encoder, pload->numOfTimeSeries) < 0) return -1;
    if (tEncodeI64(&encoder, pload->totalStorage) < 0) return -1;
    if (tEncodeI64(&encoder, pload->compStorage) < 0) return -1;
    if (tEncodeI64(&encoder, pload->pointsWritten) < 0) return -1;
    if (tEncodeI32(&encoder, pload->numOfCachedTables) < 0) return -1;
    if (tEncodeI32(&encoder, pload->learnerProgress) < 0) return -1;
    if (tEncodeI64(&encoder, pload->roleTimeMs) < 0) return -1;
    if (tEncodeI64(&encoder, pload->startTimeMs) < 0) return -1;
  }

  // mnode loads
  if (tEncodeI8(&encoder, pReq->mload.syncState) < 0) return -1;
  if (tEncodeI8(&encoder, pReq->mload.syncRestore) < 0) return -1;

  if (tEncodeI32(&encoder, pReq->qload.dnodeId) < 0) return -1;
  if (tEncodeI64(&encoder, pReq->qload.numOfProcessedQuery) < 0) return -1;
  if (tEncodeI64(&encoder, pReq->qload.numOfProcessedCQuery) < 0) return -1;
  if (tEncodeI64(&encoder, pReq->qload.numOfProcessedFetch) < 0) return -1;
  if (tEncodeI64(&encoder, pReq->qload.numOfProcessedDrop) < 0) return -1;
  if (tEncodeI64(&encoder, pReq->qload.numOfProcessedNotify) < 0) return -1;
  if (tEncodeI64(&encoder, pReq->qload.numOfProcessedHb) < 0) return -1;
  if (tEncodeI64(&encoder, pReq->qload.numOfProcessedDelete) < 0) return -1;
  if (tEncodeI64(&encoder, pReq->qload.cacheDataSize) < 0) return -1;
  if (tEncodeI64(&encoder, pReq->qload.numOfQueryInQueue) < 0) return -1;
  if (tEncodeI64(&encoder, pReq->qload.numOfFetchInQueue) < 0) return -1;
  if (tEncodeI64(&encoder, pReq->qload.timeInQueryQueue) < 0) return -1;
  if (tEncodeI64(&encoder, pReq->qload.timeInFetchQueue) < 0) return -1;

  if (tEncodeI32(&encoder, pReq->statusSeq) < 0) return -1;
  if (tEncodeI64(&encoder, pReq->mload.syncTerm) < 0) return -1;
  if (tEncodeI64(&encoder, pReq->mload.roleTimeMs) < 0) return -1;
  if (tEncodeI8(&encoder, pReq->clusterCfg.ttlChangeOnWrite) < 0) return -1;

  // vnode extra
  for (int32_t i = 0; i < vlen; ++i) {
    SVnodeLoad *pload = taosArrayGet(pReq->pVloads, i);
    int64_t     reserved = 0;
    if (tEncodeI64(&encoder, pload->syncTerm) < 0) return -1;
    if (tEncodeI64(&encoder, reserved) < 0) return -1;
    if (tEncodeI64(&encoder, reserved) < 0) return -1;
    if (tEncodeI64(&encoder, reserved) < 0) return -1;
  }

  if (tEncodeI64(&encoder, pReq->ipWhiteVer) < 0) return -1;
  tEndEncode(&encoder);

  int32_t tlen = encoder.pos;
  tEncoderClear(&encoder);
  return tlen;
}

int32_t tDeserializeSStatusReq(void *buf, int32_t bufLen, SStatusReq *pReq) {
  SDecoder decoder = {0};
  tDecoderInit(&decoder, buf, bufLen);

  if (tStartDecode(&decoder) < 0) return -1;

  // status
  if (tDecodeI32(&decoder, &pReq->sver) < 0) return -1;
  if (tDecodeI64(&decoder, &pReq->dnodeVer) < 0) return -1;
  if (tDecodeI32(&decoder, &pReq->dnodeId) < 0) return -1;
  if (tDecodeI64(&decoder, &pReq->clusterId) < 0) return -1;
  if (tDecodeI64(&decoder, &pReq->rebootTime) < 0) return -1;
  if (tDecodeI64(&decoder, &pReq->updateTime) < 0) return -1;
  if (tDecodeFloat(&decoder, &pReq->numOfCores) < 0) return -1;
  if (tDecodeI32(&decoder, &pReq->numOfSupportVnodes) < 0) return -1;
  if (tDecodeI32v(&decoder, &pReq->numOfDiskCfg) < 0) return -1;
  if (tDecodeI64(&decoder, &pReq->memTotal) < 0) return -1;
  if (tDecodeI64(&decoder, &pReq->memAvail) < 0) return -1;
  if (tDecodeCStrTo(&decoder, pReq->dnodeEp) < 0) return -1;
  if (tDecodeCStrTo(&decoder, pReq->machineId) < 0) return -1;

  // cluster cfg
  if (tDecodeI32(&decoder, &pReq->clusterCfg.statusInterval) < 0) return -1;
  if (tDecodeI64(&decoder, &pReq->clusterCfg.checkTime) < 0) return -1;
  if (tDecodeCStrTo(&decoder, pReq->clusterCfg.timezone) < 0) return -1;
  if (tDecodeCStrTo(&decoder, pReq->clusterCfg.locale) < 0) return -1;
  if (tDecodeCStrTo(&decoder, pReq->clusterCfg.charset) < 0) return -1;
  if (tDecodeI8(&decoder, &pReq->clusterCfg.enableWhiteList) < 0) return -1;

  // vnode loads
  int32_t vlen = 0;
  if (tDecodeI32(&decoder, &vlen) < 0) return -1;
  pReq->pVloads = taosArrayInit(vlen, sizeof(SVnodeLoad));
  if (pReq->pVloads == NULL) {
    terrno = TSDB_CODE_OUT_OF_MEMORY;
    return -1;
  }

  for (int32_t i = 0; i < vlen; ++i) {
    SVnodeLoad vload = {0};
    vload.syncTerm = -1;

    if (tDecodeI32(&decoder, &vload.vgId) < 0) return -1;
    if (tDecodeI8(&decoder, &vload.syncState) < 0) return -1;
    if (tDecodeI8(&decoder, &vload.syncRestore) < 0) return -1;
    if (tDecodeI8(&decoder, &vload.syncCanRead) < 0) return -1;
    if (tDecodeI64(&decoder, &vload.cacheUsage) < 0) return -1;
    if (tDecodeI64(&decoder, &vload.numOfTables) < 0) return -1;
    if (tDecodeI64(&decoder, &vload.numOfTimeSeries) < 0) return -1;
    if (tDecodeI64(&decoder, &vload.totalStorage) < 0) return -1;
    if (tDecodeI64(&decoder, &vload.compStorage) < 0) return -1;
    if (tDecodeI64(&decoder, &vload.pointsWritten) < 0) return -1;
    if (tDecodeI32(&decoder, &vload.numOfCachedTables) < 0) return -1;
    if (tDecodeI32(&decoder, &vload.learnerProgress) < 0) return -1;
    if (tDecodeI64(&decoder, &vload.roleTimeMs) < 0) return -1;
    if (tDecodeI64(&decoder, &vload.startTimeMs) < 0) return -1;
    if (taosArrayPush(pReq->pVloads, &vload) == NULL) {
      terrno = TSDB_CODE_OUT_OF_MEMORY;
      return -1;
    }
  }

  // mnode loads
  if (tDecodeI8(&decoder, &pReq->mload.syncState) < 0) return -1;
  if (tDecodeI8(&decoder, &pReq->mload.syncRestore) < 0) return -1;

  if (tDecodeI32(&decoder, &pReq->qload.dnodeId) < 0) return -1;
  if (tDecodeI64(&decoder, &pReq->qload.numOfProcessedQuery) < 0) return -1;
  if (tDecodeI64(&decoder, &pReq->qload.numOfProcessedCQuery) < 0) return -1;
  if (tDecodeI64(&decoder, &pReq->qload.numOfProcessedFetch) < 0) return -1;
  if (tDecodeI64(&decoder, &pReq->qload.numOfProcessedDrop) < 0) return -1;
  if (tDecodeI64(&decoder, &pReq->qload.numOfProcessedNotify) < 0) return -1;
  if (tDecodeI64(&decoder, &pReq->qload.numOfProcessedHb) < 0) return -1;
  if (tDecodeI64(&decoder, &pReq->qload.numOfProcessedDelete) < 0) return -1;
  if (tDecodeI64(&decoder, &pReq->qload.cacheDataSize) < 0) return -1;
  if (tDecodeI64(&decoder, &pReq->qload.numOfQueryInQueue) < 0) return -1;
  if (tDecodeI64(&decoder, &pReq->qload.numOfFetchInQueue) < 0) return -1;
  if (tDecodeI64(&decoder, &pReq->qload.timeInQueryQueue) < 0) return -1;
  if (tDecodeI64(&decoder, &pReq->qload.timeInFetchQueue) < 0) return -1;

  if (tDecodeI32(&decoder, &pReq->statusSeq) < 0) return -1;

  pReq->mload.syncTerm = -1;
  pReq->mload.roleTimeMs = 0;
  if (!tDecodeIsEnd(&decoder)) {
    if (tDecodeI64(&decoder, &pReq->mload.syncTerm) < 0) return -1;
    if (tDecodeI64(&decoder, &pReq->mload.roleTimeMs) < 0) return -1;
  }

  pReq->clusterCfg.ttlChangeOnWrite = false;
  if (!tDecodeIsEnd(&decoder)) {
    if (tDecodeI8(&decoder, &pReq->clusterCfg.ttlChangeOnWrite) < 0) return -1;
  }

  // vnode extra
  if (!tDecodeIsEnd(&decoder)) {
    for (int32_t i = 0; i < vlen; ++i) {
      SVnodeLoad *pLoad = taosArrayGet(pReq->pVloads, i);
      int64_t     reserved = 0;
      if (tDecodeI64(&decoder, &pLoad->syncTerm) < 0) return -1;
      if (tDecodeI64(&decoder, &reserved) < 0) return -1;
      if (tDecodeI64(&decoder, &reserved) < 0) return -1;
      if (tDecodeI64(&decoder, &reserved) < 0) return -1;
    }
  }
  if (!tDecodeIsEnd(&decoder)) {
    if (tDecodeI64(&decoder, &pReq->ipWhiteVer) < 0) return -1;
  }

  tEndDecode(&decoder);
  tDecoderClear(&decoder);
  return 0;
}

void tFreeSStatusReq(SStatusReq *pReq) { taosArrayDestroy(pReq->pVloads); }

int32_t tSerializeSStatusRsp(void *buf, int32_t bufLen, SStatusRsp *pRsp) {
  SEncoder encoder = {0};
  tEncoderInit(&encoder, buf, bufLen);

  if (tStartEncode(&encoder) < 0) return -1;

  // status
  if (tEncodeI64(&encoder, pRsp->dnodeVer) < 0) return -1;

  // dnode cfg
  if (tEncodeI32(&encoder, pRsp->dnodeCfg.dnodeId) < 0) return -1;
  if (tEncodeI64(&encoder, pRsp->dnodeCfg.clusterId) < 0) return -1;

  // dnode eps
  int32_t dlen = (int32_t)taosArrayGetSize(pRsp->pDnodeEps);
  if (tEncodeI32(&encoder, dlen) < 0) return -1;
  for (int32_t i = 0; i < dlen; ++i) {
    SDnodeEp *pDnodeEp = taosArrayGet(pRsp->pDnodeEps, i);
    if (tEncodeI32(&encoder, pDnodeEp->id) < 0) return -1;
    if (tEncodeI8(&encoder, pDnodeEp->isMnode) < 0) return -1;
    if (tEncodeCStr(&encoder, pDnodeEp->ep.fqdn) < 0) return -1;
    if (tEncodeU16(&encoder, pDnodeEp->ep.port) < 0) return -1;
  }

  if (tEncodeI32(&encoder, pRsp->statusSeq) < 0) return -1;

  if (tEncodeI64(&encoder, pRsp->ipWhiteVer) < 0) return -1;
  tEndEncode(&encoder);

  int32_t tlen = encoder.pos;
  tEncoderClear(&encoder);
  return tlen;
}

int32_t tDeserializeSStatusRsp(void *buf, int32_t bufLen, SStatusRsp *pRsp) {
  SDecoder decoder = {0};
  tDecoderInit(&decoder, buf, bufLen);

  if (tStartDecode(&decoder) < 0) return -1;

  // status
  if (tDecodeI64(&decoder, &pRsp->dnodeVer) < 0) return -1;

  // cluster cfg
  if (tDecodeI32(&decoder, &pRsp->dnodeCfg.dnodeId) < 0) return -1;
  if (tDecodeI64(&decoder, &pRsp->dnodeCfg.clusterId) < 0) return -1;

  // dnode eps
  int32_t dlen = 0;
  if (tDecodeI32(&decoder, &dlen) < 0) return -1;
  pRsp->pDnodeEps = taosArrayInit(dlen, sizeof(SDnodeEp));
  if (pRsp->pDnodeEps == NULL) {
    terrno = TSDB_CODE_OUT_OF_MEMORY;
    return -1;
  }

  for (int32_t i = 0; i < dlen; ++i) {
    SDnodeEp dnodeEp = {0};
    if (tDecodeI32(&decoder, &dnodeEp.id) < 0) return -1;
    if (tDecodeI8(&decoder, &dnodeEp.isMnode) < 0) return -1;
    if (tDecodeCStrTo(&decoder, dnodeEp.ep.fqdn) < 0) return -1;
    if (tDecodeU16(&decoder, &dnodeEp.ep.port) < 0) return -1;
    if (taosArrayPush(pRsp->pDnodeEps, &dnodeEp) == NULL) {
      terrno = TSDB_CODE_OUT_OF_MEMORY;
      return -1;
    }
  }

  if (tDecodeI32(&decoder, &pRsp->statusSeq) < 0) return -1;

  if (!tDecodeIsEnd(&decoder)) {
    if (tDecodeI64(&decoder, &pRsp->ipWhiteVer) < 0) return -1;
  }
  tEndDecode(&decoder);
  tDecoderClear(&decoder);
  return 0;
}

void tFreeSStatusRsp(SStatusRsp *pRsp) { taosArrayDestroy(pRsp->pDnodeEps); }

int32_t tSerializeSStatisReq(void *buf, int32_t bufLen, SStatisReq *pReq) {
  SEncoder encoder = {0};
  tEncoderInit(&encoder, buf, bufLen);

  if (tStartEncode(&encoder) < 0) return -1;

  if (tEncodeI32(&encoder, pReq->contLen) < 0) return -1;
  if (tEncodeCStr(&encoder, pReq->pCont) < 0) return -1;

  tEndEncode(&encoder);

  int32_t tlen = encoder.pos;
  tEncoderClear(&encoder);
  return tlen;
}

int32_t tDeserializeSStatisReq(void *buf, int32_t bufLen, SStatisReq *pReq) {
  SDecoder decoder = {0};
  tDecoderInit(&decoder, buf, bufLen);

  if (tStartDecode(&decoder) < 0) return -1;

  if (tDecodeI32(&decoder, &pReq->contLen) < 0) return -1;
  if (pReq->contLen > 0) {
    pReq->pCont = taosMemoryMalloc(pReq->contLen + 1);
    if (pReq->pCont == NULL) return -1;
    if (tDecodeCStrTo(&decoder, pReq->pCont) < 0) return -1;
  }

  tEndDecode(&decoder);
  tDecoderClear(&decoder);
  return 0;
}

void tFreeSStatisReq(SStatisReq *pReq) { taosMemoryFreeClear(pReq->pCont); }

// int32_t tSerializeSCreateAcctReq(void *buf, int32_t bufLen, SCreateAcctReq *pReq) {
//   SEncoder encoder = {0};
//   tEncoderInit(&encoder, buf, bufLen);

//   if (tStartEncode(&encoder) < 0) return -1;
//   if (tEncodeCStr(&encoder, pReq->user) < 0) return -1;
//   if (tEncodeCStr(&encoder, pReq->pass) < 0) return -1;
//   if (tEncodeI32(&encoder, pReq->maxUsers) < 0) return -1;
//   if (tEncodeI32(&encoder, pReq->maxDbs) < 0) return -1;
//   if (tEncodeI32(&encoder, pReq->maxTimeSeries) < 0) return -1;
//   if (tEncodeI32(&encoder, pReq->maxStreams) < 0) return -1;
//   if (tEncodeI32(&encoder, pReq->accessState) < 0) return -1;
//   if (tEncodeI64(&encoder, pReq->maxStorage) < 0) return -1;
//   tEndEncode(&encoder);

//   int32_t tlen = encoder.pos;
//   tEncoderClear(&encoder);
//   return tlen;
// }

// int32_t tDeserializeSCreateAcctReq(void *buf, int32_t bufLen, SCreateAcctReq *pReq) {
//   SDecoder decoder = {0};
//   tDecoderInit(&decoder, buf, bufLen);

//   if (tStartDecode(&decoder) < 0) return -1;
//   if (tDecodeCStrTo(&decoder, pReq->user) < 0) return -1;
//   if (tDecodeCStrTo(&decoder, pReq->pass) < 0) return -1;
//   if (tDecodeI32(&decoder, &pReq->maxUsers) < 0) return -1;
//   if (tDecodeI32(&decoder, &pReq->maxDbs) < 0) return -1;
//   if (tDecodeI32(&decoder, &pReq->maxTimeSeries) < 0) return -1;
//   if (tDecodeI32(&decoder, &pReq->maxStreams) < 0) return -1;
//   if (tDecodeI32(&decoder, &pReq->accessState) < 0) return -1;
//   if (tDecodeI64(&decoder, &pReq->maxStorage) < 0) return -1;
//   tEndDecode(&decoder);

//   tDecoderClear(&decoder);
//   return 0;
// }

int32_t tSerializeSDropUserReq(void *buf, int32_t bufLen, SDropUserReq *pReq) {
  SEncoder encoder = {0};
  tEncoderInit(&encoder, buf, bufLen);

  if (tStartEncode(&encoder) < 0) return -1;
  if (tEncodeCStr(&encoder, pReq->user) < 0) return -1;
  ENCODESQL();
  tEndEncode(&encoder);

  int32_t tlen = encoder.pos;
  tEncoderClear(&encoder);
  return tlen;
}

int32_t tDeserializeSDropUserReq(void *buf, int32_t bufLen, SDropUserReq *pReq) {
  SDecoder decoder = {0};
  tDecoderInit(&decoder, buf, bufLen);

  if (tStartDecode(&decoder) < 0) return -1;
  if (tDecodeCStrTo(&decoder, pReq->user) < 0) return -1;
  DECODESQL();
  tEndDecode(&decoder);

  tDecoderClear(&decoder);
  return 0;
}

void tFreeSDropUserReq(SDropUserReq *pReq) { FREESQL(); }

SIpWhiteList *cloneIpWhiteList(SIpWhiteList *pIpWhiteList) {
  if (pIpWhiteList == NULL) return NULL;

  int32_t       sz = sizeof(SIpWhiteList) + pIpWhiteList->num * sizeof(SIpV4Range);
  SIpWhiteList *pNew = taosMemoryCalloc(1, sz);
  memcpy(pNew, pIpWhiteList, sz);
  return pNew;
}

int32_t tSerializeSCreateUserReq(void *buf, int32_t bufLen, SCreateUserReq *pReq) {
  SEncoder encoder = {0};
  tEncoderInit(&encoder, buf, bufLen);

  if (tStartEncode(&encoder) < 0) return -1;
  if (tEncodeI8(&encoder, pReq->createType) < 0) return -1;
  if (tEncodeI8(&encoder, pReq->superUser) < 0) return -1;
  if (tEncodeI8(&encoder, pReq->sysInfo) < 0) return -1;
  if (tEncodeI8(&encoder, pReq->enable) < 0) return -1;
  if (tEncodeCStr(&encoder, pReq->user) < 0) return -1;
  if (tEncodeCStr(&encoder, pReq->pass) < 0) return -1;
  if (tEncodeI32(&encoder, pReq->numIpRanges) < 0) return -1;
  for (int32_t i = 0; i < pReq->numIpRanges; ++i) {
    if (tEncodeU32(&encoder, pReq->pIpRanges[i].ip) < 0) return -1;
    if (tEncodeU32(&encoder, pReq->pIpRanges[i].mask) < 0) return -1;
  }

  ENCODESQL();
  tEndEncode(&encoder);

  int32_t tlen = encoder.pos;
  tEncoderClear(&encoder);
  return tlen;
}

int32_t tDeserializeSCreateUserReq(void *buf, int32_t bufLen, SCreateUserReq *pReq) {
  SDecoder decoder = {0};
  tDecoderInit(&decoder, buf, bufLen);

  if (tStartDecode(&decoder) < 0) return -1;
  if (tDecodeI8(&decoder, &pReq->createType) < 0) return -1;
  if (tDecodeI8(&decoder, &pReq->superUser) < 0) return -1;
  if (tDecodeI8(&decoder, &pReq->sysInfo) < 0) return -1;
  if (tDecodeI8(&decoder, &pReq->enable) < 0) return -1;
  if (tDecodeCStrTo(&decoder, pReq->user) < 0) return -1;
  if (tDecodeCStrTo(&decoder, pReq->pass) < 0) return -1;
  if (tDecodeI32(&decoder, &pReq->numIpRanges) < 0) return -1;
  pReq->pIpRanges = taosMemoryMalloc(pReq->numIpRanges * sizeof(SIpV4Range));
  if (pReq->pIpRanges == NULL) return -1;
  for (int32_t i = 0; i < pReq->numIpRanges; ++i) {
    if (tDecodeU32(&decoder, &(pReq->pIpRanges[i].ip)) < 0) return -1;
    if (tDecodeU32(&decoder, &(pReq->pIpRanges[i].mask)) < 0) return -1;
  }

  DECODESQL();
  tEndDecode(&decoder);
  tDecoderClear(&decoder);
  return 0;
}

int32_t tSerializeSUpdateIpWhite(void *buf, int32_t bufLen, SUpdateIpWhite *pReq) {
  // impl later
  SEncoder encoder = {0};
  tEncoderInit(&encoder, buf, bufLen);
  if (tStartEncode(&encoder) < 0) return -1;
  if (tEncodeI64(&encoder, pReq->ver) < 0) return -1;
  if (tEncodeI32(&encoder, pReq->numOfUser) < 0) return -1;
  for (int i = 0; i < pReq->numOfUser; i++) {
    SUpdateUserIpWhite *pUser = &(pReq->pUserIpWhite[i]);

    if (tEncodeI64(&encoder, pUser->ver) < 0) return -1;
    if (tEncodeCStr(&encoder, pUser->user) < 0) return -1;
    if (tEncodeI32(&encoder, pUser->numOfRange) < 0) return -1;
    for (int j = 0; j < pUser->numOfRange; j++) {
      SIpV4Range *pRange = &pUser->pIpRanges[j];
      if (tEncodeU32(&encoder, pRange->ip) < 0) return -1;
      if (tEncodeU32(&encoder, pRange->mask) < 0) return -1;
    }
  }

  tEndEncode(&encoder);

  int32_t tlen = encoder.pos;
  tEncoderClear(&encoder);
  return tlen;
}
int32_t tDeserializeSUpdateIpWhite(void *buf, int32_t bufLen, SUpdateIpWhite *pReq) {
  SDecoder decoder = {0};
  tDecoderInit(&decoder, buf, bufLen);

  if (tStartDecode(&decoder) < 0) return -1;
  // impl later
  if (tDecodeI64(&decoder, &pReq->ver) < 0) return -1;
  if (tDecodeI32(&decoder, &pReq->numOfUser) < 0) return -1;

  pReq->pUserIpWhite = taosMemoryCalloc(1, sizeof(SUpdateUserIpWhite) * pReq->numOfUser);
  for (int i = 0; i < pReq->numOfUser; i++) {
    SUpdateUserIpWhite *pUserWhite = &pReq->pUserIpWhite[i];
    if (tDecodeI64(&decoder, &pUserWhite->ver) < 0) return -1;
    if (tDecodeCStrTo(&decoder, pUserWhite->user) < 0) return -1;
    if (tDecodeI32(&decoder, &pUserWhite->numOfRange) < 0) return -1;

    pUserWhite->pIpRanges = taosMemoryCalloc(1, pUserWhite->numOfRange * sizeof(SIpV4Range));
    for (int j = 0; j < pUserWhite->numOfRange; j++) {
      SIpV4Range *pRange = &pUserWhite->pIpRanges[j];
      if (tDecodeU32(&decoder, &pRange->ip) < 0) return -1;
      if (tDecodeU32(&decoder, &pRange->mask) < 0) return -1;
    }
  }

  tEndDecode(&decoder);
  tDecoderClear(&decoder);
  return 0;
}
void tFreeSUpdateIpWhiteReq(SUpdateIpWhite *pReq) {
  for (int i = 0; i < pReq->numOfUser; i++) {
    SUpdateUserIpWhite *pUserWhite = &pReq->pUserIpWhite[i];
    taosMemoryFree(pUserWhite->pIpRanges);
  }
  taosMemoryFree(pReq->pUserIpWhite);
  // impl later
  return;
}
SUpdateIpWhite *cloneSUpdateIpWhiteReq(SUpdateIpWhite *pReq) {
  SUpdateIpWhite *pClone = taosMemoryCalloc(1, sizeof(SUpdateIpWhite));

  pClone->numOfUser = pReq->numOfUser;
  pClone->ver = pReq->ver;
  pClone->pUserIpWhite = taosMemoryCalloc(1, sizeof(SUpdateUserIpWhite) * pReq->numOfUser);

  for (int i = 0; i < pReq->numOfUser; i++) {
    SUpdateUserIpWhite *pNew = &pClone->pUserIpWhite[i];
    SUpdateUserIpWhite *pOld = &pReq->pUserIpWhite[i];

    pNew->ver = pOld->ver;
    memcpy(pNew->user, pOld->user, strlen(pOld->user));
    pNew->numOfRange = pOld->numOfRange;

    int32_t sz = pOld->numOfRange * sizeof(SIpV4Range);
    pNew->pIpRanges = taosMemoryCalloc(1, sz);
    memcpy(pNew->pIpRanges, pOld->pIpRanges, sz);
  }
  return pClone;
}
int32_t tSerializeRetrieveIpWhite(void *buf, int32_t bufLen, SRetrieveIpWhiteReq *pReq) {
  SEncoder encoder = {0};
  tEncoderInit(&encoder, buf, bufLen);
  if (tStartEncode(&encoder) < 0) return -1;

  if (tEncodeI64(&encoder, pReq->ipWhiteVer) < 0) {
    return -1;
  }
  tEndEncode(&encoder);

  int32_t tlen = encoder.pos;
  tEncoderClear(&encoder);
  return tlen;
}

int32_t tDeserializeRetrieveIpWhite(void *buf, int32_t bufLen, SRetrieveIpWhiteReq *pReq) {
  SDecoder decoder = {0};
  tDecoderInit(&decoder, buf, bufLen);

  if (tStartDecode(&decoder) < 0) return -1;
  // impl later
  if (tDecodeI64(&decoder, &pReq->ipWhiteVer) < 0) return -1;
  tEndDecode(&decoder);
  tDecoderClear(&decoder);
  return 0;
}

void tFreeSCreateUserReq(SCreateUserReq *pReq) {
  FREESQL();
  taosMemoryFreeClear(pReq->pIpRanges);
}

int32_t tSerializeSAlterUserReq(void *buf, int32_t bufLen, SAlterUserReq *pReq) {
  SEncoder encoder = {0};
  tEncoderInit(&encoder, buf, bufLen);

  if (tStartEncode(&encoder) < 0) return -1;
  if (tEncodeI8(&encoder, pReq->alterType) < 0) return -1;
  if (tEncodeI8(&encoder, pReq->superUser) < 0) return -1;
  if (tEncodeI8(&encoder, pReq->sysInfo) < 0) return -1;
  if (tEncodeI8(&encoder, pReq->enable) < 0) return -1;
  if (tEncodeI8(&encoder, pReq->isView) < 0) return -1;
  if (tEncodeCStr(&encoder, pReq->user) < 0) return -1;
  if (tEncodeCStr(&encoder, pReq->pass) < 0) return -1;
  if (tEncodeCStr(&encoder, pReq->objname) < 0) return -1;
  int32_t len = strlen(pReq->tabName);
  if (tEncodeI32(&encoder, len) < 0) return -1;
  if (len > 0) {
    if (tEncodeCStr(&encoder, pReq->tabName) < 0) return -1;
  }
  if (tEncodeBinary(&encoder, pReq->tagCond, pReq->tagCondLen) < 0) return -1;
  if (tEncodeI32(&encoder, pReq->numIpRanges) < 0) return -1;
  for (int32_t i = 0; i < pReq->numIpRanges; ++i) {
    if (tEncodeU32(&encoder, pReq->pIpRanges[i].ip) < 0) return -1;
    if (tEncodeU32(&encoder, pReq->pIpRanges[i].mask) < 0) return -1;
  }
  if (tEncodeI64(&encoder, pReq->privileges) < 0) return -1;
  ENCODESQL();
  tEndEncode(&encoder);

  int32_t tlen = encoder.pos;
  tEncoderClear(&encoder);
  return tlen;
}

int32_t tDeserializeSAlterUserReq(void *buf, int32_t bufLen, SAlterUserReq *pReq) {
  SDecoder decoder = {0};
  tDecoderInit(&decoder, buf, bufLen);

  if (tStartDecode(&decoder) < 0) return -1;
  if (tDecodeI8(&decoder, &pReq->alterType) < 0) return -1;
  if (tDecodeI8(&decoder, &pReq->superUser) < 0) return -1;
  if (tDecodeI8(&decoder, &pReq->sysInfo) < 0) return -1;
  if (tDecodeI8(&decoder, &pReq->enable) < 0) return -1;
  if (tDecodeI8(&decoder, &pReq->isView) < 0) return -1;
  if (tDecodeCStrTo(&decoder, pReq->user) < 0) return -1;
  if (tDecodeCStrTo(&decoder, pReq->pass) < 0) return -1;
  if (tDecodeCStrTo(&decoder, pReq->objname) < 0) return -1;
  if (!tDecodeIsEnd(&decoder)) {
    int32_t len = 0;
    if (tDecodeI32(&decoder, &len) < 0) return -1;
    if (len > 0) {
      if (tDecodeCStrTo(&decoder, pReq->tabName) < 0) return -1;
    }
    uint64_t tagCondLen = 0;
    if (tDecodeBinaryAlloc(&decoder, (void **)&pReq->tagCond, &tagCondLen) < 0) return -1;
    pReq->tagCondLen = tagCondLen;
  }
  if (tDecodeI32(&decoder, &pReq->numIpRanges) < 0) return -1;
  pReq->pIpRanges = taosMemoryMalloc(pReq->numIpRanges * sizeof(SIpV4Range));
  if (pReq->pIpRanges == NULL) return -1;
  for (int32_t i = 0; i < pReq->numIpRanges; ++i) {
    if (tDecodeU32(&decoder, &(pReq->pIpRanges[i].ip)) < 0) return -1;
    if (tDecodeU32(&decoder, &(pReq->pIpRanges[i].mask)) < 0) return -1;
  }
  if (tDecodeI64(&decoder, &pReq->privileges) < 0) return -1;
  DECODESQL();
  tEndDecode(&decoder);

  tDecoderClear(&decoder);
  return 0;
}

void tFreeSAlterUserReq(SAlterUserReq *pReq) {
  taosMemoryFreeClear(pReq->tagCond);
  taosMemoryFree(pReq->pIpRanges);
  FREESQL();
}

int32_t tSerializeSGetUserAuthReq(void *buf, int32_t bufLen, SGetUserAuthReq *pReq) {
  SEncoder encoder = {0};
  tEncoderInit(&encoder, buf, bufLen);

  if (tStartEncode(&encoder) < 0) return -1;
  if (tEncodeCStr(&encoder, pReq->user) < 0) return -1;
  tEndEncode(&encoder);

  int32_t tlen = encoder.pos;
  tEncoderClear(&encoder);
  return tlen;
}

int32_t tDeserializeSGetUserAuthReq(void *buf, int32_t bufLen, SGetUserAuthReq *pReq) {
  SDecoder decoder = {0};
  tDecoderInit(&decoder, buf, bufLen);

  if (tStartDecode(&decoder) < 0) return -1;
  if (tDecodeCStrTo(&decoder, pReq->user) < 0) return -1;
  tEndDecode(&decoder);

  tDecoderClear(&decoder);
  return 0;
}

int32_t tSerializeSGetUserAuthRspImpl(SEncoder *pEncoder, SGetUserAuthRsp *pRsp) {
  if (tEncodeCStr(pEncoder, pRsp->user) < 0) return -1;
  if (tEncodeI8(pEncoder, pRsp->superAuth) < 0) return -1;
  if (tEncodeI8(pEncoder, pRsp->sysInfo) < 0) return -1;
  if (tEncodeI8(pEncoder, pRsp->enable) < 0) return -1;
  if (tEncodeI8(pEncoder, pRsp->dropped) < 0) return -1;
  if (tEncodeI32(pEncoder, pRsp->version) < 0) return -1;

  int32_t numOfCreatedDbs = taosHashGetSize(pRsp->createdDbs);
  int32_t numOfReadDbs = taosHashGetSize(pRsp->readDbs);
  int32_t numOfWriteDbs = taosHashGetSize(pRsp->writeDbs);

  if (tEncodeI32(pEncoder, numOfCreatedDbs) < 0) return -1;
  if (tEncodeI32(pEncoder, numOfReadDbs) < 0) return -1;
  if (tEncodeI32(pEncoder, numOfWriteDbs) < 0) return -1;

  char *db = taosHashIterate(pRsp->createdDbs, NULL);
  while (db != NULL) {
    if (tEncodeCStr(pEncoder, db) < 0) return -1;
    db = taosHashIterate(pRsp->createdDbs, db);
  }

  db = taosHashIterate(pRsp->readDbs, NULL);
  while (db != NULL) {
    if (tEncodeCStr(pEncoder, db) < 0) return -1;
    db = taosHashIterate(pRsp->readDbs, db);
  }

  db = taosHashIterate(pRsp->writeDbs, NULL);
  while (db != NULL) {
    if (tEncodeCStr(pEncoder, db) < 0) return -1;
    db = taosHashIterate(pRsp->writeDbs, db);
  }

  int32_t numOfReadTbs = taosHashGetSize(pRsp->readTbs);
  int32_t numOfWriteTbs = taosHashGetSize(pRsp->writeTbs);
  int32_t numOfAlterTbs = taosHashGetSize(pRsp->alterTbs);
  int32_t numOfReadViews = taosHashGetSize(pRsp->readViews);
  int32_t numOfWriteViews = taosHashGetSize(pRsp->writeViews);
  int32_t numOfAlterViews = taosHashGetSize(pRsp->alterViews);
  int32_t numOfUseDbs = taosHashGetSize(pRsp->useDbs);
  if (tEncodeI32(pEncoder, numOfReadTbs) < 0) return -1;
  if (tEncodeI32(pEncoder, numOfWriteTbs) < 0) return -1;
  if (tEncodeI32(pEncoder, numOfAlterTbs) < 0) return -1;
  if (tEncodeI32(pEncoder, numOfReadViews) < 0) return -1;
  if (tEncodeI32(pEncoder, numOfWriteViews) < 0) return -1;
  if (tEncodeI32(pEncoder, numOfAlterViews) < 0) return -1;
  if (tEncodeI32(pEncoder, numOfUseDbs) < 0) return -1;

  char *tb = taosHashIterate(pRsp->readTbs, NULL);
  while (tb != NULL) {
    size_t keyLen = 0;
    void  *key = taosHashGetKey(tb, &keyLen);
    if (tEncodeI32(pEncoder, keyLen) < 0) return -1;
    if (tEncodeCStr(pEncoder, key) < 0) return -1;

    size_t valueLen = 0;
    valueLen = strlen(tb);
    if (tEncodeI32(pEncoder, valueLen) < 0) return -1;
    if (tEncodeCStr(pEncoder, tb) < 0) return -1;

    tb = taosHashIterate(pRsp->readTbs, tb);
  }

  tb = taosHashIterate(pRsp->writeTbs, NULL);
  while (tb != NULL) {
    size_t keyLen = 0;
    void  *key = taosHashGetKey(tb, &keyLen);
    if (tEncodeI32(pEncoder, keyLen) < 0) return -1;
    if (tEncodeCStr(pEncoder, key) < 0) return -1;

    size_t valueLen = 0;
    valueLen = strlen(tb);
    if (tEncodeI32(pEncoder, valueLen) < 0) return -1;
    if (tEncodeCStr(pEncoder, tb) < 0) return -1;

    tb = taosHashIterate(pRsp->writeTbs, tb);
  }

  tb = taosHashIterate(pRsp->alterTbs, NULL);
  while (tb != NULL) {
    size_t keyLen = 0;
    void  *key = taosHashGetKey(tb, &keyLen);
    if (tEncodeI32(pEncoder, keyLen) < 0) return -1;
    if (tEncodeCStr(pEncoder, key) < 0) return -1;

    size_t valueLen = 0;
    valueLen = strlen(tb);
    if (tEncodeI32(pEncoder, valueLen) < 0) return -1;
    if (tEncodeCStr(pEncoder, tb) < 0) return -1;

    tb = taosHashIterate(pRsp->alterTbs, tb);
  }

  tb = taosHashIterate(pRsp->readViews, NULL);
  while (tb != NULL) {
    size_t keyLen = 0;
    void  *key = taosHashGetKey(tb, &keyLen);
    if (tEncodeI32(pEncoder, keyLen) < 0) return -1;
    if (tEncodeCStr(pEncoder, key) < 0) return -1;

    size_t valueLen = 0;
    valueLen = strlen(tb);
    if (tEncodeI32(pEncoder, valueLen) < 0) return -1;
    if (tEncodeCStr(pEncoder, tb) < 0) return -1;

    tb = taosHashIterate(pRsp->readViews, tb);
  }

  tb = taosHashIterate(pRsp->writeViews, NULL);
  while (tb != NULL) {
    size_t keyLen = 0;
    void  *key = taosHashGetKey(tb, &keyLen);
    if (tEncodeI32(pEncoder, keyLen) < 0) return -1;
    if (tEncodeCStr(pEncoder, key) < 0) return -1;

    size_t valueLen = 0;
    valueLen = strlen(tb);
    if (tEncodeI32(pEncoder, valueLen) < 0) return -1;
    if (tEncodeCStr(pEncoder, tb) < 0) return -1;

    tb = taosHashIterate(pRsp->writeViews, tb);
  }

  tb = taosHashIterate(pRsp->alterViews, NULL);
  while (tb != NULL) {
    size_t keyLen = 0;
    void  *key = taosHashGetKey(tb, &keyLen);
    if (tEncodeI32(pEncoder, keyLen) < 0) return -1;
    if (tEncodeCStr(pEncoder, key) < 0) return -1;

    size_t valueLen = 0;
    valueLen = strlen(tb);
    if (tEncodeI32(pEncoder, valueLen) < 0) return -1;
    if (tEncodeCStr(pEncoder, tb) < 0) return -1;

    tb = taosHashIterate(pRsp->alterViews, tb);
  }

  int32_t *useDb = taosHashIterate(pRsp->useDbs, NULL);
  while (useDb != NULL) {
    size_t keyLen = 0;
    void  *key = taosHashGetKey(useDb, &keyLen);
    if (tEncodeI32(pEncoder, keyLen) < 0) return -1;
    if (tEncodeCStr(pEncoder, key) < 0) return -1;

    if (tEncodeI32(pEncoder, *useDb) < 0) return -1;
    useDb = taosHashIterate(pRsp->useDbs, useDb);
  }

  // since 3.0.7.0
  if (tEncodeI32(pEncoder, pRsp->passVer) < 0) return -1;
  if (tEncodeI64(pEncoder, pRsp->whiteListVer) < 0) return -1;
  return 0;
}

int32_t tSerializeSGetUserAuthRsp(void *buf, int32_t bufLen, SGetUserAuthRsp *pRsp) {
  SEncoder encoder = {0};
  tEncoderInit(&encoder, buf, bufLen);

  if (tStartEncode(&encoder) < 0) return -1;

  if (tSerializeSGetUserAuthRspImpl(&encoder, pRsp) < 0) return -1;

  tEndEncode(&encoder);

  int32_t tlen = encoder.pos;
  tEncoderClear(&encoder);
  return tlen;
}

int32_t tDeserializeSGetUserAuthRspImpl(SDecoder *pDecoder, SGetUserAuthRsp *pRsp) {
  char *key = NULL, *value = NULL;
  pRsp->createdDbs = taosHashInit(4, taosGetDefaultHashFunction(TSDB_DATA_TYPE_BINARY), true, HASH_ENTRY_LOCK);
  pRsp->readDbs = taosHashInit(4, taosGetDefaultHashFunction(TSDB_DATA_TYPE_BINARY), true, HASH_ENTRY_LOCK);
  pRsp->writeDbs = taosHashInit(4, taosGetDefaultHashFunction(TSDB_DATA_TYPE_BINARY), true, HASH_ENTRY_LOCK);
  pRsp->readTbs = taosHashInit(4, taosGetDefaultHashFunction(TSDB_DATA_TYPE_BINARY), true, HASH_ENTRY_LOCK);
  pRsp->writeTbs = taosHashInit(4, taosGetDefaultHashFunction(TSDB_DATA_TYPE_BINARY), true, HASH_ENTRY_LOCK);
  pRsp->alterTbs = taosHashInit(4, taosGetDefaultHashFunction(TSDB_DATA_TYPE_BINARY), true, HASH_ENTRY_LOCK);
  pRsp->readViews = taosHashInit(4, taosGetDefaultHashFunction(TSDB_DATA_TYPE_BINARY), true, HASH_ENTRY_LOCK);
  pRsp->writeViews = taosHashInit(4, taosGetDefaultHashFunction(TSDB_DATA_TYPE_BINARY), true, HASH_ENTRY_LOCK);
  pRsp->alterViews = taosHashInit(4, taosGetDefaultHashFunction(TSDB_DATA_TYPE_BINARY), true, HASH_ENTRY_LOCK);
  pRsp->useDbs = taosHashInit(4, taosGetDefaultHashFunction(TSDB_DATA_TYPE_BINARY), true, HASH_ENTRY_LOCK);
  if (pRsp->createdDbs == NULL || pRsp->readDbs == NULL || pRsp->writeDbs == NULL || pRsp->readTbs == NULL ||
      pRsp->writeTbs == NULL || pRsp->alterTbs == NULL || pRsp->readViews == NULL || pRsp->writeViews == NULL ||
      pRsp->alterViews == NULL || pRsp->useDbs == NULL) {
    goto _err;
  }

  if (tDecodeCStrTo(pDecoder, pRsp->user) < 0) goto _err;
  if (tDecodeI8(pDecoder, &pRsp->superAuth) < 0) goto _err;
  if (tDecodeI8(pDecoder, &pRsp->sysInfo) < 0) goto _err;
  if (tDecodeI8(pDecoder, &pRsp->enable) < 0) goto _err;
  if (tDecodeI8(pDecoder, &pRsp->dropped) < 0) goto _err;
  if (tDecodeI32(pDecoder, &pRsp->version) < 0) goto _err;

  int32_t numOfCreatedDbs = 0;
  int32_t numOfReadDbs = 0;
  int32_t numOfWriteDbs = 0;
  if (tDecodeI32(pDecoder, &numOfCreatedDbs) < 0) goto _err;
  if (tDecodeI32(pDecoder, &numOfReadDbs) < 0) goto _err;
  if (tDecodeI32(pDecoder, &numOfWriteDbs) < 0) goto _err;

  for (int32_t i = 0; i < numOfCreatedDbs; ++i) {
    char db[TSDB_DB_FNAME_LEN] = {0};
    if (tDecodeCStrTo(pDecoder, db) < 0) goto _err;
    int32_t len = strlen(db);
    taosHashPut(pRsp->createdDbs, db, len + 1, db, len + 1);
  }

  for (int32_t i = 0; i < numOfReadDbs; ++i) {
    char db[TSDB_DB_FNAME_LEN] = {0};
    if (tDecodeCStrTo(pDecoder, db) < 0) goto _err;
    int32_t len = strlen(db);
    taosHashPut(pRsp->readDbs, db, len + 1, db, len + 1);
  }

  for (int32_t i = 0; i < numOfWriteDbs; ++i) {
    char db[TSDB_DB_FNAME_LEN] = {0};
    if (tDecodeCStrTo(pDecoder, db) < 0) goto _err;
    int32_t len = strlen(db);
    taosHashPut(pRsp->writeDbs, db, len + 1, db, len + 1);
  }

  if (!tDecodeIsEnd(pDecoder)) {
    int32_t numOfReadTbs = 0;
    int32_t numOfWriteTbs = 0;
    int32_t numOfAlterTbs = 0;
    int32_t numOfReadViews = 0;
    int32_t numOfWriteViews = 0;
    int32_t numOfAlterViews = 0;
    int32_t numOfUseDbs = 0;
    if (tDecodeI32(pDecoder, &numOfReadTbs) < 0) goto _err;
    if (tDecodeI32(pDecoder, &numOfWriteTbs) < 0) goto _err;
    if (tDecodeI32(pDecoder, &numOfAlterTbs) < 0) goto _err;
    if (tDecodeI32(pDecoder, &numOfReadViews) < 0) goto _err;
    if (tDecodeI32(pDecoder, &numOfWriteViews) < 0) goto _err;
    if (tDecodeI32(pDecoder, &numOfAlterViews) < 0) goto _err;
    if (tDecodeI32(pDecoder, &numOfUseDbs) < 0) goto _err;

    for (int32_t i = 0; i < numOfReadTbs; ++i) {
      int32_t keyLen = 0;
      if (tDecodeI32(pDecoder, &keyLen) < 0) goto _err;

      key = taosMemoryCalloc(keyLen + 1, sizeof(char));
      if (tDecodeCStrTo(pDecoder, key) < 0) goto _err;

      int32_t valuelen = 0;
      if (tDecodeI32(pDecoder, &valuelen) < 0) goto _err;

      value = taosMemoryCalloc(valuelen + 1, sizeof(char));
      if (tDecodeCStrTo(pDecoder, value) < 0) goto _err;

      taosHashPut(pRsp->readTbs, key, keyLen, value, valuelen + 1);

      taosMemoryFreeClear(key);
      taosMemoryFreeClear(value);
    }

    for (int32_t i = 0; i < numOfWriteTbs; ++i) {
      int32_t keyLen = 0;
      if (tDecodeI32(pDecoder, &keyLen) < 0) goto _err;

      key = taosMemoryCalloc(keyLen + 1, sizeof(char));
      if (tDecodeCStrTo(pDecoder, key) < 0) goto _err;

      int32_t valuelen = 0;
      if (tDecodeI32(pDecoder, &valuelen) < 0) goto _err;

      value = taosMemoryCalloc(valuelen + 1, sizeof(char));
      if (tDecodeCStrTo(pDecoder, value) < 0) goto _err;

      taosHashPut(pRsp->writeTbs, key, keyLen, value, valuelen + 1);

      taosMemoryFreeClear(key);
      taosMemoryFreeClear(value);
    }

    for (int32_t i = 0; i < numOfAlterTbs; ++i) {
      int32_t keyLen = 0;
      if (tDecodeI32(pDecoder, &keyLen) < 0) goto _err;

      key = taosMemoryCalloc(keyLen + 1, sizeof(char));
      if (tDecodeCStrTo(pDecoder, key) < 0) goto _err;

      int32_t valuelen = 0;
      if (tDecodeI32(pDecoder, &valuelen) < 0) goto _err;

      value = taosMemoryCalloc(valuelen + 1, sizeof(char));
      if (tDecodeCStrTo(pDecoder, value) < 0) goto _err;

      taosHashPut(pRsp->alterTbs, key, keyLen, value, valuelen + 1);

      taosMemoryFreeClear(key);
      taosMemoryFreeClear(value);
    }

    for (int32_t i = 0; i < numOfReadViews; ++i) {
      int32_t keyLen = 0;
      if (tDecodeI32(pDecoder, &keyLen) < 0) goto _err;

      key = taosMemoryCalloc(keyLen + 1, sizeof(char));
      if (tDecodeCStrTo(pDecoder, key) < 0) goto _err;

      int32_t valuelen = 0;
      if (tDecodeI32(pDecoder, &valuelen) < 0) goto _err;

      value = taosMemoryCalloc(valuelen + 1, sizeof(char));
      if (tDecodeCStrTo(pDecoder, value) < 0) goto _err;

      taosHashPut(pRsp->readViews, key, keyLen, value, valuelen + 1);

      taosMemoryFreeClear(key);
      taosMemoryFreeClear(value);
    }

    for (int32_t i = 0; i < numOfWriteViews; ++i) {
      int32_t keyLen = 0;
      if (tDecodeI32(pDecoder, &keyLen) < 0) goto _err;

      key = taosMemoryCalloc(keyLen + 1, sizeof(char));
      if (tDecodeCStrTo(pDecoder, key) < 0) goto _err;

      int32_t valuelen = 0;
      if (tDecodeI32(pDecoder, &valuelen) < 0) goto _err;

      value = taosMemoryCalloc(valuelen + 1, sizeof(char));
      if (tDecodeCStrTo(pDecoder, value) < 0) goto _err;

      taosHashPut(pRsp->writeViews, key, keyLen, value, valuelen + 1);

      taosMemoryFreeClear(key);
      taosMemoryFreeClear(value);
    }

    for (int32_t i = 0; i < numOfAlterViews; ++i) {
      int32_t keyLen = 0;
      if (tDecodeI32(pDecoder, &keyLen) < 0) goto _err;

      key = taosMemoryCalloc(keyLen + 1, sizeof(char));
      if (tDecodeCStrTo(pDecoder, key) < 0) goto _err;

      int32_t valuelen = 0;
      if (tDecodeI32(pDecoder, &valuelen) < 0) goto _err;

      value = taosMemoryCalloc(valuelen + 1, sizeof(char));
      if (tDecodeCStrTo(pDecoder, value) < 0) goto _err;

      taosHashPut(pRsp->alterViews, key, keyLen, value, valuelen + 1);

      taosMemoryFreeClear(key);
      taosMemoryFreeClear(value);
    }

    for (int32_t i = 0; i < numOfUseDbs; ++i) {
      int32_t keyLen = 0;
      if (tDecodeI32(pDecoder, &keyLen) < 0) goto _err;

      key = taosMemoryCalloc(keyLen + 1, sizeof(char));
      if (tDecodeCStrTo(pDecoder, key) < 0) goto _err;

      int32_t ref = 0;
      if (tDecodeI32(pDecoder, &ref) < 0) goto _err;

      taosHashPut(pRsp->useDbs, key, keyLen, &ref, sizeof(ref));
      taosMemoryFreeClear(key);
    }
    // since 3.0.7.0
    if (!tDecodeIsEnd(pDecoder)) {
      if (tDecodeI32(pDecoder, &pRsp->passVer) < 0) goto _err;
    } else {
      pRsp->passVer = 0;
    }
    if (!tDecodeIsEnd(pDecoder)) {
      if (tDecodeI64(pDecoder, &pRsp->whiteListVer) < 0) goto _err;
    } else {
      pRsp->whiteListVer = 0;
    }
  }
  return 0;
_err:
  taosHashCleanup(pRsp->createdDbs);
  taosHashCleanup(pRsp->readDbs);
  taosHashCleanup(pRsp->writeDbs);
  taosHashCleanup(pRsp->readTbs);
  taosHashCleanup(pRsp->writeTbs);
  taosHashCleanup(pRsp->alterTbs);
  taosHashCleanup(pRsp->readViews);
  taosHashCleanup(pRsp->writeViews);
  taosHashCleanup(pRsp->alterViews);
  taosHashCleanup(pRsp->useDbs);

  taosMemoryFreeClear(key);
  taosMemoryFreeClear(value);
  return -1;
}

int32_t tDeserializeSGetUserAuthRsp(void *buf, int32_t bufLen, SGetUserAuthRsp *pRsp) {
  SDecoder decoder = {0};
  tDecoderInit(&decoder, buf, bufLen);

  if (tStartDecode(&decoder) < 0) return -1;

  if (tDeserializeSGetUserAuthRspImpl(&decoder, pRsp) < 0) return -1;

  tEndDecode(&decoder);

  tDecoderClear(&decoder);
  return 0;
}

void tFreeSGetUserAuthRsp(SGetUserAuthRsp *pRsp) {
  taosHashCleanup(pRsp->createdDbs);
  taosHashCleanup(pRsp->readDbs);
  taosHashCleanup(pRsp->writeDbs);
  taosHashCleanup(pRsp->readTbs);
  taosHashCleanup(pRsp->writeTbs);
  taosHashCleanup(pRsp->alterTbs);
  taosHashCleanup(pRsp->readViews);
  taosHashCleanup(pRsp->writeViews);
  taosHashCleanup(pRsp->alterViews);
  taosHashCleanup(pRsp->useDbs);
}

int32_t tSerializeSGetUserWhiteListReq(void *buf, int32_t bufLen, SGetUserWhiteListReq *pReq) {
  SEncoder encoder = {0};
  tEncoderInit(&encoder, buf, bufLen);

  if (tStartEncode(&encoder) < 0) return -1;
  if (tEncodeCStr(&encoder, pReq->user) < 0) return -1;
  tEndEncode(&encoder);

  int32_t tlen = encoder.pos;
  tEncoderClear(&encoder);
  return tlen;
}

int32_t tDeserializeSGetUserWhiteListReq(void *buf, int32_t bufLen, SGetUserWhiteListReq *pReq) {
  SDecoder decoder = {0};
  tDecoderInit(&decoder, buf, bufLen);

  if (tStartDecode(&decoder) < 0) return -1;
  if (tDecodeCStrTo(&decoder, pReq->user) < 0) return -1;
  tEndDecode(&decoder);

  tDecoderClear(&decoder);
  return 0;
}

int32_t tSerializeSGetUserWhiteListRsp(void *buf, int32_t bufLen, SGetUserWhiteListRsp *pRsp) {
  SEncoder encoder = {0};
  tEncoderInit(&encoder, buf, bufLen);

  if (tStartEncode(&encoder) < 0) return -1;
  if (tEncodeCStr(&encoder, pRsp->user) < 0) return -1;
  if (tEncodeI32(&encoder, pRsp->numWhiteLists) < 0) return -1;
  for (int i = 0; i < pRsp->numWhiteLists; ++i) {
    if (tEncodeU32(&encoder, pRsp->pWhiteLists[i].ip) < 0) return -1;
    if (tEncodeU32(&encoder, pRsp->pWhiteLists[i].mask) < 0) return -1;
  }
  tEndEncode(&encoder);

  int32_t tlen = encoder.pos;
  tEncoderClear(&encoder);
  return tlen;
}

int32_t tDeserializeSGetUserWhiteListRsp(void *buf, int32_t bufLen, SGetUserWhiteListRsp *pRsp) {
  SDecoder decoder = {0};
  tDecoderInit(&decoder, buf, bufLen);

  if (tStartDecode(&decoder) < 0) return -1;
  if (tDecodeCStrTo(&decoder, pRsp->user) < 0) return -1;

  if (tDecodeI32(&decoder, &pRsp->numWhiteLists) < 0) return -1;
  pRsp->pWhiteLists = taosMemoryMalloc(pRsp->numWhiteLists * sizeof(SIpV4Range));
  if (pRsp->pWhiteLists == NULL) return -1;
  for (int32_t i = 0; i < pRsp->numWhiteLists; ++i) {
    if (tDecodeU32(&decoder, &(pRsp->pWhiteLists[i].ip)) < 0) return -1;
    if (tDecodeU32(&decoder, &(pRsp->pWhiteLists[i].mask)) < 0) return -1;
  }

  tEndDecode(&decoder);
  tDecoderClear(&decoder);
  return 0;
}

void tFreeSGetUserWhiteListRsp(SGetUserWhiteListRsp *pRsp) { taosMemoryFree(pRsp->pWhiteLists); }

int32_t tSerializeSMCfgClusterReq(void *buf, int32_t bufLen, SMCfgClusterReq *pReq) {
  SEncoder encoder = {0};
  tEncoderInit(&encoder, buf, bufLen);

  if (tStartEncode(&encoder) < 0) return -1;
  if (tEncodeCStr(&encoder, pReq->config) < 0) return -1;
  if (tEncodeCStr(&encoder, pReq->value) < 0) return -1;
  ENCODESQL();
  tEndEncode(&encoder);

  int32_t tlen = encoder.pos;
  tEncoderClear(&encoder);
  return tlen;
}

int32_t tDeserializeSMCfgClusterReq(void *buf, int32_t bufLen, SMCfgClusterReq *pReq) {
  SDecoder decoder = {0};
  tDecoderInit(&decoder, buf, bufLen);

  if (tStartDecode(&decoder) < 0) return -1;
  if (tDecodeCStrTo(&decoder, pReq->config) < 0) return -1;
  if (tDecodeCStrTo(&decoder, pReq->value) < 0) return -1;
  DECODESQL();
  tEndDecode(&decoder);

  tDecoderClear(&decoder);
  return 0;
}

void tFreeSMCfgClusterReq(SMCfgClusterReq *pReq) { FREESQL(); }

int32_t tSerializeSCreateDropMQSNodeReq(void *buf, int32_t bufLen, SMCreateQnodeReq *pReq) {
  SEncoder encoder = {0};
  tEncoderInit(&encoder, buf, bufLen);

  if (tStartEncode(&encoder) < 0) return -1;
  if (tEncodeI32(&encoder, pReq->dnodeId) < 0) return -1;
  ENCODESQL();
  tEndEncode(&encoder);

  int32_t tlen = encoder.pos;
  tEncoderClear(&encoder);
  return tlen;
}

int32_t tDeserializeSCreateDropMQSNodeReq(void *buf, int32_t bufLen, SMCreateQnodeReq *pReq) {
  SDecoder decoder = {0};
  tDecoderInit(&decoder, buf, bufLen);

  if (tStartDecode(&decoder) < 0) return -1;
  if (tDecodeI32(&decoder, &pReq->dnodeId) < 0) return -1;
  DECODESQL();
  tEndDecode(&decoder);

  tDecoderClear(&decoder);
  return 0;
}

void tFreeSMCreateQnodeReq(SMCreateQnodeReq *pReq) { FREESQL(); }

void tFreeSDDropQnodeReq(SDDropQnodeReq *pReq) { FREESQL(); }

int32_t tSerializeSDropDnodeReq(void *buf, int32_t bufLen, SDropDnodeReq *pReq) {
  SEncoder encoder = {0};
  tEncoderInit(&encoder, buf, bufLen);

  if (tStartEncode(&encoder) < 0) return -1;
  if (tEncodeI32(&encoder, pReq->dnodeId) < 0) return -1;
  if (tEncodeCStr(&encoder, pReq->fqdn) < 0) return -1;
  if (tEncodeI32(&encoder, pReq->port) < 0) return -1;
  if (tEncodeI8(&encoder, pReq->force) < 0) return -1;
  if (tEncodeI8(&encoder, pReq->unsafe) < 0) return -1;
  ENCODESQL();
  tEndEncode(&encoder);

  int32_t tlen = encoder.pos;
  tEncoderClear(&encoder);
  return tlen;
}

int32_t tDeserializeSDropDnodeReq(void *buf, int32_t bufLen, SDropDnodeReq *pReq) {
  SDecoder decoder = {0};
  tDecoderInit(&decoder, buf, bufLen);

  if (tStartDecode(&decoder) < 0) return -1;
  if (tDecodeI32(&decoder, &pReq->dnodeId) < 0) return -1;
  if (tDecodeCStrTo(&decoder, pReq->fqdn) < 0) return -1;
  if (tDecodeI32(&decoder, &pReq->port) < 0) return -1;
  if (tDecodeI8(&decoder, &pReq->force) < 0) return -1;
  if (!tDecodeIsEnd(&decoder)) {
    if (tDecodeI8(&decoder, &pReq->unsafe) < 0) return -1;
  } else {
    pReq->unsafe = false;
  }

  DECODESQL();
  tEndDecode(&decoder);

  tDecoderClear(&decoder);
  return 0;
}

void tFreeSDropDnodeReq(SDropDnodeReq *pReq) { FREESQL(); }

int32_t tSerializeSRestoreDnodeReq(void *buf, int32_t bufLen, SRestoreDnodeReq *pReq) {
  SEncoder encoder = {0};
  tEncoderInit(&encoder, buf, bufLen);

  if (tStartEncode(&encoder) < 0) return -1;
  if (tEncodeI32(&encoder, pReq->dnodeId) < 0) return -1;
  if (tEncodeI8(&encoder, pReq->restoreType) < 0) return -1;
  ENCODESQL();
  tEndEncode(&encoder);

  int32_t tlen = encoder.pos;
  tEncoderClear(&encoder);
  return tlen;
}

int32_t tDeserializeSRestoreDnodeReq(void *buf, int32_t bufLen, SRestoreDnodeReq *pReq) {
  SDecoder decoder = {0};
  tDecoderInit(&decoder, buf, bufLen);

  if (tStartDecode(&decoder) < 0) return -1;
  if (tDecodeI32(&decoder, &pReq->dnodeId) < 0) return -1;
  if (tDecodeI8(&decoder, &pReq->restoreType) < 0) return -1;
  DECODESQL();
  tEndDecode(&decoder);

  tDecoderClear(&decoder);
  return 0;
}

void tFreeSRestoreDnodeReq(SRestoreDnodeReq *pReq) { FREESQL(); }

int32_t tSerializeSMCfgDnodeReq(void *buf, int32_t bufLen, SMCfgDnodeReq *pReq) {
  SEncoder encoder = {0};
  tEncoderInit(&encoder, buf, bufLen);

  if (tStartEncode(&encoder) < 0) return -1;
  if (tEncodeI32(&encoder, pReq->dnodeId) < 0) return -1;
  if (tEncodeCStr(&encoder, pReq->config) < 0) return -1;
  if (tEncodeCStr(&encoder, pReq->value) < 0) return -1;
  ENCODESQL();
  tEndEncode(&encoder);

  int32_t tlen = encoder.pos;
  tEncoderClear(&encoder);
  return tlen;
}

int32_t tDeserializeSMCfgDnodeReq(void *buf, int32_t bufLen, SMCfgDnodeReq *pReq) {
  SDecoder decoder = {0};
  tDecoderInit(&decoder, buf, bufLen);

  if (tStartDecode(&decoder) < 0) return -1;
  if (tDecodeI32(&decoder, &pReq->dnodeId) < 0) return -1;
  if (tDecodeCStrTo(&decoder, pReq->config) < 0) return -1;
  if (tDecodeCStrTo(&decoder, pReq->value) < 0) return -1;
  DECODESQL();
  tEndDecode(&decoder);

  tDecoderClear(&decoder);
  return 0;
}

void tFreeSMCfgDnodeReq(SMCfgDnodeReq *pReq) { FREESQL(); }

int32_t tSerializeSDCfgDnodeReq(void *buf, int32_t bufLen, SDCfgDnodeReq *pReq) {
  SEncoder encoder = {0};
  tEncoderInit(&encoder, buf, bufLen);

  if (tStartEncode(&encoder) < 0) return -1;
  if (tEncodeCStr(&encoder, pReq->config) < 0) return -1;
  if (tEncodeCStr(&encoder, pReq->value) < 0) return -1;
  tEndEncode(&encoder);

  int32_t tlen = encoder.pos;
  tEncoderClear(&encoder);
  return tlen;
}

int32_t tDeserializeSDCfgDnodeReq(void *buf, int32_t bufLen, SDCfgDnodeReq *pReq) {
  SDecoder decoder = {0};
  tDecoderInit(&decoder, buf, bufLen);

  if (tStartDecode(&decoder) < 0) return -1;
  if (tDecodeCStrTo(&decoder, pReq->config) < 0) return -1;
  if (tDecodeCStrTo(&decoder, pReq->value) < 0) return -1;
  tEndDecode(&decoder);

  tDecoderClear(&decoder);
  return 0;
}

int32_t tSerializeSCreateDnodeReq(void *buf, int32_t bufLen, SCreateDnodeReq *pReq) {
  SEncoder encoder = {0};
  tEncoderInit(&encoder, buf, bufLen);

  if (tStartEncode(&encoder) < 0) return -1;
  if (tEncodeCStr(&encoder, pReq->fqdn) < 0) return -1;
  if (tEncodeI32(&encoder, pReq->port) < 0) return -1;
  ENCODESQL();
  tEndEncode(&encoder);

  int32_t tlen = encoder.pos;
  tEncoderClear(&encoder);
  return tlen;
}

int32_t tDeserializeSCreateDnodeReq(void *buf, int32_t bufLen, SCreateDnodeReq *pReq) {
  SDecoder decoder = {0};
  tDecoderInit(&decoder, buf, bufLen);

  if (tStartDecode(&decoder) < 0) return -1;
  if (tDecodeCStrTo(&decoder, pReq->fqdn) < 0) return -1;
  if (tDecodeI32(&decoder, &pReq->port) < 0) return -1;
  DECODESQL();
  tEndDecode(&decoder);

  tDecoderClear(&decoder);
  return 0;
}

void tFreeSCreateDnodeReq(SCreateDnodeReq *pReq) { FREESQL(); }

int32_t tSerializeSCreateFuncReq(void *buf, int32_t bufLen, SCreateFuncReq *pReq) {
  SEncoder encoder = {0};
  tEncoderInit(&encoder, buf, bufLen);

  if (tStartEncode(&encoder) < 0) return -1;
  if (tEncodeCStr(&encoder, pReq->name) < 0) return -1;
  if (tEncodeI8(&encoder, pReq->igExists) < 0) return -1;
  if (tEncodeI8(&encoder, pReq->funcType) < 0) return -1;
  if (tEncodeI8(&encoder, pReq->scriptType) < 0) return -1;
  if (tEncodeI8(&encoder, pReq->outputType) < 0) return -1;
  if (tEncodeI32(&encoder, pReq->outputLen) < 0) return -1;
  if (tEncodeI32(&encoder, pReq->bufSize) < 0) return -1;
  if (tEncodeI32(&encoder, pReq->codeLen) < 0) return -1;
  if (tEncodeI64(&encoder, pReq->signature) < 0) return -1;

  if (pReq->pCode != NULL) {
    if (tEncodeBinary(&encoder, pReq->pCode, pReq->codeLen) < 0) return -1;
  }

  int32_t commentSize = 0;
  if (pReq->pComment != NULL) {
    commentSize = strlen(pReq->pComment) + 1;
  }
  if (tEncodeI32(&encoder, commentSize) < 0) return -1;
  if (pReq->pComment != NULL) {
    if (tEncodeCStr(&encoder, pReq->pComment) < 0) return -1;
  }

  if (tEncodeI8(&encoder, pReq->orReplace) < 0) return -1;

  tEndEncode(&encoder);

  int32_t tlen = encoder.pos;
  tEncoderClear(&encoder);
  return tlen;
}

int32_t tDeserializeSCreateFuncReq(void *buf, int32_t bufLen, SCreateFuncReq *pReq) {
  SDecoder decoder = {0};
  tDecoderInit(&decoder, buf, bufLen);

  if (tStartDecode(&decoder) < 0) return -1;
  if (tDecodeCStrTo(&decoder, pReq->name) < 0) return -1;
  if (tDecodeI8(&decoder, &pReq->igExists) < 0) return -1;
  if (tDecodeI8(&decoder, &pReq->funcType) < 0) return -1;
  if (tDecodeI8(&decoder, &pReq->scriptType) < 0) return -1;
  if (tDecodeI8(&decoder, &pReq->outputType) < 0) return -1;
  if (tDecodeI32(&decoder, &pReq->outputLen) < 0) return -1;
  if (tDecodeI32(&decoder, &pReq->bufSize) < 0) return -1;
  if (tDecodeI32(&decoder, &pReq->codeLen) < 0) return -1;
  if (tDecodeI64(&decoder, &pReq->signature) < 0) return -1;

  if (pReq->codeLen > 0) {
    pReq->pCode = taosMemoryCalloc(1, pReq->codeLen);
    if (pReq->pCode == NULL) {
      terrno = TSDB_CODE_OUT_OF_MEMORY;
      return -1;
    }
    if (tDecodeCStrTo(&decoder, pReq->pCode) < 0) return -1;
  }

  int32_t commentSize = 0;
  if (tDecodeI32(&decoder, &commentSize) < 0) return -1;
  if (commentSize > 0) {
    pReq->pComment = taosMemoryCalloc(1, commentSize);
    if (pReq->pComment == NULL) {
      terrno = TSDB_CODE_OUT_OF_MEMORY;
      return -1;
    }
    if (tDecodeCStrTo(&decoder, pReq->pComment) < 0) return -1;
  }

  if (!tDecodeIsEnd(&decoder)) {
    if (tDecodeI8(&decoder, &pReq->orReplace) < 0) return -1;
  } else {
    pReq->orReplace = false;
  }

  tEndDecode(&decoder);

  tDecoderClear(&decoder);
  return 0;
}

void tFreeSCreateFuncReq(SCreateFuncReq *pReq) {
  taosMemoryFree(pReq->pCode);
  taosMemoryFree(pReq->pComment);
}

int32_t tSerializeSDropFuncReq(void *buf, int32_t bufLen, SDropFuncReq *pReq) {
  SEncoder encoder = {0};
  tEncoderInit(&encoder, buf, bufLen);

  if (tStartEncode(&encoder) < 0) return -1;
  if (tEncodeCStr(&encoder, pReq->name) < 0) return -1;
  if (tEncodeI8(&encoder, pReq->igNotExists) < 0) return -1;
  tEndEncode(&encoder);

  int32_t tlen = encoder.pos;
  tEncoderClear(&encoder);
  return tlen;
}

int32_t tDeserializeSDropFuncReq(void *buf, int32_t bufLen, SDropFuncReq *pReq) {
  SDecoder decoder = {0};
  tDecoderInit(&decoder, buf, bufLen);

  if (tStartDecode(&decoder) < 0) return -1;
  if (tDecodeCStrTo(&decoder, pReq->name) < 0) return -1;
  if (tDecodeI8(&decoder, &pReq->igNotExists) < 0) return -1;
  tEndDecode(&decoder);

  tDecoderClear(&decoder);
  return 0;
}

int32_t tSerializeSRetrieveFuncReq(void *buf, int32_t bufLen, SRetrieveFuncReq *pReq) {
  SEncoder encoder = {0};
  tEncoderInit(&encoder, buf, bufLen);

  if (tStartEncode(&encoder) < 0) return -1;
  if (tEncodeI32(&encoder, pReq->numOfFuncs) < 0) return -1;
  if (tEncodeI8(&encoder, pReq->ignoreCodeComment) < 0) return -1;

  if (pReq->numOfFuncs != (int32_t)taosArrayGetSize(pReq->pFuncNames)) return -1;
  for (int32_t i = 0; i < pReq->numOfFuncs; ++i) {
    char *fname = taosArrayGet(pReq->pFuncNames, i);
    if (tEncodeCStr(&encoder, fname) < 0) return -1;
  }

  tEndEncode(&encoder);

  int32_t tlen = encoder.pos;
  tEncoderClear(&encoder);
  return tlen;
}

int32_t tDeserializeSRetrieveFuncReq(void *buf, int32_t bufLen, SRetrieveFuncReq *pReq) {
  SDecoder decoder = {0};
  tDecoderInit(&decoder, buf, bufLen);

  if (tStartDecode(&decoder) < 0) return -1;
  if (tDecodeI32(&decoder, &pReq->numOfFuncs) < 0) return -1;
  if (tDecodeI8(&decoder, (int8_t *)&pReq->ignoreCodeComment) < 0) return -1;

  pReq->pFuncNames = taosArrayInit(pReq->numOfFuncs, TSDB_FUNC_NAME_LEN);
  if (pReq->pFuncNames == NULL) return -1;

  for (int32_t i = 0; i < pReq->numOfFuncs; ++i) {
    char fname[TSDB_FUNC_NAME_LEN] = {0};
    if (tDecodeCStrTo(&decoder, fname) < 0) return -1;
    taosArrayPush(pReq->pFuncNames, fname);
  }
  tEndDecode(&decoder);

  tDecoderClear(&decoder);
  return 0;
}

void tFreeSRetrieveFuncReq(SRetrieveFuncReq *pReq) { taosArrayDestroy(pReq->pFuncNames); }

int32_t tSerializeSRetrieveFuncRsp(void *buf, int32_t bufLen, SRetrieveFuncRsp *pRsp) {
  SEncoder encoder = {0};
  tEncoderInit(&encoder, buf, bufLen);

  if (tStartEncode(&encoder) < 0) return -1;
  if (tEncodeI32(&encoder, pRsp->numOfFuncs) < 0) return -1;

  if (pRsp->numOfFuncs != (int32_t)taosArrayGetSize(pRsp->pFuncInfos)) return -1;
  for (int32_t i = 0; i < pRsp->numOfFuncs; ++i) {
    SFuncInfo *pInfo = taosArrayGet(pRsp->pFuncInfos, i);

    if (tEncodeCStr(&encoder, pInfo->name) < 0) return -1;
    if (tEncodeI8(&encoder, pInfo->funcType) < 0) return -1;
    if (tEncodeI8(&encoder, pInfo->scriptType) < 0) return -1;
    if (tEncodeI8(&encoder, pInfo->outputType) < 0) return -1;
    if (tEncodeI32(&encoder, pInfo->outputLen) < 0) return -1;
    if (tEncodeI32(&encoder, pInfo->bufSize) < 0) return -1;
    if (tEncodeI64(&encoder, pInfo->signature) < 0) return -1;
    if (tEncodeI32(&encoder, pInfo->codeSize) < 0) return -1;
    if (tEncodeI32(&encoder, pInfo->commentSize) < 0) return -1;
    if (pInfo->codeSize) {
      if (tEncodeBinary(&encoder, pInfo->pCode, pInfo->codeSize) < 0) return -1;
    }
    if (pInfo->commentSize) {
      if (tEncodeCStr(&encoder, pInfo->pComment) < 0) return -1;
    }
  }

  if (pRsp->numOfFuncs != (int32_t)taosArrayGetSize(pRsp->pFuncExtraInfos)) return -1;
  for (int32_t i = 0; i < pRsp->numOfFuncs; ++i) {
    SFuncExtraInfo *extraInfo = taosArrayGet(pRsp->pFuncExtraInfos, i);
    if (tEncodeI32(&encoder, extraInfo->funcVersion) < 0) return -1;
    if (tEncodeI64(&encoder, extraInfo->funcCreatedTime) < 0) return -1;
  }

  tEndEncode(&encoder);

  int32_t tlen = encoder.pos;
  tEncoderClear(&encoder);
  return tlen;
}

int32_t tDeserializeSRetrieveFuncRsp(void *buf, int32_t bufLen, SRetrieveFuncRsp *pRsp) {
  SDecoder decoder = {0};
  tDecoderInit(&decoder, buf, bufLen);

  if (tStartDecode(&decoder) < 0) return -1;
  if (tDecodeI32(&decoder, &pRsp->numOfFuncs) < 0) return -1;

  pRsp->pFuncInfos = taosArrayInit(pRsp->numOfFuncs, sizeof(SFuncInfo));
  if (pRsp->pFuncInfos == NULL) return -1;

  for (int32_t i = 0; i < pRsp->numOfFuncs; ++i) {
    SFuncInfo fInfo = {0};
    if (tDecodeCStrTo(&decoder, fInfo.name) < 0) return -1;
    if (tDecodeI8(&decoder, &fInfo.funcType) < 0) return -1;
    if (tDecodeI8(&decoder, &fInfo.scriptType) < 0) return -1;
    if (tDecodeI8(&decoder, &fInfo.outputType) < 0) return -1;
    if (tDecodeI32(&decoder, &fInfo.outputLen) < 0) return -1;
    if (tDecodeI32(&decoder, &fInfo.bufSize) < 0) return -1;
    if (tDecodeI64(&decoder, &fInfo.signature) < 0) return -1;
    if (tDecodeI32(&decoder, &fInfo.codeSize) < 0) return -1;
    if (tDecodeI32(&decoder, &fInfo.commentSize) < 0) return -1;
    if (fInfo.codeSize) {
      fInfo.pCode = taosMemoryCalloc(1, fInfo.codeSize);
      if (fInfo.pCode == NULL) {
        terrno = TSDB_CODE_OUT_OF_MEMORY;
        return -1;
      }
      if (tDecodeCStrTo(&decoder, fInfo.pCode) < 0) return -1;
    }
    if (fInfo.commentSize) {
      fInfo.pComment = taosMemoryCalloc(1, fInfo.commentSize);
      if (fInfo.pComment == NULL) {
        terrno = TSDB_CODE_OUT_OF_MEMORY;
        return -1;
      }
      if (tDecodeCStrTo(&decoder, fInfo.pComment) < 0) return -1;
    }

    taosArrayPush(pRsp->pFuncInfos, &fInfo);
  }

  pRsp->pFuncExtraInfos = taosArrayInit(pRsp->numOfFuncs, sizeof(SFuncExtraInfo));
  if (pRsp->pFuncExtraInfos == NULL) return -1;
  if (tDecodeIsEnd(&decoder)) {
    for (int32_t i = 0; i < pRsp->numOfFuncs; ++i) {
      SFuncExtraInfo extraInfo = {0};
      taosArrayPush(pRsp->pFuncExtraInfos, &extraInfo);
    }
  } else {
    for (int32_t i = 0; i < pRsp->numOfFuncs; ++i) {
      SFuncExtraInfo extraInfo = {0};
      if (tDecodeI32(&decoder, &extraInfo.funcVersion) < 0) return -1;
      if (tDecodeI64(&decoder, &extraInfo.funcCreatedTime) < 0) return -1;
      taosArrayPush(pRsp->pFuncExtraInfos, &extraInfo);
    }
  }
  tEndDecode(&decoder);

  tDecoderClear(&decoder);
  return 0;
}

void tFreeSFuncInfo(SFuncInfo *pInfo) {
  if (NULL == pInfo) {
    return;
  }

  taosMemoryFree(pInfo->pCode);
  taosMemoryFree(pInfo->pComment);
}

void tFreeSRetrieveFuncRsp(SRetrieveFuncRsp *pRsp) {
  int32_t size = taosArrayGetSize(pRsp->pFuncInfos);
  for (int32_t i = 0; i < size; ++i) {
    SFuncInfo *pInfo = taosArrayGet(pRsp->pFuncInfos, i);
    tFreeSFuncInfo(pInfo);
  }
  taosArrayDestroy(pRsp->pFuncInfos);
  taosArrayDestroy(pRsp->pFuncExtraInfos);
}

int32_t tSerializeSTableCfgReq(void *buf, int32_t bufLen, STableCfgReq *pReq) {
  int32_t headLen = sizeof(SMsgHead);
  if (buf != NULL) {
    buf = (char *)buf + headLen;
    bufLen -= headLen;
  }

  SEncoder encoder = {0};
  tEncoderInit(&encoder, buf, bufLen);

  if (tStartEncode(&encoder) < 0) return -1;
  if (tEncodeCStr(&encoder, pReq->dbFName) < 0) return -1;
  if (tEncodeCStr(&encoder, pReq->tbName) < 0) return -1;
  tEndEncode(&encoder);

  int32_t tlen = encoder.pos;
  tEncoderClear(&encoder);

  if (buf != NULL) {
    SMsgHead *pHead = (SMsgHead *)((char *)buf - headLen);
    pHead->vgId = htonl(pReq->header.vgId);
    pHead->contLen = htonl(tlen + headLen);
  }

  return tlen + headLen;
}

int32_t tDeserializeSTableCfgReq(void *buf, int32_t bufLen, STableCfgReq *pReq) {
  int32_t headLen = sizeof(SMsgHead);

  SMsgHead *pHead = buf;
  pHead->vgId = pReq->header.vgId;
  pHead->contLen = pReq->header.contLen;

  SDecoder decoder = {0};
  tDecoderInit(&decoder, (char *)buf + headLen, bufLen - headLen);

  if (tStartDecode(&decoder) < 0) return -1;
  if (tDecodeCStrTo(&decoder, pReq->dbFName) < 0) return -1;
  if (tDecodeCStrTo(&decoder, pReq->tbName) < 0) return -1;

  tEndDecode(&decoder);
  tDecoderClear(&decoder);
  return 0;
}

int32_t tSerializeSTableCfgRsp(void *buf, int32_t bufLen, STableCfgRsp *pRsp) {
  SEncoder encoder = {0};
  tEncoderInit(&encoder, buf, bufLen);

  if (tStartEncode(&encoder) < 0) return -1;
  if (tEncodeCStr(&encoder, pRsp->tbName) < 0) return -1;
  if (tEncodeCStr(&encoder, pRsp->stbName) < 0) return -1;
  if (tEncodeCStr(&encoder, pRsp->dbFName) < 0) return -1;
  if (tEncodeI32(&encoder, pRsp->numOfTags) < 0) return -1;
  if (tEncodeI32(&encoder, pRsp->numOfColumns) < 0) return -1;
  if (tEncodeI8(&encoder, pRsp->tableType) < 0) return -1;
  if (tEncodeI64(&encoder, pRsp->delay1) < 0) return -1;
  if (tEncodeI64(&encoder, pRsp->delay2) < 0) return -1;
  if (tEncodeI64(&encoder, pRsp->watermark1) < 0) return -1;
  if (tEncodeI64(&encoder, pRsp->watermark2) < 0) return -1;
  if (tEncodeI32(&encoder, pRsp->ttl) < 0) return -1;

  int32_t numOfFuncs = taosArrayGetSize(pRsp->pFuncs);
  if (tEncodeI32(&encoder, numOfFuncs) < 0) return -1;
  for (int32_t i = 0; i < numOfFuncs; ++i) {
    const char *pFunc = taosArrayGet(pRsp->pFuncs, i);
    if (tEncodeCStr(&encoder, pFunc) < 0) return -1;
  }

  if (tEncodeI32(&encoder, pRsp->commentLen) < 0) return -1;
  if (pRsp->commentLen > 0) {
    if (tEncodeCStr(&encoder, pRsp->pComment) < 0) return -1;
  }

  for (int32_t i = 0; i < pRsp->numOfColumns + pRsp->numOfTags; ++i) {
    SSchema *pSchema = &pRsp->pSchemas[i];
    if (tEncodeSSchema(&encoder, pSchema) < 0) return -1;
  }

  if (tEncodeI32(&encoder, pRsp->tagsLen) < 0) return -1;
  if (tEncodeBinary(&encoder, pRsp->pTags, pRsp->tagsLen) < 0) return -1;

  tEndEncode(&encoder);

  int32_t tlen = encoder.pos;
  tEncoderClear(&encoder);
  return tlen;
}

int32_t tDeserializeSTableCfgRsp(void *buf, int32_t bufLen, STableCfgRsp *pRsp) {
  SDecoder decoder = {0};
  tDecoderInit(&decoder, buf, bufLen);

  if (tStartDecode(&decoder) < 0) return -1;
  if (tDecodeCStrTo(&decoder, pRsp->tbName) < 0) return -1;
  if (tDecodeCStrTo(&decoder, pRsp->stbName) < 0) return -1;
  if (tDecodeCStrTo(&decoder, pRsp->dbFName) < 0) return -1;
  if (tDecodeI32(&decoder, &pRsp->numOfTags) < 0) return -1;
  if (tDecodeI32(&decoder, &pRsp->numOfColumns) < 0) return -1;
  if (tDecodeI8(&decoder, &pRsp->tableType) < 0) return -1;
  if (tDecodeI64(&decoder, &pRsp->delay1) < 0) return -1;
  if (tDecodeI64(&decoder, &pRsp->delay2) < 0) return -1;
  if (tDecodeI64(&decoder, &pRsp->watermark1) < 0) return -1;
  if (tDecodeI64(&decoder, &pRsp->watermark2) < 0) return -1;
  if (tDecodeI32(&decoder, &pRsp->ttl) < 0) return -1;

  int32_t numOfFuncs = 0;
  if (tDecodeI32(&decoder, &numOfFuncs) < 0) return -1;
  if (numOfFuncs > 0) {
    pRsp->pFuncs = taosArrayInit(numOfFuncs, TSDB_FUNC_NAME_LEN);
    if (NULL == pRsp->pFuncs) return -1;
  }
  for (int32_t i = 0; i < numOfFuncs; ++i) {
    char pFunc[TSDB_FUNC_NAME_LEN];
    if (tDecodeCStrTo(&decoder, pFunc) < 0) return -1;
    if (taosArrayPush(pRsp->pFuncs, pFunc) == NULL) {
      terrno = TSDB_CODE_OUT_OF_MEMORY;
      return -1;
    }
  }

  if (tDecodeI32(&decoder, &pRsp->commentLen) < 0) return -1;
  if (pRsp->commentLen > 0) {
    if (tDecodeCStrAlloc(&decoder, &pRsp->pComment) < 0) return -1;
  } else {
    pRsp->pComment = NULL;
  }

  int32_t totalCols = pRsp->numOfTags + pRsp->numOfColumns;
  pRsp->pSchemas = taosMemoryMalloc(sizeof(SSchema) * totalCols);
  if (pRsp->pSchemas == NULL) return -1;

  for (int32_t i = 0; i < totalCols; ++i) {
    SSchema *pSchema = &pRsp->pSchemas[i];
    if (tDecodeSSchema(&decoder, pSchema) < 0) return -1;
  }

  if (tDecodeI32(&decoder, &pRsp->tagsLen) < 0) return -1;
  if (tDecodeBinaryAlloc(&decoder, (void **)&pRsp->pTags, NULL) < 0) return -1;

  tEndDecode(&decoder);

  tDecoderClear(&decoder);
  return 0;
}

void tFreeSTableCfgRsp(STableCfgRsp *pRsp) {
  if (NULL == pRsp) {
    return;
  }

  taosMemoryFreeClear(pRsp->pComment);
  taosMemoryFreeClear(pRsp->pSchemas);
  taosMemoryFreeClear(pRsp->pTags);

  taosArrayDestroy(pRsp->pFuncs);
}

int32_t tSerializeSCreateDbReq(void *buf, int32_t bufLen, SCreateDbReq *pReq) {
  SEncoder encoder = {0};
  tEncoderInit(&encoder, buf, bufLen);

  if (tStartEncode(&encoder) < 0) return -1;
  if (tEncodeCStr(&encoder, pReq->db) < 0) return -1;
  if (tEncodeI32(&encoder, pReq->numOfVgroups) < 0) return -1;
  if (tEncodeI32(&encoder, pReq->numOfStables) < 0) return -1;
  if (tEncodeI32(&encoder, pReq->buffer) < 0) return -1;
  if (tEncodeI32(&encoder, pReq->pageSize) < 0) return -1;
  if (tEncodeI32(&encoder, pReq->pages) < 0) return -1;
  if (tEncodeI32(&encoder, pReq->cacheLastSize) < 0) return -1;
  if (tEncodeI32(&encoder, pReq->daysPerFile) < 0) return -1;
  if (tEncodeI32(&encoder, pReq->daysToKeep0) < 0) return -1;
  if (tEncodeI32(&encoder, pReq->daysToKeep1) < 0) return -1;
  if (tEncodeI32(&encoder, pReq->daysToKeep2) < 0) return -1;
  if (tEncodeI32(&encoder, pReq->minRows) < 0) return -1;
  if (tEncodeI32(&encoder, pReq->maxRows) < 0) return -1;
  if (tEncodeI32(&encoder, pReq->walFsyncPeriod) < 0) return -1;
  if (tEncodeI8(&encoder, pReq->walLevel) < 0) return -1;
  if (tEncodeI8(&encoder, pReq->precision) < 0) return -1;
  if (tEncodeI8(&encoder, pReq->compression) < 0) return -1;
  if (tEncodeI8(&encoder, pReq->replications) < 0) return -1;
  if (tEncodeI8(&encoder, pReq->strict) < 0) return -1;
  if (tEncodeI8(&encoder, pReq->cacheLast) < 0) return -1;
  if (tEncodeI8(&encoder, pReq->schemaless) < 0) return -1;
  if (tEncodeI32(&encoder, pReq->walRetentionPeriod) < 0) return -1;
  if (tEncodeI64(&encoder, pReq->walRetentionSize) < 0) return -1;
  if (tEncodeI32(&encoder, pReq->walRollPeriod) < 0) return -1;
  if (tEncodeI64(&encoder, pReq->walSegmentSize) < 0) return -1;
  if (tEncodeI32(&encoder, pReq->sstTrigger) < 0) return -1;
  if (tEncodeI16(&encoder, pReq->hashPrefix) < 0) return -1;
  if (tEncodeI16(&encoder, pReq->hashSuffix) < 0) return -1;
  if (tEncodeI8(&encoder, pReq->ignoreExist) < 0) return -1;
  if (tEncodeI32(&encoder, pReq->numOfRetensions) < 0) return -1;
  for (int32_t i = 0; i < pReq->numOfRetensions; ++i) {
    SRetention *pRetension = taosArrayGet(pReq->pRetensions, i);
    if (tEncodeI64(&encoder, pRetension->freq) < 0) return -1;
    if (tEncodeI64(&encoder, pRetension->keep) < 0) return -1;
    if (tEncodeI8(&encoder, pRetension->freqUnit) < 0) return -1;
    if (tEncodeI8(&encoder, pRetension->keepUnit) < 0) return -1;
  }
  if (tEncodeI32(&encoder, pReq->tsdbPageSize) < 0) return -1;
  if (tEncodeI32(&encoder, pReq->keepTimeOffset) < 0) return -1;
  if (tEncodeI32(&encoder, pReq->s3ChunkSize) < 0) return -1;
  if (tEncodeI32(&encoder, pReq->s3KeepLocal) < 0) return -1;
  if (tEncodeI8(&encoder, pReq->s3Compact) < 0) return -1;

  ENCODESQL();

  if (tEncodeI8(&encoder, pReq->withArbitrator) < 0) return -1;

  tEndEncode(&encoder);

  int32_t tlen = encoder.pos;
  tEncoderClear(&encoder);
  return tlen;
}

int32_t tDeserializeSCreateDbReq(void *buf, int32_t bufLen, SCreateDbReq *pReq) {
  SDecoder decoder = {0};
  tDecoderInit(&decoder, buf, bufLen);

  if (tStartDecode(&decoder) < 0) return -1;
  if (tDecodeCStrTo(&decoder, pReq->db) < 0) return -1;
  if (tDecodeI32(&decoder, &pReq->numOfVgroups) < 0) return -1;
  if (tDecodeI32(&decoder, &pReq->numOfStables) < 0) return -1;
  if (tDecodeI32(&decoder, &pReq->buffer) < 0) return -1;
  if (tDecodeI32(&decoder, &pReq->pageSize) < 0) return -1;
  if (tDecodeI32(&decoder, &pReq->pages) < 0) return -1;
  if (tDecodeI32(&decoder, &pReq->cacheLastSize) < 0) return -1;
  if (tDecodeI32(&decoder, &pReq->daysPerFile) < 0) return -1;
  if (tDecodeI32(&decoder, &pReq->daysToKeep0) < 0) return -1;
  if (tDecodeI32(&decoder, &pReq->daysToKeep1) < 0) return -1;
  if (tDecodeI32(&decoder, &pReq->daysToKeep2) < 0) return -1;
  if (tDecodeI32(&decoder, &pReq->minRows) < 0) return -1;
  if (tDecodeI32(&decoder, &pReq->maxRows) < 0) return -1;
  if (tDecodeI32(&decoder, &pReq->walFsyncPeriod) < 0) return -1;
  if (tDecodeI8(&decoder, &pReq->walLevel) < 0) return -1;
  if (tDecodeI8(&decoder, &pReq->precision) < 0) return -1;
  if (tDecodeI8(&decoder, &pReq->compression) < 0) return -1;
  if (tDecodeI8(&decoder, &pReq->replications) < 0) return -1;
  if (tDecodeI8(&decoder, &pReq->strict) < 0) return -1;
  if (tDecodeI8(&decoder, &pReq->cacheLast) < 0) return -1;
  if (tDecodeI8(&decoder, &pReq->schemaless) < 0) return -1;
  if (tDecodeI32(&decoder, &pReq->walRetentionPeriod) < 0) return -1;
  if (tDecodeI64(&decoder, &pReq->walRetentionSize) < 0) return -1;
  if (tDecodeI32(&decoder, &pReq->walRollPeriod) < 0) return -1;
  if (tDecodeI64(&decoder, &pReq->walSegmentSize) < 0) return -1;
  if (tDecodeI32(&decoder, &pReq->sstTrigger) < 0) return -1;
  if (tDecodeI16(&decoder, &pReq->hashPrefix) < 0) return -1;
  if (tDecodeI16(&decoder, &pReq->hashSuffix) < 0) return -1;
  if (tDecodeI8(&decoder, &pReq->ignoreExist) < 0) return -1;
  if (tDecodeI32(&decoder, &pReq->numOfRetensions) < 0) return -1;
  pReq->pRetensions = taosArrayInit(pReq->numOfRetensions, sizeof(SRetention));
  if (pReq->pRetensions == NULL) {
    terrno = TSDB_CODE_OUT_OF_MEMORY;
    return -1;
  }

  for (int32_t i = 0; i < pReq->numOfRetensions; ++i) {
    SRetention rentension = {0};
    if (tDecodeI64(&decoder, &rentension.freq) < 0) return -1;
    if (tDecodeI64(&decoder, &rentension.keep) < 0) return -1;
    if (tDecodeI8(&decoder, &rentension.freqUnit) < 0) return -1;
    if (tDecodeI8(&decoder, &rentension.keepUnit) < 0) return -1;
    if (taosArrayPush(pReq->pRetensions, &rentension) == NULL) {
      terrno = TSDB_CODE_OUT_OF_MEMORY;
      return -1;
    }
  }

  if (tDecodeI32(&decoder, &pReq->tsdbPageSize) < 0) return -1;

  pReq->keepTimeOffset = TSDB_DEFAULT_KEEP_TIME_OFFSET;
  if (!tDecodeIsEnd(&decoder)) {
    if (tDecodeI32(&decoder, &pReq->keepTimeOffset) < 0) return -1;
  }

  pReq->s3ChunkSize = TSDB_DEFAULT_S3_CHUNK_SIZE;
  pReq->s3KeepLocal = TSDB_DEFAULT_S3_KEEP_LOCAL;
  pReq->s3Compact = TSDB_DEFAULT_S3_COMPACT;
  if (!tDecodeIsEnd(&decoder)) {
    if (tDecodeI32(&decoder, &pReq->s3ChunkSize) < 0) return -1;
    if (tDecodeI32(&decoder, &pReq->s3KeepLocal) < 0) return -1;
    if (tDecodeI8(&decoder, &pReq->s3Compact) < 0) return -1;
  }

  DECODESQL();

  pReq->withArbitrator = TSDB_DEFAULT_DB_WITH_ARBITRATOR;
  if (!tDecodeIsEnd(&decoder)) {
    if (tDecodeI8(&decoder, &pReq->withArbitrator) < 0) return -1;
  }

  tEndDecode(&decoder);
  tDecoderClear(&decoder);
  return 0;
}

void tFreeSCreateDbReq(SCreateDbReq *pReq) {
  taosArrayDestroy(pReq->pRetensions);
  pReq->pRetensions = NULL;
  FREESQL();
}

int32_t tSerializeSAlterDbReq(void *buf, int32_t bufLen, SAlterDbReq *pReq) {
  SEncoder encoder = {0};
  tEncoderInit(&encoder, buf, bufLen);

  if (tStartEncode(&encoder) < 0) return -1;
  if (tEncodeCStr(&encoder, pReq->db) < 0) return -1;
  if (tEncodeI32(&encoder, pReq->buffer) < 0) return -1;
  if (tEncodeI32(&encoder, pReq->pageSize) < 0) return -1;
  if (tEncodeI32(&encoder, pReq->pages) < 0) return -1;
  if (tEncodeI32(&encoder, pReq->cacheLastSize) < 0) return -1;
  if (tEncodeI32(&encoder, pReq->daysPerFile) < 0) return -1;
  if (tEncodeI32(&encoder, pReq->daysToKeep0) < 0) return -1;
  if (tEncodeI32(&encoder, pReq->daysToKeep1) < 0) return -1;
  if (tEncodeI32(&encoder, pReq->daysToKeep2) < 0) return -1;
  if (tEncodeI32(&encoder, pReq->walFsyncPeriod) < 0) return -1;
  if (tEncodeI8(&encoder, pReq->walLevel) < 0) return -1;
  if (tEncodeI8(&encoder, pReq->strict) < 0) return -1;
  if (tEncodeI8(&encoder, pReq->cacheLast) < 0) return -1;
  if (tEncodeI8(&encoder, pReq->replications) < 0) return -1;
  if (tEncodeI32(&encoder, pReq->sstTrigger) < 0) return -1;

  // 1st modification
  if (tEncodeI32(&encoder, pReq->minRows) < 0) return -1;
  // 2nd modification
  if (tEncodeI32(&encoder, pReq->walRetentionPeriod) < 0) return -1;
  if (tEncodeI32(&encoder, pReq->walRetentionSize) < 0) return -1;
  if (tEncodeI32(&encoder, pReq->keepTimeOffset) < 0) return -1;

  if (tEncodeI32(&encoder, pReq->s3KeepLocal) < 0) return -1;
  if (tEncodeI8(&encoder, pReq->s3Compact) < 0) return -1;

  ENCODESQL();
  if (tEncodeI8(&encoder, pReq->withArbitrator) < 0) return -1;
  tEndEncode(&encoder);

  int32_t tlen = encoder.pos;
  tEncoderClear(&encoder);
  return tlen;
}

int32_t tDeserializeSAlterDbReq(void *buf, int32_t bufLen, SAlterDbReq *pReq) {
  SDecoder decoder = {0};
  tDecoderInit(&decoder, buf, bufLen);

  if (tStartDecode(&decoder) < 0) return -1;
  if (tDecodeCStrTo(&decoder, pReq->db) < 0) return -1;
  if (tDecodeI32(&decoder, &pReq->buffer) < 0) return -1;
  if (tDecodeI32(&decoder, &pReq->pageSize) < 0) return -1;
  if (tDecodeI32(&decoder, &pReq->pages) < 0) return -1;
  if (tDecodeI32(&decoder, &pReq->cacheLastSize) < 0) return -1;
  if (tDecodeI32(&decoder, &pReq->daysPerFile) < 0) return -1;
  if (tDecodeI32(&decoder, &pReq->daysToKeep0) < 0) return -1;
  if (tDecodeI32(&decoder, &pReq->daysToKeep1) < 0) return -1;
  if (tDecodeI32(&decoder, &pReq->daysToKeep2) < 0) return -1;
  if (tDecodeI32(&decoder, &pReq->walFsyncPeriod) < 0) return -1;
  if (tDecodeI8(&decoder, &pReq->walLevel) < 0) return -1;
  if (tDecodeI8(&decoder, &pReq->strict) < 0) return -1;
  if (tDecodeI8(&decoder, &pReq->cacheLast) < 0) return -1;
  if (tDecodeI8(&decoder, &pReq->replications) < 0) return -1;
  if (tDecodeI32(&decoder, &pReq->sstTrigger) < 0) return -1;

  // 1st modification
  if (!tDecodeIsEnd(&decoder)) {
    if (tDecodeI32(&decoder, &pReq->minRows) < 0) return -1;
  } else {
    pReq->minRows = -1;
  }

  // 2nd modification
  if (!tDecodeIsEnd(&decoder)) {
    if (tDecodeI32(&decoder, &pReq->walRetentionPeriod) < 0) return -1;
    if (tDecodeI32(&decoder, &pReq->walRetentionSize) < 0) return -1;
  } else {
    pReq->walRetentionPeriod = -1;
    pReq->walRetentionSize = -1;
  }
  pReq->keepTimeOffset = TSDB_DEFAULT_KEEP_TIME_OFFSET;
  if (!tDecodeIsEnd(&decoder)) {
    if (tDecodeI32(&decoder, &pReq->keepTimeOffset) < 0) return -1;
  }

  pReq->s3KeepLocal = TSDB_DEFAULT_S3_KEEP_LOCAL;
  pReq->s3Compact = TSDB_DEFAULT_S3_COMPACT;
  if (!tDecodeIsEnd(&decoder)) {
    if (tDecodeI32(&decoder, &pReq->s3KeepLocal) < 0) return -1;
    if (tDecodeI8(&decoder, &pReq->s3Compact) < 0) return -1;
  }

  DECODESQL();
  pReq->withArbitrator = TSDB_DEFAULT_DB_WITH_ARBITRATOR;
  if (!tDecodeIsEnd(&decoder)) {
    if (tDecodeI8(&decoder, &pReq->withArbitrator) < 0) return -1;
  }
  tEndDecode(&decoder);

  tDecoderClear(&decoder);
  return 0;
}

void tFreeSAlterDbReq(SAlterDbReq *pReq) { FREESQL(); }

int32_t tSerializeSDropDbReq(void *buf, int32_t bufLen, SDropDbReq *pReq) {
  SEncoder encoder = {0};
  tEncoderInit(&encoder, buf, bufLen);

  if (tStartEncode(&encoder) < 0) return -1;
  if (tEncodeCStr(&encoder, pReq->db) < 0) return -1;
  if (tEncodeI8(&encoder, pReq->ignoreNotExists) < 0) return -1;
  ENCODESQL();
  tEndEncode(&encoder);

  int32_t tlen = encoder.pos;
  tEncoderClear(&encoder);
  return tlen;
}

int32_t tDeserializeSDropDbReq(void *buf, int32_t bufLen, SDropDbReq *pReq) {
  SDecoder decoder = {0};
  tDecoderInit(&decoder, buf, bufLen);

  if (tStartDecode(&decoder) < 0) return -1;
  if (tDecodeCStrTo(&decoder, pReq->db) < 0) return -1;
  if (tDecodeI8(&decoder, &pReq->ignoreNotExists) < 0) return -1;
  DECODESQL();
  tEndDecode(&decoder);

  tDecoderClear(&decoder);
  return 0;
}

void tFreeSDropDbReq(SDropDbReq *pReq) { FREESQL(); }

int32_t tSerializeSDropDbRsp(void *buf, int32_t bufLen, SDropDbRsp *pRsp) {
  SEncoder encoder = {0};
  tEncoderInit(&encoder, buf, bufLen);

  if (tStartEncode(&encoder) < 0) return -1;
  if (tEncodeCStr(&encoder, pRsp->db) < 0) return -1;
  if (tEncodeI64(&encoder, pRsp->uid) < 0) return -1;
  tEndEncode(&encoder);

  int32_t tlen = encoder.pos;
  tEncoderClear(&encoder);
  return tlen;
}

int32_t tDeserializeSDropDbRsp(void *buf, int32_t bufLen, SDropDbRsp *pRsp) {
  SDecoder decoder = {0};
  tDecoderInit(&decoder, buf, bufLen);

  if (tStartDecode(&decoder) < 0) return -1;
  if (tDecodeCStrTo(&decoder, pRsp->db) < 0) return -1;
  if (tDecodeI64(&decoder, &pRsp->uid) < 0) return -1;
  tEndDecode(&decoder);

  tDecoderClear(&decoder);
  return 0;
}

int32_t tSerializeSUseDbReq(void *buf, int32_t bufLen, SUseDbReq *pReq) {
  SEncoder encoder = {0};
  tEncoderInit(&encoder, buf, bufLen);

  if (tStartEncode(&encoder) < 0) return -1;
  if (tEncodeCStr(&encoder, pReq->db) < 0) return -1;
  if (tEncodeI64(&encoder, pReq->dbId) < 0) return -1;
  if (tEncodeI32(&encoder, pReq->vgVersion) < 0) return -1;
  if (tEncodeI32(&encoder, pReq->numOfTable) < 0) return -1;
  if (tEncodeI64(&encoder, pReq->stateTs) < 0) return -1;
  tEndEncode(&encoder);

  int32_t tlen = encoder.pos;
  tEncoderClear(&encoder);
  return tlen;
}

int32_t tDeserializeSUseDbReq(void *buf, int32_t bufLen, SUseDbReq *pReq) {
  SDecoder decoder = {0};
  tDecoderInit(&decoder, buf, bufLen);

  if (tStartDecode(&decoder) < 0) return -1;
  if (tDecodeCStrTo(&decoder, pReq->db) < 0) return -1;
  if (tDecodeI64(&decoder, &pReq->dbId) < 0) return -1;
  if (tDecodeI32(&decoder, &pReq->vgVersion) < 0) return -1;
  if (tDecodeI32(&decoder, &pReq->numOfTable) < 0) return -1;
  if (tDecodeI64(&decoder, &pReq->stateTs) < 0) return -1;
  tEndDecode(&decoder);

  tDecoderClear(&decoder);
  return 0;
}

int32_t tSerializeSQnodeListReq(void *buf, int32_t bufLen, SQnodeListReq *pReq) {
  SEncoder encoder = {0};
  tEncoderInit(&encoder, buf, bufLen);

  if (tStartEncode(&encoder) < 0) return -1;
  if (tEncodeI32(&encoder, pReq->rowNum) < 0) return -1;
  tEndEncode(&encoder);

  int32_t tlen = encoder.pos;
  tEncoderClear(&encoder);
  return tlen;
}

int32_t tDeserializeSQnodeListReq(void *buf, int32_t bufLen, SQnodeListReq *pReq) {
  SDecoder decoder = {0};
  tDecoderInit(&decoder, buf, bufLen);

  if (tStartDecode(&decoder) < 0) return -1;
  if (tDecodeI32(&decoder, &pReq->rowNum) < 0) return -1;
  tEndDecode(&decoder);

  tDecoderClear(&decoder);
  return 0;
}

int32_t tSerializeSDnodeListReq(void *buf, int32_t bufLen, SDnodeListReq *pReq) {
  SEncoder encoder = {0};
  tEncoderInit(&encoder, buf, bufLen);

  if (tStartEncode(&encoder) < 0) return -1;
  if (tEncodeI32(&encoder, pReq->rowNum) < 0) return -1;
  tEndEncode(&encoder);

  int32_t tlen = encoder.pos;
  tEncoderClear(&encoder);
  return tlen;
}

int32_t tSerializeSServerVerReq(void *buf, int32_t bufLen, SServerVerReq *pReq) {
  SEncoder encoder = {0};
  tEncoderInit(&encoder, buf, bufLen);

  if (tStartEncode(&encoder) < 0) return -1;
  if (tEncodeI32(&encoder, pReq->useless) < 0) return -1;
  tEndEncode(&encoder);

  int32_t tlen = encoder.pos;
  tEncoderClear(&encoder);
  return tlen;
}

// int32_t tDeserializeSServerVerReq(void *buf, int32_t bufLen, SServerVerReq *pReq) {
//   SDecoder decoder = {0};
//   tDecoderInit(&decoder, buf, bufLen);

//   if (tStartDecode(&decoder) < 0) return -1;
//   if (tDecodeI32(&decoder, &pReq->useless) < 0) return -1;

//   tEndDecode(&decoder);
//   tDecoderClear(&decoder);
//   return 0;
// }

int32_t tSerializeSServerVerRsp(void *buf, int32_t bufLen, SServerVerRsp *pRsp) {
  SEncoder encoder = {0};
  tEncoderInit(&encoder, buf, bufLen);

  if (tStartEncode(&encoder) < 0) return -1;
  if (tEncodeCStr(&encoder, pRsp->ver) < 0) return -1;
  tEndEncode(&encoder);

  int32_t tlen = encoder.pos;
  tEncoderClear(&encoder);
  return tlen;
}

int32_t tDeserializeSServerVerRsp(void *buf, int32_t bufLen, SServerVerRsp *pRsp) {
  SDecoder decoder = {0};
  tDecoderInit(&decoder, buf, bufLen);

  if (tStartDecode(&decoder) < 0) return -1;
  if (tDecodeCStrTo(&decoder, pRsp->ver) < 0) return -1;

  tEndDecode(&decoder);
  tDecoderClear(&decoder);
  return 0;
}

int32_t tSerializeSQnodeListRsp(void *buf, int32_t bufLen, SQnodeListRsp *pRsp) {
  SEncoder encoder = {0};
  tEncoderInit(&encoder, buf, bufLen);

  if (tStartEncode(&encoder) < 0) return -1;
  int32_t num = taosArrayGetSize(pRsp->qnodeList);
  if (tEncodeI32(&encoder, num) < 0) return -1;
  for (int32_t i = 0; i < num; ++i) {
    SQueryNodeLoad *pLoad = taosArrayGet(pRsp->qnodeList, i);
    if (tEncodeSQueryNodeLoad(&encoder, pLoad) < 0) return -1;
  }
  tEndEncode(&encoder);

  int32_t tlen = encoder.pos;
  tEncoderClear(&encoder);
  return tlen;
}

int32_t tDeserializeSQnodeListRsp(void *buf, int32_t bufLen, SQnodeListRsp *pRsp) {
  SDecoder decoder = {0};
  tDecoderInit(&decoder, buf, bufLen);

  if (tStartDecode(&decoder) < 0) return -1;
  int32_t num = 0;
  if (tDecodeI32(&decoder, &num) < 0) return -1;
  if (NULL == pRsp->qnodeList) {
    pRsp->qnodeList = taosArrayInit(num, sizeof(SQueryNodeLoad));
    if (NULL == pRsp->qnodeList) return -1;
  }

  for (int32_t i = 0; i < num; ++i) {
    SQueryNodeLoad load = {0};
    if (tDecodeSQueryNodeLoad(&decoder, &load) < 0) return -1;
    taosArrayPush(pRsp->qnodeList, &load);
  }
  tEndDecode(&decoder);

  tDecoderClear(&decoder);
  return 0;
}

void tFreeSQnodeListRsp(SQnodeListRsp *pRsp) { taosArrayDestroy(pRsp->qnodeList); }

int32_t tSerializeSDnodeListRsp(void *buf, int32_t bufLen, SDnodeListRsp *pRsp) {
  SEncoder encoder = {0};
  tEncoderInit(&encoder, buf, bufLen);

  if (tStartEncode(&encoder) < 0) return -1;
  int32_t num = taosArrayGetSize(pRsp->dnodeList);
  if (tEncodeI32(&encoder, num) < 0) return -1;
  for (int32_t i = 0; i < num; ++i) {
    SEpSet *pEpSet = taosArrayGet(pRsp->dnodeList, i);
    if (tEncodeSEpSet(&encoder, pEpSet) < 0) return -1;
  }
  tEndEncode(&encoder);

  int32_t tlen = encoder.pos;
  tEncoderClear(&encoder);
  return tlen;
}

int32_t tDeserializeSDnodeListRsp(void *buf, int32_t bufLen, SDnodeListRsp *pRsp) {
  SDecoder decoder = {0};
  tDecoderInit(&decoder, buf, bufLen);

  if (tStartDecode(&decoder) < 0) return -1;
  int32_t num = 0;
  if (tDecodeI32(&decoder, &num) < 0) return -1;
  if (NULL == pRsp->dnodeList) {
    pRsp->dnodeList = taosArrayInit(num, sizeof(SEpSet));
    if (NULL == pRsp->dnodeList) return -1;
  }

  for (int32_t i = 0; i < num; ++i) {
    SEpSet epSet = {0};
    if (tDecodeSEpSet(&decoder, &epSet) < 0) return -1;
    taosArrayPush(pRsp->dnodeList, &epSet);
  }
  tEndDecode(&decoder);

  tDecoderClear(&decoder);
  return 0;
}

void tFreeSDnodeListRsp(SDnodeListRsp *pRsp) { taosArrayDestroy(pRsp->dnodeList); }

int32_t tSerializeSCompactDbReq(void *buf, int32_t bufLen, SCompactDbReq *pReq) {
  SEncoder encoder = {0};
  tEncoderInit(&encoder, buf, bufLen);

  if (tStartEncode(&encoder) < 0) return -1;
  if (tEncodeCStr(&encoder, pReq->db) < 0) return -1;
  if (tEncodeI64(&encoder, pReq->timeRange.skey) < 0) return -1;
  if (tEncodeI64(&encoder, pReq->timeRange.ekey) < 0) return -1;
  ENCODESQL();
  tEndEncode(&encoder);

  int32_t tlen = encoder.pos;
  tEncoderClear(&encoder);
  return tlen;
}

int32_t tDeserializeSCompactDbReq(void *buf, int32_t bufLen, SCompactDbReq *pReq) {
  SDecoder decoder = {0};
  tDecoderInit(&decoder, buf, bufLen);

  if (tStartDecode(&decoder) < 0) return -1;
  if (tDecodeCStrTo(&decoder, pReq->db) < 0) return -1;
  if (tDecodeI64(&decoder, &pReq->timeRange.skey) < 0) return -1;
  if (tDecodeI64(&decoder, &pReq->timeRange.ekey) < 0) return -1;
  DECODESQL();
  tEndDecode(&decoder);

  tDecoderClear(&decoder);
  return 0;
}

void tFreeSCompactDbReq(SCompactDbReq *pReq) { FREESQL(); }

int32_t tSerializeSCompactDbRsp(void *buf, int32_t bufLen, SCompactDbRsp *pRsp) {
  SEncoder encoder = {0};
  tEncoderInit(&encoder, buf, bufLen);

  if (tStartEncode(&encoder) < 0) return -1;
  if (tEncodeI32(&encoder, pRsp->compactId) < 0) return -1;
  if (tEncodeI8(&encoder, pRsp->bAccepted) < 0) return -1;
  tEndEncode(&encoder);

  int32_t tlen = encoder.pos;
  tEncoderClear(&encoder);
  return tlen;
}

int32_t tDeserializeSCompactDbRsp(void *buf, int32_t bufLen, SCompactDbRsp *pRsp) {
  SDecoder decoder = {0};
  tDecoderInit(&decoder, buf, bufLen);

  if (tStartDecode(&decoder) < 0) return -1;
  if (tDecodeI32(&decoder, &pRsp->compactId) < 0) return -1;
  if (tDecodeI8(&decoder, &pRsp->bAccepted) < 0) return -1;
  tEndDecode(&decoder);

  tDecoderClear(&decoder);
  return 0;
}

int32_t tSerializeSKillCompactReq(void *buf, int32_t bufLen, SKillCompactReq *pReq) {
  SEncoder encoder = {0};
  tEncoderInit(&encoder, buf, bufLen);

  if (tStartEncode(&encoder) < 0) return -1;

  if (tEncodeI32(&encoder, pReq->compactId) < 0) return -1;
  ENCODESQL();

  tEndEncode(&encoder);

  int32_t tlen = encoder.pos;
  tEncoderClear(&encoder);
  return tlen;
}

int32_t tDeserializeSKillCompactReq(void *buf, int32_t bufLen, SKillCompactReq *pReq) {
  SDecoder decoder = {0};
  tDecoderInit(&decoder, buf, bufLen);

  if (tStartDecode(&decoder) < 0) return -1;

  if (tDecodeI32(&decoder, &pReq->compactId) < 0) return -1;
  DECODESQL();

  tEndDecode(&decoder);

  tDecoderClear(&decoder);
  return 0;
}

void tFreeSKillCompactReq(SKillCompactReq *pReq) { FREESQL(); }

int32_t tSerializeSUseDbRspImp(SEncoder *pEncoder, const SUseDbRsp *pRsp) {
  if (tEncodeCStr(pEncoder, pRsp->db) < 0) return -1;
  if (tEncodeI64(pEncoder, pRsp->uid) < 0) return -1;
  if (tEncodeI32(pEncoder, pRsp->vgVersion) < 0) return -1;
  if (tEncodeI32(pEncoder, pRsp->vgNum) < 0) return -1;
  if (tEncodeI16(pEncoder, pRsp->hashPrefix) < 0) return -1;
  if (tEncodeI16(pEncoder, pRsp->hashSuffix) < 0) return -1;
  if (tEncodeI8(pEncoder, pRsp->hashMethod) < 0) return -1;

  for (int32_t i = 0; i < pRsp->vgNum; ++i) {
    SVgroupInfo *pVgInfo = taosArrayGet(pRsp->pVgroupInfos, i);
    if (tEncodeI32(pEncoder, pVgInfo->vgId) < 0) return -1;
    if (tEncodeU32(pEncoder, pVgInfo->hashBegin) < 0) return -1;
    if (tEncodeU32(pEncoder, pVgInfo->hashEnd) < 0) return -1;
    if (tEncodeSEpSet(pEncoder, &pVgInfo->epSet) < 0) return -1;
    if (tEncodeI32(pEncoder, pVgInfo->numOfTable) < 0) return -1;
  }

  if (tEncodeI32(pEncoder, pRsp->errCode) < 0) return -1;
  if (tEncodeI64(pEncoder, pRsp->stateTs) < 0) return -1;
  return 0;
}

int32_t tSerializeSUseDbRsp(void *buf, int32_t bufLen, const SUseDbRsp *pRsp) {
  SEncoder encoder = {0};
  tEncoderInit(&encoder, buf, bufLen);

  if (tStartEncode(&encoder) < 0) return -1;
  if (tSerializeSUseDbRspImp(&encoder, pRsp) < 0) return -1;
  tEndEncode(&encoder);

  int32_t tlen = encoder.pos;
  tEncoderClear(&encoder);
  return tlen;
}

int32_t tSerializeSDbHbRspImp(SEncoder *pEncoder, const SDbHbRsp *pRsp) {
  if (pRsp->useDbRsp) {
    if (tEncodeI8(pEncoder, 1) < 0) return -1;
    if (tSerializeSUseDbRspImp(pEncoder, pRsp->useDbRsp) < 0) return -1;
  } else {
    if (tEncodeI8(pEncoder, 0) < 0) return -1;
  }

  if (pRsp->cfgRsp) {
    if (tEncodeI8(pEncoder, 1) < 0) return -1;
    if (tSerializeSDbCfgRspImpl(pEncoder, pRsp->cfgRsp) < 0) return -1;
  } else {
    if (tEncodeI8(pEncoder, 0) < 0) return -1;
  }

  return 0;
}

int32_t tSerializeSDbHbBatchRsp(void *buf, int32_t bufLen, SDbHbBatchRsp *pRsp) {
  SEncoder encoder = {0};
  tEncoderInit(&encoder, buf, bufLen);

  if (tStartEncode(&encoder) < 0) return -1;

  int32_t numOfBatch = taosArrayGetSize(pRsp->pArray);
  if (tEncodeI32(&encoder, numOfBatch) < 0) return -1;
  for (int32_t i = 0; i < numOfBatch; ++i) {
    SDbHbRsp *pDbRsp = taosArrayGet(pRsp->pArray, i);
    if (tSerializeSDbHbRspImp(&encoder, pDbRsp) < 0) return -1;
  }
  tEndEncode(&encoder);

  int32_t tlen = encoder.pos;
  tEncoderClear(&encoder);
  return tlen;
}

int32_t tDeserializeSUseDbRspImp(SDecoder *pDecoder, SUseDbRsp *pRsp) {
  if (tDecodeCStrTo(pDecoder, pRsp->db) < 0) return -1;
  if (tDecodeI64(pDecoder, &pRsp->uid) < 0) return -1;
  if (tDecodeI32(pDecoder, &pRsp->vgVersion) < 0) return -1;
  if (tDecodeI32(pDecoder, &pRsp->vgNum) < 0) return -1;
  if (tDecodeI16(pDecoder, &pRsp->hashPrefix) < 0) return -1;
  if (tDecodeI16(pDecoder, &pRsp->hashSuffix) < 0) return -1;
  if (tDecodeI8(pDecoder, &pRsp->hashMethod) < 0) return -1;

  if (pRsp->vgNum > 0) {
    pRsp->pVgroupInfos = taosArrayInit(pRsp->vgNum, sizeof(SVgroupInfo));
    if (pRsp->pVgroupInfos == NULL) {
      terrno = TSDB_CODE_OUT_OF_MEMORY;
      return -1;
    }

    for (int32_t i = 0; i < pRsp->vgNum; ++i) {
      SVgroupInfo vgInfo = {0};
      if (tDecodeI32(pDecoder, &vgInfo.vgId) < 0) return -1;
      if (tDecodeU32(pDecoder, &vgInfo.hashBegin) < 0) return -1;
      if (tDecodeU32(pDecoder, &vgInfo.hashEnd) < 0) return -1;
      if (tDecodeSEpSet(pDecoder, &vgInfo.epSet) < 0) return -1;
      if (tDecodeI32(pDecoder, &vgInfo.numOfTable) < 0) return -1;
      taosArrayPush(pRsp->pVgroupInfos, &vgInfo);
    }
  }

  if (tDecodeI32(pDecoder, &pRsp->errCode) < 0) return -1;
  if (tDecodeI64(pDecoder, &pRsp->stateTs) < 0) return -1;
  return 0;
}

int32_t tDeserializeSUseDbRsp(void *buf, int32_t bufLen, SUseDbRsp *pRsp) {
  SDecoder decoder = {0};
  tDecoderInit(&decoder, buf, bufLen);

  if (tStartDecode(&decoder) < 0) return -1;
  if (tDeserializeSUseDbRspImp(&decoder, pRsp) < 0) return -1;
  tEndDecode(&decoder);

  tDecoderClear(&decoder);
  return 0;
}

int32_t tDeserializeSDbHbRspImp(SDecoder *decoder, SDbHbRsp *pRsp) {
  int8_t flag = 0;
  if (tDecodeI8(decoder, &flag) < 0) return -1;
  if (flag) {
    pRsp->useDbRsp = taosMemoryCalloc(1, sizeof(SUseDbRsp));
    if (NULL == pRsp->useDbRsp) return -1;
    if (tDeserializeSUseDbRspImp(decoder, pRsp->useDbRsp) < 0) return -1;
  }
  if (tDecodeI8(decoder, &flag) < 0) return -1;
  if (flag) {
    pRsp->cfgRsp = taosMemoryCalloc(1, sizeof(SDbCfgRsp));
    if (NULL == pRsp->cfgRsp) return -1;
    if (tDeserializeSDbCfgRspImpl(decoder, pRsp->cfgRsp) < 0) return -1;
  }

  return 0;
}

int32_t tDeserializeSDbHbBatchRsp(void *buf, int32_t bufLen, SDbHbBatchRsp *pRsp) {
  SDecoder decoder = {0};
  tDecoderInit(&decoder, buf, bufLen);

  if (tStartDecode(&decoder) < 0) return -1;

  int32_t numOfBatch = taosArrayGetSize(pRsp->pArray);
  if (tDecodeI32(&decoder, &numOfBatch) < 0) return -1;

  pRsp->pArray = taosArrayInit(numOfBatch, sizeof(SDbHbRsp));
  if (pRsp->pArray == NULL) {
    terrno = TSDB_CODE_OUT_OF_MEMORY;
    return -1;
  }

  for (int32_t i = 0; i < numOfBatch; ++i) {
    SDbHbRsp rsp = {0};
    if (tDeserializeSDbHbRspImp(&decoder, &rsp) < 0) {
      tDecoderClear(&decoder);
      return -1;
    }
    taosArrayPush(pRsp->pArray, &rsp);
  }
  tEndDecode(&decoder);

  tDecoderClear(&decoder);
  return 0;
}

void tFreeSUsedbRsp(SUseDbRsp *pRsp) { taosArrayDestroy(pRsp->pVgroupInfos); }

void tFreeSDbHbRsp(SDbHbRsp *pDbRsp) {
  if (NULL == pDbRsp) {
    return;
  }

  if (pDbRsp->useDbRsp) {
    tFreeSUsedbRsp(pDbRsp->useDbRsp);
    taosMemoryFree(pDbRsp->useDbRsp);
  }

  if (pDbRsp->cfgRsp) {
    tFreeSDbCfgRsp(pDbRsp->cfgRsp);
    taosMemoryFree(pDbRsp->cfgRsp);
  }
}

void tFreeSDbHbBatchRsp(SDbHbBatchRsp *pRsp) {
  int32_t numOfBatch = taosArrayGetSize(pRsp->pArray);
  for (int32_t i = 0; i < numOfBatch; ++i) {
    SDbHbRsp *pDbRsp = taosArrayGet(pRsp->pArray, i);
    tFreeSDbHbRsp(pDbRsp);
  }

  taosArrayDestroy(pRsp->pArray);
}

int32_t tSerializeSUserAuthBatchRsp(void *buf, int32_t bufLen, SUserAuthBatchRsp *pRsp) {
  SEncoder encoder = {0};
  tEncoderInit(&encoder, buf, bufLen);

  if (tStartEncode(&encoder) < 0) return -1;

  int32_t numOfBatch = taosArrayGetSize(pRsp->pArray);
  if (tEncodeI32(&encoder, numOfBatch) < 0) return -1;
  for (int32_t i = 0; i < numOfBatch; ++i) {
    SGetUserAuthRsp *pUserAuthRsp = taosArrayGet(pRsp->pArray, i);
    if (tSerializeSGetUserAuthRspImpl(&encoder, pUserAuthRsp) < 0) return -1;
  }
  tEndEncode(&encoder);

  int32_t tlen = encoder.pos;
  tEncoderClear(&encoder);
  return tlen;
}

int32_t tDeserializeSUserAuthBatchRsp(void *buf, int32_t bufLen, SUserAuthBatchRsp *pRsp) {
  SDecoder decoder = {0};
  tDecoderInit(&decoder, buf, bufLen);

  if (tStartDecode(&decoder) < 0) return -1;

  int32_t numOfBatch = taosArrayGetSize(pRsp->pArray);
  if (tDecodeI32(&decoder, &numOfBatch) < 0) return -1;

  pRsp->pArray = taosArrayInit(numOfBatch, sizeof(SGetUserAuthRsp));
  if (pRsp->pArray == NULL) {
    terrno = TSDB_CODE_OUT_OF_MEMORY;
    return -1;
  }

  for (int32_t i = 0; i < numOfBatch; ++i) {
    SGetUserAuthRsp rsp = {0};
    if (tDeserializeSGetUserAuthRspImpl(&decoder, &rsp) < 0) return -1;
    taosArrayPush(pRsp->pArray, &rsp);
  }
  tEndDecode(&decoder);

  tDecoderClear(&decoder);
  return 0;
}

void tFreeSUserAuthBatchRsp(SUserAuthBatchRsp *pRsp) {
  int32_t numOfBatch = taosArrayGetSize(pRsp->pArray);
  for (int32_t i = 0; i < numOfBatch; ++i) {
    SGetUserAuthRsp *pUserAuthRsp = taosArrayGet(pRsp->pArray, i);
    tFreeSGetUserAuthRsp(pUserAuthRsp);
  }

  taosArrayDestroy(pRsp->pArray);
}

int32_t tSerializeSDbCfgReq(void *buf, int32_t bufLen, SDbCfgReq *pReq) {
  SEncoder encoder = {0};
  tEncoderInit(&encoder, buf, bufLen);

  if (tStartEncode(&encoder) < 0) return -1;
  if (tEncodeCStr(&encoder, pReq->db) < 0) return -1;
  tEndEncode(&encoder);

  int32_t tlen = encoder.pos;
  tEncoderClear(&encoder);
  return tlen;
}

int32_t tDeserializeSDbCfgReq(void *buf, int32_t bufLen, SDbCfgReq *pReq) {
  SDecoder decoder = {0};
  tDecoderInit(&decoder, buf, bufLen);

  if (tStartDecode(&decoder) < 0) return -1;
  if (tDecodeCStrTo(&decoder, pReq->db) < 0) return -1;
  tEndDecode(&decoder);

  tDecoderClear(&decoder);
  return 0;
}

int32_t tSerializeSTrimDbReq(void *buf, int32_t bufLen, STrimDbReq *pReq) {
  SEncoder encoder = {0};
  tEncoderInit(&encoder, buf, bufLen);

  if (tStartEncode(&encoder) < 0) return -1;
  if (tEncodeCStr(&encoder, pReq->db) < 0) return -1;
  if (tEncodeI32(&encoder, pReq->maxSpeed) < 0) return -1;
  tEndEncode(&encoder);

  int32_t tlen = encoder.pos;
  tEncoderClear(&encoder);
  return tlen;
}

int32_t tDeserializeSTrimDbReq(void *buf, int32_t bufLen, STrimDbReq *pReq) {
  SDecoder decoder = {0};
  tDecoderInit(&decoder, buf, bufLen);

  if (tStartDecode(&decoder) < 0) return -1;
  if (tDecodeCStrTo(&decoder, pReq->db) < 0) return -1;
  if (tDecodeI32(&decoder, &pReq->maxSpeed) < 0) return -1;
  tEndDecode(&decoder);

  tDecoderClear(&decoder);
  return 0;
}

int32_t tSerializeSVTrimDbReq(void *buf, int32_t bufLen, SVTrimDbReq *pReq) {
  SEncoder encoder = {0};
  tEncoderInit(&encoder, buf, bufLen);

  if (tStartEncode(&encoder) < 0) return -1;
  if (tEncodeI32(&encoder, pReq->timestamp) < 0) return -1;
  tEndEncode(&encoder);

  int32_t tlen = encoder.pos;
  tEncoderClear(&encoder);
  return tlen;
}

int32_t tDeserializeSVTrimDbReq(void *buf, int32_t bufLen, SVTrimDbReq *pReq) {
  SDecoder decoder = {0};
  tDecoderInit(&decoder, buf, bufLen);

  if (tStartDecode(&decoder) < 0) return -1;
  if (tDecodeI32(&decoder, &pReq->timestamp) < 0) return -1;

  tEndDecode(&decoder);

  tDecoderClear(&decoder);
  return 0;
}

int32_t tSerializeSS3MigrateDbReq(void *buf, int32_t bufLen, SS3MigrateDbReq *pReq) {
  SEncoder encoder = {0};
  tEncoderInit(&encoder, buf, bufLen);

  if (tStartEncode(&encoder) < 0) return -1;
  if (tEncodeCStr(&encoder, pReq->db) < 0) return -1;
  tEndEncode(&encoder);

  int32_t tlen = encoder.pos;
  tEncoderClear(&encoder);
  return tlen;
}

int32_t tDeserializeSS3MigrateDbReq(void *buf, int32_t bufLen, SS3MigrateDbReq *pReq) {
  SDecoder decoder = {0};
  tDecoderInit(&decoder, buf, bufLen);

  if (tStartDecode(&decoder) < 0) return -1;
  if (tDecodeCStrTo(&decoder, pReq->db) < 0) return -1;
  tEndDecode(&decoder);

  tDecoderClear(&decoder);
  return 0;
}

int32_t tSerializeSVS3MigrateDbReq(void *buf, int32_t bufLen, SVS3MigrateDbReq *pReq) {
  SEncoder encoder = {0};
  tEncoderInit(&encoder, buf, bufLen);

  if (tStartEncode(&encoder) < 0) return -1;
  if (tEncodeI32(&encoder, pReq->timestamp) < 0) return -1;
  tEndEncode(&encoder);

  int32_t tlen = encoder.pos;
  tEncoderClear(&encoder);
  return tlen;
}

int32_t tDeserializeSVS3MigrateDbReq(void *buf, int32_t bufLen, SVS3MigrateDbReq *pReq) {
  SDecoder decoder = {0};
  tDecoderInit(&decoder, buf, bufLen);

  if (tStartDecode(&decoder) < 0) return -1;
  if (tDecodeI32(&decoder, &pReq->timestamp) < 0) return -1;

  tEndDecode(&decoder);

  tDecoderClear(&decoder);
  return 0;
}

int32_t tSerializeSVDropTtlTableReq(void *buf, int32_t bufLen, SVDropTtlTableReq *pReq) {
  SEncoder encoder = {0};
  tEncoderInit(&encoder, buf, bufLen);

  if (tStartEncode(&encoder) < 0) return -1;
  if (tEncodeI32(&encoder, pReq->timestampSec) < 0) return -1;
  if (tEncodeI32(&encoder, pReq->ttlDropMaxCount) < 0) return -1;
  if (tEncodeI32(&encoder, pReq->nUids) < 0) return -1;
  for (int32_t i = 0; i < pReq->nUids; ++i) {
    tb_uid_t *pTbUid = taosArrayGet(pReq->pTbUids, i);
    if (tEncodeI64(&encoder, *pTbUid) < 0) return -1;
  }
  tEndEncode(&encoder);

  int32_t tlen = encoder.pos;
  tEncoderClear(&encoder);
  return tlen;
}

int32_t tDeserializeSVDropTtlTableReq(void *buf, int32_t bufLen, SVDropTtlTableReq *pReq) {
  SDecoder decoder = {0};
  tDecoderInit(&decoder, buf, bufLen);

  if (tStartDecode(&decoder) < 0) return -1;
  if (tDecodeI32(&decoder, &pReq->timestampSec) < 0) return -1;
  pReq->ttlDropMaxCount = INT32_MAX;
  pReq->nUids = 0;
  pReq->pTbUids = NULL;
  if (!tDecodeIsEnd(&decoder)) {
    if (tDecodeI32(&decoder, &pReq->ttlDropMaxCount) < 0) return -1;
    if (tDecodeI32(&decoder, &pReq->nUids) < 0) return -1;

    if (pReq->nUids > 0) {
      pReq->pTbUids = taosArrayInit(pReq->nUids, sizeof(tb_uid_t));
      if (pReq->pTbUids == NULL) {
        terrno = TSDB_CODE_OUT_OF_MEMORY;
        return -1;
      }
    }

    tb_uid_t tbUid = 0;
    for (int32_t i = 0; i < pReq->nUids; ++i) {
      if (tDecodeI64(&decoder, &tbUid) < 0) return -1;
      if (taosArrayPush(pReq->pTbUids, &tbUid) == NULL) {
        terrno = TSDB_CODE_OUT_OF_MEMORY;
        return -1;
      }
    }
  }
  tEndDecode(&decoder);

  tDecoderClear(&decoder);
  return 0;
}

int32_t tSerializeSDbCfgRspImpl(SEncoder *encoder, const SDbCfgRsp *pRsp) {
  if (tEncodeCStr(encoder, pRsp->db) < 0) return -1;
  if (tEncodeI64(encoder, pRsp->dbId) < 0) return -1;
  if (tEncodeI32(encoder, pRsp->cfgVersion) < 0) return -1;
  if (tEncodeI32(encoder, pRsp->numOfVgroups) < 0) return -1;
  if (tEncodeI32(encoder, pRsp->numOfStables) < 0) return -1;
  if (tEncodeI32(encoder, pRsp->buffer) < 0) return -1;
  if (tEncodeI32(encoder, pRsp->cacheSize) < 0) return -1;
  if (tEncodeI32(encoder, pRsp->pageSize) < 0) return -1;
  if (tEncodeI32(encoder, pRsp->pages) < 0) return -1;
  if (tEncodeI32(encoder, pRsp->daysPerFile) < 0) return -1;
  if (tEncodeI32(encoder, pRsp->daysToKeep0) < 0) return -1;
  if (tEncodeI32(encoder, pRsp->daysToKeep1) < 0) return -1;
  if (tEncodeI32(encoder, pRsp->daysToKeep2) < 0) return -1;
  if (tEncodeI32(encoder, pRsp->minRows) < 0) return -1;
  if (tEncodeI32(encoder, pRsp->maxRows) < 0) return -1;
  if (tEncodeI32(encoder, pRsp->walFsyncPeriod) < 0) return -1;
  if (tEncodeI16(encoder, pRsp->hashPrefix) < 0) return -1;
  if (tEncodeI16(encoder, pRsp->hashSuffix) < 0) return -1;
  if (tEncodeI8(encoder, pRsp->walLevel) < 0) return -1;
  if (tEncodeI8(encoder, pRsp->precision) < 0) return -1;
  if (tEncodeI8(encoder, pRsp->compression) < 0) return -1;
  if (tEncodeI8(encoder, pRsp->replications) < 0) return -1;
  if (tEncodeI8(encoder, pRsp->strict) < 0) return -1;
  if (tEncodeI8(encoder, pRsp->cacheLast) < 0) return -1;
  if (tEncodeI32(encoder, pRsp->tsdbPageSize) < 0) return -1;
  if (tEncodeI32(encoder, pRsp->walRetentionPeriod) < 0) return -1;
  if (tEncodeI32(encoder, pRsp->walRollPeriod) < 0) return -1;
  if (tEncodeI64(encoder, pRsp->walRetentionSize) < 0) return -1;
  if (tEncodeI64(encoder, pRsp->walSegmentSize) < 0) return -1;
  if (tEncodeI32(encoder, pRsp->numOfRetensions) < 0) return -1;
  for (int32_t i = 0; i < pRsp->numOfRetensions; ++i) {
    SRetention *pRetension = taosArrayGet(pRsp->pRetensions, i);
    if (tEncodeI64(encoder, pRetension->freq) < 0) return -1;
    if (tEncodeI64(encoder, pRetension->keep) < 0) return -1;
    if (tEncodeI8(encoder, pRetension->freqUnit) < 0) return -1;
    if (tEncodeI8(encoder, pRetension->keepUnit) < 0) return -1;
  }
  if (tEncodeI8(encoder, pRsp->schemaless) < 0) return -1;
  if (tEncodeI16(encoder, pRsp->sstTrigger) < 0) return -1;
  if (tEncodeI32(encoder, pRsp->keepTimeOffset) < 0) return -1;
<<<<<<< HEAD
  if (tEncodeI32(encoder, pRsp->s3ChunkSize) < 0) return -1;
  if (tEncodeI32(encoder, pRsp->s3KeepLocal) < 0) return -1;
  if (tEncodeI8(encoder, pRsp->s3Compact) < 0) return -1;
=======
  if (tEncodeI8(encoder, pRsp->withArbitrator) < 0) return -1;
>>>>>>> fff0def6

  return 0;
}

int32_t tSerializeSDbCfgRsp(void *buf, int32_t bufLen, const SDbCfgRsp *pRsp) {
  SEncoder encoder = {0};
  tEncoderInit(&encoder, buf, bufLen);

  if (tStartEncode(&encoder) < 0) return -1;
  tSerializeSDbCfgRspImpl(&encoder, pRsp);
  tEndEncode(&encoder);
  int32_t tlen = encoder.pos;
  tEncoderClear(&encoder);
  return tlen;
}

int32_t tDeserializeSDbCfgRspImpl(SDecoder *decoder, SDbCfgRsp *pRsp) {
  if (tDecodeCStrTo(decoder, pRsp->db) < 0) return -1;
  if (tDecodeI64(decoder, &pRsp->dbId) < 0) return -1;
  if (tDecodeI32(decoder, &pRsp->cfgVersion) < 0) return -1;
  if (tDecodeI32(decoder, &pRsp->numOfVgroups) < 0) return -1;
  if (tDecodeI32(decoder, &pRsp->numOfStables) < 0) return -1;
  if (tDecodeI32(decoder, &pRsp->buffer) < 0) return -1;
  if (tDecodeI32(decoder, &pRsp->cacheSize) < 0) return -1;
  if (tDecodeI32(decoder, &pRsp->pageSize) < 0) return -1;
  if (tDecodeI32(decoder, &pRsp->pages) < 0) return -1;
  if (tDecodeI32(decoder, &pRsp->daysPerFile) < 0) return -1;
  if (tDecodeI32(decoder, &pRsp->daysToKeep0) < 0) return -1;
  if (tDecodeI32(decoder, &pRsp->daysToKeep1) < 0) return -1;
  if (tDecodeI32(decoder, &pRsp->daysToKeep2) < 0) return -1;
  if (tDecodeI32(decoder, &pRsp->minRows) < 0) return -1;
  if (tDecodeI32(decoder, &pRsp->maxRows) < 0) return -1;
  if (tDecodeI32(decoder, &pRsp->walFsyncPeriod) < 0) return -1;
  if (tDecodeI16(decoder, &pRsp->hashPrefix) < 0) return -1;
  if (tDecodeI16(decoder, &pRsp->hashSuffix) < 0) return -1;
  if (tDecodeI8(decoder, &pRsp->walLevel) < 0) return -1;
  if (tDecodeI8(decoder, &pRsp->precision) < 0) return -1;
  if (tDecodeI8(decoder, &pRsp->compression) < 0) return -1;
  if (tDecodeI8(decoder, &pRsp->replications) < 0) return -1;
  if (tDecodeI8(decoder, &pRsp->strict) < 0) return -1;
  if (tDecodeI8(decoder, &pRsp->cacheLast) < 0) return -1;
  if (tDecodeI32(decoder, &pRsp->tsdbPageSize) < 0) return -1;
  if (tDecodeI32(decoder, &pRsp->walRetentionPeriod) < 0) return -1;
  if (tDecodeI32(decoder, &pRsp->walRollPeriod) < 0) return -1;
  if (tDecodeI64(decoder, &pRsp->walRetentionSize) < 0) return -1;
  if (tDecodeI64(decoder, &pRsp->walSegmentSize) < 0) return -1;
  if (tDecodeI32(decoder, &pRsp->numOfRetensions) < 0) return -1;
  if (pRsp->numOfRetensions > 0) {
    pRsp->pRetensions = taosArrayInit(pRsp->numOfRetensions, sizeof(SRetention));
    if (pRsp->pRetensions == NULL) {
      terrno = TSDB_CODE_OUT_OF_MEMORY;
      return -1;
    }
  }

  for (int32_t i = 0; i < pRsp->numOfRetensions; ++i) {
    SRetention rentension = {0};
    if (tDecodeI64(decoder, &rentension.freq) < 0) return -1;
    if (tDecodeI64(decoder, &rentension.keep) < 0) return -1;
    if (tDecodeI8(decoder, &rentension.freqUnit) < 0) return -1;
    if (tDecodeI8(decoder, &rentension.keepUnit) < 0) return -1;
    if (taosArrayPush(pRsp->pRetensions, &rentension) == NULL) {
      terrno = TSDB_CODE_OUT_OF_MEMORY;
      return -1;
    }
  }
  if (tDecodeI8(decoder, &pRsp->schemaless) < 0) return -1;
  if (tDecodeI16(decoder, &pRsp->sstTrigger) < 0) return -1;
  pRsp->keepTimeOffset = TSDB_DEFAULT_KEEP_TIME_OFFSET;
  if (!tDecodeIsEnd(decoder)) {
    if (tDecodeI32(decoder, &pRsp->keepTimeOffset) < 0) return -1;
  }
  pRsp->withArbitrator = TSDB_DEFAULT_DB_WITH_ARBITRATOR;
  if (!tDecodeIsEnd(decoder)) {
    if (tDecodeI8(decoder, &pRsp->withArbitrator) < 0) return -1;
  }

  pRsp->s3ChunkSize = TSDB_DEFAULT_S3_CHUNK_SIZE;
  pRsp->s3KeepLocal = TSDB_DEFAULT_S3_KEEP_LOCAL;
  pRsp->s3Compact = TSDB_DEFAULT_S3_COMPACT;
  if (!tDecodeIsEnd(decoder)) {
    if (tDecodeI32(decoder, &pRsp->s3ChunkSize) < 0) return -1;
    if (tDecodeI32(decoder, &pRsp->s3KeepLocal) < 0) return -1;
    if (tDecodeI8(decoder, &pRsp->s3Compact) < 0) return -1;
  }

  return 0;
}

int32_t tDeserializeSDbCfgRsp(void *buf, int32_t bufLen, SDbCfgRsp *pRsp) {
  SDecoder decoder = {0};
  tDecoderInit(&decoder, buf, bufLen);

  if (tStartDecode(&decoder) < 0) return -1;
  if (tDeserializeSDbCfgRspImpl(&decoder, pRsp) < 0) return -1;
  tEndDecode(&decoder);

  tDecoderClear(&decoder);
  return 0;
}

void tFreeSDbCfgRsp(SDbCfgRsp *pRsp) {
  if (NULL == pRsp) {
    return;
  }

  taosArrayDestroy(pRsp->pRetensions);
}

int32_t tSerializeSUserIndexReq(void *buf, int32_t bufLen, SUserIndexReq *pReq) {
  SEncoder encoder = {0};
  tEncoderInit(&encoder, buf, bufLen);

  if (tStartEncode(&encoder) < 0) return -1;
  if (tEncodeCStr(&encoder, pReq->indexFName) < 0) return -1;
  tEndEncode(&encoder);

  int32_t tlen = encoder.pos;
  tEncoderClear(&encoder);
  return tlen;
}

int32_t tDeserializeSUserIndexReq(void *buf, int32_t bufLen, SUserIndexReq *pReq) {
  SDecoder decoder = {0};
  tDecoderInit(&decoder, buf, bufLen);

  if (tStartDecode(&decoder) < 0) return -1;
  if (tDecodeCStrTo(&decoder, pReq->indexFName) < 0) return -1;
  tEndDecode(&decoder);

  tDecoderClear(&decoder);
  return 0;
}

int32_t tSerializeSUserIndexRsp(void *buf, int32_t bufLen, const SUserIndexRsp *pRsp) {
  SEncoder encoder = {0};
  tEncoderInit(&encoder, buf, bufLen);

  if (tStartEncode(&encoder) < 0) return -1;
  if (tEncodeCStr(&encoder, pRsp->dbFName) < 0) return -1;
  if (tEncodeCStr(&encoder, pRsp->tblFName) < 0) return -1;
  if (tEncodeCStr(&encoder, pRsp->colName) < 0) return -1;
  if (tEncodeCStr(&encoder, pRsp->indexType) < 0) return -1;
  if (tEncodeCStr(&encoder, pRsp->indexExts) < 0) return -1;
  tEndEncode(&encoder);

  int32_t tlen = encoder.pos;
  tEncoderClear(&encoder);
  return tlen;
}

int32_t tDeserializeSUserIndexRsp(void *buf, int32_t bufLen, SUserIndexRsp *pRsp) {
  SDecoder decoder = {0};
  tDecoderInit(&decoder, buf, bufLen);

  if (tStartDecode(&decoder) < 0) return -1;
  if (tDecodeCStrTo(&decoder, pRsp->dbFName) < 0) return -1;
  if (tDecodeCStrTo(&decoder, pRsp->tblFName) < 0) return -1;
  if (tDecodeCStrTo(&decoder, pRsp->colName) < 0) return -1;
  if (tDecodeCStrTo(&decoder, pRsp->indexType) < 0) return -1;
  if (tDecodeCStrTo(&decoder, pRsp->indexExts) < 0) return -1;
  tEndDecode(&decoder);

  tDecoderClear(&decoder);
  return 0;
}

int32_t tSerializeSTableIndexReq(void *buf, int32_t bufLen, STableIndexReq *pReq) {
  SEncoder encoder = {0};
  tEncoderInit(&encoder, buf, bufLen);

  if (tStartEncode(&encoder) < 0) return -1;
  if (tEncodeCStr(&encoder, pReq->tbFName) < 0) return -1;
  tEndEncode(&encoder);

  int32_t tlen = encoder.pos;
  tEncoderClear(&encoder);
  return tlen;
}

int32_t tDeserializeSTableIndexReq(void *buf, int32_t bufLen, STableIndexReq *pReq) {
  SDecoder decoder = {0};
  tDecoderInit(&decoder, buf, bufLen);

  if (tStartDecode(&decoder) < 0) return -1;
  if (tDecodeCStrTo(&decoder, pReq->tbFName) < 0) return -1;
  tEndDecode(&decoder);

  tDecoderClear(&decoder);
  return 0;
}

int32_t tSerializeSTableIndexInfo(SEncoder *pEncoder, STableIndexInfo *pInfo) {
  if (tEncodeI8(pEncoder, pInfo->intervalUnit) < 0) return -1;
  if (tEncodeI8(pEncoder, pInfo->slidingUnit) < 0) return -1;
  if (tEncodeI64(pEncoder, pInfo->interval) < 0) return -1;
  if (tEncodeI64(pEncoder, pInfo->offset) < 0) return -1;
  if (tEncodeI64(pEncoder, pInfo->sliding) < 0) return -1;
  if (tEncodeI64(pEncoder, pInfo->dstTbUid) < 0) return -1;
  if (tEncodeI32(pEncoder, pInfo->dstVgId) < 0) return -1;
  if (tEncodeSEpSet(pEncoder, &pInfo->epSet) < 0) return -1;
  if (tEncodeCStr(pEncoder, pInfo->expr) < 0) return -1;
  return 0;
}

int32_t tSerializeSTableIndexRsp(void *buf, int32_t bufLen, const STableIndexRsp *pRsp) {
  SEncoder encoder = {0};
  tEncoderInit(&encoder, buf, bufLen);

  if (tStartEncode(&encoder) < 0) return -1;
  if (tEncodeCStr(&encoder, pRsp->tbName) < 0) return -1;
  if (tEncodeCStr(&encoder, pRsp->dbFName) < 0) return -1;
  if (tEncodeU64(&encoder, pRsp->suid) < 0) return -1;
  if (tEncodeI32(&encoder, pRsp->version) < 0) return -1;
  if (tEncodeI32(&encoder, pRsp->indexSize) < 0) return -1;
  int32_t num = taosArrayGetSize(pRsp->pIndex);
  if (tEncodeI32(&encoder, num) < 0) return -1;
  if (num > 0) {
    for (int32_t i = 0; i < num; ++i) {
      STableIndexInfo *pInfo = (STableIndexInfo *)taosArrayGet(pRsp->pIndex, i);
      if (tSerializeSTableIndexInfo(&encoder, pInfo) < 0) return -1;
    }
  }
  tEndEncode(&encoder);

  int32_t tlen = encoder.pos;
  tEncoderClear(&encoder);
  return tlen;
}

void tFreeSerializeSTableIndexRsp(STableIndexRsp *pRsp) {
  if (pRsp->pIndex != NULL) {
    tFreeSTableIndexRsp(pRsp);
    pRsp->pIndex = NULL;
  }
}

int32_t tDeserializeSTableIndexInfo(SDecoder *pDecoder, STableIndexInfo *pInfo) {
  if (tDecodeI8(pDecoder, &pInfo->intervalUnit) < 0) return -1;
  if (tDecodeI8(pDecoder, &pInfo->slidingUnit) < 0) return -1;
  if (tDecodeI64(pDecoder, &pInfo->interval) < 0) return -1;
  if (tDecodeI64(pDecoder, &pInfo->offset) < 0) return -1;
  if (tDecodeI64(pDecoder, &pInfo->sliding) < 0) return -1;
  if (tDecodeI64(pDecoder, &pInfo->dstTbUid) < 0) return -1;
  if (tDecodeI32(pDecoder, &pInfo->dstVgId) < 0) return -1;
  if (tDecodeSEpSet(pDecoder, &pInfo->epSet) < 0) return -1;
  if (tDecodeCStrAlloc(pDecoder, &pInfo->expr) < 0) return -1;

  return 0;
}

int32_t tDeserializeSTableIndexRsp(void *buf, int32_t bufLen, STableIndexRsp *pRsp) {
  SDecoder decoder = {0};
  tDecoderInit(&decoder, buf, bufLen);

  if (tStartDecode(&decoder) < 0) return -1;
  if (tDecodeCStrTo(&decoder, pRsp->tbName) < 0) return -1;
  if (tDecodeCStrTo(&decoder, pRsp->dbFName) < 0) return -1;
  if (tDecodeU64(&decoder, &pRsp->suid) < 0) return -1;
  if (tDecodeI32(&decoder, &pRsp->version) < 0) return -1;
  if (tDecodeI32(&decoder, &pRsp->indexSize) < 0) return -1;
  int32_t num = 0;
  if (tDecodeI32(&decoder, &num) < 0) return -1;
  if (num > 0) {
    pRsp->pIndex = taosArrayInit(num, sizeof(STableIndexInfo));
    if (NULL == pRsp->pIndex) return -1;
    STableIndexInfo info;
    for (int32_t i = 0; i < num; ++i) {
      if (tDeserializeSTableIndexInfo(&decoder, &info) < 0) return -1;
      if (NULL == taosArrayPush(pRsp->pIndex, &info)) {
        taosMemoryFree(info.expr);
        return -1;
      }
    }
  }
  tEndDecode(&decoder);

  tDecoderClear(&decoder);
  return 0;
}

void tFreeSTableIndexInfo(void *info) {
  if (NULL == info) {
    return;
  }

  STableIndexInfo *pInfo = (STableIndexInfo *)info;

  taosMemoryFree(pInfo->expr);
}

int32_t tSerializeSShowVariablesReq(void *buf, int32_t bufLen, SShowVariablesReq *pReq) {
  SEncoder encoder = {0};
  tEncoderInit(&encoder, buf, bufLen);

  if (tStartEncode(&encoder) < 0) return -1;
  if (tEncodeI32(&encoder, pReq->useless) < 0) return -1;
  tEndEncode(&encoder);

  int32_t tlen = encoder.pos;
  tEncoderClear(&encoder);
  return tlen;
}

// int32_t tDeserializeSShowVariablesReq(void *buf, int32_t bufLen, SShowVariablesReq *pReq) {
//   SDecoder decoder = {0};
//   tDecoderInit(&decoder, buf, bufLen);

//   if (tStartDecode(&decoder) < 0) return -1;
//   if (tDecodeI32(&decoder, &pReq->useless) < 0) return -1;

//   tEndDecode(&decoder);
//   tDecoderClear(&decoder);
//   return 0;
// }

int32_t tEncodeSVariablesInfo(SEncoder *pEncoder, SVariablesInfo *pInfo) {
  if (tEncodeCStr(pEncoder, pInfo->name) < 0) return -1;
  if (tEncodeCStr(pEncoder, pInfo->value) < 0) return -1;
  if (tEncodeCStr(pEncoder, pInfo->scope) < 0) return -1;
  return 0;
}

int32_t tDecodeSVariablesInfo(SDecoder *pDecoder, SVariablesInfo *pInfo) {
  if (tDecodeCStrTo(pDecoder, pInfo->name) < 0) return -1;
  if (tDecodeCStrTo(pDecoder, pInfo->value) < 0) return -1;
  if (tDecodeCStrTo(pDecoder, pInfo->scope) < 0) return -1;
  return 0;
}

int32_t tSerializeSShowVariablesRsp(void *buf, int32_t bufLen, SShowVariablesRsp *pRsp) {
  SEncoder encoder = {0};
  tEncoderInit(&encoder, buf, bufLen);

  if (tStartEncode(&encoder) < 0) return -1;
  int32_t varNum = taosArrayGetSize(pRsp->variables);
  if (tEncodeI32(&encoder, varNum) < 0) return -1;
  for (int32_t i = 0; i < varNum; ++i) {
    SVariablesInfo *pInfo = taosArrayGet(pRsp->variables, i);
    if (tEncodeSVariablesInfo(&encoder, pInfo) < 0) return -1;
  }
  tEndEncode(&encoder);

  int32_t tlen = encoder.pos;
  tEncoderClear(&encoder);
  return tlen;
}

int32_t tDeserializeSShowVariablesRsp(void *buf, int32_t bufLen, SShowVariablesRsp *pRsp) {
  SDecoder decoder = {0};
  tDecoderInit(&decoder, buf, bufLen);

  if (tStartDecode(&decoder) < 0) return -1;
  int32_t varNum = 0;
  if (tDecodeI32(&decoder, &varNum) < 0) return -1;
  if (varNum > 0) {
    pRsp->variables = taosArrayInit(varNum, sizeof(SVariablesInfo));
    if (NULL == pRsp->variables) return -1;
    for (int32_t i = 0; i < varNum; ++i) {
      SVariablesInfo info = {0};
      if (tDecodeSVariablesInfo(&decoder, &info) < 0) return -1;
      if (NULL == taosArrayPush(pRsp->variables, &info)) return -1;
    }
  }

  tEndDecode(&decoder);
  tDecoderClear(&decoder);
  return 0;
}

void tFreeSShowVariablesRsp(SShowVariablesRsp *pRsp) {
  if (NULL == pRsp) {
    return;
  }

  taosArrayDestroy(pRsp->variables);
}

int32_t tSerializeSShowReq(void *buf, int32_t bufLen, SShowReq *pReq) {
  SEncoder encoder = {0};
  tEncoderInit(&encoder, buf, bufLen);

  if (tStartEncode(&encoder) < 0) return -1;
  if (tEncodeI32(&encoder, pReq->type) < 0) return -1;
  if (tEncodeCStr(&encoder, pReq->db) < 0) return -1;
  if (tEncodeI32(&encoder, pReq->payloadLen) < 0) return -1;
  if (pReq->payloadLen > 0) {
    if (tEncodeBinary(&encoder, pReq->payload, pReq->payloadLen) < 0) return -1;
  }
  tEndEncode(&encoder);

  int32_t tlen = encoder.pos;
  tEncoderClear(&encoder);
  return tlen;
}

// int32_t tDeserializeSShowReq(void *buf, int32_t bufLen, SShowReq *pReq) {
//   SDecoder decoder = {0};
//   tDecoderInit(&decoder, buf, bufLen);

//   if (tStartDecode(&decoder) < 0) return -1;
//   if (tDecodeI32(&decoder, &pReq->type) < 0) return -1;
//   if (tDecodeCStrTo(&decoder, pReq->db) < 0) return -1;
//   if (tDecodeI32(&decoder, &pReq->payloadLen) < 0) return -1;
//   if (pReq->payloadLen > 0) {
//     pReq->payload = taosMemoryMalloc(pReq->payloadLen);
//     if (pReq->payload == NULL) return -1;
//     if (tDecodeCStrTo(&decoder, pReq->payload) < 0) return -1;
//   }

//   tEndDecode(&decoder);
//   tDecoderClear(&decoder);
//   return 0;
// }

void tFreeSShowReq(SShowReq *pReq) { taosMemoryFreeClear(pReq->payload); }

int32_t tSerializeSRetrieveTableReq(void *buf, int32_t bufLen, SRetrieveTableReq *pReq) {
  SEncoder encoder = {0};
  tEncoderInit(&encoder, buf, bufLen);

  if (tStartEncode(&encoder) < 0) return -1;
  if (tEncodeI64(&encoder, pReq->showId) < 0) return -1;
  if (tEncodeCStr(&encoder, pReq->db) < 0) return -1;
  if (tEncodeCStr(&encoder, pReq->tb) < 0) return -1;
  if (tEncodeCStr(&encoder, pReq->filterTb) < 0) return -1;
  if (tEncodeCStr(&encoder, pReq->user) < 0) return -1;
  if (tEncodeI64(&encoder, pReq->compactId) < 0) return -1;
  tEndEncode(&encoder);

  int32_t tlen = encoder.pos;
  tEncoderClear(&encoder);
  return tlen;
}

int32_t tDeserializeSRetrieveTableReq(void *buf, int32_t bufLen, SRetrieveTableReq *pReq) {
  SDecoder decoder = {0};
  tDecoderInit(&decoder, buf, bufLen);

  if (tStartDecode(&decoder) < 0) return -1;
  if (tDecodeI64(&decoder, &pReq->showId) < 0) return -1;
  if (tDecodeCStrTo(&decoder, pReq->db) < 0) return -1;
  if (tDecodeCStrTo(&decoder, pReq->tb) < 0) return -1;
  if (tDecodeCStrTo(&decoder, pReq->filterTb) < 0) return -1;
  if (tDecodeCStrTo(&decoder, pReq->user) < 0) return -1;
  if (!tDecodeIsEnd(&decoder)) {
    if (tDecodeI64(&decoder, &pReq->compactId) < 0) return -1;
  } else {
    pReq->compactId = -1;
  }

  tEndDecode(&decoder);
  tDecoderClear(&decoder);
  return 0;
}

static int32_t tEncodeSTableMetaRsp(SEncoder *pEncoder, STableMetaRsp *pRsp) {
  if (tEncodeCStr(pEncoder, pRsp->tbName) < 0) return -1;
  if (tEncodeCStr(pEncoder, pRsp->stbName) < 0) return -1;
  if (tEncodeCStr(pEncoder, pRsp->dbFName) < 0) return -1;
  if (tEncodeI64(pEncoder, pRsp->dbId) < 0) return -1;
  if (tEncodeI32(pEncoder, pRsp->numOfTags) < 0) return -1;
  if (tEncodeI32(pEncoder, pRsp->numOfColumns) < 0) return -1;
  if (tEncodeI8(pEncoder, pRsp->precision) < 0) return -1;
  if (tEncodeI8(pEncoder, pRsp->tableType) < 0) return -1;
  if (tEncodeI32(pEncoder, pRsp->sversion) < 0) return -1;
  if (tEncodeI32(pEncoder, pRsp->tversion) < 0) return -1;
  if (tEncodeU64(pEncoder, pRsp->suid) < 0) return -1;
  if (tEncodeU64(pEncoder, pRsp->tuid) < 0) return -1;
  if (tEncodeI32(pEncoder, pRsp->vgId) < 0) return -1;
  for (int32_t i = 0; i < pRsp->numOfColumns + pRsp->numOfTags; ++i) {
    SSchema *pSchema = &pRsp->pSchemas[i];
    if (tEncodeSSchema(pEncoder, pSchema) < 0) return -1;
  }

  return 0;
}

static int32_t tDecodeSTableMetaRsp(SDecoder *pDecoder, STableMetaRsp *pRsp) {
  if (tDecodeCStrTo(pDecoder, pRsp->tbName) < 0) return -1;
  if (tDecodeCStrTo(pDecoder, pRsp->stbName) < 0) return -1;
  if (tDecodeCStrTo(pDecoder, pRsp->dbFName) < 0) return -1;
  if (tDecodeI64(pDecoder, &pRsp->dbId) < 0) return -1;
  if (tDecodeI32(pDecoder, &pRsp->numOfTags) < 0) return -1;
  if (tDecodeI32(pDecoder, &pRsp->numOfColumns) < 0) return -1;
  if (tDecodeI8(pDecoder, &pRsp->precision) < 0) return -1;
  if (tDecodeI8(pDecoder, &pRsp->tableType) < 0) return -1;
  if (tDecodeI32(pDecoder, &pRsp->sversion) < 0) return -1;
  if (tDecodeI32(pDecoder, &pRsp->tversion) < 0) return -1;
  if (tDecodeU64(pDecoder, &pRsp->suid) < 0) return -1;
  if (tDecodeU64(pDecoder, &pRsp->tuid) < 0) return -1;
  if (tDecodeI32(pDecoder, &pRsp->vgId) < 0) return -1;

  int32_t totalCols = pRsp->numOfTags + pRsp->numOfColumns;
  if (totalCols > 0) {
    pRsp->pSchemas = taosMemoryMalloc(sizeof(SSchema) * totalCols);
    if (pRsp->pSchemas == NULL) return -1;

    for (int32_t i = 0; i < totalCols; ++i) {
      SSchema *pSchema = &pRsp->pSchemas[i];
      if (tDecodeSSchema(pDecoder, pSchema) < 0) return -1;
    }
  } else {
    pRsp->pSchemas = NULL;
  }

  return 0;
}

int32_t tSerializeSTableMetaRsp(void *buf, int32_t bufLen, STableMetaRsp *pRsp) {
  SEncoder encoder = {0};
  tEncoderInit(&encoder, buf, bufLen);

  if (tStartEncode(&encoder) < 0) return -1;
  if (tEncodeSTableMetaRsp(&encoder, pRsp) < 0) return -1;
  tEndEncode(&encoder);

  int32_t tlen = encoder.pos;
  tEncoderClear(&encoder);
  return tlen;
}

int32_t tSerializeSSTbHbRsp(void *buf, int32_t bufLen, SSTbHbRsp *pRsp) {
  SEncoder encoder = {0};
  tEncoderInit(&encoder, buf, bufLen);

  if (tStartEncode(&encoder) < 0) return -1;

  int32_t numOfMeta = taosArrayGetSize(pRsp->pMetaRsp);
  if (tEncodeI32(&encoder, numOfMeta) < 0) return -1;
  for (int32_t i = 0; i < numOfMeta; ++i) {
    STableMetaRsp *pMetaRsp = taosArrayGet(pRsp->pMetaRsp, i);
    if (tEncodeSTableMetaRsp(&encoder, pMetaRsp) < 0) return -1;
  }

  int32_t numOfIndex = taosArrayGetSize(pRsp->pIndexRsp);
  if (tEncodeI32(&encoder, numOfIndex) < 0) return -1;
  for (int32_t i = 0; i < numOfIndex; ++i) {
    STableIndexRsp *pIndexRsp = taosArrayGet(pRsp->pIndexRsp, i);
    if (tEncodeCStr(&encoder, pIndexRsp->tbName) < 0) return -1;
    if (tEncodeCStr(&encoder, pIndexRsp->dbFName) < 0) return -1;
    if (tEncodeU64(&encoder, pIndexRsp->suid) < 0) return -1;
    if (tEncodeI32(&encoder, pIndexRsp->version) < 0) return -1;
    if (tEncodeI32(&encoder, pIndexRsp->indexSize) < 0) return -1;
    int32_t num = taosArrayGetSize(pIndexRsp->pIndex);
    if (tEncodeI32(&encoder, num) < 0) return -1;
    for (int32_t j = 0; j < num; ++j) {
      STableIndexInfo *pInfo = (STableIndexInfo *)taosArrayGet(pIndexRsp->pIndex, j);
      if (tSerializeSTableIndexInfo(&encoder, pInfo) < 0) return -1;
    }
  }

  tEndEncode(&encoder);

  int32_t tlen = encoder.pos;
  tEncoderClear(&encoder);
  return tlen;
}

int32_t tDeserializeSTableMetaRsp(void *buf, int32_t bufLen, STableMetaRsp *pRsp) {
  SDecoder decoder = {0};
  tDecoderInit(&decoder, buf, bufLen);

  if (tStartDecode(&decoder) < 0) return -1;
  if (tDecodeSTableMetaRsp(&decoder, pRsp) < 0) return -1;

  tEndDecode(&decoder);
  tDecoderClear(&decoder);
  return 0;
}

int32_t tDeserializeSSTbHbRsp(void *buf, int32_t bufLen, SSTbHbRsp *pRsp) {
  SDecoder decoder = {0};
  tDecoderInit(&decoder, buf, bufLen);

  if (tStartDecode(&decoder) < 0) return -1;

  int32_t numOfMeta = 0;
  if (tDecodeI32(&decoder, &numOfMeta) < 0) return -1;
  pRsp->pMetaRsp = taosArrayInit(numOfMeta, sizeof(STableMetaRsp));
  if (pRsp->pMetaRsp == NULL) {
    terrno = TSDB_CODE_OUT_OF_MEMORY;
    return -1;
  }

  for (int32_t i = 0; i < numOfMeta; ++i) {
    STableMetaRsp tableMetaRsp = {0};
    if (tDecodeSTableMetaRsp(&decoder, &tableMetaRsp) < 0) return -1;
    taosArrayPush(pRsp->pMetaRsp, &tableMetaRsp);
  }

  int32_t numOfIndex = 0;
  if (tDecodeI32(&decoder, &numOfIndex) < 0) return -1;

  pRsp->pIndexRsp = taosArrayInit(numOfIndex, sizeof(STableIndexRsp));
  if (pRsp->pIndexRsp == NULL) {
    terrno = TSDB_CODE_OUT_OF_MEMORY;
    return -1;
  }

  for (int32_t i = 0; i < numOfIndex; ++i) {
    STableIndexRsp tableIndexRsp = {0};
    if (tDecodeCStrTo(&decoder, tableIndexRsp.tbName) < 0) return -1;
    if (tDecodeCStrTo(&decoder, tableIndexRsp.dbFName) < 0) return -1;
    if (tDecodeU64(&decoder, &tableIndexRsp.suid) < 0) return -1;
    if (tDecodeI32(&decoder, &tableIndexRsp.version) < 0) return -1;
    if (tDecodeI32(&decoder, &tableIndexRsp.indexSize) < 0) return -1;
    int32_t num = 0;
    if (tDecodeI32(&decoder, &num) < 0) return -1;
    if (num > 0) {
      tableIndexRsp.pIndex = taosArrayInit(num, sizeof(STableIndexInfo));
      if (NULL == tableIndexRsp.pIndex) return -1;
      STableIndexInfo info;
      for (int32_t j = 0; j < num; ++j) {
        if (tDeserializeSTableIndexInfo(&decoder, &info) < 0) return -1;
        if (NULL == taosArrayPush(tableIndexRsp.pIndex, &info)) {
          taosMemoryFree(info.expr);
          return -1;
        }
      }
    }
    taosArrayPush(pRsp->pIndexRsp, &tableIndexRsp);
  }

  tEndDecode(&decoder);

  tDecoderClear(&decoder);
  return 0;
}

void tFreeSTableMetaRsp(void *pRsp) {
  if (NULL == pRsp) {
    return;
  }

  taosMemoryFreeClear(((STableMetaRsp *)pRsp)->pSchemas);
}

void tFreeSTableIndexRsp(void *info) {
  if (NULL == info) {
    return;
  }

  STableIndexRsp *pInfo = (STableIndexRsp *)info;

  taosArrayDestroyEx(pInfo->pIndex, tFreeSTableIndexInfo);
}

void tFreeSSTbHbRsp(SSTbHbRsp *pRsp) {
  int32_t numOfMeta = taosArrayGetSize(pRsp->pMetaRsp);
  for (int32_t i = 0; i < numOfMeta; ++i) {
    STableMetaRsp *pMetaRsp = taosArrayGet(pRsp->pMetaRsp, i);
    tFreeSTableMetaRsp(pMetaRsp);
  }

  taosArrayDestroy(pRsp->pMetaRsp);

  int32_t numOfIndex = taosArrayGetSize(pRsp->pIndexRsp);
  for (int32_t i = 0; i < numOfIndex; ++i) {
    STableIndexRsp *pIndexRsp = taosArrayGet(pRsp->pIndexRsp, i);
    tFreeSTableIndexRsp(pIndexRsp);
  }

  taosArrayDestroy(pRsp->pIndexRsp);
}

// int32_t tSerializeSShowRsp(void *buf, int32_t bufLen, SShowRsp *pRsp) {
//   SEncoder encoder = {0};
//   tEncoderInit(&encoder, buf, bufLen);

//   if (tStartEncode(&encoder) < 0) return -1;
//   if (tEncodeI64(&encoder, pRsp->showId) < 0) return -1;
//   if (tEncodeSTableMetaRsp(&encoder, &pRsp->tableMeta) < 0) return -1;
//   tEndEncode(&encoder);

//   int32_t tlen = encoder.pos;
//   tEncoderClear(&encoder);
//   return tlen;
// }

// int32_t tDeserializeSShowRsp(void *buf, int32_t bufLen, SShowRsp *pRsp) {
//   SDecoder decoder = {0};
//   tDecoderInit(&decoder, buf, bufLen);

//   if (tStartDecode(&decoder) < 0) return -1;
//   if (tDecodeI64(&decoder, &pRsp->showId) < 0) return -1;
//   if (tDecodeSTableMetaRsp(&decoder, &pRsp->tableMeta) < 0) return -1;

//   tEndDecode(&decoder);
//   tDecoderClear(&decoder);
//   return 0;
// }

// void tFreeSShowRsp(SShowRsp *pRsp) { tFreeSTableMetaRsp(&pRsp->tableMeta); }

int32_t tSerializeSTableInfoReq(void *buf, int32_t bufLen, STableInfoReq *pReq) {
  int32_t headLen = sizeof(SMsgHead);
  if (buf != NULL) {
    buf = (char *)buf + headLen;
    bufLen -= headLen;
  }

  SEncoder encoder = {0};
  tEncoderInit(&encoder, buf, bufLen);

  if (tStartEncode(&encoder) < 0) return -1;
  if (tEncodeCStr(&encoder, pReq->dbFName) < 0) return -1;
  if (tEncodeCStr(&encoder, pReq->tbName) < 0) return -1;
  tEndEncode(&encoder);

  int32_t tlen = encoder.pos;
  tEncoderClear(&encoder);

  if (buf != NULL) {
    SMsgHead *pHead = (SMsgHead *)((char *)buf - headLen);
    pHead->vgId = htonl(pReq->header.vgId);
    pHead->contLen = htonl(tlen + headLen);
  }

  return tlen + headLen;
}

int32_t tDeserializeSTableInfoReq(void *buf, int32_t bufLen, STableInfoReq *pReq) {
  int32_t headLen = sizeof(SMsgHead);

  SMsgHead *pHead = buf;
  pHead->vgId = pReq->header.vgId;
  pHead->contLen = pReq->header.contLen;

  SDecoder decoder = {0};
  tDecoderInit(&decoder, (char *)buf + headLen, bufLen - headLen);

  if (tStartDecode(&decoder) < 0) return -1;
  if (tDecodeCStrTo(&decoder, pReq->dbFName) < 0) return -1;
  if (tDecodeCStrTo(&decoder, pReq->tbName) < 0) return -1;

  tEndDecode(&decoder);
  tDecoderClear(&decoder);
  return 0;
}

int32_t tSerializeSMDropTopicReq(void *buf, int32_t bufLen, SMDropTopicReq *pReq) {
  SEncoder encoder = {0};
  tEncoderInit(&encoder, buf, bufLen);

  if (tStartEncode(&encoder) < 0) return -1;
  if (tEncodeCStr(&encoder, pReq->name) < 0) return -1;
  if (tEncodeI8(&encoder, pReq->igNotExists) < 0) return -1;
  ENCODESQL();
  tEndEncode(&encoder);

  int32_t tlen = encoder.pos;
  tEncoderClear(&encoder);
  return tlen;
}

int32_t tDeserializeSMDropTopicReq(void *buf, int32_t bufLen, SMDropTopicReq *pReq) {
  SDecoder decoder = {0};
  tDecoderInit(&decoder, buf, bufLen);

  if (tStartDecode(&decoder) < 0) return -1;
  if (tDecodeCStrTo(&decoder, pReq->name) < 0) return -1;
  if (tDecodeI8(&decoder, &pReq->igNotExists) < 0) return -1;
  DECODESQL();
  tEndDecode(&decoder);

  tDecoderClear(&decoder);
  return 0;
}

void tFreeSMDropTopicReq(SMDropTopicReq *pReq) { FREESQL(); }

int32_t tSerializeSMDropCgroupReq(void *buf, int32_t bufLen, SMDropCgroupReq *pReq) {
  SEncoder encoder = {0};
  tEncoderInit(&encoder, buf, bufLen);

  if (tStartEncode(&encoder) < 0) return -1;
  if (tEncodeCStr(&encoder, pReq->topic) < 0) return -1;
  if (tEncodeCStr(&encoder, pReq->cgroup) < 0) return -1;
  if (tEncodeI8(&encoder, pReq->igNotExists) < 0) return -1;
  tEndEncode(&encoder);

  int32_t tlen = encoder.pos;
  tEncoderClear(&encoder);
  return tlen;
}

int32_t tDeserializeSMDropCgroupReq(void *buf, int32_t bufLen, SMDropCgroupReq *pReq) {
  SDecoder decoder = {0};
  tDecoderInit(&decoder, buf, bufLen);

  if (tStartDecode(&decoder) < 0) return -1;
  if (tDecodeCStrTo(&decoder, pReq->topic) < 0) return -1;
  if (tDecodeCStrTo(&decoder, pReq->cgroup) < 0) return -1;
  if (tDecodeI8(&decoder, &pReq->igNotExists) < 0) return -1;
  tEndDecode(&decoder);

  tDecoderClear(&decoder);
  return 0;
}

int32_t tSerializeSCMCreateTopicReq(void *buf, int32_t bufLen, const SCMCreateTopicReq *pReq) {
  SEncoder encoder = {0};
  tEncoderInit(&encoder, buf, bufLen);

  if (tStartEncode(&encoder) < 0) return -1;
  if (tEncodeCStr(&encoder, pReq->name) < 0) return -1;
  if (tEncodeI8(&encoder, pReq->igExists) < 0) return -1;
  if (tEncodeI8(&encoder, pReq->subType) < 0) return -1;
  if (tEncodeI8(&encoder, pReq->withMeta) < 0) return -1;
  if (tEncodeCStr(&encoder, pReq->subDbName) < 0) return -1;
  if (TOPIC_SUB_TYPE__DB == pReq->subType) {
  } else {
    if (TOPIC_SUB_TYPE__TABLE == pReq->subType) {
      if (tEncodeCStr(&encoder, pReq->subStbName) < 0) return -1;
    }
    if (pReq->ast && strlen(pReq->ast) > 0) {
      if (tEncodeI32(&encoder, strlen(pReq->ast)) < 0) return -1;
      if (tEncodeCStr(&encoder, pReq->ast) < 0) return -1;
    } else {
      if (tEncodeI32(&encoder, 0) < 0) return -1;
    }
  }
  if (tEncodeI32(&encoder, strlen(pReq->sql)) < 0) return -1;
  if (tEncodeCStr(&encoder, pReq->sql) < 0) return -1;

  tEndEncode(&encoder);

  int32_t tlen = encoder.pos;
  tEncoderClear(&encoder);
  return tlen;
}

int32_t tDeserializeSCMCreateTopicReq(void *buf, int32_t bufLen, SCMCreateTopicReq *pReq) {
  int32_t sqlLen = 0;
  int32_t astLen = 0;

  SDecoder decoder = {0};
  tDecoderInit(&decoder, buf, bufLen);

  if (tStartDecode(&decoder) < 0) return -1;
  if (tDecodeCStrTo(&decoder, pReq->name) < 0) return -1;
  if (tDecodeI8(&decoder, &pReq->igExists) < 0) return -1;
  if (tDecodeI8(&decoder, &pReq->subType) < 0) return -1;
  if (tDecodeI8(&decoder, &pReq->withMeta) < 0) return -1;
  if (tDecodeCStrTo(&decoder, pReq->subDbName) < 0) return -1;
  if (TOPIC_SUB_TYPE__DB == pReq->subType) {
  } else {
    if (TOPIC_SUB_TYPE__TABLE == pReq->subType) {
      if (tDecodeCStrTo(&decoder, pReq->subStbName) < 0) return -1;
    }
    if (tDecodeI32(&decoder, &astLen) < 0) return -1;
    if (astLen > 0) {
      pReq->ast = taosMemoryCalloc(1, astLen + 1);
      if (pReq->ast == NULL) return -1;
      if (tDecodeCStrTo(&decoder, pReq->ast) < 0) return -1;
    }
  }
  if (tDecodeI32(&decoder, &sqlLen) < 0) return -1;
  if (sqlLen > 0) {
    pReq->sql = taosMemoryCalloc(1, sqlLen + 1);
    if (pReq->sql == NULL) return -1;
    if (tDecodeCStrTo(&decoder, pReq->sql) < 0) return -1;
  }

  tEndDecode(&decoder);

  tDecoderClear(&decoder);
  return 0;
}

void tFreeSCMCreateTopicReq(SCMCreateTopicReq *pReq) {
  taosMemoryFreeClear(pReq->sql);
  if (TOPIC_SUB_TYPE__DB != pReq->subType) {
    taosMemoryFreeClear(pReq->ast);
  }
}

int32_t tSerializeSConnectReq(void *buf, int32_t bufLen, SConnectReq *pReq) {
  SEncoder encoder = {0};
  tEncoderInit(&encoder, buf, bufLen);

  if (tStartEncode(&encoder) < 0) return -1;
  if (tEncodeI8(&encoder, pReq->connType) < 0) return -1;
  if (tEncodeI32(&encoder, pReq->pid) < 0) return -1;
  if (tEncodeCStr(&encoder, pReq->app) < 0) return -1;
  if (tEncodeCStr(&encoder, pReq->db) < 0) return -1;
  if (tEncodeCStr(&encoder, pReq->user) < 0) return -1;
  if (tEncodeCStrWithLen(&encoder, pReq->passwd, TSDB_PASSWORD_LEN) < 0) return -1;
  if (tEncodeI64(&encoder, pReq->startTime) < 0) return -1;
  if (tEncodeCStr(&encoder, pReq->sVer) < 0) return -1;
  tEndEncode(&encoder);

  int32_t tlen = encoder.pos;
  tEncoderClear(&encoder);
  return tlen;
}

int32_t tDeserializeSConnectReq(void *buf, int32_t bufLen, SConnectReq *pReq) {
  SDecoder decoder = {0};
  tDecoderInit(&decoder, buf, bufLen);

  if (tStartDecode(&decoder) < 0) return -1;
  if (tDecodeI8(&decoder, &pReq->connType) < 0) return -1;
  if (tDecodeI32(&decoder, &pReq->pid) < 0) return -1;
  if (tDecodeCStrTo(&decoder, pReq->app) < 0) return -1;
  if (tDecodeCStrTo(&decoder, pReq->db) < 0) return -1;
  if (tDecodeCStrTo(&decoder, pReq->user) < 0) return -1;
  if (tDecodeCStrTo(&decoder, pReq->passwd) < 0) return -1;
  if (tDecodeI64(&decoder, &pReq->startTime) < 0) return -1;
  // Check the client version from version 3.0.3.0
  if (tDecodeIsEnd(&decoder)) {
    tDecoderClear(&decoder);
    return TSDB_CODE_VERSION_NOT_COMPATIBLE;
  }
  if (tDecodeCStrTo(&decoder, pReq->sVer) < 0) return -1;
  tEndDecode(&decoder);

  tDecoderClear(&decoder);
  return 0;
}

int32_t tSerializeSConnectRsp(void *buf, int32_t bufLen, SConnectRsp *pRsp) {
  SEncoder encoder = {0};
  tEncoderInit(&encoder, buf, bufLen);

  if (tStartEncode(&encoder) < 0) return -1;
  if (tEncodeI32(&encoder, pRsp->acctId) < 0) return -1;
  if (tEncodeI64(&encoder, pRsp->clusterId) < 0) return -1;
  if (tEncodeU32(&encoder, pRsp->connId) < 0) return -1;
  if (tEncodeI32(&encoder, pRsp->dnodeNum) < 0) return -1;
  if (tEncodeI8(&encoder, pRsp->superUser) < 0) return -1;
  if (tEncodeI8(&encoder, pRsp->sysInfo) < 0) return -1;
  if (tEncodeI8(&encoder, pRsp->connType) < 0) return -1;
  if (tEncodeSEpSet(&encoder, &pRsp->epSet) < 0) return -1;
  if (tEncodeI32(&encoder, pRsp->svrTimestamp) < 0) return -1;
  if (tEncodeCStr(&encoder, pRsp->sVer) < 0) return -1;
  if (tEncodeCStr(&encoder, pRsp->sDetailVer) < 0) return -1;
  if (tEncodeI32(&encoder, pRsp->passVer) < 0) return -1;
  if (tEncodeI32(&encoder, pRsp->authVer) < 0) return -1;
  if (tEncodeI64(&encoder, pRsp->whiteListVer) < 0) return -1;
  tEndEncode(&encoder);

  int32_t tlen = encoder.pos;
  tEncoderClear(&encoder);
  return tlen;
}

int32_t tDeserializeSConnectRsp(void *buf, int32_t bufLen, SConnectRsp *pRsp) {
  SDecoder decoder = {0};
  tDecoderInit(&decoder, buf, bufLen);

  if (tStartDecode(&decoder) < 0) return -1;
  if (tDecodeI32(&decoder, &pRsp->acctId) < 0) return -1;
  if (tDecodeI64(&decoder, &pRsp->clusterId) < 0) return -1;
  if (tDecodeU32(&decoder, &pRsp->connId) < 0) return -1;
  if (tDecodeI32(&decoder, &pRsp->dnodeNum) < 0) return -1;
  if (tDecodeI8(&decoder, &pRsp->superUser) < 0) return -1;
  if (tDecodeI8(&decoder, &pRsp->sysInfo) < 0) return -1;
  if (tDecodeI8(&decoder, &pRsp->connType) < 0) return -1;
  if (tDecodeSEpSet(&decoder, &pRsp->epSet) < 0) return -1;
  if (tDecodeI32(&decoder, &pRsp->svrTimestamp) < 0) return -1;
  if (tDecodeCStrTo(&decoder, pRsp->sVer) < 0) return -1;
  if (tDecodeCStrTo(&decoder, pRsp->sDetailVer) < 0) return -1;

  if (!tDecodeIsEnd(&decoder)) {
    if (tDecodeI32(&decoder, &pRsp->passVer) < 0) return -1;
  } else {
    pRsp->passVer = 0;
  }
  // since 3.0.7.0
  if (!tDecodeIsEnd(&decoder)) {
    if (tDecodeI32(&decoder, &pRsp->authVer) < 0) return -1;
  } else {
    pRsp->authVer = 0;
  }

  if (!tDecodeIsEnd(&decoder)) {
    if (tDecodeI64(&decoder, &pRsp->whiteListVer) < 0) return -1;
  } else {
    pRsp->whiteListVer = 0;
  }
  tEndDecode(&decoder);

  tDecoderClear(&decoder);
  return 0;
}

int32_t tSerializeSMTimerMsg(void *buf, int32_t bufLen, SMTimerReq *pReq) {
  SEncoder encoder = {0};
  tEncoderInit(&encoder, buf, bufLen);

  if (tStartEncode(&encoder) < 0) return -1;
  if (tEncodeI32(&encoder, pReq->reserved) < 0) return -1;
  tEndEncode(&encoder);

  int32_t tlen = encoder.pos;
  tEncoderClear(&encoder);
  return tlen;
}

// int32_t tDeserializeSMTimerMsg(void *buf, int32_t bufLen, SMTimerReq *pReq) {
//   SDecoder decoder = {0};
//   tDecoderInit(&decoder, buf, bufLen);

//   if (tStartDecode(&decoder) < 0) return -1;
//   if (tDecodeI32(&decoder, &pReq->reserved) < 0) return -1;
//   tEndDecode(&decoder);

//   tDecoderClear(&decoder);
//   return 0;
// }

int32_t tSerializeSMStreamTickMsg(void *buf, int32_t bufLen, SMStreamTickReq *pReq) {
  SEncoder encoder = {0};
  tEncoderInit(&encoder, buf, bufLen);

  if (tStartEncode(&encoder) < 0) return -1;
  if (tEncodeI64(&encoder, pReq->tick) < 0) return -1;
  tEndEncode(&encoder);

  int32_t tlen = encoder.pos;
  tEncoderClear(&encoder);
  return tlen;
}

// int32_t tDeserializeSMStreamTickMsg(void *buf, int32_t bufLen, SMStreamTickReq *pReq) {
//   SDecoder decoder = {0};
//   tDecoderInit(&decoder, buf, bufLen);

//   if (tStartDecode(&decoder) < 0) return -1;
//   if (tDecodeI64(&decoder, &pReq->tick) < 0) return -1;
//   tEndDecode(&decoder);

//   tDecoderClear(&decoder);
//   return 0;
// }

int32_t tEncodeSReplica(SEncoder *pEncoder, SReplica *pReplica) {
  if (tEncodeI32(pEncoder, pReplica->id) < 0) return -1;
  if (tEncodeU16(pEncoder, pReplica->port) < 0) return -1;
  if (tEncodeCStr(pEncoder, pReplica->fqdn) < 0) return -1;
  return 0;
}

int32_t tDecodeSReplica(SDecoder *pDecoder, SReplica *pReplica) {
  if (tDecodeI32(pDecoder, &pReplica->id) < 0) return -1;
  if (tDecodeU16(pDecoder, &pReplica->port) < 0) return -1;
  if (tDecodeCStrTo(pDecoder, pReplica->fqdn) < 0) return -1;
  return 0;
}

int32_t tSerializeSCreateVnodeReq(void *buf, int32_t bufLen, SCreateVnodeReq *pReq) {
  SEncoder encoder = {0};
  tEncoderInit(&encoder, buf, bufLen);

  if (tStartEncode(&encoder) < 0) return -1;
  if (tEncodeI32(&encoder, pReq->vgId) < 0) return -1;
  if (tEncodeCStr(&encoder, pReq->db) < 0) return -1;
  if (tEncodeI64(&encoder, pReq->dbUid) < 0) return -1;
  if (tEncodeI32(&encoder, pReq->vgVersion) < 0) return -1;
  if (tEncodeI32(&encoder, pReq->numOfStables) < 0) return -1;
  if (tEncodeI32(&encoder, pReq->buffer) < 0) return -1;
  if (tEncodeI32(&encoder, pReq->pageSize) < 0) return -1;
  if (tEncodeI32(&encoder, pReq->pages) < 0) return -1;
  if (tEncodeI32(&encoder, pReq->cacheLastSize) < 0) return -1;
  if (tEncodeI32(&encoder, pReq->daysPerFile) < 0) return -1;
  if (tEncodeI32(&encoder, pReq->daysToKeep0) < 0) return -1;
  if (tEncodeI32(&encoder, pReq->daysToKeep1) < 0) return -1;
  if (tEncodeI32(&encoder, pReq->daysToKeep2) < 0) return -1;
  if (tEncodeI32(&encoder, pReq->minRows) < 0) return -1;
  if (tEncodeI32(&encoder, pReq->maxRows) < 0) return -1;
  if (tEncodeI32(&encoder, pReq->walFsyncPeriod) < 0) return -1;
  if (tEncodeU32(&encoder, pReq->hashBegin) < 0) return -1;
  if (tEncodeU32(&encoder, pReq->hashEnd) < 0) return -1;
  if (tEncodeI8(&encoder, pReq->hashMethod) < 0) return -1;
  if (tEncodeI8(&encoder, pReq->walLevel) < 0) return -1;
  if (tEncodeI8(&encoder, pReq->precision) < 0) return -1;
  if (tEncodeI8(&encoder, pReq->compression) < 0) return -1;
  if (tEncodeI8(&encoder, pReq->strict) < 0) return -1;
  if (tEncodeI8(&encoder, pReq->cacheLast) < 0) return -1;
  if (tEncodeI8(&encoder, pReq->replica) < 0) return -1;
  if (tEncodeI8(&encoder, pReq->selfIndex) < 0) return -1;
  for (int32_t i = 0; i < TSDB_MAX_REPLICA; ++i) {
    SReplica *pReplica = &pReq->replicas[i];
    if (tEncodeSReplica(&encoder, pReplica) < 0) return -1;
  }
  if (tEncodeI32(&encoder, pReq->numOfRetensions) < 0) return -1;
  for (int32_t i = 0; i < pReq->numOfRetensions; ++i) {
    SRetention *pRetension = taosArrayGet(pReq->pRetensions, i);
    if (tEncodeI64(&encoder, pRetension->freq) < 0) return -1;
    if (tEncodeI64(&encoder, pRetension->keep) < 0) return -1;
    if (tEncodeI8(&encoder, pRetension->freqUnit) < 0) return -1;
    if (tEncodeI8(&encoder, pRetension->keepUnit) < 0) return -1;
  }

  if (tEncodeI8(&encoder, pReq->isTsma) < 0) return -1;
  if (pReq->isTsma) {
    uint32_t tsmaLen = (uint32_t)(htonl(((SMsgHead *)pReq->pTsma)->contLen));
    if (tEncodeBinary(&encoder, (const uint8_t *)pReq->pTsma, tsmaLen) < 0) return -1;
  }
  if (tEncodeI32(&encoder, pReq->walRetentionPeriod) < 0) return -1;
  if (tEncodeI64(&encoder, pReq->walRetentionSize) < 0) return -1;
  if (tEncodeI32(&encoder, pReq->walRollPeriod) < 0) return -1;
  if (tEncodeI64(&encoder, pReq->walSegmentSize) < 0) return -1;
  if (tEncodeI16(&encoder, pReq->sstTrigger) < 0) return -1;
  if (tEncodeI16(&encoder, pReq->hashPrefix) < 0) return -1;
  if (tEncodeI16(&encoder, pReq->hashSuffix) < 0) return -1;
  if (tEncodeI32(&encoder, pReq->tsdbPageSize) < 0) return -1;
  for (int32_t i = 0; i < 6; ++i) {
    if (tEncodeI64(&encoder, pReq->reserved[i]) < 0) return -1;
  }
  if (tEncodeI8(&encoder, pReq->learnerReplica) < 0) return -1;
  if (tEncodeI8(&encoder, pReq->learnerSelfIndex) < 0) return -1;
  for (int32_t i = 0; i < TSDB_MAX_LEARNER_REPLICA; ++i) {
    SReplica *pReplica = &pReq->learnerReplicas[i];
    if (tEncodeSReplica(&encoder, pReplica) < 0) return -1;
  }
  if (tEncodeI32(&encoder, pReq->changeVersion) < 0) return -1;
  if (tEncodeI32(&encoder, pReq->keepTimeOffset) < 0) return -1;
  if (tEncodeI32(&encoder, pReq->s3ChunkSize) < 0) return -1;
  if (tEncodeI32(&encoder, pReq->s3KeepLocal) < 0) return -1;
  if (tEncodeI8(&encoder, pReq->s3Compact) < 0) return -1;

  tEndEncode(&encoder);

  int32_t tlen = encoder.pos;
  tEncoderClear(&encoder);
  return tlen;
}

int32_t tDeserializeSCreateVnodeReq(void *buf, int32_t bufLen, SCreateVnodeReq *pReq) {
  SDecoder decoder = {0};
  tDecoderInit(&decoder, buf, bufLen);

  if (tStartDecode(&decoder) < 0) return -1;
  if (tDecodeI32(&decoder, &pReq->vgId) < 0) return -1;
  if (tDecodeCStrTo(&decoder, pReq->db) < 0) return -1;
  if (tDecodeI64(&decoder, &pReq->dbUid) < 0) return -1;
  if (tDecodeI32(&decoder, &pReq->vgVersion) < 0) return -1;
  if (tDecodeI32(&decoder, &pReq->numOfStables) < 0) return -1;
  if (tDecodeI32(&decoder, &pReq->buffer) < 0) return -1;
  if (tDecodeI32(&decoder, &pReq->pageSize) < 0) return -1;
  if (tDecodeI32(&decoder, &pReq->pages) < 0) return -1;
  if (tDecodeI32(&decoder, &pReq->cacheLastSize) < 0) return -1;
  if (tDecodeI32(&decoder, &pReq->daysPerFile) < 0) return -1;
  if (tDecodeI32(&decoder, &pReq->daysToKeep0) < 0) return -1;
  if (tDecodeI32(&decoder, &pReq->daysToKeep1) < 0) return -1;
  if (tDecodeI32(&decoder, &pReq->daysToKeep2) < 0) return -1;
  if (tDecodeI32(&decoder, &pReq->minRows) < 0) return -1;
  if (tDecodeI32(&decoder, &pReq->maxRows) < 0) return -1;
  if (tDecodeI32(&decoder, &pReq->walFsyncPeriod) < 0) return -1;
  if (tDecodeU32(&decoder, &pReq->hashBegin) < 0) return -1;
  if (tDecodeU32(&decoder, &pReq->hashEnd) < 0) return -1;
  if (tDecodeI8(&decoder, &pReq->hashMethod) < 0) return -1;
  if (tDecodeI8(&decoder, &pReq->walLevel) < 0) return -1;
  if (tDecodeI8(&decoder, &pReq->precision) < 0) return -1;
  if (tDecodeI8(&decoder, &pReq->compression) < 0) return -1;
  if (tDecodeI8(&decoder, &pReq->strict) < 0) return -1;
  if (tDecodeI8(&decoder, &pReq->cacheLast) < 0) return -1;
  if (tDecodeI8(&decoder, &pReq->replica) < 0) return -1;
  if (tDecodeI8(&decoder, &pReq->selfIndex) < 0) return -1;
  for (int32_t i = 0; i < TSDB_MAX_REPLICA; ++i) {
    SReplica *pReplica = &pReq->replicas[i];
    if (tDecodeSReplica(&decoder, pReplica) < 0) return -1;
  }
  if (tDecodeI32(&decoder, &pReq->numOfRetensions) < 0) return -1;
  pReq->pRetensions = taosArrayInit(pReq->numOfRetensions, sizeof(SRetention));
  if (pReq->pRetensions == NULL) {
    terrno = TSDB_CODE_OUT_OF_MEMORY;
    return -1;
  }

  for (int32_t i = 0; i < pReq->numOfRetensions; ++i) {
    SRetention rentension = {0};
    if (tDecodeI64(&decoder, &rentension.freq) < 0) return -1;
    if (tDecodeI64(&decoder, &rentension.keep) < 0) return -1;
    if (tDecodeI8(&decoder, &rentension.freqUnit) < 0) return -1;
    if (tDecodeI8(&decoder, &rentension.keepUnit) < 0) return -1;
    if (taosArrayPush(pReq->pRetensions, &rentension) == NULL) {
      terrno = TSDB_CODE_OUT_OF_MEMORY;
      return -1;
    }
  }

  if (tDecodeI8(&decoder, &pReq->isTsma) < 0) return -1;
  if (pReq->isTsma) {
    if (tDecodeBinary(&decoder, (uint8_t **)&pReq->pTsma, NULL) < 0) return -1;
  }

  if (tDecodeI32(&decoder, &pReq->walRetentionPeriod) < 0) return -1;
  if (tDecodeI64(&decoder, &pReq->walRetentionSize) < 0) return -1;
  if (tDecodeI32(&decoder, &pReq->walRollPeriod) < 0) return -1;
  if (tDecodeI64(&decoder, &pReq->walSegmentSize) < 0) return -1;
  if (tDecodeI16(&decoder, &pReq->sstTrigger) < 0) return -1;
  if (tDecodeI16(&decoder, &pReq->hashPrefix) < 0) return -1;
  if (tDecodeI16(&decoder, &pReq->hashSuffix) < 0) return -1;
  if (tDecodeI32(&decoder, &pReq->tsdbPageSize) < 0) return -1;
  for (int32_t i = 0; i < 6; ++i) {
    if (tDecodeI64(&decoder, &pReq->reserved[i]) < 0) return -1;
  }
  if (!tDecodeIsEnd(&decoder)) {
    if (tDecodeI8(&decoder, &pReq->learnerReplica) < 0) return -1;
    if (tDecodeI8(&decoder, &pReq->learnerSelfIndex) < 0) return -1;
    for (int32_t i = 0; i < TSDB_MAX_LEARNER_REPLICA; ++i) {
      SReplica *pReplica = &pReq->learnerReplicas[i];
      if (tDecodeSReplica(&decoder, pReplica) < 0) return -1;
    }
  }
  if (!tDecodeIsEnd(&decoder)) {
    if (tDecodeI32(&decoder, &pReq->changeVersion) < 0) return -1;
  }
  pReq->keepTimeOffset = TSDB_DEFAULT_KEEP_TIME_OFFSET;
  if (!tDecodeIsEnd(&decoder)) {
    if (tDecodeI32(&decoder, &pReq->keepTimeOffset) < 0) return -1;
  }

  pReq->s3ChunkSize = TSDB_DEFAULT_S3_CHUNK_SIZE;
  pReq->s3KeepLocal = TSDB_DEFAULT_S3_KEEP_LOCAL;
  pReq->s3Compact = TSDB_DEFAULT_S3_COMPACT;
  if (!tDecodeIsEnd(&decoder)) {
    if (tDecodeI32(&decoder, &pReq->s3ChunkSize) < 0) return -1;
    if (tDecodeI32(&decoder, &pReq->s3KeepLocal) < 0) return -1;
    if (tDecodeI8(&decoder, &pReq->s3Compact) < 0) return -1;
  }

  tEndDecode(&decoder);
  tDecoderClear(&decoder);
  return 0;
}

int32_t tFreeSCreateVnodeReq(SCreateVnodeReq *pReq) {
  taosArrayDestroy(pReq->pRetensions);
  pReq->pRetensions = NULL;
  return 0;
}

int32_t tSerializeSQueryCompactProgressReq(void *buf, int32_t bufLen, SQueryCompactProgressReq *pReq) {
  SEncoder encoder = {0};
  tEncoderInit(&encoder, buf, bufLen);

  if (tStartEncode(&encoder) < 0) return -1;

  if (tEncodeI32(&encoder, pReq->compactId) < 0) return -1;
  if (tEncodeI32(&encoder, pReq->vgId) < 0) return -1;
  if (tEncodeI32(&encoder, pReq->dnodeId) < 0) return -1;

  tEndEncode(&encoder);

  int32_t tlen = encoder.pos;
  tEncoderClear(&encoder);
  return tlen;
}

int32_t tDeserializeSQueryCompactProgressReq(void *buf, int32_t bufLen, SQueryCompactProgressReq *pReq) {
  int32_t headLen = sizeof(SMsgHead);

  SDecoder decoder = {0};
  tDecoderInit(&decoder, ((uint8_t *)buf) + headLen, bufLen - headLen);

  if (tStartDecode(&decoder) < 0) return -1;

  if (tDecodeI32(&decoder, &pReq->compactId) < 0) return -1;
  if (tDecodeI32(&decoder, &pReq->vgId) < 0) return -1;
  if (tDecodeI32(&decoder, &pReq->dnodeId) < 0) return -1;

  tEndDecode(&decoder);
  tDecoderClear(&decoder);
  return 0;
}

int32_t tSerializeSQueryCompactProgressRsp(void *buf, int32_t bufLen, SQueryCompactProgressRsp *pReq) {
  SEncoder encoder = {0};
  tEncoderInit(&encoder, buf, bufLen);

  if (tStartEncode(&encoder) < 0) return -1;

  if (tEncodeI32(&encoder, pReq->compactId) < 0) return -1;
  if (tEncodeI32(&encoder, pReq->vgId) < 0) return -1;
  if (tEncodeI32(&encoder, pReq->dnodeId) < 0) return -1;
  if (tEncodeI32(&encoder, pReq->numberFileset) < 0) return -1;
  if (tEncodeI32(&encoder, pReq->finished) < 0) return -1;

  tEndEncode(&encoder);

  int32_t tlen = encoder.pos;
  tEncoderClear(&encoder);
  return tlen;
}
int32_t tDeserializeSQueryCompactProgressRsp(void *buf, int32_t bufLen, SQueryCompactProgressRsp *pReq) {
  SDecoder decoder = {0};
  tDecoderInit(&decoder, buf, bufLen);

  if (tStartDecode(&decoder) < 0) return -1;

  if (tDecodeI32(&decoder, &pReq->compactId) < 0) return -2;
  if (tDecodeI32(&decoder, &pReq->vgId) < 0) return -3;
  if (tDecodeI32(&decoder, &pReq->dnodeId) < 0) return -4;
  if (tDecodeI32(&decoder, &pReq->numberFileset) < 0) return -5;
  if (tDecodeI32(&decoder, &pReq->finished) < 0) return -6;

  tEndDecode(&decoder);
  tDecoderClear(&decoder);
  return 0;
}

int32_t tSerializeSDropVnodeReq(void *buf, int32_t bufLen, SDropVnodeReq *pReq) {
  SEncoder encoder = {0};
  tEncoderInit(&encoder, buf, bufLen);

  if (tStartEncode(&encoder) < 0) return -1;
  if (tEncodeI32(&encoder, pReq->vgId) < 0) return -1;
  if (tEncodeI32(&encoder, pReq->dnodeId) < 0) return -1;
  if (tEncodeI64(&encoder, pReq->dbUid) < 0) return -1;
  if (tEncodeCStr(&encoder, pReq->db) < 0) return -1;
  for (int32_t i = 0; i < 8; ++i) {
    if (tEncodeI64(&encoder, pReq->reserved[i]) < 0) return -1;
  }
  tEndEncode(&encoder);

  int32_t tlen = encoder.pos;
  tEncoderClear(&encoder);
  return tlen;
}

int32_t tDeserializeSDropVnodeReq(void *buf, int32_t bufLen, SDropVnodeReq *pReq) {
  SDecoder decoder = {0};
  tDecoderInit(&decoder, buf, bufLen);

  if (tStartDecode(&decoder) < 0) return -1;
  if (tDecodeI32(&decoder, &pReq->vgId) < 0) return -1;
  if (tDecodeI32(&decoder, &pReq->dnodeId) < 0) return -1;
  if (tDecodeI64(&decoder, &pReq->dbUid) < 0) return -1;
  if (tDecodeCStrTo(&decoder, pReq->db) < 0) return -1;
  for (int32_t i = 0; i < 8; ++i) {
    if (tDecodeI64(&decoder, &pReq->reserved[i]) < 0) return -1;
  }
  tEndDecode(&decoder);

  tDecoderClear(&decoder);
  return 0;
}
int32_t tSerializeSDropIdxReq(void *buf, int32_t bufLen, SDropIndexReq *pReq) {
  SEncoder encoder = {0};
  tEncoderInit(&encoder, buf, bufLen);

  if (tStartEncode(&encoder) < 0) return -1;
  if (tEncodeCStr(&encoder, pReq->colName) < 0) return -1;
  if (tEncodeCStr(&encoder, pReq->stb) < 0) return -1;
  if (tEncodeI64(&encoder, pReq->stbUid) < 0) return -1;
  if (tEncodeI64(&encoder, pReq->dbUid) < 0) return -1;
  for (int32_t i = 0; i < 8; ++i) {
    if (tEncodeI64(&encoder, pReq->reserved[i]) < 0) return -1;
  }
  tEndEncode(&encoder);

  int32_t tlen = encoder.pos;
  tEncoderClear(&encoder);
  return tlen;
  // TODO
  return 0;
}
int32_t tDeserializeSDropIdxReq(void *buf, int32_t bufLen, SDropIndexReq *pReq) {
  SDecoder decoder = {0};
  tDecoderInit(&decoder, buf, bufLen);

  if (tStartDecode(&decoder) < 0) return -1;
  if (tDecodeCStrTo(&decoder, pReq->colName) < 0) return -1;
  if (tDecodeCStrTo(&decoder, pReq->stb) < 0) return -1;
  if (tDecodeI64(&decoder, &pReq->stbUid) < 0) return -1;
  if (tDecodeI64(&decoder, &pReq->dbUid) < 0) return -1;
  for (int32_t i = 0; i < 8; ++i) {
    if (tDecodeI64(&decoder, &pReq->reserved[i]) < 0) return -1;
  }
  tEndDecode(&decoder);

  tDecoderClear(&decoder);
  // TODO
  return 0;
}

int32_t tSerializeSCompactVnodeReq(void *buf, int32_t bufLen, SCompactVnodeReq *pReq) {
  SEncoder encoder = {0};
  tEncoderInit(&encoder, buf, bufLen);

  if (tStartEncode(&encoder) < 0) return -1;
  if (tEncodeI64(&encoder, pReq->dbUid) < 0) return -1;
  if (tEncodeCStr(&encoder, pReq->db) < 0) return -1;
  if (tEncodeI64(&encoder, pReq->compactStartTime) < 0) return -1;

  // 1.1 add tw.skey and tw.ekey
  if (tEncodeI64(&encoder, pReq->tw.skey) < 0) return -1;
  if (tEncodeI64(&encoder, pReq->tw.ekey) < 0) return -1;

  if (tEncodeI32(&encoder, pReq->compactId) < 0) return -1;

  tEndEncode(&encoder);

  int32_t tlen = encoder.pos;
  tEncoderClear(&encoder);
  return tlen;
}

int32_t tDeserializeSCompactVnodeReq(void *buf, int32_t bufLen, SCompactVnodeReq *pReq) {
  SDecoder decoder = {0};
  tDecoderInit(&decoder, buf, bufLen);

  if (tStartDecode(&decoder) < 0) return -1;

  if (tDecodeI64(&decoder, &pReq->dbUid) < 0) return -1;
  if (tDecodeCStrTo(&decoder, pReq->db) < 0) return -1;
  if (tDecodeI64(&decoder, &pReq->compactStartTime) < 0) return -1;

  // 1.1
  if (tDecodeIsEnd(&decoder)) {
    pReq->tw.skey = TSKEY_MIN;
    pReq->tw.ekey = TSKEY_MAX;
  } else {
    if (tDecodeI64(&decoder, &pReq->tw.skey) < 0) return -1;
    if (tDecodeI64(&decoder, &pReq->tw.ekey) < 0) return -1;
  }

  if (!tDecodeIsEnd(&decoder)) {
    if (tDecodeI32(&decoder, &pReq->compactId) < 0) return -1;
  }

  tEndDecode(&decoder);
  tDecoderClear(&decoder);
  return 0;
}

int32_t tSerializeSVKillCompactReq(void *buf, int32_t bufLen, SVKillCompactReq *pReq) {
  SEncoder encoder = {0};
  tEncoderInit(&encoder, buf, bufLen);

  if (tStartEncode(&encoder) < 0) return -1;

  if (tEncodeI32(&encoder, pReq->compactId) < 0) return -1;
  if (tEncodeI32(&encoder, pReq->vgId) < 0) return -1;
  if (tEncodeI32(&encoder, pReq->dnodeId) < 0) return -1;

  tEndEncode(&encoder);

  int32_t tlen = encoder.pos;
  tEncoderClear(&encoder);
  return tlen;
}

int32_t tDeserializeSVKillCompactReq(void *buf, int32_t bufLen, SVKillCompactReq *pReq) {
  SDecoder decoder = {0};
  tDecoderInit(&decoder, buf, bufLen);

  if (tStartDecode(&decoder) < 0) return -1;

  if (tDecodeI32(&decoder, &pReq->compactId) < 0) return -1;
  if (tDecodeI32(&decoder, &pReq->vgId) < 0) return -1;
  if (tDecodeI32(&decoder, &pReq->dnodeId) < 0) return -1;

  tEndDecode(&decoder);
  tDecoderClear(&decoder);
  return 0;
}

int32_t tSerializeSAlterVnodeConfigReq(void *buf, int32_t bufLen, SAlterVnodeConfigReq *pReq) {
  SEncoder encoder = {0};
  tEncoderInit(&encoder, buf, bufLen);

  if (tStartEncode(&encoder) < 0) return -1;
  if (tEncodeI32(&encoder, pReq->vgVersion) < 0) return -1;
  if (tEncodeI32(&encoder, pReq->buffer) < 0) return -1;
  if (tEncodeI32(&encoder, pReq->pageSize) < 0) return -1;
  if (tEncodeI32(&encoder, pReq->pages) < 0) return -1;
  if (tEncodeI32(&encoder, pReq->cacheLastSize) < 0) return -1;
  if (tEncodeI32(&encoder, pReq->daysPerFile) < 0) return -1;
  if (tEncodeI32(&encoder, pReq->daysToKeep0) < 0) return -1;
  if (tEncodeI32(&encoder, pReq->daysToKeep1) < 0) return -1;
  if (tEncodeI32(&encoder, pReq->daysToKeep2) < 0) return -1;
  if (tEncodeI32(&encoder, pReq->walFsyncPeriod) < 0) return -1;
  if (tEncodeI8(&encoder, pReq->walLevel) < 0) return -1;
  if (tEncodeI8(&encoder, pReq->strict) < 0) return -1;
  if (tEncodeI8(&encoder, pReq->cacheLast) < 0) return -1;
  for (int32_t i = 0; i < 7; ++i) {
    if (tEncodeI64(&encoder, pReq->reserved[i]) < 0) return -1;
  }

  // 1st modification
  if (tEncodeI16(&encoder, pReq->sttTrigger) < 0) return -1;
  if (tEncodeI32(&encoder, pReq->minRows) < 0) return -1;
  // 2nd modification
  if (tEncodeI32(&encoder, pReq->walRetentionPeriod) < 0) return -1;
  if (tEncodeI32(&encoder, pReq->walRetentionSize) < 0) return -1;
  if (tEncodeI32(&encoder, pReq->keepTimeOffset) < 0) return -1;

  if (tEncodeI32(&encoder, pReq->s3KeepLocal) < 0) return -1;
  if (tEncodeI8(&encoder, pReq->s3Compact) < 0) return -1;

  tEndEncode(&encoder);

  int32_t tlen = encoder.pos;
  tEncoderClear(&encoder);
  return tlen;
}

int32_t tDeserializeSAlterVnodeConfigReq(void *buf, int32_t bufLen, SAlterVnodeConfigReq *pReq) {
  SDecoder decoder = {0};
  tDecoderInit(&decoder, buf, bufLen);

  if (tStartDecode(&decoder) < 0) return -1;
  if (tDecodeI32(&decoder, &pReq->vgVersion) < 0) return -1;
  if (tDecodeI32(&decoder, &pReq->buffer) < 0) return -1;
  if (tDecodeI32(&decoder, &pReq->pageSize) < 0) return -1;
  if (tDecodeI32(&decoder, &pReq->pages) < 0) return -1;
  if (tDecodeI32(&decoder, &pReq->cacheLastSize) < 0) return -1;
  if (tDecodeI32(&decoder, &pReq->daysPerFile) < 0) return -1;
  if (tDecodeI32(&decoder, &pReq->daysToKeep0) < 0) return -1;
  if (tDecodeI32(&decoder, &pReq->daysToKeep1) < 0) return -1;
  if (tDecodeI32(&decoder, &pReq->daysToKeep2) < 0) return -1;
  if (tDecodeI32(&decoder, &pReq->walFsyncPeriod) < 0) return -1;
  if (tDecodeI8(&decoder, &pReq->walLevel) < 0) return -1;
  if (tDecodeI8(&decoder, &pReq->strict) < 0) return -1;
  if (tDecodeI8(&decoder, &pReq->cacheLast) < 0) return -1;
  for (int32_t i = 0; i < 7; ++i) {
    if (tDecodeI64(&decoder, &pReq->reserved[i]) < 0) return -1;
  }

  // 1st modification
  if (tDecodeIsEnd(&decoder)) {
    pReq->sttTrigger = -1;
    pReq->minRows = -1;
  } else {
    if (tDecodeI16(&decoder, &pReq->sttTrigger) < 0) return -1;
    if (tDecodeI32(&decoder, &pReq->minRows) < 0) return -1;
  }

  // 2n modification
  if (tDecodeIsEnd(&decoder)) {
    pReq->walRetentionPeriod = -1;
    pReq->walRetentionSize = -1;
  } else {
    if (tDecodeI32(&decoder, &pReq->walRetentionPeriod) < 0) return -1;
    if (tDecodeI32(&decoder, &pReq->walRetentionSize) < 0) return -1;
  }
  pReq->keepTimeOffset = TSDB_DEFAULT_KEEP_TIME_OFFSET;
  if (!tDecodeIsEnd(&decoder)) {
    if (tDecodeI32(&decoder, &pReq->keepTimeOffset) < 0) return -1;
  }

  pReq->s3KeepLocal = TSDB_DEFAULT_S3_KEEP_LOCAL;
  pReq->s3Compact = TSDB_DEFAULT_S3_COMPACT;
  if (!tDecodeIsEnd(&decoder)) {
    if (tDecodeI32(&decoder, &pReq->s3KeepLocal) < 0) return -1;
    if (tDecodeI8(&decoder, &pReq->s3Compact) < 0) return -1;
  }

  tEndDecode(&decoder);
  tDecoderClear(&decoder);
  return 0;
}

int32_t tSerializeSAlterVnodeReplicaReq(void *buf, int32_t bufLen, SAlterVnodeReplicaReq *pReq) {
  SEncoder encoder = {0};
  tEncoderInit(&encoder, buf, bufLen);

  if (tStartEncode(&encoder) < 0) return -1;
  if (tEncodeI32(&encoder, pReq->vgId) < 0) return -1;
  if (tEncodeI8(&encoder, pReq->strict) < 0) return -1;
  if (tEncodeI8(&encoder, pReq->selfIndex) < 0) return -1;
  if (tEncodeI8(&encoder, pReq->replica) < 0) return -1;
  for (int32_t i = 0; i < TSDB_MAX_REPLICA; ++i) {
    SReplica *pReplica = &pReq->replicas[i];
    if (tEncodeSReplica(&encoder, pReplica) < 0) return -1;
  }
  for (int32_t i = 0; i < 8; ++i) {
    if (tEncodeI64(&encoder, pReq->reserved[i]) < 0) return -1;
  }
  if (tEncodeI8(&encoder, pReq->learnerSelfIndex) < 0) return -1;
  if (tEncodeI8(&encoder, pReq->learnerReplica) < 0) return -1;
  for (int32_t i = 0; i < TSDB_MAX_LEARNER_REPLICA; ++i) {
    SReplica *pReplica = &pReq->learnerReplicas[i];
    if (tEncodeSReplica(&encoder, pReplica) < 0) return -1;
  }
  if (tEncodeI32(&encoder, pReq->changeVersion) < 0) return -1;
  tEndEncode(&encoder);

  int32_t tlen = encoder.pos;
  tEncoderClear(&encoder);
  return tlen;
}

int32_t tDeserializeSAlterVnodeReplicaReq(void *buf, int32_t bufLen, SAlterVnodeReplicaReq *pReq) {
  SDecoder decoder = {0};
  tDecoderInit(&decoder, buf, bufLen);

  if (tStartDecode(&decoder) < 0) return -1;
  if (tDecodeI32(&decoder, &pReq->vgId) < 0) return -1;
  if (tDecodeI8(&decoder, &pReq->strict) < 0) return -1;
  if (tDecodeI8(&decoder, &pReq->selfIndex) < 0) return -1;
  if (tDecodeI8(&decoder, &pReq->replica) < 0) return -1;
  for (int32_t i = 0; i < TSDB_MAX_REPLICA; ++i) {
    SReplica *pReplica = &pReq->replicas[i];
    if (tDecodeSReplica(&decoder, pReplica) < 0) return -1;
  }
  for (int32_t i = 0; i < 8; ++i) {
    if (tDecodeI64(&decoder, &pReq->reserved[i]) < 0) return -1;
  }
  if (!tDecodeIsEnd(&decoder)) {
    if (tDecodeI8(&decoder, &pReq->learnerSelfIndex) < 0) return -1;
    if (tDecodeI8(&decoder, &pReq->learnerReplica) < 0) return -1;
    for (int32_t i = 0; i < TSDB_MAX_LEARNER_REPLICA; ++i) {
      SReplica *pReplica = &pReq->learnerReplicas[i];
      if (tDecodeSReplica(&decoder, pReplica) < 0) return -1;
    }
  }
  if (!tDecodeIsEnd(&decoder)) {
    if (tDecodeI32(&decoder, &pReq->changeVersion) < 0) return -1;
  }

  tEndDecode(&decoder);
  tDecoderClear(&decoder);
  return 0;
}

int32_t tSerializeSDisableVnodeWriteReq(void *buf, int32_t bufLen, SDisableVnodeWriteReq *pReq) {
  SEncoder encoder = {0};
  tEncoderInit(&encoder, buf, bufLen);

  if (tStartEncode(&encoder) < 0) return -1;
  if (tEncodeI32(&encoder, pReq->vgId) < 0) return -1;
  if (tEncodeI8(&encoder, pReq->disable) < 0) return -1;

  tEndEncode(&encoder);

  int32_t tlen = encoder.pos;
  tEncoderClear(&encoder);
  return tlen;
}

int32_t tDeserializeSDisableVnodeWriteReq(void *buf, int32_t bufLen, SDisableVnodeWriteReq *pReq) {
  SDecoder decoder = {0};
  tDecoderInit(&decoder, buf, bufLen);

  if (tStartDecode(&decoder) < 0) return -1;
  if (tDecodeI32(&decoder, &pReq->vgId) < 0) return -1;
  if (tDecodeI8(&decoder, &pReq->disable) < 0) return -1;

  tEndDecode(&decoder);
  tDecoderClear(&decoder);
  return 0;
}

int32_t tSerializeSAlterVnodeHashRangeReq(void *buf, int32_t bufLen, SAlterVnodeHashRangeReq *pReq) {
  SEncoder encoder = {0};
  tEncoderInit(&encoder, buf, bufLen);

  if (tStartEncode(&encoder) < 0) return -1;
  if (tEncodeI32(&encoder, pReq->srcVgId) < 0) return -1;
  if (tEncodeI32(&encoder, pReq->dstVgId) < 0) return -1;
  if (tEncodeI32(&encoder, pReq->hashBegin) < 0) return -1;
  if (tEncodeI32(&encoder, pReq->hashEnd) < 0) return -1;
  if (tEncodeI32(&encoder, pReq->changeVersion) < 0) return -1;
  if (tEncodeI32(&encoder, pReq->reserved) < 0) return -1;

  tEndEncode(&encoder);

  int32_t tlen = encoder.pos;
  tEncoderClear(&encoder);
  return tlen;
}

int32_t tDeserializeSAlterVnodeHashRangeReq(void *buf, int32_t bufLen, SAlterVnodeHashRangeReq *pReq) {
  SDecoder decoder = {0};
  tDecoderInit(&decoder, buf, bufLen);

  if (tStartDecode(&decoder) < 0) return -1;
  if (tDecodeI32(&decoder, &pReq->srcVgId) < 0) return -1;
  if (tDecodeI32(&decoder, &pReq->dstVgId) < 0) return -1;
  if (tDecodeI32(&decoder, &pReq->hashBegin) < 0) return -1;
  if (tDecodeI32(&decoder, &pReq->hashEnd) < 0) return -1;
  if (tDecodeI32(&decoder, &pReq->changeVersion) < 0) return -1;
  if (tDecodeI32(&decoder, &pReq->reserved) < 0) return -1;

  tEndDecode(&decoder);
  tDecoderClear(&decoder);
  return 0;
}

int32_t tSerializeSKillQueryReq(void *buf, int32_t bufLen, SKillQueryReq *pReq) {
  SEncoder encoder = {0};
  tEncoderInit(&encoder, buf, bufLen);

  if (tStartEncode(&encoder) < 0) return -1;
  if (tEncodeCStr(&encoder, pReq->queryStrId) < 0) return -1;
  tEndEncode(&encoder);

  int32_t tlen = encoder.pos;
  tEncoderClear(&encoder);
  return tlen;
}

int32_t tDeserializeSKillQueryReq(void *buf, int32_t bufLen, SKillQueryReq *pReq) {
  SDecoder decoder = {0};
  tDecoderInit(&decoder, buf, bufLen);

  if (tStartDecode(&decoder) < 0) return -1;
  if (tDecodeCStrTo(&decoder, pReq->queryStrId) < 0) return -1;
  tEndDecode(&decoder);

  tDecoderClear(&decoder);
  return 0;
}

int32_t tSerializeSKillConnReq(void *buf, int32_t bufLen, SKillConnReq *pReq) {
  SEncoder encoder = {0};
  tEncoderInit(&encoder, buf, bufLen);

  if (tStartEncode(&encoder) < 0) return -1;
  if (tEncodeU32(&encoder, pReq->connId) < 0) return -1;
  tEndEncode(&encoder);

  int32_t tlen = encoder.pos;
  tEncoderClear(&encoder);
  return tlen;
}

int32_t tDeserializeSKillConnReq(void *buf, int32_t bufLen, SKillConnReq *pReq) {
  SDecoder decoder = {0};
  tDecoderInit(&decoder, buf, bufLen);

  if (tStartDecode(&decoder) < 0) return -1;
  if (tDecodeU32(&decoder, &pReq->connId) < 0) return -1;
  tEndDecode(&decoder);

  tDecoderClear(&decoder);
  return 0;
}

int32_t tSerializeSKillTransReq(void *buf, int32_t bufLen, SKillTransReq *pReq) {
  SEncoder encoder = {0};
  tEncoderInit(&encoder, buf, bufLen);

  if (tStartEncode(&encoder) < 0) return -1;
  if (tEncodeI32(&encoder, pReq->transId) < 0) return -1;
  tEndEncode(&encoder);

  int32_t tlen = encoder.pos;
  tEncoderClear(&encoder);
  return tlen;
}

int32_t tDeserializeSKillTransReq(void *buf, int32_t bufLen, SKillTransReq *pReq) {
  SDecoder decoder = {0};
  tDecoderInit(&decoder, buf, bufLen);

  if (tStartDecode(&decoder) < 0) return -1;
  if (tDecodeI32(&decoder, &pReq->transId) < 0) return -1;
  tEndDecode(&decoder);

  tDecoderClear(&decoder);
  return 0;
}

int32_t tSerializeSBalanceVgroupReq(void *buf, int32_t bufLen, SBalanceVgroupReq *pReq) {
  SEncoder encoder = {0};
  tEncoderInit(&encoder, buf, bufLen);

  if (tStartEncode(&encoder) < 0) return -1;
  if (tEncodeI32(&encoder, pReq->useless) < 0) return -1;
  ENCODESQL();
  tEndEncode(&encoder);

  int32_t tlen = encoder.pos;
  tEncoderClear(&encoder);
  return tlen;
}

int32_t tDeserializeSBalanceVgroupReq(void *buf, int32_t bufLen, SBalanceVgroupReq *pReq) {
  SDecoder decoder = {0};
  tDecoderInit(&decoder, buf, bufLen);

  if (tStartDecode(&decoder) < 0) return -1;
  if (tDecodeI32(&decoder, &pReq->useless) < 0) return -1;
  DECODESQL();
  tEndDecode(&decoder);

  tDecoderClear(&decoder);
  return 0;
}

void tFreeSBalanceVgroupReq(SBalanceVgroupReq *pReq) { FREESQL(); }

int32_t tSerializeSBalanceVgroupLeaderReq(void *buf, int32_t bufLen, SBalanceVgroupLeaderReq *pReq) {
  SEncoder encoder = {0};
  tEncoderInit(&encoder, buf, bufLen);

  if (tStartEncode(&encoder) < 0) return -1;
  if (tEncodeI32(&encoder, pReq->useless) < 0) return -1;
  if (tEncodeI32(&encoder, pReq->vgId) < 0) return -1;
  ENCODESQL();
  tEndEncode(&encoder);

  int32_t tlen = encoder.pos;
  tEncoderClear(&encoder);
  return tlen;
}

int32_t tDeserializeSBalanceVgroupLeaderReq(void *buf, int32_t bufLen, SBalanceVgroupLeaderReq *pReq) {
  SDecoder decoder = {0};
  tDecoderInit(&decoder, buf, bufLen);

  if (tStartDecode(&decoder) < 0) return -1;
  if (tDecodeI32(&decoder, &pReq->useless) < 0) return -1;
  if (!tDecodeIsEnd(&decoder)) {
    if (tDecodeI32(&decoder, &pReq->vgId) < 0) return -1;
  }

  DECODESQL();
  tEndDecode(&decoder);

  tDecoderClear(&decoder);
  return 0;
}

void tFreeSBalanceVgroupLeaderReq(SBalanceVgroupLeaderReq *pReq) { FREESQL(); }

int32_t tSerializeSMergeVgroupReq(void *buf, int32_t bufLen, SMergeVgroupReq *pReq) {
  SEncoder encoder = {0};
  tEncoderInit(&encoder, buf, bufLen);

  if (tStartEncode(&encoder) < 0) return -1;
  if (tEncodeI32(&encoder, pReq->vgId1) < 0) return -1;
  if (tEncodeI32(&encoder, pReq->vgId2) < 0) return -1;
  tEndEncode(&encoder);

  int32_t tlen = encoder.pos;
  tEncoderClear(&encoder);
  return tlen;
}

int32_t tDeserializeSMergeVgroupReq(void *buf, int32_t bufLen, SMergeVgroupReq *pReq) {
  SDecoder decoder = {0};
  tDecoderInit(&decoder, buf, bufLen);

  if (tStartDecode(&decoder) < 0) return -1;
  if (tDecodeI32(&decoder, &pReq->vgId1) < 0) return -1;
  if (tDecodeI32(&decoder, &pReq->vgId2) < 0) return -1;
  tEndDecode(&decoder);

  tDecoderClear(&decoder);
  return 0;
}

int32_t tSerializeSRedistributeVgroupReq(void *buf, int32_t bufLen, SRedistributeVgroupReq *pReq) {
  SEncoder encoder = {0};
  tEncoderInit(&encoder, buf, bufLen);

  if (tStartEncode(&encoder) < 0) return -1;
  if (tEncodeI32(&encoder, pReq->vgId) < 0) return -1;
  if (tEncodeI32(&encoder, pReq->dnodeId1) < 0) return -1;
  if (tEncodeI32(&encoder, pReq->dnodeId2) < 0) return -1;
  if (tEncodeI32(&encoder, pReq->dnodeId3) < 0) return -1;
  ENCODESQL();
  tEndEncode(&encoder);

  int32_t tlen = encoder.pos;
  tEncoderClear(&encoder);
  return tlen;
}

int32_t tDeserializeSRedistributeVgroupReq(void *buf, int32_t bufLen, SRedistributeVgroupReq *pReq) {
  SDecoder decoder = {0};
  tDecoderInit(&decoder, buf, bufLen);

  if (tStartDecode(&decoder) < 0) return -1;
  if (tDecodeI32(&decoder, &pReq->vgId) < 0) return -1;
  if (tDecodeI32(&decoder, &pReq->dnodeId1) < 0) return -1;
  if (tDecodeI32(&decoder, &pReq->dnodeId2) < 0) return -1;
  if (tDecodeI32(&decoder, &pReq->dnodeId3) < 0) return -1;
  DECODESQL();
  tEndDecode(&decoder);

  tDecoderClear(&decoder);
  return 0;
}

void tFreeSRedistributeVgroupReq(SRedistributeVgroupReq *pReq) { FREESQL(); }

int32_t tSerializeSSplitVgroupReq(void *buf, int32_t bufLen, SSplitVgroupReq *pReq) {
  SEncoder encoder = {0};
  tEncoderInit(&encoder, buf, bufLen);

  if (tStartEncode(&encoder) < 0) return -1;
  if (tEncodeI32(&encoder, pReq->vgId) < 0) return -1;
  tEndEncode(&encoder);

  int32_t tlen = encoder.pos;
  tEncoderClear(&encoder);
  return tlen;
}

int32_t tDeserializeSSplitVgroupReq(void *buf, int32_t bufLen, SSplitVgroupReq *pReq) {
  SDecoder decoder = {0};
  tDecoderInit(&decoder, buf, bufLen);

  if (tStartDecode(&decoder) < 0) return -1;
  if (tDecodeI32(&decoder, &pReq->vgId) < 0) return -1;
  tEndDecode(&decoder);

  tDecoderClear(&decoder);
  return 0;
}

int32_t tSerializeSForceBecomeFollowerReq(void *buf, int32_t bufLen, SForceBecomeFollowerReq *pReq) {
  SEncoder encoder = {0};
  tEncoderInit(&encoder, buf, bufLen);

  if (tStartEncode(&encoder) < 0) return -1;
  if (tEncodeI32(&encoder, pReq->vgId) < 0) return -1;
  tEndEncode(&encoder);

  int32_t tlen = encoder.pos;
  tEncoderClear(&encoder);
  return tlen;
}

// int32_t tDeserializeSForceBecomeFollowerReq(void *buf, int32_t bufLen, SForceBecomeFollowerReq *pReq) {
//   SDecoder decoder = {0};
//   tDecoderInit(&decoder, buf, bufLen);

//   if (tStartDecode(&decoder) < 0) return -1;
//   if (tDecodeI32(&decoder, &pReq->vgId) < 0) return -1;
//   tEndDecode(&decoder);

//   tDecoderClear(&decoder);
//   return 0;
// }

int32_t tSerializeSDCreateMnodeReq(void *buf, int32_t bufLen, SDCreateMnodeReq *pReq) {
  SEncoder encoder = {0};
  tEncoderInit(&encoder, buf, bufLen);

  if (tStartEncode(&encoder) < 0) return -1;
  if (tEncodeI8(&encoder, pReq->replica) < 0) return -1;
  for (int32_t i = 0; i < TSDB_MAX_REPLICA; ++i) {
    SReplica *pReplica = &pReq->replicas[i];
    if (tEncodeSReplica(&encoder, pReplica) < 0) return -1;
  }
  if (tEncodeI8(&encoder, pReq->learnerReplica) < 0) return -1;
  for (int32_t i = 0; i < TSDB_MAX_LEARNER_REPLICA; ++i) {
    SReplica *pReplica = &pReq->learnerReplicas[i];
    if (tEncodeSReplica(&encoder, pReplica) < 0) return -1;
  }
  if (tEncodeI64(&encoder, pReq->lastIndex) < 0) return -1;
  tEndEncode(&encoder);

  int32_t tlen = encoder.pos;
  tEncoderClear(&encoder);
  return tlen;
}

int32_t tDeserializeSDCreateMnodeReq(void *buf, int32_t bufLen, SDCreateMnodeReq *pReq) {
  SDecoder decoder = {0};
  tDecoderInit(&decoder, buf, bufLen);

  if (tStartDecode(&decoder) < 0) return -1;
  if (tDecodeI8(&decoder, &pReq->replica) < 0) return -1;
  for (int32_t i = 0; i < TSDB_MAX_REPLICA; ++i) {
    SReplica *pReplica = &pReq->replicas[i];
    if (tDecodeSReplica(&decoder, pReplica) < 0) return -1;
  }
  if (!tDecodeIsEnd(&decoder)) {
    if (tDecodeI8(&decoder, &pReq->learnerReplica) < 0) return -1;
    for (int32_t i = 0; i < TSDB_MAX_LEARNER_REPLICA; ++i) {
      SReplica *pReplica = &pReq->learnerReplicas[i];
      if (tDecodeSReplica(&decoder, pReplica) < 0) return -1;
    }
    if (tDecodeI64(&decoder, &pReq->lastIndex) < 0) return -1;
  }
  tEndDecode(&decoder);

  tDecoderClear(&decoder);
  return 0;
}

int32_t tSerializeSVArbHeartBeatReq(void *buf, int32_t bufLen, SVArbHeartBeatReq *pReq) {
  SEncoder encoder = {0};
  tEncoderInit(&encoder, buf, bufLen);

  if (tStartEncode(&encoder) < 0) return -1;
  if (tEncodeI32(&encoder, pReq->dnodeId) < 0) return -1;
  if (tEncodeCStr(&encoder, pReq->arbToken) < 0) return -1;
  if (tEncodeI64(&encoder, pReq->arbTerm) < 0) return -1;

  int32_t size = taosArrayGetSize(pReq->hbMembers);
  if (tEncodeI32(&encoder, size) < 0) return -1;
  for (int32_t i = 0; i < size; i++) {
    SVArbHbReqMember *pMember = taosArrayGet(pReq->hbMembers, i);
    if (tEncodeI32(&encoder, pMember->vgId) < 0) return -1;
    if (tEncodeI32(&encoder, pMember->hbSeq) < 0) return -1;
  }

  tEndEncode(&encoder);

  int32_t tlen = encoder.pos;
  tEncoderClear(&encoder);
  return tlen;
}

int32_t tDeserializeSVArbHeartBeatReq(void *buf, int32_t bufLen, SVArbHeartBeatReq *pReq) {
  SDecoder decoder = {0};
  tDecoderInit(&decoder, buf, bufLen);

  if (tStartDecode(&decoder) < 0) return -1;
  if (tDecodeI32(&decoder, &pReq->dnodeId) < 0) return -1;
  pReq->arbToken = taosMemoryMalloc(TSDB_ARB_TOKEN_SIZE);
  if (tDecodeCStrTo(&decoder, pReq->arbToken) < 0) return -1;
  if (tDecodeI64(&decoder, &pReq->arbTerm) < 0) return -1;

  pReq->hbMembers = taosArrayInit(16, sizeof(SVArbHbReqMember));
  int32_t size = 0;
  if (tDecodeI32(&decoder, &size) < 0) return -1;
  for (int32_t i = 0; i < size; i++) {
    SVArbHbReqMember member = {0};
    if (tDecodeI32(&decoder, &member.vgId) < 0) return -1;
    if (tDecodeI32(&decoder, &member.hbSeq) < 0) return -1;
    taosArrayPush(pReq->hbMembers, &member);
  }

  tEndDecode(&decoder);

  tDecoderClear(&decoder);
  return 0;
}

void tFreeSVArbHeartBeatReq(SVArbHeartBeatReq *pReq) {
  if (!pReq) return;
  taosMemoryFree(pReq->arbToken);
  taosArrayDestroy(pReq->hbMembers);
}

int32_t tSerializeSVArbHeartBeatRsp(void *buf, int32_t bufLen, SVArbHeartBeatRsp *pRsp) {
  SEncoder encoder = {0};
  tEncoderInit(&encoder, buf, bufLen);

  if (tStartEncode(&encoder) < 0) return -1;
  if (tEncodeCStr(&encoder, pRsp->arbToken) < 0) return -1;
  if (tEncodeI32(&encoder, pRsp->dnodeId) < 0) return -1;
  int32_t sz = taosArrayGetSize(pRsp->hbMembers);
  if (tEncodeI32(&encoder, sz) < 0) return -1;
  for (int32_t i = 0; i < sz; i++) {
    SVArbHbRspMember *pMember = taosArrayGet(pRsp->hbMembers, i);
    if (tEncodeI32(&encoder, pMember->vgId) < 0) return -1;
    if (tEncodeI32(&encoder, pMember->hbSeq) < 0) return -1;
    if (tEncodeCStr(&encoder, pMember->memberToken) < 0) return -1;
  }
  tEndEncode(&encoder);

  int32_t tlen = encoder.pos;
  tEncoderClear(&encoder);
  return tlen;
}

int32_t tDeserializeSVArbHeartBeatRsp(void *buf, int32_t bufLen, SVArbHeartBeatRsp *pRsp) {
  SDecoder decoder = {0};
  tDecoderInit(&decoder, buf, bufLen);

  if (tStartDecode(&decoder) < 0) return -1;
  if (tDecodeCStrTo(&decoder, pRsp->arbToken) < 0) return -1;
  if (tDecodeI32(&decoder, &pRsp->dnodeId) < 0) return -1;
  int32_t sz = 0;
  if (tDecodeI32(&decoder, &sz) < 0) return -1;
  pRsp->hbMembers = taosArrayInit(sz, sizeof(SVArbHbRspMember));
  for (int32_t i = 0; i < sz; i++) {
    SVArbHbRspMember hbMember = {0};
    if (tDecodeI32(&decoder, &hbMember.vgId) < 0) return -1;
    if (tDecodeI32(&decoder, &hbMember.hbSeq) < 0) return -1;
    if (tDecodeCStrTo(&decoder, hbMember.memberToken) < 0) return -1;
    taosArrayPush(pRsp->hbMembers, &hbMember);
  }
  tEndDecode(&decoder);

  tDecoderClear(&decoder);
  return 0;
}

void tFreeSVArbHeartBeatRsp(SVArbHeartBeatRsp *pRsp) {
  if (NULL == pRsp) {
    return;
  }
  taosArrayDestroy(pRsp->hbMembers);
}

int32_t tSerializeSVArbCheckSyncReq(void *buf, int32_t bufLen, SVArbCheckSyncReq *pReq) {
  SEncoder encoder = {0};
  tEncoderInit(&encoder, buf, bufLen);

  if (tStartEncode(&encoder) < 0) return -1;
  if (tEncodeCStr(&encoder, pReq->arbToken) < 0) return -1;
  if (tEncodeI64(&encoder, pReq->arbTerm) < 0) return -1;
  if (tEncodeCStr(&encoder, pReq->member0Token) < 0) return -1;
  if (tEncodeCStr(&encoder, pReq->member1Token) < 0) return -1;

  tEndEncode(&encoder);

  int32_t tlen = encoder.pos;
  tEncoderClear(&encoder);
  return tlen;
}

int32_t tDeserializeSVArbCheckSyncReq(void *buf, int32_t bufLen, SVArbCheckSyncReq *pReq) {
  SDecoder decoder = {0};
  tDecoderInit(&decoder, buf, bufLen);

  if (tStartDecode(&decoder) < 0) return -1;
  pReq->arbToken = taosMemoryMalloc(TSDB_ARB_TOKEN_SIZE);
  if (tDecodeCStrTo(&decoder, pReq->arbToken) < 0) return -1;
  if (tDecodeI64(&decoder, &pReq->arbTerm) < 0) return -1;
  pReq->member0Token = taosMemoryMalloc(TSDB_ARB_TOKEN_SIZE);
  if (tDecodeCStrTo(&decoder, pReq->member0Token) < 0) return -1;
  pReq->member1Token = taosMemoryMalloc(TSDB_ARB_TOKEN_SIZE);
  if (tDecodeCStrTo(&decoder, pReq->member1Token) < 0) return -1;

  tEndDecode(&decoder);

  tDecoderClear(&decoder);
  return 0;
}

void tFreeSVArbCheckSyncReq(SVArbCheckSyncReq *pRsp) {
  if (NULL == pRsp) {
    return;
  }
  taosMemoryFreeClear(pRsp->arbToken);
  taosMemoryFreeClear(pRsp->member0Token);
  taosMemoryFreeClear(pRsp->member1Token);
}

int32_t tSerializeSVArbCheckSyncRsp(void *buf, int32_t bufLen, SVArbCheckSyncRsp *pRsp) {
  SEncoder encoder = {0};
  tEncoderInit(&encoder, buf, bufLen);

  if (tStartEncode(&encoder) < 0) return -1;
  if (tEncodeCStr(&encoder, pRsp->arbToken) < 0) return -1;
  if (tEncodeCStr(&encoder, pRsp->member0Token) < 0) return -1;
  if (tEncodeCStr(&encoder, pRsp->member1Token) < 0) return -1;
  if (tEncodeI32(&encoder, pRsp->vgId) < 0) return -1;
  if (tEncodeI32(&encoder, pRsp->errCode) < 0) return -1;

  tEndEncode(&encoder);

  int32_t tlen = encoder.pos;
  tEncoderClear(&encoder);
  return tlen;
}

int32_t tDeserializeSVArbCheckSyncRsp(void *buf, int32_t bufLen, SVArbCheckSyncRsp *pRsp) {
  SDecoder decoder = {0};
  tDecoderInit(&decoder, buf, bufLen);

  if (tStartDecode(&decoder) < 0) return -1;
  pRsp->arbToken = taosMemoryMalloc(TSDB_ARB_TOKEN_SIZE);
  if (tDecodeCStrTo(&decoder, pRsp->arbToken) < 0) return -1;
  pRsp->member0Token = taosMemoryMalloc(TSDB_ARB_TOKEN_SIZE);
  if (tDecodeCStrTo(&decoder, pRsp->member0Token) < 0) return -1;
  pRsp->member1Token = taosMemoryMalloc(TSDB_ARB_TOKEN_SIZE);
  if (tDecodeCStrTo(&decoder, pRsp->member1Token) < 0) return -1;
  if (tDecodeI32(&decoder, &pRsp->vgId) < 0) return -1;
  if (tDecodeI32(&decoder, &pRsp->errCode) < 0) return -1;

  tEndDecode(&decoder);

  tDecoderClear(&decoder);
  return 0;
}

void tFreeSVArbCheckSyncRsp(SVArbCheckSyncRsp *pRsp) {
  if (NULL == pRsp) {
    return;
  }
  taosMemoryFreeClear(pRsp->arbToken);
  taosMemoryFreeClear(pRsp->member0Token);
  taosMemoryFreeClear(pRsp->member1Token);
}

int32_t tSerializeSVArbSetAssignedLeaderReq(void *buf, int32_t bufLen, SVArbSetAssignedLeaderReq *pReq) {
  SEncoder encoder = {0};
  tEncoderInit(&encoder, buf, bufLen);

  if (tStartEncode(&encoder) < 0) return -1;
  if (tEncodeCStr(&encoder, pReq->arbToken) < 0) return -1;
  if (tEncodeI64(&encoder, pReq->arbTerm) < 0) return -1;
  if (tEncodeCStr(&encoder, pReq->memberToken) < 0) return -1;

  tEndEncode(&encoder);

  int32_t tlen = encoder.pos;
  tEncoderClear(&encoder);
  return tlen;
}

int32_t tDeserializeSVArbSetAssignedLeaderReq(void *buf, int32_t bufLen, SVArbSetAssignedLeaderReq *pReq) {
  SDecoder decoder = {0};
  tDecoderInit(&decoder, buf, bufLen);

  if (tStartDecode(&decoder) < 0) return -1;
  pReq->arbToken = taosMemoryMalloc(TSDB_ARB_TOKEN_SIZE);
  if (tDecodeCStrTo(&decoder, pReq->arbToken) < 0) return -1;
  if (tDecodeI64(&decoder, &pReq->arbTerm) < 0) return -1;
  pReq->memberToken = taosMemoryMalloc(TSDB_ARB_TOKEN_SIZE);
  if (tDecodeCStrTo(&decoder, pReq->memberToken) < 0) return -1;

  tEndDecode(&decoder);

  tDecoderClear(&decoder);
  return 0;
}

void tFreeSVArbSetAssignedLeaderReq(SVArbSetAssignedLeaderReq *pReq) {
  if (NULL == pReq) {
    return;
  }
  taosMemoryFreeClear(pReq->arbToken);
  taosMemoryFreeClear(pReq->memberToken);
}

int32_t tSerializeSVArbSetAssignedLeaderRsp(void *buf, int32_t bufLen, SVArbSetAssignedLeaderRsp *pRsp) {
  SEncoder encoder = {0};
  tEncoderInit(&encoder, buf, bufLen);

  if (tStartEncode(&encoder) < 0) return -1;
  if (tEncodeCStr(&encoder, pRsp->arbToken) < 0) return -1;
  if (tEncodeCStr(&encoder, pRsp->memberToken) < 0) return -1;
  if (tEncodeI32(&encoder, pRsp->vgId) < 0) return -1;

  tEndEncode(&encoder);

  int32_t tlen = encoder.pos;
  tEncoderClear(&encoder);
  return tlen;
}

int32_t tDeserializeSVArbSetAssignedLeaderRsp(void *buf, int32_t bufLen, SVArbSetAssignedLeaderRsp *pRsp) {
  SDecoder decoder = {0};
  tDecoderInit(&decoder, buf, bufLen);

  if (tStartDecode(&decoder) < 0) return -1;
  pRsp->arbToken = taosMemoryMalloc(TSDB_ARB_TOKEN_SIZE);
  if (tDecodeCStrTo(&decoder, pRsp->arbToken) < 0) return -1;
  pRsp->memberToken = taosMemoryMalloc(TSDB_ARB_TOKEN_SIZE);
  if (tDecodeCStrTo(&decoder, pRsp->memberToken) < 0) return -1;
  if (tDecodeI32(&decoder, &pRsp->vgId) < 0) return -1;

  tEndDecode(&decoder);

  tDecoderClear(&decoder);
  return 0;
}

void tFreeSVArbSetAssignedLeaderRsp(SVArbSetAssignedLeaderRsp *pRsp) {
  if (NULL == pRsp) {
    return;
  }
  taosMemoryFreeClear(pRsp->arbToken);
  taosMemoryFreeClear(pRsp->memberToken);
}

int32_t tSerializeSMArbUpdateGroupReq(void *buf, int32_t bufLen, SMArbUpdateGroupReq *pReq) {
  SEncoder encoder = {0};
  tEncoderInit(&encoder, buf, bufLen);

  if (tStartEncode(&encoder) < 0) return -1;
  if (tEncodeI32(&encoder, pReq->vgId) < 0) return -1;
  if (tEncodeI64(&encoder, pReq->dbUid) < 0) return -1;
  for (int i = 0; i < TSDB_ARB_GROUP_MEMBER_NUM; i++) {
    if (tEncodeI32(&encoder, pReq->members[i].dnodeId) < 0) return -1;
    if (tEncodeCStr(&encoder, pReq->members[i].token) < 0) return -1;
  }
  if (tEncodeI8(&encoder, pReq->isSync) < 0) return -1;
  if (tEncodeI32(&encoder, pReq->assignedLeader.dnodeId) < 0) return -1;
  if (tEncodeCStr(&encoder, pReq->assignedLeader.token) < 0) return -1;
  if (tEncodeI64(&encoder, pReq->version) < 0) return -1;

  tEndEncode(&encoder);

  int32_t tlen = encoder.pos;
  tEncoderClear(&encoder);
  return tlen;
}

int32_t tDeserializeSMArbUpdateGroupReq(void *buf, int32_t bufLen, SMArbUpdateGroupReq *pReq) {
  SDecoder decoder = {0};
  tDecoderInit(&decoder, buf, bufLen);

  if (tStartDecode(&decoder) < 0) return -1;
  if (tDecodeI32(&decoder, &pReq->vgId) < 0) return -1;
  if (tDecodeI64(&decoder, &pReq->dbUid) < 0) return -1;
  for (int i = 0; i < TSDB_ARB_GROUP_MEMBER_NUM; i++) {
    if (tDecodeI32(&decoder, &pReq->members[i].dnodeId) < 0) return -1;
    pReq->members[i].token = taosMemoryMalloc(TSDB_ARB_TOKEN_SIZE);
    if (tDecodeCStrTo(&decoder, pReq->members[i].token) < 0) return -1;
  }
  if (tDecodeI8(&decoder, &pReq->isSync) < 0) return -1;
  if (tDecodeI32(&decoder, &pReq->assignedLeader.dnodeId) < 0) return -1;
  pReq->assignedLeader.token = taosMemoryMalloc(TSDB_ARB_TOKEN_SIZE);
  if (tDecodeCStrTo(&decoder, pReq->assignedLeader.token) < 0) return -1;
  if (tDecodeI64(&decoder, &pReq->version) < 0) return -1;

  tEndDecode(&decoder);

  tDecoderClear(&decoder);
  return 0;
}

void tFreeSMArbUpdateGroupReq(SMArbUpdateGroupReq *pReq) {
  if (NULL == pReq) {
    return;
  }
  for (int i = 0; i < 2; i++) {
    taosMemoryFreeClear(pReq->members[i].token);
  }
  taosMemoryFreeClear(pReq->assignedLeader.token);
}

// int32_t tSerializeSAuthReq(void *buf, int32_t bufLen, SAuthReq *pReq) {
//   SEncoder encoder = {0};
//   tEncoderInit(&encoder, buf, bufLen);

//   if (tStartEncode(&encoder) < 0) return -1;
//   if (tEncodeCStr(&encoder, pReq->user) < 0) return -1;
//   if (tEncodeI8(&encoder, pReq->spi) < 0) return -1;
//   if (tEncodeI8(&encoder, pReq->encrypt) < 0) return -1;
//   if (tEncodeBinary(&encoder, pReq->secret, TSDB_PASSWORD_LEN) < 0) return -1;
//   if (tEncodeBinary(&encoder, pReq->ckey, TSDB_PASSWORD_LEN) < 0) return -1;
//   tEndEncode(&encoder);

//   int32_t tlen = encoder.pos;
//   tEncoderClear(&encoder);
//   return tlen;
// }

// int32_t tDeserializeSAuthReq(void *buf, int32_t bufLen, SAuthReq *pReq) {
//   SDecoder decoder = {0};
//   tDecoderInit(&decoder, buf, bufLen);

//   if (tStartDecode(&decoder) < 0) return -1;
//   if (tDecodeCStrTo(&decoder, pReq->user) < 0) return -1;
//   if (tDecodeI8(&decoder, &pReq->spi) < 0) return -1;
//   if (tDecodeI8(&decoder, &pReq->encrypt) < 0) return -1;
//   if (tDecodeCStrTo(&decoder, pReq->secret) < 0) return -1;
//   if (tDecodeCStrTo(&decoder, pReq->ckey) < 0) return -1;
//   tEndDecode(&decoder);

//   tDecoderClear(&decoder);
//   return 0;
// }

int32_t tSerializeSServerStatusRsp(void *buf, int32_t bufLen, SServerStatusRsp *pRsp) {
  SEncoder encoder = {0};
  tEncoderInit(&encoder, buf, bufLen);

  if (tStartEncode(&encoder) < 0) return -1;
  if (tEncodeI32(&encoder, pRsp->statusCode) < 0) return -1;
  if (tEncodeCStr(&encoder, pRsp->details) < 0) return -1;

  tEndEncode(&encoder);

  int32_t tlen = encoder.pos;
  tEncoderClear(&encoder);
  return tlen;
}

int32_t tDeserializeSServerStatusRsp(void *buf, int32_t bufLen, SServerStatusRsp *pRsp) {
  SDecoder decoder = {0};
  tDecoderInit(&decoder, buf, bufLen);

  if (tStartDecode(&decoder) < 0) return -1;
  if (tDecodeI32(&decoder, &pRsp->statusCode) < 0) return -1;
  if (tDecodeCStrTo(&decoder, pRsp->details) < 0) return -1;

  tEndDecode(&decoder);
  tDecoderClear(&decoder);
  return 0;
}

int32_t tSerializeSExplainRsp(void *buf, int32_t bufLen, SExplainRsp *pRsp) {
  SEncoder encoder = {0};
  tEncoderInit(&encoder, buf, bufLen);

  if (tStartEncode(&encoder) < 0) return -1;
  if (tEncodeI32(&encoder, pRsp->numOfPlans) < 0) return -1;
  for (int32_t i = 0; i < pRsp->numOfPlans; ++i) {
    SExplainExecInfo *info = &pRsp->subplanInfo[i];
    if (tEncodeDouble(&encoder, info->startupCost) < 0) return -1;
    if (tEncodeDouble(&encoder, info->totalCost) < 0) return -1;
    if (tEncodeU64(&encoder, info->numOfRows) < 0) return -1;
    if (tEncodeU32(&encoder, info->verboseLen) < 0) return -1;
    if (tEncodeBinary(&encoder, info->verboseInfo, info->verboseLen) < 0) return -1;
  }

  tEndEncode(&encoder);

  int32_t tlen = encoder.pos;
  tEncoderClear(&encoder);
  return tlen;
}

int32_t tDeserializeSExplainRsp(void *buf, int32_t bufLen, SExplainRsp *pRsp) {
  SDecoder decoder = {0};
  tDecoderInit(&decoder, buf, bufLen);

  if (tStartDecode(&decoder) < 0) return -1;
  if (tDecodeI32(&decoder, &pRsp->numOfPlans) < 0) return -1;
  if (pRsp->numOfPlans > 0) {
    pRsp->subplanInfo = taosMemoryCalloc(pRsp->numOfPlans, sizeof(SExplainExecInfo));
    if (pRsp->subplanInfo == NULL) return -1;
  }
  for (int32_t i = 0; i < pRsp->numOfPlans; ++i) {
    if (tDecodeDouble(&decoder, &pRsp->subplanInfo[i].startupCost) < 0) return -1;
    if (tDecodeDouble(&decoder, &pRsp->subplanInfo[i].totalCost) < 0) return -1;
    if (tDecodeU64(&decoder, &pRsp->subplanInfo[i].numOfRows) < 0) return -1;
    if (tDecodeU32(&decoder, &pRsp->subplanInfo[i].verboseLen) < 0) return -1;
    if (tDecodeBinaryAlloc(&decoder, &pRsp->subplanInfo[i].verboseInfo, NULL) < 0) return -1;
  }

  tEndDecode(&decoder);

  tDecoderClear(&decoder);
  return 0;
}

void tFreeSExplainRsp(SExplainRsp *pRsp) {
  if (NULL == pRsp) {
    return;
  }

  for (int32_t i = 0; i < pRsp->numOfPlans; ++i) {
    SExplainExecInfo *pExec = pRsp->subplanInfo + i;
    taosMemoryFree(pExec->verboseInfo);
  }

  taosMemoryFreeClear(pRsp->subplanInfo);
}

int32_t tSerializeSBatchReq(void *buf, int32_t bufLen, SBatchReq *pReq) {
  int32_t headLen = sizeof(SMsgHead);
  if (buf != NULL) {
    buf = (char *)buf + headLen;
    bufLen -= headLen;
  }

  SEncoder encoder = {0};
  tEncoderInit(&encoder, buf, bufLen);
  if (tStartEncode(&encoder) < 0) return -1;

  int32_t num = taosArrayGetSize(pReq->pMsgs);
  if (tEncodeI32(&encoder, num) < 0) return -1;
  for (int32_t i = 0; i < num; ++i) {
    SBatchMsg *pMsg = taosArrayGet(pReq->pMsgs, i);
    if (tEncodeI32(&encoder, pMsg->msgIdx) < 0) return -1;
    if (tEncodeI32(&encoder, pMsg->msgType) < 0) return -1;
    if (tEncodeI32(&encoder, pMsg->msgLen) < 0) return -1;
    if (tEncodeBinary(&encoder, pMsg->msg, pMsg->msgLen) < 0) return -1;
  }

  tEndEncode(&encoder);

  int32_t tlen = encoder.pos;
  tEncoderClear(&encoder);

  if (buf != NULL) {
    SMsgHead *pHead = (SMsgHead *)((char *)buf - headLen);
    pHead->vgId = htonl(pReq->header.vgId);
    pHead->contLen = htonl(tlen + headLen);
  }

  return tlen + headLen;
}

int32_t tDeserializeSBatchReq(void *buf, int32_t bufLen, SBatchReq *pReq) {
  int32_t headLen = sizeof(SMsgHead);

  SMsgHead *pHead = buf;
  pHead->vgId = pReq->header.vgId;
  pHead->contLen = pReq->header.contLen;

  SDecoder decoder = {0};
  tDecoderInit(&decoder, (char *)buf + headLen, bufLen - headLen);

  if (tStartDecode(&decoder) < 0) return -1;

  int32_t num = 0;
  if (tDecodeI32(&decoder, &num) < 0) return -1;
  if (num <= 0) {
    pReq->pMsgs = NULL;
    tEndDecode(&decoder);

    tDecoderClear(&decoder);
    return 0;
  }

  pReq->pMsgs = taosArrayInit(num, sizeof(SBatchMsg));
  if (NULL == pReq->pMsgs) return -1;
  for (int32_t i = 0; i < num; ++i) {
    SBatchMsg msg = {0};
    if (tDecodeI32(&decoder, &msg.msgIdx) < 0) return -1;
    if (tDecodeI32(&decoder, &msg.msgType) < 0) return -1;
    if (tDecodeI32(&decoder, &msg.msgLen) < 0) return -1;
    if (tDecodeBinaryAlloc(&decoder, &msg.msg, NULL) < 0) return -1;
    if (NULL == taosArrayPush(pReq->pMsgs, &msg)) return -1;
  }

  tEndDecode(&decoder);

  tDecoderClear(&decoder);
  return 0;
}

int32_t tSerializeSBatchRsp(void *buf, int32_t bufLen, SBatchRsp *pRsp) {
  SEncoder encoder = {0};
  tEncoderInit(&encoder, buf, bufLen);
  if (tStartEncode(&encoder) < 0) return -1;

  int32_t num = taosArrayGetSize(pRsp->pRsps);
  if (tEncodeI32(&encoder, num) < 0) return -1;
  for (int32_t i = 0; i < num; ++i) {
    SBatchRspMsg *pMsg = taosArrayGet(pRsp->pRsps, i);
    if (tEncodeI32(&encoder, pMsg->reqType) < 0) return -1;
    if (tEncodeI32(&encoder, pMsg->msgIdx) < 0) return -1;
    if (tEncodeI32(&encoder, pMsg->msgLen) < 0) return -1;
    if (tEncodeI32(&encoder, pMsg->rspCode) < 0) return -1;
    if (tEncodeBinary(&encoder, pMsg->msg, pMsg->msgLen) < 0) return -1;
  }

  tEndEncode(&encoder);

  int32_t tlen = encoder.pos;
  tEncoderClear(&encoder);

  return tlen;
}

int32_t tDeserializeSBatchRsp(void *buf, int32_t bufLen, SBatchRsp *pRsp) {
  SDecoder decoder = {0};
  tDecoderInit(&decoder, (char *)buf, bufLen);

  if (tStartDecode(&decoder) < 0) return -1;

  int32_t num = 0;
  if (tDecodeI32(&decoder, &num) < 0) return -1;
  if (num <= 0) {
    pRsp->pRsps = NULL;
    tEndDecode(&decoder);

    tDecoderClear(&decoder);
    return 0;
  }

  pRsp->pRsps = taosArrayInit(num, sizeof(SBatchRspMsg));
  if (NULL == pRsp->pRsps) return -1;
  for (int32_t i = 0; i < num; ++i) {
    SBatchRspMsg msg = {0};
    if (tDecodeI32(&decoder, &msg.reqType) < 0) return -1;
    if (tDecodeI32(&decoder, &msg.msgIdx) < 0) return -1;
    if (tDecodeI32(&decoder, &msg.msgLen) < 0) return -1;
    if (tDecodeI32(&decoder, &msg.rspCode) < 0) return -1;
    if (tDecodeBinaryAlloc(&decoder, &msg.msg, NULL) < 0) return -1;
    if (NULL == taosArrayPush(pRsp->pRsps, &msg)) return -1;
  }

  tEndDecode(&decoder);

  tDecoderClear(&decoder);
  return 0;
}

int32_t tSerializeSMqAskEpReq(void *buf, int32_t bufLen, SMqAskEpReq *pReq) {
  SEncoder encoder = {0};
  tEncoderInit(&encoder, buf, bufLen);
  if (tStartEncode(&encoder) < 0) return -1;

  if (tEncodeI64(&encoder, pReq->consumerId) < 0) return -1;
  if (tEncodeI32(&encoder, pReq->epoch) < 0) return -1;
  if (tEncodeCStr(&encoder, pReq->cgroup) < 0) return -1;

  tEndEncode(&encoder);

  int32_t tlen = encoder.pos;
  tEncoderClear(&encoder);

  return tlen;
}

int32_t tDeserializeSMqAskEpReq(void *buf, int32_t bufLen, SMqAskEpReq *pReq) {
  SDecoder decoder = {0};
  tDecoderInit(&decoder, (char *)buf, bufLen);

  if (tStartDecode(&decoder) < 0) return -1;

  if (tDecodeI64(&decoder, &pReq->consumerId) < 0) return -1;
  if (tDecodeI32(&decoder, &pReq->epoch) < 0) return -1;
  if (tDecodeCStrTo(&decoder, pReq->cgroup) < 0) return -1;

  tEndDecode(&decoder);

  tDecoderClear(&decoder);
  return 0;
}

void tDestroySMqHbRsp(SMqHbRsp *pRsp) {
  taosArrayDestroy(pRsp->topicPrivileges);
}

int32_t tSerializeSMqHbRsp(void *buf, int32_t bufLen, SMqHbRsp *pRsp) {
  SEncoder encoder = {0};
  tEncoderInit(&encoder, buf, bufLen);
  if (tStartEncode(&encoder) < 0) return -1;

  int32_t sz = taosArrayGetSize(pRsp->topicPrivileges);
  if (tEncodeI32(&encoder, sz) < 0) return -1;
  for (int32_t i = 0; i < sz; ++i) {
    STopicPrivilege *privilege = (STopicPrivilege *)taosArrayGet(pRsp->topicPrivileges, i);
    if (tEncodeCStr(&encoder, privilege->topic) < 0) return -1;
    if (tEncodeI8(&encoder, privilege->noPrivilege) < 0) return -1;
  }

  tEndEncode(&encoder);

  int32_t tlen = encoder.pos;
  tEncoderClear(&encoder);

  return tlen;
}

int32_t tDeserializeSMqHbRsp(void *buf, int32_t bufLen, SMqHbRsp *pRsp) {
  SDecoder decoder = {0};
  tDecoderInit(&decoder, (char *)buf, bufLen);

  if (tStartDecode(&decoder) < 0) return -1;

  int32_t sz = 0;
  if (tDecodeI32(&decoder, &sz) < 0) return -1;
  if (sz > 0) {
    pRsp->topicPrivileges = taosArrayInit(sz, sizeof(STopicPrivilege));
    if (NULL == pRsp->topicPrivileges) return -1;
    for (int32_t i = 0; i < sz; ++i) {
      STopicPrivilege *data = taosArrayReserve(pRsp->topicPrivileges, 1);
      if (tDecodeCStrTo(&decoder, data->topic) < 0) return -1;
      if (tDecodeI8(&decoder, &data->noPrivilege) < 0) return -1;
    }
  }
  tEndDecode(&decoder);

  tDecoderClear(&decoder);
  return 0;
}

void tDestroySMqHbReq(SMqHbReq *pReq) {
  for (int i = 0; i < taosArrayGetSize(pReq->topics); i++) {
    TopicOffsetRows *vgs = taosArrayGet(pReq->topics, i);
    if (vgs) taosArrayDestroy(vgs->offsetRows);
  }
  taosArrayDestroy(pReq->topics);
}

int32_t tSerializeSMqHbReq(void *buf, int32_t bufLen, SMqHbReq *pReq) {
  SEncoder encoder = {0};
  tEncoderInit(&encoder, buf, bufLen);
  if (tStartEncode(&encoder) < 0) return -1;

  if (tEncodeI64(&encoder, pReq->consumerId) < 0) return -1;
  if (tEncodeI32(&encoder, pReq->epoch) < 0) return -1;

  int32_t sz = taosArrayGetSize(pReq->topics);
  if (tEncodeI32(&encoder, sz) < 0) return -1;
  for (int32_t i = 0; i < sz; ++i) {
    TopicOffsetRows *vgs = (TopicOffsetRows *)taosArrayGet(pReq->topics, i);
    if (tEncodeCStr(&encoder, vgs->topicName) < 0) return -1;
    int32_t szVgs = taosArrayGetSize(vgs->offsetRows);
    if (tEncodeI32(&encoder, szVgs) < 0) return -1;
    for (int32_t j = 0; j < szVgs; ++j) {
      OffsetRows *offRows = taosArrayGet(vgs->offsetRows, j);
      if (tEncodeI32(&encoder, offRows->vgId) < 0) return -1;
      if (tEncodeI64(&encoder, offRows->rows) < 0) return -1;
      if (tEncodeSTqOffsetVal(&encoder, &offRows->offset) < 0) return -1;
      if (tEncodeI64(&encoder, offRows->ever) < 0) return -1;
    }
  }

  tEndEncode(&encoder);

  int32_t tlen = encoder.pos;
  tEncoderClear(&encoder);

  return tlen;
}

int32_t tDeserializeSMqHbReq(void *buf, int32_t bufLen, SMqHbReq *pReq) {
  SDecoder decoder = {0};
  tDecoderInit(&decoder, (char *)buf, bufLen);

  if (tStartDecode(&decoder) < 0) return -1;

  if (tDecodeI64(&decoder, &pReq->consumerId) < 0) return -1;
  if (tDecodeI32(&decoder, &pReq->epoch) < 0) return -1;
  int32_t sz = 0;
  if (tDecodeI32(&decoder, &sz) < 0) return -1;
  if (sz > 0) {
    pReq->topics = taosArrayInit(sz, sizeof(TopicOffsetRows));
    if (NULL == pReq->topics) return -1;
    for (int32_t i = 0; i < sz; ++i) {
      TopicOffsetRows *data = taosArrayReserve(pReq->topics, 1);
      if (tDecodeCStrTo(&decoder, data->topicName) < 0) return -1;
      int32_t szVgs = 0;
      if (tDecodeI32(&decoder, &szVgs) < 0) return -1;
      if (szVgs > 0) {
        data->offsetRows = taosArrayInit(szVgs, sizeof(OffsetRows));
        if (NULL == data->offsetRows) return -1;
        for (int32_t j = 0; j < szVgs; ++j) {
          OffsetRows *offRows = taosArrayReserve(data->offsetRows, 1);
          if (tDecodeI32(&decoder, &offRows->vgId) < 0) return -1;
          if (tDecodeI64(&decoder, &offRows->rows) < 0) return -1;
          if (tDecodeSTqOffsetVal(&decoder, &offRows->offset) < 0) return -1;
          if (tDecodeI64(&decoder, &offRows->ever) < 0) return -1;
        }
      }
    }
  }
  tEndDecode(&decoder);

  tDecoderClear(&decoder);
  return 0;
}

int32_t tSerializeSMqSeekReq(void *buf, int32_t bufLen, SMqSeekReq *pReq) {
  int32_t headLen = sizeof(SMsgHead);
  if (buf != NULL) {
    buf = (char *)buf + headLen;
    bufLen -= headLen;
  }
  SEncoder encoder = {0};
  tEncoderInit(&encoder, buf, bufLen);
  if (tStartEncode(&encoder) < 0) return -1;
  if (tEncodeI64(&encoder, pReq->consumerId) < 0) return -1;
  if (tEncodeCStr(&encoder, pReq->subKey) < 0) return -1;
  tEndEncode(&encoder);

  int32_t tlen = encoder.pos;
  tEncoderClear(&encoder);

  if (buf != NULL) {
    SMsgHead *pHead = (SMsgHead *)((char *)buf - headLen);
    pHead->vgId = htonl(pReq->head.vgId);
    pHead->contLen = htonl(tlen + headLen);
  }

  return tlen + headLen;
}

int32_t tDeserializeSMqSeekReq(void *buf, int32_t bufLen, SMqSeekReq *pReq) {
  int32_t headLen = sizeof(SMsgHead);

  SDecoder decoder = {0};
  tDecoderInit(&decoder, (char *)buf + headLen, bufLen - headLen);

  if (tStartDecode(&decoder) < 0) return -1;
  if (tDecodeI64(&decoder, &pReq->consumerId) < 0) return -1;
  tDecodeCStrTo(&decoder, pReq->subKey);

  tEndDecode(&decoder);

  tDecoderClear(&decoder);
  return 0;
}

int32_t tSerializeSSubQueryMsg(void *buf, int32_t bufLen, SSubQueryMsg *pReq) {
  int32_t headLen = sizeof(SMsgHead);
  if (buf != NULL) {
    buf = (char *)buf + headLen;
    bufLen -= headLen;
  }

  SEncoder encoder = {0};
  tEncoderInit(&encoder, buf, bufLen);
  if (tStartEncode(&encoder) < 0) return -1;

  if (tEncodeU64(&encoder, pReq->sId) < 0) return -1;
  if (tEncodeU64(&encoder, pReq->queryId) < 0) return -1;
  if (tEncodeU64(&encoder, pReq->taskId) < 0) return -1;
  if (tEncodeI64(&encoder, pReq->refId) < 0) return -1;
  if (tEncodeI32(&encoder, pReq->execId) < 0) return -1;
  if (tEncodeI32(&encoder, pReq->msgMask) < 0) return -1;
  if (tEncodeI8(&encoder, pReq->taskType) < 0) return -1;
  if (tEncodeI8(&encoder, pReq->explain) < 0) return -1;
  if (tEncodeI8(&encoder, pReq->needFetch) < 0) return -1;
  if (tEncodeU32(&encoder, pReq->sqlLen) < 0) return -1;
  if (tEncodeCStrWithLen(&encoder, pReq->sql, pReq->sqlLen) < 0) return -1;
  if (tEncodeU32(&encoder, pReq->msgLen) < 0) return -1;
  if (tEncodeBinary(&encoder, (uint8_t *)pReq->msg, pReq->msgLen) < 0) return -1;

  tEndEncode(&encoder);

  int32_t tlen = encoder.pos;
  tEncoderClear(&encoder);

  if (buf != NULL) {
    SMsgHead *pHead = (SMsgHead *)((char *)buf - headLen);
    pHead->vgId = htonl(pReq->header.vgId);
    pHead->contLen = htonl(tlen + headLen);
  }

  return tlen + headLen;
}

int32_t tDeserializeSSubQueryMsg(void *buf, int32_t bufLen, SSubQueryMsg *pReq) {
  int32_t headLen = sizeof(SMsgHead);

  SMsgHead *pHead = buf;
  pHead->vgId = pReq->header.vgId;
  pHead->contLen = pReq->header.contLen;

  SDecoder decoder = {0};
  tDecoderInit(&decoder, (char *)buf + headLen, bufLen - headLen);

  if (tStartDecode(&decoder) < 0) return -1;

  if (tDecodeU64(&decoder, &pReq->sId) < 0) return -1;
  if (tDecodeU64(&decoder, &pReq->queryId) < 0) return -1;
  if (tDecodeU64(&decoder, &pReq->taskId) < 0) return -1;
  if (tDecodeI64(&decoder, &pReq->refId) < 0) return -1;
  if (tDecodeI32(&decoder, &pReq->execId) < 0) return -1;
  if (tDecodeI32(&decoder, &pReq->msgMask) < 0) return -1;
  if (tDecodeI8(&decoder, &pReq->taskType) < 0) return -1;
  if (tDecodeI8(&decoder, &pReq->explain) < 0) return -1;
  if (tDecodeI8(&decoder, &pReq->needFetch) < 0) return -1;
  if (tDecodeU32(&decoder, &pReq->sqlLen) < 0) return -1;
  if (tDecodeCStrAlloc(&decoder, &pReq->sql) < 0) return -1;
  if (tDecodeU32(&decoder, &pReq->msgLen) < 0) return -1;
  if (tDecodeBinaryAlloc(&decoder, (void **)&pReq->msg, NULL) < 0) return -1;

  tEndDecode(&decoder);

  tDecoderClear(&decoder);
  return 0;
}

void tFreeSSubQueryMsg(SSubQueryMsg *pReq) {
  if (NULL == pReq) {
    return;
  }

  taosMemoryFreeClear(pReq->sql);
  taosMemoryFreeClear(pReq->msg);
}

int32_t tSerializeSOperatorParam(SEncoder *pEncoder, SOperatorParam *pOpParam) {
  if (tEncodeI32(pEncoder, pOpParam->opType) < 0) return -1;
  if (tEncodeI32(pEncoder, pOpParam->downstreamIdx) < 0) return -1;
  switch (pOpParam->opType) {
    case QUERY_NODE_PHYSICAL_PLAN_TABLE_SCAN: {
      STableScanOperatorParam *pScan = (STableScanOperatorParam *)pOpParam->value;
      if (tEncodeI8(pEncoder, pScan->tableSeq) < 0) return -1;
      int32_t uidNum = taosArrayGetSize(pScan->pUidList);
      if (tEncodeI32(pEncoder, uidNum) < 0) return -1;
      for (int32_t m = 0; m < uidNum; ++m) {
        int64_t *pUid = taosArrayGet(pScan->pUidList, m);
        if (tEncodeI64(pEncoder, *pUid) < 0) return -1;
      }
      break;
    }
    default:
      return TSDB_CODE_INVALID_PARA;
  }

  int32_t n = taosArrayGetSize(pOpParam->pChildren);
  if (tEncodeI32(pEncoder, n) < 0) return -1;
  for (int32_t i = 0; i < n; ++i) {
    SOperatorParam *pChild = *(SOperatorParam **)taosArrayGet(pOpParam->pChildren, i);
    if (tSerializeSOperatorParam(pEncoder, pChild) < 0) return -1;
  }

  return 0;
}

int32_t tDeserializeSOperatorParam(SDecoder *pDecoder, SOperatorParam *pOpParam) {
  if (tDecodeI32(pDecoder, &pOpParam->opType) < 0) return -1;
  if (tDecodeI32(pDecoder, &pOpParam->downstreamIdx) < 0) return -1;
  switch (pOpParam->opType) {
    case QUERY_NODE_PHYSICAL_PLAN_TABLE_SCAN: {
      STableScanOperatorParam *pScan = taosMemoryMalloc(sizeof(STableScanOperatorParam));
      if (NULL == pScan) return -1;
      if (tDecodeI8(pDecoder, (int8_t *)&pScan->tableSeq) < 0) return -1;
      int32_t uidNum = 0;
      int64_t uid = 0;
      if (tDecodeI32(pDecoder, &uidNum) < 0) return -1;
      if (uidNum > 0) {
        pScan->pUidList = taosArrayInit(uidNum, sizeof(int64_t));
        if (NULL == pScan->pUidList) return -1;

        for (int32_t m = 0; m < uidNum; ++m) {
          if (tDecodeI64(pDecoder, &uid) < 0) return -1;
          taosArrayPush(pScan->pUidList, &uid);
        }
      } else {
        pScan->pUidList = NULL;
      }
      pOpParam->value = pScan;
      break;
    }
    default:
      return TSDB_CODE_INVALID_PARA;
  }

  int32_t childrenNum = 0;
  if (tDecodeI32(pDecoder, &childrenNum) < 0) return -1;

  if (childrenNum > 0) {
    pOpParam->pChildren = taosArrayInit(childrenNum, POINTER_BYTES);
    if (NULL == pOpParam->pChildren) return -1;
    for (int32_t i = 0; i < childrenNum; ++i) {
      SOperatorParam *pChild = taosMemoryCalloc(1, sizeof(SOperatorParam));
      if (NULL == pChild) return -1;
      if (tDeserializeSOperatorParam(pDecoder, pChild) < 0) return -1;
      taosArrayPush(pOpParam->pChildren, &pChild);
    }
  } else {
    pOpParam->pChildren = NULL;
  }

  return 0;
}

int32_t tSerializeSResFetchReq(void *buf, int32_t bufLen, SResFetchReq *pReq) {
  int32_t headLen = sizeof(SMsgHead);
  if (buf != NULL) {
    buf = (char *)buf + headLen;
    bufLen -= headLen;
  }

  SEncoder encoder = {0};
  tEncoderInit(&encoder, buf, bufLen);
  if (tStartEncode(&encoder) < 0) return -1;

  if (tEncodeU64(&encoder, pReq->sId) < 0) return -1;
  if (tEncodeU64(&encoder, pReq->queryId) < 0) return -1;
  if (tEncodeU64(&encoder, pReq->taskId) < 0) return -1;
  if (tEncodeI32(&encoder, pReq->execId) < 0) return -1;
  if (pReq->pOpParam) {
    if (tEncodeI32(&encoder, 1) < 0) return -1;
    if (tSerializeSOperatorParam(&encoder, pReq->pOpParam) < 0) return -1;
  } else {
    if (tEncodeI32(&encoder, 0) < 0) return -1;
  }

  tEndEncode(&encoder);

  int32_t tlen = encoder.pos;
  tEncoderClear(&encoder);

  if (buf != NULL) {
    SMsgHead *pHead = (SMsgHead *)((char *)buf - headLen);
    pHead->vgId = htonl(pReq->header.vgId);
    pHead->contLen = htonl(tlen + headLen);
  }

  return tlen + headLen;
}

int32_t tDeserializeSResFetchReq(void *buf, int32_t bufLen, SResFetchReq *pReq) {
  int32_t headLen = sizeof(SMsgHead);

  SMsgHead *pHead = buf;
  pHead->vgId = pReq->header.vgId;
  pHead->contLen = pReq->header.contLen;

  SDecoder decoder = {0};
  tDecoderInit(&decoder, (char *)buf + headLen, bufLen - headLen);

  if (tStartDecode(&decoder) < 0) return -1;

  if (tDecodeU64(&decoder, &pReq->sId) < 0) return -1;
  if (tDecodeU64(&decoder, &pReq->queryId) < 0) return -1;
  if (tDecodeU64(&decoder, &pReq->taskId) < 0) return -1;
  if (tDecodeI32(&decoder, &pReq->execId) < 0) return -1;

  int32_t paramNum = 0;
  if (tDecodeI32(&decoder, &paramNum) < 0) return -1;
  if (paramNum > 0) {
    pReq->pOpParam = taosMemoryMalloc(sizeof(*pReq->pOpParam));
    if (NULL == pReq->pOpParam) return -1;
    if (tDeserializeSOperatorParam(&decoder, pReq->pOpParam) < 0) return -1;
  }

  tEndDecode(&decoder);

  tDecoderClear(&decoder);
  return 0;
}

int32_t tSerializeSTqOffsetVal(SEncoder *pEncoder, STqOffsetVal *pOffset) {
  if (tEncodeI8(pEncoder, pOffset->type) < 0) return -1;
  if (tEncodeI64(pEncoder, pOffset->uid) < 0) return -1;
  if (tEncodeI64(pEncoder, pOffset->ts) < 0) return -1;

  return 0;
}

int32_t tDerializeSTqOffsetVal(SDecoder *pDecoder, STqOffsetVal *pOffset) {
  if (tDecodeI8(pDecoder, &pOffset->type) < 0) return -1;
  if (tDecodeI64(pDecoder, &pOffset->uid) < 0) return -1;
  if (tDecodeI64(pDecoder, &pOffset->ts) < 0) return -1;

  return 0;
}

int32_t tSerializeSMqPollReq(void *buf, int32_t bufLen, SMqPollReq *pReq) {
  int32_t headLen = sizeof(SMsgHead);
  if (buf != NULL) {
    buf = (char *)buf + headLen;
    bufLen -= headLen;
  }

  SEncoder encoder = {0};
  tEncoderInit(&encoder, buf, bufLen);
  if (tStartEncode(&encoder) < 0) return -1;

  if (tEncodeCStr(&encoder, pReq->subKey) < 0) return -1;
  if (tEncodeI8(&encoder, pReq->withTbName) < 0) return -1;
  if (tEncodeI8(&encoder, pReq->useSnapshot) < 0) return -1;
  if (tEncodeI32(&encoder, pReq->epoch) < 0) return -1;
  if (tEncodeU64(&encoder, pReq->reqId) < 0) return -1;
  if (tEncodeI64(&encoder, pReq->consumerId) < 0) return -1;
  if (tEncodeI64(&encoder, pReq->timeout) < 0) return -1;
  if (tSerializeSTqOffsetVal(&encoder, &pReq->reqOffset) < 0) return -1;
  if (tEncodeI8(&encoder, pReq->enableReplay) < 0) return -1;
  if (tEncodeI8(&encoder, pReq->sourceExcluded) < 0) return -1;

  tEndEncode(&encoder);

  int32_t tlen = encoder.pos;
  tEncoderClear(&encoder);

  if (buf != NULL) {
    SMsgHead *pHead = (SMsgHead *)((char *)buf - headLen);
    pHead->vgId = htonl(pReq->head.vgId);
    pHead->contLen = htonl(tlen + headLen);
  }

  return tlen + headLen;
}

int32_t tDeserializeSMqPollReq(void *buf, int32_t bufLen, SMqPollReq *pReq) {
  int32_t headLen = sizeof(SMsgHead);

  //  SMsgHead *pHead = buf;
  //  pHead->vgId = pReq->head.vgId;
  //  pHead->contLen = pReq->head.contLen;

  SDecoder decoder = {0};
  tDecoderInit(&decoder, (char *)buf + headLen, bufLen - headLen);

  if (tStartDecode(&decoder) < 0) return -1;

  if (tDecodeCStrTo(&decoder, pReq->subKey) < 0) return -1;
  if (tDecodeI8(&decoder, &pReq->withTbName) < 0) return -1;
  if (tDecodeI8(&decoder, &pReq->useSnapshot) < 0) return -1;
  if (tDecodeI32(&decoder, &pReq->epoch) < 0) return -1;
  if (tDecodeU64(&decoder, &pReq->reqId) < 0) return -1;
  if (tDecodeI64(&decoder, &pReq->consumerId) < 0) return -1;
  if (tDecodeI64(&decoder, &pReq->timeout) < 0) return -1;
  if (tDerializeSTqOffsetVal(&decoder, &pReq->reqOffset) < 0) return -1;

  if (!tDecodeIsEnd(&decoder)) {
    if (tDecodeI8(&decoder, &pReq->enableReplay) < 0) return -1;
  }

  if (!tDecodeIsEnd(&decoder)) {
    if (tDecodeI8(&decoder, &pReq->sourceExcluded) < 0) return -1;
  }

  tEndDecode(&decoder);

  tDecoderClear(&decoder);
  return 0;
}

int32_t tSerializeSTaskDropReq(void *buf, int32_t bufLen, STaskDropReq *pReq) {
  int32_t headLen = sizeof(SMsgHead);
  if (buf != NULL) {
    buf = (char *)buf + headLen;
    bufLen -= headLen;
  }

  SEncoder encoder = {0};
  tEncoderInit(&encoder, buf, bufLen);
  if (tStartEncode(&encoder) < 0) return -1;

  if (tEncodeU64(&encoder, pReq->sId) < 0) return -1;
  if (tEncodeU64(&encoder, pReq->queryId) < 0) return -1;
  if (tEncodeU64(&encoder, pReq->taskId) < 0) return -1;
  if (tEncodeI64(&encoder, pReq->refId) < 0) return -1;
  if (tEncodeI32(&encoder, pReq->execId) < 0) return -1;

  tEndEncode(&encoder);

  int32_t tlen = encoder.pos;
  tEncoderClear(&encoder);

  if (buf != NULL) {
    SMsgHead *pHead = (SMsgHead *)((char *)buf - headLen);
    pHead->vgId = htonl(pReq->header.vgId);
    pHead->contLen = htonl(tlen + headLen);
  }

  return tlen + headLen;
}

int32_t tDeserializeSTaskDropReq(void *buf, int32_t bufLen, STaskDropReq *pReq) {
  int32_t headLen = sizeof(SMsgHead);

  SMsgHead *pHead = buf;
  pHead->vgId = pReq->header.vgId;
  pHead->contLen = pReq->header.contLen;

  SDecoder decoder = {0};
  tDecoderInit(&decoder, (char *)buf + headLen, bufLen - headLen);

  if (tStartDecode(&decoder) < 0) return -1;

  if (tDecodeU64(&decoder, &pReq->sId) < 0) return -1;
  if (tDecodeU64(&decoder, &pReq->queryId) < 0) return -1;
  if (tDecodeU64(&decoder, &pReq->taskId) < 0) return -1;
  if (tDecodeI64(&decoder, &pReq->refId) < 0) return -1;
  if (tDecodeI32(&decoder, &pReq->execId) < 0) return -1;

  tEndDecode(&decoder);

  tDecoderClear(&decoder);
  return 0;
}

int32_t tSerializeSTaskNotifyReq(void *buf, int32_t bufLen, STaskNotifyReq *pReq) {
  int32_t headLen = sizeof(SMsgHead);
  if (buf != NULL) {
    buf = (char *)buf + headLen;
    bufLen -= headLen;
  }

  SEncoder encoder = {0};
  tEncoderInit(&encoder, buf, bufLen);
  if (tStartEncode(&encoder) < 0) return -1;

  if (tEncodeU64(&encoder, pReq->sId) < 0) return -1;
  if (tEncodeU64(&encoder, pReq->queryId) < 0) return -1;
  if (tEncodeU64(&encoder, pReq->taskId) < 0) return -1;
  if (tEncodeI64(&encoder, pReq->refId) < 0) return -1;
  if (tEncodeI32(&encoder, pReq->execId) < 0) return -1;
  if (tEncodeI32(&encoder, pReq->type) < 0) return -1;

  tEndEncode(&encoder);

  int32_t tlen = encoder.pos;
  tEncoderClear(&encoder);

  if (buf != NULL) {
    SMsgHead *pHead = (SMsgHead *)((char *)buf - headLen);
    pHead->vgId = htonl(pReq->header.vgId);
    pHead->contLen = htonl(tlen + headLen);
  }

  return tlen + headLen;
}

int32_t tDeserializeSTaskNotifyReq(void *buf, int32_t bufLen, STaskNotifyReq *pReq) {
  int32_t headLen = sizeof(SMsgHead);

  SMsgHead *pHead = buf;
  pHead->vgId = pReq->header.vgId;
  pHead->contLen = pReq->header.contLen;

  SDecoder decoder = {0};
  tDecoderInit(&decoder, (char *)buf + headLen, bufLen - headLen);

  if (tStartDecode(&decoder) < 0) return -1;

  if (tDecodeU64(&decoder, &pReq->sId) < 0) return -1;
  if (tDecodeU64(&decoder, &pReq->queryId) < 0) return -1;
  if (tDecodeU64(&decoder, &pReq->taskId) < 0) return -1;
  if (tDecodeI64(&decoder, &pReq->refId) < 0) return -1;
  if (tDecodeI32(&decoder, &pReq->execId) < 0) return -1;
  if (tDecodeI32(&decoder, (int32_t *)&pReq->type) < 0) return -1;

  tEndDecode(&decoder);

  tDecoderClear(&decoder);
  return 0;
}

int32_t tSerializeSQueryTableRsp(void *buf, int32_t bufLen, SQueryTableRsp *pRsp) {
  SEncoder encoder = {0};
  tEncoderInit(&encoder, buf, bufLen);
  if (tStartEncode(&encoder) < 0) return -1;

  if (tEncodeI32(&encoder, pRsp->code) < 0) return -1;
  if (tEncodeI64(&encoder, pRsp->affectedRows) < 0) return -1;
  int32_t tbNum = taosArrayGetSize(pRsp->tbVerInfo);
  if (tEncodeI32(&encoder, tbNum) < 0) return -1;
  if (tbNum > 0) {
    for (int32_t i = 0; i < tbNum; ++i) {
      STbVerInfo *pVer = taosArrayGet(pRsp->tbVerInfo, i);
      if (tEncodeCStr(&encoder, pVer->tbFName) < 0) return -1;
      if (tEncodeI32(&encoder, pVer->sversion) < 0) return -1;
      if (tEncodeI32(&encoder, pVer->tversion) < 0) return -1;
    }
  }

  tEndEncode(&encoder);

  int32_t tlen = encoder.pos;
  tEncoderClear(&encoder);

  return tlen;
}

int32_t tDeserializeSQueryTableRsp(void *buf, int32_t bufLen, SQueryTableRsp *pRsp) {
  SDecoder decoder = {0};
  tDecoderInit(&decoder, (char *)buf, bufLen);

  if (tStartDecode(&decoder) < 0) return -1;

  if (tDecodeI32(&decoder, &pRsp->code) < 0) return -1;
  if (tDecodeI64(&decoder, &pRsp->affectedRows) < 0) return -1;
  int32_t tbNum = 0;
  if (tDecodeI32(&decoder, &tbNum) < 0) return -1;
  if (tbNum > 0) {
    pRsp->tbVerInfo = taosArrayInit(tbNum, sizeof(STbVerInfo));
    if (NULL == pRsp->tbVerInfo) return -1;
    STbVerInfo tbVer;
    if (tDecodeCStrTo(&decoder, tbVer.tbFName) < 0) return -1;
    if (tDecodeI32(&decoder, &tbVer.sversion) < 0) return -1;
    if (tDecodeI32(&decoder, &tbVer.tversion) < 0) return -1;
    if (NULL == taosArrayPush(pRsp->tbVerInfo, &tbVer)) return -1;
  }

  tEndDecode(&decoder);

  tDecoderClear(&decoder);
  return 0;
}

int32_t tSerializeSSchedulerHbReq(void *buf, int32_t bufLen, SSchedulerHbReq *pReq) {
  int32_t headLen = sizeof(SMsgHead);
  if (buf != NULL) {
    buf = (char *)buf + headLen;
    bufLen -= headLen;
  }

  SEncoder encoder = {0};
  tEncoderInit(&encoder, buf, bufLen);

  if (tStartEncode(&encoder) < 0) return -1;
  if (tEncodeU64(&encoder, pReq->sId) < 0) return -1;
  if (tEncodeI32(&encoder, pReq->epId.nodeId) < 0) return -1;
  if (tEncodeU16(&encoder, pReq->epId.ep.port) < 0) return -1;
  if (tEncodeCStr(&encoder, pReq->epId.ep.fqdn) < 0) return -1;
  if (pReq->taskAction) {
    int32_t num = taosArrayGetSize(pReq->taskAction);
    if (tEncodeI32(&encoder, num) < 0) return -1;
    for (int32_t i = 0; i < num; ++i) {
      STaskAction *action = taosArrayGet(pReq->taskAction, i);
      if (tEncodeU64(&encoder, action->queryId) < 0) return -1;
      if (tEncodeU64(&encoder, action->taskId) < 0) return -1;
      if (tEncodeI8(&encoder, action->action) < 0) return -1;
    }
  } else {
    if (tEncodeI32(&encoder, 0) < 0) return -1;
  }
  tEndEncode(&encoder);

  int32_t tlen = encoder.pos;
  tEncoderClear(&encoder);

  if (buf != NULL) {
    SMsgHead *pHead = (SMsgHead *)((char *)buf - headLen);
    pHead->vgId = htonl(pReq->header.vgId);
    pHead->contLen = htonl(tlen + headLen);
  }

  return tlen + headLen;
}

int32_t tDeserializeSSchedulerHbReq(void *buf, int32_t bufLen, SSchedulerHbReq *pReq) {
  int32_t headLen = sizeof(SMsgHead);

  SMsgHead *pHead = buf;
  pHead->vgId = pReq->header.vgId;
  pHead->contLen = pReq->header.contLen;

  SDecoder decoder = {0};
  tDecoderInit(&decoder, (char *)buf + headLen, bufLen - headLen);

  if (tStartDecode(&decoder) < 0) return -1;
  if (tDecodeU64(&decoder, &pReq->sId) < 0) return -1;
  if (tDecodeI32(&decoder, &pReq->epId.nodeId) < 0) return -1;
  if (tDecodeU16(&decoder, &pReq->epId.ep.port) < 0) return -1;
  if (tDecodeCStrTo(&decoder, pReq->epId.ep.fqdn) < 0) return -1;
  int32_t num = 0;
  if (tDecodeI32(&decoder, &num) < 0) return -1;
  if (num > 0) {
    pReq->taskAction = taosArrayInit(num, sizeof(STaskStatus));
    if (NULL == pReq->taskAction) return -1;
    for (int32_t i = 0; i < num; ++i) {
      STaskAction action = {0};
      if (tDecodeU64(&decoder, &action.queryId) < 0) return -1;
      if (tDecodeU64(&decoder, &action.taskId) < 0) return -1;
      if (tDecodeI8(&decoder, &action.action) < 0) return -1;
      taosArrayPush(pReq->taskAction, &action);
    }
  } else {
    pReq->taskAction = NULL;
  }
  tEndDecode(&decoder);

  tDecoderClear(&decoder);
  return 0;
}

void tFreeSSchedulerHbReq(SSchedulerHbReq *pReq) { taosArrayDestroy(pReq->taskAction); }

int32_t tSerializeSSchedulerHbRsp(void *buf, int32_t bufLen, SSchedulerHbRsp *pRsp) {
  SEncoder encoder = {0};
  tEncoderInit(&encoder, buf, bufLen);

  if (tStartEncode(&encoder) < 0) return -1;
  if (tEncodeI32(&encoder, pRsp->epId.nodeId) < 0) return -1;
  if (tEncodeU16(&encoder, pRsp->epId.ep.port) < 0) return -1;
  if (tEncodeCStr(&encoder, pRsp->epId.ep.fqdn) < 0) return -1;
  if (pRsp->taskStatus) {
    int32_t num = taosArrayGetSize(pRsp->taskStatus);
    if (tEncodeI32(&encoder, num) < 0) return -1;
    for (int32_t i = 0; i < num; ++i) {
      STaskStatus *status = taosArrayGet(pRsp->taskStatus, i);
      if (tEncodeU64(&encoder, status->queryId) < 0) return -1;
      if (tEncodeU64(&encoder, status->taskId) < 0) return -1;
      if (tEncodeI64(&encoder, status->refId) < 0) return -1;
      if (tEncodeI32(&encoder, status->execId) < 0) return -1;
      if (tEncodeI8(&encoder, status->status) < 0) return -1;
    }
  } else {
    if (tEncodeI32(&encoder, 0) < 0) return -1;
  }
  tEndEncode(&encoder);

  int32_t tlen = encoder.pos;
  tEncoderClear(&encoder);
  return tlen;
}

int32_t tDeserializeSSchedulerHbRsp(void *buf, int32_t bufLen, SSchedulerHbRsp *pRsp) {
  SDecoder decoder = {0};
  tDecoderInit(&decoder, buf, bufLen);

  if (tStartDecode(&decoder) < 0) return -1;
  if (tDecodeI32(&decoder, &pRsp->epId.nodeId) < 0) return -1;
  if (tDecodeU16(&decoder, &pRsp->epId.ep.port) < 0) return -1;
  if (tDecodeCStrTo(&decoder, pRsp->epId.ep.fqdn) < 0) return -1;
  int32_t num = 0;
  if (tDecodeI32(&decoder, &num) < 0) return -1;
  if (num > 0) {
    pRsp->taskStatus = taosArrayInit(num, sizeof(STaskStatus));
    if (NULL == pRsp->taskStatus) return -1;
    for (int32_t i = 0; i < num; ++i) {
      STaskStatus status = {0};
      if (tDecodeU64(&decoder, &status.queryId) < 0) return -1;
      if (tDecodeU64(&decoder, &status.taskId) < 0) return -1;
      if (tDecodeI64(&decoder, &status.refId) < 0) return -1;
      if (tDecodeI32(&decoder, &status.execId) < 0) return -1;
      if (tDecodeI8(&decoder, &status.status) < 0) return -1;
      taosArrayPush(pRsp->taskStatus, &status);
    }
  } else {
    pRsp->taskStatus = NULL;
  }
  tEndDecode(&decoder);

  tDecoderClear(&decoder);
  return 0;
}

void tFreeSSchedulerHbRsp(SSchedulerHbRsp *pRsp) { taosArrayDestroy(pRsp->taskStatus); }

// int32_t tSerializeSVCreateTbBatchRsp(void *buf, int32_t bufLen, SVCreateTbBatchRsp *pRsp) {
//   // SEncoder encoder = {0};
//   // tEncoderInit(&encoder, buf, bufLen);

//   // if (tStartEncode(&encoder) < 0) return -1;
//   // if (pRsp->rspList) {
//   //   int32_t num = taosArrayGetSize(pRsp->rspList);
//   //   if (tEncodeI32(&encoder, num) < 0) return -1;
//   //   for (int32_t i = 0; i < num; ++i) {
//   //     SVCreateTbRsp *rsp = taosArrayGet(pRsp->rspList, i);
//   //     if (tEncodeI32(&encoder, rsp->code) < 0) return -1;
//   //   }
//   // } else {
//   //   if (tEncodeI32(&encoder, 0) < 0) return -1;
//   // }
//   // tEndEncode(&encoder);

//   // int32_t tlen = encoder.pos;
//   // tEncoderClear(&encoder);
//   // reture tlen;
//   return 0;
// }

// int32_t tDeserializeSVCreateTbBatchRsp(void *buf, int32_t bufLen, SVCreateTbBatchRsp *pRsp) {
//  SDecoder  decoder = {0};
//  int32_t num = 0;
//  tDecoderInit(&decoder, buf, bufLen);

// if (tStartDecode(&decoder) < 0) return -1;
// if (tDecodeI32(&decoder, &num) < 0) return -1;
// if (num > 0) {
//   pRsp->rspList = taosArrayInit(num, sizeof(SVCreateTbRsp));
//   if (NULL == pRsp->rspList) return -1;
//   for (int32_t i = 0; i < num; ++i) {
//     SVCreateTbRsp rsp = {0};
//     if (tDecodeI32(&decoder, &rsp.code) < 0) return -1;
//     if (NULL == taosArrayPush(pRsp->rspList, &rsp)) return -1;
//   }
// } else {
//   pRsp->rspList = NULL;
// }
// tEndDecode(&decoder);

// tDecoderClear(&decoder);
//  return 0;
//}

int tEncodeSVCreateTbBatchRsp(SEncoder *pCoder, const SVCreateTbBatchRsp *pRsp) {
  int32_t        nRsps = taosArrayGetSize(pRsp->pArray);
  SVCreateTbRsp *pCreateRsp;

  if (tStartEncode(pCoder) < 0) return -1;

  if (tEncodeI32v(pCoder, nRsps) < 0) return -1;
  for (int32_t i = 0; i < nRsps; i++) {
    pCreateRsp = taosArrayGet(pRsp->pArray, i);
    if (tEncodeSVCreateTbRsp(pCoder, pCreateRsp) < 0) return -1;
  }

  tEndEncode(pCoder);

  return 0;
}

int tDecodeSVCreateTbBatchRsp(SDecoder *pCoder, SVCreateTbBatchRsp *pRsp) {
  if (tStartDecode(pCoder) < 0) return -1;

  if (tDecodeI32v(pCoder, &pRsp->nRsps) < 0) return -1;
  pRsp->pRsps = (SVCreateTbRsp *)tDecoderMalloc(pCoder, sizeof(*pRsp->pRsps) * pRsp->nRsps);
  for (int32_t i = 0; i < pRsp->nRsps; i++) {
    if (tDecodeSVCreateTbRsp(pCoder, pRsp->pRsps + i) < 0) return -1;
  }

  tEndDecode(pCoder);
  return 0;
}

int32_t tEncodeTSma(SEncoder *pCoder, const STSma *pSma) {
  if (tEncodeI8(pCoder, pSma->version) < 0) return -1;
  if (tEncodeI8(pCoder, pSma->intervalUnit) < 0) return -1;
  if (tEncodeI8(pCoder, pSma->slidingUnit) < 0) return -1;
  if (tEncodeI8(pCoder, pSma->timezoneInt) < 0) return -1;
  if (tEncodeI32(pCoder, pSma->dstVgId) < 0) return -1;
  if (tEncodeCStr(pCoder, pSma->indexName) < 0) return -1;
  if (tEncodeI32(pCoder, pSma->exprLen) < 0) return -1;
  if (tEncodeI32(pCoder, pSma->tagsFilterLen) < 0) return -1;
  if (tEncodeI64(pCoder, pSma->indexUid) < 0) return -1;
  if (tEncodeI64(pCoder, pSma->tableUid) < 0) return -1;
  if (tEncodeI64(pCoder, pSma->dstTbUid) < 0) return -1;
  if (tEncodeCStr(pCoder, pSma->dstTbName) < 0) return -1;
  if (tEncodeI64(pCoder, pSma->interval) < 0) return -1;
  if (tEncodeI64(pCoder, pSma->offset) < 0) return -1;
  if (tEncodeI64(pCoder, pSma->sliding) < 0) return -1;
  if (pSma->exprLen > 0) {
    if (tEncodeCStr(pCoder, pSma->expr) < 0) return -1;
  }
  if (pSma->tagsFilterLen > 0) {
    if (tEncodeCStr(pCoder, pSma->tagsFilter) < 0) return -1;
  }

  tEncodeSSchemaWrapper(pCoder, &pSma->schemaRow);
  tEncodeSSchemaWrapper(pCoder, &pSma->schemaTag);

  return 0;
}

int32_t tDecodeTSma(SDecoder *pCoder, STSma *pSma, bool deepCopy) {
  if (tDecodeI8(pCoder, &pSma->version) < 0) return -1;
  if (tDecodeI8(pCoder, &pSma->intervalUnit) < 0) return -1;
  if (tDecodeI8(pCoder, &pSma->slidingUnit) < 0) return -1;
  if (tDecodeI8(pCoder, &pSma->timezoneInt) < 0) return -1;
  if (tDecodeI32(pCoder, &pSma->dstVgId) < 0) return -1;
  if (tDecodeCStrTo(pCoder, pSma->indexName) < 0) return -1;
  if (tDecodeI32(pCoder, &pSma->exprLen) < 0) return -1;
  if (tDecodeI32(pCoder, &pSma->tagsFilterLen) < 0) return -1;
  if (tDecodeI64(pCoder, &pSma->indexUid) < 0) return -1;
  if (tDecodeI64(pCoder, &pSma->tableUid) < 0) return -1;
  if (tDecodeI64(pCoder, &pSma->dstTbUid) < 0) return -1;
  if (deepCopy) {
    if (tDecodeCStrAlloc(pCoder, &pSma->dstTbName) < 0) return -1;
  } else {
    if (tDecodeCStr(pCoder, &pSma->dstTbName) < 0) return -1;
  }

  if (tDecodeI64(pCoder, &pSma->interval) < 0) return -1;
  if (tDecodeI64(pCoder, &pSma->offset) < 0) return -1;
  if (tDecodeI64(pCoder, &pSma->sliding) < 0) return -1;
  if (pSma->exprLen > 0) {
    if (deepCopy) {
      if (tDecodeCStrAlloc(pCoder, &pSma->expr) < 0) return -1;
    } else {
      if (tDecodeCStr(pCoder, &pSma->expr) < 0) return -1;
    }
  } else {
    pSma->expr = NULL;
  }
  if (pSma->tagsFilterLen > 0) {
    if (deepCopy) {
      if (tDecodeCStrAlloc(pCoder, &pSma->tagsFilter) < 0) return -1;
    } else {
      if (tDecodeCStr(pCoder, &pSma->tagsFilter) < 0) return -1;
    }
  } else {
    pSma->tagsFilter = NULL;
  }
  // only needed in dstVgroup
  tDecodeSSchemaWrapperEx(pCoder, &pSma->schemaRow);
  tDecodeSSchemaWrapperEx(pCoder, &pSma->schemaTag);

  return 0;
}

int32_t tEncodeSVCreateTSmaReq(SEncoder *pCoder, const SVCreateTSmaReq *pReq) {
  if (tStartEncode(pCoder) < 0) return -1;

  tEncodeTSma(pCoder, pReq);

  tEndEncode(pCoder);
  return 0;
}

int32_t tDecodeSVCreateTSmaReq(SDecoder *pCoder, SVCreateTSmaReq *pReq) {
  if (tStartDecode(pCoder) < 0) return -1;

  tDecodeTSma(pCoder, pReq, false);

  tEndDecode(pCoder);
  return 0;
}

int32_t tEncodeSVDropTSmaReq(SEncoder *pCoder, const SVDropTSmaReq *pReq) {
  if (tStartEncode(pCoder) < 0) return -1;

  if (tEncodeI64(pCoder, pReq->indexUid) < 0) return -1;
  if (tEncodeCStr(pCoder, pReq->indexName) < 0) return -1;

  tEndEncode(pCoder);
  return 0;
}

// int32_t tDecodeSVDropTSmaReq(SDecoder *pCoder, SVDropTSmaReq *pReq) {
//   if (tStartDecode(pCoder) < 0) return -1;

//   if (tDecodeI64(pCoder, &pReq->indexUid) < 0) return -1;
//   if (tDecodeCStrTo(pCoder, pReq->indexName) < 0) return -1;

//   tEndDecode(pCoder);
//   return 0;
// }

int32_t tSerializeSVDeleteReq(void *buf, int32_t bufLen, SVDeleteReq *pReq) {
  int32_t headLen = sizeof(SMsgHead);
  if (buf != NULL) {
    buf = (char *)buf + headLen;
    bufLen -= headLen;
  }

  SEncoder encoder = {0};
  tEncoderInit(&encoder, buf, bufLen);

  if (tStartEncode(&encoder) < 0) return -1;
  if (tEncodeU64(&encoder, pReq->sId) < 0) return -1;
  if (tEncodeU64(&encoder, pReq->queryId) < 0) return -1;
  if (tEncodeU64(&encoder, pReq->taskId) < 0) return -1;
  if (tEncodeU32(&encoder, pReq->sqlLen) < 0) return -1;
  if (tEncodeCStr(&encoder, pReq->sql) < 0) return -1;
  if (tEncodeBinary(&encoder, pReq->msg, pReq->phyLen) < 0) return -1;
  if (tEncodeI8(&encoder, pReq->source) < 0) return -1;
  tEndEncode(&encoder);

  int32_t tlen = encoder.pos;
  tEncoderClear(&encoder);

  if (buf != NULL) {
    SMsgHead *pHead = (SMsgHead *)((char *)buf - headLen);
    pHead->vgId = htonl(pReq->header.vgId);
    pHead->contLen = htonl(tlen + headLen);
  }

  return tlen + headLen;
}

int32_t tDeserializeSVDeleteReq(void *buf, int32_t bufLen, SVDeleteReq *pReq) {
  int32_t headLen = sizeof(SMsgHead);

  SMsgHead *pHead = buf;
  pHead->vgId = pReq->header.vgId;
  pHead->contLen = pReq->header.contLen;

  SDecoder decoder = {0};
  tDecoderInit(&decoder, (char *)buf + headLen, bufLen - headLen);

  if (tStartDecode(&decoder) < 0) return -1;
  if (tDecodeU64(&decoder, &pReq->sId) < 0) return -1;
  if (tDecodeU64(&decoder, &pReq->queryId) < 0) return -1;
  if (tDecodeU64(&decoder, &pReq->taskId) < 0) return -1;
  if (tDecodeU32(&decoder, &pReq->sqlLen) < 0) return -1;
  pReq->sql = taosMemoryCalloc(1, pReq->sqlLen + 1);
  if (NULL == pReq->sql) return -1;
  if (tDecodeCStrTo(&decoder, pReq->sql) < 0) return -1;
  uint64_t msgLen = 0;
  if (tDecodeBinaryAlloc(&decoder, (void **)&pReq->msg, &msgLen) < 0) return -1;
  pReq->phyLen = msgLen;

  if (!tDecodeIsEnd(&decoder)) {
    if (tDecodeI8(&decoder, &pReq->source) < 0) return -1;
  }
  tEndDecode(&decoder);

  tDecoderClear(&decoder);
  return 0;
}

int32_t tEncodeSVDeleteRsp(SEncoder *pCoder, const SVDeleteRsp *pReq) {
  if (tStartEncode(pCoder) < 0) return -1;

  if (tEncodeI64(pCoder, pReq->affectedRows) < 0) return -1;

  tEndEncode(pCoder);
  return 0;
}

int32_t tDecodeSVDeleteRsp(SDecoder *pCoder, SVDeleteRsp *pReq) {
  if (tStartDecode(pCoder) < 0) return -1;

  if (tDecodeI64(pCoder, &pReq->affectedRows) < 0) return -1;

  tEndDecode(pCoder);
  return 0;
}

int32_t tSerializeSCMCreateStreamReq(void *buf, int32_t bufLen, const SCMCreateStreamReq *pReq) {
  int32_t sqlLen = 0;
  int32_t astLen = 0;
  if (pReq->sql != NULL) sqlLen = (int32_t)strlen(pReq->sql);
  if (pReq->ast != NULL) astLen = (int32_t)strlen(pReq->ast);

  SEncoder encoder = {0};
  tEncoderInit(&encoder, buf, bufLen);

  if (tStartEncode(&encoder) < 0) return -1;
  if (tEncodeCStr(&encoder, pReq->name) < 0) return -1;
  if (tEncodeCStr(&encoder, pReq->sourceDB) < 0) return -1;
  if (tEncodeCStr(&encoder, pReq->targetStbFullName) < 0) return -1;
  if (tEncodeI8(&encoder, pReq->igExists) < 0) return -1;
  if (tEncodeI8(&encoder, pReq->fillHistory) < 0) return -1;
  if (tEncodeI32(&encoder, sqlLen) < 0) return -1;
  if (tEncodeI32(&encoder, astLen) < 0) return -1;
  if (tEncodeI8(&encoder, pReq->triggerType) < 0) return -1;
  if (tEncodeI64(&encoder, pReq->maxDelay) < 0) return -1;
  if (tEncodeI64(&encoder, pReq->watermark) < 0) return -1;
  if (tEncodeI8(&encoder, pReq->igExpired) < 0) return -1;
  if (sqlLen > 0 && tEncodeCStr(&encoder, pReq->sql) < 0) return -1;
  if (astLen > 0 && tEncodeCStr(&encoder, pReq->ast) < 0) return -1;
  if (tEncodeI32(&encoder, pReq->numOfTags) < 0) return -1;
  for (int32_t i = 0; i < pReq->numOfTags; ++i) {
    SField *pField = taosArrayGet(pReq->pTags, i);
    if (tEncodeI8(&encoder, pField->type) < 0) return -1;
    if (tEncodeI8(&encoder, pField->flags) < 0) return -1;
    if (tEncodeI32(&encoder, pField->bytes) < 0) return -1;
    if (tEncodeCStr(&encoder, pField->name) < 0) return -1;
  }

  if (tEncodeI8(&encoder, pReq->createStb) < 0) return -1;
  if (tEncodeU64(&encoder, pReq->targetStbUid) < 0) return -1;

  if (tEncodeI32(&encoder, taosArrayGetSize(pReq->fillNullCols)) < 0) return -1;
  for (int32_t i = 0; i < taosArrayGetSize(pReq->fillNullCols); ++i) {
    SColLocation *pCol = taosArrayGet(pReq->fillNullCols, i);
    if (tEncodeI16(&encoder, pCol->slotId) < 0) return -1;
    if (tEncodeI16(&encoder, pCol->colId) < 0) return -1;
    if (tEncodeI8(&encoder, pCol->type) < 0) return -1;
  }

  if (tEncodeI64(&encoder, pReq->deleteMark) < 0) return -1;
  if (tEncodeI8(&encoder, pReq->igUpdate) < 0) return -1;
  if (tEncodeI64(&encoder, pReq->lastTs) < 0) return -1;

  if (tEncodeI32(&encoder, taosArrayGetSize(pReq->pVgroupVerList)) < 0) return -1;

  for (int32_t i = 0; i < taosArrayGetSize(pReq->pVgroupVerList); ++i) {
    SVgroupVer *p = taosArrayGet(pReq->pVgroupVerList, i);
    if (tEncodeI32(&encoder, p->vgId) < 0) return -1;
    if (tEncodeI64(&encoder, p->ver) < 0) return -1;
  }

  tEndEncode(&encoder);

  int32_t tlen = encoder.pos;
  tEncoderClear(&encoder);
  return tlen;
}

int32_t tDeserializeSCMCreateStreamReq(void *buf, int32_t bufLen, SCMCreateStreamReq *pReq) {
  int32_t sqlLen = 0;
  int32_t astLen = 0;
  int32_t numOfFillNullCols = 0;
  int32_t numOfVgVer = 0;

  SDecoder decoder = {0};
  tDecoderInit(&decoder, buf, bufLen);

  if (tStartDecode(&decoder) < 0) return -1;
  if (tDecodeCStrTo(&decoder, pReq->name) < 0) return -1;
  if (tDecodeCStrTo(&decoder, pReq->sourceDB) < 0) return -1;
  if (tDecodeCStrTo(&decoder, pReq->targetStbFullName) < 0) return -1;
  if (tDecodeI8(&decoder, &pReq->igExists) < 0) return -1;
  if (tDecodeI8(&decoder, &pReq->fillHistory) < 0) return -1;
  if (tDecodeI32(&decoder, &sqlLen) < 0) return -1;
  if (tDecodeI32(&decoder, &astLen) < 0) return -1;
  if (tDecodeI8(&decoder, &pReq->triggerType) < 0) return -1;
  if (tDecodeI64(&decoder, &pReq->maxDelay) < 0) return -1;
  if (tDecodeI64(&decoder, &pReq->watermark) < 0) return -1;
  if (tDecodeI8(&decoder, &pReq->igExpired) < 0) return -1;

  if (sqlLen > 0) {
    pReq->sql = taosMemoryCalloc(1, sqlLen + 1);
    if (pReq->sql == NULL) return -1;
    if (tDecodeCStrTo(&decoder, pReq->sql) < 0) return -1;
  }

  if (astLen > 0) {
    pReq->ast = taosMemoryCalloc(1, astLen + 1);
    if (pReq->ast == NULL) return -1;
    if (tDecodeCStrTo(&decoder, pReq->ast) < 0) return -1;
  }

  if (tDecodeI32(&decoder, &pReq->numOfTags) < 0) return -1;
  if (pReq->numOfTags > 0) {
    pReq->pTags = taosArrayInit(pReq->numOfTags, sizeof(SField));
    if (pReq->pTags == NULL) {
      terrno = TSDB_CODE_OUT_OF_MEMORY;
      return -1;
    }

    for (int32_t i = 0; i < pReq->numOfTags; ++i) {
      SField field = {0};
      if (tDecodeI8(&decoder, &field.type) < 0) return -1;
      if (tDecodeI8(&decoder, &field.flags) < 0) return -1;
      if (tDecodeI32(&decoder, &field.bytes) < 0) return -1;
      if (tDecodeCStrTo(&decoder, field.name) < 0) return -1;
      if (taosArrayPush(pReq->pTags, &field) == NULL) {
        terrno = TSDB_CODE_OUT_OF_MEMORY;
        return -1;
      }
    }
  }
  if (tDecodeI8(&decoder, &pReq->createStb) < 0) return -1;
  if (tDecodeU64(&decoder, &pReq->targetStbUid) < 0) return -1;
  if (tDecodeI32(&decoder, &numOfFillNullCols) < 0) return -1;
  if (numOfFillNullCols > 0) {
    pReq->fillNullCols = taosArrayInit(numOfFillNullCols, sizeof(SColLocation));
    if (pReq->fillNullCols == NULL) {
      terrno = TSDB_CODE_OUT_OF_MEMORY;
      return -1;
    }

    for (int32_t i = 0; i < numOfFillNullCols; ++i) {
      SColLocation col = {0};
      if (tDecodeI16(&decoder, &col.slotId) < 0) return -1;
      if (tDecodeI16(&decoder, &col.colId) < 0) return -1;
      if (tDecodeI8(&decoder, &col.type) < 0) return -1;
      if (taosArrayPush(pReq->fillNullCols, &col) == NULL) {
        terrno = TSDB_CODE_OUT_OF_MEMORY;
        return -1;
      }
    }
  }

  if (tDecodeI64(&decoder, &pReq->deleteMark) < 0) return -1;
  if (tDecodeI8(&decoder, &pReq->igUpdate) < 0) return -1;
  if (tDecodeI64(&decoder, &pReq->lastTs) < 0) return -1;

  if (tDecodeI32(&decoder, &numOfVgVer) < 0) return -1;
  if (numOfVgVer > 0) {
    pReq->pVgroupVerList = taosArrayInit(numOfVgVer, sizeof(SVgroupVer));
    if (pReq->pVgroupVerList == NULL) {
      terrno = TSDB_CODE_OUT_OF_MEMORY;
      return -1;
    }

    for (int32_t i = 0; i < numOfVgVer; ++i) {
      SVgroupVer v = {0};
      if (tDecodeI32(&decoder, &v.vgId) < 0) return -1;
      if (tDecodeI64(&decoder, &v.ver) < 0) return -1;
      if (taosArrayPush(pReq->pVgroupVerList, &v) == NULL) {
        terrno = TSDB_CODE_OUT_OF_MEMORY;
        return -1;
      }
    }
  }

  tEndDecode(&decoder);
  tDecoderClear(&decoder);

  return 0;
}

int32_t tSerializeSMDropStreamReq(void *buf, int32_t bufLen, const SMDropStreamReq *pReq) {
  SEncoder encoder = {0};
  tEncoderInit(&encoder, buf, bufLen);

  if (tStartEncode(&encoder) < 0) return -1;
  if (tEncodeCStr(&encoder, pReq->name) < 0) return -1;
  if (tEncodeI8(&encoder, pReq->igNotExists) < 0) return -1;

  ENCODESQL();

  tEndEncode(&encoder);

  int32_t tlen = encoder.pos;
  tEncoderClear(&encoder);
  return tlen;
}

int32_t tDeserializeSMDropStreamReq(void *buf, int32_t bufLen, SMDropStreamReq *pReq) {
  SDecoder decoder = {0};
  tDecoderInit(&decoder, buf, bufLen);

  if (tStartDecode(&decoder) < 0) return -1;
  if (tDecodeCStrTo(&decoder, pReq->name) < 0) return -1;
  if (tDecodeI8(&decoder, &pReq->igNotExists) < 0) return -1;

  DECODESQL();

  tEndDecode(&decoder);

  tDecoderClear(&decoder);
  return 0;
}

void tFreeMDropStreamReq(SMDropStreamReq *pReq) { FREESQL(); }

// int32_t tSerializeSMRecoverStreamReq(void *buf, int32_t bufLen, const SMRecoverStreamReq *pReq) {
//   SEncoder encoder = {0};
//   tEncoderInit(&encoder, buf, bufLen);

//   if (tStartEncode(&encoder) < 0) return -1;
//   if (tEncodeCStr(&encoder, pReq->name) < 0) return -1;
//   if (tEncodeI8(&encoder, pReq->igNotExists) < 0) return -1;

//   tEndEncode(&encoder);

//   int32_t tlen = encoder.pos;
//   tEncoderClear(&encoder);
//   return tlen;
// }

// int32_t tDeserializeSMRecoverStreamReq(void *buf, int32_t bufLen, SMRecoverStreamReq *pReq) {
//   SDecoder decoder = {0};
//   tDecoderInit(&decoder, buf, bufLen);

//   if (tStartDecode(&decoder) < 0) return -1;
//   if (tDecodeCStrTo(&decoder, pReq->name) < 0) return -1;
//   if (tDecodeI8(&decoder, &pReq->igNotExists) < 0) return -1;

//   tEndDecode(&decoder);

//   tDecoderClear(&decoder);
//   return 0;
// }

void tFreeSCMCreateStreamReq(SCMCreateStreamReq *pReq) {
  if (NULL == pReq) {
    return;
  }
  taosMemoryFreeClear(pReq->sql);
  taosMemoryFreeClear(pReq->ast);
  taosArrayDestroy(pReq->pTags);
  taosArrayDestroy(pReq->fillNullCols);
  taosArrayDestroy(pReq->pVgroupVerList);
}

int32_t tEncodeSRSmaParam(SEncoder *pCoder, const SRSmaParam *pRSmaParam) {
  for (int32_t i = 0; i < 2; ++i) {
    if (tEncodeI64v(pCoder, pRSmaParam->maxdelay[i]) < 0) return -1;
    if (tEncodeI64v(pCoder, pRSmaParam->watermark[i]) < 0) return -1;
    if (tEncodeI32v(pCoder, pRSmaParam->qmsgLen[i]) < 0) return -1;
    if (pRSmaParam->qmsgLen[i] > 0) {
      if (tEncodeBinary(pCoder, pRSmaParam->qmsg[i], (uint64_t)pRSmaParam->qmsgLen[i]) <
          0)  // qmsgLen contains len of '\0'
        return -1;
    }
  }

  return 0;
}

int32_t tDecodeSRSmaParam(SDecoder *pCoder, SRSmaParam *pRSmaParam) {
  for (int32_t i = 0; i < 2; ++i) {
    if (tDecodeI64v(pCoder, &pRSmaParam->maxdelay[i]) < 0) return -1;
    if (tDecodeI64v(pCoder, &pRSmaParam->watermark[i]) < 0) return -1;
    if (tDecodeI32v(pCoder, &pRSmaParam->qmsgLen[i]) < 0) return -1;
    if (pRSmaParam->qmsgLen[i] > 0) {
      if (tDecodeBinary(pCoder, (uint8_t **)&pRSmaParam->qmsg[i], NULL) < 0) return -1;  // qmsgLen contains len of '\0'
    } else {
      pRSmaParam->qmsg[i] = NULL;
    }
  }

  return 0;
}

int tEncodeSVCreateStbReq(SEncoder *pCoder, const SVCreateStbReq *pReq) {
  if (tStartEncode(pCoder) < 0) return -1;

  if (tEncodeCStr(pCoder, pReq->name) < 0) return -1;
  if (tEncodeI64(pCoder, pReq->suid) < 0) return -1;
  if (tEncodeI8(pCoder, pReq->rollup) < 0) return -1;
  if (tEncodeSSchemaWrapper(pCoder, &pReq->schemaRow) < 0) return -1;
  if (tEncodeSSchemaWrapper(pCoder, &pReq->schemaTag) < 0) return -1;
  if (pReq->rollup) {
    if (tEncodeSRSmaParam(pCoder, &pReq->rsmaParam) < 0) return -1;
  }

  if (tEncodeI32(pCoder, pReq->alterOriDataLen) < 0) return -1;
  if (pReq->alterOriDataLen > 0) {
    if (tEncodeBinary(pCoder, pReq->alterOriData, pReq->alterOriDataLen) < 0) return -1;
  }
  if (tEncodeI8(pCoder, pReq->source) < 0) return -1;

  tEndEncode(pCoder);
  return 0;
}

int tDecodeSVCreateStbReq(SDecoder *pCoder, SVCreateStbReq *pReq) {
  if (tStartDecode(pCoder) < 0) return -1;

  if (tDecodeCStr(pCoder, &pReq->name) < 0) return -1;
  if (tDecodeI64(pCoder, &pReq->suid) < 0) return -1;
  if (tDecodeI8(pCoder, &pReq->rollup) < 0) return -1;
  if (tDecodeSSchemaWrapperEx(pCoder, &pReq->schemaRow) < 0) return -1;
  if (tDecodeSSchemaWrapperEx(pCoder, &pReq->schemaTag) < 0) return -1;
  if (pReq->rollup) {
    if (tDecodeSRSmaParam(pCoder, &pReq->rsmaParam) < 0) return -1;
  }

  if (tDecodeI32(pCoder, &pReq->alterOriDataLen) < 0) return -1;
  if (pReq->alterOriDataLen > 0) {
    if (tDecodeBinary(pCoder, (uint8_t **)&pReq->alterOriData, NULL) < 0) return -1;
  }

  if (!tDecodeIsEnd(pCoder)) {
    if (tDecodeI8(pCoder, &pReq->source) < 0) return -1;
  }

  tEndDecode(pCoder);
  return 0;
}

int tEncodeSVCreateTbReq(SEncoder *pCoder, const SVCreateTbReq *pReq) {
  if (tStartEncode(pCoder) < 0) return -1;

  if (tEncodeI32v(pCoder, pReq->flags) < 0) return -1;
  if (tEncodeCStr(pCoder, pReq->name) < 0) return -1;
  if (tEncodeI64(pCoder, pReq->uid) < 0) return -1;
  if (tEncodeI64(pCoder, pReq->btime) < 0) return -1;
  if (tEncodeI32(pCoder, pReq->ttl) < 0) return -1;
  if (tEncodeI8(pCoder, pReq->type) < 0) return -1;
  if (tEncodeI32(pCoder, pReq->commentLen) < 0) return -1;
  if (pReq->commentLen > 0) {
    if (tEncodeCStr(pCoder, pReq->comment) < 0) return -1;
  }

  if (pReq->type == TSDB_CHILD_TABLE) {
    if (tEncodeCStr(pCoder, pReq->ctb.stbName) < 0) return -1;
    if (tEncodeU8(pCoder, pReq->ctb.tagNum) < 0) return -1;
    if (tEncodeI64(pCoder, pReq->ctb.suid) < 0) return -1;
    if (tEncodeTag(pCoder, (const STag *)pReq->ctb.pTag) < 0) return -1;
    int32_t len = taosArrayGetSize(pReq->ctb.tagName);
    if (tEncodeI32(pCoder, len) < 0) return -1;
    for (int32_t i = 0; i < len; i++) {
      char *name = taosArrayGet(pReq->ctb.tagName, i);
      if (tEncodeCStr(pCoder, name) < 0) return -1;
    }
  } else if (pReq->type == TSDB_NORMAL_TABLE) {
    if (tEncodeSSchemaWrapper(pCoder, &pReq->ntb.schemaRow) < 0) return -1;
  } else {
    ASSERT(0);
  }
  // ENCODESQL
  if (pReq->sqlLen > 0 && pReq->sql != NULL) {
    if (tEncodeI32(pCoder, pReq->sqlLen) < 0) return -1;
    if (tEncodeBinary(pCoder, pReq->sql, pReq->sqlLen) < 0) return -1;
  }

  tEndEncode(pCoder);
  return 0;
}

int tDecodeSVCreateTbReq(SDecoder *pCoder, SVCreateTbReq *pReq) {
  if (tStartDecode(pCoder) < 0) return -1;

  if (tDecodeI32v(pCoder, &pReq->flags) < 0) return -1;
  if (tDecodeCStr(pCoder, &pReq->name) < 0) return -1;
  if (tDecodeI64(pCoder, &pReq->uid) < 0) return -1;
  if (tDecodeI64(pCoder, &pReq->btime) < 0) return -1;
  if (tDecodeI32(pCoder, &pReq->ttl) < 0) return -1;
  if (tDecodeI8(pCoder, &pReq->type) < 0) return -1;
  if (tDecodeI32(pCoder, &pReq->commentLen) < 0) return -1;
  if (pReq->commentLen > 0) {
    pReq->comment = taosMemoryMalloc(pReq->commentLen + 1);
    if (pReq->comment == NULL) return -1;
    if (tDecodeCStrTo(pCoder, pReq->comment) < 0) return -1;
  }

  if (pReq->type == TSDB_CHILD_TABLE) {
    if (tDecodeCStr(pCoder, &pReq->ctb.stbName) < 0) return -1;
    if (tDecodeU8(pCoder, &pReq->ctb.tagNum) < 0) return -1;
    if (tDecodeI64(pCoder, &pReq->ctb.suid) < 0) return -1;
    if (tDecodeTag(pCoder, (STag **)&pReq->ctb.pTag) < 0) return -1;
    int32_t len = 0;
    if (tDecodeI32(pCoder, &len) < 0) return -1;
    pReq->ctb.tagName = taosArrayInit(len, TSDB_COL_NAME_LEN);
    if (pReq->ctb.tagName == NULL) return -1;
    for (int32_t i = 0; i < len; i++) {
      char  name[TSDB_COL_NAME_LEN] = {0};
      char *tmp = NULL;
      if (tDecodeCStr(pCoder, &tmp) < 0) return -1;
      strncpy(name, tmp, TSDB_COL_NAME_LEN - 1);
      taosArrayPush(pReq->ctb.tagName, name);
    }
  } else if (pReq->type == TSDB_NORMAL_TABLE) {
    if (tDecodeSSchemaWrapperEx(pCoder, &pReq->ntb.schemaRow) < 0) return -1;
  } else {
    ASSERT(0);
  }

  // DECODESQL
  if (!tDecodeIsEnd(pCoder)) {
    if (tDecodeI32(pCoder, &pReq->sqlLen) < 0) return -1;
    if (pReq->sqlLen > 0) {
      if (tDecodeBinaryAlloc(pCoder, (void **)&pReq->sql, NULL) < 0) return -1;
    }
  }

  tEndDecode(pCoder);
  return 0;
}

void tDestroySVCreateTbReq(SVCreateTbReq *pReq, int32_t flags) {
  if (pReq == NULL) return;

  if (flags & TSDB_MSG_FLG_ENCODE) {
    // TODO
  } else if (flags & TSDB_MSG_FLG_DECODE) {
    if (pReq->comment) {
      pReq->comment = NULL;
      taosMemoryFree(pReq->comment);
    }

    if (pReq->type == TSDB_CHILD_TABLE) {
      if (pReq->ctb.tagName) taosArrayDestroy(pReq->ctb.tagName);
    } else if (pReq->type == TSDB_NORMAL_TABLE) {
      if (pReq->ntb.schemaRow.pSchema) taosMemoryFree(pReq->ntb.schemaRow.pSchema);
    }
  }

  if (pReq->sql != NULL) {
    taosMemoryFree(pReq->sql);
  }
  pReq->sql = NULL;
}

int tEncodeSVCreateTbBatchReq(SEncoder *pCoder, const SVCreateTbBatchReq *pReq) {
  int32_t nReq = taosArrayGetSize(pReq->pArray);

  if (tStartEncode(pCoder) < 0) return -1;

  if (tEncodeI32v(pCoder, nReq) < 0) return -1;
  for (int iReq = 0; iReq < nReq; iReq++) {
    if (tEncodeSVCreateTbReq(pCoder, (SVCreateTbReq *)taosArrayGet(pReq->pArray, iReq)) < 0) return -1;
  }

  if (tEncodeI8(pCoder, pReq->source) < 0) return -1;

  tEndEncode(pCoder);
  return 0;
}

int tDecodeSVCreateTbBatchReq(SDecoder *pCoder, SVCreateTbBatchReq *pReq) {
  if (tStartDecode(pCoder) < 0) return -1;

  if (tDecodeI32v(pCoder, &pReq->nReqs) < 0) return -1;
  pReq->pReqs = (SVCreateTbReq *)tDecoderMalloc(pCoder, sizeof(SVCreateTbReq) * pReq->nReqs);
  if (pReq->pReqs == NULL) return -1;
  for (int iReq = 0; iReq < pReq->nReqs; iReq++) {
    if (tDecodeSVCreateTbReq(pCoder, pReq->pReqs + iReq) < 0) return -1;
  }

  if (!tDecodeIsEnd(pCoder)) {
    if (tDecodeI8(pCoder, &pReq->source) < 0) return -1;
  }

  tEndDecode(pCoder);
  return 0;
}

int tEncodeSVCreateTbRsp(SEncoder *pCoder, const SVCreateTbRsp *pRsp) {
  if (tStartEncode(pCoder) < 0) return -1;

  if (tEncodeI32(pCoder, pRsp->code) < 0) return -1;
  if (tEncodeI32(pCoder, pRsp->pMeta ? 1 : 0) < 0) return -1;
  if (pRsp->pMeta) {
    if (tEncodeSTableMetaRsp(pCoder, pRsp->pMeta) < 0) return -1;
  }

  tEndEncode(pCoder);
  return 0;
}

int tDecodeSVCreateTbRsp(SDecoder *pCoder, SVCreateTbRsp *pRsp) {
  if (tStartDecode(pCoder) < 0) return -1;

  if (tDecodeI32(pCoder, &pRsp->code) < 0) return -1;

  int32_t meta = 0;
  if (tDecodeI32(pCoder, &meta) < 0) return -1;
  if (meta) {
    pRsp->pMeta = taosMemoryCalloc(1, sizeof(STableMetaRsp));
    if (NULL == pRsp->pMeta) return -1;
    if (tDecodeSTableMetaRsp(pCoder, pRsp->pMeta) < 0) return -1;
  } else {
    pRsp->pMeta = NULL;
  }

  tEndDecode(pCoder);
  return 0;
}

void tFreeSVCreateTbRsp(void *param) {
  if (NULL == param) {
    return;
  }

  SVCreateTbRsp *pRsp = (SVCreateTbRsp *)param;
  if (pRsp->pMeta) {
    taosMemoryFree(pRsp->pMeta->pSchemas);
    taosMemoryFree(pRsp->pMeta);
  }
}

// TDMT_VND_DROP_TABLE =================
static int32_t tEncodeSVDropTbReq(SEncoder *pCoder, const SVDropTbReq *pReq) {
  if (tStartEncode(pCoder) < 0) return -1;

  if (tEncodeCStr(pCoder, pReq->name) < 0) return -1;
  if (tEncodeU64(pCoder, pReq->suid) < 0) return -1;
  if (tEncodeI8(pCoder, pReq->igNotExists) < 0) return -1;

  tEndEncode(pCoder);
  return 0;
}

static int32_t tDecodeSVDropTbReq(SDecoder *pCoder, SVDropTbReq *pReq) {
  if (tStartDecode(pCoder) < 0) return -1;

  if (tDecodeCStr(pCoder, &pReq->name) < 0) return -1;
  if (tDecodeU64(pCoder, &pReq->suid) < 0) return -1;
  if (tDecodeI8(pCoder, &pReq->igNotExists) < 0) return -1;

  tEndDecode(pCoder);
  return 0;
}

static int32_t tEncodeSVDropTbRsp(SEncoder *pCoder, const SVDropTbRsp *pReq) {
  if (tStartEncode(pCoder) < 0) return -1;

  if (tEncodeI32(pCoder, pReq->code) < 0) return -1;

  tEndEncode(pCoder);
  return 0;
}

static int32_t tDecodeSVDropTbRsp(SDecoder *pCoder, SVDropTbRsp *pReq) {
  if (tStartDecode(pCoder) < 0) return -1;

  if (tDecodeI32(pCoder, &pReq->code) < 0) return -1;

  tEndDecode(pCoder);
  return 0;
}

int32_t tEncodeSVDropTbBatchReq(SEncoder *pCoder, const SVDropTbBatchReq *pReq) {
  int32_t      nReqs = taosArrayGetSize(pReq->pArray);
  SVDropTbReq *pDropTbReq;

  if (tStartEncode(pCoder) < 0) return -1;

  if (tEncodeI32v(pCoder, nReqs) < 0) return -1;
  for (int iReq = 0; iReq < nReqs; iReq++) {
    pDropTbReq = (SVDropTbReq *)taosArrayGet(pReq->pArray, iReq);
    if (tEncodeSVDropTbReq(pCoder, pDropTbReq) < 0) return -1;
  }

  tEndEncode(pCoder);
  return 0;
}

int32_t tDecodeSVDropTbBatchReq(SDecoder *pCoder, SVDropTbBatchReq *pReq) {
  if (tStartDecode(pCoder) < 0) return -1;

  if (tDecodeI32v(pCoder, &pReq->nReqs) < 0) return -1;
  pReq->pReqs = (SVDropTbReq *)tDecoderMalloc(pCoder, sizeof(SVDropTbReq) * pReq->nReqs);
  if (pReq->pReqs == NULL) return -1;
  for (int iReq = 0; iReq < pReq->nReqs; iReq++) {
    if (tDecodeSVDropTbReq(pCoder, pReq->pReqs + iReq) < 0) return -1;
  }

  tEndDecode(pCoder);
  return 0;
}

int32_t tEncodeSVDropTbBatchRsp(SEncoder *pCoder, const SVDropTbBatchRsp *pRsp) {
  int32_t nRsps = taosArrayGetSize(pRsp->pArray);
  if (tStartEncode(pCoder) < 0) return -1;

  if (tEncodeI32v(pCoder, nRsps) < 0) return -1;
  for (int iRsp = 0; iRsp < nRsps; iRsp++) {
    if (tEncodeSVDropTbRsp(pCoder, (SVDropTbRsp *)taosArrayGet(pRsp->pArray, iRsp)) < 0) return -1;
  }

  tEndEncode(pCoder);
  return 0;
}

int32_t tDecodeSVDropTbBatchRsp(SDecoder *pCoder, SVDropTbBatchRsp *pRsp) {
  if (tStartDecode(pCoder) < 0) return -1;

  if (tDecodeI32v(pCoder, &pRsp->nRsps) < 0) return -1;
  pRsp->pRsps = (SVDropTbRsp *)tDecoderMalloc(pCoder, sizeof(SVDropTbRsp) * pRsp->nRsps);
  if (pRsp->pRsps == NULL) return -1;
  for (int iRsp = 0; iRsp < pRsp->nRsps; iRsp++) {
    if (tDecodeSVDropTbRsp(pCoder, pRsp->pRsps + iRsp) < 0) return -1;
  }

  tEndDecode(pCoder);
  return 0;
}

int32_t tEncodeSVDropStbReq(SEncoder *pCoder, const SVDropStbReq *pReq) {
  if (tStartEncode(pCoder) < 0) return -1;

  if (tEncodeCStr(pCoder, pReq->name) < 0) return -1;
  if (tEncodeI64(pCoder, pReq->suid) < 0) return -1;

  tEndEncode(pCoder);
  return 0;
}

int32_t tDecodeSVDropStbReq(SDecoder *pCoder, SVDropStbReq *pReq) {
  if (tStartDecode(pCoder) < 0) return -1;

  if (tDecodeCStr(pCoder, &pReq->name) < 0) return -1;
  if (tDecodeI64(pCoder, &pReq->suid) < 0) return -1;

  tEndDecode(pCoder);
  return 0;
}

// static int32_t tEncodeSVSubmitBlk(SEncoder *pCoder, const SVSubmitBlk *pBlock, int32_t flags) {
//   if (tStartEncode(pCoder) < 0) return -1;

//   if (tEncodeI64(pCoder, pBlock->suid) < 0) return -1;
//   if (tEncodeI64(pCoder, pBlock->uid) < 0) return -1;
//   if (tEncodeI32v(pCoder, pBlock->sver) < 0) return -1;
//   if (tEncodeBinary(pCoder, pBlock->pData, pBlock->nData) < 0) return -1;

//   if (flags & TD_AUTO_CREATE_TABLE) {
//     if (tEncodeSVCreateTbReq(pCoder, &pBlock->cTbReq) < 0) return -1;
//   }

//   tEndEncode(pCoder);
//   return 0;
// }

// static int32_t tDecodeSVSubmitBlk(SDecoder *pCoder, SVSubmitBlk *pBlock, int32_t flags) {
//   if (tStartDecode(pCoder) < 0) return -1;

//   if (tDecodeI64(pCoder, &pBlock->suid) < 0) return -1;
//   if (tDecodeI64(pCoder, &pBlock->uid) < 0) return -1;
//   if (tDecodeI32v(pCoder, &pBlock->sver) < 0) return -1;
//   if (tDecodeBinary(pCoder, &pBlock->pData, &pBlock->nData) < 0) return -1;

//   if (flags & TD_AUTO_CREATE_TABLE) {
//     if (tDecodeSVCreateTbReq(pCoder, &pBlock->cTbReq) < 0) return -1;
//   }

//   tEndDecode(pCoder);
//   return 0;
// }

static int32_t tEncodeSSubmitBlkRsp(SEncoder *pEncoder, const SSubmitBlkRsp *pBlock) {
  if (tStartEncode(pEncoder) < 0) return -1;

  if (tEncodeI32(pEncoder, pBlock->code) < 0) return -1;
  if (tEncodeI64(pEncoder, pBlock->uid) < 0) return -1;
  if (pBlock->tblFName) {
    if (tEncodeCStr(pEncoder, pBlock->tblFName) < 0) return -1;
  } else {
    if (tEncodeCStr(pEncoder, "") < 0) return -1;
  }
  if (tEncodeI32v(pEncoder, pBlock->numOfRows) < 0) return -1;
  if (tEncodeI32v(pEncoder, pBlock->affectedRows) < 0) return -1;
  if (tEncodeI64v(pEncoder, pBlock->sver) < 0) return -1;
  if (tEncodeI32(pEncoder, pBlock->pMeta ? 1 : 0) < 0) return -1;
  if (pBlock->pMeta) {
    if (tEncodeSTableMetaRsp(pEncoder, pBlock->pMeta) < 0) return -1;
  }

  tEndEncode(pEncoder);
  return 0;
}

// static int32_t tDecodeSSubmitBlkRsp(SDecoder *pDecoder, SSubmitBlkRsp *pBlock) {
//   if (tStartDecode(pDecoder) < 0) return -1;

//   if (tDecodeI32(pDecoder, &pBlock->code) < 0) return -1;
//   if (tDecodeI64(pDecoder, &pBlock->uid) < 0) return -1;
//   pBlock->tblFName = taosMemoryCalloc(TSDB_TABLE_FNAME_LEN, 1);
//   if (NULL == pBlock->tblFName) return -1;
//   if (tDecodeCStrTo(pDecoder, pBlock->tblFName) < 0) return -1;
//   if (tDecodeI32v(pDecoder, &pBlock->numOfRows) < 0) return -1;
//   if (tDecodeI32v(pDecoder, &pBlock->affectedRows) < 0) return -1;
//   if (tDecodeI64v(pDecoder, &pBlock->sver) < 0) return -1;

//   int32_t meta = 0;
//   if (tDecodeI32(pDecoder, &meta) < 0) return -1;
//   if (meta) {
//     pBlock->pMeta = taosMemoryCalloc(1, sizeof(STableMetaRsp));
//     if (NULL == pBlock->pMeta) return -1;
//     if (tDecodeSTableMetaRsp(pDecoder, pBlock->pMeta) < 0) return -1;
//   } else {
//     pBlock->pMeta = NULL;
//   }

//   tEndDecode(pDecoder);
//   return 0;
// }

// int32_t tEncodeSSubmitRsp(SEncoder *pEncoder, const SSubmitRsp *pRsp) {
//   int32_t nBlocks = taosArrayGetSize(pRsp->pArray);

//   if (tStartEncode(pEncoder) < 0) return -1;

//   if (tEncodeI32v(pEncoder, pRsp->numOfRows) < 0) return -1;
//   if (tEncodeI32v(pEncoder, pRsp->affectedRows) < 0) return -1;
//   if (tEncodeI32v(pEncoder, nBlocks) < 0) return -1;
//   for (int32_t iBlock = 0; iBlock < nBlocks; iBlock++) {
//     if (tEncodeSSubmitBlkRsp(pEncoder, (SSubmitBlkRsp *)taosArrayGet(pRsp->pArray, iBlock)) < 0) return -1;
//   }

//   tEndEncode(pEncoder);
//   return 0;
// }

// int32_t tDecodeSSubmitRsp(SDecoder *pDecoder, SSubmitRsp *pRsp) {
//   if (tStartDecode(pDecoder) < 0) return -1;

//   if (tDecodeI32v(pDecoder, &pRsp->numOfRows) < 0) return -1;
//   if (tDecodeI32v(pDecoder, &pRsp->affectedRows) < 0) return -1;
//   if (tDecodeI32v(pDecoder, &pRsp->nBlocks) < 0) return -1;
//   pRsp->pBlocks = taosMemoryCalloc(pRsp->nBlocks, sizeof(*pRsp->pBlocks));
//   if (pRsp->pBlocks == NULL) return -1;
//   for (int32_t iBlock = 0; iBlock < pRsp->nBlocks; iBlock++) {
//     if (tDecodeSSubmitBlkRsp(pDecoder, pRsp->pBlocks + iBlock) < 0) return -1;
//   }

//   tEndDecode(pDecoder);
//   tDecoderClear(pDecoder);
//   return 0;
// }

// void tFreeSSubmitBlkRsp(void *param) {
//   if (NULL == param) {
//     return;
//   }

//   SSubmitBlkRsp *pRsp = (SSubmitBlkRsp *)param;

//   taosMemoryFree(pRsp->tblFName);
//   if (pRsp->pMeta) {
//     taosMemoryFree(pRsp->pMeta->pSchemas);
//     taosMemoryFree(pRsp->pMeta);
//   }
// }

void tFreeSSubmitRsp(SSubmitRsp *pRsp) {
  if (NULL == pRsp) return;

  if (pRsp->pBlocks) {
    for (int32_t i = 0; i < pRsp->nBlocks; ++i) {
      SSubmitBlkRsp *sRsp = pRsp->pBlocks + i;
      taosMemoryFree(sRsp->tblFName);
      tFreeSTableMetaRsp(sRsp->pMeta);
      taosMemoryFree(sRsp->pMeta);
    }

    taosMemoryFree(pRsp->pBlocks);
  }

  taosMemoryFree(pRsp);
}

int32_t tEncodeSVAlterTbReq(SEncoder *pEncoder, const SVAlterTbReq *pReq) {
  if (tStartEncode(pEncoder) < 0) return -1;

  if (tEncodeCStr(pEncoder, pReq->tbName) < 0) return -1;
  if (tEncodeI8(pEncoder, pReq->action) < 0) return -1;
  if (tEncodeI32(pEncoder, pReq->colId) < 0) return -1;
  switch (pReq->action) {
    case TSDB_ALTER_TABLE_ADD_COLUMN:
      if (tEncodeCStr(pEncoder, pReq->colName) < 0) return -1;
      if (tEncodeI8(pEncoder, pReq->type) < 0) return -1;
      if (tEncodeI8(pEncoder, pReq->flags) < 0) return -1;
      if (tEncodeI32v(pEncoder, pReq->bytes) < 0) return -1;
      break;
    case TSDB_ALTER_TABLE_DROP_COLUMN:
      if (tEncodeCStr(pEncoder, pReq->colName) < 0) return -1;
      break;
    case TSDB_ALTER_TABLE_UPDATE_COLUMN_BYTES:
      if (tEncodeCStr(pEncoder, pReq->colName) < 0) return -1;
      if (tEncodeI8(pEncoder, pReq->colModType) < 0) return -1;
      if (tEncodeI32v(pEncoder, pReq->colModBytes) < 0) return -1;
      break;
    case TSDB_ALTER_TABLE_UPDATE_COLUMN_NAME:
      if (tEncodeCStr(pEncoder, pReq->colName) < 0) return -1;
      if (tEncodeCStr(pEncoder, pReq->colNewName) < 0) return -1;
      break;
    case TSDB_ALTER_TABLE_UPDATE_TAG_VAL:
      if (tEncodeCStr(pEncoder, pReq->tagName) < 0) return -1;
      if (tEncodeI8(pEncoder, pReq->isNull) < 0) return -1;
      if (tEncodeI8(pEncoder, pReq->tagType) < 0) return -1;
      if (!pReq->isNull) {
        if (tEncodeBinary(pEncoder, pReq->pTagVal, pReq->nTagVal) < 0) return -1;
      }
      break;
    case TSDB_ALTER_TABLE_UPDATE_OPTIONS:
      if (tEncodeI8(pEncoder, pReq->updateTTL) < 0) return -1;
      if (pReq->updateTTL) {
        if (tEncodeI32v(pEncoder, pReq->newTTL) < 0) return -1;
      }
      if (tEncodeI32v(pEncoder, pReq->newCommentLen) < 0) return -1;
      if (pReq->newCommentLen > 0) {
        if (tEncodeCStr(pEncoder, pReq->newComment) < 0) return -1;
      }
      break;
    default:
      break;
  }
  if (tEncodeI64(pEncoder, pReq->ctimeMs) < 0) return -1;
  if (tEncodeI8(pEncoder, pReq->source) < 0) return -1;

  tEndEncode(pEncoder);
  return 0;
}

static int32_t tDecodeSVAlterTbReqCommon(SDecoder *pDecoder, SVAlterTbReq *pReq) {
  if (tDecodeCStr(pDecoder, &pReq->tbName) < 0) return -1;
  if (tDecodeI8(pDecoder, &pReq->action) < 0) return -1;
  if (tDecodeI32(pDecoder, &pReq->colId) < 0) return -1;
  switch (pReq->action) {
    case TSDB_ALTER_TABLE_ADD_COLUMN:
      if (tDecodeCStr(pDecoder, &pReq->colName) < 0) return -1;
      if (tDecodeI8(pDecoder, &pReq->type) < 0) return -1;
      if (tDecodeI8(pDecoder, &pReq->flags) < 0) return -1;
      if (tDecodeI32v(pDecoder, &pReq->bytes) < 0) return -1;
      break;
    case TSDB_ALTER_TABLE_DROP_COLUMN:
      if (tDecodeCStr(pDecoder, &pReq->colName) < 0) return -1;
      break;
    case TSDB_ALTER_TABLE_UPDATE_COLUMN_BYTES:
      if (tDecodeCStr(pDecoder, &pReq->colName) < 0) return -1;
      if (tDecodeI8(pDecoder, &pReq->colModType) < 0) return -1;
      if (tDecodeI32v(pDecoder, &pReq->colModBytes) < 0) return -1;
      break;
    case TSDB_ALTER_TABLE_UPDATE_COLUMN_NAME:
      if (tDecodeCStr(pDecoder, &pReq->colName) < 0) return -1;
      if (tDecodeCStr(pDecoder, &pReq->colNewName) < 0) return -1;
      break;
    case TSDB_ALTER_TABLE_UPDATE_TAG_VAL:
      if (tDecodeCStr(pDecoder, &pReq->tagName) < 0) return -1;
      if (tDecodeI8(pDecoder, &pReq->isNull) < 0) return -1;
      if (tDecodeI8(pDecoder, &pReq->tagType) < 0) return -1;
      if (!pReq->isNull) {
        if (tDecodeBinary(pDecoder, &pReq->pTagVal, &pReq->nTagVal) < 0) return -1;
      }
      break;
    case TSDB_ALTER_TABLE_UPDATE_OPTIONS:
      if (tDecodeI8(pDecoder, &pReq->updateTTL) < 0) return -1;
      if (pReq->updateTTL) {
        if (tDecodeI32v(pDecoder, &pReq->newTTL) < 0) return -1;
      }
      if (tDecodeI32v(pDecoder, &pReq->newCommentLen) < 0) return -1;
      if (pReq->newCommentLen > 0) {
        if (tDecodeCStr(pDecoder, &pReq->newComment) < 0) return -1;
      }
      break;
    default:
      break;
  }
  return 0;
}

int32_t tDecodeSVAlterTbReq(SDecoder *pDecoder, SVAlterTbReq *pReq) {
  if (tStartDecode(pDecoder) < 0) return -1;
  if (tDecodeSVAlterTbReqCommon(pDecoder, pReq) < 0) return -1;

  pReq->ctimeMs = 0;
  if (!tDecodeIsEnd(pDecoder)) {
    if (tDecodeI64(pDecoder, &pReq->ctimeMs) < 0) return -1;
  }
  if (!tDecodeIsEnd(pDecoder)) {
    if (tDecodeI8(pDecoder, &pReq->source) < 0) return -1;
  }

  tEndDecode(pDecoder);
  return 0;
}

int32_t tDecodeSVAlterTbReqSetCtime(SDecoder *pDecoder, SVAlterTbReq *pReq, int64_t ctimeMs) {
  if (tStartDecode(pDecoder) < 0) return -1;
  if (tDecodeSVAlterTbReqCommon(pDecoder, pReq) < 0) return -1;

  pReq->ctimeMs = 0;
  if (!tDecodeIsEnd(pDecoder)) {
    *(int64_t *)(pDecoder->data + pDecoder->pos) = ctimeMs;
    if (tDecodeI64(pDecoder, &pReq->ctimeMs) < 0) return -1;
  }

  tEndDecode(pDecoder);
  return 0;
}

int32_t tEncodeSVAlterTbRsp(SEncoder *pEncoder, const SVAlterTbRsp *pRsp) {
  if (tStartEncode(pEncoder) < 0) return -1;
  if (tEncodeI32(pEncoder, pRsp->code) < 0) return -1;
  if (tEncodeI32(pEncoder, pRsp->pMeta ? 1 : 0) < 0) return -1;
  if (pRsp->pMeta) {
    if (tEncodeSTableMetaRsp(pEncoder, pRsp->pMeta) < 0) return -1;
  }
  tEndEncode(pEncoder);
  return 0;
}

int32_t tDecodeSVAlterTbRsp(SDecoder *pDecoder, SVAlterTbRsp *pRsp) {
  int32_t meta = 0;
  if (tStartDecode(pDecoder) < 0) return -1;
  if (tDecodeI32(pDecoder, &pRsp->code) < 0) return -1;
  if (tDecodeI32(pDecoder, &meta) < 0) return -1;
  if (meta) {
    pRsp->pMeta = taosMemoryCalloc(1, sizeof(STableMetaRsp));
    if (NULL == pRsp->pMeta) return -1;
    if (tDecodeSTableMetaRsp(pDecoder, pRsp->pMeta) < 0) return -1;
  }
  tEndDecode(pDecoder);
  return 0;
}

// int32_t tDeserializeSVAlterTbRsp(void *buf, int32_t bufLen, SVAlterTbRsp *pRsp) {
//   int32_t  meta = 0;
//   SDecoder decoder = {0};
//   tDecoderInit(&decoder, buf, bufLen);

//   if (tStartDecode(&decoder) < 0) return -1;
//   if (tDecodeI32(&decoder, &pRsp->code) < 0) return -1;
//   if (tDecodeI32(&decoder, &meta) < 0) return -1;
//   if (meta) {
//     pRsp->pMeta = taosMemoryCalloc(1, sizeof(STableMetaRsp));
//     if (NULL == pRsp->pMeta) return -1;
//     if (tDecodeSTableMetaRsp(&decoder, pRsp->pMeta) < 0) return -1;
//   }
//   tEndDecode(&decoder);
//   tDecoderClear(&decoder);
//   return 0;
// }

int32_t tEncodeSMAlterStbRsp(SEncoder *pEncoder, const SMAlterStbRsp *pRsp) {
  if (tStartEncode(pEncoder) < 0) return -1;
  if (tEncodeI32(pEncoder, pRsp->pMeta->pSchemas ? 1 : 0) < 0) return -1;
  if (pRsp->pMeta->pSchemas) {
    if (tEncodeSTableMetaRsp(pEncoder, pRsp->pMeta) < 0) return -1;
  }
  tEndEncode(pEncoder);
  return 0;
}

int32_t tDecodeSMAlterStbRsp(SDecoder *pDecoder, SMAlterStbRsp *pRsp) {
  int32_t meta = 0;
  if (tStartDecode(pDecoder) < 0) return -1;
  if (tDecodeI32(pDecoder, &meta) < 0) return -1;
  if (meta) {
    pRsp->pMeta = taosMemoryCalloc(1, sizeof(STableMetaRsp));
    if (NULL == pRsp->pMeta) return -1;
    if (tDecodeSTableMetaRsp(pDecoder, pRsp->pMeta) < 0) return -1;
  }
  tEndDecode(pDecoder);
  return 0;
}

// int32_t tDeserializeSMAlterStbRsp(void *buf, int32_t bufLen, SMAlterStbRsp *pRsp) {
//   int32_t  meta = 0;
//   SDecoder decoder = {0};
//   tDecoderInit(&decoder, buf, bufLen);

//   if (tStartDecode(&decoder) < 0) return -1;
//   if (tDecodeI32(&decoder, &meta) < 0) return -1;
//   if (meta) {
//     pRsp->pMeta = taosMemoryCalloc(1, sizeof(STableMetaRsp));
//     if (NULL == pRsp->pMeta) return -1;
//     if (tDecodeSTableMetaRsp(&decoder, pRsp->pMeta) < 0) return -1;
//   }
//   tEndDecode(&decoder);
//   tDecoderClear(&decoder);
//   return 0;
// }

void tFreeSMAlterStbRsp(SMAlterStbRsp *pRsp) {
  if (NULL == pRsp) {
    return;
  }

  if (pRsp->pMeta) {
    taosMemoryFree(pRsp->pMeta->pSchemas);
    taosMemoryFree(pRsp->pMeta);
  }
}

int32_t tEncodeSMCreateStbRsp(SEncoder *pEncoder, const SMCreateStbRsp *pRsp) {
  if (tStartEncode(pEncoder) < 0) return -1;
  if (tEncodeI32(pEncoder, pRsp->pMeta->pSchemas ? 1 : 0) < 0) return -1;
  if (pRsp->pMeta->pSchemas) {
    if (tEncodeSTableMetaRsp(pEncoder, pRsp->pMeta) < 0) return -1;
  }
  tEndEncode(pEncoder);
  return 0;
}

int32_t tDecodeSMCreateStbRsp(SDecoder *pDecoder, SMCreateStbRsp *pRsp) {
  int32_t meta = 0;
  if (tStartDecode(pDecoder) < 0) return -1;
  if (tDecodeI32(pDecoder, &meta) < 0) return -1;
  if (meta) {
    pRsp->pMeta = taosMemoryCalloc(1, sizeof(STableMetaRsp));
    if (NULL == pRsp->pMeta) return -1;
    if (tDecodeSTableMetaRsp(pDecoder, pRsp->pMeta) < 0) return -1;
  }
  tEndDecode(pDecoder);
  return 0;
}

// int32_t tDeserializeSMCreateStbRsp(void *buf, int32_t bufLen, SMCreateStbRsp *pRsp) {
//   int32_t  meta = 0;
//   SDecoder decoder = {0};
//   tDecoderInit(&decoder, buf, bufLen);

//   if (tStartDecode(&decoder) < 0) return -1;
//   if (tDecodeI32(&decoder, &meta) < 0) return -1;
//   if (meta) {
//     pRsp->pMeta = taosMemoryCalloc(1, sizeof(STableMetaRsp));
//     if (NULL == pRsp->pMeta) return -1;
//     if (tDecodeSTableMetaRsp(&decoder, pRsp->pMeta) < 0) return -1;
//   }
//   tEndDecode(&decoder);
//   tDecoderClear(&decoder);
//   return 0;
// }

void tFreeSMCreateStbRsp(SMCreateStbRsp *pRsp) {
  if (NULL == pRsp) {
    return;
  }

  if (pRsp->pMeta) {
    taosMemoryFree(pRsp->pMeta->pSchemas);
    taosMemoryFree(pRsp->pMeta);
  }
}

int32_t tEncodeSTqOffsetVal(SEncoder *pEncoder, const STqOffsetVal *pOffsetVal) {
  if (tEncodeI8(pEncoder, pOffsetVal->type) < 0) return -1;
  if (pOffsetVal->type == TMQ_OFFSET__SNAPSHOT_DATA || pOffsetVal->type == TMQ_OFFSET__SNAPSHOT_META) {
    if (tEncodeI64(pEncoder, pOffsetVal->uid) < 0) return -1;
    if (tEncodeI64(pEncoder, pOffsetVal->ts) < 0) return -1;
  } else if (pOffsetVal->type == TMQ_OFFSET__LOG) {
    if (tEncodeI64(pEncoder, pOffsetVal->version) < 0) return -1;
  } else {
    // do nothing
  }
  return 0;
}

int32_t tDecodeSTqOffsetVal(SDecoder *pDecoder, STqOffsetVal *pOffsetVal) {
  if (tDecodeI8(pDecoder, &pOffsetVal->type) < 0) return -1;
  if (pOffsetVal->type == TMQ_OFFSET__SNAPSHOT_DATA || pOffsetVal->type == TMQ_OFFSET__SNAPSHOT_META) {
    if (tDecodeI64(pDecoder, &pOffsetVal->uid) < 0) return -1;
    if (tDecodeI64(pDecoder, &pOffsetVal->ts) < 0) return -1;
  } else if (pOffsetVal->type == TMQ_OFFSET__LOG) {
    if (tDecodeI64(pDecoder, &pOffsetVal->version) < 0) return -1;
  } else {
    // do nothing
  }
  return 0;
}

int32_t tFormatOffset(char *buf, int32_t maxLen, const STqOffsetVal *pVal) {
  if (pVal->type == TMQ_OFFSET__RESET_NONE) {
    snprintf(buf, maxLen, "none");
  } else if (pVal->type == TMQ_OFFSET__RESET_EARLIEST) {
    snprintf(buf, maxLen, "earliest");
  } else if (pVal->type == TMQ_OFFSET__RESET_LATEST) {
    snprintf(buf, maxLen, "latest");
  } else if (pVal->type == TMQ_OFFSET__LOG) {
    snprintf(buf, maxLen, "wal:%" PRId64, pVal->version);
  } else if (pVal->type == TMQ_OFFSET__SNAPSHOT_DATA || pVal->type == TMQ_OFFSET__SNAPSHOT_META) {
    snprintf(buf, maxLen, "tsdb:%" PRId64 "|%" PRId64, pVal->uid, pVal->ts);
  } else {
    return TSDB_CODE_INVALID_PARA;
  }

  return 0;
}

bool tOffsetEqual(const STqOffsetVal *pLeft, const STqOffsetVal *pRight) {
  if (pLeft->type == pRight->type) {
    if (pLeft->type == TMQ_OFFSET__LOG) {
      return pLeft->version == pRight->version;
    } else if (pLeft->type == TMQ_OFFSET__SNAPSHOT_DATA) {
      return pLeft->uid == pRight->uid && pLeft->ts == pRight->ts;
    } else if (pLeft->type == TMQ_OFFSET__SNAPSHOT_META) {
      return pLeft->uid == pRight->uid;
    } else {
      uError("offset type:%d", pLeft->type);
      ASSERT(0);
    }
  }
  return false;
}

int32_t tEncodeSTqOffset(SEncoder *pEncoder, const STqOffset *pOffset) {
  if (tEncodeSTqOffsetVal(pEncoder, &pOffset->val) < 0) return -1;
  if (tEncodeCStr(pEncoder, pOffset->subKey) < 0) return -1;
  return 0;
}

int32_t tDecodeSTqOffset(SDecoder *pDecoder, STqOffset *pOffset) {
  if (tDecodeSTqOffsetVal(pDecoder, &pOffset->val) < 0) return -1;
  if (tDecodeCStrTo(pDecoder, pOffset->subKey) < 0) return -1;
  return 0;
}

int32_t tEncodeMqVgOffset(SEncoder *pEncoder, const SMqVgOffset *pOffset) {
  if (tEncodeSTqOffset(pEncoder, &pOffset->offset) < 0) return -1;
  if (tEncodeI64(pEncoder, pOffset->consumerId) < 0) return -1;
  return 0;
}

int32_t tDecodeMqVgOffset(SDecoder *pDecoder, SMqVgOffset *pOffset) {
  if (tDecodeSTqOffset(pDecoder, &pOffset->offset) < 0) return -1;
  if (tDecodeI64(pDecoder, &pOffset->consumerId) < 0) return -1;
  return 0;
}

int32_t tEncodeSTqCheckInfo(SEncoder *pEncoder, const STqCheckInfo *pInfo) {
  if (tEncodeCStr(pEncoder, pInfo->topic) < 0) return -1;
  if (tEncodeI64(pEncoder, pInfo->ntbUid) < 0) return -1;
  int32_t sz = taosArrayGetSize(pInfo->colIdList);
  if (tEncodeI32(pEncoder, sz) < 0) return -1;
  for (int32_t i = 0; i < sz; i++) {
    int16_t colId = *(int16_t *)taosArrayGet(pInfo->colIdList, i);
    if (tEncodeI16(pEncoder, colId) < 0) return -1;
  }
  return pEncoder->pos;
}

int32_t tDecodeSTqCheckInfo(SDecoder *pDecoder, STqCheckInfo *pInfo) {
  if (tDecodeCStrTo(pDecoder, pInfo->topic) < 0) return -1;
  if (tDecodeI64(pDecoder, &pInfo->ntbUid) < 0) return -1;
  int32_t sz;
  if (tDecodeI32(pDecoder, &sz) < 0) return -1;
  pInfo->colIdList = taosArrayInit(sz, sizeof(int16_t));
  if (pInfo->colIdList == NULL) return -1;
  for (int32_t i = 0; i < sz; i++) {
    int16_t colId;
    if (tDecodeI16(pDecoder, &colId) < 0) return -1;
    taosArrayPush(pInfo->colIdList, &colId);
  }
  return 0;
}
void tDeleteSTqCheckInfo(STqCheckInfo *pInfo) { taosArrayDestroy(pInfo->colIdList); }

int32_t tEncodeDeleteRes(SEncoder *pCoder, const SDeleteRes *pRes) {
  int32_t nUid = taosArrayGetSize(pRes->uidList);

  if (tEncodeU64(pCoder, pRes->suid) < 0) return -1;
  if (tEncodeI32v(pCoder, nUid) < 0) return -1;
  for (int32_t iUid = 0; iUid < nUid; iUid++) {
    if (tEncodeU64(pCoder, *(uint64_t *)taosArrayGet(pRes->uidList, iUid)) < 0) return -1;
  }
  if (tEncodeI64(pCoder, pRes->skey) < 0) return -1;
  if (tEncodeI64(pCoder, pRes->ekey) < 0) return -1;
  if (tEncodeI64v(pCoder, pRes->affectedRows) < 0) return -1;

  if (tEncodeCStr(pCoder, pRes->tableFName) < 0) return -1;
  if (tEncodeCStr(pCoder, pRes->tsColName) < 0) return -1;
  if (tEncodeI64(pCoder, pRes->ctimeMs) < 0) return -1;
  if (tEncodeI8(pCoder, pRes->source) < 0) return -1;
  return 0;
}

int32_t tDecodeDeleteRes(SDecoder *pCoder, SDeleteRes *pRes) {
  int32_t  nUid;
  uint64_t uid;

  if (tDecodeU64(pCoder, &pRes->suid) < 0) return -1;
  if (tDecodeI32v(pCoder, &nUid) < 0) return -1;
  for (int32_t iUid = 0; iUid < nUid; iUid++) {
    if (tDecodeU64(pCoder, &uid) < 0) return -1;
    if (pRes->uidList) taosArrayPush(pRes->uidList, &uid);
  }
  if (tDecodeI64(pCoder, &pRes->skey) < 0) return -1;
  if (tDecodeI64(pCoder, &pRes->ekey) < 0) return -1;
  if (tDecodeI64v(pCoder, &pRes->affectedRows) < 0) return -1;

  if (tDecodeCStrTo(pCoder, pRes->tableFName) < 0) return -1;
  if (tDecodeCStrTo(pCoder, pRes->tsColName) < 0) return -1;

  pRes->ctimeMs = 0;
  if (!tDecodeIsEnd(pCoder)) {
    if (tDecodeI64(pCoder, &pRes->ctimeMs) < 0) return -1;
  }
  if (!tDecodeIsEnd(pCoder)) {
    if (tDecodeI8(pCoder, &pRes->source) < 0) return -1;
  }
  return 0;
}

int32_t tEncodeMqMetaRsp(SEncoder *pEncoder, const SMqMetaRsp *pRsp) {
  if (tEncodeSTqOffsetVal(pEncoder, &pRsp->rspOffset) < 0) return -1;
  if (tEncodeI16(pEncoder, pRsp->resMsgType)) return -1;
  if (tEncodeBinary(pEncoder, pRsp->metaRsp, pRsp->metaRspLen)) return -1;
  return 0;
}

int32_t tDecodeMqMetaRsp(SDecoder *pDecoder, SMqMetaRsp *pRsp) {
  if (tDecodeSTqOffsetVal(pDecoder, &pRsp->rspOffset) < 0) return -1;
  if (tDecodeI16(pDecoder, &pRsp->resMsgType) < 0) return -1;
  if (tDecodeBinaryAlloc(pDecoder, &pRsp->metaRsp, (uint64_t *)&pRsp->metaRspLen) < 0) return -1;
  return 0;
}

int32_t tEncodeMqDataRspCommon(SEncoder *pEncoder, const SMqDataRsp *pRsp) {
  if (tEncodeSTqOffsetVal(pEncoder, &pRsp->reqOffset) < 0) return -1;
  if (tEncodeSTqOffsetVal(pEncoder, &pRsp->rspOffset) < 0) return -1;
  if (tEncodeI32(pEncoder, pRsp->blockNum) < 0) return -1;
  if (pRsp->blockNum != 0) {
    if (tEncodeI8(pEncoder, pRsp->withTbName) < 0) return -1;
    if (tEncodeI8(pEncoder, pRsp->withSchema) < 0) return -1;

    for (int32_t i = 0; i < pRsp->blockNum; i++) {
      int32_t bLen = *(int32_t *)taosArrayGet(pRsp->blockDataLen, i);
      void   *data = taosArrayGetP(pRsp->blockData, i);
      if (tEncodeBinary(pEncoder, (const uint8_t *)data, bLen) < 0) return -1;
      if (pRsp->withSchema) {
        SSchemaWrapper *pSW = (SSchemaWrapper *)taosArrayGetP(pRsp->blockSchema, i);
        if (tEncodeSSchemaWrapper(pEncoder, pSW) < 0) return -1;
      }
      if (pRsp->withTbName) {
        char *tbName = (char *)taosArrayGetP(pRsp->blockTbName, i);
        if (tEncodeCStr(pEncoder, tbName) < 0) return -1;
      }
    }
  }
  return 0;
}

int32_t tEncodeMqDataRsp(SEncoder *pEncoder, const SMqDataRsp *pRsp) {
  if (tEncodeMqDataRspCommon(pEncoder, pRsp) < 0) return -1;
  if (tEncodeI64(pEncoder, pRsp->sleepTime) < 0) return -1;
  return 0;
}

int32_t tDecodeMqDataRspCommon(SDecoder *pDecoder, SMqDataRsp *pRsp) {
  if (tDecodeSTqOffsetVal(pDecoder, &pRsp->reqOffset) < 0) return -1;
  if (tDecodeSTqOffsetVal(pDecoder, &pRsp->rspOffset) < 0) return -1;
  if (tDecodeI32(pDecoder, &pRsp->blockNum) < 0) return -1;
  if (pRsp->blockNum != 0) {
    pRsp->blockData = taosArrayInit(pRsp->blockNum, sizeof(void *));
    pRsp->blockDataLen = taosArrayInit(pRsp->blockNum, sizeof(int32_t));
    if (tDecodeI8(pDecoder, &pRsp->withTbName) < 0) return -1;
    if (tDecodeI8(pDecoder, &pRsp->withSchema) < 0) return -1;
    if (pRsp->withTbName) {
      pRsp->blockTbName = taosArrayInit(pRsp->blockNum, sizeof(void *));
    }
    if (pRsp->withSchema) {
      pRsp->blockSchema = taosArrayInit(pRsp->blockNum, sizeof(void *));
    }

    for (int32_t i = 0; i < pRsp->blockNum; i++) {
      void    *data;
      uint64_t bLen;
      if (tDecodeBinaryAlloc(pDecoder, &data, &bLen) < 0) return -1;
      taosArrayPush(pRsp->blockData, &data);
      int32_t len = bLen;
      taosArrayPush(pRsp->blockDataLen, &len);

      if (pRsp->withSchema) {
        SSchemaWrapper *pSW = (SSchemaWrapper *)taosMemoryCalloc(1, sizeof(SSchemaWrapper));
        if (pSW == NULL) return -1;
        if (tDecodeSSchemaWrapper(pDecoder, pSW) < 0) {
          taosMemoryFree(pSW);
          return -1;
        }

        taosArrayPush(pRsp->blockSchema, &pSW);
      }

      if (pRsp->withTbName) {
        char *tbName;
        if (tDecodeCStrAlloc(pDecoder, &tbName) < 0) return -1;
        taosArrayPush(pRsp->blockTbName, &tbName);
      }
    }
  }

  return 0;
}

int32_t tDecodeMqDataRsp(SDecoder *pDecoder, SMqDataRsp *pRsp) {
  if (tDecodeMqDataRspCommon(pDecoder, pRsp) < 0) return -1;
  if (!tDecodeIsEnd(pDecoder)) {
    if (tDecodeI64(pDecoder, &pRsp->sleepTime) < 0) return -1;
  }

  return 0;
}

void tDeleteMqDataRsp(SMqDataRsp *pRsp) {
  pRsp->blockDataLen = taosArrayDestroy(pRsp->blockDataLen);
  taosArrayDestroyP(pRsp->blockData, (FDelete)taosMemoryFree);
  pRsp->blockData = NULL;
  taosArrayDestroyP(pRsp->blockSchema, (FDelete)tDeleteSchemaWrapper);
  pRsp->blockSchema = NULL;
  taosArrayDestroyP(pRsp->blockTbName, (FDelete)taosMemoryFree);
  pRsp->blockTbName = NULL;
}

int32_t tEncodeSTaosxRsp(SEncoder *pEncoder, const STaosxRsp *pRsp) {
  if (tEncodeMqDataRspCommon(pEncoder, (const SMqDataRsp *)pRsp) < 0) return -1;

  if (tEncodeI32(pEncoder, pRsp->createTableNum) < 0) return -1;
  if (pRsp->createTableNum) {
    for (int32_t i = 0; i < pRsp->createTableNum; i++) {
      void   *createTableReq = taosArrayGetP(pRsp->createTableReq, i);
      int32_t createTableLen = *(int32_t *)taosArrayGet(pRsp->createTableLen, i);
      if (tEncodeBinary(pEncoder, createTableReq, createTableLen) < 0) return -1;
    }
  }
  return 0;
}

int32_t tDecodeSTaosxRsp(SDecoder *pDecoder, STaosxRsp *pRsp) {
  if (tDecodeMqDataRspCommon(pDecoder, (SMqDataRsp *)pRsp) < 0) return -1;

  if (tDecodeI32(pDecoder, &pRsp->createTableNum) < 0) return -1;
  if (pRsp->createTableNum) {
    pRsp->createTableLen = taosArrayInit(pRsp->createTableNum, sizeof(int32_t));
    pRsp->createTableReq = taosArrayInit(pRsp->createTableNum, sizeof(void *));
    for (int32_t i = 0; i < pRsp->createTableNum; i++) {
      void    *pCreate = NULL;
      uint64_t len;
      if (tDecodeBinaryAlloc(pDecoder, &pCreate, &len) < 0) return -1;
      int32_t l = (int32_t)len;
      taosArrayPush(pRsp->createTableLen, &l);
      taosArrayPush(pRsp->createTableReq, &pCreate);
    }
  }

  return 0;
}

void tDeleteSTaosxRsp(STaosxRsp *pRsp) {
  pRsp->blockDataLen = taosArrayDestroy(pRsp->blockDataLen);
  taosArrayDestroyP(pRsp->blockData, (FDelete)taosMemoryFree);
  pRsp->blockData = NULL;
  taosArrayDestroyP(pRsp->blockSchema, (FDelete)tDeleteSchemaWrapper);
  pRsp->blockSchema = NULL;
  taosArrayDestroyP(pRsp->blockTbName, (FDelete)taosMemoryFree);
  pRsp->blockTbName = NULL;

  pRsp->createTableLen = taosArrayDestroy(pRsp->createTableLen);
  taosArrayDestroyP(pRsp->createTableReq, (FDelete)taosMemoryFree);
  pRsp->createTableReq = NULL;
}

int32_t tEncodeSSingleDeleteReq(SEncoder *pEncoder, const SSingleDeleteReq *pReq) {
  if (tEncodeCStr(pEncoder, pReq->tbname) < 0) return -1;
  if (tEncodeI64(pEncoder, pReq->startTs) < 0) return -1;
  if (tEncodeI64(pEncoder, pReq->endTs) < 0) return -1;
  return 0;
}

int32_t tDecodeSSingleDeleteReq(SDecoder *pDecoder, SSingleDeleteReq *pReq) {
  if (tDecodeCStrTo(pDecoder, pReq->tbname) < 0) return -1;
  if (tDecodeI64(pDecoder, &pReq->startTs) < 0) return -1;
  if (tDecodeI64(pDecoder, &pReq->endTs) < 0) return -1;
  return 0;
}

int32_t tEncodeSBatchDeleteReq(SEncoder *pEncoder, const SBatchDeleteReq *pReq) {
  if (tEncodeI64(pEncoder, pReq->suid) < 0) return -1;
  int32_t sz = taosArrayGetSize(pReq->deleteReqs);
  if (tEncodeI32(pEncoder, sz) < 0) return -1;
  for (int32_t i = 0; i < sz; i++) {
    SSingleDeleteReq *pOneReq = taosArrayGet(pReq->deleteReqs, i);
    if (tEncodeSSingleDeleteReq(pEncoder, pOneReq) < 0) return -1;
  }
  if (tEncodeI64(pEncoder, pReq->ctimeMs) < 0) return -1;
  if (tEncodeI8(pEncoder, pReq->level) < 0) return -1;
  return 0;
}

static int32_t tDecodeSBatchDeleteReqCommon(SDecoder *pDecoder, SBatchDeleteReq *pReq) {
  if (tDecodeI64(pDecoder, &pReq->suid) < 0) return -1;
  int32_t sz;
  if (tDecodeI32(pDecoder, &sz) < 0) return -1;
  pReq->deleteReqs = taosArrayInit(0, sizeof(SSingleDeleteReq));
  if (pReq->deleteReqs == NULL) return -1;
  for (int32_t i = 0; i < sz; i++) {
    SSingleDeleteReq deleteReq;
    if (tDecodeSSingleDeleteReq(pDecoder, &deleteReq) < 0) return -1;
    taosArrayPush(pReq->deleteReqs, &deleteReq);
  }
  return 0;
}

int32_t tDecodeSBatchDeleteReq(SDecoder *pDecoder, SBatchDeleteReq *pReq) {
  if (tDecodeSBatchDeleteReqCommon(pDecoder, pReq)) return -1;

  pReq->ctimeMs = 0;
  if (!tDecodeIsEnd(pDecoder)) {
    if (tDecodeI64(pDecoder, &pReq->ctimeMs) < 0) return -1;
  }
  if (!tDecodeIsEnd(pDecoder)) {
    if (tDecodeI8(pDecoder, &pReq->level) < 0) return -1;
  }
  return 0;
}

int32_t tDecodeSBatchDeleteReqSetCtime(SDecoder *pDecoder, SBatchDeleteReq *pReq, int64_t ctimeMs) {
  if (tDecodeSBatchDeleteReqCommon(pDecoder, pReq)) return -1;

  pReq->ctimeMs = 0;
  if (!tDecodeIsEnd(pDecoder)) {
    *(int64_t *)(pDecoder->data + pDecoder->pos) = ctimeMs;
    if (tDecodeI64(pDecoder, &pReq->ctimeMs) < 0) return -1;
  }
  return 0;
}

static int32_t tEncodeSSubmitTbData(SEncoder *pCoder, const SSubmitTbData *pSubmitTbData) {
  if (tStartEncode(pCoder) < 0) return -1;

  if (tEncodeI32v(pCoder, pSubmitTbData->flags) < 0) return -1;

  // auto create table
  if (pSubmitTbData->flags & SUBMIT_REQ_AUTO_CREATE_TABLE) {
    ASSERT(pSubmitTbData->pCreateTbReq);
    if (tEncodeSVCreateTbReq(pCoder, pSubmitTbData->pCreateTbReq) < 0) return -1;
  }

  // submit data
  if (tEncodeI64(pCoder, pSubmitTbData->suid) < 0) return -1;
  if (tEncodeI64(pCoder, pSubmitTbData->uid) < 0) return -1;
  if (tEncodeI32v(pCoder, pSubmitTbData->sver) < 0) return -1;

  if (pSubmitTbData->flags & SUBMIT_REQ_COLUMN_DATA_FORMAT) {
    uint64_t  nColData = TARRAY_SIZE(pSubmitTbData->aCol);
    SColData *aColData = (SColData *)TARRAY_DATA(pSubmitTbData->aCol);

    if (tEncodeU64v(pCoder, nColData) < 0) return -1;

    for (uint64_t i = 0; i < nColData; i++) {
      pCoder->pos += tPutColData(pCoder->data ? pCoder->data + pCoder->pos : NULL, &aColData[i]);
    }
  } else {
    if (tEncodeU64v(pCoder, TARRAY_SIZE(pSubmitTbData->aRowP)) < 0) return -1;

    SRow **rows = (SRow **)TARRAY_DATA(pSubmitTbData->aRowP);
    for (int32_t iRow = 0; iRow < TARRAY_SIZE(pSubmitTbData->aRowP); ++iRow) {
      if (pCoder->data) memcpy(pCoder->data + pCoder->pos, rows[iRow], rows[iRow]->len);
      pCoder->pos += rows[iRow]->len;
    }
  }
  if (tEncodeI64(pCoder, pSubmitTbData->ctimeMs) < 0) return -1;

  tEndEncode(pCoder);
  return 0;
}

static int32_t tDecodeSSubmitTbData(SDecoder *pCoder, SSubmitTbData *pSubmitTbData) {
  int32_t code = 0;

  if (tStartDecode(pCoder) < 0) {
    code = TSDB_CODE_INVALID_MSG;
    goto _exit;
  }

  if (tDecodeI32v(pCoder, &pSubmitTbData->flags) < 0) return -1;

  if (pSubmitTbData->flags & SUBMIT_REQ_AUTO_CREATE_TABLE) {
    pSubmitTbData->pCreateTbReq = taosMemoryCalloc(1, sizeof(SVCreateTbReq));
    if (pSubmitTbData->pCreateTbReq == NULL) {
      code = TSDB_CODE_OUT_OF_MEMORY;
      goto _exit;
    }

    if (tDecodeSVCreateTbReq(pCoder, pSubmitTbData->pCreateTbReq) < 0) {
      code = TSDB_CODE_INVALID_MSG;
      goto _exit;
    }
  }

  // submit data
  if (tDecodeI64(pCoder, &pSubmitTbData->suid) < 0) {
    code = TSDB_CODE_INVALID_MSG;
    goto _exit;
  }
  if (tDecodeI64(pCoder, &pSubmitTbData->uid) < 0) {
    code = TSDB_CODE_INVALID_MSG;
    goto _exit;
  }
  if (tDecodeI32v(pCoder, &pSubmitTbData->sver) < 0) {
    code = TSDB_CODE_INVALID_MSG;
    goto _exit;
  }

  if (pSubmitTbData->flags & SUBMIT_REQ_COLUMN_DATA_FORMAT) {
    uint64_t nColData;

    if (tDecodeU64v(pCoder, &nColData) < 0) {
      code = TSDB_CODE_INVALID_MSG;
      goto _exit;
    }

    pSubmitTbData->aCol = taosArrayInit(nColData, sizeof(SColData));
    if (pSubmitTbData->aCol == NULL) {
      code = TSDB_CODE_OUT_OF_MEMORY;
      goto _exit;
    }

    for (int32_t i = 0; i < nColData; ++i) {
      pCoder->pos += tGetColData(pCoder->data + pCoder->pos, taosArrayReserve(pSubmitTbData->aCol, 1));
    }
  } else {
    uint64_t nRow;
    if (tDecodeU64v(pCoder, &nRow) < 0) {
      code = TSDB_CODE_INVALID_MSG;
      goto _exit;
    }

    pSubmitTbData->aRowP = taosArrayInit(nRow, sizeof(SRow *));
    if (pSubmitTbData->aRowP == NULL) {
      code = TSDB_CODE_OUT_OF_MEMORY;
      goto _exit;
    }

    for (int32_t iRow = 0; iRow < nRow; ++iRow) {
      SRow **ppRow = taosArrayReserve(pSubmitTbData->aRowP, 1);

      *ppRow = (SRow *)(pCoder->data + pCoder->pos);
      pCoder->pos += (*ppRow)->len;
    }
  }

  pSubmitTbData->ctimeMs = 0;
  if (!tDecodeIsEnd(pCoder)) {
    if (tDecodeI64(pCoder, &pSubmitTbData->ctimeMs) < 0) {
      code = TSDB_CODE_INVALID_MSG;
      goto _exit;
    }
  }

  tEndDecode(pCoder);

_exit:
  if (code) {
    // TODO: clear
  }
  return 0;
}

int32_t tEncodeSubmitReq(SEncoder *pCoder, const SSubmitReq2 *pReq) {
  if (tStartEncode(pCoder) < 0) return -1;

  if (tEncodeU64v(pCoder, taosArrayGetSize(pReq->aSubmitTbData)) < 0) return -1;
  for (uint64_t i = 0; i < taosArrayGetSize(pReq->aSubmitTbData); i++) {
    if (tEncodeSSubmitTbData(pCoder, taosArrayGet(pReq->aSubmitTbData, i)) < 0) return -1;
  }

  tEndEncode(pCoder);
  return 0;
}

int32_t tDecodeSubmitReq(SDecoder *pCoder, SSubmitReq2 *pReq) {
  int32_t code = 0;

  memset(pReq, 0, sizeof(*pReq));

  // decode
  if (tStartDecode(pCoder) < 0) {
    code = TSDB_CODE_INVALID_MSG;
    goto _exit;
  }

  uint64_t nSubmitTbData;
  if (tDecodeU64v(pCoder, &nSubmitTbData) < 0) {
    code = TSDB_CODE_INVALID_MSG;
    goto _exit;
  }

  pReq->aSubmitTbData = taosArrayInit(nSubmitTbData, sizeof(SSubmitTbData));
  if (pReq->aSubmitTbData == NULL) {
    code = TSDB_CODE_OUT_OF_MEMORY;
    goto _exit;
  }

  for (uint64_t i = 0; i < nSubmitTbData; i++) {
    if (tDecodeSSubmitTbData(pCoder, taosArrayReserve(pReq->aSubmitTbData, 1)) < 0) {
      code = TSDB_CODE_INVALID_MSG;
      goto _exit;
    }
  }

  tEndDecode(pCoder);

_exit:
  if (code) {
    if (pReq->aSubmitTbData) {
      // todo
      taosArrayDestroy(pReq->aSubmitTbData);
      pReq->aSubmitTbData = NULL;
    }
  }
  return code;
}

void tDestroySubmitTbData(SSubmitTbData *pTbData, int32_t flag) {
  if (NULL == pTbData) {
    return;
  }

  if (flag == TSDB_MSG_FLG_ENCODE || flag == TSDB_MSG_FLG_CMPT) {
    if (pTbData->pCreateTbReq) {
      if (flag == TSDB_MSG_FLG_ENCODE) {
        tdDestroySVCreateTbReq(pTbData->pCreateTbReq);
      } else {
        tDestroySVCreateTbReq(pTbData->pCreateTbReq, TSDB_MSG_FLG_DECODE);
      }
      taosMemoryFreeClear(pTbData->pCreateTbReq);
    }

    if (pTbData->flags & SUBMIT_REQ_COLUMN_DATA_FORMAT) {
      int32_t   nColData = TARRAY_SIZE(pTbData->aCol);
      SColData *aColData = (SColData *)TARRAY_DATA(pTbData->aCol);

      for (int32_t i = 0; i < nColData; ++i) {
        tColDataDestroy(&aColData[i]);
      }
      taosArrayDestroy(pTbData->aCol);
    } else {
      int32_t nRow = TARRAY_SIZE(pTbData->aRowP);
      SRow  **rows = (SRow **)TARRAY_DATA(pTbData->aRowP);

      for (int32_t i = 0; i < nRow; ++i) {
        tRowDestroy(rows[i]);
      }
      taosArrayDestroy(pTbData->aRowP);
    }
  } else if (flag == TSDB_MSG_FLG_DECODE) {
    if (pTbData->pCreateTbReq) {
      tDestroySVCreateTbReq(pTbData->pCreateTbReq, TSDB_MSG_FLG_DECODE);
      taosMemoryFree(pTbData->pCreateTbReq);
    }

    if (pTbData->flags & SUBMIT_REQ_COLUMN_DATA_FORMAT) {
      taosArrayDestroy(pTbData->aCol);
    } else {
      taosArrayDestroy(pTbData->aRowP);
    }
  }
}

void tDestroySubmitReq(SSubmitReq2 *pReq, int32_t flag) {
  if (pReq->aSubmitTbData == NULL) return;

  int32_t        nSubmitTbData = TARRAY_SIZE(pReq->aSubmitTbData);
  SSubmitTbData *aSubmitTbData = (SSubmitTbData *)TARRAY_DATA(pReq->aSubmitTbData);

  for (int32_t i = 0; i < nSubmitTbData; i++) {
    tDestroySubmitTbData(&aSubmitTbData[i], flag);
  }
  taosArrayDestroy(pReq->aSubmitTbData);
  pReq->aSubmitTbData = NULL;
}

int32_t tEncodeSSubmitRsp2(SEncoder *pCoder, const SSubmitRsp2 *pRsp) {
  if (tStartEncode(pCoder) < 0) return -1;

  if (tEncodeI32v(pCoder, pRsp->affectedRows) < 0) return -1;

  if (tEncodeU64v(pCoder, taosArrayGetSize(pRsp->aCreateTbRsp)) < 0) return -1;
  for (int32_t i = 0; i < taosArrayGetSize(pRsp->aCreateTbRsp); ++i) {
    if (tEncodeSVCreateTbRsp(pCoder, taosArrayGet(pRsp->aCreateTbRsp, i)) < 0) return -1;
  }

  tEndEncode(pCoder);
  return 0;
}

int32_t tDecodeSSubmitRsp2(SDecoder *pCoder, SSubmitRsp2 *pRsp) {
  int32_t code = 0;

  memset(pRsp, 0, sizeof(SSubmitRsp2));

  // decode
  if (tStartDecode(pCoder) < 0) {
    code = TSDB_CODE_INVALID_MSG;
    goto _exit;
  }

  if (tDecodeI32v(pCoder, &pRsp->affectedRows) < 0) {
    code = TSDB_CODE_INVALID_MSG;
    goto _exit;
  }

  uint64_t nCreateTbRsp;
  if (tDecodeU64v(pCoder, &nCreateTbRsp) < 0) {
    code = TSDB_CODE_INVALID_MSG;
    goto _exit;
  }

  if (nCreateTbRsp) {
    pRsp->aCreateTbRsp = taosArrayInit(nCreateTbRsp, sizeof(SVCreateTbRsp));
    if (pRsp->aCreateTbRsp == NULL) {
      code = TSDB_CODE_OUT_OF_MEMORY;
      goto _exit;
    }

    for (int32_t i = 0; i < nCreateTbRsp; ++i) {
      SVCreateTbRsp *pCreateTbRsp = taosArrayReserve(pRsp->aCreateTbRsp, 1);
      if (tDecodeSVCreateTbRsp(pCoder, pCreateTbRsp) < 0) {
        code = TSDB_CODE_INVALID_MSG;
        goto _exit;
      }
    }
  }

  tEndDecode(pCoder);

_exit:
  if (code) {
    if (pRsp->aCreateTbRsp) {
      taosArrayDestroyEx(pRsp->aCreateTbRsp, NULL /* todo */);
    }
  }
  return code;
}

void tDestroySSubmitRsp2(SSubmitRsp2 *pRsp, int32_t flag) {
  if (NULL == pRsp) {
    return;
  }

  if (flag & TSDB_MSG_FLG_ENCODE) {
    if (pRsp->aCreateTbRsp) {
      int32_t        nCreateTbRsp = TARRAY_SIZE(pRsp->aCreateTbRsp);
      SVCreateTbRsp *aCreateTbRsp = TARRAY_DATA(pRsp->aCreateTbRsp);
      for (int32_t i = 0; i < nCreateTbRsp; ++i) {
        if (aCreateTbRsp[i].pMeta) {
          taosMemoryFree(aCreateTbRsp[i].pMeta);
        }
      }
      taosArrayDestroy(pRsp->aCreateTbRsp);
    }
  } else if (flag & TSDB_MSG_FLG_DECODE) {
    if (pRsp->aCreateTbRsp) {
      int32_t        nCreateTbRsp = TARRAY_SIZE(pRsp->aCreateTbRsp);
      SVCreateTbRsp *aCreateTbRsp = TARRAY_DATA(pRsp->aCreateTbRsp);
      for (int32_t i = 0; i < nCreateTbRsp; ++i) {
        if (aCreateTbRsp[i].pMeta) {
          taosMemoryFree(aCreateTbRsp[i].pMeta);
        }
      }
      taosArrayDestroy(pRsp->aCreateTbRsp);
    }
  }
}

int32_t tSerializeSMPauseStreamReq(void *buf, int32_t bufLen, const SMPauseStreamReq *pReq) {
  SEncoder encoder = {0};
  tEncoderInit(&encoder, buf, bufLen);
  if (tStartEncode(&encoder) < 0) return -1;
  if (tEncodeCStr(&encoder, pReq->name) < 0) return -1;
  if (tEncodeI8(&encoder, pReq->igNotExists) < 0) return -1;
  tEndEncode(&encoder);

  int32_t tlen = encoder.pos;
  tEncoderClear(&encoder);
  return tlen;
}

int32_t tDeserializeSMPauseStreamReq(void *buf, int32_t bufLen, SMPauseStreamReq *pReq) {
  SDecoder decoder = {0};
  tDecoderInit(&decoder, buf, bufLen);
  if (tStartDecode(&decoder) < 0) return -1;
  if (tDecodeCStrTo(&decoder, pReq->name) < 0) return -1;
  if (tDecodeI8(&decoder, &pReq->igNotExists) < 0) return -1;
  tEndDecode(&decoder);

  tDecoderClear(&decoder);
  return 0;
}

int32_t tSerializeSMResumeStreamReq(void *buf, int32_t bufLen, const SMResumeStreamReq *pReq) {
  SEncoder encoder = {0};
  tEncoderInit(&encoder, buf, bufLen);
  if (tStartEncode(&encoder) < 0) return -1;
  if (tEncodeCStr(&encoder, pReq->name) < 0) return -1;
  if (tEncodeI8(&encoder, pReq->igNotExists) < 0) return -1;
  if (tEncodeI8(&encoder, pReq->igUntreated) < 0) return -1;
  tEndEncode(&encoder);

  int32_t tlen = encoder.pos;
  tEncoderClear(&encoder);
  return tlen;
}

int32_t tDeserializeSMResumeStreamReq(void *buf, int32_t bufLen, SMResumeStreamReq *pReq) {
  SDecoder decoder = {0};
  tDecoderInit(&decoder, buf, bufLen);
  if (tStartDecode(&decoder) < 0) return -1;
  if (tDecodeCStrTo(&decoder, pReq->name) < 0) return -1;
  if (tDecodeI8(&decoder, &pReq->igNotExists) < 0) return -1;
  if (tDecodeI8(&decoder, &pReq->igUntreated) < 0) return -1;
  tEndDecode(&decoder);

  tDecoderClear(&decoder);
  return 0;
}

int32_t tEncodeMqSubTopicEp(void **buf, const SMqSubTopicEp *pTopicEp) {
  int32_t tlen = 0;
  tlen += taosEncodeString(buf, pTopicEp->topic);
  tlen += taosEncodeString(buf, pTopicEp->db);
  int32_t sz = taosArrayGetSize(pTopicEp->vgs);
  tlen += taosEncodeFixedI32(buf, sz);
  for (int32_t i = 0; i < sz; i++) {
    SMqSubVgEp *pVgEp = (SMqSubVgEp *)taosArrayGet(pTopicEp->vgs, i);
    tlen += tEncodeSMqSubVgEp(buf, pVgEp);
  }
  tlen += taosEncodeSSchemaWrapper(buf, &pTopicEp->schema);
  return tlen;
}

void *tDecodeMqSubTopicEp(void *buf, SMqSubTopicEp *pTopicEp) {
  buf = taosDecodeStringTo(buf, pTopicEp->topic);
  buf = taosDecodeStringTo(buf, pTopicEp->db);
  int32_t sz;
  buf = taosDecodeFixedI32(buf, &sz);
  pTopicEp->vgs = taosArrayInit(sz, sizeof(SMqSubVgEp));
  if (pTopicEp->vgs == NULL) {
    return NULL;
  }
  for (int32_t i = 0; i < sz; i++) {
    SMqSubVgEp vgEp;
    buf = tDecodeSMqSubVgEp(buf, &vgEp);
    taosArrayPush(pTopicEp->vgs, &vgEp);
  }
  buf = taosDecodeSSchemaWrapper(buf, &pTopicEp->schema);
  return buf;
}

void tDeleteMqSubTopicEp(SMqSubTopicEp *pSubTopicEp) {
  taosMemoryFreeClear(pSubTopicEp->schema.pSchema);
  pSubTopicEp->schema.nCols = 0;
  taosArrayDestroy(pSubTopicEp->vgs);
}

int32_t tSerializeSCMCreateViewReq(void *buf, int32_t bufLen, const SCMCreateViewReq *pReq) {
  SEncoder encoder = {0};
  tEncoderInit(&encoder, buf, bufLen);

  if (tStartEncode(&encoder) < 0) return -1;
  if (tEncodeCStr(&encoder, pReq->fullname) < 0) return -1;
  if (tEncodeCStr(&encoder, pReq->name) < 0) return -1;
  if (tEncodeCStr(&encoder, pReq->dbFName) < 0) return -1;
  if (tEncodeCStr(&encoder, pReq->querySql) < 0) return -1;
  if (tEncodeCStr(&encoder, pReq->sql) < 0) return -1;
  if (tEncodeI8(&encoder, pReq->orReplace) < 0) return -1;
  if (tEncodeI8(&encoder, pReq->precision) < 0) return -1;
  if (tEncodeI32(&encoder, pReq->numOfCols) < 0) return -1;
  for (int32_t i = 0; i < pReq->numOfCols; ++i) {
    SSchema *pSchema = &pReq->pSchema[i];
    if (tEncodeSSchema(&encoder, pSchema) < 0) return -1;
  }

  tEndEncode(&encoder);

  int32_t tlen = encoder.pos;
  tEncoderClear(&encoder);
  return tlen;
}

int32_t tDeserializeSCMCreateViewReq(void *buf, int32_t bufLen, SCMCreateViewReq *pReq) {
  SDecoder decoder = {0};
  tDecoderInit(&decoder, buf, bufLen);

  if (tStartDecode(&decoder) < 0) return -1;
  if (tDecodeCStrTo(&decoder, pReq->fullname) < 0) return -1;
  if (tDecodeCStrTo(&decoder, pReq->name) < 0) return -1;
  if (tDecodeCStrTo(&decoder, pReq->dbFName) < 0) return -1;
  if (tDecodeCStrAlloc(&decoder, &pReq->querySql) < 0) return -1;
  if (tDecodeCStrAlloc(&decoder, &pReq->sql) < 0) return -1;
  if (tDecodeI8(&decoder, &pReq->orReplace) < 0) return -1;
  if (tDecodeI8(&decoder, &pReq->precision) < 0) return -1;
  if (tDecodeI32(&decoder, &pReq->numOfCols) < 0) return -1;

  if (pReq->numOfCols > 0) {
    pReq->pSchema = taosMemoryCalloc(pReq->numOfCols, sizeof(SSchema));
    if (pReq->pSchema == NULL) {
      terrno = TSDB_CODE_OUT_OF_MEMORY;
      return -1;
    }

    for (int32_t i = 0; i < pReq->numOfCols; ++i) {
      SSchema *pSchema = pReq->pSchema + i;
      if (tDecodeSSchema(&decoder, pSchema) < 0) return -1;
    }
  }

  tEndDecode(&decoder);

  tDecoderClear(&decoder);
  return 0;
}

void tFreeSCMCreateViewReq(SCMCreateViewReq *pReq) {
  if (NULL == pReq) {
    return;
  }

  taosMemoryFreeClear(pReq->querySql);
  taosMemoryFreeClear(pReq->sql);
  taosMemoryFreeClear(pReq->pSchema);
}

int32_t tSerializeSCMDropViewReq(void *buf, int32_t bufLen, const SCMDropViewReq *pReq) {
  SEncoder encoder = {0};
  tEncoderInit(&encoder, buf, bufLen);

  if (tStartEncode(&encoder) < 0) return -1;
  if (tEncodeCStr(&encoder, pReq->fullname) < 0) return -1;
  if (tEncodeCStr(&encoder, pReq->name) < 0) return -1;
  if (tEncodeCStr(&encoder, pReq->dbFName) < 0) return -1;
  if (tEncodeCStr(&encoder, pReq->sql) < 0) return -1;
  if (tEncodeI8(&encoder, pReq->igNotExists) < 0) return -1;

  tEndEncode(&encoder);

  int32_t tlen = encoder.pos;
  tEncoderClear(&encoder);
  return tlen;
}

int32_t tDeserializeSCMDropViewReq(void *buf, int32_t bufLen, SCMDropViewReq *pReq) {
  SDecoder decoder = {0};
  tDecoderInit(&decoder, buf, bufLen);

  if (tStartDecode(&decoder) < 0) return -1;
  if (tDecodeCStrTo(&decoder, pReq->fullname) < 0) return -1;
  if (tDecodeCStrTo(&decoder, pReq->name) < 0) return -1;
  if (tDecodeCStrTo(&decoder, pReq->dbFName) < 0) return -1;
  if (tDecodeCStrAlloc(&decoder, &pReq->sql) < 0) return -1;
  if (tDecodeI8(&decoder, &pReq->igNotExists) < 0) return -1;

  tEndDecode(&decoder);

  tDecoderClear(&decoder);
  return 0;
}
void tFreeSCMDropViewReq(SCMDropViewReq *pReq) {
  if (NULL == pReq) {
    return;
  }

  taosMemoryFree(pReq->sql);
}

int32_t tSerializeSViewMetaReq(void *buf, int32_t bufLen, const SViewMetaReq *pReq) {
  SEncoder encoder = {0};
  tEncoderInit(&encoder, buf, bufLen);

  if (tStartEncode(&encoder) < 0) return -1;
  if (tEncodeCStr(&encoder, pReq->fullname) < 0) return -1;

  tEndEncode(&encoder);

  int32_t tlen = encoder.pos;
  tEncoderClear(&encoder);
  return tlen;
}

int32_t tDeserializeSViewMetaReq(void *buf, int32_t bufLen, SViewMetaReq *pReq) {
  SDecoder decoder = {0};
  tDecoderInit(&decoder, buf, bufLen);

  if (tStartDecode(&decoder) < 0) return -1;
  if (tDecodeCStrTo(&decoder, pReq->fullname) < 0) return -1;

  tEndDecode(&decoder);

  tDecoderClear(&decoder);
  return 0;
}

static int32_t tEncodeSViewMetaRsp(SEncoder *pEncoder, const SViewMetaRsp *pRsp) {
  if (tEncodeCStr(pEncoder, pRsp->name) < 0) return -1;
  if (tEncodeCStr(pEncoder, pRsp->dbFName) < 0) return -1;
  if (tEncodeCStr(pEncoder, pRsp->user) < 0) return -1;
  if (tEncodeU64(pEncoder, pRsp->dbId) < 0) return -1;
  if (tEncodeU64(pEncoder, pRsp->viewId) < 0) return -1;
  if (tEncodeCStr(pEncoder, pRsp->querySql) < 0) return -1;
  if (tEncodeI8(pEncoder, pRsp->precision) < 0) return -1;
  if (tEncodeI8(pEncoder, pRsp->type) < 0) return -1;
  if (tEncodeI32(pEncoder, pRsp->version) < 0) return -1;
  if (tEncodeI32(pEncoder, pRsp->numOfCols) < 0) return -1;
  for (int32_t i = 0; i < pRsp->numOfCols; ++i) {
    SSchema *pSchema = &pRsp->pSchema[i];
    if (tEncodeSSchema(pEncoder, pSchema) < 0) return -1;
  }

  return 0;
}

int32_t tSerializeSViewMetaRsp(void *buf, int32_t bufLen, const SViewMetaRsp *pRsp) {
  SEncoder encoder = {0};
  tEncoderInit(&encoder, buf, bufLen);

  if (tStartEncode(&encoder) < 0) return -1;
  if (tEncodeSViewMetaRsp(&encoder, pRsp) < 0) return -1;

  tEndEncode(&encoder);

  int32_t tlen = encoder.pos;
  tEncoderClear(&encoder);
  return tlen;
}

static int32_t tDecodeSViewMetaRsp(SDecoder *pDecoder, SViewMetaRsp *pRsp) {
  if (tDecodeCStrTo(pDecoder, pRsp->name) < 0) return -1;
  if (tDecodeCStrTo(pDecoder, pRsp->dbFName) < 0) return -1;
  if (tDecodeCStrAlloc(pDecoder, &pRsp->user) < 0) return -1;
  if (tDecodeU64(pDecoder, &pRsp->dbId) < 0) return -1;
  if (tDecodeU64(pDecoder, &pRsp->viewId) < 0) return -1;
  if (tDecodeCStrAlloc(pDecoder, &pRsp->querySql) < 0) return -1;
  if (tDecodeI8(pDecoder, &pRsp->precision) < 0) return -1;
  if (tDecodeI8(pDecoder, &pRsp->type) < 0) return -1;
  if (tDecodeI32(pDecoder, &pRsp->version) < 0) return -1;
  if (tDecodeI32(pDecoder, &pRsp->numOfCols) < 0) return -1;
  if (pRsp->numOfCols > 0) {
    pRsp->pSchema = taosMemoryCalloc(pRsp->numOfCols, sizeof(SSchema));
    if (pRsp->pSchema == NULL) {
      terrno = TSDB_CODE_OUT_OF_MEMORY;
      return -1;
    }

    for (int32_t i = 0; i < pRsp->numOfCols; ++i) {
      SSchema *pSchema = pRsp->pSchema + i;
      if (tDecodeSSchema(pDecoder, pSchema) < 0) return -1;
    }
  }

  return 0;
}

int32_t tDeserializeSViewMetaRsp(void *buf, int32_t bufLen, SViewMetaRsp *pRsp) {
  SDecoder decoder = {0};
  tDecoderInit(&decoder, buf, bufLen);

  if (tStartDecode(&decoder) < 0) return -1;
  if (tDecodeSViewMetaRsp(&decoder, pRsp) < 0) return -1;

  tEndDecode(&decoder);

  tDecoderClear(&decoder);
  return 0;
}

void tFreeSViewMetaRsp(SViewMetaRsp *pRsp) {
  if (NULL == pRsp) {
    return;
  }

  taosMemoryFree(pRsp->user);
  taosMemoryFree(pRsp->querySql);
  taosMemoryFree(pRsp->pSchema);
}

int32_t tSerializeSViewHbRsp(void *buf, int32_t bufLen, SViewHbRsp *pRsp) {
  SEncoder encoder = {0};
  tEncoderInit(&encoder, buf, bufLen);

  if (tStartEncode(&encoder) < 0) return -1;

  int32_t numOfMeta = taosArrayGetSize(pRsp->pViewRsp);
  if (tEncodeI32(&encoder, numOfMeta) < 0) return -1;
  for (int32_t i = 0; i < numOfMeta; ++i) {
    SViewMetaRsp *pMetaRsp = taosArrayGetP(pRsp->pViewRsp, i);
    if (tEncodeSViewMetaRsp(&encoder, pMetaRsp) < 0) return -1;
  }

  tEndEncode(&encoder);

  int32_t tlen = encoder.pos;
  tEncoderClear(&encoder);
  return tlen;
}

int32_t tDeserializeSViewHbRsp(void *buf, int32_t bufLen, SViewHbRsp *pRsp) {
  SDecoder decoder = {0};
  tDecoderInit(&decoder, buf, bufLen);

  if (tStartDecode(&decoder) < 0) return -1;

  int32_t numOfMeta = 0;
  if (tDecodeI32(&decoder, &numOfMeta) < 0) return -1;
  pRsp->pViewRsp = taosArrayInit(numOfMeta, POINTER_BYTES);
  if (pRsp->pViewRsp == NULL) {
    terrno = TSDB_CODE_OUT_OF_MEMORY;
    return -1;
  }

  for (int32_t i = 0; i < numOfMeta; ++i) {
    SViewMetaRsp *metaRsp = taosMemoryCalloc(1, sizeof(SViewMetaRsp));
    if (NULL == metaRsp) return -1;
    if (tDecodeSViewMetaRsp(&decoder, metaRsp) < 0) return -1;
    taosArrayPush(pRsp->pViewRsp, &metaRsp);
  }

  tEndDecode(&decoder);

  tDecoderClear(&decoder);
  return 0;
}

void tFreeSViewHbRsp(SViewHbRsp *pRsp) {
  int32_t numOfMeta = taosArrayGetSize(pRsp->pViewRsp);
  for (int32_t i = 0; i < numOfMeta; ++i) {
    SViewMetaRsp *pMetaRsp = taosArrayGetP(pRsp->pViewRsp, i);
    tFreeSViewMetaRsp(pMetaRsp);
    taosMemoryFree(pMetaRsp);
  }

  taosArrayDestroy(pRsp->pViewRsp);
}<|MERGE_RESOLUTION|>--- conflicted
+++ resolved
@@ -4053,13 +4053,10 @@
   if (tEncodeI8(encoder, pRsp->schemaless) < 0) return -1;
   if (tEncodeI16(encoder, pRsp->sstTrigger) < 0) return -1;
   if (tEncodeI32(encoder, pRsp->keepTimeOffset) < 0) return -1;
-<<<<<<< HEAD
   if (tEncodeI32(encoder, pRsp->s3ChunkSize) < 0) return -1;
   if (tEncodeI32(encoder, pRsp->s3KeepLocal) < 0) return -1;
   if (tEncodeI8(encoder, pRsp->s3Compact) < 0) return -1;
-=======
   if (tEncodeI8(encoder, pRsp->withArbitrator) < 0) return -1;
->>>>>>> fff0def6
 
   return 0;
 }
