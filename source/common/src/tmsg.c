--- conflicted
+++ resolved
@@ -53,11 +53,7 @@
 #define ENCODESQL()                                                        \
   do {                                                                     \
     if (tEncodeI32(&encoder, pReq->sqlLen) < 0) return -1;                 \
-<<<<<<< HEAD
     if (pReq->sqlLen > 0) {                                                \
-=======
-    if (pReq->sqlLen > 0 && pReq->sql != NULL) {                           \
->>>>>>> ca0f790f
       if (tEncodeBinary(&encoder, pReq->sql, pReq->sqlLen) < 0) return -1; \
     }                                                                      \
   } while (0)
