/*
 * Copyright (c) 2019 TAOS Data, Inc. <jhtao@taosdata.com>
 *
 * This program is free software: you can use, redistribute, and/or modify
 * it under the terms of the GNU Affero General Public License, version 3
 * or later ("AGPL"), as published by the Free Software Foundation.
 *
 * This program is distributed in the hope that it will be useful, but WITHOUT
 * ANY WARRANTY; without even the implied warranty of MERCHANTABILITY or
 * FITNESS FOR A PARTICULAR PURPOSE.
 *
 * You should have received a copy of the GNU Affero General Public License
 * along with this program. If not, see <http://www.gnu.org/licenses/>.
 */

#define _DEFAULT_SOURCE
#include "tvariant.h"
#include "ttime.h"
#include "ttokendef.h"
#include "tvariant.h"

int32_t toInteger(const char *z, int32_t n, int32_t base, int64_t *value) {
  errno = 0;
  char *endPtr = NULL;

  *value = taosStr2Int64(z, &endPtr, base);
  if (errno == ERANGE || errno == EINVAL || endPtr - z != n) {
    errno = 0;
    return -1;
  }

  return 0;
}

int32_t toUInteger(const char *z, int32_t n, int32_t base, uint64_t *value) {
  errno = 0;
  char *endPtr = NULL;

  const char *p = z;
  while (*p == ' ') p++;
  if (*p == '-') {
    return -1;
  }

  *value = taosStr2UInt64(z, &endPtr, base);
  if (errno == ERANGE || errno == EINVAL || endPtr - z != n) {
    errno = 0;
    return -1;
  }

  return 0;
}

/**
 * create SVariant from binary string, not ascii data
 * @param pVar
 * @param pz
 * @param len
 * @param type
 */
void taosVariantCreateFromBinary(SVariant *pVar, const char *pz, size_t len, uint32_t type) {
  switch (type) {
    case TSDB_DATA_TYPE_BOOL:
    case TSDB_DATA_TYPE_TINYINT: {
      pVar->nLen = tDataTypes[type].bytes;
      pVar->i = GET_INT8_VAL(pz);
      break;
    }
    case TSDB_DATA_TYPE_UTINYINT: {
      pVar->nLen = tDataTypes[type].bytes;
      pVar->u = GET_UINT8_VAL(pz);
      break;
    }
    case TSDB_DATA_TYPE_SMALLINT: {
      pVar->nLen = tDataTypes[type].bytes;
      pVar->i = GET_INT16_VAL(pz);
      break;
    }
    case TSDB_DATA_TYPE_USMALLINT: {
      pVar->nLen = tDataTypes[type].bytes;
      pVar->u = GET_UINT16_VAL(pz);
      break;
    }
    case TSDB_DATA_TYPE_INT: {
      pVar->nLen = tDataTypes[type].bytes;
      pVar->i = GET_INT32_VAL(pz);
      break;
    }
    case TSDB_DATA_TYPE_UINT: {
      pVar->nLen = tDataTypes[type].bytes;
      pVar->u = GET_UINT32_VAL(pz);
      break;
    }
    case TSDB_DATA_TYPE_BIGINT:
    case TSDB_DATA_TYPE_TIMESTAMP: {
      pVar->nLen = tDataTypes[type].bytes;
      pVar->i = GET_INT64_VAL(pz);
      break;
    }
    case TSDB_DATA_TYPE_UBIGINT: {
      pVar->nLen = tDataTypes[type].bytes;
      pVar->u = GET_UINT64_VAL(pz);
      break;
    }
    case TSDB_DATA_TYPE_DOUBLE: {
      pVar->nLen = tDataTypes[type].bytes;
      pVar->d = GET_DOUBLE_VAL(pz);
      break;
    }
    case TSDB_DATA_TYPE_FLOAT: {
      pVar->nLen = tDataTypes[type].bytes;
      pVar->f = GET_FLOAT_VAL(pz);
      break;
    }
    case TSDB_DATA_TYPE_NCHAR: {  // here we get the nchar length from raw binary bits length
      size_t lenInwchar = len / TSDB_NCHAR_SIZE;

      pVar->ucs4 = taosMemoryCalloc(1, (lenInwchar + 1) * TSDB_NCHAR_SIZE);
      memcpy(pVar->ucs4, pz, lenInwchar * TSDB_NCHAR_SIZE);
      pVar->nLen = (int32_t)len;

      break;
    }
    case TSDB_DATA_TYPE_BINARY:
    case TSDB_DATA_TYPE_GEOMETRY: {  // todo refactor, extract a method
      pVar->pz = taosMemoryCalloc(len + 1, sizeof(char));
      memcpy(pVar->pz, pz, len);
      pVar->nLen = (int32_t)len;
      break;
    }

    default:
      pVar->i = GET_INT32_VAL(pz);
      pVar->nLen = tDataTypes[TSDB_DATA_TYPE_INT].bytes;
  }

  pVar->nType = type;
}

void taosVariantDestroy(SVariant *pVar) {
  if (pVar == NULL) return;

  if (pVar->nType == TSDB_DATA_TYPE_BINARY || pVar->nType == TSDB_DATA_TYPE_NCHAR ||
      pVar->nType == TSDB_DATA_TYPE_JSON || pVar->nType == TSDB_DATA_TYPE_GEOMETRY) {
    taosMemoryFreeClear(pVar->pz);
    pVar->nLen = 0;
  }

}

void taosVariantAssign(SVariant *pDst, const SVariant *pSrc) {
  if (pSrc == NULL || pDst == NULL) return;

  pDst->nType = pSrc->nType;
  if (pSrc->nType == TSDB_DATA_TYPE_BINARY || pSrc->nType == TSDB_DATA_TYPE_NCHAR ||
      pSrc->nType == TSDB_DATA_TYPE_JSON || pSrc->nType == TSDB_DATA_TYPE_GEOMETRY) {
    int32_t len = pSrc->nLen + TSDB_NCHAR_SIZE;
    char   *p = taosMemoryRealloc(pDst->pz, len);
    ASSERT(p);

    memset(p, 0, len);
    pDst->pz = p;

    memcpy(pDst->pz, pSrc->pz, pSrc->nLen);
    pDst->nLen = pSrc->nLen;
    return;
  }

  if (IS_NUMERIC_TYPE(pSrc->nType) || (pSrc->nType == TSDB_DATA_TYPE_BOOL)) {
    pDst->i = pSrc->i;
  }

}

int32_t taosVariantCompare(const SVariant *p1, const SVariant *p2) {
  if (p1->nType == TSDB_DATA_TYPE_NULL && p2->nType == TSDB_DATA_TYPE_NULL) {
    return 0;
  }

  if (p1->nType == TSDB_DATA_TYPE_NULL) {
    return -1;
  }

  if (p2->nType == TSDB_DATA_TYPE_NULL) {
    return 1;
  }

  if (p1->nType == TSDB_DATA_TYPE_BINARY || p1->nType == TSDB_DATA_TYPE_NCHAR || p1->nType == TSDB_DATA_TYPE_GEOMETRY) {
    if (p1->nLen == p2->nLen) {
      return memcmp(p1->pz, p2->pz, p1->nLen);
    } else {
      return p1->nLen > p2->nLen ? 1 : -1;
    }
  } else if (p1->nType == TSDB_DATA_TYPE_DOUBLE) {
    if (p1->d == p2->d) {
      return 0;
    } else {
      return p1->d > p2->d ? 1 : -1;
    }
  } else if (p1->nType == TSDB_DATA_TYPE_FLOAT) {
    if (p1->f == p2->f) {
      return 0;
    } else {
      return p1->f > p2->f ? 1 : -1;
    }
  } else if (IS_UNSIGNED_NUMERIC_TYPE(p1->nType)) {
    if (p1->u == p2->u) {
      return 0;
    } else {
      return p1->u > p2->u ? 1 : -1;
    }
  } else {
    if (p1->i == p2->i) {
      return 0;
    } else {
      return p1->i > p2->i ? 1 : -1;
    }
  }
}

<<<<<<< HEAD
=======
int32_t taosVariantToString(SVariant *pVar, char *dst) {
  if (pVar == NULL || dst == NULL) return 0;

  switch (pVar->nType) {
    case TSDB_DATA_TYPE_BINARY:
    case TSDB_DATA_TYPE_GEOMETRY: {
      int32_t len = sprintf(dst, "\'%s\'", pVar->pz);
      assert(len <= pVar->nLen + sizeof("\'") * 2);  // two more chars
      return len;
    }

    case TSDB_DATA_TYPE_NCHAR: {
      dst[0] = '\'';
      taosUcs4ToMbs(pVar->ucs4, (taosUcs4len(pVar->ucs4) + 1) * TSDB_NCHAR_SIZE, dst + 1);
      int32_t len = (int32_t)strlen(dst);
      dst[len] = '\'';
      dst[len + 1] = 0;
      return len + 1;
    }

    case TSDB_DATA_TYPE_BOOL:
    case TSDB_DATA_TYPE_TINYINT:
    case TSDB_DATA_TYPE_SMALLINT:
    case TSDB_DATA_TYPE_INT:
    case TSDB_DATA_TYPE_UTINYINT:
    case TSDB_DATA_TYPE_USMALLINT:
    case TSDB_DATA_TYPE_UINT:
      return sprintf(dst, "%d", (int32_t)pVar->i);

    case TSDB_DATA_TYPE_BIGINT:
      return sprintf(dst, "%" PRId64, pVar->i);
    case TSDB_DATA_TYPE_UBIGINT:
      return sprintf(dst, "%" PRIu64, pVar->u);
    case TSDB_DATA_TYPE_FLOAT:
    case TSDB_DATA_TYPE_DOUBLE:
      return sprintf(dst, "%.9lf", pVar->d);

    default:
      return 0;
  }
}

static FORCE_INLINE int32_t convertToBoolImpl(char *pStr, int32_t len) {
  if ((strncasecmp(pStr, "true", len) == 0) && (len == 4)) {
    return TSDB_TRUE;
  } else if ((strncasecmp(pStr, "false", len) == 0) && (len == 5)) {
    return TSDB_FALSE;
  } else if (strcasecmp(pStr, TSDB_DATA_NULL_STR_L) == 0) {
    return TSDB_DATA_BOOL_NULL;
  } else {
    return -1;
  }
}

static FORCE_INLINE int32_t wcsconvertToBoolImpl(TdUcs4 *pstr, int32_t len) {
  if ((wcsncasecmp(pstr, L"true", len) == 0) && (len == 4)) {
    return TSDB_TRUE;
  } else if (wcsncasecmp(pstr, L"false", len) == 0 && (len == 5)) {
    return TSDB_FALSE;
  } else if (memcmp(pstr, L"null", wcslen(L"null")) == 0) {
    return TSDB_DATA_BOOL_NULL;
  } else {
    return -1;
  }
}

static int32_t toBinary(SVariant *pVariant, char **pDest, int32_t *pDestSize) {
  const int32_t INITIAL_ALLOC_SIZE = 40;
  char         *pBuf = NULL;

  // it is a in-place convert type for SVariant, local buffer is needed
  if (*pDest == pVariant->pz) {
    pBuf = taosMemoryCalloc(1, INITIAL_ALLOC_SIZE);
  }

  if (pVariant->nType == TSDB_DATA_TYPE_NCHAR) {
    size_t newSize = pVariant->nLen * TSDB_NCHAR_SIZE;
    if (pBuf != NULL) {
      if (newSize >= INITIAL_ALLOC_SIZE) {
        pBuf = taosMemoryRealloc(pBuf, newSize + 1);
      }

      taosUcs4ToMbs(pVariant->ucs4, (int32_t)newSize, pBuf);
      taosMemoryFree(pVariant->ucs4);
      pBuf[newSize] = 0;
    } else {
      taosUcs4ToMbs(pVariant->ucs4, (int32_t)newSize, *pDest);
    }

  } else {
    if (IS_SIGNED_NUMERIC_TYPE(pVariant->nType)) {
      sprintf(pBuf == NULL ? *pDest : pBuf, "%" PRId64, pVariant->i);
    } else if (pVariant->nType == TSDB_DATA_TYPE_DOUBLE || pVariant->nType == TSDB_DATA_TYPE_FLOAT) {
      sprintf(pBuf == NULL ? *pDest : pBuf, "%lf", pVariant->d);
    } else if (pVariant->nType == TSDB_DATA_TYPE_BOOL) {
      sprintf(pBuf == NULL ? *pDest : pBuf, "%s", (pVariant->i == TSDB_TRUE) ? "TRUE" : "FALSE");
    } else if (pVariant->nType == 0) {  // null data
      setNull(pBuf == NULL ? *pDest : pBuf, TSDB_DATA_TYPE_BINARY, 0);
    }
  }

  if (pBuf != NULL) {
    *pDest = pBuf;
  }

  *pDestSize = (int32_t)strlen(*pDest);
  return 0;
}

static int32_t toNchar(SVariant *pVariant, char **pDest, int32_t *pDestSize) {
  char tmpBuf[40] = {0};

  char   *pDst = tmpBuf;
  int32_t nLen = 0;

  // convert the number to string, than convert it to wchar string.
  if (IS_SIGNED_NUMERIC_TYPE(pVariant->nType)) {
    nLen = sprintf(pDst, "%" PRId64, pVariant->i);
  } else if (IS_UNSIGNED_NUMERIC_TYPE(pVariant->nType)) {
    nLen = sprintf(pDst, "%" PRIu64, pVariant->u);
  } else if (pVariant->nType == TSDB_DATA_TYPE_DOUBLE || pVariant->nType == TSDB_DATA_TYPE_FLOAT) {
    nLen = sprintf(pDst, "%lf", pVariant->d);
  } else if (pVariant->nType == TSDB_DATA_TYPE_BINARY || pVariant->nType == TSDB_DATA_TYPE_GEOMETRY) {
    pDst = pVariant->pz;
    nLen = pVariant->nLen;
  } else if (pVariant->nType == TSDB_DATA_TYPE_BOOL) {
    nLen = sprintf(pDst, "%s", (pVariant->i == TSDB_TRUE) ? "TRUE" : "FALSE");
  }

  if (*pDest == pVariant->pz) {
    TdUcs4 *pWStr = taosMemoryCalloc(1, (nLen + 1) * TSDB_NCHAR_SIZE);
    bool    ret = taosMbsToUcs4(pDst, nLen, pWStr, (nLen + 1) * TSDB_NCHAR_SIZE, NULL);
    if (!ret) {
      taosMemoryFreeClear(pWStr);
      return -1;
    }

    // free the binary buffer in the first place
    if (pVariant->nType == TSDB_DATA_TYPE_BINARY || pVariant->nType == TSDB_DATA_TYPE_GEOMETRY) {
      taosMemoryFree(pVariant->ucs4);
    }

    pVariant->ucs4 = pWStr;
    *pDestSize = taosUcs4len(pVariant->ucs4);

    // shrink the allocate memory, no need to check here.
    char *tmp = taosMemoryRealloc(pVariant->ucs4, (*pDestSize + 1) * TSDB_NCHAR_SIZE);
    assert(tmp != NULL);

    pVariant->ucs4 = (TdUcs4 *)tmp;
  } else {
    int32_t output = 0;

    bool ret = taosMbsToUcs4(pDst, nLen, (TdUcs4 *)*pDest, (nLen + 1) * TSDB_NCHAR_SIZE, &output);
    if (!ret) {
      return -1;
    }

    if (pDestSize != NULL) {
      *pDestSize = output;
    }
  }

  return 0;
}

static FORCE_INLINE int32_t convertToDouble(char *pStr, int32_t len, double *value) {
  //  SToken stoken = {.z = pStr, .n = len};
  //  if (TK_ILLEGAL == tGetNumericStringType(&stoken)) {
  //    return -1;
  //  }
  //
  //  *value = taosStr2Double(pStr, NULL);
  return 0;
}

static FORCE_INLINE int32_t convertToInteger(SVariant *pVariant, int64_t *result, int32_t type, bool issigned,
                                             bool releaseVariantPtr, bool *converted) {
  if (pVariant->nType == TSDB_DATA_TYPE_NULL) {
    setNull((char *)result, type, tDataTypes[type].bytes);
    return 0;
  }

  if (IS_SIGNED_NUMERIC_TYPE(pVariant->nType) || (pVariant->nType == TSDB_DATA_TYPE_BOOL)) {
    *result = pVariant->i;
  } else if (IS_UNSIGNED_NUMERIC_TYPE(pVariant->nType)) {
    *result = pVariant->u;
  } else if (IS_FLOAT_TYPE(pVariant->nType)) {
    *result = (int64_t)pVariant->d;
  } else {
    // TODO: handling var types
  }
#if 0
  errno = 0;
  if (IS_SIGNED_NUMERIC_TYPE(pVariant->nType) || (pVariant->nType == TSDB_DATA_TYPE_BOOL)) {
    *result = pVariant->i;
  } else if (IS_UNSIGNED_NUMERIC_TYPE(pVariant->nType)) {
    *result = pVariant->u;
  } else if (IS_FLOAT_TYPE(pVariant->nType)) {
    *result = (int64_t) pVariant->d;
  } else if (pVariant->nType == TSDB_DATA_TYPE_BINARY || pVariant->nType == TSDB_DATA_TYPE_GEOMETRY) {
    SToken token = {.z = pVariant->pz, .n = pVariant->nLen};
    /*int32_t n = */tGetToken(pVariant->pz, &token.type);

    if (token.type == TK_NULL) {
      if (releaseVariantPtr) {
        taosMemoryFree(pVariant->pz);
        pVariant->nLen = 0;
      }

      setNull((char *)result, type, tDataTypes[type].bytes);
      return 0;
    }

    // decide if it is a valid number
    token.type = tGetNumericStringType(&token);
    if (token.type == TK_ILLEGAL) {
      return -1;
    }

    int64_t res = 0;
    int32_t t = tStrToInteger(token.z, token.type, token.n, &res, issigned);
    if (t != 0) {
      return -1;
    }

    if (releaseVariantPtr) {
      taosMemoryFree(pVariant->pz);
      pVariant->nLen = 0;
    }

    *result = res;
  } else if (pVariant->nType == TSDB_DATA_TYPE_NCHAR) {
    errno = 0;
    TdUcs4 *endPtr = NULL;
    
    SToken token = {0};
    token.n = tGetToken(pVariant->pz, &token.type);
    
    if (token.type == TK_MINUS || token.type == TK_PLUS) {
      token.n = tGetToken(pVariant->pz + token.n, &token.type);
    }
    
    if (token.type == TK_FLOAT) {
      double v = wcstod(pVariant->ucs4, &endPtr);
      if (releaseVariantPtr) {
        taosMemoryFree(pVariant->pz);
        pVariant->nLen = 0;
      }
      
      if ((errno == ERANGE && v == -1) || (isinf(v) || isnan(v))) {
        return -1;
      }
      
      *result = (int64_t)v;
    } else if (token.type == TK_NULL) {
      if (releaseVariantPtr) {
        taosMemoryFree(pVariant->pz);
        pVariant->nLen = 0;
      }
      setNull((char *)result, type, tDataTypes[type].bytes);
      return 0;
    } else {
      int64_t val = wcstoll(pVariant->ucs4, &endPtr, 10);
      if (releaseVariantPtr) {
        taosMemoryFree(pVariant->pz);
        pVariant->nLen = 0;
      }
      
      if (errno == ERANGE) {
        return -1;  // data overflow
      }
      
      *result = val;
    }
  }

  if (converted) {
    *converted = true;
  }

  bool code = false;

  uint64_t ui = 0;
  switch(type) {
    case TSDB_DATA_TYPE_TINYINT:
      code = IS_VALID_TINYINT(*result); break;
    case TSDB_DATA_TYPE_SMALLINT:
      code = IS_VALID_SMALLINT(*result); break;
    case TSDB_DATA_TYPE_INT:
      code = IS_VALID_INT(*result); break;
    case TSDB_DATA_TYPE_BIGINT:
      code = IS_VALID_BIGINT(*result); break;
    case TSDB_DATA_TYPE_UTINYINT:
      ui = *result;
      code = IS_VALID_UTINYINT(ui); break;
    case TSDB_DATA_TYPE_USMALLINT:
      ui = *result;
      code = IS_VALID_USMALLINT(ui); break;
    case TSDB_DATA_TYPE_UINT:
      ui = *result;
      code = IS_VALID_UINT(ui); break;
    case TSDB_DATA_TYPE_UBIGINT:
      ui = *result;
      code = IS_VALID_UBIGINT(ui); break;
  }


  return code? 0:-1;
#endif
  return 0;
}

static int32_t convertToBool(SVariant *pVariant, int64_t *pDest) {
  if (pVariant->nType == TSDB_DATA_TYPE_BOOL) {
    *pDest = pVariant->i;  // in order to be compatible to null of bool
  } else if (IS_NUMERIC_TYPE(pVariant->nType)) {
    *pDest = ((pVariant->i != 0) ? TSDB_TRUE : TSDB_FALSE);
  } else if (pVariant->nType == TSDB_DATA_TYPE_FLOAT || pVariant->nType == TSDB_DATA_TYPE_DOUBLE) {
    *pDest = ((pVariant->d != 0) ? TSDB_TRUE : TSDB_FALSE);
  } else if (pVariant->nType == TSDB_DATA_TYPE_BINARY || pVariant->nType == TSDB_DATA_TYPE_GEOMETRY) {
    int32_t ret = 0;
    if ((ret = convertToBoolImpl(pVariant->pz, pVariant->nLen)) < 0) {
      return ret;
    }

    *pDest = ret;
  } else if (pVariant->nType == TSDB_DATA_TYPE_NCHAR) {
    int32_t ret = 0;
    if ((ret = wcsconvertToBoolImpl(pVariant->ucs4, pVariant->nLen)) < 0) {
      return ret;
    }
    *pDest = ret;
  } else if (pVariant->nType == TSDB_DATA_TYPE_NULL) {
    *pDest = TSDB_DATA_BOOL_NULL;
  }

  assert(*pDest == TSDB_TRUE || *pDest == TSDB_FALSE || *pDest == TSDB_DATA_BOOL_NULL);
  return 0;
}

/*
 * transfer data from variant serve as the implicit data conversion: from input sql string pVariant->nType
 * to column type defined in schema
 */
int32_t tVariantDumpEx(SVariant *pVariant, char *payload, int16_t type, bool includeLengthPrefix, bool *converted,
                       char *extInfo) {
  if (converted) {
    *converted = false;
  }

  if (pVariant == NULL || (pVariant->nType != 0 && !isValidDataType(pVariant->nType))) {
    return -1;
  }

  errno = 0;  // reset global error code
  int64_t result = 0;

  switch (type) {
    case TSDB_DATA_TYPE_BOOL: {
      if (convertToBool(pVariant, &result) < 0) {
        return -1;
      }

      *(int8_t *)payload = (int8_t)result;
      break;
    }

    case TSDB_DATA_TYPE_TINYINT: {
      if (convertToInteger(pVariant, &result, type, true, false, converted) < 0) {
        SET_EXT_INFO(converted, result, INT8_MIN + 1, INT8_MAX, extInfo);
        return -1;
      }
      *((int8_t *)payload) = (int8_t)result;
      break;
    }

    case TSDB_DATA_TYPE_UTINYINT: {
      if (convertToInteger(pVariant, &result, type, false, false, converted) < 0) {
        SET_EXT_INFO(converted, result, 0, UINT8_MAX - 1, extInfo);
        return -1;
      }
      *((uint8_t *)payload) = (uint8_t)result;
      break;
    }

    case TSDB_DATA_TYPE_SMALLINT: {
      if (convertToInteger(pVariant, &result, type, true, false, converted) < 0) {
        SET_EXT_INFO(converted, result, INT16_MIN + 1, INT16_MAX, extInfo);
        return -1;
      }
      *((int16_t *)payload) = (int16_t)result;
      break;
    }

    case TSDB_DATA_TYPE_USMALLINT: {
      if (convertToInteger(pVariant, &result, type, false, false, converted) < 0) {
        SET_EXT_INFO(converted, result, 0, UINT16_MAX - 1, extInfo);
        return -1;
      }
      *((uint16_t *)payload) = (uint16_t)result;
      break;
    }

    case TSDB_DATA_TYPE_INT: {
      if (convertToInteger(pVariant, &result, type, true, false, converted) < 0) {
        SET_EXT_INFO(converted, result, INT32_MIN + 1, INT32_MAX, extInfo);
        return -1;
      }
      *((int32_t *)payload) = (int32_t)result;
      break;
    }

    case TSDB_DATA_TYPE_UINT: {
      if (convertToInteger(pVariant, &result, type, false, false, converted) < 0) {
        SET_EXT_INFO(converted, result, 0, UINT32_MAX - 1, extInfo);
        return -1;
      }
      *((uint32_t *)payload) = (uint32_t)result;
      break;
    }

    case TSDB_DATA_TYPE_BIGINT: {
      if (convertToInteger(pVariant, &result, type, true, false, converted) < 0) {
        SET_EXT_INFO(converted, (int64_t)result, INT64_MIN + 1, INT64_MAX, extInfo);
        return -1;
      }
      *((int64_t *)payload) = (int64_t)result;
      break;
    }

    case TSDB_DATA_TYPE_UBIGINT: {
      if (convertToInteger(pVariant, &result, type, false, false, converted) < 0) {
        SET_EXT_INFO(converted, (uint64_t)result, 0, UINT64_MAX - 1, extInfo);
        return -1;
      }
      *((uint64_t *)payload) = (uint64_t)result;
      break;
    }

    case TSDB_DATA_TYPE_FLOAT: {
      if (pVariant->nType == TSDB_DATA_TYPE_BINARY || pVariant->nType == TSDB_DATA_TYPE_GEOMETRY) {
        if (strncasecmp(TSDB_DATA_NULL_STR_L, pVariant->pz, pVariant->nLen) == 0 &&
            strlen(TSDB_DATA_NULL_STR_L) == pVariant->nLen) {
          *((int32_t *)payload) = TSDB_DATA_FLOAT_NULL;
          return 0;
        } else {
          double  value = -1;
          int32_t ret = convertToDouble(pVariant->pz, pVariant->nLen, &value);
          if ((errno == ERANGE && (float)value == -1) || (ret != 0)) {
            return -1;
          }

          if (converted) {
            *converted = true;
          }

          if (value > FLT_MAX || value < -FLT_MAX) {
            SET_EXT_INFO(converted, value, -FLT_MAX, FLT_MAX, extInfo);
            return -1;
          }
          SET_FLOAT_VAL(payload, value);
        }
      } else if (pVariant->nType == TSDB_DATA_TYPE_BOOL || IS_SIGNED_NUMERIC_TYPE(pVariant->nType) ||
                 IS_UNSIGNED_NUMERIC_TYPE(pVariant->nType)) {
        if (converted) {
          *converted = true;
        }

        if (pVariant->i > FLT_MAX || pVariant->i < -FLT_MAX) {
          SET_EXT_INFO(converted, pVariant->i, -FLT_MAX, FLT_MAX, extInfo);
          return -1;
        }

        SET_FLOAT_VAL(payload, pVariant->i);
      } else if (IS_FLOAT_TYPE(pVariant->nType)) {
        if (converted) {
          *converted = true;
        }

        if (pVariant->d > FLT_MAX || pVariant->d < -FLT_MAX) {
          SET_EXT_INFO(converted, pVariant->d, -FLT_MAX, FLT_MAX, extInfo);
          return -1;
        }

        SET_FLOAT_VAL(payload, pVariant->d);
      } else if (pVariant->nType == TSDB_DATA_TYPE_NULL) {
        *((uint32_t *)payload) = TSDB_DATA_FLOAT_NULL;
        return 0;
      }

      float fv = GET_FLOAT_VAL(payload);
      if (isinf(fv) || isnan(fv) || fv > FLT_MAX || fv < -FLT_MAX) {
        return -1;
      }
      break;
    }
    case TSDB_DATA_TYPE_DOUBLE: {
      if (pVariant->nType == TSDB_DATA_TYPE_BINARY || pVariant->nType == TSDB_DATA_TYPE_GEOMETRY) {
        if (strncasecmp(TSDB_DATA_NULL_STR_L, pVariant->pz, pVariant->nLen) == 0 &&
            strlen(TSDB_DATA_NULL_STR_L) == pVariant->nLen) {
          *((int64_t *)payload) = TSDB_DATA_DOUBLE_NULL;
          return 0;
        } else {
          double  value = 0;
          int32_t ret;
          ret = convertToDouble(pVariant->pz, pVariant->nLen, &value);
          if ((errno == ERANGE && value == -1) || (ret != 0)) {
            return -1;
          }

          SET_DOUBLE_VAL(payload, value);
        }
      } else if (pVariant->nType == TSDB_DATA_TYPE_BOOL || IS_SIGNED_NUMERIC_TYPE(pVariant->nType) ||
                 IS_UNSIGNED_NUMERIC_TYPE(pVariant->nType)) {
        SET_DOUBLE_VAL(payload, pVariant->i);
      } else if (IS_FLOAT_TYPE(pVariant->nType)) {
        SET_DOUBLE_VAL(payload, pVariant->d);
      } else if (pVariant->nType == TSDB_DATA_TYPE_NULL) {
        *((int64_t *)payload) = TSDB_DATA_DOUBLE_NULL;
        return 0;
      }

      double dv = GET_DOUBLE_VAL(payload);
      if (errno == ERANGE || isinf(dv) || isnan(dv)) {
        return -1;
      }

      break;
    }

    case TSDB_DATA_TYPE_BINARY: {
      if (!includeLengthPrefix) {
        if (pVariant->nType == TSDB_DATA_TYPE_NULL) {
          *(uint8_t *)payload = TSDB_DATA_BINARY_NULL;
        } else {
          if (pVariant->nType != TSDB_DATA_TYPE_BINARY && pVariant->nType != TSDB_DATA_TYPE_GEOMETRY) {
            toBinary(pVariant, &payload, &pVariant->nLen);
          } else {
            strncpy(payload, pVariant->pz, pVariant->nLen);
          }
        }
      } else {
        if (pVariant->nType == TSDB_DATA_TYPE_NULL) {
          setVardataNull(payload, TSDB_DATA_TYPE_BINARY);
        } else {
          char *p = varDataVal(payload);

          if (pVariant->nType != TSDB_DATA_TYPE_BINARY && pVariant->nType != TSDB_DATA_TYPE_GEOMETRY) {
            toBinary(pVariant, &p, &pVariant->nLen);
          } else {
            strncpy(p, pVariant->pz, pVariant->nLen);
          }

          varDataSetLen(payload, pVariant->nLen);
          assert(p == varDataVal(payload));
        }
      }
      break;
    }

    case TSDB_DATA_TYPE_TIMESTAMP: {
      if (pVariant->nType == TSDB_DATA_TYPE_NULL) {
        *((int64_t *)payload) = TSDB_DATA_BIGINT_NULL;
      } else {
        *((int64_t *)payload) = pVariant->i;
      }
      break;
    }

    case TSDB_DATA_TYPE_NCHAR: {
      int32_t newlen = 0;
      if (!includeLengthPrefix) {
        if (pVariant->nType == TSDB_DATA_TYPE_NULL) {
          *(uint32_t *)payload = TSDB_DATA_NCHAR_NULL;
        } else {
          if (pVariant->nType != TSDB_DATA_TYPE_NCHAR) {
            if (toNchar(pVariant, &payload, &newlen) != 0) {
              return -1;
            }
          } else {
            tasoUcs4Copy((TdUcs4 *)payload, pVariant->ucs4, pVariant->nLen);
          }
        }
      } else {
        if (pVariant->nType == TSDB_DATA_TYPE_NULL) {
          setVardataNull(payload, TSDB_DATA_TYPE_NCHAR);
        } else {
          char *p = varDataVal(payload);

          if (pVariant->nType != TSDB_DATA_TYPE_NCHAR) {
            if (toNchar(pVariant, &p, &newlen) != 0) {
              return -1;
            }
          } else {
            memcpy(p, pVariant->ucs4, pVariant->nLen);
            newlen = pVariant->nLen;
          }

          varDataSetLen(payload, newlen);  // the length may be changed after toNchar function called
          assert(p == varDataVal(payload));
        }
      }

      break;
    }

    case TSDB_DATA_TYPE_GEOMETRY: {
      if (!includeLengthPrefix) {
        if (pVariant->nType == TSDB_DATA_TYPE_NULL) {
          *(uint8_t *)payload = TSDB_DATA_GEOMETRY_NULL;
        } else {
          if (pVariant->nType != TSDB_DATA_TYPE_GEOMETRY) {
            toBinary(pVariant, &payload, &pVariant->nLen);
          } else {
            strncpy(payload, pVariant->pz, pVariant->nLen);
          }
        }
      } else {
        if (pVariant->nType == TSDB_DATA_TYPE_NULL) {
          setVardataNull(payload, TSDB_DATA_TYPE_GEOMETRY);
        } else {
          char *p = varDataVal(payload);

          if (pVariant->nType != TSDB_DATA_TYPE_GEOMETRY) {
            toBinary(pVariant, &p, &pVariant->nLen);
          } else {
            strncpy(p, pVariant->pz, pVariant->nLen);
          }

          varDataSetLen(payload, pVariant->nLen);
          assert(p == varDataVal(payload));
        }
      }
      break;
    }
  }

  return 0;
}

/*
 * transfer data from variant serve as the implicit data conversion: from input sql string pVariant->nType
 * to column type defined in schema
 */
int32_t taosVariantDump(SVariant *pVariant, char *payload, int16_t type, bool includeLengthPrefix) {
  return tVariantDumpEx(pVariant, payload, type, includeLengthPrefix, NULL, NULL);
}

/*
 * In variant, bool/smallint/tinyint/int/bigint share the same attribution of
 * structure, also ignore the convert the type required
 *
 * It is actually the bigint/binary/bool/nchar type transfer
 */
int32_t taosVariantTypeSetType(SVariant *pVariant, char type) {
  if (pVariant == NULL || pVariant->nType == 0) {  // value is not set
    return 0;
  }

  switch (type) {
    case TSDB_DATA_TYPE_BOOL: {  // bool
      if (convertToBool(pVariant, &pVariant->i) < 0) {
        return -1;
      }

      pVariant->nType = type;
      break;
    }
    case TSDB_DATA_TYPE_INT:
    case TSDB_DATA_TYPE_BIGINT:
    case TSDB_DATA_TYPE_TINYINT:
    case TSDB_DATA_TYPE_SMALLINT: {
      convertToInteger(pVariant, &(pVariant->i), type, true, true, NULL);
      pVariant->nType = TSDB_DATA_TYPE_BIGINT;
      break;
    }
    case TSDB_DATA_TYPE_FLOAT:
    case TSDB_DATA_TYPE_DOUBLE: {
      if (pVariant->nType == TSDB_DATA_TYPE_BINARY || pVariant->nType == TSDB_DATA_TYPE_GEOMETRY) {
        errno = 0;
        double v = taosStr2Double(pVariant->pz, NULL);
        if ((errno == ERANGE && v == -1) || (isinf(v) || isnan(v))) {
          taosMemoryFree(pVariant->pz);
          return -1;
        }

        taosMemoryFree(pVariant->pz);
        pVariant->d = v;
      } else if (pVariant->nType == TSDB_DATA_TYPE_NCHAR) {
        errno = 0;
        double v = wcstod(pVariant->ucs4, NULL);
        if ((errno == ERANGE && v == -1) || (isinf(v) || isnan(v))) {
          taosMemoryFree(pVariant->pz);
          return -1;
        }

        taosMemoryFree(pVariant->pz);
        pVariant->d = v;
      } else if (pVariant->nType >= TSDB_DATA_TYPE_BOOL && pVariant->nType <= TSDB_DATA_TYPE_BIGINT) {
        double tmp = (double)pVariant->i;
        pVariant->d = tmp;
      }

      pVariant->nType = TSDB_DATA_TYPE_DOUBLE;
      break;
    }
    case TSDB_DATA_TYPE_BINARY: {
      if (pVariant->nType != TSDB_DATA_TYPE_BINARY && pVariant->nType != TSDB_DATA_TYPE_GEOMETRY) {
        toBinary(pVariant, &pVariant->pz, &pVariant->nLen);
      }
      pVariant->nType = type;
      break;
    }
    case TSDB_DATA_TYPE_NCHAR: {
      if (pVariant->nType != TSDB_DATA_TYPE_NCHAR) {
        if (toNchar(pVariant, &pVariant->pz, &pVariant->nLen) != 0) {
          return -1;
        }
      }
      pVariant->nType = type;
      break;
    }
    case TSDB_DATA_TYPE_GEOMETRY: {
      if (pVariant->nType != TSDB_DATA_TYPE_GEOMETRY) {
        toBinary(pVariant, &pVariant->pz, &pVariant->nLen);
      }
      pVariant->nType = type;
      break;
    }
  }

  return 0;
}

>>>>>>> c62ad391
char *taosVariantGet(SVariant *pVar, int32_t type) {
  switch (type) {
    case TSDB_DATA_TYPE_BOOL:
    case TSDB_DATA_TYPE_TINYINT:
    case TSDB_DATA_TYPE_SMALLINT:
    case TSDB_DATA_TYPE_INT:
    case TSDB_DATA_TYPE_BIGINT:
    case TSDB_DATA_TYPE_TIMESTAMP:
      return (char *)&pVar->i;
    case TSDB_DATA_TYPE_UTINYINT:
    case TSDB_DATA_TYPE_USMALLINT:
    case TSDB_DATA_TYPE_UINT:
    case TSDB_DATA_TYPE_UBIGINT:
      return (char *)&pVar->u;
    case TSDB_DATA_TYPE_DOUBLE:
      return (char *)&pVar->d;
    case TSDB_DATA_TYPE_FLOAT:
      return (char *)&pVar->f;
    case TSDB_DATA_TYPE_BINARY:
    case TSDB_DATA_TYPE_JSON:
    case TSDB_DATA_TYPE_GEOMETRY:
      return (char *)pVar->pz;
    case TSDB_DATA_TYPE_NCHAR:
      return (char *)pVar->ucs4;
    default:
      return NULL;
  }

  return NULL;
}<|MERGE_RESOLUTION|>--- conflicted
+++ resolved
@@ -218,744 +218,6 @@
   }
 }
 
-<<<<<<< HEAD
-=======
-int32_t taosVariantToString(SVariant *pVar, char *dst) {
-  if (pVar == NULL || dst == NULL) return 0;
-
-  switch (pVar->nType) {
-    case TSDB_DATA_TYPE_BINARY:
-    case TSDB_DATA_TYPE_GEOMETRY: {
-      int32_t len = sprintf(dst, "\'%s\'", pVar->pz);
-      assert(len <= pVar->nLen + sizeof("\'") * 2);  // two more chars
-      return len;
-    }
-
-    case TSDB_DATA_TYPE_NCHAR: {
-      dst[0] = '\'';
-      taosUcs4ToMbs(pVar->ucs4, (taosUcs4len(pVar->ucs4) + 1) * TSDB_NCHAR_SIZE, dst + 1);
-      int32_t len = (int32_t)strlen(dst);
-      dst[len] = '\'';
-      dst[len + 1] = 0;
-      return len + 1;
-    }
-
-    case TSDB_DATA_TYPE_BOOL:
-    case TSDB_DATA_TYPE_TINYINT:
-    case TSDB_DATA_TYPE_SMALLINT:
-    case TSDB_DATA_TYPE_INT:
-    case TSDB_DATA_TYPE_UTINYINT:
-    case TSDB_DATA_TYPE_USMALLINT:
-    case TSDB_DATA_TYPE_UINT:
-      return sprintf(dst, "%d", (int32_t)pVar->i);
-
-    case TSDB_DATA_TYPE_BIGINT:
-      return sprintf(dst, "%" PRId64, pVar->i);
-    case TSDB_DATA_TYPE_UBIGINT:
-      return sprintf(dst, "%" PRIu64, pVar->u);
-    case TSDB_DATA_TYPE_FLOAT:
-    case TSDB_DATA_TYPE_DOUBLE:
-      return sprintf(dst, "%.9lf", pVar->d);
-
-    default:
-      return 0;
-  }
-}
-
-static FORCE_INLINE int32_t convertToBoolImpl(char *pStr, int32_t len) {
-  if ((strncasecmp(pStr, "true", len) == 0) && (len == 4)) {
-    return TSDB_TRUE;
-  } else if ((strncasecmp(pStr, "false", len) == 0) && (len == 5)) {
-    return TSDB_FALSE;
-  } else if (strcasecmp(pStr, TSDB_DATA_NULL_STR_L) == 0) {
-    return TSDB_DATA_BOOL_NULL;
-  } else {
-    return -1;
-  }
-}
-
-static FORCE_INLINE int32_t wcsconvertToBoolImpl(TdUcs4 *pstr, int32_t len) {
-  if ((wcsncasecmp(pstr, L"true", len) == 0) && (len == 4)) {
-    return TSDB_TRUE;
-  } else if (wcsncasecmp(pstr, L"false", len) == 0 && (len == 5)) {
-    return TSDB_FALSE;
-  } else if (memcmp(pstr, L"null", wcslen(L"null")) == 0) {
-    return TSDB_DATA_BOOL_NULL;
-  } else {
-    return -1;
-  }
-}
-
-static int32_t toBinary(SVariant *pVariant, char **pDest, int32_t *pDestSize) {
-  const int32_t INITIAL_ALLOC_SIZE = 40;
-  char         *pBuf = NULL;
-
-  // it is a in-place convert type for SVariant, local buffer is needed
-  if (*pDest == pVariant->pz) {
-    pBuf = taosMemoryCalloc(1, INITIAL_ALLOC_SIZE);
-  }
-
-  if (pVariant->nType == TSDB_DATA_TYPE_NCHAR) {
-    size_t newSize = pVariant->nLen * TSDB_NCHAR_SIZE;
-    if (pBuf != NULL) {
-      if (newSize >= INITIAL_ALLOC_SIZE) {
-        pBuf = taosMemoryRealloc(pBuf, newSize + 1);
-      }
-
-      taosUcs4ToMbs(pVariant->ucs4, (int32_t)newSize, pBuf);
-      taosMemoryFree(pVariant->ucs4);
-      pBuf[newSize] = 0;
-    } else {
-      taosUcs4ToMbs(pVariant->ucs4, (int32_t)newSize, *pDest);
-    }
-
-  } else {
-    if (IS_SIGNED_NUMERIC_TYPE(pVariant->nType)) {
-      sprintf(pBuf == NULL ? *pDest : pBuf, "%" PRId64, pVariant->i);
-    } else if (pVariant->nType == TSDB_DATA_TYPE_DOUBLE || pVariant->nType == TSDB_DATA_TYPE_FLOAT) {
-      sprintf(pBuf == NULL ? *pDest : pBuf, "%lf", pVariant->d);
-    } else if (pVariant->nType == TSDB_DATA_TYPE_BOOL) {
-      sprintf(pBuf == NULL ? *pDest : pBuf, "%s", (pVariant->i == TSDB_TRUE) ? "TRUE" : "FALSE");
-    } else if (pVariant->nType == 0) {  // null data
-      setNull(pBuf == NULL ? *pDest : pBuf, TSDB_DATA_TYPE_BINARY, 0);
-    }
-  }
-
-  if (pBuf != NULL) {
-    *pDest = pBuf;
-  }
-
-  *pDestSize = (int32_t)strlen(*pDest);
-  return 0;
-}
-
-static int32_t toNchar(SVariant *pVariant, char **pDest, int32_t *pDestSize) {
-  char tmpBuf[40] = {0};
-
-  char   *pDst = tmpBuf;
-  int32_t nLen = 0;
-
-  // convert the number to string, than convert it to wchar string.
-  if (IS_SIGNED_NUMERIC_TYPE(pVariant->nType)) {
-    nLen = sprintf(pDst, "%" PRId64, pVariant->i);
-  } else if (IS_UNSIGNED_NUMERIC_TYPE(pVariant->nType)) {
-    nLen = sprintf(pDst, "%" PRIu64, pVariant->u);
-  } else if (pVariant->nType == TSDB_DATA_TYPE_DOUBLE || pVariant->nType == TSDB_DATA_TYPE_FLOAT) {
-    nLen = sprintf(pDst, "%lf", pVariant->d);
-  } else if (pVariant->nType == TSDB_DATA_TYPE_BINARY || pVariant->nType == TSDB_DATA_TYPE_GEOMETRY) {
-    pDst = pVariant->pz;
-    nLen = pVariant->nLen;
-  } else if (pVariant->nType == TSDB_DATA_TYPE_BOOL) {
-    nLen = sprintf(pDst, "%s", (pVariant->i == TSDB_TRUE) ? "TRUE" : "FALSE");
-  }
-
-  if (*pDest == pVariant->pz) {
-    TdUcs4 *pWStr = taosMemoryCalloc(1, (nLen + 1) * TSDB_NCHAR_SIZE);
-    bool    ret = taosMbsToUcs4(pDst, nLen, pWStr, (nLen + 1) * TSDB_NCHAR_SIZE, NULL);
-    if (!ret) {
-      taosMemoryFreeClear(pWStr);
-      return -1;
-    }
-
-    // free the binary buffer in the first place
-    if (pVariant->nType == TSDB_DATA_TYPE_BINARY || pVariant->nType == TSDB_DATA_TYPE_GEOMETRY) {
-      taosMemoryFree(pVariant->ucs4);
-    }
-
-    pVariant->ucs4 = pWStr;
-    *pDestSize = taosUcs4len(pVariant->ucs4);
-
-    // shrink the allocate memory, no need to check here.
-    char *tmp = taosMemoryRealloc(pVariant->ucs4, (*pDestSize + 1) * TSDB_NCHAR_SIZE);
-    assert(tmp != NULL);
-
-    pVariant->ucs4 = (TdUcs4 *)tmp;
-  } else {
-    int32_t output = 0;
-
-    bool ret = taosMbsToUcs4(pDst, nLen, (TdUcs4 *)*pDest, (nLen + 1) * TSDB_NCHAR_SIZE, &output);
-    if (!ret) {
-      return -1;
-    }
-
-    if (pDestSize != NULL) {
-      *pDestSize = output;
-    }
-  }
-
-  return 0;
-}
-
-static FORCE_INLINE int32_t convertToDouble(char *pStr, int32_t len, double *value) {
-  //  SToken stoken = {.z = pStr, .n = len};
-  //  if (TK_ILLEGAL == tGetNumericStringType(&stoken)) {
-  //    return -1;
-  //  }
-  //
-  //  *value = taosStr2Double(pStr, NULL);
-  return 0;
-}
-
-static FORCE_INLINE int32_t convertToInteger(SVariant *pVariant, int64_t *result, int32_t type, bool issigned,
-                                             bool releaseVariantPtr, bool *converted) {
-  if (pVariant->nType == TSDB_DATA_TYPE_NULL) {
-    setNull((char *)result, type, tDataTypes[type].bytes);
-    return 0;
-  }
-
-  if (IS_SIGNED_NUMERIC_TYPE(pVariant->nType) || (pVariant->nType == TSDB_DATA_TYPE_BOOL)) {
-    *result = pVariant->i;
-  } else if (IS_UNSIGNED_NUMERIC_TYPE(pVariant->nType)) {
-    *result = pVariant->u;
-  } else if (IS_FLOAT_TYPE(pVariant->nType)) {
-    *result = (int64_t)pVariant->d;
-  } else {
-    // TODO: handling var types
-  }
-#if 0
-  errno = 0;
-  if (IS_SIGNED_NUMERIC_TYPE(pVariant->nType) || (pVariant->nType == TSDB_DATA_TYPE_BOOL)) {
-    *result = pVariant->i;
-  } else if (IS_UNSIGNED_NUMERIC_TYPE(pVariant->nType)) {
-    *result = pVariant->u;
-  } else if (IS_FLOAT_TYPE(pVariant->nType)) {
-    *result = (int64_t) pVariant->d;
-  } else if (pVariant->nType == TSDB_DATA_TYPE_BINARY || pVariant->nType == TSDB_DATA_TYPE_GEOMETRY) {
-    SToken token = {.z = pVariant->pz, .n = pVariant->nLen};
-    /*int32_t n = */tGetToken(pVariant->pz, &token.type);
-
-    if (token.type == TK_NULL) {
-      if (releaseVariantPtr) {
-        taosMemoryFree(pVariant->pz);
-        pVariant->nLen = 0;
-      }
-
-      setNull((char *)result, type, tDataTypes[type].bytes);
-      return 0;
-    }
-
-    // decide if it is a valid number
-    token.type = tGetNumericStringType(&token);
-    if (token.type == TK_ILLEGAL) {
-      return -1;
-    }
-
-    int64_t res = 0;
-    int32_t t = tStrToInteger(token.z, token.type, token.n, &res, issigned);
-    if (t != 0) {
-      return -1;
-    }
-
-    if (releaseVariantPtr) {
-      taosMemoryFree(pVariant->pz);
-      pVariant->nLen = 0;
-    }
-
-    *result = res;
-  } else if (pVariant->nType == TSDB_DATA_TYPE_NCHAR) {
-    errno = 0;
-    TdUcs4 *endPtr = NULL;
-    
-    SToken token = {0};
-    token.n = tGetToken(pVariant->pz, &token.type);
-    
-    if (token.type == TK_MINUS || token.type == TK_PLUS) {
-      token.n = tGetToken(pVariant->pz + token.n, &token.type);
-    }
-    
-    if (token.type == TK_FLOAT) {
-      double v = wcstod(pVariant->ucs4, &endPtr);
-      if (releaseVariantPtr) {
-        taosMemoryFree(pVariant->pz);
-        pVariant->nLen = 0;
-      }
-      
-      if ((errno == ERANGE && v == -1) || (isinf(v) || isnan(v))) {
-        return -1;
-      }
-      
-      *result = (int64_t)v;
-    } else if (token.type == TK_NULL) {
-      if (releaseVariantPtr) {
-        taosMemoryFree(pVariant->pz);
-        pVariant->nLen = 0;
-      }
-      setNull((char *)result, type, tDataTypes[type].bytes);
-      return 0;
-    } else {
-      int64_t val = wcstoll(pVariant->ucs4, &endPtr, 10);
-      if (releaseVariantPtr) {
-        taosMemoryFree(pVariant->pz);
-        pVariant->nLen = 0;
-      }
-      
-      if (errno == ERANGE) {
-        return -1;  // data overflow
-      }
-      
-      *result = val;
-    }
-  }
-
-  if (converted) {
-    *converted = true;
-  }
-
-  bool code = false;
-
-  uint64_t ui = 0;
-  switch(type) {
-    case TSDB_DATA_TYPE_TINYINT:
-      code = IS_VALID_TINYINT(*result); break;
-    case TSDB_DATA_TYPE_SMALLINT:
-      code = IS_VALID_SMALLINT(*result); break;
-    case TSDB_DATA_TYPE_INT:
-      code = IS_VALID_INT(*result); break;
-    case TSDB_DATA_TYPE_BIGINT:
-      code = IS_VALID_BIGINT(*result); break;
-    case TSDB_DATA_TYPE_UTINYINT:
-      ui = *result;
-      code = IS_VALID_UTINYINT(ui); break;
-    case TSDB_DATA_TYPE_USMALLINT:
-      ui = *result;
-      code = IS_VALID_USMALLINT(ui); break;
-    case TSDB_DATA_TYPE_UINT:
-      ui = *result;
-      code = IS_VALID_UINT(ui); break;
-    case TSDB_DATA_TYPE_UBIGINT:
-      ui = *result;
-      code = IS_VALID_UBIGINT(ui); break;
-  }
-
-
-  return code? 0:-1;
-#endif
-  return 0;
-}
-
-static int32_t convertToBool(SVariant *pVariant, int64_t *pDest) {
-  if (pVariant->nType == TSDB_DATA_TYPE_BOOL) {
-    *pDest = pVariant->i;  // in order to be compatible to null of bool
-  } else if (IS_NUMERIC_TYPE(pVariant->nType)) {
-    *pDest = ((pVariant->i != 0) ? TSDB_TRUE : TSDB_FALSE);
-  } else if (pVariant->nType == TSDB_DATA_TYPE_FLOAT || pVariant->nType == TSDB_DATA_TYPE_DOUBLE) {
-    *pDest = ((pVariant->d != 0) ? TSDB_TRUE : TSDB_FALSE);
-  } else if (pVariant->nType == TSDB_DATA_TYPE_BINARY || pVariant->nType == TSDB_DATA_TYPE_GEOMETRY) {
-    int32_t ret = 0;
-    if ((ret = convertToBoolImpl(pVariant->pz, pVariant->nLen)) < 0) {
-      return ret;
-    }
-
-    *pDest = ret;
-  } else if (pVariant->nType == TSDB_DATA_TYPE_NCHAR) {
-    int32_t ret = 0;
-    if ((ret = wcsconvertToBoolImpl(pVariant->ucs4, pVariant->nLen)) < 0) {
-      return ret;
-    }
-    *pDest = ret;
-  } else if (pVariant->nType == TSDB_DATA_TYPE_NULL) {
-    *pDest = TSDB_DATA_BOOL_NULL;
-  }
-
-  assert(*pDest == TSDB_TRUE || *pDest == TSDB_FALSE || *pDest == TSDB_DATA_BOOL_NULL);
-  return 0;
-}
-
-/*
- * transfer data from variant serve as the implicit data conversion: from input sql string pVariant->nType
- * to column type defined in schema
- */
-int32_t tVariantDumpEx(SVariant *pVariant, char *payload, int16_t type, bool includeLengthPrefix, bool *converted,
-                       char *extInfo) {
-  if (converted) {
-    *converted = false;
-  }
-
-  if (pVariant == NULL || (pVariant->nType != 0 && !isValidDataType(pVariant->nType))) {
-    return -1;
-  }
-
-  errno = 0;  // reset global error code
-  int64_t result = 0;
-
-  switch (type) {
-    case TSDB_DATA_TYPE_BOOL: {
-      if (convertToBool(pVariant, &result) < 0) {
-        return -1;
-      }
-
-      *(int8_t *)payload = (int8_t)result;
-      break;
-    }
-
-    case TSDB_DATA_TYPE_TINYINT: {
-      if (convertToInteger(pVariant, &result, type, true, false, converted) < 0) {
-        SET_EXT_INFO(converted, result, INT8_MIN + 1, INT8_MAX, extInfo);
-        return -1;
-      }
-      *((int8_t *)payload) = (int8_t)result;
-      break;
-    }
-
-    case TSDB_DATA_TYPE_UTINYINT: {
-      if (convertToInteger(pVariant, &result, type, false, false, converted) < 0) {
-        SET_EXT_INFO(converted, result, 0, UINT8_MAX - 1, extInfo);
-        return -1;
-      }
-      *((uint8_t *)payload) = (uint8_t)result;
-      break;
-    }
-
-    case TSDB_DATA_TYPE_SMALLINT: {
-      if (convertToInteger(pVariant, &result, type, true, false, converted) < 0) {
-        SET_EXT_INFO(converted, result, INT16_MIN + 1, INT16_MAX, extInfo);
-        return -1;
-      }
-      *((int16_t *)payload) = (int16_t)result;
-      break;
-    }
-
-    case TSDB_DATA_TYPE_USMALLINT: {
-      if (convertToInteger(pVariant, &result, type, false, false, converted) < 0) {
-        SET_EXT_INFO(converted, result, 0, UINT16_MAX - 1, extInfo);
-        return -1;
-      }
-      *((uint16_t *)payload) = (uint16_t)result;
-      break;
-    }
-
-    case TSDB_DATA_TYPE_INT: {
-      if (convertToInteger(pVariant, &result, type, true, false, converted) < 0) {
-        SET_EXT_INFO(converted, result, INT32_MIN + 1, INT32_MAX, extInfo);
-        return -1;
-      }
-      *((int32_t *)payload) = (int32_t)result;
-      break;
-    }
-
-    case TSDB_DATA_TYPE_UINT: {
-      if (convertToInteger(pVariant, &result, type, false, false, converted) < 0) {
-        SET_EXT_INFO(converted, result, 0, UINT32_MAX - 1, extInfo);
-        return -1;
-      }
-      *((uint32_t *)payload) = (uint32_t)result;
-      break;
-    }
-
-    case TSDB_DATA_TYPE_BIGINT: {
-      if (convertToInteger(pVariant, &result, type, true, false, converted) < 0) {
-        SET_EXT_INFO(converted, (int64_t)result, INT64_MIN + 1, INT64_MAX, extInfo);
-        return -1;
-      }
-      *((int64_t *)payload) = (int64_t)result;
-      break;
-    }
-
-    case TSDB_DATA_TYPE_UBIGINT: {
-      if (convertToInteger(pVariant, &result, type, false, false, converted) < 0) {
-        SET_EXT_INFO(converted, (uint64_t)result, 0, UINT64_MAX - 1, extInfo);
-        return -1;
-      }
-      *((uint64_t *)payload) = (uint64_t)result;
-      break;
-    }
-
-    case TSDB_DATA_TYPE_FLOAT: {
-      if (pVariant->nType == TSDB_DATA_TYPE_BINARY || pVariant->nType == TSDB_DATA_TYPE_GEOMETRY) {
-        if (strncasecmp(TSDB_DATA_NULL_STR_L, pVariant->pz, pVariant->nLen) == 0 &&
-            strlen(TSDB_DATA_NULL_STR_L) == pVariant->nLen) {
-          *((int32_t *)payload) = TSDB_DATA_FLOAT_NULL;
-          return 0;
-        } else {
-          double  value = -1;
-          int32_t ret = convertToDouble(pVariant->pz, pVariant->nLen, &value);
-          if ((errno == ERANGE && (float)value == -1) || (ret != 0)) {
-            return -1;
-          }
-
-          if (converted) {
-            *converted = true;
-          }
-
-          if (value > FLT_MAX || value < -FLT_MAX) {
-            SET_EXT_INFO(converted, value, -FLT_MAX, FLT_MAX, extInfo);
-            return -1;
-          }
-          SET_FLOAT_VAL(payload, value);
-        }
-      } else if (pVariant->nType == TSDB_DATA_TYPE_BOOL || IS_SIGNED_NUMERIC_TYPE(pVariant->nType) ||
-                 IS_UNSIGNED_NUMERIC_TYPE(pVariant->nType)) {
-        if (converted) {
-          *converted = true;
-        }
-
-        if (pVariant->i > FLT_MAX || pVariant->i < -FLT_MAX) {
-          SET_EXT_INFO(converted, pVariant->i, -FLT_MAX, FLT_MAX, extInfo);
-          return -1;
-        }
-
-        SET_FLOAT_VAL(payload, pVariant->i);
-      } else if (IS_FLOAT_TYPE(pVariant->nType)) {
-        if (converted) {
-          *converted = true;
-        }
-
-        if (pVariant->d > FLT_MAX || pVariant->d < -FLT_MAX) {
-          SET_EXT_INFO(converted, pVariant->d, -FLT_MAX, FLT_MAX, extInfo);
-          return -1;
-        }
-
-        SET_FLOAT_VAL(payload, pVariant->d);
-      } else if (pVariant->nType == TSDB_DATA_TYPE_NULL) {
-        *((uint32_t *)payload) = TSDB_DATA_FLOAT_NULL;
-        return 0;
-      }
-
-      float fv = GET_FLOAT_VAL(payload);
-      if (isinf(fv) || isnan(fv) || fv > FLT_MAX || fv < -FLT_MAX) {
-        return -1;
-      }
-      break;
-    }
-    case TSDB_DATA_TYPE_DOUBLE: {
-      if (pVariant->nType == TSDB_DATA_TYPE_BINARY || pVariant->nType == TSDB_DATA_TYPE_GEOMETRY) {
-        if (strncasecmp(TSDB_DATA_NULL_STR_L, pVariant->pz, pVariant->nLen) == 0 &&
-            strlen(TSDB_DATA_NULL_STR_L) == pVariant->nLen) {
-          *((int64_t *)payload) = TSDB_DATA_DOUBLE_NULL;
-          return 0;
-        } else {
-          double  value = 0;
-          int32_t ret;
-          ret = convertToDouble(pVariant->pz, pVariant->nLen, &value);
-          if ((errno == ERANGE && value == -1) || (ret != 0)) {
-            return -1;
-          }
-
-          SET_DOUBLE_VAL(payload, value);
-        }
-      } else if (pVariant->nType == TSDB_DATA_TYPE_BOOL || IS_SIGNED_NUMERIC_TYPE(pVariant->nType) ||
-                 IS_UNSIGNED_NUMERIC_TYPE(pVariant->nType)) {
-        SET_DOUBLE_VAL(payload, pVariant->i);
-      } else if (IS_FLOAT_TYPE(pVariant->nType)) {
-        SET_DOUBLE_VAL(payload, pVariant->d);
-      } else if (pVariant->nType == TSDB_DATA_TYPE_NULL) {
-        *((int64_t *)payload) = TSDB_DATA_DOUBLE_NULL;
-        return 0;
-      }
-
-      double dv = GET_DOUBLE_VAL(payload);
-      if (errno == ERANGE || isinf(dv) || isnan(dv)) {
-        return -1;
-      }
-
-      break;
-    }
-
-    case TSDB_DATA_TYPE_BINARY: {
-      if (!includeLengthPrefix) {
-        if (pVariant->nType == TSDB_DATA_TYPE_NULL) {
-          *(uint8_t *)payload = TSDB_DATA_BINARY_NULL;
-        } else {
-          if (pVariant->nType != TSDB_DATA_TYPE_BINARY && pVariant->nType != TSDB_DATA_TYPE_GEOMETRY) {
-            toBinary(pVariant, &payload, &pVariant->nLen);
-          } else {
-            strncpy(payload, pVariant->pz, pVariant->nLen);
-          }
-        }
-      } else {
-        if (pVariant->nType == TSDB_DATA_TYPE_NULL) {
-          setVardataNull(payload, TSDB_DATA_TYPE_BINARY);
-        } else {
-          char *p = varDataVal(payload);
-
-          if (pVariant->nType != TSDB_DATA_TYPE_BINARY && pVariant->nType != TSDB_DATA_TYPE_GEOMETRY) {
-            toBinary(pVariant, &p, &pVariant->nLen);
-          } else {
-            strncpy(p, pVariant->pz, pVariant->nLen);
-          }
-
-          varDataSetLen(payload, pVariant->nLen);
-          assert(p == varDataVal(payload));
-        }
-      }
-      break;
-    }
-
-    case TSDB_DATA_TYPE_TIMESTAMP: {
-      if (pVariant->nType == TSDB_DATA_TYPE_NULL) {
-        *((int64_t *)payload) = TSDB_DATA_BIGINT_NULL;
-      } else {
-        *((int64_t *)payload) = pVariant->i;
-      }
-      break;
-    }
-
-    case TSDB_DATA_TYPE_NCHAR: {
-      int32_t newlen = 0;
-      if (!includeLengthPrefix) {
-        if (pVariant->nType == TSDB_DATA_TYPE_NULL) {
-          *(uint32_t *)payload = TSDB_DATA_NCHAR_NULL;
-        } else {
-          if (pVariant->nType != TSDB_DATA_TYPE_NCHAR) {
-            if (toNchar(pVariant, &payload, &newlen) != 0) {
-              return -1;
-            }
-          } else {
-            tasoUcs4Copy((TdUcs4 *)payload, pVariant->ucs4, pVariant->nLen);
-          }
-        }
-      } else {
-        if (pVariant->nType == TSDB_DATA_TYPE_NULL) {
-          setVardataNull(payload, TSDB_DATA_TYPE_NCHAR);
-        } else {
-          char *p = varDataVal(payload);
-
-          if (pVariant->nType != TSDB_DATA_TYPE_NCHAR) {
-            if (toNchar(pVariant, &p, &newlen) != 0) {
-              return -1;
-            }
-          } else {
-            memcpy(p, pVariant->ucs4, pVariant->nLen);
-            newlen = pVariant->nLen;
-          }
-
-          varDataSetLen(payload, newlen);  // the length may be changed after toNchar function called
-          assert(p == varDataVal(payload));
-        }
-      }
-
-      break;
-    }
-
-    case TSDB_DATA_TYPE_GEOMETRY: {
-      if (!includeLengthPrefix) {
-        if (pVariant->nType == TSDB_DATA_TYPE_NULL) {
-          *(uint8_t *)payload = TSDB_DATA_GEOMETRY_NULL;
-        } else {
-          if (pVariant->nType != TSDB_DATA_TYPE_GEOMETRY) {
-            toBinary(pVariant, &payload, &pVariant->nLen);
-          } else {
-            strncpy(payload, pVariant->pz, pVariant->nLen);
-          }
-        }
-      } else {
-        if (pVariant->nType == TSDB_DATA_TYPE_NULL) {
-          setVardataNull(payload, TSDB_DATA_TYPE_GEOMETRY);
-        } else {
-          char *p = varDataVal(payload);
-
-          if (pVariant->nType != TSDB_DATA_TYPE_GEOMETRY) {
-            toBinary(pVariant, &p, &pVariant->nLen);
-          } else {
-            strncpy(p, pVariant->pz, pVariant->nLen);
-          }
-
-          varDataSetLen(payload, pVariant->nLen);
-          assert(p == varDataVal(payload));
-        }
-      }
-      break;
-    }
-  }
-
-  return 0;
-}
-
-/*
- * transfer data from variant serve as the implicit data conversion: from input sql string pVariant->nType
- * to column type defined in schema
- */
-int32_t taosVariantDump(SVariant *pVariant, char *payload, int16_t type, bool includeLengthPrefix) {
-  return tVariantDumpEx(pVariant, payload, type, includeLengthPrefix, NULL, NULL);
-}
-
-/*
- * In variant, bool/smallint/tinyint/int/bigint share the same attribution of
- * structure, also ignore the convert the type required
- *
- * It is actually the bigint/binary/bool/nchar type transfer
- */
-int32_t taosVariantTypeSetType(SVariant *pVariant, char type) {
-  if (pVariant == NULL || pVariant->nType == 0) {  // value is not set
-    return 0;
-  }
-
-  switch (type) {
-    case TSDB_DATA_TYPE_BOOL: {  // bool
-      if (convertToBool(pVariant, &pVariant->i) < 0) {
-        return -1;
-      }
-
-      pVariant->nType = type;
-      break;
-    }
-    case TSDB_DATA_TYPE_INT:
-    case TSDB_DATA_TYPE_BIGINT:
-    case TSDB_DATA_TYPE_TINYINT:
-    case TSDB_DATA_TYPE_SMALLINT: {
-      convertToInteger(pVariant, &(pVariant->i), type, true, true, NULL);
-      pVariant->nType = TSDB_DATA_TYPE_BIGINT;
-      break;
-    }
-    case TSDB_DATA_TYPE_FLOAT:
-    case TSDB_DATA_TYPE_DOUBLE: {
-      if (pVariant->nType == TSDB_DATA_TYPE_BINARY || pVariant->nType == TSDB_DATA_TYPE_GEOMETRY) {
-        errno = 0;
-        double v = taosStr2Double(pVariant->pz, NULL);
-        if ((errno == ERANGE && v == -1) || (isinf(v) || isnan(v))) {
-          taosMemoryFree(pVariant->pz);
-          return -1;
-        }
-
-        taosMemoryFree(pVariant->pz);
-        pVariant->d = v;
-      } else if (pVariant->nType == TSDB_DATA_TYPE_NCHAR) {
-        errno = 0;
-        double v = wcstod(pVariant->ucs4, NULL);
-        if ((errno == ERANGE && v == -1) || (isinf(v) || isnan(v))) {
-          taosMemoryFree(pVariant->pz);
-          return -1;
-        }
-
-        taosMemoryFree(pVariant->pz);
-        pVariant->d = v;
-      } else if (pVariant->nType >= TSDB_DATA_TYPE_BOOL && pVariant->nType <= TSDB_DATA_TYPE_BIGINT) {
-        double tmp = (double)pVariant->i;
-        pVariant->d = tmp;
-      }
-
-      pVariant->nType = TSDB_DATA_TYPE_DOUBLE;
-      break;
-    }
-    case TSDB_DATA_TYPE_BINARY: {
-      if (pVariant->nType != TSDB_DATA_TYPE_BINARY && pVariant->nType != TSDB_DATA_TYPE_GEOMETRY) {
-        toBinary(pVariant, &pVariant->pz, &pVariant->nLen);
-      }
-      pVariant->nType = type;
-      break;
-    }
-    case TSDB_DATA_TYPE_NCHAR: {
-      if (pVariant->nType != TSDB_DATA_TYPE_NCHAR) {
-        if (toNchar(pVariant, &pVariant->pz, &pVariant->nLen) != 0) {
-          return -1;
-        }
-      }
-      pVariant->nType = type;
-      break;
-    }
-    case TSDB_DATA_TYPE_GEOMETRY: {
-      if (pVariant->nType != TSDB_DATA_TYPE_GEOMETRY) {
-        toBinary(pVariant, &pVariant->pz, &pVariant->nLen);
-      }
-      pVariant->nType = type;
-      break;
-    }
-  }
-
-  return 0;
-}
-
->>>>>>> c62ad391
 char *taosVariantGet(SVariant *pVar, int32_t type) {
   switch (type) {
     case TSDB_DATA_TYPE_BOOL:
