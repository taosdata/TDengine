--- conflicted
+++ resolved
@@ -1982,7 +1982,6 @@
     ASSERT_EQ(strncmp((char*)row[2], "stb", 3), 0);
     taos_stmt2_close(stmt);
   }
-<<<<<<< HEAD
   // int code = taos_stmt2_prepare(stmt, "select tbname,t2,b from stmt2_testdb_7.stb where ts = ? and tbname = ?", 0);
   // checkError(stmt, code, __FILE__, __LINE__);
 
@@ -2011,55 +2010,6 @@
   // ASSERT_EQ(strncmp((char*)row[0], "tb1", 3), 0);
   // ASSERT_EQ(strncmp((char*)row[1], "abc", 3), 0);
   // ASSERT_EQ(strncmp((char*)row[2], "abc", 3), 0);
-=======
-  {
-    AsyncArgs* aa = (AsyncArgs*)taosMemoryMalloc(sizeof(AsyncArgs));
-    aa->async_affected_rows = 0;
-    ASSERT_EQ(tsem_init(&aa->sem, 0, 0), TSDB_CODE_SUCCESS);
-
-    TAOS_STMT2_OPTION option = {0, true, true, stmtAsyncQueryCb, (void*)aa};
-
-    TAOS_STMT2* stmt = taos_stmt2_init(taos, &option);
-    ASSERT_NE(stmt, nullptr);
-
-    const char* sql =
-        "select table_name, db_name, stable_name from information_schema.ins_tables where 1 = 1 and table_name = ? and "
-        "db_name = ?";
-    int code = taos_stmt2_prepare(stmt, sql, 0);
-    checkError(stmt, code);
-
-    int             fieldNum = 0;
-    TAOS_FIELD_ALL* pFields = NULL;
-    code = taos_stmt2_get_fields(stmt, &fieldNum, &pFields);
-    checkError(stmt, code);
-    ASSERT_EQ(fieldNum, 2);
-
-    int              b_len = 3;
-    int              b_len2 = 14;
-    TAOS_STMT2_BIND  params[2] = {{TSDB_DATA_TYPE_BINARY, (void*)"tb1", &b_len, NULL, 1},
-                                  {TSDB_DATA_TYPE_BINARY, (void*)"stmt2_testdb_7", &b_len2, NULL, 1}};
-    TAOS_STMT2_BIND* paramv = &params[0];
-    TAOS_STMT2_BINDV bindv = {1, NULL, NULL, &paramv};
-    code = taos_stmt2_bind_param(stmt, &bindv, -1);
-    checkError(stmt, code);
-
-    taos_stmt2_exec(stmt, NULL);
-    checkError(stmt, code);
-
-    tsem_wait(&aa->sem);
-    tsem_destroy(&aa->sem);
-    taosMemoryFree(aa);
-
-    TAOS_RES* pRes = taos_stmt2_result(stmt);
-    ASSERT_NE(pRes, nullptr);
-    TAOS_ROW row = taos_fetch_row(pRes);
-    ASSERT_NE(row, nullptr);
-    ASSERT_EQ(strncmp((char*)row[0], "tb1", 3), 0);
-    ASSERT_EQ(strncmp((char*)row[1], "stmt2_testdb_7", 14), 0);
-    ASSERT_EQ(strncmp((char*)row[2], "stb", 3), 0);
-    taos_stmt2_close(stmt);
-  }
->>>>>>> 65156bc2
 
   do_query(taos, "drop database if exists stmt2_testdb_7");
   taos_close(taos);
