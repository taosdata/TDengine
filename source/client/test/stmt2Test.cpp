/*
 * Copyright (c) 2019 TAOS Data, Inc. <jhtao@taosdata.com>
 *
 * This program is free software: you can use, redistribute, and/or modify
 * it under the terms of the GNU Affero General Public License, version 3
 * or later ("AGPL"), as published by the Free Software Foundation.
 *
 * This program is distributed in the hope that it will be useful, but WITHOUT
 * ANY WARRANTY; without even the implied warranty of MERCHANTABILITY or
 * FITNESS FOR A PARTICULAR PURPOSE.
 *
 * You should have received a copy of the GNU Affero General Public License
 * along with this program. If not, see <http://www.gnu.org/licenses/>.
 */

#include <gtest/gtest.h>
#include <string.h>
#include <atomic>
#include <chrono>
#include <thread>
#include "clientInt.h"
#include "geosWrapper.h"
#include "osSemaphore.h"
#include "taoserror.h"
#include "tglobal.h"
#include "thash.h"

#pragma GCC diagnostic push
#pragma GCC diagnostic ignored "-Wwrite-strings"
#pragma GCC diagnostic ignored "-Wunused-function"
#pragma GCC diagnostic ignored "-Wunused-variable"
#pragma GCC diagnostic ignored "-Wsign-compare"

#include "../inc/clientStmt.h"
#include "../inc/clientStmt2.h"
#include "executor.h"
#include "taos.h"

namespace {
void checkError(TAOS_STMT2* stmt, int code) {
  if (code != TSDB_CODE_SUCCESS) {
    STscStmt2* pStmt = (STscStmt2*)stmt;
    if (pStmt == nullptr || pStmt->sql.sqlStr == nullptr) {
      printf("stmt api error\n  stats : %d\n  errstr : %s\n", pStmt->sql.status, taos_stmt2_error(stmt));
    } else {
      printf("stmt api error\n  sql : %s\n  stats : %d\n  errstr : %s\n", pStmt->sql.sqlStr, pStmt->sql.status,
             taos_stmt2_error(stmt));
    }
    ASSERT_EQ(code, TSDB_CODE_SUCCESS);
  }
}

typedef struct AsyncArgs {
  int    async_affected_rows;
  tsem_t sem;
} AsyncArgs;

void stmtAsyncQueryCb(void* param, TAOS_RES* pRes, int code) {
  ((AsyncArgs*)param)->async_affected_rows = taos_affected_rows(pRes);
  ASSERT_EQ(tsem_post(&((AsyncArgs*)param)->sem), TSDB_CODE_SUCCESS);
  return;
}

void getFieldsSuccess(TAOS* taos, const char* sql, TAOS_FIELD_ALL* expectedFields, int expectedFieldNum) {
  TAOS_STMT2_OPTION option = {0};
  TAOS_STMT2*       stmt = taos_stmt2_init(taos, &option);
  ASSERT_NE(stmt, nullptr);
  int code = taos_stmt2_prepare(stmt, sql, 0);
  checkError(stmt, code);

  int             fieldNum = 0;
  TAOS_FIELD_ALL* pFields = NULL;
  code = taos_stmt2_get_fields(stmt, &fieldNum, &pFields);
  checkError(stmt, code);
  ASSERT_EQ(fieldNum, expectedFieldNum);

  for (int i = 0; i < fieldNum; i++) {
    ASSERT_STREQ(pFields[i].name, expectedFields[i].name);
    ASSERT_EQ(pFields[i].type, expectedFields[i].type);
    ASSERT_EQ(pFields[i].field_type, expectedFields[i].field_type);
    ASSERT_EQ(pFields[i].precision, expectedFields[i].precision);
    ASSERT_EQ(pFields[i].bytes, expectedFields[i].bytes);
    ASSERT_EQ(pFields[i].scale, expectedFields[i].scale);
  }
  taos_stmt2_free_fields(stmt, pFields);
  taos_stmt2_close(stmt);
}

void getFieldsError(TAOS* taos, const char* sql, int errorCode, const char* errorMsg) {
  TAOS_STMT2_OPTION option = {0};
  TAOS_STMT2*       stmt = taos_stmt2_init(taos, &option);
  ASSERT_NE(stmt, nullptr);
  int code = taos_stmt2_prepare(stmt, sql, 0);
  checkError(stmt, code);

  int             fieldNum = 0;
  TAOS_FIELD_ALL* pFields = NULL;
  code = taos_stmt2_get_fields(stmt, &fieldNum, &pFields);
  ASSERT_EQ(code, errorCode);
  ASSERT_STREQ(taos_stmt2_error(stmt), errorMsg);
  taos_stmt2_free_fields(stmt, pFields);
  taos_stmt2_close(stmt);
}

void getQueryFields(TAOS* taos, const char* sql, int expectedFieldNum) {
  TAOS_STMT2_OPTION option = {0};
  TAOS_STMT2*       stmt = taos_stmt2_init(taos, &option);
  ASSERT_NE(stmt, nullptr);
  int code = taos_stmt2_prepare(stmt, sql, 0);
  checkError(stmt, code);

  int             fieldNum = 0;
  TAOS_FIELD_ALL* pFields = NULL;
  code = taos_stmt2_get_fields(stmt, &fieldNum, NULL);
  checkError(stmt, code);
  ASSERT_EQ(fieldNum, expectedFieldNum);
  taos_stmt2_free_fields(stmt, NULL);
  taos_stmt2_close(stmt);
}

void do_query(TAOS* taos, const char* sql) {
  TAOS_RES* result = taos_query(taos, sql);
  // printf("sql: %s\n", sql);
  int code = taos_errno(result);
  while (code == TSDB_CODE_MND_DB_IN_CREATING || code == TSDB_CODE_MND_DB_IN_DROPPING) {
    taosMsleep(2000);
    result = taos_query(taos, sql);
    code = taos_errno(result);
  }
  if (code != TSDB_CODE_SUCCESS) {
    printf("query failen  sql : %s\n  errstr : %s\n", sql, taos_errstr(result));
    ASSERT_EQ(taos_errno(result), TSDB_CODE_SUCCESS);
  }
  taos_free_result(result);
}

void do_error_query(TAOS* taos, const char* sql, int errorCode) {
  TAOS_RES* result = taos_query(taos, sql);
  // printf("sql: %s\n", sql);
  int code = taos_errno(result);
  while (code == TSDB_CODE_MND_DB_IN_CREATING || code == TSDB_CODE_MND_DB_IN_DROPPING) {
    taosMsleep(2000);
    result = taos_query(taos, sql);
    code = taos_errno(result);
  }
  ASSERT_EQ(code, errorCode);
  taos_free_result(result);
}

void do_stmt(const char* msg, TAOS* taos, TAOS_STMT2_OPTION* option, const char* sql, int CTB_NUMS, int ROW_NUMS,
             int CYC_NUMS, bool hastags, bool createTable) {
  printf("stmt2 [%s] : %s\n", msg, sql);
  do_query(taos, "drop database if exists stmt2_testdb_1");
  do_query(taos, "create database IF NOT EXISTS stmt2_testdb_1");
  do_query(taos, "create stable stmt2_testdb_1.stb (ts timestamp, b binary(10)) tags(t1 int, t2 binary(10))");

  TAOS_STMT2* stmt = taos_stmt2_init(taos, option);
  ASSERT_NE(stmt, nullptr);
  int code = taos_stmt2_prepare(stmt, sql, 0);
  checkError(stmt, code);
  int total_affected = 0;

  // tbname
  char** tbs = (char**)taosMemoryMalloc(CTB_NUMS * sizeof(char*));
  for (int i = 0; i < CTB_NUMS; i++) {
    tbs[i] = (char*)taosMemoryMalloc(sizeof(char) * 20);
    sprintf(tbs[i], "ctb_%d", i);
    if (createTable) {
      char* tmp = (char*)taosMemoryMalloc(sizeof(char) * 100);
      sprintf(tmp, "create table stmt2_testdb_1.%s using stmt2_testdb_1.stb tags(0, 'after')", tbs[i]);
      do_query(taos, tmp);
    }
  }
  for (int r = 0; r < CYC_NUMS; r++) {
    // col params
    int64_t** ts = (int64_t**)taosMemoryMalloc(CTB_NUMS * sizeof(int64_t*));
    char**    b = (char**)taosMemoryMalloc(CTB_NUMS * sizeof(char*));
    int*      ts_len = (int*)taosMemoryMalloc(ROW_NUMS * sizeof(int));
    int*      b_len = (int*)taosMemoryMalloc(ROW_NUMS * sizeof(int));
    for (int i = 0; i < ROW_NUMS; i++) {
      ts_len[i] = sizeof(int64_t);
      b_len[i] = 1;
    }
    for (int i = 0; i < CTB_NUMS; i++) {
      ts[i] = (int64_t*)taosMemoryMalloc(ROW_NUMS * sizeof(int64_t));
      b[i] = (char*)taosMemoryMalloc(ROW_NUMS * sizeof(char));
      for (int j = 0; j < ROW_NUMS; j++) {
        ts[i][j] = 1591060628000 + r * 100000 + j;
        b[i][j] = 'a' + j;
      }
    }
    // tag params
    int t1 = 0;
    int t1len = sizeof(int);
    int t2len = 3;
    //   TAOS_STMT2_BIND* tagv[2] = {&tags[0][0], &tags[1][0]};

    // bind params
    TAOS_STMT2_BIND** paramv = (TAOS_STMT2_BIND**)taosMemoryMalloc(CTB_NUMS * sizeof(TAOS_STMT2_BIND*));
    TAOS_STMT2_BIND** tags = NULL;
    if (hastags) {
      tags = (TAOS_STMT2_BIND**)taosMemoryMalloc(CTB_NUMS * sizeof(TAOS_STMT2_BIND*));
      for (int i = 0; i < CTB_NUMS; i++) {
        // create tags
        tags[i] = (TAOS_STMT2_BIND*)taosMemoryMalloc(2 * sizeof(TAOS_STMT2_BIND));
        tags[i][0] = {TSDB_DATA_TYPE_INT, &t1, &t1len, NULL, 0};
        tags[i][1] = {TSDB_DATA_TYPE_BINARY, (void*)"after", &t2len, NULL, 0};
      }
    }

    for (int i = 0; i < CTB_NUMS; i++) {
      // create col params
      paramv[i] = (TAOS_STMT2_BIND*)taosMemoryMalloc(2 * sizeof(TAOS_STMT2_BIND));
      paramv[i][0] = {TSDB_DATA_TYPE_TIMESTAMP, &ts[i][0], &ts_len[0], NULL, ROW_NUMS};
      paramv[i][1] = {TSDB_DATA_TYPE_BINARY, &b[i][0], &b_len[0], NULL, ROW_NUMS};
    }
    // bind
    TAOS_STMT2_BINDV bindv = {CTB_NUMS, tbs, tags, paramv};
    code = taos_stmt2_bind_param(stmt, &bindv, -1);
    checkError(stmt, code);

    // exec
    int affected = 0;
    code = taos_stmt2_exec(stmt, &affected);
    if (option->asyncExecFn == NULL) {
      total_affected += affected;
    } else {
      AsyncArgs* params = (AsyncArgs*)option->userdata;
      code = tsem_wait(&params->sem);
      ASSERT_EQ(code, TSDB_CODE_SUCCESS);
      total_affected += params->async_affected_rows;
    }
    checkError(stmt, code);

    for (int i = 0; i < CTB_NUMS; i++) {
      if (hastags) {
        taosMemoryFree(tags[i]);
      }
      taosMemoryFree(paramv[i]);
      taosMemoryFree(ts[i]);
      taosMemoryFree(b[i]);
    }
    taosMemoryFree(ts);
    taosMemoryFree(b);
    taosMemoryFree(ts_len);
    taosMemoryFree(b_len);
    taosMemoryFree(paramv);
    if (hastags) {
      taosMemoryFree(tags);
    }
  }
  ASSERT_EQ(total_affected, CYC_NUMS * ROW_NUMS * CTB_NUMS);
  for (int i = 0; i < CTB_NUMS; i++) {
    taosMemoryFree(tbs[i]);
  }
  taosMemoryFree(tbs);

  taos_stmt2_close(stmt);
}

}  // namespace

int main(int argc, char** argv) {
  testing::InitGoogleTest(&argc, argv);
  return RUN_ALL_TESTS();
}

TEST(stmt2Case, stmt2_test_limit) {
  TAOS* taos = taos_connect("localhost", "root", "taosdata", "", 0);
  ASSERT_NE(taos, nullptr);
  do_query(taos, "drop database if exists stmt2_testdb_7");
  do_query(taos, "create database IF NOT EXISTS stmt2_testdb_7");
  do_query(taos, "create stable stmt2_testdb_7.stb (ts timestamp, b binary(10)) tags(t1 int, t2 binary(10))");
  do_query(taos,
           "insert into stmt2_testdb_7.tb2 using stmt2_testdb_7.stb tags(2,'xyz') values(1591060628000, "
           "'abc'),(1591060628001,'def'),(1591060628004, 'hij')");
  do_query(taos, "use stmt2_testdb_7");

  TAOS_STMT2_OPTION option = {0, true, true, NULL, NULL};

  TAOS_STMT2* stmt = taos_stmt2_init(taos, &option);
  ASSERT_NE(stmt, nullptr);

  const char* sql = "select * from stmt2_testdb_7.tb2 where ts > ? and ts < ? limit ?";
  int         code = taos_stmt2_prepare(stmt, sql, 0);
  checkError(stmt, code);

  int             fieldNum = 0;
  TAOS_FIELD_ALL* pFields = NULL;
  code = taos_stmt2_get_fields(stmt, &fieldNum, &pFields);
  checkError(stmt, code);
  ASSERT_EQ(fieldNum, 3);

  int              t64_len[1] = {sizeof(int64_t)};
  int              b_len[1] = {3};
  int              x = 2;
  int              x_len = sizeof(int);
  int64_t          ts[2] = {1591060627000, 1591060628005};
  TAOS_STMT2_BIND  params[3] = {{TSDB_DATA_TYPE_TIMESTAMP, &ts[0], t64_len, NULL, 1},
                                {TSDB_DATA_TYPE_TIMESTAMP, &ts[1], t64_len, NULL, 1},
                                {TSDB_DATA_TYPE_INT, &x, &x_len, NULL, 1}};
  TAOS_STMT2_BIND* paramv = &params[0];
  TAOS_STMT2_BINDV bindv = {1, NULL, NULL, &paramv};
  code = taos_stmt2_bind_param(stmt, &bindv, -1);
  checkError(stmt, code);

  taos_stmt2_exec(stmt, NULL);
  checkError(stmt, code);

  TAOS_RES* pRes = taos_stmt2_result(stmt);
  ASSERT_NE(pRes, nullptr);

  int getRecordCounts = 0;
  while ((taos_fetch_row(pRes))) {
    getRecordCounts++;
  }
  ASSERT_EQ(getRecordCounts, 2);
  taos_stmt2_close(stmt);
  do_query(taos, "drop database if exists stmt2_testdb_7");
  taos_close(taos);
}

TEST(stmt2Case, insert_stb_get_fields_Test) {
  TAOS* taos = taos_connect("localhost", "root", "taosdata", NULL, 0);
  ASSERT_NE(taos, nullptr);

  do_query(taos, "drop database if exists stmt2_testdb_2");
  do_query(taos, "create database IF NOT EXISTS stmt2_testdb_2 PRECISION 'ns'");
  do_query(taos,
           "create stable stmt2_testdb_2.stb (ts timestamp, b binary(10)) tags(t1 "
           "int, t2 binary(10))");
  do_query(
      taos,
      "create stable if not exists stmt2_testdb_2.all_stb(ts timestamp, v1 bool, v2 tinyint, v3 smallint, v4 int, v5 "
      "bigint, "
      "v6 tinyint unsigned, v7 smallint unsigned, v8 int unsigned, v9 bigint unsigned, v10 float, v11 double, v12 "
      "binary(20), v13 varbinary(20), v14 geometry(100), v15 nchar(20))tags(tts timestamp, tv1 bool, tv2 tinyint, tv3 "
      "smallint, tv4 int, tv5 bigint, tv6 tinyint unsigned, tv7 smallint unsigned, tv8 int unsigned, tv9 bigint "
      "unsigned, tv10 float, tv11 double, tv12 binary(20), tv13 varbinary(20), tv14 geometry(100), tv15 nchar(20));");
  printf("support case \n");

  // case 1 : test super table
  {
    const char*    sql = "insert into stmt2_testdb_2.stb(t1,t2,ts,b,tbname) values(?,?,?,?,?)";
    TAOS_FIELD_ALL expectedFields[5] = {{"t1", TSDB_DATA_TYPE_INT, 0, 0, 4, TAOS_FIELD_TAG},
                                        {"t2", TSDB_DATA_TYPE_BINARY, 0, 0, 12, TAOS_FIELD_TAG},
                                        {"ts", TSDB_DATA_TYPE_TIMESTAMP, 2, 0, 8, TAOS_FIELD_COL},
                                        {"b", TSDB_DATA_TYPE_BINARY, 0, 0, 12, TAOS_FIELD_COL},
                                        {"tbname", TSDB_DATA_TYPE_BINARY, 0, 0, 271, TAOS_FIELD_TBNAME}};
    printf("case 1 : %s\n", sql);
    getFieldsSuccess(taos, sql, expectedFields, 5);
  }

  {
    // case 2 : no tag
    const char*    sql = "insert into stmt2_testdb_2.stb(ts,b,tbname) values(?,?,?)";
    TAOS_FIELD_ALL expectedFields[3] = {{"ts", TSDB_DATA_TYPE_TIMESTAMP, 2, 0, 8, TAOS_FIELD_COL},
                                        {"b", TSDB_DATA_TYPE_BINARY, 0, 0, 12, TAOS_FIELD_COL},
                                        {"tbname", TSDB_DATA_TYPE_BINARY, 0, 0, 271, TAOS_FIELD_TBNAME}};
    printf("case 2 : %s\n", sql);
    getFieldsSuccess(taos, sql, expectedFields, 3);
  }

  // case 3 : random order
  {
    const char*    sql = "insert into stmt2_testdb_2.stb(tbname,ts,t2,b,t1) values(?,?,?,?,?)";
    TAOS_FIELD_ALL expectedFields[5] = {{"tbname", TSDB_DATA_TYPE_BINARY, 0, 0, 271, TAOS_FIELD_TBNAME},
                                        {"ts", TSDB_DATA_TYPE_TIMESTAMP, 2, 0, 8, TAOS_FIELD_COL},
                                        {"t2", TSDB_DATA_TYPE_BINARY, 0, 0, 12, TAOS_FIELD_TAG},
                                        {"b", TSDB_DATA_TYPE_BINARY, 0, 0, 12, TAOS_FIELD_COL},
                                        {"t1", TSDB_DATA_TYPE_INT, 0, 0, 4, TAOS_FIELD_TAG}};
    printf("case 3 : %s\n", sql);
    getFieldsSuccess(taos, sql, expectedFields, 5);
  }

  // case 4 : random order 2
  {
    const char*    sql = "insert into stmt2_testdb_2.stb(ts,tbname,b,t2,t1) values(?,?,?,?,?)";
    TAOS_FIELD_ALL expectedFields[5] = {{"ts", TSDB_DATA_TYPE_TIMESTAMP, 2, 0, 8, TAOS_FIELD_COL},
                                        {"tbname", TSDB_DATA_TYPE_BINARY, 0, 0, 271, TAOS_FIELD_TBNAME},
                                        {"b", TSDB_DATA_TYPE_BINARY, 0, 0, 12, TAOS_FIELD_COL},
                                        {"t2", TSDB_DATA_TYPE_BINARY, 0, 0, 12, TAOS_FIELD_TAG},
                                        {"t1", TSDB_DATA_TYPE_INT, 0, 0, 4, TAOS_FIELD_TAG}};
    printf("case 4 : %s\n", sql);
    getFieldsSuccess(taos, sql, expectedFields, 5);
  }

  // case 5 : 'db'.'stb'
  {
    const char*    sql = "insert into 'stmt2_testdb_2'.'stb'(t1,t2,ts,b,tbname) values(?,?,?,?,?)";
    TAOS_FIELD_ALL expectedFields[5] = {{"t1", TSDB_DATA_TYPE_INT, 0, 0, 4, TAOS_FIELD_TAG},
                                        {"t2", TSDB_DATA_TYPE_BINARY, 0, 0, 12, TAOS_FIELD_TAG},
                                        {"ts", TSDB_DATA_TYPE_TIMESTAMP, 2, 0, 8, TAOS_FIELD_COL},
                                        {"b", TSDB_DATA_TYPE_BINARY, 0, 0, 12, TAOS_FIELD_COL},
                                        {"tbname", TSDB_DATA_TYPE_BINARY, 0, 0, 271, TAOS_FIELD_TBNAME}};
    printf("case 5 : %s\n", sql);
    getFieldsSuccess(taos, sql, expectedFields, 5);
  }

  // case 6 : use db
  {
    do_query(taos, "use stmt2_testdb_2");
    const char*    sql = "insert into stb(t1,t2,ts,b,tbname) values(?,?,?,?,?)";
    TAOS_FIELD_ALL expectedFields[5] = {{"t1", TSDB_DATA_TYPE_INT, 0, 0, 4, TAOS_FIELD_TAG},
                                        {"t2", TSDB_DATA_TYPE_BINARY, 0, 0, 12, TAOS_FIELD_TAG},
                                        {"ts", TSDB_DATA_TYPE_TIMESTAMP, 2, 0, 8, TAOS_FIELD_COL},
                                        {"b", TSDB_DATA_TYPE_BINARY, 0, 0, 12, TAOS_FIELD_COL},
                                        {"tbname", TSDB_DATA_TYPE_BINARY, 0, 0, 271, TAOS_FIELD_TBNAME}};
    printf("case 6 : %s\n", sql);
    getFieldsSuccess(taos, sql, expectedFields, 5);
  }

  // case 7 : less param
  {
    const char*    sql = "insert into stmt2_testdb_2.stb(ts,tbname) values(?,?)";
    TAOS_FIELD_ALL expectedFields[2] = {{"ts", TSDB_DATA_TYPE_TIMESTAMP, 2, 0, 8, TAOS_FIELD_COL},
                                        {"tbname", TSDB_DATA_TYPE_BINARY, 0, 0, 271, TAOS_FIELD_TBNAME}};
    printf("case 7 : %s\n", sql);
    getFieldsSuccess(taos, sql, expectedFields, 2);
  }

  // case 8 : test all types
  {
    const char* sql =
        "insert into "
        "all_stb(tbname,tts,tv1,tv2,tv3,tv4,tv5,tv6,tv7,tv8,tv9,tv10,tv11,tv12,tv13,tv14,tv15,ts,v1,v2,v3,v4,v5,v6,v7,"
        "v8,v9,v10,"
        "v11,v12,v13,v14,v15) values(?,?,?,?,?,?,?,?,?,?,?,?,?,?,?,?,?,?,?,?,?,?,?,?,?,?,?,?,?,?,?,?,?)";
    TAOS_FIELD_ALL expectedFields[33] = {{"tbname", TSDB_DATA_TYPE_BINARY, 0, 0, 271, TAOS_FIELD_TBNAME},
                                         {"tts", TSDB_DATA_TYPE_TIMESTAMP, 2, 0, 8, TAOS_FIELD_TAG},
                                         {"tv1", TSDB_DATA_TYPE_BOOL, 0, 0, 1, TAOS_FIELD_TAG},
                                         {"tv2", TSDB_DATA_TYPE_TINYINT, 0, 0, 1, TAOS_FIELD_TAG},
                                         {"tv3", TSDB_DATA_TYPE_SMALLINT, 0, 0, 2, TAOS_FIELD_TAG},
                                         {"tv4", TSDB_DATA_TYPE_INT, 0, 0, 4, TAOS_FIELD_TAG},
                                         {"tv5", TSDB_DATA_TYPE_BIGINT, 0, 0, 8, TAOS_FIELD_TAG},
                                         {"tv6", TSDB_DATA_TYPE_UTINYINT, 0, 0, 1, TAOS_FIELD_TAG},
                                         {"tv7", TSDB_DATA_TYPE_USMALLINT, 0, 0, 2, TAOS_FIELD_TAG},
                                         {"tv8", TSDB_DATA_TYPE_UINT, 0, 0, 4, TAOS_FIELD_TAG},
                                         {"tv9", TSDB_DATA_TYPE_UBIGINT, 0, 0, 8, TAOS_FIELD_TAG},
                                         {"tv10", TSDB_DATA_TYPE_FLOAT, 0, 0, 4, TAOS_FIELD_TAG},
                                         {"tv11", TSDB_DATA_TYPE_DOUBLE, 0, 0, 8, TAOS_FIELD_TAG},
                                         {"tv12", TSDB_DATA_TYPE_VARCHAR, 0, 0, 22, TAOS_FIELD_TAG},
                                         {"tv13", TSDB_DATA_TYPE_VARBINARY, 0, 0, 22, TAOS_FIELD_TAG},
                                         {"tv14", TSDB_DATA_TYPE_GEOMETRY, 0, 0, 102, TAOS_FIELD_TAG},
                                         {"tv15", TSDB_DATA_TYPE_NCHAR, 0, 0, 82, TAOS_FIELD_TAG},
                                         {"ts", TSDB_DATA_TYPE_TIMESTAMP, 2, 0, 8, TAOS_FIELD_COL},
                                         {"v1", TSDB_DATA_TYPE_BOOL, 0, 0, 1, TAOS_FIELD_COL},
                                         {"v2", TSDB_DATA_TYPE_TINYINT, 0, 0, 1, TAOS_FIELD_COL},
                                         {"v3", TSDB_DATA_TYPE_SMALLINT, 0, 0, 2, TAOS_FIELD_COL},
                                         {"v4", TSDB_DATA_TYPE_INT, 0, 0, 4, TAOS_FIELD_COL},
                                         {"v5", TSDB_DATA_TYPE_BIGINT, 0, 0, 8, TAOS_FIELD_COL},
                                         {"v6", TSDB_DATA_TYPE_UTINYINT, 0, 0, 1, TAOS_FIELD_COL},
                                         {"v7", TSDB_DATA_TYPE_USMALLINT, 0, 0, 2, TAOS_FIELD_COL},
                                         {"v8", TSDB_DATA_TYPE_UINT, 0, 0, 4, TAOS_FIELD_COL},
                                         {"v9", TSDB_DATA_TYPE_UBIGINT, 0, 0, 8, TAOS_FIELD_COL},
                                         {"v10", TSDB_DATA_TYPE_FLOAT, 0, 0, 4, TAOS_FIELD_COL},
                                         {"v11", TSDB_DATA_TYPE_DOUBLE, 0, 0, 8, TAOS_FIELD_COL},
                                         {"v12", TSDB_DATA_TYPE_VARCHAR, 0, 0, 22, TAOS_FIELD_COL},
                                         {"v13", TSDB_DATA_TYPE_VARBINARY, 0, 0, 22, TAOS_FIELD_COL},
                                         {"v14", TSDB_DATA_TYPE_GEOMETRY, 0, 0, 102, TAOS_FIELD_COL},
                                         {"v15", TSDB_DATA_TYPE_NCHAR, 0, 0, 82, TAOS_FIELD_COL}};
    printf("case 8 : %s\n", sql);
    getFieldsSuccess(taos, sql, expectedFields, 33);
  }

  // not support case
  printf("not support case \n");

  // case 1 : add in main TD-33353
  {
    const char* sql = "insert into stmt2_testdb_2.stb(t1,t2,ts,b,tbname) values(1,?,?,'abc',?)";
    printf("case 1dif : %s\n", sql);
    getFieldsError(taos, sql, TSDB_CODE_PAR_INVALID_COLUMNS_NUM, "Illegal number of columns");
  }

  // case 2 : no pk
  {
    const char* sql = "insert into stmt2_testdb_2.stb(b,tbname) values(?,?)";
    printf("case 2 : %s\n", sql);
    getFieldsError(taos, sql, TSDB_CODE_TSC_INVALID_OPERATION, "Primary timestamp column should not be null");
  }

  // case 3 : no tbname and tag(not support bind)
  {
    const char* sql = "insert into stmt2_testdb_2.stb(ts,b) values(?,?)";
    printf("case 3 : %s\n", sql);
    getFieldsError(taos, sql, TSDB_CODE_TSC_INVALID_OPERATION, "tbname column should not be null");
  }

  // case 4 : no col and tag(not support bind)
  {
    const char* sql = "insert into stmt2_testdb_2.stb(tbname) values(?)";
    printf("case 4 : %s\n", sql);
    getFieldsError(taos, sql, TSDB_CODE_TSC_INVALID_OPERATION, "Primary timestamp column should not be null");
  }

  // case 5 : no field name
  {
    const char* sql = "insert into stmt2_testdb_2.stb values(?,?,?,?,?)";
    printf("case 5 : %s\n", sql);
    getFieldsError(taos, sql, TSDB_CODE_TSC_SQL_SYNTAX_ERROR,
                   "syntax error near ' values(?,?,?,?,?)' ((...tbname, ts...) bounded cols is expected for supertable "
                   "insertion)");
  }

  // case 6 :  test super table not exist
  {
    const char* sql = "insert into stmt2_testdb_2.nstb values(?,?,?,?,?)";
    printf("case 6 : %s\n", sql);
    getFieldsError(taos, sql, TSDB_CODE_TSC_STMT_TBNAME_ERROR, "Table does not exist");
  }

  // case 7 :  no col
  {
    const char* sql = "insert into stmt2_testdb_2.stb(t1,t2,tbname) values(?,?,?)";
    printf("case 7 : %s\n", sql);
    getFieldsError(taos, sql, TSDB_CODE_TSC_INVALID_OPERATION, "Primary timestamp column should not be null");
  }

  // case 8 :   wrong para nums
  {
    const char* sql = "insert into stmt2_testdb_2.stb(ts,b,tbname) values(?,?,?,?,?)";
    printf("case 8 : %s\n", sql);
    getFieldsError(taos, sql, TSDB_CODE_PAR_INVALID_COLUMNS_NUM, "Illegal number of columns");
  }

  // case 9 :   wrong simbol
  {
    const char* sql = "insert into stmt2_testdb_2.stb(t1,t2,ts,b,tbname) values(*,*,*,*,*)";
    printf("case 9 : %s\n", sql);
    getFieldsError(taos, sql, TSDB_CODE_PAR_INVALID_COLUMNS_NUM, "Illegal number of columns");
  }

  do_query(taos, "drop database if exists stmt2_testdb_2");
  taos_close(taos);
}

TEST(stmt2Case, insert_ctb_using_get_fields_Test) {
  TAOS* taos = taos_connect("localhost", "root", "taosdata", NULL, 0);
  ASSERT_NE(taos, nullptr);

  do_query(taos, "drop database if exists stmt2_testdb_3");
  do_query(taos, "create database IF NOT EXISTS stmt2_testdb_3 PRECISION 'ns'");
  do_query(taos,
           "create stable stmt2_testdb_3.stb (ts timestamp, b binary(10)) tags(t1 "
           "int, t2 binary(10))");
  do_query(
      taos,
      "create stable if not exists stmt2_testdb_3.all_stb(ts timestamp, v1 bool, v2 tinyint, v3 smallint, v4 int, v5 "
      "bigint, "
      "v6 tinyint unsigned, v7 smallint unsigned, v8 int unsigned, v9 bigint unsigned, v10 float, v11 double, v12 "
      "binary(20), v13 varbinary(20), v14 geometry(100), v15 nchar(20))tags(tts timestamp, tv1 bool, tv2 tinyint, tv3 "
      "smallint, tv4 int, tv5 bigint, tv6 tinyint unsigned, tv7 smallint unsigned, tv8 int unsigned, tv9 bigint "
      "unsigned, tv10 float, tv11 double, tv12 binary(20), tv13 varbinary(20), tv14 geometry(100), tv15 nchar(20));");
  do_query(taos, "CREATE TABLE stmt2_testdb_3.t0 USING stmt2_testdb_3.stb (t1,t2) TAGS (7,'Cali');");

  printf("support case \n");
  // case 1 : test child table already exist
  {
    const char*    sql = "INSERT INTO stmt2_testdb_3.t0(ts,b)using stmt2_testdb_3.stb (t1,t2) TAGS(?,?) VALUES(?,?)";
    TAOS_FIELD_ALL expectedFields[4] = {{"t1", TSDB_DATA_TYPE_INT, 0, 0, 4, TAOS_FIELD_TAG},
                                        {"t2", TSDB_DATA_TYPE_BINARY, 0, 0, 12, TAOS_FIELD_TAG},
                                        {"ts", TSDB_DATA_TYPE_TIMESTAMP, 2, 0, 8, TAOS_FIELD_COL},
                                        {"b", TSDB_DATA_TYPE_BINARY, 0, 0, 12, TAOS_FIELD_COL}};
    printf("case 1 : %s\n", sql);
    getFieldsSuccess(taos, sql, expectedFields, 4);
  }

  // case 2 : insert clause
  {
    const char*    sql = "INSERT INTO stmt2_testdb_3.? using stmt2_testdb_3.stb (t1,t2) TAGS(?,?) (ts,b)VALUES(?,?)";
    TAOS_FIELD_ALL expectedFields[5] = {{"tbname", TSDB_DATA_TYPE_BINARY, 0, 0, 271, TAOS_FIELD_TBNAME},
                                        {"t1", TSDB_DATA_TYPE_INT, 0, 0, 4, TAOS_FIELD_TAG},
                                        {"t2", TSDB_DATA_TYPE_BINARY, 0, 0, 12, TAOS_FIELD_TAG},
                                        {"ts", TSDB_DATA_TYPE_TIMESTAMP, 2, 0, 8, TAOS_FIELD_COL},
                                        {"b", TSDB_DATA_TYPE_BINARY, 0, 0, 12, TAOS_FIELD_COL}};
    printf("case 2 : %s\n", sql);
    getFieldsSuccess(taos, sql, expectedFields, 5);
  }

  // case 3 : insert child table not exist
  {
    const char*    sql = "INSERT INTO stmt2_testdb_3.d1 using stmt2_testdb_3.stb (t1,t2)TAGS(?,?) (ts,b)VALUES(?,?)";
    TAOS_FIELD_ALL expectedFields[4] = {{"t1", TSDB_DATA_TYPE_INT, 0, 0, 4, TAOS_FIELD_TAG},
                                        {"t2", TSDB_DATA_TYPE_BINARY, 0, 0, 12, TAOS_FIELD_TAG},
                                        {"ts", TSDB_DATA_TYPE_TIMESTAMP, 2, 0, 8, TAOS_FIELD_COL},
                                        {"b", TSDB_DATA_TYPE_BINARY, 0, 0, 12, TAOS_FIELD_COL}};
    printf("case 3 : %s\n", sql);
    getFieldsSuccess(taos, sql, expectedFields, 4);
  }

  // case 4 : random order
  {
    const char*    sql = "INSERT INTO stmt2_testdb_3.? using stmt2_testdb_3.stb (t2,t1)TAGS(?,?) (b,ts)VALUES(?,?)";
    TAOS_FIELD_ALL expectedFields[5] = {{"tbname", TSDB_DATA_TYPE_BINARY, 0, 0, 271, TAOS_FIELD_TBNAME},
                                        {"t2", TSDB_DATA_TYPE_BINARY, 0, 0, 12, TAOS_FIELD_TAG},
                                        {"t1", TSDB_DATA_TYPE_INT, 0, 0, 4, TAOS_FIELD_TAG},
                                        {"b", TSDB_DATA_TYPE_BINARY, 0, 0, 12, TAOS_FIELD_COL},
                                        {"ts", TSDB_DATA_TYPE_TIMESTAMP, 2, 0, 8, TAOS_FIELD_COL}};
    printf("case 4 : %s\n", sql);
    getFieldsSuccess(taos, sql, expectedFields, 5);
  }

  // case 5 : less para
  {
    const char*    sql = "insert into stmt2_testdb_3.? using stmt2_testdb_3.stb (t2)tags(?) (ts)values(?)";
    TAOS_FIELD_ALL expectedFields[3] = {{"tbname", TSDB_DATA_TYPE_BINARY, 0, 0, 271, TAOS_FIELD_TBNAME},
                                        {"t2", TSDB_DATA_TYPE_BINARY, 0, 0, 12, TAOS_FIELD_TAG},
                                        {"ts", TSDB_DATA_TYPE_TIMESTAMP, 2, 0, 8, TAOS_FIELD_COL}};
    printf("case 5 : %s\n", sql);
    getFieldsSuccess(taos, sql, expectedFields, 3);
  }

  // case 6 : insert into db.? using db.stb tags(?, ?) values(?,?)
  // no field name
  {
    const char*    sql = "insert into stmt2_testdb_3.? using stmt2_testdb_3.stb tags(?, ?) values(?,?)";
    TAOS_FIELD_ALL expectedFields[5] = {{"tbname", TSDB_DATA_TYPE_BINARY, 0, 0, 271, TAOS_FIELD_TBNAME},
                                        {"t1", TSDB_DATA_TYPE_INT, 0, 0, 4, TAOS_FIELD_TAG},
                                        {"t2", TSDB_DATA_TYPE_BINARY, 0, 0, 12, TAOS_FIELD_TAG},
                                        {"ts", TSDB_DATA_TYPE_TIMESTAMP, 2, 0, 8, TAOS_FIELD_COL},
                                        {"b", TSDB_DATA_TYPE_BINARY, 0, 0, 12, TAOS_FIELD_COL}};
    printf("case 6 : %s\n", sql);
    getFieldsSuccess(taos, sql, expectedFields, 5);
  }

  // case 7 : insert into db.d0 (ts)values(?)
  //  less para
  {
    const char*    sql = "insert into stmt2_testdb_3.t0 (ts)values(?)";
    TAOS_FIELD_ALL expectedFields[1] = {{"ts", TSDB_DATA_TYPE_TIMESTAMP, 2, 0, 8, TAOS_FIELD_COL}};
    printf("case 7 : %s\n", sql);
    getFieldsSuccess(taos, sql, expectedFields, 1);
  }

  // case 8 : 'db' 'stb'
  {
    const char* sql = "INSERT INTO 'stmt2_testdb_3'.? using 'stmt2_testdb_3'.'stb' (t1,t2) TAGS(?,?)(ts,b)VALUES(?,?)";
    TAOS_FIELD_ALL expectedFields[5] = {{"tbname", TSDB_DATA_TYPE_BINARY, 0, 0, 271, TAOS_FIELD_TBNAME},
                                        {"t1", TSDB_DATA_TYPE_INT, 0, 0, 4, TAOS_FIELD_TAG},
                                        {"t2", TSDB_DATA_TYPE_BINARY, 0, 0, 12, TAOS_FIELD_TAG},
                                        {"ts", TSDB_DATA_TYPE_TIMESTAMP, 2, 0, 8, TAOS_FIELD_COL},
                                        {"b", TSDB_DATA_TYPE_BINARY, 0, 0, 12, TAOS_FIELD_COL}};
    printf("case 8 : %s\n", sql);
    getFieldsSuccess(taos, sql, expectedFields, 5);
  }

  // case 9 : use db
  {
    do_query(taos, "use stmt2_testdb_3");
    const char*    sql = "INSERT INTO ? using stb (t1,t2) TAGS(?,?) (ts,b)VALUES(?,?)";
    TAOS_FIELD_ALL expectedFields[5] = {{"tbname", TSDB_DATA_TYPE_BINARY, 0, 0, 271, TAOS_FIELD_TBNAME},
                                        {"t1", TSDB_DATA_TYPE_INT, 0, 0, 4, TAOS_FIELD_TAG},
                                        {"t2", TSDB_DATA_TYPE_BINARY, 0, 0, 12, TAOS_FIELD_TAG},
                                        {"ts", TSDB_DATA_TYPE_TIMESTAMP, 2, 0, 8, TAOS_FIELD_COL},
                                        {"b", TSDB_DATA_TYPE_BINARY, 0, 0, 12, TAOS_FIELD_COL}};
    printf("case 9 : %s\n", sql);
    getFieldsSuccess(taos, sql, expectedFields, 5);
  }
  // case 11: TD-34097
  {
    do_query(taos, "use stmt2_testdb_3");
    const char*    sql = "INSERT INTO ? using stb (t1,t2) TAGS(1,'abc') (ts,b)VALUES(?,?)";
    TAOS_FIELD_ALL expectedFields[3] = {{"tbname", TSDB_DATA_TYPE_BINARY, 0, 0, 271, TAOS_FIELD_TBNAME},
                                        {"ts", TSDB_DATA_TYPE_TIMESTAMP, 2, 0, 8, TAOS_FIELD_COL},
                                        {"b", TSDB_DATA_TYPE_BINARY, 0, 0, 12, TAOS_FIELD_COL}};
    printf("case 11 : %s\n", sql);
    getFieldsSuccess(taos, sql, expectedFields, 3);
  }

  // case 10 : test all types
  {
    do_query(taos, "use stmt2_testdb_3");
    const char* sql =
        "insert into ? using all_stb tags(?,?,?,?,?,?,?,?,?,?,?,?,?,?,?,?) values(?,?,?,?,?,?,?,?,?,?,?,?,?,?,?,?)";
    TAOS_FIELD_ALL expectedFields[33] = {{"tbname", TSDB_DATA_TYPE_BINARY, 0, 0, 271, TAOS_FIELD_TBNAME},
                                         {"tts", TSDB_DATA_TYPE_TIMESTAMP, 2, 0, 8, TAOS_FIELD_TAG},
                                         {"tv1", TSDB_DATA_TYPE_BOOL, 0, 0, 1, TAOS_FIELD_TAG},
                                         {"tv2", TSDB_DATA_TYPE_TINYINT, 0, 0, 1, TAOS_FIELD_TAG},
                                         {"tv3", TSDB_DATA_TYPE_SMALLINT, 0, 0, 2, TAOS_FIELD_TAG},
                                         {"tv4", TSDB_DATA_TYPE_INT, 0, 0, 4, TAOS_FIELD_TAG},
                                         {"tv5", TSDB_DATA_TYPE_BIGINT, 0, 0, 8, TAOS_FIELD_TAG},
                                         {"tv6", TSDB_DATA_TYPE_UTINYINT, 0, 0, 1, TAOS_FIELD_TAG},
                                         {"tv7", TSDB_DATA_TYPE_USMALLINT, 0, 0, 2, TAOS_FIELD_TAG},
                                         {"tv8", TSDB_DATA_TYPE_UINT, 0, 0, 4, TAOS_FIELD_TAG},
                                         {"tv9", TSDB_DATA_TYPE_UBIGINT, 0, 0, 8, TAOS_FIELD_TAG},
                                         {"tv10", TSDB_DATA_TYPE_FLOAT, 0, 0, 4, TAOS_FIELD_TAG},
                                         {"tv11", TSDB_DATA_TYPE_DOUBLE, 0, 0, 8, TAOS_FIELD_TAG},
                                         {"tv12", TSDB_DATA_TYPE_VARCHAR, 0, 0, 22, TAOS_FIELD_TAG},
                                         {"tv13", TSDB_DATA_TYPE_VARBINARY, 0, 0, 22, TAOS_FIELD_TAG},
                                         {"tv14", TSDB_DATA_TYPE_GEOMETRY, 0, 0, 102, TAOS_FIELD_TAG},
                                         {"tv15", TSDB_DATA_TYPE_NCHAR, 0, 0, 82, TAOS_FIELD_TAG},
                                         {"ts", TSDB_DATA_TYPE_TIMESTAMP, 2, 0, 8, TAOS_FIELD_COL},
                                         {"v1", TSDB_DATA_TYPE_BOOL, 0, 0, 1, TAOS_FIELD_COL},
                                         {"v2", TSDB_DATA_TYPE_TINYINT, 0, 0, 1, TAOS_FIELD_COL},
                                         {"v3", TSDB_DATA_TYPE_SMALLINT, 0, 0, 2, TAOS_FIELD_COL},
                                         {"v4", TSDB_DATA_TYPE_INT, 0, 0, 4, TAOS_FIELD_COL},
                                         {"v5", TSDB_DATA_TYPE_BIGINT, 0, 0, 8, TAOS_FIELD_COL},
                                         {"v6", TSDB_DATA_TYPE_UTINYINT, 0, 0, 1, TAOS_FIELD_COL},
                                         {"v7", TSDB_DATA_TYPE_USMALLINT, 0, 0, 2, TAOS_FIELD_COL},
                                         {"v8", TSDB_DATA_TYPE_UINT, 0, 0, 4, TAOS_FIELD_COL},
                                         {"v9", TSDB_DATA_TYPE_UBIGINT, 0, 0, 8, TAOS_FIELD_COL},
                                         {"v10", TSDB_DATA_TYPE_FLOAT, 0, 0, 4, TAOS_FIELD_COL},
                                         {"v11", TSDB_DATA_TYPE_DOUBLE, 0, 0, 8, TAOS_FIELD_COL},
                                         {"v12", TSDB_DATA_TYPE_VARCHAR, 0, 0, 22, TAOS_FIELD_COL},
                                         {"v13", TSDB_DATA_TYPE_VARBINARY, 0, 0, 22, TAOS_FIELD_COL},
                                         {"v14", TSDB_DATA_TYPE_GEOMETRY, 0, 0, 102, TAOS_FIELD_COL},
                                         {"v15", TSDB_DATA_TYPE_NCHAR, 0, 0, 82, TAOS_FIELD_COL}};
    printf("case 10 : %s\n", sql);
    getFieldsSuccess(taos, sql, expectedFields, 33);
  }
  printf("not support case \n");

  // case 1 : test super table not exist
  {
    const char* sql = "INSERT INTO stmt2_testdb_3.? using stmt2_testdb_3.nstb (t1,t2) TAGS(?,?) (ts,b)VALUES (?,?)";
    printf("case 1 : %s\n", sql);
    getFieldsError(taos, sql, TSDB_CODE_TSC_STMT_TBNAME_ERROR, "Table does not exist");
  }

  // case 2 : no pk
  {
    const char* sql = "INSERT INTO stmt2_testdb_3.? using stmt2_testdb_3.stb (t1,t2) TAGS(?,?) (b)VALUES (?)";
    printf("case 2 : %s\n", sql);
    getFieldsError(taos, sql, TSDB_CODE_TSC_INVALID_OPERATION, "Primary timestamp column should not be null");
  }

  // case 3 : less param and no filed name
  {
    const char* sql = "INSERT INTO stmt2_testdb_3.? using stmt2_testdb_3.stb TAGS(?)VALUES (?,?)";
    printf("case 3 : %s\n", sql);
    getFieldsError(taos, sql, TSDB_CODE_TSC_INVALID_OPERATION, "no mix usage for ? and tag values");
  }

  // case 4 :  no tags for ctbname
  {
    const char* sql = "INSERT INTO stmt2_testdb_3.d0 using stmt2_testdb_3.stb values(?,?)";
    printf("case 4 : %s\n", sql);
    getFieldsError(taos, sql, TSDB_CODE_TSC_SQL_SYNTAX_ERROR, "syntax error near 'values(?,?)' (TAGS is expected)");
  }

  // case 5 :  wrong placeholder
  {
    const char* sql = "insert into ! using stmt2_testdb_3.stb tags(?, ?) values(?,?)";
    printf("case 5 : %s\n", sql);
    getFieldsError(taos, sql, TSDB_CODE_TSC_SQL_SYNTAX_ERROR,
                   "syntax error near '! using stmt2_testdb_3.stb tags(?, ?) values(?,?)' (table_name is expected)");
  }
  // case 6 : mix value and ?
  {
    do_query(taos, "use stmt2_testdb_3");
    const char* sql = "INSERT INTO ? using stb (t1,t2) TAGS(1,?) (ts,b)VALUES(?,?)";
    printf("case 6 : %s\n", sql);
    getFieldsError(taos, sql, TSDB_CODE_TSC_SQL_SYNTAX_ERROR,
                   "syntax error near '?) (ts,b)values(?,?)' (no mix usage for ? and tag values)");
  }
  // case 7 : mix value and ?
  {
    do_query(taos, "use stmt2_testdb_3");
    const char*    sql = "INSERT INTO ? using stb (t1,t2) TAGS(?,?) (ts,b)VALUES(15910606280001,?)";
    printf("case 7 : %s\n", sql);
    getFieldsError(taos, sql, TSDB_CODE_TSC_INVALID_OPERATION, "stmt bind param does not support normal value in sql");
  }
  // case 8 : mix value and ?
  {
    do_query(taos, "use stmt2_testdb_3");
    const char* sql = "INSERT INTO ? using stb (t1,t2) TAGS(?,?) (ts,b)VALUES(15910606280001,'abc')";
    printf("case 8 : %s\n", sql);
    getFieldsError(taos, sql, TSDB_CODE_TSC_INVALID_OPERATION, "stmt bind param does not support normal value in sql");
  }
  do_query(taos, "drop database if exists stmt2_testdb_3");
  taos_close(taos);
}

TEST(stmt2Case, insert_ntb_get_fields_Test) {
  TAOS* taos = taos_connect("localhost", "root", "taosdata", NULL, 0);
  ASSERT_NE(taos, nullptr);

  do_query(taos, "drop database if exists stmt2_testdb_4");
  do_query(taos, "create database IF NOT EXISTS stmt2_testdb_4 PRECISION 'ms'");
  do_query(taos, "CREATE TABLE stmt2_testdb_4.ntb(nts timestamp, nb binary(10),nvc varchar(16),ni int);");
  do_query(
      taos,
      "create table if not exists stmt2_testdb_4.all_ntb(ts timestamp, v1 bool, v2 tinyint, v3 smallint, v4 int, v5 "
      "bigint, v6 tinyint unsigned, v7 smallint unsigned, v8 int unsigned, v9 bigint unsigned, v10 float, v11 "
      "double, v12 binary(20), v13 varbinary(20), v14 geometry(100), v15 nchar(20));");

  printf("support case \n");

  // case 1 : test normal table no field name
  {
    const char*    sql = "INSERT INTO stmt2_testdb_4.ntb VALUES(?,?,?,?)";
    TAOS_FIELD_ALL expectedFields[4] = {{"nts", TSDB_DATA_TYPE_TIMESTAMP, 0, 0, 8, TAOS_FIELD_COL},
                                        {"nb", TSDB_DATA_TYPE_BINARY, 0, 0, 12, TAOS_FIELD_COL},
                                        {"nvc", TSDB_DATA_TYPE_BINARY, 0, 0, 18, TAOS_FIELD_COL},
                                        {"ni", TSDB_DATA_TYPE_INT, 0, 0, 4, TAOS_FIELD_COL}};
    printf("case 1 : %s\n", sql);
    getFieldsSuccess(taos, sql, expectedFields, 4);
  }

  // case 2 : test random order
  {
    const char*    sql = "INSERT INTO stmt2_testdb_4.ntb (ni,nb,nvc,nts)VALUES(?,?,?,?)";
    TAOS_FIELD_ALL expectedFields[4] = {{"ni", TSDB_DATA_TYPE_INT, 0, 0, 4, TAOS_FIELD_COL},
                                        {"nb", TSDB_DATA_TYPE_BINARY, 0, 0, 12, TAOS_FIELD_COL},
                                        {"nvc", TSDB_DATA_TYPE_BINARY, 0, 0, 18, TAOS_FIELD_COL},
                                        {"nts", TSDB_DATA_TYPE_TIMESTAMP, 0, 0, 8, TAOS_FIELD_COL}};
    printf("case 2 : %s\n", sql);
    getFieldsSuccess(taos, sql, expectedFields, 4);
  }

  // case 3 : less param
  {
    const char*    sql = "INSERT INTO stmt2_testdb_4.ntb (nts)VALUES(?)";
    TAOS_FIELD_ALL expectedFields[1] = {{"nts", TSDB_DATA_TYPE_TIMESTAMP, 0, 0, 8, TAOS_FIELD_COL}};
    printf("case 3 : %s\n", sql);
    getFieldsSuccess(taos, sql, expectedFields, 1);
  }

  // case 4 : test all types
  {
    const char*    sql = "insert into stmt2_testdb_4.all_ntb values(?,?,?,?,?,?,?,?,?,?,?,?,?,?,?,?)";
    TAOS_FIELD_ALL expectedFields[16] = {{"ts", TSDB_DATA_TYPE_TIMESTAMP, 0, 0, 8, TAOS_FIELD_COL},
                                         {"v1", TSDB_DATA_TYPE_BOOL, 0, 0, 1, TAOS_FIELD_COL},
                                         {"v2", TSDB_DATA_TYPE_TINYINT, 0, 0, 1, TAOS_FIELD_COL},
                                         {"v3", TSDB_DATA_TYPE_SMALLINT, 0, 0, 2, TAOS_FIELD_COL},
                                         {"v4", TSDB_DATA_TYPE_INT, 0, 0, 4, TAOS_FIELD_COL},
                                         {"v5", TSDB_DATA_TYPE_BIGINT, 0, 0, 8, TAOS_FIELD_COL},
                                         {"v6", TSDB_DATA_TYPE_UTINYINT, 0, 0, 1, TAOS_FIELD_COL},
                                         {"v7", TSDB_DATA_TYPE_USMALLINT, 0, 0, 2, TAOS_FIELD_COL},
                                         {"v8", TSDB_DATA_TYPE_UINT, 0, 0, 4, TAOS_FIELD_COL},
                                         {"v9", TSDB_DATA_TYPE_UBIGINT, 0, 0, 8, TAOS_FIELD_COL},
                                         {"v10", TSDB_DATA_TYPE_FLOAT, 0, 0, 4, TAOS_FIELD_COL},
                                         {"v11", TSDB_DATA_TYPE_DOUBLE, 0, 0, 8, TAOS_FIELD_COL},
                                         {"v12", TSDB_DATA_TYPE_VARCHAR, 0, 0, 22, TAOS_FIELD_COL},
                                         {"v13", TSDB_DATA_TYPE_VARBINARY, 0, 0, 22, TAOS_FIELD_COL},
                                         {"v14", TSDB_DATA_TYPE_GEOMETRY, 0, 0, 102, TAOS_FIELD_COL},
                                         {"v15", TSDB_DATA_TYPE_NCHAR, 0, 0, 82, TAOS_FIELD_COL}};
    printf("case 4 : %s\n", sql);
    getFieldsSuccess(taos, sql, expectedFields, 16);
  }

  printf("not support case \n");

  // case 1 :  wrong db
  {
    const char* sql = "insert into ntb values(?,?,?,?)";
    printf("case 1 : %s\n", sql);
    getFieldsError(taos, sql, TSDB_CODE_TSC_INVALID_OPERATION, "db is not specified");
  }

  // case 2 :  normal table must have tbnam
  {
    const char* sql = "insert into stmt2_testdb_4.? values(?,?)";
    printf("case 2 : %s\n", sql);
    getFieldsError(taos, sql, TSDB_CODE_TSC_STMT_TBNAME_ERROR, "Table does not exist");
  }

  // case 3 :  wrong para nums
  {
    const char* sql = "insert into stmt2_testdb_4.ntb(nts,ni) values(?,?,?,?,?)";
    printf("case 3 : %s\n", sql);
    getFieldsError(taos, sql, TSDB_CODE_PAR_INVALID_COLUMNS_NUM, "Illegal number of columns");
  }

  do_query(taos, "drop database if exists stmt2_testdb_4");
  taos_close(taos);
}

TEST(stmt2Case, select_get_fields_Test) {
  TAOS* taos = taos_connect("localhost", "root", "taosdata", NULL, 0);
  ASSERT_NE(taos, nullptr);
  do_query(taos, "drop database if exists stmt2_testdb_5");
  do_query(taos, "create database IF NOT EXISTS stmt2_testdb_5 PRECISION 'ns'");
  do_query(taos, "use stmt2_testdb_5");
  do_query(taos, "CREATE TABLE stmt2_testdb_5.ntb(nts timestamp, nb binary(10),nvc varchar(16),ni int);");
  {
    // case 1 :
    const char* sql = "select * from ntb where ts = ?";
    printf("case 1 : %s\n", sql);
    getQueryFields(taos, sql, 1);
  }

  {
    // case 2 :
    const char* sql = "select * from ntb where ts = ? and b = ?";
    printf("case 2 : %s\n", sql);
    getQueryFields(taos, sql, 2);
  }

  do_query(taos, "drop database if exists stmt2_testdb_5");
  taos_close(taos);
}

TEST(stmt2Case, get_fields_error_Test) {
  // case 1 :
  {
    printf("case 1 : NULL param \n");
    int code = taos_stmt2_get_fields(NULL, NULL, NULL);
    ASSERT_EQ(code, TSDB_CODE_INVALID_PARA);
  }
}

TEST(stmt2Case, stmt2_init_prepare_Test) {
  TAOS* taos = taos_connect("localhost", "root", "taosdata", NULL, 0);
  ASSERT_NE(taos, nullptr);
  {
    (void)taos_stmt2_init(NULL, NULL);
    ASSERT_EQ(terrno, TSDB_CODE_INVALID_PARA);
    terrno = 0;
  }

  {
    (void)taos_stmt2_prepare(NULL, NULL, 0);
    ASSERT_EQ(terrno, TSDB_CODE_INVALID_PARA);
    terrno = 0;
  }

  {
    TAOS_STMT2_OPTION option = {0, true, true, NULL, NULL};
    TAOS_STMT2*       stmt = taos_stmt2_init(taos, &option);
    ASSERT_NE(stmt, nullptr);
    int code = taos_stmt2_prepare(stmt, "wrong sql", 0);
    ASSERT_NE(stmt, nullptr);
    ASSERT_EQ(((STscStmt2*)stmt)->db, nullptr);
    taos_stmt2_close(stmt);
  }

  {
    TAOS_STMT2_OPTION option = {0, true, true, NULL, NULL};
    TAOS_STMT2*       stmt = taos_stmt2_init(taos, &option);
    ASSERT_NE(stmt, nullptr);
    int code = taos_stmt2_prepare(stmt, "insert into 'stmt2_testdb_5'.stb(t1,t2,ts,b,tbname) values(?,?,?,?,?)", 0);
    ASSERT_NE(stmt, nullptr);
    ASSERT_STREQ(((STscStmt2*)stmt)->db, "stmt2_testdb_5");  // add in main TD-33332
    taos_stmt2_close(stmt);
  }

  {
    TAOS_STMT2_OPTION option = {0, true, false, NULL, NULL};
    TAOS_STMT2*       stmt = taos_stmt2_init(taos, &option);
    ASSERT_NE(stmt, nullptr);
    taos_stmt2_close(stmt);
  }

  {
    TAOS_STMT2_OPTION option = {0, true, true, stmtAsyncQueryCb, NULL};
    TAOS_STMT2*       stmt = taos_stmt2_init(taos, &option);
    ASSERT_NE(stmt, nullptr);
    taos_stmt2_close(stmt);
  }
  taos_close(taos);
}

TEST(stmt2Case, stmt2_stb_insert) {
  TAOS* taos = taos_connect("localhost", "root", "taosdata", "", 0);
  ASSERT_NE(taos, nullptr);
  // normal
  TAOS_STMT2_OPTION option = {0, false, true, NULL, NULL};
  {
    do_stmt("no-interlcace", taos, &option, "insert into `stmt2_testdb_1`.`stb` (tbname,ts,b,t1,t2) values(?,?,?,?,?)",
            3, 3, 3, true, true);
  }
  {
    do_stmt("no-interlcace", taos, &option,
            "insert into `stmt2_testdb_1`.? using `stmt2_testdb_1`.`stb` tags(?,?) values(?,?)", 3, 3, 3, true, true);
  }

  // async
  AsyncArgs* aa = (AsyncArgs*)taosMemMalloc(sizeof(AsyncArgs));
  aa->async_affected_rows = 0;
  ASSERT_EQ(tsem_init(&aa->sem, 0, 0), TSDB_CODE_SUCCESS);
  void* param = aa;
  option = {0, false, true, stmtAsyncQueryCb, param};
  {
    do_stmt("no-interlcace & aync exec", taos, &option,
            "insert into stmt2_testdb_1.stb (ts,b,tbname,t1,t2) values(?,?,?,?,?)", 3, 3, 3, true, true);
  }
  {
    do_stmt("no-interlcace & aync exec", taos, &option,
            "insert into stmt2_testdb_1.? using stmt2_testdb_1.stb (t1,t2)tags(?,?) (ts,b)values(?,?)", 3, 3, 3, true,
            true);
  }
  // TD-34123 : interlace=0 with fixed tags
  {
    do_stmt("no-interlcace & aync exec", taos, &option,
            "insert into `stmt2_testdb_1`.`stb` (tbname,ts,b,t1,t2) values(?,?,?,?,?)", 3, 3, 3, false, true);
  }

  // interlace = 0 & use db]
  do_query(taos, "use stmt2_testdb_1");
  option = {0, false, false, NULL, NULL};
  {
    do_stmt("no-interlcace & no-db", taos, &option, "insert into stb (tbname,ts,b) values(?,?,?)", 3, 3, 3, false,
            true);
  }
  {
    do_stmt("no-interlcace & no-db", taos, &option, "insert into ? using stb (t1,t2)tags(?,?) (ts,b)values(?,?)", 3, 3,
            3, true, true);
  }
  { do_stmt("no-interlcace & no-db", taos, &option, "insert into ? values(?,?)", 3, 3, 3, false, true); }

  // interlace = 1
  option = {0, true, true, stmtAsyncQueryCb, param};
  { do_stmt("interlcace & preCreateTB", taos, &option, "insert into ? values(?,?)", 3, 3, 3, false, true); }
  option = {0, true, true, NULL, NULL};
  { do_stmt("interlcace & preCreateTB", taos, &option, "insert into ? values(?,?)", 3, 3, 3, false, true); }

  //  auto create table
  // interlace = 1
  option = {0, true, true, NULL, NULL};
  {
    do_stmt("interlcace & no-preCreateTB", taos, &option, "insert into ? using stb (t1,t2)tags(?,?) (ts,b)values(?,?)",
            3, 3, 3, true, false);
  }
  {
    do_stmt("interlcace & no-preCreateTB", taos, &option,
            "insert into stmt2_testdb_1.? using stb (t1,t2)tags(1,'abc') (ts,b)values(?,?)", 3, 3, 3, false, false);
  }
  {
    do_stmt("interlcace & no-preCreateTB", taos, &option,
            "insert into stmt2_testdb_1.stb (ts,b,tbname,t1,t2) values(?,?,?,?,?)", 3, 3, 3, true, false);
  }
  // interlace = 0
  option = {0, false, false, NULL, NULL};
  {
    do_stmt("no-interlcace & no-preCreateTB", taos, &option,
            "insert into ? using stb (t1,t2)tags(?,?) (ts,b)values(?,?)", 3, 3, 3, true, false);
  }
  {
    do_stmt("no-interlcace & no-preCreateTB", taos, &option,
            "insert into stmt2_testdb_1.stb (ts,b,tbname,t1,t2) values(?,?,?,?,?)", 3, 3, 3, true, false);
  }

  do_query(taos, "drop database if exists stmt2_testdb_1");
  (void)tsem_destroy(&aa->sem);
  taosMemFree(aa);
  taos_close(taos);
}

// TD-33417
// TS-6515
// TD-35141
TEST(stmt2Case, stmt2_insert_non_statndard) {
  TAOS* taos = taos_connect("localhost", "root", "taosdata", "", 0);
  ASSERT_NE(taos, nullptr);
  do_query(taos, "drop database if exists stmt2_testdb_6");
  do_query(taos, "create database IF NOT EXISTS stmt2_testdb_6");
  do_query(taos,
           "create stable stmt2_testdb_6.stb1  (ts timestamp, int_col int,long_col bigint,double_col "
           "double,bool_col bool,binary_col binary(20),nchar_col nchar(20),varbinary_col varbinary(20),geometry_col "
           "geometry(200)) tags(int_tag int,long_tag bigint,double_tag double,bool_tag bool,binary_tag "
           "binary(20),nchar_tag nchar(20),varbinary_tag varbinary(20),geometry_tag geometry(200));");
  do_query(taos, "use stmt2_testdb_6");
  do_error_query(taos, "INSERT INTO stmt2_testdb_6.stb1 (tbname,ts)VALUES (?,?)", TSDB_CODE_TSC_INVALID_OPERATION);

  TAOS_STMT2_OPTION option = {0, true, true, NULL, NULL};

  // less cols and tags using stb
  {
    TAOS_STMT2* stmt = taos_stmt2_init(taos, &option);
    ASSERT_NE(stmt, nullptr);
    const char* sql = "INSERT INTO stmt2_testdb_6.? using stmt2_testdb_6.stb1 (int_tag)tags(1) (ts)  VALUES (?)";
    printf("stmt2 [%s] : %s\n", "less params", sql);
    int code = taos_stmt2_prepare(stmt, sql, 0);
    checkError(stmt, code);
    // test get fields
    int             fieldNum = 0;
    TAOS_FIELD_ALL* pFields = NULL;
    code = taos_stmt2_get_fields(stmt, &fieldNum, &pFields);
    checkError(stmt, code);
    ASSERT_EQ(fieldNum, 2);
    ASSERT_STREQ(pFields[0].name, "tbname");
    ASSERT_STREQ(pFields[1].name, "ts");

    int total_affect_rows = 0;

    int     t64_len[2] = {sizeof(int64_t), sizeof(int64_t)};
    int     tag_i = 0;
    int     tag_l = sizeof(int);
    int64_t ts[2] = {1591060628000, 1591060628100};
    for (int i = 0; i < 3; i++) {
      ts[0] += 1000;
      ts[1] += 1000;

      TAOS_STMT2_BIND tags1 = {TSDB_DATA_TYPE_INT, &tag_i, &tag_l, NULL, 1};
      TAOS_STMT2_BIND tags2 = {TSDB_DATA_TYPE_INT, &tag_i, &tag_l, NULL, 1};
      TAOS_STMT2_BIND params1 = {TSDB_DATA_TYPE_TIMESTAMP, &ts, &t64_len[0], NULL, 2};
      TAOS_STMT2_BIND params2 = {TSDB_DATA_TYPE_TIMESTAMP, &ts, &t64_len[0], NULL, 2};

      TAOS_STMT2_BIND* tagv[2] = {&tags1, &tags2};
      TAOS_STMT2_BIND* paramv[2] = {&params1, &params2};
      char*            tbname[2] = {"tb1", "tb2"};
      TAOS_STMT2_BINDV bindv = {2, &tbname[0], tagv, &paramv[0]};
      code = taos_stmt2_bind_param(stmt, &bindv, -1);
      checkError(stmt, code);

      code = taos_stmt2_get_fields(stmt, &fieldNum, &pFields);
      checkError(stmt, code);
      ASSERT_EQ(fieldNum, 2);
      ASSERT_STREQ(pFields[0].name, "tbname");
      ASSERT_STREQ(pFields[1].name, "ts");

      int affected_rows;
      taos_stmt2_exec(stmt, &affected_rows);
      total_affect_rows += affected_rows;
      checkError(stmt, code);

      code = taos_stmt2_get_fields(stmt, &fieldNum, &pFields);
      checkError(stmt, code);
      ASSERT_EQ(fieldNum, 2);
      ASSERT_STREQ(pFields[0].name, "tbname");
      ASSERT_STREQ(pFields[1].name, "ts");
    }

    ASSERT_EQ(total_affect_rows, 12);
    taos_stmt2_close(stmt);
  }

  // less cols and tags
  {
    TAOS_STMT2*       stmt = taos_stmt2_init(taos, &option);
    TAOS_STMT2_OPTION option = {0, false, false, NULL, NULL};
    ASSERT_NE(stmt, nullptr);
    const char* sql = "INSERT INTO stmt2_testdb_6.stb1 (ts,int_tag,tbname)  VALUES (?,?,?)";
    printf("stmt2 [%s] : %s\n", "less params", sql);
    int code = taos_stmt2_prepare(stmt, sql, 0);
    checkError(stmt, code);
    int total_affect_rows = 0;

    int     t64_len[2] = {sizeof(int64_t), sizeof(int64_t)};
    int     tag_i = 0;
    int     tag_l = sizeof(int);
    int64_t ts[2] = {1591060628000, 1591060628100};
    for (int i = 0; i < 3; i++) {
      ts[0] += 1000;
      ts[1] += 1000;

      TAOS_STMT2_BIND tags1 = {TSDB_DATA_TYPE_INT, &tag_i, &tag_l, NULL, 1};
      TAOS_STMT2_BIND tags2 = {TSDB_DATA_TYPE_INT, &tag_i, &tag_l, NULL, 1};
      TAOS_STMT2_BIND params1 = {TSDB_DATA_TYPE_TIMESTAMP, &ts, &t64_len[0], NULL, 2};
      TAOS_STMT2_BIND params2 = {TSDB_DATA_TYPE_TIMESTAMP, &ts, &t64_len[0], NULL, 2};

      TAOS_STMT2_BIND* tagv[2] = {&tags1, &tags2};
      TAOS_STMT2_BIND* paramv[2] = {&params1, &params2};
      char*            tbname[2] = {"tb1", "tb2"};
      TAOS_STMT2_BINDV bindv = {2, &tbname[0], &tagv[0], &paramv[0]};
      code = taos_stmt2_bind_param(stmt, &bindv, -1);
      checkError(stmt, code);

      int affected_rows;
      taos_stmt2_exec(stmt, &affected_rows);
      total_affect_rows += affected_rows;

      checkError(stmt, code);
    }

    ASSERT_EQ(total_affect_rows, 12);
    taos_stmt2_close(stmt);
  }

  // disorder cols and tags
  {
    TAOS_STMT2_OPTION option = {0, false, false, NULL, NULL};
    TAOS_STMT2*       stmt = taos_stmt2_init(taos, &option);
    ASSERT_NE(stmt, nullptr);
    do_query(taos,
             "INSERT INTO stmt2_testdb_6.stb1 (ts, int_tag, tbname)  VALUES (1591060627000, 5, 'tb5')(1591060627000, "
             "6,'tb6')");
    const char* sql = "INSERT INTO stmt2_testdb_6.stb1 (binary_tag,int_col,tbname,ts,int_tag)  VALUES (?,?,?,?,?)";
    printf("stmt2 [%s] : %s\n", "disorder params", sql);
    int code = taos_stmt2_prepare(stmt, sql, 0);
    checkError(stmt, code);

    int     tag_i = 0;
    int     tag_l = sizeof(int);
    int     tag_bl = 3;
    int64_t ts[2] = {1591060628000, 1591060628100};
    int64_t ts_2[2] = {1591060628800, 1591060628900};
    int     t64_len[2] = {sizeof(int64_t), sizeof(int64_t)};
    int     coli[2] = {1, 2};
    int     coli_2[2] = {3, 4};
    int     ilen[2] = {sizeof(int), sizeof(int)};
    int     total_affect_rows = 0;
    for (int i = 0; i < 3; i++) {
      ts[0] += 1000;
      ts[1] += 1000;
      ts_2[0] += 1000;
      ts_2[1] += 1000;

      TAOS_STMT2_BIND tags[2][2] = {
          {{TSDB_DATA_TYPE_BINARY, (void*)"abc", &tag_bl, NULL, 1}, {TSDB_DATA_TYPE_INT, &tag_i, &tag_l, NULL, 1}},
          {{TSDB_DATA_TYPE_BINARY, (void*)"def", &tag_bl, NULL, 1}, {TSDB_DATA_TYPE_INT, &tag_i, &tag_l, NULL, 1}}};
      TAOS_STMT2_BIND params[2][2] = {
          {{TSDB_DATA_TYPE_INT, &coli[0], &ilen[0], NULL, 2}, {TSDB_DATA_TYPE_TIMESTAMP, &ts[0], &t64_len[0], NULL, 2}},
          {{TSDB_DATA_TYPE_INT, &coli_2[0], &ilen[0], NULL, 2},
           {TSDB_DATA_TYPE_TIMESTAMP, &ts_2[0], &t64_len[0], NULL, 2}}};

      TAOS_STMT2_BIND* tagv[2] = {&tags[0][0], &tags[1][0]};
      TAOS_STMT2_BIND* paramv[2] = {&params[0][0], &params[1][0]};
      char*            tbname[2] = {"tb5", "tb6"};
      TAOS_STMT2_BINDV bindv = {2, &tbname[0], &tagv[0], &paramv[0]};
      code = taos_stmt2_bind_param(stmt, &bindv, -1);
      checkError(stmt, code);

      int affected_rows;
      taos_stmt2_exec(stmt, &affected_rows);
      total_affect_rows += affected_rows;
      checkError(stmt, code);
    }
    ASSERT_EQ(total_affect_rows, 12);
    taos_stmt2_close(stmt);
  }

  // pk error
  {
    TAOS_STMT2* stmt = taos_stmt2_init(taos, &option);
    ASSERT_NE(stmt, nullptr);
    const char* sql =
        "INSERT INTO stmt2_testdb_6.? using  stmt2_testdb_6.stb1 (int_tag)tags(1) (int_col,ts)VALUES (?,?)";
    printf("stmt2 [%s] : %s\n", "PK error", sql);
    int code = taos_stmt2_prepare(stmt, sql, 0);
    checkError(stmt, code);

    int     tag_i = 0;
    int     tag_l = sizeof(int);
    int     tag_bl = 3;
    int64_t ts[2] = {1591060628000, NULL};
    int     t64_len[2] = {sizeof(int64_t), sizeof(int64_t)};
    int     coli[2] = {1, 2};
    int     ilen[2] = {sizeof(int), sizeof(int)};
    int     total_affect_rows = 0;
    char    is_null[2] = {1, 1};

    TAOS_STMT2_BIND params1[2] = {{TSDB_DATA_TYPE_INT, &coli, &ilen[0], is_null, 2},
                                  {TSDB_DATA_TYPE_TIMESTAMP, &ts, &t64_len[0], is_null, 2}};

    TAOS_STMT2_BIND* paramv = &params1[0];
    char*            tbname = "tb3";
    TAOS_STMT2_BINDV bindv = {1, &tbname, NULL, &paramv};
    code = taos_stmt2_bind_param(stmt, &bindv, -1);
    ASSERT_EQ(code, TSDB_CODE_PAR_PRIMARY_KEY_IS_NULL);

    taos_stmt2_close(stmt);
  }
  // TD-34123 disorder pk ts
  {
    do_query(taos, "create stable stmt2_testdb_6.stb2  (ts timestamp, int_col int PRIMARY KEY) tags(int_tag int);");
    TAOS_STMT2* stmt = taos_stmt2_init(taos, &option);
    ASSERT_NE(stmt, nullptr);
    const char* sql =
        "INSERT INTO stmt2_testdb_6.? using  stmt2_testdb_6.stb2 (int_tag)tags(1) (ts,int_col)VALUES (?,?)";
    printf("stmt2 [%s] : %s\n", "disorder pk ts", sql);
    int code = taos_stmt2_prepare(stmt, sql, 0);
    checkError(stmt, code);

    int     tag_i = 0;
    int     tag_l = sizeof(int);
    int     tag_bl = 3;
    int64_t ts[5] = {1591060628003, 1591060628002, 1591060628002, 1591060628002, 1591060628001};
    int     t64_len[5] = {sizeof(int64_t), sizeof(int64_t), sizeof(int64_t), sizeof(int64_t), sizeof(int64_t)};
    int     coli[5] = {1, 4, 4, 3, 2};
    int     ilen[5] = {sizeof(int), sizeof(int), sizeof(int), sizeof(int), sizeof(int)};
    char    is_null[2] = {1, 1};

    TAOS_STMT2_BIND params1[2] = {
        {TSDB_DATA_TYPE_TIMESTAMP, &ts, &t64_len[0], NULL, 5},
        {TSDB_DATA_TYPE_INT, &coli, &ilen[0], NULL, 5},
    };

    TAOS_STMT2_BIND* paramv = &params1[0];
    char*            tbname = "tb3";
    TAOS_STMT2_BINDV bindv = {1, &tbname, NULL, &paramv};
    code = taos_stmt2_bind_param(stmt, &bindv, -1);
    checkError(stmt, code);

    int affected_rows;
    taos_stmt2_exec(stmt, &affected_rows);
    checkError(stmt, code);
    ASSERT_EQ(affected_rows, 4);

    int64_t         ts2[2] = {1591060628003, 1591060628002};
    int             t64_len2[2] = {sizeof(int64_t), sizeof(int64_t)};
    int             coli2[2] = {1, 2};
    int             ilen2[2] = {sizeof(int), sizeof(int)};
    TAOS_STMT2_BIND params2[2] = {
        {TSDB_DATA_TYPE_TIMESTAMP, &ts2, &t64_len2[0], NULL, 2},
        {TSDB_DATA_TYPE_INT, &coli2, &ilen2[0], NULL, 2},
    };
    TAOS_STMT2_BIND* paramv2 = &params2[0];
    TAOS_STMT2_BINDV bindv2 = {1, &tbname, NULL, &paramv2};
    code = taos_stmt2_bind_param(stmt, &bindv2, -1);
    checkError(stmt, code);

    int affected_rows2;
    taos_stmt2_exec(stmt, &affected_rows2);
    checkError(stmt, code);
    ASSERT_EQ(affected_rows2, 2);

    taos_stmt2_close(stmt);
  }

  // get fields insert into ? valuse
  {
    TAOS_STMT2* stmt = taos_stmt2_init(taos, &option);
    ASSERT_NE(stmt, nullptr);
    do_query(taos, "create table stmt2_testdb_6.ntb(ts timestamp, b binary(10))");
    do_query(taos, "use stmt2_testdb_6");
    const char* sql = "INSERT INTO ? VALUES (?,?)";
    printf("stmt2 [%s] : %s\n", "get fields", sql);
    int code = taos_stmt2_prepare(stmt, sql, 0);
    checkError(stmt, code);

    char*            tbname = "ntb";
    TAOS_STMT2_BINDV bindv = {1, &tbname, NULL, NULL};
    code = taos_stmt2_bind_param(stmt, &bindv, -1);
    ASSERT_EQ(code, 0);

    int             fieldNum = 0;
    TAOS_FIELD_ALL* pFields = NULL;
    code = taos_stmt2_get_fields(stmt, &fieldNum, &pFields);
    checkError(stmt, code);
    ASSERT_EQ(fieldNum, 3);
    ASSERT_STREQ(pFields[0].name, "tbname");
    ASSERT_STREQ(pFields[1].name, "ts");
    ASSERT_STREQ(pFields[2].name, "b");

    taos_stmt2_close(stmt);
  }

  // get fields cache error
  {
    TAOS_STMT2* stmt = taos_stmt2_init(taos, &option);
    ASSERT_NE(stmt, nullptr);
    const char* sql = " INSERT INTO ? using stmt2_testdb_6.stb1(int_tag) tags(1)(ts) VALUES(?) ";
    printf("stmt2 [%s] : %s\n", "get fields", sql);
    int code = taos_stmt2_prepare(stmt, sql, 0);
    checkError(stmt, code);

    int             fieldNum = 0;
    TAOS_FIELD_ALL* pFields = NULL;
    code = taos_stmt2_get_fields(stmt, &fieldNum, &pFields);
    checkError(stmt, code);
    ASSERT_EQ(fieldNum, 2);
    ASSERT_STREQ(pFields[0].name, "tbname");
    ASSERT_STREQ(pFields[1].name, "ts");

    char*            tbname = "stmt2_testdb_6.中文表名";
    TAOS_STMT2_BINDV bindv = {1, &tbname, NULL, NULL};
    code = taos_stmt2_bind_param(stmt, &bindv, -1);
    ASSERT_EQ(code, TSDB_CODE_TSC_STMT_TBNAME_ERROR);

    taos_stmt2_close(stmt);
  }

  // null sql
  {
    TAOS_STMT2* stmt = taos_stmt2_init(taos, &option);
    ASSERT_NE(stmt, nullptr);
    const char* sql = "";
    printf("stmt2 [%s] : %s\n", "null sql", sql);
    int code = taos_stmt2_prepare(stmt, sql, 0);
    ASSERT_EQ(code, TSDB_CODE_PAR_SYNTAX_ERROR);
    ASSERT_STREQ(taos_stmt2_error(stmt), "stmt only support 'SELECT' or 'INSERT'");

    taos_stmt2_close(stmt);
  }

  do_query(taos, "drop database if exists stmt2_testdb_6");
  taos_close(taos);
}

void asyncInsertDB(void* param, TAOS_RES* pRes, int code) {
  ASSERT_EQ(code, TSDB_CODE_SUCCESS);
  return;
}

// TD-33419
// TD-34075
// TD-34504
TEST(stmt2Case, stmt2_insert_db) {
  TAOS* taos = taos_connect("localhost", "root", "taosdata", "", 0);
  ASSERT_NE(taos, nullptr);
  do_query(taos, "drop database if exists stmt2_testdb_12");
  do_query(taos, "create database IF NOT EXISTS stmt2_testdb_12");
  do_query(taos, "create stable `stmt2_testdb_12`.`stb1`(ts timestamp, int_col int) tags(int_tag int)");
  do_query(taos,
           "INSERT INTO `stmt2_testdb_12`.`stb1` (ts,int_tag,tbname)  VALUES "
           "(1591060627000,1,'tb1')(1591060627000,2,'tb2')");

  TAOS_STMT2_OPTION option = {0, true, true, NULL, NULL};

  // test 1
  TAOS_STMT2* stmt = taos_stmt2_init(taos, &option);
  ASSERT_NE(stmt, nullptr);
  const char* sql = "INSERT INTO `stmt2_testdb_12`.`stb1` (ts,int_tag,tbname)  VALUES (?,?,?)";

  int     t64_len[2] = {sizeof(int64_t), sizeof(int64_t)};
  int     tag_i = 0;
  int     tag_l = sizeof(int);
  int64_t ts[2] = {1591060628000, 1591060628100};
  int     total_affect_rows = 0;

  TAOS_STMT2_BIND tags1 = {TSDB_DATA_TYPE_INT, &tag_i, &tag_l, NULL, 1};
  TAOS_STMT2_BIND tags2 = {TSDB_DATA_TYPE_INT, &tag_i, &tag_l, NULL, 1};
  TAOS_STMT2_BIND params1 = {TSDB_DATA_TYPE_TIMESTAMP, &ts, &t64_len[0], NULL, 2};
  TAOS_STMT2_BIND params2 = {TSDB_DATA_TYPE_TIMESTAMP, &ts, &t64_len[0], NULL, 2};

  TAOS_STMT2_BIND* tagv[2] = {&tags1, &tags2};
  TAOS_STMT2_BIND* paramv[2] = {&params1, &params2};
  char*            tbname[2] = {"tb1", "tb2"};
  TAOS_STMT2_BINDV bindv = {2, &tbname[0], &tagv[0], &paramv[0]};

  for (int i = 0; i < 3; i++) {
    int code = taos_stmt2_prepare(stmt, sql, 0);
    checkError(stmt, code);

    ts[0] += 1000;
    ts[1] += 1000;

    code = taos_stmt2_bind_param(stmt, &bindv, -1);
    checkError(stmt, code);

    int affected_rows;
    code = taos_stmt2_exec(stmt, &affected_rows);
    total_affect_rows += affected_rows;
    checkError(stmt, code);
  }

  ASSERT_EQ(total_affect_rows, 12);
  taos_stmt2_close(stmt);

  // test 2
  total_affect_rows = 0;
  option = {0, false, false, NULL, NULL};
  do_query(taos, "use stmt2_testdb_12");
  stmt = taos_stmt2_init(taos, &option);
  ASSERT_NE(stmt, nullptr);
  sql = "INSERT INTO stb1 (ts,int_tag,tbname)  VALUES (?,?,?)";

  for (int i = 0; i < 3; i++) {
    int code = taos_stmt2_prepare(stmt, sql, 0);
    checkError(stmt, code);

    ts[0] += 1000;
    ts[1] += 1000;

    code = taos_stmt2_bind_param(stmt, &bindv, -1);
    checkError(stmt, code);

    int affected_rows;
    taos_stmt2_exec(stmt, &affected_rows);
    total_affect_rows += affected_rows;
    checkError(stmt, code);
  }

  ASSERT_EQ(total_affect_rows, 12);
  taos_stmt2_close(stmt);

  // test 3
  option = {0, true, true, asyncInsertDB, NULL};
  do_query(taos, "use stmt2_testdb_12");
  stmt = taos_stmt2_init(taos, &option);
  ASSERT_NE(stmt, nullptr);
  sql = "INSERT INTO stb1 (ts,int_tag,tbname)  VALUES (?,?,?)";

  for (int i = 0; i < 3; i++) {
    int code = taos_stmt2_prepare(stmt, sql, 0);
    checkError(stmt, code);

    ts[0] += 1000;
    ts[1] += 1000;

    code = taos_stmt2_bind_param(stmt, &bindv, -1);
    checkError(stmt, code);

    code = taos_stmt2_exec(stmt, NULL);
    checkError(stmt, code);
  }

  taos_stmt2_close(stmt);

  do_query(taos, "drop database if exists stmt2_testdb_12");
  taos_close(taos);
}

TEST(stmt2Case, stmt2_insert_duplicate) {
  TAOS* taos = taos_connect("localhost", "root", "taosdata", "", 0);
  ASSERT_NE(taos, nullptr);
  do_query(taos, "drop database if exists stmt2_testdb_18");
  do_query(taos, "create database IF NOT EXISTS stmt2_testdb_18");
  do_query(taos, "create stable `stmt2_testdb_18`.`stb1`(ts timestamp, int_col int) tags(int_tag int)");
  do_query(taos,
           "INSERT INTO `stmt2_testdb_18`.`stb1` (ts,int_tag,tbname)  VALUES "
           "(1591060627000,1,'tb1')");

  TAOS_STMT2_OPTION option = {0, true, true, NULL, NULL};

  // test 1
  TAOS_STMT2* stmt = taos_stmt2_init(taos, &option);
  ASSERT_NE(stmt, nullptr);
  const char* sql = "INSERT INTO `stmt2_testdb_18`.`stb1` (ts,int_col,tbname)  VALUES (?,?,?)";
  int         code = taos_stmt2_prepare(stmt, sql, 0);
  checkError(stmt, code);

  int     t64_len[2] = {sizeof(int64_t), sizeof(int64_t)};
  int     tag_i[2] = {1, 2};
  int     tag_l[2] = {sizeof(int), sizeof(int)};
  int64_t ts[2] = {1591060628000, 1591060629000};
  int     total_affect_rows = 0;

  TAOS_STMT2_BIND params1[2] = {{TSDB_DATA_TYPE_TIMESTAMP, &ts[0], &t64_len[0], NULL, 1},
                                {TSDB_DATA_TYPE_INT, &tag_i[0], &tag_l[0], NULL, 1}};

  TAOS_STMT2_BIND* paramv[2] = {&params1[0], &params1[1]};
  char*            tbname[2] = {"tb1"};

  TAOS_STMT2_BINDV bindv = {1, &tbname[0], NULL, &paramv[0]};

  for (int i = 0; i < 3; i++) {
    code = taos_stmt2_bind_param(stmt, &bindv, -1);
    checkError(stmt, code);
  }
  int affected_rows;
  code = taos_stmt2_exec(stmt, &affected_rows);
  ASSERT_EQ(affected_rows, 3);
  checkError(stmt, code);  // ASSERT_STREQ(taos_stmt2_error(stmt), "Table name duplicated");
  taos_stmt2_close(stmt);

  do_query(taos, "select * from `stmt2_testdb_18`.`tb1`");
  do_query(taos, "drop database if exists stmt2_testdb_18");
  taos_close(taos);
}

void taos_retrieve_call_back(void* param, TAOS_RES* tres, int numOfRows) {
  if (numOfRows > 0) {
    // synchronous API to retrieve a row from batch of records
    TAOS_ROW row = taos_fetch_row(tres);
    ASSERT_NE(row, nullptr);
    ASSERT_EQ(strncmp((char*)row[0], "tb1", 3), 0);
    ASSERT_EQ(strncmp((char*)row[1], "abc", 3), 0);
    ASSERT_EQ(strncmp((char*)row[2], "abc", 3), 0);

    row = taos_fetch_row(tres);
    ASSERT_NE(row, nullptr);
    ASSERT_EQ(strncmp((char*)row[0], "tb2", 3), 0);
    ASSERT_EQ(strncmp((char*)row[1], "xyz", 3), 0);
    ASSERT_EQ(strncmp((char*)row[2], "abc", 3), 0);
    taos_fetch_rows_a(tres, taos_retrieve_call_back, param);

  } else {
    ASSERT_EQ(tsem_post(&((AsyncArgs*)param)->sem), TSDB_CODE_SUCCESS);
  }
}

void asyncExec(void* param, TAOS_RES* res, int code) {
  ASSERT_EQ(code, TSDB_CODE_SUCCESS);
  taos_fetch_rows_a(res, taos_retrieve_call_back, param);
  return;
}

TEST(stmt2Case, stmt2_query) {
  TAOS* taos = taos_connect("localhost", "root", "taosdata", "", 0);
  ASSERT_NE(taos, nullptr);
  do_query(taos, "drop database if exists stmt2_testdb_7");
  do_query(taos, "create database IF NOT EXISTS stmt2_testdb_7");
  do_query(taos, "create stable stmt2_testdb_7.stb (ts timestamp, b binary(10)) tags(t1 int, t2 binary(10))");
  do_query(taos,
           "insert into stmt2_testdb_7.tb1 using stmt2_testdb_7.stb tags(1,'abc') values(1591060628000, "
           "'abc'),(1591060628001,'def'),(1591060628002, 'hij')");
  do_query(taos,
           "insert into stmt2_testdb_7.tb2 using stmt2_testdb_7.stb tags(2,'xyz') values(1591060628000, "
           "'abc'),(1591060628001,'def'),(1591060628004, 'hij')");
  do_query(taos, "use stmt2_testdb_7");

  // sync query
  {
    TAOS_STMT2_OPTION option = {0, true, true, NULL, NULL};

    TAOS_STMT2* stmt = taos_stmt2_init(taos, &option);
    ASSERT_NE(stmt, nullptr);

    const char* sql = "select tbname,t2,b from stmt2_testdb_7.stb where ts = ? order by tbname";
    int         code = taos_stmt2_prepare(stmt, sql, 0);
    checkError(stmt, code);

    int             fieldNum = 0;
    TAOS_FIELD_ALL* pFields = NULL;
    code = taos_stmt2_get_fields(stmt, &fieldNum, &pFields);
    checkError(stmt, code);

    ASSERT_EQ(fieldNum, 1);

    int              t64_len = sizeof(int64_t);
    int64_t          ts = 1591060628000;
    TAOS_STMT2_BIND  params = {TSDB_DATA_TYPE_TIMESTAMP, &ts, &t64_len, NULL, 1};
    TAOS_STMT2_BIND* paramv = &params;
    TAOS_STMT2_BINDV bindv = {1, NULL, NULL, &paramv};
    code = taos_stmt2_bind_param(stmt, &bindv, -1);
    checkError(stmt, code);

    taos_stmt2_exec(stmt, NULL);
    checkError(stmt, code);

    taos_stmt2_close(stmt);
  }

  // async query with async fetch
  {
    AsyncArgs* aa = (AsyncArgs*)taosMemMalloc(sizeof(AsyncArgs));
    aa->async_affected_rows = 0;
    ASSERT_EQ(tsem_init(&aa->sem, 0, 0), TSDB_CODE_SUCCESS);

    TAOS_STMT2_OPTION option = {0, true, true, asyncExec, (void*)aa};

    TAOS_STMT2* stmt = taos_stmt2_init(taos, &option);
    ASSERT_NE(stmt, nullptr);

    const char* sql = "select tbname,t2,b from stmt2_testdb_7.stb where ts = ? order by tbname";
    int         code = taos_stmt2_prepare(stmt, sql, 0);
    checkError(stmt, code);

    int             fieldNum = 0;
    TAOS_FIELD_ALL* pFields = NULL;
    code = taos_stmt2_get_fields(stmt, &fieldNum, &pFields);
    checkError(stmt, code);

    ASSERT_EQ(fieldNum, 1);

    int              t64_len = sizeof(int64_t);
    int64_t          ts = 1591060628000;
    TAOS_STMT2_BIND  params = {TSDB_DATA_TYPE_TIMESTAMP, &ts, &t64_len, NULL, 1};
    TAOS_STMT2_BIND* paramv = &params;
    TAOS_STMT2_BINDV bindv = {1, NULL, NULL, &paramv};
    code = taos_stmt2_bind_param(stmt, &bindv, -1);
    checkError(stmt, code);

    taos_stmt2_exec(stmt, NULL);
    checkError(stmt, code);

    tsem_wait(&aa->sem);
    tsem_destroy(&aa->sem);
    taosMemFree(aa);

    taos_stmt2_close(stmt);
  }

  // int code = taos_stmt2_prepare(stmt, "select tbname,t2,b from stmt2_testdb_7.stb where ts = ? and tbname = ?", 0);
  // checkError(stmt, code);

  // code = taos_stmt2_get_fields(stmt, &fieldNum, &pFields);
  // checkError(stmt, code);

  // ASSERT_EQ(fieldNum, 2);

  // int32_t b_len = 3;

  // TAOS_STMT2_BIND  params2[2] = {{TSDB_DATA_TYPE_TIMESTAMP, &ts, &t64_len, NULL, 1},
  //                                {TSDB_DATA_TYPE_BINARY, (void*)"tb1", &b_len, NULL, 1}};
  // TAOS_STMT2_BIND* paramv2[] = {&params2[0], &params2[1]};
  // TAOS_STMT2_BINDV bindv2 = {1, NULL, NULL, &paramv2[0]};

  // code = taos_stmt2_bind_param(stmt, &bindv2, -1);
  // checkError(stmt, code);

  // taos_stmt2_exec(stmt, NULL);
  // checkError(stmt, code);

  // TAOS_RES* pRes = taos_stmt2_result(stmt);
  // ASSERT_NE(pRes, nullptr);

  // TAOS_ROW row = taos_fetch_row(pRes);
  // ASSERT_NE(row, nullptr);
  // ASSERT_EQ(strncmp((char*)row[0], "tb1", 3), 0);
  // ASSERT_EQ(strncmp((char*)row[1], "abc", 3), 0);
  // ASSERT_EQ(strncmp((char*)row[2], "abc", 3), 0);

  do_query(taos, "drop database if exists stmt2_testdb_7");
  taos_close(taos);
}

void asyncSelectError(void* param, TAOS_RES* pRes, int code) {
  taosMsleep(500);
  // wrong usage 3 : sync fetch in callback
  taos_fetch_row(pRes);
  ASSERT_EQ(terrno, TSDB_CODE_TSC_INVALID_OPERATION);

  ((AsyncArgs*)param)->async_affected_rows = taos_affected_rows(pRes);
  ASSERT_EQ(tsem_post(&((AsyncArgs*)param)->sem), TSDB_CODE_SUCCESS);
}

TEST(stmt2Case, query_error) {
  TAOS* taos = taos_connect("localhost", "root", "taosdata", "", 0);
  ASSERT_NE(taos, nullptr);
  do_query(taos, "drop database if exists stmt2_testdb_27");
  do_query(taos, "create database IF NOT EXISTS stmt2_testdb_27");
  do_query(taos, "create stable stmt2_testdb_27.stb (ts timestamp, b binary(10)) tags(t1 int, t2 binary(10))");
  do_query(taos,
           "insert into stmt2_testdb_27.tb1 using stmt2_testdb_27.stb tags(1,'abc') values(1591060628000, "
           "'abc'),(1591060628001,'def'),(1591060628002, 'hij')");
  do_query(taos,
           "insert into stmt2_testdb_27.tb2 using stmt2_testdb_27.stb tags(2,'xyz') values(1591060628000, "
           "'abc'),(1591060628001,'def'),(1591060628004, 'hij')");
  do_query(taos, "use stmt2_testdb_27");

  TAOS_STMT2_OPTION option = {0, true, true, NULL, NULL};

  // no tbname
  {
    TAOS_STMT2* stmt = taos_stmt2_init(taos, &option);
    ASSERT_NE(stmt, nullptr);

    int code = taos_stmt2_prepare(stmt, "select * from ? where ts = ?", 0);
    ASSERT_EQ(code, TSDB_CODE_PAR_SYNTAX_ERROR);
    ASSERT_STREQ(taos_stmt2_error(stmt), "syntax error near \"? where ts = ?\"");
    taos_stmt2_close(stmt);
  }

  // tbname not exist
  {
    TAOS_STMT2* stmt = taos_stmt2_init(taos, &option);
    ASSERT_NE(stmt, nullptr);

    int code = taos_stmt2_prepare(stmt, "select * from stmt2_testdb_27.tb_not_exist where ts = ?", 0);
    checkError(stmt, code);

    int fieldNum = 0;
    code = taos_stmt2_get_fields(stmt, &fieldNum, NULL);
    checkError(stmt, code);

    ASSERT_EQ(fieldNum, 1);

    int              t64_len = sizeof(int64_t);
    int64_t          ts = 1591060628000;
    TAOS_STMT2_BIND  params = {TSDB_DATA_TYPE_TIMESTAMP, &ts, &t64_len, NULL, 1};
    TAOS_STMT2_BIND* paramv = &params;
    TAOS_STMT2_BINDV bindv = {1, NULL, NULL, &paramv};
    code = taos_stmt2_bind_param(stmt, &bindv, -1);
    ASSERT_EQ(code, TSDB_CODE_PAR_TABLE_NOT_EXIST);
    ASSERT_STREQ(taos_stmt2_error(stmt), "Fail to get table info, error: Table does not exist");
    taos_stmt2_close(stmt);
  }

  {
    AsyncArgs* aa = (AsyncArgs*)taosMemMalloc(sizeof(AsyncArgs));
    aa->async_affected_rows = 0;
    ASSERT_EQ(tsem_init(&aa->sem, 0, 0), TSDB_CODE_SUCCESS);

    TAOS_STMT2_OPTION option = {0, true, true, asyncSelectError, (void*)aa};
    TAOS_STMT2*       stmt = taos_stmt2_init(taos, &option);
    ASSERT_NE(stmt, nullptr);

    int code =
        taos_stmt2_prepare(stmt, "select tbname,b,t1,t2 from stmt2_testdb_27.stb where ts = ? order by tbname", 0);
    checkError(stmt, code);

    int fieldNum = 0;
    code = taos_stmt2_get_fields(stmt, &fieldNum, NULL);
    checkError(stmt, code);

    ASSERT_EQ(fieldNum, 1);

    int              t64_len = sizeof(int64_t);
    int64_t          ts = 1591060628000;
    TAOS_STMT2_BIND  params = {TSDB_DATA_TYPE_TIMESTAMP, &ts, &t64_len, NULL, 1};
    TAOS_STMT2_BIND* paramv = &params;
    TAOS_STMT2_BINDV bindv = {1, NULL, NULL, &paramv};
    code = taos_stmt2_bind_param(stmt, &bindv, -1);
    checkError(stmt, code);

    code = taos_stmt2_exec(stmt, NULL);
    checkError(stmt, code);

    // wrong usage 1 : before call back
    TAOS_RES* pRes = taos_stmt2_result(stmt);
    ASSERT_EQ(pRes, nullptr);

    tsem_wait(&aa->sem);
    tsem_destroy(&aa->sem);
    taosMemoryFree(aa);
    // correct usage 2 : sync fetch in async query
    pRes = taos_stmt2_result(stmt);
    ASSERT_NE(pRes, nullptr);
    TAOS_ROW row = taos_fetch_row(pRes);
    ASSERT_NE(row, nullptr);
    ASSERT_EQ(strncmp((char*)row[0], "tb1", 3), 0);
    ASSERT_EQ(strncmp((char*)row[1], "abc", 3), 0);
    ASSERT_EQ(*(int*)row[2], 1);
    ASSERT_EQ(strncmp((char*)row[3], "abc", 3), 0);

    row = taos_fetch_row(pRes);
    ASSERT_NE(row, nullptr);
    ASSERT_EQ(strncmp((char*)row[0], "tb2", 3), 0);
    ASSERT_EQ(strncmp((char*)row[1], "abc", 3), 0);
    ASSERT_EQ(*(int*)row[2], 2);
    ASSERT_EQ(strncmp((char*)row[3], "xyz", 3), 0);

    do_query(taos, "drop database if exists stmt2_testdb_7");
    taos_stmt2_close(stmt);
  }
  do_query(taos, "drop database if exists stmt2_testdb_27");
  taos_close(taos);
}

TEST(stmt2Case, stmt2_ntb_insert) {
  TAOS* taos = taos_connect("localhost", "root", "taosdata", "", 0);
  ASSERT_NE(taos, nullptr);
  TAOS_STMT2_OPTION option = {0, true, true, NULL, NULL};
  do_query(taos, "drop database if exists stmt2_testdb_8");
  do_query(taos, "create database IF NOT EXISTS stmt2_testdb_8");
  do_query(taos, "create table stmt2_testdb_8.ntb(ts timestamp, b binary(10))");
  do_query(taos, "use stmt2_testdb_8");
  TAOS_STMT2* stmt = taos_stmt2_init(taos, &option);
  ASSERT_NE(stmt, nullptr);

  int total_affected_rows = 0;

  const char* sql = "insert into stmt2_testdb_8.ntb values(?,?)";
  int         code = taos_stmt2_prepare(stmt, sql, 0);
  checkError(stmt, code);
  for (int i = 0; i < 3; i++) {
    int64_t ts[3] = {1591060628000 + i * 3, 1591060628001 + i * 3, 1591060628002 + i * 3};
    int     t64_len[3] = {sizeof(int64_t), sizeof(int64_t), sizeof(int64_t)};
    int     b_len[3] = {5, 5, 5};

    TAOS_STMT2_BIND  params1 = {TSDB_DATA_TYPE_TIMESTAMP, &ts[0], &t64_len[0], NULL, 3};
    TAOS_STMT2_BIND  params2 = {TSDB_DATA_TYPE_BINARY, (void*)"abcdefghijklmnopqrstuvwxyz", &b_len[0], NULL, 3};
    TAOS_STMT2_BIND* paramv1 = &params1;
    TAOS_STMT2_BIND* paramv2 = &params2;

    TAOS_STMT2_BINDV bindv1 = {1, NULL, NULL, &paramv1};
    TAOS_STMT2_BINDV bindv2 = {1, NULL, NULL, &paramv2};

    code = taos_stmt2_bind_param(stmt, &bindv1, 0);
    code = taos_stmt2_bind_param(stmt, &bindv2, 1);
    checkError(stmt, code);

    int affected_rows;
    code = taos_stmt2_exec(stmt, &affected_rows);
    total_affected_rows += affected_rows;
    checkError(stmt, code);
  }
  ASSERT_EQ(total_affected_rows, 9);

  taos_stmt2_close(stmt);
  do_query(taos, "drop database if exists stmt2_testdb_8");
  taos_close(taos);
}

TEST(stmt2Case, stmt2_status_Test) {
  TAOS* taos = taos_connect("localhost", "root", "taosdata", "", 0);
  ASSERT_NE(taos, nullptr);
  TAOS_STMT2_OPTION option = {0, true, true, NULL, NULL};
  TAOS_STMT2*       stmt = taos_stmt2_init(taos, &option);

  int64_t ts[3] = {1591060628000, 1591060628001, 1591060628002};
  int     t64_len[3] = {sizeof(int64_t), sizeof(int64_t), sizeof(int64_t)};

  TAOS_STMT2_BIND  params = {TSDB_DATA_TYPE_TIMESTAMP, &ts[0], &t64_len[0], NULL, 3};
  TAOS_STMT2_BIND* paramv = &params;
  TAOS_STMT2_BINDV bindv1 = {1, NULL, NULL, &paramv};

  int code = taos_stmt2_bind_param(stmt, &bindv1, 0);
  ASSERT_EQ(code, TSDB_CODE_TSC_STMT_BIND_NUMBER_ERROR);
  ASSERT_STREQ(taos_stmt2_error(stmt), "bind number out of range or not match");

  code = taos_stmt2_exec(stmt, NULL);
  ASSERT_EQ(code, TSDB_CODE_TSC_STMT_API_ERROR);
  ASSERT_STREQ(taos_stmt2_error(stmt), "Stmt API usage error");

  const char* sql = "insert into stmt2_testdb_9.ntb values(?,?)";
  code = taos_stmt2_prepare(stmt, sql, 0);
  ASSERT_EQ(code, TSDB_CODE_TSC_STMT_API_ERROR);
  ASSERT_STREQ(taos_stmt2_error(stmt), "Stmt API usage error");

  taos_stmt2_close(stmt);
  taos_close(taos);
}

TEST(stmt2Case, stmt2_nchar) {
  TAOS* taos = taos_connect("localhost", "root", "taosdata", "", 0);
  do_query(taos, "drop database if exists stmt2_testdb_10;");
  do_query(taos, "create database IF NOT EXISTS stmt2_testdb_10;");
  do_query(taos, "use stmt2_testdb_10;");
  do_query(taos,
           "create table m1 (ts timestamp, nchar1 nchar(10), nchar2 nchar(10),nchar3 nchar(10),nchar4 nchar(10),nchar5 "
           "nchar(10),nchar6 nchar(10));");

  // insert 10 records
  struct {
    int64_t ts[10];
    char    blob[10][1];
    char    blob2[10][1];
    char    blob3[10][1];
    char    blob4[10][1];
    char    blob5[10][1];
  } v;

  int32_t* t64_len = (int32_t*)taosMemMalloc(sizeof(int32_t) * 10);
  int32_t* blob_len = (int32_t*)taosMemMalloc(sizeof(int32_t) * 10);
  int32_t* blob_len2 = (int32_t*)taosMemMalloc(sizeof(int32_t) * 10);
  int32_t* blob_len3 = (int32_t*)taosMemMalloc(sizeof(int32_t) * 10);
  int32_t* blob_len4 = (int32_t*)taosMemMalloc(sizeof(int32_t) * 10);
  int32_t* blob_len5 = (int32_t*)taosMemMalloc(sizeof(int32_t) * 10);
  {
    TAOS_STMT2_OPTION option = {0, true, true, NULL, NULL};

    TAOS_STMT2* stmt = taos_stmt2_init(taos, &option);
    ASSERT_NE(stmt, nullptr);
    TAOS_STMT2_BIND params[10];
    char            is_null[10] = {0};

    params[0].buffer_type = TSDB_DATA_TYPE_TIMESTAMP;
    // params[0].buffer_length = sizeof(v.ts[0]);
    params[0].buffer = v.ts;
    params[0].length = t64_len;
    params[0].is_null = is_null;
    params[0].num = 10;

    params[1].buffer_type = TSDB_DATA_TYPE_NCHAR;
    // params[8].buffer_length = sizeof(v.blob2[0]);
    params[1].buffer = v.blob2;
    params[1].length = blob_len2;
    params[1].is_null = is_null;
    params[1].num = 10;

    params[2].buffer_type = TSDB_DATA_TYPE_NCHAR;
    // params[9].buffer_length = sizeof(v.blob[0]);
    params[2].buffer = v.blob3;
    params[2].length = blob_len;
    params[2].is_null = is_null;
    params[2].num = 10;

    params[3].buffer_type = TSDB_DATA_TYPE_NCHAR;
    // params[9].buffer_length = sizeof(v.blob[0]);
    params[3].buffer = v.blob4;
    params[3].length = blob_len;
    params[3].is_null = is_null;
    params[3].num = 10;

    params[4].buffer_type = TSDB_DATA_TYPE_NCHAR;
    // params[9].buffer_length = sizeof(v.blob[0]);
    params[4].buffer = v.blob;
    params[4].length = blob_len;
    params[4].is_null = is_null;
    params[4].num = 10;

    params[5].buffer_type = TSDB_DATA_TYPE_NCHAR;
    // params[9].buffer_length = sizeof(v.blob[0]);
    params[5].buffer = v.blob5;
    params[5].length = blob_len;
    params[5].is_null = is_null;
    params[5].num = 10;

    int len[10] = {0};
    params[6].buffer_type = TSDB_DATA_TYPE_NCHAR;
    // params[9].buffer_length = sizeof(v.blob[0]);
    params[6].buffer = NULL;
    params[6].length = &len[0];
    params[6].is_null = is_null;
    params[6].num = 10;

    int code = taos_stmt2_prepare(
        stmt, "insert into ? (ts, nchar1, nchar2, nchar3, nchar4, nchar5, nchar6) values(?,?,?,?,?,?,?)", 0);
    checkError(stmt, code);

    int64_t ts = 1591060628000;
    for (int i = 0; i < 10; ++i) {
      is_null[i] = 0;

      v.ts[i] = ts++;

      v.blob[i][0] = 'a' + i;
      v.blob2[i][0] = 'f' + i;
      v.blob3[i][0] = 't' + i;
      v.blob4[i][0] = 'A' + i;
      v.blob5[i][0] = 'G' + i;

      blob_len[i] = sizeof(char);
      blob_len2[i] = sizeof(char);
      blob_len3[i] = sizeof(char);
      blob_len4[i] = sizeof(char);
      blob_len5[i] = sizeof(char);
    }

    char*            tbname = "m1";
    TAOS_STMT2_BIND* bind_cols[1] = {&params[0]};
    TAOS_STMT2_BINDV bindv = {1, &tbname, NULL, &bind_cols[0]};
    code = taos_stmt2_bind_param(stmt, &bindv, -1);
    checkError(stmt, code);

    int affected_rows;
    code = taos_stmt2_exec(stmt, &affected_rows);
    checkError(stmt, code);

    ASSERT_EQ(affected_rows, 10);

    taos_stmt2_close(stmt);
  }
  taosMemoryFree(blob_len);
  taosMemoryFree(blob_len2);
  taosMemoryFree(blob_len5);
  taosMemoryFree(blob_len3);
  taosMemoryFree(blob_len4);

  // test null value
  do_query(taos, "create stable stmt2_testdb_10.stb (ts timestamp, b nchar(10)) tags(t1 nchar(10))");
  TAOS_STMT2_OPTION options[2] = {{0, true, true, NULL, NULL}, {0, false, false, NULL, NULL}};
  for (int i = 0; i < 2; i++) {
    TAOS_STMT2* stmt = taos_stmt2_init(taos, &options[i]);
    ASSERT_NE(stmt, nullptr);

    int code =
        taos_stmt2_prepare(stmt, "INSERT INTO stmt2_testdb_10.? using stmt2_testdb_10.stb tags(?) values(?,?)", 0);
    checkError(stmt, code);

    char*            tbname[2] = {"tb1", "tb2"};
    int64_t          ts[2] = {1591060628000, 1591060628001};
    int              t64_len[2] = {sizeof(int64_t), sizeof(int64_t)};
    char             isNull[2] = {1, 0};
    int              nchar_len[2] = {0, 0};
    TAOS_STMT2_BIND  tags = {TSDB_DATA_TYPE_NCHAR, NULL, &nchar_len[1], NULL, 1};
    TAOS_STMT2_BIND* tagv[2] = {&tags, &tags};
    TAOS_STMT2_BIND  params[2] = {{TSDB_DATA_TYPE_TIMESTAMP, &ts[0], &t64_len[0], NULL, 2},
                                  {TSDB_DATA_TYPE_NCHAR, NULL, &nchar_len[0], &isNull[0], 2}};
    TAOS_STMT2_BIND* paramv[2] = {&params[0], &params[0]};
    TAOS_STMT2_BINDV bindv1 = {1, &tbname[i], &tagv[0], &paramv[0]};

    code = taos_stmt2_bind_param(stmt, &bindv1, -1);
    checkError(stmt, code);

    int affected_rows;
    code = taos_stmt2_exec(stmt, &affected_rows);
    checkError(stmt, code);

    ASSERT_EQ(affected_rows, 2);

    taos_stmt2_close(stmt);
  }

  do_query(taos, "drop database if exists stmt2_testdb_10;");
  taos_close(taos);
}

TEST(stmt2Case, all_type) {
  TAOS* taos = taos_connect("localhost", "root", "taosdata", "", 0);
  ASSERT_NE(taos, nullptr);

  do_query(taos, "drop database if exists stmt2_testdb_11");
  do_query(taos, "create database IF NOT EXISTS stmt2_testdb_11");
  do_query(taos,
           "create stable stmt2_testdb_11.stb(ts timestamp, c1 int, c2 bigint, c3 float, c4 double, c5 binary(128), c6 "
           "smallint, c7 "
           "tinyint, c8 bool, c9 nchar(128), c10 geometry(256))TAGS(tts timestamp, t1 int, t2 bigint, t3 float, t4 "
           "double, t5 "
           "binary(128), t6 smallint, t7 tinyint, t8 bool, t9 nchar(128), t10 geometry(256))");

  TAOS_STMT2_OPTION option = {0};
  TAOS_STMT2*       stmt = taos_stmt2_init(taos, &option);
  ASSERT_NE(stmt, nullptr);
  int       code = 0;
  uintptr_t c10len = 0;
  struct {
    int64_t       c1;
    int32_t       c2;
    int64_t       c3;
    float         c4;
    double        c5;
    unsigned char c6[8];
    int16_t       c7;
    int8_t        c8;
    int8_t        c9;
    char          c10[32];
  } v = {1591060628000, 1, 2, 3.0, 4.0, "abcdef", 5, 6, 7, "ijnop"};

  struct {
    int32_t c1;
    int32_t c2;
    int32_t c3;
    int32_t c4;
    int32_t c5;
    int32_t c6;
    int32_t c7;
    int32_t c8;
    int32_t c9;
    int32_t c10;
  } v_len = {sizeof(int64_t), sizeof(int32_t),
             sizeof(int64_t), sizeof(float),
             sizeof(double),  8,
             sizeof(int16_t), sizeof(int8_t),
             sizeof(int8_t),  8};
  TAOS_STMT2_BIND params[11];
  params[0].buffer_type = TSDB_DATA_TYPE_TIMESTAMP;
  params[0].length = (int32_t*)&v_len.c1;
  params[0].buffer = &v.c1;
  params[0].is_null = NULL;
  params[0].num = 1;

  params[1].buffer_type = TSDB_DATA_TYPE_INT;
  params[1].buffer = &v.c2;
  params[1].length = (int32_t*)&v_len.c2;
  params[1].is_null = NULL;
  params[1].num = 1;

  params[2].buffer_type = TSDB_DATA_TYPE_BIGINT;
  params[2].buffer = &v.c3;
  params[2].length = (int32_t*)&v_len.c3;
  params[2].is_null = NULL;
  params[2].num = 1;

  params[3].buffer_type = TSDB_DATA_TYPE_FLOAT;
  params[3].buffer = &v.c4;
  params[3].length = (int32_t*)&v_len.c4;
  params[3].is_null = NULL;
  params[3].num = 1;

  params[4].buffer_type = TSDB_DATA_TYPE_DOUBLE;
  params[4].buffer = &v.c5;
  params[4].length = (int32_t*)&v_len.c5;
  params[4].is_null = NULL;
  params[4].num = 1;

  params[5].buffer_type = TSDB_DATA_TYPE_BINARY;
  params[5].buffer = &v.c6;
  params[5].length = (int32_t*)&v_len.c6;
  params[5].is_null = NULL;
  params[5].num = 1;

  params[6].buffer_type = TSDB_DATA_TYPE_SMALLINT;
  params[6].buffer = &v.c7;
  params[6].length = (int32_t*)&v_len.c7;
  params[6].is_null = NULL;
  params[6].num = 1;

  params[7].buffer_type = TSDB_DATA_TYPE_TINYINT;
  params[7].buffer = &v.c8;
  params[7].length = (int32_t*)&v_len.c8;
  params[7].is_null = NULL;
  params[7].num = 1;

  params[8].buffer_type = TSDB_DATA_TYPE_BOOL;
  params[8].buffer = &v.c9;
  params[8].length = (int32_t*)&v_len.c9;
  params[8].is_null = NULL;
  params[8].num = 1;

  params[9].buffer_type = TSDB_DATA_TYPE_NCHAR;
  params[9].buffer = &v.c10;
  params[9].length = (int32_t*)&v_len.c10;
  params[9].is_null = NULL;
  params[9].num = 1;

  unsigned char* outputGeom1;
  size_t         size1;
  initCtxMakePoint();
  code = doMakePoint(1.000, 2.000, &outputGeom1, &size1);
  checkError(stmt, code);
  params[10].buffer_type = TSDB_DATA_TYPE_GEOMETRY;
  params[10].buffer = outputGeom1;
  params[10].length = (int32_t*)&size1;
  params[10].is_null = NULL;
  params[10].num = 1;

  char* stmt_sql = "insert into stmt2_testdb_11.? using stb tags(?,?,?,?,?,?,?,?,?,?,?)values (?,?,?,?,?,?,?,?,?,?,?)";
  code = taos_stmt2_prepare(stmt, stmt_sql, 0);
  checkError(stmt, code);

  char*            tbname[1] = {"tb1"};
  TAOS_STMT2_BIND* tags = &params[0];
  TAOS_STMT2_BIND* cols = &params[0];
  TAOS_STMT2_BINDV bindv = {1, &tbname[0], &tags, &cols};
  code = taos_stmt2_bind_param(stmt, &bindv, -1);
  checkError(stmt, code);

  int affected_rows;
  code = taos_stmt2_exec(stmt, &affected_rows);
  checkError(stmt, code);
  ASSERT_EQ(affected_rows, 1);
  taos_stmt2_close(stmt);

  option = {0, true, true, NULL, NULL};
  stmt = taos_stmt2_init(taos, &option);
  stmt_sql = "insert into stmt2_testdb_11.stb(tbname,ts,c5,c9,t5,t9)values(?,?,?,?,?,?)";
  code = taos_stmt2_prepare(stmt, stmt_sql, 0);
  checkError(stmt, code);
  int     tag_l[2] = {128, 128};
  int64_t ts[2]{1591060628001, 1591060628002};
  int32_t t64_len[2] = {sizeof(int64_t), sizeof(int64_t)};
  char    c[2][128] = {
      "abcdefjhijklmnopqrstuvwxyzabcdefjhijklmnopqrstuvwxyzabcdefjhijklmnopqrstuvwxyzabcdefjhijklmnopqrstuvwxyz",
      "123456789012345678901234567890123456789012345678901234567890123456789012345678901234567890"};
  for (int i = 0; i < 3; i++) {
    TAOS_STMT2_BIND tags1[2] = {{TSDB_DATA_TYPE_BINARY, &c[0], &tag_l[0], NULL, 1},
                                {TSDB_DATA_TYPE_NCHAR, &c[1], &tag_l[0], NULL, 1}};
    TAOS_STMT2_BIND params1[3] = {{TSDB_DATA_TYPE_TIMESTAMP, &ts[0], &t64_len[0], NULL, 2},
                                  {TSDB_DATA_TYPE_BINARY, &c[0], &tag_l[0], NULL, 2},
                                  {TSDB_DATA_TYPE_NCHAR, &c[0], &tag_l[0], NULL, 2}};

    TAOS_STMT2_BIND* tagv[2] = {&tags1[0], &tags1[0]};
    TAOS_STMT2_BIND* paramv[2] = {&params1[0], &params1[0]};
    char*            tbname[2] = {"tb2", "tb3"};
    TAOS_STMT2_BINDV bindv = {2, &tbname[0], &tagv[0], &paramv[0]};
    code = taos_stmt2_bind_param(stmt, &bindv, -1);
    checkError(stmt, code);

    int affected_rows;
    code = taos_stmt2_exec(stmt, &affected_rows);
    checkError(stmt, code);
    ASSERT_EQ(affected_rows, 4);

    stmt_sql = "insert into stmt2_testdb_11.? using stmt2_testdb_11.stb(t5,t9)tags(?,?) (ts,c5,c9)values(?,?,?)";
    code = taos_stmt2_prepare(stmt, stmt_sql, 0);
    checkError(stmt, code);

    char* tbname2[2] = {"tb4", "tb5"};
    bindv = {2, &tbname2[0], &tagv[0], &paramv[0]};
    code = taos_stmt2_bind_param(stmt, &bindv, -1);
    checkError(stmt, code);
    code = taos_stmt2_exec(stmt, &affected_rows);
    checkError(stmt, code);
    ASSERT_EQ(affected_rows, 4);
  }

  geosFreeBuffer(outputGeom1);
  taos_stmt2_close(stmt);
  do_query(taos, "drop database if exists stmt2_testdb_11");
  taos_close(taos);
}

TEST(stmt2Case, geometry) {
  TAOS* taos = taos_connect("localhost", "root", "taosdata", NULL, 0);
  ASSERT_NE(taos, nullptr);

  do_query(taos, "DROP DATABASE IF EXISTS stmt2_testdb_13");
  do_query(taos, "CREATE DATABASE IF NOT EXISTS stmt2_testdb_13");
  do_query(taos,
           "CREATE STABLE stmt2_testdb_13.stb (ts timestamp, c1 geometry(256)) tags(t1 timestamp,t2 geometry(256))");
  do_query(taos, "CREATE TABLE stmt2_testdb_13.tb1(ts timestamp,c1 geometry(256))");

  //  wrong wkb input
  unsigned char wkb1[] = {
      // 1
      0x01,                                            // 字节顺序：小端字节序
      0x01, 0x00, 0x00, 0x00,                          // 几何类型：Point (1)
      0x00, 0x00, 0x00, 0x00, 0x00, 0x00, 0xF0, 0x3F,  // p1
      0x00, 0x00, 0x00, 0x00, 0x00, 0x00, 0x00, 0x40,  // p2
                                                       // 2
      0x01, 0x03, 0x00, 0x00, 0x00, 0x01, 0x00, 0x00, 0x00, 0x03, 0x00, 0x00, 0x00, 0x00, 0x00, 0x00, 0x00, 0x00, 0x00,
      0xf0, 0x3f, 0x00, 0x00, 0x00, 0x00, 0x00, 0x00, 0xf0, 0x3f, 0x00, 0x00, 0x00, 0x00, 0x00, 0x00, 0x00, 0x40, 0x00,
      0x00, 0x00, 0x00, 0x00, 0x00, 0x00, 0x40, 0x00, 0x00, 0x00, 0x00, 0x00, 0x00, 0xf0, 0x3f, 0x00, 0x00, 0x00, 0x00,
      0x00, 0x00, 0xf0, 0x3f,
      // 3
      0x01, 0x02, 0x00, 0x00, 0x00, 0x02, 0x00, 0x00, 0x00, 0x00, 0x00, 0x00, 0x00, 0x00, 0x00, 0xf0, 0x3f, 0x00, 0x00,
      0x00, 0x00, 0x00, 0x00, 0xf0, 0x3f, 0x00, 0x00, 0x00, 0x00, 0x00, 0x00, 0x00, 0x40, 0x00, 0x00, 0x00, 0x00, 0x00,
      0x00, 0x00, 0x40};
  //  wrong wkb input
  unsigned char wkb2[3][61] = {
      {
          0x00, 0x00, 0x00, 0x00, 0x00, 0x00, 0x00, 0x00, 0x00, 0x00, 0x00,
          0xF0, 0x3F, 0x00, 0x00, 0x00, 0x00, 0x00, 0x00, 0x00, 0x40,
      },
      {0x00, 0x00, 0x00, 0x00, 0x00, 0x01, 0x00, 0x00, 0x00, 0x03, 0x00, 0x00, 0x00, 0x00, 0x00, 0x00,
       0x00, 0x00, 0x00, 0xf0, 0x3f, 0x00, 0x00, 0x00, 0x00, 0x00, 0x00, 0xf0, 0x3f, 0x00, 0x00, 0x00,
       0x00, 0x00, 0x00, 0x00, 0x40, 0x00, 0x00, 0x00, 0x00, 0x00, 0x00, 0x00, 0x40, 0x00, 0x00, 0x00,
       0x00, 0x00, 0x00, 0xf0, 0x3f, 0x00, 0x00, 0x00, 0x00, 0x00, 0x00, 0xf0, 0x3f},
      {0x00, 0x00, 0x00, 0x00, 0x00, 0x02, 0x00, 0x00, 0x00, 0x00, 0x00, 0x00, 0x00, 0x00,
       0x00, 0xf0, 0x3f, 0x00, 0x00, 0x00, 0x00, 0x00, 0x00, 0xf0, 0x3f, 0x00, 0x00, 0x00,
       0x00, 0x00, 0x00, 0x00, 0x40, 0x00, 0x00, 0x00, 0x00, 0x00, 0x00, 0x00, 0x40}};

  // unsigned char* wkb_all[3]{&wkb1[0], &wkb2[0], &wkb3[0]};
  int32_t wkb_len[4] = {21, 61, 41, 0};

  int64_t         ts[4] = {1591060628000, 1591060628001, 1591060628002, 1591060628003};
  int32_t         t64_len[4] = {sizeof(int64_t), sizeof(int64_t), sizeof(int64_t), sizeof(int64_t)};
  char            is_null[4] = {0, 0, 0, 1};
  TAOS_STMT2_BIND params[2];
  params[0].buffer_type = TSDB_DATA_TYPE_TIMESTAMP;
  params[0].buffer = &ts[0];
  params[0].length = &t64_len[0];
  params[0].is_null = NULL;
  params[0].num = 4;

  params[1].buffer_type = TSDB_DATA_TYPE_GEOMETRY;
  params[1].buffer = &wkb1[0];
  params[1].length = &wkb_len[0];
  params[1].is_null = is_null;
  params[1].num = 4;

  // case 1 : ntb
  {
    printf("  case 1 : ntb\n");
    TAOS_STMT2_OPTION option = {0};
    TAOS_STMT2*       stmt = taos_stmt2_init(taos, &option);
    ASSERT_NE(stmt, nullptr);

    char* stmt_sql = "insert into stmt2_testdb_13.tb1 (ts,c1)values(?,?)";
    int   code = taos_stmt2_prepare(stmt, stmt_sql, 0);
    checkError(stmt, code);

    TAOS_STMT2_BIND* cols = &params[0];
    TAOS_STMT2_BINDV bindv = {1, NULL, NULL, &cols};
    code = taos_stmt2_bind_param(stmt, &bindv, -1);
    checkError(stmt, code);

    int affected_rows;
    code = taos_stmt2_exec(stmt, &affected_rows);
    checkError(stmt, code);
    ASSERT_EQ(affected_rows, 4);
  }
  // case 2 : interlace = 1
  {
    printf("  case 2 : interlace = 1\n");
    TAOS_STMT2_OPTION option = {0, true, true, NULL, NULL};
    TAOS_STMT2*       stmt = taos_stmt2_init(taos, &option);
    ASSERT_NE(stmt, nullptr);

    char* stmt_sql = "insert into stmt2_testdb_13.? using stmt2_testdb_13.stb tags(?,?)values(?,?)";
    int   code = taos_stmt2_prepare(stmt, stmt_sql, 0);
    checkError(stmt, code);

    char*            ctbname[1] = {"ctb1"};
    TAOS_STMT2_BIND* cols = &params[0];
    TAOS_STMT2_BINDV bindv = {1, ctbname, &cols, &cols};
    code = taos_stmt2_bind_param(stmt, &bindv, -1);
    checkError(stmt, code);

    int affected_rows;
    code = taos_stmt2_exec(stmt, &affected_rows);
    checkError(stmt, code);
    ASSERT_EQ(affected_rows, 4);
    taos_stmt2_close(stmt);
  }
  // case 3 : interlace = 0
  {
    printf("  case 3 : interlace = 0\n");
    TAOS_STMT2_OPTION option = {0, false, false, NULL, NULL};
    TAOS_STMT2*       stmt = taos_stmt2_init(taos, &option);
    ASSERT_NE(stmt, nullptr);

    char* stmt_sql = "insert into stmt2_testdb_13.? using stmt2_testdb_13.stb tags(?,?)values(?,?)";
    int   code = taos_stmt2_prepare(stmt, stmt_sql, 0);
    checkError(stmt, code);

    char*            ctbname[1] = {"ctb2"};
    TAOS_STMT2_BIND* cols = &params[0];
    TAOS_STMT2_BINDV bindv = {1, ctbname, &cols, &cols};
    code = taos_stmt2_bind_param(stmt, &bindv, -1);
    checkError(stmt, code);

    int affected_rows;
    code = taos_stmt2_exec(stmt, &affected_rows);
    checkError(stmt, code);
    ASSERT_EQ(affected_rows, 4);
    taos_stmt2_close(stmt);
  }
  // case 4 : error case
  params[1].buffer = &wkb2[0];
  {
    printf("  case 4 : error format\n");
    TAOS_STMT2_OPTION option = {0, false, false, NULL, NULL};
    TAOS_STMT2*       stmt = taos_stmt2_init(taos, &option);
    ASSERT_NE(stmt, nullptr);

    char* stmt_sql = "insert into stmt2_testdb_13.? using stmt2_testdb_13.stb tags(?,?)values(?,?)";
    int   code = taos_stmt2_prepare(stmt, stmt_sql, 0);
    checkError(stmt, code);

    char*            ctbname[1] = {"ctb3"};
    TAOS_STMT2_BIND* cols = &params[0];
    TAOS_STMT2_BINDV bindv = {1, ctbname, &cols, &cols};
    code = taos_stmt2_bind_param(stmt, &bindv, -1);
    ASSERT_EQ(code, TSDB_CODE_FUNC_FUNTION_PARA_VALUE);
    taos_stmt2_close(stmt);
  }

  do_query(taos, "DROP DATABASE IF EXISTS stmt2_testdb_13");
  taos_close(taos);
}

void testMultiPrepare(TAOS* taos, TAOS_STMT2_OPTION* option) {
  TAOS_STMT2* stmt = taos_stmt2_init(taos, option);
  ASSERT_NE(stmt, nullptr);
  // 1 insert stb
  char* sql = "insert into ? using stb tags(?,?) values(?,?)";
  int   code = taos_stmt2_prepare(stmt, sql, 0);
  checkError(stmt, code);
  int total_affected = 0;

  char*            tbname = "t1";
  int64_t          tt = 1591060628000;
  int32_t          tb = 100;
  int              tag_len[2] = {sizeof(int64_t), sizeof(int32_t)};
  TAOS_STMT2_BIND  tags[2] = {{TSDB_DATA_TYPE_TIMESTAMP, &tt, &tag_len[0], NULL, 1},
                              {TSDB_DATA_TYPE_INT, &tb, &tag_len[1], NULL, 1}};
  TAOS_STMT2_BIND* tagv = &tags[0];

  int64_t          ts[2] = {1591060628000, 1591060629000};
  int32_t          values[2] = {100, 200};
  int              t64_len[2] = {sizeof(int64_t), sizeof(int64_t)};
  int              val_len[2] = {sizeof(int32_t), sizeof(int32_t)};
  TAOS_STMT2_BIND  col[2] = {{TSDB_DATA_TYPE_TIMESTAMP, &ts[0], &t64_len[0], NULL, 2},
                             {TSDB_DATA_TYPE_INT, &values[0], &val_len[0], NULL, 2}};
  TAOS_STMT2_BIND* cols = &col[0];
  TAOS_STMT2_BINDV bindv = {1, &tbname, &tagv, &cols};
  code = taos_stmt2_bind_param(stmt, &bindv, -1);
  checkError(stmt, code);

  int affected_rows;
  code = taos_stmt2_exec(stmt, &affected_rows);
  checkError(stmt, code);
  ASSERT_EQ(affected_rows, 2);

  // 2 insert ntb
  sql = "INSERT INTO t VALUES (?, ?)";
  code = taos_stmt2_prepare(stmt, sql, 0);
  checkError(stmt, code);

  TAOS_STMT2_BIND params[2];
  params[0].buffer_type = TSDB_DATA_TYPE_TIMESTAMP;
  params[0].buffer = &ts[0];
  params[0].length = &t64_len[0];
  params[0].is_null = NULL;
  params[0].num = 2;

  params[1].buffer_type = TSDB_DATA_TYPE_INT;
  params[1].buffer = &values[0];
  params[1].length = &val_len[0];
  params[1].is_null = NULL;
  params[1].num = 2;
  TAOS_STMT2_BIND* paramv[2] = {&params[0], &params[1]};

  bindv = {1, NULL, NULL, &paramv[0]};
  code = taos_stmt2_bind_param(stmt, &bindv, -1);
  checkError(stmt, code);

  affected_rows = 0;
  code = taos_stmt2_exec(stmt, &affected_rows);
  checkError(stmt, code);
  ASSERT_EQ(affected_rows, 2);

  // 3 select data
  const char* query_sql = "SELECT * FROM t WHERE ts >= ? AND ts <= ?";
  code = taos_stmt2_prepare(stmt, query_sql, 0);
  checkError(stmt, code);

  int             fieldNum = 0;
  TAOS_FIELD_ALL* pFields = NULL;
  code = taos_stmt2_get_fields(stmt, &fieldNum, &pFields);
  checkError(stmt, code);
  ASSERT_EQ(fieldNum, 2);

  int64_t start_ts[2] = {1591060627000, 1591060630000};
  int     t64_len_query[2] = {sizeof(int64_t), sizeof(int64_t)};

  TAOS_STMT2_BIND  param3[2] = {{TSDB_DATA_TYPE_TIMESTAMP, &start_ts[0], &t64_len_query[0], NULL, 1},
                                {TSDB_DATA_TYPE_TIMESTAMP, &start_ts[1], &t64_len_query[1], NULL, 1}};
  TAOS_STMT2_BIND* paramv2 = &param3[0];
  TAOS_STMT2_BINDV bindv2 = {1, NULL, NULL, &paramv2};
  code = taos_stmt2_bind_param(stmt, &bindv2, -1);
  checkError(stmt, code);

  code = taos_stmt2_exec(stmt, NULL);
  checkError(stmt, code);

  TAOS_RES* res = taos_stmt2_result(stmt);
  ASSERT_NE(res, nullptr);

  TAOS_ROW row;
  int      rows = 0;
  while ((row = taos_fetch_row(res))) {
    rows++;
  }
  ASSERT_EQ(rows, 2);  // 应该返回2条记录

  taos_stmt2_close(stmt);
}

TEST(stmt2Case, prepare) {
  TAOS* taos = taos_connect("localhost", "root", "taosdata", NULL, 0);
  ASSERT_NE(taos, nullptr);

  do_query(taos, "DROP DATABASE IF EXISTS stmt2_testdb_prepare");
  do_query(taos, "CREATE DATABASE IF NOT EXISTS stmt2_testdb_prepare");
  do_query(taos, "USE stmt2_testdb_prepare");
  do_query(taos, "CREATE TABLE t (ts TIMESTAMP, b INT)");
  do_query(taos, "CREATE STABLE stb (ts TIMESTAMP, b INT) TAGS (tt TIMESTAMP, tb INT)");

  TAOS_STMT2_OPTION option = {0, true, true, NULL, NULL};
  testMultiPrepare(taos, &option);

  option = {0, false, false, NULL, NULL};
  testMultiPrepare(taos, &option);

  do_query(taos, "DROP DATABASE IF EXISTS stmt2_testdb_prepare");
  taos_close(taos);
}

// TD-34593
TEST(stmt2Case, prepare_fixedtags) {
  TAOS* taos = taos_connect("localhost", "root", "taosdata", NULL, 0);
  ASSERT_NE(taos, nullptr);

  do_query(taos, "DROP DATABASE IF EXISTS stmt2_testdb_prepare2");
  do_query(taos, "CREATE DATABASE IF NOT EXISTS stmt2_testdb_prepare2");
  do_query(taos, "CREATE STABLE `stmt2_testdb_prepare2`.stb (ts TIMESTAMP, b INT) TAGS (tt TIMESTAMP, tb INT)");

  TAOS_STMT2_OPTION option = {0, true, true, NULL, NULL};
  TAOS_STMT2*       stmt = taos_stmt2_init(taos, &option);
  ASSERT_NE(stmt, nullptr);
  for (int i = 0; i < 10; i++) {
    // 1 insert stb
    char* sql = "insert into `stmt2_testdb_prepare2`.? using `stmt2_testdb_prepare2`.stb tags(now,1) values(?,?)";
    int   code = taos_stmt2_prepare(stmt, sql, 0);
    checkError(stmt, code);
    int total_affected = 0;

    int             fieldNum = 0;
    TAOS_FIELD_ALL* pFields = NULL;
    code = taos_stmt2_get_fields(stmt, &fieldNum, &pFields);
    checkError(stmt, code);
    ASSERT_EQ(fieldNum, 3);

    int64_t          tt = 1591060628000;
    int32_t          tb = 100;
    int              tag_len[2] = {sizeof(int64_t), sizeof(int32_t)};
    TAOS_STMT2_BIND  tags[2] = {{TSDB_DATA_TYPE_TIMESTAMP, &tt, &tag_len[0], NULL, 1},
                                {TSDB_DATA_TYPE_INT, &tb, &tag_len[1], NULL, 1}};
    TAOS_STMT2_BIND* tagv = &tags[0];
    char             tbname[10];
    sprintf(tbname, "t%d", i);
    char*            tbnames = &tbname[0];
    int64_t          ts[2] = {1591060628000, 1591060629000};
    int32_t          values[2] = {100, 200};
    int              t64_len[2] = {sizeof(int64_t), sizeof(int64_t)};
    int              val_len[2] = {sizeof(int32_t), sizeof(int32_t)};
    TAOS_STMT2_BIND  col[2] = {{TSDB_DATA_TYPE_TIMESTAMP, &ts[0], &t64_len[0], NULL, 2},
                               {TSDB_DATA_TYPE_INT, &values[0], &val_len[0], NULL, 2}};
    TAOS_STMT2_BIND* cols = &col[0];
    TAOS_STMT2_BINDV bindv = {1, &tbnames, NULL, &cols};
    code = taos_stmt2_bind_param(stmt, &bindv, -1);
    checkError(stmt, code);

    int affected_rows;
    code = taos_stmt2_exec(stmt, &affected_rows);
    checkError(stmt, code);
    ASSERT_EQ(affected_rows, 2);

    taos_stmt2_free_fields(stmt, pFields);
  }

  do_query(taos, "DROP DATABASE IF EXISTS stmt2_testdb_prepare2");
  taos_stmt2_close(stmt);
  taos_close(taos);
}

// TD-33582
TEST(stmt2Case, errcode) {
  TAOS* taos = taos_connect("localhost", "root", "taosdata", NULL, 0);
  ASSERT_NE(taos, nullptr);
  do_query(taos, "DROP DATABASE IF EXISTS stmt2_testdb_14");
  do_query(taos, "CREATE DATABASE IF NOT EXISTS stmt2_testdb_14");
  do_query(taos, "use stmt2_testdb_14");
  do_query(taos, "create table stmt2_testdb_14.tb (ts timestamp, b binary(10))");

  {
    TAOS_STMT2_OPTION option = {0};
    TAOS_STMT2*       stmt = taos_stmt2_init(taos, &option);
    ASSERT_NE(stmt, nullptr);
    char* sql = "insert into ? values(?,?)";
    int   code = taos_stmt2_prepare(stmt, sql, 0);
    checkError(stmt, code);

    int             fieldNum = 0;
    TAOS_FIELD_ALL* pFields = NULL;
    code = taos_stmt2_get_fields(stmt, &fieldNum, &pFields);
    ASSERT_EQ(code, TSDB_CODE_TSC_STMT_TBNAME_ERROR);

    // get fail dont influence the next stmt prepare
    sql = "insert into ? (ts, name) values (?, ?)";
    code = taos_stmt2_prepare(stmt, sql, 0);
    checkError(stmt, code);

    taos_stmt2_close(stmt);
  }
  // TD-38218, skip bind data before execute
  {
    TAOS_STMT2_OPTION option = {0};
    TAOS_STMT2*       stmt = taos_stmt2_init(taos, &option);
    ASSERT_NE(stmt, nullptr);
    char* sql = "insert into tb values(?,?)";
    int   code = taos_stmt2_prepare(stmt, sql, 0);
    checkError(stmt, code);

    int             fieldNum = 0;
    TAOS_FIELD_ALL* pFields = NULL;
    code = taos_stmt2_get_fields(stmt, &fieldNum, &pFields);
    checkError(stmt, code);

    code = taos_stmt2_exec(stmt, NULL);
    ASSERT_EQ(code, TSDB_CODE_TSC_STMT_API_ERROR);

    taos_stmt2_close(stmt);
  }

  // already support in TS-7067
  // {
  //   TAOS_STMT2_OPTION option = {0, false, true, NULL, NULL};
  //   TAOS_STMT2*       stmt = taos_stmt2_init(taos, &option);
  //   ASSERT_NE(stmt, nullptr);
  //   char* sql = "insert into stmt2_testdb_14.? using stmt2_testdb_14.stb tags(now, 1) values(?, ?)";
  //   int   code = taos_stmt2_prepare(stmt, sql, 0);
  //   checkError(stmt, code);

  //   char* wrong_tbname[2] = {"tb-1", "tb-2"};

  //   int64_t          ts[2] = {1591060628000, 1591060629000};
  //   int32_t          values[2] = {100, 200};
  //   int              t64_len[2] = {sizeof(int64_t), sizeof(int64_t)};
  //   int              val_len[2] = {sizeof(int32_t), sizeof(int32_t)};
  //   TAOS_STMT2_BIND  col[4] = {{TSDB_DATA_TYPE_TIMESTAMP, &ts[0], &t64_len[0], NULL, 2},
  //                              {TSDB_DATA_TYPE_INT, &values[0], &val_len[0], NULL, 2},
  //                              {TSDB_DATA_TYPE_TIMESTAMP, &ts[0], &t64_len[0], NULL, 2},
  //                              {TSDB_DATA_TYPE_INT, &values[0], &val_len[0], NULL, 2}};
  //   TAOS_STMT2_BIND* cols[2] = {&col[0], &col[2]};
  //   TAOS_STMT2_BINDV bindv = {2, &wrong_tbname[0], NULL, &cols[0]};
  //   code = taos_stmt2_bind_param(stmt, &bindv, -1);
  //   ASSERT_EQ(code, TSDB_CODE_TSC_STMT_TBNAME_ERROR);

  //   taos_stmt2_close(stmt);
  // }

  do_query(taos, "DROP DATABASE IF EXISTS stmt2_testdb_14");
  taos_close(taos);
}

TEST(stmt2Case, usage_error) {
  TAOS* taos = taos_connect("localhost", "root", "taosdata", NULL, 0);
  ASSERT_NE(taos, nullptr);
  do_query(taos, "DROP DATABASE IF EXISTS stmt2_testdb_17");
  do_query(taos, "CREATE DATABASE IF NOT EXISTS stmt2_testdb_17");
  do_query(taos, "use stmt2_testdb_17");
  do_query(taos, "CREATE TABLE stmt2_testdb_17.ntb(nts timestamp, nb binary(10),nvc varchar(16),ni int);");

  TAOS_STMT2_OPTION option = {0};
  // get fields error
  TAOS_STMT2* stmt = taos_stmt2_init(taos, &option);
  ASSERT_NE(stmt, nullptr);
  char* sql = "delete from ntb where ts=?";
  int   code = taos_stmt2_prepare(stmt, sql, 0);
  ASSERT_EQ(code, TSDB_CODE_PAR_SYNTAX_ERROR);
  ASSERT_STREQ(taos_stmt2_error(stmt), "stmt only support 'SELECT' or 'INSERT'");
  int             fieldNum = 0;
  TAOS_FIELD_ALL* pFields = NULL;
  code = taos_stmt2_get_fields(stmt, &fieldNum, &pFields);
  ASSERT_EQ(code, TSDB_CODE_PAR_SYNTAX_ERROR);
  ASSERT_STREQ(taos_stmt2_error(stmt), "stmt only support 'SELECT' or 'INSERT'");
  // bind error

  int              t64_len[1] = {sizeof(int64_t)};
  int64_t          ts = 1591060628000;
  TAOS_STMT2_BIND  params = {TSDB_DATA_TYPE_TIMESTAMP, &ts, t64_len, NULL, 1};
  TAOS_STMT2_BIND* params1 = &params;

  TAOS_STMT2_BINDV bindv = {1, NULL, NULL, &params1};
  code = taos_stmt2_bind_param(stmt, &bindv, -1);
  ASSERT_EQ(code, TSDB_CODE_PAR_SYNTAX_ERROR);
  ASSERT_STREQ(taos_stmt2_error(stmt), "stmt only support 'SELECT' or 'INSERT'");

  taos_stmt2_close(stmt);
  do_query(taos, "DROP DATABASE IF EXISTS stmt2_testdb_14");
  taos_close(taos);
}

void stmtAsyncBindCb(void* param, TAOS_RES* pRes, int code) {
  bool* finish = (bool*)param;
  ASSERT_EQ(code, TSDB_CODE_SUCCESS);
  taosMsleep(500);
  *finish = true;
  return;
}

void stmtAsyncQueryCb2(void* param, TAOS_RES* pRes, int code) {
  ASSERT_EQ(code, TSDB_CODE_SUCCESS);
  taosMsleep(500);
  return;
}

void stmtAsyncBindCb2(void* param, TAOS_RES* pRes, int code) {
  bool* finish = (bool*)param;
  taosMsleep(500);
  *finish = true;
  return;
}

void stmt2_async_test(std::atomic<bool>& stop_task) {
  int CTB_NUMS = 2;
  int ROW_NUMS = 2;
  int CYC_NUMS = 2;

  TAOS*             taos = taos_connect("localhost", "root", "taosdata", NULL, 0);
  TAOS_STMT2_OPTION option = {0, true, true, stmtAsyncQueryCb2, NULL};
  char*             sql = "insert into ? values(?,?)";

  do_query(taos, "drop database if exists stmt2_testdb_15");
  do_query(taos, "create database IF NOT EXISTS stmt2_testdb_15");
  do_query(taos, "create stable stmt2_testdb_15.stb (ts timestamp, b binary(10)) tags(t1 int, t2 binary(10))");
  do_query(taos, "use stmt2_testdb_15");

  TAOS_STMT2* stmt = taos_stmt2_init(taos, &option);
  ASSERT_NE(stmt, nullptr);
  int code = taos_stmt2_prepare(stmt, sql, 0);
  checkError(stmt, code);
  int total_affected = 0;

  // tbname
  char** tbs = (char**)taosMemoryMalloc(CTB_NUMS * sizeof(char*));
  for (int i = 0; i < CTB_NUMS; i++) {
    tbs[i] = (char*)taosMemoryMalloc(sizeof(char) * 20);
    sprintf(tbs[i], "ctb_%d", i);
    char* tmp = (char*)taosMemoryMalloc(sizeof(char) * 100);
    sprintf(tmp, "create table stmt2_testdb_15.%s using stmt2_testdb_15.stb tags(0, 'after')", tbs[i]);
    do_query(taos, tmp);
  }
  // params
  TAOS_STMT2_BIND** paramv = (TAOS_STMT2_BIND**)taosMemoryMalloc(CTB_NUMS * sizeof(TAOS_STMT2_BIND*));
  // col params
  int64_t** ts = (int64_t**)taosMemoryMalloc(CTB_NUMS * sizeof(int64_t*));
  char**    b = (char**)taosMemoryMalloc(CTB_NUMS * sizeof(char*));
  int*      ts_len = (int*)taosMemoryMalloc(ROW_NUMS * sizeof(int));
  int*      b_len = (int*)taosMemoryMalloc(ROW_NUMS * sizeof(int));
  for (int i = 0; i < ROW_NUMS; i++) {
    ts_len[i] = sizeof(int64_t);
    b_len[i] = 1;
  }
  for (int i = 0; i < CTB_NUMS; i++) {
    ts[i] = (int64_t*)taosMemoryMalloc(ROW_NUMS * sizeof(int64_t));
    b[i] = (char*)taosMemoryMalloc(ROW_NUMS * sizeof(char));
    for (int j = 0; j < ROW_NUMS; j++) {
      ts[i][j] = 1591060628000 + 100000 + j;
      b[i][j] = 'a' + j;
    }
  }
  // bind params
  for (int i = 0; i < CTB_NUMS; i++) {
    // create col params
    paramv[i] = (TAOS_STMT2_BIND*)taosMemoryMalloc(2 * sizeof(TAOS_STMT2_BIND));
    paramv[i][0] = {TSDB_DATA_TYPE_TIMESTAMP, &ts[i][0], &ts_len[0], NULL, ROW_NUMS};
    paramv[i][1] = {TSDB_DATA_TYPE_BINARY, &b[i][0], &b_len[0], NULL, ROW_NUMS};
  }

  // case 1 : bind_a->exec_a->bind_a->exec_a->...
  {
    printf("case 1 : bind_a->exec_a->bind_a->exec_a->...\n");
    for (int r = 0; r < CYC_NUMS; r++) {
      // bind
      TAOS_STMT2_BINDV bindv = {CTB_NUMS, tbs, NULL, paramv};
      bool             finish = false;
      code = taos_stmt2_bind_param_a(stmt, &bindv, -1, stmtAsyncBindCb, (void*)&finish);

      checkError(stmt, code);

      // exec
      code = taos_stmt2_exec(stmt, NULL);
      checkError(stmt, code);
    }
  }

  // case 2 : bind_a->bind_a->bind_a->exec_a->...
  {
    printf("case 2 : bind_a->bind_a->bind_a->exec_a->...\n");
    for (int r = 0; r < CYC_NUMS; r++) {
      // bind params
      TAOS_STMT2_BIND** paramv = (TAOS_STMT2_BIND**)taosMemoryMalloc(CTB_NUMS * sizeof(TAOS_STMT2_BIND*));
      for (int i = 0; i < CTB_NUMS; i++) {
        // create col params
        paramv[i] = (TAOS_STMT2_BIND*)taosMemoryMalloc(2 * sizeof(TAOS_STMT2_BIND));
        paramv[i][0] = {TSDB_DATA_TYPE_TIMESTAMP, &ts[i][0], &ts_len[0], NULL, ROW_NUMS};
        paramv[i][1] = {TSDB_DATA_TYPE_BINARY, &b[i][0], &b_len[0], NULL, ROW_NUMS};
      }
      // bind
      TAOS_STMT2_BINDV bindv = {CTB_NUMS, tbs, NULL, paramv};
      bool             finish = false;
      code = taos_stmt2_bind_param_a(stmt, &bindv, -1, stmtAsyncBindCb, (void*)&finish);
      while (!finish) {
        taosMsleep(100);
      }
      checkError(stmt, code);
    }
    // exec
    code = taos_stmt2_exec(stmt, NULL);
    checkError(stmt, code);
  }

  // case 3 : bind->exec_a->bind->exec_a->...
  {
    printf("case 3 : bind->exec_a->bind->exec_a->...\n");
    for (int r = 0; r < CYC_NUMS; r++) {
      // bind
      TAOS_STMT2_BINDV bindv = {CTB_NUMS, tbs, NULL, paramv};
      bool             finish = false;
      code = taos_stmt2_bind_param(stmt, &bindv, -1);

      checkError(stmt, code);

      // exec
      code = taos_stmt2_exec(stmt, NULL);
      checkError(stmt, code);
    }
  }

  // case 4 : bind_a->close
  {
    printf("case 4 : bind_a->close\n");
    // bind
    TAOS_STMT2_BINDV bindv = {CTB_NUMS, tbs, NULL, paramv};
    bool             finish = false;
    code = taos_stmt2_bind_param_a(stmt, &bindv, -1, stmtAsyncBindCb, (void*)&finish);
    checkError(stmt, code);
    taos_stmt2_close(stmt);
    checkError(stmt, code);
  }

  // case 5 : bind_a->exec_a->close
  {
    printf("case 5 : bind_a->exec_a->close\n");
    // init
    TAOS_STMT2* stmt = taos_stmt2_init(taos, &option);
    ASSERT_NE(stmt, nullptr);
    int code = taos_stmt2_prepare(stmt, sql, 0);
    checkError(stmt, code);
    // bind
    TAOS_STMT2_BINDV bindv = {CTB_NUMS, tbs, NULL, paramv};
    bool             finish = false;
    code = taos_stmt2_bind_param_a(stmt, &bindv, -1, stmtAsyncBindCb, (void*)&finish);
    checkError(stmt, code);
    // exec
    code = taos_stmt2_exec(stmt, NULL);
    checkError(stmt, code);
    // close
    taos_stmt2_close(stmt);
    checkError(stmt, code);
  }

  option = {0, false, false, NULL, NULL};
  stmt = taos_stmt2_init(taos, &option);
  ASSERT_NE(stmt, nullptr);
  code = taos_stmt2_prepare(stmt, sql, 0);
  checkError(stmt, code);

  // case 6 : bind_a->exec->bind_a->exec->...
  {
    printf("case 6 : bind_a->exec->bind_a->exec->...\n");
    // init

    checkError(stmt, code);
    for (int r = 0; r < CYC_NUMS; r++) {
      // bind
      TAOS_STMT2_BINDV bindv = {CTB_NUMS, tbs, NULL, paramv};
      bool             finish = false;
      code = taos_stmt2_bind_param_a(stmt, &bindv, -1, stmtAsyncBindCb, (void*)&finish);
      checkError(stmt, code);
      // exec
      code = taos_stmt2_exec(stmt, NULL);
      checkError(stmt, code);
    }
  }

  // case 7 (error:no wait error) : bind_a->bind_a
  {
    printf("case 7 (error:no wait error) : bind_a->bind_a\n");
    // bind
    TAOS_STMT2_BINDV bindv = {CTB_NUMS, tbs, NULL, paramv};
    bool             finish = false;
    code = taos_stmt2_bind_param_a(stmt, &bindv, -1, stmtAsyncBindCb2, (void*)&finish);
    checkError(stmt, code);
    taosMsleep(200);
    code = taos_stmt2_bind_param_a(stmt, &bindv, -1, stmtAsyncBindCb2, (void*)&finish);
    ASSERT_EQ(code, TSDB_CODE_TSC_STMT_API_ERROR);
    while (!finish) {
      taosMsleep(100);
    }
  }
  // close
  taos_stmt2_close(stmt);

  // free memory
  for (int i = 0; i < CTB_NUMS; i++) {
    taosMemoryFree(paramv[i]);
    taosMemoryFree(ts[i]);
    taosMemoryFree(b[i]);
  }
  taosMemoryFree(ts);
  taosMemoryFree(b);
  taosMemoryFree(ts_len);
  taosMemoryFree(b_len);
  taosMemoryFree(paramv);
  for (int i = 0; i < CTB_NUMS; i++) {
    taosMemoryFree(tbs[i]);
  }
  taosMemoryFree(tbs);
  stop_task = true;
}

// TEST(stmt2Case, async_order) {
//   std::atomic<bool> stop_task(false);
//   std::thread       t(stmt2_async_test, std::ref(stop_task));

//   // 等待 60 秒钟
//   auto start_time = std::chrono::steady_clock::now();
//   while (!stop_task) {
//     auto elapsed_time = std::chrono::steady_clock::now() - start_time;
//     if (std::chrono::duration_cast<std::chrono::seconds>(elapsed_time).count() > 100) {
//       if (t.joinable()) {
//         t.detach();
//       }
//       FAIL() << "Test[stmt2_async_test] timed out";
//       break;
//     }
//     std::this_thread::sleep_for(std::chrono::seconds(1));  // 每 1s 检查一次
//   }
//   if (t.joinable()) {
//     t.join();
//   }
// }

TEST(stmt2Case, rowformat_bind) {
  TAOS* taos = taos_connect("localhost", "root", "taosdata", "", 0);
  ASSERT_NE(taos, nullptr);

  do_query(taos, "drop database if exists stmt2_testdb_16");
  do_query(taos, "create database IF NOT EXISTS stmt2_testdb_16");
  do_query(
      taos,
      "create stable stmt2_testdb_16.stb(ts timestamp, c1 int, c2 bigint, c3 float, c4 double, c5 binary(8), c6 "
      "smallint, c7 "
      "tinyint, c8 bool, c9 nchar(8), c10 geometry(256))TAGS(tts timestamp, t1 int, t2 bigint, t3 float, t4 double, t5 "
      "binary(8), t6 smallint, t7 tinyint, t8 bool, t9 nchar(8), t10 geometry(256))");

  TAOS_STMT2_OPTION option = {0};
  TAOS_STMT2*       stmt = taos_stmt2_init(taos, &option);
  ASSERT_NE(stmt, nullptr);
  int       code = 0;
  uintptr_t c10len = 0;
  struct {
    int64_t       c1;
    int32_t       c2;
    int64_t       c3;
    float         c4;
    double        c5;
    unsigned char c6[8];
    int16_t       c7;
    int8_t        c8;
    int8_t        c9;
    char          c10[32];
  } v = {1591060628000, 1, 2, 3.0, 4.0, "abcdef", 5, 6, 7, "ijnop"};

  struct {
    int32_t c1;
    int32_t c2;
    int32_t c3;
    int32_t c4;
    int32_t c5;
    int32_t c6;
    int32_t c7;
    int32_t c8;
    int32_t c9;
    int32_t c10;
  } v_len = {sizeof(int64_t), sizeof(int32_t),
             sizeof(int64_t), sizeof(float),
             sizeof(double),  8,
             sizeof(int16_t), sizeof(int8_t),
             sizeof(int8_t),  8};
  TAOS_STMT2_BIND params[11];
  params[0].buffer_type = TSDB_DATA_TYPE_TIMESTAMP;
  params[0].length = (int32_t*)&v_len.c1;
  params[0].buffer = &v.c1;
  params[0].is_null = NULL;
  params[0].num = 1;

  params[1].buffer_type = TSDB_DATA_TYPE_INT;
  params[1].buffer = &v.c2;
  params[1].length = (int32_t*)&v_len.c2;
  params[1].is_null = NULL;
  params[1].num = 1;

  params[2].buffer_type = TSDB_DATA_TYPE_BIGINT;
  params[2].buffer = &v.c3;
  params[2].length = (int32_t*)&v_len.c3;
  params[2].is_null = NULL;
  params[2].num = 1;

  params[3].buffer_type = TSDB_DATA_TYPE_FLOAT;
  params[3].buffer = &v.c4;
  params[3].length = (int32_t*)&v_len.c4;
  params[3].is_null = NULL;
  params[3].num = 1;

  params[4].buffer_type = TSDB_DATA_TYPE_DOUBLE;
  params[4].buffer = &v.c5;
  params[4].length = (int32_t*)&v_len.c5;
  params[4].is_null = NULL;
  params[4].num = 1;

  params[5].buffer_type = TSDB_DATA_TYPE_BINARY;
  params[5].buffer = &v.c6;
  params[5].length = (int32_t*)&v_len.c6;
  params[5].is_null = NULL;
  params[5].num = 1;

  params[6].buffer_type = TSDB_DATA_TYPE_SMALLINT;
  params[6].buffer = &v.c7;
  params[6].length = (int32_t*)&v_len.c7;
  params[6].is_null = NULL;
  params[6].num = 1;

  params[7].buffer_type = TSDB_DATA_TYPE_TINYINT;
  params[7].buffer = &v.c8;
  params[7].length = (int32_t*)&v_len.c8;
  params[7].is_null = NULL;
  params[7].num = 1;

  params[8].buffer_type = TSDB_DATA_TYPE_BOOL;
  params[8].buffer = &v.c9;
  params[8].length = (int32_t*)&v_len.c9;
  params[8].is_null = NULL;
  params[8].num = 1;

  params[9].buffer_type = TSDB_DATA_TYPE_NCHAR;
  params[9].buffer = &v.c10;
  params[9].length = (int32_t*)&v_len.c10;
  params[9].is_null = NULL;
  params[9].num = 1;

  unsigned char* outputGeom1;
  size_t         size1;
  initCtxMakePoint();
  code = doMakePoint(1.000, 2.000, &outputGeom1, &size1);
  checkError(stmt, code);
  params[10].buffer_type = TSDB_DATA_TYPE_GEOMETRY;
  params[10].buffer = outputGeom1;
  params[10].length = (int32_t*)&size1;
  params[10].is_null = NULL;
  params[10].num = 1;

  char* stmt_sql = "insert into stmt2_testdb_16.? using stb tags(?,?,?,?,?,?,?,?,?,?,?)values (?,?,?,?,?,?,?,?,?,?,?)";
  code = taos_stmt2_prepare(stmt, stmt_sql, 0);
  checkError(stmt, code);

  char*            tbname[1] = {"tb1"};
  TAOS_STMT2_BIND* tags = &params[0];
  TAOS_STMT2_BIND* cols = &params[0];
  TAOS_STMT2_BINDV bindv = {1, &tbname[0], &tags, &cols};
  code = taos_stmt2_bind_param(stmt, &bindv, -2);
  checkError(stmt, code);

  int affected_rows;
  code = taos_stmt2_exec(stmt, &affected_rows);
  checkError(stmt, code);
  ASSERT_EQ(affected_rows, 1);

  int64_t ts2 = 1591060628000;
  params[0].buffer = &ts2;
  code = taos_stmt2_bind_param(stmt, &bindv, -2);
  checkError(stmt, code);

  code = taos_stmt2_exec(stmt, &affected_rows);
  checkError(stmt, code);
  ASSERT_EQ(affected_rows, 1);

  params[0].buffer = &ts2;
  code = taos_stmt2_bind_param(stmt, &bindv, -1);
  ASSERT_EQ(code, TSDB_CODE_TSC_STMT_API_ERROR);

  geosFreeBuffer(outputGeom1);
  taos_stmt2_close(stmt);
  do_query(taos, "drop database if exists stmt2_testdb_16");
  taos_close(taos);
}

// TS-7047
void stmtAsyncQueryCb3(void* param, TAOS_RES* pRes, int code) {
  ASSERT_EQ(code, TSDB_CODE_TDB_TABLE_NOT_EXIST);
  return;
}

TEST(stmt2Case, exec_retry) {
  TAOS* taos = taos_connect("localhost", "root", "taosdata", "", 0);
  ASSERT_NE(taos, nullptr);
  TAOS_STMT2_OPTION option = {0, true, true, stmtAsyncQueryCb3, NULL};
  do_query(taos, "drop database if exists stmt2_testdb_21");
  do_query(taos, "create database stmt2_testdb_21");
  do_query(taos, "create stable stmt2_testdb_21.stb (ts timestamp, b binary(10)) tags(t1 int, t2 binary(10))");
  // do_query(taos, "create stable stmt2_testdb_21.stb2 (ts timestamp, b binary(10)) tags(t1 int, t2 binary(10))");
  do_query(taos,
           "insert into stmt2_testdb_21.tb1 using stmt2_testdb_21.stb tags(1, 'after') "
           "values(1591060628000, 'abcde')");
  // do_query(taos, "create table stmt2_testdb_8.ntb(ts timestamp, b binary(10))");
  do_query(taos, "use stmt2_testdb_21");
  TAOS_STMT2* stmt = taos_stmt2_init(taos, &option);
  ASSERT_NE(stmt, nullptr);

  // test fixed tbname and bind per col
  {
    int         total_affected_rows = 0;
    const char* sql = "insert into stmt2_testdb_21.stb (tbname,ts,b)values(?,?,?)";
    int         code = taos_stmt2_prepare(stmt, sql, 0);
    checkError(stmt, code);
<<<<<<< HEAD

=======
>>>>>>> 5eb54efb
    int64_t          ts[3] = {1591060628000, 1591060628001, 1591060628002};
    int              t64_len[3] = {sizeof(int64_t), sizeof(int64_t), sizeof(int64_t)};
    int              b_len[3] = {5, 5, 5};
    char*            tbname = "tb1";
    TAOS_STMT2_BIND  params1[2] = {{TSDB_DATA_TYPE_TIMESTAMP, &ts[0], &t64_len[0], NULL, 3},
                                   {TSDB_DATA_TYPE_BINARY, (void*)"abcdefghijklmnopqrstuvwxyz", &b_len[0], NULL, 3}};
    TAOS_STMT2_BIND* paramv1 = &params1[0];

    TAOS_STMT2_BINDV bindv1 = {1, &tbname, NULL, &paramv1};

    code = taos_stmt2_bind_param(stmt, &bindv1, -1);
    checkError(stmt, code);

    do_query(taos, "drop table if exists stmt2_testdb_21.tb1");

    code = taos_stmt2_exec(stmt, NULL);
    checkError(stmt, code);
  }

  taos_stmt2_close(stmt);
  do_query(taos, "drop database if exists stmt2_testdb_21");
<<<<<<< HEAD
}

void stmtAsyncQueryCb4(void* param, TAOS_RES* pRes, int code) { ASSERT_EQ(code, TSDB_CODE_SUCCESS); }

TEST(stmt2Case, core) {
  printf("stmt2Test: select COUNT(1) from (select LAST(operate_time) ...) with params\n");

  TAOS* taos = taos_connect("127.0.0.1", "root", "taosdata", NULL, 0);
  ASSERT_NE(taos, nullptr);

  do_query(taos, "drop database if exists ivs");
  do_query(taos, "create database ivs");
  do_query(taos, "use ivs");
  do_query(taos,
           "create table alarm_operate_info ("
           "operate_time timestamp, "
           "alarm_id int, "
           "operator_id int, "
           "operator_name binary(32), "
           "operator_info binary(64), "
           "operator_status int, "
           "device_id int)");

  do_query(taos,
           "insert into alarm_operate_info values"
           "(1591060628000, 1, 100, '张三', 'info1', 0, 10),"
           "(1591060629000, 1, 101, '李四', 'info2', 1, 10),"
           "(1591060630000, 2, 102, '王五', 'info3', 0, 11)");

  TAOS_STMT2_OPTION option = {0, true, true, stmtAsyncQueryCb4, NULL};
  TAOS_STMT2*       stmt = taos_stmt2_init(taos, &option);
  ASSERT_NE(stmt, nullptr);

  const char* sql =
      "select COUNT(1) from ("
      " select LAST(operate_time) as operate_time, alarm_id, operator_id, operator_name, operator_info, "
      "operator_status, device_id"
      " from ivs.alarm_operate_info"
      " WHERE operate_time >= ? and operate_time <= ?"
      " PARTITION BY alarm_id"
      " ORDER BY operate_time desc"
      ")";

  int code = taos_stmt2_prepare(stmt, sql, 0);
  checkError(stmt, code);

  int             fieldNum = 0;
  TAOS_FIELD_ALL* pFields = NULL;
  code = taos_stmt2_get_fields(stmt, &fieldNum, &pFields);
  checkError(stmt, code);

  ASSERT_EQ(fieldNum, 2);

  int64_t ts_begin[1] = {1591060628000};
  int64_t ts_end[1] = {1591060630000};
  int32_t len[1] = {sizeof(int64_t)};

  TAOS_STMT2_BIND params[2] = {0};
  params[0].buffer_type = TSDB_DATA_TYPE_TIMESTAMP;
  params[0].buffer = &ts_begin[0];
  params[0].length = &len[0];
  params[0].is_null = NULL;
  params[0].num = 1;

  params[1].buffer_type = TSDB_DATA_TYPE_TIMESTAMP;
  params[1].buffer = &ts_end[0];
  params[1].length = &len[0];
  params[1].is_null = NULL;
  params[1].num = 1;

  TAOS_STMT2_BIND* c = &params[0];

  TAOS_STMT2_BINDV bindv = {1, NULL, NULL, &c};
  code = taos_stmt2_bind_param(stmt, &bindv, -1);
  checkError(stmt, code);

  code = taos_stmt2_exec(stmt, NULL);
  checkError(stmt, code);

  code = taos_stmt2_bind_param(stmt, &bindv, -1);
  checkError(stmt, code);

  code = taos_stmt2_exec(stmt, NULL);
  checkError(stmt, code);

  taos_stmt2_close(stmt);

  do_query(taos, "drop database if exists ivs");
  taos_close(taos);
}

// TS-7067
TEST(stmt2Case, tbname) {
  TAOS* taos = taos_connect("127.0.0.1", "root", "taosdata", NULL, 0);
  ASSERT_NE(taos, nullptr);

  do_query(taos, "drop database if exists stmt2_testdb_22");
  do_query(taos, "create database stmt2_testdb_22");
  do_query(taos, "use stmt2_testdb_22");
  do_query(taos, "create table stmt2_testdb_22.stb (ts timestamp, b binary(10)) tags(t1 int, t2 binary(10))");

  TAOS_STMT2_OPTION option[2] = {{0, false, false, NULL, NULL}, {0, true, true, NULL, NULL}};
  for (int i = 0; i < 2; i++) {
    TAOS_STMT2* stmt = taos_stmt2_init(taos, &option[i]);
    ASSERT_NE(stmt, nullptr);

    const char* sql = "insert into stmt2_testdb_22.stb (tbname,ts,b,t1,t2)values(?,?,?,?,?)";
    int         code = taos_stmt2_prepare(stmt, sql, 0);
    checkError(stmt, code);

    int             fieldNum = 0;
    TAOS_FIELD_ALL* pFields = NULL;
    code = taos_stmt2_get_fields(stmt, &fieldNum, &pFields);
    checkError(stmt, code);

    ASSERT_EQ(fieldNum, 5);

    int     t1 = 1;
    char*   t2 = "abc";
    int32_t t2_len = 3;
    int32_t t1_len = sizeof(int);

    int64_t ts[2] = {1591060628000, 1591060628001};
    int32_t len[2] = {sizeof(int64_t), sizeof(int64_t)};

    char* tbname[2] = {"CTb-1", "中文表名"};

    TAOS_STMT2_BIND tag[2] = {{TSDB_DATA_TYPE_INT, &t1, &t1_len, NULL, 1},
                              {TSDB_DATA_TYPE_BINARY, &t2, &t2_len, NULL, 1}};

    TAOS_STMT2_BIND col[2] = {{TSDB_DATA_TYPE_TIMESTAMP, &ts[0], &len[0], NULL, 2},
                              {TSDB_DATA_TYPE_BINARY, &tbname[0], &len[0], NULL, 2}};

    TAOS_STMT2_BIND* pTag[2] = {&tag[0], &tag[0]};
    TAOS_STMT2_BIND* pCol[2] = {&col[0], &col[0]};

    TAOS_STMT2_BINDV bindv = {2, &tbname[0], &pTag[0], &pCol[0]};

    code = taos_stmt2_bind_param(stmt, &bindv, -1);
    checkError(stmt, code);

    int affected_rows = 0;
    code = taos_stmt2_exec(stmt, &affected_rows);
    checkError(stmt, code);

    ASSERT_EQ(affected_rows, 4);

    TAOS_RES* result = taos_query(taos, "select tbname from stmt2_testdb_22.stb group by tbname order by tbname");
    ASSERT_NE(result, nullptr);

    TAOS_ROW row = taos_fetch_row(result);
    ASSERT_EQ(strncmp((char*)row[0], "CTb-1", 5), 0);

    row = taos_fetch_row(result);
    ASSERT_EQ(strncmp((char*)row[0], "中文表名", 4), 0);

    taos_free_result(result);
    taos_stmt2_close(stmt);
    do_query(taos, "drop table if exists stmt2_testdb_22.tb1");
    do_query(taos, "drop table if exists stmt2_testdb_22.tb2");
  }
}

=======
  taos_close(taos);
}

>>>>>>> 5eb54efb
#pragma GCC diagnostic pop<|MERGE_RESOLUTION|>--- conflicted
+++ resolved
@@ -3105,10 +3105,7 @@
     const char* sql = "insert into stmt2_testdb_21.stb (tbname,ts,b)values(?,?,?)";
     int         code = taos_stmt2_prepare(stmt, sql, 0);
     checkError(stmt, code);
-<<<<<<< HEAD
-
-=======
->>>>>>> 5eb54efb
+
     int64_t          ts[3] = {1591060628000, 1591060628001, 1591060628002};
     int              t64_len[3] = {sizeof(int64_t), sizeof(int64_t), sizeof(int64_t)};
     int              b_len[3] = {5, 5, 5};
@@ -3130,173 +3127,7 @@
 
   taos_stmt2_close(stmt);
   do_query(taos, "drop database if exists stmt2_testdb_21");
-<<<<<<< HEAD
-}
-
-void stmtAsyncQueryCb4(void* param, TAOS_RES* pRes, int code) { ASSERT_EQ(code, TSDB_CODE_SUCCESS); }
-
-TEST(stmt2Case, core) {
-  printf("stmt2Test: select COUNT(1) from (select LAST(operate_time) ...) with params\n");
-
-  TAOS* taos = taos_connect("127.0.0.1", "root", "taosdata", NULL, 0);
-  ASSERT_NE(taos, nullptr);
-
-  do_query(taos, "drop database if exists ivs");
-  do_query(taos, "create database ivs");
-  do_query(taos, "use ivs");
-  do_query(taos,
-           "create table alarm_operate_info ("
-           "operate_time timestamp, "
-           "alarm_id int, "
-           "operator_id int, "
-           "operator_name binary(32), "
-           "operator_info binary(64), "
-           "operator_status int, "
-           "device_id int)");
-
-  do_query(taos,
-           "insert into alarm_operate_info values"
-           "(1591060628000, 1, 100, '张三', 'info1', 0, 10),"
-           "(1591060629000, 1, 101, '李四', 'info2', 1, 10),"
-           "(1591060630000, 2, 102, '王五', 'info3', 0, 11)");
-
-  TAOS_STMT2_OPTION option = {0, true, true, stmtAsyncQueryCb4, NULL};
-  TAOS_STMT2*       stmt = taos_stmt2_init(taos, &option);
-  ASSERT_NE(stmt, nullptr);
-
-  const char* sql =
-      "select COUNT(1) from ("
-      " select LAST(operate_time) as operate_time, alarm_id, operator_id, operator_name, operator_info, "
-      "operator_status, device_id"
-      " from ivs.alarm_operate_info"
-      " WHERE operate_time >= ? and operate_time <= ?"
-      " PARTITION BY alarm_id"
-      " ORDER BY operate_time desc"
-      ")";
-
-  int code = taos_stmt2_prepare(stmt, sql, 0);
-  checkError(stmt, code);
-
-  int             fieldNum = 0;
-  TAOS_FIELD_ALL* pFields = NULL;
-  code = taos_stmt2_get_fields(stmt, &fieldNum, &pFields);
-  checkError(stmt, code);
-
-  ASSERT_EQ(fieldNum, 2);
-
-  int64_t ts_begin[1] = {1591060628000};
-  int64_t ts_end[1] = {1591060630000};
-  int32_t len[1] = {sizeof(int64_t)};
-
-  TAOS_STMT2_BIND params[2] = {0};
-  params[0].buffer_type = TSDB_DATA_TYPE_TIMESTAMP;
-  params[0].buffer = &ts_begin[0];
-  params[0].length = &len[0];
-  params[0].is_null = NULL;
-  params[0].num = 1;
-
-  params[1].buffer_type = TSDB_DATA_TYPE_TIMESTAMP;
-  params[1].buffer = &ts_end[0];
-  params[1].length = &len[0];
-  params[1].is_null = NULL;
-  params[1].num = 1;
-
-  TAOS_STMT2_BIND* c = &params[0];
-
-  TAOS_STMT2_BINDV bindv = {1, NULL, NULL, &c};
-  code = taos_stmt2_bind_param(stmt, &bindv, -1);
-  checkError(stmt, code);
-
-  code = taos_stmt2_exec(stmt, NULL);
-  checkError(stmt, code);
-
-  code = taos_stmt2_bind_param(stmt, &bindv, -1);
-  checkError(stmt, code);
-
-  code = taos_stmt2_exec(stmt, NULL);
-  checkError(stmt, code);
-
-  taos_stmt2_close(stmt);
-
-  do_query(taos, "drop database if exists ivs");
   taos_close(taos);
 }
 
-// TS-7067
-TEST(stmt2Case, tbname) {
-  TAOS* taos = taos_connect("127.0.0.1", "root", "taosdata", NULL, 0);
-  ASSERT_NE(taos, nullptr);
-
-  do_query(taos, "drop database if exists stmt2_testdb_22");
-  do_query(taos, "create database stmt2_testdb_22");
-  do_query(taos, "use stmt2_testdb_22");
-  do_query(taos, "create table stmt2_testdb_22.stb (ts timestamp, b binary(10)) tags(t1 int, t2 binary(10))");
-
-  TAOS_STMT2_OPTION option[2] = {{0, false, false, NULL, NULL}, {0, true, true, NULL, NULL}};
-  for (int i = 0; i < 2; i++) {
-    TAOS_STMT2* stmt = taos_stmt2_init(taos, &option[i]);
-    ASSERT_NE(stmt, nullptr);
-
-    const char* sql = "insert into stmt2_testdb_22.stb (tbname,ts,b,t1,t2)values(?,?,?,?,?)";
-    int         code = taos_stmt2_prepare(stmt, sql, 0);
-    checkError(stmt, code);
-
-    int             fieldNum = 0;
-    TAOS_FIELD_ALL* pFields = NULL;
-    code = taos_stmt2_get_fields(stmt, &fieldNum, &pFields);
-    checkError(stmt, code);
-
-    ASSERT_EQ(fieldNum, 5);
-
-    int     t1 = 1;
-    char*   t2 = "abc";
-    int32_t t2_len = 3;
-    int32_t t1_len = sizeof(int);
-
-    int64_t ts[2] = {1591060628000, 1591060628001};
-    int32_t len[2] = {sizeof(int64_t), sizeof(int64_t)};
-
-    char* tbname[2] = {"CTb-1", "中文表名"};
-
-    TAOS_STMT2_BIND tag[2] = {{TSDB_DATA_TYPE_INT, &t1, &t1_len, NULL, 1},
-                              {TSDB_DATA_TYPE_BINARY, &t2, &t2_len, NULL, 1}};
-
-    TAOS_STMT2_BIND col[2] = {{TSDB_DATA_TYPE_TIMESTAMP, &ts[0], &len[0], NULL, 2},
-                              {TSDB_DATA_TYPE_BINARY, &tbname[0], &len[0], NULL, 2}};
-
-    TAOS_STMT2_BIND* pTag[2] = {&tag[0], &tag[0]};
-    TAOS_STMT2_BIND* pCol[2] = {&col[0], &col[0]};
-
-    TAOS_STMT2_BINDV bindv = {2, &tbname[0], &pTag[0], &pCol[0]};
-
-    code = taos_stmt2_bind_param(stmt, &bindv, -1);
-    checkError(stmt, code);
-
-    int affected_rows = 0;
-    code = taos_stmt2_exec(stmt, &affected_rows);
-    checkError(stmt, code);
-
-    ASSERT_EQ(affected_rows, 4);
-
-    TAOS_RES* result = taos_query(taos, "select tbname from stmt2_testdb_22.stb group by tbname order by tbname");
-    ASSERT_NE(result, nullptr);
-
-    TAOS_ROW row = taos_fetch_row(result);
-    ASSERT_EQ(strncmp((char*)row[0], "CTb-1", 5), 0);
-
-    row = taos_fetch_row(result);
-    ASSERT_EQ(strncmp((char*)row[0], "中文表名", 4), 0);
-
-    taos_free_result(result);
-    taos_stmt2_close(stmt);
-    do_query(taos, "drop table if exists stmt2_testdb_22.tb1");
-    do_query(taos, "drop table if exists stmt2_testdb_22.tb2");
-  }
-}
-
-=======
-  taos_close(taos);
-}
-
->>>>>>> 5eb54efb
 #pragma GCC diagnostic pop