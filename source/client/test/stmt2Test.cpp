/*
 * Copyright (c) 2019 TAOS Data, Inc. <jhtao@taosdata.com>
 *
 * This program is free software: you can use, redistribute, and/or modify
 * it under the terms of the GNU Affero General Public License, version 3
 * or later ("AGPL"), as published by the Free Software Foundation.
 *
 * This program is distributed in the hope that it will be useful, but WITHOUT
 * ANY WARRANTY; without even the implied warranty of MERCHANTABILITY or
 * FITNESS FOR A PARTICULAR PURPOSE.
 *
 * You should have received a copy of the GNU Affero General Public License
 * along with this program. If not, see <http://www.gnu.org/licenses/>.
 */

#include <gtest/gtest.h>
#include <string.h>
#include <atomic>
#include <chrono>
#include <thread>
#include "clientInt.h"
#include "geosWrapper.h"
#include "osSemaphore.h"
#include "taoserror.h"
#include "tglobal.h"
#include "thash.h"

#pragma GCC diagnostic push
#pragma GCC diagnostic ignored "-Wwrite-strings"
#pragma GCC diagnostic ignored "-Wunused-function"
#pragma GCC diagnostic ignored "-Wunused-variable"
#pragma GCC diagnostic ignored "-Wsign-compare"

#include "../inc/clientStmt.h"
#include "../inc/clientStmt2.h"
#include "executor.h"
#include "taos.h"

namespace {
void checkError(TAOS_STMT2* stmt, int code) {
  if (code != TSDB_CODE_SUCCESS) {
    STscStmt2* pStmt = (STscStmt2*)stmt;
    if (pStmt == nullptr || pStmt->sql.sqlStr == nullptr || pStmt->exec.pRequest == nullptr) {
      printf("stmt api error\n  stats : %d\n  errstr : %s\n", pStmt->sql.status, taos_stmt_errstr(stmt));
    } else {
      printf("stmt api error\n  sql : %s\n  stats : %d\n  errstr : %s\n", pStmt->sql.sqlStr, pStmt->sql.status,
             taos_stmt_errstr(stmt));
    }
    ASSERT_EQ(code, TSDB_CODE_SUCCESS);
  }
}

typedef struct AsyncArgs {
  int    async_affected_rows;
  tsem_t sem;
} AsyncArgs;

void stmtAsyncQueryCb(void* param, TAOS_RES* pRes, int code) {
  ((AsyncArgs*)param)->async_affected_rows = taos_affected_rows(pRes);
  ASSERT_EQ(tsem_post(&((AsyncArgs*)param)->sem), TSDB_CODE_SUCCESS);
  return;
}

void getFieldsSuccess(TAOS* taos, const char* sql, TAOS_FIELD_ALL* expectedFields, int expectedFieldNum) {
  TAOS_STMT2_OPTION option = {0};
  TAOS_STMT2*       stmt = taos_stmt2_init(taos, &option);
  ASSERT_NE(stmt, nullptr);
  int code = taos_stmt2_prepare(stmt, sql, 0);
  checkError(stmt, code);

  int             fieldNum = 0;
  TAOS_FIELD_ALL* pFields = NULL;
  code = taos_stmt2_get_fields(stmt, &fieldNum, &pFields);
  checkError(stmt, code);
  ASSERT_EQ(fieldNum, expectedFieldNum);

  for (int i = 0; i < fieldNum; i++) {
    ASSERT_STREQ(pFields[i].name, expectedFields[i].name);
    ASSERT_EQ(pFields[i].type, expectedFields[i].type);
    ASSERT_EQ(pFields[i].field_type, expectedFields[i].field_type);
    ASSERT_EQ(pFields[i].precision, expectedFields[i].precision);
    ASSERT_EQ(pFields[i].bytes, expectedFields[i].bytes);
    ASSERT_EQ(pFields[i].scale, expectedFields[i].scale);
  }
  taos_stmt2_free_fields(stmt, pFields);
  taos_stmt2_close(stmt);
}

void getFieldsError(TAOS* taos, const char* sql, int errorCode) {
  TAOS_STMT2_OPTION option = {0};
  TAOS_STMT2*       stmt = taos_stmt2_init(taos, &option);
  ASSERT_NE(stmt, nullptr);
  int code = taos_stmt2_prepare(stmt, sql, 0);
  checkError(stmt, code);

  int             fieldNum = 0;
  TAOS_FIELD_ALL* pFields = NULL;
  code = taos_stmt2_get_fields(stmt, &fieldNum, &pFields);
  ASSERT_EQ(code, errorCode);
  taos_stmt2_free_fields(stmt, pFields);
  taos_stmt2_close(stmt);
}

void getQueryFields(TAOS* taos, const char* sql, int expectedFieldNum) {
  TAOS_STMT2_OPTION option = {0};
  TAOS_STMT2*       stmt = taos_stmt2_init(taos, &option);
  ASSERT_NE(stmt, nullptr);
  int code = taos_stmt2_prepare(stmt, sql, 0);
  checkError(stmt, code);

  int             fieldNum = 0;
  TAOS_FIELD_ALL* pFields = NULL;
  code = taos_stmt2_get_fields(stmt, &fieldNum, NULL);
  checkError(stmt, code);
  ASSERT_EQ(fieldNum, expectedFieldNum);
  taos_stmt2_free_fields(stmt, NULL);
  taos_stmt2_close(stmt);
}

void do_query(TAOS* taos, const char* sql) {
  TAOS_RES* result = taos_query(taos, sql);
  // printf("sql: %s\n", sql);
  int code = taos_errno(result);
  while (code == TSDB_CODE_MND_DB_IN_CREATING || code == TSDB_CODE_MND_DB_IN_DROPPING) {
    taosMsleep(2000);
    result = taos_query(taos, sql);
    code = taos_errno(result);
  }
  if (code != TSDB_CODE_SUCCESS) {
    printf("query failen  sql : %s\n  errstr : %s\n", sql, taos_errstr(result));
    ASSERT_EQ(taos_errno(result), TSDB_CODE_SUCCESS);
  }
  taos_free_result(result);
}

void do_stmt(TAOS* taos, TAOS_STMT2_OPTION* option, const char* sql, int CTB_NUMS, int ROW_NUMS, int CYC_NUMS,
             bool hastags, bool createTable) {
  printf("test sql : %s\n", sql);
  do_query(taos, "drop database if exists stmt2_testdb_1");
  do_query(taos, "create database IF NOT EXISTS stmt2_testdb_1");
  do_query(taos, "create stable stmt2_testdb_1.stb (ts timestamp, b binary(10)) tags(t1 int, t2 binary(10))");

  TAOS_STMT2* stmt = taos_stmt2_init(taos, option);
  ASSERT_NE(stmt, nullptr);
  int code = taos_stmt2_prepare(stmt, sql, 0);
  checkError(stmt, code);
  int total_affected = 0;

  // tbname
  char** tbs = (char**)taosMemoryMalloc(CTB_NUMS * sizeof(char*));
  for (int i = 0; i < CTB_NUMS; i++) {
    tbs[i] = (char*)taosMemoryMalloc(sizeof(char) * 20);
    sprintf(tbs[i], "ctb_%d", i);
    if (createTable) {
      char* tmp = (char*)taosMemoryMalloc(sizeof(char) * 100);
      sprintf(tmp, "create table stmt2_testdb_1.%s using stmt2_testdb_1.stb tags(0, 'after')", tbs[i]);
      do_query(taos, tmp);
    }
  }
  for (int r = 0; r < CYC_NUMS; r++) {
    // col params
    int64_t** ts = (int64_t**)taosMemoryMalloc(CTB_NUMS * sizeof(int64_t*));
    char**    b = (char**)taosMemoryMalloc(CTB_NUMS * sizeof(char*));
    int*      ts_len = (int*)taosMemoryMalloc(ROW_NUMS * sizeof(int));
    int*      b_len = (int*)taosMemoryMalloc(ROW_NUMS * sizeof(int));
    for (int i = 0; i < ROW_NUMS; i++) {
      ts_len[i] = sizeof(int64_t);
      b_len[i] = 1;
    }
    for (int i = 0; i < CTB_NUMS; i++) {
      ts[i] = (int64_t*)taosMemoryMalloc(ROW_NUMS * sizeof(int64_t));
      b[i] = (char*)taosMemoryMalloc(ROW_NUMS * sizeof(char));
      for (int j = 0; j < ROW_NUMS; j++) {
        ts[i][j] = 1591060628000 + r * 100000 + j;
        b[i][j] = 'a' + j;
      }
    }
    // tag params
    int t1 = 0;
    int t1len = sizeof(int);
    int t2len = 3;
    //   TAOS_STMT2_BIND* tagv[2] = {&tags[0][0], &tags[1][0]};

    // bind params
    TAOS_STMT2_BIND** paramv = (TAOS_STMT2_BIND**)taosMemoryMalloc(CTB_NUMS * sizeof(TAOS_STMT2_BIND*));
    TAOS_STMT2_BIND** tags = NULL;
    if (hastags) {
      tags = (TAOS_STMT2_BIND**)taosMemoryMalloc(CTB_NUMS * sizeof(TAOS_STMT2_BIND*));
      for (int i = 0; i < CTB_NUMS; i++) {
        // create tags
        tags[i] = (TAOS_STMT2_BIND*)taosMemoryMalloc(2 * sizeof(TAOS_STMT2_BIND));
        tags[i][0] = {TSDB_DATA_TYPE_INT, &t1, &t1len, NULL, 0};
        tags[i][1] = {TSDB_DATA_TYPE_BINARY, (void*)"after", &t2len, NULL, 0};
      }
    }

    for (int i = 0; i < CTB_NUMS; i++) {
      // create col params
      paramv[i] = (TAOS_STMT2_BIND*)taosMemoryMalloc(2 * sizeof(TAOS_STMT2_BIND));
      paramv[i][0] = {TSDB_DATA_TYPE_TIMESTAMP, &ts[i][0], &ts_len[0], NULL, ROW_NUMS};
      paramv[i][1] = {TSDB_DATA_TYPE_BINARY, &b[i][0], &b_len[0], NULL, ROW_NUMS};
    }
    // bind
    TAOS_STMT2_BINDV bindv = {CTB_NUMS, tbs, tags, paramv};
    code = taos_stmt2_bind_param(stmt, &bindv, -1);
    checkError(stmt, code);

    // exec
    int affected = 0;
    code = taos_stmt2_exec(stmt, &affected);
    if (option->asyncExecFn == NULL) {
      total_affected += affected;
    } else {
      AsyncArgs* params = (AsyncArgs*)option->userdata;
      code = tsem_wait(&params->sem);
      ASSERT_EQ(code, TSDB_CODE_SUCCESS);
      total_affected += params->async_affected_rows;
    }
    checkError(stmt, code);

    for (int i = 0; i < CTB_NUMS; i++) {
      if (hastags) {
        taosMemoryFree(tags[i]);
      }
      taosMemoryFree(paramv[i]);
      taosMemoryFree(ts[i]);
      taosMemoryFree(b[i]);
    }
    taosMemoryFree(ts);
    taosMemoryFree(b);
    taosMemoryFree(ts_len);
    taosMemoryFree(b_len);
    taosMemoryFree(paramv);
    if (hastags) {
      taosMemoryFree(tags);
    }
  }
  ASSERT_EQ(total_affected, CYC_NUMS * ROW_NUMS * CTB_NUMS);
  for (int i = 0; i < CTB_NUMS; i++) {
    taosMemoryFree(tbs[i]);
  }
  taosMemoryFree(tbs);

  taos_stmt2_close(stmt);
}

}  // namespace

int main(int argc, char** argv) {
  testing::InitGoogleTest(&argc, argv);
  return RUN_ALL_TESTS();
}

TEST(stmt2Case, stmt2_test_limit) {
  TAOS* taos = taos_connect("localhost", "root", "taosdata", "", 0);
  ASSERT_NE(taos, nullptr);
  do_query(taos, "drop database if exists stmt2_testdb_7");
  do_query(taos, "create database IF NOT EXISTS stmt2_testdb_7");
  do_query(taos, "create stable stmt2_testdb_7.stb (ts timestamp, b binary(10)) tags(t1 int, t2 binary(10))");
  do_query(taos,
           "insert into stmt2_testdb_7.tb2 using stmt2_testdb_7.stb tags(2,'xyz') values(1591060628000, "
           "'abc'),(1591060628001,'def'),(1591060628004, 'hij')");
  do_query(taos, "use stmt2_testdb_7");

  TAOS_STMT2_OPTION option = {0, true, true, NULL, NULL};

  TAOS_STMT2* stmt = taos_stmt2_init(taos, &option);
  ASSERT_NE(stmt, nullptr);

  const char* sql = "select * from stmt2_testdb_7.tb2 where ts > ? and ts < ? limit ?";
  int         code = taos_stmt2_prepare(stmt, sql, 0);
  checkError(stmt, code);

  int              t64_len[1] = {sizeof(int64_t)};
  int              b_len[1] = {3};
  int              x = 2;
  int              x_len = sizeof(int);
  int64_t          ts[2] = {1591060627000, 1591060628005};
  TAOS_STMT2_BIND  params[3] = {{TSDB_DATA_TYPE_TIMESTAMP, &ts[0], t64_len, NULL, 1},
                                {TSDB_DATA_TYPE_TIMESTAMP, &ts[1], t64_len, NULL, 1},
                                {TSDB_DATA_TYPE_INT, &x, &x_len, NULL, 1}};
  TAOS_STMT2_BIND* paramv = &params[0];
  TAOS_STMT2_BINDV bindv = {1, NULL, NULL, &paramv};
  code = taos_stmt2_bind_param(stmt, &bindv, -1);
  checkError(stmt, code);

  taos_stmt2_exec(stmt, NULL);
  checkError(stmt, code);

  TAOS_RES* pRes = taos_stmt2_result(stmt);
  ASSERT_NE(pRes, nullptr);

  int getRecordCounts = 0;
  while ((taos_fetch_row(pRes))) {
    getRecordCounts++;
  }
  ASSERT_EQ(getRecordCounts, 2);
  taos_stmt2_close(stmt);
  do_query(taos, "drop database if exists stmt2_testdb_7");
  taos_close(taos);
}

TEST(stmt2Case, insert_stb_get_fields_Test) {
  TAOS* taos = taos_connect("localhost", "root", "taosdata", NULL, 0);
  ASSERT_NE(taos, nullptr);

  do_query(taos, "drop database if exists stmt2_testdb_2");
  do_query(taos, "create database IF NOT EXISTS stmt2_testdb_2 PRECISION 'ns'");
  do_query(taos,
           "create stable stmt2_testdb_2.stb (ts timestamp, b binary(10)) tags(t1 "
           "int, t2 binary(10))");
  do_query(
      taos,
      "create stable if not exists stmt2_testdb_2.all_stb(ts timestamp, v1 bool, v2 tinyint, v3 smallint, v4 int, v5 "
      "bigint, "
      "v6 tinyint unsigned, v7 smallint unsigned, v8 int unsigned, v9 bigint unsigned, v10 float, v11 double, v12 "
      "binary(20), v13 varbinary(20), v14 geometry(100), v15 nchar(20))tags(tts timestamp, tv1 bool, tv2 tinyint, tv3 "
      "smallint, tv4 int, tv5 bigint, tv6 tinyint unsigned, tv7 smallint unsigned, tv8 int unsigned, tv9 bigint "
      "unsigned, tv10 float, tv11 double, tv12 binary(20), tv13 varbinary(20), tv14 geometry(100), tv15 nchar(20));");
  printf("support case \n");

  // case 1 : test super table
  {
    const char*    sql = "insert into stmt2_testdb_2.stb(t1,t2,ts,b,tbname) values(?,?,?,?,?)";
    TAOS_FIELD_ALL expectedFields[5] = {{"t1", TSDB_DATA_TYPE_INT, 0, 0, 4, TAOS_FIELD_TAG},
                                        {"t2", TSDB_DATA_TYPE_BINARY, 0, 0, 12, TAOS_FIELD_TAG},
                                        {"ts", TSDB_DATA_TYPE_TIMESTAMP, 2, 0, 8, TAOS_FIELD_COL},
                                        {"b", TSDB_DATA_TYPE_BINARY, 0, 0, 12, TAOS_FIELD_COL},
                                        {"tbname", TSDB_DATA_TYPE_BINARY, 0, 0, 271, TAOS_FIELD_TBNAME}};
    printf("case 1 : %s\n", sql);
    getFieldsSuccess(taos, sql, expectedFields, 5);
  }

  {
    // case 2 : no tag
    const char*    sql = "insert into stmt2_testdb_2.stb(ts,b,tbname) values(?,?,?)";
    TAOS_FIELD_ALL expectedFields[3] = {{"ts", TSDB_DATA_TYPE_TIMESTAMP, 2, 0, 8, TAOS_FIELD_COL},
                                        {"b", TSDB_DATA_TYPE_BINARY, 0, 0, 12, TAOS_FIELD_COL},
                                        {"tbname", TSDB_DATA_TYPE_BINARY, 0, 0, 271, TAOS_FIELD_TBNAME}};
    printf("case 2 : %s\n", sql);
    getFieldsSuccess(taos, sql, expectedFields, 3);
  }

  // case 3 : random order
  {
    const char*    sql = "insert into stmt2_testdb_2.stb(tbname,ts,t2,b,t1) values(?,?,?,?,?)";
    TAOS_FIELD_ALL expectedFields[5] = {{"tbname", TSDB_DATA_TYPE_BINARY, 0, 0, 271, TAOS_FIELD_TBNAME},
                                        {"ts", TSDB_DATA_TYPE_TIMESTAMP, 2, 0, 8, TAOS_FIELD_COL},
                                        {"t2", TSDB_DATA_TYPE_BINARY, 0, 0, 12, TAOS_FIELD_TAG},
                                        {"b", TSDB_DATA_TYPE_BINARY, 0, 0, 12, TAOS_FIELD_COL},
                                        {"t1", TSDB_DATA_TYPE_INT, 0, 0, 4, TAOS_FIELD_TAG}};
    printf("case 3 : %s\n", sql);
    getFieldsSuccess(taos, sql, expectedFields, 5);
  }

  // case 4 : random order 2
  {
    const char*    sql = "insert into stmt2_testdb_2.stb(ts,tbname,b,t2,t1) values(?,?,?,?,?)";
    TAOS_FIELD_ALL expectedFields[5] = {{"ts", TSDB_DATA_TYPE_TIMESTAMP, 2, 0, 8, TAOS_FIELD_COL},
                                        {"tbname", TSDB_DATA_TYPE_BINARY, 0, 0, 271, TAOS_FIELD_TBNAME},
                                        {"b", TSDB_DATA_TYPE_BINARY, 0, 0, 12, TAOS_FIELD_COL},
                                        {"t2", TSDB_DATA_TYPE_BINARY, 0, 0, 12, TAOS_FIELD_TAG},
                                        {"t1", TSDB_DATA_TYPE_INT, 0, 0, 4, TAOS_FIELD_TAG}};
    printf("case 4 : %s\n", sql);
    getFieldsSuccess(taos, sql, expectedFields, 5);
  }

  // case 5 : 'db'.'stb'
  {
    const char*    sql = "insert into 'stmt2_testdb_2'.'stb'(t1,t2,ts,b,tbname) values(?,?,?,?,?)";
    TAOS_FIELD_ALL expectedFields[5] = {{"t1", TSDB_DATA_TYPE_INT, 0, 0, 4, TAOS_FIELD_TAG},
                                        {"t2", TSDB_DATA_TYPE_BINARY, 0, 0, 12, TAOS_FIELD_TAG},
                                        {"ts", TSDB_DATA_TYPE_TIMESTAMP, 2, 0, 8, TAOS_FIELD_COL},
                                        {"b", TSDB_DATA_TYPE_BINARY, 0, 0, 12, TAOS_FIELD_COL},
                                        {"tbname", TSDB_DATA_TYPE_BINARY, 0, 0, 271, TAOS_FIELD_TBNAME}};
    printf("case 5 : %s\n", sql);
    getFieldsSuccess(taos, sql, expectedFields, 5);
  }

  // case 6 : use db
  {
    do_query(taos, "use stmt2_testdb_2");
    const char*    sql = "insert into stb(t1,t2,ts,b,tbname) values(?,?,?,?,?)";
    TAOS_FIELD_ALL expectedFields[5] = {{"t1", TSDB_DATA_TYPE_INT, 0, 0, 4, TAOS_FIELD_TAG},
                                        {"t2", TSDB_DATA_TYPE_BINARY, 0, 0, 12, TAOS_FIELD_TAG},
                                        {"ts", TSDB_DATA_TYPE_TIMESTAMP, 2, 0, 8, TAOS_FIELD_COL},
                                        {"b", TSDB_DATA_TYPE_BINARY, 0, 0, 12, TAOS_FIELD_COL},
                                        {"tbname", TSDB_DATA_TYPE_BINARY, 0, 0, 271, TAOS_FIELD_TBNAME}};
    printf("case 6 : %s\n", sql);
    getFieldsSuccess(taos, sql, expectedFields, 5);
  }

  // case 7 : less param
  {
    const char*    sql = "insert into stmt2_testdb_2.stb(ts,tbname) values(?,?)";
    TAOS_FIELD_ALL expectedFields[2] = {{"ts", TSDB_DATA_TYPE_TIMESTAMP, 2, 0, 8, TAOS_FIELD_COL},
                                        {"tbname", TSDB_DATA_TYPE_BINARY, 0, 0, 271, TAOS_FIELD_TBNAME}};
    printf("case 7 : %s\n", sql);
    getFieldsSuccess(taos, sql, expectedFields, 2);
  }

  // case 8 : test all types
  {
    const char* sql =
        "insert into "
        "all_stb(tbname,tts,tv1,tv2,tv3,tv4,tv5,tv6,tv7,tv8,tv9,tv10,tv11,tv12,tv13,tv14,tv15,ts,v1,v2,v3,v4,v5,v6,v7,"
        "v8,v9,v10,"
        "v11,v12,v13,v14,v15) values(?,?,?,?,?,?,?,?,?,?,?,?,?,?,?,?,?,?,?,?,?,?,?,?,?,?,?,?,?,?,?,?,?)";
    TAOS_FIELD_ALL expectedFields[33] = {{"tbname", TSDB_DATA_TYPE_BINARY, 0, 0, 271, TAOS_FIELD_TBNAME},
                                         {"tts", TSDB_DATA_TYPE_TIMESTAMP, 2, 0, 8, TAOS_FIELD_TAG},
                                         {"tv1", TSDB_DATA_TYPE_BOOL, 0, 0, 1, TAOS_FIELD_TAG},
                                         {"tv2", TSDB_DATA_TYPE_TINYINT, 0, 0, 1, TAOS_FIELD_TAG},
                                         {"tv3", TSDB_DATA_TYPE_SMALLINT, 0, 0, 2, TAOS_FIELD_TAG},
                                         {"tv4", TSDB_DATA_TYPE_INT, 0, 0, 4, TAOS_FIELD_TAG},
                                         {"tv5", TSDB_DATA_TYPE_BIGINT, 0, 0, 8, TAOS_FIELD_TAG},
                                         {"tv6", TSDB_DATA_TYPE_UTINYINT, 0, 0, 1, TAOS_FIELD_TAG},
                                         {"tv7", TSDB_DATA_TYPE_USMALLINT, 0, 0, 2, TAOS_FIELD_TAG},
                                         {"tv8", TSDB_DATA_TYPE_UINT, 0, 0, 4, TAOS_FIELD_TAG},
                                         {"tv9", TSDB_DATA_TYPE_UBIGINT, 0, 0, 8, TAOS_FIELD_TAG},
                                         {"tv10", TSDB_DATA_TYPE_FLOAT, 0, 0, 4, TAOS_FIELD_TAG},
                                         {"tv11", TSDB_DATA_TYPE_DOUBLE, 0, 0, 8, TAOS_FIELD_TAG},
                                         {"tv12", TSDB_DATA_TYPE_VARCHAR, 0, 0, 22, TAOS_FIELD_TAG},
                                         {"tv13", TSDB_DATA_TYPE_VARBINARY, 0, 0, 22, TAOS_FIELD_TAG},
                                         {"tv14", TSDB_DATA_TYPE_GEOMETRY, 0, 0, 102, TAOS_FIELD_TAG},
                                         {"tv15", TSDB_DATA_TYPE_NCHAR, 0, 0, 82, TAOS_FIELD_TAG},
                                         {"ts", TSDB_DATA_TYPE_TIMESTAMP, 2, 0, 8, TAOS_FIELD_COL},
                                         {"v1", TSDB_DATA_TYPE_BOOL, 0, 0, 1, TAOS_FIELD_COL},
                                         {"v2", TSDB_DATA_TYPE_TINYINT, 0, 0, 1, TAOS_FIELD_COL},
                                         {"v3", TSDB_DATA_TYPE_SMALLINT, 0, 0, 2, TAOS_FIELD_COL},
                                         {"v4", TSDB_DATA_TYPE_INT, 0, 0, 4, TAOS_FIELD_COL},
                                         {"v5", TSDB_DATA_TYPE_BIGINT, 0, 0, 8, TAOS_FIELD_COL},
                                         {"v6", TSDB_DATA_TYPE_UTINYINT, 0, 0, 1, TAOS_FIELD_COL},
                                         {"v7", TSDB_DATA_TYPE_USMALLINT, 0, 0, 2, TAOS_FIELD_COL},
                                         {"v8", TSDB_DATA_TYPE_UINT, 0, 0, 4, TAOS_FIELD_COL},
                                         {"v9", TSDB_DATA_TYPE_UBIGINT, 0, 0, 8, TAOS_FIELD_COL},
                                         {"v10", TSDB_DATA_TYPE_FLOAT, 0, 0, 4, TAOS_FIELD_COL},
                                         {"v11", TSDB_DATA_TYPE_DOUBLE, 0, 0, 8, TAOS_FIELD_COL},
                                         {"v12", TSDB_DATA_TYPE_VARCHAR, 0, 0, 22, TAOS_FIELD_COL},
                                         {"v13", TSDB_DATA_TYPE_VARBINARY, 0, 0, 22, TAOS_FIELD_COL},
                                         {"v14", TSDB_DATA_TYPE_GEOMETRY, 0, 0, 102, TAOS_FIELD_COL},
                                         {"v15", TSDB_DATA_TYPE_NCHAR, 0, 0, 82, TAOS_FIELD_COL}};
    printf("case 8 : %s\n", sql);
    getFieldsSuccess(taos, sql, expectedFields, 33);
  }

  // not support case
  printf("not support case \n");

  // case 1 : add in main TD-33353
  {
    const char* sql = "insert into stmt2_testdb_2.stb(t1,t2,ts,b,tbname) values(1,?,?,'abc',?)";
    printf("case 1dif : %s\n", sql);
    getFieldsError(taos, sql, TSDB_CODE_PAR_INVALID_COLUMNS_NUM);
  }

  // case 2 : no pk
  {
    const char* sql = "insert into stmt2_testdb_2.stb(b,tbname) values(?,?)";
    printf("case 2 : %s\n", sql);
    getFieldsError(taos, sql, TSDB_CODE_TSC_INVALID_OPERATION);
  }

  // case 3 : no tbname and tag(not support bind)
  {
    const char* sql = "insert into stmt2_testdb_2.stb(ts,b) values(?,?)";
    printf("case 3 : %s\n", sql);
    getFieldsError(taos, sql, TSDB_CODE_TSC_INVALID_OPERATION);
  }

  // case 4 : no col and tag(not support bind)
  {
    const char* sql = "insert into stmt2_testdb_2.stb(tbname) values(?)";
    printf("case 4 : %s\n", sql);
    getFieldsError(taos, sql, TSDB_CODE_TSC_INVALID_OPERATION);
  }

  // case 5 : no field name
  {
    const char* sql = "insert into stmt2_testdb_2.stb(?,?,?,?,?)";
    printf("case 5 : %s\n", sql);
    getFieldsError(taos, sql, TSDB_CODE_PAR_SYNTAX_ERROR);
  }

  // case 6 :  test super table not exist
  {
    const char* sql = "insert into stmt2_testdb_2.nstb(?,?,?,?,?)";
    printf("case 6 : %s\n", sql);
    getFieldsError(taos, sql, TSDB_CODE_PAR_SYNTAX_ERROR);
  }

  // case 7 :  no col
  {
    const char* sql = "insert into stmt2_testdb_2.stb(t1,t2,tbname) values(?,?,?)";
    printf("case 7 : %s\n", sql);
    getFieldsError(taos, sql, TSDB_CODE_TSC_INVALID_OPERATION);
  }

  // case 8 :   wrong para nums
  {
    const char* sql = "insert into stmt2_testdb_2.stb(ts,b,tbname) values(?,?,?,?,?)";
    printf("case 8 : %s\n", sql);
    getFieldsError(taos, sql, TSDB_CODE_PAR_INVALID_COLUMNS_NUM);
  }

  // case 9 :   wrong simbol
  {
    const char* sql = "insert into stmt2_testdb_2.stb(t1,t2,ts,b,tbname) values(*,*,*,*,*)";
    printf("case 9 : %s\n", sql);
    getFieldsError(taos, sql, TSDB_CODE_PAR_INVALID_COLUMNS_NUM);
  }

  do_query(taos, "drop database if exists stmt2_testdb_2");
  taos_close(taos);
}

TEST(stmt2Case, insert_ctb_using_get_fields_Test) {
  TAOS* taos = taos_connect("localhost", "root", "taosdata", NULL, 0);
  ASSERT_NE(taos, nullptr);

  do_query(taos, "drop database if exists stmt2_testdb_3");
  do_query(taos, "create database IF NOT EXISTS stmt2_testdb_3 PRECISION 'ns'");
  do_query(taos,
           "create stable stmt2_testdb_3.stb (ts timestamp, b binary(10)) tags(t1 "
           "int, t2 binary(10))");
  do_query(
      taos,
      "create stable if not exists stmt2_testdb_3.all_stb(ts timestamp, v1 bool, v2 tinyint, v3 smallint, v4 int, v5 "
      "bigint, "
      "v6 tinyint unsigned, v7 smallint unsigned, v8 int unsigned, v9 bigint unsigned, v10 float, v11 double, v12 "
      "binary(20), v13 varbinary(20), v14 geometry(100), v15 nchar(20))tags(tts timestamp, tv1 bool, tv2 tinyint, tv3 "
      "smallint, tv4 int, tv5 bigint, tv6 tinyint unsigned, tv7 smallint unsigned, tv8 int unsigned, tv9 bigint "
      "unsigned, tv10 float, tv11 double, tv12 binary(20), tv13 varbinary(20), tv14 geometry(100), tv15 nchar(20));");
  do_query(taos, "CREATE TABLE stmt2_testdb_3.t0 USING stmt2_testdb_3.stb (t1,t2) TAGS (7,'Cali');");

  printf("support case \n");
  // case 1 : test child table already exist
  {
    const char*    sql = "INSERT INTO stmt2_testdb_3.t0(ts,b)using stmt2_testdb_3.stb (t1,t2) TAGS(?,?) VALUES (?,?)";
    TAOS_FIELD_ALL expectedFields[4] = {{"t1", TSDB_DATA_TYPE_INT, 0, 0, 4, TAOS_FIELD_TAG},
                                        {"t2", TSDB_DATA_TYPE_BINARY, 0, 0, 12, TAOS_FIELD_TAG},
                                        {"ts", TSDB_DATA_TYPE_TIMESTAMP, 2, 0, 8, TAOS_FIELD_COL},
                                        {"b", TSDB_DATA_TYPE_BINARY, 0, 0, 12, TAOS_FIELD_COL}};
    printf("case 1 : %s\n", sql);
    getFieldsSuccess(taos, sql, expectedFields, 4);
  }

  // case 2 : insert clause
  {
    const char*    sql = "INSERT INTO stmt2_testdb_3.? using stmt2_testdb_3.stb (t1,t2) TAGS(?,?) (ts,b)VALUES(?,?)";
    TAOS_FIELD_ALL expectedFields[5] = {{"tbname", TSDB_DATA_TYPE_BINARY, 0, 0, 271, TAOS_FIELD_TBNAME},
                                        {"t1", TSDB_DATA_TYPE_INT, 0, 0, 4, TAOS_FIELD_TAG},
                                        {"t2", TSDB_DATA_TYPE_BINARY, 0, 0, 12, TAOS_FIELD_TAG},
                                        {"ts", TSDB_DATA_TYPE_TIMESTAMP, 2, 0, 8, TAOS_FIELD_COL},
                                        {"b", TSDB_DATA_TYPE_BINARY, 0, 0, 12, TAOS_FIELD_COL}};
    printf("case 2 : %s\n", sql);
    getFieldsSuccess(taos, sql, expectedFields, 5);
  }

  // case 3 : insert child table not exist
  {
    const char*    sql = "INSERT INTO stmt2_testdb_3.d1 using stmt2_testdb_3.stb (t1,t2)TAGS(?,?) (ts,b)VALUES(?,?)";
    TAOS_FIELD_ALL expectedFields[4] = {{"t1", TSDB_DATA_TYPE_INT, 0, 0, 4, TAOS_FIELD_TAG},
                                        {"t2", TSDB_DATA_TYPE_BINARY, 0, 0, 12, TAOS_FIELD_TAG},
                                        {"ts", TSDB_DATA_TYPE_TIMESTAMP, 2, 0, 8, TAOS_FIELD_COL},
                                        {"b", TSDB_DATA_TYPE_BINARY, 0, 0, 12, TAOS_FIELD_COL}};
    printf("case 3 : %s\n", sql);
    getFieldsSuccess(taos, sql, expectedFields, 4);
  }

  // case 4 : random order
  {
    const char*    sql = "INSERT INTO stmt2_testdb_3.? using stmt2_testdb_3.stb (t2,t1)TAGS(?,?) (b,ts)VALUES(?,?)";
    TAOS_FIELD_ALL expectedFields[5] = {{"tbname", TSDB_DATA_TYPE_BINARY, 0, 0, 271, TAOS_FIELD_TBNAME},
                                        {"t2", TSDB_DATA_TYPE_BINARY, 0, 0, 12, TAOS_FIELD_TAG},
                                        {"t1", TSDB_DATA_TYPE_INT, 0, 0, 4, TAOS_FIELD_TAG},
                                        {"b", TSDB_DATA_TYPE_BINARY, 0, 0, 12, TAOS_FIELD_COL},
                                        {"ts", TSDB_DATA_TYPE_TIMESTAMP, 2, 0, 8, TAOS_FIELD_COL}};
    printf("case 4 : %s\n", sql);
    getFieldsSuccess(taos, sql, expectedFields, 5);
  }

  // case 5 : less para
  {
    const char*    sql = "insert into stmt2_testdb_3.? using stmt2_testdb_3.stb (t2)tags(?) (ts)values(?)";
    TAOS_FIELD_ALL expectedFields[3] = {{"tbname", TSDB_DATA_TYPE_BINARY, 0, 0, 271, TAOS_FIELD_TBNAME},
                                        {"t2", TSDB_DATA_TYPE_BINARY, 0, 0, 12, TAOS_FIELD_TAG},
                                        {"ts", TSDB_DATA_TYPE_TIMESTAMP, 2, 0, 8, TAOS_FIELD_COL}};
    printf("case 5 : %s\n", sql);
    getFieldsSuccess(taos, sql, expectedFields, 3);
  }

  // case 6 : insert into db.? using db.stb tags(?, ?) values(?,?)
  // no field name
  {
    const char*    sql = "insert into stmt2_testdb_3.? using stmt2_testdb_3.stb tags(?, ?) values(?,?)";
    TAOS_FIELD_ALL expectedFields[5] = {{"tbname", TSDB_DATA_TYPE_BINARY, 0, 0, 271, TAOS_FIELD_TBNAME},
                                        {"t1", TSDB_DATA_TYPE_INT, 0, 0, 4, TAOS_FIELD_TAG},
                                        {"t2", TSDB_DATA_TYPE_BINARY, 0, 0, 12, TAOS_FIELD_TAG},
                                        {"ts", TSDB_DATA_TYPE_TIMESTAMP, 2, 0, 8, TAOS_FIELD_COL},
                                        {"b", TSDB_DATA_TYPE_BINARY, 0, 0, 12, TAOS_FIELD_COL}};
    printf("case 6 : %s\n", sql);
    getFieldsSuccess(taos, sql, expectedFields, 5);
  }

  // case 7 : insert into db.d0 (ts)values(?)
  //  less para
  {
    const char*    sql = "insert into stmt2_testdb_3.t0 (ts)values(?)";
    TAOS_FIELD_ALL expectedFields[1] = {{"ts", TSDB_DATA_TYPE_TIMESTAMP, 2, 0, 8, TAOS_FIELD_COL}};
    printf("case 7 : %s\n", sql);
    getFieldsSuccess(taos, sql, expectedFields, 1);
  }

  // case 8 : 'db' 'stb'
  {
    const char* sql = "INSERT INTO 'stmt2_testdb_3'.? using 'stmt2_testdb_3'.'stb' (t1,t2) TAGS(?,?) (ts,b)VALUES(?,?)";
    TAOS_FIELD_ALL expectedFields[5] = {{"tbname", TSDB_DATA_TYPE_BINARY, 0, 0, 271, TAOS_FIELD_TBNAME},
                                        {"t1", TSDB_DATA_TYPE_INT, 0, 0, 4, TAOS_FIELD_TAG},
                                        {"t2", TSDB_DATA_TYPE_BINARY, 0, 0, 12, TAOS_FIELD_TAG},
                                        {"ts", TSDB_DATA_TYPE_TIMESTAMP, 2, 0, 8, TAOS_FIELD_COL},
                                        {"b", TSDB_DATA_TYPE_BINARY, 0, 0, 12, TAOS_FIELD_COL}};
    printf("case 8 : %s\n", sql);
    getFieldsSuccess(taos, sql, expectedFields, 5);
  }

  // case 9 : use db
  {
    do_query(taos, "use stmt2_testdb_3");
    const char*    sql = "INSERT INTO ? using stb (t1,t2) TAGS(?,?) (ts,b)VALUES(?,?)";
    TAOS_FIELD_ALL expectedFields[5] = {{"tbname", TSDB_DATA_TYPE_BINARY, 0, 0, 271, TAOS_FIELD_TBNAME},
                                        {"t1", TSDB_DATA_TYPE_INT, 0, 0, 4, TAOS_FIELD_TAG},
                                        {"t2", TSDB_DATA_TYPE_BINARY, 0, 0, 12, TAOS_FIELD_TAG},
                                        {"ts", TSDB_DATA_TYPE_TIMESTAMP, 2, 0, 8, TAOS_FIELD_COL},
                                        {"b", TSDB_DATA_TYPE_BINARY, 0, 0, 12, TAOS_FIELD_COL}};
    printf("case 9 : %s\n", sql);
    getFieldsSuccess(taos, sql, expectedFields, 5);
  }

  // case 10 : test all types
  {
    const char* sql =
        "insert into ? using all_stb tags(?,?,?,?,?,?,?,?,?,?,?,?,?,?,?,?) values(?,?,?,?,?,?,?,?,?,?,?,?,?,?,?,?)";
    TAOS_FIELD_ALL expectedFields[33] = {{"tbname", TSDB_DATA_TYPE_BINARY, 0, 0, 271, TAOS_FIELD_TBNAME},
                                         {"tts", TSDB_DATA_TYPE_TIMESTAMP, 2, 0, 8, TAOS_FIELD_TAG},
                                         {"tv1", TSDB_DATA_TYPE_BOOL, 0, 0, 1, TAOS_FIELD_TAG},
                                         {"tv2", TSDB_DATA_TYPE_TINYINT, 0, 0, 1, TAOS_FIELD_TAG},
                                         {"tv3", TSDB_DATA_TYPE_SMALLINT, 0, 0, 2, TAOS_FIELD_TAG},
                                         {"tv4", TSDB_DATA_TYPE_INT, 0, 0, 4, TAOS_FIELD_TAG},
                                         {"tv5", TSDB_DATA_TYPE_BIGINT, 0, 0, 8, TAOS_FIELD_TAG},
                                         {"tv6", TSDB_DATA_TYPE_UTINYINT, 0, 0, 1, TAOS_FIELD_TAG},
                                         {"tv7", TSDB_DATA_TYPE_USMALLINT, 0, 0, 2, TAOS_FIELD_TAG},
                                         {"tv8", TSDB_DATA_TYPE_UINT, 0, 0, 4, TAOS_FIELD_TAG},
                                         {"tv9", TSDB_DATA_TYPE_UBIGINT, 0, 0, 8, TAOS_FIELD_TAG},
                                         {"tv10", TSDB_DATA_TYPE_FLOAT, 0, 0, 4, TAOS_FIELD_TAG},
                                         {"tv11", TSDB_DATA_TYPE_DOUBLE, 0, 0, 8, TAOS_FIELD_TAG},
                                         {"tv12", TSDB_DATA_TYPE_VARCHAR, 0, 0, 22, TAOS_FIELD_TAG},
                                         {"tv13", TSDB_DATA_TYPE_VARBINARY, 0, 0, 22, TAOS_FIELD_TAG},
                                         {"tv14", TSDB_DATA_TYPE_GEOMETRY, 0, 0, 102, TAOS_FIELD_TAG},
                                         {"tv15", TSDB_DATA_TYPE_NCHAR, 0, 0, 82, TAOS_FIELD_TAG},
                                         {"ts", TSDB_DATA_TYPE_TIMESTAMP, 2, 0, 8, TAOS_FIELD_COL},
                                         {"v1", TSDB_DATA_TYPE_BOOL, 0, 0, 1, TAOS_FIELD_COL},
                                         {"v2", TSDB_DATA_TYPE_TINYINT, 0, 0, 1, TAOS_FIELD_COL},
                                         {"v3", TSDB_DATA_TYPE_SMALLINT, 0, 0, 2, TAOS_FIELD_COL},
                                         {"v4", TSDB_DATA_TYPE_INT, 0, 0, 4, TAOS_FIELD_COL},
                                         {"v5", TSDB_DATA_TYPE_BIGINT, 0, 0, 8, TAOS_FIELD_COL},
                                         {"v6", TSDB_DATA_TYPE_UTINYINT, 0, 0, 1, TAOS_FIELD_COL},
                                         {"v7", TSDB_DATA_TYPE_USMALLINT, 0, 0, 2, TAOS_FIELD_COL},
                                         {"v8", TSDB_DATA_TYPE_UINT, 0, 0, 4, TAOS_FIELD_COL},
                                         {"v9", TSDB_DATA_TYPE_UBIGINT, 0, 0, 8, TAOS_FIELD_COL},
                                         {"v10", TSDB_DATA_TYPE_FLOAT, 0, 0, 4, TAOS_FIELD_COL},
                                         {"v11", TSDB_DATA_TYPE_DOUBLE, 0, 0, 8, TAOS_FIELD_COL},
                                         {"v12", TSDB_DATA_TYPE_VARCHAR, 0, 0, 22, TAOS_FIELD_COL},
                                         {"v13", TSDB_DATA_TYPE_VARBINARY, 0, 0, 22, TAOS_FIELD_COL},
                                         {"v14", TSDB_DATA_TYPE_GEOMETRY, 0, 0, 102, TAOS_FIELD_COL},
                                         {"v15", TSDB_DATA_TYPE_NCHAR, 0, 0, 82, TAOS_FIELD_COL}};
    printf("case 10 : %s\n", sql);
    getFieldsSuccess(taos, sql, expectedFields, 33);
  }
  printf("not support case \n");

  // case 1 : test super table not exist
  {
    const char* sql = "INSERT INTO stmt2_testdb_3.?(ts,b)using stmt2_testdb_3.nstb (t1,t2) TAGS(?,?) VALUES (?,?)";
    printf("case 1 : %s\n", sql);
    getFieldsError(taos, sql, TSDB_CODE_PAR_SYNTAX_ERROR);
  }

  // case 2 : no pk
  {
    const char* sql = "INSERT INTO stmt2_testdb_3.?(ts,b)using stmt2_testdb_3.nstb (t1,t2) TAGS(?,?) (n)VALUES (?)";
    printf("case 2 : %s\n", sql);
    getFieldsError(taos, sql, TSDB_CODE_PAR_SYNTAX_ERROR);
  }

  // case 3 : less param and no filed name
  {
    const char* sql = "INSERT INTO stmt2_testdb_3.?(ts,b)using stmt2_testdb_3.stb TAGS(?)VALUES (?,?)";
    printf("case 3 : %s\n", sql);
    getFieldsError(taos, sql, TSDB_CODE_PAR_SYNTAX_ERROR);
  }

  // case 4 :  none para for ctbname
  {
    const char* sql = "INSERT INTO stmt2_testdb_3.d0 using stmt2_testdb_3.stb values(?,?)";
    printf("case 4 : %s\n", sql);
    getFieldsError(taos, sql, TSDB_CODE_TSC_SQL_SYNTAX_ERROR);
  }

  // case 5 :  none para for ctbname
  {
    const char* sql = "insert into ! using stmt2_testdb_3.stb tags(?, ?) values(?,?)";
    printf("case 5 : %s\n", sql);
    getFieldsError(taos, sql, TSDB_CODE_TSC_SQL_SYNTAX_ERROR);
  }

  do_query(taos, "drop database if exists stmt2_testdb_3");
  taos_close(taos);
}

TEST(stmt2Case, insert_ntb_get_fields_Test) {
  TAOS* taos = taos_connect("localhost", "root", "taosdata", NULL, 0);
  ASSERT_NE(taos, nullptr);

  do_query(taos, "drop database if exists stmt2_testdb_4");
  do_query(taos, "create database IF NOT EXISTS stmt2_testdb_4 PRECISION 'ms'");
  do_query(taos, "CREATE TABLE stmt2_testdb_4.ntb(nts timestamp, nb binary(10),nvc varchar(16),ni int);");
  do_query(
      taos,
      "create table if not exists stmt2_testdb_4.all_ntb(ts timestamp, v1 bool, v2 tinyint, v3 smallint, v4 int, v5 "
      "bigint, v6 tinyint unsigned, v7 smallint unsigned, v8 int unsigned, v9 bigint unsigned, v10 float, v11 "
      "double, v12 binary(20), v13 varbinary(20), v14 geometry(100), v15 nchar(20));");

  printf("support case \n");

  // case 1 : test normal table no field name
  {
    const char*    sql = "INSERT INTO stmt2_testdb_4.ntb VALUES(?,?,?,?)";
    TAOS_FIELD_ALL expectedFields[4] = {{"nts", TSDB_DATA_TYPE_TIMESTAMP, 0, 0, 8, TAOS_FIELD_COL},
                                        {"nb", TSDB_DATA_TYPE_BINARY, 0, 0, 12, TAOS_FIELD_COL},
                                        {"nvc", TSDB_DATA_TYPE_BINARY, 0, 0, 18, TAOS_FIELD_COL},
                                        {"ni", TSDB_DATA_TYPE_INT, 0, 0, 4, TAOS_FIELD_COL}};
    printf("case 1 : %s\n", sql);
    getFieldsSuccess(taos, sql, expectedFields, 4);
  }

  // case 2 : test random order
  {
    const char*    sql = "INSERT INTO stmt2_testdb_4.ntb (ni,nb,nvc,nts)VALUES(?,?,?,?)";
    TAOS_FIELD_ALL expectedFields[4] = {{"ni", TSDB_DATA_TYPE_INT, 0, 0, 4, TAOS_FIELD_COL},
                                        {"nb", TSDB_DATA_TYPE_BINARY, 0, 0, 12, TAOS_FIELD_COL},
                                        {"nvc", TSDB_DATA_TYPE_BINARY, 0, 0, 18, TAOS_FIELD_COL},
                                        {"nts", TSDB_DATA_TYPE_TIMESTAMP, 0, 0, 8, TAOS_FIELD_COL}};
    printf("case 2 : %s\n", sql);
    getFieldsSuccess(taos, sql, expectedFields, 4);
  }

  // case 3 : less param
  {
    const char*    sql = "INSERT INTO stmt2_testdb_4.ntb (nts)VALUES(?)";
    TAOS_FIELD_ALL expectedFields[1] = {{"nts", TSDB_DATA_TYPE_TIMESTAMP, 0, 0, 8, TAOS_FIELD_COL}};
    printf("case 3 : %s\n", sql);
    getFieldsSuccess(taos, sql, expectedFields, 1);
  }

  // case 4 : test all types
  {
    const char*    sql = "insert into stmt2_testdb_4.all_ntb values(?,?,?,?,?,?,?,?,?,?,?,?,?,?,?,?)";
    TAOS_FIELD_ALL expectedFields[16] = {{"ts", TSDB_DATA_TYPE_TIMESTAMP, 0, 0, 8, TAOS_FIELD_COL},
                                         {"v1", TSDB_DATA_TYPE_BOOL, 0, 0, 1, TAOS_FIELD_COL},
                                         {"v2", TSDB_DATA_TYPE_TINYINT, 0, 0, 1, TAOS_FIELD_COL},
                                         {"v3", TSDB_DATA_TYPE_SMALLINT, 0, 0, 2, TAOS_FIELD_COL},
                                         {"v4", TSDB_DATA_TYPE_INT, 0, 0, 4, TAOS_FIELD_COL},
                                         {"v5", TSDB_DATA_TYPE_BIGINT, 0, 0, 8, TAOS_FIELD_COL},
                                         {"v6", TSDB_DATA_TYPE_UTINYINT, 0, 0, 1, TAOS_FIELD_COL},
                                         {"v7", TSDB_DATA_TYPE_USMALLINT, 0, 0, 2, TAOS_FIELD_COL},
                                         {"v8", TSDB_DATA_TYPE_UINT, 0, 0, 4, TAOS_FIELD_COL},
                                         {"v9", TSDB_DATA_TYPE_UBIGINT, 0, 0, 8, TAOS_FIELD_COL},
                                         {"v10", TSDB_DATA_TYPE_FLOAT, 0, 0, 4, TAOS_FIELD_COL},
                                         {"v11", TSDB_DATA_TYPE_DOUBLE, 0, 0, 8, TAOS_FIELD_COL},
                                         {"v12", TSDB_DATA_TYPE_VARCHAR, 0, 0, 22, TAOS_FIELD_COL},
                                         {"v13", TSDB_DATA_TYPE_VARBINARY, 0, 0, 22, TAOS_FIELD_COL},
                                         {"v14", TSDB_DATA_TYPE_GEOMETRY, 0, 0, 102, TAOS_FIELD_COL},
                                         {"v15", TSDB_DATA_TYPE_NCHAR, 0, 0, 82, TAOS_FIELD_COL}};
    printf("case 4 : %s\n", sql);
    getFieldsSuccess(taos, sql, expectedFields, 16);
  }

  printf("not support case \n");

  // case 1 :  wrong db
  {
    const char* sql = "insert into ntb values(?,?,?,?)";
    printf("case 1 : %s\n", sql);
    getFieldsError(taos, sql, TSDB_CODE_TSC_INVALID_OPERATION);
  }

  // case 2 :  normal table must have tbnam
  {
    const char* sql = "insert into stmt2_testdb_4.? values(?,?)";
    printf("case 2 : %s\n", sql);
    getFieldsError(taos, sql, TSDB_CODE_TSC_STMT_TBNAME_ERROR);
  }

  // case 3 :  wrong para nums
  {
    const char* sql = "insert into stmt2_testdb_4.ntb(nts,ni) values(?,?,?,?,?)";
    printf("case 3 : %s\n", sql);
    getFieldsError(taos, sql, TSDB_CODE_PAR_INVALID_COLUMNS_NUM);
  }

  do_query(taos, "drop database if exists stmt2_testdb_4");
  taos_close(taos);
}

TEST(stmt2Case, select_get_fields_Test) {
  TAOS* taos = taos_connect("localhost", "root", "taosdata", NULL, 0);
  ASSERT_NE(taos, nullptr);
  do_query(taos, "drop database if exists stmt2_testdb_5");
  do_query(taos, "create database IF NOT EXISTS stmt2_testdb_5 PRECISION 'ns'");
  do_query(taos, "use stmt2_testdb_5");
  do_query(taos, "CREATE TABLE stmt2_testdb_5.ntb(nts timestamp, nb binary(10),nvc varchar(16),ni int);");
  {
    // case 1 :
    const char* sql = "select * from ntb where ts = ?";
    printf("case 1 : %s\n", sql);
    getQueryFields(taos, sql, 1);
  }

  {
    // case 2 :
    const char* sql = "select * from ntb where ts = ? and b = ?";
    printf("case 2 : %s\n", sql);
    getQueryFields(taos, sql, 2);
  }

  {
    // case 3 :
    const char* sql = "select * from ? where ts = ?";
    printf("case 3 : %s\n", sql);
    getFieldsError(taos, sql, TSDB_CODE_PAR_SYNTAX_ERROR);
  }

  do_query(taos, "drop database if exists stmt2_testdb_5");
  taos_close(taos);
}

TEST(stmt2Case, get_fields_error_Test) {
  // case 1 :
  {
    printf("case 1 : NULL param \n");
    int code = taos_stmt2_get_fields(NULL, NULL, NULL);
    ASSERT_EQ(code, TSDB_CODE_INVALID_PARA);
  }
}

TEST(stmt2Case, stmt2_init_prepare_Test) {
  TAOS* taos = taos_connect("localhost", "root", "taosdata", NULL, 0);
  ASSERT_NE(taos, nullptr);
  {
    (void)taos_stmt2_init(NULL, NULL);
    ASSERT_EQ(terrno, TSDB_CODE_INVALID_PARA);
    terrno = 0;
  }

  {
    (void)taos_stmt2_prepare(NULL, NULL, 0);
    ASSERT_EQ(terrno, TSDB_CODE_INVALID_PARA);
    terrno = 0;
  }

  {
    TAOS_STMT2_OPTION option = {0, true, true, NULL, NULL};
    TAOS_STMT2*       stmt = taos_stmt2_init(taos, &option);
    ASSERT_EQ(terrno, 0);
    ASSERT_NE(stmt, nullptr);
    int code = taos_stmt2_prepare(stmt, "wrong sql", 0);
    ASSERT_NE(stmt, nullptr);
    ASSERT_EQ(((STscStmt2*)stmt)->db, nullptr);

    code = taos_stmt2_prepare(stmt, "insert into 'stmt2_testdb_5'.stb(t1,t2,ts,b,tbname) values(?,?,?,?,?)", 0);
    ASSERT_NE(stmt, nullptr);
    ASSERT_STREQ(((STscStmt2*)stmt)->db, "stmt2_testdb_5");  // add in main TD-33332
    taos_stmt2_close(stmt);
  }

  {
    TAOS_STMT2_OPTION option = {0, true, false, NULL, NULL};
    TAOS_STMT2*       stmt = taos_stmt2_init(taos, &option);
    ASSERT_NE(stmt, nullptr);
    taos_stmt2_close(stmt);
  }

  {
    TAOS_STMT2_OPTION option = {0, true, true, stmtAsyncQueryCb, NULL};
    TAOS_STMT2*       stmt = taos_stmt2_init(taos, &option);
    ASSERT_NE(stmt, nullptr);
    taos_stmt2_close(stmt);
  }
  taos_close(taos);
}

TEST(stmt2Case, stmt2_stb_insert) {
  TAOS* taos = taos_connect("localhost", "root", "taosdata", "", 0);
  ASSERT_NE(taos, nullptr);
  // normal
  TAOS_STMT2_OPTION option = {0, true, true, NULL, NULL};
  {
    do_stmt(taos, &option, "insert into `stmt2_testdb_1`.`stb` (tbname,ts,b,t1,t2) values(?,?,?,?,?)", 3, 3, 3, true,
            true);
  }
  {
    do_stmt(taos, &option, "insert into `stmt2_testdb_1`.? using `stmt2_testdb_1`.`stb` tags(?,?) values(?,?)", 3, 3, 3,
            true, true);
  }

  // async
  AsyncArgs* aa = (AsyncArgs*)taosMemMalloc(sizeof(AsyncArgs));
  aa->async_affected_rows = 0;
  ASSERT_EQ(tsem_init(&aa->sem, 0, 0), TSDB_CODE_SUCCESS);
  void* param = aa;
  option = {0, true, true, stmtAsyncQueryCb, param};
  {
    do_stmt(taos, &option, "insert into stmt2_testdb_1.stb (ts,b,tbname,t1,t2) values(?,?,?,?,?)", 3, 3, 3, true, true);
  }
  {
    do_stmt(taos, &option, "insert into stmt2_testdb_1.? using stmt2_testdb_1.stb (t1,t2)tags(?,?) (ts,b)values(?,?)",
            3, 3, 3, true, true);
  }
  // { do_stmt(taos, &option, "insert into db.? values(?,?)", 3, 3, 3, false, true); }

  // interlace = 0 & use db]
  do_query(taos, "use stmt2_testdb_1");
  option = {0, false, false, NULL, NULL};
  { do_stmt(taos, &option, "insert into stb (tbname,ts,b) values(?,?,?)", 3, 3, 3, false, true); }
  { do_stmt(taos, &option, "insert into ? using stb (t1,t2)tags(?,?) (ts,b)values(?,?)", 3, 3, 3, true, true); }
  { do_stmt(taos, &option, "insert into ? values(?,?)", 3, 3, 3, false, true); }

  // interlace = 1
  option = {0, true, true, stmtAsyncQueryCb, param};
  { do_stmt(taos, &option, "insert into ? values(?,?)", 3, 3, 3, false, true); }
  option = {0, true, true, NULL, NULL};
  { do_stmt(taos, &option, "insert into ? values(?,?)", 3, 3, 3, false, true); }

  do_query(taos, "drop database if exists stmt2_testdb_1");
  (void)tsem_destroy(&aa->sem);
  taosMemFree(aa);
  taos_close(taos);
}

// TD-33417
TEST(stmt2Case, stmt2_insert_non_statndard) {
  TAOS* taos = taos_connect("localhost", "root", "taosdata", "", 0);
  ASSERT_NE(taos, nullptr);
  do_query(taos, "drop database if exists stmt2_testdb_6");
  do_query(taos, "create database IF NOT EXISTS stmt2_testdb_6");
  do_query(taos,
           "create stable stmt2_testdb_6.stb1  (ts timestamp, int_col int,long_col bigint,double_col "
           "double,bool_col bool,binary_col binary(20),nchar_col nchar(20),varbinary_col varbinary(20),geometry_col "
           "geometry(200)) tags(int_tag int,long_tag bigint,double_tag double,bool_tag bool,binary_tag "
           "binary(20),nchar_tag nchar(20),varbinary_tag varbinary(20),geometry_tag geometry(200));");
  do_query(taos, "use stmt2_testdb_6");

  TAOS_STMT2_OPTION option = {0, true, true, NULL, NULL};

  // less cols and tags using stb
  {
    TAOS_STMT2* stmt = taos_stmt2_init(taos, &option);
    ASSERT_NE(stmt, nullptr);
    const char* sql = "INSERT INTO stmt2_testdb_6.? using stmt2_testdb_6.stb1 (int_tag)tags(1) (ts)  VALUES (?)";
    int         code = taos_stmt2_prepare(stmt, sql, 0);
    checkError(stmt, code);
    int total_affect_rows = 0;

    int     t64_len[2] = {sizeof(int64_t), sizeof(int64_t)};
    int     tag_i = 0;
    int     tag_l = sizeof(int);
    int64_t ts[2] = {1591060628000, 1591060628100};
    for (int i = 0; i < 3; i++) {
      ts[0] += 1000;
      ts[1] += 1000;

      TAOS_STMT2_BIND tags1 = {TSDB_DATA_TYPE_INT, &tag_i, &tag_l, NULL, 1};
      TAOS_STMT2_BIND tags2 = {TSDB_DATA_TYPE_INT, &tag_i, &tag_l, NULL, 1};
      TAOS_STMT2_BIND params1 = {TSDB_DATA_TYPE_TIMESTAMP, &ts, &t64_len[0], NULL, 2};
      TAOS_STMT2_BIND params2 = {TSDB_DATA_TYPE_TIMESTAMP, &ts, &t64_len[0], NULL, 2};

      TAOS_STMT2_BIND* tagv[2] = {&tags1, &tags2};
      TAOS_STMT2_BIND* paramv[2] = {&params1, &params2};
      char*            tbname[2] = {"tb1", "tb2"};
      TAOS_STMT2_BINDV bindv = {2, &tbname[0], NULL, &paramv[0]};
      code = taos_stmt2_bind_param(stmt, &bindv, -1);
      checkError(stmt, code);

      int affected_rows;
      taos_stmt2_exec(stmt, &affected_rows);
      total_affect_rows += affected_rows;

      checkError(stmt, code);
    }

    ASSERT_EQ(total_affect_rows, 12);
    taos_stmt2_close(stmt);
  }

  // less cols and tags
  {
    TAOS_STMT2* stmt = taos_stmt2_init(taos, &option);
    ASSERT_NE(stmt, nullptr);
    const char* sql = "INSERT INTO stmt2_testdb_6.stb1 (ts,int_tag,tbname)  VALUES (?,?,?)";
    int         code = taos_stmt2_prepare(stmt, sql, 0);
    checkError(stmt, code);
    int total_affect_rows = 0;

    int     t64_len[2] = {sizeof(int64_t), sizeof(int64_t)};
    int     tag_i = 0;
    int     tag_l = sizeof(int);
    int64_t ts[2] = {1591060628000, 1591060628100};
    for (int i = 0; i < 3; i++) {
      ts[0] += 1000;
      ts[1] += 1000;

      TAOS_STMT2_BIND tags1 = {TSDB_DATA_TYPE_INT, &tag_i, &tag_l, NULL, 1};
      TAOS_STMT2_BIND tags2 = {TSDB_DATA_TYPE_INT, &tag_i, &tag_l, NULL, 1};
      TAOS_STMT2_BIND params1 = {TSDB_DATA_TYPE_TIMESTAMP, &ts, &t64_len[0], NULL, 2};
      TAOS_STMT2_BIND params2 = {TSDB_DATA_TYPE_TIMESTAMP, &ts, &t64_len[0], NULL, 2};

      TAOS_STMT2_BIND* tagv[2] = {&tags1, &tags2};
      TAOS_STMT2_BIND* paramv[2] = {&params1, &params2};
      char*            tbname[2] = {"tb3", "tb4"};
      TAOS_STMT2_BINDV bindv = {2, &tbname[0], &tagv[0], &paramv[0]};
      code = taos_stmt2_bind_param(stmt, &bindv, -1);
      checkError(stmt, code);

      int affected_rows;
      taos_stmt2_exec(stmt, &affected_rows);
      total_affect_rows += affected_rows;

      checkError(stmt, code);
    }

    ASSERT_EQ(total_affect_rows, 12);
    taos_stmt2_close(stmt);
  }

  // disorder cols and tags
  {
    TAOS_STMT2* stmt = taos_stmt2_init(taos, &option);
    ASSERT_NE(stmt, nullptr);
    const char* sql = "INSERT INTO stmt2_testdb_6.stb1 (binary_tag,int_col,tbname,ts,int_tag)  VALUES (?,?,?,?,?)";
    int         code = taos_stmt2_prepare(stmt, sql, 0);
    checkError(stmt, code);

    int     tag_i = 0;
    int     tag_l = sizeof(int);
    int     tag_bl = 3;
    int64_t ts[2] = {1591060628000, 1591060628100};
    int64_t ts_2[2] = {1591060628800, 1591060628900};
    int     t64_len[2] = {sizeof(int64_t), sizeof(int64_t)};
    int     coli[2] = {1, 2};
    int     coli_2[2] = {3, 4};
    int     ilen[2] = {sizeof(int), sizeof(int)};
    int     total_affect_rows = 0;
    for (int i = 0; i < 3; i++) {
      ts[0] += 1000;
      ts[1] += 1000;
      ts_2[0] += 1000;
      ts_2[1] += 1000;

      TAOS_STMT2_BIND tags[2][2] = {
          {{TSDB_DATA_TYPE_BINARY, (void*)"abc", &tag_bl, NULL, 1}, {TSDB_DATA_TYPE_INT, &tag_i, &tag_l, NULL, 1}},
          {{TSDB_DATA_TYPE_BINARY, (void*)"def", &tag_bl, NULL, 1}, {TSDB_DATA_TYPE_INT, &tag_i, &tag_l, NULL, 1}}};
      TAOS_STMT2_BIND params[2][2] = {
          {{TSDB_DATA_TYPE_INT, &coli[0], &ilen[0], NULL, 2}, {TSDB_DATA_TYPE_TIMESTAMP, &ts[0], &t64_len[0], NULL, 2}},
          {{TSDB_DATA_TYPE_INT, &coli_2[0], &ilen[0], NULL, 2},
           {TSDB_DATA_TYPE_TIMESTAMP, &ts_2[0], &t64_len[0], NULL, 2}}};

      TAOS_STMT2_BIND* tagv[2] = {&tags[0][0], &tags[1][0]};
      TAOS_STMT2_BIND* paramv[2] = {&params[0][0], &params[1][0]};
      char*            tbname[2] = {"tb5", "tb6"};
      TAOS_STMT2_BINDV bindv = {2, &tbname[0], &tagv[0], &paramv[0]};
      code = taos_stmt2_bind_param(stmt, &bindv, -1);
      checkError(stmt, code);

      int affected_rows;
      taos_stmt2_exec(stmt, &affected_rows);
      total_affect_rows += affected_rows;
      checkError(stmt, code);
    }
    ASSERT_EQ(total_affect_rows, 12);
    taos_stmt2_close(stmt);
  }

  // pk error
  {
    TAOS_STMT2* stmt = taos_stmt2_init(taos, &option);
    ASSERT_NE(stmt, nullptr);
    const char* sql =
        "INSERT INTO stmt2_testdb_6.? using  stmt2_testdb_6.stb1 (int_tag)tags(1) (int_col,ts)VALUES (?,?)";
    int code = taos_stmt2_prepare(stmt, sql, 0);
    checkError(stmt, code);

    int     tag_i = 0;
    int     tag_l = sizeof(int);
    int     tag_bl = 3;
    int64_t ts[2] = {1591060628000, NULL};
    int     t64_len[2] = {sizeof(int64_t), sizeof(int64_t)};
    int     coli[2] = {1, 2};
    int     ilen[2] = {sizeof(int), sizeof(int)};
    int     total_affect_rows = 0;
    char    is_null[2] = {1, 1};

    TAOS_STMT2_BIND params1[2] = {{TSDB_DATA_TYPE_INT, &coli, &ilen[0], is_null, 2},
                                  {TSDB_DATA_TYPE_TIMESTAMP, &ts, &t64_len[0], is_null, 2}};

    TAOS_STMT2_BIND* paramv = &params1[0];
    char*            tbname = "tb3";
    TAOS_STMT2_BINDV bindv = {1, &tbname, NULL, &paramv};
    code = taos_stmt2_bind_param(stmt, &bindv, -1);
    ASSERT_EQ(code, TSDB_CODE_PAR_PRIMARY_KEY_IS_NULL);

    taos_stmt2_close(stmt);
  }

  do_query(taos, "drop database if exists stmt2_testdb_6");
  taos_close(taos);
}

// TD-33419
TEST(stmt2Case, stmt2_insert_db) {
  TAOS* taos = taos_connect("localhost", "root", "taosdata", "", 0);
  ASSERT_NE(taos, nullptr);
  do_query(taos, "drop database if exists stmt2_testdb_12");
  do_query(taos, "create database IF NOT EXISTS stmt2_testdb_12");
  do_query(taos,
           "create stable `stmt2_testdb_12`.`stb1`  (ts timestamp, int_col int,long_col bigint,double_col "
           "double,bool_col bool,binary_col binary(20),nchar_col nchar(20),varbinary_col varbinary(20),geometry_col "
           "geometry(200)) tags(int_tag int,long_tag bigint,double_tag double,bool_tag bool,binary_tag "
           "binary(20),nchar_tag nchar(20),varbinary_tag varbinary(20),geometry_tag geometry(200));");

  TAOS_STMT2_OPTION option = {0, false, false, NULL, NULL};

  TAOS_STMT2* stmt = taos_stmt2_init(taos, &option);
  ASSERT_NE(stmt, nullptr);
  const char* sql = "INSERT INTO `stmt2_testdb_12`.`stb1` (ts,int_tag,tbname)  VALUES (?,?,?)";
  int         code = taos_stmt2_prepare(stmt, sql, 0);
  checkError(stmt, code);

  int     t64_len[2] = {sizeof(int64_t), sizeof(int64_t)};
  int     tag_i = 0;
  int     tag_l = sizeof(int);
  int64_t ts[2] = {1591060628000, 1591060628100};
  int     total_affect_rows = 0;
  for (int i = 0; i < 3; i++) {
    ts[0] += 1000;
    ts[1] += 1000;

    TAOS_STMT2_BIND tags1 = {TSDB_DATA_TYPE_INT, &tag_i, &tag_l, NULL, 1};
    TAOS_STMT2_BIND tags2 = {TSDB_DATA_TYPE_INT, &tag_i, &tag_l, NULL, 1};
    TAOS_STMT2_BIND params1 = {TSDB_DATA_TYPE_TIMESTAMP, &ts, &t64_len[0], NULL, 2};
    TAOS_STMT2_BIND params2 = {TSDB_DATA_TYPE_TIMESTAMP, &ts, &t64_len[0], NULL, 2};

    TAOS_STMT2_BIND* tagv[2] = {&tags1, &tags2};
    TAOS_STMT2_BIND* paramv[2] = {&params1, &params2};
    char*            tbname[2] = {"tb1", "tb2"};
    TAOS_STMT2_BINDV bindv = {2, &tbname[0], &tagv[0], &paramv[0]};
    code = taos_stmt2_bind_param(stmt, &bindv, -1);
    checkError(stmt, code);

    int affected_rows;
    taos_stmt2_exec(stmt, &affected_rows);
    total_affect_rows += affected_rows;
    checkError(stmt, code);
  }

  ASSERT_EQ(total_affect_rows, 12);
  taos_stmt2_close(stmt);
  do_query(taos, "drop database if exists stmt2_testdb_12");
  taos_close(taos);
}

TEST(stmt2Case, stmt2_query) {
  TAOS* taos = taos_connect("localhost", "root", "taosdata", "", 0);
  ASSERT_NE(taos, nullptr);
  do_query(taos, "drop database if exists stmt2_testdb_7");
  do_query(taos, "create database IF NOT EXISTS stmt2_testdb_7");
  do_query(taos, "create stable stmt2_testdb_7.stb (ts timestamp, b binary(10)) tags(t1 int, t2 binary(10))");
  do_query(taos,
           "insert into stmt2_testdb_7.tb1 using stmt2_testdb_7.stb tags(1,'abc') values(1591060628000, "
           "'abc'),(1591060628001,'def'),(1591060628002, 'hij')");
  do_query(taos,
           "insert into stmt2_testdb_7.tb2 using stmt2_testdb_7.stb tags(2,'xyz') values(1591060628000, "
           "'abc'),(1591060628001,'def'),(1591060628004, 'hij')");
  do_query(taos, "use stmt2_testdb_7");

  TAOS_STMT2_OPTION option = {0, true, true, NULL, NULL};

  TAOS_STMT2* stmt = taos_stmt2_init(taos, &option);
  ASSERT_NE(stmt, nullptr);

  const char* sql = "select * from stmt2_testdb_7.stb where ts = ?";
  int         code = taos_stmt2_prepare(stmt, sql, 0);
  checkError(stmt, code);

  int              t64_len[1] = {sizeof(int64_t)};
  int              b_len[1] = {3};
  int64_t          ts = 1591060628000;
  TAOS_STMT2_BIND  params = {TSDB_DATA_TYPE_TIMESTAMP, &ts, t64_len, NULL, 1};
  TAOS_STMT2_BIND* paramv = &params;
  TAOS_STMT2_BINDV bindv = {1, NULL, NULL, &paramv};
  code = taos_stmt2_bind_param(stmt, &bindv, -1);
  checkError(stmt, code);

  taos_stmt2_exec(stmt, NULL);
  checkError(stmt, code);

  TAOS_RES* pRes = taos_stmt2_result(stmt);
  ASSERT_NE(pRes, nullptr);

  int getRecordCounts = 0;
  while ((taos_fetch_row(pRes))) {
    getRecordCounts++;
  }
  ASSERT_EQ(getRecordCounts, 2);
  // test 1 result
  ts = 1591060628004;
  params = {TSDB_DATA_TYPE_TIMESTAMP, &ts, t64_len, NULL, 1};
  code = taos_stmt2_bind_param(stmt, &bindv, -1);
  checkError(stmt, code);

  taos_stmt2_exec(stmt, NULL);
  checkError(stmt, code);

  pRes = taos_stmt2_result(stmt);
  ASSERT_NE(pRes, nullptr);

  getRecordCounts = 0;
  while ((taos_fetch_row(pRes))) {
    getRecordCounts++;
  }
  ASSERT_EQ(getRecordCounts, 1);
  // taos_free_result(pRes);
  taos_stmt2_close(stmt);
  do_query(taos, "drop database if exists stmt2_testdb_7");
  taos_close(taos);
}

TEST(stmt2Case, stmt2_ntb_insert) {
  TAOS* taos = taos_connect("localhost", "root", "taosdata", "", 0);
  ASSERT_NE(taos, nullptr);
  TAOS_STMT2_OPTION option = {0, true, true, NULL, NULL};
  do_query(taos, "drop database if exists stmt2_testdb_8");
  do_query(taos, "create database IF NOT EXISTS stmt2_testdb_8");
  do_query(taos, "create table stmt2_testdb_8.ntb(ts timestamp, b binary(10))");
  do_query(taos, "use stmt2_testdb_8");
  TAOS_STMT2* stmt = taos_stmt2_init(taos, &option);
  ASSERT_NE(stmt, nullptr);

  int total_affected_rows = 0;

  const char* sql = "insert into stmt2_testdb_8.ntb values(?,?)";
  int         code = taos_stmt2_prepare(stmt, sql, 0);
  checkError(stmt, code);
  for (int i = 0; i < 3; i++) {
    int64_t ts[3] = {1591060628000 + i * 3, 1591060628001 + i * 3, 1591060628002 + i * 3};
    int     t64_len[3] = {sizeof(int64_t), sizeof(int64_t), sizeof(int64_t)};
    int     b_len[3] = {5, 5, 5};

    TAOS_STMT2_BIND  params1 = {TSDB_DATA_TYPE_TIMESTAMP, &ts[0], &t64_len[0], NULL, 3};
    TAOS_STMT2_BIND  params2 = {TSDB_DATA_TYPE_BINARY, (void*)"abcdefghijklmnopqrstuvwxyz", &b_len[0], NULL, 3};
    TAOS_STMT2_BIND* paramv1 = &params1;
    TAOS_STMT2_BIND* paramv2 = &params2;

    TAOS_STMT2_BINDV bindv1 = {1, NULL, NULL, &paramv1};
    TAOS_STMT2_BINDV bindv2 = {1, NULL, NULL, &paramv2};

    code = taos_stmt2_bind_param(stmt, &bindv1, 0);
    code = taos_stmt2_bind_param(stmt, &bindv2, 1);
    checkError(stmt, code);

    int affected_rows;
    code = taos_stmt2_exec(stmt, &affected_rows);
    total_affected_rows += affected_rows;
    checkError(stmt, code);
  }
  ASSERT_EQ(total_affected_rows, 9);

  taos_stmt2_close(stmt);
  do_query(taos, "drop database if exists stmt2_testdb_8");
  taos_close(taos);
}

TEST(stmt2Case, stmt2_status_Test) {
  TAOS* taos = taos_connect("localhost", "root", "taosdata", "", 0);
  ASSERT_NE(taos, nullptr);
  TAOS_STMT2_OPTION option = {0, true, true, NULL, NULL};
  TAOS_STMT2*       stmt = taos_stmt2_init(taos, &option);

  int64_t ts[3] = {1591060628000, 1591060628001, 1591060628002};
  int     t64_len[3] = {sizeof(int64_t), sizeof(int64_t), sizeof(int64_t)};

  TAOS_STMT2_BIND  params = {TSDB_DATA_TYPE_TIMESTAMP, &ts[0], &t64_len[0], NULL, 3};
  TAOS_STMT2_BIND* paramv = &params;
  TAOS_STMT2_BINDV bindv1 = {1, NULL, NULL, &paramv};

  int code = taos_stmt2_bind_param(stmt, &bindv1, 0);
  ASSERT_EQ(code, TSDB_CODE_TSC_STMT_BIND_NUMBER_ERROR);
  ASSERT_STREQ(taos_stmt2_error(stmt), "bind number out of range or not match");

  code = taos_stmt2_exec(stmt, NULL);
  ASSERT_EQ(code, TSDB_CODE_TSC_STMT_API_ERROR);
  ASSERT_STREQ(taos_stmt2_error(stmt), "Stmt API usage error");

  const char* sql = "insert into stmt2_testdb_9.ntb values(?,?)";
  code = taos_stmt2_prepare(stmt, sql, 0);
  ASSERT_EQ(code, TSDB_CODE_TSC_STMT_API_ERROR);
  ASSERT_STREQ(taos_stmt2_error(stmt), "Stmt API usage error");

  taos_stmt2_close(stmt);
  taos_close(taos);
}

TEST(stmt2Case, stmt2_nchar) {
  TAOS* taos = taos_connect("localhost", "root", "taosdata", "", 0);
  do_query(taos, "drop database if exists stmt2_testdb_10;");
  do_query(taos, "create database IF NOT EXISTS stmt2_testdb_10;");
  do_query(taos, "use stmt2_testdb_10;");
  do_query(taos,
           "create table m1 (ts timestamp, blob2 nchar(10), blob nchar(10),blob3 nchar(10),blob4 nchar(10),blob5 "
           "nchar(10))");

  // insert 10 records
  struct {
    int64_t ts[10];
    char    blob[10][1];
    char    blob2[10][1];
    char    blob3[10][1];
    char    blob4[10][1];
    char    blob5[10][1];

  } v;

  int32_t* t64_len = (int32_t*)taosMemMalloc(sizeof(int32_t) * 10);
  int32_t* blob_len = (int32_t*)taosMemMalloc(sizeof(int32_t) * 10);
  int32_t* blob_len2 = (int32_t*)taosMemMalloc(sizeof(int32_t) * 10);
  int32_t* blob_len3 = (int32_t*)taosMemMalloc(sizeof(int32_t) * 10);
  int32_t* blob_len4 = (int32_t*)taosMemMalloc(sizeof(int32_t) * 10);
  int32_t* blob_len5 = (int32_t*)taosMemMalloc(sizeof(int32_t) * 10);

  TAOS_STMT2_OPTION option = {0, true, true, NULL, NULL};

  TAOS_STMT2* stmt = taos_stmt2_init(taos, &option);
  ASSERT_NE(stmt, nullptr);
  TAOS_STMT2_BIND params[10];
  char            is_null[10] = {0};

  params[0].buffer_type = TSDB_DATA_TYPE_TIMESTAMP;
  // params[0].buffer_length = sizeof(v.ts[0]);
  params[0].buffer = v.ts;
  params[0].length = t64_len;
  params[0].is_null = is_null;
  params[0].num = 10;

  params[1].buffer_type = TSDB_DATA_TYPE_NCHAR;
  // params[8].buffer_length = sizeof(v.blob2[0]);
  params[1].buffer = v.blob2;
  params[1].length = blob_len2;
  params[1].is_null = is_null;
  params[1].num = 10;

  params[2].buffer_type = TSDB_DATA_TYPE_NCHAR;
  // params[9].buffer_length = sizeof(v.blob[0]);
  params[2].buffer = v.blob3;
  params[2].length = blob_len;
  params[2].is_null = is_null;
  params[2].num = 10;

  params[3].buffer_type = TSDB_DATA_TYPE_NCHAR;
  // params[9].buffer_length = sizeof(v.blob[0]);
  params[3].buffer = v.blob4;
  params[3].length = blob_len;
  params[3].is_null = is_null;
  params[3].num = 10;

  params[4].buffer_type = TSDB_DATA_TYPE_NCHAR;
  // params[9].buffer_length = sizeof(v.blob[0]);
  params[4].buffer = v.blob;
  params[4].length = blob_len;
  params[4].is_null = is_null;
  params[4].num = 10;

  params[5].buffer_type = TSDB_DATA_TYPE_NCHAR;
  // params[9].buffer_length = sizeof(v.blob[0]);
  params[5].buffer = v.blob5;
  params[5].length = blob_len;
  params[5].is_null = is_null;
  params[5].num = 10;

  int code = taos_stmt2_prepare(stmt, "insert into ? (ts, blob2, blob, blob3, blob4, blob5) values(?,?,?,?,?,?)", 0);
  checkError(stmt, code);

  int64_t ts = 1591060628000;
  for (int i = 0; i < 10; ++i) {
    is_null[i] = 0;

    v.ts[i] = ts++;

    v.blob[i][0] = 'a' + i;
    v.blob2[i][0] = 'f' + i;
    v.blob3[i][0] = 't' + i;
    v.blob4[i][0] = 'A' + i;
    v.blob5[i][0] = 'G' + i;

    blob_len[i] = sizeof(char);
    blob_len2[i] = sizeof(char);
    blob_len3[i] = sizeof(char);
    blob_len4[i] = sizeof(char);
    blob_len5[i] = sizeof(char);
  }

  char*            tbname = "m1";
  TAOS_STMT2_BIND* bind_cols[1] = {&params[0]};
  TAOS_STMT2_BINDV bindv = {1, &tbname, NULL, &bind_cols[0]};
  code = taos_stmt2_bind_param(stmt, &bindv, -1);
  checkError(stmt, code);

  int affected_rows;
  code = taos_stmt2_exec(stmt, &affected_rows);
  checkError(stmt, code);
  ASSERT_EQ(affected_rows, 10);

  taos_stmt2_close(stmt);
  do_query(taos, "drop database if exists stmt2_testdb_10;");
  taos_close(taos);
  taosMemoryFree(blob_len);
  taosMemoryFree(blob_len2);
  taosMemoryFree(blob_len5);
  taosMemoryFree(blob_len3);
  taosMemoryFree(blob_len4);
}

TEST(stmt2Case, all_type) {
  TAOS* taos = taos_connect("localhost", "root", "taosdata", "", 0);
  ASSERT_NE(taos, nullptr);

  do_query(taos, "drop database if exists stmt2_testdb_11");
  do_query(taos, "create database IF NOT EXISTS stmt2_testdb_11");
  do_query(
      taos,
      "create stable stmt2_testdb_11.stb(ts timestamp, c1 int, c2 bigint, c3 float, c4 double, c5 binary(8), c6 "
      "smallint, c7 "
      "tinyint, c8 bool, c9 nchar(8), c10 geometry(256))TAGS(tts timestamp, t1 int, t2 bigint, t3 float, t4 double, t5 "
      "binary(8), t6 smallint, t7 tinyint, t8 bool, t9 nchar(8), t10 geometry(256))");

  TAOS_STMT2_OPTION option = {0};
  TAOS_STMT2*       stmt = taos_stmt2_init(taos, &option);
  ASSERT_NE(stmt, nullptr);
  int       code = 0;
  uintptr_t c10len = 0;
  struct {
    int64_t       c1;
    int32_t       c2;
    int64_t       c3;
    float         c4;
    double        c5;
    unsigned char c6[8];
    int16_t       c7;
    int8_t        c8;
    int8_t        c9;
    char          c10[32];
  } v = {1591060628000, 1, 2, 3.0, 4.0, "abcdef", 5, 6, 7, "ijnop"};

  struct {
    int32_t c1;
    int32_t c2;
    int32_t c3;
    int32_t c4;
    int32_t c5;
    int32_t c6;
    int32_t c7;
    int32_t c8;
    int32_t c9;
    int32_t c10;
  } v_len = {sizeof(int64_t), sizeof(int32_t),
             sizeof(int64_t), sizeof(float),
             sizeof(double),  8,
             sizeof(int16_t), sizeof(int8_t),
             sizeof(int8_t),  8};
  TAOS_STMT2_BIND params[11];
  params[0].buffer_type = TSDB_DATA_TYPE_TIMESTAMP;
  params[0].length = (int32_t*)&v_len.c1;
  params[0].buffer = &v.c1;
  params[0].is_null = NULL;
  params[0].num = 1;

  params[1].buffer_type = TSDB_DATA_TYPE_INT;
  params[1].buffer = &v.c2;
  params[1].length = (int32_t*)&v_len.c2;
  params[1].is_null = NULL;
  params[1].num = 1;

  params[2].buffer_type = TSDB_DATA_TYPE_BIGINT;
  params[2].buffer = &v.c3;
  params[2].length = (int32_t*)&v_len.c3;
  params[2].is_null = NULL;
  params[2].num = 1;

  params[3].buffer_type = TSDB_DATA_TYPE_FLOAT;
  params[3].buffer = &v.c4;
  params[3].length = (int32_t*)&v_len.c4;
  params[3].is_null = NULL;
  params[3].num = 1;

  params[4].buffer_type = TSDB_DATA_TYPE_DOUBLE;
  params[4].buffer = &v.c5;
  params[4].length = (int32_t*)&v_len.c5;
  params[4].is_null = NULL;
  params[4].num = 1;

  params[5].buffer_type = TSDB_DATA_TYPE_BINARY;
  params[5].buffer = &v.c6;
  params[5].length = (int32_t*)&v_len.c6;
  params[5].is_null = NULL;
  params[5].num = 1;

  params[6].buffer_type = TSDB_DATA_TYPE_SMALLINT;
  params[6].buffer = &v.c7;
  params[6].length = (int32_t*)&v_len.c7;
  params[6].is_null = NULL;
  params[6].num = 1;

  params[7].buffer_type = TSDB_DATA_TYPE_TINYINT;
  params[7].buffer = &v.c8;
  params[7].length = (int32_t*)&v_len.c8;
  params[7].is_null = NULL;
  params[7].num = 1;

  params[8].buffer_type = TSDB_DATA_TYPE_BOOL;
  params[8].buffer = &v.c9;
  params[8].length = (int32_t*)&v_len.c9;
  params[8].is_null = NULL;
  params[8].num = 1;

  params[9].buffer_type = TSDB_DATA_TYPE_NCHAR;
  params[9].buffer = &v.c10;
  params[9].length = (int32_t*)&v_len.c10;
  params[9].is_null = NULL;
  params[9].num = 1;

  unsigned char* outputGeom1;
  size_t         size1;
  initCtxMakePoint();
  code = doMakePoint(1.000, 2.000, &outputGeom1, &size1);
  checkError(stmt, code);
  params[10].buffer_type = TSDB_DATA_TYPE_GEOMETRY;
  params[10].buffer = outputGeom1;
  params[10].length = (int32_t*)&size1;
  params[10].is_null = NULL;
  params[10].num = 1;

  char* stmt_sql = "insert into stmt2_testdb_11.? using stb tags(?,?,?,?,?,?,?,?,?,?,?)values (?,?,?,?,?,?,?,?,?,?,?)";
  code = taos_stmt2_prepare(stmt, stmt_sql, 0);
  checkError(stmt, code);

  char*            tbname[1] = {"tb1"};
  TAOS_STMT2_BIND* tags = &params[0];
  TAOS_STMT2_BIND* cols = &params[0];
  TAOS_STMT2_BINDV bindv = {1, &tbname[0], &tags, &cols};
  code = taos_stmt2_bind_param(stmt, &bindv, -1);
  checkError(stmt, code);

  int affected_rows;
  code = taos_stmt2_exec(stmt, &affected_rows);
  checkError(stmt, code);
  ASSERT_EQ(affected_rows, 1);

  geosFreeBuffer(outputGeom1);
  taos_stmt2_close(stmt);
  do_query(taos, "drop database if exists stmt2_testdb_11");
  taos_close(taos);
}

TEST(stmt2Case, geometry) {
  TAOS* taos = taos_connect("localhost", "root", "taosdata", NULL, 0);
  ASSERT_NE(taos, nullptr);

  do_query(taos, "DROP DATABASE IF EXISTS stmt2_testdb_13");
  do_query(taos, "CREATE DATABASE IF NOT EXISTS stmt2_testdb_13");
  do_query(taos, "CREATE TABLE stmt2_testdb_13.tb1(ts timestamp,c1 geometry(256))");

  TAOS_STMT2_OPTION option = {0};
  TAOS_STMT2*       stmt = taos_stmt2_init(taos, &option);
  ASSERT_NE(stmt, nullptr);

  unsigned char wkb1[] = {
      // 1
      0x01,                                            // 字节顺序：小端字节序
      0x01, 0x00, 0x00, 0x00,                          // 几何类型：Point (1)
      0x00, 0x00, 0x00, 0x00, 0x00, 0x00, 0xF0, 0x3F,  // p1
      0x00, 0x00, 0x00, 0x00, 0x00, 0x00, 0x00, 0x40,  // p2
                                                       // 2
      0x01, 0x03, 0x00, 0x00, 0x00, 0x01, 0x00, 0x00, 0x00, 0x03, 0x00, 0x00, 0x00, 0x00, 0x00, 0x00, 0x00, 0x00, 0x00,
      0xf0, 0x3f, 0x00, 0x00, 0x00, 0x00, 0x00, 0x00, 0xf0, 0x3f, 0x00, 0x00, 0x00, 0x00, 0x00, 0x00, 0x00, 0x40, 0x00,
      0x00, 0x00, 0x00, 0x00, 0x00, 0x00, 0x40, 0x00, 0x00, 0x00, 0x00, 0x00, 0x00, 0xf0, 0x3f, 0x00, 0x00, 0x00, 0x00,
      0x00, 0x00, 0xf0, 0x3f,
      // 3
      0x01, 0x02, 0x00, 0x00, 0x00, 0x02, 0x00, 0x00, 0x00, 0x00, 0x00, 0x00, 0x00, 0x00, 0x00, 0xf0, 0x3f, 0x00, 0x00,
      0x00, 0x00, 0x00, 0x00, 0xf0, 0x3f, 0x00, 0x00, 0x00, 0x00, 0x00, 0x00, 0x00, 0x40, 0x00, 0x00, 0x00, 0x00, 0x00,
      0x00, 0x00, 0x40};

  // unsigned char* wkb_all[3]{&wkb1[0], &wkb2[0], &wkb3[0]};
  int32_t wkb_len[3] = {21, 61, 41};

  int64_t ts[3] = {1591060628000, 1591060628001, 1591060628002};
  int32_t t64_len[3] = {sizeof(int64_t), sizeof(int64_t), sizeof(int64_t)};

  TAOS_STMT2_BIND params[2];
  params[0].buffer_type = TSDB_DATA_TYPE_TIMESTAMP;
  params[0].buffer = &ts[0];
  params[0].length = &t64_len[0];
  params[0].is_null = NULL;
  params[0].num = 3;

  params[1].buffer_type = TSDB_DATA_TYPE_GEOMETRY;
  params[1].buffer = &wkb1[0];
  params[1].length = &wkb_len[0];
  params[1].is_null = NULL;
  params[1].num = 3;

  char* stmt_sql = "insert into stmt2_testdb_13.tb1 (ts,c1)values(?,?)";
  int   code = taos_stmt2_prepare(stmt, stmt_sql, 0);
  checkError(stmt, code);

  TAOS_STMT2_BIND* cols = &params[0];
  TAOS_STMT2_BINDV bindv = {1, NULL, NULL, &cols};
  code = taos_stmt2_bind_param(stmt, &bindv, -1);
  checkError(stmt, code);

  int affected_rows;
  code = taos_stmt2_exec(stmt, &affected_rows);
  checkError(stmt, code);
  ASSERT_EQ(affected_rows, 3);

  // test wrong wkb input
  unsigned char wkb2[3][61] = {
      {
          0x00, 0x00, 0x00, 0x00, 0x00, 0x00, 0x00, 0x00, 0x00, 0x00, 0x00,
          0xF0, 0x3F, 0x00, 0x00, 0x00, 0x00, 0x00, 0x00, 0x00, 0x40,
      },
      {0x00, 0x00, 0x00, 0x00, 0x00, 0x01, 0x00, 0x00, 0x00, 0x03, 0x00, 0x00, 0x00, 0x00, 0x00, 0x00,
       0x00, 0x00, 0x00, 0xf0, 0x3f, 0x00, 0x00, 0x00, 0x00, 0x00, 0x00, 0xf0, 0x3f, 0x00, 0x00, 0x00,
       0x00, 0x00, 0x00, 0x00, 0x40, 0x00, 0x00, 0x00, 0x00, 0x00, 0x00, 0x00, 0x40, 0x00, 0x00, 0x00,
       0x00, 0x00, 0x00, 0xf0, 0x3f, 0x00, 0x00, 0x00, 0x00, 0x00, 0x00, 0xf0, 0x3f},
      {0x00, 0x00, 0x00, 0x00, 0x00, 0x02, 0x00, 0x00, 0x00, 0x00, 0x00, 0x00, 0x00, 0x00,
       0x00, 0xf0, 0x3f, 0x00, 0x00, 0x00, 0x00, 0x00, 0x00, 0xf0, 0x3f, 0x00, 0x00, 0x00,
       0x00, 0x00, 0x00, 0x00, 0x40, 0x00, 0x00, 0x00, 0x00, 0x00, 0x00, 0x00, 0x40}};
  params[1].buffer = wkb2;
  code = taos_stmt2_bind_param(stmt, &bindv, -1);
  ASSERT_EQ(code, TSDB_CODE_FUNC_FUNTION_PARA_VALUE);

  taos_stmt2_close(stmt);
  do_query(taos, "DROP DATABASE IF EXISTS stmt2_testdb_13");
  taos_close(taos);
}

// TD-33582
TEST(stmt2Case, errcode) {
  TAOS* taos = taos_connect("localhost", "root", "taosdata", NULL, 0);
  ASSERT_NE(taos, nullptr);
  do_query(taos, "DROP DATABASE IF EXISTS stmt2_testdb_14");
  do_query(taos, "CREATE DATABASE IF NOT EXISTS stmt2_testdb_14");
  do_query(taos, "use stmt2_testdb_14");

  TAOS_STMT2_OPTION option = {0};
  TAOS_STMT2*       stmt = taos_stmt2_init(taos, &option);
  ASSERT_NE(stmt, nullptr);
  char* sql = "select * from t where ts > ? and name = ? foo = ?";
  int   code = taos_stmt2_prepare(stmt, sql, 0);
  checkError(stmt, code);

  int             fieldNum = 0;
  TAOS_FIELD_ALL* pFields = NULL;
  code = taos_stmt2_get_fields(stmt, &fieldNum, &pFields);
  ASSERT_EQ(code, TSDB_CODE_PAR_SYNTAX_ERROR);

  // get fail dont influence the next stmt prepare
  sql = "nsert into ? (ts, name) values (?, ?)";
  code = taos_stmt_prepare(stmt, sql, 0);
  checkError(stmt, code);
}

void stmtAsyncBindCb(void* param, TAOS_RES* pRes, int code) {
  bool* finish = (bool*)param;
  ASSERT_EQ(code, TSDB_CODE_SUCCESS);
  taosMsleep(500);
  *finish = true;
  return;
}

void stmtAsyncQueryCb2(void* param, TAOS_RES* pRes, int code) {
  ASSERT_EQ(code, TSDB_CODE_SUCCESS);
  taosMsleep(500);
  return;
}

void stmtAsyncBindCb2(void* param, TAOS_RES* pRes, int code) {
  bool* finish = (bool*)param;
  taosMsleep(500);
  *finish = true;
  return;
}

void stmt2_async_test(std::atomic<bool>& stop_task) {
  int CTB_NUMS = 2;
  int ROW_NUMS = 2;
  int CYC_NUMS = 2;

  TAOS*             taos = taos_connect("localhost", "root", "taosdata", NULL, 0);
  TAOS_STMT2_OPTION option = {0, true, true, stmtAsyncQueryCb2, NULL};
  char*             sql = "insert into ? values(?,?)";

  do_query(taos, "drop database if exists stmt2_testdb_15");
  do_query(taos, "create database IF NOT EXISTS stmt2_testdb_15");
  do_query(taos, "create stable stmt2_testdb_15.stb (ts timestamp, b binary(10)) tags(t1 int, t2 binary(10))");
  do_query(taos, "use stmt2_testdb_15");

  TAOS_STMT2* stmt = taos_stmt2_init(taos, &option);
  ASSERT_NE(stmt, nullptr);
  int code = taos_stmt2_prepare(stmt, sql, 0);
  checkError(stmt, code);
  int total_affected = 0;

  // tbname
  char** tbs = (char**)taosMemoryMalloc(CTB_NUMS * sizeof(char*));
  for (int i = 0; i < CTB_NUMS; i++) {
    tbs[i] = (char*)taosMemoryMalloc(sizeof(char) * 20);
    sprintf(tbs[i], "ctb_%d", i);
    char* tmp = (char*)taosMemoryMalloc(sizeof(char) * 100);
    sprintf(tmp, "create table stmt2_testdb_15.%s using stmt2_testdb_15.stb tags(0, 'after')", tbs[i]);
    do_query(taos, tmp);
  }
  // params
  TAOS_STMT2_BIND** paramv = (TAOS_STMT2_BIND**)taosMemoryMalloc(CTB_NUMS * sizeof(TAOS_STMT2_BIND*));
  // col params
  int64_t** ts = (int64_t**)taosMemoryMalloc(CTB_NUMS * sizeof(int64_t*));
  char**    b = (char**)taosMemoryMalloc(CTB_NUMS * sizeof(char*));
  int*      ts_len = (int*)taosMemoryMalloc(ROW_NUMS * sizeof(int));
  int*      b_len = (int*)taosMemoryMalloc(ROW_NUMS * sizeof(int));
  for (int i = 0; i < ROW_NUMS; i++) {
    ts_len[i] = sizeof(int64_t);
    b_len[i] = 1;
  }
  for (int i = 0; i < CTB_NUMS; i++) {
    ts[i] = (int64_t*)taosMemoryMalloc(ROW_NUMS * sizeof(int64_t));
    b[i] = (char*)taosMemoryMalloc(ROW_NUMS * sizeof(char));
    for (int j = 0; j < ROW_NUMS; j++) {
      ts[i][j] = 1591060628000 + 100000 + j;
      b[i][j] = 'a' + j;
    }
  }
  // bind params
  for (int i = 0; i < CTB_NUMS; i++) {
    // create col params
    paramv[i] = (TAOS_STMT2_BIND*)taosMemoryMalloc(2 * sizeof(TAOS_STMT2_BIND));
    paramv[i][0] = {TSDB_DATA_TYPE_TIMESTAMP, &ts[i][0], &ts_len[0], NULL, ROW_NUMS};
    paramv[i][1] = {TSDB_DATA_TYPE_BINARY, &b[i][0], &b_len[0], NULL, ROW_NUMS};
  }

  // case 1 : bind_a->exec_a->bind_a->exec_a->...
  {
    printf("case 1 : bind_a->exec_a->bind_a->exec_a->...\n");
    for (int r = 0; r < CYC_NUMS; r++) {
      // bind
      TAOS_STMT2_BINDV bindv = {CTB_NUMS, tbs, NULL, paramv};
      bool             finish = false;
      code = taos_stmt2_bind_param_a(stmt, &bindv, -1, stmtAsyncBindCb, (void*)&finish);

      checkError(stmt, code);

      // exec
      code = taos_stmt2_exec(stmt, NULL);
      checkError(stmt, code);
    }
  }

  // case 2 : bind_a->bind_a->bind_a->exec_a->...
  {
    printf("case 2 : bind_a->bind_a->bind_a->exec_a->...\n");
    for (int r = 0; r < CYC_NUMS; r++) {
      // bind params
      TAOS_STMT2_BIND** paramv = (TAOS_STMT2_BIND**)taosMemoryMalloc(CTB_NUMS * sizeof(TAOS_STMT2_BIND*));
      for (int i = 0; i < CTB_NUMS; i++) {
        // create col params
        paramv[i] = (TAOS_STMT2_BIND*)taosMemoryMalloc(2 * sizeof(TAOS_STMT2_BIND));
        paramv[i][0] = {TSDB_DATA_TYPE_TIMESTAMP, &ts[i][0], &ts_len[0], NULL, ROW_NUMS};
        paramv[i][1] = {TSDB_DATA_TYPE_BINARY, &b[i][0], &b_len[0], NULL, ROW_NUMS};
      }
      // bind
      TAOS_STMT2_BINDV bindv = {CTB_NUMS, tbs, NULL, paramv};
      bool             finish = false;
      code = taos_stmt2_bind_param_a(stmt, &bindv, -1, stmtAsyncBindCb, (void*)&finish);
      while (!finish) {
        taosMsleep(100);
      }
      checkError(stmt, code);
    }
    // exec
    code = taos_stmt2_exec(stmt, NULL);
    checkError(stmt, code);
  }

  // case 3 : bind->exec_a->bind->exec_a->...
  {
    printf("case 3 : bind->exec_a->bind->exec_a->...\n");
    for (int r = 0; r < CYC_NUMS; r++) {
      // bind
      TAOS_STMT2_BINDV bindv = {CTB_NUMS, tbs, NULL, paramv};
      bool             finish = false;
      code = taos_stmt2_bind_param(stmt, &bindv, -1);

      checkError(stmt, code);

      // exec
      code = taos_stmt2_exec(stmt, NULL);
      checkError(stmt, code);
    }
  }

  // case 4 : bind_a->close
  {
    printf("case 4 : bind_a->close\n");
    // bind
    TAOS_STMT2_BINDV bindv = {CTB_NUMS, tbs, NULL, paramv};
    bool             finish = false;
    code = taos_stmt2_bind_param_a(stmt, &bindv, -1, stmtAsyncBindCb, (void*)&finish);
    checkError(stmt, code);
    taos_stmt2_close(stmt);
    checkError(stmt, code);
  }

  // case 5 : bind_a->exec_a->close
  {
    printf("case 5 : bind_a->exec_a->close\n");
    // init
    TAOS_STMT2* stmt = taos_stmt2_init(taos, &option);
    ASSERT_NE(stmt, nullptr);
    int code = taos_stmt2_prepare(stmt, sql, 0);
    checkError(stmt, code);
    // bind
    TAOS_STMT2_BINDV bindv = {CTB_NUMS, tbs, NULL, paramv};
    bool             finish = false;
    code = taos_stmt2_bind_param_a(stmt, &bindv, -1, stmtAsyncBindCb, (void*)&finish);
    checkError(stmt, code);
    // exec
    code = taos_stmt2_exec(stmt, NULL);
    checkError(stmt, code);
    // close
    taos_stmt2_close(stmt);
    checkError(stmt, code);
  }

  option = {0, false, false, NULL, NULL};
  stmt = taos_stmt2_init(taos, &option);
  ASSERT_NE(stmt, nullptr);
  code = taos_stmt2_prepare(stmt, sql, 0);
  checkError(stmt, code);

  // case 6 : bind_a->exec->bind_a->exec->...
  {
    printf("case 6 : bind_a->exec->bind_a->exec->...\n");
    // init

    checkError(stmt, code);
    for (int r = 0; r < CYC_NUMS; r++) {
      // bind
      TAOS_STMT2_BINDV bindv = {CTB_NUMS, tbs, NULL, paramv};
      bool             finish = false;
      code = taos_stmt2_bind_param_a(stmt, &bindv, -1, stmtAsyncBindCb, (void*)&finish);
      checkError(stmt, code);
      // exec
      code = taos_stmt2_exec(stmt, NULL);
      checkError(stmt, code);
    }
  }

  // case 7 (error:no wait error) : bind_a->bind_a
  {
    printf("case 7 (error:no wait error) : bind_a->bind_a\n");
    // bind
    TAOS_STMT2_BINDV bindv = {CTB_NUMS, tbs, NULL, paramv};
    bool             finish = false;
    code = taos_stmt2_bind_param_a(stmt, &bindv, -1, stmtAsyncBindCb2, (void*)&finish);
    checkError(stmt, code);
    taosMsleep(200);
    code = taos_stmt2_bind_param_a(stmt, &bindv, -1, stmtAsyncBindCb2, (void*)&finish);
    ASSERT_EQ(code, TSDB_CODE_TSC_STMT_API_ERROR);
    while (!finish) {
      taosMsleep(100);
    }
  }
  // close
  taos_stmt2_close(stmt);

  // free memory
  for (int i = 0; i < CTB_NUMS; i++) {
    taosMemoryFree(paramv[i]);
    taosMemoryFree(ts[i]);
    taosMemoryFree(b[i]);
  }
  taosMemoryFree(ts);
  taosMemoryFree(b);
  taosMemoryFree(ts_len);
  taosMemoryFree(b_len);
  taosMemoryFree(paramv);
  for (int i = 0; i < CTB_NUMS; i++) {
    taosMemoryFree(tbs[i]);
  }
  taosMemoryFree(tbs);
  stop_task = true;
}

TEST(stmt2Case, async_order) {
  std::atomic<bool> stop_task(false);
  std::thread       t(stmt2_async_test, std::ref(stop_task));

  // 等待 60 秒钟
  auto start_time = std::chrono::steady_clock::now();
  while (!stop_task) {
    auto elapsed_time = std::chrono::steady_clock::now() - start_time;
    if (std::chrono::duration_cast<std::chrono::seconds>(elapsed_time).count() > 60) {
      FAIL() << "Test[stmt2_async_test] timed out";
      t.detach();
      break;
    }
    std::this_thread::sleep_for(std::chrono::seconds(1));  // 每 1s 检查一次
  }
  if (t.joinable()) {
    t.join();
  }
}

<<<<<<< HEAD
TEST(stmt2Case, rowformat_bind) {
  TAOS* taos = taos_connect("localhost", "root", "taosdata", "", 0);
  ASSERT_NE(taos, nullptr);

  do_query(taos, "drop database if exists stmt2_testdb_16");
  do_query(taos, "create database IF NOT EXISTS stmt2_testdb_16");
  do_query(
      taos,
      "create stable stmt2_testdb_16.stb(ts timestamp, c1 int, c2 bigint, c3 float, c4 double, c5 binary(8), c6 "
      "smallint, c7 "
      "tinyint, c8 bool, c9 nchar(8), c10 geometry(256))TAGS(tts timestamp, t1 int, t2 bigint, t3 float, t4 double, t5 "
      "binary(8), t6 smallint, t7 tinyint, t8 bool, t9 nchar(8), t10 geometry(256))");

  TAOS_STMT2_OPTION option = {0};
  TAOS_STMT2*       stmt = taos_stmt2_init(taos, &option);
  ASSERT_NE(stmt, nullptr);
  int       code = 0;
  uintptr_t c10len = 0;
  struct {
    int64_t       c1;
    int32_t       c2;
    int64_t       c3;
    float         c4;
    double        c5;
    unsigned char c6[8];
    int16_t       c7;
    int8_t        c8;
    int8_t        c9;
    char          c10[32];
  } v = {1591060628000, 1, 2, 3.0, 4.0, "abcdef", 5, 6, 7, "ijnop"};

  struct {
    int32_t c1;
    int32_t c2;
    int32_t c3;
    int32_t c4;
    int32_t c5;
    int32_t c6;
    int32_t c7;
    int32_t c8;
    int32_t c9;
    int32_t c10;
  } v_len = {sizeof(int64_t), sizeof(int32_t),
             sizeof(int64_t), sizeof(float),
             sizeof(double),  8,
             sizeof(int16_t), sizeof(int8_t),
             sizeof(int8_t),  8};
  TAOS_STMT2_BIND params[11];
  params[0].buffer_type = TSDB_DATA_TYPE_TIMESTAMP;
  params[0].length = (int32_t*)&v_len.c1;
  params[0].buffer = &v.c1;
  params[0].is_null = NULL;
  params[0].num = 1;

  params[1].buffer_type = TSDB_DATA_TYPE_INT;
  params[1].buffer = &v.c2;
  params[1].length = (int32_t*)&v_len.c2;
  params[1].is_null = NULL;
  params[1].num = 1;

  params[2].buffer_type = TSDB_DATA_TYPE_BIGINT;
  params[2].buffer = &v.c3;
  params[2].length = (int32_t*)&v_len.c3;
  params[2].is_null = NULL;
  params[2].num = 1;

  params[3].buffer_type = TSDB_DATA_TYPE_FLOAT;
  params[3].buffer = &v.c4;
  params[3].length = (int32_t*)&v_len.c4;
  params[3].is_null = NULL;
  params[3].num = 1;

  params[4].buffer_type = TSDB_DATA_TYPE_DOUBLE;
  params[4].buffer = &v.c5;
  params[4].length = (int32_t*)&v_len.c5;
  params[4].is_null = NULL;
  params[4].num = 1;

  params[5].buffer_type = TSDB_DATA_TYPE_BINARY;
  params[5].buffer = &v.c6;
  params[5].length = (int32_t*)&v_len.c6;
  params[5].is_null = NULL;
  params[5].num = 1;

  params[6].buffer_type = TSDB_DATA_TYPE_SMALLINT;
  params[6].buffer = &v.c7;
  params[6].length = (int32_t*)&v_len.c7;
  params[6].is_null = NULL;
  params[6].num = 1;

  params[7].buffer_type = TSDB_DATA_TYPE_TINYINT;
  params[7].buffer = &v.c8;
  params[7].length = (int32_t*)&v_len.c8;
  params[7].is_null = NULL;
  params[7].num = 1;

  params[8].buffer_type = TSDB_DATA_TYPE_BOOL;
  params[8].buffer = &v.c9;
  params[8].length = (int32_t*)&v_len.c9;
  params[8].is_null = NULL;
  params[8].num = 1;

  params[9].buffer_type = TSDB_DATA_TYPE_NCHAR;
  params[9].buffer = &v.c10;
  params[9].length = (int32_t*)&v_len.c10;
  params[9].is_null = NULL;
  params[9].num = 1;

  unsigned char* outputGeom1;
  size_t         size1;
  initCtxMakePoint();
  code = doMakePoint(1.000, 2.000, &outputGeom1, &size1);
  checkError(stmt, code);
  params[10].buffer_type = TSDB_DATA_TYPE_GEOMETRY;
  params[10].buffer = outputGeom1;
  params[10].length = (int32_t*)&size1;
  params[10].is_null = NULL;
  params[10].num = 1;

  char* stmt_sql = "insert into stmt2_testdb_16.? using stb tags(?,?,?,?,?,?,?,?,?,?,?)values (?,?,?,?,?,?,?,?,?,?,?)";
  code = taos_stmt2_prepare(stmt, stmt_sql, 0);
  checkError(stmt, code);

  char*            tbname[1] = {"tb1"};
  TAOS_STMT2_BIND* tags = &params[0];
  TAOS_STMT2_BIND* cols = &params[0];
  TAOS_STMT2_BINDV bindv = {1, &tbname[0], &tags, &cols};
  code = taos_stmt2_bind_param(stmt, &bindv, -2);
  checkError(stmt, code);

  int affected_rows;
  code = taos_stmt2_exec(stmt, &affected_rows);
  checkError(stmt, code);
  ASSERT_EQ(affected_rows, 1);

  int64_t ts2 = 1591060628000;
  params[0].buffer = &ts2;
  code = taos_stmt2_bind_param(stmt, &bindv, -2);
  checkError(stmt, code);

  code = taos_stmt2_exec(stmt, &affected_rows);
  checkError(stmt, code);
  ASSERT_EQ(affected_rows, 1);

  params[0].buffer = &ts2;
  code = taos_stmt2_bind_param(stmt, &bindv, -1);
  ASSERT_EQ(code, TSDB_CODE_TSC_STMT_API_ERROR);

  geosFreeBuffer(outputGeom1);
  taos_stmt2_close(stmt);
  do_query(taos, "drop database if exists stmt2_testdb_16");
  taos_close(taos);
}
=======
>>>>>>> 03bd3190
#pragma GCC diagnostic pop<|MERGE_RESOLUTION|>--- conflicted
+++ resolved
@@ -1938,7 +1938,6 @@
   }
 }
 
-<<<<<<< HEAD
 TEST(stmt2Case, rowformat_bind) {
   TAOS* taos = taos_connect("localhost", "root", "taosdata", "", 0);
   ASSERT_NE(taos, nullptr);
@@ -2092,6 +2091,5 @@
   do_query(taos, "drop database if exists stmt2_testdb_16");
   taos_close(taos);
 }
-=======
->>>>>>> 03bd3190
+
 #pragma GCC diagnostic pop