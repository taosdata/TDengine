/*
 * Copyright (c) 2019 TAOS Data, Inc. <jhtao@taosdata.com>
 *
 * This program is free software: you can use, redistribute, and/or modify
 * it under the terms of the GNU Affero General Public License, version 3
 * or later ("AGPL"), as published by the Free Software Foundation.
 *
 * This program is distributed in the hope that it will be useful, but WITHOUT
 * ANY WARRANTY; without even the implied warranty of MERCHANTABILITY or
 * FITNESS FOR A PARTICULAR PURPOSE.
 *
 * You should have received a copy of the GNU Affero General Public License
 * along with this program. If not, see <http://www.gnu.org/licenses/>.
 */

#include <gtest/gtest.h>
#include <iostream>
#include "clientInt.h"
#include "taoserror.h"
#include "tglobal.h"
#include "thash.h"

#pragma GCC diagnostic push
#pragma GCC diagnostic ignored "-Wwrite-strings"
#pragma GCC diagnostic ignored "-Wunused-function"
#pragma GCC diagnostic ignored "-Wunused-variable"
#pragma GCC diagnostic ignored "-Wsign-compare"

#include "executor.h"
#include "taos.h"

namespace {
void showDB(TAOS* pConn) {
  TAOS_RES* pRes = taos_query(pConn, "show databases");
  TAOS_ROW  pRow = NULL;

  TAOS_FIELD* pFields = taos_fetch_fields(pRes);
  int32_t     numOfFields = taos_num_fields(pRes);

  char str[512] = {0};
  while ((pRow = taos_fetch_row(pRes)) != NULL) {
    int32_t code = taos_print_row(str, pRow, pFields, numOfFields);
    printf("%s\n", str);
  }
}

void printResult(TAOS_RES* pRes) {
  TAOS_ROW    pRow = NULL;
  TAOS_FIELD* pFields = taos_fetch_fields(pRes);
  int32_t     numOfFields = taos_num_fields(pRes);

  int32_t n = 0;
  char    str[512] = {0};
  while ((pRow = taos_fetch_row(pRes)) != NULL) {
//    int32_t* length = taos_fetch_lengths(pRes);
//    for(int32_t i = 0; i < numOfFields; ++i) {
//      printf("(%d):%d " , i, length[i]);
//    }
//    printf("\n");
//
//    int32_t code = taos_print_row(str, pRow, pFields, numOfFields);
//    printf("%s\n", str);
//    memset(str, 0, sizeof(str));
  }
}

void fetchCallback(void* param, void* res, int32_t numOfRow) {
#if 0
  printf("numOfRow = %d \n", numOfRow);
  int         numFields = taos_num_fields(res);
  TAOS_FIELD *fields = taos_fetch_fields(res);
  TAOS       *_taos = (TAOS *)param;
  if (numOfRow > 0) {
    for (int i = 0; i < numOfRow; ++i) {
      TAOS_ROW row = taos_fetch_row(res);

      char temp[256] = {0};
      taos_print_row(temp, row, fields, numFields);
      printf("%s\n", temp);
    }
    taos_fetch_rows_a(res, fetchCallback, _taos);
  } else {
    printf("no more data, close the connection.\n");
//    taos_free_result(res);
//    taos_close(_taos);
//    taos_cleanup();
  }
#endif
  if (numOfRow == 0) {
    printf("completed\n");
    return;
  }

  taos_fetch_raw_block_a(res, fetchCallback, param);
}

void queryCallback(void* param, void* res, int32_t code) {
  if (code != TSDB_CODE_SUCCESS) {
    printf("failed to execute, reason:%s\n", taos_errstr(res));
  }
  printf("start to fetch data\n");
  taos_fetch_raw_block_a(res, fetchCallback, param);
}

void createNewTable(TAOS* pConn, int32_t index) {
  char str[1024] = {0};
  sprintf(str, "create table tu%d using st2 tags(%d)", index, index);

  TAOS_RES* pRes = taos_query(pConn, str);
  if (taos_errno(pRes) != 0) {
    printf("failed to create table tu, reason:%s\n", taos_errstr(pRes));
  }
  taos_free_result(pRes);

  for(int32_t i = 0; i < 100; i += 20) {
    char sql[1024] = {0};
    sprintf(sql,
            "insert into tu%d values(now+%da, %d)(now+%da, %d)(now+%da, %d)(now+%da, %d)"
            "(now+%da, %d)(now+%da, %d)(now+%da, %d)(now+%da, %d)(now+%da, %d)(now+%da, %d)"
            "(now+%da, %d)(now+%da, %d)(now+%da, %d)(now+%da, %d)"
            "(now+%da, %d)(now+%da, %d)(now+%da, %d)(now+%da, %d)(now+%da, %d)(now+%da, %d)",
            index, i, i, i + 1, i + 1, i + 2, i + 2, i + 3, i + 3, i + 4, i + 4, i + 5, i + 5, i + 6, i + 6, i + 7,
            i + 7, i + 8, i + 8, i + 9, i + 9, i + 10, i + 10, i + 11, i + 11, i + 12, i + 12, i + 13, i + 13, i + 14,
            i + 14, i + 15, i + 15, i + 16, i + 16, i + 17, i + 17, i + 18, i + 18, i + 19, i + 19);
    TAOS_RES* p = taos_query(pConn, sql);
    if (taos_errno(p) != 0) {
      printf("failed to insert data, reason:%s\n", taos_errstr(p));
    }

    taos_free_result(p);
  }
}

void *queryThread(void *arg) {
  TAOS* pConn = taos_connect("192.168.0.209", "root", "taosdata", NULL, 0);
  if (pConn == NULL) {
    printf("failed to connect to db, reason:%s", taos_errstr(pConn));
    return NULL;
  }

  int64_t el = 0;

  for (int32_t i = 0; i < 5000000; ++i) {
    int64_t st = taosGetTimestampUs();
    TAOS_RES* pRes = taos_query(pConn,
                      "SELECT _wstart as ts,max(usage_user) FROM benchmarkcpu.host_49 WHERE  ts >= 1451618560000 AND ts < 1451622160000 INTERVAL(1m) ;");
    if (taos_errno(pRes) != 0) {
      printf("failed, reason:%s\n", taos_errstr(pRes));
    } else {
      printResult(pRes);
    }

    taos_free_result(pRes);
    el += (taosGetTimestampUs() - st);
    if (i % 1000 == 0 && i != 0) {
      printf("total:%d, avg time:%.2fms\n", i, el/(double)(i*1000));
    }
  }

  taos_close(pConn);
  return NULL;
}

static int32_t numOfThreads = 1;

void tmq_commit_cb_print(tmq_t *pTmq, int32_t code, void *param) {
  printf("success, code:%d\n", code);
}

void* doConsumeData(void* param) {
  TAOS* pConn = taos_connect("localhost", "root", "taosdata", NULL, 0);

  tmq_conf_t* conf = tmq_conf_new();
  tmq_conf_set(conf, "enable.auto.commit", "true");
  tmq_conf_set(conf, "auto.commit.interval.ms", "1000");
  tmq_conf_set(conf, "group.id", "cgrpName12");
  tmq_conf_set(conf, "td.connect.user", "root");
  tmq_conf_set(conf, "td.connect.pass", "taosdata");
  tmq_conf_set(conf, "auto.offset.reset", "earliest");
  tmq_conf_set(conf, "experimental.snapshot.enable", "true");
  tmq_conf_set(conf, "msg.with.table.name", "true");
  tmq_conf_set_auto_commit_cb(conf, tmq_commit_cb_print, NULL);

  tmq_t* tmq = tmq_consumer_new(conf, NULL, 0);
  tmq_conf_destroy(conf);

  // 创建订阅 topics 列表
  tmq_list_t* topicList = tmq_list_new();
  tmq_list_append(topicList, "topic_t2");

  // 启动订阅
  tmq_subscribe(tmq, topicList);

  tmq_list_destroy(topicList);

  TAOS_FIELD* fields = NULL;
  int32_t     numOfFields = 0;
  int32_t     precision = 0;
  int32_t     totalRows = 0;
  int32_t     msgCnt = 0;
  int32_t     timeout = 25000;

  int32_t count = 0;

  while (1) {
    TAOS_RES* pRes = tmq_consumer_poll(tmq, timeout);
    if (pRes) {
      char    buf[1024];

      const char* topicName = tmq_get_topic_name(pRes);
      const char* dbName = tmq_get_db_name(pRes);
      int32_t     vgroupId = tmq_get_vgroup_id(pRes);

      printf("topic: %s\n", topicName);
      printf("db: %s\n", dbName);
      printf("vgroup id: %d\n", vgroupId);

      while (1) {
        TAOS_ROW row = taos_fetch_row(pRes);
        if (row == NULL) {
          break;
        }

        fields = taos_fetch_fields(pRes);
        numOfFields = taos_field_count(pRes);
        precision = taos_result_precision(pRes);
        taos_print_row(buf, row, fields, numOfFields);
        totalRows += 1;
//        printf("precision: %d, row content: %s\n", precision, buf);
      }

      taos_free_result(pRes);
    } else {
      break;
    }
  }

  tmq_consumer_close(tmq);
  taos_close(pConn);
  fprintf(stderr, "%d msg consumed, include %d rows\n", msgCnt, totalRows);
  return NULL;
}

}  // namespace

int main(int argc, char** argv) {
  testing::InitGoogleTest(&argc, argv);
  if (argc > 1) {
    numOfThreads = atoi(argv[1]);
  }

  numOfThreads = TMAX(numOfThreads, 1);
  printf("the runing threads is:%d", numOfThreads);

  return RUN_ALL_TESTS();
}

TEST(clientCase, driverInit_Test) {
  // taosInitGlobalCfg();
  //  taos_init();
}

TEST(clientCase, connect_Test) {
  taos_options(TSDB_OPTION_CONFIGDIR, "~/first/cfg");
  TAOS* pConn = taos_connect("localhost", "root", "taosdata", NULL, 0);
  if (pConn == NULL) {
    printf("failed to connect to server, reason:%s\n", taos_errstr(NULL));
  }
  taos_close(pConn);
}

TEST(clientCase, create_user_Test) {
  TAOS* pConn = taos_connect("localhost", "root", "taosdata", NULL, 0);
  assert(pConn != NULL);

  TAOS_RES* pRes = taos_query(pConn, "create user abc pass 'abc'");
  if (taos_errno(pRes) != TSDB_CODE_SUCCESS) {
    printf("failed to create user, reason:%s\n", taos_errstr(pRes));
  }

  taos_free_result(pRes);
  taos_close(pConn);
}

TEST(clientCase, create_account_Test) {
  TAOS* pConn = taos_connect("localhost", "root", "taosdata", NULL, 0);
  assert(pConn != NULL);

  TAOS_RES* pRes = taos_query(pConn, "create account aabc pass 'abc'");
  if (taos_errno(pRes) != TSDB_CODE_SUCCESS) {
    printf("failed to create user, reason:%s\n", taos_errstr(pRes));
  }

  taos_free_result(pRes);
  taos_close(pConn);
}

TEST(clientCase, drop_account_Test) {
  TAOS* pConn = taos_connect("localhost", "root", "taosdata", NULL, 0);
  assert(pConn != NULL);

  TAOS_RES* pRes = taos_query(pConn, "drop account aabc");
  if (taos_errno(pRes) != TSDB_CODE_SUCCESS) {
    printf("failed to create user, reason:%s\n", taos_errstr(pRes));
  }

  taos_free_result(pRes);
  taos_close(pConn);
}

TEST(clientCase, show_user_Test) {
  TAOS* pConn = taos_connect("localhost", "root", "taosdata", NULL, 0);
  assert(pConn != NULL);

  TAOS_RES* pRes = taos_query(pConn, "show users");
  TAOS_ROW  pRow = NULL;

  TAOS_FIELD* pFields = taos_fetch_fields(pRes);
  int32_t     numOfFields = taos_num_fields(pRes);

  char str[512] = {0};
  while ((pRow = taos_fetch_row(pRes)) != NULL) {
    int32_t code = taos_print_row(str, pRow, pFields, numOfFields);
    printf("%s\n", str);
  }

  taos_free_result(pRes);
  taos_close(pConn);
}

TEST(clientCase, drop_user_Test) {
  TAOS* pConn = taos_connect("localhost", "root", "taosdata", NULL, 0);
  assert(pConn != NULL);

  TAOS_RES* pRes = taos_query(pConn, "drop user abc");
  if (taos_errno(pRes) != TSDB_CODE_SUCCESS) {
    printf("failed to create user, reason:%s\n", taos_errstr(pRes));
  }

  taos_free_result(pRes);
  taos_close(pConn);
}

TEST(clientCase, show_db_Test) {
  TAOS* pConn = taos_connect("localhost", "root", "taosdata", NULL, 0);
  assert(pConn != NULL);

  TAOS_RES* pRes = taos_query(pConn, "show databases");
  TAOS_ROW  pRow = NULL;

  TAOS_FIELD* pFields = taos_fetch_fields(pRes);
  int32_t     numOfFields = taos_num_fields(pRes);

  char str[512] = {0};
  while ((pRow = taos_fetch_row(pRes)) != NULL) {
    int32_t code = taos_print_row(str, pRow, pFields, numOfFields);
    printf("%s\n", str);
  }

  taos_close(pConn);
}

TEST(clientCase, create_db_Test) {
  TAOS* pConn = taos_connect("localhost", "root", "taosdata", NULL, 0);
  assert(pConn != NULL);

  TAOS_RES* pRes = taos_query(pConn, "create database abc1 vgroups 2");
  if (taos_errno(pRes) != 0) {
    printf("error in create db, reason:%s\n", taos_errstr(pRes));
  }

  TAOS_FIELD* pFields = taos_fetch_fields(pRes);
  ASSERT_TRUE(pFields == NULL);

  int32_t numOfFields = taos_num_fields(pRes);
  ASSERT_EQ(numOfFields, 0);

  taos_free_result(pRes);

  pRes = taos_query(pConn, "create database abc1 vgroups 4");
  if (taos_errno(pRes) != 0) {
    printf("error in create db, reason:%s\n", taos_errstr(pRes));
  }
  taos_close(pConn);
}

TEST(clientCase, create_dnode_Test) {
  TAOS* pConn = taos_connect("localhost", "root", "taosdata", NULL, 0);
  assert(pConn != NULL);

  TAOS_RES* pRes = taos_query(pConn, "create dnode abc1 port 7000");
  if (taos_errno(pRes) != 0) {
    printf("error in create dnode, reason:%s\n", taos_errstr(pRes));
  }
  taos_free_result(pRes);

  pRes = taos_query(pConn, "create dnode 1.1.1.1 port 9000");
  if (taos_errno(pRes) != 0) {
    printf("failed to create dnode, reason:%s\n", taos_errstr(pRes));
  }
  taos_free_result(pRes);

  taos_close(pConn);
}

TEST(clientCase, drop_dnode_Test) {
  TAOS* pConn = taos_connect("localhost", "root", "taosdata", NULL, 0);
  assert(pConn != NULL);

  TAOS_RES* pRes = taos_query(pConn, "drop dnode 3");
  if (taos_errno(pRes) != 0) {
    printf("error in drop dnode, reason:%s\n", taos_errstr(pRes));
  }

  TAOS_FIELD* pFields = taos_fetch_fields(pRes);
  ASSERT_TRUE(pFields == NULL);

  int32_t numOfFields = taos_num_fields(pRes);
  ASSERT_EQ(numOfFields, 0);

  pRes = taos_query(pConn, "drop dnode 4");
  if (taos_errno(pRes) != 0) {
    printf("error in drop dnode, reason:%s\n", taos_errstr(pRes));
  }

  taos_free_result(pRes);
  taos_close(pConn);
}

TEST(clientCase, use_db_test) {
  TAOS* pConn = taos_connect("localhost", "root", "taosdata", NULL, 0);
  assert(pConn != NULL);

  TAOS_RES* pRes = taos_query(pConn, "use abc1");
  if (taos_errno(pRes) != 0) {
    printf("error in use db, reason:%s\n", taos_errstr(pRes));
  }

  TAOS_FIELD* pFields = taos_fetch_fields(pRes);
  ASSERT_TRUE(pFields == NULL);

  int32_t numOfFields = taos_num_fields(pRes);
  ASSERT_EQ(numOfFields, 0);

  taos_close(pConn);
}

// TEST(clientCase, drop_db_test) {
//  TAOS* pConn = taos_connect("localhost", "root", "taosdata", NULL, 0);
//  assert(pConn != NULL);
//
//  showDB(pConn);
//
//  TAOS_RES* pRes = taos_query(pConn, "drop database abc1");
//  if (taos_errno(pRes) != 0) {
//    printf("failed to drop db, reason:%s\n", taos_errstr(pRes));
//  }
//  taos_free_result(pRes);
//
//  showDB(pConn);
//
//  pRes = taos_query(pConn, "create database abc1");
//  if (taos_errno(pRes) != 0) {
//    printf("create to drop db, reason:%s\n", taos_errstr(pRes));
//  }
//  taos_free_result(pRes);
//  taos_close(pConn);
//}

TEST(clientCase, create_stable_Test) {
  TAOS* pConn = taos_connect("localhost", "root", "taosdata", NULL, 0);
  assert(pConn != NULL);

  TAOS_RES* pRes = taos_query(pConn, "create database if not exists abc1 vgroups 2");
  if (taos_errno(pRes) != 0) {
    printf("error in create db, reason:%s\n", taos_errstr(pRes));
  }
  taos_free_result(pRes);

  pRes = taos_query(pConn, "use abc1");

  pRes = taos_query(pConn, "create table if not exists abc1.st1(ts timestamp, k int) tags(a int)");
  if (taos_errno(pRes) != 0) {
    printf("error in create stable, reason:%s\n", taos_errstr(pRes));
  }

  TAOS_FIELD* pFields = taos_fetch_fields(pRes);
  ASSERT_TRUE(pFields == NULL);

  int32_t numOfFields = taos_num_fields(pRes);
  ASSERT_EQ(numOfFields, 0);
  taos_free_result(pRes);

//  pRes = taos_query(pConn, "create stable if not exists abc1.`123_$^)` (ts timestamp, `abc` int) tags(a int)");
//  if (taos_errno(pRes) != 0) {
//    printf("failed to create super table 123_$^), reason:%s\n", taos_errstr(pRes));
//  }
//
//  pRes = taos_query(pConn, "use abc1");
//  taos_free_result(pRes);
//  pRes = taos_query(pConn, "drop stable `123_$^)`");
//  if (taos_errno(pRes) != 0) {
//    printf("failed to drop super table 123_$^), reason:%s\n", taos_errstr(pRes));
//  }

  taos_close(pConn);
}

TEST(clientCase, create_table_Test) {
  TAOS* pConn = taos_connect("localhost", "root", "taosdata", NULL, 0);
  assert(pConn != NULL);

  TAOS_RES* pRes = taos_query(pConn, "use abc1");
  taos_free_result(pRes);

  pRes = taos_query(pConn, "create table if not exists tm0(ts timestamp, k int)");
  ASSERT_EQ(taos_errno(pRes), 0);

  taos_free_result(pRes);

  pRes = taos_query(pConn, "create table if not exists tm0(ts timestamp, k blob)");
  ASSERT_NE(taos_errno(pRes), 0);

  taos_free_result(pRes);
  taos_close(pConn);
}

TEST(clientCase, create_ctable_Test) {
  TAOS* pConn = taos_connect("localhost", "root", "taosdata", NULL, 0);
  assert(pConn != NULL);

  TAOS_RES* pRes = taos_query(pConn, "use abc1");
  if (taos_errno(pRes) != 0) {
    printf("failed to use db, reason:%s\n", taos_errstr(pRes));
  }
  taos_free_result(pRes);

  pRes = taos_query(pConn, "create stable if not exists st1 (ts timestamp, k int ) tags(a int)");
  if (taos_errno(pRes) != 0) {
    printf("failed to create stable, reason:%s\n", taos_errstr(pRes));
  }
  taos_free_result(pRes);

  pRes = taos_query(pConn, "create table tu using st1 tags('2021-10-10 1:1:1');");
  if (taos_errno(pRes) != 0) {
    printf("failed to create child table tm0, reason:%s\n", taos_errstr(pRes));
  }

  taos_free_result(pRes);
  taos_close(pConn);
}

TEST(clientCase, show_stable_Test) {
  TAOS* pConn = taos_connect("localhost", "root", "taosdata", NULL, 0);
  assert(pConn != nullptr);

  TAOS_RES* pRes = taos_query(pConn, "show abc1.stables");
  if (taos_errno(pRes) != 0) {
    printf("failed to show stables, reason:%s\n", taos_errstr(pRes));
    taos_free_result(pRes);
    ASSERT_TRUE(false);
  }

  TAOS_ROW    pRow = NULL;
  TAOS_FIELD* pFields = taos_fetch_fields(pRes);
  int32_t     numOfFields = taos_num_fields(pRes);

  char str[512] = {0};
  while ((pRow = taos_fetch_row(pRes)) != NULL) {
    int32_t code = taos_print_row(str, pRow, pFields, numOfFields);
    printf("%s\n", str);
  }

  taos_free_result(pRes);
  taos_close(pConn);
}

TEST(clientCase, show_vgroup_Test) {
  TAOS* pConn = taos_connect("localhost", "root", "taosdata", NULL, 0);
  assert(pConn != NULL);

  TAOS_RES* pRes = taos_query(pConn, "use abc1");
  if (taos_errno(pRes) != 0) {
    printf("failed to use db, reason:%s\n", taos_errstr(pRes));
  }
  taos_free_result(pRes);

  pRes = taos_query(pConn, "show vgroups");
  if (taos_errno(pRes) != 0) {
    printf("failed to show vgroups, reason:%s\n", taos_errstr(pRes));
    taos_free_result(pRes);
    ASSERT_TRUE(false);
  }

  TAOS_ROW pRow = NULL;

  TAOS_FIELD* pFields = taos_fetch_fields(pRes);
  int32_t     numOfFields = taos_num_fields(pRes);

  char str[512] = {0};
  while ((pRow = taos_fetch_row(pRes)) != NULL) {
    int32_t code = taos_print_row(str, pRow, pFields, numOfFields);
    printf("%s\n", str);
  }

  taos_free_result(pRes);
  taos_close(pConn);
}

TEST(clientCase, create_multiple_tables) {
  TAOS* pConn = taos_connect("localhost", "root", "taosdata", NULL, 0);
  ASSERT_NE(pConn, nullptr);

  TAOS_RES* pRes = taos_query(pConn, "create database if not exists abc1");
  if (taos_errno(pRes) != 0) {
    printf("failed to create db, reason:%s\n", taos_errstr(pRes));
    taos_free_result(pRes);
    taos_close(pConn);
    return;
  }
  taos_free_result(pRes);

  pRes = taos_query(pConn, "use abc1");
  if (taos_errno(pRes) != 0) {
    printf("failed to use db, reason:%s\n", taos_errstr(pRes));
    taos_free_result(pRes);
    taos_close(pConn);
    return;
  }

  taos_free_result(pRes);

  pRes = taos_query(pConn, "create stable if not exists st1 (ts timestamp, k int) tags(a int)");
  if (taos_errno(pRes) != 0) {
    printf("failed to create stable tables, reason:%s\n", taos_errstr(pRes));
  }

  taos_free_result(pRes);

  pRes = taos_query(pConn, "create table if not exists t_2 using st1 tags(1)");
  if (taos_errno(pRes) != 0) {
    printf("failed to create multiple tables, reason:%s\n", taos_errstr(pRes));
    taos_free_result(pRes);
    ASSERT_TRUE(false);
  }

  taos_free_result(pRes);
  pRes = taos_query(pConn, "create table if not exists t_3 using st1 tags(2)");
  if (taos_errno(pRes) != 0) {
    printf("failed to create multiple tables, reason:%s\n", taos_errstr(pRes));
    taos_free_result(pRes);
    ASSERT_TRUE(false);
  }

  TAOS_ROW    pRow = NULL;
  TAOS_FIELD* pFields = taos_fetch_fields(pRes);
  int32_t     numOfFields = taos_num_fields(pRes);

  char str[512] = {0};
  while ((pRow = taos_fetch_row(pRes)) != NULL) {
    int32_t code = taos_print_row(str, pRow, pFields, numOfFields);
    printf("%s\n", str);
  }

  taos_free_result(pRes);

  for (int32_t i = 0; i < 500; i += 2) {
    char sql[512] = {0};
    snprintf(sql, tListLen(sql),
             "create table t_x_%d using st1 tags(2) t_x_%d using st1 tags(5)", i, i + 1);
    TAOS_RES* pres = taos_query(pConn, sql);
    if (taos_errno(pres) != 0) {
      printf("failed to create table %d\n, reason:%s", i, taos_errstr(pres));
    }
    taos_free_result(pres);
  }

  taos_close(pConn);
}

TEST(clientCase, show_table_Test) {
  TAOS* pConn = taos_connect("localhost", "root", "taosdata", NULL, 0);
  assert(pConn != NULL);

  TAOS_RES* pRes = taos_query(pConn, "show tables");
  if (taos_errno(pRes) != 0) {
    printf("failed to show tables, reason:%s\n", taos_errstr(pRes));
  }
  taos_free_result(pRes);

  taos_query(pConn, "use abc1");

  pRes = taos_query(pConn, "show tables");
  if (taos_errno(pRes) != 0) {
    printf("failed to show tables, reason:%s\n", taos_errstr(pRes));
    taos_free_result(pRes);
  }

  TAOS_ROW    pRow = NULL;
  TAOS_FIELD* pFields = taos_fetch_fields(pRes);
  int32_t     numOfFields = taos_num_fields(pRes);

  int32_t count = 0;
  char str[512] = {0};

  while ((pRow = taos_fetch_row(pRes)) != NULL) {
    int32_t code = taos_print_row(str, pRow, pFields, numOfFields);
    printf("%d: %s\n", ++count, str);
  }

  taos_free_result(pRes);
  taos_close(pConn);
}

//TEST(clientCase, drop_stable_Test) {
//  TAOS* pConn = taos_connect("localhost", "root", "taosdata", NULL, 0);
//  assert(pConn != nullptr);
//
//  TAOS_RES* pRes = taos_query(pConn, "create database if not exists abc1");
//  if (taos_errno(pRes) != 0) {
//    printf("error in creating db, reason:%s\n", taos_errstr(pRes));
//  }
//  taos_free_result(pRes);
//
//  pRes = taos_query(pConn, "use abc1");
//  if (taos_errno(pRes) != 0) {
//    printf("error in using db, reason:%s\n", taos_errstr(pRes));
//  }
//  taos_free_result(pRes);
//
//  pRes = taos_query(pConn, "drop stable st1");
//  if (taos_errno(pRes) != 0) {
//    printf("failed to drop stable, reason:%s\n", taos_errstr(pRes));
//  }
//
//  taos_free_result(pRes);
//  taos_close(pConn);
//}

TEST(clientCase, generated_request_id_test) {
  SHashObj* phash = taosHashInit(10000, taosGetDefaultHashFunction(TSDB_DATA_TYPE_BIGINT), false, HASH_ENTRY_LOCK);

  for (int32_t i = 0; i < 50000; ++i) {
    uint64_t v = generateRequestId();
    void*    result = taosHashGet(phash, &v, sizeof(v));
    if (result != nullptr) {
//      printf("0x%llx, index:%d\n", v, i);
    }
    assert(result == nullptr);
    taosHashPut(phash, &v, sizeof(v), NULL, 0);
  }

  taosHashCleanup(phash);
}

TEST(clientCase, insert_test) {
  TAOS* pConn = taos_connect("localhost", "root", "taosdata", NULL, 0);
  ASSERT_NE(pConn, nullptr);

  TAOS_RES* pRes = taos_query(pConn, "use abc1");
  taos_free_result(pRes);

  pRes = taos_query(pConn, "insert into t_2 values(now, 1)");
  if (taos_errno(pRes) != 0) {
    printf("failed to create into table t_2, reason:%s\n", taos_errstr(pRes));
    taos_free_result(pRes);
    ASSERT_TRUE(false);
  }

  taos_free_result(pRes);
  taos_close(pConn);
}

TEST(clientCase, projection_query_tables) {
  TAOS* pConn = taos_connect("localhost", "root", "taosdata", NULL, 0);
  ASSERT_NE(pConn, nullptr);

  //  TAOS_RES* pRes = taos_query(pConn, "create database if not exists abc1 vgroups 1");
  //  if (taos_errno(pRes) != 0) {
  //    printf("error in create db, reason:%s\n", taos_errstr(pRes));
  //  }
  //  taos_free_result(pRes);

  TAOS_RES* pRes = taos_query(pConn, "use abc1");
  taos_free_result(pRes);

  pRes = taos_query(pConn, "create stable st1 (ts timestamp, k int) tags(a int)");
  if (taos_errno(pRes) != 0) {
    printf("failed to create table tu, reason:%s\n", taos_errstr(pRes));
  }

  taos_free_result(pRes);

  pRes = taos_query(pConn, "create stable st2 (ts timestamp, k int) tags(a int)");
  if (taos_errno(pRes) != 0) {
    printf("failed to create table tu, reason:%s\n", taos_errstr(pRes));
  }
  taos_free_result(pRes);

  pRes = taos_query(pConn, "create table tu using st1 tags(1)");
  if (taos_errno(pRes) != 0) {
    printf("failed to create table tu, reason:%s\n", taos_errstr(pRes));
  }
  taos_free_result(pRes);

  for (int32_t i = 0; i < 10000; ++i) {
    printf("create table :%d\n", i);
    createNewTable(pConn, i);
  }
  //
  //  pRes = taos_query(pConn, "select * from tu");
  //  if (taos_errno(pRes) != 0) {
  //    printf("failed to select from table, reason:%s\n", taos_errstr(pRes));
  //    taos_free_result(pRes);
  //    ASSERT_TRUE(false);
  //  }
  //
  //  TAOS_ROW    pRow = NULL;
  //  TAOS_FIELD* pFields = taos_fetch_fields(pRes);
  //  int32_t     numOfFields = taos_num_fields(pRes);
  //
  //  char str[512] = {0};
  //  while ((pRow = taos_fetch_row(pRes)) != NULL) {
  //    int32_t code = taos_print_row(str, pRow, pFields, numOfFields);
  //    printf("%s\n", str);
  //  }

  taos_free_result(pRes);
  taos_close(pConn);
}

TEST(clientCase, tsbs_perf_test) {
  TdThread qid[20] = {0};

  for(int32_t i = 0; i < numOfThreads; ++i) {
    taosThreadCreate(&qid[i], NULL, queryThread, NULL);
  }
  getchar();
}

TEST(clientCase, projection_query_stables) {
  TAOS* pConn = taos_connect("localhost", "root", "taosdata", NULL, 0);
  ASSERT_NE(pConn, nullptr);

  TAOS_RES* pRes = taos_query(pConn, "use test");
  taos_free_result(pRes);

  pRes = taos_query(pConn, "select * from meters limit 50000000");
  if (taos_errno(pRes) != 0) {
    printf("failed to select from table, reason:%s\n", taos_errstr(pRes));
    taos_free_result(pRes);
    ASSERT_TRUE(false);
  }

  TAOS_ROW    pRow = NULL;
  TAOS_FIELD* pFields = taos_fetch_fields(pRes);
  int32_t     numOfFields = taos_num_fields(pRes);

  char str[512] = {0};
  while ((pRow = taos_fetch_row(pRes)) != NULL) {
//    int32_t code = taos_print_row(str, pRow, pFields, numOfFields);
//    printf("%s\n", str);
  }

  taos_free_result(pRes);
  taos_close(pConn);
}

TEST(clientCase, agg_query_tables) {
  TAOS* pConn = taos_connect("localhost", "root", "taosdata", NULL, 0);
  ASSERT_NE(pConn, nullptr);

  TAOS_RES* pRes = taos_query(pConn, "use abc1");
  if (taos_errno(pRes) != 0) {
    printf("failed to use db, reason:%s\n", taos_errstr(pRes));
    taos_free_result(pRes);
    ASSERT_TRUE(false);
  }
  taos_free_result(pRes);

  pRes = taos_query(pConn, "show table distributed tup");
  if (taos_errno(pRes) != 0) {
    printf("failed to select from table, reason:%s\n", taos_errstr(pRes));
    taos_free_result(pRes);
    ASSERT_TRUE(false);
  }

  printResult(pRes);
  taos_free_result(pRes);
  taos_close(pConn);
}

/*
--- copy the following script in the shell to setup the environment ---

create database test;
use test;
create table m1(ts timestamp, k int) tags(a int);
create table tm0 using m1 tags(1);
create table tm1 using m1 tags(2);
insert into tm0 values('2021-1-1 1:1:1.120', 1) ('2021-1-1 1:1:2.9', 2) tm1 values('2021-1-1 1:1:1.120', 11) ('2021-1-1 1:1:2.99', 22);

 */
TEST(clientCase, async_api_test) {
  TAOS* pConn = taos_connect("localhost", "root", "taosdata", NULL, 0);
  ASSERT_NE(pConn, nullptr);

  taos_query(pConn, "use abc1");

  TAOS_RES* pRes = taos_query(pConn, "insert into tu(ts) values('2022-02-27 12:12:61')");
  if (taos_errno(pRes) != 0) {
    printf("failed, reason:%s\n", taos_errstr(pRes));
  }

  int32_t n = 0;
  TAOS_ROW    pRow = NULL;
  TAOS_FIELD* pFields = taos_fetch_fields(pRes);
  int32_t     numOfFields = taos_num_fields(pRes);

  char str[512] = {0};
  while ((pRow = taos_fetch_row(pRes)) != NULL) {
    int32_t* length = taos_fetch_lengths(pRes);
    for(int32_t i = 0; i < numOfFields; ++i) {
      printf("(%d):%d " , i, length[i]);
    }
    printf("\n");

    int32_t code = taos_print_row(str, pRow, pFields, numOfFields);
    printf("%s\n", str);
    memset(str, 0, sizeof(str));
  }

  taos_query_a(pConn, "select count(*) from tu", queryCallback, pConn);
  getchar();
  taos_close(pConn);
}

TEST(clientCase, update_test) {
  TAOS* pConn = taos_connect("localhost", "root", "taosdata", NULL, 0);
  ASSERT_NE(pConn, nullptr);

  TAOS_RES* pRes = taos_query(pConn, "select cast(0 as timestamp)-1y");
  if (taos_errno(pRes) != TSDB_CODE_SUCCESS) {
    printf("failed to create database, code:%s", taos_errstr(pRes));
    taos_free_result(pRes);
    return;
  }

  taos_free_result(pRes);

  pRes = taos_query(pConn, "use abc1");
  if (taos_errno(pRes) != TSDB_CODE_SUCCESS) {
    printf("failed to use db, code:%s", taos_errstr(pRes));
    taos_free_result(pRes);
    return;
  }
  taos_free_result(pRes);

  pRes = taos_query(pConn, "create table tup (ts timestamp, k int);");
  if (taos_errno(pRes) != 0) {
    printf("failed to create table, reason:%s", taos_errstr(pRes));
  }

  taos_free_result(pRes);

  char s[256]  = {0};
  for(int32_t i = 0; i < 17000; ++i) {
    sprintf(s, "insert into tup values(now+%da, %d)", i, i);
    pRes = taos_query(pConn, s);
    taos_free_result(pRes);
  }
}

TEST(clientCase, sub_db_test) {
  TAOS* pConn = taos_connect("localhost", "root", "taosdata", NULL, 0);
  ASSERT_NE(pConn, nullptr);

  //  TAOS_RES* pRes = taos_query(pConn, "create topic topic_t1 as select * from t1");
  //  if (taos_errno(pRes) != TSDB_CODE_SUCCESS) {
  //    printf("failed to create topic, code:%s", taos_errstr(pRes));
  //    taos_free_result(pRes);
  //    return;
  //  }

  tmq_conf_t* conf = tmq_conf_new();
  tmq_conf_set(conf, "enable.auto.commit", "true");
  tmq_conf_set(conf, "auto.commit.interval.ms", "1000");
  tmq_conf_set(conf, "group.id", "cgrpNamedb");
  tmq_conf_set(conf, "td.connect.user", "root");
  tmq_conf_set(conf, "td.connect.pass", "taosdata");
  tmq_conf_set(conf, "auto.offset.reset", "earliest");
  tmq_conf_set(conf, "experimental.snapshot.enable", "true");
  tmq_conf_set(conf, "msg.with.table.name", "true");
  tmq_conf_set_auto_commit_cb(conf, tmq_commit_cb_print, NULL);

  tmq_t* tmq = tmq_consumer_new(conf, NULL, 0);
  tmq_conf_destroy(conf);

  // 创建订阅 topics 列表
  tmq_list_t* topicList = tmq_list_new();
<<<<<<< HEAD
  tmq_list_append(topicList, "topic_db1");
=======
  tmq_list_append(topicList, "topic_t1");
  tmq_list_append(topicList, "topic_s2");
>>>>>>> 0e53e578

  // 启动订阅
  tmq_subscribe(tmq, topicList);
  tmq_list_destroy(topicList);

  TAOS_FIELD* fields = NULL;
  int32_t     numOfFields = 0;
  int32_t     precision = 0;
  int32_t     totalRows = 0;
  int32_t     msgCnt = 0;
  int32_t     timeout = 5000;

  int32_t count = 0;

  while (1) {
    TAOS_RES* pRes = tmq_consumer_poll(tmq, timeout);
    if (pRes) {
      char    buf[1024];
      int32_t rows = 0;

      const char* topicName = tmq_get_topic_name(pRes);
      const char* dbName = tmq_get_db_name(pRes);
      int32_t     vgroupId = tmq_get_vgroup_id(pRes);

      printf("topic: %s\n", topicName);
      printf("db: %s\n", dbName);
      printf("vgroup id: %d\n", vgroupId);

      if (count ++ > 200) {
        tmq_unsubscribe(tmq);
        break;
      }

      while (1) {
        TAOS_ROW row = taos_fetch_row(pRes);
        if (row == NULL) break;

        fields = taos_fetch_fields(pRes);
        numOfFields = taos_field_count(pRes);
        precision = taos_result_precision(pRes);
        rows++;
        taos_print_row(buf, row, fields, numOfFields);
        printf("precision: %d, row content: %s\n", precision, buf);
      }
      taos_free_result(pRes);
    }
  }

  fprintf(stderr, "%d msg consumed, include %d rows\n", msgCnt, totalRows);
}

TEST(clientCase, sub_tb_test) {
  taos_options(TSDB_OPTION_CONFIGDIR, "~/first/cfg");

  TAOS* pConn = taos_connect("localhost", "root", "taosdata", NULL, 0);
  ASSERT_NE(pConn, nullptr);

  tmq_conf_t* conf = tmq_conf_new();
  tmq_conf_set(conf, "enable.auto.commit", "true");
  tmq_conf_set(conf, "auto.commit.interval.ms", "1000");
  tmq_conf_set(conf, "group.id", "cgrpName27");
  tmq_conf_set(conf, "td.connect.user", "root");
  tmq_conf_set(conf, "td.connect.pass", "taosdata");
  tmq_conf_set(conf, "auto.offset.reset", "earliest");
  tmq_conf_set(conf, "experimental.snapshot.enable", "true");
  tmq_conf_set(conf, "msg.with.table.name", "true");
  tmq_conf_set_auto_commit_cb(conf, tmq_commit_cb_print, NULL);

  tmq_t* tmq = tmq_consumer_new(conf, NULL, 0);
  tmq_conf_destroy(conf);

  // 创建订阅 topics 列表
  tmq_list_t* topicList = tmq_list_new();
  tmq_list_append(topicList, "topic_t2");

  // 启动订阅
  tmq_subscribe(tmq, topicList);

  tmq_list_destroy(topicList);

  TAOS_FIELD* fields = NULL;
  int32_t     numOfFields = 0;
  int32_t     precision = 0;
  int32_t     totalRows = 0;
  int32_t     msgCnt = 0;
  int32_t     timeout = 25000;

  int32_t count = 0;

  while (1) {
    TAOS_RES* pRes = tmq_consumer_poll(tmq, timeout);
    if (pRes) {
      char    buf[1024];

      const char* topicName = tmq_get_topic_name(pRes);
      const char* dbName = tmq_get_db_name(pRes);
      int32_t     vgroupId = tmq_get_vgroup_id(pRes);

      printf("topic: %s\n", topicName);
      printf("db: %s\n", dbName);
      printf("vgroup id: %d\n", vgroupId);

      while (1) {
        TAOS_ROW row = taos_fetch_row(pRes);
        if (row == NULL) {
          break;
        }

        fields = taos_fetch_fields(pRes);
        numOfFields = taos_field_count(pRes);
        precision = taos_result_precision(pRes);
        taos_print_row(buf, row, fields, numOfFields);
        totalRows += 1;
        printf("precision: %d, row content: %s\n", precision, buf);
      }

      taos_free_result(pRes);
//      if ((++count) > 1) {
//        break;
//      }
    } else {
      break;
    }
  }

  tmq_consumer_close(tmq);
  taos_close(pConn);
  fprintf(stderr, "%d msg consumed, include %d rows\n", msgCnt, totalRows);
}

TEST(clientCase, sub_tb_mt_test) {
  taos_options(TSDB_OPTION_CONFIGDIR, "~/first/cfg");
  TdThread qid[20] = {0};

  for(int32_t i = 0; i < 1; ++i) {
    taosThreadCreate(&qid[i], NULL, doConsumeData, NULL);
  }

  for(int32_t i = 0; i < 4; ++i) {
    taosThreadJoin(qid[i], NULL);
  }
}

#pragma GCC diagnostic pop<|MERGE_RESOLUTION|>--- conflicted
+++ resolved
@@ -52,15 +52,15 @@
   int32_t n = 0;
   char    str[512] = {0};
   while ((pRow = taos_fetch_row(pRes)) != NULL) {
-//    int32_t* length = taos_fetch_lengths(pRes);
-//    for(int32_t i = 0; i < numOfFields; ++i) {
-//      printf("(%d):%d " , i, length[i]);
-//    }
-//    printf("\n");
-//
-//    int32_t code = taos_print_row(str, pRow, pFields, numOfFields);
-//    printf("%s\n", str);
-//    memset(str, 0, sizeof(str));
+    //    int32_t* length = taos_fetch_lengths(pRes);
+    //    for(int32_t i = 0; i < numOfFields; ++i) {
+    //      printf("(%d):%d " , i, length[i]);
+    //    }
+    //    printf("\n");
+    //
+    //    int32_t code = taos_print_row(str, pRow, pFields, numOfFields);
+    //    printf("%s\n", str);
+    //    memset(str, 0, sizeof(str));
   }
 }
 
@@ -112,7 +112,7 @@
   }
   taos_free_result(pRes);
 
-  for(int32_t i = 0; i < 100; i += 20) {
+  for (int32_t i = 0; i < 100; i += 20) {
     char sql[1024] = {0};
     sprintf(sql,
             "insert into tu%d values(now+%da, %d)(now+%da, %d)(now+%da, %d)(now+%da, %d)"
@@ -131,7 +131,7 @@
   }
 }
 
-void *queryThread(void *arg) {
+void* queryThread(void* arg) {
   TAOS* pConn = taos_connect("192.168.0.209", "root", "taosdata", NULL, 0);
   if (pConn == NULL) {
     printf("failed to connect to db, reason:%s", taos_errstr(pConn));
@@ -141,9 +141,10 @@
   int64_t el = 0;
 
   for (int32_t i = 0; i < 5000000; ++i) {
-    int64_t st = taosGetTimestampUs();
+    int64_t   st = taosGetTimestampUs();
     TAOS_RES* pRes = taos_query(pConn,
-                      "SELECT _wstart as ts,max(usage_user) FROM benchmarkcpu.host_49 WHERE  ts >= 1451618560000 AND ts < 1451622160000 INTERVAL(1m) ;");
+                                "SELECT _wstart as ts,max(usage_user) FROM benchmarkcpu.host_49 WHERE  ts >= "
+                                "1451618560000 AND ts < 1451622160000 INTERVAL(1m) ;");
     if (taos_errno(pRes) != 0) {
       printf("failed, reason:%s\n", taos_errstr(pRes));
     } else {
@@ -153,7 +154,7 @@
     taos_free_result(pRes);
     el += (taosGetTimestampUs() - st);
     if (i % 1000 == 0 && i != 0) {
-      printf("total:%d, avg time:%.2fms\n", i, el/(double)(i*1000));
+      printf("total:%d, avg time:%.2fms\n", i, el / (double)(i * 1000));
     }
   }
 
@@ -163,9 +164,7 @@
 
 static int32_t numOfThreads = 1;
 
-void tmq_commit_cb_print(tmq_t *pTmq, int32_t code, void *param) {
-  printf("success, code:%d\n", code);
-}
+void tmq_commit_cb_print(tmq_t* pTmq, int32_t code, void* param) { printf("success, code:%d\n", code); }
 
 void* doConsumeData(void* param) {
   TAOS* pConn = taos_connect("localhost", "root", "taosdata", NULL, 0);
@@ -205,7 +204,7 @@
   while (1) {
     TAOS_RES* pRes = tmq_consumer_poll(tmq, timeout);
     if (pRes) {
-      char    buf[1024];
+      char buf[1024];
 
       const char* topicName = tmq_get_topic_name(pRes);
       const char* dbName = tmq_get_db_name(pRes);
@@ -226,7 +225,7 @@
         precision = taos_result_precision(pRes);
         taos_print_row(buf, row, fields, numOfFields);
         totalRows += 1;
-//        printf("precision: %d, row content: %s\n", precision, buf);
+        //        printf("precision: %d, row content: %s\n", precision, buf);
       }
 
       taos_free_result(pRes);
@@ -491,17 +490,17 @@
   ASSERT_EQ(numOfFields, 0);
   taos_free_result(pRes);
 
-//  pRes = taos_query(pConn, "create stable if not exists abc1.`123_$^)` (ts timestamp, `abc` int) tags(a int)");
-//  if (taos_errno(pRes) != 0) {
-//    printf("failed to create super table 123_$^), reason:%s\n", taos_errstr(pRes));
-//  }
-//
-//  pRes = taos_query(pConn, "use abc1");
-//  taos_free_result(pRes);
-//  pRes = taos_query(pConn, "drop stable `123_$^)`");
-//  if (taos_errno(pRes) != 0) {
-//    printf("failed to drop super table 123_$^), reason:%s\n", taos_errstr(pRes));
-//  }
+  //  pRes = taos_query(pConn, "create stable if not exists abc1.`123_$^)` (ts timestamp, `abc` int) tags(a int)");
+  //  if (taos_errno(pRes) != 0) {
+  //    printf("failed to create super table 123_$^), reason:%s\n", taos_errstr(pRes));
+  //  }
+  //
+  //  pRes = taos_query(pConn, "use abc1");
+  //  taos_free_result(pRes);
+  //  pRes = taos_query(pConn, "drop stable `123_$^)`");
+  //  if (taos_errno(pRes) != 0) {
+  //    printf("failed to drop super table 123_$^), reason:%s\n", taos_errstr(pRes));
+  //  }
 
   taos_close(pConn);
 }
@@ -666,8 +665,7 @@
 
   for (int32_t i = 0; i < 500; i += 2) {
     char sql[512] = {0};
-    snprintf(sql, tListLen(sql),
-             "create table t_x_%d using st1 tags(2) t_x_%d using st1 tags(5)", i, i + 1);
+    snprintf(sql, tListLen(sql), "create table t_x_%d using st1 tags(2) t_x_%d using st1 tags(5)", i, i + 1);
     TAOS_RES* pres = taos_query(pConn, sql);
     if (taos_errno(pres) != 0) {
       printf("failed to create table %d\n, reason:%s", i, taos_errstr(pres));
@@ -701,7 +699,7 @@
   int32_t     numOfFields = taos_num_fields(pRes);
 
   int32_t count = 0;
-  char str[512] = {0};
+  char    str[512] = {0};
 
   while ((pRow = taos_fetch_row(pRes)) != NULL) {
     int32_t code = taos_print_row(str, pRow, pFields, numOfFields);
@@ -712,30 +710,30 @@
   taos_close(pConn);
 }
 
-//TEST(clientCase, drop_stable_Test) {
-//  TAOS* pConn = taos_connect("localhost", "root", "taosdata", NULL, 0);
-//  assert(pConn != nullptr);
+// TEST(clientCase, drop_stable_Test) {
+//   TAOS* pConn = taos_connect("localhost", "root", "taosdata", NULL, 0);
+//   assert(pConn != nullptr);
 //
-//  TAOS_RES* pRes = taos_query(pConn, "create database if not exists abc1");
-//  if (taos_errno(pRes) != 0) {
-//    printf("error in creating db, reason:%s\n", taos_errstr(pRes));
-//  }
-//  taos_free_result(pRes);
+//   TAOS_RES* pRes = taos_query(pConn, "create database if not exists abc1");
+//   if (taos_errno(pRes) != 0) {
+//     printf("error in creating db, reason:%s\n", taos_errstr(pRes));
+//   }
+//   taos_free_result(pRes);
 //
-//  pRes = taos_query(pConn, "use abc1");
-//  if (taos_errno(pRes) != 0) {
-//    printf("error in using db, reason:%s\n", taos_errstr(pRes));
-//  }
-//  taos_free_result(pRes);
+//   pRes = taos_query(pConn, "use abc1");
+//   if (taos_errno(pRes) != 0) {
+//     printf("error in using db, reason:%s\n", taos_errstr(pRes));
+//   }
+//   taos_free_result(pRes);
 //
-//  pRes = taos_query(pConn, "drop stable st1");
-//  if (taos_errno(pRes) != 0) {
-//    printf("failed to drop stable, reason:%s\n", taos_errstr(pRes));
-//  }
+//   pRes = taos_query(pConn, "drop stable st1");
+//   if (taos_errno(pRes) != 0) {
+//     printf("failed to drop stable, reason:%s\n", taos_errstr(pRes));
+//   }
 //
-//  taos_free_result(pRes);
-//  taos_close(pConn);
-//}
+//   taos_free_result(pRes);
+//   taos_close(pConn);
+// }
 
 TEST(clientCase, generated_request_id_test) {
   SHashObj* phash = taosHashInit(10000, taosGetDefaultHashFunction(TSDB_DATA_TYPE_BIGINT), false, HASH_ENTRY_LOCK);
@@ -744,7 +742,7 @@
     uint64_t v = generateRequestId();
     void*    result = taosHashGet(phash, &v, sizeof(v));
     if (result != nullptr) {
-//      printf("0x%llx, index:%d\n", v, i);
+      //      printf("0x%llx, index:%d\n", v, i);
     }
     assert(result == nullptr);
     taosHashPut(phash, &v, sizeof(v), NULL, 0);
@@ -832,7 +830,7 @@
 TEST(clientCase, tsbs_perf_test) {
   TdThread qid[20] = {0};
 
-  for(int32_t i = 0; i < numOfThreads; ++i) {
+  for (int32_t i = 0; i < numOfThreads; ++i) {
     taosThreadCreate(&qid[i], NULL, queryThread, NULL);
   }
   getchar();
@@ -858,8 +856,8 @@
 
   char str[512] = {0};
   while ((pRow = taos_fetch_row(pRes)) != NULL) {
-//    int32_t code = taos_print_row(str, pRow, pFields, numOfFields);
-//    printf("%s\n", str);
+    //    int32_t code = taos_print_row(str, pRow, pFields, numOfFields);
+    //    printf("%s\n", str);
   }
 
   taos_free_result(pRes);
@@ -898,7 +896,8 @@
 create table m1(ts timestamp, k int) tags(a int);
 create table tm0 using m1 tags(1);
 create table tm1 using m1 tags(2);
-insert into tm0 values('2021-1-1 1:1:1.120', 1) ('2021-1-1 1:1:2.9', 2) tm1 values('2021-1-1 1:1:1.120', 11) ('2021-1-1 1:1:2.99', 22);
+insert into tm0 values('2021-1-1 1:1:1.120', 1) ('2021-1-1 1:1:2.9', 2) tm1 values('2021-1-1 1:1:1.120', 11) ('2021-1-1
+1:1:2.99', 22);
 
  */
 TEST(clientCase, async_api_test) {
@@ -912,7 +911,7 @@
     printf("failed, reason:%s\n", taos_errstr(pRes));
   }
 
-  int32_t n = 0;
+  int32_t     n = 0;
   TAOS_ROW    pRow = NULL;
   TAOS_FIELD* pFields = taos_fetch_fields(pRes);
   int32_t     numOfFields = taos_num_fields(pRes);
@@ -920,8 +919,8 @@
   char str[512] = {0};
   while ((pRow = taos_fetch_row(pRes)) != NULL) {
     int32_t* length = taos_fetch_lengths(pRes);
-    for(int32_t i = 0; i < numOfFields; ++i) {
-      printf("(%d):%d " , i, length[i]);
+    for (int32_t i = 0; i < numOfFields; ++i) {
+      printf("(%d):%d ", i, length[i]);
     }
     printf("\n");
 
@@ -963,8 +962,8 @@
 
   taos_free_result(pRes);
 
-  char s[256]  = {0};
-  for(int32_t i = 0; i < 17000; ++i) {
+  char s[256] = {0};
+  for (int32_t i = 0; i < 17000; ++i) {
     sprintf(s, "insert into tup values(now+%da, %d)", i, i);
     pRes = taos_query(pConn, s);
     taos_free_result(pRes);
@@ -998,12 +997,8 @@
 
   // 创建订阅 topics 列表
   tmq_list_t* topicList = tmq_list_new();
-<<<<<<< HEAD
-  tmq_list_append(topicList, "topic_db1");
-=======
   tmq_list_append(topicList, "topic_t1");
   tmq_list_append(topicList, "topic_s2");
->>>>>>> 0e53e578
 
   // 启动订阅
   tmq_subscribe(tmq, topicList);
@@ -1032,7 +1027,7 @@
       printf("db: %s\n", dbName);
       printf("vgroup id: %d\n", vgroupId);
 
-      if (count ++ > 200) {
+      if (count++ > 200) {
         tmq_unsubscribe(tmq);
         break;
       }
@@ -1096,7 +1091,7 @@
   while (1) {
     TAOS_RES* pRes = tmq_consumer_poll(tmq, timeout);
     if (pRes) {
-      char    buf[1024];
+      char buf[1024];
 
       const char* topicName = tmq_get_topic_name(pRes);
       const char* dbName = tmq_get_db_name(pRes);
@@ -1121,9 +1116,9 @@
       }
 
       taos_free_result(pRes);
-//      if ((++count) > 1) {
-//        break;
-//      }
+      //      if ((++count) > 1) {
+      //        break;
+      //      }
     } else {
       break;
     }
@@ -1138,11 +1133,11 @@
   taos_options(TSDB_OPTION_CONFIGDIR, "~/first/cfg");
   TdThread qid[20] = {0};
 
-  for(int32_t i = 0; i < 1; ++i) {
+  for (int32_t i = 0; i < 1; ++i) {
     taosThreadCreate(&qid[i], NULL, doConsumeData, NULL);
   }
 
-  for(int32_t i = 0; i < 4; ++i) {
+  for (int32_t i = 0; i < 4; ++i) {
     taosThreadJoin(qid[i], NULL);
   }
 }
