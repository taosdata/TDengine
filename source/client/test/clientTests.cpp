--- conflicted
+++ resolved
@@ -52,7 +52,6 @@
   int32_t n = 0;
   char    str[512] = {0};
   while ((pRow = taos_fetch_row(pRes)) != NULL) {
-<<<<<<< HEAD
 //    int32_t* length = taos_fetch_lengths(pRes);
 //    for(int32_t i = 0; i < numOfFields; ++i) {
 //      printf("(%d):%d " , i, length[i]);
@@ -62,17 +61,6 @@
 //    int32_t code = taos_print_row(str, pRow, pFields, numOfFields);
 //    printf("%s\n", str);
 //    memset(str, 0, sizeof(str));
-=======
-    int32_t* length = taos_fetch_lengths(pRes);
-    for (int32_t i = 0; i < numOfFields; ++i) {
-      printf("(%d):%d ", i, length[i]);
-    }
-    printf("\n");
-
-    int32_t code = taos_print_row(str, pRow, pFields, numOfFields);
-    printf("%s\n", str);
-    memset(str, 0, sizeof(str));
->>>>>>> f126e1e3
   }
 }
 
@@ -124,11 +112,7 @@
   }
   taos_free_result(pRes);
 
-<<<<<<< HEAD
   for(int32_t i = 0; i < 10000; i += 20) {
-=======
-  for (int32_t i = 0; i < 3280; i += 20) {
->>>>>>> f126e1e3
     char sql[1024] = {0};
     sprintf(sql,
             "insert into tu%d values(now+%da, %d)(now+%da, %d)(now+%da, %d)(now+%da, %d)"
@@ -741,31 +725,6 @@
   }
   taos_free_result(pRes);
 
-<<<<<<< HEAD
-  for (int32_t i = 0; i < 5000000; ++i) {
-    pRes = taos_query(pConn,
-                      "SELECT _wstart as ts,max(usage_user) FROM host_249 WHERE  ts >= 1451618560000 AND ts < 1451622160000 INTERVAL(1m) ;");
-    printResult(pRes);
-    taos_free_result(pRes);
-  }
-
-//  pRes = taos_query(pConn, "select * from tu");
-//  if (taos_errno(pRes) != 0) {
-//    printf("failed to select from table, reason:%s\n", taos_errstr(pRes));
-//    taos_free_result(pRes);
-//    ASSERT_TRUE(false);
-//  }
-//
-//  TAOS_ROW    pRow = NULL;
-//  TAOS_FIELD* pFields = taos_fetch_fields(pRes);
-//  int32_t     numOfFields = taos_num_fields(pRes);
-//
-//  char str[512] = {0};
-//  while ((pRow = taos_fetch_row(pRes)) != NULL) {
-//    int32_t code = taos_print_row(str, pRow, pFields, numOfFields);
-//    printf("%s\n", str);
-//  }
-=======
   for (int32_t i = 0; i < 2; ++i) {
     printf("create table :%d\n", i);
     createNewTable(pConn, i);
@@ -787,7 +746,6 @@
   //    int32_t code = taos_print_row(str, pRow, pFields, numOfFields);
   //    printf("%s\n", str);
   //  }
->>>>>>> f126e1e3
 
   taos_free_result(pRes);
   taos_close(pConn);
