/*
 * Copyright (c) 2019 TAOS Data, Inc. <jhtao@taosdata.com>
 *
 * This program is free software: you can use, redistribute, and/or modify
 * it under the terms of the GNU Affero General Public License, version 3
 * or later ("AGPL"), as published by the Free Software Foundation.
 *
 * This program is distributed in the hope that it will be useful, but WITHOUT
 * ANY WARRANTY; without even the implied warranty of MERCHANTABILITY or
 * FITNESS FOR A PARTICULAR PURPOSE.
 *
 * You should have received a copy of the GNU Affero General Public License
 * along with this program. If not, see <http://www.gnu.org/licenses/>.
 */

#include <gtest/gtest.h>
#include <iostream>
#include "clientInt.h"
#include "osSemaphore.h"
#include "taoserror.h"
#include "tglobal.h"
#include "thash.h"

#pragma GCC diagnostic push
#pragma GCC diagnostic ignored "-Wwrite-strings"
#pragma GCC diagnostic ignored "-Wunused-function"
#pragma GCC diagnostic ignored "-Wunused-variable"
#pragma GCC diagnostic ignored "-Wsign-compare"

#include "executor.h"
#include "taos.h"

namespace {

void printSubResults(void* pRes, int32_t* totalRows) {
  char buf[1024] = {0};

  int32_t vgId = tmq_get_vgroup_id(pRes);
  int64_t offset = tmq_get_vgroup_offset(pRes);
  while (1) {
    TAOS_ROW row = taos_fetch_row(pRes);
    if (row == NULL) {
      break;
    }

    TAOS_FIELD* fields = taos_fetch_fields(pRes);
    if(fields == NULL) {
      std::cout << "fields is null" << std::endl;
      break;
    }
    int32_t numOfFields = taos_field_count(pRes);
    int32_t precision = taos_result_precision(pRes);
    (void)taos_print_row(buf, row, fields, numOfFields);
    *totalRows += 1;
    std::cout << "vgId:" << vgId << ", offset:" << offset << ", precision:" << precision << ", row content:" << buf
              << std::endl;
  }

//  taos_free_result(pRes);
}

void showDB(TAOS* pConn) {
  TAOS_RES* pRes = taos_query(pConn, "show databases");
  TAOS_ROW  pRow = NULL;

  TAOS_FIELD* pFields = taos_fetch_fields(pRes);
  int32_t     numOfFields = taos_num_fields(pRes);

  char str[512] = {0};
  while ((pRow = taos_fetch_row(pRes)) != NULL) {
    int32_t code = taos_print_row(str, pRow, pFields, numOfFields);
    (void)printf("%s\n", str);
  }
}

void printResult(TAOS_RES* pRes) {
  TAOS_ROW    pRow = NULL;
  TAOS_FIELD* pFields = taos_fetch_fields(pRes);
  int32_t     numOfFields = taos_num_fields(pRes);

  int32_t n = 0;
  char    str[512] = {0};
  while ((pRow = taos_fetch_row(pRes)) != NULL) {
    //    int32_t* length = taos_fetch_lengths(pRes);
    //    for(int32_t i = 0; i < numOfFields; ++i) {
    //      (void)printf("(%d):%d " , i, length[i]);
    //    }
    //    (void)printf("\n");
    //
    //    int32_t code = taos_print_row(str, pRow, pFields, numOfFields);
    //    (void)printf("%s\n", str);
    //    memset(str, 0, sizeof(str));
  }
}

void fetchCallback(void* param, void* res, int32_t numOfRow) {
#if 0
  (void)printf("numOfRow = %d \n", numOfRow);
  int         numFields = taos_num_fields(res);
  TAOS_FIELD *fields = taos_fetch_fields(res);
  TAOS       *_taos = (TAOS *)param;
  if (numOfRow > 0) {
    for (int i = 0; i < numOfRow; ++i) {
      TAOS_ROW row = taos_fetch_row(res);

      char temp[256] = {0};
      taos_print_row(temp, row, fields, numFields);
      (void)printf("%s\n", temp);
    }
    taos_fetch_rows_a(res, fetchCallback, _taos);
  } else {
    (void)printf("no more data, close the connection.\n");
//    taos_free_result(res);
//    taos_close(_taos);
//    taos_cleanup();
  }
#endif
  if (numOfRow == 0) {
    (void)printf("completed\n");
    return;
  }

  taos_fetch_raw_block_a(res, fetchCallback, param);
}

void queryCallback(void* param, void* res, int32_t code) {
  if (code != TSDB_CODE_SUCCESS) {
    (void)printf("failed to execute, reason:%s\n", taos_errstr(res));
    taos_free_result(res);
    tsem_t *sem = (tsem_t *)param;
    tsem_post(sem);
    return;
  }
  (void)printf("start to fetch data\n");
  taos_fetch_raw_block_a(res, fetchCallback, param);
  taos_free_result(res);
  tsem_t *sem = (tsem_t *)param;
  tsem_post(sem);
}

void createNewTable(TAOS* pConn, int32_t index, int32_t numOfRows, int64_t startTs, const char* pVarchar) {
  char str[1024] = {0};
  (void)sprintf(str, "create table if not exists tu%d using st2 tags(%d)", index, index);

  TAOS_RES* pRes = taos_query(pConn, str);
  if (taos_errno(pRes) != 0) {
    (void)printf("failed to create table tu, reason:%s\n", taos_errstr(pRes));
  }
  taos_free_result(pRes);

  if (startTs == 0) {
    for (int32_t i = 0; i < numOfRows; i += 20) {
      char sql[1024] = {0};
      (void)sprintf(sql,
                    "insert into tu%d values(now+%da, %d)(now+%da, %d)(now+%da, %d)(now+%da, %d)"
                    "(now+%da, %d)(now+%da, %d)(now+%da, %d)(now+%da, %d)(now+%da, %d)(now+%da, %d)"
                    "(now+%da, %d)(now+%da, %d)(now+%da, %d)(now+%da, %d)"
                    "(now+%da, %d)(now+%da, %d)(now+%da, %d)(now+%da, %d)(now+%da, %d)(now+%da, %d)",
                    index, i, i, i + 1, i + 1, i + 2, i + 2, i + 3, i + 3, i + 4, i + 4, i + 5, i + 5, i + 6, i + 6, i + 7,
                    i + 7, i + 8, i + 8, i + 9, i + 9, i + 10, i + 10, i + 11, i + 11, i + 12, i + 12, i + 13, i + 13, i + 14,
                    i + 14, i + 15, i + 15, i + 16, i + 16, i + 17, i + 17, i + 18, i + 18, i + 19, i + 19);
      TAOS_RES* p = taos_query(pConn, sql);
      if (taos_errno(p) != 0) {
        (void)printf("failed to insert data, reason:%s\n", taos_errstr(p));
      }

      taos_free_result(p);
    }
  } else {
    for (int32_t i = 0; i < numOfRows; i += 20) {
      char sql[1024*50] = {0};
      (void)sprintf(sql,
                    "insert into tu%d values(%ld, %d, '%s')(%ld, %d, '%s')(%ld, %d, '%s')(%ld, %d, '%s')(%ld, %d, '%s')(%ld, "
                    "%d, '%s')(%ld, %d, '%s')(%ld, %d, '%s')(%ld, %d, '%s')(%ld, %d, '%s')(%ld, %d, '%s')(%ld, %d, '%s')(%ld, %d, '%s')(%ld, %d, '%s')(%ld, %d, '%s')(%ld, %d, "
                    "'%s')(%ld, %d, '%s')(%ld, %d, '%s')(%ld, %d, '%s')(%ld, %d, '%s')",
                    index, startTs, i, pVarchar, startTs + 1, i + 1, pVarchar, startTs + 2, i + 2, pVarchar, startTs + 3, i + 3, pVarchar, startTs + 4, i + 4,
                    pVarchar, startTs + 5, i + 5, pVarchar, startTs + 6, i + 6, pVarchar, startTs + 7, i + 7, pVarchar, startTs + 8, i + 8, pVarchar, startTs + 9, i + 9,
                    pVarchar, startTs + 10, i + 10, pVarchar, startTs + 11, i + 11, pVarchar, startTs + 12, i + 12, pVarchar, startTs + 13, i + 13, pVarchar, startTs + 14,
                    i + 14, pVarchar, startTs + 15, i + 15, pVarchar, startTs + 16, i + 16, pVarchar, startTs + 17, i + 17, pVarchar, startTs + 18, i + 18,
                    pVarchar, startTs + 19, i + 19, pVarchar);
      TAOS_RES* p = taos_query(pConn, sql);
      if (taos_errno(p) != 0) {
        (void)printf("failed to insert data, reason:%s\n", taos_errstr(p));
      }

//      startTs += 20;
      taos_free_result(p);
    }
  }
}

void* queryThread(void* arg) {
  TAOS* pConn = taos_connect("192.168.0.209", "root", "taosdata", NULL, 0);
  if (pConn == NULL) {
    (void)printf("failed to connect to db, reason:%s", taos_errstr(pConn));
    return NULL;
  }

  int64_t el = 0;

  for (int32_t i = 0; i < 5; ++i) {
    int64_t   st = taosGetTimestampUs();
    TAOS_RES* pRes = taos_query(pConn,
                                "SELECT _wstart as ts,max(usage_user) FROM benchmarkcpu.host_49 WHERE  ts >= "
                                "1451618560000 AND ts < 1451622160000 INTERVAL(1m) ;");
    if (taos_errno(pRes) != 0) {
      (void)printf("failed, reason:%s\n", taos_errstr(pRes));
    } else {
      printResult(pRes);
    }

    taos_free_result(pRes);
    el += (taosGetTimestampUs() - st);
    if (i % 1000 == 0 && i != 0) {
      (void)printf("total:%d, avg time:%.2fms\n", i, el / (double)(i * 1000));
    }
  }

  taos_close(pConn);
  return NULL;
}

int32_t numOfThreads = 1;

void tmq_commit_cb_print(tmq_t* pTmq, int32_t code, void* param) {
//  (void)printf("auto commit success, code:%d\n", code);
}

void* doConsumeData(void* param) {
  TAOS* pConn = taos_connect("localhost", "root", "taosdata", NULL, 0);
  tmq_conf_t* conf = tmq_conf_new();
  (void)tmq_conf_set(conf, "enable.auto.commit", "true");
  (void)tmq_conf_set(conf, "auto.commit.interval.ms", "1000");
  (void)tmq_conf_set(conf, "group.id", "cgrpName41");
  (void)tmq_conf_set(conf, "td.connect.user", "root");
  (void)tmq_conf_set(conf, "td.connect.pass", "taosdata");
  (void)tmq_conf_set(conf, "auto.offset.reset", "earliest");
  (void)tmq_conf_set(conf, "experimental.snapshot.enable", "true");
  (void)tmq_conf_set(conf, "msg.with.table.name", "true");
  (void)tmq_conf_set_auto_commit_cb(conf, tmq_commit_cb_print, NULL);

  tmq_t* tmq = tmq_consumer_new(conf, NULL, 0);
  tmq_conf_destroy(conf);

  // 创建订阅 topics 列表
  tmq_list_t* topicList = tmq_list_new();
  (void)tmq_list_append(topicList, "topic_t2");

  // 启动订阅
  (void)tmq_subscribe(tmq, topicList);

  tmq_list_destroy(topicList);

  TAOS_FIELD* fields = NULL;
  int32_t     numOfFields = 0;
  int32_t     precision = 0;
  int32_t     totalRows = 0;
  int32_t     msgCnt = 0;
  int32_t     timeout = 25000;

  int32_t count = 0;

  while (1) {
    TAOS_RES* pRes = tmq_consumer_poll(tmq, timeout);
    if (pRes) {
      char buf[1024] = {0};

      const char* topicName = tmq_get_topic_name(pRes);
      const char* dbName = tmq_get_db_name(pRes);
      int32_t     vgroupId = tmq_get_vgroup_id(pRes);

      (void)printf("topic: %s\n", topicName);
      (void)printf("db: %s\n", dbName);
      (void)printf("vgroup id: %d\n", vgroupId);

      while (1) {
        TAOS_ROW row = taos_fetch_row(pRes);
        if (row == NULL) {
          break;
        }

        fields = taos_fetch_fields(pRes);
        numOfFields = taos_field_count(pRes);
        precision = taos_result_precision(pRes);
        (void)taos_print_row(buf, row, fields, numOfFields);
        totalRows += 1;
        //        (void)printf("precision: %d, row content: %s\n", precision, buf);
      }

      taos_free_result(pRes);
    } else {
      break;
    }
  }

  (void)tmq_consumer_close(tmq);
  taos_close(pConn);
  (void)fprintf(stderr, "%d msg consumed, include %d rows\n", msgCnt, totalRows);
  return NULL;
}

}  // namespace

int main(int argc, char** argv) {
  testing::InitGoogleTest(&argc, argv);
  if (argc > 1) {
    //numOfThreads = atoi(argv[1]);
    int32_t code = taosStr2int32(argv[1], &numOfThreads);
    if (code != 0) {
      return code;
    }


  }

  numOfThreads = TMAX(numOfThreads, 1);
  (void)printf("the runing threads is:%d", numOfThreads);

  return RUN_ALL_TESTS();
}

TEST(clientCase, driverInit_Test) {
  // taosInitGlobalCfg();
  //  taos_init();
}

TEST(clientCase, connect_Test) {
  taos_options(TSDB_OPTION_CONFIGDIR, "~/first/cfg");
  TAOS* pConn = taos_connect("localhost", "root", "taosdata", NULL, 0);
  if (pConn == NULL) {
    (void)printf("failed to connect to server, reason:%s\n", taos_errstr(NULL));
  }

  TAOS_RES* pRes = taos_query(pConn, "drop database abc1");
  if (taos_errno(pRes) != 0) {
    (void)printf("error in drop db, reason:%s\n", taos_errstr(pRes));
  }
  taos_free_result(pRes);

  taos_close(pConn);
}

TEST(clientCase, create_user_Test) {
  TAOS* pConn = taos_connect("localhost", "root", "taosdata", NULL, 0);
  ASSERT_NE(pConn, nullptr);

  TAOS_RES* pRes = taos_query(pConn, "create user abc pass 'abc'");
  if (taos_errno(pRes) != TSDB_CODE_SUCCESS) {
    (void)printf("failed to create user, reason:%s\n", taos_errstr(pRes));
  }

  taos_free_result(pRes);
  taos_close(pConn);
}

TEST(clientCase, create_account_Test) {
  TAOS* pConn = taos_connect("localhost", "root", "taosdata", NULL, 0);
  ASSERT_NE(pConn, nullptr);

  TAOS_RES* pRes = taos_query(pConn, "create account aabc pass 'abc'");
  if (taos_errno(pRes) != TSDB_CODE_SUCCESS) {
    (void)printf("failed to create user, reason:%s\n", taos_errstr(pRes));
  }

  taos_free_result(pRes);
  taos_close(pConn);
}

TEST(clientCase, drop_account_Test) {
  TAOS* pConn = taos_connect("localhost", "root", "taosdata", NULL, 0);
  ASSERT_NE(pConn, nullptr);

  TAOS_RES* pRes = taos_query(pConn, "drop account aabc");
  if (taos_errno(pRes) != TSDB_CODE_SUCCESS) {
    (void)printf("failed to create user, reason:%s\n", taos_errstr(pRes));
  }

  taos_free_result(pRes);
  taos_close(pConn);
}

TEST(clientCase, show_user_Test) {
  TAOS* pConn = taos_connect("localhost", "root", "taosdata", NULL, 0);
  ASSERT_NE(pConn, nullptr);

  TAOS_RES* pRes = taos_query(pConn, "show users");
  TAOS_ROW  pRow = NULL;

  TAOS_FIELD* pFields = taos_fetch_fields(pRes);
  ASSERT_NE(pFields, nullptr);
  int32_t     numOfFields = taos_num_fields(pRes);

  char str[512] = {0};
  while ((pRow = taos_fetch_row(pRes)) != NULL) {
    int32_t code = taos_print_row(str, pRow, pFields, numOfFields);
    (void)printf("%s\n", str);
  }

  taos_free_result(pRes);
  taos_close(pConn);
}

TEST(clientCase, drop_user_Test) {
  TAOS* pConn = taos_connect("localhost", "root", "taosdata", NULL, 0);
  ASSERT_NE(pConn, nullptr);

  TAOS_RES* pRes = taos_query(pConn, "drop user abc");
  if (taos_errno(pRes) != TSDB_CODE_SUCCESS) {
    (void)printf("failed to create user, reason:%s\n", taos_errstr(pRes));
  }

  taos_free_result(pRes);
  taos_close(pConn);
}

TEST(clientCase, show_db_Test) {
  TAOS* pConn = taos_connect("localhost", "root", "taosdata", NULL, 0);
  ASSERT_NE(pConn, nullptr);

  TAOS_RES* pRes = taos_query(pConn, "show databases");
  TAOS_ROW  pRow = NULL;

  TAOS_FIELD* pFields = taos_fetch_fields(pRes);
  ASSERT_NE(pFields,  nullptr);
  int32_t     numOfFields = taos_num_fields(pRes);

  char str[512] = {0};
  while ((pRow = taos_fetch_row(pRes)) != NULL) {
    int32_t code = taos_print_row(str, pRow, pFields, numOfFields);
    (void)printf("%s\n", str);
  }
  taos_free_result(pRes);
  taos_close(pConn);
}

TEST(clientCase, create_db_Test) {
  TAOS* pConn = taos_connect("localhost", "root", "taosdata", NULL, 0);
  ASSERT_NE(pConn, nullptr);

  TAOS_RES* pRes = taos_query(pConn, "create database abc1 vgroups 2");
  if (taos_errno(pRes) != 0) {
    (void)printf("error in create db, reason:%s\n", taos_errstr(pRes));
  }

  TAOS_FIELD* pFields = taos_fetch_fields(pRes);
  ASSERT_TRUE(pFields == NULL);

  int32_t numOfFields = taos_num_fields(pRes);
  ASSERT_EQ(numOfFields, 0);

  taos_free_result(pRes);

  pRes = taos_query(pConn, "create database abc1 vgroups 4");
  if (taos_errno(pRes) != 0) {
    (void)printf("error in create db, reason:%s\n", taos_errstr(pRes));
  }
  taos_free_result(pRes);
  taos_close(pConn);
}

// NOTE: create_dnode_Test and drop_dnode_Test does not
//       cooperate well, thus offline dnodes will exist
//       which will make taos fail to connect to taosd once taosd gets restarted
// TEST(clientCase, create_dnode_Test) {
//   TAOS* pConn = taos_connect("localhost", "root", "taosdata", NULL, 0);
//   ASSERT_NE(pConn, nullptr);
// 
//   TAOS_RES* pRes = taos_query(pConn, "create dnode abc1 port 7000");
//   if (taos_errno(pRes) != 0) {
//     (void)printf("error in create dnode, reason:%s\n", taos_errstr(pRes));
//   }
//   taos_free_result(pRes);
// 
//   pRes = taos_query(pConn, "create dnode 1.1.1.1 port 9000");
//   if (taos_errno(pRes) != 0) {
//     (void)printf("failed to create dnode, reason:%s\n", taos_errstr(pRes));
//   }
//   taos_free_result(pRes);
// 
//   taos_close(pConn);
// }
// 
// TEST(clientCase, drop_dnode_Test) {
//   TAOS* pConn = taos_connect("localhost", "root", "taosdata", NULL, 0);
//   ASSERT_NE(pConn, nullptr);
// 
//   TAOS_RES* pRes = taos_query(pConn, "drop dnode 3");
//   if (taos_errno(pRes) != 0) {
//     (void)printf("error in drop dnode, reason:%s\n", taos_errstr(pRes));
//   }
// 
//   TAOS_FIELD* pFields = taos_fetch_fields(pRes);
//   ASSERT_TRUE(pFields == NULL);
// 
//   int32_t numOfFields = taos_num_fields(pRes);
//   ASSERT_EQ(numOfFields, 0);
//   taos_free_result(pRes);
// 
//   pRes = taos_query(pConn, "drop dnode 4");
//   if (taos_errno(pRes) != 0) {
//     (void)printf("error in drop dnode, reason:%s\n", taos_errstr(pRes));
//   }
// 
//   taos_free_result(pRes);
//   taos_close(pConn);
// }

TEST(clientCase, use_db_test) {
  TAOS* pConn = taos_connect("localhost", "root", "taosdata", NULL, 0);
  ASSERT_NE(pConn, nullptr);

  TAOS_RES* pRes = taos_query(pConn, "use abc1");
  if (taos_errno(pRes) != 0) {
    (void)printf("error in use db, reason:%s\n", taos_errstr(pRes));
  }

  TAOS_FIELD* pFields = taos_fetch_fields(pRes);
  ASSERT_TRUE(pFields == NULL);

  int32_t numOfFields = taos_num_fields(pRes);
  ASSERT_EQ(numOfFields, 0);

  taos_free_result(pRes);
  taos_close(pConn);
}

TEST(clientCase, create_stable_Test) {
  TAOS* pConn = taos_connect("localhost", "root", "taosdata", NULL, 0);
  ASSERT_NE(pConn, nullptr);

  TAOS_RES* pRes = taos_query(pConn, "create database if not exists abc1 vgroups 2");
  if (taos_errno(pRes) != 0) {
    (void)printf("error in create db, reason:%s\n", taos_errstr(pRes));
  }
  taos_free_result(pRes);

  pRes = taos_query(pConn, "use abc1");
  while (taos_errno(pRes) == TSDB_CODE_MND_DB_IN_CREATING || taos_errno(pRes) == TSDB_CODE_MND_DB_IN_DROPPING) {
    taosMsleep(2000);
    pRes = taos_query(pConn, "use abc1");
  }
  taos_free_result(pRes);

  pRes = taos_query(pConn, "create table if not exists abc1.st1(ts timestamp, k int) tags(a int)");
  if (taos_errno(pRes) != 0) {
    (void)printf("error in create stable, reason:%s\n", taos_errstr(pRes));
  }

  TAOS_FIELD* pFields = taos_fetch_fields(pRes);
  ASSERT_TRUE(pFields == NULL);

  int32_t numOfFields = taos_num_fields(pRes);
  ASSERT_EQ(numOfFields, 0);
  taos_free_result(pRes);

  taos_close(pConn);
}

TEST(clientCase, create_table_Test) {
  TAOS* pConn = taos_connect("localhost", "root", "taosdata", NULL, 0);
  ASSERT_NE(pConn, nullptr);

  TAOS_RES* pRes = taos_query(pConn, "use abc1");
  taos_free_result(pRes);

  pRes = taos_query(pConn, "create table if not exists tm0(ts timestamp, k int)");
  ASSERT_EQ(taos_errno(pRes), 0);

  taos_free_result(pRes);

  pRes = taos_query(pConn, "create table if not exists tm0(ts timestamp, k blob)");
  ASSERT_NE(taos_errno(pRes), 0);

  taos_free_result(pRes);
  taos_close(pConn);
}

TEST(clientCase, create_ctable_Test) {
  TAOS* pConn = taos_connect("localhost", "root", "taosdata", NULL, 0);
  ASSERT_NE(pConn, nullptr);

  TAOS_RES* pRes = taos_query(pConn, "use abc1");
  if (taos_errno(pRes) != 0) {
    (void)printf("failed to use db, reason:%s\n", taos_errstr(pRes));
  }
  taos_free_result(pRes);

  pRes = taos_query(pConn, "create stable if not exists st1 (ts timestamp, k int ) tags(a int)");
  if (taos_errno(pRes) != 0) {
    (void)printf("failed to create stable, reason:%s\n", taos_errstr(pRes));
  }
  taos_free_result(pRes);

  pRes = taos_query(pConn, "create table tu using st1 tags('2021-10-10 1:1:1');");
  if (taos_errno(pRes) != 0) {
    (void)printf("failed to create child table tm0, reason:%s\n", taos_errstr(pRes));
  }

  taos_free_result(pRes);
  taos_close(pConn);
}

TEST(clientCase, show_stable_Test) {
  TAOS* pConn = taos_connect("localhost", "root", "taosdata", NULL, 0);
  ASSERT_NE(pConn, nullptr);

  TAOS_RES* pRes = taos_query(pConn, "show abc1.stables");
  if (taos_errno(pRes) != 0) {
    (void)printf("failed to show stables, reason:%s\n", taos_errstr(pRes));
    taos_free_result(pRes);
    ASSERT_TRUE(false);
  }

  TAOS_ROW    pRow = NULL;
  TAOS_FIELD* pFields = taos_fetch_fields(pRes);
  int32_t     numOfFields = taos_num_fields(pRes);

  char str[512] = {0};
  while ((pRow = taos_fetch_row(pRes)) != NULL) {
    int32_t code = taos_print_row(str, pRow, pFields, numOfFields);
    (void)printf("%s\n", str);
  }

  taos_free_result(pRes);
  taos_close(pConn);
}

TEST(clientCase, show_vgroup_Test) {
  TAOS* pConn = taos_connect("localhost", "root", "taosdata", NULL, 0);
  ASSERT_NE(pConn, nullptr);

  TAOS_RES* pRes = taos_query(pConn, "use abc1");
  if (taos_errno(pRes) != 0) {
    (void)printf("failed to use db, reason:%s\n", taos_errstr(pRes));
  }
  taos_free_result(pRes);

  pRes = taos_query(pConn, "show vgroups");
  if (taos_errno(pRes) != 0) {
    (void)printf("failed to show vgroups, reason:%s\n", taos_errstr(pRes));
    taos_free_result(pRes);
    ASSERT_TRUE(false);
  }

  TAOS_ROW pRow = NULL;

  TAOS_FIELD* pFields = taos_fetch_fields(pRes);
  int32_t     numOfFields = taos_num_fields(pRes);

  char str[512] = {0};
  while ((pRow = taos_fetch_row(pRes)) != NULL) {
    int32_t code = taos_print_row(str, pRow, pFields, numOfFields);
    (void)printf("%s\n", str);
  }

  taos_free_result(pRes);
  taos_close(pConn);
}

TEST(clientCase, create_multiple_tables) {
  TAOS* pConn = taos_connect("localhost", "root", "taosdata", NULL, 0);
  ASSERT_NE(pConn, nullptr);

  TAOS_RES* pRes = taos_query(pConn, "create database if not exists abc1");
  if (taos_errno(pRes) != 0) {
    (void)printf("failed to create db, reason:%s\n", taos_errstr(pRes));
    taos_free_result(pRes);
    taos_close(pConn);
    return;
  }
  taos_free_result(pRes);

  pRes = taos_query(pConn, "use abc1");
  while (taos_errno(pRes) == TSDB_CODE_MND_DB_IN_CREATING || taos_errno(pRes) == TSDB_CODE_MND_DB_IN_DROPPING) {
    taosMsleep(2000);
    pRes = taos_query(pConn, "use abc1");
  }
  if (taos_errno(pRes) != 0) {
    (void)printf("failed to use db, reason:%s\n", taos_errstr(pRes));
    taos_free_result(pRes);
    taos_close(pConn);
    return;
  }

  taos_free_result(pRes);

  pRes = taos_query(pConn, "create stable if not exists st1 (ts timestamp, k int) tags(a int)");
  if (taos_errno(pRes) != 0) {
    (void)printf("failed to create stable tables, reason:%s\n", taos_errstr(pRes));
  }

  taos_free_result(pRes);

  pRes = taos_query(pConn, "create table if not exists t_2 using st1 tags(1)");
  if (taos_errno(pRes) != 0) {
    (void)printf("failed to create multiple tables, reason:%s\n", taos_errstr(pRes));
    taos_free_result(pRes);
    ASSERT_TRUE(false);
  }

  taos_free_result(pRes);
  pRes = taos_query(pConn, "create table if not exists t_3 using st1 tags(2)");
  if (taos_errno(pRes) != 0) {
    (void)printf("failed to create multiple tables, reason:%s\n", taos_errstr(pRes));
    taos_free_result(pRes);
    ASSERT_TRUE(false);
  }

  TAOS_ROW    pRow = NULL;
  TAOS_FIELD* pFields = taos_fetch_fields(pRes);
  int32_t     numOfFields = taos_num_fields(pRes);

  char str[512] = {0};
  while ((pRow = taos_fetch_row(pRes)) != NULL) {
    int32_t code = taos_print_row(str, pRow, pFields, numOfFields);
    (void)printf("%s\n", str);
  }

  taos_free_result(pRes);

  for (int32_t i = 0; i < 500; i += 2) {
    char sql[512] = {0};
    (void)snprintf(sql, tListLen(sql), "create table t_x_%d using st1 tags(2) t_x_%d using st1 tags(5)", i, i + 1);
    TAOS_RES* pres = taos_query(pConn, sql);
    if (taos_errno(pres) != 0) {
      (void)printf("failed to create table %d\n, reason:%s", i, taos_errstr(pres));
    }
    taos_free_result(pres);
  }

  taos_close(pConn);
}

TEST(clientCase, show_table_Test) {
  TAOS* pConn = taos_connect("localhost", "root", "taosdata", NULL, 0);
  ASSERT_NE(pConn, nullptr);

  TAOS_RES* pRes = taos_query(pConn, "show tables");
  if (taos_errno(pRes) != 0) {
    (void)printf("failed to show tables, reason:%s\n", taos_errstr(pRes));
  }
  taos_free_result(pRes);

  pRes  = taos_query(pConn, "use abc1");
  taos_free_result(pRes);

  pRes = taos_query(pConn, "show tables");
  if (taos_errno(pRes) != 0) {
    (void)printf("failed to show tables, reason:%s\n", taos_errstr(pRes));
    taos_free_result(pRes);
  }

  TAOS_ROW    pRow = NULL;
  TAOS_FIELD* pFields = taos_fetch_fields(pRes);
  int32_t     numOfFields = taos_num_fields(pRes);

  int32_t count = 0;
  char    str[512] = {0};

  while ((pRow = taos_fetch_row(pRes)) != NULL) {
    int32_t code = taos_print_row(str, pRow, pFields, numOfFields);
    if(code > 0) {
      (void)printf("%d: %s\n", ++count, str);
    }
  }

  taos_free_result(pRes);
  taos_close(pConn);
}

TEST(clientCase, generated_request_id_test) {
  SHashObj* phash = taosHashInit(10000, taosGetDefaultHashFunction(TSDB_DATA_TYPE_BIGINT), false, HASH_ENTRY_LOCK);

  for (int32_t i = 0; i < 50000; ++i) {
    uint64_t v = generateRequestId();
    void*    result = taosHashGet(phash, &v, sizeof(v));
    if (result != nullptr) {
      //      (void)printf("0x%llx, index:%d\n", v, i);
    }
    ASSERT_EQ(result, nullptr);
    (void)taosHashPut(phash, &v, sizeof(v), NULL, 0);
  }

  taosHashCleanup(phash);
}

TEST(clientCase, insert_test) {
  TAOS* pConn = taos_connect("localhost", "root", "taosdata", NULL, 0);
  ASSERT_NE(pConn, nullptr);

  TAOS_RES* pRes = taos_query(pConn, "use abc1");
  taos_free_result(pRes);

  pRes = taos_query(pConn, "insert into t_2 values(now, 1)");
  if (taos_errno(pRes) != 0) {
    (void)printf("failed to create into table t_2, reason:%s\n", taos_errstr(pRes));
    taos_free_result(pRes);
    ASSERT_TRUE(false);
  }

  taos_free_result(pRes);
  taos_close(pConn);
}

TEST(clientCase, projection_query_tables) {
<<<<<<< HEAD
=======
#if 0
>>>>>>> ebd19ecf
  TAOS* pConn = taos_connect("localhost", "root", "taosdata", NULL, 0);
  ASSERT_NE(pConn, nullptr);

  TAOS_RES* pRes = NULL;

  pRes= taos_query(pConn, "use abc1");
  taos_free_result(pRes);

<<<<<<< HEAD
  pRes = taos_query(pConn, "select forecast(a,b,'algo=arima,frows=20') from t1 where ts<='2024-11-15 1:7:44'");
//  pRes = taos_query(pConn, "select last(a,b) from t1 where ts<='2024-11-15 1:7:44'");
  if (taos_errno(pRes) != 0) {
    (void)printf("failed to do forecast function, reason:%s\n", taos_errstr(pRes));
  }
  taos_free_result(pRes);

  return;

  pRes = taos_query(pConn, "create table tu using st2 tags(2)");
  if (taos_errno(pRes) != 0) {
    (void)printf("failed to create table tu, reason:%s\n", taos_errstr(pRes));
  }
  taos_free_result(pRes);
=======
//  pRes = taos_query(pConn, "select forecast(k,'algo=arima,wncheck=0') from t1 where ts<='2024-11-15 1:7:44'");
//  if (taos_errno(pRes) != 0) {
//    (void)printf("failed to create table tu, reason:%s\n", taos_errstr(pRes));
//  }
//  taos_free_result(pRes);
>>>>>>> ebd19ecf

  pRes = taos_query(pConn, "create table t1 (ts timestamp, v1 varchar(20) primary key, v2 int)");
  if (taos_errno(pRes) != 0) {
    (void)printf("failed to create table st1, reason:%s\n", taos_errstr(pRes));
  }
  taos_free_result(pRes);

  int64_t start = 1685959190000;
  const char* pstr =
      "abcdefghijklmnopqrstuvwxyzabcdefghijklmnopqrstuvwxyzabcdefghijklmnopqrstuvwxyzabcdefghijklmnopqrstuvwxyzabcdefgh"
      "ijklmnopqrstuvwxyzabcdefghijklmnopqrstuvwxyzabcdefghijklmnopqrstuvwxyzabcdefghijklmnopqrstuvwxyzabcdefghijklmnop"
      "qrstuvwxyzabcdefghijklmnopqrstuvwxyzabcdefghijklmnopqrstuvwxyzabcdefghijklmnopqrstuvwxyzabcdefghijklmnopqrstuvwx"
      "yzabcdefghijklmnopqrstuvwxyzabcdefghijklmnopqrstuvwxyzabcdefghijklmnopqrstuvwxyzabcdefghijklmnopqrstuvwxyzabcdef"
      "ghijklmnopqrstuvwxyzabcdefghijklmnopqrstuvwxyzabcdefghijklmnopqrstuvwxyz!@#$%^&&*&^^%$#@!qQWERTYUIOPASDFGHJKL:"
      "QWERTYUIOP{}";

  bool up = true;
  int32_t a = 0;
  for(int32_t i = 0; i < 9000; ++i, ++a) {
    char str[1024] = {0};
    (void)sprintf(str, "insert into t1 values(%" PRId64 ", 'abcdefghijklmn', %d)", start + i, a);

    TAOS_RES* px = taos_query(pConn, str);
    if (taos_errno(px) != 0) {
      (void)printf("failed to create table tu, reason:%s\n", taos_errstr(px));
    }
    taos_free_result(px);

    if (i == 8191 && up) {
      i -= 1;
      up = false;
      taos_query(pConn, "flush database abc1");
    }
  }

  for(int32_t j = 0; j < 1; ++j) {
    start += 20;
    for (int32_t i = 0; i < 1; ++i) {
      createNewTable(pConn, i, 10000, 0, pstr);
    }
  }

  pRes = taos_query(pConn, "select * from abc1.st2");
  if (taos_errno(pRes) != 0) {
    (void)printf("failed to select from table, reason:%s\n", taos_errstr(pRes));
    taos_free_result(pRes);
    ASSERT_TRUE(false);
  }

  TAOS_ROW    pRow = NULL;
  TAOS_FIELD* pFields = taos_fetch_fields(pRes);
  int32_t     numOfFields = taos_num_fields(pRes);

  char str[512] = {0};
  while ((pRow = taos_fetch_row(pRes)) != NULL) {
    //      int32_t code = taos_print_row(str, pRow, pFields, numOfFields);
    //      (void)printf("%s\n", str);
  }

  taos_free_result(pRes);
  taos_close(pConn);
#endif
}

TEST(clientCase, tsbs_perf_test) {
  TdThread qid[20] = {0};

  for (int32_t i = 0; i < numOfThreads; ++i) {
    (void)taosThreadCreate(&qid[i], NULL, queryThread, NULL);
  }
  for (int32_t i = 0; i < numOfThreads; ++i) {
    (void)taosThreadJoin(qid[i], NULL);
  }
}

TEST(clientCase, projection_query_stables) {
  TAOS* pConn = taos_connect("localhost", "root", "taosdata", NULL, 0);
  ASSERT_NE(pConn, nullptr);

  TAOS_RES* pRes = taos_query(pConn, "explain select * from dbvg.st where tbname='ct1'");

  TAOS_ROW    pRow = NULL;
  TAOS_FIELD* pFields = taos_fetch_fields(pRes);
  int32_t     numOfFields = taos_num_fields(pRes);

  int32_t numOfRows = 0;
  int32_t i = 0;
  int32_t prev = 0;

  char    str[512] = {0};
  while (1) {
    pRow = taos_fetch_row(pRes);
    if (pRow == NULL) {
      break;
    }
    i += numOfRows;

    if ( (i / 1000000) > prev) {
      (void)printf("%d\n", i);
      prev = i/1000000;
    }
    //(void)printf("%d\n", i);
  }

  taos_free_result(pRes);
  taos_close(pConn);
}

TEST(clientCase, agg_query_tables) {
  TAOS* pConn = taos_connect("localhost", "root", "taosdata", NULL, 0);
  ASSERT_NE(pConn, nullptr);

  TAOS_RES* pRes = taos_query(pConn, "use abc1");
  if (taos_errno(pRes) != 0) {
    (void)printf("failed to use db, reason:%s\n", taos_errstr(pRes));
    taos_free_result(pRes);
    ASSERT_TRUE(false);
  }
  taos_free_result(pRes);

  int64_t st = 1685959293299;
  for (int32_t i = 0; i < 5; ++i) {
    char s[256] = {0};

    while (1) {
      (void)sprintf(s, "insert into t1 values(%ld, %d)", st + i, i);
      pRes = taos_query(pConn, s);

      int32_t ret = taos_errno(pRes);

      if (ret != 0) {
        (void)printf("failed to insert into table, reason:%s\n", taos_errstr(pRes));
      }
      taos_free_result(pRes);
      break;
    }
  }
  taos_close(pConn);
}

// --- copy the following script in the shell to setup the environment ---
// 
// create database test;
// use test;
// create table m1(ts timestamp, k int) tags(a int);
// create table tm0 using m1 tags(1);
// create table tm1 using m1 tags(2);
// insert into tm0 values('2021-1-1 1:1:1.120', 1) ('2021-1-1 1:1:2.9', 2) tm1 values('2021-1-1 1:1:1.120', 11) ('2021-1-1
// 1:1:2.99', 22);

TEST(clientCase, async_api_test) {
  TAOS* pConn = taos_connect("localhost", "root", "taosdata", NULL, 0);
  ASSERT_NE(pConn, nullptr);

  TAOS_RES* pRes = taos_query(pConn, "use abc1");
  if (taos_errno(pRes) != 0) {
    (void)printf("failed to use db, reason:%s\n", taos_errstr(pRes));
    taos_free_result(pRes);
    taos_close(pConn);
    return;
  }
  taos_free_result(pRes);

  pRes = taos_query(pConn, "insert into tu(ts) values('2022-02-27 12:12:61')");
  if (taos_errno(pRes) != 0) {
    (void)printf("failed, reason:%s\n", taos_errstr(pRes));
  }

  int32_t     n = 0;
  TAOS_ROW    pRow = NULL;
  TAOS_FIELD* pFields = taos_fetch_fields(pRes);
  int32_t     numOfFields = taos_num_fields(pRes);

  char str[512] = {0};
  while ((pRow = taos_fetch_row(pRes)) != NULL) {
    int32_t* length = taos_fetch_lengths(pRes);
    for (int32_t i = 0; i < numOfFields; ++i) {
      (void)printf("(%d):%d ", i, length[i]);
    }
    (void)printf("\n");

    int32_t code = taos_print_row(str, pRow, pFields, numOfFields);
    (void)printf("%s\n", str);
    (void)memset(str, 0, sizeof(str));
  }
  taos_free_result(pRes);
  tsem_t sem;
  (void)tsem_init(&sem, 0, 0);
  taos_query_a(pConn, "select count(*) from tu", queryCallback, &sem);
  tsem_wait(&sem);
  tsem_destroy(&sem);
  taos_close(pConn);
}

TEST(clientCase, update_test) {
  TAOS* pConn = taos_connect("localhost", "root", "taosdata", NULL, 0);
  ASSERT_NE(pConn, nullptr);

  TAOS_RES* pRes = taos_query(pConn, "select cast(0 as timestamp)-1y");
  if (taos_errno(pRes) != TSDB_CODE_SUCCESS) {
    (void)printf("failed to create database, code:%s", taos_errstr(pRes));
    taos_free_result(pRes);
    taos_close(pConn);
    return;
  }

  taos_free_result(pRes);

  pRes = taos_query(pConn, "use abc1");
  if (taos_errno(pRes) != TSDB_CODE_SUCCESS) {
    (void)printf("failed to use db, code:%s", taos_errstr(pRes));
    taos_free_result(pRes);
    taos_close(pConn);
    return;
  }
  taos_free_result(pRes);

  pRes = taos_query(pConn, "create table tup (ts timestamp, k int);");
  if (taos_errno(pRes) != 0) {
    (void)printf("failed to create table, reason:%s", taos_errstr(pRes));
  }

  taos_free_result(pRes);

  char s[256] = {0};
  for (int32_t i = 0; i < 10; ++i) {
    (void)sprintf(s, "insert into tup values(now+%da, %d)", i, i);
    pRes = taos_query(pConn, s);
    taos_free_result(pRes);
  }
  taos_close(pConn);
}

TEST(clientCase, sub_db_test) {
  TAOS* pConn = taos_connect("localhost", "root", "taosdata", NULL, 0);
  ASSERT_NE(pConn, nullptr);

  //  TAOS_RES* pRes = taos_query(pConn, "create topic topic_t1 as select * from t1");
  //  if (taos_errno(pRes) != TSDB_CODE_SUCCESS) {
  //    (void)printf("failed to create topic, code:%s", taos_errstr(pRes));
  //    taos_free_result(pRes);
  //    return;
  //  }

  tmq_conf_t* conf = tmq_conf_new();
  (void)tmq_conf_set(conf, "enable.auto.commit", "true");
  (void)tmq_conf_set(conf, "auto.commit.interval.ms", "1000");
  (void)tmq_conf_set(conf, "group.id", "cgrpNamedb");
  (void)tmq_conf_set(conf, "td.connect.user", "root");
  (void)tmq_conf_set(conf, "td.connect.pass", "taosdata");
  (void)tmq_conf_set(conf, "auto.offset.reset", "earliest");
  (void)tmq_conf_set(conf, "experimental.snapshot.enable", "false");
  (void)tmq_conf_set(conf, "msg.with.table.name", "true");
  (void)tmq_conf_set_auto_commit_cb(conf, tmq_commit_cb_print, NULL);

  tmq_t* tmq = tmq_consumer_new(conf, NULL, 0);
  tmq_conf_destroy(conf);

  // 创建订阅 topics 列表
  tmq_list_t* topicList = tmq_list_new();
  (void)tmq_list_append(topicList, "topic_t1");
//  tmq_list_append(topicList, "topic_s2");

  // 启动订阅
  (void)tmq_subscribe(tmq, topicList);
  tmq_list_destroy(topicList);

  TAOS_FIELD* fields = NULL;
  int32_t     numOfFields = 0;
  int32_t     precision = 0;
  int32_t     totalRows = 0;
  int32_t     msgCnt = 0;
  int32_t     timeout = 5000;

  int32_t count = 0;

  while (1) {
    TAOS_RES* pRes = tmq_consumer_poll(tmq, timeout);
    if (pRes) {
      char    buf[1024];
      int32_t rows = 0;

      const char* topicName = tmq_get_topic_name(pRes);
      const char* dbName = tmq_get_db_name(pRes);
      int32_t     vgroupId = tmq_get_vgroup_id(pRes);

      (void)printf("topic: %s\n", topicName);
      (void)printf("db: %s\n", dbName);
      (void)printf("vgroup id: %d\n", vgroupId);

      if (count++ > 200) {
        (void)tmq_unsubscribe(tmq);
        break;
      }

      while (1) {
        TAOS_ROW row = taos_fetch_row(pRes);
        if (row == NULL) break;

        fields = taos_fetch_fields(pRes);
        ASSERT_NE(fields, nullptr);
        numOfFields = taos_field_count(pRes);
        precision = taos_result_precision(pRes);
        rows++;
        (void)taos_print_row(buf, row, fields, numOfFields);
        (void)printf("precision: %d, row content: %s\n", precision, buf);
      }
      taos_free_result(pRes);
    } else {
      break;
    }
  }

  (void)fprintf(stderr, "%d msg consumed, include %d rows\n", msgCnt, totalRows);
  taos_close(pConn);
}

TEST(clientCase, tmq_commit) {
//  taos_options(TSDB_OPTION_CONFIGDIR, "~/first/cfg");

  TAOS* pConn = taos_connect("localhost", "root", "taosdata", NULL, 0);
  ASSERT_NE(pConn, nullptr);

  tmq_conf_t* conf = tmq_conf_new();

  (void)tmq_conf_set(conf, "enable.auto.commit", "false");
  (void)tmq_conf_set(conf, "auto.commit.interval.ms", "2000");
  (void)tmq_conf_set(conf, "group.id", "group_id_2");
  (void)tmq_conf_set(conf, "td.connect.user", "root");
  (void)tmq_conf_set(conf, "td.connect.pass", "taosdata");
  (void)tmq_conf_set(conf, "auto.offset.reset", "earliest");
  (void)tmq_conf_set(conf, "msg.with.table.name", "true");

  tmq_t* tmq = tmq_consumer_new(conf, NULL, 0);
  tmq_conf_destroy(conf);

  char topicName[128] = "tp";
  // 创建订阅 topics 列表
  tmq_list_t* topicList = tmq_list_new();
  (void)tmq_list_append(topicList, topicName);

  // 启动订阅
  (void)tmq_subscribe(tmq, topicList);
  tmq_list_destroy(topicList);

  int32_t     totalRows = 0;
  int32_t     msgCnt = 0;
  int32_t     timeout = 2000;

  tmq_topic_assignment* pAssign = NULL;
  int32_t numOfAssign = 0;

  int32_t code = tmq_get_topic_assignment(tmq, topicName, &pAssign, &numOfAssign);
  if (code != 0) {
    (void)printf("error occurs:%s\n", tmq_err2str(code));
    tmq_free_assignment(pAssign);
    (void)tmq_consumer_close(tmq);
    taos_close(pConn);
    (void)fprintf(stderr, "%d msg consumed, include %d rows\n", msgCnt, totalRows);
    return;
  }

  for(int i = 0; i < numOfAssign; i++){
    tmq_topic_assignment* pa = &pAssign[i];
    std::cout << "assign i:" << i << ", vgId:" << pa->vgId << ", offset:" << pa->currentOffset << ", start:%"
              << pa->begin << ", end:%" << pa->end << std::endl;

    int64_t committed = tmq_committed(tmq, topicName, pa->vgId);
    std::cout << "committed vgId:" << pa->vgId << " committed:" << committed << std::endl;

    int64_t position = tmq_position(tmq, topicName, pa->vgId);
    std::cout << "position vgId:" << pa->vgId << ", position:" << position << std::endl;

    (void)tmq_offset_seek(tmq, topicName, pa->vgId, 1);
    position = tmq_position(tmq, topicName, pa->vgId);
    std::cout << "after seek 1, position vgId:" << pa->vgId << " position:" << position << std::endl;
  }

  while (1) {
    (void)printf("start to poll\n");
    TAOS_RES* pRes = tmq_consumer_poll(tmq, timeout);
    if (pRes) {
      printSubResults(pRes, &totalRows);
    } else {
      break;
    }

    (void)tmq_commit_sync(tmq, pRes);
    for(int i = 0; i < numOfAssign; i++) {
      int64_t committed = tmq_committed(tmq, topicName, pAssign[i].vgId);
      std::cout << "committed vgId:" << pAssign[i].vgId << " , committed:" << committed << std::endl;
      if(committed > 0){
        int32_t code = tmq_commit_offset_sync(tmq, topicName, pAssign[i].vgId, 4);
        (void)printf("tmq_commit_offset_sync vgId:%d, offset:4, code:%d\n", pAssign[i].vgId, code);
        int64_t committed = tmq_committed(tmq, topicName, pAssign[i].vgId);

        std::cout << "after tmq_commit_offset_sync, committed vgId:" << pAssign[i].vgId << ", committed:" << committed
                  << std::endl;
      }
    }
    if (pRes != NULL) {
      taos_free_result(pRes);
    }

//    tmq_offset_seek(tmq, "tp", pAssign[0].vgId, pAssign[0].begin);
  }

  tmq_free_assignment(pAssign);

  (void)tmq_consumer_close(tmq);
  taos_close(pConn);
  (void)fprintf(stderr, "%d msg consumed, include %d rows\n", msgCnt, totalRows);
}
namespace {
void doPrintInfo(tmq_topic_assignment* pa, int32_t index) {
  std::cout << "assign i:" << index << ", vgId:" << pa->vgId << ", offset:%" << pa->currentOffset << ", start:%"
            << pa->begin << ", end:%" << pa->end << std::endl;
}
}
TEST(clientCase, td_25129) {
//  taos_options(TSDB_OPTION_CONFIGDIR, "~/first/cfg");

  TAOS* pConn = taos_connect("localhost", "root", "taosdata", NULL, 0);
  ASSERT_NE(pConn, nullptr);

  tmq_conf_t* conf = tmq_conf_new();

  (void)tmq_conf_set(conf, "enable.auto.commit", "false");
  (void)tmq_conf_set(conf, "auto.commit.interval.ms", "2000");
  (void)tmq_conf_set(conf, "group.id", "group_id_2");
  (void)tmq_conf_set(conf, "td.connect.user", "root");
  (void)tmq_conf_set(conf, "td.connect.pass", "taosdata");
  (void)tmq_conf_set(conf, "auto.offset.reset", "earliest");
  (void)tmq_conf_set(conf, "msg.with.table.name", "true");

  tmq_t* tmq = tmq_consumer_new(conf, NULL, 0);
  ASSERT_NE(tmq, nullptr);
  tmq_conf_destroy(conf);

  char topicName[128] = "tp";
  // 创建订阅 topics 列表
  tmq_list_t* topicList = tmq_list_new();
  (void)tmq_list_append(topicList, topicName);

  // 启动订阅
  (void)tmq_subscribe(tmq, topicList);
  tmq_list_destroy(topicList);

  TAOS_FIELD* fields = NULL;
  int32_t     numOfFields = 0;
  int32_t     precision = 0;
  int32_t     totalRows = 0;
  int32_t     msgCnt = 0;
  int32_t     timeout = 2000;

  int32_t count = 0;

  tmq_topic_assignment* pAssign = NULL;
  int32_t numOfAssign = 0;

  int32_t code = tmq_get_topic_assignment(tmq, topicName, &pAssign, &numOfAssign);
  if (code != 0) {
    (void)printf("error occurs:%s\n", tmq_err2str(code));
    tmq_free_assignment(pAssign);
    (void)tmq_consumer_close(tmq);
    taos_close(pConn);
    (void)fprintf(stderr, "%d msg consumed, include %d rows\n", msgCnt, totalRows);
    return;
  }

  for(int i = 0; i < numOfAssign; i++){
    doPrintInfo(&pAssign[i], i);
  }

//  tmq_offset_seek(tmq, "tp", pAssign[0].vgId, 4);
  tmq_free_assignment(pAssign);

  code = tmq_get_topic_assignment(tmq, topicName, &pAssign, &numOfAssign);
  if (code != 0) {
    (void)printf("error occurs:%s\n", tmq_err2str(code));
    tmq_free_assignment(pAssign);
    (void)tmq_consumer_close(tmq);
    taos_close(pConn);
    (void)fprintf(stderr, "%d msg consumed, include %d rows\n", msgCnt, totalRows);
    return;
  }

  for(int i = 0; i < numOfAssign; i++){
    doPrintInfo(&pAssign[i], i);
  }

  tmq_free_assignment(pAssign);

  code = tmq_get_topic_assignment(tmq, topicName, &pAssign, &numOfAssign);
  if (code != 0) {
    (void)printf("error occurs:%s\n", tmq_err2str(code));
    tmq_free_assignment(pAssign);
    (void)tmq_consumer_close(tmq);
    taos_close(pConn);
    (void)fprintf(stderr, "%d msg consumed, include %d rows\n", msgCnt, totalRows);
    return;
  }

  for(int i = 0; i < numOfAssign; i++){
    int64_t committed = tmq_committed(tmq, topicName, pAssign[i].vgId);
    doPrintInfo(&pAssign[i], i);
  }

  while (1) {
    (void)printf("start to poll\n");
    TAOS_RES* pRes = tmq_consumer_poll(tmq, timeout);
    if (pRes) {
      char buf[128];

      const char* topicName = tmq_get_topic_name(pRes);
//      const char* dbName = tmq_get_db_name(pRes);
//      int32_t     vgroupId = tmq_get_vgroup_id(pRes);
//
//      (void)printf("topic: %s\n", topicName);
//      (void)printf("db: %s\n", dbName);
//      (void)printf("vgroup id: %d\n", vgroupId);

      printSubResults(pRes, &totalRows);

      code = tmq_get_topic_assignment(tmq, topicName, &pAssign, &numOfAssign);
      if (code != 0) {
        (void)printf("error occurs:%s\n", tmq_err2str(code));
        tmq_free_assignment(pAssign);
        (void)tmq_consumer_close(tmq);
        taos_close(pConn);
        (void)fprintf(stderr, "%d msg consumed, include %d rows\n", msgCnt, totalRows);
        return;
      }

      for(int i = 0; i < numOfAssign; i++){
        doPrintInfo(&pAssign[i], i);
      }
    } else {
      for(int i = 0; i < numOfAssign; i++) {
        (void)tmq_offset_seek(tmq, topicName, pAssign[i].vgId, pAssign[i].currentOffset);
      }
      (void)tmq_commit_sync(tmq, pRes);
      break;
    }

//    tmq_commit_sync(tmq, pRes);
    if (pRes != NULL) {
      taos_free_result(pRes);
      //      if ((++count) > 1) {
      //        break;
      //      }
    } else {
      break;
    }

//    tmq_offset_seek(tmq, "tp", pAssign[0].vgId, pAssign[0].begin);
  }

  tmq_free_assignment(pAssign);

  code = tmq_get_topic_assignment(tmq, "tp", &pAssign, &numOfAssign);
  if (code != 0) {
    (void)printf("error occurs:%s\n", tmq_err2str(code));
    tmq_free_assignment(pAssign);
    (void)tmq_consumer_close(tmq);
    taos_close(pConn);
    (void)fprintf(stderr, "%d msg consumed, include %d rows\n", msgCnt, totalRows);
    return;
  }

  for(int i = 0; i < numOfAssign; i++){
    doPrintInfo(&pAssign[i], i);
  }

  tmq_free_assignment(pAssign);
  (void)tmq_consumer_close(tmq);
  taos_close(pConn);
  (void)fprintf(stderr, "%d msg consumed, include %d rows\n", msgCnt, totalRows);
}

TEST(clientCase, sub_tb_test) {
  (void)taos_options(TSDB_OPTION_CONFIGDIR, "~/first/cfg");

  TAOS* pConn = taos_connect("localhost", "root", "taosdata", NULL, 0);
  ASSERT_NE(pConn, nullptr);

  tmq_conf_t* conf = tmq_conf_new();

  int32_t ts = taosGetTimestampMs()%INT32_MAX;
  char consumerGroupid[128] = {0};
  (void)sprintf(consumerGroupid, "group_id_%d", ts);

  (void)tmq_conf_set(conf, "enable.auto.commit", "true");
  (void)tmq_conf_set(conf, "auto.commit.interval.ms", "2000");
  (void)tmq_conf_set(conf, "group.id", consumerGroupid);
  (void)tmq_conf_set(conf, "td.connect.user", "root");
  (void)tmq_conf_set(conf, "td.connect.pass", "taosdata");
  (void)tmq_conf_set(conf, "auto.offset.reset", "earliest");
  (void)tmq_conf_set(conf, "experimental.snapshot.enable", "false");
  (void)tmq_conf_set(conf, "msg.with.table.name", "true");
  (void)tmq_conf_set_auto_commit_cb(conf, tmq_commit_cb_print, NULL);

  tmq_t* tmq = tmq_consumer_new(conf, NULL, 0);
  ASSERT_NE(tmq, nullptr);
  tmq_conf_destroy(conf);

  // 创建订阅 topics 列表
  tmq_list_t* topicList = tmq_list_new();
  (void)tmq_list_append(topicList, "t1");

  // 启动订阅
  (void)tmq_subscribe(tmq, topicList);
  tmq_list_destroy(topicList);

  TAOS_FIELD* fields = NULL;
  int32_t     numOfFields = 0;
  int32_t     precision = 0;
  int32_t     totalRows = 0;
  int32_t     msgCnt = 0;
  int32_t     timeout = 2500000;

  int32_t count = 0;

  tmq_topic_assignment* pAssign = NULL;
  int32_t numOfAssign = 0;

  int32_t code = tmq_get_topic_assignment(tmq, "t1", &pAssign, &numOfAssign);
  if (code != 0) {
    (void)printf("error occurs:%s\n", tmq_err2str(code));
    (void)tmq_consumer_close(tmq);
    taos_close(pConn);
    (void)fprintf(stderr, "%d msg consumed, include %d rows\n", msgCnt, totalRows);
    return;
  }

  (void)tmq_offset_seek(tmq, "t1", pAssign[0].vgId, 4);

  code = tmq_get_topic_assignment(tmq, "t1", &pAssign, &numOfAssign);
  if (code != 0) {
    (void)printf("error occurs:%s\n", tmq_err2str(code));
    (void)tmq_consumer_close(tmq);
    taos_close(pConn);
    (void)fprintf(stderr, "%d msg consumed, include %d rows\n", msgCnt, totalRows);
    return;
  }

  while (1) {
    TAOS_RES* pRes = tmq_consumer_poll(tmq, timeout);
    if (pRes) {
      char buf[128] = {0};

      const char* topicName = tmq_get_topic_name(pRes);
//      const char* dbName = tmq_get_db_name(pRes);
//      int32_t     vgroupId = tmq_get_vgroup_id(pRes);
//
//      (void)printf("topic: %s\n", topicName);
//      (void)printf("db: %s\n", dbName);
//      (void)printf("vgroup id: %d\n", vgroupId);

      printSubResults(pRes, &totalRows);
    } else {
//      tmq_offset_seek(tmq, "topic_t1", pAssign[0].vgroupHandle, pAssign[0].begin);
//      break;
    }

    (void)tmq_commit_sync(tmq, pRes);
    if (pRes != NULL) {
      taos_free_result(pRes);
      //      if ((++count) > 1) {
      //        break;
      //      }
    } else {
      break;
    }

    (void)tmq_offset_seek(tmq, "topic_t1", pAssign[0].vgId, pAssign[0].begin);
  }

  (void)tmq_consumer_close(tmq);
  taos_close(pConn);
  (void)fprintf(stderr, "%d msg consumed, include %d rows\n", msgCnt, totalRows);
}

TEST(clientCase, sub_tb_mt_test) {
  char *user = NULL;
  char *auth = NULL;
  char *ip = NULL;
  int port = 0;
  char key[512] = {0};
  (void)snprintf(key, sizeof(key), "%s:%s:%s:%d", user, auth, ip, port);

  (void)taos_options(TSDB_OPTION_CONFIGDIR, "~/first/cfg");
  TdThread qid[20] = {0};

  for (int32_t i = 0; i < 1; ++i) {
    (void)taosThreadCreate(&qid[i], NULL, doConsumeData, NULL);
  }

  for (int32_t i = 0; i < 1; ++i) {
    (void)taosThreadJoin(qid[i], NULL);
  }
}

TEST(clientCase, timezone_Test) {
  {
    // taos_options(  TSDB_OPTION_TIMEZONE, "UTC-8");
    int code = taos_options(TSDB_OPTION_TIMEZONE, "UTC-8");
    ASSERT_TRUE(code ==  0);
    TAOS* pConn = taos_connect("localhost", "root", "taosdata", NULL, 0);
    ASSERT_NE(pConn, nullptr);

    TAOS_RES* pRes = taos_query(pConn, "drop database if exists db_timezone");
    ASSERT_EQ(taos_errno(pRes), TSDB_CODE_SUCCESS);
    taos_free_result(pRes);

    pRes = taos_query(pConn, "create database db_timezone");
    ASSERT_EQ(taos_errno(pRes), TSDB_CODE_SUCCESS);
    taos_free_result(pRes);

    pRes = taos_query(pConn, "create table db_timezone.t1 (ts timestamp, v int)");
    while (taos_errno(pRes) == TSDB_CODE_MND_DB_IN_CREATING || taos_errno(pRes) == TSDB_CODE_MND_DB_IN_DROPPING) {
      taosMsleep(2000);
      pRes = taos_query(pConn, "create table db_timezone.t1 (ts timestamp, v int)");
    }
    ASSERT_EQ(taos_errno(pRes), TSDB_CODE_SUCCESS);
    taos_free_result(pRes);

    char sql[256] = {0};
    (void)sprintf(sql, "insert into db_timezone.t1 values('2023-09-16 17:00:00', 1)");
    pRes = taos_query(pConn, sql);
    ASSERT_EQ(taos_errno(pRes), TSDB_CODE_SUCCESS);
    taos_free_result(pRes);

    pRes = taos_query(pConn, "select * from db_timezone.t1 where ts == '2023-09-16 17:00:00'");
    ASSERT_EQ(taos_errno(pRes), TSDB_CODE_SUCCESS);

    TAOS_ROW    pRow = NULL;
    TAOS_FIELD* pFields = taos_fetch_fields(pRes);
    int32_t     numOfFields = taos_num_fields(pRes);

    char str[512] = {0};
    int rows =  0;
    while ((pRow = taos_fetch_row(pRes)) != NULL) {
      rows++;
    }
    ASSERT_TRUE(rows == 1);

    taos_free_result(pRes);

    taos_close(pConn);
  }

  {
    // taos_options(  TSDB_OPTION_TIMEZONE, "UTC+8");
    int code = taos_options(TSDB_OPTION_TIMEZONE, "UTC+8");
    ASSERT_TRUE(code ==  0);
    TAOS* pConn = taos_connect("localhost", "root", "taosdata", NULL, 0);
    ASSERT_NE(pConn, nullptr);

    TAOS_RES* pRes = taos_query(pConn, "select * from db_timezone.t1 where ts == '2023-09-16 01:00:00'");
    ASSERT_EQ(taos_errno(pRes), TSDB_CODE_SUCCESS);

    TAOS_ROW    pRow = NULL;
    TAOS_FIELD* pFields = taos_fetch_fields(pRes);
    int32_t     numOfFields = taos_num_fields(pRes);

    int rows =  0;
    char str[512] = {0};
    while ((pRow = taos_fetch_row(pRes)) != NULL) {
      rows++;
    }
    ASSERT_TRUE(rows == 1);

    taos_free_result(pRes);

    char sql[256] = {0};
    (void)sprintf(sql, "insert into db_timezone.t1 values('2023-09-16 17:00:01', 1)");
    pRes = taos_query(pConn, sql);
    ASSERT_EQ(taos_errno(pRes), TSDB_CODE_SUCCESS);

    taos_free_result(pRes);

    taos_close(pConn);
  }

  {
    // taos_options(  TSDB_OPTION_TIMEZONE, "UTC+0");
    int code = taos_options(TSDB_OPTION_TIMEZONE, "UTC+0");
    ASSERT_TRUE(code ==  0);
    TAOS* pConn = taos_connect("localhost", "root", "taosdata", NULL, 0);
    ASSERT_NE(pConn, nullptr);

    TAOS_RES* pRes = taos_query(pConn, "select * from db_timezone.t1 where ts == '2023-09-16 09:00:00'");
    ASSERT_EQ(taos_errno(pRes), TSDB_CODE_SUCCESS);

    TAOS_ROW    pRow = NULL;
    TAOS_FIELD* pFields = taos_fetch_fields(pRes);
    int32_t     numOfFields = taos_num_fields(pRes);

    int rows =  0;
    char str[512] = {0};
    while ((pRow = taos_fetch_row(pRes)) != NULL) {
      rows++;
    }
    ASSERT_TRUE(rows == 1);
    taos_free_result(pRes);

    {
      TAOS_RES* pRes = taos_query(pConn, "select * from db_timezone.t1 where ts == '2023-09-17 01:00:01'");
      ASSERT_EQ(taos_errno(pRes), TSDB_CODE_SUCCESS);

      TAOS_ROW    pRow = NULL;
      TAOS_FIELD* pFields = taos_fetch_fields(pRes);
      int32_t     numOfFields = taos_num_fields(pRes);

      int  rows = 0;
      char str[512] = {0};
      while ((pRow = taos_fetch_row(pRes)) != NULL) {
        rows++;
      }
      ASSERT_TRUE(rows == 1);
      taos_free_result(pRes);
    }

    taos_close(pConn);
  }
}
#pragma GCC diagnostic pop<|MERGE_RESOLUTION|>--- conflicted
+++ resolved
@@ -464,43 +464,43 @@
 // TEST(clientCase, create_dnode_Test) {
 //   TAOS* pConn = taos_connect("localhost", "root", "taosdata", NULL, 0);
 //   ASSERT_NE(pConn, nullptr);
-// 
+//
 //   TAOS_RES* pRes = taos_query(pConn, "create dnode abc1 port 7000");
 //   if (taos_errno(pRes) != 0) {
 //     (void)printf("error in create dnode, reason:%s\n", taos_errstr(pRes));
 //   }
 //   taos_free_result(pRes);
-// 
+//
 //   pRes = taos_query(pConn, "create dnode 1.1.1.1 port 9000");
 //   if (taos_errno(pRes) != 0) {
 //     (void)printf("failed to create dnode, reason:%s\n", taos_errstr(pRes));
 //   }
 //   taos_free_result(pRes);
-// 
+//
 //   taos_close(pConn);
 // }
-// 
+//
 // TEST(clientCase, drop_dnode_Test) {
 //   TAOS* pConn = taos_connect("localhost", "root", "taosdata", NULL, 0);
 //   ASSERT_NE(pConn, nullptr);
-// 
+//
 //   TAOS_RES* pRes = taos_query(pConn, "drop dnode 3");
 //   if (taos_errno(pRes) != 0) {
 //     (void)printf("error in drop dnode, reason:%s\n", taos_errstr(pRes));
 //   }
-// 
+//
 //   TAOS_FIELD* pFields = taos_fetch_fields(pRes);
 //   ASSERT_TRUE(pFields == NULL);
-// 
+//
 //   int32_t numOfFields = taos_num_fields(pRes);
 //   ASSERT_EQ(numOfFields, 0);
 //   taos_free_result(pRes);
-// 
+//
 //   pRes = taos_query(pConn, "drop dnode 4");
 //   if (taos_errno(pRes) != 0) {
 //     (void)printf("error in drop dnode, reason:%s\n", taos_errstr(pRes));
 //   }
-// 
+//
 //   taos_free_result(pRes);
 //   taos_close(pConn);
 // }
@@ -803,10 +803,7 @@
 }
 
 TEST(clientCase, projection_query_tables) {
-<<<<<<< HEAD
-=======
 #if 0
->>>>>>> ebd19ecf
   TAOS* pConn = taos_connect("localhost", "root", "taosdata", NULL, 0);
   ASSERT_NE(pConn, nullptr);
 
@@ -815,28 +812,11 @@
   pRes= taos_query(pConn, "use abc1");
   taos_free_result(pRes);
 
-<<<<<<< HEAD
-  pRes = taos_query(pConn, "select forecast(a,b,'algo=arima,frows=20') from t1 where ts<='2024-11-15 1:7:44'");
-//  pRes = taos_query(pConn, "select last(a,b) from t1 where ts<='2024-11-15 1:7:44'");
-  if (taos_errno(pRes) != 0) {
-    (void)printf("failed to do forecast function, reason:%s\n", taos_errstr(pRes));
-  }
-  taos_free_result(pRes);
-
-  return;
-
-  pRes = taos_query(pConn, "create table tu using st2 tags(2)");
-  if (taos_errno(pRes) != 0) {
-    (void)printf("failed to create table tu, reason:%s\n", taos_errstr(pRes));
-  }
-  taos_free_result(pRes);
-=======
 //  pRes = taos_query(pConn, "select forecast(k,'algo=arima,wncheck=0') from t1 where ts<='2024-11-15 1:7:44'");
 //  if (taos_errno(pRes) != 0) {
 //    (void)printf("failed to create table tu, reason:%s\n", taos_errstr(pRes));
 //  }
 //  taos_free_result(pRes);
->>>>>>> ebd19ecf
 
   pRes = taos_query(pConn, "create table t1 (ts timestamp, v1 varchar(20) primary key, v2 int)");
   if (taos_errno(pRes) != 0) {
