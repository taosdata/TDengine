/*
 * Copyright (c) 2019 TAOS Data, Inc. <jhtao@taosdata.com>
 *
 * This program is free software: you can use, redistribute, and/or modify
 * it under the terms of the GNU Affero General Public License, version 3
 * or later ("AGPL"), as published by the Free Software Foundation.
 *
 * This program is distributed in the hope that it will be useful, but WITHOUT
 * ANY WARRANTY; without even the implied warranty of MERCHANTABILITY or
 * FITNESS FOR A PARTICULAR PURPOSE.
 *
 * You should have received a copy of the GNU Affero General Public License
 * along with this program. If not, see <http://www.gnu.org/licenses/>.
 */

#include <gtest/gtest.h>
#include <iostream>
#include "clientInt.h"
#include "taoserror.h"
#include "tglobal.h"
#include "thash.h"

#pragma GCC diagnostic push
#pragma GCC diagnostic ignored "-Wwrite-strings"
#pragma GCC diagnostic ignored "-Wunused-function"
#pragma GCC diagnostic ignored "-Wunused-variable"
#pragma GCC diagnostic ignored "-Wsign-compare"

#include "executor.h"
#include "taos.h"

namespace {

void printSubResults(void* pRes, int32_t* totalRows) {
  char buf[1024];

  while (1) {
    TAOS_ROW row = taos_fetch_row(pRes);
    if (row == NULL) {
      break;
    }

    TAOS_FIELD* fields = taos_fetch_fields(pRes);
    int32_t numOfFields = taos_field_count(pRes);
    int32_t precision = taos_result_precision(pRes);
    taos_print_row(buf, row, fields, numOfFields);
    *totalRows += 1;
    printf("precision: %d, row content: %s\n", precision, buf);
  }

//  taos_free_result(pRes);
}

void showDB(TAOS* pConn) {
  TAOS_RES* pRes = taos_query(pConn, "show databases");
  TAOS_ROW  pRow = NULL;

  TAOS_FIELD* pFields = taos_fetch_fields(pRes);
  int32_t     numOfFields = taos_num_fields(pRes);

  char str[512] = {0};
  while ((pRow = taos_fetch_row(pRes)) != NULL) {
    int32_t code = taos_print_row(str, pRow, pFields, numOfFields);
    printf("%s\n", str);
  }
}

void printResult(TAOS_RES* pRes) {
  TAOS_ROW    pRow = NULL;
  TAOS_FIELD* pFields = taos_fetch_fields(pRes);
  int32_t     numOfFields = taos_num_fields(pRes);

  int32_t n = 0;
  char    str[512] = {0};
  while ((pRow = taos_fetch_row(pRes)) != NULL) {
    //    int32_t* length = taos_fetch_lengths(pRes);
    //    for(int32_t i = 0; i < numOfFields; ++i) {
    //      printf("(%d):%d " , i, length[i]);
    //    }
    //    printf("\n");
    //
    //    int32_t code = taos_print_row(str, pRow, pFields, numOfFields);
    //    printf("%s\n", str);
    //    memset(str, 0, sizeof(str));
  }
}

void fetchCallback(void* param, void* res, int32_t numOfRow) {
#if 0
  printf("numOfRow = %d \n", numOfRow);
  int         numFields = taos_num_fields(res);
  TAOS_FIELD *fields = taos_fetch_fields(res);
  TAOS       *_taos = (TAOS *)param;
  if (numOfRow > 0) {
    for (int i = 0; i < numOfRow; ++i) {
      TAOS_ROW row = taos_fetch_row(res);

      char temp[256] = {0};
      taos_print_row(temp, row, fields, numFields);
      printf("%s\n", temp);
    }
    taos_fetch_rows_a(res, fetchCallback, _taos);
  } else {
    printf("no more data, close the connection.\n");
//    taos_free_result(res);
//    taos_close(_taos);
//    taos_cleanup();
  }
#endif
  if (numOfRow == 0) {
    printf("completed\n");
    return;
  }

  taos_fetch_raw_block_a(res, fetchCallback, param);
}

void queryCallback(void* param, void* res, int32_t code) {
  if (code != TSDB_CODE_SUCCESS) {
    printf("failed to execute, reason:%s\n", taos_errstr(res));
  }
  printf("start to fetch data\n");
  taos_fetch_raw_block_a(res, fetchCallback, param);
}

void createNewTable(TAOS* pConn, int32_t index) {
  char str[1024] = {0};
  sprintf(str, "create table tu%d using st2 tags(%d)", index, index);

  TAOS_RES* pRes = taos_query(pConn, str);
  if (taos_errno(pRes) != 0) {
    printf("failed to create table tu, reason:%s\n", taos_errstr(pRes));
  }
  taos_free_result(pRes);

  for (int32_t i = 0; i < 10000; i += 20) {
    char sql[1024] = {0};
    sprintf(sql,
            "insert into tu%d values(now+%da, %d)(now+%da, %d)(now+%da, %d)(now+%da, %d)"
            "(now+%da, %d)(now+%da, %d)(now+%da, %d)(now+%da, %d)(now+%da, %d)(now+%da, %d)"
            "(now+%da, %d)(now+%da, %d)(now+%da, %d)(now+%da, %d)"
            "(now+%da, %d)(now+%da, %d)(now+%da, %d)(now+%da, %d)(now+%da, %d)(now+%da, %d)",
            index, i, i, i + 1, i + 1, i + 2, i + 2, i + 3, i + 3, i + 4, i + 4, i + 5, i + 5, i + 6, i + 6, i + 7,
            i + 7, i + 8, i + 8, i + 9, i + 9, i + 10, i + 10, i + 11, i + 11, i + 12, i + 12, i + 13, i + 13, i + 14,
            i + 14, i + 15, i + 15, i + 16, i + 16, i + 17, i + 17, i + 18, i + 18, i + 19, i + 19);
    TAOS_RES* p = taos_query(pConn, sql);
    if (taos_errno(p) != 0) {
      printf("failed to insert data, reason:%s\n", taos_errstr(p));
    }

    taos_free_result(p);
  }
}

void* queryThread(void* arg) {
  TAOS* pConn = taos_connect("192.168.0.209", "root", "taosdata", NULL, 0);
  if (pConn == NULL) {
    printf("failed to connect to db, reason:%s", taos_errstr(pConn));
    return NULL;
  }

  int64_t el = 0;

  for (int32_t i = 0; i < 5000000; ++i) {
    int64_t   st = taosGetTimestampUs();
    TAOS_RES* pRes = taos_query(pConn,
                                "SELECT _wstart as ts,max(usage_user) FROM benchmarkcpu.host_49 WHERE  ts >= "
                                "1451618560000 AND ts < 1451622160000 INTERVAL(1m) ;");
    if (taos_errno(pRes) != 0) {
      printf("failed, reason:%s\n", taos_errstr(pRes));
    } else {
      printResult(pRes);
    }

    taos_free_result(pRes);
    el += (taosGetTimestampUs() - st);
    if (i % 1000 == 0 && i != 0) {
      printf("total:%d, avg time:%.2fms\n", i, el / (double)(i * 1000));
    }
  }

  taos_close(pConn);
  return NULL;
}

int32_t numOfThreads = 1;

void tmq_commit_cb_print(tmq_t* pTmq, int32_t code, void* param) {
//  printf("auto commit success, code:%d\n", code);
}

void* doConsumeData(void* param) {
  TAOS* pConn = taos_connect("localhost", "root", "taosdata", NULL, 0);

  tmq_conf_t* conf = tmq_conf_new();
  tmq_conf_set(conf, "enable.auto.commit", "true");
  tmq_conf_set(conf, "auto.commit.interval.ms", "1000");
  tmq_conf_set(conf, "group.id", "cgrpName41");
  tmq_conf_set(conf, "td.connect.user", "root");
  tmq_conf_set(conf, "td.connect.pass", "taosdata");
  tmq_conf_set(conf, "auto.offset.reset", "earliest");
  tmq_conf_set(conf, "experimental.snapshot.enable", "true");
  tmq_conf_set(conf, "msg.with.table.name", "true");
  tmq_conf_set_auto_commit_cb(conf, tmq_commit_cb_print, NULL);

  tmq_t* tmq = tmq_consumer_new(conf, NULL, 0);
  tmq_conf_destroy(conf);

  // 创建订阅 topics 列表
  tmq_list_t* topicList = tmq_list_new();
  tmq_list_append(topicList, "topic_t2");

  // 启动订阅
  tmq_subscribe(tmq, topicList);

  tmq_list_destroy(topicList);

  TAOS_FIELD* fields = NULL;
  int32_t     numOfFields = 0;
  int32_t     precision = 0;
  int32_t     totalRows = 0;
  int32_t     msgCnt = 0;
  int32_t     timeout = 25000;

  int32_t count = 0;

  while (1) {
    TAOS_RES* pRes = tmq_consumer_poll(tmq, timeout);
    if (pRes) {
      char buf[1024];

      const char* topicName = tmq_get_topic_name(pRes);
      const char* dbName = tmq_get_db_name(pRes);
      int32_t     vgroupId = tmq_get_vgroup_id(pRes);

      printf("topic: %s\n", topicName);
      printf("db: %s\n", dbName);
      printf("vgroup id: %d\n", vgroupId);

      while (1) {
        TAOS_ROW row = taos_fetch_row(pRes);
        if (row == NULL) {
          break;
        }

        fields = taos_fetch_fields(pRes);
        numOfFields = taos_field_count(pRes);
        precision = taos_result_precision(pRes);
        taos_print_row(buf, row, fields, numOfFields);
        totalRows += 1;
        //        printf("precision: %d, row content: %s\n", precision, buf);
      }

      taos_free_result(pRes);
    } else {
      break;
    }
  }

  tmq_consumer_close(tmq);
  taos_close(pConn);
  fprintf(stderr, "%d msg consumed, include %d rows\n", msgCnt, totalRows);
  return NULL;
}

}  // namespace

int main(int argc, char** argv) {
  testing::InitGoogleTest(&argc, argv);
  if (argc > 1) {
    numOfThreads = atoi(argv[1]);
  }

  numOfThreads = TMAX(numOfThreads, 1);
  printf("the runing threads is:%d", numOfThreads);

  return RUN_ALL_TESTS();
}

TEST(clientCase, driverInit_Test) {
  // taosInitGlobalCfg();
  //  taos_init();
}

TEST(clientCase, connect_Test) {
  taos_options(TSDB_OPTION_CONFIGDIR, "~/first/cfg");
  TAOS* pConn = taos_connect("localhost", "root", "taosdata", NULL, 0);
  if (pConn == NULL) {
    printf("failed to connect to server, reason:%s\n", taos_errstr(NULL));
  }
  taos_close(pConn);
}

TEST(clientCase, create_user_Test) {
  TAOS* pConn = taos_connect("localhost", "root", "taosdata", NULL, 0);
  assert(pConn != NULL);

  TAOS_RES* pRes = taos_query(pConn, "create user abc pass 'abc'");
  if (taos_errno(pRes) != TSDB_CODE_SUCCESS) {
    printf("failed to create user, reason:%s\n", taos_errstr(pRes));
  }

  taos_free_result(pRes);
  taos_close(pConn);
}

TEST(clientCase, create_account_Test) {
  TAOS* pConn = taos_connect("localhost", "root", "taosdata", NULL, 0);
  assert(pConn != NULL);

  TAOS_RES* pRes = taos_query(pConn, "create account aabc pass 'abc'");
  if (taos_errno(pRes) != TSDB_CODE_SUCCESS) {
    printf("failed to create user, reason:%s\n", taos_errstr(pRes));
  }

  taos_free_result(pRes);
  taos_close(pConn);
}

TEST(clientCase, drop_account_Test) {
  TAOS* pConn = taos_connect("localhost", "root", "taosdata", NULL, 0);
  assert(pConn != NULL);

  TAOS_RES* pRes = taos_query(pConn, "drop account aabc");
  if (taos_errno(pRes) != TSDB_CODE_SUCCESS) {
    printf("failed to create user, reason:%s\n", taos_errstr(pRes));
  }

  taos_free_result(pRes);
  taos_close(pConn);
}

TEST(clientCase, show_user_Test) {
  TAOS* pConn = taos_connect("localhost", "root", "taosdata", NULL, 0);
  assert(pConn != NULL);

  TAOS_RES* pRes = taos_query(pConn, "show users");
  TAOS_ROW  pRow = NULL;

  TAOS_FIELD* pFields = taos_fetch_fields(pRes);
  int32_t     numOfFields = taos_num_fields(pRes);

  char str[512] = {0};
  while ((pRow = taos_fetch_row(pRes)) != NULL) {
    int32_t code = taos_print_row(str, pRow, pFields, numOfFields);
    printf("%s\n", str);
  }

  taos_free_result(pRes);
  taos_close(pConn);
}

TEST(clientCase, drop_user_Test) {
  TAOS* pConn = taos_connect("localhost", "root", "taosdata", NULL, 0);
  assert(pConn != NULL);

  TAOS_RES* pRes = taos_query(pConn, "drop user abc");
  if (taos_errno(pRes) != TSDB_CODE_SUCCESS) {
    printf("failed to create user, reason:%s\n", taos_errstr(pRes));
  }

  taos_free_result(pRes);
  taos_close(pConn);
}

TEST(clientCase, show_db_Test) {
  TAOS* pConn = taos_connect("localhost", "root", "taosdata", NULL, 0);
  assert(pConn != NULL);

  TAOS_RES* pRes = taos_query(pConn, "show databases");
  TAOS_ROW  pRow = NULL;

  TAOS_FIELD* pFields = taos_fetch_fields(pRes);
  int32_t     numOfFields = taos_num_fields(pRes);

  char str[512] = {0};
  while ((pRow = taos_fetch_row(pRes)) != NULL) {
    int32_t code = taos_print_row(str, pRow, pFields, numOfFields);
    printf("%s\n", str);
  }

  taos_close(pConn);
}

TEST(clientCase, create_db_Test) {
  TAOS* pConn = taos_connect("localhost", "root", "taosdata", NULL, 0);
  assert(pConn != NULL);

  TAOS_RES* pRes = taos_query(pConn, "create database abc1 vgroups 2");
  if (taos_errno(pRes) != 0) {
    printf("error in create db, reason:%s\n", taos_errstr(pRes));
  }

  TAOS_FIELD* pFields = taos_fetch_fields(pRes);
  ASSERT_TRUE(pFields == NULL);

  int32_t numOfFields = taos_num_fields(pRes);
  ASSERT_EQ(numOfFields, 0);

  taos_free_result(pRes);

  pRes = taos_query(pConn, "create database abc1 vgroups 4");
  if (taos_errno(pRes) != 0) {
    printf("error in create db, reason:%s\n", taos_errstr(pRes));
  }
  taos_close(pConn);
}

TEST(clientCase, create_dnode_Test) {
  TAOS* pConn = taos_connect("localhost", "root", "taosdata", NULL, 0);
  assert(pConn != NULL);

  TAOS_RES* pRes = taos_query(pConn, "create dnode abc1 port 7000");
  if (taos_errno(pRes) != 0) {
    printf("error in create dnode, reason:%s\n", taos_errstr(pRes));
  }
  taos_free_result(pRes);

  pRes = taos_query(pConn, "create dnode 1.1.1.1 port 9000");
  if (taos_errno(pRes) != 0) {
    printf("failed to create dnode, reason:%s\n", taos_errstr(pRes));
  }
  taos_free_result(pRes);

  taos_close(pConn);
}

TEST(clientCase, drop_dnode_Test) {
  TAOS* pConn = taos_connect("localhost", "root", "taosdata", NULL, 0);
  assert(pConn != NULL);

  TAOS_RES* pRes = taos_query(pConn, "drop dnode 3");
  if (taos_errno(pRes) != 0) {
    printf("error in drop dnode, reason:%s\n", taos_errstr(pRes));
  }

  TAOS_FIELD* pFields = taos_fetch_fields(pRes);
  ASSERT_TRUE(pFields == NULL);

  int32_t numOfFields = taos_num_fields(pRes);
  ASSERT_EQ(numOfFields, 0);

  pRes = taos_query(pConn, "drop dnode 4");
  if (taos_errno(pRes) != 0) {
    printf("error in drop dnode, reason:%s\n", taos_errstr(pRes));
  }

  taos_free_result(pRes);
  taos_close(pConn);
}

TEST(clientCase, use_db_test) {
  TAOS* pConn = taos_connect("localhost", "root", "taosdata", NULL, 0);
  assert(pConn != NULL);

  TAOS_RES* pRes = taos_query(pConn, "use abc1");
  if (taos_errno(pRes) != 0) {
    printf("error in use db, reason:%s\n", taos_errstr(pRes));
  }

  TAOS_FIELD* pFields = taos_fetch_fields(pRes);
  ASSERT_TRUE(pFields == NULL);

  int32_t numOfFields = taos_num_fields(pRes);
  ASSERT_EQ(numOfFields, 0);

  taos_close(pConn);
}

// TEST(clientCase, drop_db_test) {
//  TAOS* pConn = taos_connect("localhost", "root", "taosdata", NULL, 0);
//  assert(pConn != NULL);
//
//  showDB(pConn);
//
//  TAOS_RES* pRes = taos_query(pConn, "drop database abc1");
//  if (taos_errno(pRes) != 0) {
//    printf("failed to drop db, reason:%s\n", taos_errstr(pRes));
//  }
//  taos_free_result(pRes);
//
//  showDB(pConn);
//
//  pRes = taos_query(pConn, "create database abc1");
//  if (taos_errno(pRes) != 0) {
//    printf("create to drop db, reason:%s\n", taos_errstr(pRes));
//  }
//  taos_free_result(pRes);
//  taos_close(pConn);
//}

TEST(clientCase, create_stable_Test) {
  TAOS* pConn = taos_connect("localhost", "root", "taosdata", NULL, 0);
  assert(pConn != NULL);

  TAOS_RES* pRes = taos_query(pConn, "create database if not exists abc1 vgroups 2");
  if (taos_errno(pRes) != 0) {
    printf("error in create db, reason:%s\n", taos_errstr(pRes));
  }
  taos_free_result(pRes);

  pRes = taos_query(pConn, "use abc1");

  pRes = taos_query(pConn, "create table if not exists abc1.st1(ts timestamp, k int) tags(a int)");
  if (taos_errno(pRes) != 0) {
    printf("error in create stable, reason:%s\n", taos_errstr(pRes));
  }

  TAOS_FIELD* pFields = taos_fetch_fields(pRes);
  ASSERT_TRUE(pFields == NULL);

  int32_t numOfFields = taos_num_fields(pRes);
  ASSERT_EQ(numOfFields, 0);
  taos_free_result(pRes);

  //  pRes = taos_query(pConn, "create stable if not exists abc1.`123_$^)` (ts timestamp, `abc` int) tags(a int)");
  //  if (taos_errno(pRes) != 0) {
  //    printf("failed to create super table 123_$^), reason:%s\n", taos_errstr(pRes));
  //  }
  //
  //  pRes = taos_query(pConn, "use abc1");
  //  taos_free_result(pRes);
  //  pRes = taos_query(pConn, "drop stable `123_$^)`");
  //  if (taos_errno(pRes) != 0) {
  //    printf("failed to drop super table 123_$^), reason:%s\n", taos_errstr(pRes));
  //  }

  taos_close(pConn);
}

TEST(clientCase, create_table_Test) {
  TAOS* pConn = taos_connect("localhost", "root", "taosdata", NULL, 0);
  assert(pConn != NULL);

  TAOS_RES* pRes = taos_query(pConn, "use abc1");
  taos_free_result(pRes);

  pRes = taos_query(pConn, "create table if not exists tm0(ts timestamp, k int)");
  ASSERT_EQ(taos_errno(pRes), 0);

  taos_free_result(pRes);

  pRes = taos_query(pConn, "create table if not exists tm0(ts timestamp, k blob)");
  ASSERT_NE(taos_errno(pRes), 0);

  taos_free_result(pRes);
  taos_close(pConn);
}

TEST(clientCase, create_ctable_Test) {
  TAOS* pConn = taos_connect("localhost", "root", "taosdata", NULL, 0);
  assert(pConn != NULL);

  TAOS_RES* pRes = taos_query(pConn, "use abc1");
  if (taos_errno(pRes) != 0) {
    printf("failed to use db, reason:%s\n", taos_errstr(pRes));
  }
  taos_free_result(pRes);

  pRes = taos_query(pConn, "create stable if not exists st1 (ts timestamp, k int ) tags(a int)");
  if (taos_errno(pRes) != 0) {
    printf("failed to create stable, reason:%s\n", taos_errstr(pRes));
  }
  taos_free_result(pRes);

  pRes = taos_query(pConn, "create table tu using st1 tags('2021-10-10 1:1:1');");
  if (taos_errno(pRes) != 0) {
    printf("failed to create child table tm0, reason:%s\n", taos_errstr(pRes));
  }

  taos_free_result(pRes);
  taos_close(pConn);
}

TEST(clientCase, show_stable_Test) {
  TAOS* pConn = taos_connect("localhost", "root", "taosdata", NULL, 0);
  assert(pConn != nullptr);

  TAOS_RES* pRes = taos_query(pConn, "show abc1.stables");
  if (taos_errno(pRes) != 0) {
    printf("failed to show stables, reason:%s\n", taos_errstr(pRes));
    taos_free_result(pRes);
    ASSERT_TRUE(false);
  }

  TAOS_ROW    pRow = NULL;
  TAOS_FIELD* pFields = taos_fetch_fields(pRes);
  int32_t     numOfFields = taos_num_fields(pRes);

  char str[512] = {0};
  while ((pRow = taos_fetch_row(pRes)) != NULL) {
    int32_t code = taos_print_row(str, pRow, pFields, numOfFields);
    printf("%s\n", str);
  }

  taos_free_result(pRes);
  taos_close(pConn);
}

TEST(clientCase, show_vgroup_Test) {
  TAOS* pConn = taos_connect("localhost", "root", "taosdata", NULL, 0);
  assert(pConn != NULL);

  TAOS_RES* pRes = taos_query(pConn, "use abc1");
  if (taos_errno(pRes) != 0) {
    printf("failed to use db, reason:%s\n", taos_errstr(pRes));
  }
  taos_free_result(pRes);

  pRes = taos_query(pConn, "show vgroups");
  if (taos_errno(pRes) != 0) {
    printf("failed to show vgroups, reason:%s\n", taos_errstr(pRes));
    taos_free_result(pRes);
    ASSERT_TRUE(false);
  }

  TAOS_ROW pRow = NULL;

  TAOS_FIELD* pFields = taos_fetch_fields(pRes);
  int32_t     numOfFields = taos_num_fields(pRes);

  char str[512] = {0};
  while ((pRow = taos_fetch_row(pRes)) != NULL) {
    int32_t code = taos_print_row(str, pRow, pFields, numOfFields);
    printf("%s\n", str);
  }

  taos_free_result(pRes);
  taos_close(pConn);
}

TEST(clientCase, create_multiple_tables) {
  TAOS* pConn = taos_connect("localhost", "root", "taosdata", NULL, 0);
  ASSERT_NE(pConn, nullptr);

  TAOS_RES* pRes = taos_query(pConn, "create database if not exists abc1");
  if (taos_errno(pRes) != 0) {
    printf("failed to create db, reason:%s\n", taos_errstr(pRes));
    taos_free_result(pRes);
    taos_close(pConn);
    return;
  }
  taos_free_result(pRes);

  pRes = taos_query(pConn, "use abc1");
  if (taos_errno(pRes) != 0) {
    printf("failed to use db, reason:%s\n", taos_errstr(pRes));
    taos_free_result(pRes);
    taos_close(pConn);
    return;
  }

  taos_free_result(pRes);

  pRes = taos_query(pConn, "create stable if not exists st1 (ts timestamp, k int) tags(a int)");
  if (taos_errno(pRes) != 0) {
    printf("failed to create stable tables, reason:%s\n", taos_errstr(pRes));
  }

  taos_free_result(pRes);

  pRes = taos_query(pConn, "create table if not exists t_2 using st1 tags(1)");
  if (taos_errno(pRes) != 0) {
    printf("failed to create multiple tables, reason:%s\n", taos_errstr(pRes));
    taos_free_result(pRes);
    ASSERT_TRUE(false);
  }

  taos_free_result(pRes);
  pRes = taos_query(pConn, "create table if not exists t_3 using st1 tags(2)");
  if (taos_errno(pRes) != 0) {
    printf("failed to create multiple tables, reason:%s\n", taos_errstr(pRes));
    taos_free_result(pRes);
    ASSERT_TRUE(false);
  }

  TAOS_ROW    pRow = NULL;
  TAOS_FIELD* pFields = taos_fetch_fields(pRes);
  int32_t     numOfFields = taos_num_fields(pRes);

  char str[512] = {0};
  while ((pRow = taos_fetch_row(pRes)) != NULL) {
    int32_t code = taos_print_row(str, pRow, pFields, numOfFields);
    printf("%s\n", str);
  }

  taos_free_result(pRes);

  for (int32_t i = 0; i < 500; i += 2) {
    char sql[512] = {0};
    snprintf(sql, tListLen(sql), "create table t_x_%d using st1 tags(2) t_x_%d using st1 tags(5)", i, i + 1);
    TAOS_RES* pres = taos_query(pConn, sql);
    if (taos_errno(pres) != 0) {
      printf("failed to create table %d\n, reason:%s", i, taos_errstr(pres));
    }
    taos_free_result(pres);
  }

  taos_close(pConn);
}

TEST(clientCase, show_table_Test) {
  TAOS* pConn = taos_connect("localhost", "root", "taosdata", NULL, 0);
  assert(pConn != NULL);

  TAOS_RES* pRes = taos_query(pConn, "show tables");
  if (taos_errno(pRes) != 0) {
    printf("failed to show tables, reason:%s\n", taos_errstr(pRes));
  }
  taos_free_result(pRes);

  taos_query(pConn, "use abc1");

  pRes = taos_query(pConn, "show tables");
  if (taos_errno(pRes) != 0) {
    printf("failed to show tables, reason:%s\n", taos_errstr(pRes));
    taos_free_result(pRes);
  }

  TAOS_ROW    pRow = NULL;
  TAOS_FIELD* pFields = taos_fetch_fields(pRes);
  int32_t     numOfFields = taos_num_fields(pRes);

  int32_t count = 0;
  char    str[512] = {0};

  while ((pRow = taos_fetch_row(pRes)) != NULL) {
    int32_t code = taos_print_row(str, pRow, pFields, numOfFields);
    printf("%d: %s\n", ++count, str);
  }

  taos_free_result(pRes);
  taos_close(pConn);
}

// TEST(clientCase, drop_stable_Test) {
//   TAOS* pConn = taos_connect("localhost", "root", "taosdata", NULL, 0);
//   assert(pConn != nullptr);
//
//   TAOS_RES* pRes = taos_query(pConn, "create database if not exists abc1");
//   if (taos_errno(pRes) != 0) {
//     printf("error in creating db, reason:%s\n", taos_errstr(pRes));
//   }
//   taos_free_result(pRes);
//
//   pRes = taos_query(pConn, "use abc1");
//   if (taos_errno(pRes) != 0) {
//     printf("error in using db, reason:%s\n", taos_errstr(pRes));
//   }
//   taos_free_result(pRes);
//
//   pRes = taos_query(pConn, "drop stable st1");
//   if (taos_errno(pRes) != 0) {
//     printf("failed to drop stable, reason:%s\n", taos_errstr(pRes));
//   }
//
//   taos_free_result(pRes);
//   taos_close(pConn);
// }

TEST(clientCase, generated_request_id_test) {
  SHashObj* phash = taosHashInit(10000, taosGetDefaultHashFunction(TSDB_DATA_TYPE_BIGINT), false, HASH_ENTRY_LOCK);

  for (int32_t i = 0; i < 50000; ++i) {
    uint64_t v = generateRequestId();
    void*    result = taosHashGet(phash, &v, sizeof(v));
    if (result != nullptr) {
      //      printf("0x%llx, index:%d\n", v, i);
    }
    assert(result == nullptr);
    taosHashPut(phash, &v, sizeof(v), NULL, 0);
  }

  taosHashCleanup(phash);
}

TEST(clientCase, insert_test) {
  TAOS* pConn = taos_connect("localhost", "root", "taosdata", NULL, 0);
  ASSERT_NE(pConn, nullptr);

  TAOS_RES* pRes = taos_query(pConn, "use abc1");
  taos_free_result(pRes);

  pRes = taos_query(pConn, "insert into t_2 values(now, 1)");
  if (taos_errno(pRes) != 0) {
    printf("failed to create into table t_2, reason:%s\n", taos_errstr(pRes));
    taos_free_result(pRes);
    ASSERT_TRUE(false);
  }

  taos_free_result(pRes);
  taos_close(pConn);
}

TEST(clientCase, projection_query_tables) {
  TAOS* pConn = taos_connect("localhost", "root", "taosdata", NULL, 0);
  ASSERT_NE(pConn, nullptr);

  //  TAOS_RES* pRes = taos_query(pConn, "create database if not exists abc1 vgroups 1");
  //  if (taos_errno(pRes) != 0) {
  //    printf("error in create db, reason:%s\n", taos_errstr(pRes));
  //  }
  //  taos_free_result(pRes);

  TAOS_RES* pRes = taos_query(pConn, "use abc1");
  taos_free_result(pRes);

  pRes = taos_query(pConn, "create stable st1 (ts timestamp, k int) tags(a int)");
  if (taos_errno(pRes) != 0) {
    printf("failed to create table tu, reason:%s\n", taos_errstr(pRes));
  }

  taos_free_result(pRes);

  pRes = taos_query(pConn, "create stable st2 (ts timestamp, k int) tags(a int)");
  if (taos_errno(pRes) != 0) {
    printf("failed to create table tu, reason:%s\n", taos_errstr(pRes));
  }
  taos_free_result(pRes);

  pRes = taos_query(pConn, "create table tu using st1 tags(1)");
  if (taos_errno(pRes) != 0) {
    printf("failed to create table tu, reason:%s\n", taos_errstr(pRes));
  }
  taos_free_result(pRes);

  for (int32_t i = 0; i < 1; ++i) {
    printf("create table :%d\n", i);
    createNewTable(pConn, i);
  }
  //
  //  pRes = taos_query(pConn, "select * from tu");
  //  if (taos_errno(pRes) != 0) {
  //    printf("failed to select from table, reason:%s\n", taos_errstr(pRes));
  //    taos_free_result(pRes);
  //    ASSERT_TRUE(false);
  //  }
  //
  //  TAOS_ROW    pRow = NULL;
  //  TAOS_FIELD* pFields = taos_fetch_fields(pRes);
  //  int32_t     numOfFields = taos_num_fields(pRes);
  //
  //  char str[512] = {0};
  //  while ((pRow = taos_fetch_row(pRes)) != NULL) {
  //    int32_t code = taos_print_row(str, pRow, pFields, numOfFields);
  //    printf("%s\n", str);
  //  }

  taos_free_result(pRes);
  taos_close(pConn);
}

TEST(clientCase, tsbs_perf_test) {
  TdThread qid[20] = {0};

  for (int32_t i = 0; i < numOfThreads; ++i) {
    taosThreadCreate(&qid[i], NULL, queryThread, NULL);
  }
  getchar();
}

TEST(clientCase, projection_query_stables) {
  TAOS* pConn = taos_connect("localhost", "root", "taosdata", NULL, 0);
  ASSERT_NE(pConn, nullptr);

  TAOS_RES* pRes = taos_query(pConn, "use test");
  taos_free_result(pRes);

  pRes = taos_query(pConn, "select * from meters limit 50000000");
  if (taos_errno(pRes) != 0) {
    printf("failed to select from table, reason:%s\n", taos_errstr(pRes));
    taos_free_result(pRes);
    ASSERT_TRUE(false);
  }

  TAOS_ROW    pRow = NULL;
  TAOS_FIELD* pFields = taos_fetch_fields(pRes);
  int32_t     numOfFields = taos_num_fields(pRes);

  char str[512] = {0};
  while ((pRow = taos_fetch_row(pRes)) != NULL) {
    //    int32_t code = taos_print_row(str, pRow, pFields, numOfFields);
    //    printf("%s\n", str);
  }

  taos_free_result(pRes);
  taos_close(pConn);
}

TEST(clientCase, agg_query_tables) {
  TAOS* pConn = taos_connect("localhost", "root", "taosdata", NULL, 0);
  ASSERT_NE(pConn, nullptr);

  TAOS_RES* pRes = taos_query(pConn, "use abc1");
  if (taos_errno(pRes) != 0) {
    printf("failed to use db, reason:%s\n", taos_errstr(pRes));
    taos_free_result(pRes);
    ASSERT_TRUE(false);
  }
  taos_free_result(pRes);

  pRes = taos_query(pConn, "show table distributed tup");
  if (taos_errno(pRes) != 0) {
    printf("failed to select from table, reason:%s\n", taos_errstr(pRes));
    taos_free_result(pRes);
    ASSERT_TRUE(false);
  }

  printResult(pRes);
  taos_free_result(pRes);
  taos_close(pConn);
}

/*
--- copy the following script in the shell to setup the environment ---

create database test;
use test;
create table m1(ts timestamp, k int) tags(a int);
create table tm0 using m1 tags(1);
create table tm1 using m1 tags(2);
insert into tm0 values('2021-1-1 1:1:1.120', 1) ('2021-1-1 1:1:2.9', 2) tm1 values('2021-1-1 1:1:1.120', 11) ('2021-1-1
1:1:2.99', 22);

 */
TEST(clientCase, async_api_test) {
  TAOS* pConn = taos_connect("localhost", "root", "taosdata", NULL, 0);
  ASSERT_NE(pConn, nullptr);

  taos_query(pConn, "use abc1");

  TAOS_RES* pRes = taos_query(pConn, "insert into tu(ts) values('2022-02-27 12:12:61')");
  if (taos_errno(pRes) != 0) {
    printf("failed, reason:%s\n", taos_errstr(pRes));
  }

  int32_t     n = 0;
  TAOS_ROW    pRow = NULL;
  TAOS_FIELD* pFields = taos_fetch_fields(pRes);
  int32_t     numOfFields = taos_num_fields(pRes);

  char str[512] = {0};
  while ((pRow = taos_fetch_row(pRes)) != NULL) {
    int32_t* length = taos_fetch_lengths(pRes);
    for (int32_t i = 0; i < numOfFields; ++i) {
      printf("(%d):%d ", i, length[i]);
    }
    printf("\n");

    int32_t code = taos_print_row(str, pRow, pFields, numOfFields);
    printf("%s\n", str);
    memset(str, 0, sizeof(str));
  }

  taos_query_a(pConn, "select count(*) from tu", queryCallback, pConn);
  getchar();
  taos_close(pConn);
}

TEST(clientCase, update_test) {
  TAOS* pConn = taos_connect("localhost", "root", "taosdata", NULL, 0);
  ASSERT_NE(pConn, nullptr);

  TAOS_RES* pRes = taos_query(pConn, "select cast(0 as timestamp)-1y");
  if (taos_errno(pRes) != TSDB_CODE_SUCCESS) {
    printf("failed to create database, code:%s", taos_errstr(pRes));
    taos_free_result(pRes);
    return;
  }

  taos_free_result(pRes);

  pRes = taos_query(pConn, "use abc1");
  if (taos_errno(pRes) != TSDB_CODE_SUCCESS) {
    printf("failed to use db, code:%s", taos_errstr(pRes));
    taos_free_result(pRes);
    return;
  }
  taos_free_result(pRes);

  pRes = taos_query(pConn, "create table tup (ts timestamp, k int);");
  if (taos_errno(pRes) != 0) {
    printf("failed to create table, reason:%s", taos_errstr(pRes));
  }

  taos_free_result(pRes);

  char s[256] = {0};
  for (int32_t i = 0; i < 17000; ++i) {
    sprintf(s, "insert into tup values(now+%da, %d)", i, i);
    pRes = taos_query(pConn, s);
    taos_free_result(pRes);
  }
}

TEST(clientCase, sub_db_test) {
  TAOS* pConn = taos_connect("localhost", "root", "taosdata", NULL, 0);
  ASSERT_NE(pConn, nullptr);

  //  TAOS_RES* pRes = taos_query(pConn, "create topic topic_t1 as select * from t1");
  //  if (taos_errno(pRes) != TSDB_CODE_SUCCESS) {
  //    printf("failed to create topic, code:%s", taos_errstr(pRes));
  //    taos_free_result(pRes);
  //    return;
  //  }

  tmq_conf_t* conf = tmq_conf_new();
  tmq_conf_set(conf, "enable.auto.commit", "true");
  tmq_conf_set(conf, "auto.commit.interval.ms", "1000");
  tmq_conf_set(conf, "group.id", "cgrpNamedb");
  tmq_conf_set(conf, "td.connect.user", "root");
  tmq_conf_set(conf, "td.connect.pass", "taosdata");
  tmq_conf_set(conf, "auto.offset.reset", "earliest");
  tmq_conf_set(conf, "experimental.snapshot.enable", "false");
  tmq_conf_set(conf, "msg.with.table.name", "true");
  tmq_conf_set_auto_commit_cb(conf, tmq_commit_cb_print, NULL);

  tmq_t* tmq = tmq_consumer_new(conf, NULL, 0);
  tmq_conf_destroy(conf);

  // 创建订阅 topics 列表
  tmq_list_t* topicList = tmq_list_new();
  tmq_list_append(topicList, "topic_t1");
//  tmq_list_append(topicList, "topic_s2");

  // 启动订阅
  tmq_subscribe(tmq, topicList);
  tmq_list_destroy(topicList);

  TAOS_FIELD* fields = NULL;
  int32_t     numOfFields = 0;
  int32_t     precision = 0;
  int32_t     totalRows = 0;
  int32_t     msgCnt = 0;
  int32_t     timeout = 5000;

  int32_t count = 0;

  while (1) {
    TAOS_RES* pRes = tmq_consumer_poll(tmq, timeout);
    if (pRes) {
      char    buf[1024];
      int32_t rows = 0;

      const char* topicName = tmq_get_topic_name(pRes);
      const char* dbName = tmq_get_db_name(pRes);
      int32_t     vgroupId = tmq_get_vgroup_id(pRes);

      printf("topic: %s\n", topicName);
      printf("db: %s\n", dbName);
      printf("vgroup id: %d\n", vgroupId);

      if (count++ > 200) {
        tmq_unsubscribe(tmq);
        break;
      }

      while (1) {
        TAOS_ROW row = taos_fetch_row(pRes);
        if (row == NULL) break;

        fields = taos_fetch_fields(pRes);
        numOfFields = taos_field_count(pRes);
        precision = taos_result_precision(pRes);
        rows++;
        taos_print_row(buf, row, fields, numOfFields);
        printf("precision: %d, row content: %s\n", precision, buf);
      }
      taos_free_result(pRes);
    }
  }

  fprintf(stderr, "%d msg consumed, include %d rows\n", msgCnt, totalRows);
}

TEST(clientCase, sub_tb_test) {
  taos_options(TSDB_OPTION_CONFIGDIR, "~/first/cfg");

  TAOS* pConn = taos_connect("localhost", "root", "taosdata", NULL, 0);
  ASSERT_NE(pConn, nullptr);

  tmq_conf_t* conf = tmq_conf_new();
<<<<<<< HEAD
<<<<<<< HEAD
=======
>>>>>>> e12b70d2

  int32_t ts = taosGetTimestampMs()%INT32_MAX;
  char consumerGroupid[128] = {0};
  sprintf(consumerGroupid, "group_id_%d", ts);

  tmq_conf_set(conf, "enable.auto.commit", "true");
  tmq_conf_set(conf, "auto.commit.interval.ms", "2000");
  tmq_conf_set(conf, "group.id", consumerGroupid);
<<<<<<< HEAD
=======
  tmq_conf_set(conf, "enable.auto.commit", "false");
  tmq_conf_set(conf, "auto.commit.interval.ms", "1000");
  tmq_conf_set(conf, "group.id", "cgrpName1024");
>>>>>>> enh/3.0
=======
>>>>>>> e12b70d2
  tmq_conf_set(conf, "td.connect.user", "root");
  tmq_conf_set(conf, "td.connect.pass", "taosdata");
  tmq_conf_set(conf, "auto.offset.reset", "earliest");
  tmq_conf_set(conf, "experimental.snapshot.enable", "false");
  tmq_conf_set(conf, "msg.with.table.name", "true");
  tmq_conf_set_auto_commit_cb(conf, tmq_commit_cb_print, NULL);

  tmq_t* tmq = tmq_consumer_new(conf, NULL, 0);
  tmq_conf_destroy(conf);

  // 创建订阅 topics 列表
  tmq_list_t* topicList = tmq_list_new();
  tmq_list_append(topicList, "topic_t1");

  // 启动订阅
  tmq_subscribe(tmq, topicList);
  tmq_list_destroy(topicList);

  TAOS_FIELD* fields = NULL;
  int32_t     numOfFields = 0;
  int32_t     precision = 0;
  int32_t     totalRows = 0;
  int32_t     msgCnt = 0;
  int32_t     timeout = 2500000;

  int32_t count = 0;

  tmq_topic_assignment* pAssign = NULL;
  int32_t numOfAssign = 0;

  int32_t code = tmq_get_topic_assignment(tmq, "topic_t1", &pAssign, &numOfAssign);
  if (code != 0) {
    printf("error occurs:%s\n", tmq_err2str(code));
    tmq_consumer_close(tmq);
    taos_close(pConn);
    fprintf(stderr, "%d msg consumed, include %d rows\n", msgCnt, totalRows);
    return;
  }

  tmq_offset_seek(tmq, "topic_t1", pAssign[0].vgId, 0);

  while (1) {
    TAOS_RES* pRes = tmq_consumer_poll(tmq, timeout);
<<<<<<< HEAD
<<<<<<< HEAD
    if (pRes) {
      char buf[128];

=======
    if (pRes != NULL) {
>>>>>>> enh/3.0
      const char* topicName = tmq_get_topic_name(pRes);
//      const char* dbName = tmq_get_db_name(pRes);
//      int32_t     vgroupId = tmq_get_vgroup_id(pRes);
//
//      printf("topic: %s\n", topicName);
//      printf("db: %s\n", dbName);
//      printf("vgroup id: %d\n", vgroupId);

<<<<<<< HEAD
      while (1) {
        TAOS_ROW row = taos_fetch_row(pRes);
        if (row == NULL) {
          break;
        }
=======
    if (pRes) {
      char buf[128];

      const char* topicName = tmq_get_topic_name(pRes);
//      const char* dbName = tmq_get_db_name(pRes);
//      int32_t     vgroupId = tmq_get_vgroup_id(pRes);
//
//      printf("topic: %s\n", topicName);
//      printf("db: %s\n", dbName);
//      printf("vgroup id: %d\n", vgroupId);
>>>>>>> e12b70d2

        fields = taos_fetch_fields(pRes);
        numOfFields = taos_field_count(pRes);
        totalRows += 1;
//        if (totalRows % 100000 == 0) {
          taos_print_row(buf, row, fields, numOfFields);
          printf("row content: %s\n", buf);
//        }
      }

      taos_free_result(pRes);
=======
      printSubResults(pRes, &totalRows);
>>>>>>> enh/3.0
    } else {
//      tmq_offset_seek(tmq, "topic_t1", pAssign[0].vgroupHandle, pAssign[0].begin);
//      break;
    }

    tmq_commit_sync(tmq, pRes);
    if (pRes != NULL) {
      taos_free_result(pRes);
      //      if ((++count) > 1) {
      //        break;
      //      }
    } else {
      break;
    }

    tmq_offset_seek(tmq, "topic_t1", pAssign[0].vgId, pAssign[0].begin);
  }

  tmq_consumer_close(tmq);
  taos_close(pConn);
  fprintf(stderr, "%d msg consumed, include %d rows\n", msgCnt, totalRows);
}

TEST(clientCase, sub_tb_mt_test) {
  taos_options(TSDB_OPTION_CONFIGDIR, "~/first/cfg");
  TdThread qid[20] = {0};

  for (int32_t i = 0; i < 1; ++i) {
    taosThreadCreate(&qid[i], NULL, doConsumeData, NULL);
  }

  for (int32_t i = 0; i < 4; ++i) {
    taosThreadJoin(qid[i], NULL);
  }
}

#pragma GCC diagnostic pop<|MERGE_RESOLUTION|>--- conflicted
+++ resolved
@@ -1080,10 +1080,6 @@
   ASSERT_NE(pConn, nullptr);
 
   tmq_conf_t* conf = tmq_conf_new();
-<<<<<<< HEAD
-<<<<<<< HEAD
-=======
->>>>>>> e12b70d2
 
   int32_t ts = taosGetTimestampMs()%INT32_MAX;
   char consumerGroupid[128] = {0};
@@ -1092,14 +1088,6 @@
   tmq_conf_set(conf, "enable.auto.commit", "true");
   tmq_conf_set(conf, "auto.commit.interval.ms", "2000");
   tmq_conf_set(conf, "group.id", consumerGroupid);
-<<<<<<< HEAD
-=======
-  tmq_conf_set(conf, "enable.auto.commit", "false");
-  tmq_conf_set(conf, "auto.commit.interval.ms", "1000");
-  tmq_conf_set(conf, "group.id", "cgrpName1024");
->>>>>>> enh/3.0
-=======
->>>>>>> e12b70d2
   tmq_conf_set(conf, "td.connect.user", "root");
   tmq_conf_set(conf, "td.connect.pass", "taosdata");
   tmq_conf_set(conf, "auto.offset.reset", "earliest");
@@ -1143,14 +1131,9 @@
 
   while (1) {
     TAOS_RES* pRes = tmq_consumer_poll(tmq, timeout);
-<<<<<<< HEAD
-<<<<<<< HEAD
     if (pRes) {
       char buf[128];
 
-=======
-    if (pRes != NULL) {
->>>>>>> enh/3.0
       const char* topicName = tmq_get_topic_name(pRes);
 //      const char* dbName = tmq_get_db_name(pRes);
 //      int32_t     vgroupId = tmq_get_vgroup_id(pRes);
@@ -1159,38 +1142,7 @@
 //      printf("db: %s\n", dbName);
 //      printf("vgroup id: %d\n", vgroupId);
 
-<<<<<<< HEAD
-      while (1) {
-        TAOS_ROW row = taos_fetch_row(pRes);
-        if (row == NULL) {
-          break;
-        }
-=======
-    if (pRes) {
-      char buf[128];
-
-      const char* topicName = tmq_get_topic_name(pRes);
-//      const char* dbName = tmq_get_db_name(pRes);
-//      int32_t     vgroupId = tmq_get_vgroup_id(pRes);
-//
-//      printf("topic: %s\n", topicName);
-//      printf("db: %s\n", dbName);
-//      printf("vgroup id: %d\n", vgroupId);
->>>>>>> e12b70d2
-
-        fields = taos_fetch_fields(pRes);
-        numOfFields = taos_field_count(pRes);
-        totalRows += 1;
-//        if (totalRows % 100000 == 0) {
-          taos_print_row(buf, row, fields, numOfFields);
-          printf("row content: %s\n", buf);
-//        }
-      }
-
-      taos_free_result(pRes);
-=======
       printSubResults(pRes, &totalRows);
->>>>>>> enh/3.0
     } else {
 //      tmq_offset_seek(tmq, "topic_t1", pAssign[0].vgroupHandle, pAssign[0].begin);
 //      break;
