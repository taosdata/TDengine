/*
 * Copyright (c) 2019 TAOS Data, Inc. <jhtao@taosdata.com>
 *
 * This program is free software: you can use, redistribute, and/or modify
 * it under the terms of the GNU Affero General Public License, version 3
 * or later ("AGPL"), as published by the Free Software Foundation.
 *
 * This program is distributed in the hope that it will be useful, but WITHOUT
 * ANY WARRANTY; without even the implied warranty of MERCHANTABILITY or
 * FITNESS FOR A PARTICULAR PURPOSE.
 *
 * You should have received a copy of the GNU Affero General Public License
 * along with this program. If not, see <http://www.gnu.org/licenses/>.
 */

#include <iostream>
#include <gtest/gtest.h>
#include "taoserror.h"
#include "tglobal.h"
#include "thash.h"
#include "clientInt.h"

#pragma GCC diagnostic push
#pragma GCC diagnostic ignored "-Wwrite-strings"
#pragma GCC diagnostic ignored "-Wunused-function"
#pragma GCC diagnostic ignored "-Wunused-variable"
#pragma GCC diagnostic ignored "-Wsign-compare"

#include "taos.h"

namespace {
void showDB(TAOS* pConn) {
  TAOS_RES* pRes = taos_query(pConn, "show databases");
  TAOS_ROW  pRow = NULL;

  TAOS_FIELD* pFields = taos_fetch_fields(pRes);
  int32_t     numOfFields = taos_num_fields(pRes);

  char str[512] = {0};
  while ((pRow = taos_fetch_row(pRes)) != NULL) {
    int32_t code = taos_print_row(str, pRow, pFields, numOfFields);
    printf("%s\n", str);
  }
}

void fetchCallback(void* param, void* res, int32_t numOfRow) {
  printf("numOfRow = %d \n", numOfRow);
  int         numFields = taos_num_fields(res);
  TAOS_FIELD *fields = taos_fetch_fields(res);
  TAOS       *_taos = (TAOS *)param;
  if (numOfRow > 0) {
    for (int i = 0; i < numOfRow; ++i) {
      TAOS_ROW row = taos_fetch_row(res);

      char temp[256] = {0};
      taos_print_row(temp, row, fields, numFields);
      printf("%s\n", temp);
    }
    taos_fetch_rows_a(res, fetchCallback, _taos);
  } else {
    printf("no more data, close the connection.\n");
//    taos_free_result(res);
//    taos_close(_taos);
//    taos_cleanup();
  }
}

void queryCallback(void* param, void* res, int32_t code) {
  if (code != TSDB_CODE_SUCCESS) {
    printf("failed to execute, reason:%s\n", taos_errstr(res));
  }
  printf("start to fetch data\n");
  taos_fetch_rows_a(res, fetchCallback, param);
}

void queryCallback1(void* param, void* res, int32_t code) {
  if (code != TSDB_CODE_SUCCESS) {
    printf("failed to execute, reason:%s\n", taos_errstr(res));
  }

  taos_free_result(res);

  printf("exec query:\n");
  taos_query_a(param, "select * from tm1", queryCallback, param);
}
<<<<<<< HEAD
=======

void createNewTable(TAOS* pConn, int32_t index) {
  char str[1024] = {0};
  sprintf(str, "create table tu%d using st2 tags(%d)", index, index);

  TAOS_RES* pRes = taos_query(pConn, str);
  if (taos_errno(pRes) != 0) {
    printf("failed to create table tu, reason:%s\n", taos_errstr(pRes));
  }
  taos_free_result(pRes);

  for(int32_t i = 0; i < 1000; i += 20) {
    char sql[1024] = {0};
    sprintf(sql,
            "insert into tu%d values(now+%da, %d)(now+%da, %d)(now+%da, %d)(now+%da, %d)"
            "(now+%da, %d)(now+%da, %d)(now+%da, %d)(now+%da, %d)(now+%da, %d)(now+%da, %d)"
            "(now+%da, %d)(now+%da, %d)(now+%da, %d)(now+%da, %d)"
            "(now+%da, %d)(now+%da, %d)(now+%da, %d)(now+%da, %d)(now+%da, %d)(now+%da, %d)", index,
            i, i, i + 1, i + 1, i + 2, i + 2, i + 3, i + 3, i + 4, i + 4, i + 5, i + 5, i + 6, i + 6, i + 7, i + 7,
            i + 8, i + 8, i + 9, i + 9, i + 10, i + 10, i + 11, i + 11, i + 12, i + 12, i + 13, i + 13, i + 14, i + 14,
            i + 15, i + 15, i + 16, i + 16, i + 17, i + 17, i + 18, i + 18, i + 19, i + 19);
    TAOS_RES* p = taos_query(pConn, sql);
    if (taos_errno(p) != 0) {
      printf("failed to insert data, reason:%s\n", taos_errstr(p));
    }

    taos_free_result(p);
  }
}
>>>>>>> 6a5604fc
}  // namespace

int main(int argc, char** argv) {
  testing::InitGoogleTest(&argc, argv);
  return RUN_ALL_TESTS();
}

TEST(testCase, driverInit_Test) {
  // taosInitGlobalCfg();
//  taos_init();
}

TEST(testCase, connect_Test) {
//  taos_options(TSDB_OPTION_CONFIGDIR, "/home/ubuntu/first/cfg");

  TAOS* pConn = taos_connect("localhost", "root", "taosdata", NULL, 0);
  if (pConn == NULL) {
    printf("failed to connect to server, reason:%s\n", taos_errstr(NULL));
  }
  taos_close(pConn);
}
#if 0
TEST(testCase, create_user_Test) {
  TAOS* pConn = taos_connect("localhost", "root", "taosdata", NULL, 0);
  assert(pConn != NULL);

  TAOS_RES* pRes = taos_query(pConn, "create user abc pass 'abc'");
  if (taos_errno(pRes) != TSDB_CODE_SUCCESS) {
    printf("failed to create user, reason:%s\n", taos_errstr(pRes));
  }

  taos_free_result(pRes);
  taos_close(pConn);
}

TEST(testCase, create_account_Test) {
  TAOS* pConn = taos_connect("localhost", "root", "taosdata", NULL, 0);
  assert(pConn != NULL);

  TAOS_RES* pRes = taos_query(pConn, "create account aabc pass 'abc'");
  if (taos_errno(pRes) != TSDB_CODE_SUCCESS) {
    printf("failed to create user, reason:%s\n", taos_errstr(pRes));
  }

  taos_free_result(pRes);
  taos_close(pConn);
}

TEST(testCase, drop_account_Test) {
  TAOS* pConn = taos_connect("localhost", "root", "taosdata", NULL, 0);
  assert(pConn != NULL);

  TAOS_RES* pRes = taos_query(pConn, "drop account aabc");
  if (taos_errno(pRes) != TSDB_CODE_SUCCESS) {
    printf("failed to create user, reason:%s\n", taos_errstr(pRes));
  }

  taos_free_result(pRes);
  taos_close(pConn);
}

TEST(testCase, show_user_Test) {
  TAOS* pConn = taos_connect("localhost", "root", "taosdata", NULL, 0);
  assert(pConn != NULL);

  TAOS_RES* pRes = taos_query(pConn, "show users");
  TAOS_ROW  pRow = NULL;

  TAOS_FIELD* pFields = taos_fetch_fields(pRes);
  int32_t     numOfFields = taos_num_fields(pRes);

  char str[512] = {0};
  while ((pRow = taos_fetch_row(pRes)) != NULL) {
    int32_t code = taos_print_row(str, pRow, pFields, numOfFields);
    printf("%s\n", str);
  }

  taos_free_result(pRes);
  taos_close(pConn);
}

TEST(testCase, drop_user_Test) {
  TAOS* pConn = taos_connect("localhost", "root", "taosdata", NULL, 0);
  assert(pConn != NULL);

  TAOS_RES* pRes = taos_query(pConn, "drop user abc");
  if (taos_errno(pRes) != TSDB_CODE_SUCCESS) {
    printf("failed to create user, reason:%s\n", taos_errstr(pRes));
  }

  taos_free_result(pRes);
  taos_close(pConn);
}

TEST(testCase, show_db_Test) {
  TAOS* pConn = taos_connect("localhost", "root", "taosdata", NULL, 0);
  assert(pConn != NULL);

  TAOS_RES* pRes = taos_query(pConn, "show databases");
  TAOS_ROW  pRow = NULL;

  TAOS_FIELD* pFields = taos_fetch_fields(pRes);
  int32_t     numOfFields = taos_num_fields(pRes);

  char str[512] = {0};
  while ((pRow = taos_fetch_row(pRes)) != NULL) {
    int32_t code = taos_print_row(str, pRow, pFields, numOfFields);
    printf("%s\n", str);
  }

  taos_close(pConn);
}

TEST(testCase, create_db_Test) {
  TAOS* pConn = taos_connect("localhost", "root", "taosdata", NULL, 0);
  assert(pConn != NULL);

  TAOS_RES* pRes = taos_query(pConn, "create database abc1 vgroups 2");
  if (taos_errno(pRes) != 0) {
    printf("error in create db, reason:%s\n", taos_errstr(pRes));
  }

  TAOS_FIELD* pFields = taos_fetch_fields(pRes);
  ASSERT_TRUE(pFields == NULL);

  int32_t numOfFields = taos_num_fields(pRes);
  ASSERT_EQ(numOfFields, 0);

  taos_free_result(pRes);

  pRes = taos_query(pConn, "create database abc1 vgroups 4");
  if (taos_errno(pRes) != 0) {
    printf("error in create db, reason:%s\n", taos_errstr(pRes));
  }
  taos_close(pConn);
}

TEST(testCase, create_dnode_Test) {
  TAOS* pConn = taos_connect("localhost", "root", "taosdata", NULL, 0);
  assert(pConn != NULL);

  TAOS_RES* pRes = taos_query(pConn, "create dnode abc1 port 7000");
  if (taos_errno(pRes) != 0) {
    printf("error in create dnode, reason:%s\n", taos_errstr(pRes));
  }
  taos_free_result(pRes);

  pRes = taos_query(pConn, "create dnode 1.1.1.1 port 9000");
  if (taos_errno(pRes) != 0) {
    printf("failed to create dnode, reason:%s\n", taos_errstr(pRes));
  }
  taos_free_result(pRes);

  taos_close(pConn);
}

TEST(testCase, drop_dnode_Test) {
  TAOS* pConn = taos_connect("localhost", "root", "taosdata", NULL, 0);
  assert(pConn != NULL);

  TAOS_RES* pRes = taos_query(pConn, "drop dnode 3");
  if (taos_errno(pRes) != 0) {
    printf("error in drop dnode, reason:%s\n", taos_errstr(pRes));
  }

  TAOS_FIELD* pFields = taos_fetch_fields(pRes);
  ASSERT_TRUE(pFields == NULL);

  int32_t numOfFields = taos_num_fields(pRes);
  ASSERT_EQ(numOfFields, 0);

  pRes = taos_query(pConn, "drop dnode 4");
  if (taos_errno(pRes) != 0) {
    printf("error in drop dnode, reason:%s\n", taos_errstr(pRes));
  }

  taos_free_result(pRes);
  taos_close(pConn);
}

TEST(testCase, use_db_test) {
  TAOS* pConn = taos_connect("localhost", "root", "taosdata", NULL, 0);
  assert(pConn != NULL);

  TAOS_RES* pRes = taos_query(pConn, "use abc1");
  if (taos_errno(pRes) != 0) {
    printf("error in use db, reason:%s\n", taos_errstr(pRes));
  }

  TAOS_FIELD* pFields = taos_fetch_fields(pRes);
  ASSERT_TRUE(pFields == NULL);

  int32_t numOfFields = taos_num_fields(pRes);
  ASSERT_EQ(numOfFields, 0);

  taos_close(pConn);
}

// TEST(testCase, drop_db_test) {
//  TAOS* pConn = taos_connect("localhost", "root", "taosdata", NULL, 0);
//  assert(pConn != NULL);
//
//  showDB(pConn);
//
//  TAOS_RES* pRes = taos_query(pConn, "drop database abc1");
//  if (taos_errno(pRes) != 0) {
//    printf("failed to drop db, reason:%s\n", taos_errstr(pRes));
//  }
//  taos_free_result(pRes);
//
//  showDB(pConn);
//
//  pRes = taos_query(pConn, "create database abc1");
//  if (taos_errno(pRes) != 0) {
//    printf("create to drop db, reason:%s\n", taos_errstr(pRes));
//  }
//  taos_free_result(pRes);
//  taos_close(pConn);
//}

TEST(testCase, create_stable_Test) {
  TAOS* pConn = taos_connect("localhost", "root", "taosdata", NULL, 0);
  assert(pConn != NULL);

  TAOS_RES* pRes = taos_query(pConn, "create database if not exists abc1 vgroups 2");
  if (taos_errno(pRes) != 0) {
    printf("error in create db, reason:%s\n", taos_errstr(pRes));
  }
  taos_free_result(pRes);

  pRes = taos_query(pConn, "use abc1");

  pRes = taos_query(pConn, "create table if not exists abc1.st1(ts timestamp, k int) tags(a int)");
  if (taos_errno(pRes) != 0) {
    printf("error in create stable, reason:%s\n", taos_errstr(pRes));
  }

  TAOS_FIELD* pFields = taos_fetch_fields(pRes);
  ASSERT_TRUE(pFields == NULL);

  int32_t numOfFields = taos_num_fields(pRes);
  ASSERT_EQ(numOfFields, 0);
  taos_free_result(pRes);

//  pRes = taos_query(pConn, "create stable if not exists abc1.`123_$^)` (ts timestamp, `abc` int) tags(a int)");
//  if (taos_errno(pRes) != 0) {
//    printf("failed to create super table 123_$^), reason:%s\n", taos_errstr(pRes));
//  }
//
//  pRes = taos_query(pConn, "use abc1");
//  taos_free_result(pRes);
//  pRes = taos_query(pConn, "drop stable `123_$^)`");
//  if (taos_errno(pRes) != 0) {
//    printf("failed to drop super table 123_$^), reason:%s\n", taos_errstr(pRes));
//  }

  taos_close(pConn);
}

TEST(testCase, create_table_Test) {
  TAOS* pConn = taos_connect("localhost", "root", "taosdata", NULL, 0);
  assert(pConn != NULL);

  TAOS_RES* pRes = taos_query(pConn, "use abc1");
  taos_free_result(pRes);

  pRes = taos_query(pConn, "create table if not exists tm0(ts timestamp, k int)");
  ASSERT_EQ(taos_errno(pRes), 0);

  taos_free_result(pRes);

  pRes = taos_query(pConn, "create table if not exists tm0(ts timestamp, k blob)");
  ASSERT_NE(taos_errno(pRes), 0);

  taos_free_result(pRes);
  taos_close(pConn);
}

TEST(testCase, create_ctable_Test) {
  TAOS* pConn = taos_connect("localhost", "root", "taosdata", NULL, 0);
  assert(pConn != NULL);

  TAOS_RES* pRes = taos_query(pConn, "use abc1");
  if (taos_errno(pRes) != 0) {
    printf("failed to use db, reason:%s\n", taos_errstr(pRes));
  }
  taos_free_result(pRes);

  pRes = taos_query(pConn, "create stable if not exists st1 (ts timestamp, k int ) tags(a int)");
  if (taos_errno(pRes) != 0) {
    printf("failed to create stable, reason:%s\n", taos_errstr(pRes));
  }
  taos_free_result(pRes);

  pRes = taos_query(pConn, "create table tu using st1 tags('2021-10-10 1:1:1');");
  if (taos_errno(pRes) != 0) {
    printf("failed to create child table tm0, reason:%s\n", taos_errstr(pRes));
  }

  taos_free_result(pRes);
  taos_close(pConn);
}

TEST(testCase, show_stable_Test) {
  TAOS* pConn = taos_connect("localhost", "root", "taosdata", NULL, 0);
  assert(pConn != nullptr);

  TAOS_RES* pRes = taos_query(pConn, "show abc1.stables");
  if (taos_errno(pRes) != 0) {
    printf("failed to show stables, reason:%s\n", taos_errstr(pRes));
    taos_free_result(pRes);
    ASSERT_TRUE(false);
  }

  TAOS_ROW    pRow = NULL;
  TAOS_FIELD* pFields = taos_fetch_fields(pRes);
  int32_t     numOfFields = taos_num_fields(pRes);

  char str[512] = {0};
  while ((pRow = taos_fetch_row(pRes)) != NULL) {
    int32_t code = taos_print_row(str, pRow, pFields, numOfFields);
    printf("%s\n", str);
  }

  taos_free_result(pRes);
  taos_close(pConn);
}

TEST(testCase, show_vgroup_Test) {
  TAOS* pConn = taos_connect("localhost", "root", "taosdata", NULL, 0);
  assert(pConn != NULL);

  TAOS_RES* pRes = taos_query(pConn, "use abc1");
  if (taos_errno(pRes) != 0) {
    printf("failed to use db, reason:%s\n", taos_errstr(pRes));
  }
  taos_free_result(pRes);

  pRes = taos_query(pConn, "show vgroups");
  if (taos_errno(pRes) != 0) {
    printf("failed to show vgroups, reason:%s\n", taos_errstr(pRes));
    taos_free_result(pRes);
    ASSERT_TRUE(false);
  }

  TAOS_ROW pRow = NULL;

  TAOS_FIELD* pFields = taos_fetch_fields(pRes);
  int32_t     numOfFields = taos_num_fields(pRes);

  char str[512] = {0};
  while ((pRow = taos_fetch_row(pRes)) != NULL) {
    int32_t code = taos_print_row(str, pRow, pFields, numOfFields);
    printf("%s\n", str);
  }

  taos_free_result(pRes);
  taos_close(pConn);
}


TEST(testCase, create_multiple_tables) {
  TAOS* pConn = taos_connect("localhost", "root", "taosdata", NULL, 0);
  ASSERT_NE(pConn, nullptr);

  TAOS_RES* pRes = taos_query(pConn, "create database if not exists abc1");
  if (taos_errno(pRes) != 0) {
    printf("failed to create db, reason:%s\n", taos_errstr(pRes));
    taos_free_result(pRes);
    taos_close(pConn);
    return;
  }
  taos_free_result(pRes);

  pRes = taos_query(pConn, "use abc1");
  if (taos_errno(pRes) != 0) {
    printf("failed to use db, reason:%s\n", taos_errstr(pRes));
    taos_free_result(pRes);
    taos_close(pConn);
    return;
  }

  taos_free_result(pRes);

  pRes = taos_query(pConn, "create stable if not exists st1 (ts timestamp, k int) tags(a int)");
  if (taos_errno(pRes) != 0) {
    printf("failed to create stable tables, reason:%s\n", taos_errstr(pRes));
  }

  taos_free_result(pRes);

  pRes = taos_query(pConn, "create table if not exists t_2 using st1 tags(1)");
  if (taos_errno(pRes) != 0) {
    printf("failed to create multiple tables, reason:%s\n", taos_errstr(pRes));
    taos_free_result(pRes);
    ASSERT_TRUE(false);
  }

  taos_free_result(pRes);
  pRes = taos_query(pConn, "create table if not exists t_3 using st1 tags(2)");
  if (taos_errno(pRes) != 0) {
    printf("failed to create multiple tables, reason:%s\n", taos_errstr(pRes));
    taos_free_result(pRes);
    ASSERT_TRUE(false);
  }

  TAOS_ROW    pRow = NULL;
  TAOS_FIELD* pFields = taos_fetch_fields(pRes);
  int32_t     numOfFields = taos_num_fields(pRes);

  char str[512] = {0};
  while ((pRow = taos_fetch_row(pRes)) != NULL) {
    int32_t code = taos_print_row(str, pRow, pFields, numOfFields);
    printf("%s\n", str);
  }

  taos_free_result(pRes);

  for (int32_t i = 0; i < 500; i += 2) {
    char sql[512] = {0};
    snprintf(sql, tListLen(sql),
             "create table t_x_%d using st1 tags(2) t_x_%d using st1 tags(5)", i, i + 1);
    TAOS_RES* pres = taos_query(pConn, sql);
    if (taos_errno(pres) != 0) {
      printf("failed to create table %d\n, reason:%s", i, taos_errstr(pres));
    }
    taos_free_result(pres);
  }

  taos_close(pConn);
}

TEST(testCase, show_table_Test) {
  TAOS* pConn = taos_connect("localhost", "root", "taosdata", NULL, 0);
  assert(pConn != NULL);

  TAOS_RES* pRes = taos_query(pConn, "show tables");
  if (taos_errno(pRes) != 0) {
    printf("failed to show tables, reason:%s\n", taos_errstr(pRes));
  }
  taos_free_result(pRes);

  taos_query(pConn, "use abc1");

  pRes = taos_query(pConn, "show tables");
  if (taos_errno(pRes) != 0) {
    printf("failed to show tables, reason:%s\n", taos_errstr(pRes));
    taos_free_result(pRes);
  }

  TAOS_ROW    pRow = NULL;
  TAOS_FIELD* pFields = taos_fetch_fields(pRes);
  int32_t     numOfFields = taos_num_fields(pRes);

  int32_t count = 0;
  char str[512] = {0};

  while ((pRow = taos_fetch_row(pRes)) != NULL) {
    int32_t code = taos_print_row(str, pRow, pFields, numOfFields);
    printf("%d: %s\n", ++count, str);
  }

  taos_free_result(pRes);
  taos_close(pConn);
}

//TEST(testCase, drop_stable_Test) {
//  TAOS* pConn = taos_connect("localhost", "root", "taosdata", NULL, 0);
//  assert(pConn != nullptr);
//
//  TAOS_RES* pRes = taos_query(pConn, "create database if not exists abc1");
//  if (taos_errno(pRes) != 0) {
//    printf("error in creating db, reason:%s\n", taos_errstr(pRes));
//  }
//  taos_free_result(pRes);
//
//  pRes = taos_query(pConn, "use abc1");
//  if (taos_errno(pRes) != 0) {
//    printf("error in using db, reason:%s\n", taos_errstr(pRes));
//  }
//  taos_free_result(pRes);
//
//  pRes = taos_query(pConn, "drop stable st1");
//  if (taos_errno(pRes) != 0) {
//    printf("failed to drop stable, reason:%s\n", taos_errstr(pRes));
//  }
//
//  taos_free_result(pRes);
//  taos_close(pConn);
//}

TEST(testCase, generated_request_id_test) {
  SHashObj* phash = taosHashInit(10000, taosGetDefaultHashFunction(TSDB_DATA_TYPE_BIGINT), false, HASH_ENTRY_LOCK);

  for (int32_t i = 0; i < 50000; ++i) {
    uint64_t v = generateRequestId();
    void*    result = taosHashGet(phash, &v, sizeof(v));
    if (result != nullptr) {
      printf("0x%lx, index:%d\n", v, i);
    }
    assert(result == nullptr);
    taosHashPut(phash, &v, sizeof(v), NULL, 0);
  }

  taosHashCleanup(phash);
}


TEST(testCase, insert_test) {
  TAOS* pConn = taos_connect("localhost", "root", "taosdata", NULL, 0);
  ASSERT_NE(pConn, nullptr);

  TAOS_RES* pRes = taos_query(pConn, "use abc1");
  taos_free_result(pRes);

  pRes = taos_query(pConn, "insert into t_2 values(now, 1)");
  if (taos_errno(pRes) != 0) {
    printf("failed to create into table t_2, reason:%s\n", taos_errstr(pRes));
    taos_free_result(pRes);
    ASSERT_TRUE(false);
  }

  taos_free_result(pRes);
  taos_close(pConn);
}

TEST(testCase, projection_query_tables) {
  TAOS* pConn = taos_connect("localhost", "root", "taosdata", NULL, 0);
  ASSERT_NE(pConn, nullptr);

//  TAOS_RES* pRes = taos_query(pConn, "create database if not exists abc1 vgroups 2");
//  if (taos_errno(pRes) != 0) {
//    printf("error in create db, reason:%s\n", taos_errstr(pRes));
//  }
//  taos_free_result(pRes);

  TAOS_RES* pRes = taos_query(pConn, "use abc1");
  taos_free_result(pRes);

  pRes = taos_query(pConn, "create stable st1 (ts timestamp, k int) tags(a int)");
  if (taos_errno(pRes) != 0) {
    printf("failed to create table tu, reason:%s\n", taos_errstr(pRes));
  }
  taos_free_result(pRes);

  pRes = taos_query(pConn, "create stable st2 (ts timestamp, k int) tags(a int)");
  if (taos_errno(pRes) != 0) {
    printf("failed to create table tu, reason:%s\n", taos_errstr(pRes));
  }
  taos_free_result(pRes);

  pRes = taos_query(pConn, "create table tu using st1 tags(1)");
  if (taos_errno(pRes) != 0) {
    printf("failed to create table tu, reason:%s\n", taos_errstr(pRes));
  }
  taos_free_result(pRes);

<<<<<<< HEAD
  pRes = taos_query(pConn, "create table tu2 using st2 tags(1)");
  if (taos_errno(pRes) != 0) {
    printf("failed to create table tu, reason:%s\n", taos_errstr(pRes));
  }
  taos_free_result(pRes);

  for(int32_t i = 0; i < 1000; i += 20) {
    char sql[1024] = {0};
    sprintf(sql,
            "insert into tu values(now+%da, %d)(now+%da, %d)(now+%da, %d)(now+%da, %d)"
            "(now+%da, %d)(now+%da, %d)(now+%da, %d)(now+%da, %d)(now+%da, %d)(now+%da, %d)"
            "(now+%da, %d)(now+%da, %d)(now+%da, %d)(now+%da, %d)"
            "(now+%da, %d)(now+%da, %d)(now+%da, %d)(now+%da, %d)(now+%da, %d)(now+%da, %d)",
            i, i, i + 1, i + 1, i + 2, i + 2, i + 3, i + 3, i + 4, i + 4, i + 5, i + 5, i + 6, i + 6, i + 7, i + 7,
            i + 8, i + 8, i + 9, i + 9, i + 10, i + 10, i + 11, i + 11, i + 12, i + 12, i + 13, i + 13, i + 14, i + 14,
            i + 15, i + 15, i + 16, i + 16, i + 17, i + 17, i + 18, i + 18, i + 19, i + 19);
    TAOS_RES* p = taos_query(pConn, sql);
    if (taos_errno(p) != 0) {
      printf("failed to insert data, reason:%s\n", taos_errstr(p));
    }

    taos_free_result(p);
=======
  for(int32_t i = 0; i < 100; ++i) {
    printf("create table :%d\n", i);
    createNewTable(pConn, i);
>>>>>>> 6a5604fc
  }
//  pRes = taos_query(pConn, "select * from tu");
//  if (taos_errno(pRes) != 0) {
//    printf("failed to select from table, reason:%s\n", taos_errstr(pRes));
//    taos_free_result(pRes);
//    ASSERT_TRUE(false);
//  }

//  TAOS_ROW    pRow = NULL;
//  TAOS_FIELD* pFields = taos_fetch_fields(pRes);
//  int32_t     numOfFields = taos_num_fields(pRes);
//
//  char str[512] = {0};
//  while ((pRow = taos_fetch_row(pRes)) != NULL) {
//    int32_t code = taos_print_row(str, pRow, pFields, numOfFields);
//    printf("%s\n", str);
//  }

//  taos_free_result(pRes);
  taos_close(pConn);
}
<<<<<<< HEAD

TEST(testCase, projection_query_stables) {
  TAOS* pConn = taos_connect("localhost", "root", "taosdata", NULL, 0);
  ASSERT_NE(pConn, nullptr);

  TAOS_RES* pRes = taos_query(pConn, "use abc1");
  taos_free_result(pRes);
=======
>>>>>>> 6a5604fc

//TEST(testCase, projection_query_stables) {
//  TAOS* pConn = taos_connect("localhost", "root", "taosdata", NULL, 0);
//  ASSERT_NE(pConn, nullptr);
//
//  TAOS_RES* pRes = taos_query(pConn, "use abc1");
//  taos_free_result(pRes);
//
//  pRes = taos_query(pConn, "select ts from st1");
//  if (taos_errno(pRes) != 0) {
//    printf("failed to select from table, reason:%s\n", taos_errstr(pRes));
//    taos_free_result(pRes);
//    ASSERT_TRUE(false);
//  }
//
//  TAOS_ROW    pRow = NULL;
//  TAOS_FIELD* pFields = taos_fetch_fields(pRes);
//  int32_t     numOfFields = taos_num_fields(pRes);
//
//  char str[512] = {0};
//  while ((pRow = taos_fetch_row(pRes)) != NULL) {
//    int32_t code = taos_print_row(str, pRow, pFields, numOfFields);
//    printf("%s\n", str);
//  }
//
//  taos_free_result(pRes);
//  taos_close(pConn);
//}

//TEST(testCase, agg_query_tables) {
//  TAOS* pConn = taos_connect("localhost", "root", "taosdata", NULL, 0);
//  ASSERT_NE(pConn, nullptr);
//
//  TAOS_RES* pRes = taos_query(pConn, "use abc1");
//  if (taos_errno(pRes) != 0) {
//    printf("failed to use db, reason:%s\n", taos_errstr(pRes));
//    taos_free_result(pRes);
//    ASSERT_TRUE(false);
//  }
//  taos_free_result(pRes);
//
//  pRes = taos_query(pConn, "show stables");
//  if (taos_errno(pRes) != 0) {
//    printf("failed to select from table, reason:%s\n", taos_errstr(pRes));
//    taos_free_result(pRes);
//    ASSERT_TRUE(false);
//  }
//
//  TAOS_ROW    pRow = NULL;
//  TAOS_FIELD* pFields = taos_fetch_fields(pRes);
//  int32_t     numOfFields = taos_num_fields(pRes);
//
//  int32_t n = 0;
//  char str[512] = {0};
//  while ((pRow = taos_fetch_row(pRes)) != NULL) {
//    int32_t* length = taos_fetch_lengths(pRes);
//    for(int32_t i = 0; i < numOfFields; ++i) {
//      printf("(%d):%d " , i, length[i]);
//    }
//    printf("\n");
//
//    int32_t code = taos_print_row(str, pRow, pFields, numOfFields);
//    printf("%s\n", str);
//    memset(str, 0, sizeof(str));
//  }
//
//  taos_free_result(pRes);
//  taos_close(pConn);
//}
#endif

/*
--- copy the following script in the shell to setup the environment ---

create database test;
use test;
create table m1(ts timestamp, k int) tags(a int);
create table tm0 using m1 tags(1);
create table tm1 using m1 tags(2);
insert into tm0 values('2021-1-1 1:1:1.120', 1) ('2021-1-1 1:1:2.9', 2) tm1 values('2021-1-1 1:1:1.120', 11) ('2021-1-1 1:1:2.99', 22);

 */
TEST(testCase, async_api_test) {
  TAOS* pConn = taos_connect("localhost", "root", "taosdata", NULL, 0);
  ASSERT_NE(pConn, nullptr);

  taos_query(pConn, "use test");

<<<<<<< HEAD
  pRes = taos_query(pConn, "show stables");
=======
  TAOS_RES* pRes = taos_query(pConn, "select * from t1");

  taos_query(pConn, "alter table t1 add column b int");
  pRes = taos_query(pConn, "insert into t1 values(now, 1, 2)");
>>>>>>> 6a5604fc
  if (taos_errno(pRes) != 0) {
    printf("failed, reason:%s\n", taos_errstr(pRes));
  }

//  int32_t n = 0;
//  TAOS_ROW    pRow = NULL;
//  TAOS_FIELD* pFields = taos_fetch_fields(pRes);
//  int32_t     numOfFields = taos_num_fields(pRes);
//
//  char str[512] = {0};
//  while ((pRow = taos_fetch_row(pRes)) != NULL) {
//    int32_t* length = taos_fetch_lengths(pRes);
//    for(int32_t i = 0; i < numOfFields; ++i) {
//      printf("(%d):%d " , i, length[i]);
//    }
//    printf("\n");
//
//    int32_t code = taos_print_row(str, pRow, pFields, numOfFields);
//    printf("%s\n", str);
//    memset(str, 0, sizeof(str));
//  }

  taos_query_a(pConn, "alter table test.m1 comment 'abcde' ", queryCallback, pConn);
  getchar();
  taos_close(pConn);
}

/*
--- copy the following script in the shell to setup the environment ---

create database test;
use test;
create table m1(ts timestamp, k int) tags(a int);
create table tm0 using m1 tags(1);
create table tm1 using m1 tags(2);
insert into tm0 values('2021-1-1 1:1:1.120', 1) ('2021-1-1 1:1:2.9', 2) tm1 values('2021-1-1 1:1:1.120', 11) ('2021-1-1 1:1:2.99', 22);

 */
TEST(testCase, async_api_test) {
  TAOS* pConn = taos_connect("localhost", "root", "taosdata", NULL, 0);
  ASSERT_NE(pConn, nullptr);

  taos_query_a(pConn, "drop table test.tm0", queryCallback, pConn);
  getchar();
  taos_close(pConn);
}

#pragma GCC diagnostic pop<|MERGE_RESOLUTION|>--- conflicted
+++ resolved
@@ -83,8 +83,6 @@
   printf("exec query:\n");
   taos_query_a(param, "select * from tm1", queryCallback, param);
 }
-<<<<<<< HEAD
-=======
 
 void createNewTable(TAOS* pConn, int32_t index) {
   char str[1024] = {0};
@@ -114,7 +112,6 @@
     taos_free_result(p);
   }
 }
->>>>>>> 6a5604fc
 }  // namespace
 
 int main(int argc, char** argv) {
@@ -622,7 +619,6 @@
   taosHashCleanup(phash);
 }
 
-
 TEST(testCase, insert_test) {
   TAOS* pConn = taos_connect("localhost", "root", "taosdata", NULL, 0);
   ASSERT_NE(pConn, nullptr);
@@ -672,34 +668,9 @@
   }
   taos_free_result(pRes);
 
-<<<<<<< HEAD
-  pRes = taos_query(pConn, "create table tu2 using st2 tags(1)");
-  if (taos_errno(pRes) != 0) {
-    printf("failed to create table tu, reason:%s\n", taos_errstr(pRes));
-  }
-  taos_free_result(pRes);
-
-  for(int32_t i = 0; i < 1000; i += 20) {
-    char sql[1024] = {0};
-    sprintf(sql,
-            "insert into tu values(now+%da, %d)(now+%da, %d)(now+%da, %d)(now+%da, %d)"
-            "(now+%da, %d)(now+%da, %d)(now+%da, %d)(now+%da, %d)(now+%da, %d)(now+%da, %d)"
-            "(now+%da, %d)(now+%da, %d)(now+%da, %d)(now+%da, %d)"
-            "(now+%da, %d)(now+%da, %d)(now+%da, %d)(now+%da, %d)(now+%da, %d)(now+%da, %d)",
-            i, i, i + 1, i + 1, i + 2, i + 2, i + 3, i + 3, i + 4, i + 4, i + 5, i + 5, i + 6, i + 6, i + 7, i + 7,
-            i + 8, i + 8, i + 9, i + 9, i + 10, i + 10, i + 11, i + 11, i + 12, i + 12, i + 13, i + 13, i + 14, i + 14,
-            i + 15, i + 15, i + 16, i + 16, i + 17, i + 17, i + 18, i + 18, i + 19, i + 19);
-    TAOS_RES* p = taos_query(pConn, sql);
-    if (taos_errno(p) != 0) {
-      printf("failed to insert data, reason:%s\n", taos_errstr(p));
-    }
-
-    taos_free_result(p);
-=======
   for(int32_t i = 0; i < 100; ++i) {
     printf("create table :%d\n", i);
     createNewTable(pConn, i);
->>>>>>> 6a5604fc
   }
 //  pRes = taos_query(pConn, "select * from tu");
 //  if (taos_errno(pRes) != 0) {
@@ -721,16 +692,6 @@
 //  taos_free_result(pRes);
   taos_close(pConn);
 }
-<<<<<<< HEAD
-
-TEST(testCase, projection_query_stables) {
-  TAOS* pConn = taos_connect("localhost", "root", "taosdata", NULL, 0);
-  ASSERT_NE(pConn, nullptr);
-
-  TAOS_RES* pRes = taos_query(pConn, "use abc1");
-  taos_free_result(pRes);
-=======
->>>>>>> 6a5604fc
 
 //TEST(testCase, projection_query_stables) {
 //  TAOS* pConn = taos_connect("localhost", "root", "taosdata", NULL, 0);
@@ -819,14 +780,10 @@
 
   taos_query(pConn, "use test");
 
-<<<<<<< HEAD
-  pRes = taos_query(pConn, "show stables");
-=======
   TAOS_RES* pRes = taos_query(pConn, "select * from t1");
 
   taos_query(pConn, "alter table t1 add column b int");
   pRes = taos_query(pConn, "insert into t1 values(now, 1, 2)");
->>>>>>> 6a5604fc
   if (taos_errno(pRes) != 0) {
     printf("failed, reason:%s\n", taos_errstr(pRes));
   }
@@ -854,24 +811,4 @@
   taos_close(pConn);
 }
 
-/*
---- copy the following script in the shell to setup the environment ---
-
-create database test;
-use test;
-create table m1(ts timestamp, k int) tags(a int);
-create table tm0 using m1 tags(1);
-create table tm1 using m1 tags(2);
-insert into tm0 values('2021-1-1 1:1:1.120', 1) ('2021-1-1 1:1:2.9', 2) tm1 values('2021-1-1 1:1:1.120', 11) ('2021-1-1 1:1:2.99', 22);
-
- */
-TEST(testCase, async_api_test) {
-  TAOS* pConn = taos_connect("localhost", "root", "taosdata", NULL, 0);
-  ASSERT_NE(pConn, nullptr);
-
-  taos_query_a(pConn, "drop table test.tm0", queryCallback, pConn);
-  getchar();
-  taos_close(pConn);
-}
-
 #pragma GCC diagnostic pop