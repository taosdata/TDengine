/*
 * Copyright (c) 2019 TAOS Data, Inc. <jhtao@taosdata.com>
 *
 * This program is free software: you can use, redistribute, and/or modify
 * it under the terms of the GNU Affero General Public License, version 3
 * or later ("AGPL"), as published by the Free Software Foundation.
 *
 * This program is distributed in the hope that it will be useful, but WITHOUT
 * ANY WARRANTY; without even the implied warranty of MERCHANTABILITY or
 * FITNESS FOR A PARTICULAR PURPOSE.
 *
 * You should have received a copy of the GNU Affero General Public License
 * along with this program. If not, see <http://www.gnu.org/licenses/>.
 */

#include <gtest/gtest.h>

#include <taoserror.h>
#include <tglobal.h>
#include <iostream>

#pragma GCC diagnostic push
#pragma GCC diagnostic ignored "-Wwrite-strings"
#pragma GCC diagnostic ignored "-Wunused-function"
#pragma GCC diagnostic ignored "-Wunused-variable"
#pragma GCC diagnostic ignored "-Wsign-compare"

#include "../src/clientSml.c"
#include "taos.h"

int main(int argc, char **argv) {
  testing::InitGoogleTest(&argc, argv);
  return RUN_ALL_TESTS();
}

TEST(testCase, smlParseInfluxString_Test) {
  char       msg[256] = {0};
  SSmlMsgBuf msgBuf;
  msgBuf.buf = msg;
  msgBuf.len = 256;
  SSmlLineInfo elements = {0};

  // case 1
  char *tmp = "\\,st,t1=3,t2=4,t3=t3 c1=3i64,c3=\"passit hello,c1=2\",c2=false,c4=4f64 1626006833639000000    ,32,c=3";
  char *sql = (char*)taosMemoryCalloc(256, 1);
  memcpy(sql, tmp, strlen(tmp) + 1);
  int   ret = smlParseInfluxString(sql, &elements, &msgBuf);
  ASSERT_EQ(ret, 0);
  ASSERT_EQ(elements.measure, sql);
  ASSERT_EQ(elements.measureLen, strlen(",st"));
  ASSERT_EQ(elements.measureTagsLen, strlen(",st,t1=3,t2=4,t3=t3"));

  ASSERT_EQ(elements.tags, sql + elements.measureLen + 1);
  ASSERT_EQ(elements.tagsLen, strlen("t1=3,t2=4,t3=t3"));

  ASSERT_EQ(elements.cols, sql + elements.measureTagsLen + 1);
  ASSERT_EQ(elements.colsLen, strlen("c1=3i64,c3=\"passit hello,c1=2\",c2=false,c4=4f64"));

  ASSERT_EQ(elements.timestamp, sql + elements.measureTagsLen + 1 + elements.colsLen + 1);
  ASSERT_EQ(elements.timestampLen, strlen("1626006833639000000"));

  // case 2  false
  tmp = "st,t1=3,t2=4,t3=t3 c1=3i64,c3=\"passit hello,c1=2,c2=false,c4=4f64 1626006833639000000";
  memcpy(sql, tmp, strlen(tmp) + 1);
  memset(&elements, 0, sizeof(SSmlLineInfo));
  ret = smlParseInfluxString(sql, &elements, &msgBuf);
  ASSERT_NE(ret, 0);

  // case 3  false
  tmp = "st, t1=3,t2=4,t3=t3 c1=3i64,c3=\"passit hello,c1=2,c2=false,c4=4f64 1626006833639000000";
  memcpy(sql, tmp, strlen(tmp) + 1);
  memset(&elements, 0, sizeof(SSmlLineInfo));
  ret = smlParseInfluxString(sql, &elements, &msgBuf);
  ASSERT_EQ(ret, 0);
  ASSERT_EQ(elements.cols, sql + elements.measureTagsLen + 1);
  ASSERT_EQ(elements.colsLen, strlen("t1=3,t2=4,t3=t3"));

  // case 4  tag is null
  tmp = "st, c1=3i64,c3=\"passit hello,c1=2\",c2=false,c4=4f64 1626006833639000000";
  memcpy(sql, tmp, strlen(tmp) + 1);
  memset(&elements, 0, sizeof(SSmlLineInfo));
  ret = smlParseInfluxString(sql, &elements, &msgBuf);
  ASSERT_EQ(ret, 0);
  ASSERT_EQ(elements.measure, sql);
  ASSERT_EQ(elements.measureLen, strlen("st"));
  ASSERT_EQ(elements.measureTagsLen, strlen("st,"));

  ASSERT_EQ(elements.tags, sql + elements.measureTagsLen);
  ASSERT_EQ(elements.tagsLen, 0);

  ASSERT_EQ(elements.cols, sql + elements.measureTagsLen + 1);
  ASSERT_EQ(elements.colsLen, strlen("c1=3i64,c3=\"passit hello,c1=2\",c2=false,c4=4f64"));

  ASSERT_EQ(elements.timestamp, sql + elements.measureTagsLen + 1 + elements.colsLen + 1);
  ASSERT_EQ(elements.timestampLen, strlen("1626006833639000000"));

  // case 5 tag is null
  tmp = " st   c1=3i64,c3=\"passit hello,c1=2\",c2=false,c4=4f64  1626006833639000000 ";
  memcpy(sql, tmp, strlen(tmp) + 1);
  memset(&elements, 0, sizeof(SSmlLineInfo));
  ret = smlParseInfluxString(sql, &elements, &msgBuf);
  ASSERT_EQ(ret, 0);
  ASSERT_EQ(elements.measure, sql + 1);
  ASSERT_EQ(elements.measureLen, strlen("st"));
  ASSERT_EQ(elements.measureTagsLen, strlen("st"));

  ASSERT_EQ(elements.tagsLen, 0);

  ASSERT_EQ(elements.cols, sql + 1 + elements.measureTagsLen + 3);
  ASSERT_EQ(elements.colsLen, strlen("c1=3i64,c3=\"passit hello,c1=2\",c2=false,c4=4f64"));

  ASSERT_EQ(elements.timestamp, sql + 1 + elements.measureTagsLen + 3 + elements.colsLen + 2);
  ASSERT_EQ(elements.timestampLen, strlen("1626006833639000000"));

  // case 6
  tmp = " st   c1=3i64,c3=\"passit hello,c1=2\",c2=false,c4=4f64   ";
  memcpy(sql, tmp, strlen(tmp) + 1);
  memset(&elements, 0, sizeof(SSmlLineInfo));
  ret = smlParseInfluxString(sql, &elements, &msgBuf);
  ASSERT_EQ(ret, 0);

  // case 7
  tmp = " st   ,   ";
  memcpy(sql, tmp, strlen(tmp) + 1);
  memset(&elements, 0, sizeof(SSmlLineInfo));
  ret = smlParseInfluxString(sql, &elements, &msgBuf);
  ASSERT_EQ(ret, 0);

  // case 8 false
  tmp = ", st   ,   ";
  memcpy(sql, tmp, strlen(tmp) + 1);
  memset(&elements, 0, sizeof(SSmlLineInfo));
  ret = smlParseInfluxString(sql, &elements, &msgBuf);
  ASSERT_NE(ret, 0);
  taosMemoryFree(sql);
}

TEST(testCase, smlParseCols_Error_Test) {
  const char *data[] = {
    "c=\"89sd",           // binary, nchar
    "c=j\"89sd\"",
    "c=\"89sd\"k",
    "c=u",                // bool
    "c=truet",
    "c=f64",              // double
    "c=8f64f",
    "c=8ef64",
    "c=f32",              // float
    "c=8f32f",
    "c=8wef32",
    "c=-3.402823466e+39f32",
    "c=",                 // double
    "c=8f",
    "c=8we",
    "c=i8",              // tiny int
    "c=-8i8f",
    "c=8wei8",
    "c=-999i8",
    "c=u8",              // u tiny int
    "c=8fu8",
    "c=8weu8",
    "c=999u8",
    "c=-8u8",
    "c=i16",              // small int
    "c=8fi16u",
    "c=8wei16",
    "c=-67787i16",
    "c=u16",              // u small int
    "c=8u16f",
    "c=8weu16",
    "c=-9u16",
    "c=67787u16",
    "c=i32",                // int
    "c=8i32f",
    "c=8wei32",
    "c=2147483649i32",
    "c=u32",                // u int
    "c=8u32f",
    "c=8weu32",
    "c=-4u32",
    "c=42949672958u32",
    "c=i64",                // big int
    "c=8i64i",
    "c=8wei64",
    "c=-9223372036854775809i64",
    "c=i",                  // big int
    "c=8fi",
    "c=8wei",
    "c=9223372036854775808i",
    "c=u64",                // u big int
    "c=8u64f",
    "c=8weu64",
    "c=-3.402823466e+39u64",
    "c=-339u64",
    "c=18446744073709551616u64",
    "c=1,c=2",
    "c=1=2"
  };

  SHashObj *dumplicateKey = taosHashInit(32, taosGetDefaultHashFunction(TSDB_DATA_TYPE_BINARY), false, HASH_NO_LOCK);
  for(int i = 0; i < sizeof(data)/sizeof(data[0]); i++){
    char       msg[256] = {0};
    SSmlMsgBuf msgBuf;
    msgBuf.buf = msg;
    msgBuf.len = 256;
    int32_t len = strlen(data[i]);
    char *sql = (char*)taosMemoryCalloc(256, 1);
    memcpy(sql, data[i], len + 1);
    SArray *cols = taosArrayInit(8, POINTER_BYTES);
    int32_t ret = smlParseCols(sql, len, cols, NULL, false, dumplicateKey, &msgBuf);
    printf("i:%d\n",i);
    ASSERT_NE(ret, TSDB_CODE_SUCCESS);
    taosHashClear(dumplicateKey);
    taosMemoryFree(sql);
    for(int j = 0; j < taosArrayGetSize(cols); j++){
      void *kv = taosArrayGetP(cols, j);
      taosMemoryFree(kv);
    }
    taosArrayDestroy(cols);
  }
  taosHashCleanup(dumplicateKey);
}

TEST(testCase, smlParseCols_tag_Test) {
  char       msg[256] = {0};
  SSmlMsgBuf msgBuf;
  msgBuf.buf = msg;
  msgBuf.len = 256;

  SArray *cols = taosArrayInit(16, POINTER_BYTES);
  ASSERT_NE(cols, nullptr);
  SHashObj *dumplicateKey = taosHashInit(32, taosGetDefaultHashFunction(TSDB_DATA_TYPE_BINARY), false, HASH_NO_LOCK);

  const char *data =
      "cbin=\"passit helloc\",cnch=L\"iisdfsf\",cbool=false,cf64=4.31f64,cf64_=8.32,cf32=8.23f32,ci8=-34i8,cu8=89u8,ci16=233i16,cu16=898u16,ci32=98289i32,cu32=12323u32,ci64=-89238i64,ci=989i,cu64=8989323u64,cbooltrue=true,cboolt=t,cboolf=f,cnch_=l\"iuwq\"";
  int32_t len = strlen(data);
  int32_t ret = smlParseCols(data, len, cols, NULL, true, dumplicateKey, &msgBuf);
  ASSERT_EQ(ret, TSDB_CODE_SUCCESS);
  int32_t size = taosArrayGetSize(cols);
  ASSERT_EQ(size, 19);

  // nchar
  SSmlKv *kv = (SSmlKv *)taosArrayGetP(cols, 0);
  ASSERT_EQ(strncasecmp(kv->key, "cbin", 4), 0);
  ASSERT_EQ(kv->keyLen, 4);
  ASSERT_EQ(kv->type, TSDB_DATA_TYPE_NCHAR);
  ASSERT_EQ(kv->length, 15);
  ASSERT_EQ(strncasecmp(kv->value, "\"passit", 7), 0);

  // nchar
  kv = (SSmlKv *)taosArrayGetP(cols, 3);
  ASSERT_EQ(strncasecmp(kv->key, "cf64", 4), 0);
  ASSERT_EQ(kv->keyLen, 4);
  ASSERT_EQ(kv->type, TSDB_DATA_TYPE_NCHAR);
  ASSERT_EQ(kv->length, 7);
  ASSERT_EQ(strncasecmp(kv->value, "4.31f64", 7), 0);

  for(int i = 0; i < size; i++){
    void *tmp = taosArrayGetP(cols, i);
    taosMemoryFree(tmp);
  }
  taosArrayClear(cols);

  // test tag is null
  data = "t=3e";
  len = 0;
  memset(msgBuf.buf, 0, msgBuf.len);
  taosHashClear(dumplicateKey);
  ret = smlParseCols(data, len, cols, NULL, true, dumplicateKey, &msgBuf);
  ASSERT_EQ(ret, TSDB_CODE_SUCCESS);
  size = taosArrayGetSize(cols);
  ASSERT_EQ(size, 0);

  taosArrayDestroy(cols);
  taosHashCleanup(dumplicateKey);
}

TEST(testCase, smlParseCols_Test) {
  char       msg[256] = {0};
  SSmlMsgBuf msgBuf;
  msgBuf.buf = msg;
  msgBuf.len = 256;

  SArray *cols = taosArrayInit(16, POINTER_BYTES);
  ASSERT_NE(cols, nullptr);

  SHashObj *dumplicateKey = taosHashInit(32, taosGetDefaultHashFunction(TSDB_DATA_TYPE_BINARY), false, HASH_NO_LOCK);

  const char *data = "cb\\=in=\"pass\\,it hello,c=2\",cnch=L\"ii\\=sdfsf\",cbool=false,cf64=4.31f64,cf64_=8.32,cf32=8.23f32,ci8=-34i8,cu8=89u8,ci16=233i16,cu16=898u16,ci32=98289i32,cu32=12323u32,ci64=-89238i64,ci=989i,cu64=8989323u64,cbooltrue=true,cboolt=t,cboolf=f,cnch_=l\"iuwq\"";
  int32_t len = strlen(data);
  char *sql = (char*)taosMemoryCalloc(1024, 1);
  memcpy(sql, data, len + 1);
  int32_t ret = smlParseCols(sql, len, cols, NULL, false, dumplicateKey, &msgBuf);
  ASSERT_EQ(ret, TSDB_CODE_SUCCESS);
  int32_t size = taosArrayGetSize(cols);
  ASSERT_EQ(size, 19);

  // binary
  SSmlKv *kv = (SSmlKv *)taosArrayGetP(cols, 0);
  ASSERT_EQ(strncasecmp(kv->key, "cb=in", 5), 0);
  ASSERT_EQ(kv->keyLen, 5);
  ASSERT_EQ(kv->type, TSDB_DATA_TYPE_BINARY);
  ASSERT_EQ(kv->length, 17);
  ASSERT_EQ(strncasecmp(kv->value, "pass,it ", 8), 0);
  taosMemoryFree(kv);

  // nchar
  kv = (SSmlKv *)taosArrayGetP(cols, 1);
  ASSERT_EQ(strncasecmp(kv->key, "cnch", 4), 0);
  ASSERT_EQ(kv->keyLen, 4);
  ASSERT_EQ(kv->type, TSDB_DATA_TYPE_NCHAR);
  ASSERT_EQ(kv->length, 8);
  ASSERT_EQ(strncasecmp(kv->value, "ii=sd", 5), 0);
  taosMemoryFree(kv);

  // bool
  kv = (SSmlKv *)taosArrayGetP(cols, 2);
  ASSERT_EQ(strncasecmp(kv->key, "cbool", 5), 0);
  ASSERT_EQ(kv->keyLen, 5);
  ASSERT_EQ(kv->type, TSDB_DATA_TYPE_BOOL);
  ASSERT_EQ(kv->length, 1);
  ASSERT_EQ(kv->i, false);
  taosMemoryFree(kv);

  // double
  kv = (SSmlKv *)taosArrayGetP(cols, 3);
  ASSERT_EQ(strncasecmp(kv->key, "cf64", 4), 0);
  ASSERT_EQ(kv->keyLen, 4);
  ASSERT_EQ(kv->type, TSDB_DATA_TYPE_DOUBLE);
  ASSERT_EQ(kv->length, 8);
  //ASSERT_EQ(kv->d, 4.31);
  printf("4.31 = kv->d:%f\n", kv->d);
  taosMemoryFree(kv);

  // float
  kv = (SSmlKv *)taosArrayGetP(cols, 4);
  ASSERT_EQ(strncasecmp(kv->key, "cf64_", 5), 0);
  ASSERT_EQ(kv->keyLen, 5);
  ASSERT_EQ(kv->type, TSDB_DATA_TYPE_DOUBLE);
  ASSERT_EQ(kv->length, 8);
  //ASSERT_EQ(kv->f, 8.32);
  printf("8.32 = kv->d:%f\n", kv->d);
  taosMemoryFree(kv);

  // float
  kv = (SSmlKv *)taosArrayGetP(cols, 5);
  ASSERT_EQ(strncasecmp(kv->key, "cf32", 4), 0);
  ASSERT_EQ(kv->keyLen, 4);
  ASSERT_EQ(kv->type, TSDB_DATA_TYPE_FLOAT);
  ASSERT_EQ(kv->length, 4);
  //ASSERT_EQ(kv->f, 8.23);
  printf("8.23 = kv->f:%f\n", kv->f);
  taosMemoryFree(kv);

  // tiny int
  kv = (SSmlKv *)taosArrayGetP(cols, 6);
  ASSERT_EQ(strncasecmp(kv->key, "ci8", 3), 0);
  ASSERT_EQ(kv->keyLen, 3);
  ASSERT_EQ(kv->type, TSDB_DATA_TYPE_TINYINT);
  ASSERT_EQ(kv->length, 1);
  ASSERT_EQ(kv->i, -34);
  taosMemoryFree(kv);

  // unsigned tiny int
  kv = (SSmlKv *)taosArrayGetP(cols, 7);
  ASSERT_EQ(strncasecmp(kv->key, "cu8", 3), 0);
  ASSERT_EQ(kv->keyLen, 3);
  ASSERT_EQ(kv->type, TSDB_DATA_TYPE_UTINYINT);
  ASSERT_EQ(kv->length, 1);
  ASSERT_EQ(kv->u, 89);
  taosMemoryFree(kv);

  // small int
  kv = (SSmlKv *)taosArrayGetP(cols, 8);
  ASSERT_EQ(strncasecmp(kv->key, "ci16", 4), 0);
  ASSERT_EQ(kv->keyLen, 4);
  ASSERT_EQ(kv->type, TSDB_DATA_TYPE_SMALLINT);
  ASSERT_EQ(kv->length, 2);
  ASSERT_EQ(kv->u, 233);
  taosMemoryFree(kv);

  // unsigned smallint
  kv = (SSmlKv *)taosArrayGetP(cols, 9);
  ASSERT_EQ(strncasecmp(kv->key, "cu16", 4), 0);
  ASSERT_EQ(kv->keyLen, 4);
  ASSERT_EQ(kv->type, TSDB_DATA_TYPE_USMALLINT);
  ASSERT_EQ(kv->length, 2);
  ASSERT_EQ(kv->u, 898);
  taosMemoryFree(kv);

  // int
  kv = (SSmlKv *)taosArrayGetP(cols, 10);
  ASSERT_EQ(strncasecmp(kv->key, "ci32", 4), 0);
  ASSERT_EQ(kv->keyLen, 4);
  ASSERT_EQ(kv->type, TSDB_DATA_TYPE_INT);
  ASSERT_EQ(kv->length, 4);
  ASSERT_EQ(kv->u, 98289);
  taosMemoryFree(kv);

  // unsigned int
  kv = (SSmlKv *)taosArrayGetP(cols, 11);
  ASSERT_EQ(strncasecmp(kv->key, "cu32", 4), 0);
  ASSERT_EQ(kv->keyLen, 4);
  ASSERT_EQ(kv->type, TSDB_DATA_TYPE_UINT);
  ASSERT_EQ(kv->length, 4);
  ASSERT_EQ(kv->u, 12323);
  taosMemoryFree(kv);


  // bigint
  kv = (SSmlKv *)taosArrayGetP(cols, 12);
  ASSERT_EQ(strncasecmp(kv->key, "ci64", 4), 0);
  ASSERT_EQ(kv->keyLen, 4);
  ASSERT_EQ(kv->type, TSDB_DATA_TYPE_BIGINT);
  ASSERT_EQ(kv->length, 8);
  ASSERT_EQ(kv->i, -89238);
  taosMemoryFree(kv);

  // bigint
  kv = (SSmlKv *)taosArrayGetP(cols, 13);
  ASSERT_EQ(strncasecmp(kv->key, "ci", 2), 0);
  ASSERT_EQ(kv->keyLen, 2);
  ASSERT_EQ(kv->type, TSDB_DATA_TYPE_BIGINT);
  ASSERT_EQ(kv->length, 8);
  ASSERT_EQ(kv->i, 989);
  taosMemoryFree(kv);

  // unsigned bigint
  kv = (SSmlKv *)taosArrayGetP(cols, 14);
  ASSERT_EQ(strncasecmp(kv->key, "cu64", 4), 0);
  ASSERT_EQ(kv->keyLen, 4);
  ASSERT_EQ(kv->type, TSDB_DATA_TYPE_UBIGINT);
  ASSERT_EQ(kv->length, 8);
  ASSERT_EQ(kv->u, 8989323);
  taosMemoryFree(kv);

  // bool
  kv = (SSmlKv *)taosArrayGetP(cols, 15);
  ASSERT_EQ(strncasecmp(kv->key, "cbooltrue", 9), 0);
  ASSERT_EQ(kv->keyLen, 9);
  ASSERT_EQ(kv->type, TSDB_DATA_TYPE_BOOL);
  ASSERT_EQ(kv->length, 1);
  ASSERT_EQ(kv->i, true);
  taosMemoryFree(kv);


  // bool
  kv = (SSmlKv *)taosArrayGetP(cols, 16);
  ASSERT_EQ(strncasecmp(kv->key, "cboolt", 6), 0);
  ASSERT_EQ(kv->keyLen, 6);
  ASSERT_EQ(kv->type, TSDB_DATA_TYPE_BOOL);
  ASSERT_EQ(kv->length, 1);
  ASSERT_EQ(kv->i, true);
  taosMemoryFree(kv);

  // bool
  kv = (SSmlKv *)taosArrayGetP(cols, 17);
  ASSERT_EQ(strncasecmp(kv->key, "cboolf", 6), 0);
  ASSERT_EQ(kv->keyLen, 6);
  ASSERT_EQ(kv->type, TSDB_DATA_TYPE_BOOL);
  ASSERT_EQ(kv->length, 1);
  ASSERT_EQ(kv->i, false);
  taosMemoryFree(kv);

  // nchar
  kv = (SSmlKv *)taosArrayGetP(cols, 18);
  ASSERT_EQ(strncasecmp(kv->key, "cnch_", 5), 0);
  ASSERT_EQ(kv->keyLen, 5);
  ASSERT_EQ(kv->type, TSDB_DATA_TYPE_NCHAR);
  ASSERT_EQ(kv->length, 4);
  ASSERT_EQ(strncasecmp(kv->value, "iuwq", 4), 0);
  taosMemoryFree(kv);

  taosArrayDestroy(cols);
  taosHashCleanup(dumplicateKey);
  taosMemoryFree(sql);
}

TEST(testCase, smlGetTimestampLen_Test) {
  uint8_t len = smlGetTimestampLen(0);
  ASSERT_EQ(len, 1);

  len = smlGetTimestampLen(1);
  ASSERT_EQ(len, 1);

  len = smlGetTimestampLen(10);
  ASSERT_EQ(len, 2);

  len = smlGetTimestampLen(390);
  ASSERT_EQ(len, 3);

  len = smlGetTimestampLen(-1);
  ASSERT_EQ(len, 1);

  len = smlGetTimestampLen(-10);
  ASSERT_EQ(len, 2);

  len = smlGetTimestampLen(-390);
  ASSERT_EQ(len, 3);
}

<<<<<<< HEAD
=======
/*
>>>>>>> d476c34a
TEST(testCase, smlProcess_influx_Test) {
  TAOS *taos = taos_connect("localhost", "root", "taosdata", NULL, 0);
  ASSERT_NE(taos, nullptr);

  TAOS_RES* pRes = taos_query(taos, "create database if not exists inflx_db schemaless 1");
  taos_free_result(pRes);

  pRes = taos_query(taos, "use inflx_db");
  taos_free_result(pRes);

  const char *sql[] = {
    "readings,name=truck_0,fleet=South,driver=Trish,model=H-2,device_version=v2.3 load_capacity=1500,fuel_capacity=150,nominal_fuel_consumption=12,latitude=52.31854,longitude=4.72037,elevation=124,velocity=0,heading=221,grade=0 1451606401000000000",
    "readings,name=truck_0,fleet=South,driver=Trish,model=H-2,device_version=v2.3 load_capacity=1500,fuel_capacity=150,nominal_fuel_consumption=12,latitude=52.31854,longitude=4.72037,elevation=124,velocity=0,heading=221,grade=0,fuel_consumption=25 1451607402000000000",
    "readings,name=truck_0,fleet=South,driver=Trish,model=H-2,device_version=v2.3 load_capacity=1500,fuel_capacity=150,nominal_fuel_consumption=12,latitude=52.31854,longitude=4.72037,elevation=124,heading=221,grade=0,fuel_consumption=25 1451608403000000000",
    "readings,name=truck_0,fleet=South,driver=Trish,model=H-2,device_version=v2.3 fuel_capacity=150,nominal_fuel_consumption=12,latitude=52.31854,longitude=4.72037,elevation=124,velocity=0,heading=221,grade=0,fuel_consumption=25 1451609404000000000",
    "readings,name=truck_0,fleet=South,driver=Trish,model=H-2,device_version=v2.3 fuel_consumption=25,grade=0 1451619405000000000",
    "readings,name=truck_1,fleet=South,driver=Albert,model=F-150,device_version=v1.5 load_capacity=2000,fuel_capacity=200,nominal_fuel_consumption=15,latitude=72.45258,longitude=68.83761,elevation=255,velocity=0,heading=181,grade=0,fuel_consumption=25 1451606406000000000",
    "readings,name=truck_2,driver=Derek,model=F-150,device_version=v1.5 load_capacity=2000,fuel_capacity=200,nominal_fuel_consumption=15,latitude=24.5208,longitude=28.09377,elevation=428,velocity=0,heading=304,grade=0,fuel_consumption=25 1451606407000000000",
    "readings,name=truck_2,fleet=North,driver=Derek,model=F-150 load_capacity=2000,fuel_capacity=200,nominal_fuel_consumption=15,latitude=24.5208,longitude=28.09377,elevation=428,velocity=0,heading=304,grade=0,fuel_consumption=25 1451609408000000000",
    "readings,fleet=South,name=truck_0,driver=Trish,model=H-2,device_version=v2.3 fuel_consumption=25,grade=0 1451629409000000000",
    "stable,t1=t1,t2=t2,t3=t3 c1=1,c2=2,c3=\"kk\",c4=4 1451629501000000000",
    "stable,t2=t2,t1=t1,t3=t3 c1=1,c3=\"\",c4=4 1451629602000000000",
  };
  pRes = taos_schemaless_insert(taos, (char**)sql, sizeof(sql)/sizeof(sql[0]), TSDB_SML_LINE_PROTOCOL, 0);
  ASSERT_EQ(taos_errno(pRes), 0);
  taos_free_result(pRes);

  // case 1
  pRes = taos_query(taos, "select * from t_91e0b182be80332b5c530cbf872f760e");
  ASSERT_NE(pRes, nullptr);
  int fieldNum = taos_field_count(pRes);
  ASSERT_EQ(fieldNum, 11);
  printf("fieldNum:%d\n", fieldNum);

  TAOS_ROW row = NULL;
  int32_t rowIndex = 0;
  while((row = taos_fetch_row(pRes)) != NULL) {
    int64_t ts = *(int64_t*)row[0];
    double load_capacity = *(double*)row[1];
    double fuel_capacity = *(double*)row[2];
    double nominal_fuel_consumption = *(double*)row[3];
    double latitude = *(double*)row[4];
    double longitude = *(double*)row[5];
    double elevation = *(double*)row[6];
    double velocity = *(double*)row[7];
    double heading = *(double*)row[8];
    double grade = *(double*)row[9];
    double fuel_consumption = *(double*)row[10];
    if(rowIndex == 0){
      ASSERT_EQ(ts, 1451606407000);
      ASSERT_EQ(load_capacity, 2000);
      ASSERT_EQ(fuel_capacity, 200);
      ASSERT_EQ(nominal_fuel_consumption, 15);
      ASSERT_EQ(latitude, 24.5208);
      ASSERT_EQ(longitude, 28.09377);
      ASSERT_EQ(elevation, 428);
      ASSERT_EQ(velocity, 0);
      ASSERT_EQ(heading, 304);
      ASSERT_EQ(grade, 0);
      ASSERT_EQ(fuel_consumption, 25);
    }else{
      ASSERT_FALSE(1);
    }
    rowIndex++;
  }
  taos_free_result(pRes);

  // case 2
  pRes = taos_query(taos, "select * from t_6885c584b98481584ee13dac399e173d");
  ASSERT_NE(pRes, nullptr);
  fieldNum = taos_field_count(pRes);
  ASSERT_EQ(fieldNum, 5);
  printf("fieldNum:%d\n", fieldNum);

  rowIndex = 0;
  while((row = taos_fetch_row(pRes)) != NULL) {
    int *length = taos_fetch_lengths(pRes);

    int64_t ts = *(int64_t*)row[0];
    double c1 = *(double*)row[1];
    double c4 = *(double*)row[4];
    if(rowIndex == 0){
      ASSERT_EQ(ts, 1451629501000);
      ASSERT_EQ(c1, 1);
      ASSERT_EQ(*(double*)row[2], 2);
      ASSERT_EQ(length[3], 2);
      ASSERT_EQ(memcmp(row[3], "kk", length[3]), 0);
      ASSERT_EQ(c4, 4);
    }else if(rowIndex == 1){
      ASSERT_EQ(ts, 1451629602000);
      ASSERT_EQ(c1, 1);
      ASSERT_EQ(row[2], nullptr);
      ASSERT_EQ(length[3], 0);
      ASSERT_EQ(c4, 4);
    }else{
      ASSERT_FALSE(1);
    }
    rowIndex++;
  }
  taos_free_result(pRes);

  // case 2
  pRes = taos_query(taos, "show tables");
  ASSERT_NE(pRes, nullptr);

  row = taos_fetch_row(pRes);
  int rowNum = taos_affected_rows(pRes);
  ASSERT_EQ(rowNum, 5);
  taos_free_result(pRes);
}

// different types
TEST(testCase, smlParseLine_error_Test) {
  TAOS *taos = taos_connect("localhost", "root", "taosdata", NULL, 0);
  ASSERT_NE(taos, nullptr);

  TAOS_RES* pRes = taos_query(taos, "create database if not exists sml_db schemaless 1");
  taos_free_result(pRes);

  pRes = taos_query(taos, "use sml_db");
  taos_free_result(pRes);

  const char *sql[] = {
      "measure,t1=3 c1=8",
      "measure,t2=3 c1=8u8"
  };
  pRes = taos_schemaless_insert(taos, (char **)sql, sizeof(sql)/sizeof(sql[0]), TSDB_SML_LINE_PROTOCOL, TSDB_SML_TIMESTAMP_NANO_SECONDS);
  ASSERT_NE(taos_errno(pRes), 0);
  taos_free_result(pRes);
}

TEST(testCase, smlProcess_telnet_Test) {
  TAOS *taos = taos_connect("localhost", "root", "taosdata", NULL, 0);
  ASSERT_NE(taos, nullptr);

  TAOS_RES* pRes = taos_query(taos, "create database if not exists telnet_db schemaless 1");
  taos_free_result(pRes);

  pRes = taos_query(taos, "use telnet_db");
  taos_free_result(pRes);

  const char *sql[] = {
     "sys.if.bytes.out  1479496100 1.3E0 host=web01 interface=eth0",
     "sys.if.bytes.out  1479496101 1.3E1 interface=eth0    host=web01   ",
     "sys.if.bytes.out  1479496102 1.3E3 network=tcp",
     " sys.procs.running   1479496100 42 host=web01   "
  };

  pRes = taos_schemaless_insert(taos, (char **)sql, sizeof(sql)/sizeof(sql[0]), TSDB_SML_TELNET_PROTOCOL, TSDB_SML_TIMESTAMP_NANO_SECONDS);
  ASSERT_EQ(taos_errno(pRes), 0);
  taos_free_result(pRes);

  // case 1
  pRes = taos_query(taos, "select * from t_8c30283b3c4131a071d1e16cf6d7094a");
  ASSERT_NE(pRes, nullptr);
  int fieldNum = taos_field_count(pRes);
  ASSERT_EQ(fieldNum, 2);

  TAOS_ROW row = taos_fetch_row(pRes);
  int64_t ts = *(int64_t*)row[0];
  double c1 = *(double*)row[1];
  ASSERT_EQ(ts, 1479496100000);
  ASSERT_EQ(c1, 42);

  int rowNum = taos_affected_rows(pRes);
  ASSERT_EQ(rowNum, 1);
  taos_free_result(pRes);

  // case 2
  pRes = taos_query(taos, "show tables");
  ASSERT_NE(pRes, nullptr);

  row = taos_fetch_row(pRes);
  rowNum = taos_affected_rows(pRes);
  ASSERT_EQ(rowNum, 3);
  taos_free_result(pRes);
}

TEST(testCase, smlProcess_json1_Test) {
  TAOS *taos = taos_connect("localhost", "root", "taosdata", NULL, 0);
  ASSERT_NE(taos, nullptr);

  TAOS_RES *pRes = taos_query(taos, "create database if not exists json_db schemaless 1");
  taos_free_result(pRes);

  pRes = taos_query(taos, "use json_db");
  taos_free_result(pRes);

  const char *sql[] = {
     "[\n"
     "    {\n"
     "        \"metric\": \"sys.cpu.nice\",\n"
     "        \"timestamp\": 1346846400,\n"
     "        \"value\": 18,\n"
     "        \"tags\": {\n"
     "           \"host\": \"web01\",\n"
     "           \"id\": \"t1\",\n"
     "           \"dc\": \"lga\"\n"
     "        }\n"
     "    },\n"
     "    {\n"
     "        \"metric\": \"sys.cpu.nice\",\n"
     "        \"timestamp\": 1346846400,\n"
     "        \"value\": 9,\n"
     "        \"tags\": {\n"
     "           \"host\": \"web02\",\n"
     "           \"dc\": \"lga\"\n"
     "        }\n"
     "    }\n"
     "]"};
  pRes = taos_schemaless_insert(taos, (char **)sql, sizeof(sql)/sizeof(sql[0]), TSDB_SML_JSON_PROTOCOL, TSDB_SML_TIMESTAMP_NANO_SECONDS);
  ASSERT_EQ(taos_errno(pRes), 0);
  taos_free_result(pRes);

  // case 1
  pRes = taos_query(taos, "select * from t1");
  ASSERT_NE(pRes, nullptr);
  int fieldNum = taos_field_count(pRes);
  ASSERT_EQ(fieldNum, 2);

  TAOS_ROW row = taos_fetch_row(pRes);
  int64_t ts = *(int64_t*)row[0];
  double c1 = *(double*)row[1];
  ASSERT_EQ(ts, 1346846400000);
  ASSERT_EQ(c1, 18);

  int rowNum = taos_affected_rows(pRes);
  ASSERT_EQ(rowNum, 1);
  taos_free_result(pRes);

  // case 2
  pRes = taos_query(taos, "show tables");
  ASSERT_NE(pRes, nullptr);

  row = taos_fetch_row(pRes);
  rowNum = taos_affected_rows(pRes);
  ASSERT_EQ(rowNum, 2);
  taos_free_result(pRes);
}

TEST(testCase, smlProcess_json2_Test) {
  TAOS *taos = taos_connect("localhost", "root", "taosdata", NULL, 0);
  ASSERT_NE(taos, nullptr);

  TAOS_RES *pRes = taos_query(taos, "create database if not exists sml_db schemaless 1");
  taos_free_result(pRes);

  pRes = taos_query(taos, "use sml_db");
  taos_free_result(pRes);

  const char *sql[] = {
     "{\n"
     "    \"metric\": \"meter_current0\",\n"
     "    \"timestamp\": {\n"
     "        \"value\"  : 1346846400,\n"
     "        \"type\"   : \"s\"\n"
     "    },\n"
     "    \"value\": {\n"
     "         \"value\" : 10.3,\n"
     "         \"type\"  : \"i64\"\n"
     "    },\n"
     "    \"tags\": {\n"
     "       \"groupid\": { \n"
     "           \"value\" : 2,\n"
     "           \"type\"  : \"bigint\"\n"
     "       },\n"
     "       \"location\": { \n"
     "           \"value\" : \"北京\",\n"
     "           \"type\"  : \"binary\"\n"
     "       },\n"
     "       \"id\": \"d1001\"\n"
     "    }\n"
     "}"};
  pRes = taos_schemaless_insert(taos, (char **)sql, sizeof(sql)/sizeof(sql[0]), TSDB_SML_JSON_PROTOCOL, TSDB_SML_TIMESTAMP_NANO_SECONDS);
  ASSERT_EQ(taos_errno(pRes), 0);
  taos_free_result(pRes);
}

TEST(testCase, smlProcess_json3_Test) {
  TAOS *taos = taos_connect("localhost", "root", "taosdata", NULL, 0);
  ASSERT_NE(taos, nullptr);

  TAOS_RES *pRes = taos_query(taos, "create database if not exists sml_db schemaless 1");
  taos_free_result(pRes);

  pRes = taos_query(taos, "use sml_db");
  taos_free_result(pRes);

  const char *sql[] ={
     "{\n"
     "    \"metric\": \"meter_current1\",\n"
     "    \"timestamp\": {\n"
     "        \"value\"  : 1346846400,\n"
     "        \"type\"   : \"s\"\n"
     "    },\n"
     "    \"value\": {\n"
     "         \"value\" : 10.3,\n"
     "         \"type\"  : \"i64\"\n"
     "    },\n"
     "    \"tags\": {\n"
     "       \"t1\": { \n"
     "           \"value\" : 2,\n"
     "           \"type\"  : \"bigint\"\n"
     "       },\n"
     "       \"t2\": { \n"
     "           \"value\" : 2,\n"
     "           \"type\"  : \"int\"\n"
     "       },\n"
     "       \"t3\": { \n"
     "           \"value\" : 2,\n"
     "           \"type\"  : \"i16\"\n"
     "       },\n"
     "       \"t4\": { \n"
     "           \"value\" : 2,\n"
     "           \"type\"  : \"i8\"\n"
     "       },\n"
     "       \"t5\": { \n"
     "           \"value\" : 2,\n"
     "           \"type\"  : \"f32\"\n"
     "       },\n"
     "       \"t6\": { \n"
     "           \"value\" : 2,\n"
     "           \"type\"  : \"double\"\n"
     "       },\n"
     "       \"t7\": { \n"
     "           \"value\" : \"8323\",\n"
     "           \"type\"  : \"binary\"\n"
     "       },\n"
     "       \"t8\": { \n"
     "           \"value\" : \"北京\",\n"
     "           \"type\"  : \"nchar\"\n"
     "       },\n"
     "       \"t9\": { \n"
     "           \"value\" : true,\n"
     "           \"type\"  : \"bool\"\n"
     "       },\n"
     "       \"id\": \"d1001\"\n"
     "    }\n"
     "}"};
  pRes = taos_schemaless_insert(taos, (char **)sql, sizeof(sql)/sizeof(sql[0]), TSDB_SML_JSON_PROTOCOL, TSDB_SML_TIMESTAMP_NANO_SECONDS);
  ASSERT_EQ(taos_errno(pRes), 0);
  taos_free_result(pRes);
}

TEST(testCase, smlProcess_json4_Test) {
  TAOS *taos = taos_connect("localhost", "root", "taosdata", NULL, 0);
  ASSERT_NE(taos, nullptr);

  TAOS_RES* pRes = taos_query(taos, "create database if not exists sml_db schemaless 1");
  taos_free_result(pRes);

  pRes = taos_query(taos, "use sml_db");
  taos_free_result(pRes);

  const char *sql[] = {"{\n"
     "    \"metric\": \"meter_current2\",\n"
     "    \"timestamp\": {\n"
     "        \"value\"  : 1346846500000,\n"
     "        \"type\"   : \"ms\"\n"
     "    },\n"
     "    \"value\": \"ni\",\n"
     "    \"tags\": {\n"
     "       \"t1\": { \n"
     "           \"value\" : 20,\n"
     "           \"type\"  : \"i64\"\n"
     "       },\n"
     "       \"t2\": { \n"
     "           \"value\" : 25,\n"
     "           \"type\"  : \"i32\"\n"
     "       },\n"
     "       \"t3\": { \n"
     "           \"value\" : 2,\n"
     "           \"type\"  : \"smallint\"\n"
     "       },\n"
     "       \"t4\": { \n"
     "           \"value\" : 2,\n"
     "           \"type\"  : \"tinyint\"\n"
     "       },\n"
     "       \"t5\": { \n"
     "           \"value\" : 2,\n"
     "           \"type\"  : \"float\"\n"
     "       },\n"
     "       \"t6\": { \n"
     "           \"value\" : 0.2,\n"
     "           \"type\"  : \"f64\"\n"
     "       },\n"
     "       \"t7\": \"nsj\",\n"
     "       \"t8\": { \n"
     "           \"value\" : \"北京\",\n"
     "           \"type\"  : \"nchar\"\n"
     "       },\n"
     "       \"t9\": false,\n"
     "       \"id\": \"d1001\"\n"
     "    }\n"
     "}"};
  pRes = taos_schemaless_insert(taos, (char **)sql, sizeof(sql)/sizeof(sql[0]), TSDB_SML_JSON_PROTOCOL, TSDB_SML_TIMESTAMP_NANO_SECONDS);
  ASSERT_EQ(taos_errno(pRes), 0);
  taos_free_result(pRes);
}

TEST(testCase, smlParseTelnetLine_error_Test) {
  TAOS *taos = taos_connect("localhost", "root", "taosdata", NULL, 0);
  ASSERT_NE(taos, nullptr);

  TAOS_RES* pRes = taos_query(taos, "create database if not exists sml_db schemaless 1");
  taos_free_result(pRes);

  pRes = taos_query(taos, "use sml_db");
  taos_free_result(pRes);

  SRequestObj *request = (SRequestObj *)createRequest((STscObj*)taos, TSDB_SQL_INSERT);
  ASSERT_NE(request, nullptr);

  SSmlHandle *info = smlBuildSmlInfo(taos, request, TSDB_SML_TELNET_PROTOCOL, TSDB_SML_TIMESTAMP_NANO_SECONDS);
  ASSERT_NE(info, nullptr);

  int32_t ret = 0;
  const char *sql[] = {
      "sys.procs.running 14794961040 42 host=web01",
      "sys.procs.running 14791040 42 host=web01",
      "sys.procs.running erere 42 host=web01",
      "sys.procs.running 1.6e10 42 host=web01",
      "sys.procs.running 1.47949610 42 host=web01",
      "sys.procs.running 147949610i 42 host=web01",
      "sys.procs.running -147949610 42 host=web01",
      "",
      "   ",
      "sys  ",
      "sys.procs.running 1479496100 42 ",
      "sys.procs.running 1479496100 42 host= ",
      "sys.procs.running 1479496100 42or host=web01",
      "sys.procs.running 1479496100 true host=web01",
      "sys.procs.running 1479496100 \"binary\" host=web01",
      "sys.procs.running 1479496100 L\"rfr\" host=web01",
      "sys.procs.running 1479496100 42 host=web01 cpu= ",
      "sys.procs.running 1479496100 42 host=web01 host=w2",
      "sys.procs.running 1479496100 42 host=web01 host",
      "sys.procs.running 1479496100 42 host=web01=er",
      "sys.procs.running 1479496100 42 host= web01",
  };
  for(int i = 0; i < sizeof(sql)/sizeof(sql[0]); i++){
    ret = smlParseTelnetLine(info, (void*)sql[i]);
    ASSERT_NE(ret, 0);
  }

  destroyRequest(request);
  smlDestroyInfo(info);
}

TEST(testCase, smlParseTelnetLine_diff_type_Test) {
  TAOS *taos = taos_connect("localhost", "root", "taosdata", NULL, 0);
  ASSERT_NE(taos, nullptr);

  TAOS_RES* pRes = taos_query(taos, "create database if not exists sml_db schemaless 1");
  taos_free_result(pRes);

  pRes = taos_query(taos, "use sml_db");
  taos_free_result(pRes);

  const char *sql[2] = {
      "sys.procs.running 1479496104000 42 host=web01",
      "sys.procs.running 1479496104000 42u8 host=web01"
  };
  pRes = taos_schemaless_insert(taos, (char **)sql, sizeof(sql)/sizeof(sql[0]), TSDB_SML_TELNET_PROTOCOL, TSDB_SML_TIMESTAMP_NANO_SECONDS);
  ASSERT_NE(taos_errno(pRes), 0);
  taos_free_result(pRes);

}

TEST(testCase, smlParseTelnetLine_json_error_Test) {
  TAOS *taos = taos_connect("localhost", "root", "taosdata", NULL, 0);
  ASSERT_NE(taos, nullptr);

  TAOS_RES* pRes = taos_query(taos, "create database if not exists sml_db schemaless 1");
  taos_free_result(pRes);

  pRes = taos_query(taos, "use sml_db");
  taos_free_result(pRes);

  SRequestObj *request = (SRequestObj *)createRequest((STscObj*)taos, TSDB_SQL_INSERT);
  ASSERT_NE(request, nullptr);

  SSmlHandle *info = smlBuildSmlInfo(taos, request, TSDB_SML_TELNET_PROTOCOL, TSDB_SML_TIMESTAMP_NANO_SECONDS);
  ASSERT_NE(info, nullptr);

  int32_t ret = 0;
  const char *sql[] = {
      "[\n"
      "    {\n"
      "        \"metric\": \"sys.cpu.nice\",\n"
      "        \"timestamp\": 13468464009999333322222223,\n"
      "        \"value\": 18,\n"
      "        \"tags\": {\n"
      "           \"host\": \"web01\",\n"
      "           \"dc\": \"lga\"\n"
      "        }\n"
      "    },\n"
      "]",
      "[\n"
      "    {\n"
      "        \"metric\": \"sys.cpu.nice\",\n"
      "        \"timestamp\": 1346846400i,\n"
      "        \"value\": 18,\n"
      "        \"tags\": {\n"
      "           \"host\": \"web01\",\n"
      "           \"dc\": \"lga\"\n"
      "        }\n"
      "    },\n"
      "]",
      "[\n"
      "    {\n"
      "        \"metric\": \"sys.cpu.nice\",\n"
      "        \"timestamp\": 1346846400,\n"
      "        \"value\": 18,\n"
      "        \"tags\": {\n"
      "           \"groupid\": { \n"
      "                 \"value\" : 2,\n"
      "                 \"type\"  : \"nchar\"\n"
      "             },\n"
      "           \"location\": { \n"
      "                 \"value\" : \"北京\",\n"
      "                 \"type\"  : \"binary\"\n"
      "             },\n"
      "           \"id\": \"d1001\"\n"
      "         }\n"
      "    },\n"
      "]",
  };
  for(int i = 0; i < sizeof(sql)/sizeof(sql[0]); i++){
    ret = smlParseTelnetLine(info, (void*)sql[i]);
    ASSERT_NE(ret, 0);
  }

  destroyRequest(request);
  smlDestroyInfo(info);
}

TEST(testCase, smlParseTelnetLine_diff_json_type1_Test) {
  TAOS *taos = taos_connect("localhost", "root", "taosdata", NULL, 0);
  ASSERT_NE(taos, nullptr);

  TAOS_RES* pRes = taos_query(taos, "create database if not exists sml_db schemaless 1");
  taos_free_result(pRes);

  pRes = taos_query(taos, "use sml_db");
  taos_free_result(pRes);

  const char *sql[] = {
      "[\n"
      "    {\n"
      "        \"metric\": \"sys.cpu.nice\",\n"
      "        \"timestamp\": 1346846400,\n"
      "        \"value\": 18,\n"
      "        \"tags\": {\n"
      "           \"host\": \"lga\"\n"
      "        }\n"
      "    },\n"
      "]",
      "[\n"
      "    {\n"
      "        \"metric\": \"sys.cpu.nice\",\n"
      "        \"timestamp\": 1346846400,\n"
      "        \"value\": 18,\n"
      "        \"tags\": {\n"
      "           \"host\": 8\n"
      "        }\n"
      "    },\n"
      "]",
  };
  pRes = taos_schemaless_insert(taos, (char **)sql, sizeof(sql)/sizeof(sql[0]), TSDB_SML_TELNET_PROTOCOL, TSDB_SML_TIMESTAMP_NANO_SECONDS);
  ASSERT_NE(taos_errno(pRes), 0);
  taos_free_result(pRes);
}

TEST(testCase, smlParseTelnetLine_diff_json_type2_Test) {
  TAOS *taos = taos_connect("localhost", "root", "taosdata", NULL, 0);
  ASSERT_NE(taos, nullptr);

  TAOS_RES* pRes = taos_query(taos, "create database if not exists sml_db schemaless 1");
  taos_free_result(pRes);

  pRes = taos_query(taos, "use sml_db");
  taos_free_result(pRes);

  const char *sql[] = {
      "[\n"
      "    {\n"
      "        \"metric\": \"sys.cpu.nice\",\n"
      "        \"timestamp\": 1346846400,\n"
      "        \"value\": 18,\n"
      "        \"tags\": {\n"
      "           \"host\": \"lga\"\n"
      "        }\n"
      "    },\n"
      "]",
      "[\n"
      "    {\n"
      "        \"metric\": \"sys.cpu.nice\",\n"
      "        \"timestamp\": 1346846400,\n"
      "        \"value\": \"18\",\n"
      "        \"tags\": {\n"
      "           \"host\": \"fff\"\n"
      "        }\n"
      "    },\n"
      "]",
  };
  pRes = taos_schemaless_insert(taos, (char **)sql, sizeof(sql)/sizeof(sql[0]), TSDB_SML_TELNET_PROTOCOL, TSDB_SML_TIMESTAMP_NANO_SECONDS);
  ASSERT_NE(taos_errno(pRes), 0);
  taos_free_result(pRes);
}

TEST(testCase, sml_TD15662_Test) {
  TAOS *taos = taos_connect("localhost", "root", "taosdata", NULL, 0);
  ASSERT_NE(taos, nullptr);

  TAOS_RES *pRes = taos_query(taos, "create database if not exists db_15662 precision 'ns' schemaless 1");
  taos_free_result(pRes);

  pRes = taos_query(taos, "use db_15662");
  taos_free_result(pRes);

  const char *sql[] = {
      "hetrey c0=f,c1=127i8 1626006833639",
      "hetrey,t1=r c0=f,c1=127i8 1626006833640",
  };
  pRes = taos_schemaless_insert(taos, (char **)sql, sizeof(sql)/sizeof(sql[0]), TSDB_SML_LINE_PROTOCOL, TSDB_SML_TIMESTAMP_MILLI_SECONDS);
  ASSERT_EQ(taos_errno(pRes), 0);
  taos_free_result(pRes);
}

TEST(testCase, sml_TD15735_Test) {
  TAOS *taos = taos_connect("localhost", "root", "taosdata", NULL, 0);
  ASSERT_NE(taos, nullptr);

  TAOS_RES* pRes = taos_query(taos, "create database if not exists sml_db schemaless 1");
  taos_free_result(pRes);

  pRes = taos_query(taos, "use sml_db");
  taos_free_result(pRes);

  const char *sql[1] = {
      "{'metric': 'pekoiw', 'timestamp': {'value': 1626006833639000000, 'type': 'ns'}, 'value': {'value': False, 'type': 'bool'}, 'tags': {'t0': {'value': True, 'type': 'bool'}, 't1': {'value': 127, 'type': 'tinyint'}, 't2': {'value': 32767, 'type': 'smallint'}, 't3': {'value': 2147483647, 'type': 'int'}, 't4': {'value': 9223372036854775807, 'type': 'bigint'}, 't5': {'value': 11.12345027923584, 'type': 'float'}, 't6': {'value': 22.123456789, 'type': 'double'}, 't7': {'value': 'binaryTagValue', 'type': 'binary'}, 't8': {'value': 'ncharTagValue', 'type': 'nchar'}}}",
  };
  pRes = taos_schemaless_insert(taos, (char **)sql, sizeof(sql)/sizeof(sql[0]), TSDB_SML_JSON_PROTOCOL, TSDB_SML_TIMESTAMP_MILLI_SECONDS);
  ASSERT_NE(taos_errno(pRes), 0);
  taos_free_result(pRes);
}

TEST(testCase, sml_TD15742_Test) {
  TAOS *taos = taos_connect("localhost", "root", "taosdata", NULL, 0);
  ASSERT_NE(taos, nullptr);

  TAOS_RES* pRes = taos_query(taos, "create database if not exists TD15742 schemaless 1");
  taos_free_result(pRes);

  pRes = taos_query(taos, "use TD15742");
  taos_free_result(pRes);

  const char *sql[] = {
      "test_ms,t0=t c0=f 1626006833641",
  };
  pRes = taos_schemaless_insert(taos, (char **)sql, sizeof(sql)/sizeof(sql[0]), TSDB_SML_LINE_PROTOCOL, TSDB_SML_TIMESTAMP_MILLI_SECONDS);
  ASSERT_EQ(taos_errno(pRes), 0);
  taos_free_result(pRes);
}

TEST(testCase, sml_params_Test) {
  TAOS *taos = taos_connect("localhost", "root", "taosdata", NULL, 0);
  ASSERT_NE(taos, nullptr);

  TAOS_RES* pRes = taos_query(taos, "create database if not exists param");
  taos_free_result(pRes);

  const char *sql[] = {
      "test_ms,t0=t c0=f 1626006833641",
  };
  TAOS_RES* res = taos_schemaless_insert(taos, (char**)sql, 1, TSDB_SML_LINE_PROTOCOL, TSDB_SML_TIMESTAMP_MILLI_SECONDS);
  ASSERT_EQ(taos_errno(res), TSDB_CODE_PAR_DB_NOT_SPECIFIED);
  taos_free_result(res);

  pRes = taos_query(taos, "use param");
  taos_free_result(res);

  res = taos_schemaless_insert(taos, (char**)sql, 1, TSDB_SML_LINE_PROTOCOL, TSDB_SML_TIMESTAMP_MILLI_SECONDS);
  ASSERT_EQ(taos_errno(res), TSDB_CODE_SML_INVALID_DB_CONF);
  taos_free_result(res);
}

TEST(testCase, sml_16384_Test) {
  TAOS *taos = taos_connect("localhost", "root", "taosdata", NULL, 0);
  ASSERT_NE(taos, nullptr);

  TAOS_RES* pRes = taos_query(taos, "create database if not exists d16384 schemaless 1");
  taos_free_result(pRes);

  const char *sql[] = {
      "qelhxo,id=pnnqhsa,t0=t,t1=127i8 c0=t,c1=127i8 1626006833639000000",
  };

  pRes = taos_query(taos, "use d16384");
  taos_free_result(pRes);

  TAOS_RES* res = taos_schemaless_insert(taos, (char**)sql, 1, TSDB_SML_LINE_PROTOCOL, 0);
  ASSERT_EQ(taos_errno(res), 0);
  taos_free_result(res);

  const char *sql1[] = {
      "qelhxo,id=pnnqhsa,t0=t,t1=127i8 c0=f,c1=127i8,c11=L\"ncharColValue\",c10=t 1626006833639000000",
  };
  TAOS_RES* res1 = taos_schemaless_insert(taos, (char**)sql1, 1, TSDB_SML_LINE_PROTOCOL, 0);
  ASSERT_EQ(taos_errno(res1), 0);
  taos_free_result(res1);
}

TEST(testCase, sml_oom_Test) {
  TAOS *taos = taos_connect("localhost", "root", "taosdata", NULL, 0);
  ASSERT_NE(taos, nullptr);

  TAOS_RES* pRes = taos_query(taos, "create database if not exists oom schemaless 1");
  taos_free_result(pRes);

  const char *sql[] = {
      //"test_ms,t0=t c0=f 1626006833641",
      "ogirwqci,t0=t,t1=127i8,t2=32767i16,t3=2147483647i32,t4=9223372036854775807i64,t5=11.12345f32,t6=22.123456789f64,t7=\"pgxbrbga\",t8=L\"ncharTagValue\" c0=f,c1=127i8,c2=32767i16,c3=2147483647i32,c4=9223372036854775807i64,c5=11.12345f32,c6=22.123456789f64,c7=\"gviggpmi\",c8=L\"ncharColValue\",c9=7u64 1626006833639000000",
      "ogirwqci,t0=t,t1=127i8,t2=32767i16,t3=2147483647i32,t4=9223372036854775807i64,t5=11.12345f32,t6=22.123456789f64,t7=\"cexkarjn\",t8=L\"ncharTagValue\" c0=true,c1=127i8,c2=32767i16,c3=2147483647i32,c4=9223372036854775807i64,c5=11.12345f32,c6=22.123456789f64,c7=\"rzwwuoxu\",c8=L\"ncharColValue\",c9=7u64 1626006833639000000",
      "ogirwqci,t0=t,t1=127i8,t2=32767i16,t3=2147483647i32,t4=9223372036854775807i64,t5=11.12345f32,t6=22.123456789f64,t7=\"xphrlkey\",t8=L\"ncharTagValue\" c0=f,c1=127i8,c2=32767i16,c3=2147483647i32,c4=9223372036854775807i64,c5=11.12345f32,c6=22.123456789f64,c7=\"llsawebj\",c8=L\"ncharColValue\",c9=7u64 1626006833639000000",
      "ogirwqci,t0=t,t1=127i8,t2=32767i16,t3=2147483647i32,t4=9223372036854775807i64,t5=11.12345f32,t6=22.123456789f64,t7=\"jwpkipff\",t8=L\"ncharTagValue\" c0=false,c1=127i8,c2=32767i16,c3=2147483647i32,c4=9223372036854775807i64,c5=11.12345f32,c6=22.123456789f64,c7=\"euzzhcvu\",c8=L\"ncharColValue\",c9=7u64 1626006833639000000", "ogirwqci,t0=t,t1=127i8,t2=32767i16,t3=2147483647i32,t4=9223372036854775807i64,t5=11.12345f32,t6=22.123456789f64,t7=\"jumhnsvw\",t8=L\"ncharTagValue\" c0=true,c1=127i8,c2=32767i16,c3=2147483647i32,c4=9223372036854775807i64,c5=11.12345f32,c6=22.123456789f64,c7=\"fnetgdhj\",c8=L\"ncharColValue\",c9=7u64 1626006833639000000", "ogirwqci,t0=t,t1=127i8,t2=32767i16,t3=2147483647i32,t4=9223372036854775807i64,t5=11.12345f32,t6=22.123456789f64,t7=\"vrmmpgqe\",t8=L\"ncharTagValue\" c0=T,c1=127i8,c2=32767i16,c3=2147483647i32,c4=9223372036854775807i64,c5=11.12345f32,c6=22.123456789f64,c7=\"lnpfjapr\",c8=L\"ncharColValue\",c9=7u64 1626006833639000000", "ogirwqci,t0=t,t1=127i8,t2=32767i16,t3=2147483647i32,t4=9223372036854775807i64,t5=11.12345f32,t6=22.123456789f64,t7=\"gvbhmsfr\",t8=L\"ncharTagValue\" c0=t,c1=127i8,c2=32767i16,c3=2147483647i32,c4=9223372036854775807i64,c5=11.12345f32,c6=22.123456789f64,c7=\"kydxrxwc\",c8=L\"ncharColValue\",c9=7u64 1626006833639000000", "ogirwqci,t0=t,t1=127i8,t2=32767i16,t3=2147483647i32,t4=9223372036854775807i64,t5=11.12345f32,t6=22.123456789f64,t7=\"pfyarryq\",t8=L\"ncharTagValue\" c0=T,c1=127i8,c2=32767i16,c3=2147483647i32,c4=9223372036854775807i64,c5=11.12345f32,c6=22.123456789f64,c7=\"uxptotap\",c8=L\"ncharColValue\",c9=7u64 1626006833639000000", "ogirwqci,t0=t,t1=127i8,t2=32767i16,t3=2147483647i32,t4=9223372036854775807i64,t5=11.12345f32,t6=22.123456789f64,t7=\"prolhudh\",t8=L\"ncharTagValue\" c0=True,c1=127i8,c2=32767i16,c3=2147483647i32,c4=9223372036854775807i64,c5=11.12345f32,c6=22.123456789f64,c7=\"ttxaxnac\",c8=L\"ncharColValue\",c9=7u64 1626006833639000000", "ogirwqci,t0=t,t1=127i8,t2=32767i16,t3=2147483647i32,t4=9223372036854775807i64,t5=11.12345f32,t6=22.123456789f64,t7=\"dfgvmjmz\",t8=L\"ncharTagValue\" c0=F,c1=127i8,c2=32767i16,c3=2147483647i32,c4=9223372036854775807i64,c5=11.12345f32,c6=22.123456789f64,c7=\"bloextkn\",c8=L\"ncharColValue\",c9=7u64 1626006833639000000", "ogirwqci,t0=t,t1=127i8,t2=32767i16,t3=2147483647i32,t4=9223372036854775807i64,t5=11.12345f32,t6=22.123456789f64,t7=\"dvjxwzsi\",t8=L\"ncharTagValue\" c0=True,c1=127i8,c2=32767i16,c3=2147483647i32,c4=9223372036854775807i64,c5=11.12345f32,c6=22.123456789f64,c7=\"aigjomaf\",c8=L\"ncharColValue\",c9=7u64 1626006833639000000", "ogirwqci,t0=t,t1=127i8,t2=32767i16,t3=2147483647i32,t4=9223372036854775807i64,t5=11.12345f32,t6=22.123456789f64,t7=\"refbidtf\",t8=L\"ncharTagValue\" c0=t,c1=127i8,c2=32767i16,c3=2147483647i32,c4=9223372036854775807i64,c5=11.12345f32,c6=22.123456789f64,c7=\"vuanlfpz\",c8=L\"ncharColValue\",c9=7u64 1626006833639000000", "ogirwqci,t0=t,t1=127i8,t2=32767i16,t3=2147483647i32,t4=9223372036854775807i64,t5=11.12345f32,t6=22.123456789f64,t7=\"nbpajxkx\",t8=L\"ncharTagValue\" c0=F,c1=127i8,c2=32767i16,c3=2147483647i32,c4=9223372036854775807i64,c5=11.12345f32,c6=22.123456789f64,c7=\"ktzzauxh\",c8=L\"ncharColValue\",c9=7u64 1626006833639000000", "ogirwqci,t0=t,t1=127i8,t2=32767i16,t3=2147483647i32,t4=9223372036854775807i64,t5=11.12345f32,t6=22.123456789f64,t7=\"prcwdjct\",t8=L\"ncharTagValue\" c0=F,c1=127i8,c2=32767i16,c3=2147483647i32,c4=9223372036854775807i64,c5=11.12345f32,c6=22.123456789f64,c7=\"vmbhvjtp\",c8=L\"ncharColValue\",c9=7u64 1626006833639000000", "ogirwqci,t0=t,t1=127i8,t2=32767i16,t3=2147483647i32,t4=9223372036854775807i64,t5=11.12345f32,t6=22.123456789f64,t7=\"liuddtuz\",t8=L\"ncharTagValue\" c0=T,c1=127i8,c2=32767i16,c3=2147483647i32,c4=9223372036854775807i64,c5=11.12345f32,c6=22.123456789f64,c7=\"pddsktow\",c8=L\"ncharColValue\",c9=7u64 1626006833639000000", "ogirwqci,t0=t,t1=127i8,t2=32767i16,t3=2147483647i32,t4=9223372036854775807i64,t5=11.12345f32,t6=22.123456789f64,t7=\"algldlvl\",t8=L\"ncharTagValue\" c0=False,c1=127i8,c2=32767i16,c3=2147483647i32,c4=9223372036854775807i64,c5=11.12345f32,c6=22.123456789f64,c7=\"mlmnjgdl\",c8=L\"ncharColValue\",c9=7u64 1626006833639000000", "ogirwqci,t0=t,t1=127i8,t2=32767i16,t3=2147483647i32,t4=9223372036854775807i64,t5=11.12345f32,t6=22.123456789f64,t7=\"oiynpcog\",t8=L\"ncharTagValue\" c0=F,c1=127i8,c2=32767i16,c3=2147483647i32,c4=9223372036854775807i64,c5=11.12345f32,c6=22.123456789f64,c7=\"wmynbagb\",c8=L\"ncharColValue\",c9=7u64 1626006833639000000", "ogirwqci,t0=t,t1=127i8,t2=32767i16,t3=2147483647i32,t4=9223372036854775807i64,t5=11.12345f32,t6=22.123456789f64,t7=\"asvyulrm\",t8=L\"ncharTagValue\" c0=f,c1=127i8,c2=32767i16,c3=2147483647i32,c4=9223372036854775807i64,c5=11.12345f32,c6=22.123456789f64,c7=\"ohaacrkp\",c8=L\"ncharColValue\",c9=7u64 1626006833639000000", "ogirwqci,t0=t,t1=127i8,t2=32767i16,t3=2147483647i32,t4=9223372036854775807i64,t5=11.12345f32,t6=22.123456789f64,t7=\"ytyejhiq\",t8=L\"ncharTagValue\" c0=true,c1=127i8,c2=32767i16,c3=2147483647i32,c4=9223372036854775807i64,c5=11.12345f32,c6=22.123456789f64,c7=\"bbznuerb\",c8=L\"ncharColValue\",c9=7u64 1626006833639000000", "ogirwqci,t0=t,t1=127i8,t2=32767i16,t3=2147483647i32,t4=9223372036854775807i64,t5=11.12345f32,t6=22.123456789f64,t7=\"lpebcibw\",t8=L\"ncharTagValue\" c0=False,c1=127i8,c2=32767i16,c3=2147483647i32,c4=9223372036854775807i64,c5=11.12345f32,c6=22.123456789f64,c7=\"xmqrbafv\",c8=L\"ncharColValue\",c9=7u64 1626006833639000000", "ogirwqci,t0=t,t1=127i8,t2=32767i16,t3=2147483647i32,t4=9223372036854775807i64,t5=11.12345f32,t6=22.123456789f64,t7=\"lnmwpdne\",t8=L\"ncharTagValue\" c0=true,c1=127i8,c2=32767i16,c3=2147483647i32,c4=9223372036854775807i64,c5=11.12345f32,c6=22.123456789f64,c7=\"jpcsjqun\",c8=L\"ncharColValue\",c9=7u64 1626006833639000000", "ogirwqci,t0=t,t1=127i8,t2=32767i16,t3=2147483647i32,t4=9223372036854775807i64,t5=11.12345f32,t6=22.123456789f64,t7=\"mmxqmavz\",t8=L\"ncharTagValue\" c0=true,c1=127i8,c2=32767i16,c3=2147483647i32,c4=9223372036854775807i64,c5=11.12345f32,c6=22.123456789f64,c7=\"hhsbgaow\",c8=L\"ncharColValue\",c9=7u64 1626006833639000000", "ogirwqci,t0=t,t1=127i8,t2=32767i16,t3=2147483647i32,t4=9223372036854775807i64,t5=11.12345f32,t6=22.123456789f64,t7=\"uwogyuud\",t8=L\"ncharTagValue\" c0=t,c1=127i8,c2=32767i16,c3=2147483647i32,c4=9223372036854775807i64,c5=11.12345f32,c6=22.123456789f64,c7=\"ytxpaxnk\",c8=L\"ncharColValue\",c9=7u64 1626006833639000000", "ogirwqci,t0=t,t1=127i8,t2=32767i16,t3=2147483647i32,t4=9223372036854775807i64,t5=11.12345f32,t6=22.123456789f64,t7=\"wouwdvtt\",t8=L\"ncharTagValue\" c0=True,c1=127i8,c2=32767i16,c3=2147483647i32,c4=9223372036854775807i64,c5=11.12345f32,c6=22.123456789f64,c7=\"iitwikkh\",c8=L\"ncharColValue\",c9=7u64 1626006833639000000", "ogirwqci,t0=t,t1=127i8,t2=32767i16,t3=2147483647i32,t4=9223372036854775807i64,t5=11.12345f32,t6=22.123456789f64,t7=\"lgyzuyaq\",t8=L\"ncharTagValue\" c0=F,c1=127i8,c2=32767i16,c3=2147483647i32,c4=9223372036854775807i64,c5=11.12345f32,c6=22.123456789f64,c7=\"bdtiigxi\",c8=L\"ncharColValue\",c9=7u64 1626006833639000000", "ogirwqci,t0=t,t1=127i8,t2=32767i16,t3=2147483647i32,t4=9223372036854775807i64,t5=11.12345f32,t6=22.123456789f64,t7=\"qpnsvdhw\",t8=L\"ncharTagValue\" c0=false,c1=127i8,c2=32767i16,c3=2147483647i32,c4=9223372036854775807i64,c5=11.12345f32,c6=22.123456789f64,c7=\"pjxihgvu\",c8=L\"ncharColValue\",c9=7u64 1626006833639000000", "ogirwqci,t0=t,t1=127i8,t2=32767i16,t3=2147483647i32,t4=9223372036854775807i64,t5=11.12345f32,t6=22.123456789f64,t7=\"ksxkfetn\",t8=L\"ncharTagValue\" c0=F,c1=127i8,c2=32767i16,c3=2147483647i32,c4=9223372036854775807i64,c5=11.12345f32,c6=22.123456789f64,c7=\"ocukufqs\",c8=L\"ncharColValue\",c9=7u64 1626006833639000000", "ogirwqci,t0=t,t1=127i8,t2=32767i16,t3=2147483647i32,t4=9223372036854775807i64,t5=11.12345f32,t6=22.123456789f64,t7=\"qzerxmpe\",t8=L\"ncharTagValue\" c0=False,c1=127i8,c2=32767i16,c3=2147483647i32,c4=9223372036854775807i64,c5=11.12345f32,c6=22.123456789f64,c7=\"qwcfdyxs\",c8=L\"ncharColValue\",c9=7u64 1626006833639000000", "ogirwqci,t0=t,t1=127i8,t2=32767i16,t3=2147483647i32,t4=9223372036854775807i64,t5=11.12345f32,t6=22.123456789f64,t7=\"jldrpmmd\",t8=L\"ncharTagValue\" c0=True,c1=127i8,c2=32767i16,c3=2147483647i32,c4=9223372036854775807i64,c5=11.12345f32,c6=22.123456789f64,c7=\"lucxlfzc\",c8=L\"ncharColValue\",c9=7u64 1626006833639000000", "ogirwqci,t0=t,t1=127i8,t2=32767i16,t3=2147483647i32,t4=9223372036854775807i64,t5=11.12345f32,t6=22.123456789f64,t7=\"rcewrvya\",t8=L\"ncharTagValue\" c0=true,c1=127i8,c2=32767i16,c3=2147483647i32,c4=9223372036854775807i64,c5=11.12345f32,c6=22.123456789f64,c7=\"dknvaphs\",c8=L\"ncharColValue\",c9=7u64 1626006833639000000", "ogirwqci,t0=t,t1=127i8,t2=32767i16,t3=2147483647i32,t4=9223372036854775807i64,t5=11.12345f32,t6=22.123456789f64,t7=\"nxtxgzdr\",t8=L\"ncharTagValue\" c0=T,c1=127i8,c2=32767i16,c3=2147483647i32,c4=9223372036854775807i64,c5=11.12345f32,c6=22.123456789f64,c7=\"mbvuugwz\",c8=L\"ncharColValue\",c9=7u64 1626006833639000000", "ogirwqci,t0=t,t1=127i8,t2=32767i16,t3=2147483647i32,t4=9223372036854775807i64,t5=11.12345f32,t6=22.123456789f64,t7=\"uikakffu\",t8=L\"ncharTagValue\" c0=true,c1=127i8,c2=32767i16,c3=2147483647i32,c4=9223372036854775807i64,c5=11.12345f32,c6=22.123456789f64,c7=\"mwmtqsma\",c8=L\"ncharColValue\",c9=7u64 1626006833639000000", "ogirwqci,t0=t,t1=127i8,t2=32767i16,t3=2147483647i32,t4=9223372036854775807i64,t5=11.12345f32,t6=22.123456789f64,t7=\"bfcxrrpa\",t8=L\"ncharTagValue\" c0=False,c1=127i8,c2=32767i16,c3=2147483647i32,c4=9223372036854775807i64,c5=11.12345f32,c6=22.123456789f64,c7=\"ksajygdj\",c8=L\"ncharColValue\",c9=7u64 1626006833639000000", "ogirwqci,t0=t,t1=127i8,t2=32767i16,t3=2147483647i32,t4=9223372036854775807i64,t5=11.12345f32,t6=22.123456789f64,t7=\"vmhhszyv\",t8=L\"ncharTagValue\" c0=false,c1=127i8,c2=32767i16,c3=2147483647i32,c4=9223372036854775807i64,c5=11.12345f32,c6=22.123456789f64,c7=\"urwjgvut\",c8=L\"ncharColValue\",c9=7u64 1626006833639000000", "ogirwqci,t0=t,t1=127i8,t2=32767i16,t3=2147483647i32,t4=9223372036854775807i64,t5=11.12345f32,t6=22.123456789f64,t7=\"jrvytcxy\",t8=L\"ncharTagValue\" c0=False,c1=127i8,c2=32767i16,c3=2147483647i32,c4=9223372036854775807i64,c5=11.12345f32,c6=22.123456789f64,c7=\"evqkzygh\",c8=L\"ncharColValue\",c9=7u64 1626006833639000000", "ogirwqci,t0=t,t1=127i8,t2=32767i16,t3=2147483647i32,t4=9223372036854775807i64,t5=11.12345f32,t6=22.123456789f64,t7=\"zitdznhg\",t8=L\"ncharTagValue\" c0=true,c1=127i8,c2=32767i16,c3=2147483647i32,c4=9223372036854775807i64,c5=11.12345f32,c6=22.123456789f64,c7=\"tpqekrxa\",c8=L\"ncharColValue\",c9=7u64 1626006833639000000", "ogirwqci,t0=t,t1=127i8,t2=32767i16,t3=2147483647i32,t4=9223372036854775807i64,t5=11.12345f32,t6=22.123456789f64,t7=\"yrrbgjtk\",t8=L\"ncharTagValue\" c0=false,c1=127i8,c2=32767i16,c3=2147483647i32,c4=9223372036854775807i64,c5=11.12345f32,c6=22.123456789f64,c7=\"bnphiuyq\",c8=L\"ncharColValue\",c9=7u64 1626006833639000000", "ogirwqci,t0=t,t1=127i8,t2=32767i16,t3=2147483647i32,t4=9223372036854775807i64,t5=11.12345f32,t6=22.123456789f64,t7=\"huknehjn\",t8=L\"ncharTagValue\" c0=True,c1=127i8,c2=32767i16,c3=2147483647i32,c4=9223372036854775807i64,c5=11.12345f32,c6=22.123456789f64,c7=\"iudbxfke\",c8=L\"ncharColValue\",c9=7u64 1626006833639000000", "ogirwqci,t0=t,t1=127i8,t2=32767i16,t3=2147483647i32,t4=9223372036854775807i64,t5=11.12345f32,t6=22.123456789f64,t7=\"fjmolwbn\",t8=L\"ncharTagValue\" c0=False,c1=127i8,c2=32767i16,c3=2147483647i32,c4=9223372036854775807i64,c5=11.12345f32,c6=22.123456789f64,c7=\"gukzgcjs\",c8=L\"ncharColValue\",c9=7u64 1626006833639000000", "ogirwqci,t0=t,t1=127i8,t2=32767i16,t3=2147483647i32,t4=9223372036854775807i64,t5=11.12345f32,t6=22.123456789f64,t7=\"bjvdtlgq\",t8=L\"ncharTagValue\" c0=false,c1=127i8,c2=32767i16,c3=2147483647i32,c4=9223372036854775807i64,c5=11.12345f32,c6=22.123456789f64,c7=\"phxnesxh\",c8=L\"ncharColValue\",c9=7u64 1626006833639000000", "ogirwqci,t0=t,t1=127i8,t2=32767i16,t3=2147483647i32,t4=9223372036854775807i64,t5=11.12345f32,t6=22.123456789f64,t7=\"qgpgckvc\",t8=L\"ncharTagValue\" c0=False,c1=127i8,c2=32767i16,c3=2147483647i32,c4=9223372036854775807i64,c5=11.12345f32,c6=22.123456789f64,c7=\"yechqtfa\",c8=L\"ncharColValue\",c9=7u64 1626006833639000000", "ogirwqci,t0=t,t1=127i8,t2=32767i16,t3=2147483647i32,t4=9223372036854775807i64,t5=11.12345f32,t6=22.123456789f64,t7=\"pbouxywy\",t8=L\"ncharTagValue\" c0=T,c1=127i8,c2=32767i16,c3=2147483647i32,c4=9223372036854775807i64,c5=11.12345f32,c6=22.123456789f64,c7=\"kxtuojyo\",c8=L\"ncharColValue\",c9=7u64 1626006833639000000", "ogirwqci,t0=t,t1=127i8,t2=32767i16,t3=2147483647i32,t4=9223372036854775807i64,t5=11.12345f32,t6=22.123456789f64,t7=\"txaniwlj\",t8=L\"ncharTagValue\" c0=F,c1=127i8,c2=32767i16,c3=2147483647i32,c4=9223372036854775807i64,c5=11.12345f32,c6=22.123456789f64,c7=\"fixgufrj\",c8=L\"ncharColValue\",c9=7u64 1626006833639000000", "ogirwqci,t0=t,t1=127i8,t2=32767i16,t3=2147483647i32,t4=9223372036854775807i64,t5=11.12345f32,t6=22.123456789f64,t7=\"okzvalwq\",t8=L\"ncharTagValue\" c0=f,c1=127i8,c2=32767i16,c3=2147483647i32,c4=9223372036854775807i64,c5=11.12345f32,c6=22.123456789f64,c7=\"iitawgbn\",c8=L\"ncharColValue\",c9=7u64 1626006833639000000", "ogirwqci,t0=t,t1=127i8,t2=32767i16,t3=2147483647i32,t4=9223372036854775807i64,t5=11.12345f32,t6=22.123456789f64,t7=\"gayvmird\",t8=L\"ncharTagValue\" c0=t,c1=127i8,c2=32767i16,c3=2147483647i32,c4=9223372036854775807i64,c5=11.12345f32,c6=22.123456789f64,c7=\"dprkfjph\",c8=L\"ncharColValue\",c9=7u64 1626006833639000000", "ogirwqci,t0=t,t1=127i8,t2=32767i16,t3=2147483647i32,t4=9223372036854775807i64,t5=11.12345f32,t6=22.123456789f64,t7=\"kmuccshq\",t8=L\"ncharTagValue\" c0=false,c1=127i8,c2=32767i16,c3=2147483647i32,c4=9223372036854775807i64,c5=11.12345f32,c6=22.123456789f64,c7=\"vkslsdsd\",c8=L\"ncharColValue\",c9=7u64 1626006833639000000", "ogirwqci,t0=t,t1=127i8,t2=32767i16,t3=2147483647i32,t4=9223372036854775807i64,t5=11.12345f32,t6=22.123456789f64,t7=\"dukccdqk\",t8=L\"ncharTagValue\" c0=False,c1=127i8,c2=32767i16,c3=2147483647i32,c4=9223372036854775807i64,c5=11.12345f32,c6=22.123456789f64,c7=\"leztxmqf\",c8=L\"ncharColValue\",c9=7u64 1626006833639000000", "ogirwqci,t0=t,t1=127i8,t2=32767i16,t3=2147483647i32,t4=9223372036854775807i64,t5=11.12345f32,t6=22.123456789f64,t7=\"kltixbwz\",t8=L\"ncharTagValue\" c0=false,c1=127i8,c2=32767i16,c3=2147483647i32,c4=9223372036854775807i64,c5=11.12345f32,c6=22.123456789f64,c7=\"xqhkweef\",c8=L\"ncharColValue\",c9=7u64 1626006833639000000", "ogirwqci,t0=t,t1=127i8,t2=32767i16,t3=2147483647i32,t4=9223372036854775807i64,t5=11.12345f32,t6=22.123456789f64,t7=\"idxsimvz\",t8=L\"ncharTagValue\" c0=F,c1=127i8,c2=32767i16,c3=2147483647i32,c4=9223372036854775807i64,c5=11.12345f32,c6=22.123456789f64,c7=\"vbruvcpk\",c8=L\"ncharColValue\",c9=7u64 1626006833639000000", "ogirwqci,t0=t,t1=127i8,t2=32767i16,t3=2147483647i32,t4=9223372036854775807i64,t5=11.12345f32,t6=22.123456789f64,t7=\"uxandqkd\",t8=L\"ncharTagValue\" c0=True,c1=127i8,c2=32767i16,c3=2147483647i32,c4=9223372036854775807i64,c5=11.12345f32,c6=22.123456789f64,c7=\"dsiosysh\",c8=L\"ncharColValue\",c9=7u64 1626006833639000000", "ogirwqci,t0=t,t1=127i8,t2=32767i16,t3=2147483647i32,t4=9223372036854775807i64,t5=11.12345f32,t6=22.123456789f64,t7=\"kxuyanpp\",t8=L\"ncharTagValue\" c0=false,c1=127i8,c2=32767i16,c3=2147483647i32,c4=9223372036854775807i64,c5=11.12345f32,c6=22.123456789f64,c7=\"wkrktags\",c8=L\"ncharColValue\",c9=7u64 1626006833639000000", "ogirwqci,t0=t,t1=127i8,t2=32767i16,t3=2147483647i32,t4=9223372036854775807i64,t5=11.12345f32,t6=22.123456789f64,t7=\"yvizzpiv\",t8=L\"ncharTagValue\" c0=False,c1=127i8,c2=32767i16,c3=2147483647i32,c4=9223372036854775807i64,c5=11.12345f32,c6=22.123456789f64,c7=\"ddnefben\",c8=L\"ncharColValue\",c9=7u64 1626006833639000000", "ogirwqci,t0=t,t1=127i8,t2=32767i16,t3=2147483647i32,t4=9223372036854775807i64,t5=11.12345f32,t6=22.123456789f64,t7=\"novmfmbc\",t8=L\"ncharTagValue\" c0=True,c1=127i8,c2=32767i16,c3=2147483647i32,c4=9223372036854775807i64,c5=11.12345f32,c6=22.123456789f64,c7=\"fnusxsfu\",c8=L\"ncharColValue\",c9=7u64 1626006833639000000", "ogirwqci,t0=t,t1=127i8,t2=32767i16,t3=2147483647i32,t4=9223372036854775807i64,t5=11.12345f32,t6=22.123456789f64,t7=\"ouerfjap\",t8=L\"ncharTagValue\" c0=f,c1=127i8,c2=32767i16,c3=2147483647i32,c4=9223372036854775807i64,c5=11.12345f32,c6=22.123456789f64,c7=\"sigognkf\",c8=L\"ncharColValue\",c9=7u64 1626006833639000000", "ogirwqci,t0=t,t1=127i8,t2=32767i16,t3=2147483647i32,t4=9223372036854775807i64,t5=11.12345f32,t6=22.123456789f64,t7=\"slvzhede\",t8=L\"ncharTagValue\" c0=T,c1=127i8,c2=32767i16,c3=2147483647i32,c4=9223372036854775807i64,c5=11.12345f32,c6=22.123456789f64,c7=\"bknerect\",c8=L\"ncharColValue\",c9=7u64 1626006833639000000", "ogirwqci,t0=t,t1=127i8,t2=32767i16,t3=2147483647i32,t4=9223372036854775807i64,t5=11.12345f32,t6=22.123456789f64,t7=\"tmhcdfjb\",t8=L\"ncharTagValue\" c0=F,c1=127i8,c2=32767i16,c3=2147483647i32,c4=9223372036854775807i64,c5=11.12345f32,c6=22.123456789f64,c7=\"hpnoanpp\",c8=L\"ncharColValue\",c9=7u64 1626006833639000000", "ogirwqci,t0=t,t1=127i8,t2=32767i16,t3=2147483647i32,t4=9223372036854775807i64,t5=11.12345f32,t6=22.123456789f64,t7=\"okmhelnc\",t8=L\"ncharTagValue\" c0=f,c1=127i8,c2=32767i16,c3=2147483647i32,c4=9223372036854775807i64,c5=11.12345f32,c6=22.123456789f64,c7=\"xcernjin\",c8=L\"ncharColValue\",c9=7u64 1626006833639000000", "ogirwqci,t0=t,t1=127i8,t2=32767i16,t3=2147483647i32,t4=9223372036854775807i64,t5=11.12345f32,t6=22.123456789f64,t7=\"jdmiismg\",t8=L\"ncharTagValue\" c0=f,c1=127i8,c2=32767i16,c3=2147483647i32,c4=9223372036854775807i64,c5=11.12345f32,c6=22.123456789f64,c7=\"tmnqozrf\",c8=L\"ncharColValue\",c9=7u64 1626006833639000000", "ogirwqci,t0=t,t1=127i8,t2=32767i16,t3=2147483647i32,t4=9223372036854775807i64,t5=11.12345f32,t6=22.123456789f64,t7=\"zgwrftkx\",t8=L\"ncharTagValue\" c0=f,c1=127i8,c2=32767i16,c3=2147483647i32,c4=9223372036854775807i64,c5=11.12345f32,c6=22.123456789f64,c7=\"zyamlwwh\",c8=L\"ncharColValue\",c9=7u64 1626006833639000000", "ogirwqci,t0=t,t1=127i8,t2=32767i16,t3=2147483647i32,t4=9223372036854775807i64,t5=11.12345f32,t6=22.123456789f64,t7=\"nuedqcro\",t8=L\"ncharTagValue\" c0=True,c1=127i8,c2=32767i16,c3=2147483647i32,c4=9223372036854775807i64,c5=11.12345f32,c6=22.123456789f64,c7=\"lpsvyqaa\",c8=L\"ncharColValue\",c9=7u64 1626006833639000000", "ogirwqci,t0=t,t1=127i8,t2=32767i16,t3=2147483647i32,t4=9223372036854775807i64,t5=11.12345f32,t6=22.123456789f64,t7=\"mneitsul\",t8=L\"ncharTagValue\" c0=T,c1=127i8,c2=32767i16,c3=2147483647i32,c4=9223372036854775807i64,c5=11.12345f32,c6=22.123456789f64,c7=\"vpleinwb\",c8=L\"ncharColValue\",c9=7u64 1626006833639000000", "ogirwqci,t0=t,t1=127i8,t2=32767i16,t3=2147483647i32,t4=9223372036854775807i64,t5=11.12345f32,t6=22.123456789f64,t7=\"njxuaedy\",t8=L\"ncharTagValue\" c0=False,c1=127i8,c2=32767i16,c3=2147483647i32,c4=9223372036854775807i64,c5=11.12345f32,c6=22.123456789f64,c7=\"sdgxpqmu\",c8=L\"ncharColValue\",c9=7u64 1626006833639000000", "ogirwqci,t0=t,t1=127i8,t2=32767i16,t3=2147483647i32,t4=9223372036854775807i64,t5=11.12345f32,t6=22.123456789f64,t7=\"yjirrebp\",t8=L\"ncharTagValue\" c0=False,c1=127i8,c2=32767i16,c3=2147483647i32,c4=9223372036854775807i64,c5=11.12345f32,c6=22.123456789f64,c7=\"ikqndzfj\",c8=L\"ncharColValue\",c9=7u64 1626006833639000000", "ogirwqci,t0=t,t1=127i8,t2=32767i16,t3=2147483647i32,t4=9223372036854775807i64,t5=11.12345f32,t6=22.123456789f64,t7=\"ghnfdxhr\",t8=L\"ncharTagValue\" c0=f,c1=127i8,c2=32767i16,c3=2147483647i32,c4=9223372036854775807i64,c5=11.12345f32,c6=22.123456789f64,c7=\"hrwczpvo\",c8=L\"ncharColValue\",c9=7u64 1626006833639000000", "ogirwqci,t0=t,t1=127i8,t2=32767i16,t3=2147483647i32,t4=9223372036854775807i64,t5=11.12345f32,t6=22.123456789f64,t7=\"nattumpb\",t8=L\"ncharTagValue\" c0=false,c1=127i8,c2=32767i16,c3=2147483647i32,c4=9223372036854775807i64,c5=11.12345f32,c6=22.123456789f64,c7=\"zoyfzazn\",c8=L\"ncharColValue\",c9=7u64 1626006833639000000", "ogirwqci,t0=t,t1=127i8,t2=32767i16,t3=2147483647i32,t4=9223372036854775807i64,t5=11.12345f32,t6=22.123456789f64,t7=\"rdwemofy\",t8=L\"ncharTagValue\" c0=true,c1=127i8,c2=32767i16,c3=2147483647i32,c4=9223372036854775807i64,c5=11.12345f32,c6=22.123456789f64,c7=\"phkgsjeg\",c8=L\"ncharColValue\",c9=7u64 1626006833639000000", "ogirwqci,t0=t,t1=127i8,t2=32767i16,t3=2147483647i32,t4=9223372036854775807i64,t5=11.12345f32,t6=22.123456789f64,t7=\"pyhvvjrt\",t8=L\"ncharTagValue\" c0=T,c1=127i8,c2=32767i16,c3=2147483647i32,c4=9223372036854775807i64,c5=11.12345f32,c6=22.123456789f64,c7=\"zfslyton\",c8=L\"ncharColValue\",c9=7u64 1626006833639000000", "ogirwqci,t0=t,t1=127i8,t2=32767i16,t3=2147483647i32,t4=9223372036854775807i64,t5=11.12345f32,t6=22.123456789f64,t7=\"bxwjzeri\",t8=L\"ncharTagValue\" c0=False,c1=127i8,c2=32767i16,c3=2147483647i32,c4=9223372036854775807i64,c5=11.12345f32,c6=22.123456789f64,c7=\"uovzzgjv\",c8=L\"ncharColValue\",c9=7u64 1626006833639000000", "ogirwqci,t0=t,t1=127i8,t2=32767i16,t3=2147483647i32,t4=9223372036854775807i64,t5=11.12345f32,t6=22.123456789f64,t7=\"cfjmacvr\",t8=L\"ncharTagValue\" c0=True,c1=127i8,c2=32767i16,c3=2147483647i32,c4=9223372036854775807i64,c5=11.12345f32,c6=22.123456789f64,c7=\"jefqgzqx\",c8=L\"ncharColValue\",c9=7u64 1626006833639000000", "ogirwqci,t0=t,t1=127i8,t2=32767i16,t3=2147483647i32,t4=9223372036854775807i64,t5=11.12345f32,t6=22.123456789f64,t7=\"njrksxmr\",t8=L\"ncharTagValue\" c0=false,c1=127i8,c2=32767i16,c3=2147483647i32,c4=9223372036854775807i64,c5=11.12345f32,c6=22.123456789f64,c7=\"mhvabvgn\",c8=L\"ncharColValue\",c9=7u64 1626006833639000000", "ogirwqci,t0=t,t1=127i8,t2=32767i16,t3=2147483647i32,t4=9223372036854775807i64,t5=11.12345f32,t6=22.123456789f64,t7=\"kfekjltr\",t8=L\"ncharTagValue\" c0=T,c1=127i8,c2=32767i16,c3=2147483647i32,c4=9223372036854775807i64,c5=11.12345f32,c6=22.123456789f64,c7=\"lexfaaby\",c8=L\"ncharColValue\",c9=7u64 1626006833639000000", "ogirwqci,t0=t,t1=127i8,t2=32767i16,t3=2147483647i32,t4=9223372036854775807i64,t5=11.12345f32,t6=22.123456789f64,t7=\"zbblsmwq\",t8=L\"ncharTagValue\" c0=false,c1=127i8,c2=32767i16,c3=2147483647i32,c4=9223372036854775807i64,c5=11.12345f32,c6=22.123456789f64,c7=\"oqcombkx\",c8=L\"ncharColValue\",c9=7u64 1626006833639000000", "ogirwqci,t0=t,t1=127i8,t2=32767i16,t3=2147483647i32,t4=9223372036854775807i64,t5=11.12345f32,t6=22.123456789f64,t7=\"rcdmhzyw\",t8=L\"ncharTagValue\" c0=false,c1=127i8,c2=32767i16,c3=2147483647i32,c4=9223372036854775807i64,c5=11.12345f32,c6=22.123456789f64,c7=\"otksuean\",c8=L\"ncharColValue\",c9=7u64 1626006833639000000", "ogirwqci,t0=t,t1=127i8,t2=32767i16,t3=2147483647i32,t4=9223372036854775807i64,t5=11.12345f32,t6=22.123456789f64,t7=\"itbdvowq\",t8=L\"ncharTagValue\" c0=False,c1=127i8,c2=32767i16,c3=2147483647i32,c4=9223372036854775807i64,c5=11.12345f32,c6=22.123456789f64,c7=\"tswtmhex\",c8=L\"ncharColValue\",c9=7u64 1626006833639000000", "ogirwqci,t0=t,t1=127i8,t2=32767i16,t3=2147483647i32,t4=9223372036854775807i64,t5=11.12345f32,t6=22.123456789f64,t7=\"xoukkzid\",t8=L\"ncharTagValue\" c0=True,c1=127i8,c2=32767i16,c3=2147483647i32,c4=9223372036854775807i64,c5=11.12345f32,c6=22.123456789f64,c7=\"guangmpq\",c8=L\"ncharColValue\",c9=7u64 1626006833639000000", "ogirwqci,t0=t,t1=127i8,t2=32767i16,t3=2147483647i32,t4=9223372036854775807i64,t5=11.12345f32,t6=22.123456789f64,t7=\"rayxzuky\",t8=L\"ncharTagValue\" c0=false,c1=127i8,c2=32767i16,c3=2147483647i32,c4=9223372036854775807i64,c5=11.12345f32,c6=22.123456789f64,c7=\"lspwucrv\",c8=L\"ncharColValue\",c9=7u64 1626006833639000000", "ogirwqci,t0=t,t1=127i8,t2=32767i16,t3=2147483647i32,t4=9223372036854775807i64,t5=11.12345f32,t6=22.123456789f64,t7=\"pdprzzkf\",t8=L\"ncharTagValue\" c0=True,c1=127i8,c2=32767i16,c3=2147483647i32,c4=9223372036854775807i64,c5=11.12345f32,c6=22.123456789f64,c7=\"sddqrtza\",c8=L\"ncharColValue\",c9=7u64 1626006833639000000", "ogirwqci,t0=t,t1=127i8,t2=32767i16,t3=2147483647i32,t4=9223372036854775807i64,t5=11.12345f32,t6=22.123456789f64,t7=\"kabndgkx\",t8=L\"ncharTagValue\" c0=true,c1=127i8,c2=32767i16,c3=2147483647i32,c4=9223372036854775807i64,c5=11.12345f32,c6=22.123456789f64,c7=\"aglnqqxs\",c8=L\"ncharColValue\",c9=7u64 1626006833639000000", "ogirwqci,t0=t,t1=127i8,t2=32767i16,t3=2147483647i32,t4=9223372036854775807i64,t5=11.12345f32,t6=22.123456789f64,t7=\"fiwpzmdr\",t8=L\"ncharTagValue\" c0=True,c1=127i8,c2=32767i16,c3=2147483647i32,c4=9223372036854775807i64,c5=11.12345f32,c6=22.123456789f64,c7=\"hxctooen\",c8=L\"ncharColValue\",c9=7u64 1626006833639000000", "ogirwqci,t0=t,t1=127i8,t2=32767i16,t3=2147483647i32,t4=9223372036854775807i64,t5=11.12345f32,t6=22.123456789f64,t7=\"pckjpwyh\",t8=L\"ncharTagValue\" c0=false,c1=127i8,c2=32767i16,c3=2147483647i32,c4=9223372036854775807i64,c5=11.12345f32,c6=22.123456789f64,c7=\"ivmvsbai\",c8=L\"ncharColValue\",c9=7u64 1626006833639000000", "ogirwqci,t0=t,t1=127i8,t2=32767i16,t3=2147483647i32,t4=9223372036854775807i64,t5=11.12345f32,t6=22.123456789f64,t7=\"eljdclst\",t8=L\"ncharTagValue\" c0=F,c1=127i8,c2=32767i16,c3=2147483647i32,c4=9223372036854775807i64,c5=11.12345f32,c6=22.123456789f64,c7=\"rwgdctie\",c8=L\"ncharColValue\",c9=7u64 1626006833639000000", "ogirwqci,t0=t,t1=127i8,t2=32767i16,t3=2147483647i32,t4=9223372036854775807i64,t5=11.12345f32,t6=22.123456789f64,t7=\"zlnthxoz\",t8=L\"ncharTagValue\" c0=F,c1=127i8,c2=32767i16,c3=2147483647i32,c4=9223372036854775807i64,c5=11.12345f32,c6=22.123456789f64,c7=\"ljtxelle\",c8=L\"ncharColValue\",c9=7u64 1626006833639000000", "ogirwqci,t0=t,t1=127i8,t2=32767i16,t3=2147483647i32,t4=9223372036854775807i64,t5=11.12345f32,t6=22.123456789f64,t7=\"llfggdpy\",t8=L\"ncharTagValue\" c0=t,c1=127i8,c2=32767i16,c3=2147483647i32,c4=9223372036854775807i64,c5=11.12345f32,c6=22.123456789f64,c7=\"tvnridze\",c8=L\"ncharColValue\",c9=7u64 1626006833639000000", "ogirwqci,t0=t,t1=127i8,t2=32767i16,t3=2147483647i32,t4=9223372036854775807i64,t5=11.12345f32,t6=22.123456789f64,t7=\"hxjpgube\",t8=L\"ncharTagValue\" c0=F,c1=127i8,c2=32767i16,c3=2147483647i32,c4=9223372036854775807i64,c5=11.12345f32,c6=22.123456789f64,c7=\"zmldmquq\",c8=L\"ncharColValue\",c9=7u64 1626006833639000000", "ogirwqci,t0=t,t1=127i8,t2=32767i16,t3=2147483647i32,t4=9223372036854775807i64,t5=11.12345f32,t6=22.123456789f64,t7=\"bggqwcoj\",t8=L\"ncharTagValue\" c0=False,c1=127i8,c2=32767i16,c3=2147483647i32,c4=9223372036854775807i64,c5=11.12345f32,c6=22.123456789f64,c7=\"drksfofm\",c8=L\"ncharColValue\",c9=7u64 1626006833639000000", "ogirwqci,t0=t,t1=127i8,t2=32767i16,t3=2147483647i32,t4=9223372036854775807i64,t5=11.12345f32,t6=22.123456789f64,t7=\"jcsixens\",t8=L\"ncharTagValue\" c0=False,c1=127i8,c2=32767i16,c3=2147483647i32,c4=9223372036854775807i64,c5=11.12345f32,c6=22.123456789f64,c7=\"cdwnwhaf\",c8=L\"ncharColValue\",c9=7u64 1626006833639000000", "ogirwqci,t0=t,t1=127i8,t2=32767i16,t3=2147483647i32,t4=9223372036854775807i64,t5=11.12345f32,t6=22.123456789f64,t7=\"nngpumuq\",t8=L\"ncharTagValue\" c0=F,c1=127i8,c2=32767i16,c3=2147483647i32,c4=9223372036854775807i64,c5=11.12345f32,c6=22.123456789f64,c7=\"hylgooci\",c8=L\"ncharColValue\",c9=7u64 1626006833639000000", "ogirwqci,t0=t,t1=127i8,t2=32767i16,t3=2147483647i32,t4=9223372036854775807i64,t5=11.12345f32,t6=22.123456789f64,t7=\"cozeyjys\",t8=L\"ncharTagValue\" c0=True,c1=127i8,c2=32767i16,c3=2147483647i32,c4=9223372036854775807i64,c5=11.12345f32,c6=22.123456789f64,c7=\"lcgpfcsa\",c8=L\"ncharColValue\",c9=7u64 1626006833639000000", "ogirwqci,t0=t,t1=127i8,t2=32767i16,t3=2147483647i32,t4=9223372036854775807i64,t5=11.12345f32,t6=22.123456789f64,t7=\"qdtzhtyd\",t8=L\"ncharTagValue\" c0=False,c1=127i8,c2=32767i16,c3=2147483647i32,c4=9223372036854775807i64,c5=11.12345f32,c6=22.123456789f64,c7=\"txpubynb\",c8=L\"ncharColValue\",c9=7u64 1626006833639000000", "ogirwqci,t0=t,t1=127i8,t2=32767i16,t3=2147483647i32,t4=9223372036854775807i64,t5=11.12345f32,t6=22.123456789f64,t7=\"gbslzbtu\",t8=L\"ncharTagValue\" c0=T,c1=127i8,c2=32767i16,c3=2147483647i32,c4=9223372036854775807i64,c5=11.12345f32,c6=22.123456789f64,c7=\"buihcpcl\",c8=L\"ncharColValue\",c9=7u64 1626006833639000000", "ogirwqci,t0=t,t1=127i8,t2=32767i16,t3=2147483647i32,t4=9223372036854775807i64,t5=11.12345f32,t6=22.123456789f64,t7=\"ayqezaiq\",t8=L\"ncharTagValue\" c0=True,c1=127i8,c2=32767i16,c3=2147483647i32,c4=9223372036854775807i64,c5=11.12345f32,c6=22.123456789f64,c7=\"zgkgtilj\",c8=L\"ncharColValue\",c9=7u64 1626006833639000000", "ogirwqci,t0=t,t1=127i8,t2=32767i16,t3=2147483647i32,t4=9223372036854775807i64,t5=11.12345f32,t6=22.123456789f64,t7=\"bcjopqif\",t8=L\"ncharTagValue\" c0=F,c1=127i8,c2=32767i16,c3=2147483647i32,c4=9223372036854775807i64,c5=11.12345f32,c6=22.123456789f64,c7=\"mfzxiaqt\",c8=L\"ncharColValue\",c9=7u64 1626006833639000000", "ogirwqci,t0=t,t1=127i8,t2=32767i16,t3=2147483647i32,t4=9223372036854775807i64,t5=11.12345f32,t6=22.123456789f64,t7=\"xmnlqxoj\",t8=L\"ncharTagValue\" c0=T,c1=127i8,c2=32767i16,c3=2147483647i32,c4=9223372036854775807i64,c5=11.12345f32,c6=22.123456789f64,c7=\"reyiklyf\",c8=L\"ncharColValue\",c9=7u64 1626006833639000000", "ogirwqci,t0=t,t1=127i8,t2=32767i16,t3=2147483647i32,t4=9223372036854775807i64,t5=11.12345f32,t6=22.123456789f64,t7=\"xssuomhk\",t8=L\"ncharTagValue\" c0=False,c1=127i8,c2=32767i16,c3=2147483647i32,c4=9223372036854775807i64,c5=11.12345f32,c6=22.123456789f64,c7=\"liazkjll\",c8=L\"ncharColValue\",c9=7u64 1626006833639000000", "ogirwqci,t0=t,t1=127i8,t2=32767i16,t3=2147483647i32,t4=9223372036854775807i64,t5=11.12345f32,t6=22.123456789f64,t7=\"nigjlblo\",t8=L\"ncharTagValue\" c0=true,c1=127i8,c2=32767i16,c3=2147483647i32,c4=9223372036854775807i64,c5=11.12345f32,c6=22.123456789f64,c7=\"vmojyznk\",c8=L\"ncharColValue\",c9=7u64 1626006833639000000", "ogirwqci,t0=t,t1=127i8,t2=32767i16,t3=2147483647i32,t4=9223372036854775807i64,t5=11.12345f32,t6=22.123456789f64,t7=\"dotkbvrz\",t8=L\"ncharTagValue\" c0=f,c1=127i8,c2=32767i16,c3=2147483647i32,c4=9223372036854775807i64,c5=11.12345f32,c6=22.123456789f64,c7=\"kuwdyydw\",c8=L\"ncharColValue\",c9=7u64 1626006833639000000", "ogirwqci,t0=t,t1=127i8,t2=32767i16,t3=2147483647i32,t4=9223372036854775807i64,t5=11.12345f32,t6=22.123456789f64,t7=\"slsfqydw\",t8=L\"ncharTagValue\" c0=t,c1=127i8,c2=32767i16,c3=2147483647i32,c4=9223372036854775807i64,c5=11.12345f32,c6=22.123456789f64,c7=\"zyironhd\",c8=L\"ncharColValue\",c9=7u64 1626006833639000000", "ogirwqci,t0=t,t1=127i8,t2=32767i16,t3=2147483647i32,t4=9223372036854775807i64,t5=11.12345f32,t6=22.123456789f64,t7=\"pktwfhzi\",t8=L\"ncharTagValue\" c0=T,c1=127i8,c2=32767i16,c3=2147483647i32,c4=9223372036854775807i64,c5=11.12345f32,c6=22.123456789f64,c7=\"xybavsvh\",c8=L\"ncharColValue\",c9=7u64 1626006833639000000", "ogirwqci,t0=t,t1=127i8,t2=32767i16,t3=2147483647i32,t4=9223372036854775807i64,t5=11.12345f32,t6=22.123456789f64,t7=\"pyrxemvx\",t8=L\"ncharTagValue\" c0=True,c1=127i8,c2=32767i16,c3=2147483647i32,c4=9223372036854775807i64,c5=11.12345f32,c6=22.123456789f64,c7=\"tlfihwjs\",c8=L\"ncharColValue\",c9=7u64 1626006833639000000", "ogirwqci,t0=t,t1=127i8,t2=32767i16,t3=2147483647i32,t4=9223372036854775807i64,t5=11.12345f32,t6=22.123456789f64,t7=\"neumakmg\",t8=L\"ncharTagValue\" c0=F,c1=127i8,c2=32767i16,c3=2147483647i32,c4=9223372036854775807i64,c5=11.12345f32,c6=22.123456789f64,c7=\"wxqingoa\",c8=L\"ncharColValue\",c9=7u64 1626006833639000000",
  };
  pRes = taos_query(taos, "use oom");
  taos_free_result(pRes);

  pRes = taos_schemaless_insert(taos, (char**)sql, sizeof(sql)/sizeof(sql[0]), TSDB_SML_LINE_PROTOCOL, 0);
  ASSERT_EQ(taos_errno(pRes), 0);
  taos_free_result(pRes);
}

TEST(testCase, sml_16368_Test) {
  TAOS *taos = taos_connect("localhost", "root", "taosdata", NULL, 0);
  ASSERT_NE(taos, nullptr);

  TAOS_RES* pRes = taos_query(taos, "create database if not exists d16368 schemaless 1");
  taos_free_result(pRes);

  pRes = taos_query(taos, "use d16368");
  taos_free_result(pRes);

  const char *sql[] = {
      "[{\"metric\": \"st123456\", \"timestamp\": {\"value\": 1626006833639000, \"type\": \"us\"}, \"value\": 1, \"tags\": {\"t1\": 3, \"t2\": {\"value\": 4, \"type\": \"double\"}, \"t3\": {\"value\": \"t3\", \"type\": \"binary\"}}},\n"
      "{\"metric\": \"st123456\", \"timestamp\": {\"value\": 1626006833739000, \"type\": \"us\"}, \"value\": 2, \"tags\": {\"t1\": {\"value\": 4, \"type\": \"double\"}, \"t3\": {\"value\": \"t4\", \"type\": \"binary\"}, \"t2\": {\"value\": 5, \"type\": \"double\"}, \"t4\": {\"value\": 5, \"type\": \"double\"}}},\n"
      "{\"metric\": \"stb_name\", \"timestamp\": {\"value\": 1626006833639100, \"type\": \"us\"}, \"value\": 3, \"tags\": {\"t2\": {\"value\": 5, \"type\": \"double\"}, \"t3\": {\"value\": \"ste\", \"type\": \"nchar\"}}},\n"
      "{\"metric\": \"stf567890\", \"timestamp\": {\"value\": 1626006833639200, \"type\": \"us\"}, \"value\": 4, \"tags\": {\"t1\": {\"value\": 4, \"type\": \"bigint\"}, \"t3\": {\"value\": \"t4\", \"type\": \"binary\"}, \"t2\": {\"value\": 5, \"type\": \"double\"}, \"t4\": {\"value\": 5, \"type\": \"double\"}}},\n"
      "{\"metric\": \"st123456\", \"timestamp\": {\"value\": 1626006833639300, \"type\": \"us\"}, \"value\": {\"value\": 5, \"type\": \"double\"}, \"tags\": {\"t1\": {\"value\": 4, \"type\": \"double\"}, \"t2\": 5.0, \"t3\": {\"value\": \"t4\", \"type\": \"binary\"}}},\n"
      "{\"metric\": \"stb_name\", \"timestamp\": {\"value\": 1626006833639400, \"type\": \"us\"}, \"value\": {\"value\": 6, \"type\": \"double\"}, \"tags\": {\"t2\": 5.0, \"t3\": {\"value\": \"ste2\", \"type\": \"nchar\"}}},\n"
      "{\"metric\": \"stb_name\", \"timestamp\": {\"value\": 1626006834639400, \"type\": \"us\"}, \"value\": {\"value\": 7, \"type\": \"double\"}, \"tags\": {\"t2\": {\"value\": 5.0, \"type\": \"double\"}, \"t3\": {\"value\": \"ste2\", \"type\": \"nchar\"}}},\n"
      "{\"metric\": \"st123456\", \"timestamp\": {\"value\": 1626006833839006, \"type\": \"us\"}, \"value\": {\"value\": 8, \"type\": \"double\"}, \"tags\": {\"t1\": {\"value\": 4, \"type\": \"double\"}, \"t3\": {\"value\": \"t4\", \"type\": \"binary\"}, \"t2\": {\"value\": 5, \"type\": \"double\"}, \"t4\": {\"value\": 5, \"type\": \"double\"}}},\n"
      "{\"metric\": \"st123456\", \"timestamp\": {\"value\": 1626006833939007, \"type\": \"us\"}, \"value\": {\"value\": 9, \"type\": \"double\"}, \"tags\": {\"t1\": 4, \"t3\": {\"value\": \"t4\", \"type\": \"binary\"}, \"t2\": {\"value\": 5, \"type\": \"double\"}, \"t4\": {\"value\": 5, \"type\": \"double\"}}}]"
  };
  pRes = taos_schemaless_insert(taos, (char**)sql, sizeof(sql)/sizeof(sql[0]), TSDB_SML_JSON_PROTOCOL, TSDB_SML_TIMESTAMP_MICRO_SECONDS);
  ASSERT_EQ(taos_errno(pRes), 0);
  taos_free_result(pRes);
}*/<|MERGE_RESOLUTION|>--- conflicted
+++ resolved
@@ -499,10 +499,7 @@
   ASSERT_EQ(len, 3);
 }
 
-<<<<<<< HEAD
-=======
 /*
->>>>>>> d476c34a
 TEST(testCase, smlProcess_influx_Test) {
   TAOS *taos = taos_connect("localhost", "root", "taosdata", NULL, 0);
   ASSERT_NE(taos, nullptr);
