/*
 * Copyright (c) 2019 TAOS Data, Inc. <jhtao@taosdata.com>
 *
 * This program is free software: you can use, redistribute, and/or modify
 * it under the terms of the GNU Affero General Public License, version 3
 * or later ("AGPL"), as published by the Free Software Foundation.
 *
 * This program is distributed in the hope that it will be useful, but WITHOUT
 * ANY WARRANTY; without even the implied warranty of MERCHANTABILITY or
 * FITNESS FOR A PARTICULAR PURPOSE.
 *
 * You should have received a copy of the GNU Affero General Public License
 * along with this program. If not, see <http://www.gnu.org/licenses/>.
 */

#ifndef TDENGINE_CLIENTINT_H
#define TDENGINE_CLIENTINT_H

#ifdef __cplusplus
extern "C" {
#endif

#include "catalog.h"
#include "parser.h"
#include "planner.h"
#include "query.h"
#include "taos.h"
#include "tcommon.h"
#include "tdef.h"
#include "thash.h"
#include "tlist.h"
#include "tmisce.h"
#include "tmsg.h"
#include "tmsgtype.h"
#include "trpc.h"

#include "tconfig.h"
// #include "clientSession.h"

#define ERROR_MSG_BUF_DEFAULT_SIZE 512
#define HEARTBEAT_INTERVAL         1500  // ms

enum {
  RES_TYPE__QUERY = 1,
  RES_TYPE__TMQ,
  RES_TYPE__TMQ_META,
  RES_TYPE__TMQ_METADATA,
  RES_TYPE__TMQ_BATCH_META,
  RES_TYPE__TMQ_RAWDATA,
};

#define SHOW_VARIABLES_RESULT_COLS       5
#define SHOW_VARIABLES_RESULT_FIELD1_LEN (TSDB_CONFIG_OPTION_LEN + VARSTR_HEADER_SIZE)
#define SHOW_VARIABLES_RESULT_FIELD2_LEN (TSDB_CONFIG_VALUE_LEN + VARSTR_HEADER_SIZE)
#define SHOW_VARIABLES_RESULT_FIELD3_LEN (TSDB_CONFIG_SCOPE_LEN + VARSTR_HEADER_SIZE)
#define SHOW_VARIABLES_RESULT_FIELD4_LEN (TSDB_CONFIG_CATEGORY_LEN + VARSTR_HEADER_SIZE)
#define SHOW_VARIABLES_RESULT_FIELD5_LEN (TSDB_CONFIG_INFO_LEN + VARSTR_HEADER_SIZE)

#define TD_RES_QUERY(res)          (*(int8_t*)(res) == RES_TYPE__QUERY)
#define TD_RES_TMQ_RAW(res)        (*(int8_t*)(res) == RES_TYPE__TMQ_RAWDATA)
#define TD_RES_TMQ(res)            (*(int8_t*)(res) == RES_TYPE__TMQ)
#define TD_RES_TMQ_META(res)       (*(int8_t*)(res) == RES_TYPE__TMQ_META)
#define TD_RES_TMQ_METADATA(res)   (*(int8_t*)(res) == RES_TYPE__TMQ_METADATA)
#define TD_RES_TMQ_BATCH_META(res) (*(int8_t*)(res) == RES_TYPE__TMQ_BATCH_META)

#define TSC_MAX_SUBPLAN_CAPACITY_NUM 1000

typedef struct SAppInstInfo SAppInstInfo;

typedef struct {
  char*   key;
  int32_t idx;
  // statistics
  int32_t reportCnt;
  int32_t connKeyCnt;
  int8_t  connHbFlag;   // 0 init, 1 send req, 2 get resp
  int64_t reportBytes;  // not implemented
  int64_t startTime;
  // ctl
  SRWLatch      lock;  // lock is used in serialization
  SAppInstInfo* pAppInstInfo;
  SHashObj*     activeInfo;  // hash<SClientHbKey, SClientHbReq>
} SAppHbMgr;

typedef int32_t (*FHbRspHandle)(SAppHbMgr* pAppHbMgr, SClientHbRsp* pRsp);

typedef int32_t (*FHbReqHandle)(SClientHbKey* connKey, void* param, SClientHbReq* req);

typedef struct {
  int8_t  inited;
  int64_t appId;
  // ctl
  int8_t        threadStop;
  int8_t        quitByKill;
  TdThread      thread;
  TdThreadMutex lock;  // used when app init and cleanup
  SHashObj*     appSummary;
  SHashObj*     appHbHash;  // key: clusterId
  SArray*       appHbMgrs;  // SArray<SAppHbMgr*> one for each cluster
  FHbReqHandle  reqHandle[CONN_TYPE__MAX];
  FHbRspHandle  rspHandle[CONN_TYPE__MAX];
} SClientHbMgr;

typedef struct SQueryExecMetric {
  int64_t start;      // start timestamp, us
  int64_t ctgStart;   // start to parse, us
  int64_t execStart;  // start to parse, us

  int64_t parseCostUs;
  int64_t ctgCostUs;
  int64_t analyseCostUs;
  int64_t planCostUs;
  int64_t execCostUs;
} SQueryExecMetric;

typedef struct {
  SMonitorParas monitorParas;
  int8_t        enableAuditDelete;
  int8_t        enableAuditSelect;
  int8_t        enableAuditInsert;
  int8_t        auditLevel;
  int8_t        enableStrongPass;
} SAppInstServerCFG;
struct SAppInstInfo {
  int64_t            numOfConns;
  int32_t            totalDnodes;
  int32_t            onlineDnodes;
  int64_t            clusterId;
  SAppClusterSummary summary;
  SArray*            pQnodeList;
  SList*             pConnList;  // STscObj linked list
  void*              pTransporter;
  SAppHbMgr*         pAppHbMgr;
  char*              instKey;
  TdThreadMutex      qnodeMutex;
  SCorEpSet          mgmtEp;
  SAppInstServerCFG  serverCfg;
};

typedef struct SAppInfo {
  int64_t       startTime;
  char          appName[TSDB_APP_NAME_LEN];
  int32_t       pid;
  int32_t       numOfThreads;
  SHashObj*     pInstMap;
  SHashObj*     pInstMapByClusterId;
  TdThreadMutex mutex;
} SAppInfo;

typedef struct {
  int32_t            ver;
  void*              param;
  __taos_notify_fn_t fp;
} STscNotifyInfo;

typedef STscNotifyInfo SPassInfo;

typedef struct {
  int64_t            ver;
  void*              param;
  __taos_notify_fn_t fp;
} SWhiteListInfo;

typedef struct {
  timezone_t    timezone;
  void         *charsetCxt;
  char          userApp[TSDB_APP_NAME_LEN];
  char          cInfo[CONNECTOR_INFO_LEN];
  uint32_t      userIp;
  SIpRange      userDualIp;  // user ip range
}SOptionInfo;

typedef struct {
  int64_t startTime;
  int64_t lastAccessTime;
} SConnAccessInfo;

typedef struct STscObj {
<<<<<<< HEAD
  char            user[TSDB_USER_LEN];
  char            pass[TSDB_PASSWORD_LEN];
  char            db[TSDB_DB_FNAME_LEN];
  char            sVer[TSDB_VERSION_LEN];
  char            sDetailVer[128];
  int8_t          sysInfo;
  int8_t          connType;
  int8_t          dropped;
  int8_t          biMode;
  int32_t         acctId;
  uint32_t        connId;
  int32_t         appHbMgrIdx;
  int64_t         id;         // ref ID returned by taosAddRef
  TdThreadMutex   mutex;      // used to protect the operation on db
  int32_t         numOfReqs;  // number of sqlObj bound to this connection
  int32_t         authVer;
  int64_t         userId;
  SAppInstInfo*   pAppInfo;
  SHashObj*       pRequests;
  SPassInfo       passInfo;
  SWhiteListInfo  whiteListInfo;          // ip white list info
  SWhiteListInfo  dateTimeWhiteListInfo;  // date time white list info
  STscNotifyInfo  userDroppedInfo;
  SOptionInfo     optionInfo;
=======
  char           user[TSDB_USER_LEN];
  char           tokenName[TSDB_TOKEN_NAME_LEN];
  char           pass[TSDB_PASSWORD_LEN];
  char           token[TSDB_TOKEN_LEN];
  char           db[TSDB_DB_FNAME_LEN];
  char           sVer[TSDB_VERSION_LEN];
  char           sDetailVer[128];
  int8_t         sysInfo;
  int8_t         connType;
  int8_t         dropped;
  int8_t         biMode;
  int32_t        acctId;
  uint32_t       connId;
  int32_t        appHbMgrIdx;
  int64_t        id;         // ref ID returned by taosAddRef
  TdThreadMutex  mutex;      // used to protect the operation on db
  int32_t        numOfReqs;  // number of sqlObj bound to this connection
  int32_t        authVer;
  SAppInstInfo*  pAppInfo;
  SHashObj*      pRequests;
  SPassInfo      passInfo;
  SWhiteListInfo whiteListInfo;          // ip white list info
  SWhiteListInfo dateTimeWhiteListInfo;  // date time white list info
  STscNotifyInfo userDroppedInfo;
  SOptionInfo    optionInfo;
>>>>>>> 4874e16f
  SConnAccessInfo sessInfo;
} STscObj;

typedef struct STscDbg {
  bool memEnable;
} STscDbg;

typedef struct SResultColumn {
  union {
    char*    nullbitmap;  // bitmap, one bit for each item in the list
    int32_t* offset;
  };
  char* pData;
} SResultColumn;

typedef struct SReqResultInfo {
  SExecResult    execRes;
  const char*    pRspMsg;
  const char*    pData;
  TAOS_FIELD_E*  fields;      // todo, column names are not needed.
  TAOS_FIELD*    userFields;  // the fields info that return to user
  uint32_t       numOfCols;
  int32_t*       length;
  char**         convertBuf;
  TAOS_ROW       row;
  SResultColumn* pCol;
  uint64_t       numOfRows;  // from int32_t change to int64_t
  uint64_t       totalRows;
  uint64_t       current;
  bool           localResultFetched;
  bool           completed;
  bool           convertUcs4;
  char*          decompBuf;
  int32_t        decompBufSize;
  int32_t        precision;
  int32_t        payloadLen;
  char*          convertJson;
  void*          charsetCxt;
} SReqResultInfo;

typedef struct SRequestSendRecvBody {
  tsem_t            rspSem;  // not used now
  __taos_async_fn_t queryFp;
  __taos_async_fn_t fetchFp;
  EQueryExecMode    execMode;
  void*             interParam;
  SDataBuf          requestMsg;
  int64_t           queryJob;  // query job, created according to sql query DAG.
  int32_t           subplanNum;
  SReqResultInfo    resInfo;
} SRequestSendRecvBody;

typedef struct {
  int8_t         resType;
  char           topic[TSDB_TOPIC_FNAME_LEN];
  char           db[TSDB_DB_FNAME_LEN];
  int32_t        vgId;
  int32_t        resIter;
  SReqResultInfo resInfo;
  union{
    struct{
      SMqRspHead   head;
      STqOffsetVal rspOffset;
    };
    SMqDataRsp      dataRsp;
    SMqMetaRsp      metaRsp;
    SMqBatchMetaRsp batchMetaRsp;
  };
} SMqRspObj;

typedef struct SReqRelInfo {
  uint64_t userRefId;
  uint64_t prevRefId;
  uint64_t nextRefId;
} SReqRelInfo;

typedef struct SRequestObj {
  int8_t               resType;  // query or tmq
  int32_t              type;  // request type
  uint64_t             requestId;
  SQuery*              pQuery;
  STscObj*             pTscObj;
  char*                pDb;     // current database string
  char*                sqlstr;  // sql string
  int32_t              sqlLen;
  int64_t              self;
  char*                msgBuf;
  int32_t              msgBufLen;
  int32_t              code;
  SArray*              dbList;
  SArray*              tableList;
  SArray*              targetTableList;
  SQueryExecMetric     metric;
  SRequestSendRecvBody body;
  int32_t              stmtType;
  bool                 syncQuery;     // todo refactor: async query object
  bool                 stableQuery;   // todo refactor
  bool                 validateOnly;  // todo refactor
  bool                 parseOnly;
  bool                 killed;
  bool                 inRetry;
  bool                 isSubReq;
  bool                 inCallback;
  uint8_t              stmtBindVersion;  // 0 for not stmt; 1 for stmt1; 2 for stmt2
  bool                 isQuery;
  uint32_t             prevCode;  // previous error code: todo refactor, add update flag for catalog
  uint32_t             retry;
  int64_t              allocatorRefId;
  void*                pPostPlan;
  SReqRelInfo          relation;
  void*                pWrapper;
  SMetaData            parseMeta;
  char*                effectiveUser;
  int8_t               source;
} SRequestObj;

typedef struct SSyncQueryParam {
  tsem_t       sem;
  SRequestObj* pRequest;
  void*        userParam;
} SSyncQueryParam;

void* doAsyncFetchRows(SRequestObj* pRequest, bool setupOneRowPtr, bool convertUcs4);
void* doFetchRows(SRequestObj* pRequest, bool setupOneRowPtr, bool convertUcs4);

void    doSetOneRowPtr(SReqResultInfo* pResultInfo);
void    setResPrecision(SReqResultInfo* pResInfo, int32_t precision);
int32_t setQueryResultFromRsp(SReqResultInfo* pResultInfo, const SRetrieveTableRsp* pRsp, bool convertUcs4, bool isStmt);
int32_t setResultDataPtr(SReqResultInfo* pResultInfo, bool convertUcs4, bool isStmt);
int32_t setResSchemaInfo(SReqResultInfo* pResInfo, const SSchema* pSchema, int32_t numOfCols, const SExtSchema* pExtSchema, bool isStmt);
void    doFreeReqResultInfo(SReqResultInfo* pResInfo);
int32_t transferTableNameList(const char* tbList, int32_t acctId, char* dbName, SArray** pReq);
void    syncCatalogFn(SMetaData* pResult, void* param, int32_t code);

TAOS_RES* taosQueryImpl(TAOS* taos, const char* sql, bool validateOnly, int8_t source);
TAOS_RES* taosQueryImplWithReqid(TAOS* taos, const char* sql, bool validateOnly, int64_t reqid);

void taosAsyncQueryImpl(uint64_t connId, const char* sql, __taos_async_fn_t fp, void* param, bool validateOnly,
                        int8_t source);
void taosAsyncQueryImplWithReqid(uint64_t connId, const char* sql, __taos_async_fn_t fp, void* param, bool validateOnly,
                                 int64_t reqid);
void taosAsyncFetchImpl(SRequestObj* pRequest, __taos_async_fn_t fp, void* param);
int32_t clientParseSql(void* param, const char* dbName, const char* sql, bool parseOnly, const char* effectiveUser,
                       SParseSqlRes* pRes);
void    syncQueryFn(void* param, void* res, int32_t code);

int32_t getVersion1BlockMetaSize(const char* p, int32_t numOfCols);

static FORCE_INLINE SReqResultInfo* tmqGetCurResInfo(TAOS_RES* res) {
  SMqRspObj* msg = (SMqRspObj*)res;
  return (SReqResultInfo*)&msg->resInfo;
}

int32_t                             tmqGetNextResInfo(TAOS_RES* res, bool convertUcs4, SReqResultInfo** pResInfo);
static FORCE_INLINE SReqResultInfo* tscGetCurResInfo(TAOS_RES* res) {
  if (TD_RES_QUERY(res)) return &(((SRequestObj*)res)->body.resInfo);
  return tmqGetCurResInfo(res);
}

extern SAppInfo appInfo;
extern int32_t  clientReqRefPool;
extern int32_t   clientConnRefPool;
extern int64_t  lastClusterId;
extern SHashObj* pTimezoneMap;

__async_send_cb_fn_t getMsgRspHandle(int32_t msgType);

SMsgSendInfo* buildMsgInfoImpl(SRequestObj* pReqObj);

int32_t  createTscObj(const char* user, const char* auth, const char* db, int32_t connType, SAppInstInfo* pAppInfo,
                      STscObj** p);
void     destroyTscObj(void* pObj);
STscObj* acquireTscObj(int64_t rid);
void     releaseTscObj(int64_t rid);
void     destroyAppInst(void* pAppInfo);

uint64_t generateRequestId();

int32_t      createRequest(uint64_t connId, int32_t type, int64_t reqid, SRequestObj** pRequest);
void         destroyRequest(SRequestObj* pRequest);
SRequestObj* acquireRequest(int64_t rid);
int32_t      releaseRequest(int64_t rid);
int32_t      removeRequest(int64_t rid);
void         doDestroyRequest(void* p);
int64_t      removeFromMostPrevReq(SRequestObj* pRequest);

char* getDbOfConnection(STscObj* pObj);
void  setConnectionDB(STscObj* pTscObj, const char* db);
void  resetConnectDB(STscObj* pTscObj);

int taos_options_imp(TSDB_OPTION option, const char* str);

int32_t openTransporter(const char* user, const char* auth, int32_t numOfThreads, void** pDnodeConn);
void    tscStopCrashReport();
void    cleanupAppInfo();

typedef struct AsyncArg {
  SRpcMsg msg;
  SEpSet* pEpset;
} AsyncArg;

bool persistConnForSpecificMsg(void* parenct, tmsg_t msgType);
void processMsgFromServer(void* parent, SRpcMsg* pMsg, SEpSet* pEpSet);

int32_t taos_connect_internal(const char* ip, const char* user, const char* pass, const char* totp, const char* db,
                              uint16_t port, int connType, STscObj** pObj);

int32_t parseSql(SRequestObj* pRequest, bool topicQuery, SQuery** pQuery, SStmtCallback* pStmtCb);

int32_t getPlan(SRequestObj* pRequest, SQuery* pQuery, SQueryPlan** pPlan, SArray* pNodeList);

int32_t buildRequest(uint64_t connId, const char* sql, int sqlLen, void* param, bool validateSql,
                     SRequestObj** pRequest, int64_t reqid);

void taos_close_internal(void* taos);

// --- heartbeat
// global, called by mgmt
int32_t hbMgrInit();
void    hbMgrCleanUp();

// cluster level
int32_t appHbMgrInit(SAppInstInfo* pAppInstInfo, char* key, SAppHbMgr** pAppHbMgr);
void    appHbMgrCleanup(void);
void    hbRemoveAppHbMrg(SAppHbMgr** pAppHbMgr);
void    destroyAllRequests(SHashObj* pRequests);
void    stopAllRequests(SHashObj* pRequests);

// SAppInstInfo* getAppInstInfo(const char* clusterKey);

// conn level
int32_t hbRegisterConn(SAppHbMgr* pAppHbMgr, int64_t tscRefId, const char* user, const char* tokenName, int64_t clusterId, int8_t connType);
void    hbDeregisterConn(STscObj* pTscObj, SClientHbKey connKey);

typedef struct SSqlCallbackWrapper {
  SParseContext* pParseCtx;
  SCatalogReq*   pCatalogReq;
  SRequestObj*   pRequest;
  void*          pPlanInfo;
} SSqlCallbackWrapper;

void    setQueryRequest(int64_t rId);
void    launchQueryImpl(SRequestObj* pRequest, SQuery* pQuery, bool keepQuery, void** res);
int32_t scheduleQuery(SRequestObj* pRequest, SQueryPlan* pDag, SArray* pNodeList);
void    launchAsyncQuery(SRequestObj* pRequest, SQuery* pQuery, SMetaData* pResultMeta, SSqlCallbackWrapper* pWrapper);
int32_t refreshMeta(STscObj* pTscObj, SRequestObj* pRequest);
int32_t updateQnodeList(SAppInstInfo* pInfo, SArray* pNodeList);
void    doAsyncQuery(SRequestObj* pRequest, bool forceUpdateMeta);
int32_t removeMeta(STscObj* pTscObj, SArray* tbList, bool isView);
int32_t handleAlterTbExecRes(void* res, struct SCatalog* pCatalog);
int32_t handleCreateTbExecRes(void* res, SCatalog* pCatalog);
int32_t qnodeRequired(SRequestObj* pRequest, bool* required);
void    continueInsertFromCsv(SSqlCallbackWrapper* pWrapper, SRequestObj* pRequest);
void    destorySqlCallbackWrapper(SSqlCallbackWrapper* pWrapper);
void    handleQueryAnslyseRes(SSqlCallbackWrapper* pWrapper, SMetaData* pResultMeta, int32_t code);
void    restartAsyncQuery(SRequestObj* pRequest, int32_t code);
int32_t buildPreviousRequest(SRequestObj* pRequest, const char* sql, SRequestObj** pNewRequest);
int32_t prepareAndParseSqlSyntax(SSqlCallbackWrapper** ppWrapper, SRequestObj* pRequest, bool updateMetaForce);
void    returnToUser(SRequestObj* pRequest);
void    stopAllQueries(SRequestObj* pRequest);
void    doRequestCallback(SRequestObj* pRequest, int32_t code);
void    freeQueryParam(SSyncQueryParam* param);

void    updateConnAccessInfo(SConnAccessInfo* pInfo);
int32_t tzInit();
void    tzCleanup();

#ifdef TD_ENTERPRISE
int32_t clientParseSqlImpl(void* param, const char* dbName, const char* sql, bool parseOnly, const char* effeciveUser,
                           SParseSqlRes* pRes);
#endif

#define TSC_ERR_RET(c)                \
  do {                                \
    int32_t _code = c;                \
    if (_code != TSDB_CODE_SUCCESS) { \
      terrno = _code;                 \
      return _code;                   \
    }                                 \
  } while (0)
#define TSC_RET(c)                    \
  do {                                \
    int32_t _code = c;                \
    if (_code != TSDB_CODE_SUCCESS) { \
      terrno = _code;                 \
    }                                 \
    return _code;                     \
  } while (0)
#define TSC_ERR_JRET(c)              \
  do {                               \
    code = c;                        \
    if (code != TSDB_CODE_SUCCESS) { \
      terrno = code;                 \
      goto _return;                  \
    }                                \
  } while (0)

void slowQueryLog(int64_t rid, bool killed, int32_t code, int32_t cost);

enum { MONITORSQLTYPESELECT = 0, MONITORSQLTYPEINSERT = 1, MONITORSQLTYPEDELETE = 2 };

void sqlReqLog(int64_t rid, bool killed, int32_t code, int8_t type);

void tmqMgmtClose(void);

#ifdef __cplusplus
}
#endif

#endif  // TDENGINE_CLIENTINT_H<|MERGE_RESOLUTION|>--- conflicted
+++ resolved
@@ -176,32 +176,6 @@
 } SConnAccessInfo;
 
 typedef struct STscObj {
-<<<<<<< HEAD
-  char            user[TSDB_USER_LEN];
-  char            pass[TSDB_PASSWORD_LEN];
-  char            db[TSDB_DB_FNAME_LEN];
-  char            sVer[TSDB_VERSION_LEN];
-  char            sDetailVer[128];
-  int8_t          sysInfo;
-  int8_t          connType;
-  int8_t          dropped;
-  int8_t          biMode;
-  int32_t         acctId;
-  uint32_t        connId;
-  int32_t         appHbMgrIdx;
-  int64_t         id;         // ref ID returned by taosAddRef
-  TdThreadMutex   mutex;      // used to protect the operation on db
-  int32_t         numOfReqs;  // number of sqlObj bound to this connection
-  int32_t         authVer;
-  int64_t         userId;
-  SAppInstInfo*   pAppInfo;
-  SHashObj*       pRequests;
-  SPassInfo       passInfo;
-  SWhiteListInfo  whiteListInfo;          // ip white list info
-  SWhiteListInfo  dateTimeWhiteListInfo;  // date time white list info
-  STscNotifyInfo  userDroppedInfo;
-  SOptionInfo     optionInfo;
-=======
   char           user[TSDB_USER_LEN];
   char           tokenName[TSDB_TOKEN_NAME_LEN];
   char           pass[TSDB_PASSWORD_LEN];
@@ -216,6 +190,7 @@
   int32_t        acctId;
   uint32_t       connId;
   int32_t        appHbMgrIdx;
+  int64_t        userId;
   int64_t        id;         // ref ID returned by taosAddRef
   TdThreadMutex  mutex;      // used to protect the operation on db
   int32_t        numOfReqs;  // number of sqlObj bound to this connection
@@ -227,7 +202,6 @@
   SWhiteListInfo dateTimeWhiteListInfo;  // date time white list info
   STscNotifyInfo userDroppedInfo;
   SOptionInfo    optionInfo;
->>>>>>> 4874e16f
   SConnAccessInfo sessInfo;
 } STscObj;
 
