--- conflicted
+++ resolved
@@ -46,23 +46,6 @@
 #define ERROR_MSG_BUF_DEFAULT_SIZE 512
 #define HEARTBEAT_INTERVAL 1500  // ms
 
-<<<<<<< HEAD
-// todo refactor
-enum {
-  CONN_TYPE__QUERY = 1,
-  CONN_TYPE__TMQ,
-};
-
-enum {
-  RES_TYPE__QUERY = 1,
-  RES_TYPE__TMQ,
-};
-
-#define TD_RES_QUERY(res) (*(int8_t*)res == RES_TYPE__QUERY)
-#define TD_RES_TMQ(res)   (*(int8_t*)res == RES_TYPE__TMQ)
-
-=======
->>>>>>> 85496cbb
 typedef struct SAppInstInfo SAppInstInfo;
 
 typedef struct {
