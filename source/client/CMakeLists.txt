aux_source_directory(src CLIENT_SRC)

if(TD_ENTERPRISE)
    LIST(APPEND CLIENT_SRC ${TD_ENTERPRISE_DIR}/src/plugins/view/src/clientView.c)
endif()

if(TD_WINDOWS)
    add_library(${TAOS_NATIVE_LIB} SHARED ${CLIENT_SRC} ${CMAKE_CURRENT_SOURCE_DIR}/src/taosnative.rc.in)
else()
    add_library(${TAOS_NATIVE_LIB} SHARED ${CLIENT_SRC})
endif()

if(${TD_DARWIN})
    target_compile_options(${TAOS_NATIVE_LIB} PRIVATE -Wno-error=deprecated-non-prototype)
endif()



target_include_directories(
    ${TAOS_NATIVE_LIB}
    PUBLIC "${TD_SOURCE_DIR}/include/client"
    PRIVATE "${CMAKE_CURRENT_SOURCE_DIR}/inc"
)
set(TAOSD_MODULE "")
if(${TAOSD_INTEGRATED})
    set(TAOSD_MODULE "taosd")
endif()
target_link_libraries(
    ${TAOS_NATIVE_LIB}
    INTERFACE api
<<<<<<< HEAD
    PRIVATE util common transport monitor nodes parser command planner catalog scheduler function qcom geometry
    PUBLIC os
=======
    PRIVATE os util common transport monitor nodes parser command planner catalog scheduler function qcom geometry ${TAOSD_MODULE} decimal
>>>>>>> 302f1f56
)

set_target_properties(
    ${TAOS_NATIVE_LIB}
    PROPERTIES
    CLEAN_DIRECT_OUTPUT
    1
)

set_target_properties(
    ${TAOS_NATIVE_LIB}
    PROPERTIES
    VERSION ${TD_VER_NUMBER}
    SOVERSION 1
)

add_library(${TAOS_NATIVE_LIB_STATIC} STATIC ${CLIENT_SRC})

if(${TD_DARWIN})
    target_compile_options(${TAOS_NATIVE_LIB_STATIC} PRIVATE -Wno-error=deprecated-non-prototype)
endif()

target_include_directories(
    ${TAOS_NATIVE_LIB_STATIC}
    PUBLIC "${TD_SOURCE_DIR}/include/client"
    PRIVATE "${CMAKE_CURRENT_SOURCE_DIR}/inc"
)
target_link_libraries(
    ${TAOS_NATIVE_LIB_STATIC}
    INTERFACE api
    PRIVATE os util common transport monitor nodes parser command planner catalog scheduler function qcom geometry decimal
)

if(${BUILD_TEST})
    ADD_SUBDIRECTORY(test)
endif(${BUILD_TEST})

ADD_SUBDIRECTORY(wrapper)<|MERGE_RESOLUTION|>--- conflicted
+++ resolved
@@ -28,12 +28,8 @@
 target_link_libraries(
     ${TAOS_NATIVE_LIB}
     INTERFACE api
-<<<<<<< HEAD
-    PRIVATE util common transport monitor nodes parser command planner catalog scheduler function qcom geometry
+    PRIVATE util common transport monitor nodes parser command planner catalog scheduler function qcom geometry ${TAOSD_MODULE} decimal
     PUBLIC os
-=======
-    PRIVATE os util common transport monitor nodes parser command planner catalog scheduler function qcom geometry ${TAOSD_MODULE} decimal
->>>>>>> 302f1f56
 )
 
 set_target_properties(
