--- conflicted
+++ resolved
@@ -28,11 +28,7 @@
 target_link_libraries(
     ${TAOS_LIB}
     INTERFACE api
-<<<<<<< HEAD
-    PRIVATE os util common transport monitor nodes parser command planner catalog scheduler function qcom geometry ${TAOSD_MODULE}
-=======
     PRIVATE os util common transport monitor nodes parser command planner catalog scheduler function qcom geometry ${TAOSD_MODULE} decimal
->>>>>>> e207f8c7
 )
 
 if(TD_WINDOWS)
