--- conflicted
+++ resolved
@@ -2275,17 +2275,7 @@
   int32_t        code = TSDB_CODE_SUCCESS;
   SRequestObj*   pRequest = NULL;
 
-<<<<<<< HEAD
   code = buildRequest(*(int64_t*)taos, "", 0, NULL, false, &pRequest);
-=======
-  STscObj* pTscObj = acquireTscObj(*(int64_t*)taos);
-  if (NULL == pTscObj) {
-    code = TSDB_CODE_TSC_DISCONNECTED;
-    goto end;
-  }
-
-  code = buildRequest(pTscObj, "", 0, &pRequest);
->>>>>>> b2a8eec1
   if (code != TSDB_CODE_SUCCESS) {
     goto end;
   }
@@ -2365,17 +2355,7 @@
   int32_t      code = TSDB_CODE_SUCCESS;
   SRequestObj* pRequest = NULL;
 
-<<<<<<< HEAD
   code = buildRequest(*(int64_t*)taos, "", 0, NULL, false, &pRequest);
-=======
-  STscObj* pTscObj = acquireTscObj(*(int64_t*)taos);
-  if (NULL == pTscObj) {
-    code = TSDB_CODE_TSC_DISCONNECTED;
-    goto end;
-  }
-
-  code = buildRequest(pTscObj, "", 0, &pRequest);
->>>>>>> b2a8eec1
   if (code != TSDB_CODE_SUCCESS) {
     goto end;
   }
@@ -2441,7 +2421,6 @@
   taosArrayDestroy(pTbBatch->req.pArray);
 }
 
-<<<<<<< HEAD
 static int32_t taosCreateTable(TAOS *taos, void *meta, int32_t metaLen){
   SVCreateTbBatchReq  req             = {0};
   SDecoder            coder           = {0};
@@ -2449,16 +2428,6 @@
   SRequestObj        *pRequest        = NULL;
   SQuery             *pQuery          = NULL;
   SHashObj           *pVgroupHashmap  = NULL;
-=======
-static int32_t taosCreateTable(TAOS* taos, void* meta, int32_t metaLen) {
-  SVCreateTbBatchReq req = {0};
-  SDecoder           coder = {0};
-  int32_t            code = TSDB_CODE_SUCCESS;
-  SRequestObj*       pRequest = NULL;
-  SQuery*            pQuery = NULL;
-  SHashObj*          pVgroupHashmap = NULL;
-  STscObj*           pTscObj = acquireTscObj(*(int64_t*)taos);
->>>>>>> b2a8eec1
 
   code = buildRequest(*(int64_t*) taos, "", 0, NULL, false, &pRequest);
   if (code != TSDB_CODE_SUCCESS) {
@@ -2478,15 +2447,10 @@
     goto end;
   }
 
-<<<<<<< HEAD
   STscObj* pTscObj = pRequest->pTscObj;
 
   SVCreateTbReq *pCreateReq = NULL;
   SCatalog* pCatalog = NULL;
-=======
-  SVCreateTbReq* pCreateReq = NULL;
-  SCatalog*      pCatalog = NULL;
->>>>>>> b2a8eec1
   code = catalogGetHandle(pTscObj->pAppInfo->clusterId, &pCatalog);
   if (code != TSDB_CODE_SUCCESS) {
     goto end;
@@ -2570,7 +2534,6 @@
   taosArrayDestroy(pTbBatch->req.pArray);
 }
 
-<<<<<<< HEAD
 static int32_t taosDropTable(TAOS *taos, void *meta, int32_t metaLen){
   SVDropTbBatchReq    req             = {0};
   SDecoder            coder           = {0};
@@ -2578,21 +2541,6 @@
   SRequestObj        *pRequest        = NULL;
   SQuery             *pQuery          = NULL;
   SHashObj           *pVgroupHashmap  = NULL;
-=======
-static int32_t taosDropTable(TAOS* taos, void* meta, int32_t metaLen) {
-  SVDropTbBatchReq req = {0};
-  SDecoder         coder = {0};
-  int32_t          code = TSDB_CODE_SUCCESS;
-  SRequestObj*     pRequest = NULL;
-  SQuery*          pQuery = NULL;
-  SHashObj*        pVgroupHashmap = NULL;
-  STscObj*         pTscObj = acquireTscObj(*(int64_t*)taos);
-
-  if (NULL == pTscObj) {
-    code = TSDB_CODE_TSC_DISCONNECTED;
-    goto end;
-  }
->>>>>>> b2a8eec1
 
   code = buildRequest(*(int64_t*)taos, "", 0, NULL, false, &pRequest);
   if (code != TSDB_CODE_SUCCESS) {
@@ -2612,15 +2560,10 @@
     goto end;
   }
 
-<<<<<<< HEAD
   STscObj* pTscObj = pRequest->pTscObj;
 
   SVDropTbReq     *pDropReq = NULL;
   SCatalog        *pCatalog = NULL;
-=======
-  SVDropTbReq* pDropReq = NULL;
-  SCatalog*    pCatalog = NULL;
->>>>>>> b2a8eec1
   code = catalogGetHandle(pTscObj->pAppInfo->clusterId, &pCatalog);
   if (code != TSDB_CODE_SUCCESS) {
     goto end;
@@ -2691,7 +2634,6 @@
   return code;
 }
 
-<<<<<<< HEAD
 static int32_t taosAlterTable(TAOS *taos, void *meta, int32_t metaLen){
   SVAlterTbReq        req             = {0};
   SDecoder            coder           = {0};
@@ -2700,17 +2642,6 @@
   SQuery             *pQuery          = NULL;
   SArray             *pArray          = NULL;
   SVgDataBlocks      *pVgData         = NULL;
-=======
-static int32_t taosAlterTable(TAOS* taos, void* meta, int32_t metaLen) {
-  SVAlterTbReq   req = {0};
-  SDecoder       coder = {0};
-  int32_t        code = TSDB_CODE_SUCCESS;
-  SRequestObj*   pRequest = NULL;
-  SQuery*        pQuery = NULL;
-  SArray*        pArray = NULL;
-  SVgDataBlocks* pVgData = NULL;
-  STscObj*       pTscObj = acquireTscObj(*(int64_t*)taos);
->>>>>>> b2a8eec1
 
 
   code = buildRequest(*(int64_t*) taos, "", 0, NULL, false, &pRequest);
@@ -2736,10 +2667,7 @@
     goto end;
   }
 
-<<<<<<< HEAD
   STscObj*  pTscObj = pRequest->pTscObj;
-=======
->>>>>>> b2a8eec1
   SCatalog* pCatalog = NULL;
   code = catalogGetHandle(pTscObj->pAppInfo->clusterId, &pCatalog);
   if (code != TSDB_CODE_SUCCESS) {
