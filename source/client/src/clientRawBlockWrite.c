/*
 * Copyright (c) 2019 TAOS Data, Inc. <jhtao@taosdata.com>
 *
 * This program is free software: you can use, redistribute, and/or modify
 * it under the terms of the GNU Affero General Public License, version 3
 * or later ("AGPL"), as published by the Free Software Foundation.
 *
 * This program is distributed in the hope that it will be useful, but WITHOUT
 * ANY WARRANTY; without even the implied warranty of MERCHANTABILITY or
 * FITNESS FOR A PARTICULAR PURPOSE.
 *
 * You should have received a copy of the GNU Affero General Public License
 * along with this program. If not, see <http://www.gnu.org/licenses/>.
 */

#include "cJSON.h"
#include "clientInt.h"
#include "parser.h"
#include "tdatablock.h"
#include "tdef.h"
#include "tglobal.h"
#include "tmsgtype.h"

#define LOG_ID_TAG   "connId:0x%"PRIx64",reqId:0x%"PRIx64
#define LOG_ID_VALUE *(int64_t*)taos,pRequest->requestId

#define TMQ_META_VERSION "1.0"

static int32_t tmqWriteBatchMetaDataImpl(TAOS* taos, void* meta, int32_t metaLen);

static tb_uid_t processSuid(tb_uid_t suid, char* db) { return suid + MurmurHash3_32(db, strlen(db)); }

static cJSON* buildCreateTableJson(SSchemaWrapper* schemaRow, SSchemaWrapper* schemaTag, char* name, int64_t id,
                                  int8_t t) {
  char*  string = NULL;
  cJSON* json = cJSON_CreateObject();
  if (json == NULL) {
    uError("create json object failed")
    return NULL;
  }
  cJSON* type = cJSON_CreateString("create");
  cJSON_AddItemToObject(json, "type", type);

  //  char uid[32] = {0};
  //  sprintf(uid, "%"PRIi64, id);
  //  cJSON* id_ = cJSON_CreateString(uid);
  //  cJSON_AddItemToObject(json, "id", id_);
  cJSON* tableType = cJSON_CreateString(t == TSDB_NORMAL_TABLE ? "normal" : "super");
  cJSON_AddItemToObject(json, "tableType", tableType);
  cJSON* tableName = cJSON_CreateString(name);
  cJSON_AddItemToObject(json, "tableName", tableName);
  //  cJSON* version = cJSON_CreateNumber(1);
  //  cJSON_AddItemToObject(json, "version", version);

  cJSON* columns = cJSON_CreateArray();
  for (int i = 0; i < schemaRow->nCols; i++) {
    cJSON*   column = cJSON_CreateObject();
    SSchema* s = schemaRow->pSchema + i;
    cJSON*   cname = cJSON_CreateString(s->name);
    cJSON_AddItemToObject(column, "name", cname);
    cJSON* ctype = cJSON_CreateNumber(s->type);
    cJSON_AddItemToObject(column, "type", ctype);
    if (s->type == TSDB_DATA_TYPE_BINARY || s->type == TSDB_DATA_TYPE_VARBINARY|| s->type == TSDB_DATA_TYPE_GEOMETRY) {
      int32_t length = s->bytes - VARSTR_HEADER_SIZE;
      cJSON*  cbytes = cJSON_CreateNumber(length);
      cJSON_AddItemToObject(column, "length", cbytes);
    } else if (s->type == TSDB_DATA_TYPE_NCHAR) {
      int32_t length = (s->bytes - VARSTR_HEADER_SIZE) / TSDB_NCHAR_SIZE;
      cJSON*  cbytes = cJSON_CreateNumber(length);
      cJSON_AddItemToObject(column, "length", cbytes);
    }
    cJSON_AddItemToArray(columns, column);
  }
  cJSON_AddItemToObject(json, "columns", columns);

  cJSON* tags = cJSON_CreateArray();
  for (int i = 0; schemaTag && i < schemaTag->nCols; i++) {
    cJSON*   tag = cJSON_CreateObject();
    SSchema* s = schemaTag->pSchema + i;
    cJSON*   tname = cJSON_CreateString(s->name);
    cJSON_AddItemToObject(tag, "name", tname);
    cJSON* ttype = cJSON_CreateNumber(s->type);
    cJSON_AddItemToObject(tag, "type", ttype);
    if (s->type == TSDB_DATA_TYPE_BINARY || s->type == TSDB_DATA_TYPE_VARBINARY || s->type == TSDB_DATA_TYPE_GEOMETRY) {
      int32_t length = s->bytes - VARSTR_HEADER_SIZE;
      cJSON*  cbytes = cJSON_CreateNumber(length);
      cJSON_AddItemToObject(tag, "length", cbytes);
    } else if (s->type == TSDB_DATA_TYPE_NCHAR) {
      int32_t length = (s->bytes - VARSTR_HEADER_SIZE) / TSDB_NCHAR_SIZE;
      cJSON*  cbytes = cJSON_CreateNumber(length);
      cJSON_AddItemToObject(tag, "length", cbytes);
    }
    cJSON_AddItemToArray(tags, tag);
  }
  cJSON_AddItemToObject(json, "tags", tags);

  return json;
}

static cJSON* buildAlterSTableJson(void* alterData, int32_t alterDataLen) {
  SMAlterStbReq req = {0};
  cJSON*        json = NULL;
  char*         string = NULL;

  if (tDeserializeSMAlterStbReq(alterData, alterDataLen, &req) != 0) {
    goto end;
  }

  json = cJSON_CreateObject();
  if (json == NULL) {
    uError("create json object failed");
    goto end;
  }
  cJSON* type = cJSON_CreateString("alter");
  cJSON_AddItemToObject(json, "type", type);
  //  cJSON* uid = cJSON_CreateNumber(id);
  //  cJSON_AddItemToObject(json, "uid", uid);
  SName name = {0};
  tNameFromString(&name, req.name, T_NAME_ACCT | T_NAME_DB | T_NAME_TABLE);
  cJSON* tableType = cJSON_CreateString("super");
  cJSON_AddItemToObject(json, "tableType", tableType);
  cJSON* tableName = cJSON_CreateString(name.tname);
  cJSON_AddItemToObject(json, "tableName", tableName);

  cJSON* alterType = cJSON_CreateNumber(req.alterType);
  cJSON_AddItemToObject(json, "alterType", alterType);
  switch (req.alterType) {
    case TSDB_ALTER_TABLE_ADD_TAG:
    case TSDB_ALTER_TABLE_ADD_COLUMN: {
      TAOS_FIELD* field = taosArrayGet(req.pFields, 0);
      cJSON*      colName = cJSON_CreateString(field->name);
      cJSON_AddItemToObject(json, "colName", colName);
      cJSON* colType = cJSON_CreateNumber(field->type);
      cJSON_AddItemToObject(json, "colType", colType);

      if (field->type == TSDB_DATA_TYPE_BINARY || field->type == TSDB_DATA_TYPE_VARBINARY || field->type == TSDB_DATA_TYPE_GEOMETRY) {
        int32_t length = field->bytes - VARSTR_HEADER_SIZE;
        cJSON*  cbytes = cJSON_CreateNumber(length);
        cJSON_AddItemToObject(json, "colLength", cbytes);
      } else if (field->type == TSDB_DATA_TYPE_NCHAR) {
        int32_t length = (field->bytes - VARSTR_HEADER_SIZE) / TSDB_NCHAR_SIZE;
        cJSON*  cbytes = cJSON_CreateNumber(length);
        cJSON_AddItemToObject(json, "colLength", cbytes);
      }
      break;
    }
    case TSDB_ALTER_TABLE_DROP_TAG:
    case TSDB_ALTER_TABLE_DROP_COLUMN: {
      TAOS_FIELD* field = taosArrayGet(req.pFields, 0);
      cJSON*      colName = cJSON_CreateString(field->name);
      cJSON_AddItemToObject(json, "colName", colName);
      break;
    }
    case TSDB_ALTER_TABLE_UPDATE_TAG_BYTES:
    case TSDB_ALTER_TABLE_UPDATE_COLUMN_BYTES: {
      TAOS_FIELD* field = taosArrayGet(req.pFields, 0);
      cJSON*      colName = cJSON_CreateString(field->name);
      cJSON_AddItemToObject(json, "colName", colName);
      cJSON* colType = cJSON_CreateNumber(field->type);
      cJSON_AddItemToObject(json, "colType", colType);
      if (field->type == TSDB_DATA_TYPE_BINARY || field->type == TSDB_DATA_TYPE_VARBINARY || field->type == TSDB_DATA_TYPE_GEOMETRY) {
        int32_t length = field->bytes - VARSTR_HEADER_SIZE;
        cJSON*  cbytes = cJSON_CreateNumber(length);
        cJSON_AddItemToObject(json, "colLength", cbytes);
      } else if (field->type == TSDB_DATA_TYPE_NCHAR) {
        int32_t length = (field->bytes - VARSTR_HEADER_SIZE) / TSDB_NCHAR_SIZE;
        cJSON*  cbytes = cJSON_CreateNumber(length);
        cJSON_AddItemToObject(json, "colLength", cbytes);
      }
      break;
    }
    case TSDB_ALTER_TABLE_UPDATE_TAG_NAME:
    case TSDB_ALTER_TABLE_UPDATE_COLUMN_NAME: {
      TAOS_FIELD* oldField = taosArrayGet(req.pFields, 0);
      TAOS_FIELD* newField = taosArrayGet(req.pFields, 1);
      cJSON*      colName = cJSON_CreateString(oldField->name);
      cJSON_AddItemToObject(json, "colName", colName);
      cJSON* colNewName = cJSON_CreateString(newField->name);
      cJSON_AddItemToObject(json, "colNewName", colNewName);
      break;
    }
    default:
      break;
  }

end:
  tFreeSMAltertbReq(&req);
  return json;
}

static cJSON* processCreateStb(SMqMetaRsp* metaRsp) {
  SVCreateStbReq req = {0};
  SDecoder       coder;
  cJSON*         pJson = NULL;

  uDebug("create stable data:%p", metaRsp);
  // decode and process req
  void*   data = POINTER_SHIFT(metaRsp->metaRsp, sizeof(SMsgHead));
  int32_t len = metaRsp->metaRspLen - sizeof(SMsgHead);
  tDecoderInit(&coder, data, len);

  if (tDecodeSVCreateStbReq(&coder, &req) < 0) {
    goto _err;
  }
  pJson = buildCreateTableJson(&req.schemaRow, &req.schemaTag, req.name, req.suid, TSDB_SUPER_TABLE);
_err:
  uDebug("create stable return");
  tDecoderClear(&coder);
  return pJson;
}

static cJSON* processAlterStb(SMqMetaRsp* metaRsp) {
  SVCreateStbReq req = {0};
  SDecoder       coder;
  cJSON*         pJson = NULL;
  uDebug("alter stable data:%p", metaRsp);

  // decode and process req
  void*   data = POINTER_SHIFT(metaRsp->metaRsp, sizeof(SMsgHead));
  int32_t len = metaRsp->metaRspLen - sizeof(SMsgHead);
  tDecoderInit(&coder, data, len);

  if (tDecodeSVCreateStbReq(&coder, &req) < 0) {
    goto _err;
  }
  pJson = buildAlterSTableJson(req.alterOriData, req.alterOriDataLen);
_err:
  uDebug("alter stable return");
  tDecoderClear(&coder);
  return pJson;
}

static void buildChildElement(cJSON* json, SVCreateTbReq* pCreateReq) {
  STag*   pTag = (STag*)pCreateReq->ctb.pTag;
  char*   sname = pCreateReq->ctb.stbName;
  char*   name = pCreateReq->name;
  SArray* tagName = pCreateReq->ctb.tagName;
  int64_t id = pCreateReq->uid;
  uint8_t tagNum = pCreateReq->ctb.tagNum;

  cJSON* tableName = cJSON_CreateString(name);
  cJSON_AddItemToObject(json, "tableName", tableName);
  cJSON* using = cJSON_CreateString(sname);
  cJSON_AddItemToObject(json, "using", using);
  cJSON* tagNumJson = cJSON_CreateNumber(tagNum);
  cJSON_AddItemToObject(json, "tagNum", tagNumJson);
  //  cJSON* version = cJSON_CreateNumber(1);
  //  cJSON_AddItemToObject(json, "version", version);

  cJSON*  tags = cJSON_CreateArray();
  SArray* pTagVals = NULL;
  int32_t code = tTagToValArray(pTag, &pTagVals);
  if (code) {
    uError("tTagToValArray failed code:%d", code);
    goto end;
  }

  if (tTagIsJson(pTag)) {
    STag* p = (STag*)pTag;
    if (p->nTag == 0) {
      uError("p->nTag == 0");
      goto end;
    }
    char*    pJson = parseTagDatatoJson(pTag);
    cJSON*   tag = cJSON_CreateObject();
    STagVal* pTagVal = taosArrayGet(pTagVals, 0);

    char*  ptname = taosArrayGet(tagName, 0);
    cJSON* tname = cJSON_CreateString(ptname);
    cJSON_AddItemToObject(tag, "name", tname);
    //    cJSON* cid_ = cJSON_CreateString("");
    //    cJSON_AddItemToObject(tag, "cid", cid_);
    cJSON* ttype = cJSON_CreateNumber(TSDB_DATA_TYPE_JSON);
    cJSON_AddItemToObject(tag, "type", ttype);
    cJSON* tvalue = cJSON_CreateString(pJson);
    cJSON_AddItemToObject(tag, "value", tvalue);
    cJSON_AddItemToArray(tags, tag);
    taosMemoryFree(pJson);
    goto end;
  }

  for (int i = 0; i < taosArrayGetSize(pTagVals); i++) {
    STagVal* pTagVal = (STagVal*)taosArrayGet(pTagVals, i);

    cJSON* tag = cJSON_CreateObject();

    char*  ptname = taosArrayGet(tagName, i);
    cJSON* tname = cJSON_CreateString(ptname);
    cJSON_AddItemToObject(tag, "name", tname);
    //    cJSON* cid = cJSON_CreateNumber(pTagVal->cid);
    //    cJSON_AddItemToObject(tag, "cid", cid);
    cJSON* ttype = cJSON_CreateNumber(pTagVal->type);
    cJSON_AddItemToObject(tag, "type", ttype);

    cJSON* tvalue = NULL;
    if (IS_VAR_DATA_TYPE(pTagVal->type)) {
      char* buf = NULL;
      if(pTagVal->type == TSDB_DATA_TYPE_VARBINARY){
        buf = taosMemoryCalloc(pTagVal->nData*2 + 2 + 3, 1);
      }else{
        buf = taosMemoryCalloc(pTagVal->nData + 3, 1);
      }

      if (!buf) goto end;
      dataConverToStr(buf, pTagVal->type, pTagVal->pData, pTagVal->nData, NULL);
      tvalue = cJSON_CreateString(buf);
      taosMemoryFree(buf);
    } else {
      double val = 0;
      GET_TYPED_DATA(val, double, pTagVal->type, &pTagVal->i64);
      tvalue = cJSON_CreateNumber(val);
    }

    cJSON_AddItemToObject(tag, "value", tvalue);
    cJSON_AddItemToArray(tags, tag);
  }

  end:
  cJSON_AddItemToObject(json, "tags", tags);
  taosArrayDestroy(pTagVals);
}

static cJSON* buildCreateCTableJson(SVCreateTbReq* pCreateReq, int32_t nReqs) {
  char*  string = NULL;
  cJSON* json = cJSON_CreateObject();
  if (json == NULL) {
    uError("create json object failed");
    return NULL;
  }
  cJSON* type = cJSON_CreateString("create");
  cJSON_AddItemToObject(json, "type", type);
  //  char cid[32] = {0};
  //  sprintf(cid, "%"PRIi64, id);
  //  cJSON* cid_ = cJSON_CreateString(cid);
  //  cJSON_AddItemToObject(json, "id", cid_);

  cJSON* tableType = cJSON_CreateString("child");
  cJSON_AddItemToObject(json, "tableType", tableType);

  buildChildElement(json, pCreateReq);
  cJSON* createList = cJSON_CreateArray();
  for (int i = 0; nReqs > 1 && i < nReqs; i++) {
    cJSON* create = cJSON_CreateObject();
    buildChildElement(create, pCreateReq + i);
    cJSON_AddItemToArray(createList, create);
  }
  cJSON_AddItemToObject(json, "createList", createList);
  return json;
}

static cJSON* processCreateTable(SMqMetaRsp* metaRsp) {
  SDecoder           decoder = {0};
  SVCreateTbBatchReq req = {0};
  SVCreateTbReq*     pCreateReq;
  cJSON*             pJson = NULL;
  // decode
  uDebug("create table data:%p", metaRsp);
  void*   data = POINTER_SHIFT(metaRsp->metaRsp, sizeof(SMsgHead));
  int32_t len = metaRsp->metaRspLen - sizeof(SMsgHead);
  tDecoderInit(&decoder, data, len);
  if (tDecodeSVCreateTbBatchReq(&decoder, &req) < 0) {
    goto _exit;
  }

  // loop to create table
  if (req.nReqs > 0) {
    pCreateReq = req.pReqs;
    if (pCreateReq->type == TSDB_CHILD_TABLE) {
      pJson = buildCreateCTableJson(req.pReqs, req.nReqs);
    } else if (pCreateReq->type == TSDB_NORMAL_TABLE) {
      pJson = buildCreateTableJson(&pCreateReq->ntb.schemaRow, NULL, pCreateReq->name, pCreateReq->uid,
                                    TSDB_NORMAL_TABLE);
    }
  }

_exit:
  uDebug("create table return");
  tDeleteSVCreateTbBatchReq(&req);
  tDecoderClear(&decoder);
  return pJson;
}

static char* processAutoCreateTable(STaosxRsp* rsp) {
  uDebug("auto create table data:%p", rsp);
  if (rsp->createTableNum <= 0) {
    uError("processAutoCreateTable rsp->createTableNum <= 0");
    goto _exit;
  }

  SDecoder*      decoder = taosMemoryCalloc(rsp->createTableNum, sizeof(SDecoder));
  SVCreateTbReq* pCreateReq = taosMemoryCalloc(rsp->createTableNum, sizeof(SVCreateTbReq));
  char*          string = NULL;

  // loop to create table
  for (int32_t iReq = 0; iReq < rsp->createTableNum; iReq++) {
    // decode
    void**   data = taosArrayGet(rsp->createTableReq, iReq);
    int32_t* len = taosArrayGet(rsp->createTableLen, iReq);
    tDecoderInit(&decoder[iReq], *data, *len);
    if (tDecodeSVCreateTbReq(&decoder[iReq], pCreateReq + iReq) < 0) {
      goto _exit;
    }

    if (pCreateReq[iReq].type != TSDB_CHILD_TABLE) {
      uError("processAutoCreateTable pCreateReq[iReq].type != TSDB_CHILD_TABLE");
      goto _exit;
    }
  }
  cJSON* pJson = buildCreateCTableJson(pCreateReq, rsp->createTableNum);
  string = cJSON_PrintUnformatted(pJson);
  cJSON_Delete(pJson);
_exit:
  uDebug("auto created table return, sql json:%s", string);
  for (int i = 0; i < rsp->createTableNum; i++) {
    tDecoderClear(&decoder[i]);
    taosMemoryFreeClear(pCreateReq[i].comment);
    if (pCreateReq[i].type == TSDB_CHILD_TABLE) {
      taosArrayDestroy(pCreateReq[i].ctb.tagName);
    }
  }
  taosMemoryFree(decoder);
  taosMemoryFree(pCreateReq);
  return string;
}

static cJSON* processAlterTable(SMqMetaRsp* metaRsp) {
  SDecoder     decoder = {0};
  SVAlterTbReq vAlterTbReq = {0};
  char*        string = NULL;
  cJSON*       json = NULL;

  uDebug("alter table data:%p", metaRsp);
  // decode
  void*   data = POINTER_SHIFT(metaRsp->metaRsp, sizeof(SMsgHead));
  int32_t len = metaRsp->metaRspLen - sizeof(SMsgHead);
  tDecoderInit(&decoder, data, len);
  if (tDecodeSVAlterTbReq(&decoder, &vAlterTbReq) < 0) {
    uError("tDecodeSVAlterTbReq error");
    goto _exit;
  }

  json = cJSON_CreateObject();
  if (json == NULL) {
    uError("create json object failed");
    goto _exit;
  }
  cJSON* type = cJSON_CreateString("alter");
  cJSON_AddItemToObject(json, "type", type);
  //  cJSON* uid = cJSON_CreateNumber(id);
  //  cJSON_AddItemToObject(json, "uid", uid);
  cJSON* tableType = cJSON_CreateString(vAlterTbReq.action == TSDB_ALTER_TABLE_UPDATE_TAG_VAL ? "child" : "normal");
  cJSON_AddItemToObject(json, "tableType", tableType);
  cJSON* tableName = cJSON_CreateString(vAlterTbReq.tbName);
  cJSON_AddItemToObject(json, "tableName", tableName);
  cJSON* alterType = cJSON_CreateNumber(vAlterTbReq.action);
  cJSON_AddItemToObject(json, "alterType", alterType);

  switch (vAlterTbReq.action) {
    case TSDB_ALTER_TABLE_ADD_COLUMN: {
      cJSON* colName = cJSON_CreateString(vAlterTbReq.colName);
      cJSON_AddItemToObject(json, "colName", colName);
      cJSON* colType = cJSON_CreateNumber(vAlterTbReq.type);
      cJSON_AddItemToObject(json, "colType", colType);

      if (vAlterTbReq.type == TSDB_DATA_TYPE_BINARY || vAlterTbReq.type == TSDB_DATA_TYPE_VARBINARY || vAlterTbReq.type == TSDB_DATA_TYPE_GEOMETRY) {
        int32_t length = vAlterTbReq.bytes - VARSTR_HEADER_SIZE;
        cJSON*  cbytes = cJSON_CreateNumber(length);
        cJSON_AddItemToObject(json, "colLength", cbytes);
      } else if (vAlterTbReq.type == TSDB_DATA_TYPE_NCHAR) {
        int32_t length = (vAlterTbReq.bytes - VARSTR_HEADER_SIZE) / TSDB_NCHAR_SIZE;
        cJSON*  cbytes = cJSON_CreateNumber(length);
        cJSON_AddItemToObject(json, "colLength", cbytes);
      }
      break;
    }
    case TSDB_ALTER_TABLE_DROP_COLUMN: {
      cJSON* colName = cJSON_CreateString(vAlterTbReq.colName);
      cJSON_AddItemToObject(json, "colName", colName);
      break;
    }
    case TSDB_ALTER_TABLE_UPDATE_COLUMN_BYTES: {
      cJSON* colName = cJSON_CreateString(vAlterTbReq.colName);
      cJSON_AddItemToObject(json, "colName", colName);
      cJSON* colType = cJSON_CreateNumber(vAlterTbReq.colModType);
      cJSON_AddItemToObject(json, "colType", colType);
      if (vAlterTbReq.colModType == TSDB_DATA_TYPE_BINARY || vAlterTbReq.colModType == TSDB_DATA_TYPE_VARBINARY || vAlterTbReq.colModType == TSDB_DATA_TYPE_GEOMETRY) {
        int32_t length = vAlterTbReq.colModBytes - VARSTR_HEADER_SIZE;
        cJSON*  cbytes = cJSON_CreateNumber(length);
        cJSON_AddItemToObject(json, "colLength", cbytes);
      } else if (vAlterTbReq.colModType == TSDB_DATA_TYPE_NCHAR) {
        int32_t length = (vAlterTbReq.colModBytes - VARSTR_HEADER_SIZE) / TSDB_NCHAR_SIZE;
        cJSON*  cbytes = cJSON_CreateNumber(length);
        cJSON_AddItemToObject(json, "colLength", cbytes);
      }
      break;
    }
    case TSDB_ALTER_TABLE_UPDATE_COLUMN_NAME: {
      cJSON* colName = cJSON_CreateString(vAlterTbReq.colName);
      cJSON_AddItemToObject(json, "colName", colName);
      cJSON* colNewName = cJSON_CreateString(vAlterTbReq.colNewName);
      cJSON_AddItemToObject(json, "colNewName", colNewName);
      break;
    }
    case TSDB_ALTER_TABLE_UPDATE_TAG_VAL: {
      cJSON* tagName = cJSON_CreateString(vAlterTbReq.tagName);
      cJSON_AddItemToObject(json, "colName", tagName);

      bool isNull = vAlterTbReq.isNull;
      if (vAlterTbReq.tagType == TSDB_DATA_TYPE_JSON) {
        STag* jsonTag = (STag*)vAlterTbReq.pTagVal;
        if (jsonTag->nTag == 0) isNull = true;
      }
      if (!isNull) {
        char* buf = NULL;

        if (vAlterTbReq.tagType == TSDB_DATA_TYPE_JSON) {
          if (!tTagIsJson(vAlterTbReq.pTagVal)) {
            uError("processAlterTable isJson false");
            goto _exit;
          }
          buf = parseTagDatatoJson(vAlterTbReq.pTagVal);
        } else {
          if(vAlterTbReq.tagType == TSDB_DATA_TYPE_VARBINARY){
            buf = taosMemoryCalloc(vAlterTbReq.nTagVal*2 + 2 + 3, 1);
          }else{
            buf = taosMemoryCalloc(vAlterTbReq.nTagVal + 3, 1);
          }
          dataConverToStr(buf, vAlterTbReq.tagType, vAlterTbReq.pTagVal, vAlterTbReq.nTagVal, NULL);
        }

        cJSON* colValue = cJSON_CreateString(buf);
        cJSON_AddItemToObject(json, "colValue", colValue);
        taosMemoryFree(buf);
      }

      cJSON* isNullCJson = cJSON_CreateBool(isNull);
      cJSON_AddItemToObject(json, "colValueNull", isNullCJson);
      break;
    }
    default:
      break;
  }

_exit:
  uDebug("alter table return");
  tDecoderClear(&decoder);
  return json;
}

static cJSON* processDropSTable(SMqMetaRsp* metaRsp) {
  SDecoder     decoder = {0};
  SVDropStbReq req = {0};
  cJSON*       json = NULL;
  uDebug("processDropSTable data:%p", metaRsp);

  // decode
  void*   data = POINTER_SHIFT(metaRsp->metaRsp, sizeof(SMsgHead));
  int32_t len = metaRsp->metaRspLen - sizeof(SMsgHead);
  tDecoderInit(&decoder, data, len);
  if (tDecodeSVDropStbReq(&decoder, &req) < 0) {
    uError("tDecodeSVDropStbReq failed");
    goto _exit;
  }

  json = cJSON_CreateObject();
  if (json == NULL) {
    uError("create json object failed");
    goto _exit;
  }
  cJSON* type = cJSON_CreateString("drop");
  cJSON_AddItemToObject(json, "type", type);
  cJSON* tableType = cJSON_CreateString("super");
  cJSON_AddItemToObject(json, "tableType", tableType);
  cJSON* tableName = cJSON_CreateString(req.name);
  cJSON_AddItemToObject(json, "tableName", tableName);

_exit:
  uDebug("processDropSTable return");
  tDecoderClear(&decoder);
  return json;
}
static cJSON* processDeleteTable(SMqMetaRsp* metaRsp) {
  SDeleteRes req = {0};
  SDecoder   coder = {0};
  cJSON*     json = NULL;

  uDebug("processDeleteTable data:%p", metaRsp);
  // decode and process req
  void*   data = POINTER_SHIFT(metaRsp->metaRsp, sizeof(SMsgHead));
  int32_t len = metaRsp->metaRspLen - sizeof(SMsgHead);

  tDecoderInit(&coder, data, len);
  if (tDecodeDeleteRes(&coder, &req) < 0) {
    uError("tDecodeDeleteRes failed");
    goto _exit;
  }

  //  getTbName(req.tableFName);
  char sql[256] = {0};
  snprintf(sql, sizeof(sql), "delete from `%s` where `%s` >= %" PRId64 " and `%s` <= %" PRId64, req.tableFName,
           req.tsColName, req.skey, req.tsColName, req.ekey);

  json = cJSON_CreateObject();
  if (json == NULL) {
    uError("creaet json object failed");
    goto _exit;
  }
  cJSON* type = cJSON_CreateString("delete");
  cJSON_AddItemToObject(json, "type", type);
  cJSON* sqlJson = cJSON_CreateString(sql);
  cJSON_AddItemToObject(json, "sql", sqlJson);

_exit:
  uDebug("processDeleteTable return");
  tDecoderClear(&coder);
  return json;
}

static cJSON* processDropTable(SMqMetaRsp* metaRsp) {
  SDecoder         decoder = {0};
  SVDropTbBatchReq req = {0};
  cJSON*           json = NULL;

  uDebug("processDropTable data:%p", metaRsp);
  // decode
  void*   data = POINTER_SHIFT(metaRsp->metaRsp, sizeof(SMsgHead));
  int32_t len = metaRsp->metaRspLen - sizeof(SMsgHead);
  tDecoderInit(&decoder, data, len);
  if (tDecodeSVDropTbBatchReq(&decoder, &req) < 0) {
    uError("tDecodeSVDropTbBatchReq failed");
    goto _exit;
  }

  json = cJSON_CreateObject();
  if (json == NULL) {
    uError("create json object failed");
    goto _exit;
  }
  cJSON* type = cJSON_CreateString("drop");
  cJSON_AddItemToObject(json, "type", type);
  //  cJSON* uid = cJSON_CreateNumber(id);
  //  cJSON_AddItemToObject(json, "uid", uid);
  //  cJSON* tableType = cJSON_CreateString("normal");
  //  cJSON_AddItemToObject(json, "tableType", tableType);

  cJSON* tableNameList = cJSON_CreateArray();
  for (int32_t iReq = 0; iReq < req.nReqs; iReq++) {
    SVDropTbReq* pDropTbReq = req.pReqs + iReq;

    cJSON* tableName = cJSON_CreateString(pDropTbReq->name);
    cJSON_AddItemToArray(tableNameList, tableName);
  }
  cJSON_AddItemToObject(json, "tableNameList", tableNameList);

_exit:
  uDebug("processDropTable return");
  tDecoderClear(&decoder);
  return json;
}

static int32_t taosCreateStb(TAOS* taos, void* meta, int32_t metaLen) {
  if(taos == NULL || meta == NULL) {
    terrno = TSDB_CODE_INVALID_PARA;
    return terrno;
  }
  SVCreateStbReq req = {0};
  SDecoder       coder;
  SMCreateStbReq pReq = {0};
  int32_t        code = TSDB_CODE_SUCCESS;
  SRequestObj*   pRequest = NULL;

  code = buildRequest(*(int64_t*)taos, "", 0, NULL, false, &pRequest, 0);
  if (code != TSDB_CODE_SUCCESS) {
    terrno = code;
    return code;
  }
  uDebug(LOG_ID_TAG" create stable, meta:%p, metaLen:%d", LOG_ID_VALUE, meta, metaLen);
  pRequest->syncQuery = true;
  if (!pRequest->pDb) {
    code = TSDB_CODE_PAR_DB_NOT_SPECIFIED;
    goto end;
  }
  // decode and process req
  void*   data = POINTER_SHIFT(meta, sizeof(SMsgHead));
  int32_t len = metaLen - sizeof(SMsgHead);
  tDecoderInit(&coder, data, len);
  if (tDecodeSVCreateStbReq(&coder, &req) < 0) {
    code = TSDB_CODE_INVALID_PARA;
    goto end;
  }
  // build create stable
  pReq.pColumns = taosArrayInit(req.schemaRow.nCols, sizeof(SField));
  for (int32_t i = 0; i < req.schemaRow.nCols; i++) {
    SSchema* pSchema = req.schemaRow.pSchema + i;
    SField   field = {.type = pSchema->type, .flags = pSchema->flags, .bytes = pSchema->bytes};
    strcpy(field.name, pSchema->name);
    taosArrayPush(pReq.pColumns, &field);
  }
  pReq.pTags = taosArrayInit(req.schemaTag.nCols, sizeof(SField));
  for (int32_t i = 0; i < req.schemaTag.nCols; i++) {
    SSchema* pSchema = req.schemaTag.pSchema + i;
    SField   field = {.type = pSchema->type, .flags = pSchema->flags, .bytes = pSchema->bytes};
    strcpy(field.name, pSchema->name);
    taosArrayPush(pReq.pTags, &field);
  }

  pReq.colVer = req.schemaRow.version;
  pReq.tagVer = req.schemaTag.version;
  pReq.numOfColumns = req.schemaRow.nCols;
  pReq.numOfTags = req.schemaTag.nCols;
  pReq.commentLen = -1;
  pReq.suid = processSuid(req.suid, pRequest->pDb);
  pReq.source = TD_REQ_FROM_TAOX;
  pReq.igExists = true;

  uDebug(LOG_ID_TAG" create stable name:%s suid:%" PRId64 " processSuid:%" PRId64,
         LOG_ID_VALUE, req.name, req.suid, pReq.suid);
  STscObj* pTscObj = pRequest->pTscObj;
  SName    tableName;
  tNameExtractFullName(toName(pTscObj->acctId, pRequest->pDb, req.name, &tableName), pReq.name);

  SCmdMsgInfo pCmdMsg = {0};
  pCmdMsg.epSet = getEpSet_s(&pTscObj->pAppInfo->mgmtEp);
  pCmdMsg.msgType = TDMT_MND_CREATE_STB;
  pCmdMsg.msgLen = tSerializeSMCreateStbReq(NULL, 0, &pReq);
  pCmdMsg.pMsg = taosMemoryMalloc(pCmdMsg.msgLen);
  if (NULL == pCmdMsg.pMsg) {
    code = TSDB_CODE_OUT_OF_MEMORY;
    goto end;
  }
  tSerializeSMCreateStbReq(pCmdMsg.pMsg, pCmdMsg.msgLen, &pReq);

  SQuery pQuery = {0};
  pQuery.execMode = QUERY_EXEC_MODE_RPC;
  pQuery.pCmdMsg = &pCmdMsg;
  pQuery.msgType = pQuery.pCmdMsg->msgType;
  pQuery.stableQuery = true;

  launchQueryImpl(pRequest, &pQuery, true, NULL);

  if (pRequest->code == TSDB_CODE_SUCCESS) {
    SCatalog* pCatalog = NULL;
    catalogGetHandle(pTscObj->pAppInfo->clusterId, &pCatalog);
    catalogRemoveTableMeta(pCatalog, &tableName);
  }

  code = pRequest->code;
  taosMemoryFree(pCmdMsg.pMsg);

  end:
  uDebug(LOG_ID_TAG" create stable return, msg:%s", LOG_ID_VALUE, tstrerror(code));
  destroyRequest(pRequest);
  tFreeSMCreateStbReq(&pReq);
  tDecoderClear(&coder);
  terrno = code;
  return code;
}

static int32_t taosDropStb(TAOS* taos, void* meta, int32_t metaLen) {
  if(taos == NULL || meta == NULL) {
    terrno = TSDB_CODE_INVALID_PARA;
    return terrno;
  }
  SVDropStbReq req = {0};
  SDecoder     coder = {0};
  SMDropStbReq pReq = {0};
  int32_t      code = TSDB_CODE_SUCCESS;
  SRequestObj* pRequest = NULL;

  code = buildRequest(*(int64_t*)taos, "", 0, NULL, false, &pRequest, 0);
  if (code != TSDB_CODE_SUCCESS) {
    terrno = code;
    return code;
  }

  uDebug(LOG_ID_TAG" drop stable, meta:%p, metaLen:%d", LOG_ID_VALUE, meta, metaLen);
  pRequest->syncQuery = true;
  if (!pRequest->pDb) {
    code = TSDB_CODE_PAR_DB_NOT_SPECIFIED;
    goto end;
  }
  // decode and process req
  void*   data = POINTER_SHIFT(meta, sizeof(SMsgHead));
  int32_t len = metaLen - sizeof(SMsgHead);
  tDecoderInit(&coder, data, len);
  if (tDecodeSVDropStbReq(&coder, &req) < 0) {
    code = TSDB_CODE_INVALID_PARA;
    goto end;
  }

  SCatalog* pCatalog = NULL;
  code = catalogGetHandle(pRequest->pTscObj->pAppInfo->clusterId, &pCatalog);
  if (code != TSDB_CODE_SUCCESS) {
    goto end;
  }
  SRequestConnInfo conn = {.pTrans = pRequest->pTscObj->pAppInfo->pTransporter,
      .requestId = pRequest->requestId,
      .requestObjRefId = pRequest->self,
      .mgmtEps = getEpSet_s(&pRequest->pTscObj->pAppInfo->mgmtEp)};
  SName            pName = {0};
  toName(pRequest->pTscObj->acctId, pRequest->pDb, req.name, &pName);
  STableMeta* pTableMeta = NULL;
  code = catalogGetTableMeta(pCatalog, &conn, &pName, &pTableMeta);
  if (code == TSDB_CODE_PAR_TABLE_NOT_EXIST) {
    code = TSDB_CODE_SUCCESS;
    taosMemoryFreeClear(pTableMeta);
    goto end;
  }
  if (code != TSDB_CODE_SUCCESS) {
    goto end;
  }
  pReq.suid = pTableMeta->uid;
  taosMemoryFreeClear(pTableMeta);

  // build drop stable
  pReq.igNotExists = true;
  pReq.source = TD_REQ_FROM_TAOX;
  //  pReq.suid = processSuid(req.suid, pRequest->pDb);

  uDebug(LOG_ID_TAG" drop stable name:%s suid:%" PRId64 " new suid:%" PRId64,
         LOG_ID_VALUE, req.name, req.suid, pReq.suid);
  STscObj* pTscObj = pRequest->pTscObj;
  SName    tableName = {0};
  tNameExtractFullName(toName(pTscObj->acctId, pRequest->pDb, req.name, &tableName), pReq.name);

  SCmdMsgInfo pCmdMsg = {0};
  pCmdMsg.epSet = getEpSet_s(&pTscObj->pAppInfo->mgmtEp);
  pCmdMsg.msgType = TDMT_MND_DROP_STB;
  pCmdMsg.msgLen = tSerializeSMDropStbReq(NULL, 0, &pReq);
  pCmdMsg.pMsg = taosMemoryMalloc(pCmdMsg.msgLen);
  if (NULL == pCmdMsg.pMsg) {
    code = TSDB_CODE_OUT_OF_MEMORY;
    goto end;
  }
  tSerializeSMDropStbReq(pCmdMsg.pMsg, pCmdMsg.msgLen, &pReq);

  SQuery pQuery = {0};
  pQuery.execMode = QUERY_EXEC_MODE_RPC;
  pQuery.pCmdMsg = &pCmdMsg;
  pQuery.msgType = pQuery.pCmdMsg->msgType;
  pQuery.stableQuery = true;

  launchQueryImpl(pRequest, &pQuery, true, NULL);

  if (pRequest->code == TSDB_CODE_SUCCESS) {
    //    SCatalog* pCatalog = NULL;
    catalogGetHandle(pTscObj->pAppInfo->clusterId, &pCatalog);
    catalogRemoveTableMeta(pCatalog, &tableName);
  }

  code = pRequest->code;
  taosMemoryFree(pCmdMsg.pMsg);

  end:
  uDebug(LOG_ID_TAG" drop stable return, msg:%s", LOG_ID_VALUE, tstrerror(code));
  destroyRequest(pRequest);
  tDecoderClear(&coder);
  terrno = code;
  return code;
}

typedef struct SVgroupCreateTableBatch {
  SVCreateTbBatchReq req;
  SVgroupInfo        info;
  char               dbName[TSDB_DB_NAME_LEN];
} SVgroupCreateTableBatch;

static void destroyCreateTbReqBatch(void* data) {
  SVgroupCreateTableBatch* pTbBatch = (SVgroupCreateTableBatch*)data;
  taosArrayDestroy(pTbBatch->req.pArray);
}

static int32_t taosCreateTable(TAOS* taos, void* meta, int32_t metaLen) {
  if(taos == NULL || meta == NULL) {
    terrno = TSDB_CODE_INVALID_PARA;
    return terrno;
  }
  SVCreateTbBatchReq req = {0};
  SDecoder           coder = {0};
  int32_t            code = TSDB_CODE_SUCCESS;
  SRequestObj*       pRequest = NULL;
  SQuery*            pQuery = NULL;
  SHashObj*          pVgroupHashmap = NULL;

  code = buildRequest(*(int64_t*)taos, "", 0, NULL, false, &pRequest, 0);
  if (code != TSDB_CODE_SUCCESS) {
    terrno = code;
    return code;
  }

  uDebug(LOG_ID_TAG " create table, meta:%p, metaLen:%d", LOG_ID_VALUE, meta, metaLen);

  pRequest->syncQuery = true;
  if (!pRequest->pDb) {
    code = TSDB_CODE_PAR_DB_NOT_SPECIFIED;
    goto end;
  }
  // decode and process req
  void*   data = POINTER_SHIFT(meta, sizeof(SMsgHead));
  int32_t len = metaLen - sizeof(SMsgHead);
  tDecoderInit(&coder, data, len);
  if (tDecodeSVCreateTbBatchReq(&coder, &req) < 0) {
    code = TSDB_CODE_INVALID_PARA;
    goto end;
  }

  STscObj* pTscObj = pRequest->pTscObj;

  SVCreateTbReq* pCreateReq = NULL;
  SCatalog*      pCatalog = NULL;
  code = catalogGetHandle(pTscObj->pAppInfo->clusterId, &pCatalog);
  if (code != TSDB_CODE_SUCCESS) {
    goto end;
  }

  pVgroupHashmap = taosHashInit(4, taosGetDefaultHashFunction(TSDB_DATA_TYPE_INT), false, HASH_NO_LOCK);
  if (NULL == pVgroupHashmap) {
    code = TSDB_CODE_OUT_OF_MEMORY;
    goto end;
  }
  taosHashSetFreeFp(pVgroupHashmap, destroyCreateTbReqBatch);

  SRequestConnInfo conn = {.pTrans = pTscObj->pAppInfo->pTransporter,
      .requestId = pRequest->requestId,
      .requestObjRefId = pRequest->self,
      .mgmtEps = getEpSet_s(&pTscObj->pAppInfo->mgmtEp)};

  pRequest->tableList = taosArrayInit(req.nReqs, sizeof(SName));
  // loop to create table
  for (int32_t iReq = 0; iReq < req.nReqs; iReq++) {
    pCreateReq = req.pReqs + iReq;

    SVgroupInfo pInfo = {0};
    SName       pName = {0};
    toName(pTscObj->acctId, pRequest->pDb, pCreateReq->name, &pName);
    code = catalogGetTableHashVgroup(pCatalog, &conn, &pName, &pInfo);
    if (code != TSDB_CODE_SUCCESS) {
      goto end;
    }

    pCreateReq->flags |= TD_CREATE_IF_NOT_EXISTS;
    // change tag cid to new cid
    if (pCreateReq->type == TSDB_CHILD_TABLE) {
      STableMeta* pTableMeta = NULL;
      SName       sName = {0};
      tb_uid_t    oldSuid = pCreateReq->ctb.suid;
      //      pCreateReq->ctb.suid = processSuid(pCreateReq->ctb.suid, pRequest->pDb);
      toName(pTscObj->acctId, pRequest->pDb, pCreateReq->ctb.stbName, &sName);
      code = catalogGetTableMeta(pCatalog, &conn, &sName, &pTableMeta);
      if (code == TSDB_CODE_PAR_TABLE_NOT_EXIST) {
        code = TSDB_CODE_SUCCESS;
        taosMemoryFreeClear(pTableMeta);
        continue;
      }

      if (code != TSDB_CODE_SUCCESS) {
        goto end;
      }
      pCreateReq->ctb.suid = pTableMeta->uid;

      for (int32_t i = 0; i < taosArrayGetSize(pCreateReq->ctb.tagName); i++) {
        char* tName = taosArrayGet(pCreateReq->ctb.tagName, i);
        for (int32_t j = pTableMeta->tableInfo.numOfColumns;
             j < pTableMeta->tableInfo.numOfColumns + pTableMeta->tableInfo.numOfTags; j++) {
          SSchema* tag = &pTableMeta->schema[j];
          if (strcmp(tag->name, tName) == 0 && tag->type != TSDB_DATA_TYPE_JSON) {
            tTagSetCid((STag*)pCreateReq->ctb.pTag, i, tag->colId);
          }
        }
      }
      taosMemoryFreeClear(pTableMeta);
    }
    taosArrayPush(pRequest->tableList, &pName);

    SVgroupCreateTableBatch* pTableBatch = taosHashGet(pVgroupHashmap, &pInfo.vgId, sizeof(pInfo.vgId));
    if (pTableBatch == NULL) {
      SVgroupCreateTableBatch tBatch = {0};
      tBatch.info = pInfo;
      strcpy(tBatch.dbName, pRequest->pDb);

      tBatch.req.pArray = taosArrayInit(4, sizeof(struct SVCreateTbReq));
      taosArrayPush(tBatch.req.pArray, pCreateReq);

      taosHashPut(pVgroupHashmap, &pInfo.vgId, sizeof(pInfo.vgId), &tBatch, sizeof(tBatch));
    } else {  // add to the correct vgroup
      taosArrayPush(pTableBatch->req.pArray, pCreateReq);
    }
  }

  if (taosHashGetSize(pVgroupHashmap) == 0) {
    goto end;
  }
  SArray* pBufArray = serializeVgroupsCreateTableBatch(pVgroupHashmap);
  if (NULL == pBufArray) {
    code = TSDB_CODE_OUT_OF_MEMORY;
    goto end;
  }

  pQuery = (SQuery*)nodesMakeNode(QUERY_NODE_QUERY);
  pQuery->execMode = QUERY_EXEC_MODE_SCHEDULE;
  pQuery->msgType = TDMT_VND_CREATE_TABLE;
  pQuery->stableQuery = false;
  pQuery->pRoot = nodesMakeNode(QUERY_NODE_CREATE_TABLE_STMT);

  code = rewriteToVnodeModifyOpStmt(pQuery, pBufArray);
  if (code != TSDB_CODE_SUCCESS) {
    goto end;
  }

  launchQueryImpl(pRequest, pQuery, true, NULL);
  if (pRequest->code == TSDB_CODE_SUCCESS) {
    removeMeta(pTscObj, pRequest->tableList);
  }

  code = pRequest->code;

end:
  uDebug(LOG_ID_TAG " create table return, msg:%s", LOG_ID_VALUE, tstrerror(code));
  tDeleteSVCreateTbBatchReq(&req);

  taosHashCleanup(pVgroupHashmap);
  destroyRequest(pRequest);
  tDecoderClear(&coder);
  qDestroyQuery(pQuery);
  terrno = code;
  return code;
}

typedef struct SVgroupDropTableBatch {
  SVDropTbBatchReq req;
  SVgroupInfo      info;
  char             dbName[TSDB_DB_NAME_LEN];
} SVgroupDropTableBatch;

static void destroyDropTbReqBatch(void* data) {
  SVgroupDropTableBatch* pTbBatch = (SVgroupDropTableBatch*)data;
  taosArrayDestroy(pTbBatch->req.pArray);
}

static int32_t taosDropTable(TAOS* taos, void* meta, int32_t metaLen) {
  if(taos == NULL || meta == NULL) {
    terrno = TSDB_CODE_INVALID_PARA;
    return terrno;
  }
  SVDropTbBatchReq req = {0};
  SDecoder         coder = {0};
  int32_t          code = TSDB_CODE_SUCCESS;
  SRequestObj*     pRequest = NULL;
  SQuery*          pQuery = NULL;
  SHashObj*        pVgroupHashmap = NULL;

  code = buildRequest(*(int64_t*)taos, "", 0, NULL, false, &pRequest, 0);
  if (code != TSDB_CODE_SUCCESS) {
    terrno = code;
    return code;
  }
  uDebug(LOG_ID_TAG " drop table, meta:%p, len:%d", LOG_ID_VALUE, meta, metaLen);

  pRequest->syncQuery = true;
  if (!pRequest->pDb) {
    code = TSDB_CODE_PAR_DB_NOT_SPECIFIED;
    goto end;
  }
  // decode and process req
  void*   data = POINTER_SHIFT(meta, sizeof(SMsgHead));
  int32_t len = metaLen - sizeof(SMsgHead);
  tDecoderInit(&coder, data, len);
  if (tDecodeSVDropTbBatchReq(&coder, &req) < 0) {
    code = TSDB_CODE_INVALID_PARA;
    goto end;
  }

  STscObj* pTscObj = pRequest->pTscObj;

  SVDropTbReq* pDropReq = NULL;
  SCatalog*    pCatalog = NULL;
  code = catalogGetHandle(pTscObj->pAppInfo->clusterId, &pCatalog);
  if (code != TSDB_CODE_SUCCESS) {
    goto end;
  }

  pVgroupHashmap = taosHashInit(4, taosGetDefaultHashFunction(TSDB_DATA_TYPE_INT), false, HASH_NO_LOCK);
  if (NULL == pVgroupHashmap) {
    code = TSDB_CODE_OUT_OF_MEMORY;
    goto end;
  }
  taosHashSetFreeFp(pVgroupHashmap, destroyDropTbReqBatch);

  SRequestConnInfo conn = {.pTrans = pTscObj->pAppInfo->pTransporter,
      .requestId = pRequest->requestId,
      .requestObjRefId = pRequest->self,
      .mgmtEps = getEpSet_s(&pTscObj->pAppInfo->mgmtEp)};
  pRequest->tableList = taosArrayInit(req.nReqs, sizeof(SName));
  // loop to create table
  for (int32_t iReq = 0; iReq < req.nReqs; iReq++) {
    pDropReq = req.pReqs + iReq;
    pDropReq->igNotExists = true;
    //    pDropReq->suid = processSuid(pDropReq->suid, pRequest->pDb);

    SVgroupInfo pInfo = {0};
    SName       pName = {0};
    toName(pTscObj->acctId, pRequest->pDb, pDropReq->name, &pName);
    code = catalogGetTableHashVgroup(pCatalog, &conn, &pName, &pInfo);
    if (code != TSDB_CODE_SUCCESS) {
      goto end;
    }

    STableMeta* pTableMeta = NULL;
    code = catalogGetTableMeta(pCatalog, &conn, &pName, &pTableMeta);
    if (code == TSDB_CODE_PAR_TABLE_NOT_EXIST) {
      code = TSDB_CODE_SUCCESS;
      taosMemoryFreeClear(pTableMeta);
      continue;
    }
    if (code != TSDB_CODE_SUCCESS) {
      goto end;
    }
    tb_uid_t oldSuid = pDropReq->suid;
    pDropReq->suid = pTableMeta->suid;
    taosMemoryFreeClear(pTableMeta);
    uDebug(LOG_ID_TAG" drop table name:%s suid:%" PRId64 " new suid:%" PRId64, LOG_ID_VALUE, pDropReq->name, oldSuid, pDropReq->suid);

    taosArrayPush(pRequest->tableList, &pName);
    SVgroupDropTableBatch* pTableBatch = taosHashGet(pVgroupHashmap, &pInfo.vgId, sizeof(pInfo.vgId));
    if (pTableBatch == NULL) {
      SVgroupDropTableBatch tBatch = {0};
      tBatch.info = pInfo;
      tBatch.req.pArray = taosArrayInit(TARRAY_MIN_SIZE, sizeof(SVDropTbReq));
      taosArrayPush(tBatch.req.pArray, pDropReq);

      taosHashPut(pVgroupHashmap, &pInfo.vgId, sizeof(pInfo.vgId), &tBatch, sizeof(tBatch));
    } else {  // add to the correct vgroup
      taosArrayPush(pTableBatch->req.pArray, pDropReq);
    }
  }

  if (taosHashGetSize(pVgroupHashmap) == 0) {
    goto end;
  }
  SArray* pBufArray = serializeVgroupsDropTableBatch(pVgroupHashmap);
  if (NULL == pBufArray) {
    code = TSDB_CODE_OUT_OF_MEMORY;
    goto end;
  }

  pQuery = (SQuery*)nodesMakeNode(QUERY_NODE_QUERY);
  pQuery->execMode = QUERY_EXEC_MODE_SCHEDULE;
  pQuery->msgType = TDMT_VND_DROP_TABLE;
  pQuery->stableQuery = false;
  pQuery->pRoot = nodesMakeNode(QUERY_NODE_DROP_TABLE_STMT);

  code = rewriteToVnodeModifyOpStmt(pQuery, pBufArray);
  if (code != TSDB_CODE_SUCCESS) {
    goto end;
  }

  launchQueryImpl(pRequest, pQuery, true, NULL);
  if (pRequest->code == TSDB_CODE_SUCCESS) {
    removeMeta(pTscObj, pRequest->tableList);
  }
  code = pRequest->code;

  end:
  uDebug(LOG_ID_TAG" drop table return, msg:%s", LOG_ID_VALUE, tstrerror(code));
  taosHashCleanup(pVgroupHashmap);
  destroyRequest(pRequest);
  tDecoderClear(&coder);
  qDestroyQuery(pQuery);
  terrno = code;
  return code;
}

// delete from db.tabl where ..       -> delete from tabl where ..
// delete from db    .tabl where ..   -> delete from tabl where ..
// static void getTbName(char *sql){
//  char *ch = sql;
//
//  bool inBackQuote = false;
//  int8_t dotIndex = 0;
//  while(*ch != '\0'){
//    if(!inBackQuote && *ch == '`'){
//      inBackQuote = true;
//      ch++;
//      continue;
//    }
//
//    if(inBackQuote && *ch == '`'){
//      inBackQuote = false;
//      ch++;
//
//      continue;
//    }
//
//    if(!inBackQuote && *ch == '.'){
//      dotIndex ++;
//      if(dotIndex == 2){
//        memmove(sql, ch + 1, strlen(ch + 1) + 1);
//        break;
//      }
//    }
//    ch++;
//  }
//}

static int32_t taosDeleteData(TAOS* taos, void* meta, int32_t metaLen) {
  if(taos == NULL || meta == NULL) {
    terrno = TSDB_CODE_INVALID_PARA;
    return terrno;
  }
  SDeleteRes req      = {0};
  SDecoder   coder    = {0};
  char       sql[256] = {0};
  int32_t    code = TSDB_CODE_SUCCESS;

  uDebug("connId:0x%"PRIx64" delete data, meta:%p, len:%d", *(int64_t*)taos, meta, metaLen);

  // decode and process req
  void*   data = POINTER_SHIFT(meta, sizeof(SMsgHead));
  int32_t len = metaLen - sizeof(SMsgHead);
  tDecoderInit(&coder, data, len);
  if (tDecodeDeleteRes(&coder, &req) < 0) {
    code = TSDB_CODE_INVALID_PARA;
    goto end;
  }

  //  getTbName(req.tableFName);
  snprintf(sql, sizeof(sql), "delete from `%s` where `%s` >= %" PRId64 " and `%s` <= %" PRId64, req.tableFName,
           req.tsColName, req.skey, req.tsColName, req.ekey);

  TAOS_RES*    res = taos_query(taos, sql);
  SRequestObj* pRequest = (SRequestObj*)res;
  code = pRequest->code;
  if (code == TSDB_CODE_PAR_TABLE_NOT_EXIST || code == TSDB_CODE_PAR_GET_META_ERROR) {
    code = TSDB_CODE_SUCCESS;
  }
  taos_free_result(res);

  end:
  uDebug("connId:0x%"PRIx64" delete data sql:%s, code:%s", *(int64_t*)taos, sql, tstrerror(code));
  tDecoderClear(&coder);
  terrno = code;
  return code;
}

static int32_t taosAlterTable(TAOS* taos, void* meta, int32_t metaLen) {
  if(taos == NULL || meta == NULL) {
    terrno = TSDB_CODE_INVALID_PARA;
    return terrno;
  }
  SVAlterTbReq   req = {0};
  SDecoder       coder = {0};
  int32_t        code = TSDB_CODE_SUCCESS;
  SRequestObj*   pRequest = NULL;
  SQuery*        pQuery = NULL;
  SArray*        pArray = NULL;
  SVgDataBlocks* pVgData = NULL;

  code = buildRequest(*(int64_t*)taos, "", 0, NULL, false, &pRequest, 0);
  if (code != TSDB_CODE_SUCCESS) {
    terrno = code;
    return code;
  }
  uDebug(LOG_ID_TAG " alter table, meta:%p, len:%d", LOG_ID_VALUE, meta, metaLen);
  pRequest->syncQuery = true;
  if (!pRequest->pDb) {
    code = TSDB_CODE_PAR_DB_NOT_SPECIFIED;
    goto end;
  }
  // decode and process req
  void*   data = POINTER_SHIFT(meta, sizeof(SMsgHead));
  int32_t len = metaLen - sizeof(SMsgHead);
  tDecoderInit(&coder, data, len);
  if (tDecodeSVAlterTbReq(&coder, &req) < 0) {
    code = TSDB_CODE_INVALID_PARA;
    goto end;
  }

  // do not deal TSDB_ALTER_TABLE_UPDATE_OPTIONS
  if (req.action == TSDB_ALTER_TABLE_UPDATE_OPTIONS) {
    goto end;
  }

  STscObj*  pTscObj = pRequest->pTscObj;
  SCatalog* pCatalog = NULL;
  code = catalogGetHandle(pTscObj->pAppInfo->clusterId, &pCatalog);
  if (code != TSDB_CODE_SUCCESS) {
    goto end;
  }

  SRequestConnInfo conn = {.pTrans = pTscObj->pAppInfo->pTransporter,
      .requestId = pRequest->requestId,
      .requestObjRefId = pRequest->self,
      .mgmtEps = getEpSet_s(&pTscObj->pAppInfo->mgmtEp)};

  SVgroupInfo pInfo = {0};
  SName       pName = {0};
  toName(pTscObj->acctId, pRequest->pDb, req.tbName, &pName);
  code = catalogGetTableHashVgroup(pCatalog, &conn, &pName, &pInfo);
  if (code != TSDB_CODE_SUCCESS) {
    goto end;
  }

  pArray = taosArrayInit(1, sizeof(void*));
  if (NULL == pArray) {
    code = TSDB_CODE_OUT_OF_MEMORY;
    goto end;
  }

  pVgData = taosMemoryCalloc(1, sizeof(SVgDataBlocks));
  if (NULL == pVgData) {
    code = TSDB_CODE_OUT_OF_MEMORY;
    goto end;
  }
  pVgData->vg = pInfo;
  pVgData->pData = taosMemoryMalloc(metaLen);
  if (NULL == pVgData->pData) {
    code = TSDB_CODE_OUT_OF_MEMORY;
    goto end;
  }
  memcpy(pVgData->pData, meta, metaLen);
  ((SMsgHead*)pVgData->pData)->vgId = htonl(pInfo.vgId);
  pVgData->size = metaLen;
  pVgData->numOfTables = 1;
  taosArrayPush(pArray, &pVgData);

  pQuery = (SQuery*)nodesMakeNode(QUERY_NODE_QUERY);
  if (NULL == pQuery) {
    code = TSDB_CODE_OUT_OF_MEMORY;
    goto end;
  }
  pQuery->execMode = QUERY_EXEC_MODE_SCHEDULE;
  pQuery->msgType = TDMT_VND_ALTER_TABLE;
  pQuery->stableQuery = false;
  pQuery->pRoot = nodesMakeNode(QUERY_NODE_ALTER_TABLE_STMT);

  code = rewriteToVnodeModifyOpStmt(pQuery, pArray);
  if (code != TSDB_CODE_SUCCESS) {
    goto end;
  }

  launchQueryImpl(pRequest, pQuery, true, NULL);

  pVgData = NULL;
  pArray = NULL;
  code = pRequest->code;
  if (code == TSDB_CODE_TDB_TABLE_NOT_EXIST) {
    code = TSDB_CODE_SUCCESS;
  }

  if (pRequest->code == TSDB_CODE_SUCCESS) {
    SExecResult* pRes = &pRequest->body.resInfo.execRes;
    if (pRes->res != NULL) {
      code = handleAlterTbExecRes(pRes->res, pCatalog);
    }
  }
  end:
  uDebug(LOG_ID_TAG " alter table return, meta:%p, len:%d, msg:%s", LOG_ID_VALUE, meta, metaLen, tstrerror(code));
  taosArrayDestroy(pArray);
  if (pVgData) taosMemoryFreeClear(pVgData->pData);
  taosMemoryFreeClear(pVgData);
  destroyRequest(pRequest);
  tDecoderClear(&coder);
  qDestroyQuery(pQuery);
  terrno = code;
  return code;
}

int taos_write_raw_block_with_fields(TAOS* taos, int rows, char* pData, const char* tbname, TAOS_FIELD* fields,
                                     int numFields) {
  return taos_write_raw_block_with_fields_with_reqid(taos, rows, pData, tbname, fields, numFields, 0);
}

int taos_write_raw_block_with_fields_with_reqid(TAOS *taos, int rows, char *pData, const char *tbname,
                                                TAOS_FIELD *fields, int numFields, int64_t reqid){
  if (!taos || !pData || !tbname) {
    terrno = TSDB_CODE_INVALID_PARA;
    return terrno;
  }
  int32_t     code = TSDB_CODE_SUCCESS;
  STableMeta* pTableMeta = NULL;
  SQuery*     pQuery = NULL;
  SHashObj*   pVgHash = NULL;

  SRequestObj* pRequest = (SRequestObj*)createRequest(*(int64_t*)taos, TSDB_SQL_INSERT, reqid);
  if (!pRequest) {
    return terrno;
  }

  uDebug(LOG_ID_TAG " write raw block with field, rows:%d, pData:%p, tbname:%s, fields:%p, numFields:%d",
         LOG_ID_VALUE, rows, pData, tbname, fields, numFields);

  pRequest->syncQuery = true;
  if (!pRequest->pDb) {
    code = TSDB_CODE_PAR_DB_NOT_SPECIFIED;
    goto end;
  }

  SName pName = {TSDB_TABLE_NAME_T, pRequest->pTscObj->acctId, {0}, {0}};
  tstrncpy(pName.dbname, pRequest->pDb, sizeof(pName.dbname));
  tstrncpy(pName.tname, tbname, sizeof(pName.tname));

  struct SCatalog* pCatalog = NULL;
  code = catalogGetHandle(pRequest->pTscObj->pAppInfo->clusterId, &pCatalog);
  if (code != TSDB_CODE_SUCCESS) {
    goto end;
  }

  SRequestConnInfo conn = {0};
  conn.pTrans = pRequest->pTscObj->pAppInfo->pTransporter;
  conn.requestId = pRequest->requestId;
  conn.requestObjRefId = pRequest->self;
  conn.mgmtEps = getEpSet_s(&pRequest->pTscObj->pAppInfo->mgmtEp);

  SVgroupInfo vgData = {0};
  code = catalogGetTableHashVgroup(pCatalog, &conn, &pName, &vgData);
  if (code != TSDB_CODE_SUCCESS) {
    goto end;
  }

  code = catalogGetTableMeta(pCatalog, &conn, &pName, &pTableMeta);
  if (code != TSDB_CODE_SUCCESS) {
    goto end;
  }
  //  uError("td23101 0vgId:%d, vgId:%d, name:%s, uid:%"PRIu64, vgData.vgId, pTableMeta->vgId, tbname, pTableMeta->uid);

  pQuery = smlInitHandle();
  if (pQuery == NULL) {
    code = TSDB_CODE_OUT_OF_MEMORY;
    goto end;
  }
  pVgHash = taosHashInit(16, taosGetDefaultHashFunction(TSDB_DATA_TYPE_INT), true, HASH_NO_LOCK);
  taosHashPut(pVgHash, (const char*)&vgData.vgId, sizeof(vgData.vgId), (char*)&vgData, sizeof(vgData));

  code = rawBlockBindData(pQuery, pTableMeta, pData, NULL, fields, numFields, false, NULL, 0);
  if (code != TSDB_CODE_SUCCESS) {
    goto end;
  }

  code = smlBuildOutput(pQuery, pVgHash);
  if (code != TSDB_CODE_SUCCESS) {
    goto end;
  }

  launchQueryImpl(pRequest, pQuery, true, NULL);
  code = pRequest->code;

  end:
  uDebug(LOG_ID_TAG " write raw block with field return, msg:%s", LOG_ID_VALUE, tstrerror(code));
  taosMemoryFreeClear(pTableMeta);
  qDestroyQuery(pQuery);
  destroyRequest(pRequest);
  taosHashCleanup(pVgHash);
  terrno = code;
  return code;
}

int taos_write_raw_block(TAOS* taos, int rows, char* pData, const char* tbname) {
  return taos_write_raw_block_with_reqid(taos, rows, pData, tbname, 0);
}

int taos_write_raw_block_with_reqid(TAOS* taos, int rows, char* pData, const char* tbname, int64_t reqid) {
  if (!taos || !pData || !tbname) {
    terrno = TSDB_CODE_INVALID_PARA;
    return terrno;
  }
  int32_t     code = TSDB_CODE_SUCCESS;
  STableMeta* pTableMeta = NULL;
  SQuery*     pQuery = NULL;
  SHashObj*   pVgHash = NULL;

  SRequestObj* pRequest = (SRequestObj*)createRequest(*(int64_t*)taos, TSDB_SQL_INSERT, reqid);
  if (!pRequest) {
    return terrno;
  }

  uDebug(LOG_ID_TAG " write raw block, rows:%d, pData:%p, tbname:%s", LOG_ID_VALUE, rows, pData, tbname);

  pRequest->syncQuery = true;
  if (!pRequest->pDb) {
    code = TSDB_CODE_PAR_DB_NOT_SPECIFIED;
    goto end;
  }

  SName pName = {TSDB_TABLE_NAME_T, pRequest->pTscObj->acctId, {0}, {0}};
  tstrncpy(pName.dbname, pRequest->pDb, sizeof(pName.dbname));
  tstrncpy(pName.tname, tbname, sizeof(pName.tname));

  struct SCatalog* pCatalog = NULL;
  code = catalogGetHandle(pRequest->pTscObj->pAppInfo->clusterId, &pCatalog);
  if (code != TSDB_CODE_SUCCESS) {
    goto end;
  }

  SRequestConnInfo conn = {0};
  conn.pTrans = pRequest->pTscObj->pAppInfo->pTransporter;
  conn.requestId = pRequest->requestId;
  conn.requestObjRefId = pRequest->self;
  conn.mgmtEps = getEpSet_s(&pRequest->pTscObj->pAppInfo->mgmtEp);

  SVgroupInfo vgData = {0};
  code = catalogGetTableHashVgroup(pCatalog, &conn, &pName, &vgData);
  if (code != TSDB_CODE_SUCCESS) {
    goto end;
  }

  code = catalogGetTableMeta(pCatalog, &conn, &pName, &pTableMeta);
  if (code != TSDB_CODE_SUCCESS) {
    goto end;
  }
  pQuery = smlInitHandle();
  if (pQuery == NULL) {
    code = TSDB_CODE_OUT_OF_MEMORY;
    goto end;
  }
  pVgHash = taosHashInit(16, taosGetDefaultHashFunction(TSDB_DATA_TYPE_INT), true, HASH_NO_LOCK);
  taosHashPut(pVgHash, (const char*)&vgData.vgId, sizeof(vgData.vgId), (char*)&vgData, sizeof(vgData));

  code = rawBlockBindData(pQuery, pTableMeta, pData, NULL, NULL, 0, false, NULL, 0);
  if (code != TSDB_CODE_SUCCESS) {
    goto end;
  }

  code = smlBuildOutput(pQuery, pVgHash);
  if (code != TSDB_CODE_SUCCESS) {
    goto end;
  }

  launchQueryImpl(pRequest, pQuery, true, NULL);
  code = pRequest->code;

  end:
  uDebug(LOG_ID_TAG " write raw block return, msg:%s", LOG_ID_VALUE, tstrerror(code));
  taosMemoryFreeClear(pTableMeta);
  qDestroyQuery(pQuery);
  destroyRequest(pRequest);
  taosHashCleanup(pVgHash);
  terrno = code;
  return code;
}

static void* getRawDataFromRes(void *pRetrieve){
  void* rawData = NULL;
  // deal with compatibility
  if(*(int64_t*)pRetrieve == 0){
    rawData = ((SRetrieveTableRsp*)pRetrieve)->data;
  }else if(*(int64_t*)pRetrieve == 1){
    rawData = ((SRetrieveTableRspForTmq*)pRetrieve)->data;
  }
  ASSERT(rawData != NULL);
  return rawData;
}

static int32_t tmqWriteRawDataImpl(TAOS* taos, void* data, int32_t dataLen) {
  if(taos == NULL || data == NULL){
    terrno = TSDB_CODE_INVALID_PARA;
    SET_ERROR_MSG("taos:%p or data:%p is NULL", taos, data);
    return terrno;
  }
  int32_t     code = TSDB_CODE_SUCCESS;
  SHashObj*   pVgHash = NULL;
  SQuery*     pQuery = NULL;
  SMqRspObj   rspObj = {0};
  SDecoder    decoder = {0};
  STableMeta* pTableMeta = NULL;

  terrno = TSDB_CODE_SUCCESS;
  SRequestObj* pRequest = (SRequestObj*)createRequest(*(int64_t*)taos, TSDB_SQL_INSERT, 0);
  if (!pRequest) {
    SET_ERROR_MSG("pRequest is NULL");
    return terrno;
  }

  uDebug(LOG_ID_TAG " write raw data, data:%p, dataLen:%d", LOG_ID_VALUE, data, dataLen);
  pRequest->syncQuery = true;
  rspObj.resIter = -1;
  rspObj.resType = RES_TYPE__TMQ;

  tDecoderInit(&decoder, data, dataLen);
  code = tDecodeMqDataRsp(&decoder, &rspObj.rsp);
  if (code != 0) {
    code = TSDB_CODE_INVALID_MSG;
    SET_ERROR_MSG("decode mq data rsp failed");
    goto end;
  }

  if (!pRequest->pDb) {
    code = TSDB_CODE_PAR_DB_NOT_SPECIFIED;
    goto end;
  }

  struct SCatalog* pCatalog = NULL;
  code = catalogGetHandle(pRequest->pTscObj->pAppInfo->clusterId, &pCatalog);
  if (code != TSDB_CODE_SUCCESS) {
    SET_ERROR_MSG("cata log get handle failed");
    goto end;
  }

  SRequestConnInfo conn = {0};
  conn.pTrans = pRequest->pTscObj->pAppInfo->pTransporter;
  conn.requestId = pRequest->requestId;
  conn.requestObjRefId = pRequest->self;
  conn.mgmtEps = getEpSet_s(&pRequest->pTscObj->pAppInfo->mgmtEp);

  pQuery = smlInitHandle();
  if (pQuery == NULL) {
    code = TSDB_CODE_OUT_OF_MEMORY;
    SET_ERROR_MSG("init sml handle failed");
    goto end;
  }
  pVgHash = taosHashInit(16, taosGetDefaultHashFunction(TSDB_DATA_TYPE_INT), true, HASH_NO_LOCK);
  while (++rspObj.resIter < rspObj.rsp.blockNum) {
    void* pRetrieve = taosArrayGetP(rspObj.rsp.blockData, rspObj.resIter);
    if (!rspObj.rsp.withSchema) {
      goto end;
    }

    const char* tbName = (const char*)taosArrayGetP(rspObj.rsp.blockTbName, rspObj.resIter);
    if (!tbName) {
      code = TSDB_CODE_TMQ_INVALID_MSG;
      SET_ERROR_MSG("block tbname is null");
      goto end;
    }

    SName pName = {TSDB_TABLE_NAME_T, pRequest->pTscObj->acctId, {0}, {0}};
    strcpy(pName.dbname, pRequest->pDb);
    strcpy(pName.tname, tbName);

    code = catalogGetTableMeta(pCatalog, &conn, &pName, &pTableMeta);
    if (code != TSDB_CODE_SUCCESS) {
      SET_ERROR_MSG("cata log get table:%s meta failed", tbName);
      goto end;
    }

    SVgroupInfo vg;
    code = catalogGetTableHashVgroup(pCatalog, &conn, &pName, &vg);
    if (code != TSDB_CODE_SUCCESS) {
      SET_ERROR_MSG("cata log get table:%s vgroup failed", tbName);
      goto end;
    }

    void* hData = taosHashGet(pVgHash, &vg.vgId, sizeof(vg.vgId));
    if (hData == NULL) {
      taosHashPut(pVgHash, (const char*)&vg.vgId, sizeof(vg.vgId), (char*)&vg, sizeof(vg));
    }

    SSchemaWrapper* pSW = (SSchemaWrapper*)taosArrayGetP(rspObj.rsp.blockSchema, rspObj.resIter);
    TAOS_FIELD*     fields = taosMemoryCalloc(pSW->nCols, sizeof(TAOS_FIELD));
    if (fields == NULL) {
      SET_ERROR_MSG("calloc fields failed");
      code = TSDB_CODE_OUT_OF_MEMORY;
      goto end;
    }
    for (int i = 0; i < pSW->nCols; i++) {
      fields[i].type = pSW->pSchema[i].type;
      fields[i].bytes = pSW->pSchema[i].bytes;
      tstrncpy(fields[i].name, pSW->pSchema[i].name, tListLen(pSW->pSchema[i].name));
    }
    void* rawData = getRawDataFromRes(pRetrieve);
    char  err[ERR_MSG_LEN] = {0};
    code = rawBlockBindData(pQuery, pTableMeta, rawData, NULL, fields, pSW->nCols, true, err, ERR_MSG_LEN);
    taosMemoryFree(fields);
    taosMemoryFreeClear(pTableMeta);
    if (code != TSDB_CODE_SUCCESS) {
      SET_ERROR_MSG("table:%s, err:%s", tbName, err);
      goto end;
    }
  }

  code = smlBuildOutput(pQuery, pVgHash);
  if (code != TSDB_CODE_SUCCESS) {
    SET_ERROR_MSG("sml build output failed");
    goto end;
  }

  launchQueryImpl(pRequest, pQuery, true, NULL);
  code = pRequest->code;

  end:
  uDebug(LOG_ID_TAG " write raw data return, msg:%s", LOG_ID_VALUE, tstrerror(code));
  tDeleteMqDataRsp(&rspObj.rsp);
  tDecoderClear(&decoder);
  qDestroyQuery(pQuery);
  destroyRequest(pRequest);
  taosHashCleanup(pVgHash);
  taosMemoryFreeClear(pTableMeta);
  terrno = code;
  return code;
}

static int32_t buildCreateTbMap(STaosxRsp* rsp, SHashObj* pHashObj) {
  // find schema data info
  int32_t             code = 0;
  SVCreateTbReq pCreateReq = {0};
  SDecoder      decoderTmp = {0};

  for (int j = 0; j < rsp->createTableNum; j++) {
    void** dataTmp = taosArrayGet(rsp->createTableReq, j);
    if(dataTmp == NULL) {
      code = TSDB_CODE_INVALID_MSG;
      goto end;
    }
    int32_t* lenTmp = taosArrayGet(rsp->createTableLen, j);
    if(lenTmp == NULL) {
      code = TSDB_CODE_INVALID_MSG;
      goto end;
    }

    tDecoderInit(&decoderTmp, *dataTmp, *lenTmp);
    if(tDecodeSVCreateTbReq(&decoderTmp, &pCreateReq) != 0){
      code = TSDB_CODE_INVALID_MSG;
      goto end;}

    if (pCreateReq.type != TSDB_CHILD_TABLE) {
      code = TSDB_CODE_INVALID_MSG;
      goto end;
    }
    if (taosHashGet(pHashObj, pCreateReq.name, strlen(pCreateReq.name)) == NULL){
      taosHashPut(pHashObj, pCreateReq.name, strlen(pCreateReq.name), &pCreateReq, sizeof(SVCreateTbReq));
    } else{
      tDestroySVCreateTbReq(&pCreateReq, TSDB_MSG_FLG_DECODE);
      pCreateReq = (SVCreateTbReq){0};
    }

    tDecoderClear(&decoderTmp);
  }
  return 0;

  end:
  tDecoderClear(&decoderTmp);
  tDestroySVCreateTbReq(&pCreateReq, TSDB_MSG_FLG_DECODE);
  return code;
}

static int32_t tmqWriteRawMetaDataImpl(TAOS* taos, void* data, int32_t dataLen) {
  if(taos == NULL || data == NULL){
    terrno = TSDB_CODE_INVALID_PARA;
    SET_ERROR_MSG("taos:%p or data:%p is NULL", taos, data);
    return terrno;
  }
  int32_t        code = TSDB_CODE_SUCCESS;
  SHashObj*      pVgHash = NULL;
  SQuery*        pQuery = NULL;
  SMqTaosxRspObj rspObj = {0};
  SDecoder       decoder = {0};
  STableMeta*    pTableMeta = NULL;
  SHashObj*      pCreateTbHash = NULL;

  terrno = TSDB_CODE_SUCCESS;
  SRequestObj* pRequest = (SRequestObj*)createRequest(*(int64_t*)taos, TSDB_SQL_INSERT, 0);
  if (!pRequest) {
    SET_ERROR_MSG("pRequest is NULL");
    return terrno;
  }
  uDebug(LOG_ID_TAG " write raw metadata, data:%p, dataLen:%d", LOG_ID_VALUE, data, dataLen);
  pRequest->syncQuery = true;
  rspObj.resIter = -1;
  rspObj.resType = RES_TYPE__TMQ_METADATA;

  tDecoderInit(&decoder, data, dataLen);
  code = tDecodeSTaosxRsp(&decoder, &rspObj.rsp);
  if (code != 0) {
    code = TSDB_CODE_INVALID_MSG;
    SET_ERROR_MSG("decode mq taosx data rsp failed");
    goto end;
  }

  if (!pRequest->pDb) {
    code = TSDB_CODE_PAR_DB_NOT_SPECIFIED;
    goto end;
  }

  struct SCatalog* pCatalog = NULL;
  code = catalogGetHandle(pRequest->pTscObj->pAppInfo->clusterId, &pCatalog);
  if (code != TSDB_CODE_SUCCESS) {
    SET_ERROR_MSG("cata log get handle failed");
    goto end;
  }

  SRequestConnInfo conn = {0};
  conn.pTrans = pRequest->pTscObj->pAppInfo->pTransporter;
  conn.requestId = pRequest->requestId;
  conn.requestObjRefId = pRequest->self;
  conn.mgmtEps = getEpSet_s(&pRequest->pTscObj->pAppInfo->mgmtEp);

  pQuery = smlInitHandle();
  if (pQuery == NULL) {
    code = TSDB_CODE_OUT_OF_MEMORY;
    SET_ERROR_MSG("init sml handle failed");
    goto end;
  }
  pVgHash = taosHashInit(16, taosGetDefaultHashFunction(TSDB_DATA_TYPE_INT), true, HASH_NO_LOCK);
  pCreateTbHash = taosHashInit(16, taosGetDefaultHashFunction(TSDB_DATA_TYPE_BINARY), true, HASH_NO_LOCK);
  code = buildCreateTbMap(&rspObj.rsp, pCreateTbHash);
  if (code != TSDB_CODE_SUCCESS) {
    SET_ERROR_MSG("build create table map failed");
    goto end;
  }

  uDebug(LOG_ID_TAG" write raw metadata block num:%d", LOG_ID_VALUE, rspObj.rsp.blockNum);
  while (++rspObj.resIter < rspObj.rsp.blockNum) {
    void* pRetrieve = taosArrayGetP(rspObj.rsp.blockData, rspObj.resIter);
    if (!rspObj.rsp.withSchema) {
      goto end;
    }

    const char* tbName = (const char*)taosArrayGetP(rspObj.rsp.blockTbName, rspObj.resIter);
    if (!tbName) {
      code = TSDB_CODE_TMQ_INVALID_MSG;
      SET_ERROR_MSG("block tbname is null");
      goto end;
    }

    uDebug(LOG_ID_TAG" write raw metadata block tbname:%s", LOG_ID_VALUE, tbName);
    SName pName = {TSDB_TABLE_NAME_T, pRequest->pTscObj->acctId, {0}, {0}};
    strcpy(pName.dbname, pRequest->pDb);
    strcpy(pName.tname, tbName);

    // find schema data info
    SVCreateTbReq* pCreateReqDst = (SVCreateTbReq*)taosHashGet(pCreateTbHash, tbName, strlen(tbName));
    SVgroupInfo vg;
    code = catalogGetTableHashVgroup(pCatalog, &conn, &pName, &vg);
    if (code != TSDB_CODE_SUCCESS) {
      SET_ERROR_MSG("cata log get table:%s vgroup failed", tbName);
      goto end;
    }

    if (pCreateReqDst) {  // change stable name to get meta
      strcpy(pName.tname, pCreateReqDst->ctb.stbName);
    }
    code = catalogGetTableMeta(pCatalog, &conn, &pName, &pTableMeta);
    if (code != TSDB_CODE_SUCCESS) {
      SET_ERROR_MSG("cata log get table:%s meta failed", tbName);
      goto end;
    }

    if (pCreateReqDst) {
      pTableMeta->vgId = vg.vgId;
      pTableMeta->uid = pCreateReqDst->uid;
      pCreateReqDst->ctb.suid = pTableMeta->suid;
    }
    void* hData = taosHashGet(pVgHash, &vg.vgId, sizeof(vg.vgId));
    if (hData == NULL) {
      taosHashPut(pVgHash, (const char*)&vg.vgId, sizeof(vg.vgId), (char*)&vg, sizeof(vg));
    }

    SSchemaWrapper* pSW = (SSchemaWrapper*)taosArrayGetP(rspObj.rsp.blockSchema, rspObj.resIter);
    TAOS_FIELD*     fields = taosMemoryCalloc(pSW->nCols, sizeof(TAOS_FIELD));
    if (fields == NULL) {
      SET_ERROR_MSG("calloc fields failed");
      code = TSDB_CODE_OUT_OF_MEMORY;
      goto end;
    }
    for (int i = 0; i < pSW->nCols; i++) {
      fields[i].type = pSW->pSchema[i].type;
      fields[i].bytes = pSW->pSchema[i].bytes;
      tstrncpy(fields[i].name, pSW->pSchema[i].name, tListLen(pSW->pSchema[i].name));
    }
    void* rawData = getRawDataFromRes(pRetrieve);
    char err[ERR_MSG_LEN] = {0};
    SVCreateTbReq* pCreateReqTmp = NULL;
    if (pCreateReqDst){
      if(cloneSVreateTbReq(pCreateReqDst, &pCreateReqTmp) != 0){
        code = TSDB_CODE_OUT_OF_MEMORY;
        SET_ERROR_MSG("clone create table req failed");
        goto end;
      }
    }
    code = rawBlockBindData(pQuery, pTableMeta, rawData, &pCreateReqTmp, fields, pSW->nCols, true, err, ERR_MSG_LEN);
    if (pCreateReqTmp != NULL) {
      tdDestroySVCreateTbReq(pCreateReqTmp);
      taosMemoryFree(pCreateReqTmp);
    }
    taosMemoryFree(fields);
    taosMemoryFreeClear(pTableMeta);
    if (pCreateReqDst) {
      tdDestroySVCreateTbReq(pCreateReqDst);
      taosMemoryFreeClear(pCreateReqDst);
    }
    if (code != TSDB_CODE_SUCCESS) {
      SET_ERROR_MSG("table:%s, err:%s", tbName, err);
      goto end;
    }
  }

  code = smlBuildOutput(pQuery, pVgHash);
  if (code != TSDB_CODE_SUCCESS) {
    SET_ERROR_MSG("sml build output failed");
    goto end;
  }

  launchQueryImpl(pRequest, pQuery, true, NULL);
  code = pRequest->code;

  end:
  uDebug(LOG_ID_TAG " write raw metadata return, msg:%s", LOG_ID_VALUE, tstrerror(code));
  void* pIter = taosHashIterate(pCreateTbHash, NULL);
  while (pIter) {
    tDestroySVCreateTbReq(pIter, TSDB_MSG_FLG_DECODE);
    pIter = taosHashIterate(pCreateTbHash, pIter);
  }
  taosHashCleanup(pCreateTbHash);
  tDeleteSTaosxRsp(&rspObj.rsp);
  tDecoderClear(&decoder);
  qDestroyQuery(pQuery);
  destroyRequest(pRequest);
  taosHashCleanup(pVgHash);
  taosMemoryFreeClear(pTableMeta);
<<<<<<< HEAD
=======
  if (pCreateReqDst) {
    tdDestroySVCreateTbReq(pCreateReqDst);
    taosMemoryFreeClear(pCreateReqDst);
  }
>>>>>>> 5ec4839e
  terrno = code;
  return code;
}

static cJSON* processSimpleMeta(SMqMetaRsp* pMetaRsp) {
  if (pMetaRsp->resMsgType == TDMT_VND_CREATE_STB) {
    return processCreateStb(pMetaRsp);
  } else if (pMetaRsp->resMsgType == TDMT_VND_ALTER_STB) {
    return processAlterStb(pMetaRsp);
  } else if (pMetaRsp->resMsgType == TDMT_VND_DROP_STB) {
    return processDropSTable(pMetaRsp);
  } else if (pMetaRsp->resMsgType == TDMT_VND_CREATE_TABLE) {
    return processCreateTable(pMetaRsp);
  } else if (pMetaRsp->resMsgType == TDMT_VND_ALTER_TABLE) {
    return processAlterTable(pMetaRsp);
  } else if (pMetaRsp->resMsgType == TDMT_VND_DROP_TABLE) {
    return processDropTable(pMetaRsp);
  } else if (pMetaRsp->resMsgType == TDMT_VND_DROP_TABLE) {
    return processDropTable(pMetaRsp);
  } else if (pMetaRsp->resMsgType == TDMT_VND_DELETE) {
    return processDeleteTable(pMetaRsp);
  }

  return NULL;
}
static char* processBatchMetaToJson(SMqBatchMetaRsp* pMsgRsp) {
  SDecoder        coder;
  SMqBatchMetaRsp rsp = {0};
  cJSON*          pJson = NULL;
  tDecoderInit(&coder, pMsgRsp->pMetaBuff, pMsgRsp->metaBuffLen);
  if (tDecodeMqBatchMetaRsp(&coder, &rsp) < 0) {
    goto _end;
  }

  pJson = cJSON_CreateObject();
  cJSON_AddStringToObject(pJson, "tmq_meta_version", TMQ_META_VERSION);
  cJSON* pMetaArr = cJSON_CreateArray();
  int32_t num = taosArrayGetSize(rsp.batchMetaReq);
  for (int32_t i = 0; i < num; i++) {
    int32_t len = *(int32_t*)taosArrayGet(rsp.batchMetaLen, i);
    void* tmpBuf = taosArrayGetP(rsp.batchMetaReq, i);
    SDecoder metaCoder = {0};
    SMqMetaRsp metaRsp = {0};
    tDecoderInit(&metaCoder, POINTER_SHIFT(tmpBuf, sizeof(SMqRspHead)), len - sizeof(SMqRspHead));
    if(tDecodeMqMetaRsp(&metaCoder, &metaRsp) < 0 ) {
      goto _end;
    }
    cJSON* pItem = processSimpleMeta(&metaRsp);
    tDeleteMqMetaRsp(&metaRsp);
    cJSON_AddItemToArray(pMetaArr, pItem);
  }

  cJSON_AddItemToObject(pJson, "metas", pMetaArr);
  tDeleteMqBatchMetaRsp(&rsp);
  char* fullStr = cJSON_PrintUnformatted(pJson);
  cJSON_Delete(pJson);
  return fullStr;

_end:
  cJSON_Delete(pJson);
  tDeleteMqBatchMetaRsp(&rsp);
  return NULL;
}

char* tmq_get_json_meta(TAOS_RES* res) {
  if (res == NULL) return NULL;
  uDebug("tmq_get_json_meta res:%p", res);
  if (!TD_RES_TMQ_META(res) && !TD_RES_TMQ_METADATA(res) && !TD_RES_TMQ_BATCH_META(res)) {
    return NULL;
  }

  if (TD_RES_TMQ_METADATA(res)) {
    SMqTaosxRspObj* pMetaDataRspObj = (SMqTaosxRspObj*)res;
    return processAutoCreateTable(&pMetaDataRspObj->rsp);
  } else if (TD_RES_TMQ_BATCH_META(res)) {
    SMqBatchMetaRspObj* pBatchMetaRspObj = (SMqBatchMetaRspObj*)res;
    return processBatchMetaToJson(&pBatchMetaRspObj->rsp);
  }

  SMqMetaRspObj* pMetaRspObj = (SMqMetaRspObj*)res;
  cJSON* pJson = processSimpleMeta(&pMetaRspObj->metaRsp);
  char* string = cJSON_PrintUnformatted(pJson);
  cJSON_Delete(pJson);
  uDebug("tmq_get_json_meta string:%s", string);
  return string;
}

void tmq_free_json_meta(char* jsonMeta) { taosMemoryFreeClear(jsonMeta); }

int32_t tmq_get_raw(TAOS_RES* res, tmq_raw_data* raw) {
  if (!raw || !res) {
    terrno = TSDB_CODE_INVALID_PARA;
    return terrno;
  }
  if (TD_RES_TMQ_META(res)) {
    SMqMetaRspObj* pMetaRspObj = (SMqMetaRspObj*)res;
    raw->raw = pMetaRspObj->metaRsp.metaRsp;
    raw->raw_len = pMetaRspObj->metaRsp.metaRspLen;
    raw->raw_type = pMetaRspObj->metaRsp.resMsgType;
    uDebug("tmq get raw type meta:%p", raw);
  } else if (TD_RES_TMQ(res)) {
    SMqRspObj* rspObj = ((SMqRspObj*)res);

    int32_t len = 0;
    int32_t code = 0;
    tEncodeSize(tEncodeMqDataRsp, &rspObj->rsp, len, code);
    if (code < 0) {
      return -1;
    }

    void*    buf = taosMemoryCalloc(1, len);
    SEncoder encoder = {0};
    tEncoderInit(&encoder, buf, len);
    tEncodeMqDataRsp(&encoder, &rspObj->rsp);
    tEncoderClear(&encoder);

    raw->raw = buf;
    raw->raw_len = len;
    raw->raw_type = RES_TYPE__TMQ;
    uDebug("tmq get raw type data:%p", raw);
  } else if (TD_RES_TMQ_METADATA(res)) {
    SMqTaosxRspObj* rspObj = ((SMqTaosxRspObj*)res);

    int32_t len = 0;
    int32_t code = 0;
    tEncodeSize(tEncodeSTaosxRsp, &rspObj->rsp, len, code);
    if (code < 0) {
      return -1;
    }

    void*    buf = taosMemoryCalloc(1, len);
    SEncoder encoder = {0};
    tEncoderInit(&encoder, buf, len);
    tEncodeSTaosxRsp(&encoder, &rspObj->rsp);
    tEncoderClear(&encoder);

    raw->raw = buf;
    raw->raw_len = len;
    raw->raw_type = RES_TYPE__TMQ_METADATA;
    uDebug("tmq get raw type metadata:%p", raw);
  } else if (TD_RES_TMQ_BATCH_META(res)) {
    SMqBatchMetaRspObj* pBtMetaRspObj = (SMqBatchMetaRspObj*)res;
    raw->raw = pBtMetaRspObj->rsp.pMetaBuff;
    raw->raw_len = pBtMetaRspObj->rsp.metaBuffLen;
    raw->raw_type = RES_TYPE__TMQ_BATCH_META;
    uDebug("tmq get raw batch meta:%p", raw);
  } else {
    uError("tmq get raw error type:%d", *(int8_t*)res);
    terrno = TSDB_CODE_TMQ_INVALID_MSG;
    return terrno;
  }
  return TSDB_CODE_SUCCESS;
}

void tmq_free_raw(tmq_raw_data raw) {
  uDebug("tmq free raw data type:%d", raw.raw_type);
  if (raw.raw_type == RES_TYPE__TMQ || raw.raw_type == RES_TYPE__TMQ_METADATA) {
    taosMemoryFree(raw.raw);
  }
  memset(terrMsg, 0, ERR_MSG_LEN);
}

static int32_t writeRawImpl(TAOS* taos, void* buf, uint32_t len, uint16_t type) {
  if (type == TDMT_VND_CREATE_STB) {
    return taosCreateStb(taos, buf, len);
  } else if (type == TDMT_VND_ALTER_STB) {
    return taosCreateStb(taos, buf, len);
  } else if (type == TDMT_VND_DROP_STB) {
    return taosDropStb(taos, buf, len);
  } else if (type == TDMT_VND_CREATE_TABLE) {
    return taosCreateTable(taos, buf, len);
  } else if (type == TDMT_VND_ALTER_TABLE) {
    return taosAlterTable(taos, buf, len);
  } else if (type == TDMT_VND_DROP_TABLE) {
    return taosDropTable(taos, buf, len);
  } else if (type == TDMT_VND_DELETE) {
    return taosDeleteData(taos, buf, len);
  } else if (type == RES_TYPE__TMQ) {
    return tmqWriteRawDataImpl(taos, buf, len);
  } else if (type == RES_TYPE__TMQ_METADATA) {
    return tmqWriteRawMetaDataImpl(taos, buf, len);
  } else if (type == RES_TYPE__TMQ_BATCH_META) {
    return tmqWriteBatchMetaDataImpl(taos, buf, len);
  }
  terrno = TSDB_CODE_INVALID_PARA;
  return terrno;
}

int32_t tmq_write_raw(TAOS* taos, tmq_raw_data raw) {
  if (!taos) {
    terrno = TSDB_CODE_INVALID_PARA;
    return terrno;
  }

  return writeRawImpl(taos, raw.raw, raw.raw_len, raw.raw_type);
}

static int32_t tmqWriteBatchMetaDataImpl(TAOS* taos, void* meta, int32_t metaLen) {
  if (taos == NULL || meta == NULL) {
    terrno = TSDB_CODE_INVALID_PARA;
    return terrno;
  }
  SMqBatchMetaRsp rsp = {0};
  SDecoder        coder;
  int32_t         code = TSDB_CODE_SUCCESS;

  // decode and process req
  tDecoderInit(&coder, meta, metaLen);
  if (tDecodeMqBatchMetaRsp(&coder, &rsp) < 0) {
    code = TSDB_CODE_INVALID_PARA;
    goto _end;
  }
  int32_t num = taosArrayGetSize(rsp.batchMetaReq);
  for (int32_t i = 0; i < num; i++) {
    int32_t    len = *(int32_t*)taosArrayGet(rsp.batchMetaLen, i);
    void*      tmpBuf = taosArrayGetP(rsp.batchMetaReq, i);
    SDecoder   metaCoder = {0};
    SMqMetaRsp metaRsp = {0};
    tDecoderInit(&metaCoder, POINTER_SHIFT(tmpBuf, sizeof(SMqRspHead)), len - sizeof(SMqRspHead));
    if (tDecodeMqMetaRsp(&metaCoder, &metaRsp) < 0) {
      code = TSDB_CODE_INVALID_PARA;
      goto _end;
    }
    code = writeRawImpl(taos, metaRsp.metaRsp, metaRsp.metaRspLen, metaRsp.resMsgType);
    tDeleteMqMetaRsp(&metaRsp);
    if (code != TSDB_CODE_SUCCESS) {
      goto _end;
    }
  }

_end:
  tDeleteMqBatchMetaRsp(&rsp);
  errno = code;
  return code;
}<|MERGE_RESOLUTION|>--- conflicted
+++ resolved
@@ -1905,13 +1905,6 @@
   destroyRequest(pRequest);
   taosHashCleanup(pVgHash);
   taosMemoryFreeClear(pTableMeta);
-<<<<<<< HEAD
-=======
-  if (pCreateReqDst) {
-    tdDestroySVCreateTbReq(pCreateReqDst);
-    taosMemoryFreeClear(pCreateReqDst);
-  }
->>>>>>> 5ec4839e
   terrno = code;
   return code;
 }
