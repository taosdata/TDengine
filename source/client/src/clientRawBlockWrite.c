/*
 * Copyright (c) 2019 TAOS Data, Inc. <jhtao@taosdata.com>
 *
 * This program is free software: you can use, redistribute, and/or modify
 * it under the terms of the GNU Affero General Public License, version 3
 * or later ("AGPL"), as published by the Free Software Foundation.
 *
 * This program is distributed in the hope that it will be useful, but WITHOUT
 * ANY WARRANTY; without even the implied warranty of MERCHANTABILITY or
 * FITNESS FOR A PARTICULAR PURPOSE.
 *
 * You should have received a copy of the GNU Affero General Public License
 * along with this program. If not, see <http://www.gnu.org/licenses/>.
 */

#include "cJSON.h"
#include "clientInt.h"
#include "parser.h"
#include "tcol.h"
#include "tcompression.h"
#include "tdatablock.h"
#include "tdef.h"
#include "tglobal.h"
#include "tmsgtype.h"

#define RAW_NULL_CHECK(c)             \
  do {                                \
    if (c == NULL) {                  \
      code = terrno; \
      goto end;                       \
    }                                 \
  } while (0)

#define RAW_FALSE_CHECK(c)           \
  do {                               \
    if (!c) {                        \
      code = TSDB_CODE_INVALID_PARA; \
      goto end;                      \
    }                                \
  } while (0)

#define RAW_RETURN_CHECK(c) \
  do {                      \
    code = c;               \
    if (code != 0) {        \
      goto end;             \
    }                       \
  } while (0)

#define LOG_ID_TAG   "connId:0x%" PRIx64 ",QID:0x%" PRIx64
#define LOG_ID_VALUE *(int64_t*)taos, pRequest->requestId

#define TMQ_META_VERSION "1.0"

static int32_t tmqWriteBatchMetaDataImpl(TAOS* taos, void* meta, int32_t metaLen);
static tb_uid_t processSuid(tb_uid_t suid, char* db) { return suid + MurmurHash3_32(db, strlen(db)); }
static void buildCreateTableJson(SSchemaWrapper* schemaRow, SSchemaWrapper* schemaTag, char* name, int64_t id, int8_t t,
                                 SColCmprWrapper* pColCmprRow, cJSON** pJson) {
  int32_t code = TSDB_CODE_SUCCESS;
  int8_t  buildDefaultCompress = 0;
  if (pColCmprRow->nCols <= 0) {
    buildDefaultCompress = 1;
  }

  char*  string = NULL;
  cJSON* json = cJSON_CreateObject();
  RAW_NULL_CHECK(json);
  cJSON* type = cJSON_CreateString("create");
  RAW_NULL_CHECK(type);

  RAW_FALSE_CHECK(cJSON_AddItemToObject(json, "type", type));
  cJSON* tableType = cJSON_CreateString(t == TSDB_NORMAL_TABLE ? "normal" : "super");
  RAW_NULL_CHECK(tableType);
  RAW_FALSE_CHECK(cJSON_AddItemToObject(json, "tableType", tableType));
  cJSON* tableName = cJSON_CreateString(name);
  RAW_NULL_CHECK(tableName);
  RAW_FALSE_CHECK(cJSON_AddItemToObject(json, "tableName", tableName));

  cJSON* columns = cJSON_CreateArray();
  RAW_NULL_CHECK(columns);
  for (int i = 0; i < schemaRow->nCols; i++) {
    cJSON* column = cJSON_CreateObject();
    RAW_NULL_CHECK(column);
    SSchema* s = schemaRow->pSchema + i;
    cJSON*   cname = cJSON_CreateString(s->name);
    RAW_NULL_CHECK(cname);
    RAW_FALSE_CHECK(cJSON_AddItemToObject(column, "name", cname));
    cJSON* ctype = cJSON_CreateNumber(s->type);
    RAW_NULL_CHECK(ctype);
    RAW_FALSE_CHECK(cJSON_AddItemToObject(column, "type", ctype));
    if (s->type == TSDB_DATA_TYPE_BINARY || s->type == TSDB_DATA_TYPE_VARBINARY || s->type == TSDB_DATA_TYPE_GEOMETRY) {
      int32_t length = s->bytes - VARSTR_HEADER_SIZE;
      cJSON*  cbytes = cJSON_CreateNumber(length);
      RAW_NULL_CHECK(cbytes);
      RAW_FALSE_CHECK(cJSON_AddItemToObject(column, "length", cbytes));
    } else if (s->type == TSDB_DATA_TYPE_NCHAR) {
      int32_t length = (s->bytes - VARSTR_HEADER_SIZE) / TSDB_NCHAR_SIZE;
      cJSON*  cbytes = cJSON_CreateNumber(length);
      RAW_NULL_CHECK(cbytes);
      RAW_FALSE_CHECK(cJSON_AddItemToObject(column, "length", cbytes));
    }
    cJSON* isPk = cJSON_CreateBool(s->flags & COL_IS_KEY);
    RAW_NULL_CHECK(isPk);
    RAW_FALSE_CHECK(cJSON_AddItemToObject(column, "isPrimarykey", isPk));
    RAW_FALSE_CHECK(cJSON_AddItemToArray(columns, column));

    if (pColCmprRow == NULL) {
      continue;
    }

    uint32_t alg = 0;
    if (buildDefaultCompress) {
      alg = createDefaultColCmprByType(s->type);
    } else {
      SColCmpr* pColCmpr = pColCmprRow->pColCmpr + i;
      alg = pColCmpr->alg;
    }
    const char* encode = columnEncodeStr(COMPRESS_L1_TYPE_U32(alg));
    RAW_NULL_CHECK(encode);
    const char* compress = columnCompressStr(COMPRESS_L2_TYPE_U32(alg));
    RAW_NULL_CHECK(compress);
    const char* level = columnLevelStr(COMPRESS_L2_TYPE_LEVEL_U32(alg));
    RAW_NULL_CHECK(level);

    cJSON* encodeJson = cJSON_CreateString(encode);
    RAW_NULL_CHECK(encodeJson);
    RAW_FALSE_CHECK(cJSON_AddItemToObject(column, "encode", encodeJson));

    cJSON* compressJson = cJSON_CreateString(compress);
    RAW_NULL_CHECK(compressJson);
    RAW_FALSE_CHECK(cJSON_AddItemToObject(column, "compress", compressJson));

    cJSON* levelJson = cJSON_CreateString(level);
    RAW_NULL_CHECK(levelJson);
    RAW_FALSE_CHECK(cJSON_AddItemToObject(column, "level", levelJson));
  }
  RAW_FALSE_CHECK(cJSON_AddItemToObject(json, "columns", columns));

  cJSON* tags = cJSON_CreateArray();
  RAW_NULL_CHECK(tags);
  for (int i = 0; schemaTag && i < schemaTag->nCols; i++) {
    cJSON* tag = cJSON_CreateObject();
    RAW_NULL_CHECK(tag);
    SSchema* s = schemaTag->pSchema + i;
    cJSON*   tname = cJSON_CreateString(s->name);
    RAW_NULL_CHECK(tname);
    RAW_FALSE_CHECK(cJSON_AddItemToObject(tag, "name", tname));
    cJSON* ttype = cJSON_CreateNumber(s->type);
    RAW_NULL_CHECK(ttype);
    RAW_FALSE_CHECK(cJSON_AddItemToObject(tag, "type", ttype));
    if (s->type == TSDB_DATA_TYPE_BINARY || s->type == TSDB_DATA_TYPE_VARBINARY || s->type == TSDB_DATA_TYPE_GEOMETRY) {
      int32_t length = s->bytes - VARSTR_HEADER_SIZE;
      cJSON*  cbytes = cJSON_CreateNumber(length);
      RAW_NULL_CHECK(cbytes);
      RAW_FALSE_CHECK(cJSON_AddItemToObject(tag, "length", cbytes));
    } else if (s->type == TSDB_DATA_TYPE_NCHAR) {
      int32_t length = (s->bytes - VARSTR_HEADER_SIZE) / TSDB_NCHAR_SIZE;
      cJSON*  cbytes = cJSON_CreateNumber(length);
      RAW_NULL_CHECK(cbytes);
      RAW_FALSE_CHECK(cJSON_AddItemToObject(tag, "length", cbytes));
    }
    RAW_FALSE_CHECK(cJSON_AddItemToArray(tags, tag));
  }
  RAW_FALSE_CHECK(cJSON_AddItemToObject(json, "tags", tags));

  end:
  *pJson = json;
}

static int32_t setCompressOption(cJSON* json, uint32_t para) {
  uint8_t encode = COMPRESS_L1_TYPE_U32(para);
  int32_t code = 0;
  if (encode != 0) {
    const char* encodeStr = columnEncodeStr(encode);
    RAW_NULL_CHECK(encodeStr);
    cJSON* encodeJson = cJSON_CreateString(encodeStr);
    RAW_NULL_CHECK(encodeJson);
    RAW_FALSE_CHECK(cJSON_AddItemToObject(json, "encode", encodeJson));
    return code;
  }
  uint8_t compress = COMPRESS_L2_TYPE_U32(para);
  if (compress != 0) {
    const char* compressStr = columnCompressStr(compress);
    RAW_NULL_CHECK(compressStr);
    cJSON* compressJson = cJSON_CreateString(compressStr);
    RAW_NULL_CHECK(compressJson);
    RAW_FALSE_CHECK(cJSON_AddItemToObject(json, "compress", compressJson));
    return code;
  }
  uint8_t level = COMPRESS_L2_TYPE_LEVEL_U32(para);
  if (level != 0) {
    const char* levelStr = columnLevelStr(level);
    RAW_NULL_CHECK(levelStr);
    cJSON* levelJson = cJSON_CreateString(levelStr);
    RAW_NULL_CHECK(levelJson);
    RAW_FALSE_CHECK(cJSON_AddItemToObject(json, "level", levelJson));
    return code;
  }

  end:
  return code;
}
static void buildAlterSTableJson(void* alterData, int32_t alterDataLen, cJSON** pJson) {
  SMAlterStbReq req = {0};
  cJSON*        json = NULL;
  char*         string = NULL;
  int32_t       code = 0;

  if (tDeserializeSMAlterStbReq(alterData, alterDataLen, &req) != 0) {
    goto end;
  }

  json = cJSON_CreateObject();
  RAW_NULL_CHECK(json);
  cJSON* type = cJSON_CreateString("alter");
  RAW_NULL_CHECK(type);
  RAW_FALSE_CHECK(cJSON_AddItemToObject(json, "type", type));
  SName name = {0};
  RAW_RETURN_CHECK(tNameFromString(&name, req.name, T_NAME_ACCT | T_NAME_DB | T_NAME_TABLE));
  cJSON* tableType = cJSON_CreateString("super");
  RAW_NULL_CHECK(tableType);
  RAW_FALSE_CHECK(cJSON_AddItemToObject(json, "tableType", tableType));
  cJSON* tableName = cJSON_CreateString(name.tname);
  RAW_NULL_CHECK(tableName);
  RAW_FALSE_CHECK(cJSON_AddItemToObject(json, "tableName", tableName));

  cJSON* alterType = cJSON_CreateNumber(req.alterType);
  RAW_NULL_CHECK(alterType);
  RAW_FALSE_CHECK(cJSON_AddItemToObject(json, "alterType", alterType));
  switch (req.alterType) {
    case TSDB_ALTER_TABLE_ADD_TAG:
    case TSDB_ALTER_TABLE_ADD_COLUMN: {
      TAOS_FIELD* field = taosArrayGet(req.pFields, 0);
      RAW_NULL_CHECK(field);
      cJSON* colName = cJSON_CreateString(field->name);
      RAW_NULL_CHECK(colName);
      RAW_FALSE_CHECK(cJSON_AddItemToObject(json, "colName", colName));
      cJSON* colType = cJSON_CreateNumber(field->type);
      RAW_NULL_CHECK(colType);
      RAW_FALSE_CHECK(cJSON_AddItemToObject(json, "colType", colType));

      if (field->type == TSDB_DATA_TYPE_BINARY || field->type == TSDB_DATA_TYPE_VARBINARY ||
          field->type == TSDB_DATA_TYPE_GEOMETRY) {
        int32_t length = field->bytes - VARSTR_HEADER_SIZE;
        cJSON*  cbytes = cJSON_CreateNumber(length);
        RAW_NULL_CHECK(cbytes);
        RAW_FALSE_CHECK(cJSON_AddItemToObject(json, "colLength", cbytes));
      } else if (field->type == TSDB_DATA_TYPE_NCHAR) {
        int32_t length = (field->bytes - VARSTR_HEADER_SIZE) / TSDB_NCHAR_SIZE;
        cJSON*  cbytes = cJSON_CreateNumber(length);
        RAW_NULL_CHECK(cbytes);
        RAW_FALSE_CHECK(cJSON_AddItemToObject(json, "colLength", cbytes));
      }
      break;
    }
    case TSDB_ALTER_TABLE_ADD_COLUMN_WITH_COMPRESS_OPTION: {
      SFieldWithOptions* field = taosArrayGet(req.pFields, 0);
      RAW_NULL_CHECK(field);
      cJSON* colName = cJSON_CreateString(field->name);
      RAW_NULL_CHECK(colName);
      RAW_FALSE_CHECK(cJSON_AddItemToObject(json, "colName", colName));
      cJSON* colType = cJSON_CreateNumber(field->type);
      RAW_NULL_CHECK(colType);
      RAW_FALSE_CHECK(cJSON_AddItemToObject(json, "colType", colType));

      if (field->type == TSDB_DATA_TYPE_BINARY || field->type == TSDB_DATA_TYPE_VARBINARY ||
          field->type == TSDB_DATA_TYPE_GEOMETRY) {
        int32_t length = field->bytes - VARSTR_HEADER_SIZE;
        cJSON*  cbytes = cJSON_CreateNumber(length);
        RAW_NULL_CHECK(cbytes);
        RAW_FALSE_CHECK(cJSON_AddItemToObject(json, "colLength", cbytes));
      } else if (field->type == TSDB_DATA_TYPE_NCHAR) {
        int32_t length = (field->bytes - VARSTR_HEADER_SIZE) / TSDB_NCHAR_SIZE;
        cJSON*  cbytes = cJSON_CreateNumber(length);
        RAW_NULL_CHECK(cbytes);
        RAW_FALSE_CHECK(cJSON_AddItemToObject(json, "colLength", cbytes));
      }
      RAW_RETURN_CHECK(setCompressOption(json, field->compress));
      break;
    }
    case TSDB_ALTER_TABLE_DROP_TAG:
    case TSDB_ALTER_TABLE_DROP_COLUMN: {
      TAOS_FIELD* field = taosArrayGet(req.pFields, 0);
      RAW_NULL_CHECK(field);
      cJSON* colName = cJSON_CreateString(field->name);
      RAW_NULL_CHECK(colName);
      RAW_FALSE_CHECK(cJSON_AddItemToObject(json, "colName", colName));
      break;
    }
    case TSDB_ALTER_TABLE_UPDATE_TAG_BYTES:
    case TSDB_ALTER_TABLE_UPDATE_COLUMN_BYTES: {
      TAOS_FIELD* field = taosArrayGet(req.pFields, 0);
      RAW_NULL_CHECK(field);
      cJSON* colName = cJSON_CreateString(field->name);
      RAW_NULL_CHECK(colName);
      RAW_FALSE_CHECK(cJSON_AddItemToObject(json, "colName", colName));
      cJSON* colType = cJSON_CreateNumber(field->type);
      RAW_NULL_CHECK(colType);
      RAW_FALSE_CHECK(cJSON_AddItemToObject(json, "colType", colType));
      if (field->type == TSDB_DATA_TYPE_BINARY || field->type == TSDB_DATA_TYPE_VARBINARY ||
          field->type == TSDB_DATA_TYPE_GEOMETRY) {
        int32_t length = field->bytes - VARSTR_HEADER_SIZE;
        cJSON*  cbytes = cJSON_CreateNumber(length);
        RAW_NULL_CHECK(cbytes);
        RAW_FALSE_CHECK(cJSON_AddItemToObject(json, "colLength", cbytes));
      } else if (field->type == TSDB_DATA_TYPE_NCHAR) {
        int32_t length = (field->bytes - VARSTR_HEADER_SIZE) / TSDB_NCHAR_SIZE;
        cJSON*  cbytes = cJSON_CreateNumber(length);
        RAW_NULL_CHECK(cbytes);
        RAW_FALSE_CHECK(cJSON_AddItemToObject(json, "colLength", cbytes));
      }
      break;
    }
    case TSDB_ALTER_TABLE_UPDATE_TAG_NAME:
    case TSDB_ALTER_TABLE_UPDATE_COLUMN_NAME: {
      TAOS_FIELD* oldField = taosArrayGet(req.pFields, 0);
      RAW_NULL_CHECK(oldField);
      TAOS_FIELD* newField = taosArrayGet(req.pFields, 1);
      RAW_NULL_CHECK(newField);
      cJSON* colName = cJSON_CreateString(oldField->name);
      RAW_NULL_CHECK(colName);
      RAW_FALSE_CHECK(cJSON_AddItemToObject(json, "colName", colName));
      cJSON* colNewName = cJSON_CreateString(newField->name);
      RAW_NULL_CHECK(colNewName);
      RAW_FALSE_CHECK(cJSON_AddItemToObject(json, "colNewName", colNewName));
      break;
    }
    case TSDB_ALTER_TABLE_UPDATE_COLUMN_COMPRESS: {
      TAOS_FIELD* field = taosArrayGet(req.pFields, 0);
      RAW_NULL_CHECK(field);
      cJSON* colName = cJSON_CreateString(field->name);
      RAW_NULL_CHECK(colName);
      RAW_FALSE_CHECK(cJSON_AddItemToObject(json, "colName", colName));
      RAW_RETURN_CHECK(setCompressOption(json, field->bytes));
      break;
    }
    default:
      break;
  }

  end:
  tFreeSMAltertbReq(&req);
  *pJson = json;
}

static void processCreateStb(SMqMetaRsp* metaRsp, cJSON** pJson) {
  SVCreateStbReq req = {0};
  SDecoder       coder;

  uDebug("create stable data:%p", metaRsp);
  // decode and process req
  void*   data = POINTER_SHIFT(metaRsp->metaRsp, sizeof(SMsgHead));
  int32_t len = metaRsp->metaRspLen - sizeof(SMsgHead);
  tDecoderInit(&coder, data, len);

  if (tDecodeSVCreateStbReq(&coder, &req) < 0) {
    goto end;
  }
  buildCreateTableJson(&req.schemaRow, &req.schemaTag, req.name, req.suid, TSDB_SUPER_TABLE, &req.colCmpr, pJson);

end:
  uDebug("create stable return");
  tDecoderClear(&coder);
}

static void processAlterStb(SMqMetaRsp* metaRsp, cJSON** pJson) {
  SVCreateStbReq req = {0};
  SDecoder       coder = {0};
  uDebug("alter stable data:%p", metaRsp);

  // decode and process req
  void*   data = POINTER_SHIFT(metaRsp->metaRsp, sizeof(SMsgHead));
  int32_t len = metaRsp->metaRspLen - sizeof(SMsgHead);
  tDecoderInit(&coder, data, len);

  if (tDecodeSVCreateStbReq(&coder, &req) < 0) {
    goto end;
  }
  buildAlterSTableJson(req.alterOriData, req.alterOriDataLen, pJson);

end:
  uDebug("alter stable return");
  tDecoderClear(&coder);
}

static void buildChildElement(cJSON* json, SVCreateTbReq* pCreateReq) {
  STag*   pTag = (STag*)pCreateReq->ctb.pTag;
  char*   sname = pCreateReq->ctb.stbName;
  char*   name = pCreateReq->name;
  SArray* tagName = pCreateReq->ctb.tagName;
  int64_t id = pCreateReq->uid;
  uint8_t tagNum = pCreateReq->ctb.tagNum;
  int32_t code = 0;
  cJSON*  tags = NULL;
  cJSON*  tableName = cJSON_CreateString(name);
  RAW_NULL_CHECK(tableName);
  RAW_FALSE_CHECK(cJSON_AddItemToObject(json, "tableName", tableName));
  cJSON* using = cJSON_CreateString(sname);
  RAW_NULL_CHECK(using);
  RAW_FALSE_CHECK(cJSON_AddItemToObject(json, "using", using));
  cJSON* tagNumJson = cJSON_CreateNumber(tagNum);
  RAW_NULL_CHECK(tagNumJson);
  RAW_FALSE_CHECK(cJSON_AddItemToObject(json, "tagNum", tagNumJson));

  tags = cJSON_CreateArray();
  RAW_NULL_CHECK(tags);
  SArray* pTagVals = NULL;
  RAW_RETURN_CHECK(tTagToValArray(pTag, &pTagVals));

  if (tTagIsJson(pTag)) {
    STag* p = (STag*)pTag;
    if (p->nTag == 0) {
      uError("p->nTag == 0");
      goto end;
    }
    char* pJson = NULL;
    parseTagDatatoJson(pTag, &pJson);
    if (pJson == NULL) {
      uError("parseTagDatatoJson failed, pJson == NULL");
      goto end;
    }
    cJSON* tag = cJSON_CreateObject();
    RAW_NULL_CHECK(tag);
    STagVal* pTagVal = taosArrayGet(pTagVals, 0);
    RAW_NULL_CHECK(pTagVal);
    char* ptname = taosArrayGet(tagName, 0);
    RAW_NULL_CHECK(ptname);
    cJSON* tname = cJSON_CreateString(ptname);
    RAW_NULL_CHECK(tname);
    RAW_FALSE_CHECK(cJSON_AddItemToObject(tag, "name", tname));
    cJSON* ttype = cJSON_CreateNumber(TSDB_DATA_TYPE_JSON);
    RAW_NULL_CHECK(ttype);
    RAW_FALSE_CHECK(cJSON_AddItemToObject(tag, "type", ttype));
    cJSON* tvalue = cJSON_CreateString(pJson);
    RAW_NULL_CHECK(tvalue);
    RAW_FALSE_CHECK(cJSON_AddItemToObject(tag, "value", tvalue));
    RAW_FALSE_CHECK(cJSON_AddItemToArray(tags, tag));
    taosMemoryFree(pJson);
    goto end;
  }

  for (int i = 0; i < taosArrayGetSize(pTagVals); i++) {
    STagVal* pTagVal = (STagVal*)taosArrayGet(pTagVals, i);
    RAW_NULL_CHECK(pTagVal);
    cJSON* tag = cJSON_CreateObject();
    RAW_NULL_CHECK(tag);
    char* ptname = taosArrayGet(tagName, i);
    RAW_NULL_CHECK(ptname);
    cJSON* tname = cJSON_CreateString(ptname);
    RAW_NULL_CHECK(tname);
    RAW_FALSE_CHECK(cJSON_AddItemToObject(tag, "name", tname));
    cJSON* ttype = cJSON_CreateNumber(pTagVal->type);
    RAW_NULL_CHECK(ttype);
    RAW_FALSE_CHECK(cJSON_AddItemToObject(tag, "type", ttype));

    cJSON* tvalue = NULL;
    if (IS_VAR_DATA_TYPE(pTagVal->type)) {
      char* buf = NULL;
      int64_t bufSize = 0;
      if (pTagVal->type == TSDB_DATA_TYPE_VARBINARY) {
        bufSize = pTagVal->nData * 2 + 2 + 3;
      } else {
        bufSize = pTagVal->nData + 3;
      }
      buf = taosMemoryCalloc(bufSize, 1);

      RAW_NULL_CHECK(buf);
      if (!buf) goto end;
      if (dataConverToStr(buf, bufSize, pTagVal->type, pTagVal->pData, pTagVal->nData, NULL) != TSDB_CODE_SUCCESS) {
        taosMemoryFree(buf);
        goto end;
      }

      tvalue = cJSON_CreateString(buf);
      RAW_NULL_CHECK(tvalue);
      taosMemoryFree(buf);
    } else {
      double val = 0;
      GET_TYPED_DATA(val, double, pTagVal->type, &pTagVal->i64);
      tvalue = cJSON_CreateNumber(val);
      RAW_NULL_CHECK(tvalue);
    }

    RAW_FALSE_CHECK(cJSON_AddItemToObject(tag, "value", tvalue));
    RAW_FALSE_CHECK(cJSON_AddItemToArray(tags, tag));
  }

  end:
  RAW_FALSE_CHECK(cJSON_AddItemToObject(json, "tags", tags));
  taosArrayDestroy(pTagVals);
}

static void buildCreateCTableJson(SVCreateTbReq* pCreateReq, int32_t nReqs, cJSON** pJson) {
  int32_t code = 0;
  char*   string = NULL;
  cJSON*  json = cJSON_CreateObject();
  RAW_NULL_CHECK(json);
  cJSON* type = cJSON_CreateString("create");
  RAW_NULL_CHECK(type);
  RAW_FALSE_CHECK(cJSON_AddItemToObject(json, "type", type));

  cJSON* tableType = cJSON_CreateString("child");
  RAW_NULL_CHECK(tableType);
  RAW_FALSE_CHECK(cJSON_AddItemToObject(json, "tableType", tableType));

  buildChildElement(json, pCreateReq);
  cJSON* createList = cJSON_CreateArray();
  RAW_NULL_CHECK(createList);
  for (int i = 0; nReqs > 1 && i < nReqs; i++) {
    cJSON* create = cJSON_CreateObject();
    RAW_NULL_CHECK(create);
    buildChildElement(create, pCreateReq + i);
    RAW_FALSE_CHECK(cJSON_AddItemToArray(createList, create));
  }
  RAW_FALSE_CHECK(cJSON_AddItemToObject(json, "createList", createList));

  end:
  *pJson = json;
}

static void processCreateTable(SMqMetaRsp* metaRsp, cJSON** pJson) {
  SDecoder           decoder = {0};
  SVCreateTbBatchReq req = {0};
  SVCreateTbReq*     pCreateReq;
  // decode
  uDebug("create table data:%p", metaRsp);
  void*   data = POINTER_SHIFT(metaRsp->metaRsp, sizeof(SMsgHead));
  int32_t len = metaRsp->metaRspLen - sizeof(SMsgHead);
  tDecoderInit(&decoder, data, len);
  if (tDecodeSVCreateTbBatchReq(&decoder, &req) < 0) {
    goto end;
  }

  // loop to create table
  if (req.nReqs > 0) {
    pCreateReq = req.pReqs;
    if (pCreateReq->type == TSDB_CHILD_TABLE) {
      buildCreateCTableJson(req.pReqs, req.nReqs, pJson);
    } else if (pCreateReq->type == TSDB_NORMAL_TABLE) {
      buildCreateTableJson(&pCreateReq->ntb.schemaRow, NULL, pCreateReq->name, pCreateReq->uid, TSDB_NORMAL_TABLE,
                           &pCreateReq->colCmpr, pJson);
    }
  }

end:
  uDebug("create table return");
  tDeleteSVCreateTbBatchReq(&req);
  tDecoderClear(&decoder);
}

static void processAutoCreateTable(SMqDataRsp* rsp, char** string) {
  SDecoder*      decoder = NULL;
  SVCreateTbReq* pCreateReq = NULL;
  int32_t        code = 0;
  uDebug("auto create table data:%p", rsp);
  if (rsp->createTableNum <= 0) {
    uError("processAutoCreateTable rsp->createTableNum <= 0");
    goto end;
  }

  decoder = taosMemoryCalloc(rsp->createTableNum, sizeof(SDecoder));
  RAW_NULL_CHECK(decoder);
  pCreateReq = taosMemoryCalloc(rsp->createTableNum, sizeof(SVCreateTbReq));
  RAW_NULL_CHECK(pCreateReq);

  // loop to create table
  for (int32_t iReq = 0; iReq < rsp->createTableNum; iReq++) {
    // decode
    void** data = taosArrayGet(rsp->createTableReq, iReq);
    RAW_NULL_CHECK(data);
    int32_t* len = taosArrayGet(rsp->createTableLen, iReq);
    RAW_NULL_CHECK(len);
    tDecoderInit(&decoder[iReq], *data, *len);
    if (tDecodeSVCreateTbReq(&decoder[iReq], pCreateReq + iReq) < 0) {
      goto end;
    }

    if (pCreateReq[iReq].type != TSDB_CHILD_TABLE) {
      uError("processAutoCreateTable pCreateReq[iReq].type != TSDB_CHILD_TABLE");
      goto end;
    }
  }
  cJSON* pJson = NULL;
  buildCreateCTableJson(pCreateReq, rsp->createTableNum, &pJson);
  *string = cJSON_PrintUnformatted(pJson);
  cJSON_Delete(pJson);

  end:
  uDebug("auto created table return, sql json:%s", *string);
  for (int i = 0; decoder && pCreateReq && i < rsp->createTableNum; i++) {
    tDecoderClear(&decoder[i]);
    taosMemoryFreeClear(pCreateReq[i].comment);
    if (pCreateReq[i].type == TSDB_CHILD_TABLE) {
      taosArrayDestroy(pCreateReq[i].ctb.tagName);
    }
  }
  taosMemoryFree(decoder);
  taosMemoryFree(pCreateReq);
}

static void processAlterTable(SMqMetaRsp* metaRsp, cJSON** pJson) {
  SDecoder     decoder = {0};
  SVAlterTbReq vAlterTbReq = {0};
  char*        string = NULL;
  cJSON*       json = NULL;
  int32_t      code = 0;

  uDebug("alter table data:%p", metaRsp);
  // decode
  void*   data = POINTER_SHIFT(metaRsp->metaRsp, sizeof(SMsgHead));
  int32_t len = metaRsp->metaRspLen - sizeof(SMsgHead);
  tDecoderInit(&decoder, data, len);
  if (tDecodeSVAlterTbReq(&decoder, &vAlterTbReq) < 0) {
    uError("tDecodeSVAlterTbReq error");
    goto end;
  }

  json = cJSON_CreateObject();
  RAW_NULL_CHECK(json);
  cJSON* type = cJSON_CreateString("alter");
  RAW_NULL_CHECK(type);
  RAW_FALSE_CHECK(cJSON_AddItemToObject(json, "type", type));
  cJSON* tableType = cJSON_CreateString(vAlterTbReq.action == TSDB_ALTER_TABLE_UPDATE_TAG_VAL ? "child" : "normal");
  RAW_NULL_CHECK(tableType);
  RAW_FALSE_CHECK(cJSON_AddItemToObject(json, "tableType", tableType));
  cJSON* tableName = cJSON_CreateString(vAlterTbReq.tbName);
  RAW_NULL_CHECK(tableName);
  RAW_FALSE_CHECK(cJSON_AddItemToObject(json, "tableName", tableName));
  cJSON* alterType = cJSON_CreateNumber(vAlterTbReq.action);
  RAW_NULL_CHECK(alterType);
  RAW_FALSE_CHECK(cJSON_AddItemToObject(json, "alterType", alterType));

  switch (vAlterTbReq.action) {
    case TSDB_ALTER_TABLE_ADD_COLUMN: {
      cJSON* colName = cJSON_CreateString(vAlterTbReq.colName);
      RAW_NULL_CHECK(colName);
      RAW_FALSE_CHECK(cJSON_AddItemToObject(json, "colName", colName));
      cJSON* colType = cJSON_CreateNumber(vAlterTbReq.type);
      RAW_NULL_CHECK(colType);
      RAW_FALSE_CHECK(cJSON_AddItemToObject(json, "colType", colType));

      if (vAlterTbReq.type == TSDB_DATA_TYPE_BINARY || vAlterTbReq.type == TSDB_DATA_TYPE_VARBINARY ||
          vAlterTbReq.type == TSDB_DATA_TYPE_GEOMETRY) {
        int32_t length = vAlterTbReq.bytes - VARSTR_HEADER_SIZE;
        cJSON*  cbytes = cJSON_CreateNumber(length);
        RAW_NULL_CHECK(cbytes);
        RAW_FALSE_CHECK(cJSON_AddItemToObject(json, "colLength", cbytes));
      } else if (vAlterTbReq.type == TSDB_DATA_TYPE_NCHAR) {
        int32_t length = (vAlterTbReq.bytes - VARSTR_HEADER_SIZE) / TSDB_NCHAR_SIZE;
        cJSON*  cbytes = cJSON_CreateNumber(length);
        RAW_NULL_CHECK(cbytes);
        RAW_FALSE_CHECK(cJSON_AddItemToObject(json, "colLength", cbytes));
      }
      break;
    }
    case TSDB_ALTER_TABLE_ADD_COLUMN_WITH_COMPRESS_OPTION: {
      cJSON* colName = cJSON_CreateString(vAlterTbReq.colName);
      RAW_NULL_CHECK(colName);
      RAW_FALSE_CHECK(cJSON_AddItemToObject(json, "colName", colName));
      cJSON* colType = cJSON_CreateNumber(vAlterTbReq.type);
      RAW_NULL_CHECK(colType);
      RAW_FALSE_CHECK(cJSON_AddItemToObject(json, "colType", colType));

      if (vAlterTbReq.type == TSDB_DATA_TYPE_BINARY || vAlterTbReq.type == TSDB_DATA_TYPE_VARBINARY ||
          vAlterTbReq.type == TSDB_DATA_TYPE_GEOMETRY) {
        int32_t length = vAlterTbReq.bytes - VARSTR_HEADER_SIZE;
        cJSON*  cbytes = cJSON_CreateNumber(length);
        RAW_NULL_CHECK(cbytes);
        RAW_FALSE_CHECK(cJSON_AddItemToObject(json, "colLength", cbytes));
      } else if (vAlterTbReq.type == TSDB_DATA_TYPE_NCHAR) {
        int32_t length = (vAlterTbReq.bytes - VARSTR_HEADER_SIZE) / TSDB_NCHAR_SIZE;
        cJSON*  cbytes = cJSON_CreateNumber(length);
        RAW_NULL_CHECK(cbytes);
        RAW_FALSE_CHECK(cJSON_AddItemToObject(json, "colLength", cbytes));
      }
      RAW_RETURN_CHECK(setCompressOption(json, vAlterTbReq.compress));
      break;
    }
    case TSDB_ALTER_TABLE_DROP_COLUMN: {
      cJSON* colName = cJSON_CreateString(vAlterTbReq.colName);
      RAW_NULL_CHECK(colName);
      RAW_FALSE_CHECK(cJSON_AddItemToObject(json, "colName", colName));
      break;
    }
    case TSDB_ALTER_TABLE_UPDATE_COLUMN_BYTES: {
      cJSON* colName = cJSON_CreateString(vAlterTbReq.colName);
      RAW_NULL_CHECK(colName);
      RAW_FALSE_CHECK(cJSON_AddItemToObject(json, "colName", colName));
      cJSON* colType = cJSON_CreateNumber(vAlterTbReq.colModType);
      RAW_NULL_CHECK(colType);
      RAW_FALSE_CHECK(cJSON_AddItemToObject(json, "colType", colType));
      if (vAlterTbReq.colModType == TSDB_DATA_TYPE_BINARY || vAlterTbReq.colModType == TSDB_DATA_TYPE_VARBINARY ||
          vAlterTbReq.colModType == TSDB_DATA_TYPE_GEOMETRY) {
        int32_t length = vAlterTbReq.colModBytes - VARSTR_HEADER_SIZE;
        cJSON*  cbytes = cJSON_CreateNumber(length);
        RAW_NULL_CHECK(cbytes);
        RAW_FALSE_CHECK(cJSON_AddItemToObject(json, "colLength", cbytes));
      } else if (vAlterTbReq.colModType == TSDB_DATA_TYPE_NCHAR) {
        int32_t length = (vAlterTbReq.colModBytes - VARSTR_HEADER_SIZE) / TSDB_NCHAR_SIZE;
        cJSON*  cbytes = cJSON_CreateNumber(length);
        RAW_NULL_CHECK(cbytes);
        RAW_FALSE_CHECK(cJSON_AddItemToObject(json, "colLength", cbytes));
      }
      break;
    }
    case TSDB_ALTER_TABLE_UPDATE_COLUMN_NAME: {
      cJSON* colName = cJSON_CreateString(vAlterTbReq.colName);
      RAW_NULL_CHECK(colName);
      RAW_FALSE_CHECK(cJSON_AddItemToObject(json, "colName", colName));
      cJSON* colNewName = cJSON_CreateString(vAlterTbReq.colNewName);
      RAW_NULL_CHECK(colNewName);
      RAW_FALSE_CHECK(cJSON_AddItemToObject(json, "colNewName", colNewName));
      break;
    }
    case TSDB_ALTER_TABLE_UPDATE_TAG_VAL: {
      cJSON* tagName = cJSON_CreateString(vAlterTbReq.tagName);
      RAW_NULL_CHECK(tagName);
      RAW_FALSE_CHECK(cJSON_AddItemToObject(json, "colName", tagName));

      bool isNull = vAlterTbReq.isNull;
      if (vAlterTbReq.tagType == TSDB_DATA_TYPE_JSON) {
        STag* jsonTag = (STag*)vAlterTbReq.pTagVal;
        if (jsonTag->nTag == 0) isNull = true;
      }
      if (!isNull) {
        char* buf = NULL;

        if (vAlterTbReq.tagType == TSDB_DATA_TYPE_JSON) {
          if (!tTagIsJson(vAlterTbReq.pTagVal)) {
            uError("processAlterTable isJson false");
            goto end;
          }
          parseTagDatatoJson(vAlterTbReq.pTagVal, &buf);
          if (buf == NULL) {
            uError("parseTagDatatoJson failed, buf == NULL");
            goto end;
          }
        } else {
          int64_t bufSize = 0;
          if (vAlterTbReq.tagType == TSDB_DATA_TYPE_VARBINARY) {
            bufSize = vAlterTbReq.nTagVal * 2 + 2 + 3;
          } else {
            bufSize = vAlterTbReq.nTagVal + 3;
          }
          buf = taosMemoryCalloc(bufSize, 1);
          RAW_NULL_CHECK(buf);
          if (dataConverToStr(buf, bufSize, vAlterTbReq.tagType, vAlterTbReq.pTagVal, vAlterTbReq.nTagVal, NULL) !=
              TSDB_CODE_SUCCESS) {
            taosMemoryFree(buf);
            goto end;
          }
        }

        cJSON* colValue = cJSON_CreateString(buf);
        RAW_NULL_CHECK(colValue);
        RAW_FALSE_CHECK(cJSON_AddItemToObject(json, "colValue", colValue));
        taosMemoryFree(buf);
      }

      cJSON* isNullCJson = cJSON_CreateBool(isNull);
      RAW_NULL_CHECK(isNullCJson);
      RAW_FALSE_CHECK(cJSON_AddItemToObject(json, "colValueNull", isNullCJson));
      break;
    }
    case TSDB_ALTER_TABLE_UPDATE_COLUMN_COMPRESS: {
      cJSON* colName = cJSON_CreateString(vAlterTbReq.colName);
      RAW_NULL_CHECK(colName);
      RAW_FALSE_CHECK(cJSON_AddItemToObject(json, "colName", colName));
      RAW_RETURN_CHECK(setCompressOption(json, vAlterTbReq.compress));
      break;
    }
    default:
      break;
  }

end:
  uDebug("alter table return");
  tDecoderClear(&decoder);
  *pJson = json;
}

static void processDropSTable(SMqMetaRsp* metaRsp, cJSON** pJson) {
  SDecoder     decoder = {0};
  SVDropStbReq req = {0};
  cJSON*       json = NULL;
  int32_t      code = 0;

  uDebug("processDropSTable data:%p", metaRsp);

  // decode
  void*   data = POINTER_SHIFT(metaRsp->metaRsp, sizeof(SMsgHead));
  int32_t len = metaRsp->metaRspLen - sizeof(SMsgHead);
  tDecoderInit(&decoder, data, len);
  if (tDecodeSVDropStbReq(&decoder, &req) < 0) {
    uError("tDecodeSVDropStbReq failed");
    goto end;
  }

  json = cJSON_CreateObject();
  RAW_NULL_CHECK(json);
  cJSON* type = cJSON_CreateString("drop");
  RAW_NULL_CHECK(type);
  RAW_FALSE_CHECK(cJSON_AddItemToObject(json, "type", type));
  cJSON* tableType = cJSON_CreateString("super");
  RAW_NULL_CHECK(tableType);
  RAW_FALSE_CHECK(cJSON_AddItemToObject(json, "tableType", tableType));
  cJSON* tableName = cJSON_CreateString(req.name);
  RAW_NULL_CHECK(tableName);
  RAW_FALSE_CHECK(cJSON_AddItemToObject(json, "tableName", tableName));

end:
  uDebug("processDropSTable return");
  tDecoderClear(&decoder);
  *pJson = json;
}
static void processDeleteTable(SMqMetaRsp* metaRsp, cJSON** pJson) {
  SDeleteRes req = {0};
  SDecoder   coder = {0};
  cJSON*     json = NULL;
  int32_t    code = 0;

  uDebug("processDeleteTable data:%p", metaRsp);
  // decode and process req
  void*   data = POINTER_SHIFT(metaRsp->metaRsp, sizeof(SMsgHead));
  int32_t len = metaRsp->metaRspLen - sizeof(SMsgHead);

  tDecoderInit(&coder, data, len);
  if (tDecodeDeleteRes(&coder, &req) < 0) {
    uError("tDecodeDeleteRes failed");
    goto end;
  }

  //  getTbName(req.tableFName);
  char sql[256] = {0};
  (void)snprintf(sql, sizeof(sql), "delete from `%s` where `%s` >= %" PRId64 " and `%s` <= %" PRId64, req.tableFName,
                 req.tsColName, req.skey, req.tsColName, req.ekey);

  json = cJSON_CreateObject();
  RAW_NULL_CHECK(json);
  cJSON* type = cJSON_CreateString("delete");
  RAW_NULL_CHECK(type);
  RAW_FALSE_CHECK(cJSON_AddItemToObject(json, "type", type));
  cJSON* sqlJson = cJSON_CreateString(sql);
  RAW_NULL_CHECK(sqlJson);
  RAW_FALSE_CHECK(cJSON_AddItemToObject(json, "sql", sqlJson));

end:
  uDebug("processDeleteTable return");
  tDecoderClear(&coder);
  *pJson = json;
}

static void processDropTable(SMqMetaRsp* metaRsp, cJSON** pJson) {
  SDecoder         decoder = {0};
  SVDropTbBatchReq req = {0};
  cJSON*           json = NULL;
  int32_t          code = 0;

  uDebug("processDropTable data:%p", metaRsp);
  // decode
  void*   data = POINTER_SHIFT(metaRsp->metaRsp, sizeof(SMsgHead));
  int32_t len = metaRsp->metaRspLen - sizeof(SMsgHead);
  tDecoderInit(&decoder, data, len);
  if (tDecodeSVDropTbBatchReq(&decoder, &req) < 0) {
    uError("tDecodeSVDropTbBatchReq failed");
    goto end;
  }

  json = cJSON_CreateObject();
  RAW_NULL_CHECK(json);
  cJSON* type = cJSON_CreateString("drop");
  RAW_NULL_CHECK(type);
  RAW_FALSE_CHECK(cJSON_AddItemToObject(json, "type", type));
  cJSON* tableNameList = cJSON_CreateArray();
  RAW_NULL_CHECK(tableNameList);
  for (int32_t iReq = 0; iReq < req.nReqs; iReq++) {
    SVDropTbReq* pDropTbReq = req.pReqs + iReq;
    cJSON*       tableName = cJSON_CreateString(pDropTbReq->name);
    RAW_NULL_CHECK(tableName);
    RAW_FALSE_CHECK(cJSON_AddItemToArray(tableNameList, tableName));
  }
  RAW_FALSE_CHECK(cJSON_AddItemToObject(json, "tableNameList", tableNameList));

end:
  uDebug("processDropTable return");
  tDecoderClear(&decoder);
  *pJson = json;
}

static int32_t taosCreateStb(TAOS* taos, void* meta, int32_t metaLen) {
  if (taos == NULL || meta == NULL) {
    return TSDB_CODE_INVALID_PARA;
  }
  SVCreateStbReq req = {0};
  SDecoder       coder;
  SMCreateStbReq pReq = {0};
  int32_t        code = TSDB_CODE_SUCCESS;
  SRequestObj*   pRequest = NULL;

  RAW_RETURN_CHECK(buildRequest(*(int64_t*)taos, "", 0, NULL, false, &pRequest, 0));
  uDebug(LOG_ID_TAG " create stable, meta:%p, metaLen:%d", LOG_ID_VALUE, meta, metaLen);
  pRequest->syncQuery = true;
  if (!pRequest->pDb) {
    code = TSDB_CODE_PAR_DB_NOT_SPECIFIED;
    goto end;
  }
  // decode and process req
  void*   data = POINTER_SHIFT(meta, sizeof(SMsgHead));
  int32_t len = metaLen - sizeof(SMsgHead);
  tDecoderInit(&coder, data, len);
  if (tDecodeSVCreateStbReq(&coder, &req) < 0) {
    code = TSDB_CODE_INVALID_PARA;
    goto end;
  }

  int8_t           createDefaultCompress = 0;
  SColCmprWrapper* p = &req.colCmpr;
  if (p->nCols == 0) {
    createDefaultCompress = 1;
  }
  // build create stable
  pReq.pColumns = taosArrayInit(req.schemaRow.nCols, sizeof(SFieldWithOptions));
  RAW_NULL_CHECK(pReq.pColumns);
  for (int32_t i = 0; i < req.schemaRow.nCols; i++) {
    SSchema*          pSchema = req.schemaRow.pSchema + i;
    SFieldWithOptions field = {.type = pSchema->type, .flags = pSchema->flags, .bytes = pSchema->bytes};
    (void)strcpy(field.name, pSchema->name);

    if (createDefaultCompress) {
      field.compress = createDefaultColCmprByType(pSchema->type);
    } else {
      SColCmpr* pCmp = &req.colCmpr.pColCmpr[i];
      field.compress = pCmp->alg;
    }
    RAW_NULL_CHECK(taosArrayPush(pReq.pColumns, &field));
  }
  pReq.pTags = taosArrayInit(req.schemaTag.nCols, sizeof(SField));
  RAW_NULL_CHECK(pReq.pTags);
  for (int32_t i = 0; i < req.schemaTag.nCols; i++) {
    SSchema* pSchema = req.schemaTag.pSchema + i;
    SField   field = {.type = pSchema->type, .flags = pSchema->flags, .bytes = pSchema->bytes};
    (void)strcpy(field.name, pSchema->name);
    RAW_NULL_CHECK(taosArrayPush(pReq.pTags, &field));
  }

  pReq.colVer = req.schemaRow.version;
  pReq.tagVer = req.schemaTag.version;
  pReq.numOfColumns = req.schemaRow.nCols;
  pReq.numOfTags = req.schemaTag.nCols;
  pReq.commentLen = -1;
  pReq.suid = processSuid(req.suid, pRequest->pDb);
  pReq.source = TD_REQ_FROM_TAOX;
  pReq.igExists = true;

  uDebug(LOG_ID_TAG " create stable name:%s suid:%" PRId64 " processSuid:%" PRId64, LOG_ID_VALUE, req.name, req.suid,
         pReq.suid);
  STscObj* pTscObj = pRequest->pTscObj;
  SName    tableName = {0};
  toName(pTscObj->acctId, pRequest->pDb, req.name, &tableName);
  RAW_RETURN_CHECK(tNameExtractFullName(&tableName, pReq.name));
  SCmdMsgInfo pCmdMsg = {0};
  pCmdMsg.epSet = getEpSet_s(&pTscObj->pAppInfo->mgmtEp);
  pCmdMsg.msgType = TDMT_MND_CREATE_STB;
  pCmdMsg.msgLen = tSerializeSMCreateStbReq(NULL, 0, &pReq);
  if (pCmdMsg.msgLen <= 0) {
    code = TSDB_CODE_INVALID_PARA;
    goto end;
  }
  pCmdMsg.pMsg = taosMemoryMalloc(pCmdMsg.msgLen);
  RAW_NULL_CHECK(pCmdMsg.pMsg);
  if (tSerializeSMCreateStbReq(pCmdMsg.pMsg, pCmdMsg.msgLen, &pReq) <= 0) {
    code = TSDB_CODE_INVALID_PARA;
    taosMemoryFree(pCmdMsg.pMsg);
    goto end;
  }

  SQuery pQuery = {0};
  pQuery.execMode = QUERY_EXEC_MODE_RPC;
  pQuery.pCmdMsg = &pCmdMsg;
  pQuery.msgType = pQuery.pCmdMsg->msgType;
  pQuery.stableQuery = true;

  launchQueryImpl(pRequest, &pQuery, true, NULL);  // ignore, because return value is pRequest

  taosMemoryFree(pCmdMsg.pMsg);

  if (pRequest->code == TSDB_CODE_SUCCESS) {
    SCatalog* pCatalog = NULL;
    RAW_RETURN_CHECK(catalogGetHandle(pTscObj->pAppInfo->clusterId, &pCatalog));
    RAW_RETURN_CHECK(catalogRemoveTableMeta(pCatalog, &tableName));
  }

  code = pRequest->code;

  end:
  uDebug(LOG_ID_TAG " create stable return, msg:%s", LOG_ID_VALUE, tstrerror(code));
  destroyRequest(pRequest);
  tFreeSMCreateStbReq(&pReq);
  tDecoderClear(&coder);
  return code;
}

static int32_t taosDropStb(TAOS* taos, void* meta, int32_t metaLen) {
  if (taos == NULL || meta == NULL) {
    return TSDB_CODE_INVALID_PARA;
  }
  SVDropStbReq req = {0};
  SDecoder     coder = {0};
  SMDropStbReq pReq = {0};
  int32_t      code = TSDB_CODE_SUCCESS;
  SRequestObj* pRequest = NULL;

  RAW_RETURN_CHECK(buildRequest(*(int64_t*)taos, "", 0, NULL, false, &pRequest, 0));
  uDebug(LOG_ID_TAG " drop stable, meta:%p, metaLen:%d", LOG_ID_VALUE, meta, metaLen);
  pRequest->syncQuery = true;
  if (!pRequest->pDb) {
    code = TSDB_CODE_PAR_DB_NOT_SPECIFIED;
    goto end;
  }
  // decode and process req
  void*   data = POINTER_SHIFT(meta, sizeof(SMsgHead));
  int32_t len = metaLen - sizeof(SMsgHead);
  tDecoderInit(&coder, data, len);
  if (tDecodeSVDropStbReq(&coder, &req) < 0) {
    code = TSDB_CODE_INVALID_PARA;
    goto end;
  }

  SCatalog* pCatalog = NULL;
  RAW_RETURN_CHECK(catalogGetHandle(pRequest->pTscObj->pAppInfo->clusterId, &pCatalog));
  SRequestConnInfo conn = {.pTrans = pRequest->pTscObj->pAppInfo->pTransporter,
      .requestId = pRequest->requestId,
      .requestObjRefId = pRequest->self,
      .mgmtEps = getEpSet_s(&pRequest->pTscObj->pAppInfo->mgmtEp)};
  SName            pName = {0};
  toName(pRequest->pTscObj->acctId, pRequest->pDb, req.name, &pName);
  STableMeta* pTableMeta = NULL;
  code = catalogGetTableMeta(pCatalog, &conn, &pName, &pTableMeta);
  if (code == TSDB_CODE_PAR_TABLE_NOT_EXIST) {
    code = TSDB_CODE_SUCCESS;
    taosMemoryFreeClear(pTableMeta);
    goto end;
  }
  if (code != TSDB_CODE_SUCCESS) {
    goto end;
  }
  pReq.suid = pTableMeta->uid;
  taosMemoryFreeClear(pTableMeta);

  // build drop stable
  pReq.igNotExists = true;
  pReq.source = TD_REQ_FROM_TAOX;
  //  pReq.suid = processSuid(req.suid, pRequest->pDb);

  uDebug(LOG_ID_TAG " drop stable name:%s suid:%" PRId64 " new suid:%" PRId64, LOG_ID_VALUE, req.name, req.suid,
         pReq.suid);
  STscObj* pTscObj = pRequest->pTscObj;
  SName    tableName = {0};
  toName(pTscObj->acctId, pRequest->pDb, req.name, &tableName);
  if (tNameExtractFullName(&tableName, pReq.name) != 0) {
    code = TSDB_CODE_INVALID_PARA;
    goto end;
  }

  SCmdMsgInfo pCmdMsg = {0};
  pCmdMsg.epSet = getEpSet_s(&pTscObj->pAppInfo->mgmtEp);
  pCmdMsg.msgType = TDMT_MND_DROP_STB;
  pCmdMsg.msgLen = tSerializeSMDropStbReq(NULL, 0, &pReq);
  if (pCmdMsg.msgLen <= 0) {
    code = TSDB_CODE_INVALID_PARA;
    goto end;
  }
  pCmdMsg.pMsg = taosMemoryMalloc(pCmdMsg.msgLen);
  RAW_NULL_CHECK(pCmdMsg.pMsg);
  if (tSerializeSMDropStbReq(pCmdMsg.pMsg, pCmdMsg.msgLen, &pReq) <= 0) {
    code = TSDB_CODE_INVALID_PARA;
    taosMemoryFree(pCmdMsg.pMsg);
    goto end;
  }

  SQuery pQuery = {0};
  pQuery.execMode = QUERY_EXEC_MODE_RPC;
  pQuery.pCmdMsg = &pCmdMsg;
  pQuery.msgType = pQuery.pCmdMsg->msgType;
  pQuery.stableQuery = true;

  launchQueryImpl(pRequest, &pQuery, true, NULL);  // ignore, because return value is pRequest
  taosMemoryFree(pCmdMsg.pMsg);
  if (pRequest->code == TSDB_CODE_SUCCESS) {
    // ignore the error code
    RAW_RETURN_CHECK(catalogGetHandle(pTscObj->pAppInfo->clusterId, &pCatalog));
    RAW_RETURN_CHECK(catalogRemoveTableMeta(pCatalog, &tableName));
  }

  code = pRequest->code;

  end:
  uDebug(LOG_ID_TAG " drop stable return, msg:%s", LOG_ID_VALUE, tstrerror(code));
  destroyRequest(pRequest);
  tDecoderClear(&coder);
  return code;
}

typedef struct SVgroupCreateTableBatch {
  SVCreateTbBatchReq req;
  SVgroupInfo        info;
  char               dbName[TSDB_DB_NAME_LEN];
} SVgroupCreateTableBatch;

static void destroyCreateTbReqBatch(void* data) {
  SVgroupCreateTableBatch* pTbBatch = (SVgroupCreateTableBatch*)data;
  taosArrayDestroy(pTbBatch->req.pArray);
}

static int32_t taosCreateTable(TAOS* taos, void* meta, int32_t metaLen) {
  if (taos == NULL || meta == NULL) {
    return TSDB_CODE_INVALID_PARA;
  }
  SVCreateTbBatchReq req = {0};
  SDecoder           coder = {0};
  int32_t            code = TSDB_CODE_SUCCESS;
  SRequestObj*       pRequest = NULL;
  SQuery*            pQuery = NULL;
  SHashObj*          pVgroupHashmap = NULL;
  SArray*            pTagList = taosArrayInit(0, POINTER_BYTES);
  RAW_NULL_CHECK(pTagList);
  RAW_RETURN_CHECK(buildRequest(*(int64_t*)taos, "", 0, NULL, false, &pRequest, 0));
  uDebug(LOG_ID_TAG " create table, meta:%p, metaLen:%d", LOG_ID_VALUE, meta, metaLen);

  pRequest->syncQuery = true;
  if (!pRequest->pDb) {
    code = TSDB_CODE_PAR_DB_NOT_SPECIFIED;
    goto end;
  }
  // decode and process req
  void*   data = POINTER_SHIFT(meta, sizeof(SMsgHead));
  int32_t len = metaLen - sizeof(SMsgHead);
  tDecoderInit(&coder, data, len);
  if (tDecodeSVCreateTbBatchReq(&coder, &req) < 0) {
    code = TSDB_CODE_INVALID_PARA;
    goto end;
  }

  STscObj* pTscObj = pRequest->pTscObj;

  SVCreateTbReq* pCreateReq = NULL;
  SCatalog*      pCatalog = NULL;
  RAW_RETURN_CHECK(catalogGetHandle(pTscObj->pAppInfo->clusterId, &pCatalog));
  pVgroupHashmap = taosHashInit(4, taosGetDefaultHashFunction(TSDB_DATA_TYPE_INT), false, HASH_NO_LOCK);
  RAW_NULL_CHECK(pVgroupHashmap);
  taosHashSetFreeFp(pVgroupHashmap, destroyCreateTbReqBatch);

  SRequestConnInfo conn = {.pTrans = pTscObj->pAppInfo->pTransporter,
      .requestId = pRequest->requestId,
      .requestObjRefId = pRequest->self,
      .mgmtEps = getEpSet_s(&pTscObj->pAppInfo->mgmtEp)};

  pRequest->tableList = taosArrayInit(req.nReqs, sizeof(SName));
  RAW_NULL_CHECK(pRequest->tableList);
  // loop to create table
  for (int32_t iReq = 0; iReq < req.nReqs; iReq++) {
    pCreateReq = req.pReqs + iReq;

    SVgroupInfo pInfo = {0};
    SName       pName = {0};
    toName(pTscObj->acctId, pRequest->pDb, pCreateReq->name, &pName);
    code = catalogGetTableHashVgroup(pCatalog, &conn, &pName, &pInfo);
    if (code != TSDB_CODE_SUCCESS) {
      goto end;
    }

    pCreateReq->flags |= TD_CREATE_IF_NOT_EXISTS;
    // change tag cid to new cid
    if (pCreateReq->type == TSDB_CHILD_TABLE) {
      STableMeta* pTableMeta = NULL;
      SName       sName = {0};
      tb_uid_t    oldSuid = pCreateReq->ctb.suid;
      //      pCreateReq->ctb.suid = processSuid(pCreateReq->ctb.suid, pRequest->pDb);
      toName(pTscObj->acctId, pRequest->pDb, pCreateReq->ctb.stbName, &sName);
      code = catalogGetTableMeta(pCatalog, &conn, &sName, &pTableMeta);
      if (code == TSDB_CODE_PAR_TABLE_NOT_EXIST) {
        code = TSDB_CODE_SUCCESS;
        taosMemoryFreeClear(pTableMeta);
        continue;
      }

      if (code != TSDB_CODE_SUCCESS) {
        goto end;
      }
      pCreateReq->ctb.suid = pTableMeta->uid;

      SArray* pTagVals = NULL;
      code = tTagToValArray((STag*)pCreateReq->ctb.pTag, &pTagVals);
      if (code != TSDB_CODE_SUCCESS) {
        taosMemoryFreeClear(pTableMeta);
        goto end;
      }

      bool rebuildTag = false;
      for (int32_t i = 0; i < taosArrayGetSize(pCreateReq->ctb.tagName); i++) {
        char* tName = taosArrayGet(pCreateReq->ctb.tagName, i);
        if (tName == NULL) {
          continue;
        }
        for (int32_t j = pTableMeta->tableInfo.numOfColumns;
             j < pTableMeta->tableInfo.numOfColumns + pTableMeta->tableInfo.numOfTags; j++) {
          SSchema* tag = &pTableMeta->schema[j];
          if (strcmp(tag->name, tName) == 0 && tag->type != TSDB_DATA_TYPE_JSON) {
            STagVal* pTagVal = (STagVal*)taosArrayGet(pTagVals, i);
            if (pTagVal) {
              if (pTagVal->cid != tag->colId) {
                pTagVal->cid = tag->colId;
                rebuildTag = true;
              }
            } else {
              uError("create tb invalid data %s, size:%d index:%d cid:%d", pCreateReq->name,
                     (int)taosArrayGetSize(pTagVals), i, tag->colId);
            }
          }
        }
      }
      taosMemoryFreeClear(pTableMeta);
      if (rebuildTag) {
        STag* ppTag = NULL;
        code = tTagNew(pTagVals, 1, false, &ppTag);
        taosArrayDestroy(pTagVals);
        pTagVals = NULL;
        if (code != TSDB_CODE_SUCCESS) {
          goto end;
        }
        if (NULL == taosArrayPush(pTagList, &ppTag)) {
          tTagFree(ppTag);
          goto end;
        }
        pCreateReq->ctb.pTag = (uint8_t*)ppTag;
      }
      taosArrayDestroy(pTagVals);
    }
    RAW_NULL_CHECK(taosArrayPush(pRequest->tableList, &pName));

    SVgroupCreateTableBatch* pTableBatch = taosHashGet(pVgroupHashmap, &pInfo.vgId, sizeof(pInfo.vgId));
    if (pTableBatch == NULL) {
      SVgroupCreateTableBatch tBatch = {0};
      tBatch.info = pInfo;
      (void)strcpy(tBatch.dbName, pRequest->pDb);

      tBatch.req.pArray = taosArrayInit(4, sizeof(struct SVCreateTbReq));
      RAW_NULL_CHECK(tBatch.req.pArray);
      RAW_NULL_CHECK(taosArrayPush(tBatch.req.pArray, pCreateReq));
      tBatch.req.source = TD_REQ_FROM_TAOX;
      RAW_RETURN_CHECK(taosHashPut(pVgroupHashmap, &pInfo.vgId, sizeof(pInfo.vgId), &tBatch, sizeof(tBatch)));
    } else {  // add to the correct vgroup
      RAW_NULL_CHECK(taosArrayPush(pTableBatch->req.pArray, pCreateReq));
    }
  }

  if (taosHashGetSize(pVgroupHashmap) == 0) {
    goto end;
  }
  SArray* pBufArray = NULL;
  RAW_RETURN_CHECK(serializeVgroupsCreateTableBatch(pVgroupHashmap, &pBufArray));
  pQuery = NULL;
  code = nodesMakeNode(QUERY_NODE_QUERY, (SNode**)&pQuery);
  if (TSDB_CODE_SUCCESS != code) goto end;
  pQuery->execMode = QUERY_EXEC_MODE_SCHEDULE;
  pQuery->msgType = TDMT_VND_CREATE_TABLE;
  pQuery->stableQuery = false;
  code = nodesMakeNode(QUERY_NODE_CREATE_TABLE_STMT, &pQuery->pRoot);
  if (TSDB_CODE_SUCCESS != code) goto end;
  RAW_NULL_CHECK(pQuery->pRoot);

  RAW_RETURN_CHECK(rewriteToVnodeModifyOpStmt(pQuery, pBufArray));

  launchQueryImpl(pRequest, pQuery, true, NULL);
  if (pRequest->code == TSDB_CODE_SUCCESS) {
    RAW_RETURN_CHECK(removeMeta(pTscObj, pRequest->tableList, false));
  }

  code = pRequest->code;

  end:
  uDebug(LOG_ID_TAG " create table return, msg:%s", LOG_ID_VALUE, tstrerror(code));
  tDeleteSVCreateTbBatchReq(&req);

  taosHashCleanup(pVgroupHashmap);
  destroyRequest(pRequest);
  tDecoderClear(&coder);
  qDestroyQuery(pQuery);
  taosArrayDestroyP(pTagList, taosMemoryFree);
  return code;
}

typedef struct SVgroupDropTableBatch {
  SVDropTbBatchReq req;
  SVgroupInfo      info;
  char             dbName[TSDB_DB_NAME_LEN];
} SVgroupDropTableBatch;

static void destroyDropTbReqBatch(void* data) {
  SVgroupDropTableBatch* pTbBatch = (SVgroupDropTableBatch*)data;
  taosArrayDestroy(pTbBatch->req.pArray);
}

static int32_t taosDropTable(TAOS* taos, void* meta, int32_t metaLen) {
  if (taos == NULL || meta == NULL) {
    return TSDB_CODE_INVALID_PARA;
  }
  SVDropTbBatchReq req = {0};
  SDecoder         coder = {0};
  int32_t          code = TSDB_CODE_SUCCESS;
  SRequestObj*     pRequest = NULL;
  SQuery*          pQuery = NULL;
  SHashObj*        pVgroupHashmap = NULL;

  RAW_RETURN_CHECK(buildRequest(*(int64_t*)taos, "", 0, NULL, false, &pRequest, 0));
  uDebug(LOG_ID_TAG " drop table, meta:%p, len:%d", LOG_ID_VALUE, meta, metaLen);

  pRequest->syncQuery = true;
  if (!pRequest->pDb) {
    code = TSDB_CODE_PAR_DB_NOT_SPECIFIED;
    goto end;
  }
  // decode and process req
  void*   data = POINTER_SHIFT(meta, sizeof(SMsgHead));
  int32_t len = metaLen - sizeof(SMsgHead);
  tDecoderInit(&coder, data, len);
  if (tDecodeSVDropTbBatchReq(&coder, &req) < 0) {
    code = TSDB_CODE_INVALID_PARA;
    goto end;
  }

  STscObj* pTscObj = pRequest->pTscObj;

  SVDropTbReq* pDropReq = NULL;
  SCatalog*    pCatalog = NULL;
  RAW_RETURN_CHECK(catalogGetHandle(pTscObj->pAppInfo->clusterId, &pCatalog));

  pVgroupHashmap = taosHashInit(4, taosGetDefaultHashFunction(TSDB_DATA_TYPE_INT), false, HASH_NO_LOCK);
  RAW_NULL_CHECK(pVgroupHashmap);
  taosHashSetFreeFp(pVgroupHashmap, destroyDropTbReqBatch);

  SRequestConnInfo conn = {.pTrans = pTscObj->pAppInfo->pTransporter,
      .requestId = pRequest->requestId,
      .requestObjRefId = pRequest->self,
      .mgmtEps = getEpSet_s(&pTscObj->pAppInfo->mgmtEp)};
  pRequest->tableList = taosArrayInit(req.nReqs, sizeof(SName));
  RAW_NULL_CHECK(pRequest->tableList);
  // loop to create table
  for (int32_t iReq = 0; iReq < req.nReqs; iReq++) {
    pDropReq = req.pReqs + iReq;
    pDropReq->igNotExists = true;
    //    pDropReq->suid = processSuid(pDropReq->suid, pRequest->pDb);

    SVgroupInfo pInfo = {0};
    SName       pName = {0};
    toName(pTscObj->acctId, pRequest->pDb, pDropReq->name, &pName);
    RAW_RETURN_CHECK(catalogGetTableHashVgroup(pCatalog, &conn, &pName, &pInfo));

    STableMeta* pTableMeta = NULL;
    code = catalogGetTableMeta(pCatalog, &conn, &pName, &pTableMeta);
    if (code == TSDB_CODE_PAR_TABLE_NOT_EXIST) {
      code = TSDB_CODE_SUCCESS;
      taosMemoryFreeClear(pTableMeta);
      continue;
    }
    if (code != TSDB_CODE_SUCCESS) {
      goto end;
    }
    tb_uid_t oldSuid = pDropReq->suid;
    pDropReq->suid = pTableMeta->suid;
    taosMemoryFreeClear(pTableMeta);
    uDebug(LOG_ID_TAG " drop table name:%s suid:%" PRId64 " new suid:%" PRId64, LOG_ID_VALUE, pDropReq->name, oldSuid,
           pDropReq->suid);

    RAW_NULL_CHECK(taosArrayPush(pRequest->tableList, &pName));
    SVgroupDropTableBatch* pTableBatch = taosHashGet(pVgroupHashmap, &pInfo.vgId, sizeof(pInfo.vgId));
    if (pTableBatch == NULL) {
      SVgroupDropTableBatch tBatch = {0};
      tBatch.info = pInfo;
      tBatch.req.pArray = taosArrayInit(TARRAY_MIN_SIZE, sizeof(SVDropTbReq));
      RAW_NULL_CHECK(tBatch.req.pArray);
      RAW_NULL_CHECK(taosArrayPush(tBatch.req.pArray, pDropReq));
      RAW_RETURN_CHECK(taosHashPut(pVgroupHashmap, &pInfo.vgId, sizeof(pInfo.vgId), &tBatch, sizeof(tBatch)));
    } else {  // add to the correct vgroup
      RAW_NULL_CHECK(taosArrayPush(pTableBatch->req.pArray, pDropReq));
    }
  }

  if (taosHashGetSize(pVgroupHashmap) == 0) {
    goto end;
  }
  SArray* pBufArray = NULL;
  RAW_RETURN_CHECK(serializeVgroupsDropTableBatch(pVgroupHashmap, &pBufArray));
  code = nodesMakeNode(QUERY_NODE_QUERY, (SNode**)&pQuery);
  if (TSDB_CODE_SUCCESS != code) goto end;
  pQuery->execMode = QUERY_EXEC_MODE_SCHEDULE;
  pQuery->msgType = TDMT_VND_DROP_TABLE;
  pQuery->stableQuery = false;
  pQuery->pRoot = NULL;
  code = nodesMakeNode(QUERY_NODE_DROP_TABLE_STMT, &pQuery->pRoot);
  if (TSDB_CODE_SUCCESS != code) goto end;
  RAW_RETURN_CHECK(rewriteToVnodeModifyOpStmt(pQuery, pBufArray));

  launchQueryImpl(pRequest, pQuery, true, NULL);
  if (pRequest->code == TSDB_CODE_SUCCESS) {
    RAW_RETURN_CHECK(removeMeta(pTscObj, pRequest->tableList, false));
  }
  code = pRequest->code;

  end:
  uDebug(LOG_ID_TAG " drop table return, msg:%s", LOG_ID_VALUE, tstrerror(code));
  taosHashCleanup(pVgroupHashmap);
  destroyRequest(pRequest);
  tDecoderClear(&coder);
  qDestroyQuery(pQuery);
  return code;
}

static int32_t taosDeleteData(TAOS* taos, void* meta, int32_t metaLen) {
  if (taos == NULL || meta == NULL) {
    return TSDB_CODE_INVALID_PARA;
  }
  SDeleteRes req = {0};
  SDecoder   coder = {0};
  char       sql[256] = {0};
  int32_t    code = TSDB_CODE_SUCCESS;

  uDebug("connId:0x%" PRIx64 " delete data, meta:%p, len:%d", *(int64_t*)taos, meta, metaLen);

  // decode and process req
  void*   data = POINTER_SHIFT(meta, sizeof(SMsgHead));
  int32_t len = metaLen - sizeof(SMsgHead);
  tDecoderInit(&coder, data, len);
  if (tDecodeDeleteRes(&coder, &req) < 0) {
    code = TSDB_CODE_INVALID_PARA;
    goto end;
  }

  (void)snprintf(sql, sizeof(sql), "delete from `%s` where `%s` >= %" PRId64 " and `%s` <= %" PRId64, req.tableFName,
                 req.tsColName, req.skey, req.tsColName, req.ekey);

  TAOS_RES* res = taosQueryImpl(taos, sql, false, TD_REQ_FROM_TAOX);
  RAW_NULL_CHECK(res);
  SRequestObj* pRequest = (SRequestObj*)res;
  code = pRequest->code;
  if (code == TSDB_CODE_PAR_TABLE_NOT_EXIST || code == TSDB_CODE_PAR_GET_META_ERROR) {
    code = TSDB_CODE_SUCCESS;
  }
  taos_free_result(res);

  end:
  uDebug("connId:0x%" PRIx64 " delete data sql:%s, code:%s", *(int64_t*)taos, sql, tstrerror(code));
  tDecoderClear(&coder);
  return code;
}

static int32_t taosAlterTable(TAOS* taos, void* meta, int32_t metaLen) {
  if (taos == NULL || meta == NULL) {
    return TSDB_CODE_INVALID_PARA;
  }
  SVAlterTbReq   req = {0};
  SDecoder       dcoder = {0};
  int32_t        code = TSDB_CODE_SUCCESS;
  SRequestObj*   pRequest = NULL;
  SQuery*        pQuery = NULL;
  SArray*        pArray = NULL;
  SVgDataBlocks* pVgData = NULL;

  RAW_RETURN_CHECK(buildRequest(*(int64_t*)taos, "", 0, NULL, false, &pRequest, 0));
  uDebug(LOG_ID_TAG " alter table, meta:%p, len:%d", LOG_ID_VALUE, meta, metaLen);
  pRequest->syncQuery = true;
  if (!pRequest->pDb) {
    code = TSDB_CODE_PAR_DB_NOT_SPECIFIED;
    goto end;
  }
  // decode and process req
  void*   data = POINTER_SHIFT(meta, sizeof(SMsgHead));
  int32_t len = metaLen - sizeof(SMsgHead);
  tDecoderInit(&dcoder, data, len);
  if (tDecodeSVAlterTbReq(&dcoder, &req) < 0) {
    code = TSDB_CODE_INVALID_PARA;
    goto end;
  }

  // do not deal TSDB_ALTER_TABLE_UPDATE_OPTIONS
  if (req.action == TSDB_ALTER_TABLE_UPDATE_OPTIONS) {
    goto end;
  }

  STscObj*  pTscObj = pRequest->pTscObj;
  SCatalog* pCatalog = NULL;
  RAW_RETURN_CHECK(catalogGetHandle(pTscObj->pAppInfo->clusterId, &pCatalog));
  SRequestConnInfo conn = {.pTrans = pTscObj->pAppInfo->pTransporter,
      .requestId = pRequest->requestId,
      .requestObjRefId = pRequest->self,
      .mgmtEps = getEpSet_s(&pTscObj->pAppInfo->mgmtEp)};

  SVgroupInfo pInfo = {0};
  SName       pName = {0};
  toName(pTscObj->acctId, pRequest->pDb, req.tbName, &pName);
  RAW_RETURN_CHECK(catalogGetTableHashVgroup(pCatalog, &conn, &pName, &pInfo));
  pArray = taosArrayInit(1, sizeof(void*));
  RAW_NULL_CHECK(pArray);

  pVgData = taosMemoryCalloc(1, sizeof(SVgDataBlocks));
  RAW_NULL_CHECK(pVgData);
  pVgData->vg = pInfo;

  int tlen = 0;
  req.source = TD_REQ_FROM_TAOX;
  tEncodeSize(tEncodeSVAlterTbReq, &req, tlen, code);
  if (code != 0) {
    code = TSDB_CODE_OUT_OF_MEMORY;
    goto end;
  }
  tlen += sizeof(SMsgHead);
  void* pMsg = taosMemoryMalloc(tlen);
  RAW_NULL_CHECK(pMsg);
  ((SMsgHead*)pMsg)->vgId = htonl(pInfo.vgId);
  ((SMsgHead*)pMsg)->contLen = htonl(tlen);
  void*    pBuf = POINTER_SHIFT(pMsg, sizeof(SMsgHead));
  SEncoder coder = {0};
  tEncoderInit(&coder, pBuf, tlen - sizeof(SMsgHead));
  code = tEncodeSVAlterTbReq(&coder, &req);
  if (code != 0) {
    tEncoderClear(&coder);
    code = TSDB_CODE_OUT_OF_MEMORY;
    goto end;
  }
  tEncoderClear(&coder);

  pVgData->pData = pMsg;
  pVgData->size = tlen;

  pVgData->numOfTables = 1;
  RAW_NULL_CHECK(taosArrayPush(pArray, &pVgData));

  pQuery = NULL;
  code = nodesMakeNode(QUERY_NODE_QUERY, (SNode**)&pQuery);
  if (NULL == pQuery) goto end;
  pQuery->execMode = QUERY_EXEC_MODE_SCHEDULE;
  pQuery->msgType = TDMT_VND_ALTER_TABLE;
  pQuery->stableQuery = false;
  pQuery->pRoot = NULL;
  code = nodesMakeNode(QUERY_NODE_ALTER_TABLE_STMT, &pQuery->pRoot);
  if (TSDB_CODE_SUCCESS != code) goto end;
  RAW_RETURN_CHECK(rewriteToVnodeModifyOpStmt(pQuery, pArray));

  launchQueryImpl(pRequest, pQuery, true, NULL);

  pVgData = NULL;
  pArray = NULL;
  code = pRequest->code;
  if (code == TSDB_CODE_TDB_TABLE_NOT_EXIST) {
    code = TSDB_CODE_SUCCESS;
  }

  if (pRequest->code == TSDB_CODE_SUCCESS) {
    SExecResult* pRes = &pRequest->body.resInfo.execRes;
    if (pRes->res != NULL) {
      code = handleAlterTbExecRes(pRes->res, pCatalog);
    }
  }
  end:
  uDebug(LOG_ID_TAG " alter table return, meta:%p, len:%d, msg:%s", LOG_ID_VALUE, meta, metaLen, tstrerror(code));
  taosArrayDestroy(pArray);
  if (pVgData) taosMemoryFreeClear(pVgData->pData);
  taosMemoryFreeClear(pVgData);
  destroyRequest(pRequest);
  tDecoderClear(&dcoder);
  qDestroyQuery(pQuery);
  return code;
}

int taos_write_raw_block_with_fields(TAOS* taos, int rows, char* pData, const char* tbname, TAOS_FIELD* fields,
                                     int numFields) {
  return taos_write_raw_block_with_fields_with_reqid(taos, rows, pData, tbname, fields, numFields, 0);
}

int taos_write_raw_block_with_fields_with_reqid(TAOS* taos, int rows, char* pData, const char* tbname,
                                                TAOS_FIELD* fields, int numFields, int64_t reqid) {
  if (!taos || !pData || !tbname) {
    return TSDB_CODE_INVALID_PARA;
  }
  int32_t     code = TSDB_CODE_SUCCESS;
  STableMeta* pTableMeta = NULL;
  SQuery*     pQuery = NULL;
  SHashObj*   pVgHash = NULL;

  SRequestObj* pRequest = NULL;
  RAW_RETURN_CHECK(createRequest(*(int64_t*)taos, TSDB_SQL_INSERT, reqid, &pRequest));

  uDebug(LOG_ID_TAG " write raw block with field, rows:%d, pData:%p, tbname:%s, fields:%p, numFields:%d", LOG_ID_VALUE,
         rows, pData, tbname, fields, numFields);

  pRequest->syncQuery = true;
  if (!pRequest->pDb) {
    code = TSDB_CODE_PAR_DB_NOT_SPECIFIED;
    goto end;
  }

  SName pName = {TSDB_TABLE_NAME_T, pRequest->pTscObj->acctId, {0}, {0}};
  tstrncpy(pName.dbname, pRequest->pDb, sizeof(pName.dbname));
  tstrncpy(pName.tname, tbname, sizeof(pName.tname));

  struct SCatalog* pCatalog = NULL;
  RAW_RETURN_CHECK(catalogGetHandle(pRequest->pTscObj->pAppInfo->clusterId, &pCatalog));

  SRequestConnInfo conn = {0};
  conn.pTrans = pRequest->pTscObj->pAppInfo->pTransporter;
  conn.requestId = pRequest->requestId;
  conn.requestObjRefId = pRequest->self;
  conn.mgmtEps = getEpSet_s(&pRequest->pTscObj->pAppInfo->mgmtEp);

  SVgroupInfo vgData = {0};
  RAW_RETURN_CHECK(catalogGetTableHashVgroup(pCatalog, &conn, &pName, &vgData));
  RAW_RETURN_CHECK(catalogGetTableMeta(pCatalog, &conn, &pName, &pTableMeta));
  RAW_RETURN_CHECK(smlInitHandle(&pQuery));
  pVgHash = taosHashInit(16, taosGetDefaultHashFunction(TSDB_DATA_TYPE_INT), true, HASH_NO_LOCK);
  RAW_NULL_CHECK(pVgHash);
  RAW_RETURN_CHECK(
      taosHashPut(pVgHash, (const char*)&vgData.vgId, sizeof(vgData.vgId), (char*)&vgData, sizeof(vgData)));
  RAW_RETURN_CHECK(rawBlockBindData(pQuery, pTableMeta, pData, NULL, fields, numFields, false, NULL, 0, false));
  RAW_RETURN_CHECK(smlBuildOutput(pQuery, pVgHash));

  launchQueryImpl(pRequest, pQuery, true, NULL);
  code = pRequest->code;

  end:
  uDebug(LOG_ID_TAG " write raw block with field return, msg:%s", LOG_ID_VALUE, tstrerror(code));
  taosMemoryFreeClear(pTableMeta);
  qDestroyQuery(pQuery);
  destroyRequest(pRequest);
  taosHashCleanup(pVgHash);
  return code;
}

int taos_write_raw_block(TAOS* taos, int rows, char* pData, const char* tbname) {
  return taos_write_raw_block_with_reqid(taos, rows, pData, tbname, 0);
}

int taos_write_raw_block_with_reqid(TAOS* taos, int rows, char* pData, const char* tbname, int64_t reqid) {
  if (!taos || !pData || !tbname) {
    return TSDB_CODE_INVALID_PARA;
  }
  int32_t     code = TSDB_CODE_SUCCESS;
  STableMeta* pTableMeta = NULL;
  SQuery*     pQuery = NULL;
  SHashObj*   pVgHash = NULL;

  SRequestObj* pRequest = NULL;
  RAW_RETURN_CHECK(createRequest(*(int64_t*)taos, TSDB_SQL_INSERT, reqid, &pRequest));

  uDebug(LOG_ID_TAG " write raw block, rows:%d, pData:%p, tbname:%s", LOG_ID_VALUE, rows, pData, tbname);

  pRequest->syncQuery = true;
  if (!pRequest->pDb) {
    code = TSDB_CODE_PAR_DB_NOT_SPECIFIED;
    goto end;
  }

  SName pName = {TSDB_TABLE_NAME_T, pRequest->pTscObj->acctId, {0}, {0}};
  tstrncpy(pName.dbname, pRequest->pDb, sizeof(pName.dbname));
  tstrncpy(pName.tname, tbname, sizeof(pName.tname));

  struct SCatalog* pCatalog = NULL;
  RAW_RETURN_CHECK(catalogGetHandle(pRequest->pTscObj->pAppInfo->clusterId, &pCatalog));

  SRequestConnInfo conn = {0};
  conn.pTrans = pRequest->pTscObj->pAppInfo->pTransporter;
  conn.requestId = pRequest->requestId;
  conn.requestObjRefId = pRequest->self;
  conn.mgmtEps = getEpSet_s(&pRequest->pTscObj->pAppInfo->mgmtEp);

  SVgroupInfo vgData = {0};
  RAW_RETURN_CHECK(catalogGetTableHashVgroup(pCatalog, &conn, &pName, &vgData));
  RAW_RETURN_CHECK(catalogGetTableMeta(pCatalog, &conn, &pName, &pTableMeta));
  RAW_RETURN_CHECK(smlInitHandle(&pQuery));
  pVgHash = taosHashInit(16, taosGetDefaultHashFunction(TSDB_DATA_TYPE_INT), true, HASH_NO_LOCK);
  RAW_NULL_CHECK(pVgHash);
  RAW_RETURN_CHECK(
      taosHashPut(pVgHash, (const char*)&vgData.vgId, sizeof(vgData.vgId), (char*)&vgData, sizeof(vgData)));
  RAW_RETURN_CHECK(rawBlockBindData(pQuery, pTableMeta, pData, NULL, NULL, 0, false, NULL, 0, false));
  RAW_RETURN_CHECK(smlBuildOutput(pQuery, pVgHash));

  launchQueryImpl(pRequest, pQuery, true, NULL);
  code = pRequest->code;

  end:
  uDebug(LOG_ID_TAG " write raw block return, msg:%s", LOG_ID_VALUE, tstrerror(code));
  taosMemoryFreeClear(pTableMeta);
  qDestroyQuery(pQuery);
  destroyRequest(pRequest);
  taosHashCleanup(pVgHash);
  return code;
}

static void* getRawDataFromRes(void* pRetrieve) {
  void* rawData = NULL;
  // deal with compatibility
  if (*(int64_t*)pRetrieve == 0) {
    rawData = ((SRetrieveTableRsp*)pRetrieve)->data;
  } else if (*(int64_t*)pRetrieve == 1) {
    rawData = ((SRetrieveTableRspForTmq*)pRetrieve)->data;
  }
  return rawData;
}

//static int32_t tmqWriteRawDataImpl(TAOS* taos, void* data, int32_t dataLen) {
//  if (taos == NULL || data == NULL) {
//    SET_ERROR_MSG("taos:%p or data:%p is NULL", taos, data);
//    return TSDB_CODE_INVALID_PARA;
//  }
//  int32_t     code = TSDB_CODE_SUCCESS;
//  SHashObj*   pVgHash = NULL;
//  SQuery*     pQuery = NULL;
//  SMqRspObj   rspObj = {0};
//  SDecoder    decoder = {0};
//  STableMeta* pTableMeta = NULL;
//
//  SRequestObj* pRequest = NULL;
//  RAW_RETURN_CHECK(createRequest(*(int64_t*)taos, TSDB_SQL_INSERT, 0, &pRequest));
//
//  uDebug(LOG_ID_TAG " write raw data, data:%p, dataLen:%d", LOG_ID_VALUE, data, dataLen);
//  pRequest->syncQuery = true;
//  rspObj.resIter = -1;
//  rspObj.resType = RES_TYPE__TMQ;
//
//  int8_t dataVersion = *(int8_t*)data;
//  if (dataVersion >= MQ_DATA_RSP_VERSION) {
//    data = POINTER_SHIFT(data, sizeof(int8_t) + sizeof(int32_t));
//    dataLen -= sizeof(int8_t) + sizeof(int32_t);
//  }
//  tDecoderInit(&decoder, data, dataLen);
//  code = tDecodeMqDataRsp(&decoder, &rspObj.dataRsp);
//  if (code != 0) {
//    SET_ERROR_MSG("decode mq data rsp failed");
//    code = TSDB_CODE_INVALID_MSG;
//    goto end;
//  }
//
//  if (!pRequest->pDb) {
//    code = TSDB_CODE_PAR_DB_NOT_SPECIFIED;
//    goto end;
//  }
//
//  struct SCatalog* pCatalog = NULL;
//  RAW_RETURN_CHECK(catalogGetHandle(pRequest->pTscObj->pAppInfo->clusterId, &pCatalog));
//
//  SRequestConnInfo conn = {0};
//  conn.pTrans = pRequest->pTscObj->pAppInfo->pTransporter;
//  conn.requestId = pRequest->requestId;
//  conn.requestObjRefId = pRequest->self;
//  conn.mgmtEps = getEpSet_s(&pRequest->pTscObj->pAppInfo->mgmtEp);
//
//  RAW_RETURN_CHECK(smlInitHandle(&pQuery));
//  pVgHash = taosHashInit(16, taosGetDefaultHashFunction(TSDB_DATA_TYPE_INT), true, HASH_NO_LOCK);
//  RAW_NULL_CHECK(pVgHash);
//  while (++rspObj.resIter < rspObj.dataRsp.blockNum) {
//    void* pRetrieve = taosArrayGetP(rspObj.dataRsp.blockData, rspObj.resIter);
//    RAW_NULL_CHECK(pRetrieve);
//    if (!rspObj.dataRsp.withSchema) {
//      goto end;
//    }
//
//    const char* tbName = (const char*)taosArrayGetP(rspObj.dataRsp.blockTbName, rspObj.resIter);
//    RAW_NULL_CHECK(tbName);
//
//    SName pName = {TSDB_TABLE_NAME_T, pRequest->pTscObj->acctId, {0}, {0}};
//    (void)strcpy(pName.dbname, pRequest->pDb);
//    (void)strcpy(pName.tname, tbName);
//
//    RAW_RETURN_CHECK(catalogGetTableMeta(pCatalog, &conn, &pName, &pTableMeta));
//
//    SVgroupInfo vg = {0};
//    RAW_RETURN_CHECK(catalogGetTableHashVgroup(pCatalog, &conn, &pName, &vg));
//
//    void* hData = taosHashGet(pVgHash, &vg.vgId, sizeof(vg.vgId));
//    if (hData == NULL) {
//      RAW_RETURN_CHECK(taosHashPut(pVgHash, (const char*)&vg.vgId, sizeof(vg.vgId), (char*)&vg, sizeof(vg)));
//    }
//
//    SSchemaWrapper* pSW = (SSchemaWrapper*)taosArrayGetP(rspObj.dataRsp.blockSchema, rspObj.resIter);
//    RAW_NULL_CHECK(pSW);
//    TAOS_FIELD* fields = taosMemoryCalloc(pSW->nCols, sizeof(TAOS_FIELD));
//    RAW_NULL_CHECK(fields);
//    for (int i = 0; i < pSW->nCols; i++) {
//      fields[i].type = pSW->pSchema[i].type;
//      fields[i].bytes = pSW->pSchema[i].bytes;
//      tstrncpy(fields[i].name, pSW->pSchema[i].name, tListLen(pSW->pSchema[i].name));
//    }
//    void* rawData = getRawDataFromRes(pRetrieve);
//    char  err[ERR_MSG_LEN] = {0};
//    code = rawBlockBindData(pQuery, pTableMeta, rawData, NULL, fields, pSW->nCols, true, err, ERR_MSG_LEN);
//    taosMemoryFree(fields);
//    taosMemoryFreeClear(pTableMeta);
//    if (code != TSDB_CODE_SUCCESS) {
//      SET_ERROR_MSG("table:%s, err:%s", tbName, err);
//      goto end;
//    }
//  }
//
//  RAW_RETURN_CHECK(smlBuildOutput(pQuery, pVgHash));
//
//  launchQueryImpl(pRequest, pQuery, true, NULL);
//  code = pRequest->code;
//
//  end:
//  uDebug(LOG_ID_TAG " write raw data return, msg:%s", LOG_ID_VALUE, tstrerror(code));
//  tDeleteMqDataRsp(&rspObj.dataRsp);
//  tDecoderClear(&decoder);
//  qDestroyQuery(pQuery);
//  destroyRequest(pRequest);
//  taosHashCleanup(pVgHash);
//  taosMemoryFreeClear(pTableMeta);
//  return code;
//}

static int32_t buildCreateTbMap(SMqDataRsp* rsp, SHashObj* pHashObj) {
  // find schema data info
  int32_t       code = 0;
  SVCreateTbReq pCreateReq = {0};
  SDecoder      decoderTmp = {0};

  for (int j = 0; j < rsp->createTableNum; j++) {
    void** dataTmp = taosArrayGet(rsp->createTableReq, j);
    RAW_NULL_CHECK(dataTmp);
    int32_t* lenTmp = taosArrayGet(rsp->createTableLen, j);
    RAW_NULL_CHECK(lenTmp);

    tDecoderInit(&decoderTmp, *dataTmp, *lenTmp);
    RAW_RETURN_CHECK(tDecodeSVCreateTbReq(&decoderTmp, &pCreateReq));

    if (pCreateReq.type != TSDB_CHILD_TABLE) {
      code = TSDB_CODE_INVALID_MSG;
      goto end;
    }
    if (taosHashGet(pHashObj, pCreateReq.name, strlen(pCreateReq.name)) == NULL) {
      RAW_RETURN_CHECK(
          taosHashPut(pHashObj, pCreateReq.name, strlen(pCreateReq.name), &pCreateReq, sizeof(SVCreateTbReq)));
    } else {
      tDestroySVCreateTbReq(&pCreateReq, TSDB_MSG_FLG_DECODE);
      pCreateReq = (SVCreateTbReq){0};
    }

    tDecoderClear(&decoderTmp);
  }
  return 0;

end:
  tDecoderClear(&decoderTmp);
  tDestroySVCreateTbReq(&pCreateReq, TSDB_MSG_FLG_DECODE);
  return code;
}

static threadlocal SHashObj*     pVgHash = NULL;
static threadlocal SHashObj*     pCreateTbHash = NULL;
static threadlocal SHashObj*     pNameHash = NULL;
static threadlocal SHashObj*     pMetaHash = NULL;

typedef struct{
  SVgroupInfo vgInfo;
  int64_t     uid;
  int64_t     suid;
}tbInfo;

static bool needRefreshMeta(void* rawData, STableMeta* pTableMeta, SSchemaWrapper* pSW){
  char* p = (char*)rawData;
  // | version | total length | total rows | blankFill | total columns | flag seg| block group id | column schema | each
  // column length |
  p += sizeof(int32_t);
  p += sizeof(int32_t);
  p += sizeof(int32_t);
  p += sizeof(int32_t);
  p += sizeof(int32_t);
  p += sizeof(uint64_t);
  int8_t* fields = p;

  if (pSW->nCols != pTableMeta->tableInfo.numOfColumns) {
    return true;
  }
  for (int i = 0; i < pSW->nCols; i++) {
    int j = 0;
    for (; j < pTableMeta->tableInfo.numOfColumns; j++) {
      SSchema* pColSchema = &pTableMeta->schema[j];
      char*    fieldName = pSW->pSchema[i].name;

      if (strcmp(pColSchema->name, fieldName) == 0) {
        if (*fields != pColSchema->type || *(int32_t*)(fields + sizeof(int8_t)) != pColSchema->bytes) {
          return true;
        }
        break;
      }
    }
    fields += sizeof(int8_t) + sizeof(int32_t);

    if (j == pTableMeta->tableInfo.numOfColumns)
      return true;
  }
  return false;
}

static int32_t tmqWriteRawImpl(TAOS* taos, uint16_t type, void* data, int32_t dataLen) {
  if (taos == NULL || data == NULL) {
    SET_ERROR_MSG("taos:%p or data:%p is NULL", taos, data);
    return TSDB_CODE_INVALID_PARA;
  }
  int32_t        code = TSDB_CODE_SUCCESS;
  SQuery*        pQuery = NULL;
  SMqRspObj      rspObj = {0};
  SDecoder       decoder = {0};
  SRequestObj* pRequest = NULL;
  RAW_RETURN_CHECK(createRequest(*(int64_t*)taos, TSDB_SQL_INSERT, 0, &pRequest));

  uDebug(LOG_ID_TAG " write raw metadata, data:%p, dataLen:%d", LOG_ID_VALUE, data, dataLen);
  pRequest->syncQuery = true;
  rspObj.resIter = -1;
//  rspObj.resType = RES_TYPE__TMQ_METADATA;

  int8_t dataVersion = *(int8_t*)data;
  if (dataVersion >= MQ_DATA_RSP_VERSION) {
    data = POINTER_SHIFT(data, sizeof(int8_t) + sizeof(int32_t));
    dataLen -= sizeof(int8_t) + sizeof(int32_t);
  }

  tDecoderInit(&decoder, data, dataLen);
  code = (type == RES_TYPE__TMQ_METADATA) ? tDecodeSTaosxRsp(&decoder, &rspObj.dataRsp) : tDecodeMqDataRsp(&decoder, &rspObj.dataRsp);
  if (code != 0) {
    SET_ERROR_MSG("decode mq taosx data rsp failed");
    code = TSDB_CODE_INVALID_MSG;
    goto end;
  }

  if (!pRequest->pDb) {
    code = TSDB_CODE_PAR_DB_NOT_SPECIFIED;
    goto end;
  }

  struct SCatalog* pCatalog = NULL;
  RAW_RETURN_CHECK(catalogGetHandle(pRequest->pTscObj->pAppInfo->clusterId, &pCatalog));

  SRequestConnInfo conn = {0};
  conn.pTrans = pRequest->pTscObj->pAppInfo->pTransporter;
  conn.requestId = pRequest->requestId;
  conn.requestObjRefId = pRequest->self;
  conn.mgmtEps = getEpSet_s(&pRequest->pTscObj->pAppInfo->mgmtEp);

  int retry = 0;
  while(1){
    RAW_RETURN_CHECK(smlInitHandle(&pQuery));

<<<<<<< HEAD
    uDebug(LOG_ID_TAG " write raw data type:%d block num:%d", LOG_ID_VALUE, type, rspObj.dataRsp.blockNum);
    while (++rspObj.resIter < rspObj.dataRsp.blockNum) {
      void* pRetrieve = taosArrayGetP(rspObj.dataRsp.blockData, rspObj.resIter);
      RAW_NULL_CHECK(pRetrieve);
      if (!rspObj.dataRsp.withSchema) {
        goto end;
      }
=======
    const char* tbName = (const char*)taosArrayGetP(rspObj.dataRsp.blockTbName, rspObj.resIter);
    if (!tbName) {
      SET_ERROR_MSG("block tbname is null");
      code = terrno;
      goto end;
    }
>>>>>>> 9fef5393

      const char* tbName = (const char*)taosArrayGetP(rspObj.dataRsp.blockTbName, rspObj.resIter);
      RAW_NULL_CHECK(tbName);

//      int64_t* suid = taosArrayGet(rspObj.dataRsp.blockSuid, rspObj.resIter);
//      RAW_NULL_CHECK(suid);

      uDebug(LOG_ID_TAG " write raw data block tbname:%s", LOG_ID_VALUE, tbName);
      SName pName = {TSDB_TABLE_NAME_T, pRequest->pTscObj->acctId, {0}, {0}};
      (void)strcpy(pName.dbname, pRequest->pDb);
      (void)strcpy(pName.tname, tbName);

      // find schema data info
      SVCreateTbReq* pCreateReqDst = NULL;
      if (type == RES_TYPE__TMQ_METADATA){
        pCreateReqDst = (SVCreateTbReq*)taosHashGet(pCreateTbHash, tbName, strlen(tbName));
        if (pCreateReqDst == NULL) {
          RAW_RETURN_CHECK(buildCreateTbMap(&rspObj.dataRsp, pCreateTbHash));
          pCreateReqDst = (SVCreateTbReq*)taosHashGet(pCreateTbHash, tbName, strlen(tbName));
        }
      }
      STableMeta* pTableMeta = NULL;
      tbInfo* tmpInfo = (tbInfo*)taosHashGet(pNameHash, tbName, strlen(tbName));
      if (tmpInfo == NULL || retry > 0) {
        tbInfo info = {0};

        RAW_RETURN_CHECK(catalogGetTableHashVgroup(pCatalog, &conn, &pName, &info.vgInfo));
        if (pCreateReqDst) {  // change stable name to get meta
          (void)strcpy(pName.tname, pCreateReqDst->ctb.stbName);
        }
        RAW_RETURN_CHECK(catalogGetTableMeta(pCatalog, &conn, &pName, &pTableMeta));
        info.uid = pTableMeta->uid;
        if (pTableMeta->tableType == TSDB_CHILD_TABLE){
          info.suid = pTableMeta->suid;
        } else {
          info.suid = pTableMeta->uid;
        }
        code = taosHashPut(pMetaHash, &info.suid, LONG_BYTES, &pTableMeta, POINTER_BYTES);
        if (code != 0){
          taosMemoryFree(pTableMeta);
          goto end;
        }
        if (pCreateReqDst) {
          pTableMeta->vgId = info.vgInfo.vgId;
          pTableMeta->uid = pCreateReqDst->uid;
          pCreateReqDst->ctb.suid = pTableMeta->suid;
        }

        code = taosHashPut(pNameHash, pName.tname, strlen(pName.tname), &info, sizeof(tbInfo));
        code = (code == TSDB_CODE_DUP_KEY) ? 0 : code;
        RAW_RETURN_CHECK(code);
        code = taosHashPut(pVgHash, &info.vgInfo.vgId, sizeof(info.vgInfo.vgId), &info.vgInfo, sizeof(SVgroupInfo));
        code = (code == TSDB_CODE_DUP_KEY) ? 0 : code;
        RAW_RETURN_CHECK(code);
      }

      SSchemaWrapper* pSW = (SSchemaWrapper*)taosArrayGetP(rspObj.dataRsp.blockSchema, rspObj.resIter);
      RAW_NULL_CHECK(pSW);
      void* rawData = getRawDataFromRes(pRetrieve);
      RAW_NULL_CHECK(rawData);

      if (pTableMeta == NULL || retry > 0){
        STableMeta** pTableMetaTmp = (STableMeta**)taosHashGet(pMetaHash, &tmpInfo->suid, LONG_BYTES);
        if (pTableMetaTmp == NULL || retry > 0 || needRefreshMeta(rawData, *pTableMetaTmp, pSW)) {
          RAW_RETURN_CHECK(catalogGetTableMeta(pCatalog, &conn, &pName, &pTableMeta));
          code = taosHashPut(pMetaHash, &tmpInfo->suid, LONG_BYTES, &pTableMeta, POINTER_BYTES);
          if (code != 0){
            taosMemoryFree(pTableMeta);
            goto end;
          }

        }else{
          pTableMeta = *pTableMetaTmp;
          pTableMeta->uid = tmpInfo->uid;
          pTableMeta->vgId = tmpInfo->vgInfo.vgId;
        }
      }

      char  err[ERR_MSG_LEN] = {0};
      code = rawBlockBindData(pQuery, pTableMeta, rawData, pCreateReqDst, pSW, pSW->nCols, true, err, ERR_MSG_LEN, true);
      if (code != TSDB_CODE_SUCCESS) {
        SET_ERROR_MSG("table:%s, err:%s", tbName, err);
        goto end;
      }
    }
    RAW_RETURN_CHECK(smlBuildOutput(pQuery, pVgHash));
    launchQueryImpl(pRequest, pQuery, true, NULL);
    code = pRequest->code;

    if (NEED_CLIENT_HANDLE_ERROR(code)) {
      uInfo("write raw retry:%d/3 end code:%d, msg:%s", retry, code, tstrerror(code));
      if (retry++ >= 3) {
        break;
      }
      qDestroyQuery(pQuery);
      pQuery = NULL;
      rspObj.resIter = -1;
      continue;
    }
    break;
  }

  end:
  uDebug(LOG_ID_TAG " write raw metadata return, msg:%s", LOG_ID_VALUE, tstrerror(code));
  if (type == RES_TYPE__TMQ_METADATA){
    tDeleteSTaosxRsp(&rspObj.dataRsp);
  }else {
    tDeleteMqDataRsp(&rspObj.dataRsp);
  }
  tDecoderClear(&decoder);
  qDestroyQuery(pQuery);
  destroyRequest(pRequest);
  return code;
}

static void processSimpleMeta(SMqMetaRsp* pMetaRsp, cJSON** meta) {
  if (pMetaRsp->resMsgType == TDMT_VND_CREATE_STB) {
    processCreateStb(pMetaRsp, meta);
  } else if (pMetaRsp->resMsgType == TDMT_VND_ALTER_STB) {
    processAlterStb(pMetaRsp, meta);
  } else if (pMetaRsp->resMsgType == TDMT_VND_DROP_STB) {
    processDropSTable(pMetaRsp, meta);
  } else if (pMetaRsp->resMsgType == TDMT_VND_CREATE_TABLE) {
    processCreateTable(pMetaRsp, meta);
  } else if (pMetaRsp->resMsgType == TDMT_VND_ALTER_TABLE) {
    processAlterTable(pMetaRsp, meta);
  } else if (pMetaRsp->resMsgType == TDMT_VND_DROP_TABLE) {
    processDropTable(pMetaRsp, meta);
  } else if (pMetaRsp->resMsgType == TDMT_VND_DROP_TABLE) {
    processDropTable(pMetaRsp, meta);
  } else if (pMetaRsp->resMsgType == TDMT_VND_DELETE) {
    processDeleteTable(pMetaRsp, meta);
  }
}

static void processBatchMetaToJson(SMqBatchMetaRsp* pMsgRsp, char** string) {
  SDecoder        coder;
  SMqBatchMetaRsp rsp = {0};
  int32_t         code = 0;
  cJSON*          pJson = NULL;
  tDecoderInit(&coder, pMsgRsp->pMetaBuff, pMsgRsp->metaBuffLen);
  if (tDecodeMqBatchMetaRsp(&coder, &rsp) < 0) {
    goto end;
  }

  pJson = cJSON_CreateObject();
  RAW_NULL_CHECK(pJson);
  RAW_FALSE_CHECK(cJSON_AddStringToObject(pJson, "tmq_meta_version", TMQ_META_VERSION));
  cJSON* pMetaArr = cJSON_CreateArray();
  RAW_NULL_CHECK(pMetaArr);
  int32_t num = taosArrayGetSize(rsp.batchMetaReq);
  for (int32_t i = 0; i < num; i++) {
    int32_t* len = taosArrayGet(rsp.batchMetaLen, i);
    RAW_NULL_CHECK(len);
    void* tmpBuf = taosArrayGetP(rsp.batchMetaReq, i);
    RAW_NULL_CHECK(tmpBuf);
    SDecoder   metaCoder = {0};
    SMqMetaRsp metaRsp = {0};
    tDecoderInit(&metaCoder, POINTER_SHIFT(tmpBuf, sizeof(SMqRspHead)), *len - sizeof(SMqRspHead));
    if (tDecodeMqMetaRsp(&metaCoder, &metaRsp) < 0) {
      goto end;
    }
    cJSON* pItem = NULL;
    processSimpleMeta(&metaRsp, &pItem);
    tDeleteMqMetaRsp(&metaRsp);
    RAW_FALSE_CHECK(cJSON_AddItemToArray(pMetaArr, pItem));
  }

  RAW_FALSE_CHECK(cJSON_AddItemToObject(pJson, "metas", pMetaArr));
  tDeleteMqBatchMetaRsp(&rsp);
  char* fullStr = cJSON_PrintUnformatted(pJson);
  cJSON_Delete(pJson);
  *string = fullStr;
  return;

  end:
  cJSON_Delete(pJson);
  tDeleteMqBatchMetaRsp(&rsp);
}

char* tmq_get_json_meta(TAOS_RES* res) {
  if (res == NULL) return NULL;
  uDebug("tmq_get_json_meta res:%p", res);
  if (!TD_RES_TMQ_META(res) && !TD_RES_TMQ_METADATA(res) && !TD_RES_TMQ_BATCH_META(res)) {
    return NULL;
  }

  char*           string = NULL;
  SMqRspObj* rspObj = (SMqRspObj*)res;
  if (TD_RES_TMQ_METADATA(res)) {
    processAutoCreateTable(&rspObj->dataRsp, &string);
  } else if (TD_RES_TMQ_BATCH_META(res)) {
    processBatchMetaToJson(&rspObj->batchMetaRsp, &string);
  } else if (TD_RES_TMQ_META(res)) {
    cJSON*         pJson = NULL;
    processSimpleMeta(&rspObj->metaRsp, &pJson);
    string = cJSON_PrintUnformatted(pJson);
    cJSON_Delete(pJson);
  } else{
    uError("tmq_get_json_meta res:%d, invalid type", *(int8_t*)res);
  }

  uDebug("tmq_get_json_meta string:%s", string);
  return string;
}

void tmq_free_json_meta(char* jsonMeta) { taosMemoryFreeClear(jsonMeta); }

static int32_t getOffSetLen(const SMqDataRsp* pRsp) {
  SEncoder                coder = {0};
  tEncoderInit(&coder, NULL, 0);
  if (tEncodeSTqOffsetVal(&coder, &pRsp->reqOffset) < 0) return -1;
  if (tEncodeSTqOffsetVal(&coder, &pRsp->rspOffset) < 0) return -1;
  int32_t pos = coder.pos;
  tEncoderClear(&coder);
  return pos;
}

typedef int32_t __encode_func__(SEncoder* pEncoder, const SMqDataRsp* pRsp);
static int32_t encodeMqDataRsp(__encode_func__* encodeFunc, SMqDataRsp* rspObj, tmq_raw_data* raw) {
  int32_t  len = 0;
  int32_t  code = 0;
  SEncoder encoder = {0};
  void*    buf = NULL;
  tEncodeSize(encodeFunc, rspObj, len, code);
  if (code < 0) {
    code = TSDB_CODE_INVALID_MSG;
    goto FAILED;
  }
  len += sizeof(int8_t) + sizeof(int32_t);
  buf = taosMemoryCalloc(1, len);
  if (buf == NULL) {
    code = terrno;
    goto FAILED;
  }
  tEncoderInit(&encoder, buf, len);
  if (tEncodeI8(&encoder, MQ_DATA_RSP_VERSION) < 0) {
    code = TSDB_CODE_INVALID_MSG;
    goto FAILED;
  }
  int32_t offsetLen = getOffSetLen(rspObj);
  if (offsetLen <= 0) {
    code = TSDB_CODE_INVALID_MSG;
    goto FAILED;
  }
  if (tEncodeI32(&encoder, offsetLen) < 0) {
    code = TSDB_CODE_INVALID_MSG;
    goto FAILED;
  }
  if (encodeFunc(&encoder, rspObj) < 0) {
    code = TSDB_CODE_INVALID_MSG;
    goto FAILED;
  }
  tEncoderClear(&encoder);

  raw->raw = buf;
  raw->raw_len = len;
  return code;
  FAILED:
  tEncoderClear(&encoder);
  taosMemoryFree(buf);
  return code;
}

int32_t tmq_get_raw(TAOS_RES* res, tmq_raw_data* raw) {
  if (!raw || !res) {
    return TSDB_CODE_INVALID_PARA;
  }
  SMqRspObj* rspObj = ((SMqRspObj*)res);
  if (TD_RES_TMQ_META(res)) {
    raw->raw = rspObj->metaRsp.metaRsp;
    raw->raw_len = rspObj->metaRsp.metaRspLen;
    raw->raw_type = rspObj->metaRsp.resMsgType;
    uDebug("tmq get raw type meta:%p", raw);
  } else if (TD_RES_TMQ(res)) {
    int32_t    code = encodeMqDataRsp(tEncodeMqDataRsp, &rspObj->dataRsp, raw);
    if (code != 0) {
      uError("tmq get raw type error:%d", terrno);
      return code;
    }
    raw->raw_type = RES_TYPE__TMQ;
    uDebug("tmq get raw type data:%p", raw);
  } else if (TD_RES_TMQ_METADATA(res)) {
    int32_t code = encodeMqDataRsp(tEncodeSTaosxRsp, &rspObj->dataRsp, raw);
    if (code != 0) {
      uError("tmq get raw type error:%d", terrno);
      return code;
    }
    raw->raw_type = RES_TYPE__TMQ_METADATA;
    uDebug("tmq get raw type metadata:%p", raw);
  } else if (TD_RES_TMQ_BATCH_META(res)) {
    raw->raw = rspObj->batchMetaRsp.pMetaBuff;
    raw->raw_len = rspObj->batchMetaRsp.metaBuffLen;
    raw->raw_type = rspObj->resType;
    uDebug("tmq get raw batch meta:%p", raw);
  } else {
    uError("tmq get raw error type:%d", *(int8_t*)res);
    return TSDB_CODE_TMQ_INVALID_MSG;
  }
  return TSDB_CODE_SUCCESS;
}

void tmq_free_raw(tmq_raw_data raw) {
  uDebug("tmq free raw data type:%d", raw.raw_type);
  if (raw.raw_type == RES_TYPE__TMQ || raw.raw_type == RES_TYPE__TMQ_METADATA) {
    taosMemoryFree(raw.raw);
  }
  (void)memset(terrMsg, 0, ERR_MSG_LEN);
}

static void tmqFreeMeta(void *data){
  STableMeta* pTableMeta = *(STableMeta**)data;
  taosMemoryFree(pTableMeta);
}

void freeHash() {
  taosHashCleanup(pMetaHash);
  taosHashCleanup(pNameHash);
  void* pIter = taosHashIterate(pCreateTbHash, NULL);
  while (pIter) {
    tDestroySVCreateTbReq(pIter, TSDB_MSG_FLG_DECODE);
    pIter = taosHashIterate(pCreateTbHash, pIter);
  }
  taosHashCleanup(pCreateTbHash);
  taosHashCleanup(pVgHash);
}

static int32_t initHash(){
  int32_t code = 0;
  if (pVgHash == NULL){
    pVgHash = taosHashInit(16, taosGetDefaultHashFunction(TSDB_DATA_TYPE_INT), true, HASH_NO_LOCK);
    RAW_NULL_CHECK(pVgHash);
  }
  if (pCreateTbHash == NULL){
    pCreateTbHash = taosHashInit(16, taosGetDefaultHashFunction(TSDB_DATA_TYPE_BINARY), false, HASH_NO_LOCK);
    RAW_NULL_CHECK(pCreateTbHash);
  }
  if (pNameHash == NULL){
    pNameHash = taosHashInit(16, taosGetDefaultHashFunction(TSDB_DATA_TYPE_BINARY), true, HASH_NO_LOCK);
    RAW_NULL_CHECK(pNameHash);
  }
  if (pMetaHash == NULL){
    pMetaHash = taosHashInit(16, taosGetDefaultHashFunction(TSDB_DATA_TYPE_BIGINT), true, HASH_NO_LOCK);
    RAW_NULL_CHECK(pMetaHash);
    taosHashSetFreeFp(pMetaHash, tmqFreeMeta);
  }
  return code;
end:
  freeHash();
  return code;
}

static int32_t writeRawImpl(TAOS* taos, void* buf, uint32_t len, uint16_t type) {
  int32_t code = initHash();
  if (code != 0) {
    return code;
  }
  if (type == TDMT_VND_CREATE_STB) {
    return taosCreateStb(taos, buf, len);
  } else if (type == TDMT_VND_ALTER_STB) {
    return taosCreateStb(taos, buf, len);
  } else if (type == TDMT_VND_DROP_STB) {
    return taosDropStb(taos, buf, len);
  } else if (type == TDMT_VND_CREATE_TABLE) {
    return taosCreateTable(taos, buf, len);
  } else if (type == TDMT_VND_ALTER_TABLE) {
    return taosAlterTable(taos, buf, len);
  } else if (type == TDMT_VND_DROP_TABLE) {
    return taosDropTable(taos, buf, len);
  } else if (type == TDMT_VND_DELETE) {
    return taosDeleteData(taos, buf, len);
  } else if (type == RES_TYPE__TMQ_METADATA || type == RES_TYPE__TMQ) {
    return tmqWriteRawImpl(taos, type, buf, len);
  } else if (type == RES_TYPE__TMQ_BATCH_META) {
    return tmqWriteBatchMetaDataImpl(taos, buf, len);
  }
  return TSDB_CODE_INVALID_PARA;
}

int32_t tmq_write_raw(TAOS* taos, tmq_raw_data raw) {
  if (!taos) {
    return TSDB_CODE_INVALID_PARA;
  }

  return writeRawImpl(taos, raw.raw, raw.raw_len, raw.raw_type);
}

static int32_t tmqWriteBatchMetaDataImpl(TAOS* taos, void* meta, int32_t metaLen) {
  if (taos == NULL || meta == NULL) {
    return TSDB_CODE_INVALID_PARA;
  }
  SMqBatchMetaRsp rsp = {0};
  SDecoder        coder = {0};
  int32_t         code = TSDB_CODE_SUCCESS;

  // decode and process req
  tDecoderInit(&coder, meta, metaLen);
  if (tDecodeMqBatchMetaRsp(&coder, &rsp) < 0) {
    code = TSDB_CODE_INVALID_PARA;
    goto end;
  }
  int32_t num = taosArrayGetSize(rsp.batchMetaReq);
  for (int32_t i = 0; i < num; i++) {
    int32_t* len = taosArrayGet(rsp.batchMetaLen, i);
    RAW_NULL_CHECK(len);
    void* tmpBuf = taosArrayGetP(rsp.batchMetaReq, i);
    RAW_NULL_CHECK(tmpBuf);
    SDecoder   metaCoder = {0};
    SMqMetaRsp metaRsp = {0};
    tDecoderInit(&metaCoder, POINTER_SHIFT(tmpBuf, sizeof(SMqRspHead)), *len - sizeof(SMqRspHead));
    if (tDecodeMqMetaRsp(&metaCoder, &metaRsp) < 0) {
      code = TSDB_CODE_INVALID_PARA;
      goto end;
    }
    code = writeRawImpl(taos, metaRsp.metaRsp, metaRsp.metaRspLen, metaRsp.resMsgType);
    tDeleteMqMetaRsp(&metaRsp);
    if (code != TSDB_CODE_SUCCESS) {
      goto end;
    }
  }

  end:
  tDeleteMqBatchMetaRsp(&rsp);
  return code;
}<|MERGE_RESOLUTION|>--- conflicted
+++ resolved
@@ -1948,8 +1948,6 @@
   int retry = 0;
   while(1){
     RAW_RETURN_CHECK(smlInitHandle(&pQuery));
-
-<<<<<<< HEAD
     uDebug(LOG_ID_TAG " write raw data type:%d block num:%d", LOG_ID_VALUE, type, rspObj.dataRsp.blockNum);
     while (++rspObj.resIter < rspObj.dataRsp.blockNum) {
       void* pRetrieve = taosArrayGetP(rspObj.dataRsp.blockData, rspObj.resIter);
@@ -1957,14 +1955,6 @@
       if (!rspObj.dataRsp.withSchema) {
         goto end;
       }
-=======
-    const char* tbName = (const char*)taosArrayGetP(rspObj.dataRsp.blockTbName, rspObj.resIter);
-    if (!tbName) {
-      SET_ERROR_MSG("block tbname is null");
-      code = terrno;
-      goto end;
-    }
->>>>>>> 9fef5393
 
       const char* tbName = (const char*)taosArrayGetP(rspObj.dataRsp.blockTbName, rspObj.resIter);
       RAW_NULL_CHECK(tbName);
