/*
 * Copyright (c) 2019 TAOS Data, Inc. <jhtao@taosdata.com>
 *
 * This program is free software: you can use, redistribute, and/or modify
 * it under the terms of the GNU Affero General Public License, version 3
 * or later ("AGPL"), as published by the Free Software Foundation.
 *
 * This program is distributed in the hope that it will be useful, but WITHOUT
 * ANY WARRANTY; without even the implied warranty of MERCHANTABILITY or
 * FITNESS FOR A PARTICULAR PURPOSE.
 *
 * You should have received a copy of the GNU Affero General Public License
 * along with this program. If not, see <http://www.gnu.org/licenses/>.
 */

#include "cJSON.h"
#include "clientInt.h"
#include "parser.h"
#include "tcol.h"
#include "tcompression.h"
#include "tdatablock.h"
#include "tdef.h"
#include "tglobal.h"
#include "tmsgtype.h"

#define RAW_NULL_CHECK(c) \
  do {                    \
    if (c == NULL) {      \
      code = terrno;      \
      goto end;           \
    }                     \
  } while (0)

#define RAW_FALSE_CHECK(c)           \
  do {                               \
    if (!c) {                        \
      code = TSDB_CODE_INVALID_PARA; \
      goto end;                      \
    }                                \
  } while (0)

#define RAW_RETURN_CHECK(c) \
  do {                      \
    code = c;               \
    if (code != 0) {        \
      goto end;             \
    }                       \
  } while (0)

#define LOG_ID_TAG   "connId:0x%" PRIx64 ", QID:0x%" PRIx64
#define LOG_ID_VALUE *(int64_t*)taos, pRequest->requestId

#define TMQ_META_VERSION "1.0"

static bool tmqAddJsonObjectItem(cJSON* object, const char* string, cJSON* item) {
  bool ret = cJSON_AddItemToObject(object, string, item);
  if (!ret) {
    cJSON_Delete(item);
  }
  return ret;
}
static bool tmqAddJsonArrayItem(cJSON* array, cJSON* item) {
  bool ret = cJSON_AddItemToArray(array, item);
  if (!ret) {
    cJSON_Delete(item);
  }
  return ret;
}

static int32_t  tmqWriteBatchMetaDataImpl(TAOS* taos, void* meta, uint32_t metaLen);
static tb_uid_t processSuid(tb_uid_t suid, char* db) {
  if (db == NULL) {
    return suid;
  }
  return suid + MurmurHash3_32(db, strlen(db));
}
<<<<<<< HEAD
static void buildCreateTableJson(SSchemaWrapper* schemaRow, SSchemaWrapper* schemaTag, SExtSchema* pExtSchemas,char* name, int64_t id, int8_t t,
=======
static void buildCreateTableJson(SSchemaWrapper* schemaRow, SSchemaWrapper* schemaTag, SExtSchema* pExtSchemas, char* name, int64_t id, int8_t t,
>>>>>>> 3dadce88
                                 SColCmprWrapper* pColCmprRow, cJSON** pJson) {
  if (schemaRow == NULL || name == NULL || pColCmprRow == NULL || pJson == NULL) {
    uError("invalid parameter, schemaRow:%p, name:%p, pColCmprRow:%p, pJson:%p", schemaRow, name, pColCmprRow, pJson);
    return;
  }
  int32_t code = TSDB_CODE_SUCCESS;
  int8_t  buildDefaultCompress = 0;
  if (pColCmprRow->nCols <= 0) {
    buildDefaultCompress = 1;
  }

  char*  string = NULL;
  cJSON* json = cJSON_CreateObject();
  RAW_NULL_CHECK(json);
  cJSON* type = cJSON_CreateString("create");
  RAW_NULL_CHECK(type);

  RAW_FALSE_CHECK(tmqAddJsonObjectItem(json, "type", type));
  cJSON* tableType = cJSON_CreateString(t == TSDB_NORMAL_TABLE ? "normal" : "super");
  RAW_NULL_CHECK(tableType);
  RAW_FALSE_CHECK(tmqAddJsonObjectItem(json, "tableType", tableType));
  cJSON* tableName = cJSON_CreateString(name);
  RAW_NULL_CHECK(tableName);
  RAW_FALSE_CHECK(tmqAddJsonObjectItem(json, "tableName", tableName));

  cJSON* columns = cJSON_CreateArray();
  RAW_NULL_CHECK(columns);
  RAW_FALSE_CHECK(tmqAddJsonObjectItem(json, "columns", columns));

  for (int i = 0; i < schemaRow->nCols; i++) {
    cJSON* column = cJSON_CreateObject();
    RAW_NULL_CHECK(column);
    RAW_FALSE_CHECK(tmqAddJsonArrayItem(columns, column));
    SSchema* s = schemaRow->pSchema + i;
    cJSON*   cname = cJSON_CreateString(s->name);
    RAW_NULL_CHECK(cname);
    RAW_FALSE_CHECK(tmqAddJsonObjectItem(column, "name", cname));
    cJSON* ctype = cJSON_CreateNumber(s->type);
    RAW_NULL_CHECK(ctype);
    RAW_FALSE_CHECK(tmqAddJsonObjectItem(column, "type", ctype));
    if (s->type == TSDB_DATA_TYPE_BINARY || s->type == TSDB_DATA_TYPE_VARBINARY || s->type == TSDB_DATA_TYPE_GEOMETRY) {
      int32_t length = s->bytes - VARSTR_HEADER_SIZE;
      cJSON*  cbytes = cJSON_CreateNumber(length);
      RAW_NULL_CHECK(cbytes);
      RAW_FALSE_CHECK(tmqAddJsonObjectItem(column, "length", cbytes));
    } else if (s->type == TSDB_DATA_TYPE_NCHAR) {
      int32_t length = (s->bytes - VARSTR_HEADER_SIZE) / TSDB_NCHAR_SIZE;
      cJSON*  cbytes = cJSON_CreateNumber(length);
      RAW_NULL_CHECK(cbytes);
      RAW_FALSE_CHECK(tmqAddJsonObjectItem(column, "length", cbytes));
<<<<<<< HEAD
    } else if (IS_STR_DATA_BLOB(s->type)) {
      int32_t length = s->bytes - BLOBSTR_HEADER_SIZE;
      cJSON*  cbytes = cJSON_CreateNumber(length);
      RAW_NULL_CHECK(cbytes);
      RAW_FALSE_CHECK(tmqAddJsonObjectItem(column, "length", cbytes));
=======
>>>>>>> 3dadce88
    } else if (s->type == TSDB_DATA_TYPE_DECIMAL || s->type == TSDB_DATA_TYPE_DECIMAL64) {
      int32_t length = pExtSchemas[i].typeMod;
      cJSON*  cbytes = cJSON_CreateNumber(length);
      RAW_NULL_CHECK(cbytes);
      RAW_FALSE_CHECK(tmqAddJsonObjectItem(column, "length", cbytes));
    }
    cJSON* isPk = cJSON_CreateBool(s->flags & COL_IS_KEY);
    RAW_NULL_CHECK(isPk);
    RAW_FALSE_CHECK(tmqAddJsonObjectItem(column, "isPrimarykey", isPk));

    if (pColCmprRow == NULL) {
      continue;
    }

    uint32_t alg = 0;
    if (buildDefaultCompress) {
      alg = createDefaultColCmprByType(s->type);
    } else {
      SColCmpr* pColCmpr = pColCmprRow->pColCmpr + i;
      alg = pColCmpr->alg;
    }
    const char* encode = columnEncodeStr(COMPRESS_L1_TYPE_U32(alg));
    RAW_NULL_CHECK(encode);
    const char* compress = columnCompressStr(COMPRESS_L2_TYPE_U32(alg));
    RAW_NULL_CHECK(compress);
    const char* level = columnLevelStr(COMPRESS_L2_TYPE_LEVEL_U32(alg));
    RAW_NULL_CHECK(level);

    cJSON* encodeJson = cJSON_CreateString(encode);
    RAW_NULL_CHECK(encodeJson);
    RAW_FALSE_CHECK(tmqAddJsonObjectItem(column, "encode", encodeJson));

    cJSON* compressJson = cJSON_CreateString(compress);
    RAW_NULL_CHECK(compressJson);
    RAW_FALSE_CHECK(tmqAddJsonObjectItem(column, "compress", compressJson));

    cJSON* levelJson = cJSON_CreateString(level);
    RAW_NULL_CHECK(levelJson);
    RAW_FALSE_CHECK(tmqAddJsonObjectItem(column, "level", levelJson));
  }

  cJSON* tags = cJSON_CreateArray();
  RAW_NULL_CHECK(tags);
  RAW_FALSE_CHECK(tmqAddJsonObjectItem(json, "tags", tags));

  for (int i = 0; schemaTag && i < schemaTag->nCols; i++) {
    cJSON* tag = cJSON_CreateObject();
    RAW_NULL_CHECK(tag);
    RAW_FALSE_CHECK(tmqAddJsonArrayItem(tags, tag));
    SSchema* s = schemaTag->pSchema + i;
    cJSON*   tname = cJSON_CreateString(s->name);
    RAW_NULL_CHECK(tname);
    RAW_FALSE_CHECK(tmqAddJsonObjectItem(tag, "name", tname));
    cJSON* ttype = cJSON_CreateNumber(s->type);
    RAW_NULL_CHECK(ttype);
    RAW_FALSE_CHECK(tmqAddJsonObjectItem(tag, "type", ttype));
    if (s->type == TSDB_DATA_TYPE_BINARY || s->type == TSDB_DATA_TYPE_VARBINARY || s->type == TSDB_DATA_TYPE_GEOMETRY) {
      int32_t length = s->bytes - VARSTR_HEADER_SIZE;
      cJSON*  cbytes = cJSON_CreateNumber(length);
      RAW_NULL_CHECK(cbytes);
      RAW_FALSE_CHECK(tmqAddJsonObjectItem(tag, "length", cbytes));
    } else if (s->type == TSDB_DATA_TYPE_NCHAR) {
      int32_t length = (s->bytes - VARSTR_HEADER_SIZE) / TSDB_NCHAR_SIZE;
      cJSON*  cbytes = cJSON_CreateNumber(length);
      RAW_NULL_CHECK(cbytes);
      RAW_FALSE_CHECK(tmqAddJsonObjectItem(tag, "length", cbytes));
    } else if (IS_STR_DATA_BLOB(s->type)) {
      int32_t length = s->bytes - BLOBSTR_HEADER_SIZE;
      cJSON*  cbytes = cJSON_CreateNumber(length);
      RAW_NULL_CHECK(cbytes);
      RAW_FALSE_CHECK(tmqAddJsonObjectItem(tag, "length", cbytes));
    }
  }

end:
  *pJson = json;
}

static int32_t setCompressOption(cJSON* json, uint32_t para) {
  if (json == NULL) {
    return TSDB_CODE_INVALID_PARA;
  }
  uint8_t encode = COMPRESS_L1_TYPE_U32(para);
  int32_t code = 0;
  if (encode != 0) {
    const char* encodeStr = columnEncodeStr(encode);
    RAW_NULL_CHECK(encodeStr);
    cJSON* encodeJson = cJSON_CreateString(encodeStr);
    RAW_NULL_CHECK(encodeJson);
    RAW_FALSE_CHECK(tmqAddJsonObjectItem(json, "encode", encodeJson));
    return code;
  }
  uint8_t compress = COMPRESS_L2_TYPE_U32(para);
  if (compress != 0) {
    const char* compressStr = columnCompressStr(compress);
    RAW_NULL_CHECK(compressStr);
    cJSON* compressJson = cJSON_CreateString(compressStr);
    RAW_NULL_CHECK(compressJson);
    RAW_FALSE_CHECK(tmqAddJsonObjectItem(json, "compress", compressJson));
    return code;
  }
  uint8_t level = COMPRESS_L2_TYPE_LEVEL_U32(para);
  if (level != 0) {
    const char* levelStr = columnLevelStr(level);
    RAW_NULL_CHECK(levelStr);
    cJSON* levelJson = cJSON_CreateString(levelStr);
    RAW_NULL_CHECK(levelJson);
    RAW_FALSE_CHECK(tmqAddJsonObjectItem(json, "level", levelJson));
    return code;
  }

end:
  return code;
}
static void buildAlterSTableJson(void* alterData, int32_t alterDataLen, cJSON** pJson) {
  if (alterData == NULL || pJson == NULL) {
    uError("invalid parameter in %s", __func__);
    return;
  }
  SMAlterStbReq req = {0};
  cJSON*        json = NULL;
  char*         string = NULL;
  int32_t       code = 0;

  if (tDeserializeSMAlterStbReq(alterData, alterDataLen, &req) != 0) {
    goto end;
  }

  json = cJSON_CreateObject();
  RAW_NULL_CHECK(json);
  cJSON* type = cJSON_CreateString("alter");
  RAW_NULL_CHECK(type);
  RAW_FALSE_CHECK(tmqAddJsonObjectItem(json, "type", type));
  SName name = {0};
  RAW_RETURN_CHECK(tNameFromString(&name, req.name, T_NAME_ACCT | T_NAME_DB | T_NAME_TABLE));
  cJSON* tableType = cJSON_CreateString("super");
  RAW_NULL_CHECK(tableType);
  RAW_FALSE_CHECK(tmqAddJsonObjectItem(json, "tableType", tableType));
  cJSON* tableName = cJSON_CreateString(name.tname);
  RAW_NULL_CHECK(tableName);
  RAW_FALSE_CHECK(tmqAddJsonObjectItem(json, "tableName", tableName));

  cJSON* alterType = cJSON_CreateNumber(req.alterType);
  RAW_NULL_CHECK(alterType);
  RAW_FALSE_CHECK(tmqAddJsonObjectItem(json, "alterType", alterType));
  switch (req.alterType) {
    case TSDB_ALTER_TABLE_ADD_TAG:
    case TSDB_ALTER_TABLE_ADD_COLUMN: {
      TAOS_FIELD* field = taosArrayGet(req.pFields, 0);
      RAW_NULL_CHECK(field);
      cJSON* colName = cJSON_CreateString(field->name);
      RAW_NULL_CHECK(colName);
      RAW_FALSE_CHECK(tmqAddJsonObjectItem(json, "colName", colName));
      cJSON* colType = cJSON_CreateNumber(field->type);
      RAW_NULL_CHECK(colType);
      RAW_FALSE_CHECK(tmqAddJsonObjectItem(json, "colType", colType));

      if (field->type == TSDB_DATA_TYPE_BINARY || field->type == TSDB_DATA_TYPE_VARBINARY ||
          field->type == TSDB_DATA_TYPE_GEOMETRY) {
        int32_t length = field->bytes - VARSTR_HEADER_SIZE;
        cJSON*  cbytes = cJSON_CreateNumber(length);
        RAW_NULL_CHECK(cbytes);
        RAW_FALSE_CHECK(tmqAddJsonObjectItem(json, "colLength", cbytes));
      } else if (field->type == TSDB_DATA_TYPE_NCHAR) {
        int32_t length = (field->bytes - VARSTR_HEADER_SIZE) / TSDB_NCHAR_SIZE;
        cJSON*  cbytes = cJSON_CreateNumber(length);
        RAW_NULL_CHECK(cbytes);
        RAW_FALSE_CHECK(tmqAddJsonObjectItem(json, "colLength", cbytes));
      } else if (IS_STR_DATA_BLOB(field->type)) {
        int32_t length = field->bytes - BLOBSTR_HEADER_SIZE;
        cJSON*  cbytes = cJSON_CreateNumber(length);
        RAW_NULL_CHECK(cbytes);
        RAW_FALSE_CHECK(tmqAddJsonObjectItem(json, "colLength", cbytes));
      }
      break;
    }
    case TSDB_ALTER_TABLE_ADD_COLUMN_WITH_COMPRESS_OPTION: {
      SFieldWithOptions* field = taosArrayGet(req.pFields, 0);
      RAW_NULL_CHECK(field);
      cJSON* colName = cJSON_CreateString(field->name);
      RAW_NULL_CHECK(colName);
      RAW_FALSE_CHECK(tmqAddJsonObjectItem(json, "colName", colName));
      cJSON* colType = cJSON_CreateNumber(field->type);
      RAW_NULL_CHECK(colType);
      RAW_FALSE_CHECK(tmqAddJsonObjectItem(json, "colType", colType));

      if (field->type == TSDB_DATA_TYPE_BINARY || field->type == TSDB_DATA_TYPE_VARBINARY ||
          field->type == TSDB_DATA_TYPE_GEOMETRY) {
        int32_t length = field->bytes - VARSTR_HEADER_SIZE;
        cJSON*  cbytes = cJSON_CreateNumber(length);
        RAW_NULL_CHECK(cbytes);
        RAW_FALSE_CHECK(tmqAddJsonObjectItem(json, "colLength", cbytes));
      } else if (field->type == TSDB_DATA_TYPE_NCHAR) {
        int32_t length = (field->bytes - VARSTR_HEADER_SIZE) / TSDB_NCHAR_SIZE;
        cJSON*  cbytes = cJSON_CreateNumber(length);
        RAW_NULL_CHECK(cbytes);
        RAW_FALSE_CHECK(tmqAddJsonObjectItem(json, "colLength", cbytes));
      } else if (IS_STR_DATA_BLOB(field->type)) {
        int32_t length = field->bytes - BLOBSTR_HEADER_SIZE;
        cJSON*  cbytes = cJSON_CreateNumber(length);
        RAW_NULL_CHECK(cbytes);
        RAW_FALSE_CHECK(tmqAddJsonObjectItem(json, "colLength", cbytes));
      }

      RAW_RETURN_CHECK(setCompressOption(json, field->compress));
      break;
    }
    case TSDB_ALTER_TABLE_DROP_TAG:
    case TSDB_ALTER_TABLE_DROP_COLUMN: {
      TAOS_FIELD* field = taosArrayGet(req.pFields, 0);
      RAW_NULL_CHECK(field);
      cJSON* colName = cJSON_CreateString(field->name);
      RAW_NULL_CHECK(colName);
      RAW_FALSE_CHECK(tmqAddJsonObjectItem(json, "colName", colName));
      break;
    }
    case TSDB_ALTER_TABLE_UPDATE_TAG_BYTES:
    case TSDB_ALTER_TABLE_UPDATE_COLUMN_BYTES: {
      TAOS_FIELD* field = taosArrayGet(req.pFields, 0);
      RAW_NULL_CHECK(field);
      cJSON* colName = cJSON_CreateString(field->name);
      RAW_NULL_CHECK(colName);
      RAW_FALSE_CHECK(tmqAddJsonObjectItem(json, "colName", colName));
      cJSON* colType = cJSON_CreateNumber(field->type);
      RAW_NULL_CHECK(colType);
      RAW_FALSE_CHECK(tmqAddJsonObjectItem(json, "colType", colType));
      if (field->type == TSDB_DATA_TYPE_BINARY || field->type == TSDB_DATA_TYPE_VARBINARY ||
          field->type == TSDB_DATA_TYPE_GEOMETRY) {
        int32_t length = field->bytes - VARSTR_HEADER_SIZE;
        cJSON*  cbytes = cJSON_CreateNumber(length);
        RAW_NULL_CHECK(cbytes);
        RAW_FALSE_CHECK(tmqAddJsonObjectItem(json, "colLength", cbytes));
      } else if (field->type == TSDB_DATA_TYPE_NCHAR) {
        int32_t length = (field->bytes - VARSTR_HEADER_SIZE) / TSDB_NCHAR_SIZE;
        cJSON*  cbytes = cJSON_CreateNumber(length);
        RAW_NULL_CHECK(cbytes);
        RAW_FALSE_CHECK(tmqAddJsonObjectItem(json, "colLength", cbytes));
      }
      break;
    }
    case TSDB_ALTER_TABLE_UPDATE_TAG_NAME:
    case TSDB_ALTER_TABLE_UPDATE_COLUMN_NAME: {
      TAOS_FIELD* oldField = taosArrayGet(req.pFields, 0);
      RAW_NULL_CHECK(oldField);
      TAOS_FIELD* newField = taosArrayGet(req.pFields, 1);
      RAW_NULL_CHECK(newField);
      cJSON* colName = cJSON_CreateString(oldField->name);
      RAW_NULL_CHECK(colName);
      RAW_FALSE_CHECK(tmqAddJsonObjectItem(json, "colName", colName));
      cJSON* colNewName = cJSON_CreateString(newField->name);
      RAW_NULL_CHECK(colNewName);
      RAW_FALSE_CHECK(tmqAddJsonObjectItem(json, "colNewName", colNewName));
      break;
    }
    case TSDB_ALTER_TABLE_UPDATE_COLUMN_COMPRESS: {
      TAOS_FIELD* field = taosArrayGet(req.pFields, 0);
      RAW_NULL_CHECK(field);
      cJSON* colName = cJSON_CreateString(field->name);
      RAW_NULL_CHECK(colName);
      RAW_FALSE_CHECK(tmqAddJsonObjectItem(json, "colName", colName));
      RAW_RETURN_CHECK(setCompressOption(json, field->bytes));
      break;
    }
    default:
      break;
  }

end:
  tFreeSMAltertbReq(&req);
  *pJson = json;
}

static void processCreateStb(SMqMetaRsp* metaRsp, cJSON** pJson) {
  if (metaRsp == NULL || pJson == NULL) {
    uError("invalid parameter in %s", __func__);
    return;
  }
  SVCreateStbReq req = {0};
  SDecoder       coder = {0};

  uDebug("create stable data:%p", metaRsp);
  // decode and process req
  void*   data = POINTER_SHIFT(metaRsp->metaRsp, sizeof(SMsgHead));
  int32_t len = metaRsp->metaRspLen - sizeof(SMsgHead);
  tDecoderInit(&coder, data, len);

  if (tDecodeSVCreateStbReq(&coder, &req) < 0) {
    goto end;
  }
  buildCreateTableJson(&req.schemaRow, &req.schemaTag, req.pExtSchemas, req.name, req.suid, TSDB_SUPER_TABLE, &req.colCmpr, pJson);

end:
  uDebug("create stable return");
  tDecoderClear(&coder);
}

static void processAlterStb(SMqMetaRsp* metaRsp, cJSON** pJson) {
  if (metaRsp == NULL || pJson == NULL) {
    uError("invalid parameter in %s", __func__);
    return;
  }
  SVCreateStbReq req = {0};
  SDecoder       coder = {0};
  uDebug("alter stable data:%p", metaRsp);

  // decode and process req
  void*   data = POINTER_SHIFT(metaRsp->metaRsp, sizeof(SMsgHead));
  int32_t len = metaRsp->metaRspLen - sizeof(SMsgHead);
  tDecoderInit(&coder, data, len);

  if (tDecodeSVCreateStbReq(&coder, &req) < 0) {
    goto end;
  }
  buildAlterSTableJson(req.alterOriData, req.alterOriDataLen, pJson);

end:
  uDebug("alter stable return");
  tDecoderClear(&coder);
}

static void buildChildElement(cJSON* json, SVCreateTbReq* pCreateReq) {
  if (json == NULL || pCreateReq == NULL) {
    uError("invalid parameter in %s", __func__);
    return;
  }
  STag*   pTag = (STag*)pCreateReq->ctb.pTag;
  char*   sname = pCreateReq->ctb.stbName;
  char*   name = pCreateReq->name;
  SArray* tagName = pCreateReq->ctb.tagName;
  int64_t id = pCreateReq->uid;
  uint8_t tagNum = pCreateReq->ctb.tagNum;
  int32_t code = 0;
  SArray* pTagVals = NULL;
  char*   pJson = NULL;

  cJSON* tableName = cJSON_CreateString(name);
  RAW_NULL_CHECK(tableName);
  RAW_FALSE_CHECK(tmqAddJsonObjectItem(json, "tableName", tableName));
  cJSON* using = cJSON_CreateString(sname);
  RAW_NULL_CHECK(using);
  RAW_FALSE_CHECK(tmqAddJsonObjectItem(json, "using", using));
  cJSON* tagNumJson = cJSON_CreateNumber(tagNum);
  RAW_NULL_CHECK(tagNumJson);
  RAW_FALSE_CHECK(tmqAddJsonObjectItem(json, "tagNum", tagNumJson));

  cJSON* tags = cJSON_CreateArray();
  RAW_NULL_CHECK(tags);
  RAW_FALSE_CHECK(tmqAddJsonObjectItem(json, "tags", tags));
  RAW_RETURN_CHECK(tTagToValArray(pTag, &pTagVals));
  if (tTagIsJson(pTag)) {
    STag* p = (STag*)pTag;
    if (p->nTag == 0) {
      uError("p->nTag == 0");
      goto end;
    }
    parseTagDatatoJson(pTag, &pJson, NULL);
    RAW_NULL_CHECK(pJson);
    cJSON* tag = cJSON_CreateObject();
    RAW_NULL_CHECK(tag);
    RAW_FALSE_CHECK(tmqAddJsonArrayItem(tags, tag));
    STagVal* pTagVal = taosArrayGet(pTagVals, 0);
    RAW_NULL_CHECK(pTagVal);
    char* ptname = taosArrayGet(tagName, 0);
    RAW_NULL_CHECK(ptname);
    cJSON* tname = cJSON_CreateString(ptname);
    RAW_NULL_CHECK(tname);
    RAW_FALSE_CHECK(tmqAddJsonObjectItem(tag, "name", tname));
    cJSON* ttype = cJSON_CreateNumber(TSDB_DATA_TYPE_JSON);
    RAW_NULL_CHECK(ttype);
    RAW_FALSE_CHECK(tmqAddJsonObjectItem(tag, "type", ttype));
    cJSON* tvalue = cJSON_CreateString(pJson);
    RAW_NULL_CHECK(tvalue);
    RAW_FALSE_CHECK(tmqAddJsonObjectItem(tag, "value", tvalue));
    goto end;
  }

  for (int i = 0; i < taosArrayGetSize(pTagVals); i++) {
    STagVal* pTagVal = (STagVal*)taosArrayGet(pTagVals, i);
    RAW_NULL_CHECK(pTagVal);
    cJSON* tag = cJSON_CreateObject();
    RAW_NULL_CHECK(tag);
    RAW_FALSE_CHECK(tmqAddJsonArrayItem(tags, tag));
    char* ptname = taosArrayGet(tagName, i);
    RAW_NULL_CHECK(ptname);
    cJSON* tname = cJSON_CreateString(ptname);
    RAW_NULL_CHECK(tname);
    RAW_FALSE_CHECK(tmqAddJsonObjectItem(tag, "name", tname));
    cJSON* ttype = cJSON_CreateNumber(pTagVal->type);
    RAW_NULL_CHECK(ttype);
    RAW_FALSE_CHECK(tmqAddJsonObjectItem(tag, "type", ttype));

    cJSON* tvalue = NULL;
    if (IS_VAR_DATA_TYPE(pTagVal->type)) {
      if (IS_STR_DATA_BLOB(pTagVal->type)) {
        goto end;
      }
      int64_t bufSize = 0;
      if (pTagVal->type == TSDB_DATA_TYPE_VARBINARY) {
        bufSize = pTagVal->nData * 2 + 2 + 3;
      } else {
        bufSize = pTagVal->nData + 3;
      }
      char* buf = taosMemoryCalloc(bufSize, 1);
      RAW_NULL_CHECK(buf);
      if (dataConverToStr(buf, bufSize, pTagVal->type, pTagVal->pData, pTagVal->nData, NULL) != TSDB_CODE_SUCCESS) {
        taosMemoryFree(buf);
        goto end;
      }

      tvalue = cJSON_CreateString(buf);
      taosMemoryFree(buf);
      RAW_NULL_CHECK(tvalue);
    } else {
      double val = 0;
      GET_TYPED_DATA(val, double, pTagVal->type, &pTagVal->i64,
                     0);  // currently tag type can't be decimal, so pass 0 as typeMod
      tvalue = cJSON_CreateNumber(val);
      RAW_NULL_CHECK(tvalue);
    }

    RAW_FALSE_CHECK(tmqAddJsonObjectItem(tag, "value", tvalue));
  }

end:
  taosMemoryFree(pJson);
  taosArrayDestroy(pTagVals);
}

static void buildCreateCTableJson(SVCreateTbReq* pCreateReq, int32_t nReqs, cJSON** pJson) {
  if (pJson == NULL || pCreateReq == NULL) {
    uError("invalid parameter in %s", __func__);
    return;
  }
  int32_t code = 0;
  char*   string = NULL;
  cJSON*  json = cJSON_CreateObject();
  RAW_NULL_CHECK(json);
  cJSON* type = cJSON_CreateString("create");
  RAW_NULL_CHECK(type);
  RAW_FALSE_CHECK(tmqAddJsonObjectItem(json, "type", type));

  cJSON* tableType = cJSON_CreateString("child");
  RAW_NULL_CHECK(tableType);
  RAW_FALSE_CHECK(tmqAddJsonObjectItem(json, "tableType", tableType));

  buildChildElement(json, pCreateReq);
  cJSON* createList = cJSON_CreateArray();
  RAW_NULL_CHECK(createList);
  RAW_FALSE_CHECK(tmqAddJsonObjectItem(json, "createList", createList));

  for (int i = 0; nReqs > 1 && i < nReqs; i++) {
    cJSON* create = cJSON_CreateObject();
    RAW_NULL_CHECK(create);
    buildChildElement(create, pCreateReq + i);
    RAW_FALSE_CHECK(tmqAddJsonArrayItem(createList, create));
  }

end:
  *pJson = json;
}

static void processCreateTable(SMqMetaRsp* metaRsp, cJSON** pJson) {
  if (pJson == NULL || metaRsp == NULL) {
    uError("invalid parameter in %s", __func__);
    return;
  }
  SDecoder           decoder = {0};
  SVCreateTbBatchReq req = {0};
  SVCreateTbReq*     pCreateReq;
  // decode
  uDebug("create table data:%p", metaRsp);
  void*   data = POINTER_SHIFT(metaRsp->metaRsp, sizeof(SMsgHead));
  int32_t len = metaRsp->metaRspLen - sizeof(SMsgHead);
  tDecoderInit(&decoder, data, len);
  if (tDecodeSVCreateTbBatchReq(&decoder, &req) < 0) {
    goto end;
  }

  // loop to create table
  if (req.nReqs > 0) {
    pCreateReq = req.pReqs;
    if (pCreateReq->type == TSDB_CHILD_TABLE) {
      buildCreateCTableJson(req.pReqs, req.nReqs, pJson);
    } else if (pCreateReq->type == TSDB_NORMAL_TABLE) {
      buildCreateTableJson(&pCreateReq->ntb.schemaRow, NULL, pCreateReq->pExtSchemas, pCreateReq->name, pCreateReq->uid, TSDB_NORMAL_TABLE,
                           &pCreateReq->colCmpr, pJson);
    }
  }

end:
  uDebug("create table return");
  tDeleteSVCreateTbBatchReq(&req);
  tDecoderClear(&decoder);
}

static void processAutoCreateTable(SMqDataRsp* rsp, char** string) {
  if (rsp == NULL || string == NULL) {
    uError("invalid parameter in %s", __func__);
    return;
  }
  SDecoder*      decoder = NULL;
  SVCreateTbReq* pCreateReq = NULL;
  int32_t        code = 0;
  uDebug("auto create table data:%p", rsp);
  if (rsp->createTableNum <= 0) {
    uError("processAutoCreateTable rsp->createTableNum <= 0");
    goto end;
  }

  decoder = taosMemoryCalloc(rsp->createTableNum, sizeof(SDecoder));
  RAW_NULL_CHECK(decoder);
  pCreateReq = taosMemoryCalloc(rsp->createTableNum, sizeof(SVCreateTbReq));
  RAW_NULL_CHECK(pCreateReq);

  // loop to create table
  for (int32_t iReq = 0; iReq < rsp->createTableNum; iReq++) {
    // decode
    void** data = taosArrayGet(rsp->createTableReq, iReq);
    RAW_NULL_CHECK(data);
    int32_t* len = taosArrayGet(rsp->createTableLen, iReq);
    RAW_NULL_CHECK(len);
    tDecoderInit(&decoder[iReq], *data, *len);
    if (tDecodeSVCreateTbReq(&decoder[iReq], pCreateReq + iReq) < 0) {
      goto end;
    }

    if (pCreateReq[iReq].type != TSDB_CHILD_TABLE && pCreateReq[iReq].type != TSDB_NORMAL_TABLE) {
      uError("processAutoCreateTable pCreateReq[iReq].type != TSDB_CHILD_TABLE");
      goto end;
    }
  }
  cJSON* pJson = NULL;
  if (pCreateReq->type == TSDB_NORMAL_TABLE) {
    buildCreateTableJson(&pCreateReq->ntb.schemaRow, NULL, pCreateReq->pExtSchemas, pCreateReq->name, pCreateReq->uid, TSDB_NORMAL_TABLE,
                         &pCreateReq->colCmpr, &pJson);
  } else if (pCreateReq->type == TSDB_CHILD_TABLE) {
    buildCreateCTableJson(pCreateReq, rsp->createTableNum, &pJson);
  }

  *string = cJSON_PrintUnformatted(pJson);
  cJSON_Delete(pJson);

end:
  uDebug("auto created table return, sql json:%s", *string);
  for (int i = 0; decoder && pCreateReq && i < rsp->createTableNum; i++) {
    tDecoderClear(&decoder[i]);
    taosMemoryFreeClear(pCreateReq[i].comment);
    if (pCreateReq[i].type == TSDB_CHILD_TABLE) {
      taosArrayDestroy(pCreateReq[i].ctb.tagName);
    }
  }
  taosMemoryFree(decoder);
  taosMemoryFree(pCreateReq);
}

static void processAlterTable(SMqMetaRsp* metaRsp, cJSON** pJson) {
  if (pJson == NULL || metaRsp == NULL) {
    uError("invalid parameter in %s", __func__);
    return;
  }
  SDecoder     decoder = {0};
  SVAlterTbReq vAlterTbReq = {0};
  char*        string = NULL;
  cJSON*       json = NULL;
  int32_t      code = 0;

  uDebug("alter table data:%p", metaRsp);
  // decode
  void*   data = POINTER_SHIFT(metaRsp->metaRsp, sizeof(SMsgHead));
  int32_t len = metaRsp->metaRspLen - sizeof(SMsgHead);
  tDecoderInit(&decoder, data, len);
  if (tDecodeSVAlterTbReq(&decoder, &vAlterTbReq) < 0) {
    uError("tDecodeSVAlterTbReq error");
    goto end;
  }

  json = cJSON_CreateObject();
  RAW_NULL_CHECK(json);
  cJSON* type = cJSON_CreateString("alter");
  RAW_NULL_CHECK(type);
  RAW_FALSE_CHECK(tmqAddJsonObjectItem(json, "type", type));
  cJSON* tableType = cJSON_CreateString(vAlterTbReq.action == TSDB_ALTER_TABLE_UPDATE_TAG_VAL ||
                                                vAlterTbReq.action == TSDB_ALTER_TABLE_UPDATE_MULTI_TAG_VAL
                                            ? "child"
                                            : "normal");
  RAW_NULL_CHECK(tableType);
  RAW_FALSE_CHECK(tmqAddJsonObjectItem(json, "tableType", tableType));
  cJSON* tableName = cJSON_CreateString(vAlterTbReq.tbName);
  RAW_NULL_CHECK(tableName);
  RAW_FALSE_CHECK(tmqAddJsonObjectItem(json, "tableName", tableName));
  cJSON* alterType = cJSON_CreateNumber(vAlterTbReq.action);
  RAW_NULL_CHECK(alterType);
  RAW_FALSE_CHECK(tmqAddJsonObjectItem(json, "alterType", alterType));

  switch (vAlterTbReq.action) {
    case TSDB_ALTER_TABLE_ADD_COLUMN: {
      cJSON* colName = cJSON_CreateString(vAlterTbReq.colName);
      RAW_NULL_CHECK(colName);
      RAW_FALSE_CHECK(tmqAddJsonObjectItem(json, "colName", colName));
      cJSON* colType = cJSON_CreateNumber(vAlterTbReq.type);
      RAW_NULL_CHECK(colType);
      RAW_FALSE_CHECK(tmqAddJsonObjectItem(json, "colType", colType));

      if (vAlterTbReq.type == TSDB_DATA_TYPE_BINARY || vAlterTbReq.type == TSDB_DATA_TYPE_VARBINARY ||
          vAlterTbReq.type == TSDB_DATA_TYPE_GEOMETRY) {
        int32_t length = vAlterTbReq.bytes - VARSTR_HEADER_SIZE;
        cJSON*  cbytes = cJSON_CreateNumber(length);
        RAW_NULL_CHECK(cbytes);
        RAW_FALSE_CHECK(tmqAddJsonObjectItem(json, "colLength", cbytes));
      } else if (vAlterTbReq.type == TSDB_DATA_TYPE_NCHAR) {
        int32_t length = (vAlterTbReq.bytes - VARSTR_HEADER_SIZE) / TSDB_NCHAR_SIZE;
        cJSON*  cbytes = cJSON_CreateNumber(length);
        RAW_NULL_CHECK(cbytes);
        RAW_FALSE_CHECK(tmqAddJsonObjectItem(json, "colLength", cbytes));
      }
      break;
    }
    case TSDB_ALTER_TABLE_ADD_COLUMN_WITH_COMPRESS_OPTION: {
      cJSON* colName = cJSON_CreateString(vAlterTbReq.colName);
      RAW_NULL_CHECK(colName);
      RAW_FALSE_CHECK(tmqAddJsonObjectItem(json, "colName", colName));
      cJSON* colType = cJSON_CreateNumber(vAlterTbReq.type);
      RAW_NULL_CHECK(colType);
      RAW_FALSE_CHECK(tmqAddJsonObjectItem(json, "colType", colType));

      if (vAlterTbReq.type == TSDB_DATA_TYPE_BINARY || vAlterTbReq.type == TSDB_DATA_TYPE_VARBINARY ||
          vAlterTbReq.type == TSDB_DATA_TYPE_GEOMETRY) {
        int32_t length = vAlterTbReq.bytes - VARSTR_HEADER_SIZE;
        cJSON*  cbytes = cJSON_CreateNumber(length);
        RAW_NULL_CHECK(cbytes);
        RAW_FALSE_CHECK(tmqAddJsonObjectItem(json, "colLength", cbytes));
      } else if (vAlterTbReq.type == TSDB_DATA_TYPE_NCHAR) {
        int32_t length = (vAlterTbReq.bytes - VARSTR_HEADER_SIZE) / TSDB_NCHAR_SIZE;
        cJSON*  cbytes = cJSON_CreateNumber(length);
        RAW_NULL_CHECK(cbytes);
        RAW_FALSE_CHECK(tmqAddJsonObjectItem(json, "colLength", cbytes));
      }
      RAW_RETURN_CHECK(setCompressOption(json, vAlterTbReq.compress));
      break;
    }
    case TSDB_ALTER_TABLE_DROP_COLUMN: {
      cJSON* colName = cJSON_CreateString(vAlterTbReq.colName);
      RAW_NULL_CHECK(colName);
      RAW_FALSE_CHECK(tmqAddJsonObjectItem(json, "colName", colName));
      break;
    }
    case TSDB_ALTER_TABLE_UPDATE_COLUMN_BYTES: {
      cJSON* colName = cJSON_CreateString(vAlterTbReq.colName);
      RAW_NULL_CHECK(colName);
      RAW_FALSE_CHECK(tmqAddJsonObjectItem(json, "colName", colName));
      cJSON* colType = cJSON_CreateNumber(vAlterTbReq.colModType);
      RAW_NULL_CHECK(colType);
      RAW_FALSE_CHECK(tmqAddJsonObjectItem(json, "colType", colType));
      if (vAlterTbReq.colModType == TSDB_DATA_TYPE_BINARY || vAlterTbReq.colModType == TSDB_DATA_TYPE_VARBINARY ||
          vAlterTbReq.colModType == TSDB_DATA_TYPE_GEOMETRY) {
        int32_t length = vAlterTbReq.colModBytes - VARSTR_HEADER_SIZE;
        cJSON*  cbytes = cJSON_CreateNumber(length);
        RAW_NULL_CHECK(cbytes);
        RAW_FALSE_CHECK(tmqAddJsonObjectItem(json, "colLength", cbytes));
      } else if (vAlterTbReq.colModType == TSDB_DATA_TYPE_NCHAR) {
        int32_t length = (vAlterTbReq.colModBytes - VARSTR_HEADER_SIZE) / TSDB_NCHAR_SIZE;
        cJSON*  cbytes = cJSON_CreateNumber(length);
        RAW_NULL_CHECK(cbytes);
        RAW_FALSE_CHECK(tmqAddJsonObjectItem(json, "colLength", cbytes));
      }
      break;
    }
    case TSDB_ALTER_TABLE_UPDATE_COLUMN_NAME: {
      cJSON* colName = cJSON_CreateString(vAlterTbReq.colName);
      RAW_NULL_CHECK(colName);
      RAW_FALSE_CHECK(tmqAddJsonObjectItem(json, "colName", colName));
      cJSON* colNewName = cJSON_CreateString(vAlterTbReq.colNewName);
      RAW_NULL_CHECK(colNewName);
      RAW_FALSE_CHECK(tmqAddJsonObjectItem(json, "colNewName", colNewName));
      break;
    }
    case TSDB_ALTER_TABLE_UPDATE_TAG_VAL: {
      cJSON* tagName = cJSON_CreateString(vAlterTbReq.tagName);
      RAW_NULL_CHECK(tagName);
      RAW_FALSE_CHECK(tmqAddJsonObjectItem(json, "colName", tagName));

      bool isNull = vAlterTbReq.isNull;
      if (vAlterTbReq.tagType == TSDB_DATA_TYPE_JSON) {
        STag* jsonTag = (STag*)vAlterTbReq.pTagVal;
        if (jsonTag->nTag == 0) isNull = true;
      }
      if (!isNull) {
        char* buf = NULL;

        if (vAlterTbReq.tagType == TSDB_DATA_TYPE_JSON) {
          if (!tTagIsJson(vAlterTbReq.pTagVal)) {
            uError("processAlterTable isJson false");
            goto end;
          }
          parseTagDatatoJson(vAlterTbReq.pTagVal, &buf, NULL);
          if (buf == NULL) {
            uError("parseTagDatatoJson failed, buf == NULL");
            goto end;
          }
        } else {
          int64_t bufSize = 0;
          if (vAlterTbReq.tagType == TSDB_DATA_TYPE_VARBINARY) {
            bufSize = vAlterTbReq.nTagVal * 2 + 2 + 3;
          } else {
            bufSize = vAlterTbReq.nTagVal + 32;
          }
          buf = taosMemoryCalloc(bufSize, 1);
          RAW_NULL_CHECK(buf);
          if (dataConverToStr(buf, bufSize, vAlterTbReq.tagType, vAlterTbReq.pTagVal, vAlterTbReq.nTagVal, NULL) !=
              TSDB_CODE_SUCCESS) {
            taosMemoryFree(buf);
            goto end;
          }
        }

        cJSON* colValue = cJSON_CreateString(buf);
        taosMemoryFree(buf);
        RAW_NULL_CHECK(colValue);
        RAW_FALSE_CHECK(tmqAddJsonObjectItem(json, "colValue", colValue));
      }

      cJSON* isNullCJson = cJSON_CreateBool(isNull);
      RAW_NULL_CHECK(isNullCJson);
      RAW_FALSE_CHECK(tmqAddJsonObjectItem(json, "colValueNull", isNullCJson));
      break;
    }
    case TSDB_ALTER_TABLE_UPDATE_MULTI_TAG_VAL: {
      int32_t nTags = taosArrayGetSize(vAlterTbReq.pMultiTag);
      if (nTags <= 0) {
        uError("processAlterTable parse multi tags error");
        goto end;
      }

      cJSON* tags = cJSON_CreateArray();
      RAW_NULL_CHECK(tags);
      RAW_FALSE_CHECK(tmqAddJsonObjectItem(json, "tags", tags));

      for (int32_t i = 0; i < nTags; i++) {
        cJSON* member = cJSON_CreateObject();
        RAW_NULL_CHECK(member);
        RAW_FALSE_CHECK(tmqAddJsonArrayItem(tags, member));

        SMultiTagUpateVal* pTagVal = taosArrayGet(vAlterTbReq.pMultiTag, i);
        cJSON*             tagName = cJSON_CreateString(pTagVal->tagName);
        RAW_NULL_CHECK(tagName);
        RAW_FALSE_CHECK(tmqAddJsonObjectItem(member, "colName", tagName));

        if (pTagVal->tagType == TSDB_DATA_TYPE_JSON) {
          uError("processAlterTable isJson false");
          goto end;
        }
        bool isNull = pTagVal->isNull;
        if (!isNull) {
          int64_t bufSize = 0;
          if (pTagVal->tagType == TSDB_DATA_TYPE_VARBINARY) {
            bufSize = pTagVal->nTagVal * 2 + 2 + 3;
          } else {
            bufSize = pTagVal->nTagVal + 3;
          }
          char* buf = taosMemoryCalloc(bufSize, 1);
          RAW_NULL_CHECK(buf);
          if (dataConverToStr(buf, bufSize, pTagVal->tagType, pTagVal->pTagVal, pTagVal->nTagVal, NULL) !=
              TSDB_CODE_SUCCESS) {
            taosMemoryFree(buf);
            goto end;
          }
          cJSON* colValue = cJSON_CreateString(buf);
          taosMemoryFree(buf);
          RAW_NULL_CHECK(colValue);
          RAW_FALSE_CHECK(tmqAddJsonObjectItem(member, "colValue", colValue));
        }
        cJSON* isNullCJson = cJSON_CreateBool(isNull);
        RAW_NULL_CHECK(isNullCJson);
        RAW_FALSE_CHECK(tmqAddJsonObjectItem(member, "colValueNull", isNullCJson));
      }
      break;
    }

    case TSDB_ALTER_TABLE_UPDATE_COLUMN_COMPRESS: {
      cJSON* colName = cJSON_CreateString(vAlterTbReq.colName);
      RAW_NULL_CHECK(colName);
      RAW_FALSE_CHECK(tmqAddJsonObjectItem(json, "colName", colName));
      RAW_RETURN_CHECK(setCompressOption(json, vAlterTbReq.compress));
      break;
    }
    default:
      break;
  }

end:
  uDebug("alter table return");
  if (vAlterTbReq.action == TSDB_ALTER_TABLE_UPDATE_MULTI_TAG_VAL) {
    taosArrayDestroy(vAlterTbReq.pMultiTag);
  }
  tDecoderClear(&decoder);
  *pJson = json;
}

static void processDropSTable(SMqMetaRsp* metaRsp, cJSON** pJson) {
  if (pJson == NULL || metaRsp == NULL) {
    uError("invalid parameter in %s", __func__);
    return;
  }
  SDecoder     decoder = {0};
  SVDropStbReq req = {0};
  cJSON*       json = NULL;
  int32_t      code = 0;

  uDebug("processDropSTable data:%p", metaRsp);

  // decode
  void*   data = POINTER_SHIFT(metaRsp->metaRsp, sizeof(SMsgHead));
  int32_t len = metaRsp->metaRspLen - sizeof(SMsgHead);
  tDecoderInit(&decoder, data, len);
  if (tDecodeSVDropStbReq(&decoder, &req) < 0) {
    uError("tDecodeSVDropStbReq failed");
    goto end;
  }

  json = cJSON_CreateObject();
  RAW_NULL_CHECK(json);
  cJSON* type = cJSON_CreateString("drop");
  RAW_NULL_CHECK(type);
  RAW_FALSE_CHECK(tmqAddJsonObjectItem(json, "type", type));
  cJSON* tableType = cJSON_CreateString("super");
  RAW_NULL_CHECK(tableType);
  RAW_FALSE_CHECK(tmqAddJsonObjectItem(json, "tableType", tableType));
  cJSON* tableName = cJSON_CreateString(req.name);
  RAW_NULL_CHECK(tableName);
  RAW_FALSE_CHECK(tmqAddJsonObjectItem(json, "tableName", tableName));

end:
  uDebug("processDropSTable return");
  tDecoderClear(&decoder);
  *pJson = json;
}
static void processDeleteTable(SMqMetaRsp* metaRsp, cJSON** pJson) {
  if (pJson == NULL || metaRsp == NULL) {
    uError("invalid parameter in %s", __func__);
    return;
  }
  SDeleteRes req = {0};
  SDecoder   coder = {0};
  cJSON*     json = NULL;
  int32_t    code = 0;

  uDebug("processDeleteTable data:%p", metaRsp);
  // decode and process req
  void*   data = POINTER_SHIFT(metaRsp->metaRsp, sizeof(SMsgHead));
  int32_t len = metaRsp->metaRspLen - sizeof(SMsgHead);

  tDecoderInit(&coder, data, len);
  if (tDecodeDeleteRes(&coder, &req) < 0) {
    uError("tDecodeDeleteRes failed");
    goto end;
  }

  //  getTbName(req.tableFName);
  char sql[256] = {0};
  (void)snprintf(sql, sizeof(sql), "delete from `%s` where `%s` >= %" PRId64 " and `%s` <= %" PRId64, req.tableFName,
                 req.tsColName, req.skey, req.tsColName, req.ekey);

  json = cJSON_CreateObject();
  RAW_NULL_CHECK(json);
  cJSON* type = cJSON_CreateString("delete");
  RAW_NULL_CHECK(type);
  RAW_FALSE_CHECK(tmqAddJsonObjectItem(json, "type", type));
  cJSON* sqlJson = cJSON_CreateString(sql);
  RAW_NULL_CHECK(sqlJson);
  RAW_FALSE_CHECK(tmqAddJsonObjectItem(json, "sql", sqlJson));

end:
  uDebug("processDeleteTable return");
  tDecoderClear(&coder);
  *pJson = json;
}

static void processDropTable(SMqMetaRsp* metaRsp, cJSON** pJson) {
  if (pJson == NULL || metaRsp == NULL) {
    uError("invalid parameter in %s", __func__);
    return;
  }
  SDecoder         decoder = {0};
  SVDropTbBatchReq req = {0};
  cJSON*           json = NULL;
  int32_t          code = 0;

  uDebug("processDropTable data:%p", metaRsp);
  // decode
  void*   data = POINTER_SHIFT(metaRsp->metaRsp, sizeof(SMsgHead));
  int32_t len = metaRsp->metaRspLen - sizeof(SMsgHead);
  tDecoderInit(&decoder, data, len);
  if (tDecodeSVDropTbBatchReq(&decoder, &req) < 0) {
    uError("tDecodeSVDropTbBatchReq failed");
    goto end;
  }

  json = cJSON_CreateObject();
  RAW_NULL_CHECK(json);
  cJSON* type = cJSON_CreateString("drop");
  RAW_NULL_CHECK(type);
  RAW_FALSE_CHECK(tmqAddJsonObjectItem(json, "type", type));
  cJSON* tableNameList = cJSON_CreateArray();
  RAW_NULL_CHECK(tableNameList);
  RAW_FALSE_CHECK(tmqAddJsonObjectItem(json, "tableNameList", tableNameList));

  for (int32_t iReq = 0; iReq < req.nReqs; iReq++) {
    SVDropTbReq* pDropTbReq = req.pReqs + iReq;
    cJSON*       tableName = cJSON_CreateString(pDropTbReq->name);
    RAW_NULL_CHECK(tableName);
    RAW_FALSE_CHECK(tmqAddJsonArrayItem(tableNameList, tableName));
  }

end:
  uDebug("processDropTable return");
  tDecoderClear(&decoder);
  *pJson = json;
}

static int32_t taosCreateStb(TAOS* taos, void* meta, uint32_t metaLen) {
  if (taos == NULL || meta == NULL) {
    uError("invalid parameter in %s", __func__);
    return TSDB_CODE_INVALID_PARA;
  }
  SVCreateStbReq req = {0};
  SDecoder       coder = {0};
  SMCreateStbReq pReq = {0};
  int32_t        code = TSDB_CODE_SUCCESS;
  SRequestObj*   pRequest = NULL;

  RAW_RETURN_CHECK(buildRequest(*(int64_t*)taos, "", 0, NULL, false, &pRequest, 0));
  uDebug(LOG_ID_TAG " create stable, meta:%p, metaLen:%d", LOG_ID_VALUE, meta, metaLen);
  pRequest->syncQuery = true;
  if (!pRequest->pDb) {
    code = TSDB_CODE_PAR_DB_NOT_SPECIFIED;
    goto end;
  }
  // decode and process req
  void*    data = POINTER_SHIFT(meta, sizeof(SMsgHead));
  uint32_t len = metaLen - sizeof(SMsgHead);
  tDecoderInit(&coder, data, len);
  if (tDecodeSVCreateStbReq(&coder, &req) < 0) {
    code = TSDB_CODE_INVALID_PARA;
    goto end;
  }

  int8_t           createDefaultCompress = 0;
  SColCmprWrapper* p = &req.colCmpr;
  if (p->nCols == 0) {
    createDefaultCompress = 1;
  }
  // build create stable
  pReq.pColumns = taosArrayInit(req.schemaRow.nCols, sizeof(SFieldWithOptions));
  RAW_NULL_CHECK(pReq.pColumns);
  for (int32_t i = 0; i < req.schemaRow.nCols; i++) {
    SSchema*          pSchema = req.schemaRow.pSchema + i;
    SFieldWithOptions field = {.type = pSchema->type, .flags = pSchema->flags, .bytes = pSchema->bytes};
    tstrncpy(field.name, pSchema->name, TSDB_COL_NAME_LEN);

    if (createDefaultCompress) {
      field.compress = createDefaultColCmprByType(pSchema->type);
    } else {
      SColCmpr* pCmp = &req.colCmpr.pColCmpr[i];
      field.compress = pCmp->alg;
    }
    if (req.pExtSchemas) field.typeMod = req.pExtSchemas[i].typeMod;
    RAW_NULL_CHECK(taosArrayPush(pReq.pColumns, &field));
  }
  pReq.pTags = taosArrayInit(req.schemaTag.nCols, sizeof(SField));
  RAW_NULL_CHECK(pReq.pTags);
  for (int32_t i = 0; i < req.schemaTag.nCols; i++) {
    SSchema* pSchema = req.schemaTag.pSchema + i;
    SField   field = {.type = pSchema->type, .flags = pSchema->flags, .bytes = pSchema->bytes};
    tstrncpy(field.name, pSchema->name, TSDB_COL_NAME_LEN);
    RAW_NULL_CHECK(taosArrayPush(pReq.pTags, &field));
  }

  pReq.colVer = req.schemaRow.version;
  pReq.tagVer = req.schemaTag.version;
  pReq.numOfColumns = req.schemaRow.nCols;
  pReq.numOfTags = req.schemaTag.nCols;
  pReq.commentLen = -1;
  pReq.suid = processSuid(req.suid, pRequest->pDb);
  pReq.source = TD_REQ_FROM_TAOX;
  pReq.igExists = true;

  uDebug(LOG_ID_TAG " create stable name:%s suid:%" PRId64 " processSuid:%" PRId64, LOG_ID_VALUE, req.name, req.suid,
         pReq.suid);
  STscObj* pTscObj = pRequest->pTscObj;
  SName    tableName = {0};
  toName(pTscObj->acctId, pRequest->pDb, req.name, &tableName);
  RAW_RETURN_CHECK(tNameExtractFullName(&tableName, pReq.name));
  SCmdMsgInfo pCmdMsg = {0};
  pCmdMsg.epSet = getEpSet_s(&pTscObj->pAppInfo->mgmtEp);
  pCmdMsg.msgType = TDMT_MND_CREATE_STB;
  pCmdMsg.msgLen = tSerializeSMCreateStbReq(NULL, 0, &pReq);
  if (pCmdMsg.msgLen <= 0) {
    code = TSDB_CODE_INVALID_PARA;
    goto end;
  }
  pCmdMsg.pMsg = taosMemoryMalloc(pCmdMsg.msgLen);
  RAW_NULL_CHECK(pCmdMsg.pMsg);
  if (tSerializeSMCreateStbReq(pCmdMsg.pMsg, pCmdMsg.msgLen, &pReq) <= 0) {
    code = TSDB_CODE_INVALID_PARA;
    taosMemoryFree(pCmdMsg.pMsg);
    goto end;
  }

  SQuery pQuery = {0};
  pQuery.execMode = QUERY_EXEC_MODE_RPC;
  pQuery.pCmdMsg = &pCmdMsg;
  pQuery.msgType = pQuery.pCmdMsg->msgType;
  pQuery.stableQuery = true;

  launchQueryImpl(pRequest, &pQuery, true, NULL);  // ignore, because return value is pRequest

  taosMemoryFree(pCmdMsg.pMsg);

  if (pRequest->code == TSDB_CODE_SUCCESS) {
    SCatalog* pCatalog = NULL;
    RAW_RETURN_CHECK(catalogGetHandle(pTscObj->pAppInfo->clusterId, &pCatalog));
    RAW_RETURN_CHECK(catalogRemoveTableMeta(pCatalog, &tableName));
  }

  code = pRequest->code;

end:
  uDebug(LOG_ID_TAG " create stable return, msg:%s", LOG_ID_VALUE, tstrerror(code));
  destroyRequest(pRequest);
  tFreeSMCreateStbReq(&pReq);
  tDecoderClear(&coder);
  return code;
}

static int32_t taosDropStb(TAOS* taos, void* meta, uint32_t metaLen) {
  if (taos == NULL || meta == NULL) {
    uError("invalid parameter in %s", __func__);
    return TSDB_CODE_INVALID_PARA;
  }
  SVDropStbReq req = {0};
  SDecoder     coder = {0};
  SMDropStbReq pReq = {0};
  int32_t      code = TSDB_CODE_SUCCESS;
  SRequestObj* pRequest = NULL;

  RAW_RETURN_CHECK(buildRequest(*(int64_t*)taos, "", 0, NULL, false, &pRequest, 0));
  uDebug(LOG_ID_TAG " drop stable, meta:%p, metaLen:%d", LOG_ID_VALUE, meta, metaLen);
  pRequest->syncQuery = true;
  if (!pRequest->pDb) {
    code = TSDB_CODE_PAR_DB_NOT_SPECIFIED;
    goto end;
  }
  // decode and process req
  void*    data = POINTER_SHIFT(meta, sizeof(SMsgHead));
  uint32_t len = metaLen - sizeof(SMsgHead);
  tDecoderInit(&coder, data, len);
  if (tDecodeSVDropStbReq(&coder, &req) < 0) {
    code = TSDB_CODE_INVALID_PARA;
    goto end;
  }

  SCatalog* pCatalog = NULL;
  RAW_RETURN_CHECK(catalogGetHandle(pRequest->pTscObj->pAppInfo->clusterId, &pCatalog));
  SRequestConnInfo conn = {.pTrans = pRequest->pTscObj->pAppInfo->pTransporter,
                           .requestId = pRequest->requestId,
                           .requestObjRefId = pRequest->self,
                           .mgmtEps = getEpSet_s(&pRequest->pTscObj->pAppInfo->mgmtEp)};
  SName            pName = {0};
  toName(pRequest->pTscObj->acctId, pRequest->pDb, req.name, &pName);
  STableMeta* pTableMeta = NULL;
  code = catalogGetTableMeta(pCatalog, &conn, &pName, &pTableMeta);
  if (code == TSDB_CODE_PAR_TABLE_NOT_EXIST) {
    code = TSDB_CODE_SUCCESS;
    taosMemoryFreeClear(pTableMeta);
    goto end;
  }
  if (code != TSDB_CODE_SUCCESS) {
    goto end;
  }
  pReq.suid = pTableMeta->uid;
  taosMemoryFreeClear(pTableMeta);

  // build drop stable
  pReq.igNotExists = true;
  pReq.source = TD_REQ_FROM_TAOX;
  //  pReq.suid = processSuid(req.suid, pRequest->pDb);

  uDebug(LOG_ID_TAG " drop stable name:%s suid:%" PRId64 " new suid:%" PRId64, LOG_ID_VALUE, req.name, req.suid,
         pReq.suid);
  STscObj* pTscObj = pRequest->pTscObj;
  SName    tableName = {0};
  toName(pTscObj->acctId, pRequest->pDb, req.name, &tableName);
  if (tNameExtractFullName(&tableName, pReq.name) != 0) {
    code = TSDB_CODE_INVALID_PARA;
    goto end;
  }

  SCmdMsgInfo pCmdMsg = {0};
  pCmdMsg.epSet = getEpSet_s(&pTscObj->pAppInfo->mgmtEp);
  pCmdMsg.msgType = TDMT_MND_DROP_STB;
  pCmdMsg.msgLen = tSerializeSMDropStbReq(NULL, 0, &pReq);
  if (pCmdMsg.msgLen <= 0) {
    code = TSDB_CODE_INVALID_PARA;
    goto end;
  }
  pCmdMsg.pMsg = taosMemoryMalloc(pCmdMsg.msgLen);
  RAW_NULL_CHECK(pCmdMsg.pMsg);
  if (tSerializeSMDropStbReq(pCmdMsg.pMsg, pCmdMsg.msgLen, &pReq) <= 0) {
    code = TSDB_CODE_INVALID_PARA;
    taosMemoryFree(pCmdMsg.pMsg);
    goto end;
  }

  SQuery pQuery = {0};
  pQuery.execMode = QUERY_EXEC_MODE_RPC;
  pQuery.pCmdMsg = &pCmdMsg;
  pQuery.msgType = pQuery.pCmdMsg->msgType;
  pQuery.stableQuery = true;

  launchQueryImpl(pRequest, &pQuery, true, NULL);  // ignore, because return value is pRequest
  taosMemoryFree(pCmdMsg.pMsg);
  if (pRequest->code == TSDB_CODE_SUCCESS) {
    // ignore the error code
    RAW_RETURN_CHECK(catalogGetHandle(pTscObj->pAppInfo->clusterId, &pCatalog));
    RAW_RETURN_CHECK(catalogRemoveTableMeta(pCatalog, &tableName));
  }

  code = pRequest->code;

end:
  uDebug(LOG_ID_TAG " drop stable return, msg:%s", LOG_ID_VALUE, tstrerror(code));
  destroyRequest(pRequest);
  tDecoderClear(&coder);
  return code;
}

typedef struct SVgroupCreateTableBatch {
  SVCreateTbBatchReq req;
  SVgroupInfo        info;
  char               dbName[TSDB_DB_NAME_LEN];
} SVgroupCreateTableBatch;

static void destroyCreateTbReqBatch(void* data) {
  if (data == NULL) {
    uError("invalid parameter in %s", __func__);
    return;
  }
  SVgroupCreateTableBatch* pTbBatch = (SVgroupCreateTableBatch*)data;
  taosArrayDestroy(pTbBatch->req.pArray);
}

static int32_t taosCreateTable(TAOS* taos, void* meta, uint32_t metaLen) {
  if (taos == NULL || meta == NULL) {
    uError("invalid parameter in %s", __func__);
    return TSDB_CODE_INVALID_PARA;
  }
  SVCreateTbBatchReq req = {0};
  SDecoder           coder = {0};
  int32_t            code = TSDB_CODE_SUCCESS;
  SRequestObj*       pRequest = NULL;
  SQuery*            pQuery = NULL;
  SHashObj*          pVgroupHashmap = NULL;
  SArray*            pTagList = taosArrayInit(0, POINTER_BYTES);
  RAW_NULL_CHECK(pTagList);
  RAW_RETURN_CHECK(buildRequest(*(int64_t*)taos, "", 0, NULL, false, &pRequest, 0));
  uDebug(LOG_ID_TAG " create table, meta:%p, metaLen:%d", LOG_ID_VALUE, meta, metaLen);

  pRequest->syncQuery = true;
  if (!pRequest->pDb) {
    code = TSDB_CODE_PAR_DB_NOT_SPECIFIED;
    goto end;
  }
  // decode and process req
  void*    data = POINTER_SHIFT(meta, sizeof(SMsgHead));
  uint32_t len = metaLen - sizeof(SMsgHead);
  tDecoderInit(&coder, data, len);
  if (tDecodeSVCreateTbBatchReq(&coder, &req) < 0) {
    code = TSDB_CODE_INVALID_PARA;
    goto end;
  }

  STscObj* pTscObj = pRequest->pTscObj;

  SVCreateTbReq* pCreateReq = NULL;
  SCatalog*      pCatalog = NULL;
  RAW_RETURN_CHECK(catalogGetHandle(pTscObj->pAppInfo->clusterId, &pCatalog));
  pVgroupHashmap = taosHashInit(4, taosGetDefaultHashFunction(TSDB_DATA_TYPE_INT), false, HASH_NO_LOCK);
  RAW_NULL_CHECK(pVgroupHashmap);
  taosHashSetFreeFp(pVgroupHashmap, destroyCreateTbReqBatch);

  SRequestConnInfo conn = {.pTrans = pTscObj->pAppInfo->pTransporter,
                           .requestId = pRequest->requestId,
                           .requestObjRefId = pRequest->self,
                           .mgmtEps = getEpSet_s(&pTscObj->pAppInfo->mgmtEp)};

  pRequest->tableList = taosArrayInit(req.nReqs, sizeof(SName));
  RAW_NULL_CHECK(pRequest->tableList);
  // loop to create table
  for (int32_t iReq = 0; iReq < req.nReqs; iReq++) {
    pCreateReq = req.pReqs + iReq;

    SVgroupInfo pInfo = {0};
    SName       pName = {0};
    toName(pTscObj->acctId, pRequest->pDb, pCreateReq->name, &pName);
    code = catalogGetTableHashVgroup(pCatalog, &conn, &pName, &pInfo);
    if (code != TSDB_CODE_SUCCESS) {
      goto end;
    }

    pCreateReq->flags |= TD_CREATE_IF_NOT_EXISTS;
    // change tag cid to new cid
    if (pCreateReq->type == TSDB_CHILD_TABLE) {
      STableMeta* pTableMeta = NULL;
      SName       sName = {0};
      tb_uid_t    oldSuid = pCreateReq->ctb.suid;
      //      pCreateReq->ctb.suid = processSuid(pCreateReq->ctb.suid, pRequest->pDb);
      toName(pTscObj->acctId, pRequest->pDb, pCreateReq->ctb.stbName, &sName);
      code = catalogGetTableMeta(pCatalog, &conn, &sName, &pTableMeta);
      if (code == TSDB_CODE_PAR_TABLE_NOT_EXIST) {
        code = TSDB_CODE_SUCCESS;
        taosMemoryFreeClear(pTableMeta);
        continue;
      }

      if (code != TSDB_CODE_SUCCESS) {
        goto end;
      }
      pCreateReq->ctb.suid = pTableMeta->uid;

      SArray* pTagVals = NULL;
      code = tTagToValArray((STag*)pCreateReq->ctb.pTag, &pTagVals);
      if (code != TSDB_CODE_SUCCESS) {
        taosMemoryFreeClear(pTableMeta);
        goto end;
      }

      bool rebuildTag = false;
      for (int32_t i = 0; i < taosArrayGetSize(pCreateReq->ctb.tagName); i++) {
        char* tName = taosArrayGet(pCreateReq->ctb.tagName, i);
        if (tName == NULL) {
          continue;
        }
        for (int32_t j = pTableMeta->tableInfo.numOfColumns;
             j < pTableMeta->tableInfo.numOfColumns + pTableMeta->tableInfo.numOfTags; j++) {
          SSchema* tag = &pTableMeta->schema[j];
          if (strcmp(tag->name, tName) == 0 && tag->type != TSDB_DATA_TYPE_JSON) {
            STagVal* pTagVal = (STagVal*)taosArrayGet(pTagVals, i);
            if (pTagVal) {
              if (pTagVal->cid != tag->colId) {
                pTagVal->cid = tag->colId;
                rebuildTag = true;
              }
            } else {
              uError("create tb invalid data %s, size:%d index:%d cid:%d", pCreateReq->name,
                     (int)taosArrayGetSize(pTagVals), i, tag->colId);
            }
          }
        }
      }
      taosMemoryFreeClear(pTableMeta);
      if (rebuildTag) {
        STag* ppTag = NULL;
        code = tTagNew(pTagVals, 1, false, &ppTag);
        taosArrayDestroy(pTagVals);
        pTagVals = NULL;
        if (code != TSDB_CODE_SUCCESS) {
          goto end;
        }
        if (NULL == taosArrayPush(pTagList, &ppTag)) {
          tTagFree(ppTag);
          goto end;
        }
        pCreateReq->ctb.pTag = (uint8_t*)ppTag;
      }
      taosArrayDestroy(pTagVals);
    }
    RAW_NULL_CHECK(taosArrayPush(pRequest->tableList, &pName));

    SVgroupCreateTableBatch* pTableBatch = taosHashGet(pVgroupHashmap, &pInfo.vgId, sizeof(pInfo.vgId));
    if (pTableBatch == NULL) {
      SVgroupCreateTableBatch tBatch = {0};
      tBatch.info = pInfo;
      tstrncpy(tBatch.dbName, pRequest->pDb, TSDB_DB_NAME_LEN);

      tBatch.req.pArray = taosArrayInit(4, sizeof(struct SVCreateTbReq));
      RAW_NULL_CHECK(tBatch.req.pArray);
      RAW_NULL_CHECK(taosArrayPush(tBatch.req.pArray, pCreateReq));
      tBatch.req.source = TD_REQ_FROM_TAOX;
      RAW_RETURN_CHECK(taosHashPut(pVgroupHashmap, &pInfo.vgId, sizeof(pInfo.vgId), &tBatch, sizeof(tBatch)));
    } else {  // add to the correct vgroup
      RAW_NULL_CHECK(taosArrayPush(pTableBatch->req.pArray, pCreateReq));
    }
  }

  if (taosHashGetSize(pVgroupHashmap) == 0) {
    goto end;
  }
  SArray* pBufArray = NULL;
  RAW_RETURN_CHECK(serializeVgroupsCreateTableBatch(pVgroupHashmap, &pBufArray));
  pQuery = NULL;
  code = nodesMakeNode(QUERY_NODE_QUERY, (SNode**)&pQuery);
  if (TSDB_CODE_SUCCESS != code) goto end;
  pQuery->execMode = QUERY_EXEC_MODE_SCHEDULE;
  pQuery->msgType = TDMT_VND_CREATE_TABLE;
  pQuery->stableQuery = false;
  code = nodesMakeNode(QUERY_NODE_CREATE_TABLE_STMT, &pQuery->pRoot);
  if (TSDB_CODE_SUCCESS != code) goto end;
  RAW_NULL_CHECK(pQuery->pRoot);

  RAW_RETURN_CHECK(rewriteToVnodeModifyOpStmt(pQuery, pBufArray));

  launchQueryImpl(pRequest, pQuery, true, NULL);
  if (pRequest->code == TSDB_CODE_SUCCESS) {
    RAW_RETURN_CHECK(removeMeta(pTscObj, pRequest->tableList, false));
  }

  code = pRequest->code;

end:
  uDebug(LOG_ID_TAG " create table return, msg:%s", LOG_ID_VALUE, tstrerror(code));
  tDeleteSVCreateTbBatchReq(&req);

  taosHashCleanup(pVgroupHashmap);
  destroyRequest(pRequest);
  tDecoderClear(&coder);
  qDestroyQuery(pQuery);
  taosArrayDestroyP(pTagList, NULL);
  return code;
}

typedef struct SVgroupDropTableBatch {
  SVDropTbBatchReq req;
  SVgroupInfo      info;
  char             dbName[TSDB_DB_NAME_LEN];
} SVgroupDropTableBatch;

static void destroyDropTbReqBatch(void* data) {
  if (data == NULL) {
    uError("invalid parameter in %s", __func__);
    return;
  }
  SVgroupDropTableBatch* pTbBatch = (SVgroupDropTableBatch*)data;
  taosArrayDestroy(pTbBatch->req.pArray);
}

static int32_t taosDropTable(TAOS* taos, void* meta, uint32_t metaLen) {
  if (taos == NULL || meta == NULL) {
    uError("invalid parameter in %s", __func__);
    return TSDB_CODE_INVALID_PARA;
  }
  SVDropTbBatchReq req = {0};
  SDecoder         coder = {0};
  int32_t          code = TSDB_CODE_SUCCESS;
  SRequestObj*     pRequest = NULL;
  SQuery*          pQuery = NULL;
  SHashObj*        pVgroupHashmap = NULL;

  RAW_RETURN_CHECK(buildRequest(*(int64_t*)taos, "", 0, NULL, false, &pRequest, 0));
  uDebug(LOG_ID_TAG " drop table, meta:%p, len:%d", LOG_ID_VALUE, meta, metaLen);

  pRequest->syncQuery = true;
  if (!pRequest->pDb) {
    code = TSDB_CODE_PAR_DB_NOT_SPECIFIED;
    goto end;
  }
  // decode and process req
  void*    data = POINTER_SHIFT(meta, sizeof(SMsgHead));
  uint32_t len = metaLen - sizeof(SMsgHead);
  tDecoderInit(&coder, data, len);
  if (tDecodeSVDropTbBatchReq(&coder, &req) < 0) {
    code = TSDB_CODE_INVALID_PARA;
    goto end;
  }

  STscObj* pTscObj = pRequest->pTscObj;

  SVDropTbReq* pDropReq = NULL;
  SCatalog*    pCatalog = NULL;
  RAW_RETURN_CHECK(catalogGetHandle(pTscObj->pAppInfo->clusterId, &pCatalog));

  pVgroupHashmap = taosHashInit(4, taosGetDefaultHashFunction(TSDB_DATA_TYPE_INT), false, HASH_NO_LOCK);
  RAW_NULL_CHECK(pVgroupHashmap);
  taosHashSetFreeFp(pVgroupHashmap, destroyDropTbReqBatch);

  SRequestConnInfo conn = {.pTrans = pTscObj->pAppInfo->pTransporter,
                           .requestId = pRequest->requestId,
                           .requestObjRefId = pRequest->self,
                           .mgmtEps = getEpSet_s(&pTscObj->pAppInfo->mgmtEp)};
  pRequest->tableList = taosArrayInit(req.nReqs, sizeof(SName));
  RAW_NULL_CHECK(pRequest->tableList);
  // loop to create table
  for (int32_t iReq = 0; iReq < req.nReqs; iReq++) {
    pDropReq = req.pReqs + iReq;
    pDropReq->igNotExists = true;
    //    pDropReq->suid = processSuid(pDropReq->suid, pRequest->pDb);

    SVgroupInfo pInfo = {0};
    SName       pName = {0};
    toName(pTscObj->acctId, pRequest->pDb, pDropReq->name, &pName);
    RAW_RETURN_CHECK(catalogGetTableHashVgroup(pCatalog, &conn, &pName, &pInfo));

    STableMeta* pTableMeta = NULL;
    code = catalogGetTableMeta(pCatalog, &conn, &pName, &pTableMeta);
    if (code == TSDB_CODE_PAR_TABLE_NOT_EXIST) {
      code = TSDB_CODE_SUCCESS;
      taosMemoryFreeClear(pTableMeta);
      continue;
    }
    if (code != TSDB_CODE_SUCCESS) {
      goto end;
    }
    tb_uid_t oldSuid = pDropReq->suid;
    pDropReq->suid = pTableMeta->suid;
    taosMemoryFreeClear(pTableMeta);
    uDebug(LOG_ID_TAG " drop table name:%s suid:%" PRId64 " new suid:%" PRId64, LOG_ID_VALUE, pDropReq->name, oldSuid,
           pDropReq->suid);

    RAW_NULL_CHECK(taosArrayPush(pRequest->tableList, &pName));
    SVgroupDropTableBatch* pTableBatch = taosHashGet(pVgroupHashmap, &pInfo.vgId, sizeof(pInfo.vgId));
    if (pTableBatch == NULL) {
      SVgroupDropTableBatch tBatch = {0};
      tBatch.info = pInfo;
      tBatch.req.pArray = taosArrayInit(TARRAY_MIN_SIZE, sizeof(SVDropTbReq));
      RAW_NULL_CHECK(tBatch.req.pArray);
      RAW_NULL_CHECK(taosArrayPush(tBatch.req.pArray, pDropReq));
      RAW_RETURN_CHECK(taosHashPut(pVgroupHashmap, &pInfo.vgId, sizeof(pInfo.vgId), &tBatch, sizeof(tBatch)));
    } else {  // add to the correct vgroup
      RAW_NULL_CHECK(taosArrayPush(pTableBatch->req.pArray, pDropReq));
    }
  }

  if (taosHashGetSize(pVgroupHashmap) == 0) {
    goto end;
  }
  SArray* pBufArray = NULL;
  RAW_RETURN_CHECK(serializeVgroupsDropTableBatch(pVgroupHashmap, &pBufArray));
  code = nodesMakeNode(QUERY_NODE_QUERY, (SNode**)&pQuery);
  if (TSDB_CODE_SUCCESS != code) goto end;
  pQuery->execMode = QUERY_EXEC_MODE_SCHEDULE;
  pQuery->msgType = TDMT_VND_DROP_TABLE;
  pQuery->stableQuery = false;
  pQuery->pRoot = NULL;
  code = nodesMakeNode(QUERY_NODE_DROP_TABLE_STMT, &pQuery->pRoot);
  if (TSDB_CODE_SUCCESS != code) goto end;
  RAW_RETURN_CHECK(rewriteToVnodeModifyOpStmt(pQuery, pBufArray));

  launchQueryImpl(pRequest, pQuery, true, NULL);
  if (pRequest->code == TSDB_CODE_SUCCESS) {
    RAW_RETURN_CHECK(removeMeta(pTscObj, pRequest->tableList, false));
  }
  code = pRequest->code;

end:
  uDebug(LOG_ID_TAG " drop table return, msg:%s", LOG_ID_VALUE, tstrerror(code));
  taosHashCleanup(pVgroupHashmap);
  destroyRequest(pRequest);
  tDecoderClear(&coder);
  qDestroyQuery(pQuery);
  return code;
}

static int32_t taosDeleteData(TAOS* taos, void* meta, uint32_t metaLen) {
  if (taos == NULL || meta == NULL) {
    uError("invalid parameter in %s", __func__);
    return TSDB_CODE_INVALID_PARA;
  }
  SDeleteRes req = {0};
  SDecoder   coder = {0};
  char       sql[256] = {0};
  int32_t    code = TSDB_CODE_SUCCESS;

  uDebug("connId:0x%" PRIx64 " delete data, meta:%p, len:%d", *(int64_t*)taos, meta, metaLen);

  // decode and process req
  void*    data = POINTER_SHIFT(meta, sizeof(SMsgHead));
  uint32_t len = metaLen - sizeof(SMsgHead);
  tDecoderInit(&coder, data, len);
  if (tDecodeDeleteRes(&coder, &req) < 0) {
    code = TSDB_CODE_INVALID_PARA;
    goto end;
  }

  (void)snprintf(sql, sizeof(sql), "delete from `%s` where `%s` >= %" PRId64 " and `%s` <= %" PRId64, req.tableFName,
                 req.tsColName, req.skey, req.tsColName, req.ekey);

  TAOS_RES* res = taosQueryImpl(taos, sql, false, TD_REQ_FROM_TAOX);
  RAW_NULL_CHECK(res);
  SRequestObj* pRequest = (SRequestObj*)res;
  code = pRequest->code;
  if (code == TSDB_CODE_PAR_TABLE_NOT_EXIST || code == TSDB_CODE_PAR_GET_META_ERROR) {
    code = TSDB_CODE_SUCCESS;
  }
  taos_free_result(res);

end:
  uDebug("connId:0x%" PRIx64 " delete data sql:%s, code:%s", *(int64_t*)taos, sql, tstrerror(code));
  tDecoderClear(&coder);
  return code;
}

static int32_t taosAlterTable(TAOS* taos, void* meta, uint32_t metaLen) {
  if (taos == NULL || meta == NULL) {
    uError("invalid parameter in %s", __func__);
    return TSDB_CODE_INVALID_PARA;
  }
  SVAlterTbReq   req = {0};
  SDecoder       dcoder = {0};
  int32_t        code = TSDB_CODE_SUCCESS;
  SRequestObj*   pRequest = NULL;
  SQuery*        pQuery = NULL;
  SArray*        pArray = NULL;
  SVgDataBlocks* pVgData = NULL;

  RAW_RETURN_CHECK(buildRequest(*(int64_t*)taos, "", 0, NULL, false, &pRequest, 0));
  uDebug(LOG_ID_TAG " alter table, meta:%p, len:%d", LOG_ID_VALUE, meta, metaLen);
  pRequest->syncQuery = true;
  if (!pRequest->pDb) {
    code = TSDB_CODE_PAR_DB_NOT_SPECIFIED;
    goto end;
  }
  // decode and process req
  void*    data = POINTER_SHIFT(meta, sizeof(SMsgHead));
  uint32_t len = metaLen - sizeof(SMsgHead);
  tDecoderInit(&dcoder, data, len);
  if (tDecodeSVAlterTbReq(&dcoder, &req) < 0) {
    code = TSDB_CODE_INVALID_PARA;
    goto end;
  }

  // do not deal TSDB_ALTER_TABLE_UPDATE_OPTIONS
  if (req.action == TSDB_ALTER_TABLE_UPDATE_OPTIONS) {
    goto end;
  }

  STscObj*  pTscObj = pRequest->pTscObj;
  SCatalog* pCatalog = NULL;
  RAW_RETURN_CHECK(catalogGetHandle(pTscObj->pAppInfo->clusterId, &pCatalog));
  SRequestConnInfo conn = {.pTrans = pTscObj->pAppInfo->pTransporter,
                           .requestId = pRequest->requestId,
                           .requestObjRefId = pRequest->self,
                           .mgmtEps = getEpSet_s(&pTscObj->pAppInfo->mgmtEp)};

  SVgroupInfo pInfo = {0};
  SName       pName = {0};
  toName(pTscObj->acctId, pRequest->pDb, req.tbName, &pName);
  RAW_RETURN_CHECK(catalogGetTableHashVgroup(pCatalog, &conn, &pName, &pInfo));
  pArray = taosArrayInit(1, sizeof(void*));
  RAW_NULL_CHECK(pArray);

  pVgData = taosMemoryCalloc(1, sizeof(SVgDataBlocks));
  RAW_NULL_CHECK(pVgData);
  pVgData->vg = pInfo;

  int tlen = 0;
  req.source = TD_REQ_FROM_TAOX;
  tEncodeSize(tEncodeSVAlterTbReq, &req, tlen, code);
  if (code != 0) {
    code = terrno;
    goto end;
  }
  tlen += sizeof(SMsgHead);
  void* pMsg = taosMemoryMalloc(tlen);
  RAW_NULL_CHECK(pMsg);
  ((SMsgHead*)pMsg)->vgId = htonl(pInfo.vgId);
  ((SMsgHead*)pMsg)->contLen = htonl(tlen);
  void*    pBuf = POINTER_SHIFT(pMsg, sizeof(SMsgHead));
  SEncoder coder = {0};
  tEncoderInit(&coder, pBuf, tlen - sizeof(SMsgHead));
  code = tEncodeSVAlterTbReq(&coder, &req);
  if (code != 0) {
    tEncoderClear(&coder);
    code = terrno;
    goto end;
  }
  tEncoderClear(&coder);

  pVgData->pData = pMsg;
  pVgData->size = tlen;

  pVgData->numOfTables = 1;
  RAW_NULL_CHECK(taosArrayPush(pArray, &pVgData));

  pQuery = NULL;
  code = nodesMakeNode(QUERY_NODE_QUERY, (SNode**)&pQuery);
  if (NULL == pQuery) goto end;
  pQuery->execMode = QUERY_EXEC_MODE_SCHEDULE;
  pQuery->msgType = TDMT_VND_ALTER_TABLE;
  pQuery->stableQuery = false;
  pQuery->pRoot = NULL;
  code = nodesMakeNode(QUERY_NODE_ALTER_TABLE_STMT, &pQuery->pRoot);
  if (TSDB_CODE_SUCCESS != code) goto end;
  RAW_RETURN_CHECK(rewriteToVnodeModifyOpStmt(pQuery, pArray));

  launchQueryImpl(pRequest, pQuery, true, NULL);

  pVgData = NULL;
  pArray = NULL;
  code = pRequest->code;
  if (code == TSDB_CODE_TDB_TABLE_NOT_EXIST) {
    code = TSDB_CODE_SUCCESS;
  }

  if (pRequest->code == TSDB_CODE_SUCCESS) {
    SExecResult* pRes = &pRequest->body.resInfo.execRes;
    if (pRes->res != NULL) {
      code = handleAlterTbExecRes(pRes->res, pCatalog);
    }
  }
end:
  uDebug(LOG_ID_TAG " alter table return, meta:%p, len:%d, msg:%s", LOG_ID_VALUE, meta, metaLen, tstrerror(code));
  taosArrayDestroy(pArray);
  if (pVgData) taosMemoryFreeClear(pVgData->pData);
  taosMemoryFreeClear(pVgData);
  destroyRequest(pRequest);
  tDecoderClear(&dcoder);
  qDestroyQuery(pQuery);
  return code;
}

int taos_write_raw_block_with_fields(TAOS* taos, int rows, char* pData, const char* tbname, TAOS_FIELD* fields,
                                     int numFields) {
  return taos_write_raw_block_with_fields_with_reqid(taos, rows, pData, tbname, fields, numFields, 0);
}

int taos_write_raw_block_with_fields_with_reqid(TAOS* taos, int rows, char* pData, const char* tbname,
                                                TAOS_FIELD* fields, int numFields, int64_t reqid) {
  if (taos == NULL || pData == NULL || tbname == NULL) {
    uError("invalid parameter in %s", __func__);
    return TSDB_CODE_INVALID_PARA;
  }
  int32_t     code = TSDB_CODE_SUCCESS;
  STableMeta* pTableMeta = NULL;
  SQuery*     pQuery = NULL;
  SHashObj*   pVgHash = NULL;

  SRequestObj* pRequest = NULL;
  RAW_RETURN_CHECK(buildRequest(*(int64_t*)taos, "", 0, NULL, false, &pRequest, reqid));

  uDebug(LOG_ID_TAG " write raw block with field, rows:%d, pData:%p, tbname:%s, fields:%p, numFields:%d", LOG_ID_VALUE,
         rows, pData, tbname, fields, numFields);

  pRequest->syncQuery = true;
  if (!pRequest->pDb) {
    code = TSDB_CODE_PAR_DB_NOT_SPECIFIED;
    goto end;
  }

  SName pName = {TSDB_TABLE_NAME_T, pRequest->pTscObj->acctId, {0}, {0}};
  tstrncpy(pName.dbname, pRequest->pDb, sizeof(pName.dbname));
  tstrncpy(pName.tname, tbname, sizeof(pName.tname));

  struct SCatalog* pCatalog = NULL;
  RAW_RETURN_CHECK(catalogGetHandle(pRequest->pTscObj->pAppInfo->clusterId, &pCatalog));

  SRequestConnInfo conn = {0};
  conn.pTrans = pRequest->pTscObj->pAppInfo->pTransporter;
  conn.requestId = pRequest->requestId;
  conn.requestObjRefId = pRequest->self;
  conn.mgmtEps = getEpSet_s(&pRequest->pTscObj->pAppInfo->mgmtEp);

  SVgroupInfo vgData = {0};
  RAW_RETURN_CHECK(catalogGetTableHashVgroup(pCatalog, &conn, &pName, &vgData));
  RAW_RETURN_CHECK(catalogGetTableMeta(pCatalog, &conn, &pName, &pTableMeta));
  RAW_RETURN_CHECK(smlInitHandle(&pQuery));
  pVgHash = taosHashInit(16, taosGetDefaultHashFunction(TSDB_DATA_TYPE_INT), true, HASH_NO_LOCK);
  RAW_NULL_CHECK(pVgHash);
  RAW_RETURN_CHECK(
      taosHashPut(pVgHash, (const char*)&vgData.vgId, sizeof(vgData.vgId), (char*)&vgData, sizeof(vgData)));
  RAW_RETURN_CHECK(rawBlockBindData(pQuery, pTableMeta, pData, NULL, fields, numFields, false, NULL, 0, false));
  RAW_RETURN_CHECK(smlBuildOutput(pQuery, pVgHash));

  launchQueryImpl(pRequest, pQuery, true, NULL);
  code = pRequest->code;

end:
  uDebug(LOG_ID_TAG " write raw block with field return, msg:%s", LOG_ID_VALUE, tstrerror(code));
  taosMemoryFreeClear(pTableMeta);
  qDestroyQuery(pQuery);
  destroyRequest(pRequest);
  taosHashCleanup(pVgHash);
  return code;
}

int taos_write_raw_block(TAOS* taos, int rows, char* pData, const char* tbname) {
  return taos_write_raw_block_with_reqid(taos, rows, pData, tbname, 0);
}

int taos_write_raw_block_with_reqid(TAOS* taos, int rows, char* pData, const char* tbname, int64_t reqid) {
  if (taos == NULL || pData == NULL || tbname == NULL) {
    return TSDB_CODE_INVALID_PARA;
  }
  int32_t     code = TSDB_CODE_SUCCESS;
  STableMeta* pTableMeta = NULL;
  SQuery*     pQuery = NULL;
  SHashObj*   pVgHash = NULL;

  SRequestObj* pRequest = NULL;
  RAW_RETURN_CHECK(buildRequest(*(int64_t*)taos, "", 0, NULL, false, &pRequest, reqid));

  uDebug(LOG_ID_TAG " write raw block, rows:%d, pData:%p, tbname:%s", LOG_ID_VALUE, rows, pData, tbname);

  pRequest->syncQuery = true;
  if (!pRequest->pDb) {
    code = TSDB_CODE_PAR_DB_NOT_SPECIFIED;
    goto end;
  }

  SName pName = {TSDB_TABLE_NAME_T, pRequest->pTscObj->acctId, {0}, {0}};
  tstrncpy(pName.dbname, pRequest->pDb, sizeof(pName.dbname));
  tstrncpy(pName.tname, tbname, sizeof(pName.tname));

  struct SCatalog* pCatalog = NULL;
  RAW_RETURN_CHECK(catalogGetHandle(pRequest->pTscObj->pAppInfo->clusterId, &pCatalog));

  SRequestConnInfo conn = {0};
  conn.pTrans = pRequest->pTscObj->pAppInfo->pTransporter;
  conn.requestId = pRequest->requestId;
  conn.requestObjRefId = pRequest->self;
  conn.mgmtEps = getEpSet_s(&pRequest->pTscObj->pAppInfo->mgmtEp);

  SVgroupInfo vgData = {0};
  RAW_RETURN_CHECK(catalogGetTableHashVgroup(pCatalog, &conn, &pName, &vgData));
  RAW_RETURN_CHECK(catalogGetTableMeta(pCatalog, &conn, &pName, &pTableMeta));
  RAW_RETURN_CHECK(smlInitHandle(&pQuery));
  pVgHash = taosHashInit(16, taosGetDefaultHashFunction(TSDB_DATA_TYPE_INT), true, HASH_NO_LOCK);
  RAW_NULL_CHECK(pVgHash);
  RAW_RETURN_CHECK(
      taosHashPut(pVgHash, (const char*)&vgData.vgId, sizeof(vgData.vgId), (char*)&vgData, sizeof(vgData)));
  RAW_RETURN_CHECK(rawBlockBindData(pQuery, pTableMeta, pData, NULL, NULL, 0, false, NULL, 0, false));
  RAW_RETURN_CHECK(smlBuildOutput(pQuery, pVgHash));

  launchQueryImpl(pRequest, pQuery, true, NULL);
  code = pRequest->code;

end:
  uDebug(LOG_ID_TAG " write raw block return, msg:%s", LOG_ID_VALUE, tstrerror(code));
  taosMemoryFreeClear(pTableMeta);
  qDestroyQuery(pQuery);
  destroyRequest(pRequest);
  taosHashCleanup(pVgHash);
  return code;
}

static void* getRawDataFromRes(void* pRetrieve) {
  if (pRetrieve == NULL) {
    uError("invalid parameter in %s", __func__);
    return NULL;
  }
  void* rawData = NULL;
  // deal with compatibility
  if (*(int64_t*)pRetrieve == RETRIEVE_TABLE_RSP_VERSION) {
    rawData = ((SRetrieveTableRsp*)pRetrieve)->data;
  } else if (*(int64_t*)pRetrieve == RETRIEVE_TABLE_RSP_TMQ_VERSION ||
             *(int64_t*)pRetrieve == RETRIEVE_TABLE_RSP_TMQ_RAW_VERSION) {
    rawData = ((SRetrieveTableRspForTmq*)pRetrieve)->data;
  }
  return rawData;
}

static int32_t buildCreateTbMap(SMqDataRsp* rsp, SHashObj* pHashObj) {
  if (rsp == NULL || pHashObj == NULL) {
    uError("invalid parameter in %s", __func__);
    return TSDB_CODE_INVALID_PARA;
  }
  // find schema data info
  int32_t       code = 0;
  SVCreateTbReq pCreateReq = {0};
  SDecoder      decoderTmp = {0};

  for (int j = 0; j < rsp->createTableNum; j++) {
    void** dataTmp = taosArrayGet(rsp->createTableReq, j);
    RAW_NULL_CHECK(dataTmp);
    int32_t* lenTmp = taosArrayGet(rsp->createTableLen, j);
    RAW_NULL_CHECK(lenTmp);

    tDecoderInit(&decoderTmp, *dataTmp, *lenTmp);
    RAW_RETURN_CHECK(tDecodeSVCreateTbReq(&decoderTmp, &pCreateReq));

    if (pCreateReq.type != TSDB_CHILD_TABLE) {
      code = TSDB_CODE_INVALID_MSG;
      goto end;
    }
    if (taosHashGet(pHashObj, pCreateReq.name, strlen(pCreateReq.name)) == NULL) {
      RAW_RETURN_CHECK(
          taosHashPut(pHashObj, pCreateReq.name, strlen(pCreateReq.name), &pCreateReq, sizeof(SVCreateTbReq)));
    } else {
      tDestroySVCreateTbReq(&pCreateReq, TSDB_MSG_FLG_DECODE);
      pCreateReq = (SVCreateTbReq){0};
    }

    tDecoderClear(&decoderTmp);
  }
  return 0;

end:
  tDecoderClear(&decoderTmp);
  tDestroySVCreateTbReq(&pCreateReq, TSDB_MSG_FLG_DECODE);
  return code;
}

typedef enum {
  WRITE_RAW_INIT_START = 0,
  WRITE_RAW_INIT_OK,
  WRITE_RAW_INIT_FAIL,
} WRITE_RAW_INIT_STATUS;

static SHashObj* writeRawCache = NULL;
static int8_t    initFlag = 0;
static int8_t    initedFlag = WRITE_RAW_INIT_START;

typedef struct {
  SHashObj* pVgHash;
  SHashObj* pNameHash;
  SHashObj* pMetaHash;
} rawCacheInfo;

typedef struct {
  SVgroupInfo vgInfo;
  int64_t     uid;
  int64_t     suid;
} tbInfo;

static void tmqFreeMeta(void* data) {
  if (data == NULL) {
    uError("invalid parameter in %s", __func__);
    return;
  }
  STableMeta* pTableMeta = *(STableMeta**)data;
  taosMemoryFree(pTableMeta);
}

static void freeRawCache(void* data) {
  if (data == NULL) {
    uError("invalid parameter in %s", __func__);
    return;
  }
  rawCacheInfo* pRawCache = (rawCacheInfo*)data;
  taosHashCleanup(pRawCache->pMetaHash);
  taosHashCleanup(pRawCache->pNameHash);
  taosHashCleanup(pRawCache->pVgHash);
}

static int32_t initRawCacheHash() {
  if (writeRawCache == NULL) {
    writeRawCache = taosHashInit(16, taosGetDefaultHashFunction(TSDB_DATA_TYPE_BIGINT), false, HASH_ENTRY_LOCK);
    if (writeRawCache == NULL) {
      return terrno;
    }
    taosHashSetFreeFp(writeRawCache, freeRawCache);
  }
  return 0;
}

static bool needRefreshMeta(void* rawData, STableMeta* pTableMeta, SSchemaWrapper* pSW) {
  if (rawData == NULL || pSW == NULL) {
    return false;
  }
  if (pTableMeta == NULL) {
    uError("invalid parameter in %s", __func__);
    return false;
  }
  char* p = (char*)rawData;
  // | version | total length | total rows | blankFill | total columns | flag seg| block group id | column schema | each
  // column length |
  p += sizeof(int32_t);
  p += sizeof(int32_t);
  p += sizeof(int32_t);
  p += sizeof(int32_t);
  p += sizeof(int32_t);
  p += sizeof(uint64_t);
  int8_t* fields = p;

  if (pSW->nCols != pTableMeta->tableInfo.numOfColumns) {
    return true;
  }

  for (int i = 0; i < pSW->nCols; i++) {
    int j = 0;
    for (; j < pTableMeta->tableInfo.numOfColumns; j++) {
      SSchema*    pColSchema = &pTableMeta->schema[j];
      SSchemaExt* pColExtSchema = &pTableMeta->schemaExt[j];
      char*       fieldName = pSW->pSchema[i].name;

      if (strcmp(pColSchema->name, fieldName) == 0) {
        if (checkSchema(pColSchema, pColExtSchema, fields, NULL, 0) != 0) {
          return true;
        }
        break;
      }
    }
    fields += sizeof(int8_t) + sizeof(int32_t);

    if (j == pTableMeta->tableInfo.numOfColumns) return true;
  }
  return false;
}

static int32_t getRawCache(SHashObj** pVgHash, SHashObj** pNameHash, SHashObj** pMetaHash, void* key) {
  if (pVgHash == NULL || pNameHash == NULL || pMetaHash == NULL || key == NULL) {
    uError("invalid parameter in %s", __func__);
    return TSDB_CODE_INVALID_PARA;
  }
  int32_t code = 0;
  void*   cacheInfo = taosHashGet(writeRawCache, &key, POINTER_BYTES);
  if (cacheInfo == NULL) {
    *pVgHash = taosHashInit(16, taosGetDefaultHashFunction(TSDB_DATA_TYPE_INT), true, HASH_NO_LOCK);
    RAW_NULL_CHECK(*pVgHash);
    *pNameHash = taosHashInit(16, taosGetDefaultHashFunction(TSDB_DATA_TYPE_BINARY), true, HASH_NO_LOCK);
    RAW_NULL_CHECK(*pNameHash);
    *pMetaHash = taosHashInit(16, taosGetDefaultHashFunction(TSDB_DATA_TYPE_BIGINT), true, HASH_NO_LOCK);
    RAW_NULL_CHECK(*pMetaHash);
    taosHashSetFreeFp(*pMetaHash, tmqFreeMeta);
    rawCacheInfo info = {*pVgHash, *pNameHash, *pMetaHash};
    RAW_RETURN_CHECK(taosHashPut(writeRawCache, &key, POINTER_BYTES, &info, sizeof(rawCacheInfo)));
  } else {
    rawCacheInfo* info = (rawCacheInfo*)cacheInfo;
    *pVgHash = info->pVgHash;
    *pNameHash = info->pNameHash;
    *pMetaHash = info->pMetaHash;
  }

  return 0;
end:
  taosHashCleanup(*pMetaHash);
  taosHashCleanup(*pNameHash);
  taosHashCleanup(*pVgHash);
  return code;
}

static int32_t buildRawRequest(TAOS* taos, SRequestObj** pRequest, SCatalog** pCatalog, SRequestConnInfo* conn) {
  if (taos == NULL || pRequest == NULL || pCatalog == NULL || conn == NULL) {
    uError("invalid parameter in %s", __func__);
    return TSDB_CODE_INVALID_PARA;
  }
  int32_t code = 0;
  RAW_RETURN_CHECK(buildRequest(*(int64_t*)taos, "", 0, NULL, false, pRequest, 0));
  (*pRequest)->syncQuery = true;
  if (!(*pRequest)->pDb) {
    code = TSDB_CODE_PAR_DB_NOT_SPECIFIED;
    goto end;
  }

  RAW_RETURN_CHECK(catalogGetHandle((*pRequest)->pTscObj->pAppInfo->clusterId, pCatalog));
  conn->pTrans = (*pRequest)->pTscObj->pAppInfo->pTransporter;
  conn->requestId = (*pRequest)->requestId;
  conn->requestObjRefId = (*pRequest)->self;
  conn->mgmtEps = getEpSet_s(&(*pRequest)->pTscObj->pAppInfo->mgmtEp);

end:
  return code;
}

typedef int32_t _raw_decode_func_(SDecoder* pDecoder, SMqDataRsp* pRsp);
static int32_t  decodeRawData(SDecoder* decoder, void* data, uint32_t dataLen, _raw_decode_func_ func,
                              SMqRspObj* rspObj) {
  if (decoder == NULL || data == NULL || func == NULL || rspObj == NULL) {
    uError("invalid parameter in %s", __func__);
    return TSDB_CODE_INVALID_PARA;
  }
  int8_t dataVersion = *(int8_t*)data;
  if (dataVersion >= MQ_DATA_RSP_VERSION) {
    data = POINTER_SHIFT(data, sizeof(int8_t) + sizeof(int32_t));
    if (dataLen < sizeof(int8_t) + sizeof(int32_t)) {
      return TSDB_CODE_INVALID_PARA;
    }
    dataLen -= sizeof(int8_t) + sizeof(int32_t);
  }

  rspObj->resIter = -1;
  tDecoderInit(decoder, data, dataLen);
  int32_t code = func(decoder, &rspObj->dataRsp);
  if (code != 0) {
    SET_ERROR_MSG("decode mq taosx data rsp failed");
  }
  return code;
}

static int32_t processCacheMeta(SHashObj* pVgHash, SHashObj* pNameHash, SHashObj* pMetaHash,
                                SVCreateTbReq* pCreateReqDst, SCatalog* pCatalog, SRequestConnInfo* conn, SName* pName,
                                STableMeta** pMeta, SSchemaWrapper* pSW, void* rawData, int32_t retry) {
  if (pVgHash == NULL || pNameHash == NULL || pMetaHash == NULL || pCatalog == NULL || conn == NULL || pName == NULL ||
      pMeta == NULL) {
    uError("invalid parameter in %s", __func__);
    return TSDB_CODE_INVALID_PARA;
  }
  int32_t     code = 0;
  STableMeta* pTableMeta = NULL;
  tbInfo*     tmpInfo = (tbInfo*)taosHashGet(pNameHash, pName->tname, strlen(pName->tname));
  if (tmpInfo == NULL || retry > 0) {
    tbInfo info = {0};

    RAW_RETURN_CHECK(catalogGetTableHashVgroup(pCatalog, conn, pName, &info.vgInfo));
    if (pCreateReqDst && tmpInfo == NULL) {  // change stable name to get meta
      tstrncpy(pName->tname, pCreateReqDst->ctb.stbName, TSDB_TABLE_NAME_LEN);
    }
    RAW_RETURN_CHECK(catalogGetTableMeta(pCatalog, conn, pName, &pTableMeta));
    info.uid = pTableMeta->uid;
    if (pTableMeta->tableType == TSDB_CHILD_TABLE) {
      info.suid = pTableMeta->suid;
    } else {
      info.suid = pTableMeta->uid;
    }
    code = taosHashPut(pMetaHash, &info.suid, LONG_BYTES, &pTableMeta, POINTER_BYTES);
    if (code != 0) {
      taosMemoryFree(pTableMeta);
      goto end;
    }
    uDebug("put table meta to hash1, suid:%" PRId64 ", metaHashSIze:%d, nameHashSize:%d, vgHashSize:%d", info.suid, taosHashGetSize(pMetaHash),
           taosHashGetSize(pNameHash), taosHashGetSize(pVgHash));
    if (pCreateReqDst) {
      pTableMeta->vgId = info.vgInfo.vgId;
      pTableMeta->uid = pCreateReqDst->uid;
      pCreateReqDst->ctb.suid = pTableMeta->suid;
    }

    RAW_RETURN_CHECK(taosHashPut(pNameHash, pName->tname, strlen(pName->tname), &info, sizeof(tbInfo)));
    tmpInfo = (tbInfo*)taosHashGet(pNameHash, pName->tname, strlen(pName->tname));
    RAW_RETURN_CHECK(
        taosHashPut(pVgHash, &info.vgInfo.vgId, sizeof(info.vgInfo.vgId), &info.vgInfo, sizeof(SVgroupInfo)));
  }

  if (pTableMeta == NULL || retry > 0) {
    STableMeta** pTableMetaTmp = (STableMeta**)taosHashGet(pMetaHash, &tmpInfo->suid, LONG_BYTES);
    if (pTableMetaTmp == NULL || retry > 0 || needRefreshMeta(rawData, *pTableMetaTmp, pSW)) {
      RAW_RETURN_CHECK(catalogGetTableMeta(pCatalog, conn, pName, &pTableMeta));
      code = taosHashPut(pMetaHash, &tmpInfo->suid, LONG_BYTES, &pTableMeta, POINTER_BYTES);
      if (code != 0) {
        taosMemoryFree(pTableMeta);
        goto end;
      }
      uDebug("put table meta to hash2, suid:%" PRId64 ", metaHashSIze:%d, nameHashSize:%d, vgHashSize:%d", tmpInfo->suid, taosHashGetSize(pMetaHash),
      taosHashGetSize(pNameHash), taosHashGetSize(pVgHash));
    } else {
      pTableMeta = *pTableMetaTmp;
      pTableMeta->uid = tmpInfo->uid;
      pTableMeta->vgId = tmpInfo->vgInfo.vgId;
    }
  }
  *pMeta = pTableMeta;

end:
  return code;
}

static int32_t tmqWriteRawDataImpl(TAOS* taos, void* data, uint32_t dataLen) {
  if (taos == NULL || data == NULL) {
    uError("invalid parameter in %s", __func__);
    return TSDB_CODE_INVALID_PARA;
  }
  int32_t   code = TSDB_CODE_SUCCESS;
  SQuery*   pQuery = NULL;
  SMqRspObj rspObj = {0};
  SDecoder  decoder = {0};

  SRequestObj*     pRequest = NULL;
  SCatalog*        pCatalog = NULL;
  SRequestConnInfo conn = {0};
  RAW_RETURN_CHECK(buildRawRequest(taos, &pRequest, &pCatalog, &conn));
  uDebug(LOG_ID_TAG " write raw data, data:%p, dataLen:%d", LOG_ID_VALUE, data, dataLen);
  RAW_RETURN_CHECK(decodeRawData(&decoder, data, dataLen, tDecodeMqDataRsp, &rspObj));

  SHashObj* pVgHash = NULL;
  SHashObj* pNameHash = NULL;
  SHashObj* pMetaHash = NULL;
  RAW_RETURN_CHECK(getRawCache(&pVgHash, &pNameHash, &pMetaHash, taos));
  int retry = 0;
  while (1) {
    RAW_RETURN_CHECK(smlInitHandle(&pQuery));
    uDebug(LOG_ID_TAG " write raw meta data block num:%d", LOG_ID_VALUE, rspObj.dataRsp.blockNum);
    while (++rspObj.resIter < rspObj.dataRsp.blockNum) {
      if (!rspObj.dataRsp.withSchema) {
        goto end;
      }

      const char* tbName = (const char*)taosArrayGetP(rspObj.dataRsp.blockTbName, rspObj.resIter);
      RAW_NULL_CHECK(tbName);
      SSchemaWrapper* pSW = (SSchemaWrapper*)taosArrayGetP(rspObj.dataRsp.blockSchema, rspObj.resIter);
      RAW_NULL_CHECK(pSW);
      void* pRetrieve = taosArrayGetP(rspObj.dataRsp.blockData, rspObj.resIter);
      RAW_NULL_CHECK(pRetrieve);
      void* rawData = getRawDataFromRes(pRetrieve);
      RAW_NULL_CHECK(rawData);

      uTrace(LOG_ID_TAG " write raw data block tbname:%s", LOG_ID_VALUE, tbName);
      SName pName = {TSDB_TABLE_NAME_T, pRequest->pTscObj->acctId, {0}, {0}};
      tstrncpy(pName.dbname, pRequest->pDb, TSDB_DB_NAME_LEN);
      tstrncpy(pName.tname, tbName, TSDB_TABLE_NAME_LEN);

      STableMeta* pTableMeta = NULL;
      RAW_RETURN_CHECK(processCacheMeta(pVgHash, pNameHash, pMetaHash, NULL, pCatalog, &conn, &pName, &pTableMeta, pSW,
                                        rawData, retry));
      char err[ERR_MSG_LEN] = {0};
      code = rawBlockBindData(pQuery, pTableMeta, rawData, NULL, pSW, pSW->nCols, true, err, ERR_MSG_LEN, true);
      if (code != TSDB_CODE_SUCCESS) {
        SET_ERROR_MSG("table:%s, err:%s", pName.tname, err);
        goto end;
      }
    }
    RAW_RETURN_CHECK(smlBuildOutput(pQuery, pVgHash));
    launchQueryImpl(pRequest, pQuery, true, NULL);
    code = pRequest->code;

    if (NEED_CLIENT_HANDLE_ERROR(code) && retry++ < 3) {
      uInfo("write raw retry:%d/3 end code:%d, msg:%s", retry, code, tstrerror(code));
      qDestroyQuery(pQuery);
      pQuery = NULL;
      rspObj.resIter = -1;
      continue;
    }
    break;
  }

end:
  uDebug(LOG_ID_TAG " write raw data return, msg:%s", LOG_ID_VALUE, tstrerror(code));
  tDeleteMqDataRsp(&rspObj.dataRsp);
  tDecoderClear(&decoder);
  qDestroyQuery(pQuery);
  destroyRequest(pRequest);
  return code;
}

static int32_t tmqWriteRawMetaDataImpl(TAOS* taos, void* data, uint32_t dataLen) {
  if (taos == NULL || data == NULL) {
    uError("invalid parameter in %s", __func__);
    return TSDB_CODE_INVALID_PARA;
  }
  int32_t   code = TSDB_CODE_SUCCESS;
  SQuery*   pQuery = NULL;
  SMqRspObj rspObj = {0};
  SDecoder  decoder = {0};
  SHashObj* pCreateTbHash = NULL;

  SRequestObj*     pRequest = NULL;
  SCatalog*        pCatalog = NULL;
  SRequestConnInfo conn = {0};

  RAW_RETURN_CHECK(buildRawRequest(taos, &pRequest, &pCatalog, &conn));
  uDebug(LOG_ID_TAG " write raw metadata, data:%p, dataLen:%d", LOG_ID_VALUE, data, dataLen);
  RAW_RETURN_CHECK(decodeRawData(&decoder, data, dataLen, tDecodeSTaosxRsp, &rspObj));

  pCreateTbHash = taosHashInit(16, taosGetDefaultHashFunction(TSDB_DATA_TYPE_BINARY), true, HASH_NO_LOCK);
  RAW_NULL_CHECK(pCreateTbHash);
  RAW_RETURN_CHECK(buildCreateTbMap(&rspObj.dataRsp, pCreateTbHash));

  SHashObj* pVgHash = NULL;
  SHashObj* pNameHash = NULL;
  SHashObj* pMetaHash = NULL;
  RAW_RETURN_CHECK(getRawCache(&pVgHash, &pNameHash, &pMetaHash, taos));
  int retry = 0;
  while (1) {
    RAW_RETURN_CHECK(smlInitHandle(&pQuery));
    uDebug(LOG_ID_TAG " write raw meta data block num:%d", LOG_ID_VALUE, rspObj.dataRsp.blockNum);
    while (++rspObj.resIter < rspObj.dataRsp.blockNum) {
      if (!rspObj.dataRsp.withSchema) {
        goto end;
      }

      const char* tbName = (const char*)taosArrayGetP(rspObj.dataRsp.blockTbName, rspObj.resIter);
      RAW_NULL_CHECK(tbName);
      SSchemaWrapper* pSW = (SSchemaWrapper*)taosArrayGetP(rspObj.dataRsp.blockSchema, rspObj.resIter);
      RAW_NULL_CHECK(pSW);
      void* pRetrieve = taosArrayGetP(rspObj.dataRsp.blockData, rspObj.resIter);
      RAW_NULL_CHECK(pRetrieve);
      void* rawData = getRawDataFromRes(pRetrieve);
      RAW_NULL_CHECK(rawData);

      uTrace(LOG_ID_TAG " write raw data block tbname:%s", LOG_ID_VALUE, tbName);
      SName pName = {TSDB_TABLE_NAME_T, pRequest->pTscObj->acctId, {0}, {0}};
      tstrncpy(pName.dbname, pRequest->pDb, TSDB_DB_NAME_LEN);
      tstrncpy(pName.tname, tbName, TSDB_TABLE_NAME_LEN);

      // find schema data info
      SVCreateTbReq* pCreateReqDst = (SVCreateTbReq*)taosHashGet(pCreateTbHash, pName.tname, strlen(pName.tname));
      STableMeta*    pTableMeta = NULL;
      RAW_RETURN_CHECK(processCacheMeta(pVgHash, pNameHash, pMetaHash, pCreateReqDst, pCatalog, &conn, &pName,
                                        &pTableMeta, pSW, rawData, retry));
      char err[ERR_MSG_LEN] = {0};
      code =
          rawBlockBindData(pQuery, pTableMeta, rawData, pCreateReqDst, pSW, pSW->nCols, true, err, ERR_MSG_LEN, true);
      if (code != TSDB_CODE_SUCCESS) {
        SET_ERROR_MSG("table:%s, err:%s", pName.tname, err);
        goto end;
      }
    }
    RAW_RETURN_CHECK(smlBuildOutput(pQuery, pVgHash));
    launchQueryImpl(pRequest, pQuery, true, NULL);
    code = pRequest->code;

    if (NEED_CLIENT_HANDLE_ERROR(code) && retry++ < 3) {
      uInfo("write raw retry:%d/3 end code:%d, msg:%s", retry, code, tstrerror(code));
      qDestroyQuery(pQuery);
      pQuery = NULL;
      rspObj.resIter = -1;
      continue;
    }
    break;
  }

end:
  uDebug(LOG_ID_TAG " write raw metadata return, msg:%s", LOG_ID_VALUE, tstrerror(code));
  tDeleteSTaosxRsp(&rspObj.dataRsp);
  void* pIter = taosHashIterate(pCreateTbHash, NULL);
  while (pIter) {
    tDestroySVCreateTbReq(pIter, TSDB_MSG_FLG_DECODE);
    pIter = taosHashIterate(pCreateTbHash, pIter);
  }
  taosHashCleanup(pCreateTbHash);
  tDecoderClear(&decoder);
  qDestroyQuery(pQuery);
  destroyRequest(pRequest);
  return code;
}

static int32_t tmqWriteRawRawDataImpl(TAOS* taos, void* data, uint32_t dataLen) {
  if (taos == NULL || data == NULL) {
    uError("invalid parameter in %s", __func__);
    return TSDB_CODE_INVALID_PARA;
  }
  int32_t   code = TSDB_CODE_SUCCESS;
  SQuery*   pQuery = NULL;
  SHashObj* pVgroupHash = NULL;
  SMqRspObj rspObj = {0};
  SDecoder  decoder = {0};

  SRequestObj*     pRequest = NULL;
  SCatalog*        pCatalog = NULL;
  SRequestConnInfo conn = {0};

  RAW_RETURN_CHECK(buildRawRequest(taos, &pRequest, &pCatalog, &conn));
  uDebug(LOG_ID_TAG " write raw rawdata, data:%p, dataLen:%d", LOG_ID_VALUE, data, dataLen);
  RAW_RETURN_CHECK(decodeRawData(&decoder, data, dataLen, tDecodeMqDataRsp, &rspObj));

  SHashObj* pVgHash = NULL;
  SHashObj* pNameHash = NULL;
  SHashObj* pMetaHash = NULL;
  RAW_RETURN_CHECK(getRawCache(&pVgHash, &pNameHash, &pMetaHash, taos));
  int retry = 0;
  while (1) {
    RAW_RETURN_CHECK(smlInitHandle(&pQuery));
    uDebug(LOG_ID_TAG " write raw rawdata block num:%d", LOG_ID_VALUE, rspObj.dataRsp.blockNum);
    SVnodeModifyOpStmt* pStmt = (SVnodeModifyOpStmt*)(pQuery)->pRoot;
    pVgroupHash = taosHashInit(128, taosGetDefaultHashFunction(TSDB_DATA_TYPE_INT), true, HASH_NO_LOCK);
    RAW_NULL_CHECK(pVgroupHash);
    pStmt->pVgDataBlocks = taosArrayInit(8, POINTER_BYTES);
    RAW_NULL_CHECK(pStmt->pVgDataBlocks);

    while (++rspObj.resIter < rspObj.dataRsp.blockNum) {
      const char* tbName = (const char*)taosArrayGetP(rspObj.dataRsp.blockTbName, rspObj.resIter);
      RAW_NULL_CHECK(tbName);
      void* pRetrieve = taosArrayGetP(rspObj.dataRsp.blockData, rspObj.resIter);
      RAW_NULL_CHECK(pRetrieve);
      void* rawData = getRawDataFromRes(pRetrieve);
      RAW_NULL_CHECK(rawData);

      uTrace(LOG_ID_TAG " write raw data block tbname:%s", LOG_ID_VALUE, tbName);
      SName pName = {TSDB_TABLE_NAME_T, pRequest->pTscObj->acctId, {0}, {0}};
      tstrncpy(pName.dbname, pRequest->pDb, TSDB_DB_NAME_LEN);
      tstrncpy(pName.tname, tbName, TSDB_TABLE_NAME_LEN);

      // find schema data info
      STableMeta* pTableMeta = NULL;
      RAW_RETURN_CHECK(processCacheMeta(pVgHash, pNameHash, pMetaHash, NULL, pCatalog, &conn, &pName, &pTableMeta, NULL,
                                        NULL, retry));
      char err[ERR_MSG_LEN] = {0};
      code = rawBlockBindRawData(pVgroupHash, pStmt->pVgDataBlocks, pTableMeta, rawData);
      if (code != TSDB_CODE_SUCCESS) {
        SET_ERROR_MSG("table:%s, err:%s", pName.tname, err);
        goto end;
      }
    }
    taosHashCleanup(pVgroupHash);
    pVgroupHash = NULL;

    RAW_RETURN_CHECK(smlBuildOutputRaw(pQuery, pVgHash));
    launchQueryImpl(pRequest, pQuery, true, NULL);
    code = pRequest->code;

    if (NEED_CLIENT_HANDLE_ERROR(code) && retry++ < 3) {
      uInfo("write raw retry:%d/3 end code:%d, msg:%s", retry, code, tstrerror(code));
      qDestroyQuery(pQuery);
      pQuery = NULL;
      rspObj.resIter = -1;
      continue;
    }
    break;
  }

end:
  uDebug(LOG_ID_TAG " write raw rawdata return, msg:%s", LOG_ID_VALUE, tstrerror(code));
  tDeleteMqDataRsp(&rspObj.dataRsp);
  tDecoderClear(&decoder);
  qDestroyQuery(pQuery);
  taosHashCleanup(pVgroupHash);
  destroyRequest(pRequest);
  return code;
}

static void processSimpleMeta(SMqMetaRsp* pMetaRsp, cJSON** meta) {
  if (pMetaRsp == NULL || meta == NULL) {
    uError("invalid parameter in %s", __func__);
    return;
  }
  if (pMetaRsp->resMsgType == TDMT_VND_CREATE_STB) {
    processCreateStb(pMetaRsp, meta);
  } else if (pMetaRsp->resMsgType == TDMT_VND_ALTER_STB) {
    processAlterStb(pMetaRsp, meta);
  } else if (pMetaRsp->resMsgType == TDMT_VND_DROP_STB) {
    processDropSTable(pMetaRsp, meta);
  } else if (pMetaRsp->resMsgType == TDMT_VND_CREATE_TABLE) {
    processCreateTable(pMetaRsp, meta);
  } else if (pMetaRsp->resMsgType == TDMT_VND_ALTER_TABLE) {
    processAlterTable(pMetaRsp, meta);
  } else if (pMetaRsp->resMsgType == TDMT_VND_DROP_TABLE) {
    processDropTable(pMetaRsp, meta);
  } else if (pMetaRsp->resMsgType == TDMT_VND_DELETE) {
    processDeleteTable(pMetaRsp, meta);
  }
}

static void processBatchMetaToJson(SMqBatchMetaRsp* pMsgRsp, char** string) {
  if (pMsgRsp == NULL || string == NULL) {
    uError("invalid parameter in %s", __func__);
    return;
  }
  SDecoder        coder = {0};
  SMqBatchMetaRsp rsp = {0};
  int32_t         code = 0;
  cJSON*          pJson = NULL;
  tDecoderInit(&coder, pMsgRsp->pMetaBuff, pMsgRsp->metaBuffLen);
  if (tDecodeMqBatchMetaRsp(&coder, &rsp) < 0) {
    goto end;
  }

  pJson = cJSON_CreateObject();
  RAW_NULL_CHECK(pJson);
  RAW_FALSE_CHECK(cJSON_AddStringToObject(pJson, "tmq_meta_version", TMQ_META_VERSION));
  cJSON* pMetaArr = cJSON_CreateArray();
  RAW_NULL_CHECK(pMetaArr);
  RAW_FALSE_CHECK(tmqAddJsonObjectItem(pJson, "metas", pMetaArr));

  int32_t num = taosArrayGetSize(rsp.batchMetaReq);
  for (int32_t i = 0; i < num; i++) {
    int32_t* len = taosArrayGet(rsp.batchMetaLen, i);
    RAW_NULL_CHECK(len);
    void* tmpBuf = taosArrayGetP(rsp.batchMetaReq, i);
    RAW_NULL_CHECK(tmpBuf);
    SDecoder   metaCoder = {0};
    SMqMetaRsp metaRsp = {0};
    tDecoderInit(&metaCoder, POINTER_SHIFT(tmpBuf, sizeof(SMqRspHead)), *len - sizeof(SMqRspHead));
    if (tDecodeMqMetaRsp(&metaCoder, &metaRsp) < 0) {
      goto end;
    }
    cJSON* pItem = NULL;
    processSimpleMeta(&metaRsp, &pItem);
    tDeleteMqMetaRsp(&metaRsp);
    RAW_FALSE_CHECK(tmqAddJsonArrayItem(pMetaArr, pItem));
  }

  tDeleteMqBatchMetaRsp(&rsp);
  char* fullStr = cJSON_PrintUnformatted(pJson);
  cJSON_Delete(pJson);
  *string = fullStr;
  return;

end:
  cJSON_Delete(pJson);
  tDeleteMqBatchMetaRsp(&rsp);
}

char* tmq_get_json_meta(TAOS_RES* res) {
  if (res == NULL) {
    uError("invalid parameter in %s", __func__);
    return NULL;
  }
  uDebug("tmq_get_json_meta res:%p", res);
  if (!TD_RES_TMQ_META(res) && !TD_RES_TMQ_METADATA(res) && !TD_RES_TMQ_BATCH_META(res)) {
    return NULL;
  }

  char*      string = NULL;
  SMqRspObj* rspObj = (SMqRspObj*)res;
  if (TD_RES_TMQ_METADATA(res)) {
    processAutoCreateTable(&rspObj->dataRsp, &string);
  } else if (TD_RES_TMQ_BATCH_META(res)) {
    processBatchMetaToJson(&rspObj->batchMetaRsp, &string);
  } else if (TD_RES_TMQ_META(res)) {
    cJSON* pJson = NULL;
    processSimpleMeta(&rspObj->metaRsp, &pJson);
    string = cJSON_PrintUnformatted(pJson);
    cJSON_Delete(pJson);
  } else {
    uError("tmq_get_json_meta res:%d, invalid type", *(int8_t*)res);
  }

  uDebug("tmq_get_json_meta string:%s", string);
  return string;
}

void tmq_free_json_meta(char* jsonMeta) { taosMemoryFreeClear(jsonMeta); }

static int32_t getOffSetLen(const SMqDataRsp* pRsp) {
  if (pRsp == NULL) {
    uError("invalid parameter in %s", __func__);
    return TSDB_CODE_INVALID_PARA;
  }
  SEncoder coder = {0};
  tEncoderInit(&coder, NULL, 0);
  if (tEncodeSTqOffsetVal(&coder, &pRsp->reqOffset) < 0) return -1;
  if (tEncodeSTqOffsetVal(&coder, &pRsp->rspOffset) < 0) return -1;
  int32_t pos = coder.pos;
  tEncoderClear(&coder);
  return pos;
}

typedef int32_t __encode_func__(SEncoder* pEncoder, const SMqDataRsp* pRsp);
static int32_t  encodeMqDataRsp(__encode_func__* encodeFunc, SMqDataRsp* rspObj, tmq_raw_data* raw) {
  if (raw == NULL || encodeFunc == NULL || rspObj == NULL) {
    uError("invalid parameter in %s", __func__);
    return TSDB_CODE_INVALID_PARA;
  }
  uint32_t len = 0;
  int32_t  code = 0;
  SEncoder encoder = {0};
  void*    buf = NULL;
  tEncodeSize(encodeFunc, rspObj, len, code);
  if (code < 0) {
    code = TSDB_CODE_INVALID_MSG;
    goto FAILED;
  }
  len += sizeof(int8_t) + sizeof(int32_t);
  buf = taosMemoryCalloc(1, len);
  if (buf == NULL) {
    code = terrno;
    goto FAILED;
  }
  tEncoderInit(&encoder, buf, len);
  if (tEncodeI8(&encoder, MQ_DATA_RSP_VERSION) < 0) {
    code = TSDB_CODE_INVALID_MSG;
    goto FAILED;
  }
  int32_t offsetLen = getOffSetLen(rspObj);
  if (offsetLen <= 0) {
    code = TSDB_CODE_INVALID_MSG;
    goto FAILED;
  }
  if (tEncodeI32(&encoder, offsetLen) < 0) {
    code = TSDB_CODE_INVALID_MSG;
    goto FAILED;
  }
  if (encodeFunc(&encoder, rspObj) < 0) {
    code = TSDB_CODE_INVALID_MSG;
    goto FAILED;
  }
  tEncoderClear(&encoder);

  raw->raw = buf;
  raw->raw_len = len;
  return code;
FAILED:
  tEncoderClear(&encoder);
  taosMemoryFree(buf);
  return code;
}

int32_t tmq_get_raw(TAOS_RES* res, tmq_raw_data* raw) {
  if (raw == NULL || res == NULL) {
    uError("invalid parameter in %s", __func__);
    return TSDB_CODE_INVALID_PARA;
  }
  *raw = (tmq_raw_data){0};
  SMqRspObj* rspObj = ((SMqRspObj*)res);
  if (TD_RES_TMQ_META(res)) {
    raw->raw = rspObj->metaRsp.metaRsp;
    raw->raw_len = rspObj->metaRsp.metaRspLen >= 0 ? rspObj->metaRsp.metaRspLen : 0;
    raw->raw_type = rspObj->metaRsp.resMsgType;
    uDebug("tmq get raw type meta:%p", raw);
  } else if (TD_RES_TMQ(res)) {
    int32_t code = encodeMqDataRsp(tEncodeMqDataRsp, &rspObj->dataRsp, raw);
    if (code != 0) {
      uError("tmq get raw type error:%d", terrno);
      return code;
    }
    raw->raw_type = RES_TYPE__TMQ;
    uDebug("tmq get raw type data:%p", raw);
  } else if (TD_RES_TMQ_METADATA(res)) {
    int32_t code = encodeMqDataRsp(tEncodeSTaosxRsp, &rspObj->dataRsp, raw);
    if (code != 0) {
      uError("tmq get raw type error:%d", terrno);
      return code;
    }
    raw->raw_type = RES_TYPE__TMQ_METADATA;
    uDebug("tmq get raw type metadata:%p", raw);
  } else if (TD_RES_TMQ_BATCH_META(res)) {
    raw->raw = rspObj->batchMetaRsp.pMetaBuff;
    raw->raw_len = rspObj->batchMetaRsp.metaBuffLen;
    raw->raw_type = rspObj->resType;
    uDebug("tmq get raw batch meta:%p", raw);
  } else if (TD_RES_TMQ_RAW(res)) {
    raw->raw = rspObj->dataRsp.rawData;
    rspObj->dataRsp.rawData = NULL;
    raw->raw_len = rspObj->dataRsp.len;
    raw->raw_type = rspObj->resType;
    uDebug("tmq get raw raw:%p", raw);
  } else {
    uError("tmq get raw error type:%d", *(int8_t*)res);
    return TSDB_CODE_TMQ_INVALID_MSG;
  }
  return TSDB_CODE_SUCCESS;
}

void tmq_free_raw(tmq_raw_data raw) {
  uDebug("tmq free raw data type:%d", raw.raw_type);
  if (raw.raw_type == RES_TYPE__TMQ || raw.raw_type == RES_TYPE__TMQ_METADATA) {
    taosMemoryFree(raw.raw);
  } else if (raw.raw_type == RES_TYPE__TMQ_RAWDATA && raw.raw != NULL) {
    taosMemoryFree(POINTER_SHIFT(raw.raw, -sizeof(SMqRspHead)));
  }
  (void)memset(terrMsg, 0, ERR_MSG_LEN);
}

static int32_t writeRawInit() {
  while (atomic_load_8(&initedFlag) == WRITE_RAW_INIT_START) {
    int8_t old = atomic_val_compare_exchange_8(&initFlag, 0, 1);
    if (old == 0) {
      int32_t code = initRawCacheHash();
      if (code != 0) {
        uError("tmq writeRawImpl init error:%d", code);
        atomic_store_8(&initedFlag, WRITE_RAW_INIT_FAIL);
        return code;
      }
      atomic_store_8(&initedFlag, WRITE_RAW_INIT_OK);
    }
  }

  if (atomic_load_8(&initedFlag) == WRITE_RAW_INIT_FAIL) {
    return TSDB_CODE_INTERNAL_ERROR;
  }
  return 0;
}

static int32_t writeRawImpl(TAOS* taos, void* buf, uint32_t len, uint16_t type) {
  if (taos == NULL || buf == NULL) {
    uError("invalid parameter in %s", __func__);
    return TSDB_CODE_INVALID_PARA;
  }
  if (writeRawInit() != 0) {
    return TSDB_CODE_INTERNAL_ERROR;
  }

  if (type == TDMT_VND_CREATE_STB) {
    return taosCreateStb(taos, buf, len);
  } else if (type == TDMT_VND_ALTER_STB) {
    return taosCreateStb(taos, buf, len);
  } else if (type == TDMT_VND_DROP_STB) {
    return taosDropStb(taos, buf, len);
  } else if (type == TDMT_VND_CREATE_TABLE) {
    return taosCreateTable(taos, buf, len);
  } else if (type == TDMT_VND_ALTER_TABLE) {
    return taosAlterTable(taos, buf, len);
  } else if (type == TDMT_VND_DROP_TABLE) {
    return taosDropTable(taos, buf, len);
  } else if (type == TDMT_VND_DELETE) {
    return taosDeleteData(taos, buf, len);
  } else if (type == RES_TYPE__TMQ_METADATA) {
    return tmqWriteRawMetaDataImpl(taos, buf, len);
  } else if (type == RES_TYPE__TMQ_RAWDATA) {
    return tmqWriteRawRawDataImpl(taos, buf, len);
  } else if (type == RES_TYPE__TMQ) {
    return tmqWriteRawDataImpl(taos, buf, len);
  } else if (type == RES_TYPE__TMQ_BATCH_META) {
    return tmqWriteBatchMetaDataImpl(taos, buf, len);
  }
  return TSDB_CODE_INVALID_PARA;
}

int32_t tmq_write_raw(TAOS* taos, tmq_raw_data raw) {
  if (taos == NULL || raw.raw == NULL || raw.raw_len <= 0) {
    SET_ERROR_MSG("taos:%p or data:%p is NULL or raw_len <= 0", taos, raw.raw);
    return TSDB_CODE_INVALID_PARA;
  }
  taosClearErrMsg();  // clear global error message

  return writeRawImpl(taos, raw.raw, raw.raw_len, raw.raw_type);
}

static int32_t tmqWriteBatchMetaDataImpl(TAOS* taos, void* meta, uint32_t metaLen) {
  if (taos == NULL || meta == NULL) {
    uError("invalid parameter in %s", __func__);
    return TSDB_CODE_INVALID_PARA;
  }
  SMqBatchMetaRsp rsp = {0};
  SDecoder        coder = {0};
  int32_t         code = TSDB_CODE_SUCCESS;

  // decode and process req
  tDecoderInit(&coder, meta, metaLen);
  if (tDecodeMqBatchMetaRsp(&coder, &rsp) < 0) {
    code = TSDB_CODE_INVALID_PARA;
    goto end;
  }
  int32_t num = taosArrayGetSize(rsp.batchMetaReq);
  for (int32_t i = 0; i < num; i++) {
    int32_t* len = taosArrayGet(rsp.batchMetaLen, i);
    RAW_NULL_CHECK(len);
    void* tmpBuf = taosArrayGetP(rsp.batchMetaReq, i);
    RAW_NULL_CHECK(tmpBuf);
    SDecoder   metaCoder = {0};
    SMqMetaRsp metaRsp = {0};
    tDecoderInit(&metaCoder, POINTER_SHIFT(tmpBuf, sizeof(SMqRspHead)), *len - sizeof(SMqRspHead));
    if (tDecodeMqMetaRsp(&metaCoder, &metaRsp) < 0) {
      code = TSDB_CODE_INVALID_PARA;
      goto end;
    }
    code = writeRawImpl(taos, metaRsp.metaRsp, metaRsp.metaRspLen, metaRsp.resMsgType);
    tDeleteMqMetaRsp(&metaRsp);
    if (code != TSDB_CODE_SUCCESS) {
      goto end;
    }
  }

end:
  tDeleteMqBatchMetaRsp(&rsp);
  return code;
}<|MERGE_RESOLUTION|>--- conflicted
+++ resolved
@@ -74,11 +74,7 @@
   }
   return suid + MurmurHash3_32(db, strlen(db));
 }
-<<<<<<< HEAD
-static void buildCreateTableJson(SSchemaWrapper* schemaRow, SSchemaWrapper* schemaTag, SExtSchema* pExtSchemas,char* name, int64_t id, int8_t t,
-=======
 static void buildCreateTableJson(SSchemaWrapper* schemaRow, SSchemaWrapper* schemaTag, SExtSchema* pExtSchemas, char* name, int64_t id, int8_t t,
->>>>>>> 3dadce88
                                  SColCmprWrapper* pColCmprRow, cJSON** pJson) {
   if (schemaRow == NULL || name == NULL || pColCmprRow == NULL || pJson == NULL) {
     uError("invalid parameter, schemaRow:%p, name:%p, pColCmprRow:%p, pJson:%p", schemaRow, name, pColCmprRow, pJson);
@@ -129,14 +125,11 @@
       cJSON*  cbytes = cJSON_CreateNumber(length);
       RAW_NULL_CHECK(cbytes);
       RAW_FALSE_CHECK(tmqAddJsonObjectItem(column, "length", cbytes));
-<<<<<<< HEAD
     } else if (IS_STR_DATA_BLOB(s->type)) {
       int32_t length = s->bytes - BLOBSTR_HEADER_SIZE;
       cJSON*  cbytes = cJSON_CreateNumber(length);
       RAW_NULL_CHECK(cbytes);
       RAW_FALSE_CHECK(tmqAddJsonObjectItem(column, "length", cbytes));
-=======
->>>>>>> 3dadce88
     } else if (s->type == TSDB_DATA_TYPE_DECIMAL || s->type == TSDB_DATA_TYPE_DECIMAL64) {
       int32_t length = pExtSchemas[i].typeMod;
       cJSON*  cbytes = cJSON_CreateNumber(length);
