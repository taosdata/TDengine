--- conflicted
+++ resolved
@@ -432,17 +432,8 @@
       uError("p->nTag == 0");
       goto end;
     }
-<<<<<<< HEAD
-    char* pJson = NULL;
     parseTagDatatoJson(pTag, &pJson, NULL);
-    if (pJson == NULL) {
-      uError("parseTagDatatoJson failed, pJson == NULL");
-      goto end;
-    }
-=======
-    parseTagDatatoJson(pTag, &pJson);
     RAW_NULL_CHECK(pJson);
->>>>>>> 5fc4c25c
     cJSON* tag = cJSON_CreateObject();
     RAW_NULL_CHECK(tag);
     RAW_FALSE_CHECK(tmqAddJsonArrayItem(tags, tag));
