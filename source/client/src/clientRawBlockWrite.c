--- conflicted
+++ resolved
@@ -1203,17 +1203,8 @@
   if (taosHashGetSize(pVgroupHashmap) == 0) {
     goto end;
   }
-<<<<<<< HEAD
-  SArray* pBufArray = serializeVgroupsCreateTableBatch(pVgroupHashmap);
-  RAW_NULL_CHECK(pBufArray);
-=======
   SArray* pBufArray = NULL;
-  code = serializeVgroupsCreateTableBatch(pVgroupHashmap, &pBufArray);
-  if (TSDB_CODE_SUCCESS != code) {
-    goto end;
-  }
->>>>>>> 99a628cd
-
+  RAW_RETURN_CHECK(serializeVgroupsCreateTableBatch(pVgroupHashmap, &pBufArray));
   pQuery = (SQuery*)nodesMakeNode(QUERY_NODE_QUERY);
   RAW_NULL_CHECK(pQuery);
   pQuery->execMode = QUERY_EXEC_MODE_SCHEDULE;
@@ -1341,17 +1332,8 @@
   if (taosHashGetSize(pVgroupHashmap) == 0) {
     goto end;
   }
-<<<<<<< HEAD
-  SArray* pBufArray = serializeVgroupsDropTableBatch(pVgroupHashmap);
-  RAW_NULL_CHECK(pBufArray);
-=======
   SArray* pBufArray = NULL;
-  code = serializeVgroupsDropTableBatch(pVgroupHashmap, &pBufArray);
-  if (TSDB_CODE_SUCCESS != code) {
-    goto end;
-  }
->>>>>>> 99a628cd
-
+  RAW_RETURN_CHECK(serializeVgroupsDropTableBatch(pVgroupHashmap, &pBufArray));
   pQuery = (SQuery*)nodesMakeNode(QUERY_NODE_QUERY);
   RAW_NULL_CHECK(pQuery);
   pQuery->execMode = QUERY_EXEC_MODE_SCHEDULE;
@@ -1574,16 +1556,7 @@
   SVgroupInfo vgData = {0};
   RAW_RETURN_CHECK(catalogGetTableHashVgroup(pCatalog, &conn, &pName, &vgData));
   RAW_RETURN_CHECK(catalogGetTableMeta(pCatalog, &conn, &pName, &pTableMeta));
-
-<<<<<<< HEAD
-  pQuery = smlInitHandle();
-  RAW_NULL_CHECK(pQuery);
-=======
-  code = smlInitHandle(&pQuery);
-  if (code != TSDB_CODE_SUCCESS) {
-    goto end;
-  }
->>>>>>> 99a628cd
+  RAW_RETURN_CHECK(smlInitHandle(&pQuery));
   pVgHash = taosHashInit(16, taosGetDefaultHashFunction(TSDB_DATA_TYPE_INT), true, HASH_NO_LOCK);
   RAW_NULL_CHECK(pVgHash);
   RAW_RETURN_CHECK(taosHashPut(pVgHash, (const char*)&vgData.vgId, sizeof(vgData.vgId), (char*)&vgData, sizeof(vgData)));
@@ -1640,27 +1613,9 @@
   conn.mgmtEps = getEpSet_s(&pRequest->pTscObj->pAppInfo->mgmtEp);
 
   SVgroupInfo vgData = {0};
-<<<<<<< HEAD
   RAW_RETURN_CHECK(catalogGetTableHashVgroup(pCatalog, &conn, &pName, &vgData));
   RAW_RETURN_CHECK(catalogGetTableMeta(pCatalog, &conn, &pName, &pTableMeta));
-  pQuery = smlInitHandle();
-  RAW_NULL_CHECK(pRequest);
-=======
-  code = catalogGetTableHashVgroup(pCatalog, &conn, &pName, &vgData);
-  if (code != TSDB_CODE_SUCCESS) {
-    goto end;
-  }
-
-  code = catalogGetTableMeta(pCatalog, &conn, &pName, &pTableMeta);
-  if (code != TSDB_CODE_SUCCESS) {
-    goto end;
-  }
-
-  code = smlInitHandle(&pQuery);
-  if (code != TSDB_CODE_SUCCESS) {
-    goto end;
-  }
->>>>>>> 99a628cd
+  RAW_RETURN_CHECK(smlInitHandle(&pQuery));
   pVgHash = taosHashInit(16, taosGetDefaultHashFunction(TSDB_DATA_TYPE_INT), true, HASH_NO_LOCK);
   RAW_NULL_CHECK(pVgHash);
   RAW_RETURN_CHECK(taosHashPut(pVgHash, (const char*)&vgData.vgId, sizeof(vgData.vgId), (char*)&vgData, sizeof(vgData)));
@@ -1738,17 +1693,7 @@
   conn.requestObjRefId = pRequest->self;
   conn.mgmtEps = getEpSet_s(&pRequest->pTscObj->pAppInfo->mgmtEp);
 
-<<<<<<< HEAD
-  pQuery = smlInitHandle();
-  RAW_NULL_CHECK(pQuery);
-=======
-  code = smlInitHandle(&pQuery);
-  if (code != TSDB_CODE_SUCCESS) {
-    SET_ERROR_MSG("init sml handle failed");
-    goto end;
-  }
-
->>>>>>> 99a628cd
+  RAW_RETURN_CHECK(smlInitHandle(&pQuery));
   pVgHash = taosHashInit(16, taosGetDefaultHashFunction(TSDB_DATA_TYPE_INT), true, HASH_NO_LOCK);
   RAW_NULL_CHECK(pVgHash);
   while (++rspObj.common.resIter < rspObj.rsp.common.blockNum) {
@@ -1860,17 +1805,7 @@
   conn.requestObjRefId = pRequest->self;
   conn.mgmtEps = getEpSet_s(&pRequest->pTscObj->pAppInfo->mgmtEp);
 
-<<<<<<< HEAD
-  pQuery = smlInitHandle();
-  RAW_NULL_CHECK(pQuery);
-=======
-  code = smlInitHandle(&pQuery);
-  if (code != TSDB_CODE_SUCCESS) {
-    SET_ERROR_MSG("init sml handle failed");
-    goto end;
-  }
-
->>>>>>> 99a628cd
+  RAW_RETURN_CHECK(smlInitHandle(&pQuery));
   pVgHash = taosHashInit(16, taosGetDefaultHashFunction(TSDB_DATA_TYPE_INT), true, HASH_NO_LOCK);
   RAW_NULL_CHECK(pVgHash);
 
