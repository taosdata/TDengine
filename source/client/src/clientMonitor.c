#include "clientMonitor.h"
#include "cJSON.h"
#include "clientInt.h"
#include "clientLog.h"
#include "os.h"
#include "tglobal.h"
#include "tmisce.h"
#include "tqueue.h"
#include "ttime.h"
#include "ttimer.h"

SRWLatch    monitorLock;
void*       monitorTimer;
SHashObj*   monitorCounterHash;
int32_t     monitorFlag = 0;
int32_t     quitCnt = 0;
tsem2_t     monitorSem;
STaosQueue* monitorQueue;
SHashObj*   monitorSlowLogHash;
char        tmpSlowLogPath[PATH_MAX] = {0};
TdThread    monitorThread;

static int32_t getSlowLogTmpDir(char* tmpPath, int32_t size) {
  int ret = tsnprintf(tmpPath, size, "%s/tdengine_slow_log/", tsTempDir);
  if (ret < 0) {
    tscError("failed to get tmp path ret:%d", ret);
    return TSDB_CODE_TSC_INTERNAL_ERROR;
  }
  return 0;
}

static void processFileInTheEnd(TdFilePtr pFile, char* path) {
  if (pFile == NULL) {
    return;
  }
  if (taosFtruncateFile(pFile, 0) != 0) {
    tscError("failed to truncate file:%s, terrno:%d", path, terrno);
    return;
  }
  if (taosUnLockFile(pFile) != 0) {
    tscError("failed to unlock file:%s, terrno:%d", path, terrno);
    return;
  }
  if (taosCloseFile(&(pFile)) != 0) {
    tscError("failed to close file:%s, terrno:%d", path, terrno);
    return;
  }
  if (taosRemoveFile(path) != 0) {
    tscError("failed to remove file:%s, terrno:%d", path, terrno);
    return;
  }
}

static void destroySlowLogClient(void* data) {
  if (data == NULL) {
    return;
  }
  SlowLogClient* slowLogClient = *(SlowLogClient**)data;
  processFileInTheEnd(slowLogClient->pFile, slowLogClient->path);
  taosMemoryFree(slowLogClient);
}

static void destroyMonitorClient(void* data) {
  if (data == NULL) {
    return;
  }
  MonitorClient* pMonitor = *(MonitorClient**)data;
  if (pMonitor == NULL) {
    return;
  }
  if (!taosTmrStopA(&pMonitor->timer)) {
    tscError("failed to stop timer, pMonitor:%p", pMonitor);
  }
  taosHashCleanup(pMonitor->counters);
  int ret = taos_collector_registry_destroy(pMonitor->registry);
  if (ret) {
    tscError("failed to destroy registry, pMonitor:%p ret:%d", pMonitor, ret);
  }
  taosMemoryFree(pMonitor);
}

static void monitorFreeSlowLogData(void* paras) {
  MonitorSlowLogData* pData = (MonitorSlowLogData*)paras;
  if (pData == NULL) {
    return;
  }
  taosMemoryFreeClear(pData->data);
  if (pData->type == SLOW_LOG_READ_BEGINNIG) {
    taosMemoryFree(pData->fileName);
  }
}

static void monitorFreeSlowLogDataEx(void* paras) {
  monitorFreeSlowLogData(paras);
  taosMemoryFree(paras);
}

static SAppInstInfo* getAppInstByClusterId(int64_t clusterId) {
  void* p = taosHashGet(appInfo.pInstMapByClusterId, &clusterId, LONG_BYTES);
  if (p == NULL) {
    tscError("failed to get app inst, clusterId:%" PRIx64, clusterId);
    return NULL;
  }
  return *(SAppInstInfo**)p;
}

static int32_t monitorReportAsyncCB(void* param, SDataBuf* pMsg, int32_t code) {
  if (TSDB_CODE_SUCCESS != code) {
    tscError("found error in monitorReport send callback, code:%d, please check the network.", code);
  }
  if (pMsg) {
    taosMemoryFree(pMsg->pData);
    taosMemoryFree(pMsg->pEpSet);
  }
  if (param != NULL) {
    MonitorSlowLogData* p = (MonitorSlowLogData*)param;
    if (code != 0) {
      tscError("failed to send slow log:%s, clusterId:%" PRIx64, p->data, p->clusterId);
    }
    MonitorSlowLogData tmp = {.clusterId = p->clusterId,
                              .type = p->type,
                              .fileName = p->fileName,
                              .pFile = p->pFile,
                              .offset = p->offset,
                              .data = NULL};
    if (monitorPutData2MonitorQueue(tmp) == 0) {
      p->fileName = NULL;
    } else {
      if (taosCloseFile(&(p->pFile)) != 0) {
        tscError("failed to close file:%p", p->pFile);
      }
    }
  }
  return TSDB_CODE_SUCCESS;
}

static int32_t sendReport(void* pTransporter, SEpSet* epSet, char* pCont, MONITOR_TYPE type, void* param) {
  SStatisReq sStatisReq;
  sStatisReq.pCont = pCont;
  sStatisReq.contLen = strlen(pCont);
  sStatisReq.type = type;

  int tlen = tSerializeSStatisReq(NULL, 0, &sStatisReq);
  if (tlen < 0) {
    goto FAILED;
  }
  void* buf = taosMemoryMalloc(tlen);
  if (buf == NULL) {
    tscError("sendReport failed, out of memory, len:%d", tlen);
    goto FAILED;
  }
  tlen = tSerializeSStatisReq(buf, tlen, &sStatisReq);
  if (tlen < 0) {
    taosMemoryFree(buf);
    goto FAILED;
  }

  SMsgSendInfo* pInfo = taosMemoryCalloc(1, sizeof(SMsgSendInfo));
  if (pInfo == NULL) {
    tscError("sendReport failed, out of memory send info");
    taosMemoryFree(buf);
    goto FAILED;
  }
  pInfo->fp = monitorReportAsyncCB;
  pInfo->msgInfo.pData = buf;
  pInfo->msgInfo.len = tlen;
  pInfo->msgType = TDMT_MND_STATIS;
  pInfo->param = param;
  pInfo->paramFreeFp = monitorFreeSlowLogDataEx;
  pInfo->requestId = tGenIdPI64();
  pInfo->requestObjRefId = 0;

  // int64_t transporterId = 0;
  return asyncSendMsgToServer(pTransporter, epSet, NULL, pInfo);

FAILED:
  if (taosCloseFile(&(((MonitorSlowLogData*)param)->pFile)) != 0) {
    tscError("failed to close file:%p", ((MonitorSlowLogData*)param)->pFile);
  }
  monitorFreeSlowLogDataEx(param);
  return TAOS_GET_TERRNO(TSDB_CODE_TSC_INTERNAL_ERROR);
}

static void generateClusterReport(taos_collector_registry_t* registry, void* pTransporter, SEpSet* epSet) {
  char ts[50] = {0};
  (void)snprintf(ts, sizeof(ts), "%" PRId64, taosGetTimestamp(TSDB_TIME_PRECISION_MILLI));
  char* pCont = (char*)taos_collector_registry_bridge_new(registry, ts, "%" PRId64, NULL);
  if (NULL == pCont) {
    tscError("generateClusterReport failed, get null content.");
    return;
  }

  if (strlen(pCont) != 0 && sendReport(pTransporter, epSet, pCont, MONITOR_TYPE_COUNTER, NULL) == 0) {
    int ret = taos_collector_registry_clear_batch(registry);
    if (ret) {
      tscError("failed to clear registry, ret:%d", ret);
    }
  }
  taosMemoryFreeClear(pCont);
}

static void reportSendProcess(void* param, void* tmrId) {
  taosRLockLatch(&monitorLock);
  if (atomic_load_32(&monitorFlag) == 1) {
    taosRUnLockLatch(&monitorLock);
    return;
  }

  MonitorClient* pMonitor = (MonitorClient*)param;
  SAppInstInfo*  pInst = getAppInstByClusterId(pMonitor->clusterId);
  if (pInst == NULL) {
    taosRUnLockLatch(&monitorLock);
    return;
  }

  SEpSet ep = getEpSet_s(&pInst->mgmtEp);
  generateClusterReport(pMonitor->registry, pInst->pTransporter, &ep);
  bool reset =
      taosTmrReset(reportSendProcess, pInst->monitorParas.tsMonitorInterval * 1000, param, monitorTimer, &tmrId);
  tscDebug("reset timer, pMonitor:%p, %d", pMonitor, reset);
  taosRUnLockLatch(&monitorLock);
}

static void sendAllCounter() {
  MonitorClient** ppMonitor = NULL;
  while ((ppMonitor = taosHashIterate(monitorSlowLogHash, ppMonitor))) {
    MonitorClient* pMonitor = *ppMonitor;
    if (pMonitor == NULL) {
      continue;
    }
    SAppInstInfo* pInst = getAppInstByClusterId(pMonitor->clusterId);
    if (pInst == NULL) {
      taosHashCancelIterate(monitorCounterHash, ppMonitor);
      break;
    }
    SEpSet ep = getEpSet_s(&pInst->mgmtEp);
    generateClusterReport(pMonitor->registry, pInst->pTransporter, &ep);
  }
}

void monitorCreateClient(int64_t clusterId) {
  MonitorClient* pMonitor = NULL;
  taosWLockLatch(&monitorLock);
  if (taosHashGet(monitorCounterHash, &clusterId, LONG_BYTES) == NULL) {
    tscInfo("[monitor] monitorCreateClient for %" PRIx64, clusterId);
    pMonitor = taosMemoryCalloc(1, sizeof(MonitorClient));
    if (pMonitor == NULL) {
      tscError("failed to create monitor client");
      goto fail;
    }
    pMonitor->clusterId = clusterId;
    char clusterKey[32] = {0};
    if (snprintf(clusterKey, sizeof(clusterKey), "%" PRId64, clusterId) < 0) {
      tscError("failed to create cluster key");
      goto fail;
    }
    pMonitor->registry = taos_collector_registry_new(clusterKey);
    if (pMonitor->registry == NULL) {
      tscError("failed to create registry");
      goto fail;
    }
    pMonitor->colector = taos_collector_new(clusterKey);
    if (pMonitor->colector == NULL) {
      tscError("failed to create collector");
      goto fail;
    }

    int r = taos_collector_registry_register_collector(pMonitor->registry, pMonitor->colector);
    if (r) {
      tscError("failed to register collector, ret:%d", r);
      goto fail;
    }
    pMonitor->counters =
        (SHashObj*)taosHashInit(64, taosGetDefaultHashFunction(TSDB_DATA_TYPE_BINARY), true, HASH_ENTRY_LOCK);
    if (pMonitor->counters == NULL) {
      tscError("failed to create monitor counters");
      goto fail;
    }

    if (taosHashPut(monitorCounterHash, &clusterId, LONG_BYTES, &pMonitor, POINTER_BYTES) != 0) {
      tscError("failed to put monitor client to hash");
      goto fail;
    }

    SAppInstInfo* pInst = getAppInstByClusterId(clusterId);
    if (pInst == NULL) {
      tscError("failed to get app instance by cluster id");
      pMonitor = NULL;
      goto fail;
    }
    pMonitor->timer =
        taosTmrStart(reportSendProcess, pInst->monitorParas.tsMonitorInterval * 1000, (void*)pMonitor, monitorTimer);
    if (pMonitor->timer == NULL) {
      tscError("failed to start timer");
      goto fail;
    }
    tscInfo("[monitor] monitorCreateClient for %" PRIx64 "finished %p.", clusterId, pMonitor);
  }
  taosWUnLockLatch(&monitorLock);

  return;

fail:
  destroyMonitorClient(&pMonitor);
  taosWUnLockLatch(&monitorLock);
}

void monitorCreateClientCounter(int64_t clusterId, const char* name, const char* help, size_t label_key_count,
                                const char** label_keys) {
  taosWLockLatch(&monitorLock);
  MonitorClient** ppMonitor = (MonitorClient**)taosHashGet(monitorCounterHash, &clusterId, LONG_BYTES);
  if (ppMonitor == NULL || *ppMonitor == NULL) {
    tscError("failed to get monitor client");
    goto end;
  }
  taos_counter_t* newCounter = taos_counter_new(name, help, label_key_count, label_keys);
  if (newCounter == NULL) return;
  MonitorClient* pMonitor = *ppMonitor;
  if (taos_collector_add_metric(pMonitor->colector, newCounter) != 0) {
    tscError("failed to add metric to collector");
    int r = taos_counter_destroy(newCounter);
    if (r) {
      tscError("failed to destroy counter, code: %d", r);
    }
    goto end;
  }
  if (taosHashPut(pMonitor->counters, name, strlen(name), &newCounter, POINTER_BYTES) != 0) {
    tscError("failed to put counter to monitor");
    int r = taos_counter_destroy(newCounter);
    if (r) {
      tscError("failed to destroy counter, code: %d", r);
    }
    goto end;
  }
  tscInfo("[monitor] monitorCreateClientCounter %" PRIx64 "(%p):%s : %p.", pMonitor->clusterId, pMonitor, name,
          newCounter);

end:
  taosWUnLockLatch(&monitorLock);
}

void monitorCounterInc(int64_t clusterId, const char* counterName, const char** label_values) {
  taosWLockLatch(&monitorLock);
  if (atomic_load_32(&monitorFlag) == 1) {
    taosWUnLockLatch(&monitorLock);
    return;
  }

  MonitorClient** ppMonitor = (MonitorClient**)taosHashGet(monitorCounterHash, &clusterId, LONG_BYTES);
  if (ppMonitor == NULL || *ppMonitor == NULL) {
    tscError("monitorCounterInc not found pMonitor %" PRId64, clusterId);
    goto end;
  }

  MonitorClient*   pMonitor = *ppMonitor;
  taos_counter_t** ppCounter = (taos_counter_t**)taosHashGet(pMonitor->counters, counterName, strlen(counterName));
  if (ppCounter == NULL || *ppCounter == NULL) {
    tscError("monitorCounterInc not found pCounter %" PRIx64 ":%s.", clusterId, counterName);
    goto end;
  }
  if (taos_counter_inc(*ppCounter, label_values) != 0) {
    tscError("monitorCounterInc failed to inc %" PRIx64 ":%s.", clusterId, counterName);
    goto end;
  }
  tscDebug("[monitor] monitorCounterInc %" PRIx64 "(%p):%s", pMonitor->clusterId, pMonitor, counterName);

end:
  taosWUnLockLatch(&monitorLock);
}

const char* monitorResultStr(SQL_RESULT_CODE code) {
  static const char* result_state[] = {"Success", "Failed", "Cancel"};
  return result_state[code];
}

static void monitorWriteSlowLog2File(MonitorSlowLogData* slowLogData, char* tmpPath) {
  TdFilePtr pFile = NULL;
  void*     tmp = taosHashGet(monitorSlowLogHash, &slowLogData->clusterId, LONG_BYTES);
  if (tmp == NULL) {
    char path[PATH_MAX] = {0};
    char clusterId[32] = {0};
    if (snprintf(clusterId, sizeof(clusterId), "%" PRIx64, slowLogData->clusterId) < 0) {
      tscError("failed to generate clusterId:%" PRIx64, slowLogData->clusterId);
      return;
    }
    taosGetTmpfilePath(tmpPath, clusterId, path);
    tscInfo("[monitor] create slow log file:%s", path);
    pFile = taosOpenFile(path, TD_FILE_CREATE | TD_FILE_WRITE | TD_FILE_APPEND | TD_FILE_READ | TD_FILE_TRUNC);
    if (pFile == NULL) {
      tscError("failed to open file:%s since %d", path, terrno);
      return;
    }

    SlowLogClient* pClient = taosMemoryCalloc(1, sizeof(SlowLogClient));
    if (pClient == NULL) {
      tscError("failed to allocate memory for slow log client");
      int32_t ret = taosCloseFile(&pFile);
      if (ret != 0) {
        tscError("failed to close file:%p ret:%d", pFile, ret);
      }
      return;
    }
    pClient->lastCheckTime = taosGetMonoTimestampMs();
    tstrncpy(pClient->path, path, PATH_MAX);
    pClient->offset = 0;
    pClient->pFile = pFile;
    if (taosHashPut(monitorSlowLogHash, &slowLogData->clusterId, LONG_BYTES, &pClient, POINTER_BYTES) != 0) {
      tscError("failed to put clusterId:%" PRId64 " to hash table", slowLogData->clusterId);
      int32_t ret = taosCloseFile(&pFile);
      if (ret != 0) {
        tscError("failed to close file:%p ret:%d", pFile, ret);
      }
      taosMemoryFree(pClient);
      return;
    }

    if (taosLockFile(pFile) < 0) {
      tscError("failed to lock file:%p since %s", pFile, terrstr());
      return;
    }
  } else {
    pFile = (*(SlowLogClient**)tmp)->pFile;
  }

  if (taosLSeekFile(pFile, 0, SEEK_END) < 0) {
    tscError("failed to seek file:%p code: %d", pFile, terrno);
    return;
  }
  if (taosWriteFile(pFile, slowLogData->data, strlen(slowLogData->data) + 1) < 0) {
    tscError("failed to write len to file:%p since %s", pFile, terrstr());
  }
  tscDebug("[monitor] write slow log to file:%p, clusterId:%" PRIx64, pFile, slowLogData->clusterId);
}

static char* readFile(TdFilePtr pFile, int64_t* offset, int64_t size) {
  tscDebug("[monitor] readFile slow begin pFile:%p, offset:%" PRId64 ", size:%" PRId64, pFile, *offset, size);
  if (taosLSeekFile(pFile, *offset, SEEK_SET) < 0) {
    tscError("failed to seek file:%p code: %d", pFile, terrno);
    return NULL;
  }

  if ((size <= *offset)) {
    tscError("invalid size:%" PRId64 ", offset:%" PRId64, size, *offset);
    terrno = TSDB_CODE_TSC_INTERNAL_ERROR;
    return NULL;
  }
  char*   pCont = NULL;
  int64_t totalSize = 0;
  if (size - *offset >= SLOW_LOG_SEND_SIZE_MAX) {
    totalSize = 4 + SLOW_LOG_SEND_SIZE_MAX;
  } else {
    totalSize = 4 + (size - *offset);
  }

  pCont = taosMemoryCalloc(1, totalSize);  // 4 reserved for []
  if (pCont == NULL) {
    tscError("failed to allocate memory for slow log, size:%" PRId64, totalSize);
    return NULL;
  }
  char* buf = pCont;
<<<<<<< HEAD
  (void)strcat(buf++, "[");
=======
  (void)strncat(buf++, "[", totalSize - 1);
>>>>>>> b05e591e
  int64_t readSize = taosReadFile(pFile, buf, totalSize - 4); // 4 reserved for []
  if (readSize <= 0) {
    if (readSize < 0) {
      tscError("failed to read len from file:%p since %s", pFile, terrstr());
    }
    taosMemoryFree(pCont);
    return NULL;
  }

  totalSize = 0;
  while (1) {
    size_t len = strlen(buf);
    totalSize += (len + 1);
    if (totalSize > readSize || len == 0) {
      *(buf - 1) = ']';
      *buf = '\0';
      break;
    }
    buf[len] = ',';  // replace '\0' with ','
    buf += (len + 1);
    *offset += (len + 1);
  }

  tscDebug("[monitor] readFile slow log end, data:%s, offset:%" PRId64, pCont, *offset);
  return pCont;
}

static int64_t getFileSize(char* path) {
  int64_t fileSize = 0;
  if (taosStatFile(path, &fileSize, NULL, NULL) < 0) {
    return TSDB_CODE_TSC_INTERNAL_ERROR;
  }

  return fileSize;
}

static int32_t sendSlowLog(int64_t clusterId, char* data, TdFilePtr pFile, int64_t offset, SLOW_LOG_QUEUE_TYPE type,
                           char* fileName, void* pTransporter, SEpSet* epSet) {
  if (data == NULL) {
    if (taosCloseFile(&pFile) != 0) {
      tscError("failed to close file:%p", pFile);
    }
    taosMemoryFree(fileName);
    return TSDB_CODE_INVALID_PARA;
  }
  MonitorSlowLogData* pParam = taosMemoryMalloc(sizeof(MonitorSlowLogData));
  if (pParam == NULL) {
    if (taosCloseFile(&pFile) != 0) {
      tscError("failed to close file:%p", pFile);
    }
    taosMemoryFree(data);
    taosMemoryFree(fileName);
    return terrno;
  }
  pParam->data = data;
  pParam->offset = offset;
  pParam->clusterId = clusterId;
  pParam->type = type;
  pParam->pFile = pFile;
  pParam->fileName = fileName;
  return sendReport(pTransporter, epSet, data, MONITOR_TYPE_SLOW_LOG, pParam);
}

static int32_t monitorReadSend(int64_t clusterId, TdFilePtr pFile, int64_t* offset, int64_t size,
                               SLOW_LOG_QUEUE_TYPE type, char* fileName) {
  SAppInstInfo* pInst = getAppInstByClusterId(clusterId);
  if (pInst == NULL) {
    tscError("failed to get app instance by clusterId:%" PRId64, clusterId);
    if (taosCloseFile(&pFile) != 0) {
      tscError("failed to close file:%p", pFile);
    }
    taosMemoryFree(fileName);
    return terrno;
  }
  SEpSet ep = getEpSet_s(&pInst->mgmtEp);
  char*  data = readFile(pFile, offset, size);
  if (data == NULL) return terrno;
  return sendSlowLog(clusterId, data, (type == SLOW_LOG_READ_BEGINNIG ? pFile : NULL), *offset, type, fileName,
                     pInst->pTransporter, &ep);
}

static void monitorSendSlowLogAtBeginning(int64_t clusterId, char** fileName, TdFilePtr pFile, int64_t offset) {
  if (fileName == NULL) {
    return;
  }
  int64_t size = getFileSize(*fileName);
  if (size <= offset) {
    processFileInTheEnd(pFile, *fileName);
    tscDebug("[monitor] monitorSendSlowLogAtBeginning delete file:%s", *fileName);
  } else {
    int32_t code = monitorReadSend(clusterId, pFile, &offset, size, SLOW_LOG_READ_BEGINNIG, *fileName);
    if (code == 0) {
      tscDebug("[monitor] monitorSendSlowLogAtBeginning send slow log succ, clusterId:%" PRId64, clusterId);
    } else {
      tscError("[monitor] monitorSendSlowLogAtBeginning send slow log failed, clusterId:%" PRId64 ",ret:%d", clusterId,
               code);
    }
    *fileName = NULL;
  }
}

static void monitorSendSlowLogAtRunning(int64_t clusterId) {
  void* tmp = taosHashGet(monitorSlowLogHash, &clusterId, LONG_BYTES);
  if (tmp == NULL) {
    tscError("failed to get slow log client by clusterId:%" PRId64, clusterId);
    return;
  }
  SlowLogClient* pClient = (*(SlowLogClient**)tmp);
  if (pClient == NULL) {
    tscError("failed to get slow log client by clusterId:%" PRId64, clusterId);
    return;
  }
  int64_t size = getFileSize(pClient->path);
  if (size <= pClient->offset) {
    if (taosFtruncateFile(pClient->pFile, 0) < 0) {
      tscError("failed to truncate file:%p code: %d", pClient->pFile, terrno);
    }
    tscDebug("[monitor] monitorSendSlowLogAtRunning truncate file to 0 file:%p", pClient->pFile);
    pClient->offset = 0;
  } else {
    int32_t code = monitorReadSend(clusterId, pClient->pFile, &pClient->offset, size, SLOW_LOG_READ_RUNNING, NULL);
    tscDebug("[monitor] monitorSendSlowLogAtRunning send slow log clusterId:%" PRId64 ",ret:%d", clusterId, code);
  }
}

static bool monitorSendSlowLogAtQuit(int64_t clusterId) {
  void* tmp = taosHashGet(monitorSlowLogHash, &clusterId, LONG_BYTES);
  if (tmp == NULL) {
    return true;
  }
  SlowLogClient* pClient = (*(SlowLogClient**)tmp);
  if (pClient == NULL) {
    return true;
  }
  int64_t size = getFileSize(pClient->path);
  if (size <= pClient->offset) {
    processFileInTheEnd(pClient->pFile, pClient->path);
    pClient->pFile = NULL;
    tscInfo("[monitor] monitorSendSlowLogAtQuit remove file:%s", pClient->path);
    if ((--quitCnt) == 0) {
      return true;
    }
  } else {
    int32_t code = monitorReadSend(clusterId, pClient->pFile, &pClient->offset, size, SLOW_LOG_READ_QUIT, NULL);
    tscDebug("[monitor] monitorSendSlowLogAtQuit send slow log clusterId:%" PRId64 ",ret:%d", clusterId, code);
  }
  return false;
}
static void monitorSendAllSlowLogAtQuit() {
  void* pIter = NULL;
  while ((pIter = taosHashIterate(monitorSlowLogHash, pIter))) {
    SlowLogClient* pClient = (*(SlowLogClient**)pIter);
    if (pClient == NULL) {
      continue;
    }
    int64_t size = getFileSize(pClient->path);
    if (size <= pClient->offset) {
      processFileInTheEnd(pClient->pFile, pClient->path);
      pClient->pFile = NULL;
    } else if (pClient->offset == 0) {
      int64_t* clusterId = (int64_t*)taosHashGetKey(pIter, NULL);
      int32_t  code = monitorReadSend(*clusterId, pClient->pFile, &pClient->offset, size, SLOW_LOG_READ_QUIT, NULL);
      tscDebug("[monitor] monitorSendAllSlowLogAtQuit send slow log clusterId:%" PRId64 ",ret:%d", *clusterId, code);
      if (code == 0) {
        quitCnt++;
      }
    }
  }
}

static void processFileRemoved(SlowLogClient* pClient) {
  if (taosUnLockFile(pClient->pFile) != 0) {
    tscError("failed to unlock file:%s since %d", pClient->path, terrno);
    return;
  }
  int32_t ret = taosCloseFile(&(pClient->pFile));
  if (ret != 0) {
    tscError("failed to close file:%p ret:%d", pClient->pFile, ret);
    return;
  }

  TdFilePtr pFile =
      taosOpenFile(pClient->path, TD_FILE_CREATE | TD_FILE_WRITE | TD_FILE_APPEND | TD_FILE_READ | TD_FILE_TRUNC);
  if (pFile == NULL) {
    tscError("failed to open file:%s since %d", pClient->path, terrno);
  } else {
    pClient->pFile = pFile;
  }
}

static void monitorSendAllSlowLog() {
  int64_t t = taosGetMonoTimestampMs();
  void*   pIter = NULL;
  while ((pIter = taosHashIterate(monitorSlowLogHash, pIter))) {
    int64_t*       clusterId = (int64_t*)taosHashGetKey(pIter, NULL);
    SAppInstInfo*  pInst = getAppInstByClusterId(*clusterId);
    SlowLogClient* pClient = (*(SlowLogClient**)pIter);
    if (pClient == NULL || pInst == NULL) {
      taosHashCancelIterate(monitorSlowLogHash, pIter);
      return;
    }
    if (t - pClient->lastCheckTime > pInst->monitorParas.tsMonitorInterval * 1000) {
      pClient->lastCheckTime = t;
    } else {
      continue;
    }

    if (pClient->offset == 0) {
      int64_t size = getFileSize(pClient->path);
      if (size <= 0) {
        if (size < 0) {
          tscError("[monitor] monitorSendAllSlowLog failed to get file size:%s, err:%d", pClient->path, errno);
          if (errno == ENOENT) {
            processFileRemoved(pClient);
          }
        }
        continue;
      }
      int32_t code = monitorReadSend(*clusterId, pClient->pFile, &pClient->offset, size, SLOW_LOG_READ_RUNNING, NULL);
      tscDebug("[monitor] monitorSendAllSlowLog send slow log clusterId:%" PRId64 ",ret:%d", *clusterId, code);
    }
  }
}

static void monitorSendAllSlowLogFromTempDir(int64_t clusterId) {
  SAppInstInfo* pInst = getAppInstByClusterId((int64_t)clusterId);

  if (pInst == NULL || !pInst->monitorParas.tsEnableMonitor) {
    tscInfo("[monitor] monitor is disabled, skip send slow log");
    return;
  }
  char namePrefix[PATH_MAX] = {0};
  if (snprintf(namePrefix, sizeof(namePrefix), "%s%" PRIx64, TD_TMP_FILE_PREFIX, clusterId) < 0) {
    tscError("failed to generate slow log file name prefix");
    return;
  }

  char tmpPath[PATH_MAX] = {0};
  if (getSlowLogTmpDir(tmpPath, sizeof(tmpPath)) < 0) {
    return;
  }

  TdDirPtr pDir = taosOpenDir(tmpPath);
  if (pDir == NULL) {
    return;
  }

  TdDirEntryPtr de = NULL;
  while ((de = taosReadDir(pDir)) != NULL) {
    if (taosDirEntryIsDir(de)) {
      continue;
    }

    char* name = taosGetDirEntryName(de);
    if (strcmp(name, ".") == 0 || strcmp(name, "..") == 0 || strstr(name, namePrefix) == NULL) {
      tscInfo("skip file:%s, for cluster id:%" PRIx64, name, clusterId);
      continue;
    }

    char filename[PATH_MAX] = {0};
    (void)snprintf(filename, sizeof(filename), "%s%s", tmpPath, name);
    TdFilePtr pFile = taosOpenFile(filename, TD_FILE_READ | TD_FILE_WRITE);
    if (pFile == NULL) {
      tscError("failed to open file:%s since %s", filename, terrstr());
      continue;
    }
    if (taosLockFile(pFile) < 0) {
      tscInfo("failed to lock file:%s since %s, maybe used by other process", filename, terrstr());
      int32_t ret = taosCloseFile(&pFile);
      if (ret != 0) {
        tscError("failed to close file:%p ret:%d", pFile, ret);
      }
      continue;
    }
    char* tmp = taosStrdup(filename);
    if (tmp == NULL) {
      tscError("failed to dup string:%s since %s", filename, terrstr());
      if (taosUnLockFile(pFile) != 0) {
        tscError("failed to unlock file:%s, terrno:%d", filename, terrno);
      }
      if (taosCloseFile(&(pFile)) != 0) {
        tscError("failed to close file:%s, terrno:%d", filename, terrno);
      }
      continue;
    }
    monitorSendSlowLogAtBeginning(clusterId, &tmp, pFile, 0);
    taosMemoryFree(tmp);
  }

  int32_t ret = taosCloseDir(&pDir);
  if (ret != 0) {
    tscError("failed to close dir, ret:%d", ret);
  }
}

static void* monitorThreadFunc(void* param) {
  setThreadName("client-monitor-slowlog");
  tscDebug("monitorThreadFunc start");
  int64_t quitTime = 0;
  while (1) {
    if (atomic_load_32(&monitorFlag) == 1) {
      if (quitCnt == 0) {
        monitorSendAllSlowLogAtQuit();
        if (quitCnt == 0) {
          tscInfo("monitorThreadFunc quit since no slow log to send");
          break;
        }
        quitTime = taosGetMonoTimestampMs();
      }
      if (taosGetMonoTimestampMs() - quitTime > 500) {  // quit at most 500ms
        tscInfo("monitorThreadFunc quit since timeout");
        break;
      }
    }

    MonitorSlowLogData* slowLogData = NULL;
    taosReadQitem(monitorQueue, (void**)&slowLogData);
    if (slowLogData != NULL) {
      if (slowLogData->type == SLOW_LOG_READ_BEGINNIG && quitCnt == 0) {
        if (slowLogData->pFile != NULL) {
          monitorSendSlowLogAtBeginning(slowLogData->clusterId, &(slowLogData->fileName), slowLogData->pFile,
                                        slowLogData->offset);
        } else {
          monitorSendAllSlowLogFromTempDir(slowLogData->clusterId);
        }
      } else if (slowLogData->type == SLOW_LOG_WRITE) {
        monitorWriteSlowLog2File(slowLogData, tmpSlowLogPath);
      } else if (slowLogData->type == SLOW_LOG_READ_RUNNING) {
        monitorSendSlowLogAtRunning(slowLogData->clusterId);
      } else if (slowLogData->type == SLOW_LOG_READ_QUIT) {
        if (monitorSendSlowLogAtQuit(slowLogData->clusterId)) {
          tscInfo("monitorThreadFunc quit since all slow log sended");
          monitorFreeSlowLogData(slowLogData);
          taosFreeQitem(slowLogData);
          break;
        }
      }
      monitorFreeSlowLogData(slowLogData);
      taosFreeQitem(slowLogData);
    }

    if (quitCnt == 0) {
      monitorSendAllSlowLog();
    }
    (void)tsem2_timewait(&monitorSem, 100);
  }
  return NULL;
}

static int32_t tscMonitortInit() {
  TdThreadAttr thAttr;
  if (taosThreadAttrInit(&thAttr) != 0) {
    tscError("failed to init thread attr since %s", strerror(errno));
    return TSDB_CODE_TSC_INTERNAL_ERROR;
  }
  if (taosThreadAttrSetDetachState(&thAttr, PTHREAD_CREATE_JOINABLE) != 0) {
    tscError("failed to set thread attr since %s", strerror(errno));
    return TSDB_CODE_TSC_INTERNAL_ERROR;
  }

  if (taosThreadCreate(&monitorThread, &thAttr, monitorThreadFunc, NULL) != 0) {
    tscError("failed to create monitor thread since %s", strerror(errno));
    return TSDB_CODE_TSC_INTERNAL_ERROR;
  }

  (void)taosThreadAttrDestroy(&thAttr);
  return 0;
}

static void tscMonitorStop() {
  if (taosCheckPthreadValid(monitorThread)) {
    (void)taosThreadJoin(monitorThread, NULL);
    taosThreadClear(&monitorThread);
  }
}

int32_t monitorInit() {
  int32_t code = 0;

  tscInfo("[monitor] tscMonitor init");
  monitorCounterHash =
      (SHashObj*)taosHashInit(64, taosGetDefaultHashFunction(TSDB_DATA_TYPE_BIGINT), false, HASH_ENTRY_LOCK);
  if (monitorCounterHash == NULL) {
    tscError("failed to create monitorCounterHash");
    return TAOS_GET_TERRNO(TSDB_CODE_OUT_OF_MEMORY);
  }
  taosHashSetFreeFp(monitorCounterHash, destroyMonitorClient);

  monitorSlowLogHash =
      (SHashObj*)taosHashInit(64, taosGetDefaultHashFunction(TSDB_DATA_TYPE_BIGINT), false, HASH_ENTRY_LOCK);
  if (monitorSlowLogHash == NULL) {
    tscError("failed to create monitorSlowLogHash");
    return TAOS_GET_TERRNO(TSDB_CODE_OUT_OF_MEMORY);
  }
  taosHashSetFreeFp(monitorSlowLogHash, destroySlowLogClient);

  monitorTimer = taosTmrInit(0, 0, 0, "MONITOR");
  if (monitorTimer == NULL) {
    tscError("failed to create monitor timer");
    return TAOS_GET_TERRNO(TSDB_CODE_OUT_OF_MEMORY);
  }

  code = getSlowLogTmpDir(tmpSlowLogPath, sizeof(tmpSlowLogPath));
  if (code != 0) {
    return code;
  }

  code = taosMulModeMkDir(tmpSlowLogPath, 0777, true);
  if (code != 0) {
    tscError("failed to create dir:%s since %s", tmpSlowLogPath, terrstr());
    return code;
  }

  if (tsem2_init(&monitorSem, 0, 0) != 0) {
    tscError("sem init error since %s", terrstr());
    return TAOS_SYSTEM_ERROR(errno);
  }

  code = taosOpenQueue(&monitorQueue);
  if (code) {
    tscError("open queue error since %s", terrstr());
    return TAOS_GET_TERRNO(code);
  }

  taosInitRWLatch(&monitorLock);
  return tscMonitortInit();
}

void monitorClose() {
  tscInfo("[monitor] tscMonitor close");
  taosWLockLatch(&monitorLock);
  atomic_store_32(&monitorFlag, 1);
  tscMonitorStop();
  sendAllCounter();
  taosHashCleanup(monitorCounterHash);
  taosHashCleanup(monitorSlowLogHash);
  taosTmrCleanUp(monitorTimer);
  taosCloseQueue(monitorQueue);
  if (tsem2_destroy(&monitorSem) != 0) {
    tscError("failed to destroy semaphore");
  }
  taosWUnLockLatch(&monitorLock);
}

int32_t monitorPutData2MonitorQueue(MonitorSlowLogData data) {
  int32_t             code = 0;
  MonitorSlowLogData* slowLogData = NULL;

  if (atomic_load_32(&monitorFlag) == 1) {
    tscError("[monitor] slow log thread is exiting");
    return -1;
  }

  code = taosAllocateQitem(sizeof(MonitorSlowLogData), DEF_QITEM, 0, (void**)&slowLogData);
  if (code) {
    tscError("[monitor] failed to allocate slow log data");
    return code;
  }
  *slowLogData = data;
  tscDebug("[monitor] write slow log to queue, clusterId:%" PRIx64 " type:%s, data:%s", slowLogData->clusterId,
           queueTypeStr[slowLogData->type], slowLogData->data);
  if (taosWriteQitem(monitorQueue, slowLogData) == 0) {
    if (tsem2_post(&monitorSem) != 0) {
      tscError("failed to post semaphore");
    }
  } else {
    if (taosCloseFile(&(slowLogData->pFile)) != 0) {
      tscError("failed to close file:%p", slowLogData->pFile);
    }
    monitorFreeSlowLogData(slowLogData);
    taosFreeQitem(slowLogData);
  }
  return 0;
}<|MERGE_RESOLUTION|>--- conflicted
+++ resolved
@@ -458,11 +458,7 @@
     return NULL;
   }
   char* buf = pCont;
-<<<<<<< HEAD
-  (void)strcat(buf++, "[");
-=======
   (void)strncat(buf++, "[", totalSize - 1);
->>>>>>> b05e591e
   int64_t readSize = taosReadFile(pFile, buf, totalSize - 4); // 4 reserved for []
   if (readSize <= 0) {
     if (readSize < 0) {
