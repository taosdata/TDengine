/*
 * Copyright (c) 2019 TAOS Data, Inc. <jhtao@taosdata.com>
 *
 * This program is free software: you can use, redistribute, and/or modify
 * it under the terms of the GNU Affero General Public License, version 3
 * or later ("AGPL"), as published by the Free Software Foundation.
 *
 * This program is distributed in the hope that it will be useful, but WITHOUT
 * ANY WARRANTY; without even the implied warranty of MERCHANTABILITY or
 * FITNESS FOR A PARTICULAR PURPOSE.
 *
 * You should have received a copy of the GNU Affero General Public License
 * along with this program. If not, see <http://www.gnu.org/licenses/>.
 */

#include "cJSON.h"
#include "clientInt.h"
#include "clientLog.h"
#include "clientMonitor.h"
#include "command.h"
#include "decimal.h"
#include "scheduler.h"
#include "tdatablock.h"
#include "tdataformat.h"
#include "tdef.h"
#include "tglobal.h"
#include "tmisce.h"
#include "tmsg.h"
#include "tmsgtype.h"
#include "tpagedbuf.h"
#include "tref.h"
#include "tsched.h"
#include "tversion.h"

static int32_t initEpSetFromCfg(const char* firstEp, const char* secondEp, SCorEpSet* pEpSet);
static int32_t buildConnectMsg(SRequestObj* pRequest, SMsgSendInfo** pMsgSendInfo, int32_t totpCode);

int32_t connUpdateSessMgtMetric(int64_t connId, SSessParam* pParam);
int32_t tscUpdateSessMgtMetric(STscObj* pTscObj, SSessParam* pParam);

void setQueryRequest(int64_t rId) {
  SRequestObj* pReq = acquireRequest(rId);
  if (pReq != NULL) {
    pReq->isQuery = true;
    (void)releaseRequest(rId);
  }
}

static bool stringLengthCheck(const char* str, size_t maxsize) {
  if (str == NULL) {
    return false;
  }

  size_t len = strlen(str);
  if (len <= 0 || len > maxsize) {
    return false;
  }

  return true;
}

static bool validateUserName(const char* user) { return stringLengthCheck(user, TSDB_USER_LEN - 1); }

static bool validatePassword(const char* passwd) { return stringLengthCheck(passwd, TSDB_PASSWORD_MAX_LEN); }

static bool validateDbName(const char* db) { return stringLengthCheck(db, TSDB_DB_NAME_LEN - 1); }

static char* getClusterKey(const char* user, const char* auth, const char* ip, int32_t port) {
  char key[512] = {0};
  (void)snprintf(key, sizeof(key), "%s:%s:%s:%d", user, auth, ip, port);
  return taosStrdup(key);
}

static int32_t escapeToPrinted(char* dst, size_t maxDstLength, const char* src, size_t srcLength) {
  if (dst == NULL || src == NULL || srcLength == 0) {
    return 0;
  }
  
  size_t escapeLength = 0;
  for(size_t i = 0; i < srcLength; ++i) {
    if( src[i] == '\"' || src[i] == '\\' || src[i] == '\b' || src[i] == '\f' || src[i] == '\n' ||
        src[i] == '\r' || src[i] == '\t') {
      escapeLength += 1; 
    }    
  }

  size_t dstLength = srcLength;
  if(escapeLength == 0) {
     (void)memcpy(dst, src, srcLength);
  } else {
    dstLength = 0;
    for(size_t i = 0; i < srcLength && dstLength <= maxDstLength; i++) {
      switch(src[i]) {
        case '\"':
          dst[dstLength++] = '\\';
          dst[dstLength++] = '\"';
          break;
        case '\\':
          dst[dstLength++] = '\\';
          dst[dstLength++] = '\\';
          break;
        case '\b':
          dst[dstLength++] = '\\';
          dst[dstLength++] = 'b';
          break;
        case '\f':
          dst[dstLength++] = '\\';
          dst[dstLength++] = 'f';
          break;
        case '\n':
          dst[dstLength++] = '\\';
          dst[dstLength++] = 'n';
          break;
        case '\r':
          dst[dstLength++] = '\\';
          dst[dstLength++] = 'r';
          break;
        case '\t':
          dst[dstLength++] = '\\';
          dst[dstLength++] = 't';
          break;
        default:
           dst[dstLength++] = src[i];
      }
    }
  }

  return dstLength;
}

bool chkRequestKilled(void* param) {
  bool         killed = false;
  SRequestObj* pRequest = acquireRequest((int64_t)param);
  if (NULL == pRequest || pRequest->killed) {
    killed = true;
  }

  (void)releaseRequest((int64_t)param);

  return killed;
}

void cleanupAppInfo() {
  taosHashCleanup(appInfo.pInstMap);
  taosHashCleanup(appInfo.pInstMapByClusterId);
  tscInfo("cluster instance map cleaned");
}

static int32_t taosConnectImpl(const char* user, const char* auth, int32_t totpCode, const char* db, __taos_async_fn_t fp, void* param,
                               SAppInstInfo* pAppInfo, int connType, STscObj** pTscObj);

int32_t taos_connect_internal(const char* ip, const char* user, const char* pass, const char* auth, const char* totp, const char* db,
                              uint16_t port, int connType, STscObj** pObj) {
  TSC_ERR_RET(taos_init());
  if (!validateUserName(user)) {
    TSC_ERR_RET(TSDB_CODE_TSC_INVALID_USER_LENGTH);
  }
  int32_t code = 0;

  char localDb[TSDB_DB_NAME_LEN] = {0};
  if (db != NULL && strlen(db) > 0) {
    if (!validateDbName(db)) {
      TSC_ERR_RET(TSDB_CODE_TSC_INVALID_DB_LENGTH);
    }

    tstrncpy(localDb, db, sizeof(localDb));
    (void)strdequote(localDb);
  }

  char secretEncrypt[TSDB_PASSWORD_LEN + 1] = {0};
  if (auth == NULL) {
    if (!validatePassword(pass)) {
      TSC_ERR_RET(TSDB_CODE_TSC_INVALID_PASS_LENGTH);
    }

    taosEncryptPass_c((uint8_t*)pass, strlen(pass), secretEncrypt);
  } else {
    tstrncpy(secretEncrypt, auth, tListLen(secretEncrypt));
  }

  int32_t totpCode = -1;
  if (totp != NULL) {
    char *endptr = NULL;
    totpCode = taosStr2Int32(totp, &endptr, 10);
    if (endptr == totp || *endptr != '\0' || totpCode < 0 || totpCode > 999999) {
      TSC_ERR_RET(TSDB_CODE_TSC_INVALID_TOTP_CODE);
    }
  }

  SCorEpSet epSet = {0};
  if (ip) {
    TSC_ERR_RET(initEpSetFromCfg(ip, NULL, &epSet));
  } else {
    TSC_ERR_RET(initEpSetFromCfg(tsFirst, tsSecond, &epSet));
  }

  if (port) {
    epSet.epSet.eps[0].port = port;
    epSet.epSet.eps[1].port = port;
  }

  char* key = getClusterKey(user, secretEncrypt, ip, port);
  if (NULL == key) {
    TSC_ERR_RET(terrno);
  }
  tscInfo("connecting to server, numOfEps:%d inUse:%d user:%s db:%s key:%s", epSet.epSet.numOfEps, epSet.epSet.inUse,
          user, db, key);
  for (int32_t i = 0; i < epSet.epSet.numOfEps; ++i) {
    tscInfo("ep:%d, %s:%u", i, epSet.epSet.eps[i].fqdn, epSet.epSet.eps[i].port);
  }
  // for (int32_t i = 0; i < epSet.epSet.numOfEps; i++) {
  //   if ((code = taosValidFqdn(tsEnableIpv6, epSet.epSet.eps[i].fqdn)) != 0) {
  //     taosMemFree(key);
  //     tscError("ipv6 flag %d, the local FQDN %s does not resolve to the ip address since %s", tsEnableIpv6,
  //              epSet.epSet.eps[i].fqdn, tstrerror(code));
  //     TSC_ERR_RET(code);
  //   }
  // }

  SAppInstInfo** pInst = NULL;
  code = taosThreadMutexLock(&appInfo.mutex);
  if (TSDB_CODE_SUCCESS != code) {
    tscError("failed to lock app info, code:%s", tstrerror(TAOS_SYSTEM_ERROR(code)));
    TSC_ERR_RET(code);
  }

  pInst = taosHashGet(appInfo.pInstMap, key, strlen(key));
  SAppInstInfo* p = NULL;
  if (pInst == NULL) {
    p = taosMemoryCalloc(1, sizeof(struct SAppInstInfo));
    if (NULL == p) {
      TSC_ERR_JRET(terrno);
    }
    p->mgmtEp = epSet;
    code = taosThreadMutexInit(&p->qnodeMutex, NULL);
    if (TSDB_CODE_SUCCESS != code) {
      taosMemoryFree(p);
      TSC_ERR_JRET(code);
    }
    code = openTransporter(user, secretEncrypt, tsNumOfCores / 2, &p->pTransporter);
    if (TSDB_CODE_SUCCESS != code) {
      taosMemoryFree(p);
      TSC_ERR_JRET(code);
    }
    code = appHbMgrInit(p, key, &p->pAppHbMgr);
    if (TSDB_CODE_SUCCESS != code) {
      destroyAppInst(&p);
      TSC_ERR_JRET(code);
    }
    code = taosHashPut(appInfo.pInstMap, key, strlen(key), &p, POINTER_BYTES);
    if (TSDB_CODE_SUCCESS != code) {
      destroyAppInst(&p);
      TSC_ERR_JRET(code);
    }
    p->instKey = key;
    key = NULL;
    tscInfo("new app inst mgr:%p, user:%s, ip:%s, port:%d", p, user, epSet.epSet.eps[0].fqdn, epSet.epSet.eps[0].port);

    pInst = &p;
  } else {
    if (NULL == *pInst || NULL == (*pInst)->pAppHbMgr) {
      tscError("*pInst:%p, pAppHgMgr:%p", *pInst, (*pInst) ? (*pInst)->pAppHbMgr : NULL);
      TSC_ERR_JRET(TSDB_CODE_TSC_INTERNAL_ERROR);
    }
    // reset to 0 in case of conn with duplicated user key but its user has ever been dropped.
    atomic_store_8(&(*pInst)->pAppHbMgr->connHbFlag, 0);
  }

_return:

  if (TSDB_CODE_SUCCESS != code) {
    (void)taosThreadMutexUnlock(&appInfo.mutex);
    taosMemoryFreeClear(key);
    return code;
  } else {
    code = taosThreadMutexUnlock(&appInfo.mutex);
    taosMemoryFreeClear(key);
    if (TSDB_CODE_SUCCESS != code) {
      tscError("failed to unlock app info, code:%s", tstrerror(TAOS_SYSTEM_ERROR(code)));
      return code;
    }
<<<<<<< HEAD

    SSessParam pPara = {.type = SESSION_PER_USER, .value = 1};
    code = sessMgtUpdateUserMetric((char *)user, &pPara);
    if (TSDB_CODE_SUCCESS != code) {
      tscError("failed to connect with user:%s, code:%s", user, tstrerror(code));
      return code;
    }

    return taosConnectImpl(user, &secretEncrypt[0], localDb, NULL, NULL, *pInst, connType, pObj);
=======
    return taosConnectImpl(user, &secretEncrypt[0], totpCode, localDb, NULL, NULL, *pInst, connType, pObj);
>>>>>>> 682b39fc
  }
}

// SAppInstInfo* getAppInstInfo(const char* clusterKey) {
//   SAppInstInfo** ppAppInstInfo = taosHashGet(appInfo.pInstMap, clusterKey, strlen(clusterKey));
//   if (ppAppInstInfo != NULL && *ppAppInstInfo != NULL) {
//     return *ppAppInstInfo;
//   } else {
//     return NULL;
//   }
// }

void freeQueryParam(SSyncQueryParam* param) {
  if (param == NULL) return;
  if (TSDB_CODE_SUCCESS != tsem_destroy(&param->sem)) {
    tscError("failed to destroy semaphore in freeQueryParam");
  }
  taosMemoryFree(param);
}

int32_t buildRequest(uint64_t connId, const char* sql, int sqlLen, void* param, bool validateSql,
                     SRequestObj** pRequest, int64_t reqid) {
  int32_t code = createRequest(connId, TSDB_SQL_SELECT, reqid, pRequest);
  if (TSDB_CODE_SUCCESS != code) {
    tscError("failed to malloc sqlObj, %s", sql);
    return code;
  }

  (*pRequest)->sqlstr = taosMemoryMalloc(sqlLen + 1);
  if ((*pRequest)->sqlstr == NULL) {
    tscError("req:0x%" PRIx64 ", failed to prepare sql string buffer, %s", (*pRequest)->self, sql);
    destroyRequest(*pRequest);
    *pRequest = NULL;
    return terrno;
  }

  (void)strntolower((*pRequest)->sqlstr, sql, (int32_t)sqlLen);
  (*pRequest)->sqlstr[sqlLen] = 0;
  (*pRequest)->sqlLen = sqlLen;
  (*pRequest)->validateOnly = validateSql;
  (*pRequest)->stmtBindVersion = 0;

  ((SSyncQueryParam*)(*pRequest)->body.interParam)->userParam = param;

  STscObj* pTscObj = (*pRequest)->pTscObj;
  int32_t  err = taosHashPut(pTscObj->pRequests, &(*pRequest)->self, sizeof((*pRequest)->self), &(*pRequest)->self,
                             sizeof((*pRequest)->self));
  if (err) {
    tscError("req:0x%" PRId64 ", failed to add to request container, QID:0x%" PRIx64 ", conn:%" PRId64 ", %s",
             (*pRequest)->self, (*pRequest)->requestId, pTscObj->id, sql);
    destroyRequest(*pRequest);
    *pRequest = NULL;
    return terrno;
  }

  (*pRequest)->allocatorRefId = -1;
  if (tsQueryUseNodeAllocator && !qIsInsertValuesSql((*pRequest)->sqlstr, (*pRequest)->sqlLen)) {
    if (TSDB_CODE_SUCCESS !=
        nodesCreateAllocator((*pRequest)->requestId, tsQueryNodeChunkSize, &((*pRequest)->allocatorRefId))) {
      tscError("req:0x%" PRId64 ", failed to create node allocator, QID:0x%" PRIx64 ", conn:%" PRId64 ", %s",
               (*pRequest)->self, (*pRequest)->requestId, pTscObj->id, sql);
      destroyRequest(*pRequest);
      *pRequest = NULL;
      return terrno;
    }
  }

  tscDebug("req:0x%" PRIx64 ", build request, QID:0x%" PRIx64, (*pRequest)->self, (*pRequest)->requestId);
  return TSDB_CODE_SUCCESS;
}

int32_t buildPreviousRequest(SRequestObj* pRequest, const char* sql, SRequestObj** pNewRequest) {
  int32_t code =
      buildRequest(pRequest->pTscObj->id, sql, strlen(sql), pRequest, pRequest->validateOnly, pNewRequest, 0);
  if (TSDB_CODE_SUCCESS == code) {
    pRequest->relation.prevRefId = (*pNewRequest)->self;
    (*pNewRequest)->relation.nextRefId = pRequest->self;
    (*pNewRequest)->relation.userRefId = pRequest->self;
    (*pNewRequest)->isSubReq = true;
  }
  return code;
}

int32_t parseSql(SRequestObj* pRequest, bool topicQuery, SQuery** pQuery, SStmtCallback* pStmtCb) {
  STscObj* pTscObj = pRequest->pTscObj;

  SParseContext cxt = {
      .requestId = pRequest->requestId,
      .requestRid = pRequest->self,
      .acctId = pTscObj->acctId,
      .db = pRequest->pDb,
      .topicQuery = topicQuery,
      .pSql = pRequest->sqlstr,
      .sqlLen = pRequest->sqlLen,
      .pMsg = pRequest->msgBuf,
      .msgLen = ERROR_MSG_BUF_DEFAULT_SIZE,
      .pTransporter = pTscObj->pAppInfo->pTransporter,
      .pStmtCb = pStmtCb,
      .pUser = pTscObj->user,
      .isSuperUser = (0 == strcmp(pTscObj->user, TSDB_DEFAULT_USER)),
      .enableSysInfo = pTscObj->sysInfo,
      .svrVer = pTscObj->sVer,
      .nodeOffline = (pTscObj->pAppInfo->onlineDnodes < pTscObj->pAppInfo->totalDnodes),
      .stmtBindVersion = pRequest->stmtBindVersion,
      .setQueryFp = setQueryRequest,
      .timezone = pTscObj->optionInfo.timezone,
      .charsetCxt = pTscObj->optionInfo.charsetCxt,
  };

  cxt.mgmtEpSet = getEpSet_s(&pTscObj->pAppInfo->mgmtEp);
  int32_t code = catalogGetHandle(pTscObj->pAppInfo->clusterId, &cxt.pCatalog);
  if (code != TSDB_CODE_SUCCESS) {
    return code;
  }

  code = qParseSql(&cxt, pQuery);
  if (TSDB_CODE_SUCCESS == code) {
    if ((*pQuery)->haveResultSet) {
      code = setResSchemaInfo(&pRequest->body.resInfo, (*pQuery)->pResSchema, (*pQuery)->numOfResCols,
                              (*pQuery)->pResExtSchema, pRequest->stmtBindVersion > 0);
      setResPrecision(&pRequest->body.resInfo, (*pQuery)->precision);
    }
  }

  if (TSDB_CODE_SUCCESS == code || NEED_CLIENT_HANDLE_ERROR(code)) {
    TSWAP(pRequest->dbList, (*pQuery)->pDbList);
    TSWAP(pRequest->tableList, (*pQuery)->pTableList);
    TSWAP(pRequest->targetTableList, (*pQuery)->pTargetTableList);
  }

  taosArrayDestroy(cxt.pTableMetaPos);
  taosArrayDestroy(cxt.pTableVgroupPos);

  return code;
}

int32_t execLocalCmd(SRequestObj* pRequest, SQuery* pQuery) {
  SRetrieveTableRsp* pRsp = NULL;
  int8_t             biMode = atomic_load_8(&pRequest->pTscObj->biMode);
  int32_t code = qExecCommand(&pRequest->pTscObj->id, pRequest->pTscObj->sysInfo, pQuery->pRoot, &pRsp, biMode,
                              pRequest->pTscObj->optionInfo.charsetCxt);
  if (TSDB_CODE_SUCCESS == code && NULL != pRsp) {
    code = setQueryResultFromRsp(&pRequest->body.resInfo, pRsp, pRequest->body.resInfo.convertUcs4,
                                 pRequest->stmtBindVersion > 0);
  }

  return code;
}

int32_t execDdlQuery(SRequestObj* pRequest, SQuery* pQuery) {
  // drop table if exists not_exists_table
  if (NULL == pQuery->pCmdMsg) {
    return TSDB_CODE_SUCCESS;
  }

  SCmdMsgInfo* pMsgInfo = pQuery->pCmdMsg;
  pRequest->type = pMsgInfo->msgType;
  pRequest->body.requestMsg = (SDataBuf){.pData = pMsgInfo->pMsg, .len = pMsgInfo->msgLen, .handle = NULL};
  pMsgInfo->pMsg = NULL;  // pMsg transferred to SMsgSendInfo management

  STscObj*      pTscObj = pRequest->pTscObj;
  SMsgSendInfo* pSendMsg = buildMsgInfoImpl(pRequest);

  // int64_t transporterId = 0;
  TSC_ERR_RET(asyncSendMsgToServer(pTscObj->pAppInfo->pTransporter, &pMsgInfo->epSet, NULL, pSendMsg));
  TSC_ERR_RET(tsem_wait(&pRequest->body.rspSem));
  return TSDB_CODE_SUCCESS;
}

static SAppInstInfo* getAppInfo(SRequestObj* pRequest) { return pRequest->pTscObj->pAppInfo; }

void asyncExecLocalCmd(SRequestObj* pRequest, SQuery* pQuery) {
  SRetrieveTableRsp* pRsp = NULL;
  if (pRequest->validateOnly) {
    doRequestCallback(pRequest, 0);
    return;
  }

  int32_t code = qExecCommand(&pRequest->pTscObj->id, pRequest->pTscObj->sysInfo, pQuery->pRoot, &pRsp,
                              atomic_load_8(&pRequest->pTscObj->biMode), pRequest->pTscObj->optionInfo.charsetCxt);
  if (TSDB_CODE_SUCCESS == code && NULL != pRsp) {
    code = setQueryResultFromRsp(&pRequest->body.resInfo, pRsp, pRequest->body.resInfo.convertUcs4,
                                 pRequest->stmtBindVersion > 0);
  }

  SReqResultInfo* pResultInfo = &pRequest->body.resInfo;
  pRequest->code = code;

  if (pRequest->code != TSDB_CODE_SUCCESS) {
    pResultInfo->numOfRows = 0;
    tscError("req:0x%" PRIx64 ", fetch results failed, code:%s, QID:0x%" PRIx64, pRequest->self, tstrerror(code),
             pRequest->requestId);
  } else {
    tscDebug(
        "req:0x%" PRIx64 ", fetch results, numOfRows:%" PRId64 " total Rows:%" PRId64 ", complete:%d, QID:0x%" PRIx64,
        pRequest->self, pResultInfo->numOfRows, pResultInfo->totalRows, pResultInfo->completed, pRequest->requestId);
  }

  doRequestCallback(pRequest, code);
}

int32_t asyncExecDdlQuery(SRequestObj* pRequest, SQuery* pQuery) {
  if (pRequest->validateOnly) {
    doRequestCallback(pRequest, 0);
    return TSDB_CODE_SUCCESS;
  }

  // drop table if exists not_exists_table
  if (NULL == pQuery->pCmdMsg) {
    doRequestCallback(pRequest, 0);
    return TSDB_CODE_SUCCESS;
  }

  SCmdMsgInfo* pMsgInfo = pQuery->pCmdMsg;
  pRequest->type = pMsgInfo->msgType;
  pRequest->body.requestMsg = (SDataBuf){.pData = pMsgInfo->pMsg, .len = pMsgInfo->msgLen, .handle = NULL};
  pMsgInfo->pMsg = NULL;  // pMsg transferred to SMsgSendInfo management

  SAppInstInfo* pAppInfo = getAppInfo(pRequest);
  SMsgSendInfo* pSendMsg = buildMsgInfoImpl(pRequest);

  int32_t code = asyncSendMsgToServer(pAppInfo->pTransporter, &pMsgInfo->epSet, NULL, pSendMsg);
  if (code) {
    doRequestCallback(pRequest, code);
  }
  return code;
}

int compareQueryNodeLoad(const void* elem1, const void* elem2) {
  SQueryNodeLoad* node1 = (SQueryNodeLoad*)elem1;
  SQueryNodeLoad* node2 = (SQueryNodeLoad*)elem2;

  if (node1->load < node2->load) {
    return -1;
  }

  return node1->load > node2->load;
}

int32_t updateQnodeList(SAppInstInfo* pInfo, SArray* pNodeList) {
  TSC_ERR_RET(taosThreadMutexLock(&pInfo->qnodeMutex));
  if (pInfo->pQnodeList) {
    taosArrayDestroy(pInfo->pQnodeList);
    pInfo->pQnodeList = NULL;
    tscDebug("QnodeList cleared in cluster 0x%" PRIx64, pInfo->clusterId);
  }

  if (pNodeList) {
    pInfo->pQnodeList = taosArrayDup(pNodeList, NULL);
    taosArraySort(pInfo->pQnodeList, compareQueryNodeLoad);
    tscDebug("QnodeList updated in cluster 0x%" PRIx64 ", num:%ld", pInfo->clusterId,
             taosArrayGetSize(pInfo->pQnodeList));
  }
  TSC_ERR_RET(taosThreadMutexUnlock(&pInfo->qnodeMutex));

  return TSDB_CODE_SUCCESS;
}

int32_t qnodeRequired(SRequestObj* pRequest, bool* required) {
  if (QUERY_POLICY_VNODE == tsQueryPolicy || QUERY_POLICY_CLIENT == tsQueryPolicy) {
    *required = false;
    return TSDB_CODE_SUCCESS;
  }

  int32_t       code = TSDB_CODE_SUCCESS;
  SAppInstInfo* pInfo = pRequest->pTscObj->pAppInfo;
  *required = false;

  TSC_ERR_RET(taosThreadMutexLock(&pInfo->qnodeMutex));
  *required = (NULL == pInfo->pQnodeList);
  TSC_ERR_RET(taosThreadMutexUnlock(&pInfo->qnodeMutex));
  return TSDB_CODE_SUCCESS;
}

int32_t getQnodeList(SRequestObj* pRequest, SArray** pNodeList) {
  SAppInstInfo* pInfo = pRequest->pTscObj->pAppInfo;
  int32_t       code = 0;

  TSC_ERR_RET(taosThreadMutexLock(&pInfo->qnodeMutex));
  if (pInfo->pQnodeList) {
    *pNodeList = taosArrayDup(pInfo->pQnodeList, NULL);
  }
  TSC_ERR_RET(taosThreadMutexUnlock(&pInfo->qnodeMutex));
  if (NULL == *pNodeList) {
    SCatalog* pCatalog = NULL;
    code = catalogGetHandle(pRequest->pTscObj->pAppInfo->clusterId, &pCatalog);
    if (TSDB_CODE_SUCCESS == code) {
      *pNodeList = taosArrayInit(5, sizeof(SQueryNodeLoad));
      if (NULL == pNodeList) {
        TSC_ERR_RET(terrno);
      }
      SRequestConnInfo conn = {.pTrans = pRequest->pTscObj->pAppInfo->pTransporter,
                               .requestId = pRequest->requestId,
                               .requestObjRefId = pRequest->self,
                               .mgmtEps = getEpSet_s(&pRequest->pTscObj->pAppInfo->mgmtEp)};
      code = catalogGetQnodeList(pCatalog, &conn, *pNodeList);
    }

    if (TSDB_CODE_SUCCESS == code && *pNodeList) {
      code = updateQnodeList(pInfo, *pNodeList);
    }
  }

  return code;
}

int32_t getPlan(SRequestObj* pRequest, SQuery* pQuery, SQueryPlan** pPlan, SArray* pNodeList) {
  pRequest->type = pQuery->msgType;
  SAppInstInfo* pAppInfo = getAppInfo(pRequest);

  SPlanContext cxt = {.queryId = pRequest->requestId,
                      .acctId = pRequest->pTscObj->acctId,
                      .mgmtEpSet = getEpSet_s(&pAppInfo->mgmtEp),
                      .pAstRoot = pQuery->pRoot,
                      .showRewrite = pQuery->showRewrite,
                      .pMsg = pRequest->msgBuf,
                      .msgLen = ERROR_MSG_BUF_DEFAULT_SIZE,
                      .pUser = pRequest->pTscObj->user,
                      .timezone = pRequest->pTscObj->optionInfo.timezone,
                      .sysInfo = pRequest->pTscObj->sysInfo};

  return qCreateQueryPlan(&cxt, pPlan, pNodeList);
}

int32_t setResSchemaInfo(SReqResultInfo* pResInfo, const SSchema* pSchema, int32_t numOfCols,
                         const SExtSchema* pExtSchema, bool isStmt) {
  if (pResInfo == NULL || pSchema == NULL || numOfCols <= 0) {
    tscError("invalid paras, pResInfo == NULL || pSchema == NULL || numOfCols <= 0");
    return TSDB_CODE_INVALID_PARA;
  }

  pResInfo->numOfCols = numOfCols;
  if (pResInfo->fields != NULL) {
    taosMemoryFree(pResInfo->fields);
  }
  if (pResInfo->userFields != NULL) {
    taosMemoryFree(pResInfo->userFields);
  }
  pResInfo->fields = taosMemoryCalloc(numOfCols, sizeof(TAOS_FIELD_E));
  if (NULL == pResInfo->fields) return terrno;
  pResInfo->userFields = taosMemoryCalloc(numOfCols, sizeof(TAOS_FIELD));
  if (NULL == pResInfo->userFields) {
    taosMemoryFree(pResInfo->fields);
    return terrno;
  }
  if (numOfCols != pResInfo->numOfCols) {
    tscError("numOfCols:%d != pResInfo->numOfCols:%d", numOfCols, pResInfo->numOfCols);
    return TSDB_CODE_FAILED;
  }

  for (int32_t i = 0; i < pResInfo->numOfCols; ++i) {
    pResInfo->fields[i].type = pSchema[i].type;

    pResInfo->userFields[i].type = pSchema[i].type;
    // userFields must convert to type bytes, no matter isStmt or not
    pResInfo->userFields[i].bytes = calcTypeBytesFromSchemaBytes(pSchema[i].type, pSchema[i].bytes, false);
    pResInfo->fields[i].bytes = calcTypeBytesFromSchemaBytes(pSchema[i].type, pSchema[i].bytes, isStmt);
    if (IS_DECIMAL_TYPE(pSchema[i].type) && pExtSchema) {
      decimalFromTypeMod(pExtSchema[i].typeMod, &pResInfo->fields[i].precision, &pResInfo->fields[i].scale);
    }

    tstrncpy(pResInfo->fields[i].name, pSchema[i].name, tListLen(pResInfo->fields[i].name));
    tstrncpy(pResInfo->userFields[i].name, pSchema[i].name, tListLen(pResInfo->userFields[i].name));
  }
  return TSDB_CODE_SUCCESS;
}

void setResPrecision(SReqResultInfo* pResInfo, int32_t precision) {
  if (precision != TSDB_TIME_PRECISION_MILLI && precision != TSDB_TIME_PRECISION_MICRO &&
      precision != TSDB_TIME_PRECISION_NANO) {
    return;
  }

  pResInfo->precision = precision;
}

int32_t buildVnodePolicyNodeList(SRequestObj* pRequest, SArray** pNodeList, SArray* pMnodeList, SArray* pDbVgList) {
  SArray* nodeList = taosArrayInit(4, sizeof(SQueryNodeLoad));
  if (NULL == nodeList) {
    return terrno;
  }
  char* policy = (tsQueryPolicy == QUERY_POLICY_VNODE) ? "vnode" : "client";

  int32_t dbNum = taosArrayGetSize(pDbVgList);
  for (int32_t i = 0; i < dbNum; ++i) {
    SArray* pVg = taosArrayGetP(pDbVgList, i);
    if (NULL == pVg) {
      continue;
    }
    int32_t vgNum = taosArrayGetSize(pVg);
    if (vgNum <= 0) {
      continue;
    }

    for (int32_t j = 0; j < vgNum; ++j) {
      SVgroupInfo* pInfo = taosArrayGet(pVg, j);
      if (NULL == pInfo) {
        taosArrayDestroy(nodeList);
        return TSDB_CODE_OUT_OF_RANGE;
      }
      SQueryNodeLoad load = {0};
      load.addr.nodeId = pInfo->vgId;
      load.addr.epSet = pInfo->epSet;

      if (NULL == taosArrayPush(nodeList, &load)) {
        taosArrayDestroy(nodeList);
        return terrno;
      }
    }
  }

  int32_t vnodeNum = taosArrayGetSize(nodeList);
  if (vnodeNum > 0) {
    tscDebug("0x%" PRIx64 " %s policy, use vnode list, num:%d", pRequest->requestId, policy, vnodeNum);
    goto _return;
  }

  int32_t mnodeNum = taosArrayGetSize(pMnodeList);
  if (mnodeNum <= 0) {
    tscDebug("0x%" PRIx64 " %s policy, empty node list", pRequest->requestId, policy);
    goto _return;
  }

  void* pData = taosArrayGet(pMnodeList, 0);
  if (NULL == pData) {
    taosArrayDestroy(nodeList);
    return TSDB_CODE_OUT_OF_RANGE;
  }
  if (NULL == taosArrayAddBatch(nodeList, pData, mnodeNum)) {
    taosArrayDestroy(nodeList);
    return terrno;
  }

  tscDebug("0x%" PRIx64 " %s policy, use mnode list, num:%d", pRequest->requestId, policy, mnodeNum);

_return:

  *pNodeList = nodeList;

  return TSDB_CODE_SUCCESS;
}

int32_t buildQnodePolicyNodeList(SRequestObj* pRequest, SArray** pNodeList, SArray* pMnodeList, SArray* pQnodeList) {
  SArray* nodeList = taosArrayInit(4, sizeof(SQueryNodeLoad));
  if (NULL == nodeList) {
    return terrno;
  }

  int32_t qNodeNum = taosArrayGetSize(pQnodeList);
  if (qNodeNum > 0) {
    void* pData = taosArrayGet(pQnodeList, 0);
    if (NULL == pData) {
      taosArrayDestroy(nodeList);
      return TSDB_CODE_OUT_OF_RANGE;
    }
    if (NULL == taosArrayAddBatch(nodeList, pData, qNodeNum)) {
      taosArrayDestroy(nodeList);
      return terrno;
    }
    tscDebug("0x%" PRIx64 " qnode policy, use qnode list, num:%d", pRequest->requestId, qNodeNum);
    goto _return;
  }

  int32_t mnodeNum = taosArrayGetSize(pMnodeList);
  if (mnodeNum <= 0) {
    tscDebug("0x%" PRIx64 " qnode policy, empty node list", pRequest->requestId);
    goto _return;
  }

  void* pData = taosArrayGet(pMnodeList, 0);
  if (NULL == pData) {
    taosArrayDestroy(nodeList);
    return TSDB_CODE_OUT_OF_RANGE;
  }
  if (NULL == taosArrayAddBatch(nodeList, pData, mnodeNum)) {
    taosArrayDestroy(nodeList);
    return terrno;
  }

  tscDebug("0x%" PRIx64 " qnode policy, use mnode list, num:%d", pRequest->requestId, mnodeNum);

_return:

  *pNodeList = nodeList;

  return TSDB_CODE_SUCCESS;
}

void freeVgList(void* list) {
  SArray* pList = *(SArray**)list;
  taosArrayDestroy(pList);
}

int32_t buildAsyncExecNodeList(SRequestObj* pRequest, SArray** pNodeList, SArray* pMnodeList, SMetaData* pResultMeta) {
  SArray* pDbVgList = NULL;
  SArray* pQnodeList = NULL;
  FDelete fp = NULL;
  int32_t code = 0;

  switch (tsQueryPolicy) {
    case QUERY_POLICY_VNODE:
    case QUERY_POLICY_CLIENT: {
      if (pResultMeta) {
        pDbVgList = taosArrayInit(4, POINTER_BYTES);
        if (NULL == pDbVgList) {
          code = terrno;
          goto _return;
        }
        int32_t dbNum = taosArrayGetSize(pResultMeta->pDbVgroup);
        for (int32_t i = 0; i < dbNum; ++i) {
          SMetaRes* pRes = taosArrayGet(pResultMeta->pDbVgroup, i);
          if (pRes->code || NULL == pRes->pRes) {
            continue;
          }

          if (NULL == taosArrayPush(pDbVgList, &pRes->pRes)) {
            code = terrno;
            goto _return;
          }
        }
      } else {
        fp = freeVgList;

        int32_t dbNum = taosArrayGetSize(pRequest->dbList);
        if (dbNum > 0) {
          SCatalog*     pCtg = NULL;
          SAppInstInfo* pInst = pRequest->pTscObj->pAppInfo;
          code = catalogGetHandle(pInst->clusterId, &pCtg);
          if (code != TSDB_CODE_SUCCESS) {
            goto _return;
          }

          pDbVgList = taosArrayInit(dbNum, POINTER_BYTES);
          if (NULL == pDbVgList) {
            code = terrno;
            goto _return;
          }
          SArray* pVgList = NULL;
          for (int32_t i = 0; i < dbNum; ++i) {
            char*            dbFName = taosArrayGet(pRequest->dbList, i);
            SRequestConnInfo conn = {.pTrans = pInst->pTransporter,
                                     .requestId = pRequest->requestId,
                                     .requestObjRefId = pRequest->self,
                                     .mgmtEps = getEpSet_s(&pInst->mgmtEp)};

            // catalogGetDBVgList will handle dbFName == null.
            code = catalogGetDBVgList(pCtg, &conn, dbFName, &pVgList);
            if (code) {
              goto _return;
            }

            if (NULL == taosArrayPush(pDbVgList, &pVgList)) {
              code = terrno;
              goto _return;
            }
          }
        }
      }

      code = buildVnodePolicyNodeList(pRequest, pNodeList, pMnodeList, pDbVgList);
      break;
    }
    case QUERY_POLICY_HYBRID:
    case QUERY_POLICY_QNODE: {
      if (pResultMeta && taosArrayGetSize(pResultMeta->pQnodeList) > 0) {
        SMetaRes* pRes = taosArrayGet(pResultMeta->pQnodeList, 0);
        if (pRes->code) {
          pQnodeList = NULL;
        } else {
          pQnodeList = taosArrayDup((SArray*)pRes->pRes, NULL);
          if (NULL == pQnodeList) {
            code = terrno ? terrno : TSDB_CODE_OUT_OF_MEMORY;
            goto _return;
          }
        }
      } else {
        SAppInstInfo* pInst = pRequest->pTscObj->pAppInfo;
        TSC_ERR_JRET(taosThreadMutexLock(&pInst->qnodeMutex));
        if (pInst->pQnodeList) {
          pQnodeList = taosArrayDup(pInst->pQnodeList, NULL);
          if (NULL == pQnodeList) {
            code = terrno ? terrno : TSDB_CODE_OUT_OF_MEMORY;
            goto _return;
          }
        }
        TSC_ERR_JRET(taosThreadMutexUnlock(&pInst->qnodeMutex));
      }

      code = buildQnodePolicyNodeList(pRequest, pNodeList, pMnodeList, pQnodeList);
      break;
    }
    default:
      tscError("unknown query policy: %d", tsQueryPolicy);
      return TSDB_CODE_APP_ERROR;
  }

_return:
  taosArrayDestroyEx(pDbVgList, fp);
  taosArrayDestroy(pQnodeList);

  return code;
}

int32_t buildSyncExecNodeList(SRequestObj* pRequest, SArray** pNodeList, SArray* pMnodeList) {
  SArray* pDbVgList = NULL;
  SArray* pQnodeList = NULL;
  int32_t code = 0;

  switch (tsQueryPolicy) {
    case QUERY_POLICY_VNODE:
    case QUERY_POLICY_CLIENT: {
      int32_t dbNum = taosArrayGetSize(pRequest->dbList);
      if (dbNum > 0) {
        SCatalog*     pCtg = NULL;
        SAppInstInfo* pInst = pRequest->pTscObj->pAppInfo;
        code = catalogGetHandle(pInst->clusterId, &pCtg);
        if (code != TSDB_CODE_SUCCESS) {
          goto _return;
        }

        pDbVgList = taosArrayInit(dbNum, POINTER_BYTES);
        if (NULL == pDbVgList) {
          code = terrno;
          goto _return;
        }
        SArray* pVgList = NULL;
        for (int32_t i = 0; i < dbNum; ++i) {
          char*            dbFName = taosArrayGet(pRequest->dbList, i);
          SRequestConnInfo conn = {.pTrans = pInst->pTransporter,
                                   .requestId = pRequest->requestId,
                                   .requestObjRefId = pRequest->self,
                                   .mgmtEps = getEpSet_s(&pInst->mgmtEp)};

          // catalogGetDBVgList will handle dbFName == null.
          code = catalogGetDBVgList(pCtg, &conn, dbFName, &pVgList);
          if (code) {
            goto _return;
          }

          if (NULL == taosArrayPush(pDbVgList, &pVgList)) {
            code = terrno;
            goto _return;
          }
        }
      }

      code = buildVnodePolicyNodeList(pRequest, pNodeList, pMnodeList, pDbVgList);
      break;
    }
    case QUERY_POLICY_HYBRID:
    case QUERY_POLICY_QNODE: {
      TSC_ERR_JRET(getQnodeList(pRequest, &pQnodeList));

      code = buildQnodePolicyNodeList(pRequest, pNodeList, pMnodeList, pQnodeList);
      break;
    }
    default:
      tscError("unknown query policy: %d", tsQueryPolicy);
      return TSDB_CODE_APP_ERROR;
  }

_return:

  taosArrayDestroyEx(pDbVgList, freeVgList);
  taosArrayDestroy(pQnodeList);

  return code;
}

int32_t scheduleQuery(SRequestObj* pRequest, SQueryPlan* pDag, SArray* pNodeList) {
  void* pTransporter = pRequest->pTscObj->pAppInfo->pTransporter;

  SExecResult      res = {0};
  SRequestConnInfo conn = {.pTrans = pRequest->pTscObj->pAppInfo->pTransporter,
                           .requestId = pRequest->requestId,
                           .requestObjRefId = pRequest->self};
  SSchedulerReq    req = {
         .syncReq = true,
         .localReq = (tsQueryPolicy == QUERY_POLICY_CLIENT),
         .pConn = &conn,
         .pNodeList = pNodeList,
         .pDag = pDag,
         .sql = pRequest->sqlstr,
         .startTs = pRequest->metric.start,
         .execFp = NULL,
         .cbParam = NULL,
         .chkKillFp = chkRequestKilled,
         .chkKillParam = (void*)pRequest->self,
         .pExecRes = &res,
         .source = pRequest->source,
         .pWorkerCb = getTaskPoolWorkerCb(),
  };

  int32_t code = schedulerExecJob(&req, &pRequest->body.queryJob);

  destroyQueryExecRes(&pRequest->body.resInfo.execRes);
  (void)memcpy(&pRequest->body.resInfo.execRes, &res, sizeof(res));

  if (code != TSDB_CODE_SUCCESS) {
    schedulerFreeJob(&pRequest->body.queryJob, 0);

    pRequest->code = code;
    terrno = code;
    return pRequest->code;
  }

  if (TDMT_VND_SUBMIT == pRequest->type || TDMT_VND_DELETE == pRequest->type ||
      TDMT_VND_CREATE_TABLE == pRequest->type) {
    pRequest->body.resInfo.numOfRows = res.numOfRows;
    if (TDMT_VND_SUBMIT == pRequest->type) {
      STscObj*            pTscObj = pRequest->pTscObj;
      SAppClusterSummary* pActivity = &pTscObj->pAppInfo->summary;
      (void)atomic_add_fetch_64((int64_t*)&pActivity->numOfInsertRows, res.numOfRows);
    }

    schedulerFreeJob(&pRequest->body.queryJob, 0);
  }

  pRequest->code = res.code;
  terrno = res.code;
  return pRequest->code;
}

int32_t handleSubmitExecRes(SRequestObj* pRequest, void* res, SCatalog* pCatalog, SEpSet* epset) {
  SArray*      pArray = NULL;
  SSubmitRsp2* pRsp = (SSubmitRsp2*)res;
  if (NULL == pRsp->aCreateTbRsp) {
    return TSDB_CODE_SUCCESS;
  }

  int32_t tbNum = taosArrayGetSize(pRsp->aCreateTbRsp);
  for (int32_t i = 0; i < tbNum; ++i) {
    SVCreateTbRsp* pTbRsp = (SVCreateTbRsp*)taosArrayGet(pRsp->aCreateTbRsp, i);
    if (pTbRsp->pMeta) {
      TSC_ERR_RET(handleCreateTbExecRes(pTbRsp->pMeta, pCatalog));
    }
  }

  return TSDB_CODE_SUCCESS;
}

int32_t handleQueryExecRes(SRequestObj* pRequest, void* res, SCatalog* pCatalog, SEpSet* epset) {
  int32_t code = 0;
  SArray* pArray = NULL;
  SArray* pTbArray = (SArray*)res;
  int32_t tbNum = taosArrayGetSize(pTbArray);
  if (tbNum <= 0) {
    return TSDB_CODE_SUCCESS;
  }

  pArray = taosArrayInit(tbNum, sizeof(STbSVersion));
  if (NULL == pArray) {
    return terrno;
  }

  for (int32_t i = 0; i < tbNum; ++i) {
    STbVerInfo* tbInfo = taosArrayGet(pTbArray, i);
    if (NULL == tbInfo) {
      code = terrno;
      goto _return;
    }
    STbSVersion tbSver = {
        .tbFName = tbInfo->tbFName, .sver = tbInfo->sversion, .tver = tbInfo->tversion, .rver = tbInfo->rversion};
    if (NULL == taosArrayPush(pArray, &tbSver)) {
      code = terrno;
      goto _return;
    }
  }

  SRequestConnInfo conn = {.pTrans = pRequest->pTscObj->pAppInfo->pTransporter,
                           .requestId = pRequest->requestId,
                           .requestObjRefId = pRequest->self,
                           .mgmtEps = *epset};

  code = catalogChkTbMetaVersion(pCatalog, &conn, pArray);

_return:

  taosArrayDestroy(pArray);
  return code;
}

int32_t handleAlterTbExecRes(void* res, SCatalog* pCatalog) {
  return catalogUpdateTableMeta(pCatalog, (STableMetaRsp*)res);
}

int32_t handleCreateTbExecRes(void* res, SCatalog* pCatalog) {
  return catalogAsyncUpdateTableMeta(pCatalog, (STableMetaRsp*)res);
}

int32_t handleQueryExecRsp(SRequestObj* pRequest) {
  if (NULL == pRequest->body.resInfo.execRes.res) {
    return pRequest->code;
  }

  SCatalog*     pCatalog = NULL;
  SAppInstInfo* pAppInfo = getAppInfo(pRequest);

  int32_t code = catalogGetHandle(pAppInfo->clusterId, &pCatalog);
  if (code) {
    return code;
  }

  SEpSet       epset = getEpSet_s(&pAppInfo->mgmtEp);
  SExecResult* pRes = &pRequest->body.resInfo.execRes;

  switch (pRes->msgType) {
    case TDMT_VND_ALTER_TABLE:
    case TDMT_MND_ALTER_STB: {
      code = handleAlterTbExecRes(pRes->res, pCatalog);
      break;
    }
    case TDMT_VND_CREATE_TABLE: {
      SArray* pList = (SArray*)pRes->res;
      int32_t num = taosArrayGetSize(pList);
      for (int32_t i = 0; i < num; ++i) {
        void* res = taosArrayGetP(pList, i);
        // handleCreateTbExecRes will handle res == null
        code = handleCreateTbExecRes(res, pCatalog);
      }
      break;
    }
    case TDMT_MND_CREATE_STB: {
      code = handleCreateTbExecRes(pRes->res, pCatalog);
      break;
    }
    case TDMT_VND_SUBMIT: {
      (void)atomic_add_fetch_64((int64_t*)&pAppInfo->summary.insertBytes, pRes->numOfBytes);

      code = handleSubmitExecRes(pRequest, pRes->res, pCatalog, &epset);
      break;
    }
    case TDMT_SCH_QUERY:
    case TDMT_SCH_MERGE_QUERY: {
      code = handleQueryExecRes(pRequest, pRes->res, pCatalog, &epset);
      break;
    }
    default:
      tscError("req:0x%" PRIx64 ", invalid exec result for request type:%d, QID:0x%" PRIx64, pRequest->self,
               pRequest->type, pRequest->requestId);
      code = TSDB_CODE_APP_ERROR;
  }

  return code;
}

static bool incompletaFileParsing(SNode* pStmt) {
  return QUERY_NODE_VNODE_MODIFY_STMT != nodeType(pStmt) ? false : ((SVnodeModifyOpStmt*)pStmt)->fileProcessing;
}

void continuePostSubQuery(SRequestObj* pRequest, SSDataBlock* pBlock) {
  SSqlCallbackWrapper* pWrapper = pRequest->pWrapper;

  int32_t code = nodesAcquireAllocator(pWrapper->pParseCtx->allocatorId);
  if (TSDB_CODE_SUCCESS == code) {
    int64_t analyseStart = taosGetTimestampUs();
    code = qContinueParsePostQuery(pWrapper->pParseCtx, pRequest->pQuery, pBlock);
    pRequest->metric.analyseCostUs += taosGetTimestampUs() - analyseStart;
  }

  if (TSDB_CODE_SUCCESS == code) {
    code = qContinuePlanPostQuery(pRequest->pPostPlan);
  }

  code = nodesReleaseAllocator(pWrapper->pParseCtx->allocatorId);
  handleQueryAnslyseRes(pWrapper, NULL, code);
}

void returnToUser(SRequestObj* pRequest) {
  if (pRequest->relation.userRefId == pRequest->self || 0 == pRequest->relation.userRefId) {
    // return to client
    doRequestCallback(pRequest, pRequest->code);
    return;
  }

  SRequestObj* pUserReq = acquireRequest(pRequest->relation.userRefId);
  if (pUserReq) {
    pUserReq->code = pRequest->code;
    // return to client
    doRequestCallback(pUserReq, pUserReq->code);
    (void)releaseRequest(pRequest->relation.userRefId);
    return;
  } else {
    tscError("req:0x%" PRIx64 ", user ref 0x%" PRIx64 " is not there, QID:0x%" PRIx64, pRequest->self,
             pRequest->relation.userRefId, pRequest->requestId);
  }
}

static int32_t createResultBlock(TAOS_RES* pRes, int32_t numOfRows, SSDataBlock** pBlock) {
  int64_t     lastTs = 0;
  TAOS_FIELD* pResFields = taos_fetch_fields(pRes);
  int32_t     numOfFields = taos_num_fields(pRes);

  int32_t code = createDataBlock(pBlock);
  if (code) {
    return code;
  }

  for (int32_t i = 0; i < numOfFields; ++i) {
    SColumnInfoData colInfoData = createColumnInfoData(pResFields[i].type, pResFields[i].bytes, i + 1);
    code = blockDataAppendColInfo(*pBlock, &colInfoData);
    if (TSDB_CODE_SUCCESS != code) {
      blockDataDestroy(*pBlock);
      return code;
    }
  }

  code = blockDataEnsureCapacity(*pBlock, numOfRows);
  if (TSDB_CODE_SUCCESS != code) {
    blockDataDestroy(*pBlock);
    return code;
  }

  for (int32_t i = 0; i < numOfRows; ++i) {
    TAOS_ROW pRow = taos_fetch_row(pRes);
    if (NULL == pRow[0] || NULL == pRow[1] || NULL == pRow[2]) {
      tscError("invalid data from vnode");
      blockDataDestroy(*pBlock);
      return TSDB_CODE_TSC_INTERNAL_ERROR;
    }
    int64_t ts = *(int64_t*)pRow[0];
    if (lastTs < ts) {
      lastTs = ts;
    }

    for (int32_t j = 0; j < numOfFields; ++j) {
      SColumnInfoData* pColInfoData = taosArrayGet((*pBlock)->pDataBlock, j);
      code = colDataSetVal(pColInfoData, i, pRow[j], false);
      if (TSDB_CODE_SUCCESS != code) {
        blockDataDestroy(*pBlock);
        return code;
      }
    }

    tscInfo("[create stream with histroy] lastKey:%" PRId64 " vgId:%d, vgVer:%" PRId64, ts, *(int32_t*)pRow[1],
            *(int64_t*)pRow[2]);
  }

  (*pBlock)->info.window.ekey = lastTs;
  (*pBlock)->info.rows = numOfRows;

  tscInfo("[create stream with histroy] lastKey:%" PRId64 " numOfRows:%d from all vgroups", lastTs, numOfRows);
  return TSDB_CODE_SUCCESS;
}

void postSubQueryFetchCb(void* param, TAOS_RES* res, int32_t rowNum) {
  SRequestObj* pRequest = (SRequestObj*)res;
  if (pRequest->code) {
    returnToUser(pRequest);
    return;
  }

  SSDataBlock* pBlock = NULL;
  pRequest->code = createResultBlock(res, rowNum, &pBlock);
  if (TSDB_CODE_SUCCESS != pRequest->code) {
    tscError("req:0x%" PRIx64 ", create result block failed, QID:0x%" PRIx64 " %s", pRequest->self, pRequest->requestId,
             tstrerror(pRequest->code));
    returnToUser(pRequest);
    return;
  }

  SRequestObj* pNextReq = acquireRequest(pRequest->relation.nextRefId);
  if (pNextReq) {
    continuePostSubQuery(pNextReq, pBlock);
    (void)releaseRequest(pRequest->relation.nextRefId);
  } else {
    tscError("req:0x%" PRIx64 ", next req ref 0x%" PRIx64 " is not there, QID:0x%" PRIx64, pRequest->self,
             pRequest->relation.nextRefId, pRequest->requestId);
  }

  blockDataDestroy(pBlock);
}

void handlePostSubQuery(SSqlCallbackWrapper* pWrapper) {
  SRequestObj* pRequest = pWrapper->pRequest;
  if (TD_RES_QUERY(pRequest)) {
    taosAsyncFetchImpl(pRequest, postSubQueryFetchCb, pWrapper);
    return;
  }

  SRequestObj* pNextReq = acquireRequest(pRequest->relation.nextRefId);
  if (pNextReq) {
    continuePostSubQuery(pNextReq, NULL);
    (void)releaseRequest(pRequest->relation.nextRefId);
  } else {
    tscError("req:0x%" PRIx64 ", next req ref 0x%" PRIx64 " is not there, QID:0x%" PRIx64, pRequest->self,
             pRequest->relation.nextRefId, pRequest->requestId);
  }
}

// todo refacto the error code  mgmt
void schedulerExecCb(SExecResult* pResult, void* param, int32_t code) {
  SSqlCallbackWrapper* pWrapper = param;
  SRequestObj*         pRequest = pWrapper->pRequest;
  STscObj*             pTscObj = pRequest->pTscObj;

  pRequest->code = code;
  if (pResult) {
    destroyQueryExecRes(&pRequest->body.resInfo.execRes);
    (void)memcpy(&pRequest->body.resInfo.execRes, pResult, sizeof(*pResult));
  }

  int32_t type = pRequest->type;
  if (TDMT_VND_SUBMIT == type || TDMT_VND_DELETE == type || TDMT_VND_CREATE_TABLE == type) {
    if (pResult) {
      pRequest->body.resInfo.numOfRows += pResult->numOfRows;

      // record the insert rows
      if (TDMT_VND_SUBMIT == type) {
        SAppClusterSummary* pActivity = &pTscObj->pAppInfo->summary;
        (void)atomic_add_fetch_64((int64_t*)&pActivity->numOfInsertRows, pResult->numOfRows);
      }
    }
    schedulerFreeJob(&pRequest->body.queryJob, 0);
  }

  taosMemoryFree(pResult);
  tscDebug("req:0x%" PRIx64 ", enter scheduler exec cb, code:%s, QID:0x%" PRIx64, pRequest->self, tstrerror(code),
           pRequest->requestId);

  if (code != TSDB_CODE_SUCCESS && NEED_CLIENT_HANDLE_ERROR(code) && pRequest->sqlstr != NULL &&
      pRequest->stmtBindVersion == 0) {
    tscDebug("req:0x%" PRIx64 ", client retry to handle the error, code:%s, tryCount:%d, QID:0x%" PRIx64,
             pRequest->self, tstrerror(code), pRequest->retry, pRequest->requestId);
    if (TSDB_CODE_SUCCESS != removeMeta(pTscObj, pRequest->targetTableList, IS_VIEW_REQUEST(pRequest->type))) {
      tscError("req:0x%" PRIx64 ", remove meta failed, QID:0x%" PRIx64, pRequest->self, pRequest->requestId);
    }
    restartAsyncQuery(pRequest, code);
    return;
  }

  tscTrace("req:0x%" PRIx64 ", scheduler exec cb, request type:%s", pRequest->self, TMSG_INFO(pRequest->type));
  if (NEED_CLIENT_RM_TBLMETA_REQ(pRequest->type) && NULL == pRequest->body.resInfo.execRes.res) {
    if (TSDB_CODE_SUCCESS != removeMeta(pTscObj, pRequest->targetTableList, IS_VIEW_REQUEST(pRequest->type))) {
      tscError("req:0x%" PRIx64 ", remove meta failed, QID:0x%" PRIx64, pRequest->self, pRequest->requestId);
    }
  }

  pRequest->metric.execCostUs = taosGetTimestampUs() - pRequest->metric.execStart;
  int32_t code1 = handleQueryExecRsp(pRequest);
  if (pRequest->code == TSDB_CODE_SUCCESS && pRequest->code != code1) {
    pRequest->code = code1;
  }

  if (pRequest->code == TSDB_CODE_SUCCESS && NULL != pRequest->pQuery &&
      incompletaFileParsing(pRequest->pQuery->pRoot)) {
    continueInsertFromCsv(pWrapper, pRequest);
    return;
  }

  if (pRequest->relation.nextRefId) {
    handlePostSubQuery(pWrapper);
  } else {
    destorySqlCallbackWrapper(pWrapper);
    pRequest->pWrapper = NULL;

    // return to client
    doRequestCallback(pRequest, code);
  }
}

void launchQueryImpl(SRequestObj* pRequest, SQuery* pQuery, bool keepQuery, void** res) {
  int32_t code = 0;
  int32_t subplanNum = 0;

  if (pQuery->pRoot) {
    pRequest->stmtType = pQuery->pRoot->type;
  }

  if (pQuery->pRoot && !pRequest->inRetry) {
    STscObj*            pTscObj = pRequest->pTscObj;
    SAppClusterSummary* pActivity = &pTscObj->pAppInfo->summary;
    if (QUERY_NODE_VNODE_MODIFY_STMT == pQuery->pRoot->type) {
      (void)atomic_add_fetch_64((int64_t*)&pActivity->numOfInsertsReq, 1);
    } else if (QUERY_NODE_SELECT_STMT == pQuery->pRoot->type) {
      (void)atomic_add_fetch_64((int64_t*)&pActivity->numOfQueryReq, 1);
    }
  }

  pRequest->body.execMode = pQuery->execMode;
  switch (pQuery->execMode) {
    case QUERY_EXEC_MODE_LOCAL:
      if (!pRequest->validateOnly) {
        if (NULL == pQuery->pRoot) {
          terrno = TSDB_CODE_INVALID_PARA;
          code = terrno;
        } else {
          code = execLocalCmd(pRequest, pQuery);
        }
      }
      break;
    case QUERY_EXEC_MODE_RPC:
      if (!pRequest->validateOnly) {
        code = execDdlQuery(pRequest, pQuery);
      }
      break;
    case QUERY_EXEC_MODE_SCHEDULE: {
      SArray* pMnodeList = taosArrayInit(4, sizeof(SQueryNodeLoad));
      if (NULL == pMnodeList) {
        code = terrno;
        break;
      }
      SQueryPlan* pDag = NULL;
      code = getPlan(pRequest, pQuery, &pDag, pMnodeList);
      if (TSDB_CODE_SUCCESS == code) {
        pRequest->body.subplanNum = pDag->numOfSubplans;
        if (!pRequest->validateOnly) {
          SArray* pNodeList = NULL;
          code = buildSyncExecNodeList(pRequest, &pNodeList, pMnodeList);

          if (TSDB_CODE_SUCCESS == code) {
            SSessParam para = {.type = SESSION_MAX_CALL_VNODE_NUM, .value = taosArrayGetSize(pNodeList)};
            code = tscUpdateSessMgtMetric(pRequest->pTscObj, &para);
          }

          if (TSDB_CODE_SUCCESS == code) {
            code = scheduleQuery(pRequest, pDag, pNodeList);
          }
          taosArrayDestroy(pNodeList);
        }
      }
      taosArrayDestroy(pMnodeList);
      break;
    }
    case QUERY_EXEC_MODE_EMPTY_RESULT:
      pRequest->type = TSDB_SQL_RETRIEVE_EMPTY_RESULT;
      break;
    default:
      break;
  }

  if (!keepQuery) {
    qDestroyQuery(pQuery);
  }

  if (NEED_CLIENT_RM_TBLMETA_REQ(pRequest->type) && NULL == pRequest->body.resInfo.execRes.res) {
    int ret = removeMeta(pRequest->pTscObj, pRequest->targetTableList, IS_VIEW_REQUEST(pRequest->type));
    if (TSDB_CODE_SUCCESS != ret) {
      tscError("req:0x%" PRIx64 ", remove meta failed,code:%d, QID:0x%" PRIx64, pRequest->self, ret,
               pRequest->requestId);
    }
  }

  if (TSDB_CODE_SUCCESS == code) {
    code = handleQueryExecRsp(pRequest);
  }

  if (TSDB_CODE_SUCCESS != code) {
    pRequest->code = code;
  }

  if (res) {
    *res = pRequest->body.resInfo.execRes.res;
    pRequest->body.resInfo.execRes.res = NULL;
  }
}

static int32_t asyncExecSchQuery(SRequestObj* pRequest, SQuery* pQuery, SMetaData* pResultMeta,
                                 SSqlCallbackWrapper* pWrapper) {
  int32_t code = TSDB_CODE_SUCCESS;
  pRequest->type = pQuery->msgType;
  SArray*     pMnodeList = NULL;
  SQueryPlan* pDag = NULL;
  int64_t     st = taosGetTimestampUs();

  if (!pRequest->parseOnly) {
    pMnodeList = taosArrayInit(4, sizeof(SQueryNodeLoad));
    if (NULL == pMnodeList) {
      code = terrno;
    }
    SPlanContext cxt = {.queryId = pRequest->requestId,
                        .acctId = pRequest->pTscObj->acctId,
                        .mgmtEpSet = getEpSet_s(&pRequest->pTscObj->pAppInfo->mgmtEp),
                        .pAstRoot = pQuery->pRoot,
                        .showRewrite = pQuery->showRewrite,
                        .isView = pWrapper->pParseCtx->isView,
                        .isAudit = pWrapper->pParseCtx->isAudit,
                        .pMsg = pRequest->msgBuf,
                        .msgLen = ERROR_MSG_BUF_DEFAULT_SIZE,
                        .pUser = pRequest->pTscObj->user,
                        .sysInfo = pRequest->pTscObj->sysInfo,
                        .timezone = pRequest->pTscObj->optionInfo.timezone,
                        .allocatorId = pRequest->stmtBindVersion > 0 ? 0 : pRequest->allocatorRefId};
    if (TSDB_CODE_SUCCESS == code) {
      code = qCreateQueryPlan(&cxt, &pDag, pMnodeList);
    }
    if (code) {
      tscError("req:0x%" PRIx64 ", failed to create query plan, code:%s 0x%" PRIx64, pRequest->self, tstrerror(code),
               pRequest->requestId);
    } else {
      pRequest->body.subplanNum = pDag->numOfSubplans;
      TSWAP(pRequest->pPostPlan, pDag->pPostPlan);
    }
  }

  pRequest->metric.execStart = taosGetTimestampUs();
  pRequest->metric.planCostUs = pRequest->metric.execStart - st;

  if (TSDB_CODE_SUCCESS == code && !pRequest->validateOnly) {
    SArray* pNodeList = NULL;
    if (QUERY_NODE_VNODE_MODIFY_STMT != nodeType(pQuery->pRoot)) {
      code = buildAsyncExecNodeList(pRequest, &pNodeList, pMnodeList, pResultMeta);
    }

    SRequestConnInfo conn = {.pTrans = getAppInfo(pRequest)->pTransporter,
                             .requestId = pRequest->requestId,
                             .requestObjRefId = pRequest->self};
    SSchedulerReq    req = {
           .syncReq = false,
           .localReq = (tsQueryPolicy == QUERY_POLICY_CLIENT),
           .pConn = &conn,
           .pNodeList = pNodeList,
           .pDag = pDag,
           .allocatorRefId = pRequest->allocatorRefId,
           .sql = pRequest->sqlstr,
           .startTs = pRequest->metric.start,
           .execFp = schedulerExecCb,
           .cbParam = pWrapper,
           .chkKillFp = chkRequestKilled,
           .chkKillParam = (void*)pRequest->self,
           .pExecRes = NULL,
           .source = pRequest->source,
           .pWorkerCb = getTaskPoolWorkerCb(),
    };
    if (TSDB_CODE_SUCCESS == code) {
      code = schedulerExecJob(&req, &pRequest->body.queryJob);
    }

    taosArrayDestroy(pNodeList);
  } else {
    qDestroyQueryPlan(pDag);
    tscDebug("req:0x%" PRIx64 ", plan not executed, code:%s 0x%" PRIx64, pRequest->self, tstrerror(code),
             pRequest->requestId);
    destorySqlCallbackWrapper(pWrapper);
    pRequest->pWrapper = NULL;
    if (TSDB_CODE_SUCCESS != code) {
      pRequest->code = terrno;
    }

    doRequestCallback(pRequest, code);
  }

  // todo not to be released here
  taosArrayDestroy(pMnodeList);

  return code;
}

void launchAsyncQuery(SRequestObj* pRequest, SQuery* pQuery, SMetaData* pResultMeta, SSqlCallbackWrapper* pWrapper) {
  int32_t code = 0;

  if (pRequest->parseOnly) {
    doRequestCallback(pRequest, 0);
    return;
  }

  pRequest->body.execMode = pQuery->execMode;
  if (QUERY_EXEC_MODE_SCHEDULE != pRequest->body.execMode) {
    destorySqlCallbackWrapper(pWrapper);
    pRequest->pWrapper = NULL;
  }

  if (pQuery->pRoot && !pRequest->inRetry) {
    STscObj*            pTscObj = pRequest->pTscObj;
    SAppClusterSummary* pActivity = &pTscObj->pAppInfo->summary;
    if (QUERY_NODE_VNODE_MODIFY_STMT == pQuery->pRoot->type &&
        (0 == ((SVnodeModifyOpStmt*)pQuery->pRoot)->sqlNodeType)) {
      (void)atomic_add_fetch_64((int64_t*)&pActivity->numOfInsertsReq, 1);
    } else if (QUERY_NODE_SELECT_STMT == pQuery->pRoot->type) {
      (void)atomic_add_fetch_64((int64_t*)&pActivity->numOfQueryReq, 1);
    }
  }

  switch (pQuery->execMode) {
    case QUERY_EXEC_MODE_LOCAL:
      asyncExecLocalCmd(pRequest, pQuery);
      break;
    case QUERY_EXEC_MODE_RPC:
      code = asyncExecDdlQuery(pRequest, pQuery);
      break;
    case QUERY_EXEC_MODE_SCHEDULE: {
      code = asyncExecSchQuery(pRequest, pQuery, pResultMeta, pWrapper);
      break;
    }
    case QUERY_EXEC_MODE_EMPTY_RESULT:
      pRequest->type = TSDB_SQL_RETRIEVE_EMPTY_RESULT;
      doRequestCallback(pRequest, 0);
      break;
    default:
      tscError("req:0x%" PRIx64 ", invalid execMode %d", pRequest->self, pQuery->execMode);
      doRequestCallback(pRequest, -1);
      break;
  }
}

int32_t refreshMeta(STscObj* pTscObj, SRequestObj* pRequest) {
  SCatalog* pCatalog = NULL;
  int32_t   code = 0;
  int32_t   dbNum = taosArrayGetSize(pRequest->dbList);
  int32_t   tblNum = taosArrayGetSize(pRequest->tableList);

  if (dbNum <= 0 && tblNum <= 0) {
    return TSDB_CODE_APP_ERROR;
  }

  code = catalogGetHandle(pTscObj->pAppInfo->clusterId, &pCatalog);
  if (code != TSDB_CODE_SUCCESS) {
    return code;
  }

  SRequestConnInfo conn = {.pTrans = pTscObj->pAppInfo->pTransporter,
                           .requestId = pRequest->requestId,
                           .requestObjRefId = pRequest->self,
                           .mgmtEps = getEpSet_s(&pTscObj->pAppInfo->mgmtEp)};

  for (int32_t i = 0; i < dbNum; ++i) {
    char* dbFName = taosArrayGet(pRequest->dbList, i);

    // catalogRefreshDBVgInfo will handle dbFName == null.
    code = catalogRefreshDBVgInfo(pCatalog, &conn, dbFName);
    if (code != TSDB_CODE_SUCCESS) {
      return code;
    }
  }

  for (int32_t i = 0; i < tblNum; ++i) {
    SName* tableName = taosArrayGet(pRequest->tableList, i);

    // catalogRefreshTableMeta will handle tableName == null.
    code = catalogRefreshTableMeta(pCatalog, &conn, tableName, -1);
    if (code != TSDB_CODE_SUCCESS) {
      return code;
    }
  }

  return code;
}

int32_t removeMeta(STscObj* pTscObj, SArray* tbList, bool isView) {
  SCatalog* pCatalog = NULL;
  int32_t   tbNum = taosArrayGetSize(tbList);
  int32_t   code = catalogGetHandle(pTscObj->pAppInfo->clusterId, &pCatalog);
  if (code != TSDB_CODE_SUCCESS) {
    return code;
  }

  if (isView) {
    for (int32_t i = 0; i < tbNum; ++i) {
      SName* pViewName = taosArrayGet(tbList, i);
      char   dbFName[TSDB_DB_FNAME_LEN];
      if (NULL == pViewName) {
        continue;
      }
      (void)tNameGetFullDbName(pViewName, dbFName);
      TSC_ERR_RET(catalogRemoveViewMeta(pCatalog, dbFName, 0, pViewName->tname, 0));
    }
  } else {
    for (int32_t i = 0; i < tbNum; ++i) {
      SName* pTbName = taosArrayGet(tbList, i);
      TSC_ERR_RET(catalogRemoveTableMeta(pCatalog, pTbName));
    }
  }

  return TSDB_CODE_SUCCESS;
}

int32_t initEpSetFromCfg(const char* firstEp, const char* secondEp, SCorEpSet* pEpSet) {
  pEpSet->version = 0;

  // init mnode ip set
  SEpSet* mgmtEpSet = &(pEpSet->epSet);
  mgmtEpSet->numOfEps = 0;
  mgmtEpSet->inUse = 0;

  if (firstEp && firstEp[0] != 0) {
    if (strlen(firstEp) >= TSDB_EP_LEN) {
      terrno = TSDB_CODE_TSC_INVALID_FQDN;
      return -1;
    }

    int32_t code = taosGetFqdnPortFromEp(firstEp, &mgmtEpSet->eps[mgmtEpSet->numOfEps]);
    if (code != TSDB_CODE_SUCCESS) {
      terrno = TSDB_CODE_TSC_INVALID_FQDN;
      return terrno;
    }
    // uint32_t addr = 0;
    SIpAddr addr = {0};
    code = taosGetIpFromFqdn(tsEnableIpv6, mgmtEpSet->eps[mgmtEpSet->numOfEps].fqdn, &addr);
    if (code) {
      tscError("failed to resolve firstEp fqdn: %s, code:%s", mgmtEpSet->eps[mgmtEpSet->numOfEps].fqdn,
               tstrerror(TSDB_CODE_TSC_INVALID_FQDN));
      (void)memset(&(mgmtEpSet->eps[mgmtEpSet->numOfEps]), 0, sizeof(mgmtEpSet->eps[mgmtEpSet->numOfEps]));
    } else {
      mgmtEpSet->numOfEps++;
    }
  }

  if (secondEp && secondEp[0] != 0) {
    if (strlen(secondEp) >= TSDB_EP_LEN) {
      terrno = TSDB_CODE_TSC_INVALID_FQDN;
      return terrno;
    }

    int32_t code = taosGetFqdnPortFromEp(secondEp, &mgmtEpSet->eps[mgmtEpSet->numOfEps]);
    if (code != TSDB_CODE_SUCCESS) {
      return code;
    }
    SIpAddr addr = {0};
    code = taosGetIpFromFqdn(tsEnableIpv6, mgmtEpSet->eps[mgmtEpSet->numOfEps].fqdn, &addr);
    if (code) {
      tscError("failed to resolve secondEp fqdn: %s, code:%s", mgmtEpSet->eps[mgmtEpSet->numOfEps].fqdn,
               tstrerror(TSDB_CODE_TSC_INVALID_FQDN));
      (void)memset(&(mgmtEpSet->eps[mgmtEpSet->numOfEps]), 0, sizeof(mgmtEpSet->eps[mgmtEpSet->numOfEps]));
    } else {
      mgmtEpSet->numOfEps++;
    }
  }

  if (mgmtEpSet->numOfEps == 0) {
    terrno = TSDB_CODE_RPC_NETWORK_UNAVAIL;
    return TSDB_CODE_RPC_NETWORK_UNAVAIL;
  }

  return 0;
}

int32_t taosConnectImpl(const char* user, const char* auth, int32_t totpCode, const char* db, __taos_async_fn_t fp, void* param,
                        SAppInstInfo* pAppInfo, int connType, STscObj** pTscObj) {
  *pTscObj = NULL;
  int32_t code = createTscObj(user, auth, db, connType, pAppInfo, pTscObj);
  if (TSDB_CODE_SUCCESS != code) {
    return code;
  }

  SRequestObj* pRequest = NULL;
  code = createRequest((*pTscObj)->id, TDMT_MND_CONNECT, 0, &pRequest);
  if (TSDB_CODE_SUCCESS != code) {
    destroyTscObj(*pTscObj);
    return code;
  }

  pRequest->sqlstr = taosStrdup("taos_connect");
  if (pRequest->sqlstr) {
    pRequest->sqlLen = strlen(pRequest->sqlstr);
  } else {
    return terrno;
  }

  SMsgSendInfo* body = NULL;
  code = buildConnectMsg(pRequest, &body, totpCode);
  if (TSDB_CODE_SUCCESS != code) {
    destroyTscObj(*pTscObj);
    return code;
  }

  // int64_t transporterId = 0;
  SEpSet epset = getEpSet_s(&(*pTscObj)->pAppInfo->mgmtEp);
  code = asyncSendMsgToServer((*pTscObj)->pAppInfo->pTransporter, &epset, NULL, body);
  if (TSDB_CODE_SUCCESS != code) {
    destroyTscObj(*pTscObj);
    tscError("failed to send connect msg to server, code:%s", tstrerror(code));
    return code;
  }
  if (TSDB_CODE_SUCCESS != tsem_wait(&pRequest->body.rspSem)) {
    destroyTscObj(*pTscObj);
    tscError("failed to wait sem, code:%s", terrstr());
    return terrno;
  }
  if (pRequest->code != TSDB_CODE_SUCCESS) {
    const char* errorMsg = (code == TSDB_CODE_RPC_FQDN_ERROR) ? taos_errstr(pRequest) : tstrerror(pRequest->code);
    tscError("failed to connect to server, reason: %s", errorMsg);

    terrno = pRequest->code;
    destroyRequest(pRequest);
    taos_close_internal(*pTscObj);
    *pTscObj = NULL;
    return terrno;
  }
  if (connType == CONN_TYPE__AUTH_TEST) {
    terrno = TSDB_CODE_SUCCESS;
    destroyRequest(pRequest);
    taos_close_internal(*pTscObj);
    *pTscObj = NULL;
    return TSDB_CODE_SUCCESS;
  }

  tscInfo("conn:0x%" PRIx64 ", connection is opening, connId:%u, dnodeConn:%p, QID:0x%" PRIx64, (*pTscObj)->id,
          (*pTscObj)->connId, (*pTscObj)->pAppInfo->pTransporter, pRequest->requestId);
  destroyRequest(pRequest);
  return code;
}

static int32_t buildConnectMsg(SRequestObj* pRequest, SMsgSendInfo** pMsgSendInfo, int32_t totpCode) {
  *pMsgSendInfo = taosMemoryCalloc(1, sizeof(SMsgSendInfo));
  if (*pMsgSendInfo == NULL) {
    return terrno;
  }

  (*pMsgSendInfo)->msgType = TDMT_MND_CONNECT;

  (*pMsgSendInfo)->requestObjRefId = pRequest->self;
  (*pMsgSendInfo)->requestId = pRequest->requestId;
  (*pMsgSendInfo)->fp = getMsgRspHandle((*pMsgSendInfo)->msgType);
  (*pMsgSendInfo)->param = taosMemoryCalloc(1, sizeof(pRequest->self));
  if (NULL == (*pMsgSendInfo)->param) {
    taosMemoryFree(*pMsgSendInfo);
    return terrno;
  }

  *(int64_t*)(*pMsgSendInfo)->param = pRequest->self;

  SConnectReq connectReq = {0};
  STscObj*    pObj = pRequest->pTscObj;

  char* db = getDbOfConnection(pObj);
  if (db != NULL) {
    tstrncpy(connectReq.db, db, sizeof(connectReq.db));
  } else if (terrno) {
    taosMemoryFree(*pMsgSendInfo);
    return terrno;
  }
  taosMemoryFreeClear(db);

  connectReq.connType = pObj->connType;
  connectReq.pid = appInfo.pid;
  connectReq.startTime = appInfo.startTime;
  connectReq.totpCode = totpCode;

  tstrncpy(connectReq.app, appInfo.appName, sizeof(connectReq.app));
  tstrncpy(connectReq.user, pObj->user, sizeof(connectReq.user));
  tstrncpy(connectReq.passwd, pObj->pass, sizeof(connectReq.passwd));
  tstrncpy(connectReq.sVer, td_version, sizeof(connectReq.sVer));

  int32_t contLen = tSerializeSConnectReq(NULL, 0, &connectReq);
  void*   pReq = taosMemoryMalloc(contLen);
  if (NULL == pReq) {
    taosMemoryFree(*pMsgSendInfo);
    return terrno;
  }

  if (-1 == tSerializeSConnectReq(pReq, contLen, &connectReq)) {
    taosMemoryFree(*pMsgSendInfo);
    taosMemoryFree(pReq);
    return terrno;
  }

  (*pMsgSendInfo)->msgInfo.len = contLen;
  (*pMsgSendInfo)->msgInfo.pData = pReq;
  return TSDB_CODE_SUCCESS;
}

void updateTargetEpSet(SMsgSendInfo* pSendInfo, STscObj* pTscObj, SRpcMsg* pMsg, SEpSet* pEpSet) {
  if (NULL == pEpSet) {
    return;
  }

  switch (pSendInfo->target.type) {
    case TARGET_TYPE_MNODE:
      if (NULL == pTscObj) {
        tscError("mnode epset changed but not able to update it, msg:%s, reqObjRefId:%" PRIx64,
                 TMSG_INFO(pMsg->msgType), pSendInfo->requestObjRefId);
        return;
      }

      SEpSet  originEpset = getEpSet_s(&pTscObj->pAppInfo->mgmtEp);
      SEpSet* pOrig = &originEpset;
      SEp*    pOrigEp = &pOrig->eps[pOrig->inUse];
      SEp*    pNewEp = &pEpSet->eps[pEpSet->inUse];
      tscDebug("mnode epset updated from %d/%d=>%s:%d to %d/%d=>%s:%d in client", pOrig->inUse, pOrig->numOfEps,
               pOrigEp->fqdn, pOrigEp->port, pEpSet->inUse, pEpSet->numOfEps, pNewEp->fqdn, pNewEp->port);
      updateEpSet_s(&pTscObj->pAppInfo->mgmtEp, pEpSet);
      break;
    case TARGET_TYPE_VNODE: {
      if (NULL == pTscObj) {
        tscError("vnode epset changed but not able to update it, msg:%s, reqObjRefId:%" PRIx64,
                 TMSG_INFO(pMsg->msgType), pSendInfo->requestObjRefId);
        return;
      }

      SCatalog* pCatalog = NULL;
      int32_t   code = catalogGetHandle(pTscObj->pAppInfo->clusterId, &pCatalog);
      if (code != TSDB_CODE_SUCCESS) {
        tscError("fail to get catalog handle, clusterId:0x%" PRIx64 ", error:%s", pTscObj->pAppInfo->clusterId,
                 tstrerror(code));
        return;
      }

      code = catalogUpdateVgEpSet(pCatalog, pSendInfo->target.dbFName, pSendInfo->target.vgId, pEpSet);
      if (code != TSDB_CODE_SUCCESS) {
        tscError("fail to update catalog vg epset, clusterId:0x%" PRIx64 ", error:%s", pTscObj->pAppInfo->clusterId,
                 tstrerror(code));
        return;
      }
      taosMemoryFreeClear(pSendInfo->target.dbFName);
      break;
    }
    default:
      tscDebug("epset changed, not updated, msgType %s", TMSG_INFO(pMsg->msgType));
      break;
  }
}

int32_t doProcessMsgFromServerImpl(SRpcMsg* pMsg, SEpSet* pEpSet) {
  SMsgSendInfo* pSendInfo = (SMsgSendInfo*)pMsg->info.ahandle;
  if (pMsg->info.ahandle == NULL) {
    tscError("doProcessMsgFromServer pMsg->info.ahandle == NULL");
    rpcFreeCont(pMsg->pCont);
    taosMemoryFree(pEpSet);
    return TSDB_CODE_TSC_INTERNAL_ERROR;
  }

  STscObj* pTscObj = NULL;

  STraceId* trace = &pMsg->info.traceId;
  char      tbuf[40] = {0};
  TRACE_TO_STR(trace, tbuf);

  tscDebug("QID:%s, process message from server, handle:%p, message:%s, size:%d, code:%s", tbuf, pMsg->info.handle,
           TMSG_INFO(pMsg->msgType), pMsg->contLen, tstrerror(pMsg->code));

  if (pSendInfo->requestObjRefId != 0) {
    SRequestObj* pRequest = (SRequestObj*)taosAcquireRef(clientReqRefPool, pSendInfo->requestObjRefId);
    if (pRequest) {
      if (pRequest->self != pSendInfo->requestObjRefId) {
        tscError("doProcessMsgFromServer req:0x%" PRId64 " != pSendInfo->requestObjRefId:0x%" PRId64, pRequest->self,
                 pSendInfo->requestObjRefId);

        if (TSDB_CODE_SUCCESS != taosReleaseRef(clientReqRefPool, pSendInfo->requestObjRefId)) {
          tscError("doProcessMsgFromServer taosReleaseRef failed");
        }
        rpcFreeCont(pMsg->pCont);
        taosMemoryFree(pEpSet);
        destroySendMsgInfo(pSendInfo);
        return TSDB_CODE_TSC_INTERNAL_ERROR;
      }
      pTscObj = pRequest->pTscObj;
    }
  }

  updateTargetEpSet(pSendInfo, pTscObj, pMsg, pEpSet);

  SDataBuf buf = {.msgType = pMsg->msgType,
                  .len = pMsg->contLen,
                  .pData = NULL,
                  .handle = pMsg->info.handle,
                  .handleRefId = pMsg->info.refId,
                  .pEpSet = pEpSet};

  if (pMsg->contLen > 0) {
    buf.pData = taosMemoryCalloc(1, pMsg->contLen);
    if (buf.pData == NULL) {
      pMsg->code = terrno;
    } else {
      (void)memcpy(buf.pData, pMsg->pCont, pMsg->contLen);
    }
  }

  (void)pSendInfo->fp(pSendInfo->param, &buf, pMsg->code);

  if (pTscObj) {
    int32_t code = taosReleaseRef(clientReqRefPool, pSendInfo->requestObjRefId);
    if (TSDB_CODE_SUCCESS != code) {
      tscError("doProcessMsgFromServer taosReleaseRef failed");
      terrno = code;
      pMsg->code = code;
    }
  }

  rpcFreeCont(pMsg->pCont);
  destroySendMsgInfo(pSendInfo);
  return TSDB_CODE_SUCCESS;
}

int32_t doProcessMsgFromServer(void* param) {
  AsyncArg* arg = (AsyncArg*)param;
  int32_t   code = doProcessMsgFromServerImpl(&arg->msg, arg->pEpset);
  taosMemoryFree(arg);
  return code;
}

void processMsgFromServer(void* parent, SRpcMsg* pMsg, SEpSet* pEpSet) {
  int32_t code = 0;
  SEpSet* tEpSet = NULL;

  tscDebug("msg callback, ahandle %p", pMsg->info.ahandle);

  if (pEpSet != NULL) {
    tEpSet = taosMemoryCalloc(1, sizeof(SEpSet));
    if (NULL == tEpSet) {
      code = terrno;
      pMsg->code = terrno;
      goto _exit;
    }
    (void)memcpy((void*)tEpSet, (void*)pEpSet, sizeof(SEpSet));
  }

  // pMsg is response msg
  if (pMsg->msgType == TDMT_MND_CONNECT + 1) {
    // restore origin code
    if (pMsg->code == TSDB_CODE_RPC_SOMENODE_NOT_CONNECTED) {
      pMsg->code = TSDB_CODE_RPC_NETWORK_UNAVAIL;
    } else if (pMsg->code == TSDB_CODE_RPC_SOMENODE_BROKEN_LINK) {
      pMsg->code = TSDB_CODE_RPC_BROKEN_LINK;
    }
  } else {
    // uniform to one error code: TSDB_CODE_RPC_SOMENODE_NOT_CONNECTED
    if (pMsg->code == TSDB_CODE_RPC_SOMENODE_BROKEN_LINK) {
      pMsg->code = TSDB_CODE_RPC_SOMENODE_NOT_CONNECTED;
    }
  }

  AsyncArg* arg = taosMemoryCalloc(1, sizeof(AsyncArg));
  if (NULL == arg) {
    code = terrno;
    pMsg->code = code;
    goto _exit;
  }

  arg->msg = *pMsg;
  arg->pEpset = tEpSet;

  if ((code = taosAsyncExec(doProcessMsgFromServer, arg, NULL)) != 0) {
    pMsg->code = code;
    taosMemoryFree(arg);
    goto _exit;
  }
  return;

_exit:
  tscError("failed to sched msg to tsc since %s", tstrerror(code));
  code = doProcessMsgFromServerImpl(pMsg, tEpSet);
  if (code != 0) {
    tscError("failed to sched msg to tsc, tsc ready quit");
  }
}



TAOS *taos_connect_totp(const char *ip, const char *user, const char *pass, const char* totp, const char *db, uint16_t port) {
  tscInfo("try to connect to %s:%u by totp, user:%s db:%s", ip, port, user, db);
  if (user == NULL) {
    user = TSDB_DEFAULT_USER;
  }

  if (pass == NULL) {
    pass = TSDB_DEFAULT_PASS;
  }

  STscObj *pObj = NULL;
  int32_t  code = taos_connect_internal(ip, user, pass, NULL, totp, db, port, CONN_TYPE__QUERY, &pObj);
  if (TSDB_CODE_SUCCESS == code) {
    int64_t *rid = taosMemoryCalloc(1, sizeof(int64_t));
    if (NULL == rid) {
      tscError("out of memory when taos connect to %s:%u, user:%s db:%s", ip, port, user, db);
      return NULL;
    }
    *rid = pObj->id;
    return (TAOS *)rid;
  } else {
    terrno = code;
  }

  return NULL;
}


int taos_connect_test(const char *ip, const char *user, const char *pass, const char* totp, const char *db, uint16_t port) {
  tscInfo("try to connect to %s:%u by totp, user:%s db:%s", ip, port, user, db);
  if (user == NULL) {
    user = TSDB_DEFAULT_USER;
  }

  if (pass == NULL) {
    pass = TSDB_DEFAULT_PASS;
  }

  STscObj *pObj = NULL;
  return taos_connect_internal(ip, user, pass, NULL, totp, db, port, CONN_TYPE__AUTH_TEST, &pObj);
}


TAOS *taos_connect_token(const char *ip, const char *token, const char *db, uint16_t port) {
  return NULL;
}


TAOS* taos_connect_auth(const char* ip, const char* user, const char* auth, const char* db, uint16_t port) {
  tscInfo("try to connect to %s:%u by auth, user:%s db:%s", ip, port, user, db);
  if (user == NULL) {
    user = TSDB_DEFAULT_USER;
  }

  if (auth == NULL) {
    tscError("No auth info is given, failed to connect to server");
    return NULL;
  }

  STscObj* pObj = NULL;
  int32_t  code = taos_connect_internal(ip, user, NULL, auth, NULL, db, port, CONN_TYPE__QUERY, &pObj);
  if (TSDB_CODE_SUCCESS == code) {
    int64_t* rid = taosMemoryCalloc(1, sizeof(int64_t));
    if (NULL == rid) {
      tscError("out of memory when taos connect to %s:%u, user:%s db:%s", ip, port, user, db);
    }
    *rid = pObj->id;
    return (TAOS*)rid;
  }

  return NULL;
}

// TAOS* taos_connect_l(const char* ip, int ipLen, const char* user, int userLen, const char* pass, int passLen,
//                      const char* db, int dbLen, uint16_t port) {
//   char ipStr[TSDB_EP_LEN] = {0};
//   char dbStr[TSDB_DB_NAME_LEN] = {0};
//   char userStr[TSDB_USER_LEN] = {0};
//   char passStr[TSDB_PASSWORD_LEN] = {0};
//
//   tstrncpy(ipStr, ip, TMIN(TSDB_EP_LEN - 1, ipLen));
//   tstrncpy(userStr, user, TMIN(TSDB_USER_LEN - 1, userLen));
//   tstrncpy(passStr, pass, TMIN(TSDB_PASSWORD_LEN - 1, passLen));
//   tstrncpy(dbStr, db, TMIN(TSDB_DB_NAME_LEN - 1, dbLen));
//   return taos_connect(ipStr, userStr, passStr, dbStr, port);
// }

void doSetOneRowPtr(SReqResultInfo* pResultInfo) {
  for (int32_t i = 0; i < pResultInfo->numOfCols; ++i) {
    SResultColumn* pCol = &pResultInfo->pCol[i];

    int32_t type = pResultInfo->fields[i].type;
    int32_t schemaBytes = calcSchemaBytesFromTypeBytes(type, pResultInfo->userFields[i].bytes, false);

    if (IS_VAR_DATA_TYPE(type)) {
      if (!IS_VAR_NULL_TYPE(type, schemaBytes) && pCol->offset[pResultInfo->current] != -1) {
        char* pStart = pResultInfo->pCol[i].offset[pResultInfo->current] + pResultInfo->pCol[i].pData;

        if (IS_STR_DATA_BLOB(type)) {
          pResultInfo->length[i] = blobDataLen(pStart);
          pResultInfo->row[i] = blobDataVal(pStart);
        } else {
          pResultInfo->length[i] = varDataLen(pStart);
          pResultInfo->row[i] = varDataVal(pStart);
        }
      } else {
        pResultInfo->row[i] = NULL;
        pResultInfo->length[i] = 0;
      }
    } else {
      if (!colDataIsNull_f(pCol, pResultInfo->current)) {
        pResultInfo->row[i] = pResultInfo->pCol[i].pData + schemaBytes * pResultInfo->current;
        pResultInfo->length[i] = schemaBytes;
      } else {
        pResultInfo->row[i] = NULL;
        pResultInfo->length[i] = 0;
      }
    }
  }
}

void* doFetchRows(SRequestObj* pRequest, bool setupOneRowPtr, bool convertUcs4) {
  if (pRequest == NULL) {
    return NULL;
  }

  SReqResultInfo* pResultInfo = &pRequest->body.resInfo;
  if (pResultInfo->pData == NULL || pResultInfo->current >= pResultInfo->numOfRows) {
    // All data has returned to App already, no need to try again
    if (pResultInfo->completed) {
      pResultInfo->numOfRows = 0;
      return NULL;
    }

    SReqResultInfo* pResInfo = &pRequest->body.resInfo;
    SSchedulerReq   req = {.syncReq = true, .pFetchRes = (void**)&pResInfo->pData};

    pRequest->code = schedulerFetchRows(pRequest->body.queryJob, &req);
    if (pRequest->code != TSDB_CODE_SUCCESS) {
      pResultInfo->numOfRows = 0;
      return NULL;
    }

    pRequest->code = setQueryResultFromRsp(&pRequest->body.resInfo, (const SRetrieveTableRsp*)pResInfo->pData,
                                           convertUcs4, pRequest->stmtBindVersion > 0);
    if (pRequest->code != TSDB_CODE_SUCCESS) {
      pResultInfo->numOfRows = 0;
      return NULL;
    }

    tscDebug("req:0x%" PRIx64 ", fetch results, numOfRows:%" PRId64 " total Rows:%" PRId64
             ", complete:%d, QID:0x%" PRIx64,
             pRequest->self, pResInfo->numOfRows, pResInfo->totalRows, pResInfo->completed, pRequest->requestId);

    STscObj*            pTscObj = pRequest->pTscObj;
    SAppClusterSummary* pActivity = &pTscObj->pAppInfo->summary;
    (void)atomic_add_fetch_64((int64_t*)&pActivity->fetchBytes, pRequest->body.resInfo.payloadLen);

    if (pResultInfo->numOfRows == 0) {
      return NULL;
    }
  }

  if (setupOneRowPtr) {
    doSetOneRowPtr(pResultInfo);
    pResultInfo->current += 1;
  }

  return pResultInfo->row;
}

static void syncFetchFn(void* param, TAOS_RES* res, int32_t numOfRows) {
  tsem_t* sem = param;
  if (TSDB_CODE_SUCCESS != tsem_post(sem)) {
    tscError("failed to post sem, code:%s", terrstr());
  }
}

void* doAsyncFetchRows(SRequestObj* pRequest, bool setupOneRowPtr, bool convertUcs4) {
  if (pRequest == NULL) {
    return NULL;
  }

  SReqResultInfo* pResultInfo = &pRequest->body.resInfo;
  if (pResultInfo->pData == NULL || pResultInfo->current >= pResultInfo->numOfRows) {
    // All data has returned to App already, no need to try again
    if (pResultInfo->completed) {
      pResultInfo->numOfRows = 0;
      return NULL;
    }

    // convert ucs4 to native multi-bytes string
    pResultInfo->convertUcs4 = convertUcs4;
    tsem_t sem;
    if (TSDB_CODE_SUCCESS != tsem_init(&sem, 0, 0)) {
      tscError("failed to init sem, code:%s", terrstr());
    }
    taos_fetch_rows_a(pRequest, syncFetchFn, &sem);
    if (TSDB_CODE_SUCCESS != tsem_wait(&sem)) {
      tscError("failed to wait sem, code:%s", terrstr());
    }
    if (TSDB_CODE_SUCCESS != tsem_destroy(&sem)) {
      tscError("failed to destroy sem, code:%s", terrstr());
    }
    pRequest->inCallback = false;
  }

  if (pResultInfo->numOfRows == 0 || pRequest->code != TSDB_CODE_SUCCESS) {
    return NULL;
  } else {
    if (setupOneRowPtr) {
      doSetOneRowPtr(pResultInfo);
      pResultInfo->current += 1;
    }

    return pResultInfo->row;
  }
}

static int32_t doPrepareResPtr(SReqResultInfo* pResInfo) {
  if (pResInfo->row == NULL) {
    pResInfo->row = taosMemoryCalloc(pResInfo->numOfCols, POINTER_BYTES);
    pResInfo->pCol = taosMemoryCalloc(pResInfo->numOfCols, sizeof(SResultColumn));
    pResInfo->length = taosMemoryCalloc(pResInfo->numOfCols, sizeof(int32_t));
    pResInfo->convertBuf = taosMemoryCalloc(pResInfo->numOfCols, POINTER_BYTES);

    if (pResInfo->row == NULL || pResInfo->pCol == NULL || pResInfo->length == NULL || pResInfo->convertBuf == NULL) {
      taosMemoryFree(pResInfo->row);
      taosMemoryFree(pResInfo->pCol);
      taosMemoryFree(pResInfo->length);
      taosMemoryFree(pResInfo->convertBuf);
      return terrno;
    }
  }

  return TSDB_CODE_SUCCESS;
}

static int32_t doConvertUCS4(SReqResultInfo* pResultInfo, int32_t* colLength, bool isStmt) {
  int32_t idx = -1;
  iconv_t conv = taosAcquireConv(&idx, C2M, pResultInfo->charsetCxt);
  if (conv == (iconv_t)-1) return TSDB_CODE_TSC_INTERNAL_ERROR;

  for (int32_t i = 0; i < pResultInfo->numOfCols; ++i) {
    int32_t type = pResultInfo->fields[i].type;
    int32_t schemaBytes =
        calcSchemaBytesFromTypeBytes(pResultInfo->fields[i].type, pResultInfo->fields[i].bytes, isStmt);

    if (type == TSDB_DATA_TYPE_NCHAR && colLength[i] > 0) {
      char* p = taosMemoryRealloc(pResultInfo->convertBuf[i], colLength[i]);
      if (p == NULL) {
        taosReleaseConv(idx, conv, C2M, pResultInfo->charsetCxt);
        return terrno;
      }

      pResultInfo->convertBuf[i] = p;

      SResultColumn* pCol = &pResultInfo->pCol[i];
      for (int32_t j = 0; j < pResultInfo->numOfRows; ++j) {
        if (pCol->offset[j] != -1) {
          char* pStart = pCol->offset[j] + pCol->pData;

          int32_t len = taosUcs4ToMbsEx((TdUcs4*)varDataVal(pStart), varDataLen(pStart), varDataVal(p), conv);
          if (len < 0 || len > schemaBytes || (p + len) >= (pResultInfo->convertBuf[i] + colLength[i])) {
            tscError(
                "doConvertUCS4 error, invalid data. len:%d, bytes:%d, (p + len):%p, (pResultInfo->convertBuf[i] + "
                "colLength[i]):%p",
                len, schemaBytes, (p + len), (pResultInfo->convertBuf[i] + colLength[i]));
            taosReleaseConv(idx, conv, C2M, pResultInfo->charsetCxt);
            return TSDB_CODE_TSC_INTERNAL_ERROR;
          }

          varDataSetLen(p, len);
          pCol->offset[j] = (p - pResultInfo->convertBuf[i]);
          p += (len + VARSTR_HEADER_SIZE);
        }
      }

      pResultInfo->pCol[i].pData = pResultInfo->convertBuf[i];
      pResultInfo->row[i] = pResultInfo->pCol[i].pData;
    }
  }
  taosReleaseConv(idx, conv, C2M, pResultInfo->charsetCxt);
  return TSDB_CODE_SUCCESS;
}

static int32_t convertDecimalType(SReqResultInfo* pResultInfo) {
  for (int32_t i = 0; i < pResultInfo->numOfCols; ++i) {
    TAOS_FIELD_E* pFieldE = pResultInfo->fields + i;
    TAOS_FIELD*   pField = pResultInfo->userFields + i;
    int32_t       type = pFieldE->type;
    int32_t       bufLen = 0;
    char*         p = NULL;
    if (!IS_DECIMAL_TYPE(type) || !pResultInfo->pCol[i].pData) {
      continue;
    } else {
      bufLen = 64;
      p = taosMemoryRealloc(pResultInfo->convertBuf[i], bufLen * pResultInfo->numOfRows);
      pFieldE->bytes = bufLen;
      pField->bytes = bufLen;
    }
    if (!p) return terrno;
    pResultInfo->convertBuf[i] = p;

    for (int32_t j = 0; j < pResultInfo->numOfRows; ++j) {
      int32_t code = decimalToStr((DecimalWord*)(pResultInfo->pCol[i].pData + j * tDataTypes[type].bytes), type,
                                  pFieldE->precision, pFieldE->scale, p, bufLen);
      p += bufLen;
      if (TSDB_CODE_SUCCESS != code) {
        return code;
      }
    }
    pResultInfo->pCol[i].pData = pResultInfo->convertBuf[i];
    pResultInfo->row[i] = pResultInfo->pCol[i].pData;
  }
  return 0;
}

int32_t getVersion1BlockMetaSize(const char* p, int32_t numOfCols) {
  return sizeof(int32_t) + sizeof(int32_t) + sizeof(int32_t) * 3 + sizeof(uint64_t) +
         numOfCols * (sizeof(int8_t) + sizeof(int32_t));
}

static int32_t estimateJsonLen(SReqResultInfo* pResultInfo) {
  char*   p = (char*)pResultInfo->pData;
  int32_t blockVersion = *(int32_t*)p;

  int32_t numOfRows = pResultInfo->numOfRows;
  int32_t numOfCols = pResultInfo->numOfCols;

  // | version | total length | total rows | total columns | flag seg| block group id | column schema | each column
  // length |
  int32_t cols = *(int32_t*)(p + sizeof(int32_t) * 3);
  if (numOfCols != cols) {
    tscError("estimateJsonLen error: numOfCols:%d != cols:%d", numOfCols, cols);
    return TSDB_CODE_TSC_INTERNAL_ERROR;
  }

  int32_t  len = getVersion1BlockMetaSize(p, numOfCols);
  int32_t* colLength = (int32_t*)(p + len);
  len += sizeof(int32_t) * numOfCols;

  char* pStart = p + len;
  for (int32_t i = 0; i < numOfCols; ++i) {
    int32_t colLen = (blockVersion == BLOCK_VERSION_1) ? htonl(colLength[i]) : colLength[i];

    if (pResultInfo->fields[i].type == TSDB_DATA_TYPE_JSON) {
      int32_t* offset = (int32_t*)pStart;
      int32_t  lenTmp = numOfRows * sizeof(int32_t);
      len += lenTmp;
      pStart += lenTmp;

      int32_t estimateColLen = 0;
      for (int32_t j = 0; j < numOfRows; ++j) {
        if (offset[j] == -1) {
          continue;
        }
        char* data = offset[j] + pStart;

        int32_t jsonInnerType = *data;
        char*   jsonInnerData = data + CHAR_BYTES;
        if (jsonInnerType == TSDB_DATA_TYPE_NULL) {
          estimateColLen += (VARSTR_HEADER_SIZE + strlen(TSDB_DATA_NULL_STR_L));
        } else if (tTagIsJson(data)) {
          estimateColLen += (VARSTR_HEADER_SIZE + ((const STag*)(data))->len);
        } else if (jsonInnerType == TSDB_DATA_TYPE_NCHAR) {  // value -> "value"
          estimateColLen += varDataTLen(jsonInnerData) + CHAR_BYTES * 2;
        } else if (jsonInnerType == TSDB_DATA_TYPE_DOUBLE) {
          estimateColLen += (VARSTR_HEADER_SIZE + 32);
        } else if (jsonInnerType == TSDB_DATA_TYPE_BOOL) {
          estimateColLen += (VARSTR_HEADER_SIZE + 5);
        } else if (IS_STR_DATA_BLOB(jsonInnerType)) {
          estimateColLen += (BLOBSTR_HEADER_SIZE + 32);
        } else {
          tscError("estimateJsonLen error: invalid type:%d", jsonInnerType);
          return -1;
        }
      }
      len += TMAX(colLen, estimateColLen);
    } else if (IS_VAR_DATA_TYPE(pResultInfo->fields[i].type)) {
      int32_t lenTmp = numOfRows * sizeof(int32_t);
      len += (lenTmp + colLen);
      pStart += lenTmp;
    } else {
      int32_t lenTmp = BitmapLen(pResultInfo->numOfRows);
      len += (lenTmp + colLen);
      pStart += lenTmp;
    }
    pStart += colLen;
  }

  // Ensure the complete structure of the block, including the blankfill field,
  // even though it is not used on the client side.
  len += sizeof(bool);
  return len;
}

static int32_t doConvertJson(SReqResultInfo* pResultInfo) {
  int32_t numOfRows = pResultInfo->numOfRows;
  int32_t numOfCols = pResultInfo->numOfCols;
  bool    needConvert = false;
  for (int32_t i = 0; i < numOfCols; ++i) {
    if (pResultInfo->fields[i].type == TSDB_DATA_TYPE_JSON) {
      needConvert = true;
      break;
    }
  }

  if (!needConvert) {
    return TSDB_CODE_SUCCESS;
  }

  tscDebug("start to convert form json format string");

  char*   p = (char*)pResultInfo->pData;
  int32_t blockVersion = *(int32_t*)p;
  int32_t dataLen = estimateJsonLen(pResultInfo);
  if (dataLen <= 0) {
    tscError("doConvertJson error: estimateJsonLen failed");
    return TSDB_CODE_TSC_INTERNAL_ERROR;
  }

  taosMemoryFreeClear(pResultInfo->convertJson);
  pResultInfo->convertJson = taosMemoryCalloc(1, dataLen);
  if (pResultInfo->convertJson == NULL) return terrno;
  char* p1 = pResultInfo->convertJson;

  int32_t totalLen = 0;
  int32_t cols = *(int32_t*)(p + sizeof(int32_t) * 3);
  if (numOfCols != cols) {
    tscError("doConvertJson error: numOfCols:%d != cols:%d", numOfCols, cols);
    return TSDB_CODE_TSC_INTERNAL_ERROR;
  }

  int32_t len = getVersion1BlockMetaSize(p, numOfCols);
  (void)memcpy(p1, p, len);

  p += len;
  p1 += len;
  totalLen += len;

  len = sizeof(int32_t) * numOfCols;
  int32_t* colLength = (int32_t*)p;
  int32_t* colLength1 = (int32_t*)p1;
  (void)memcpy(p1, p, len);
  p += len;
  p1 += len;
  totalLen += len;

  char* pStart = p;
  char* pStart1 = p1;
  for (int32_t i = 0; i < numOfCols; ++i) {
    int32_t colLen = (blockVersion == BLOCK_VERSION_1) ? htonl(colLength[i]) : colLength[i];
    int32_t colLen1 = (blockVersion == BLOCK_VERSION_1) ? htonl(colLength1[i]) : colLength1[i];
    if (colLen >= dataLen) {
      tscError("doConvertJson error: colLen:%d >= dataLen:%d", colLen, dataLen);
      return TSDB_CODE_TSC_INTERNAL_ERROR;
    }
    if (pResultInfo->fields[i].type == TSDB_DATA_TYPE_JSON) {
      int32_t* offset = (int32_t*)pStart;
      int32_t* offset1 = (int32_t*)pStart1;
      len = numOfRows * sizeof(int32_t);
      (void)memcpy(pStart1, pStart, len);
      pStart += len;
      pStart1 += len;
      totalLen += len;

      len = 0;
      for (int32_t j = 0; j < numOfRows; ++j) {
        if (offset[j] == -1) {
          continue;
        }
        char* data = offset[j] + pStart;

        int32_t jsonInnerType = *data;
        char*   jsonInnerData = data + CHAR_BYTES;
        char    dst[TSDB_MAX_JSON_TAG_LEN] = {0};
        if (jsonInnerType == TSDB_DATA_TYPE_NULL) {
          (void)snprintf(varDataVal(dst), TSDB_MAX_JSON_TAG_LEN - VARSTR_HEADER_SIZE, "%s", TSDB_DATA_NULL_STR_L);
          varDataSetLen(dst, strlen(varDataVal(dst)));
        } else if (tTagIsJson(data)) {
          char* jsonString = NULL;
          parseTagDatatoJson(data, &jsonString, pResultInfo->charsetCxt);
          if (jsonString == NULL) {
            tscError("doConvertJson error: parseTagDatatoJson failed");
            return terrno;
          }
          STR_TO_VARSTR(dst, jsonString);
          taosMemoryFree(jsonString);
        } else if (jsonInnerType == TSDB_DATA_TYPE_NCHAR) {  // value -> "value"
          *(char*)varDataVal(dst) = '\"';
          char    tmp[TSDB_MAX_JSON_TAG_LEN] = {0};
          int32_t length = taosUcs4ToMbs((TdUcs4*)varDataVal(jsonInnerData), varDataLen(jsonInnerData),
                                         varDataVal(tmp), pResultInfo->charsetCxt);
          if (length <= 0) {
            tscError("charset:%s to %s. convert failed.", DEFAULT_UNICODE_ENCODEC,
                     pResultInfo->charsetCxt != NULL ? ((SConvInfo*)(pResultInfo->charsetCxt))->charset : tsCharset);
            length = 0;
          }
          int32_t escapeLength = escapeToPrinted(varDataVal(dst) + CHAR_BYTES, TSDB_MAX_JSON_TAG_LEN - CHAR_BYTES * 2,varDataVal(tmp), length);
          varDataSetLen(dst, escapeLength + CHAR_BYTES * 2);
          *(char*)POINTER_SHIFT(varDataVal(dst), escapeLength + CHAR_BYTES) = '\"';
          tscError("value:%s.", varDataVal(dst));
        } else if (jsonInnerType == TSDB_DATA_TYPE_DOUBLE) {
          double jsonVd = *(double*)(jsonInnerData);
          (void)snprintf(varDataVal(dst), TSDB_MAX_JSON_TAG_LEN - VARSTR_HEADER_SIZE, "%.9lf", jsonVd);
          varDataSetLen(dst, strlen(varDataVal(dst)));
        } else if (jsonInnerType == TSDB_DATA_TYPE_BOOL) {
          (void)snprintf(varDataVal(dst), TSDB_MAX_JSON_TAG_LEN - VARSTR_HEADER_SIZE, "%s",
                         (*((char*)jsonInnerData) == 1) ? "true" : "false");
          varDataSetLen(dst, strlen(varDataVal(dst)));
        } else {
          tscError("doConvertJson error: invalid type:%d", jsonInnerType);
          return TSDB_CODE_TSC_INTERNAL_ERROR;
        }

        offset1[j] = len;
        (void)memcpy(pStart1 + len, dst, varDataTLen(dst));
        len += varDataTLen(dst);
      }
      colLen1 = len;
      totalLen += colLen1;
      colLength1[i] = (blockVersion == BLOCK_VERSION_1) ? htonl(len) : len;
    } else if (IS_VAR_DATA_TYPE(pResultInfo->fields[i].type)) {
      len = numOfRows * sizeof(int32_t);
      (void)memcpy(pStart1, pStart, len);
      pStart += len;
      pStart1 += len;
      totalLen += len;
      totalLen += colLen;
      (void)memcpy(pStart1, pStart, colLen);
    } else {
      len = BitmapLen(pResultInfo->numOfRows);
      (void)memcpy(pStart1, pStart, len);
      pStart += len;
      pStart1 += len;
      totalLen += len;
      totalLen += colLen;
      (void)memcpy(pStart1, pStart, colLen);
    }
    pStart += colLen;
    pStart1 += colLen1;
  }

  // Ensure the complete structure of the block, including the blankfill field,
  // even though it is not used on the client side.
  // (void)memcpy(pStart1, pStart, sizeof(bool));
  totalLen += sizeof(bool);

  *(int32_t*)(pResultInfo->convertJson + 4) = totalLen;
  pResultInfo->pData = pResultInfo->convertJson;
  return TSDB_CODE_SUCCESS;
}

int32_t setResultDataPtr(SReqResultInfo* pResultInfo, bool convertUcs4, bool isStmt) {
  bool convertForDecimal = convertUcs4;
  if (pResultInfo == NULL || pResultInfo->numOfCols <= 0 || pResultInfo->fields == NULL) {
    tscError("setResultDataPtr paras error");
    return TSDB_CODE_TSC_INTERNAL_ERROR;
  }

  if (pResultInfo->numOfRows == 0) {
    return TSDB_CODE_SUCCESS;
  }

  if (pResultInfo->pData == NULL) {
    tscError("setResultDataPtr error: pData is NULL");
    return TSDB_CODE_TSC_INTERNAL_ERROR;
  }

  int32_t code = doPrepareResPtr(pResultInfo);
  if (code != TSDB_CODE_SUCCESS) {
    return code;
  }
  code = doConvertJson(pResultInfo);
  if (code != TSDB_CODE_SUCCESS) {
    return code;
  }

  char* p = (char*)pResultInfo->pData;

  // version:
  int32_t blockVersion = *(int32_t*)p;
  p += sizeof(int32_t);

  int32_t dataLen = *(int32_t*)p;
  p += sizeof(int32_t);

  int32_t rows = *(int32_t*)p;
  p += sizeof(int32_t);

  int32_t cols = *(int32_t*)p;
  p += sizeof(int32_t);

  if (rows != pResultInfo->numOfRows || cols != pResultInfo->numOfCols) {
    tscError("setResultDataPtr paras error:rows;%d numOfRows:%" PRId64 " cols:%d numOfCols:%d", rows,
             pResultInfo->numOfRows, cols, pResultInfo->numOfCols);
    return TSDB_CODE_TSC_INTERNAL_ERROR;
  }

  int32_t hasColumnSeg = *(int32_t*)p;
  p += sizeof(int32_t);

  uint64_t groupId = taosGetUInt64Aligned((uint64_t*)p);
  p += sizeof(uint64_t);

  // check fields
  for (int32_t i = 0; i < pResultInfo->numOfCols; ++i) {
    int8_t type = *(int8_t*)p;
    p += sizeof(int8_t);

    int32_t bytes = *(int32_t*)p;
    p += sizeof(int32_t);

    if (IS_DECIMAL_TYPE(type) && pResultInfo->fields[i].precision == 0) {
      extractDecimalTypeInfoFromBytes(&bytes, &pResultInfo->fields[i].precision, &pResultInfo->fields[i].scale);
    }
  }

  int32_t* colLength = (int32_t*)p;
  p += sizeof(int32_t) * pResultInfo->numOfCols;

  char* pStart = p;
  for (int32_t i = 0; i < pResultInfo->numOfCols; ++i) {
    if ((pStart - pResultInfo->pData) >= dataLen) {
      tscError("setResultDataPtr invalid offset over dataLen %d", dataLen);
      return TSDB_CODE_TSC_INTERNAL_ERROR;
    }
    if (blockVersion == BLOCK_VERSION_1) {
      colLength[i] = htonl(colLength[i]);
    }
    if (colLength[i] >= dataLen) {
      tscError("invalid colLength %d, dataLen %d", colLength[i], dataLen);
      return TSDB_CODE_TSC_INTERNAL_ERROR;
    }
    if (IS_INVALID_TYPE(pResultInfo->fields[i].type)) {
      tscError("invalid type %d", pResultInfo->fields[i].type);
      return TSDB_CODE_TSC_INTERNAL_ERROR;
    }
    if (IS_VAR_DATA_TYPE(pResultInfo->fields[i].type)) {
      pResultInfo->pCol[i].offset = (int32_t*)pStart;
      pStart += pResultInfo->numOfRows * sizeof(int32_t);
    } else {
      pResultInfo->pCol[i].nullbitmap = pStart;
      pStart += BitmapLen(pResultInfo->numOfRows);
    }

    pResultInfo->pCol[i].pData = pStart;
    pResultInfo->length[i] =
        calcSchemaBytesFromTypeBytes(pResultInfo->fields[i].type, pResultInfo->fields[i].bytes, isStmt);
    pResultInfo->row[i] = pResultInfo->pCol[i].pData;

    pStart += colLength[i];
  }

  p = pStart;
  // bool blankFill = *(bool*)p;
  p += sizeof(bool);
  int32_t offset = p - pResultInfo->pData;
  if (offset > dataLen) {
    tscError("invalid offset %d, dataLen %d", offset, dataLen);
    return TSDB_CODE_TSC_INTERNAL_ERROR;
  }

#ifndef DISALLOW_NCHAR_WITHOUT_ICONV
  if (convertUcs4) {
    code = doConvertUCS4(pResultInfo, colLength, isStmt);
  }
#endif
  if (TSDB_CODE_SUCCESS == code && convertForDecimal) {
    code = convertDecimalType(pResultInfo);
  }
  return code;
}

char* getDbOfConnection(STscObj* pObj) {
  terrno = TSDB_CODE_SUCCESS;
  char* p = NULL;
  (void)taosThreadMutexLock(&pObj->mutex);
  size_t len = strlen(pObj->db);
  if (len > 0) {
    p = taosStrndup(pObj->db, tListLen(pObj->db));
    if (p == NULL) {
      tscError("failed to taosStrndup db name");
    }
  }

  (void)taosThreadMutexUnlock(&pObj->mutex);
  return p;
}

void setConnectionDB(STscObj* pTscObj, const char* db) {
  if (db == NULL || pTscObj == NULL) {
    tscError("setConnectionDB para is NULL");
    return;
  }

  (void)taosThreadMutexLock(&pTscObj->mutex);
  tstrncpy(pTscObj->db, db, tListLen(pTscObj->db));
  (void)taosThreadMutexUnlock(&pTscObj->mutex);
}

void resetConnectDB(STscObj* pTscObj) {
  if (pTscObj == NULL) {
    return;
  }

  (void)taosThreadMutexLock(&pTscObj->mutex);
  pTscObj->db[0] = 0;
  (void)taosThreadMutexUnlock(&pTscObj->mutex);
}

int32_t setQueryResultFromRsp(SReqResultInfo* pResultInfo, const SRetrieveTableRsp* pRsp, bool convertUcs4,
                              bool isStmt) {
  if (pResultInfo == NULL || pRsp == NULL) {
    tscError("setQueryResultFromRsp paras is null");
    return TSDB_CODE_TSC_INTERNAL_ERROR;
  }

  taosMemoryFreeClear(pResultInfo->pRspMsg);
  pResultInfo->pRspMsg = (const char*)pRsp;
  pResultInfo->numOfRows = htobe64(pRsp->numOfRows);
  pResultInfo->current = 0;
  pResultInfo->completed = (pRsp->completed == 1);
  pResultInfo->precision = pRsp->precision;

  // decompress data if needed
  int32_t payloadLen = htonl(pRsp->payloadLen);

  if (pRsp->compressed) {
    if (pResultInfo->decompBuf == NULL) {
      pResultInfo->decompBuf = taosMemoryMalloc(payloadLen);
      if (pResultInfo->decompBuf == NULL) {
        tscError("failed to prepare the decompress buffer, size:%d", payloadLen);
        return terrno;
      }
      pResultInfo->decompBufSize = payloadLen;
    } else {
      if (pResultInfo->decompBufSize < payloadLen) {
        char* p = taosMemoryRealloc(pResultInfo->decompBuf, payloadLen);
        if (p == NULL) {
          tscError("failed to prepare the decompress buffer, size:%d", payloadLen);
          return terrno;
        }

        pResultInfo->decompBuf = p;
        pResultInfo->decompBufSize = payloadLen;
      }
    }
  }

  if (payloadLen > 0) {
    int32_t compLen = *(int32_t*)pRsp->data;
    int32_t rawLen = *(int32_t*)(pRsp->data + sizeof(int32_t));

    char* pStart = (char*)pRsp->data + sizeof(int32_t) * 2;

    if (pRsp->compressed && compLen < rawLen) {
      int32_t len = tsDecompressString(pStart, compLen, 1, pResultInfo->decompBuf, rawLen, ONE_STAGE_COMP, NULL, 0);
      if (len < 0) {
        tscError("tsDecompressString failed");
        return terrno ? terrno : TSDB_CODE_FAILED;
      }
      if (len != rawLen) {
        tscError("tsDecompressString failed, len:%d != rawLen:%d", len, rawLen);
        return TSDB_CODE_TSC_INTERNAL_ERROR;
      }
      pResultInfo->pData = pResultInfo->decompBuf;
      pResultInfo->payloadLen = rawLen;
    } else {
      pResultInfo->pData = pStart;
      pResultInfo->payloadLen = htonl(pRsp->compLen);
      if (pRsp->compLen != pRsp->payloadLen) {
        tscError("pRsp->compLen:%d != pRsp->payloadLen:%d", pRsp->compLen, pRsp->payloadLen);
        return TSDB_CODE_TSC_INTERNAL_ERROR;
      }
    }
  }

  // TODO handle the compressed case
  pResultInfo->totalRows += pResultInfo->numOfRows;

  int32_t code = setResultDataPtr(pResultInfo, convertUcs4, isStmt);
  return code;
}

TSDB_SERVER_STATUS taos_check_server_status(const char* fqdn, int port, char* details, int maxlen) {
  TSDB_SERVER_STATUS code = TSDB_SRV_STATUS_UNAVAILABLE;
  void*              clientRpc = NULL;
  SServerStatusRsp   statusRsp = {0};
  SEpSet             epSet = {.inUse = 0, .numOfEps = 1};
  SRpcMsg  rpcMsg = {.info.ahandle = (void*)0x9527, .info.notFreeAhandle = 1, .msgType = TDMT_DND_SERVER_STATUS};
  SRpcMsg  rpcRsp = {0};
  SRpcInit rpcInit = {0};
  char     pass[TSDB_PASSWORD_LEN + 1] = {0};

  rpcInit.label = "CHK";
  rpcInit.numOfThreads = 1;
  rpcInit.cfp = NULL;
  rpcInit.sessions = 16;
  rpcInit.connType = TAOS_CONN_CLIENT;
  rpcInit.idleTime = tsShellActivityTimer * 1000;
  rpcInit.compressSize = tsCompressMsgSize;
  rpcInit.user = "_dnd";

  int32_t connLimitNum = tsNumOfRpcSessions / (tsNumOfRpcThreads * 3);
  connLimitNum = TMAX(connLimitNum, 10);
  connLimitNum = TMIN(connLimitNum, 500);
  rpcInit.connLimitNum = connLimitNum;
  rpcInit.timeToGetConn = tsTimeToGetAvailableConn;
  rpcInit.readTimeout = tsReadTimeout;
  rpcInit.ipv6 = tsEnableIpv6;
  rpcInit.enableSSL = tsEnableTLS;

  memcpy(rpcInit.caPath, tsTLSCaPath, strlen(tsTLSCaPath));
  memcpy(rpcInit.certPath, tsTLSSvrCertPath, strlen(tsTLSSvrCertPath));
  memcpy(rpcInit.keyPath, tsTLSSvrKeyPath, strlen(tsTLSSvrKeyPath));
  memcpy(rpcInit.cliCertPath, tsTLSCliCertPath, strlen(tsTLSCliCertPath));
  memcpy(rpcInit.cliKeyPath, tsTLSCliKeyPath, strlen(tsTLSCliKeyPath));

  if (TSDB_CODE_SUCCESS != taosVersionStrToInt(td_version, &rpcInit.compatibilityVer)) {
    tscError("faild to convert taos version from str to int, errcode:%s", terrstr());
    goto _OVER;
  }

  clientRpc = rpcOpen(&rpcInit);
  if (clientRpc == NULL) {
    code = terrno;
    tscError("failed to init server status client since %s", tstrerror(code));
    goto _OVER;
  }

  if (fqdn == NULL) {
    fqdn = tsLocalFqdn;
  }

  if (port == 0) {
    port = tsServerPort;
  }

  tstrncpy(epSet.eps[0].fqdn, fqdn, TSDB_FQDN_LEN);
  epSet.eps[0].port = (uint16_t)port;
  int32_t ret = rpcSendRecv(clientRpc, &epSet, &rpcMsg, &rpcRsp);
  if (TSDB_CODE_SUCCESS != ret) {
    tscError("failed to send recv since %s", tstrerror(ret));
    goto _OVER;
  }

  if (rpcRsp.code != 0 || rpcRsp.contLen <= 0 || rpcRsp.pCont == NULL) {
    tscError("failed to send server status req since %s", terrstr());
    goto _OVER;
  }

  if (tDeserializeSServerStatusRsp(rpcRsp.pCont, rpcRsp.contLen, &statusRsp) != 0) {
    tscError("failed to parse server status rsp since %s", terrstr());
    goto _OVER;
  }

  code = statusRsp.statusCode;
  if (details != NULL) {
    tstrncpy(details, statusRsp.details, maxlen);
  }

_OVER:
  if (clientRpc != NULL) {
    rpcClose(clientRpc);
  }
  if (rpcRsp.pCont != NULL) {
    rpcFreeCont(rpcRsp.pCont);
  }
  return code;
}

int32_t appendTbToReq(SHashObj* pHash, int32_t pos1, int32_t len1, int32_t pos2, int32_t len2, const char* str,
                      int32_t acctId, char* db) {
  SName name = {0};

  if (len1 <= 0) {
    return -1;
  }

  const char* dbName = db;
  const char* tbName = NULL;
  int32_t     dbLen = 0;
  int32_t     tbLen = 0;
  if (len2 > 0) {
    dbName = str + pos1;
    dbLen = len1;
    tbName = str + pos2;
    tbLen = len2;
  } else {
    dbLen = strlen(db);
    tbName = str + pos1;
    tbLen = len1;
  }

  if (dbLen <= 0 || tbLen <= 0) {
    return -1;
  }

  if (tNameSetDbName(&name, acctId, dbName, dbLen)) {
    return -1;
  }

  if (tNameAddTbName(&name, tbName, tbLen)) {
    return -1;
  }

  char dbFName[TSDB_DB_FNAME_LEN] = {0};
  (void)snprintf(dbFName, TSDB_DB_FNAME_LEN, "%d.%.*s", acctId, dbLen, dbName);

  STablesReq* pDb = taosHashGet(pHash, dbFName, strlen(dbFName));
  if (pDb) {
    if (NULL == taosArrayPush(pDb->pTables, &name)) {
      return terrno ? terrno : TSDB_CODE_OUT_OF_MEMORY;
    }
  } else {
    STablesReq db;
    db.pTables = taosArrayInit(20, sizeof(SName));
    if (NULL == db.pTables) {
      return terrno;
    }
    tstrncpy(db.dbFName, dbFName, TSDB_DB_FNAME_LEN);
    if (NULL == taosArrayPush(db.pTables, &name)) {
      return terrno;
    }
    TSC_ERR_RET(taosHashPut(pHash, dbFName, strlen(dbFName), &db, sizeof(db)));
  }

  return TSDB_CODE_SUCCESS;
}

int32_t transferTableNameList(const char* tbList, int32_t acctId, char* dbName, SArray** pReq) {
  SHashObj* pHash = taosHashInit(3, taosGetDefaultHashFunction(TSDB_DATA_TYPE_BINARY), false, HASH_NO_LOCK);
  if (NULL == pHash) {
    return terrno;
  }

  bool    inEscape = false;
  int32_t code = 0;
  void*   pIter = NULL;

  int32_t vIdx = 0;
  int32_t vPos[2];
  int32_t vLen[2];

  (void)memset(vPos, -1, sizeof(vPos));
  (void)memset(vLen, 0, sizeof(vLen));

  for (int32_t i = 0;; ++i) {
    if (0 == *(tbList + i)) {
      if (vPos[vIdx] >= 0 && vLen[vIdx] <= 0) {
        vLen[vIdx] = i - vPos[vIdx];
      }

      code = appendTbToReq(pHash, vPos[0], vLen[0], vPos[1], vLen[1], tbList, acctId, dbName);
      if (code) {
        goto _return;
      }

      break;
    }

    if ('`' == *(tbList + i)) {
      inEscape = !inEscape;
      if (!inEscape) {
        if (vPos[vIdx] >= 0) {
          vLen[vIdx] = i - vPos[vIdx];
        } else {
          goto _return;
        }
      }

      continue;
    }

    if (inEscape) {
      if (vPos[vIdx] < 0) {
        vPos[vIdx] = i;
      }
      continue;
    }

    if ('.' == *(tbList + i)) {
      if (vPos[vIdx] < 0) {
        goto _return;
      }
      if (vLen[vIdx] <= 0) {
        vLen[vIdx] = i - vPos[vIdx];
      }
      vIdx++;
      if (vIdx >= 2) {
        goto _return;
      }
      continue;
    }

    if (',' == *(tbList + i)) {
      if (vPos[vIdx] < 0) {
        goto _return;
      }
      if (vLen[vIdx] <= 0) {
        vLen[vIdx] = i - vPos[vIdx];
      }

      code = appendTbToReq(pHash, vPos[0], vLen[0], vPos[1], vLen[1], tbList, acctId, dbName);
      if (code) {
        goto _return;
      }

      (void)memset(vPos, -1, sizeof(vPos));
      (void)memset(vLen, 0, sizeof(vLen));
      vIdx = 0;
      continue;
    }

    if (' ' == *(tbList + i) || '\r' == *(tbList + i) || '\t' == *(tbList + i) || '\n' == *(tbList + i)) {
      if (vPos[vIdx] >= 0 && vLen[vIdx] <= 0) {
        vLen[vIdx] = i - vPos[vIdx];
      }
      continue;
    }

    if (('a' <= *(tbList + i) && 'z' >= *(tbList + i)) || ('A' <= *(tbList + i) && 'Z' >= *(tbList + i)) ||
        ('0' <= *(tbList + i) && '9' >= *(tbList + i)) || ('_' == *(tbList + i))) {
      if (vLen[vIdx] > 0) {
        goto _return;
      }
      if (vPos[vIdx] < 0) {
        vPos[vIdx] = i;
      }
      continue;
    }

    goto _return;
  }

  int32_t dbNum = taosHashGetSize(pHash);
  *pReq = taosArrayInit(dbNum, sizeof(STablesReq));
  if (NULL == pReq) {
    TSC_ERR_JRET(terrno);
  }
  pIter = taosHashIterate(pHash, NULL);
  while (pIter) {
    STablesReq* pDb = (STablesReq*)pIter;
    if (NULL == taosArrayPush(*pReq, pDb)) {
      TSC_ERR_JRET(terrno);
    }
    pIter = taosHashIterate(pHash, pIter);
  }

  taosHashCleanup(pHash);

  return TSDB_CODE_SUCCESS;

_return:

  terrno = TSDB_CODE_TSC_INVALID_OPERATION;

  pIter = taosHashIterate(pHash, NULL);
  while (pIter) {
    STablesReq* pDb = (STablesReq*)pIter;
    taosArrayDestroy(pDb->pTables);
    pIter = taosHashIterate(pHash, pIter);
  }

  taosHashCleanup(pHash);

  return terrno;
}

void syncCatalogFn(SMetaData* pResult, void* param, int32_t code) {
  SSyncQueryParam* pParam = param;
  pParam->pRequest->code = code;

  if (TSDB_CODE_SUCCESS != tsem_post(&pParam->sem)) {
    tscError("failed to post semaphore since %s", tstrerror(terrno));
  }
}

void syncQueryFn(void* param, void* res, int32_t code) {
  SSyncQueryParam* pParam = param;
  pParam->pRequest = res;

  if (pParam->pRequest) {
    pParam->pRequest->code = code;
    clientOperateReport(pParam->pRequest);
  }

  if (TSDB_CODE_SUCCESS != tsem_post(&pParam->sem)) {
    tscError("failed to post semaphore since %s", tstrerror(terrno));
  }
}

void taosAsyncQueryImpl(uint64_t connId, const char* sql, __taos_async_fn_t fp, void* param, bool validateOnly,
                        int8_t source) {
  if (sql == NULL || NULL == fp) {
    terrno = TSDB_CODE_INVALID_PARA;
    if (fp) {
      fp(param, NULL, terrno);
    }

    return;
  }

  size_t sqlLen = strlen(sql);
  if (sqlLen > (size_t)tsMaxSQLLength) {
    tscError("conn:0x%" PRIx64 ", sql string exceeds max length:%d", connId, tsMaxSQLLength);
    terrno = TSDB_CODE_TSC_EXCEED_SQL_LIMIT;
    fp(param, NULL, terrno);
    return;
  }

  tscDebug("conn:0x%" PRIx64 ", taos_query execute, sql:%s", connId, sql);

  SRequestObj* pRequest = NULL;
  int32_t      code = buildRequest(connId, sql, sqlLen, param, validateOnly, &pRequest, 0);
  if (code != TSDB_CODE_SUCCESS) {
    terrno = code;
    fp(param, NULL, terrno);
    return;
  }

  SSessParam para = {.type = SESSION_MAX_CONCURRENCY, .value = 1};
  code = connUpdateSessMgtMetric(connId, &para);
  if (code != TSDB_CODE_SUCCESS) {
    terrno = code;
    fp(param, NULL, terrno);
    return;
  }

  pRequest->source = source;
  pRequest->body.queryFp = fp;
  doAsyncQuery(pRequest, false);
}

void taosAsyncQueryImplWithReqid(uint64_t connId, const char* sql, __taos_async_fn_t fp, void* param, bool validateOnly,
                                 int64_t reqid) {
  if (sql == NULL || NULL == fp) {
    terrno = TSDB_CODE_INVALID_PARA;
    if (fp) {
      fp(param, NULL, terrno);
    }

    return;
  }

  size_t sqlLen = strlen(sql);
  if (sqlLen > (size_t)tsMaxSQLLength) {
    tscError("conn:0x%" PRIx64 ", QID:0x%" PRIx64 ", sql string exceeds max length:%d", connId, reqid, tsMaxSQLLength);
    terrno = TSDB_CODE_TSC_EXCEED_SQL_LIMIT;
    fp(param, NULL, terrno);
    return;
  }

  tscDebug("conn:0x%" PRIx64 ", taos_query execute, QID:0x%" PRIx64 ", sql:%s", connId, reqid, sql);

  SRequestObj* pRequest = NULL;
  int32_t      code = buildRequest(connId, sql, sqlLen, param, validateOnly, &pRequest, reqid);
  if (code != TSDB_CODE_SUCCESS) {
    terrno = code;
    fp(param, NULL, terrno);
    return;
  }

  SSessParam para = {.type = SESSION_MAX_CONCURRENCY, .value = 1};
  code = connUpdateSessMgtMetric(connId, &para);
  if (code != TSDB_CODE_SUCCESS) {
    terrno = code;
    fp(param, NULL, terrno);
    return;
  }

  pRequest->body.queryFp = fp;

  doAsyncQuery(pRequest, false);
}

int32_t connUpdateSessMgtMetric(int64_t connId, SSessParam* pParam) {
  int32_t code = 0;

  STscObj* pTscObj = acquireTscObj(connId);
  if (pTscObj == NULL) {
    code = TSDB_CODE_INVALID_PARA;
    return code;
  }
  code = sessMgtUpdateUserMetric(pTscObj->user, pParam);

  releaseTscObj(connId);
  return code;
}

int32_t tscUpdateSessMgtMetric(STscObj* pTscObj, SSessParam* pParam) {
  int32_t code = 0;

  if (pTscObj == NULL) {
    code = TSDB_CODE_INVALID_PARA;
    return code;
  }
  code = sessMgtUpdateUserMetric(pTscObj->user, pParam);

  return code;
}

TAOS_RES* taosQueryImpl(TAOS* taos, const char* sql, bool validateOnly, int8_t source) {
  if (NULL == taos) {
    terrno = TSDB_CODE_TSC_DISCONNECTED;
    return NULL;
  }

  SSyncQueryParam* param = taosMemoryCalloc(1, sizeof(SSyncQueryParam));
  if (NULL == param) {
    return NULL;
  }

  int32_t code = tsem_init(&param->sem, 0, 0);
  if (TSDB_CODE_SUCCESS != code) {
    taosMemoryFree(param);
    return NULL;
  }

  taosAsyncQueryImpl(*(int64_t*)taos, sql, syncQueryFn, param, validateOnly, source);
  code = tsem_wait(&param->sem);
  if (TSDB_CODE_SUCCESS != code) {
    taosMemoryFree(param);
    return NULL;
  }
  code = tsem_destroy(&param->sem);
  if (TSDB_CODE_SUCCESS != code) {
    tscError("failed to destroy semaphore since %s", tstrerror(code));
  }

  SRequestObj* pRequest = NULL;
  if (param->pRequest != NULL) {
    param->pRequest->syncQuery = true;
    pRequest = param->pRequest;
    param->pRequest->inCallback = false;
  }
  taosMemoryFree(param);

  // tscDebug("QID:0x%" PRIx64 ", taos_query end, conn:0x%" PRIx64 ", res:%p", pRequest ? pRequest->requestId : 0,
  //          *(int64_t*)taos, pRequest);

  return pRequest;
}

TAOS_RES* taosQueryImplWithReqid(TAOS* taos, const char* sql, bool validateOnly, int64_t reqid) {
  if (NULL == taos) {
    terrno = TSDB_CODE_TSC_DISCONNECTED;
    return NULL;
  }

  SSyncQueryParam* param = taosMemoryCalloc(1, sizeof(SSyncQueryParam));
  if (param == NULL) {
    return NULL;
  }
  int32_t code = tsem_init(&param->sem, 0, 0);
  if (TSDB_CODE_SUCCESS != code) {
    taosMemoryFree(param);
    return NULL;
  }

  taosAsyncQueryImplWithReqid(*(int64_t*)taos, sql, syncQueryFn, param, validateOnly, reqid);
  code = tsem_wait(&param->sem);
  if (TSDB_CODE_SUCCESS != code) {
    taosMemoryFree(param);
    return NULL;
  }
  SRequestObj* pRequest = NULL;
  if (param->pRequest != NULL) {
    param->pRequest->syncQuery = true;
    pRequest = param->pRequest;
  }
  taosMemoryFree(param);

  // tscDebug("QID:0x%" PRIx64 ", taos_query end, conn:0x%" PRIx64 ", res:%p", pRequest ? pRequest->requestId : 0,
  //   *(int64_t*)taos, pRequest);

  return pRequest;
}

static void fetchCallback(void* pResult, void* param, int32_t code) {
  SRequestObj* pRequest = (SRequestObj*)param;

  SReqResultInfo* pResultInfo = &pRequest->body.resInfo;

  tscDebug("req:0x%" PRIx64 ", enter scheduler fetch cb, code:%d - %s, QID:0x%" PRIx64, pRequest->self, code,
           tstrerror(code), pRequest->requestId);

  pResultInfo->pData = pResult;
  pResultInfo->numOfRows = 0;

  if (code != TSDB_CODE_SUCCESS) {
    pRequest->code = code;
    taosMemoryFreeClear(pResultInfo->pData);
    pRequest->body.fetchFp(((SSyncQueryParam*)pRequest->body.interParam)->userParam, pRequest, code);
    return;
  }

  if (pRequest->code != TSDB_CODE_SUCCESS) {
    taosMemoryFreeClear(pResultInfo->pData);
    pRequest->body.fetchFp(((SSyncQueryParam*)pRequest->body.interParam)->userParam, pRequest, pRequest->code);
    return;
  }

  pRequest->code = setQueryResultFromRsp(pResultInfo, (const SRetrieveTableRsp*)pResultInfo->pData,
                                         pResultInfo->convertUcs4, pRequest->stmtBindVersion > 0);
  if (pRequest->code != TSDB_CODE_SUCCESS) {
    pResultInfo->numOfRows = 0;
    tscError("req:0x%" PRIx64 ", fetch results failed, code:%s, QID:0x%" PRIx64, pRequest->self,
             tstrerror(pRequest->code), pRequest->requestId);
  } else {
    tscDebug(
        "req:0x%" PRIx64 ", fetch results, numOfRows:%" PRId64 " total Rows:%" PRId64 ", complete:%d, QID:0x%" PRIx64,
        pRequest->self, pResultInfo->numOfRows, pResultInfo->totalRows, pResultInfo->completed, pRequest->requestId);

    STscObj*            pTscObj = pRequest->pTscObj;
    SAppClusterSummary* pActivity = &pTscObj->pAppInfo->summary;
    (void)atomic_add_fetch_64((int64_t*)&pActivity->fetchBytes, pRequest->body.resInfo.payloadLen);
  }

  pRequest->body.fetchFp(((SSyncQueryParam*)pRequest->body.interParam)->userParam, pRequest, pResultInfo->numOfRows);
}

void taosAsyncFetchImpl(SRequestObj* pRequest, __taos_async_fn_t fp, void* param) {
  pRequest->body.fetchFp = fp;
  ((SSyncQueryParam*)pRequest->body.interParam)->userParam = param;

  SReqResultInfo* pResultInfo = &pRequest->body.resInfo;

  // this query has no results or error exists, return directly
  if (taos_num_fields(pRequest) == 0 || pRequest->code != TSDB_CODE_SUCCESS) {
    pResultInfo->numOfRows = 0;
    pRequest->body.fetchFp(param, pRequest, pResultInfo->numOfRows);
    return;
  }

  // all data has returned to App already, no need to try again
  if (pResultInfo->completed) {
    // it is a local executed query, no need to do async fetch
    if (QUERY_EXEC_MODE_SCHEDULE != pRequest->body.execMode) {
      if (pResultInfo->localResultFetched) {
        pResultInfo->numOfRows = 0;
        pResultInfo->current = 0;
      } else {
        pResultInfo->localResultFetched = true;
      }
    } else {
      pResultInfo->numOfRows = 0;
    }

    pRequest->body.fetchFp(param, pRequest, pResultInfo->numOfRows);
    return;
  }

  SSchedulerReq req = {
      .syncReq = false,
      .fetchFp = fetchCallback,
      .cbParam = pRequest,
  };

  int32_t code = schedulerFetchRows(pRequest->body.queryJob, &req);
  if (TSDB_CODE_SUCCESS != code) {
    tscError("0x%" PRIx64 " failed to schedule fetch rows", pRequest->requestId);
    // pRequest->body.fetchFp(param, pRequest, code);
  }
}

void doRequestCallback(SRequestObj* pRequest, int32_t code) {
  pRequest->inCallback = true;
  int64_t this = pRequest->self;
  if (tsQueryTbNotExistAsEmpty && TD_RES_QUERY(&pRequest->resType) && pRequest->isQuery &&
      (code == TSDB_CODE_PAR_TABLE_NOT_EXIST || code == TSDB_CODE_TDB_TABLE_NOT_EXIST)) {
    code = TSDB_CODE_SUCCESS;
    pRequest->type = TSDB_SQL_RETRIEVE_EMPTY_RESULT;
  }

  tscDebug("QID:0x%" PRIx64 ", taos_query end, req:0x%" PRIx64 ", res:%p", pRequest->requestId, pRequest->self,
           pRequest);

  if (pRequest->body.queryFp != NULL) {
    pRequest->body.queryFp(((SSyncQueryParam*)pRequest->body.interParam)->userParam, pRequest, code);
  }

  SSessParam para = {.type = SESSION_MAX_CONCURRENCY, .value = -1};
  code = tscUpdateSessMgtMetric(pRequest->pTscObj, &para);

  SRequestObj* pReq = acquireRequest(this);
  if (pReq != NULL) {
    pReq->inCallback = false;
    (void)releaseRequest(this);
  }
}

int32_t clientParseSql(void* param, const char* dbName, const char* sql, bool parseOnly, const char* effectiveUser,
                       SParseSqlRes* pRes) {
#ifndef TD_ENTERPRISE
  return TSDB_CODE_SUCCESS;
#else
  return clientParseSqlImpl(param, dbName, sql, parseOnly, effectiveUser, pRes);
#endif
}<|MERGE_RESOLUTION|>--- conflicted
+++ resolved
@@ -75,22 +75,22 @@
   if (dst == NULL || src == NULL || srcLength == 0) {
     return 0;
   }
-  
+
   size_t escapeLength = 0;
-  for(size_t i = 0; i < srcLength; ++i) {
-    if( src[i] == '\"' || src[i] == '\\' || src[i] == '\b' || src[i] == '\f' || src[i] == '\n' ||
-        src[i] == '\r' || src[i] == '\t') {
-      escapeLength += 1; 
-    }    
+  for (size_t i = 0; i < srcLength; ++i) {
+    if (src[i] == '\"' || src[i] == '\\' || src[i] == '\b' || src[i] == '\f' || src[i] == '\n' || src[i] == '\r' ||
+        src[i] == '\t') {
+      escapeLength += 1;
+    }
   }
 
   size_t dstLength = srcLength;
-  if(escapeLength == 0) {
-     (void)memcpy(dst, src, srcLength);
+  if (escapeLength == 0) {
+    (void)memcpy(dst, src, srcLength);
   } else {
     dstLength = 0;
-    for(size_t i = 0; i < srcLength && dstLength <= maxDstLength; i++) {
-      switch(src[i]) {
+    for (size_t i = 0; i < srcLength && dstLength <= maxDstLength; i++) {
+      switch (src[i]) {
         case '\"':
           dst[dstLength++] = '\\';
           dst[dstLength++] = '\"';
@@ -120,7 +120,7 @@
           dst[dstLength++] = 't';
           break;
         default:
-           dst[dstLength++] = src[i];
+          dst[dstLength++] = src[i];
       }
     }
   }
@@ -146,11 +146,12 @@
   tscInfo("cluster instance map cleaned");
 }
 
-static int32_t taosConnectImpl(const char* user, const char* auth, int32_t totpCode, const char* db, __taos_async_fn_t fp, void* param,
-                               SAppInstInfo* pAppInfo, int connType, STscObj** pTscObj);
-
-int32_t taos_connect_internal(const char* ip, const char* user, const char* pass, const char* auth, const char* totp, const char* db,
-                              uint16_t port, int connType, STscObj** pObj) {
+static int32_t taosConnectImpl(const char* user, const char* auth, int32_t totpCode, const char* db,
+                               __taos_async_fn_t fp, void* param, SAppInstInfo* pAppInfo, int connType,
+                               STscObj** pTscObj);
+
+int32_t taos_connect_internal(const char* ip, const char* user, const char* pass, const char* auth, const char* totp,
+                              const char* db, uint16_t port, int connType, STscObj** pObj) {
   TSC_ERR_RET(taos_init());
   if (!validateUserName(user)) {
     TSC_ERR_RET(TSDB_CODE_TSC_INVALID_USER_LENGTH);
@@ -180,7 +181,7 @@
 
   int32_t totpCode = -1;
   if (totp != NULL) {
-    char *endptr = NULL;
+    char* endptr = NULL;
     totpCode = taosStr2Int32(totp, &endptr, 10);
     if (endptr == totp || *endptr != '\0' || totpCode < 0 || totpCode > 999999) {
       TSC_ERR_RET(TSDB_CODE_TSC_INVALID_TOTP_CODE);
@@ -279,19 +280,13 @@
       tscError("failed to unlock app info, code:%s", tstrerror(TAOS_SYSTEM_ERROR(code)));
       return code;
     }
-<<<<<<< HEAD
-
     SSessParam pPara = {.type = SESSION_PER_USER, .value = 1};
-    code = sessMgtUpdateUserMetric((char *)user, &pPara);
+    code = sessMgtUpdateUserMetric((char*)user, &pPara);
     if (TSDB_CODE_SUCCESS != code) {
       tscError("failed to connect with user:%s, code:%s", user, tstrerror(code));
       return code;
     }
-
-    return taosConnectImpl(user, &secretEncrypt[0], localDb, NULL, NULL, *pInst, connType, pObj);
-=======
     return taosConnectImpl(user, &secretEncrypt[0], totpCode, localDb, NULL, NULL, *pInst, connType, pObj);
->>>>>>> 682b39fc
   }
 }
 
@@ -1718,8 +1713,8 @@
   return 0;
 }
 
-int32_t taosConnectImpl(const char* user, const char* auth, int32_t totpCode, const char* db, __taos_async_fn_t fp, void* param,
-                        SAppInstInfo* pAppInfo, int connType, STscObj** pTscObj) {
+int32_t taosConnectImpl(const char* user, const char* auth, int32_t totpCode, const char* db, __taos_async_fn_t fp,
+                        void* param, SAppInstInfo* pAppInfo, int connType, STscObj** pTscObj) {
   *pTscObj = NULL;
   int32_t code = createTscObj(user, auth, db, connType, pAppInfo, pTscObj);
   if (TSDB_CODE_SUCCESS != code) {
@@ -2028,9 +2023,8 @@
   }
 }
 
-
-
-TAOS *taos_connect_totp(const char *ip, const char *user, const char *pass, const char* totp, const char *db, uint16_t port) {
+TAOS* taos_connect_totp(const char* ip, const char* user, const char* pass, const char* totp, const char* db,
+                        uint16_t port) {
   tscInfo("try to connect to %s:%u by totp, user:%s db:%s", ip, port, user, db);
   if (user == NULL) {
     user = TSDB_DEFAULT_USER;
@@ -2040,16 +2034,16 @@
     pass = TSDB_DEFAULT_PASS;
   }
 
-  STscObj *pObj = NULL;
+  STscObj* pObj = NULL;
   int32_t  code = taos_connect_internal(ip, user, pass, NULL, totp, db, port, CONN_TYPE__QUERY, &pObj);
   if (TSDB_CODE_SUCCESS == code) {
-    int64_t *rid = taosMemoryCalloc(1, sizeof(int64_t));
+    int64_t* rid = taosMemoryCalloc(1, sizeof(int64_t));
     if (NULL == rid) {
       tscError("out of memory when taos connect to %s:%u, user:%s db:%s", ip, port, user, db);
       return NULL;
     }
     *rid = pObj->id;
-    return (TAOS *)rid;
+    return (TAOS*)rid;
   } else {
     terrno = code;
   }
@@ -2057,8 +2051,8 @@
   return NULL;
 }
 
-
-int taos_connect_test(const char *ip, const char *user, const char *pass, const char* totp, const char *db, uint16_t port) {
+int taos_connect_test(const char* ip, const char* user, const char* pass, const char* totp, const char* db,
+                      uint16_t port) {
   tscInfo("try to connect to %s:%u by totp, user:%s db:%s", ip, port, user, db);
   if (user == NULL) {
     user = TSDB_DEFAULT_USER;
@@ -2068,15 +2062,11 @@
     pass = TSDB_DEFAULT_PASS;
   }
 
-  STscObj *pObj = NULL;
+  STscObj* pObj = NULL;
   return taos_connect_internal(ip, user, pass, NULL, totp, db, port, CONN_TYPE__AUTH_TEST, &pObj);
 }
 
-
-TAOS *taos_connect_token(const char *ip, const char *token, const char *db, uint16_t port) {
-  return NULL;
-}
-
+TAOS* taos_connect_token(const char* ip, const char* token, const char* db, uint16_t port) { return NULL; }
 
 TAOS* taos_connect_auth(const char* ip, const char* user, const char* auth, const char* db, uint16_t port) {
   tscInfo("try to connect to %s:%u by auth, user:%s db:%s", ip, port, user, db);
@@ -2522,14 +2512,15 @@
         } else if (jsonInnerType == TSDB_DATA_TYPE_NCHAR) {  // value -> "value"
           *(char*)varDataVal(dst) = '\"';
           char    tmp[TSDB_MAX_JSON_TAG_LEN] = {0};
-          int32_t length = taosUcs4ToMbs((TdUcs4*)varDataVal(jsonInnerData), varDataLen(jsonInnerData),
-                                         varDataVal(tmp), pResultInfo->charsetCxt);
+          int32_t length = taosUcs4ToMbs((TdUcs4*)varDataVal(jsonInnerData), varDataLen(jsonInnerData), varDataVal(tmp),
+                                         pResultInfo->charsetCxt);
           if (length <= 0) {
             tscError("charset:%s to %s. convert failed.", DEFAULT_UNICODE_ENCODEC,
                      pResultInfo->charsetCxt != NULL ? ((SConvInfo*)(pResultInfo->charsetCxt))->charset : tsCharset);
             length = 0;
           }
-          int32_t escapeLength = escapeToPrinted(varDataVal(dst) + CHAR_BYTES, TSDB_MAX_JSON_TAG_LEN - CHAR_BYTES * 2,varDataVal(tmp), length);
+          int32_t escapeLength = escapeToPrinted(varDataVal(dst) + CHAR_BYTES, TSDB_MAX_JSON_TAG_LEN - CHAR_BYTES * 2,
+                                                 varDataVal(tmp), length);
           varDataSetLen(dst, escapeLength + CHAR_BYTES * 2);
           *(char*)POINTER_SHIFT(varDataVal(dst), escapeLength + CHAR_BYTES) = '\"';
           tscError("value:%s.", varDataVal(dst));
