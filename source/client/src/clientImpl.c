--- conflicted
+++ resolved
@@ -870,14 +870,9 @@
 
 // todo refacto the error code  mgmt
 void schedulerExecCb(SExecResult* pResult, void* param, int32_t code) {
-<<<<<<< HEAD
-  SRequestObj* pRequest = (SRequestObj*)param;
-  STscObj*     pTscObj = pRequest->pTscObj;
-=======
   SSqlCallbackWrapper* pWrapper = param;
   SRequestObj*         pRequest = pWrapper->pRequest;
   STscObj*             pTscObj = pRequest->pTscObj;
->>>>>>> c79fd325
 
   pRequest->code = code;
   if (pResult) {
