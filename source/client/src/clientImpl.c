--- conflicted
+++ resolved
@@ -399,11 +399,6 @@
 int32_t scheduleAsyncQuery(SRequestObj* pRequest, SQueryPlan* pDag, SArray* pNodeList) {
   tsem_init(&schdRspSem, 0, 0);
 
-<<<<<<< HEAD
-  SQueryResult res = {.code = 0, .numOfRows = 0};
-  int32_t      code = schedulerAsyncExecJob(pTransporter, pNodeList, pDag, &pRequest->body.queryJob, pRequest->sqlstr,
-                                            pRequest->metric.start, schdExecCallback, &res);
-=======
   SQueryResult     res = {.code = 0, .numOfRows = 0};
   SRequestConnInfo conn = {.pTrans = pRequest->pTscObj->pAppInfo->pTransporter,
                            .requestId = pRequest->requestId,
@@ -417,7 +412,6 @@
                           .cbParam = &res};
 
   int32_t code = schedulerAsyncExecJob(&req, &pRequest->body.queryJob);
->>>>>>> 9dcf7854
 
   pRequest->body.resInfo.execRes = res.res;
 
@@ -1421,11 +1415,7 @@
     int32_t bytes = *(int32_t*)p;
     p += sizeof(int32_t);
 
-<<<<<<< HEAD
     ASSERT(type == pFields[i].type && bytes == pFields[i].bytes);
-=======
-    //    ASSERT(type == pFields[i].type && bytes == pFields[i].bytes);
->>>>>>> 9dcf7854
   }
 
   int32_t* colLength = (int32_t*)p;
