
#include "clientInt.h"
#include "clientLog.h"
#include "parser.h"
#include "planner.h"
#include "scheduler.h"
#include "tdatablock.h"
#include "tdef.h"
#include "tglobal.h"
#include "tmsgtype.h"
#include "tpagedbuf.h"
#include "tref.h"

static int32_t       initEpSetFromCfg(const char* firstEp, const char* secondEp, SCorEpSet* pEpSet);
static SMsgSendInfo* buildConnectMsg(SRequestObj* pRequest);
static void          destroySendMsgInfo(SMsgSendInfo* pMsgBody);
static void          setQueryResultFromRsp(SReqResultInfo* pResultInfo, const SRetrieveTableRsp* pRsp);

static bool stringLengthCheck(const char* str, size_t maxsize) {
  if (str == NULL) {
    return false;
  }

  size_t len = strlen(str);
  if (len <= 0 || len > maxsize) {
    return false;
  }

  return true;
}

static bool validateUserName(const char* user) { return stringLengthCheck(user, TSDB_USER_LEN - 1); }

static bool validatePassword(const char* passwd) { return stringLengthCheck(passwd, TSDB_PASSWORD_LEN - 1); }

static bool validateDbName(const char* db) { return stringLengthCheck(db, TSDB_DB_NAME_LEN - 1); }

static char* getClusterKey(const char* user, const char* auth, const char* ip, int32_t port) {
  char key[512] = {0};
  snprintf(key, sizeof(key), "%s:%s:%s:%d", user, auth, ip, port);
  return strdup(key);
}

static STscObj* taosConnectImpl(const char* user, const char* auth, const char* db, __taos_async_fn_t fp, void* param,
                                SAppInstInfo* pAppInfo);
static void     setResSchemaInfo(SReqResultInfo* pResInfo, const SSchema* pSchema, int32_t numOfCols);

TAOS* taos_connect_internal(const char* ip, const char* user, const char* pass, const char* auth, const char* db,
                            uint16_t port) {
  if (taos_init() != TSDB_CODE_SUCCESS) {
    return NULL;
  }

  if (!validateUserName(user)) {
    terrno = TSDB_CODE_TSC_INVALID_USER_LENGTH;
    return NULL;
  }

  char localDb[TSDB_DB_NAME_LEN] = {0};
  if (db != NULL) {
    if (!validateDbName(db)) {
      terrno = TSDB_CODE_TSC_INVALID_DB_LENGTH;
      return NULL;
    }

    tstrncpy(localDb, db, sizeof(localDb));
    strdequote(localDb);
  }

  char secretEncrypt[TSDB_PASSWORD_LEN + 1] = {0};
  if (auth == NULL) {
    if (!validatePassword(pass)) {
      terrno = TSDB_CODE_TSC_INVALID_PASS_LENGTH;
      return NULL;
    }

    taosEncryptPass_c((uint8_t*)pass, strlen(pass), secretEncrypt);
  } else {
    tstrncpy(secretEncrypt, auth, tListLen(secretEncrypt));
  }

  SCorEpSet epSet = {0};
  if (ip) {
    if (initEpSetFromCfg(ip, NULL, &epSet) < 0) {
      return NULL;
    }

    if (port) {
      epSet.epSet.eps[0].port = port;
    }
  } else {
    if (initEpSetFromCfg(tsFirst, tsSecond, &epSet) < 0) {
      return NULL;
    }
  }

  char*          key = getClusterKey(user, secretEncrypt, ip, port);
  SAppInstInfo** pInst = NULL;

  pthread_mutex_lock(&appInfo.mutex);

  pInst = taosHashGet(appInfo.pInstMap, key, strlen(key));
  SAppInstInfo* p = NULL;
  if (pInst == NULL) {
    p = calloc(1, sizeof(struct SAppInstInfo));
    p->mgmtEp = epSet;
    p->pTransporter = openTransporter(user, secretEncrypt, tsNumOfCores);
    p->pAppHbMgr = appHbMgrInit(p, key);
    taosHashPut(appInfo.pInstMap, key, strlen(key), &p, POINTER_BYTES);

    pInst = &p;
  }

  pthread_mutex_unlock(&appInfo.mutex);

  tfree(key);
  return taosConnectImpl(user, &secretEncrypt[0], localDb, NULL, NULL, *pInst);
}

int32_t buildRequest(STscObj* pTscObj, const char* sql, int sqlLen, SRequestObj** pRequest) {
  *pRequest = createRequest(pTscObj, NULL, NULL, TSDB_SQL_SELECT);
  if (*pRequest == NULL) {
    tscError("failed to malloc sqlObj");
    return TSDB_CODE_TSC_OUT_OF_MEMORY;
  }

  (*pRequest)->sqlstr = malloc(sqlLen + 1);
  if ((*pRequest)->sqlstr == NULL) {
    tscError("0x%" PRIx64 " failed to prepare sql string buffer", (*pRequest)->self);
    (*pRequest)->msgBuf = strdup("failed to prepare sql string buffer");
    return TSDB_CODE_TSC_OUT_OF_MEMORY;
  }

  strntolower((*pRequest)->sqlstr, sql, (int32_t)sqlLen);
  (*pRequest)->sqlstr[sqlLen] = 0;
  (*pRequest)->sqlLen = sqlLen;

  tscDebugL("0x%" PRIx64 " SQL: %s, reqId:0x%" PRIx64, (*pRequest)->self, (*pRequest)->sqlstr, (*pRequest)->requestId);
  return TSDB_CODE_SUCCESS;
}

int32_t parseSql(SRequestObj* pRequest, SQuery** pQuery) {
  STscObj* pTscObj = pRequest->pTscObj;

  SParseContext cxt = {
      .requestId = pRequest->requestId,
      .acctId = pTscObj->acctId,
      .db = getDbOfConnection(pTscObj),
      .pSql = pRequest->sqlstr,
      .sqlLen = pRequest->sqlLen,
      .pMsg = pRequest->msgBuf,
      .msgLen = ERROR_MSG_BUF_DEFAULT_SIZE,
      .pTransporter = pTscObj->pAppInfo->pTransporter,
  };

  cxt.mgmtEpSet = getEpSet_s(&pTscObj->pAppInfo->mgmtEp);
  int32_t code = catalogGetHandle(pTscObj->pAppInfo->clusterId, &cxt.pCatalog);
  if (code != TSDB_CODE_SUCCESS) {
    tfree(cxt.db);
    return code;
  }

  code = qParseQuerySql(&cxt, pQuery);
  if (TSDB_CODE_SUCCESS == code && ((*pQuery)->haveResultSet)) {
    setResSchemaInfo(&pRequest->body.resInfo, (*pQuery)->pResSchema, (*pQuery)->numOfResCols);
  }

  tfree(cxt.db);
  return code;
}

int32_t execDdlQuery(SRequestObj* pRequest, SQuery* pQuery) {
  SCmdMsgInfo* pMsgInfo = pQuery->pCmdMsg;
  pRequest->type = pMsgInfo->msgType;
  pRequest->body.requestMsg = (SDataBuf){.pData = pMsgInfo->pMsg, .len = pMsgInfo->msgLen, .handle = NULL};
  pMsgInfo->pMsg = NULL; // pMsg transferred to SMsgSendInfo management

  STscObj*      pTscObj = pRequest->pTscObj;
  SMsgSendInfo* pSendMsg = buildMsgInfoImpl(pRequest);

  if (pMsgInfo->msgType == TDMT_VND_SHOW_TABLES) {
    SShowReqInfo* pShowReqInfo = &pRequest->body.showInfo;
    if (pShowReqInfo->pArray == NULL) {
      pShowReqInfo->currentIndex = 0;  // set the first vnode/ then iterate the next vnode
      pShowReqInfo->pArray = pMsgInfo->pExtension;
    }
  }
  int64_t transporterId = 0;
  asyncSendMsgToServer(pTscObj->pAppInfo->pTransporter, &pMsgInfo->epSet, &transporterId, pSendMsg);

  tsem_wait(&pRequest->body.rspSem);
  return TSDB_CODE_SUCCESS;
}

int32_t getPlan(SRequestObj* pRequest, SQuery* pQuery, SQueryPlan** pPlan, SArray* pNodeList) {
  pRequest->type = pQuery->msgType;
  SPlanContext cxt = { .queryId = pRequest->requestId, .pAstRoot = pQuery->pRoot, .acctId = pRequest->pTscObj->acctId };
  int32_t  code = qCreateQueryPlan(&cxt, pPlan, pNodeList);
  if (code != 0) {
    return code;
  }
  return code;
}

void setResSchemaInfo(SReqResultInfo* pResInfo, const SSchema* pSchema, int32_t numOfCols) {
  assert(pSchema != NULL && numOfCols > 0);

  pResInfo->numOfCols = numOfCols;
  pResInfo->fields = calloc(numOfCols, sizeof(pSchema[0]));

  for (int32_t i = 0; i < pResInfo->numOfCols; ++i) {
    pResInfo->fields[i].bytes = pSchema[i].bytes;
    pResInfo->fields[i].type = pSchema[i].type;
    tstrncpy(pResInfo->fields[i].name, pSchema[i].name, tListLen(pResInfo->fields[i].name));
  }
}


int32_t scheduleQuery(SRequestObj* pRequest, SQueryPlan* pDag, SArray* pNodeList) {
  void* pTransporter = pRequest->pTscObj->pAppInfo->pTransporter;

  SQueryResult res = {.code = 0, .numOfRows = 0, .msgSize = ERROR_MSG_BUF_DEFAULT_SIZE, .msg = pRequest->msgBuf};
  int32_t      code = schedulerExecJob(pTransporter, pNodeList, pDag, &pRequest->body.queryJob, pRequest->sqlstr, &res);
  if (code != TSDB_CODE_SUCCESS) {
    if (pRequest->body.queryJob != 0) {
      schedulerFreeJob(pRequest->body.queryJob);
    }

    pRequest->errList = res.errList;
    pRequest->code = code;
    terrno = code;
    return pRequest->code;
  }

  if (TDMT_VND_SUBMIT == pRequest->type || TDMT_VND_CREATE_TABLE == pRequest->type) {
    pRequest->body.resInfo.numOfRows = res.numOfRows;

    if (pRequest->body.queryJob != 0) {
      schedulerFreeJob(pRequest->body.queryJob);
    }
  }

<<<<<<< HEAD
  pRequest->errList = res.errList;  
=======
>>>>>>> 02981347
  pRequest->code = res.code;
  terrno = res.code;  
  return pRequest->code;
}

SRequestObj* execQueryImpl(STscObj* pTscObj, const char* sql, int sqlLen) {
  SRequestObj* pRequest = NULL;
  SQuery* pQuery = NULL;
  int32_t code = 0;
  SArray* pNodeList = taosArrayInit(4, sizeof(struct SQueryNodeAddr));

  CHECK_CODE_GOTO(buildRequest(pTscObj, sql, sqlLen, &pRequest), _return);
  CHECK_CODE_GOTO(parseSql(pRequest, &pQuery), _return);

  if (pQuery->directRpc) {
    CHECK_CODE_GOTO(execDdlQuery(pRequest, pQuery), _return);
  } else {
    CHECK_CODE_GOTO(getPlan(pRequest, pQuery, &pRequest->body.pDag, pNodeList), _return);
    CHECK_CODE_GOTO(scheduleQuery(pRequest, pRequest->body.pDag, pNodeList), _return);
  }

_return:
  taosArrayDestroy(pNodeList);
  qDestroyQuery(pQuery);
  if (NULL != pRequest && TSDB_CODE_SUCCESS != code) {
    pRequest->code = terrno;
  }

  return pRequest;
}

int32_t clientProcessErrorList(SArray **pList) {
  SArray *errList = *pList;
  int32_t errNum = (int32_t)taosArrayGetSize(errList);
  
  for (int32_t i = 0; i < errNum; ++i) {
    SQueryErrorInfo *errInfo = taosArrayGet(errList, i);
    if (TSDB_CODE_VND_HASH_MISMATCH == errInfo->code) {
      if (i == (errNum - 1)) {
        break;
      }
      
      // TODO REMOVE SAME DB ERROR
    } else if (NEED_CLIENT_RM_TBLMETA_ERROR(errInfo->code)) {
      continue;
    } else {
      taosArrayRemove(errList, i);
      --i;
      --errNum;
    }
  }

  if (0 == errNum) {
    taosArrayDestroy(*pList);
    *pList = NULL;
  }

  return TSDB_CODE_SUCCESS;
}


SRequestObj* execQuery(STscObj* pTscObj, const char* sql, int sqlLen) {
  SRequestObj* pRequest = NULL;
  int32_t code = 0;
  int32_t needRetryNum = 0;
  int32_t needRetryFailNum = 0;

  while (true) {
    pRequest = execQueryImpl(pTscObj, sql, sqlLen);
    if (TSDB_CODE_SUCCESS == pRequest->code || NULL == pRequest->errList) {
      break;
    }

    code = clientProcessErrorList(&pRequest->errList);
    if (code != TSDB_CODE_SUCCESS || NULL == pRequest->errList) {
      break;
    }

    int32_t errNum = (int32_t)taosArrayGetSize(pRequest->errList);
    for (int32_t i = 0; i < errNum; ++i) {
      SQueryErrorInfo *errInfo = taosArrayGet(pRequest->errList, i);
      int32_t tcode = 0;
      
      if (NEED_CLIENT_REFRESH_VG_ERROR(errInfo->code)) {
        ++needRetryNum;
        
        SCatalog *pCatalog = NULL;
        tcode = catalogGetHandle(pTscObj->pAppInfo->clusterId, &pCatalog);
        if (tcode != TSDB_CODE_SUCCESS) {
          ++needRetryFailNum;
          code = tcode;
          continue;
        }
        
        SEpSet epset = getEpSet_s(&pTscObj->pAppInfo->mgmtEp);

        char dbFName[TSDB_DB_FNAME_LEN];
        tNameGetFullDbName(&errInfo->tableName, dbFName);
        
        tcode = catalogRefreshDBVgInfo(pCatalog, pTscObj->pAppInfo->pTransporter, &epset, dbFName);
        if (tcode != TSDB_CODE_SUCCESS) {
          ++needRetryFailNum;
          code = tcode;
          continue;
        }
      } else if (NEED_CLIENT_RM_TBLMETA_ERROR(errInfo->code)) {
        SCatalog *pCatalog = NULL;
        tcode = catalogGetHandle(pTscObj->pAppInfo->clusterId, &pCatalog);
        if (tcode != TSDB_CODE_SUCCESS) {
          code = tcode;
          continue;
        }
        
        catalogRemoveTableMeta(pCatalog, &errInfo->tableName);
      }
    }

    if ((needRetryNum && (0 == needRetryFailNum) && (TDMT_VND_SUBMIT != pRequest->type && TDMT_VND_CREATE_TABLE != pRequest->type))
      || (needRetryNum && (needRetryNum > needRetryFailNum) && (TDMT_VND_SUBMIT == pRequest->type && TDMT_VND_CREATE_TABLE == pRequest->type))) {
      destroyRequest(pRequest);
      continue;
    }

    break;
  }

  if (code) {
    pRequest->code = code;
  }
  
  return pRequest;
}

TAOS_RES* taos_query_l(TAOS* taos, const char* sql, int sqlLen) {
  STscObj* pTscObj = (STscObj*)taos;
  if (sqlLen > (size_t)TSDB_MAX_ALLOWED_SQL_LEN) {
    tscError("sql string exceeds max length:%d", TSDB_MAX_ALLOWED_SQL_LEN);
    terrno = TSDB_CODE_TSC_EXCEED_SQL_LIMIT;
    return NULL;
  }

  return execQuery(pTscObj, sql, sqlLen);
}

int initEpSetFromCfg(const char* firstEp, const char* secondEp, SCorEpSet* pEpSet) {
  pEpSet->version = 0;

  // init mnode ip set
  SEpSet* mgmtEpSet = &(pEpSet->epSet);
  mgmtEpSet->numOfEps = 0;
  mgmtEpSet->inUse = 0;

  if (firstEp && firstEp[0] != 0) {
    if (strlen(firstEp) >= TSDB_EP_LEN) {
      terrno = TSDB_CODE_TSC_INVALID_FQDN;
      return -1;
    }

    taosGetFqdnPortFromEp(firstEp, &mgmtEpSet->eps[0]);
    mgmtEpSet->numOfEps++;
  }

  if (secondEp && secondEp[0] != 0) {
    if (strlen(secondEp) >= TSDB_EP_LEN) {
      terrno = TSDB_CODE_TSC_INVALID_FQDN;
      return -1;
    }

    taosGetFqdnPortFromEp(secondEp, &mgmtEpSet->eps[mgmtEpSet->numOfEps]);
    mgmtEpSet->numOfEps++;
  }

  if (mgmtEpSet->numOfEps == 0) {
    terrno = TSDB_CODE_TSC_INVALID_FQDN;
    return -1;
  }

  return 0;
}

STscObj* taosConnectImpl(const char* user, const char* auth, const char* db, __taos_async_fn_t fp, void* param,
                         SAppInstInfo* pAppInfo) {
  STscObj* pTscObj = createTscObj(user, auth, db, pAppInfo);
  if (NULL == pTscObj) {
    terrno = TSDB_CODE_TSC_OUT_OF_MEMORY;
    return pTscObj;
  }

  SRequestObj* pRequest = createRequest(pTscObj, fp, param, TDMT_MND_CONNECT);
  if (pRequest == NULL) {
    destroyTscObj(pTscObj);
    terrno = TSDB_CODE_TSC_OUT_OF_MEMORY;
    return NULL;
  }

  SMsgSendInfo* body = buildConnectMsg(pRequest);

  int64_t transporterId = 0;
  asyncSendMsgToServer(pTscObj->pAppInfo->pTransporter, &pTscObj->pAppInfo->mgmtEp.epSet, &transporterId, body);

  tsem_wait(&pRequest->body.rspSem);
  if (pRequest->code != TSDB_CODE_SUCCESS) {
    const char* errorMsg =
        (pRequest->code == TSDB_CODE_RPC_FQDN_ERROR) ? taos_errstr(pRequest) : tstrerror(pRequest->code);
    printf("failed to connect to server, reason: %s\n\n", errorMsg);

    destroyRequest(pRequest);
    taos_close(pTscObj);
    pTscObj = NULL;
  } else {
    tscDebug("0x%" PRIx64 " connection is opening, connId:%d, dnodeConn:%p, reqId:0x%" PRIx64, pTscObj->id,
             pTscObj->connId, pTscObj->pAppInfo->pTransporter, pRequest->requestId);
    destroyRequest(pRequest);
  }

  return pTscObj;
}

static SMsgSendInfo* buildConnectMsg(SRequestObj* pRequest) {
  SMsgSendInfo* pMsgSendInfo = calloc(1, sizeof(SMsgSendInfo));
  if (pMsgSendInfo == NULL) {
    terrno = TSDB_CODE_TSC_OUT_OF_MEMORY;
    return NULL;
  }

  pMsgSendInfo->msgType = TDMT_MND_CONNECT;

  pMsgSendInfo->requestObjRefId = pRequest->self;
  pMsgSendInfo->requestId = pRequest->requestId;
  pMsgSendInfo->fp = handleRequestRspFp[TMSG_INDEX(pMsgSendInfo->msgType)];
  pMsgSendInfo->param = pRequest;

  SConnectReq connectReq = {0};
  STscObj*    pObj = pRequest->pTscObj;

  char* db = getDbOfConnection(pObj);
  if (db != NULL) {
    tstrncpy(connectReq.db, db, sizeof(connectReq.db));
  }
  tfree(db);

  connectReq.pid = htonl(appInfo.pid);
  connectReq.startTime = htobe64(appInfo.startTime);
  tstrncpy(connectReq.app, appInfo.appName, sizeof(connectReq.app));

  int32_t contLen = tSerializeSConnectReq(NULL, 0, &connectReq);
  void*   pReq = malloc(contLen);
  tSerializeSConnectReq(pReq, contLen, &connectReq);

  pMsgSendInfo->msgInfo.len = contLen;
  pMsgSendInfo->msgInfo.pData = pReq;
  return pMsgSendInfo;
}

static void destroySendMsgInfo(SMsgSendInfo* pMsgBody) {
  assert(pMsgBody != NULL);
  tfree(pMsgBody->msgInfo.pData);
  tfree(pMsgBody);
}
bool persistConnForSpecificMsg(void* parenct, tmsg_t msgType) {
  return msgType == TDMT_VND_QUERY_RSP || msgType == TDMT_VND_FETCH_RSP || msgType == TDMT_VND_RES_READY_RSP || msgType == TDMT_VND_QUERY_HEARTBEAT_RSP;
}
void processMsgFromServer(void* parent, SRpcMsg* pMsg, SEpSet* pEpSet) {
  SMsgSendInfo* pSendInfo = (SMsgSendInfo*)pMsg->ahandle;
  assert(pMsg->ahandle != NULL);

  if (pSendInfo->requestObjRefId != 0) {
    SRequestObj* pRequest = (SRequestObj*)taosAcquireRef(clientReqRefPool, pSendInfo->requestObjRefId);
    assert(pRequest->self == pSendInfo->requestObjRefId);

    pRequest->metric.rsp = taosGetTimestampMs();

    STscObj* pTscObj = pRequest->pTscObj;
    if (pEpSet) {
      if (!isEpsetEqual(&pTscObj->pAppInfo->mgmtEp.epSet, pEpSet)) {
        updateEpSet_s(&pTscObj->pAppInfo->mgmtEp, pEpSet);
      }
    }

    /*
     * There is not response callback function for submit response.
     * The actual inserted number of points is the first number.
     */
    int32_t elapsed = pRequest->metric.rsp - pRequest->metric.start;
    if (pMsg->code == TSDB_CODE_SUCCESS) {
      tscDebug("0x%" PRIx64 " message:%s, code:%s rspLen:%d, elapsed:%d ms, reqId:0x%" PRIx64, pRequest->self,
               TMSG_INFO(pMsg->msgType), tstrerror(pMsg->code), pMsg->contLen, elapsed, pRequest->requestId);
    } else {
      tscError("0x%" PRIx64 " SQL cmd:%s, code:%s rspLen:%d, elapsed time:%d ms, reqId:0x%" PRIx64, pRequest->self,
               TMSG_INFO(pMsg->msgType), tstrerror(pMsg->code), pMsg->contLen, elapsed, pRequest->requestId);
    }

    taosReleaseRef(clientReqRefPool, pSendInfo->requestObjRefId);
  }

  SDataBuf buf = {.len = pMsg->contLen, .pData = NULL, .handle = pMsg->handle};

  if (pMsg->contLen > 0) {
    buf.pData = calloc(1, pMsg->contLen);
    if (buf.pData == NULL) {
      terrno = TSDB_CODE_OUT_OF_MEMORY;
      pMsg->code = TSDB_CODE_OUT_OF_MEMORY;
    } else {
      memcpy(buf.pData, pMsg->pCont, pMsg->contLen);
    }
  }

  pSendInfo->fp(pSendInfo->param, &buf, pMsg->code);
  rpcFreeCont(pMsg->pCont);
  destroySendMsgInfo(pSendInfo);
}

TAOS* taos_connect_auth(const char* ip, const char* user, const char* auth, const char* db, uint16_t port) {
  tscDebug("try to connect to %s:%u by auth, user:%s db:%s", ip, port, user, db);
  if (user == NULL) {
    user = TSDB_DEFAULT_USER;
  }

  if (auth == NULL) {
    tscError("No auth info is given, failed to connect to server");
    return NULL;
  }

  return taos_connect_internal(ip, user, NULL, auth, db, port);
}

TAOS* taos_connect_l(const char* ip, int ipLen, const char* user, int userLen, const char* pass, int passLen,
                     const char* db, int dbLen, uint16_t port) {
  char ipStr[TSDB_EP_LEN] = {0};
  char dbStr[TSDB_DB_NAME_LEN] = {0};
  char userStr[TSDB_USER_LEN] = {0};
  char passStr[TSDB_PASSWORD_LEN] = {0};

  strncpy(ipStr, ip, TMIN(TSDB_EP_LEN - 1, ipLen));
  strncpy(userStr, user, TMIN(TSDB_USER_LEN - 1, userLen));
  strncpy(passStr, pass, TMIN(TSDB_PASSWORD_LEN - 1, passLen));
  strncpy(dbStr, db, TMIN(TSDB_DB_NAME_LEN - 1, dbLen));
  return taos_connect(ipStr, userStr, passStr, dbStr, port);
}

void* doFetchRow(SRequestObj* pRequest) {
  assert(pRequest != NULL);
  SReqResultInfo* pResultInfo = &pRequest->body.resInfo;

  SEpSet epSet = {0};

  if (pResultInfo->pData == NULL || pResultInfo->current >= pResultInfo->numOfRows) {
    if (pRequest->type == TDMT_VND_QUERY) {
      // All data has returned to App already, no need to try again
      if (pResultInfo->completed) {
        return NULL;
      }

      SReqResultInfo* pResInfo = &pRequest->body.resInfo;
      int32_t         code = schedulerFetchRows(pRequest->body.queryJob, (void**)&pResInfo->pData);
      if (code != TSDB_CODE_SUCCESS) {
        pRequest->code = code;
        return NULL;
      }

      setQueryResultFromRsp(&pRequest->body.resInfo, (SRetrieveTableRsp*)pResInfo->pData);
      tscDebug("0x%" PRIx64 " fetch results, numOfRows:%d total Rows:%" PRId64 ", complete:%d, reqId:0x%" PRIx64,
               pRequest->self, pResInfo->numOfRows, pResInfo->totalRows, pResInfo->completed, pRequest->requestId);

      if (pResultInfo->numOfRows == 0) {
        return NULL;
      }

      goto _return;
    } else if (pRequest->type == TDMT_MND_SHOW) {
      pRequest->type = TDMT_MND_SHOW_RETRIEVE;
      epSet = getEpSet_s(&pRequest->pTscObj->pAppInfo->mgmtEp);
    } else if (pRequest->type == TDMT_VND_SHOW_TABLES) {
      pRequest->type = TDMT_VND_SHOW_TABLES_FETCH;
      SShowReqInfo* pShowReqInfo = &pRequest->body.showInfo;
      SVgroupInfo*  pVgroupInfo = taosArrayGet(pShowReqInfo->pArray, pShowReqInfo->currentIndex);

      epSet = pVgroupInfo->epSet;
    } else if (pRequest->type == TDMT_VND_SHOW_TABLES_FETCH) {
      pRequest->type = TDMT_VND_SHOW_TABLES;
      SShowReqInfo* pShowReqInfo = &pRequest->body.showInfo;
      pShowReqInfo->currentIndex += 1;
      if (pShowReqInfo->currentIndex >= taosArrayGetSize(pShowReqInfo->pArray)) {
        return NULL;
      }

      SVgroupInfo*     pVgroupInfo = taosArrayGet(pShowReqInfo->pArray, pShowReqInfo->currentIndex);
      SVShowTablesReq* pShowReq = calloc(1, sizeof(SVShowTablesReq));
      pShowReq->head.vgId = htonl(pVgroupInfo->vgId);

      pRequest->body.requestMsg.len = sizeof(SVShowTablesReq);
      pRequest->body.requestMsg.pData = pShowReq;

      SMsgSendInfo* body = buildMsgInfoImpl(pRequest);
      epSet = pVgroupInfo->epSet;

      int64_t  transporterId = 0;
      STscObj* pTscObj = pRequest->pTscObj;
      asyncSendMsgToServer(pTscObj->pAppInfo->pTransporter, &epSet, &transporterId, body);
      tsem_wait(&pRequest->body.rspSem);

      pRequest->type = TDMT_VND_SHOW_TABLES_FETCH;
    } else if (pRequest->type == TDMT_MND_SHOW_RETRIEVE) {
      epSet = getEpSet_s(&pRequest->pTscObj->pAppInfo->mgmtEp);

      if (pResultInfo->completed) {
        return NULL;
      }
    }

    SMsgSendInfo* body = buildMsgInfoImpl(pRequest);

    int64_t  transporterId = 0;
    STscObj* pTscObj = pRequest->pTscObj;
    asyncSendMsgToServer(pTscObj->pAppInfo->pTransporter, &epSet, &transporterId, body);

    tsem_wait(&pRequest->body.rspSem);

    pResultInfo->current = 0;
    if (pResultInfo->numOfRows <= pResultInfo->current) {
      return NULL;
    }
  }

_return:

  for (int32_t i = 0; i < pResultInfo->numOfCols; ++i) {
    pResultInfo->row[i] = pResultInfo->pCol[i] + pResultInfo->fields[i].bytes * pResultInfo->current;
    if (IS_VAR_DATA_TYPE(pResultInfo->fields[i].type)) {
      pResultInfo->length[i] = varDataLen(pResultInfo->row[i]);
      pResultInfo->row[i] = varDataVal(pResultInfo->row[i]);
    }
  }

  pResultInfo->current += 1;
  return pResultInfo->row;
}

static void doPrepareResPtr(SReqResultInfo* pResInfo) {
  if (pResInfo->row == NULL) {
    pResInfo->row = calloc(pResInfo->numOfCols, POINTER_BYTES);
    pResInfo->pCol = calloc(pResInfo->numOfCols, POINTER_BYTES);
    pResInfo->length = calloc(pResInfo->numOfCols, sizeof(int32_t));
  }
}

void setResultDataPtr(SReqResultInfo* pResultInfo, TAOS_FIELD* pFields, int32_t numOfCols, int32_t numOfRows) {
  assert(numOfCols > 0 && pFields != NULL && pResultInfo != NULL);
  if (numOfRows == 0) {
    return;
  }

  // todo check for the failure of malloc
  doPrepareResPtr(pResultInfo);

  int32_t offset = 0;
  for (int32_t i = 0; i < numOfCols; ++i) {
    pResultInfo->length[i] = pResultInfo->fields[i].bytes;
    pResultInfo->row[i] = (char*)(pResultInfo->pData + offset * pResultInfo->numOfRows);
    pResultInfo->pCol[i] = pResultInfo->row[i];
    offset += pResultInfo->fields[i].bytes;
  }
}

char* getDbOfConnection(STscObj* pObj) {
  char* p = NULL;
  pthread_mutex_lock(&pObj->mutex);
  size_t len = strlen(pObj->db);
  if (len > 0) {
    p = strndup(pObj->db, tListLen(pObj->db));
  }

  pthread_mutex_unlock(&pObj->mutex);
  return p;
}

void setConnectionDB(STscObj* pTscObj, const char* db) {
  assert(db != NULL && pTscObj != NULL);
  pthread_mutex_lock(&pTscObj->mutex);
  tstrncpy(pTscObj->db, db, tListLen(pTscObj->db));
  pthread_mutex_unlock(&pTscObj->mutex);
}

void setQueryResultFromRsp(SReqResultInfo* pResultInfo, const SRetrieveTableRsp* pRsp) {
  assert(pResultInfo != NULL && pRsp != NULL);

  pResultInfo->pRspMsg = (const char*)pRsp;
  pResultInfo->pData = (void*)pRsp->data;
  pResultInfo->numOfRows = htonl(pRsp->numOfRows);
  pResultInfo->current = 0;
  pResultInfo->completed = (pRsp->completed == 1);

  pResultInfo->totalRows += pResultInfo->numOfRows;
  setResultDataPtr(pResultInfo, pResultInfo->fields, pResultInfo->numOfCols, pResultInfo->numOfRows);
}<|MERGE_RESOLUTION|>--- conflicted
+++ resolved
@@ -240,10 +240,7 @@
     }
   }
 
-<<<<<<< HEAD
   pRequest->errList = res.errList;  
-=======
->>>>>>> 02981347
   pRequest->code = res.code;
   terrno = res.code;  
   return pRequest->code;
