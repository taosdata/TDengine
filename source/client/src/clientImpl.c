--- conflicted
+++ resolved
@@ -133,11 +133,7 @@
 }
 
 int32_t buildRequest(STscObj* pTscObj, const char* sql, int sqlLen, SRequestObj** pRequest) {
-<<<<<<< HEAD
-  *pRequest = createRequest(pTscObj, NULL, TSDB_SQL_SELECT);
-=======
   *pRequest = createRequest(pTscObj, TSDB_SQL_SELECT);
->>>>>>> 6a5604fc
   if (*pRequest == NULL) {
     tscError("failed to malloc sqlObj");
     return TSDB_CODE_TSC_OUT_OF_MEMORY;
@@ -240,8 +236,6 @@
   return pRequest->pTscObj->pAppInfo;
 }
 
-<<<<<<< HEAD
-=======
 void asyncExecLocalCmd(SRequestObj* pRequest, SQuery* pQuery) {
   SRetrieveTableRsp* pRsp = NULL;
 
@@ -267,7 +261,6 @@
 //  pRequest->body.fetchFp(pRequest->body.param, pRequest, pResultInfo->numOfRows);
 }
 
->>>>>>> 6a5604fc
 int32_t asyncExecDdlQuery(SRequestObj* pRequest, SQuery* pQuery) {
   // drop table if exists not_exists_table
   if (NULL == pQuery->pCmdMsg) {
@@ -547,10 +540,6 @@
     return TSDB_CODE_SUCCESS;
   }
 
-<<<<<<< HEAD
-  int32_t code = 0;
-=======
->>>>>>> 6a5604fc
   SCatalog* pCatalog = NULL;
   SAppInstInfo*   pAppInfo = getAppInfo(pRequest);
 
@@ -559,11 +548,7 @@
     return code;
   }
 
-<<<<<<< HEAD
-  SEpSet epset = getEpSet_s(&pRequest->pTscObj->pAppInfo->mgmtEp);
-=======
   SEpSet epset = getEpSet_s(&pAppInfo->mgmtEp);
->>>>>>> 6a5604fc
   SQueryExecRes* pRes = &pRequest->body.resInfo.execRes;
 
   switch (pRes->msgType) {
@@ -591,8 +576,6 @@
 
 void schedulerExecCb(SQueryResult* pResult, void* param, int32_t code) {
   SRequestObj* pRequest = (SRequestObj*) param;
-<<<<<<< HEAD
-=======
   pRequest->code = code;
 
   STscObj* pTscObj = pRequest->pTscObj;
@@ -612,7 +595,6 @@
   if (NEED_CLIENT_RM_TBLMETA_REQ(pRequest->type)) {
     removeMeta(pTscObj, pRequest->tableList);
   }
->>>>>>> 6a5604fc
 
   // return to client
   pRequest->body.queryFp(pRequest->body.param, pRequest, code);
@@ -682,22 +664,12 @@
 }
 
 void launchAsyncQuery(SRequestObj* pRequest, SQuery* pQuery) {
-<<<<<<< HEAD
-  void* pRes = NULL;
-
-  int32_t code = 0;
-  switch (pQuery->execMode) {
-    case QUERY_EXEC_MODE_LOCAL:
-      code = execLocalCmd(pRequest, pQuery);
-      break;
-=======
   int32_t code = 0;
 
   switch (pQuery->execMode) {
     case QUERY_EXEC_MODE_LOCAL:
       asyncExecLocalCmd(pRequest, pQuery);
       return;
->>>>>>> 6a5604fc
     case QUERY_EXEC_MODE_RPC:
       code = asyncExecDdlQuery(pRequest, pQuery);
       break;
@@ -723,17 +695,9 @@
       if (TSDB_CODE_SUCCESS == code) {
         schedulerAsyncExecJob(pAppInfo->pTransporter, pNodeList, pRequest->body.pDag, &pRequest->body.queryJob,
                               pRequest->sqlstr, pRequest->metric.start, schedulerExecCb, pRequest);
-<<<<<<< HEAD
-        //        if (NULL != pRes) {
-        //          code = validateSversion(pRequest, pRes);
-        //        }
-      }
-
-=======
       }
 
       //todo not to be released here
->>>>>>> 6a5604fc
       taosArrayDestroy(pNodeList);
       break;
     }
@@ -751,15 +715,6 @@
   if (NULL != pRequest && TSDB_CODE_SUCCESS != code) {
     pRequest->code = terrno;
   }
-<<<<<<< HEAD
-
-  //    if (res) {
-  //      *res = pRes;
-  //    } else {
-//  freeRequestRes(pRequest, pRes);
-//  pRes = NULL;
-=======
->>>>>>> 6a5604fc
 }
 
 int32_t refreshMeta(STscObj* pTscObj, SRequestObj* pRequest) {
@@ -891,11 +846,7 @@
     return pTscObj;
   }
 
-<<<<<<< HEAD
-  SRequestObj* pRequest = createRequest(pTscObj, param, TDMT_MND_CONNECT);
-=======
   SRequestObj* pRequest = createRequest(pTscObj, TDMT_MND_CONNECT);
->>>>>>> 6a5604fc
   if (pRequest == NULL) {
     destroyTscObj(pTscObj);
     terrno = TSDB_CODE_TSC_OUT_OF_MEMORY;
@@ -1174,11 +1125,7 @@
     tsem_wait(&pParam->sem);
   }
 
-<<<<<<< HEAD
-  if (pRequest->code == TSDB_CODE_SUCCESS && setupOneRowPtr) {
-=======
   if (pRequest->code == TSDB_CODE_SUCCESS && pResultInfo->numOfRows > 0 && setupOneRowPtr) {
->>>>>>> 6a5604fc
     doSetOneRowPtr(pResultInfo);
     pResultInfo->current += 1;
   }
