/*
 * Copyright (c) 2019 TAOS Data, Inc. <jhtao@taosdata.com>
 *
 * This program is free software: you can use, redistribute, and/or modify
 * it under the terms of the GNU Affero General Public License, version 3
 * or later ("AGPL"), as published by the Free Software Foundation.
 *
 * This program is distributed in the hope that it will be useful, but WITHOUT
 * ANY WARRANTY; without even the implied warranty of MERCHANTABILITY or
 * FITNESS FOR A PARTICULAR PURPOSE.
 *
 * You should have received a copy of the GNU Affero General Public License
 * along with this program. If not, see <http://www.gnu.org/licenses/>.
 */

#include "cJSON.h"
#include "clientInt.h"
#include "clientLog.h"
#include "command.h"
#include "scheduler.h"
#include "tdatablock.h"
#include "tdataformat.h"
#include "tdef.h"
#include "tglobal.h"
#include "tmsgtype.h"
#include "tpagedbuf.h"
#include "tref.h"
#include "tsched.h"

static int32_t       initEpSetFromCfg(const char* firstEp, const char* secondEp, SCorEpSet* pEpSet);
static SMsgSendInfo* buildConnectMsg(SRequestObj* pRequest);

static bool stringLengthCheck(const char* str, size_t maxsize) {
  if (str == NULL) {
    return false;
  }

  size_t len = strlen(str);
  if (len <= 0 || len > maxsize) {
    return false;
  }

  return true;
}

static bool validateUserName(const char* user) { return stringLengthCheck(user, TSDB_USER_LEN - 1); }

static bool validatePassword(const char* passwd) { return stringLengthCheck(passwd, TSDB_PASSWORD_LEN - 1); }

static bool validateDbName(const char* db) { return stringLengthCheck(db, TSDB_DB_NAME_LEN - 1); }

static char* getClusterKey(const char* user, const char* auth, const char* ip, int32_t port) {
  char key[512] = {0};
  snprintf(key, sizeof(key), "%s:%s:%s:%d", user, auth, ip, port);
  return strdup(key);
}

bool chkRequestKilled(void* param) {
  bool         killed = false;
  SRequestObj* pRequest = acquireRequest((int64_t)param);
  if (NULL == pRequest || pRequest->killed) {
    killed = true;
  }

  releaseRequest((int64_t)param);

  return killed;
}

static STscObj* taosConnectImpl(const char* user, const char* auth, const char* db, __taos_async_fn_t fp, void* param,
                                SAppInstInfo* pAppInfo, int connType);

STscObj* taos_connect_internal(const char* ip, const char* user, const char* pass, const char* auth, const char* db,
                               uint16_t port, int connType) {
  if (taos_init() != TSDB_CODE_SUCCESS) {
    return NULL;
  }

  if (!validateUserName(user)) {
    terrno = TSDB_CODE_TSC_INVALID_USER_LENGTH;
    return NULL;
  }

  char localDb[TSDB_DB_NAME_LEN] = {0};
  if (db != NULL && strlen(db) > 0) {
    if (!validateDbName(db)) {
      terrno = TSDB_CODE_TSC_INVALID_DB_LENGTH;
      return NULL;
    }

    tstrncpy(localDb, db, sizeof(localDb));
    strdequote(localDb);
  }

  char secretEncrypt[TSDB_PASSWORD_LEN + 1] = {0};
  if (auth == NULL) {
    if (!validatePassword(pass)) {
      terrno = TSDB_CODE_TSC_INVALID_PASS_LENGTH;
      return NULL;
    }

    taosEncryptPass_c((uint8_t*)pass, strlen(pass), secretEncrypt);
  } else {
    tstrncpy(secretEncrypt, auth, tListLen(secretEncrypt));
  }

  SCorEpSet epSet = {0};
  if (ip) {
    if (initEpSetFromCfg(ip, NULL, &epSet) < 0) {
      return NULL;
    }
  } else {
    if (initEpSetFromCfg(tsFirst, tsSecond, &epSet) < 0) {
      return NULL;
    }
  }

  if (port) {
    epSet.epSet.eps[0].port = port;
    epSet.epSet.eps[1].port = port;
  }

  char* key = getClusterKey(user, secretEncrypt, ip, port);

  SAppInstInfo** pInst = NULL;
  taosThreadMutexLock(&appInfo.mutex);

  pInst = taosHashGet(appInfo.pInstMap, key, strlen(key));
  SAppInstInfo* p = NULL;
  if (pInst == NULL) {
    p = taosMemoryCalloc(1, sizeof(struct SAppInstInfo));
    p->mgmtEp = epSet;
    taosThreadMutexInit(&p->qnodeMutex, NULL);
    p->pTransporter = openTransporter(user, secretEncrypt, tsNumOfCores);
    p->pAppHbMgr = appHbMgrInit(p, key);
    taosHashPut(appInfo.pInstMap, key, strlen(key), &p, POINTER_BYTES);
    p->instKey = key;
    key = NULL;
    tscDebug("new app inst mgr %p, user:%s, ip:%s, port:%d", p, user, ip, port);

    pInst = &p;
  }

  taosThreadMutexUnlock(&appInfo.mutex);

  taosMemoryFreeClear(key);
  return taosConnectImpl(user, &secretEncrypt[0], localDb, NULL, NULL, *pInst, connType);
}

int32_t buildRequest(uint64_t connId, const char* sql, int sqlLen, void* param, bool validateSql,
                     SRequestObj** pRequest) {
  *pRequest = createRequest(connId, TSDB_SQL_SELECT);
  if (*pRequest == NULL) {
    tscError("failed to malloc sqlObj, %s", sql);
    return terrno;
  }

  (*pRequest)->sqlstr = taosMemoryMalloc(sqlLen + 1);
  if ((*pRequest)->sqlstr == NULL) {
    tscError("0x%" PRIx64 " failed to prepare sql string buffer, %s", (*pRequest)->self, sql);
    destroyRequest(*pRequest);
    *pRequest = NULL;
    return TSDB_CODE_TSC_OUT_OF_MEMORY;
  }

  strntolower((*pRequest)->sqlstr, sql, (int32_t)sqlLen);
  (*pRequest)->sqlstr[sqlLen] = 0;
  (*pRequest)->sqlLen = sqlLen;
  (*pRequest)->validateOnly = validateSql;

  if (param == NULL) {
    SSyncQueryParam* pParam = taosMemoryCalloc(1, sizeof(SSyncQueryParam));
    if (pParam == NULL) {
      destroyRequest(*pRequest);
      *pRequest = NULL;
      return TSDB_CODE_TSC_OUT_OF_MEMORY;
    }

    tsem_init(&pParam->sem, 0, 0);
    pParam->pRequest = (*pRequest);
    param = pParam;
  }

  (*pRequest)->body.param = param;

  STscObj* pTscObj = (*pRequest)->pTscObj;
  if (taosHashPut(pTscObj->pRequests, &(*pRequest)->self, sizeof((*pRequest)->self), &(*pRequest)->self,
                  sizeof((*pRequest)->self))) {
<<<<<<< HEAD
    tscError("%" PRId64 " failed to add to request container, reqId:0x%" PRIx64 ", conn:%" PRId64 ", %s",
=======
    tscError("%" PRIx64 " failed to add to request container, reqId:0x%" PRIu64 ", conn:%" PRIx64 ", %s",
>>>>>>> 19469259
             (*pRequest)->self, (*pRequest)->requestId, pTscObj->id, sql);

    taosMemoryFree(param);
    destroyRequest(*pRequest);
    *pRequest = NULL;
    return TSDB_CODE_TSC_OUT_OF_MEMORY;
  }

  (*pRequest)->allocatorRefId = -1;
  if (tsQueryUseNodeAllocator && !qIsInsertValuesSql((*pRequest)->sqlstr, (*pRequest)->sqlLen)) {
    if (TSDB_CODE_SUCCESS !=
        nodesCreateAllocator((*pRequest)->requestId, tsQueryNodeChunkSize, &((*pRequest)->allocatorRefId))) {
      tscError("%" PRId64 " failed to create node allocator, reqId:0x%" PRIx64 ", conn:%" PRId64 ", %s",
               (*pRequest)->self, (*pRequest)->requestId, pTscObj->id, sql);
<<<<<<< HEAD

=======
>>>>>>> 19469259
      destroyRequest(*pRequest);
      *pRequest = NULL;
      return TSDB_CODE_TSC_OUT_OF_MEMORY;
    }
  }

  tscDebugL("0x%" PRIx64 " SQL: %s, reqId:0x%" PRIx64, (*pRequest)->self, (*pRequest)->sqlstr, (*pRequest)->requestId);
  return TSDB_CODE_SUCCESS;
}

int32_t parseSql(SRequestObj* pRequest, bool topicQuery, SQuery** pQuery, SStmtCallback* pStmtCb) {
  STscObj* pTscObj = pRequest->pTscObj;

  SParseContext cxt = {.requestId = pRequest->requestId,
                       .requestRid = pRequest->self,
                       .acctId = pTscObj->acctId,
                       .db = pRequest->pDb,
                       .topicQuery = topicQuery,
                       .pSql = pRequest->sqlstr,
                       .sqlLen = pRequest->sqlLen,
                       .pMsg = pRequest->msgBuf,
                       .msgLen = ERROR_MSG_BUF_DEFAULT_SIZE,
                       .pTransporter = pTscObj->pAppInfo->pTransporter,
                       .pStmtCb = pStmtCb,
                       .pUser = pTscObj->user,
                       .schemalessType = pTscObj->schemalessType,
                       .isSuperUser = (0 == strcmp(pTscObj->user, TSDB_DEFAULT_USER)),
                       .enableSysInfo = pTscObj->sysInfo,
                       .svrVer = pTscObj->sVer,
                       .nodeOffline = (pTscObj->pAppInfo->onlineDnodes < pTscObj->pAppInfo->totalDnodes)};

  cxt.mgmtEpSet = getEpSet_s(&pTscObj->pAppInfo->mgmtEp);
  int32_t code = catalogGetHandle(pTscObj->pAppInfo->clusterId, &cxt.pCatalog);
  if (code != TSDB_CODE_SUCCESS) {
    return code;
  }

  code = qParseSql(&cxt, pQuery);
  if (TSDB_CODE_SUCCESS == code) {
    if ((*pQuery)->haveResultSet) {
      setResSchemaInfo(&pRequest->body.resInfo, (*pQuery)->pResSchema, (*pQuery)->numOfResCols);
      setResPrecision(&pRequest->body.resInfo, (*pQuery)->precision);
    }
  }

  if (TSDB_CODE_SUCCESS == code || NEED_CLIENT_HANDLE_ERROR(code)) {
    TSWAP(pRequest->dbList, (*pQuery)->pDbList);
    TSWAP(pRequest->tableList, (*pQuery)->pTableList);
    TSWAP(pRequest->targetTableList, (*pQuery)->pTargetTableList);
  }

  taosArrayDestroy(cxt.pTableMetaPos);
  taosArrayDestroy(cxt.pTableVgroupPos);

  return code;
}

int32_t execLocalCmd(SRequestObj* pRequest, SQuery* pQuery) {
  SRetrieveTableRsp* pRsp = NULL;
  int32_t            code = qExecCommand(pRequest->pTscObj->sysInfo, pQuery->pRoot, &pRsp);
  if (TSDB_CODE_SUCCESS == code && NULL != pRsp) {
    code = setQueryResultFromRsp(&pRequest->body.resInfo, pRsp, false, true);
  }

  return code;
}

int32_t execDdlQuery(SRequestObj* pRequest, SQuery* pQuery) {
  // drop table if exists not_exists_table
  if (NULL == pQuery->pCmdMsg) {
    return TSDB_CODE_SUCCESS;
  }

  SCmdMsgInfo* pMsgInfo = pQuery->pCmdMsg;
  pRequest->type = pMsgInfo->msgType;
  pRequest->body.requestMsg = (SDataBuf){.pData = pMsgInfo->pMsg, .len = pMsgInfo->msgLen, .handle = NULL};
  pMsgInfo->pMsg = NULL;  // pMsg transferred to SMsgSendInfo management

  STscObj*      pTscObj = pRequest->pTscObj;
  SMsgSendInfo* pSendMsg = buildMsgInfoImpl(pRequest);

  int64_t transporterId = 0;
  asyncSendMsgToServer(pTscObj->pAppInfo->pTransporter, &pMsgInfo->epSet, &transporterId, pSendMsg);

  tsem_wait(&pRequest->body.rspSem);
  return TSDB_CODE_SUCCESS;
}

static SAppInstInfo* getAppInfo(SRequestObj* pRequest) { return pRequest->pTscObj->pAppInfo; }

void asyncExecLocalCmd(SRequestObj* pRequest, SQuery* pQuery) {
  SRetrieveTableRsp* pRsp = NULL;
  if (pRequest->validateOnly) {
    pRequest->body.queryFp(pRequest->body.param, pRequest, 0);
    return;
  }

  int32_t code = qExecCommand(pRequest->pTscObj->sysInfo, pQuery->pRoot, &pRsp);
  if (TSDB_CODE_SUCCESS == code && NULL != pRsp) {
    code = setQueryResultFromRsp(&pRequest->body.resInfo, pRsp, false, true);
  }

  SReqResultInfo* pResultInfo = &pRequest->body.resInfo;
  pRequest->code = code;

  if (pRequest->code != TSDB_CODE_SUCCESS) {
    pResultInfo->numOfRows = 0;
    tscError("0x%" PRIx64 " fetch results failed, code:%s, reqId:0x%" PRIx64, pRequest->self, tstrerror(code),
             pRequest->requestId);
  } else {
    tscDebug("0x%" PRIx64 " fetch results, numOfRows:%d total Rows:%" PRId64 ", complete:%d, reqId:0x%" PRIx64,
             pRequest->self, pResultInfo->numOfRows, pResultInfo->totalRows, pResultInfo->completed,
             pRequest->requestId);
  }

  pRequest->body.queryFp(pRequest->body.param, pRequest, code);
}

int32_t asyncExecDdlQuery(SRequestObj* pRequest, SQuery* pQuery) {
  if (pRequest->validateOnly) {
    pRequest->body.queryFp(pRequest->body.param, pRequest, 0);
    return TSDB_CODE_SUCCESS;
  }

  // drop table if exists not_exists_table
  if (NULL == pQuery->pCmdMsg) {
    pRequest->body.queryFp(pRequest->body.param, pRequest, 0);
    return TSDB_CODE_SUCCESS;
  }

  SCmdMsgInfo* pMsgInfo = pQuery->pCmdMsg;
  pRequest->type = pMsgInfo->msgType;
  pRequest->body.requestMsg = (SDataBuf){.pData = pMsgInfo->pMsg, .len = pMsgInfo->msgLen, .handle = NULL};
  pMsgInfo->pMsg = NULL;  // pMsg transferred to SMsgSendInfo management

  SAppInstInfo* pAppInfo = getAppInfo(pRequest);
  SMsgSendInfo* pSendMsg = buildMsgInfoImpl(pRequest);

  int64_t transporterId = 0;
  int32_t code = asyncSendMsgToServer(pAppInfo->pTransporter, &pMsgInfo->epSet, &transporterId, pSendMsg);
  if (code) {
    pRequest->body.queryFp(pRequest->body.param, pRequest, code);
  }
  return code;
}

int compareQueryNodeLoad(const void* elem1, const void* elem2) {
  SQueryNodeLoad* node1 = (SQueryNodeLoad*)elem1;
  SQueryNodeLoad* node2 = (SQueryNodeLoad*)elem2;

  if (node1->load < node2->load) {
    return -1;
  }

  return node1->load > node2->load;
}

int32_t updateQnodeList(SAppInstInfo* pInfo, SArray* pNodeList) {
  taosThreadMutexLock(&pInfo->qnodeMutex);
  if (pInfo->pQnodeList) {
    taosArrayDestroy(pInfo->pQnodeList);
    pInfo->pQnodeList = NULL;
    tscDebug("QnodeList cleared in cluster 0x%" PRIx64, pInfo->clusterId);
  }

  if (pNodeList) {
    pInfo->pQnodeList = taosArrayDup(pNodeList);
    taosArraySort(pInfo->pQnodeList, compareQueryNodeLoad);
    tscDebug("QnodeList updated in cluster 0x%" PRIx64 ", num:%ld", pInfo->clusterId,
             taosArrayGetSize(pInfo->pQnodeList));
  }
  taosThreadMutexUnlock(&pInfo->qnodeMutex);

  return TSDB_CODE_SUCCESS;
}

bool qnodeRequired(SRequestObj* pRequest) {
  if (QUERY_POLICY_VNODE == tsQueryPolicy || QUERY_POLICY_CLIENT == tsQueryPolicy) {
    return false;
  }

  SAppInstInfo* pInfo = pRequest->pTscObj->pAppInfo;
  bool          required = false;

  taosThreadMutexLock(&pInfo->qnodeMutex);
  required = (NULL == pInfo->pQnodeList);
  taosThreadMutexUnlock(&pInfo->qnodeMutex);

  return required;
}

int32_t getQnodeList(SRequestObj* pRequest, SArray** pNodeList) {
  SAppInstInfo* pInfo = pRequest->pTscObj->pAppInfo;
  int32_t       code = 0;

  taosThreadMutexLock(&pInfo->qnodeMutex);
  if (pInfo->pQnodeList) {
    *pNodeList = taosArrayDup(pInfo->pQnodeList);
  }
  taosThreadMutexUnlock(&pInfo->qnodeMutex);

  if (NULL == *pNodeList) {
    SCatalog* pCatalog = NULL;
    code = catalogGetHandle(pRequest->pTscObj->pAppInfo->clusterId, &pCatalog);
    if (TSDB_CODE_SUCCESS == code) {
      *pNodeList = taosArrayInit(5, sizeof(SQueryNodeLoad));
      SRequestConnInfo conn = {.pTrans = pRequest->pTscObj->pAppInfo->pTransporter,
                               .requestId = pRequest->requestId,
                               .requestObjRefId = pRequest->self,
                               .mgmtEps = getEpSet_s(&pRequest->pTscObj->pAppInfo->mgmtEp)};
      code = catalogGetQnodeList(pCatalog, &conn, *pNodeList);
    }

    if (TSDB_CODE_SUCCESS == code && *pNodeList) {
      code = updateQnodeList(pInfo, *pNodeList);
    }
  }

  return code;
}

int32_t getPlan(SRequestObj* pRequest, SQuery* pQuery, SQueryPlan** pPlan, SArray* pNodeList) {
  pRequest->type = pQuery->msgType;
  SAppInstInfo* pAppInfo = getAppInfo(pRequest);

  SPlanContext cxt = {.queryId = pRequest->requestId,
                      .acctId = pRequest->pTscObj->acctId,
                      .mgmtEpSet = getEpSet_s(&pAppInfo->mgmtEp),
                      .pAstRoot = pQuery->pRoot,
                      .showRewrite = pQuery->showRewrite,
                      .pMsg = pRequest->msgBuf,
                      .msgLen = ERROR_MSG_BUF_DEFAULT_SIZE,
                      .pUser = pRequest->pTscObj->user,
                      .sysInfo = pRequest->pTscObj->sysInfo};

  return qCreateQueryPlan(&cxt, pPlan, pNodeList);
}

void setResSchemaInfo(SReqResultInfo* pResInfo, const SSchema* pSchema, int32_t numOfCols) {
  ASSERT(pSchema != NULL && numOfCols > 0);

  pResInfo->numOfCols = numOfCols;
  if (pResInfo->fields != NULL) {
    taosMemoryFree(pResInfo->fields);
  }
  if (pResInfo->userFields != NULL) {
    taosMemoryFree(pResInfo->userFields);
  }
  pResInfo->fields = taosMemoryCalloc(numOfCols, sizeof(TAOS_FIELD));
  pResInfo->userFields = taosMemoryCalloc(numOfCols, sizeof(TAOS_FIELD));
  ASSERT(numOfCols == pResInfo->numOfCols);

  for (int32_t i = 0; i < pResInfo->numOfCols; ++i) {
    pResInfo->fields[i].bytes = pSchema[i].bytes;
    pResInfo->fields[i].type = pSchema[i].type;

    pResInfo->userFields[i].bytes = pSchema[i].bytes;
    pResInfo->userFields[i].type = pSchema[i].type;

    if (pSchema[i].type == TSDB_DATA_TYPE_VARCHAR) {
      pResInfo->userFields[i].bytes -= VARSTR_HEADER_SIZE;
    } else if (pSchema[i].type == TSDB_DATA_TYPE_NCHAR || pSchema[i].type == TSDB_DATA_TYPE_JSON) {
      pResInfo->userFields[i].bytes = (pResInfo->userFields[i].bytes - VARSTR_HEADER_SIZE) / TSDB_NCHAR_SIZE;
    }

    tstrncpy(pResInfo->fields[i].name, pSchema[i].name, tListLen(pResInfo->fields[i].name));
    tstrncpy(pResInfo->userFields[i].name, pSchema[i].name, tListLen(pResInfo->userFields[i].name));
  }
}

void setResPrecision(SReqResultInfo* pResInfo, int32_t precision) {
  if (precision != TSDB_TIME_PRECISION_MILLI && precision != TSDB_TIME_PRECISION_MICRO &&
      precision != TSDB_TIME_PRECISION_NANO) {
    return;
  }

  pResInfo->precision = precision;
}

int32_t buildVnodePolicyNodeList(SRequestObj* pRequest, SArray** pNodeList, SArray* pMnodeList, SArray* pDbVgList) {
  SArray* nodeList = taosArrayInit(4, sizeof(SQueryNodeLoad));
  char*   policy = (tsQueryPolicy == QUERY_POLICY_VNODE) ? "vnode" : "client";

  int32_t dbNum = taosArrayGetSize(pDbVgList);
  for (int32_t i = 0; i < dbNum; ++i) {
    SArray* pVg = taosArrayGetP(pDbVgList, i);
    int32_t vgNum = taosArrayGetSize(pVg);
    if (vgNum <= 0) {
      continue;
    }

    for (int32_t j = 0; j < vgNum; ++j) {
      SVgroupInfo*   pInfo = taosArrayGet(pVg, j);
      SQueryNodeLoad load = {0};
      load.addr.nodeId = pInfo->vgId;
      load.addr.epSet = pInfo->epSet;

      taosArrayPush(nodeList, &load);
    }
  }

  int32_t vnodeNum = taosArrayGetSize(nodeList);
  if (vnodeNum > 0) {
    tscDebug("0x%" PRIx64 " %s policy, use vnode list, num:%d", pRequest->requestId, policy, vnodeNum);
    goto _return;
  }

  int32_t mnodeNum = taosArrayGetSize(pMnodeList);
  if (mnodeNum <= 0) {
    tscDebug("0x%" PRIx64 " %s policy, empty node list", pRequest->requestId, policy);
    goto _return;
  }

  void* pData = taosArrayGet(pMnodeList, 0);
  taosArrayAddBatch(nodeList, pData, mnodeNum);

  tscDebug("0x%" PRIx64 " %s policy, use mnode list, num:%d", pRequest->requestId, policy, mnodeNum);

_return:

  *pNodeList = nodeList;

  return TSDB_CODE_SUCCESS;
}

int32_t buildQnodePolicyNodeList(SRequestObj* pRequest, SArray** pNodeList, SArray* pMnodeList, SArray* pQnodeList) {
  SArray* nodeList = taosArrayInit(4, sizeof(SQueryNodeLoad));

  int32_t qNodeNum = taosArrayGetSize(pQnodeList);
  if (qNodeNum > 0) {
    void* pData = taosArrayGet(pQnodeList, 0);
    taosArrayAddBatch(nodeList, pData, qNodeNum);
    tscDebug("0x%" PRIx64 " qnode policy, use qnode list, num:%d", pRequest->requestId, qNodeNum);
    goto _return;
  }

  int32_t mnodeNum = taosArrayGetSize(pMnodeList);
  if (mnodeNum <= 0) {
    tscDebug("0x%" PRIx64 " qnode policy, empty node list", pRequest->requestId);
    goto _return;
  }

  void* pData = taosArrayGet(pMnodeList, 0);
  taosArrayAddBatch(nodeList, pData, mnodeNum);

  tscDebug("0x%" PRIx64 " qnode policy, use mnode list, num:%d", pRequest->requestId, mnodeNum);

_return:

  *pNodeList = nodeList;

  return TSDB_CODE_SUCCESS;
}

int32_t buildAsyncExecNodeList(SRequestObj* pRequest, SArray** pNodeList, SArray* pMnodeList, SMetaData* pResultMeta) {
  SArray* pDbVgList = NULL;
  SArray* pQnodeList = NULL;
  int32_t code = 0;

  switch (tsQueryPolicy) {
    case QUERY_POLICY_VNODE:
    case QUERY_POLICY_CLIENT: {
      if (pResultMeta) {
        pDbVgList = taosArrayInit(4, POINTER_BYTES);

        int32_t dbNum = taosArrayGetSize(pResultMeta->pDbVgroup);
        for (int32_t i = 0; i < dbNum; ++i) {
          SMetaRes* pRes = taosArrayGet(pResultMeta->pDbVgroup, i);
          if (pRes->code || NULL == pRes->pRes) {
            continue;
          }

          taosArrayPush(pDbVgList, &pRes->pRes);
        }
      }

      code = buildVnodePolicyNodeList(pRequest, pNodeList, pMnodeList, pDbVgList);
      break;
    }
    case QUERY_POLICY_HYBRID:
    case QUERY_POLICY_QNODE: {
      if (pResultMeta && taosArrayGetSize(pResultMeta->pQnodeList) > 0) {
        SMetaRes* pRes = taosArrayGet(pResultMeta->pQnodeList, 0);
        if (pRes->code) {
          pQnodeList = NULL;
        } else {
          pQnodeList = taosArrayDup((SArray*)pRes->pRes);
        }
      } else {
        SAppInstInfo* pInst = pRequest->pTscObj->pAppInfo;
        taosThreadMutexLock(&pInst->qnodeMutex);
        if (pInst->pQnodeList) {
          pQnodeList = taosArrayDup(pInst->pQnodeList);
        }
        taosThreadMutexUnlock(&pInst->qnodeMutex);
      }

      code = buildQnodePolicyNodeList(pRequest, pNodeList, pMnodeList, pQnodeList);
      break;
    }
    default:
      tscError("unknown query policy: %d", tsQueryPolicy);
      return TSDB_CODE_TSC_APP_ERROR;
  }

  taosArrayDestroy(pDbVgList);
  taosArrayDestroy(pQnodeList);

  return code;
}

void freeVgList(void* list) {
  SArray* pList = *(SArray**)list;
  taosArrayDestroy(pList);
}

int32_t buildSyncExecNodeList(SRequestObj* pRequest, SArray** pNodeList, SArray* pMnodeList) {
  SArray* pDbVgList = NULL;
  SArray* pQnodeList = NULL;
  int32_t code = 0;

  switch (tsQueryPolicy) {
    case QUERY_POLICY_VNODE:
    case QUERY_POLICY_CLIENT: {
      int32_t dbNum = taosArrayGetSize(pRequest->dbList);
      if (dbNum > 0) {
        SCatalog*     pCtg = NULL;
        SAppInstInfo* pInst = pRequest->pTscObj->pAppInfo;
        code = catalogGetHandle(pInst->clusterId, &pCtg);
        if (code != TSDB_CODE_SUCCESS) {
          goto _return;
        }

        pDbVgList = taosArrayInit(dbNum, POINTER_BYTES);
        SArray* pVgList = NULL;
        for (int32_t i = 0; i < dbNum; ++i) {
          char*            dbFName = taosArrayGet(pRequest->dbList, i);
          SRequestConnInfo conn = {.pTrans = pInst->pTransporter,
                                   .requestId = pRequest->requestId,
                                   .requestObjRefId = pRequest->self,
                                   .mgmtEps = getEpSet_s(&pInst->mgmtEp)};

          code = catalogGetDBVgInfo(pCtg, &conn, dbFName, &pVgList);
          if (code) {
            goto _return;
          }

          taosArrayPush(pDbVgList, &pVgList);
        }
      }

      code = buildVnodePolicyNodeList(pRequest, pNodeList, pMnodeList, pDbVgList);
      break;
    }
    case QUERY_POLICY_HYBRID:
    case QUERY_POLICY_QNODE: {
      getQnodeList(pRequest, &pQnodeList);

      code = buildQnodePolicyNodeList(pRequest, pNodeList, pMnodeList, pQnodeList);
      break;
    }
    default:
      tscError("unknown query policy: %d", tsQueryPolicy);
      return TSDB_CODE_TSC_APP_ERROR;
  }

_return:

  taosArrayDestroyEx(pDbVgList, freeVgList);
  taosArrayDestroy(pQnodeList);

  return code;
}

int32_t scheduleQuery(SRequestObj* pRequest, SQueryPlan* pDag, SArray* pNodeList) {
  void* pTransporter = pRequest->pTscObj->pAppInfo->pTransporter;

  SExecResult      res = {0};
  SRequestConnInfo conn = {.pTrans = pRequest->pTscObj->pAppInfo->pTransporter,
                           .requestId = pRequest->requestId,
                           .requestObjRefId = pRequest->self};
  SSchedulerReq    req = {
         .syncReq = true,
         .localReq = (tsQueryPolicy == QUERY_POLICY_CLIENT),
         .pConn = &conn,
         .pNodeList = pNodeList,
         .pDag = pDag,
         .sql = pRequest->sqlstr,
         .startTs = pRequest->metric.start,
         .execFp = NULL,
         .cbParam = NULL,
         .chkKillFp = chkRequestKilled,
         .chkKillParam = (void*)pRequest->self,
         .pExecRes = &res,
  };

  int32_t code = schedulerExecJob(&req, &pRequest->body.queryJob);

  destroyQueryExecRes(&pRequest->body.resInfo.execRes);
  memcpy(&pRequest->body.resInfo.execRes, &res, sizeof(res));

  if (code != TSDB_CODE_SUCCESS) {
    schedulerFreeJob(&pRequest->body.queryJob, 0);

    pRequest->code = code;
    terrno = code;
    return pRequest->code;
  }

  if (TDMT_VND_SUBMIT == pRequest->type || TDMT_VND_DELETE == pRequest->type ||
      TDMT_VND_CREATE_TABLE == pRequest->type) {
    pRequest->body.resInfo.numOfRows = res.numOfRows;
    if (TDMT_VND_SUBMIT == pRequest->type) {
      STscObj*            pTscObj = pRequest->pTscObj;
      SAppClusterSummary* pActivity = &pTscObj->pAppInfo->summary;
      atomic_add_fetch_64((int64_t*)&pActivity->numOfInsertRows, res.numOfRows);
    }

    schedulerFreeJob(&pRequest->body.queryJob, 0);
  }

  pRequest->code = res.code;
  terrno = res.code;
  return pRequest->code;
}

int32_t handleSubmitExecRes(SRequestObj* pRequest, void* res, SCatalog* pCatalog, SEpSet* epset) {
  int32_t     code = 0;
  SArray*     pArray = NULL;
  SSubmitRsp* pRsp = (SSubmitRsp*)res;
  if (pRsp->nBlocks <= 0) {
    return TSDB_CODE_SUCCESS;
  }

  pArray = taosArrayInit(pRsp->nBlocks, sizeof(STbSVersion));
  if (NULL == pArray) {
    terrno = TSDB_CODE_OUT_OF_MEMORY;
    return TSDB_CODE_OUT_OF_MEMORY;
  }

  for (int32_t i = 0; i < pRsp->nBlocks; ++i) {
    SSubmitBlkRsp* blk = pRsp->pBlocks + i;
    if (blk->pMeta) {
      handleCreateTbExecRes(blk->pMeta, pCatalog);
      tFreeSTableMetaRsp(blk->pMeta);
      taosMemoryFreeClear(blk->pMeta);
    }

    if (NULL == blk->tblFName || 0 == blk->tblFName[0]) {
      continue;
    }

    STbSVersion tbSver = {.tbFName = blk->tblFName, .sver = blk->sver};
    taosArrayPush(pArray, &tbSver);
  }

  SRequestConnInfo conn = {.pTrans = pRequest->pTscObj->pAppInfo->pTransporter,
                           .requestId = pRequest->requestId,
                           .requestObjRefId = pRequest->self,
                           .mgmtEps = *epset};

  code = catalogChkTbMetaVersion(pCatalog, &conn, pArray);

_return:

  taosArrayDestroy(pArray);
  return code;
}

int32_t handleQueryExecRes(SRequestObj* pRequest, void* res, SCatalog* pCatalog, SEpSet* epset) {
  int32_t code = 0;
  SArray* pArray = NULL;
  SArray* pTbArray = (SArray*)res;
  int32_t tbNum = taosArrayGetSize(pTbArray);
  if (tbNum <= 0) {
    return TSDB_CODE_SUCCESS;
  }

  pArray = taosArrayInit(tbNum, sizeof(STbSVersion));
  if (NULL == pArray) {
    terrno = TSDB_CODE_OUT_OF_MEMORY;
    return TSDB_CODE_OUT_OF_MEMORY;
  }

  for (int32_t i = 0; i < tbNum; ++i) {
    STbVerInfo* tbInfo = taosArrayGet(pTbArray, i);
    STbSVersion tbSver = {.tbFName = tbInfo->tbFName, .sver = tbInfo->sversion, .tver = tbInfo->tversion};
    taosArrayPush(pArray, &tbSver);
  }

  SRequestConnInfo conn = {.pTrans = pRequest->pTscObj->pAppInfo->pTransporter,
                           .requestId = pRequest->requestId,
                           .requestObjRefId = pRequest->self,
                           .mgmtEps = *epset};

  code = catalogChkTbMetaVersion(pCatalog, &conn, pArray);

_return:

  taosArrayDestroy(pArray);
  return code;
}

int32_t handleAlterTbExecRes(void* res, SCatalog* pCatalog) {
  return catalogUpdateTableMeta(pCatalog, (STableMetaRsp*)res);
}

int32_t handleCreateTbExecRes(void* res, SCatalog* pCatalog) {
  return catalogUpdateTableMeta(pCatalog, (STableMetaRsp*)res);
}

int32_t handleQueryExecRsp(SRequestObj* pRequest) {
  if (NULL == pRequest->body.resInfo.execRes.res) {
    return pRequest->code;
  }

  SCatalog*     pCatalog = NULL;
  SAppInstInfo* pAppInfo = getAppInfo(pRequest);

  int32_t code = catalogGetHandle(pAppInfo->clusterId, &pCatalog);
  if (code) {
    return code;
  }

  SEpSet       epset = getEpSet_s(&pAppInfo->mgmtEp);
  SExecResult* pRes = &pRequest->body.resInfo.execRes;

  switch (pRes->msgType) {
    case TDMT_VND_ALTER_TABLE:
    case TDMT_MND_ALTER_STB: {
      code = handleAlterTbExecRes(pRes->res, pCatalog);
      break;
    }
    case TDMT_VND_CREATE_TABLE: {
      SArray* pList = (SArray*)pRes->res;
      int32_t num = taosArrayGetSize(pList);
      for (int32_t i = 0; i < num; ++i) {
        void* res = taosArrayGetP(pList, i);
        code = handleCreateTbExecRes(res, pCatalog);
      }
      break;
    }
    case TDMT_MND_CREATE_STB: {
      code = handleCreateTbExecRes(pRes->res, pCatalog);
      break;
    }
    case TDMT_VND_SUBMIT: {
      atomic_add_fetch_64((int64_t*)&pAppInfo->summary.insertBytes, pRes->numOfBytes);

      code = handleSubmitExecRes(pRequest, pRes->res, pCatalog, &epset);
      break;
    }
    case TDMT_SCH_QUERY:
    case TDMT_SCH_MERGE_QUERY: {
      code = handleQueryExecRes(pRequest, pRes->res, pCatalog, &epset);
      break;
    }
    default:
      tscError("0x%" PRIx64 ", invalid exec result for request type %d, reqId:0x%" PRIx64, pRequest->self,
               pRequest->type, pRequest->requestId);
      code = TSDB_CODE_APP_ERROR;
  }

  return code;
}

// todo refacto the error code  mgmt
void schedulerExecCb(SExecResult* pResult, void* param, int32_t code) {
  SSqlCallbackWrapper* pWrapper = param;
  SRequestObj*         pRequest = pWrapper->pRequest;
  STscObj*             pTscObj = pRequest->pTscObj;

  pRequest->code = code;
  if (pResult) {
    destroyQueryExecRes(&pRequest->body.resInfo.execRes);
    memcpy(&pRequest->body.resInfo.execRes, pResult, sizeof(*pResult));
  }

  int32_t type = pRequest->type;
  if (TDMT_VND_SUBMIT == type || TDMT_VND_DELETE == type || TDMT_VND_CREATE_TABLE == type) {
    if (pResult) {
      pRequest->body.resInfo.numOfRows += pResult->numOfRows;

      // record the insert rows
      if (TDMT_VND_SUBMIT == type) {
        SAppClusterSummary* pActivity = &pTscObj->pAppInfo->summary;
        atomic_add_fetch_64((int64_t*)&pActivity->numOfInsertRows, pResult->numOfRows);
      }
    }

    schedulerFreeJob(&pRequest->body.queryJob, 0);
  }

  taosMemoryFree(pResult);
  tscDebug("0x%" PRIx64 " enter scheduler exec cb, code:%s, reqId:0x%" PRIx64, pRequest->self, tstrerror(code),
           pRequest->requestId);

  if (code != TSDB_CODE_SUCCESS && NEED_CLIENT_HANDLE_ERROR(code) && pRequest->sqlstr != NULL) {
    tscDebug("0x%" PRIx64 " client retry to handle the error, code:%s, tryCount:%d, reqId:0x%" PRIx64, pRequest->self,
             tstrerror(code), pRequest->retry, pRequest->requestId);
    pRequest->prevCode = code;
    schedulerFreeJob(&pRequest->body.queryJob, 0);
    qDestroyQuery(pRequest->pQuery);
    pRequest->pQuery = NULL;
    destorySqlCallbackWrapper(pWrapper);
    doAsyncQuery(pRequest, true);
    return;
  }

  tscDebug("schedulerExecCb request type %s", TMSG_INFO(pRequest->type));
  if (NEED_CLIENT_RM_TBLMETA_REQ(pRequest->type) && NULL == pRequest->body.resInfo.execRes.res) {
    removeMeta(pTscObj, pRequest->targetTableList);
  }

  pRequest->metric.execEnd = taosGetTimestampUs();
  int32_t code1 = handleQueryExecRsp(pRequest);
  if (pRequest->code == TSDB_CODE_SUCCESS && pRequest->code != code1) {
    pRequest->code = code1;
  }

  if (pRequest->code == TSDB_CODE_SUCCESS && NULL != pWrapper->pParseCtx && pWrapper->pParseCtx->needMultiParse) {
    code = continueInsertFromCsv(pWrapper, pRequest);
    if (TSDB_CODE_SUCCESS == code) {
      return;
    }
  }

  destorySqlCallbackWrapper(pWrapper);

  // return to client
  pRequest->body.queryFp(pRequest->body.param, pRequest, code);
}

SRequestObj* launchQueryImpl(SRequestObj* pRequest, SQuery* pQuery, bool keepQuery, void** res) {
  int32_t code = 0;

  if (pQuery->pRoot) {
    pRequest->stmtType = pQuery->pRoot->type;
  }

  if (pQuery->pRoot && !pRequest->inRetry) {
    STscObj*            pTscObj = pRequest->pTscObj;
    SAppClusterSummary* pActivity = &pTscObj->pAppInfo->summary;
    if (QUERY_NODE_VNODE_MODIF_STMT == pQuery->pRoot->type) {
      atomic_add_fetch_64((int64_t*)&pActivity->numOfInsertsReq, 1);
    } else if (QUERY_NODE_SELECT_STMT == pQuery->pRoot->type) {
      atomic_add_fetch_64((int64_t*)&pActivity->numOfQueryReq, 1);
    }
  }

  switch (pQuery->execMode) {
    case QUERY_EXEC_MODE_LOCAL:
      if (!pRequest->validateOnly) {
        if (NULL == pQuery->pRoot) {
          terrno = TSDB_CODE_INVALID_PARA;
          code = terrno;
        } else {
          code = execLocalCmd(pRequest, pQuery);
        }
      }
      break;
    case QUERY_EXEC_MODE_RPC:
      if (!pRequest->validateOnly) {
        code = execDdlQuery(pRequest, pQuery);
      }
      break;
    case QUERY_EXEC_MODE_SCHEDULE: {
      SArray*     pMnodeList = taosArrayInit(4, sizeof(SQueryNodeLoad));
      SQueryPlan* pDag = NULL;
      code = getPlan(pRequest, pQuery, &pDag, pMnodeList);
      if (TSDB_CODE_SUCCESS == code) {
        pRequest->body.subplanNum = pDag->numOfSubplans;
        if (!pRequest->validateOnly) {
          SArray* pNodeList = NULL;
          buildSyncExecNodeList(pRequest, &pNodeList, pMnodeList);

          code = scheduleQuery(pRequest, pDag, pNodeList);
          taosArrayDestroy(pNodeList);
        }
      }
      taosArrayDestroy(pMnodeList);
      break;
    }
    case QUERY_EXEC_MODE_EMPTY_RESULT:
      pRequest->type = TSDB_SQL_RETRIEVE_EMPTY_RESULT;
      break;
    default:
      break;
  }

  if (!keepQuery) {
    qDestroyQuery(pQuery);
  }

  if (NEED_CLIENT_RM_TBLMETA_REQ(pRequest->type) && NULL == pRequest->body.resInfo.execRes.res) {
    removeMeta(pRequest->pTscObj, pRequest->targetTableList);
  }

  handleQueryExecRsp(pRequest);

  if (TSDB_CODE_SUCCESS != code) {
    pRequest->code = terrno;
  }

  if (res) {
    *res = pRequest->body.resInfo.execRes.res;
    pRequest->body.resInfo.execRes.res = NULL;
  }

  return pRequest;
}

SRequestObj* launchQuery(uint64_t connId, const char* sql, int sqlLen, bool validateOnly, bool inRetry) {
  SRequestObj* pRequest = NULL;
  SQuery*      pQuery = NULL;

  int32_t code = buildRequest(connId, sql, sqlLen, NULL, validateOnly, &pRequest);
  if (code != TSDB_CODE_SUCCESS) {
    terrno = code;
    return NULL;
  }

  code = parseSql(pRequest, false, &pQuery, NULL);
  if (code != TSDB_CODE_SUCCESS) {
    pRequest->code = code;
    return pRequest;
  }

  pRequest->inRetry = inRetry;
  pRequest->stableQuery = pQuery->stableQuery;

  return launchQueryImpl(pRequest, pQuery, false, NULL);
}

static int32_t asyncExecSchQuery(SRequestObj* pRequest, SQuery* pQuery, SMetaData* pResultMeta,
                                 SSqlCallbackWrapper* pWrapper) {
  pRequest->type = pQuery->msgType;

  SArray* pMnodeList = taosArrayInit(4, sizeof(SQueryNodeLoad));

  SPlanContext cxt = {.queryId = pRequest->requestId,
                      .acctId = pRequest->pTscObj->acctId,
                      .mgmtEpSet = getEpSet_s(&pRequest->pTscObj->pAppInfo->mgmtEp),
                      .pAstRoot = pQuery->pRoot,
                      .showRewrite = pQuery->showRewrite,
                      .pMsg = pRequest->msgBuf,
                      .msgLen = ERROR_MSG_BUF_DEFAULT_SIZE,
                      .pUser = pRequest->pTscObj->user,
                      .sysInfo = pRequest->pTscObj->sysInfo,
                      .allocatorId = pRequest->allocatorRefId};

  SAppInstInfo* pAppInfo = getAppInfo(pRequest);
  SQueryPlan*   pDag = NULL;

  int64_t st = taosGetTimestampUs();
  int32_t code = qCreateQueryPlan(&cxt, &pDag, pMnodeList);
  if (code) {
    tscError("0x%" PRIx64 " failed to create query plan, code:%s 0x%" PRIx64, pRequest->self, tstrerror(code),
             pRequest->requestId);
  } else {
    pRequest->body.subplanNum = pDag->numOfSubplans;
  }

  pRequest->metric.planEnd = taosGetTimestampUs();
  if (code == TSDB_CODE_SUCCESS) {
    tscDebug("0x%" PRIx64 " create query plan success, elapsed time:%.2f ms, 0x%" PRIx64, pRequest->self,
             (pRequest->metric.planEnd - st) / 1000.0, pRequest->requestId);
  }
  if (TSDB_CODE_SUCCESS == code && !pRequest->validateOnly) {
    SArray* pNodeList = NULL;
    buildAsyncExecNodeList(pRequest, &pNodeList, pMnodeList, pResultMeta);

    SRequestConnInfo conn = {.pTrans = getAppInfo(pRequest)->pTransporter,
                             .requestId = pRequest->requestId,
                             .requestObjRefId = pRequest->self};
    SSchedulerReq    req = {
           .syncReq = false,
           .localReq = (tsQueryPolicy == QUERY_POLICY_CLIENT),
           .pConn = &conn,
           .pNodeList = pNodeList,
           .pDag = pDag,
           .allocatorRefId = pRequest->allocatorRefId,
           .sql = pRequest->sqlstr,
           .startTs = pRequest->metric.start,
           .execFp = schedulerExecCb,
           .cbParam = pWrapper,
           .chkKillFp = chkRequestKilled,
           .chkKillParam = (void*)pRequest->self,
           .pExecRes = NULL,
    };
    code = schedulerExecJob(&req, &pRequest->body.queryJob);
    taosArrayDestroy(pNodeList);
  } else {
    tscDebug("0x%" PRIx64 " plan not executed, code:%s 0x%" PRIx64, pRequest->self, tstrerror(code),
             pRequest->requestId);
    destorySqlCallbackWrapper(pWrapper);
    pRequest->body.queryFp(pRequest->body.param, pRequest, code);
  }

  // todo not to be released here
  taosArrayDestroy(pMnodeList);

  return code;
}

void launchAsyncQuery(SRequestObj* pRequest, SQuery* pQuery, SMetaData* pResultMeta, SSqlCallbackWrapper* pWrapper) {
  int32_t code = 0;

  pRequest->body.execMode = pQuery->execMode;
  if (QUERY_EXEC_MODE_SCHEDULE != pRequest->body.execMode) {
    destorySqlCallbackWrapper(pWrapper);
  }

  switch (pQuery->execMode) {
    case QUERY_EXEC_MODE_LOCAL:
      asyncExecLocalCmd(pRequest, pQuery);
      break;
    case QUERY_EXEC_MODE_RPC:
      code = asyncExecDdlQuery(pRequest, pQuery);
      break;
    case QUERY_EXEC_MODE_SCHEDULE: {
      code = asyncExecSchQuery(pRequest, pQuery, pResultMeta, pWrapper);
      break;
    }
    case QUERY_EXEC_MODE_EMPTY_RESULT:
      pRequest->type = TSDB_SQL_RETRIEVE_EMPTY_RESULT;
      pRequest->body.queryFp(pRequest->body.param, pRequest, 0);
      break;
    default:
      pRequest->body.queryFp(pRequest->body.param, pRequest, -1);
      break;
  }

  // TODO weired responding code?
  if (TSDB_CODE_SUCCESS != code) {
    pRequest->code = terrno;
  }
}

int32_t refreshMeta(STscObj* pTscObj, SRequestObj* pRequest) {
  SCatalog* pCatalog = NULL;
  int32_t   code = 0;
  int32_t   dbNum = taosArrayGetSize(pRequest->dbList);
  int32_t   tblNum = taosArrayGetSize(pRequest->tableList);

  if (dbNum <= 0 && tblNum <= 0) {
    return TSDB_CODE_QRY_APP_ERROR;
  }

  code = catalogGetHandle(pTscObj->pAppInfo->clusterId, &pCatalog);
  if (code != TSDB_CODE_SUCCESS) {
    return code;
  }

  SRequestConnInfo conn = {.pTrans = pTscObj->pAppInfo->pTransporter,
                           .requestId = pRequest->requestId,
                           .requestObjRefId = pRequest->self,
                           .mgmtEps = getEpSet_s(&pTscObj->pAppInfo->mgmtEp)};

  for (int32_t i = 0; i < dbNum; ++i) {
    char* dbFName = taosArrayGet(pRequest->dbList, i);

    code = catalogRefreshDBVgInfo(pCatalog, &conn, dbFName);
    if (code != TSDB_CODE_SUCCESS) {
      return code;
    }
  }

  for (int32_t i = 0; i < tblNum; ++i) {
    SName* tableName = taosArrayGet(pRequest->tableList, i);

    code = catalogRefreshTableMeta(pCatalog, &conn, tableName, -1);
    if (code != TSDB_CODE_SUCCESS) {
      return code;
    }
  }

  return code;
}

int32_t removeMeta(STscObj* pTscObj, SArray* tbList) {
  SCatalog* pCatalog = NULL;
  int32_t   tbNum = taosArrayGetSize(tbList);
  int32_t   code = catalogGetHandle(pTscObj->pAppInfo->clusterId, &pCatalog);
  if (code != TSDB_CODE_SUCCESS) {
    return code;
  }

  for (int32_t i = 0; i < tbNum; ++i) {
    SName* pTbName = taosArrayGet(tbList, i);
    catalogRemoveTableMeta(pCatalog, pTbName);
  }

  return TSDB_CODE_SUCCESS;
}

//  todo remove it soon
SRequestObj* execQuery(uint64_t connId, const char* sql, int sqlLen, bool validateOnly) {
  SRequestObj* pRequest = NULL;
  int32_t      retryNum = 0;
  int32_t      code = 0;
  bool         inRetry = false;

  do {
    destroyRequest(pRequest);
    pRequest = launchQuery(connId, sql, sqlLen, validateOnly, inRetry);
    if (pRequest == NULL || TSDB_CODE_SUCCESS == pRequest->code || !NEED_CLIENT_HANDLE_ERROR(pRequest->code)) {
      break;
    }

    code = refreshMeta(pRequest->pTscObj, pRequest);
    if (code) {
      pRequest->code = code;
      break;
    }

    inRetry = true;
  } while (retryNum++ < REQUEST_TOTAL_EXEC_TIMES);

  return pRequest;
}

int initEpSetFromCfg(const char* firstEp, const char* secondEp, SCorEpSet* pEpSet) {
  pEpSet->version = 0;

  // init mnode ip set
  SEpSet* mgmtEpSet = &(pEpSet->epSet);
  mgmtEpSet->numOfEps = 0;
  mgmtEpSet->inUse = 0;

  if (firstEp && firstEp[0] != 0) {
    if (strlen(firstEp) >= TSDB_EP_LEN) {
      terrno = TSDB_CODE_TSC_INVALID_FQDN;
      return -1;
    }

    int32_t code = taosGetFqdnPortFromEp(firstEp, &mgmtEpSet->eps[0]);
    if (code != TSDB_CODE_SUCCESS) {
      terrno = TSDB_CODE_TSC_INVALID_FQDN;
      return terrno;
    }

    mgmtEpSet->numOfEps++;
  }

  if (secondEp && secondEp[0] != 0) {
    if (strlen(secondEp) >= TSDB_EP_LEN) {
      terrno = TSDB_CODE_TSC_INVALID_FQDN;
      return -1;
    }

    taosGetFqdnPortFromEp(secondEp, &mgmtEpSet->eps[mgmtEpSet->numOfEps]);
    mgmtEpSet->numOfEps++;
  }

  if (mgmtEpSet->numOfEps == 0) {
    terrno = TSDB_CODE_TSC_INVALID_FQDN;
    return -1;
  }

  return 0;
}

STscObj* taosConnectImpl(const char* user, const char* auth, const char* db, __taos_async_fn_t fp, void* param,
                         SAppInstInfo* pAppInfo, int connType) {
  STscObj* pTscObj = createTscObj(user, auth, db, connType, pAppInfo);
  if (NULL == pTscObj) {
    terrno = TSDB_CODE_TSC_OUT_OF_MEMORY;
    return pTscObj;
  }

  SRequestObj* pRequest = createRequest(pTscObj->id, TDMT_MND_CONNECT);
  if (pRequest == NULL) {
    destroyTscObj(pTscObj);
    return NULL;
  }

  SMsgSendInfo* body = buildConnectMsg(pRequest);

  int64_t transporterId = 0;
  asyncSendMsgToServer(pTscObj->pAppInfo->pTransporter, &pTscObj->pAppInfo->mgmtEp.epSet, &transporterId, body);

  tsem_wait(&pRequest->body.rspSem);
  if (pRequest->code != TSDB_CODE_SUCCESS) {
    const char* errorMsg =
        (pRequest->code == TSDB_CODE_RPC_FQDN_ERROR) ? taos_errstr(pRequest) : tstrerror(pRequest->code);
    fprintf(stderr, "failed to connect to server, reason: %s\n\n", errorMsg);

    terrno = pRequest->code;
    destroyRequest(pRequest);
    taos_close_internal(pTscObj);
    pTscObj = NULL;
  } else {
    tscDebug("0x%" PRIx64 " connection is opening, connId:%u, dnodeConn:%p, reqId:0x%" PRIx64, pTscObj->id,
             pTscObj->connId, pTscObj->pAppInfo->pTransporter, pRequest->requestId);
    destroyRequest(pRequest);
  }

  return pTscObj;
}

static SMsgSendInfo* buildConnectMsg(SRequestObj* pRequest) {
  SMsgSendInfo* pMsgSendInfo = taosMemoryCalloc(1, sizeof(SMsgSendInfo));
  if (pMsgSendInfo == NULL) {
    terrno = TSDB_CODE_TSC_OUT_OF_MEMORY;
    return NULL;
  }

  pMsgSendInfo->msgType = TDMT_MND_CONNECT;

  pMsgSendInfo->requestObjRefId = pRequest->self;
  pMsgSendInfo->requestId = pRequest->requestId;
  pMsgSendInfo->fp = getMsgRspHandle(pMsgSendInfo->msgType);
  pMsgSendInfo->param = pRequest;

  SConnectReq connectReq = {0};
  STscObj*    pObj = pRequest->pTscObj;

  char* db = getDbOfConnection(pObj);
  if (db != NULL) {
    tstrncpy(connectReq.db, db, sizeof(connectReq.db));
  }
  taosMemoryFreeClear(db);

  connectReq.connType = pObj->connType;
  connectReq.pid = appInfo.pid;
  connectReq.startTime = appInfo.startTime;

  tstrncpy(connectReq.app, appInfo.appName, sizeof(connectReq.app));
  tstrncpy(connectReq.user, pObj->user, sizeof(connectReq.user));
  tstrncpy(connectReq.passwd, pObj->pass, sizeof(connectReq.passwd));

  int32_t contLen = tSerializeSConnectReq(NULL, 0, &connectReq);
  void*   pReq = taosMemoryMalloc(contLen);
  tSerializeSConnectReq(pReq, contLen, &connectReq);

  pMsgSendInfo->msgInfo.len = contLen;
  pMsgSendInfo->msgInfo.pData = pReq;
  return pMsgSendInfo;
}

void updateTargetEpSet(SMsgSendInfo* pSendInfo, STscObj* pTscObj, SRpcMsg* pMsg, SEpSet* pEpSet) {
  if (NULL == pEpSet) {
    return;
  }

  switch (pSendInfo->target.type) {
    case TARGET_TYPE_MNODE:
      if (NULL == pTscObj) {
        tscError("mnode epset changed but not able to update it, msg:%s, reqObjRefId:%" PRIx64,
                 TMSG_INFO(pMsg->msgType), pSendInfo->requestObjRefId);
        return;
      }

      SEpSet* pOrig = &pTscObj->pAppInfo->mgmtEp.epSet;
      SEp*    pOrigEp = &pOrig->eps[pOrig->inUse];
      SEp*    pNewEp = &pEpSet->eps[pEpSet->inUse];
      tscDebug("mnode epset updated from %d/%d=>%s:%d to %d/%d=>%s:%d in client", pOrig->inUse, pOrig->numOfEps,
               pOrigEp->fqdn, pOrigEp->port, pEpSet->inUse, pEpSet->numOfEps, pNewEp->fqdn, pNewEp->port);
      updateEpSet_s(&pTscObj->pAppInfo->mgmtEp, pEpSet);
      break;
    case TARGET_TYPE_VNODE: {
      if (NULL == pTscObj) {
        tscError("vnode epset changed but not able to update it, msg:%s, reqObjRefId:%" PRIx64,
                 TMSG_INFO(pMsg->msgType), pSendInfo->requestObjRefId);
        return;
      }

      SCatalog* pCatalog = NULL;
      int32_t   code = catalogGetHandle(pTscObj->pAppInfo->clusterId, &pCatalog);
      if (code != TSDB_CODE_SUCCESS) {
        tscError("fail to get catalog handle, clusterId:%" PRIx64 ", error %s", pTscObj->pAppInfo->clusterId,
                 tstrerror(code));
        return;
      }

      catalogUpdateVgEpSet(pCatalog, pSendInfo->target.dbFName, pSendInfo->target.vgId, pEpSet);
      taosMemoryFreeClear(pSendInfo->target.dbFName);
      break;
    }
    default:
      tscDebug("epset changed, not updated, msgType %s", TMSG_INFO(pMsg->msgType));
      break;
  }
}

int32_t doProcessMsgFromServer(void* param) {
  AsyncArg* arg = (AsyncArg*)param;
  SRpcMsg*  pMsg = &arg->msg;
  SEpSet*   pEpSet = arg->pEpset;

  SMsgSendInfo* pSendInfo = (SMsgSendInfo*)pMsg->info.ahandle;
  assert(pMsg->info.ahandle != NULL);
  STscObj* pTscObj = NULL;

  STraceId* trace = &pMsg->info.traceId;
  char      tbuf[40] = {0};
  TRACE_TO_STR(trace, tbuf);

  tscDebug("processMsgFromServer handle %p, message: %s, size:%d, code: %s, gtid: %s", pMsg->info.handle,
           TMSG_INFO(pMsg->msgType), pMsg->contLen, tstrerror(pMsg->code), tbuf);

  if (pSendInfo->requestObjRefId != 0) {
    SRequestObj* pRequest = (SRequestObj*)taosAcquireRef(clientReqRefPool, pSendInfo->requestObjRefId);
    if (pRequest) {
      assert(pRequest->self == pSendInfo->requestObjRefId);

      pRequest->metric.rsp = taosGetTimestampUs();
      pTscObj = pRequest->pTscObj;
      /*
       * There is not response callback function for submit response.
       * The actual inserted number of points is the first number.
       */
      int32_t elapsed = pRequest->metric.rsp - pRequest->metric.start;
      if (pMsg->code == TSDB_CODE_SUCCESS) {
        tscDebug("0x%" PRIx64 " rsp msg:%s, code:%s rspLen:%d, elapsed:%d ms, reqId:0x%" PRIx64, pRequest->self,
                 TMSG_INFO(pMsg->msgType), tstrerror(pMsg->code), pMsg->contLen, elapsed / 1000, pRequest->requestId);
      } else {
        tscError("0x%" PRIx64 " rsp msg:%s, code:%s rspLen:%d, elapsed time:%d ms, reqId:0x%" PRIx64, pRequest->self,
                 TMSG_INFO(pMsg->msgType), tstrerror(pMsg->code), pMsg->contLen, elapsed / 1000, pRequest->requestId);
      }

      taosReleaseRef(clientReqRefPool, pSendInfo->requestObjRefId);
    }
  }

  updateTargetEpSet(pSendInfo, pTscObj, pMsg, pEpSet);

  SDataBuf buf = {
      .msgType = pMsg->msgType, .len = pMsg->contLen, .pData = NULL, .handle = pMsg->info.handle, .pEpSet = pEpSet};

  if (pMsg->contLen > 0) {
    buf.pData = taosMemoryCalloc(1, pMsg->contLen);
    if (buf.pData == NULL) {
      terrno = TSDB_CODE_OUT_OF_MEMORY;
      pMsg->code = TSDB_CODE_OUT_OF_MEMORY;
    } else {
      memcpy(buf.pData, pMsg->pCont, pMsg->contLen);
    }
  }

  pSendInfo->fp(pSendInfo->param, &buf, pMsg->code);
  rpcFreeCont(pMsg->pCont);
  destroySendMsgInfo(pSendInfo);

  taosMemoryFree(arg);
  return TSDB_CODE_SUCCESS;
}

void processMsgFromServer(void* parent, SRpcMsg* pMsg, SEpSet* pEpSet) {
  SEpSet* tEpSet = NULL;
  if (pEpSet != NULL) {
    tEpSet = taosMemoryCalloc(1, sizeof(SEpSet));
    memcpy((void*)tEpSet, (void*)pEpSet, sizeof(SEpSet));
  }

  AsyncArg* arg = taosMemoryCalloc(1, sizeof(AsyncArg));
  arg->msg = *pMsg;
  arg->pEpset = tEpSet;

  if (0 != taosAsyncExec(doProcessMsgFromServer, arg, NULL)) {
    tscError("failed to sched msg to tsc, tsc ready to quit");
    rpcFreeCont(pMsg->pCont);
    taosMemoryFree(arg->pEpset);
    taosMemoryFree(arg);
  }
}

TAOS* taos_connect_auth(const char* ip, const char* user, const char* auth, const char* db, uint16_t port) {
  tscDebug("try to connect to %s:%u by auth, user:%s db:%s", ip, port, user, db);
  if (user == NULL) {
    user = TSDB_DEFAULT_USER;
  }

  if (auth == NULL) {
    tscError("No auth info is given, failed to connect to server");
    return NULL;
  }

  STscObj* pObj = taos_connect_internal(ip, user, NULL, auth, db, port, CONN_TYPE__QUERY);
  if (pObj) {
    int64_t* rid = taosMemoryCalloc(1, sizeof(int64_t));
    *rid = pObj->id;
    return (TAOS*)rid;
  }

  return NULL;
}

TAOS* taos_connect_l(const char* ip, int ipLen, const char* user, int userLen, const char* pass, int passLen,
                     const char* db, int dbLen, uint16_t port) {
  char ipStr[TSDB_EP_LEN] = {0};
  char dbStr[TSDB_DB_NAME_LEN] = {0};
  char userStr[TSDB_USER_LEN] = {0};
  char passStr[TSDB_PASSWORD_LEN] = {0};

  strncpy(ipStr, ip, TMIN(TSDB_EP_LEN - 1, ipLen));
  strncpy(userStr, user, TMIN(TSDB_USER_LEN - 1, userLen));
  strncpy(passStr, pass, TMIN(TSDB_PASSWORD_LEN - 1, passLen));
  strncpy(dbStr, db, TMIN(TSDB_DB_NAME_LEN - 1, dbLen));
  return taos_connect(ipStr, userStr, passStr, dbStr, port);
}

void doSetOneRowPtr(SReqResultInfo* pResultInfo) {
  for (int32_t i = 0; i < pResultInfo->numOfCols; ++i) {
    SResultColumn* pCol = &pResultInfo->pCol[i];

    int32_t type = pResultInfo->fields[i].type;
    int32_t bytes = pResultInfo->fields[i].bytes;

    if (IS_VAR_DATA_TYPE(type)) {
      if (!IS_VAR_NULL_TYPE(type, bytes) && pCol->offset[pResultInfo->current] != -1) {
        char* pStart = pResultInfo->pCol[i].offset[pResultInfo->current] + pResultInfo->pCol[i].pData;

        pResultInfo->length[i] = varDataLen(pStart);
        pResultInfo->row[i] = varDataVal(pStart);
      } else {
        pResultInfo->row[i] = NULL;
        pResultInfo->length[i] = 0;
      }
    } else {
      if (!colDataIsNull_f(pCol->nullbitmap, pResultInfo->current)) {
        pResultInfo->row[i] = pResultInfo->pCol[i].pData + bytes * pResultInfo->current;
        pResultInfo->length[i] = bytes;
      } else {
        pResultInfo->row[i] = NULL;
        pResultInfo->length[i] = 0;
      }
    }
  }
}

void* doFetchRows(SRequestObj* pRequest, bool setupOneRowPtr, bool convertUcs4) {
  assert(pRequest != NULL);

  SReqResultInfo* pResultInfo = &pRequest->body.resInfo;
  if (pResultInfo->pData == NULL || pResultInfo->current >= pResultInfo->numOfRows) {
    // All data has returned to App already, no need to try again
    if (pResultInfo->completed) {
      pResultInfo->numOfRows = 0;
      return NULL;
    }

    SReqResultInfo* pResInfo = &pRequest->body.resInfo;
    SSchedulerReq   req = {
          .syncReq = true,
          .pFetchRes = (void**)&pResInfo->pData,
    };
    pRequest->code = schedulerFetchRows(pRequest->body.queryJob, &req);
    if (pRequest->code != TSDB_CODE_SUCCESS) {
      pResultInfo->numOfRows = 0;
      return NULL;
    }

    pRequest->code =
        setQueryResultFromRsp(&pRequest->body.resInfo, (SRetrieveTableRsp*)pResInfo->pData, convertUcs4, true);
    if (pRequest->code != TSDB_CODE_SUCCESS) {
      pResultInfo->numOfRows = 0;
      return NULL;
    }

    tscDebug("0x%" PRIx64 " fetch results, numOfRows:%d total Rows:%" PRId64 ", complete:%d, reqId:0x%" PRIx64,
             pRequest->self, pResInfo->numOfRows, pResInfo->totalRows, pResInfo->completed, pRequest->requestId);

    STscObj*            pTscObj = pRequest->pTscObj;
    SAppClusterSummary* pActivity = &pTscObj->pAppInfo->summary;
    atomic_add_fetch_64((int64_t*)&pActivity->fetchBytes, pRequest->body.resInfo.payloadLen);

    if (pResultInfo->numOfRows == 0) {
      return NULL;
    }
  }

  if (setupOneRowPtr) {
    doSetOneRowPtr(pResultInfo);
    pResultInfo->current += 1;
  }

  return pResultInfo->row;
}

static void syncFetchFn(void* param, TAOS_RES* res, int32_t numOfRows) {
  SSyncQueryParam* pParam = param;
  tsem_post(&pParam->sem);
}

void* doAsyncFetchRows(SRequestObj* pRequest, bool setupOneRowPtr, bool convertUcs4) {
  assert(pRequest != NULL);

  SReqResultInfo* pResultInfo = &pRequest->body.resInfo;
  if (pResultInfo->pData == NULL || pResultInfo->current >= pResultInfo->numOfRows) {
    // All data has returned to App already, no need to try again
    if (pResultInfo->completed) {
      pResultInfo->numOfRows = 0;
      return NULL;
    }

    // convert ucs4 to native multi-bytes string
    pResultInfo->convertUcs4 = convertUcs4;

    SSyncQueryParam* pParam = pRequest->body.param;
    taos_fetch_rows_a(pRequest, syncFetchFn, pParam);
    tsem_wait(&pParam->sem);
  }

  if (pResultInfo->numOfRows == 0 || pRequest->code != TSDB_CODE_SUCCESS) {
    return NULL;
  } else {
    if (setupOneRowPtr) {
      doSetOneRowPtr(pResultInfo);
      pResultInfo->current += 1;
    }

    return pResultInfo->row;
  }
}

static int32_t doPrepareResPtr(SReqResultInfo* pResInfo) {
  if (pResInfo->row == NULL) {
    pResInfo->row = taosMemoryCalloc(pResInfo->numOfCols, POINTER_BYTES);
    pResInfo->pCol = taosMemoryCalloc(pResInfo->numOfCols, sizeof(SResultColumn));
    pResInfo->length = taosMemoryCalloc(pResInfo->numOfCols, sizeof(int32_t));
    pResInfo->convertBuf = taosMemoryCalloc(pResInfo->numOfCols, POINTER_BYTES);

    if (pResInfo->row == NULL || pResInfo->pCol == NULL || pResInfo->length == NULL || pResInfo->convertBuf == NULL) {
      return TSDB_CODE_OUT_OF_MEMORY;
    }
  }

  return TSDB_CODE_SUCCESS;
}

static int32_t doConvertUCS4(SReqResultInfo* pResultInfo, int32_t numOfRows, int32_t numOfCols, int32_t* colLength) {
  for (int32_t i = 0; i < numOfCols; ++i) {
    int32_t type = pResultInfo->fields[i].type;
    int32_t bytes = pResultInfo->fields[i].bytes;

    if (type == TSDB_DATA_TYPE_NCHAR && colLength[i] > 0) {
      char* p = taosMemoryRealloc(pResultInfo->convertBuf[i], colLength[i]);
      if (p == NULL) {
        return TSDB_CODE_OUT_OF_MEMORY;
      }

      pResultInfo->convertBuf[i] = p;

      SResultColumn* pCol = &pResultInfo->pCol[i];
      for (int32_t j = 0; j < numOfRows; ++j) {
        if (pCol->offset[j] != -1) {
          char* pStart = pCol->offset[j] + pCol->pData;

          int32_t len = taosUcs4ToMbs((TdUcs4*)varDataVal(pStart), varDataLen(pStart), varDataVal(p));
          ASSERT(len <= bytes);
          ASSERT((p + len) < (pResultInfo->convertBuf[i] + colLength[i]));

          varDataSetLen(p, len);
          pCol->offset[j] = (p - pResultInfo->convertBuf[i]);
          p += (len + VARSTR_HEADER_SIZE);
        }
      }

      pResultInfo->pCol[i].pData = pResultInfo->convertBuf[i];
      pResultInfo->row[i] = pResultInfo->pCol[i].pData;
    }
  }

  return TSDB_CODE_SUCCESS;
}

int32_t getVersion1BlockMetaSize(const char* p, int32_t numOfCols) {
  int32_t cols = *(int32_t*)(p + sizeof(int32_t) * 3);
  ASSERT(numOfCols == cols);

  return sizeof(int32_t) + sizeof(int32_t) + sizeof(int32_t) * 3 + sizeof(uint64_t) +
         numOfCols * (sizeof(int8_t) + sizeof(int32_t));
}

static int32_t estimateJsonLen(SReqResultInfo* pResultInfo, int32_t numOfCols, int32_t numOfRows) {
  char* p = (char*)pResultInfo->pData;

  // version + length + numOfRows + numOfCol + groupId + flag_segment + column_info
  int32_t  len = getVersion1BlockMetaSize(p, numOfCols);
  int32_t* colLength = (int32_t*)(p + len);
  len += sizeof(int32_t) * numOfCols;

  char* pStart = p + len;
  for (int32_t i = 0; i < numOfCols; ++i) {
    int32_t colLen = htonl(colLength[i]);

    if (pResultInfo->fields[i].type == TSDB_DATA_TYPE_JSON) {
      int32_t* offset = (int32_t*)pStart;
      int32_t  lenTmp = numOfRows * sizeof(int32_t);
      len += lenTmp;
      pStart += lenTmp;

      for (int32_t j = 0; j < numOfRows; ++j) {
        if (offset[j] == -1) {
          continue;
        }
        char* data = offset[j] + pStart;

        int32_t jsonInnerType = *data;
        char*   jsonInnerData = data + CHAR_BYTES;
        if (jsonInnerType == TSDB_DATA_TYPE_NULL) {
          len += (VARSTR_HEADER_SIZE + strlen(TSDB_DATA_NULL_STR_L));
        } else if (tTagIsJson(data)) {
          len += (VARSTR_HEADER_SIZE + ((const STag*)(data))->len);
        } else if (jsonInnerType == TSDB_DATA_TYPE_NCHAR) {  // value -> "value"
          len += varDataTLen(jsonInnerData) + CHAR_BYTES * 2;
        } else if (jsonInnerType == TSDB_DATA_TYPE_DOUBLE) {
          len += (VARSTR_HEADER_SIZE + 32);
        } else if (jsonInnerType == TSDB_DATA_TYPE_BOOL) {
          len += (VARSTR_HEADER_SIZE + 5);
        } else {
          ASSERT(0);
        }
      }
    } else if (IS_VAR_DATA_TYPE(pResultInfo->fields[i].type)) {
      int32_t lenTmp = numOfRows * sizeof(int32_t);
      len += (lenTmp + colLen);
      pStart += lenTmp;
    } else {
      int32_t lenTmp = BitmapLen(pResultInfo->numOfRows);
      len += (lenTmp + colLen);
      pStart += lenTmp;
    }
    pStart += colLen;
  }
  return len;
}

static int32_t doConvertJson(SReqResultInfo* pResultInfo, int32_t numOfCols, int32_t numOfRows) {
  bool needConvert = false;
  for (int32_t i = 0; i < numOfCols; ++i) {
    if (pResultInfo->fields[i].type == TSDB_DATA_TYPE_JSON) {
      needConvert = true;
      break;
    }
  }

  if (!needConvert) {
    return TSDB_CODE_SUCCESS;
  }

  tscDebug("start to convert form json format string");

  char*   p = (char*)pResultInfo->pData;
  int32_t dataLen = estimateJsonLen(pResultInfo, numOfCols, numOfRows);

  pResultInfo->convertJson = taosMemoryCalloc(1, dataLen);
  if (pResultInfo->convertJson == NULL) return TSDB_CODE_OUT_OF_MEMORY;
  char* p1 = pResultInfo->convertJson;

  int32_t totalLen = 0;
  int32_t len = getVersion1BlockMetaSize(p, numOfCols);
  memcpy(p1, p, len);

  p += len;
  p1 += len;
  totalLen += len;

  len = sizeof(int32_t) * numOfCols;
  int32_t* colLength = (int32_t*)p;
  int32_t* colLength1 = (int32_t*)p1;
  memcpy(p1, p, len);
  p += len;
  p1 += len;
  totalLen += len;

  char* pStart = p;
  char* pStart1 = p1;
  for (int32_t i = 0; i < numOfCols; ++i) {
    int32_t colLen = htonl(colLength[i]);
    int32_t colLen1 = htonl(colLength1[i]);
    ASSERT(colLen < dataLen);

    if (pResultInfo->fields[i].type == TSDB_DATA_TYPE_JSON) {
      int32_t* offset = (int32_t*)pStart;
      int32_t* offset1 = (int32_t*)pStart1;
      len = numOfRows * sizeof(int32_t);
      memcpy(pStart1, pStart, len);
      pStart += len;
      pStart1 += len;
      totalLen += len;

      len = 0;
      for (int32_t j = 0; j < numOfRows; ++j) {
        if (offset[j] == -1) {
          continue;
        }
        char* data = offset[j] + pStart;

        int32_t jsonInnerType = *data;
        char*   jsonInnerData = data + CHAR_BYTES;
        char    dst[TSDB_MAX_JSON_TAG_LEN] = {0};
        if (jsonInnerType == TSDB_DATA_TYPE_NULL) {
          sprintf(varDataVal(dst), "%s", TSDB_DATA_NULL_STR_L);
          varDataSetLen(dst, strlen(varDataVal(dst)));
        } else if (tTagIsJson(data)) {
          char* jsonString = parseTagDatatoJson(data);
          STR_TO_VARSTR(dst, jsonString);
          taosMemoryFree(jsonString);
        } else if (jsonInnerType == TSDB_DATA_TYPE_NCHAR) {  // value -> "value"
          *(char*)varDataVal(dst) = '\"';
          int32_t length = taosUcs4ToMbs((TdUcs4*)varDataVal(jsonInnerData), varDataLen(jsonInnerData),
                                         varDataVal(dst) + CHAR_BYTES);
          if (length <= 0) {
            tscError("charset:%s to %s. convert failed.", DEFAULT_UNICODE_ENCODEC, tsCharset);
            length = 0;
          }
          varDataSetLen(dst, length + CHAR_BYTES * 2);
          *(char*)POINTER_SHIFT(varDataVal(dst), length + CHAR_BYTES) = '\"';
        } else if (jsonInnerType == TSDB_DATA_TYPE_DOUBLE) {
          double jsonVd = *(double*)(jsonInnerData);
          sprintf(varDataVal(dst), "%.9lf", jsonVd);
          varDataSetLen(dst, strlen(varDataVal(dst)));
        } else if (jsonInnerType == TSDB_DATA_TYPE_BOOL) {
          sprintf(varDataVal(dst), "%s", (*((char*)jsonInnerData) == 1) ? "true" : "false");
          varDataSetLen(dst, strlen(varDataVal(dst)));
        } else {
          ASSERT(0);
        }

        offset1[j] = len;
        memcpy(pStart1 + len, dst, varDataTLen(dst));
        len += varDataTLen(dst);
      }
      colLen1 = len;
      totalLen += colLen1;
      colLength1[i] = htonl(len);
    } else if (IS_VAR_DATA_TYPE(pResultInfo->fields[i].type)) {
      len = numOfRows * sizeof(int32_t);
      memcpy(pStart1, pStart, len);
      pStart += len;
      pStart1 += len;
      totalLen += len;
      totalLen += colLen;
      memcpy(pStart1, pStart, colLen);
    } else {
      len = BitmapLen(pResultInfo->numOfRows);
      memcpy(pStart1, pStart, len);
      pStart += len;
      pStart1 += len;
      totalLen += len;
      totalLen += colLen;
      memcpy(pStart1, pStart, colLen);
    }
    pStart += colLen;
    pStart1 += colLen1;
  }

  *(int32_t*)(pResultInfo->convertJson + 4) = totalLen;
  pResultInfo->pData = pResultInfo->convertJson;
  return TSDB_CODE_SUCCESS;
}

int32_t setResultDataPtr(SReqResultInfo* pResultInfo, TAOS_FIELD* pFields, int32_t numOfCols, int32_t numOfRows,
                         bool convertUcs4) {
  assert(numOfCols > 0 && pFields != NULL && pResultInfo != NULL);
  if (numOfRows == 0) {
    return TSDB_CODE_SUCCESS;
  }

  int32_t code = doPrepareResPtr(pResultInfo);
  if (code != TSDB_CODE_SUCCESS) {
    return code;
  }
  code = doConvertJson(pResultInfo, numOfCols, numOfRows);
  if (code != TSDB_CODE_SUCCESS) {
    return code;
  }

  char* p = (char*)pResultInfo->pData;

  // version:
  int32_t blockVersion = *(int32_t*)p;
  p += sizeof(int32_t);

  int32_t dataLen = *(int32_t*)p;
  p += sizeof(int32_t);

  int32_t rows = *(int32_t*)p;
  p += sizeof(int32_t);

  int32_t cols = *(int32_t*)p;
  p += sizeof(int32_t);

  ASSERT(rows == numOfRows && cols == numOfCols);

  int32_t hasColumnSeg = *(int32_t*)p;
  p += sizeof(int32_t);

  uint64_t groupId = *(uint64_t*)p;
  p += sizeof(uint64_t);

  // check fields
  for (int32_t i = 0; i < numOfCols; ++i) {
    int16_t type = *(int16_t*)p;
    p += sizeof(int8_t);

    int32_t bytes = *(int32_t*)p;
    p += sizeof(int32_t);

    /*ASSERT(type == pFields[i].type && bytes == pFields[i].bytes);*/
  }

  int32_t* colLength = (int32_t*)p;
  p += sizeof(int32_t) * numOfCols;

  char* pStart = p;
  for (int32_t i = 0; i < numOfCols; ++i) {
    colLength[i] = htonl(colLength[i]);
    if (colLength[i] >= dataLen) {
      tscError("invalid colLength %d, dataLen %d", colLength[i], dataLen);
      ASSERT(0);
    }

    if (IS_VAR_DATA_TYPE(pResultInfo->fields[i].type)) {
      pResultInfo->pCol[i].offset = (int32_t*)pStart;
      pStart += numOfRows * sizeof(int32_t);
    } else {
      pResultInfo->pCol[i].nullbitmap = pStart;
      pStart += BitmapLen(pResultInfo->numOfRows);
    }

    pResultInfo->pCol[i].pData = pStart;
    pResultInfo->length[i] = pResultInfo->fields[i].bytes;
    pResultInfo->row[i] = pResultInfo->pCol[i].pData;

    pStart += colLength[i];
  }

  if (convertUcs4) {
    code = doConvertUCS4(pResultInfo, numOfRows, numOfCols, colLength);
  }

  return code;
}

char* getDbOfConnection(STscObj* pObj) {
  char* p = NULL;
  taosThreadMutexLock(&pObj->mutex);
  size_t len = strlen(pObj->db);
  if (len > 0) {
    p = strndup(pObj->db, tListLen(pObj->db));
  }

  taosThreadMutexUnlock(&pObj->mutex);
  return p;
}

void setConnectionDB(STscObj* pTscObj, const char* db) {
  assert(db != NULL && pTscObj != NULL);
  taosThreadMutexLock(&pTscObj->mutex);
  tstrncpy(pTscObj->db, db, tListLen(pTscObj->db));
  taosThreadMutexUnlock(&pTscObj->mutex);
}

void resetConnectDB(STscObj* pTscObj) {
  if (pTscObj == NULL) {
    return;
  }

  taosThreadMutexLock(&pTscObj->mutex);
  pTscObj->db[0] = 0;
  taosThreadMutexUnlock(&pTscObj->mutex);
}

int32_t setQueryResultFromRsp(SReqResultInfo* pResultInfo, const SRetrieveTableRsp* pRsp, bool convertUcs4,
                              bool freeAfterUse) {
  assert(pResultInfo != NULL && pRsp != NULL);

  if (freeAfterUse) taosMemoryFreeClear(pResultInfo->pRspMsg);

  pResultInfo->pRspMsg = (const char*)pRsp;
  pResultInfo->pData = (void*)pRsp->data;
  pResultInfo->numOfRows = htonl(pRsp->numOfRows);
  pResultInfo->current = 0;
  pResultInfo->completed = (pRsp->completed == 1);
  pResultInfo->payloadLen = htonl(pRsp->compLen);
  pResultInfo->precision = pRsp->precision;

  // TODO handle the compressed case
  pResultInfo->totalRows += pResultInfo->numOfRows;
  return setResultDataPtr(pResultInfo, pResultInfo->fields, pResultInfo->numOfCols, pResultInfo->numOfRows,
                          convertUcs4);
}

TSDB_SERVER_STATUS taos_check_server_status(const char* fqdn, int port, char* details, int maxlen) {
  TSDB_SERVER_STATUS code = TSDB_SRV_STATUS_UNAVAILABLE;
  void*              clientRpc = NULL;
  SServerStatusRsp   statusRsp = {0};
  SEpSet             epSet = {.inUse = 0, .numOfEps = 1};
  SRpcMsg            rpcMsg = {.info.ahandle = (void*)0x9526, .msgType = TDMT_DND_SERVER_STATUS};
  SRpcMsg            rpcRsp = {0};
  SRpcInit           rpcInit = {0};
  char               pass[TSDB_PASSWORD_LEN + 1] = {0};

  rpcInit.label = "CHK";
  rpcInit.numOfThreads = 1;
  rpcInit.cfp = NULL;
  rpcInit.sessions = 16;
  rpcInit.connType = TAOS_CONN_CLIENT;
  rpcInit.idleTime = tsShellActivityTimer * 1000;
  rpcInit.compressSize = tsCompressMsgSize;
  rpcInit.user = "_dnd";

  clientRpc = rpcOpen(&rpcInit);
  if (clientRpc == NULL) {
    tscError("failed to init server status client");
    goto _OVER;
  }

  if (fqdn == NULL) {
    fqdn = tsLocalFqdn;
  }

  if (port == 0) {
    port = tsServerPort;
  }

  tstrncpy(epSet.eps[0].fqdn, fqdn, TSDB_FQDN_LEN);
  epSet.eps[0].port = (uint16_t)port;
  rpcSendRecv(clientRpc, &epSet, &rpcMsg, &rpcRsp);

  if (rpcRsp.code != 0 || rpcRsp.contLen <= 0 || rpcRsp.pCont == NULL) {
    tscError("failed to send server status req since %s", terrstr());
    goto _OVER;
  }

  if (tDeserializeSServerStatusRsp(rpcRsp.pCont, rpcRsp.contLen, &statusRsp) != 0) {
    tscError("failed to parse server status rsp since %s", terrstr());
    goto _OVER;
  }

  code = statusRsp.statusCode;
  if (details != NULL) {
    tstrncpy(details, statusRsp.details, maxlen);
  }

_OVER:
  if (clientRpc != NULL) {
    rpcClose(clientRpc);
  }
  if (rpcRsp.pCont != NULL) {
    rpcFreeCont(rpcRsp.pCont);
  }
  return code;
}

int32_t appendTbToReq(SHashObj* pHash, int32_t pos1, int32_t len1, int32_t pos2, int32_t len2, const char* str,
                      int32_t acctId, char* db) {
  SName name = {0};

  if (len1 <= 0) {
    return -1;
  }

  const char* dbName = db;
  const char* tbName = NULL;
  int32_t     dbLen = 0;
  int32_t     tbLen = 0;
  if (len2 > 0) {
    dbName = str + pos1;
    dbLen = len1;
    tbName = str + pos2;
    tbLen = len2;
  } else {
    dbLen = strlen(db);
    tbName = str + pos1;
    tbLen = len1;
  }

  if (dbLen <= 0 || tbLen <= 0) {
    return -1;
  }

  if (tNameSetDbName(&name, acctId, dbName, dbLen)) {
    return -1;
  }

  if (tNameAddTbName(&name, tbName, tbLen)) {
    return -1;
  }

  char dbFName[TSDB_DB_FNAME_LEN];
  sprintf(dbFName, "%d.%.*s", acctId, dbLen, dbName);

  STablesReq* pDb = taosHashGet(pHash, dbFName, strlen(dbFName));
  if (pDb) {
    taosArrayPush(pDb->pTables, &name);
  } else {
    STablesReq db;
    db.pTables = taosArrayInit(20, sizeof(SName));
    strcpy(db.dbFName, dbFName);
    taosArrayPush(db.pTables, &name);
    taosHashPut(pHash, dbFName, strlen(dbFName), &db, sizeof(db));
  }

  return TSDB_CODE_SUCCESS;
}

int32_t transferTableNameList(const char* tbList, int32_t acctId, char* dbName, SArray** pReq) {
  SHashObj* pHash = taosHashInit(3, taosGetDefaultHashFunction(TSDB_DATA_TYPE_BINARY), false, HASH_NO_LOCK);
  if (NULL == pHash) {
    terrno = TSDB_CODE_OUT_OF_MEMORY;
    return terrno;
  }

  bool    inEscape = false;
  int32_t code = 0;
  void*   pIter = NULL;

  int32_t vIdx = 0;
  int32_t vPos[2];
  int32_t vLen[2];

  memset(vPos, -1, sizeof(vPos));
  memset(vLen, 0, sizeof(vLen));

  for (int32_t i = 0;; ++i) {
    if (0 == *(tbList + i)) {
      if (vPos[vIdx] >= 0 && vLen[vIdx] <= 0) {
        vLen[vIdx] = i - vPos[vIdx];
      }

      code = appendTbToReq(pHash, vPos[0], vLen[0], vPos[1], vLen[1], tbList, acctId, dbName);
      if (code) {
        goto _return;
      }

      break;
    }

    if ('`' == *(tbList + i)) {
      inEscape = !inEscape;
      if (!inEscape) {
        if (vPos[vIdx] >= 0) {
          vLen[vIdx] = i - vPos[vIdx];
        } else {
          goto _return;
        }
      }

      continue;
    }

    if (inEscape) {
      if (vPos[vIdx] < 0) {
        vPos[vIdx] = i;
      }
      continue;
    }

    if ('.' == *(tbList + i)) {
      if (vPos[vIdx] < 0) {
        goto _return;
      }
      if (vLen[vIdx] <= 0) {
        vLen[vIdx] = i - vPos[vIdx];
      }
      vIdx++;
      if (vIdx >= 2) {
        goto _return;
      }
      continue;
    }

    if (',' == *(tbList + i)) {
      if (vPos[vIdx] < 0) {
        goto _return;
      }
      if (vLen[vIdx] <= 0) {
        vLen[vIdx] = i - vPos[vIdx];
      }

      code = appendTbToReq(pHash, vPos[0], vLen[0], vPos[1], vLen[1], tbList, acctId, dbName);
      if (code) {
        goto _return;
      }

      memset(vPos, -1, sizeof(vPos));
      memset(vLen, 0, sizeof(vLen));
      vIdx = 0;
      continue;
    }

    if (' ' == *(tbList + i) || '\r' == *(tbList + i) || '\t' == *(tbList + i) || '\n' == *(tbList + i)) {
      if (vPos[vIdx] >= 0 && vLen[vIdx] <= 0) {
        vLen[vIdx] = i - vPos[vIdx];
      }
      continue;
    }

    if (('a' <= *(tbList + i) && 'z' >= *(tbList + i)) || ('A' <= *(tbList + i) && 'Z' >= *(tbList + i)) ||
        ('0' <= *(tbList + i) && '9' >= *(tbList + i)) || ('_' == *(tbList + i))) {
      if (vLen[vIdx] > 0) {
        goto _return;
      }
      if (vPos[vIdx] < 0) {
        vPos[vIdx] = i;
      }
      continue;
    }

    goto _return;
  }

  int32_t dbNum = taosHashGetSize(pHash);
  *pReq = taosArrayInit(dbNum, sizeof(STablesReq));
  pIter = taosHashIterate(pHash, NULL);
  while (pIter) {
    STablesReq* pDb = (STablesReq*)pIter;
    taosArrayPush(*pReq, pDb);
    pIter = taosHashIterate(pHash, pIter);
  }

  taosHashCleanup(pHash);

  return TSDB_CODE_SUCCESS;

_return:

  terrno = TSDB_CODE_TSC_INVALID_OPERATION;

  pIter = taosHashIterate(pHash, NULL);
  while (pIter) {
    STablesReq* pDb = (STablesReq*)pIter;
    taosArrayDestroy(pDb->pTables);
    pIter = taosHashIterate(pHash, pIter);
  }

  taosHashCleanup(pHash);

  return terrno;
}

void syncCatalogFn(SMetaData* pResult, void* param, int32_t code) {
  SSyncQueryParam* pParam = param;
  pParam->pRequest->code = code;

  tsem_post(&pParam->sem);
}

void syncQueryFn(void* param, void* res, int32_t code) {
  SSyncQueryParam* pParam = param;
  pParam->pRequest = res;

  if (pParam->pRequest) {
    pParam->pRequest->code = code;
  }

  tsem_post(&pParam->sem);
}

void taosAsyncQueryImpl(uint64_t connId, const char* sql, __taos_async_fn_t fp, void* param, bool validateOnly) {
  if (sql == NULL || NULL == fp) {
    terrno = TSDB_CODE_INVALID_PARA;
    if (fp) {
      fp(param, NULL, terrno);
    }

    return;
  }

  size_t sqlLen = strlen(sql);
  if (sqlLen > (size_t)TSDB_MAX_ALLOWED_SQL_LEN) {
    tscError("sql string exceeds max length:%d", TSDB_MAX_ALLOWED_SQL_LEN);
    terrno = TSDB_CODE_TSC_EXCEED_SQL_LIMIT;
    fp(param, NULL, terrno);
    return;
  }

  SRequestObj* pRequest = NULL;
  int32_t      code = buildRequest(connId, sql, sqlLen, param, validateOnly, &pRequest);
  if (code != TSDB_CODE_SUCCESS) {
    terrno = code;
    fp(param, NULL, terrno);
    return;
  }

  pRequest->body.queryFp = fp;
  doAsyncQuery(pRequest, false);
}

TAOS_RES* taosQueryImpl(TAOS* taos, const char* sql, bool validateOnly) {
  if (NULL == taos) {
    terrno = TSDB_CODE_TSC_DISCONNECTED;
    return NULL;
  }

#if SYNC_ON_TOP_OF_ASYNC
  SSyncQueryParam* param = taosMemoryCalloc(1, sizeof(SSyncQueryParam));
  tsem_init(&param->sem, 0, 0);

  taosAsyncQueryImpl(*(int64_t*)taos, sql, syncQueryFn, param, validateOnly);
  tsem_wait(&param->sem);
  if (param->pRequest != NULL) {
    param->pRequest->syncQuery = true;
  }
  return param->pRequest;
#else
  size_t sqlLen = strlen(sql);
  if (sqlLen > (size_t)TSDB_MAX_ALLOWED_SQL_LEN) {
    tscError("sql string exceeds max length:%d", TSDB_MAX_ALLOWED_SQL_LEN);
    terrno = TSDB_CODE_TSC_EXCEED_SQL_LIMIT;
    return NULL;
  }

  TAOS_RES* pRes = execQuery(*(int64_t*)taos, sql, sqlLen, validateOnly);
  return pRes;
#endif
}<|MERGE_RESOLUTION|>--- conflicted
+++ resolved
@@ -186,11 +186,7 @@
   STscObj* pTscObj = (*pRequest)->pTscObj;
   if (taosHashPut(pTscObj->pRequests, &(*pRequest)->self, sizeof((*pRequest)->self), &(*pRequest)->self,
                   sizeof((*pRequest)->self))) {
-<<<<<<< HEAD
     tscError("%" PRId64 " failed to add to request container, reqId:0x%" PRIx64 ", conn:%" PRId64 ", %s",
-=======
-    tscError("%" PRIx64 " failed to add to request container, reqId:0x%" PRIu64 ", conn:%" PRIx64 ", %s",
->>>>>>> 19469259
              (*pRequest)->self, (*pRequest)->requestId, pTscObj->id, sql);
 
     taosMemoryFree(param);
@@ -205,10 +201,6 @@
         nodesCreateAllocator((*pRequest)->requestId, tsQueryNodeChunkSize, &((*pRequest)->allocatorRefId))) {
       tscError("%" PRId64 " failed to create node allocator, reqId:0x%" PRIx64 ", conn:%" PRId64 ", %s",
                (*pRequest)->self, (*pRequest)->requestId, pTscObj->id, sql);
-<<<<<<< HEAD
-
-=======
->>>>>>> 19469259
       destroyRequest(*pRequest);
       *pRequest = NULL;
       return TSDB_CODE_TSC_OUT_OF_MEMORY;
