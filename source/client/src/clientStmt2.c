--- conflicted
+++ resolved
@@ -1949,7 +1949,7 @@
       (*pDataBlock)->pData->flags &= ~SUBMIT_REQ_COLUMN_DATA_FORMAT;
       code = qBindStmtStbColsValue2(*pDataBlock, pCols, pStmt->bInfo.boundCols, bind, pStmt->exec.pRequest->msgBuf,
                                     pStmt->exec.pRequest->msgBufLen, &pStmt->sql.siInfo.pTSchema, pStmt->sql.pBindInfo,
-                                    pStmt->taos->optionInfo.charsetCxt, &pBlob);
+                                    pStmt->taos->optionInfo.charsetCxt);
       param->tblData.isOrdered = (*pDataBlock)->ordered;
       param->tblData.isDuplicateTs = (*pDataBlock)->duplicateTs;
     } else {
@@ -1958,12 +1958,7 @@
           STMT2_ELOG_E("can't mix bind row format and bind column format");
           STMT_ERR_RET(TSDB_CODE_TSC_STMT_API_ERROR);
         }
-<<<<<<< HEAD
-
-        code = qBindStmtColsValue2(*pDataBlock, pCols, bind, pStmt->exec.pRequest->msgBuf,
-=======
         code = qBindStmtColsValue2(*pDataBlock, pCols, pStmt->bInfo.boundCols, bind, pStmt->exec.pRequest->msgBuf,
->>>>>>> 876979b5
                                    pStmt->exec.pRequest->msgBufLen, pStmt->taos->optionInfo.charsetCxt);
       } else {
         code =
