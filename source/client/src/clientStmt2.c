--- conflicted
+++ resolved
@@ -2500,14 +2500,6 @@
     code = TSDB_CODE_TSC_STMT_TBNAME_ERROR;
   }
 
-<<<<<<< HEAD
-=======
-  if (code != TSDB_CODE_SUCCESS) {
-    STMT2_ELOG("stmt get fileds parse failed, code:%d", code);
-    resetRequest(pStmt);
-  }
-
->>>>>>> 4c2c0378
   pStmt->errCode = preCode;
 
   return code;
@@ -2561,11 +2553,6 @@
 _return:
 
   pStmt->errCode = preCode;
-
-  if (code != TSDB_CODE_SUCCESS) {
-    STMT2_ELOG("stmt get fileds parse failed, code:%d", code);
-    resetRequest(pStmt);
-  }
 
   return code;
 }
