/*
 * Copyright (c) 2019 TAOS Data, Inc. <jhtao@taosdata.com>
 *
 * This program is free software: you can use, redistribute, and/or modify
 * it under the terms of the GNU Affero General Public License, version 3
 * or later ("AGPL"), as published by the Free Software Foundation.
 *
 * This program is distributed in the hope that it will be useful, but WITHOUT
 * ANY WARRANTY; without even the implied warranty of MERCHANTABILITY or
 * FITNESS FOR A PARTICULAR PURPOSE.
 *
 * You should have received a copy of the GNU Affero General Public License
 * along with this program. If not, see <http://www.gnu.org/licenses/>.
 */

#include "catalog.h"
#include "clientInt.h"
#include "clientLog.h"
#include "scheduler.h"
#include "trpc.h"

static SClientHbMgr clientHbMgr = {0};

static int32_t hbCreateThread();
static void    hbStopThread();

static int32_t hbMqHbReqHandle(SClientHbKey *connKey, void *param, SClientHbReq *req) {
  //
  return 0;
}

static int32_t hbMqHbRspHandle(SAppHbMgr *pAppHbMgr, SClientHbRsp *pRsp) {
  //
  return 0;
}

static int32_t hbProcessUserAuthInfoRsp(void *value, int32_t valueLen, struct SCatalog *pCatalog) {
  int32_t code = 0;

  SUserAuthBatchRsp batchRsp = {0};
  if (tDeserializeSUserAuthBatchRsp(value, valueLen, &batchRsp) != 0) {
    terrno = TSDB_CODE_INVALID_MSG;
    return -1;
  }

  int32_t numOfBatchs = taosArrayGetSize(batchRsp.pArray);
  for (int32_t i = 0; i < numOfBatchs; ++i) {
    SGetUserAuthRsp *rsp = taosArrayGet(batchRsp.pArray, i);
    tscDebug("hb user auth rsp, user:%s, version:%d", rsp->user, rsp->version);

    catalogUpdateUserAuthInfo(pCatalog, rsp);
  }

  taosArrayDestroy(batchRsp.pArray);
  return TSDB_CODE_SUCCESS;
}

static int32_t hbProcessDBInfoRsp(void *value, int32_t valueLen, struct SCatalog *pCatalog) {
  int32_t code = 0;

  SUseDbBatchRsp batchUseRsp = {0};
  if (tDeserializeSUseDbBatchRsp(value, valueLen, &batchUseRsp) != 0) {
    terrno = TSDB_CODE_INVALID_MSG;
    return -1;
  }

  int32_t numOfBatchs = taosArrayGetSize(batchUseRsp.pArray);
  for (int32_t i = 0; i < numOfBatchs; ++i) {
    SUseDbRsp *rsp = taosArrayGet(batchUseRsp.pArray, i);
    tscDebug("hb db rsp, db:%s, vgVersion:%d, uid:%" PRIx64, rsp->db, rsp->vgVersion, rsp->uid);

    if (rsp->vgVersion < 0) {
      code = catalogRemoveDB(pCatalog, rsp->db, rsp->uid);
    } else {
      SDBVgInfo *vgInfo = taosMemoryCalloc(1, sizeof(SDBVgInfo));
      if (NULL == vgInfo) {
        return TSDB_CODE_TSC_OUT_OF_MEMORY;
      }

      vgInfo->vgVersion = rsp->vgVersion;
      vgInfo->hashMethod = rsp->hashMethod;
      vgInfo->vgHash = taosHashInit(rsp->vgNum, taosGetDefaultHashFunction(TSDB_DATA_TYPE_INT), true, HASH_ENTRY_LOCK);
      if (NULL == vgInfo->vgHash) {
        taosMemoryFree(vgInfo);
        tscError("hash init[%d] failed", rsp->vgNum);
        return TSDB_CODE_TSC_OUT_OF_MEMORY;
      }

      for (int32_t j = 0; j < rsp->vgNum; ++j) {
        SVgroupInfo *pInfo = taosArrayGet(rsp->pVgroupInfos, j);
        if (taosHashPut(vgInfo->vgHash, &pInfo->vgId, sizeof(int32_t), pInfo, sizeof(SVgroupInfo)) != 0) {
          tscError("hash push failed, errno:%d", errno);
          taosHashCleanup(vgInfo->vgHash);
          taosMemoryFree(vgInfo);
          return TSDB_CODE_TSC_OUT_OF_MEMORY;
        }
      }

      catalogUpdateDBVgInfo(pCatalog, rsp->db, rsp->uid, vgInfo);
    }

    if (code) {
      return code;
    }
  }

  tFreeSUseDbBatchRsp(&batchUseRsp);
  return TSDB_CODE_SUCCESS;
}

static int32_t hbProcessStbInfoRsp(void *value, int32_t valueLen, struct SCatalog *pCatalog) {
  int32_t code = 0;

  SSTbHbRsp hbRsp = {0};
  if (tDeserializeSSTbHbRsp(value, valueLen, &hbRsp) != 0) {
    terrno = TSDB_CODE_INVALID_MSG;
    return -1;
  }

  int32_t numOfMeta = taosArrayGetSize(hbRsp.pMetaRsp);
  for (int32_t i = 0; i < numOfMeta; ++i) {
    STableMetaRsp *rsp = taosArrayGet(hbRsp.pMetaRsp, i);

    if (rsp->numOfColumns < 0) {
      tscDebug("hb remove stb, db:%s, stb:%s", rsp->dbFName, rsp->stbName);
      catalogRemoveStbMeta(pCatalog, rsp->dbFName, rsp->dbId, rsp->stbName, rsp->suid);
    } else {
      tscDebug("hb update stb, db:%s, stb:%s", rsp->dbFName, rsp->stbName);
      if (rsp->pSchemas[0].colId != PRIMARYKEY_TIMESTAMP_COL_ID) {
        tscError("invalid colId[%" PRIi16 "] for the first column in table meta rsp msg", rsp->pSchemas[0].colId);
        tFreeSSTbHbRsp(&hbRsp);
        return TSDB_CODE_TSC_INVALID_VALUE;
      }

      catalogUpdateTableMeta(pCatalog, rsp);
    }
  }

  int32_t numOfIndex = taosArrayGetSize(hbRsp.pIndexRsp);
  for (int32_t i = 0; i < numOfIndex; ++i) {
    STableIndexRsp *rsp = taosArrayGet(hbRsp.pIndexRsp, i);

    catalogUpdateTableIndex(pCatalog, rsp);
  }

  taosArrayDestroy(hbRsp.pIndexRsp);
  hbRsp.pIndexRsp = NULL;

  tFreeSSTbHbRsp(&hbRsp);
  return TSDB_CODE_SUCCESS;
}

static int32_t hbQueryHbRspHandle(SAppHbMgr *pAppHbMgr, SClientHbRsp *pRsp) {
  SClientHbReq *pReq = taosHashGet(pAppHbMgr->activeInfo, &pRsp->connKey, sizeof(SClientHbKey));
  if (NULL == pReq) {
    tscWarn("pReq to get activeInfo, may be dropped, refId:%" PRIx64 ", type:%d", pRsp->connKey.tscRid,
            pRsp->connKey.connType);
    return TSDB_CODE_SUCCESS;
  }

  if (pRsp->query) {
    STscObj *pTscObj = (STscObj *)acquireTscObj(pRsp->connKey.tscRid);
    if (NULL == pTscObj) {
      tscDebug("tscObj rid %" PRIx64 " not exist", pRsp->connKey.tscRid);
    } else {
      if (pRsp->query->totalDnodes > 1 && !isEpsetEqual(&pTscObj->pAppInfo->mgmtEp.epSet, &pRsp->query->epSet)) {
        SEpSet *pOrig = &pTscObj->pAppInfo->mgmtEp.epSet;
        SEp    *pOrigEp = &pOrig->eps[pOrig->inUse];
        SEp    *pNewEp = &pRsp->query->epSet.eps[pRsp->query->epSet.inUse];
        tscDebug("mnode epset updated from %d/%d=>%s:%d to %d/%d=>%s:%d in hb", pOrig->inUse, pOrig->numOfEps,
                 pOrigEp->fqdn, pOrigEp->port, pRsp->query->epSet.inUse, pRsp->query->epSet.numOfEps, pNewEp->fqdn,
                 pNewEp->port);

        updateEpSet_s(&pTscObj->pAppInfo->mgmtEp, &pRsp->query->epSet);
      }

      pTscObj->pAppInfo->totalDnodes = pRsp->query->totalDnodes;
      pTscObj->pAppInfo->onlineDnodes = pRsp->query->onlineDnodes;
      pTscObj->connId = pRsp->query->connId;

      if (pRsp->query->killRid) {
        tscDebug("request rid %" PRIx64 " need to be killed now", pRsp->query->killRid);
        SRequestObj *pRequest = acquireRequest(pRsp->query->killRid);
        if (NULL == pRequest) {
          tscDebug("request 0x%" PRIx64 " not exist to kill", pRsp->query->killRid);
        } else {
          taos_stop_query((TAOS_RES *)pRequest);
          releaseRequest(pRsp->query->killRid);
        }
      }

      if (pRsp->query->killConnection) {
        taos_close_internal(pTscObj);
      }

      if (pRsp->query->pQnodeList) {
        updateQnodeList(pTscObj->pAppInfo, pRsp->query->pQnodeList);
      }

      releaseTscObj(pRsp->connKey.tscRid);
    }
  }

  int32_t kvNum = pRsp->info ? taosArrayGetSize(pRsp->info) : 0;

  tscDebug("hb got %d rsp kv", kvNum);

  for (int32_t i = 0; i < kvNum; ++i) {
    SKv *kv = taosArrayGet(pRsp->info, i);
    switch (kv->key) {
      case HEARTBEAT_KEY_USER_AUTHINFO: {
        if (kv->valueLen <= 0 || NULL == kv->value) {
          tscError("invalid hb user auth info, len:%d, value:%p", kv->valueLen, kv->value);
          break;
        }

        struct SCatalog *pCatalog = NULL;

        int32_t code = catalogGetHandle(pReq->clusterId, &pCatalog);
        if (code != TSDB_CODE_SUCCESS) {
          tscWarn("catalogGetHandle failed, clusterId:%" PRIx64 ", error:%s", pReq->clusterId, tstrerror(code));
          break;
        }

        hbProcessUserAuthInfoRsp(kv->value, kv->valueLen, pCatalog);
        break;
      }
      case HEARTBEAT_KEY_DBINFO: {
        if (kv->valueLen <= 0 || NULL == kv->value) {
          tscError("invalid hb db info, len:%d, value:%p", kv->valueLen, kv->value);
          break;
        }

        struct SCatalog *pCatalog = NULL;

        int32_t code = catalogGetHandle(pReq->clusterId, &pCatalog);
        if (code != TSDB_CODE_SUCCESS) {
          tscWarn("catalogGetHandle failed, clusterId:%" PRIx64 ", error:%s", pReq->clusterId, tstrerror(code));
          break;
        }

        hbProcessDBInfoRsp(kv->value, kv->valueLen, pCatalog);
        break;
      }
      case HEARTBEAT_KEY_STBINFO: {
        if (kv->valueLen <= 0 || NULL == kv->value) {
          tscError("invalid hb stb info, len:%d, value:%p", kv->valueLen, kv->value);
          break;
        }

        struct SCatalog *pCatalog = NULL;

        int32_t code = catalogGetHandle(pReq->clusterId, &pCatalog);
        if (code != TSDB_CODE_SUCCESS) {
          tscWarn("catalogGetHandle failed, clusterId:%" PRIx64 ", error:%s", pReq->clusterId, tstrerror(code));
          break;
        }

        hbProcessStbInfoRsp(kv->value, kv->valueLen, pCatalog);
        break;
      }
      default:
        tscError("invalid hb key type:%d", kv->key);
        break;
    }
  }

  return TSDB_CODE_SUCCESS;
}

static int32_t hbAsyncCallBack(void *param, SDataBuf *pMsg, int32_t code) {
  static int32_t    emptyRspNum = 0;
  char             *key = (char *)param;
  SClientHbBatchRsp pRsp = {0};
  if (TSDB_CODE_SUCCESS == code) {
    tDeserializeSClientHbBatchRsp(pMsg->pData, pMsg->len, &pRsp);
  }

<<<<<<< HEAD
=======
  int32_t now = taosGetTimestampSec();
  int32_t delta = abs(now - pRsp.svrTimestamp);
  if (delta > timestampDeltaLimit) {
    code = TSDB_CODE_TIME_UNSYNCED;
    tscError("time diff: %ds is too big", delta);
  }

>>>>>>> fe31b4b4
  int32_t rspNum = taosArrayGetSize(pRsp.rsps);

  taosThreadMutexLock(&appInfo.mutex);

  SAppInstInfo **pInst = taosHashGet(appInfo.pInstMap, key, strlen(key));
  if (pInst == NULL || NULL == *pInst) {
    taosThreadMutexUnlock(&appInfo.mutex);
    tscError("cluster not exist, key:%s", key);
    taosMemoryFreeClear(param);
    tFreeClientHbBatchRsp(&pRsp);
    return -1;
  }

  taosMemoryFreeClear(param);

  if (code != 0) {
    (*pInst)->onlineDnodes = ((*pInst)->totalDnodes ? 0 : -1);
  }

  if (rspNum) {
    tscDebug("hb got %d rsp, %d empty rsp received before", rspNum,
             atomic_val_compare_exchange_32(&emptyRspNum, emptyRspNum, 0));
  } else {
    atomic_add_fetch_32(&emptyRspNum, 1);
  }

  for (int32_t i = 0; i < rspNum; ++i) {
    SClientHbRsp *rsp = taosArrayGet(pRsp.rsps, i);
    code = (*clientHbMgr.rspHandle[rsp->connKey.connType])((*pInst)->pAppHbMgr, rsp);
    if (code) {
      break;
    }
  }

  taosThreadMutexUnlock(&appInfo.mutex);

  tFreeClientHbBatchRsp(&pRsp);
  taosMemoryFree(pMsg->pData);
  return code;
}

int32_t hbBuildQueryDesc(SQueryHbReqBasic *hbBasic, STscObj *pObj) {
  int64_t    now = taosGetTimestampUs();
  SQueryDesc desc = {0};
  int32_t    code = 0;

  void *pIter = taosHashIterate(pObj->pRequests, NULL);
  while (pIter != NULL) {
    int64_t     *rid = pIter;
    SRequestObj *pRequest = acquireRequest(*rid);
    if (NULL == pRequest || pRequest->killed) {
      pIter = taosHashIterate(pObj->pRequests, pIter);
      continue;
    }

    tstrncpy(desc.sql, pRequest->sqlstr, sizeof(desc.sql));
    desc.stime = pRequest->metric.start / 1000;
    desc.queryId = pRequest->requestId;
    desc.useconds = now - pRequest->metric.start;
    desc.reqRid = pRequest->self;
    desc.stableQuery = pRequest->stableQuery;
    taosGetFqdn(desc.fqdn);
    desc.subPlanNum = pRequest->body.subplanNum;

    if (desc.subPlanNum) {
      desc.subDesc = taosArrayInit(desc.subPlanNum, sizeof(SQuerySubDesc));
      if (NULL == desc.subDesc) {
        releaseRequest(*rid);
        return TSDB_CODE_QRY_OUT_OF_MEMORY;
      }

      code = schedulerGetTasksStatus(pRequest->body.queryJob, desc.subDesc);
      if (code) {
        taosArrayDestroy(desc.subDesc);
        desc.subDesc = NULL;
        desc.subPlanNum = 0;
      }
    } else {
      desc.subDesc = NULL;
    }

    releaseRequest(*rid);
    taosArrayPush(hbBasic->queryDesc, &desc);

    pIter = taosHashIterate(pObj->pRequests, pIter);
  }

  return TSDB_CODE_SUCCESS;
}

int32_t hbGetQueryBasicInfo(SClientHbKey *connKey, SClientHbReq *req) {
  STscObj *pTscObj = (STscObj *)acquireTscObj(connKey->tscRid);
  if (NULL == pTscObj) {
    tscWarn("tscObj rid %" PRIx64 " not exist", connKey->tscRid);
    return TSDB_CODE_QRY_APP_ERROR;
  }

  SQueryHbReqBasic *hbBasic = (SQueryHbReqBasic *)taosMemoryCalloc(1, sizeof(SQueryHbReqBasic));
  if (NULL == hbBasic) {
    tscError("calloc %d failed", (int32_t)sizeof(SQueryHbReqBasic));
    releaseTscObj(connKey->tscRid);
    return TSDB_CODE_QRY_OUT_OF_MEMORY;
  }

  hbBasic->connId = pTscObj->connId;

  int32_t numOfQueries = pTscObj->pRequests ? taosHashGetSize(pTscObj->pRequests) : 0;
  if (numOfQueries <= 0) {
    req->query = hbBasic;
    releaseTscObj(connKey->tscRid);
    tscDebug("no queries on connection");
    return TSDB_CODE_SUCCESS;
  }

  hbBasic->queryDesc = taosArrayInit(numOfQueries, sizeof(SQueryDesc));
  if (NULL == hbBasic->queryDesc) {
    tscWarn("taosArrayInit %d queryDesc failed", numOfQueries);
    releaseTscObj(connKey->tscRid);
    taosMemoryFree(hbBasic);
    return TSDB_CODE_QRY_OUT_OF_MEMORY;
  }

  int32_t code = hbBuildQueryDesc(hbBasic, pTscObj);
  if (code) {
    releaseTscObj(connKey->tscRid);
    taosMemoryFree(hbBasic);
    return code;
  }

  req->query = hbBasic;
  releaseTscObj(connKey->tscRid);

  return TSDB_CODE_SUCCESS;
}

int32_t hbGetExpiredUserInfo(SClientHbKey *connKey, struct SCatalog *pCatalog, SClientHbReq *req) {
  SUserAuthVersion *users = NULL;
  uint32_t          userNum = 0;
  int32_t           code = 0;

  code = catalogGetExpiredUsers(pCatalog, &users, &userNum);
  if (TSDB_CODE_SUCCESS != code) {
    return code;
  }

  if (userNum <= 0) {
    return TSDB_CODE_SUCCESS;
  }

  for (int32_t i = 0; i < userNum; ++i) {
    SUserAuthVersion *user = &users[i];
    user->version = htonl(user->version);
  }

  SKv kv = {
      .key = HEARTBEAT_KEY_USER_AUTHINFO,
      .valueLen = sizeof(SUserAuthVersion) * userNum,
      .value = users,
  };

  tscDebug("hb got %d expired users, valueLen:%d", userNum, kv.valueLen);

  if (NULL == req->info) {
    req->info = taosHashInit(64, hbKeyHashFunc, 1, HASH_ENTRY_LOCK);
  }

  taosHashPut(req->info, &kv.key, sizeof(kv.key), &kv, sizeof(kv));

  return TSDB_CODE_SUCCESS;
}

int32_t hbGetExpiredDBInfo(SClientHbKey *connKey, struct SCatalog *pCatalog, SClientHbReq *req) {
  SDbVgVersion *dbs = NULL;
  uint32_t      dbNum = 0;
  int32_t       code = 0;

  code = catalogGetExpiredDBs(pCatalog, &dbs, &dbNum);
  if (TSDB_CODE_SUCCESS != code) {
    return code;
  }

  if (dbNum <= 0) {
    return TSDB_CODE_SUCCESS;
  }

  for (int32_t i = 0; i < dbNum; ++i) {
    SDbVgVersion *db = &dbs[i];
    db->dbId = htobe64(db->dbId);
    db->vgVersion = htonl(db->vgVersion);
    db->numOfTable = htonl(db->numOfTable);
  }

  SKv kv = {
      .key = HEARTBEAT_KEY_DBINFO,
      .valueLen = sizeof(SDbVgVersion) * dbNum,
      .value = dbs,
  };

  tscDebug("hb got %d expired db, valueLen:%d", dbNum, kv.valueLen);

  if (NULL == req->info) {
    req->info = taosHashInit(64, hbKeyHashFunc, 1, HASH_ENTRY_LOCK);
  }

  taosHashPut(req->info, &kv.key, sizeof(kv.key), &kv, sizeof(kv));

  return TSDB_CODE_SUCCESS;
}

int32_t hbGetExpiredStbInfo(SClientHbKey *connKey, struct SCatalog *pCatalog, SClientHbReq *req) {
  SSTableVersion *stbs = NULL;
  uint32_t        stbNum = 0;
  int32_t         code = 0;

  code = catalogGetExpiredSTables(pCatalog, &stbs, &stbNum);
  if (TSDB_CODE_SUCCESS != code) {
    return code;
  }

  if (stbNum <= 0) {
    return TSDB_CODE_SUCCESS;
  }

  for (int32_t i = 0; i < stbNum; ++i) {
    SSTableVersion *stb = &stbs[i];
    stb->suid = htobe64(stb->suid);
    stb->sversion = htons(stb->sversion);
    stb->tversion = htons(stb->tversion);
    stb->smaVer = htonl(stb->smaVer);
  }

  SKv kv = {
      .key = HEARTBEAT_KEY_STBINFO,
      .valueLen = sizeof(SSTableVersion) * stbNum,
      .value = stbs,
  };

  tscDebug("hb got %d expired stb, valueLen:%d", stbNum, kv.valueLen);

  if (NULL == req->info) {
    req->info = taosHashInit(64, hbKeyHashFunc, 1, HASH_ENTRY_LOCK);
  }

  taosHashPut(req->info, &kv.key, sizeof(kv.key), &kv, sizeof(kv));

  return TSDB_CODE_SUCCESS;
}

int32_t hbGetAppInfo(int64_t clusterId, SClientHbReq *req) {
  SAppHbReq *pApp = taosHashGet(clientHbMgr.appSummary, &clusterId, sizeof(clusterId));
  if (NULL != pApp) {
    memcpy(&req->app, pApp, sizeof(*pApp));
  } else {
    memset(&req->app.summary, 0, sizeof(req->app.summary));
    req->app.pid = taosGetPId();
    req->app.appId = clientHbMgr.appId;
    taosGetAppName(req->app.name, NULL);
  }

  return TSDB_CODE_SUCCESS;
}

int32_t hbQueryHbReqHandle(SClientHbKey *connKey, void *param, SClientHbReq *req) {
  int64_t         *clusterId = (int64_t *)param;
  struct SCatalog *pCatalog = NULL;

  int32_t code = catalogGetHandle(*clusterId, &pCatalog);
  if (code != TSDB_CODE_SUCCESS) {
    tscWarn("catalogGetHandle failed, clusterId:%" PRIx64 ", error:%s", *clusterId, tstrerror(code));
    return code;
  }

  hbGetAppInfo(*clusterId, req);

  hbGetQueryBasicInfo(connKey, req);

  code = hbGetExpiredUserInfo(connKey, pCatalog, req);
  if (TSDB_CODE_SUCCESS != code) {
    return code;
  }

  code = hbGetExpiredDBInfo(connKey, pCatalog, req);
  if (TSDB_CODE_SUCCESS != code) {
    return code;
  }

  code = hbGetExpiredStbInfo(connKey, pCatalog, req);
  if (TSDB_CODE_SUCCESS != code) {
    return code;
  }

  return TSDB_CODE_SUCCESS;
}

static FORCE_INLINE void hbMgrInitHandle() {
  // init all handle
  clientHbMgr.reqHandle[CONN_TYPE__QUERY] = hbQueryHbReqHandle;
  clientHbMgr.reqHandle[CONN_TYPE__TMQ] = hbMqHbReqHandle;

  clientHbMgr.rspHandle[CONN_TYPE__QUERY] = hbQueryHbRspHandle;
  clientHbMgr.rspHandle[CONN_TYPE__TMQ] = hbMqHbRspHandle;
}

SClientHbBatchReq *hbGatherAllInfo(SAppHbMgr *pAppHbMgr) {
  SClientHbBatchReq *pBatchReq = taosMemoryCalloc(1, sizeof(SClientHbBatchReq));
  if (pBatchReq == NULL) {
    terrno = TSDB_CODE_TSC_OUT_OF_MEMORY;
    return NULL;
  }
  int32_t connKeyCnt = atomic_load_32(&pAppHbMgr->connKeyCnt);
  pBatchReq->reqs = taosArrayInit(connKeyCnt, sizeof(SClientHbReq));

  int32_t code = 0;
  void   *pIter = taosHashIterate(pAppHbMgr->activeInfo, NULL);
  while (pIter != NULL) {
    SClientHbReq *pOneReq = pIter;

    pOneReq = taosArrayPush(pBatchReq->reqs, pOneReq);

    code = (*clientHbMgr.reqHandle[pOneReq->connKey.connType])(&pOneReq->connKey, &pOneReq->clusterId, pOneReq);
    if (code) {
      pIter = taosHashIterate(pAppHbMgr->activeInfo, pIter);
      continue;
    }

    // hbClearClientHbReq(pOneReq);

    pIter = taosHashIterate(pAppHbMgr->activeInfo, pIter);
  }

  //  if (code) {
  //    taosArrayDestroyEx(pBatchReq->reqs, hbFreeReq);
  //    taosMemoryFreeClear(pBatchReq);
  //  }

  return pBatchReq;
}

void hbThreadFuncUnexpectedStopped(void) { atomic_store_8(&clientHbMgr.threadStop, 2); }

void hbMergeSummary(SAppClusterSummary *dst, SAppClusterSummary *src) {
  dst->numOfInsertsReq += src->numOfInsertsReq;
  dst->numOfInsertRows += src->numOfInsertRows;
  dst->insertElapsedTime += src->insertElapsedTime;
  dst->insertBytes += src->insertBytes;
  dst->fetchBytes += src->fetchBytes;
  dst->queryElapsedTime += src->queryElapsedTime;
  dst->numOfSlowQueries += src->numOfSlowQueries;
  dst->totalRequests += src->totalRequests;
  dst->currentRequests += src->currentRequests;
}

int32_t hbGatherAppInfo(void) {
  SAppHbReq req = {0};
  int       sz = taosArrayGetSize(clientHbMgr.appHbMgrs);
  if (sz > 0) {
    req.pid = taosGetPId();
    req.appId = clientHbMgr.appId;
    taosGetAppName(req.name, NULL);
  }

  taosHashClear(clientHbMgr.appSummary);

  for (int32_t i = 0; i < sz; ++i) {
    SAppHbMgr *pAppHbMgr = taosArrayGetP(clientHbMgr.appHbMgrs, i);
    uint64_t   clusterId = pAppHbMgr->pAppInstInfo->clusterId;
    SAppHbReq *pApp = taosHashGet(clientHbMgr.appSummary, &clusterId, sizeof(clusterId));
    if (NULL == pApp) {
      memcpy(&req.summary, &pAppHbMgr->pAppInstInfo->summary, sizeof(req.summary));
      req.startTime = pAppHbMgr->startTime;
      taosHashPut(clientHbMgr.appSummary, &clusterId, sizeof(clusterId), &req, sizeof(req));
    } else {
      if (pAppHbMgr->startTime < pApp->startTime) {
        pApp->startTime = pAppHbMgr->startTime;
      }

      hbMergeSummary(&pApp->summary, &pAppHbMgr->pAppInstInfo->summary);
    }
  }

  return TSDB_CODE_SUCCESS;
}

static void *hbThreadFunc(void *param) {
  setThreadName("hb");
#ifdef WINDOWS
  if (taosCheckCurrentInDll()) {
    atexit(hbThreadFuncUnexpectedStopped);
  }
#endif
  while (1) {
    if (1 == clientHbMgr.threadStop) {
      break;
    }

    taosThreadMutexLock(&clientHbMgr.lock);

    int sz = taosArrayGetSize(clientHbMgr.appHbMgrs);
    if (sz > 0) {
      hbGatherAppInfo();
    }

    for (int i = 0; i < sz; i++) {
      SAppHbMgr *pAppHbMgr = taosArrayGetP(clientHbMgr.appHbMgrs, i);

      int32_t connCnt = atomic_load_32(&pAppHbMgr->connKeyCnt);
      if (connCnt == 0) {
        continue;
      }
      SClientHbBatchReq *pReq = hbGatherAllInfo(pAppHbMgr);
      if (pReq == NULL) {
        continue;
      }
      int   tlen = tSerializeSClientHbBatchReq(NULL, 0, pReq);
      void *buf = taosMemoryMalloc(tlen);
      if (buf == NULL) {
        terrno = TSDB_CODE_TSC_OUT_OF_MEMORY;
        tFreeClientHbBatchReq(pReq);
<<<<<<< HEAD
=======
        // hbClearReqInfo(pAppHbMgr);
>>>>>>> fe31b4b4
        break;
      }

      tSerializeSClientHbBatchReq(buf, tlen, pReq);
      SMsgSendInfo *pInfo = taosMemoryCalloc(1, sizeof(SMsgSendInfo));

      if (pInfo == NULL) {
        terrno = TSDB_CODE_TSC_OUT_OF_MEMORY;
        tFreeClientHbBatchReq(pReq);
<<<<<<< HEAD
=======
        // hbClearReqInfo(pAppHbMgr);
>>>>>>> fe31b4b4
        taosMemoryFree(buf);
        break;
      }
      pInfo->fp = hbAsyncCallBack;
      pInfo->msgInfo.pData = buf;
      pInfo->msgInfo.len = tlen;
      pInfo->msgType = TDMT_MND_HEARTBEAT;
      pInfo->param = strdup(pAppHbMgr->key);
      pInfo->requestId = generateRequestId();
      pInfo->requestObjRefId = 0;

      SAppInstInfo *pAppInstInfo = pAppHbMgr->pAppInstInfo;
      int64_t       transporterId = 0;
      SEpSet        epSet = getEpSet_s(&pAppInstInfo->mgmtEp);
      asyncSendMsgToServer(pAppInstInfo->pTransporter, &epSet, &transporterId, pInfo);
      tFreeClientHbBatchReq(pReq);
<<<<<<< HEAD
=======
      // hbClearReqInfo(pAppHbMgr);
>>>>>>> fe31b4b4

      atomic_add_fetch_32(&pAppHbMgr->reportCnt, 1);
    }

    taosThreadMutexUnlock(&clientHbMgr.lock);

    taosMsleep(HEARTBEAT_INTERVAL);
  }
  return NULL;
}

static int32_t hbCreateThread() {
  TdThreadAttr thAttr;
  taosThreadAttrInit(&thAttr);
  taosThreadAttrSetDetachState(&thAttr, PTHREAD_CREATE_JOINABLE);

  if (taosThreadCreate(&clientHbMgr.thread, &thAttr, hbThreadFunc, NULL) != 0) {
    terrno = TAOS_SYSTEM_ERROR(errno);
    return -1;
  }
  taosThreadAttrDestroy(&thAttr);
  return 0;
}

static void hbStopThread() {
  if (0 == atomic_load_8(&clientHbMgr.inited)) {
    return;
  }
  if (atomic_val_compare_exchange_8(&clientHbMgr.threadStop, 0, 1)) {
    tscDebug("hb thread already stopped");
    return;
  }

  taosThreadJoin(clientHbMgr.thread, NULL);

  tscDebug("hb thread stopped");
}

SAppHbMgr *appHbMgrInit(SAppInstInfo *pAppInstInfo, char *key) {
  hbMgrInit();
  SAppHbMgr *pAppHbMgr = taosMemoryMalloc(sizeof(SAppHbMgr));
  if (pAppHbMgr == NULL) {
    terrno = TSDB_CODE_OUT_OF_MEMORY;
    return NULL;
  }
  // init stat
  pAppHbMgr->startTime = taosGetTimestampMs();
  pAppHbMgr->connKeyCnt = 0;
  pAppHbMgr->reportCnt = 0;
  pAppHbMgr->reportBytes = 0;
  pAppHbMgr->key = strdup(key);

  // init app info
  pAppHbMgr->pAppInstInfo = pAppInstInfo;

  // init hash info
  pAppHbMgr->activeInfo = taosHashInit(64, hbKeyHashFunc, 1, HASH_ENTRY_LOCK);

  if (pAppHbMgr->activeInfo == NULL) {
    terrno = TSDB_CODE_OUT_OF_MEMORY;
    taosMemoryFree(pAppHbMgr);
    return NULL;
  }

  // taosHashSetFreeFp(pAppHbMgr->activeInfo, tFreeClientHbReq);

  taosThreadMutexLock(&clientHbMgr.lock);
  taosArrayPush(clientHbMgr.appHbMgrs, &pAppHbMgr);
  taosThreadMutexUnlock(&clientHbMgr.lock);

  return pAppHbMgr;
}

void hbFreeAppHbMgr(SAppHbMgr *pTarget) {
  void *pIter = taosHashIterate(pTarget->activeInfo, NULL);
  while (pIter != NULL) {
    SClientHbReq *pOneReq = pIter;
    tFreeClientHbReq(pOneReq);
    pIter = taosHashIterate(pTarget->activeInfo, pIter);
  }
  taosHashCleanup(pTarget->activeInfo);
  pTarget->activeInfo = NULL;

  taosMemoryFree(pTarget->key);
  taosMemoryFree(pTarget);
}

void hbRemoveAppHbMrg(SAppHbMgr **pAppHbMgr) {
  taosThreadMutexLock(&clientHbMgr.lock);
  int32_t mgrSize = taosArrayGetSize(clientHbMgr.appHbMgrs);
  for (int32_t i = 0; i < mgrSize; ++i) {
    SAppHbMgr *pItem = taosArrayGetP(clientHbMgr.appHbMgrs, i);
    if (pItem == *pAppHbMgr) {
      hbFreeAppHbMgr(*pAppHbMgr);
      *pAppHbMgr = NULL;
      taosArrayRemove(clientHbMgr.appHbMgrs, i);
      break;
    }
  }
  taosThreadMutexUnlock(&clientHbMgr.lock);
}

void appHbMgrCleanup(void) {
  int sz = taosArrayGetSize(clientHbMgr.appHbMgrs);
  for (int i = 0; i < sz; i++) {
    SAppHbMgr *pTarget = taosArrayGetP(clientHbMgr.appHbMgrs, i);
    hbFreeAppHbMgr(pTarget);
  }
}

int hbMgrInit() {
  // init once
  int8_t old = atomic_val_compare_exchange_8(&clientHbMgr.inited, 0, 1);
  if (old == 1) return 0;

  clientHbMgr.appId = tGenIdPI64();
  tscDebug("app %" PRIx64 " initialized", clientHbMgr.appId);

  clientHbMgr.appSummary = taosHashInit(10, taosGetDefaultHashFunction(TSDB_DATA_TYPE_BIGINT), false, HASH_NO_LOCK);
  clientHbMgr.appHbMgrs = taosArrayInit(0, sizeof(void *));
  taosThreadMutexInit(&clientHbMgr.lock, NULL);

  // init handle funcs
  hbMgrInitHandle();

  // init backgroud thread
  hbCreateThread();

  return 0;
}

void hbMgrCleanUp() {
  hbStopThread();

  // destroy all appHbMgr
  int8_t old = atomic_val_compare_exchange_8(&clientHbMgr.inited, 1, 0);
  if (old == 0) return;

  taosThreadMutexLock(&clientHbMgr.lock);
  appHbMgrCleanup();
  taosArrayDestroy(clientHbMgr.appHbMgrs);
  taosThreadMutexUnlock(&clientHbMgr.lock);

  clientHbMgr.appHbMgrs = NULL;
}

int hbRegisterConnImpl(SAppHbMgr *pAppHbMgr, SClientHbKey connKey, int64_t clusterId) {
  // init hash in activeinfo
  void *data = taosHashGet(pAppHbMgr->activeInfo, &connKey, sizeof(SClientHbKey));
  if (data != NULL) {
    return 0;
  }
  SClientHbReq hbReq = {0};
  hbReq.connKey = connKey;
  hbReq.clusterId = clusterId;
  // hbReq.info = taosHashInit(64, hbKeyHashFunc, 1, HASH_ENTRY_LOCK);

  taosHashPut(pAppHbMgr->activeInfo, &connKey, sizeof(SClientHbKey), &hbReq, sizeof(SClientHbReq));

  atomic_add_fetch_32(&pAppHbMgr->connKeyCnt, 1);
  return 0;
}

int hbRegisterConn(SAppHbMgr *pAppHbMgr, int64_t tscRefId, int64_t clusterId, int8_t connType) {
  SClientHbKey connKey = {
      .tscRid = tscRefId,
      .connType = connType,
  };

  switch (connType) {
    case CONN_TYPE__QUERY:
    case CONN_TYPE__TMQ:
      return hbRegisterConnImpl(pAppHbMgr, connKey, clusterId);
    default:
      return 0;
  }
}

void hbDeregisterConn(SAppHbMgr *pAppHbMgr, SClientHbKey connKey) {
  SClientHbReq *pReq = taosHashGet(pAppHbMgr->activeInfo, &connKey, sizeof(SClientHbKey));
  if (pReq) {
    tFreeClientHbReq(pReq);
    taosHashRemove(pAppHbMgr->activeInfo, &connKey, sizeof(SClientHbKey));
  }

  if (NULL == pReq) {
    return;
  }

  atomic_sub_fetch_32(&pAppHbMgr->connKeyCnt, 1);
}<|MERGE_RESOLUTION|>--- conflicted
+++ resolved
@@ -24,15 +24,9 @@
 static int32_t hbCreateThread();
 static void    hbStopThread();
 
-static int32_t hbMqHbReqHandle(SClientHbKey *connKey, void *param, SClientHbReq *req) {
-  //
-  return 0;
-}
-
-static int32_t hbMqHbRspHandle(SAppHbMgr *pAppHbMgr, SClientHbRsp *pRsp) {
-  //
-  return 0;
-}
+static int32_t hbMqHbReqHandle(SClientHbKey *connKey, void *param, SClientHbReq *req) { return 0; }
+
+static int32_t hbMqHbRspHandle(SAppHbMgr *pAppHbMgr, SClientHbRsp *pRsp) { return 0; }
 
 static int32_t hbProcessUserAuthInfoRsp(void *value, int32_t valueLen, struct SCatalog *pCatalog) {
   int32_t code = 0;
@@ -276,8 +270,6 @@
     tDeserializeSClientHbBatchRsp(pMsg->pData, pMsg->len, &pRsp);
   }
 
-<<<<<<< HEAD
-=======
   int32_t now = taosGetTimestampSec();
   int32_t delta = abs(now - pRsp.svrTimestamp);
   if (delta > timestampDeltaLimit) {
@@ -285,7 +277,6 @@
     tscError("time diff: %ds is too big", delta);
   }
 
->>>>>>> fe31b4b4
   int32_t rspNum = taosArrayGetSize(pRsp.rsps);
 
   taosThreadMutexLock(&appInfo.mutex);
@@ -704,10 +695,7 @@
       if (buf == NULL) {
         terrno = TSDB_CODE_TSC_OUT_OF_MEMORY;
         tFreeClientHbBatchReq(pReq);
-<<<<<<< HEAD
-=======
         // hbClearReqInfo(pAppHbMgr);
->>>>>>> fe31b4b4
         break;
       }
 
@@ -717,10 +705,7 @@
       if (pInfo == NULL) {
         terrno = TSDB_CODE_TSC_OUT_OF_MEMORY;
         tFreeClientHbBatchReq(pReq);
-<<<<<<< HEAD
-=======
         // hbClearReqInfo(pAppHbMgr);
->>>>>>> fe31b4b4
         taosMemoryFree(buf);
         break;
       }
@@ -737,10 +722,7 @@
       SEpSet        epSet = getEpSet_s(&pAppInstInfo->mgmtEp);
       asyncSendMsgToServer(pAppInstInfo->pTransporter, &epSet, &transporterId, pInfo);
       tFreeClientHbBatchReq(pReq);
-<<<<<<< HEAD
-=======
       // hbClearReqInfo(pAppHbMgr);
->>>>>>> fe31b4b4
 
       atomic_add_fetch_32(&pAppHbMgr->reportCnt, 1);
     }
@@ -911,9 +893,12 @@
   };
 
   switch (connType) {
-    case CONN_TYPE__QUERY:
-    case CONN_TYPE__TMQ:
+    case CONN_TYPE__QUERY: {
       return hbRegisterConnImpl(pAppHbMgr, connKey, clusterId);
+    }
+    case CONN_TYPE__TMQ: {
+      return 0;
+    }
     default:
       return 0;
   }
