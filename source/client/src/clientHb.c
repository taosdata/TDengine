/*
 * Copyright (c) 2019 TAOS Data, Inc. <jhtao@taosdata.com>
 *
 * This program is free software: you can use, redistribute, and/or modify
 * it under the terms of the GNU Affero General Public License, version 3
 * or later ("AGPL"), as published by the Free Software Foundation.
 *
 * This program is distributed in the hope that it will be useful, but WITHOUT
 * ANY WARRANTY; without even the implied warranty of MERCHANTABILITY or
 * FITNESS FOR A PARTICULAR PURPOSE.
 *
 * You should have received a copy of the GNU Affero General Public License
 * along with this program. If not, see <http://www.gnu.org/licenses/>.
 */

#include "catalog.h"
#include "clientInt.h"
#include "clientLog.h"
#include "clientMonitor.h"
#include "clientSession.h"
#include "scheduler.h"
#include "tglobal.h"
#include "trpc.h"

typedef struct {
  union {
    struct {
      SAppHbMgr *pAppHbMgr;
      int64_t    clusterId;
      int32_t    reqCnt;
      int8_t     connHbFlag;
    };
  };
} SHbParam;

SClientHbMgr clientHbMgr = {0};

static int32_t hbCreateThread();
static void    hbStopThread();
static int32_t hbUpdateUserAuthInfo(SAppHbMgr *pAppHbMgr, SUserAuthBatchRsp *batchRsp);
static int32_t hbProcessUserAuthInfoRsp(void *value, int32_t valueLen, struct SCatalog *pCatalog,
                                        SAppHbMgr *pAppHbMgr) {
  int32_t code = TSDB_CODE_SUCCESS;

  SUserAuthBatchRsp batchRsp = {0};
  if (tDeserializeSUserAuthBatchRsp(value, valueLen, &batchRsp) != 0) {
    return TSDB_CODE_INVALID_MSG;
  }

  int32_t numOfBatchs = taosArrayGetSize(batchRsp.pArray);
  for (int32_t i = 0; i < numOfBatchs; ++i) {
    SGetUserAuthRsp *rsp = taosArrayGet(batchRsp.pArray, i);
    if (NULL == rsp) {
      code = terrno;
      goto _return;
    }
    tscDebug("hb to update user auth, user:%s, version:%d", rsp->user, rsp->version);

    TSC_ERR_JRET(catalogUpdateUserAuthInfo(pCatalog, rsp));
  }

  if (numOfBatchs > 0) {
    TSC_ERR_JRET(hbUpdateUserAuthInfo(pAppHbMgr, &batchRsp));
  }

  (void)atomic_val_compare_exchange_8(&pAppHbMgr->connHbFlag, 1, 2);

_return:
  taosArrayDestroy(batchRsp.pArray);
  return code;
}

static int32_t updateUserSessMetric(const char *user, SUserSessCfg *pCfg) {
  int32_t code = 0;
  int32_t lino = 0;
  if (user == NULL || pCfg == NULL) {
    return code;
  }

  SUserSessCfg cfg = {0, 0, 0, 0, 0};

  if (memcmp(pCfg, &cfg, sizeof(SUserSessCfg)) == 0) {
    return TSDB_CODE_SUCCESS;
  }
  tscInfo(
      "update session metric for user:%s, sessPerUser:%d, sessConnTime:%d, sessConnIdleTime:%d, sessMaxConcurrency:%d, "
      "sessMaxCallVnodeNum:%d",
      user, pCfg->sessPerUser, pCfg->sessConnTime, pCfg->sessConnIdleTime, pCfg->sessMaxConcurrency,
      pCfg->sessMaxCallVnodeNum);

  if (pCfg->sessPerUser != 0) {
    code = sessMgtUpdataLimit((char *)user, SESSION_PER_USER, pCfg->sessPerUser);
    TAOS_CHECK_GOTO(code, &lino, _error);
  }

  if (pCfg->sessConnTime != 0) {
    code = sessMgtUpdataLimit((char *)user, SESSION_CONN_TIME, pCfg->sessConnTime);
    TAOS_CHECK_GOTO(code, &lino, _error);
  }

  if (pCfg->sessConnIdleTime != 0) {
    code = sessMgtUpdataLimit((char *)user, SESSION_CONN_IDLE_TIME, pCfg->sessConnIdleTime);
    TAOS_CHECK_GOTO(code, &lino, _error);
  }

  if (pCfg->sessMaxConcurrency != 0) {
    code = sessMgtUpdataLimit((char *)user, SESSION_MAX_CONCURRENCY, pCfg->sessMaxConcurrency);
    TAOS_CHECK_GOTO(code, &lino, _error);
  }

  if (pCfg->sessMaxCallVnodeNum != 0) {
    code = sessMgtUpdataLimit((char *)user, SESSION_MAX_CALL_VNODE_NUM, pCfg->sessMaxCallVnodeNum);
    TAOS_CHECK_GOTO(code, &lino, _error);
  }
_error:
  return code;
}
static int32_t hbUpdateUserAuthInfo(SAppHbMgr *pAppHbMgr, SUserAuthBatchRsp *batchRsp) {
  int32_t code = 0;
  int64_t clusterId = pAppHbMgr->pAppInstInfo->clusterId;
  for (int i = 0; i < TARRAY_SIZE(clientHbMgr.appHbMgrs); ++i) {
    SAppHbMgr *hbMgr = taosArrayGetP(clientHbMgr.appHbMgrs, i);
    if (!hbMgr || hbMgr->pAppInstInfo->clusterId != clusterId) {
      continue;
    }

    SClientHbReq    *pReq = NULL;
    SGetUserAuthRsp *pRsp = NULL;
    while ((pReq = taosHashIterate(hbMgr->activeInfo, pReq))) {
      STscObj *pTscObj = (STscObj *)acquireTscObj(pReq->connKey.tscRid);
      if (!pTscObj) {
        continue;
      }

      if (!pRsp) {
        for (int32_t j = 0; j < TARRAY_SIZE(batchRsp->pArray); ++j) {
          SGetUserAuthRsp *rsp = TARRAY_GET_ELEM(batchRsp->pArray, j);
          if (0 == strncmp(rsp->user, pTscObj->user, TSDB_USER_LEN)) {
            pRsp = rsp;
            break;
          }
        }
        if (!pRsp) {
          releaseTscObj(pReq->connKey.tscRid);
          taosHashCancelIterate(hbMgr->activeInfo, pReq);
          break;
        }
      }

      if (pRsp->dropped == 1) {
        if (atomic_val_compare_exchange_8(&pTscObj->dropped, 0, 1) == 0) {
          if (pTscObj->userDroppedInfo.fp) {
            SPassInfo *dropInfo = &pTscObj->userDroppedInfo;
            if (dropInfo->fp) {
              (*dropInfo->fp)(dropInfo->param, NULL, TAOS_NOTIFY_USER_DROPPED);
            }
          }
        }
        code = sessMgtRemoveUser(pTscObj->user);
        if (code != 0) {
          tscError("failed to remove user session metric, user:%s, code:%d", pTscObj->user, code);  
        }
        releaseTscObj(pReq->connKey.tscRid);
        continue;
      }

      pTscObj->authVer = pRsp->version;
      if (updateUserSessMetric(pTscObj->user, &pRsp->sessCfg) != 0) {
        tscError("failed to update user session metric, user:%s", pTscObj->user);
      }

      if (pTscObj->sysInfo != pRsp->sysInfo) {
        tscDebug("update sysInfo of user %s from %" PRIi8 " to %" PRIi8 ", conn:%" PRIi64, pRsp->user,
                 pTscObj->sysInfo, pRsp->sysInfo, pTscObj->id);
        pTscObj->sysInfo = pRsp->sysInfo;
      }

      if (pTscObj->passInfo.fp) {
        SPassInfo *passInfo = &pTscObj->passInfo;
        int32_t    oldVer = atomic_load_32(&passInfo->ver);
        if (oldVer < pRsp->passVer) {
          atomic_store_32(&passInfo->ver, pRsp->passVer);
          if (passInfo->fp) {
            (*passInfo->fp)(passInfo->param, &pRsp->passVer, TAOS_NOTIFY_PASSVER);
          }
          tscDebug("update passVer of user %s from %d to %d, conn:%" PRIi64, pRsp->user, oldVer,
                   atomic_load_32(&passInfo->ver), pTscObj->id);
        }
      }

      if (pTscObj->whiteListInfo.fp) {
        SWhiteListInfo *whiteListInfo = &pTscObj->whiteListInfo;
        int64_t         oldVer = atomic_load_64(&whiteListInfo->ver);
        if (oldVer != pRsp->whiteListVer) {
          atomic_store_64(&whiteListInfo->ver, pRsp->whiteListVer);
          if (whiteListInfo->fp) {
            (*whiteListInfo->fp)(whiteListInfo->param, &pRsp->whiteListVer, TAOS_NOTIFY_WHITELIST_VER);
          }
          tscDebug("update whitelist version of user %s from %" PRId64 " to %" PRId64 ", conn:%" PRIi64, pRsp->user,
                   oldVer, atomic_load_64(&whiteListInfo->ver), pTscObj->id);
        }
      } else {
        // Need to update version information to prevent frequent fetching of authentication
        // information.
        SWhiteListInfo *whiteListInfo = &pTscObj->whiteListInfo;
        int64_t         oldVer = atomic_load_64(&whiteListInfo->ver);
        atomic_store_64(&whiteListInfo->ver, pRsp->whiteListVer);
        tscDebug("update whitelist version of user %s from %" PRId64 " to %" PRId64 ", conn:%" PRIi64, pRsp->user,
                 oldVer, atomic_load_64(&whiteListInfo->ver), pTscObj->id);
      }

      if (pTscObj->dateTimeWhiteListInfo.fp) {
        SWhiteListInfo *whiteListInfo = &pTscObj->dateTimeWhiteListInfo;
        int64_t         oldVer = atomic_load_64(&whiteListInfo->ver);
        if (oldVer != pRsp->timeWhiteListVer) {
          atomic_store_64(&whiteListInfo->ver, pRsp->timeWhiteListVer);
          if (whiteListInfo->fp) {
            (*whiteListInfo->fp)(whiteListInfo->param, &pRsp->timeWhiteListVer, TAOS_NOTIFY_DATETIME_WHITELIST_VER);
          }
          tscDebug("update date time whitelist version of user %s from %" PRId64 " to %" PRId64 ", conn:%" PRIi64, pRsp->user,
                   oldVer, atomic_load_64(&whiteListInfo->ver), pTscObj->id);
        }
      } else {
        SWhiteListInfo *whiteListInfo = &pTscObj->dateTimeWhiteListInfo;
        int64_t         oldVer = atomic_load_64(&whiteListInfo->ver);
        atomic_store_64(&whiteListInfo->ver, pRsp->timeWhiteListVer);
        tscDebug("update date time whitelist version of user %s from %" PRId64 " to %" PRId64 ", conn:%" PRIi64, pRsp->user,
                 oldVer, atomic_load_64(&whiteListInfo->ver), pTscObj->id);
      }
      releaseTscObj(pReq->connKey.tscRid);
    }
  }
  return 0;
}

static int32_t hbGenerateVgInfoFromRsp(SDBVgInfo **pInfo, SUseDbRsp *rsp) {
  int32_t    code = 0;
  SDBVgInfo *vgInfo = taosMemoryCalloc(1, sizeof(SDBVgInfo));
  if (NULL == vgInfo) {
    return terrno;
  }

  vgInfo->vgVersion = rsp->vgVersion;
  vgInfo->stateTs = rsp->stateTs;
  vgInfo->flags = rsp->flags;
  vgInfo->hashMethod = rsp->hashMethod;
  vgInfo->hashPrefix = rsp->hashPrefix;
  vgInfo->hashSuffix = rsp->hashSuffix;
  vgInfo->vgHash = taosHashInit(rsp->vgNum, taosGetDefaultHashFunction(TSDB_DATA_TYPE_INT), true, HASH_ENTRY_LOCK);
  if (NULL == vgInfo->vgHash) {
    tscError("hash init[%d] failed", rsp->vgNum);
    code = terrno;
    goto _return;
  }

  for (int32_t j = 0; j < rsp->vgNum; ++j) {
    SVgroupInfo *pInfo = taosArrayGet(rsp->pVgroupInfos, j);
    if (taosHashPut(vgInfo->vgHash, &pInfo->vgId, sizeof(int32_t), pInfo, sizeof(SVgroupInfo)) != 0) {
      tscError("hash push failed, terrno:%d", terrno);
      code = terrno;
      goto _return;
    }
  }

_return:
  if (code) {
    taosHashCleanup(vgInfo->vgHash);
    taosMemoryFreeClear(vgInfo);
  }

  *pInfo = vgInfo;
  return code;
}

static int32_t hbProcessDBInfoRsp(void *value, int32_t valueLen, struct SCatalog *pCatalog) {
  int32_t code = 0;

  SDbHbBatchRsp batchRsp = {0};
  if (tDeserializeSDbHbBatchRsp(value, valueLen, &batchRsp) != 0) {
    terrno = TSDB_CODE_INVALID_MSG;
    code = terrno;
    goto _return;
  }

  int32_t numOfBatchs = taosArrayGetSize(batchRsp.pArray);
  for (int32_t i = 0; i < numOfBatchs; ++i) {
    SDbHbRsp *rsp = taosArrayGet(batchRsp.pArray, i);
    if (NULL == rsp) {
      code = terrno;
      goto _return;
    }
    if (rsp->useDbRsp) {
      tscDebug("hb use db rsp, db:%s, vgVersion:%d, stateTs:%" PRId64 ", uid:%" PRIx64, rsp->useDbRsp->db,
               rsp->useDbRsp->vgVersion, rsp->useDbRsp->stateTs, rsp->useDbRsp->uid);

      if (rsp->useDbRsp->vgVersion < 0) {
        tscDebug("hb to remove db, db:%s", rsp->useDbRsp->db);
        code = catalogRemoveDB(pCatalog, rsp->useDbRsp->db, rsp->useDbRsp->uid);
      } else {
        SDBVgInfo *vgInfo = NULL;
        code = hbGenerateVgInfoFromRsp(&vgInfo, rsp->useDbRsp);
        if (TSDB_CODE_SUCCESS != code) {
          goto _return;
        }

        tscDebug("hb to update db vgInfo, db:%s", rsp->useDbRsp->db);

        TSC_ERR_JRET(catalogUpdateDBVgInfo(pCatalog, rsp->useDbRsp->db, rsp->useDbRsp->uid, vgInfo));

        if (IS_SYS_DBNAME(rsp->useDbRsp->db)) {
          code = hbGenerateVgInfoFromRsp(&vgInfo, rsp->useDbRsp);
          if (TSDB_CODE_SUCCESS != code) {
            goto _return;
          }

          TSC_ERR_JRET(catalogUpdateDBVgInfo(
              pCatalog, (rsp->useDbRsp->db[0] == 'i') ? TSDB_PERFORMANCE_SCHEMA_DB : TSDB_INFORMATION_SCHEMA_DB,
              rsp->useDbRsp->uid, vgInfo));
        }
      }
    }

    if (rsp->cfgRsp) {
      tscDebug("hb db cfg rsp, db:%s, cfgVersion:%d", rsp->cfgRsp->db, rsp->cfgRsp->cfgVersion);
      code = catalogUpdateDbCfg(pCatalog, rsp->cfgRsp->db, rsp->cfgRsp->dbId, rsp->cfgRsp);
      rsp->cfgRsp = NULL;
    }
    if (rsp->pTsmaRsp) {
      if (rsp->pTsmaRsp->pTsmas) {
        for (int32_t i = 0; i < rsp->pTsmaRsp->pTsmas->size; ++i) {
          STableTSMAInfo *pTsma = taosArrayGetP(rsp->pTsmaRsp->pTsmas, i);
          if (NULL == pTsma) {
            TSC_ERR_JRET(TSDB_CODE_OUT_OF_RANGE);
          }
          TSC_ERR_JRET(catalogAsyncUpdateTSMA(pCatalog, &pTsma, rsp->dbTsmaVersion));
        }
        taosArrayClear(rsp->pTsmaRsp->pTsmas);
      } else {
        TSC_ERR_JRET(catalogAsyncUpdateDbTsmaVersion(pCatalog, rsp->dbTsmaVersion, rsp->db, rsp->dbId));
      }
    }
  }

_return:

  tFreeSDbHbBatchRsp(&batchRsp);
  return code;
}

static int32_t hbProcessStbInfoRsp(void *value, int32_t valueLen, struct SCatalog *pCatalog) {
  int32_t code = TSDB_CODE_SUCCESS;

  SSTbHbRsp hbRsp = {0};
  if (tDeserializeSSTbHbRsp(value, valueLen, &hbRsp) != 0) {
    terrno = TSDB_CODE_INVALID_MSG;
    return -1;
  }

  int32_t numOfMeta = taosArrayGetSize(hbRsp.pMetaRsp);
  for (int32_t i = 0; i < numOfMeta; ++i) {
    STableMetaRsp *rsp = taosArrayGet(hbRsp.pMetaRsp, i);
    if (NULL == rsp) {
      code = terrno;
      goto _return;
    }
    if (rsp->numOfColumns < 0) {
      tscDebug("hb to remove stb, db:%s, stb:%s", rsp->dbFName, rsp->stbName);
      TSC_ERR_JRET(catalogRemoveStbMeta(pCatalog, rsp->dbFName, rsp->dbId, rsp->stbName, rsp->suid));
    } else {
      tscDebug("hb to update stb, db:%s, stb:%s", rsp->dbFName, rsp->stbName);
      if (rsp->pSchemas[0].colId != PRIMARYKEY_TIMESTAMP_COL_ID) {
        tscError("invalid colId[%" PRIi16 "] for the first column in table meta rsp msg", rsp->pSchemas[0].colId);
        tFreeSSTbHbRsp(&hbRsp);
        return TSDB_CODE_TSC_INVALID_VALUE;
      }

      TSC_ERR_JRET(catalogAsyncUpdateTableMeta(pCatalog, rsp));
    }
  }

  int32_t numOfIndex = taosArrayGetSize(hbRsp.pIndexRsp);
  for (int32_t i = 0; i < numOfIndex; ++i) {
    STableIndexRsp *rsp = taosArrayGet(hbRsp.pIndexRsp, i);
    if (NULL == rsp) {
      code = terrno;
      goto _return;
    }
    TSC_ERR_JRET(catalogUpdateTableIndex(pCatalog, rsp));
  }

_return:
  taosArrayDestroy(hbRsp.pIndexRsp);
  hbRsp.pIndexRsp = NULL;

  tFreeSSTbHbRsp(&hbRsp);
  return code;
}

static int32_t hbProcessDynViewRsp(void *value, int32_t valueLen, struct SCatalog *pCatalog) {
  return catalogUpdateDynViewVer(pCatalog, (SDynViewVersion *)value);
}

static void hbFreeSViewMetaInRsp(void *p) {
  if (NULL == p || NULL == *(void **)p) {
    return;
  }
  SViewMetaRsp *pRsp = *(SViewMetaRsp **)p;
  tFreeSViewMetaRsp(pRsp);
  taosMemoryFreeClear(pRsp);
}

static int32_t hbProcessViewInfoRsp(void *value, int32_t valueLen, struct SCatalog *pCatalog) {
  int32_t code = TSDB_CODE_SUCCESS;

  SViewHbRsp hbRsp = {0};
  if (tDeserializeSViewHbRsp(value, valueLen, &hbRsp) != 0) {
    taosArrayDestroyEx(hbRsp.pViewRsp, hbFreeSViewMetaInRsp);
    terrno = TSDB_CODE_INVALID_MSG;
    return -1;
  }

  int32_t numOfMeta = taosArrayGetSize(hbRsp.pViewRsp);
  for (int32_t i = 0; i < numOfMeta; ++i) {
    SViewMetaRsp *rsp = taosArrayGetP(hbRsp.pViewRsp, i);
    if (NULL == rsp) {
      code = terrno;
      goto _return;
    }
    if (rsp->numOfCols < 0) {
      tscDebug("hb to remove view, db:%s, view:%s", rsp->dbFName, rsp->name);
      code = catalogRemoveViewMeta(pCatalog, rsp->dbFName, rsp->dbId, rsp->name, rsp->viewId);
      tFreeSViewMetaRsp(rsp);
      taosMemoryFreeClear(rsp);
    } else {
      tscDebug("hb to update view, db:%s, view:%s", rsp->dbFName, rsp->name);
      code = catalogUpdateViewMeta(pCatalog, rsp);
    }
    TSC_ERR_JRET(code);
  }

_return:
  taosArrayDestroy(hbRsp.pViewRsp);
  return code;
}

static int32_t hbprocessTSMARsp(void *value, int32_t valueLen, struct SCatalog *pCatalog) {
  int32_t code = 0;

  STSMAHbRsp hbRsp = {0};
  if (tDeserializeTSMAHbRsp(value, valueLen, &hbRsp)) {
    terrno = TSDB_CODE_INVALID_MSG;
    return -1;
  }

  int32_t numOfTsma = taosArrayGetSize(hbRsp.pTsmas);
  for (int32_t i = 0; i < numOfTsma; ++i) {
    STableTSMAInfo *pTsmaInfo = taosArrayGetP(hbRsp.pTsmas, i);

    if (!pTsmaInfo->pFuncs) {
      tscDebug("hb to remove tsma:%s.%s", pTsmaInfo->dbFName, pTsmaInfo->name);
      code = catalogRemoveTSMA(pCatalog, pTsmaInfo);
      tFreeAndClearTableTSMAInfo(pTsmaInfo);
    } else {
      tscDebug("hb to update tsma:%s.%s", pTsmaInfo->dbFName, pTsmaInfo->name);
      code = catalogUpdateTSMA(pCatalog, &pTsmaInfo);
      tFreeAndClearTableTSMAInfo(pTsmaInfo);
    }
    TSC_ERR_JRET(code);
  }

_return:
  taosArrayDestroy(hbRsp.pTsmas);
  return code;
}

static void hbProcessQueryRspKvs(int32_t kvNum, SArray *pKvs, struct SCatalog *pCatalog, SAppHbMgr *pAppHbMgr) {
  for (int32_t i = 0; i < kvNum; ++i) {
    SKv *kv = taosArrayGet(pKvs, i);
    if (NULL == kv) {
      tscError("invalid hb kv, idx:%d", i);
      continue;
    }
    switch (kv->key) {
      case HEARTBEAT_KEY_USER_AUTHINFO: {
        if (kv->valueLen <= 0 || NULL == kv->value) {
          tscError("invalid hb user auth info, len:%d, value:%p", kv->valueLen, kv->value);
          break;
        }
        if (TSDB_CODE_SUCCESS != hbProcessUserAuthInfoRsp(kv->value, kv->valueLen, pCatalog, pAppHbMgr)) {
          tscError("process user auth info response faild, len:%d, value:%p", kv->valueLen, kv->value);
          break;
        }
        break;
      }
      case HEARTBEAT_KEY_DBINFO: {
        if (kv->valueLen <= 0 || NULL == kv->value) {
          tscError("invalid hb db info, len:%d, value:%p", kv->valueLen, kv->value);
          break;
        }
        if (TSDB_CODE_SUCCESS != hbProcessDBInfoRsp(kv->value, kv->valueLen, pCatalog)) {
          tscError("process db info response faild, len:%d, value:%p", kv->valueLen, kv->value);
          break;
        }
        break;
      }
      case HEARTBEAT_KEY_STBINFO: {
        if (kv->valueLen <= 0 || NULL == kv->value) {
          tscError("invalid hb stb info, len:%d, value:%p", kv->valueLen, kv->value);
          break;
        }
        if (TSDB_CODE_SUCCESS != hbProcessStbInfoRsp(kv->value, kv->valueLen, pCatalog)) {
          tscError("process stb info response faild, len:%d, value:%p", kv->valueLen, kv->value);
          break;
        }
        break;
      }
#ifdef TD_ENTERPRISE
      case HEARTBEAT_KEY_DYN_VIEW: {
        if (kv->valueLen <= 0 || NULL == kv->value) {
          tscError("invalid dyn view info, len:%d, value:%p", kv->valueLen, kv->value);
          break;
        }
        if (TSDB_CODE_SUCCESS != hbProcessDynViewRsp(kv->value, kv->valueLen, pCatalog)) {
          tscError("Process dyn view response failed, len:%d, value:%p", kv->valueLen, kv->value);
          break;
        }
        break;
      }
      case HEARTBEAT_KEY_VIEWINFO: {
        if (kv->valueLen <= 0 || NULL == kv->value) {
          tscError("invalid view info, len:%d, value:%p", kv->valueLen, kv->value);
          break;
        }
        if (TSDB_CODE_SUCCESS != hbProcessViewInfoRsp(kv->value, kv->valueLen, pCatalog)) {
          tscError("Process view info response failed, len:%d, value:%p", kv->valueLen, kv->value);
          break;
        }
        break;
      }
#endif
      case HEARTBEAT_KEY_TSMA: {
        if (kv->valueLen <= 0 || !kv->value) {
          tscError("Invalid tsma info, len:%d, value:%p", kv->valueLen, kv->value);
        }
        if (TSDB_CODE_SUCCESS != hbprocessTSMARsp(kv->value, kv->valueLen, pCatalog)) {
          tscError("Process tsma info response failed, len:%d, value:%p", kv->valueLen, kv->value);
        }
        break;
      }
      default:
        tscError("invalid hb key type:%d", kv->key);
        break;
    }
  }
}

static int32_t hbQueryHbRspHandle(SAppHbMgr *pAppHbMgr, SClientHbRsp *pRsp) {
  SClientHbReq *pReq = taosHashAcquire(pAppHbMgr->activeInfo, &pRsp->connKey, sizeof(SClientHbKey));
  if (NULL == pReq) {
    tscWarn("pReq to get activeInfo, may be dropped, refId:%" PRIx64 ", type:%d", pRsp->connKey.tscRid,
            pRsp->connKey.connType);
    return TSDB_CODE_SUCCESS;
  }

  if (pRsp->query) {
    STscObj *pTscObj = (STscObj *)acquireTscObj(pRsp->connKey.tscRid);
    if (NULL == pTscObj) {
      tscDebug("tscObj rid %" PRIx64 " not exist", pRsp->connKey.tscRid);
    } else {
      if (pRsp->query->totalDnodes > 1) {
        SEpSet  originEpset = getEpSet_s(&pTscObj->pAppInfo->mgmtEp);
        if (!isEpsetEqual(&originEpset, &pRsp->query->epSet)) {
          SEpSet *pOrig = &originEpset;
          SEp    *pOrigEp = &pOrig->eps[pOrig->inUse];
          SEp    *pNewEp = &pRsp->query->epSet.eps[pRsp->query->epSet.inUse];
          tscDebug("mnode epset updated from %d/%d=>%s:%d to %d/%d=>%s:%d in hb", pOrig->inUse, pOrig->numOfEps,
                   pOrigEp->fqdn, pOrigEp->port, pRsp->query->epSet.inUse, pRsp->query->epSet.numOfEps, pNewEp->fqdn,
                   pNewEp->port);

          updateEpSet_s(&pTscObj->pAppInfo->mgmtEp, &pRsp->query->epSet);
        }
      }

      pTscObj->pAppInfo->totalDnodes = pRsp->query->totalDnodes;
      pTscObj->pAppInfo->onlineDnodes = pRsp->query->onlineDnodes;
      pTscObj->connId = pRsp->query->connId;
      tscTrace("connId:%u, hb rsp, dnodes %d/%d", pTscObj->connId, pTscObj->pAppInfo->onlineDnodes,
               pTscObj->pAppInfo->totalDnodes);

      if (pRsp->query->killRid) {
        tscDebug("QID:0x%" PRIx64 ", need to be killed now", pRsp->query->killRid);
        SRequestObj *pRequest = acquireRequest(pRsp->query->killRid);
        if (NULL == pRequest) {
          tscDebug("QID:0x%" PRIx64 ", not exist to kill", pRsp->query->killRid);
        } else {
          taos_stop_query((TAOS_RES *)pRequest);
          (void)releaseRequest(pRsp->query->killRid);
        }
      }

      if (pRsp->query->killConnection) {
        taos_close_internal(pTscObj);
      }

      if (pRsp->query->pQnodeList) {
        if (TSDB_CODE_SUCCESS != updateQnodeList(pTscObj->pAppInfo, pRsp->query->pQnodeList)) {
          tscWarn("update qnode list failed");
        }
      }

      releaseTscObj(pRsp->connKey.tscRid);
    }
  }

  int32_t kvNum = pRsp->info ? taosArrayGetSize(pRsp->info) : 0;

  tscDebug("hb got %d rsp kv", kvNum);

  if (kvNum > 0) {
    struct SCatalog *pCatalog = NULL;
    int32_t          code = catalogGetHandle(pReq->clusterId, &pCatalog);
    if (code != TSDB_CODE_SUCCESS) {
      tscWarn("catalogGetHandle failed, clusterId:0x%" PRIx64 ", error:%s", pReq->clusterId, tstrerror(code));
    } else {
      hbProcessQueryRspKvs(kvNum, pRsp->info, pCatalog, pAppHbMgr);
    }
  }

  taosHashRelease(pAppHbMgr->activeInfo, pReq);

  return TSDB_CODE_SUCCESS;
}

static int32_t hbAsyncCallBack(void *param, SDataBuf *pMsg, int32_t code) {
  if (0 == atomic_load_8(&clientHbMgr.inited)) {
    goto _return;
  }

  static int32_t    emptyRspNum = 0;
  int32_t           idx = *(int32_t *)param;
  SClientHbBatchRsp pRsp = {0};
  if (TSDB_CODE_SUCCESS == code) {
    code = tDeserializeSClientHbBatchRsp(pMsg->pData, pMsg->len, &pRsp);
    if (TSDB_CODE_SUCCESS != code) {
      tscError("deserialize hb rsp failed");
    }
    int32_t now = taosGetTimestampSec();
    int32_t delta = abs(now - pRsp.svrTimestamp);
    if (delta > tsTimestampDeltaLimit) {
      code = TSDB_CODE_TIME_UNSYNCED;
      tscError("time diff:%ds is too big", delta);
    }
  }

  int32_t rspNum = taosArrayGetSize(pRsp.rsps);

  (void)taosThreadMutexLock(&clientHbMgr.lock);

  SAppHbMgr *pAppHbMgr = taosArrayGetP(clientHbMgr.appHbMgrs, idx);
  if (pAppHbMgr == NULL) {
    (void)taosThreadMutexUnlock(&clientHbMgr.lock);
    tscError("appHbMgr not exist, idx:%d", idx);
    taosMemoryFree(pMsg->pData);
    taosMemoryFree(pMsg->pEpSet);
    tFreeClientHbBatchRsp(&pRsp);
    return TSDB_CODE_OUT_OF_RANGE;
  }

  SAppInstInfo *pInst = pAppHbMgr->pAppInstInfo;

  if (code != 0) {
    pInst->onlineDnodes = pInst->totalDnodes ? 0 : -1;
    tscDebug("hb rsp error %s, update server status %d/%d", tstrerror(code), pInst->onlineDnodes, pInst->totalDnodes);
    (void)taosThreadMutexUnlock(&clientHbMgr.lock);
    taosMemoryFree(pMsg->pData);
    taosMemoryFree(pMsg->pEpSet);
    tFreeClientHbBatchRsp(&pRsp);
    return code;
  }

  pInst->serverCfg.monitorParas = pRsp.monitorParas;
  pInst->serverCfg.enableAuditDelete = pRsp.enableAuditDelete;
  pInst->serverCfg.enableAuditSelect = pRsp.enableAuditSelect;
  pInst->serverCfg.enableAuditInsert = pRsp.enableAuditInsert;
  pInst->serverCfg.auditLevel = pRsp.auditLevel;
  pInst->serverCfg.enableStrongPass = pRsp.enableStrongPass;
  tsEnableStrongPassword = pInst->serverCfg.enableStrongPass;
  tscDebug("monitor paras from hb, clusterId:0x%" PRIx64 ", threshold:%d scope:%d", pInst->clusterId,
           pRsp.monitorParas.tsSlowLogThreshold, pRsp.monitorParas.tsSlowLogScope);

  if (rspNum) {
    tscDebug("hb got %d rsp, %d empty rsp received before", rspNum,
             atomic_val_compare_exchange_32(&emptyRspNum, emptyRspNum, 0));
  } else {
    (void)atomic_add_fetch_32(&emptyRspNum, 1);
  }

  for (int32_t i = 0; i < rspNum; ++i) {
    SClientHbRsp *rsp = taosArrayGet(pRsp.rsps, i);
    code = (*clientHbMgr.rspHandle[rsp->connKey.connType])(pAppHbMgr, rsp);
    if (code) {
      break;
    }
  }

  (void)taosThreadMutexUnlock(&clientHbMgr.lock);

  tFreeClientHbBatchRsp(&pRsp);

_return:
  taosMemoryFree(pMsg->pData);
  taosMemoryFree(pMsg->pEpSet);
  return code;
}

int32_t hbBuildQueryDesc(SQueryHbReqBasic *hbBasic, STscObj *pObj) {
  int64_t    now = taosGetTimestampUs();
  SQueryDesc desc = {0};
  int32_t    code = 0;

  void *pIter = taosHashIterate(pObj->pRequests, NULL);
  while (pIter != NULL) {
    int64_t     *rid = pIter;
    SRequestObj *pRequest = acquireRequest(*rid);
    if (NULL == pRequest) {
      pIter = taosHashIterate(pObj->pRequests, pIter);
      continue;
    }

    if (pRequest->killed || 0 == pRequest->body.queryJob) {
      (void)releaseRequest(*rid);
      pIter = taosHashIterate(pObj->pRequests, pIter);
      continue;
    }

    tstrncpy(desc.sql, pRequest->sqlstr, sizeof(desc.sql));
    desc.stime = pRequest->metric.start / 1000;
    desc.queryId = pRequest->requestId;
    desc.useconds = now - pRequest->metric.start;
    desc.reqRid = pRequest->self;
    desc.stableQuery = pRequest->stableQuery;
    desc.isSubQuery = pRequest->isSubReq;
    code = taosGetFqdn(desc.fqdn);
    if (TSDB_CODE_SUCCESS != code) {
      (void)releaseRequest(*rid);
      tscError("get fqdn failed");
      return TSDB_CODE_FAILED;
    }
    desc.subPlanNum = pRequest->body.subplanNum;

    if (desc.subPlanNum) {
      desc.subDesc = taosArrayInit(desc.subPlanNum, sizeof(SQuerySubDesc));
      if (NULL == desc.subDesc) {
        (void)releaseRequest(*rid);
        return terrno;
      }

      code = schedulerGetTasksStatus(pRequest->body.queryJob, desc.subDesc);
      if (code) {
        taosArrayDestroy(desc.subDesc);
        desc.subDesc = NULL;
        code = TSDB_CODE_SUCCESS;
      }
      desc.subPlanNum = taosArrayGetSize(desc.subDesc);
    } else {
      desc.subDesc = NULL;
    }

    (void)releaseRequest(*rid);
    if (NULL == taosArrayPush(hbBasic->queryDesc, &desc)) {
      taosArrayDestroy(desc.subDesc);
      return terrno;
    }

    pIter = taosHashIterate(pObj->pRequests, pIter);
  }

  return code;
}

int32_t hbGetQueryBasicInfo(SClientHbKey *connKey, SClientHbReq *req) {
  STscObj *pTscObj = (STscObj *)acquireTscObj(connKey->tscRid);
  if (NULL == pTscObj) {
    tscWarn("tscObj rid 0x%" PRIx64 " not exist", connKey->tscRid);
    return terrno;
  }

  SQueryHbReqBasic *hbBasic = (SQueryHbReqBasic *)taosMemoryCalloc(1, sizeof(SQueryHbReqBasic));
  if (NULL == hbBasic) {
    tscError("calloc %d failed", (int32_t)sizeof(SQueryHbReqBasic));
    releaseTscObj(connKey->tscRid);
    return terrno;
  }

  hbBasic->connId = pTscObj->connId;

  int32_t numOfQueries = pTscObj->pRequests ? taosHashGetSize(pTscObj->pRequests) : 0;
  if (numOfQueries <= 0) {
    req->query = hbBasic;
    releaseTscObj(connKey->tscRid);
    tscDebug("no queries on connection");
    return TSDB_CODE_SUCCESS;
  }

  hbBasic->queryDesc = taosArrayInit(numOfQueries, sizeof(SQueryDesc));
  if (NULL == hbBasic->queryDesc) {
    tscWarn("taosArrayInit %d queryDesc failed", numOfQueries);
    releaseTscObj(connKey->tscRid);
    taosMemoryFree(hbBasic);
    return terrno;
  }

  int32_t code = hbBuildQueryDesc(hbBasic, pTscObj);
  if (code) {
    releaseTscObj(connKey->tscRid);
    if (hbBasic->queryDesc) {
      taosArrayDestroyEx(hbBasic->queryDesc, tFreeClientHbQueryDesc);
    }
    taosMemoryFree(hbBasic);
    return code;
  }

  req->query = hbBasic;
  releaseTscObj(connKey->tscRid);

  return TSDB_CODE_SUCCESS;
}

static int32_t hbGetUserAuthInfo(SClientHbKey *connKey, SHbParam *param, SClientHbReq *req) {
  STscObj *pTscObj = (STscObj *)acquireTscObj(connKey->tscRid);
  if (!pTscObj) {
    tscWarn("tscObj rid 0x%" PRIx64 " not exist", connKey->tscRid);
    return terrno;
  }

  int32_t code = 0;

  SKv  kv = {.key = HEARTBEAT_KEY_USER_AUTHINFO};
  SKv *pKv = NULL;
  if ((pKv = taosHashGet(req->info, &kv.key, sizeof(kv.key)))) {
    int32_t           userNum = pKv->valueLen / sizeof(SUserAuthVersion);
    SUserAuthVersion *userAuths = (SUserAuthVersion *)pKv->value;
    for (int32_t i = 0; i < userNum; ++i) {
      SUserAuthVersion *pUserAuth = userAuths + i;
      // both key and user exist, update version
      if (strncmp(pUserAuth->user, pTscObj->user, TSDB_USER_LEN) == 0) {
        pUserAuth->version = htonl(-1);  // force get userAuthInfo
        goto _return;
      }
    }
    // key exists, user not exist, append user
    SUserAuthVersion *qUserAuth =
        (SUserAuthVersion *)taosMemoryRealloc(pKv->value, (userNum + 1) * sizeof(SUserAuthVersion));
    if (qUserAuth) {
      tstrncpy((qUserAuth + userNum)->user, pTscObj->user, TSDB_USER_LEN);
      (qUserAuth + userNum)->version = htonl(-1);  // force get userAuthInfo
      pKv->value = qUserAuth;
      pKv->valueLen += sizeof(SUserAuthVersion);
    } else {
      code = terrno;
    }
    goto _return;
  }

  // key/user not exist, add user
  SUserAuthVersion *user = taosMemoryMalloc(sizeof(SUserAuthVersion));
  if (!user) {
    code = terrno;
    goto _return;
  }
  tstrncpy(user->user, pTscObj->user, TSDB_USER_LEN);
  user->version = htonl(-1);  // force get userAuthInfo
  kv.valueLen = sizeof(SUserAuthVersion);
  kv.value = user;

  tscDebug("hb got user auth info, valueLen:%d, user:%s, authVer:%d, tscRid:%" PRIi64, kv.valueLen, user->user,
           pTscObj->authVer, connKey->tscRid);

  if (!req->info) {
    req->info = taosHashInit(64, hbKeyHashFunc, 1, HASH_ENTRY_LOCK);
    if (NULL == req->info) {
      code = terrno;
      goto _return;
    }
  }

  if (taosHashPut(req->info, &kv.key, sizeof(kv.key), &kv, sizeof(kv)) != 0) {
    taosMemoryFree(user);
    code = terrno ? terrno : TSDB_CODE_APP_ERROR;
    goto _return;
  }

_return:
  releaseTscObj(connKey->tscRid);
  if (code) {
    tscError("hb got user auth info failed since %s", tstrerror(code));
  }

  return code;
}

int32_t hbGetExpiredUserInfo(SClientHbKey *connKey, struct SCatalog *pCatalog, SClientHbReq *req) {
  SUserAuthVersion *users = NULL;
  uint32_t          userNum = 0;
  int32_t           code = 0;

  code = catalogGetExpiredUsers(pCatalog, &users, &userNum);
  if (TSDB_CODE_SUCCESS != code) {
    return code;
  }

  if (userNum <= 0) {
    taosMemoryFree(users);
    return TSDB_CODE_SUCCESS;
  }

  for (int32_t i = 0; i < userNum; ++i) {
    SUserAuthVersion *user = &users[i];
    user->version = htonl(user->version);
  }

  SKv kv = {
      .key = HEARTBEAT_KEY_USER_AUTHINFO,
      .valueLen = sizeof(SUserAuthVersion) * userNum,
      .value = users,
  };

  tscDebug("hb got %d expired users, valueLen:%d", userNum, kv.valueLen);

  if (NULL == req->info) {
    req->info = taosHashInit(64, hbKeyHashFunc, 1, HASH_ENTRY_LOCK);
    if (NULL == req->info) {
      taosMemoryFree(users);
      return terrno;
    }
  }

  code = taosHashPut(req->info, &kv.key, sizeof(kv.key), &kv, sizeof(kv));
  if (TSDB_CODE_SUCCESS != code) {
    taosMemoryFree(users);
    return code;
  }

  return TSDB_CODE_SUCCESS;
}

int32_t hbGetExpiredDBInfo(SClientHbKey *connKey, struct SCatalog *pCatalog, SClientHbReq *req) {
  SDbCacheInfo *dbs = NULL;
  uint32_t      dbNum = 0;
  int32_t       code = 0;

  code = catalogGetExpiredDBs(pCatalog, &dbs, &dbNum);
  if (TSDB_CODE_SUCCESS != code) {
    return code;
  }

  if (dbNum <= 0) {
    taosMemoryFree(dbs);
    return TSDB_CODE_SUCCESS;
  }

  for (int32_t i = 0; i < dbNum; ++i) {
    SDbCacheInfo *db = &dbs[i];
    tscDebug("the %dth expired db:%s, dbId:%" PRId64
             ", vgVersion:%d, cfgVersion:%d, numOfTable:%d, startTs:%" PRId64,
             i, db->dbFName, db->dbId, db->vgVersion, db->cfgVersion, db->numOfTable, db->stateTs);

    db->dbId = htobe64(db->dbId);
    db->vgVersion = htonl(db->vgVersion);
    db->cfgVersion = htonl(db->cfgVersion);
    db->numOfTable = htonl(db->numOfTable);
    db->stateTs = htobe64(db->stateTs);
    db->tsmaVersion = htonl(db->tsmaVersion);
  }

  SKv kv = {
      .key = HEARTBEAT_KEY_DBINFO,
      .valueLen = sizeof(SDbCacheInfo) * dbNum,
      .value = dbs,
  };

  tscDebug("hb got %d expired db, valueLen:%d", dbNum, kv.valueLen);

  if (NULL == req->info) {
    req->info = taosHashInit(64, hbKeyHashFunc, 1, HASH_ENTRY_LOCK);
    if (NULL == req->info) {
      taosMemoryFree(dbs);
      return terrno;
    }
  }

  code = taosHashPut(req->info, &kv.key, sizeof(kv.key), &kv, sizeof(kv));
  if (TSDB_CODE_SUCCESS != code) {
    taosMemoryFree(dbs);
    return code;
  }

  return TSDB_CODE_SUCCESS;
}

int32_t hbGetExpiredStbInfo(SClientHbKey *connKey, struct SCatalog *pCatalog, SClientHbReq *req) {
  SSTableVersion *stbs = NULL;
  uint32_t        stbNum = 0;
  int32_t         code = 0;

  code = catalogGetExpiredSTables(pCatalog, &stbs, &stbNum);
  if (TSDB_CODE_SUCCESS != code) {
    return code;
  }

  if (stbNum <= 0) {
    taosMemoryFree(stbs);
    return TSDB_CODE_SUCCESS;
  }

  for (int32_t i = 0; i < stbNum; ++i) {
    SSTableVersion *stb = &stbs[i];
    stb->suid = htobe64(stb->suid);
    stb->sversion = htonl(stb->sversion);
    stb->tversion = htonl(stb->tversion);
    stb->smaVer = htonl(stb->smaVer);
  }

  SKv kv = {
      .key = HEARTBEAT_KEY_STBINFO,
      .valueLen = sizeof(SSTableVersion) * stbNum,
      .value = stbs,
  };

  tscDebug("hb got %d expired stb, valueLen:%d", stbNum, kv.valueLen);

  if (NULL == req->info) {
    req->info = taosHashInit(64, hbKeyHashFunc, 1, HASH_ENTRY_LOCK);
    if (NULL == req->info) {
      taosMemoryFree(stbs);
      return terrno;
    }
  }

  code = taosHashPut(req->info, &kv.key, sizeof(kv.key), &kv, sizeof(kv));
  if (TSDB_CODE_SUCCESS != code) {
    taosMemoryFree(stbs);
    return code;
  }

  return TSDB_CODE_SUCCESS;
}

int32_t hbGetExpiredViewInfo(SClientHbKey *connKey, struct SCatalog *pCatalog, SClientHbReq *req) {
  SViewVersion    *views = NULL;
  uint32_t         viewNum = 0;
  int32_t          code = 0;
  SDynViewVersion *pDynViewVer = NULL;

  TSC_ERR_JRET(catalogGetExpiredViews(pCatalog, &views, &viewNum, &pDynViewVer));

  if (viewNum <= 0) {
    taosMemoryFree(views);
    taosMemoryFree(pDynViewVer);
    return TSDB_CODE_SUCCESS;
  }

  for (int32_t i = 0; i < viewNum; ++i) {
    SViewVersion *view = &views[i];
    view->dbId = htobe64(view->dbId);
    view->viewId = htobe64(view->viewId);
    view->version = htonl(view->version);
  }

  tscDebug("hb got %u expired view, valueLen:%lu", viewNum, sizeof(SViewVersion) * viewNum);

  if (NULL == req->info) {
    req->info = taosHashInit(64, hbKeyHashFunc, 1, HASH_ENTRY_LOCK);
    if (NULL == req->info) {
      TSC_ERR_JRET(terrno);
    }
  }

  SKv kv = {
      .key = HEARTBEAT_KEY_DYN_VIEW,
      .valueLen = sizeof(SDynViewVersion),
      .value = pDynViewVer,
  };

  TSC_ERR_JRET(taosHashPut(req->info, &kv.key, sizeof(kv.key), &kv, sizeof(kv)));

  kv.key = HEARTBEAT_KEY_VIEWINFO;
  kv.valueLen = sizeof(SViewVersion) * viewNum;
  kv.value = views;

  TSC_ERR_JRET(taosHashPut(req->info, &kv.key, sizeof(kv.key), &kv, sizeof(kv)));
  return TSDB_CODE_SUCCESS;
_return:
  taosMemoryFree(views);
  taosMemoryFree(pDynViewVer);
  return code;
}

int32_t hbGetExpiredTSMAInfo(SClientHbKey *connKey, struct SCatalog *pCatalog, SClientHbReq *pReq) {
  int32_t       code = 0;
  uint32_t      tsmaNum = 0;
  STSMAVersion *tsmas = NULL;

  code = catalogGetExpiredTsmas(pCatalog, &tsmas, &tsmaNum);
  if (code) {
    taosMemoryFree(tsmas);
    return code;
  }

  if (tsmaNum <= 0) {
    taosMemoryFree(tsmas);
    return TSDB_CODE_SUCCESS;
  }

  for (int32_t i = 0; i < tsmaNum; ++i) {
    STSMAVersion *tsma = &tsmas[i];
    tsma->dbId = htobe64(tsma->dbId);
    tsma->tsmaId = htobe64(tsma->tsmaId);
    tsma->version = htonl(tsma->version);
  }

  tscDebug("hb got %d expred tsmas, valueLen:%lu", tsmaNum, sizeof(STSMAVersion) * tsmaNum);

  if (!pReq->info) {
    pReq->info = taosHashInit(64, hbKeyHashFunc, 1, HASH_ENTRY_LOCK);
    if (!pReq->info) {
      taosMemoryFree(tsmas);
      return terrno;
    }
  }

  SKv kv = {.key = HEARTBEAT_KEY_TSMA, .valueLen = sizeof(STSMAVersion) * tsmaNum, .value = tsmas};
  code = taosHashPut(pReq->info, &kv.key, sizeof(kv.key), &kv, sizeof(kv));
  if (TSDB_CODE_SUCCESS != code) {
    taosMemoryFree(tsmas);
    return code;
  }
  return TSDB_CODE_SUCCESS;
}

int32_t hbGetAppInfo(int64_t clusterId, SClientHbReq *req) {
  SAppHbReq *pApp = taosHashGet(clientHbMgr.appSummary, &clusterId, sizeof(clusterId));
  if (NULL != pApp) {
    (void)memcpy(&req->app, pApp, sizeof(*pApp));
  } else {
    (void)memset(&req->app.summary, 0, sizeof(req->app.summary));
    req->app.pid = taosGetPId();
    req->app.appId = clientHbMgr.appId;
    TSC_ERR_RET(taosGetAppName(req->app.name, NULL));
  }

  return TSDB_CODE_SUCCESS;
}

int32_t hbQueryHbReqHandle(SClientHbKey *connKey, void *param, SClientHbReq *req) {
  int32_t   code = 0;
  SHbParam *hbParam = (SHbParam *)param;
  SCatalog *pCatalog = NULL;

  code = hbGetQueryBasicInfo(connKey, req);
  if (code != TSDB_CODE_SUCCESS) {
    tscWarn("hbGetQueryBasicInfo failed, clusterId:0x%" PRIx64 ", error:%s", hbParam->clusterId, tstrerror(code));
    return code;
  }

  if (hbParam->reqCnt == 0) {
    code = catalogGetHandle(hbParam->clusterId, &pCatalog);
    if (code != TSDB_CODE_SUCCESS) {
      tscWarn("catalogGetHandle failed, clusterId:0x%" PRIx64 ", error:%s", hbParam->clusterId, tstrerror(code));
      return code;
    }

    code = hbGetAppInfo(hbParam->clusterId, req);
    if (TSDB_CODE_SUCCESS != code) {
      tscWarn("getAppInfo failed, clusterId:0x%" PRIx64 ", error:%s", hbParam->clusterId, tstrerror(code));
      return code;
    }

    if (!taosHashGet(clientHbMgr.appHbHash, &hbParam->clusterId, sizeof(hbParam->clusterId))) {
      code = hbGetExpiredUserInfo(connKey, pCatalog, req);
      if (TSDB_CODE_SUCCESS != code) {
        tscWarn("hbGetExpiredUserInfo failed, clusterId:0x%" PRIx64 ", error:%s", hbParam->clusterId, tstrerror(code));
        return code;
      }
      if (clientHbMgr.appHbHash) {
        code = taosHashPut(clientHbMgr.appHbHash, &hbParam->clusterId, sizeof(uint64_t), NULL, 0);
        if (TSDB_CODE_SUCCESS != code) {
          tscWarn("hbQueryHbReqHandle put clusterId failed, clusterId:0x%" PRIx64 ", error:%s", hbParam->clusterId,
                  tstrerror(code));
          return code;
        }
      }
    }

    // invoke after hbGetExpiredUserInfo
    if (2 != atomic_load_8(&hbParam->pAppHbMgr->connHbFlag)) {
      code = hbGetUserAuthInfo(connKey, hbParam, req);
      if (TSDB_CODE_SUCCESS != code) {
        tscWarn("hbGetUserAuthInfo failed, clusterId:0x%" PRIx64 ", error:%s", hbParam->clusterId, tstrerror(code));
        return code;
      }
      atomic_store_8(&hbParam->pAppHbMgr->connHbFlag, 1);
    }

    code = hbGetExpiredDBInfo(connKey, pCatalog, req);
    if (TSDB_CODE_SUCCESS != code) {
      tscWarn("hbGetExpiredDBInfo failed, clusterId:0x%" PRIx64 ", error:%s", hbParam->clusterId, tstrerror(code));
      return code;
    }

    code = hbGetExpiredStbInfo(connKey, pCatalog, req);
    if (TSDB_CODE_SUCCESS != code) {
      tscWarn("hbGetExpiredStbInfo failed, clusterId:0x%" PRIx64 ", error:%s", hbParam->clusterId, tstrerror(code));
      return code;
    }

#ifdef TD_ENTERPRISE
    code = hbGetExpiredViewInfo(connKey, pCatalog, req);
    if (TSDB_CODE_SUCCESS != code) {
      tscWarn("hbGetExpiredViewInfo failed, clusterId:0x%" PRIx64 ", error:%s", hbParam->clusterId, tstrerror(code));
      return code;
    }
#endif
    code = hbGetExpiredTSMAInfo(connKey, pCatalog, req);
    if (TSDB_CODE_SUCCESS != code) {
      tscWarn("hbGetExpiredTSMAInfo failed, clusterId:0x%" PRIx64 ", error:%s", hbParam->clusterId, tstrerror(code));
      return code;
    }
  } else {
    code = hbGetAppInfo(hbParam->clusterId, req);
    if (TSDB_CODE_SUCCESS != code) {
      tscWarn("hbGetAppInfo failed, clusterId:0x%" PRIx64 ", error:%s", hbParam->clusterId, tstrerror(code));
      return code;
    }
  }

  ++hbParam->reqCnt;  // success to get catalog info

  return TSDB_CODE_SUCCESS;
}

static FORCE_INLINE void hbMgrInitHandle() {
  // init all handle
  clientHbMgr.reqHandle[CONN_TYPE__QUERY] = hbQueryHbReqHandle;
  clientHbMgr.reqHandle[CONN_TYPE__TMQ] = hbQueryHbReqHandle;

  clientHbMgr.rspHandle[CONN_TYPE__QUERY] = hbQueryHbRspHandle;
  clientHbMgr.rspHandle[CONN_TYPE__TMQ] = hbQueryHbRspHandle;
}

int32_t hbGatherAllInfo(SAppHbMgr *pAppHbMgr, SClientHbBatchReq **pBatchReq) {
  *pBatchReq = taosMemoryCalloc(1, sizeof(SClientHbBatchReq));
  if (pBatchReq == NULL) {
    return terrno;
  }
  int32_t connKeyCnt = atomic_load_32(&pAppHbMgr->connKeyCnt);
  (*pBatchReq)->reqs = taosArrayInit(connKeyCnt, sizeof(SClientHbReq));
  if (!(*pBatchReq)->reqs) {
    tFreeClientHbBatchReq(*pBatchReq);
    return terrno;
  }

  int64_t  maxIpWhiteVer = 0;
  void    *pIter = NULL;
  SHbParam param = {0};
  while ((pIter = taosHashIterate(pAppHbMgr->activeInfo, pIter))) {
    SClientHbReq *pOneReq = pIter;
    SClientHbKey *connKey = &pOneReq->connKey;
    STscObj      *pTscObj = (STscObj *)acquireTscObj(connKey->tscRid);

    if (!pTscObj || atomic_load_8(&pTscObj->dropped) == 1) {
      if (pTscObj) releaseTscObj(connKey->tscRid);
      continue;
    }

    tstrncpy(pOneReq->userApp, pTscObj->optionInfo.userApp, sizeof(pOneReq->userApp));
    tstrncpy(pOneReq->cInfo, pTscObj->optionInfo.cInfo, sizeof(pOneReq->cInfo));
    pOneReq->userIp = pTscObj->optionInfo.userIp;
    pOneReq->userDualIp = pTscObj->optionInfo.userDualIp;
    tstrncpy(pOneReq->sVer, td_version, TSDB_VERSION_LEN);

    pOneReq = taosArrayPush((*pBatchReq)->reqs, pOneReq);
    if (NULL == pOneReq) {
      releaseTscObj(connKey->tscRid);
      continue;
    }

    switch (connKey->connType) {
      case CONN_TYPE__QUERY:
      case CONN_TYPE__TMQ: {
        if (param.clusterId == 0) {
          // init
          param.clusterId = pOneReq->clusterId;
          param.pAppHbMgr = pAppHbMgr;
          param.connHbFlag = atomic_load_8(&pAppHbMgr->connHbFlag);
        }
        break;
      }
      default:
        break;
    }
    if (clientHbMgr.reqHandle[connKey->connType]) {
      int32_t code = (*clientHbMgr.reqHandle[connKey->connType])(connKey, &param, pOneReq);
      if (code) {
        tscWarn("hbGatherAllInfo failed since %s, tscRid:%" PRIi64 ", connType:%" PRIi8, tstrerror(code),
                connKey->tscRid, connKey->connType);
      }
    }

    int64_t ver = atomic_load_64(&pTscObj->whiteListInfo.ver);
    maxIpWhiteVer = TMAX(maxIpWhiteVer, ver);
    releaseTscObj(connKey->tscRid);
  }
  (*pBatchReq)->ipWhiteListVer = maxIpWhiteVer;

  return TSDB_CODE_SUCCESS;
}

void hbThreadFuncUnexpectedStopped(void) { atomic_store_8(&clientHbMgr.threadStop, 2); }

void hbMergeSummary(SAppClusterSummary *dst, SAppClusterSummary *src) {
  dst->numOfInsertsReq += src->numOfInsertsReq;
  dst->numOfInsertRows += src->numOfInsertRows;
  dst->insertElapsedTime += src->insertElapsedTime;
  dst->insertBytes += src->insertBytes;
  dst->fetchBytes += src->fetchBytes;
  dst->queryElapsedTime += src->queryElapsedTime;
  dst->numOfSlowQueries += src->numOfSlowQueries;
  dst->totalRequests += src->totalRequests;
  dst->currentRequests += src->currentRequests;
}

int32_t hbGatherAppInfo(void) {
  SAppHbReq req = {0};
  int32_t   code = TSDB_CODE_SUCCESS;
  int       sz = taosArrayGetSize(clientHbMgr.appHbMgrs);
  if (sz > 0) {
    req.pid = taosGetPId();
    req.appId = clientHbMgr.appId;
    TSC_ERR_RET(taosGetAppName(req.name, NULL));
  }

  taosHashClear(clientHbMgr.appSummary);

  for (int32_t i = 0; i < sz; ++i) {
    SAppHbMgr *pAppHbMgr = taosArrayGetP(clientHbMgr.appHbMgrs, i);
    if (pAppHbMgr == NULL) continue;

    int64_t    clusterId = pAppHbMgr->pAppInstInfo->clusterId;
    SAppHbReq *pApp = taosHashGet(clientHbMgr.appSummary, &clusterId, sizeof(clusterId));
    if (NULL == pApp) {
      (void)memcpy(&req.summary, &pAppHbMgr->pAppInstInfo->summary, sizeof(req.summary));
      req.startTime = pAppHbMgr->startTime;
      TSC_ERR_RET(taosHashPut(clientHbMgr.appSummary, &clusterId, sizeof(clusterId), &req, sizeof(req)));
    } else {
      if (pAppHbMgr->startTime < pApp->startTime) {
        pApp->startTime = pAppHbMgr->startTime;
      }

      hbMergeSummary(&pApp->summary, &pAppHbMgr->pAppInstInfo->summary);
    }
  }

  return TSDB_CODE_SUCCESS;
}

static void *hbThreadFunc(void *param) {
  setThreadName("hb");
#ifdef WINDOWS
  if (taosCheckCurrentInDll()) {
    atexit(hbThreadFuncUnexpectedStopped);
  }
#endif
  while (1) {
    if (1 == clientHbMgr.threadStop) {
      break;
    }

    if (TSDB_CODE_SUCCESS != taosThreadMutexLock(&clientHbMgr.lock)) {
      tscError("taosThreadMutexLock failed");
      return NULL;
    }

    int sz = taosArrayGetSize(clientHbMgr.appHbMgrs);
    if (sz > 0) {
      if (TSDB_CODE_SUCCESS != hbGatherAppInfo()) {
        tscError("hbGatherAppInfo failed");
        return NULL;
      }
      if (sz > 1 && !clientHbMgr.appHbHash) {
        clientHbMgr.appHbHash = taosHashInit(0, taosGetDefaultHashFunction(TSDB_DATA_TYPE_UBIGINT), true, HASH_NO_LOCK);
        if (NULL == clientHbMgr.appHbHash) {
          tscError("taosHashInit failed");
          return NULL;
        }
      }
      taosHashClear(clientHbMgr.appHbHash);
    }

    for (int i = 0; i < sz; i++) {
      SAppHbMgr *pAppHbMgr = taosArrayGetP(clientHbMgr.appHbMgrs, i);
      if (pAppHbMgr == NULL) {
        continue;
      }

      int32_t connCnt = atomic_load_32(&pAppHbMgr->connKeyCnt);
      if (connCnt == 0) {
        continue;
      }
      SClientHbBatchReq *pReq = NULL;
      int32_t            code = hbGatherAllInfo(pAppHbMgr, &pReq);
      if (TSDB_CODE_SUCCESS != code || taosArrayGetP(clientHbMgr.appHbMgrs, i) == NULL) {
        terrno = code ? code : TSDB_CODE_OUT_OF_RANGE;
        tFreeClientHbBatchReq(pReq);
        continue;
      }
      int tlen = tSerializeSClientHbBatchReq(NULL, 0, pReq);
      if (tlen == -1) {
        tFreeClientHbBatchReq(pReq);
        break;
      }
      void *buf = taosMemoryMalloc(tlen);
      if (buf == NULL) {
        tFreeClientHbBatchReq(pReq);
        // hbClearReqInfo(pAppHbMgr);
        break;
      }

      if (tSerializeSClientHbBatchReq(buf, tlen, pReq) == -1) {
        tFreeClientHbBatchReq(pReq);
        taosMemoryFree(buf);
        break;
      }
      SMsgSendInfo *pInfo = taosMemoryCalloc(1, sizeof(SMsgSendInfo));

      if (pInfo == NULL) {
        tFreeClientHbBatchReq(pReq);
        // hbClearReqInfo(pAppHbMgr);
        taosMemoryFree(buf);
        break;
      }
      pInfo->fp = hbAsyncCallBack;
      pInfo->msgInfo.pData = buf;
      pInfo->msgInfo.len = tlen;
      pInfo->msgType = TDMT_MND_HEARTBEAT;
      pInfo->param = taosMemoryMalloc(sizeof(int32_t));
      if (pInfo->param  == NULL) {
        tFreeClientHbBatchReq(pReq);
        // hbClearReqInfo(pAppHbMgr);
        taosMemoryFree(buf);
        taosMemoryFree(pInfo);
        break;
      }
      *(int32_t *)pInfo->param = i;
      pInfo->paramFreeFp = taosAutoMemoryFree;
      pInfo->requestId = generateRequestId();
      pInfo->requestObjRefId = 0;

      SAppInstInfo *pAppInstInfo = pAppHbMgr->pAppInstInfo;
      SEpSet        epSet = getEpSet_s(&pAppInstInfo->mgmtEp);
      if (TSDB_CODE_SUCCESS != asyncSendMsgToServer(pAppInstInfo->pTransporter, &epSet, NULL, pInfo)) {
        tscWarn("failed to async send msg to server");
      }
      tFreeClientHbBatchReq(pReq);
      // hbClearReqInfo(pAppHbMgr);
      (void)atomic_add_fetch_32(&pAppHbMgr->reportCnt, 1);
    }

    if (TSDB_CODE_SUCCESS != taosThreadMutexUnlock(&clientHbMgr.lock)) {
      tscError("taosThreadMutexLock failed");
      return NULL;
    }
    taosMsleep(HEARTBEAT_INTERVAL);
  }
  taosHashCleanup(clientHbMgr.appHbHash);
  return NULL;
}

static int32_t hbCreateThread() {
  int32_t      code = TSDB_CODE_SUCCESS;
  TdThreadAttr thAttr;
  TSC_ERR_JRET(taosThreadAttrInit(&thAttr));
  TSC_ERR_JRET(taosThreadAttrSetDetachState(&thAttr, PTHREAD_CREATE_JOINABLE));
#ifdef TD_COMPACT_OS
  TSC_ERR_JRET(taosThreadAttrSetStackSize(&thAttr, STACK_SIZE_SMALL));
#endif

  if (taosThreadCreate(&clientHbMgr.thread, &thAttr, hbThreadFunc, NULL) != 0) {
    terrno = TAOS_SYSTEM_ERROR(ERRNO);
    TSC_ERR_RET(terrno);
  }
  (void)taosThreadAttrDestroy(&thAttr);
_return:

  if (code) {
    terrno = TAOS_SYSTEM_ERROR(ERRNO);
    TSC_ERR_RET(terrno);
  }

  return code;
}

static void hbStopThread() {
  if (0 == atomic_load_8(&clientHbMgr.inited)) {
    return;
  }
  if (atomic_val_compare_exchange_8(&clientHbMgr.threadStop, 0, 1)) {
    tscDebug("hb thread already stopped");
    return;
  }

  int32_t code = TSDB_CODE_SUCCESS;
  // thread quit mode kill or inner exit from self-thread
  if (clientHbMgr.quitByKill) {
    code = taosThreadKill(clientHbMgr.thread, 0);
    if (TSDB_CODE_SUCCESS != code) {
      tscError("taosThreadKill failed since %s", tstrerror(code));
    }
  } else {
    code = taosThreadJoin(clientHbMgr.thread, NULL);
    if (TSDB_CODE_SUCCESS != code) {
      tscError("taosThreadJoin failed since %s", tstrerror(code));
    }
  }

  tscDebug("hb thread stopped");
}

int32_t appHbMgrInit(SAppInstInfo *pAppInstInfo, char *key, SAppHbMgr **pAppHbMgr) {
  int32_t code = TSDB_CODE_SUCCESS;
  TSC_ERR_RET(hbMgrInit());
  *pAppHbMgr = taosMemoryMalloc(sizeof(SAppHbMgr));
  if (*pAppHbMgr == NULL) {
    TSC_ERR_JRET(terrno);
  }
  // init stat
  (*pAppHbMgr)->startTime = taosGetTimestampMs();
  (*pAppHbMgr)->connKeyCnt = 0;
  (*pAppHbMgr)->connHbFlag = 0;
  (*pAppHbMgr)->reportCnt = 0;
  (*pAppHbMgr)->reportBytes = 0;
  (*pAppHbMgr)->key = taosStrdup(key);
  if ((*pAppHbMgr)->key == NULL) {
    TSC_ERR_JRET(terrno);
  }

  // init app info
  (*pAppHbMgr)->pAppInstInfo = pAppInstInfo;

  // init hash info
  (*pAppHbMgr)->activeInfo = taosHashInit(64, hbKeyHashFunc, 1, HASH_ENTRY_LOCK);

  if ((*pAppHbMgr)->activeInfo == NULL) {
    TSC_ERR_JRET(terrno);
  }

  // taosHashSetFreeFp(pAppHbMgr->activeInfo, tFreeClientHbReq);

  TSC_ERR_JRET(taosThreadMutexLock(&clientHbMgr.lock));
  if (taosArrayPush(clientHbMgr.appHbMgrs, &(*pAppHbMgr)) == NULL) {
    code = terrno;
    (void)taosThreadMutexUnlock(&clientHbMgr.lock);
    goto _return;
  }
  (*pAppHbMgr)->idx = taosArrayGetSize(clientHbMgr.appHbMgrs) - 1;
  TSC_ERR_JRET(taosThreadMutexUnlock(&clientHbMgr.lock));

  return TSDB_CODE_SUCCESS;
_return:
  taosMemoryFree(*pAppHbMgr);
  return code;
}

void hbFreeAppHbMgr(SAppHbMgr *pTarget) {
  void *pIter = taosHashIterate(pTarget->activeInfo, NULL);
  while (pIter != NULL) {
    SClientHbReq *pOneReq = pIter;
    tFreeClientHbReq(pOneReq);
    pIter = taosHashIterate(pTarget->activeInfo, pIter);
  }
  taosHashCleanup(pTarget->activeInfo);
  pTarget->activeInfo = NULL;

  taosMemoryFree(pTarget->key);
  taosMemoryFree(pTarget);
}

void hbRemoveAppHbMrg(SAppHbMgr **pAppHbMgr) {
  int32_t code = TSDB_CODE_SUCCESS;
  code = taosThreadMutexLock(&clientHbMgr.lock);
  if (TSDB_CODE_SUCCESS != code) {
    tscError("failed to lock clientHbMgr, code:%s", tstrerror(TAOS_SYSTEM_ERROR(code)));
  }
  int32_t mgrSize = taosArrayGetSize(clientHbMgr.appHbMgrs);
  for (int32_t i = 0; i < mgrSize; ++i) {
    SAppHbMgr *pItem = taosArrayGetP(clientHbMgr.appHbMgrs, i);
    if (pItem == *pAppHbMgr) {
      hbFreeAppHbMgr(*pAppHbMgr);
      *pAppHbMgr = NULL;
      taosArraySet(clientHbMgr.appHbMgrs, i, pAppHbMgr);
      break;
    }
  }
  code = taosThreadMutexUnlock(&clientHbMgr.lock);
  if (TSDB_CODE_SUCCESS != code) {
    tscError("failed to unlock clientHbMgr, code:%s", tstrerror(TAOS_SYSTEM_ERROR(code)));
  }
}

void appHbMgrCleanup(void) {
  int sz = taosArrayGetSize(clientHbMgr.appHbMgrs);
  for (int i = 0; i < sz; i++) {
    SAppHbMgr *pTarget = taosArrayGetP(clientHbMgr.appHbMgrs, i);
    if (pTarget == NULL) continue;
    hbFreeAppHbMgr(pTarget);
  }
}

int32_t hbMgrInit() {
  // init once
  int8_t old = atomic_val_compare_exchange_8(&clientHbMgr.inited, 0, 1);
  if (old == 1) return 0;

  clientHbMgr.appId = tGenIdPI64();
  tscInfo("app initialized, appId:0x%" PRIx64, clientHbMgr.appId);

  clientHbMgr.appSummary = taosHashInit(10, taosGetDefaultHashFunction(TSDB_DATA_TYPE_BIGINT), true, HASH_NO_LOCK);
  if (NULL == clientHbMgr.appSummary) {
    uError("hbMgrInit:taosHashInit error") return terrno;
  }
  clientHbMgr.appHbMgrs = taosArrayInit(0, sizeof(void *));
  if (NULL == clientHbMgr.appHbMgrs) {
    uError("hbMgrInit:taosArrayInit error") return terrno;
  }
  TdThreadMutexAttr attr = {0};

  int ret = taosThreadMutexAttrInit(&attr);
  if (ret != 0) {
    uError("hbMgrInit:taosThreadMutexAttrInit error") return ret;
  }

  ret = taosThreadMutexAttrSetType(&attr, PTHREAD_MUTEX_RECURSIVE);
  if (ret != 0) {
    uError("hbMgrInit:taosThreadMutexAttrSetType error") return ret;
  }

  ret = taosThreadMutexInit(&clientHbMgr.lock, &attr);
  if (ret != 0) {
    uError("hbMgrInit:taosThreadMutexInit error") return ret;
  }

  ret = taosThreadMutexAttrDestroy(&attr);
  if (ret != 0) {
    uError("hbMgrInit:taosThreadMutexAttrDestroy error") return ret;
  }

  // init handle funcs
  hbMgrInitHandle();

  // init backgroud thread
  ret = hbCreateThread();
  if (ret != 0) {
    uError("hbMgrInit:hbCreateThread error") return ret;
  }

  return 0;
}

void hbMgrCleanUp() {
  hbStopThread();

  // destroy all appHbMgr
  int8_t old = atomic_val_compare_exchange_8(&clientHbMgr.inited, 1, 0);
  if (old == 0) return;

  int32_t code = taosThreadMutexLock(&clientHbMgr.lock);
  if (TSDB_CODE_SUCCESS != code) {
    tscError("failed to lock clientHbMgr, code:%s", tstrerror(TAOS_SYSTEM_ERROR(code)));
  }
  appHbMgrCleanup();
  taosArrayDestroy(clientHbMgr.appHbMgrs);
  clientHbMgr.appHbMgrs = NULL;
  code = taosThreadMutexUnlock(&clientHbMgr.lock);
  if (TSDB_CODE_SUCCESS != code) {
    tscError("failed to unlock clientHbMgr, code:%s", tstrerror(TAOS_SYSTEM_ERROR(code)));
  }
}

int32_t hbRegisterConnImpl(SAppHbMgr *pAppHbMgr, SClientHbKey connKey, const char* user, const char* tokenName, int64_t clusterId) {
  // init hash in activeinfo
  void *data = taosHashGet(pAppHbMgr->activeInfo, &connKey, sizeof(SClientHbKey));
  if (data != NULL) {
    return 0;
  }
  SClientHbReq hbReq = {0};
  hbReq.connKey = connKey;
  hbReq.clusterId = clusterId;
  tstrncpy(hbReq.user, user, sizeof(hbReq.user));
  tstrncpy(hbReq.tokenName, tokenName, sizeof(hbReq.tokenName));
  // hbReq.info = taosHashInit(64, hbKeyHashFunc, 1, HASH_ENTRY_LOCK);

  TSC_ERR_RET(taosHashPut(pAppHbMgr->activeInfo, &connKey, sizeof(SClientHbKey), &hbReq, sizeof(SClientHbReq)));

  (void)atomic_add_fetch_32(&pAppHbMgr->connKeyCnt, 1);
  return 0;
}

int32_t hbRegisterConn(SAppHbMgr *pAppHbMgr, int64_t tscRefId, const char* user, const char* tokenName, int64_t clusterId, int8_t connType) {
  SClientHbKey connKey = {
      .tscRid = tscRefId,
      .connType = connType,
  };

  switch (connType) {
<<<<<<< HEAD
    case CONN_TYPE__QUERY: {
      return hbRegisterConnImpl(pAppHbMgr, connKey, user, tokenName, clusterId);
    }
=======
    case CONN_TYPE__QUERY:
>>>>>>> b318864d
    case CONN_TYPE__TMQ: {
      return hbRegisterConnImpl(pAppHbMgr, connKey, clusterId);
    }
    default:
      return 0;
  }
}

void hbDeregisterConn(STscObj *pTscObj, SClientHbKey connKey) {
  int32_t code = taosThreadMutexLock(&clientHbMgr.lock);
  if (TSDB_CODE_SUCCESS != code) {
    tscError("failed to lock clientHbMgr, code:%s", tstrerror(TAOS_SYSTEM_ERROR(code)));
  }
  SAppHbMgr *pAppHbMgr = taosArrayGetP(clientHbMgr.appHbMgrs, pTscObj->appHbMgrIdx);
  if (pAppHbMgr) {
    SClientHbReq *pReq = taosHashAcquire(pAppHbMgr->activeInfo, &connKey, sizeof(SClientHbKey));
    if (pReq) {
      tFreeClientHbReq(pReq);
      code = taosHashRemove(pAppHbMgr->activeInfo, &connKey, sizeof(SClientHbKey));
      if (TSDB_CODE_SUCCESS != code) {
        tscError("hbDeregisterConn taosHashRemove error, code:%s", tstrerror(TAOS_SYSTEM_ERROR(code)));
      }
      taosHashRelease(pAppHbMgr->activeInfo, pReq);
      (void)atomic_sub_fetch_32(&pAppHbMgr->connKeyCnt, 1);
    }
  }
  code = taosThreadMutexUnlock(&clientHbMgr.lock);
  if (TSDB_CODE_SUCCESS != code) {
    tscError("failed to unlock clientHbMgr, code:%s", tstrerror(TAOS_SYSTEM_ERROR(code)));
  }
}

// set heart beat thread quit mode , if quicByKill 1 then kill thread else quit from inner
void taos_set_hb_quit(int8_t quitByKill) { clientHbMgr.quitByKill = quitByKill; }<|MERGE_RESOLUTION|>--- conflicted
+++ resolved
@@ -1712,15 +1712,9 @@
   };
 
   switch (connType) {
-<<<<<<< HEAD
-    case CONN_TYPE__QUERY: {
+    case CONN_TYPE__QUERY:
+    case CONN_TYPE__TMQ: {
       return hbRegisterConnImpl(pAppHbMgr, connKey, user, tokenName, clusterId);
-    }
-=======
-    case CONN_TYPE__QUERY:
->>>>>>> b318864d
-    case CONN_TYPE__TMQ: {
-      return hbRegisterConnImpl(pAppHbMgr, connKey, clusterId);
     }
     default:
       return 0;
