--- conflicted
+++ resolved
@@ -547,14 +547,6 @@
   }
 
   SAppInstInfo *pInst = pAppHbMgr->pAppInstInfo;
-<<<<<<< HEAD
-  int32_t oldInterval = pInst->monitorParas.tsMonitorInterval;
-  pInst->monitorParas = pRsp.monitorParas;
-  tscDebug("[monitor] paras from hb, clusterId:%" PRIx64 " monitorParas threshold:%d scope:%d",
-           pInst->clusterId, pRsp.monitorParas.tsSlowLogThreshold, pRsp.monitorParas.tsSlowLogScope);
-
-=======
->>>>>>> 9d015722
   if (code != 0) {
     pInst->onlineDnodes = pInst->totalDnodes ? 0 : -1;
     tscDebug("hb rsp error %s, update server status %d/%d", tstrerror(code), pInst->onlineDnodes, pInst->totalDnodes);
