/*
 * Copyright (c) 2019 TAOS Data, Inc. <jhtao@taosdata.com>
 *
 * This program is free software: you can use, redistribute, and/or modify
 * it under the terms of the GNU Affero General Public License, version 3
 * or later ("AGPL"), as published by the Free Software Foundation.
 *
 * This program is distributed in the hope that it will be useful, but WITHOUT
 * ANY WARRANTY; without even the implied warranty of MERCHANTABILITY or
 * FITNESS FOR A PARTICULAR PURPOSE.
 *
 * You should have received a copy of the GNU Affero General Public License
 * along with this program. If not, see <http://www.gnu.org/licenses/>.
 */

#include <ctype.h>
#include <stdio.h>
#include <stdlib.h>
#include <string.h>

#include "clientSml.h"

#define RETURN_FALSE                                 \
  smlBuildInvalidDataMsg(msg, "invalid data", pVal); \
  return false;

#define SET_DOUBLE                     \
  kvVal->type = TSDB_DATA_TYPE_DOUBLE; \
  kvVal->d = result;

#define SET_FLOAT                                                                              \
  if (!IS_VALID_FLOAT(result)) {                                                               \
    smlBuildInvalidDataMsg(msg, "float out of range[-3.402823466e+38,3.402823466e+38]", pVal); \
    return false;                                                                              \
  }                                                                                            \
  kvVal->type = TSDB_DATA_TYPE_FLOAT;                                                          \
  kvVal->f = (float)result;

#define SET_BIGINT                                                                                       \
  errno = 0;                                                                                             \
  int64_t tmp = taosStr2Int64(pVal, &endptr, 10);                                                        \
  if (errno == ERANGE) {                                                                                 \
    smlBuildInvalidDataMsg(msg, "big int out of range[-9223372036854775808,9223372036854775807]", pVal); \
    return false;                                                                                        \
  }                                                                                                      \
  kvVal->type = TSDB_DATA_TYPE_BIGINT;                                                                   \
  kvVal->i = tmp;

#define SET_INT                                                                    \
  if (!IS_VALID_INT(result)) {                                                     \
    smlBuildInvalidDataMsg(msg, "int out of range[-2147483648,2147483647]", pVal); \
    return false;                                                                  \
  }                                                                                \
  kvVal->type = TSDB_DATA_TYPE_INT;                                                \
  kvVal->i = result;

#define SET_SMALL_INT                                                          \
  if (!IS_VALID_SMALLINT(result)) {                                            \
    smlBuildInvalidDataMsg(msg, "small int our of range[-32768,32767]", pVal); \
    return false;                                                              \
  }                                                                            \
  kvVal->type = TSDB_DATA_TYPE_SMALLINT;                                       \
  kvVal->i = result;

#define SET_UBIGINT                                                                             \
  errno = 0;                                                                                    \
  uint64_t tmp = taosStr2UInt64(pVal, &endptr, 10);                                             \
  if (errno == ERANGE || result < 0) {                                                          \
    smlBuildInvalidDataMsg(msg, "unsigned big int out of range[0,18446744073709551615]", pVal); \
    return false;                                                                               \
  }                                                                                             \
  kvVal->type = TSDB_DATA_TYPE_UBIGINT;                                                         \
  kvVal->u = tmp;

#define SET_UINT                                                                  \
  if (!IS_VALID_UINT(result)) {                                                   \
    smlBuildInvalidDataMsg(msg, "unsigned int out of range[0,4294967295]", pVal); \
    return false;                                                                 \
  }                                                                               \
  kvVal->type = TSDB_DATA_TYPE_UINT;                                              \
  kvVal->u = result;

#define SET_USMALL_INT                                                            \
  if (!IS_VALID_USMALLINT(result)) {                                              \
    smlBuildInvalidDataMsg(msg, "unsigned small int out of rang[0,65535]", pVal); \
    return false;                                                                 \
  }                                                                               \
  kvVal->type = TSDB_DATA_TYPE_USMALLINT;                                         \
  kvVal->u = result;

#define SET_TINYINT                                                       \
  if (!IS_VALID_TINYINT(result)) {                                        \
    smlBuildInvalidDataMsg(msg, "tiny int out of range[-128,127]", pVal); \
    return false;                                                         \
  }                                                                       \
  kvVal->type = TSDB_DATA_TYPE_TINYINT;                                   \
  kvVal->i = result;

#define SET_UTINYINT                                                            \
  if (!IS_VALID_UTINYINT(result)) {                                             \
    smlBuildInvalidDataMsg(msg, "unsigned tiny int out of range[0,255]", pVal); \
    return false;                                                               \
  }                                                                             \
  kvVal->type = TSDB_DATA_TYPE_UTINYINT;                                        \
  kvVal->u = result;

int64_t smlToMilli[] = {3600000LL, 60000LL, 1000LL};
int64_t smlFactorNS[] = {NANOSECOND_PER_MSEC, NANOSECOND_PER_USEC, 1};
int64_t smlFactorS[] = {1000LL, 1000000LL, 1000000000LL};

static int32_t smlCheckAuth(SSmlHandle *info, SRequestConnInfo *conn, const char *pTabName, AUTH_TYPE type) {
  SUserAuthInfo pAuth = {0};
  (void)snprintf(pAuth.user, sizeof(pAuth.user), "%s", info->taos->user);
  if (NULL == pTabName) {
    if (tNameSetDbName(&pAuth.tbName, info->taos->acctId, info->pRequest->pDb, strlen(info->pRequest->pDb)) != 0){
      return TSDB_CODE_SML_INVALID_DATA;
    }
  } else {
<<<<<<< HEAD
    toName(info->taos->acctId, info->pRequest->pDb, pTabName, &pAuth.tbName);
=======
    toName(info->taos->acctId, info->pRequest->pDb, pTabName, &pAuth.tbName); //ignore
>>>>>>> 981bfe3e
  }
  pAuth.type = type;

  int32_t      code = TSDB_CODE_SUCCESS;
  SUserAuthRes authRes = {0};

  code = catalogChkAuth(info->pCatalog, conn, &pAuth, &authRes);
  nodesDestroyNode(authRes.pCond[AUTH_RES_BASIC]);

  return (code == TSDB_CODE_SUCCESS)
             ? (authRes.pass[AUTH_RES_BASIC] ? TSDB_CODE_SUCCESS : TSDB_CODE_PAR_PERMISSION_DENIED)
             : code;
}

void smlBuildInvalidDataMsg(SSmlMsgBuf *pBuf, const char *msg1, const char *msg2) {
  if (pBuf->buf == NULL) {
    return;
  }
  (void)memset(pBuf->buf, 0, pBuf->len);
  if (msg1) {
    (void)strncat(pBuf->buf, msg1, pBuf->len);
  }
  int32_t left = pBuf->len - strlen(pBuf->buf);
  if (left > 2 && msg2) {
    (void)strncat(pBuf->buf, ":", left - 1);
    (void)strncat(pBuf->buf, msg2, left - 2);
  }
}

int64_t smlGetTimeValue(const char *value, int32_t len, uint8_t fromPrecision, uint8_t toPrecision) {
  char   *endPtr = NULL;
  int64_t tsInt64 = taosStr2Int64(value, &endPtr, 10);
  if (unlikely(value + len != endPtr)) {
    return -1;
  }

  if (unlikely(fromPrecision >= TSDB_TIME_PRECISION_HOURS)) {
    int64_t unit = smlToMilli[fromPrecision - TSDB_TIME_PRECISION_HOURS];
    if (tsInt64 != 0 && unit > INT64_MAX / tsInt64) {
      return -1;
    }
    tsInt64 *= unit;
    fromPrecision = TSDB_TIME_PRECISION_MILLI;
  }

  return convertTimePrecision(tsInt64, fromPrecision, toPrecision);
}

int32_t smlBuildTableInfo(int numRows, const char *measure, int32_t measureLen, SSmlTableInfo** tInfo) {
  SSmlTableInfo *tag = (SSmlTableInfo *)taosMemoryCalloc(sizeof(SSmlTableInfo), 1);
  if (!tag) {
    return terrno;
  }

  tag->sTableName = measure;
  tag->sTableNameLen = measureLen;

  tag->cols = taosArrayInit(numRows, POINTER_BYTES);
  if (tag->cols == NULL) {
    uError("SML:smlBuildTableInfo failed to allocate memory");
    taosMemoryFree(tag);
    return terrno;
  }

  *tInfo = tag;
  return TSDB_CODE_SUCCESS;
}

void smlBuildTsKv(SSmlKv *kv, int64_t ts) {
  kv->key = tsSmlTsDefaultName;
  kv->keyLen = strlen(tsSmlTsDefaultName);
  kv->type = TSDB_DATA_TYPE_TIMESTAMP;
  kv->i = ts;
  kv->length = (size_t)tDataTypes[TSDB_DATA_TYPE_TIMESTAMP].bytes;
}

static void smlDestroySTableMeta(void *para) {
  SSmlSTableMeta *meta = *(SSmlSTableMeta **)para;
  taosHashCleanup(meta->tagHash);
  taosHashCleanup(meta->colHash);
  taosArrayDestroy(meta->tags);
  taosArrayDestroy(meta->cols);
  taosMemoryFreeClear(meta->tableMeta);
  taosMemoryFree(meta);
}

int32_t smlBuildSuperTableInfo(SSmlHandle *info, SSmlLineInfo *currElement, SSmlSTableMeta** sMeta) {
  int32_t         code = TSDB_CODE_SUCCESS;
  char           *measure = currElement->measure;
  int             measureLen = currElement->measureLen;
  if (currElement->measureEscaped) {
    measure = (char *)taosMemoryMalloc(measureLen);
    if (measure == NULL){
      return terrno;
    }
    (void)memcpy(measure, currElement->measure, measureLen);
    PROCESS_SLASH_IN_MEASUREMENT(measure, measureLen);
    smlStrReplace(measure, measureLen);
  }
  STableMeta *pTableMeta = NULL;
  code = smlGetMeta(info, measure, measureLen, &pTableMeta);
  if (currElement->measureEscaped) {
    taosMemoryFree(measure);
  }
  if (code != TSDB_CODE_SUCCESS) {
    info->dataFormat = false;
    info->reRun = true;
    return code;
  }
  code = smlBuildSTableMeta(info->dataFormat, sMeta);
  if (code != TSDB_CODE_SUCCESS) {
    taosMemoryFreeClear(pTableMeta);
    return code;
  }
  (*sMeta)->tableMeta = pTableMeta;
  code = taosHashPut(info->superTables, currElement->measure, currElement->measureLen, sMeta, POINTER_BYTES);
  if (code != TSDB_CODE_SUCCESS){
    smlDestroySTableMeta(*sMeta);
    return code;
  }
  for (int i = 1; i < pTableMeta->tableInfo.numOfTags + pTableMeta->tableInfo.numOfColumns; i++) {
    SSchema *col = pTableMeta->schema + i;
    SSmlKv   kv = {.key = col->name, .keyLen = strlen(col->name), .type = col->type};
    if (col->type == TSDB_DATA_TYPE_NCHAR) {
      kv.length = (col->bytes - VARSTR_HEADER_SIZE) / TSDB_NCHAR_SIZE;
    } else if (col->type == TSDB_DATA_TYPE_BINARY || col->type == TSDB_DATA_TYPE_GEOMETRY ||
               col->type == TSDB_DATA_TYPE_VARBINARY) {
      kv.length = col->bytes - VARSTR_HEADER_SIZE;
    } else {
      kv.length = col->bytes;
    }

    if (i < pTableMeta->tableInfo.numOfColumns) {
      if(taosArrayPush((*sMeta)->cols, &kv) == NULL){
        return terrno;
      }
    } else {
      if(taosArrayPush((*sMeta)->tags, &kv) == NULL){
        return terrno;
      }
    }
  }
  return TSDB_CODE_SUCCESS;
}

bool isSmlColAligned(SSmlHandle *info, int cnt, SSmlKv *kv) {
  // cnt begin 0, add ts so + 2
  if (unlikely(cnt + 2 > info->currSTableMeta->tableInfo.numOfColumns)) {
    goto END;
  }
  // bind data
  int32_t ret = smlBuildCol(info->currTableDataCtx, info->currSTableMeta->schema, kv, cnt + 1);
  if (unlikely(ret != TSDB_CODE_SUCCESS)) {
    uDebug("smlBuildCol error, retry");
    goto END;
  }
  if (cnt >= taosArrayGetSize(info->maxColKVs)) {
    goto END;
  }
  SSmlKv *maxKV = (SSmlKv *)taosArrayGet(info->maxColKVs, cnt);
  if (maxKV == NULL){
    goto END;
  }
  if (unlikely(!IS_SAME_KEY)) {
    goto END;
  }

  if (unlikely(IS_VAR_DATA_TYPE(kv->type) && kv->length > maxKV->length)) {
    maxKV->length = kv->length;
    info->needModifySchema = true;
  }
  return true;

END:
  info->dataFormat = false;
  info->reRun = true;
  return false;
}

bool isSmlTagAligned(SSmlHandle *info, int cnt, SSmlKv *kv) {
  if (unlikely(cnt + 1 > info->currSTableMeta->tableInfo.numOfTags)) {
    goto END;
  }

  if (unlikely(cnt >= taosArrayGetSize(info->maxTagKVs))) {
    goto END;
  }
  SSmlKv *maxKV = (SSmlKv *)taosArrayGet(info->maxTagKVs, cnt);

  if (maxKV == NULL) {
    goto END;
  }
  if (unlikely(!IS_SAME_KEY)) {
    goto END;
  }

  if (unlikely(kv->length > maxKV->length)) {
    maxKV->length = kv->length;
    info->needModifySchema = true;
  }
  return true;

END:
  info->dataFormat = false;
  info->reRun = true;
  return false;
}

int32_t smlJoinMeasureTag(SSmlLineInfo *elements) {
  elements->measureTag = (char *)taosMemoryMalloc(elements->measureLen + elements->tagsLen);
  if (elements->measureTag == NULL) {
    return terrno;
  }
  (void)memcpy(elements->measureTag, elements->measure, elements->measureLen);
  (void)memcpy(elements->measureTag + elements->measureLen, elements->tags, elements->tagsLen);
  elements->measureTagsLen = elements->measureLen + elements->tagsLen;
  return TSDB_CODE_SUCCESS;
}

static bool smlIsPKTable(STableMeta *pTableMeta){
  for(int i = 0; i < pTableMeta->tableInfo.numOfColumns; i++){
    if(pTableMeta->schema[i].flags & COL_IS_KEY){
      return true;
    }
  }

  return false;
}

int32_t smlProcessSuperTable(SSmlHandle *info, SSmlLineInfo *elements) {
  bool isSameMeasure = IS_SAME_SUPER_TABLE;
  if (isSameMeasure) {
    return TSDB_CODE_SUCCESS;
  }
  SSmlSTableMeta **tmp = (SSmlSTableMeta **)taosHashGet(info->superTables, elements->measure, elements->measureLen);

  SSmlSTableMeta *sMeta = NULL;
  if (unlikely(tmp == NULL)) {
    int32_t code = smlBuildSuperTableInfo(info, elements, &sMeta);
    if (code != 0) return code;
  } else {
    sMeta = *tmp;
  }
  if (sMeta == NULL) {
    uError("smlProcessSuperTable failed to get super table meta");
    return TSDB_CODE_SML_INTERNAL_ERROR;
  }
  info->currSTableMeta = sMeta->tableMeta;
  info->maxTagKVs = sMeta->tags;
  info->maxColKVs = sMeta->cols;

  if(smlIsPKTable(sMeta->tableMeta)){
    return TSDB_CODE_SML_NOT_SUPPORT_PK;
  }
  return 0;
}

int32_t smlProcessChildTable(SSmlHandle *info, SSmlLineInfo *elements) {
  int32_t code = TSDB_CODE_SUCCESS;
  SSmlTableInfo **oneTable =
      (SSmlTableInfo **)taosHashGet(info->childTables, elements->measureTag, elements->measureTagsLen);
  SSmlTableInfo *tinfo = NULL;
  if (unlikely(oneTable == NULL)) {
    code = smlBuildTableInfo(1, elements->measure, elements->measureLen, &tinfo);
    if (code != TSDB_CODE_SUCCESS) {
      return code;
    }
    code = taosHashPut(info->childTables, elements->measureTag, elements->measureTagsLen, &tinfo, POINTER_BYTES);
    if(code != 0){
      smlDestroyTableInfo(&tinfo);
      return code;
    }

    tinfo->tags = taosArrayDup(info->preLineTagKV, NULL);
    if(tinfo->tags == NULL){
      smlDestroyTableInfo(&tinfo);
      return TSDB_CODE_OUT_OF_MEMORY;
    }
    for (size_t i = 0; i < taosArrayGetSize(info->preLineTagKV); i++) {
      SSmlKv *kv = (SSmlKv *)taosArrayGet(info->preLineTagKV, i);
      if(kv == NULL){
        smlDestroyTableInfo(&tinfo);
        return TSDB_CODE_SML_INVALID_DATA;
      }
      if (kv->keyEscaped) kv->key = NULL;
      if (kv->valueEscaped) kv->value = NULL;
    }

    code = smlSetCTableName(tinfo, info->tbnameKey);
    if (code != TSDB_CODE_SUCCESS){
      smlDestroyTableInfo(&tinfo);
      return code;
    }
    code = getTableUid(info, elements, tinfo);
    if (code != TSDB_CODE_SUCCESS){
      smlDestroyTableInfo(&tinfo);
      return code;
    }
    if (info->dataFormat) {
      info->currSTableMeta->uid = tinfo->uid;
      code = smlInitTableDataCtx(info->pQuery, info->currSTableMeta, &tinfo->tableDataCtx);
      if (code != TSDB_CODE_SUCCESS) {
        smlBuildInvalidDataMsg(&info->msgBuf, "smlInitTableDataCtx error", NULL);
        smlDestroyTableInfo(&tinfo);
        return code;
      }
    }
  } else {
    tinfo = *oneTable;
  }
  if (tinfo == NULL) {
    uError("smlProcessChildTable failed to get child table info");
    return TSDB_CODE_SML_INTERNAL_ERROR;
  }
  if (info->dataFormat) info->currTableDataCtx = tinfo->tableDataCtx;
  return TSDB_CODE_SUCCESS;
}

int32_t smlParseEndTelnetJson(SSmlHandle *info, SSmlLineInfo *elements, SSmlKv *kvTs, SSmlKv *kv) {
  if (info->dataFormat) {
    uDebug("SML:0x%" PRIx64 " smlParseEndTelnetJson format true, ts:%" PRId64, info->id, kvTs->i);
    int32_t ret = smlBuildCol(info->currTableDataCtx, info->currSTableMeta->schema, kvTs, 0);
    if (ret == TSDB_CODE_SUCCESS) {
      ret = smlBuildCol(info->currTableDataCtx, info->currSTableMeta->schema, kv, 1);
    }
    if (ret == TSDB_CODE_SUCCESS) {
      ret = smlBuildRow(info->currTableDataCtx);
    }
    clearColValArraySml(info->currTableDataCtx->pValues);
    if (unlikely(ret != TSDB_CODE_SUCCESS)) {
      smlBuildInvalidDataMsg(&info->msgBuf, "smlBuildCol error", NULL);
      return ret;
    }
  } else {
    uDebug("SML:0x%" PRIx64 " smlParseEndTelnetJson format false, ts:%" PRId64, info->id, kvTs->i);
    if (elements->colArray == NULL) {
      elements->colArray = taosArrayInit(16, sizeof(SSmlKv));
      if (elements->colArray == NULL) {
        return terrno;
      }
    }
    if (taosArrayPush(elements->colArray, kvTs) == NULL){
      return terrno;
    }
    if (taosArrayPush(elements->colArray, kv) == NULL){
      return terrno;
    }
  }
  info->preLine = *elements;

  return TSDB_CODE_SUCCESS;
}

int32_t smlParseEndLine(SSmlHandle *info, SSmlLineInfo *elements, SSmlKv *kvTs) {
  if (info->dataFormat) {
    uDebug("SML:0x%" PRIx64 " smlParseEndLine format true, ts:%" PRId64, info->id, kvTs->i);
    int32_t ret = smlBuildCol(info->currTableDataCtx, info->currSTableMeta->schema, kvTs, 0);
    if (ret == TSDB_CODE_SUCCESS) {
      ret = smlBuildRow(info->currTableDataCtx);
    }

    clearColValArraySml(info->currTableDataCtx->pValues);
    if (unlikely(ret != TSDB_CODE_SUCCESS)) {
      smlBuildInvalidDataMsg(&info->msgBuf, "smlBuildCol error", NULL);
      return ret;
    }
  } else {
    uDebug("SML:0x%" PRIx64 " smlParseEndLine format false, ts:%" PRId64, info->id, kvTs->i);
    taosArraySet(elements->colArray, 0, kvTs);
  }
  info->preLine = *elements;

  return TSDB_CODE_SUCCESS;
}

static int32_t smlParseTableName(SArray *tags, char *childTableName, char *tbnameKey) {
  bool   autoChildName = false;
  size_t delimiter = strlen(tsSmlAutoChildTableNameDelimiter);
  if(delimiter > 0 && tbnameKey == NULL){
    size_t totalNameLen = delimiter * (taosArrayGetSize(tags) - 1);
    for (int i = 0; i < taosArrayGetSize(tags); i++) {
      SSmlKv *tag = (SSmlKv *)taosArrayGet(tags, i);
      if(tag == NULL){
        return TSDB_CODE_SML_INVALID_DATA;
      }
      totalNameLen += tag->length;
    }
    if (totalNameLen < TSDB_TABLE_NAME_LEN) {
      autoChildName = true;
    }
  }
  if (autoChildName) {
    (void)memset(childTableName, 0, TSDB_TABLE_NAME_LEN);
    for (int i = 0; i < taosArrayGetSize(tags); i++) {
      SSmlKv *tag = (SSmlKv *)taosArrayGet(tags, i);
      if(tag == NULL){
        return TSDB_CODE_SML_INVALID_DATA;
      }
      (void)strncat(childTableName, tag->value, tag->length);
      if (i != taosArrayGetSize(tags) - 1) {
        (void)strcat(childTableName, tsSmlAutoChildTableNameDelimiter);
      }
    }
    if (tsSmlDot2Underline) {
      smlStrReplace(childTableName, strlen(childTableName));
    }
  }else{
    if (tbnameKey == NULL){
      tbnameKey = tsSmlChildTableName;
    }
    size_t childTableNameLen = strlen(tbnameKey);
    if (childTableNameLen <= 0) return TSDB_CODE_SUCCESS;

    for (int i = 0; i < taosArrayGetSize(tags); i++) {
      SSmlKv *tag = (SSmlKv *)taosArrayGet(tags, i);
      if(tag == NULL){
        return TSDB_CODE_SML_INVALID_DATA;
      }
      // handle child table name
      if (childTableNameLen == tag->keyLen && strncmp(tag->key, tbnameKey, tag->keyLen) == 0) {
        (void)memset(childTableName, 0, TSDB_TABLE_NAME_LEN);
        (void)strncpy(childTableName, tag->value, (tag->length < TSDB_TABLE_NAME_LEN ? tag->length : TSDB_TABLE_NAME_LEN));
        if (tsSmlDot2Underline) {
          smlStrReplace(childTableName, strlen(childTableName));
        }
        taosArrayRemove(tags, i);
        break;
      }
    }
  }

  return TSDB_CODE_SUCCESS;
}

int32_t smlSetCTableName(SSmlTableInfo *oneTable, char *tbnameKey) {
  int32_t code = smlParseTableName(oneTable->tags, oneTable->childTableName, tbnameKey);
  if(code != TSDB_CODE_SUCCESS){
    return code;
  }

  if (strlen(oneTable->childTableName) == 0) {
    SArray *dst = taosArrayDup(oneTable->tags, NULL);
    if (dst == NULL) {
      return TSDB_CODE_OUT_OF_MEMORY;
    }
    if(oneTable->sTableNameLen >= TSDB_TABLE_NAME_LEN){
      uError("SML:smlSetCTableName super table name is too long");
      taosArrayDestroy(dst);
      return TSDB_CODE_SML_INTERNAL_ERROR;
    }
    char          superName[TSDB_TABLE_NAME_LEN] = {0};
    RandTableName rName = {dst, NULL, (uint8_t)oneTable->sTableNameLen, oneTable->childTableName};
    if (tsSmlDot2Underline) {
      (void)memcpy(superName, oneTable->sTableName, oneTable->sTableNameLen);
      smlStrReplace(superName, oneTable->sTableNameLen);
      rName.stbFullName = superName;
    } else {
      rName.stbFullName = oneTable->sTableName;
    }

    code = buildChildTableName(&rName);
    if (code != TSDB_CODE_SUCCESS){
      return code;
    }
    taosArrayDestroy(dst);
  }
  return TSDB_CODE_SUCCESS;
}

int32_t getTableUid(SSmlHandle *info, SSmlLineInfo *currElement, SSmlTableInfo *tinfo) {
  char   key[TSDB_TABLE_NAME_LEN * 2 + 1] = {0};
  size_t nLen = strlen(tinfo->childTableName);
  (void)memcpy(key, currElement->measure, currElement->measureLen);
  if (tsSmlDot2Underline) {
    smlStrReplace(key, currElement->measureLen);
  }
  (void)memcpy(key + currElement->measureLen + 1, tinfo->childTableName, nLen);
  void *uid =
      taosHashGet(info->tableUids, key,
                  currElement->measureLen + 1 + nLen);  // use \0 as separator for stable name and child table name
  if (uid == NULL) {
    tinfo->uid = info->uid++;
    return taosHashPut(info->tableUids, key, currElement->measureLen + 1 + nLen, &tinfo->uid, sizeof(uint64_t));
  } else {
    tinfo->uid = *(uint64_t *)uid;
  }
  return TSDB_CODE_SUCCESS;
}

int32_t smlBuildSTableMeta(bool isDataFormat, SSmlSTableMeta **sMeta) {
  SSmlSTableMeta *meta = (SSmlSTableMeta *)taosMemoryCalloc(sizeof(SSmlSTableMeta), 1);
  if (!meta) {
    return terrno;
  }

  if (unlikely(!isDataFormat)) {
    meta->tagHash = taosHashInit(32, taosGetDefaultHashFunction(TSDB_DATA_TYPE_BINARY), false, HASH_NO_LOCK);
    if (meta->tagHash == NULL) {
      uError("SML:smlBuildSTableMeta failed to allocate memory");
      goto cleanup;
    }

    meta->colHash = taosHashInit(32, taosGetDefaultHashFunction(TSDB_DATA_TYPE_BINARY), false, HASH_NO_LOCK);
    if (meta->colHash == NULL) {
      uError("SML:smlBuildSTableMeta failed to allocate memory");
      goto cleanup;
    }
  }

  meta->tags = taosArrayInit(32, sizeof(SSmlKv));
  if (meta->tags == NULL) {
    uError("SML:smlBuildSTableMeta failed to allocate memory");
    goto cleanup;
  }

  meta->cols = taosArrayInit(32, sizeof(SSmlKv));
  if (meta->cols == NULL) {
    uError("SML:smlBuildSTableMeta failed to allocate memory");
    goto cleanup;
  }
  *sMeta = meta;
  return TSDB_CODE_SUCCESS;

cleanup:
  smlDestroySTableMeta(meta);
  return TSDB_CODE_OUT_OF_MEMORY;
}

int32_t smlParseNumber(SSmlKv *kvVal, SSmlMsgBuf *msg) {
  const char *pVal = kvVal->value;
  int32_t     len = kvVal->length;
  char       *endptr = NULL;
  double      result = taosStr2Double(pVal, &endptr);
  if (pVal == endptr) {
    RETURN_FALSE
  }

  int32_t left = len - (endptr - pVal);
  if (left == 0) {
    SET_DOUBLE
  } else if (left == 3) {
    if (endptr[0] == 'f' || endptr[0] == 'F') {
      if (endptr[1] == '6' && endptr[2] == '4') {
        SET_DOUBLE
      } else if (endptr[1] == '3' && endptr[2] == '2') {
        SET_FLOAT
      } else {
        RETURN_FALSE
      }
    } else if (endptr[0] == 'i' || endptr[0] == 'I') {
      if (endptr[1] == '6' && endptr[2] == '4') {
        SET_BIGINT
      } else if (endptr[1] == '3' && endptr[2] == '2') {
        SET_INT
      } else if (endptr[1] == '1' && endptr[2] == '6') {
        SET_SMALL_INT
      } else {
        RETURN_FALSE
      }
    } else if (endptr[0] == 'u' || endptr[0] == 'U') {
      if (endptr[1] == '6' && endptr[2] == '4') {
        SET_UBIGINT
      } else if (endptr[1] == '3' && endptr[2] == '2') {
        SET_UINT
      } else if (endptr[1] == '1' && endptr[2] == '6') {
        SET_USMALL_INT
      } else {
        RETURN_FALSE
      }
    } else {
      RETURN_FALSE
    }
  } else if (left == 2) {
    if (endptr[0] == 'i' || endptr[0] == 'I') {
      if (endptr[1] == '8') {
        SET_TINYINT
      } else {
        RETURN_FALSE
      }
    } else if (endptr[0] == 'u' || endptr[0] == 'U') {
      if (endptr[1] == '8') {
        SET_UTINYINT
      } else {
        RETURN_FALSE
      }
    } else {
      RETURN_FALSE
    }
  } else if (left == 1) {
    if (endptr[0] == 'i' || endptr[0] == 'I') {
      SET_BIGINT
    } else if (endptr[0] == 'u' || endptr[0] == 'U') {
      SET_UBIGINT
    } else {
      RETURN_FALSE
    }
  } else {
    RETURN_FALSE;
  }
  return true;
}

bool smlParseNumberOld(SSmlKv *kvVal, SSmlMsgBuf *msg) {
  const char *pVal = kvVal->value;
  int32_t     len = kvVal->length;
  char       *endptr = NULL;
  double      result = taosStr2Double(pVal, &endptr);
  if (pVal == endptr) {
    smlBuildInvalidDataMsg(msg, "invalid data", pVal);
    return false;
  }

  int32_t left = len - (endptr - pVal);
  if (left == 0 || (left == 3 && strncasecmp(endptr, "f64", left) == 0)) {
    kvVal->type = TSDB_DATA_TYPE_DOUBLE;
    kvVal->d = result;
  } else if ((left == 3 && strncasecmp(endptr, "f32", left) == 0)) {
    if (!IS_VALID_FLOAT(result)) {
      smlBuildInvalidDataMsg(msg, "float out of range[-3.402823466e+38,3.402823466e+38]", pVal);
      return false;
    }
    kvVal->type = TSDB_DATA_TYPE_FLOAT;
    kvVal->f = (float)result;
  } else if ((left == 1 && *endptr == 'i') || (left == 3 && strncasecmp(endptr, "i64", left) == 0)) {
    if (smlDoubleToInt64OverFlow(result)) {
      errno = 0;
      int64_t tmp = taosStr2Int64(pVal, &endptr, 10);
      if (errno == ERANGE) {
        smlBuildInvalidDataMsg(msg, "big int out of range[-9223372036854775808,9223372036854775807]", pVal);
        return false;
      }
      kvVal->type = TSDB_DATA_TYPE_BIGINT;
      kvVal->i = tmp;
      return true;
    }
    kvVal->type = TSDB_DATA_TYPE_BIGINT;
    kvVal->i = (int64_t)result;
  } else if ((left == 1 && *endptr == 'u') || (left == 3 && strncasecmp(endptr, "u64", left) == 0)) {
    if (result >= (double)UINT64_MAX || result < 0) {
      errno = 0;
      uint64_t tmp = taosStr2UInt64(pVal, &endptr, 10);
      if (errno == ERANGE || result < 0) {
        smlBuildInvalidDataMsg(msg, "unsigned big int out of range[0,18446744073709551615]", pVal);
        return false;
      }
      kvVal->type = TSDB_DATA_TYPE_UBIGINT;
      kvVal->u = tmp;
      return true;
    }
    kvVal->type = TSDB_DATA_TYPE_UBIGINT;
    kvVal->u = result;
  } else if (left == 3 && strncasecmp(endptr, "i32", left) == 0) {
    if (!IS_VALID_INT(result)) {
      smlBuildInvalidDataMsg(msg, "int out of range[-2147483648,2147483647]", pVal);
      return false;
    }
    kvVal->type = TSDB_DATA_TYPE_INT;
    kvVal->i = result;
  } else if (left == 3 && strncasecmp(endptr, "u32", left) == 0) {
    if (!IS_VALID_UINT(result)) {
      smlBuildInvalidDataMsg(msg, "unsigned int out of range[0,4294967295]", pVal);
      return false;
    }
    kvVal->type = TSDB_DATA_TYPE_UINT;
    kvVal->u = result;
  } else if (left == 3 && strncasecmp(endptr, "i16", left) == 0) {
    if (!IS_VALID_SMALLINT(result)) {
      smlBuildInvalidDataMsg(msg, "small int our of range[-32768,32767]", pVal);
      return false;
    }
    kvVal->type = TSDB_DATA_TYPE_SMALLINT;
    kvVal->i = result;
  } else if (left == 3 && strncasecmp(endptr, "u16", left) == 0) {
    if (!IS_VALID_USMALLINT(result)) {
      smlBuildInvalidDataMsg(msg, "unsigned small int out of rang[0,65535]", pVal);
      return false;
    }
    kvVal->type = TSDB_DATA_TYPE_USMALLINT;
    kvVal->u = result;
  } else if (left == 2 && strncasecmp(endptr, "i8", left) == 0) {
    if (!IS_VALID_TINYINT(result)) {
      smlBuildInvalidDataMsg(msg, "tiny int out of range[-128,127]", pVal);
      return false;
    }
    kvVal->type = TSDB_DATA_TYPE_TINYINT;
    kvVal->i = result;
  } else if (left == 2 && strncasecmp(endptr, "u8", left) == 0) {
    if (!IS_VALID_UTINYINT(result)) {
      smlBuildInvalidDataMsg(msg, "unsigned tiny int out of range[0,255]", pVal);
      return false;
    }
    kvVal->type = TSDB_DATA_TYPE_UTINYINT;
    kvVal->u = result;
  } else {
    smlBuildInvalidDataMsg(msg, "invalid data", pVal);
    return false;
  }
  return true;
}

int32_t smlGetMeta(SSmlHandle *info, const void *measure, int32_t measureLen, STableMeta **pTableMeta) {
  *pTableMeta = NULL;

  SName pName = {TSDB_TABLE_NAME_T, info->taos->acctId, {0}, {0}};
  tstrncpy(pName.dbname, info->pRequest->pDb, sizeof(pName.dbname));

  SRequestConnInfo conn = {0};
  conn.pTrans = info->taos->pAppInfo->pTransporter;
  conn.requestId = info->pRequest->requestId;
  conn.requestObjRefId = info->pRequest->self;
  conn.mgmtEps = getEpSet_s(&info->taos->pAppInfo->mgmtEp);
  (void)memset(pName.tname, 0, TSDB_TABLE_NAME_LEN);
  (void)memcpy(pName.tname, measure, measureLen);

  int32_t code = catalogGetSTableMeta(info->pCatalog, &conn, &pName, pTableMeta);
  if (code != TSDB_CODE_SUCCESS) {
    return code;
  }
  return TSDB_CODE_SUCCESS;
}

static int64_t smlGenId() {
  static volatile int64_t linesSmlHandleId = 0;

  int64_t id = 0;
  do {
    id = atomic_add_fetch_64(&linesSmlHandleId, 1);
  } while (id == 0);

  return id;
}

static int32_t smlGenerateSchemaAction(SSchema *colField, SHashObj *colHash, SSmlKv *kv, bool isTag,
                                       ESchemaAction *action, SSmlHandle *info) {
  uint16_t *index = colHash ? (uint16_t *)taosHashGet(colHash, kv->key, kv->keyLen) : NULL;
  if (index) {
    if (colField[*index].type != kv->type) {
      uError("SML:0x%" PRIx64 " point type and db type mismatch. db type: %d, point type: %d, key: %s", info->id,
             colField[*index].type, kv->type, kv->key);
      return TSDB_CODE_SML_INVALID_DATA;
    }

    if (((colField[*index].type == TSDB_DATA_TYPE_VARCHAR || colField[*index].type == TSDB_DATA_TYPE_VARBINARY ||
          colField[*index].type == TSDB_DATA_TYPE_GEOMETRY) &&
         (colField[*index].bytes - VARSTR_HEADER_SIZE) < kv->length) ||
        (colField[*index].type == TSDB_DATA_TYPE_NCHAR &&
         ((colField[*index].bytes - VARSTR_HEADER_SIZE) / TSDB_NCHAR_SIZE < kv->length))) {
      if (isTag) {
        *action = SCHEMA_ACTION_CHANGE_TAG_SIZE;
      } else {
        *action = SCHEMA_ACTION_CHANGE_COLUMN_SIZE;
      }
    }
  } else {
    if (isTag) {
      *action = SCHEMA_ACTION_ADD_TAG;
    } else {
      *action = SCHEMA_ACTION_ADD_COLUMN;
    }
  }
  return TSDB_CODE_SUCCESS;
}

#define BOUNDARY 1024
static int32_t smlFindNearestPowerOf2(int32_t length, uint8_t type) {
  int32_t result = 1;
  if (length >= BOUNDARY) {
    result = length;
  } else {
    while (result <= length) {
      result <<= 1;
    }
  }

  if ((type == TSDB_DATA_TYPE_BINARY || type == TSDB_DATA_TYPE_VARBINARY || type == TSDB_DATA_TYPE_GEOMETRY) &&
      result > TSDB_MAX_BINARY_LEN - VARSTR_HEADER_SIZE) {
    result = TSDB_MAX_BINARY_LEN - VARSTR_HEADER_SIZE;
  } else if (type == TSDB_DATA_TYPE_NCHAR && result > (TSDB_MAX_NCHAR_LEN - VARSTR_HEADER_SIZE) / TSDB_NCHAR_SIZE) {
    result = (TSDB_MAX_NCHAR_LEN - VARSTR_HEADER_SIZE) / TSDB_NCHAR_SIZE;
  }

  if (type == TSDB_DATA_TYPE_NCHAR) {
    result = result * TSDB_NCHAR_SIZE + VARSTR_HEADER_SIZE;
  } else if (type == TSDB_DATA_TYPE_BINARY || type == TSDB_DATA_TYPE_VARBINARY || type == TSDB_DATA_TYPE_GEOMETRY) {
    result = result + VARSTR_HEADER_SIZE;
  }
  return result;
}

static int32_t smlProcessSchemaAction(SSmlHandle *info, SSchema *schemaField, SHashObj *schemaHash, SArray *cols, SArray *checkDumplicateCols,
                                      ESchemaAction *action, bool isTag) {
  int32_t code = TSDB_CODE_SUCCESS;
  for (int j = 0; j < taosArrayGetSize(cols); ++j) {
    if (j == 0 && !isTag) continue;
    SSmlKv *kv = (SSmlKv *)taosArrayGet(cols, j);
    if (kv == NULL){
      return TSDB_CODE_SML_INVALID_DATA;
    }
    code = smlGenerateSchemaAction(schemaField, schemaHash, kv, isTag, action, info);
    if (code != TSDB_CODE_SUCCESS) {
      return code;
    }
  }

  for (int j = 0; j < taosArrayGetSize(checkDumplicateCols); ++j) {
    SSmlKv *kv = (SSmlKv *)taosArrayGet(checkDumplicateCols, j);
    if (kv == NULL){
      return TSDB_CODE_SML_INVALID_DATA;
    }
    if(taosHashGet(schemaHash, kv->key, kv->keyLen) != NULL){
      return TSDB_CODE_PAR_DUPLICATED_COLUMN;
    }
  }
  return TSDB_CODE_SUCCESS;
}

static int32_t smlCheckMeta(SSchema *schema, int32_t length, SArray *cols, bool isTag) {
  int32_t code = TSDB_CODE_SUCCESS;
  SHashObj *hashTmp = taosHashInit(length, taosGetDefaultHashFunction(TSDB_DATA_TYPE_BINARY), true, HASH_NO_LOCK);
  if (hashTmp == NULL) {
    code = terrno;
    goto END;
  }
  int32_t   i = 0;
  for (; i < length; i++) {
    code = taosHashPut(hashTmp, schema[i].name, strlen(schema[i].name), &i, SHORT_BYTES);
    if (code != 0){
      goto END;
    }
  }

  if (isTag) {
    i = 0;
  } else {
    i = 1;
  }
  for (; i < taosArrayGetSize(cols); i++) {
    SSmlKv *kv = (SSmlKv *)taosArrayGet(cols, i);
    if (kv == NULL){
      code = TSDB_CODE_SML_INVALID_DATA;
      goto END;
    }
    if (taosHashGet(hashTmp, kv->key, kv->keyLen) == NULL) {
      code = TSDB_CODE_SML_INVALID_DATA;
      goto END;
    }
  }

END:
  taosHashCleanup(hashTmp);
  return code;
}

static int32_t getBytes(uint8_t type, int32_t length) {
  if (type == TSDB_DATA_TYPE_BINARY || type == TSDB_DATA_TYPE_VARBINARY || type == TSDB_DATA_TYPE_NCHAR ||
      type == TSDB_DATA_TYPE_GEOMETRY) {
    return smlFindNearestPowerOf2(length, type);
  } else {
    return tDataTypes[type].bytes;
  }
}

static int32_t smlBuildFieldsList(SSmlHandle *info, SSchema *schemaField, SHashObj *schemaHash, SArray *cols,
                                  SArray *results, int32_t numOfCols, bool isTag) {
  for (int j = 0; j < taosArrayGetSize(cols); ++j) {
    SSmlKv       *kv = (SSmlKv *)taosArrayGet(cols, j);
    if (kv == NULL){
      return TSDB_CODE_SML_INVALID_DATA;
    }
    ESchemaAction action = SCHEMA_ACTION_NULL;
    int           code = smlGenerateSchemaAction(schemaField, schemaHash, kv, isTag, &action, info);
    if (code != 0) {
      return code;
    }
    if (action == SCHEMA_ACTION_ADD_COLUMN || action == SCHEMA_ACTION_ADD_TAG) {
      SField field = {0};
      field.type = kv->type;
      field.bytes = getBytes(kv->type, kv->length);
      (void)memcpy(field.name, kv->key, kv->keyLen);
      if (taosArrayPush(results, &field) == NULL){
        return terrno;
      }
    } else if (action == SCHEMA_ACTION_CHANGE_COLUMN_SIZE || action == SCHEMA_ACTION_CHANGE_TAG_SIZE) {
      uint16_t *index = (uint16_t *)taosHashGet(schemaHash, kv->key, kv->keyLen);
      if (index == NULL) {
        uError("smlBuildFieldsList get error, key:%s", kv->key);
        return TSDB_CODE_SML_INVALID_DATA;
      }
      uint16_t newIndex = *index;
      if (isTag) newIndex -= numOfCols;
      SField *field = (SField *)taosArrayGet(results, newIndex);
      if (field == NULL){
        return TSDB_CODE_SML_INVALID_DATA;
      }
      field->bytes = getBytes(kv->type, kv->length);
    }
  }

  int32_t maxLen = isTag ? TSDB_MAX_TAGS_LEN : TSDB_MAX_BYTES_PER_ROW;
  int32_t len = 0;
  for (int j = 0; j < taosArrayGetSize(results); ++j) {
    SField *field = taosArrayGet(results, j);
    if (field == NULL){
      return TSDB_CODE_SML_INVALID_DATA;
    }
    len += field->bytes;
  }
  if (len > maxLen) {
    return isTag ? TSDB_CODE_PAR_INVALID_TAGS_LENGTH : TSDB_CODE_PAR_INVALID_ROW_LENGTH;
  }

  return TSDB_CODE_SUCCESS;
}

static int32_t smlSendMetaMsg(SSmlHandle *info, SName *pName, SArray *pColumns, SArray *pTags, STableMeta *pTableMeta,
                              ESchemaAction action) {
  SRequestObj   *pRequest = NULL;
  SMCreateStbReq pReq = {0};
  int32_t        code = TSDB_CODE_SUCCESS;
  SCmdMsgInfo    pCmdMsg = {0};
  char          *pSql = NULL;

  // put front for free
  pReq.numOfColumns = taosArrayGetSize(pColumns);
  pReq.pTags = pTags;
  pReq.numOfTags = taosArrayGetSize(pTags);

  pReq.pColumns = taosArrayInit(pReq.numOfColumns, sizeof(SFieldWithOptions));
  if (pReq.pColumns == NULL) {
    code = terrno;
    goto end;
  }
  for (int32_t i = 0; i < pReq.numOfColumns; ++i) {
    SField *pField = taosArrayGet(pColumns, i);
    if (pField == NULL){
      code = TSDB_CODE_SML_INVALID_DATA;
      goto end;
    }
    SFieldWithOptions fieldWithOption = {0};
    setFieldWithOptions(&fieldWithOption, pField);
    setDefaultOptionsForField(&fieldWithOption);
    if (taosArrayPush(pReq.pColumns, &fieldWithOption) == NULL){
      code = terrno;
      goto end;
    }
  }

  if (action == SCHEMA_ACTION_CREATE_STABLE) {
    pReq.colVer = 1;
    pReq.tagVer = 1;
    pReq.suid = 0;
    pReq.source = TD_REQ_FROM_APP;
    pSql = "sml_create_stable";
  } else if (action == SCHEMA_ACTION_ADD_TAG || action == SCHEMA_ACTION_CHANGE_TAG_SIZE) {
    pReq.colVer = pTableMeta->sversion;
    pReq.tagVer = pTableMeta->tversion + 1;
    pReq.suid = pTableMeta->uid;
    pReq.source = TD_REQ_FROM_TAOX;
    pSql = (action == SCHEMA_ACTION_ADD_TAG) ? "sml_add_tag" : "sml_modify_tag_size";
  } else if (action == SCHEMA_ACTION_ADD_COLUMN || action == SCHEMA_ACTION_CHANGE_COLUMN_SIZE) {
    pReq.colVer = pTableMeta->sversion + 1;
    pReq.tagVer = pTableMeta->tversion;
    pReq.suid = pTableMeta->uid;
    pReq.source = TD_REQ_FROM_TAOX;
    pSql = (action == SCHEMA_ACTION_ADD_COLUMN) ? "sml_add_column" : "sml_modify_column_size";
  } else {
    uError("SML:0x%" PRIx64 " invalid action:%d", info->id, action);
    code = TSDB_CODE_SML_INVALID_DATA;
    goto end;
  }

  code = buildRequest(info->taos->id, pSql, strlen(pSql), NULL, false, &pRequest, 0);
  if (code != TSDB_CODE_SUCCESS) {
    goto end;
  }

  pRequest->syncQuery = true;
  if (!pRequest->pDb) {
    code = TSDB_CODE_PAR_DB_NOT_SPECIFIED;
    goto end;
  }

  if (pReq.numOfTags == 0) {
    pReq.numOfTags = 1;
    SField field = {0};
    field.type = TSDB_DATA_TYPE_NCHAR;
    field.bytes = TSDB_NCHAR_SIZE + VARSTR_HEADER_SIZE;
    tstrncpy(field.name, tsSmlTagName, sizeof(field.name));
    if (taosArrayPush(pReq.pTags, &field) == NULL){
      code = terrno;
      goto end;
    }
  }

  pReq.commentLen = -1;
  pReq.igExists = true;
  code = tNameExtractFullName(pName, pReq.name);
<<<<<<< HEAD
  if (code != TSDB_CODE_SUCCESS) {
=======
  if (TSDB_CODE_SUCCESS != code) {
>>>>>>> 981bfe3e
    goto end;
  }

  pCmdMsg.epSet = getEpSet_s(&info->taos->pAppInfo->mgmtEp);
  pCmdMsg.msgType = TDMT_MND_CREATE_STB;
  pCmdMsg.msgLen = tSerializeSMCreateStbReq(NULL, 0, &pReq);
  if (pCmdMsg.msgLen < 0){
    code = TSDB_CODE_OUT_OF_MEMORY;
    goto end;
  }
  pCmdMsg.pMsg = taosMemoryMalloc(pCmdMsg.msgLen);
  if (NULL == pCmdMsg.pMsg) {
    code = terrno;
    goto end;
  }

  if (tSerializeSMCreateStbReq(pCmdMsg.pMsg, pCmdMsg.msgLen, &pReq) < 0){
    code = TSDB_CODE_OUT_OF_MEMORY;
    taosMemoryFree(pCmdMsg.pMsg);
    goto end;
  }

  SQuery pQuery = {0};
  (void)memset(&pQuery, 0, sizeof(pQuery));
  pQuery.execMode = QUERY_EXEC_MODE_RPC;
  pQuery.pCmdMsg = &pCmdMsg;
  pQuery.msgType = pQuery.pCmdMsg->msgType;
  pQuery.stableQuery = true;

  (void)launchQueryImpl(pRequest, &pQuery, true, NULL); // no need to check return value

  if (pRequest->code == TSDB_CODE_SUCCESS) {
    code = catalogRemoveTableMeta(info->pCatalog, pName);
    if (code != TSDB_CODE_SUCCESS){
      goto end;
    }
  }
  code = pRequest->code;

end:
  destroyRequest(pRequest);
  tFreeSMCreateStbReq(&pReq);
  return code;
}

static int32_t smlModifyDBSchemas(SSmlHandle *info) {
  uDebug("SML:0x%" PRIx64 " smlModifyDBSchemas start, format:%d, needModifySchema:%d", info->id, info->dataFormat,
         info->needModifySchema);
  if (info->dataFormat && !info->needModifySchema) {
    return TSDB_CODE_SUCCESS;
  }
  int32_t     code = 0;
  SHashObj   *hashTmp = NULL;
  STableMeta *pTableMeta = NULL;

  SName pName = {TSDB_TABLE_NAME_T, info->taos->acctId, {0}, {0}};
  tstrncpy(pName.dbname, info->pRequest->pDb, sizeof(pName.dbname));

  SRequestConnInfo conn = {0};
  conn.pTrans = info->taos->pAppInfo->pTransporter;
  conn.requestId = info->pRequest->requestId;
  conn.requestObjRefId = info->pRequest->self;
  conn.mgmtEps = getEpSet_s(&info->taos->pAppInfo->mgmtEp);

  SSmlSTableMeta **tmp = (SSmlSTableMeta **)taosHashIterate(info->superTables, NULL);
  while (tmp) {
    SSmlSTableMeta *sTableData = *tmp;
    bool            needCheckMeta = false;  // for multi thread

    size_t superTableLen = 0;
    void  *superTable = taosHashGetKey(tmp, &superTableLen);
    char  *measure = taosMemoryMalloc(superTableLen);
    if (measure == NULL){
      code = terrno;
      goto end;
    }
    (void)memcpy(measure, superTable, superTableLen);
    PROCESS_SLASH_IN_MEASUREMENT(measure, superTableLen);
    smlStrReplace(measure, superTableLen);
    (void)memset(pName.tname, 0, TSDB_TABLE_NAME_LEN);
    (void)memcpy(pName.tname, measure, superTableLen);
    taosMemoryFree(measure);

    code = catalogGetSTableMeta(info->pCatalog, &conn, &pName, &pTableMeta);

    if (code == TSDB_CODE_PAR_TABLE_NOT_EXIST || code == TSDB_CODE_MND_STB_NOT_EXIST) {
      code = smlCheckAuth(info, &conn, NULL, AUTH_TYPE_WRITE);
      if (code != TSDB_CODE_SUCCESS) {
        goto end;
      }
      uDebug("SML:0x%" PRIx64 " smlModifyDBSchemas create table:%s", info->id, pName.tname);
      SArray *pColumns = taosArrayInit(taosArrayGetSize(sTableData->cols), sizeof(SField));
      if (pColumns == NULL) {
        code = terrno;
        goto end;
      }
      SArray *pTags = taosArrayInit(taosArrayGetSize(sTableData->tags), sizeof(SField));
      if (pTags == NULL) {
        code = terrno;
        taosArrayDestroy(pColumns);
        goto end;
      }
      code = smlBuildFieldsList(info, NULL, NULL, sTableData->tags, pTags, 0, true);
      if (code != TSDB_CODE_SUCCESS) {
        uError("SML:0x%" PRIx64 " smlBuildFieldsList tag1 failed. %s", info->id, pName.tname);
        taosArrayDestroy(pColumns);
        taosArrayDestroy(pTags);
        goto end;
      }
      code = smlBuildFieldsList(info, NULL, NULL, sTableData->cols, pColumns, 0, false);
      if (code != TSDB_CODE_SUCCESS) {
        uError("SML:0x%" PRIx64 " smlBuildFieldsList col1 failed. %s", info->id, pName.tname);
        taosArrayDestroy(pColumns);
        taosArrayDestroy(pTags);
        goto end;
      }
      code = smlSendMetaMsg(info, &pName, pColumns, pTags, NULL, SCHEMA_ACTION_CREATE_STABLE);
      taosArrayDestroy(pColumns);
      if (code != TSDB_CODE_SUCCESS) {
        uError("SML:0x%" PRIx64 " smlSendMetaMsg failed. can not create %s", info->id, pName.tname);
        goto end;
      }
      info->cost.numOfCreateSTables++;
      taosMemoryFreeClear(pTableMeta);

      code = catalogGetSTableMeta(info->pCatalog, &conn, &pName, &pTableMeta);
      if (code != TSDB_CODE_SUCCESS) {
        uError("SML:0x%" PRIx64 " catalogGetSTableMeta failed. super table name %s", info->id, pName.tname);
        goto end;
      }
    } else if (code == TSDB_CODE_SUCCESS) {

      if(smlIsPKTable(pTableMeta)){
        code = TSDB_CODE_SML_NOT_SUPPORT_PK;
        goto end;
      }

      hashTmp = taosHashInit(pTableMeta->tableInfo.numOfTags, taosGetDefaultHashFunction(TSDB_DATA_TYPE_BINARY), true,
                             HASH_NO_LOCK);
      if (hashTmp == NULL){
        code = terrno;
        goto end;
      }
      for (uint16_t i = pTableMeta->tableInfo.numOfColumns;
           i < pTableMeta->tableInfo.numOfColumns + pTableMeta->tableInfo.numOfTags; i++) {
        code = taosHashPut(hashTmp, pTableMeta->schema[i].name, strlen(pTableMeta->schema[i].name), &i, SHORT_BYTES);
        if (code != 0){
          goto end;
        }
      }

      ESchemaAction action = SCHEMA_ACTION_NULL;
      code = smlProcessSchemaAction(info, pTableMeta->schema, hashTmp, sTableData->tags, sTableData->cols, &action, true);
      if (code != TSDB_CODE_SUCCESS) {
        goto end;
      }
      if (action != SCHEMA_ACTION_NULL) {
        code = smlCheckAuth(info, &conn, pName.tname, AUTH_TYPE_WRITE);
        if (code != TSDB_CODE_SUCCESS) {
          goto end;
        }
        uDebug("SML:0x%" PRIx64 " smlModifyDBSchemas change table tag, table:%s, action:%d", info->id, pName.tname,
               action);
        SArray *pColumns =
            taosArrayInit(taosArrayGetSize(sTableData->cols) + pTableMeta->tableInfo.numOfColumns, sizeof(SField));
        if (pColumns == NULL){
          code = terrno;
          goto end;
        }
        SArray *pTags =
            taosArrayInit(taosArrayGetSize(sTableData->tags) + pTableMeta->tableInfo.numOfTags, sizeof(SField));
        if (pTags == NULL){
          taosArrayDestroy(pColumns);
          code = terrno;
          goto end;
        }
        for (uint16_t i = 0; i < pTableMeta->tableInfo.numOfColumns + pTableMeta->tableInfo.numOfTags; i++) {
          SField field = {0};
          field.type = pTableMeta->schema[i].type;
          field.bytes = pTableMeta->schema[i].bytes;
          tstrncpy(field.name, pTableMeta->schema[i].name, sizeof(field.name));
          if (i < pTableMeta->tableInfo.numOfColumns) {
            if (taosArrayPush(pColumns, &field) == NULL){
              taosArrayDestroy(pColumns);
              taosArrayDestroy(pTags);
              code = terrno;
              goto end;
            }
          } else {
            if (taosArrayPush(pTags, &field) == NULL){
              taosArrayDestroy(pColumns);
              taosArrayDestroy(pTags);
              code = terrno;
              goto end;
            }
          }
        }
        code = smlBuildFieldsList(info, pTableMeta->schema, hashTmp, sTableData->tags, pTags,
                                  pTableMeta->tableInfo.numOfColumns, true);
        if (code != TSDB_CODE_SUCCESS) {
          uError("SML:0x%" PRIx64 " smlBuildFieldsList tag2 failed. %s", info->id, pName.tname);
          taosArrayDestroy(pColumns);
          taosArrayDestroy(pTags);
          goto end;
        }

        if (taosArrayGetSize(pTags) + pTableMeta->tableInfo.numOfColumns > TSDB_MAX_COLUMNS) {
          uError("SML:0x%" PRIx64 " too many columns than 4096", info->id);
          code = TSDB_CODE_PAR_TOO_MANY_COLUMNS;
          taosArrayDestroy(pColumns);
          taosArrayDestroy(pTags);
          goto end;
        }
        if (taosArrayGetSize(pTags) > TSDB_MAX_TAGS) {
          uError("SML:0x%" PRIx64 " too many tags than 128", info->id);
          code = TSDB_CODE_PAR_INVALID_TAGS_NUM;
          taosArrayDestroy(pColumns);
          taosArrayDestroy(pTags);
          goto end;
        }

        code = smlSendMetaMsg(info, &pName, pColumns, pTags, pTableMeta, action);
        taosArrayDestroy(pColumns);
        if (code != TSDB_CODE_SUCCESS) {
          uError("SML:0x%" PRIx64 " smlSendMetaMsg failed. can not create %s", info->id, pName.tname);
          goto end;
        }

        info->cost.numOfAlterTagSTables++;
        taosMemoryFreeClear(pTableMeta);
        code = catalogRefreshTableMeta(info->pCatalog, &conn, &pName, -1);
        if (code != TSDB_CODE_SUCCESS) {
          goto end;
        }
        code = catalogGetSTableMeta(info->pCatalog, &conn, &pName, &pTableMeta);
        if (code != TSDB_CODE_SUCCESS) {
          goto end;
        }
      }

      taosHashClear(hashTmp);
      for (uint16_t i = 0; i < pTableMeta->tableInfo.numOfColumns; i++) {
        code = taosHashPut(hashTmp, pTableMeta->schema[i].name, strlen(pTableMeta->schema[i].name), &i, SHORT_BYTES);
        if (code != TSDB_CODE_SUCCESS) {
          goto end;
        }
      }
      action = SCHEMA_ACTION_NULL;
      code = smlProcessSchemaAction(info, pTableMeta->schema, hashTmp, sTableData->cols, sTableData->tags, &action, false);
      if (code != TSDB_CODE_SUCCESS) {
        goto end;
      }
      if (action != SCHEMA_ACTION_NULL) {
        code = smlCheckAuth(info, &conn, pName.tname, AUTH_TYPE_WRITE);
        if (code != TSDB_CODE_SUCCESS) {
          goto end;
        }
        uDebug("SML:0x%" PRIx64 " smlModifyDBSchemas change table col, table:%s, action:%d", info->id, pName.tname,
               action);
        SArray *pColumns =
            taosArrayInit(taosArrayGetSize(sTableData->cols) + pTableMeta->tableInfo.numOfColumns, sizeof(SField));
        if (pColumns == NULL){
          code = terrno;
          goto end;
        }
        SArray *pTags =
            taosArrayInit(taosArrayGetSize(sTableData->tags) + pTableMeta->tableInfo.numOfTags, sizeof(SField));
        if (pTags == NULL){
          taosArrayDestroy(pColumns);
          code = terrno;
          goto end;
        }
        for (uint16_t i = 0; i < pTableMeta->tableInfo.numOfColumns + pTableMeta->tableInfo.numOfTags; i++) {
          SField field = {0};
          field.type = pTableMeta->schema[i].type;
          field.bytes = pTableMeta->schema[i].bytes;
          tstrncpy(field.name, pTableMeta->schema[i].name, sizeof(field.name));
          if (i < pTableMeta->tableInfo.numOfColumns) {
            if (taosArrayPush(pColumns, &field) == NULL){
              taosArrayDestroy(pColumns);
              taosArrayDestroy(pTags);
              code = terrno;
              goto end;
            }
          } else {
            if (taosArrayPush(pTags, &field) == NULL){
              taosArrayDestroy(pColumns);
              taosArrayDestroy(pTags);
              code = terrno;
              goto end;
            }
          }
        }

        code = smlBuildFieldsList(info, pTableMeta->schema, hashTmp, sTableData->cols, pColumns,
                                  pTableMeta->tableInfo.numOfColumns, false);
        if (code != TSDB_CODE_SUCCESS) {
          uError("SML:0x%" PRIx64 " smlBuildFieldsList col2 failed. %s", info->id, pName.tname);
          taosArrayDestroy(pColumns);
          taosArrayDestroy(pTags);
          goto end;
        }

        if (taosArrayGetSize(pColumns) + pTableMeta->tableInfo.numOfTags > TSDB_MAX_COLUMNS) {
          uError("SML:0x%" PRIx64 " too many columns than 4096", info->id);
          code = TSDB_CODE_PAR_TOO_MANY_COLUMNS;
          taosArrayDestroy(pColumns);
          taosArrayDestroy(pTags);
          goto end;
        }

        code = smlSendMetaMsg(info, &pName, pColumns, pTags, pTableMeta, action);
        taosArrayDestroy(pColumns);
        if (code != TSDB_CODE_SUCCESS) {
          uError("SML:0x%" PRIx64 " smlSendMetaMsg failed. can not create %s", info->id, pName.tname);
          goto end;
        }

        info->cost.numOfAlterColSTables++;
        taosMemoryFreeClear(pTableMeta);
        code = catalogRefreshTableMeta(info->pCatalog, &conn, &pName, -1);
        if (code != TSDB_CODE_SUCCESS) {
          goto end;
        }
        code = catalogGetSTableMeta(info->pCatalog, &conn, &pName, &pTableMeta);
        if (code != TSDB_CODE_SUCCESS) {
          uError("SML:0x%" PRIx64 " catalogGetSTableMeta failed. super table name %s", info->id, pName.tname);
          goto end;
        }
      }

      needCheckMeta = true;
      taosHashCleanup(hashTmp);
      hashTmp = NULL;
    } else {
      uError("SML:0x%" PRIx64 " load table meta error: %s", info->id, tstrerror(code));
      goto end;
    }

    if (needCheckMeta) {
      code = smlCheckMeta(&(pTableMeta->schema[pTableMeta->tableInfo.numOfColumns]), pTableMeta->tableInfo.numOfTags,
                          sTableData->tags, true);
      if (code != TSDB_CODE_SUCCESS) {
        uError("SML:0x%" PRIx64 " check tag failed. super table name %s", info->id, pName.tname);
        goto end;
      }
      code = smlCheckMeta(&(pTableMeta->schema[0]), pTableMeta->tableInfo.numOfColumns, sTableData->cols, false);
      if (code != TSDB_CODE_SUCCESS) {
        uError("SML:0x%" PRIx64 " check cols failed. super table name %s", info->id, pName.tname);
        goto end;
      }
    }

    taosMemoryFreeClear(sTableData->tableMeta);
    sTableData->tableMeta = pTableMeta;
    uDebug("SML:0x%" PRIx64 "modify schema uid:%" PRIu64 ", sversion:%d, tversion:%d", info->id, pTableMeta->uid,
           pTableMeta->sversion, pTableMeta->tversion);
    tmp = (SSmlSTableMeta **)taosHashIterate(info->superTables, tmp);
  }
  uDebug("SML:0x%" PRIx64 " smlModifyDBSchemas end success, format:%d, needModifySchema:%d", info->id, info->dataFormat,
         info->needModifySchema);

  return TSDB_CODE_SUCCESS;

end:
  taosHashCancelIterate(info->superTables, tmp);
  taosHashCleanup(hashTmp);
  taosMemoryFreeClear(pTableMeta);
  (void)catalogRefreshTableMeta(info->pCatalog, &conn, &pName, 1);    // ignore refresh meta code if there is an error
  uError("SML:0x%" PRIx64 " smlModifyDBSchemas end failed:%d:%s, format:%d, needModifySchema:%d", info->id, code,
         tstrerror(code), info->dataFormat, info->needModifySchema);

  return code;
}

static int32_t smlInsertMeta(SHashObj *metaHash, SArray *metaArray, SArray *cols, SHashObj *checkDuplicate) {
  terrno = 0;
  for (int16_t i = 0; i < taosArrayGetSize(cols); ++i) {
    SSmlKv *kv = (SSmlKv *)taosArrayGet(cols, i);
    if (kv == NULL){
      return TSDB_CODE_SML_INVALID_DATA;
    }
    int     ret = taosHashPut(metaHash, kv->key, kv->keyLen, &i, SHORT_BYTES);
    if (ret == 0) {
      if (taosArrayPush(metaArray, kv) == NULL){
        return terrno;
      }
      if(taosHashGet(checkDuplicate, kv->key, kv->keyLen) != NULL) {
        return TSDB_CODE_PAR_DUPLICATED_COLUMN;
      }
    }else if(terrno == TSDB_CODE_DUP_KEY){
      return TSDB_CODE_PAR_DUPLICATED_COLUMN;
    }
  }
  return TSDB_CODE_SUCCESS;
}

static int32_t smlUpdateMeta(SHashObj *metaHash, SArray *metaArray, SArray *cols, bool isTag, SSmlMsgBuf *msg, SHashObj* checkDuplicate) {
  for (int i = 0; i < taosArrayGetSize(cols); ++i) {
    SSmlKv *kv = (SSmlKv *)taosArrayGet(cols, i);
    if (kv == NULL){
      return TSDB_CODE_SML_INVALID_DATA;
    }
    int16_t *index = (int16_t *)taosHashGet(metaHash, kv->key, kv->keyLen);
    if (index) {
      SSmlKv *value = (SSmlKv *)taosArrayGet(metaArray, *index);
      if (value == NULL){
        return TSDB_CODE_SML_INVALID_DATA;
      }

      if (isTag) {
        if (kv->length > value->length) {
          value->length = kv->length;
        }
        continue;
      }
      if (kv->type != value->type) {
        smlBuildInvalidDataMsg(msg, "the type is not the same like before", kv->key);
        return TSDB_CODE_SML_NOT_SAME_TYPE;
      }

      if (IS_VAR_DATA_TYPE(kv->type) && (kv->length > value->length)) {  // update string len, if bigger
        value->length = kv->length;
      }
    } else {
      size_t tmp = taosArrayGetSize(metaArray);
      if (tmp > INT16_MAX) {
        smlBuildInvalidDataMsg(msg, "too many cols or tags", kv->key);
        uError("too many cols or tags");
        return TSDB_CODE_SML_INVALID_DATA;
      }
      int16_t size = tmp;
      int     ret = taosHashPut(metaHash, kv->key, kv->keyLen, &size, SHORT_BYTES);
      if (ret == 0) {
        if(taosArrayPush(metaArray, kv) == NULL){
          return terrno;
        }
        if(taosHashGet(checkDuplicate, kv->key, kv->keyLen) != NULL) {
          return TSDB_CODE_PAR_DUPLICATED_COLUMN;
        }
      }else{
        return ret;
      }
    }
  }

  return TSDB_CODE_SUCCESS;
}

void smlDestroyTableInfo(void *para) {
  SSmlTableInfo *tag = *(SSmlTableInfo **)para;
  for (size_t i = 0; i < taosArrayGetSize(tag->cols); i++) {
    SHashObj *kvHash = (SHashObj *)taosArrayGetP(tag->cols, i);
    taosHashCleanup(kvHash);
  }

  taosArrayDestroy(tag->cols);
  taosArrayDestroyEx(tag->tags, freeSSmlKv);
  taosMemoryFree(tag);
}

void freeSSmlKv(void *data) {
  SSmlKv *kv = (SSmlKv *)data;
  if (kv->keyEscaped) taosMemoryFreeClear(kv->key);
  if (kv->valueEscaped) taosMemoryFreeClear(kv->value);
  if (kv->type == TSDB_DATA_TYPE_GEOMETRY) geosFreeBuffer((void *)(kv->value));
  if (kv->type == TSDB_DATA_TYPE_VARBINARY) taosMemoryFreeClear(kv->value);
}

void smlDestroyInfo(SSmlHandle *info) {
  if (!info) return;
//  qDestroyQuery(info->pQuery);

  taosHashCleanup(info->pVgHash);
  taosHashCleanup(info->childTables);
  taosHashCleanup(info->superTables);
  taosHashCleanup(info->tableUids);

  for (int i = 0; i < taosArrayGetSize(info->tagJsonArray); i++) {
    cJSON *tags = (cJSON *)taosArrayGetP(info->tagJsonArray, i);
    cJSON_Delete(tags);
  }
  taosArrayDestroy(info->tagJsonArray);

  for (int i = 0; i < taosArrayGetSize(info->valueJsonArray); i++) {
    cJSON *value = (cJSON *)taosArrayGetP(info->valueJsonArray, i);
    cJSON_Delete(value);
  }
  taosArrayDestroy(info->valueJsonArray);

  taosArrayDestroyEx(info->preLineTagKV, freeSSmlKv);

  if (!info->dataFormat) {
    for (int i = 0; i < info->lineNum; i++) {
      taosArrayDestroyEx(info->lines[i].colArray, freeSSmlKv);
      if (info->parseJsonByLib) {
        taosMemoryFree(info->lines[i].tags);
      }
      if (info->lines[i].measureTagsLen != 0 && info->protocol != TSDB_SML_LINE_PROTOCOL) {
        taosMemoryFree(info->lines[i].measureTag);
      }
    }
    taosMemoryFree(info->lines);
  }

  cJSON_Delete(info->root);
  taosMemoryFreeClear(info);
}

int32_t smlBuildSmlInfo(TAOS *taos, SSmlHandle **handle) {
  int32_t     code = TSDB_CODE_SUCCESS;
  SSmlHandle *info = (SSmlHandle *)taosMemoryCalloc(1, sizeof(SSmlHandle));
  if (NULL == info) {
    return terrno;
  }
  if (taos != NULL) {
    info->taos = acquireTscObj(*(int64_t *)taos);
    if (info->taos == NULL) {
      code = TSDB_CODE_TSC_DISCONNECTED;
      goto FAILED;
    }
    code = catalogGetHandle(info->taos->pAppInfo->clusterId, &info->pCatalog);
    if (code != TSDB_CODE_SUCCESS) {
      uError("SML:0x%" PRIx64 " get catalog error %d", info->id, code);
      goto FAILED;
    }
  }

  info->pVgHash = taosHashInit(16, taosGetDefaultHashFunction(TSDB_DATA_TYPE_INT), true, HASH_NO_LOCK);
  info->childTables = taosHashInit(16, taosGetDefaultHashFunction(TSDB_DATA_TYPE_BINARY), true, HASH_NO_LOCK);
  info->tableUids = taosHashInit(16, taosGetDefaultHashFunction(TSDB_DATA_TYPE_BINARY), true, HASH_NO_LOCK);
  info->superTables = taosHashInit(16, taosGetDefaultHashFunction(TSDB_DATA_TYPE_BINARY), true, HASH_NO_LOCK);
  if (info->pVgHash == NULL || info->childTables == NULL || info->superTables == NULL || info->tableUids == NULL) {
    uError("create SSmlHandle hash obj failed");
    code = terrno;
    goto FAILED;
  }
  taosHashSetFreeFp(info->superTables, smlDestroySTableMeta);
  taosHashSetFreeFp(info->childTables, smlDestroyTableInfo);

  info->id = smlGenId();
  code = smlInitHandle(&info->pQuery);
  if (code != TSDB_CODE_SUCCESS){
    goto FAILED;
  }
  info->dataFormat = true;

  info->tagJsonArray = taosArrayInit(8, POINTER_BYTES);
  info->valueJsonArray = taosArrayInit(8, POINTER_BYTES);
  info->preLineTagKV = taosArrayInit(8, sizeof(SSmlKv));

  if (info->tagJsonArray == NULL || info->valueJsonArray == NULL || info->preLineTagKV == NULL) {
    uError("SML:0x%" PRIx64 " failed to allocate memory", info->id);
    code = terrno;
    goto FAILED;
  }

  *handle = info;
  return code;

FAILED:
  smlDestroyInfo(info);
  return code;
}

static int32_t smlPushCols(SArray *colsArray, SArray *cols) {
  SHashObj *kvHash = taosHashInit(32, taosGetDefaultHashFunction(TSDB_DATA_TYPE_BINARY), false, HASH_NO_LOCK);
  if (!kvHash) {
    uError("SML:smlDealCols failed to allocate memory");
    return terrno;
  }
  for (size_t i = 0; i < taosArrayGetSize(cols); i++) {
    SSmlKv *kv = (SSmlKv *)taosArrayGet(cols, i);
    if (kv == NULL){
      taosHashCleanup(kvHash);
      return TSDB_CODE_SML_INVALID_DATA;
    }
    terrno = 0;
    int32_t code = taosHashPut(kvHash, kv->key, kv->keyLen, &kv, POINTER_BYTES);
    if (terrno == TSDB_CODE_DUP_KEY) {
      taosHashCleanup(kvHash);
      return TSDB_CODE_PAR_DUPLICATED_COLUMN;
    }
    if (code != TSDB_CODE_SUCCESS){
      taosHashCleanup(kvHash);
      return code;
    }
  }

  if (taosArrayPush(colsArray, &kvHash) == NULL) {
    taosHashCleanup(kvHash);
    return terrno;
  }
  return TSDB_CODE_SUCCESS;
}

static int32_t smlParseLineBottom(SSmlHandle *info) {
  uDebug("SML:0x%" PRIx64 " smlParseLineBottom start, format:%d, linenum:%d", info->id, info->dataFormat,
         info->lineNum);
  if (info->dataFormat) return TSDB_CODE_SUCCESS;

  for (int32_t i = 0; i < info->lineNum; i++) {
    SSmlLineInfo  *elements = info->lines + i;
    SSmlTableInfo *tinfo = NULL;
    if (info->protocol == TSDB_SML_LINE_PROTOCOL) {
      SSmlTableInfo **tmp =
          (SSmlTableInfo **)taosHashGet(info->childTables, elements->measure, elements->measureTagsLen);
      if (tmp) tinfo = *tmp;
    } else if (info->protocol == TSDB_SML_TELNET_PROTOCOL) {
      SSmlTableInfo **tmp = (SSmlTableInfo **)taosHashGet(info->childTables, elements->measureTag,
                                                          elements->measureLen + elements->tagsLen);
      if (tmp) tinfo = *tmp;
    } else {
      SSmlTableInfo **tmp = (SSmlTableInfo **)taosHashGet(info->childTables, elements->measureTag,
                                                          elements->measureLen + elements->tagsLen);
      if (tmp) tinfo = *tmp;
    }

    if (tinfo == NULL) {
      uError("SML:0x%" PRIx64 "get oneTable failed, line num:%d", info->id, i);
      smlBuildInvalidDataMsg(&info->msgBuf, "get oneTable failed", elements->measure);
      return TSDB_CODE_SML_INVALID_DATA;
    }

    if (taosArrayGetSize(tinfo->tags) > TSDB_MAX_TAGS) {
      smlBuildInvalidDataMsg(&info->msgBuf, "too many tags than 128", NULL);
      return TSDB_CODE_PAR_INVALID_TAGS_NUM;
    }

    if (taosArrayGetSize(elements->colArray) + taosArrayGetSize(tinfo->tags) > TSDB_MAX_COLUMNS) {
      smlBuildInvalidDataMsg(&info->msgBuf, "too many columns than 4096", NULL);
      return TSDB_CODE_PAR_TOO_MANY_COLUMNS;
    }

    int ret = smlPushCols(tinfo->cols, elements->colArray);
    if (ret != TSDB_CODE_SUCCESS) {
      return ret;
    }

    SSmlSTableMeta **tableMeta =
        (SSmlSTableMeta **)taosHashGet(info->superTables, elements->measure, elements->measureLen);
    if (tableMeta) {  // update meta
      uDebug("SML:0x%" PRIx64 " smlParseLineBottom update meta, format:%d, linenum:%d", info->id, info->dataFormat,
             info->lineNum);
      ret = smlUpdateMeta((*tableMeta)->colHash, (*tableMeta)->cols, elements->colArray, false, &info->msgBuf, (*tableMeta)->tagHash);
      if (ret == TSDB_CODE_SUCCESS) {
        ret = smlUpdateMeta((*tableMeta)->tagHash, (*tableMeta)->tags, tinfo->tags, true, &info->msgBuf, (*tableMeta)->colHash);
      }
      if (ret != TSDB_CODE_SUCCESS) {
        uError("SML:0x%" PRIx64 " smlUpdateMeta failed, ret:%d", info->id, ret);
        return ret;
      }
    } else {
      uDebug("SML:0x%" PRIx64 " smlParseLineBottom add meta, format:%d, linenum:%d", info->id, info->dataFormat,
             info->lineNum);
      SSmlSTableMeta *meta = NULL;
      ret = smlBuildSTableMeta(info->dataFormat, &meta);
      if (ret != TSDB_CODE_SUCCESS) {
        return ret;
      }
      ret = taosHashPut(info->superTables, elements->measure, elements->measureLen, &meta, POINTER_BYTES);
      if (ret != TSDB_CODE_SUCCESS) {
        uError("SML:0x%" PRIx64 " put measuer to hash failed", info->id);
        return ret;
      }
      ret = smlInsertMeta(meta->tagHash, meta->tags, tinfo->tags, NULL);
      if (ret == TSDB_CODE_SUCCESS) {
        ret = smlInsertMeta(meta->colHash, meta->cols, elements->colArray, meta->tagHash);
      }
      if (ret != TSDB_CODE_SUCCESS) {
        uError("SML:0x%" PRIx64 " insert meta failed:%s", info->id, tstrerror(ret));
        return ret;
      }
    }
  }
  uDebug("SML:0x%" PRIx64 " smlParseLineBottom end, format:%d, linenum:%d", info->id, info->dataFormat, info->lineNum);

  return TSDB_CODE_SUCCESS;
}

static int32_t smlInsertData(SSmlHandle *info) {
  int32_t code = TSDB_CODE_SUCCESS;
  uDebug("SML:0x%" PRIx64 " smlInsertData start, format:%d", info->id, info->dataFormat);

  if (info->pRequest->dbList == NULL) {
    info->pRequest->dbList = taosArrayInit(1, TSDB_DB_FNAME_LEN);
    if (info->pRequest->dbList == NULL){
      return terrno;
    }
  }
  char *data = (char *)taosArrayReserve(info->pRequest->dbList, 1);
  if (data == NULL){
    return terrno;
  }
  SName pName = {TSDB_TABLE_NAME_T, info->taos->acctId, {0}, {0}};
  tstrncpy(pName.dbname, info->pRequest->pDb, sizeof(pName.dbname));
  (void)tNameGetFullDbName(&pName, data); //ignore

  SSmlTableInfo **oneTable = (SSmlTableInfo **)taosHashIterate(info->childTables, NULL);
  while (oneTable) {
    SSmlTableInfo *tableData = *oneTable;

    int   measureLen = tableData->sTableNameLen;
    char *measure = (char *)taosMemoryMalloc(tableData->sTableNameLen);
    if (measure == NULL){
      return terrno;
    }
    (void)memcpy(measure, tableData->sTableName, tableData->sTableNameLen);
    PROCESS_SLASH_IN_MEASUREMENT(measure, measureLen);
    smlStrReplace(measure, measureLen);
    (void)memset(pName.tname, 0, TSDB_TABLE_NAME_LEN);
    (void)memcpy(pName.tname, measure, measureLen);

    if (info->pRequest->tableList == NULL) {
      info->pRequest->tableList = taosArrayInit(1, sizeof(SName));
      if (info->pRequest->tableList == NULL){
        return terrno;
      }
    }
    if (taosArrayPush(info->pRequest->tableList, &pName) == NULL){
      return terrno;
    }

    tstrncpy(pName.tname, tableData->childTableName, sizeof(pName.tname));

    SRequestConnInfo conn = {0};
    conn.pTrans = info->taos->pAppInfo->pTransporter;
    conn.requestId = info->pRequest->requestId;
    conn.requestObjRefId = info->pRequest->self;
    conn.mgmtEps = getEpSet_s(&info->taos->pAppInfo->mgmtEp);

    code = smlCheckAuth(info, &conn, pName.tname, AUTH_TYPE_WRITE);
    if (code != TSDB_CODE_SUCCESS) {
      taosMemoryFree(measure);
      taosHashCancelIterate(info->childTables, oneTable);
      return code;
    }

    SVgroupInfo vg;
    code = catalogGetTableHashVgroup(info->pCatalog, &conn, &pName, &vg);
    if (code != TSDB_CODE_SUCCESS) {
      uError("SML:0x%" PRIx64 " catalogGetTableHashVgroup failed. table name: %s", info->id, tableData->childTableName);
      taosMemoryFree(measure);
      taosHashCancelIterate(info->childTables, oneTable);
      return code;
    }
    code = taosHashPut(info->pVgHash, (const char *)&vg.vgId, sizeof(vg.vgId), (char *)&vg, sizeof(vg));
    if (code != TSDB_CODE_SUCCESS){
      uError("SML:0x%" PRIx64 " taosHashPut failed. table name: %s", info->id, tableData->childTableName);
      taosMemoryFree(measure);
      taosHashCancelIterate(info->childTables, oneTable);
      return code;
    }

    SSmlSTableMeta **pMeta =
        (SSmlSTableMeta **)taosHashGet(info->superTables, tableData->sTableName, tableData->sTableNameLen);
    if (unlikely(NULL == pMeta || NULL == (*pMeta)->tableMeta)) {
      uError("SML:0x%" PRIx64 " NULL == pMeta. table name: %s", info->id, tableData->childTableName);
      taosMemoryFree(measure);
      taosHashCancelIterate(info->childTables, oneTable);
      return TSDB_CODE_SML_INTERNAL_ERROR;
    }

    // use tablemeta of stable to save vgid and uid of child table
    (*pMeta)->tableMeta->vgId = vg.vgId;
    (*pMeta)->tableMeta->uid = tableData->uid;  // one table merge data block together according uid
    uDebug("SML:0x%" PRIx64 " smlInsertData table:%s, uid:%" PRIu64 ", format:%d", info->id, pName.tname,
           tableData->uid, info->dataFormat);

    code = smlBindData(info->pQuery, info->dataFormat, tableData->tags, (*pMeta)->cols, tableData->cols,
                       (*pMeta)->tableMeta, tableData->childTableName, measure, measureLen, info->ttl, info->msgBuf.buf,
                       info->msgBuf.len);
    taosMemoryFree(measure);
    if (code != TSDB_CODE_SUCCESS) {
      uError("SML:0x%" PRIx64 " smlBindData failed", info->id);
      taosHashCancelIterate(info->childTables, oneTable);
      return code;
    }
    oneTable = (SSmlTableInfo **)taosHashIterate(info->childTables, oneTable);
  }

  code = smlBuildOutput(info->pQuery, info->pVgHash);
  if (code != TSDB_CODE_SUCCESS) {
    uError("SML:0x%" PRIx64 " smlBuildOutput failed", info->id);
    return code;
  }
  info->cost.insertRpcTime = taosGetTimestampUs();

  SAppClusterSummary *pActivity = &info->taos->pAppInfo->summary;
  (void)atomic_add_fetch_64((int64_t *)&pActivity->numOfInsertsReq, 1); // no need to check return code

  (void)launchQueryImpl(info->pRequest, info->pQuery, true, NULL);  // no need to check return code

  uDebug("SML:0x%" PRIx64 " smlInsertData end, format:%d, code:%d,%s", info->id, info->dataFormat, info->pRequest->code,
         tstrerror(info->pRequest->code));

  return info->pRequest->code;
}

static void smlPrintStatisticInfo(SSmlHandle *info) {
  uDebug(
      "SML:0x%" PRIx64
      " smlInsertLines result, code:%d, msg:%s, lineNum:%d,stable num:%d,ctable num:%d,create stable num:%d,alter stable tag num:%d,alter stable col num:%d \
        parse cost:%" PRId64 ",schema cost:%" PRId64 ",bind cost:%" PRId64 ",rpc cost:%" PRId64 ",total cost:%" PRId64,
      info->id, info->cost.code, tstrerror(info->cost.code), info->cost.lineNum, info->cost.numOfSTables,
      info->cost.numOfCTables, info->cost.numOfCreateSTables, info->cost.numOfAlterTagSTables,
      info->cost.numOfAlterColSTables, info->cost.schemaTime - info->cost.parseTime,
      info->cost.insertBindTime - info->cost.schemaTime, info->cost.insertRpcTime - info->cost.insertBindTime,
      info->cost.endTime - info->cost.insertRpcTime, info->cost.endTime - info->cost.parseTime);
}

int32_t smlClearForRerun(SSmlHandle *info) {
  info->reRun = false;

  taosHashClear(info->childTables);
  taosHashClear(info->superTables);
  taosHashClear(info->tableUids);

  if (!info->dataFormat) {
    if (unlikely(info->lines != NULL)) {
      uError("SML:0x%" PRIx64 " info->lines != NULL", info->id);
      return TSDB_CODE_SML_INVALID_DATA;
    }
    info->lines = (SSmlLineInfo *)taosMemoryCalloc(info->lineNum, sizeof(SSmlLineInfo));
  }

  (void)memset(&info->preLine, 0, sizeof(SSmlLineInfo));
  info->currSTableMeta = NULL;
  info->currTableDataCtx = NULL;

  SVnodeModifyOpStmt *stmt = (SVnodeModifyOpStmt *)(info->pQuery->pRoot);
  stmt->freeHashFunc(stmt->pTableBlockHashObj);
  stmt->pTableBlockHashObj = taosHashInit(16, taosGetDefaultHashFunction(TSDB_DATA_TYPE_BIGINT), true, HASH_NO_LOCK);
  return TSDB_CODE_SUCCESS;
}

static bool getLine(SSmlHandle *info, char *lines[], char **rawLine, char *rawLineEnd, int numLines, int i, char **tmp,
                    int *len) {
  if (lines) {
    *tmp = lines[i];
    *len = strlen(*tmp);
  } else if (*rawLine) {
    *tmp = *rawLine;
    while (*rawLine < rawLineEnd) {
      if (*((*rawLine)++) == '\n') {
        break;
      }
      (*len)++;
    }
    if (info->protocol == TSDB_SML_LINE_PROTOCOL && (*tmp)[0] == '#') {  // this line is comment
      return false;
    }
  }

  if (*rawLine != NULL && (uDebugFlag & DEBUG_DEBUG)) {
    char *print = taosMemoryCalloc(*len + 1, 1);
    (void)memcpy(print, *tmp, *len);
    uDebug("SML:0x%" PRIx64 " smlParseLine is raw, numLines:%d, protocol:%d, len:%d, data:%s", info->id, numLines,
           info->protocol, *len, print);
    taosMemoryFree(print);
  } else {
    uDebug("SML:0x%" PRIx64 " smlParseLine is not numLines:%d, protocol:%d, len:%d, data:%s", info->id, numLines,
           info->protocol, *len, *tmp);
  }
  return true;
}

static int32_t smlParseLine(SSmlHandle *info, char *lines[], char *rawLine, char *rawLineEnd, int numLines) {
  uDebug("SML:0x%" PRIx64 " smlParseLine start", info->id);
  int32_t code = TSDB_CODE_SUCCESS;
  if (info->protocol == TSDB_SML_JSON_PROTOCOL) {
    if (lines) {
      code = smlParseJSON(info, *lines);
    } else if (rawLine) {
      code = smlParseJSON(info, rawLine);
    }
    if (code != TSDB_CODE_SUCCESS) {
      uError("SML:0x%" PRIx64 " smlParseJSON failed:%s", info->id, lines ? *lines : rawLine);
      return code;
    }
    return code;
  }

  char   *oldRaw = rawLine;
  int32_t i = 0;
  while (i < numLines) {
    char *tmp = NULL;
    int   len = 0;
    if (!getLine(info, lines, &rawLine, rawLineEnd, numLines, i, &tmp, &len)) {
      continue;
    }
    if (info->protocol == TSDB_SML_LINE_PROTOCOL) {
      if (info->dataFormat) {
        SSmlLineInfo element = {0};
        code = smlParseInfluxString(info, tmp, tmp + len, &element);
      } else {
        code = smlParseInfluxString(info, tmp, tmp + len, info->lines + i);
      }
    } else if (info->protocol == TSDB_SML_TELNET_PROTOCOL) {
      if (info->dataFormat) {
        SSmlLineInfo element = {0};
        code = smlParseTelnetString(info, (char *)tmp, (char *)tmp + len, &element);
        if (element.measureTagsLen != 0) taosMemoryFree(element.measureTag);
      } else {
        code = smlParseTelnetString(info, (char *)tmp, (char *)tmp + len, info->lines + i);
      }
    } else {
      code = TSDB_CODE_SML_INVALID_PROTOCOL_TYPE;
    }
    if (code != TSDB_CODE_SUCCESS) {
      if (rawLine != NULL) {
        char *print = taosMemoryCalloc(len + 1, 1);
        if (print == NULL) {
          uError("SML:0x%" PRIx64 " smlParseLine failed. out of memory", info->id);
          return code;
        }
        (void)memcpy(print, tmp, len);
        uError("SML:0x%" PRIx64 " smlParseLine failed. line %d : %s", info->id, i, print);
        taosMemoryFree(print);
      } else {
        uError("SML:0x%" PRIx64 " smlParseLine failed. line %d : %s", info->id, i, tmp);
      }
      return code;
    }
    if (info->reRun) {
      uDebug("SML:0x%" PRIx64 " smlParseLine re run", info->id);
      i = 0;
      rawLine = oldRaw;
      code = smlClearForRerun(info);
      if (code != TSDB_CODE_SUCCESS) {
        return code;
      }
      continue;
    }
    i++;
  }
  uDebug("SML:0x%" PRIx64 " smlParseLine end", info->id);

  return code;
}

static int smlProcess(SSmlHandle *info, char *lines[], char *rawLine, char *rawLineEnd, int numLines) {
  int32_t code = TSDB_CODE_SUCCESS;
  int32_t retryNum = 0;

  info->cost.parseTime = taosGetTimestampUs();

  code = smlParseLine(info, lines, rawLine, rawLineEnd, numLines);
  if (code != 0) {
    uError("SML:0x%" PRIx64 " smlParseLine error : %s", info->id, tstrerror(code));
    return code;
  }
  code = smlParseLineBottom(info);
  if (code != 0) {
    uError("SML:0x%" PRIx64 " smlParseLineBottom error : %s", info->id, tstrerror(code));
    return code;
  }

  info->cost.lineNum = info->lineNum;
  info->cost.numOfSTables = taosHashGetSize(info->superTables);
  info->cost.numOfCTables = taosHashGetSize(info->childTables);

  info->cost.schemaTime = taosGetTimestampUs();

  do {
    code = smlModifyDBSchemas(info);
    if (code != TSDB_CODE_TDB_INVALID_TABLE_SCHEMA_VER && code != TSDB_CODE_SDB_OBJ_CREATING &&
        code != TSDB_CODE_MND_TRANS_CONFLICT) {
      break;
    }
    taosMsleep(100);
    uInfo("SML:0x%" PRIx64 " smlModifyDBSchemas retry code:%s, times:%d", info->id, tstrerror(code), retryNum);
  } while (retryNum++ < taosHashGetSize(info->superTables) * MAX_RETRY_TIMES);

  if (code != 0) {
    uError("SML:0x%" PRIx64 " smlModifyDBSchemas error : %s", info->id, tstrerror(code));
    return code;
  }

  info->cost.insertBindTime = taosGetTimestampUs();
  code = smlInsertData(info);
  if (code != 0) {
    uError("SML:0x%" PRIx64 " smlInsertData error : %s", info->id, tstrerror(code));
    return code;
  }

  return code;
}

void smlSetReqSQL(SRequestObj *request, char *lines[], char *rawLine, char *rawLineEnd) {
  if (request->pTscObj->pAppInfo->monitorParas.tsSlowLogScope & SLOW_LOG_TYPE_INSERT) {
    int32_t len = 0;
    int32_t rlen = 0;
    char   *p = NULL;

    if (lines && lines[0]) {
      len = strlen(lines[0]);
      p = lines[0];
    } else if (rawLine) {
      if (rawLineEnd) {
        len = rawLineEnd - rawLine;
      } else {
        len = strlen(rawLine);
      }
      p = rawLine;
    }

    if (NULL == p) {
      return;
    }

    rlen = TMIN(len, TSDB_MAX_ALLOWED_SQL_LEN);
    rlen = TMAX(rlen, 0);

    char *sql = taosMemoryMalloc(rlen + 1);
    if (NULL == sql) {
      uError("malloc %d for sml sql failed", rlen + 1);
      return;
    }
    (void)memcpy(sql, p, rlen);
    sql[rlen] = 0;

    request->sqlstr = sql;
    request->sqlLen = rlen;
  }
}

TAOS_RES *taos_schemaless_insert_inner(TAOS *taos, char *lines[], char *rawLine, char *rawLineEnd, int numLines,
                                       int protocol, int precision, int32_t ttl, int64_t reqid, char *tbnameKey) {
  int32_t code = TSDB_CODE_SUCCESS;
  if (NULL == taos) {
    uError("SML:taos_schemaless_insert error taos is null");
    return NULL;
  }
  SRequestObj *request = NULL;
  SSmlHandle  *info = NULL;
  int          cnt = 0;
  while (1) {
    code = createRequest(*(int64_t *)taos, TSDB_SQL_INSERT, reqid, &request);
    if (TSDB_CODE_SUCCESS != code) {
      uError("SML:taos_schemaless_insert error request is null");
      return NULL;
    }

    SSmlMsgBuf msg = {ERROR_MSG_BUF_DEFAULT_SIZE, request->msgBuf};
    code = smlBuildSmlInfo(taos, &info);
    if (code != TSDB_CODE_SUCCESS) {
      request->code = code;
      smlBuildInvalidDataMsg(&msg, "init SSmlHandle failed", NULL);
      uError("SML:taos_schemaless_insert error SSmlHandle is null, err msg:%s", tstrerror(code));
      goto end;
    }
    info->pRequest = request;
    info->pRequest->pQuery = info->pQuery;
    info->ttl = ttl;
    info->precision = precision;
    info->protocol = (TSDB_SML_PROTOCOL_TYPE)protocol;
    info->msgBuf.buf = info->pRequest->msgBuf;
    info->msgBuf.len = ERROR_MSG_BUF_DEFAULT_SIZE;
    info->lineNum = numLines;
    info->tbnameKey = tbnameKey;

    smlSetReqSQL(request, lines, rawLine, rawLineEnd);

    if (request->pDb == NULL) {
      request->code = TSDB_CODE_PAR_DB_NOT_SPECIFIED;
      smlBuildInvalidDataMsg(&msg, "Database not specified", NULL);
      goto end;
    }

    if (protocol < TSDB_SML_LINE_PROTOCOL || protocol > TSDB_SML_JSON_PROTOCOL) {
      request->code = TSDB_CODE_SML_INVALID_PROTOCOL_TYPE;
      smlBuildInvalidDataMsg(&msg, "protocol invalidate", NULL);
      goto end;
    }

    if (protocol == TSDB_SML_LINE_PROTOCOL &&
        (precision < TSDB_SML_TIMESTAMP_NOT_CONFIGURED || precision > TSDB_SML_TIMESTAMP_NANO_SECONDS)) {
      request->code = TSDB_CODE_SML_INVALID_PRECISION_TYPE;
      smlBuildInvalidDataMsg(&msg, "precision invalidate for line protocol", NULL);
      goto end;
    }

    if (protocol == TSDB_SML_JSON_PROTOCOL) {
      numLines = 1;
    } else if (numLines <= 0) {
      request->code = TSDB_CODE_SML_INVALID_DATA;
      smlBuildInvalidDataMsg(&msg, "line num is invalid", NULL);
      goto end;
    }

    code = smlProcess(info, lines, rawLine, rawLineEnd, numLines);
    request->code = code;
    info->cost.endTime = taosGetTimestampUs();
    info->cost.code = code;
    if (NEED_CLIENT_HANDLE_ERROR(code) || code == TSDB_CODE_SDB_OBJ_CREATING || code == TSDB_CODE_PAR_VALUE_TOO_LONG ||
        code == TSDB_CODE_MND_TRANS_CONFLICT) {
      if (cnt++ >= 10) {
        uInfo("SML:%" PRIx64 " retry:%d/10 end code:%d, msg:%s", info->id, cnt, code, tstrerror(code));
        break;
      }
      taosMsleep(100);
      uInfo("SML:%" PRIx64 " retry:%d/10,ver is old retry or object is creating code:%d, msg:%s", info->id, cnt, code,
            tstrerror(code));
      code = refreshMeta(request->pTscObj, request);
      if (code != 0){
        uInfo("SML:%" PRIx64 " refresh meta error code:%d, msg:%s", info->id, code, tstrerror(code));
      }
      smlDestroyInfo(info);
      info = NULL;
      taos_free_result(request);
      request = NULL;
      continue;
    }
    smlPrintStatisticInfo(info);
    break;
  }

end:
  smlDestroyInfo(info);
  return (TAOS_RES *)request;
}

/**
 * taos_schemaless_insert() parse and insert data points into database according to
 * different protocol.
 *
 * @param $lines input array may contain multiple lines, each line indicates a data point.
 *               If protocol=2 is used input array should contain single JSON
 *               string(e.g. char *lines[] = {"$JSON_string"}). If need to insert
 *               multiple data points in JSON format, should include them in $JSON_string
 *               as a JSON array.
 * @param $numLines indicates how many data points in $lines.
 *                  If protocol = 2 is used this param will be ignored as $lines should
 *                  contain single JSON string.
 * @param $protocol indicates which protocol to use for parsing:
 *                  0 - influxDB line protocol
 *                  1 - OpenTSDB telnet line protocol
 *                  2 - OpenTSDB JSON format protocol
 * @return TAOS_RES
 */

TAOS_RES *taos_schemaless_insert_ttl_with_reqid_tbname_key(TAOS *taos, char *lines[], int numLines, int protocol,
                                                                      int precision, int32_t ttl, int64_t reqid, char *tbnameKey){
  return taos_schemaless_insert_inner(taos, lines, NULL, NULL, numLines, protocol, precision, ttl, reqid, tbnameKey);
}

TAOS_RES *taos_schemaless_insert_ttl_with_reqid(TAOS *taos, char *lines[], int numLines, int protocol, int precision,
                                                int32_t ttl, int64_t reqid) {
  return taos_schemaless_insert_ttl_with_reqid_tbname_key(taos, lines, numLines, protocol, precision, ttl, reqid, NULL);
}

TAOS_RES *taos_schemaless_insert(TAOS *taos, char *lines[], int numLines, int protocol, int precision) {
  return taos_schemaless_insert_ttl_with_reqid(taos, lines, numLines, protocol, precision, TSDB_DEFAULT_TABLE_TTL, 0);
}

TAOS_RES *taos_schemaless_insert_ttl(TAOS *taos, char *lines[], int numLines, int protocol, int precision,
                                     int32_t ttl) {
  return taos_schemaless_insert_ttl_with_reqid(taos, lines, numLines, protocol, precision, ttl, 0);
}

TAOS_RES *taos_schemaless_insert_with_reqid(TAOS *taos, char *lines[], int numLines, int protocol, int precision,
                                            int64_t reqid) {
  return taos_schemaless_insert_ttl_with_reqid(taos, lines, numLines, protocol, precision, TSDB_DEFAULT_TABLE_TTL,
                                               reqid);
}

static void getRawLineLen(char *lines, int len, int32_t *totalRows, int protocol) {
  int numLines = 0;
  *totalRows = 0;
  char *tmp = lines;
  for (int i = 0; i < len; i++) {
    if (lines[i] == '\n' || i == len - 1) {
      numLines++;
      if (tmp[0] != '#' || protocol != TSDB_SML_LINE_PROTOCOL) {  // ignore comment
        (*totalRows)++;
      }
      tmp = lines + i + 1;
    }
  }
}

TAOS_RES *taos_schemaless_insert_raw_ttl_with_reqid_tbname_key(TAOS *taos, char *lines, int len, int32_t *totalRows,
                                                                          int protocol, int precision, int32_t ttl, int64_t reqid, char *tbnameKey){
  getRawLineLen(lines, len, totalRows, protocol);
  return taos_schemaless_insert_inner(taos, NULL, lines, lines + len, *totalRows, protocol, precision, ttl, reqid, tbnameKey);
}

TAOS_RES *taos_schemaless_insert_raw_ttl_with_reqid(TAOS *taos, char *lines, int len, int32_t *totalRows, int protocol,
                                                    int precision, int32_t ttl, int64_t reqid) {
  return taos_schemaless_insert_raw_ttl_with_reqid_tbname_key(taos, lines, len, totalRows, protocol, precision, ttl, reqid, NULL);
}

TAOS_RES *taos_schemaless_insert_raw_with_reqid(TAOS *taos, char *lines, int len, int32_t *totalRows, int protocol,
                                                int precision, int64_t reqid) {
  return taos_schemaless_insert_raw_ttl_with_reqid(taos, lines, len, totalRows, protocol, precision,
                                                   TSDB_DEFAULT_TABLE_TTL, reqid);
}
TAOS_RES *taos_schemaless_insert_raw_ttl(TAOS *taos, char *lines, int len, int32_t *totalRows, int protocol,
                                         int precision, int32_t ttl) {
  return taos_schemaless_insert_raw_ttl_with_reqid(taos, lines, len, totalRows, protocol, precision, ttl, 0);
}

TAOS_RES *taos_schemaless_insert_raw(TAOS *taos, char *lines, int len, int32_t *totalRows, int protocol,
                                     int precision) {
  return taos_schemaless_insert_raw_ttl_with_reqid(taos, lines, len, totalRows, protocol, precision,
                                                   TSDB_DEFAULT_TABLE_TTL, 0);
}<|MERGE_RESOLUTION|>--- conflicted
+++ resolved
@@ -116,11 +116,7 @@
       return TSDB_CODE_SML_INVALID_DATA;
     }
   } else {
-<<<<<<< HEAD
     toName(info->taos->acctId, info->pRequest->pDb, pTabName, &pAuth.tbName);
-=======
-    toName(info->taos->acctId, info->pRequest->pDb, pTabName, &pAuth.tbName); //ignore
->>>>>>> 981bfe3e
   }
   pAuth.type = type;
 
@@ -1118,11 +1114,7 @@
   pReq.commentLen = -1;
   pReq.igExists = true;
   code = tNameExtractFullName(pName, pReq.name);
-<<<<<<< HEAD
-  if (code != TSDB_CODE_SUCCESS) {
-=======
   if (TSDB_CODE_SUCCESS != code) {
->>>>>>> 981bfe3e
     goto end;
   }
 
