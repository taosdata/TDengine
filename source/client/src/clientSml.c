/*
 * Copyright (c) 2019 TAOS Data, Inc. <jhtao@taosdata.com>
 *
 * This program is free software: you can use, redistribute, and/or modify
 * it under the terms of the GNU Affero General Public License, version 3
 * or later ("AGPL"), as published by the Free Software Foundation.
 *
 * This program is distributed in the hope that it will be useful, but WITHOUT
 * ANY WARRANTY; without even the implied warranty of MERCHANTABILITY or
 * FITNESS FOR A PARTICULAR PURPOSE.
 *
 * You should have received a copy of the GNU Affero General Public License
 * along with this program. If not, see <http://www.gnu.org/licenses/>.
 */

#include <ctype.h>
#include <stdio.h>
#include <stdlib.h>
#include <string.h>

#include "clientSml.h"

int64_t smlToMilli[3] = {3600000LL, 60000LL, 1000LL};
int64_t smlFactorNS[3] = {NANOSECOND_PER_MSEC, NANOSECOND_PER_USEC, 1};
int64_t smlFactorS[3] = {1000LL, 1000000LL, 1000000000LL};

void *nodeListGet(NodeList *list, const void *key, int32_t len, _equal_fn_sml fn) {
  NodeList *tmp = list;
  while (tmp) {
    if (fn == NULL) {
      if (tmp->data.used && tmp->data.keyLen == len && memcmp(tmp->data.key, key, len) == 0) {
        return tmp->data.value;
      }
    } else {
      if (tmp->data.used && fn(tmp->data.key, key) == 0) {
        return tmp->data.value;
      }
    }

    tmp = tmp->next;
  }
  return NULL;
}

int nodeListSet(NodeList **list, const void *key, int32_t len, void *value, _equal_fn_sml fn) {
  NodeList *tmp = *list;
  while (tmp) {
    if (!tmp->data.used) break;
    if (fn == NULL) {
      if (tmp->data.keyLen == len && memcmp(tmp->data.key, key, len) == 0) {
        return -1;
      }
    } else {
      if (tmp->data.keyLen == len && fn(tmp->data.key, key) == 0) {
        return -1;
      }
    }

    tmp = tmp->next;
  }
  if (tmp) {
    tmp->data.key = key;
    tmp->data.keyLen = len;
    tmp->data.value = value;
    tmp->data.used = true;
  } else {
    NodeList *newNode = (NodeList *)taosMemoryCalloc(1, sizeof(NodeList));
    if (newNode == NULL) {
      return -1;
    }
    newNode->data.key = key;
    newNode->data.keyLen = len;
    newNode->data.value = value;
    newNode->data.used = true;
    newNode->next = *list;
    *list = newNode;
  }
  return 0;
}

int nodeListSize(NodeList *list) {
  int cnt = 0;
  while (list) {
    if (list->data.used)
      cnt++;
    else
      break;
    list = list->next;
  }
  return cnt;
}

inline bool smlDoubleToInt64OverFlow(double num) {
  if (num >= (double)INT64_MAX || num <= (double)INT64_MIN) return true;
  return false;
}

int32_t smlBuildInvalidDataMsg(SSmlMsgBuf *pBuf, const char *msg1, const char *msg2) {
  if (pBuf->buf) {
    memset(pBuf->buf, 0, pBuf->len);
    if (msg1) strncat(pBuf->buf, msg1, pBuf->len);
    int32_t left = pBuf->len - strlen(pBuf->buf);
    if (left > 2 && msg2) {
      strncat(pBuf->buf, ":", left - 1);
      strncat(pBuf->buf, msg2, left - 2);
    }
  }
  return TSDB_CODE_SML_INVALID_DATA;
}

<<<<<<< HEAD
int64_t smlGetTimeValue(const char *value, int32_t len, uint8_t fromPrecision, uint8_t toPrecision) {
  char   *endPtr = NULL;
  int64_t tsInt64 = taosStr2Int64(value, &endPtr, 10);
  if (unlikely(value + len != endPtr)) {
    return -1;
=======
static int32_t smlGenerateSchemaAction(SSchema *colField, SHashObj *colHash, SSmlKv *kv, bool isTag,
                                       ESchemaAction *action, SSmlHandle *info) {
  uint16_t *index = colHash ? (uint16_t *)taosHashGet(colHash, kv->key, kv->keyLen) : NULL;
  if (index) {
    if (colField[*index].type != kv->type) {
      uError("SML:0x%" PRIx64 " point type and db type mismatch. key: %s. point type: %d, db type: %d", info->id,
             kv->key, colField[*index].type, kv->type);
      return TSDB_CODE_TSC_INVALID_VALUE;
    }

    if (((colField[*index].type == TSDB_DATA_TYPE_VARCHAR || colField[*index].type == TSDB_DATA_TYPE_GEOMETRY) &&
         (colField[*index].bytes - VARSTR_HEADER_SIZE) < kv->length) ||
        (colField[*index].type == TSDB_DATA_TYPE_NCHAR &&
         ((colField[*index].bytes - VARSTR_HEADER_SIZE) / TSDB_NCHAR_SIZE < kv->length))) {
      if (isTag) {
        *action = SCHEMA_ACTION_CHANGE_TAG_SIZE;
      } else {
        *action = SCHEMA_ACTION_CHANGE_COLUMN_SIZE;
      }
    }
  } else {
    if (isTag) {
      *action = SCHEMA_ACTION_ADD_TAG;
    } else {
      *action = SCHEMA_ACTION_ADD_COLUMN;
    }
>>>>>>> c62ad391
  }

<<<<<<< HEAD
  if (unlikely(fromPrecision >= TSDB_TIME_PRECISION_HOURS)) {
    int64_t unit = smlToMilli[fromPrecision - TSDB_TIME_PRECISION_HOURS];
    if (tsInt64 != 0 && unit > INT64_MAX / tsInt64) {
      return -1;
    }
    tsInt64 *= unit;
    fromPrecision = TSDB_TIME_PRECISION_MILLI;
  }

  return convertTimePrecision(tsInt64, fromPrecision, toPrecision);
=======
static int32_t smlFindNearestPowerOf2(int32_t length, uint8_t type) {
  int32_t result = 1;
  while (result <= length) {
    result *= 2;
  }
  if ((type == TSDB_DATA_TYPE_BINARY || type == TSDB_DATA_TYPE_GEOMETRY) && result > TSDB_MAX_BINARY_LEN - VARSTR_HEADER_SIZE){
    result = TSDB_MAX_BINARY_LEN - VARSTR_HEADER_SIZE;
  } else if (type == TSDB_DATA_TYPE_NCHAR && result > (TSDB_MAX_BINARY_LEN - VARSTR_HEADER_SIZE) / TSDB_NCHAR_SIZE){
    result = (TSDB_MAX_BINARY_LEN - VARSTR_HEADER_SIZE) / TSDB_NCHAR_SIZE;
  }

  if (type == TSDB_DATA_TYPE_NCHAR){
    result = result * TSDB_NCHAR_SIZE + VARSTR_HEADER_SIZE;
  }else if (type == TSDB_DATA_TYPE_BINARY || type == TSDB_DATA_TYPE_GEOMETRY){
    result = result + VARSTR_HEADER_SIZE;
  }
  return result;
>>>>>>> c62ad391
}

int8_t smlGetTsTypeByLen(int32_t len) {
  if (len == TSDB_TIME_PRECISION_SEC_DIGITS) {
    return TSDB_TIME_PRECISION_SECONDS;
  } else if (len == TSDB_TIME_PRECISION_MILLI_DIGITS) {
    return TSDB_TIME_PRECISION_MILLI;
  } else {
    return -1;
  }
}

SSmlTableInfo *smlBuildTableInfo(int numRows, const char *measure, int32_t measureLen) {
  SSmlTableInfo *tag = (SSmlTableInfo *)taosMemoryCalloc(sizeof(SSmlTableInfo), 1);
  if (!tag) {
    return NULL;
  }

  tag->sTableName = measure;
  tag->sTableNameLen = measureLen;

<<<<<<< HEAD
  tag->cols = taosArrayInit(numRows, POINTER_BYTES);
  if (tag->cols == NULL) {
    uError("SML:smlBuildTableInfo failed to allocate memory");
    goto cleanup;
=======
static int32_t getBytes(uint8_t type, int32_t length){
  if (type == TSDB_DATA_TYPE_BINARY || type == TSDB_DATA_TYPE_NCHAR || type == TSDB_DATA_TYPE_GEOMETRY) {
    return smlFindNearestPowerOf2(length, type);
  } else {
    return tDataTypes[type].bytes;
>>>>>>> c62ad391
  }

  //  tag->tags = taosArrayInit(16, sizeof(SSmlKv));
  //  if (tag->tags == NULL) {
  //    uError("SML:smlBuildTableInfo failed to allocate memory");
  //    goto cleanup;
  //  }
  return tag;

cleanup:
  taosMemoryFree(tag);
  return NULL;
}

static int32_t smlParseTableName(SArray *tags, char *childTableName) {
  size_t childTableNameLen = strlen(tsSmlChildTableName);
  if (childTableNameLen <= 0) return TSDB_CODE_SUCCESS;

  for (int i = 0; i < taosArrayGetSize(tags); i++) {
    SSmlKv *tag = (SSmlKv *)taosArrayGet(tags, i);
    // handle child table name
    if (childTableNameLen == tag->keyLen && strncmp(tag->key, tsSmlChildTableName, tag->keyLen) == 0) {
      memset(childTableName, 0, TSDB_TABLE_NAME_LEN);
      strncpy(childTableName, tag->value, (tag->length < TSDB_TABLE_NAME_LEN ? tag->length : TSDB_TABLE_NAME_LEN));
      break;
    }
  }

  return TSDB_CODE_SUCCESS;
}

int32_t smlSetCTableName(SSmlTableInfo *oneTable) {
  smlParseTableName(oneTable->tags, oneTable->childTableName);

  if (strlen(oneTable->childTableName) == 0) {
    SArray       *dst = taosArrayDup(oneTable->tags, NULL);
    RandTableName rName = {dst, oneTable->sTableName, (uint8_t)oneTable->sTableNameLen, oneTable->childTableName};

    buildChildTableName(&rName);
    taosArrayDestroy(dst);
  }
  return TSDB_CODE_SUCCESS;
}

SSmlSTableMeta *smlBuildSTableMeta(bool isDataFormat) {
  SSmlSTableMeta *meta = (SSmlSTableMeta *)taosMemoryCalloc(sizeof(SSmlSTableMeta), 1);
  if (!meta) {
    return NULL;
  }

  if (unlikely(!isDataFormat)) {
    meta->tagHash = taosHashInit(32, taosGetDefaultHashFunction(TSDB_DATA_TYPE_BINARY), false, HASH_NO_LOCK);
    if (meta->tagHash == NULL) {
      uError("SML:smlBuildSTableMeta failed to allocate memory");
      goto cleanup;
    }

    meta->colHash = taosHashInit(32, taosGetDefaultHashFunction(TSDB_DATA_TYPE_BINARY), false, HASH_NO_LOCK);
    if (meta->colHash == NULL) {
      uError("SML:smlBuildSTableMeta failed to allocate memory");
      goto cleanup;
    }
  }

  meta->tags = taosArrayInit(32, sizeof(SSmlKv));
  if (meta->tags == NULL) {
    uError("SML:smlBuildSTableMeta failed to allocate memory");
    goto cleanup;
  }

  meta->cols = taosArrayInit(32, sizeof(SSmlKv));
  if (meta->cols == NULL) {
    uError("SML:smlBuildSTableMeta failed to allocate memory");
    goto cleanup;
  }
  return meta;

cleanup:
  taosMemoryFree(meta);
  return NULL;
}

// uint16_t smlCalTypeSum(char* endptr, int32_t left){
//   uint16_t sum = 0;
//   for(int i = 0; i < left; i++){
//     sum += endptr[i];
//   }
//   return sum;
// }

#define RETURN_FALSE                                 \
  smlBuildInvalidDataMsg(msg, "invalid data", pVal); \
  return false;

#define SET_DOUBLE                     \
  kvVal->type = TSDB_DATA_TYPE_DOUBLE; \
  kvVal->d = result;

#define SET_FLOAT                                                                              \
  if (!IS_VALID_FLOAT(result)) {                                                               \
    smlBuildInvalidDataMsg(msg, "float out of range[-3.402823466e+38,3.402823466e+38]", pVal); \
    return false;                                                                              \
  }                                                                                            \
  kvVal->type = TSDB_DATA_TYPE_FLOAT;                                                          \
  kvVal->f = (float)result;

#define SET_BIGINT                                                                                         \
  if (smlDoubleToInt64OverFlow(result)) {                                                                  \
    errno = 0;                                                                                             \
    int64_t tmp = taosStr2Int64(pVal, &endptr, 10);                                                        \
    if (errno == ERANGE) {                                                                                 \
      smlBuildInvalidDataMsg(msg, "big int out of range[-9223372036854775808,9223372036854775807]", pVal); \
      return false;                                                                                        \
    }                                                                                                      \
    kvVal->type = TSDB_DATA_TYPE_BIGINT;                                                                   \
    kvVal->i = tmp;                                                                                        \
    return true;                                                                                           \
  }                                                                                                        \
  kvVal->type = TSDB_DATA_TYPE_BIGINT;                                                                     \
  kvVal->i = (int64_t)result;

#define SET_INT                                                                    \
  if (!IS_VALID_INT(result)) {                                                     \
    smlBuildInvalidDataMsg(msg, "int out of range[-2147483648,2147483647]", pVal); \
    return false;                                                                  \
  }                                                                                \
  kvVal->type = TSDB_DATA_TYPE_INT;                                                \
  kvVal->i = result;

#define SET_SMALL_INT                                                          \
  if (!IS_VALID_SMALLINT(result)) {                                            \
    smlBuildInvalidDataMsg(msg, "small int our of range[-32768,32767]", pVal); \
    return false;                                                              \
  }                                                                            \
  kvVal->type = TSDB_DATA_TYPE_SMALLINT;                                       \
  kvVal->i = result;

#define SET_UBIGINT                                                                               \
  if (result >= (double)UINT64_MAX || result < 0) {                                               \
    errno = 0;                                                                                    \
    uint64_t tmp = taosStr2UInt64(pVal, &endptr, 10);                                             \
    if (errno == ERANGE || result < 0) {                                                          \
      smlBuildInvalidDataMsg(msg, "unsigned big int out of range[0,18446744073709551615]", pVal); \
      return false;                                                                               \
    }                                                                                             \
    kvVal->type = TSDB_DATA_TYPE_UBIGINT;                                                         \
    kvVal->u = tmp;                                                                               \
    return true;                                                                                  \
  }                                                                                               \
  kvVal->type = TSDB_DATA_TYPE_UBIGINT;                                                           \
  kvVal->u = result;

#define SET_UINT                                                                  \
  if (!IS_VALID_UINT(result)) {                                                   \
    smlBuildInvalidDataMsg(msg, "unsigned int out of range[0,4294967295]", pVal); \
    return false;                                                                 \
  }                                                                               \
  kvVal->type = TSDB_DATA_TYPE_UINT;                                              \
  kvVal->u = result;

#define SET_USMALL_INT                                                            \
  if (!IS_VALID_USMALLINT(result)) {                                              \
    smlBuildInvalidDataMsg(msg, "unsigned small int out of rang[0,65535]", pVal); \
    return false;                                                                 \
  }                                                                               \
  kvVal->type = TSDB_DATA_TYPE_USMALLINT;                                         \
  kvVal->u = result;

#define SET_TINYINT                                                       \
  if (!IS_VALID_TINYINT(result)) {                                        \
    smlBuildInvalidDataMsg(msg, "tiny int out of range[-128,127]", pVal); \
    return false;                                                         \
  }                                                                       \
  kvVal->type = TSDB_DATA_TYPE_TINYINT;                                   \
  kvVal->i = result;

#define SET_UTINYINT                                                            \
  if (!IS_VALID_UTINYINT(result)) {                                             \
    smlBuildInvalidDataMsg(msg, "unsigned tiny int out of range[0,255]", pVal); \
    return false;                                                               \
  }                                                                             \
  kvVal->type = TSDB_DATA_TYPE_UTINYINT;                                        \
  kvVal->u = result;

bool smlParseNumber(SSmlKv *kvVal, SSmlMsgBuf *msg) {
  const char *pVal = kvVal->value;
  int32_t     len = kvVal->length;
  char       *endptr = NULL;
  double      result = taosStr2Double(pVal, &endptr);
  if (pVal == endptr) {
    RETURN_FALSE
  }

  int32_t left = len - (endptr - pVal);
  if (left == 0) {
    SET_DOUBLE
  } else if (left == 3) {
    if (endptr[0] == 'f' || endptr[0] == 'F') {
      if (endptr[1] == '6' && endptr[2] == '4') {
        SET_DOUBLE
      } else if (endptr[1] == '3' && endptr[2] == '2') {
        SET_FLOAT
      } else {
        RETURN_FALSE
      }
    } else if (endptr[0] == 'i' || endptr[0] == 'I') {
      if (endptr[1] == '6' && endptr[2] == '4') {
        SET_BIGINT
      } else if (endptr[1] == '3' && endptr[2] == '2') {
        SET_INT
      } else if (endptr[1] == '1' && endptr[2] == '6') {
        SET_SMALL_INT
      } else {
        RETURN_FALSE
      }
    } else if (endptr[0] == 'u' || endptr[0] == 'U') {
      if (endptr[1] == '6' && endptr[2] == '4') {
        SET_UBIGINT
      } else if (endptr[1] == '3' && endptr[2] == '2') {
        SET_UINT
      } else if (endptr[1] == '1' && endptr[2] == '6') {
        SET_USMALL_INT
      } else {
        RETURN_FALSE
      }
    } else {
      RETURN_FALSE
    }
  } else if (left == 2) {
    if (endptr[0] == 'i' || endptr[0] == 'I') {
      if (endptr[1] == '8') {
        SET_TINYINT
      } else {
        RETURN_FALSE
      }
    } else if (endptr[0] == 'u' || endptr[0] == 'U') {
      if (endptr[1] == '8') {
        SET_UTINYINT
      } else {
        RETURN_FALSE
      }
    } else {
      RETURN_FALSE
    }
  } else if (left == 1) {
    if (endptr[0] == 'i' || endptr[0] == 'I') {
      SET_BIGINT
    } else if (endptr[0] == 'u' || endptr[0] == 'U') {
      SET_UBIGINT
    } else {
      RETURN_FALSE
    }
  } else {
    RETURN_FALSE;
  }
  return true;
}

bool smlParseNumberOld(SSmlKv *kvVal, SSmlMsgBuf *msg) {
  const char *pVal = kvVal->value;
  int32_t     len = kvVal->length;
  char       *endptr = NULL;
  double      result = taosStr2Double(pVal, &endptr);
  if (pVal == endptr) {
    smlBuildInvalidDataMsg(msg, "invalid data", pVal);
    return false;
  }

  int32_t left = len - (endptr - pVal);
  if (left == 0 || (left == 3 && strncasecmp(endptr, "f64", left) == 0)) {
    kvVal->type = TSDB_DATA_TYPE_DOUBLE;
    kvVal->d = result;
  } else if ((left == 3 && strncasecmp(endptr, "f32", left) == 0)) {
    if (!IS_VALID_FLOAT(result)) {
      smlBuildInvalidDataMsg(msg, "float out of range[-3.402823466e+38,3.402823466e+38]", pVal);
      return false;
    }
    kvVal->type = TSDB_DATA_TYPE_FLOAT;
    kvVal->f = (float)result;
  } else if ((left == 1 && *endptr == 'i') || (left == 3 && strncasecmp(endptr, "i64", left) == 0)) {
    if (smlDoubleToInt64OverFlow(result)) {
      errno = 0;
      int64_t tmp = taosStr2Int64(pVal, &endptr, 10);
      if (errno == ERANGE) {
        smlBuildInvalidDataMsg(msg, "big int out of range[-9223372036854775808,9223372036854775807]", pVal);
        return false;
      }
      kvVal->type = TSDB_DATA_TYPE_BIGINT;
      kvVal->i = tmp;
      return true;
    }
    kvVal->type = TSDB_DATA_TYPE_BIGINT;
    kvVal->i = (int64_t)result;
  } else if ((left == 1 && *endptr == 'u') || (left == 3 && strncasecmp(endptr, "u64", left) == 0)) {
    if (result >= (double)UINT64_MAX || result < 0) {
      errno = 0;
      uint64_t tmp = taosStr2UInt64(pVal, &endptr, 10);
      if (errno == ERANGE || result < 0) {
        smlBuildInvalidDataMsg(msg, "unsigned big int out of range[0,18446744073709551615]", pVal);
        return false;
      }
      kvVal->type = TSDB_DATA_TYPE_UBIGINT;
      kvVal->u = tmp;
      return true;
    }
    kvVal->type = TSDB_DATA_TYPE_UBIGINT;
    kvVal->u = result;
  } else if (left == 3 && strncasecmp(endptr, "i32", left) == 0) {
    if (!IS_VALID_INT(result)) {
      smlBuildInvalidDataMsg(msg, "int out of range[-2147483648,2147483647]", pVal);
      return false;
    }
    kvVal->type = TSDB_DATA_TYPE_INT;
    kvVal->i = result;
  } else if (left == 3 && strncasecmp(endptr, "u32", left) == 0) {
    if (!IS_VALID_UINT(result)) {
      smlBuildInvalidDataMsg(msg, "unsigned int out of range[0,4294967295]", pVal);
      return false;
    }
    kvVal->type = TSDB_DATA_TYPE_UINT;
    kvVal->u = result;
  } else if (left == 3 && strncasecmp(endptr, "i16", left) == 0) {
    if (!IS_VALID_SMALLINT(result)) {
      smlBuildInvalidDataMsg(msg, "small int our of range[-32768,32767]", pVal);
      return false;
    }
    kvVal->type = TSDB_DATA_TYPE_SMALLINT;
    kvVal->i = result;
  } else if (left == 3 && strncasecmp(endptr, "u16", left) == 0) {
    if (!IS_VALID_USMALLINT(result)) {
      smlBuildInvalidDataMsg(msg, "unsigned small int out of rang[0,65535]", pVal);
      return false;
    }
    kvVal->type = TSDB_DATA_TYPE_USMALLINT;
    kvVal->u = result;
  } else if (left == 2 && strncasecmp(endptr, "i8", left) == 0) {
    if (!IS_VALID_TINYINT(result)) {
      smlBuildInvalidDataMsg(msg, "tiny int out of range[-128,127]", pVal);
      return false;
    }
    kvVal->type = TSDB_DATA_TYPE_TINYINT;
    kvVal->i = result;
  } else if (left == 2 && strncasecmp(endptr, "u8", left) == 0) {
    if (!IS_VALID_UTINYINT(result)) {
      smlBuildInvalidDataMsg(msg, "unsigned tiny int out of range[0,255]", pVal);
      return false;
    }
    kvVal->type = TSDB_DATA_TYPE_UTINYINT;
    kvVal->u = result;
  } else {
    smlBuildInvalidDataMsg(msg, "invalid data", pVal);
    return false;
  }
  return true;
}

STableMeta *smlGetMeta(SSmlHandle *info, const void *measure, int32_t measureLen) {
  STableMeta *pTableMeta = NULL;

  SName pName = {TSDB_TABLE_NAME_T, info->taos->acctId, {0}, {0}};
  tstrncpy(pName.dbname, info->pRequest->pDb, sizeof(pName.dbname));

  SRequestConnInfo conn = {0};
  conn.pTrans = info->taos->pAppInfo->pTransporter;
  conn.requestId = info->pRequest->requestId;
  conn.requestObjRefId = info->pRequest->self;
  conn.mgmtEps = getEpSet_s(&info->taos->pAppInfo->mgmtEp);
  memset(pName.tname, 0, TSDB_TABLE_NAME_LEN);
  memcpy(pName.tname, measure, measureLen);

  int32_t code = catalogGetSTableMeta(info->pCatalog, &conn, &pName, &pTableMeta);
  if (code != TSDB_CODE_SUCCESS) {
    return NULL;
  }
  return pTableMeta;
}

static int64_t smlGenId() {
  static volatile int64_t linesSmlHandleId = 0;

  int64_t id = 0;
  do {
    id = atomic_add_fetch_64(&linesSmlHandleId, 1);
  } while (id == 0);

  return id;
}

static int32_t smlGenerateSchemaAction(SSchema *colField, SHashObj *colHash, SSmlKv *kv, bool isTag,
                                       ESchemaAction *action, SSmlHandle *info) {
  uint16_t *index = colHash ? (uint16_t *)taosHashGet(colHash, kv->key, kv->keyLen) : NULL;
  if (index) {
    if (colField[*index].type != kv->type) {
      uError("SML:0x%" PRIx64 " point type and db type mismatch. key: %s. point type: %d, db type: %d", info->id,
             kv->key, colField[*index].type, kv->type);
      return TSDB_CODE_TSC_INVALID_VALUE;
    }

    if ((colField[*index].type == TSDB_DATA_TYPE_VARCHAR &&
         (colField[*index].bytes - VARSTR_HEADER_SIZE) < kv->length) ||
        (colField[*index].type == TSDB_DATA_TYPE_NCHAR &&
         ((colField[*index].bytes - VARSTR_HEADER_SIZE) / TSDB_NCHAR_SIZE < kv->length))) {
      if (isTag) {
        *action = SCHEMA_ACTION_CHANGE_TAG_SIZE;
      } else {
        *action = SCHEMA_ACTION_CHANGE_COLUMN_SIZE;
      }
    }
  } else {
    if (isTag) {
      *action = SCHEMA_ACTION_ADD_TAG;
    } else {
      *action = SCHEMA_ACTION_ADD_COLUMN;
    }
  }
  return 0;
}

static int32_t smlFindNearestPowerOf2(int32_t length, uint8_t type) {
  int32_t result = 1;
  while (result <= length) {
    result *= 2;
  }
  if (type == TSDB_DATA_TYPE_BINARY && result > TSDB_MAX_BINARY_LEN - VARSTR_HEADER_SIZE) {
    result = TSDB_MAX_BINARY_LEN - VARSTR_HEADER_SIZE;
  } else if (type == TSDB_DATA_TYPE_NCHAR && result > (TSDB_MAX_BINARY_LEN - VARSTR_HEADER_SIZE) / TSDB_NCHAR_SIZE) {
    result = (TSDB_MAX_BINARY_LEN - VARSTR_HEADER_SIZE) / TSDB_NCHAR_SIZE;
  }

  if (type == TSDB_DATA_TYPE_NCHAR) {
    result = result * TSDB_NCHAR_SIZE + VARSTR_HEADER_SIZE;
  } else if (type == TSDB_DATA_TYPE_BINARY) {
    result = result + VARSTR_HEADER_SIZE;
  }
  return result;
}

static int32_t smlProcessSchemaAction(SSmlHandle *info, SSchema *schemaField, SHashObj *schemaHash, SArray *cols,
                                      ESchemaAction *action, bool isTag) {
  int32_t code = TSDB_CODE_SUCCESS;
  for (int j = 0; j < taosArrayGetSize(cols); ++j) {
    if (j == 0 && !isTag) continue;
    SSmlKv *kv = (SSmlKv *)taosArrayGet(cols, j);
    code = smlGenerateSchemaAction(schemaField, schemaHash, kv, isTag, action, info);
    if (code != TSDB_CODE_SUCCESS) {
      return code;
    }
  }
  return TSDB_CODE_SUCCESS;
}

static int32_t smlCheckMeta(SSchema *schema, int32_t length, SArray *cols, bool isTag) {
  SHashObj *hashTmp = taosHashInit(length, taosGetDefaultHashFunction(TSDB_DATA_TYPE_BINARY), true, HASH_NO_LOCK);
  int32_t   i = 0;
  for (; i < length; i++) {
    taosHashPut(hashTmp, schema[i].name, strlen(schema[i].name), &i, SHORT_BYTES);
  }

  if (isTag) {
    i = 0;
  } else {
    i = 1;
  }
  for (; i < taosArrayGetSize(cols); i++) {
    SSmlKv *kv = (SSmlKv *)taosArrayGet(cols, i);
    if (taosHashGet(hashTmp, kv->key, kv->keyLen) == NULL) {
      taosHashCleanup(hashTmp);
      return -1;
    }
  }
  taosHashCleanup(hashTmp);
  return 0;
}

static int32_t getBytes(uint8_t type, int32_t length) {
  if (type == TSDB_DATA_TYPE_BINARY || type == TSDB_DATA_TYPE_NCHAR) {
    return smlFindNearestPowerOf2(length, type);
  } else {
    return tDataTypes[type].bytes;
  }
}

static int32_t smlBuildFieldsList(SSmlHandle *info, SSchema *schemaField, SHashObj *schemaHash, SArray *cols,
                                  SArray *results, int32_t numOfCols, bool isTag) {
  for (int j = 0; j < taosArrayGetSize(cols); ++j) {
    SSmlKv       *kv = (SSmlKv *)taosArrayGet(cols, j);
    ESchemaAction action = SCHEMA_ACTION_NULL;
    int code = smlGenerateSchemaAction(schemaField, schemaHash, kv, isTag, &action, info);
    if(code != 0){
      return code;
    }
    if (action == SCHEMA_ACTION_ADD_COLUMN || action == SCHEMA_ACTION_ADD_TAG) {
      SField field = {0};
      field.type = kv->type;
      field.bytes = getBytes(kv->type, kv->length);
      memcpy(field.name, kv->key, kv->keyLen);
      taosArrayPush(results, &field);
    } else if (action == SCHEMA_ACTION_CHANGE_COLUMN_SIZE || action == SCHEMA_ACTION_CHANGE_TAG_SIZE) {
      uint16_t *index = (uint16_t *)taosHashGet(schemaHash, kv->key, kv->keyLen);
      if(index == NULL){
        uError("smlBuildFieldsList get error, key:%s", kv->key);
        return TSDB_CODE_SML_INVALID_DATA;
      }
      uint16_t  newIndex = *index;
      if (isTag) newIndex -= numOfCols;
      SField *field = (SField *)taosArrayGet(results, newIndex);
      field->bytes = getBytes(kv->type, kv->length);
    }
  }
  return TSDB_CODE_SUCCESS;
}

// static int32_t smlSendMetaMsg(SSmlHandle *info, SName *pName, SSmlSTableMeta *sTableData,
//                               int32_t colVer, int32_t tagVer, int8_t source, uint64_t suid){
static int32_t smlSendMetaMsg(SSmlHandle *info, SName *pName, SArray *pColumns, SArray *pTags, STableMeta *pTableMeta,
                              ESchemaAction action) {
  SRequestObj   *pRequest = NULL;
  SMCreateStbReq pReq = {0};
  int32_t        code = TSDB_CODE_SUCCESS;
  SCmdMsgInfo    pCmdMsg = {0};

  // put front for free
  pReq.numOfColumns = taosArrayGetSize(pColumns);
  pReq.pColumns = pColumns;
  pReq.numOfTags = taosArrayGetSize(pTags);
  pReq.pTags = pTags;

<<<<<<< HEAD
  code = buildRequest(info->taos->id, "", 0, NULL, false, &pRequest, 0);
  if (code != TSDB_CODE_SUCCESS) {
    goto end;
=======
    if (IS_SPACE(sql)) {
      break;
    }
    sql++;
  }
  elements->measureLen = sql - elements->measure;
  if (IS_INVALID_TABLE_LEN(elements->measureLen)) {
    smlBuildInvalidDataMsg(msg, "measure is empty or too large than 192", NULL);
    return TSDB_CODE_TSC_INVALID_TABLE_ID_LENGTH;
  }

  // parse tag
  if (*sql == SPACE) {
    elements->tagsLen = 0;
  } else {
    if (*sql == COMMA) sql++;
    elements->tags = sql;
    while (*sql != '\0') {
      if (IS_SPACE(sql)) {
        break;
      }
      sql++;
    }
    elements->tagsLen = sql - elements->tags;
  }
  elements->measureTagsLen = sql - elements->measure;

  // parse cols
  JUMP_SPACE(sql)
  elements->cols = sql;
  bool isInQuote = false;
  while (*sql != '\0') {
    if (IS_QUOTE(sql)) {
      isInQuote = !isInQuote;
    }
    if (!isInQuote && IS_SPACE(sql)) {
      break;
    }
    sql++;
  }
  if (isInQuote) {
    smlBuildInvalidDataMsg(msg, "only one quote", elements->cols);
    return TSDB_CODE_SML_INVALID_DATA;
  }
  elements->colsLen = sql - elements->cols;
  if (elements->colsLen == 0) {
    smlBuildInvalidDataMsg(msg, "cols is empty", NULL);
    return TSDB_CODE_SML_INVALID_DATA;
  }

  // parse timestamp
  JUMP_SPACE(sql)
  elements->timestamp = sql;
  while (*sql != '\0') {
    if (*sql == SPACE) {
      break;
    }
    sql++;
  }
  elements->timestampLen = sql - elements->timestamp;

  return TSDB_CODE_SUCCESS;
}

static void smlParseTelnetElement(const char **sql, const char **data, int32_t *len) {
  while (**sql != '\0') {
    if (**sql != SPACE && !(*data)) {
      *data = *sql;
    } else if (**sql == SPACE && *data) {
      *len = *sql - *data;
      break;
    }
    (*sql)++;
  }
}

static int32_t smlParseTelnetTags(const char *data, SArray *cols, char *childTableName, SHashObj *dumplicateKey,
                                  SSmlMsgBuf *msg) {
  const char *sql = data;
  size_t      childTableNameLen = strlen(tsSmlChildTableName);
  while (*sql != '\0') {
    JUMP_SPACE(sql)
    if (*sql == '\0') break;

    const char *key = sql;
    int32_t     keyLen = 0;

    // parse key
    while (*sql != '\0') {
      if (*sql == SPACE) {
        smlBuildInvalidDataMsg(msg, "invalid data", sql);
        return TSDB_CODE_SML_INVALID_DATA;
      }
      if (*sql == EQUAL) {
        keyLen = sql - key;
        sql++;
        break;
      }
      sql++;
    }

    if (IS_INVALID_COL_LEN(keyLen)) {
      smlBuildInvalidDataMsg(msg, "invalid key or key is too long than 64", key);
      return TSDB_CODE_TSC_INVALID_COLUMN_LENGTH;
    }
    if (smlCheckDuplicateKey(key, keyLen, dumplicateKey)) {
      smlBuildInvalidDataMsg(msg, "dumplicate key", key);
      return TSDB_CODE_TSC_DUP_NAMES;
    }

    // parse value
    const char *value = sql;
    int32_t     valueLen = 0;
    while (*sql != '\0') {
      // parse value
      if (*sql == SPACE) {
        break;
      }
      if (*sql == EQUAL) {
        smlBuildInvalidDataMsg(msg, "invalid data", sql);
        return TSDB_CODE_SML_INVALID_DATA;
      }
      sql++;
    }
    valueLen = sql - value;

    if (valueLen == 0) {
      smlBuildInvalidDataMsg(msg, "invalid value", value);
      return TSDB_CODE_TSC_INVALID_VALUE;
    }

    // handle child table name
    if (childTableNameLen != 0 && strncmp(key, tsSmlChildTableName, keyLen) == 0) {
      memset(childTableName, 0, TSDB_TABLE_NAME_LEN);
      strncpy(childTableName, value, (valueLen < TSDB_TABLE_NAME_LEN ? valueLen : TSDB_TABLE_NAME_LEN));
      continue;
    }

    if(valueLen > (TSDB_MAX_NCHAR_LEN - VARSTR_HEADER_SIZE) / TSDB_NCHAR_SIZE){
      return TSDB_CODE_PAR_INVALID_VAR_COLUMN_LEN;
    }

    // add kv to SSmlKv
    SSmlKv *kv = (SSmlKv *)taosMemoryCalloc(sizeof(SSmlKv), 1);
    if (!kv) return TSDB_CODE_OUT_OF_MEMORY;
    kv->key = key;
    kv->keyLen = keyLen;
    kv->value = value;
    kv->length = valueLen;
    kv->type = TSDB_DATA_TYPE_NCHAR;

    if (cols) taosArrayPush(cols, &kv);
  }

  return TSDB_CODE_SUCCESS;
}

// format: <metric> <timestamp> <value> <tagk_1>=<tagv_1>[ <tagk_n>=<tagv_n>]
static int32_t smlParseTelnetString(SSmlHandle *info, const char *sql, SSmlTableInfo *tinfo, SArray *cols) {
  if (!sql) return TSDB_CODE_SML_INVALID_DATA;

  // parse metric
  smlParseTelnetElement(&sql, &tinfo->sTableName, &tinfo->sTableNameLen);
  if (!(tinfo->sTableName) || IS_INVALID_TABLE_LEN(tinfo->sTableNameLen)) {
    smlBuildInvalidDataMsg(&info->msgBuf, "invalid data", sql);
    return TSDB_CODE_TSC_INVALID_TABLE_ID_LENGTH;
  }

  // parse timestamp
  const char *timestamp = NULL;
  int32_t     tLen = 0;
  smlParseTelnetElement(&sql, &timestamp, &tLen);
  if (!timestamp || tLen == 0) {
    smlBuildInvalidDataMsg(&info->msgBuf, "invalid timestamp", sql);
    return TSDB_CODE_SML_INVALID_DATA;
  }

  int32_t ret = smlParseTS(info, timestamp, tLen, cols);
  if (ret != TSDB_CODE_SUCCESS) {
    smlBuildInvalidDataMsg(&info->msgBuf, "invalid timestamp", sql);
    return ret;
  }

  // parse value
  const char *value = NULL;
  int32_t     valueLen = 0;
  smlParseTelnetElement(&sql, &value, &valueLen);
  if (!value || valueLen == 0) {
    smlBuildInvalidDataMsg(&info->msgBuf, "invalid value", sql);
    return TSDB_CODE_TSC_INVALID_VALUE;
  }

  SSmlKv *kv = (SSmlKv *)taosMemoryCalloc(sizeof(SSmlKv), 1);
  if (!kv) return TSDB_CODE_OUT_OF_MEMORY;
  taosArrayPush(cols, &kv);
  kv->key = VALUE;
  kv->keyLen = VALUE_LEN;
  kv->value = value;
  kv->length = valueLen;
  if ((ret = smlParseValue(kv, &info->msgBuf)) != TSDB_CODE_SUCCESS) {
    return ret;
  }

  // parse tags
  ret = smlParseTelnetTags(sql, tinfo->tags, tinfo->childTableName, info->dumplicateKey, &info->msgBuf);
  if (ret != TSDB_CODE_SUCCESS) {
    smlBuildInvalidDataMsg(&info->msgBuf, "invalid data", sql);
    return ret;
  }

  return TSDB_CODE_SUCCESS;
}

static int32_t smlParseCols(const char *data, int32_t len, SArray *cols, char *childTableName, bool isTag,
                            SHashObj *dumplicateKey, SSmlMsgBuf *msg) {
  if (len == 0) {
    return TSDB_CODE_SUCCESS;
  }

  size_t      childTableNameLen = strlen(tsSmlChildTableName);
  const char *sql = data;
  while (sql < data + len) {
    const char *key = sql;
    int32_t     keyLen = 0;

    while (sql < data + len) {
      // parse key
      if (IS_COMMA(sql)) {
        smlBuildInvalidDataMsg(msg, "invalid data", sql);
        return TSDB_CODE_SML_INVALID_DATA;
      }
      if (IS_EQUAL(sql)) {
        keyLen = sql - key;
        sql++;
        break;
      }
      sql++;
    }

    if (IS_INVALID_COL_LEN(keyLen)) {
      smlBuildInvalidDataMsg(msg, "invalid key or key is too long than 64", key);
      return TSDB_CODE_TSC_INVALID_COLUMN_LENGTH;
    }
    if (smlCheckDuplicateKey(key, keyLen, dumplicateKey)) {
      smlBuildInvalidDataMsg(msg, "dumplicate key", key);
      return TSDB_CODE_TSC_DUP_NAMES;
    }

    // parse value
    const char *value = sql;
    int32_t     valueLen = 0;
    bool        isInQuote = false;
    while (sql < data + len) {
      // parse value
      if (!isTag && IS_QUOTE(sql)) {
        isInQuote = !isInQuote;
        sql++;
        continue;
      }
      if (!isInQuote && IS_COMMA(sql)) {
        break;
      }
      if (!isInQuote && IS_EQUAL(sql)) {
        smlBuildInvalidDataMsg(msg, "invalid data", sql);
        return TSDB_CODE_SML_INVALID_DATA;
      }
      sql++;
    }
    valueLen = sql - value;
    sql++;

    if (isInQuote) {
      smlBuildInvalidDataMsg(msg, "only one quote", value);
      return TSDB_CODE_SML_INVALID_DATA;
    }
    if (valueLen == 0) {
      smlBuildInvalidDataMsg(msg, "invalid value", value);
      return TSDB_CODE_SML_INVALID_DATA;
    }
    PROCESS_SLASH(key, keyLen)
    PROCESS_SLASH(value, valueLen)

    // handle child table name
    if (childTableName && childTableNameLen != 0 && strncmp(key, tsSmlChildTableName, keyLen) == 0) {
      memset(childTableName, 0, TSDB_TABLE_NAME_LEN);
      strncpy(childTableName, value, (valueLen < TSDB_TABLE_NAME_LEN ? valueLen : TSDB_TABLE_NAME_LEN));
      continue;
    }

    // add kv to SSmlKv
    SSmlKv *kv = (SSmlKv *)taosMemoryCalloc(sizeof(SSmlKv), 1);
    if (!kv) return TSDB_CODE_OUT_OF_MEMORY;
    if (cols) taosArrayPush(cols, &kv);

    kv->key = key;
    kv->keyLen = keyLen;
    kv->value = value;
    kv->length = valueLen;
    if (isTag) {
      if(valueLen > (TSDB_MAX_NCHAR_LEN - VARSTR_HEADER_SIZE) / TSDB_NCHAR_SIZE){
        return TSDB_CODE_PAR_INVALID_VAR_COLUMN_LEN;
      }
      kv->type = TSDB_DATA_TYPE_NCHAR;
    } else {
      int32_t ret = smlParseValue(kv, msg);
      if (ret != TSDB_CODE_SUCCESS) {
        return ret;
      }
    }
  }

  return TSDB_CODE_SUCCESS;
}

static int32_t smlUpdateMeta(SHashObj *metaHash, SArray *metaArray, SArray *cols, SSmlMsgBuf *msg) {
  for (int i = 0; i < taosArrayGetSize(cols); ++i) {
    SSmlKv *kv = (SSmlKv *)taosArrayGetP(cols, i);

    int16_t *index = (int16_t *)taosHashGet(metaHash, kv->key, kv->keyLen);
    if (index) {
      SSmlKv **value = (SSmlKv **)taosArrayGet(metaArray, *index);
      if (kv->type != (*value)->type) {
        smlBuildInvalidDataMsg(msg, "the type is not the same like before", kv->key);
        return TSDB_CODE_SML_NOT_SAME_TYPE;
      } else {
        if (IS_VAR_DATA_TYPE(kv->type)) {  // update string len, if bigger
          if (kv->length > (*value)->length) {
            *value = kv;
          }
        }
      }
    } else {
      size_t tmp = taosArrayGetSize(metaArray);
      ASSERT(tmp <= INT16_MAX);
      int16_t size = tmp;
      taosArrayPush(metaArray, &kv);
      taosHashPut(metaHash, kv->key, kv->keyLen, &size, SHORT_BYTES);
    }
  }

  return TSDB_CODE_SUCCESS;
}

static void smlInsertMeta(SHashObj *metaHash, SArray *metaArray, SArray *cols) {
  for (int16_t i = 0; i < taosArrayGetSize(cols); ++i) {
    SSmlKv *kv = (SSmlKv *)taosArrayGetP(cols, i);
    taosArrayPush(metaArray, &kv);
    taosHashPut(metaHash, kv->key, kv->keyLen, &i, SHORT_BYTES);
  }
}

static SSmlTableInfo *smlBuildTableInfo() {
  SSmlTableInfo *tag = (SSmlTableInfo *)taosMemoryCalloc(sizeof(SSmlTableInfo), 1);
  if (!tag) {
    return NULL;
  }

  tag->cols = taosArrayInit(16, POINTER_BYTES);
  if (tag->cols == NULL) {
    uError("SML:smlBuildTableInfo failed to allocate memory");
    goto cleanup;
  }

  tag->tags = taosArrayInit(16, POINTER_BYTES);
  if (tag->tags == NULL) {
    uError("SML:smlBuildTableInfo failed to allocate memory");
    goto cleanup;
  }
  return tag;

cleanup:
  taosMemoryFree(tag);
  return NULL;
}

static void smlDestroyTableInfo(SSmlHandle *info, SSmlTableInfo *tag) {
  if (info->dataFormat) {
    for (size_t i = 0; i < taosArrayGetSize(tag->cols); i++) {
      SArray *kvArray = (SArray *)taosArrayGetP(tag->cols, i);
      for (int j = 0; j < taosArrayGetSize(kvArray); ++j) {
        SSmlKv *p = (SSmlKv *)taosArrayGetP(kvArray, j);
        if (info->protocol == TSDB_SML_JSON_PROTOCOL &&
            (p->type == TSDB_DATA_TYPE_NCHAR || p->type == TSDB_DATA_TYPE_BINARY)) {
          taosMemoryFree((void *)p->value);
        }
        taosMemoryFree(p);
      }
      taosArrayDestroy(kvArray);
    }
  } else {
    for (size_t i = 0; i < taosArrayGetSize(tag->cols); i++) {
      SHashObj *kvHash = (SHashObj *)taosArrayGetP(tag->cols, i);
      void    **p1 = (void **)taosHashIterate(kvHash, NULL);
      while (p1) {
        taosMemoryFree(*p1);
        p1 = (void **)taosHashIterate(kvHash, p1);
      }
      taosHashCleanup(kvHash);
    }
  }
  for (size_t i = 0; i < taosArrayGetSize(tag->tags); i++) {
    SSmlKv *p = (SSmlKv *)taosArrayGetP(tag->tags, i);
    if (info->protocol == TSDB_SML_JSON_PROTOCOL) {
      taosMemoryFree((void *)p->key);
      if (p->type == TSDB_DATA_TYPE_NCHAR || p->type == TSDB_DATA_TYPE_BINARY || p->type == TSDB_DATA_TYPE_GEOMETRY) {
        taosMemoryFree((void *)p->value);
      }
    }
    taosMemoryFree(p);
  }
  if (info->protocol == TSDB_SML_JSON_PROTOCOL && tag->sTableName) {
    taosMemoryFree((void *)tag->sTableName);
  }
  taosArrayDestroy(tag->cols);
  taosArrayDestroy(tag->tags);
  taosMemoryFree(tag);
}

static int32_t smlKvTimeArrayCompare(const void *key1, const void *key2) {
  SArray *s1 = *(SArray **)key1;
  SArray *s2 = *(SArray **)key2;
  SSmlKv *kv1 = (SSmlKv *)taosArrayGetP(s1, 0);
  SSmlKv *kv2 = (SSmlKv *)taosArrayGetP(s2, 0);
  ASSERT(kv1->type == TSDB_DATA_TYPE_TIMESTAMP);
  ASSERT(kv2->type == TSDB_DATA_TYPE_TIMESTAMP);
  if (kv1->i < kv2->i) {
    return -1;
  } else if (kv1->i > kv2->i) {
    return 1;
  } else {
    return 0;
  }
}

static int32_t smlKvTimeHashCompare(const void *key1, const void *key2) {
  SHashObj *s1 = *(SHashObj **)key1;
  SHashObj *s2 = *(SHashObj **)key2;
  SSmlKv *kv1 = *(SSmlKv **)taosHashGet(s1, TS, TS_LEN);
  SSmlKv *kv2 = *(SSmlKv **)taosHashGet(s2, TS, TS_LEN);
  ASSERT(kv1->type == TSDB_DATA_TYPE_TIMESTAMP);
  ASSERT(kv2->type == TSDB_DATA_TYPE_TIMESTAMP);
  if (kv1->i < kv2->i) {
    return -1;
  } else if (kv1->i > kv2->i) {
    return 1;
  } else {
    return 0;
  }
}

static int32_t smlDealCols(SSmlTableInfo* oneTable, bool dataFormat, SArray *cols){
  if(dataFormat){
    void *p = taosArraySearch(oneTable->cols, &cols, smlKvTimeArrayCompare, TD_GT);
    if(p == NULL){
      taosArrayPush(oneTable->cols, &cols);
    }else{
      taosArrayInsert(oneTable->cols, TARRAY_ELEM_IDX(oneTable->cols, p), &cols);
    }
    return TSDB_CODE_SUCCESS;
  }

  SHashObj *kvHash = taosHashInit(32, taosGetDefaultHashFunction(TSDB_DATA_TYPE_BINARY), false, HASH_NO_LOCK);
  if (!kvHash) {
    uError("SML:smlDealCols failed to allocate memory");
    return TSDB_CODE_TSC_OUT_OF_MEMORY;
  }
  for (size_t i = 0; i < taosArrayGetSize(cols); i++) {
    SSmlKv *kv = (SSmlKv *)taosArrayGetP(cols, i);
    taosHashPut(kvHash, kv->key, kv->keyLen, &kv, POINTER_BYTES);
  }

  void *p = taosArraySearch(oneTable->cols, &kvHash, smlKvTimeHashCompare, TD_GT);
  if(p == NULL){
    taosArrayPush(oneTable->cols, &kvHash);
  }else{
    taosArrayInsert(oneTable->cols, TARRAY_ELEM_IDX(oneTable->cols, p), &kvHash);
  }
  return TSDB_CODE_SUCCESS;
}

static SSmlSTableMeta *smlBuildSTableMeta() {
  SSmlSTableMeta *meta = (SSmlSTableMeta *)taosMemoryCalloc(sizeof(SSmlSTableMeta), 1);
  if (!meta) {
    return NULL;
  }
  meta->tagHash = taosHashInit(32, taosGetDefaultHashFunction(TSDB_DATA_TYPE_BINARY), false, HASH_NO_LOCK);
  if (meta->tagHash == NULL) {
    uError("SML:smlBuildSTableMeta failed to allocate memory");
    goto cleanup;
  }

  meta->colHash = taosHashInit(32, taosGetDefaultHashFunction(TSDB_DATA_TYPE_BINARY), false, HASH_NO_LOCK);
  if (meta->colHash == NULL) {
    uError("SML:smlBuildSTableMeta failed to allocate memory");
    goto cleanup;
  }

  meta->tags = taosArrayInit(32, POINTER_BYTES);
  if (meta->tags == NULL) {
    uError("SML:smlBuildSTableMeta failed to allocate memory");
    goto cleanup;
  }

  meta->cols = taosArrayInit(32, POINTER_BYTES);
  if (meta->cols == NULL) {
    uError("SML:smlBuildSTableMeta failed to allocate memory");
    goto cleanup;
  }
  return meta;

cleanup:
  taosMemoryFree(meta);
  return NULL;
}

static void smlDestroySTableMeta(SSmlSTableMeta *meta) {
  taosHashCleanup(meta->tagHash);
  taosHashCleanup(meta->colHash);
  taosArrayDestroy(meta->tags);
  taosArrayDestroy(meta->cols);
  taosMemoryFree(meta->tableMeta);
  taosMemoryFree(meta);
}

static void smlDestroyCols(SArray *cols) {
  if (!cols) return;
  for (int i = 0; i < taosArrayGetSize(cols); ++i) {
    void *kv = taosArrayGetP(cols, i);
    taosMemoryFree(kv);
  }
}

static void smlDestroyInfo(SSmlHandle *info) {
  if (!info) return;
  qDestroyQuery(info->pQuery);
  smlDestroyHandle(info->exec);

  // destroy info->childTables
  void **p1 = (void **)taosHashIterate(info->childTables, NULL);
  while (p1) {
    smlDestroyTableInfo(info, (SSmlTableInfo *)(*p1));
    p1 = (void **)taosHashIterate(info->childTables, p1);
>>>>>>> c62ad391
  }

  pRequest->syncQuery = true;
  if (!pRequest->pDb) {
    code = TSDB_CODE_PAR_DB_NOT_SPECIFIED;
    goto end;
  }

  if (action == SCHEMA_ACTION_CREATE_STABLE) {
    pReq.colVer = 1;
    pReq.tagVer = 1;
    pReq.suid = 0;
    pReq.source = TD_REQ_FROM_APP;
  } else if (action == SCHEMA_ACTION_ADD_TAG || action == SCHEMA_ACTION_CHANGE_TAG_SIZE) {
    pReq.colVer = pTableMeta->sversion;
    pReq.tagVer = pTableMeta->tversion + 1;
    pReq.suid = pTableMeta->uid;
    pReq.source = TD_REQ_FROM_TAOX;
  } else if (action == SCHEMA_ACTION_ADD_COLUMN || action == SCHEMA_ACTION_CHANGE_COLUMN_SIZE) {
    pReq.colVer = pTableMeta->sversion + 1;
    pReq.tagVer = pTableMeta->tversion;
    pReq.suid = pTableMeta->uid;
    pReq.source = TD_REQ_FROM_TAOX;
  }

  if (pReq.numOfTags == 0) {
    pReq.numOfTags = 1;
    SField field = {0};
    field.type = TSDB_DATA_TYPE_NCHAR;
    field.bytes = 1;
    strcpy(field.name, tsSmlTagName);
    taosArrayPush(pReq.pTags, &field);
  }

  pReq.commentLen = -1;
  pReq.igExists = true;
  tNameExtractFullName(pName, pReq.name);

  pCmdMsg.epSet = getEpSet_s(&info->taos->pAppInfo->mgmtEp);
  pCmdMsg.msgType = TDMT_MND_CREATE_STB;
  pCmdMsg.msgLen = tSerializeSMCreateStbReq(NULL, 0, &pReq);
  pCmdMsg.pMsg = taosMemoryMalloc(pCmdMsg.msgLen);
  if (NULL == pCmdMsg.pMsg) {
    code = TSDB_CODE_OUT_OF_MEMORY;
    goto end;
  }
  tSerializeSMCreateStbReq(pCmdMsg.pMsg, pCmdMsg.msgLen, &pReq);

  SQuery pQuery;
  memset(&pQuery, 0, sizeof(pQuery));
  pQuery.execMode = QUERY_EXEC_MODE_RPC;
  pQuery.pCmdMsg = &pCmdMsg;
  pQuery.msgType = pQuery.pCmdMsg->msgType;
  pQuery.stableQuery = true;

  launchQueryImpl(pRequest, &pQuery, true, NULL);

  if (pRequest->code == TSDB_CODE_SUCCESS) {
    catalogRemoveTableMeta(info->pCatalog, pName);
  }
  code = pRequest->code;
  taosMemoryFree(pCmdMsg.pMsg);

end:
  destroyRequest(pRequest);
  tFreeSMCreateStbReq(&pReq);
  return code;
}

static int32_t smlModifyDBSchemas(SSmlHandle *info) {
  uDebug("SML:0x%" PRIx64 " smlModifyDBSchemas start, format:%d, needModifySchema:%d", info->id, info->dataFormat, info->needModifySchema);
  if (info->dataFormat && !info->needModifySchema) {
    return TSDB_CODE_SUCCESS;
  }
  int32_t     code = 0;
  SHashObj   *hashTmp = NULL;
  STableMeta *pTableMeta = NULL;

  SName pName = {TSDB_TABLE_NAME_T, info->taos->acctId, {0}, {0}};
  tstrncpy(pName.dbname, info->pRequest->pDb, sizeof(pName.dbname));

  SRequestConnInfo conn = {0};
  conn.pTrans = info->taos->pAppInfo->pTransporter;
  conn.requestId = info->pRequest->requestId;
  conn.requestObjRefId = info->pRequest->self;
  conn.mgmtEps = getEpSet_s(&info->taos->pAppInfo->mgmtEp);

  SSmlSTableMeta **tmp = (SSmlSTableMeta **)taosHashIterate(info->superTables, NULL);
  while (tmp) {
    SSmlSTableMeta *sTableData = *tmp;
    bool            needCheckMeta = false;  // for multi thread

    size_t superTableLen = 0;
    void  *superTable = taosHashGetKey(tmp, &superTableLen);
    memset(pName.tname, 0, TSDB_TABLE_NAME_LEN);
    memcpy(pName.tname, superTable, superTableLen);

    code = catalogGetSTableMeta(info->pCatalog, &conn, &pName, &pTableMeta);

    if (code == TSDB_CODE_PAR_TABLE_NOT_EXIST || code == TSDB_CODE_MND_STB_NOT_EXIST) {
      uDebug("SML:0x%" PRIx64 " smlModifyDBSchemas create table:%s", info->id, pName.tname);
      SArray *pColumns = taosArrayInit(taosArrayGetSize(sTableData->cols), sizeof(SField));
      SArray *pTags = taosArrayInit(taosArrayGetSize(sTableData->tags), sizeof(SField));
      code = smlBuildFieldsList(info, NULL, NULL, sTableData->tags, pTags, 0, true);
      if (code != TSDB_CODE_SUCCESS) {
        uError("SML:0x%" PRIx64 " smlBuildFieldsList tag1 failed. %s", info->id, pName.tname);
        goto end;
      }
      code = smlBuildFieldsList(info, NULL, NULL, sTableData->cols, pColumns, 0, false);
      if (code != TSDB_CODE_SUCCESS) {
        uError("SML:0x%" PRIx64 " smlBuildFieldsList col1 failed. %s", info->id, pName.tname);
        goto end;
      }
      code = smlSendMetaMsg(info, &pName, pColumns, pTags, NULL, SCHEMA_ACTION_CREATE_STABLE);
      if (code != TSDB_CODE_SUCCESS) {
        uError("SML:0x%" PRIx64 " smlSendMetaMsg failed. can not create %s", info->id, pName.tname);
        goto end;
      }
      info->cost.numOfCreateSTables++;
      taosMemoryFreeClear(pTableMeta);

      code = catalogGetSTableMeta(info->pCatalog, &conn, &pName, &pTableMeta);
      if (code != TSDB_CODE_SUCCESS) {
        uError("SML:0x%" PRIx64 " catalogGetSTableMeta failed. super table name %s", info->id, pName.tname);
        goto end;
      }
    } else if (code == TSDB_CODE_SUCCESS) {
      hashTmp = taosHashInit(pTableMeta->tableInfo.numOfTags, taosGetDefaultHashFunction(TSDB_DATA_TYPE_BINARY), true,
                             HASH_NO_LOCK);
      for (uint16_t i = pTableMeta->tableInfo.numOfColumns;
           i < pTableMeta->tableInfo.numOfColumns + pTableMeta->tableInfo.numOfTags; i++) {
        taosHashPut(hashTmp, pTableMeta->schema[i].name, strlen(pTableMeta->schema[i].name), &i, SHORT_BYTES);
      }

      ESchemaAction action = SCHEMA_ACTION_NULL;
      code = smlProcessSchemaAction(info, pTableMeta->schema, hashTmp, sTableData->tags, &action, true);
      if (code != TSDB_CODE_SUCCESS) {
        goto end;
      }
      if (action != SCHEMA_ACTION_NULL) {
        uDebug("SML:0x%" PRIx64 " smlModifyDBSchemas change table tag, table:%s, action:%d", info->id, pName.tname, action);
        SArray *pColumns =
            taosArrayInit(taosArrayGetSize(sTableData->cols) + pTableMeta->tableInfo.numOfColumns, sizeof(SField));
        SArray *pTags =
            taosArrayInit(taosArrayGetSize(sTableData->tags) + pTableMeta->tableInfo.numOfTags, sizeof(SField));

        for (uint16_t i = 0; i < pTableMeta->tableInfo.numOfColumns + pTableMeta->tableInfo.numOfTags; i++) {
          SField field = {0};
          field.type = pTableMeta->schema[i].type;
          field.bytes = pTableMeta->schema[i].bytes;
          strcpy(field.name, pTableMeta->schema[i].name);
          if (i < pTableMeta->tableInfo.numOfColumns) {
            taosArrayPush(pColumns, &field);
          } else {
            taosArrayPush(pTags, &field);
          }
        }
        code = smlBuildFieldsList(info, pTableMeta->schema, hashTmp, sTableData->tags, pTags,
                           pTableMeta->tableInfo.numOfColumns, true);
        if (code != TSDB_CODE_SUCCESS) {
          uError("SML:0x%" PRIx64 " smlBuildFieldsList tag2 failed. %s", info->id, pName.tname);
          goto end;
        }

        code = smlSendMetaMsg(info, &pName, pColumns, pTags, pTableMeta, action);
        if (code != TSDB_CODE_SUCCESS) {
          uError("SML:0x%" PRIx64 " smlSendMetaMsg failed. can not create %s", info->id, pName.tname);
          goto end;
        }

        info->cost.numOfAlterTagSTables++;
        taosMemoryFreeClear(pTableMeta);
        code = catalogRefreshTableMeta(info->pCatalog, &conn, &pName, -1);
        if (code != TSDB_CODE_SUCCESS) {
          goto end;
        }
        code = catalogGetSTableMeta(info->pCatalog, &conn, &pName, &pTableMeta);
        if (code != TSDB_CODE_SUCCESS) {
          goto end;
        }
      }

      taosHashClear(hashTmp);
      for (uint16_t i = 0; i < pTableMeta->tableInfo.numOfColumns; i++) {
        taosHashPut(hashTmp, pTableMeta->schema[i].name, strlen(pTableMeta->schema[i].name), &i, SHORT_BYTES);
      }
      action = SCHEMA_ACTION_NULL;
      code = smlProcessSchemaAction(info, pTableMeta->schema, hashTmp, sTableData->cols, &action, false);
      if (code != TSDB_CODE_SUCCESS) {
        goto end;
      }
      if (action != SCHEMA_ACTION_NULL) {
        uDebug("SML:0x%" PRIx64 " smlModifyDBSchemas change table col, table:%s, action:%d", info->id, pName.tname, action);
        SArray *pColumns =
            taosArrayInit(taosArrayGetSize(sTableData->cols) + pTableMeta->tableInfo.numOfColumns, sizeof(SField));
        SArray *pTags =
            taosArrayInit(taosArrayGetSize(sTableData->tags) + pTableMeta->tableInfo.numOfTags, sizeof(SField));

        for (uint16_t i = 0; i < pTableMeta->tableInfo.numOfColumns + pTableMeta->tableInfo.numOfTags; i++) {
          SField field = {0};
          field.type = pTableMeta->schema[i].type;
          field.bytes = pTableMeta->schema[i].bytes;
          strcpy(field.name, pTableMeta->schema[i].name);
          if (i < pTableMeta->tableInfo.numOfColumns) {
            taosArrayPush(pColumns, &field);
          } else {
            taosArrayPush(pTags, &field);
          }
        }

        code = smlBuildFieldsList(info, pTableMeta->schema, hashTmp, sTableData->cols, pColumns,
                           pTableMeta->tableInfo.numOfColumns, false);
        if (code != TSDB_CODE_SUCCESS) {
          uError("SML:0x%" PRIx64 " smlBuildFieldsList col2 failed. %s", info->id, pName.tname);
          goto end;
        }

        code = smlSendMetaMsg(info, &pName, pColumns, pTags, pTableMeta, action);
        if (code != TSDB_CODE_SUCCESS) {
          uError("SML:0x%" PRIx64 " smlSendMetaMsg failed. can not create %s", info->id, pName.tname);
          goto end;
        }

        info->cost.numOfAlterColSTables++;
        taosMemoryFreeClear(pTableMeta);
        code = catalogRefreshTableMeta(info->pCatalog, &conn, &pName, -1);
        if (code != TSDB_CODE_SUCCESS) {
          goto end;
        }
        code = catalogGetSTableMeta(info->pCatalog, &conn, &pName, &pTableMeta);
        if (code != TSDB_CODE_SUCCESS) {
          uError("SML:0x%" PRIx64 " catalogGetSTableMeta failed. super table name %s", info->id, pName.tname);
          goto end;
        }
      }

      needCheckMeta = true;
      taosHashCleanup(hashTmp);
      hashTmp = NULL;
    } else {
      uError("SML:0x%" PRIx64 " load table meta error: %s", info->id, tstrerror(code));
      goto end;
    }

    if (needCheckMeta) {
      code = smlCheckMeta(&(pTableMeta->schema[pTableMeta->tableInfo.numOfColumns]), pTableMeta->tableInfo.numOfTags,
                          sTableData->tags, true);
      if (code != TSDB_CODE_SUCCESS) {
        uError("SML:0x%" PRIx64 " check tag failed. super table name %s", info->id, pName.tname);
        goto end;
      }
      code = smlCheckMeta(&(pTableMeta->schema[0]), pTableMeta->tableInfo.numOfColumns, sTableData->cols, false);
      if (code != TSDB_CODE_SUCCESS) {
        uError("SML:0x%" PRIx64 " check cols failed. super table name %s", info->id, pName.tname);
        goto end;
      }
    }

    sTableData->tableMeta = pTableMeta;
    uDebug("SML:0x%" PRIx64 "modify schema uid:%" PRIu64 ", sversion:%d, tversion:%d", info->id, pTableMeta->uid, pTableMeta->sversion, pTableMeta->tversion)
    tmp = (SSmlSTableMeta **)taosHashIterate(info->superTables, tmp);
  }
  uDebug("SML:0x%" PRIx64 " smlModifyDBSchemas end success, format:%d, needModifySchema:%d", info->id, info->dataFormat, info->needModifySchema);

  return 0;

end:
  taosHashCleanup(hashTmp);
  taosMemoryFreeClear(pTableMeta);
  catalogRefreshTableMeta(info->pCatalog, &conn, &pName, 1);
  uError("SML:0x%" PRIx64 " smlModifyDBSchemas end failed:%d:%s, format:%d, needModifySchema:%d", info->id, code, tstrerror(code), info->dataFormat, info->needModifySchema);

  return code;
}

/*
static int32_t smlCheckDupUnit(SHashObj *dumplicateKey, SArray *tags, SSmlMsgBuf *msg){
  for(int i = 0; i < taosArrayGetSize(tags); i++) {
    SSmlKv *tag = taosArrayGet(tags, i);
    if (smlCheckDuplicateKey(tag->key, tag->keyLen, dumplicateKey)) {
      smlBuildInvalidDataMsg(msg, "dumplicate key", tag->key);
      return TSDB_CODE_TSC_DUP_NAMES;
    }
  }
  return TSDB_CODE_SUCCESS;
}

<<<<<<< HEAD
static int32_t smlJudgeDupColName(SArray *cols, SArray *tags, SSmlMsgBuf *msg) {
  SHashObj *dumplicateKey = taosHashInit(32, taosGetDefaultHashFunction(TSDB_DATA_TYPE_BINARY), false, HASH_NO_LOCK);
  int ret = smlCheckDupUnit(dumplicateKey, cols, msg);
  if(ret != TSDB_CODE_SUCCESS){
    goto end;
=======
static int32_t smlConvertJSONString(SSmlKv *pVal, char *typeStr, cJSON *value) {
  if (strcasecmp(typeStr, "binary") == 0) {
    pVal->type = TSDB_DATA_TYPE_BINARY;
  } else if (strcasecmp(typeStr, "nchar") == 0) {
    pVal->type = TSDB_DATA_TYPE_NCHAR;
  } else {
    uError("OTD:invalid type(%s) for JSON String", typeStr);
    return TSDB_CODE_TSC_INVALID_JSON_TYPE;
  }
  pVal->length = (int16_t)strlen(value->valuestring);

  if ((pVal->type == TSDB_DATA_TYPE_BINARY || pVal->type == TSDB_DATA_TYPE_GEOMETRY) &&
      pVal->length > TSDB_MAX_BINARY_LEN - VARSTR_HEADER_SIZE){
    return TSDB_CODE_PAR_INVALID_VAR_COLUMN_LEN;
>>>>>>> c62ad391
  }
  ret = smlCheckDupUnit(dumplicateKey, tags, msg);
  if(ret != TSDB_CODE_SUCCESS){
    goto end;
  }

  end:
  taosHashCleanup(dumplicateKey);
  return ret;
}
*/

static void smlInsertMeta(SHashObj *metaHash, SArray *metaArray, SArray *cols) {
  for (int16_t i = 0; i < taosArrayGetSize(cols); ++i) {
    SSmlKv *kv = (SSmlKv *)taosArrayGet(cols, i);
    int     ret = taosHashPut(metaHash, kv->key, kv->keyLen, &i, SHORT_BYTES);
    if (ret == 0) {
      taosArrayPush(metaArray, kv);
    }
  }
}

static void smlDestroySTableMeta(SSmlSTableMeta *meta) {
  taosHashCleanup(meta->tagHash);
  taosHashCleanup(meta->colHash);
  taosArrayDestroy(meta->tags);
  taosArrayDestroy(meta->cols);
  taosMemoryFree(meta->tableMeta);
  taosMemoryFree(meta);
}

static int32_t smlUpdateMeta(SHashObj *metaHash, SArray *metaArray, SArray *cols, bool isTag, SSmlMsgBuf *msg) {
  for (int i = 0; i < taosArrayGetSize(cols); ++i) {
    SSmlKv *kv = (SSmlKv *)taosArrayGet(cols, i);

    int16_t *index = (int16_t *)taosHashGet(metaHash, kv->key, kv->keyLen);
    if (index) {
      SSmlKv *value = (SSmlKv *)taosArrayGet(metaArray, *index);
      if (isTag) {
        if (kv->length > value->length) {
          value->length = kv->length;
        }
        continue;
      }
      if (kv->type != value->type) {
        smlBuildInvalidDataMsg(msg, "the type is not the same like before", kv->key);
        return TSDB_CODE_SML_NOT_SAME_TYPE;
      }

      if (IS_VAR_DATA_TYPE(kv->type) && (kv->length > value->length)) {  // update string len, if bigger
        value->length = kv->length;
      }
    } else {
      size_t tmp = taosArrayGetSize(metaArray);
      if (tmp > INT16_MAX) {
        smlBuildInvalidDataMsg(msg, "too many cols or tags", kv->key);
        uError("too many cols or tags");
        return TSDB_CODE_SML_INVALID_DATA;
      }
      int16_t size = tmp;
      int     ret = taosHashPut(metaHash, kv->key, kv->keyLen, &size, SHORT_BYTES);
      if (ret == 0) {
        taosArrayPush(metaArray, kv);
      }
    }
  }

  return TSDB_CODE_SUCCESS;
}

void smlDestroyTableInfo(SSmlHandle *info, SSmlTableInfo *tag) {
  for (size_t i = 0; i < taosArrayGetSize(tag->cols); i++) {
    SHashObj *kvHash = (SHashObj *)taosArrayGetP(tag->cols, i);
    taosHashCleanup(kvHash);
  }

  //  if (info->parseJsonByLib) {
  //    SSmlLineInfo *key = (SSmlLineInfo *)(tag->key);
  //    if (key != NULL) taosMemoryFree(key->tags);
  //  }
  //  taosMemoryFree(tag->key);
  taosArrayDestroy(tag->cols);
  taosArrayDestroy(tag->tags);
  taosMemoryFree(tag);
}

void clearColValArray(SArray *pCols) {
  int32_t num = taosArrayGetSize(pCols);
  for (int32_t i = 0; i < num; ++i) {
    SColVal *pCol = taosArrayGet(pCols, i);
    if (TSDB_DATA_TYPE_NCHAR == pCol->type) {
      taosMemoryFreeClear(pCol->value.pData);
    }
  }
}

void smlDestroyInfo(SSmlHandle *info) {
  if (!info) return;
  qDestroyQuery(info->pQuery);

  // destroy info->childTables
  SSmlTableInfo **oneTable = (SSmlTableInfo **)taosHashIterate(info->childTables, NULL);
  while (oneTable) {
    smlDestroyTableInfo(info, *oneTable);
    oneTable = (SSmlTableInfo **)taosHashIterate(info->childTables, oneTable);
  }

  // destroy info->superTables
  SSmlSTableMeta **oneSTable = (SSmlSTableMeta **)taosHashIterate(info->superTables, NULL);
  while (oneSTable) {
    smlDestroySTableMeta(*oneSTable);
    oneSTable = (SSmlSTableMeta **)taosHashIterate(info->superTables, oneSTable);
  }

  // destroy info->pVgHash
  taosHashCleanup(info->pVgHash);
  taosHashCleanup(info->childTables);
  taosHashCleanup(info->superTables);

  for (int i = 0; i < taosArrayGetSize(info->tagJsonArray); i++) {
    cJSON *tags = (cJSON *)taosArrayGetP(info->tagJsonArray, i);
    cJSON_Delete(tags);
  }
  taosArrayDestroy(info->tagJsonArray);

  for (int i = 0; i < taosArrayGetSize(info->valueJsonArray); i++) {
    cJSON *value = (cJSON *)taosArrayGetP(info->valueJsonArray, i);
    cJSON_Delete(value);
  }
  taosArrayDestroy(info->valueJsonArray);

  taosArrayDestroy(info->preLineTagKV);

  if (!info->dataFormat) {
    for (int i = 0; i < info->lineNum; i++) {
      taosArrayDestroy(info->lines[i].colArray);
      if (info->parseJsonByLib) {
        taosMemoryFree(info->lines[i].tags);
      }
      if (info->lines[i].measureTagsLen != 0) taosMemoryFree(info->lines[i].measureTag);
    }
    taosMemoryFree(info->lines);
  }

  cJSON_Delete(info->root);
  taosMemoryFreeClear(info);
}

SSmlHandle *smlBuildSmlInfo(TAOS *taos) {
  int32_t     code = TSDB_CODE_SUCCESS;
  SSmlHandle *info = (SSmlHandle *)taosMemoryCalloc(1, sizeof(SSmlHandle));
  if (NULL == info) {
    return NULL;
  }
  if (taos != NULL) {
    info->taos = acquireTscObj(*(int64_t *)taos);
    if(info->taos == NULL){
      goto cleanup;
    }
    code = catalogGetHandle(info->taos->pAppInfo->clusterId, &info->pCatalog);
    if (code != TSDB_CODE_SUCCESS) {
      uError("SML:0x%" PRIx64 " get catalog error %d", info->id, code);
      goto cleanup;
    }
  }

  info->pVgHash = taosHashInit(16, taosGetDefaultHashFunction(TSDB_DATA_TYPE_INT), true, HASH_NO_LOCK);
  info->childTables = taosHashInit(16, taosGetDefaultHashFunction(TSDB_DATA_TYPE_BINARY), true, HASH_NO_LOCK);
  info->superTables = taosHashInit(16, taosGetDefaultHashFunction(TSDB_DATA_TYPE_BINARY), true, HASH_NO_LOCK);

  info->id = smlGenId();
  info->pQuery = smlInitHandle();
  info->dataFormat = true;

  info->tagJsonArray = taosArrayInit(8, POINTER_BYTES);
  info->valueJsonArray = taosArrayInit(8, POINTER_BYTES);
  info->preLineTagKV = taosArrayInit(8, sizeof(SSmlKv));

  if (NULL == info->pVgHash || NULL == info->childTables || NULL == info->superTables) {
    uError("create SSmlHandle failed");
    goto cleanup;
  }

  return info;

cleanup:
  smlDestroyInfo(info);
  return NULL;
}

static int32_t smlPushCols(SArray *colsArray, SArray *cols) {
  SHashObj *kvHash = taosHashInit(32, taosGetDefaultHashFunction(TSDB_DATA_TYPE_BINARY), false, HASH_NO_LOCK);
  if (!kvHash) {
    uError("SML:smlDealCols failed to allocate memory");
    return TSDB_CODE_OUT_OF_MEMORY;
  }
  for (size_t i = 0; i < taosArrayGetSize(cols); i++) {
    SSmlKv *kv = (SSmlKv *)taosArrayGet(cols, i);
    taosHashPut(kvHash, kv->key, kv->keyLen, &kv, POINTER_BYTES);
    if(terrno == TSDB_CODE_DUP_KEY){return terrno;}
  }

  taosArrayPush(colsArray, &kvHash);
  return TSDB_CODE_SUCCESS;
}

static int32_t smlParseLineBottom(SSmlHandle *info) {
  uDebug("SML:0x%" PRIx64 " smlParseLineBottom start, format:%d, linenum:%d", info->id, info->dataFormat, info->lineNum);
  if (info->dataFormat) return TSDB_CODE_SUCCESS;

  for (int32_t i = 0; i < info->lineNum; i++) {
    SSmlLineInfo  *elements = info->lines + i;
    SSmlTableInfo *tinfo = NULL;
    if (info->protocol == TSDB_SML_LINE_PROTOCOL) {
      SSmlTableInfo** tmp = (SSmlTableInfo **)taosHashGet(info->childTables, elements->measure, elements->measureTagsLen);
      if(tmp) tinfo = *tmp;
    } else if (info->protocol == TSDB_SML_TELNET_PROTOCOL) {
      SSmlTableInfo** tmp = (SSmlTableInfo **)taosHashGet(info->childTables, elements->measureTag,
                                             elements->measureLen + elements->tagsLen);
      if(tmp) tinfo = *tmp;
    } else {
      SSmlTableInfo** tmp = (SSmlTableInfo **)taosHashGet(info->childTables, elements->measureTag,
                                             elements->measureLen + elements->tagsLen);
      if(tmp) tinfo = *tmp;
    }

    if (tinfo == NULL) {
      uError("SML:0x%" PRIx64 "get oneTable failed, line num:%d", info->id, i);
      smlBuildInvalidDataMsg(&info->msgBuf, "get oneTable failed", elements->measure);
      return TSDB_CODE_SML_INVALID_DATA;
    }

    if (taosArrayGetSize(tinfo->tags) > TSDB_MAX_TAGS) {
      smlBuildInvalidDataMsg(&info->msgBuf, "too many tags than 128", NULL);
      return TSDB_CODE_PAR_INVALID_TAGS_NUM;
    }

    if (taosArrayGetSize(elements->colArray) + taosArrayGetSize(tinfo->tags) > TSDB_MAX_COLUMNS) {
      smlBuildInvalidDataMsg(&info->msgBuf, "too many columns than 4096", NULL);
      return TSDB_CODE_PAR_TOO_MANY_COLUMNS;
    }

    int ret = smlPushCols(tinfo->cols, elements->colArray);
    if (ret != TSDB_CODE_SUCCESS) {
      return ret;
    }

    SSmlSTableMeta **tableMeta =
        (SSmlSTableMeta **)taosHashGet(info->superTables, elements->measure, elements->measureLen);
    if (tableMeta) {  // update meta
      uDebug("SML:0x%" PRIx64 " smlParseLineBottom update meta, format:%d, linenum:%d", info->id, info->dataFormat, info->lineNum);
      ret = smlUpdateMeta((*tableMeta)->colHash, (*tableMeta)->cols, elements->colArray, false, &info->msgBuf);
      if (ret == TSDB_CODE_SUCCESS) {
        ret = smlUpdateMeta((*tableMeta)->tagHash, (*tableMeta)->tags, tinfo->tags, true, &info->msgBuf);
      }
      if (ret != TSDB_CODE_SUCCESS) {
        uError("SML:0x%" PRIx64 " smlUpdateMeta failed", info->id);
        return ret;
      }
    } else {
      //      ret = smlJudgeDupColName(elements->colArray, tinfo->tags, &info->msgBuf);
      //      if (ret != TSDB_CODE_SUCCESS) {
      //        uError("SML:0x%" PRIx64 " smlUpdateMeta failed", info->id);
      //        return ret;
      //      }
      uDebug("SML:0x%" PRIx64 " smlParseLineBottom add meta, format:%d, linenum:%d", info->id, info->dataFormat, info->lineNum);
      SSmlSTableMeta *meta = smlBuildSTableMeta(info->dataFormat);
      smlInsertMeta(meta->tagHash, meta->tags, tinfo->tags);
      if(terrno == TSDB_CODE_DUP_KEY){return terrno;}
      smlInsertMeta(meta->colHash, meta->cols, elements->colArray);
      taosHashPut(info->superTables, elements->measure, elements->measureLen, &meta, POINTER_BYTES);
    }
  }
  uDebug("SML:0x%" PRIx64 " smlParseLineBottom end, format:%d, linenum:%d", info->id, info->dataFormat, info->lineNum);

  return TSDB_CODE_SUCCESS;
}

static int32_t smlInsertData(SSmlHandle *info) {
  int32_t code = TSDB_CODE_SUCCESS;
  uDebug("SML:0x%" PRIx64 " smlInsertData start, format:%d", info->id, info->dataFormat);

  if(info->pRequest->dbList == NULL){
    info->pRequest->dbList = taosArrayInit(1, TSDB_DB_FNAME_LEN);
  }
  void* data = taosArrayReserve(info->pRequest->dbList, 1);
  memcpy(data, info->pRequest->pDb, TSDB_DB_FNAME_LEN > strlen(info->pRequest->pDb) ? strlen(info->pRequest->pDb) : TSDB_DB_FNAME_LEN);

  SSmlTableInfo **oneTable = (SSmlTableInfo **)taosHashIterate(info->childTables, NULL);
  while (oneTable) {
    SSmlTableInfo *tableData = *oneTable;

    SName pName = {TSDB_TABLE_NAME_T, info->taos->acctId, {0}, {0}};
    tstrncpy(pName.dbname, info->pRequest->pDb, sizeof(pName.dbname));
    memcpy(pName.tname, tableData->childTableName, strlen(tableData->childTableName));

    if(info->pRequest->tableList == NULL){
      info->pRequest->tableList = taosArrayInit(1, sizeof(SName));
    }
    taosArrayPush(info->pRequest->tableList, &pName);

    SRequestConnInfo conn = {0};
    conn.pTrans = info->taos->pAppInfo->pTransporter;
    conn.requestId = info->pRequest->requestId;
    conn.requestObjRefId = info->pRequest->self;
    conn.mgmtEps = getEpSet_s(&info->taos->pAppInfo->mgmtEp);

    SVgroupInfo vg;
    code = catalogGetTableHashVgroup(info->pCatalog, &conn, &pName, &vg);
    if (code != TSDB_CODE_SUCCESS) {
      uError("SML:0x%" PRIx64 " catalogGetTableHashVgroup failed. table name: %s", info->id, tableData->childTableName);
      return code;
    }
    taosHashPut(info->pVgHash, (const char *)&vg.vgId, sizeof(vg.vgId), (char *)&vg, sizeof(vg));

    SSmlSTableMeta **pMeta =
        (SSmlSTableMeta **)taosHashGet(info->superTables, tableData->sTableName, tableData->sTableNameLen);
    if (unlikely(NULL == pMeta || NULL == (*pMeta)->tableMeta)) {
      uError("SML:0x%" PRIx64 " NULL == pMeta. table name: %s", info->id, tableData->childTableName);
      return TSDB_CODE_SML_INTERNAL_ERROR;
    }

    // use tablemeta of stable to save vgid and uid of child table
    (*pMeta)->tableMeta->vgId = vg.vgId;
    (*pMeta)->tableMeta->uid = tableData->uid;  // one table merge data block together according uid
    uDebug("SML:0x%" PRIx64 " smlInsertData table:%s, uid:%" PRIu64 ", format:%d", info->id, pName.tname, tableData->uid, info->dataFormat);

    code = smlBindData(info->pQuery, info->dataFormat, tableData->tags, (*pMeta)->cols, tableData->cols,
                       (*pMeta)->tableMeta, tableData->childTableName, tableData->sTableName, tableData->sTableNameLen,
                       info->ttl, info->msgBuf.buf, info->msgBuf.len);
    if (code != TSDB_CODE_SUCCESS) {
      uError("SML:0x%" PRIx64 " smlBindData failed", info->id);
      return code;
    }
    oneTable = (SSmlTableInfo **)taosHashIterate(info->childTables, oneTable);
  }

  code = smlBuildOutput(info->pQuery, info->pVgHash);
  if (code != TSDB_CODE_SUCCESS) {
    uError("SML:0x%" PRIx64 " smlBuildOutput failed", info->id);
    return code;
  }
  info->cost.insertRpcTime = taosGetTimestampUs();

  SAppClusterSummary *pActivity = &info->taos->pAppInfo->summary;
  atomic_add_fetch_64((int64_t *)&pActivity->numOfInsertsReq, 1);

  launchQueryImpl(info->pRequest, info->pQuery, true, NULL);
  uDebug("SML:0x%" PRIx64 " smlInsertData end, format:%d, code:%d,%s", info->id, info->dataFormat, info->pRequest->code, tstrerror(info->pRequest->code));

  return info->pRequest->code;
}

static void smlPrintStatisticInfo(SSmlHandle *info) {
  uDebug(
      "SML:0x%" PRIx64
      " smlInsertLines result, code:%d, msg:%s, lineNum:%d,stable num:%d,ctable num:%d,create stable num:%d,alter stable tag num:%d,alter stable col num:%d \
        parse cost:%" PRId64 ",schema cost:%" PRId64 ",bind cost:%" PRId64 ",rpc cost:%" PRId64 ",total cost:%" PRId64
      "",
      info->id, info->cost.code, tstrerror(info->cost.code), info->cost.lineNum, info->cost.numOfSTables, info->cost.numOfCTables,
      info->cost.numOfCreateSTables, info->cost.numOfAlterTagSTables, info->cost.numOfAlterColSTables,
      info->cost.schemaTime - info->cost.parseTime, info->cost.insertBindTime - info->cost.schemaTime,
      info->cost.insertRpcTime - info->cost.insertBindTime, info->cost.endTime - info->cost.insertRpcTime,
      info->cost.endTime - info->cost.parseTime);
}

int32_t smlClearForRerun(SSmlHandle *info) {
  info->reRun = false;
  // clear info->childTables
  SSmlTableInfo **oneTable = (SSmlTableInfo **)taosHashIterate(info->childTables, NULL);
  while (oneTable) {
    smlDestroyTableInfo(info, *oneTable);
    oneTable = (SSmlTableInfo **)taosHashIterate(info->childTables, oneTable);
  }

  // clear info->superTables
  SSmlSTableMeta **oneSTable = (SSmlSTableMeta **)taosHashIterate(info->superTables, NULL);
  while (oneSTable) {
    smlDestroySTableMeta(*oneSTable);
    oneSTable = (SSmlSTableMeta **)taosHashIterate(info->superTables, oneSTable);
  }

  taosHashClear(info->childTables);
  taosHashClear(info->superTables);

  if (!info->dataFormat) {
    if (unlikely(info->lines != NULL)) {
      uError("SML:0x%" PRIx64 " info->lines != NULL", info->id);
      return TSDB_CODE_SML_INVALID_DATA;
    }
    info->lines = (SSmlLineInfo *)taosMemoryCalloc(info->lineNum, sizeof(SSmlLineInfo));
  }

  memset(&info->preLine, 0, sizeof(SSmlLineInfo));
  info->currSTableMeta = NULL;
  info->currTableDataCtx = NULL;

  SVnodeModifyOpStmt *stmt = (SVnodeModifyOpStmt *)(info->pQuery->pRoot);
  stmt->freeHashFunc(stmt->pTableBlockHashObj);
  stmt->pTableBlockHashObj = taosHashInit(16, taosGetDefaultHashFunction(TSDB_DATA_TYPE_BIGINT), true, HASH_NO_LOCK);
  return TSDB_CODE_SUCCESS;
}

static int32_t smlParseLine(SSmlHandle *info, char *lines[], char *rawLine, char *rawLineEnd, int numLines) {
  uDebug("SML:0x%" PRIx64 " smlParseLine start", info->id);
  int32_t code = TSDB_CODE_SUCCESS;
  if (info->protocol == TSDB_SML_JSON_PROTOCOL) {
    if (lines) {
      code = smlParseJSON(info, *lines);
    } else if (rawLine) {
      code = smlParseJSON(info, rawLine);
    }
    if (code != TSDB_CODE_SUCCESS) {
      uError("SML:0x%" PRIx64 " smlParseJSON failed:%s", info->id, lines ? *lines : rawLine);
      return code;
    }
    return code;
  }

  char   *oldRaw = rawLine;
  int32_t i = 0;
  while (i < numLines) {
    char *tmp = NULL;
    int   len = 0;
    if (lines) {
      tmp = lines[i];
      len = strlen(tmp);
    } else if (rawLine) {
      tmp = rawLine;
      while (rawLine < rawLineEnd) {
        if (*(rawLine++) == '\n') {
          break;
        }
        len++;
      }
      if (info->protocol == TSDB_SML_LINE_PROTOCOL && tmp[0] == '#') {  // this line is comment
        continue;
      }
    }

    char cTmp = 0;      // for print tmp if is raw
    if(info->isRawLine){
      cTmp = tmp[len - 1];
      tmp[len - 1] = '\0';
    }

    uDebug("SML:0x%" PRIx64 " smlParseLine israw:%d, numLines:%d, protocol:%d, len:%d, sql:%s", info->id, info->isRawLine, numLines, info->protocol, len, tmp);
    if(info->isRawLine){
      tmp[len - 1] = cTmp;
    }

    if (info->protocol == TSDB_SML_LINE_PROTOCOL) {
      if (info->dataFormat) {
        SSmlLineInfo element = {0};
        code = smlParseInfluxString(info, tmp, tmp + len, &element);
      } else {
        code = smlParseInfluxString(info, tmp, tmp + len, info->lines + i);
      }
    } else if (info->protocol == TSDB_SML_TELNET_PROTOCOL) {
      if (info->dataFormat) {
        SSmlLineInfo element = {0};
        code = smlParseTelnetString(info, (char *)tmp, (char *)tmp + len, &element);
        if (element.measureTagsLen != 0) taosMemoryFree(element.measureTag);
      } else {
        code = smlParseTelnetString(info, (char *)tmp, (char *)tmp + len, info->lines + i);
      }
    } else {
      code = TSDB_CODE_SML_INVALID_PROTOCOL_TYPE;
    }
    if (code != TSDB_CODE_SUCCESS) {
      uError("SML:0x%" PRIx64 " smlParseLine failed. line %d : %s", info->id, i, tmp);
      return code;
    }
    if (info->reRun) {
      uDebug("SML:0x%" PRIx64 " smlParseLine re run", info->id);
      i = 0;
      rawLine = oldRaw;
      code = smlClearForRerun(info);
      if (code != TSDB_CODE_SUCCESS) {
        return code;
      }
      continue;
    }
    i++;
  }
  uDebug("SML:0x%" PRIx64 " smlParseLine end", info->id);

  return code;
}

static int smlProcess(SSmlHandle *info, char *lines[], char *rawLine, char *rawLineEnd, int numLines) {
  int32_t code = TSDB_CODE_SUCCESS;
  int32_t retryNum = 0;

  info->cost.parseTime = taosGetTimestampUs();

  code = smlParseLine(info, lines, rawLine, rawLineEnd, numLines);
  if (code != 0) {
    uError("SML:0x%" PRIx64 " smlParseLine error : %s", info->id, tstrerror(code));
    return code;
  }
  code = smlParseLineBottom(info);
  if (code != 0) {
    uError("SML:0x%" PRIx64 " smlParseLineBottom error : %s", info->id, tstrerror(code));
    return code;
  }

  info->cost.lineNum = info->lineNum;
  info->cost.numOfSTables = taosHashGetSize(info->superTables);
  info->cost.numOfCTables = taosHashGetSize(info->childTables);

  info->cost.schemaTime = taosGetTimestampUs();

  do {
    code = smlModifyDBSchemas(info);
    if (code == 0) break;
    taosMsleep(500);
    uInfo("SML:0x%" PRIx64 " smlModifyDBSchemas retry code:%s, times:%d", info->id, tstrerror(code), retryNum);
  } while (retryNum++ < taosHashGetSize(info->superTables) * MAX_RETRY_TIMES);

  if (code != 0) {
    uError("SML:0x%" PRIx64 " smlModifyDBSchemas error : %s", info->id, tstrerror(code));
    return code;
  }

  info->cost.insertBindTime = taosGetTimestampUs();
  code = smlInsertData(info);
  if (code != 0) {
    uError("SML:0x%" PRIx64 " smlInsertData error : %s", info->id, tstrerror(code));
    return code;
  }

  return code;
}

TAOS_RES *taos_schemaless_insert_inner(TAOS *taos, char *lines[], char *rawLine, char *rawLineEnd, int numLines,
                                       int protocol, int precision, int32_t ttl, int64_t reqid) {
  int32_t code = TSDB_CODE_SUCCESS;
  if (NULL == taos) {
    terrno = TSDB_CODE_TSC_DISCONNECTED;
    return NULL;
  }
  SRequestObj *request = NULL;
  SSmlHandle *info = NULL;
  int cnt = 0;
  while(1){
    request = (SRequestObj *)createRequest(*(int64_t *)taos, TSDB_SQL_INSERT, reqid);
    if (request == NULL) {
      uError("SML:taos_schemaless_insert error request is null");
      return NULL;
    }

    info = smlBuildSmlInfo(taos);
    if (info == NULL) {
      request->code = TSDB_CODE_OUT_OF_MEMORY;
      uError("SML:taos_schemaless_insert error SSmlHandle is null");
      return (TAOS_RES *)request;
    }
    info->pRequest = request;
    info->isRawLine = rawLine != NULL;
    info->ttl = ttl;
    info->precision = precision;
    info->protocol = (TSDB_SML_PROTOCOL_TYPE)protocol;
    info->msgBuf.buf = info->pRequest->msgBuf;
    info->msgBuf.len = ERROR_MSG_BUF_DEFAULT_SIZE;
    info->lineNum = numLines;

    SSmlMsgBuf msg = {ERROR_MSG_BUF_DEFAULT_SIZE, request->msgBuf};
    if (request->pDb == NULL) {
      request->code = TSDB_CODE_PAR_DB_NOT_SPECIFIED;
      smlBuildInvalidDataMsg(&msg, "Database not specified", NULL);
      goto end;
    }

    if (protocol < TSDB_SML_LINE_PROTOCOL || protocol > TSDB_SML_JSON_PROTOCOL) {
      request->code = TSDB_CODE_SML_INVALID_PROTOCOL_TYPE;
      smlBuildInvalidDataMsg(&msg, "protocol invalidate", NULL);
      goto end;
    }

    if (protocol == TSDB_SML_LINE_PROTOCOL &&
        (precision < TSDB_SML_TIMESTAMP_NOT_CONFIGURED || precision > TSDB_SML_TIMESTAMP_NANO_SECONDS)) {
      request->code = TSDB_CODE_SML_INVALID_PRECISION_TYPE;
      smlBuildInvalidDataMsg(&msg, "precision invalidate for line protocol", NULL);
      goto end;
    }

    if (protocol == TSDB_SML_JSON_PROTOCOL) {
      numLines = 1;
    } else if (numLines <= 0) {
      request->code = TSDB_CODE_SML_INVALID_DATA;
      smlBuildInvalidDataMsg(&msg, "line num is invalid", NULL);
      goto end;
    }

    code = smlProcess(info, lines, rawLine, rawLineEnd, numLines);
    request->code = code;
    info->cost.endTime = taosGetTimestampUs();
    info->cost.code = code;
    if(code == TSDB_CODE_TDB_INVALID_TABLE_SCHEMA_VER || code == TSDB_CODE_SDB_OBJ_CREATING
        || code == TSDB_CODE_PAR_VALUE_TOO_LONG || code == TSDB_CODE_MND_TRANS_CONFLICT){
      if(cnt++ >= 10){
        uInfo("SML:%"PRIx64" retry:%d/10 end code:%d, msg:%s", info->id, cnt, code, tstrerror(code));
        break;
      }
      taosMsleep(100);
      refreshMeta(request->pTscObj, request);
      uInfo("SML:%"PRIx64" retry:%d/10,ver is old retry or object is creating code:%d, msg:%s", info->id, cnt, code, tstrerror(code));
      smlDestroyInfo(info);
      info = NULL;
      taos_free_result(request);
      request = NULL;
      continue;
    }
    smlPrintStatisticInfo(info);
    break;
  }

end:
  smlDestroyInfo(info);
  return (TAOS_RES *)request;
}

/**
 * taos_schemaless_insert() parse and insert data points into database according to
 * different protocol.
 *
 * @param $lines input array may contain multiple lines, each line indicates a data point.
 *               If protocol=2 is used input array should contain single JSON
 *               string(e.g. char *lines[] = {"$JSON_string"}). If need to insert
 *               multiple data points in JSON format, should include them in $JSON_string
 *               as a JSON array.
 * @param $numLines indicates how many data points in $lines.
 *                  If protocol = 2 is used this param will be ignored as $lines should
 *                  contain single JSON string.
 * @param $protocol indicates which protocol to use for parsing:
 *                  0 - influxDB line protocol
 *                  1 - OpenTSDB telnet line protocol
 *                  2 - OpenTSDB JSON format protocol
 * @return TAOS_RES
 */

TAOS_RES *taos_schemaless_insert_ttl_with_reqid(TAOS *taos, char *lines[], int numLines, int protocol, int precision,
                                                int32_t ttl, int64_t reqid) {
  return taos_schemaless_insert_inner(taos, lines, NULL, NULL, numLines, protocol, precision, ttl, reqid);
}

TAOS_RES *taos_schemaless_insert(TAOS *taos, char *lines[], int numLines, int protocol, int precision) {
  return taos_schemaless_insert_ttl_with_reqid(taos, lines, numLines, protocol, precision, TSDB_DEFAULT_TABLE_TTL, 0);
}

TAOS_RES *taos_schemaless_insert_ttl(TAOS *taos, char *lines[], int numLines, int protocol, int precision,
                                     int32_t ttl) {
  return taos_schemaless_insert_ttl_with_reqid(taos, lines, numLines, protocol, precision, ttl, 0);
}

TAOS_RES *taos_schemaless_insert_with_reqid(TAOS *taos, char *lines[], int numLines, int protocol, int precision,
                                            int64_t reqid) {
  return taos_schemaless_insert_ttl_with_reqid(taos, lines, numLines, protocol, precision, TSDB_DEFAULT_TABLE_TTL,
                                               reqid);
}

TAOS_RES *taos_schemaless_insert_raw_ttl_with_reqid(TAOS *taos, char *lines, int len, int32_t *totalRows, int protocol,
                                                    int precision, int32_t ttl, int64_t reqid) {
  int numLines = 0;
  *totalRows = 0;
  char *tmp = lines;
  for (int i = 0; i < len; i++) {
    if (lines[i] == '\n' || i == len - 1) {
      numLines++;
      if (tmp[0] != '#' || protocol != TSDB_SML_LINE_PROTOCOL) {  // ignore comment
        (*totalRows)++;
      }
      tmp = lines + i + 1;
    }
  }
  return taos_schemaless_insert_inner(taos, NULL, lines, lines + len, *totalRows, protocol, precision, ttl, reqid);
}

TAOS_RES *taos_schemaless_insert_raw_with_reqid(TAOS *taos, char *lines, int len, int32_t *totalRows, int protocol,
                                                int precision, int64_t reqid) {
  return taos_schemaless_insert_raw_ttl_with_reqid(taos, lines, len, totalRows, protocol, precision,
                                                   TSDB_DEFAULT_TABLE_TTL, reqid);
}
TAOS_RES *taos_schemaless_insert_raw_ttl(TAOS *taos, char *lines, int len, int32_t *totalRows, int protocol,
                                         int precision, int32_t ttl) {
  return taos_schemaless_insert_raw_ttl_with_reqid(taos, lines, len, totalRows, protocol, precision, ttl, 0);
}

TAOS_RES *taos_schemaless_insert_raw(TAOS *taos, char *lines, int len, int32_t *totalRows, int protocol,
                                     int precision) {
  return taos_schemaless_insert_raw_ttl_with_reqid(taos, lines, len, totalRows, protocol, precision,
                                                   TSDB_DEFAULT_TABLE_TTL, 0);
}<|MERGE_RESOLUTION|>--- conflicted
+++ resolved
@@ -108,43 +108,13 @@
   return TSDB_CODE_SML_INVALID_DATA;
 }
 
-<<<<<<< HEAD
 int64_t smlGetTimeValue(const char *value, int32_t len, uint8_t fromPrecision, uint8_t toPrecision) {
   char   *endPtr = NULL;
   int64_t tsInt64 = taosStr2Int64(value, &endPtr, 10);
   if (unlikely(value + len != endPtr)) {
     return -1;
-=======
-static int32_t smlGenerateSchemaAction(SSchema *colField, SHashObj *colHash, SSmlKv *kv, bool isTag,
-                                       ESchemaAction *action, SSmlHandle *info) {
-  uint16_t *index = colHash ? (uint16_t *)taosHashGet(colHash, kv->key, kv->keyLen) : NULL;
-  if (index) {
-    if (colField[*index].type != kv->type) {
-      uError("SML:0x%" PRIx64 " point type and db type mismatch. key: %s. point type: %d, db type: %d", info->id,
-             kv->key, colField[*index].type, kv->type);
-      return TSDB_CODE_TSC_INVALID_VALUE;
-    }
-
-    if (((colField[*index].type == TSDB_DATA_TYPE_VARCHAR || colField[*index].type == TSDB_DATA_TYPE_GEOMETRY) &&
-         (colField[*index].bytes - VARSTR_HEADER_SIZE) < kv->length) ||
-        (colField[*index].type == TSDB_DATA_TYPE_NCHAR &&
-         ((colField[*index].bytes - VARSTR_HEADER_SIZE) / TSDB_NCHAR_SIZE < kv->length))) {
-      if (isTag) {
-        *action = SCHEMA_ACTION_CHANGE_TAG_SIZE;
-      } else {
-        *action = SCHEMA_ACTION_CHANGE_COLUMN_SIZE;
-      }
-    }
-  } else {
-    if (isTag) {
-      *action = SCHEMA_ACTION_ADD_TAG;
-    } else {
-      *action = SCHEMA_ACTION_ADD_COLUMN;
-    }
->>>>>>> c62ad391
-  }
-
-<<<<<<< HEAD
+  }
+
   if (unlikely(fromPrecision >= TSDB_TIME_PRECISION_HOURS)) {
     int64_t unit = smlToMilli[fromPrecision - TSDB_TIME_PRECISION_HOURS];
     if (tsInt64 != 0 && unit > INT64_MAX / tsInt64) {
@@ -155,25 +125,6 @@
   }
 
   return convertTimePrecision(tsInt64, fromPrecision, toPrecision);
-=======
-static int32_t smlFindNearestPowerOf2(int32_t length, uint8_t type) {
-  int32_t result = 1;
-  while (result <= length) {
-    result *= 2;
-  }
-  if ((type == TSDB_DATA_TYPE_BINARY || type == TSDB_DATA_TYPE_GEOMETRY) && result > TSDB_MAX_BINARY_LEN - VARSTR_HEADER_SIZE){
-    result = TSDB_MAX_BINARY_LEN - VARSTR_HEADER_SIZE;
-  } else if (type == TSDB_DATA_TYPE_NCHAR && result > (TSDB_MAX_BINARY_LEN - VARSTR_HEADER_SIZE) / TSDB_NCHAR_SIZE){
-    result = (TSDB_MAX_BINARY_LEN - VARSTR_HEADER_SIZE) / TSDB_NCHAR_SIZE;
-  }
-
-  if (type == TSDB_DATA_TYPE_NCHAR){
-    result = result * TSDB_NCHAR_SIZE + VARSTR_HEADER_SIZE;
-  }else if (type == TSDB_DATA_TYPE_BINARY || type == TSDB_DATA_TYPE_GEOMETRY){
-    result = result + VARSTR_HEADER_SIZE;
-  }
-  return result;
->>>>>>> c62ad391
 }
 
 int8_t smlGetTsTypeByLen(int32_t len) {
@@ -195,18 +146,10 @@
   tag->sTableName = measure;
   tag->sTableNameLen = measureLen;
 
-<<<<<<< HEAD
   tag->cols = taosArrayInit(numRows, POINTER_BYTES);
   if (tag->cols == NULL) {
     uError("SML:smlBuildTableInfo failed to allocate memory");
     goto cleanup;
-=======
-static int32_t getBytes(uint8_t type, int32_t length){
-  if (type == TSDB_DATA_TYPE_BINARY || type == TSDB_DATA_TYPE_NCHAR || type == TSDB_DATA_TYPE_GEOMETRY) {
-    return smlFindNearestPowerOf2(length, type);
-  } else {
-    return tDataTypes[type].bytes;
->>>>>>> c62ad391
   }
 
   //  tag->tags = taosArrayInit(16, sizeof(SSmlKv));
@@ -605,7 +548,7 @@
       return TSDB_CODE_TSC_INVALID_VALUE;
     }
 
-    if ((colField[*index].type == TSDB_DATA_TYPE_VARCHAR &&
+    if (((colField[*index].type == TSDB_DATA_TYPE_VARCHAR || colField[*index].type == TSDB_DATA_TYPE_GEOMETRY) &&
          (colField[*index].bytes - VARSTR_HEADER_SIZE) < kv->length) ||
         (colField[*index].type == TSDB_DATA_TYPE_NCHAR &&
          ((colField[*index].bytes - VARSTR_HEADER_SIZE) / TSDB_NCHAR_SIZE < kv->length))) {
@@ -630,7 +573,7 @@
   while (result <= length) {
     result *= 2;
   }
-  if (type == TSDB_DATA_TYPE_BINARY && result > TSDB_MAX_BINARY_LEN - VARSTR_HEADER_SIZE) {
+  if ((type == TSDB_DATA_TYPE_BINARY || type == TSDB_DATA_TYPE_GEOMETRY) && result > TSDB_MAX_BINARY_LEN - VARSTR_HEADER_SIZE) {
     result = TSDB_MAX_BINARY_LEN - VARSTR_HEADER_SIZE;
   } else if (type == TSDB_DATA_TYPE_NCHAR && result > (TSDB_MAX_BINARY_LEN - VARSTR_HEADER_SIZE) / TSDB_NCHAR_SIZE) {
     result = (TSDB_MAX_BINARY_LEN - VARSTR_HEADER_SIZE) / TSDB_NCHAR_SIZE;
@@ -638,7 +581,7 @@
 
   if (type == TSDB_DATA_TYPE_NCHAR) {
     result = result * TSDB_NCHAR_SIZE + VARSTR_HEADER_SIZE;
-  } else if (type == TSDB_DATA_TYPE_BINARY) {
+  } else if (type == TSDB_DATA_TYPE_BINARY || type == TSDB_DATA_TYPE_GEOMETRY) {
     result = result + VARSTR_HEADER_SIZE;
   }
   return result;
@@ -682,7 +625,7 @@
 }
 
 static int32_t getBytes(uint8_t type, int32_t length) {
-  if (type == TSDB_DATA_TYPE_BINARY || type == TSDB_DATA_TYPE_NCHAR) {
+  if (type == TSDB_DATA_TYPE_BINARY || type == TSDB_DATA_TYPE_NCHAR || type == TSDB_DATA_TYPE_GEOMETRY) {
     return smlFindNearestPowerOf2(length, type);
   } else {
     return tDataTypes[type].bytes;
@@ -734,554 +677,9 @@
   pReq.numOfTags = taosArrayGetSize(pTags);
   pReq.pTags = pTags;
 
-<<<<<<< HEAD
   code = buildRequest(info->taos->id, "", 0, NULL, false, &pRequest, 0);
   if (code != TSDB_CODE_SUCCESS) {
     goto end;
-=======
-    if (IS_SPACE(sql)) {
-      break;
-    }
-    sql++;
-  }
-  elements->measureLen = sql - elements->measure;
-  if (IS_INVALID_TABLE_LEN(elements->measureLen)) {
-    smlBuildInvalidDataMsg(msg, "measure is empty or too large than 192", NULL);
-    return TSDB_CODE_TSC_INVALID_TABLE_ID_LENGTH;
-  }
-
-  // parse tag
-  if (*sql == SPACE) {
-    elements->tagsLen = 0;
-  } else {
-    if (*sql == COMMA) sql++;
-    elements->tags = sql;
-    while (*sql != '\0') {
-      if (IS_SPACE(sql)) {
-        break;
-      }
-      sql++;
-    }
-    elements->tagsLen = sql - elements->tags;
-  }
-  elements->measureTagsLen = sql - elements->measure;
-
-  // parse cols
-  JUMP_SPACE(sql)
-  elements->cols = sql;
-  bool isInQuote = false;
-  while (*sql != '\0') {
-    if (IS_QUOTE(sql)) {
-      isInQuote = !isInQuote;
-    }
-    if (!isInQuote && IS_SPACE(sql)) {
-      break;
-    }
-    sql++;
-  }
-  if (isInQuote) {
-    smlBuildInvalidDataMsg(msg, "only one quote", elements->cols);
-    return TSDB_CODE_SML_INVALID_DATA;
-  }
-  elements->colsLen = sql - elements->cols;
-  if (elements->colsLen == 0) {
-    smlBuildInvalidDataMsg(msg, "cols is empty", NULL);
-    return TSDB_CODE_SML_INVALID_DATA;
-  }
-
-  // parse timestamp
-  JUMP_SPACE(sql)
-  elements->timestamp = sql;
-  while (*sql != '\0') {
-    if (*sql == SPACE) {
-      break;
-    }
-    sql++;
-  }
-  elements->timestampLen = sql - elements->timestamp;
-
-  return TSDB_CODE_SUCCESS;
-}
-
-static void smlParseTelnetElement(const char **sql, const char **data, int32_t *len) {
-  while (**sql != '\0') {
-    if (**sql != SPACE && !(*data)) {
-      *data = *sql;
-    } else if (**sql == SPACE && *data) {
-      *len = *sql - *data;
-      break;
-    }
-    (*sql)++;
-  }
-}
-
-static int32_t smlParseTelnetTags(const char *data, SArray *cols, char *childTableName, SHashObj *dumplicateKey,
-                                  SSmlMsgBuf *msg) {
-  const char *sql = data;
-  size_t      childTableNameLen = strlen(tsSmlChildTableName);
-  while (*sql != '\0') {
-    JUMP_SPACE(sql)
-    if (*sql == '\0') break;
-
-    const char *key = sql;
-    int32_t     keyLen = 0;
-
-    // parse key
-    while (*sql != '\0') {
-      if (*sql == SPACE) {
-        smlBuildInvalidDataMsg(msg, "invalid data", sql);
-        return TSDB_CODE_SML_INVALID_DATA;
-      }
-      if (*sql == EQUAL) {
-        keyLen = sql - key;
-        sql++;
-        break;
-      }
-      sql++;
-    }
-
-    if (IS_INVALID_COL_LEN(keyLen)) {
-      smlBuildInvalidDataMsg(msg, "invalid key or key is too long than 64", key);
-      return TSDB_CODE_TSC_INVALID_COLUMN_LENGTH;
-    }
-    if (smlCheckDuplicateKey(key, keyLen, dumplicateKey)) {
-      smlBuildInvalidDataMsg(msg, "dumplicate key", key);
-      return TSDB_CODE_TSC_DUP_NAMES;
-    }
-
-    // parse value
-    const char *value = sql;
-    int32_t     valueLen = 0;
-    while (*sql != '\0') {
-      // parse value
-      if (*sql == SPACE) {
-        break;
-      }
-      if (*sql == EQUAL) {
-        smlBuildInvalidDataMsg(msg, "invalid data", sql);
-        return TSDB_CODE_SML_INVALID_DATA;
-      }
-      sql++;
-    }
-    valueLen = sql - value;
-
-    if (valueLen == 0) {
-      smlBuildInvalidDataMsg(msg, "invalid value", value);
-      return TSDB_CODE_TSC_INVALID_VALUE;
-    }
-
-    // handle child table name
-    if (childTableNameLen != 0 && strncmp(key, tsSmlChildTableName, keyLen) == 0) {
-      memset(childTableName, 0, TSDB_TABLE_NAME_LEN);
-      strncpy(childTableName, value, (valueLen < TSDB_TABLE_NAME_LEN ? valueLen : TSDB_TABLE_NAME_LEN));
-      continue;
-    }
-
-    if(valueLen > (TSDB_MAX_NCHAR_LEN - VARSTR_HEADER_SIZE) / TSDB_NCHAR_SIZE){
-      return TSDB_CODE_PAR_INVALID_VAR_COLUMN_LEN;
-    }
-
-    // add kv to SSmlKv
-    SSmlKv *kv = (SSmlKv *)taosMemoryCalloc(sizeof(SSmlKv), 1);
-    if (!kv) return TSDB_CODE_OUT_OF_MEMORY;
-    kv->key = key;
-    kv->keyLen = keyLen;
-    kv->value = value;
-    kv->length = valueLen;
-    kv->type = TSDB_DATA_TYPE_NCHAR;
-
-    if (cols) taosArrayPush(cols, &kv);
-  }
-
-  return TSDB_CODE_SUCCESS;
-}
-
-// format: <metric> <timestamp> <value> <tagk_1>=<tagv_1>[ <tagk_n>=<tagv_n>]
-static int32_t smlParseTelnetString(SSmlHandle *info, const char *sql, SSmlTableInfo *tinfo, SArray *cols) {
-  if (!sql) return TSDB_CODE_SML_INVALID_DATA;
-
-  // parse metric
-  smlParseTelnetElement(&sql, &tinfo->sTableName, &tinfo->sTableNameLen);
-  if (!(tinfo->sTableName) || IS_INVALID_TABLE_LEN(tinfo->sTableNameLen)) {
-    smlBuildInvalidDataMsg(&info->msgBuf, "invalid data", sql);
-    return TSDB_CODE_TSC_INVALID_TABLE_ID_LENGTH;
-  }
-
-  // parse timestamp
-  const char *timestamp = NULL;
-  int32_t     tLen = 0;
-  smlParseTelnetElement(&sql, &timestamp, &tLen);
-  if (!timestamp || tLen == 0) {
-    smlBuildInvalidDataMsg(&info->msgBuf, "invalid timestamp", sql);
-    return TSDB_CODE_SML_INVALID_DATA;
-  }
-
-  int32_t ret = smlParseTS(info, timestamp, tLen, cols);
-  if (ret != TSDB_CODE_SUCCESS) {
-    smlBuildInvalidDataMsg(&info->msgBuf, "invalid timestamp", sql);
-    return ret;
-  }
-
-  // parse value
-  const char *value = NULL;
-  int32_t     valueLen = 0;
-  smlParseTelnetElement(&sql, &value, &valueLen);
-  if (!value || valueLen == 0) {
-    smlBuildInvalidDataMsg(&info->msgBuf, "invalid value", sql);
-    return TSDB_CODE_TSC_INVALID_VALUE;
-  }
-
-  SSmlKv *kv = (SSmlKv *)taosMemoryCalloc(sizeof(SSmlKv), 1);
-  if (!kv) return TSDB_CODE_OUT_OF_MEMORY;
-  taosArrayPush(cols, &kv);
-  kv->key = VALUE;
-  kv->keyLen = VALUE_LEN;
-  kv->value = value;
-  kv->length = valueLen;
-  if ((ret = smlParseValue(kv, &info->msgBuf)) != TSDB_CODE_SUCCESS) {
-    return ret;
-  }
-
-  // parse tags
-  ret = smlParseTelnetTags(sql, tinfo->tags, tinfo->childTableName, info->dumplicateKey, &info->msgBuf);
-  if (ret != TSDB_CODE_SUCCESS) {
-    smlBuildInvalidDataMsg(&info->msgBuf, "invalid data", sql);
-    return ret;
-  }
-
-  return TSDB_CODE_SUCCESS;
-}
-
-static int32_t smlParseCols(const char *data, int32_t len, SArray *cols, char *childTableName, bool isTag,
-                            SHashObj *dumplicateKey, SSmlMsgBuf *msg) {
-  if (len == 0) {
-    return TSDB_CODE_SUCCESS;
-  }
-
-  size_t      childTableNameLen = strlen(tsSmlChildTableName);
-  const char *sql = data;
-  while (sql < data + len) {
-    const char *key = sql;
-    int32_t     keyLen = 0;
-
-    while (sql < data + len) {
-      // parse key
-      if (IS_COMMA(sql)) {
-        smlBuildInvalidDataMsg(msg, "invalid data", sql);
-        return TSDB_CODE_SML_INVALID_DATA;
-      }
-      if (IS_EQUAL(sql)) {
-        keyLen = sql - key;
-        sql++;
-        break;
-      }
-      sql++;
-    }
-
-    if (IS_INVALID_COL_LEN(keyLen)) {
-      smlBuildInvalidDataMsg(msg, "invalid key or key is too long than 64", key);
-      return TSDB_CODE_TSC_INVALID_COLUMN_LENGTH;
-    }
-    if (smlCheckDuplicateKey(key, keyLen, dumplicateKey)) {
-      smlBuildInvalidDataMsg(msg, "dumplicate key", key);
-      return TSDB_CODE_TSC_DUP_NAMES;
-    }
-
-    // parse value
-    const char *value = sql;
-    int32_t     valueLen = 0;
-    bool        isInQuote = false;
-    while (sql < data + len) {
-      // parse value
-      if (!isTag && IS_QUOTE(sql)) {
-        isInQuote = !isInQuote;
-        sql++;
-        continue;
-      }
-      if (!isInQuote && IS_COMMA(sql)) {
-        break;
-      }
-      if (!isInQuote && IS_EQUAL(sql)) {
-        smlBuildInvalidDataMsg(msg, "invalid data", sql);
-        return TSDB_CODE_SML_INVALID_DATA;
-      }
-      sql++;
-    }
-    valueLen = sql - value;
-    sql++;
-
-    if (isInQuote) {
-      smlBuildInvalidDataMsg(msg, "only one quote", value);
-      return TSDB_CODE_SML_INVALID_DATA;
-    }
-    if (valueLen == 0) {
-      smlBuildInvalidDataMsg(msg, "invalid value", value);
-      return TSDB_CODE_SML_INVALID_DATA;
-    }
-    PROCESS_SLASH(key, keyLen)
-    PROCESS_SLASH(value, valueLen)
-
-    // handle child table name
-    if (childTableName && childTableNameLen != 0 && strncmp(key, tsSmlChildTableName, keyLen) == 0) {
-      memset(childTableName, 0, TSDB_TABLE_NAME_LEN);
-      strncpy(childTableName, value, (valueLen < TSDB_TABLE_NAME_LEN ? valueLen : TSDB_TABLE_NAME_LEN));
-      continue;
-    }
-
-    // add kv to SSmlKv
-    SSmlKv *kv = (SSmlKv *)taosMemoryCalloc(sizeof(SSmlKv), 1);
-    if (!kv) return TSDB_CODE_OUT_OF_MEMORY;
-    if (cols) taosArrayPush(cols, &kv);
-
-    kv->key = key;
-    kv->keyLen = keyLen;
-    kv->value = value;
-    kv->length = valueLen;
-    if (isTag) {
-      if(valueLen > (TSDB_MAX_NCHAR_LEN - VARSTR_HEADER_SIZE) / TSDB_NCHAR_SIZE){
-        return TSDB_CODE_PAR_INVALID_VAR_COLUMN_LEN;
-      }
-      kv->type = TSDB_DATA_TYPE_NCHAR;
-    } else {
-      int32_t ret = smlParseValue(kv, msg);
-      if (ret != TSDB_CODE_SUCCESS) {
-        return ret;
-      }
-    }
-  }
-
-  return TSDB_CODE_SUCCESS;
-}
-
-static int32_t smlUpdateMeta(SHashObj *metaHash, SArray *metaArray, SArray *cols, SSmlMsgBuf *msg) {
-  for (int i = 0; i < taosArrayGetSize(cols); ++i) {
-    SSmlKv *kv = (SSmlKv *)taosArrayGetP(cols, i);
-
-    int16_t *index = (int16_t *)taosHashGet(metaHash, kv->key, kv->keyLen);
-    if (index) {
-      SSmlKv **value = (SSmlKv **)taosArrayGet(metaArray, *index);
-      if (kv->type != (*value)->type) {
-        smlBuildInvalidDataMsg(msg, "the type is not the same like before", kv->key);
-        return TSDB_CODE_SML_NOT_SAME_TYPE;
-      } else {
-        if (IS_VAR_DATA_TYPE(kv->type)) {  // update string len, if bigger
-          if (kv->length > (*value)->length) {
-            *value = kv;
-          }
-        }
-      }
-    } else {
-      size_t tmp = taosArrayGetSize(metaArray);
-      ASSERT(tmp <= INT16_MAX);
-      int16_t size = tmp;
-      taosArrayPush(metaArray, &kv);
-      taosHashPut(metaHash, kv->key, kv->keyLen, &size, SHORT_BYTES);
-    }
-  }
-
-  return TSDB_CODE_SUCCESS;
-}
-
-static void smlInsertMeta(SHashObj *metaHash, SArray *metaArray, SArray *cols) {
-  for (int16_t i = 0; i < taosArrayGetSize(cols); ++i) {
-    SSmlKv *kv = (SSmlKv *)taosArrayGetP(cols, i);
-    taosArrayPush(metaArray, &kv);
-    taosHashPut(metaHash, kv->key, kv->keyLen, &i, SHORT_BYTES);
-  }
-}
-
-static SSmlTableInfo *smlBuildTableInfo() {
-  SSmlTableInfo *tag = (SSmlTableInfo *)taosMemoryCalloc(sizeof(SSmlTableInfo), 1);
-  if (!tag) {
-    return NULL;
-  }
-
-  tag->cols = taosArrayInit(16, POINTER_BYTES);
-  if (tag->cols == NULL) {
-    uError("SML:smlBuildTableInfo failed to allocate memory");
-    goto cleanup;
-  }
-
-  tag->tags = taosArrayInit(16, POINTER_BYTES);
-  if (tag->tags == NULL) {
-    uError("SML:smlBuildTableInfo failed to allocate memory");
-    goto cleanup;
-  }
-  return tag;
-
-cleanup:
-  taosMemoryFree(tag);
-  return NULL;
-}
-
-static void smlDestroyTableInfo(SSmlHandle *info, SSmlTableInfo *tag) {
-  if (info->dataFormat) {
-    for (size_t i = 0; i < taosArrayGetSize(tag->cols); i++) {
-      SArray *kvArray = (SArray *)taosArrayGetP(tag->cols, i);
-      for (int j = 0; j < taosArrayGetSize(kvArray); ++j) {
-        SSmlKv *p = (SSmlKv *)taosArrayGetP(kvArray, j);
-        if (info->protocol == TSDB_SML_JSON_PROTOCOL &&
-            (p->type == TSDB_DATA_TYPE_NCHAR || p->type == TSDB_DATA_TYPE_BINARY)) {
-          taosMemoryFree((void *)p->value);
-        }
-        taosMemoryFree(p);
-      }
-      taosArrayDestroy(kvArray);
-    }
-  } else {
-    for (size_t i = 0; i < taosArrayGetSize(tag->cols); i++) {
-      SHashObj *kvHash = (SHashObj *)taosArrayGetP(tag->cols, i);
-      void    **p1 = (void **)taosHashIterate(kvHash, NULL);
-      while (p1) {
-        taosMemoryFree(*p1);
-        p1 = (void **)taosHashIterate(kvHash, p1);
-      }
-      taosHashCleanup(kvHash);
-    }
-  }
-  for (size_t i = 0; i < taosArrayGetSize(tag->tags); i++) {
-    SSmlKv *p = (SSmlKv *)taosArrayGetP(tag->tags, i);
-    if (info->protocol == TSDB_SML_JSON_PROTOCOL) {
-      taosMemoryFree((void *)p->key);
-      if (p->type == TSDB_DATA_TYPE_NCHAR || p->type == TSDB_DATA_TYPE_BINARY || p->type == TSDB_DATA_TYPE_GEOMETRY) {
-        taosMemoryFree((void *)p->value);
-      }
-    }
-    taosMemoryFree(p);
-  }
-  if (info->protocol == TSDB_SML_JSON_PROTOCOL && tag->sTableName) {
-    taosMemoryFree((void *)tag->sTableName);
-  }
-  taosArrayDestroy(tag->cols);
-  taosArrayDestroy(tag->tags);
-  taosMemoryFree(tag);
-}
-
-static int32_t smlKvTimeArrayCompare(const void *key1, const void *key2) {
-  SArray *s1 = *(SArray **)key1;
-  SArray *s2 = *(SArray **)key2;
-  SSmlKv *kv1 = (SSmlKv *)taosArrayGetP(s1, 0);
-  SSmlKv *kv2 = (SSmlKv *)taosArrayGetP(s2, 0);
-  ASSERT(kv1->type == TSDB_DATA_TYPE_TIMESTAMP);
-  ASSERT(kv2->type == TSDB_DATA_TYPE_TIMESTAMP);
-  if (kv1->i < kv2->i) {
-    return -1;
-  } else if (kv1->i > kv2->i) {
-    return 1;
-  } else {
-    return 0;
-  }
-}
-
-static int32_t smlKvTimeHashCompare(const void *key1, const void *key2) {
-  SHashObj *s1 = *(SHashObj **)key1;
-  SHashObj *s2 = *(SHashObj **)key2;
-  SSmlKv *kv1 = *(SSmlKv **)taosHashGet(s1, TS, TS_LEN);
-  SSmlKv *kv2 = *(SSmlKv **)taosHashGet(s2, TS, TS_LEN);
-  ASSERT(kv1->type == TSDB_DATA_TYPE_TIMESTAMP);
-  ASSERT(kv2->type == TSDB_DATA_TYPE_TIMESTAMP);
-  if (kv1->i < kv2->i) {
-    return -1;
-  } else if (kv1->i > kv2->i) {
-    return 1;
-  } else {
-    return 0;
-  }
-}
-
-static int32_t smlDealCols(SSmlTableInfo* oneTable, bool dataFormat, SArray *cols){
-  if(dataFormat){
-    void *p = taosArraySearch(oneTable->cols, &cols, smlKvTimeArrayCompare, TD_GT);
-    if(p == NULL){
-      taosArrayPush(oneTable->cols, &cols);
-    }else{
-      taosArrayInsert(oneTable->cols, TARRAY_ELEM_IDX(oneTable->cols, p), &cols);
-    }
-    return TSDB_CODE_SUCCESS;
-  }
-
-  SHashObj *kvHash = taosHashInit(32, taosGetDefaultHashFunction(TSDB_DATA_TYPE_BINARY), false, HASH_NO_LOCK);
-  if (!kvHash) {
-    uError("SML:smlDealCols failed to allocate memory");
-    return TSDB_CODE_TSC_OUT_OF_MEMORY;
-  }
-  for (size_t i = 0; i < taosArrayGetSize(cols); i++) {
-    SSmlKv *kv = (SSmlKv *)taosArrayGetP(cols, i);
-    taosHashPut(kvHash, kv->key, kv->keyLen, &kv, POINTER_BYTES);
-  }
-
-  void *p = taosArraySearch(oneTable->cols, &kvHash, smlKvTimeHashCompare, TD_GT);
-  if(p == NULL){
-    taosArrayPush(oneTable->cols, &kvHash);
-  }else{
-    taosArrayInsert(oneTable->cols, TARRAY_ELEM_IDX(oneTable->cols, p), &kvHash);
-  }
-  return TSDB_CODE_SUCCESS;
-}
-
-static SSmlSTableMeta *smlBuildSTableMeta() {
-  SSmlSTableMeta *meta = (SSmlSTableMeta *)taosMemoryCalloc(sizeof(SSmlSTableMeta), 1);
-  if (!meta) {
-    return NULL;
-  }
-  meta->tagHash = taosHashInit(32, taosGetDefaultHashFunction(TSDB_DATA_TYPE_BINARY), false, HASH_NO_LOCK);
-  if (meta->tagHash == NULL) {
-    uError("SML:smlBuildSTableMeta failed to allocate memory");
-    goto cleanup;
-  }
-
-  meta->colHash = taosHashInit(32, taosGetDefaultHashFunction(TSDB_DATA_TYPE_BINARY), false, HASH_NO_LOCK);
-  if (meta->colHash == NULL) {
-    uError("SML:smlBuildSTableMeta failed to allocate memory");
-    goto cleanup;
-  }
-
-  meta->tags = taosArrayInit(32, POINTER_BYTES);
-  if (meta->tags == NULL) {
-    uError("SML:smlBuildSTableMeta failed to allocate memory");
-    goto cleanup;
-  }
-
-  meta->cols = taosArrayInit(32, POINTER_BYTES);
-  if (meta->cols == NULL) {
-    uError("SML:smlBuildSTableMeta failed to allocate memory");
-    goto cleanup;
-  }
-  return meta;
-
-cleanup:
-  taosMemoryFree(meta);
-  return NULL;
-}
-
-static void smlDestroySTableMeta(SSmlSTableMeta *meta) {
-  taosHashCleanup(meta->tagHash);
-  taosHashCleanup(meta->colHash);
-  taosArrayDestroy(meta->tags);
-  taosArrayDestroy(meta->cols);
-  taosMemoryFree(meta->tableMeta);
-  taosMemoryFree(meta);
-}
-
-static void smlDestroyCols(SArray *cols) {
-  if (!cols) return;
-  for (int i = 0; i < taosArrayGetSize(cols); ++i) {
-    void *kv = taosArrayGetP(cols, i);
-    taosMemoryFree(kv);
-  }
-}
-
-static void smlDestroyInfo(SSmlHandle *info) {
-  if (!info) return;
-  qDestroyQuery(info->pQuery);
-  smlDestroyHandle(info->exec);
-
-  // destroy info->childTables
-  void **p1 = (void **)taosHashIterate(info->childTables, NULL);
-  while (p1) {
-    smlDestroyTableInfo(info, (SSmlTableInfo *)(*p1));
-    p1 = (void **)taosHashIterate(info->childTables, p1);
->>>>>>> c62ad391
   }
 
   pRequest->syncQuery = true;
@@ -1569,28 +967,11 @@
   return TSDB_CODE_SUCCESS;
 }
 
-<<<<<<< HEAD
 static int32_t smlJudgeDupColName(SArray *cols, SArray *tags, SSmlMsgBuf *msg) {
   SHashObj *dumplicateKey = taosHashInit(32, taosGetDefaultHashFunction(TSDB_DATA_TYPE_BINARY), false, HASH_NO_LOCK);
   int ret = smlCheckDupUnit(dumplicateKey, cols, msg);
   if(ret != TSDB_CODE_SUCCESS){
     goto end;
-=======
-static int32_t smlConvertJSONString(SSmlKv *pVal, char *typeStr, cJSON *value) {
-  if (strcasecmp(typeStr, "binary") == 0) {
-    pVal->type = TSDB_DATA_TYPE_BINARY;
-  } else if (strcasecmp(typeStr, "nchar") == 0) {
-    pVal->type = TSDB_DATA_TYPE_NCHAR;
-  } else {
-    uError("OTD:invalid type(%s) for JSON String", typeStr);
-    return TSDB_CODE_TSC_INVALID_JSON_TYPE;
-  }
-  pVal->length = (int16_t)strlen(value->valuestring);
-
-  if ((pVal->type == TSDB_DATA_TYPE_BINARY || pVal->type == TSDB_DATA_TYPE_GEOMETRY) &&
-      pVal->length > TSDB_MAX_BINARY_LEN - VARSTR_HEADER_SIZE){
-    return TSDB_CODE_PAR_INVALID_VAR_COLUMN_LEN;
->>>>>>> c62ad391
   }
   ret = smlCheckDupUnit(dumplicateKey, tags, msg);
   if(ret != TSDB_CODE_SUCCESS){
