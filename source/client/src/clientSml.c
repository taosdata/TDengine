--- conflicted
+++ resolved
@@ -790,28 +790,11 @@
     if (sTmp == NULL) {
       SML_CHECK_CODE(TSDB_CODE_SML_INVALID_DATA);
     }
-<<<<<<< HEAD
-    if (IS_VAR_DATA_TYPE(kv->type)) {
-      if (IS_STR_DATA_BLOB(kv->type)) {
-        if ((kv->length + BLOBSTR_HEADER_SIZE) > sTmp->bytes) {
-          uError("column %s (type %s) bytes invalid. db bytes:%d, kv bytes:%zu", sTmp->name,
-                 tDataTypes[sTmp->type].name, sTmp->bytes, kv->length);
-          SML_CHECK_CODE(TSDB_CODE_INTERNAL_ERROR);
-        }
-      } else {
-        if ((kv->length + VARSTR_HEADER_SIZE) > sTmp->bytes) {
-          uError("column %s (type %s) bytes invalid. db bytes:%d, kv bytes:%zu", sTmp->name,
-                 tDataTypes[sTmp->type].name, sTmp->bytes, kv->length);
-          SML_CHECK_CODE(TSDB_CODE_INTERNAL_ERROR);
-        }
-      }
-=======
     if ((kv->type == TSDB_DATA_TYPE_VARCHAR && kv->length + VARSTR_HEADER_SIZE > sTmp->bytes) ||
         (kv->type == TSDB_DATA_TYPE_NCHAR && kv->length * TSDB_NCHAR_SIZE + VARSTR_HEADER_SIZE > sTmp->bytes)) {
       uError("column %s (type %s) bytes invalid. db bytes:%d, kv bytes:%zu", sTmp->name,
              tDataTypes[sTmp->type].name, sTmp->bytes, kv->length);
       SML_CHECK_CODE(TSDB_CODE_MND_INVALID_SCHEMA_VER);
->>>>>>> a3e0255a
     }
   }
 
