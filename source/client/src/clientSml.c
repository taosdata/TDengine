--- conflicted
+++ resolved
@@ -1327,13 +1327,8 @@
 static int32_t smlKvTimeHashCompare(const void *key1, const void *key2) {
   SHashObj *s1 = *(SHashObj **)key1;
   SHashObj *s2 = *(SHashObj **)key2;
-<<<<<<< HEAD
   SSmlKv *kv1 = *(SSmlKv **)taosHashGet(s1, TS, TS_LEN);
   SSmlKv *kv2 = *(SSmlKv **)taosHashGet(s2, TS, TS_LEN);
-=======
-  SSmlKv   *kv1 = (SSmlKv *)taosHashGet(s1, TS, TS_LEN);
-  SSmlKv   *kv2 = (SSmlKv *)taosHashGet(s2, TS, TS_LEN);
->>>>>>> 8b874876
   ASSERT(kv1->type == TSDB_DATA_TYPE_TIMESTAMP);
   ASSERT(kv2->type == TSDB_DATA_TYPE_TIMESTAMP);
   if (kv1->i < kv2->i) {
@@ -1345,7 +1340,6 @@
   }
 }
 
-<<<<<<< HEAD
 static int32_t smlDealCols(SSmlTableInfo* oneTable, bool dataFormat, SArray *cols){
   if(dataFormat){
     void *p = taosArraySearch(oneTable->cols, &cols, smlKvTimeArrayCompare, TD_GT);
@@ -1353,31 +1347,6 @@
       taosArrayPush(oneTable->cols, &cols);
     }else{
       taosArrayInsert(oneTable->cols, TARRAY_ELEM_IDX(oneTable->cols, p), &cols);
-=======
-static int32_t smlDealCols(SSmlTableInfo *oneTable, bool dataFormat, SArray *cols) {
-  if (dataFormat) {
-    void *p = taosArraySearch(oneTable->cols, &cols, smlKvTimeArrayCompare, TD_GE);
-    if (p == NULL) {
-      taosArrayPush(oneTable->cols, &cols);
-    } else {  // to make the sort stable for update data
-      SArray *sa = (SArray *)p;
-      SSmlKv *cur = (SSmlKv *)taosArrayGet(sa, 0);
-      SSmlKv *dCur = (SSmlKv *)taosArrayGet(cols, 0);
-      if (cur->i > dCur->i) {
-        taosArrayInsert(oneTable->cols, TARRAY_ELEM_IDX(oneTable->cols, p), &cols);
-      } else {
-        ASSERT(cur->i == dCur->i);
-        int32_t index = TARRAY_ELEM_IDX(oneTable->cols, p) + 1;
-        for (; index < taosArrayGetSize(oneTable->cols); index++) {
-          SArray *tmp = (SArray *)taosArrayGet(oneTable->cols, index);
-          SSmlKv *curTs = (SSmlKv *)taosArrayGet(tmp, 0);
-          if (curTs->i > dCur->i) {
-            break;
-          }
-        }
-        taosArrayInsert(oneTable->cols, index, &cols);
-      }
->>>>>>> 8b874876
     }
     return TSDB_CODE_SUCCESS;
   }
@@ -1392,37 +1361,12 @@
     taosHashPut(kvHash, kv->key, kv->keyLen, &kv, POINTER_BYTES);
   }
 
-<<<<<<< HEAD
   void *p = taosArraySearch(oneTable->cols, &kvHash, smlKvTimeHashCompare, TD_GT);
   if(p == NULL){
     taosArrayPush(oneTable->cols, &kvHash);
   }else{
     taosArrayInsert(oneTable->cols, TARRAY_ELEM_IDX(oneTable->cols, p), &kvHash);
-=======
-  void *p = taosArraySearch(oneTable->cols, &kvHash, smlKvTimeHashCompare, TD_GE);
-  if (p == NULL) {
-    taosArrayPush(oneTable->cols, &kvHash);
-  } else {  // to make the sort stable for update data
-    SHashObj *sa = (SHashObj *)p;
-    SSmlKv   *cur = (SSmlKv *)taosHashGet(sa, TS, TS_LEN);
-    SSmlKv   *dCur = (SSmlKv *)taosArrayGet(cols, 0);
-    if (cur->i > dCur->i) {
-      taosArrayInsert(oneTable->cols, TARRAY_ELEM_IDX(oneTable->cols, p), &cols);
-    } else {
-      ASSERT(cur->i == dCur->i);
-      int32_t index = TARRAY_ELEM_IDX(oneTable->cols, p) + 1;
-      for (; index < taosArrayGetSize(oneTable->cols); index++) {
-        SHashObj *tmp = (SHashObj *)taosArrayGet(oneTable->cols, index);
-        SSmlKv   *curTs = (SSmlKv *)taosHashGet(tmp, TS, TS_LEN);
-        if (curTs->i > dCur->i) {
-          break;
-        }
-      }
-      taosArrayInsert(oneTable->cols, index, &cols);
-    }
->>>>>>> 8b874876
-  }
-  return TSDB_CODE_SUCCESS;
+  }
   return TSDB_CODE_SUCCESS;
 }
 
