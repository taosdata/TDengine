--- conflicted
+++ resolved
@@ -195,7 +195,6 @@
   return TSDB_CODE_SUCCESS;
 }
 
-<<<<<<< HEAD
 void getTableUid(SSmlHandle *info, SSmlLineInfo *currElement, SSmlTableInfo *tinfo) {
   char   key[TSDB_TABLE_NAME_LEN * 2 + 1] = {0};
   size_t nLen = strlen(tinfo->childTableName);
@@ -209,19 +208,6 @@
     taosHashPut(info->tableUids, key, currElement->measureLen + 1 + nLen, &tinfo->uid, sizeof(uint64_t));
   } else {
     tinfo->uid = *(uint64_t *)uid;
-=======
-void getTableUid(SSmlHandle *info, SSmlLineInfo *currElement, SSmlTableInfo *tinfo){
-  char key[TSDB_TABLE_NAME_LEN * 2 + 1] = {0};
-  size_t nLen = strlen(tinfo->childTableName);
-  memcpy(key, currElement->measure, currElement->measureLen);
-  memcpy(key + currElement->measureLen + 1, tinfo->childTableName, nLen);
-  void *uid = taosHashGet(info->tableUids, key, currElement->measureLen + 1 + nLen);    // use \0 as separator for stable name and child table name
-  if (uid == NULL) {
-    tinfo->uid = info->uid++;
-    taosHashPut(info->tableUids, key, currElement->measureLen + 1 + nLen, &tinfo->uid, sizeof(uint64_t));
-  }else{
-    tinfo->uid = *(uint64_t*)uid;
->>>>>>> e12b70d2
   }
 }
 
@@ -564,12 +550,8 @@
   uint16_t *index = colHash ? (uint16_t *)taosHashGet(colHash, kv->key, kv->keyLen) : NULL;
   if (index) {
     if (colField[*index].type != kv->type) {
-<<<<<<< HEAD
       uError("SML:0x%" PRIx64 " point type and db type mismatch. db type: %d, point type: %d, key: %s", info->id,
              colField[*index].type, kv->type, kv->key);
-=======
-      uError("SML:0x%" PRIx64 " point type and db type mismatch. db type: %d, point type: %d, key: %s", info->id, colField[*index].type, kv->type, kv->key);
->>>>>>> e12b70d2
       return TSDB_CODE_SML_INVALID_DATA;
     }
 
@@ -821,11 +803,7 @@
 
     size_t superTableLen = 0;
     void  *superTable = taosHashGetKey(tmp, &superTableLen);
-<<<<<<< HEAD
     char  *measure = taosMemoryMalloc(superTableLen);
-=======
-    char* measure = taosMemoryMalloc(superTableLen);
->>>>>>> e12b70d2
     memcpy(measure, superTable, superTableLen);
     PROCESS_SLASH_IN_MEASUREMENT(measure, superTableLen);
     memset(pName.tname, 0, TSDB_TABLE_NAME_LEN);
@@ -1158,17 +1136,10 @@
   }
 }
 
-<<<<<<< HEAD
 void freeSSmlKv(void *data) {
   SSmlKv *kv = (SSmlKv *)data;
   if (kv->keyEscaped) taosMemoryFree((void *)(kv->key));
   if (kv->valueEscaped) taosMemoryFree((void *)(kv->value));
-=======
-void freeSSmlKv(void* data){
-  SSmlKv *kv = (SSmlKv*)data;
-  if(kv->keyEscaped) taosMemoryFree((void*)(kv->key));
-  if(kv->valueEscaped) taosMemoryFree((void*)(kv->value));
->>>>>>> e12b70d2
 }
 
 void smlDestroyInfo(SSmlHandle *info) {
@@ -1373,11 +1344,7 @@
   if (info->pRequest->dbList == NULL) {
     info->pRequest->dbList = taosArrayInit(1, TSDB_DB_FNAME_LEN);
   }
-<<<<<<< HEAD
   char *data = (char *)taosArrayReserve(info->pRequest->dbList, 1);
-=======
-  char *data = (char*)taosArrayReserve(info->pRequest->dbList, 1);
->>>>>>> e12b70d2
   SName pName = {TSDB_TABLE_NAME_T, info->taos->acctId, {0}, {0}};
   tstrncpy(pName.dbname, info->pRequest->pDb, sizeof(pName.dbname));
   tNameGetFullDbName(&pName, data);
@@ -1422,22 +1389,13 @@
            tableData->uid, info->dataFormat);
 
     int   measureLen = tableData->sTableNameLen;
-<<<<<<< HEAD
     char *measure = (char *)taosMemoryMalloc(tableData->sTableNameLen);
-=======
-    char* measure = (char*)taosMemoryMalloc(tableData->sTableNameLen);
->>>>>>> e12b70d2
     memcpy(measure, tableData->sTableName, tableData->sTableNameLen);
     PROCESS_SLASH_IN_MEASUREMENT(measure, measureLen);
 
     code = smlBindData(info->pQuery, info->dataFormat, tableData->tags, (*pMeta)->cols, tableData->cols,
-<<<<<<< HEAD
                        (*pMeta)->tableMeta, tableData->childTableName, measure, measureLen, info->ttl, info->msgBuf.buf,
                        info->msgBuf.len);
-=======
-                       (*pMeta)->tableMeta, tableData->childTableName, measure, measureLen,
-                       info->ttl, info->msgBuf.buf, info->msgBuf.len);
->>>>>>> e12b70d2
     taosMemoryFree(measure);
     if (code != TSDB_CODE_SUCCESS) {
       uError("SML:0x%" PRIx64 " smlBindData failed", info->id);
@@ -1628,15 +1586,9 @@
 
   do {
     code = smlModifyDBSchemas(info);
-<<<<<<< HEAD
-    if (code == 0 || code == TSDB_CODE_SML_INVALID_DATA || code == TSDB_CODE_PAR_TOO_MANY_COLUMNS ||
-        code == TSDB_CODE_PAR_INVALID_TAGS_NUM || code == TSDB_CODE_PAR_INVALID_TAGS_LENGTH ||
-        code == TSDB_CODE_PAR_INVALID_ROW_LENGTH || code == TSDB_CODE_MND_FIELD_VALUE_OVERFLOW) {
-=======
     if (code == 0 || code == TSDB_CODE_SML_INVALID_DATA || code == TSDB_CODE_PAR_TOO_MANY_COLUMNS
         || code == TSDB_CODE_PAR_INVALID_TAGS_NUM || code == TSDB_CODE_PAR_INVALID_TAGS_LENGTH
         || code == TSDB_CODE_PAR_INVALID_ROW_LENGTH || code == TSDB_CODE_MND_FIELD_VALUE_OVERFLOW) {
->>>>>>> e12b70d2
       break;
     }
     taosMsleep(100);
@@ -1662,11 +1614,7 @@
   if (tsSlowLogScope & SLOW_LOG_TYPE_INSERT) {
     int32_t len = 0;
     int32_t rlen = 0;
-<<<<<<< HEAD
-    char   *p = NULL;
-=======
     char* p = NULL;
->>>>>>> e12b70d2
 
     if (lines && lines[0]) {
       len = strlen(lines[0]);
