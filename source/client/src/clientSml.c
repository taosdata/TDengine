/*
 * Copyright (c) 2019 TAOS Data, Inc. <jhtao@taosdata.com>
 *
 * This program is free software: you can use, redistribute, and/or modify
 * it under the terms of the GNU Affero General Public License, version 3
 * or later ("AGPL"), as published by the Free Software Foundation.
 *
 * This program is distributed in the hope that it will be useful, but WITHOUT
 * ANY WARRANTY; without even the implied warranty of MERCHANTABILITY or
 * FITNESS FOR A PARTICULAR PURPOSE.
 *
 * You should have received a copy of the GNU Affero General Public License
 * along with this program. If not, see <http://www.gnu.org/licenses/>.
 */

#include <ctype.h>
#include <stdio.h>
#include <stdlib.h>
#include <string.h>

<<<<<<< HEAD
#include "clientSml.h"

int64_t smlToMilli[3] = {3600000LL, 60000LL, 1000LL};
int64_t smlFactorNS[3] = {NANOSECOND_PER_MSEC, NANOSECOND_PER_USEC, 1};
int64_t smlFactorS[3] = {1000LL, 1000000LL, 1000000000LL};

void *nodeListGet(NodeList *list, const void *key, int32_t len, _equal_fn_sml fn) {
  NodeList *tmp = list;
  while (tmp) {
    if (fn == NULL) {
      if (tmp->data.used && tmp->data.keyLen == len && memcmp(tmp->data.key, key, len) == 0) {
        return tmp->data.value;
      }
    } else {
      if (tmp->data.used && fn(tmp->data.key, key) == 0) {
        return tmp->data.value;
      }
    }
=======
#include "cJSON.h"
#include "catalog.h"
#include "clientInt.h"
#include "osSemaphore.h"
#include "osThread.h"
#include "query.h"
#include "taos.h"
#include "taoserror.h"
#include "tcommon.h"
#include "tdef.h"
#include "tglobal.h"
#include "tlog.h"
#include "tmsg.h"
#include "tname.h"
#include "ttime.h"
#include "ttypes.h"

//=================================================================================================

#define SPACE ' '
#define COMMA ','
#define EQUAL '='
#define QUOTE '"'
#define SLASH '\\'

#define JUMP_SPACE(sql, sqlEnd) \
  while (sql < sqlEnd) {        \
    if (*sql == SPACE)          \
      sql++;                    \
    else                        \
      break;                    \
  }
// comma ,
#define IS_SLASH_COMMA(sql) (*(sql) == COMMA && *((sql)-1) == SLASH)
#define IS_COMMA(sql)       (*(sql) == COMMA && *((sql)-1) != SLASH)
// space
#define IS_SLASH_SPACE(sql) (*(sql) == SPACE && *((sql)-1) == SLASH)
#define IS_SPACE(sql)       (*(sql) == SPACE && *((sql)-1) != SLASH)
// equal =
#define IS_SLASH_EQUAL(sql) (*(sql) == EQUAL && *((sql)-1) == SLASH)
#define IS_EQUAL(sql)       (*(sql) == EQUAL && *((sql)-1) != SLASH)
// quote "
#define IS_SLASH_QUOTE(sql) (*(sql) == QUOTE && *((sql)-1) == SLASH)
#define IS_QUOTE(sql)       (*(sql) == QUOTE && *((sql)-1) != SLASH)
// SLASH
#define IS_SLASH_SLASH(sql) (*(sql) == SLASH && *((sql)-1) == SLASH)

#define IS_SLASH_LETTER(sql) \
  (IS_SLASH_COMMA(sql) || IS_SLASH_SPACE(sql) || IS_SLASH_EQUAL(sql) || IS_SLASH_QUOTE(sql) || IS_SLASH_SLASH(sql))

#define MOVE_FORWARD_ONE(sql, len) (memmove((void *)((sql)-1), (sql), len))

#define PROCESS_SLASH(key, keyLen)           \
  for (int i = 1; i < keyLen; ++i) {         \
    if (IS_SLASH_LETTER(key + i)) {          \
      MOVE_FORWARD_ONE(key + i, keyLen - i); \
      i--;                                   \
      keyLen--;                              \
    }                                        \
  }

#define IS_INVALID_COL_LEN(len)   ((len) <= 0 || (len) >= TSDB_COL_NAME_LEN)
#define IS_INVALID_TABLE_LEN(len) ((len) <= 0 || (len) >= TSDB_TABLE_NAME_LEN)

#define OTD_JSON_SUB_FIELDS_NUM 2
#define OTD_JSON_FIELDS_NUM     4

#define TS        "_ts"
#define TS_LEN    3
#define VALUE     "_value"
#define VALUE_LEN 6

#define BINARY_ADD_LEN 2  // "binary"   2 means " "
#define NCHAR_ADD_LEN  3  // L"nchar"   3 means L" "

#define MAX_RETRY_TIMES 5
//=================================================================================================
typedef TSDB_SML_PROTOCOL_TYPE SMLProtocolType;

typedef enum {
  SCHEMA_ACTION_NULL,
  SCHEMA_ACTION_CREATE_STABLE,
  SCHEMA_ACTION_ADD_COLUMN,
  SCHEMA_ACTION_ADD_TAG,
  SCHEMA_ACTION_CHANGE_COLUMN_SIZE,
  SCHEMA_ACTION_CHANGE_TAG_SIZE,
} ESchemaAction;

typedef struct {
  const char *measure;
  const char *tags;
  const char *cols;
  const char *timestamp;

  int32_t measureLen;
  int32_t measureTagsLen;
  int32_t tagsLen;
  int32_t colsLen;
  int32_t timestampLen;
} SSmlLineInfo;

typedef struct {
  const char *sTableName;  // super table name
  int32_t     sTableNameLen;
  char        childTableName[TSDB_TABLE_NAME_LEN];
  uint64_t    uid;

  SArray *tags;

  // if info->formatData is true, elements are SArray<SSmlKv*>.
  // if info->formatData is false, elements are SHashObj<cols key string, SSmlKv*> for find by key quickly
  SArray *cols;
} SSmlTableInfo;

typedef struct {
  SArray   *tags;     // save the origin order to create table
  SHashObj *tagHash;  // elements are <key, index in tags>

  SArray   *cols;
  SHashObj *colHash;

  STableMeta *tableMeta;
} SSmlSTableMeta;

typedef struct {
  int32_t len;
  char   *buf;
} SSmlMsgBuf;

typedef struct {
  int32_t code;
  int32_t lineNum;

  int32_t numOfSTables;
  int32_t numOfCTables;
  int32_t numOfCreateSTables;
  int32_t numOfAlterColSTables;
  int32_t numOfAlterTagSTables;

  int64_t parseTime;
  int64_t schemaTime;
  int64_t insertBindTime;
  int64_t insertRpcTime;
  int64_t endTime;
} SSmlCostInfo;

typedef struct {
  int64_t id;

  SMLProtocolType protocol;
  int8_t          precision;
  bool            dataFormat;  // true means that the name and order of keys in each line are the same(only for influx protocol)
  bool            isRawLine;
  int32_t         ttl;

  SHashObj *childTables;
  SHashObj *superTables;
  SHashObj *pVgHash;
  void     *exec;

  STscObj     *taos;
  SCatalog    *pCatalog;
  SRequestObj *pRequest;
  SQuery      *pQuery;

  SSmlCostInfo cost;
  SSmlMsgBuf   msgBuf;
  SHashObj    *dumplicateKey;  // for dumplicate key
  SArray      *colsContainer;  // for cols parse, if dataFormat == false
  int32_t      uid;            // used for automatic create child table

  cJSON       *root;  // for parse json
} SSmlHandle;
//=================================================================================================

//=================================================================================================
static volatile int64_t linesSmlHandleId = 0;
static int64_t          smlGenId() {
           int64_t id;

           do {
             id = atomic_add_fetch_64(&linesSmlHandleId, 1);
  } while (id == 0);
>>>>>>> 440122e0

    tmp = tmp->next;
  }
  return NULL;
}

int nodeListSet(NodeList **list, const void *key, int32_t len, void *value, _equal_fn_sml fn) {
  NodeList *tmp = *list;
  while (tmp) {
    if (!tmp->data.used) break;
    if (fn == NULL) {
      if (tmp->data.keyLen == len && memcmp(tmp->data.key, key, len) == 0) {
        return -1;
      }
    } else {
      if (tmp->data.keyLen == len && fn(tmp->data.key, key) == 0) {
        return -1;
      }
    }

    tmp = tmp->next;
  }
  if (tmp) {
    tmp->data.key = key;
    tmp->data.keyLen = len;
    tmp->data.value = value;
    tmp->data.used = true;
  } else {
    NodeList *newNode = (NodeList *)taosMemoryCalloc(1, sizeof(NodeList));
    if (newNode == NULL) {
      return -1;
    }
    newNode->data.key = key;
    newNode->data.keyLen = len;
    newNode->data.value = value;
    newNode->data.used = true;
    newNode->next = *list;
    *list = newNode;
  }
  return 0;
}

int nodeListSize(NodeList *list) {
  int cnt = 0;
  while (list) {
    if (list->data.used)
      cnt++;
    else
      break;
    list = list->next;
  }
  return cnt;
}

inline bool smlDoubleToInt64OverFlow(double num) {
  if (num >= (double)INT64_MAX || num <= (double)INT64_MIN) return true;
  return false;
}

int32_t smlBuildInvalidDataMsg(SSmlMsgBuf *pBuf, const char *msg1, const char *msg2) {
  if (pBuf->buf) {
    memset(pBuf->buf, 0, pBuf->len);
    if (msg1) strncat(pBuf->buf, msg1, pBuf->len);
    int32_t left = pBuf->len - strlen(pBuf->buf);
    if (left > 2 && msg2) {
      strncat(pBuf->buf, ":", left - 1);
      strncat(pBuf->buf, msg2, left - 2);
    }
  }
  return TSDB_CODE_SML_INVALID_DATA;
}

int64_t smlGetTimeValue(const char *value, int32_t len, uint8_t fromPrecision, uint8_t toPrecision) {
  char   *endPtr = NULL;
  int64_t tsInt64 = taosStr2Int64(value, &endPtr, 10);
  if (unlikely(value + len != endPtr)) {
    return -1;
  }

  if (unlikely(fromPrecision >= TSDB_TIME_PRECISION_HOURS)) {
    int64_t unit = smlToMilli[fromPrecision - TSDB_TIME_PRECISION_HOURS];
    if (unit > INT64_MAX / tsInt64) {
      return -1;
    }
    tsInt64 *= unit;
    fromPrecision = TSDB_TIME_PRECISION_MILLI;
  }

  return convertTimePrecision(tsInt64, fromPrecision, toPrecision);
}

int8_t smlGetTsTypeByLen(int32_t len) {
  if (len == TSDB_TIME_PRECISION_SEC_DIGITS) {
    return TSDB_TIME_PRECISION_SECONDS;
  } else if (len == TSDB_TIME_PRECISION_MILLI_DIGITS) {
    return TSDB_TIME_PRECISION_MILLI;
  } else {
    return -1;
  }
}

SSmlTableInfo *smlBuildTableInfo(int numRows, const char *measure, int32_t measureLen) {
  SSmlTableInfo *tag = (SSmlTableInfo *)taosMemoryCalloc(sizeof(SSmlTableInfo), 1);
  if (!tag) {
    return NULL;
  }

  tag->sTableName = measure;
  tag->sTableNameLen = measureLen;

  tag->cols = taosArrayInit(numRows, POINTER_BYTES);
  if (tag->cols == NULL) {
    uError("SML:smlBuildTableInfo failed to allocate memory");
    goto cleanup;
  }

  //  tag->tags = taosArrayInit(16, sizeof(SSmlKv));
  //  if (tag->tags == NULL) {
  //    uError("SML:smlBuildTableInfo failed to allocate memory");
  //    goto cleanup;
  //  }
  return tag;

cleanup:
  taosMemoryFree(tag);
  return NULL;
}

static int32_t smlParseTableName(SArray *tags, char *childTableName) {
  size_t childTableNameLen = strlen(tsSmlChildTableName);
  if (childTableNameLen <= 0) return TSDB_CODE_SUCCESS;

  for (int i = 0; i < taosArrayGetSize(tags); i++) {
    SSmlKv *tag = (SSmlKv *)taosArrayGet(tags, i);
    // handle child table name
    if (childTableNameLen == tag->keyLen && strncmp(tag->key, tsSmlChildTableName, tag->keyLen) == 0) {
      memset(childTableName, 0, TSDB_TABLE_NAME_LEN);
      strncpy(childTableName, tag->value, (tag->length < TSDB_TABLE_NAME_LEN ? tag->length : TSDB_TABLE_NAME_LEN));
      break;
    }
  }

  return TSDB_CODE_SUCCESS;
}

int32_t smlSetCTableName(SSmlTableInfo *oneTable) {
  smlParseTableName(oneTable->tags, oneTable->childTableName);

  if (strlen(oneTable->childTableName) == 0) {
    SArray       *dst = taosArrayDup(oneTable->tags, NULL);
    RandTableName rName = {dst, oneTable->sTableName, (uint8_t)oneTable->sTableNameLen, oneTable->childTableName};

    buildChildTableName(&rName);
    taosArrayDestroy(dst);
  }
  return TSDB_CODE_SUCCESS;
}

SSmlSTableMeta *smlBuildSTableMeta(bool isDataFormat) {
  SSmlSTableMeta *meta = (SSmlSTableMeta *)taosMemoryCalloc(sizeof(SSmlSTableMeta), 1);
  if (!meta) {
    return NULL;
  }

  if (unlikely(!isDataFormat)) {
    meta->tagHash = taosHashInit(32, taosGetDefaultHashFunction(TSDB_DATA_TYPE_BINARY), false, HASH_NO_LOCK);
    if (meta->tagHash == NULL) {
      uError("SML:smlBuildSTableMeta failed to allocate memory");
      goto cleanup;
    }

    meta->colHash = taosHashInit(32, taosGetDefaultHashFunction(TSDB_DATA_TYPE_BINARY), false, HASH_NO_LOCK);
    if (meta->colHash == NULL) {
      uError("SML:smlBuildSTableMeta failed to allocate memory");
      goto cleanup;
    }
  }

  meta->tags = taosArrayInit(32, sizeof(SSmlKv));
  if (meta->tags == NULL) {
    uError("SML:smlBuildSTableMeta failed to allocate memory");
    goto cleanup;
  }

  meta->cols = taosArrayInit(32, sizeof(SSmlKv));
  if (meta->cols == NULL) {
    uError("SML:smlBuildSTableMeta failed to allocate memory");
    goto cleanup;
  }
  return meta;

cleanup:
  taosMemoryFree(meta);
  return NULL;
}

// uint16_t smlCalTypeSum(char* endptr, int32_t left){
//   uint16_t sum = 0;
//   for(int i = 0; i < left; i++){
//     sum += endptr[i];
//   }
//   return sum;
// }

#define RETURN_FALSE                                 \
  smlBuildInvalidDataMsg(msg, "invalid data", pVal); \
  return false;

#define SET_DOUBLE                     \
  kvVal->type = TSDB_DATA_TYPE_DOUBLE; \
  kvVal->d = result;

#define SET_FLOAT                                                                              \
  if (!IS_VALID_FLOAT(result)) {                                                               \
    smlBuildInvalidDataMsg(msg, "float out of range[-3.402823466e+38,3.402823466e+38]", pVal); \
    return false;                                                                              \
  }                                                                                            \
  kvVal->type = TSDB_DATA_TYPE_FLOAT;                                                          \
  kvVal->f = (float)result;

#define SET_BIGINT                                                                                         \
  if (smlDoubleToInt64OverFlow(result)) {                                                                  \
    errno = 0;                                                                                             \
    int64_t tmp = taosStr2Int64(pVal, &endptr, 10);                                                        \
    if (errno == ERANGE) {                                                                                 \
      smlBuildInvalidDataMsg(msg, "big int out of range[-9223372036854775808,9223372036854775807]", pVal); \
      return false;                                                                                        \
    }                                                                                                      \
    kvVal->type = TSDB_DATA_TYPE_BIGINT;                                                                   \
    kvVal->i = tmp;                                                                                        \
    return true;                                                                                           \
  }                                                                                                        \
  kvVal->type = TSDB_DATA_TYPE_BIGINT;                                                                     \
  kvVal->i = (int64_t)result;

#define SET_INT                                                                    \
  if (!IS_VALID_INT(result)) {                                                     \
    smlBuildInvalidDataMsg(msg, "int out of range[-2147483648,2147483647]", pVal); \
    return false;                                                                  \
  }                                                                                \
  kvVal->type = TSDB_DATA_TYPE_INT;                                                \
  kvVal->i = result;

#define SET_SMALL_INT                                                          \
  if (!IS_VALID_SMALLINT(result)) {                                            \
    smlBuildInvalidDataMsg(msg, "small int our of range[-32768,32767]", pVal); \
    return false;                                                              \
  }                                                                            \
  kvVal->type = TSDB_DATA_TYPE_SMALLINT;                                       \
  kvVal->i = result;

#define SET_UBIGINT                                                                               \
  if (result >= (double)UINT64_MAX || result < 0) {                                               \
    errno = 0;                                                                                    \
    uint64_t tmp = taosStr2UInt64(pVal, &endptr, 10);                                             \
    if (errno == ERANGE || result < 0) {                                                          \
      smlBuildInvalidDataMsg(msg, "unsigned big int out of range[0,18446744073709551615]", pVal); \
      return false;                                                                               \
    }                                                                                             \
    kvVal->type = TSDB_DATA_TYPE_UBIGINT;                                                         \
    kvVal->u = tmp;                                                                               \
    return true;                                                                                  \
  }                                                                                               \
  kvVal->type = TSDB_DATA_TYPE_UBIGINT;                                                           \
  kvVal->u = result;

#define SET_UINT                                                                  \
  if (!IS_VALID_UINT(result)) {                                                   \
    smlBuildInvalidDataMsg(msg, "unsigned int out of range[0,4294967295]", pVal); \
    return false;                                                                 \
  }                                                                               \
  kvVal->type = TSDB_DATA_TYPE_UINT;                                              \
  kvVal->u = result;

#define SET_USMALL_INT                                                            \
  if (!IS_VALID_USMALLINT(result)) {                                              \
    smlBuildInvalidDataMsg(msg, "unsigned small int out of rang[0,65535]", pVal); \
    return false;                                                                 \
  }                                                                               \
  kvVal->type = TSDB_DATA_TYPE_USMALLINT;                                         \
  kvVal->u = result;

#define SET_TINYINT                                                       \
  if (!IS_VALID_TINYINT(result)) {                                        \
    smlBuildInvalidDataMsg(msg, "tiny int out of range[-128,127]", pVal); \
    return false;                                                         \
  }                                                                       \
  kvVal->type = TSDB_DATA_TYPE_TINYINT;                                   \
  kvVal->i = result;

#define SET_UTINYINT                                                            \
  if (!IS_VALID_UTINYINT(result)) {                                             \
    smlBuildInvalidDataMsg(msg, "unsigned tiny int out of range[0,255]", pVal); \
    return false;                                                               \
  }                                                                             \
  kvVal->type = TSDB_DATA_TYPE_UTINYINT;                                        \
  kvVal->u = result;

bool smlParseNumber(SSmlKv *kvVal, SSmlMsgBuf *msg) {
  const char *pVal = kvVal->value;
  int32_t     len = kvVal->length;
  char       *endptr = NULL;
  double      result = taosStr2Double(pVal, &endptr);
  if (pVal == endptr) {
    RETURN_FALSE
  }

  int32_t left = len - (endptr - pVal);
  if (left == 0) {
    SET_DOUBLE
  } else if (left == 3) {
    if (endptr[0] == 'f' || endptr[0] == 'F') {
      if (endptr[1] == '6' && endptr[2] == '4') {
        SET_DOUBLE
      } else if (endptr[1] == '3' && endptr[2] == '2') {
        SET_FLOAT
      } else {
        RETURN_FALSE
      }
    } else if (endptr[0] == 'i' || endptr[0] == 'I') {
      if (endptr[1] == '6' && endptr[2] == '4') {
        SET_BIGINT
      } else if (endptr[1] == '3' && endptr[2] == '2') {
        SET_INT
      } else if (endptr[1] == '1' && endptr[2] == '6') {
        SET_SMALL_INT
      } else {
        RETURN_FALSE
      }
    } else if (endptr[0] == 'u' || endptr[0] == 'U') {
      if (endptr[1] == '6' && endptr[2] == '4') {
        SET_UBIGINT
      } else if (endptr[1] == '3' && endptr[2] == '2') {
        SET_UINT
      } else if (endptr[1] == '1' && endptr[2] == '6') {
        SET_USMALL_INT
      } else {
        RETURN_FALSE
      }
    } else {
      RETURN_FALSE
    }
  } else if (left == 2) {
    if (endptr[0] == 'i' || endptr[0] == 'I') {
      if (endptr[1] == '8') {
        SET_TINYINT
      } else {
        RETURN_FALSE
      }
    } else if (endptr[0] == 'u' || endptr[0] == 'U') {
      if (endptr[1] == '8') {
        SET_UTINYINT
      } else {
        RETURN_FALSE
      }
    } else {
      RETURN_FALSE
    }
  } else if (left == 1) {
    if (endptr[0] == 'i' || endptr[0] == 'I') {
      SET_BIGINT
    } else if (endptr[0] == 'u' || endptr[0] == 'U') {
      SET_UBIGINT
    } else {
      RETURN_FALSE
    }
  } else {
    RETURN_FALSE;
  }
  return true;
}

bool smlParseNumberOld(SSmlKv *kvVal, SSmlMsgBuf *msg) {
  const char *pVal = kvVal->value;
  int32_t     len = kvVal->length;
  char       *endptr = NULL;
  double      result = taosStr2Double(pVal, &endptr);
  if (pVal == endptr) {
    smlBuildInvalidDataMsg(msg, "invalid data", pVal);
    return false;
  }

  int32_t left = len - (endptr - pVal);
  if (left == 0 || (left == 3 && strncasecmp(endptr, "f64", left) == 0)) {
    kvVal->type = TSDB_DATA_TYPE_DOUBLE;
    kvVal->d = result;
  } else if ((left == 3 && strncasecmp(endptr, "f32", left) == 0)) {
    if (!IS_VALID_FLOAT(result)) {
      smlBuildInvalidDataMsg(msg, "float out of range[-3.402823466e+38,3.402823466e+38]", pVal);
      return false;
    }
    kvVal->type = TSDB_DATA_TYPE_FLOAT;
    kvVal->f = (float)result;
  } else if ((left == 1 && *endptr == 'i') || (left == 3 && strncasecmp(endptr, "i64", left) == 0)) {
    if (smlDoubleToInt64OverFlow(result)) {
      errno = 0;
      int64_t tmp = taosStr2Int64(pVal, &endptr, 10);
      if (errno == ERANGE) {
        smlBuildInvalidDataMsg(msg, "big int out of range[-9223372036854775808,9223372036854775807]", pVal);
        return false;
      }
      kvVal->type = TSDB_DATA_TYPE_BIGINT;
      kvVal->i = tmp;
      return true;
    }
    kvVal->type = TSDB_DATA_TYPE_BIGINT;
    kvVal->i = (int64_t)result;
  } else if ((left == 1 && *endptr == 'u') || (left == 3 && strncasecmp(endptr, "u64", left) == 0)) {
    if (result >= (double)UINT64_MAX || result < 0) {
      errno = 0;
      uint64_t tmp = taosStr2UInt64(pVal, &endptr, 10);
      if (errno == ERANGE || result < 0) {
        smlBuildInvalidDataMsg(msg, "unsigned big int out of range[0,18446744073709551615]", pVal);
        return false;
      }
      kvVal->type = TSDB_DATA_TYPE_UBIGINT;
      kvVal->u = tmp;
      return true;
    }
    kvVal->type = TSDB_DATA_TYPE_UBIGINT;
    kvVal->u = result;
  } else if (left == 3 && strncasecmp(endptr, "i32", left) == 0) {
    if (!IS_VALID_INT(result)) {
      smlBuildInvalidDataMsg(msg, "int out of range[-2147483648,2147483647]", pVal);
      return false;
    }
    kvVal->type = TSDB_DATA_TYPE_INT;
    kvVal->i = result;
  } else if (left == 3 && strncasecmp(endptr, "u32", left) == 0) {
    if (!IS_VALID_UINT(result)) {
      smlBuildInvalidDataMsg(msg, "unsigned int out of range[0,4294967295]", pVal);
      return false;
    }
    kvVal->type = TSDB_DATA_TYPE_UINT;
    kvVal->u = result;
  } else if (left == 3 && strncasecmp(endptr, "i16", left) == 0) {
    if (!IS_VALID_SMALLINT(result)) {
      smlBuildInvalidDataMsg(msg, "small int our of range[-32768,32767]", pVal);
      return false;
    }
    kvVal->type = TSDB_DATA_TYPE_SMALLINT;
    kvVal->i = result;
  } else if (left == 3 && strncasecmp(endptr, "u16", left) == 0) {
    if (!IS_VALID_USMALLINT(result)) {
      smlBuildInvalidDataMsg(msg, "unsigned small int out of rang[0,65535]", pVal);
      return false;
    }
    kvVal->type = TSDB_DATA_TYPE_USMALLINT;
    kvVal->u = result;
  } else if (left == 2 && strncasecmp(endptr, "i8", left) == 0) {
    if (!IS_VALID_TINYINT(result)) {
      smlBuildInvalidDataMsg(msg, "tiny int out of range[-128,127]", pVal);
      return false;
    }
    kvVal->type = TSDB_DATA_TYPE_TINYINT;
    kvVal->i = result;
  } else if (left == 2 && strncasecmp(endptr, "u8", left) == 0) {
    if (!IS_VALID_UTINYINT(result)) {
      smlBuildInvalidDataMsg(msg, "unsigned tiny int out of range[0,255]", pVal);
      return false;
    }
    kvVal->type = TSDB_DATA_TYPE_UTINYINT;
    kvVal->u = result;
  } else {
    smlBuildInvalidDataMsg(msg, "invalid data", pVal);
    return false;
  }
  return true;
}

STableMeta *smlGetMeta(SSmlHandle *info, const void *measure, int32_t measureLen) {
  STableMeta *pTableMeta = NULL;

  SName pName = {TSDB_TABLE_NAME_T, info->taos->acctId, {0}, {0}};
  tstrncpy(pName.dbname, info->pRequest->pDb, sizeof(pName.dbname));

  SRequestConnInfo conn = {0};
  conn.pTrans = info->taos->pAppInfo->pTransporter;
  conn.requestId = info->pRequest->requestId;
  conn.requestObjRefId = info->pRequest->self;
  conn.mgmtEps = getEpSet_s(&info->taos->pAppInfo->mgmtEp);
  memset(pName.tname, 0, TSDB_TABLE_NAME_LEN);
  memcpy(pName.tname, measure, measureLen);

  int32_t code = catalogGetSTableMeta(info->pCatalog, &conn, &pName, &pTableMeta);
  if (code != TSDB_CODE_SUCCESS) {
    return NULL;
  }
  return pTableMeta;
}

static int64_t smlGenId() {
  static volatile int64_t linesSmlHandleId = 0;

  int64_t id = 0;
  do {
    id = atomic_add_fetch_64(&linesSmlHandleId, 1);
  } while (id == 0);

  return id;
}

static int32_t smlGenerateSchemaAction(SSchema *colField, SHashObj *colHash, SSmlKv *kv, bool isTag,
                                       ESchemaAction *action, SSmlHandle *info) {
  uint16_t *index = colHash ? (uint16_t *)taosHashGet(colHash, kv->key, kv->keyLen) : NULL;
  if (index) {
    if (colField[*index].type != kv->type) {
      uError("SML:0x%" PRIx64 " point type and db type mismatch. key: %s. point type: %d, db type: %d", info->id,
             kv->key, colField[*index].type, kv->type);
      return TSDB_CODE_TSC_INVALID_VALUE;
    }

    if ((colField[*index].type == TSDB_DATA_TYPE_VARCHAR &&
         (colField[*index].bytes - VARSTR_HEADER_SIZE) < kv->length) ||
        (colField[*index].type == TSDB_DATA_TYPE_NCHAR &&
         ((colField[*index].bytes - VARSTR_HEADER_SIZE) / TSDB_NCHAR_SIZE < kv->length))) {
      if (isTag) {
        *action = SCHEMA_ACTION_CHANGE_TAG_SIZE;
      } else {
        *action = SCHEMA_ACTION_CHANGE_COLUMN_SIZE;
      }
    }
  } else {
    if (isTag) {
      *action = SCHEMA_ACTION_ADD_TAG;
    } else {
      *action = SCHEMA_ACTION_ADD_COLUMN;
    }
  }
  return 0;
}

static int32_t smlFindNearestPowerOf2(int32_t length, uint8_t type) {
  int32_t result = 1;
  while (result <= length) {
    result *= 2;
  }
  if (type == TSDB_DATA_TYPE_BINARY && result > TSDB_MAX_BINARY_LEN - VARSTR_HEADER_SIZE) {
    result = TSDB_MAX_BINARY_LEN - VARSTR_HEADER_SIZE;
  } else if (type == TSDB_DATA_TYPE_NCHAR && result > (TSDB_MAX_BINARY_LEN - VARSTR_HEADER_SIZE) / TSDB_NCHAR_SIZE) {
    result = (TSDB_MAX_BINARY_LEN - VARSTR_HEADER_SIZE) / TSDB_NCHAR_SIZE;
  }

  if (type == TSDB_DATA_TYPE_NCHAR) {
    result = result * TSDB_NCHAR_SIZE + VARSTR_HEADER_SIZE;
  } else if (type == TSDB_DATA_TYPE_BINARY) {
    result = result + VARSTR_HEADER_SIZE;
  }
  return result;
}

static int32_t smlProcessSchemaAction(SSmlHandle *info, SSchema *schemaField, SHashObj *schemaHash, SArray *cols,
                                      ESchemaAction *action, bool isTag) {
  int32_t code = TSDB_CODE_SUCCESS;
  for (int j = 0; j < taosArrayGetSize(cols); ++j) {
    if (j == 0 && !isTag) continue;
    SSmlKv *kv = (SSmlKv *)taosArrayGet(cols, j);
    code = smlGenerateSchemaAction(schemaField, schemaHash, kv, isTag, action, info);
    if (code != TSDB_CODE_SUCCESS) {
      return code;
    }
  }
  return TSDB_CODE_SUCCESS;
}

static int32_t smlCheckMeta(SSchema *schema, int32_t length, SArray *cols, bool isTag) {
  SHashObj *hashTmp = taosHashInit(length, taosGetDefaultHashFunction(TSDB_DATA_TYPE_BINARY), true, HASH_NO_LOCK);
  int32_t   i = 0;
  for (; i < length; i++) {
    taosHashPut(hashTmp, schema[i].name, strlen(schema[i].name), &i, SHORT_BYTES);
  }

  if (isTag) {
    i = 0;
  } else {
    i = 1;
  }
  for (; i < taosArrayGetSize(cols); i++) {
    SSmlKv *kv = (SSmlKv *)taosArrayGet(cols, i);
    if (taosHashGet(hashTmp, kv->key, kv->keyLen) == NULL) {
      taosHashCleanup(hashTmp);
      return -1;
    }
  }
  taosHashCleanup(hashTmp);
  return 0;
}

static int32_t getBytes(uint8_t type, int32_t length) {
  if (type == TSDB_DATA_TYPE_BINARY || type == TSDB_DATA_TYPE_NCHAR) {
    return smlFindNearestPowerOf2(length, type);
  } else {
    return tDataTypes[type].bytes;
  }
}

static int32_t smlBuildFieldsList(SSmlHandle *info, SSchema *schemaField, SHashObj *schemaHash, SArray *cols,
                                  SArray *results, int32_t numOfCols, bool isTag) {
  for (int j = 0; j < taosArrayGetSize(cols); ++j) {
    SSmlKv       *kv = (SSmlKv *)taosArrayGet(cols, j);
    ESchemaAction action = SCHEMA_ACTION_NULL;
    smlGenerateSchemaAction(schemaField, schemaHash, kv, isTag, &action, info);
    if (action == SCHEMA_ACTION_ADD_COLUMN || action == SCHEMA_ACTION_ADD_TAG) {
      SField field = {0};
      field.type = kv->type;
      field.bytes = getBytes(kv->type, kv->length);
      memcpy(field.name, kv->key, kv->keyLen);
      taosArrayPush(results, &field);
    } else if (action == SCHEMA_ACTION_CHANGE_COLUMN_SIZE || action == SCHEMA_ACTION_CHANGE_TAG_SIZE) {
      uint16_t *index = (uint16_t *)taosHashGet(schemaHash, kv->key, kv->keyLen);
      uint16_t  newIndex = *index;
      if (isTag) newIndex -= numOfCols;
      SField *field = (SField *)taosArrayGet(results, newIndex);
      field->bytes = getBytes(kv->type, kv->length);
    }
  }
  return TSDB_CODE_SUCCESS;
}

// static int32_t smlSendMetaMsg(SSmlHandle *info, SName *pName, SSmlSTableMeta *sTableData,
//                               int32_t colVer, int32_t tagVer, int8_t source, uint64_t suid){
static int32_t smlSendMetaMsg(SSmlHandle *info, SName *pName, SArray *pColumns, SArray *pTags, STableMeta *pTableMeta,
                              ESchemaAction action) {
  SRequestObj   *pRequest = NULL;
  SMCreateStbReq pReq = {0};
  int32_t        code = TSDB_CODE_SUCCESS;
  SCmdMsgInfo    pCmdMsg = {0};

  // put front for free
  pReq.numOfColumns = taosArrayGetSize(pColumns);
  pReq.pColumns = pColumns;
  pReq.numOfTags = taosArrayGetSize(pTags);
  pReq.pTags = pTags;

  code = buildRequest(info->taos->id, "", 0, NULL, false, &pRequest, 0);
  if (code != TSDB_CODE_SUCCESS) {
    goto end;
  }

  pRequest->syncQuery = true;
  if (!pRequest->pDb) {
    code = TSDB_CODE_PAR_DB_NOT_SPECIFIED;
    goto end;
  }

  if (action == SCHEMA_ACTION_CREATE_STABLE) {
    pReq.colVer = 1;
    pReq.tagVer = 1;
    pReq.suid = 0;
    pReq.source = TD_REQ_FROM_APP;
  } else if (action == SCHEMA_ACTION_ADD_TAG || action == SCHEMA_ACTION_CHANGE_TAG_SIZE) {
    pReq.colVer = pTableMeta->sversion;
    pReq.tagVer = pTableMeta->tversion + 1;
    pReq.suid = pTableMeta->uid;
    pReq.source = TD_REQ_FROM_TAOX;
  } else if (action == SCHEMA_ACTION_ADD_COLUMN || action == SCHEMA_ACTION_CHANGE_COLUMN_SIZE) {
    pReq.colVer = pTableMeta->sversion + 1;
    pReq.tagVer = pTableMeta->tversion;
    pReq.suid = pTableMeta->uid;
    pReq.source = TD_REQ_FROM_TAOX;
  }

  if (pReq.numOfTags == 0) {
    pReq.numOfTags = 1;
    SField field = {0};
    field.type = TSDB_DATA_TYPE_NCHAR;
    field.bytes = 1;
    strcpy(field.name, tsSmlTagName);
    taosArrayPush(pReq.pTags, &field);
  }

  pReq.commentLen = -1;
  pReq.igExists = true;
  tNameExtractFullName(pName, pReq.name);

  pCmdMsg.epSet = getEpSet_s(&info->taos->pAppInfo->mgmtEp);
  pCmdMsg.msgType = TDMT_MND_CREATE_STB;
  pCmdMsg.msgLen = tSerializeSMCreateStbReq(NULL, 0, &pReq);
  pCmdMsg.pMsg = taosMemoryMalloc(pCmdMsg.msgLen);
  if (NULL == pCmdMsg.pMsg) {
    code = TSDB_CODE_OUT_OF_MEMORY;
    goto end;
  }
  tSerializeSMCreateStbReq(pCmdMsg.pMsg, pCmdMsg.msgLen, &pReq);

  SQuery pQuery;
  memset(&pQuery, 0, sizeof(pQuery));
  pQuery.execMode = QUERY_EXEC_MODE_RPC;
  pQuery.pCmdMsg = &pCmdMsg;
  pQuery.msgType = pQuery.pCmdMsg->msgType;
  pQuery.stableQuery = true;

  launchQueryImpl(pRequest, &pQuery, true, NULL);

  if (pRequest->code == TSDB_CODE_SUCCESS) {
    catalogRemoveTableMeta(info->pCatalog, pName);
  }
  code = pRequest->code;
  taosMemoryFree(pCmdMsg.pMsg);

end:
  destroyRequest(pRequest);
  tFreeSMCreateStbReq(&pReq);
  return code;
}

static int32_t smlModifyDBSchemas(SSmlHandle *info) {
  if (info->dataFormat && !info->needModifySchema) {
    return TSDB_CODE_SUCCESS;
  }
  int32_t     code = 0;
  SHashObj   *hashTmp = NULL;
  STableMeta *pTableMeta = NULL;

  SName pName = {TSDB_TABLE_NAME_T, info->taos->acctId, {0}, {0}};
  tstrncpy(pName.dbname, info->pRequest->pDb, sizeof(pName.dbname));

  SRequestConnInfo conn = {0};
  conn.pTrans = info->taos->pAppInfo->pTransporter;
  conn.requestId = info->pRequest->requestId;
  conn.requestObjRefId = info->pRequest->self;
  conn.mgmtEps = getEpSet_s(&info->taos->pAppInfo->mgmtEp);

  SSmlSTableMeta **tmp = (SSmlSTableMeta **)taosHashIterate(info->superTables, NULL);
  while (tmp) {
    SSmlSTableMeta *sTableData = *tmp;
    bool            needCheckMeta = false;  // for multi thread

    size_t superTableLen = 0;
    void  *superTable = taosHashGetKey(tmp, &superTableLen);
    memset(pName.tname, 0, TSDB_TABLE_NAME_LEN);
    memcpy(pName.tname, superTable, superTableLen);

    code = catalogGetSTableMeta(info->pCatalog, &conn, &pName, &pTableMeta);

    if (code == TSDB_CODE_PAR_TABLE_NOT_EXIST || code == TSDB_CODE_MND_STB_NOT_EXIST) {
      SArray *pColumns = taosArrayInit(taosArrayGetSize(sTableData->cols), sizeof(SField));
      SArray *pTags = taosArrayInit(taosArrayGetSize(sTableData->tags), sizeof(SField));
      smlBuildFieldsList(info, NULL, NULL, sTableData->tags, pTags, 0, true);
      smlBuildFieldsList(info, NULL, NULL, sTableData->cols, pColumns, 0, false);

      code = smlSendMetaMsg(info, &pName, pColumns, pTags, NULL, SCHEMA_ACTION_CREATE_STABLE);
      if (code != TSDB_CODE_SUCCESS) {
        uError("SML:0x%" PRIx64 " smlSendMetaMsg failed. can not create %s", info->id, pName.tname);
        goto end;
      }
      info->cost.numOfCreateSTables++;
      taosMemoryFreeClear(pTableMeta);

      code = catalogGetSTableMeta(info->pCatalog, &conn, &pName, &pTableMeta);
      if (code != TSDB_CODE_SUCCESS) {
        uError("SML:0x%" PRIx64 " catalogGetSTableMeta failed. super table name %s", info->id, pName.tname);
        goto end;
      }
    } else if (code == TSDB_CODE_SUCCESS) {
      hashTmp = taosHashInit(pTableMeta->tableInfo.numOfTags, taosGetDefaultHashFunction(TSDB_DATA_TYPE_BINARY), true,
                             HASH_NO_LOCK);
      for (uint16_t i = pTableMeta->tableInfo.numOfColumns;
           i < pTableMeta->tableInfo.numOfColumns + pTableMeta->tableInfo.numOfTags; i++) {
        taosHashPut(hashTmp, pTableMeta->schema[i].name, strlen(pTableMeta->schema[i].name), &i, SHORT_BYTES);
      }

      ESchemaAction action = SCHEMA_ACTION_NULL;
      code = smlProcessSchemaAction(info, pTableMeta->schema, hashTmp, sTableData->tags, &action, true);
      if (code != TSDB_CODE_SUCCESS) {
        goto end;
      }
      if (action != SCHEMA_ACTION_NULL) {
        SArray *pColumns =
            taosArrayInit(taosArrayGetSize(sTableData->cols) + pTableMeta->tableInfo.numOfColumns, sizeof(SField));
        SArray *pTags =
            taosArrayInit(taosArrayGetSize(sTableData->tags) + pTableMeta->tableInfo.numOfTags, sizeof(SField));

        for (uint16_t i = 0; i < pTableMeta->tableInfo.numOfColumns + pTableMeta->tableInfo.numOfTags; i++) {
          SField field = {0};
          field.type = pTableMeta->schema[i].type;
          field.bytes = pTableMeta->schema[i].bytes;
          strcpy(field.name, pTableMeta->schema[i].name);
          if (i < pTableMeta->tableInfo.numOfColumns) {
            taosArrayPush(pColumns, &field);
          } else {
            taosArrayPush(pTags, &field);
          }
        }
        smlBuildFieldsList(info, pTableMeta->schema, hashTmp, sTableData->tags, pTags,
                           pTableMeta->tableInfo.numOfColumns, true);

        code = smlSendMetaMsg(info, &pName, pColumns, pTags, pTableMeta, action);
        if (code != TSDB_CODE_SUCCESS) {
          uError("SML:0x%" PRIx64 " smlSendMetaMsg failed. can not create %s", info->id, pName.tname);
          goto end;
        }

        info->cost.numOfAlterTagSTables++;
        taosMemoryFreeClear(pTableMeta);
        code = catalogRefreshTableMeta(info->pCatalog, &conn, &pName, -1);
        if (code != TSDB_CODE_SUCCESS) {
          goto end;
        }
        code = catalogGetSTableMeta(info->pCatalog, &conn, &pName, &pTableMeta);
        if (code != TSDB_CODE_SUCCESS) {
          goto end;
        }
      }

      taosHashClear(hashTmp);
      for (uint16_t i = 0; i < pTableMeta->tableInfo.numOfColumns; i++) {
        taosHashPut(hashTmp, pTableMeta->schema[i].name, strlen(pTableMeta->schema[i].name), &i, SHORT_BYTES);
      }
      action = SCHEMA_ACTION_NULL;
      code = smlProcessSchemaAction(info, pTableMeta->schema, hashTmp, sTableData->cols, &action, false);
      if (code != TSDB_CODE_SUCCESS) {
        goto end;
      }
      if (action != SCHEMA_ACTION_NULL) {
        SArray *pColumns =
            taosArrayInit(taosArrayGetSize(sTableData->cols) + pTableMeta->tableInfo.numOfColumns, sizeof(SField));
        SArray *pTags =
            taosArrayInit(taosArrayGetSize(sTableData->tags) + pTableMeta->tableInfo.numOfTags, sizeof(SField));

        for (uint16_t i = 0; i < pTableMeta->tableInfo.numOfColumns + pTableMeta->tableInfo.numOfTags; i++) {
          SField field = {0};
          field.type = pTableMeta->schema[i].type;
          field.bytes = pTableMeta->schema[i].bytes;
          strcpy(field.name, pTableMeta->schema[i].name);
          if (i < pTableMeta->tableInfo.numOfColumns) {
            taosArrayPush(pColumns, &field);
          } else {
            taosArrayPush(pTags, &field);
          }
        }

        smlBuildFieldsList(info, pTableMeta->schema, hashTmp, sTableData->cols, pColumns,
                           pTableMeta->tableInfo.numOfColumns, false);

        code = smlSendMetaMsg(info, &pName, pColumns, pTags, pTableMeta, action);
        if (code != TSDB_CODE_SUCCESS) {
          uError("SML:0x%" PRIx64 " smlSendMetaMsg failed. can not create %s", info->id, pName.tname);
          goto end;
        }

        info->cost.numOfAlterColSTables++;
        taosMemoryFreeClear(pTableMeta);
        code = catalogRefreshTableMeta(info->pCatalog, &conn, &pName, -1);
        if (code != TSDB_CODE_SUCCESS) {
          goto end;
        }
        code = catalogGetSTableMeta(info->pCatalog, &conn, &pName, &pTableMeta);
        if (code != TSDB_CODE_SUCCESS) {
          uError("SML:0x%" PRIx64 " catalogGetSTableMeta failed. super table name %s", info->id, pName.tname);
          goto end;
        }
      }

      needCheckMeta = true;
      taosHashCleanup(hashTmp);
      hashTmp = NULL;
    } else {
      uError("SML:0x%" PRIx64 " load table meta error: %s", info->id, tstrerror(code));
      goto end;
    }

    if (needCheckMeta) {
      code = smlCheckMeta(&(pTableMeta->schema[pTableMeta->tableInfo.numOfColumns]), pTableMeta->tableInfo.numOfTags,
                          sTableData->tags, true);
      if (code != TSDB_CODE_SUCCESS) {
        uError("SML:0x%" PRIx64 " check tag failed. super table name %s", info->id, pName.tname);
        goto end;
      }
      code = smlCheckMeta(&(pTableMeta->schema[0]), pTableMeta->tableInfo.numOfColumns, sTableData->cols, false);
      if (code != TSDB_CODE_SUCCESS) {
        uError("SML:0x%" PRIx64 " check cols failed. super table name %s", info->id, pName.tname);
        goto end;
      }
    }

    sTableData->tableMeta = pTableMeta;

    tmp = (SSmlSTableMeta **)taosHashIterate(info->superTables, tmp);
  }
  return 0;

end:
  taosHashCleanup(hashTmp);
  taosMemoryFreeClear(pTableMeta);
  //  catalogRefreshTableMeta(info->pCatalog, &conn, &pName, 1);
  return code;
}

/*
static int32_t smlCheckDupUnit(SHashObj *dumplicateKey, SArray *tags, SSmlMsgBuf *msg){
  for(int i = 0; i < taosArrayGetSize(tags); i++) {
    SSmlKv *tag = taosArrayGet(tags, i);
    if (smlCheckDuplicateKey(tag->key, tag->keyLen, dumplicateKey)) {
      smlBuildInvalidDataMsg(msg, "dumplicate key", tag->key);
      return TSDB_CODE_TSC_DUP_NAMES;
    }
  }
  return TSDB_CODE_SUCCESS;
}

static int32_t smlJudgeDupColName(SArray *cols, SArray *tags, SSmlMsgBuf *msg) {
  SHashObj *dumplicateKey = taosHashInit(32, taosGetDefaultHashFunction(TSDB_DATA_TYPE_BINARY), false, HASH_NO_LOCK);
  int ret = smlCheckDupUnit(dumplicateKey, cols, msg);
  if(ret != TSDB_CODE_SUCCESS){
    goto end;
  }
  ret = smlCheckDupUnit(dumplicateKey, tags, msg);
  if(ret != TSDB_CODE_SUCCESS){
    goto end;
  }

  end:
  taosHashCleanup(dumplicateKey);
  return ret;
}
*/

static void smlInsertMeta(SHashObj *metaHash, SArray *metaArray, SArray *cols) {
  for (int16_t i = 0; i < taosArrayGetSize(cols); ++i) {
    SSmlKv *kv = (SSmlKv *)taosArrayGet(cols, i);
    int     ret = taosHashPut(metaHash, kv->key, kv->keyLen, &i, SHORT_BYTES);
    if (ret == 0) {
      taosArrayPush(metaArray, kv);
    }
  }
}

static void smlDestroySTableMeta(SSmlSTableMeta *meta) {
  taosHashCleanup(meta->tagHash);
  taosHashCleanup(meta->colHash);
  taosArrayDestroy(meta->tags);
  taosArrayDestroy(meta->cols);
  taosMemoryFree(meta->tableMeta);
  taosMemoryFree(meta);
}

static int32_t smlUpdateMeta(SHashObj *metaHash, SArray *metaArray, SArray *cols, bool isTag, SSmlMsgBuf *msg) {
  for (int i = 0; i < taosArrayGetSize(cols); ++i) {
<<<<<<< HEAD
    SSmlKv *kv = (SSmlKv *)taosArrayGet(cols, i);
=======
    void *kv = taosArrayGetP(cols, i);
    taosMemoryFree(kv);
  }
}

static void smlDestroyInfo(SSmlHandle *info) {
  if (!info) return;
  qDestroyQuery(info->pQuery);
  smlDestroyHandle(info->exec);

  // destroy info->childTables
  void **p1 = (void **)taosHashIterate(info->childTables, NULL);
  while (p1) {
    smlDestroyTableInfo(info, (SSmlTableInfo *)(*p1));
    p1 = (void **)taosHashIterate(info->childTables, p1);
  }
  taosHashCleanup(info->childTables);

  // destroy info->superTables
  p1 = (void **)taosHashIterate(info->superTables, NULL);
  while (p1) {
    smlDestroySTableMeta((SSmlSTableMeta *)(*p1));
    p1 = (void **)taosHashIterate(info->superTables, p1);
  }
  taosHashCleanup(info->superTables);

  // destroy info->pVgHash
  taosHashCleanup(info->pVgHash);
  taosHashCleanup(info->dumplicateKey);
  if (!info->dataFormat) {
    taosArrayDestroy(info->colsContainer);
  }

  cJSON_Delete(info->root);
  taosMemoryFreeClear(info);
}

static SSmlHandle *smlBuildSmlInfo(STscObj *pTscObj, SRequestObj *request, SMLProtocolType protocol, int8_t precision) {
  int32_t     code = TSDB_CODE_SUCCESS;
  SSmlHandle *info = (SSmlHandle *)taosMemoryCalloc(1, sizeof(SSmlHandle));
  if (NULL == info) {
    return NULL;
  }
  info->id = smlGenId();

  info->pQuery = (SQuery *)nodesMakeNode(QUERY_NODE_QUERY);
  if (NULL == info->pQuery) {
    uError("SML:0x%" PRIx64 " create info->pQuery error", info->id);
    goto cleanup;
  }
  info->pQuery->execMode = QUERY_EXEC_MODE_SCHEDULE;
  info->pQuery->haveResultSet = false;
  info->pQuery->msgType = TDMT_VND_SUBMIT;
  info->pQuery->pRoot = (SNode *)nodesMakeNode(QUERY_NODE_VNODE_MODIF_STMT);
  if (NULL == info->pQuery->pRoot) {
    uError("SML:0x%" PRIx64 " create info->pQuery->pRoot error", info->id);
    goto cleanup;
  }

  if (pTscObj) {
    info->taos = pTscObj;
    code = catalogGetHandle(info->taos->pAppInfo->clusterId, &info->pCatalog);
    if (code != TSDB_CODE_SUCCESS) {
      uError("SML:0x%" PRIx64 " get catalog error %d", info->id, code);
      goto cleanup;
    }
  }

  info->precision = precision;
  info->protocol = protocol;
  if (protocol == TSDB_SML_LINE_PROTOCOL) {
    info->dataFormat = tsSmlDataFormat;
  } else {
    info->dataFormat = true;
  }

  if (request) {
    info->pRequest = request;
    info->msgBuf.buf = info->pRequest->msgBuf;
    info->msgBuf.len = ERROR_MSG_BUF_DEFAULT_SIZE;
    info->pRequest->stmtType = info->pQuery->pRoot->type;
  }

  info->exec = smlInitHandle(info->pQuery);
  info->childTables = taosHashInit(32, taosGetDefaultHashFunction(TSDB_DATA_TYPE_BINARY), false, HASH_NO_LOCK);
  info->superTables = taosHashInit(32, taosGetDefaultHashFunction(TSDB_DATA_TYPE_BINARY), false, HASH_NO_LOCK);
  info->pVgHash = taosHashInit(16, taosGetDefaultHashFunction(TSDB_DATA_TYPE_INT), true, HASH_NO_LOCK);

  info->dumplicateKey = taosHashInit(32, taosGetDefaultHashFunction(TSDB_DATA_TYPE_BINARY), false, HASH_NO_LOCK);
  if (!info->dataFormat) {
    info->colsContainer = taosArrayInit(32, POINTER_BYTES);
    if (NULL == info->colsContainer) {
      uError("SML:0x%" PRIx64 " create info failed", info->id);
      goto cleanup;
    }
  }
  if (NULL == info->exec || NULL == info->childTables || NULL == info->superTables || NULL == info->pVgHash ||
      NULL == info->dumplicateKey) {
    uError("SML:0x%" PRIx64 " create info failed", info->id);
    goto cleanup;
  }

  return info;
cleanup:
  smlDestroyInfo(info);
  return NULL;
}

/************* TSDB_SML_JSON_PROTOCOL function start **************/
static int32_t smlParseMetricFromJSON(SSmlHandle *info, cJSON *root, SSmlTableInfo *tinfo) {
  cJSON *metric = cJSON_GetObjectItem(root, "metric");
  if (!cJSON_IsString(metric)) {
    return TSDB_CODE_TSC_INVALID_JSON;
  }

  tinfo->sTableNameLen = strlen(metric->valuestring);
  if (IS_INVALID_TABLE_LEN(tinfo->sTableNameLen)) {
    uError("OTD:0x%" PRIx64 " Metric lenght is 0 or large than 192", info->id);
    return TSDB_CODE_TSC_INVALID_TABLE_ID_LENGTH;
  }

  tinfo->sTableName = metric->valuestring;
  return TSDB_CODE_SUCCESS;
}
>>>>>>> 440122e0

    int16_t *index = (int16_t *)taosHashGet(metaHash, kv->key, kv->keyLen);
    if (index) {
      SSmlKv *value = (SSmlKv *)taosArrayGet(metaArray, *index);
      if (isTag) {
        if (kv->length > value->length) {
          value->length = kv->length;
        }
        continue;
      }
      if (kv->type != value->type) {
        smlBuildInvalidDataMsg(msg, "the type is not the same like before", kv->key);
        return TSDB_CODE_SML_NOT_SAME_TYPE;
      }

      if (IS_VAR_DATA_TYPE(kv->type) && (kv->length > value->length)) {  // update string len, if bigger
        value->length = kv->length;
      }
    } else {
      size_t tmp = taosArrayGetSize(metaArray);
      if (tmp > INT16_MAX) {
        uError("too many cols or tags");
        return -1;
      }
      int16_t size = tmp;
      int     ret = taosHashPut(metaHash, kv->key, kv->keyLen, &size, SHORT_BYTES);
      if (ret == 0) {
        taosArrayPush(metaArray, kv);
      }
    }
  }

  return TSDB_CODE_SUCCESS;
}

void smlDestroyTableInfo(SSmlHandle *info, SSmlTableInfo *tag) {
  for (size_t i = 0; i < taosArrayGetSize(tag->cols); i++) {
    SHashObj *kvHash = (SHashObj *)taosArrayGetP(tag->cols, i);
    taosHashCleanup(kvHash);
  }

//  if (info->parseJsonByLib) {
//    SSmlLineInfo *key = (SSmlLineInfo *)(tag->key);
//    if (key != NULL) taosMemoryFree(key->tags);
//  }
//  taosMemoryFree(tag->key);
  taosArrayDestroy(tag->cols);
  taosArrayDestroy(tag->tags);
  taosMemoryFree(tag);
}

void clearColValArray(SArray *pCols) {
  int32_t num = taosArrayGetSize(pCols);
  for (int32_t i = 0; i < num; ++i) {
    SColVal *pCol = taosArrayGet(pCols, i);
    if (TSDB_DATA_TYPE_NCHAR == pCol->type) {
      taosMemoryFreeClear(pCol->value.pData);
    }
  }
}

void smlDestroyInfo(SSmlHandle *info) {
  if (!info) return;
  qDestroyQuery(info->pQuery);

  // destroy info->childTables
  SSmlTableInfo **oneTable = (SSmlTableInfo **)taosHashIterate(info->childTables, NULL);
  while (oneTable) {
    smlDestroyTableInfo(info, *oneTable);
    oneTable = (SSmlTableInfo **)taosHashIterate(info->childTables, oneTable);
  }

  // destroy info->superTables
  SSmlSTableMeta **oneSTable = (SSmlSTableMeta **)taosHashIterate(info->superTables, NULL);
  while (oneSTable) {
    smlDestroySTableMeta(*oneSTable);
    oneSTable = (SSmlSTableMeta **)taosHashIterate(info->superTables, oneSTable);
  }

  // destroy info->pVgHash
  taosHashCleanup(info->pVgHash);
  taosHashCleanup(info->childTables);
  taosHashCleanup(info->superTables);

  for (int i = 0; i < taosArrayGetSize(info->tagJsonArray); i++) {
    cJSON *tags = (cJSON *)taosArrayGetP(info->tagJsonArray, i);
    cJSON_Delete(tags);
  }
  taosArrayDestroy(info->tagJsonArray);

  for (int i = 0; i < taosArrayGetSize(info->valueJsonArray); i++) {
    cJSON *value = (cJSON *)taosArrayGetP(info->valueJsonArray, i);
    cJSON_Delete(value);
  }
  taosArrayDestroy(info->valueJsonArray);

  taosArrayDestroy(info->preLineTagKV);
  taosArrayDestroy(info->maxTagKVs);
  taosArrayDestroy(info->preLineColKV);

  if (!info->dataFormat) {
    for (int i = 0; i < info->lineNum; i++) {
      taosArrayDestroy(info->lines[i].colArray);
      if (info->parseJsonByLib) {
        taosMemoryFree(info->lines[i].tags);
      }
      if(info->lines[i].measureTagsLen != 0)
        taosMemoryFree(info->lines[i].measureTag);
    }
    taosMemoryFree(info->lines);
  }

  cJSON_Delete(info->root);
  taosMemoryFreeClear(info);
}

SSmlHandle *smlBuildSmlInfo(TAOS *taos) {
  int32_t     code = TSDB_CODE_SUCCESS;
  SSmlHandle *info = (SSmlHandle *)taosMemoryCalloc(1, sizeof(SSmlHandle));
  if (NULL == info) {
    return NULL;
  }
  if (taos != NULL) {
    info->taos = acquireTscObj(*(int64_t *)taos);
    code = catalogGetHandle(info->taos->pAppInfo->clusterId, &info->pCatalog);
    if (code != TSDB_CODE_SUCCESS) {
      uError("SML:0x%" PRIx64 " get catalog error %d", info->id, code);
      goto cleanup;
    }
  }

  info->pVgHash = taosHashInit(16, taosGetDefaultHashFunction(TSDB_DATA_TYPE_INT), true, HASH_NO_LOCK);
  info->childTables = taosHashInit(16, taosGetDefaultHashFunction(TSDB_DATA_TYPE_BINARY), true, HASH_NO_LOCK);
  info->superTables = taosHashInit(16, taosGetDefaultHashFunction(TSDB_DATA_TYPE_BINARY), true, HASH_NO_LOCK);

  info->id = smlGenId();
  info->pQuery = smlInitHandle();
  info->dataFormat = true;

  info->tagJsonArray = taosArrayInit(8, POINTER_BYTES);
  info->valueJsonArray = taosArrayInit(8, POINTER_BYTES);
  info->preLineTagKV = taosArrayInit(8, sizeof(SSmlKv));
  info->maxTagKVs = taosArrayInit(8, sizeof(SSmlKv));
  info->preLineColKV = taosArrayInit(8, sizeof(SSmlKv));

  if (NULL == info->pVgHash || NULL == info->childTables || NULL == info->superTables) {
    uError("create SSmlHandle failed");
    goto cleanup;
  }

  return info;

cleanup:
  smlDestroyInfo(info);
  return NULL;
}

static int32_t smlPushCols(SArray *colsArray, SArray *cols) {
  SHashObj *kvHash = taosHashInit(32, taosGetDefaultHashFunction(TSDB_DATA_TYPE_BINARY), false, HASH_NO_LOCK);
  if (!kvHash) {
    uError("SML:smlDealCols failed to allocate memory");
    return TSDB_CODE_OUT_OF_MEMORY;
  }
  for (size_t i = 0; i < taosArrayGetSize(cols); i++) {
    SSmlKv *kv = (SSmlKv *)taosArrayGet(cols, i);
    taosHashPut(kvHash, kv->key, kv->keyLen, &kv, POINTER_BYTES);
  }

  taosArrayPush(colsArray, &kvHash);
  return TSDB_CODE_SUCCESS;
}

static int32_t smlParseLineBottom(SSmlHandle *info) {
  if (info->dataFormat) return TSDB_CODE_SUCCESS;

  for (int32_t i = 0; i < info->lineNum; i++) {
    SSmlLineInfo  *elements = info->lines + i;
    SSmlTableInfo *tinfo = NULL;
    if (info->protocol == TSDB_SML_LINE_PROTOCOL) {
      tinfo = *(SSmlTableInfo **)taosHashGet(info->childTables, elements->measure, elements->measureTagsLen);
    } else if (info->protocol == TSDB_SML_TELNET_PROTOCOL) {
      tinfo = *(SSmlTableInfo **)taosHashGet(info->childTables, elements->measureTag, elements->measureLen + elements->tagsLen);
    } else {
      tinfo = *(SSmlTableInfo **)taosHashGet(info->childTables, elements->measureTag, elements->measureLen + elements->tagsLen);
    }

    if (tinfo == NULL) {
      uError("SML:0x%" PRIx64 "get oneTable failed, line num:%d", info->id, i);
      smlBuildInvalidDataMsg(&info->msgBuf, "get oneTable failed", elements->measure);
      return TSDB_CODE_SML_INVALID_DATA;
    }

    if (taosArrayGetSize(tinfo->tags) > TSDB_MAX_TAGS) {
      smlBuildInvalidDataMsg(&info->msgBuf, "too many tags than 128", NULL);
      return TSDB_CODE_PAR_INVALID_TAGS_NUM;
    }

    if (taosArrayGetSize(elements->colArray) + taosArrayGetSize(tinfo->tags) > TSDB_MAX_COLUMNS) {
      smlBuildInvalidDataMsg(&info->msgBuf, "too many columns than 4096", NULL);
      return TSDB_CODE_PAR_TOO_MANY_COLUMNS;
    }

    int ret = smlPushCols(tinfo->cols, elements->colArray);
    if (ret != TSDB_CODE_SUCCESS) {
      return ret;
    }

    SSmlSTableMeta **tableMeta =
        (SSmlSTableMeta **)taosHashGet(info->superTables, elements->measure, elements->measureLen);
    if (tableMeta) {  // update meta
      ret = smlUpdateMeta((*tableMeta)->colHash, (*tableMeta)->cols, elements->colArray, false, &info->msgBuf);
      if (ret == TSDB_CODE_SUCCESS) {
        ret = smlUpdateMeta((*tableMeta)->tagHash, (*tableMeta)->tags, tinfo->tags, true, &info->msgBuf);
      }
      if (ret != TSDB_CODE_SUCCESS) {
        uError("SML:0x%" PRIx64 " smlUpdateMeta failed", info->id);
        return ret;
      }
    } else {
      //      ret = smlJudgeDupColName(elements->colArray, tinfo->tags, &info->msgBuf);
      //      if (ret != TSDB_CODE_SUCCESS) {
      //        uError("SML:0x%" PRIx64 " smlUpdateMeta failed", info->id);
      //        return ret;
      //      }

      SSmlSTableMeta *meta = smlBuildSTableMeta(info->dataFormat);
      smlInsertMeta(meta->tagHash, meta->tags, tinfo->tags);
      smlInsertMeta(meta->colHash, meta->cols, elements->colArray);
      taosHashPut(info->superTables, elements->measure, elements->measureLen, &meta, POINTER_BYTES);
    }
  }

  return TSDB_CODE_SUCCESS;
}

static int32_t smlInsertData(SSmlHandle *info) {
  int32_t code = TSDB_CODE_SUCCESS;

  SSmlTableInfo **oneTable = (SSmlTableInfo **)taosHashIterate(info->childTables, NULL);
  while (oneTable) {
    SSmlTableInfo *tableData = *oneTable;

    SName pName = {TSDB_TABLE_NAME_T, info->taos->acctId, {0}, {0}};
    tstrncpy(pName.dbname, info->pRequest->pDb, sizeof(pName.dbname));
    memcpy(pName.tname, tableData->childTableName, strlen(tableData->childTableName));

    SRequestConnInfo conn = {0};
    conn.pTrans = info->taos->pAppInfo->pTransporter;
    conn.requestId = info->pRequest->requestId;
    conn.requestObjRefId = info->pRequest->self;
    conn.mgmtEps = getEpSet_s(&info->taos->pAppInfo->mgmtEp);

    SVgroupInfo vg;
    code = catalogGetTableHashVgroup(info->pCatalog, &conn, &pName, &vg);
    if (code != TSDB_CODE_SUCCESS) {
      uError("SML:0x%" PRIx64 " catalogGetTableHashVgroup failed. table name: %s", info->id, tableData->childTableName);
      return code;
    }
    taosHashPut(info->pVgHash, (const char *)&vg.vgId, sizeof(vg.vgId), (char *)&vg, sizeof(vg));

    SSmlSTableMeta **pMeta =
        (SSmlSTableMeta **)taosHashGet(info->superTables, tableData->sTableName, tableData->sTableNameLen);
    if (unlikely(NULL == pMeta || NULL == (*pMeta)->tableMeta)) {
      uError("SML:0x%" PRIx64 " NULL == pMeta. table name: %s", info->id, tableData->childTableName);
      return TSDB_CODE_SML_INTERNAL_ERROR;
    }

    // use tablemeta of stable to save vgid and uid of child table
    (*pMeta)->tableMeta->vgId = vg.vgId;
    (*pMeta)->tableMeta->uid = tableData->uid;  // one table merge data block together according uid

    code = smlBindData(info->pQuery, info->dataFormat, tableData->tags, (*pMeta)->cols, tableData->cols, (*pMeta)->tableMeta,
                       tableData->childTableName, tableData->sTableName, tableData->sTableNameLen, info->ttl,
                       info->msgBuf.buf, info->msgBuf.len);
    if (code != TSDB_CODE_SUCCESS) {
      uError("SML:0x%" PRIx64 " smlBindData failed", info->id);
      return code;
    }
    oneTable = (SSmlTableInfo **)taosHashIterate(info->childTables, oneTable);
  }

  code = smlBuildOutput(info->pQuery, info->pVgHash);
  if (code != TSDB_CODE_SUCCESS) {
    uError("SML:0x%" PRIx64 " smlBuildOutput failed", info->id);
    return code;
  }
  info->cost.insertRpcTime = taosGetTimestampUs();

  SAppClusterSummary *pActivity = &info->taos->pAppInfo->summary;
  atomic_add_fetch_64((int64_t *)&pActivity->numOfInsertsReq, 1);

  launchQueryImpl(info->pRequest, info->pQuery, true, NULL);
  return info->pRequest->code;
}

static void smlPrintStatisticInfo(SSmlHandle *info) {
  uError(
      "SML:0x%" PRIx64
      " smlInsertLines result, code:%d,lineNum:%d,stable num:%d,ctable num:%d,create stable num:%d,alter stable tag num:%d,alter stable col num:%d \
        parse cost:%" PRId64 ",schema cost:%" PRId64 ",bind cost:%" PRId64 ",rpc cost:%" PRId64 ",total cost:%" PRId64
      "",
      info->id, info->cost.code, info->cost.lineNum, info->cost.numOfSTables, info->cost.numOfCTables,
      info->cost.numOfCreateSTables, info->cost.numOfAlterTagSTables, info->cost.numOfAlterColSTables,
      info->cost.schemaTime - info->cost.parseTime, info->cost.insertBindTime - info->cost.schemaTime,
      info->cost.insertRpcTime - info->cost.insertBindTime, info->cost.endTime - info->cost.insertRpcTime,
      info->cost.endTime - info->cost.parseTime);
}

int32_t smlClearForRerun(SSmlHandle *info) {
  info->reRun = false;
  // clear info->childTables
  SSmlTableInfo **oneTable = (SSmlTableInfo **)taosHashIterate(info->childTables, NULL);
  while (oneTable) {
    smlDestroyTableInfo(info, *oneTable);
    oneTable = (SSmlTableInfo **)taosHashIterate(info->childTables, oneTable);
  }

  // clear info->superTables
  SSmlSTableMeta **oneSTable = (SSmlSTableMeta **)taosHashIterate(info->superTables, NULL);
  while (oneSTable) {
    smlDestroySTableMeta(*oneSTable);
    oneSTable = (SSmlSTableMeta **)taosHashIterate(info->superTables, oneSTable);
  }

  taosHashClear(info->childTables);
  taosHashClear(info->superTables);

  if (!info->dataFormat) {
    if (unlikely(info->lines != NULL)) {
      uError("SML:0x%" PRIx64 " info->lines != NULL", info->id);
      return TSDB_CODE_SML_INVALID_DATA;
    }
    info->lines = (SSmlLineInfo *)taosMemoryCalloc(info->lineNum, sizeof(SSmlLineInfo));
  }

  memset(&info->preLine, 0, sizeof(SSmlLineInfo));
  info->currSTableMeta = NULL;
  info->currTableDataCtx = NULL;

  SVnodeModifyOpStmt *stmt = (SVnodeModifyOpStmt *)(info->pQuery->pRoot);
  stmt->freeHashFunc(stmt->pTableBlockHashObj);
  stmt->pTableBlockHashObj = taosHashInit(16, taosGetDefaultHashFunction(TSDB_DATA_TYPE_BIGINT), true, HASH_NO_LOCK);
  return TSDB_CODE_SUCCESS;
}

static int32_t smlParseLine(SSmlHandle *info, char *lines[], char *rawLine, char *rawLineEnd, int numLines) {
  int32_t code = TSDB_CODE_SUCCESS;
  if (info->protocol == TSDB_SML_JSON_PROTOCOL) {
    if (lines) {
      code = smlParseJSON(info, *lines);
    } else if (rawLine) {
      code = smlParseJSON(info, rawLine);
    }
    if (code != TSDB_CODE_SUCCESS) {
      uError("SML:0x%" PRIx64 " smlParseJSON failed:%s", info->id, lines ? *lines : rawLine);
      return code;
    }
    return code;
  }

  char   *oldRaw = rawLine;
  int32_t i = 0;
  while (i < numLines) {
    char *tmp = NULL;
    int   len = 0;
    if (lines) {
      tmp = lines[i];
      len = strlen(tmp);
    } else if (rawLine) {
      tmp = rawLine;
      while (rawLine < rawLineEnd) {
        if (*(rawLine++) == '\n') {
          break;
        }
        len++;
      }
      if (info->protocol == TSDB_SML_LINE_PROTOCOL && tmp[0] == '#') {  // this line is comment
        continue;
      }
    }

    uDebug("SML:0x%" PRIx64 " smlParseLine israw:%d, len:%d, sql:%s", info->id, info->isRawLine, len,
           (info->isRawLine ? "rawdata" : tmp));

    if (info->protocol == TSDB_SML_LINE_PROTOCOL) {
      if (info->dataFormat) {
        SSmlLineInfo element = {0};
        code = smlParseInfluxString(info, tmp, tmp + len, &element);
      } else {
        code = smlParseInfluxString(info, tmp, tmp + len, info->lines + i);
      }
    } else if (info->protocol == TSDB_SML_TELNET_PROTOCOL) {
      if (info->dataFormat) {
        SSmlLineInfo element = {0};
        code = smlParseTelnetString(info, (char *)tmp, (char *)tmp + len, &element);
        if(element.measureTagsLen != 0) taosMemoryFree(element.measureTag);
      } else {
        code = smlParseTelnetString(info, (char *)tmp, (char *)tmp + len, info->lines + i);
      }
    } else {
      code = TSDB_CODE_SML_INVALID_PROTOCOL_TYPE;
    }
    if (code != TSDB_CODE_SUCCESS) {
      uError("SML:0x%" PRIx64 " smlParseLine failed. line %d : %s", info->id, i, tmp);
      return code;
    }
    if (info->reRun) {
      i = 0;
      rawLine = oldRaw;
      code = smlClearForRerun(info);
      if (code != TSDB_CODE_SUCCESS) {
        return code;
      }
      continue;
    }
    i++;
  }

  return code;
}

static int smlProcess(SSmlHandle *info, char *lines[], char *rawLine, char *rawLineEnd, int numLines) {
  int32_t code = TSDB_CODE_SUCCESS;
  int32_t retryNum = 0;

  info->cost.parseTime = taosGetTimestampUs();

  code = smlParseLine(info, lines, rawLine, rawLineEnd, numLines);
  if (code != 0) {
    uError("SML:0x%" PRIx64 " smlParseLine error : %s", info->id, tstrerror(code));
    return code;
  }
  code = smlParseLineBottom(info);
  if (code != 0) {
    uError("SML:0x%" PRIx64 " smlParseLineBottom error : %s", info->id, tstrerror(code));
    return code;
  }

  info->cost.lineNum = info->lineNum;
  info->cost.numOfSTables = taosHashGetSize(info->superTables);
  info->cost.numOfCTables = taosHashGetSize(info->childTables);

  info->cost.schemaTime = taosGetTimestampUs();

  do {
    code = smlModifyDBSchemas(info);
    if (code == 0) break;
  } while (retryNum++ < taosHashGetSize(info->superTables) * MAX_RETRY_TIMES);

  if (code != 0) {
    uError("SML:0x%" PRIx64 " smlModifyDBSchemas error : %s", info->id, tstrerror(code));
    return code;
  }

  info->cost.insertBindTime = taosGetTimestampUs();
  code = smlInsertData(info);
  if (code != 0) {
    uError("SML:0x%" PRIx64 " smlInsertData error : %s", info->id, tstrerror(code));
    return code;
  }

  return code;
}

<<<<<<< HEAD
TAOS_RES *taos_schemaless_insert_inner(TAOS *taos, char *lines[], char *rawLine, char *rawLineEnd, int numLines,
                                       int protocol, int precision, int32_t ttl, int64_t reqid) {
  int32_t code = TSDB_CODE_SUCCESS;
  if (NULL == taos) {
    terrno = TSDB_CODE_TSC_DISCONNECTED;
    return NULL;
  }

  SRequestObj *request = (SRequestObj *)createRequest(*(int64_t *)taos, TSDB_SQL_INSERT, reqid);
  if (request == NULL) {
    uError("SML:taos_schemaless_insert error request is null");
    return NULL;
  }

  SSmlHandle *info = smlBuildSmlInfo(taos);
  if (info == NULL) {
    request->code = TSDB_CODE_OUT_OF_MEMORY;
    uError("SML:taos_schemaless_insert error SSmlHandle is null");
    return (TAOS_RES *)request;
  }
  info->pRequest = request;
  info->isRawLine = rawLine != NULL;
  info->ttl = ttl;
  info->precision = precision;
  info->protocol = (TSDB_SML_PROTOCOL_TYPE)protocol;
  info->msgBuf.buf = info->pRequest->msgBuf;
  info->msgBuf.len = ERROR_MSG_BUF_DEFAULT_SIZE;
  info->lineNum = numLines;

  SSmlMsgBuf msg = {ERROR_MSG_BUF_DEFAULT_SIZE, request->msgBuf};
=======
static int32_t isSchemalessDb(STscObj *taos, SRequestObj *request) {
  //  SCatalog *catalog = NULL;
  //  int32_t   code = catalogGetHandle(((STscObj *)taos)->pAppInfo->clusterId, &catalog);
  //  if (code != TSDB_CODE_SUCCESS) {
  //    uError("SML get catalog error %d", code);
  //    return code;
  //  }
  //
  //  SName name;
  //  tNameSetDbName(&name, taos->acctId, taos->db, strlen(taos->db));
  //  char dbFname[TSDB_DB_FNAME_LEN] = {0};
  //  tNameGetFullDbName(&name, dbFname);
  //  SDbCfgInfo pInfo = {0};
  //
  //  SRequestConnInfo conn = {0};
  //  conn.pTrans = taos->pAppInfo->pTransporter;
  //  conn.requestId = request->requestId;
  //  conn.requestObjRefId = request->self;
  //  conn.mgmtEps = getEpSet_s(&taos->pAppInfo->mgmtEp);
  //
  //  code = catalogGetDBCfg(catalog, &conn, dbFname, &pInfo);
  //  if (code != TSDB_CODE_SUCCESS) {
  //    return code;
  //  }
  //  taosArrayDestroy(pInfo.pRetensions);
  //
  //  if (!pInfo.schemaless) {
  //    return TSDB_CODE_SML_INVALID_DB_CONF;
  //  }
  return TSDB_CODE_SUCCESS;
}

TAOS_RES *taos_schemaless_insert_inner(SRequestObj *request, char *lines[], char *rawLine, char *rawLineEnd,
                                       int numLines, int protocol, int precision, int32_t ttl) {
  STscObj *pTscObj = request->pTscObj;
  SSmlHandle *info = NULL;
  pTscObj->schemalessType = 1;
  SSmlMsgBuf msg = {ERROR_MSG_BUF_DEFAULT_SIZE, request->msgBuf};

>>>>>>> 440122e0
  if (request->pDb == NULL) {
    request->code = TSDB_CODE_PAR_DB_NOT_SPECIFIED;
    smlBuildInvalidDataMsg(&msg, "Database not specified", NULL);
    goto end;
  }

  if (protocol < TSDB_SML_LINE_PROTOCOL || protocol > TSDB_SML_JSON_PROTOCOL) {
    request->code = TSDB_CODE_SML_INVALID_PROTOCOL_TYPE;
    smlBuildInvalidDataMsg(&msg, "protocol invalidate", NULL);
    goto end;
  }

  if (protocol == TSDB_SML_LINE_PROTOCOL &&
      (precision < TSDB_SML_TIMESTAMP_NOT_CONFIGURED || precision > TSDB_SML_TIMESTAMP_NANO_SECONDS)) {
    request->code = TSDB_CODE_SML_INVALID_PRECISION_TYPE;
    smlBuildInvalidDataMsg(&msg, "precision invalidate for line protocol", NULL);
    goto end;
  }

  if (protocol == TSDB_SML_JSON_PROTOCOL) {
    numLines = 1;
  } else if (numLines <= 0) {
    request->code = TSDB_CODE_SML_INVALID_DATA;
    smlBuildInvalidDataMsg(&msg, "line num is invalid", NULL);
    goto end;
  }

<<<<<<< HEAD
  code = smlProcess(info, lines, rawLine, rawLineEnd, numLines);
  request->code = code;
  info->cost.endTime = taosGetTimestampUs();
  info->cost.code = code;
  smlPrintStatisticInfo(info);

end:
  smlDestroyInfo(info);
=======
  info = smlBuildSmlInfo(pTscObj, request, (SMLProtocolType)protocol, precision);
  if (!info) {
    request->code = TSDB_CODE_OUT_OF_MEMORY;
    uError("SML:taos_schemaless_insert error SSmlHandle is null");
    goto end;
  }

  info->isRawLine = (rawLine == NULL);
  info->ttl       = ttl;
  request->code = smlProcess(info, lines, rawLine, rawLineEnd, numLines);

end:
  uDebug("SML:0x%" PRIx64 " insert finished, code: %d", info->id, request->code);
  info->cost.endTime = taosGetTimestampUs();
  info->cost.code = request->code;
  smlPrintStatisticInfo(info);
  smlDestroyInfo(info);

>>>>>>> 440122e0
  return (TAOS_RES *)request;
}

/**
 * taos_schemaless_insert() parse and insert data points into database according to
 * different protocol.
 *
 * @param $lines input array may contain multiple lines, each line indicates a data point.
 *               If protocol=2 is used input array should contain single JSON
 *               string(e.g. char *lines[] = {"$JSON_string"}). If need to insert
 *               multiple data points in JSON format, should include them in $JSON_string
 *               as a JSON array.
 * @param $numLines indicates how many data points in $lines.
 *                  If protocol = 2 is used this param will be ignored as $lines should
 *                  contain single JSON string.
 * @param $protocol indicates which protocol to use for parsing:
 *                  0 - influxDB line protocol
 *                  1 - OpenTSDB telnet line protocol
 *                  2 - OpenTSDB JSON format protocol
 * @return TAOS_RES
 */

TAOS_RES *taos_schemaless_insert_ttl_with_reqid(TAOS *taos, char *lines[], int numLines, int protocol, int precision,
                                                int32_t ttl, int64_t reqid) {
  return taos_schemaless_insert_inner(taos, lines, NULL, NULL, numLines, protocol, precision, ttl, reqid);
}

TAOS_RES *taos_schemaless_insert(TAOS *taos, char *lines[], int numLines, int protocol, int precision) {
  return taos_schemaless_insert_ttl_with_reqid(taos, lines, numLines, protocol, precision, TSDB_DEFAULT_TABLE_TTL, 0);
}

TAOS_RES *taos_schemaless_insert_ttl(TAOS *taos, char *lines[], int numLines, int protocol, int precision,
                                     int32_t ttl) {
  return taos_schemaless_insert_ttl_with_reqid(taos, lines, numLines, protocol, precision, ttl, 0);
}

TAOS_RES *taos_schemaless_insert_with_reqid(TAOS *taos, char *lines[], int numLines, int protocol, int precision,
                                            int64_t reqid) {
  return taos_schemaless_insert_ttl_with_reqid(taos, lines, numLines, protocol, precision, TSDB_DEFAULT_TABLE_TTL,
                                               reqid);
}

TAOS_RES *taos_schemaless_insert_raw_ttl_with_reqid(TAOS *taos, char *lines, int len, int32_t *totalRows, int protocol,
                                                    int precision, int32_t ttl, int64_t reqid) {
  int numLines = 0;
  *totalRows = 0;
  char *tmp = lines;
  for (int i = 0; i < len; i++) {
    if (lines[i] == '\n' || i == len - 1) {
      numLines++;
      if (tmp[0] != '#' || protocol != TSDB_SML_LINE_PROTOCOL) {  // ignore comment
        (*totalRows)++;
      }
      tmp = lines + i + 1;
    }
  }
  return taos_schemaless_insert_inner(taos, NULL, lines, lines + len, *totalRows, protocol, precision, ttl, reqid);
}

TAOS_RES *taos_schemaless_insert_raw_with_reqid(TAOS *taos, char *lines, int len, int32_t *totalRows, int protocol,
                                                int precision, int64_t reqid) {
  return taos_schemaless_insert_raw_ttl_with_reqid(taos, lines, len, totalRows, protocol, precision,
                                                   TSDB_DEFAULT_TABLE_TTL, reqid);
}
TAOS_RES *taos_schemaless_insert_raw_ttl(TAOS *taos, char *lines, int len, int32_t *totalRows, int protocol,
                                         int precision, int32_t ttl) {
  return taos_schemaless_insert_raw_ttl_with_reqid(taos, lines, len, totalRows, protocol, precision, ttl, 0);
}

TAOS_RES *taos_schemaless_insert_raw(TAOS *taos, char *lines, int len, int32_t *totalRows, int protocol,
                                     int precision) {
  return taos_schemaless_insert_raw_ttl_with_reqid(taos, lines, len, totalRows, protocol, precision,
                                                   TSDB_DEFAULT_TABLE_TTL, 0);
}<|MERGE_RESOLUTION|>--- conflicted
+++ resolved
@@ -18,7 +18,6 @@
 #include <stdlib.h>
 #include <string.h>
 
-<<<<<<< HEAD
 #include "clientSml.h"
 
 int64_t smlToMilli[3] = {3600000LL, 60000LL, 1000LL};
@@ -37,191 +36,6 @@
         return tmp->data.value;
       }
     }
-=======
-#include "cJSON.h"
-#include "catalog.h"
-#include "clientInt.h"
-#include "osSemaphore.h"
-#include "osThread.h"
-#include "query.h"
-#include "taos.h"
-#include "taoserror.h"
-#include "tcommon.h"
-#include "tdef.h"
-#include "tglobal.h"
-#include "tlog.h"
-#include "tmsg.h"
-#include "tname.h"
-#include "ttime.h"
-#include "ttypes.h"
-
-//=================================================================================================
-
-#define SPACE ' '
-#define COMMA ','
-#define EQUAL '='
-#define QUOTE '"'
-#define SLASH '\\'
-
-#define JUMP_SPACE(sql, sqlEnd) \
-  while (sql < sqlEnd) {        \
-    if (*sql == SPACE)          \
-      sql++;                    \
-    else                        \
-      break;                    \
-  }
-// comma ,
-#define IS_SLASH_COMMA(sql) (*(sql) == COMMA && *((sql)-1) == SLASH)
-#define IS_COMMA(sql)       (*(sql) == COMMA && *((sql)-1) != SLASH)
-// space
-#define IS_SLASH_SPACE(sql) (*(sql) == SPACE && *((sql)-1) == SLASH)
-#define IS_SPACE(sql)       (*(sql) == SPACE && *((sql)-1) != SLASH)
-// equal =
-#define IS_SLASH_EQUAL(sql) (*(sql) == EQUAL && *((sql)-1) == SLASH)
-#define IS_EQUAL(sql)       (*(sql) == EQUAL && *((sql)-1) != SLASH)
-// quote "
-#define IS_SLASH_QUOTE(sql) (*(sql) == QUOTE && *((sql)-1) == SLASH)
-#define IS_QUOTE(sql)       (*(sql) == QUOTE && *((sql)-1) != SLASH)
-// SLASH
-#define IS_SLASH_SLASH(sql) (*(sql) == SLASH && *((sql)-1) == SLASH)
-
-#define IS_SLASH_LETTER(sql) \
-  (IS_SLASH_COMMA(sql) || IS_SLASH_SPACE(sql) || IS_SLASH_EQUAL(sql) || IS_SLASH_QUOTE(sql) || IS_SLASH_SLASH(sql))
-
-#define MOVE_FORWARD_ONE(sql, len) (memmove((void *)((sql)-1), (sql), len))
-
-#define PROCESS_SLASH(key, keyLen)           \
-  for (int i = 1; i < keyLen; ++i) {         \
-    if (IS_SLASH_LETTER(key + i)) {          \
-      MOVE_FORWARD_ONE(key + i, keyLen - i); \
-      i--;                                   \
-      keyLen--;                              \
-    }                                        \
-  }
-
-#define IS_INVALID_COL_LEN(len)   ((len) <= 0 || (len) >= TSDB_COL_NAME_LEN)
-#define IS_INVALID_TABLE_LEN(len) ((len) <= 0 || (len) >= TSDB_TABLE_NAME_LEN)
-
-#define OTD_JSON_SUB_FIELDS_NUM 2
-#define OTD_JSON_FIELDS_NUM     4
-
-#define TS        "_ts"
-#define TS_LEN    3
-#define VALUE     "_value"
-#define VALUE_LEN 6
-
-#define BINARY_ADD_LEN 2  // "binary"   2 means " "
-#define NCHAR_ADD_LEN  3  // L"nchar"   3 means L" "
-
-#define MAX_RETRY_TIMES 5
-//=================================================================================================
-typedef TSDB_SML_PROTOCOL_TYPE SMLProtocolType;
-
-typedef enum {
-  SCHEMA_ACTION_NULL,
-  SCHEMA_ACTION_CREATE_STABLE,
-  SCHEMA_ACTION_ADD_COLUMN,
-  SCHEMA_ACTION_ADD_TAG,
-  SCHEMA_ACTION_CHANGE_COLUMN_SIZE,
-  SCHEMA_ACTION_CHANGE_TAG_SIZE,
-} ESchemaAction;
-
-typedef struct {
-  const char *measure;
-  const char *tags;
-  const char *cols;
-  const char *timestamp;
-
-  int32_t measureLen;
-  int32_t measureTagsLen;
-  int32_t tagsLen;
-  int32_t colsLen;
-  int32_t timestampLen;
-} SSmlLineInfo;
-
-typedef struct {
-  const char *sTableName;  // super table name
-  int32_t     sTableNameLen;
-  char        childTableName[TSDB_TABLE_NAME_LEN];
-  uint64_t    uid;
-
-  SArray *tags;
-
-  // if info->formatData is true, elements are SArray<SSmlKv*>.
-  // if info->formatData is false, elements are SHashObj<cols key string, SSmlKv*> for find by key quickly
-  SArray *cols;
-} SSmlTableInfo;
-
-typedef struct {
-  SArray   *tags;     // save the origin order to create table
-  SHashObj *tagHash;  // elements are <key, index in tags>
-
-  SArray   *cols;
-  SHashObj *colHash;
-
-  STableMeta *tableMeta;
-} SSmlSTableMeta;
-
-typedef struct {
-  int32_t len;
-  char   *buf;
-} SSmlMsgBuf;
-
-typedef struct {
-  int32_t code;
-  int32_t lineNum;
-
-  int32_t numOfSTables;
-  int32_t numOfCTables;
-  int32_t numOfCreateSTables;
-  int32_t numOfAlterColSTables;
-  int32_t numOfAlterTagSTables;
-
-  int64_t parseTime;
-  int64_t schemaTime;
-  int64_t insertBindTime;
-  int64_t insertRpcTime;
-  int64_t endTime;
-} SSmlCostInfo;
-
-typedef struct {
-  int64_t id;
-
-  SMLProtocolType protocol;
-  int8_t          precision;
-  bool            dataFormat;  // true means that the name and order of keys in each line are the same(only for influx protocol)
-  bool            isRawLine;
-  int32_t         ttl;
-
-  SHashObj *childTables;
-  SHashObj *superTables;
-  SHashObj *pVgHash;
-  void     *exec;
-
-  STscObj     *taos;
-  SCatalog    *pCatalog;
-  SRequestObj *pRequest;
-  SQuery      *pQuery;
-
-  SSmlCostInfo cost;
-  SSmlMsgBuf   msgBuf;
-  SHashObj    *dumplicateKey;  // for dumplicate key
-  SArray      *colsContainer;  // for cols parse, if dataFormat == false
-  int32_t      uid;            // used for automatic create child table
-
-  cJSON       *root;  // for parse json
-} SSmlHandle;
-//=================================================================================================
-
-//=================================================================================================
-static volatile int64_t linesSmlHandleId = 0;
-static int64_t          smlGenId() {
-           int64_t id;
-
-           do {
-             id = atomic_add_fetch_64(&linesSmlHandleId, 1);
-  } while (id == 0);
->>>>>>> 440122e0
 
     tmp = tmp->next;
   }
@@ -1161,134 +975,7 @@
 
 static int32_t smlUpdateMeta(SHashObj *metaHash, SArray *metaArray, SArray *cols, bool isTag, SSmlMsgBuf *msg) {
   for (int i = 0; i < taosArrayGetSize(cols); ++i) {
-<<<<<<< HEAD
     SSmlKv *kv = (SSmlKv *)taosArrayGet(cols, i);
-=======
-    void *kv = taosArrayGetP(cols, i);
-    taosMemoryFree(kv);
-  }
-}
-
-static void smlDestroyInfo(SSmlHandle *info) {
-  if (!info) return;
-  qDestroyQuery(info->pQuery);
-  smlDestroyHandle(info->exec);
-
-  // destroy info->childTables
-  void **p1 = (void **)taosHashIterate(info->childTables, NULL);
-  while (p1) {
-    smlDestroyTableInfo(info, (SSmlTableInfo *)(*p1));
-    p1 = (void **)taosHashIterate(info->childTables, p1);
-  }
-  taosHashCleanup(info->childTables);
-
-  // destroy info->superTables
-  p1 = (void **)taosHashIterate(info->superTables, NULL);
-  while (p1) {
-    smlDestroySTableMeta((SSmlSTableMeta *)(*p1));
-    p1 = (void **)taosHashIterate(info->superTables, p1);
-  }
-  taosHashCleanup(info->superTables);
-
-  // destroy info->pVgHash
-  taosHashCleanup(info->pVgHash);
-  taosHashCleanup(info->dumplicateKey);
-  if (!info->dataFormat) {
-    taosArrayDestroy(info->colsContainer);
-  }
-
-  cJSON_Delete(info->root);
-  taosMemoryFreeClear(info);
-}
-
-static SSmlHandle *smlBuildSmlInfo(STscObj *pTscObj, SRequestObj *request, SMLProtocolType protocol, int8_t precision) {
-  int32_t     code = TSDB_CODE_SUCCESS;
-  SSmlHandle *info = (SSmlHandle *)taosMemoryCalloc(1, sizeof(SSmlHandle));
-  if (NULL == info) {
-    return NULL;
-  }
-  info->id = smlGenId();
-
-  info->pQuery = (SQuery *)nodesMakeNode(QUERY_NODE_QUERY);
-  if (NULL == info->pQuery) {
-    uError("SML:0x%" PRIx64 " create info->pQuery error", info->id);
-    goto cleanup;
-  }
-  info->pQuery->execMode = QUERY_EXEC_MODE_SCHEDULE;
-  info->pQuery->haveResultSet = false;
-  info->pQuery->msgType = TDMT_VND_SUBMIT;
-  info->pQuery->pRoot = (SNode *)nodesMakeNode(QUERY_NODE_VNODE_MODIF_STMT);
-  if (NULL == info->pQuery->pRoot) {
-    uError("SML:0x%" PRIx64 " create info->pQuery->pRoot error", info->id);
-    goto cleanup;
-  }
-
-  if (pTscObj) {
-    info->taos = pTscObj;
-    code = catalogGetHandle(info->taos->pAppInfo->clusterId, &info->pCatalog);
-    if (code != TSDB_CODE_SUCCESS) {
-      uError("SML:0x%" PRIx64 " get catalog error %d", info->id, code);
-      goto cleanup;
-    }
-  }
-
-  info->precision = precision;
-  info->protocol = protocol;
-  if (protocol == TSDB_SML_LINE_PROTOCOL) {
-    info->dataFormat = tsSmlDataFormat;
-  } else {
-    info->dataFormat = true;
-  }
-
-  if (request) {
-    info->pRequest = request;
-    info->msgBuf.buf = info->pRequest->msgBuf;
-    info->msgBuf.len = ERROR_MSG_BUF_DEFAULT_SIZE;
-    info->pRequest->stmtType = info->pQuery->pRoot->type;
-  }
-
-  info->exec = smlInitHandle(info->pQuery);
-  info->childTables = taosHashInit(32, taosGetDefaultHashFunction(TSDB_DATA_TYPE_BINARY), false, HASH_NO_LOCK);
-  info->superTables = taosHashInit(32, taosGetDefaultHashFunction(TSDB_DATA_TYPE_BINARY), false, HASH_NO_LOCK);
-  info->pVgHash = taosHashInit(16, taosGetDefaultHashFunction(TSDB_DATA_TYPE_INT), true, HASH_NO_LOCK);
-
-  info->dumplicateKey = taosHashInit(32, taosGetDefaultHashFunction(TSDB_DATA_TYPE_BINARY), false, HASH_NO_LOCK);
-  if (!info->dataFormat) {
-    info->colsContainer = taosArrayInit(32, POINTER_BYTES);
-    if (NULL == info->colsContainer) {
-      uError("SML:0x%" PRIx64 " create info failed", info->id);
-      goto cleanup;
-    }
-  }
-  if (NULL == info->exec || NULL == info->childTables || NULL == info->superTables || NULL == info->pVgHash ||
-      NULL == info->dumplicateKey) {
-    uError("SML:0x%" PRIx64 " create info failed", info->id);
-    goto cleanup;
-  }
-
-  return info;
-cleanup:
-  smlDestroyInfo(info);
-  return NULL;
-}
-
-/************* TSDB_SML_JSON_PROTOCOL function start **************/
-static int32_t smlParseMetricFromJSON(SSmlHandle *info, cJSON *root, SSmlTableInfo *tinfo) {
-  cJSON *metric = cJSON_GetObjectItem(root, "metric");
-  if (!cJSON_IsString(metric)) {
-    return TSDB_CODE_TSC_INVALID_JSON;
-  }
-
-  tinfo->sTableNameLen = strlen(metric->valuestring);
-  if (IS_INVALID_TABLE_LEN(tinfo->sTableNameLen)) {
-    uError("OTD:0x%" PRIx64 " Metric lenght is 0 or large than 192", info->id);
-    return TSDB_CODE_TSC_INVALID_TABLE_ID_LENGTH;
-  }
-
-  tinfo->sTableName = metric->valuestring;
-  return TSDB_CODE_SUCCESS;
-}
->>>>>>> 440122e0
 
     int16_t *index = (int16_t *)taosHashGet(metaHash, kv->key, kv->keyLen);
     if (index) {
@@ -1330,11 +1017,11 @@
     taosHashCleanup(kvHash);
   }
 
-//  if (info->parseJsonByLib) {
-//    SSmlLineInfo *key = (SSmlLineInfo *)(tag->key);
-//    if (key != NULL) taosMemoryFree(key->tags);
-//  }
-//  taosMemoryFree(tag->key);
+  //  if (info->parseJsonByLib) {
+  //    SSmlLineInfo *key = (SSmlLineInfo *)(tag->key);
+  //    if (key != NULL) taosMemoryFree(key->tags);
+  //  }
+  //  taosMemoryFree(tag->key);
   taosArrayDestroy(tag->cols);
   taosArrayDestroy(tag->tags);
   taosMemoryFree(tag);
@@ -1395,8 +1082,7 @@
       if (info->parseJsonByLib) {
         taosMemoryFree(info->lines[i].tags);
       }
-      if(info->lines[i].measureTagsLen != 0)
-        taosMemoryFree(info->lines[i].measureTag);
+      if (info->lines[i].measureTagsLen != 0) taosMemoryFree(info->lines[i].measureTag);
     }
     taosMemoryFree(info->lines);
   }
@@ -1470,9 +1156,11 @@
     if (info->protocol == TSDB_SML_LINE_PROTOCOL) {
       tinfo = *(SSmlTableInfo **)taosHashGet(info->childTables, elements->measure, elements->measureTagsLen);
     } else if (info->protocol == TSDB_SML_TELNET_PROTOCOL) {
-      tinfo = *(SSmlTableInfo **)taosHashGet(info->childTables, elements->measureTag, elements->measureLen + elements->tagsLen);
+      tinfo = *(SSmlTableInfo **)taosHashGet(info->childTables, elements->measureTag,
+                                             elements->measureLen + elements->tagsLen);
     } else {
-      tinfo = *(SSmlTableInfo **)taosHashGet(info->childTables, elements->measureTag, elements->measureLen + elements->tagsLen);
+      tinfo = *(SSmlTableInfo **)taosHashGet(info->childTables, elements->measureTag,
+                                             elements->measureLen + elements->tagsLen);
     }
 
     if (tinfo == NULL) {
@@ -1560,9 +1248,9 @@
     (*pMeta)->tableMeta->vgId = vg.vgId;
     (*pMeta)->tableMeta->uid = tableData->uid;  // one table merge data block together according uid
 
-    code = smlBindData(info->pQuery, info->dataFormat, tableData->tags, (*pMeta)->cols, tableData->cols, (*pMeta)->tableMeta,
-                       tableData->childTableName, tableData->sTableName, tableData->sTableNameLen, info->ttl,
-                       info->msgBuf.buf, info->msgBuf.len);
+    code = smlBindData(info->pQuery, info->dataFormat, tableData->tags, (*pMeta)->cols, tableData->cols,
+                       (*pMeta)->tableMeta, tableData->childTableName, tableData->sTableName, tableData->sTableNameLen,
+                       info->ttl, info->msgBuf.buf, info->msgBuf.len);
     if (code != TSDB_CODE_SUCCESS) {
       uError("SML:0x%" PRIx64 " smlBindData failed", info->id);
       return code;
@@ -1684,7 +1372,7 @@
       if (info->dataFormat) {
         SSmlLineInfo element = {0};
         code = smlParseTelnetString(info, (char *)tmp, (char *)tmp + len, &element);
-        if(element.measureTagsLen != 0) taosMemoryFree(element.measureTag);
+        if (element.measureTagsLen != 0) taosMemoryFree(element.measureTag);
       } else {
         code = smlParseTelnetString(info, (char *)tmp, (char *)tmp + len, info->lines + i);
       }
@@ -1753,7 +1441,6 @@
   return code;
 }
 
-<<<<<<< HEAD
 TAOS_RES *taos_schemaless_insert_inner(TAOS *taos, char *lines[], char *rawLine, char *rawLineEnd, int numLines,
                                        int protocol, int precision, int32_t ttl, int64_t reqid) {
   int32_t code = TSDB_CODE_SUCCESS;
@@ -1784,47 +1471,6 @@
   info->lineNum = numLines;
 
   SSmlMsgBuf msg = {ERROR_MSG_BUF_DEFAULT_SIZE, request->msgBuf};
-=======
-static int32_t isSchemalessDb(STscObj *taos, SRequestObj *request) {
-  //  SCatalog *catalog = NULL;
-  //  int32_t   code = catalogGetHandle(((STscObj *)taos)->pAppInfo->clusterId, &catalog);
-  //  if (code != TSDB_CODE_SUCCESS) {
-  //    uError("SML get catalog error %d", code);
-  //    return code;
-  //  }
-  //
-  //  SName name;
-  //  tNameSetDbName(&name, taos->acctId, taos->db, strlen(taos->db));
-  //  char dbFname[TSDB_DB_FNAME_LEN] = {0};
-  //  tNameGetFullDbName(&name, dbFname);
-  //  SDbCfgInfo pInfo = {0};
-  //
-  //  SRequestConnInfo conn = {0};
-  //  conn.pTrans = taos->pAppInfo->pTransporter;
-  //  conn.requestId = request->requestId;
-  //  conn.requestObjRefId = request->self;
-  //  conn.mgmtEps = getEpSet_s(&taos->pAppInfo->mgmtEp);
-  //
-  //  code = catalogGetDBCfg(catalog, &conn, dbFname, &pInfo);
-  //  if (code != TSDB_CODE_SUCCESS) {
-  //    return code;
-  //  }
-  //  taosArrayDestroy(pInfo.pRetensions);
-  //
-  //  if (!pInfo.schemaless) {
-  //    return TSDB_CODE_SML_INVALID_DB_CONF;
-  //  }
-  return TSDB_CODE_SUCCESS;
-}
-
-TAOS_RES *taos_schemaless_insert_inner(SRequestObj *request, char *lines[], char *rawLine, char *rawLineEnd,
-                                       int numLines, int protocol, int precision, int32_t ttl) {
-  STscObj *pTscObj = request->pTscObj;
-  SSmlHandle *info = NULL;
-  pTscObj->schemalessType = 1;
-  SSmlMsgBuf msg = {ERROR_MSG_BUF_DEFAULT_SIZE, request->msgBuf};
-
->>>>>>> 440122e0
   if (request->pDb == NULL) {
     request->code = TSDB_CODE_PAR_DB_NOT_SPECIFIED;
     smlBuildInvalidDataMsg(&msg, "Database not specified", NULL);
@@ -1852,7 +1498,6 @@
     goto end;
   }
 
-<<<<<<< HEAD
   code = smlProcess(info, lines, rawLine, rawLineEnd, numLines);
   request->code = code;
   info->cost.endTime = taosGetTimestampUs();
@@ -1861,26 +1506,6 @@
 
 end:
   smlDestroyInfo(info);
-=======
-  info = smlBuildSmlInfo(pTscObj, request, (SMLProtocolType)protocol, precision);
-  if (!info) {
-    request->code = TSDB_CODE_OUT_OF_MEMORY;
-    uError("SML:taos_schemaless_insert error SSmlHandle is null");
-    goto end;
-  }
-
-  info->isRawLine = (rawLine == NULL);
-  info->ttl       = ttl;
-  request->code = smlProcess(info, lines, rawLine, rawLineEnd, numLines);
-
-end:
-  uDebug("SML:0x%" PRIx64 " insert finished, code: %d", info->id, request->code);
-  info->cost.endTime = taosGetTimestampUs();
-  info->cost.code = request->code;
-  smlPrintStatisticInfo(info);
-  smlDestroyInfo(info);
-
->>>>>>> 440122e0
   return (TAOS_RES *)request;
 }
 
