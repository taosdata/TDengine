--- conflicted
+++ resolved
@@ -1983,17 +1983,11 @@
       return TSDB_CODE_SML_INVALID_DATA;
     }
 
-<<<<<<< HEAD
     (*oneTable)->sTableName = elements.measure;
     (*oneTable)->sTableNameLen = elements.measureLen;
     RandTableName rName = {.tags=(*oneTable)->tags, .sTableName=(*oneTable)->sTableName, .sTableNameLen=(uint8_t)(*oneTable)->sTableNameLen,
                            .childTableName=(*oneTable)->childTableName};
-=======
-    tinfo->sTableName = elements.measure;
-    tinfo->sTableNameLen = elements.measureLen;
-    RandTableName rName = { tinfo->tags, tinfo->sTableName, tinfo->sTableNameLen,
-                            tinfo->childTableName, 0 };
->>>>>>> 58d3ac9d
+
     buildChildTableName(&rName);
     (*oneTable)->uid = rName.uid;
   }
