--- conflicted
+++ resolved
@@ -1453,15 +1453,9 @@
   taosMemoryFreeClear(info);
 }
 
-<<<<<<< HEAD
 static SSmlHandle* smlBuildSmlInfo(STscObj* pTscObj, SRequestObj* request, SMLProtocolType protocol, int8_t precision){
   int32_t code = TSDB_CODE_SUCCESS;
   SSmlHandle* info = (SSmlHandle*)taosMemoryCalloc(1, sizeof(SSmlHandle));
-=======
-static SSmlHandle *smlBuildSmlInfo(TAOS *taos, SRequestObj *request, SMLProtocolType protocol, int8_t precision) {
-  int32_t     code = TSDB_CODE_SUCCESS;
-  SSmlHandle *info = (SSmlHandle *)taosMemoryCalloc(1, sizeof(SSmlHandle));
->>>>>>> c98227ae
   if (NULL == info) {
     return NULL;
   }
@@ -1482,11 +1476,7 @@
   }
   ((SVnodeModifOpStmt *)(info->pQuery->pRoot))->payloadType = PAYLOAD_TYPE_KV;
 
-<<<<<<< HEAD
   info->taos        = pTscObj;
-=======
-  info->taos = (STscObj *)taos;
->>>>>>> c98227ae
   code = catalogGetHandle(info->taos->pAppInfo->clusterId, &info->pCatalog);
   if (code != TSDB_CODE_SUCCESS) {
     uError("SML:0x%" PRIx64 " get catalog error %d", info->id, code);
@@ -2443,7 +2433,6 @@
  *
  */
 
-<<<<<<< HEAD
 TAOS_RES* taos_schemaless_insert(TAOS* taos, char* lines[], int numLines, int protocol, int precision) {
   STscObj* pTscObj = acquireTscObj((int64_t)taos);
   if (NULL == pTscObj) {
@@ -2455,11 +2444,6 @@
   SRequestObj* request = (SRequestObj*)createRequest(pTscObj, TSDB_SQL_INSERT);
   if(!request){
     releaseTscObj((int64_t)taos);
-=======
-TAOS_RES *taos_schemaless_insert(TAOS *taos, char *lines[], int numLines, int protocol, int precision) {
-  SRequestObj *request = (SRequestObj *)createRequest((STscObj *)taos, TSDB_SQL_INSERT);
-  if (!request) {
->>>>>>> c98227ae
     uError("SML:taos_schemaless_insert error request is null");
     return NULL;
   }
@@ -2479,11 +2463,7 @@
     goto end;
   }
 
-<<<<<<< HEAD
   if(isSchemalessDb(pTscObj, request) != TSDB_CODE_SUCCESS){
-=======
-  if (isSchemalessDb(((STscObj *)taos), request) != TSDB_CODE_SUCCESS) {
->>>>>>> c98227ae
     request->code = TSDB_CODE_SML_INVALID_DB_CONF;
     smlBuildInvalidDataMsg(&msg, "Cannot write data to a non schemaless database", NULL);
     goto end;
@@ -2509,24 +2489,14 @@
   }
 
   for (int i = 0; i < cnt; ++i) {
-<<<<<<< HEAD
     SRequestObj* req = (SRequestObj*)createRequest(pTscObj, TSDB_SQL_INSERT);
     if(!req){
-=======
-    SRequestObj *req = (SRequestObj *)createRequest((STscObj *)taos, TSDB_SQL_INSERT);
-    if (!req) {
->>>>>>> c98227ae
       request->code = TSDB_CODE_OUT_OF_MEMORY;
       uError("SML:taos_schemaless_insert error request is null");
       goto end;
     }
-<<<<<<< HEAD
     SSmlHandle* info = smlBuildSmlInfo(pTscObj, req, (SMLProtocolType)protocol, precision);
     if(!info){
-=======
-    SSmlHandle *info = smlBuildSmlInfo(taos, req, (SMLProtocolType)protocol, precision);
-    if (!info) {
->>>>>>> c98227ae
       request->code = TSDB_CODE_OUT_OF_MEMORY;
       uError("SML:taos_schemaless_insert error SSmlHandle is null");
       goto end;
@@ -2558,17 +2528,9 @@
 end:
   taosThreadSpinDestroy(&params.lock);
   tsem_destroy(&params.sem);
-<<<<<<< HEAD
 //  ((STscObj *)taos)->schemalessType = 0;
   pTscObj->schemalessType = 1;
   uDebug("resultend:%s", request->msgBuf);
   releaseTscObj((int64_t)taos);
   return (TAOS_RES*)request;
-}
-=======
-  //  ((STscObj *)taos)->schemalessType = 0;
-  ((STscObj *)taos)->schemalessType = 1;
-  uDebug("resultend:%s", request->msgBuf);
-  return (TAOS_RES *)request;
-}
->>>>>>> c98227ae
+}