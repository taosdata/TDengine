--- conflicted
+++ resolved
@@ -2037,16 +2037,10 @@
   sendInfo->fp = tmqPollCb;
   sendInfo->msgType = TDMT_VND_TMQ_CONSUME;
 
-  // int64_t transporterId = 0;
   char offsetFormatBuf[TSDB_OFFSET_LEN] = {0};
   tFormatOffset(offsetFormatBuf, tListLen(offsetFormatBuf), &pVg->offsetInfo.endOffset);
-<<<<<<< HEAD
-  code = asyncSendMsgToServer(pTmq->pTscObj->pAppInfo->pTransporter, &pVg->epSet, &transporterId, sendInfo);
-  tqDebugC("consumer:0x%" PRIx64 " send poll to %s vgId:%d, code:%d, epoch %d, req:%s,QID:0x%" PRIx64, pTmq->consumerId,
-=======
   code = asyncSendMsgToServer(pTmq->pTscObj->pAppInfo->pTransporter, &pVg->epSet, NULL, sendInfo);
   tscDebug("consumer:0x%" PRIx64 " send poll to %s vgId:%d, code:%d, epoch %d, req:%s,QID:0x%" PRIx64, pTmq->consumerId,
->>>>>>> a662b590
            pTopic->topicName, pVg->vgId, code, pTmq->epoch, offsetFormatBuf, req.reqId);
   if (code != 0) {
     return code;
