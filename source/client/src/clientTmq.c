/*
 * Copyright (c) 2019 TAOS Data, Inc. <jhtao@taosdata.com>
 *
 * This program is free software: you can use, redistribute, and/or modify
 * it under the terms of the GNU Affero General Public License, version 3
 * or later ("AGPL"), as published by the Free Software Foundation.
 *
 * This program is distributed in the hope that it will be useful, but WITHOUT
 * ANY WARRANTY; without even the implied warranty of MERCHANTABILITY or
 * FITNESS FOR A PARTICULAR PURPOSE.
 *
 * You should have received a copy of the GNU Affero General Public License
 * along with this program. If not, see <http://www.gnu.org/licenses/>.
 */

#include "cJSON.h"
#include "clientInt.h"
#include "clientLog.h"
#include "parser.h"
#include "tdatablock.h"
#include "tdef.h"
#include "tglobal.h"
#include "tqueue.h"
#include "tref.h"
#include "ttimer.h"

#define tqErrorC(...) do { if (cDebugFlag & DEBUG_ERROR || tqClientDebugFlag & DEBUG_ERROR) { taosPrintLog("TQ  ERROR ", DEBUG_ERROR, tqClientDebugFlag|cDebugFlag, __VA_ARGS__); }} while(0)
#define tqInfoC(...)  do { if (cDebugFlag & DEBUG_INFO  || tqClientDebugFlag & DEBUG_INFO)  { taosPrintLog("TQ  INFO  ", DEBUG_INFO,  tqClientDebugFlag|cDebugFlag, __VA_ARGS__); }} while(0)
#define tqDebugC(...) do { if (cDebugFlag & DEBUG_DEBUG || tqClientDebugFlag & DEBUG_DEBUG) { taosPrintLog("TQ  DEBUG ", DEBUG_DEBUG, tqClientDebugFlag|cDebugFlag, __VA_ARGS__); }} while(0)

#define DEFAULT_AUTO_COMMIT_INTERVAL   5000
#define DEFAULT_HEARTBEAT_INTERVAL     3000
#define DEFAULT_ASKEP_INTERVAL         1000
#define DEFAULT_COMMIT_CNT             1
#define SUBSCRIBE_RETRY_MAX_COUNT      240
#define SUBSCRIBE_RETRY_INTERVAL       500


#define SET_ERROR_MSG_TMQ(MSG) \
  if (errstr != NULL && errstrLen > 0) (void)snprintf(errstr, errstrLen, MSG);

#define PROCESS_POLL_RSP(FUNC,DATA) \
  SDecoder decoder = {0}; \
  tDecoderInit(&decoder, POINTER_SHIFT(pRspWrapper->pollRsp.data, sizeof(SMqRspHead)), pRspWrapper->pollRsp.len - sizeof(SMqRspHead)); \
  if (FUNC(&decoder, DATA) < 0) { \
    tDecoderClear(&decoder); \
    code = terrno; \
    goto END;\
  }\
  tDecoderClear(&decoder);\
  (void)memcpy(DATA, pRspWrapper->pollRsp.data, sizeof(SMqRspHead));

#define DELETE_POLL_RSP(FUNC,DATA) \
  SMqPollRspWrapper* pRsp = &rspWrapper->pollRsp;\
  taosMemoryFreeClear(pRsp->pEpset);             \
  taosMemoryFreeClear(pRsp->data);               \
  FUNC(DATA);

enum {
  TMQ_VG_STATUS__IDLE = 0,
  TMQ_VG_STATUS__WAIT,
};

enum {
  TMQ_CONSUMER_STATUS__INIT = 0,
  TMQ_CONSUMER_STATUS__READY,
  TMQ_CONSUMER_STATUS__LOST,
  TMQ_CONSUMER_STATUS__CLOSED,
};

enum {
  TMQ_DELAYED_TASK__ASK_EP = 1,
  TMQ_DELAYED_TASK__COMMIT,
};

typedef struct {
  tmr_h               timer;
  int32_t             rsetId;
  TdThreadMutex       lock;
} SMqMgmt;

struct tmq_list_t {
  SArray container;
};

struct tmq_conf_t {
  char           clientId[TSDB_CLIENT_ID_LEN];
  char           groupId[TSDB_CGROUP_LEN];
  int8_t         autoCommit;
  int8_t         resetOffset;
  int8_t         withTbName;
  int8_t         snapEnable;
  int8_t         replayEnable;
  int8_t         sourceExcluded;  // do not consume, bit
  int8_t         rawData;         // fetch raw data
  int32_t        maxPollWaitTime;
  int32_t        minPollRows;
  uint16_t       port;
  int32_t        autoCommitInterval;
  int32_t        sessionTimeoutMs;
  int32_t        heartBeatIntervalMs;
  int32_t        maxPollIntervalMs;
  char*          ip;
  char*          user;
  char*          pass;
  tmq_commit_cb* commitCb;
  void*          commitCbUserParam;
  int8_t         enableBatchMeta;
};

struct tmq_t {
  int64_t        refId;
  char           groupId[TSDB_CGROUP_LEN];
  char           clientId[TSDB_CLIENT_ID_LEN];
  char           user[TSDB_USER_LEN];
  char           fqdn[TSDB_FQDN_LEN];
  int8_t         withTbName;
  int8_t         useSnapshot;
  int8_t         autoCommit;
  int32_t        autoCommitInterval;
  int32_t        sessionTimeoutMs;
  int32_t        heartBeatIntervalMs;
  int32_t        maxPollIntervalMs;
  int8_t         resetOffsetCfg;
  int8_t         replayEnable;
  int8_t         sourceExcluded;  // do not consume, bit
  int8_t         rawData;         // fetch raw data
  int32_t        maxPollWaitTime;
  int32_t        minPollRows;
  int64_t        consumerId;
  tmq_commit_cb* commitCb;
  void*          commitCbUserParam;
  int8_t         enableBatchMeta;

  // status
  SRWLatch lock;
  int8_t   status;
  int32_t  epoch;
  // poll info
  int64_t pollCnt;
  int64_t totalRows;
  int8_t  pollFlag;

  // timer
  tmr_h       hbLiveTimer;
  tmr_h       epTimer;
  tmr_h       commitTimer;
  STscObj*    pTscObj;       // connection
  SArray*     clientTopics;  // SArray<SMqClientTopic>
  STaosQueue* mqueue;        // queue of rsp
  STaosQueue* delayedTask;  // delayed task queue for heartbeat and auto commit
  tsem2_t     rspSem;
};

typedef struct {
  int32_t code;
  tsem2_t sem;
} SAskEpInfo;

typedef struct {
  STqOffsetVal committedOffset;
  STqOffsetVal endOffset;    // the last version in TAOS_RES + 1
  STqOffsetVal beginOffset;  // the first version in TAOS_RES
  int64_t      walVerBegin;
  int64_t      walVerEnd;
} SVgOffsetInfo;

typedef struct {
  int64_t       pollCnt;
  int64_t       numOfRows;
  SVgOffsetInfo offsetInfo;
  int32_t       vgId;
  int32_t       vgStatus;
  int32_t       vgSkipCnt;            // here used to mark the slow vgroups
  int64_t       blockReceiveTs;       // once empty block is received, idle for ignoreCnt then start to poll data
  int64_t       blockSleepForReplay;  // once empty block is received, idle for ignoreCnt then start to poll data
  bool          seekUpdated;          // offset is updated by seek operator, therefore, not update by vnode rsp.
  SEpSet        epSet;
} SMqClientVg;

typedef struct {
  char           topicName[TSDB_TOPIC_FNAME_LEN];
  char           db[TSDB_DB_FNAME_LEN];
  SArray*        vgs;  // SArray<SMqClientVg>
  SSchemaWrapper schema;
  int8_t         noPrivilege;
} SMqClientTopic;

typedef struct {
  int32_t         vgId;
  char            topicName[TSDB_TOPIC_FNAME_LEN];
  SMqClientTopic* topicHandle;
  uint64_t        reqId;
  SEpSet*         pEpset;
  void*           data;
  uint32_t        len;
  union {
    struct{
      SMqRspHead   head;
      STqOffsetVal rspOffset;
    };
    SMqDataRsp      dataRsp;
    SMqMetaRsp      metaRsp;
    SMqBatchMetaRsp batchMetaRsp;
  };
} SMqPollRspWrapper;

typedef struct {
  int32_t code;
  int8_t  tmqRspType;
  int32_t epoch;
  union{
    SMqPollRspWrapper pollRsp;
    SMqAskEpRsp       epRsp;
  };
} SMqRspWrapper;

typedef struct {
  tsem2_t rspSem;
  int32_t rspErr;
} SMqSubscribeCbParam;

typedef struct {
  int64_t refId;
  bool    sync;
  void*   pParam;
} SMqAskEpCbParam;

typedef struct {
  int64_t  refId;
  char     topicName[TSDB_TOPIC_FNAME_LEN];
  int32_t  vgId;
  uint64_t requestId;  // request id for debug purpose
} SMqPollCbParam;

typedef struct {
  tsem2_t       rsp;
  int32_t       numOfRsp;
  SArray*       pList;
  TdThreadMutex mutex;
  int64_t       consumerId;
  char*         pTopicName;
  int32_t       code;
} SMqVgCommon;

typedef struct {
  tsem2_t sem;
  int32_t code;
} SMqSeekParam;

typedef struct {
  tsem2_t     sem;
  int32_t     code;
  SMqVgOffset vgOffset;
} SMqCommittedParam;

typedef struct {
  int32_t      vgId;
  int32_t      epoch;
  int32_t      totalReq;
  SMqVgCommon* pCommon;
} SMqVgWalInfoParam;

typedef struct {
  int64_t        refId;
  int32_t        epoch;
  int32_t        waitingRspNum;
  int32_t        code;
  tmq_commit_cb* callbackFn;
  void*          userParam;
} SMqCommitCbParamSet;

typedef struct {
  SMqCommitCbParamSet* params;
  char                 topicName[TSDB_TOPIC_FNAME_LEN];
  int32_t              vgId;
  int64_t              consumerId;
} SMqCommitCbParam;

typedef struct {
  tsem2_t sem;
  int32_t code;
} SSyncCommitInfo;

typedef struct {
  STqOffsetVal currentOffset;
  STqOffsetVal commitOffset;
  STqOffsetVal seekOffset;
  int64_t      numOfRows;
  int32_t      vgStatus;
} SVgroupSaveInfo;

static   TdThreadOnce   tmqInit = PTHREAD_ONCE_INIT;  // initialize only once
volatile int32_t        tmqInitRes = 0;               // initialize rsp code
static   SMqMgmt        tmqMgmt = {0};

tmq_conf_t* tmq_conf_new() {
  tmq_conf_t* conf = taosMemoryCalloc(1, sizeof(tmq_conf_t));
  if (conf == NULL) {
    return conf;
  }

  conf->withTbName = false;
  conf->autoCommit = true;
  conf->autoCommitInterval = DEFAULT_AUTO_COMMIT_INTERVAL;
  conf->resetOffset = TMQ_OFFSET__RESET_LATEST;
  conf->enableBatchMeta = false;
  conf->heartBeatIntervalMs = DEFAULT_HEARTBEAT_INTERVAL;
  conf->maxPollIntervalMs = DEFAULT_MAX_POLL_INTERVAL;
  conf->sessionTimeoutMs = DEFAULT_SESSION_TIMEOUT;
  conf->maxPollWaitTime = DEFAULT_MAX_POLL_WAIT_TIME;
  conf->minPollRows = DEFAULT_MIN_POLL_ROWS;

  return conf;
}

void tmq_conf_destroy(tmq_conf_t* conf) {
  if (conf) {
    if (conf->ip) {
      taosMemoryFree(conf->ip);
    }
    if (conf->user) {
      taosMemoryFree(conf->user);
    }
    if (conf->pass) {
      taosMemoryFree(conf->pass);
    }
    taosMemoryFree(conf);
  }
}

tmq_conf_res_t tmq_conf_set(tmq_conf_t* conf, const char* key, const char* value) {
  int32_t code = 0;
  if (conf == NULL || key == NULL || value == NULL) {
    tqErrorC("tmq_conf_set null, conf:%p key:%p value:%p", conf, key, value);
    return TMQ_CONF_INVALID;
  }
  if (strcasecmp(key, "group.id") == 0) {
    tstrncpy(conf->groupId, value, TSDB_CGROUP_LEN);
    return TMQ_CONF_OK;
  }

  if (strcasecmp(key, "client.id") == 0) {
    tstrncpy(conf->clientId, value, TSDB_CLIENT_ID_LEN);
    return TMQ_CONF_OK;
  }

  if (strcasecmp(key, "enable.auto.commit") == 0) {
    if (strcasecmp(value, "true") == 0) {
      conf->autoCommit = true;
      return TMQ_CONF_OK;
    } else if (strcasecmp(value, "false") == 0) {
      conf->autoCommit = false;
      return TMQ_CONF_OK;
    } else {
      tqErrorC("invalid value for enable.auto.commit:%s", value);
      return TMQ_CONF_INVALID;
    }
  }

  if (strcasecmp(key, "auto.commit.interval.ms") == 0) {
    int64_t tmp;
    code = taosStr2int64(value, &tmp);
    if (tmp < 0 || code != 0) {
      tqErrorC("invalid value for auto.commit.interval.ms:%s", value);
      return TMQ_CONF_INVALID;
    }
    conf->autoCommitInterval = (tmp > INT32_MAX ? INT32_MAX : tmp);
    return TMQ_CONF_OK;
  }

  if (strcasecmp(key, "session.timeout.ms") == 0) {
    int64_t tmp;
    code = taosStr2int64(value, &tmp);
    if (tmp < 6000 || tmp > 1800000 || code != 0) {
      tqErrorC("invalid value for session.timeout.ms:%s", value);
      return TMQ_CONF_INVALID;
    }
    conf->sessionTimeoutMs = tmp;
    return TMQ_CONF_OK;
  }

  if (strcasecmp(key, "heartbeat.interval.ms") == 0) {
    int64_t tmp;
    code = taosStr2int64(value, &tmp);
    if (tmp < 1000 || tmp >= conf->sessionTimeoutMs || code != 0) {
      tqErrorC("invalid value for heartbeat.interval.ms:%s", value);
      return TMQ_CONF_INVALID;
    }
    conf->heartBeatIntervalMs = tmp;
    return TMQ_CONF_OK;
  }

  if (strcasecmp(key, "max.poll.interval.ms") == 0) {
    int32_t tmp;
    code = taosStr2int32(value, &tmp);
    if (tmp < 1000 || code != 0) {
      tqErrorC("invalid value for max.poll.interval.ms:%s", value);
      return TMQ_CONF_INVALID;
    }
    conf->maxPollIntervalMs = tmp;
    return TMQ_CONF_OK;
  }

  if (strcasecmp(key, "auto.offset.reset") == 0) {
    if (strcasecmp(value, "none") == 0) {
      conf->resetOffset = TMQ_OFFSET__RESET_NONE;
      return TMQ_CONF_OK;
    } else if (strcasecmp(value, "earliest") == 0) {
      conf->resetOffset = TMQ_OFFSET__RESET_EARLIEST;
      return TMQ_CONF_OK;
    } else if (strcasecmp(value, "latest") == 0) {
      conf->resetOffset = TMQ_OFFSET__RESET_LATEST;
      return TMQ_CONF_OK;
    } else {
      tqErrorC("invalid value for auto.offset.reset:%s", value);
      return TMQ_CONF_INVALID;
    }
  }

  if (strcasecmp(key, "msg.with.table.name") == 0) {
    if (strcasecmp(value, "true") == 0) {
      conf->withTbName = true;
      return TMQ_CONF_OK;
    } else if (strcasecmp(value, "false") == 0) {
      conf->withTbName = false;
      return TMQ_CONF_OK;
    } else {
      tqErrorC("invalid value for msg.with.table.name:%s", value);
      return TMQ_CONF_INVALID;
    }
  }

  if (strcasecmp(key, "experimental.snapshot.enable") == 0) {
    if (strcasecmp(value, "true") == 0) {
      conf->snapEnable = true;
      return TMQ_CONF_OK;
    } else if (strcasecmp(value, "false") == 0) {
      conf->snapEnable = false;
      return TMQ_CONF_OK;
    } else {
      tqErrorC("invalid value for experimental.snapshot.enable:%s", value);
      return TMQ_CONF_INVALID;
    }
  }

  if (strcasecmp(key, "td.connect.ip") == 0) {
    void *tmp = taosStrdup(value);
    if (tmp == NULL) {
      tqErrorC("tmq_conf_set out of memory:%d", terrno);
      return TMQ_CONF_INVALID;
    }
    conf->ip = tmp;
    return TMQ_CONF_OK;
  }

  if (strcasecmp(key, "td.connect.user") == 0) {
    void *tmp = taosStrdup(value);
    if (tmp == NULL) {
      tqErrorC("tmq_conf_set out of memory:%d", terrno);
      return TMQ_CONF_INVALID;
    }
    conf->user = tmp;
    return TMQ_CONF_OK;
  }

  if (strcasecmp(key, "td.connect.pass") == 0) {
    void *tmp = taosStrdup(value);
    if (tmp == NULL) {
      tqErrorC("tmq_conf_set out of memory:%d", terrno);
      return TMQ_CONF_INVALID;
    }
    conf->pass = tmp;
    return TMQ_CONF_OK;
  }

  if (strcasecmp(key, "td.connect.port") == 0) {
    int64_t tmp;
    code = taosStr2int64(value, &tmp);
    if (tmp <= 0 || tmp > 65535 || code != 0) {
      tqErrorC("invalid value for td.connect.port:%s", value);
      return TMQ_CONF_INVALID;
    }

    conf->port = tmp;
    return TMQ_CONF_OK;
  }

  if (strcasecmp(key, "enable.replay") == 0) {
    if (strcasecmp(value, "true") == 0) {
      conf->replayEnable = true;
      return TMQ_CONF_OK;
    } else if (strcasecmp(value, "false") == 0) {
      conf->replayEnable = false;
      return TMQ_CONF_OK;
    } else {
      tqErrorC("invalid value for enable.replay:%s", value);
      return TMQ_CONF_INVALID;
    }
  }
  if (strcasecmp(key, "msg.consume.excluded") == 0) {
    int64_t tmp = 0;
    code = taosStr2int64(value, &tmp);
    conf->sourceExcluded = (0 == code && tmp != 0) ? TD_REQ_FROM_TAOX : 0;
    return TMQ_CONF_OK;
  }
  if (strcasecmp(key, "msg.consume.rawdata") == 0) {
    int64_t tmp = 0;
    code = taosStr2int64(value, &tmp);
    conf->rawData = (0 == code && tmp != 0) ? 1 : 0;
    return TMQ_CONF_OK;
  }

  if (strcasecmp(key, "fetch.max.wait.ms") == 0) {
    int64_t tmp = 0;
    code = taosStr2int64(value, &tmp);
    if (tmp <= 0 || tmp > INT32_MAX || code != 0) {
<<<<<<< HEAD
      tqErrorC("invalid value for fetch.max.wait.ms: %s", value);
=======
      tqErrorC("invalid value for fetch.max.wait.ms:%s", value);
>>>>>>> 71465983
      return TMQ_CONF_INVALID;
    }
    conf->maxPollWaitTime = tmp;
    return TMQ_CONF_OK;
  }

  if (strcasecmp(key, "min.poll.rows") == 0) {
    int64_t tmp = 0;
    code = taosStr2int64(value, &tmp);
    if (tmp <= 0 || tmp > INT32_MAX || code != 0) {
<<<<<<< HEAD
      tqErrorC("invalid value for min.poll.rows: %s", value);
=======
      tqErrorC("invalid value for min.poll.rows:%s", value);
>>>>>>> 71465983
      return TMQ_CONF_INVALID;
    }
    conf->minPollRows = tmp;
    return TMQ_CONF_OK;
  }

  if (strcasecmp(key, "td.connect.db") == 0) {
    return TMQ_CONF_OK;
  }

  if (strcasecmp(key, "msg.enable.batchmeta") == 0) {
    int64_t tmp;
    code = taosStr2int64(value, &tmp);
    conf->enableBatchMeta = (0 == code && tmp != 0) ? true : false;
    return TMQ_CONF_OK;
  }

  tqErrorC("unknown key:%s", key);
  return TMQ_CONF_UNKNOWN;
}

tmq_list_t* tmq_list_new() {
  return (tmq_list_t*)taosArrayInit(0, sizeof(void*));
}

int32_t tmq_list_append(tmq_list_t* list, const char* src) {
  if (list == NULL) {
    return TSDB_CODE_INVALID_PARA;
  }
  SArray* container = &list->container;
  if (src == NULL || src[0] == 0) {
    return TSDB_CODE_INVALID_PARA;
  }
  char* topic = taosStrdup(src);
  if (topic == NULL) return terrno;
  if (taosArrayPush(container, &topic) == NULL) {
    taosMemoryFree(topic);
    return terrno;
  }
  return 0;
}

void tmq_list_destroy(tmq_list_t* list) {
  if (list == NULL) return;
  SArray* container = &list->container;
  taosArrayDestroyP(container, NULL);
}

int32_t tmq_list_get_size(const tmq_list_t* list) {
  if (list == NULL) {
    return TSDB_CODE_INVALID_PARA;
  }
  const SArray* container = &list->container;
  return taosArrayGetSize(container);
}

char** tmq_list_to_c_array(const tmq_list_t* list) {
  if (list == NULL) {
    return NULL;
  }
  const SArray* container = &list->container;
  return container->pData;
}

static int32_t tmqCommitDone(SMqCommitCbParamSet* pParamSet) {
  if (pParamSet == NULL) {
    return TSDB_CODE_INVALID_PARA;
  }
  int64_t refId = pParamSet->refId;
  int32_t code = 0;
  tmq_t* tmq = taosAcquireRef(tmqMgmt.rsetId, refId);
  if (tmq == NULL) {
    code = TSDB_CODE_TMQ_CONSUMER_CLOSED;
  }

  // if no more waiting rsp
  if (pParamSet->callbackFn != NULL) {
    pParamSet->callbackFn(tmq, pParamSet->code, pParamSet->userParam);
  }

  taosMemoryFree(pParamSet);
  if (tmq != NULL) {
    code = taosReleaseRef(tmqMgmt.rsetId, refId);
  }

  return code;
}

static int32_t commitRspCountDown(SMqCommitCbParamSet* pParamSet, int64_t consumerId, const char* pTopic, int32_t vgId) {
  if (pParamSet == NULL) {
    return TSDB_CODE_INVALID_PARA;
  }
  int32_t waitingRspNum = atomic_sub_fetch_32(&pParamSet->waitingRspNum, 1);
  if (waitingRspNum == 0) {
    tqDebugC("consumer:0x%" PRIx64 " topic:%s vgId:%d all commit-rsp received, commit completed", consumerId, pTopic,
             vgId);
    return tmqCommitDone(pParamSet);
  } else {
    tqDebugC("consumer:0x%" PRIx64 " topic:%s vgId:%d commit-rsp received, remain:%d", consumerId, pTopic, vgId,
             waitingRspNum);
  }
  return 0;
}

static int32_t tmqCommitCb(void* param, SDataBuf* pBuf, int32_t code) {
  if (pBuf){
    taosMemoryFreeClear(pBuf->pData);
    taosMemoryFreeClear(pBuf->pEpSet);
  }
  if(param == NULL){
    return TSDB_CODE_INVALID_PARA;
  }
  SMqCommitCbParam*    pParam = (SMqCommitCbParam*)param;
  SMqCommitCbParamSet* pParamSet = (SMqCommitCbParamSet*)pParam->params;

  return commitRspCountDown(pParamSet, pParam->consumerId, pParam->topicName, pParam->vgId);
}

static int32_t doSendCommitMsg(tmq_t* tmq, int32_t vgId, SEpSet* epSet, STqOffsetVal* offset, const char* pTopicName,
                               SMqCommitCbParamSet* pParamSet) {
  if (tmq == NULL || epSet == NULL || offset == NULL || pTopicName == NULL || pParamSet == NULL) {
    return TSDB_CODE_INVALID_PARA;
  }
  SMqVgOffset pOffset = {0};

  pOffset.consumerId = tmq->consumerId;
  pOffset.offset.val = *offset;
  (void)snprintf(pOffset.offset.subKey, TSDB_SUBSCRIBE_KEY_LEN, "%s%s%s", tmq->groupId, TMQ_SEPARATOR, pTopicName);
  int32_t len = 0;
  int32_t code = 0;
  tEncodeSize(tEncodeMqVgOffset, &pOffset, len, code);
  if (code < 0) {
    return TSDB_CODE_INVALID_PARA;
  }

  void* buf = taosMemoryCalloc(1, sizeof(SMsgHead) + len);
  if (buf == NULL) {
    return terrno;
  }

  ((SMsgHead*)buf)->vgId = htonl(vgId);

  void* abuf = POINTER_SHIFT(buf, sizeof(SMsgHead));

  SEncoder encoder = {0};
  tEncoderInit(&encoder, abuf, len);
  if (tEncodeMqVgOffset(&encoder, &pOffset) < 0) {
    tEncoderClear(&encoder);
    taosMemoryFree(buf);
    return TSDB_CODE_INVALID_PARA;
  }
  tEncoderClear(&encoder);

  // build param
  SMqCommitCbParam* pParam = taosMemoryCalloc(1, sizeof(SMqCommitCbParam));
  if (pParam == NULL) {
    taosMemoryFree(buf);
    return terrno;
  }

  pParam->params = pParamSet;
  pParam->vgId = vgId;
  pParam->consumerId = tmq->consumerId;

  tstrncpy(pParam->topicName, pTopicName, tListLen(pParam->topicName));

  // build send info
  SMsgSendInfo* pMsgSendInfo = taosMemoryCalloc(1, sizeof(SMsgSendInfo));
  if (pMsgSendInfo == NULL) {
    taosMemoryFree(buf);
    taosMemoryFree(pParam);
    return terrno;
  }

  pMsgSendInfo->msgInfo = (SDataBuf){.pData = buf, .len = sizeof(SMsgHead) + len, .handle = NULL};

  pMsgSendInfo->requestId = generateRequestId();
  pMsgSendInfo->requestObjRefId = 0;
  pMsgSendInfo->param = pParam;
  pMsgSendInfo->paramFreeFp = taosAutoMemoryFree;
  pMsgSendInfo->fp = tmqCommitCb;
  pMsgSendInfo->msgType = TDMT_VND_TMQ_COMMIT_OFFSET;

  // int64_t transporterId = 0;
  (void)atomic_add_fetch_32(&pParamSet->waitingRspNum, 1);
  code = asyncSendMsgToServer(tmq->pTscObj->pAppInfo->pTransporter, epSet, NULL, pMsgSendInfo);
  if (code != 0) {
    (void)atomic_sub_fetch_32(&pParamSet->waitingRspNum, 1);
  }
  return code;
}

static int32_t getTopicByName(tmq_t* tmq, const char* pTopicName, SMqClientTopic** topic) {
  if (tmq == NULL || pTopicName == NULL || topic == NULL) {
    return TSDB_CODE_INVALID_PARA;
  }
  int32_t numOfTopics = taosArrayGetSize(tmq->clientTopics);
  for (int32_t i = 0; i < numOfTopics; ++i) {
    SMqClientTopic* pTopic = taosArrayGet(tmq->clientTopics, i);
    if (pTopic == NULL || strcmp(pTopic->topicName, pTopicName) != 0) {
      continue;
    }
    *topic = pTopic;
    return 0;
  }

  tqErrorC("consumer:0x%" PRIx64 ", total:%d, failed to find topic:%s", tmq->consumerId, numOfTopics, pTopicName);
  return TSDB_CODE_TMQ_INVALID_TOPIC;
}

static int32_t prepareCommitCbParamSet(tmq_t* tmq, tmq_commit_cb* pCommitFp, void* userParam, int32_t rspNum,
                                       SMqCommitCbParamSet** ppParamSet) {
  if (tmq == NULL || ppParamSet == NULL) {
    return TSDB_CODE_INVALID_PARA;
  }
  SMqCommitCbParamSet* pParamSet = taosMemoryCalloc(1, sizeof(SMqCommitCbParamSet));
  if (pParamSet == NULL) {
    return terrno;
  }

  pParamSet->refId = tmq->refId;
  pParamSet->epoch = tmq->epoch;
  pParamSet->callbackFn = pCommitFp;
  pParamSet->userParam = userParam;
  pParamSet->waitingRspNum = rspNum;
  *ppParamSet = pParamSet;
  return 0;
}

static int32_t getClientVg(tmq_t* tmq, char* pTopicName, int32_t vgId, SMqClientVg** pVg) {
  if (tmq == NULL || pTopicName == NULL || pVg == NULL) {
    return TSDB_CODE_INVALID_PARA;
  }
  SMqClientTopic* pTopic = NULL;
  int32_t         code = getTopicByName(tmq, pTopicName, &pTopic);
  if (code != 0) {
    tqErrorC("consumer:0x%" PRIx64 " invalid topic name:%s", tmq->consumerId, pTopicName);
    return code;
  }

  int32_t numOfVgs = taosArrayGetSize(pTopic->vgs);
  for (int32_t i = 0; i < numOfVgs; ++i) {
    SMqClientVg* pClientVg = taosArrayGet(pTopic->vgs, i);
    if (pClientVg && pClientVg->vgId == vgId) {
      *pVg = pClientVg;
      break;
    }
  }

  return *pVg == NULL ? TSDB_CODE_TMQ_INVALID_VGID : TSDB_CODE_SUCCESS;
}

static int32_t innerCommit(tmq_t* tmq, char* pTopicName, STqOffsetVal* offsetVal, SMqClientVg* pVg, SMqCommitCbParamSet* pParamSet){
  if (tmq == NULL || pTopicName == NULL || offsetVal == NULL || pVg == NULL || pParamSet == NULL) {
    return TSDB_CODE_INVALID_PARA;
  }
  int32_t code = 0;
  if (offsetVal->type <= 0) {
    code = TSDB_CODE_TMQ_INVALID_MSG;
    return code;
  }
  if (tOffsetEqual(offsetVal, &pVg->offsetInfo.committedOffset)) {
    code = TSDB_CODE_TMQ_SAME_COMMITTED_VALUE;
    return code;
  }
  char offsetBuf[TSDB_OFFSET_LEN] = {0};
  tFormatOffset(offsetBuf, tListLen(offsetBuf), offsetVal);

  char commitBuf[TSDB_OFFSET_LEN] = {0};
  tFormatOffset(commitBuf, tListLen(commitBuf), &pVg->offsetInfo.committedOffset);

  code = doSendCommitMsg(tmq, pVg->vgId, &pVg->epSet, offsetVal, pTopicName, pParamSet);
  if (code != TSDB_CODE_SUCCESS) {
    tqErrorC("consumer:0x%" PRIx64 " topic:%s on vgId:%d end commit msg failed, send offset:%s committed:%s, code:%s",
             tmq->consumerId, pTopicName, pVg->vgId, offsetBuf, commitBuf, tstrerror(terrno));
    return code;
  }

  tqDebugC("consumer:0x%" PRIx64 " topic:%s on vgId:%d send commit msg success, send offset:%s committed:%s",
           tmq->consumerId, pTopicName, pVg->vgId, offsetBuf, commitBuf);
  tOffsetCopy(&pVg->offsetInfo.committedOffset, offsetVal);
  return code;
}

static int32_t asyncCommitOffset(tmq_t* tmq, char* pTopicName, int32_t vgId, STqOffsetVal* offsetVal,
                                 tmq_commit_cb* pCommitFp, void* userParam) {
  if (tmq == NULL || pTopicName == NULL || offsetVal == NULL) {
    return TSDB_CODE_INVALID_PARA;
  }
  tqInfoC("consumer:0x%" PRIx64 " do manual commit offset for %s, vgId:%d", tmq->consumerId, pTopicName, vgId);
  SMqCommitCbParamSet* pParamSet = NULL;
  int32_t code = prepareCommitCbParamSet(tmq, pCommitFp, userParam, 0, &pParamSet);
  if (code != 0){
    return code;
  }

  taosRLockLatch(&tmq->lock);
  SMqClientVg* pVg = NULL;
  code = getClientVg(tmq, pTopicName, vgId, &pVg);
  if (code == 0) {
    code = innerCommit(tmq, pTopicName, offsetVal, pVg, pParamSet);
  }
  taosRUnLockLatch(&tmq->lock);

  if (code != 0){
    taosMemoryFree(pParamSet);
  }
  return code;
}

static void asyncCommitFromResult(tmq_t* tmq, const TAOS_RES* pRes, tmq_commit_cb* pCommitFp, void* userParam) {
  char*        pTopicName = NULL;
  int32_t      vgId = 0;
  STqOffsetVal offsetVal = {0};
  int32_t      code = 0;

  if (pRes == NULL || tmq == NULL) {
    code = TSDB_CODE_INVALID_PARA;
    goto end;
  }

  if (TD_RES_TMQ(pRes) || TD_RES_TMQ_RAW(pRes) || TD_RES_TMQ_META(pRes) ||
      TD_RES_TMQ_METADATA(pRes) || TD_RES_TMQ_BATCH_META(pRes)) {
    SMqRspObj* pRspObj = (SMqRspObj*)pRes;
    pTopicName = pRspObj->topic;
    vgId = pRspObj->vgId;
    offsetVal = pRspObj->rspOffset;
  } else {
    code = TSDB_CODE_TMQ_INVALID_MSG;
    goto end;
  }

  code = asyncCommitOffset(tmq, pTopicName, vgId, &offsetVal, pCommitFp, userParam);

  end:
  if (code != TSDB_CODE_SUCCESS && pCommitFp != NULL) {
    if (code == TSDB_CODE_TMQ_SAME_COMMITTED_VALUE) code = TSDB_CODE_SUCCESS;
    pCommitFp(tmq, code, userParam);
  }
}

static int32_t innerCommitAll(tmq_t* tmq, SMqCommitCbParamSet* pParamSet){
  if (tmq == NULL || pParamSet == NULL) {
    return TSDB_CODE_INVALID_PARA;
  }
  int32_t code = 0;
  taosRLockLatch(&tmq->lock);
  int32_t numOfTopics = taosArrayGetSize(tmq->clientTopics);
  tqDebugC("consumer:0x%" PRIx64 " start to commit offset for %d topics", tmq->consumerId, numOfTopics);

  for (int32_t i = 0; i < numOfTopics; i++) {
    SMqClientTopic* pTopic = taosArrayGet(tmq->clientTopics, i);
    if (pTopic == NULL) {
      code = TSDB_CODE_TMQ_INVALID_TOPIC;
      goto END;
    }
    int32_t numOfVgroups = taosArrayGetSize(pTopic->vgs);
    tqDebugC("consumer:0x%" PRIx64 " commit offset for topics:%s, numOfVgs:%d", tmq->consumerId, pTopic->topicName, numOfVgroups);
    for (int32_t j = 0; j < numOfVgroups; j++) {
      SMqClientVg* pVg = taosArrayGet(pTopic->vgs, j);
      if (pVg == NULL) {
        code = terrno;
        goto END;
      }

      code = innerCommit(tmq, pTopic->topicName, &pVg->offsetInfo.endOffset, pVg, pParamSet);
      if (code != 0 && code != TSDB_CODE_TMQ_SAME_COMMITTED_VALUE){
        tqErrorC("consumer:0x%" PRIx64 " topic:%s vgId:%d, no commit, code:%s, current offset version:%" PRId64 ", ordinal:%d/%d",
                 tmq->consumerId, pTopic->topicName, pVg->vgId, tstrerror(code), pVg->offsetInfo.endOffset.version, j + 1, numOfVgroups);
      }
    }
  }
  tqDebugC("consumer:0x%" PRIx64 " total commit:%d for %d topics", tmq->consumerId, pParamSet->waitingRspNum - DEFAULT_COMMIT_CNT,
           numOfTopics);
  END:
  taosRUnLockLatch(&tmq->lock);
  return code;
}

static void asyncCommitAllOffsets(tmq_t* tmq, tmq_commit_cb* pCommitFp, void* userParam) {
  if (tmq == NULL) {
    return;
  }
  int32_t code = 0;
  SMqCommitCbParamSet* pParamSet = NULL;
  // init waitingRspNum as DEFAULT_COMMIT_CNT to prevent concurrency issue
  code = prepareCommitCbParamSet(tmq, pCommitFp, userParam, DEFAULT_COMMIT_CNT, &pParamSet);
  if (code != 0) {
    tqErrorC("consumer:0x%" PRIx64 " prepareCommitCbParamSet failed, code:%s", tmq->consumerId, tstrerror(code));
    if (pCommitFp != NULL) {
      pCommitFp(tmq, code, userParam);
    }
    return;
  }
  code = innerCommitAll(tmq, pParamSet);
  if (code != 0 && code != TSDB_CODE_TMQ_SAME_COMMITTED_VALUE){
    tqErrorC("consumer:0x%" PRIx64 " innerCommitAll failed, code:%s", tmq->consumerId, tstrerror(code));
  }

  code = commitRspCountDown(pParamSet, tmq->consumerId, "init", -1);
  if (code != 0) {
    tqErrorC("consumer:0x%" PRIx64 " commit rsp count down failed, code:%s", tmq->consumerId, tstrerror(code));
  }
  return;
}

static void generateTimedTask(int64_t refId, int32_t type) {
  tmq_t*  tmq = NULL;
  int8_t* pTaskType = NULL;
  int32_t code = 0;

  tmq = taosAcquireRef(tmqMgmt.rsetId, refId);
  if (tmq == NULL) return;

  code = taosAllocateQitem(sizeof(int8_t), DEF_QITEM, 0, (void**)&pTaskType);
  if (code == TSDB_CODE_SUCCESS) {
    *pTaskType = type;
    if (taosWriteQitem(tmq->delayedTask, pTaskType) == 0) {
      if (tsem2_post(&tmq->rspSem) != 0){
        tqErrorC("consumer:0x%" PRIx64 " failed to post sem, type:%d", tmq->consumerId, type);
      }
    }else{
      taosFreeQitem(pTaskType);
    }
  }

  code = taosReleaseRef(tmqMgmt.rsetId, refId);
  if (code != 0){
    tqErrorC("failed to release ref:%"PRId64 ", type:%d, code:%d", refId, type, code);
  }
}

void tmqAssignAskEpTask(void* param, void* tmrId) {
  int64_t refId = (int64_t)param;
  generateTimedTask(refId, TMQ_DELAYED_TASK__ASK_EP);
}

void tmqReplayTask(void* param, void* tmrId) {
  int64_t refId = (int64_t)param;
  tmq_t*  tmq = taosAcquireRef(tmqMgmt.rsetId, refId);
  if (tmq == NULL) return;

  if (tsem2_post(&tmq->rspSem) != 0){
    tqErrorC("consumer:0x%" PRIx64 " failed to post sem, replay", tmq->consumerId);
  }
  int32_t code = taosReleaseRef(tmqMgmt.rsetId, refId);
  if (code != 0){
    tqErrorC("failed to release ref:%"PRId64 ", code:%d", refId, code);
  }
}

void tmqAssignDelayedCommitTask(void* param, void* tmrId) {
  int64_t refId = (int64_t)param;
  generateTimedTask(refId, TMQ_DELAYED_TASK__COMMIT);
}

int32_t tmqHbCb(void* param, SDataBuf* pMsg, int32_t code) {
  if (pMsg == NULL) {
    return TSDB_CODE_INVALID_PARA;
  }

  if (param == NULL || code != 0){
    goto END;
  }

  SMqHbRsp rsp = {0};
  code = tDeserializeSMqHbRsp(pMsg->pData, pMsg->len, &rsp);
  if (code != 0) {
    goto END;
  }

  int64_t refId = (int64_t)param;
  tmq_t*  tmq = taosAcquireRef(tmqMgmt.rsetId, refId);
  if (tmq != NULL) {
    taosWLockLatch(&tmq->lock);
    for (int32_t i = 0; i < taosArrayGetSize(rsp.topicPrivileges); i++) {
      STopicPrivilege* privilege = taosArrayGet(rsp.topicPrivileges, i);
      if (privilege && privilege->noPrivilege == 1) {
        int32_t topicNumCur = taosArrayGetSize(tmq->clientTopics);
        for (int32_t j = 0; j < topicNumCur; j++) {
          SMqClientTopic* pTopicCur = taosArrayGet(tmq->clientTopics, j);
          if (pTopicCur && strcmp(pTopicCur->topicName, privilege->topic) == 0) {
            tqInfoC("consumer:0x%" PRIx64 ", has no privilege, topic:%s", tmq->consumerId, privilege->topic);
            pTopicCur->noPrivilege = 1;
          }
        }
      }
    }
    taosWUnLockLatch(&tmq->lock);
    code = taosReleaseRef(tmqMgmt.rsetId, refId);
    if (code != 0){
      tqErrorC("failed to release ref:%"PRId64 ", code:%d", refId, code);
    }
  }

  tqClientDebugFlag = rsp.debugFlag;

  tDestroySMqHbRsp(&rsp);

  END:
  taosMemoryFree(pMsg->pData);
  taosMemoryFree(pMsg->pEpSet);
  return code;
}

void tmqSendHbReq(void* param, void* tmrId) {
  int64_t refId = (int64_t)param;

  tmq_t* tmq = taosAcquireRef(tmqMgmt.rsetId, refId);
  if (tmq == NULL) {
    return;
  }

  SMqHbReq req = {0};
  req.consumerId = tmq->consumerId;
  req.epoch = tmq->epoch;
  req.pollFlag = atomic_load_8(&tmq->pollFlag);
  tqDebugC("consumer:0x%" PRIx64 " send heartbeat, pollFlag:%d", tmq->consumerId, req.pollFlag);
  req.topics = taosArrayInit(taosArrayGetSize(tmq->clientTopics), sizeof(TopicOffsetRows));
  if (req.topics == NULL) {
    goto END;
  }
  taosRLockLatch(&tmq->lock);
  for (int i = 0; i < taosArrayGetSize(tmq->clientTopics); i++) {
    SMqClientTopic* pTopic = taosArrayGet(tmq->clientTopics, i);
    if (pTopic == NULL) {
      continue;
    }
    int32_t          numOfVgroups = taosArrayGetSize(pTopic->vgs);
    TopicOffsetRows* data = taosArrayReserve(req.topics, 1);
    if (data == NULL) {
      continue;
    }
    tstrncpy(data->topicName, pTopic->topicName, TSDB_TOPIC_FNAME_LEN);
    data->offsetRows = taosArrayInit(numOfVgroups, sizeof(OffsetRows));
    if (data->offsetRows == NULL) {
      continue;
    }
    for (int j = 0; j < numOfVgroups; j++) {
      SMqClientVg* pVg = taosArrayGet(pTopic->vgs, j);
      if (pVg == NULL) {
        continue;
      }
      OffsetRows* offRows = taosArrayReserve(data->offsetRows, 1);
      if (offRows == NULL) {
        continue;
      }
      offRows->vgId = pVg->vgId;
      offRows->rows = pVg->numOfRows;
      offRows->offset = pVg->offsetInfo.endOffset;
      offRows->ever = pVg->offsetInfo.walVerEnd == -1 ? 0 : pVg->offsetInfo.walVerEnd;
      char buf[TSDB_OFFSET_LEN] = {0};
      tFormatOffset(buf, TSDB_OFFSET_LEN, &offRows->offset);
      tqDebugC("consumer:0x%" PRIx64 ",report offset, group:%s vgId:%d, offset:%s/%" PRId64 ", rows:%" PRId64,
               tmq->consumerId, tmq->groupId, offRows->vgId, buf, offRows->ever, offRows->rows);
    }
  }
  taosRUnLockLatch(&tmq->lock);

  int32_t tlen = tSerializeSMqHbReq(NULL, 0, &req);
  if (tlen < 0) {
    tqErrorC("tSerializeSMqHbReq failed, size:%d", tlen);
    goto END;
  }

  void* pReq = taosMemoryCalloc(1, tlen);
  if (pReq == NULL) {
    tqErrorC("failed to malloc MqHbReq msg, code:%d", terrno);
    goto END;
  }

  if (tSerializeSMqHbReq(pReq, tlen, &req) < 0) {
    tqErrorC("tSerializeSMqHbReq %d failed", tlen);
    taosMemoryFree(pReq);
    goto END;
  }

  SMsgSendInfo* sendInfo = taosMemoryCalloc(1, sizeof(SMsgSendInfo));
  if (sendInfo == NULL) {
    taosMemoryFree(pReq);
    goto END;
  }

  sendInfo->msgInfo = (SDataBuf){.pData = pReq, .len = tlen, .handle = NULL};

  sendInfo->requestId = generateRequestId();
  sendInfo->requestObjRefId = 0;
  sendInfo->param = (void*)refId;
  sendInfo->fp = tmqHbCb;
  sendInfo->msgType = TDMT_MND_TMQ_HB;


  SEpSet epSet = getEpSet_s(&tmq->pTscObj->pAppInfo->mgmtEp);

  int32_t code = asyncSendMsgToServer(tmq->pTscObj->pAppInfo->pTransporter, &epSet, NULL, sendInfo);
  if (code != 0) {
    tqErrorC("tmqSendHbReq asyncSendMsgToServer failed");
  }
  (void)atomic_val_compare_exchange_8(&tmq->pollFlag, 1, 0);

  END:
  tDestroySMqHbReq(&req);
  if (tmrId != NULL) {
    bool ret = taosTmrReset(tmqSendHbReq, tmq->heartBeatIntervalMs, param, tmqMgmt.timer, &tmq->hbLiveTimer);
    tqDebugC("consumer:0x%" PRIx64 " reset timer for tmq heartbeat ret:%d, interval:%d, pollFlag:%d", tmq->consumerId, ret, tmq->heartBeatIntervalMs, tmq->pollFlag);
  }
  int32_t ret = taosReleaseRef(tmqMgmt.rsetId, refId);
  if (ret != 0){
    tqErrorC("failed to release ref:%"PRId64 ", code:%d", refId, ret);
  }
}

static void defaultCommitCbFn(tmq_t* pTmq, int32_t code, void* param) {
  if (code != 0 && pTmq != NULL) {
    tqErrorC("consumer:0x%" PRIx64 ", failed to commit offset, code:%s", pTmq->consumerId, tstrerror(code));
  }
}

static void tmqFreeRspWrapper(SMqRspWrapper* rspWrapper) {
  if (rspWrapper == NULL) {
    return;
  }
  if (rspWrapper->tmqRspType == TMQ_MSG_TYPE__EP_RSP) {
    tDeleteSMqAskEpRsp(&rspWrapper->epRsp);
  } else if (rspWrapper->tmqRspType == TMQ_MSG_TYPE__POLL_DATA_RSP) {
    DELETE_POLL_RSP(tDeleteMqDataRsp, &pRsp->dataRsp)
  } else if (rspWrapper->tmqRspType == TMQ_MSG_TYPE__POLL_DATA_META_RSP){
    DELETE_POLL_RSP(tDeleteSTaosxRsp, &pRsp->dataRsp)
  } else if (rspWrapper->tmqRspType == TMQ_MSG_TYPE__POLL_META_RSP) {
    DELETE_POLL_RSP(tDeleteMqMetaRsp,&pRsp->metaRsp)
  } else if (rspWrapper->tmqRspType == TMQ_MSG_TYPE__POLL_BATCH_META_RSP) {
    DELETE_POLL_RSP(tDeleteMqBatchMetaRsp,&pRsp->batchMetaRsp)
  } else if (rspWrapper->tmqRspType == TMQ_MSG_TYPE__POLL_RAW_DATA_RSP) {
    DELETE_POLL_RSP(tDeleteMqRawDataRsp, &pRsp->dataRsp)
  }
}

static void freeClientVg(void* param) {
  if (param == NULL) {
    return;
  }
  SMqClientVg* pVg = param;
  tOffsetDestroy(&pVg->offsetInfo.endOffset);
  tOffsetDestroy(&pVg->offsetInfo.beginOffset);
  tOffsetDestroy(&pVg->offsetInfo.committedOffset);
}
static void freeClientTopic(void* param) {
  if (param == NULL) {
    return;
  }
  SMqClientTopic* pTopic = param;
  taosMemoryFreeClear(pTopic->schema.pSchema);
  taosArrayDestroyEx(pTopic->vgs, freeClientVg);
}

static void initClientTopicFromRsp(SMqClientTopic* pTopic, SMqSubTopicEp* pTopicEp, SHashObj* pVgOffsetHashMap,
                                   tmq_t* tmq) {
  if (pTopic == NULL || pTopicEp == NULL || pVgOffsetHashMap == NULL || tmq == NULL) {
    return;
  }
  pTopic->schema = pTopicEp->schema;
  pTopicEp->schema.nCols = 0;
  pTopicEp->schema.pSchema = NULL;

  char    vgKey[TSDB_TOPIC_FNAME_LEN + 22] = {0};
  int32_t vgNumGet = taosArrayGetSize(pTopicEp->vgs);

  tstrncpy(pTopic->topicName, pTopicEp->topic, TSDB_TOPIC_FNAME_LEN);
  tstrncpy(pTopic->db, pTopicEp->db, TSDB_DB_FNAME_LEN);

  tqInfoC("consumer:0x%" PRIx64 ", update topic:%s, new numOfVgs:%d", tmq->consumerId, pTopic->topicName, vgNumGet);
  pTopic->vgs = taosArrayInit(vgNumGet, sizeof(SMqClientVg));
  if (pTopic->vgs == NULL) {
    tqErrorC("consumer:0x%" PRIx64 ", failed to init vgs for topic:%s", tmq->consumerId, pTopic->topicName);
    return;
  }
  for (int32_t j = 0; j < vgNumGet; j++) {
    SMqSubVgEp* pVgEp = taosArrayGet(pTopicEp->vgs, j);
    if (pVgEp == NULL) {
      continue;
    }
    (void)snprintf(vgKey, sizeof(vgKey), "%s:%d", pTopic->topicName, pVgEp->vgId);
    SVgroupSaveInfo* pInfo = taosHashGet(pVgOffsetHashMap, vgKey, strlen(vgKey));

    STqOffsetVal offsetNew = {0};
    offsetNew.type = tmq->resetOffsetCfg;

    tqInfoC("consumer:0x%" PRIx64 ", update topic:%s, new numOfVgs:%d, num:%d, port:%d", tmq->consumerId,
            pTopic->topicName, vgNumGet, pVgEp->epSet.numOfEps, pVgEp->epSet.eps[pVgEp->epSet.inUse].port);

    SMqClientVg clientVg = {
        .pollCnt = 0,
        .vgId = pVgEp->vgId,
        .epSet = pVgEp->epSet,
        .vgStatus = pInfo ? pInfo->vgStatus : TMQ_VG_STATUS__IDLE,
        .vgSkipCnt = 0,
        .blockReceiveTs = 0,
        .blockSleepForReplay = 0,
        .numOfRows = pInfo ? pInfo->numOfRows : 0,
    };

    clientVg.offsetInfo.walVerBegin = -1;
    clientVg.offsetInfo.walVerEnd = -1;
    clientVg.seekUpdated = false;
    if (pInfo) {
      tOffsetCopy(&clientVg.offsetInfo.endOffset, &pInfo->currentOffset);
      tOffsetCopy(&clientVg.offsetInfo.committedOffset, &pInfo->commitOffset);
      tOffsetCopy(&clientVg.offsetInfo.beginOffset, &pInfo->seekOffset);
    } else {
      clientVg.offsetInfo.endOffset = offsetNew;
      clientVg.offsetInfo.committedOffset = offsetNew;
      clientVg.offsetInfo.beginOffset = offsetNew;
    }
    if (taosArrayPush(pTopic->vgs, &clientVg) == NULL) {
      tqErrorC("consumer:0x%" PRIx64 ", failed to push vg:%d into topic:%s", tmq->consumerId, pVgEp->vgId,
               pTopic->topicName);
      freeClientVg(&clientVg);
    }
  }
}

static void buildNewTopicList(tmq_t* tmq, SArray* newTopics, const SMqAskEpRsp* pRsp){
  if (tmq == NULL || newTopics == NULL || pRsp == NULL) {
    return;
  }
  SHashObj* pVgOffsetHashMap = taosHashInit(64, MurmurHash3_32, false, HASH_NO_LOCK);
  if (pVgOffsetHashMap == NULL) {
    tqErrorC("consumer:0x%" PRIx64 " taos hash init null, code:%d", tmq->consumerId, terrno);
    return;
  }

  int32_t topicNumCur = taosArrayGetSize(tmq->clientTopics);
  for (int32_t i = 0; i < topicNumCur; i++) {
    // find old topic
    SMqClientTopic* pTopicCur = taosArrayGet(tmq->clientTopics, i);
    if (pTopicCur && pTopicCur->vgs) {
      int32_t vgNumCur = taosArrayGetSize(pTopicCur->vgs);
      tqInfoC("consumer:0x%" PRIx64 ", current vg num:%d", tmq->consumerId, vgNumCur);
      for (int32_t j = 0; j < vgNumCur; j++) {
        SMqClientVg* pVgCur = taosArrayGet(pTopicCur->vgs, j);
        if (pVgCur == NULL) {
          continue;
        }
        char vgKey[TSDB_TOPIC_FNAME_LEN + 22] = {0};
        (void)snprintf(vgKey, sizeof(vgKey), "%s:%d", pTopicCur->topicName, pVgCur->vgId);

        char buf[TSDB_OFFSET_LEN] = {0};
        tFormatOffset(buf, TSDB_OFFSET_LEN, &pVgCur->offsetInfo.endOffset);
        tqInfoC("consumer:0x%" PRIx64 ", vgId:%d vgKey:%s, offset:%s", tmq->consumerId, pVgCur->vgId, vgKey, buf);

        SVgroupSaveInfo info = {.currentOffset = pVgCur->offsetInfo.endOffset,
            .seekOffset = pVgCur->offsetInfo.beginOffset,
            .commitOffset = pVgCur->offsetInfo.committedOffset,
            .numOfRows = pVgCur->numOfRows,
            .vgStatus = pVgCur->vgStatus};
        if (taosHashPut(pVgOffsetHashMap, vgKey, strlen(vgKey), &info, sizeof(SVgroupSaveInfo)) != 0) {
          tqErrorC("consumer:0x%" PRIx64 ", failed to put vg:%d into hashmap", tmq->consumerId, pVgCur->vgId);
        }
      }
    }
  }

  for (int32_t i = 0; i < taosArrayGetSize(pRsp->topics); i++) {
    SMqClientTopic topic = {0};
    SMqSubTopicEp* pTopicEp = taosArrayGet(pRsp->topics, i);
    if (pTopicEp == NULL) {
      continue;
    }
    initClientTopicFromRsp(&topic, pTopicEp, pVgOffsetHashMap, tmq);
    if (taosArrayPush(newTopics, &topic) == NULL) {
      tqErrorC("consumer:0x%" PRIx64 ", failed to push topic:%s into new topics", tmq->consumerId, topic.topicName);
      freeClientTopic(&topic);
    }
  }

  taosHashCleanup(pVgOffsetHashMap);
}

static void doUpdateLocalEp(tmq_t* tmq, int32_t epoch, const SMqAskEpRsp* pRsp) {
  if (tmq == NULL || pRsp == NULL) {
    return;
  }
  int32_t topicNumGet = taosArrayGetSize(pRsp->topics);
  // vnode transform (epoch == tmq->epoch && topicNumGet != 0)
  // ask ep rsp (epoch == tmq->epoch && topicNumGet == 0)
  if (epoch < tmq->epoch || (epoch == tmq->epoch && topicNumGet == 0)) {
    tqDebugC("consumer:0x%" PRIx64 " no update ep epoch from %d to epoch %d, incoming topics:%d", tmq->consumerId,
             tmq->epoch, epoch, topicNumGet);
    return;
  }

  SArray* newTopics = taosArrayInit(topicNumGet, sizeof(SMqClientTopic));
  if (newTopics == NULL) {
    tqErrorC("consumer:0x%" PRIx64 " taos array init null, code:%d", tmq->consumerId, terrno);
    return;
  }
  tqInfoC("consumer:0x%" PRIx64 " update ep epoch from %d to epoch %d, incoming topics:%d, existed topics:%d",
          tmq->consumerId, tmq->epoch, epoch, topicNumGet, (int)taosArrayGetSize(tmq->clientTopics));

  taosWLockLatch(&tmq->lock);
  if (topicNumGet > 0){
    buildNewTopicList(tmq, newTopics, pRsp);
  }
  // destroy current buffered existed topics info
  if (tmq->clientTopics) {
    taosArrayDestroyEx(tmq->clientTopics, freeClientTopic);
  }
  tmq->clientTopics = newTopics;
  taosWUnLockLatch(&tmq->lock);

  atomic_store_8(&tmq->status, TMQ_CONSUMER_STATUS__READY);
  atomic_store_32(&tmq->epoch, epoch);

  tqInfoC("consumer:0x%" PRIx64 " update topic info completed", tmq->consumerId);
}

static int32_t askEpCb(void* param, SDataBuf* pMsg, int32_t code) {
  SMqAskEpCbParam* pParam = (SMqAskEpCbParam*)param;
  if (pParam == NULL) {
    goto FAIL;
  }

  tmq_t* tmq = taosAcquireRef(tmqMgmt.rsetId, pParam->refId);
  if (tmq == NULL) {
    code = TSDB_CODE_TMQ_CONSUMER_CLOSED;
    goto FAIL;
  }

  if (code != TSDB_CODE_SUCCESS) {
    if (code != TSDB_CODE_MND_CONSUMER_NOT_READY){
      tqErrorC("consumer:0x%" PRIx64 ", get topic endpoint error, code:%s", tmq->consumerId, tstrerror(code));
      if (code == TSDB_CODE_MND_CONSUMER_NOT_EXIST){
        atomic_store_8(&tmq->status, TMQ_CONSUMER_STATUS__LOST);
      }
    }
    goto END;
  }

  if (pMsg == NULL) {
    goto END;
  }
  SMqRspHead* head = pMsg->pData;
  int32_t     epoch = atomic_load_32(&tmq->epoch);
  tqDebugC("consumer:0x%" PRIx64 ", recv ep, msg epoch %d, current epoch %d", tmq->consumerId, head->epoch, epoch);
  if (pParam->sync) {
    SMqAskEpRsp rsp = {0};
    if (tDecodeSMqAskEpRsp(POINTER_SHIFT(pMsg->pData, sizeof(SMqRspHead)), &rsp) != NULL) {
      doUpdateLocalEp(tmq, head->epoch, &rsp);
    }
    tDeleteSMqAskEpRsp(&rsp);
  } else {
    SMqRspWrapper* pWrapper = NULL;
    code = taosAllocateQitem(sizeof(SMqRspWrapper), DEF_QITEM, 0, (void**)&pWrapper);
    if (code) {
      goto END;
    }

    pWrapper->tmqRspType = TMQ_MSG_TYPE__EP_RSP;
    pWrapper->epoch = head->epoch;
    (void)memcpy(&pWrapper->epRsp, pMsg->pData, sizeof(SMqRspHead));
    if (tDecodeSMqAskEpRsp(POINTER_SHIFT(pMsg->pData, sizeof(SMqRspHead)), &pWrapper->epRsp) == NULL) {
      tmqFreeRspWrapper((SMqRspWrapper*)pWrapper);
      taosFreeQitem(pWrapper);
    } else {
      code = taosWriteQitem(tmq->mqueue, pWrapper);
      if (code != 0) {
        tmqFreeRspWrapper((SMqRspWrapper*)pWrapper);
        taosFreeQitem(pWrapper);
        tqErrorC("consumer:0x%" PRIx64 " put ep res into mqueue failed, code:%d", tmq->consumerId, code);
      }
    }
  }

  END:
  {
    int32_t ret = taosReleaseRef(tmqMgmt.rsetId, pParam->refId);
    if (ret != 0){
      tqErrorC("failed to release ref:%"PRId64 ", code:%d", pParam->refId, ret);
    }
  }

  FAIL:
  if (pParam && pParam->sync) {
    SAskEpInfo* pInfo = pParam->pParam;
    if (pInfo) {
      pInfo->code = code;
      if (tsem2_post(&pInfo->sem) != 0){
        tqErrorC("failed to post rsp sem askep cb");
      }
    }
  }

  if (pMsg) {
    taosMemoryFree(pMsg->pEpSet);
    taosMemoryFree(pMsg->pData);
  }

  return code;
}

static int32_t askEp(tmq_t* pTmq, void* param, bool sync, bool updateEpSet) {
  if (pTmq == NULL) {
    return TSDB_CODE_INVALID_PARA;
  }
  int32_t code = 0;
  int32_t lino = 0;
  SMqAskEpReq req = {0};
  req.consumerId = pTmq->consumerId;
  req.epoch = updateEpSet ? -1 : pTmq->epoch;
  tstrncpy(req.cgroup, pTmq->groupId, TSDB_CGROUP_LEN);
  SMqAskEpCbParam* pParam = NULL;
  void*            pReq = NULL;

  int32_t tlen = tSerializeSMqAskEpReq(NULL, 0, &req);
  TSDB_CHECK_CONDITION(tlen >= 0, code, lino, END, TSDB_CODE_INVALID_PARA);
  pReq = taosMemoryCalloc(1, tlen);
  TSDB_CHECK_NULL(pReq, code, lino, END, terrno);

  code = tSerializeSMqAskEpReq(pReq, tlen, &req);
  TSDB_CHECK_CONDITION(code >= 0, code, lino, END, TSDB_CODE_INVALID_PARA);

  pParam = taosMemoryCalloc(1, sizeof(SMqAskEpCbParam));
  TSDB_CHECK_NULL(pParam, code, lino, END, terrno);

  pParam->refId = pTmq->refId;
  pParam->sync = sync;
  pParam->pParam = param;

  SMsgSendInfo* sendInfo = taosMemoryCalloc(1, sizeof(SMsgSendInfo));
  TSDB_CHECK_NULL(sendInfo, code, lino, END, terrno);

  sendInfo->msgInfo = (SDataBuf){.pData = pReq, .len = tlen, .handle = NULL};
  sendInfo->requestId = generateRequestId();
  sendInfo->requestObjRefId = 0;
  sendInfo->param = pParam;
  sendInfo->paramFreeFp = taosAutoMemoryFree;
  sendInfo->fp = askEpCb;
  sendInfo->msgType = TDMT_MND_TMQ_ASK_EP;

  pReq = NULL;
  pParam = NULL;

  SEpSet epSet = getEpSet_s(&pTmq->pTscObj->pAppInfo->mgmtEp);
  tqDebugC("consumer:0x%" PRIx64 " ask ep from mnode, QID:0x%" PRIx64, pTmq->consumerId, sendInfo->requestId);
  code = asyncSendMsgToServer(pTmq->pTscObj->pAppInfo->pTransporter, &epSet, NULL, sendInfo);

END:
  if (code != 0) {
    tqErrorC("%s failed at %d, msg:%s", __func__, lino, tstrerror(code));
  }
  taosMemoryFree(pReq);
  taosMemoryFree(pParam);
  return code;
}

static int32_t tmqHandleAllDelayedTask(tmq_t* pTmq) {
  tqDebugC("consumer:0x%" PRIx64 " handle delayed %d tasks before poll data", pTmq->consumerId, taosQueueItemSize(pTmq->delayedTask));
  while (1) {
    int8_t* pTaskType = NULL;
    taosReadQitem(pTmq->delayedTask, (void**)&pTaskType);
    if (pTaskType == NULL) {break;}
    if (*pTaskType == TMQ_DELAYED_TASK__ASK_EP) {
      tqDebugC("consumer:0x%" PRIx64 " retrieve ask ep timer", pTmq->consumerId);
      int32_t code = askEp(pTmq, NULL, false, false);
      if (code != 0) {
        tqErrorC("consumer:0x%" PRIx64 " failed to ask ep, code:%s", pTmq->consumerId, tstrerror(code));
      }
      tqDebugC("consumer:0x%" PRIx64 " retrieve ep from mnode in 1s", pTmq->consumerId);
      bool ret = taosTmrReset(tmqAssignAskEpTask, DEFAULT_ASKEP_INTERVAL, (void*)(pTmq->refId), tmqMgmt.timer,
                              &pTmq->epTimer);
      tqDebugC("reset timer for tmq ask ep:%d", ret);
    } else if (*pTaskType == TMQ_DELAYED_TASK__COMMIT) {
      tmq_commit_cb* pCallbackFn = (pTmq->commitCb != NULL) ? pTmq->commitCb : defaultCommitCbFn;
      asyncCommitAllOffsets(pTmq, pCallbackFn, pTmq->commitCbUserParam);
      tqDebugC("consumer:0x%" PRIx64 " next commit to vnode(s) in %.2fs", pTmq->consumerId,
               pTmq->autoCommitInterval / 1000.0);
      bool ret = taosTmrReset(tmqAssignDelayedCommitTask, pTmq->autoCommitInterval, (void*)(pTmq->refId), tmqMgmt.timer,
                              &pTmq->commitTimer);
      tqDebugC("reset timer for commit:%d", ret);
    } else {
      tqErrorC("consumer:0x%" PRIx64 " invalid task type:%d", pTmq->consumerId, *pTaskType);
    }

    taosFreeQitem(pTaskType);
  }

  return 0;
}

void tmqClearUnhandleMsg(tmq_t* tmq) {
  if (tmq == NULL) return;
  while (1) {
    SMqRspWrapper* rspWrapper = NULL;
    taosReadQitem(tmq->mqueue, (void**)&rspWrapper);
    if (rspWrapper == NULL) break;
    tmqFreeRspWrapper(rspWrapper);
    taosFreeQitem(rspWrapper);
  }
}

int32_t tmqSubscribeCb(void* param, SDataBuf* pMsg, int32_t code) {
  if (pMsg) {
    taosMemoryFreeClear(pMsg->pEpSet);
  }

  if (param == NULL) {
    return code;
  }

  SMqSubscribeCbParam* pParam = (SMqSubscribeCbParam*)param;
  pParam->rspErr = code;

  if (tsem2_post(&pParam->rspSem) != 0){
    tqErrorC("failed to post sem, subscribe cb");
  }
  return 0;
}

int32_t tmq_subscription(tmq_t* tmq, tmq_list_t** topics) {
  if (tmq == NULL) return TSDB_CODE_INVALID_PARA;
  if (*topics == NULL) {
    *topics = tmq_list_new();
    if (*topics == NULL) {
      return terrno;
    }
  }
  taosRLockLatch(&tmq->lock);
  for (int i = 0; i < taosArrayGetSize(tmq->clientTopics); i++) {
    SMqClientTopic* topic = taosArrayGet(tmq->clientTopics, i);
    if (topic == NULL) {
      tqErrorC("topic is null");
      continue;
    }
    char* tmp = strchr(topic->topicName, '.');
    if (tmp == NULL) {
      tqErrorC("topic name is invalid:%s", topic->topicName);
      continue;
    }
    if (tmq_list_append(*topics, tmp + 1) != 0) {
      tqErrorC("failed to append topic:%s", tmp + 1);
      continue;
    }
  }
  taosRUnLockLatch(&tmq->lock);
  return 0;
}

void tmqFreeImpl(void* handle) {
  if (handle == NULL) return;
  tmq_t*  tmq = (tmq_t*)handle;
  int64_t id = tmq->consumerId;

  if (tmq->mqueue) {
    tmqClearUnhandleMsg(tmq);
    taosCloseQueue(tmq->mqueue);
  }

  if (tmq->delayedTask) {
    taosCloseQueue(tmq->delayedTask);
  }

  if(tsem2_destroy(&tmq->rspSem) != 0) {
    tqErrorC("failed to destroy sem in free tmq");
  }

  taosArrayDestroyEx(tmq->clientTopics, freeClientTopic);
  taos_close_internal(tmq->pTscObj);

  if (tmq->commitTimer) {
    if (!taosTmrStopA(&tmq->commitTimer)) {
      tqErrorC("failed to stop commit timer");
    }
  }
  if (tmq->epTimer) {
    if (!taosTmrStopA(&tmq->epTimer)) {
      tqErrorC("failed to stop ep timer");
    }
  }
  if (tmq->hbLiveTimer) {
    if (!taosTmrStopA(&tmq->hbLiveTimer)) {
      tqErrorC("failed to stop hb timer");
    }
  }
  taosMemoryFree(tmq);

  tqInfoC("consumer:0x%" PRIx64 " closed", id);
}

static void tmqMgmtInit(void) {
  tmqInitRes = 0;

  if (taosThreadMutexInit(&tmqMgmt.lock, NULL) != 0){
    goto END;
  }

  tmqMgmt.timer = taosTmrInit(1000, 100, 360000, "TMQ");

  if (tmqMgmt.timer == NULL) {
    goto END;
  }

  tmqMgmt.rsetId = taosOpenRef(10000, tmqFreeImpl);
  if (tmqMgmt.rsetId < 0) {
    goto END;
  }

  return;
END:
  tmqInitRes = terrno;
}

void tmqMgmtClose(void) {
  if (tmqMgmt.timer) {
    taosTmrCleanUp(tmqMgmt.timer);
    tmqMgmt.timer = NULL;
  }

  if (tmqMgmt.rsetId > 0) {
    (void) taosThreadMutexLock(&tmqMgmt.lock);
    tmq_t *tmq = taosIterateRef(tmqMgmt.rsetId, 0);
    int64_t  refId = 0;

    while (tmq) {
      refId = tmq->refId;
      if (refId == 0) {
        break;
      }
      atomic_store_8(&tmq->status, TMQ_CONSUMER_STATUS__CLOSED);
      tmq = taosIterateRef(tmqMgmt.rsetId, refId);
    }
    taosCloseRef(tmqMgmt.rsetId);
    tmqMgmt.rsetId = -1;
    (void)taosThreadMutexUnlock(&tmqMgmt.lock);
  }
  (void)taosThreadMutexUnlock(&tmqMgmt.lock);
}

tmq_t* tmq_consumer_new(tmq_conf_t* conf, char* errstr, int32_t errstrLen) {
  int32_t code = 0;

  if (conf == NULL) {
    SET_ERROR_MSG_TMQ("configure is null")
    return NULL;
  }
  code = taosThreadOnce(&tmqInit, tmqMgmtInit);
  if (code != 0) {
    SET_ERROR_MSG_TMQ("tmq init error")
    return NULL;
  }
  if (tmqInitRes != 0) {
    SET_ERROR_MSG_TMQ("tmq timer init error")
    return NULL;
  }

  tmq_t* pTmq = taosMemoryCalloc(1, sizeof(tmq_t));
  if (pTmq == NULL) {
    tqErrorC("failed to create consumer, groupId:%s", conf->groupId);
    SET_ERROR_MSG_TMQ("malloc tmq failed")
    return NULL;
  }

  const char* user = conf->user == NULL ? TSDB_DEFAULT_USER : conf->user;
  const char* pass = conf->pass == NULL ? TSDB_DEFAULT_PASS : conf->pass;

  pTmq->clientTopics = taosArrayInit(0, sizeof(SMqClientTopic));
  if (pTmq->clientTopics == NULL) {
    tqErrorC("failed to create consumer, groupId:%s", conf->groupId);
    SET_ERROR_MSG_TMQ("malloc client topics failed")
    goto _failed;
  }
  code = taosOpenQueue(&pTmq->mqueue);
  if (code) {
    tqErrorC("consumer:0x%" PRIx64 " setup failed since %s, groupId:%s", pTmq->consumerId, tstrerror(code),
             pTmq->groupId);
    SET_ERROR_MSG_TMQ("open queue failed")
    goto _failed;
  }

  code = taosOpenQueue(&pTmq->delayedTask);
  if (code) {
    tqErrorC("consumer:0x%" PRIx64 " setup failed since %s, groupId:%s", pTmq->consumerId, tstrerror(code),
             pTmq->groupId);
    SET_ERROR_MSG_TMQ("open delayed task queue failed")
    goto _failed;
  }

  if (conf->groupId[0] == 0) {
    tqErrorC("consumer:0x%" PRIx64 " setup failed since %s, groupId:%s", pTmq->consumerId, tstrerror(code),
             pTmq->groupId);
    SET_ERROR_MSG_TMQ("malloc tmq element failed or group is empty")
    goto _failed;
  }

  // init status
  pTmq->status = TMQ_CONSUMER_STATUS__INIT;
  pTmq->pollCnt = 0;
  pTmq->epoch = 0;
  pTmq->pollFlag = 0;

  // set conf
  tstrncpy(pTmq->clientId, conf->clientId, TSDB_CLIENT_ID_LEN);
  tstrncpy(pTmq->groupId, conf->groupId, TSDB_CGROUP_LEN);
  pTmq->withTbName = conf->withTbName;
  pTmq->useSnapshot = conf->snapEnable;
  pTmq->autoCommit = conf->autoCommit;
  pTmq->autoCommitInterval = conf->autoCommitInterval;
  pTmq->sessionTimeoutMs = conf->sessionTimeoutMs;
  pTmq->heartBeatIntervalMs = conf->heartBeatIntervalMs;
  pTmq->maxPollIntervalMs = conf->maxPollIntervalMs;
  pTmq->commitCb = conf->commitCb;
  pTmq->commitCbUserParam = conf->commitCbUserParam;
  pTmq->resetOffsetCfg = conf->resetOffset;
  pTmq->replayEnable = conf->replayEnable;
  pTmq->sourceExcluded = conf->sourceExcluded;
  pTmq->rawData = conf->rawData;
  pTmq->maxPollWaitTime = conf->maxPollWaitTime;
  pTmq->minPollRows = conf->minPollRows;
  pTmq->enableBatchMeta = conf->enableBatchMeta;
  tstrncpy(pTmq->user, user, TSDB_USER_LEN);
  if (taosGetFqdn(pTmq->fqdn) != 0) {
    tstrncpy(pTmq->fqdn, "localhost", TSDB_FQDN_LEN);
  }
  if (conf->replayEnable) {
    pTmq->autoCommit = false;
  }
  taosInitRWLatch(&pTmq->lock);

  // assign consumerId
  pTmq->consumerId = tGenIdPI64();

  // init semaphore
  if (tsem2_init(&pTmq->rspSem, 0, 0) != 0) {
    tqErrorC("consumer:0x %" PRIx64 " setup failed since %s, consumer group %s", pTmq->consumerId,
             tstrerror(TAOS_SYSTEM_ERROR(errno)), pTmq->groupId);
    SET_ERROR_MSG_TMQ("init t_sem failed")
    goto _failed;
  }

  // init connection
  code = taos_connect_internal(conf->ip, user, pass, NULL, NULL, conf->port, CONN_TYPE__TMQ, &pTmq->pTscObj);
  if (code) {
    terrno = code;
    tqErrorC("consumer:0x%" PRIx64 " setup failed since %s, groupId:%s", pTmq->consumerId, terrstr(), pTmq->groupId);
    SET_ERROR_MSG_TMQ("init tscObj failed")
    goto _failed;
  }

  pTmq->refId = taosAddRef(tmqMgmt.rsetId, pTmq);
  if (pTmq->refId < 0) {
    SET_ERROR_MSG_TMQ("add tscObj ref failed")
    goto _failed;
  }

  pTmq->hbLiveTimer = taosTmrStart(tmqSendHbReq, pTmq->heartBeatIntervalMs, (void*)pTmq->refId, tmqMgmt.timer);
  if (pTmq->hbLiveTimer == NULL) {
    SET_ERROR_MSG_TMQ("start heartbeat timer failed")
    goto _failed;
  }
  char         buf[TSDB_OFFSET_LEN] = {0};
  STqOffsetVal offset = {.type = pTmq->resetOffsetCfg};
  tFormatOffset(buf, tListLen(buf), &offset);
  tqInfoC("consumer:0x%" PRIx64 " is setup, refId:%" PRId64
              ", groupId:%s, snapshot:%d, autoCommit:%d, commitInterval:%dms, offset:%s",
          pTmq->consumerId, pTmq->refId, pTmq->groupId, pTmq->useSnapshot, pTmq->autoCommit, pTmq->autoCommitInterval,
          buf);

  return pTmq;

  _failed:
  tmqFreeImpl(pTmq);
  return NULL;
}

static int32_t syncAskEp(tmq_t* pTmq) {
  if (pTmq == NULL) return TSDB_CODE_INVALID_PARA;
  SAskEpInfo* pInfo = taosMemoryMalloc(sizeof(SAskEpInfo));
  if (pInfo == NULL) return terrno;
  if (tsem2_init(&pInfo->sem, 0, 0) != 0) {
    taosMemoryFree(pInfo);
    return TSDB_CODE_TSC_INTERNAL_ERROR;
  }

  int32_t code = askEp(pTmq, pInfo, true, false);
  if (code == 0) {
    if (tsem2_wait(&pInfo->sem) != 0){
      tqErrorC("consumer:0x%" PRIx64 ", failed to wait for sem", pTmq->consumerId);
    }
    code = pInfo->code;
  }

  if(tsem2_destroy(&pInfo->sem) != 0) {
    tqErrorC("failed to destroy sem sync ask ep");
  }
  taosMemoryFree(pInfo);
  return code;
}

int32_t tmq_subscribe(tmq_t* tmq, const tmq_list_t* topic_list) {
  if (tmq == NULL || topic_list == NULL) return TSDB_CODE_INVALID_PARA;
  const SArray*   container = &topic_list->container;
  int32_t         sz = taosArrayGetSize(container);
  void*           buf = NULL;
  SMsgSendInfo*   sendInfo = NULL;
  SCMSubscribeReq req = {0};
  int32_t         code = 0;

  tqInfoC("consumer:0x%" PRIx64 " cgroup:%s, subscribe %d topics", tmq->consumerId, tmq->groupId, sz);

  req.consumerId = tmq->consumerId;
  tstrncpy(req.clientId, tmq->clientId, TSDB_CLIENT_ID_LEN);
  tstrncpy(req.cgroup, tmq->groupId, TSDB_CGROUP_LEN);
  tstrncpy(req.user, tmq->user, TSDB_USER_LEN);
  tstrncpy(req.fqdn, tmq->fqdn, TSDB_FQDN_LEN);

  req.topicNames = taosArrayInit(sz, sizeof(void*));
  if (req.topicNames == NULL) {
    code = terrno;
    goto END;
  }

  req.withTbName = tmq->withTbName;
  req.autoCommit = tmq->autoCommit;
  req.autoCommitInterval = tmq->autoCommitInterval;
  req.sessionTimeoutMs = tmq->sessionTimeoutMs;
  req.maxPollIntervalMs = tmq->maxPollIntervalMs;
  req.resetOffsetCfg = tmq->resetOffsetCfg;
  req.enableReplay = tmq->replayEnable;
  req.enableBatchMeta = tmq->enableBatchMeta;

  for (int32_t i = 0; i < sz; i++) {
    char* topic = taosArrayGetP(container, i);
    if (topic == NULL) {
      code = terrno;
      goto END;
    }
    SName name = {0};
    code = tNameSetDbName(&name, tmq->pTscObj->acctId, topic, strlen(topic));
    if (code) {
      tqErrorC("consumer:0x%" PRIx64 " cgroup:%s, failed to set topic name, code:%d", tmq->consumerId, tmq->groupId,
               code);
      goto END;
    }
    char* topicFName = taosMemoryCalloc(1, TSDB_TOPIC_FNAME_LEN);
    if (topicFName == NULL) {
      code = terrno;
      goto END;
    }

    code = tNameExtractFullName(&name, topicFName);
    if (code) {
      tqErrorC("consumer:0x%" PRIx64 " cgroup:%s, failed to extract topic name, code:%d", tmq->consumerId, tmq->groupId,
               code);
      taosMemoryFree(topicFName);
      goto END;
    }

    if (taosArrayPush(req.topicNames, &topicFName) == NULL) {
      code = terrno;
      taosMemoryFree(topicFName);
      goto END;
    }
    tqInfoC("consumer:0x%" PRIx64 " subscribe topic:%s", tmq->consumerId, topicFName);
  }

  int32_t tlen = tSerializeSCMSubscribeReq(NULL, &req);
  buf = taosMemoryMalloc(tlen);
  if (buf == NULL) {
    code = terrno;
    goto END;
  }

  void* abuf = buf;
  tlen = tSerializeSCMSubscribeReq(&abuf, &req);

  sendInfo = taosMemoryCalloc(1, sizeof(SMsgSendInfo));
  if (sendInfo == NULL) {
    code = terrno;
    taosMemoryFree(buf);
    goto END;
  }

  SMqSubscribeCbParam param = {.rspErr = 0};
  if (tsem2_init(&param.rspSem, 0, 0) != 0) {
    code = TSDB_CODE_TSC_INTERNAL_ERROR;
    taosMemoryFree(buf);
    taosMemoryFree(sendInfo);
    goto END;
  }

  sendInfo->msgInfo = (SDataBuf){.pData = buf, .len = tlen, .handle = NULL};
  sendInfo->requestId = generateRequestId();
  sendInfo->requestObjRefId = 0;
  sendInfo->param = &param;
  sendInfo->fp = tmqSubscribeCb;
  sendInfo->msgType = TDMT_MND_TMQ_SUBSCRIBE;

  SEpSet epSet = getEpSet_s(&tmq->pTscObj->pAppInfo->mgmtEp);

  code = asyncSendMsgToServer(tmq->pTscObj->pAppInfo->pTransporter, &epSet, NULL, sendInfo);
  if (code != 0) {
    goto END;
  }

  if (tsem2_wait(&param.rspSem) != 0){
    tqErrorC("consumer:0x%" PRIx64 ", failed to wait semaphore in subscribe", tmq->consumerId);
  }
  if(tsem2_destroy(&param.rspSem) != 0) {
    tqErrorC("consumer:0x%" PRIx64 ", failed to destroy semaphore in subscribe", tmq->consumerId);
  }

  if (param.rspErr != 0) {
    code = param.rspErr;
    goto END;
  }

  int32_t retryCnt = 0;
  while ((code = syncAskEp(tmq)) != 0) {
    if (retryCnt++ > SUBSCRIBE_RETRY_MAX_COUNT || code == TSDB_CODE_MND_CONSUMER_NOT_EXIST) {
      tqErrorC("consumer:0x%" PRIx64 ", mnd not ready for subscribe, retry more than 2 minutes, code:%s",
               tmq->consumerId, tstrerror(code));
      if (code == TSDB_CODE_MND_CONSUMER_NOT_EXIST) {
        code = 0;
      }
      goto END;
    }

    tqInfoC("consumer:0x%" PRIx64 ", mnd not ready for subscribe, retry:%d in 500ms", tmq->consumerId, retryCnt);
    taosMsleep(SUBSCRIBE_RETRY_INTERVAL);
  }

  if (tmq->epTimer == NULL){
    tmq->epTimer = taosTmrStart(tmqAssignAskEpTask, DEFAULT_ASKEP_INTERVAL, (void*)(tmq->refId), tmqMgmt.timer);
    if (tmq->epTimer == NULL) {
      code = TSDB_CODE_TSC_INTERNAL_ERROR;
      goto END;
    }
  }
  if (tmq->autoCommit && tmq->commitTimer == NULL){
    tmq->commitTimer = taosTmrStart(tmqAssignDelayedCommitTask, tmq->autoCommitInterval, (void*)(tmq->refId), tmqMgmt.timer);
    if (tmq->commitTimer == NULL) {
      code = TSDB_CODE_TSC_INTERNAL_ERROR;
      goto END;
    }
  }

  END:
  taosArrayDestroyP(req.topicNames, NULL);
  return code;
}

void tmq_conf_set_auto_commit_cb(tmq_conf_t* conf, tmq_commit_cb* cb, void* param) {
  if (conf == NULL) return;
  conf->commitCb = cb;
  conf->commitCbUserParam = param;
}

static void getVgInfo(tmq_t* tmq, char* topicName, int32_t vgId, SMqClientVg** pVg) {
  if (tmq == NULL || topicName == NULL || pVg == NULL) {
    return;
  }
  int32_t topicNumCur = taosArrayGetSize(tmq->clientTopics);
  for (int i = 0; i < topicNumCur; i++) {
    SMqClientTopic* pTopicCur = taosArrayGet(tmq->clientTopics, i);
    if (pTopicCur && strcmp(pTopicCur->topicName, topicName) == 0) {
      int32_t vgNumCur = taosArrayGetSize(pTopicCur->vgs);
      for (int32_t j = 0; j < vgNumCur; j++) {
        SMqClientVg* pVgCur = taosArrayGet(pTopicCur->vgs, j);
        if (pVgCur && pVgCur->vgId == vgId) {
          *pVg = pVgCur;
          return;
        }
      }
    }
  }
}

static SMqClientTopic* getTopicInfo(tmq_t* tmq, char* topicName) {
  if (tmq == NULL || topicName == NULL) {
    return NULL;
  }
  int32_t topicNumCur = taosArrayGetSize(tmq->clientTopics);
  for (int i = 0; i < topicNumCur; i++) {
    SMqClientTopic* pTopicCur = taosArrayGet(tmq->clientTopics, i);
    if (strcmp(pTopicCur->topicName, topicName) == 0) {
      return pTopicCur;
    }
  }
  return NULL;
}

int32_t tmqPollCb(void* param, SDataBuf* pMsg, int32_t code) {
  tmq_t*             tmq = NULL;
  SMqRspWrapper*     pRspWrapper = NULL;
  int8_t             rspType = 0;
  int32_t            vgId = 0;
  uint64_t           requestId = 0;
  SMqPollCbParam*    pParam = (SMqPollCbParam*)param;
  if (pMsg == NULL) {
    return TSDB_CODE_TSC_INTERNAL_ERROR;
  }
  if (pParam == NULL) {
    code = TSDB_CODE_TSC_INTERNAL_ERROR;
    goto EXIT;
  }
  int64_t refId = pParam->refId;
  vgId = pParam->vgId;
  requestId = pParam->requestId;
  tmq = taosAcquireRef(tmqMgmt.rsetId, refId);
  if (tmq == NULL) {
    code = TSDB_CODE_TMQ_CONSUMER_CLOSED;
    goto EXIT;
  }

  int32_t ret = taosAllocateQitem(sizeof(SMqRspWrapper), DEF_QITEM, 0, (void**)&pRspWrapper);
  if (ret) {
    code = ret;
    tscWarn("consumer:0x%" PRIx64 " msg discard from vgId:%d, since out of memory", tmq->consumerId, vgId);
    goto END;
  }

  if (code != 0) {
    goto END;
  }

  if (pMsg->pData == NULL) {
    tqErrorC("consumer:0x%" PRIx64 " msg discard from vgId:%d, since msg is NULL", tmq->consumerId, vgId);
    code = TSDB_CODE_TSC_INTERNAL_ERROR;
    goto END;
  }

  int32_t msgEpoch = ((SMqRspHead*)pMsg->pData)->epoch;
  int32_t clientEpoch = atomic_load_32(&tmq->epoch);

  if (msgEpoch != clientEpoch) {
    tqErrorC("consumer:0x%" PRIx64
                 " msg discard from vgId:%d since epoch not equal, rsp epoch %d, current epoch %d, reqId:0x%" PRIx64,
             tmq->consumerId, vgId, msgEpoch, clientEpoch, requestId);
    code = TSDB_CODE_TMQ_CONSUMER_MISMATCH;
    goto END;
  }
  rspType = ((SMqRspHead*)pMsg->pData)->mqMsgType;
<<<<<<< HEAD
  tqDebugC("consumer:0x%" PRIx64 " recv poll rsp, vgId:%d, type %d(%s),QID:0x%" PRIx64, tmq->consumerId, vgId, rspType, tmqMsgTypeStr[rspType], requestId);
=======
  tqDebugC("consumer:0x%" PRIx64 " recv poll rsp, vgId:%d, type %d(%s), QID:0x%" PRIx64, tmq->consumerId, vgId, rspType, tmqMsgTypeStr[rspType], requestId);
>>>>>>> 71465983

  pRspWrapper->tmqRspType = rspType;
  pRspWrapper->pollRsp.reqId = requestId;
  pRspWrapper->pollRsp.pEpset = pMsg->pEpSet;
  pRspWrapper->pollRsp.data = pMsg->pData;
  pRspWrapper->pollRsp.len = pMsg->len;
  pMsg->pData = NULL;
  pMsg->pEpSet = NULL;

  END:
  if (pRspWrapper) {
    pRspWrapper->code = code;
    pRspWrapper->pollRsp.vgId = vgId;
    tstrncpy(pRspWrapper->pollRsp.topicName, pParam->topicName, TSDB_TOPIC_FNAME_LEN);
    code = taosWriteQitem(tmq->mqueue, pRspWrapper);
    if (code != 0) {
      tmqFreeRspWrapper(pRspWrapper);
      taosFreeQitem(pRspWrapper);
      tqErrorC("consumer:0x%" PRIx64 " put poll res into mqueue failed, code:%d", tmq->consumerId, code);
    } else {
<<<<<<< HEAD
      tqDebugC("consumer:0x%" PRIx64 " put poll res into mqueue, type:%d(%s), vgId:%d, total in queue:%d,QID:0x%" PRIx64,
=======
      tqDebugC("consumer:0x%" PRIx64 " put poll res into mqueue, type:%d(%s), vgId:%d, total in queue:%d, QID:0x%" PRIx64,
>>>>>>> 71465983
               tmq ? tmq->consumerId : 0, rspType, tmqMsgTypeStr[rspType], vgId, taosQueueItemSize(tmq->mqueue), requestId);
    }
  }

  if (tsem2_post(&tmq->rspSem) != 0){
    tqErrorC("failed to post rsp sem, consumer:0x%" PRIx64, tmq->consumerId);
  }
  ret = taosReleaseRef(tmqMgmt.rsetId, refId);
  if (ret != 0){
    tqErrorC("failed to release ref:%"PRId64 ", code:%d", refId, ret);
  }

  EXIT:
  taosMemoryFreeClear(pMsg->pData);
  taosMemoryFreeClear(pMsg->pEpSet);
  return code;
}

void tmqBuildConsumeReqImpl(SMqPollReq* pReq, tmq_t* tmq, SMqClientTopic* pTopic, SMqClientVg* pVg) {
  if (pReq == NULL || tmq == NULL || pTopic == NULL || pVg == NULL) {
    return;
  }
  (void)snprintf(pReq->subKey, TSDB_SUBSCRIBE_KEY_LEN, "%s%s%s", tmq->groupId, TMQ_SEPARATOR, pTopic->topicName);
  pReq->withTbName = tmq->withTbName;
  pReq->consumerId = tmq->consumerId;
  pReq->timeout = tmq->maxPollWaitTime;
  pReq->minPollRows = tmq->minPollRows;
  pReq->epoch = tmq->epoch;
  pReq->reqOffset = pVg->offsetInfo.endOffset;
  pReq->head.vgId = pVg->vgId;
  pReq->useSnapshot = tmq->useSnapshot;
  pReq->reqId = generateRequestId();
  pReq->enableReplay = tmq->replayEnable;
  pReq->sourceExcluded = tmq->sourceExcluded;
  pReq->rawData = tmq->rawData;
  pReq->enableBatchMeta = tmq->enableBatchMeta;
}

void changeByteEndian(char* pData) {
  if (pData == NULL) {
    return;
  }
  char* p = pData;

  // | version | total length | total rows | total columns | flag seg| block group id | column schema | each column
  // length | version:
  int32_t blockVersion = *(int32_t*)p;
  if (blockVersion != BLOCK_VERSION_1) {
    tqErrorC("invalid block version:%d", blockVersion);
    return;
  }
  *(int32_t*)p = BLOCK_VERSION_2;

  p += sizeof(int32_t);
  p += sizeof(int32_t);
  p += sizeof(int32_t);
  int32_t cols = *(int32_t*)p;
  p += sizeof(int32_t);
  p += sizeof(int32_t);
  p += sizeof(uint64_t);
  // check fields
  p += cols * (sizeof(int8_t) + sizeof(int32_t));

  int32_t* colLength = (int32_t*)p;
  for (int32_t i = 0; i < cols; ++i) {
    colLength[i] = htonl(colLength[i]);
  }
}

static void tmqGetRawDataRowsPrecisionFromRes(void* pRetrieve, void** rawData, int64_t* rows, int32_t* precision) {
  if (pRetrieve == NULL || rawData == NULL || rows == NULL) {
    return;
  }
  if (*(int64_t*)pRetrieve == 0) {
    *rawData = ((SRetrieveTableRsp*)pRetrieve)->data;
    *rows = htobe64(((SRetrieveTableRsp*)pRetrieve)->numOfRows);
    if (precision != NULL) {
      *precision = ((SRetrieveTableRsp*)pRetrieve)->precision;
    }
  } else if (*(int64_t*)pRetrieve == 1) {
    *rawData = ((SRetrieveTableRspForTmq*)pRetrieve)->data;
    *rows = htobe64(((SRetrieveTableRspForTmq*)pRetrieve)->numOfRows);
    if (precision != NULL) {
      *precision = ((SRetrieveTableRspForTmq*)pRetrieve)->precision;
    }
  }
}

static void tmqBuildRspFromWrapperInner(SMqPollRspWrapper* pWrapper, SMqClientVg* pVg, int64_t* numOfRows,
                                        SMqRspObj* pRspObj) {
  if (pWrapper == NULL || pVg == NULL || numOfRows == NULL || pRspObj == NULL) {
    return;
  }
  pRspObj->resIter = -1;
  pRspObj->resInfo.totalRows = 0;
  pRspObj->resInfo.precision = TSDB_TIME_PRECISION_MILLI;

  SMqDataRsp* pDataRsp = &pRspObj->dataRsp;
  bool needTransformSchema = !pDataRsp->withSchema;
  if (!pDataRsp->withSchema) {  // withSchema is false if subscribe subquery, true if subscribe db or stable
    pDataRsp->withSchema = true;
    pDataRsp->blockSchema = taosArrayInit(pDataRsp->blockNum, sizeof(void*));
    if (pDataRsp->blockSchema == NULL) {
      tqErrorC("failed to allocate memory for blockSchema");
      return;
    }
  }
  // extract the rows in this data packet
  for (int32_t i = 0; i < pDataRsp->blockNum; ++i) {
    void*   pRetrieve = taosArrayGetP(pDataRsp->blockData, i);
    void*   rawData = NULL;
    int64_t rows = 0;
    // deal with compatibility
    tmqGetRawDataRowsPrecisionFromRes(pRetrieve, &rawData, &rows, NULL);

    pVg->numOfRows += rows;
    (*numOfRows) += rows;
    changeByteEndian(rawData);
    if (needTransformSchema) {  // withSchema is false if subscribe subquery, true if subscribe db or stable
      SSchemaWrapper* schema = tCloneSSchemaWrapper(&pWrapper->topicHandle->schema);
      if (schema) {
        if (taosArrayPush(pDataRsp->blockSchema, &schema) == NULL) {
          tqErrorC("failed to push schema into blockSchema");
          continue;
        }
      }
    }
  }
}

static int32_t doTmqPollImpl(tmq_t* pTmq, SMqClientTopic* pTopic, SMqClientVg* pVg) {
  SMqPollReq      req = {0};
  char*           msg = NULL;
  SMqPollCbParam* pParam = NULL;
  SMsgSendInfo*   sendInfo = NULL;
  int             code = 0;
  int             lino = 0;
  tmqBuildConsumeReqImpl(&req, pTmq, pTopic, pVg);

  int32_t msgSize = tSerializeSMqPollReq(NULL, 0, &req);
  TSDB_CHECK_CONDITION(msgSize >= 0, code, lino, END, TSDB_CODE_INVALID_MSG);

  msg = taosMemoryCalloc(1, msgSize);
  TSDB_CHECK_NULL(msg, code, lino, END, terrno);

  TSDB_CHECK_CONDITION(tSerializeSMqPollReq(msg, msgSize, &req) >= 0, code, lino, END, TSDB_CODE_INVALID_MSG);

  pParam = taosMemoryMalloc(sizeof(SMqPollCbParam));
  TSDB_CHECK_NULL(pParam, code, lino, END, terrno);

  pParam->refId = pTmq->refId;
  tstrncpy(pParam->topicName, pTopic->topicName, TSDB_TOPIC_FNAME_LEN);
  pParam->vgId = pVg->vgId;
  pParam->requestId = req.reqId;

  sendInfo = taosMemoryCalloc(1, sizeof(SMsgSendInfo));
  TSDB_CHECK_NULL(sendInfo, code, lino, END, terrno);

  sendInfo->msgInfo = (SDataBuf){.pData = msg, .len = msgSize, .handle = NULL};
  sendInfo->requestId = req.reqId;
  sendInfo->requestObjRefId = 0;
  sendInfo->param = pParam;
  sendInfo->paramFreeFp = taosAutoMemoryFree;
  sendInfo->fp = tmqPollCb;
  sendInfo->msgType = TDMT_VND_TMQ_CONSUME;

  msg = NULL;
  pParam = NULL;

  char offsetFormatBuf[TSDB_OFFSET_LEN] = {0};
  tFormatOffset(offsetFormatBuf, tListLen(offsetFormatBuf), &pVg->offsetInfo.endOffset);
  code = asyncSendMsgToServer(pTmq->pTscObj->pAppInfo->pTransporter, &pVg->epSet, NULL, sendInfo);
  tqDebugC("consumer:0x%" PRIx64 " send poll to %s vgId:%d, code:%d, epoch %d, req:%s, QID:0x%" PRIx64, pTmq->consumerId,
           pTopic->topicName, pVg->vgId, code, pTmq->epoch, offsetFormatBuf, req.reqId);
  TSDB_CHECK_CODE(code, lino, END);

  pVg->pollCnt++;
  pVg->seekUpdated = false;  // reset this flag.
  pTmq->pollCnt++;

END:
  if (code != 0){
    tqErrorC("%s failed at %d msg:%s", __func__, lino, tstrerror(code));
  }
  taosMemoryFreeClear(pParam);
  taosMemoryFreeClear(msg);
  return code;
}

static int32_t tmqPollImpl(tmq_t* tmq) {
  if (tmq == NULL) {
    return TSDB_CODE_INVALID_MSG;
  }
  int32_t code = 0;
  taosWLockLatch(&tmq->lock);

  if (atomic_load_8(&tmq->status) == TMQ_CONSUMER_STATUS__LOST){
    code = TSDB_CODE_MND_CONSUMER_NOT_EXIST;
    goto end;
  }

  int32_t numOfTopics = taosArrayGetSize(tmq->clientTopics);
  tqDebugC("consumer:0x%" PRIx64 " start to poll data, numOfTopics:%d", tmq->consumerId, numOfTopics);

  for (int i = 0; i < numOfTopics; i++) {
    SMqClientTopic* pTopic = taosArrayGet(tmq->clientTopics, i);
    if (pTopic == NULL) {
      continue;
    }
    int32_t numOfVg = taosArrayGetSize(pTopic->vgs);
    if (pTopic->noPrivilege) {
      tqDebugC("consumer:0x%" PRIx64 " has no privilegr for topic:%s", tmq->consumerId, pTopic->topicName);
      continue;
    }
    for (int j = 0; j < numOfVg; j++) {
      SMqClientVg* pVg = taosArrayGet(pTopic->vgs, j);
      if (pVg == NULL) {
        continue;
      }
      int64_t elapsed = taosGetTimestampMs() - pVg->blockReceiveTs;
      if (tmq->replayEnable && elapsed < pVg->blockSleepForReplay && elapsed >= 0) {
        tqDebugC("consumer:0x%" PRIx64 " epoch %d, vgId:%d idle for %" PRId64 "ms before start next poll when replay",
                 tmq->consumerId, tmq->epoch, pVg->vgId, pVg->blockSleepForReplay);
        continue;
      }

      int32_t vgStatus = atomic_val_compare_exchange_32(&pVg->vgStatus, TMQ_VG_STATUS__IDLE, TMQ_VG_STATUS__WAIT);
      if (vgStatus == TMQ_VG_STATUS__WAIT) {
        int32_t vgSkipCnt = atomic_add_fetch_32(&pVg->vgSkipCnt, 1);
        tqDebugC("consumer:0x%" PRIx64 " epoch %d wait poll-rsp, skip vgId:%d skip cnt %d", tmq->consumerId, tmq->epoch,
                 pVg->vgId, vgSkipCnt);
        continue;
      }

      atomic_store_32(&pVg->vgSkipCnt, 0);
      code = doTmqPollImpl(tmq, pTopic, pVg);
      if (code != TSDB_CODE_SUCCESS) {
        goto end;
      }
    }
  }

  end:
  taosWUnLockLatch(&tmq->lock);
  tqDebugC("consumer:0x%" PRIx64 " end to poll data, code:%d", tmq->consumerId, code);
  return code;
}

static void updateVgInfo(SMqClientVg* pVg, STqOffsetVal* reqOffset, STqOffsetVal* rspOffset, int64_t sver, int64_t ever,
                         int64_t consumerId, bool hasData) {
  if (pVg == NULL || reqOffset == NULL || rspOffset == NULL) {
    return;
  }
  if (!pVg->seekUpdated) {
    tqDebugC("consumer:0x%" PRIx64 " local offset is update, since seekupdate not set", consumerId);
    if (hasData) {
      tOffsetCopy(&pVg->offsetInfo.beginOffset, reqOffset);
    }
    tOffsetCopy(&pVg->offsetInfo.endOffset, rspOffset);
  } else {
    tqDebugC("consumer:0x%" PRIx64 " local offset is NOT update, since seekupdate is set", consumerId);
  }

  // update the status
  atomic_store_32(&pVg->vgStatus, TMQ_VG_STATUS__IDLE);

  // update the valid wal version range
  pVg->offsetInfo.walVerBegin = sver;
  pVg->offsetInfo.walVerEnd = ever + 1;
}

static SMqRspObj* buildRsp(SMqPollRspWrapper* pollRspWrapper){
  typedef union {
    SMqDataRsp      dataRsp;
    SMqMetaRsp      metaRsp;
    SMqBatchMetaRsp batchMetaRsp;
  } MEMSIZE;

  SMqRspObj* pRspObj = taosMemoryCalloc(1, sizeof(SMqRspObj));
  if (pRspObj == NULL) {
    tqErrorC("buildRsp:failed to allocate memory");
    return NULL;
  }
  (void)memcpy(&pRspObj->dataRsp, &pollRspWrapper->dataRsp, sizeof(MEMSIZE));
  tstrncpy(pRspObj->topic, pollRspWrapper->topicName, TSDB_TOPIC_FNAME_LEN);
  tstrncpy(pRspObj->db, pollRspWrapper->topicHandle->db, TSDB_DB_FNAME_LEN);
  pRspObj->vgId = pollRspWrapper->vgId;
  (void)memset(&pollRspWrapper->dataRsp, 0, sizeof(MEMSIZE));
  return pRspObj;
}

static int32_t processMqRspError(tmq_t* tmq, SMqRspWrapper* pRspWrapper){
  int32_t code = 0;
  SMqPollRspWrapper* pollRspWrapper = &pRspWrapper->pollRsp;

  if (pRspWrapper->code == TSDB_CODE_VND_INVALID_VGROUP_ID) {  // for vnode transform
    code = askEp(tmq, NULL, false, true);
    if (code != 0) {
      tqErrorC("consumer:0x%" PRIx64 " failed to ask ep wher vnode transform, code:%s", tmq->consumerId, tstrerror(code));
    }
  } else if (pRspWrapper->code == TSDB_CODE_TMQ_CONSUMER_MISMATCH) {
    code = syncAskEp(tmq);
    if (code != 0) {
      tqErrorC("consumer:0x%" PRIx64 " failed to ask ep when consumer mismatch, code:%s", tmq->consumerId, tstrerror(code));
    }
  } else if (pRspWrapper->code == TSDB_CODE_TMQ_NO_TABLE_QUALIFIED){
    code = 0;
  }
  tqInfoC("consumer:0x%" PRIx64 " msg from vgId:%d discarded, since %s", tmq->consumerId, pollRspWrapper->vgId,
          tstrerror(pRspWrapper->code));
  taosWLockLatch(&tmq->lock);
  SMqClientVg* pVg = NULL;
  getVgInfo(tmq, pollRspWrapper->topicName, pollRspWrapper->vgId, &pVg);
  if (pVg) {
    atomic_store_32(&pVg->vgStatus, TMQ_VG_STATUS__IDLE);
  }
  taosWUnLockLatch(&tmq->lock);

  return code;
}

static int32_t processWrapperData(SMqRspWrapper* pRspWrapper){
  int32_t code = 0;
  if (pRspWrapper->tmqRspType == TMQ_MSG_TYPE__POLL_DATA_RSP) {
    PROCESS_POLL_RSP(tDecodeMqDataRsp, &pRspWrapper->pollRsp.dataRsp)
    pRspWrapper->pollRsp.dataRsp.data = pRspWrapper->pollRsp.data;
    pRspWrapper->pollRsp.data = NULL;
  } else if (pRspWrapper->tmqRspType == TMQ_MSG_TYPE__POLL_META_RSP) {
    PROCESS_POLL_RSP(tDecodeMqMetaRsp, &pRspWrapper->pollRsp.metaRsp)
  } else if (pRspWrapper->tmqRspType == TMQ_MSG_TYPE__POLL_DATA_META_RSP) {
    PROCESS_POLL_RSP(tDecodeSTaosxRsp, &pRspWrapper->pollRsp.dataRsp)
    pRspWrapper->pollRsp.dataRsp.data = pRspWrapper->pollRsp.data;
    pRspWrapper->pollRsp.data = NULL;
  } else if (pRspWrapper->tmqRspType == TMQ_MSG_TYPE__POLL_BATCH_META_RSP) {
    PROCESS_POLL_RSP(tSemiDecodeMqBatchMetaRsp, &pRspWrapper->pollRsp.batchMetaRsp)
  } else if (pRspWrapper->tmqRspType == TMQ_MSG_TYPE__POLL_RAW_DATA_RSP) {
    PROCESS_POLL_RSP(tDecodeMqRawDataRsp, &pRspWrapper->pollRsp.dataRsp)
    pRspWrapper->pollRsp.dataRsp.len = pRspWrapper->pollRsp.len - sizeof(SMqRspHead);
    pRspWrapper->pollRsp.dataRsp.rawData = POINTER_SHIFT(pRspWrapper->pollRsp.data, sizeof(SMqRspHead));
    pRspWrapper->pollRsp.data = NULL;
  } else {
    tqErrorC("invalid rsp msg received, type:%d ignored", pRspWrapper->tmqRspType);
    code = TSDB_CODE_TSC_INTERNAL_ERROR;
    goto END;
  }
  END:
  return code;
}

static SMqRspObj* processMqRsp(tmq_t* tmq, SMqRspWrapper* pRspWrapper){
  int32_t    code = 0;
  SMqRspObj* pRspObj = NULL;

  if (pRspWrapper->tmqRspType == TMQ_MSG_TYPE__EP_RSP) {
    tqDebugC("consumer:0x%" PRIx64 " ep msg received", tmq->consumerId);
    SMqAskEpRsp*        rspMsg = &pRspWrapper->epRsp;
    doUpdateLocalEp(tmq, pRspWrapper->epoch, rspMsg);
    terrno = code;
    return pRspObj;
  }

  code = processWrapperData(pRspWrapper);
  if (code != 0) {
    goto END;
  }
  SMqPollRspWrapper* pollRspWrapper = &pRspWrapper->pollRsp;
  taosWLockLatch(&tmq->lock);
  SMqClientVg* pVg = NULL;
  getVgInfo(tmq, pollRspWrapper->topicName, pollRspWrapper->vgId, &pVg);
  if(pVg == NULL) {
    tqErrorC("consumer:0x%" PRIx64 " get vg or topic error, topic:%s vgId:%d", tmq->consumerId,
             pollRspWrapper->topicName, pollRspWrapper->vgId);
    code = TSDB_CODE_TMQ_INVALID_VGID;
    goto END;
  }
  pollRspWrapper->topicHandle = getTopicInfo(tmq, pollRspWrapper->topicName);
  if (pollRspWrapper->pEpset != NULL) {
    pVg->epSet = *pollRspWrapper->pEpset;
  }

  if (pRspWrapper->tmqRspType == TMQ_MSG_TYPE__POLL_DATA_RSP ||
      pRspWrapper->tmqRspType == TMQ_MSG_TYPE__POLL_DATA_META_RSP ||
      pRspWrapper->tmqRspType == TMQ_MSG_TYPE__POLL_RAW_DATA_RSP) {
    updateVgInfo(pVg, &pollRspWrapper->dataRsp.reqOffset, &pollRspWrapper->dataRsp.rspOffset, pollRspWrapper->head.walsver, pollRspWrapper->head.walever,
                 tmq->consumerId, pollRspWrapper->dataRsp.blockNum != 0);

    char buf[TSDB_OFFSET_LEN] = {0};
    tFormatOffset(buf, TSDB_OFFSET_LEN, &pollRspWrapper->rspOffset);
    if (pollRspWrapper->dataRsp.blockNum == 0) {
      tqDebugC("consumer:0x%" PRIx64 " empty block received, vgId:%d, offset:%s, vg total:%" PRId64
                   ", total:%" PRId64 ", QID:0x%" PRIx64,
               tmq->consumerId, pVg->vgId, buf, pVg->numOfRows, tmq->totalRows, pollRspWrapper->reqId);
    } else {
      pRspObj = buildRsp(pollRspWrapper);
      if (pRspObj == NULL) {
        tqErrorC("consumer:0x%" PRIx64 " failed to allocate memory for meta rsp", tmq->consumerId);
        goto END;
      }
      pRspObj->resType = pRspWrapper->tmqRspType == TMQ_MSG_TYPE__POLL_RAW_DATA_RSP ? RES_TYPE__TMQ_RAWDATA :
                         (pRspWrapper->tmqRspType == TMQ_MSG_TYPE__POLL_DATA_RSP ? RES_TYPE__TMQ : RES_TYPE__TMQ_METADATA);
      int64_t numOfRows = 0;
      if (pRspWrapper->tmqRspType != TMQ_MSG_TYPE__POLL_RAW_DATA_RSP){
        tmqBuildRspFromWrapperInner(pollRspWrapper, pVg, &numOfRows, pRspObj);
        tmq->totalRows += numOfRows;
      }
<<<<<<< HEAD
      pVg->emptyBlockReceiveTs = 0;
=======
>>>>>>> 71465983
      if (tmq->replayEnable && pRspWrapper->tmqRspType != TMQ_MSG_TYPE__POLL_RAW_DATA_RSP) {
        pVg->blockReceiveTs = taosGetTimestampMs();
        pVg->blockSleepForReplay = pRspObj->dataRsp.sleepTime;
        if (pVg->blockSleepForReplay > 0) {
          if (taosTmrStart(tmqReplayTask, pVg->blockSleepForReplay, (void*)(tmq->refId), tmqMgmt.timer) == NULL) {
            tqErrorC("consumer:0x%" PRIx64 " failed to start replay timer, vgId:%d, sleep:%" PRId64,
                     tmq->consumerId, pVg->vgId, pVg->blockSleepForReplay);
          }
        }
      }
      tqDebugC("consumer:0x%" PRIx64 " process poll rsp, vgId:%d, offset:%s, blocks:%d, rows:%" PRId64
                   ", vg total:%" PRId64 ", total:%" PRId64 ", QID:0x%" PRIx64,
               tmq->consumerId, pVg->vgId, buf, pRspObj->dataRsp.blockNum, numOfRows, pVg->numOfRows, tmq->totalRows,
               pollRspWrapper->reqId);
    }
  } else if (pRspWrapper->tmqRspType == TMQ_MSG_TYPE__POLL_META_RSP || pRspWrapper->tmqRspType == TMQ_MSG_TYPE__POLL_BATCH_META_RSP) {
    updateVgInfo(pVg, &pollRspWrapper->rspOffset, &pollRspWrapper->rspOffset,
                 pollRspWrapper->head.walsver, pollRspWrapper->head.walever, tmq->consumerId, true);


    pRspObj = buildRsp(pollRspWrapper);
    if (pRspObj == NULL) {
      tqErrorC("consumer:0x%" PRIx64 " failed to allocate memory for meta rsp", tmq->consumerId);
      goto END;
    }
    pRspObj->resType = pRspWrapper->tmqRspType == TMQ_MSG_TYPE__POLL_META_RSP ? RES_TYPE__TMQ_META : RES_TYPE__TMQ_BATCH_META;
  }

END:
  terrno = code;
  taosWUnLockLatch(&tmq->lock);
  return pRspObj;
}

static void* tmqHandleAllRsp(tmq_t* tmq) {
  tqDebugC("consumer:0x%" PRIx64 " start to handle the rsp, total:%d", tmq->consumerId, taosQueueItemSize(tmq->mqueue));

  int32_t code = 0;
  void* returnVal = NULL;
  while (1) {
    SMqRspWrapper* pRspWrapper = NULL;
    taosReadQitem(tmq->mqueue, (void**)&pRspWrapper);
    if (pRspWrapper == NULL) {break;}

    tqDebugC("consumer:0x%" PRIx64 " handle rsp, type:%s", tmq->consumerId, tmqMsgTypeStr[pRspWrapper->tmqRspType]);
    if (pRspWrapper->code != 0) {
      code = processMqRspError(tmq, pRspWrapper);
    }else{
      returnVal = processMqRsp(tmq, pRspWrapper);
      code = terrno;
    }

    tmqFreeRspWrapper(pRspWrapper);
    taosFreeQitem(pRspWrapper);
    if(returnVal != NULL || code != 0){
      break;
    }
  }

END:
  terrno = code;
  return returnVal;
}

TAOS_RES* tmq_consumer_poll(tmq_t* tmq, int64_t timeout) {
  int32_t lino = 0;
  int32_t code = 0;
  TSDB_CHECK_NULL(tmq, code, lino, END, TSDB_CODE_INVALID_PARA);

  void*   rspObj = NULL;
  int64_t startTime = taosGetTimestampMs();

  tqDebugC("consumer:0x%" PRIx64 " start to poll at %" PRId64 ", timeout:%" PRId64, tmq->consumerId, startTime, timeout);
  TSDB_CHECK_CONDITION(atomic_load_8(&tmq->status) != TMQ_CONSUMER_STATUS__INIT, code, lino, END, TSDB_CODE_TMQ_INVALID_STATUS);

  (void)atomic_val_compare_exchange_8(&tmq->pollFlag, 0, 1);

  while (1) {
    code = tmqHandleAllDelayedTask(tmq);
    TSDB_CHECK_CODE(code, lino, END);

<<<<<<< HEAD
    code = tmqPollImpl(tmq);
    TSDB_CHECK_CODE(code, lino, END);

=======
>>>>>>> 71465983
    rspObj = tmqHandleAllRsp(tmq);
    if (rspObj) {
      tqDebugC("consumer:0x%" PRIx64 " return rsp %p", tmq->consumerId, rspObj);
      return (TAOS_RES*)rspObj;
    }
    code = terrno;
    TSDB_CHECK_CODE(code, lino, END);

    code = tmqPollImpl(tmq);
    TSDB_CHECK_CODE(code, lino, END);

    if (timeout >= 0) {
      int64_t currentTime = taosGetTimestampMs();
      int64_t elapsedTime = currentTime - startTime;
      (void)tsem2_timewait(&tmq->rspSem, (timeout - elapsedTime));
      TSDB_CHECK_CONDITION(elapsedTime < timeout && elapsedTime >= 0, code, lino, END, 0);
    } else {
      (void)tsem2_timewait(&tmq->rspSem, 1000);
    }
  }

END:
  terrno = code;
  if (tmq != NULL && terrno != 0) {
    tqErrorC("consumer:0x%" PRIx64 " poll error at line:%d, msg:%s", tmq->consumerId, lino, tstrerror(terrno));
  }
  return NULL;
}

static void displayConsumeStatistics(tmq_t* pTmq) {
  if (pTmq == NULL) return;
  taosRLockLatch(&pTmq->lock);
  int32_t numOfTopics = taosArrayGetSize(pTmq->clientTopics);
  tqInfoC("consumer:0x%" PRIx64 " closing poll:%" PRId64 " rows:%" PRId64 " topics:%d, final epoch:%d",
          pTmq->consumerId, pTmq->pollCnt, pTmq->totalRows, numOfTopics, pTmq->epoch);

  tqInfoC("consumer:0x%" PRIx64 " rows dist begin: ", pTmq->consumerId);
  for (int32_t i = 0; i < numOfTopics; ++i) {
    SMqClientTopic* pTopics = taosArrayGet(pTmq->clientTopics, i);
    if (pTopics == NULL) continue;
    tqInfoC("consumer:0x%" PRIx64 " topic:%d", pTmq->consumerId, i);
    int32_t numOfVgs = taosArrayGetSize(pTopics->vgs);
    for (int32_t j = 0; j < numOfVgs; ++j) {
      SMqClientVg* pVg = taosArrayGet(pTopics->vgs, j);
      if (pVg == NULL) continue;
      tqInfoC("topic:%s, %d. vgId:%d rows:%" PRId64, pTopics->topicName, j, pVg->vgId, pVg->numOfRows);
    }
  }
  taosRUnLockLatch(&pTmq->lock);
  tqInfoC("consumer:0x%" PRIx64 " rows dist end", pTmq->consumerId);
}

int32_t tmq_unsubscribe(tmq_t* tmq) {
  if (tmq == NULL) return TSDB_CODE_INVALID_PARA;
  int32_t code = 0;
  int8_t status = atomic_load_8(&tmq->status);
  tqInfoC("consumer:0x%" PRIx64 " start to unsubscribe consumer, status:%d", tmq->consumerId, status);

  displayConsumeStatistics(tmq);
  if (status != TMQ_CONSUMER_STATUS__READY && status != TMQ_CONSUMER_STATUS__LOST) {
    tqInfoC("consumer:0x%" PRIx64 " status:%d, already closed or not in ready state, no need unsubscribe", tmq->consumerId, status);
    goto END;
  }
  if (tmq->autoCommit) {
    code = tmq_commit_sync(tmq, NULL);
    if (code != 0) {
      goto END;
    }
  }
  tmqSendHbReq((void*)(tmq->refId), NULL);

  tmq_list_t* lst = tmq_list_new();
  if (lst == NULL) {
    code = terrno;
    goto END;
  }
  code = tmq_subscribe(tmq, lst);
  tmq_list_destroy(lst);
  tmqClearUnhandleMsg(tmq);
  if(code != 0){
    goto END;
  }

  END:
  return code;
}

int32_t tmq_consumer_close(tmq_t* tmq) {
  if (tmq == NULL) return TSDB_CODE_INVALID_PARA;
  int32_t code = 0;
  (void) taosThreadMutexLock(&tmqMgmt.lock);
  if (atomic_load_8(&tmq->status) == TMQ_CONSUMER_STATUS__CLOSED){
    goto end;
  }
  tqInfoC("consumer:0x%" PRIx64 " start to close consumer, status:%d", tmq->consumerId, tmq->status);
  code = tmq_unsubscribe(tmq);
  if (code == 0) {
    atomic_store_8(&tmq->status, TMQ_CONSUMER_STATUS__CLOSED);
    code = taosRemoveRef(tmqMgmt.rsetId, tmq->refId);
    if (code != 0){
      tqErrorC("tmq close failed to remove ref:%" PRId64 ", code:%d", tmq->refId, code);
    }
  }

end:
  (void)taosThreadMutexUnlock(&tmqMgmt.lock);
  return code;
}

const char* tmq_err2str(int32_t err) {
  if (err == 0) {
    return "success";
  } else if (err == -1) {
    return "fail";
  } else {
    if (*(taosGetErrMsg()) == 0) {
      return tstrerror(err);
    } else {
      (void)snprintf(taosGetErrMsgReturn(), ERR_MSG_LEN, "%s,detail:%s", tstrerror(err), taosGetErrMsg());
      return (const char*)taosGetErrMsgReturn();
    }
  }
}

tmq_res_t tmq_get_res_type(TAOS_RES* res) {
  if (res == NULL) {
    return TMQ_RES_INVALID;
  }
  if (TD_RES_TMQ(res)) {
    return TMQ_RES_DATA;
  } else if (TD_RES_TMQ_META(res)) {
    return TMQ_RES_TABLE_META;
  } else if (TD_RES_TMQ_METADATA(res)) {
    return TMQ_RES_METADATA;
  } else if (TD_RES_TMQ_BATCH_META(res)) {
    return TMQ_RES_TABLE_META;
  } else if (TD_RES_TMQ_RAW(res)) {
    return TMQ_RES_RAWDATA;
  } else {
    return TMQ_RES_INVALID;
  }
}

const char* tmq_get_topic_name(TAOS_RES* res) {
  if (res == NULL) {
    return NULL;
  }
  if (TD_RES_TMQ_RAW(res) || TD_RES_TMQ(res) || TD_RES_TMQ_METADATA(res) ||
      TD_RES_TMQ_META(res) || TD_RES_TMQ_BATCH_META(res)) {
    char* tmp = strchr(((SMqRspObj*)res)->topic, '.');
    if (tmp == NULL) {
      return NULL;
    }
    return tmp + 1;
  } else {
    return NULL;
  }
}

const char* tmq_get_db_name(TAOS_RES* res) {
  if (res == NULL) {
    return NULL;
  }

  if (TD_RES_TMQ_RAW(res) || TD_RES_TMQ(res) || TD_RES_TMQ_METADATA(res) ||
      TD_RES_TMQ_BATCH_META(res) || TD_RES_TMQ_META(res)) {
    char* tmp = strchr(((SMqRspObj*)res)->db, '.');
    if (tmp == NULL) {
      return NULL;
    }
    return tmp + 1;
  } else {
    return NULL;
  }
}

int32_t tmq_get_vgroup_id(TAOS_RES* res) {
  if (res == NULL) {
    return TSDB_CODE_INVALID_PARA;
  }
  if (TD_RES_TMQ_RAW(res) || TD_RES_TMQ(res) || TD_RES_TMQ_METADATA(res) ||
      TD_RES_TMQ_BATCH_META(res) || TD_RES_TMQ_META(res)) {
    return ((SMqRspObj*)res)->vgId;
  } else {
    return TSDB_CODE_INVALID_PARA;
  }
}

int64_t tmq_get_vgroup_offset(TAOS_RES* res) {
  if (res == NULL) {
    return TSDB_CODE_INVALID_PARA;
  }
  if (TD_RES_TMQ_RAW(res) || TD_RES_TMQ(res) || TD_RES_TMQ_METADATA(res)) {
    SMqRspObj* pRspObj = (SMqRspObj*)res;
    STqOffsetVal*     pOffset = &pRspObj->dataRsp.reqOffset;
    if (pOffset->type == TMQ_OFFSET__LOG) {
      return pOffset->version;
    } else {
      tqErrorC("invalid offset type:%d", pOffset->type);
    }
  } else if (TD_RES_TMQ_META(res) || TD_RES_TMQ_BATCH_META(res)) {
    SMqRspObj* pRspObj = (SMqRspObj*)res;
    if (pRspObj->rspOffset.type == TMQ_OFFSET__LOG) {
      return pRspObj->rspOffset.version;
    }
  } else {
    tqErrorC("invalid tmq type:%d", *(int8_t*)res);
  }

  // data from tsdb, no valid offset info
  return TSDB_CODE_TMQ_SNAPSHOT_ERROR;
}

const char* tmq_get_table_name(TAOS_RES* res) {
  if (res == NULL) {
    return NULL;
  }
  if (TD_RES_TMQ(res) || TD_RES_TMQ_METADATA(res) ) {
    SMqRspObj* pRspObj = (SMqRspObj*)res;
    SMqDataRsp* data = &pRspObj->dataRsp;
    if (!data->withTbName || data->blockTbName == NULL || pRspObj->resIter < 0 ||
        pRspObj->resIter >= data->blockNum) {
      return NULL;
    }
    return (const char*)taosArrayGetP(data->blockTbName, pRspObj->resIter);
  }
  return NULL;
}

void tmq_commit_async(tmq_t* tmq, const TAOS_RES* pRes, tmq_commit_cb* cb, void* param) {
  if (tmq == NULL) {
    tqErrorC("invalid tmq handle, null");
    if (cb != NULL) {
      cb(tmq, TSDB_CODE_INVALID_PARA, param);
    }
    return;
  }
  if (pRes == NULL) {  // here needs to commit all offsets.
    asyncCommitAllOffsets(tmq, cb, param);
  } else {  // only commit one offset
    asyncCommitFromResult(tmq, pRes, cb, param);
  }
}

static void commitCallBackFn(tmq_t* tmq, int32_t code, void* param) {
  if (param == NULL) {
    tqErrorC("invalid param in commit cb");
    return;
  }
  SSyncCommitInfo* pInfo = (SSyncCommitInfo*)param;
  pInfo->code = code;
  if (tsem2_post(&pInfo->sem) != 0){
    tqErrorC("failed to post rsp sem in commit cb");
  }
}

int32_t tmq_commit_sync(tmq_t* tmq, const TAOS_RES* pRes) {
  if (tmq == NULL) {
    tqErrorC("invalid tmq handle, null");
    return TSDB_CODE_INVALID_PARA;
  }

  int32_t code = 0;

  SSyncCommitInfo* pInfo = taosMemoryMalloc(sizeof(SSyncCommitInfo));
  if (pInfo == NULL) {
    tqErrorC("failed to allocate memory for sync commit");
    return terrno;
  }

  code = tsem2_init(&pInfo->sem, 0, 0);
  if (code != 0) {
    tqErrorC("failed to init sem for sync commit");
    taosMemoryFree(pInfo);
    return code;
  }
  pInfo->code = 0;

  if (pRes == NULL) {
    asyncCommitAllOffsets(tmq, commitCallBackFn, pInfo);
  } else {
    asyncCommitFromResult(tmq, pRes, commitCallBackFn, pInfo);
  }

  if (tsem2_wait(&pInfo->sem) != 0){
    tqErrorC("failed to wait sem for sync commit");
  }
  code = pInfo->code;

  if(tsem2_destroy(&pInfo->sem) != 0) {
    tqErrorC("failed to destroy sem for sync commit");
  }
  taosMemoryFree(pInfo);

  tqInfoC("consumer:0x%" PRIx64 " sync res commit done, code:%s", tmq->consumerId, tstrerror(code));
  return code;
}

// wal range will be ok after calling tmq_get_topic_assignment or poll interface
static int32_t checkWalRange(SVgOffsetInfo* offset, int64_t value) {
  if (offset == NULL) {
    tqErrorC("invalid offset, null");
    return TSDB_CODE_INVALID_PARA;
  }
  if (offset->walVerBegin == -1 || offset->walVerEnd == -1) {
    tqErrorC("Assignment or poll interface need to be called first");
    return TSDB_CODE_TMQ_NEED_INITIALIZED;
  }

  if (value != -1 && (value < offset->walVerBegin || value > offset->walVerEnd)) {
    tqErrorC("invalid seek params, offset:%" PRId64 ", valid range:[%" PRId64 ", %" PRId64 "]", value,
             offset->walVerBegin, offset->walVerEnd);
    return TSDB_CODE_TMQ_VERSION_OUT_OF_RANGE;
  }

  return 0;
}

int32_t tmq_commit_offset_sync(tmq_t* tmq, const char* pTopicName, int32_t vgId, int64_t offset) {
  if (tmq == NULL || pTopicName == NULL) {
    tqErrorC("invalid tmq handle, null");
    return TSDB_CODE_INVALID_PARA;
  }

  int32_t accId = tmq->pTscObj->acctId;
  char    tname[TSDB_TOPIC_FNAME_LEN] = {0};
  (void)snprintf(tname, TSDB_TOPIC_FNAME_LEN, "%d.%s", accId, pTopicName);

  taosWLockLatch(&tmq->lock);
  SMqClientVg* pVg = NULL;
  int32_t      code = getClientVg(tmq, tname, vgId, &pVg);
  if (code != 0) {
    taosWUnLockLatch(&tmq->lock);
    return code;
  }

  SVgOffsetInfo* pOffsetInfo = &pVg->offsetInfo;
  code = checkWalRange(pOffsetInfo, offset);
  if (code != 0) {
    taosWUnLockLatch(&tmq->lock);
    return code;
  }
  taosWUnLockLatch(&tmq->lock);

  STqOffsetVal offsetVal = {.type = TMQ_OFFSET__LOG, .version = offset};

  SSyncCommitInfo* pInfo = taosMemoryMalloc(sizeof(SSyncCommitInfo));
  if (pInfo == NULL) {
    tqErrorC("consumer:0x%" PRIx64 " failed to prepare seek operation", tmq->consumerId);
    return terrno;
  }

  code = tsem2_init(&pInfo->sem, 0, 0);
  if (code != 0) {
    taosMemoryFree(pInfo);
    return code;
  }
  pInfo->code = 0;

  code = asyncCommitOffset(tmq, tname, vgId, &offsetVal, commitCallBackFn, pInfo);
  if (code == 0) {
    if (tsem2_wait(&pInfo->sem) != 0){
      tqErrorC("failed to wait sem for sync commit offset");
    }
    code = pInfo->code;
  }

  if (code == TSDB_CODE_TMQ_SAME_COMMITTED_VALUE) code = TSDB_CODE_SUCCESS;
  if(tsem2_destroy(&pInfo->sem) != 0) {
    tqErrorC("failed to destroy sem for sync commit offset");
  }
  taosMemoryFree(pInfo);

  tqInfoC("consumer:0x%" PRIx64 " sync send commit to vgId:%d, offset:%" PRId64 " code:%s", tmq->consumerId, vgId,
          offset, tstrerror(code));

  return code;
}

void tmq_commit_offset_async(tmq_t* tmq, const char* pTopicName, int32_t vgId, int64_t offset, tmq_commit_cb* cb,
                             void* param) {
  int32_t code = 0;
  if (tmq == NULL || pTopicName == NULL) {
    tqErrorC("invalid tmq handle, null");
    code = TSDB_CODE_INVALID_PARA;
    goto end;
  }

  int32_t accId = tmq->pTscObj->acctId;
  char    tname[TSDB_TOPIC_FNAME_LEN] = {0};
  (void)snprintf(tname, TSDB_TOPIC_FNAME_LEN, "%d.%s", accId, pTopicName);

  taosWLockLatch(&tmq->lock);
  SMqClientVg* pVg = NULL;
  code = getClientVg(tmq, tname, vgId, &pVg);
  if (code != 0) {
    taosWUnLockLatch(&tmq->lock);
    goto end;
  }

  SVgOffsetInfo* pOffsetInfo = &pVg->offsetInfo;
  code = checkWalRange(pOffsetInfo, offset);
  if (code != 0) {
    taosWUnLockLatch(&tmq->lock);
    goto end;
  }
  taosWUnLockLatch(&tmq->lock);

  STqOffsetVal offsetVal = {.type = TMQ_OFFSET__LOG, .version = offset};

  code = asyncCommitOffset(tmq, tname, vgId, &offsetVal, cb, param);

  tqInfoC("consumer:0x%" PRIx64 " async send commit to vgId:%d, offset:%" PRId64 " code:%s", tmq->consumerId, vgId,
          offset, tstrerror(code));

  end:
  if (code != 0 && cb != NULL) {
    if (code == TSDB_CODE_TMQ_SAME_COMMITTED_VALUE) code = TSDB_CODE_SUCCESS;
    cb(tmq, code, param);
  }
}


int32_t tmqGetNextResInfo(TAOS_RES* res, bool convertUcs4, SReqResultInfo** pResInfo) {
  if (res == NULL || pResInfo == NULL) {
    return TSDB_CODE_INVALID_PARA;
  }
  SMqRspObj*  pRspObj = (SMqRspObj*)res;
  SMqDataRsp* data = &pRspObj->dataRsp;

  pRspObj->resIter++;
  if (pRspObj->resIter < data->blockNum) {
    if (data->withSchema) {
      doFreeReqResultInfo(&pRspObj->resInfo);
      SSchemaWrapper* pSW = (SSchemaWrapper*)taosArrayGetP(data->blockSchema, pRspObj->resIter);
      if (pSW) {
        TAOS_CHECK_RETURN(setResSchemaInfo(&pRspObj->resInfo, pSW->pSchema, pSW->nCols));
      }
    }

    void*   pRetrieve = taosArrayGetP(data->blockData, pRspObj->resIter);
    void*   rawData = NULL;
    int64_t rows = 0;
    int32_t precision = 0;
    tmqGetRawDataRowsPrecisionFromRes(pRetrieve, &rawData, &rows, &precision);

    pRspObj->resInfo.pData = rawData;
    pRspObj->resInfo.numOfRows = rows;
    pRspObj->resInfo.current = 0;
    pRspObj->resInfo.precision = precision;

    pRspObj->resInfo.totalRows += pRspObj->resInfo.numOfRows;
    int32_t code = setResultDataPtr(&pRspObj->resInfo, convertUcs4);
    if (code != 0) {
      return code;
    }
    *pResInfo = &pRspObj->resInfo;
    return code;
  }

  return TSDB_CODE_TSC_INTERNAL_ERROR;
}

static int32_t tmqGetWalInfoCb(void* param, SDataBuf* pMsg, int32_t code) {
  if (param == NULL || pMsg == NULL) {
    return code;
  }
  SMqVgWalInfoParam* pParam = param;
  SMqVgCommon*       pCommon = pParam->pCommon;

  int32_t total = atomic_add_fetch_32(&pCommon->numOfRsp, 1);
  if (code != TSDB_CODE_SUCCESS) {
    tqErrorC("consumer:0x%" PRIx64 " failed to get the wal info from vgId:%d for topic:%s", pCommon->consumerId,
             pParam->vgId, pCommon->pTopicName);

  } else {
    SMqDataRsp rsp = {0};
    SDecoder   decoder = {0};
    tDecoderInit(&decoder, POINTER_SHIFT(pMsg->pData, sizeof(SMqRspHead)), pMsg->len - sizeof(SMqRspHead));
    code = tDecodeMqDataRsp(&decoder, &rsp);
    tDecoderClear(&decoder);
    if (code != 0) {
      goto END;
    }

    SMqRspHead*          pHead = pMsg->pData;
    tmq_topic_assignment assignment = {.begin = pHead->walsver,
        .end = pHead->walever + 1,
        .currentOffset = rsp.rspOffset.version,
        .vgId = pParam->vgId};

    (void)taosThreadMutexLock(&pCommon->mutex);
    if (taosArrayPush(pCommon->pList, &assignment) == NULL) {
      tqErrorC("consumer:0x%" PRIx64 " failed to push the wal info from vgId:%d for topic:%s", pCommon->consumerId,
               pParam->vgId, pCommon->pTopicName);
      code = TSDB_CODE_TSC_INTERNAL_ERROR;
    }
    (void)taosThreadMutexUnlock(&pCommon->mutex);
  }

  END:
  pCommon->code = code;
  if (total == pParam->totalReq) {
    if (tsem2_post(&pCommon->rsp) != 0) {
      tqErrorC("failed to post semaphore in get wal cb");
    }
  }

  if (pMsg) {
    taosMemoryFree(pMsg->pData);
    taosMemoryFree(pMsg->pEpSet);
  }

  return code;
}

static void destroyCommonInfo(SMqVgCommon* pCommon) {
  if (pCommon == NULL) {
    return;
  }
  taosArrayDestroy(pCommon->pList);
  if(tsem2_destroy(&pCommon->rsp) != 0) {
    tqErrorC("failed to destroy semaphore for topic:%s", pCommon->pTopicName);
  }
  (void)taosThreadMutexDestroy(&pCommon->mutex);
  taosMemoryFree(pCommon->pTopicName);
  taosMemoryFree(pCommon);
}

static bool isInSnapshotMode(int8_t type, bool useSnapshot) {
  if ((type < TMQ_OFFSET__LOG && useSnapshot) || type > TMQ_OFFSET__LOG) {
    return true;
  }
  return false;
}

static int32_t tmCommittedCb(void* param, SDataBuf* pMsg, int32_t code) {
  if (param == NULL) {
    return code;
  }
  SMqCommittedParam* pParam = param;

  if (code != 0) {
    goto end;
  }
  if (pMsg) {
    SDecoder decoder = {0};
    tDecoderInit(&decoder, (uint8_t*)pMsg->pData, pMsg->len);
    int32_t err = tDecodeMqVgOffset(&decoder, &pParam->vgOffset);
    if (err < 0) {
      tOffsetDestroy(&pParam->vgOffset.offset);
      code = err;
      goto end;
    }
    tDecoderClear(&decoder);
  }

  end:
  if (pMsg) {
    taosMemoryFree(pMsg->pData);
    taosMemoryFree(pMsg->pEpSet);
  }
  pParam->code = code;
  if (tsem2_post(&pParam->sem) != 0){
    tqErrorC("failed to post semaphore in tmCommittedCb");
  }
  return code;
}

int64_t getCommittedFromServer(tmq_t* tmq, char* tname, int32_t vgId, SEpSet* epSet) {
  if (tmq == NULL || tname == NULL || epSet == NULL) {
    return TSDB_CODE_INVALID_PARA;
  }
  int32_t     code = 0;
  SMqVgOffset pOffset = {0};

  pOffset.consumerId = tmq->consumerId;
  (void)snprintf(pOffset.offset.subKey, TSDB_SUBSCRIBE_KEY_LEN, "%s%s%s", tmq->groupId, TMQ_SEPARATOR, tname);

  int32_t len = 0;
  tEncodeSize(tEncodeMqVgOffset, &pOffset, len, code);
  if (code < 0) {
    return TSDB_CODE_INVALID_PARA;
  }

  void* buf = taosMemoryCalloc(1, sizeof(SMsgHead) + len);
  if (buf == NULL) {
    return terrno;
  }

  ((SMsgHead*)buf)->vgId = htonl(vgId);

  void* abuf = POINTER_SHIFT(buf, sizeof(SMsgHead));

  SEncoder encoder = {0};
  tEncoderInit(&encoder, abuf, len);
  code = tEncodeMqVgOffset(&encoder, &pOffset);
  if (code < 0) {
    taosMemoryFree(buf);
    tEncoderClear(&encoder);
    return code;
  }
  tEncoderClear(&encoder);

  SMsgSendInfo* sendInfo = taosMemoryCalloc(1, sizeof(SMsgSendInfo));
  if (sendInfo == NULL) {
    taosMemoryFree(buf);
    return terrno;
  }

  SMqCommittedParam* pParam = taosMemoryMalloc(sizeof(SMqCommittedParam));
  if (pParam == NULL) {
    taosMemoryFree(buf);
    taosMemoryFree(sendInfo);
    return terrno;
  }
  if (tsem2_init(&pParam->sem, 0, 0) != 0) {
    taosMemoryFree(buf);
    taosMemoryFree(sendInfo);
    taosMemoryFree(pParam);
    return TSDB_CODE_TSC_INTERNAL_ERROR;
  }

  sendInfo->msgInfo = (SDataBuf){.pData = buf, .len = sizeof(SMsgHead) + len, .handle = NULL};
  sendInfo->requestId = generateRequestId();
  sendInfo->requestObjRefId = 0;
  sendInfo->param = pParam;
  sendInfo->fp = tmCommittedCb;
  sendInfo->msgType = TDMT_VND_TMQ_VG_COMMITTEDINFO;

  code = asyncSendMsgToServer(tmq->pTscObj->pAppInfo->pTransporter, epSet, NULL, sendInfo);
  if (code != 0) {
    if(tsem2_destroy(&pParam->sem) != 0) {
      tqErrorC("failed to destroy semaphore in get committed from server1");
    }
    taosMemoryFree(pParam);
    return code;
  }

  if (tsem2_wait(&pParam->sem) != 0){
    tqErrorC("failed to wait semaphore in get committed from server");
  }
  code = pParam->code;
  if (code == TSDB_CODE_SUCCESS) {
    if (pParam->vgOffset.offset.val.type == TMQ_OFFSET__LOG) {
      code = pParam->vgOffset.offset.val.version;
    } else {
      tOffsetDestroy(&pParam->vgOffset.offset);
      code = TSDB_CODE_TMQ_SNAPSHOT_ERROR;
    }
  }
  if(tsem2_destroy(&pParam->sem) != 0) {
    tqErrorC("failed to destroy semaphore in get committed from server2");
  }
  taosMemoryFree(pParam);

  return code;
}

int64_t tmq_position(tmq_t* tmq, const char* pTopicName, int32_t vgId) {
  if (tmq == NULL || pTopicName == NULL) {
    tqErrorC("invalid tmq handle, null");
    return TSDB_CODE_INVALID_PARA;
  }

  int32_t accId = tmq->pTscObj->acctId;
  char    tname[TSDB_TOPIC_FNAME_LEN] = {0};
  (void)snprintf(tname, TSDB_TOPIC_FNAME_LEN, "%d.%s", accId, pTopicName);

  taosWLockLatch(&tmq->lock);

  SMqClientVg* pVg = NULL;
  int32_t      code = getClientVg(tmq, tname, vgId, &pVg);
  if (code != 0) {
    taosWUnLockLatch(&tmq->lock);
    return code;
  }

  SVgOffsetInfo* pOffsetInfo = &pVg->offsetInfo;
  int32_t        type = pOffsetInfo->endOffset.type;
  if (isInSnapshotMode(type, tmq->useSnapshot)) {
    tqErrorC("consumer:0x%" PRIx64 " offset type:%d not wal version, position error", tmq->consumerId, type);
    taosWUnLockLatch(&tmq->lock);
    return TSDB_CODE_TMQ_SNAPSHOT_ERROR;
  }

  code = checkWalRange(pOffsetInfo, -1);
  if (code != 0) {
    taosWUnLockLatch(&tmq->lock);
    return code;
  }
  SEpSet  epSet = pVg->epSet;
  int64_t begin = pVg->offsetInfo.walVerBegin;
  int64_t end = pVg->offsetInfo.walVerEnd;
  taosWUnLockLatch(&tmq->lock);

  int64_t position = 0;
  if (type == TMQ_OFFSET__LOG) {
    position = pOffsetInfo->endOffset.version;
  } else if (type == TMQ_OFFSET__RESET_EARLIEST || type == TMQ_OFFSET__RESET_LATEST) {
    code = getCommittedFromServer(tmq, tname, vgId, &epSet);
    if (code == TSDB_CODE_TMQ_NO_COMMITTED) {
      if (type == TMQ_OFFSET__RESET_EARLIEST) {
        position = begin;
      } else if (type == TMQ_OFFSET__RESET_LATEST) {
        position = end;
      }
    } else {
      position = code;
    }
  } else {
    tqErrorC("consumer:0x%" PRIx64 " offset type:%d can not be reach here", tmq->consumerId, type);
  }

  tqInfoC("consumer:0x%" PRIx64 " tmq_position vgId:%d position:%" PRId64, tmq->consumerId, vgId, position);
  return position;
}

int64_t tmq_committed(tmq_t* tmq, const char* pTopicName, int32_t vgId) {
  if (tmq == NULL || pTopicName == NULL) {
    tqErrorC("invalid tmq handle, null");
    return TSDB_CODE_INVALID_PARA;
  }

  int32_t accId = tmq->pTscObj->acctId;
  char    tname[TSDB_TOPIC_FNAME_LEN] = {0};
  (void)snprintf(tname, TSDB_TOPIC_FNAME_LEN, "%d.%s", accId, pTopicName);

  taosWLockLatch(&tmq->lock);

  SMqClientVg* pVg = NULL;
  int32_t      code = getClientVg(tmq, tname, vgId, &pVg);
  if (code != 0) {
    taosWUnLockLatch(&tmq->lock);
    return code;
  }

  SVgOffsetInfo* pOffsetInfo = &pVg->offsetInfo;
  if (isInSnapshotMode(pOffsetInfo->endOffset.type, tmq->useSnapshot)) {
    tqErrorC("consumer:0x%" PRIx64 " offset type:%d not wal version, committed error", tmq->consumerId,
             pOffsetInfo->endOffset.type);
    taosWUnLockLatch(&tmq->lock);
    return TSDB_CODE_TMQ_SNAPSHOT_ERROR;
  }

  if (isInSnapshotMode(pOffsetInfo->committedOffset.type, tmq->useSnapshot)) {
    tqErrorC("consumer:0x%" PRIx64 " offset type:%d not wal version, committed error", tmq->consumerId,
             pOffsetInfo->committedOffset.type);
    taosWUnLockLatch(&tmq->lock);
    return TSDB_CODE_TMQ_SNAPSHOT_ERROR;
  }

  int64_t committed = 0;
  if (pOffsetInfo->committedOffset.type == TMQ_OFFSET__LOG) {
    committed = pOffsetInfo->committedOffset.version;
    taosWUnLockLatch(&tmq->lock);
    goto end;
  }
  SEpSet epSet = pVg->epSet;
  taosWUnLockLatch(&tmq->lock);

  committed = getCommittedFromServer(tmq, tname, vgId, &epSet);

  end:
  tqInfoC("consumer:0x%" PRIx64 " tmq_committed vgId:%d committed:%" PRId64, tmq->consumerId, vgId, committed);
  return committed;
}

int32_t tmq_get_topic_assignment(tmq_t* tmq, const char* pTopicName, tmq_topic_assignment** assignment,
                                 int32_t* numOfAssignment) {
  if (tmq == NULL || pTopicName == NULL || assignment == NULL || numOfAssignment == NULL) {
    tqErrorC("invalid tmq handle, null");
    return TSDB_CODE_INVALID_PARA;
  }
  *numOfAssignment = 0;
  *assignment = NULL;
  SMqVgCommon* pCommon = NULL;

  int32_t accId = tmq->pTscObj->acctId;
  char    tname[TSDB_TOPIC_FNAME_LEN] = {0};
  (void)snprintf(tname, TSDB_TOPIC_FNAME_LEN, "%d.%s", accId, pTopicName);

  taosWLockLatch(&tmq->lock);

  SMqClientTopic* pTopic = NULL;
  int32_t         code = getTopicByName(tmq, tname, &pTopic);
  if (code != 0) {
    tqErrorC("consumer:0x%" PRIx64 " invalid topic name:%s", tmq->consumerId, pTopicName);
    goto end;
  }

  // in case of snapshot is opened, no valid offset will return
  *numOfAssignment = taosArrayGetSize(pTopic->vgs);
  for (int32_t j = 0; j < (*numOfAssignment); ++j) {
    SMqClientVg* pClientVg = taosArrayGet(pTopic->vgs, j);
    if (pClientVg == NULL) {
      continue;
    }
    int32_t type = pClientVg->offsetInfo.beginOffset.type;
    if (isInSnapshotMode(type, tmq->useSnapshot)) {
      tqErrorC("consumer:0x%" PRIx64 " offset type:%d not wal version, assignment not allowed", tmq->consumerId, type);
      code = TSDB_CODE_TMQ_SNAPSHOT_ERROR;
      goto end;
    }
  }

  *assignment = taosMemoryCalloc(*numOfAssignment, sizeof(tmq_topic_assignment));
  if (*assignment == NULL) {
    tqErrorC("consumer:0x%" PRIx64 " failed to malloc buffer, size:%" PRIzu, tmq->consumerId,
             (*numOfAssignment) * sizeof(tmq_topic_assignment));
    code = terrno;
    goto end;
  }

  bool needFetch = false;

  for (int32_t j = 0; j < (*numOfAssignment); ++j) {
    SMqClientVg* pClientVg = taosArrayGet(pTopic->vgs, j);
    if (pClientVg == NULL) {
      continue;
    }
    if (pClientVg->offsetInfo.beginOffset.type != TMQ_OFFSET__LOG) {
      needFetch = true;
      break;
    }

    tmq_topic_assignment* pAssignment = &(*assignment)[j];
    pAssignment->currentOffset = pClientVg->offsetInfo.beginOffset.version;
    pAssignment->begin = pClientVg->offsetInfo.walVerBegin;
    pAssignment->end = pClientVg->offsetInfo.walVerEnd;
    pAssignment->vgId = pClientVg->vgId;
    tqInfoC("consumer:0x%" PRIx64 " get assignment from local:%d->%" PRId64, tmq->consumerId, pAssignment->vgId,
            pAssignment->currentOffset);
  }

  if (needFetch) {
    pCommon = taosMemoryCalloc(1, sizeof(SMqVgCommon));
    if (pCommon == NULL) {
      code = terrno;
      goto end;
    }

    pCommon->pList = taosArrayInit(4, sizeof(tmq_topic_assignment));
    if (pCommon->pList == NULL) {
      code = terrno;
      goto end;
    }

    code = tsem2_init(&pCommon->rsp, 0, 0);
    if (code != 0) {
      goto end;
    }
    (void)taosThreadMutexInit(&pCommon->mutex, 0);
    pCommon->pTopicName = taosStrdup(pTopic->topicName);
    if (pCommon->pTopicName == NULL) {
      code = terrno;
      goto end;
    }
    pCommon->consumerId = tmq->consumerId;

    for (int32_t i = 0; i < (*numOfAssignment); ++i) {
      SMqClientVg* pClientVg = taosArrayGet(pTopic->vgs, i);
      if (pClientVg == NULL) {
        continue;
      }
      SMqVgWalInfoParam* pParam = taosMemoryMalloc(sizeof(SMqVgWalInfoParam));
      if (pParam == NULL) {
        code = terrno;
        goto end;
      }

      pParam->epoch = tmq->epoch;
      pParam->vgId = pClientVg->vgId;
      pParam->totalReq = *numOfAssignment;
      pParam->pCommon = pCommon;

      SMqPollReq req = {0};
      tmqBuildConsumeReqImpl(&req, tmq, pTopic, pClientVg);
      req.reqOffset = pClientVg->offsetInfo.beginOffset;

      int32_t msgSize = tSerializeSMqPollReq(NULL, 0, &req);
      if (msgSize < 0) {
        taosMemoryFree(pParam);
        code = msgSize;
        goto end;
      }

      char* msg = taosMemoryCalloc(1, msgSize);
      if (NULL == msg) {
        taosMemoryFree(pParam);
        code = terrno;
        goto end;
      }

      msgSize = tSerializeSMqPollReq(msg, msgSize, &req);
      if (msgSize < 0) {
        taosMemoryFree(msg);
        taosMemoryFree(pParam);
        code = msgSize;
        goto end;
      }

      SMsgSendInfo* sendInfo = taosMemoryCalloc(1, sizeof(SMsgSendInfo));
      if (sendInfo == NULL) {
        taosMemoryFree(pParam);
        taosMemoryFree(msg);
        code = terrno;
        goto end;
      }

      sendInfo->msgInfo = (SDataBuf){.pData = msg, .len = msgSize, .handle = NULL};
      sendInfo->requestId = req.reqId;
      sendInfo->requestObjRefId = 0;
      sendInfo->param = pParam;
      sendInfo->paramFreeFp = taosAutoMemoryFree;
      sendInfo->fp = tmqGetWalInfoCb;
      sendInfo->msgType = TDMT_VND_TMQ_VG_WALINFO;

      // int64_t transporterId = 0;
      char offsetFormatBuf[TSDB_OFFSET_LEN] = {0};
      tFormatOffset(offsetFormatBuf, tListLen(offsetFormatBuf), &pClientVg->offsetInfo.beginOffset);

      tqInfoC("consumer:0x%" PRIx64 " %s retrieve wal info vgId:%d, epoch %d, req:%s, QID:0x%" PRIx64, tmq->consumerId,
              pTopic->topicName, pClientVg->vgId, tmq->epoch, offsetFormatBuf, req.reqId);
      code = asyncSendMsgToServer(tmq->pTscObj->pAppInfo->pTransporter, &pClientVg->epSet, NULL, sendInfo);
      if (code != 0) {
        goto end;
      }
    }

    if (tsem2_wait(&pCommon->rsp) != 0){
      tqErrorC("consumer:0x%" PRIx64 " failed to wait sem in get assignment", tmq->consumerId);
    }
    code = pCommon->code;

    if (code != TSDB_CODE_SUCCESS) {
      goto end;
    }
    int32_t num = taosArrayGetSize(pCommon->pList);
    for (int32_t i = 0; i < num; ++i) {
      (*assignment)[i] = *(tmq_topic_assignment*)taosArrayGet(pCommon->pList, i);
    }
    *numOfAssignment = num;

    for (int32_t j = 0; j < (*numOfAssignment); ++j) {
      tmq_topic_assignment* p = &(*assignment)[j];

      for (int32_t i = 0; i < taosArrayGetSize(pTopic->vgs); ++i) {
        SMqClientVg* pClientVg = taosArrayGet(pTopic->vgs, i);
        if (pClientVg == NULL) {
          continue;
        }
        if (pClientVg->vgId != p->vgId) {
          continue;
        }

        SVgOffsetInfo* pOffsetInfo = &pClientVg->offsetInfo;
        tqInfoC("consumer:0x%" PRIx64 " %s vgId:%d offset is update to:%" PRId64, tmq->consumerId, pTopic->topicName,
                p->vgId, p->currentOffset);

        pOffsetInfo->walVerBegin = p->begin;
        pOffsetInfo->walVerEnd = p->end;
      }
    }
  }

  end:
  if (code != TSDB_CODE_SUCCESS) {
    taosMemoryFree(*assignment);
    *assignment = NULL;
    *numOfAssignment = 0;
  }
  destroyCommonInfo(pCommon);
  taosWUnLockLatch(&tmq->lock);
  return code;
}

void tmq_free_assignment(tmq_topic_assignment* pAssignment) {
  if (pAssignment == NULL) {
    return;
  }

  taosMemoryFree(pAssignment);
}

static int32_t tmqSeekCb(void* param, SDataBuf* pMsg, int32_t code) {
  if (pMsg) {
    taosMemoryFree(pMsg->pData);
    taosMemoryFree(pMsg->pEpSet);
  }
  if (param == NULL) {
    return code;
  }
  SMqSeekParam* pParam = param;
  pParam->code = code;
  if (tsem2_post(&pParam->sem) != 0){
    tqErrorC("failed to post sem in tmqSeekCb");
  }
  return 0;
}

// seek interface have to send msg to server to cancel push handle if needed, because consumer may be in wait status if
// there is no data to poll
int32_t tmq_offset_seek(tmq_t* tmq, const char* pTopicName, int32_t vgId, int64_t offset) {
  if (tmq == NULL || pTopicName == NULL) {
    tqErrorC("invalid tmq handle, null");
    return TSDB_CODE_INVALID_PARA;
  }

  int32_t accId = tmq->pTscObj->acctId;
  char    tname[TSDB_TOPIC_FNAME_LEN] = {0};
  (void)snprintf(tname, TSDB_TOPIC_FNAME_LEN, "%d.%s", accId, pTopicName);

  taosWLockLatch(&tmq->lock);

  SMqClientVg* pVg = NULL;
  int32_t      code = getClientVg(tmq, tname, vgId, &pVg);
  if (code != 0) {
    taosWUnLockLatch(&tmq->lock);
    return code;
  }

  SVgOffsetInfo* pOffsetInfo = &pVg->offsetInfo;

  int32_t type = pOffsetInfo->endOffset.type;
  if (isInSnapshotMode(type, tmq->useSnapshot)) {
    tqErrorC("consumer:0x%" PRIx64 " offset type:%d not wal version, seek not allowed", tmq->consumerId, type);
    taosWUnLockLatch(&tmq->lock);
    return TSDB_CODE_TMQ_SNAPSHOT_ERROR;
  }

  code = checkWalRange(pOffsetInfo, offset);
  if (code != 0) {
    taosWUnLockLatch(&tmq->lock);
    return code;
  }

  tqInfoC("consumer:0x%" PRIx64 " seek to %" PRId64 " on vgId:%d", tmq->consumerId, offset, vgId);
  // update the offset, and then commit to vnode
  pOffsetInfo->endOffset.type = TMQ_OFFSET__LOG;
  pOffsetInfo->endOffset.version = offset;
  pOffsetInfo->beginOffset = pOffsetInfo->endOffset;
  pVg->seekUpdated = true;
  SEpSet epSet = pVg->epSet;
  taosWUnLockLatch(&tmq->lock);

  SMqSeekReq req = {0};
  (void)snprintf(req.subKey, TSDB_SUBSCRIBE_KEY_LEN, "%s:%s", tmq->groupId, tname);
  req.head.vgId = vgId;
  req.consumerId = tmq->consumerId;

  int32_t msgSize = tSerializeSMqSeekReq(NULL, 0, &req);
  if (msgSize < 0) {
    return TSDB_CODE_PAR_INTERNAL_ERROR;
  }

  char* msg = taosMemoryCalloc(1, msgSize);
  if (NULL == msg) {
    return terrno;
  }

  if (tSerializeSMqSeekReq(msg, msgSize, &req) < 0) {
    taosMemoryFree(msg);
    return TSDB_CODE_PAR_INTERNAL_ERROR;
  }

  SMsgSendInfo* sendInfo = taosMemoryCalloc(1, sizeof(SMsgSendInfo));
  if (sendInfo == NULL) {
    taosMemoryFree(msg);
    return terrno;
  }

  SMqSeekParam* pParam = taosMemoryMalloc(sizeof(SMqSeekParam));
  if (pParam == NULL) {
    taosMemoryFree(msg);
    taosMemoryFree(sendInfo);
    return terrno;
  }
  if (tsem2_init(&pParam->sem, 0, 0) != 0) {
    taosMemoryFree(msg);
    taosMemoryFree(sendInfo);
    taosMemoryFree(pParam);
    return TSDB_CODE_TSC_INTERNAL_ERROR;
  }

  sendInfo->msgInfo = (SDataBuf){.pData = msg, .len = msgSize, .handle = NULL};
  sendInfo->requestId = generateRequestId();
  sendInfo->requestObjRefId = 0;
  sendInfo->param = pParam;
  sendInfo->fp = tmqSeekCb;
  sendInfo->msgType = TDMT_VND_TMQ_SEEK;

  code = asyncSendMsgToServer(tmq->pTscObj->pAppInfo->pTransporter, &epSet, NULL, sendInfo);
  if (code != 0) {
    if(tsem2_destroy(&pParam->sem) != 0) {
      tqErrorC("consumer:0x%" PRIx64 "destroy rsp sem failed in seek offset", tmq->consumerId);
    }
    taosMemoryFree(pParam);
    return code;
  }

  if (tsem2_wait(&pParam->sem) != 0){
    tqErrorC("consumer:0x%" PRIx64 "wait rsp sem failed in seek offset", tmq->consumerId);
  }
  code = pParam->code;
  if(tsem2_destroy(&pParam->sem) != 0) {
    tqErrorC("consumer:0x%" PRIx64 "destroy rsp sem failed in seek offset", tmq->consumerId);
  }
  taosMemoryFree(pParam);

  tqInfoC("consumer:0x%" PRIx64 "send seek to vgId:%d, return code:%s", tmq->consumerId, vgId, tstrerror(code));

  return code;
}

TAOS* tmq_get_connect(tmq_t* tmq) {
  if (tmq && tmq->pTscObj) {
    return (TAOS*)(&(tmq->pTscObj->id));
  }
  return NULL;
}<|MERGE_RESOLUTION|>--- conflicted
+++ resolved
@@ -515,11 +515,7 @@
     int64_t tmp = 0;
     code = taosStr2int64(value, &tmp);
     if (tmp <= 0 || tmp > INT32_MAX || code != 0) {
-<<<<<<< HEAD
-      tqErrorC("invalid value for fetch.max.wait.ms: %s", value);
-=======
       tqErrorC("invalid value for fetch.max.wait.ms:%s", value);
->>>>>>> 71465983
       return TMQ_CONF_INVALID;
     }
     conf->maxPollWaitTime = tmp;
@@ -530,11 +526,7 @@
     int64_t tmp = 0;
     code = taosStr2int64(value, &tmp);
     if (tmp <= 0 || tmp > INT32_MAX || code != 0) {
-<<<<<<< HEAD
-      tqErrorC("invalid value for min.poll.rows: %s", value);
-=======
       tqErrorC("invalid value for min.poll.rows:%s", value);
->>>>>>> 71465983
       return TMQ_CONF_INVALID;
     }
     conf->minPollRows = tmp;
@@ -2076,11 +2068,7 @@
     goto END;
   }
   rspType = ((SMqRspHead*)pMsg->pData)->mqMsgType;
-<<<<<<< HEAD
-  tqDebugC("consumer:0x%" PRIx64 " recv poll rsp, vgId:%d, type %d(%s),QID:0x%" PRIx64, tmq->consumerId, vgId, rspType, tmqMsgTypeStr[rspType], requestId);
-=======
   tqDebugC("consumer:0x%" PRIx64 " recv poll rsp, vgId:%d, type %d(%s), QID:0x%" PRIx64, tmq->consumerId, vgId, rspType, tmqMsgTypeStr[rspType], requestId);
->>>>>>> 71465983
 
   pRspWrapper->tmqRspType = rspType;
   pRspWrapper->pollRsp.reqId = requestId;
@@ -2101,11 +2089,7 @@
       taosFreeQitem(pRspWrapper);
       tqErrorC("consumer:0x%" PRIx64 " put poll res into mqueue failed, code:%d", tmq->consumerId, code);
     } else {
-<<<<<<< HEAD
-      tqDebugC("consumer:0x%" PRIx64 " put poll res into mqueue, type:%d(%s), vgId:%d, total in queue:%d,QID:0x%" PRIx64,
-=======
       tqDebugC("consumer:0x%" PRIx64 " put poll res into mqueue, type:%d(%s), vgId:%d, total in queue:%d, QID:0x%" PRIx64,
->>>>>>> 71465983
                tmq ? tmq->consumerId : 0, rspType, tmqMsgTypeStr[rspType], vgId, taosQueueItemSize(tmq->mqueue), requestId);
     }
   }
@@ -2511,10 +2495,6 @@
         tmqBuildRspFromWrapperInner(pollRspWrapper, pVg, &numOfRows, pRspObj);
         tmq->totalRows += numOfRows;
       }
-<<<<<<< HEAD
-      pVg->emptyBlockReceiveTs = 0;
-=======
->>>>>>> 71465983
       if (tmq->replayEnable && pRspWrapper->tmqRspType != TMQ_MSG_TYPE__POLL_RAW_DATA_RSP) {
         pVg->blockReceiveTs = taosGetTimestampMs();
         pVg->blockSleepForReplay = pRspObj->dataRsp.sleepTime;
@@ -2596,12 +2576,6 @@
     code = tmqHandleAllDelayedTask(tmq);
     TSDB_CHECK_CODE(code, lino, END);
 
-<<<<<<< HEAD
-    code = tmqPollImpl(tmq);
-    TSDB_CHECK_CODE(code, lino, END);
-
-=======
->>>>>>> 71465983
     rspObj = tmqHandleAllRsp(tmq);
     if (rspObj) {
       tqDebugC("consumer:0x%" PRIx64 " return rsp %p", tmq->consumerId, rspObj);
