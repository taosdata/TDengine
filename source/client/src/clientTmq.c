/*
 * Copyright (c) 2019 TAOS Data, Inc. <jhtao@taosdata.com>
 *
 * This program is free software: you can use, redistribute, and/or modify
 * it under the terms of the GNU Affero General Public License, version 3
 * or later ("AGPL"), as published by the Free Software Foundation.
 *
 * This program is distributed in the hope that it will be useful, but WITHOUT
 * ANY WARRANTY; without even the implied warranty of MERCHANTABILITY or
 * FITNESS FOR A PARTICULAR PURPOSE.
 *
 * You should have received a copy of the GNU Affero General Public License
 * along with this program. If not, see <http://www.gnu.org/licenses/>.
 */

#include "cJSON.h"
#include "clientInt.h"
#include "clientLog.h"
#include "parser.h"
#include "tdatablock.h"
#include "tdef.h"
#include "tglobal.h"
#include "tmsgtype.h"
#include "tqueue.h"
#include "tref.h"
#include "ttimer.h"

#if 0
#undef tsem_post
#define tsem_post(x)                                         \
  tscInfo("call sem post at %s %d", __FUNCTION__, __LINE__); \
  sem_post(x)
#endif

struct SMqMgmt {
  int8_t  inited;
  tmr_h   timer;
  int32_t rsetId;
};

static TdThreadOnce   tmqInit = PTHREAD_ONCE_INIT;  // initialize only once
volatile int32_t      tmqInitRes = 0;               // initialize rsp code
static struct SMqMgmt tmqMgmt = {0};

typedef struct {
  int8_t  tmqRspType;
  int32_t epoch;
} SMqRspWrapper;

typedef struct {
  int8_t      tmqRspType;
  int32_t     epoch;
  SMqAskEpRsp msg;
} SMqAskEpRspWrapper;

struct tmq_list_t {
  SArray container;
};

struct tmq_conf_t {
  char           clientId[256];
  char           groupId[TSDB_CGROUP_LEN];
  int8_t         autoCommit;
  int8_t         resetOffset;
  int8_t         withTbName;
  int8_t         snapEnable;
  int32_t        snapBatchSize;
  bool           hbBgEnable;
  uint16_t       port;
  int32_t        autoCommitInterval;
  char*          ip;
  char*          user;
  char*          pass;
  tmq_commit_cb* commitCb;
  void*          commitCbUserParam;
};

struct tmq_t {
  int64_t refId;
  // conf
  char     groupId[TSDB_CGROUP_LEN];
  char     clientId[256];
  int8_t   withTbName;
  int8_t   useSnapshot;
  int8_t   autoCommit;
  int32_t  autoCommitInterval;
  int32_t  resetOffsetCfg;
  uint64_t consumerId;
  bool     hbBgEnable;

  tmq_commit_cb* commitCb;
  void*          commitCbUserParam;

  // status
  int8_t  status;
  int32_t epoch;
#if 0
  int8_t  epStatus;
  int32_t epSkipCnt;
#endif
  int64_t pollCnt;

  // timer
  tmr_h hbLiveTimer;
  tmr_h epTimer;
  tmr_h reportTimer;
  tmr_h commitTimer;

  // connection
  STscObj* pTscObj;

  // container
  SArray*     clientTopics;  // SArray<SMqClientTopic>
  STaosQueue* mqueue;        // queue of rsp
  STaosQall*  qall;
  STaosQueue* delayedTask;  // delayed task queue for heartbeat and auto commit

  // ctl
  tsem_t rspSem;
};

enum {
  TMQ_VG_STATUS__IDLE = 0,
  TMQ_VG_STATUS__WAIT,
};

enum {
  TMQ_CONSUMER_STATUS__INIT = 0,
  TMQ_CONSUMER_STATUS__READY,
  TMQ_CONSUMER_STATUS__NO_TOPIC,
  TMQ_CONSUMER_STATUS__RECOVER,
};

enum {
  TMQ_DELAYED_TASK__ASK_EP = 1,
  TMQ_DELAYED_TASK__REPORT,
  TMQ_DELAYED_TASK__COMMIT,
};

typedef struct {
  // statistics
  int64_t pollCnt;
  // offset
  STqOffsetVal committedOffset;
  STqOffsetVal currentOffset;
  // connection info
  int32_t vgId;
  int32_t vgStatus;
  int32_t vgSkipCnt;
  SEpSet  epSet;
} SMqClientVg;

typedef struct {
  // subscribe info
  char           topicName[TSDB_TOPIC_FNAME_LEN];
  char           db[TSDB_DB_FNAME_LEN];
  SArray*        vgs;  // SArray<SMqClientVg>
  SSchemaWrapper schema;
} SMqClientTopic;

typedef struct {
  int8_t          tmqRspType;
  int32_t         epoch;
  SMqClientVg*    vgHandle;
  SMqClientTopic* topicHandle;
  union {
    SMqDataRsp dataRsp;
    SMqMetaRsp metaRsp;
    STaosxRsp  taosxRsp;
  };
} SMqPollRspWrapper;

typedef struct {
  int64_t refId;
  int32_t epoch;
  tsem_t  rspSem;
  int32_t rspErr;
} SMqSubscribeCbParam;

typedef struct {
  int64_t refId;
  int32_t epoch;
  int32_t code;
  int32_t async;
  tsem_t  rspSem;
} SMqAskEpCbParam;

typedef struct {
  int64_t         refId;
  int32_t         epoch;
  SMqClientVg*    pVg;
  SMqClientTopic* pTopic;
  int32_t         vgId;
  tsem_t          rspSem;
} SMqPollCbParam;

typedef struct {
  int64_t        refId;
  int32_t        epoch;
  int8_t         automatic;
  int8_t         async;
  int32_t        waitingRspNum;
  int32_t        totalRspNum;
  int32_t        rspErr;
  tmq_commit_cb* userCb;
  /*SArray*        successfulOffsets;*/
  /*SArray*        failedOffsets;*/
  void*  userParam;
  tsem_t rspSem;
} SMqCommitCbParamSet;

typedef struct {
  SMqCommitCbParamSet* params;
  STqOffset*           pOffset;
  SMqClientVg*         pMqVg;
  /*char                 topicName[TSDB_TOPIC_FNAME_LEN];*/
  /*int32_t              vgId;*/
} SMqCommitCbParam;

static int32_t tmqAskEp(tmq_t* tmq, bool async);

tmq_conf_t* tmq_conf_new() {
  tmq_conf_t* conf = taosMemoryCalloc(1, sizeof(tmq_conf_t));
  if (conf == NULL) {
    terrno = TSDB_CODE_OUT_OF_MEMORY;
    return conf;
  }

  conf->withTbName = false;
  conf->autoCommit = true;
  conf->autoCommitInterval = 5000;
  conf->resetOffset = TMQ_CONF__RESET_OFFSET__EARLIEAST;
  conf->hbBgEnable = true;

  return conf;
}

void tmq_conf_destroy(tmq_conf_t* conf) {
  if (conf) {
    if (conf->ip) taosMemoryFree(conf->ip);
    if (conf->user) taosMemoryFree(conf->user);
    if (conf->pass) taosMemoryFree(conf->pass);
    taosMemoryFree(conf);
  }
}

tmq_conf_res_t tmq_conf_set(tmq_conf_t* conf, const char* key, const char* value) {
  if (strcmp(key, "group.id") == 0) {
    tstrncpy(conf->groupId, value, TSDB_CGROUP_LEN);
    return TMQ_CONF_OK;
  }

  if (strcmp(key, "client.id") == 0) {
    tstrncpy(conf->clientId, value, 256);
    return TMQ_CONF_OK;
  }

  if (strcmp(key, "enable.auto.commit") == 0) {
    if (strcmp(value, "true") == 0) {
      conf->autoCommit = true;
      return TMQ_CONF_OK;
    } else if (strcmp(value, "false") == 0) {
      conf->autoCommit = false;
      return TMQ_CONF_OK;
    } else {
      return TMQ_CONF_INVALID;
    }
  }

  if (strcmp(key, "auto.commit.interval.ms") == 0) {
    conf->autoCommitInterval = atoi(value);
    return TMQ_CONF_OK;
  }

  if (strcmp(key, "auto.offset.reset") == 0) {
    if (strcmp(value, "none") == 0) {
      conf->resetOffset = TMQ_CONF__RESET_OFFSET__NONE;
      return TMQ_CONF_OK;
    } else if (strcmp(value, "earliest") == 0) {
      conf->resetOffset = TMQ_CONF__RESET_OFFSET__EARLIEAST;
      return TMQ_CONF_OK;
    } else if (strcmp(value, "latest") == 0) {
      conf->resetOffset = TMQ_CONF__RESET_OFFSET__LATEST;
      return TMQ_CONF_OK;
    } else {
      return TMQ_CONF_INVALID;
    }
  }

  if (strcmp(key, "msg.with.table.name") == 0) {
    if (strcmp(value, "true") == 0) {
      conf->withTbName = true;
      return TMQ_CONF_OK;
    } else if (strcmp(value, "false") == 0) {
      conf->withTbName = false;
      return TMQ_CONF_OK;
    } else {
      return TMQ_CONF_INVALID;
    }
  }

  if (strcmp(key, "experimental.snapshot.enable") == 0) {
    if (strcmp(value, "true") == 0) {
      conf->snapEnable = true;
      return TMQ_CONF_OK;
    } else if (strcmp(value, "false") == 0) {
      conf->snapEnable = false;
      return TMQ_CONF_OK;
    } else {
      return TMQ_CONF_INVALID;
    }
  }

  if (strcmp(key, "experimental.snapshot.batch.size") == 0) {
    conf->snapBatchSize = atoi(value);
    return TMQ_CONF_OK;
  }

  if (strcmp(key, "enable.heartbeat.background") == 0) {
    if (strcmp(value, "true") == 0) {
      conf->hbBgEnable = true;
      return TMQ_CONF_OK;
    } else if (strcmp(value, "false") == 0) {
      conf->hbBgEnable = false;
      return TMQ_CONF_OK;
    } else {
      return TMQ_CONF_INVALID;
    }
    return TMQ_CONF_OK;
  }

  if (strcmp(key, "td.connect.ip") == 0) {
    conf->ip = taosStrdup(value);
    return TMQ_CONF_OK;
  }
  if (strcmp(key, "td.connect.user") == 0) {
    conf->user = taosStrdup(value);
    return TMQ_CONF_OK;
  }
  if (strcmp(key, "td.connect.pass") == 0) {
    conf->pass = taosStrdup(value);
    return TMQ_CONF_OK;
  }
  if (strcmp(key, "td.connect.port") == 0) {
    conf->port = atoi(value);
    return TMQ_CONF_OK;
  }
  if (strcmp(key, "td.connect.db") == 0) {
    /*conf->db = taosStrdup(value);*/
    return TMQ_CONF_OK;
  }

  return TMQ_CONF_UNKNOWN;
}

tmq_list_t* tmq_list_new() {
  //
  return (tmq_list_t*)taosArrayInit(0, sizeof(void*));
}

int32_t tmq_list_append(tmq_list_t* list, const char* src) {
  SArray* container = &list->container;
  if (src == NULL || src[0] == 0) return -1;
  char* topic = taosStrdup(src);
  if (topic[0] != '`') {
    strtolower(topic, src);
  }
  if (taosArrayPush(container, &topic) == NULL) return -1;
  return 0;
}

void tmq_list_destroy(tmq_list_t* list) {
  SArray* container = &list->container;
  taosArrayDestroyP(container, taosMemoryFree);
}

int32_t tmq_list_get_size(const tmq_list_t* list) {
  const SArray* container = &list->container;
  return taosArrayGetSize(container);
}

char** tmq_list_to_c_array(const tmq_list_t* list) {
  const SArray* container = &list->container;
  return container->pData;
}

static int32_t tmqMakeTopicVgKey(char* dst, const char* topicName, int32_t vg) {
  return sprintf(dst, "%s:%d", topicName, vg);
}

int32_t tmqCommitDone(SMqCommitCbParamSet* pParamSet) {
  tmq_t* tmq = taosAcquireRef(tmqMgmt.rsetId, pParamSet->refId);
  if (tmq == NULL) {
    if (!pParamSet->async) {
      tsem_destroy(&pParamSet->rspSem);
    }
    taosMemoryFree(pParamSet);
    terrno = TSDB_CODE_TMQ_CONSUMER_CLOSED;
    return -1;
  }

  // if no more waiting rsp
  if (pParamSet->async) {
    // call async cb func
    if (pParamSet->automatic && tmq->commitCb) {
      tmq->commitCb(tmq, pParamSet->rspErr, tmq->commitCbUserParam);
    } else if (!pParamSet->automatic && pParamSet->userCb) {
      // sem post
      pParamSet->userCb(tmq, pParamSet->rspErr, pParamSet->userParam);
    }
    taosMemoryFree(pParamSet);
  } else {
    tsem_post(&pParamSet->rspSem);
  }

#if 0
    taosArrayDestroyP(pParamSet->successfulOffsets, taosMemoryFree);
    taosArrayDestroyP(pParamSet->failedOffsets, taosMemoryFree);
#endif
  return 0;
}

static void tmqCommitRspCountDown(SMqCommitCbParamSet* pParamSet) {
  int32_t waitingRspNum = atomic_sub_fetch_32(&pParamSet->waitingRspNum, 1);
  if (waitingRspNum == 0) {
    tmqCommitDone(pParamSet);
  }
}

int32_t tmqCommitCb(void* param, SDataBuf* pBuf, int32_t code) {
  SMqCommitCbParam*    pParam = (SMqCommitCbParam*)param;
  SMqCommitCbParamSet* pParamSet = (SMqCommitCbParamSet*)pParam->params;
  // push into array
#if 0
  if (code == 0) {
    taosArrayPush(pParamSet->failedOffsets, &pParam->pOffset);
  } else {
    taosArrayPush(pParamSet->successfulOffsets, &pParam->pOffset);
  }
#endif

  // there may be race condition. fix it
  if (pBuf->pEpSet != NULL && pParam->pMqVg != NULL) {
    SMqClientVg* pMqVg = pParam->pMqVg;

    SEp* pEp = GET_ACTIVE_EP(pBuf->pEpSet);
    SEp* pOld = GET_ACTIVE_EP(&(pMqVg->epSet));
    uDebug("subKey:%s update the epset vgId:%d, ep:%s:%d, old ep:%s:%d", pParam->pOffset->subKey, pMqVg->vgId,
           pEp->fqdn, pEp->port, pOld->fqdn, pOld->port);
    pParam->pMqVg->epSet = *pBuf->pEpSet;
  }

  taosMemoryFree(pParam->pOffset);
  taosMemoryFree(pBuf->pData);
  taosMemoryFree(pBuf->pEpSet);

  /*tscDebug("receive offset commit cb of %s on vgId:%d, offset is %" PRId64, pParam->pOffset->subKey, pParam->->vgId,
   * pOffset->version);*/

  tmqCommitRspCountDown(pParamSet);
  return 0;
}

static int32_t tmqSendCommitReq(tmq_t* tmq, SMqClientVg* pVg, SMqClientTopic* pTopic, SMqCommitCbParamSet* pParamSet) {
  STqOffset* pOffset = taosMemoryCalloc(1, sizeof(STqOffset));
  if (pOffset == NULL) {
    terrno = TSDB_CODE_OUT_OF_MEMORY;
    return -1;
  }

  pOffset->val = pVg->currentOffset;

  int32_t groupLen = strlen(tmq->groupId);
  memcpy(pOffset->subKey, tmq->groupId, groupLen);
  pOffset->subKey[groupLen] = TMQ_SEPARATOR;
  strcpy(pOffset->subKey + groupLen + 1, pTopic->topicName);

  int32_t len;
  int32_t code;
  tEncodeSize(tEncodeSTqOffset, pOffset, len, code);
  if (code < 0) {
    return -1;
  }

  void* buf = taosMemoryCalloc(1, sizeof(SMsgHead) + len);
  if (buf == NULL) {
    taosMemoryFree(pOffset);
    return -1;
  }

  ((SMsgHead*)buf)->vgId = htonl(pVg->vgId);

  void* abuf = POINTER_SHIFT(buf, sizeof(SMsgHead));

  SEncoder encoder;
  tEncoderInit(&encoder, abuf, len);
  tEncodeSTqOffset(&encoder, pOffset);
  tEncoderClear(&encoder);

  // build param
  SMqCommitCbParam* pParam = taosMemoryCalloc(1, sizeof(SMqCommitCbParam));
  if (pParam == NULL) {
    taosMemoryFree(pOffset);
    taosMemoryFree(buf);
    return -1;
  }

  pParam->params = pParamSet;
  pParam->pOffset = pOffset;
  pParam->pMqVg = pVg;  // there may be an race condition

  // build send info
  SMsgSendInfo* pMsgSendInfo = taosMemoryCalloc(1, sizeof(SMsgSendInfo));
  if (pMsgSendInfo == NULL) {
    taosMemoryFree(pOffset);
    taosMemoryFree(buf);
    taosMemoryFree(pParam);
    return -1;
  }

  pMsgSendInfo->msgInfo = (SDataBuf){
      .pData = buf,
      .len = sizeof(SMsgHead) + len,
      .handle = NULL,
  };

  SEp* pEp = &pVg->epSet.eps[pVg->epSet.inUse];
  tscDebug("consumer:0x%" PRIx64 " topic:%s on vgId:%d offset:%" PRId64 " prev:%" PRId64 ", ep:%s:%d", tmq->consumerId,
           pOffset->subKey, pVg->vgId, pOffset->val.version, pVg->committedOffset.version, pEp->fqdn, pEp->port);

  // TODO: put into cb, the commit offset should be move to the callback function
  pVg->committedOffset = pVg->currentOffset;

  pMsgSendInfo->requestId = generateRequestId();
  pMsgSendInfo->requestObjRefId = 0;
  pMsgSendInfo->param = pParam;
  pMsgSendInfo->paramFreeFp = taosMemoryFree;
  pMsgSendInfo->fp = tmqCommitCb;
  pMsgSendInfo->msgType = TDMT_VND_TMQ_COMMIT_OFFSET;
  // send msg

  atomic_add_fetch_32(&pParamSet->waitingRspNum, 1);
  atomic_add_fetch_32(&pParamSet->totalRspNum, 1);

  int64_t transporterId = 0;
  asyncSendMsgToServer(tmq->pTscObj->pAppInfo->pTransporter, &pVg->epSet, &transporterId, pMsgSendInfo);
  return 0;
}

int32_t tmqCommitMsgImpl(tmq_t* tmq, const TAOS_RES* msg, int8_t async, tmq_commit_cb* userCb, void* userParam) {
  char*   topic;
  int32_t vgId;
  if (TD_RES_TMQ(msg)) {
    SMqRspObj* pRspObj = (SMqRspObj*)msg;
    topic = pRspObj->topic;
    vgId = pRspObj->vgId;
  } else if (TD_RES_TMQ_META(msg)) {
    SMqMetaRspObj* pMetaRspObj = (SMqMetaRspObj*)msg;
    topic = pMetaRspObj->topic;
    vgId = pMetaRspObj->vgId;
  } else if (TD_RES_TMQ_METADATA(msg)) {
    SMqTaosxRspObj* pRspObj = (SMqTaosxRspObj*)msg;
    topic = pRspObj->topic;
    vgId = pRspObj->vgId;
  } else {
    return TSDB_CODE_TMQ_INVALID_MSG;
  }

  SMqCommitCbParamSet* pParamSet = taosMemoryCalloc(1, sizeof(SMqCommitCbParamSet));
  if (pParamSet == NULL) {
    terrno = TSDB_CODE_OUT_OF_MEMORY;
    return -1;
  }
  pParamSet->refId = tmq->refId;
  pParamSet->epoch = tmq->epoch;
  pParamSet->automatic = 0;
  pParamSet->async = async;
  pParamSet->userCb = userCb;
  pParamSet->userParam = userParam;
  tsem_init(&pParamSet->rspSem, 0, 0);

  int32_t code = -1;

  for (int32_t i = 0; i < taosArrayGetSize(tmq->clientTopics); i++) {
    SMqClientTopic* pTopic = taosArrayGet(tmq->clientTopics, i);
    if (strcmp(pTopic->topicName, topic) != 0) continue;
    for (int32_t j = 0; j < taosArrayGetSize(pTopic->vgs); j++) {
      SMqClientVg* pVg = taosArrayGet(pTopic->vgs, j);
      if (pVg->vgId != vgId) continue;

      if (pVg->currentOffset.type > 0 && !tOffsetEqual(&pVg->currentOffset, &pVg->committedOffset)) {
        if (tmqSendCommitReq(tmq, pVg, pTopic, pParamSet) < 0) {
          tsem_destroy(&pParamSet->rspSem);
          taosMemoryFree(pParamSet);
          goto FAIL;
        }
        goto HANDLE_RSP;
      }
    }
  }

HANDLE_RSP:
  if (pParamSet->totalRspNum == 0) {
    tsem_destroy(&pParamSet->rspSem);
    taosMemoryFree(pParamSet);
    return 0;
  }

  if (!async) {
    tsem_wait(&pParamSet->rspSem);
    code = pParamSet->rspErr;
    tsem_destroy(&pParamSet->rspSem);
    taosMemoryFree(pParamSet);
    return code;
  } else {
    code = 0;
  }

FAIL:
  if (code != 0 && async) {
    userCb(tmq, code, userParam);
  }
  return 0;
}

static int32_t tmqCommitConsumerImpl(tmq_t* tmq, int8_t automatic, int8_t async, tmq_commit_cb* userCb,
                                     void* userParam) {
  int32_t code = -1;

  SMqCommitCbParamSet* pParamSet = taosMemoryCalloc(1, sizeof(SMqCommitCbParamSet));
  if (pParamSet == NULL) {
    code = TSDB_CODE_OUT_OF_MEMORY;
    if (async) {
      if (automatic) {
        tmq->commitCb(tmq, code, tmq->commitCbUserParam);
      } else {
        userCb(tmq, code, userParam);
      }
    }
    return -1;
  }

  pParamSet->refId = tmq->refId;
  pParamSet->epoch = tmq->epoch;

  pParamSet->automatic = automatic;
  pParamSet->async = async;
  pParamSet->userCb = userCb;
  pParamSet->userParam = userParam;
  tsem_init(&pParamSet->rspSem, 0, 0);

  // init as 1 to prevent concurrency issue
  pParamSet->waitingRspNum = 1;

  int32_t numOfTopics = taosArrayGetSize(tmq->clientTopics);
  tscDebug("consumer:0x%" PRIx64 " start to commit offset for %d topics", tmq->consumerId, numOfTopics);

  for (int32_t i = 0; i < numOfTopics; i++) {
    SMqClientTopic* pTopic = taosArrayGet(tmq->clientTopics, i);

    int32_t numOfVgroups = taosArrayGetSize(pTopic->vgs);
    for (int32_t j = 0; j < numOfVgroups; j++) {
      SMqClientVg* pVg = taosArrayGet(pTopic->vgs, j);
      if (pVg->currentOffset.type > 0 && !tOffsetEqual(&pVg->currentOffset, &pVg->committedOffset)) {
        if (tmqSendCommitReq(tmq, pVg, pTopic, pParamSet) < 0) {
          continue;
        }
      } else {
        tscDebug("consumer:0x%" PRIx64 " topic:%s vgId:%d, not commit, current:%" PRId64 ", ordinal:%d/%d",
                 tmq->consumerId, pTopic->topicName, pVg->vgId, pVg->currentOffset.version, j + 1, numOfVgroups);
      }
    }
  }

  // no request is sent
  if (pParamSet->totalRspNum == 0) {
    tsem_destroy(&pParamSet->rspSem);
    taosMemoryFree(pParamSet);
    return 0;
  }

  // count down since waiting rsp num init as 1
  tmqCommitRspCountDown(pParamSet);

  if (!async) {
    tsem_wait(&pParamSet->rspSem);
    code = pParamSet->rspErr;
    tsem_destroy(&pParamSet->rspSem);
    taosMemoryFree(pParamSet);
#if 0
    taosArrayDestroyP(pParamSet->successfulOffsets, taosMemoryFree);
    taosArrayDestroyP(pParamSet->failedOffsets, taosMemoryFree);
#endif
  }

  return code;
}

int32_t tmqCommitInner(tmq_t* tmq, const TAOS_RES* msg, int8_t automatic, int8_t async, tmq_commit_cb* userCb,
                       void* userParam) {
  if (msg) {
    return tmqCommitMsgImpl(tmq, msg, async, userCb, userParam);
  } else {
    return tmqCommitConsumerImpl(tmq, automatic, async, userCb, userParam);
  }
}

void tmqAssignAskEpTask(void* param, void* tmrId) {
  int64_t refId = *(int64_t*)param;
  tmq_t*  tmq = taosAcquireRef(tmqMgmt.rsetId, refId);
  if (tmq != NULL) {
    int8_t* pTaskType = taosAllocateQitem(sizeof(int8_t), DEF_QITEM, 0);
    *pTaskType = TMQ_DELAYED_TASK__ASK_EP;
    taosWriteQitem(tmq->delayedTask, pTaskType);
    tsem_post(&tmq->rspSem);
  }
  taosMemoryFree(param);
}

void tmqAssignDelayedCommitTask(void* param, void* tmrId) {
  int64_t refId = *(int64_t*)param;
  tmq_t*  tmq = taosAcquireRef(tmqMgmt.rsetId, refId);
  if (tmq != NULL) {
    int8_t* pTaskType = taosAllocateQitem(sizeof(int8_t), DEF_QITEM, 0);
    *pTaskType = TMQ_DELAYED_TASK__COMMIT;
    taosWriteQitem(tmq->delayedTask, pTaskType);
    tsem_post(&tmq->rspSem);
  }
  taosMemoryFree(param);
}

void tmqAssignDelayedReportTask(void* param, void* tmrId) {
  int64_t refId = *(int64_t*)param;
  tmq_t*  tmq = taosAcquireRef(tmqMgmt.rsetId, refId);
  if (tmq != NULL) {
    int8_t* pTaskType = taosAllocateQitem(sizeof(int8_t), DEF_QITEM, 0);
    *pTaskType = TMQ_DELAYED_TASK__REPORT;
    taosWriteQitem(tmq->delayedTask, pTaskType);
    tsem_post(&tmq->rspSem);
  }
  taosMemoryFree(param);
}

int32_t tmqHbCb(void* param, SDataBuf* pMsg, int32_t code) {
  if (pMsg) {
    taosMemoryFree(pMsg->pData);
    taosMemoryFree(pMsg->pEpSet);
  }
  return 0;
}

void tmqSendHbReq(void* param, void* tmrId) {
  int64_t refId = *(int64_t*)param;
  tmq_t*  tmq = taosAcquireRef(tmqMgmt.rsetId, refId);
  if (tmq == NULL) {
    taosMemoryFree(param);
    return;
  }

  SMqHbReq req = {0};
  req.consumerId = tmq->consumerId;
  req.epoch = tmq->epoch;

  int32_t tlen = tSerializeSMqHbReq(NULL, 0, &req);
  if (tlen < 0) {
    tscError("tSerializeSMqHbReq failed");
    return;
  }
  void* pReq = taosMemoryCalloc(1, tlen);
  if (tlen < 0) {
    tscError("failed to malloc MqHbReq msg, size:%d", tlen);
    return;
  }
  if (tSerializeSMqHbReq(pReq, tlen, &req) < 0) {
    tscError("tSerializeSMqHbReq %d failed", tlen);
    taosMemoryFree(pReq);
    return;
  }

  SMsgSendInfo* sendInfo = taosMemoryCalloc(1, sizeof(SMsgSendInfo));
  if (sendInfo == NULL) {
    taosMemoryFree(pReq);
    goto OVER;
  }
  sendInfo->msgInfo = (SDataBuf){
      .pData = pReq,
      .len = tlen,
      .handle = NULL,
  };

  sendInfo->requestId = generateRequestId();
  sendInfo->requestObjRefId = 0;
  sendInfo->param = NULL;
  sendInfo->fp = tmqHbCb;
  sendInfo->msgType = TDMT_MND_TMQ_HB;

  SEpSet epSet = getEpSet_s(&tmq->pTscObj->pAppInfo->mgmtEp);

  int64_t transporterId = 0;
  asyncSendMsgToServer(tmq->pTscObj->pAppInfo->pTransporter, &epSet, &transporterId, sendInfo);

OVER:
  taosTmrReset(tmqSendHbReq, 1000, param, tmqMgmt.timer, &tmq->hbLiveTimer);
}

int32_t tmqHandleAllDelayedTask(tmq_t* pTmq) {
  STaosQall* qall = taosAllocateQall();
  taosReadAllQitems(pTmq->delayedTask, qall);

  if (qall->numOfItems == 0) {
    taosFreeQall(qall);
    return TSDB_CODE_SUCCESS;
  }

  tscDebug("consumer:0x%" PRIx64 " handle delayed %d tasks before poll data", pTmq->consumerId, qall->numOfItems);
  int8_t* pTaskType = NULL;
  taosGetQitem(qall, (void**)&pTaskType);

  while (pTaskType != NULL) {
    if (*pTaskType == TMQ_DELAYED_TASK__ASK_EP) {
      tmqAskEp(pTmq, true);

      int64_t* pRefId = taosMemoryMalloc(sizeof(int64_t));
      *pRefId = pTmq->refId;

<<<<<<< HEAD
      tscDebug("consumer:0x%" PRIx64 " next retrieve ep from mnode in 1s", pTmq->consumerId);
=======
      tscDebug("consumer:0x%"PRIx64" retrieve ep from mnode in 1s", pTmq->consumerId);
>>>>>>> 097723f4
      taosTmrReset(tmqAssignAskEpTask, 1000, pRefId, tmqMgmt.timer, &pTmq->epTimer);
    } else if (*pTaskType == TMQ_DELAYED_TASK__COMMIT) {
      tmqCommitInner(pTmq, NULL, 1, 1, pTmq->commitCb, pTmq->commitCbUserParam);

      int64_t* pRefId = taosMemoryMalloc(sizeof(int64_t));
      *pRefId = pTmq->refId;

<<<<<<< HEAD
      tscDebug("consumer:0x%" PRIx64 " next commit to mnode in %.2fs", pTmq->consumerId,
               pTmq->autoCommitInterval / 1000.0);
=======
      tscDebug("consumer:0x%"PRIx64" commit to vnode(s) in %.2fs", pTmq->consumerId, pTmq->autoCommitInterval/1000.0);
>>>>>>> 097723f4
      taosTmrReset(tmqAssignDelayedCommitTask, pTmq->autoCommitInterval, pRefId, tmqMgmt.timer, &pTmq->commitTimer);
    } else if (*pTaskType == TMQ_DELAYED_TASK__REPORT) {
    }

    taosFreeQitem(pTaskType);
    taosGetQitem(qall, (void**)&pTaskType);
  }

  taosFreeQall(qall);
  return 0;
}

static void tmqFreeRspWrapper(SMqRspWrapper* rspWrapper) {
  if (rspWrapper->tmqRspType == TMQ_MSG_TYPE__END_RSP) {
    // do nothing
  } else if (rspWrapper->tmqRspType == TMQ_MSG_TYPE__EP_RSP) {
    SMqAskEpRspWrapper* pEpRspWrapper = (SMqAskEpRspWrapper*)rspWrapper;
    tDeleteSMqAskEpRsp(&pEpRspWrapper->msg);
  } else if (rspWrapper->tmqRspType == TMQ_MSG_TYPE__POLL_RSP) {
    SMqPollRspWrapper* pRsp = (SMqPollRspWrapper*)rspWrapper;
    taosArrayDestroyP(pRsp->dataRsp.blockData, taosMemoryFree);
    taosArrayDestroy(pRsp->dataRsp.blockDataLen);
    taosArrayDestroyP(pRsp->dataRsp.blockTbName, taosMemoryFree);
    taosArrayDestroyP(pRsp->dataRsp.blockSchema, (FDelete)tDeleteSSchemaWrapper);
  } else if (rspWrapper->tmqRspType == TMQ_MSG_TYPE__POLL_META_RSP) {
    SMqPollRspWrapper* pRsp = (SMqPollRspWrapper*)rspWrapper;
    taosMemoryFree(pRsp->metaRsp.metaRsp);
  } else if (rspWrapper->tmqRspType == TMQ_MSG_TYPE__TAOSX_RSP) {
    SMqPollRspWrapper* pRsp = (SMqPollRspWrapper*)rspWrapper;
    taosArrayDestroyP(pRsp->taosxRsp.blockData, taosMemoryFree);
    taosArrayDestroy(pRsp->taosxRsp.blockDataLen);
    taosArrayDestroyP(pRsp->taosxRsp.blockTbName, taosMemoryFree);
    taosArrayDestroyP(pRsp->taosxRsp.blockSchema, (FDelete)tDeleteSSchemaWrapper);
    // taosx
    taosArrayDestroy(pRsp->taosxRsp.createTableLen);
    taosArrayDestroyP(pRsp->taosxRsp.createTableReq, taosMemoryFree);
  }
}

void tmqClearUnhandleMsg(tmq_t* tmq) {
  SMqRspWrapper* rspWrapper = NULL;
  while (1) {
    taosGetQitem(tmq->qall, (void**)&rspWrapper);
    if (rspWrapper) {
      tmqFreeRspWrapper(rspWrapper);
      taosFreeQitem(rspWrapper);
    } else {
      break;
    }
  }

  rspWrapper = NULL;
  taosReadAllQitems(tmq->mqueue, tmq->qall);
  while (1) {
    taosGetQitem(tmq->qall, (void**)&rspWrapper);
    if (rspWrapper) {
      tmqFreeRspWrapper(rspWrapper);
      taosFreeQitem(rspWrapper);
    } else {
      break;
    }
  }
}

int32_t tmqSubscribeCb(void* param, SDataBuf* pMsg, int32_t code) {
  SMqSubscribeCbParam* pParam = (SMqSubscribeCbParam*)param;
  pParam->rspErr = code;

  taosMemoryFree(pMsg->pEpSet);
  tsem_post(&pParam->rspSem);
  return 0;
}

int32_t tmq_subscription(tmq_t* tmq, tmq_list_t** topics) {
  if (*topics == NULL) {
    *topics = tmq_list_new();
  }
  for (int i = 0; i < taosArrayGetSize(tmq->clientTopics); i++) {
    SMqClientTopic* topic = taosArrayGet(tmq->clientTopics, i);
    tmq_list_append(*topics, strchr(topic->topicName, '.') + 1);
  }
  return 0;
}

int32_t tmq_unsubscribe(tmq_t* tmq) {
  int32_t     rsp;
  int32_t     retryCnt = 0;
  tmq_list_t* lst = tmq_list_new();
  while (1) {
    rsp = tmq_subscribe(tmq, lst);
    if (rsp != TSDB_CODE_MND_CONSUMER_NOT_READY || retryCnt > 5) {
      break;
    } else {
      retryCnt++;
      taosMsleep(500);
    }
  }

  tmq_list_destroy(lst);
  return rsp;
}

void tmqFreeImpl(void* handle) {
  tmq_t* tmq = (tmq_t*)handle;

  // TODO stop timer
  if (tmq->mqueue) {
    tmqClearUnhandleMsg(tmq);
    taosCloseQueue(tmq->mqueue);
  }
  if (tmq->delayedTask) taosCloseQueue(tmq->delayedTask);
  taosFreeQall(tmq->qall);

  tsem_destroy(&tmq->rspSem);

  int32_t sz = taosArrayGetSize(tmq->clientTopics);
  for (int32_t i = 0; i < sz; i++) {
    SMqClientTopic* pTopic = taosArrayGet(tmq->clientTopics, i);
    taosMemoryFreeClear(pTopic->schema.pSchema);
    taosArrayDestroy(pTopic->vgs);
  }
  taosArrayDestroy(tmq->clientTopics);
  taos_close_internal(tmq->pTscObj);
  taosMemoryFree(tmq);
}

static void tmqMgmtInit(void) {
  tmqInitRes = 0;
  tmqMgmt.timer = taosTmrInit(1000, 100, 360000, "TMQ");

  if (tmqMgmt.timer == NULL) {
    tmqInitRes = TSDB_CODE_OUT_OF_MEMORY;
  }

  tmqMgmt.rsetId = taosOpenRef(10000, tmqFreeImpl);
  if (tmqMgmt.rsetId < 0) {
    tmqInitRes = terrno;
  }
}

tmq_t* tmq_consumer_new(tmq_conf_t* conf, char* errstr, int32_t errstrLen) {
  taosThreadOnce(&tmqInit, tmqMgmtInit);
  if (tmqInitRes != 0) {
    terrno = tmqInitRes;
    return NULL;
  }

  tmq_t* pTmq = taosMemoryCalloc(1, sizeof(tmq_t));
  if (pTmq == NULL) {
    terrno = TSDB_CODE_OUT_OF_MEMORY;
    tscError("failed to create consumer, consumer group %s, code:%s", conf->groupId, terrstr());
    return NULL;
  }

  const char* user = conf->user == NULL ? TSDB_DEFAULT_USER : conf->user;
  const char* pass = conf->pass == NULL ? TSDB_DEFAULT_PASS : conf->pass;

  pTmq->clientTopics = taosArrayInit(0, sizeof(SMqClientTopic));
  pTmq->mqueue = taosOpenQueue();
  pTmq->qall = taosAllocateQall();
  pTmq->delayedTask = taosOpenQueue();

  if (pTmq->clientTopics == NULL || pTmq->mqueue == NULL || pTmq->qall == NULL || pTmq->delayedTask == NULL ||
      conf->groupId[0] == 0) {
    terrno = TSDB_CODE_OUT_OF_MEMORY;
    tscError("consumer:0x%" PRIx64 " setup failed since %s, consumer group %s", pTmq->consumerId, terrstr(),
             pTmq->groupId);
    goto FAIL;
  }

  // init status
  pTmq->status = TMQ_CONSUMER_STATUS__INIT;
  pTmq->pollCnt = 0;
  pTmq->epoch = 0;
  /*pTmq->epStatus = 0;*/
  /*pTmq->epSkipCnt = 0;*/

  // set conf
  strcpy(pTmq->clientId, conf->clientId);
  strcpy(pTmq->groupId, conf->groupId);
  pTmq->withTbName = conf->withTbName;
  pTmq->useSnapshot = conf->snapEnable;
  pTmq->autoCommit = conf->autoCommit;
  pTmq->autoCommitInterval = conf->autoCommitInterval;
  pTmq->commitCb = conf->commitCb;
  pTmq->commitCbUserParam = conf->commitCbUserParam;
  pTmq->resetOffsetCfg = conf->resetOffset;

  pTmq->hbBgEnable = conf->hbBgEnable;

  // assign consumerId
  pTmq->consumerId = tGenIdPI64();

  // init semaphore
  if (tsem_init(&pTmq->rspSem, 0, 0) != 0) {
    tscError("consumer:0x %" PRIx64 " setup failed since %s, consumer group %s", pTmq->consumerId, terrstr(),
             pTmq->groupId);
    goto FAIL;
  }

  // init connection
  pTmq->pTscObj = taos_connect_internal(conf->ip, user, pass, NULL, NULL, conf->port, CONN_TYPE__TMQ);
  if (pTmq->pTscObj == NULL) {
    tscError("consumer:0x %" PRIx64 " setup failed since %s, consumer group %s", pTmq->consumerId, terrstr(),
             pTmq->groupId);
    tsem_destroy(&pTmq->rspSem);
    goto FAIL;
  }

  pTmq->refId = taosAddRef(tmqMgmt.rsetId, pTmq);
  if (pTmq->refId < 0) {
    tmqFreeImpl(pTmq);
    return NULL;
  }

  if (pTmq->hbBgEnable) {
    int64_t* pRefId = taosMemoryMalloc(sizeof(int64_t));
    *pRefId = pTmq->refId;
    pTmq->hbLiveTimer = taosTmrStart(tmqSendHbReq, 1000, pRefId, tmqMgmt.timer);
  }

  tscInfo("consumer:0x%" PRIx64 " is setup, consumer groupId %s", pTmq->consumerId, pTmq->groupId);
  return pTmq;

FAIL:
  if (pTmq->clientTopics) taosArrayDestroy(pTmq->clientTopics);
  if (pTmq->mqueue) taosCloseQueue(pTmq->mqueue);
  if (pTmq->delayedTask) taosCloseQueue(pTmq->delayedTask);
  if (pTmq->qall) taosFreeQall(pTmq->qall);
  taosMemoryFree(pTmq);

  return NULL;
}

int32_t tmq_subscribe(tmq_t* tmq, const tmq_list_t* topic_list) {
  const SArray*   container = &topic_list->container;
  int32_t         sz = taosArrayGetSize(container);
  void*           buf = NULL;
  SMsgSendInfo*   sendInfo = NULL;
  SCMSubscribeReq req = {0};
  int32_t         code = 0;

  tscDebug("consumer:0x%" PRIx64 " subscribe %d topics", tmq->consumerId, sz);

  req.consumerId = tmq->consumerId;
  tstrncpy(req.clientId, tmq->clientId, 256);
  tstrncpy(req.cgroup, tmq->groupId, TSDB_CGROUP_LEN);
  req.topicNames = taosArrayInit(sz, sizeof(void*));

  if (req.topicNames == NULL) {
    code = TSDB_CODE_OUT_OF_MEMORY;
    goto FAIL;
  }

  for (int32_t i = 0; i < sz; i++) {
    char* topic = taosArrayGetP(container, i);

    SName name = {0};
    tNameSetDbName(&name, tmq->pTscObj->acctId, topic, strlen(topic));
    char* topicFName = taosMemoryCalloc(1, TSDB_TOPIC_FNAME_LEN);
    if (topicFName == NULL) {
      goto FAIL;
    }

    tNameExtractFullName(&name, topicFName);
    tscDebug("consumer:0x%" PRIx64 " subscribe topic:%s", tmq->consumerId, topicFName);

    taosArrayPush(req.topicNames, &topicFName);
  }

  int32_t tlen = tSerializeSCMSubscribeReq(NULL, &req);

  buf = taosMemoryMalloc(tlen);
  if (buf == NULL) {
    code = TSDB_CODE_OUT_OF_MEMORY;
    goto FAIL;
  }

  void* abuf = buf;
  tSerializeSCMSubscribeReq(&abuf, &req);

  sendInfo = taosMemoryCalloc(1, sizeof(SMsgSendInfo));
  if (sendInfo == NULL) {
    code = TSDB_CODE_OUT_OF_MEMORY;
    goto FAIL;
  }

  SMqSubscribeCbParam param = {
      .rspErr = 0,
      .refId = tmq->refId,
      .epoch = tmq->epoch,
  };

  if (tsem_init(&param.rspSem, 0, 0) != 0) {
    goto FAIL;
  }

  sendInfo->msgInfo = (SDataBuf){
      .pData = buf,
      .len = tlen,
      .handle = NULL,
  };

  sendInfo->requestId = generateRequestId();
  sendInfo->requestObjRefId = 0;
  sendInfo->param = &param;
  sendInfo->fp = tmqSubscribeCb;
  sendInfo->msgType = TDMT_MND_TMQ_SUBSCRIBE;

  SEpSet epSet = getEpSet_s(&tmq->pTscObj->pAppInfo->mgmtEp);

  int64_t transporterId = 0;
  asyncSendMsgToServer(tmq->pTscObj->pAppInfo->pTransporter, &epSet, &transporterId, sendInfo);

  // avoid double free if msg is sent
  buf = NULL;
  sendInfo = NULL;

  tsem_wait(&param.rspSem);
  tsem_destroy(&param.rspSem);

  if (param.rspErr != 0) {
    code = param.rspErr;
    goto FAIL;
  }

  int32_t retryCnt = 0;
  while (TSDB_CODE_MND_CONSUMER_NOT_READY == tmqAskEp(tmq, false)) {
    if (retryCnt++ > 10) {
      goto FAIL;
    }

    tscDebug("consumer:0x%" PRIx64 ", mnd not ready for subscribe, retry:%d in 500ms", tmq->consumerId, retryCnt);
    taosMsleep(500);
  }

  // init ep timer
  if (tmq->epTimer == NULL) {
    int64_t* pRefId1 = taosMemoryMalloc(sizeof(int64_t));
    *pRefId1 = tmq->refId;
    tmq->epTimer = taosTmrStart(tmqAssignAskEpTask, 1000, pRefId1, tmqMgmt.timer);
  }

  // init auto commit timer
  if (tmq->autoCommit && tmq->commitTimer == NULL) {
    int64_t* pRefId2 = taosMemoryMalloc(sizeof(int64_t));
    *pRefId2 = tmq->refId;
    tmq->commitTimer = taosTmrStart(tmqAssignDelayedCommitTask, tmq->autoCommitInterval, pRefId2, tmqMgmt.timer);
  }

FAIL:
  taosArrayDestroyP(req.topicNames, taosMemoryFree);
  taosMemoryFree(buf);
  taosMemoryFree(sendInfo);

  return code;
}

void tmq_conf_set_auto_commit_cb(tmq_conf_t* conf, tmq_commit_cb* cb, void* param) {
  //
  conf->commitCb = cb;
  conf->commitCbUserParam = param;
}

int32_t tmqPollCb(void* param, SDataBuf* pMsg, int32_t code) {
  SMqPollCbParam* pParam = (SMqPollCbParam*)param;
  SMqClientVg*    pVg = pParam->pVg;
  SMqClientTopic* pTopic = pParam->pTopic;

  tmq_t* tmq = taosAcquireRef(tmqMgmt.rsetId, pParam->refId);
  if (tmq == NULL) {
    tsem_destroy(&pParam->rspSem);
    taosMemoryFree(pParam);
    taosMemoryFree(pMsg->pData);
    taosMemoryFree(pMsg->pEpSet);
    terrno = TSDB_CODE_TMQ_CONSUMER_CLOSED;
    return -1;
  }

  int32_t epoch = pParam->epoch;
  int32_t vgId = pParam->vgId;
  taosMemoryFree(pParam);
  if (code != 0) {
    tscWarn("msg discard from vgId:%d, epoch %d, since %s", vgId, epoch, terrstr());
    if (pMsg->pData) taosMemoryFree(pMsg->pData);
    if (pMsg->pEpSet) taosMemoryFree(pMsg->pEpSet);

    if (code == TSDB_CODE_TMQ_CONSUMER_MISMATCH) {
      atomic_store_8(&tmq->status, TMQ_CONSUMER_STATUS__RECOVER);
      goto CREATE_MSG_FAIL;
    }
    if (code == TSDB_CODE_TQ_NO_COMMITTED_OFFSET) {
      SMqPollRspWrapper* pRspWrapper = taosAllocateQitem(sizeof(SMqPollRspWrapper), DEF_QITEM, 0);
      if (pRspWrapper == NULL) {
        tscWarn("msg discard from vgId:%d, epoch %d since out of memory", vgId, epoch);
        goto CREATE_MSG_FAIL;
      }
      pRspWrapper->tmqRspType = TMQ_MSG_TYPE__END_RSP;
      /*pRspWrapper->vgHandle = pVg;*/
      /*pRspWrapper->topicHandle = pTopic;*/
      taosWriteQitem(tmq->mqueue, pRspWrapper);
      tsem_post(&tmq->rspSem);
    }
    goto CREATE_MSG_FAIL;
  }

  int32_t msgEpoch = ((SMqRspHead*)pMsg->pData)->epoch;
  int32_t tmqEpoch = atomic_load_32(&tmq->epoch);
  if (msgEpoch < tmqEpoch) {
    // do not write into queue since updating epoch reset
    tscWarn("msg discard from vgId:%d since from earlier epoch, rsp epoch %d, current epoch %d", vgId, msgEpoch,
            tmqEpoch);
    tsem_post(&tmq->rspSem);
    taosMemoryFree(pMsg->pData);
    taosMemoryFree(pMsg->pEpSet);
    return 0;
  }

  if (msgEpoch != tmqEpoch) {
    tscWarn("mismatch rsp from vgId:%d, epoch %d, current epoch %d", vgId, msgEpoch, tmqEpoch);
  }

  // handle meta rsp
  int8_t rspType = ((SMqRspHead*)pMsg->pData)->mqMsgType;

  SMqPollRspWrapper* pRspWrapper = taosAllocateQitem(sizeof(SMqPollRspWrapper), DEF_QITEM, 0);
  if (pRspWrapper == NULL) {
    taosMemoryFree(pMsg->pData);
    taosMemoryFree(pMsg->pEpSet);
    tscWarn("msg discard from vgId:%d, epoch %d since out of memory", vgId, epoch);
    goto CREATE_MSG_FAIL;
  }

  pRspWrapper->tmqRspType = rspType;
  pRspWrapper->vgHandle = pVg;
  pRspWrapper->topicHandle = pTopic;

  if (rspType == TMQ_MSG_TYPE__POLL_RSP) {
    SDecoder decoder;
    tDecoderInit(&decoder, POINTER_SHIFT(pMsg->pData, sizeof(SMqRspHead)), pMsg->len - sizeof(SMqRspHead));
    tDecodeSMqDataRsp(&decoder, &pRspWrapper->dataRsp);
    tDecoderClear(&decoder);
    memcpy(&pRspWrapper->dataRsp, pMsg->pData, sizeof(SMqRspHead));

    tscDebug("consumer:0x%" PRIx64 ", recv poll: vgId:%d, req offset %" PRId64 ", rsp offset %" PRId64 " type %d",
             tmq->consumerId, pVg->vgId, pRspWrapper->dataRsp.reqOffset.version, pRspWrapper->dataRsp.rspOffset.version,
             rspType);

  } else if (rspType == TMQ_MSG_TYPE__POLL_META_RSP) {
    SDecoder decoder;
    tDecoderInit(&decoder, POINTER_SHIFT(pMsg->pData, sizeof(SMqRspHead)), pMsg->len - sizeof(SMqRspHead));
    tDecodeSMqMetaRsp(&decoder, &pRspWrapper->metaRsp);
    tDecoderClear(&decoder);
    memcpy(&pRspWrapper->metaRsp, pMsg->pData, sizeof(SMqRspHead));
  } else if (rspType == TMQ_MSG_TYPE__TAOSX_RSP) {
    SDecoder decoder;
    tDecoderInit(&decoder, POINTER_SHIFT(pMsg->pData, sizeof(SMqRspHead)), pMsg->len - sizeof(SMqRspHead));
    tDecodeSTaosxRsp(&decoder, &pRspWrapper->taosxRsp);
    tDecoderClear(&decoder);
    memcpy(&pRspWrapper->taosxRsp, pMsg->pData, sizeof(SMqRspHead));
  }

  taosMemoryFree(pMsg->pData);
  taosMemoryFree(pMsg->pEpSet);

  tscDebug("consumer:0x%" PRIx64 ", put poll res into mqueue %p", tmq->consumerId, pRspWrapper);

  taosWriteQitem(tmq->mqueue, pRspWrapper);
  tsem_post(&tmq->rspSem);

  return 0;
CREATE_MSG_FAIL:
  if (epoch == tmq->epoch) {
    atomic_store_32(&pVg->vgStatus, TMQ_VG_STATUS__IDLE);
  }
  tsem_post(&tmq->rspSem);
  return -1;
}

bool tmqUpdateEp(tmq_t* tmq, int32_t epoch, const SMqAskEpRsp* pRsp) {
  bool set = false;

  int32_t topicNumCur = taosArrayGetSize(tmq->clientTopics);
  int32_t topicNumGet = taosArrayGetSize(pRsp->topics);

  char vgKey[TSDB_TOPIC_FNAME_LEN + 22];
  tscDebug("consumer:0x%" PRIx64 " update ep epoch from %d to epoch %d, incoming topics:%d, existed topics:%d",
           tmq->consumerId, tmq->epoch, epoch, topicNumGet, topicNumCur);

  SArray* newTopics = taosArrayInit(topicNumGet, sizeof(SMqClientTopic));
  if (newTopics == NULL) {
    return false;
  }

  SHashObj* pHash = taosHashInit(64, MurmurHash3_32, false, HASH_NO_LOCK);
  if (pHash == NULL) {
    taosArrayDestroy(newTopics);
    return false;
  }

  for (int32_t i = 0; i < topicNumCur; i++) {
    // find old topic
    SMqClientTopic* pTopicCur = taosArrayGet(tmq->clientTopics, i);
    if (pTopicCur->vgs) {
      int32_t vgNumCur = taosArrayGetSize(pTopicCur->vgs);
      tscDebug("consumer:0x%" PRIx64 ", new vg num: %d", tmq->consumerId, vgNumCur);
      for (int32_t j = 0; j < vgNumCur; j++) {
        SMqClientVg* pVgCur = taosArrayGet(pTopicCur->vgs, j);
        sprintf(vgKey, "%s:%d", pTopicCur->topicName, pVgCur->vgId);
        char buf[80];
        tFormatOffset(buf, 80, &pVgCur->currentOffset);
        tscDebug("consumer:0x%" PRIx64 ", epoch %d vgId:%d vgKey is %s, offset is %s", tmq->consumerId, epoch,
                 pVgCur->vgId, vgKey, buf);
        taosHashPut(pHash, vgKey, strlen(vgKey), &pVgCur->currentOffset, sizeof(STqOffsetVal));
      }
    }
  }

  for (int32_t i = 0; i < topicNumGet; i++) {
    SMqClientTopic topic = {0};
    SMqSubTopicEp* pTopicEp = taosArrayGet(pRsp->topics, i);
    topic.schema = pTopicEp->schema;
    pTopicEp->schema.nCols = 0;
    pTopicEp->schema.pSchema = NULL;
    tstrncpy(topic.topicName, pTopicEp->topic, TSDB_TOPIC_FNAME_LEN);
    tstrncpy(topic.db, pTopicEp->db, TSDB_DB_FNAME_LEN);

    tscDebug("consumer:0x%" PRIx64 ", update topic: %s", tmq->consumerId, topic.topicName);

    int32_t vgNumGet = taosArrayGetSize(pTopicEp->vgs);
    topic.vgs = taosArrayInit(vgNumGet, sizeof(SMqClientVg));
    for (int32_t j = 0; j < vgNumGet; j++) {
      SMqSubVgEp* pVgEp = taosArrayGet(pTopicEp->vgs, j);
      sprintf(vgKey, "%s:%d", topic.topicName, pVgEp->vgId);
      STqOffsetVal* pOffset = taosHashGet(pHash, vgKey, strlen(vgKey));
      STqOffsetVal  offsetNew = {.type = tmq->resetOffsetCfg};
      if (pOffset != NULL) {
        offsetNew = *pOffset;
      }

      SMqClientVg clientVg = {
          .pollCnt = 0,
          .currentOffset = offsetNew,
          .vgId = pVgEp->vgId,
          .epSet = pVgEp->epSet,
          .vgStatus = TMQ_VG_STATUS__IDLE,
          .vgSkipCnt = 0,
      };
      taosArrayPush(topic.vgs, &clientVg);
      set = true;
    }
    taosArrayPush(newTopics, &topic);
  }

  // destroy current buffered existed topics info
  if (tmq->clientTopics) {
    int32_t sz = taosArrayGetSize(tmq->clientTopics);
    for (int32_t i = 0; i < sz; i++) {
      SMqClientTopic* pTopic = taosArrayGet(tmq->clientTopics, i);
      if (pTopic->schema.nCols) taosMemoryFreeClear(pTopic->schema.pSchema);
      taosArrayDestroy(pTopic->vgs);
    }

    taosArrayDestroy(tmq->clientTopics);
  }

  taosHashCleanup(pHash);
  tmq->clientTopics = newTopics;

  if (taosArrayGetSize(tmq->clientTopics) == 0) {
    atomic_store_8(&tmq->status, TMQ_CONSUMER_STATUS__NO_TOPIC);
  } else {
    atomic_store_8(&tmq->status, TMQ_CONSUMER_STATUS__READY);
  }

  atomic_store_32(&tmq->epoch, epoch);
  tscDebug("consumer:0x%" PRIx64 " update topic info completed", tmq->consumerId);
  return set;
}

int32_t tmqAskEpCb(void* param, SDataBuf* pMsg, int32_t code) {
  SMqAskEpCbParam* pParam = (SMqAskEpCbParam*)param;
  int8_t           async = pParam->async;
  tmq_t*           tmq = taosAcquireRef(tmqMgmt.rsetId, pParam->refId);

  if (tmq == NULL) {
    if (!async) {
      tsem_destroy(&pParam->rspSem);
    } else {
      taosMemoryFree(pParam);
    }
    taosMemoryFree(pMsg->pData);
    taosMemoryFree(pMsg->pEpSet);
    terrno = TSDB_CODE_TMQ_CONSUMER_CLOSED;
    return -1;
  }

  pParam->code = code;
  if (code != 0) {
    tscError("consumer:0x%" PRIx64 ", get topic endpoint error, async:%d, code:%s", tmq->consumerId, pParam->async,
             tstrerror(code));
    goto END;
  }

  // tmq's epoch is monotonically increase,
  // so it's safe to discard any old epoch msg.
  // Epoch will only increase when received newer epoch ep msg
  SMqRspHead* head = pMsg->pData;
  int32_t     epoch = atomic_load_32(&tmq->epoch);
  if (head->epoch <= epoch) {
    tscDebug("consumer:0x%" PRIx64 ", recv ep, msg epoch %d, current epoch %d, no need to update local ep",
             tmq->consumerId, head->epoch, epoch);
    goto END;
  }

  tscDebug("consumer:0x%" PRIx64 ", recv ep, msg epoch %d, current epoch %d, update local ep", tmq->consumerId,
           head->epoch, epoch);

  if (!async) {
    SMqAskEpRsp rsp;
    tDecodeSMqAskEpRsp(POINTER_SHIFT(pMsg->pData, sizeof(SMqRspHead)), &rsp);
    /*printf("rsp epoch %" PRId64 " sz %" PRId64 "\n", rsp.epoch, rsp.topics->size);*/
    /*printf("tmq epoch %" PRId64 " sz %" PRId64 "\n", tmq->epoch, tmq->clientTopics->size);*/
    tmqUpdateEp(tmq, head->epoch, &rsp);
    tDeleteSMqAskEpRsp(&rsp);
  } else {
    SMqAskEpRspWrapper* pWrapper = taosAllocateQitem(sizeof(SMqAskEpRspWrapper), DEF_QITEM, 0);
    if (pWrapper == NULL) {
      terrno = TSDB_CODE_OUT_OF_MEMORY;
      code = -1;
      goto END;
    }

    pWrapper->tmqRspType = TMQ_MSG_TYPE__EP_RSP;
    pWrapper->epoch = head->epoch;
    memcpy(&pWrapper->msg, pMsg->pData, sizeof(SMqRspHead));
    tDecodeSMqAskEpRsp(POINTER_SHIFT(pMsg->pData, sizeof(SMqRspHead)), &pWrapper->msg);

    taosWriteQitem(tmq->mqueue, pWrapper);
    tsem_post(&tmq->rspSem);
  }

END:
  /*atomic_store_8(&tmq->epStatus, 0);*/
  if (!async) {
    tsem_post(&pParam->rspSem);
  } else {
    taosMemoryFree(pParam);
  }

  taosMemoryFree(pMsg->pEpSet);
  taosMemoryFree(pMsg->pData);
  return code;
}

int32_t tmqAskEp(tmq_t* tmq, bool async) {
  int32_t code = TSDB_CODE_SUCCESS;
#if 0
  int8_t  epStatus = atomic_val_compare_exchange_8(&tmq->epStatus, 0, 1);
  if (epStatus == 1) {
    int32_t epSkipCnt = atomic_add_fetch_32(&tmq->epSkipCnt, 1);
    tscTrace("consumer:0x%" PRIx64 ", skip ask ep cnt %d", tmq->consumerId, epSkipCnt);
    if (epSkipCnt < 5000) return 0;
  }
  atomic_store_32(&tmq->epSkipCnt, 0);
#endif

  SMqAskEpReq req = {0};
  req.consumerId = tmq->consumerId;
  req.epoch = tmq->epoch;
  strcpy(req.cgroup, tmq->groupId);

  int32_t tlen = tSerializeSMqAskEpReq(NULL, 0, &req);
  if (tlen < 0) {
    tscError("consumer:0x%" PRIx64 ", tSerializeSMqAskEpReq failed", tmq->consumerId);
    return -1;
  }

  void* pReq = taosMemoryCalloc(1, tlen);
  if (pReq == NULL) {
    tscError("consumer:0x%" PRIx64 ", failed to malloc askEpReq msg, size:%d", tmq->consumerId, tlen);
    terrno = TSDB_CODE_OUT_OF_MEMORY;
    return -1;
  }

  if (tSerializeSMqAskEpReq(pReq, tlen, &req) < 0) {
    tscError("consumer:0x%" PRIx64 ", tSerializeSMqAskEpReq %d failed", tmq->consumerId, tlen);
    taosMemoryFree(pReq);
    return -1;
  }

  SMqAskEpCbParam* pParam = taosMemoryCalloc(1, sizeof(SMqAskEpCbParam));
  if (pParam == NULL) {
    tscError("consumer:0x%" PRIx64 ", failed to malloc subscribe param", tmq->consumerId);
    taosMemoryFree(pReq);
    /*atomic_store_8(&tmq->epStatus, 0);*/
    return -1;
  }

  pParam->refId = tmq->refId;
  pParam->epoch = tmq->epoch;
  pParam->async = async;
  tsem_init(&pParam->rspSem, 0, 0);

  SMsgSendInfo* sendInfo = taosMemoryCalloc(1, sizeof(SMsgSendInfo));
  if (sendInfo == NULL) {
    tsem_destroy(&pParam->rspSem);
    taosMemoryFree(pParam);
    taosMemoryFree(pReq);
    /*atomic_store_8(&tmq->epStatus, 0);*/
    return -1;
  }

  sendInfo->msgInfo = (SDataBuf){
      .pData = pReq,
      .len = tlen,
      .handle = NULL,
  };

  sendInfo->requestId = tmq->consumerId;
  sendInfo->requestObjRefId = 0;
  sendInfo->param = pParam;
  sendInfo->fp = tmqAskEpCb;
  sendInfo->msgType = TDMT_MND_TMQ_ASK_EP;

  SEpSet epSet = getEpSet_s(&tmq->pTscObj->pAppInfo->mgmtEp);
  tscDebug("consumer:0x%" PRIx64 " ask ep from mnode, async:%d, reqId:0x%" PRIx64, tmq->consumerId, async,
           tmq->consumerId);

  int64_t transporterId = 0;
  asyncSendMsgToServer(tmq->pTscObj->pAppInfo->pTransporter, &epSet, &transporterId, sendInfo);

  if (!async) {
    tsem_wait(&pParam->rspSem);
    code = pParam->code;
    taosMemoryFree(pParam);
  }

  return code;
}

void tmqBuildConsumeReqImpl(SMqPollReq* pReq, tmq_t* tmq, int64_t timeout, SMqClientTopic* pTopic, SMqClientVg* pVg) {
  int32_t groupLen = strlen(tmq->groupId);
  memcpy(pReq->subKey, tmq->groupId, groupLen);
  pReq->subKey[groupLen] = TMQ_SEPARATOR;
  strcpy(pReq->subKey + groupLen + 1, pTopic->topicName);

  pReq->withTbName = tmq->withTbName;
  pReq->consumerId = tmq->consumerId;
  pReq->timeout = timeout;
  pReq->epoch = tmq->epoch;
  /*pReq->currentOffset = reqOffset;*/
  pReq->reqOffset = pVg->currentOffset;
  pReq->head.vgId = pVg->vgId;
  pReq->useSnapshot = tmq->useSnapshot;
  pReq->reqId = generateRequestId();
}

SMqMetaRspObj* tmqBuildMetaRspFromWrapper(SMqPollRspWrapper* pWrapper) {
  SMqMetaRspObj* pRspObj = taosMemoryCalloc(1, sizeof(SMqMetaRspObj));
  pRspObj->resType = RES_TYPE__TMQ_META;
  tstrncpy(pRspObj->topic, pWrapper->topicHandle->topicName, TSDB_TOPIC_FNAME_LEN);
  tstrncpy(pRspObj->db, pWrapper->topicHandle->db, TSDB_DB_FNAME_LEN);
  pRspObj->vgId = pWrapper->vgHandle->vgId;

  memcpy(&pRspObj->metaRsp, &pWrapper->metaRsp, sizeof(SMqMetaRsp));
  return pRspObj;
}

SMqRspObj* tmqBuildRspFromWrapper(SMqPollRspWrapper* pWrapper) {
  SMqRspObj* pRspObj = taosMemoryCalloc(1, sizeof(SMqRspObj));
  pRspObj->resType = RES_TYPE__TMQ;
  tstrncpy(pRspObj->topic, pWrapper->topicHandle->topicName, TSDB_TOPIC_FNAME_LEN);
  tstrncpy(pRspObj->db, pWrapper->topicHandle->db, TSDB_DB_FNAME_LEN);
  pRspObj->vgId = pWrapper->vgHandle->vgId;
  pRspObj->resIter = -1;
  memcpy(&pRspObj->rsp, &pWrapper->dataRsp, sizeof(SMqDataRsp));

  pRspObj->resInfo.totalRows = 0;
  pRspObj->resInfo.precision = TSDB_TIME_PRECISION_MILLI;
  if (!pWrapper->dataRsp.withSchema) {
    setResSchemaInfo(&pRspObj->resInfo, pWrapper->topicHandle->schema.pSchema, pWrapper->topicHandle->schema.nCols);
  }

  return pRspObj;
}

SMqTaosxRspObj* tmqBuildTaosxRspFromWrapper(SMqPollRspWrapper* pWrapper) {
  SMqTaosxRspObj* pRspObj = taosMemoryCalloc(1, sizeof(SMqTaosxRspObj));
  pRspObj->resType = RES_TYPE__TMQ_METADATA;
  tstrncpy(pRspObj->topic, pWrapper->topicHandle->topicName, TSDB_TOPIC_FNAME_LEN);
  tstrncpy(pRspObj->db, pWrapper->topicHandle->db, TSDB_DB_FNAME_LEN);
  pRspObj->vgId = pWrapper->vgHandle->vgId;
  pRspObj->resIter = -1;
  memcpy(&pRspObj->rsp, &pWrapper->taosxRsp, sizeof(STaosxRsp));

  pRspObj->resInfo.totalRows = 0;
  pRspObj->resInfo.precision = TSDB_TIME_PRECISION_MILLI;
  if (!pWrapper->taosxRsp.withSchema) {
    setResSchemaInfo(&pRspObj->resInfo, pWrapper->topicHandle->schema.pSchema, pWrapper->topicHandle->schema.nCols);
  }

  return pRspObj;
}

static int32_t handleErrorBeforePoll(SMqClientVg* pVg, tmq_t* pTmq) {
  atomic_store_32(&pVg->vgStatus, TMQ_VG_STATUS__IDLE);
  tsem_post(&pTmq->rspSem);
  return -1;
}

static int32_t doTmqPollImpl(tmq_t* pTmq, SMqClientTopic* pTopic, SMqClientVg* pVg, int64_t timeout) {
  SMqPollReq req = {0};
  tmqBuildConsumeReqImpl(&req, pTmq, timeout, pTopic, pVg);

  int32_t msgSize = tSerializeSMqPollReq(NULL, 0, &req);
  if (msgSize < 0) {
    return handleErrorBeforePoll(pVg, pTmq);
  }

  char* msg = taosMemoryCalloc(1, msgSize);
  if (NULL == msg) {
    return handleErrorBeforePoll(pVg, pTmq);
  }

  if (tSerializeSMqPollReq(msg, msgSize, &req) < 0) {
    taosMemoryFree(msg);
    return handleErrorBeforePoll(pVg, pTmq);
  }

  SMqPollCbParam* pParam = taosMemoryMalloc(sizeof(SMqPollCbParam));
  if (pParam == NULL) {
    taosMemoryFree(msg);
    return handleErrorBeforePoll(pVg, pTmq);
  }

  pParam->refId = pTmq->refId;
  pParam->epoch = pTmq->epoch;
  pParam->pVg = pVg;           // pVg may be released,fix it
  pParam->pTopic = pTopic;
  pParam->vgId = pVg->vgId;

  SMsgSendInfo* sendInfo = taosMemoryCalloc(1, sizeof(SMsgSendInfo));
  if (sendInfo == NULL) {
    taosMemoryFree(pParam);
    taosMemoryFree(msg);
    return handleErrorBeforePoll(pVg, pTmq);
  }

  sendInfo->msgInfo = (SDataBuf){
      .pData = msg,
      .len = msgSize,
      .handle = NULL,
  };

  sendInfo->requestId = req.reqId;
  sendInfo->requestObjRefId = 0;
  sendInfo->param = pParam;
  sendInfo->fp = tmqPollCb;
  sendInfo->msgType = TDMT_VND_TMQ_CONSUME;

  int64_t transporterId = 0;
  char    offsetFormatBuf[80];
  tFormatOffset(offsetFormatBuf, tListLen(offsetFormatBuf), &pVg->currentOffset);

  tscDebug("consumer:0x%" PRIx64 " send poll to %s vgId:%d, epoch %d, req offset:%s, reqId:0x%" PRIx64,
           pTmq->consumerId, pTopic->topicName, pVg->vgId, pTmq->epoch, offsetFormatBuf, req.reqId);
  asyncSendMsgToServer(pTmq->pTscObj->pAppInfo->pTransporter, &pVg->epSet, &transporterId, sendInfo);

  pVg->pollCnt++;
  pTmq->pollCnt++;

  return TSDB_CODE_SUCCESS;
}

// broadcast the poll request to all related vnodes
int32_t tmqPollImpl(tmq_t* tmq, int64_t timeout) {
  int32_t numOfTopics = taosArrayGetSize(tmq->clientTopics);
  tscDebug("consumer:0x%" PRIx64 " start to poll data, numOfTopics:%d", tmq->consumerId, numOfTopics);

  for (int i = 0; i < numOfTopics; i++) {
    SMqClientTopic* pTopic = taosArrayGet(tmq->clientTopics, i);
    int32_t numOfVg = taosArrayGetSize(pTopic->vgs);

    for (int j = 0; j < numOfVg; j++) {
      SMqClientVg* pVg = taosArrayGet(pTopic->vgs, j);
      int32_t      vgStatus = atomic_val_compare_exchange_32(&pVg->vgStatus, TMQ_VG_STATUS__IDLE, TMQ_VG_STATUS__WAIT);
      if (vgStatus == TMQ_VG_STATUS__WAIT) {
        int32_t vgSkipCnt = atomic_add_fetch_32(&pVg->vgSkipCnt, 1);
        tscDebug("consumer:0x%" PRIx64 " epoch %d wait poll-rsp, skip vgId:%d skip cnt %d", tmq->consumerId, tmq->epoch,
                 pVg->vgId, vgSkipCnt);
        continue;
        /*if (vgSkipCnt < 10000) continue;*/
#if 0
        if (skipCnt < 30000) {
          continue;
        } else {
        tscDebug("consumer:0x%" PRIx64 ",skip vgId:%d skip too much reset", tmq->consumerId, pVg->vgId);
        }
#endif
      }

      atomic_store_32(&pVg->vgSkipCnt, 0);
      int32_t code = doTmqPollImpl(tmq, pTopic, pVg, timeout);
      if (code != TSDB_CODE_SUCCESS) {
        return code;
      }
    }
  }

  return 0;
}

int32_t tmqHandleNoPollRsp(tmq_t* tmq, SMqRspWrapper* rspWrapper, bool* pReset) {
  if (rspWrapper->tmqRspType == TMQ_MSG_TYPE__EP_RSP) {
    /*printf("ep %d %d\n", rspMsg->head.epoch, tmq->epoch);*/
    if (rspWrapper->epoch > atomic_load_32(&tmq->epoch)) {
      SMqAskEpRspWrapper* pEpRspWrapper = (SMqAskEpRspWrapper*)rspWrapper;
      SMqAskEpRsp*        rspMsg = &pEpRspWrapper->msg;
      tmqUpdateEp(tmq, rspWrapper->epoch, rspMsg);
      /*tmqClearUnhandleMsg(tmq);*/
      tDeleteSMqAskEpRsp(rspMsg);
      *pReset = true;
    } else {
      tmqFreeRspWrapper(rspWrapper);
      *pReset = false;
    }
  } else {
    return -1;
  }
  return 0;
}

void* tmqHandleAllRsp(tmq_t* tmq, int64_t timeout, bool pollIfReset) {
  tscDebug("consumer:0x%" PRIx64 " start to handle the rsp", tmq->consumerId);

  while (1) {
    SMqRspWrapper* rspWrapper = NULL;
    taosGetQitem(tmq->qall, (void**)&rspWrapper);

    if (rspWrapper == NULL) {
      taosReadAllQitems(tmq->mqueue, tmq->qall);
      taosGetQitem(tmq->qall, (void**)&rspWrapper);

      if (rspWrapper == NULL) {
        return NULL;
      }
    }

    if (rspWrapper->tmqRspType == TMQ_MSG_TYPE__END_RSP) {
      taosFreeQitem(rspWrapper);
      terrno = TSDB_CODE_TQ_NO_COMMITTED_OFFSET;
      return NULL;
    } else if (rspWrapper->tmqRspType == TMQ_MSG_TYPE__POLL_RSP) {
      SMqPollRspWrapper* pollRspWrapper = (SMqPollRspWrapper*)rspWrapper;
      tscDebug("consumer:0x%" PRIx64 " process poll rsp", tmq->consumerId);
      /*atomic_sub_fetch_32(&tmq->readyRequest, 1);*/
      int32_t consumerEpoch = atomic_load_32(&tmq->epoch);
      if (pollRspWrapper->dataRsp.head.epoch == consumerEpoch) {
        SMqClientVg* pVg = pollRspWrapper->vgHandle;
        /*printf("vgId:%d, offset %" PRId64 " up to %" PRId64 "\n", pVg->vgId, pVg->currentOffset,
         * rspMsg->msg.rspOffset);*/
        pVg->currentOffset = pollRspWrapper->dataRsp.rspOffset;
        atomic_store_32(&pVg->vgStatus, TMQ_VG_STATUS__IDLE);
        if (pollRspWrapper->dataRsp.blockNum == 0) {
          taosFreeQitem(pollRspWrapper);
          rspWrapper = NULL;
          continue;
        }
        // build rsp
        SMqRspObj* pRsp = tmqBuildRspFromWrapper(pollRspWrapper);
        taosFreeQitem(pollRspWrapper);
        return pRsp;
      } else {
        tscDebug("consumer:0x%" PRIx64 " msg discard since epoch mismatch: msg epoch %d, consumer epoch %d",
                 tmq->consumerId, pollRspWrapper->dataRsp.head.epoch, consumerEpoch);
        tmqFreeRspWrapper(rspWrapper);
        taosFreeQitem(pollRspWrapper);
      }
    } else if (rspWrapper->tmqRspType == TMQ_MSG_TYPE__POLL_META_RSP) {
      SMqPollRspWrapper* pollRspWrapper = (SMqPollRspWrapper*)rspWrapper;
      int32_t            consumerEpoch = atomic_load_32(&tmq->epoch);

      tscDebug("consumer:0x%" PRIx64 " process meta rsp", tmq->consumerId);

      if (pollRspWrapper->metaRsp.head.epoch == consumerEpoch) {
        SMqClientVg* pVg = pollRspWrapper->vgHandle;
        /*printf("vgId:%d, offset %" PRId64 " up to %" PRId64 "\n", pVg->vgId, pVg->currentOffset,
         * rspMsg->msg.rspOffset);*/
        pVg->currentOffset = pollRspWrapper->metaRsp.rspOffset;
        atomic_store_32(&pVg->vgStatus, TMQ_VG_STATUS__IDLE);
        // build rsp
        SMqMetaRspObj* pRsp = tmqBuildMetaRspFromWrapper(pollRspWrapper);
        taosFreeQitem(pollRspWrapper);
        return pRsp;
      } else {
        tscDebug("consumer:0x%" PRIx64 " msg discard since epoch mismatch: msg epoch %d, consumer epoch %d",
                 tmq->consumerId, pollRspWrapper->metaRsp.head.epoch, consumerEpoch);
        tmqFreeRspWrapper(rspWrapper);
        taosFreeQitem(pollRspWrapper);
      }
    } else if (rspWrapper->tmqRspType == TMQ_MSG_TYPE__TAOSX_RSP) {
      SMqPollRspWrapper* pollRspWrapper = (SMqPollRspWrapper*)rspWrapper;
      /*atomic_sub_fetch_32(&tmq->readyRequest, 1);*/
      int32_t consumerEpoch = atomic_load_32(&tmq->epoch);
      if (pollRspWrapper->taosxRsp.head.epoch == consumerEpoch) {
        SMqClientVg* pVg = pollRspWrapper->vgHandle;
        /*printf("vgId:%d, offset %" PRId64 " up to %" PRId64 "\n", pVg->vgId, pVg->currentOffset,
         * rspMsg->msg.rspOffset);*/
        pVg->currentOffset = pollRspWrapper->taosxRsp.rspOffset;
        atomic_store_32(&pVg->vgStatus, TMQ_VG_STATUS__IDLE);
        if (pollRspWrapper->taosxRsp.blockNum == 0) {
          taosFreeQitem(pollRspWrapper);
          rspWrapper = NULL;
          continue;
        }

        // build rsp
        void* pRsp = NULL;
        if (pollRspWrapper->taosxRsp.createTableNum == 0) {
          pRsp = tmqBuildRspFromWrapper(pollRspWrapper);
        } else {
          pRsp = tmqBuildTaosxRspFromWrapper(pollRspWrapper);
        }
        taosFreeQitem(pollRspWrapper);
        return pRsp;
      } else {
        tscDebug("consumer:0x%" PRIx64 " msg discard since epoch mismatch: msg epoch %d, consumer epoch %d",
                 tmq->consumerId, pollRspWrapper->taosxRsp.head.epoch, consumerEpoch);
        tmqFreeRspWrapper(rspWrapper);
        taosFreeQitem(pollRspWrapper);
      }
    } else {
      /*printf("handle ep rsp %d\n", rspMsg->head.mqMsgType);*/
      bool reset = false;
      tmqHandleNoPollRsp(tmq, rspWrapper, &reset);
      taosFreeQitem(rspWrapper);
      if (pollIfReset && reset) {
        tscDebug("consumer:0x%" PRIx64 ", reset and repoll", tmq->consumerId);
        tmqPollImpl(tmq, timeout);
      }
    }
  }
}

TAOS_RES* tmq_consumer_poll(tmq_t* tmq, int64_t timeout) {
  void*   rspObj;
  int64_t startTime = taosGetTimestampMs();

  tscDebug("consumer:0x%" PRIx64 " start to poll at %" PRId64, tmq->consumerId, startTime);

#if 0
  tmqHandleAllDelayedTask(tmq);
  tmqPollImpl(tmq, timeout);
  rspObj = tmqHandleAllRsp(tmq, timeout, false);
  if (rspObj) {
    return (TAOS_RES*)rspObj;
  }
#endif

  // in no topic status, delayed task also need to be processed
  if (atomic_load_8(&tmq->status) == TMQ_CONSUMER_STATUS__INIT) {
    tscDebug("consumer:0x%" PRIx64 " poll return since consumer is init", tmq->consumerId);
    return NULL;
  }

  if (atomic_load_8(&tmq->status) == TMQ_CONSUMER_STATUS__RECOVER) {
    int32_t retryCnt = 0;
    while (TSDB_CODE_MND_CONSUMER_NOT_READY == tmqAskEp(tmq, false)) {
      if (retryCnt++ > 10) {
        return NULL;
      }

      tscDebug("consumer:0x%" PRIx64 " not ready, retry:%d/10 in 500ms", tmq->consumerId, retryCnt);
      taosMsleep(500);
    }
  }

  while (1) {
    tmqHandleAllDelayedTask(tmq);

    if (tmqPollImpl(tmq, timeout) < 0) {
      tscDebug("consumer:0x%" PRIx64 " return due to poll error", tmq->consumerId);
      /*return NULL;*/
    }

    rspObj = tmqHandleAllRsp(tmq, timeout, false);
    if (rspObj) {
      tscDebug("consumer:0x%" PRIx64 " return rsp %p", tmq->consumerId, rspObj);
      return (TAOS_RES*)rspObj;
    } else if (terrno == TSDB_CODE_TQ_NO_COMMITTED_OFFSET) {
      tscDebug("consumer:0x%" PRIx64 " return null since no committed offset", tmq->consumerId);
      return NULL;
    }

    if (timeout != -1) {
      int64_t currentTime = taosGetTimestampMs();
      int64_t elapsedTime = currentTime - startTime;
      if (elapsedTime > timeout) {
        tscDebug("consumer:0x%" PRIx64 " (epoch %d) timeout, no rsp, start time %" PRId64 ", current time %" PRId64,
                 tmq->consumerId, tmq->epoch, startTime, currentTime);
        return NULL;
      }
      /*tscInfo("consumer:0x%" PRIx64 ", (epoch %d) wait, start time %" PRId64 ", current time %" PRId64*/
      /*", left time %" PRId64,*/
      /*tmq->consumerId, tmq->epoch, startTime, currentTime, (timeout - elapsedTime));*/
      tsem_timewait(&tmq->rspSem, (timeout - elapsedTime));
    } else {
      // use tsem_timewait instead of tsem_wait to avoid unexpected stuck
      tsem_timewait(&tmq->rspSem, 1000);
    }
  }
}

int32_t tmq_consumer_close(tmq_t* tmq) {
  if (tmq->status == TMQ_CONSUMER_STATUS__READY) {
    int32_t rsp = tmq_commit_sync(tmq, NULL);
    if (rsp != 0) {
      return rsp;
    }

    int32_t     retryCnt = 0;
    tmq_list_t* lst = tmq_list_new();
    while (1) {
      rsp = tmq_subscribe(tmq, lst);
      if (rsp != TSDB_CODE_MND_CONSUMER_NOT_READY || retryCnt > 5) {
        break;
      } else {
        retryCnt++;
        taosMsleep(500);
      }
    }

    tmq_list_destroy(lst);
  }
  taosRemoveRef(tmqMgmt.rsetId, tmq->refId);
  return 0;
}

const char* tmq_err2str(int32_t err) {
  if (err == 0) {
    return "success";
  } else if (err == -1) {
    return "fail";
  } else {
    return tstrerror(err);
  }
}

tmq_res_t tmq_get_res_type(TAOS_RES* res) {
  if (TD_RES_TMQ(res)) {
    return TMQ_RES_DATA;
  } else if (TD_RES_TMQ_META(res)) {
    return TMQ_RES_TABLE_META;
  } else if (TD_RES_TMQ_METADATA(res)) {
    return TMQ_RES_METADATA;
  } else {
    return TMQ_RES_INVALID;
  }
}

const char* tmq_get_topic_name(TAOS_RES* res) {
  if (TD_RES_TMQ(res)) {
    SMqRspObj* pRspObj = (SMqRspObj*)res;
    return strchr(pRspObj->topic, '.') + 1;
  } else if (TD_RES_TMQ_META(res)) {
    SMqMetaRspObj* pMetaRspObj = (SMqMetaRspObj*)res;
    return strchr(pMetaRspObj->topic, '.') + 1;
  } else if (TD_RES_TMQ_METADATA(res)) {
    SMqTaosxRspObj* pRspObj = (SMqTaosxRspObj*)res;
    return strchr(pRspObj->topic, '.') + 1;
  } else {
    return NULL;
  }
}

const char* tmq_get_db_name(TAOS_RES* res) {
  if (TD_RES_TMQ(res)) {
    SMqRspObj* pRspObj = (SMqRspObj*)res;
    return strchr(pRspObj->db, '.') + 1;
  } else if (TD_RES_TMQ_META(res)) {
    SMqMetaRspObj* pMetaRspObj = (SMqMetaRspObj*)res;
    return strchr(pMetaRspObj->db, '.') + 1;
  } else if (TD_RES_TMQ_METADATA(res)) {
    SMqTaosxRspObj* pRspObj = (SMqTaosxRspObj*)res;
    return strchr(pRspObj->db, '.') + 1;
  } else {
    return NULL;
  }
}

int32_t tmq_get_vgroup_id(TAOS_RES* res) {
  if (TD_RES_TMQ(res)) {
    SMqRspObj* pRspObj = (SMqRspObj*)res;
    return pRspObj->vgId;
  } else if (TD_RES_TMQ_META(res)) {
    SMqMetaRspObj* pMetaRspObj = (SMqMetaRspObj*)res;
    return pMetaRspObj->vgId;
  } else if (TD_RES_TMQ_METADATA(res)) {
    SMqTaosxRspObj* pRspObj = (SMqTaosxRspObj*)res;
    return pRspObj->vgId;
  } else {
    return -1;
  }
}

const char* tmq_get_table_name(TAOS_RES* res) {
  if (TD_RES_TMQ(res)) {
    SMqRspObj* pRspObj = (SMqRspObj*)res;
    if (!pRspObj->rsp.withTbName || pRspObj->rsp.blockTbName == NULL || pRspObj->resIter < 0 ||
        pRspObj->resIter >= pRspObj->rsp.blockNum) {
      return NULL;
    }
    return (const char*)taosArrayGetP(pRspObj->rsp.blockTbName, pRspObj->resIter);
  } else if (TD_RES_TMQ_METADATA(res)) {
    SMqTaosxRspObj* pRspObj = (SMqTaosxRspObj*)res;
    if (!pRspObj->rsp.withTbName || pRspObj->rsp.blockTbName == NULL || pRspObj->resIter < 0 ||
        pRspObj->resIter >= pRspObj->rsp.blockNum) {
      return NULL;
    }
    return (const char*)taosArrayGetP(pRspObj->rsp.blockTbName, pRspObj->resIter);
  }
  return NULL;
}

void tmq_commit_async(tmq_t* tmq, const TAOS_RES* msg, tmq_commit_cb* cb, void* param) {
  //
  tmqCommitInner(tmq, msg, 0, 1, cb, param);
}

int32_t tmq_commit_sync(tmq_t* tmq, const TAOS_RES* msg) {
  //
  return tmqCommitInner(tmq, msg, 0, 0, NULL, NULL);
}<|MERGE_RESOLUTION|>--- conflicted
+++ resolved
@@ -823,11 +823,7 @@
       int64_t* pRefId = taosMemoryMalloc(sizeof(int64_t));
       *pRefId = pTmq->refId;
 
-<<<<<<< HEAD
-      tscDebug("consumer:0x%" PRIx64 " next retrieve ep from mnode in 1s", pTmq->consumerId);
-=======
-      tscDebug("consumer:0x%"PRIx64" retrieve ep from mnode in 1s", pTmq->consumerId);
->>>>>>> 097723f4
+      tscDebug("consumer:0x%" PRIx64 " retrieve ep from mnode in 1s", pTmq->consumerId);
       taosTmrReset(tmqAssignAskEpTask, 1000, pRefId, tmqMgmt.timer, &pTmq->epTimer);
     } else if (*pTaskType == TMQ_DELAYED_TASK__COMMIT) {
       tmqCommitInner(pTmq, NULL, 1, 1, pTmq->commitCb, pTmq->commitCbUserParam);
@@ -835,12 +831,8 @@
       int64_t* pRefId = taosMemoryMalloc(sizeof(int64_t));
       *pRefId = pTmq->refId;
 
-<<<<<<< HEAD
-      tscDebug("consumer:0x%" PRIx64 " next commit to mnode in %.2fs", pTmq->consumerId,
+      tscDebug("consumer:0x%" PRIx64 " commit to vnode(s) in %.2fs", pTmq->consumerId,
                pTmq->autoCommitInterval / 1000.0);
-=======
-      tscDebug("consumer:0x%"PRIx64" commit to vnode(s) in %.2fs", pTmq->consumerId, pTmq->autoCommitInterval/1000.0);
->>>>>>> 097723f4
       taosTmrReset(tmqAssignDelayedCommitTask, pTmq->autoCommitInterval, pRefId, tmqMgmt.timer, &pTmq->commitTimer);
     } else if (*pTaskType == TMQ_DELAYED_TASK__REPORT) {
     }
@@ -1679,7 +1671,7 @@
 
   pParam->refId = pTmq->refId;
   pParam->epoch = pTmq->epoch;
-  pParam->pVg = pVg;           // pVg may be released,fix it
+  pParam->pVg = pVg;  // pVg may be released,fix it
   pParam->pTopic = pTopic;
   pParam->vgId = pVg->vgId;
 
@@ -1723,7 +1715,7 @@
 
   for (int i = 0; i < numOfTopics; i++) {
     SMqClientTopic* pTopic = taosArrayGet(tmq->clientTopics, i);
-    int32_t numOfVg = taosArrayGetSize(pTopic->vgs);
+    int32_t         numOfVg = taosArrayGetSize(pTopic->vgs);
 
     for (int j = 0; j < numOfVg; j++) {
       SMqClientVg* pVg = taosArrayGet(pTopic->vgs, j);
