/*
 * Copyright (c) 2019 TAOS Data, Inc. <jhtao@taosdata.com>
 *
 * This program is free software: you can use, redistribute, and/or modify
 * it under the terms of the GNU Affero General Public License, version 3
 * or later ("AGPL"), as published by the Free Software Foundation.
 *
 * This program is distributed in the hope that it will be useful, but WITHOUT
 * ANY WARRANTY; without even the implied warranty of MERCHANTABILITY or
 * FITNESS FOR A PARTICULAR PURPOSE.
 *
 * You should have received a copy of the GNU Affero General Public License
 * along with this program. If not, see <http://www.gnu.org/licenses/>.
 */

#include "cJSON.h"
#include "clientInt.h"
#include "clientLog.h"
#include "parser.h"
#include "tdatablock.h"
#include "tdef.h"
#include "tglobal.h"
#include "tqueue.h"
#include "tref.h"
#include "ttimer.h"

#define tqErrorC(...) do { if (cDebugFlag & DEBUG_ERROR || tqClientDebugFlag & DEBUG_ERROR) { taosPrintLog("TQ  ERROR ", DEBUG_ERROR, tqClientDebugFlag|cDebugFlag, __VA_ARGS__); }}     while(0)
#define tqInfoC(...)  do { if (cDebugFlag & DEBUG_INFO || tqClientDebugFlag & DEBUG_INFO)  { taosPrintLog("TQ  ", DEBUG_INFO, tqClientDebugFlag|cDebugFlag, __VA_ARGS__); }}            while(0)
#define tqDebugC(...) do { if (cDebugFlag & DEBUG_DEBUG || tqClientDebugFlag & DEBUG_DEBUG) { taosPrintLog("TQ  ", DEBUG_DEBUG, tqClientDebugFlag|cDebugFlag, __VA_ARGS__); }} while(0)

#define EMPTY_BLOCK_POLL_IDLE_DURATION 10
#define DEFAULT_AUTO_COMMIT_INTERVAL   5000
#define DEFAULT_HEARTBEAT_INTERVAL     3000
#define DEFAULT_ASKEP_INTERVAL         1000
#define DEFAULT_COMMIT_CNT             1
#define SUBSCRIBE_RETRY_MAX_COUNT      240
#define SUBSCRIBE_RETRY_INTERVAL       500


#define SET_ERROR_MSG_TMQ(MSG) \
  if (errstr != NULL && errstrLen > 0) (void)snprintf(errstr, errstrLen, MSG);

#define PROCESS_POLL_RSP(FUNC,DATA) \
  SDecoder decoder = {0}; \
  tDecoderInit(&decoder, POINTER_SHIFT(pMsg->pData, sizeof(SMqRspHead)), pMsg->len - sizeof(SMqRspHead)); \
  if (FUNC(&decoder, DATA) < 0) { \
    tDecoderClear(&decoder); \
    code = terrno; \
    goto END;\
  }\
  tDecoderClear(&decoder);\
  (void)memcpy(DATA, pMsg->pData, sizeof(SMqRspHead));

#define DELETE_POLL_RSP(FUNC,DATA) \
  SMqPollRspWrapper* pRsp = &rspWrapper->pollRsp;\
  taosMemoryFreeClear(pRsp->pEpset);\
  FUNC(DATA);

enum {
  TMQ_VG_STATUS__IDLE = 0,
  TMQ_VG_STATUS__WAIT,
};

enum {
  TMQ_CONSUMER_STATUS__INIT = 0,
  TMQ_CONSUMER_STATUS__READY,
  TMQ_CONSUMER_STATUS__LOST,
  TMQ_CONSUMER_STATUS__CLOSED,
};

enum {
  TMQ_DELAYED_TASK__ASK_EP = 1,
  TMQ_DELAYED_TASK__COMMIT,
};

typedef struct {
  tmr_h   timer;
  int32_t rsetId;
} SMqMgmt;

struct tmq_list_t {
  SArray container;
};

struct tmq_conf_t {
  char           clientId[TSDB_CLIENT_ID_LEN];
  char           groupId[TSDB_CGROUP_LEN];
  int8_t         autoCommit;
  int8_t         resetOffset;
  int8_t         withTbName;
  int8_t         snapEnable;
  int8_t         replayEnable;
  int8_t         sourceExcluded;  // do not consume, bit
  uint16_t       port;
  int32_t        autoCommitInterval;
  int32_t        sessionTimeoutMs;
  int32_t        heartBeatIntervalMs;
  int32_t        maxPollIntervalMs;
  char*          ip;
  char*          user;
  char*          pass;
  tmq_commit_cb* commitCb;
  void*          commitCbUserParam;
  int8_t         enableBatchMeta;
};

struct tmq_t {
  int64_t        refId;
  char           groupId[TSDB_CGROUP_LEN];
  char           clientId[TSDB_CLIENT_ID_LEN];
  char           user[TSDB_USER_LEN];
  char           fqdn[TSDB_FQDN_LEN];
  int8_t         withTbName;
  int8_t         useSnapshot;
  int8_t         autoCommit;
  int32_t        autoCommitInterval;
  int32_t        sessionTimeoutMs;
  int32_t        heartBeatIntervalMs;
  int32_t        maxPollIntervalMs;
  int8_t         resetOffsetCfg;
  int8_t         replayEnable;
  int8_t         sourceExcluded;  // do not consume, bit
  int64_t        consumerId;
  tmq_commit_cb* commitCb;
  void*          commitCbUserParam;
  int8_t         enableBatchMeta;

  // status
  SRWLatch lock;
  int8_t   status;
  int32_t  epoch;
  // poll info
  int64_t pollCnt;
  int64_t totalRows;
  int8_t  pollFlag;

  // timer
  tmr_h       hbLiveTimer;
  tmr_h       epTimer;
  tmr_h       commitTimer;
  STscObj*    pTscObj;       // connection
  SArray*     clientTopics;  // SArray<SMqClientTopic>
  STaosQueue* mqueue;        // queue of rsp
  STaosQall*  qall;
  STaosQueue* delayedTask;  // delayed task queue for heartbeat and auto commit
  tsem2_t     rspSem;
};

typedef struct {
  int32_t code;
  tsem2_t sem;
} SAskEpInfo;

typedef struct {
  STqOffsetVal committedOffset;
  STqOffsetVal endOffset;    // the last version in TAOS_RES + 1
  STqOffsetVal beginOffset;  // the first version in TAOS_RES
  int64_t      walVerBegin;
  int64_t      walVerEnd;
} SVgOffsetInfo;

typedef struct {
  int64_t       pollCnt;
  int64_t       numOfRows;
  SVgOffsetInfo offsetInfo;
  int32_t       vgId;
  int32_t       vgStatus;
  int32_t       vgSkipCnt;            // here used to mark the slow vgroups
  int64_t       emptyBlockReceiveTs;  // once empty block is received, idle for ignoreCnt then start to poll data
  int64_t       blockReceiveTs;       // once empty block is received, idle for ignoreCnt then start to poll data
  int64_t       blockSleepForReplay;  // once empty block is received, idle for ignoreCnt then start to poll data
  bool          seekUpdated;          // offset is updated by seek operator, therefore, not update by vnode rsp.
  SEpSet        epSet;
} SMqClientVg;

typedef struct {
  char           topicName[TSDB_TOPIC_FNAME_LEN];
  char           db[TSDB_DB_FNAME_LEN];
  SArray*        vgs;  // SArray<SMqClientVg>
  SSchemaWrapper schema;
  int8_t         noPrivilege;
} SMqClientTopic;

typedef struct {
  int32_t         vgId;
  char            topicName[TSDB_TOPIC_FNAME_LEN];
  SMqClientTopic* topicHandle;
  uint64_t        reqId;
  SEpSet*         pEpset;
  union {
    struct{
      SMqRspHead   head;
      STqOffsetVal rspOffset;
    };
    SMqDataRsp      dataRsp;
    SMqMetaRsp      metaRsp;
    SMqBatchMetaRsp batchMetaRsp;
  };
} SMqPollRspWrapper;

typedef struct {
  int32_t code;
  int8_t  tmqRspType;
  int32_t epoch;
  union{
    SMqPollRspWrapper pollRsp;
    SMqAskEpRsp       epRsp;
  };
} SMqRspWrapper;

typedef struct {
  tsem2_t rspSem;
  int32_t rspErr;
} SMqSubscribeCbParam;

typedef struct {
  int64_t refId;
  bool    sync;
  void*   pParam;
} SMqAskEpCbParam;

typedef struct {
  int64_t  refId;
  char     topicName[TSDB_TOPIC_FNAME_LEN];
  int32_t  vgId;
  uint64_t requestId;  // request id for debug purpose
} SMqPollCbParam;

typedef struct {
  tsem2_t       rsp;
  int32_t       numOfRsp;
  SArray*       pList;
  TdThreadMutex mutex;
  int64_t       consumerId;
  char*         pTopicName;
  int32_t       code;
} SMqVgCommon;

typedef struct {
  tsem2_t sem;
  int32_t code;
} SMqSeekParam;

typedef struct {
  tsem2_t     sem;
  int32_t     code;
  SMqVgOffset vgOffset;
} SMqCommittedParam;

typedef struct {
  int32_t      vgId;
  int32_t      epoch;
  int32_t      totalReq;
  SMqVgCommon* pCommon;
} SMqVgWalInfoParam;

typedef struct {
  int64_t        refId;
  int32_t        epoch;
  int32_t        waitingRspNum;
  int32_t        code;
  tmq_commit_cb* callbackFn;
  void*          userParam;
} SMqCommitCbParamSet;

typedef struct {
  SMqCommitCbParamSet* params;
  char                 topicName[TSDB_TOPIC_FNAME_LEN];
  int32_t              vgId;
  int64_t              consumerId;
} SMqCommitCbParam;

typedef struct {
  tsem2_t sem;
  int32_t code;
} SSyncCommitInfo;

typedef struct {
  STqOffsetVal currentOffset;
  STqOffsetVal commitOffset;
  STqOffsetVal seekOffset;
  int64_t      numOfRows;
  int32_t      vgStatus;
} SVgroupSaveInfo;

static   TdThreadOnce   tmqInit = PTHREAD_ONCE_INIT;  // initialize only once
volatile int32_t        tmqInitRes = 0;               // initialize rsp code
static   SMqMgmt        tmqMgmt = {0};

tmq_conf_t* tmq_conf_new() {
  tmq_conf_t* conf = taosMemoryCalloc(1, sizeof(tmq_conf_t));
  if (conf == NULL) {
    return conf;
  }

  conf->withTbName = false;
  conf->autoCommit = true;
  conf->autoCommitInterval = DEFAULT_AUTO_COMMIT_INTERVAL;
  conf->resetOffset = TMQ_OFFSET__RESET_LATEST;
  conf->enableBatchMeta = false;
  conf->heartBeatIntervalMs = DEFAULT_HEARTBEAT_INTERVAL;
  conf->maxPollIntervalMs = DEFAULT_MAX_POLL_INTERVAL;
  conf->sessionTimeoutMs = DEFAULT_SESSION_TIMEOUT;

  return conf;
}

void tmq_conf_destroy(tmq_conf_t* conf) {
  if (conf) {
    if (conf->ip) {
      taosMemoryFree(conf->ip);
    }
    if (conf->user) {
      taosMemoryFree(conf->user);
    }
    if (conf->pass) {
      taosMemoryFree(conf->pass);
    }
    taosMemoryFree(conf);
  }
}

tmq_conf_res_t tmq_conf_set(tmq_conf_t* conf, const char* key, const char* value) {
  int32_t code = 0;
  if (conf == NULL || key == NULL || value == NULL) {
    tqErrorC("tmq_conf_set null, conf:%p key:%p value:%p", conf, key, value);
    return TMQ_CONF_INVALID;
  }
  if (strcasecmp(key, "group.id") == 0) {
    tstrncpy(conf->groupId, value, TSDB_CGROUP_LEN);
    return TMQ_CONF_OK;
  }

  if (strcasecmp(key, "client.id") == 0) {
    tstrncpy(conf->clientId, value, TSDB_CLIENT_ID_LEN);
    return TMQ_CONF_OK;
  }

  if (strcasecmp(key, "enable.auto.commit") == 0) {
    if (strcasecmp(value, "true") == 0) {
      conf->autoCommit = true;
      return TMQ_CONF_OK;
    } else if (strcasecmp(value, "false") == 0) {
      conf->autoCommit = false;
      return TMQ_CONF_OK;
    } else {
      tqErrorC("invalid value for enable.auto.commit: %s", value);
      return TMQ_CONF_INVALID;
    }
  }

  if (strcasecmp(key, "auto.commit.interval.ms") == 0) {
    int64_t tmp;
    code = taosStr2int64(value, &tmp);
    if (tmp < 0 || code != 0) {
      tqErrorC("invalid value for auto.commit.interval.ms: %s", value);
      return TMQ_CONF_INVALID;
    }
    conf->autoCommitInterval = (tmp > INT32_MAX ? INT32_MAX : tmp);
    return TMQ_CONF_OK;
  }

  if (strcasecmp(key, "session.timeout.ms") == 0) {
    int64_t tmp;
    code = taosStr2int64(value, &tmp);
    if (tmp < 6000 || tmp > 1800000 || code != 0) {
      tqErrorC("invalid value for session.timeout.ms: %s", value);
      return TMQ_CONF_INVALID;
    }
    conf->sessionTimeoutMs = tmp;
    return TMQ_CONF_OK;
  }

  if (strcasecmp(key, "heartbeat.interval.ms") == 0) {
    int64_t tmp;
    code = taosStr2int64(value, &tmp);
    if (tmp < 1000 || tmp >= conf->sessionTimeoutMs || code != 0) {
      tqErrorC("invalid value for heartbeat.interval.ms: %s", value);
      return TMQ_CONF_INVALID;
    }
    conf->heartBeatIntervalMs = tmp;
    return TMQ_CONF_OK;
  }

  if (strcasecmp(key, "max.poll.interval.ms") == 0) {
    int32_t tmp;
    code = taosStr2int32(value, &tmp);
    if (tmp < 1000 || code != 0) {
      tqErrorC("invalid value for max.poll.interval.ms: %s", value);
      return TMQ_CONF_INVALID;
    }
    conf->maxPollIntervalMs = tmp;
    return TMQ_CONF_OK;
  }

  if (strcasecmp(key, "auto.offset.reset") == 0) {
    if (strcasecmp(value, "none") == 0) {
      conf->resetOffset = TMQ_OFFSET__RESET_NONE;
      return TMQ_CONF_OK;
    } else if (strcasecmp(value, "earliest") == 0) {
      conf->resetOffset = TMQ_OFFSET__RESET_EARLIEST;
      return TMQ_CONF_OK;
    } else if (strcasecmp(value, "latest") == 0) {
      conf->resetOffset = TMQ_OFFSET__RESET_LATEST;
      return TMQ_CONF_OK;
    } else {
      tqErrorC("invalid value for auto.offset.reset: %s", value);
      return TMQ_CONF_INVALID;
    }
  }

  if (strcasecmp(key, "msg.with.table.name") == 0) {
    if (strcasecmp(value, "true") == 0) {
      conf->withTbName = true;
      return TMQ_CONF_OK;
    } else if (strcasecmp(value, "false") == 0) {
      conf->withTbName = false;
      return TMQ_CONF_OK;
    } else {
      tqErrorC("invalid value for msg.with.table.name: %s", value);
      return TMQ_CONF_INVALID;
    }
  }

  if (strcasecmp(key, "experimental.snapshot.enable") == 0) {
    if (strcasecmp(value, "true") == 0) {
      conf->snapEnable = true;
      return TMQ_CONF_OK;
    } else if (strcasecmp(value, "false") == 0) {
      conf->snapEnable = false;
      return TMQ_CONF_OK;
    } else {
      tqErrorC("invalid value for experimental.snapshot.enable: %s", value);
      return TMQ_CONF_INVALID;
    }
  }

  if (strcasecmp(key, "td.connect.ip") == 0) {
    void *tmp = taosStrdup(value);
    if (tmp == NULL) {
      tqErrorC("tmq_conf_set out of memory:%d", terrno);
      return TMQ_CONF_INVALID;
    }
    conf->ip = tmp;
    return TMQ_CONF_OK;
  }

  if (strcasecmp(key, "td.connect.user") == 0) {
    void *tmp = taosStrdup(value);
    if (tmp == NULL) {
      tqErrorC("tmq_conf_set out of memory:%d", terrno);
      return TMQ_CONF_INVALID;
    }
    conf->user = tmp;
    return TMQ_CONF_OK;
  }

  if (strcasecmp(key, "td.connect.pass") == 0) {
    void *tmp = taosStrdup(value);
    if (tmp == NULL) {
      tqErrorC("tmq_conf_set out of memory:%d", terrno);
      return TMQ_CONF_INVALID;
    }
    conf->pass = tmp;
    return TMQ_CONF_OK;
  }

  if (strcasecmp(key, "td.connect.port") == 0) {
    int64_t tmp;
    code = taosStr2int64(value, &tmp);
    if (tmp <= 0 || tmp > 65535 || code != 0) {
      tqErrorC("invalid value for td.connect.port: %s", value);
      return TMQ_CONF_INVALID;
    }

    conf->port = tmp;
    return TMQ_CONF_OK;
  }

  if (strcasecmp(key, "enable.replay") == 0) {
    if (strcasecmp(value, "true") == 0) {
      conf->replayEnable = true;
      return TMQ_CONF_OK;
    } else if (strcasecmp(value, "false") == 0) {
      conf->replayEnable = false;
      return TMQ_CONF_OK;
    } else {
      tqErrorC("invalid value for enable.replay: %s", value);
      return TMQ_CONF_INVALID;
    }
  }
  if (strcasecmp(key, "msg.consume.excluded") == 0) {
    int64_t tmp;
    code = taosStr2int64(value, &tmp);
    conf->sourceExcluded = (0 == code && tmp != 0) ? TD_REQ_FROM_TAOX : 0;
    return TMQ_CONF_OK;
  }

  if (strcasecmp(key, "td.connect.db") == 0) {
    return TMQ_CONF_OK;
  }

  if (strcasecmp(key, "msg.enable.batchmeta") == 0) {
    int64_t tmp;
    code = taosStr2int64(value, &tmp);
    conf->enableBatchMeta = (0 == code && tmp != 0) ? true : false;
    return TMQ_CONF_OK;
  }

  tqErrorC("unknown key: %s", key);
  return TMQ_CONF_UNKNOWN;
}

tmq_list_t* tmq_list_new() {
  return (tmq_list_t*)taosArrayInit(0, sizeof(void*));
}

int32_t tmq_list_append(tmq_list_t* list, const char* src) {
  if (list == NULL) {
    return TSDB_CODE_INVALID_PARA;
  }
  SArray* container = &list->container;
  if (src == NULL || src[0] == 0) {
    return TSDB_CODE_INVALID_PARA;
  }
  char* topic = taosStrdup(src);
  if (topic == NULL) return terrno;
  if (taosArrayPush(container, &topic) == NULL) {
    taosMemoryFree(topic);
    return terrno;
  }
  return 0;
}

void tmq_list_destroy(tmq_list_t* list) {
  if (list == NULL) return;
  SArray* container = &list->container;
  taosArrayDestroyP(container, NULL);
}

int32_t tmq_list_get_size(const tmq_list_t* list) {
  if (list == NULL) {
    return TSDB_CODE_INVALID_PARA;
  }
  const SArray* container = &list->container;
  return taosArrayGetSize(container);
}

char** tmq_list_to_c_array(const tmq_list_t* list) {
  if (list == NULL) {
    return NULL;
  }
  const SArray* container = &list->container;
  return container->pData;
}

static int32_t tmqCommitDone(SMqCommitCbParamSet* pParamSet) {
  if (pParamSet == NULL) {
    return TSDB_CODE_INVALID_PARA;
  }
  int64_t refId = pParamSet->refId;
  int32_t code = 0;
  tmq_t* tmq = taosAcquireRef(tmqMgmt.rsetId, refId);
  if (tmq == NULL) {
    code = TSDB_CODE_TMQ_CONSUMER_CLOSED;
  }

  // if no more waiting rsp
  if (pParamSet->callbackFn != NULL) {
    pParamSet->callbackFn(tmq, pParamSet->code, pParamSet->userParam);
  }

  taosMemoryFree(pParamSet);
  if (tmq != NULL) {
    code = taosReleaseRef(tmqMgmt.rsetId, refId);
  }

  return code;
}

static int32_t commitRspCountDown(SMqCommitCbParamSet* pParamSet, int64_t consumerId, const char* pTopic, int32_t vgId) {
  if (pParamSet == NULL) {
    return TSDB_CODE_INVALID_PARA;
  }
  int32_t waitingRspNum = atomic_sub_fetch_32(&pParamSet->waitingRspNum, 1);
  if (waitingRspNum == 0) {
    tqDebugC("consumer:0x%" PRIx64 " topic:%s vgId:%d all commit-rsp received, commit completed", consumerId, pTopic,
             vgId);
    return tmqCommitDone(pParamSet);
  } else {
    tqDebugC("consumer:0x%" PRIx64 " topic:%s vgId:%d commit-rsp received, remain:%d", consumerId, pTopic, vgId,
             waitingRspNum);
  }
  return 0;
}

static int32_t tmqCommitCb(void* param, SDataBuf* pBuf, int32_t code) {
  if (pBuf){
    taosMemoryFreeClear(pBuf->pData);
    taosMemoryFreeClear(pBuf->pEpSet);
  }
  if(param == NULL){
    return TSDB_CODE_INVALID_PARA;
  }
  SMqCommitCbParam*    pParam = (SMqCommitCbParam*)param;
  SMqCommitCbParamSet* pParamSet = (SMqCommitCbParamSet*)pParam->params;

  return commitRspCountDown(pParamSet, pParam->consumerId, pParam->topicName, pParam->vgId);
}

static int32_t doSendCommitMsg(tmq_t* tmq, int32_t vgId, SEpSet* epSet, STqOffsetVal* offset, const char* pTopicName,
                               SMqCommitCbParamSet* pParamSet) {
  if (tmq == NULL || epSet == NULL || offset == NULL || pTopicName == NULL || pParamSet == NULL) {
    return TSDB_CODE_INVALID_PARA;
  }
  SMqVgOffset pOffset = {0};

  pOffset.consumerId = tmq->consumerId;
  pOffset.offset.val = *offset;
  (void)snprintf(pOffset.offset.subKey, TSDB_SUBSCRIBE_KEY_LEN, "%s%s%s", tmq->groupId, TMQ_SEPARATOR, pTopicName);
  int32_t len = 0;
  int32_t code = 0;
  tEncodeSize(tEncodeMqVgOffset, &pOffset, len, code);
  if (code < 0) {
    return TSDB_CODE_INVALID_PARA;
  }

  void* buf = taosMemoryCalloc(1, sizeof(SMsgHead) + len);
  if (buf == NULL) {
    return terrno;
  }

  ((SMsgHead*)buf)->vgId = htonl(vgId);

  void* abuf = POINTER_SHIFT(buf, sizeof(SMsgHead));

  SEncoder encoder = {0};
  tEncoderInit(&encoder, abuf, len);
  if (tEncodeMqVgOffset(&encoder, &pOffset) < 0) {
    tEncoderClear(&encoder);
    taosMemoryFree(buf);
    return TSDB_CODE_INVALID_PARA;
  }
  tEncoderClear(&encoder);

  // build param
  SMqCommitCbParam* pParam = taosMemoryCalloc(1, sizeof(SMqCommitCbParam));
  if (pParam == NULL) {
    taosMemoryFree(buf);
    return terrno;
  }

  pParam->params = pParamSet;
  pParam->vgId = vgId;
  pParam->consumerId = tmq->consumerId;

  tstrncpy(pParam->topicName, pTopicName, tListLen(pParam->topicName));

  // build send info
  SMsgSendInfo* pMsgSendInfo = taosMemoryCalloc(1, sizeof(SMsgSendInfo));
  if (pMsgSendInfo == NULL) {
    taosMemoryFree(buf);
    taosMemoryFree(pParam);
    return terrno;
  }

  pMsgSendInfo->msgInfo = (SDataBuf){.pData = buf, .len = sizeof(SMsgHead) + len, .handle = NULL};

  pMsgSendInfo->requestId = generateRequestId();
  pMsgSendInfo->requestObjRefId = 0;
  pMsgSendInfo->param = pParam;
  pMsgSendInfo->paramFreeFp = taosAutoMemoryFree;
  pMsgSendInfo->fp = tmqCommitCb;
  pMsgSendInfo->msgType = TDMT_VND_TMQ_COMMIT_OFFSET;

  // int64_t transporterId = 0;
  (void)atomic_add_fetch_32(&pParamSet->waitingRspNum, 1);
  code = asyncSendMsgToServer(tmq->pTscObj->pAppInfo->pTransporter, epSet, NULL, pMsgSendInfo);
  if (code != 0) {
    (void)atomic_sub_fetch_32(&pParamSet->waitingRspNum, 1);
  }
  return code;
}

static int32_t getTopicByName(tmq_t* tmq, const char* pTopicName, SMqClientTopic** topic) {
  if (tmq == NULL || pTopicName == NULL || topic == NULL) {
    return TSDB_CODE_INVALID_PARA;
  }
  int32_t numOfTopics = taosArrayGetSize(tmq->clientTopics);
  for (int32_t i = 0; i < numOfTopics; ++i) {
    SMqClientTopic* pTopic = taosArrayGet(tmq->clientTopics, i);
    if (pTopic == NULL || strcmp(pTopic->topicName, pTopicName) != 0) {
      continue;
    }
    *topic = pTopic;
    return 0;
  }

  tqErrorC("consumer:0x%" PRIx64 ", total:%d, failed to find topic:%s", tmq->consumerId, numOfTopics, pTopicName);
  return TSDB_CODE_TMQ_INVALID_TOPIC;
}

static int32_t prepareCommitCbParamSet(tmq_t* tmq, tmq_commit_cb* pCommitFp, void* userParam, int32_t rspNum,
                                       SMqCommitCbParamSet** ppParamSet) {
  if (tmq == NULL || ppParamSet == NULL) {
    return TSDB_CODE_INVALID_PARA;
  }
  SMqCommitCbParamSet* pParamSet = taosMemoryCalloc(1, sizeof(SMqCommitCbParamSet));
  if (pParamSet == NULL) {
    return terrno;
  }

  pParamSet->refId = tmq->refId;
  pParamSet->epoch = tmq->epoch;
  pParamSet->callbackFn = pCommitFp;
  pParamSet->userParam = userParam;
  pParamSet->waitingRspNum = rspNum;
  *ppParamSet = pParamSet;
  return 0;
}

static int32_t getClientVg(tmq_t* tmq, char* pTopicName, int32_t vgId, SMqClientVg** pVg) {
  if (tmq == NULL || pTopicName == NULL || pVg == NULL) {
    return TSDB_CODE_INVALID_PARA;
  }
  SMqClientTopic* pTopic = NULL;
  int32_t         code = getTopicByName(tmq, pTopicName, &pTopic);
  if (code != 0) {
    tqErrorC("consumer:0x%" PRIx64 " invalid topic name:%s", tmq->consumerId, pTopicName);
    return code;
  }

  int32_t numOfVgs = taosArrayGetSize(pTopic->vgs);
  for (int32_t i = 0; i < numOfVgs; ++i) {
    SMqClientVg* pClientVg = taosArrayGet(pTopic->vgs, i);
    if (pClientVg && pClientVg->vgId == vgId) {
      *pVg = pClientVg;
      break;
    }
  }

  return *pVg == NULL ? TSDB_CODE_TMQ_INVALID_VGID : TSDB_CODE_SUCCESS;
}

static int32_t innerCommit(tmq_t* tmq, char* pTopicName, STqOffsetVal* offsetVal, SMqClientVg* pVg, SMqCommitCbParamSet* pParamSet){
  if (tmq == NULL || pTopicName == NULL || offsetVal == NULL || pVg == NULL || pParamSet == NULL) {
    return TSDB_CODE_INVALID_PARA;
  }
  int32_t code = 0;
  if (offsetVal->type <= 0) {
    code = TSDB_CODE_TMQ_INVALID_MSG;
    return code;
  }
  if (tOffsetEqual(offsetVal, &pVg->offsetInfo.committedOffset)) {
    code = TSDB_CODE_TMQ_SAME_COMMITTED_VALUE;
    return code;
  }
  char offsetBuf[TSDB_OFFSET_LEN] = {0};
  tFormatOffset(offsetBuf, tListLen(offsetBuf), offsetVal);

  char commitBuf[TSDB_OFFSET_LEN] = {0};
  tFormatOffset(commitBuf, tListLen(commitBuf), &pVg->offsetInfo.committedOffset);

  code = doSendCommitMsg(tmq, pVg->vgId, &pVg->epSet, offsetVal, pTopicName, pParamSet);
  if (code != TSDB_CODE_SUCCESS) {
    tqErrorC("consumer:0x%" PRIx64 " topic:%s on vgId:%d end commit msg failed, send offset:%s committed:%s, code:%s",
             tmq->consumerId, pTopicName, pVg->vgId, offsetBuf, commitBuf, tstrerror(terrno));
    return code;
  }

  tqDebugC("consumer:0x%" PRIx64 " topic:%s on vgId:%d send commit msg success, send offset:%s committed:%s",
           tmq->consumerId, pTopicName, pVg->vgId, offsetBuf, commitBuf);
  tOffsetCopy(&pVg->offsetInfo.committedOffset, offsetVal);
  return code;
}

static int32_t asyncCommitOffset(tmq_t* tmq, char* pTopicName, int32_t vgId, STqOffsetVal* offsetVal,
                                 tmq_commit_cb* pCommitFp, void* userParam) {
  if (tmq == NULL || pTopicName == NULL || offsetVal == NULL) {
    return TSDB_CODE_INVALID_PARA;
  }
  tqInfoC("consumer:0x%" PRIx64 " do manual commit offset for %s, vgId:%d", tmq->consumerId, pTopicName, vgId);
  SMqCommitCbParamSet* pParamSet = NULL;
  int32_t code = prepareCommitCbParamSet(tmq, pCommitFp, userParam, 0, &pParamSet);
  if (code != 0){
    return code;
  }

  taosRLockLatch(&tmq->lock);
  SMqClientVg* pVg = NULL;
  code = getClientVg(tmq, pTopicName, vgId, &pVg);
  if (code == 0) {
    code = innerCommit(tmq, pTopicName, offsetVal, pVg, pParamSet);
  }
  taosRUnLockLatch(&tmq->lock);

  if (code != 0){
    taosMemoryFree(pParamSet);
  }
  return code;
}

static void asyncCommitFromResult(tmq_t* tmq, const TAOS_RES* pRes, tmq_commit_cb* pCommitFp, void* userParam) {
  char*        pTopicName = NULL;
  int32_t      vgId = 0;
  STqOffsetVal offsetVal = {0};
  int32_t      code = 0;

  if (pRes == NULL || tmq == NULL) {
    code = TSDB_CODE_INVALID_PARA;
    goto end;
  }

  if (TD_RES_TMQ(pRes) || TD_RES_TMQ_META(pRes) ||
      TD_RES_TMQ_METADATA(pRes) || TD_RES_TMQ_BATCH_META(pRes)) {
    SMqRspObj* pRspObj = (SMqRspObj*)pRes;
    pTopicName = pRspObj->topic;
    vgId = pRspObj->vgId;
    offsetVal = pRspObj->rspOffset;
  } else {
    code = TSDB_CODE_TMQ_INVALID_MSG;
    goto end;
  }

  code = asyncCommitOffset(tmq, pTopicName, vgId, &offsetVal, pCommitFp, userParam);

  end:
  if (code != TSDB_CODE_SUCCESS && pCommitFp != NULL) {
    if (code == TSDB_CODE_TMQ_SAME_COMMITTED_VALUE) code = TSDB_CODE_SUCCESS;
    pCommitFp(tmq, code, userParam);
  }
}

static int32_t innerCommitAll(tmq_t* tmq, SMqCommitCbParamSet* pParamSet){
  if (tmq == NULL || pParamSet == NULL) {
    return TSDB_CODE_INVALID_PARA;
  }
  int32_t code = 0;
  taosRLockLatch(&tmq->lock);
  int32_t numOfTopics = taosArrayGetSize(tmq->clientTopics);
  tqDebugC("consumer:0x%" PRIx64 " start to commit offset for %d topics", tmq->consumerId, numOfTopics);

  for (int32_t i = 0; i < numOfTopics; i++) {
    SMqClientTopic* pTopic = taosArrayGet(tmq->clientTopics, i);
    if (pTopic == NULL) {
      code = TSDB_CODE_TMQ_INVALID_TOPIC;
      goto END;
    }
    int32_t numOfVgroups = taosArrayGetSize(pTopic->vgs);
    tqDebugC("consumer:0x%" PRIx64 " commit offset for topics:%s, numOfVgs:%d", tmq->consumerId, pTopic->topicName, numOfVgroups);
    for (int32_t j = 0; j < numOfVgroups; j++) {
      SMqClientVg* pVg = taosArrayGet(pTopic->vgs, j);
      if (pVg == NULL) {
        code = terrno;
        goto END;
      }

      code = innerCommit(tmq, pTopic->topicName, &pVg->offsetInfo.endOffset, pVg, pParamSet);
      if (code != 0 && code != TSDB_CODE_TMQ_SAME_COMMITTED_VALUE){
        tqErrorC("consumer:0x%" PRIx64 " topic:%s vgId:%d, no commit, code:%s, current offset version:%" PRId64 ", ordinal:%d/%d",
                 tmq->consumerId, pTopic->topicName, pVg->vgId, tstrerror(code), pVg->offsetInfo.endOffset.version, j + 1, numOfVgroups);
      }
    }
  }
  tqDebugC("consumer:0x%" PRIx64 " total commit:%d for %d topics", tmq->consumerId, pParamSet->waitingRspNum - DEFAULT_COMMIT_CNT,
           numOfTopics);
  END:
  taosRUnLockLatch(&tmq->lock);
  return code;
}

static void asyncCommitAllOffsets(tmq_t* tmq, tmq_commit_cb* pCommitFp, void* userParam) {
  if (tmq == NULL) {
    return;
  }
  int32_t code = 0;
  SMqCommitCbParamSet* pParamSet = NULL;
  // init waitingRspNum as DEFAULT_COMMIT_CNT to prevent concurrency issue
  code = prepareCommitCbParamSet(tmq, pCommitFp, userParam, DEFAULT_COMMIT_CNT, &pParamSet);
  if (code != 0) {
    tqErrorC("consumer:0x%" PRIx64 " prepareCommitCbParamSet failed, code:%s", tmq->consumerId, tstrerror(code));
    if (pCommitFp != NULL) {
      pCommitFp(tmq, code, userParam);
    }
    return;
  }
  code = innerCommitAll(tmq, pParamSet);
  if (code != 0 && code != TSDB_CODE_TMQ_SAME_COMMITTED_VALUE){
    tqErrorC("consumer:0x%" PRIx64 " innerCommitAll failed, code:%s", tmq->consumerId, tstrerror(code));
  }

  code = commitRspCountDown(pParamSet, tmq->consumerId, "init", -1);
  if (code != 0) {
    tqErrorC("consumer:0x%" PRIx64 " commit rsp count down failed, code:%s", tmq->consumerId, tstrerror(code));
  }
  return;
}

static void generateTimedTask(int64_t refId, int32_t type) {
  tmq_t*  tmq = NULL;
  int8_t* pTaskType = NULL;
  int32_t code = 0;

  tmq = taosAcquireRef(tmqMgmt.rsetId, refId);
  if (tmq == NULL) return;

  code = taosAllocateQitem(sizeof(int8_t), DEF_QITEM, 0, (void**)&pTaskType);
  if (code == TSDB_CODE_SUCCESS) {
    *pTaskType = type;
    if (taosWriteQitem(tmq->delayedTask, pTaskType) == 0) {
      if (tsem2_post(&tmq->rspSem) != 0){
        tqErrorC("consumer:0x%" PRIx64 " failed to post sem, type:%d", tmq->consumerId, type);
      }
    }else{
      taosFreeQitem(pTaskType);
    }
  }

  code = taosReleaseRef(tmqMgmt.rsetId, refId);
  if (code != 0){
    tqErrorC("failed to release ref:%"PRId64 ", type:%d, code:%d", refId, type, code);
  }
}

void tmqAssignAskEpTask(void* param, void* tmrId) {
  int64_t refId = (int64_t)param;
  generateTimedTask(refId, TMQ_DELAYED_TASK__ASK_EP);
}

void tmqReplayTask(void* param, void* tmrId) {
  int64_t refId = (int64_t)param;
  tmq_t*  tmq = taosAcquireRef(tmqMgmt.rsetId, refId);
  if (tmq == NULL) return;

  if (tsem2_post(&tmq->rspSem) != 0){
    tqErrorC("consumer:0x%" PRIx64 " failed to post sem, replay", tmq->consumerId);
  }
  int32_t code = taosReleaseRef(tmqMgmt.rsetId, refId);
  if (code != 0){
    tqErrorC("failed to release ref:%"PRId64 ", code:%d", refId, code);
  }
}

void tmqAssignDelayedCommitTask(void* param, void* tmrId) {
  int64_t refId = (int64_t)param;
  generateTimedTask(refId, TMQ_DELAYED_TASK__COMMIT);
}

int32_t tmqHbCb(void* param, SDataBuf* pMsg, int32_t code) {
  if (pMsg == NULL) {
    return TSDB_CODE_INVALID_PARA;
  }

  if (param == NULL || code != 0){
    goto END;
  }

  SMqHbRsp rsp = {0};
  code = tDeserializeSMqHbRsp(pMsg->pData, pMsg->len, &rsp);
  if (code != 0) {
    goto END;
  }

  int64_t refId = (int64_t)param;
  tmq_t*  tmq = taosAcquireRef(tmqMgmt.rsetId, refId);
  if (tmq != NULL) {
    taosWLockLatch(&tmq->lock);
    for (int32_t i = 0; i < taosArrayGetSize(rsp.topicPrivileges); i++) {
      STopicPrivilege* privilege = taosArrayGet(rsp.topicPrivileges, i);
      if (privilege && privilege->noPrivilege == 1) {
        int32_t topicNumCur = taosArrayGetSize(tmq->clientTopics);
        for (int32_t j = 0; j < topicNumCur; j++) {
          SMqClientTopic* pTopicCur = taosArrayGet(tmq->clientTopics, j);
          if (pTopicCur && strcmp(pTopicCur->topicName, privilege->topic) == 0) {
            tqInfoC("consumer:0x%" PRIx64 ", has no privilege, topic:%s", tmq->consumerId, privilege->topic);
            pTopicCur->noPrivilege = 1;
          }
        }
      }
    }
    taosWUnLockLatch(&tmq->lock);
    code = taosReleaseRef(tmqMgmt.rsetId, refId);
    if (code != 0){
      tqErrorC("failed to release ref:%"PRId64 ", code:%d", refId, code);
    }
  }

  tqClientDebugFlag = rsp.debugFlag;

  tDestroySMqHbRsp(&rsp);

  END:
  taosMemoryFree(pMsg->pData);
  taosMemoryFree(pMsg->pEpSet);
  return code;
}

void tmqSendHbReq(void* param, void* tmrId) {
  int64_t refId = (int64_t)param;

  tmq_t* tmq = taosAcquireRef(tmqMgmt.rsetId, refId);
  if (tmq == NULL) {
    return;
  }

  SMqHbReq req = {0};
  req.consumerId = tmq->consumerId;
  req.epoch = tmq->epoch;
  req.pollFlag = atomic_load_8(&tmq->pollFlag);
  tqDebugC("consumer:0x%" PRIx64 " send heartbeat, pollFlag:%d", tmq->consumerId, req.pollFlag);
  req.topics = taosArrayInit(taosArrayGetSize(tmq->clientTopics), sizeof(TopicOffsetRows));
  if (req.topics == NULL) {
    goto END;
  }
  taosRLockLatch(&tmq->lock);
  for (int i = 0; i < taosArrayGetSize(tmq->clientTopics); i++) {
    SMqClientTopic* pTopic = taosArrayGet(tmq->clientTopics, i);
    if (pTopic == NULL) {
      continue;
    }
    int32_t          numOfVgroups = taosArrayGetSize(pTopic->vgs);
    TopicOffsetRows* data = taosArrayReserve(req.topics, 1);
    if (data == NULL) {
      continue;
    }
    tstrncpy(data->topicName, pTopic->topicName, TSDB_TOPIC_FNAME_LEN);
    data->offsetRows = taosArrayInit(numOfVgroups, sizeof(OffsetRows));
    if (data->offsetRows == NULL) {
      continue;
    }
    for (int j = 0; j < numOfVgroups; j++) {
      SMqClientVg* pVg = taosArrayGet(pTopic->vgs, j);
      if (pVg == NULL) {
        continue;
      }
      OffsetRows* offRows = taosArrayReserve(data->offsetRows, 1);
      if (offRows == NULL) {
        continue;
      }
      offRows->vgId = pVg->vgId;
      offRows->rows = pVg->numOfRows;
      offRows->offset = pVg->offsetInfo.endOffset;
      offRows->ever = pVg->offsetInfo.walVerEnd == -1 ? 0 : pVg->offsetInfo.walVerEnd;
      char buf[TSDB_OFFSET_LEN] = {0};
      tFormatOffset(buf, TSDB_OFFSET_LEN, &offRows->offset);
      tqDebugC("consumer:0x%" PRIx64 ",report offset, group:%s vgId:%d, offset:%s/%" PRId64 ", rows:%" PRId64,
               tmq->consumerId, tmq->groupId, offRows->vgId, buf, offRows->ever, offRows->rows);
    }
  }
  taosRUnLockLatch(&tmq->lock);

  int32_t tlen = tSerializeSMqHbReq(NULL, 0, &req);
  if (tlen < 0) {
    tqErrorC("tSerializeSMqHbReq failed, size:%d", tlen);
    goto END;
  }

  void* pReq = taosMemoryCalloc(1, tlen);
  if (pReq == NULL) {
    tqErrorC("failed to malloc MqHbReq msg, code:%d", terrno);
    goto END;
  }

  if (tSerializeSMqHbReq(pReq, tlen, &req) < 0) {
    tqErrorC("tSerializeSMqHbReq %d failed", tlen);
    taosMemoryFree(pReq);
    goto END;
  }

  SMsgSendInfo* sendInfo = taosMemoryCalloc(1, sizeof(SMsgSendInfo));
  if (sendInfo == NULL) {
    taosMemoryFree(pReq);
    goto END;
  }

  sendInfo->msgInfo = (SDataBuf){.pData = pReq, .len = tlen, .handle = NULL};

  sendInfo->requestId = generateRequestId();
  sendInfo->requestObjRefId = 0;
  sendInfo->param = (void*)refId;
  sendInfo->fp = tmqHbCb;
  sendInfo->msgType = TDMT_MND_TMQ_HB;

  SEpSet epSet = getEpSet_s(&tmq->pTscObj->pAppInfo->mgmtEp);

  int32_t code = asyncSendMsgToServer(tmq->pTscObj->pAppInfo->pTransporter, &epSet, NULL, sendInfo);
  if (code != 0) {
    tqErrorC("tmqSendHbReq asyncSendMsgToServer failed");
  }
  (void)atomic_val_compare_exchange_8(&tmq->pollFlag, 1, 0);

  END:
  tDestroySMqHbReq(&req);
  if (tmrId != NULL) {
    bool ret = taosTmrReset(tmqSendHbReq, tmq->heartBeatIntervalMs, param, tmqMgmt.timer, &tmq->hbLiveTimer);
    tqDebugC("consumer:0x%" PRIx64 " reset timer for tmq heartbeat:%d, pollFlag:%d", tmq->consumerId, ret, tmq->pollFlag);
  }
  int32_t ret = taosReleaseRef(tmqMgmt.rsetId, refId);
  if (ret != 0){
    tqErrorC("failed to release ref:%"PRId64 ", code:%d", refId, ret);
  }
}

static void defaultCommitCbFn(tmq_t* pTmq, int32_t code, void* param) {
  if (code != 0 && pTmq != NULL) {
    tqErrorC("consumer:0x%" PRIx64 ", failed to commit offset, code:%s", pTmq->consumerId, tstrerror(code));
  }
}

static void tmqFreeRspWrapper(SMqRspWrapper* rspWrapper) {
  if (rspWrapper == NULL) {
    return;
  }
  if (rspWrapper->tmqRspType == TMQ_MSG_TYPE__EP_RSP) {
    tDeleteSMqAskEpRsp(&rspWrapper->epRsp);
  } else if (rspWrapper->tmqRspType == TMQ_MSG_TYPE__POLL_DATA_RSP) {
    DELETE_POLL_RSP(tDeleteMqDataRsp, &pRsp->dataRsp)
  } else if (rspWrapper->tmqRspType == TMQ_MSG_TYPE__POLL_DATA_META_RSP){
    DELETE_POLL_RSP(tDeleteSTaosxRsp, &pRsp->dataRsp)
  } else if (rspWrapper->tmqRspType == TMQ_MSG_TYPE__POLL_META_RSP) {
    DELETE_POLL_RSP(tDeleteMqMetaRsp,&pRsp->metaRsp)
  } else if (rspWrapper->tmqRspType == TMQ_MSG_TYPE__POLL_BATCH_META_RSP) {
    DELETE_POLL_RSP(tDeleteMqBatchMetaRsp,&pRsp->batchMetaRsp)
  }
}

static void freeClientVg(void* param) {
  if (param == NULL) {
    return;
  }
  SMqClientVg* pVg = param;
  tOffsetDestroy(&pVg->offsetInfo.endOffset);
  tOffsetDestroy(&pVg->offsetInfo.beginOffset);
  tOffsetDestroy(&pVg->offsetInfo.committedOffset);
}
static void freeClientTopic(void* param) {
  if (param == NULL) {
    return;
  }
  SMqClientTopic* pTopic = param;
  taosMemoryFreeClear(pTopic->schema.pSchema);
  taosArrayDestroyEx(pTopic->vgs, freeClientVg);
}

static void initClientTopicFromRsp(SMqClientTopic* pTopic, SMqSubTopicEp* pTopicEp, SHashObj* pVgOffsetHashMap,
                                   tmq_t* tmq) {
  if (pTopic == NULL || pTopicEp == NULL || pVgOffsetHashMap == NULL || tmq == NULL) {
    return;
  }
  pTopic->schema = pTopicEp->schema;
  pTopicEp->schema.nCols = 0;
  pTopicEp->schema.pSchema = NULL;

  char    vgKey[TSDB_TOPIC_FNAME_LEN + 22] = {0};
  int32_t vgNumGet = taosArrayGetSize(pTopicEp->vgs);

  tstrncpy(pTopic->topicName, pTopicEp->topic, TSDB_TOPIC_FNAME_LEN);
  tstrncpy(pTopic->db, pTopicEp->db, TSDB_DB_FNAME_LEN);

  tqInfoC("consumer:0x%" PRIx64 ", update topic:%s, new numOfVgs:%d", tmq->consumerId, pTopic->topicName, vgNumGet);
  pTopic->vgs = taosArrayInit(vgNumGet, sizeof(SMqClientVg));
  if (pTopic->vgs == NULL) {
    tqErrorC("consumer:0x%" PRIx64 ", failed to init vgs for topic:%s", tmq->consumerId, pTopic->topicName);
    return;
  }
  for (int32_t j = 0; j < vgNumGet; j++) {
    SMqSubVgEp* pVgEp = taosArrayGet(pTopicEp->vgs, j);
    if (pVgEp == NULL) {
      continue;
    }
    (void)snprintf(vgKey, sizeof(vgKey), "%s:%d", pTopic->topicName, pVgEp->vgId);
    SVgroupSaveInfo* pInfo = taosHashGet(pVgOffsetHashMap, vgKey, strlen(vgKey));

    STqOffsetVal offsetNew = {0};
    offsetNew.type = tmq->resetOffsetCfg;

    tqInfoC("consumer:0x%" PRIx64 ", update topic:%s, new numOfVgs:%d, num:%d, port:%d", tmq->consumerId,
            pTopic->topicName, vgNumGet, pVgEp->epSet.numOfEps, pVgEp->epSet.eps[pVgEp->epSet.inUse].port);

    SMqClientVg clientVg = {
        .pollCnt = 0,
        .vgId = pVgEp->vgId,
        .epSet = pVgEp->epSet,
        .vgStatus = pInfo ? pInfo->vgStatus : TMQ_VG_STATUS__IDLE,
        .vgSkipCnt = 0,
        .emptyBlockReceiveTs = 0,
        .blockReceiveTs = 0,
        .blockSleepForReplay = 0,
        .numOfRows = pInfo ? pInfo->numOfRows : 0,
    };

    clientVg.offsetInfo.walVerBegin = -1;
    clientVg.offsetInfo.walVerEnd = -1;
    clientVg.seekUpdated = false;
    if (pInfo) {
      tOffsetCopy(&clientVg.offsetInfo.endOffset, &pInfo->currentOffset);
      tOffsetCopy(&clientVg.offsetInfo.committedOffset, &pInfo->commitOffset);
      tOffsetCopy(&clientVg.offsetInfo.beginOffset, &pInfo->seekOffset);
    } else {
      clientVg.offsetInfo.endOffset = offsetNew;
      clientVg.offsetInfo.committedOffset = offsetNew;
      clientVg.offsetInfo.beginOffset = offsetNew;
    }
    if (taosArrayPush(pTopic->vgs, &clientVg) == NULL) {
      tqErrorC("consumer:0x%" PRIx64 ", failed to push vg:%d into topic:%s", tmq->consumerId, pVgEp->vgId,
               pTopic->topicName);
      freeClientVg(&clientVg);
    }
  }
}

static void buildNewTopicList(tmq_t* tmq, SArray* newTopics, const SMqAskEpRsp* pRsp){
  if (tmq == NULL || newTopics == NULL || pRsp == NULL) {
    return;
  }
  SHashObj* pVgOffsetHashMap = taosHashInit(64, MurmurHash3_32, false, HASH_NO_LOCK);
  if (pVgOffsetHashMap == NULL) {
    tqErrorC("consumer:0x%" PRIx64 " taos hash init null, code:%d", tmq->consumerId, terrno);
    return;
  }

  int32_t topicNumCur = taosArrayGetSize(tmq->clientTopics);
  for (int32_t i = 0; i < topicNumCur; i++) {
    // find old topic
    SMqClientTopic* pTopicCur = taosArrayGet(tmq->clientTopics, i);
    if (pTopicCur && pTopicCur->vgs) {
      int32_t vgNumCur = taosArrayGetSize(pTopicCur->vgs);
      tqInfoC("consumer:0x%" PRIx64 ", current vg num: %d", tmq->consumerId, vgNumCur);
      for (int32_t j = 0; j < vgNumCur; j++) {
        SMqClientVg* pVgCur = taosArrayGet(pTopicCur->vgs, j);
        if (pVgCur == NULL) {
          continue;
        }
        char vgKey[TSDB_TOPIC_FNAME_LEN + 22] = {0};
        (void)snprintf(vgKey, sizeof(vgKey), "%s:%d", pTopicCur->topicName, pVgCur->vgId);

        char buf[TSDB_OFFSET_LEN] = {0};
        tFormatOffset(buf, TSDB_OFFSET_LEN, &pVgCur->offsetInfo.endOffset);
        tqInfoC("consumer:0x%" PRIx64 ", vgId:%d vgKey:%s, offset:%s", tmq->consumerId, pVgCur->vgId, vgKey, buf);

        SVgroupSaveInfo info = {.currentOffset = pVgCur->offsetInfo.endOffset,
            .seekOffset = pVgCur->offsetInfo.beginOffset,
            .commitOffset = pVgCur->offsetInfo.committedOffset,
            .numOfRows = pVgCur->numOfRows,
            .vgStatus = pVgCur->vgStatus};
        if (taosHashPut(pVgOffsetHashMap, vgKey, strlen(vgKey), &info, sizeof(SVgroupSaveInfo)) != 0) {
          tqErrorC("consumer:0x%" PRIx64 ", failed to put vg:%d into hashmap", tmq->consumerId, pVgCur->vgId);
        }
      }
    }
  }

  for (int32_t i = 0; i < taosArrayGetSize(pRsp->topics); i++) {
    SMqClientTopic topic = {0};
    SMqSubTopicEp* pTopicEp = taosArrayGet(pRsp->topics, i);
    if (pTopicEp == NULL) {
      continue;
    }
    initClientTopicFromRsp(&topic, pTopicEp, pVgOffsetHashMap, tmq);
    if (taosArrayPush(newTopics, &topic) == NULL) {
      tqErrorC("consumer:0x%" PRIx64 ", failed to push topic:%s into new topics", tmq->consumerId, topic.topicName);
      freeClientTopic(&topic);
    }
  }

  taosHashCleanup(pVgOffsetHashMap);
}

static void doUpdateLocalEp(tmq_t* tmq, int32_t epoch, const SMqAskEpRsp* pRsp) {
  if (tmq == NULL || pRsp == NULL) {
    return;
  }
  int32_t topicNumGet = taosArrayGetSize(pRsp->topics);
  // vnode transform (epoch == tmq->epoch && topicNumGet != 0)
  // ask ep rsp (epoch == tmq->epoch && topicNumGet == 0)
  if (epoch < tmq->epoch || (epoch == tmq->epoch && topicNumGet == 0)) {
    tqDebugC("consumer:0x%" PRIx64 " no update ep epoch from %d to epoch %d, incoming topics:%d", tmq->consumerId,
             tmq->epoch, epoch, topicNumGet);
    return;
  }

  SArray* newTopics = taosArrayInit(topicNumGet, sizeof(SMqClientTopic));
  if (newTopics == NULL) {
    tqErrorC("consumer:0x%" PRIx64 " taos array init null, code:%d", tmq->consumerId, terrno);
    return;
  }
  tqInfoC("consumer:0x%" PRIx64 " update ep epoch from %d to epoch %d, incoming topics:%d, existed topics:%d",
          tmq->consumerId, tmq->epoch, epoch, topicNumGet, (int)taosArrayGetSize(tmq->clientTopics));

  taosWLockLatch(&tmq->lock);
  if (topicNumGet > 0){
    buildNewTopicList(tmq, newTopics, pRsp);
  }
  // destroy current buffered existed topics info
  if (tmq->clientTopics) {
    taosArrayDestroyEx(tmq->clientTopics, freeClientTopic);
  }
  tmq->clientTopics = newTopics;
  taosWUnLockLatch(&tmq->lock);

  atomic_store_8(&tmq->status, TMQ_CONSUMER_STATUS__READY);
  atomic_store_32(&tmq->epoch, epoch);

  tqInfoC("consumer:0x%" PRIx64 " update topic info completed", tmq->consumerId);
}

static int32_t askEpCb(void* param, SDataBuf* pMsg, int32_t code) {
  SMqAskEpCbParam* pParam = (SMqAskEpCbParam*)param;
  if (pParam == NULL) {
    goto FAIL;
  }

  tmq_t* tmq = taosAcquireRef(tmqMgmt.rsetId, pParam->refId);
  if (tmq == NULL) {
    code = TSDB_CODE_TMQ_CONSUMER_CLOSED;
    goto FAIL;
  }

  if (code != TSDB_CODE_SUCCESS) {
    if (code != TSDB_CODE_MND_CONSUMER_NOT_READY){
      tqErrorC("consumer:0x%" PRIx64 ", get topic endpoint error, code:%s", tmq->consumerId, tstrerror(code));
      if (code == TSDB_CODE_MND_CONSUMER_NOT_EXIST){
        atomic_store_8(&tmq->status, TMQ_CONSUMER_STATUS__LOST);
      }
    }
    goto END;
  }

  if (pMsg == NULL) {
    goto END;
  }
  SMqRspHead* head = pMsg->pData;
  int32_t     epoch = atomic_load_32(&tmq->epoch);
  tqDebugC("consumer:0x%" PRIx64 ", recv ep, msg epoch %d, current epoch %d", tmq->consumerId, head->epoch, epoch);
  if (pParam->sync) {
    SMqAskEpRsp rsp = {0};
    if (tDecodeSMqAskEpRsp(POINTER_SHIFT(pMsg->pData, sizeof(SMqRspHead)), &rsp) != NULL) {
      doUpdateLocalEp(tmq, head->epoch, &rsp);
    }
    tDeleteSMqAskEpRsp(&rsp);
  } else {
    SMqRspWrapper* pWrapper = NULL;
    code = taosAllocateQitem(sizeof(SMqRspWrapper), DEF_QITEM, 0, (void**)&pWrapper);
    if (code) {
      goto END;
    }

    pWrapper->tmqRspType = TMQ_MSG_TYPE__EP_RSP;
    pWrapper->epoch = head->epoch;
    (void)memcpy(&pWrapper->epRsp, pMsg->pData, sizeof(SMqRspHead));
    if (tDecodeSMqAskEpRsp(POINTER_SHIFT(pMsg->pData, sizeof(SMqRspHead)), &pWrapper->epRsp) == NULL) {
      tmqFreeRspWrapper((SMqRspWrapper*)pWrapper);
      taosFreeQitem(pWrapper);
    } else {
      code = taosWriteQitem(tmq->mqueue, pWrapper);
      if (code != 0) {
        tmqFreeRspWrapper((SMqRspWrapper*)pWrapper);
        taosFreeQitem(pWrapper);
        tqErrorC("consumer:0x%" PRIx64 " put ep res into mqueue failed, code:%d", tmq->consumerId, code);
      }
    }
  }

  END:
  {
    int32_t ret = taosReleaseRef(tmqMgmt.rsetId, pParam->refId);
    if (ret != 0){
      tqErrorC("failed to release ref:%"PRId64 ", code:%d", pParam->refId, ret);
    }
  }

  FAIL:
  if (pParam && pParam->sync) {
    SAskEpInfo* pInfo = pParam->pParam;
    if (pInfo) {
      pInfo->code = code;
      if (tsem2_post(&pInfo->sem) != 0){
        tqErrorC("failed to post rsp sem askep cb");
      }
    }
  }

  if (pMsg) {
    taosMemoryFree(pMsg->pEpSet);
    taosMemoryFree(pMsg->pData);
  }

  return code;
}

static int32_t askEp(tmq_t* pTmq, void* param, bool sync, bool updateEpSet) {
  if (pTmq == NULL) {
    return TSDB_CODE_INVALID_PARA;
  }
  int32_t code = 0;
  int32_t lino = 0;
  SMqAskEpReq req = {0};
  req.consumerId = pTmq->consumerId;
  req.epoch = updateEpSet ? -1 : pTmq->epoch;
  tstrncpy(req.cgroup, pTmq->groupId, TSDB_CGROUP_LEN);
  SMqAskEpCbParam* pParam = NULL;
  void*            pReq = NULL;

  int32_t tlen = tSerializeSMqAskEpReq(NULL, 0, &req);
  TSDB_CHECK_CONDITION(tlen >= 0, code, lino, END, TSDB_CODE_INVALID_PARA);
  pReq = taosMemoryCalloc(1, tlen);
  TSDB_CHECK_NULL(pReq, code, lino, END, terrno);

  code = tSerializeSMqAskEpReq(pReq, tlen, &req);
  TSDB_CHECK_CONDITION(code >= 0, code, lino, END, TSDB_CODE_INVALID_PARA);

  pParam = taosMemoryCalloc(1, sizeof(SMqAskEpCbParam));
  TSDB_CHECK_NULL(pParam, code, lino, END, terrno);

  pParam->refId = pTmq->refId;
  pParam->sync = sync;
  pParam->pParam = param;

  SMsgSendInfo* sendInfo = taosMemoryCalloc(1, sizeof(SMsgSendInfo));
  TSDB_CHECK_NULL(sendInfo, code, lino, END, terrno);

  sendInfo->msgInfo = (SDataBuf){.pData = pReq, .len = tlen, .handle = NULL};
  sendInfo->requestId = generateRequestId();
  sendInfo->requestObjRefId = 0;
  sendInfo->param = pParam;
  sendInfo->paramFreeFp = taosAutoMemoryFree;
  sendInfo->fp = askEpCb;
  sendInfo->msgType = TDMT_MND_TMQ_ASK_EP;

  pReq = NULL;
  pParam = NULL;

  SEpSet epSet = getEpSet_s(&pTmq->pTscObj->pAppInfo->mgmtEp);
  tqDebugC("consumer:0x%" PRIx64 " ask ep from mnode,QID:0x%" PRIx64, pTmq->consumerId, sendInfo->requestId);
  code = asyncSendMsgToServer(pTmq->pTscObj->pAppInfo->pTransporter, &epSet, NULL, sendInfo);

<<<<<<< HEAD
  END:
=======
END:
>>>>>>> 18e562bd
  if (code != 0) {
    tqErrorC("%s failed at %d, msg:%s", __func__, lino, tstrerror(code));
  }
  taosMemoryFree(pReq);
  taosMemoryFree(pParam);
  return code;
}

static int32_t tmqHandleAllDelayedTask(tmq_t* pTmq) {
  STaosQall* qall = NULL;
  int32_t    code = 0;

  code = taosAllocateQall(&qall);
  if (code) {
    tqErrorC("consumer:0x%" PRIx64 ", failed to allocate qall, code:%s", pTmq->consumerId, tstrerror(code));
    return code;
  }

  int32_t numOfItems = taosReadAllQitems(pTmq->delayedTask, qall);
  if (numOfItems == 0) {
    taosFreeQall(qall);
    return 0;
  }

  tqDebugC("consumer:0x%" PRIx64 " handle delayed %d tasks before poll data", pTmq->consumerId, numOfItems);
  int8_t* pTaskType = NULL;
  while (taosGetQitem(qall, (void**)&pTaskType) != 0) {
    if (*pTaskType == TMQ_DELAYED_TASK__ASK_EP) {
      tqDebugC("consumer:0x%" PRIx64 " retrieve ask ep timer", pTmq->consumerId);
      code = askEp(pTmq, NULL, false, false);
      if (code != 0) {
        tqErrorC("consumer:0x%" PRIx64 " failed to ask ep, code:%s", pTmq->consumerId, tstrerror(code));
      }
      tqDebugC("consumer:0x%" PRIx64 " retrieve ep from mnode in 1s", pTmq->consumerId);
      bool ret = taosTmrReset(tmqAssignAskEpTask, DEFAULT_ASKEP_INTERVAL, (void*)(pTmq->refId), tmqMgmt.timer,
                              &pTmq->epTimer);
      tqDebugC("reset timer for tmq ask ep:%d", ret);
    } else if (*pTaskType == TMQ_DELAYED_TASK__COMMIT) {
      tmq_commit_cb* pCallbackFn = (pTmq->commitCb != NULL) ? pTmq->commitCb : defaultCommitCbFn;
      asyncCommitAllOffsets(pTmq, pCallbackFn, pTmq->commitCbUserParam);
      tqDebugC("consumer:0x%" PRIx64 " next commit to vnode(s) in %.2fs", pTmq->consumerId,
               pTmq->autoCommitInterval / 1000.0);
      bool ret = taosTmrReset(tmqAssignDelayedCommitTask, pTmq->autoCommitInterval, (void*)(pTmq->refId), tmqMgmt.timer,
                              &pTmq->commitTimer);
      tqDebugC("reset timer for commit:%d", ret);
    } else {
      tqErrorC("consumer:0x%" PRIx64 " invalid task type:%d", pTmq->consumerId, *pTaskType);
    }

    taosFreeQitem(pTaskType);
  }

  taosFreeQall(qall);
  return 0;
}

void tmqClearUnhandleMsg(tmq_t* tmq) {
  if (tmq == NULL) return;
  SMqRspWrapper* rspWrapper = NULL;
  while (taosGetQitem(tmq->qall, (void**)&rspWrapper) != 0) {
    tmqFreeRspWrapper(rspWrapper);
    taosFreeQitem(rspWrapper);
  }

  rspWrapper = NULL;
  if (taosReadAllQitems(tmq->mqueue, tmq->qall) == 0){
    return;
  }
  while (taosGetQitem(tmq->qall, (void**)&rspWrapper) != 0) {
    tmqFreeRspWrapper(rspWrapper);
    taosFreeQitem(rspWrapper);
  }
}

int32_t tmqSubscribeCb(void* param, SDataBuf* pMsg, int32_t code) {
  if (pMsg) {
    taosMemoryFreeClear(pMsg->pEpSet);
  }

  if (param == NULL) {
    return code;
  }

  SMqSubscribeCbParam* pParam = (SMqSubscribeCbParam*)param;
  pParam->rspErr = code;

  if (tsem2_post(&pParam->rspSem) != 0){
    tqErrorC("failed to post sem, subscribe cb");
  }
  return 0;
}

int32_t tmq_subscription(tmq_t* tmq, tmq_list_t** topics) {
  if (tmq == NULL) return TSDB_CODE_INVALID_PARA;
  if (*topics == NULL) {
    *topics = tmq_list_new();
    if (*topics == NULL) {
      return terrno;
    }
  }
  taosRLockLatch(&tmq->lock);
  for (int i = 0; i < taosArrayGetSize(tmq->clientTopics); i++) {
    SMqClientTopic* topic = taosArrayGet(tmq->clientTopics, i);
    if (topic == NULL) {
      tqErrorC("topic is null");
      continue;
    }
    char* tmp = strchr(topic->topicName, '.');
    if (tmp == NULL) {
      tqErrorC("topic name is invalid:%s", topic->topicName);
      continue;
    }
    if (tmq_list_append(*topics, tmp + 1) != 0) {
      tqErrorC("failed to append topic:%s", tmp + 1);
      continue;
    }
  }
  taosRUnLockLatch(&tmq->lock);
  return 0;
}

void tmqFreeImpl(void* handle) {
  if (handle == NULL) return;
  tmq_t*  tmq = (tmq_t*)handle;
  int64_t id = tmq->consumerId;

  if (tmq->mqueue) {
    tmqClearUnhandleMsg(tmq);
    taosCloseQueue(tmq->mqueue);
  }

  if (tmq->delayedTask) {
    taosCloseQueue(tmq->delayedTask);
  }

  taosFreeQall(tmq->qall);
  if(tsem2_destroy(&tmq->rspSem) != 0) {
    tqErrorC("failed to destroy sem in free tmq");
  }

  taosArrayDestroyEx(tmq->clientTopics, freeClientTopic);
  taos_close_internal(tmq->pTscObj);

  if (tmq->commitTimer) {
    if (!taosTmrStopA(&tmq->commitTimer)) {
      tqErrorC("failed to stop commit timer");
    }
  }
  if (tmq->epTimer) {
    if (!taosTmrStopA(&tmq->epTimer)) {
      tqErrorC("failed to stop ep timer");
    }
  }
  if (tmq->hbLiveTimer) {
    if (!taosTmrStopA(&tmq->hbLiveTimer)) {
      tqErrorC("failed to stop hb timer");
    }
  }
  taosMemoryFree(tmq);

  tqInfoC("consumer:0x%" PRIx64 " closed", id);
}

static void tmqMgmtInit(void) {
  tmqInitRes = 0;
  tmqMgmt.timer = taosTmrInit(1000, 100, 360000, "TMQ");

  if (tmqMgmt.timer == NULL) {
    tmqInitRes = terrno;
  }

  tmqMgmt.rsetId = taosOpenRef(10000, tmqFreeImpl);
  if (tmqMgmt.rsetId < 0) {
    tmqInitRes = terrno;
  }
}

void tmqMgmtClose(void) {
  if (tmqMgmt.timer) {
    taosTmrCleanUp(tmqMgmt.timer);
    tmqMgmt.timer = NULL;
  }

  if (tmqMgmt.rsetId >= 0) {
    taosCloseRef(tmqMgmt.rsetId);
    tmqMgmt.rsetId = -1;
  }
}

tmq_t* tmq_consumer_new(tmq_conf_t* conf, char* errstr, int32_t errstrLen) {
  int32_t code = 0;

  if (conf == NULL) {
    SET_ERROR_MSG_TMQ("configure is null")
    return NULL;
  }
  code = taosThreadOnce(&tmqInit, tmqMgmtInit);
  if (code != 0) {
    SET_ERROR_MSG_TMQ("tmq init error")
    return NULL;
  }
  if (tmqInitRes != 0) {
    SET_ERROR_MSG_TMQ("tmq timer init error")
    return NULL;
  }

  tmq_t* pTmq = taosMemoryCalloc(1, sizeof(tmq_t));
  if (pTmq == NULL) {
    tqErrorC("failed to create consumer, groupId:%s", conf->groupId);
    SET_ERROR_MSG_TMQ("malloc tmq failed")
    return NULL;
  }

  const char* user = conf->user == NULL ? TSDB_DEFAULT_USER : conf->user;
  const char* pass = conf->pass == NULL ? TSDB_DEFAULT_PASS : conf->pass;

  pTmq->clientTopics = taosArrayInit(0, sizeof(SMqClientTopic));
  if (pTmq->clientTopics == NULL) {
    tqErrorC("failed to create consumer, groupId:%s", conf->groupId);
    SET_ERROR_MSG_TMQ("malloc client topics failed")
    goto _failed;
  }
  code = taosOpenQueue(&pTmq->mqueue);
  if (code) {
    tqErrorC("consumer:0x%" PRIx64 " setup failed since %s, groupId:%s", pTmq->consumerId, tstrerror(code),
             pTmq->groupId);
    SET_ERROR_MSG_TMQ("open queue failed")
    goto _failed;
  }

  code = taosOpenQueue(&pTmq->delayedTask);
  if (code) {
    tqErrorC("consumer:0x%" PRIx64 " setup failed since %s, groupId:%s", pTmq->consumerId, tstrerror(code),
             pTmq->groupId);
    SET_ERROR_MSG_TMQ("open delayed task queue failed")
    goto _failed;
  }

  code = taosAllocateQall(&pTmq->qall);
  if (code) {
    tqErrorC("consumer:0x%" PRIx64 " setup failed since %s, groupId:%s", pTmq->consumerId, tstrerror(code),
             pTmq->groupId);
    SET_ERROR_MSG_TMQ("allocate qall failed")
    goto _failed;
  }

  if (conf->groupId[0] == 0) {
    tqErrorC("consumer:0x%" PRIx64 " setup failed since %s, groupId:%s", pTmq->consumerId, tstrerror(code),
             pTmq->groupId);
    SET_ERROR_MSG_TMQ("malloc tmq element failed or group is empty")
    goto _failed;
  }

  // init status
  pTmq->status = TMQ_CONSUMER_STATUS__INIT;
  pTmq->pollCnt = 0;
  pTmq->epoch = 0;
  pTmq->pollFlag = 0;

  // set conf
  tstrncpy(pTmq->clientId, conf->clientId, TSDB_CLIENT_ID_LEN);
  tstrncpy(pTmq->groupId, conf->groupId, TSDB_CGROUP_LEN);
  pTmq->withTbName = conf->withTbName;
  pTmq->useSnapshot = conf->snapEnable;
  pTmq->autoCommit = conf->autoCommit;
  pTmq->autoCommitInterval = conf->autoCommitInterval;
  pTmq->sessionTimeoutMs = conf->sessionTimeoutMs;
  pTmq->heartBeatIntervalMs = conf->heartBeatIntervalMs;
  pTmq->maxPollIntervalMs = conf->maxPollIntervalMs;
  pTmq->commitCb = conf->commitCb;
  pTmq->commitCbUserParam = conf->commitCbUserParam;
  pTmq->resetOffsetCfg = conf->resetOffset;
  pTmq->replayEnable = conf->replayEnable;
  pTmq->sourceExcluded = conf->sourceExcluded;
  pTmq->enableBatchMeta = conf->enableBatchMeta;
  tstrncpy(pTmq->user, user, TSDB_USER_LEN);
  if (taosGetFqdn(pTmq->fqdn) != 0) {
    tstrncpy(pTmq->fqdn, "localhost", TSDB_FQDN_LEN);
  }
  if (conf->replayEnable) {
    pTmq->autoCommit = false;
  }
  taosInitRWLatch(&pTmq->lock);

  // assign consumerId
  pTmq->consumerId = tGenIdPI64();

  // init semaphore
  if (tsem2_init(&pTmq->rspSem, 0, 0) != 0) {
    tqErrorC("consumer:0x %" PRIx64 " setup failed since %s, consumer group %s", pTmq->consumerId,
             tstrerror(TAOS_SYSTEM_ERROR(errno)), pTmq->groupId);
    SET_ERROR_MSG_TMQ("init t_sem failed")
    goto _failed;
  }

  // init connection
  code = taos_connect_internal(conf->ip, user, pass, NULL, NULL, conf->port, CONN_TYPE__TMQ, &pTmq->pTscObj);
  if (code) {
    terrno = code;
    tqErrorC("consumer:0x%" PRIx64 " setup failed since %s, groupId:%s", pTmq->consumerId, terrstr(), pTmq->groupId);
    SET_ERROR_MSG_TMQ("init tscObj failed")
    goto _failed;
  }

  pTmq->refId = taosAddRef(tmqMgmt.rsetId, pTmq);
  if (pTmq->refId < 0) {
    SET_ERROR_MSG_TMQ("add tscObj ref failed")
    goto _failed;
  }

  pTmq->hbLiveTimer = taosTmrStart(tmqSendHbReq, pTmq->heartBeatIntervalMs, (void*)pTmq->refId, tmqMgmt.timer);
  if (pTmq->hbLiveTimer == NULL) {
    SET_ERROR_MSG_TMQ("start heartbeat timer failed")
    goto _failed;
  }
  char         buf[TSDB_OFFSET_LEN] = {0};
  STqOffsetVal offset = {.type = pTmq->resetOffsetCfg};
  tFormatOffset(buf, tListLen(buf), &offset);
  tqInfoC("consumer:0x%" PRIx64 " is setup, refId:%" PRId64
              ", groupId:%s, snapshot:%d, autoCommit:%d, commitInterval:%dms, offset:%s",
          pTmq->consumerId, pTmq->refId, pTmq->groupId, pTmq->useSnapshot, pTmq->autoCommit, pTmq->autoCommitInterval,
          buf);

  return pTmq;

  _failed:
  tmqFreeImpl(pTmq);
  return NULL;
}

static int32_t syncAskEp(tmq_t* pTmq) {
  if (pTmq == NULL) return TSDB_CODE_INVALID_PARA;
  SAskEpInfo* pInfo = taosMemoryMalloc(sizeof(SAskEpInfo));
  if (pInfo == NULL) return terrno;
  if (tsem2_init(&pInfo->sem, 0, 0) != 0) {
    taosMemoryFree(pInfo);
    return TSDB_CODE_TSC_INTERNAL_ERROR;
  }

  int32_t code = askEp(pTmq, pInfo, true, false);
  if (code == 0) {
    if (tsem2_wait(&pInfo->sem) != 0){
      tqErrorC("consumer:0x%" PRIx64 ", failed to wait for sem", pTmq->consumerId);
    }
    code = pInfo->code;
  }

  if(tsem2_destroy(&pInfo->sem) != 0) {
    tqErrorC("failed to destroy sem sync ask ep");
  }
  taosMemoryFree(pInfo);
  return code;
}

int32_t tmq_subscribe(tmq_t* tmq, const tmq_list_t* topic_list) {
  if (tmq == NULL || topic_list == NULL) return TSDB_CODE_INVALID_PARA;
  const SArray*   container = &topic_list->container;
  int32_t         sz = taosArrayGetSize(container);
  void*           buf = NULL;
  SMsgSendInfo*   sendInfo = NULL;
  SCMSubscribeReq req = {0};
  int32_t         code = 0;

  tqInfoC("consumer:0x%" PRIx64 " cgroup:%s, subscribe %d topics", tmq->consumerId, tmq->groupId, sz);

  req.consumerId = tmq->consumerId;
  tstrncpy(req.clientId, tmq->clientId, TSDB_CLIENT_ID_LEN);
  tstrncpy(req.cgroup, tmq->groupId, TSDB_CGROUP_LEN);
  tstrncpy(req.user, tmq->user, TSDB_USER_LEN);
  tstrncpy(req.fqdn, tmq->fqdn, TSDB_FQDN_LEN);

  req.topicNames = taosArrayInit(sz, sizeof(void*));
  if (req.topicNames == NULL) {
    code = terrno;
    goto END;
  }

  req.withTbName = tmq->withTbName;
  req.autoCommit = tmq->autoCommit;
  req.autoCommitInterval = tmq->autoCommitInterval;
  req.sessionTimeoutMs = tmq->sessionTimeoutMs;
  req.maxPollIntervalMs = tmq->maxPollIntervalMs;
  req.resetOffsetCfg = tmq->resetOffsetCfg;
  req.enableReplay = tmq->replayEnable;
  req.enableBatchMeta = tmq->enableBatchMeta;

  for (int32_t i = 0; i < sz; i++) {
    char* topic = taosArrayGetP(container, i);
    if (topic == NULL) {
      code = terrno;
      goto END;
    }
    SName name = {0};
    code = tNameSetDbName(&name, tmq->pTscObj->acctId, topic, strlen(topic));
    if (code) {
      tqErrorC("consumer:0x%" PRIx64 " cgroup:%s, failed to set topic name, code:%d", tmq->consumerId, tmq->groupId,
               code);
      goto END;
    }
    char* topicFName = taosMemoryCalloc(1, TSDB_TOPIC_FNAME_LEN);
    if (topicFName == NULL) {
      code = terrno;
      goto END;
    }

    code = tNameExtractFullName(&name, topicFName);
    if (code) {
      tqErrorC("consumer:0x%" PRIx64 " cgroup:%s, failed to extract topic name, code:%d", tmq->consumerId, tmq->groupId,
               code);
      taosMemoryFree(topicFName);
      goto END;
    }

    if (taosArrayPush(req.topicNames, &topicFName) == NULL) {
      code = terrno;
      taosMemoryFree(topicFName);
      goto END;
    }
    tqInfoC("consumer:0x%" PRIx64 " subscribe topic:%s", tmq->consumerId, topicFName);
  }

  int32_t tlen = tSerializeSCMSubscribeReq(NULL, &req);
  buf = taosMemoryMalloc(tlen);
  if (buf == NULL) {
    code = terrno;
    goto END;
  }

  void* abuf = buf;
  tlen = tSerializeSCMSubscribeReq(&abuf, &req);

  sendInfo = taosMemoryCalloc(1, sizeof(SMsgSendInfo));
  if (sendInfo == NULL) {
    code = terrno;
    taosMemoryFree(buf);
    goto END;
  }

  SMqSubscribeCbParam param = {.rspErr = 0};
  if (tsem2_init(&param.rspSem, 0, 0) != 0) {
    code = TSDB_CODE_TSC_INTERNAL_ERROR;
    taosMemoryFree(buf);
    taosMemoryFree(sendInfo);
    goto END;
  }

  sendInfo->msgInfo = (SDataBuf){.pData = buf, .len = tlen, .handle = NULL};
  sendInfo->requestId = generateRequestId();
  sendInfo->requestObjRefId = 0;
  sendInfo->param = &param;
  sendInfo->fp = tmqSubscribeCb;
  sendInfo->msgType = TDMT_MND_TMQ_SUBSCRIBE;

  SEpSet epSet = getEpSet_s(&tmq->pTscObj->pAppInfo->mgmtEp);

  code = asyncSendMsgToServer(tmq->pTscObj->pAppInfo->pTransporter, &epSet, NULL, sendInfo);
  if (code != 0) {
    goto END;
  }

  if (tsem2_wait(&param.rspSem) != 0){
    tqErrorC("consumer:0x%" PRIx64 ", failed to wait semaphore in subscribe", tmq->consumerId);
  }
  if(tsem2_destroy(&param.rspSem) != 0) {
    tqErrorC("consumer:0x%" PRIx64 ", failed to destroy semaphore in subscribe", tmq->consumerId);
  }

  if (param.rspErr != 0) {
    code = param.rspErr;
    goto END;
  }

  int32_t retryCnt = 0;
  while ((code = syncAskEp(tmq)) != 0) {
    if (retryCnt++ > SUBSCRIBE_RETRY_MAX_COUNT || code == TSDB_CODE_MND_CONSUMER_NOT_EXIST) {
      tqErrorC("consumer:0x%" PRIx64 ", mnd not ready for subscribe, retry more than 2 minutes, code:%s",
               tmq->consumerId, tstrerror(code));
      if (code == TSDB_CODE_MND_CONSUMER_NOT_EXIST) {
        code = 0;
      }
      goto END;
    }

    tqInfoC("consumer:0x%" PRIx64 ", mnd not ready for subscribe, retry:%d in 500ms", tmq->consumerId, retryCnt);
    taosMsleep(SUBSCRIBE_RETRY_INTERVAL);
  }

  if (tmq->epTimer == NULL){
    tmq->epTimer = taosTmrStart(tmqAssignAskEpTask, DEFAULT_ASKEP_INTERVAL, (void*)(tmq->refId), tmqMgmt.timer);
    if (tmq->epTimer == NULL) {
      code = TSDB_CODE_TSC_INTERNAL_ERROR;
      goto END;
    }
  }
  if (tmq->autoCommit && tmq->commitTimer == NULL){
    tmq->commitTimer = taosTmrStart(tmqAssignDelayedCommitTask, tmq->autoCommitInterval, (void*)(tmq->refId), tmqMgmt.timer);
    if (tmq->commitTimer == NULL) {
      code = TSDB_CODE_TSC_INTERNAL_ERROR;
      goto END;
    }
  }

  END:
  taosArrayDestroyP(req.topicNames, NULL);
  return code;
}

void tmq_conf_set_auto_commit_cb(tmq_conf_t* conf, tmq_commit_cb* cb, void* param) {
  if (conf == NULL) return;
  conf->commitCb = cb;
  conf->commitCbUserParam = param;
}

static void getVgInfo(tmq_t* tmq, char* topicName, int32_t vgId, SMqClientVg** pVg) {
  if (tmq == NULL || topicName == NULL || pVg == NULL) {
    return;
  }
  int32_t topicNumCur = taosArrayGetSize(tmq->clientTopics);
  for (int i = 0; i < topicNumCur; i++) {
    SMqClientTopic* pTopicCur = taosArrayGet(tmq->clientTopics, i);
    if (pTopicCur && strcmp(pTopicCur->topicName, topicName) == 0) {
      int32_t vgNumCur = taosArrayGetSize(pTopicCur->vgs);
      for (int32_t j = 0; j < vgNumCur; j++) {
        SMqClientVg* pVgCur = taosArrayGet(pTopicCur->vgs, j);
        if (pVgCur && pVgCur->vgId == vgId) {
          *pVg = pVgCur;
          return;
        }
      }
    }
  }
}

static SMqClientTopic* getTopicInfo(tmq_t* tmq, char* topicName) {
  if (tmq == NULL || topicName == NULL) {
    return NULL;
  }
  int32_t topicNumCur = taosArrayGetSize(tmq->clientTopics);
  for (int i = 0; i < topicNumCur; i++) {
    SMqClientTopic* pTopicCur = taosArrayGet(tmq->clientTopics, i);
    if (strcmp(pTopicCur->topicName, topicName) == 0) {
      return pTopicCur;
    }
  }
  return NULL;
}

int32_t tmqPollCb(void* param, SDataBuf* pMsg, int32_t code) {
  tmq_t*             tmq = NULL;
  SMqRspWrapper*     pRspWrapper = NULL;
  int8_t             rspType = 0;
  int32_t            vgId = 0;
  uint64_t           requestId = 0;
  SMqPollCbParam*    pParam = (SMqPollCbParam*)param;
  if (pMsg == NULL) {
    return TSDB_CODE_TSC_INTERNAL_ERROR;
  }
  if (pParam == NULL) {
    code = TSDB_CODE_TSC_INTERNAL_ERROR;
    goto EXIT;
  }
  int64_t refId = pParam->refId;
  vgId = pParam->vgId;
  requestId = pParam->requestId;
  tmq = taosAcquireRef(tmqMgmt.rsetId, refId);
  if (tmq == NULL) {
    code = TSDB_CODE_TMQ_CONSUMER_CLOSED;
    goto EXIT;
  }

  int32_t ret = taosAllocateQitem(sizeof(SMqRspWrapper), DEF_QITEM, 0, (void**)&pRspWrapper);
  if (ret) {
    code = ret;
    tscWarn("consumer:0x%" PRIx64 " msg discard from vgId:%d, since out of memory", tmq->consumerId, vgId);
    goto END;
  }

  if (code != 0) {
    goto END;
  }

  if (pMsg->pData == NULL) {
    tqErrorC("consumer:0x%" PRIx64 " msg discard from vgId:%d, since msg is NULL", tmq->consumerId, vgId);
    code = TSDB_CODE_TSC_INTERNAL_ERROR;
    goto END;
  }

  int32_t msgEpoch = ((SMqRspHead*)pMsg->pData)->epoch;
  int32_t clientEpoch = atomic_load_32(&tmq->epoch);

  if (msgEpoch != clientEpoch) {
    tqErrorC("consumer:0x%" PRIx64
                 " msg discard from vgId:%d since epoch not equal, rsp epoch %d, current epoch %d, reqId:0x%" PRIx64,
             tmq->consumerId, vgId, msgEpoch, clientEpoch, requestId);
    code = TSDB_CODE_TMQ_CONSUMER_MISMATCH;
    goto END;
  }
  rspType = ((SMqRspHead*)pMsg->pData)->mqMsgType;
  tqDebugC("consumer:0x%" PRIx64 " recv poll rsp, vgId:%d, type %d,QID:0x%" PRIx64, tmq->consumerId, vgId, rspType, requestId);
  if (rspType == TMQ_MSG_TYPE__POLL_DATA_RSP) {
    PROCESS_POLL_RSP(tDecodeMqDataRsp, &pRspWrapper->pollRsp.dataRsp)
  } else if (rspType == TMQ_MSG_TYPE__POLL_META_RSP) {
    PROCESS_POLL_RSP(tDecodeMqMetaRsp, &pRspWrapper->pollRsp.metaRsp)
  } else if (rspType == TMQ_MSG_TYPE__POLL_DATA_META_RSP) {
    PROCESS_POLL_RSP(tDecodeSTaosxRsp, &pRspWrapper->pollRsp.dataRsp)
  } else if (rspType == TMQ_MSG_TYPE__POLL_BATCH_META_RSP) {
    PROCESS_POLL_RSP(tSemiDecodeMqBatchMetaRsp, &pRspWrapper->pollRsp.batchMetaRsp)
  } else {  // invalid rspType
    tqErrorC("consumer:0x%" PRIx64 " invalid rsp msg received, type:%d ignored", tmq->consumerId, rspType);
    code = TSDB_CODE_TSC_INTERNAL_ERROR;
    goto END;
  }
  pRspWrapper->tmqRspType = rspType;
  pRspWrapper->pollRsp.reqId = requestId;
  pRspWrapper->pollRsp.pEpset = pMsg->pEpSet;
  pMsg->pEpSet = NULL;

  END:
  if (pRspWrapper) {
    pRspWrapper->code = code;
    pRspWrapper->pollRsp.vgId = vgId;
    tstrncpy(pRspWrapper->pollRsp.topicName, pParam->topicName, TSDB_TOPIC_FNAME_LEN);
    code = taosWriteQitem(tmq->mqueue, pRspWrapper);
    if (code != 0) {
      tmqFreeRspWrapper(pRspWrapper);
      taosFreeQitem(pRspWrapper);
      tqErrorC("consumer:0x%" PRIx64 " put poll res into mqueue failed, code:%d", tmq->consumerId, code);
    } else {
      tqDebugC("consumer:0x%" PRIx64 " put poll res into mqueue, type:%d, vgId:%d, total in queue:%d,QID:0x%" PRIx64,
               tmq ? tmq->consumerId : 0, rspType, vgId, taosQueueItemSize(tmq->mqueue), requestId);
    }
  }


  if (tsem2_post(&tmq->rspSem) != 0){
    tqErrorC("failed to post rsp sem, consumer:0x%" PRIx64, tmq->consumerId);
  }
  ret = taosReleaseRef(tmqMgmt.rsetId, refId);
  if (ret != 0){
    tqErrorC("failed to release ref:%"PRId64 ", code:%d", refId, ret);
  }

  EXIT:
  taosMemoryFreeClear(pMsg->pData);
  taosMemoryFreeClear(pMsg->pEpSet);
  return code;
}

void tmqBuildConsumeReqImpl(SMqPollReq* pReq, tmq_t* tmq, int64_t timeout, SMqClientTopic* pTopic, SMqClientVg* pVg) {
  if (pReq == NULL || tmq == NULL || pTopic == NULL || pVg == NULL) {
    return;
  }
  (void)snprintf(pReq->subKey, TSDB_SUBSCRIBE_KEY_LEN, "%s%s%s", tmq->groupId, TMQ_SEPARATOR, pTopic->topicName);
  pReq->withTbName = tmq->withTbName;
  pReq->consumerId = tmq->consumerId;
  pReq->timeout = timeout < 0 ? INT32_MAX : timeout;
  pReq->epoch = tmq->epoch;
  pReq->reqOffset = pVg->offsetInfo.endOffset;
  pReq->head.vgId = pVg->vgId;
  pReq->useSnapshot = tmq->useSnapshot;
  pReq->reqId = generateRequestId();
  pReq->enableReplay = tmq->replayEnable;
  pReq->sourceExcluded = tmq->sourceExcluded;
  pReq->enableBatchMeta = tmq->enableBatchMeta;
}

void changeByteEndian(char* pData) {
  if (pData == NULL) {
    return;
  }
  char* p = pData;

  // | version | total length | total rows | total columns | flag seg| block group id | column schema | each column
  // length | version:
  int32_t blockVersion = *(int32_t*)p;
  if (blockVersion != BLOCK_VERSION_1) {
    tqErrorC("invalid block version:%d", blockVersion);
    return;
  }
  *(int32_t*)p = BLOCK_VERSION_2;

  p += sizeof(int32_t);
  p += sizeof(int32_t);
  p += sizeof(int32_t);
  int32_t cols = *(int32_t*)p;
  p += sizeof(int32_t);
  p += sizeof(int32_t);
  p += sizeof(uint64_t);
  // check fields
  p += cols * (sizeof(int8_t) + sizeof(int32_t));

  int32_t* colLength = (int32_t*)p;
  for (int32_t i = 0; i < cols; ++i) {
    colLength[i] = htonl(colLength[i]);
  }
}

static void tmqGetRawDataRowsPrecisionFromRes(void* pRetrieve, void** rawData, int64_t* rows, int32_t* precision) {
  if (pRetrieve == NULL || rawData == NULL || rows == NULL) {
    return;
  }
  if (*(int64_t*)pRetrieve == 0) {
    *rawData = ((SRetrieveTableRsp*)pRetrieve)->data;
    *rows = htobe64(((SRetrieveTableRsp*)pRetrieve)->numOfRows);
    if (precision != NULL) {
      *precision = ((SRetrieveTableRsp*)pRetrieve)->precision;
    }
  } else if (*(int64_t*)pRetrieve == 1) {
    *rawData = ((SRetrieveTableRspForTmq*)pRetrieve)->data;
    *rows = htobe64(((SRetrieveTableRspForTmq*)pRetrieve)->numOfRows);
    if (precision != NULL) {
      *precision = ((SRetrieveTableRspForTmq*)pRetrieve)->precision;
    }
  }
}

static void tmqBuildRspFromWrapperInner(SMqPollRspWrapper* pWrapper, SMqClientVg* pVg, int64_t* numOfRows,
                                        SMqRspObj* pRspObj) {
  if (pWrapper == NULL || pVg == NULL || numOfRows == NULL || pRspObj == NULL) {
    return;
  }
  pRspObj->resIter = -1;
  pRspObj->resInfo.totalRows = 0;
  pRspObj->resInfo.precision = TSDB_TIME_PRECISION_MILLI;

  SMqDataRsp* pDataRsp = &pRspObj->dataRsp;
  bool needTransformSchema = !pDataRsp->withSchema;
  if (!pDataRsp->withSchema) {  // withSchema is false if subscribe subquery, true if subscribe db or stable
    pDataRsp->withSchema = true;
    pDataRsp->blockSchema = taosArrayInit(pDataRsp->blockNum, sizeof(void*));
    if (pDataRsp->blockSchema == NULL) {
      tqErrorC("failed to allocate memory for blockSchema");
      return;
    }
  }
  // extract the rows in this data packet
  for (int32_t i = 0; i < pDataRsp->blockNum; ++i) {
    void*   pRetrieve = taosArrayGetP(pDataRsp->blockData, i);
    void*   rawData = NULL;
    int64_t rows = 0;
    // deal with compatibility
    tmqGetRawDataRowsPrecisionFromRes(pRetrieve, &rawData, &rows, NULL);

    pVg->numOfRows += rows;
    (*numOfRows) += rows;
    changeByteEndian(rawData);
    if (needTransformSchema) {  // withSchema is false if subscribe subquery, true if subscribe db or stable
      SSchemaWrapper* schema = tCloneSSchemaWrapper(&pWrapper->topicHandle->schema);
      if (schema) {
        if (taosArrayPush(pDataRsp->blockSchema, &schema) == NULL) {
          tqErrorC("failed to push schema into blockSchema");
          continue;
        }
      }
    }
  }
}

static int32_t doTmqPollImpl(tmq_t* pTmq, SMqClientTopic* pTopic, SMqClientVg* pVg, int64_t timeout) {
  SMqPollReq      req = {0};
  char*           msg = NULL;
  SMqPollCbParam* pParam = NULL;
  SMsgSendInfo*   sendInfo = NULL;
  int             code = 0;
  int             lino = 0;
  tmqBuildConsumeReqImpl(&req, pTmq, timeout, pTopic, pVg);

  int32_t msgSize = tSerializeSMqPollReq(NULL, 0, &req);
  TSDB_CHECK_CONDITION(msgSize >= 0, code, lino, END, TSDB_CODE_INVALID_MSG);

  msg = taosMemoryCalloc(1, msgSize);
  TSDB_CHECK_NULL(msg, code, lino, END, terrno);

  TSDB_CHECK_CONDITION(tSerializeSMqPollReq(msg, msgSize, &req) >= 0, code, lino, END, TSDB_CODE_INVALID_MSG);

  pParam = taosMemoryMalloc(sizeof(SMqPollCbParam));
  TSDB_CHECK_NULL(pParam, code, lino, END, terrno);

  pParam->refId = pTmq->refId;
  tstrncpy(pParam->topicName, pTopic->topicName, TSDB_TOPIC_FNAME_LEN);
  pParam->vgId = pVg->vgId;
  pParam->requestId = req.reqId;

  sendInfo = taosMemoryCalloc(1, sizeof(SMsgSendInfo));
  TSDB_CHECK_NULL(sendInfo, code, lino, END, terrno);

  sendInfo->msgInfo = (SDataBuf){.pData = msg, .len = msgSize, .handle = NULL};
  sendInfo->requestId = req.reqId;
  sendInfo->requestObjRefId = 0;
  sendInfo->param = pParam;
  sendInfo->paramFreeFp = taosAutoMemoryFree;
  sendInfo->fp = tmqPollCb;
  sendInfo->msgType = TDMT_VND_TMQ_CONSUME;

  msg = NULL;
  pParam = NULL;

  char offsetFormatBuf[TSDB_OFFSET_LEN] = {0};
  tFormatOffset(offsetFormatBuf, tListLen(offsetFormatBuf), &pVg->offsetInfo.endOffset);
  code = asyncSendMsgToServer(pTmq->pTscObj->pAppInfo->pTransporter, &pVg->epSet, NULL, sendInfo);
  tqDebugC("consumer:0x%" PRIx64 " send poll to %s vgId:%d, code:%d, epoch %d, req:%s,QID:0x%" PRIx64, pTmq->consumerId,
           pTopic->topicName, pVg->vgId, code, pTmq->epoch, offsetFormatBuf, req.reqId);
  TSDB_CHECK_CODE(code, lino, END);

  pVg->pollCnt++;
  pVg->seekUpdated = false;  // reset this flag.
  pTmq->pollCnt++;

<<<<<<< HEAD
  END:
=======
END:
>>>>>>> 18e562bd
  if (code != 0){
    tqErrorC("%s failed at %d msg:%s", __func__, lino, tstrerror(code));
  }
  taosMemoryFreeClear(pParam);
  taosMemoryFreeClear(msg);
  return code;
}

static int32_t tmqPollImpl(tmq_t* tmq, int64_t timeout) {
  if (tmq == NULL) {
    return TSDB_CODE_INVALID_MSG;
  }
  int32_t code = 0;
  taosWLockLatch(&tmq->lock);

  if (atomic_load_8(&tmq->status) == TMQ_CONSUMER_STATUS__LOST){
    code = TSDB_CODE_TMQ_CONSUMER_MISMATCH;
    goto end;
  }

  int32_t numOfTopics = taosArrayGetSize(tmq->clientTopics);
  tqDebugC("consumer:0x%" PRIx64 " start to poll data, numOfTopics:%d", tmq->consumerId, numOfTopics);

  for (int i = 0; i < numOfTopics; i++) {
    SMqClientTopic* pTopic = taosArrayGet(tmq->clientTopics, i);
    if (pTopic == NULL) {
      continue;
    }
    int32_t numOfVg = taosArrayGetSize(pTopic->vgs);
    if (pTopic->noPrivilege) {
      tqDebugC("consumer:0x%" PRIx64 " has no privilegr for topic:%s", tmq->consumerId, pTopic->topicName);
      continue;
    }
    for (int j = 0; j < numOfVg; j++) {
      SMqClientVg* pVg = taosArrayGet(pTopic->vgs, j);
      if (pVg == NULL) {
        continue;
      }
      int64_t elapsed = taosGetTimestampMs() - pVg->emptyBlockReceiveTs;
      if (elapsed < EMPTY_BLOCK_POLL_IDLE_DURATION && elapsed >= 0) {  // less than 10ms
        tqDebugC("consumer:0x%" PRIx64 " epoch %d, vgId:%d idle for 10ms before start next poll", tmq->consumerId,
                 tmq->epoch, pVg->vgId);
        continue;
      }

      elapsed = taosGetTimestampMs() - pVg->blockReceiveTs;
      if (tmq->replayEnable && elapsed < pVg->blockSleepForReplay && elapsed >= 0) {
        tqDebugC("consumer:0x%" PRIx64 " epoch %d, vgId:%d idle for %" PRId64 "ms before start next poll when replay",
                 tmq->consumerId, tmq->epoch, pVg->vgId, pVg->blockSleepForReplay);
        continue;
      }

      int32_t vgStatus = atomic_val_compare_exchange_32(&pVg->vgStatus, TMQ_VG_STATUS__IDLE, TMQ_VG_STATUS__WAIT);
      if (vgStatus == TMQ_VG_STATUS__WAIT) {
        int32_t vgSkipCnt = atomic_add_fetch_32(&pVg->vgSkipCnt, 1);
        tqDebugC("consumer:0x%" PRIx64 " epoch %d wait poll-rsp, skip vgId:%d skip cnt %d", tmq->consumerId, tmq->epoch,
                 pVg->vgId, vgSkipCnt);
        continue;
      }

      atomic_store_32(&pVg->vgSkipCnt, 0);
      code = doTmqPollImpl(tmq, pTopic, pVg, timeout);
      if (code != TSDB_CODE_SUCCESS) {
        goto end;
      }
    }
  }

  end:
  taosWUnLockLatch(&tmq->lock);
  tqDebugC("consumer:0x%" PRIx64 " end to poll data, code:%d", tmq->consumerId, code);
  return code;
}

static void updateVgInfo(SMqClientVg* pVg, STqOffsetVal* reqOffset, STqOffsetVal* rspOffset, int64_t sver, int64_t ever,
                         int64_t consumerId, bool hasData) {
  if (pVg == NULL || reqOffset == NULL || rspOffset == NULL) {
    return;
  }
  if (!pVg->seekUpdated) {
    tqDebugC("consumer:0x%" PRIx64 " local offset is update, since seekupdate not set", consumerId);
    if (hasData) {
      tOffsetCopy(&pVg->offsetInfo.beginOffset, reqOffset);
    }
    tOffsetCopy(&pVg->offsetInfo.endOffset, rspOffset);
  } else {
    tqDebugC("consumer:0x%" PRIx64 " local offset is NOT update, since seekupdate is set", consumerId);
  }

  // update the status
  atomic_store_32(&pVg->vgStatus, TMQ_VG_STATUS__IDLE);

  // update the valid wal version range
  pVg->offsetInfo.walVerBegin = sver;
  pVg->offsetInfo.walVerEnd = ever + 1;
}

static SMqRspObj* buildRsp(SMqPollRspWrapper* pollRspWrapper){
  typedef union {
    SMqDataRsp      dataRsp;
    SMqMetaRsp      metaRsp;
    SMqBatchMetaRsp batchMetaRsp;
  } MEMSIZE;

  SMqRspObj* pRspObj = taosMemoryCalloc(1, sizeof(SMqRspObj));
  if (pRspObj == NULL) {
    tqErrorC("buildRsp:failed to allocate memory");
    return NULL;
  }
  (void)memcpy(&pRspObj->dataRsp, &pollRspWrapper->dataRsp, sizeof(MEMSIZE));
  tstrncpy(pRspObj->topic, pollRspWrapper->topicName, TSDB_TOPIC_FNAME_LEN);
  tstrncpy(pRspObj->db, pollRspWrapper->topicHandle->db, TSDB_DB_FNAME_LEN);
  pRspObj->vgId = pollRspWrapper->vgId;
  (void)memset(&pollRspWrapper->dataRsp, 0, sizeof(MEMSIZE));
  return pRspObj;
}

static int32_t processMqRspError(tmq_t* tmq, SMqRspWrapper* pRspWrapper){
  int32_t code = 0;
  SMqPollRspWrapper* pollRspWrapper = &pRspWrapper->pollRsp;

  if (pRspWrapper->code == TSDB_CODE_VND_INVALID_VGROUP_ID) {  // for vnode transform
    code = askEp(tmq, NULL, false, true);
    if (code != 0) {
      tqErrorC("consumer:0x%" PRIx64 " failed to ask ep, code:%s", tmq->consumerId, tstrerror(code));
    }
  } else if (pRspWrapper->code == TSDB_CODE_TMQ_CONSUMER_MISMATCH) {
    code = askEp(tmq, NULL, false, false);
    if (code != 0) {
      tqErrorC("consumer:0x%" PRIx64 " failed to ask ep, code:%s", tmq->consumerId, tstrerror(code));
    }
  } else if (pRspWrapper->code == TSDB_CODE_TMQ_NO_TABLE_QUALIFIED){
    code = 0;
  }
  tqInfoC("consumer:0x%" PRIx64 " msg from vgId:%d discarded, since %s", tmq->consumerId, pollRspWrapper->vgId,
          tstrerror(pRspWrapper->code));
  taosWLockLatch(&tmq->lock);
  SMqClientVg* pVg = NULL;
  getVgInfo(tmq, pollRspWrapper->topicName, pollRspWrapper->vgId, &pVg);
  if (pVg) {
    pVg->emptyBlockReceiveTs = taosGetTimestampMs();
    atomic_store_32(&pVg->vgStatus, TMQ_VG_STATUS__IDLE);
  }
  taosWUnLockLatch(&tmq->lock);

  return code;
}
static SMqRspObj* processMqRsp(tmq_t* tmq, SMqRspWrapper* pRspWrapper){
  int32_t    code = 0;
  SMqRspObj* pRspObj = NULL;

  if (pRspWrapper->tmqRspType == TMQ_MSG_TYPE__EP_RSP) {
    tqDebugC("consumer:0x%" PRIx64 " ep msg received", tmq->consumerId);
    SMqAskEpRsp*        rspMsg = &pRspWrapper->epRsp;
    doUpdateLocalEp(tmq, pRspWrapper->epoch, rspMsg);
    terrno = code;
    return pRspObj;
  }

  SMqPollRspWrapper* pollRspWrapper = &pRspWrapper->pollRsp;
  taosWLockLatch(&tmq->lock);
  SMqClientVg* pVg = NULL;
  getVgInfo(tmq, pollRspWrapper->topicName, pollRspWrapper->vgId, &pVg);
  if(pVg == NULL) {
    tqErrorC("consumer:0x%" PRIx64 " get vg or topic error, topic:%s vgId:%d", tmq->consumerId,
             pollRspWrapper->topicName, pollRspWrapper->vgId);
    code = TSDB_CODE_TMQ_INVALID_VGID;
    goto END;
  }
  pollRspWrapper->topicHandle = getTopicInfo(tmq, pollRspWrapper->topicName);
  if (pollRspWrapper->pEpset != NULL) {
    pVg->epSet = *pollRspWrapper->pEpset;
  }

  if (pRspWrapper->tmqRspType == TMQ_MSG_TYPE__POLL_DATA_RSP || pRspWrapper->tmqRspType == TMQ_MSG_TYPE__POLL_DATA_META_RSP) {
    updateVgInfo(pVg, &pollRspWrapper->dataRsp.reqOffset, &pollRspWrapper->dataRsp.rspOffset, pollRspWrapper->head.walsver, pollRspWrapper->head.walever,
                 tmq->consumerId, pollRspWrapper->dataRsp.blockNum != 0);

    char buf[TSDB_OFFSET_LEN] = {0};
    tFormatOffset(buf, TSDB_OFFSET_LEN, &pollRspWrapper->rspOffset);
    if (pollRspWrapper->dataRsp.blockNum == 0) {
      tqDebugC("consumer:0x%" PRIx64 " empty block received, vgId:%d, offset:%s, vg total:%" PRId64
                   ", total:%" PRId64 ",QID:0x%" PRIx64,
               tmq->consumerId, pVg->vgId, buf, pVg->numOfRows, tmq->totalRows, pollRspWrapper->reqId);
      pVg->emptyBlockReceiveTs = taosGetTimestampMs();
    } else {
      pRspObj = buildRsp(pollRspWrapper);
      if (pRspObj == NULL) {
        tqErrorC("consumer:0x%" PRIx64 " failed to allocate memory for meta rsp", tmq->consumerId);
        goto END;
      }
      pRspObj->resType = pRspWrapper->tmqRspType == TMQ_MSG_TYPE__POLL_DATA_RSP ? RES_TYPE__TMQ : RES_TYPE__TMQ_METADATA;
      int64_t numOfRows = 0;
      tmqBuildRspFromWrapperInner(pollRspWrapper, pVg, &numOfRows, pRspObj);
      tmq->totalRows += numOfRows;
      pVg->emptyBlockReceiveTs = 0;
      if (tmq->replayEnable) {
        pVg->blockReceiveTs = taosGetTimestampMs();
        pVg->blockSleepForReplay = pRspObj->dataRsp.sleepTime;
        if (pVg->blockSleepForReplay > 0) {
          if (taosTmrStart(tmqReplayTask, pVg->blockSleepForReplay, (void*)(tmq->refId), tmqMgmt.timer) == NULL) {
            tqErrorC("consumer:0x%" PRIx64 " failed to start replay timer, vgId:%d, sleep:%" PRId64,
                     tmq->consumerId, pVg->vgId, pVg->blockSleepForReplay);
          }
        }
      }
      tqDebugC("consumer:0x%" PRIx64 " process poll rsp, vgId:%d, offset:%s, blocks:%d, rows:%" PRId64
                   ", vg total:%" PRId64 ", total:%" PRId64 ",QID:0x%" PRIx64,
               tmq->consumerId, pVg->vgId, buf, pRspObj->dataRsp.blockNum, numOfRows, pVg->numOfRows, tmq->totalRows,
               pollRspWrapper->reqId);
    }
  } else if (pRspWrapper->tmqRspType == TMQ_MSG_TYPE__POLL_META_RSP || pRspWrapper->tmqRspType == TMQ_MSG_TYPE__POLL_BATCH_META_RSP) {
    updateVgInfo(pVg, &pollRspWrapper->rspOffset, &pollRspWrapper->rspOffset,
                 pollRspWrapper->head.walsver, pollRspWrapper->head.walever, tmq->consumerId, true);


    pRspObj = buildRsp(pollRspWrapper);
    if (pRspObj == NULL) {
      tqErrorC("consumer:0x%" PRIx64 " failed to allocate memory for meta rsp", tmq->consumerId);
      goto END;
    }
    pRspObj->resType = pRspWrapper->tmqRspType == TMQ_MSG_TYPE__POLL_META_RSP ? RES_TYPE__TMQ_META : RES_TYPE__TMQ_BATCH_META;
  }

<<<<<<< HEAD
  END:
=======
END:
>>>>>>> 18e562bd
  terrno = code;
  taosWUnLockLatch(&tmq->lock);
  return pRspObj;
}

static void* tmqHandleAllRsp(tmq_t* tmq) {
  tqDebugC("consumer:0x%" PRIx64 " start to handle the rsp, total:%d", tmq->consumerId, taosQallItemSize(tmq->qall));

  int32_t code = 0;
  void* returnVal = NULL;
  while (1) {
    SMqRspWrapper* pRspWrapper = NULL;
    if (taosGetQitem(tmq->qall, (void**)&pRspWrapper) == 0) {
      code = taosReadAllQitems(tmq->mqueue, tmq->qall);
      if (code == 0){
        goto END;
      }
      code = taosGetQitem(tmq->qall, (void**)&pRspWrapper);
      if (code == 0) {
        goto END;
      }
    }

    tqDebugC("consumer:0x%" PRIx64 " handle rsp, type:%s", tmq->consumerId, tmqMsgTypeStr[pRspWrapper->tmqRspType]);
    if (pRspWrapper->code != 0) {
      code = processMqRspError(tmq, pRspWrapper);
    }else{
      returnVal = processMqRsp(tmq, pRspWrapper);
      code = terrno;
    }
    tmqFreeRspWrapper(pRspWrapper);
    taosFreeQitem(pRspWrapper);
    if(returnVal != NULL || code != 0){
      break;
    }
  }

<<<<<<< HEAD
  END:
=======
END:
>>>>>>> 18e562bd
  terrno = code;
  return returnVal;
}

TAOS_RES* tmq_consumer_poll(tmq_t* tmq, int64_t timeout) {
  int32_t lino = 0;
  int32_t code = 0;
  TSDB_CHECK_NULL(tmq, code, lino, END, TSDB_CODE_INVALID_PARA);

  void*   rspObj = NULL;
  int64_t startTime = taosGetTimestampMs();

  tqDebugC("consumer:0x%" PRIx64 " start to poll at %" PRId64 ", timeout:%" PRId64, tmq->consumerId, startTime, timeout);
  TSDB_CHECK_CONDITION(atomic_load_8(&tmq->status) != TMQ_CONSUMER_STATUS__INIT, code, lino, END, TSDB_CODE_TMQ_INVALID_STATUS);

  (void)atomic_val_compare_exchange_8(&tmq->pollFlag, 0, 1);

  while (1) {
    code = tmqHandleAllDelayedTask(tmq);
    TSDB_CHECK_CODE(code, lino, END);

    code = tmqPollImpl(tmq, timeout);
    TSDB_CHECK_CODE(code, lino, END);

    rspObj = tmqHandleAllRsp(tmq);
    if (rspObj) {
      tqDebugC("consumer:0x%" PRIx64 " return rsp %p", tmq->consumerId, rspObj);
      return (TAOS_RES*)rspObj;
    }
    code = terrno;
    TSDB_CHECK_CODE(code, lino, END);

    if (timeout >= 0) {
      int64_t currentTime = taosGetTimestampMs();
      int64_t elapsedTime = currentTime - startTime;
      TSDB_CHECK_CONDITION(elapsedTime <= timeout && elapsedTime >= 0, code, lino, END, 0);
      (void)tsem2_timewait(&tmq->rspSem, (timeout - elapsedTime));
    } else {
      (void)tsem2_timewait(&tmq->rspSem, 1000);
    }
  }

<<<<<<< HEAD
  END:
=======
END:
>>>>>>> 18e562bd
  terrno = code;
  if (tmq != NULL) {
    tqErrorC("consumer:0x%" PRIx64 " poll error at line:%d, msg:%s", tmq->consumerId, lino, tstrerror(terrno));
  }
  return NULL;
}

static void displayConsumeStatistics(tmq_t* pTmq) {
  if (pTmq == NULL) return;
  taosRLockLatch(&pTmq->lock);
  int32_t numOfTopics = taosArrayGetSize(pTmq->clientTopics);
  tqInfoC("consumer:0x%" PRIx64 " closing poll:%" PRId64 " rows:%" PRId64 " topics:%d, final epoch:%d",
          pTmq->consumerId, pTmq->pollCnt, pTmq->totalRows, numOfTopics, pTmq->epoch);

  tqInfoC("consumer:0x%" PRIx64 " rows dist begin: ", pTmq->consumerId);
  for (int32_t i = 0; i < numOfTopics; ++i) {
    SMqClientTopic* pTopics = taosArrayGet(pTmq->clientTopics, i);
    if (pTopics == NULL) continue;
    tqInfoC("consumer:0x%" PRIx64 " topic:%d", pTmq->consumerId, i);
    int32_t numOfVgs = taosArrayGetSize(pTopics->vgs);
    for (int32_t j = 0; j < numOfVgs; ++j) {
      SMqClientVg* pVg = taosArrayGet(pTopics->vgs, j);
      if (pVg == NULL) continue;
      tqInfoC("topic:%s, %d. vgId:%d rows:%" PRId64, pTopics->topicName, j, pVg->vgId, pVg->numOfRows);
    }
  }
  taosRUnLockLatch(&pTmq->lock);
  tqInfoC("consumer:0x%" PRIx64 " rows dist end", pTmq->consumerId);
}

int32_t tmq_unsubscribe(tmq_t* tmq) {
  if (tmq == NULL) return TSDB_CODE_INVALID_PARA;
  int32_t code = 0;
  int8_t status = atomic_load_8(&tmq->status);
  tqInfoC("consumer:0x%" PRIx64 " start to unsubscribe consumer, status:%d", tmq->consumerId, status);

  displayConsumeStatistics(tmq);
  if (status != TMQ_CONSUMER_STATUS__READY && status != TMQ_CONSUMER_STATUS__LOST) {
    tqInfoC("consumer:0x%" PRIx64 " status:%d, already closed or not in ready state, no need unsubscribe", tmq->consumerId, status);
    goto END;
  }
  if (tmq->autoCommit) {
    code = tmq_commit_sync(tmq, NULL);
    if (code != 0) {
      goto END;
    }
  }
  tmqSendHbReq((void*)(tmq->refId), NULL);

  tmq_list_t* lst = tmq_list_new();
  if (lst == NULL) {
    code = terrno;
    goto END;
  }
  code = tmq_subscribe(tmq, lst);
  tmq_list_destroy(lst);
  if(code != 0){
    goto END;
  }

  END:
  return code;
}

int32_t tmq_consumer_close(tmq_t* tmq) {
  if (tmq == NULL) return TSDB_CODE_INVALID_PARA;
  tqInfoC("consumer:0x%" PRIx64 " start to close consumer, status:%d", tmq->consumerId, tmq->status);
  int32_t code = tmq_unsubscribe(tmq);
  if (code == 0) {
    atomic_store_8(&tmq->status, TMQ_CONSUMER_STATUS__CLOSED);
    code = taosRemoveRef(tmqMgmt.rsetId, tmq->refId);
    if (code != 0){
      tqErrorC("tmq close failed to remove ref:%" PRId64 ", code:%d", tmq->refId, code);
    }
  }
  return code;
}

const char* tmq_err2str(int32_t err) {
  if (err == 0) {
    return "success";
  } else if (err == -1) {
    return "fail";
  } else {
    if (*(taosGetErrMsg()) == 0) {
      return tstrerror(err);
    } else {
      (void)snprintf(taosGetErrMsgReturn(), ERR_MSG_LEN, "%s,detail:%s", tstrerror(err), taosGetErrMsg());
      return (const char*)taosGetErrMsgReturn();
    }
  }
}

tmq_res_t tmq_get_res_type(TAOS_RES* res) {
  if (res == NULL) {
    return TMQ_RES_INVALID;
  }
  if (TD_RES_TMQ(res)) {
    return TMQ_RES_DATA;
  } else if (TD_RES_TMQ_META(res)) {
    return TMQ_RES_TABLE_META;
  } else if (TD_RES_TMQ_METADATA(res)) {
    return TMQ_RES_METADATA;
  } else if (TD_RES_TMQ_BATCH_META(res)) {
    return TMQ_RES_TABLE_META;
  } else {
    return TMQ_RES_INVALID;
  }
}

const char* tmq_get_topic_name(TAOS_RES* res) {
  if (res == NULL) {
    return NULL;
  }
  if (TD_RES_TMQ(res) || TD_RES_TMQ_METADATA(res) ||
      TD_RES_TMQ_META(res) || TD_RES_TMQ_BATCH_META(res)) {
    char* tmp = strchr(((SMqRspObj*)res)->topic, '.');
    if (tmp == NULL) {
      return NULL;
    }
    return tmp + 1;
  } else {
    return NULL;
  }
}

const char* tmq_get_db_name(TAOS_RES* res) {
  if (res == NULL) {
    return NULL;
  }

  if (TD_RES_TMQ(res) || TD_RES_TMQ_METADATA(res) ||
      TD_RES_TMQ_BATCH_META(res) || TD_RES_TMQ_META(res)) {
    char* tmp = strchr(((SMqRspObj*)res)->db, '.');
    if (tmp == NULL) {
      return NULL;
    }
    return tmp + 1;
  } else {
    return NULL;
  }
}

int32_t tmq_get_vgroup_id(TAOS_RES* res) {
  if (res == NULL) {
    return TSDB_CODE_INVALID_PARA;
  }
  if (TD_RES_TMQ(res) || TD_RES_TMQ_METADATA(res) ||
      TD_RES_TMQ_BATCH_META(res) || TD_RES_TMQ_META(res)) {
    return ((SMqRspObj*)res)->vgId;
  } else {
    return TSDB_CODE_INVALID_PARA;
  }
}

int64_t tmq_get_vgroup_offset(TAOS_RES* res) {
  if (res == NULL) {
    return TSDB_CODE_INVALID_PARA;
  }
  if (TD_RES_TMQ(res) || TD_RES_TMQ_METADATA(res)) {
    SMqRspObj* pRspObj = (SMqRspObj*)res;
    STqOffsetVal*     pOffset = &pRspObj->dataRsp.reqOffset;
    if (pOffset->type == TMQ_OFFSET__LOG) {
      return pOffset->version;
    } else {
      tqErrorC("invalid offset type:%d", pOffset->type);
    }
  } else if (TD_RES_TMQ_META(res) || TD_RES_TMQ_BATCH_META(res)) {
    SMqRspObj* pRspObj = (SMqRspObj*)res;
    if (pRspObj->rspOffset.type == TMQ_OFFSET__LOG) {
      return pRspObj->rspOffset.version;
    }
  } else {
    tqErrorC("invalid tmq type:%d", *(int8_t*)res);
  }

  // data from tsdb, no valid offset info
  return TSDB_CODE_TMQ_SNAPSHOT_ERROR;
}

const char* tmq_get_table_name(TAOS_RES* res) {
  if (res == NULL) {
    return NULL;
  }
  if (TD_RES_TMQ(res) || TD_RES_TMQ_METADATA(res)) {
    SMqRspObj* pRspObj = (SMqRspObj*)res;
    SMqDataRsp* data = &pRspObj->dataRsp;
    if (!data->withTbName || data->blockTbName == NULL || pRspObj->resIter < 0 ||
        pRspObj->resIter >= data->blockNum) {
      return NULL;
    }
    return (const char*)taosArrayGetP(data->blockTbName, pRspObj->resIter);
  }
  return NULL;
}

void tmq_commit_async(tmq_t* tmq, const TAOS_RES* pRes, tmq_commit_cb* cb, void* param) {
  if (tmq == NULL) {
    tqErrorC("invalid tmq handle, null");
    if (cb != NULL) {
      cb(tmq, TSDB_CODE_INVALID_PARA, param);
    }
    return;
  }
  if (pRes == NULL) {  // here needs to commit all offsets.
    asyncCommitAllOffsets(tmq, cb, param);
  } else {  // only commit one offset
    asyncCommitFromResult(tmq, pRes, cb, param);
  }
}

static void commitCallBackFn(tmq_t* tmq, int32_t code, void* param) {
  if (param == NULL) {
    tqErrorC("invalid param in commit cb");
    return;
  }
  SSyncCommitInfo* pInfo = (SSyncCommitInfo*)param;
  pInfo->code = code;
  if (tsem2_post(&pInfo->sem) != 0){
    tqErrorC("failed to post rsp sem in commit cb");
  }
}

int32_t tmq_commit_sync(tmq_t* tmq, const TAOS_RES* pRes) {
  if (tmq == NULL) {
    tqErrorC("invalid tmq handle, null");
    return TSDB_CODE_INVALID_PARA;
  }

  int32_t code = 0;

  SSyncCommitInfo* pInfo = taosMemoryMalloc(sizeof(SSyncCommitInfo));
  if (pInfo == NULL) {
    tqErrorC("failed to allocate memory for sync commit");
    return terrno;
  }

  code = tsem2_init(&pInfo->sem, 0, 0);
  if (code != 0) {
    tqErrorC("failed to init sem for sync commit");
    taosMemoryFree(pInfo);
    return code;
  }
  pInfo->code = 0;

  if (pRes == NULL) {
    asyncCommitAllOffsets(tmq, commitCallBackFn, pInfo);
  } else {
    asyncCommitFromResult(tmq, pRes, commitCallBackFn, pInfo);
  }

  if (tsem2_wait(&pInfo->sem) != 0){
    tqErrorC("failed to wait sem for sync commit");
  }
  code = pInfo->code;

  if(tsem2_destroy(&pInfo->sem) != 0) {
    tqErrorC("failed to destroy sem for sync commit");
  }
  taosMemoryFree(pInfo);

  tqInfoC("consumer:0x%" PRIx64 " sync res commit done, code:%s", tmq->consumerId, tstrerror(code));
  return code;
}

// wal range will be ok after calling tmq_get_topic_assignment or poll interface
static int32_t checkWalRange(SVgOffsetInfo* offset, int64_t value) {
  if (offset == NULL) {
    tqErrorC("invalid offset, null");
    return TSDB_CODE_INVALID_PARA;
  }
  if (offset->walVerBegin == -1 || offset->walVerEnd == -1) {
    tqErrorC("Assignment or poll interface need to be called first");
    return TSDB_CODE_TMQ_NEED_INITIALIZED;
  }

  if (value != -1 && (value < offset->walVerBegin || value > offset->walVerEnd)) {
    tqErrorC("invalid seek params, offset:%" PRId64 ", valid range:[%" PRId64 ", %" PRId64 "]", value,
             offset->walVerBegin, offset->walVerEnd);
    return TSDB_CODE_TMQ_VERSION_OUT_OF_RANGE;
  }

  return 0;
}

int32_t tmq_commit_offset_sync(tmq_t* tmq, const char* pTopicName, int32_t vgId, int64_t offset) {
  if (tmq == NULL || pTopicName == NULL) {
    tqErrorC("invalid tmq handle, null");
    return TSDB_CODE_INVALID_PARA;
  }

  int32_t accId = tmq->pTscObj->acctId;
  char    tname[TSDB_TOPIC_FNAME_LEN] = {0};
  (void)snprintf(tname, TSDB_TOPIC_FNAME_LEN, "%d.%s", accId, pTopicName);

  taosWLockLatch(&tmq->lock);
  SMqClientVg* pVg = NULL;
  int32_t      code = getClientVg(tmq, tname, vgId, &pVg);
  if (code != 0) {
    taosWUnLockLatch(&tmq->lock);
    return code;
  }

  SVgOffsetInfo* pOffsetInfo = &pVg->offsetInfo;
  code = checkWalRange(pOffsetInfo, offset);
  if (code != 0) {
    taosWUnLockLatch(&tmq->lock);
    return code;
  }
  taosWUnLockLatch(&tmq->lock);

  STqOffsetVal offsetVal = {.type = TMQ_OFFSET__LOG, .version = offset};

  SSyncCommitInfo* pInfo = taosMemoryMalloc(sizeof(SSyncCommitInfo));
  if (pInfo == NULL) {
    tqErrorC("consumer:0x%" PRIx64 " failed to prepare seek operation", tmq->consumerId);
    return terrno;
  }

  code = tsem2_init(&pInfo->sem, 0, 0);
  if (code != 0) {
    taosMemoryFree(pInfo);
    return code;
  }
  pInfo->code = 0;

  code = asyncCommitOffset(tmq, tname, vgId, &offsetVal, commitCallBackFn, pInfo);
  if (code == 0) {
    if (tsem2_wait(&pInfo->sem) != 0){
      tqErrorC("failed to wait sem for sync commit offset");
    }
    code = pInfo->code;
  }

  if (code == TSDB_CODE_TMQ_SAME_COMMITTED_VALUE) code = TSDB_CODE_SUCCESS;
  if(tsem2_destroy(&pInfo->sem) != 0) {
    tqErrorC("failed to destroy sem for sync commit offset");
  }
  taosMemoryFree(pInfo);

  tqInfoC("consumer:0x%" PRIx64 " sync send commit to vgId:%d, offset:%" PRId64 " code:%s", tmq->consumerId, vgId,
          offset, tstrerror(code));

  return code;
}

void tmq_commit_offset_async(tmq_t* tmq, const char* pTopicName, int32_t vgId, int64_t offset, tmq_commit_cb* cb,
                             void* param) {
  int32_t code = 0;
  if (tmq == NULL || pTopicName == NULL) {
    tqErrorC("invalid tmq handle, null");
    code = TSDB_CODE_INVALID_PARA;
    goto end;
  }

  int32_t accId = tmq->pTscObj->acctId;
  char    tname[TSDB_TOPIC_FNAME_LEN] = {0};
  (void)snprintf(tname, TSDB_TOPIC_FNAME_LEN, "%d.%s", accId, pTopicName);

  taosWLockLatch(&tmq->lock);
  SMqClientVg* pVg = NULL;
  code = getClientVg(tmq, tname, vgId, &pVg);
  if (code != 0) {
    taosWUnLockLatch(&tmq->lock);
    goto end;
  }

  SVgOffsetInfo* pOffsetInfo = &pVg->offsetInfo;
  code = checkWalRange(pOffsetInfo, offset);
  if (code != 0) {
    taosWUnLockLatch(&tmq->lock);
    goto end;
  }
  taosWUnLockLatch(&tmq->lock);

  STqOffsetVal offsetVal = {.type = TMQ_OFFSET__LOG, .version = offset};

  code = asyncCommitOffset(tmq, tname, vgId, &offsetVal, cb, param);

  tqInfoC("consumer:0x%" PRIx64 " async send commit to vgId:%d, offset:%" PRId64 " code:%s", tmq->consumerId, vgId,
          offset, tstrerror(code));

  end:
  if (code != 0 && cb != NULL) {
    if (code == TSDB_CODE_TMQ_SAME_COMMITTED_VALUE) code = TSDB_CODE_SUCCESS;
    cb(tmq, code, param);
  }
}


int32_t tmqGetNextResInfo(TAOS_RES* res, bool convertUcs4, SReqResultInfo** pResInfo) {
  if (res == NULL || pResInfo == NULL) {
    return TSDB_CODE_INVALID_PARA;
  }
  SMqRspObj*  pRspObj = (SMqRspObj*)res;
  SMqDataRsp* data = &pRspObj->dataRsp;

  pRspObj->resIter++;
  if (pRspObj->resIter < data->blockNum) {
    if (data->withSchema) {
      doFreeReqResultInfo(&pRspObj->resInfo);
      SSchemaWrapper* pSW = (SSchemaWrapper*)taosArrayGetP(data->blockSchema, pRspObj->resIter);
      if (pSW) {
        TAOS_CHECK_RETURN(setResSchemaInfo(&pRspObj->resInfo, pSW->pSchema, pSW->nCols));
      }
    }

    void*   pRetrieve = taosArrayGetP(data->blockData, pRspObj->resIter);
    void*   rawData = NULL;
    int64_t rows = 0;
    int32_t precision = 0;
    tmqGetRawDataRowsPrecisionFromRes(pRetrieve, &rawData, &rows, &precision);

    pRspObj->resInfo.pData = rawData;
    pRspObj->resInfo.numOfRows = rows;
    pRspObj->resInfo.current = 0;
    pRspObj->resInfo.precision = precision;

    pRspObj->resInfo.totalRows += pRspObj->resInfo.numOfRows;
    int32_t code = setResultDataPtr(&pRspObj->resInfo, convertUcs4);
    if (code != 0) {
      return code;
    }
    *pResInfo = &pRspObj->resInfo;
    return code;
  }

  return TSDB_CODE_TSC_INTERNAL_ERROR;
}

static int32_t tmqGetWalInfoCb(void* param, SDataBuf* pMsg, int32_t code) {
  if (param == NULL || pMsg == NULL) {
    return code;
  }
  SMqVgWalInfoParam* pParam = param;
  SMqVgCommon*       pCommon = pParam->pCommon;

  int32_t total = atomic_add_fetch_32(&pCommon->numOfRsp, 1);
  if (code != TSDB_CODE_SUCCESS) {
    tqErrorC("consumer:0x%" PRIx64 " failed to get the wal info from vgId:%d for topic:%s", pCommon->consumerId,
             pParam->vgId, pCommon->pTopicName);

  } else {
    SMqDataRsp rsp = {0};
    SDecoder   decoder = {0};
    tDecoderInit(&decoder, POINTER_SHIFT(pMsg->pData, sizeof(SMqRspHead)), pMsg->len - sizeof(SMqRspHead));
    code = tDecodeMqDataRsp(&decoder, &rsp);
    tDecoderClear(&decoder);
    if (code != 0) {
      goto END;
    }

    SMqRspHead*          pHead = pMsg->pData;
    tmq_topic_assignment assignment = {.begin = pHead->walsver,
        .end = pHead->walever + 1,
        .currentOffset = rsp.rspOffset.version,
        .vgId = pParam->vgId};

    (void)taosThreadMutexLock(&pCommon->mutex);
    if (taosArrayPush(pCommon->pList, &assignment) == NULL) {
      tqErrorC("consumer:0x%" PRIx64 " failed to push the wal info from vgId:%d for topic:%s", pCommon->consumerId,
               pParam->vgId, pCommon->pTopicName);
      code = TSDB_CODE_TSC_INTERNAL_ERROR;
    }
    (void)taosThreadMutexUnlock(&pCommon->mutex);
  }

  END:
  pCommon->code = code;
  if (total == pParam->totalReq) {
    if (tsem2_post(&pCommon->rsp) != 0) {
      tqErrorC("failed to post semaphore in get wal cb");
    }
  }

  if (pMsg) {
    taosMemoryFree(pMsg->pData);
    taosMemoryFree(pMsg->pEpSet);
  }

  return code;
}

static void destroyCommonInfo(SMqVgCommon* pCommon) {
  if (pCommon == NULL) {
    return;
  }
  taosArrayDestroy(pCommon->pList);
  if(tsem2_destroy(&pCommon->rsp) != 0) {
    tqErrorC("failed to destroy semaphore for topic:%s", pCommon->pTopicName);
  }
  (void)taosThreadMutexDestroy(&pCommon->mutex);
  taosMemoryFree(pCommon->pTopicName);
  taosMemoryFree(pCommon);
}

static bool isInSnapshotMode(int8_t type, bool useSnapshot) {
  if ((type < TMQ_OFFSET__LOG && useSnapshot) || type > TMQ_OFFSET__LOG) {
    return true;
  }
  return false;
}

static int32_t tmCommittedCb(void* param, SDataBuf* pMsg, int32_t code) {
  if (param == NULL) {
    return code;
  }
  SMqCommittedParam* pParam = param;

  if (code != 0) {
    goto end;
  }
  if (pMsg) {
    SDecoder decoder = {0};
    tDecoderInit(&decoder, (uint8_t*)pMsg->pData, pMsg->len);
    int32_t err = tDecodeMqVgOffset(&decoder, &pParam->vgOffset);
    if (err < 0) {
      tOffsetDestroy(&pParam->vgOffset.offset);
      code = err;
      goto end;
    }
    tDecoderClear(&decoder);
  }

  end:
  if (pMsg) {
    taosMemoryFree(pMsg->pData);
    taosMemoryFree(pMsg->pEpSet);
  }
  pParam->code = code;
  if (tsem2_post(&pParam->sem) != 0){
    tqErrorC("failed to post semaphore in tmCommittedCb");
  }
  return code;
}

int64_t getCommittedFromServer(tmq_t* tmq, char* tname, int32_t vgId, SEpSet* epSet) {
  if (tmq == NULL || tname == NULL || epSet == NULL) {
    return TSDB_CODE_INVALID_PARA;
  }
  int32_t     code = 0;
  SMqVgOffset pOffset = {0};

  pOffset.consumerId = tmq->consumerId;
  (void)snprintf(pOffset.offset.subKey, TSDB_SUBSCRIBE_KEY_LEN, "%s%s%s", tmq->groupId, TMQ_SEPARATOR, tname);

  int32_t len = 0;
  tEncodeSize(tEncodeMqVgOffset, &pOffset, len, code);
  if (code < 0) {
    return TSDB_CODE_INVALID_PARA;
  }

  void* buf = taosMemoryCalloc(1, sizeof(SMsgHead) + len);
  if (buf == NULL) {
    return terrno;
  }

  ((SMsgHead*)buf)->vgId = htonl(vgId);

  void* abuf = POINTER_SHIFT(buf, sizeof(SMsgHead));

  SEncoder encoder = {0};
  tEncoderInit(&encoder, abuf, len);
  code = tEncodeMqVgOffset(&encoder, &pOffset);
  if (code < 0) {
    taosMemoryFree(buf);
    tEncoderClear(&encoder);
    return code;
  }
  tEncoderClear(&encoder);

  SMsgSendInfo* sendInfo = taosMemoryCalloc(1, sizeof(SMsgSendInfo));
  if (sendInfo == NULL) {
    taosMemoryFree(buf);
    return terrno;
  }

  SMqCommittedParam* pParam = taosMemoryMalloc(sizeof(SMqCommittedParam));
  if (pParam == NULL) {
    taosMemoryFree(buf);
    taosMemoryFree(sendInfo);
    return terrno;
  }
  if (tsem2_init(&pParam->sem, 0, 0) != 0) {
    taosMemoryFree(buf);
    taosMemoryFree(sendInfo);
    taosMemoryFree(pParam);
    return TSDB_CODE_TSC_INTERNAL_ERROR;
  }

  sendInfo->msgInfo = (SDataBuf){.pData = buf, .len = sizeof(SMsgHead) + len, .handle = NULL};
  sendInfo->requestId = generateRequestId();
  sendInfo->requestObjRefId = 0;
  sendInfo->param = pParam;
  sendInfo->fp = tmCommittedCb;
  sendInfo->msgType = TDMT_VND_TMQ_VG_COMMITTEDINFO;

  code = asyncSendMsgToServer(tmq->pTscObj->pAppInfo->pTransporter, epSet, NULL, sendInfo);
  if (code != 0) {
    if(tsem2_destroy(&pParam->sem) != 0) {
      tqErrorC("failed to destroy semaphore in get committed from server1");
    }
    taosMemoryFree(pParam);
    return code;
  }

  if (tsem2_wait(&pParam->sem) != 0){
    tqErrorC("failed to wait semaphore in get committed from server");
  }
  code = pParam->code;
  if (code == TSDB_CODE_SUCCESS) {
    if (pParam->vgOffset.offset.val.type == TMQ_OFFSET__LOG) {
      code = pParam->vgOffset.offset.val.version;
    } else {
      tOffsetDestroy(&pParam->vgOffset.offset);
      code = TSDB_CODE_TMQ_SNAPSHOT_ERROR;
    }
  }
  if(tsem2_destroy(&pParam->sem) != 0) {
    tqErrorC("failed to destroy semaphore in get committed from server2");
  }
  taosMemoryFree(pParam);

  return code;
}

int64_t tmq_position(tmq_t* tmq, const char* pTopicName, int32_t vgId) {
  if (tmq == NULL || pTopicName == NULL) {
    tqErrorC("invalid tmq handle, null");
    return TSDB_CODE_INVALID_PARA;
  }

  int32_t accId = tmq->pTscObj->acctId;
  char    tname[TSDB_TOPIC_FNAME_LEN] = {0};
  (void)snprintf(tname, TSDB_TOPIC_FNAME_LEN, "%d.%s", accId, pTopicName);

  taosWLockLatch(&tmq->lock);

  SMqClientVg* pVg = NULL;
  int32_t      code = getClientVg(tmq, tname, vgId, &pVg);
  if (code != 0) {
    taosWUnLockLatch(&tmq->lock);
    return code;
  }

  SVgOffsetInfo* pOffsetInfo = &pVg->offsetInfo;
  int32_t        type = pOffsetInfo->endOffset.type;
  if (isInSnapshotMode(type, tmq->useSnapshot)) {
    tqErrorC("consumer:0x%" PRIx64 " offset type:%d not wal version, position error", tmq->consumerId, type);
    taosWUnLockLatch(&tmq->lock);
    return TSDB_CODE_TMQ_SNAPSHOT_ERROR;
  }

  code = checkWalRange(pOffsetInfo, -1);
  if (code != 0) {
    taosWUnLockLatch(&tmq->lock);
    return code;
  }
  SEpSet  epSet = pVg->epSet;
  int64_t begin = pVg->offsetInfo.walVerBegin;
  int64_t end = pVg->offsetInfo.walVerEnd;
  taosWUnLockLatch(&tmq->lock);

  int64_t position = 0;
  if (type == TMQ_OFFSET__LOG) {
    position = pOffsetInfo->endOffset.version;
  } else if (type == TMQ_OFFSET__RESET_EARLIEST || type == TMQ_OFFSET__RESET_LATEST) {
    code = getCommittedFromServer(tmq, tname, vgId, &epSet);
    if (code == TSDB_CODE_TMQ_NO_COMMITTED) {
      if (type == TMQ_OFFSET__RESET_EARLIEST) {
        position = begin;
      } else if (type == TMQ_OFFSET__RESET_LATEST) {
        position = end;
      }
    } else {
      position = code;
    }
  } else {
    tqErrorC("consumer:0x%" PRIx64 " offset type:%d can not be reach here", tmq->consumerId, type);
  }

  tqInfoC("consumer:0x%" PRIx64 " tmq_position vgId:%d position:%" PRId64, tmq->consumerId, vgId, position);
  return position;
}

int64_t tmq_committed(tmq_t* tmq, const char* pTopicName, int32_t vgId) {
  if (tmq == NULL || pTopicName == NULL) {
    tqErrorC("invalid tmq handle, null");
    return TSDB_CODE_INVALID_PARA;
  }

  int32_t accId = tmq->pTscObj->acctId;
  char    tname[TSDB_TOPIC_FNAME_LEN] = {0};
  (void)snprintf(tname, TSDB_TOPIC_FNAME_LEN, "%d.%s", accId, pTopicName);

  taosWLockLatch(&tmq->lock);

  SMqClientVg* pVg = NULL;
  int32_t      code = getClientVg(tmq, tname, vgId, &pVg);
  if (code != 0) {
    taosWUnLockLatch(&tmq->lock);
    return code;
  }

  SVgOffsetInfo* pOffsetInfo = &pVg->offsetInfo;
  if (isInSnapshotMode(pOffsetInfo->endOffset.type, tmq->useSnapshot)) {
    tqErrorC("consumer:0x%" PRIx64 " offset type:%d not wal version, committed error", tmq->consumerId,
             pOffsetInfo->endOffset.type);
    taosWUnLockLatch(&tmq->lock);
    return TSDB_CODE_TMQ_SNAPSHOT_ERROR;
  }

  if (isInSnapshotMode(pOffsetInfo->committedOffset.type, tmq->useSnapshot)) {
    tqErrorC("consumer:0x%" PRIx64 " offset type:%d not wal version, committed error", tmq->consumerId,
             pOffsetInfo->committedOffset.type);
    taosWUnLockLatch(&tmq->lock);
    return TSDB_CODE_TMQ_SNAPSHOT_ERROR;
  }

  int64_t committed = 0;
  if (pOffsetInfo->committedOffset.type == TMQ_OFFSET__LOG) {
    committed = pOffsetInfo->committedOffset.version;
    taosWUnLockLatch(&tmq->lock);
    goto end;
  }
  SEpSet epSet = pVg->epSet;
  taosWUnLockLatch(&tmq->lock);

  committed = getCommittedFromServer(tmq, tname, vgId, &epSet);

  end:
  tqInfoC("consumer:0x%" PRIx64 " tmq_committed vgId:%d committed:%" PRId64, tmq->consumerId, vgId, committed);
  return committed;
}

int32_t tmq_get_topic_assignment(tmq_t* tmq, const char* pTopicName, tmq_topic_assignment** assignment,
                                 int32_t* numOfAssignment) {
  if (tmq == NULL || pTopicName == NULL || assignment == NULL || numOfAssignment == NULL) {
    tqErrorC("invalid tmq handle, null");
    return TSDB_CODE_INVALID_PARA;
  }
  *numOfAssignment = 0;
  *assignment = NULL;
  SMqVgCommon* pCommon = NULL;

  int32_t accId = tmq->pTscObj->acctId;
  char    tname[TSDB_TOPIC_FNAME_LEN] = {0};
  (void)snprintf(tname, TSDB_TOPIC_FNAME_LEN, "%d.%s", accId, pTopicName);

  taosWLockLatch(&tmq->lock);

  SMqClientTopic* pTopic = NULL;
  int32_t         code = getTopicByName(tmq, tname, &pTopic);
  if (code != 0) {
    tqErrorC("consumer:0x%" PRIx64 " invalid topic name:%s", tmq->consumerId, pTopicName);
    goto end;
  }

  // in case of snapshot is opened, no valid offset will return
  *numOfAssignment = taosArrayGetSize(pTopic->vgs);
  for (int32_t j = 0; j < (*numOfAssignment); ++j) {
    SMqClientVg* pClientVg = taosArrayGet(pTopic->vgs, j);
    if (pClientVg == NULL) {
      continue;
    }
    int32_t type = pClientVg->offsetInfo.beginOffset.type;
    if (isInSnapshotMode(type, tmq->useSnapshot)) {
      tqErrorC("consumer:0x%" PRIx64 " offset type:%d not wal version, assignment not allowed", tmq->consumerId, type);
      code = TSDB_CODE_TMQ_SNAPSHOT_ERROR;
      goto end;
    }
  }

  *assignment = taosMemoryCalloc(*numOfAssignment, sizeof(tmq_topic_assignment));
  if (*assignment == NULL) {
    tqErrorC("consumer:0x%" PRIx64 " failed to malloc buffer, size:%" PRIzu, tmq->consumerId,
             (*numOfAssignment) * sizeof(tmq_topic_assignment));
    code = terrno;
    goto end;
  }

  bool needFetch = false;

  for (int32_t j = 0; j < (*numOfAssignment); ++j) {
    SMqClientVg* pClientVg = taosArrayGet(pTopic->vgs, j);
    if (pClientVg == NULL) {
      continue;
    }
    if (pClientVg->offsetInfo.beginOffset.type != TMQ_OFFSET__LOG) {
      needFetch = true;
      break;
    }

    tmq_topic_assignment* pAssignment = &(*assignment)[j];
    pAssignment->currentOffset = pClientVg->offsetInfo.beginOffset.version;
    pAssignment->begin = pClientVg->offsetInfo.walVerBegin;
    pAssignment->end = pClientVg->offsetInfo.walVerEnd;
    pAssignment->vgId = pClientVg->vgId;
    tqInfoC("consumer:0x%" PRIx64 " get assignment from local:%d->%" PRId64, tmq->consumerId, pAssignment->vgId,
            pAssignment->currentOffset);
  }

  if (needFetch) {
    pCommon = taosMemoryCalloc(1, sizeof(SMqVgCommon));
    if (pCommon == NULL) {
      code = terrno;
      goto end;
    }

    pCommon->pList = taosArrayInit(4, sizeof(tmq_topic_assignment));
    if (pCommon->pList == NULL) {
      code = terrno;
      goto end;
    }

    code = tsem2_init(&pCommon->rsp, 0, 0);
    if (code != 0) {
      goto end;
    }
    (void)taosThreadMutexInit(&pCommon->mutex, 0);
    pCommon->pTopicName = taosStrdup(pTopic->topicName);
    if (pCommon->pTopicName == NULL) {
      code = terrno;
      goto end;
    }
    pCommon->consumerId = tmq->consumerId;

    for (int32_t i = 0; i < (*numOfAssignment); ++i) {
      SMqClientVg* pClientVg = taosArrayGet(pTopic->vgs, i);
      if (pClientVg == NULL) {
        continue;
      }
      SMqVgWalInfoParam* pParam = taosMemoryMalloc(sizeof(SMqVgWalInfoParam));
      if (pParam == NULL) {
        code = terrno;
        goto end;
      }

      pParam->epoch = tmq->epoch;
      pParam->vgId = pClientVg->vgId;
      pParam->totalReq = *numOfAssignment;
      pParam->pCommon = pCommon;

      SMqPollReq req = {0};
      tmqBuildConsumeReqImpl(&req, tmq, 10, pTopic, pClientVg);
      req.reqOffset = pClientVg->offsetInfo.beginOffset;

      int32_t msgSize = tSerializeSMqPollReq(NULL, 0, &req);
      if (msgSize < 0) {
        taosMemoryFree(pParam);
        code = msgSize;
        goto end;
      }

      char* msg = taosMemoryCalloc(1, msgSize);
      if (NULL == msg) {
        taosMemoryFree(pParam);
        code = terrno;
        goto end;
      }

      msgSize = tSerializeSMqPollReq(msg, msgSize, &req);
      if (msgSize < 0) {
        taosMemoryFree(msg);
        taosMemoryFree(pParam);
        code = msgSize;
        goto end;
      }

      SMsgSendInfo* sendInfo = taosMemoryCalloc(1, sizeof(SMsgSendInfo));
      if (sendInfo == NULL) {
        taosMemoryFree(pParam);
        taosMemoryFree(msg);
        code = terrno;
        goto end;
      }

      sendInfo->msgInfo = (SDataBuf){.pData = msg, .len = msgSize, .handle = NULL};
      sendInfo->requestId = req.reqId;
      sendInfo->requestObjRefId = 0;
      sendInfo->param = pParam;
      sendInfo->paramFreeFp = taosAutoMemoryFree;
      sendInfo->fp = tmqGetWalInfoCb;
      sendInfo->msgType = TDMT_VND_TMQ_VG_WALINFO;

      // int64_t transporterId = 0;
      char offsetFormatBuf[TSDB_OFFSET_LEN] = {0};
      tFormatOffset(offsetFormatBuf, tListLen(offsetFormatBuf), &pClientVg->offsetInfo.beginOffset);

      tqInfoC("consumer:0x%" PRIx64 " %s retrieve wal info vgId:%d, epoch %d, req:%s,QID:0x%" PRIx64, tmq->consumerId,
              pTopic->topicName, pClientVg->vgId, tmq->epoch, offsetFormatBuf, req.reqId);
      code = asyncSendMsgToServer(tmq->pTscObj->pAppInfo->pTransporter, &pClientVg->epSet, NULL, sendInfo);
      if (code != 0) {
        goto end;
      }
    }

    if (tsem2_wait(&pCommon->rsp) != 0){
      tqErrorC("consumer:0x%" PRIx64 " failed to wait sem in get assignment", tmq->consumerId);
    }
    code = pCommon->code;

    if (code != TSDB_CODE_SUCCESS) {
      goto end;
    }
    int32_t num = taosArrayGetSize(pCommon->pList);
    for (int32_t i = 0; i < num; ++i) {
      (*assignment)[i] = *(tmq_topic_assignment*)taosArrayGet(pCommon->pList, i);
    }
    *numOfAssignment = num;

    for (int32_t j = 0; j < (*numOfAssignment); ++j) {
      tmq_topic_assignment* p = &(*assignment)[j];

      for (int32_t i = 0; i < taosArrayGetSize(pTopic->vgs); ++i) {
        SMqClientVg* pClientVg = taosArrayGet(pTopic->vgs, i);
        if (pClientVg == NULL) {
          continue;
        }
        if (pClientVg->vgId != p->vgId) {
          continue;
        }

        SVgOffsetInfo* pOffsetInfo = &pClientVg->offsetInfo;
        tqInfoC("consumer:0x%" PRIx64 " %s vgId:%d offset is update to:%" PRId64, tmq->consumerId, pTopic->topicName,
                p->vgId, p->currentOffset);

        pOffsetInfo->walVerBegin = p->begin;
        pOffsetInfo->walVerEnd = p->end;
      }
    }
  }

  end:
  if (code != TSDB_CODE_SUCCESS) {
    taosMemoryFree(*assignment);
    *assignment = NULL;
    *numOfAssignment = 0;
  }
  destroyCommonInfo(pCommon);
  taosWUnLockLatch(&tmq->lock);
  return code;
}

void tmq_free_assignment(tmq_topic_assignment* pAssignment) {
  if (pAssignment == NULL) {
    return;
  }

  taosMemoryFree(pAssignment);
}

static int32_t tmqSeekCb(void* param, SDataBuf* pMsg, int32_t code) {
  if (pMsg) {
    taosMemoryFree(pMsg->pData);
    taosMemoryFree(pMsg->pEpSet);
  }
  if (param == NULL) {
    return code;
  }
  SMqSeekParam* pParam = param;
  pParam->code = code;
  if (tsem2_post(&pParam->sem) != 0){
    tqErrorC("failed to post sem in tmqSeekCb");
  }
  return 0;
}

// seek interface have to send msg to server to cancel push handle if needed, because consumer may be in wait status if
// there is no data to poll
int32_t tmq_offset_seek(tmq_t* tmq, const char* pTopicName, int32_t vgId, int64_t offset) {
  if (tmq == NULL || pTopicName == NULL) {
    tqErrorC("invalid tmq handle, null");
    return TSDB_CODE_INVALID_PARA;
  }

  int32_t accId = tmq->pTscObj->acctId;
  char    tname[TSDB_TOPIC_FNAME_LEN] = {0};
  (void)snprintf(tname, TSDB_TOPIC_FNAME_LEN, "%d.%s", accId, pTopicName);

  taosWLockLatch(&tmq->lock);

  SMqClientVg* pVg = NULL;
  int32_t      code = getClientVg(tmq, tname, vgId, &pVg);
  if (code != 0) {
    taosWUnLockLatch(&tmq->lock);
    return code;
  }

  SVgOffsetInfo* pOffsetInfo = &pVg->offsetInfo;

  int32_t type = pOffsetInfo->endOffset.type;
  if (isInSnapshotMode(type, tmq->useSnapshot)) {
    tqErrorC("consumer:0x%" PRIx64 " offset type:%d not wal version, seek not allowed", tmq->consumerId, type);
    taosWUnLockLatch(&tmq->lock);
    return TSDB_CODE_TMQ_SNAPSHOT_ERROR;
  }

  code = checkWalRange(pOffsetInfo, offset);
  if (code != 0) {
    taosWUnLockLatch(&tmq->lock);
    return code;
  }

  tqInfoC("consumer:0x%" PRIx64 " seek to %" PRId64 " on vgId:%d", tmq->consumerId, offset, vgId);
  // update the offset, and then commit to vnode
  pOffsetInfo->endOffset.type = TMQ_OFFSET__LOG;
  pOffsetInfo->endOffset.version = offset;
  pOffsetInfo->beginOffset = pOffsetInfo->endOffset;
  pVg->seekUpdated = true;
  SEpSet epSet = pVg->epSet;
  taosWUnLockLatch(&tmq->lock);

  SMqSeekReq req = {0};
  (void)snprintf(req.subKey, TSDB_SUBSCRIBE_KEY_LEN, "%s:%s", tmq->groupId, tname);
  req.head.vgId = vgId;
  req.consumerId = tmq->consumerId;

  int32_t msgSize = tSerializeSMqSeekReq(NULL, 0, &req);
  if (msgSize < 0) {
    return TSDB_CODE_PAR_INTERNAL_ERROR;
  }

  char* msg = taosMemoryCalloc(1, msgSize);
  if (NULL == msg) {
    return terrno;
  }

  if (tSerializeSMqSeekReq(msg, msgSize, &req) < 0) {
    taosMemoryFree(msg);
    return TSDB_CODE_PAR_INTERNAL_ERROR;
  }

  SMsgSendInfo* sendInfo = taosMemoryCalloc(1, sizeof(SMsgSendInfo));
  if (sendInfo == NULL) {
    taosMemoryFree(msg);
    return terrno;
  }

  SMqSeekParam* pParam = taosMemoryMalloc(sizeof(SMqSeekParam));
  if (pParam == NULL) {
    taosMemoryFree(msg);
    taosMemoryFree(sendInfo);
    return terrno;
  }
  if (tsem2_init(&pParam->sem, 0, 0) != 0) {
    taosMemoryFree(msg);
    taosMemoryFree(sendInfo);
    taosMemoryFree(pParam);
    return TSDB_CODE_TSC_INTERNAL_ERROR;
  }

  sendInfo->msgInfo = (SDataBuf){.pData = msg, .len = msgSize, .handle = NULL};
  sendInfo->requestId = generateRequestId();
  sendInfo->requestObjRefId = 0;
  sendInfo->param = pParam;
  sendInfo->fp = tmqSeekCb;
  sendInfo->msgType = TDMT_VND_TMQ_SEEK;

  code = asyncSendMsgToServer(tmq->pTscObj->pAppInfo->pTransporter, &epSet, NULL, sendInfo);
  if (code != 0) {
    if(tsem2_destroy(&pParam->sem) != 0) {
      tqErrorC("consumer:0x%" PRIx64 "destroy rsp sem failed in seek offset", tmq->consumerId);
    }
    taosMemoryFree(pParam);
    return code;
  }

  if (tsem2_wait(&pParam->sem) != 0){
    tqErrorC("consumer:0x%" PRIx64 "wait rsp sem failed in seek offset", tmq->consumerId);
  }
  code = pParam->code;
  if(tsem2_destroy(&pParam->sem) != 0) {
    tqErrorC("consumer:0x%" PRIx64 "destroy rsp sem failed in seek offset", tmq->consumerId);
  }
  taosMemoryFree(pParam);

  tqInfoC("consumer:0x%" PRIx64 "send seek to vgId:%d, return code:%s", tmq->consumerId, vgId, tstrerror(code));

  return code;
}

TAOS* tmq_get_connect(tmq_t* tmq) {
  if (tmq && tmq->pTscObj) {
    return (TAOS*)(&(tmq->pTscObj->id));
  }
  return NULL;
}<|MERGE_RESOLUTION|>--- conflicted
+++ resolved
@@ -1434,11 +1434,7 @@
   tqDebugC("consumer:0x%" PRIx64 " ask ep from mnode,QID:0x%" PRIx64, pTmq->consumerId, sendInfo->requestId);
   code = asyncSendMsgToServer(pTmq->pTscObj->pAppInfo->pTransporter, &epSet, NULL, sendInfo);
 
-<<<<<<< HEAD
-  END:
-=======
 END:
->>>>>>> 18e562bd
   if (code != 0) {
     tqErrorC("%s failed at %d, msg:%s", __func__, lino, tstrerror(code));
   }
@@ -2247,11 +2243,7 @@
   pVg->seekUpdated = false;  // reset this flag.
   pTmq->pollCnt++;
 
-<<<<<<< HEAD
-  END:
-=======
 END:
->>>>>>> 18e562bd
   if (code != 0){
     tqErrorC("%s failed at %d msg:%s", __func__, lino, tstrerror(code));
   }
@@ -2476,11 +2468,7 @@
     pRspObj->resType = pRspWrapper->tmqRspType == TMQ_MSG_TYPE__POLL_META_RSP ? RES_TYPE__TMQ_META : RES_TYPE__TMQ_BATCH_META;
   }
 
-<<<<<<< HEAD
-  END:
-=======
 END:
->>>>>>> 18e562bd
   terrno = code;
   taosWUnLockLatch(&tmq->lock);
   return pRspObj;
@@ -2518,11 +2506,7 @@
     }
   }
 
-<<<<<<< HEAD
-  END:
-=======
 END:
->>>>>>> 18e562bd
   terrno = code;
   return returnVal;
 }
@@ -2565,11 +2549,7 @@
     }
   }
 
-<<<<<<< HEAD
-  END:
-=======
 END:
->>>>>>> 18e562bd
   terrno = code;
   if (tmq != NULL) {
     tqErrorC("consumer:0x%" PRIx64 " poll error at line:%d, msg:%s", tmq->consumerId, lino, tstrerror(terrno));
