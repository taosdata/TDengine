--- conflicted
+++ resolved
@@ -20,44 +20,12 @@
 #include "clientLog.h"
 #include "trpc.h"
 
-<<<<<<< HEAD
-int (*handleRequestRspFp[TSDB_MSG_TYPE_MAX])(void*, const SDataBuf* pMsg, int32_t code);
+int (*handleRequestRspFp[TDMT_MAX])(void*, const SDataBuf* pMsg, int32_t code);
 
 int genericRspCallback(void* param, const SDataBuf* pMsg, int32_t code) {
   SRequestObj* pRequest = param;
   pRequest->code = code;
   sem_post(&pRequest->body.rspSem);
-=======
-int (*handleRequestRspFp[TDMT_MAX])(SRequestObj *pRequest, const char* pMsg, int32_t msgLen);
-
-int32_t buildConnectMsg(SRequestObj *pRequest, SRequestMsgBody* pMsgBody) {
-  pMsgBody->msgType         = TDMT_MND_CONNECT;
-  pMsgBody->msgInfo.len     = sizeof(SConnectMsg);
-  pMsgBody->requestObjRefId = pRequest->self;
-
-  SConnectMsg *pConnect = calloc(1, sizeof(SConnectMsg));
-  if (pConnect == NULL) {
-    terrno = TSDB_CODE_TSC_OUT_OF_MEMORY;
-    return -1;
-  }
-
-  // TODO refactor full_name
-  char *db;  // ugly code to move the space
-
-  STscObj *pObj = pRequest->pTscObj;
-  pthread_mutex_lock(&pObj->mutex);
-  db = strstr(pObj->db, TS_PATH_DELIMITER);
-
-  db = (db == NULL) ? pObj->db : db + 1;
-  tstrncpy(pConnect->db, db, sizeof(pConnect->db));
-  pthread_mutex_unlock(&pObj->mutex);
-
-  pConnect->pid = htonl(appInfo.pid);
-  pConnect->startTime = htobe64(appInfo.startTime);
-  tstrncpy(pConnect->app, appInfo.appName, tListLen(pConnect->app));
-
-  pMsgBody->msgInfo.pMsg = pConnect;
->>>>>>> 9fe46510
   return 0;
 }
 
@@ -98,19 +66,12 @@
   return 0;
 }
 
-<<<<<<< HEAD
 static int32_t buildRetrieveMnodeMsg(SRequestObj *pRequest, SMsgSendInfo* pMsgSendInfo) {
-  pMsgSendInfo->msgType         = TSDB_MSG_TYPE_SHOW_RETRIEVE;
+  pMsgSendInfo->msgType         = TDMT_MND_SHOW_RETRIEVE;
   pMsgSendInfo->msgInfo.len     = sizeof(SRetrieveTableMsg);
   pMsgSendInfo->requestObjRefId = pRequest->self;
   pMsgSendInfo->param           = pRequest;
   pMsgSendInfo->fp              = handleRequestRspFp[pMsgSendInfo->msgType];
-=======
-static int32_t buildRetrieveMnodeMsg(SRequestObj *pRequest, SRequestMsgBody* pMsgBody) {
-  pMsgBody->msgType = TDMT_MND_SHOW_RETRIEVE;
-  pMsgBody->msgInfo.len = sizeof(SRetrieveTableMsg);
-  pMsgBody->requestObjRefId = pRequest->self;
->>>>>>> 9fe46510
 
   SRetrieveTableMsg *pRetrieveMsg = calloc(1, sizeof(SRetrieveTableMsg));
   if (pRetrieveMsg == NULL) {
@@ -122,19 +83,11 @@
   return TSDB_CODE_SUCCESS;
 }
 
-<<<<<<< HEAD
 SMsgSendInfo* buildSendMsgInfoImpl(SRequestObj *pRequest) {
   SMsgSendInfo* pMsgSendInfo = calloc(1, sizeof(SMsgSendInfo));
 
-  if (pRequest->type == TSDB_MSG_TYPE_SHOW_RETRIEVE) {
+  if (pRequest->type == TDMT_MND_SHOW_RETRIEVE) {
     buildRetrieveMnodeMsg(pRequest, pMsgSendInfo);
-=======
-SRequestMsgBody buildRequestMsgImpl(SRequestObj *pRequest) {
-  if (pRequest->type == TDMT_MND_SHOW_RETRIEVE) {
-    SRequestMsgBody body = {0};
-    buildRetrieveMnodeMsg(pRequest, &body);
-    return body;
->>>>>>> 9fe46510
   } else {
     assert(pRequest != NULL);
     pMsgSendInfo->requestObjRefId = pRequest->self;
