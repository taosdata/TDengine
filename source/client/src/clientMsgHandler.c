/*
 * Copyright (c) 2019 TAOS Data, Inc. <jhtao@taosdata.com>
 *
 * This program is free software: you can use, redistribute, and/or modify
 * it under the terms of the GNU Affero General Public License, version 3
 * or later ("AGPL"), as published by the Free Software Foundation.
 *
 * This program is distributed in the hope that it will be useful, but WITHOUT
 * ANY WARRANTY; without even the implied warranty of MERCHANTABILITY or
 * FITNESS FOR A PARTICULAR PURPOSE.
 *
 * You should have received a copy of the GNU Affero General Public License
 * along with this program. If not, see <http://www.gnu.org/licenses/>.
 */

#include "catalog.h"
#include "clientInt.h"
#include "clientMonitor.h"
#include "clientLog.h"
#include "cmdnodes.h"
#include "os.h"
#include "query.h"
#include "systable.h"
#include "tdatablock.h"
#include "tdef.h"
#include "tglobal.h"
#include "tname.h"
#include "tversion.h"
#include "command.h"

extern SClientHbMgr clientHbMgr;

static void setErrno(SRequestObj* pRequest, int32_t code) {
  pRequest->code = code;
  terrno = code;
}

int32_t genericRspCallback(void* param, SDataBuf* pMsg, int32_t code) {
  SRequestObj* pRequest = param;
  setErrno(pRequest, code);

  if (NEED_CLIENT_RM_TBLMETA_REQ(pRequest->type)) {
    removeMeta(pRequest->pTscObj, pRequest->targetTableList, IS_VIEW_REQUEST(pRequest->type));
  }

  taosMemoryFree(pMsg->pEpSet);
  taosMemoryFree(pMsg->pData);
  if (pRequest->body.queryFp != NULL) {
    doRequestCallback(pRequest, code);
  } else {
    tsem_post(&pRequest->body.rspSem);
  }
  return code;
}

int32_t processConnectRsp(void* param, SDataBuf* pMsg, int32_t code) {
  SRequestObj* pRequest = acquireRequest(*(int64_t*)param);
  if (NULL == pRequest) {
    goto End;
  }

  if (code != TSDB_CODE_SUCCESS) {
    setErrno(pRequest, code);
    tsem_post(&pRequest->body.rspSem);
    goto End;
  }

  STscObj* pTscObj = pRequest->pTscObj;

  if (NULL == pTscObj->pAppInfo) {
    code = TSDB_CODE_TSC_DISCONNECTED;
    setErrno(pRequest, code);
    tsem_post(&pRequest->body.rspSem);
    goto End;
  }

  SConnectRsp connectRsp = {0};
  if (tDeserializeSConnectRsp(pMsg->pData, pMsg->len, &connectRsp) != 0) {
    code = TSDB_CODE_TSC_INVALID_VERSION;
    setErrno(pRequest, code);
    tsem_post(&pRequest->body.rspSem);
    goto End;
  }

  if ((code = taosCheckVersionCompatibleFromStr(version, connectRsp.sVer, 3)) != 0) {
    tscError("version not compatible. client version: %s, server version: %s", version, connectRsp.sVer);
    setErrno(pRequest, code);
    tsem_post(&pRequest->body.rspSem);
    goto End;
  }

  int32_t now = taosGetTimestampSec();
  int32_t delta = abs(now - connectRsp.svrTimestamp);
  if (delta > timestampDeltaLimit) {
    code = TSDB_CODE_TIME_UNSYNCED;
    tscError("time diff:%ds is too big", delta);
    setErrno(pRequest, code);
    tsem_post(&pRequest->body.rspSem);
    goto End;
  }

  if (connectRsp.epSet.numOfEps == 0) {
    code = TSDB_CODE_APP_ERROR;
    setErrno(pRequest, code);
    tsem_post(&pRequest->body.rspSem);
    goto End;
  }

  int updateEpSet = 1;
  if (connectRsp.dnodeNum == 1) {
    SEpSet srcEpSet = getEpSet_s(&pTscObj->pAppInfo->mgmtEp);
    SEpSet dstEpSet = connectRsp.epSet;
    if (srcEpSet.numOfEps == 1) {
      rpcSetDefaultAddr(pTscObj->pAppInfo->pTransporter, srcEpSet.eps[srcEpSet.inUse].fqdn,
                        dstEpSet.eps[dstEpSet.inUse].fqdn);
      updateEpSet = 0;
    }
  }
  if (updateEpSet == 1 && !isEpsetEqual(&pTscObj->pAppInfo->mgmtEp.epSet, &connectRsp.epSet)) {
    SEpSet corEpSet = getEpSet_s(&pTscObj->pAppInfo->mgmtEp);

    SEpSet* pOrig = &corEpSet;
    SEp*    pOrigEp = &pOrig->eps[pOrig->inUse];
    SEp*    pNewEp = &connectRsp.epSet.eps[connectRsp.epSet.inUse];
    tscDebug("mnode epset updated from %d/%d=>%s:%d to %d/%d=>%s:%d in connRsp", pOrig->inUse, pOrig->numOfEps,
             pOrigEp->fqdn, pOrigEp->port, connectRsp.epSet.inUse, connectRsp.epSet.numOfEps, pNewEp->fqdn,
             pNewEp->port);
    updateEpSet_s(&pTscObj->pAppInfo->mgmtEp, &connectRsp.epSet);
  }

  for (int32_t i = 0; i < connectRsp.epSet.numOfEps; ++i) {
    tscDebug("0x%" PRIx64 " epSet.fqdn[%d]:%s port:%d, connObj:0x%" PRIx64, pRequest->requestId, i,
             connectRsp.epSet.eps[i].fqdn, connectRsp.epSet.eps[i].port, pTscObj->id);
  }

  pTscObj->sysInfo = connectRsp.sysInfo;
  pTscObj->connId = connectRsp.connId;
  pTscObj->acctId = connectRsp.acctId;
  tstrncpy(pTscObj->sVer, connectRsp.sVer, tListLen(pTscObj->sVer));
  tstrncpy(pTscObj->sDetailVer, connectRsp.sDetailVer, tListLen(pTscObj->sDetailVer));

  // update the appInstInfo
  pTscObj->pAppInfo->clusterId = connectRsp.clusterId;
  pTscObj->pAppInfo->monitorParas = connectRsp.monitorParas;
  tscDebug("[monitor] paras from connect rsp, clusterId:%" PRIx64 " monitorParas threshold:%d scope:%d",
           connectRsp.clusterId, connectRsp.monitorParas.tsSlowLogThreshold, connectRsp.monitorParas.tsSlowLogScope);
  lastClusterId = connectRsp.clusterId;

  pTscObj->connType = connectRsp.connType;
  pTscObj->passInfo.ver = connectRsp.passVer;
  pTscObj->authVer = connectRsp.authVer;
  pTscObj->whiteListInfo.ver = connectRsp.whiteListVer;

  if(taosHashGet(appInfo.pInstMapByClusterId, &connectRsp.clusterId, LONG_BYTES) == NULL){
    if(taosHashPut(appInfo.pInstMapByClusterId, &connectRsp.clusterId, LONG_BYTES, &pTscObj->pAppInfo, POINTER_BYTES) != 0){
      tscError("failed to put appInfo into appInfo.pInstMapByClusterId");
    }
<<<<<<< HEAD
    MonitorSlowLogData data ={.clusterId = pTscObj->pAppInfo->clusterId, .type = SLOW_LOG_READ_BEGINNIG, .pFile = NULL, .data = NULL};
=======
    MonitorSlowLogData data = {0};
    data.clusterId = pTscObj->pAppInfo->clusterId;
    data.type = SLOW_LOG_READ_BEGINNIG;
>>>>>>> 9d015722
    monitorPutData2MonitorQueue(data);
    monitorClientSlowQueryInit(connectRsp.clusterId);
    monitorClientSQLReqInit(connectRsp.clusterId);
  }

  taosThreadMutexLock(&clientHbMgr.lock);
  SAppHbMgr* pAppHbMgr = taosArrayGetP(clientHbMgr.appHbMgrs, pTscObj->appHbMgrIdx);
  if (pAppHbMgr) {
    hbRegisterConn(pAppHbMgr, pTscObj->id, connectRsp.clusterId, connectRsp.connType);
  } else {
    taosThreadMutexUnlock(&clientHbMgr.lock);
    code = TSDB_CODE_TSC_DISCONNECTED;
    setErrno(pRequest, code);
    tsem_post(&pRequest->body.rspSem);
    goto End;
  }
  taosThreadMutexUnlock(&clientHbMgr.lock);

  tscDebug("0x%" PRIx64 " clusterId:%" PRId64 ", totalConn:%" PRId64, pRequest->requestId, connectRsp.clusterId,
           pTscObj->pAppInfo->numOfConns);

  tsem_post(&pRequest->body.rspSem);
End:

  if (pRequest) {
    releaseRequest(pRequest->self);
  }

  taosMemoryFree(param);
  taosMemoryFree(pMsg->pEpSet);
  taosMemoryFree(pMsg->pData);
  return code;
}

SMsgSendInfo* buildMsgInfoImpl(SRequestObj* pRequest) {
  SMsgSendInfo* pMsgSendInfo = taosMemoryCalloc(1, sizeof(SMsgSendInfo));

  pMsgSendInfo->requestObjRefId = pRequest->self;
  pMsgSendInfo->requestId = pRequest->requestId;
  pMsgSendInfo->param = pRequest;
  pMsgSendInfo->msgType = pRequest->type;
  pMsgSendInfo->target.type = TARGET_TYPE_MNODE;

  pMsgSendInfo->msgInfo = pRequest->body.requestMsg;
  pMsgSendInfo->fp = getMsgRspHandle(pRequest->type);
  return pMsgSendInfo;
}

int32_t processCreateDbRsp(void* param, SDataBuf* pMsg, int32_t code) {
  // todo rsp with the vnode id list
  SRequestObj* pRequest = param;
  taosMemoryFree(pMsg->pData);
  taosMemoryFree(pMsg->pEpSet);
  if (code != TSDB_CODE_SUCCESS) {
    setErrno(pRequest, code);
  } else {
    struct SCatalog* pCatalog = NULL;
    int32_t          code = catalogGetHandle(pRequest->pTscObj->pAppInfo->clusterId, &pCatalog);
    if (TSDB_CODE_SUCCESS == code) {
      STscObj* pTscObj = pRequest->pTscObj;

      SRequestConnInfo conn = {.pTrans = pTscObj->pAppInfo->pTransporter,
                               .requestId = pRequest->requestId,
                               .requestObjRefId = pRequest->self,
                               .mgmtEps = getEpSet_s(&pTscObj->pAppInfo->mgmtEp)};
      char             dbFName[TSDB_DB_FNAME_LEN];
      snprintf(dbFName, sizeof(dbFName) - 1, "%d.%s", pTscObj->acctId, TSDB_INFORMATION_SCHEMA_DB);
      catalogRefreshDBVgInfo(pCatalog, &conn, dbFName);
      snprintf(dbFName, sizeof(dbFName) - 1, "%d.%s", pTscObj->acctId, TSDB_PERFORMANCE_SCHEMA_DB);
      catalogRefreshDBVgInfo(pCatalog, &conn, dbFName);
    }
  }

  if (pRequest->body.queryFp) {
    doRequestCallback(pRequest, code);
  } else {
    tsem_post(&pRequest->body.rspSem);
  }
  return code;
}

int32_t processUseDbRsp(void* param, SDataBuf* pMsg, int32_t code) {
  SRequestObj* pRequest = param;

  if (TSDB_CODE_MND_DB_NOT_EXIST == code || TSDB_CODE_MND_DB_IN_CREATING == code ||
      TSDB_CODE_MND_DB_IN_DROPPING == code) {
    SUseDbRsp usedbRsp = {0};
    tDeserializeSUseDbRsp(pMsg->pData, pMsg->len, &usedbRsp);
    struct SCatalog* pCatalog = NULL;

    if (usedbRsp.vgVersion >= 0) {  // cached in local
      int64_t clusterId = pRequest->pTscObj->pAppInfo->clusterId;
      int32_t  code1 = catalogGetHandle(clusterId, &pCatalog);
      if (code1 != TSDB_CODE_SUCCESS) {
        tscWarn("0x%" PRIx64 "catalogGetHandle failed, clusterId:%" PRIx64 ", error:%s", pRequest->requestId, clusterId,
                tstrerror(code1));
      } else {
        catalogRemoveDB(pCatalog, usedbRsp.db, usedbRsp.uid);
      }
    }

    tFreeSUsedbRsp(&usedbRsp);
  }

  if (code != TSDB_CODE_SUCCESS) {
    taosMemoryFree(pMsg->pData);
    taosMemoryFree(pMsg->pEpSet);
    setErrno(pRequest, code);

    if (pRequest->body.queryFp != NULL) {
      doRequestCallback(pRequest, pRequest->code);

    } else {
      tsem_post(&pRequest->body.rspSem);
    }

    return code;
  }

  SUseDbRsp usedbRsp = {0};
  tDeserializeSUseDbRsp(pMsg->pData, pMsg->len, &usedbRsp);

  if (strlen(usedbRsp.db) == 0) {
    if (usedbRsp.errCode != 0) {
      return usedbRsp.errCode;
    } else {
      return TSDB_CODE_APP_ERROR;
    }
  }

  tscTrace("db:%s, usedbRsp received, numOfVgroups:%d", usedbRsp.db, usedbRsp.vgNum);
  for (int32_t i = 0; i < usedbRsp.vgNum; ++i) {
    SVgroupInfo* pInfo = taosArrayGet(usedbRsp.pVgroupInfos, i);
    tscTrace("vgId:%d, numOfEps:%d inUse:%d ", pInfo->vgId, pInfo->epSet.numOfEps, pInfo->epSet.inUse);
    for (int32_t j = 0; j < pInfo->epSet.numOfEps; ++j) {
      tscTrace("vgId:%d, index:%d epset:%s:%u", pInfo->vgId, j, pInfo->epSet.eps[j].fqdn, pInfo->epSet.eps[j].port);
    }
  }

  SName name = {0};
  tNameFromString(&name, usedbRsp.db, T_NAME_ACCT | T_NAME_DB);

  SUseDbOutput output = {0};
  code = queryBuildUseDbOutput(&output, &usedbRsp);

  if (code != 0) {
    terrno = code;
    if (output.dbVgroup) taosHashCleanup(output.dbVgroup->vgHash);

    tscError("0x%" PRIx64 " failed to build use db output since %s", pRequest->requestId, terrstr());
  } else if (output.dbVgroup && output.dbVgroup->vgHash) {
    struct SCatalog* pCatalog = NULL;

    int32_t code1 = catalogGetHandle(pRequest->pTscObj->pAppInfo->clusterId, &pCatalog);
    if (code1 != TSDB_CODE_SUCCESS) {
      tscWarn("catalogGetHandle failed, clusterId:%" PRIx64 ", error:%s", pRequest->pTscObj->pAppInfo->clusterId,
              tstrerror(code1));
    } else {
      catalogUpdateDBVgInfo(pCatalog, output.db, output.dbId, output.dbVgroup);
      output.dbVgroup = NULL;
    }
  }

  taosMemoryFreeClear(output.dbVgroup);

  tFreeSUsedbRsp(&usedbRsp);

  char db[TSDB_DB_NAME_LEN] = {0};
  tNameGetDbName(&name, db);

  setConnectionDB(pRequest->pTscObj, db);
  taosMemoryFree(pMsg->pData);
  taosMemoryFree(pMsg->pEpSet);

  if (pRequest->body.queryFp != NULL) {
    doRequestCallback(pRequest, pRequest->code);
  } else {
    tsem_post(&pRequest->body.rspSem);
  }
  return 0;
}

int32_t processCreateSTableRsp(void* param, SDataBuf* pMsg, int32_t code) {
  if (pMsg == NULL || param == NULL) {
    return TSDB_CODE_TSC_INVALID_INPUT;
  }
  SRequestObj* pRequest = param;

  if (code != TSDB_CODE_SUCCESS) {
    setErrno(pRequest, code);
  } else {
    SMCreateStbRsp createRsp = {0};
    SDecoder       coder = {0};
    tDecoderInit(&coder, pMsg->pData, pMsg->len);
    tDecodeSMCreateStbRsp(&coder, &createRsp);
    tDecoderClear(&coder);

    pRequest->body.resInfo.execRes.msgType = TDMT_MND_CREATE_STB;
    pRequest->body.resInfo.execRes.res = createRsp.pMeta;
  }

  taosMemoryFree(pMsg->pEpSet);
  taosMemoryFree(pMsg->pData);

  if (pRequest->body.queryFp != NULL) {
    SExecResult* pRes = &pRequest->body.resInfo.execRes;

    if (code == TSDB_CODE_SUCCESS) {
      SCatalog* pCatalog = NULL;
      int32_t   ret = catalogGetHandle(pRequest->pTscObj->pAppInfo->clusterId, &pCatalog);
      if (pRes->res != NULL) {
        ret = handleCreateTbExecRes(pRes->res, pCatalog);
      }

      if (ret != TSDB_CODE_SUCCESS) {
        code = ret;
      }
    }

    doRequestCallback(pRequest, code);
  } else {
    tsem_post(&pRequest->body.rspSem);
  }
  return code;
}

int32_t processDropDbRsp(void* param, SDataBuf* pMsg, int32_t code) {
  SRequestObj* pRequest = param;
  if (code != TSDB_CODE_SUCCESS) {
    setErrno(pRequest, code);
  } else {
    SDropDbRsp dropdbRsp = {0};
    tDeserializeSDropDbRsp(pMsg->pData, pMsg->len, &dropdbRsp);

    struct SCatalog* pCatalog = NULL;
    int32_t          code = catalogGetHandle(pRequest->pTscObj->pAppInfo->clusterId, &pCatalog);
    if (TSDB_CODE_SUCCESS == code) {
      catalogRemoveDB(pCatalog, dropdbRsp.db, dropdbRsp.uid);
      STscObj* pTscObj = pRequest->pTscObj;

      SRequestConnInfo conn = {.pTrans = pTscObj->pAppInfo->pTransporter,
                               .requestId = pRequest->requestId,
                               .requestObjRefId = pRequest->self,
                               .mgmtEps = getEpSet_s(&pTscObj->pAppInfo->mgmtEp)};
      char             dbFName[TSDB_DB_FNAME_LEN];
      snprintf(dbFName, sizeof(dbFName) - 1, "%d.%s", pTscObj->acctId, TSDB_INFORMATION_SCHEMA_DB);
      catalogRefreshDBVgInfo(pCatalog, &conn, dbFName);
      snprintf(dbFName, sizeof(dbFName) - 1, "%d.%s", pTscObj->acctId, TSDB_PERFORMANCE_SCHEMA_DB);
      catalogRefreshDBVgInfo(pCatalog, &conn, dbFName);
    }
  }

  taosMemoryFree(pMsg->pData);
  taosMemoryFree(pMsg->pEpSet);

  if (pRequest->body.queryFp != NULL) {
    doRequestCallback(pRequest, code);
  } else {
    tsem_post(&pRequest->body.rspSem);
  }
  return code;
}

int32_t processAlterStbRsp(void* param, SDataBuf* pMsg, int32_t code) {
  SRequestObj* pRequest = param;
  if (code != TSDB_CODE_SUCCESS) {
    setErrno(pRequest, code);
  } else {
    SMAlterStbRsp alterRsp = {0};
    SDecoder      coder = {0};
    tDecoderInit(&coder, pMsg->pData, pMsg->len);
    tDecodeSMAlterStbRsp(&coder, &alterRsp);
    tDecoderClear(&coder);

    pRequest->body.resInfo.execRes.msgType = TDMT_MND_ALTER_STB;
    pRequest->body.resInfo.execRes.res = alterRsp.pMeta;
  }

  taosMemoryFree(pMsg->pData);
  taosMemoryFree(pMsg->pEpSet);

  if (pRequest->body.queryFp != NULL) {
    SExecResult* pRes = &pRequest->body.resInfo.execRes;

    if (code == TSDB_CODE_SUCCESS) {
      SCatalog* pCatalog = NULL;
      int32_t   ret = catalogGetHandle(pRequest->pTscObj->pAppInfo->clusterId, &pCatalog);
      if (pRes->res != NULL) {
        ret = handleAlterTbExecRes(pRes->res, pCatalog);
      }

      if (ret != TSDB_CODE_SUCCESS) {
        code = ret;
      }
    }

    doRequestCallback(pRequest, code);
  } else {
    tsem_post(&pRequest->body.rspSem);
  }
  return code;
}

static int32_t buildShowVariablesBlock(SArray* pVars, SSDataBlock** block) {
  SSDataBlock* pBlock = taosMemoryCalloc(1, sizeof(SSDataBlock));
  pBlock->info.hasVarCol = true;

  pBlock->pDataBlock = taosArrayInit(SHOW_VARIABLES_RESULT_COLS, sizeof(SColumnInfoData));

  SColumnInfoData infoData = {0};
  infoData.info.type = TSDB_DATA_TYPE_VARCHAR;
  infoData.info.bytes = SHOW_VARIABLES_RESULT_FIELD1_LEN;
  taosArrayPush(pBlock->pDataBlock, &infoData);

  infoData.info.type = TSDB_DATA_TYPE_VARCHAR;
  infoData.info.bytes = SHOW_VARIABLES_RESULT_FIELD2_LEN;
  taosArrayPush(pBlock->pDataBlock, &infoData);

  infoData.info.type = TSDB_DATA_TYPE_VARCHAR;
  infoData.info.bytes = SHOW_VARIABLES_RESULT_FIELD3_LEN;
  taosArrayPush(pBlock->pDataBlock, &infoData);

  int32_t numOfCfg = taosArrayGetSize(pVars);
  blockDataEnsureCapacity(pBlock, numOfCfg);

  for (int32_t i = 0, c = 0; i < numOfCfg; ++i, c = 0) {
    SVariablesInfo* pInfo = taosArrayGet(pVars, i);

    char name[TSDB_CONFIG_OPTION_LEN + VARSTR_HEADER_SIZE] = {0};
    STR_WITH_MAXSIZE_TO_VARSTR(name, pInfo->name, TSDB_CONFIG_OPTION_LEN + VARSTR_HEADER_SIZE);
    SColumnInfoData* pColInfo = taosArrayGet(pBlock->pDataBlock, c++);
    colDataSetVal(pColInfo, i, name, false);

    char value[TSDB_CONFIG_VALUE_LEN + VARSTR_HEADER_SIZE] = {0};
    STR_WITH_MAXSIZE_TO_VARSTR(value, pInfo->value, TSDB_CONFIG_VALUE_LEN + VARSTR_HEADER_SIZE);
    pColInfo = taosArrayGet(pBlock->pDataBlock, c++);
    colDataSetVal(pColInfo, i, value, false);

    char scope[TSDB_CONFIG_SCOPE_LEN + VARSTR_HEADER_SIZE] = {0};
    STR_WITH_MAXSIZE_TO_VARSTR(scope, pInfo->scope, TSDB_CONFIG_SCOPE_LEN + VARSTR_HEADER_SIZE);
    pColInfo = taosArrayGet(pBlock->pDataBlock, c++);
    colDataSetVal(pColInfo, i, scope, false);
  }

  pBlock->info.rows = numOfCfg;

  *block = pBlock;

  return TSDB_CODE_SUCCESS;
}

static int32_t buildShowVariablesRsp(SArray* pVars, SRetrieveTableRsp** pRsp) {
  SSDataBlock* pBlock = NULL;
  int32_t      code = buildShowVariablesBlock(pVars, &pBlock);
  if (code) {
    return code;
  }

  size_t rspSize = sizeof(SRetrieveTableRsp) + blockGetEncodeSize(pBlock) + PAYLOAD_PREFIX_LEN;
  *pRsp = taosMemoryCalloc(1, rspSize);
  if (NULL == *pRsp) {
    blockDataDestroy(pBlock);
    return TSDB_CODE_OUT_OF_MEMORY;
  }

  (*pRsp)->useconds = 0;
  (*pRsp)->completed = 1;
  (*pRsp)->precision = 0;
  (*pRsp)->compressed = 0;

  (*pRsp)->numOfRows = htobe64((int64_t)pBlock->info.rows);
  (*pRsp)->numOfCols = htonl(SHOW_VARIABLES_RESULT_COLS);

  int32_t len = blockEncode(pBlock, (*pRsp)->data + PAYLOAD_PREFIX_LEN, SHOW_VARIABLES_RESULT_COLS);
  blockDataDestroy(pBlock);

  SET_PAYLOAD_LEN((*pRsp)->data, len, len);

  int32_t payloadLen = len + PAYLOAD_PREFIX_LEN;
  (*pRsp)->payloadLen = htonl(payloadLen);
  (*pRsp)->compLen = htonl(payloadLen);

  if (payloadLen != rspSize - sizeof(SRetrieveTableRsp)) {
    uError("buildShowVariablesRsp error, len:%d != rspSize - sizeof(SRetrieveTableRsp):%" PRIu64, len,
           (uint64_t)(rspSize - sizeof(SRetrieveTableRsp)));
    return TSDB_CODE_TSC_INVALID_INPUT;
  }

  return TSDB_CODE_SUCCESS;
}

int32_t processShowVariablesRsp(void* param, SDataBuf* pMsg, int32_t code) {
  SRequestObj* pRequest = param;
  if (code != TSDB_CODE_SUCCESS) {
    setErrno(pRequest, code);
  } else {
    SShowVariablesRsp  rsp = {0};
    SRetrieveTableRsp* pRes = NULL;
    code = tDeserializeSShowVariablesRsp(pMsg->pData, pMsg->len, &rsp);
    if (TSDB_CODE_SUCCESS == code) {
      code = buildShowVariablesRsp(rsp.variables, &pRes);
    }
    if (TSDB_CODE_SUCCESS == code) {
      code = setQueryResultFromRsp(&pRequest->body.resInfo, pRes, false);
    }

    if (code != 0) {
      taosMemoryFree(pRes);
    }
    tFreeSShowVariablesRsp(&rsp);
  }

  taosMemoryFree(pMsg->pData);
  taosMemoryFree(pMsg->pEpSet);

  if (pRequest->body.queryFp != NULL) {
    doRequestCallback(pRequest, code);
  } else {
    tsem_post(&pRequest->body.rspSem);
  }
  return code;
}

static int32_t buildCompactDbBlock(SCompactDbRsp* pRsp, SSDataBlock** block) {
  SSDataBlock* pBlock = taosMemoryCalloc(1, sizeof(SSDataBlock));
  pBlock->info.hasVarCol = true;

  pBlock->pDataBlock = taosArrayInit(COMPACT_DB_RESULT_COLS, sizeof(SColumnInfoData));

  SColumnInfoData infoData = {0};
  infoData.info.type = TSDB_DATA_TYPE_VARCHAR;
  infoData.info.bytes = COMPACT_DB_RESULT_FIELD1_LEN;
  taosArrayPush(pBlock->pDataBlock, &infoData);

  infoData.info.type = TSDB_DATA_TYPE_INT;
  infoData.info.bytes = tDataTypes[TSDB_DATA_TYPE_INT].bytes;
  taosArrayPush(pBlock->pDataBlock, &infoData);

  infoData.info.type = TSDB_DATA_TYPE_VARCHAR;
  infoData.info.bytes = COMPACT_DB_RESULT_FIELD3_LEN;
  taosArrayPush(pBlock->pDataBlock, &infoData);

  blockDataEnsureCapacity(pBlock, 1);

  SColumnInfoData* pResultCol = taosArrayGet(pBlock->pDataBlock, 0);
  SColumnInfoData* pIdCol = taosArrayGet(pBlock->pDataBlock, 1);
  SColumnInfoData* pReasonCol = taosArrayGet(pBlock->pDataBlock, 2);
  char result[COMPACT_DB_RESULT_FIELD1_LEN] = {0};
  char reason[COMPACT_DB_RESULT_FIELD3_LEN] = {0};
  if (pRsp->bAccepted) {
    STR_TO_VARSTR(result, "accepted");
    colDataSetVal(pResultCol, 0, result, false);
    colDataSetVal(pIdCol, 0, (void*)&pRsp->compactId, false);
    STR_TO_VARSTR(reason, "success");
    colDataSetVal(pReasonCol, 0, reason, false);
  } else {
    STR_TO_VARSTR(result, "rejected");
    colDataSetVal(pResultCol, 0, result, false);
    colDataSetNULL(pIdCol, 0);
    STR_TO_VARSTR(reason, "compaction is ongoing");
    colDataSetVal(pReasonCol, 0, reason, false);
  }
  pBlock->info.rows = 1;

  *block = pBlock;

  return TSDB_CODE_SUCCESS;
}

static int32_t buildRetriveTableRspForCompactDb(SCompactDbRsp* pCompactDb, SRetrieveTableRsp** pRsp) {
  SSDataBlock* pBlock = NULL;
  int32_t      code = buildCompactDbBlock(pCompactDb, &pBlock);
  if (code) {
    return code;
  }

  size_t rspSize = sizeof(SRetrieveTableRsp) + blockGetEncodeSize(pBlock) + PAYLOAD_PREFIX_LEN;
  *pRsp = taosMemoryCalloc(1, rspSize);
  if (NULL == *pRsp) {
    blockDataDestroy(pBlock);
    return TSDB_CODE_OUT_OF_MEMORY;
  }

  (*pRsp)->useconds = 0;
  (*pRsp)->completed = 1;
  (*pRsp)->precision = 0;
  (*pRsp)->compressed = 0;
  (*pRsp)->compLen = 0;
  (*pRsp)->payloadLen = 0;
  (*pRsp)->numOfRows = htobe64((int64_t)pBlock->info.rows);
  (*pRsp)->numOfCols = htonl(COMPACT_DB_RESULT_COLS);

  int32_t len = blockEncode(pBlock, (*pRsp)->data + PAYLOAD_PREFIX_LEN, COMPACT_DB_RESULT_COLS);
  blockDataDestroy(pBlock);

  SET_PAYLOAD_LEN((*pRsp)->data, len, len);

  int32_t payloadLen = len + PAYLOAD_PREFIX_LEN;
  (*pRsp)->payloadLen = htonl(payloadLen);
  (*pRsp)->compLen = htonl(payloadLen);

  if (payloadLen != rspSize - sizeof(SRetrieveTableRsp)) {
    uError("buildRetriveTableRspForCompactDb error, len:%d != rspSize - sizeof(SRetrieveTableRsp):%" PRIu64, len,
           (uint64_t)(rspSize - sizeof(SRetrieveTableRsp)));
    return TSDB_CODE_TSC_INVALID_INPUT;
  }

  return TSDB_CODE_SUCCESS;
}


int32_t processCompactDbRsp(void* param, SDataBuf* pMsg, int32_t code) {
  SRequestObj* pRequest = param;
  if (code != TSDB_CODE_SUCCESS) {
    setErrno(pRequest, code);
  } else {
    SCompactDbRsp  rsp = {0};
    SRetrieveTableRsp* pRes = NULL;
    code = tDeserializeSCompactDbRsp(pMsg->pData, pMsg->len, &rsp);
    if (TSDB_CODE_SUCCESS == code) {
      code = buildRetriveTableRspForCompactDb(&rsp, &pRes);
    }
    if (TSDB_CODE_SUCCESS == code) {
      code = setQueryResultFromRsp(&pRequest->body.resInfo, pRes, false);
    }

    if (code != 0) {
      taosMemoryFree(pRes);
    }
  }

  taosMemoryFree(pMsg->pData);
  taosMemoryFree(pMsg->pEpSet);

  if (pRequest->body.queryFp != NULL) {
    pRequest->body.queryFp(((SSyncQueryParam *)pRequest->body.interParam)->userParam, pRequest, code);
  } else {
    tsem_post(&pRequest->body.rspSem);
  }
  return code;  
}

__async_send_cb_fn_t getMsgRspHandle(int32_t msgType) {
  switch (msgType) {
    case TDMT_MND_CONNECT:
      return processConnectRsp;
    case TDMT_MND_CREATE_DB:
      return processCreateDbRsp;
    case TDMT_MND_USE_DB:
      return processUseDbRsp;
    case TDMT_MND_CREATE_STB:
      return processCreateSTableRsp;
    case TDMT_MND_DROP_DB:
      return processDropDbRsp;
    case TDMT_MND_ALTER_STB:
      return processAlterStbRsp;
    case TDMT_MND_SHOW_VARIABLES:
      return processShowVariablesRsp;
    case TDMT_MND_COMPACT_DB:
      return processCompactDbRsp;  
    default:
      return genericRspCallback;
  }
}<|MERGE_RESOLUTION|>--- conflicted
+++ resolved
@@ -155,13 +155,9 @@
     if(taosHashPut(appInfo.pInstMapByClusterId, &connectRsp.clusterId, LONG_BYTES, &pTscObj->pAppInfo, POINTER_BYTES) != 0){
       tscError("failed to put appInfo into appInfo.pInstMapByClusterId");
     }
-<<<<<<< HEAD
-    MonitorSlowLogData data ={.clusterId = pTscObj->pAppInfo->clusterId, .type = SLOW_LOG_READ_BEGINNIG, .pFile = NULL, .data = NULL};
-=======
     MonitorSlowLogData data = {0};
     data.clusterId = pTscObj->pAppInfo->clusterId;
     data.type = SLOW_LOG_READ_BEGINNIG;
->>>>>>> 9d015722
     monitorPutData2MonitorQueue(data);
     monitorClientSlowQueryInit(connectRsp.clusterId);
     monitorClientSQLReqInit(connectRsp.clusterId);
