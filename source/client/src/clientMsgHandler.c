/*
 * Copyright (c) 2019 TAOS Data, Inc. <jhtao@taosdata.com>
 *
 * This program is free software: you can use, redistribute, and/or modify
 * it under the terms of the GNU Affero General Public License, version 3
 * or later ("AGPL"), as published by the Free Software Foundation.
 *
 * This program is distributed in the hope that it will be useful, but WITHOUT
 * ANY WARRANTY; without even the implied warranty of MERCHANTABILITY or
 * FITNESS FOR A PARTICULAR PURPOSE.
 *
 * You should have received a copy of the GNU Affero General Public License
 * along with this program. If not, see <http://www.gnu.org/licenses/>.
 */

#include "os.h"
#include "tdef.h"
#include "tname.h"
#include "clientInt.h"
#include "clientLog.h"
#include "catalog.h"

int32_t (*handleRequestRspFp[TDMT_MAX])(void*, const SDataBuf* pMsg, int32_t code);

static void setErrno(SRequestObj* pRequest, int32_t code) {
  pRequest->code = code;
  terrno = code;
}

int32_t genericRspCallback(void* param, const SDataBuf* pMsg, int32_t code) {
  SRequestObj* pRequest = param;
  setErrno(pRequest, code);

  free(pMsg->pData);
  sem_post(&pRequest->body.rspSem);
  return code;
}

int32_t processConnectRsp(void* param, const SDataBuf* pMsg, int32_t code) {
  SRequestObj* pRequest = param;
  if (code != TSDB_CODE_SUCCESS) {
    free(pMsg->pData);
    setErrno(pRequest, code);
    sem_post(&pRequest->body.rspSem);
    return code;
  }

  STscObj* pTscObj = pRequest->pTscObj;

  SConnectRsp connectRsp = {0};
  tDeserializeSConnectRsp(pMsg->pData, pMsg->len, &connectRsp);
  assert(connectRsp.epSet.numOfEps > 0);

  if (!isEpsetEqual(&pTscObj->pAppInfo->mgmtEp.epSet, &connectRsp.epSet)) {
    updateEpSet_s(&pTscObj->pAppInfo->mgmtEp, &connectRsp.epSet);
  }

  for (int32_t i = 0; i < connectRsp.epSet.numOfEps; ++i) {
    tscDebug("0x%" PRIx64 " epSet.fqdn[%d]:%s port:%d, connObj:0x%" PRIx64, pRequest->requestId, i,
             connectRsp.epSet.eps[i].fqdn, connectRsp.epSet.eps[i].port, pTscObj->id);
  }

  pTscObj->connId = connectRsp.connId;
  pTscObj->acctId = connectRsp.acctId;
  tstrncpy(pTscObj->ver, connectRsp.sVersion, tListLen(pTscObj->ver));

  // update the appInstInfo
  pTscObj->pAppInfo->clusterId = connectRsp.clusterId;
  atomic_add_fetch_64(&pTscObj->pAppInfo->numOfConns, 1);

  pTscObj->connType = HEARTBEAT_TYPE_QUERY;

  hbRegisterConn(pTscObj->pAppInfo->pAppHbMgr, connectRsp.connId, connectRsp.clusterId, HEARTBEAT_TYPE_QUERY);

  //  pRequest->body.resInfo.pRspMsg = pMsg->pData;
  tscDebug("0x%" PRIx64 " clusterId:%" PRId64 ", totalConn:%" PRId64, pRequest->requestId, connectRsp.clusterId,
           pTscObj->pAppInfo->numOfConns);

  free(pMsg->pData);
  sem_post(&pRequest->body.rspSem);
  return 0;
}

SMsgSendInfo* buildMsgInfoImpl(SRequestObj *pRequest) {
  SMsgSendInfo* pMsgSendInfo = calloc(1, sizeof(SMsgSendInfo));

  pMsgSendInfo->requestObjRefId = pRequest->self;
  pMsgSendInfo->requestId       = pRequest->requestId;
  pMsgSendInfo->param           = pRequest;
  pMsgSendInfo->msgType         = pRequest->type;

  if (pRequest->type == TDMT_MND_SHOW_RETRIEVE || pRequest->type == TDMT_VND_SHOW_TABLES_FETCH) {
    if (pRequest->type == TDMT_MND_SHOW_RETRIEVE) {
      SRetrieveTableReq retrieveReq = {0};
      retrieveReq.showId = pRequest->body.showInfo.execId;

      int32_t contLen = tSerializeSRetrieveTableReq(NULL, 0, &retrieveReq);
      void*   pReq = malloc(contLen);
      tSerializeSRetrieveTableReq(pReq, contLen, &retrieveReq);

<<<<<<< HEAD
      pRetrieveMsg->showId = htobe64(pRequest->body.showInfo.execId);
      pMsgSendInfo->msgInfo.pData = pRetrieveMsg;
      pMsgSendInfo->msgInfo.len = sizeof(SRetrieveTableReq);
      pMsgSendInfo->msgInfo.handle = NULL;
=======
      pMsgSendInfo->msgInfo.pData = pReq;
      pMsgSendInfo->msgInfo.len = contLen;
>>>>>>> fd21406e
    } else {
      SVShowTablesFetchReq* pFetchMsg = calloc(1, sizeof(SVShowTablesFetchReq));
      if (pFetchMsg == NULL) {
        return NULL;
      }

      pFetchMsg->id = htobe64(pRequest->body.showInfo.execId);
      pFetchMsg->head.vgId = htonl(pRequest->body.showInfo.vgId);

      pMsgSendInfo->msgInfo.pData = pFetchMsg;
      pMsgSendInfo->msgInfo.len = sizeof(SVShowTablesFetchReq);
      pMsgSendInfo->msgInfo.handle = NULL;
    }
  } else {
    assert(pRequest != NULL);
    pMsgSendInfo->msgInfo = pRequest->body.requestMsg;
  }

  pMsgSendInfo->fp = (handleRequestRspFp[TMSG_INDEX(pRequest->type)] == NULL)? genericRspCallback:handleRequestRspFp[TMSG_INDEX(pRequest->type)];
  return pMsgSendInfo;
}

int32_t processShowRsp(void* param, const SDataBuf* pMsg, int32_t code) {
  SRequestObj* pRequest = param;
  if (code != TSDB_CODE_SUCCESS) {
    setErrno(pRequest, code);
    tsem_post(&pRequest->body.rspSem);
    return code;
  }

  SShowRsp showRsp = {0};
  tDeserializeSShowRsp(pMsg->pData, pMsg->len, &showRsp);
  STableMetaRsp *pMetaMsg = &showRsp.tableMeta;

  tfree(pRequest->body.resInfo.pRspMsg);
  pRequest->body.resInfo.pRspMsg = pMsg->pData;
  SReqResultInfo* pResInfo = &pRequest->body.resInfo;

  if (pResInfo->fields == NULL) {
    TAOS_FIELD* pFields = calloc(pMetaMsg->numOfColumns, sizeof(TAOS_FIELD));
    for (int32_t i = 0; i < pMetaMsg->numOfColumns; ++i) {
      SSchema* pSchema = &pMetaMsg->pSchemas[i];
      tstrncpy(pFields[i].name, pSchema->name, tListLen(pFields[i].name));
      pFields[i].type = pSchema->type;
      pFields[i].bytes = pSchema->bytes;
    }

    pResInfo->fields = pFields;
  }

  pResInfo->numOfCols = pMetaMsg->numOfColumns;
  pRequest->body.showInfo.execId = showRsp.showId;
  tFreeSShowRsp(&showRsp);

  // todo
  if (pRequest->type == TDMT_VND_SHOW_TABLES) {
    SShowReqInfo* pShowInfo = &pRequest->body.showInfo;

    int32_t index = pShowInfo->currentIndex;
    SVgroupInfo* pInfo = taosArrayGet(pShowInfo->pArray, index);
    pShowInfo->vgId = pInfo->vgId;
  }

  tsem_post(&pRequest->body.rspSem);
  return 0;
}

int32_t processRetrieveMnodeRsp(void* param, const SDataBuf* pMsg, int32_t code) {
  SRequestObj    *pRequest = param;
  SReqResultInfo *pResInfo = &pRequest->body.resInfo;
  tfree(pResInfo->pRspMsg);

  if (code != TSDB_CODE_SUCCESS) {
    setErrno(pRequest, code);
    tsem_post(&pRequest->body.rspSem);
    return code;
  }

  assert(pMsg->len >= sizeof(SRetrieveTableRsp));

  SRetrieveTableRsp *pRetrieve = (SRetrieveTableRsp *) pMsg->pData;
  pRetrieve->numOfRows  = htonl(pRetrieve->numOfRows);
  pRetrieve->precision  = htons(pRetrieve->precision);

  pResInfo->pRspMsg   = pMsg->pData;
  pResInfo->numOfRows = pRetrieve->numOfRows;
  pResInfo->pData     = pRetrieve->data;
  pResInfo->completed = pRetrieve->completed;

  pResInfo->current = 0;
  setResultDataPtr(pResInfo, pResInfo->fields, pResInfo->numOfCols, pResInfo->numOfRows);

  tscDebug("0x%"PRIx64" numOfRows:%d, complete:%d, qId:0x%"PRIx64, pRequest->self, pRetrieve->numOfRows,
           pRetrieve->completed, pRequest->body.showInfo.execId);

  tsem_post(&pRequest->body.rspSem);
  return 0;
}

int32_t processRetrieveVndRsp(void* param, const SDataBuf* pMsg, int32_t code) {
  SRequestObj* pRequest = param;

  SReqResultInfo* pResInfo = &pRequest->body.resInfo;
  tfree(pResInfo->pRspMsg);

  if (code != TSDB_CODE_SUCCESS) {
    setErrno(pRequest, code);
    tsem_post(&pRequest->body.rspSem);
    return code;
  }

  assert(pMsg->len >= sizeof(SRetrieveTableRsp));

  pResInfo->pRspMsg    = pMsg->pData;

  SVShowTablesFetchRsp *pFetchRsp = (SVShowTablesFetchRsp *) pMsg->pData;
  pFetchRsp->numOfRows  = htonl(pFetchRsp->numOfRows);
  pFetchRsp->precision  = htons(pFetchRsp->precision);

  pResInfo->pRspMsg   = pMsg->pData;
  pResInfo->numOfRows = pFetchRsp->numOfRows;
  pResInfo->pData     = pFetchRsp->data;

  pResInfo->current = 0;
  setResultDataPtr(pResInfo, pResInfo->fields, pResInfo->numOfCols, pResInfo->numOfRows);

  tscDebug("0x%"PRIx64" numOfRows:%d, complete:%d, qId:0x%"PRIx64, pRequest->self, pFetchRsp->numOfRows,
           pFetchRsp->completed, pRequest->body.showInfo.execId);

  tsem_post(&pRequest->body.rspSem);
  return 0;
}

int32_t processCreateDbRsp(void* param, const SDataBuf* pMsg, int32_t code) {
  // todo rsp with the vnode id list
  SRequestObj* pRequest = param;
  free(pMsg->pData);
  tsem_post(&pRequest->body.rspSem);
}

int32_t processUseDbRsp(void* param, const SDataBuf* pMsg, int32_t code) {
  SRequestObj* pRequest = param;

  if (code != TSDB_CODE_SUCCESS) {
    free(pMsg->pData);
    setErrno(pRequest, code);
    tsem_post(&pRequest->body.rspSem);
    return code;
  }

  SUseDbRsp usedbRsp = {0};
  tDeserializeSUseDbRsp(pMsg->pData, pMsg->len, &usedbRsp);

  SName name = {0};
  tNameFromString(&name, usedbRsp.db, T_NAME_ACCT|T_NAME_DB);

  tFreeSUsedbRsp(&usedbRsp);

  char db[TSDB_DB_NAME_LEN] = {0};
  tNameGetDbName(&name, db);

  setConnectionDB(pRequest->pTscObj, db);
  free(pMsg->pData);
  tsem_post(&pRequest->body.rspSem);
  return 0;
}

int32_t processCreateTableRsp(void* param, const SDataBuf* pMsg, int32_t code) {
  assert(pMsg != NULL && param != NULL);
  SRequestObj* pRequest = param;

  free(pMsg->pData);
  if (code != TSDB_CODE_SUCCESS) {
    setErrno(pRequest, code);
    tsem_post(&pRequest->body.rspSem);
    return code;
  }

  tsem_post(&pRequest->body.rspSem);
  return code;
}

int32_t processDropDbRsp(void* param, const SDataBuf* pMsg, int32_t code) {
  SRequestObj* pRequest = param;
  if (code != TSDB_CODE_SUCCESS) {
    setErrno(pRequest, code);
    tsem_post(&pRequest->body.rspSem);
    return code;
  }

  SDropDbRsp dropdbRsp = {0};
  tDeserializeSDropDbRsp(pMsg->pData, pMsg->len, &dropdbRsp);

  struct SCatalog* pCatalog = NULL;
  catalogGetHandle(pRequest->pTscObj->pAppInfo->clusterId, &pCatalog);
  catalogRemoveDB(pCatalog, dropdbRsp.db, dropdbRsp.uid);

  tsem_post(&pRequest->body.rspSem);
  return code;
}

void initMsgHandleFp() {
#if 0
  tscBuildMsg[TSDB_SQL_SELECT] = tscBuildQueryMsg;
  tscBuildMsg[TSDB_SQL_INSERT] = tscBuildSubmitMsg;
  tscBuildMsg[TSDB_SQL_FETCH] = tscBuildFetchMsg;

  tscBuildMsg[TSDB_SQL_CREATE_DB] = tscBuildCreateDbMsg;
  tscBuildMsg[TSDB_SQL_CREATE_USER] = tscBuildUserMsg;
  tscBuildMsg[TSDB_SQL_CREATE_FUNCTION] = tscBuildCreateFuncMsg;

  tscBuildMsg[TSDB_SQL_CREATE_ACCT] = tscBuildAcctMsg;
  tscBuildMsg[TSDB_SQL_ALTER_ACCT] = tscBuildAcctMsg;

  tscBuildMsg[TSDB_SQL_CREATE_TABLE] = tscBuildCreateTableMsg;
  tscBuildMsg[TSDB_SQL_DROP_USER] = tscBuildDropUserAcctMsg;
  tscBuildMsg[TSDB_SQL_DROP_ACCT] = tscBuildDropUserAcctMsg;
  tscBuildMsg[TSDB_SQL_DROP_DB] = tscBuildDropDbMsg;
  tscBuildMsg[TSDB_SQL_DROP_FUNCTION] = tscBuildDropFuncMsg;
  tscBuildMsg[TSDB_SQL_SYNC_DB_REPLICA] = tscBuildSyncDbReplicaMsg;
  tscBuildMsg[TSDB_SQL_DROP_TABLE] = tscBuildDropTableMsg;
  tscBuildMsg[TSDB_SQL_ALTER_USER] = tscBuildUserMsg;
  tscBuildMsg[TSDB_SQL_CREATE_DNODE] = tscBuildCreateDnodeMsg;
  tscBuildMsg[TSDB_SQL_DROP_DNODE] = tscBuildDropDnodeMsg;
  tscBuildMsg[TSDB_SQL_CFG_DNODE] = tscBuildCfgDnodeMsg;
  tscBuildMsg[TSDB_SQL_ALTER_TABLE] = tscBuildAlterTableMsg;
  tscBuildMsg[TSDB_SQL_UPDATE_TAG_VAL] = tscBuildUpdateTagMsg;
  tscBuildMsg[TSDB_SQL_ALTER_DB] = tscAlterDbMsg;
  tscBuildMsg[TSDB_SQL_COMPACT_VNODE] = tscBuildCompactMsg;


  tscBuildMsg[TSDB_SQL_USE_DB] = tscBuildUseDbMsg;
  tscBuildMsg[TSDB_SQL_STABLEVGROUP] = tscBuildSTableVgroupMsg;
  tscBuildMsg[TSDB_SQL_RETRIEVE_FUNC] = tscBuildRetrieveFuncMsg;

  tscBuildMsg[TSDB_SQL_HB] = tscBuildHeartBeatMsg;
  tscBuildMsg[TSDB_SQL_SHOW] = tscBuildShowMsg;
  tscBuildMsg[TSDB_SQL_RETRIEVE_MNODE] = tscBuildRetrieveFromMgmtMsg;
  tscBuildMsg[TSDB_SQL_KILL_QUERY] = tscBuildKillMsg;
  tscBuildMsg[TSDB_SQL_KILL_STREAM] = tscBuildKillMsg;
  tscBuildMsg[TSDB_SQL_KILL_CONNECTION] = tscBuildKillMsg;

  tscProcessMsgRsp[TSDB_SQL_SELECT] = tscProcessQueryRsp;
  tscProcessMsgRsp[TSDB_SQL_FETCH] = tscProcessRetrieveRspFromNode;

  tscProcessMsgRsp[TSDB_SQL_DROP_DB] = tscProcessDropDbRsp;
  tscProcessMsgRsp[TSDB_SQL_DROP_TABLE] = tscProcessDropTableRsp;

  tscProcessMsgRsp[TSDB_SQL_USE_DB] = tscProcessUseDbRsp;
  tscProcessMsgRsp[TSDB_SQL_META] = tscProcessTableMetaRsp;
  tscProcessMsgRsp[TSDB_SQL_STABLEVGROUP] = tscProcessSTableVgroupRsp;
  tscProcessMsgRsp[TSDB_SQL_MULTI_META] = tscProcessMultiTableMetaRsp;
  tscProcessMsgRsp[TSDB_SQL_RETRIEVE_FUNC] = tscProcessRetrieveFuncRsp;

  tscProcessMsgRsp[TSDB_SQL_SHOW] = tscProcessShowRsp;
  tscProcessMsgRsp[TSDB_SQL_RETRIEVE_MNODE] = tscProcessRetrieveRspFromNode;  // rsp handled by same function.
  tscProcessMsgRsp[TSDB_SQL_DESCRIBE_TABLE] = tscProcessDescribeTableRsp;

  tscProcessMsgRsp[TSDB_SQL_CURRENT_DB]   = tscProcessLocalRetrieveRsp;
  tscProcessMsgRsp[TSDB_SQL_CURRENT_USER] = tscProcessLocalRetrieveRsp;
  tscProcessMsgRsp[TSDB_SQL_SERV_VERSION] = tscProcessLocalRetrieveRsp;
  tscProcessMsgRsp[TSDB_SQL_CLI_VERSION]  = tscProcessLocalRetrieveRsp;
  tscProcessMsgRsp[TSDB_SQL_SERV_STATUS]  = tscProcessLocalRetrieveRsp;

  tscProcessMsgRsp[TSDB_SQL_RETRIEVE_EMPTY_RESULT] = tscProcessEmptyResultRsp;

  tscProcessMsgRsp[TSDB_SQL_RETRIEVE_GLOBALMERGE] = tscProcessRetrieveGlobalMergeRsp;

  tscProcessMsgRsp[TSDB_SQL_ALTER_TABLE] = tscProcessAlterTableMsgRsp;
  tscProcessMsgRsp[TSDB_SQL_ALTER_DB] = tscProcessAlterDbMsgRsp;
  tscProcessMsgRsp[TSDB_SQL_COMPACT_VNODE] = tscProcessCompactRsp;

  tscProcessMsgRsp[TSDB_SQL_SHOW_CREATE_TABLE] = tscProcessShowCreateRsp;
  tscProcessMsgRsp[TSDB_SQL_SHOW_CREATE_STABLE] = tscProcessShowCreateRsp;
  tscProcessMsgRsp[TSDB_SQL_SHOW_CREATE_DATABASE] = tscProcessShowCreateRsp;
#endif

  handleRequestRspFp[TMSG_INDEX(TDMT_MND_CONNECT)]       = processConnectRsp;
  handleRequestRspFp[TMSG_INDEX(TDMT_MND_SHOW)]          = processShowRsp;
  handleRequestRspFp[TMSG_INDEX(TDMT_MND_SHOW_RETRIEVE)] = processRetrieveMnodeRsp;
  handleRequestRspFp[TMSG_INDEX(TDMT_MND_CREATE_DB)]     = processCreateDbRsp;
  handleRequestRspFp[TMSG_INDEX(TDMT_MND_USE_DB)]        = processUseDbRsp;
  handleRequestRspFp[TMSG_INDEX(TDMT_MND_CREATE_STB)]    = processCreateTableRsp;
  handleRequestRspFp[TMSG_INDEX(TDMT_MND_DROP_DB)]       = processDropDbRsp;

  handleRequestRspFp[TMSG_INDEX(TDMT_VND_SHOW_TABLES)]   = processShowRsp;
  handleRequestRspFp[TMSG_INDEX(TDMT_VND_SHOW_TABLES_FETCH)]   = processRetrieveVndRsp;
}<|MERGE_RESOLUTION|>--- conflicted
+++ resolved
@@ -97,16 +97,9 @@
       int32_t contLen = tSerializeSRetrieveTableReq(NULL, 0, &retrieveReq);
       void*   pReq = malloc(contLen);
       tSerializeSRetrieveTableReq(pReq, contLen, &retrieveReq);
-
-<<<<<<< HEAD
-      pRetrieveMsg->showId = htobe64(pRequest->body.showInfo.execId);
-      pMsgSendInfo->msgInfo.pData = pRetrieveMsg;
-      pMsgSendInfo->msgInfo.len = sizeof(SRetrieveTableReq);
-      pMsgSendInfo->msgInfo.handle = NULL;
-=======
       pMsgSendInfo->msgInfo.pData = pReq;
       pMsgSendInfo->msgInfo.len = contLen;
->>>>>>> fd21406e
+      pMsgSendInfo->msgInfo.handle = NULL;
     } else {
       SVShowTablesFetchReq* pFetchMsg = calloc(1, sizeof(SVShowTablesFetchReq));
       if (pFetchMsg == NULL) {
