/*
 * Copyright (c) 2019 TAOS Data, Inc. <jhtao@taosdata.com>
 *
 * This program is free software: you can use, redistribute, and/or modify
 * it under the terms of the GNU Affero General Public License, version 3
 * or later ("AGPL"), as published by the Free Software Foundation.
 *
 * This program is distributed in the hope that it will be useful, but WITHOUT
 * ANY WARRANTY; without even the implied warranty of MERCHANTABILITY or
 * FITNESS FOR A PARTICULAR PURPOSE.
 *
 * You should have received a copy of the GNU Affero General Public License
 * along with this program. If not, see <http://www.gnu.org/licenses/>.
 */

#include "catalog.h"
#include "clientInt.h"
#include "clientLog.h"
#include "os.h"
#include "tdef.h"
#include "tname.h"
<<<<<<< HEAD
=======
#include "clientInt.h"
#include "clientLog.h"
#include "catalog.h"
#include "query.h"
>>>>>>> 0cd6a4cf

int32_t (*handleRequestRspFp[TDMT_MAX])(void*, const SDataBuf* pMsg, int32_t code);

static void setErrno(SRequestObj* pRequest, int32_t code) {
  pRequest->code = code;
  terrno = code;
}

int32_t genericRspCallback(void* param, const SDataBuf* pMsg, int32_t code) {
  SRequestObj* pRequest = param;
  setErrno(pRequest, code);

  free(pMsg->pData);
  sem_post(&pRequest->body.rspSem);
  return code;
}

int32_t processConnectRsp(void* param, const SDataBuf* pMsg, int32_t code) {
  SRequestObj* pRequest = param;
  if (code != TSDB_CODE_SUCCESS) {
    free(pMsg->pData);
    setErrno(pRequest, code);
    sem_post(&pRequest->body.rspSem);
    return code;
  }

  STscObj* pTscObj = pRequest->pTscObj;

  SConnectRsp connectRsp = {0};
  tDeserializeSConnectRsp(pMsg->pData, pMsg->len, &connectRsp);
  assert(connectRsp.epSet.numOfEps > 0);

  if (!isEpsetEqual(&pTscObj->pAppInfo->mgmtEp.epSet, &connectRsp.epSet)) {
    updateEpSet_s(&pTscObj->pAppInfo->mgmtEp, &connectRsp.epSet);
  }

  for (int32_t i = 0; i < connectRsp.epSet.numOfEps; ++i) {
    tscDebug("0x%" PRIx64 " epSet.fqdn[%d]:%s port:%d, connObj:0x%" PRIx64, pRequest->requestId, i,
             connectRsp.epSet.eps[i].fqdn, connectRsp.epSet.eps[i].port, pTscObj->id);
  }

  pTscObj->connId = connectRsp.connId;
  pTscObj->acctId = connectRsp.acctId;
  tstrncpy(pTscObj->ver, connectRsp.sVersion, tListLen(pTscObj->ver));

  // update the appInstInfo
  pTscObj->pAppInfo->clusterId = connectRsp.clusterId;
  atomic_add_fetch_64(&pTscObj->pAppInfo->numOfConns, 1);

  pTscObj->connType = HEARTBEAT_TYPE_QUERY;

  hbRegisterConn(pTscObj->pAppInfo->pAppHbMgr, connectRsp.connId, connectRsp.clusterId, HEARTBEAT_TYPE_QUERY);

  //  pRequest->body.resInfo.pRspMsg = pMsg->pData;
  tscDebug("0x%" PRIx64 " clusterId:%" PRId64 ", totalConn:%" PRId64, pRequest->requestId, connectRsp.clusterId,
           pTscObj->pAppInfo->numOfConns);

  free(pMsg->pData);
  sem_post(&pRequest->body.rspSem);
  return 0;
}

SMsgSendInfo* buildMsgInfoImpl(SRequestObj* pRequest) {
  SMsgSendInfo* pMsgSendInfo = calloc(1, sizeof(SMsgSendInfo));

  pMsgSendInfo->requestObjRefId = pRequest->self;
  pMsgSendInfo->requestId = pRequest->requestId;
  pMsgSendInfo->param = pRequest;
  pMsgSendInfo->msgType = pRequest->type;

  if (pRequest->type == TDMT_MND_SHOW_RETRIEVE || pRequest->type == TDMT_VND_SHOW_TABLES_FETCH) {
    if (pRequest->type == TDMT_MND_SHOW_RETRIEVE) {
      SRetrieveTableReq retrieveReq = {0};
      retrieveReq.showId = pRequest->body.showInfo.execId;

      int32_t contLen = tSerializeSRetrieveTableReq(NULL, 0, &retrieveReq);
      void*   pReq = malloc(contLen);
      tSerializeSRetrieveTableReq(pReq, contLen, &retrieveReq);
      pMsgSendInfo->msgInfo.pData = pReq;
      pMsgSendInfo->msgInfo.len = contLen;
      pMsgSendInfo->msgInfo.handle = NULL;
    } else {
      SVShowTablesFetchReq* pFetchMsg = calloc(1, sizeof(SVShowTablesFetchReq));
      if (pFetchMsg == NULL) {
        free(pMsgSendInfo);
        return NULL;
      }

      pFetchMsg->id = htobe64(pRequest->body.showInfo.execId);
      pFetchMsg->head.vgId = htonl(pRequest->body.showInfo.vgId);

      pMsgSendInfo->msgInfo.pData = pFetchMsg;
      pMsgSendInfo->msgInfo.len = sizeof(SVShowTablesFetchReq);
      pMsgSendInfo->msgInfo.handle = NULL;
    }
  } else {
    assert(pRequest != NULL);
    pMsgSendInfo->msgInfo = pRequest->body.requestMsg;
  }

  pMsgSendInfo->fp = (handleRequestRspFp[TMSG_INDEX(pRequest->type)] == NULL)
                         ? genericRspCallback
                         : handleRequestRspFp[TMSG_INDEX(pRequest->type)];
  return pMsgSendInfo;
}

int32_t processShowRsp(void* param, const SDataBuf* pMsg, int32_t code) {
  SRequestObj* pRequest = param;
  if (code != TSDB_CODE_SUCCESS) {
    setErrno(pRequest, code);
    tsem_post(&pRequest->body.rspSem);
    return code;
  }

  SShowRsp showRsp = {0};
  tDeserializeSShowRsp(pMsg->pData, pMsg->len, &showRsp);
  STableMetaRsp* pMetaMsg = &showRsp.tableMeta;

  tfree(pRequest->body.resInfo.pRspMsg);
  pRequest->body.resInfo.pRspMsg = pMsg->pData;
  SReqResultInfo* pResInfo = &pRequest->body.resInfo;

  if (pResInfo->fields == NULL) {
    TAOS_FIELD* pFields = calloc(pMetaMsg->numOfColumns, sizeof(TAOS_FIELD));
    for (int32_t i = 0; i < pMetaMsg->numOfColumns; ++i) {
      SSchema* pSchema = &pMetaMsg->pSchemas[i];
      tstrncpy(pFields[i].name, pSchema->name, tListLen(pFields[i].name));
      pFields[i].type = pSchema->type;
      pFields[i].bytes = pSchema->bytes;
    }

    pResInfo->fields = pFields;
  }

  pResInfo->numOfCols = pMetaMsg->numOfColumns;
  pRequest->body.showInfo.execId = showRsp.showId;
  tFreeSShowRsp(&showRsp);

  // todo
  if (pRequest->type == TDMT_VND_SHOW_TABLES) {
    SShowReqInfo* pShowInfo = &pRequest->body.showInfo;

    int32_t      index = pShowInfo->currentIndex;
    SVgroupInfo* pInfo = taosArrayGet(pShowInfo->pArray, index);
    pShowInfo->vgId = pInfo->vgId;
  }

  tsem_post(&pRequest->body.rspSem);
  return 0;
}

int32_t processRetrieveMnodeRsp(void* param, const SDataBuf* pMsg, int32_t code) {
  SRequestObj*    pRequest = param;
  SReqResultInfo* pResInfo = &pRequest->body.resInfo;
  tfree(pResInfo->pRspMsg);

  if (code != TSDB_CODE_SUCCESS) {
    setErrno(pRequest, code);
    tsem_post(&pRequest->body.rspSem);
    return code;
  }

  assert(pMsg->len >= sizeof(SRetrieveTableRsp));

  SRetrieveTableRsp* pRetrieve = (SRetrieveTableRsp*)pMsg->pData;
  pRetrieve->numOfRows = htonl(pRetrieve->numOfRows);
  pRetrieve->precision = htons(pRetrieve->precision);

  pResInfo->pRspMsg = pMsg->pData;
  pResInfo->numOfRows = pRetrieve->numOfRows;
  pResInfo->pData = pRetrieve->data;
  pResInfo->completed = pRetrieve->completed;

  pResInfo->current = 0;
  setResultDataPtr(pResInfo, pResInfo->fields, pResInfo->numOfCols, pResInfo->numOfRows);

  tscDebug("0x%" PRIx64 " numOfRows:%d, complete:%d, qId:0x%" PRIx64, pRequest->self, pRetrieve->numOfRows,
           pRetrieve->completed, pRequest->body.showInfo.execId);

  tsem_post(&pRequest->body.rspSem);
  return 0;
}

int32_t processRetrieveVndRsp(void* param, const SDataBuf* pMsg, int32_t code) {
  SRequestObj* pRequest = param;

  SReqResultInfo* pResInfo = &pRequest->body.resInfo;
  tfree(pResInfo->pRspMsg);

  if (code != TSDB_CODE_SUCCESS) {
    setErrno(pRequest, code);
    tsem_post(&pRequest->body.rspSem);
    return code;
  }

  assert(pMsg->len >= sizeof(SRetrieveTableRsp));

  pResInfo->pRspMsg = pMsg->pData;

  SVShowTablesFetchRsp* pFetchRsp = (SVShowTablesFetchRsp*)pMsg->pData;
  pFetchRsp->numOfRows = htonl(pFetchRsp->numOfRows);
  pFetchRsp->precision = htons(pFetchRsp->precision);

  pResInfo->pRspMsg = pMsg->pData;
  pResInfo->numOfRows = pFetchRsp->numOfRows;
  pResInfo->pData = pFetchRsp->data;

  pResInfo->current = 0;
  setResultDataPtr(pResInfo, pResInfo->fields, pResInfo->numOfCols, pResInfo->numOfRows);

  tscDebug("0x%" PRIx64 " numOfRows:%d, complete:%d, qId:0x%" PRIx64, pRequest->self, pFetchRsp->numOfRows,
           pFetchRsp->completed, pRequest->body.showInfo.execId);

  tsem_post(&pRequest->body.rspSem);
  return 0;
}

int32_t processCreateDbRsp(void* param, const SDataBuf* pMsg, int32_t code) {
  // todo rsp with the vnode id list
  SRequestObj* pRequest = param;
  free(pMsg->pData);
  tsem_post(&pRequest->body.rspSem);
}

int32_t processUseDbRsp(void* param, const SDataBuf* pMsg, int32_t code) {
  SRequestObj* pRequest = param;

  if (TSDB_CODE_MND_DB_NOT_EXIST == code) {
    SUseDbRsp usedbRsp = {0};
    tDeserializeSUseDbRsp(pMsg->pData, pMsg->len, &usedbRsp);
    struct SCatalog *pCatalog = NULL;

    if (usedbRsp.vgVersion >= 0) {
      int32_t code = catalogGetHandle(pRequest->pTscObj->pAppInfo->clusterId, &pCatalog);
      if (code != TSDB_CODE_SUCCESS) {
        tscWarn("catalogGetHandle failed, clusterId:%"PRIx64", error:%s", pRequest->pTscObj->pAppInfo->clusterId, tstrerror(code));
      } else {
        catalogRemoveDB(pCatalog, usedbRsp.db, usedbRsp.uid);
      }
    }

    tFreeSUsedbRsp(&usedbRsp);    
  }

  if (code != TSDB_CODE_SUCCESS) {
    free(pMsg->pData);
    setErrno(pRequest, code);
    tsem_post(&pRequest->body.rspSem);
    return code;
  }

  SUseDbRsp usedbRsp = {0};
  tDeserializeSUseDbRsp(pMsg->pData, pMsg->len, &usedbRsp);

  SName name = {0};
  tNameFromString(&name, usedbRsp.db, T_NAME_ACCT | T_NAME_DB);

  SUseDbOutput output = {0};
  code = queryBuildUseDbOutput(&output, &usedbRsp);

  if (code != 0) {
    terrno = code;
    if (output.dbVgroup) taosHashCleanup(output.dbVgroup->vgHash);
    tfree(output.dbVgroup);

    tscError("failed to build use db output since %s", terrstr());
  } else {
    struct SCatalog *pCatalog = NULL;
    
    int32_t code = catalogGetHandle(pRequest->pTscObj->pAppInfo->clusterId, &pCatalog);
    if (code != TSDB_CODE_SUCCESS) {
      tscWarn("catalogGetHandle failed, clusterId:%"PRIx64", error:%s", pRequest->pTscObj->pAppInfo->clusterId, tstrerror(code));
    } else {
      catalogUpdateDBVgInfo(pCatalog, output.db, output.dbId, output.dbVgroup);
    }
  }

  tFreeSUsedbRsp(&usedbRsp);

  char db[TSDB_DB_NAME_LEN] = {0};
  tNameGetDbName(&name, db);

  setConnectionDB(pRequest->pTscObj, db);
  free(pMsg->pData);
  tsem_post(&pRequest->body.rspSem);
  return 0;
}

int32_t processCreateTableRsp(void* param, const SDataBuf* pMsg, int32_t code) {
  assert(pMsg != NULL && param != NULL);
  SRequestObj* pRequest = param;

  free(pMsg->pData);
  if (code != TSDB_CODE_SUCCESS) {
    setErrno(pRequest, code);
    tsem_post(&pRequest->body.rspSem);
    return code;
  }

  tsem_post(&pRequest->body.rspSem);
  return code;
}

int32_t processDropDbRsp(void* param, const SDataBuf* pMsg, int32_t code) {
  SRequestObj* pRequest = param;
  if (code != TSDB_CODE_SUCCESS) {
    setErrno(pRequest, code);
    tsem_post(&pRequest->body.rspSem);
    return code;
  }

  SDropDbRsp dropdbRsp = {0};
  tDeserializeSDropDbRsp(pMsg->pData, pMsg->len, &dropdbRsp);

  struct SCatalog* pCatalog = NULL;
  catalogGetHandle(pRequest->pTscObj->pAppInfo->clusterId, &pCatalog);
  catalogRemoveDB(pCatalog, dropdbRsp.db, dropdbRsp.uid);

  tsem_post(&pRequest->body.rspSem);
  return code;
}

void initMsgHandleFp() {
#if 0
  tscBuildMsg[TSDB_SQL_SELECT] = tscBuildQueryMsg;
  tscBuildMsg[TSDB_SQL_INSERT] = tscBuildSubmitMsg;
  tscBuildMsg[TSDB_SQL_FETCH] = tscBuildFetchMsg;

  tscBuildMsg[TSDB_SQL_CREATE_DB] = tscBuildCreateDbMsg;
  tscBuildMsg[TSDB_SQL_CREATE_USER] = tscBuildUserMsg;
  tscBuildMsg[TSDB_SQL_CREATE_FUNCTION] = tscBuildCreateFuncMsg;

  tscBuildMsg[TSDB_SQL_CREATE_ACCT] = tscBuildAcctMsg;
  tscBuildMsg[TSDB_SQL_ALTER_ACCT] = tscBuildAcctMsg;

  tscBuildMsg[TSDB_SQL_CREATE_TABLE] = tscBuildCreateTableMsg;
  tscBuildMsg[TSDB_SQL_DROP_USER] = tscBuildDropUserAcctMsg;
  tscBuildMsg[TSDB_SQL_DROP_ACCT] = tscBuildDropUserAcctMsg;
  tscBuildMsg[TSDB_SQL_DROP_DB] = tscBuildDropDbMsg;
  tscBuildMsg[TSDB_SQL_DROP_FUNCTION] = tscBuildDropFuncMsg;
  tscBuildMsg[TSDB_SQL_SYNC_DB_REPLICA] = tscBuildSyncDbReplicaMsg;
  tscBuildMsg[TSDB_SQL_DROP_TABLE] = tscBuildDropTableMsg;
  tscBuildMsg[TSDB_SQL_ALTER_USER] = tscBuildUserMsg;
  tscBuildMsg[TSDB_SQL_CREATE_DNODE] = tscBuildCreateDnodeMsg;
  tscBuildMsg[TSDB_SQL_DROP_DNODE] = tscBuildDropDnodeMsg;
  tscBuildMsg[TSDB_SQL_CFG_DNODE] = tscBuildCfgDnodeMsg;
  tscBuildMsg[TSDB_SQL_ALTER_TABLE] = tscBuildAlterTableMsg;
  tscBuildMsg[TSDB_SQL_UPDATE_TAG_VAL] = tscBuildUpdateTagMsg;
  tscBuildMsg[TSDB_SQL_ALTER_DB] = tscAlterDbMsg;
  tscBuildMsg[TSDB_SQL_COMPACT_VNODE] = tscBuildCompactMsg;


  tscBuildMsg[TSDB_SQL_USE_DB] = tscBuildUseDbMsg;
  tscBuildMsg[TSDB_SQL_STABLEVGROUP] = tscBuildSTableVgroupMsg;
  tscBuildMsg[TSDB_SQL_RETRIEVE_FUNC] = tscBuildRetrieveFuncMsg;

  tscBuildMsg[TSDB_SQL_HB] = tscBuildHeartBeatMsg;
  tscBuildMsg[TSDB_SQL_SHOW] = tscBuildShowMsg;
  tscBuildMsg[TSDB_SQL_RETRIEVE_MNODE] = tscBuildRetrieveFromMgmtMsg;
  tscBuildMsg[TSDB_SQL_KILL_QUERY] = tscBuildKillMsg;
  tscBuildMsg[TSDB_SQL_KILL_STREAM] = tscBuildKillMsg;
  tscBuildMsg[TSDB_SQL_KILL_CONNECTION] = tscBuildKillMsg;

  tscProcessMsgRsp[TSDB_SQL_SELECT] = tscProcessQueryRsp;
  tscProcessMsgRsp[TSDB_SQL_FETCH] = tscProcessRetrieveRspFromNode;

  tscProcessMsgRsp[TSDB_SQL_DROP_DB] = tscProcessDropDbRsp;
  tscProcessMsgRsp[TSDB_SQL_DROP_TABLE] = tscProcessDropTableRsp;

  tscProcessMsgRsp[TSDB_SQL_USE_DB] = tscProcessUseDbRsp;
  tscProcessMsgRsp[TSDB_SQL_META] = tscProcessTableMetaRsp;
  tscProcessMsgRsp[TSDB_SQL_STABLEVGROUP] = tscProcessSTableVgroupRsp;
  tscProcessMsgRsp[TSDB_SQL_MULTI_META] = tscProcessMultiTableMetaRsp;
  tscProcessMsgRsp[TSDB_SQL_RETRIEVE_FUNC] = tscProcessRetrieveFuncRsp;

  tscProcessMsgRsp[TSDB_SQL_SHOW] = tscProcessShowRsp;
  tscProcessMsgRsp[TSDB_SQL_RETRIEVE_MNODE] = tscProcessRetrieveRspFromNode;  // rsp handled by same function.
  tscProcessMsgRsp[TSDB_SQL_DESCRIBE_TABLE] = tscProcessDescribeTableRsp;

  tscProcessMsgRsp[TSDB_SQL_CURRENT_DB]   = tscProcessLocalRetrieveRsp;
  tscProcessMsgRsp[TSDB_SQL_CURRENT_USER] = tscProcessLocalRetrieveRsp;
  tscProcessMsgRsp[TSDB_SQL_SERV_VERSION] = tscProcessLocalRetrieveRsp;
  tscProcessMsgRsp[TSDB_SQL_CLI_VERSION]  = tscProcessLocalRetrieveRsp;
  tscProcessMsgRsp[TSDB_SQL_SERV_STATUS]  = tscProcessLocalRetrieveRsp;

  tscProcessMsgRsp[TSDB_SQL_RETRIEVE_EMPTY_RESULT] = tscProcessEmptyResultRsp;

  tscProcessMsgRsp[TSDB_SQL_RETRIEVE_GLOBALMERGE] = tscProcessRetrieveGlobalMergeRsp;

  tscProcessMsgRsp[TSDB_SQL_ALTER_TABLE] = tscProcessAlterTableMsgRsp;
  tscProcessMsgRsp[TSDB_SQL_ALTER_DB] = tscProcessAlterDbMsgRsp;
  tscProcessMsgRsp[TSDB_SQL_COMPACT_VNODE] = tscProcessCompactRsp;

  tscProcessMsgRsp[TSDB_SQL_SHOW_CREATE_TABLE] = tscProcessShowCreateRsp;
  tscProcessMsgRsp[TSDB_SQL_SHOW_CREATE_STABLE] = tscProcessShowCreateRsp;
  tscProcessMsgRsp[TSDB_SQL_SHOW_CREATE_DATABASE] = tscProcessShowCreateRsp;
#endif

  handleRequestRspFp[TMSG_INDEX(TDMT_MND_CONNECT)] = processConnectRsp;
  handleRequestRspFp[TMSG_INDEX(TDMT_MND_SHOW)] = processShowRsp;
  handleRequestRspFp[TMSG_INDEX(TDMT_MND_SHOW_RETRIEVE)] = processRetrieveMnodeRsp;
  handleRequestRspFp[TMSG_INDEX(TDMT_MND_CREATE_DB)] = processCreateDbRsp;
  handleRequestRspFp[TMSG_INDEX(TDMT_MND_USE_DB)] = processUseDbRsp;
  handleRequestRspFp[TMSG_INDEX(TDMT_MND_CREATE_STB)] = processCreateTableRsp;
  handleRequestRspFp[TMSG_INDEX(TDMT_MND_DROP_DB)] = processDropDbRsp;

  handleRequestRspFp[TMSG_INDEX(TDMT_VND_SHOW_TABLES)] = processShowRsp;
  handleRequestRspFp[TMSG_INDEX(TDMT_VND_SHOW_TABLES_FETCH)] = processRetrieveVndRsp;
}<|MERGE_RESOLUTION|>--- conflicted
+++ resolved
@@ -13,19 +13,13 @@
  * along with this program. If not, see <http://www.gnu.org/licenses/>.
  */
 
-#include "catalog.h"
-#include "clientInt.h"
-#include "clientLog.h"
 #include "os.h"
 #include "tdef.h"
 #include "tname.h"
-<<<<<<< HEAD
-=======
 #include "clientInt.h"
 #include "clientLog.h"
 #include "catalog.h"
 #include "query.h"
->>>>>>> 0cd6a4cf
 
 int32_t (*handleRequestRspFp[TDMT_MAX])(void*, const SDataBuf* pMsg, int32_t code);
 
@@ -88,13 +82,13 @@
   return 0;
 }
 
-SMsgSendInfo* buildMsgInfoImpl(SRequestObj* pRequest) {
+SMsgSendInfo* buildMsgInfoImpl(SRequestObj *pRequest) {
   SMsgSendInfo* pMsgSendInfo = calloc(1, sizeof(SMsgSendInfo));
 
   pMsgSendInfo->requestObjRefId = pRequest->self;
-  pMsgSendInfo->requestId = pRequest->requestId;
-  pMsgSendInfo->param = pRequest;
-  pMsgSendInfo->msgType = pRequest->type;
+  pMsgSendInfo->requestId       = pRequest->requestId;
+  pMsgSendInfo->param           = pRequest;
+  pMsgSendInfo->msgType         = pRequest->type;
 
   if (pRequest->type == TDMT_MND_SHOW_RETRIEVE || pRequest->type == TDMT_VND_SHOW_TABLES_FETCH) {
     if (pRequest->type == TDMT_MND_SHOW_RETRIEVE) {
@@ -110,7 +104,6 @@
     } else {
       SVShowTablesFetchReq* pFetchMsg = calloc(1, sizeof(SVShowTablesFetchReq));
       if (pFetchMsg == NULL) {
-        free(pMsgSendInfo);
         return NULL;
       }
 
@@ -126,9 +119,7 @@
     pMsgSendInfo->msgInfo = pRequest->body.requestMsg;
   }
 
-  pMsgSendInfo->fp = (handleRequestRspFp[TMSG_INDEX(pRequest->type)] == NULL)
-                         ? genericRspCallback
-                         : handleRequestRspFp[TMSG_INDEX(pRequest->type)];
+  pMsgSendInfo->fp = (handleRequestRspFp[TMSG_INDEX(pRequest->type)] == NULL)? genericRspCallback:handleRequestRspFp[TMSG_INDEX(pRequest->type)];
   return pMsgSendInfo;
 }
 
@@ -142,7 +133,7 @@
 
   SShowRsp showRsp = {0};
   tDeserializeSShowRsp(pMsg->pData, pMsg->len, &showRsp);
-  STableMetaRsp* pMetaMsg = &showRsp.tableMeta;
+  STableMetaRsp *pMetaMsg = &showRsp.tableMeta;
 
   tfree(pRequest->body.resInfo.pRspMsg);
   pRequest->body.resInfo.pRspMsg = pMsg->pData;
@@ -168,7 +159,7 @@
   if (pRequest->type == TDMT_VND_SHOW_TABLES) {
     SShowReqInfo* pShowInfo = &pRequest->body.showInfo;
 
-    int32_t      index = pShowInfo->currentIndex;
+    int32_t index = pShowInfo->currentIndex;
     SVgroupInfo* pInfo = taosArrayGet(pShowInfo->pArray, index);
     pShowInfo->vgId = pInfo->vgId;
   }
@@ -178,7 +169,40 @@
 }
 
 int32_t processRetrieveMnodeRsp(void* param, const SDataBuf* pMsg, int32_t code) {
-  SRequestObj*    pRequest = param;
+  SRequestObj    *pRequest = param;
+  SReqResultInfo *pResInfo = &pRequest->body.resInfo;
+  tfree(pResInfo->pRspMsg);
+
+  if (code != TSDB_CODE_SUCCESS) {
+    setErrno(pRequest, code);
+    tsem_post(&pRequest->body.rspSem);
+    return code;
+  }
+
+  assert(pMsg->len >= sizeof(SRetrieveTableRsp));
+
+  SRetrieveTableRsp *pRetrieve = (SRetrieveTableRsp *) pMsg->pData;
+  pRetrieve->numOfRows  = htonl(pRetrieve->numOfRows);
+  pRetrieve->precision  = htons(pRetrieve->precision);
+
+  pResInfo->pRspMsg   = pMsg->pData;
+  pResInfo->numOfRows = pRetrieve->numOfRows;
+  pResInfo->pData     = pRetrieve->data;
+  pResInfo->completed = pRetrieve->completed;
+
+  pResInfo->current = 0;
+  setResultDataPtr(pResInfo, pResInfo->fields, pResInfo->numOfCols, pResInfo->numOfRows);
+
+  tscDebug("0x%"PRIx64" numOfRows:%d, complete:%d, qId:0x%"PRIx64, pRequest->self, pRetrieve->numOfRows,
+           pRetrieve->completed, pRequest->body.showInfo.execId);
+
+  tsem_post(&pRequest->body.rspSem);
+  return 0;
+}
+
+int32_t processRetrieveVndRsp(void* param, const SDataBuf* pMsg, int32_t code) {
+  SRequestObj* pRequest = param;
+
   SReqResultInfo* pResInfo = &pRequest->body.resInfo;
   tfree(pResInfo->pRspMsg);
 
@@ -190,53 +214,20 @@
 
   assert(pMsg->len >= sizeof(SRetrieveTableRsp));
 
-  SRetrieveTableRsp* pRetrieve = (SRetrieveTableRsp*)pMsg->pData;
-  pRetrieve->numOfRows = htonl(pRetrieve->numOfRows);
-  pRetrieve->precision = htons(pRetrieve->precision);
-
-  pResInfo->pRspMsg = pMsg->pData;
-  pResInfo->numOfRows = pRetrieve->numOfRows;
-  pResInfo->pData = pRetrieve->data;
-  pResInfo->completed = pRetrieve->completed;
+  pResInfo->pRspMsg    = pMsg->pData;
+
+  SVShowTablesFetchRsp *pFetchRsp = (SVShowTablesFetchRsp *) pMsg->pData;
+  pFetchRsp->numOfRows  = htonl(pFetchRsp->numOfRows);
+  pFetchRsp->precision  = htons(pFetchRsp->precision);
+
+  pResInfo->pRspMsg   = pMsg->pData;
+  pResInfo->numOfRows = pFetchRsp->numOfRows;
+  pResInfo->pData     = pFetchRsp->data;
 
   pResInfo->current = 0;
   setResultDataPtr(pResInfo, pResInfo->fields, pResInfo->numOfCols, pResInfo->numOfRows);
 
-  tscDebug("0x%" PRIx64 " numOfRows:%d, complete:%d, qId:0x%" PRIx64, pRequest->self, pRetrieve->numOfRows,
-           pRetrieve->completed, pRequest->body.showInfo.execId);
-
-  tsem_post(&pRequest->body.rspSem);
-  return 0;
-}
-
-int32_t processRetrieveVndRsp(void* param, const SDataBuf* pMsg, int32_t code) {
-  SRequestObj* pRequest = param;
-
-  SReqResultInfo* pResInfo = &pRequest->body.resInfo;
-  tfree(pResInfo->pRspMsg);
-
-  if (code != TSDB_CODE_SUCCESS) {
-    setErrno(pRequest, code);
-    tsem_post(&pRequest->body.rspSem);
-    return code;
-  }
-
-  assert(pMsg->len >= sizeof(SRetrieveTableRsp));
-
-  pResInfo->pRspMsg = pMsg->pData;
-
-  SVShowTablesFetchRsp* pFetchRsp = (SVShowTablesFetchRsp*)pMsg->pData;
-  pFetchRsp->numOfRows = htonl(pFetchRsp->numOfRows);
-  pFetchRsp->precision = htons(pFetchRsp->precision);
-
-  pResInfo->pRspMsg = pMsg->pData;
-  pResInfo->numOfRows = pFetchRsp->numOfRows;
-  pResInfo->pData = pFetchRsp->data;
-
-  pResInfo->current = 0;
-  setResultDataPtr(pResInfo, pResInfo->fields, pResInfo->numOfCols, pResInfo->numOfRows);
-
-  tscDebug("0x%" PRIx64 " numOfRows:%d, complete:%d, qId:0x%" PRIx64, pRequest->self, pFetchRsp->numOfRows,
+  tscDebug("0x%"PRIx64" numOfRows:%d, complete:%d, qId:0x%"PRIx64, pRequest->self, pFetchRsp->numOfRows,
            pFetchRsp->completed, pRequest->body.showInfo.execId);
 
   tsem_post(&pRequest->body.rspSem);
@@ -281,7 +272,7 @@
   tDeserializeSUseDbRsp(pMsg->pData, pMsg->len, &usedbRsp);
 
   SName name = {0};
-  tNameFromString(&name, usedbRsp.db, T_NAME_ACCT | T_NAME_DB);
+  tNameFromString(&name, usedbRsp.db, T_NAME_ACCT|T_NAME_DB);
 
   SUseDbOutput output = {0};
   code = queryBuildUseDbOutput(&output, &usedbRsp);
@@ -424,14 +415,14 @@
   tscProcessMsgRsp[TSDB_SQL_SHOW_CREATE_DATABASE] = tscProcessShowCreateRsp;
 #endif
 
-  handleRequestRspFp[TMSG_INDEX(TDMT_MND_CONNECT)] = processConnectRsp;
-  handleRequestRspFp[TMSG_INDEX(TDMT_MND_SHOW)] = processShowRsp;
+  handleRequestRspFp[TMSG_INDEX(TDMT_MND_CONNECT)]       = processConnectRsp;
+  handleRequestRspFp[TMSG_INDEX(TDMT_MND_SHOW)]          = processShowRsp;
   handleRequestRspFp[TMSG_INDEX(TDMT_MND_SHOW_RETRIEVE)] = processRetrieveMnodeRsp;
-  handleRequestRspFp[TMSG_INDEX(TDMT_MND_CREATE_DB)] = processCreateDbRsp;
-  handleRequestRspFp[TMSG_INDEX(TDMT_MND_USE_DB)] = processUseDbRsp;
-  handleRequestRspFp[TMSG_INDEX(TDMT_MND_CREATE_STB)] = processCreateTableRsp;
-  handleRequestRspFp[TMSG_INDEX(TDMT_MND_DROP_DB)] = processDropDbRsp;
-
-  handleRequestRspFp[TMSG_INDEX(TDMT_VND_SHOW_TABLES)] = processShowRsp;
-  handleRequestRspFp[TMSG_INDEX(TDMT_VND_SHOW_TABLES_FETCH)] = processRetrieveVndRsp;
+  handleRequestRspFp[TMSG_INDEX(TDMT_MND_CREATE_DB)]     = processCreateDbRsp;
+  handleRequestRspFp[TMSG_INDEX(TDMT_MND_USE_DB)]        = processUseDbRsp;
+  handleRequestRspFp[TMSG_INDEX(TDMT_MND_CREATE_STB)]    = processCreateTableRsp;
+  handleRequestRspFp[TMSG_INDEX(TDMT_MND_DROP_DB)]       = processDropDbRsp;
+
+  handleRequestRspFp[TMSG_INDEX(TDMT_VND_SHOW_TABLES)]   = processShowRsp;
+  handleRequestRspFp[TMSG_INDEX(TDMT_VND_SHOW_TABLES_FETCH)]   = processRetrieveVndRsp;
 }