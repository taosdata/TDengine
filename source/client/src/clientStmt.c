--- conflicted
+++ resolved
@@ -995,7 +995,6 @@
     char* newSql = NULL;
 
     // conver update sql to insert sql
-<<<<<<< HEAD
     pStmt->sql.predicateCols = tSimpleHashInit(10, taosGetDefaultHashFunction(TSDB_DATA_TYPE_INT));
     if (NULL == pStmt->sql.predicateCols) {
       STMT_ELOG("fail to allocate memory for predicateCols:%s", tstrerror(terrno));
@@ -1004,10 +1003,6 @@
 
     code = convertUpdateToInsert(sql, &newSql, pTableMeta, pStmt->sql.predicateCols, pStmt->exec.pRequest->msgBuf,
                                  pStmt->exec.pRequest->msgBufLen);
-=======
-    code =
-        convertUpdateToInsert(sql, &newSql, pTableMeta, pStmt->exec.pRequest->msgBuf, pStmt->exec.pRequest->msgBufLen);
->>>>>>> b0434c47
     taosMemoryFree(pTableMeta);
 
     if (TSDB_CODE_SUCCESS != code) {
