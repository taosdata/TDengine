/*
 * Copyright (c) 2019 TAOS Data, Inc. <jhtao@taosdata.com>
 *
 * This program is free software: you can use, redistribute, and/or modify
 * it under the terms of the GNU Affero General Public License, version 3
 * or later ("AGPL"), as published by the Free Software Foundation.
 *
 * This program is distributed in the hope that it will be useful, but WITHOUT
 * ANY WARRANTY; without even the implied warranty of MERCHANTABILITY or
 * FITNESS FOR A PARTICULAR PURPOSE.
 *
 * You should have received a copy of the GNU Affero General Public License
 * along with this program. If not, see <http://www.gnu.org/licenses/>.
 */

#include <ttimer.h>
#include "cJSON.h"
#include "catalog.h"
#include "clientInt.h"
#include "clientLog.h"
#include "clientMonitor.h"
#include "functionMgt.h"
#include "os.h"
#include "osSleep.h"
#include "query.h"
#include "qworker.h"
#include "scheduler.h"
#include "tcache.h"
#include "tcompare.h"
#include "tconv.h"
#include "tglobal.h"
#include "thttp.h"
#include "tmsg.h"
#include "tqueue.h"
#include "tref.h"
#include "trpc.h"
#include "tsched.h"
#include "ttime.h"
#include "tversion.h"

#include "cus_name.h"
#include "clientSession.h"

#define TSC_VAR_NOT_RELEASE 1
#define TSC_VAR_RELEASED    0

#define ENV_JSON_FALSE_CHECK(c)                     \
  do {                                              \
    if (!c) {                                       \
      tscError("faild to add item to JSON object"); \
      code = TSDB_CODE_TSC_FAIL_GENERATE_JSON;      \
      goto _end;                                    \
    }                                               \
  } while (0)

#define ENV_ERR_RET(c, info)          \
  do {                                \
    int32_t _code = (c);              \
    if (_code != TSDB_CODE_SUCCESS) { \
      terrno = _code;                 \
      tscInitRes = _code;             \
      tscError(info);                 \
      return;                         \
    }                                 \
  } while (0)

STscDbg   tscDbg = {0};
SAppInfo  appInfo;
int64_t   lastClusterId = 0;
int32_t   clientReqRefPool = -1;
int32_t   clientConnRefPool = -1;
int32_t   clientStop = -1;
SHashObj *pTimezoneMap = NULL;

<<<<<<< HEAD

int32_t timestampDeltaLimit = 900;  // s

=======
>>>>>>> 00e9ae37
static TdThreadOnce tscinit = PTHREAD_ONCE_INIT;
volatile int32_t    tscInitRes = 0;

static int32_t registerRequest(SRequestObj *pRequest, STscObj *pTscObj) {
  int32_t code = TSDB_CODE_SUCCESS;
  // connection has been released already, abort creating request.
  pRequest->self = taosAddRef(clientReqRefPool, pRequest);
  if (pRequest->self < 0) {
    tscError("failed to add ref to request");
    code = terrno;
    return code;
  }

  int32_t num = atomic_add_fetch_32(&pTscObj->numOfReqs, 1);

  if (pTscObj->pAppInfo) {
    SAppClusterSummary *pSummary = &pTscObj->pAppInfo->summary;

    int32_t total = atomic_add_fetch_64((int64_t *)&pSummary->totalRequests, 1);
    int32_t currentInst = atomic_add_fetch_64((int64_t *)&pSummary->currentRequests, 1);
    tscDebug("req:0x%" PRIx64 ", create request from conn:0x%" PRIx64
             ", current:%d, app current:%d, total:%d, QID:0x%" PRIx64,
             pRequest->self, pRequest->pTscObj->id, num, currentInst, total, pRequest->requestId);
  }

  return code;
}

static void concatStrings(SArray *list, char *buf, int size) {
  int len = 0;
  for (int i = 0; i < taosArrayGetSize(list); i++) {
    char *db = taosArrayGet(list, i);
    if (NULL == db) {
      tscError("get dbname failed, buf:%s", buf);
      break;
    }
    char *dot = strchr(db, '.');
    if (dot != NULL) {
      db = dot + 1;
    }
    if (i != 0) {
      (void)strncat(buf, ",", size - 1 - len);
      len += 1;
    }
    int ret = tsnprintf(buf + len, size - len, "%s", db);
    if (ret < 0) {
      tscError("snprintf failed, buf:%s, ret:%d", buf, ret);
      break;
    }
    len += ret;
    if (len >= size) {
      tscInfo("dbList is truncated, buf:%s, len:%d", buf, len);
      break;
    }
  }
}
#ifdef USE_REPORT
static int32_t generateWriteSlowLog(STscObj *pTscObj, SRequestObj *pRequest, int32_t reqType, int64_t duration) {
  cJSON  *json = cJSON_CreateObject();
  int32_t code = TSDB_CODE_SUCCESS;
  if (json == NULL) {
    tscError("failed to create monitor json");
    return TSDB_CODE_OUT_OF_MEMORY;
  }
  char clusterId[32] = {0};
  if (snprintf(clusterId, sizeof(clusterId), "%" PRId64, pTscObj->pAppInfo->clusterId) < 0) {
    tscError("failed to generate clusterId:%" PRId64, pTscObj->pAppInfo->clusterId);
    code = TSDB_CODE_FAILED;
    goto _end;
  }

  char startTs[32] = {0};
  if (snprintf(startTs, sizeof(startTs), "%" PRId64, pRequest->metric.start / 1000) < 0) {
    tscError("failed to generate startTs:%" PRId64, pRequest->metric.start / 1000);
    code = TSDB_CODE_FAILED;
    goto _end;
  }

  char requestId[32] = {0};
  if (snprintf(requestId, sizeof(requestId), "%" PRIu64, pRequest->requestId) < 0) {
    tscError("failed to generate requestId:%" PRIu64, pRequest->requestId);
    code = TSDB_CODE_FAILED;
    goto _end;
  }
  ENV_JSON_FALSE_CHECK(cJSON_AddItemToObject(json, "cluster_id", cJSON_CreateString(clusterId)));
  ENV_JSON_FALSE_CHECK(cJSON_AddItemToObject(json, "start_ts", cJSON_CreateString(startTs)));
  ENV_JSON_FALSE_CHECK(cJSON_AddItemToObject(json, "request_id", cJSON_CreateString(requestId)));
  ENV_JSON_FALSE_CHECK(cJSON_AddItemToObject(json, "query_time", cJSON_CreateNumber(duration / 1000)));
  ENV_JSON_FALSE_CHECK(cJSON_AddItemToObject(json, "code", cJSON_CreateNumber(pRequest->code)));
  ENV_JSON_FALSE_CHECK(cJSON_AddItemToObject(json, "error_info", cJSON_CreateString(tstrerror(pRequest->code))));
  ENV_JSON_FALSE_CHECK(cJSON_AddItemToObject(json, "type", cJSON_CreateNumber(reqType)));
  ENV_JSON_FALSE_CHECK(cJSON_AddItemToObject(
      json, "rows_num", cJSON_CreateNumber(pRequest->body.resInfo.numOfRows + pRequest->body.resInfo.totalRows)));
  if (pRequest->sqlstr != NULL &&
      strlen(pRequest->sqlstr) > pTscObj->pAppInfo->serverCfg.monitorParas.tsSlowLogMaxLen) {
    char tmp = pRequest->sqlstr[pTscObj->pAppInfo->serverCfg.monitorParas.tsSlowLogMaxLen];
    pRequest->sqlstr[pTscObj->pAppInfo->serverCfg.monitorParas.tsSlowLogMaxLen] = '\0';
    ENV_JSON_FALSE_CHECK(cJSON_AddItemToObject(json, "sql", cJSON_CreateString(pRequest->sqlstr)));
    pRequest->sqlstr[pTscObj->pAppInfo->serverCfg.monitorParas.tsSlowLogMaxLen] = tmp;
  } else {
    ENV_JSON_FALSE_CHECK(cJSON_AddItemToObject(json, "sql", cJSON_CreateString(pRequest->sqlstr)));
  }

  ENV_JSON_FALSE_CHECK(cJSON_AddItemToObject(json, "user", cJSON_CreateString(pTscObj->user)));
  ENV_JSON_FALSE_CHECK(cJSON_AddItemToObject(json, "process_name", cJSON_CreateString(appInfo.appName)));
  ENV_JSON_FALSE_CHECK(cJSON_AddItemToObject(json, "ip", cJSON_CreateString(tsLocalFqdn)));

  char pid[32] = {0};
  if (snprintf(pid, sizeof(pid), "%d", appInfo.pid) < 0) {
    tscError("failed to generate pid:%d", appInfo.pid);
    code = TSDB_CODE_FAILED;
    goto _end;
  }

  ENV_JSON_FALSE_CHECK(cJSON_AddItemToObject(json, "process_id", cJSON_CreateString(pid)));
  if (pRequest->dbList != NULL) {
    char dbList[1024] = {0};
    concatStrings(pRequest->dbList, dbList, sizeof(dbList) - 1);
    ENV_JSON_FALSE_CHECK(cJSON_AddItemToObject(json, "db", cJSON_CreateString(dbList)));
  } else if (pRequest->pDb != NULL) {
    ENV_JSON_FALSE_CHECK(cJSON_AddItemToObject(json, "db", cJSON_CreateString(pRequest->pDb)));
  } else {
    ENV_JSON_FALSE_CHECK(cJSON_AddItemToObject(json, "db", cJSON_CreateString("")));
  }

  char *value = cJSON_PrintUnformatted(json);
  if (value == NULL) {
    tscError("failed to print json");
    code = TSDB_CODE_FAILED;
    goto _end;
  }
  MonitorSlowLogData data = {0};
  data.clusterId = pTscObj->pAppInfo->clusterId;
  data.type = SLOW_LOG_WRITE;
  data.data = value;
  code = monitorPutData2MonitorQueue(data);
  if (TSDB_CODE_SUCCESS != code) {
    taosMemoryFree(value);
    goto _end;
  }

_end:
  cJSON_Delete(json);
  return code;
}
#endif
static bool checkSlowLogExceptDb(SRequestObj *pRequest, char *exceptDb) {
  if (pRequest->pDb != NULL) {
    return strcmp(pRequest->pDb, exceptDb) != 0;
  }

  for (int i = 0; i < taosArrayGetSize(pRequest->dbList); i++) {
    char *db = taosArrayGet(pRequest->dbList, i);
    if (NULL == db) {
      tscError("get dbname failed, exceptDb:%s", exceptDb);
      return false;
    }
    char *dot = strchr(db, '.');
    if (dot != NULL) {
      db = dot + 1;
    }
    if (strcmp(db, exceptDb) == 0) {
      return false;
    }
  }
  return true;
}

static void deregisterRequest(SRequestObj *pRequest) {
  if (pRequest == NULL) {
    tscError("pRequest == NULL");
    return;
  }

  STscObj            *pTscObj = pRequest->pTscObj;
  SAppClusterSummary *pActivity = &pTscObj->pAppInfo->summary;

  int32_t currentInst = atomic_sub_fetch_64((int64_t *)&pActivity->currentRequests, 1);
  int32_t num = atomic_sub_fetch_32(&pTscObj->numOfReqs, 1);
  int32_t reqType = SLOW_LOG_TYPE_OTHERS;

  int64_t duration = taosGetTimestampUs() - pRequest->metric.start;
  tscDebug("req:0x%" PRIx64 ", free from conn:0x%" PRIx64 ", QID:0x%" PRIx64
           ", elapsed:%.2f ms, current:%d, app current:%d",
           pRequest->self, pTscObj->id, pRequest->requestId, duration / 1000.0, num, currentInst);

  if (TSDB_CODE_SUCCESS == nodesSimAcquireAllocator(pRequest->allocatorRefId)) {
    if ((pRequest->pQuery && pRequest->pQuery->pRoot && QUERY_NODE_VNODE_MODIFY_STMT == pRequest->pQuery->pRoot->type &&
         (0 == ((SVnodeModifyOpStmt *)pRequest->pQuery->pRoot)->sqlNodeType)) ||
        QUERY_NODE_VNODE_MODIFY_STMT == pRequest->stmtType) {
      tscDebug("req:0x%" PRIx64 ", insert duration:%" PRId64 "us, parseCost:%" PRId64 "us, ctgCost:%" PRId64
               "us, analyseCost:%" PRId64 "us, planCost:%" PRId64 "us, exec:%" PRId64 "us, QID:0x%" PRIx64,
               pRequest->self, duration, pRequest->metric.parseCostUs, pRequest->metric.ctgCostUs,
               pRequest->metric.analyseCostUs, pRequest->metric.planCostUs, pRequest->metric.execCostUs,
               pRequest->requestId);
      (void)atomic_add_fetch_64((int64_t *)&pActivity->insertElapsedTime, duration);
      reqType = SLOW_LOG_TYPE_INSERT;
    } else if (QUERY_NODE_SELECT_STMT == pRequest->stmtType) {
      tscDebug("req:0x%" PRIx64 ", query duration:%" PRId64 "us, parseCost:%" PRId64 "us, ctgCost:%" PRId64
               "us, analyseCost:%" PRId64 "us, planCost:%" PRId64 "us, exec:%" PRId64 "us, QID:0x%" PRIx64,
               pRequest->self, duration, pRequest->metric.parseCostUs, pRequest->metric.ctgCostUs,
               pRequest->metric.analyseCostUs, pRequest->metric.planCostUs, pRequest->metric.execCostUs,
               pRequest->requestId);

      (void)atomic_add_fetch_64((int64_t *)&pActivity->queryElapsedTime, duration);
      reqType = SLOW_LOG_TYPE_QUERY;
    }

    if (TSDB_CODE_SUCCESS != nodesSimReleaseAllocator(pRequest->allocatorRefId)) {
      tscError("failed to release allocator");
    }
  }

#ifdef USE_REPORT
  if (pTscObj->pAppInfo->serverCfg.monitorParas.tsEnableMonitor) {
    if (QUERY_NODE_VNODE_MODIFY_STMT == pRequest->stmtType || QUERY_NODE_INSERT_STMT == pRequest->stmtType) {
      sqlReqLog(pTscObj->id, pRequest->killed, pRequest->code, MONITORSQLTYPEINSERT);
    } else if (QUERY_NODE_SELECT_STMT == pRequest->stmtType) {
      sqlReqLog(pTscObj->id, pRequest->killed, pRequest->code, MONITORSQLTYPESELECT);
    } else if (QUERY_NODE_DELETE_STMT == pRequest->stmtType) {
      sqlReqLog(pTscObj->id, pRequest->killed, pRequest->code, MONITORSQLTYPEDELETE);
    }
  }

  if ((duration >= pTscObj->pAppInfo->serverCfg.monitorParas.tsSlowLogThreshold * 1000000UL) &&
      checkSlowLogExceptDb(pRequest, pTscObj->pAppInfo->serverCfg.monitorParas.tsSlowLogExceptDb)) {
    (void)atomic_add_fetch_64((int64_t *)&pActivity->numOfSlowQueries, 1);
    if (pTscObj->pAppInfo->serverCfg.monitorParas.tsSlowLogScope & reqType) {
      taosPrintSlowLog("PID:%d, connId:%u, QID:0x%" PRIx64 ", Start:%" PRId64 "us, Duration:%" PRId64 "us, SQL:%s",
                       taosGetPId(), pTscObj->connId, pRequest->requestId, pRequest->metric.start, duration,
                       pRequest->sqlstr);
      if (pTscObj->pAppInfo->serverCfg.monitorParas.tsEnableMonitor) {
        slowQueryLog(pTscObj->id, pRequest->killed, pRequest->code, duration);
        if (TSDB_CODE_SUCCESS != generateWriteSlowLog(pTscObj, pRequest, reqType, duration)) {
          tscError("failed to generate write slow log");
        }
      }
    }
  }
#endif

  releaseTscObj(pTscObj->id);
}

// todo close the transporter properly
void closeTransporter(SAppInstInfo *pAppInfo) {
  if (pAppInfo == NULL || pAppInfo->pTransporter == NULL) {
    return;
  }

  tscDebug("free transporter:%p in app inst %p", pAppInfo->pTransporter, pAppInfo);
  rpcClose(pAppInfo->pTransporter);
}

static bool clientRpcRfp(int32_t code, tmsg_t msgType) {
  if (NEED_REDIRECT_ERROR(code)) {
    if (msgType == TDMT_SCH_QUERY || msgType == TDMT_SCH_MERGE_QUERY || msgType == TDMT_SCH_FETCH ||
        msgType == TDMT_SCH_MERGE_FETCH || msgType == TDMT_SCH_QUERY_HEARTBEAT || msgType == TDMT_SCH_DROP_TASK ||
        msgType == TDMT_SCH_TASK_NOTIFY) {
      return false;
    }
    return true;
  } else if (code == TSDB_CODE_UTIL_QUEUE_OUT_OF_MEMORY || code == TSDB_CODE_OUT_OF_RPC_MEMORY_QUEUE ||
             code == TSDB_CODE_SYN_WRITE_STALL || code == TSDB_CODE_SYN_PROPOSE_NOT_READY ||
             code == TSDB_CODE_SYN_RESTORING) {
    tscDebug("client msg type %s should retry since %s", TMSG_INFO(msgType), tstrerror(code));
    return true;
  } else {
    return false;
  }
}

// start timer for particular msgType
static bool clientRpcTfp(int32_t code, tmsg_t msgType) {
  if (msgType == TDMT_VND_SUBMIT || msgType == TDMT_VND_CREATE_TABLE) {
    return true;
  }
  return false;
}

// TODO refactor
int32_t openTransporter(const char *user, const char *auth, int32_t numOfThread, void **pDnodeConn) {
  SRpcInit rpcInit;
  (void)memset(&rpcInit, 0, sizeof(rpcInit));
  rpcInit.localPort = 0;
  rpcInit.label = "TSC";
  rpcInit.numOfThreads = tsNumOfRpcThreads;
  rpcInit.cfp = processMsgFromServer;
  rpcInit.rfp = clientRpcRfp;
  rpcInit.sessions = 1024;
  rpcInit.connType = TAOS_CONN_CLIENT;
  rpcInit.user = (char *)user;
  rpcInit.idleTime = tsShellActivityTimer * 1000;
  rpcInit.compressSize = tsCompressMsgSize;
  rpcInit.dfp = destroyAhandle;

  rpcInit.retryMinInterval = tsRedirectPeriod;
  rpcInit.retryStepFactor = tsRedirectFactor;
  rpcInit.retryMaxInterval = tsRedirectMaxPeriod;
  rpcInit.retryMaxTimeout = tsMaxRetryWaitTime;

  int32_t connLimitNum = tsNumOfRpcSessions / (tsNumOfRpcThreads * 3);
  connLimitNum = TMAX(connLimitNum, 10);
  connLimitNum = TMIN(connLimitNum, 1000);
  rpcInit.connLimitNum = connLimitNum;
  rpcInit.shareConnLimit = tsShareConnLimit;
  rpcInit.timeToGetConn = tsTimeToGetAvailableConn;
  rpcInit.startReadTimer = 1;
  rpcInit.readTimeout = tsReadTimeout;
  rpcInit.ipv6 = tsEnableIpv6;
  rpcInit.enableSSL = tsEnableTLS;
  rpcInit.enableSasl = tsEnableSasl;

  memcpy(rpcInit.caPath, tsTLSCaPath, strlen(tsTLSCaPath));
  memcpy(rpcInit.certPath, tsTLSSvrCertPath, strlen(tsTLSSvrCertPath));
  memcpy(rpcInit.keyPath, tsTLSSvrKeyPath, strlen(tsTLSSvrKeyPath));
  memcpy(rpcInit.cliCertPath, tsTLSCliCertPath, strlen(tsTLSCliCertPath));
  memcpy(rpcInit.cliKeyPath, tsTLSCliKeyPath, strlen(tsTLSCliKeyPath));

  int32_t code = taosVersionStrToInt(td_version, &rpcInit.compatibilityVer);
  if (TSDB_CODE_SUCCESS != code) {
    tscError("invalid version string.");
    return code;
  }

  tscInfo("rpc max retry timeout %" PRId64 "", rpcInit.retryMaxTimeout);
  *pDnodeConn = rpcOpen(&rpcInit);
  if (*pDnodeConn == NULL) {
    tscError("failed to init connection to server since %s", tstrerror(terrno));
    code = terrno;
  }

  return code;
}

void destroyAllRequests(SHashObj *pRequests) {
  void *pIter = taosHashIterate(pRequests, NULL);
  while (pIter != NULL) {
    int64_t *rid = pIter;

    SRequestObj *pRequest = acquireRequest(*rid);
    if (pRequest) {
      destroyRequest(pRequest);
      (void)releaseRequest(*rid);  // ignore error
    }

    pIter = taosHashIterate(pRequests, pIter);
  }
}

void stopAllRequests(SHashObj *pRequests) {
  void *pIter = taosHashIterate(pRequests, NULL);
  while (pIter != NULL) {
    int64_t *rid = pIter;

    SRequestObj *pRequest = acquireRequest(*rid);
    if (pRequest) {
      taos_stop_query(pRequest);
      (void)releaseRequest(*rid);  // ignore error
    }

    pIter = taosHashIterate(pRequests, pIter);
  }
}

void destroyAppInst(void *info) {
  SAppInstInfo *pAppInfo = *(SAppInstInfo **)info;
  tscInfo("destroy app inst mgr %p", pAppInfo);

  int32_t code = taosThreadMutexLock(&appInfo.mutex);
  if (TSDB_CODE_SUCCESS != code) {
    tscError("failed to lock app info, code:%s", tstrerror(TAOS_SYSTEM_ERROR(code)));
  }

  hbRemoveAppHbMrg(&pAppInfo->pAppHbMgr);

  code = taosThreadMutexUnlock(&appInfo.mutex);
  if (TSDB_CODE_SUCCESS != code) {
    tscError("failed to unlock app info, code:%s", tstrerror(TAOS_SYSTEM_ERROR(code)));
  }

  taosMemoryFreeClear(pAppInfo->instKey);
  closeTransporter(pAppInfo);

  code = taosThreadMutexLock(&pAppInfo->qnodeMutex);
  if (TSDB_CODE_SUCCESS != code) {
    tscError("failed to lock qnode mutex, code:%s", tstrerror(TAOS_SYSTEM_ERROR(code)));
  }

  taosArrayDestroy(pAppInfo->pQnodeList);
  code = taosThreadMutexUnlock(&pAppInfo->qnodeMutex);
  if (TSDB_CODE_SUCCESS != code) {
    tscError("failed to unlock qnode mutex, code:%s", tstrerror(TAOS_SYSTEM_ERROR(code)));
  }

  taosMemoryFree(pAppInfo);
}

//  tscObj 1--->conn1
/// tscObj 2-->conn1
//  tscObj 3-->conn1

void destroyTscObj(void *pObj) {
  if (NULL == pObj) {
    return;
  }

  STscObj *pTscObj = pObj;
  int64_t  tscId = pTscObj->id;
  tscTrace("conn:%" PRIx64 ", begin destroy, p:%p", tscId, pTscObj);

  SClientHbKey connKey = {.tscRid = pTscObj->id, .connType = pTscObj->connType};
  hbDeregisterConn(pTscObj, connKey);

  destroyAllRequests(pTscObj->pRequests);
  taosHashCleanup(pTscObj->pRequests);

  schedulerStopQueryHb(pTscObj->pAppInfo->pTransporter);
  tscDebug("conn:0x%" PRIx64 ", p:%p destroyed, remain inst totalConn:%" PRId64, pTscObj->id, pTscObj,
           pTscObj->pAppInfo->numOfConns);

  // In any cases, we should not free app inst here. Or an race condition rises.
  /*int64_t connNum = */ (void)atomic_sub_fetch_64(&pTscObj->pAppInfo->numOfConns, 1);

  (void)taosThreadMutexDestroy(&pTscObj->mutex);
  taosMemoryFree(pTscObj);

  tscTrace("conn:0x%" PRIx64 ", end destroy, p:%p", tscId, pTscObj);
}

int32_t createTscObj(const char *user, const char *auth, const char *db, int32_t connType, SAppInstInfo *pAppInfo,
                     STscObj **pObj) {
  *pObj = (STscObj *)taosMemoryCalloc(1, sizeof(STscObj));
  if (NULL == *pObj) {
    return terrno;
  }

  (*pObj)->pRequests = taosHashInit(64, taosGetDefaultHashFunction(TSDB_DATA_TYPE_BIGINT), false, HASH_ENTRY_LOCK);
  if (NULL == (*pObj)->pRequests) {
    taosMemoryFree(*pObj);
    return terrno ? terrno : TSDB_CODE_OUT_OF_MEMORY;
  }

  (*pObj)->connType = connType;
  (*pObj)->pAppInfo = pAppInfo;
  (*pObj)->appHbMgrIdx = pAppInfo->pAppHbMgr->idx;
  tstrncpy((*pObj)->user, user, sizeof((*pObj)->user));
  (void)memcpy((*pObj)->pass, auth, TSDB_PASSWORD_LEN);

  if (db != NULL) {
    tstrncpy((*pObj)->db, db, tListLen((*pObj)->db));
  }

  TSC_ERR_RET(taosThreadMutexInit(&(*pObj)->mutex, NULL));

  int32_t code = TSDB_CODE_SUCCESS;

  (*pObj)->id = taosAddRef(clientConnRefPool, *pObj);
  if ((*pObj)->id < 0) {
    tscError("failed to add object to clientConnRefPool");
    code = terrno;
    taosMemoryFree(*pObj);
    return code;
  }

  (void)atomic_add_fetch_64(&(*pObj)->pAppInfo->numOfConns, 1);

  tscInfo("conn:0x%" PRIx64 ", created, p:%p", (*pObj)->id, *pObj);
  return code;
}

STscObj *acquireTscObj(int64_t rid) { return (STscObj *)taosAcquireRef(clientConnRefPool, rid); }

void releaseTscObj(int64_t rid) {
  int32_t code = taosReleaseRef(clientConnRefPool, rid);
  if (TSDB_CODE_SUCCESS != code) {
    tscWarn("failed to release TscObj, code:%s", tstrerror(code));
  }
}

int32_t createRequest(uint64_t connId, int32_t type, int64_t reqid, SRequestObj **pRequest) {
  int32_t code = TSDB_CODE_SUCCESS;
  *pRequest = (SRequestObj *)taosMemoryCalloc(1, sizeof(SRequestObj));
  if (NULL == *pRequest) {
    return terrno;
  }

  STscObj *pTscObj = acquireTscObj(connId);
  if (pTscObj == NULL) {
    TSC_ERR_JRET(TSDB_CODE_TSC_DISCONNECTED);
  }
  SSyncQueryParam *interParam = taosMemoryCalloc(1, sizeof(SSyncQueryParam));
  if (interParam == NULL) {
    releaseTscObj(connId);
    TSC_ERR_JRET(terrno);
  }
  TSC_ERR_JRET(tsem_init(&interParam->sem, 0, 0));
  interParam->pRequest = *pRequest;
  (*pRequest)->body.interParam = interParam;

  (*pRequest)->resType = RES_TYPE__QUERY;
  (*pRequest)->requestId = reqid == 0 ? generateRequestId() : reqid;
  (*pRequest)->metric.start = taosGetTimestampUs();

  (*pRequest)->body.resInfo.convertUcs4 = true;  // convert ucs4 by default
  (*pRequest)->body.resInfo.charsetCxt = pTscObj->optionInfo.charsetCxt;
  (*pRequest)->type = type;
  (*pRequest)->allocatorRefId = -1;

  (*pRequest)->pDb = getDbOfConnection(pTscObj);
  if (NULL == (*pRequest)->pDb) {
    TSC_ERR_JRET(terrno);
  }
  (*pRequest)->pTscObj = pTscObj;
  (*pRequest)->inCallback = false;
  (*pRequest)->msgBuf = taosMemoryCalloc(1, ERROR_MSG_BUF_DEFAULT_SIZE);
  if (NULL == (*pRequest)->msgBuf) {
    code = terrno;
    goto _return;
  }
  (*pRequest)->msgBufLen = ERROR_MSG_BUF_DEFAULT_SIZE;
  TSC_ERR_JRET(tsem_init(&(*pRequest)->body.rspSem, 0, 0));
  TSC_ERR_JRET(registerRequest(*pRequest, pTscObj));

  return TSDB_CODE_SUCCESS;
_return:
  if ((*pRequest)->pTscObj) {
    doDestroyRequest(*pRequest);
  } else {
    taosMemoryFree(*pRequest);
  }
  return code;
}

void doFreeReqResultInfo(SReqResultInfo *pResInfo) {
  taosMemoryFreeClear(pResInfo->pRspMsg);
  taosMemoryFreeClear(pResInfo->length);
  taosMemoryFreeClear(pResInfo->row);
  taosMemoryFreeClear(pResInfo->pCol);
  taosMemoryFreeClear(pResInfo->fields);
  taosMemoryFreeClear(pResInfo->userFields);
  taosMemoryFreeClear(pResInfo->convertJson);
  taosMemoryFreeClear(pResInfo->decompBuf);

  if (pResInfo->convertBuf != NULL) {
    for (int32_t i = 0; i < pResInfo->numOfCols; ++i) {
      taosMemoryFreeClear(pResInfo->convertBuf[i]);
    }
    taosMemoryFreeClear(pResInfo->convertBuf);
  }
}

SRequestObj *acquireRequest(int64_t rid) { return (SRequestObj *)taosAcquireRef(clientReqRefPool, rid); }

int32_t releaseRequest(int64_t rid) { return taosReleaseRef(clientReqRefPool, rid); }

int32_t removeRequest(int64_t rid) { return taosRemoveRef(clientReqRefPool, rid); }

/// return the most previous req ref id
int64_t removeFromMostPrevReq(SRequestObj *pRequest) {
  int64_t      mostPrevReqRefId = pRequest->self;
  SRequestObj *pTmp = pRequest;
  while (pTmp->relation.prevRefId) {
    pTmp = acquireRequest(pTmp->relation.prevRefId);
    if (pTmp) {
      mostPrevReqRefId = pTmp->self;
      (void)releaseRequest(mostPrevReqRefId);  // ignore error
    } else {
      break;
    }
  }
  (void)removeRequest(mostPrevReqRefId);  // ignore error
  return mostPrevReqRefId;
}

void destroyNextReq(int64_t nextRefId) {
  if (nextRefId) {
    SRequestObj *pObj = acquireRequest(nextRefId);
    if (pObj) {
      (void)releaseRequest(nextRefId);  // ignore error
      (void)releaseRequest(nextRefId);  // ignore error
    }
  }
}

void destroySubRequests(SRequestObj *pRequest) {
  int32_t      reqIdx = -1;
  SRequestObj *pReqList[16] = {NULL};
  uint64_t     tmpRefId = 0;

  if (pRequest->relation.userRefId && pRequest->relation.userRefId != pRequest->self) {
    return;
  }

  SRequestObj *pTmp = pRequest;
  while (pTmp->relation.prevRefId) {
    tmpRefId = pTmp->relation.prevRefId;
    pTmp = acquireRequest(tmpRefId);
    if (pTmp) {
      pReqList[++reqIdx] = pTmp;
      (void)releaseRequest(tmpRefId);  // ignore error
    } else {
      tscError("prev req ref 0x%" PRIx64 " is not there", tmpRefId);
      break;
    }
  }

  for (int32_t i = reqIdx; i >= 0; i--) {
    (void)removeRequest(pReqList[i]->self);  // ignore error
  }

  tmpRefId = pRequest->relation.nextRefId;
  while (tmpRefId) {
    pTmp = acquireRequest(tmpRefId);
    if (pTmp) {
      tmpRefId = pTmp->relation.nextRefId;
      (void)removeRequest(pTmp->self);   // ignore error
      (void)releaseRequest(pTmp->self);  // ignore error
    } else {
      tscError("next req ref 0x%" PRIx64 " is not there", tmpRefId);
      break;
    }
  }
}

void doDestroyRequest(void *p) {
  if (NULL == p) {
    return;
  }

  SRequestObj *pRequest = (SRequestObj *)p;

  uint64_t reqId = pRequest->requestId;
  tscTrace("QID:0x%" PRIx64 ", begin destroy request, res:%p", reqId, pRequest);

  int64_t nextReqRefId = pRequest->relation.nextRefId;

  int32_t code = taosHashRemove(pRequest->pTscObj->pRequests, &pRequest->self, sizeof(pRequest->self));
  if (TSDB_CODE_SUCCESS != code) {
    tscDebug("failed to remove request from hash since %s", tstrerror(code));
  }
  schedulerFreeJob(&pRequest->body.queryJob, 0);

  destorySqlCallbackWrapper(pRequest->pWrapper);

  taosMemoryFreeClear(pRequest->msgBuf);

  doFreeReqResultInfo(&pRequest->body.resInfo);
  if (TSDB_CODE_SUCCESS != tsem_destroy(&pRequest->body.rspSem)) {
    tscError("failed to destroy semaphore");
  }

  taosArrayDestroy(pRequest->tableList);
  taosArrayDestroy(pRequest->targetTableList);
  destroyQueryExecRes(&pRequest->body.resInfo.execRes);

  if (pRequest->self) {
    deregisterRequest(pRequest);
  }

  taosMemoryFreeClear(pRequest->pDb);
  taosArrayDestroy(pRequest->dbList);
  if (pRequest->body.interParam) {
    if (TSDB_CODE_SUCCESS != tsem_destroy(&((SSyncQueryParam *)pRequest->body.interParam)->sem)) {
      tscError("failed to destroy semaphore in pRequest");
    }
  }
  taosMemoryFree(pRequest->body.interParam);

  qDestroyQuery(pRequest->pQuery);
  nodesDestroyAllocator(pRequest->allocatorRefId);

  taosMemoryFreeClear(pRequest->effectiveUser);
  taosMemoryFreeClear(pRequest->sqlstr);
  taosMemoryFree(pRequest);
  tscTrace("QID:0x%" PRIx64 ", end destroy request, res:%p", reqId, pRequest);
  destroyNextReq(nextReqRefId);
}

void destroyRequest(SRequestObj *pRequest) {
  if (pRequest == NULL) return;

  taos_stop_query(pRequest);
  (void)removeFromMostPrevReq(pRequest);
}

void taosStopQueryImpl(SRequestObj *pRequest) {
  pRequest->killed = true;

  // It is not a query, no need to stop.
  if (NULL == pRequest->pQuery || QUERY_EXEC_MODE_SCHEDULE != pRequest->pQuery->execMode) {
    tscDebug("QID:0x%" PRIx64 ", no need to be killed since not query", pRequest->requestId);
    return;
  }

  schedulerFreeJob(&pRequest->body.queryJob, TSDB_CODE_TSC_QUERY_KILLED);
  tscDebug("QID:0x%" PRIx64 ", killed", pRequest->requestId);
}

void stopAllQueries(SRequestObj *pRequest) {
  int32_t      reqIdx = -1;
  SRequestObj *pReqList[16] = {NULL};
  uint64_t     tmpRefId = 0;

  if (pRequest->relation.userRefId && pRequest->relation.userRefId != pRequest->self) {
    return;
  }

  SRequestObj *pTmp = pRequest;
  while (pTmp->relation.prevRefId) {
    tmpRefId = pTmp->relation.prevRefId;
    pTmp = acquireRequest(tmpRefId);
    if (pTmp) {
      pReqList[++reqIdx] = pTmp;
    } else {
      tscError("prev req ref 0x%" PRIx64 " is not there", tmpRefId);
      break;
    }
  }

  for (int32_t i = reqIdx; i >= 0; i--) {
    taosStopQueryImpl(pReqList[i]);
    (void)releaseRequest(pReqList[i]->self);  // ignore error
  }

  taosStopQueryImpl(pRequest);

  tmpRefId = pRequest->relation.nextRefId;
  while (tmpRefId) {
    pTmp = acquireRequest(tmpRefId);
    if (pTmp) {
      tmpRefId = pTmp->relation.nextRefId;
      taosStopQueryImpl(pTmp);
      (void)releaseRequest(pTmp->self);  // ignore error
    } else {
      tscError("next req ref 0x%" PRIx64 " is not there", tmpRefId);
      break;
    }
  }
}
#ifdef USE_REPORT
void crashReportThreadFuncUnexpectedStopped(void) { atomic_store_32(&clientStop, -1); }

static void *tscCrashReportThreadFp(void *param) {
  int32_t code = 0;
  setThreadName("client-crashReport");
  char filepath[PATH_MAX] = {0};
  (void)snprintf(filepath, sizeof(filepath), "%s%s.taosCrashLog", tsLogDir, TD_DIRSEP);
  char     *pMsg = NULL;
  int64_t   msgLen = 0;
  TdFilePtr pFile = NULL;
  bool      truncateFile = false;
  int32_t   sleepTime = 200;
  int32_t   reportPeriodNum = 3600 * 1000 / sleepTime;
  int32_t   loopTimes = reportPeriodNum;

#ifdef WINDOWS
  if (taosCheckCurrentInDll()) {
    atexit(crashReportThreadFuncUnexpectedStopped);
  }
#endif

  if (-1 != atomic_val_compare_exchange_32(&clientStop, -1, 0)) {
    return NULL;
  }
  STelemAddrMgmt mgt;
  code = taosTelemetryMgtInit(&mgt, tsTelemServer);
  if (code) {
    tscError("failed to init telemetry management, code:%s", tstrerror(code));
    return NULL;
  }

  code = initCrashLogWriter();
  if (code) {
    tscError("failed to init crash log writer, code:%s", tstrerror(code));
    return NULL;
  }

  while (1) {
    checkAndPrepareCrashInfo();
    if (clientStop > 0 && reportThreadSetQuit()) break;
    if (loopTimes++ < reportPeriodNum) {
      if (loopTimes < 0) loopTimes = reportPeriodNum;
      taosMsleep(sleepTime);
      continue;
    }

    taosReadCrashInfo(filepath, &pMsg, &msgLen, &pFile);
    if (pMsg && msgLen > 0) {
      if (taosSendTelemReport(&mgt, tsClientCrashReportUri, tsTelemPort, pMsg, msgLen, HTTP_FLAT) != 0) {
        tscError("failed to send crash report");
        if (pFile) {
          taosReleaseCrashLogFile(pFile, false);
          pFile = NULL;

          taosMsleep(sleepTime);
          loopTimes = 0;
          continue;
        }
      } else {
        tscInfo("succeed to send crash report");
        truncateFile = true;
      }
    } else {
      tscInfo("no crash info was found");
    }

    taosMemoryFree(pMsg);

    if (pMsg && msgLen > 0) {
      pMsg = NULL;
      continue;
    }

    if (pFile) {
      taosReleaseCrashLogFile(pFile, truncateFile);
      pFile = NULL;
      truncateFile = false;
    }

    taosMsleep(sleepTime);
    loopTimes = 0;
  }
  taosTelemetryDestroy(&mgt);

  clientStop = -2;
  return NULL;
}

int32_t tscCrashReportInit() {
  if (!tsEnableCrashReport) {
    return TSDB_CODE_SUCCESS;
  }
  int32_t      code = TSDB_CODE_SUCCESS;
  TdThreadAttr thAttr;
  TSC_ERR_JRET(taosThreadAttrInit(&thAttr));
  TSC_ERR_JRET(taosThreadAttrSetDetachState(&thAttr, PTHREAD_CREATE_JOINABLE));
  TdThread crashReportThread;
  if (taosThreadCreate(&crashReportThread, &thAttr, tscCrashReportThreadFp, NULL) != 0) {
    tscError("failed to create crashReport thread since %s", strerror(ERRNO));
    terrno = TAOS_SYSTEM_ERROR(ERRNO);
    TSC_ERR_RET(terrno);
  }

  (void)taosThreadAttrDestroy(&thAttr);
_return:
  if (code) {
    terrno = TAOS_SYSTEM_ERROR(ERRNO);
    TSC_ERR_RET(terrno);
  }

  return code;
}

void tscStopCrashReport() {
  if (!tsEnableCrashReport) {
    return;
  }

  if (atomic_val_compare_exchange_32(&clientStop, 0, 1)) {
    tscDebug("crash report thread already stopped");
    return;
  }

  while (atomic_load_32(&clientStop) > 0) {
    taosMsleep(100);
  }
}

void taos_write_crashinfo(int signum, void *sigInfo, void *context) {
  writeCrashLogToFile(signum, sigInfo, CUS_PROMPT, lastClusterId, appInfo.startTime);
}
#endif

#ifdef TAOSD_INTEGRATED
typedef struct {
  TdThread pid;
  int32_t  stat;  // < 0: start failed, 0: init(not start), 1: start successfully
} SDaemonObj;

extern int  dmStartDaemon(int argc, char const *argv[]);
extern void dmStopDaemon();

SDaemonObj daemonObj = {0};

typedef struct {
  int32_t argc;
  char  **argv;
} SExecArgs;

static void *dmStartDaemonFunc(void *param) {
  int32_t    code = 0;
  SExecArgs *pArgs = (SExecArgs *)param;
  int32_t    argc = pArgs->argc;
  char     **argv = pArgs->argv;

  code = dmStartDaemon(argc, (const char **)argv);
  if (code != 0) {
    printf("failed to start taosd since %s\r\n", tstrerror(code));
    goto _exit;
  }

_exit:
  if (code != 0) {
    atomic_store_32(&daemonObj.stat, code);
  }
  return NULL;
}

static int32_t shellStartDaemon(int argc, char *argv[]) {
  int32_t    code = 0, lino = 0;
  SExecArgs *pArgs = NULL;
  int64_t    startMs = taosGetTimestampMs(), endMs = startMs;

  TdThreadAttr thAttr;
  (void)taosThreadAttrInit(&thAttr);
  (void)taosThreadAttrSetDetachState(&thAttr, PTHREAD_CREATE_JOINABLE);
#ifdef TD_COMPACT_OS
  (void)taosThreadAttrSetStackSize(&thAttr, STACK_SIZE_SMALL);
#endif
  pArgs = (SExecArgs *)taosMemoryCalloc(1, sizeof(SExecArgs));
  if (pArgs == NULL) {
    code = terrno;
    TAOS_CHECK_EXIT(code);
  }
  pArgs->argc = argc;
  pArgs->argv = argv;

#ifndef TD_AS_LIB
  tsLogEmbedded = 1;
#endif

  TAOS_CHECK_EXIT(taosThreadCreate(&daemonObj.pid, &thAttr, dmStartDaemonFunc, pArgs));

  while (true) {
    if (atomic_load_64(&tsDndStart)) {
      atomic_store_32(&daemonObj.stat, 1);
      break;
    }
    int32_t daemonstat = atomic_load_32(&daemonObj.stat);
    if (daemonstat < 0) {
      code = daemonstat;
      TAOS_CHECK_EXIT(code);
    }

    if (daemonstat > 1) {
      code = TSDB_CODE_APP_ERROR;
      TAOS_CHECK_EXIT(code);
    }
    taosMsleep(1000);
  }

_exit:
  endMs = taosGetTimestampMs();
  (void)taosThreadAttrDestroy(&thAttr);
  taosMemoryFreeClear(pArgs);
  if (code) {
    printf("\r\n The daemon start failed at line %d since %s, cost %" PRIi64 " ms\r\n", lino, tstrerror(code),
           endMs - startMs);
  } else {
    printf("\r\n The daemon started successfully, cost %" PRIi64 " ms\r\n", endMs - startMs);
  }
#ifndef TD_AS_LIB
  tsLogEmbedded = 0;
#endif
  return code;
}

void shellStopDaemon() {
#ifndef TD_AS_LIB
  tsLogEmbedded = 1;
#endif
  dmStopDaemon();
  if (taosCheckPthreadValid(daemonObj.pid)) {
    (void)taosThreadJoin(daemonObj.pid, NULL);
    taosThreadClear(&daemonObj.pid);
  }
}
#endif

void taos_init_imp(void) {
#if defined(LINUX)
  if (tscDbg.memEnable) {
    int32_t code = taosMemoryDbgInit();
    if (code) {
      (void)printf("failed to init memory dbg, error:%s\n", tstrerror(code));
    } else {
      tsAsyncLog = false;
      (void)printf("memory dbg enabled\n");
    }
  }
#endif

  // In the APIs of other program language, taos_cleanup is not available yet.
  // So, to make sure taos_cleanup will be invoked to clean up the allocated resource to suppress the valgrind warning.
  (void)atexit(taos_cleanup);
  SET_ERRNO(TSDB_CODE_SUCCESS);
  terrno = TSDB_CODE_SUCCESS;
  taosSeedRand(taosGetTimestampSec());

  appInfo.pid = taosGetPId();
  appInfo.startTime = taosGetTimestampMs();
  appInfo.pInstMap = taosHashInit(4, taosGetDefaultHashFunction(TSDB_DATA_TYPE_BINARY), true, HASH_ENTRY_LOCK);
  appInfo.pInstMapByClusterId =
      taosHashInit(4, taosGetDefaultHashFunction(TSDB_DATA_TYPE_BIGINT), true, HASH_ENTRY_LOCK);
  if (NULL == appInfo.pInstMap || NULL == appInfo.pInstMapByClusterId) {
    (void)printf("failed to allocate memory when init appInfo\n");
    tscInitRes = terrno;
    return;
  }
  taosHashSetFreeFp(appInfo.pInstMap, destroyAppInst);

  const char *logName = CUS_PROMPT "log";
  ENV_ERR_RET(taosInitLogOutput(&logName), "failed to init log output");
  if (taosCreateLog(logName, 10, configDir, NULL, NULL, NULL, NULL, 1) != 0) {
    (void)printf(" WARING: Create %s failed:%s. configDir=%s\n", logName, strerror(ERRNO), configDir);
    tscInitRes = terrno;
    return;
  }

#ifdef TAOSD_INTEGRATED
  ENV_ERR_RET(taosInitCfg(configDir, NULL, NULL, NULL, NULL, 0), "failed to init cfg");
#else
  ENV_ERR_RET(taosInitCfg(configDir, NULL, NULL, NULL, NULL, 1), "failed to init cfg");
#endif

  initQueryModuleMsgHandle();
#ifndef DISALLOW_NCHAR_WITHOUT_ICONV
  if ((tsCharsetCxt = taosConvInit(tsCharset)) == NULL) {
    tscInitRes = terrno;
    tscError("failed to init conv");
    return;
  }
#endif
#if !defined(WINDOWS) && !defined(TD_ASTRA)
  ENV_ERR_RET(tzInit(), "failed to init timezone");
#endif
  ENV_ERR_RET(monitorInit(), "failed to init monitor");
  ENV_ERR_RET(rpcInit(), "failed to init rpc");

  if (InitRegexCache() != 0) {
    tscInitRes = terrno;
    (void)printf("failed to init regex cache\n");
    return;
  }

  tscInfo("starting to initialize TAOS driver");

  SCatalogCfg cfg = {.maxDBCacheNum = 100, .maxTblCacheNum = 100};
  ENV_ERR_RET(catalogInit(&cfg), "failed to init catalog");
  ENV_ERR_RET(schedulerInit(), "failed to init scheduler");
  ENV_ERR_RET(initClientId(), "failed to init clientId");

  ENV_ERR_RET(initTaskQueue(), "failed to init task queue");
  ENV_ERR_RET(fmFuncMgtInit(), "failed to init funcMgt");
  ENV_ERR_RET(nodesInitAllocatorSet(), "failed to init allocator set");

  clientConnRefPool = taosOpenRef(200, destroyTscObj);
  clientReqRefPool = taosOpenRef(40960, doDestroyRequest);

  ENV_ERR_RET(taosGetAppName(appInfo.appName, NULL), "failed to get app name");
  ENV_ERR_RET(taosThreadMutexInit(&appInfo.mutex, NULL), "failed to init thread mutex");
#ifdef USE_REPORT
  ENV_ERR_RET(tscCrashReportInit(), "failed to init crash report");
#endif
  ENV_ERR_RET(qInitKeywordsTable(), "failed to init parser keywords table");
#ifdef TAOSD_INTEGRATED
  ENV_ERR_RET(shellStartDaemon(0, NULL), "failed to start taosd daemon");
#endif

  ENV_ERR_RET(sessMgtInit(), "failed to init session management");
  
  tscInfo("TAOS driver is initialized successfully");
}

int taos_init() {
  (void)taosThreadOnce(&tscinit, taos_init_imp);
  return tscInitRes;
}

const char *getCfgName(TSDB_OPTION option) {
  const char *name = NULL;

  switch (option) {
    case TSDB_OPTION_SHELL_ACTIVITY_TIMER:
      name = "shellActivityTimer";
      break;
    case TSDB_OPTION_LOCALE:
      name = "locale";
      break;
    case TSDB_OPTION_CHARSET:
      name = "charset";
      break;
    case TSDB_OPTION_TIMEZONE:
      name = "timezone";
      break;
    case TSDB_OPTION_USE_ADAPTER:
      name = "useAdapter";
      break;
    default:
      break;
  }

  return name;
}

int taos_options_imp(TSDB_OPTION option, const char *str) {
  if (option == TSDB_OPTION_CONFIGDIR) {
#ifndef WINDOWS
    char newstr[PATH_MAX];
    int  len = strlen(str);
    if (len > 1 && str[0] != '"' && str[0] != '\'') {
      if (len + 2 >= PATH_MAX) {
        tscError("Too long path %s", str);
        return -1;
      }
      newstr[0] = '"';
      (void)memcpy(newstr + 1, str, len);
      newstr[len + 1] = '"';
      newstr[len + 2] = '\0';
      str = newstr;
    }
#endif
    tstrncpy(configDir, str, PATH_MAX);
    tscInfo("set cfg:%s to %s", configDir, str);
    return 0;
  }

  // initialize global config
  if (taos_init() != 0) {
    return -1;
  }

  SConfig     *pCfg = taosGetCfg();
  SConfigItem *pItem = NULL;
  const char  *name = getCfgName(option);

  if (name == NULL) {
    tscError("Invalid option %d", option);
    return -1;
  }

  pItem = cfgGetItem(pCfg, name);
  if (pItem == NULL) {
    tscError("Invalid option %d", option);
    return -1;
  }

  int code = cfgSetItem(pCfg, name, str, CFG_STYPE_TAOS_OPTIONS, true);
  if (code != 0) {
    tscError("failed to set cfg:%s to %s since %s", name, str, terrstr());
  } else {
    tscInfo("set cfg:%s to %s", name, str);
    if (TSDB_OPTION_SHELL_ACTIVITY_TIMER == option || TSDB_OPTION_USE_ADAPTER == option) {
      code = taosCfgDynamicOptions(pCfg, name, false);
    }
  }

  return code;
}

/**
 * The request id is an unsigned integer format of 64bit.
 *+------------+-----+-----------+---------------+
 *| uid|localIp| PId | timestamp | serial number |
 *+------------+-----+-----------+---------------+
 *| 12bit      |12bit|24bit      |16bit          |
 *+------------+-----+-----------+---------------+
 * @return
 */
uint64_t generateRequestId() {
  static uint32_t hashId = 0;
  static int32_t  requestSerialId = 0;

  if (hashId == 0) {
    int32_t code = taosGetSystemUUIDU32(&hashId);
    if (code != TSDB_CODE_SUCCESS) {
      tscError("Failed to get the system uid to generated request id, reason:%s. use ip address instead",
               tstrerror(code));
    }
  }

  uint64_t id = 0;

  while (true) {
    int64_t  ts = taosGetTimestampMs();
    uint64_t pid = taosGetPId();
    uint32_t val = atomic_add_fetch_32(&requestSerialId, 1);
    if (val >= 0xFFFF) atomic_store_32(&requestSerialId, 0);

    id = (((uint64_t)(hashId & 0x0FFF)) << 52) | ((pid & 0x0FFF) << 40) | ((ts & 0xFFFFFF) << 16) | (val & 0xFFFF);
    if (id) {
      break;
    }
  }
  return id;
}

#if 0
#include "cJSON.h"
static setConfRet taos_set_config_imp(const char *config){
  setConfRet ret = {SET_CONF_RET_SUCC, {0}};
  static bool setConfFlag = false;
  if (setConfFlag) {
    ret.retCode = SET_CONF_RET_ERR_ONLY_ONCE;
    tstrncpy(ret.retMsg, "configuration can only set once", RET_MSG_LENGTH);
    return ret;
  }
  taosInitGlobalCfg();
  cJSON *root = cJSON_Parse(config);
  if (root == NULL){
    ret.retCode = SET_CONF_RET_ERR_JSON_PARSE;
    tstrncpy(ret.retMsg, "parse json error", RET_MSG_LENGTH);
    return ret;
  }

  int size = cJSON_GetArraySize(root);
  if(!cJSON_IsObject(root) || size == 0) {
    ret.retCode = SET_CONF_RET_ERR_JSON_INVALID;
    tstrncpy(ret.retMsg, "json content is invalid, must be not empty object", RET_MSG_LENGTH);
    return ret;
  }

  if(size >= 1000) {
    ret.retCode = SET_CONF_RET_ERR_TOO_LONG;
    tstrncpy(ret.retMsg, "json object size is too long", RET_MSG_LENGTH);
    return ret;
  }

  for(int i = 0; i < size; i++){
    cJSON *item = cJSON_GetArrayItem(root, i);
    if(!item) {
      ret.retCode = SET_CONF_RET_ERR_INNER;
      tstrncpy(ret.retMsg, "inner error", RET_MSG_LENGTH);
      return ret;
    }
    if(!taosReadConfigOption(item->string, item->valuestring, NULL, NULL, TAOS_CFG_CSTATUS_OPTION, TSDB_CFG_CTYPE_B_CLIENT)){
      ret.retCode = SET_CONF_RET_ERR_PART;
      if (strlen(ret.retMsg) == 0){
        snprintf(ret.retMsg, RET_MSG_LENGTH, "part error|%s", item->string);
      }else{
        int tmp = RET_MSG_LENGTH - 1 - (int)strlen(ret.retMsg);
        size_t leftSize = tmp >= 0 ? tmp : 0;
        strncat(ret.retMsg, "|",  leftSize);
        tmp = RET_MSG_LENGTH - 1 - (int)strlen(ret.retMsg);
        leftSize = tmp >= 0 ? tmp : 0;
        strncat(ret.retMsg, item->string, leftSize);
      }
    }
  }
  cJSON_Delete(root);
  setConfFlag = true;
  return ret;
}

setConfRet taos_set_config(const char *config){
  taosThreadMutexLock(&setConfMutex);
  setConfRet ret = taos_set_config_imp(config);
  taosThreadMutexUnlock(&setConfMutex);
  return ret;
}
#endif<|MERGE_RESOLUTION|>--- conflicted
+++ resolved
@@ -72,12 +72,6 @@
 int32_t   clientStop = -1;
 SHashObj *pTimezoneMap = NULL;
 
-<<<<<<< HEAD
-
-int32_t timestampDeltaLimit = 900;  // s
-
-=======
->>>>>>> 00e9ae37
 static TdThreadOnce tscinit = PTHREAD_ONCE_INIT;
 volatile int32_t    tscInitRes = 0;
 
