--- conflicted
+++ resolved
@@ -928,13 +928,10 @@
   }
 }
 
-<<<<<<< HEAD
-=======
 void tscWriteCrashInfo(int signum, void *sigInfo, void *context) {
   writeCrashLogToFile(signum, sigInfo, CUS_PROMPT, lastClusterId, appInfo.startTime);
 }
 
->>>>>>> 51dc0964
 void taos_init_imp(void) {
 #if defined(LINUX)
   if (tscDbg.memEnable) {
