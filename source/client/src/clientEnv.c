/*
 * Copyright (c) 2019 TAOS Data, Inc. <jhtao@taosdata.com>
 *
 * This program is free software: you can use, redistribute, and/or modify
 * it under the terms of the GNU Affero General Public License, version 3
 * or later ("AGPL"), as published by the Free Software Foundation.
 *
 * This program is distributed in the hope that it will be useful, but WITHOUT
 * ANY WARRANTY; without even the implied warranty of MERCHANTABILITY or
 * FITNESS FOR A PARTICULAR PURPOSE.
 *
 * You should have received a copy of the GNU Affero General Public License
 * along with this program. If not, see <http://www.gnu.org/licenses/>.
 */

#include <ttimer.h>
#include "cJSON.h"
#include "catalog.h"
#include "clientInt.h"
#include "clientLog.h"
#include "clientMonitor.h"
#include "functionMgt.h"
#include "os.h"
#include "osSleep.h"
#include "query.h"
#include "qworker.h"
#include "scheduler.h"
#include "tcache.h"
#include "tglobal.h"
#include "thttp.h"
#include "tmsg.h"
#include "tqueue.h"
#include "tref.h"
#include "trpc.h"
#include "tsched.h"
#include "ttime.h"
#include "tversion.h"
#include "tcompare.h"

#if defined(CUS_NAME) || defined(CUS_PROMPT) || defined(CUS_EMAIL)
#include "cus_name.h"
#endif

#define TSC_VAR_NOT_RELEASE 1
#define TSC_VAR_RELEASED    0

#define ENV_JSON_FALSE_CHECK(c)                    \
  do {                                             \
    if (!c) {                                      \
      tscError("faild to add item to JSON object");\
      code = TSDB_CODE_TSC_FAIL_GENERATE_JSON;     \
      goto _end;                                   \
    }                                              \
  } while (0)

#define ENV_ERR_RET(c,info)           \
  do {                                \
    int32_t _code = c;                \
    if (_code != TSDB_CODE_SUCCESS) { \
      errno = _code;                  \
      tscInitRes = _code;             \
      tscError(info);                 \
      return;                         \
    }                                 \
  } while (0)

STscDbg  tscDbg = {0};
SAppInfo appInfo;
int64_t  lastClusterId = 0;
int32_t  clientReqRefPool = -1;
int32_t  clientConnRefPool = -1;
int32_t  clientStop = -1;

int32_t timestampDeltaLimit = 900;  // s

static TdThreadOnce tscinit = PTHREAD_ONCE_INIT;
volatile int32_t    tscInitRes = 0;

static int32_t registerRequest(SRequestObj *pRequest, STscObj *pTscObj) {
  int32_t code = TSDB_CODE_SUCCESS;
  // connection has been released already, abort creating request.
  pRequest->self = taosAddRef(clientReqRefPool, pRequest);
  if (pRequest->self < 0) {
    tscError("failed to add ref to request");
    code = terrno;
    return code;
  }

  int32_t num = atomic_add_fetch_32(&pTscObj->numOfReqs, 1);

  if (pTscObj->pAppInfo) {
    SAppClusterSummary *pSummary = &pTscObj->pAppInfo->summary;

    int32_t total = atomic_add_fetch_64((int64_t *)&pSummary->totalRequests, 1);
    int32_t currentInst = atomic_add_fetch_64((int64_t *)&pSummary->currentRequests, 1);
    tscDebug("0x%" PRIx64 " new Request from connObj:0x%" PRIx64
             ", current:%d, app current:%d, total:%d, reqId:0x%" PRIx64,
             pRequest->self, pRequest->pTscObj->id, num, currentInst, total, pRequest->requestId);
  }

  return code;
}

static void concatStrings(SArray *list, char* buf, int size){
  int  len = 0;
  for(int i = 0; i < taosArrayGetSize(list); i++){
    char* db = taosArrayGet(list, i);
    if (NULL == db) {
      tscError("get dbname failed, buf:%s", buf);
      break;
    }
    char* dot = strchr(db, '.');
    if (dot != NULL) {
      db = dot + 1;
    }
    if (i != 0){
      (void)strcat(buf, ",");
      len += 1;
    }
    int ret = snprintf(buf + len, size - len, "%s", db);
    if (ret < 0)  {
      tscError("snprintf failed, buf:%s, ret:%d", buf, ret);
      break;
    }
    len += ret;
    if (len >= size){
      tscInfo("dbList is truncated, buf:%s, len:%d", buf, len);
      break;
    }
  }
}

static int32_t generateWriteSlowLog(STscObj *pTscObj, SRequestObj *pRequest, int32_t reqType, int64_t duration){
  cJSON* json = cJSON_CreateObject();
  int32_t code = TSDB_CODE_SUCCESS;
  if (json == NULL) {
    tscError("[monitor] cJSON_CreateObject failed");
    return TSDB_CODE_OUT_OF_MEMORY;
  }
  char clusterId[32] = {0};
  if (snprintf(clusterId, sizeof(clusterId), "%" PRId64, pTscObj->pAppInfo->clusterId) < 0){
    tscError("failed to generate clusterId:%" PRId64, pTscObj->pAppInfo->clusterId);
    code = TSDB_CODE_FAILED;
    goto _end;
  }

  char startTs[32] = {0};
  if (snprintf(startTs, sizeof(startTs), "%" PRId64, pRequest->metric.start/1000) < 0){
    tscError("failed to generate startTs:%" PRId64, pRequest->metric.start/1000);
    code = TSDB_CODE_FAILED;
    goto _end;
  }

  char requestId[32] = {0};
  if (snprintf(requestId, sizeof(requestId), "%" PRIu64, pRequest->requestId) < 0){
    tscError("failed to generate requestId:%" PRIu64, pRequest->requestId);
    code = TSDB_CODE_FAILED;
    goto _end;
  }
  ENV_JSON_FALSE_CHECK(cJSON_AddItemToObject(json, "cluster_id",   cJSON_CreateString(clusterId)));
  ENV_JSON_FALSE_CHECK(cJSON_AddItemToObject(json, "start_ts",     cJSON_CreateString(startTs)));
  ENV_JSON_FALSE_CHECK(cJSON_AddItemToObject(json, "request_id",   cJSON_CreateString(requestId)));
  ENV_JSON_FALSE_CHECK(cJSON_AddItemToObject(json, "query_time",   cJSON_CreateNumber(duration/1000)));
  ENV_JSON_FALSE_CHECK(cJSON_AddItemToObject(json, "code",         cJSON_CreateNumber(pRequest->code)));
  ENV_JSON_FALSE_CHECK(cJSON_AddItemToObject(json, "error_info",   cJSON_CreateString(tstrerror(pRequest->code))));
  ENV_JSON_FALSE_CHECK(cJSON_AddItemToObject(json, "type",         cJSON_CreateNumber(reqType)));
  ENV_JSON_FALSE_CHECK(cJSON_AddItemToObject(json, "rows_num",     cJSON_CreateNumber(pRequest->body.resInfo.numOfRows + pRequest->body.resInfo.totalRows)));
  if(pRequest->sqlstr != NULL && strlen(pRequest->sqlstr) > pTscObj->pAppInfo->monitorParas.tsSlowLogMaxLen){
    char tmp = pRequest->sqlstr[pTscObj->pAppInfo->monitorParas.tsSlowLogMaxLen];
    pRequest->sqlstr[pTscObj->pAppInfo->monitorParas.tsSlowLogMaxLen] = '\0';
    ENV_JSON_FALSE_CHECK(cJSON_AddItemToObject(json, "sql",        cJSON_CreateString(pRequest->sqlstr)));
    pRequest->sqlstr[pTscObj->pAppInfo->monitorParas.tsSlowLogMaxLen] = tmp;
  }else{
    ENV_JSON_FALSE_CHECK(cJSON_AddItemToObject(json, "sql",        cJSON_CreateString(pRequest->sqlstr)));
  }

  ENV_JSON_FALSE_CHECK(cJSON_AddItemToObject(json, "user",         cJSON_CreateString(pTscObj->user)));
  ENV_JSON_FALSE_CHECK(cJSON_AddItemToObject(json, "process_name", cJSON_CreateString(appInfo.appName)));
  ENV_JSON_FALSE_CHECK(cJSON_AddItemToObject(json, "ip",           cJSON_CreateString(tsLocalFqdn)));

  char pid[32] = {0};
  if (snprintf(pid, sizeof(pid), "%d", appInfo.pid) < 0){
    tscError("failed to generate pid:%d", appInfo.pid);
    code = TSDB_CODE_FAILED;
    goto _end;
  }

  ENV_JSON_FALSE_CHECK(cJSON_AddItemToObject(json, "process_id",   cJSON_CreateString(pid)));
  if(pRequest->dbList != NULL){
    char dbList[1024] = {0};
    concatStrings(pRequest->dbList, dbList, sizeof(dbList) - 1);
    ENV_JSON_FALSE_CHECK(cJSON_AddItemToObject(json, "db", cJSON_CreateString(dbList)));
  }else if(pRequest->pDb != NULL){
    ENV_JSON_FALSE_CHECK(cJSON_AddItemToObject(json, "db", cJSON_CreateString(pRequest->pDb)));
  }else{
    ENV_JSON_FALSE_CHECK(cJSON_AddItemToObject(json, "db", cJSON_CreateString("")));
  }

  char* value = cJSON_PrintUnformatted(json);
  MonitorSlowLogData data = {0};
  data.clusterId = pTscObj->pAppInfo->clusterId;
  data.type = SLOW_LOG_WRITE;
  data.data = value;
<<<<<<< HEAD
  if(monitorPutData2MonitorQueue(data) != 0){
=======
  code = monitorPutData2MonitorQueue(data);
  if (TSDB_CODE_SUCCESS != code) {
>>>>>>> df3e2b78
    taosMemoryFree(value);
    goto _end;
  }

_end:
  cJSON_Delete(json);
  return code;
}

static bool checkSlowLogExceptDb(SRequestObj *pRequest, char* exceptDb) {
  if (pRequest->pDb != NULL) {
    return strcmp(pRequest->pDb, exceptDb) != 0;
  }

  for (int i = 0; i < taosArrayGetSize(pRequest->dbList); i++) {
    char *db = taosArrayGet(pRequest->dbList, i);
    if (NULL == db) {
      tscError("get dbname failed, exceptDb:%s", exceptDb);
      return false;
    }
    char *dot = strchr(db, '.');
    if (dot != NULL) {
      db = dot + 1;
    }
    if(strcmp(db, exceptDb) == 0){
      return false;
    }
  }
  return true;
}

static void deregisterRequest(SRequestObj *pRequest) {
  if (pRequest == NULL) {
    tscError("pRequest == NULL");
    return;
  }

  STscObj            *pTscObj = pRequest->pTscObj;
  SAppClusterSummary *pActivity = &pTscObj->pAppInfo->summary;

  int32_t currentInst = atomic_sub_fetch_64((int64_t *)&pActivity->currentRequests, 1);
  int32_t num = atomic_sub_fetch_32(&pTscObj->numOfReqs, 1);
  int32_t reqType = SLOW_LOG_TYPE_OTHERS;

  int64_t duration = taosGetTimestampUs() - pRequest->metric.start;
  tscDebug("0x%" PRIx64 " free Request from connObj: 0x%" PRIx64 ", reqId:0x%" PRIx64
           " elapsed:%.2f ms, "
           "current:%d, app current:%d",
           pRequest->self, pTscObj->id, pRequest->requestId, duration / 1000.0, num, currentInst);

  if (TSDB_CODE_SUCCESS == nodesSimAcquireAllocator(pRequest->allocatorRefId)) {
    if ((pRequest->pQuery && pRequest->pQuery->pRoot &&
         QUERY_NODE_VNODE_MODIFY_STMT == pRequest->pQuery->pRoot->type &&
        (0 == ((SVnodeModifyOpStmt *)pRequest->pQuery->pRoot)->sqlNodeType)) ||
        QUERY_NODE_VNODE_MODIFY_STMT == pRequest->stmtType) {
      tscDebug("insert duration %" PRId64 "us: parseCost:%" PRId64 "us, ctgCost:%" PRId64 "us, analyseCost:%" PRId64
               "us, planCost:%" PRId64 "us, exec:%" PRId64 "us",
               duration, pRequest->metric.parseCostUs, pRequest->metric.ctgCostUs, pRequest->metric.analyseCostUs,
               pRequest->metric.planCostUs, pRequest->metric.execCostUs);
      (void)atomic_add_fetch_64((int64_t *)&pActivity->insertElapsedTime, duration);
      reqType = SLOW_LOG_TYPE_INSERT;
    } else if (QUERY_NODE_SELECT_STMT == pRequest->stmtType) {
      tscDebug("query duration %" PRId64 "us: parseCost:%" PRId64 "us, ctgCost:%" PRId64 "us, analyseCost:%" PRId64
               "us, planCost:%" PRId64 "us, exec:%" PRId64 "us",
               duration, pRequest->metric.parseCostUs, pRequest->metric.ctgCostUs, pRequest->metric.analyseCostUs,
               pRequest->metric.planCostUs, pRequest->metric.execCostUs);

      (void)atomic_add_fetch_64((int64_t *)&pActivity->queryElapsedTime, duration);
      reqType = SLOW_LOG_TYPE_QUERY;
    }

    if (TSDB_CODE_SUCCESS != nodesSimReleaseAllocator(pRequest->allocatorRefId)) {
      tscError("failed to release allocator");
    }
  }

  if(pTscObj->pAppInfo->monitorParas.tsEnableMonitor){
    if (QUERY_NODE_VNODE_MODIFY_STMT == pRequest->stmtType || QUERY_NODE_INSERT_STMT == pRequest->stmtType) {
      sqlReqLog(pTscObj->id, pRequest->killed, pRequest->code, MONITORSQLTYPEINSERT);
    } else if (QUERY_NODE_SELECT_STMT == pRequest->stmtType) {
      sqlReqLog(pTscObj->id, pRequest->killed, pRequest->code, MONITORSQLTYPESELECT);
    } else if (QUERY_NODE_DELETE_STMT == pRequest->stmtType) {
      sqlReqLog(pTscObj->id, pRequest->killed, pRequest->code, MONITORSQLTYPEDELETE);
    }
  }

  if ((duration >= pTscObj->pAppInfo->monitorParas.tsSlowLogThreshold * 1000000UL || duration >= pTscObj->pAppInfo->monitorParas.tsSlowLogThresholdTest * 1000000UL) &&
      checkSlowLogExceptDb(pRequest, pTscObj->pAppInfo->monitorParas.tsSlowLogExceptDb)) {
    (void)atomic_add_fetch_64((int64_t *)&pActivity->numOfSlowQueries, 1);
    if (pTscObj->pAppInfo->monitorParas.tsSlowLogScope & reqType) {
      taosPrintSlowLog("PID:%d, Conn:%u, QID:0x%" PRIx64 ", Start:%" PRId64 " us, Duration:%" PRId64 "us, SQL:%s",
                       taosGetPId(), pTscObj->connId, pRequest->requestId, pRequest->metric.start, duration,
                       pRequest->sqlstr);
      if(pTscObj->pAppInfo->monitorParas.tsEnableMonitor){
        slowQueryLog(pTscObj->id, pRequest->killed, pRequest->code, duration);
        if (TSDB_CODE_SUCCESS != generateWriteSlowLog(pTscObj, pRequest, reqType, duration)) {
          tscError("failed to generate write slow log");
        }
      }
    }
  }

  releaseTscObj(pTscObj->id);
}

// todo close the transporter properly
void closeTransporter(SAppInstInfo *pAppInfo) {
  if (pAppInfo == NULL || pAppInfo->pTransporter == NULL) {
    return;
  }

  tscDebug("free transporter:%p in app inst %p", pAppInfo->pTransporter, pAppInfo);
  rpcClose(pAppInfo->pTransporter);
}

static bool clientRpcRfp(int32_t code, tmsg_t msgType) {
  if (NEED_REDIRECT_ERROR(code)) {
    if (msgType == TDMT_SCH_QUERY || msgType == TDMT_SCH_MERGE_QUERY || msgType == TDMT_SCH_FETCH ||
        msgType == TDMT_SCH_MERGE_FETCH || msgType == TDMT_SCH_QUERY_HEARTBEAT || msgType == TDMT_SCH_DROP_TASK ||
        msgType == TDMT_SCH_TASK_NOTIFY) {
      return false;
    }
    return true;
  } else {
    return false;
  }
}

// start timer for particular msgType
static bool clientRpcTfp(int32_t code, tmsg_t msgType) {
  if (msgType == TDMT_VND_SUBMIT || msgType == TDMT_VND_CREATE_TABLE) {
    return true;
  }
  return false;
}

// TODO refactor
int32_t openTransporter(const char *user, const char *auth, int32_t numOfThread, void **pDnodeConn) {
  SRpcInit rpcInit;
  (void)memset(&rpcInit, 0, sizeof(rpcInit));
  rpcInit.localPort = 0;
  rpcInit.label = "TSC";
  rpcInit.numOfThreads = tsNumOfRpcThreads;
  rpcInit.cfp = processMsgFromServer;
  rpcInit.rfp = clientRpcRfp;
  rpcInit.sessions = 1024;
  rpcInit.connType = TAOS_CONN_CLIENT;
  rpcInit.user = (char *)user;
  rpcInit.idleTime = tsShellActivityTimer * 1000;
  rpcInit.compressSize = tsCompressMsgSize;
  rpcInit.dfp = destroyAhandle;

  rpcInit.retryMinInterval = tsRedirectPeriod;
  rpcInit.retryStepFactor = tsRedirectFactor;
  rpcInit.retryMaxInterval = tsRedirectMaxPeriod;
  rpcInit.retryMaxTimeout = tsMaxRetryWaitTime;

  int32_t connLimitNum = tsNumOfRpcSessions / (tsNumOfRpcThreads * 3);
  connLimitNum = TMAX(connLimitNum, 10);
  connLimitNum = TMIN(connLimitNum, 1000);
  rpcInit.connLimitNum = connLimitNum;
  rpcInit.timeToGetConn = tsTimeToGetAvailableConn;

  int32_t code = taosVersionStrToInt(version, &(rpcInit.compatibilityVer));
  if (TSDB_CODE_SUCCESS != code) {
    tscError("invalid version string.");
    return code;
  }

  *pDnodeConn = rpcOpen(&rpcInit);
  if (*pDnodeConn == NULL) {
    tscError("failed to init connection to server.");
    code = TSDB_CODE_FAILED;
  }

  return code;
}

void destroyAllRequests(SHashObj *pRequests) {
  void *pIter = taosHashIterate(pRequests, NULL);
  while (pIter != NULL) {
    int64_t *rid = pIter;

    SRequestObj *pRequest = acquireRequest(*rid);
    if (pRequest) {
      destroyRequest(pRequest);
      (void)releaseRequest(*rid); // ignore error
    }

    pIter = taosHashIterate(pRequests, pIter);
  }
}

void stopAllRequests(SHashObj *pRequests) {
  void *pIter = taosHashIterate(pRequests, NULL);
  while (pIter != NULL) {
    int64_t *rid = pIter;

    SRequestObj *pRequest = acquireRequest(*rid);
    if (pRequest) {
      taos_stop_query(pRequest);
      (void)releaseRequest(*rid); // ignore error
    }

    pIter = taosHashIterate(pRequests, pIter);
  }
}

void destroyAppInst(void *info) {
  SAppInstInfo* pAppInfo = *(SAppInstInfo**)info;
  tscDebug("destroy app inst mgr %p", pAppInfo);

  int32_t code = taosThreadMutexLock(&appInfo.mutex);
  if (TSDB_CODE_SUCCESS != code) {
    tscError("failed to lock app info, code:%s", tstrerror(TAOS_SYSTEM_ERROR(code)));
  }

  hbRemoveAppHbMrg(&pAppInfo->pAppHbMgr);

  code = taosThreadMutexUnlock(&appInfo.mutex);
  if (TSDB_CODE_SUCCESS != code) {
    tscError("failed to unlock app info, code:%s", tstrerror(TAOS_SYSTEM_ERROR(code)));
  }

  taosMemoryFreeClear(pAppInfo->instKey);
  closeTransporter(pAppInfo);

  code = taosThreadMutexLock(&pAppInfo->qnodeMutex);
  if (TSDB_CODE_SUCCESS != code) {
    tscError("failed to lock qnode mutex, code:%s", tstrerror(TAOS_SYSTEM_ERROR(code)));
  }

  taosArrayDestroy(pAppInfo->pQnodeList);
  code = taosThreadMutexUnlock(&pAppInfo->qnodeMutex);
  if (TSDB_CODE_SUCCESS != code) {
    tscError("failed to unlock qnode mutex, code:%s", tstrerror(TAOS_SYSTEM_ERROR(code)));
  }

  taosMemoryFree(pAppInfo);
}

void destroyTscObj(void *pObj) {
  if (NULL == pObj) {
    return;
  }

  STscObj *pTscObj = pObj;
  int64_t  tscId = pTscObj->id;
  tscTrace("begin to destroy tscObj %" PRIx64 " p:%p", tscId, pTscObj);

  SClientHbKey connKey = {.tscRid = pTscObj->id, .connType = pTscObj->connType};
  hbDeregisterConn(pTscObj, connKey);

  destroyAllRequests(pTscObj->pRequests);
  taosHashCleanup(pTscObj->pRequests);

  schedulerStopQueryHb(pTscObj->pAppInfo->pTransporter);
  tscDebug("connObj 0x%" PRIx64 " p:%p destroyed, remain inst totalConn:%" PRId64, pTscObj->id, pTscObj,
           pTscObj->pAppInfo->numOfConns);

  // In any cases, we should not free app inst here. Or an race condition rises.
  /*int64_t connNum = */ (void)atomic_sub_fetch_64(&pTscObj->pAppInfo->numOfConns, 1);

  (void)taosThreadMutexDestroy(&pTscObj->mutex);
  taosMemoryFree(pTscObj);

  tscTrace("end to destroy tscObj %" PRIx64 " p:%p", tscId, pTscObj);
}

int32_t createTscObj(const char *user, const char *auth, const char *db, int32_t connType, SAppInstInfo *pAppInfo,
                     STscObj **pObj) {
  *pObj = (STscObj *)taosMemoryCalloc(1, sizeof(STscObj));
  if (NULL == *pObj) {
    return TSDB_CODE_OUT_OF_MEMORY;
  }

  (*pObj)->pRequests = taosHashInit(64, taosGetDefaultHashFunction(TSDB_DATA_TYPE_BIGINT), false, HASH_ENTRY_LOCK);
  if (NULL == (*pObj)->pRequests) {
    taosMemoryFree(*pObj);
    return terrno ? terrno : TSDB_CODE_OUT_OF_MEMORY;
  }

  (*pObj)->connType = connType;
  (*pObj)->pAppInfo = pAppInfo;
  (*pObj)->appHbMgrIdx = pAppInfo->pAppHbMgr->idx;
  tstrncpy((*pObj)->user, user, sizeof((*pObj)->user));
  (void)memcpy((*pObj)->pass, auth, TSDB_PASSWORD_LEN);

  if (db != NULL) {
    tstrncpy((*pObj)->db, db, tListLen((*pObj)->db));
  }

  TSC_ERR_RET(taosThreadMutexInit(&(*pObj)->mutex, NULL));

  int32_t code = TSDB_CODE_SUCCESS;

  (*pObj)->id = taosAddRef(clientConnRefPool, *pObj);
  if ((*pObj)->id < 0) {
    tscError("failed to add object to clientConnRefPool");
    code = terrno;
    taosMemoryFree(*pObj);
    return code;
  }

  (void)atomic_add_fetch_64(&(*pObj)->pAppInfo->numOfConns, 1);

  tscDebug("connObj created, 0x%" PRIx64 ",p:%p", (*pObj)->id, *pObj);
  return code;
}

STscObj *acquireTscObj(int64_t rid) { return (STscObj *)taosAcquireRef(clientConnRefPool, rid); }

void releaseTscObj(int64_t rid) {
  int32_t code = taosReleaseRef(clientConnRefPool, rid);
  if (TSDB_CODE_SUCCESS != code) {
    tscWarn("failed to release TscObj, code:%s", tstrerror(code));
  }
}

int32_t createRequest(uint64_t connId, int32_t type, int64_t reqid, SRequestObj **pRequest) {
  int32_t code = TSDB_CODE_SUCCESS;
  *pRequest = (SRequestObj *)taosMemoryCalloc(1, sizeof(SRequestObj));
  if (NULL == *pRequest) {
    return TSDB_CODE_OUT_OF_MEMORY;
  }

  STscObj *pTscObj = acquireTscObj(connId);
  if (pTscObj == NULL) {
    code = TSDB_CODE_TSC_DISCONNECTED;
    goto _return;
  }
  SSyncQueryParam *interParam = taosMemoryCalloc(1, sizeof(SSyncQueryParam));
  if (interParam == NULL) {
    releaseTscObj(connId);
    code = TSDB_CODE_OUT_OF_MEMORY;
    goto _return;
  }
  TSC_ERR_JRET(tsem_init(&interParam->sem, 0, 0));
  interParam->pRequest = *pRequest;
  (*pRequest)->body.interParam = interParam;

  (*pRequest)->resType = RES_TYPE__QUERY;
  (*pRequest)->requestId = reqid == 0 ? generateRequestId() : reqid;
  (*pRequest)->metric.start = taosGetTimestampUs();

  (*pRequest)->body.resInfo.convertUcs4 = true;  // convert ucs4 by default
  (*pRequest)->type = type;
  (*pRequest)->allocatorRefId = -1;

  (*pRequest)->pDb = getDbOfConnection(pTscObj);
  (*pRequest)->pTscObj = pTscObj;
  (*pRequest)->inCallback = false;

<<<<<<< HEAD
  pRequest->msgBuf = taosMemoryCalloc(1, ERROR_MSG_BUF_DEFAULT_SIZE);
  pRequest->msgBufLen = ERROR_MSG_BUF_DEFAULT_SIZE;
  if (tsem2_init(&pRequest->body.rspSem, 0, 0) != 0) {
    doDestroyRequest(pRequest);
    return NULL;
  }

  if (registerRequest(pRequest, pTscObj)) {
    doDestroyRequest(pRequest);
    return NULL;
=======
  (*pRequest)->msgBuf = taosMemoryCalloc(1, ERROR_MSG_BUF_DEFAULT_SIZE);
  if (NULL == (*pRequest)->msgBuf) {
    code = TSDB_CODE_OUT_OF_MEMORY;
    goto _return;
>>>>>>> df3e2b78
  }
  (*pRequest)->msgBufLen = ERROR_MSG_BUF_DEFAULT_SIZE;
  TSC_ERR_JRET(tsem_init(&(*pRequest)->body.rspSem, 0, 0));
  TSC_ERR_JRET(registerRequest(*pRequest, pTscObj));

  return TSDB_CODE_SUCCESS;
_return:
  doDestroyRequest(*pRequest);
  return code;
}

void doFreeReqResultInfo(SReqResultInfo *pResInfo) {
  taosMemoryFreeClear(pResInfo->pRspMsg);
  taosMemoryFreeClear(pResInfo->length);
  taosMemoryFreeClear(pResInfo->row);
  taosMemoryFreeClear(pResInfo->pCol);
  taosMemoryFreeClear(pResInfo->fields);
  taosMemoryFreeClear(pResInfo->userFields);
  taosMemoryFreeClear(pResInfo->convertJson);
  taosMemoryFreeClear(pResInfo->decompBuf);

  if (pResInfo->convertBuf != NULL) {
    for (int32_t i = 0; i < pResInfo->numOfCols; ++i) {
      taosMemoryFreeClear(pResInfo->convertBuf[i]);
    }
    taosMemoryFreeClear(pResInfo->convertBuf);
  }
}

SRequestObj *acquireRequest(int64_t rid) { return (SRequestObj *)taosAcquireRef(clientReqRefPool, rid); }

int32_t releaseRequest(int64_t rid) { return taosReleaseRef(clientReqRefPool, rid); }

int32_t removeRequest(int64_t rid) { return taosRemoveRef(clientReqRefPool, rid); }

/// return the most previous req ref id
int64_t removeFromMostPrevReq(SRequestObj* pRequest) {
  int64_t mostPrevReqRefId = pRequest->self;
  SRequestObj* pTmp = pRequest;
  while (pTmp->relation.prevRefId) {
    pTmp = acquireRequest(pTmp->relation.prevRefId);
    if (pTmp) {
      mostPrevReqRefId = pTmp->self;
      (void)releaseRequest(mostPrevReqRefId); // ignore error
    } else {
      break;
    }
  }
  (void)removeRequest(mostPrevReqRefId); // ignore error
  return mostPrevReqRefId;
}

void destroyNextReq(int64_t nextRefId) {
  if (nextRefId) {
    SRequestObj* pObj = acquireRequest(nextRefId);
    if (pObj) {
      (void)releaseRequest(nextRefId); // ignore error
      (void)releaseRequest(nextRefId); // ignore error
    }
  }
}

void destroySubRequests(SRequestObj *pRequest) {
  int32_t      reqIdx = -1;
  SRequestObj *pReqList[16] = {NULL};
  uint64_t     tmpRefId = 0;

  if (pRequest->relation.userRefId && pRequest->relation.userRefId != pRequest->self) {
    return;
  }

  SRequestObj *pTmp = pRequest;
  while (pTmp->relation.prevRefId) {
    tmpRefId = pTmp->relation.prevRefId;
    pTmp = acquireRequest(tmpRefId);
    if (pTmp) {
      pReqList[++reqIdx] = pTmp;
      (void)releaseRequest(tmpRefId); // ignore error
    } else {
      tscError("prev req ref 0x%" PRIx64 " is not there", tmpRefId);
      break;
    }
  }

  for (int32_t i = reqIdx; i >= 0; i--) {
    (void)removeRequest(pReqList[i]->self); // ignore error
  }

  tmpRefId = pRequest->relation.nextRefId;
  while (tmpRefId) {
    pTmp = acquireRequest(tmpRefId);
    if (pTmp) {
      tmpRefId = pTmp->relation.nextRefId;
      (void)removeRequest(pTmp->self); // ignore error
      (void)releaseRequest(pTmp->self); // ignore error
    } else {
      tscError("next req ref 0x%" PRIx64 " is not there", tmpRefId);
      break;
    }
  }
}

void doDestroyRequest(void *p) {
  if (NULL == p) {
    return;
  }

  SRequestObj *pRequest = (SRequestObj *)p;

  uint64_t reqId = pRequest->requestId;
  tscTrace("begin to destroy request %" PRIx64 " p:%p", reqId, pRequest);

  int64_t nextReqRefId = pRequest->relation.nextRefId;

  int32_t code = taosHashRemove(pRequest->pTscObj->pRequests, &pRequest->self, sizeof(pRequest->self));
  if (TSDB_CODE_SUCCESS != code) {
    tscError("failed to remove request from hash, code:%s", tstrerror(code));
  }
  schedulerFreeJob(&pRequest->body.queryJob, 0);

  destorySqlCallbackWrapper(pRequest->pWrapper);

  taosMemoryFreeClear(pRequest->msgBuf);

  doFreeReqResultInfo(&pRequest->body.resInfo);
<<<<<<< HEAD
  (void)tsem2_destroy(&pRequest->body.rspSem);
=======
  (void)tsem_destroy(&pRequest->body.rspSem);
>>>>>>> df3e2b78

  taosArrayDestroy(pRequest->tableList);
  taosArrayDestroy(pRequest->targetTableList);

  destroyQueryExecRes(&pRequest->body.resInfo.execRes);

  if (pRequest->self) {
    deregisterRequest(pRequest);
  }

  taosMemoryFreeClear(pRequest->pDb);
  taosArrayDestroy(pRequest->dbList);
  if (pRequest->body.interParam) {
    (void)tsem_destroy(&((SSyncQueryParam *)pRequest->body.interParam)->sem);
  }
  taosMemoryFree(pRequest->body.interParam);

  if (TSDB_CODE_SUCCESS == nodesSimAcquireAllocator(pRequest->allocatorRefId)) {
    qDestroyQuery(pRequest->pQuery);
    if (TSDB_CODE_SUCCESS != nodesSimReleaseAllocator(pRequest->allocatorRefId)) {
      tscError("failed to release allocator");
    }
  }
  nodesDestroyAllocator(pRequest->allocatorRefId);

  taosMemoryFreeClear(pRequest->effectiveUser);
  taosMemoryFreeClear(pRequest->sqlstr);
  taosMemoryFree(pRequest);
  tscTrace("end to destroy request %" PRIx64 " p:%p", reqId, pRequest);
  destroyNextReq(nextReqRefId);
}

void destroyRequest(SRequestObj *pRequest) {
  if (pRequest == NULL) {
    return;
  }

  taos_stop_query(pRequest);
  (void)removeFromMostPrevReq(pRequest);
}

void taosStopQueryImpl(SRequestObj *pRequest) {
  pRequest->killed = true;

  // It is not a query, no need to stop.
  if (NULL == pRequest->pQuery || QUERY_EXEC_MODE_SCHEDULE != pRequest->pQuery->execMode) {
    tscDebug("request 0x%" PRIx64 " no need to be killed since not query", pRequest->requestId);
    return;
  }

  schedulerFreeJob(&pRequest->body.queryJob, TSDB_CODE_TSC_QUERY_KILLED);
  tscDebug("request %" PRIx64 " killed", pRequest->requestId);
}

void stopAllQueries(SRequestObj *pRequest) {
  int32_t      reqIdx = -1;
  SRequestObj *pReqList[16] = {NULL};
  uint64_t     tmpRefId = 0;

  if (pRequest->relation.userRefId && pRequest->relation.userRefId != pRequest->self) {
    return;
  }

  SRequestObj *pTmp = pRequest;
  while (pTmp->relation.prevRefId) {
    tmpRefId = pTmp->relation.prevRefId;
    pTmp = acquireRequest(tmpRefId);
    if (pTmp) {
      pReqList[++reqIdx] = pTmp;
    } else {
      tscError("prev req ref 0x%" PRIx64 " is not there", tmpRefId);
      break;
    }
  }

  for (int32_t i = reqIdx; i >= 0; i--) {
    taosStopQueryImpl(pReqList[i]);
    (void)releaseRequest(pReqList[i]->self); // ignore error
  }

  taosStopQueryImpl(pRequest);

  tmpRefId = pRequest->relation.nextRefId;
  while (tmpRefId) {
    pTmp = acquireRequest(tmpRefId);
    if (pTmp) {
      tmpRefId = pTmp->relation.nextRefId;
      taosStopQueryImpl(pTmp);
      (void)releaseRequest(pTmp->self); // ignore error
    } else {
      tscError("next req ref 0x%" PRIx64 " is not there", tmpRefId);
      break;
    }
  }
}

void crashReportThreadFuncUnexpectedStopped(void) { atomic_store_32(&clientStop, -1); }

static void *tscCrashReportThreadFp(void *param) {
  setThreadName("client-crashReport");
  char filepath[PATH_MAX] = {0};
  (void)snprintf(filepath, sizeof(filepath), "%s%s.taosCrashLog", tsLogDir, TD_DIRSEP);
  char     *pMsg = NULL;
  int64_t   msgLen = 0;
  TdFilePtr pFile = NULL;
  bool      truncateFile = false;
  int32_t   sleepTime = 200;
  int32_t   reportPeriodNum = 3600 * 1000 / sleepTime;
  int32_t   loopTimes = reportPeriodNum;

#ifdef WINDOWS
  if (taosCheckCurrentInDll()) {
    atexit(crashReportThreadFuncUnexpectedStopped);
  }
#endif

  if (-1 != atomic_val_compare_exchange_32(&clientStop, -1, 0)) {
    return NULL;
  }

  while (1) {
    if (clientStop > 0) break;
    if (loopTimes++ < reportPeriodNum) {
      taosMsleep(sleepTime);
      continue;
    }

    taosReadCrashInfo(filepath, &pMsg, &msgLen, &pFile);
    if (pMsg && msgLen > 0) {
      if (taosSendHttpReport(tsTelemServer, tsClientCrashReportUri, tsTelemPort, pMsg, msgLen, HTTP_FLAT) != 0) {
        tscError("failed to send crash report");
        if (pFile) {
          taosReleaseCrashLogFile(pFile, false);
          pFile = NULL;

          taosMsleep(sleepTime);
          loopTimes = 0;
          continue;
        }
      } else {
        tscInfo("succeed to send crash report");
        truncateFile = true;
      }
    } else {
      tscDebug("no crash info");
    }

    taosMemoryFree(pMsg);

    if (pMsg && msgLen > 0) {
      pMsg = NULL;
      continue;
    }

    if (pFile) {
      taosReleaseCrashLogFile(pFile, truncateFile);
      pFile = NULL;
      truncateFile = false;
    }

    taosMsleep(sleepTime);
    loopTimes = 0;
  }

  clientStop = -2;
  return NULL;
}

int32_t tscCrashReportInit() {
  if (!tsEnableCrashReport) {
    return TSDB_CODE_SUCCESS;
  }
  int32_t      code = TSDB_CODE_SUCCESS;
  TdThreadAttr thAttr;
  TSC_ERR_JRET(taosThreadAttrInit(&thAttr));
  TSC_ERR_JRET(taosThreadAttrSetDetachState(&thAttr, PTHREAD_CREATE_JOINABLE));
  TdThread crashReportThread;
  if (taosThreadCreate(&crashReportThread, &thAttr, tscCrashReportThreadFp, NULL) != 0) {
    tscError("failed to create crashReport thread since %s", strerror(errno));
    terrno = TAOS_SYSTEM_ERROR(errno);
    TSC_ERR_RET(errno);
  }

  (void)taosThreadAttrDestroy(&thAttr);
_return:
  if (code) {
    terrno = TAOS_SYSTEM_ERROR(errno);
    TSC_ERR_RET(terrno);
  }

  return TSDB_CODE_SUCCESS;
}

void tscStopCrashReport() {
  if (!tsEnableCrashReport) {
    return;
  }

  if (atomic_val_compare_exchange_32(&clientStop, 0, 1)) {
    tscDebug("crash report thread already stopped");
    return;
  }

  while (atomic_load_32(&clientStop) > 0) {
    taosMsleep(100);
  }
}

void tscWriteCrashInfo(int signum, void *sigInfo, void *context) {
  char       *pMsg = NULL;
  const char *flags = "UTL FATAL ";
  ELogLevel   level = DEBUG_FATAL;
  int32_t     dflag = 255;
  int64_t     msgLen = -1;

  if (tsEnableCrashReport) {
    if (taosGenCrashJsonMsg(signum, &pMsg, lastClusterId, appInfo.startTime)) {
      taosPrintLog(flags, level, dflag, "failed to generate crash json msg");
    } else {
      msgLen = strlen(pMsg);
    }
  }

  taosLogCrashInfo("taos", pMsg, msgLen, signum, sigInfo);
}

void taos_init_imp(void) {
#if defined(LINUX)
  if (tscDbg.memEnable) {
    int32_t code = taosMemoryDbgInit();
    if (code) {
      printf("failed to init memory dbg, error:%s\n", tstrerror(code));
    } else {
      tsAsyncLog = false;
      printf("memory dbg enabled\n");
    }
  }
#endif

  // In the APIs of other program language, taos_cleanup is not available yet.
  // So, to make sure taos_cleanup will be invoked to clean up the allocated resource to suppress the valgrind warning.
  atexit(taos_cleanup);
  errno = TSDB_CODE_SUCCESS;
  taosSeedRand(taosGetTimestampSec());

  appInfo.pid = taosGetPId();
  appInfo.startTime = taosGetTimestampMs();
  appInfo.pInstMap = taosHashInit(4, taosGetDefaultHashFunction(TSDB_DATA_TYPE_BINARY), true, HASH_ENTRY_LOCK);
  appInfo.pInstMapByClusterId = taosHashInit(4, taosGetDefaultHashFunction(TSDB_DATA_TYPE_BIGINT), true, HASH_ENTRY_LOCK);
  if (NULL == appInfo.pInstMap || NULL == appInfo.pInstMapByClusterId) {
    tscError("failed to allocate memory when init appInfo");
    tscInitRes = TSDB_CODE_OUT_OF_MEMORY;
    return;
  }
  taosHashSetFreeFp(appInfo.pInstMap, destroyAppInst);
  deltaToUtcInitOnce();

  char logDirName[64] = {0};
#ifdef CUS_PROMPT
  snprintf(logDirName, 64, "%slog", CUS_PROMPT);
#else
  (void)snprintf(logDirName, 64, "taoslog");
#endif
  if (taosCreateLog(logDirName, 10, configDir, NULL, NULL, NULL, NULL, 1) != 0) {
    printf(" WARING: Create %s failed:%s. configDir=%s\n", logDirName, strerror(errno), configDir);
    tscInitRes = -1;
    return;
  }

  ENV_ERR_RET(taosInitCfg(configDir, NULL, NULL, NULL, NULL, 1), "failed to init cfg");

  initQueryModuleMsgHandle();
  ENV_ERR_RET(taosConvInit(), "failed to init conv");
  ENV_ERR_RET(monitorInit(), "failed to init monitor");
  ENV_ERR_RET(rpcInit(), "failed to init rpc");

  if (InitRegexCache() != 0) {
    tscInitRes = -1;
    tscError("failed to init regex cache");
    return;
  }

  SCatalogCfg cfg = {.maxDBCacheNum = 100, .maxTblCacheNum = 100};
  ENV_ERR_RET(catalogInit(&cfg), "failed to init catalog");
  ENV_ERR_RET(schedulerInit(), "failed to init scheduler");

  tscDebug("starting to initialize TAOS driver");

#ifndef WINDOWS
  taosSetCoreDump(true);
#endif

  ENV_ERR_RET(initTaskQueue(), "failed to init task queue");
  ENV_ERR_RET(fmFuncMgtInit(), "failed to init funcMgt");
  ENV_ERR_RET(nodesInitAllocatorSet(), "failed to init allocator set");

  clientConnRefPool = taosOpenRef(200, destroyTscObj);
  clientReqRefPool = taosOpenRef(40960, doDestroyRequest);

  ENV_ERR_RET(taosGetAppName(appInfo.appName, NULL), "failed to get app name");
  ENV_ERR_RET(taosThreadMutexInit(&appInfo.mutex, NULL), "failed to init thread mutex");
  ENV_ERR_RET(tscCrashReportInit(), "failed to init crash report");
  ENV_ERR_RET(qInitKeywordsTable(), "failed to init parser keywords table");

  tscDebug("client is initialized successfully");
}

int taos_init() {
  taosThreadOnce(&tscinit, taos_init_imp);
  return tscInitRes;
}

const char* getCfgName(TSDB_OPTION option) {
  const char* name = NULL;

  switch (option) {
    case TSDB_OPTION_SHELL_ACTIVITY_TIMER:
      name = "shellActivityTimer";
      break;
    case TSDB_OPTION_LOCALE:
      name = "locale";
      break;
    case TSDB_OPTION_CHARSET:
      name = "charset";
      break;
    case TSDB_OPTION_TIMEZONE:
      name = "timezone";
      break;
    case TSDB_OPTION_USE_ADAPTER:
      name = "useAdapter";
      break;
    default:
      break;
  }

  return name;
}

int taos_options_imp(TSDB_OPTION option, const char *str) {
  if (option == TSDB_OPTION_CONFIGDIR) {
#ifndef WINDOWS
    char newstr[PATH_MAX];
    int  len = strlen(str);
    if (len > 1 && str[0] != '"' && str[0] != '\'') {
        if (len + 2 >= PATH_MAX) {
        tscError("Too long path %s", str);
        return -1;
      }
      newstr[0] = '"';
      (void)memcpy(newstr+1, str, len);
      newstr[len + 1] = '"';
      newstr[len + 2] = '\0';
      str = newstr;
    }
#endif
    tstrncpy(configDir, str, PATH_MAX);
    tscInfo("set cfg:%s to %s", configDir, str);
    return 0;
  }

  // initialize global config
  if (taos_init() != 0) {
    return -1;
  }

  SConfig     *pCfg = taosGetCfg();
  SConfigItem *pItem = NULL;
  const char  *name = getCfgName(option);

  if (name == NULL) {
    tscError("Invalid option %d", option);
    return -1;
  }

  pItem = cfgGetItem(pCfg, name);
  if (pItem == NULL) {
    tscError("Invalid option %d", option);
    return -1;
  }

  int code = cfgSetItem(pCfg, name, str, CFG_STYPE_TAOS_OPTIONS, true);
  if (code != 0) {
    tscError("failed to set cfg:%s to %s since %s", name, str, terrstr());
  } else {
    tscInfo("set cfg:%s to %s", name, str);
    if (TSDB_OPTION_SHELL_ACTIVITY_TIMER == option || TSDB_OPTION_USE_ADAPTER == option) {
      code = taosCfgDynamicOptions(pCfg, name, false);
    }
  }

  return code;
}

/**
 * The request id is an unsigned integer format of 64bit.
 *+------------+-----+-----------+---------------+
 *| uid|localIp| PId | timestamp | serial number |
 *+------------+-----+-----------+---------------+
 *| 12bit      |12bit|24bit      |16bit          |
 *+------------+-----+-----------+---------------+
 * @return
 */
uint64_t generateRequestId() {
  static uint64_t hashId = 0;
  static uint32_t requestSerialId = 0;

  if (hashId == 0) {
    char    uid[64] = {0};
    int32_t code = taosGetSystemUUID(uid, tListLen(uid));
    if (code != TSDB_CODE_SUCCESS) {
      tscError("Failed to get the system uid to generated request id, reason:%s. use ip address instead",
               tstrerror(TAOS_SYSTEM_ERROR(errno)));

    } else {
      hashId = MurmurHash3_32(uid, strlen(uid));
    }
  }

  uint64_t id = 0;

  while (true) {
    int64_t  ts = taosGetTimestampMs();
    uint64_t pid = taosGetPId();
    uint32_t val = atomic_add_fetch_32(&requestSerialId, 1);
    if (val >= 0xFFFF) atomic_store_32(&requestSerialId, 0);

    id = ((hashId & 0x0FFF) << 52) | ((pid & 0x0FFF) << 40) | ((ts & 0xFFFFFF) << 16) | (val & 0xFFFF);
    if (id) {
      break;
    }
  }
  return id;
}

#if 0
#include "cJSON.h"
static setConfRet taos_set_config_imp(const char *config){
  setConfRet ret = {SET_CONF_RET_SUCC, {0}};
  static bool setConfFlag = false;
  if (setConfFlag) {
    ret.retCode = SET_CONF_RET_ERR_ONLY_ONCE;
    strcpy(ret.retMsg, "configuration can only set once");
    return ret;
  }
  taosInitGlobalCfg();
  cJSON *root = cJSON_Parse(config);
  if (root == NULL){
    ret.retCode = SET_CONF_RET_ERR_JSON_PARSE;
    strcpy(ret.retMsg, "parse json error");
    return ret;
  }

  int size = cJSON_GetArraySize(root);
  if(!cJSON_IsObject(root) || size == 0) {
    ret.retCode = SET_CONF_RET_ERR_JSON_INVALID;
    strcpy(ret.retMsg, "json content is invalid, must be not empty object");
    return ret;
  }

  if(size >= 1000) {
    ret.retCode = SET_CONF_RET_ERR_TOO_LONG;
    strcpy(ret.retMsg, "json object size is too long");
    return ret;
  }

  for(int i = 0; i < size; i++){
    cJSON *item = cJSON_GetArrayItem(root, i);
    if(!item) {
      ret.retCode = SET_CONF_RET_ERR_INNER;
      strcpy(ret.retMsg, "inner error");
      return ret;
    }
    if(!taosReadConfigOption(item->string, item->valuestring, NULL, NULL, TAOS_CFG_CSTATUS_OPTION, TSDB_CFG_CTYPE_B_CLIENT)){
      ret.retCode = SET_CONF_RET_ERR_PART;
      if (strlen(ret.retMsg) == 0){
        snprintf(ret.retMsg, RET_MSG_LENGTH, "part error|%s", item->string);
      }else{
        int tmp = RET_MSG_LENGTH - 1 - (int)strlen(ret.retMsg);
        size_t leftSize = tmp >= 0 ? tmp : 0;
        strncat(ret.retMsg, "|",  leftSize);
        tmp = RET_MSG_LENGTH - 1 - (int)strlen(ret.retMsg);
        leftSize = tmp >= 0 ? tmp : 0;
        strncat(ret.retMsg, item->string, leftSize);
      }
    }
  }
  cJSON_Delete(root);
  setConfFlag = true;
  return ret;
}

setConfRet taos_set_config(const char *config){
  taosThreadMutexLock(&setConfMutex);
  setConfRet ret = taos_set_config_imp(config);
  taosThreadMutexUnlock(&setConfMutex);
  return ret;
}
#endif<|MERGE_RESOLUTION|>--- conflicted
+++ resolved
@@ -201,12 +201,8 @@
   data.clusterId = pTscObj->pAppInfo->clusterId;
   data.type = SLOW_LOG_WRITE;
   data.data = value;
-<<<<<<< HEAD
-  if(monitorPutData2MonitorQueue(data) != 0){
-=======
   code = monitorPutData2MonitorQueue(data);
   if (TSDB_CODE_SUCCESS != code) {
->>>>>>> df3e2b78
     taosMemoryFree(value);
     goto _end;
   }
@@ -559,27 +555,13 @@
   (*pRequest)->pDb = getDbOfConnection(pTscObj);
   (*pRequest)->pTscObj = pTscObj;
   (*pRequest)->inCallback = false;
-
-<<<<<<< HEAD
-  pRequest->msgBuf = taosMemoryCalloc(1, ERROR_MSG_BUF_DEFAULT_SIZE);
-  pRequest->msgBufLen = ERROR_MSG_BUF_DEFAULT_SIZE;
-  if (tsem2_init(&pRequest->body.rspSem, 0, 0) != 0) {
-    doDestroyRequest(pRequest);
-    return NULL;
-  }
-
-  if (registerRequest(pRequest, pTscObj)) {
-    doDestroyRequest(pRequest);
-    return NULL;
-=======
   (*pRequest)->msgBuf = taosMemoryCalloc(1, ERROR_MSG_BUF_DEFAULT_SIZE);
   if (NULL == (*pRequest)->msgBuf) {
     code = TSDB_CODE_OUT_OF_MEMORY;
     goto _return;
->>>>>>> df3e2b78
   }
   (*pRequest)->msgBufLen = ERROR_MSG_BUF_DEFAULT_SIZE;
-  TSC_ERR_JRET(tsem_init(&(*pRequest)->body.rspSem, 0, 0));
+  TSC_ERR_JRET(tsem2_init(&(*pRequest)->body.rspSem, 0, 0));
   TSC_ERR_JRET(registerRequest(*pRequest, pTscObj));
 
   return TSDB_CODE_SUCCESS;
@@ -702,11 +684,7 @@
   taosMemoryFreeClear(pRequest->msgBuf);
 
   doFreeReqResultInfo(&pRequest->body.resInfo);
-<<<<<<< HEAD
   (void)tsem2_destroy(&pRequest->body.rspSem);
-=======
-  (void)tsem_destroy(&pRequest->body.rspSem);
->>>>>>> df3e2b78
 
   taosArrayDestroy(pRequest->tableList);
   taosArrayDestroy(pRequest->targetTableList);
