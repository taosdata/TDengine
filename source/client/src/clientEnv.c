/*
 * Copyright (c) 2019 TAOS Data, Inc. <jhtao@taosdata.com>
 *
 * This program is free software: you can use, redistribute, and/or modify
 * it under the terms of the GNU Affero General Public License, version 3
 * or later ("AGPL"), as published by the Free Software Foundation.
 *
 * This program is distributed in the hope that it will be useful, but WITHOUT
 * ANY WARRANTY; without even the implied warranty of MERCHANTABILITY or
 * FITNESS FOR A PARTICULAR PURPOSE.
 *
 * You should have received a copy of the GNU Affero General Public License
 * along with this program. If not, see <http://www.gnu.org/licenses/>.
 */

#include "catalog.h"
#include "clientInt.h"
#include "clientLog.h"
#include "functionMgt.h"
#include "os.h"
#include "query.h"
#include "qworker.h"
#include "scheduler.h"
#include "tcache.h"
#include "tglobal.h"
#include "thttp.h"
#include "tmsg.h"
#include "tref.h"
#include "trpc.h"
#include "tsched.h"
#include "ttime.h"

#define TSC_VAR_NOT_RELEASE 1
#define TSC_VAR_RELEASED    0

STscDbg  tscDbg = {0};
SAppInfo appInfo;
int64_t  lastClusterId = 0;
int32_t  clientReqRefPool = -1;
int32_t  clientConnRefPool = -1;
int32_t  clientStop = 0;

int32_t timestampDeltaLimit = 900;  // s

static TdThreadOnce tscinit = PTHREAD_ONCE_INIT;
volatile int32_t    tscInitRes = 0;

static int32_t registerRequest(SRequestObj *pRequest, STscObj *pTscObj) {
  // connection has been released already, abort creating request.
  pRequest->self = taosAddRef(clientReqRefPool, pRequest);

  int32_t num = atomic_add_fetch_32(&pTscObj->numOfReqs, 1);

  if (pTscObj->pAppInfo) {
    SAppClusterSummary *pSummary = &pTscObj->pAppInfo->summary;

    int32_t total = atomic_add_fetch_64((int64_t *)&pSummary->totalRequests, 1);
    int32_t currentInst = atomic_add_fetch_64((int64_t *)&pSummary->currentRequests, 1);
    tscDebug("0x%" PRIx64 " new Request from connObj:0x%" PRIx64
             ", current:%d, app current:%d, total:%d, reqId:0x%" PRIx64,
             pRequest->self, pRequest->pTscObj->id, num, currentInst, total, pRequest->requestId);
  }

  return TSDB_CODE_SUCCESS;
}

static void deregisterRequest(SRequestObj *pRequest) {
  const static int64_t SLOW_QUERY_INTERVAL = 3000000L;  // todo configurable
  if (pRequest == NULL) {
    tscError("pRequest == NULL");
    return;
  }

  STscObj            *pTscObj = pRequest->pTscObj;
  SAppClusterSummary *pActivity = &pTscObj->pAppInfo->summary;

  int32_t currentInst = atomic_sub_fetch_64((int64_t *)&pActivity->currentRequests, 1);
  int32_t num = atomic_sub_fetch_32(&pTscObj->numOfReqs, 1);

  int64_t duration = taosGetTimestampUs() - pRequest->metric.start;
  tscDebug("0x%" PRIx64 " free Request from connObj: 0x%" PRIx64 ", reqId:0x%" PRIx64
           " elapsed:%.2f ms, "
           "current:%d, app current:%d",
           pRequest->self, pTscObj->id, pRequest->requestId, duration / 1000.0, num, currentInst);

  if (pRequest->pQuery && pRequest->pQuery->pRoot) {
<<<<<<< HEAD
    if (QUERY_NODE_VNODE_MODIF_STMT == pRequest->pQuery->pRoot->type &&
        (0 == ((SVnodeModifOpStmt *)pRequest->pQuery->pRoot)->sqlNodeType)) {
=======
    if (QUERY_NODE_VNODE_MODIFY_STMT == pRequest->pQuery->pRoot->type &&
        (0 == ((SVnodeModifyOpStmt *)pRequest->pQuery->pRoot)->sqlNodeType)) {
>>>>>>> a5dcc8cd
      tscDebug("insert duration %" PRId64 "us: parseCost:%" PRId64 "us, ctgCost:%" PRId64 "us, analyseCost:%" PRId64
               "us, planCost:%" PRId64 "us, exec:%" PRId64 "us",
               duration, pRequest->metric.parseCostUs, pRequest->metric.ctgCostUs, pRequest->metric.analyseCostUs,
               pRequest->metric.planCostUs, pRequest->metric.execCostUs);
      atomic_add_fetch_64((int64_t *)&pActivity->insertElapsedTime, duration);
    } else if (QUERY_NODE_SELECT_STMT == pRequest->stmtType) {
      tscDebug("query duration %" PRId64 "us: parseCost:%" PRId64 "us, ctgCost:%" PRId64 "us, analyseCost:%" PRId64
               "us, planCost:%" PRId64 "us, exec:%" PRId64 "us",
               duration, pRequest->metric.parseCostUs, pRequest->metric.ctgCostUs, pRequest->metric.analyseCostUs,
               pRequest->metric.planCostUs, pRequest->metric.execCostUs);

      atomic_add_fetch_64((int64_t *)&pActivity->queryElapsedTime, duration);
    }
  }

  if (duration >= SLOW_QUERY_INTERVAL) {
    atomic_add_fetch_64((int64_t *)&pActivity->numOfSlowQueries, 1);
  }

  releaseTscObj(pTscObj->id);
}

// todo close the transporter properly
void closeTransporter(SAppInstInfo *pAppInfo) {
  if (pAppInfo == NULL || pAppInfo->pTransporter == NULL) {
    return;
  }

  tscDebug("free transporter:%p in app inst %p", pAppInfo->pTransporter, pAppInfo);
  rpcClose(pAppInfo->pTransporter);
}

static bool clientRpcRfp(int32_t code, tmsg_t msgType) {
  if (NEED_REDIRECT_ERROR(code)) {
    if (msgType == TDMT_SCH_QUERY || msgType == TDMT_SCH_MERGE_QUERY || msgType == TDMT_SCH_FETCH ||
        msgType == TDMT_SCH_MERGE_FETCH || msgType == TDMT_SCH_QUERY_HEARTBEAT || msgType == TDMT_SCH_DROP_TASK) {
      return false;
    }
    return true;
  } else {
    return false;
  }
}

// start timer for particular msgType
static bool clientRpcTfp(int32_t code, tmsg_t msgType) {
  if (msgType == TDMT_VND_SUBMIT || msgType == TDMT_VND_CREATE_TABLE) {
    return true;
  }
  return false;
}

// TODO refactor
void *openTransporter(const char *user, const char *auth, int32_t numOfThread) {
  SRpcInit rpcInit;
  memset(&rpcInit, 0, sizeof(rpcInit));
  rpcInit.localPort = 0;
  rpcInit.label = "TSC";
  rpcInit.numOfThreads = tsNumOfRpcThreads;
  rpcInit.cfp = processMsgFromServer;
  rpcInit.rfp = clientRpcRfp;
  rpcInit.sessions = 1024;
  rpcInit.connType = TAOS_CONN_CLIENT;
  rpcInit.user = (char *)user;
  rpcInit.idleTime = tsShellActivityTimer * 1000;
  rpcInit.compressSize = tsCompressMsgSize;
  rpcInit.dfp = destroyAhandle;

  rpcInit.retryMinInterval = tsRedirectPeriod;
  rpcInit.retryStepFactor = tsRedirectFactor;
  rpcInit.retryMaxInterval = tsRedirectMaxPeriod;
  rpcInit.retryMaxTimouet = tsMaxRetryWaitTime;

  int32_t connLimitNum = tsNumOfRpcSessions / (tsNumOfRpcThreads * 3);
  connLimitNum = TMAX(connLimitNum, 10);
  connLimitNum = TMIN(connLimitNum, 500);
  rpcInit.connLimitNum = connLimitNum;
  rpcInit.timeToGetConn = tsTimeToGetAvailableConn;

  void *pDnodeConn = rpcOpen(&rpcInit);
  if (pDnodeConn == NULL) {
    tscError("failed to init connection to server");
    return NULL;
  }

  return pDnodeConn;
}

void destroyAllRequests(SHashObj *pRequests) {
  void *pIter = taosHashIterate(pRequests, NULL);
  while (pIter != NULL) {
    int64_t *rid = pIter;

    SRequestObj *pRequest = acquireRequest(*rid);
    if (pRequest) {
      destroyRequest(pRequest);
      releaseRequest(*rid);
    }

    pIter = taosHashIterate(pRequests, pIter);
  }
}

void stopAllRequests(SHashObj *pRequests) {
  void *pIter = taosHashIterate(pRequests, NULL);
  while (pIter != NULL) {
    int64_t *rid = pIter;

    SRequestObj *pRequest = acquireRequest(*rid);
    if (pRequest) {
      taos_stop_query(pRequest);
      releaseRequest(*rid);
    }

    pIter = taosHashIterate(pRequests, pIter);
  }
}

void destroyAppInst(SAppInstInfo *pAppInfo) {
  tscDebug("destroy app inst mgr %p", pAppInfo);

  taosThreadMutexLock(&appInfo.mutex);

  hbRemoveAppHbMrg(&pAppInfo->pAppHbMgr);
  taosHashRemove(appInfo.pInstMap, pAppInfo->instKey, strlen(pAppInfo->instKey));

  taosThreadMutexUnlock(&appInfo.mutex);

  taosMemoryFreeClear(pAppInfo->instKey);
  closeTransporter(pAppInfo);

  taosThreadMutexLock(&pAppInfo->qnodeMutex);
  taosArrayDestroy(pAppInfo->pQnodeList);
  taosThreadMutexUnlock(&pAppInfo->qnodeMutex);

  taosMemoryFree(pAppInfo);
}

void destroyTscObj(void *pObj) {
  if (NULL == pObj) {
    return;
  }

  STscObj *pTscObj = pObj;
  int64_t  tscId = pTscObj->id;
  tscTrace("begin to destroy tscObj %" PRIx64 " p:%p", tscId, pTscObj);

  SClientHbKey connKey = {.tscRid = pTscObj->id, .connType = pTscObj->connType};
  hbDeregisterConn(pTscObj->pAppInfo->pAppHbMgr, connKey);

  destroyAllRequests(pTscObj->pRequests);
  taosHashCleanup(pTscObj->pRequests);

  schedulerStopQueryHb(pTscObj->pAppInfo->pTransporter);
  tscDebug("connObj 0x%" PRIx64 " p:%p destroyed, remain inst totalConn:%" PRId64, pTscObj->id, pTscObj,
           pTscObj->pAppInfo->numOfConns);

  // In any cases, we should not free app inst here. Or an race condition rises.
  /*int64_t connNum = */ atomic_sub_fetch_64(&pTscObj->pAppInfo->numOfConns, 1);

  taosThreadMutexDestroy(&pTscObj->mutex);
  taosMemoryFree(pTscObj);

  tscTrace("end to destroy tscObj %" PRIx64 " p:%p", tscId, pTscObj);
}

void *createTscObj(const char *user, const char *auth, const char *db, int32_t connType, SAppInstInfo *pAppInfo) {
  STscObj *pObj = (STscObj *)taosMemoryCalloc(1, sizeof(STscObj));
  if (NULL == pObj) {
    terrno = TSDB_CODE_OUT_OF_MEMORY;
    return NULL;
  }

  pObj->pRequests = taosHashInit(64, taosGetDefaultHashFunction(TSDB_DATA_TYPE_BIGINT), false, HASH_ENTRY_LOCK);
  if (NULL == pObj->pRequests) {
    taosMemoryFree(pObj);
    terrno = TSDB_CODE_OUT_OF_MEMORY;
    return NULL;
  }

  pObj->connType = connType;
  pObj->pAppInfo = pAppInfo;
  tstrncpy(pObj->user, user, sizeof(pObj->user));
  memcpy(pObj->pass, auth, TSDB_PASSWORD_LEN);

  if (db != NULL) {
    tstrncpy(pObj->db, db, tListLen(pObj->db));
  }

  taosThreadMutexInit(&pObj->mutex, NULL);
  pObj->id = taosAddRef(clientConnRefPool, pObj);

  atomic_add_fetch_64(&pObj->pAppInfo->numOfConns, 1);

  tscDebug("connObj created, 0x%" PRIx64 ",p:%p", pObj->id, pObj);
  return pObj;
}

STscObj *acquireTscObj(int64_t rid) { return (STscObj *)taosAcquireRef(clientConnRefPool, rid); }

int32_t releaseTscObj(int64_t rid) { return taosReleaseRef(clientConnRefPool, rid); }

void *createRequest(uint64_t connId, int32_t type, int64_t reqid) {
  SRequestObj *pRequest = (SRequestObj *)taosMemoryCalloc(1, sizeof(SRequestObj));
  if (NULL == pRequest) {
    terrno = TSDB_CODE_OUT_OF_MEMORY;
    return NULL;
  }

  STscObj *pTscObj = acquireTscObj(connId);
  if (pTscObj == NULL) {
    taosMemoryFree(pRequest);
    terrno = TSDB_CODE_TSC_DISCONNECTED;
    return NULL;
  }

  pRequest->resType = RES_TYPE__QUERY;
  pRequest->requestId = reqid == 0 ? generateRequestId() : reqid;
  pRequest->metric.start = taosGetTimestampUs();

  pRequest->body.resInfo.convertUcs4 = true;  // convert ucs4 by default
  pRequest->type = type;
  pRequest->allocatorRefId = -1;

  pRequest->pDb = getDbOfConnection(pTscObj);
  pRequest->pTscObj = pTscObj;

  pRequest->msgBuf = taosMemoryCalloc(1, ERROR_MSG_BUF_DEFAULT_SIZE);
  pRequest->msgBufLen = ERROR_MSG_BUF_DEFAULT_SIZE;
  tsem_init(&pRequest->body.rspSem, 0, 0);

  if (registerRequest(pRequest, pTscObj)) {
    doDestroyRequest(pRequest);
    return NULL;
  }

  return pRequest;
}

void doFreeReqResultInfo(SReqResultInfo *pResInfo) {
  taosMemoryFreeClear(pResInfo->pRspMsg);
  taosMemoryFreeClear(pResInfo->length);
  taosMemoryFreeClear(pResInfo->row);
  taosMemoryFreeClear(pResInfo->pCol);
  taosMemoryFreeClear(pResInfo->fields);
  taosMemoryFreeClear(pResInfo->userFields);
  taosMemoryFreeClear(pResInfo->convertJson);

  if (pResInfo->convertBuf != NULL) {
    for (int32_t i = 0; i < pResInfo->numOfCols; ++i) {
      taosMemoryFreeClear(pResInfo->convertBuf[i]);
    }
    taosMemoryFreeClear(pResInfo->convertBuf);
  }
}

SRequestObj *acquireRequest(int64_t rid) { return (SRequestObj *)taosAcquireRef(clientReqRefPool, rid); }

int32_t releaseRequest(int64_t rid) { return taosReleaseRef(clientReqRefPool, rid); }

int32_t removeRequest(int64_t rid) { return taosRemoveRef(clientReqRefPool, rid); }

void doDestroyRequest(void *p) {
  if (NULL == p) {
    return;
  }

  SRequestObj *pRequest = (SRequestObj *)p;

  uint64_t reqId = pRequest->requestId;
  tscTrace("begin to destroy request %" PRIx64 " p:%p", reqId, pRequest);

  taosHashRemove(pRequest->pTscObj->pRequests, &pRequest->self, sizeof(pRequest->self));

  schedulerFreeJob(&pRequest->body.queryJob, 0);

  taosMemoryFreeClear(pRequest->msgBuf);
  taosMemoryFreeClear(pRequest->pDb);

  doFreeReqResultInfo(&pRequest->body.resInfo);
  tsem_destroy(&pRequest->body.rspSem);

  taosArrayDestroy(pRequest->tableList);
  taosArrayDestroy(pRequest->dbList);
  taosArrayDestroy(pRequest->targetTableList);

  destroyQueryExecRes(&pRequest->body.resInfo.execRes);

  if (pRequest->self) {
    deregisterRequest(pRequest);
  }

  if (pRequest->syncQuery) {
    if (pRequest->body.param) {
      tsem_destroy(&((SSyncQueryParam *)pRequest->body.param)->sem);
    }
    taosMemoryFree(pRequest->body.param);
  }

  qDestroyQuery(pRequest->pQuery);
  nodesDestroyAllocator(pRequest->allocatorRefId);

  taosMemoryFreeClear(pRequest->sqlstr);
  taosMemoryFree(pRequest);
  tscTrace("end to destroy request %" PRIx64 " p:%p", reqId, pRequest);
}

void destroyRequest(SRequestObj *pRequest) {
  if (pRequest == NULL) {
    return;
  }

  taos_stop_query(pRequest);
  removeRequest(pRequest->self);
}

void crashReportThreadFuncUnexpectedStopped(void) { atomic_store_32(&clientStop, -1); }

static void *tscCrashReportThreadFp(void *param) {
  setThreadName("client-crashReport");
  char filepath[PATH_MAX] = {0};
  snprintf(filepath, sizeof(filepath), "%s%s.taosCrashLog", tsLogDir, TD_DIRSEP);
  char     *pMsg = NULL;
  int64_t   msgLen = 0;
  TdFilePtr pFile = NULL;
  bool      truncateFile = false;
  int32_t   sleepTime = 200;
  int32_t   reportPeriodNum = 3600 * 1000 / sleepTime;
  int32_t   loopTimes = reportPeriodNum;

#ifdef WINDOWS
  if (taosCheckCurrentInDll()) {
    atexit(crashReportThreadFuncUnexpectedStopped);
  }
#endif

  while (1) {
    if (clientStop) break;
    if (loopTimes++ < reportPeriodNum) {
      taosMsleep(sleepTime);
      continue;
    }

    taosReadCrashInfo(filepath, &pMsg, &msgLen, &pFile);
    if (pMsg && msgLen > 0) {
      if (taosSendHttpReport(tsTelemServer, tsClientCrashReportUri, tsTelemPort, pMsg, msgLen, HTTP_FLAT) != 0) {
        tscError("failed to send crash report");
        if (pFile) {
          taosReleaseCrashLogFile(pFile, false);
          continue;
        }
      } else {
        tscInfo("succeed to send crash report");
        truncateFile = true;
      }
    } else {
      tscDebug("no crash info");
    }

    taosMemoryFree(pMsg);

    if (pMsg && msgLen > 0) {
      pMsg = NULL;
      continue;
    }

    if (pFile) {
      taosReleaseCrashLogFile(pFile, truncateFile);
      truncateFile = false;
    }

    taosMsleep(sleepTime);
    loopTimes = 0;
  }

  clientStop = -1;
  return NULL;
}

int32_t tscCrashReportInit() {
  if (!tsEnableCrashReport) {
    return 0;
  }

  TdThreadAttr thAttr;
  taosThreadAttrInit(&thAttr);
  taosThreadAttrSetDetachState(&thAttr, PTHREAD_CREATE_JOINABLE);
  TdThread crashReportThread;
  if (taosThreadCreate(&crashReportThread, &thAttr, tscCrashReportThreadFp, NULL) != 0) {
    tscError("failed to create crashReport thread since %s", strerror(errno));
    return -1;
  }

  taosThreadAttrDestroy(&thAttr);
  return 0;
}

void tscStopCrashReport() {
  if (!tsEnableCrashReport) {
    return;
  }

  if (atomic_val_compare_exchange_32(&clientStop, 0, 1)) {
    tscDebug("hb thread already stopped");
    return;
  }

  while (atomic_load_32(&clientStop) > 0) {
    taosMsleep(100);
  }
}

void tscWriteCrashInfo(int signum, void *sigInfo, void *context) {
  char       *pMsg = NULL;
  const char *flags = "UTL FATAL ";
  ELogLevel   level = DEBUG_FATAL;
  int32_t     dflag = 255;
  int64_t     msgLen = -1;

  if (tsEnableCrashReport) {
    if (taosGenCrashJsonMsg(signum, &pMsg, lastClusterId, appInfo.startTime)) {
      taosPrintLog(flags, level, dflag, "failed to generate crash json msg");
    } else {
      msgLen = strlen(pMsg);
    }
  }

  taosLogCrashInfo("taos", pMsg, msgLen, signum, sigInfo);
}

void taos_init_imp(void) {
#if defined(LINUX)
  if (tscDbg.memEnable) {
    int32_t code = taosMemoryDbgInit();
    if (code) {
      printf("failed to init memory dbg, error:%s\n", tstrerror(code));
    } else {
      tsAsyncLog = false;    
      printf("memory dbg enabled\n");
    }
  }
#endif

  // In the APIs of other program language, taos_cleanup is not available yet.
  // So, to make sure taos_cleanup will be invoked to clean up the allocated resource to suppress the valgrind warning.
  atexit(taos_cleanup);
  errno = TSDB_CODE_SUCCESS;
  taosSeedRand(taosGetTimestampSec());

  appInfo.pid = taosGetPId();
  appInfo.startTime = taosGetTimestampMs();
  appInfo.pInstMap = taosHashInit(4, taosGetDefaultHashFunction(TSDB_DATA_TYPE_BINARY), true, HASH_ENTRY_LOCK);

  deltaToUtcInitOnce();

  if (taosCreateLog("taoslog", 10, configDir, NULL, NULL, NULL, NULL, 1) != 0) {
    // ignore create log failed, only print
    printf(" WARING: Create taoslog failed. configDir=%s\n", configDir);
  }

  if (taosInitCfg(configDir, NULL, NULL, NULL, NULL, 1) != 0) {
    tscInitRes = -1;
    return;
  }

  initQueryModuleMsgHandle();

  if (taosConvInit() != 0) {
    tscError("failed to init conv");
    return;
  }

  rpcInit();

  SCatalogCfg cfg = {.maxDBCacheNum = 100, .maxTblCacheNum = 100};
  catalogInit(&cfg);

  schedulerInit();
  tscDebug("starting to initialize TAOS driver");

#ifndef WINDOWS
  taosSetCoreDump(true);
#endif

  initTaskQueue();
  fmFuncMgtInit();
  nodesInitAllocatorSet();

  clientConnRefPool = taosOpenRef(200, destroyTscObj);
  clientReqRefPool = taosOpenRef(40960, doDestroyRequest);

  // transDestroyBuffer(&conn->readBuf);
  taosGetAppName(appInfo.appName, NULL);
  taosThreadMutexInit(&appInfo.mutex, NULL);

  tscCrashReportInit();

  tscDebug("client is initialized successfully");
}

int taos_init() {
  taosThreadOnce(&tscinit, taos_init_imp);
  return tscInitRes;
}

int taos_options_imp(TSDB_OPTION option, const char *str) {
  if (option == TSDB_OPTION_CONFIGDIR) {
    tstrncpy(configDir, str, PATH_MAX);
    tscInfo("set cfg:%s to %s", configDir, str);
    return 0;
  } else {
    taos_init();  // initialize global config
  }

  SConfig     *pCfg = taosGetCfg();
  SConfigItem *pItem = NULL;

  switch (option) {
    case TSDB_OPTION_SHELL_ACTIVITY_TIMER:
      pItem = cfgGetItem(pCfg, "shellActivityTimer");
      break;
    case TSDB_OPTION_LOCALE:
      pItem = cfgGetItem(pCfg, "locale");
      break;
    case TSDB_OPTION_CHARSET:
      pItem = cfgGetItem(pCfg, "charset");
      break;
    case TSDB_OPTION_TIMEZONE:
      pItem = cfgGetItem(pCfg, "timezone");
      break;
    case TSDB_OPTION_USE_ADAPTER:
      pItem = cfgGetItem(pCfg, "useAdapter");
      break;
    default:
      break;
  }

  if (pItem == NULL) {
    tscError("Invalid option %d", option);
    return -1;
  }

  int code = cfgSetItem(pCfg, pItem->name, str, CFG_STYPE_TAOS_OPTIONS);
  if (code != 0) {
    tscError("failed to set cfg:%s to %s since %s", pItem->name, str, terrstr());
  } else {
    tscInfo("set cfg:%s to %s", pItem->name, str);
    if (TSDB_OPTION_SHELL_ACTIVITY_TIMER == option || TSDB_OPTION_USE_ADAPTER == option) {
      code = taosSetCfg(pCfg, pItem->name);
    }
  }

  return code;
}

/**
 * The request id is an unsigned integer format of 64bit.
 *+------------+-----+-----------+---------------+
 *| uid|localIp| PId | timestamp | serial number |
 *+------------+-----+-----------+---------------+
 *| 12bit      |12bit|24bit      |16bit          |
 *+------------+-----+-----------+---------------+
 * @return
 */
uint64_t generateRequestId() {
  static uint64_t hashId = 0;
  static uint32_t requestSerialId = 0;

  if (hashId == 0) {
    char    uid[64] = {0};
    int32_t code = taosGetSystemUUID(uid, tListLen(uid));
    if (code != TSDB_CODE_SUCCESS) {
      tscError("Failed to get the system uid to generated request id, reason:%s. use ip address instead",
               tstrerror(TAOS_SYSTEM_ERROR(errno)));

    } else {
      hashId = MurmurHash3_32(uid, strlen(uid));
    }
  }

  uint64_t id = 0;

  while (true) {
    int64_t  ts = taosGetTimestampMs();
    uint64_t pid = taosGetPId();
    uint32_t val = atomic_add_fetch_32(&requestSerialId, 1);
    if (val >= 0xFFFF) atomic_store_32(&requestSerialId, 0);

    id = ((hashId & 0x0FFF) << 52) | ((pid & 0x0FFF) << 40) | ((ts & 0xFFFFFF) << 16) | (val & 0xFFFF);
    if (id) {
      break;
    }
  }
  return id;
}

#if 0
#include "cJSON.h"
static setConfRet taos_set_config_imp(const char *config){
  setConfRet ret = {SET_CONF_RET_SUCC, {0}};
  static bool setConfFlag = false;
  if (setConfFlag) {
    ret.retCode = SET_CONF_RET_ERR_ONLY_ONCE;
    strcpy(ret.retMsg, "configuration can only set once");
    return ret;
  }
  taosInitGlobalCfg();
  cJSON *root = cJSON_Parse(config);
  if (root == NULL){
    ret.retCode = SET_CONF_RET_ERR_JSON_PARSE;
    strcpy(ret.retMsg, "parse json error");
    return ret;
  }

  int size = cJSON_GetArraySize(root);
  if(!cJSON_IsObject(root) || size == 0) {
    ret.retCode = SET_CONF_RET_ERR_JSON_INVALID;
    strcpy(ret.retMsg, "json content is invalid, must be not empty object");
    return ret;
  }

  if(size >= 1000) {
    ret.retCode = SET_CONF_RET_ERR_TOO_LONG;
    strcpy(ret.retMsg, "json object size is too long");
    return ret;
  }

  for(int i = 0; i < size; i++){
    cJSON *item = cJSON_GetArrayItem(root, i);
    if(!item) {
      ret.retCode = SET_CONF_RET_ERR_INNER;
      strcpy(ret.retMsg, "inner error");
      return ret;
    }
    if(!taosReadConfigOption(item->string, item->valuestring, NULL, NULL, TAOS_CFG_CSTATUS_OPTION, TSDB_CFG_CTYPE_B_CLIENT)){
      ret.retCode = SET_CONF_RET_ERR_PART;
      if (strlen(ret.retMsg) == 0){
        snprintf(ret.retMsg, RET_MSG_LENGTH, "part error|%s", item->string);
      }else{
        int tmp = RET_MSG_LENGTH - 1 - (int)strlen(ret.retMsg);
        size_t leftSize = tmp >= 0 ? tmp : 0;
        strncat(ret.retMsg, "|",  leftSize);
        tmp = RET_MSG_LENGTH - 1 - (int)strlen(ret.retMsg);
        leftSize = tmp >= 0 ? tmp : 0;
        strncat(ret.retMsg, item->string, leftSize);
      }
    }
  }
  cJSON_Delete(root);
  setConfFlag = true;
  return ret;
}

setConfRet taos_set_config(const char *config){
  taosThreadMutexLock(&setConfMutex);
  setConfRet ret = taos_set_config_imp(config);
  taosThreadMutexUnlock(&setConfMutex);
  return ret;
}
#endif<|MERGE_RESOLUTION|>--- conflicted
+++ resolved
@@ -84,13 +84,9 @@
            pRequest->self, pTscObj->id, pRequest->requestId, duration / 1000.0, num, currentInst);
 
   if (pRequest->pQuery && pRequest->pQuery->pRoot) {
-<<<<<<< HEAD
-    if (QUERY_NODE_VNODE_MODIF_STMT == pRequest->pQuery->pRoot->type &&
-        (0 == ((SVnodeModifOpStmt *)pRequest->pQuery->pRoot)->sqlNodeType)) {
-=======
+
     if (QUERY_NODE_VNODE_MODIFY_STMT == pRequest->pQuery->pRoot->type &&
         (0 == ((SVnodeModifyOpStmt *)pRequest->pQuery->pRoot)->sqlNodeType)) {
->>>>>>> a5dcc8cd
       tscDebug("insert duration %" PRId64 "us: parseCost:%" PRId64 "us, ctgCost:%" PRId64 "us, analyseCost:%" PRId64
                "us, planCost:%" PRId64 "us, exec:%" PRId64 "us",
                duration, pRequest->metric.parseCostUs, pRequest->metric.ctgCostUs, pRequest->metric.analyseCostUs,
