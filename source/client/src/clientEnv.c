/*
 * Copyright (c) 2019 TAOS Data, Inc. <jhtao@taosdata.com>
 *
 * This program is free software: you can use, redistribute, and/or modify
 * it under the terms of the GNU Affero General Public License, version 3
 * or later ("AGPL"), as published by the Free Software Foundation.
 *
 * This program is distributed in the hope that it will be useful, but WITHOUT
 * ANY WARRANTY; without even the implied warranty of MERCHANTABILITY or
 * FITNESS FOR A PARTICULAR PURPOSE.
 *
 * You should have received a copy of the GNU Affero General Public License
 * along with this program. If not, see <http://www.gnu.org/licenses/>.
 */

#include <ttimer.h>
#include "cJSON.h"
#include "catalog.h"
#include "clientInt.h"
#include "clientLog.h"
#include "clientMonitor.h"
#include "functionMgt.h"
#include "os.h"
#include "osSleep.h"
#include "query.h"
#include "qworker.h"
#include "scheduler.h"
#include "tcache.h"
#include "tcompare.h"
#include "tconv.h"
#include "tglobal.h"
#include "thttp.h"
#include "tmsg.h"
#include "tqueue.h"
#include "tref.h"
#include "trpc.h"
#include "tsched.h"
#include "ttime.h"
#include "tversion.h"

#include "cus_name.h"
#include "clientSession.h"

#define TSC_VAR_NOT_RELEASE 1
#define TSC_VAR_RELEASED    0

#define ENV_JSON_FALSE_CHECK(c)                     \
  do {                                              \
    if (!c) {                                       \
      tscError("faild to add item to JSON object"); \
      code = TSDB_CODE_TSC_FAIL_GENERATE_JSON;      \
      goto _end;                                    \
    }                                               \
  } while (0)

#define ENV_ERR_RET(c, info)          \
  do {                                \
    int32_t _code = (c);              \
    if (_code != TSDB_CODE_SUCCESS) { \
      terrno = _code;                 \
      tscInitRes = _code;             \
      tscError(info);                 \
      return;                         \
    }                                 \
  } while (0)

STscDbg   tscDbg = {0};
SAppInfo  appInfo;
int64_t   lastClusterId = 0;
int32_t   clientReqRefPool = -1;
int32_t   clientConnRefPool = -1;
int32_t   clientStop = -1;
SHashObj *pTimezoneMap = NULL;

static TdThreadOnce tscinit = PTHREAD_ONCE_INIT;
volatile int32_t    tscInitRes = 0;

static int32_t registerRequest(SRequestObj *pRequest, STscObj *pTscObj) {
  int32_t code = TSDB_CODE_SUCCESS;
  // connection has been released already, abort creating request.
  pRequest->self = taosAddRef(clientReqRefPool, pRequest);
  if (pRequest->self < 0) {
    tscError("failed to add ref to request");
    code = terrno;
    return code;
  }

  int32_t num = atomic_add_fetch_32(&pTscObj->numOfReqs, 1);

  if (pTscObj->pAppInfo) {
    SAppClusterSummary *pSummary = &pTscObj->pAppInfo->summary;

    int32_t total = atomic_add_fetch_64((int64_t *)&pSummary->totalRequests, 1);
    int32_t currentInst = atomic_add_fetch_64((int64_t *)&pSummary->currentRequests, 1);
    tscDebug("req:0x%" PRIx64 ", create request from conn:0x%" PRIx64
             ", current:%d, app current:%d, total:%d, QID:0x%" PRIx64,
             pRequest->self, pRequest->pTscObj->id, num, currentInst, total, pRequest->requestId);
  }

  return code;
}

static void concatStrings(SArray *list, char *buf, int size) {
  int len = 0;
  for (int i = 0; i < taosArrayGetSize(list); i++) {
    char *db = taosArrayGet(list, i);
    if (NULL == db) {
      tscError("get dbname failed, buf:%s", buf);
      break;
    }
    char *dot = strchr(db, '.');
    if (dot != NULL) {
      db = dot + 1;
    }
    if (i != 0) {
      (void)strncat(buf, ",", size - 1 - len);
      len += 1;
    }
    int ret = tsnprintf(buf + len, size - len, "%s", db);
    if (ret < 0) {
      tscError("snprintf failed, buf:%s, ret:%d", buf, ret);
      break;
    }
    len += ret;
    if (len >= size) {
      tscInfo("dbList is truncated, buf:%s, len:%d", buf, len);
      break;
    }
  }
}
#ifdef USE_REPORT
static int32_t generateWriteSlowLog(STscObj *pTscObj, SRequestObj *pRequest, int32_t reqType, int64_t duration) {
  cJSON  *json = cJSON_CreateObject();
  int32_t code = TSDB_CODE_SUCCESS;
  if (json == NULL) {
    tscError("failed to create monitor json");
    return TSDB_CODE_OUT_OF_MEMORY;
  }
  char clusterId[32] = {0};
  if (snprintf(clusterId, sizeof(clusterId), "%" PRId64, pTscObj->pAppInfo->clusterId) < 0) {
    tscError("failed to generate clusterId:%" PRId64, pTscObj->pAppInfo->clusterId);
    code = TSDB_CODE_FAILED;
    goto _end;
  }

  char startTs[32] = {0};
  if (snprintf(startTs, sizeof(startTs), "%" PRId64, pRequest->metric.start / 1000) < 0) {
    tscError("failed to generate startTs:%" PRId64, pRequest->metric.start / 1000);
    code = TSDB_CODE_FAILED;
    goto _end;
  }

  char requestId[32] = {0};
  if (snprintf(requestId, sizeof(requestId), "%" PRIu64, pRequest->requestId) < 0) {
    tscError("failed to generate requestId:%" PRIu64, pRequest->requestId);
    code = TSDB_CODE_FAILED;
    goto _end;
  }
  ENV_JSON_FALSE_CHECK(cJSON_AddItemToObject(json, "cluster_id", cJSON_CreateString(clusterId)));
  ENV_JSON_FALSE_CHECK(cJSON_AddItemToObject(json, "start_ts", cJSON_CreateString(startTs)));
  ENV_JSON_FALSE_CHECK(cJSON_AddItemToObject(json, "request_id", cJSON_CreateString(requestId)));
  ENV_JSON_FALSE_CHECK(cJSON_AddItemToObject(json, "query_time", cJSON_CreateNumber(duration / 1000)));
  ENV_JSON_FALSE_CHECK(cJSON_AddItemToObject(json, "code", cJSON_CreateNumber(pRequest->code)));
  ENV_JSON_FALSE_CHECK(cJSON_AddItemToObject(json, "error_info", cJSON_CreateString(tstrerror(pRequest->code))));
  ENV_JSON_FALSE_CHECK(cJSON_AddItemToObject(json, "type", cJSON_CreateNumber(reqType)));
  ENV_JSON_FALSE_CHECK(cJSON_AddItemToObject(
      json, "rows_num", cJSON_CreateNumber(pRequest->body.resInfo.numOfRows + pRequest->body.resInfo.totalRows)));
  if (pRequest->sqlstr != NULL &&
      strlen(pRequest->sqlstr) > pTscObj->pAppInfo->serverCfg.monitorParas.tsSlowLogMaxLen) {
    char tmp = pRequest->sqlstr[pTscObj->pAppInfo->serverCfg.monitorParas.tsSlowLogMaxLen];
    pRequest->sqlstr[pTscObj->pAppInfo->serverCfg.monitorParas.tsSlowLogMaxLen] = '\0';
    ENV_JSON_FALSE_CHECK(cJSON_AddItemToObject(json, "sql", cJSON_CreateString(pRequest->sqlstr)));
    pRequest->sqlstr[pTscObj->pAppInfo->serverCfg.monitorParas.tsSlowLogMaxLen] = tmp;
  } else {
    ENV_JSON_FALSE_CHECK(cJSON_AddItemToObject(json, "sql", cJSON_CreateString(pRequest->sqlstr)));
  }

  ENV_JSON_FALSE_CHECK(cJSON_AddItemToObject(json, "user", cJSON_CreateString(pTscObj->user)));
  ENV_JSON_FALSE_CHECK(cJSON_AddItemToObject(json, "process_name", cJSON_CreateString(appInfo.appName)));
  ENV_JSON_FALSE_CHECK(cJSON_AddItemToObject(json, "ip", cJSON_CreateString(tsLocalFqdn)));

  char pid[32] = {0};
  if (snprintf(pid, sizeof(pid), "%d", appInfo.pid) < 0) {
    tscError("failed to generate pid:%d", appInfo.pid);
    code = TSDB_CODE_FAILED;
    goto _end;
  }

  ENV_JSON_FALSE_CHECK(cJSON_AddItemToObject(json, "process_id", cJSON_CreateString(pid)));
  if (pRequest->dbList != NULL) {
    char dbList[1024] = {0};
    concatStrings(pRequest->dbList, dbList, sizeof(dbList) - 1);
    ENV_JSON_FALSE_CHECK(cJSON_AddItemToObject(json, "db", cJSON_CreateString(dbList)));
  } else if (pRequest->pDb != NULL) {
    ENV_JSON_FALSE_CHECK(cJSON_AddItemToObject(json, "db", cJSON_CreateString(pRequest->pDb)));
  } else {
    ENV_JSON_FALSE_CHECK(cJSON_AddItemToObject(json, "db", cJSON_CreateString("")));
  }

  char *value = cJSON_PrintUnformatted(json);
  if (value == NULL) {
    tscError("failed to print json");
    code = TSDB_CODE_FAILED;
    goto _end;
  }
  MonitorSlowLogData data = {0};
  data.clusterId = pTscObj->pAppInfo->clusterId;
  data.type = SLOW_LOG_WRITE;
  data.data = value;
  code = monitorPutData2MonitorQueue(data);
  if (TSDB_CODE_SUCCESS != code) {
    taosMemoryFree(value);
    goto _end;
  }

_end:
  cJSON_Delete(json);
  return code;
}
#endif
static bool checkSlowLogExceptDb(SRequestObj *pRequest, char *exceptDb) {
  if (pRequest->pDb != NULL) {
    return strcmp(pRequest->pDb, exceptDb) != 0;
  }

  for (int i = 0; i < taosArrayGetSize(pRequest->dbList); i++) {
    char *db = taosArrayGet(pRequest->dbList, i);
    if (NULL == db) {
      tscError("get dbname failed, exceptDb:%s", exceptDb);
      return false;
    }
    char *dot = strchr(db, '.');
    if (dot != NULL) {
      db = dot + 1;
    }
    if (strcmp(db, exceptDb) == 0) {
      return false;
    }
  }
  return true;
}

static void deregisterRequest(SRequestObj *pRequest) {
  if (pRequest == NULL) {
    tscError("pRequest == NULL");
    return;
  }

  STscObj            *pTscObj = pRequest->pTscObj;
  SAppClusterSummary *pActivity = &pTscObj->pAppInfo->summary;

  int32_t currentInst = atomic_sub_fetch_64((int64_t *)&pActivity->currentRequests, 1);
  int32_t num = atomic_sub_fetch_32(&pTscObj->numOfReqs, 1);
  int32_t reqType = SLOW_LOG_TYPE_OTHERS;

  int64_t duration = taosGetTimestampUs() - pRequest->metric.start;
  tscDebug("req:0x%" PRIx64 ", free from conn:0x%" PRIx64 ", QID:0x%" PRIx64
           ", elapsed:%.2f ms, current:%d, app current:%d",
           pRequest->self, pTscObj->id, pRequest->requestId, duration / 1000.0, num, currentInst);

  if (TSDB_CODE_SUCCESS == nodesSimAcquireAllocator(pRequest->allocatorRefId)) {
    if ((pRequest->pQuery && pRequest->pQuery->pRoot && QUERY_NODE_VNODE_MODIFY_STMT == pRequest->pQuery->pRoot->type &&
         (0 == ((SVnodeModifyOpStmt *)pRequest->pQuery->pRoot)->sqlNodeType)) ||
        QUERY_NODE_VNODE_MODIFY_STMT == pRequest->stmtType) {
      tscDebug("req:0x%" PRIx64 ", insert duration:%" PRId64 "us, parseCost:%" PRId64 "us, ctgCost:%" PRId64
               "us, analyseCost:%" PRId64 "us, planCost:%" PRId64 "us, exec:%" PRId64 "us, QID:0x%" PRIx64,
               pRequest->self, duration, pRequest->metric.parseCostUs, pRequest->metric.ctgCostUs,
               pRequest->metric.analyseCostUs, pRequest->metric.planCostUs, pRequest->metric.execCostUs,
               pRequest->requestId);
      (void)atomic_add_fetch_64((int64_t *)&pActivity->insertElapsedTime, duration);
      reqType = SLOW_LOG_TYPE_INSERT;
    } else if (QUERY_NODE_SELECT_STMT == pRequest->stmtType) {
      tscDebug("req:0x%" PRIx64 ", query duration:%" PRId64 "us, parseCost:%" PRId64 "us, ctgCost:%" PRId64
               "us, analyseCost:%" PRId64 "us, planCost:%" PRId64 "us, exec:%" PRId64 "us, QID:0x%" PRIx64,
               pRequest->self, duration, pRequest->metric.parseCostUs, pRequest->metric.ctgCostUs,
               pRequest->metric.analyseCostUs, pRequest->metric.planCostUs, pRequest->metric.execCostUs,
               pRequest->requestId);

      (void)atomic_add_fetch_64((int64_t *)&pActivity->queryElapsedTime, duration);
      reqType = SLOW_LOG_TYPE_QUERY;
    }

    if (TSDB_CODE_SUCCESS != nodesSimReleaseAllocator(pRequest->allocatorRefId)) {
      tscError("failed to release allocator");
    }
  }

#ifdef USE_REPORT
  if (pTscObj->pAppInfo->serverCfg.monitorParas.tsEnableMonitor) {
    if (QUERY_NODE_VNODE_MODIFY_STMT == pRequest->stmtType || QUERY_NODE_INSERT_STMT == pRequest->stmtType) {
      sqlReqLog(pTscObj->id, pRequest->killed, pRequest->code, MONITORSQLTYPEINSERT);
    } else if (QUERY_NODE_SELECT_STMT == pRequest->stmtType) {
      sqlReqLog(pTscObj->id, pRequest->killed, pRequest->code, MONITORSQLTYPESELECT);
    } else if (QUERY_NODE_DELETE_STMT == pRequest->stmtType) {
      sqlReqLog(pTscObj->id, pRequest->killed, pRequest->code, MONITORSQLTYPEDELETE);
    }
  }

  if ((duration >= pTscObj->pAppInfo->serverCfg.monitorParas.tsSlowLogThreshold * 1000000UL) &&
      checkSlowLogExceptDb(pRequest, pTscObj->pAppInfo->serverCfg.monitorParas.tsSlowLogExceptDb)) {
    (void)atomic_add_fetch_64((int64_t *)&pActivity->numOfSlowQueries, 1);
    if (pTscObj->pAppInfo->serverCfg.monitorParas.tsSlowLogScope & reqType) {
      taosPrintSlowLog("PID:%d, connId:%u, QID:0x%" PRIx64 ", Start:%" PRId64 "us, Duration:%" PRId64 "us, SQL:%s",
                       taosGetPId(), pTscObj->connId, pRequest->requestId, pRequest->metric.start, duration,
                       pRequest->sqlstr);
      if (pTscObj->pAppInfo->serverCfg.monitorParas.tsEnableMonitor) {
        slowQueryLog(pTscObj->id, pRequest->killed, pRequest->code, duration);
        if (TSDB_CODE_SUCCESS != generateWriteSlowLog(pTscObj, pRequest, reqType, duration)) {
          tscError("failed to generate write slow log");
        }
      }
    }
  }
#endif

  releaseTscObj(pTscObj->id);
}

// todo close the transporter properly
void closeTransporter(SAppInstInfo *pAppInfo) {
  if (pAppInfo == NULL || pAppInfo->pTransporter == NULL) {
    return;
  }

  tscDebug("free transporter:%p in app inst %p", pAppInfo->pTransporter, pAppInfo);
  rpcClose(pAppInfo->pTransporter);
}

static bool clientRpcRfp(int32_t code, tmsg_t msgType) {
  if (NEED_REDIRECT_ERROR(code)) {
    if (msgType == TDMT_SCH_QUERY || msgType == TDMT_SCH_MERGE_QUERY || msgType == TDMT_SCH_FETCH ||
        msgType == TDMT_SCH_MERGE_FETCH || msgType == TDMT_SCH_QUERY_HEARTBEAT || msgType == TDMT_SCH_DROP_TASK ||
        msgType == TDMT_SCH_TASK_NOTIFY) {
      return false;
    }
    return true;
  } else if (code == TSDB_CODE_UTIL_QUEUE_OUT_OF_MEMORY || code == TSDB_CODE_OUT_OF_RPC_MEMORY_QUEUE ||
             code == TSDB_CODE_SYN_WRITE_STALL || code == TSDB_CODE_SYN_PROPOSE_NOT_READY ||
             code == TSDB_CODE_SYN_RESTORING) {
    tscDebug("client msg type %s should retry since %s", TMSG_INFO(msgType), tstrerror(code));
    return true;
  } else {
    return false;
  }
}

// start timer for particular msgType
static bool clientRpcTfp(int32_t code, tmsg_t msgType) {
  if (msgType == TDMT_VND_SUBMIT || msgType == TDMT_VND_CREATE_TABLE) {
    return true;
  }
  return false;
}

// TODO refactor
int32_t openTransporter(const char *identifier, int8_t isToken, int32_t numOfThread, void **pDnodeConn) {
  SRpcInit rpcInit;
  (void)memset(&rpcInit, 0, sizeof(rpcInit));
  rpcInit.localPort = 0;
  rpcInit.label = "TSC";
  rpcInit.numOfThreads = tsNumOfRpcThreads;
  rpcInit.cfp = processMsgFromServer;
  rpcInit.rfp = clientRpcRfp;
  rpcInit.sessions = 1024;
  rpcInit.connType = TAOS_CONN_CLIENT;
<<<<<<< HEAD
  rpcInit.user = (char *)identifier;
=======
  rpcInit.user = (char *)(user ? user : auth);
>>>>>>> 35dbb460
  rpcInit.idleTime = tsShellActivityTimer * 1000;
  rpcInit.compressSize = tsCompressMsgSize;
  rpcInit.dfp = destroyAhandle;

  rpcInit.retryMinInterval = tsRedirectPeriod;
  rpcInit.retryStepFactor = tsRedirectFactor;
  rpcInit.retryMaxInterval = tsRedirectMaxPeriod;
  rpcInit.retryMaxTimeout = tsMaxRetryWaitTime;

  int32_t connLimitNum = tsNumOfRpcSessions / (tsNumOfRpcThreads * 3);
  connLimitNum = TMAX(connLimitNum, 10);
  connLimitNum = TMIN(connLimitNum, 1000);
  rpcInit.connLimitNum = connLimitNum;
  rpcInit.shareConnLimit = tsShareConnLimit;
  rpcInit.timeToGetConn = tsTimeToGetAvailableConn;
  rpcInit.startReadTimer = 1;
  rpcInit.readTimeout = tsReadTimeout;
  rpcInit.ipv6 = tsEnableIpv6;
  rpcInit.enableSSL = tsEnableTLS;
  rpcInit.enableSasl = tsEnableSasl;
<<<<<<< HEAD
  rpcInit.isToken = isToken;
=======
  rpcInit.isToken = user == NULL ? 1 : 0;
>>>>>>> 35dbb460

  memcpy(rpcInit.caPath, tsTLSCaPath, strlen(tsTLSCaPath));
  memcpy(rpcInit.certPath, tsTLSSvrCertPath, strlen(tsTLSSvrCertPath));
  memcpy(rpcInit.keyPath, tsTLSSvrKeyPath, strlen(tsTLSSvrKeyPath));
  memcpy(rpcInit.cliCertPath, tsTLSCliCertPath, strlen(tsTLSCliCertPath));
  memcpy(rpcInit.cliKeyPath, tsTLSCliKeyPath, strlen(tsTLSCliKeyPath));

  int32_t code = taosVersionStrToInt(td_version, &rpcInit.compatibilityVer);
  if (TSDB_CODE_SUCCESS != code) {
    tscError("invalid version string.");
    return code;
  }

  tscInfo("rpc max retry timeout %" PRId64 "", rpcInit.retryMaxTimeout);
  *pDnodeConn = rpcOpen(&rpcInit);
  if (*pDnodeConn == NULL) {
    tscError("failed to init connection to server since %s", tstrerror(terrno));
    code = terrno;
  }

  return code;
}

void destroyAllRequests(SHashObj *pRequests) {
  void *pIter = taosHashIterate(pRequests, NULL);
  while (pIter != NULL) {
    int64_t *rid = pIter;

    SRequestObj *pRequest = acquireRequest(*rid);
    if (pRequest) {
      destroyRequest(pRequest);
      (void)releaseRequest(*rid);  // ignore error
    }

    pIter = taosHashIterate(pRequests, pIter);
  }
}

void stopAllRequests(SHashObj *pRequests) {
  void *pIter = taosHashIterate(pRequests, NULL);
  while (pIter != NULL) {
    int64_t *rid = pIter;

    SRequestObj *pRequest = acquireRequest(*rid);
    if (pRequest) {
      taos_stop_query(pRequest);
      (void)releaseRequest(*rid);  // ignore error
    }

    pIter = taosHashIterate(pRequests, pIter);
  }
}

void destroyAppInst(void *info) {
  SAppInstInfo *pAppInfo = *(SAppInstInfo **)info;
  tscInfo("destroy app inst mgr %p", pAppInfo);

  int32_t code = taosThreadMutexLock(&appInfo.mutex);
  if (TSDB_CODE_SUCCESS != code) {
    tscError("failed to lock app info, code:%s", tstrerror(TAOS_SYSTEM_ERROR(code)));
  }

  hbRemoveAppHbMrg(&pAppInfo->pAppHbMgr);

  code = taosThreadMutexUnlock(&appInfo.mutex);
  if (TSDB_CODE_SUCCESS != code) {
    tscError("failed to unlock app info, code:%s", tstrerror(TAOS_SYSTEM_ERROR(code)));
  }

  taosMemoryFreeClear(pAppInfo->instKey);
  closeTransporter(pAppInfo);

  code = taosThreadMutexLock(&pAppInfo->qnodeMutex);
  if (TSDB_CODE_SUCCESS != code) {
    tscError("failed to lock qnode mutex, code:%s", tstrerror(TAOS_SYSTEM_ERROR(code)));
  }

  taosArrayDestroy(pAppInfo->pQnodeList);
  code = taosThreadMutexUnlock(&pAppInfo->qnodeMutex);
  if (TSDB_CODE_SUCCESS != code) {
    tscError("failed to unlock qnode mutex, code:%s", tstrerror(TAOS_SYSTEM_ERROR(code)));
  }

  taosMemoryFree(pAppInfo);
}

//  tscObj 1--->conn1
/// tscObj 2-->conn1
//  tscObj 3-->conn1

void destroyTscObj(void *pObj) {
  if (NULL == pObj) {
    return;
  }

  STscObj *pTscObj = pObj;
  int64_t  tscId = pTscObj->id;
  tscTrace("conn:%" PRIx64 ", begin destroy, p:%p", tscId, pTscObj);

  SClientHbKey connKey = {.tscRid = pTscObj->id, .connType = pTscObj->connType};
  hbDeregisterConn(pTscObj, connKey);

  destroyAllRequests(pTscObj->pRequests);
  taosHashCleanup(pTscObj->pRequests);

  schedulerStopQueryHb(pTscObj->pAppInfo->pTransporter);
  tscDebug("conn:0x%" PRIx64 ", p:%p destroyed, remain inst totalConn:%" PRId64, pTscObj->id, pTscObj,
           pTscObj->pAppInfo->numOfConns);

  // In any cases, we should not free app inst here. Or an race condition rises.
  /*int64_t connNum = */ (void)atomic_sub_fetch_64(&pTscObj->pAppInfo->numOfConns, 1);

  (void)taosThreadMutexDestroy(&pTscObj->mutex);
  taosMemoryFree(pTscObj);

  tscTrace("conn:0x%" PRIx64 ", end destroy, p:%p", tscId, pTscObj);
}

int32_t createTscObj(const char *user, const char *auth, const char *db, int32_t connType, SAppInstInfo *pAppInfo,
                     STscObj **pObj) {
  *pObj = (STscObj *)taosMemoryCalloc(1, sizeof(STscObj));
  if (NULL == *pObj) {
    return terrno;
  }

  (*pObj)->pRequests = taosHashInit(64, taosGetDefaultHashFunction(TSDB_DATA_TYPE_BIGINT), false, HASH_ENTRY_LOCK);
  if (NULL == (*pObj)->pRequests) {
    taosMemoryFree(*pObj);
    return terrno ? terrno : TSDB_CODE_OUT_OF_MEMORY;
  }

  (*pObj)->connType = connType;
  (*pObj)->pAppInfo = pAppInfo;
  (*pObj)->appHbMgrIdx = pAppInfo->pAppHbMgr->idx;
  if (user == NULL) {
    (*pObj)->user[0] = 0;
    (*pObj)->pass[0] = 0;
    tstrncpy((*pObj)->token, auth, sizeof((*pObj)->token));
  } else {
    tstrncpy((*pObj)->user, user, sizeof((*pObj)->user));
    (void)memcpy((*pObj)->pass, auth, TSDB_PASSWORD_LEN);
  }
  (*pObj)->tokenName[0] = 0;

  if (db != NULL) {
    tstrncpy((*pObj)->db, db, tListLen((*pObj)->db));
  }

  TSC_ERR_RET(taosThreadMutexInit(&(*pObj)->mutex, NULL));

  int32_t code = TSDB_CODE_SUCCESS;

  (*pObj)->id = taosAddRef(clientConnRefPool, *pObj);
  if ((*pObj)->id < 0) {
    tscError("failed to add object to clientConnRefPool");
    code = terrno;
    taosMemoryFree(*pObj);
    return code;
  }

  (void)atomic_add_fetch_64(&(*pObj)->pAppInfo->numOfConns, 1);

  updateConnAccessInfo(&(*pObj)->sessInfo);
  tscInfo("conn:0x%" PRIx64 ", created, p:%p", (*pObj)->id, *pObj);
  return code;
}

STscObj *acquireTscObj(int64_t rid) { return (STscObj *)taosAcquireRef(clientConnRefPool, rid); }

void releaseTscObj(int64_t rid) {
  int32_t code = taosReleaseRef(clientConnRefPool, rid);
  if (TSDB_CODE_SUCCESS != code) {
    tscWarn("failed to release TscObj, code:%s", tstrerror(code));
  }
}

int32_t createRequest(uint64_t connId, int32_t type, int64_t reqid, SRequestObj **pRequest) {
  int32_t code = TSDB_CODE_SUCCESS;
  *pRequest = (SRequestObj *)taosMemoryCalloc(1, sizeof(SRequestObj));
  if (NULL == *pRequest) {
    return terrno;
  }

  STscObj *pTscObj = acquireTscObj(connId);
  if (pTscObj == NULL) {
    TSC_ERR_JRET(TSDB_CODE_TSC_DISCONNECTED);
  }
  SSyncQueryParam *interParam = taosMemoryCalloc(1, sizeof(SSyncQueryParam));
  if (interParam == NULL) {
    releaseTscObj(connId);
    TSC_ERR_JRET(terrno);
  }
  TSC_ERR_JRET(tsem_init(&interParam->sem, 0, 0));
  interParam->pRequest = *pRequest;
  (*pRequest)->body.interParam = interParam;

  (*pRequest)->resType = RES_TYPE__QUERY;
  (*pRequest)->requestId = reqid == 0 ? generateRequestId() : reqid;
  (*pRequest)->metric.start = taosGetTimestampUs();

  (*pRequest)->body.resInfo.convertUcs4 = true;  // convert ucs4 by default
  (*pRequest)->body.resInfo.charsetCxt = pTscObj->optionInfo.charsetCxt;
  (*pRequest)->type = type;
  (*pRequest)->allocatorRefId = -1;

  (*pRequest)->pDb = getDbOfConnection(pTscObj);
  if (NULL == (*pRequest)->pDb) {
    TSC_ERR_JRET(terrno);
  }
  (*pRequest)->pTscObj = pTscObj;
  (*pRequest)->inCallback = false;
  (*pRequest)->msgBuf = taosMemoryCalloc(1, ERROR_MSG_BUF_DEFAULT_SIZE);
  if (NULL == (*pRequest)->msgBuf) {
    code = terrno;
    goto _return;
  }
  (*pRequest)->msgBufLen = ERROR_MSG_BUF_DEFAULT_SIZE;
  TSC_ERR_JRET(tsem_init(&(*pRequest)->body.rspSem, 0, 0));
  TSC_ERR_JRET(registerRequest(*pRequest, pTscObj));

  return TSDB_CODE_SUCCESS;
_return:
  if ((*pRequest)->pTscObj) {
    doDestroyRequest(*pRequest);
  } else {
    taosMemoryFree(*pRequest);
  }
  return code;
}

void doFreeReqResultInfo(SReqResultInfo *pResInfo) {
  taosMemoryFreeClear(pResInfo->pRspMsg);
  taosMemoryFreeClear(pResInfo->length);
  taosMemoryFreeClear(pResInfo->row);
  taosMemoryFreeClear(pResInfo->pCol);
  taosMemoryFreeClear(pResInfo->fields);
  taosMemoryFreeClear(pResInfo->userFields);
  taosMemoryFreeClear(pResInfo->convertJson);
  taosMemoryFreeClear(pResInfo->decompBuf);

  if (pResInfo->convertBuf != NULL) {
    for (int32_t i = 0; i < pResInfo->numOfCols; ++i) {
      taosMemoryFreeClear(pResInfo->convertBuf[i]);
    }
    taosMemoryFreeClear(pResInfo->convertBuf);
  }
}

SRequestObj *acquireRequest(int64_t rid) { return (SRequestObj *)taosAcquireRef(clientReqRefPool, rid); }

int32_t releaseRequest(int64_t rid) { return taosReleaseRef(clientReqRefPool, rid); }

int32_t removeRequest(int64_t rid) { return taosRemoveRef(clientReqRefPool, rid); }

/// return the most previous req ref id
int64_t removeFromMostPrevReq(SRequestObj *pRequest) {
  int64_t      mostPrevReqRefId = pRequest->self;
  SRequestObj *pTmp = pRequest;
  while (pTmp->relation.prevRefId) {
    pTmp = acquireRequest(pTmp->relation.prevRefId);
    if (pTmp) {
      mostPrevReqRefId = pTmp->self;
      (void)releaseRequest(mostPrevReqRefId);  // ignore error
    } else {
      break;
    }
  }
  (void)removeRequest(mostPrevReqRefId);  // ignore error
  return mostPrevReqRefId;
}

void destroyNextReq(int64_t nextRefId) {
  if (nextRefId) {
    SRequestObj *pObj = acquireRequest(nextRefId);
    if (pObj) {
      (void)releaseRequest(nextRefId);  // ignore error
      (void)releaseRequest(nextRefId);  // ignore error
    }
  }
}

void destroySubRequests(SRequestObj *pRequest) {
  int32_t      reqIdx = -1;
  SRequestObj *pReqList[16] = {NULL};
  uint64_t     tmpRefId = 0;

  if (pRequest->relation.userRefId && pRequest->relation.userRefId != pRequest->self) {
    return;
  }

  SRequestObj *pTmp = pRequest;
  while (pTmp->relation.prevRefId) {
    tmpRefId = pTmp->relation.prevRefId;
    pTmp = acquireRequest(tmpRefId);
    if (pTmp) {
      pReqList[++reqIdx] = pTmp;
      (void)releaseRequest(tmpRefId);  // ignore error
    } else {
      tscError("prev req ref 0x%" PRIx64 " is not there", tmpRefId);
      break;
    }
  }

  for (int32_t i = reqIdx; i >= 0; i--) {
    (void)removeRequest(pReqList[i]->self);  // ignore error
  }

  tmpRefId = pRequest->relation.nextRefId;
  while (tmpRefId) {
    pTmp = acquireRequest(tmpRefId);
    if (pTmp) {
      tmpRefId = pTmp->relation.nextRefId;
      (void)removeRequest(pTmp->self);   // ignore error
      (void)releaseRequest(pTmp->self);  // ignore error
    } else {
      tscError("next req ref 0x%" PRIx64 " is not there", tmpRefId);
      break;
    }
  }
}

void doDestroyRequest(void *p) {
  if (NULL == p) {
    return;
  }

  SRequestObj *pRequest = (SRequestObj *)p;

  uint64_t reqId = pRequest->requestId;
  tscTrace("QID:0x%" PRIx64 ", begin destroy request, res:%p", reqId, pRequest);

  int64_t nextReqRefId = pRequest->relation.nextRefId;

  int32_t code = taosHashRemove(pRequest->pTscObj->pRequests, &pRequest->self, sizeof(pRequest->self));
  if (TSDB_CODE_SUCCESS != code) {
    tscDebug("failed to remove request from hash since %s", tstrerror(code));
  }
  schedulerFreeJob(&pRequest->body.queryJob, 0);

  destorySqlCallbackWrapper(pRequest->pWrapper);

  taosMemoryFreeClear(pRequest->msgBuf);

  doFreeReqResultInfo(&pRequest->body.resInfo);
  if (TSDB_CODE_SUCCESS != tsem_destroy(&pRequest->body.rspSem)) {
    tscError("failed to destroy semaphore");
  }

  SSessParam para = {.type = SESSION_MAX_CONCURRENCY, .value = -1};
  code = tscUpdateSessMgtMetric(pRequest->pTscObj, &para);

  taosArrayDestroy(pRequest->tableList);
  taosArrayDestroy(pRequest->targetTableList);
  destroyQueryExecRes(&pRequest->body.resInfo.execRes);

  if (pRequest->self) {
    deregisterRequest(pRequest);
  }

  taosMemoryFreeClear(pRequest->pDb);
  taosArrayDestroy(pRequest->dbList);
  if (pRequest->body.interParam) {
    if (TSDB_CODE_SUCCESS != tsem_destroy(&((SSyncQueryParam *)pRequest->body.interParam)->sem)) {
      tscError("failed to destroy semaphore in pRequest");
    }
  }
  taosMemoryFree(pRequest->body.interParam);

  qDestroyQuery(pRequest->pQuery);
  nodesDestroyAllocator(pRequest->allocatorRefId);

  taosMemoryFreeClear(pRequest->effectiveUser);
  taosMemoryFreeClear(pRequest->sqlstr);
  taosMemoryFree(pRequest);
  tscTrace("QID:0x%" PRIx64 ", end destroy request, res:%p", reqId, pRequest);
  destroyNextReq(nextReqRefId);
}

void destroyRequest(SRequestObj *pRequest) {
  if (pRequest == NULL) return;

  taos_stop_query(pRequest);
  (void)removeFromMostPrevReq(pRequest);
}

void taosStopQueryImpl(SRequestObj *pRequest) {
  pRequest->killed = true;

  // It is not a query, no need to stop.
  if (NULL == pRequest->pQuery || QUERY_EXEC_MODE_SCHEDULE != pRequest->pQuery->execMode) {
    tscDebug("QID:0x%" PRIx64 ", no need to be killed since not query", pRequest->requestId);
    return;
  }

  schedulerFreeJob(&pRequest->body.queryJob, TSDB_CODE_TSC_QUERY_KILLED);
  tscDebug("QID:0x%" PRIx64 ", killed", pRequest->requestId);
}

void stopAllQueries(SRequestObj *pRequest) {
  int32_t      reqIdx = -1;
  SRequestObj *pReqList[16] = {NULL};
  uint64_t     tmpRefId = 0;

  if (pRequest->relation.userRefId && pRequest->relation.userRefId != pRequest->self) {
    return;
  }

  SRequestObj *pTmp = pRequest;
  while (pTmp->relation.prevRefId) {
    tmpRefId = pTmp->relation.prevRefId;
    pTmp = acquireRequest(tmpRefId);
    if (pTmp) {
      pReqList[++reqIdx] = pTmp;
    } else {
      tscError("prev req ref 0x%" PRIx64 " is not there", tmpRefId);
      break;
    }
  }

  for (int32_t i = reqIdx; i >= 0; i--) {
    taosStopQueryImpl(pReqList[i]);
    (void)releaseRequest(pReqList[i]->self);  // ignore error
  }

  taosStopQueryImpl(pRequest);

  tmpRefId = pRequest->relation.nextRefId;
  while (tmpRefId) {
    pTmp = acquireRequest(tmpRefId);
    if (pTmp) {
      tmpRefId = pTmp->relation.nextRefId;
      taosStopQueryImpl(pTmp);
      (void)releaseRequest(pTmp->self);  // ignore error
    } else {
      tscError("next req ref 0x%" PRIx64 " is not there", tmpRefId);
      break;
    }
  }
}
#ifdef USE_REPORT
void crashReportThreadFuncUnexpectedStopped(void) { atomic_store_32(&clientStop, -1); }

static void *tscCrashReportThreadFp(void *param) {
  int32_t code = 0;
  setThreadName("client-crashReport");
  char filepath[PATH_MAX] = {0};
  (void)snprintf(filepath, sizeof(filepath), "%s%s.taosCrashLog", tsLogDir, TD_DIRSEP);
  char     *pMsg = NULL;
  int64_t   msgLen = 0;
  TdFilePtr pFile = NULL;
  bool      truncateFile = false;
  int32_t   sleepTime = 200;
  int32_t   reportPeriodNum = 3600 * 1000 / sleepTime;
  int32_t   loopTimes = reportPeriodNum;

#ifdef WINDOWS
  if (taosCheckCurrentInDll()) {
    atexit(crashReportThreadFuncUnexpectedStopped);
  }
#endif

  if (-1 != atomic_val_compare_exchange_32(&clientStop, -1, 0)) {
    return NULL;
  }
  STelemAddrMgmt mgt;
  code = taosTelemetryMgtInit(&mgt, tsTelemServer);
  if (code) {
    tscError("failed to init telemetry management, code:%s", tstrerror(code));
    return NULL;
  }

  code = initCrashLogWriter();
  if (code) {
    tscError("failed to init crash log writer, code:%s", tstrerror(code));
    return NULL;
  }

  while (1) {
    checkAndPrepareCrashInfo();
    if (clientStop > 0 && reportThreadSetQuit()) break;
    if (loopTimes++ < reportPeriodNum) {
      if (loopTimes < 0) loopTimes = reportPeriodNum;
      taosMsleep(sleepTime);
      continue;
    }

    taosReadCrashInfo(filepath, &pMsg, &msgLen, &pFile);
    if (pMsg && msgLen > 0) {
      if (taosSendTelemReport(&mgt, tsClientCrashReportUri, tsTelemPort, pMsg, msgLen, HTTP_FLAT) != 0) {
        tscError("failed to send crash report");
        if (pFile) {
          taosReleaseCrashLogFile(pFile, false);
          pFile = NULL;

          taosMsleep(sleepTime);
          loopTimes = 0;
          continue;
        }
      } else {
        tscInfo("succeed to send crash report");
        truncateFile = true;
      }
    } else {
      tscInfo("no crash info was found");
    }

    taosMemoryFree(pMsg);

    if (pMsg && msgLen > 0) {
      pMsg = NULL;
      continue;
    }

    if (pFile) {
      taosReleaseCrashLogFile(pFile, truncateFile);
      pFile = NULL;
      truncateFile = false;
    }

    taosMsleep(sleepTime);
    loopTimes = 0;
  }
  taosTelemetryDestroy(&mgt);

  clientStop = -2;
  return NULL;
}

int32_t tscCrashReportInit() {
  if (!tsEnableCrashReport) {
    return TSDB_CODE_SUCCESS;
  }
  int32_t      code = TSDB_CODE_SUCCESS;
  TdThreadAttr thAttr;
  TSC_ERR_JRET(taosThreadAttrInit(&thAttr));
  TSC_ERR_JRET(taosThreadAttrSetDetachState(&thAttr, PTHREAD_CREATE_JOINABLE));
  TdThread crashReportThread;
  if (taosThreadCreate(&crashReportThread, &thAttr, tscCrashReportThreadFp, NULL) != 0) {
    tscError("failed to create crashReport thread since %s", strerror(ERRNO));
    terrno = TAOS_SYSTEM_ERROR(ERRNO);
    TSC_ERR_RET(terrno);
  }

  (void)taosThreadAttrDestroy(&thAttr);
_return:
  if (code) {
    terrno = TAOS_SYSTEM_ERROR(ERRNO);
    TSC_ERR_RET(terrno);
  }

  return code;
}

void tscStopCrashReport() {
  if (!tsEnableCrashReport) {
    return;
  }

  if (atomic_val_compare_exchange_32(&clientStop, 0, 1)) {
    tscDebug("crash report thread already stopped");
    return;
  }

  while (atomic_load_32(&clientStop) > 0) {
    taosMsleep(100);
  }
}

void taos_write_crashinfo(int signum, void *sigInfo, void *context) {
  writeCrashLogToFile(signum, sigInfo, CUS_PROMPT, lastClusterId, appInfo.startTime);
}
#endif

#ifdef TAOSD_INTEGRATED
typedef struct {
  TdThread pid;
  int32_t  stat;  // < 0: start failed, 0: init(not start), 1: start successfully
} SDaemonObj;

extern int  dmStartDaemon(int argc, char const *argv[]);
extern void dmStopDaemon();

SDaemonObj daemonObj = {0};

typedef struct {
  int32_t argc;
  char  **argv;
} SExecArgs;

static void *dmStartDaemonFunc(void *param) {
  int32_t    code = 0;
  SExecArgs *pArgs = (SExecArgs *)param;
  int32_t    argc = pArgs->argc;
  char     **argv = pArgs->argv;

  code = dmStartDaemon(argc, (const char **)argv);
  if (code != 0) {
    printf("failed to start taosd since %s\r\n", tstrerror(code));
    goto _exit;
  }

_exit:
  if (code != 0) {
    atomic_store_32(&daemonObj.stat, code);
  }
  return NULL;
}

static int32_t shellStartDaemon(int argc, char *argv[]) {
  int32_t    code = 0, lino = 0;
  SExecArgs *pArgs = NULL;
  int64_t    startMs = taosGetTimestampMs(), endMs = startMs;

  TdThreadAttr thAttr;
  (void)taosThreadAttrInit(&thAttr);
  (void)taosThreadAttrSetDetachState(&thAttr, PTHREAD_CREATE_JOINABLE);
#ifdef TD_COMPACT_OS
  (void)taosThreadAttrSetStackSize(&thAttr, STACK_SIZE_SMALL);
#endif
  pArgs = (SExecArgs *)taosMemoryCalloc(1, sizeof(SExecArgs));
  if (pArgs == NULL) {
    code = terrno;
    TAOS_CHECK_EXIT(code);
  }
  pArgs->argc = argc;
  pArgs->argv = argv;

#ifndef TD_AS_LIB
  tsLogEmbedded = 1;
#endif

  TAOS_CHECK_EXIT(taosThreadCreate(&daemonObj.pid, &thAttr, dmStartDaemonFunc, pArgs));

  while (true) {
    if (atomic_load_64(&tsDndStart)) {
      atomic_store_32(&daemonObj.stat, 1);
      break;
    }
    int32_t daemonstat = atomic_load_32(&daemonObj.stat);
    if (daemonstat < 0) {
      code = daemonstat;
      TAOS_CHECK_EXIT(code);
    }

    if (daemonstat > 1) {
      code = TSDB_CODE_APP_ERROR;
      TAOS_CHECK_EXIT(code);
    }
    taosMsleep(1000);
  }

_exit:
  endMs = taosGetTimestampMs();
  (void)taosThreadAttrDestroy(&thAttr);
  taosMemoryFreeClear(pArgs);
  if (code) {
    printf("\r\n The daemon start failed at line %d since %s, cost %" PRIi64 " ms\r\n", lino, tstrerror(code),
           endMs - startMs);
  } else {
    printf("\r\n The daemon started successfully, cost %" PRIi64 " ms\r\n", endMs - startMs);
  }
#ifndef TD_AS_LIB
  tsLogEmbedded = 0;
#endif
  return code;
}

void shellStopDaemon() {
#ifndef TD_AS_LIB
  tsLogEmbedded = 1;
#endif
  dmStopDaemon();
  if (taosCheckPthreadValid(daemonObj.pid)) {
    (void)taosThreadJoin(daemonObj.pid, NULL);
    taosThreadClear(&daemonObj.pid);
  }
}
#endif

void taos_init_imp(void) {
#if defined(LINUX)
  if (tscDbg.memEnable) {
    int32_t code = taosMemoryDbgInit();
    if (code) {
      (void)printf("failed to init memory dbg, error:%s\n", tstrerror(code));
    } else {
      tsAsyncLog = false;
      (void)printf("memory dbg enabled\n");
    }
  }
#endif

  // In the APIs of other program language, taos_cleanup is not available yet.
  // So, to make sure taos_cleanup will be invoked to clean up the allocated resource to suppress the valgrind warning.
  (void)atexit(taos_cleanup);
  SET_ERRNO(TSDB_CODE_SUCCESS);
  terrno = TSDB_CODE_SUCCESS;
  taosSeedRand(taosGetTimestampSec());

  appInfo.pid = taosGetPId();
  appInfo.startTime = taosGetTimestampMs();
  appInfo.pInstMap = taosHashInit(4, taosGetDefaultHashFunction(TSDB_DATA_TYPE_BINARY), true, HASH_ENTRY_LOCK);
  appInfo.pInstMapByClusterId =
      taosHashInit(4, taosGetDefaultHashFunction(TSDB_DATA_TYPE_BIGINT), true, HASH_ENTRY_LOCK);
  if (NULL == appInfo.pInstMap || NULL == appInfo.pInstMapByClusterId) {
    (void)printf("failed to allocate memory when init appInfo\n");
    tscInitRes = terrno;
    return;
  }
  taosHashSetFreeFp(appInfo.pInstMap, destroyAppInst);

  const char *logName = CUS_PROMPT "log";
  ENV_ERR_RET(taosInitLogOutput(&logName), "failed to init log output");
  if (taosCreateLog(logName, 10, configDir, NULL, NULL, NULL, NULL, 1) != 0) {
    (void)printf(" WARING: Create %s failed:%s. configDir=%s\n", logName, strerror(ERRNO), configDir);
    SET_ERROR_MSG("Create %s failed:%s. configDir=%s", logName, strerror(ERRNO), configDir);
    tscInitRes = terrno;
    return;
  }

#ifdef TAOSD_INTEGRATED
  ENV_ERR_RET(taosInitCfg(configDir, NULL, NULL, NULL, NULL, 0), "failed to init cfg");
#else
  ENV_ERR_RET(taosInitCfg(configDir, NULL, NULL, NULL, NULL, 1), "failed to init cfg");
#endif

  initQueryModuleMsgHandle();
#ifndef DISALLOW_NCHAR_WITHOUT_ICONV
  if ((tsCharsetCxt = taosConvInit(tsCharset)) == NULL) {
    tscInitRes = terrno;
    tscError("failed to init conv");
    return;
  }
#endif
#if !defined(WINDOWS) && !defined(TD_ASTRA)
  ENV_ERR_RET(tzInit(), "failed to init timezone");
#endif
  ENV_ERR_RET(monitorInit(), "failed to init monitor");
  ENV_ERR_RET(rpcInit(), "failed to init rpc");

  if (InitRegexCache() != 0) {
    tscInitRes = terrno;
    (void)printf("failed to init regex cache\n");
    return;
  }

  tscInfo("starting to initialize TAOS driver");

  SCatalogCfg cfg = {.maxDBCacheNum = 100, .maxTblCacheNum = 100};
  ENV_ERR_RET(catalogInit(&cfg), "failed to init catalog");
  ENV_ERR_RET(schedulerInit(), "failed to init scheduler");
  ENV_ERR_RET(initClientId(), "failed to init clientId");

  ENV_ERR_RET(initTaskQueue(), "failed to init task queue");
  ENV_ERR_RET(fmFuncMgtInit(), "failed to init funcMgt");
  ENV_ERR_RET(nodesInitAllocatorSet(), "failed to init allocator set");

  clientConnRefPool = taosOpenRef(200, destroyTscObj);
  clientReqRefPool = taosOpenRef(40960, doDestroyRequest);

  ENV_ERR_RET(taosGetAppName(appInfo.appName, NULL), "failed to get app name");
  ENV_ERR_RET(taosThreadMutexInit(&appInfo.mutex, NULL), "failed to init thread mutex");
#ifdef USE_REPORT
  ENV_ERR_RET(tscCrashReportInit(), "failed to init crash report");
#endif
  ENV_ERR_RET(qInitKeywordsTable(), "failed to init parser keywords table");
#ifdef TAOSD_INTEGRATED
  ENV_ERR_RET(shellStartDaemon(0, NULL), "failed to start taosd daemon");
#endif

  if (tsSessionControl) {
    ENV_ERR_RET(sessMgtInit(), "failed to init session management");
  }

  tscInfo("TAOS driver is initialized successfully");
}

int taos_init() {
  (void)taosThreadOnce(&tscinit, taos_init_imp);
  return tscInitRes;
}

const char *getCfgName(TSDB_OPTION option) {
  const char *name = NULL;

  switch (option) {
    case TSDB_OPTION_SHELL_ACTIVITY_TIMER:
      name = "shellActivityTimer";
      break;
    case TSDB_OPTION_LOCALE:
      name = "locale";
      break;
    case TSDB_OPTION_CHARSET:
      name = "charset";
      break;
    case TSDB_OPTION_TIMEZONE:
      name = "timezone";
      break;
    case TSDB_OPTION_USE_ADAPTER:
      name = "useAdapter";
      break;
    default:
      break;
  }

  return name;
}

int taos_options_imp(TSDB_OPTION option, const char *str) {
  if (option == TSDB_OPTION_CONFIGDIR) {
#ifndef WINDOWS
    char newstr[PATH_MAX];
    int  len = strlen(str);
    if (len > 1 && str[0] != '"' && str[0] != '\'') {
      if (len + 2 >= PATH_MAX) {
        tscError("Too long path %s", str);
        return -1;
      }
      newstr[0] = '"';
      (void)memcpy(newstr + 1, str, len);
      newstr[len + 1] = '"';
      newstr[len + 2] = '\0';
      str = newstr;
    }
#endif
    tstrncpy(configDir, str, PATH_MAX);
    tscInfo("set cfg:%s to %s", configDir, str);
    return 0;
  }

  // initialize global config
  if (taos_init() != 0) {
    return -1;
  }

  SConfig     *pCfg = taosGetCfg();
  SConfigItem *pItem = NULL;
  const char  *name = getCfgName(option);

  if (name == NULL) {
    tscError("Invalid option %d", option);
    return -1;
  }

  pItem = cfgGetItem(pCfg, name);
  if (pItem == NULL) {
    tscError("Invalid option %d", option);
    return -1;
  }

  int code = cfgSetItem(pCfg, name, str, CFG_STYPE_TAOS_OPTIONS, true);
  if (code != 0) {
    tscError("failed to set cfg:%s to %s since %s", name, str, terrstr());
  } else {
    tscInfo("set cfg:%s to %s", name, str);
    if (TSDB_OPTION_SHELL_ACTIVITY_TIMER == option || TSDB_OPTION_USE_ADAPTER == option) {
      code = taosCfgDynamicOptions(pCfg, name, false);
    }
  }

  return code;
}

/**
 * The request id is an unsigned integer format of 64bit.
 *+------------+-----+-----------+---------------+
 *| uid|localIp| PId | timestamp | serial number |
 *+------------+-----+-----------+---------------+
 *| 12bit      |12bit|24bit      |16bit          |
 *+------------+-----+-----------+---------------+
 * @return
 */
uint64_t generateRequestId() {
  static uint32_t hashId = 0;
  static int32_t  requestSerialId = 0;

  if (hashId == 0) {
    int32_t code = taosGetSystemUUIDU32(&hashId);
    if (code != TSDB_CODE_SUCCESS) {
      tscError("Failed to get the system uid to generated request id, reason:%s. use ip address instead",
               tstrerror(code));
    }
  }

  uint64_t id = 0;

  while (true) {
    int64_t  ts = taosGetTimestampMs();
    uint64_t pid = taosGetPId();
    uint32_t val = atomic_add_fetch_32(&requestSerialId, 1);
    if (val >= 0xFFFF) atomic_store_32(&requestSerialId, 0);

    id = (((uint64_t)(hashId & 0x0FFF)) << 52) | ((pid & 0x0FFF) << 40) | ((ts & 0xFFFFFF) << 16) | (val & 0xFFFF);
    if (id) {
      break;
    }
  }
  return id;
}

#if 0
#include "cJSON.h"
static setConfRet taos_set_config_imp(const char *config){
  setConfRet ret = {SET_CONF_RET_SUCC, {0}};
  static bool setConfFlag = false;
  if (setConfFlag) {
    ret.retCode = SET_CONF_RET_ERR_ONLY_ONCE;
    tstrncpy(ret.retMsg, "configuration can only set once", RET_MSG_LENGTH);
    return ret;
  }
  taosInitGlobalCfg();
  cJSON *root = cJSON_Parse(config);
  if (root == NULL){
    ret.retCode = SET_CONF_RET_ERR_JSON_PARSE;
    tstrncpy(ret.retMsg, "parse json error", RET_MSG_LENGTH);
    return ret;
  }

  int size = cJSON_GetArraySize(root);
  if(!cJSON_IsObject(root) || size == 0) {
    ret.retCode = SET_CONF_RET_ERR_JSON_INVALID;
    tstrncpy(ret.retMsg, "json content is invalid, must be not empty object", RET_MSG_LENGTH);
    return ret;
  }

  if(size >= 1000) {
    ret.retCode = SET_CONF_RET_ERR_TOO_LONG;
    tstrncpy(ret.retMsg, "json object size is too long", RET_MSG_LENGTH);
    return ret;
  }

  for(int i = 0; i < size; i++){
    cJSON *item = cJSON_GetArrayItem(root, i);
    if(!item) {
      ret.retCode = SET_CONF_RET_ERR_INNER;
      tstrncpy(ret.retMsg, "inner error", RET_MSG_LENGTH);
      return ret;
    }
    if(!taosReadConfigOption(item->string, item->valuestring, NULL, NULL, TAOS_CFG_CSTATUS_OPTION, TSDB_CFG_CTYPE_B_CLIENT)){
      ret.retCode = SET_CONF_RET_ERR_PART;
      if (strlen(ret.retMsg) == 0){
        snprintf(ret.retMsg, RET_MSG_LENGTH, "part error|%s", item->string);
      }else{
        int tmp = RET_MSG_LENGTH - 1 - (int)strlen(ret.retMsg);
        size_t leftSize = tmp >= 0 ? tmp : 0;
        strncat(ret.retMsg, "|",  leftSize);
        tmp = RET_MSG_LENGTH - 1 - (int)strlen(ret.retMsg);
        leftSize = tmp >= 0 ? tmp : 0;
        strncat(ret.retMsg, item->string, leftSize);
      }
    }
  }
  cJSON_Delete(root);
  setConfFlag = true;
  return ret;
}

setConfRet taos_set_config(const char *config){
  taosThreadMutexLock(&setConfMutex);
  setConfRet ret = taos_set_config_imp(config);
  taosThreadMutexUnlock(&setConfMutex);
  return ret;
}
#endif<|MERGE_RESOLUTION|>--- conflicted
+++ resolved
@@ -38,8 +38,8 @@
 #include "ttime.h"
 #include "tversion.h"
 
+#include "clientSession.h"
 #include "cus_name.h"
-#include "clientSession.h"
 
 #define TSC_VAR_NOT_RELEASE 1
 #define TSC_VAR_RELEASED    0
@@ -353,7 +353,7 @@
 }
 
 // TODO refactor
-int32_t openTransporter(const char *identifier, int8_t isToken, int32_t numOfThread, void **pDnodeConn) {
+int32_t openTransporter(const char *user, const char *auth, int32_t numOfThread, void **pDnodeConn) {
   SRpcInit rpcInit;
   (void)memset(&rpcInit, 0, sizeof(rpcInit));
   rpcInit.localPort = 0;
@@ -363,11 +363,7 @@
   rpcInit.rfp = clientRpcRfp;
   rpcInit.sessions = 1024;
   rpcInit.connType = TAOS_CONN_CLIENT;
-<<<<<<< HEAD
-  rpcInit.user = (char *)identifier;
-=======
   rpcInit.user = (char *)(user ? user : auth);
->>>>>>> 35dbb460
   rpcInit.idleTime = tsShellActivityTimer * 1000;
   rpcInit.compressSize = tsCompressMsgSize;
   rpcInit.dfp = destroyAhandle;
@@ -388,11 +384,7 @@
   rpcInit.ipv6 = tsEnableIpv6;
   rpcInit.enableSSL = tsEnableTLS;
   rpcInit.enableSasl = tsEnableSasl;
-<<<<<<< HEAD
-  rpcInit.isToken = isToken;
-=======
   rpcInit.isToken = user == NULL ? 1 : 0;
->>>>>>> 35dbb460
 
   memcpy(rpcInit.caPath, tsTLSCaPath, strlen(tsTLSCaPath));
   memcpy(rpcInit.certPath, tsTLSSvrCertPath, strlen(tsTLSSvrCertPath));
