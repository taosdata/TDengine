/*
 * Copyright (c) 2019 TAOS Data, Inc. <jhtao@taosdata.com>
 *
 * This program is free software: you can use, redistribute, and/or modify
 * it under the terms of the GNU Affero General Public License, version 3
 * or later ("AGPL"), as published by the Free Software Foundation.
 *
 * This program is distributed in the hope that it will be useful, but WITHOUT
 * ANY WARRANTY; without even the implied warranty of MERCHANTABILITY or
 * FITNESS FOR A PARTICULAR PURPOSE.
 *
 * You should have received a copy of the GNU Affero General Public License
 * along with this program. If not, see <http://www.gnu.org/licenses/>.
 */

#include <ttimer.h>
#include "cJSON.h"
#include "catalog.h"
#include "clientInt.h"
#include "clientLog.h"
#include "clientMonitor.h"
#include "functionMgt.h"
#include "os.h"
#include "osSleep.h"
#include "query.h"
#include "qworker.h"
#include "scheduler.h"
#include "tcache.h"
#include "tcompare.h"
#include "tglobal.h"
#include "thttp.h"
#include "tmsg.h"
#include "tqueue.h"
#include "tref.h"
#include "trpc.h"
#include "tsched.h"
#include "ttime.h"
#include "tversion.h"

#if defined(CUS_NAME) || defined(CUS_PROMPT) || defined(CUS_EMAIL)
#include "cus_name.h"
#endif

#define TSC_VAR_NOT_RELEASE 1
#define TSC_VAR_RELEASED    0

#define ENV_JSON_FALSE_CHECK(c)                     \
  do {                                              \
    if (!c) {                                       \
      tscError("faild to add item to JSON object"); \
      code = TSDB_CODE_TSC_FAIL_GENERATE_JSON;      \
      goto _end;                                    \
    }                                               \
  } while (0)

#define ENV_ERR_RET(c, info)          \
  do {                                \
    int32_t _code = c;                \
    if (_code != TSDB_CODE_SUCCESS) { \
      errno = _code;                  \
      tscInitRes = _code;             \
      tscError(info);                 \
      return;                         \
    }                                 \
  } while (0)

STscDbg  tscDbg = {0};
SAppInfo appInfo;
int64_t  lastClusterId = 0;
int32_t  clientReqRefPool = -1;
int32_t  clientConnRefPool = -1;
int32_t  clientStop = -1;

int32_t timestampDeltaLimit = 900;  // s

static TdThreadOnce tscinit = PTHREAD_ONCE_INIT;
volatile int32_t    tscInitRes = 0;

static int32_t registerRequest(SRequestObj *pRequest, STscObj *pTscObj) {
  int32_t code = TSDB_CODE_SUCCESS;
  // connection has been released already, abort creating request.
  pRequest->self = taosAddRef(clientReqRefPool, pRequest);
  if (pRequest->self < 0) {
    tscError("failed to add ref to request");
    code = terrno;
    return code;
  }

  int32_t num = atomic_add_fetch_32(&pTscObj->numOfReqs, 1);

  if (pTscObj->pAppInfo) {
    SAppClusterSummary *pSummary = &pTscObj->pAppInfo->summary;

    int32_t total = atomic_add_fetch_64((int64_t *)&pSummary->totalRequests, 1);
    int32_t currentInst = atomic_add_fetch_64((int64_t *)&pSummary->currentRequests, 1);
    tscDebug("0x%" PRIx64 " new Request from connObj:0x%" PRIx64
             ", current:%d, app current:%d, total:%d,QID:0x%" PRIx64,
             pRequest->self, pRequest->pTscObj->id, num, currentInst, total, pRequest->requestId);
  }

  return code;
}

static void concatStrings(SArray *list, char *buf, int size) {
  int len = 0;
  for (int i = 0; i < taosArrayGetSize(list); i++) {
    char *db = taosArrayGet(list, i);
    if (NULL == db) {
      tscError("get dbname failed, buf:%s", buf);
      break;
    }
    char *dot = strchr(db, '.');
    if (dot != NULL) {
      db = dot + 1;
    }
    if (i != 0) {
      (void)strncat(buf, ",", size - 1 - len);
      len += 1;
    }
    int ret = tsnprintf(buf + len, size - len, "%s", db);
    if (ret < 0) {
      tscError("snprintf failed, buf:%s, ret:%d", buf, ret);
      break;
    }
    len += ret;
    if (len >= size) {
      tscInfo("dbList is truncated, buf:%s, len:%d", buf, len);
      break;
    }
  }
}

static int32_t generateWriteSlowLog(STscObj *pTscObj, SRequestObj *pRequest, int32_t reqType, int64_t duration) {
  cJSON  *json = cJSON_CreateObject();
  int32_t code = TSDB_CODE_SUCCESS;
  if (json == NULL) {
    tscError("[monitor] cJSON_CreateObject failed");
    return TSDB_CODE_OUT_OF_MEMORY;
  }
  char clusterId[32] = {0};
  if (snprintf(clusterId, sizeof(clusterId), "%" PRId64, pTscObj->pAppInfo->clusterId) < 0) {
    tscError("failed to generate clusterId:%" PRId64, pTscObj->pAppInfo->clusterId);
    code = TSDB_CODE_FAILED;
    goto _end;
  }

  char startTs[32] = {0};
  if (snprintf(startTs, sizeof(startTs), "%" PRId64, pRequest->metric.start / 1000) < 0) {
    tscError("failed to generate startTs:%" PRId64, pRequest->metric.start / 1000);
    code = TSDB_CODE_FAILED;
    goto _end;
  }

  char requestId[32] = {0};
  if (snprintf(requestId, sizeof(requestId), "%" PRIu64, pRequest->requestId) < 0) {
    tscError("failed to generate requestId:%" PRIu64, pRequest->requestId);
    code = TSDB_CODE_FAILED;
    goto _end;
  }
  ENV_JSON_FALSE_CHECK(cJSON_AddItemToObject(json, "cluster_id", cJSON_CreateString(clusterId)));
  ENV_JSON_FALSE_CHECK(cJSON_AddItemToObject(json, "start_ts", cJSON_CreateString(startTs)));
  ENV_JSON_FALSE_CHECK(cJSON_AddItemToObject(json, "request_id", cJSON_CreateString(requestId)));
  ENV_JSON_FALSE_CHECK(cJSON_AddItemToObject(json, "query_time", cJSON_CreateNumber(duration / 1000)));
  ENV_JSON_FALSE_CHECK(cJSON_AddItemToObject(json, "code", cJSON_CreateNumber(pRequest->code)));
  ENV_JSON_FALSE_CHECK(cJSON_AddItemToObject(json, "error_info", cJSON_CreateString(tstrerror(pRequest->code))));
  ENV_JSON_FALSE_CHECK(cJSON_AddItemToObject(json, "type", cJSON_CreateNumber(reqType)));
  ENV_JSON_FALSE_CHECK(cJSON_AddItemToObject(
      json, "rows_num", cJSON_CreateNumber(pRequest->body.resInfo.numOfRows + pRequest->body.resInfo.totalRows)));
  if (pRequest->sqlstr != NULL && strlen(pRequest->sqlstr) > pTscObj->pAppInfo->serverCfg.monitorParas.tsSlowLogMaxLen) {
    char tmp = pRequest->sqlstr[pTscObj->pAppInfo->serverCfg.monitorParas.tsSlowLogMaxLen];
    pRequest->sqlstr[pTscObj->pAppInfo->serverCfg.monitorParas.tsSlowLogMaxLen] = '\0';
    ENV_JSON_FALSE_CHECK(cJSON_AddItemToObject(json, "sql", cJSON_CreateString(pRequest->sqlstr)));
    pRequest->sqlstr[pTscObj->pAppInfo->serverCfg.monitorParas.tsSlowLogMaxLen] = tmp;
  } else {
    ENV_JSON_FALSE_CHECK(cJSON_AddItemToObject(json, "sql", cJSON_CreateString(pRequest->sqlstr)));
  }

  ENV_JSON_FALSE_CHECK(cJSON_AddItemToObject(json, "user", cJSON_CreateString(pTscObj->user)));
  ENV_JSON_FALSE_CHECK(cJSON_AddItemToObject(json, "process_name", cJSON_CreateString(appInfo.appName)));
  ENV_JSON_FALSE_CHECK(cJSON_AddItemToObject(json, "ip", cJSON_CreateString(tsLocalFqdn)));

  char pid[32] = {0};
  if (snprintf(pid, sizeof(pid), "%d", appInfo.pid) < 0) {
    tscError("failed to generate pid:%d", appInfo.pid);
    code = TSDB_CODE_FAILED;
    goto _end;
  }

  ENV_JSON_FALSE_CHECK(cJSON_AddItemToObject(json, "process_id", cJSON_CreateString(pid)));
  if (pRequest->dbList != NULL) {
    char dbList[1024] = {0};
    concatStrings(pRequest->dbList, dbList, sizeof(dbList) - 1);
    ENV_JSON_FALSE_CHECK(cJSON_AddItemToObject(json, "db", cJSON_CreateString(dbList)));
  } else if (pRequest->pDb != NULL) {
    ENV_JSON_FALSE_CHECK(cJSON_AddItemToObject(json, "db", cJSON_CreateString(pRequest->pDb)));
  } else {
    ENV_JSON_FALSE_CHECK(cJSON_AddItemToObject(json, "db", cJSON_CreateString("")));
  }

  char *value = cJSON_PrintUnformatted(json);
  if (value == NULL) {
    tscError("failed to print json");
    code = TSDB_CODE_FAILED;
    goto _end;
  }
  MonitorSlowLogData data = {0};
  data.clusterId = pTscObj->pAppInfo->clusterId;
  data.type = SLOW_LOG_WRITE;
  data.data = value;
  code = monitorPutData2MonitorQueue(data);
  if (TSDB_CODE_SUCCESS != code) {
    taosMemoryFree(value);
    goto _end;
  }

_end:
  cJSON_Delete(json);
  return code;
}

static bool checkSlowLogExceptDb(SRequestObj *pRequest, char *exceptDb) {
  if (pRequest->pDb != NULL) {
    return strcmp(pRequest->pDb, exceptDb) != 0;
  }

  for (int i = 0; i < taosArrayGetSize(pRequest->dbList); i++) {
    char *db = taosArrayGet(pRequest->dbList, i);
    if (NULL == db) {
      tscError("get dbname failed, exceptDb:%s", exceptDb);
      return false;
    }
    char *dot = strchr(db, '.');
    if (dot != NULL) {
      db = dot + 1;
    }
    if (strcmp(db, exceptDb) == 0) {
      return false;
    }
  }
  return true;
}

static void deregisterRequest(SRequestObj *pRequest) {
  if (pRequest == NULL) {
    tscError("pRequest == NULL");
    return;
  }

  STscObj            *pTscObj = pRequest->pTscObj;
  SAppClusterSummary *pActivity = &pTscObj->pAppInfo->summary;

  int32_t currentInst = atomic_sub_fetch_64((int64_t *)&pActivity->currentRequests, 1);
  int32_t num = atomic_sub_fetch_32(&pTscObj->numOfReqs, 1);
  int32_t reqType = SLOW_LOG_TYPE_OTHERS;

  int64_t duration = taosGetTimestampUs() - pRequest->metric.start;
  tscDebug("0x%" PRIx64 " free Request from connObj: 0x%" PRIx64 ",QID:0x%" PRIx64
           " elapsed:%.2f ms, "
           "current:%d, app current:%d",
           pRequest->self, pTscObj->id, pRequest->requestId, duration / 1000.0, num, currentInst);

  if (TSDB_CODE_SUCCESS == nodesSimAcquireAllocator(pRequest->allocatorRefId)) {
    if ((pRequest->pQuery && pRequest->pQuery->pRoot && QUERY_NODE_VNODE_MODIFY_STMT == pRequest->pQuery->pRoot->type &&
         (0 == ((SVnodeModifyOpStmt *)pRequest->pQuery->pRoot)->sqlNodeType)) ||
        QUERY_NODE_VNODE_MODIFY_STMT == pRequest->stmtType) {
      tscDebug("insert duration %" PRId64 "us: parseCost:%" PRId64 "us, ctgCost:%" PRId64 "us, analyseCost:%" PRId64
               "us, planCost:%" PRId64 "us, exec:%" PRId64 "us",
               duration, pRequest->metric.parseCostUs, pRequest->metric.ctgCostUs, pRequest->metric.analyseCostUs,
               pRequest->metric.planCostUs, pRequest->metric.execCostUs);
      (void)atomic_add_fetch_64((int64_t *)&pActivity->insertElapsedTime, duration);
      reqType = SLOW_LOG_TYPE_INSERT;
    } else if (QUERY_NODE_SELECT_STMT == pRequest->stmtType) {
      tscDebug("query duration %" PRId64 "us: parseCost:%" PRId64 "us, ctgCost:%" PRId64 "us, analyseCost:%" PRId64
               "us, planCost:%" PRId64 "us, exec:%" PRId64 "us",
               duration, pRequest->metric.parseCostUs, pRequest->metric.ctgCostUs, pRequest->metric.analyseCostUs,
               pRequest->metric.planCostUs, pRequest->metric.execCostUs);

      (void)atomic_add_fetch_64((int64_t *)&pActivity->queryElapsedTime, duration);
      reqType = SLOW_LOG_TYPE_QUERY;
    }

    if (TSDB_CODE_SUCCESS != nodesSimReleaseAllocator(pRequest->allocatorRefId)) {
      tscError("failed to release allocator");
    }
  }

  if (pTscObj->pAppInfo->serverCfg.monitorParas.tsEnableMonitor) {
    if (QUERY_NODE_VNODE_MODIFY_STMT == pRequest->stmtType || QUERY_NODE_INSERT_STMT == pRequest->stmtType) {
      sqlReqLog(pTscObj->id, pRequest->killed, pRequest->code, MONITORSQLTYPEINSERT);
    } else if (QUERY_NODE_SELECT_STMT == pRequest->stmtType) {
      sqlReqLog(pTscObj->id, pRequest->killed, pRequest->code, MONITORSQLTYPESELECT);
    } else if (QUERY_NODE_DELETE_STMT == pRequest->stmtType) {
      sqlReqLog(pTscObj->id, pRequest->killed, pRequest->code, MONITORSQLTYPEDELETE);
    }
  }

<<<<<<< HEAD
  if ((duration >= pTscObj->pAppInfo->monitorParas.tsSlowLogThreshold * 1000000UL) &&
      checkSlowLogExceptDb(pRequest, pTscObj->pAppInfo->monitorParas.tsSlowLogExceptDb)) {
=======
  if ((duration >= pTscObj->pAppInfo->serverCfg.monitorParas.tsSlowLogThreshold * 1000000UL ||
       duration >= pTscObj->pAppInfo->serverCfg.monitorParas.tsSlowLogThresholdTest * 1000000UL) &&
      checkSlowLogExceptDb(pRequest, pTscObj->pAppInfo->serverCfg.monitorParas.tsSlowLogExceptDb)) {
>>>>>>> 94682169
    (void)atomic_add_fetch_64((int64_t *)&pActivity->numOfSlowQueries, 1);
    if (pTscObj->pAppInfo->serverCfg.monitorParas.tsSlowLogScope & reqType) {
      taosPrintSlowLog("PID:%d, Conn:%u,QID:0x%" PRIx64 ", Start:%" PRId64 " us, Duration:%" PRId64 "us, SQL:%s",
                       taosGetPId(), pTscObj->connId, pRequest->requestId, pRequest->metric.start, duration,
                       pRequest->sqlstr);
      if (pTscObj->pAppInfo->serverCfg.monitorParas.tsEnableMonitor) {
        slowQueryLog(pTscObj->id, pRequest->killed, pRequest->code, duration);
        if (TSDB_CODE_SUCCESS != generateWriteSlowLog(pTscObj, pRequest, reqType, duration)) {
          tscError("failed to generate write slow log");
        }
      }
    }
  }

  releaseTscObj(pTscObj->id);
}

// todo close the transporter properly
void closeTransporter(SAppInstInfo *pAppInfo) {
  if (pAppInfo == NULL || pAppInfo->pTransporter == NULL) {
    return;
  }

  tscDebug("free transporter:%p in app inst %p", pAppInfo->pTransporter, pAppInfo);
  rpcClose(pAppInfo->pTransporter);
}

static bool clientRpcRfp(int32_t code, tmsg_t msgType) {
  if (NEED_REDIRECT_ERROR(code)) {
    if (msgType == TDMT_SCH_QUERY || msgType == TDMT_SCH_MERGE_QUERY || msgType == TDMT_SCH_FETCH ||
        msgType == TDMT_SCH_MERGE_FETCH || msgType == TDMT_SCH_QUERY_HEARTBEAT || msgType == TDMT_SCH_DROP_TASK ||
        msgType == TDMT_SCH_TASK_NOTIFY) {
      return false;
    }
    return true;
  } else {
    return false;
  }
}

// start timer for particular msgType
static bool clientRpcTfp(int32_t code, tmsg_t msgType) {
  if (msgType == TDMT_VND_SUBMIT || msgType == TDMT_VND_CREATE_TABLE) {
    return true;
  }
  return false;
}

// TODO refactor
int32_t openTransporter(const char *user, const char *auth, int32_t numOfThread, void **pDnodeConn) {
  SRpcInit rpcInit;
  (void)memset(&rpcInit, 0, sizeof(rpcInit));
  rpcInit.localPort = 0;
  rpcInit.label = "TSC";
  rpcInit.numOfThreads = tsNumOfRpcThreads;
  rpcInit.cfp = processMsgFromServer;
  rpcInit.rfp = clientRpcRfp;
  rpcInit.sessions = 1024;
  rpcInit.connType = TAOS_CONN_CLIENT;
  rpcInit.user = (char *)user;
  rpcInit.idleTime = tsShellActivityTimer * 1000;
  rpcInit.compressSize = tsCompressMsgSize;
  rpcInit.dfp = destroyAhandle;

  rpcInit.retryMinInterval = tsRedirectPeriod;
  rpcInit.retryStepFactor = tsRedirectFactor;
  rpcInit.retryMaxInterval = tsRedirectMaxPeriod;
  rpcInit.retryMaxTimeout = tsMaxRetryWaitTime;

  int32_t connLimitNum = tsNumOfRpcSessions / (tsNumOfRpcThreads * 3);
  connLimitNum = TMAX(connLimitNum, 10);
  connLimitNum = TMIN(connLimitNum, 1000);
  rpcInit.connLimitNum = connLimitNum;
  rpcInit.shareConnLimit = tsShareConnLimit;
  rpcInit.timeToGetConn = tsTimeToGetAvailableConn;
  rpcInit.startReadTimer = 1;
  rpcInit.readTimeout = tsReadTimeout;

  int32_t code = taosVersionStrToInt(td_version, &rpcInit.compatibilityVer);
  if (TSDB_CODE_SUCCESS != code) {
    tscError("invalid version string.");
    return code;
  }

  *pDnodeConn = rpcOpen(&rpcInit);
  if (*pDnodeConn == NULL) {
    tscError("failed to init connection to server since %s", tstrerror(terrno));
    code = terrno;
  }

  return code;
}

void destroyAllRequests(SHashObj *pRequests) {
  void *pIter = taosHashIterate(pRequests, NULL);
  while (pIter != NULL) {
    int64_t *rid = pIter;

    SRequestObj *pRequest = acquireRequest(*rid);
    if (pRequest) {
      destroyRequest(pRequest);
      (void)releaseRequest(*rid);  // ignore error
    }

    pIter = taosHashIterate(pRequests, pIter);
  }
}

void stopAllRequests(SHashObj *pRequests) {
  void *pIter = taosHashIterate(pRequests, NULL);
  while (pIter != NULL) {
    int64_t *rid = pIter;

    SRequestObj *pRequest = acquireRequest(*rid);
    if (pRequest) {
      taos_stop_query(pRequest);
      (void)releaseRequest(*rid);  // ignore error
    }

    pIter = taosHashIterate(pRequests, pIter);
  }
}

void destroyAppInst(void *info) {
  SAppInstInfo *pAppInfo = *(SAppInstInfo **)info;
  tscDebug("destroy app inst mgr %p", pAppInfo);

  int32_t code = taosThreadMutexLock(&appInfo.mutex);
  if (TSDB_CODE_SUCCESS != code) {
    tscError("failed to lock app info, code:%s", tstrerror(TAOS_SYSTEM_ERROR(code)));
  }

  hbRemoveAppHbMrg(&pAppInfo->pAppHbMgr);

  code = taosThreadMutexUnlock(&appInfo.mutex);
  if (TSDB_CODE_SUCCESS != code) {
    tscError("failed to unlock app info, code:%s", tstrerror(TAOS_SYSTEM_ERROR(code)));
  }

  taosMemoryFreeClear(pAppInfo->instKey);
  closeTransporter(pAppInfo);

  code = taosThreadMutexLock(&pAppInfo->qnodeMutex);
  if (TSDB_CODE_SUCCESS != code) {
    tscError("failed to lock qnode mutex, code:%s", tstrerror(TAOS_SYSTEM_ERROR(code)));
  }

  taosArrayDestroy(pAppInfo->pQnodeList);
  code = taosThreadMutexUnlock(&pAppInfo->qnodeMutex);
  if (TSDB_CODE_SUCCESS != code) {
    tscError("failed to unlock qnode mutex, code:%s", tstrerror(TAOS_SYSTEM_ERROR(code)));
  }

  taosMemoryFree(pAppInfo);
}

void destroyTscObj(void *pObj) {
  if (NULL == pObj) {
    return;
  }

  STscObj *pTscObj = pObj;
  int64_t  tscId = pTscObj->id;
  tscTrace("begin to destroy tscObj %" PRIx64 " p:%p", tscId, pTscObj);

  SClientHbKey connKey = {.tscRid = pTscObj->id, .connType = pTscObj->connType};
  hbDeregisterConn(pTscObj, connKey);

  destroyAllRequests(pTscObj->pRequests);
  taosHashCleanup(pTscObj->pRequests);

  schedulerStopQueryHb(pTscObj->pAppInfo->pTransporter);
  tscDebug("connObj 0x%" PRIx64 " p:%p destroyed, remain inst totalConn:%" PRId64, pTscObj->id, pTscObj,
           pTscObj->pAppInfo->numOfConns);

  // In any cases, we should not free app inst here. Or an race condition rises.
  /*int64_t connNum = */ (void)atomic_sub_fetch_64(&pTscObj->pAppInfo->numOfConns, 1);

  (void)taosThreadMutexDestroy(&pTscObj->mutex);
  taosMemoryFree(pTscObj);

  tscTrace("end to destroy tscObj %" PRIx64 " p:%p", tscId, pTscObj);
}

int32_t createTscObj(const char *user, const char *auth, const char *db, int32_t connType, SAppInstInfo *pAppInfo,
                     STscObj **pObj) {
  *pObj = (STscObj *)taosMemoryCalloc(1, sizeof(STscObj));
  if (NULL == *pObj) {
    return terrno;
  }

  (*pObj)->pRequests = taosHashInit(64, taosGetDefaultHashFunction(TSDB_DATA_TYPE_BIGINT), false, HASH_ENTRY_LOCK);
  if (NULL == (*pObj)->pRequests) {
    taosMemoryFree(*pObj);
    return terrno ? terrno : TSDB_CODE_OUT_OF_MEMORY;
  }

  (*pObj)->connType = connType;
  (*pObj)->pAppInfo = pAppInfo;
  (*pObj)->appHbMgrIdx = pAppInfo->pAppHbMgr->idx;
  tstrncpy((*pObj)->user, user, sizeof((*pObj)->user));
  (void)memcpy((*pObj)->pass, auth, TSDB_PASSWORD_LEN);

  if (db != NULL) {
    tstrncpy((*pObj)->db, db, tListLen((*pObj)->db));
  }

  TSC_ERR_RET(taosThreadMutexInit(&(*pObj)->mutex, NULL));

  int32_t code = TSDB_CODE_SUCCESS;

  (*pObj)->id = taosAddRef(clientConnRefPool, *pObj);
  if ((*pObj)->id < 0) {
    tscError("failed to add object to clientConnRefPool");
    code = terrno;
    taosMemoryFree(*pObj);
    return code;
  }

  (void)atomic_add_fetch_64(&(*pObj)->pAppInfo->numOfConns, 1);

  tscDebug("connObj created, 0x%" PRIx64 ",p:%p", (*pObj)->id, *pObj);
  return code;
}

STscObj *acquireTscObj(int64_t rid) { return (STscObj *)taosAcquireRef(clientConnRefPool, rid); }

void releaseTscObj(int64_t rid) {
  int32_t code = taosReleaseRef(clientConnRefPool, rid);
  if (TSDB_CODE_SUCCESS != code) {
    tscWarn("failed to release TscObj, code:%s", tstrerror(code));
  }
}

int32_t createRequest(uint64_t connId, int32_t type, int64_t reqid, SRequestObj **pRequest) {
  int32_t code = TSDB_CODE_SUCCESS;
  *pRequest = (SRequestObj *)taosMemoryCalloc(1, sizeof(SRequestObj));
  if (NULL == *pRequest) {
    return terrno;
  }

  STscObj *pTscObj = acquireTscObj(connId);
  if (pTscObj == NULL) {
    TSC_ERR_JRET(TSDB_CODE_TSC_DISCONNECTED);
  }
  SSyncQueryParam *interParam = taosMemoryCalloc(1, sizeof(SSyncQueryParam));
  if (interParam == NULL) {
    releaseTscObj(connId);
    TSC_ERR_JRET(terrno);
  }
  TSC_ERR_JRET(tsem_init(&interParam->sem, 0, 0));
  interParam->pRequest = *pRequest;
  (*pRequest)->body.interParam = interParam;

  (*pRequest)->resType = RES_TYPE__QUERY;
  (*pRequest)->requestId = reqid == 0 ? generateRequestId() : reqid;
  (*pRequest)->metric.start = taosGetTimestampUs();

  (*pRequest)->body.resInfo.convertUcs4 = true;  // convert ucs4 by default
  (*pRequest)->type = type;
  (*pRequest)->allocatorRefId = -1;

  (*pRequest)->pDb = getDbOfConnection(pTscObj);
  if (NULL == (*pRequest)->pDb) {
    TSC_ERR_JRET(terrno);
  }
  (*pRequest)->pTscObj = pTscObj;
  (*pRequest)->inCallback = false;
  (*pRequest)->msgBuf = taosMemoryCalloc(1, ERROR_MSG_BUF_DEFAULT_SIZE);
  if (NULL == (*pRequest)->msgBuf) {
    code = terrno;
    goto _return;
  }
  (*pRequest)->msgBufLen = ERROR_MSG_BUF_DEFAULT_SIZE;
  TSC_ERR_JRET(tsem_init(&(*pRequest)->body.rspSem, 0, 0));
  TSC_ERR_JRET(registerRequest(*pRequest, pTscObj));

  return TSDB_CODE_SUCCESS;
_return:
  if ((*pRequest)->pTscObj) {
    doDestroyRequest(*pRequest);
  } else {
    taosMemoryFree(*pRequest);
  }
  return code;
}

void doFreeReqResultInfo(SReqResultInfo *pResInfo) {
  taosMemoryFreeClear(pResInfo->pRspMsg);
  taosMemoryFreeClear(pResInfo->length);
  taosMemoryFreeClear(pResInfo->row);
  taosMemoryFreeClear(pResInfo->pCol);
  taosMemoryFreeClear(pResInfo->fields);
  taosMemoryFreeClear(pResInfo->userFields);
  taosMemoryFreeClear(pResInfo->convertJson);
  taosMemoryFreeClear(pResInfo->decompBuf);

  if (pResInfo->convertBuf != NULL) {
    for (int32_t i = 0; i < pResInfo->numOfCols; ++i) {
      taosMemoryFreeClear(pResInfo->convertBuf[i]);
    }
    taosMemoryFreeClear(pResInfo->convertBuf);
  }
}

SRequestObj *acquireRequest(int64_t rid) { return (SRequestObj *)taosAcquireRef(clientReqRefPool, rid); }

int32_t releaseRequest(int64_t rid) { return taosReleaseRef(clientReqRefPool, rid); }

int32_t removeRequest(int64_t rid) { return taosRemoveRef(clientReqRefPool, rid); }

/// return the most previous req ref id
int64_t removeFromMostPrevReq(SRequestObj *pRequest) {
  int64_t      mostPrevReqRefId = pRequest->self;
  SRequestObj *pTmp = pRequest;
  while (pTmp->relation.prevRefId) {
    pTmp = acquireRequest(pTmp->relation.prevRefId);
    if (pTmp) {
      mostPrevReqRefId = pTmp->self;
      (void)releaseRequest(mostPrevReqRefId);  // ignore error
    } else {
      break;
    }
  }
  (void)removeRequest(mostPrevReqRefId);  // ignore error
  return mostPrevReqRefId;
}

void destroyNextReq(int64_t nextRefId) {
  if (nextRefId) {
    SRequestObj *pObj = acquireRequest(nextRefId);
    if (pObj) {
      (void)releaseRequest(nextRefId);  // ignore error
      (void)releaseRequest(nextRefId);  // ignore error
    }
  }
}

void destroySubRequests(SRequestObj *pRequest) {
  int32_t      reqIdx = -1;
  SRequestObj *pReqList[16] = {NULL};
  uint64_t     tmpRefId = 0;

  if (pRequest->relation.userRefId && pRequest->relation.userRefId != pRequest->self) {
    return;
  }

  SRequestObj *pTmp = pRequest;
  while (pTmp->relation.prevRefId) {
    tmpRefId = pTmp->relation.prevRefId;
    pTmp = acquireRequest(tmpRefId);
    if (pTmp) {
      pReqList[++reqIdx] = pTmp;
      (void)releaseRequest(tmpRefId);  // ignore error
    } else {
      tscError("prev req ref 0x%" PRIx64 " is not there", tmpRefId);
      break;
    }
  }

  for (int32_t i = reqIdx; i >= 0; i--) {
    (void)removeRequest(pReqList[i]->self);  // ignore error
  }

  tmpRefId = pRequest->relation.nextRefId;
  while (tmpRefId) {
    pTmp = acquireRequest(tmpRefId);
    if (pTmp) {
      tmpRefId = pTmp->relation.nextRefId;
      (void)removeRequest(pTmp->self);   // ignore error
      (void)releaseRequest(pTmp->self);  // ignore error
    } else {
      tscError("next req ref 0x%" PRIx64 " is not there", tmpRefId);
      break;
    }
  }
}

void doDestroyRequest(void *p) {
  if (NULL == p) {
    return;
  }

  SRequestObj *pRequest = (SRequestObj *)p;

  uint64_t reqId = pRequest->requestId;
  tscTrace("begin to destroy request %" PRIx64 " p:%p", reqId, pRequest);

  int64_t nextReqRefId = pRequest->relation.nextRefId;

  int32_t code = taosHashRemove(pRequest->pTscObj->pRequests, &pRequest->self, sizeof(pRequest->self));
  if (TSDB_CODE_SUCCESS != code) {
    tscWarn("failed to remove request from hash, code:%s", tstrerror(code));
  }
  schedulerFreeJob(&pRequest->body.queryJob, 0);

  destorySqlCallbackWrapper(pRequest->pWrapper);

  taosMemoryFreeClear(pRequest->msgBuf);

  doFreeReqResultInfo(&pRequest->body.resInfo);
  if (TSDB_CODE_SUCCESS != tsem_destroy(&pRequest->body.rspSem)) {
    tscError("failed to destroy semaphore");
  }

  taosArrayDestroy(pRequest->tableList);
  taosArrayDestroy(pRequest->targetTableList);
  destroyQueryExecRes(&pRequest->body.resInfo.execRes);

  if (pRequest->self) {
    deregisterRequest(pRequest);
  }

  taosMemoryFreeClear(pRequest->pDb);
  taosArrayDestroy(pRequest->dbList);
  if (pRequest->body.interParam) {
    if (TSDB_CODE_SUCCESS != tsem_destroy(&((SSyncQueryParam *)pRequest->body.interParam)->sem)) {
      tscError("failed to destroy semaphore in pRequest");
    }
  }
  taosMemoryFree(pRequest->body.interParam);

  qDestroyQuery(pRequest->pQuery);
  nodesDestroyAllocator(pRequest->allocatorRefId);

  taosMemoryFreeClear(pRequest->effectiveUser);
  taosMemoryFreeClear(pRequest->sqlstr);
  taosMemoryFree(pRequest);
  tscTrace("end to destroy request %" PRIx64 " p:%p", reqId, pRequest);
  destroyNextReq(nextReqRefId);
}

void destroyRequest(SRequestObj *pRequest) {
  if (pRequest == NULL) {
    return;
  }

  taos_stop_query(pRequest);
  (void)removeFromMostPrevReq(pRequest);
}

void taosStopQueryImpl(SRequestObj *pRequest) {
  pRequest->killed = true;

  // It is not a query, no need to stop.
  if (NULL == pRequest->pQuery || QUERY_EXEC_MODE_SCHEDULE != pRequest->pQuery->execMode) {
    tscDebug("request 0x%" PRIx64 " no need to be killed since not query", pRequest->requestId);
    return;
  }

  schedulerFreeJob(&pRequest->body.queryJob, TSDB_CODE_TSC_QUERY_KILLED);
  tscDebug("request %" PRIx64 " killed", pRequest->requestId);
}

void stopAllQueries(SRequestObj *pRequest) {
  int32_t      reqIdx = -1;
  SRequestObj *pReqList[16] = {NULL};
  uint64_t     tmpRefId = 0;

  if (pRequest->relation.userRefId && pRequest->relation.userRefId != pRequest->self) {
    return;
  }

  SRequestObj *pTmp = pRequest;
  while (pTmp->relation.prevRefId) {
    tmpRefId = pTmp->relation.prevRefId;
    pTmp = acquireRequest(tmpRefId);
    if (pTmp) {
      pReqList[++reqIdx] = pTmp;
    } else {
      tscError("prev req ref 0x%" PRIx64 " is not there", tmpRefId);
      break;
    }
  }

  for (int32_t i = reqIdx; i >= 0; i--) {
    taosStopQueryImpl(pReqList[i]);
    (void)releaseRequest(pReqList[i]->self);  // ignore error
  }

  taosStopQueryImpl(pRequest);

  tmpRefId = pRequest->relation.nextRefId;
  while (tmpRefId) {
    pTmp = acquireRequest(tmpRefId);
    if (pTmp) {
      tmpRefId = pTmp->relation.nextRefId;
      taosStopQueryImpl(pTmp);
      (void)releaseRequest(pTmp->self);  // ignore error
    } else {
      tscError("next req ref 0x%" PRIx64 " is not there", tmpRefId);
      break;
    }
  }
}

void crashReportThreadFuncUnexpectedStopped(void) { atomic_store_32(&clientStop, -1); }

static void *tscCrashReportThreadFp(void *param) {
  setThreadName("client-crashReport");
  char filepath[PATH_MAX] = {0};
  (void)snprintf(filepath, sizeof(filepath), "%s%s.taosCrashLog", tsLogDir, TD_DIRSEP);
  char     *pMsg = NULL;
  int64_t   msgLen = 0;
  TdFilePtr pFile = NULL;
  bool      truncateFile = false;
  int32_t   sleepTime = 200;
  int32_t   reportPeriodNum = 3600 * 1000 / sleepTime;
  int32_t   loopTimes = reportPeriodNum;

#ifdef WINDOWS
  if (taosCheckCurrentInDll()) {
    atexit(crashReportThreadFuncUnexpectedStopped);
  }
#endif

  if (-1 != atomic_val_compare_exchange_32(&clientStop, -1, 0)) {
    return NULL;
  }

  while (1) {
    if (clientStop > 0) break;
    if (loopTimes++ < reportPeriodNum) {
      taosMsleep(sleepTime);
      continue;
    }

    taosReadCrashInfo(filepath, &pMsg, &msgLen, &pFile);
    if (pMsg && msgLen > 0) {
      if (taosSendHttpReport(tsTelemServer, tsClientCrashReportUri, tsTelemPort, pMsg, msgLen, HTTP_FLAT) != 0) {
        tscError("failed to send crash report");
        if (pFile) {
          taosReleaseCrashLogFile(pFile, false);
          pFile = NULL;

          taosMsleep(sleepTime);
          loopTimes = 0;
          continue;
        }
      } else {
        tscInfo("succeed to send crash report");
        truncateFile = true;
      }
    } else {
      tscDebug("no crash info");
    }

    taosMemoryFree(pMsg);

    if (pMsg && msgLen > 0) {
      pMsg = NULL;
      continue;
    }

    if (pFile) {
      taosReleaseCrashLogFile(pFile, truncateFile);
      pFile = NULL;
      truncateFile = false;
    }

    taosMsleep(sleepTime);
    loopTimes = 0;
  }

  clientStop = -2;
  return NULL;
}

int32_t tscCrashReportInit() {
  if (!tsEnableCrashReport) {
    return TSDB_CODE_SUCCESS;
  }
  int32_t      code = TSDB_CODE_SUCCESS;
  TdThreadAttr thAttr;
  TSC_ERR_JRET(taosThreadAttrInit(&thAttr));
  TSC_ERR_JRET(taosThreadAttrSetDetachState(&thAttr, PTHREAD_CREATE_JOINABLE));
  TdThread crashReportThread;
  if (taosThreadCreate(&crashReportThread, &thAttr, tscCrashReportThreadFp, NULL) != 0) {
    tscError("failed to create crashReport thread since %s", strerror(errno));
    terrno = TAOS_SYSTEM_ERROR(errno);
    TSC_ERR_RET(errno);
  }

  (void)taosThreadAttrDestroy(&thAttr);
_return:
  if (code) {
    terrno = TAOS_SYSTEM_ERROR(errno);
    TSC_ERR_RET(terrno);
  }

  return code;
}

void tscStopCrashReport() {
  if (!tsEnableCrashReport) {
    return;
  }

  if (atomic_val_compare_exchange_32(&clientStop, 0, 1)) {
    tscDebug("crash report thread already stopped");
    return;
  }

  while (atomic_load_32(&clientStop) > 0) {
    taosMsleep(100);
  }
}

void tscWriteCrashInfo(int signum, void *sigInfo, void *context) {
  char       *pMsg = NULL;
  const char *flags = "UTL FATAL ";
  ELogLevel   level = DEBUG_FATAL;
  int32_t     dflag = 255;
  int64_t     msgLen = -1;

  if (tsEnableCrashReport) {
    if (taosGenCrashJsonMsg(signum, &pMsg, lastClusterId, appInfo.startTime)) {
      taosPrintLog(flags, level, dflag, "failed to generate crash json msg");
    } else {
      msgLen = strlen(pMsg);
    }
  }

  taosLogCrashInfo("taos", pMsg, msgLen, signum, sigInfo);
}

void taos_init_imp(void) {
#if defined(LINUX)
  if (tscDbg.memEnable) {
    int32_t code = taosMemoryDbgInit();
    if (code) {
      (void)printf("failed to init memory dbg, error:%s\n", tstrerror(code));
    } else {
      tsAsyncLog = false;
      (void)printf("memory dbg enabled\n");
    }
  }
#endif

  // In the APIs of other program language, taos_cleanup is not available yet.
  // So, to make sure taos_cleanup will be invoked to clean up the allocated resource to suppress the valgrind warning.
  (void)atexit(taos_cleanup);
  errno = TSDB_CODE_SUCCESS;
  taosSeedRand(taosGetTimestampSec());

  appInfo.pid = taosGetPId();
  appInfo.startTime = taosGetTimestampMs();
  appInfo.pInstMap = taosHashInit(4, taosGetDefaultHashFunction(TSDB_DATA_TYPE_BINARY), true, HASH_ENTRY_LOCK);
  appInfo.pInstMapByClusterId =
      taosHashInit(4, taosGetDefaultHashFunction(TSDB_DATA_TYPE_BIGINT), true, HASH_ENTRY_LOCK);
  if (NULL == appInfo.pInstMap || NULL == appInfo.pInstMapByClusterId) {
    (void)printf("failed to allocate memory when init appInfo\n");
    tscInitRes = TSDB_CODE_OUT_OF_MEMORY;
    return;
  }
  taosHashSetFreeFp(appInfo.pInstMap, destroyAppInst);
  deltaToUtcInitOnce();

  char logDirName[64] = {0};
#ifdef CUS_PROMPT
  snprintf(logDirName, 64, "%slog", CUS_PROMPT);
#else
  (void)snprintf(logDirName, 64, "taoslog");
#endif
  if (taosCreateLog(logDirName, 10, configDir, NULL, NULL, NULL, NULL, 1) != 0) {
    (void)printf(" WARING: Create %s failed:%s. configDir=%s\n", logDirName, strerror(errno), configDir);
    tscInitRes = -1;
    return;
  }

  ENV_ERR_RET(taosInitCfg(configDir, NULL, NULL, NULL, NULL, 1), "failed to init cfg");

  initQueryModuleMsgHandle();
  ENV_ERR_RET(taosConvInit(), "failed to init conv");
  ENV_ERR_RET(monitorInit(), "failed to init monitor");
  ENV_ERR_RET(rpcInit(), "failed to init rpc");

  if (InitRegexCache() != 0) {
    tscInitRes = -1;
    (void)printf("failed to init regex cache\n");
    return;
  }

  SCatalogCfg cfg = {.maxDBCacheNum = 100, .maxTblCacheNum = 100};
  ENV_ERR_RET(catalogInit(&cfg), "failed to init catalog");
  ENV_ERR_RET(schedulerInit(), "failed to init scheduler");

  tscDebug("starting to initialize TAOS driver");

  ENV_ERR_RET(initTaskQueue(), "failed to init task queue");
  ENV_ERR_RET(fmFuncMgtInit(), "failed to init funcMgt");
  ENV_ERR_RET(nodesInitAllocatorSet(), "failed to init allocator set");

  clientConnRefPool = taosOpenRef(200, destroyTscObj);
  clientReqRefPool = taosOpenRef(40960, doDestroyRequest);

  ENV_ERR_RET(taosGetAppName(appInfo.appName, NULL), "failed to get app name");
  ENV_ERR_RET(taosThreadMutexInit(&appInfo.mutex, NULL), "failed to init thread mutex");
  ENV_ERR_RET(tscCrashReportInit(), "failed to init crash report");
  ENV_ERR_RET(qInitKeywordsTable(), "failed to init parser keywords table");

  tscDebug("client is initialized successfully");
}

int taos_init() {
  (void)taosThreadOnce(&tscinit, taos_init_imp);
  return tscInitRes;
}

const char *getCfgName(TSDB_OPTION option) {
  const char *name = NULL;

  switch (option) {
    case TSDB_OPTION_SHELL_ACTIVITY_TIMER:
      name = "shellActivityTimer";
      break;
    case TSDB_OPTION_LOCALE:
      name = "locale";
      break;
    case TSDB_OPTION_CHARSET:
      name = "charset";
      break;
    case TSDB_OPTION_TIMEZONE:
      name = "timezone";
      break;
    case TSDB_OPTION_USE_ADAPTER:
      name = "useAdapter";
      break;
    default:
      break;
  }

  return name;
}

int taos_options_imp(TSDB_OPTION option, const char *str) {
  if (option == TSDB_OPTION_CONFIGDIR) {
#ifndef WINDOWS
    char newstr[PATH_MAX];
    int  len = strlen(str);
    if (len > 1 && str[0] != '"' && str[0] != '\'') {
      if (len + 2 >= PATH_MAX) {
        tscError("Too long path %s", str);
        return -1;
      }
      newstr[0] = '"';
      (void)memcpy(newstr + 1, str, len);
      newstr[len + 1] = '"';
      newstr[len + 2] = '\0';
      str = newstr;
    }
#endif
    tstrncpy(configDir, str, PATH_MAX);
    tscInfo("set cfg:%s to %s", configDir, str);
    return 0;
  }

  // initialize global config
  if (taos_init() != 0) {
    return -1;
  }

  SConfig     *pCfg = taosGetCfg();
  SConfigItem *pItem = NULL;
  const char  *name = getCfgName(option);

  if (name == NULL) {
    tscError("Invalid option %d", option);
    return -1;
  }

  pItem = cfgGetItem(pCfg, name);
  if (pItem == NULL) {
    tscError("Invalid option %d", option);
    return -1;
  }

  int code = cfgSetItem(pCfg, name, str, CFG_STYPE_TAOS_OPTIONS, true);
  if (code != 0) {
    tscError("failed to set cfg:%s to %s since %s", name, str, terrstr());
  } else {
    tscInfo("set cfg:%s to %s", name, str);
    if (TSDB_OPTION_SHELL_ACTIVITY_TIMER == option || TSDB_OPTION_USE_ADAPTER == option) {
      code = taosCfgDynamicOptions(pCfg, name, false);
    }
  }

  return code;
}

/**
 * The request id is an unsigned integer format of 64bit.
 *+------------+-----+-----------+---------------+
 *| uid|localIp| PId | timestamp | serial number |
 *+------------+-----+-----------+---------------+
 *| 12bit      |12bit|24bit      |16bit          |
 *+------------+-----+-----------+---------------+
 * @return
 */
uint64_t generateRequestId() {
  static uint32_t hashId = 0;
  static int32_t requestSerialId = 0;

  if (hashId == 0) {
    int32_t code = taosGetSystemUUIDU32(&hashId);
    if (code != TSDB_CODE_SUCCESS) {
      tscError("Failed to get the system uid to generated request id, reason:%s. use ip address instead",
               tstrerror(code));
    }
  }

  uint64_t id = 0;

  while (true) {
    int64_t  ts = taosGetTimestampMs();
    uint64_t pid = taosGetPId();
    uint32_t val = atomic_add_fetch_32(&requestSerialId, 1);
    if (val >= 0xFFFF) atomic_store_32(&requestSerialId, 0);

    id = (((uint64_t)(hashId & 0x0FFF)) << 52) | ((pid & 0x0FFF) << 40) | ((ts & 0xFFFFFF) << 16) | (val & 0xFFFF);
    if (id) {
      break;
    }
  }
  return id;
}

#if 0
#include "cJSON.h"
static setConfRet taos_set_config_imp(const char *config){
  setConfRet ret = {SET_CONF_RET_SUCC, {0}};
  static bool setConfFlag = false;
  if (setConfFlag) {
    ret.retCode = SET_CONF_RET_ERR_ONLY_ONCE;
    tstrncpy(ret.retMsg, "configuration can only set once", RET_MSG_LENGTH);
    return ret;
  }
  taosInitGlobalCfg();
  cJSON *root = cJSON_Parse(config);
  if (root == NULL){
    ret.retCode = SET_CONF_RET_ERR_JSON_PARSE;
    tstrncpy(ret.retMsg, "parse json error", RET_MSG_LENGTH);
    return ret;
  }

  int size = cJSON_GetArraySize(root);
  if(!cJSON_IsObject(root) || size == 0) {
    ret.retCode = SET_CONF_RET_ERR_JSON_INVALID;
    tstrncpy(ret.retMsg, "json content is invalid, must be not empty object", RET_MSG_LENGTH);
    return ret;
  }

  if(size >= 1000) {
    ret.retCode = SET_CONF_RET_ERR_TOO_LONG;
    tstrncpy(ret.retMsg, "json object size is too long", RET_MSG_LENGTH);
    return ret;
  }

  for(int i = 0; i < size; i++){
    cJSON *item = cJSON_GetArrayItem(root, i);
    if(!item) {
      ret.retCode = SET_CONF_RET_ERR_INNER;
      tstrncpy(ret.retMsg, "inner error", RET_MSG_LENGTH);
      return ret;
    }
    if(!taosReadConfigOption(item->string, item->valuestring, NULL, NULL, TAOS_CFG_CSTATUS_OPTION, TSDB_CFG_CTYPE_B_CLIENT)){
      ret.retCode = SET_CONF_RET_ERR_PART;
      if (strlen(ret.retMsg) == 0){
        snprintf(ret.retMsg, RET_MSG_LENGTH, "part error|%s", item->string);
      }else{
        int tmp = RET_MSG_LENGTH - 1 - (int)strlen(ret.retMsg);
        size_t leftSize = tmp >= 0 ? tmp : 0;
        strncat(ret.retMsg, "|",  leftSize);
        tmp = RET_MSG_LENGTH - 1 - (int)strlen(ret.retMsg);
        leftSize = tmp >= 0 ? tmp : 0;
        strncat(ret.retMsg, item->string, leftSize);
      }
    }
  }
  cJSON_Delete(root);
  setConfFlag = true;
  return ret;
}

setConfRet taos_set_config(const char *config){
  taosThreadMutexLock(&setConfMutex);
  setConfRet ret = taos_set_config_imp(config);
  taosThreadMutexUnlock(&setConfMutex);
  return ret;
}
#endif<|MERGE_RESOLUTION|>--- conflicted
+++ resolved
@@ -294,14 +294,8 @@
     }
   }
 
-<<<<<<< HEAD
-  if ((duration >= pTscObj->pAppInfo->monitorParas.tsSlowLogThreshold * 1000000UL) &&
-      checkSlowLogExceptDb(pRequest, pTscObj->pAppInfo->monitorParas.tsSlowLogExceptDb)) {
-=======
-  if ((duration >= pTscObj->pAppInfo->serverCfg.monitorParas.tsSlowLogThreshold * 1000000UL ||
-       duration >= pTscObj->pAppInfo->serverCfg.monitorParas.tsSlowLogThresholdTest * 1000000UL) &&
+  if ((duration >= pTscObj->pAppInfo->serverCfg.monitorParas.tsSlowLogThreshold * 1000000UL) &&
       checkSlowLogExceptDb(pRequest, pTscObj->pAppInfo->serverCfg.monitorParas.tsSlowLogExceptDb)) {
->>>>>>> 94682169
     (void)atomic_add_fetch_64((int64_t *)&pActivity->numOfSlowQueries, 1);
     if (pTscObj->pAppInfo->serverCfg.monitorParas.tsSlowLogScope & reqType) {
       taosPrintSlowLog("PID:%d, Conn:%u,QID:0x%" PRIx64 ", Start:%" PRId64 " us, Duration:%" PRId64 "us, SQL:%s",
