/*
 * Copyright (c) 2019 TAOS Data, Inc. <jhtao@taosdata.com>
 *
 * This program is free software: you can use, redistribute, and/or modify
 * it under the terms of the GNU Affero General Public License, version 3
 * or later ("AGPL"), as published by the Free Software Foundation.
 *
 * This program is distributed in the hope that it will be useful, but WITHOUT
 * ANY WARRANTY; without even the implied warranty of MERCHANTABILITY or
 * FITNESS FOR A PARTICULAR PURPOSE.
 *
 * You should have received a copy of the GNU Affero General Public License
 * along with this program. If not, see <http://www.gnu.org/licenses/>.
 */

#include "catalog.h"
#include "clientInt.h"
#include "clientLog.h"
#include "clientMonitor.h"
#include "clientStmt.h"
#include "clientStmt2.h"
#include "functionMgt.h"
#include "os.h"
#include "query.h"
#include "scheduler.h"
#include "tcompare.h"
#include "tconv.h"
#include "tdatablock.h"
#include "tglobal.h"
#include "tmsg.h"
#include "tref.h"
#include "trpc.h"
#include "version.h"

#define TSC_VAR_NOT_RELEASE 1
#define TSC_VAR_RELEASED    0

#ifdef TAOSD_INTEGRATED
extern void shellStopDaemon();
#endif

static int32_t sentinel = TSC_VAR_NOT_RELEASE;
static int32_t createParseContext(const SRequestObj *pRequest, SParseContext **pCxt, SSqlCallbackWrapper *pWrapper);

int taos_options(TSDB_OPTION option, const void *arg, ...) {
  if (arg == NULL) {
    return TSDB_CODE_INVALID_PARA;
  }
  static int32_t lock = 0;

  for (int i = 1; atomic_val_compare_exchange_32(&lock, 0, 1) != 0; ++i) {
    if (i % 1000 == 0) {
      (void)sched_yield();
    }
  }

  int ret = taos_options_imp(option, (const char *)arg);
  atomic_store_32(&lock, 0);
  return ret;
}

#if !defined(WINDOWS) && !defined(TD_ASTRA)
static void freeTz(void *p) {
  timezone_t tz = *(timezone_t *)p;
  tzfree(tz);
}

int32_t tzInit() {
  pTimezoneMap = taosHashInit(0, MurmurHash3_32, false, HASH_ENTRY_LOCK);
  if (pTimezoneMap == NULL) {
    return terrno;
  }
  taosHashSetFreeFp(pTimezoneMap, freeTz);

  pTimezoneNameMap = taosHashInit(0, taosIntHash_64, false, HASH_ENTRY_LOCK);
  if (pTimezoneNameMap == NULL) {
    return terrno;
  }
  return 0;
}

void tzCleanup() {
  taosHashCleanup(pTimezoneMap);
  taosHashCleanup(pTimezoneNameMap);
}

static timezone_t setConnnectionTz(const char *val) {
  timezone_t  tz = NULL;
  timezone_t *tmp = taosHashGet(pTimezoneMap, val, strlen(val));
  if (tmp != NULL && *tmp != NULL) {
    tz = *tmp;
    goto END;
  }

  tscDebug("set timezone to %s", val);
  tz = tzalloc(val);
  if (tz == NULL) {
    tscWarn("%s unknown timezone %s change to UTC", __func__, val);
    tz = tzalloc("UTC");
    if (tz == NULL) {
      tscError("%s set timezone UTC error", __func__);
      terrno = TAOS_SYSTEM_ERROR(ERRNO);
      goto END;
    }
  }
  int32_t code = taosHashPut(pTimezoneMap, val, strlen(val), &tz, sizeof(timezone_t));
  if (code != 0) {
    tscError("%s put timezone to tz map error:%d", __func__, code);
    tzfree(tz);
    tz = NULL;
    goto END;
  }

  time_t tx1 = taosGetTimestampSec();
  char   output[TD_TIMEZONE_LEN] = {0};
  code = taosFormatTimezoneStr(tx1, val, tz, output);
  if (code == 0) {
    code = taosHashPut(pTimezoneNameMap, &tz, sizeof(timezone_t), output, strlen(output) + 1);
  }
  if (code != 0) {
    tscError("failed to put timezone %s to map", val);
  }

END:
  return tz;
}
#endif

static int32_t setConnectionOption(TAOS *taos, TSDB_OPTION_CONNECTION option, const char *val) {
  if (taos == NULL) {
    return terrno = TSDB_CODE_INVALID_PARA;
  }

#ifdef WINDOWS
  if (option == TSDB_OPTION_CONNECTION_TIMEZONE) {
    return terrno = TSDB_CODE_NOT_SUPPORTTED_IN_WINDOWS;
  }
#endif

  if (option < TSDB_OPTION_CONNECTION_CLEAR || option >= TSDB_MAX_OPTIONS_CONNECTION) {
    return terrno = TSDB_CODE_INVALID_PARA;
  }

  int32_t code = taos_init();
  // initialize global config
  if (code != 0) {
    return terrno = code;
  }

  STscObj *pObj = acquireTscObj(*(int64_t *)taos);
  if (NULL == pObj) {
    tscError("invalid parameter for %s", __func__);
    return terrno;
  }

  if (option == TSDB_OPTION_CONNECTION_CLEAR) {
    val = NULL;
  }

#ifndef DISALLOW_NCHAR_WITHOUT_ICONV
  if (option == TSDB_OPTION_CONNECTION_CHARSET || option == TSDB_OPTION_CONNECTION_CLEAR) {
    if (val != NULL) {
      if (!taosValidateEncodec(val)) {
        code = terrno;
        goto END;
      }
      void *tmp = taosConvInit(val);
      if (tmp == NULL) {
        code = terrno;
        goto END;
      }
      pObj->optionInfo.charsetCxt = tmp;
    } else {
      pObj->optionInfo.charsetCxt = NULL;
    }
  }
#endif
  if (option == TSDB_OPTION_CONNECTION_TIMEZONE || option == TSDB_OPTION_CONNECTION_CLEAR) {
#if !defined(WINDOWS) && !defined(TD_ASTRA)
    if (val != NULL) {
      if (val[0] == 0) {
        val = "UTC";
      }
      timezone_t tz = setConnnectionTz(val);
      if (tz == NULL) {
        code = terrno;
        goto END;
      }
      pObj->optionInfo.timezone = tz;
    } else {
      pObj->optionInfo.timezone = NULL;
    }
#endif
  }

  if (option == TSDB_OPTION_CONNECTION_USER_APP || option == TSDB_OPTION_CONNECTION_CLEAR) {
    if (val != NULL) {
      tstrncpy(pObj->optionInfo.userApp, val, sizeof(pObj->optionInfo.userApp));
    } else {
      pObj->optionInfo.userApp[0] = 0;
    }
  }

  if (option == TSDB_OPTION_CONNECTION_USER_IP || option == TSDB_OPTION_CONNECTION_CLEAR) {
    if (val != NULL) {
      pObj->optionInfo.userIp = taosInetAddr(val);
      if (pObj->optionInfo.userIp == INADDR_NONE) {
        code = TSDB_CODE_INVALID_PARA;
        goto END;
      }
    } else {
      pObj->optionInfo.userIp = INADDR_NONE;
    }
  }

END:
  releaseTscObj(*(int64_t *)taos);
  return terrno = code;
}

int taos_options_connection(TAOS *taos, TSDB_OPTION_CONNECTION option, const void *arg, ...) {
  return setConnectionOption(taos, option, (const char *)arg);
}

// this function may be called by user or system, or by both simultaneously.
void taos_cleanup(void) {
  tscDebug("start to cleanup client environment");
  if (atomic_val_compare_exchange_32(&sentinel, TSC_VAR_NOT_RELEASE, TSC_VAR_RELEASED) != TSC_VAR_NOT_RELEASE) {
    return;
  }

  monitorClose();
  tscStopCrashReport();

  hbMgrCleanUp();

  catalogDestroy();
  schedulerDestroy();

  fmFuncMgtDestroy();
  qCleanupKeywordsTable();

  if (TSDB_CODE_SUCCESS != cleanupTaskQueue()) {
    tscWarn("failed to cleanup task queue");
  }

#if !defined(WINDOWS) && !defined(TD_ASTRA)
  tzCleanup();
#endif
  tmqMgmtClose();

  int32_t id = clientReqRefPool;
  clientReqRefPool = -1;
  taosCloseRef(id);

  id = clientConnRefPool;
  clientConnRefPool = -1;
  taosCloseRef(id);

  nodesDestroyAllocatorSet();
  cleanupAppInfo();
  rpcCleanup();
  tscDebug("rpc cleanup");

  taosConvDestroy();
  DestroyRegexCache();
#ifdef TAOSD_INTEGRATED
  shellStopDaemon();
#endif
  tscInfo("all local resources released");
  taosCleanupCfg();
#ifndef TAOSD_INTEGRATED
  taosCloseLog();
#endif
}

static setConfRet taos_set_config_imp(const char *config) {
  setConfRet ret = {SET_CONF_RET_SUCC, {0}};
  // TODO: need re-implementation
  return ret;
}

setConfRet taos_set_config(const char *config) {
  // TODO  pthread_mutex_lock(&setConfMutex);
  setConfRet ret = taos_set_config_imp(config);
  //  pthread_mutex_unlock(&setConfMutex);
  return ret;
}

TAOS *taos_connect(const char *ip, const char *user, const char *pass, const char *db, uint16_t port) {
  tscInfo("try to connect to %s:%u, user:%s db:%s", ip, port, user, db);
  if (user == NULL) {
    user = TSDB_DEFAULT_USER;
  }

  if (pass == NULL) {
    pass = TSDB_DEFAULT_PASS;
  }

  STscObj *pObj = NULL;
  int32_t  code = taos_connect_internal(ip, user, pass, NULL, db, port, CONN_TYPE__QUERY, &pObj);
  if (TSDB_CODE_SUCCESS == code) {
    int64_t *rid = taosMemoryCalloc(1, sizeof(int64_t));
    if (NULL == rid) {
      tscError("out of memory when taos connect to %s:%u, user:%s db:%s", ip, port, user, db);
      return NULL;
    }
    *rid = pObj->id;
    return (TAOS *)rid;
  } else {
    terrno = code;
  }

  return NULL;
}

int taos_set_notify_cb(TAOS *taos, __taos_notify_fn_t fp, void *param, int type) {
  if (taos == NULL) {
    terrno = TSDB_CODE_INVALID_PARA;
    return terrno;
  }

  STscObj *pObj = acquireTscObj(*(int64_t *)taos);
  if (NULL == pObj) {
    terrno = TSDB_CODE_TSC_DISCONNECTED;
    tscError("invalid parameter for %s", __func__);
    return terrno;
  }

  switch (type) {
    case TAOS_NOTIFY_PASSVER: {
      TSC_ERR_RET(taosThreadMutexLock(&pObj->mutex));
      pObj->passInfo.fp = fp;
      pObj->passInfo.param = param;
      TSC_ERR_RET(taosThreadMutexUnlock(&pObj->mutex));
      break;
    }
    case TAOS_NOTIFY_WHITELIST_VER: {
      TSC_ERR_RET(taosThreadMutexLock(&pObj->mutex));
      pObj->whiteListInfo.fp = fp;
      pObj->whiteListInfo.param = param;
      TSC_ERR_RET(taosThreadMutexUnlock(&pObj->mutex));
      break;
    }
    case TAOS_NOTIFY_USER_DROPPED: {
      TSC_ERR_RET(taosThreadMutexLock(&pObj->mutex));
      pObj->userDroppedInfo.fp = fp;
      pObj->userDroppedInfo.param = param;
      TSC_ERR_RET(taosThreadMutexUnlock(&pObj->mutex));
      break;
    }
    default: {
      terrno = TSDB_CODE_INVALID_PARA;
      releaseTscObj(*(int64_t *)taos);
      return terrno;
    }
  }

  releaseTscObj(*(int64_t *)taos);
  return 0;
}

typedef struct SFetchWhiteListInfo {
  int64_t                     connId;
  __taos_async_whitelist_fn_t userCbFn;
  void                       *userParam;
} SFetchWhiteListInfo;

int32_t fetchWhiteListCallbackFn(void *param, SDataBuf *pMsg, int32_t code) {
  SFetchWhiteListInfo *pInfo = (SFetchWhiteListInfo *)param;
  TAOS                *taos = &pInfo->connId;
  if (code != TSDB_CODE_SUCCESS) {
    pInfo->userCbFn(pInfo->userParam, code, taos, 0, NULL);
    taosMemoryFree(pMsg->pData);
    taosMemoryFree(pMsg->pEpSet);
    taosMemoryFree(pInfo);
    return code;
  }

  SGetUserWhiteListRsp wlRsp;
  if (TSDB_CODE_SUCCESS != tDeserializeSGetUserWhiteListRsp(pMsg->pData, pMsg->len, &wlRsp)) {
    taosMemoryFree(pMsg->pData);
    taosMemoryFree(pMsg->pEpSet);
    taosMemoryFree(pInfo);
    tFreeSGetUserWhiteListRsp(&wlRsp);
    return terrno;
  }

  uint64_t *pWhiteLists = taosMemoryMalloc(wlRsp.numWhiteLists * sizeof(uint64_t));
  if (pWhiteLists == NULL) {
    taosMemoryFree(pMsg->pData);
    taosMemoryFree(pMsg->pEpSet);
    taosMemoryFree(pInfo);
    tFreeSGetUserWhiteListRsp(&wlRsp);
    return terrno;
  }

  for (int i = 0; i < wlRsp.numWhiteLists; ++i) {
    pWhiteLists[i] = ((uint64_t)wlRsp.pWhiteLists[i].mask << 32) | wlRsp.pWhiteLists[i].ip;
  }

  pInfo->userCbFn(pInfo->userParam, code, taos, wlRsp.numWhiteLists, pWhiteLists);

  taosMemoryFree(pWhiteLists);
  taosMemoryFree(pMsg->pData);
  taosMemoryFree(pMsg->pEpSet);
  taosMemoryFree(pInfo);
  tFreeSGetUserWhiteListRsp(&wlRsp);
  return code;
}

void taos_fetch_whitelist_a(TAOS *taos, __taos_async_whitelist_fn_t fp, void *param) {
  if (NULL == taos) {
    fp(param, TSDB_CODE_INVALID_PARA, taos, 0, NULL);
    return;
  }

  int64_t connId = *(int64_t *)taos;

  STscObj *pTsc = acquireTscObj(connId);
  if (NULL == pTsc) {
    fp(param, TSDB_CODE_TSC_DISCONNECTED, taos, 0, NULL);
    return;
  }

  SGetUserWhiteListReq req;
  (void)memcpy(req.user, pTsc->user, TSDB_USER_LEN);
  int32_t msgLen = tSerializeSGetUserWhiteListReq(NULL, 0, &req);
  if (msgLen < 0) {
    fp(param, TSDB_CODE_INVALID_PARA, taos, 0, NULL);
    releaseTscObj(connId);
    return;
  }

  void *pReq = taosMemoryMalloc(msgLen);
  if (pReq == NULL) {
    fp(param, terrno, taos, 0, NULL);
    releaseTscObj(connId);
    return;
  }

  if (tSerializeSGetUserWhiteListReq(pReq, msgLen, &req) < 0) {
    fp(param, TSDB_CODE_INVALID_PARA, taos, 0, NULL);
    taosMemoryFree(pReq);
    releaseTscObj(connId);
    return;
  }

  SFetchWhiteListInfo *pParam = taosMemoryMalloc(sizeof(SFetchWhiteListInfo));
  if (pParam == NULL) {
    fp(param, terrno, taos, 0, NULL);
    taosMemoryFree(pReq);
    releaseTscObj(connId);
    return;
  }

  pParam->connId = connId;
  pParam->userCbFn = fp;
  pParam->userParam = param;
  SMsgSendInfo *pSendInfo = taosMemoryCalloc(1, sizeof(SMsgSendInfo));
  if (pSendInfo == NULL) {
    fp(param, terrno, taos, 0, NULL);
    taosMemoryFree(pParam);
    taosMemoryFree(pReq);
    releaseTscObj(connId);
    return;
  }

  pSendInfo->msgInfo = (SDataBuf){.pData = pReq, .len = msgLen, .handle = NULL};
  pSendInfo->requestId = generateRequestId();
  pSendInfo->requestObjRefId = 0;
  pSendInfo->param = pParam;
  pSendInfo->fp = fetchWhiteListCallbackFn;
  pSendInfo->msgType = TDMT_MND_GET_USER_WHITELIST;

  SEpSet epSet = getEpSet_s(&pTsc->pAppInfo->mgmtEp);
  if (TSDB_CODE_SUCCESS != asyncSendMsgToServer(pTsc->pAppInfo->pTransporter, &epSet, NULL, pSendInfo)) {
    tscWarn("failed to async send msg to server");
  }
  releaseTscObj(connId);
  return;
}

void taos_close_internal(void *taos) {
  if (taos == NULL) {
    return;
  }

  STscObj *pTscObj = (STscObj *)taos;
  tscDebug("connObj:0x%" PRIx64 ", try to close connection, numOfReq:%d", pTscObj->id, pTscObj->numOfReqs);

  if (TSDB_CODE_SUCCESS != taosRemoveRef(clientConnRefPool, pTscObj->id)) {
    tscError("connObj:0x%" PRIx64 ", failed to remove ref from conn pool", pTscObj->id);
  }
}

void taos_close(TAOS *taos) {
  if (taos == NULL) {
    return;
  }

  STscObj *pObj = acquireTscObj(*(int64_t *)taos);
  if (NULL == pObj) {
    taosMemoryFree(taos);
    return;
  }

  taos_close_internal(pObj);
  releaseTscObj(*(int64_t *)taos);
  taosMemoryFree(taos);
}

int taos_errno(TAOS_RES *res) {
  if (res == NULL || TD_RES_TMQ_RAW(res) || TD_RES_TMQ_META(res) || TD_RES_TMQ_BATCH_META(res)) {
    return terrno;
  }

  if (TD_RES_TMQ(res) || TD_RES_TMQ_METADATA(res)) {
    return 0;
  }

  return ((SRequestObj *)res)->code;
}

const char *taos_errstr(TAOS_RES *res) {
  if (res == NULL || TD_RES_TMQ_RAW(res) || TD_RES_TMQ_META(res) || TD_RES_TMQ_BATCH_META(res)) {
    return (const char *)tstrerror(terrno);
  }

  if (TD_RES_TMQ(res) || TD_RES_TMQ_METADATA(res)) {
    return "success";
  }

  SRequestObj *pRequest = (SRequestObj *)res;
  if (NULL != pRequest->msgBuf && (strlen(pRequest->msgBuf) > 0 || pRequest->code == TSDB_CODE_RPC_FQDN_ERROR)) {
    return pRequest->msgBuf;
  } else {
    return (const char *)tstrerror(pRequest->code);
  }
}

void taos_free_result(TAOS_RES *res) {
  if (NULL == res) {
    return;
  }

  tscTrace("res:%p, will be freed", res);

  if (TD_RES_QUERY(res)) {
    SRequestObj *pRequest = (SRequestObj *)res;
    tscDebug("QID:0x%" PRIx64 ", call taos_free_result to free query", pRequest->requestId);
    destroyRequest(pRequest);
    return;
  }

  SMqRspObj *pRsp = (SMqRspObj *)res;
  if (TD_RES_TMQ(res)) {
    tDeleteMqDataRsp(&pRsp->dataRsp);
    doFreeReqResultInfo(&pRsp->resInfo);
  } else if (TD_RES_TMQ_METADATA(res)) {
    tDeleteSTaosxRsp(&pRsp->dataRsp);
    doFreeReqResultInfo(&pRsp->resInfo);
  } else if (TD_RES_TMQ_META(res)) {
    tDeleteMqMetaRsp(&pRsp->metaRsp);
  } else if (TD_RES_TMQ_BATCH_META(res)) {
    tDeleteMqBatchMetaRsp(&pRsp->batchMetaRsp);
  } else if (TD_RES_TMQ_RAW(res)) {
    tDeleteMqRawDataRsp(&pRsp->dataRsp);
  }
  taosMemoryFree(pRsp);
}

void taos_kill_query(TAOS *taos) {
  if (NULL == taos) {
    return;
  }

  int64_t  rid = *(int64_t *)taos;
  STscObj *pTscObj = acquireTscObj(rid);
  if (pTscObj) {
    stopAllRequests(pTscObj->pRequests);
  }
  releaseTscObj(rid);
}

int taos_field_count(TAOS_RES *res) {
  if (res == NULL || TD_RES_TMQ_RAW(res) || TD_RES_TMQ_META(res) || TD_RES_TMQ_BATCH_META(res)) {
    return 0;
  }

  SReqResultInfo *pResInfo = tscGetCurResInfo(res);
  return pResInfo->numOfCols;
}

int taos_num_fields(TAOS_RES *res) { return taos_field_count(res); }

TAOS_FIELD *taos_fetch_fields(TAOS_RES *res) {
  if (taos_num_fields(res) == 0 || TD_RES_TMQ_RAW(res) || TD_RES_TMQ_META(res) || TD_RES_TMQ_BATCH_META(res)) {
    return NULL;
  }

  SReqResultInfo *pResInfo = tscGetCurResInfo(res);
  return pResInfo->userFields;
}

TAOS_RES *taos_query(TAOS *taos, const char *sql) { return taosQueryImpl(taos, sql, false, TD_REQ_FROM_APP); }
TAOS_RES *taos_query_with_reqid(TAOS *taos, const char *sql, int64_t reqid) {
  return taosQueryImplWithReqid(taos, sql, false, reqid);
}

TAOS_FIELD_E *taos_fetch_fields_e(TAOS_RES *res) {
  if (taos_num_fields(res) == 0 || TD_RES_TMQ_META(res) || TD_RES_TMQ_BATCH_META(res)) {
    return NULL;
  }
  SReqResultInfo* pResInfo = tscGetCurResInfo(res);
  return pResInfo->fields;
}

TAOS_ROW taos_fetch_row(TAOS_RES *res) {
  if (res == NULL) {
    return NULL;
  }

  if (TD_RES_QUERY(res)) {
    SRequestObj *pRequest = (SRequestObj *)res;
    if (pRequest->type == TSDB_SQL_RETRIEVE_EMPTY_RESULT || pRequest->type == TSDB_SQL_INSERT ||
        pRequest->code != TSDB_CODE_SUCCESS || taos_num_fields(res) == 0 || pRequest->killed) {
      return NULL;
    }

    if (pRequest->inCallback) {
      tscError("can not call taos_fetch_row before query callback ends.");
      terrno = TSDB_CODE_TSC_INVALID_OPERATION;
      return NULL;
    }

    return doAsyncFetchRows(pRequest, true, true);
  } else if (TD_RES_TMQ(res) || TD_RES_TMQ_METADATA(res)) {
    SMqRspObj      *msg = ((SMqRspObj *)res);
    SReqResultInfo *pResultInfo = NULL;
    if (msg->resIter == -1) {
      if (tmqGetNextResInfo(res, true, &pResultInfo) != 0) {
        return NULL;
      }
    } else {
      pResultInfo = tmqGetCurResInfo(res);
    }

    if (pResultInfo->current < pResultInfo->numOfRows) {
      doSetOneRowPtr(pResultInfo, false);
      pResultInfo->current += 1;
      return pResultInfo->row;
    } else {
      if (tmqGetNextResInfo(res, true, &pResultInfo) != 0) {
        return NULL;
      }

      doSetOneRowPtr(pResultInfo, false);
      pResultInfo->current += 1;
      return pResultInfo->row;
    }
  } else if (TD_RES_TMQ_META(res) || TD_RES_TMQ_BATCH_META(res)) {
    return NULL;
  } else {
    tscError("invalid result passed to taos_fetch_row");
    terrno = TSDB_CODE_TMQ_INVALID_DATA;
    return NULL;
  }
}

int taos_print_row(char *str, TAOS_ROW row, TAOS_FIELD *fields, int num_fields) {
  return taos_print_row_with_size(str, INT32_MAX, row, fields, num_fields);
}
int taos_print_row_with_size(char *str, uint32_t size, TAOS_ROW row, TAOS_FIELD *fields, int num_fields) {
  int32_t len = 0;
  for (int i = 0; i < num_fields; ++i) {
    if (i > 0 && len < size - 1) {
      str[len++] = ' ';
    }

    if (row[i] == NULL) {
      len += tsnprintf(str + len, size - len, "%s", TSDB_DATA_NULL_STR);
      continue;
    }

    switch (fields[i].type) {
      case TSDB_DATA_TYPE_TINYINT:
        len += tsnprintf(str + len, size - len, "%d", *((int8_t *)row[i]));
        break;

      case TSDB_DATA_TYPE_UTINYINT:
        len += tsnprintf(str + len, size - len, "%u", *((uint8_t *)row[i]));
        break;

      case TSDB_DATA_TYPE_SMALLINT:
        len += tsnprintf(str + len, size - len, "%d", *((int16_t *)row[i]));
        break;

      case TSDB_DATA_TYPE_USMALLINT:
        len += tsnprintf(str + len, size - len, "%u", *((uint16_t *)row[i]));
        break;

      case TSDB_DATA_TYPE_INT:
        len += tsnprintf(str + len, size - len, "%d", *((int32_t *)row[i]));
        break;

      case TSDB_DATA_TYPE_UINT:
        len += tsnprintf(str + len, size - len, "%u", *((uint32_t *)row[i]));
        break;

      case TSDB_DATA_TYPE_BIGINT:
        len += tsnprintf(str + len, size - len, "%" PRId64, *((int64_t *)row[i]));
        break;

      case TSDB_DATA_TYPE_UBIGINT:
        len += tsnprintf(str + len, size - len, "%" PRIu64, *((uint64_t *)row[i]));
        break;

      case TSDB_DATA_TYPE_FLOAT: {
        float fv = 0;
        fv = GET_FLOAT_VAL(row[i]);
        len += snprintf(str + len, size - len, "%.*g", FLT_DIG, fv);
      } break;

      case TSDB_DATA_TYPE_DOUBLE: {
        double dv = 0;
        dv = GET_DOUBLE_VAL(row[i]);
        len += snprintf(str + len, size - len, "%.*g", DBL_DIG, dv);
      } break;

      case TSDB_DATA_TYPE_VARBINARY: {
        void    *data = NULL;
        uint32_t tmp = 0;
        int32_t  charLen = varDataLen((char *)row[i] - VARSTR_HEADER_SIZE);
        if (taosAscii2Hex(row[i], charLen, &data, &tmp) < 0) {
          break;
        }
        uint32_t copyLen = TMIN(size - len - 1, tmp);
        (void)memcpy(str + len, data, copyLen);
        len += copyLen;
        taosMemoryFree(data);
      } break;
      case TSDB_DATA_TYPE_BINARY:
      case TSDB_DATA_TYPE_NCHAR:
      case TSDB_DATA_TYPE_GEOMETRY: {
        int32_t charLen = varDataLen((char *)row[i] - VARSTR_HEADER_SIZE);
        if (fields[i].type == TSDB_DATA_TYPE_BINARY || fields[i].type == TSDB_DATA_TYPE_VARBINARY ||
            fields[i].type == TSDB_DATA_TYPE_GEOMETRY) {
          if (charLen > fields[i].bytes || charLen < 0) {
            tscError("taos_print_row error binary. charLen:%d, fields[i].bytes:%d", charLen, fields[i].bytes);
            break;
          }
        } else {
          if (charLen > fields[i].bytes * TSDB_NCHAR_SIZE || charLen < 0) {
            tscError("taos_print_row error. charLen:%d, fields[i].bytes:%d", charLen, fields[i].bytes);
            break;
          }
        }

        uint32_t copyLen = TMIN(size - len - 1, charLen);
        (void)memcpy(str + len, row[i], copyLen);
        len += copyLen;
      } break;

      case TSDB_DATA_TYPE_TIMESTAMP:
        len += tsnprintf(str + len, size - len, "%" PRId64, *((int64_t *)row[i]));
        break;

      case TSDB_DATA_TYPE_BOOL:
        len += tsnprintf(str + len, size - len, "%d", *((int8_t *)row[i]));
        break;
      case TSDB_DATA_TYPE_DECIMAL64:
      case TSDB_DATA_TYPE_DECIMAL: {
        uint32_t decimalLen = strlen(row[i]);
        uint32_t copyLen = TMIN(size - len - 1, decimalLen);
        (void)memcpy(str + len, row[i], copyLen);
        len += copyLen;
      } break;
      default:
        break;
    }

    if (len >= size - 1) {
      break;
    }
  }
  if (len < size) {
    str[len] = 0;
  }

  return len;
}

int *taos_fetch_lengths(TAOS_RES *res) {
  if (res == NULL || TD_RES_TMQ_RAW(res) || TD_RES_TMQ_META(res) || TD_RES_TMQ_BATCH_META(res)) {
    return NULL;
  }

  SReqResultInfo *pResInfo = tscGetCurResInfo(res);
  return pResInfo->length;
}

TAOS_ROW *taos_result_block(TAOS_RES *res) {
  if (res == NULL || TD_RES_TMQ_RAW(res) || TD_RES_TMQ_META(res) || TD_RES_TMQ_BATCH_META(res)) {
    terrno = TSDB_CODE_INVALID_PARA;
    return NULL;
  }

  if (taos_is_update_query(res)) {
    return NULL;
  }

  SReqResultInfo *pResInfo = tscGetCurResInfo(res);
  return &pResInfo->row;
}

// todo intergrate with tDataTypes
const char *taos_data_type(int type) {
  switch (type) {
    case TSDB_DATA_TYPE_NULL:
      return "TSDB_DATA_TYPE_NULL";
    case TSDB_DATA_TYPE_BOOL:
      return "TSDB_DATA_TYPE_BOOL";
    case TSDB_DATA_TYPE_TINYINT:
      return "TSDB_DATA_TYPE_TINYINT";
    case TSDB_DATA_TYPE_SMALLINT:
      return "TSDB_DATA_TYPE_SMALLINT";
    case TSDB_DATA_TYPE_INT:
      return "TSDB_DATA_TYPE_INT";
    case TSDB_DATA_TYPE_BIGINT:
      return "TSDB_DATA_TYPE_BIGINT";
    case TSDB_DATA_TYPE_FLOAT:
      return "TSDB_DATA_TYPE_FLOAT";
    case TSDB_DATA_TYPE_DOUBLE:
      return "TSDB_DATA_TYPE_DOUBLE";
    case TSDB_DATA_TYPE_VARCHAR:
      return "TSDB_DATA_TYPE_VARCHAR";
      //    case TSDB_DATA_TYPE_BINARY:          return "TSDB_DATA_TYPE_VARCHAR";
    case TSDB_DATA_TYPE_TIMESTAMP:
      return "TSDB_DATA_TYPE_TIMESTAMP";
    case TSDB_DATA_TYPE_NCHAR:
      return "TSDB_DATA_TYPE_NCHAR";
    case TSDB_DATA_TYPE_JSON:
      return "TSDB_DATA_TYPE_JSON";
    case TSDB_DATA_TYPE_GEOMETRY:
      return "TSDB_DATA_TYPE_GEOMETRY";
    case TSDB_DATA_TYPE_UTINYINT:
      return "TSDB_DATA_TYPE_UTINYINT";
    case TSDB_DATA_TYPE_USMALLINT:
      return "TSDB_DATA_TYPE_USMALLINT";
    case TSDB_DATA_TYPE_UINT:
      return "TSDB_DATA_TYPE_UINT";
    case TSDB_DATA_TYPE_UBIGINT:
      return "TSDB_DATA_TYPE_UBIGINT";
    case TSDB_DATA_TYPE_VARBINARY:
      return "TSDB_DATA_TYPE_VARBINARY";
    case TSDB_DATA_TYPE_DECIMAL:
      return "TSDB_DATA_TYPE_DECIMAL";
    case TSDB_DATA_TYPE_BLOB:
      return "TSDB_DATA_TYPE_BLOB";
    case TSDB_DATA_TYPE_MEDIUMBLOB:
      return "TSDB_DATA_TYPE_MEDIUMBLOB";
    default:
      return "UNKNOWN";
  }
}

const char *taos_get_client_info() { return td_version; }

// return int32_t
int taos_affected_rows(TAOS_RES *res) {
  if (res == NULL || TD_RES_TMQ_RAW(res) || TD_RES_TMQ(res) || TD_RES_TMQ_META(res) || TD_RES_TMQ_METADATA(res) ||
      TD_RES_TMQ_BATCH_META(res)) {
    return 0;
  }

  SRequestObj    *pRequest = (SRequestObj *)res;
  SReqResultInfo *pResInfo = &pRequest->body.resInfo;
  return (int)pResInfo->numOfRows;
}

// return int64_t
int64_t taos_affected_rows64(TAOS_RES *res) {
  if (res == NULL || TD_RES_TMQ_RAW(res) || TD_RES_TMQ(res) || TD_RES_TMQ_META(res) || TD_RES_TMQ_METADATA(res) ||
      TD_RES_TMQ_BATCH_META(res)) {
    return 0;
  }

  SRequestObj    *pRequest = (SRequestObj *)res;
  SReqResultInfo *pResInfo = &pRequest->body.resInfo;
  return pResInfo->numOfRows;
}

int taos_result_precision(TAOS_RES *res) {
  if (res == NULL || TD_RES_TMQ_RAW(res) || TD_RES_TMQ_META(res) || TD_RES_TMQ_BATCH_META(res)) {
    return TSDB_TIME_PRECISION_MILLI;
  }

  if (TD_RES_QUERY(res)) {
    SRequestObj *pRequest = (SRequestObj *)res;
    return pRequest->body.resInfo.precision;
  } else if (TD_RES_TMQ(res) || TD_RES_TMQ_METADATA(res)) {
    SReqResultInfo *info = tmqGetCurResInfo(res);
    return info->precision;
  }
  return TSDB_TIME_PRECISION_MILLI;
}

int taos_select_db(TAOS *taos, const char *db) {
  STscObj *pObj = acquireTscObj(*(int64_t *)taos);
  if (pObj == NULL) {
    releaseTscObj(*(int64_t *)taos);
    terrno = TSDB_CODE_TSC_DISCONNECTED;
    return TSDB_CODE_TSC_DISCONNECTED;
  }

  if (db == NULL || strlen(db) == 0) {
    releaseTscObj(*(int64_t *)taos);
    tscError("invalid parameter for %s", db == NULL ? "db is NULL" : "db is empty");
    terrno = TSDB_CODE_TSC_INVALID_INPUT;
    return terrno;
  }

  char sql[256] = {0};
  (void)snprintf(sql, tListLen(sql), "use %s", db);

  TAOS_RES *pRequest = taos_query(taos, sql);
  int32_t   code = taos_errno(pRequest);

  taos_free_result(pRequest);
  releaseTscObj(*(int64_t *)taos);
  return code;
}

void taos_stop_query(TAOS_RES *res) {
  if (res == NULL || TD_RES_TMQ_RAW(res) || TD_RES_TMQ(res) || TD_RES_TMQ_META(res) || TD_RES_TMQ_METADATA(res) ||
      TD_RES_TMQ_BATCH_META(res)) {
    return;
  }

  stopAllQueries((SRequestObj *)res);
}

bool taos_is_null(TAOS_RES *res, int32_t row, int32_t col) {
  if (res == NULL || TD_RES_TMQ_RAW(res) || TD_RES_TMQ_META(res) || TD_RES_TMQ_BATCH_META(res)) {
    return true;
  }
  SReqResultInfo *pResultInfo = tscGetCurResInfo(res);
  if (col >= pResultInfo->numOfCols || col < 0 || row >= pResultInfo->numOfRows || row < 0) {
    return true;
  }

  SResultColumn *pCol = &pResultInfo->pCol[col];
  if (IS_VAR_DATA_TYPE(pResultInfo->fields[col].type)) {
    return (pCol->offset[row] == -1);
  } else {
    return colDataIsNull_f(pCol->nullbitmap, row);
  }
}

bool taos_is_update_query(TAOS_RES *res) { return taos_num_fields(res) == 0; }

int taos_fetch_block(TAOS_RES *res, TAOS_ROW *rows) {
  int32_t numOfRows = 0;
  /*int32_t code = */ terrno = taos_fetch_block_s(res, &numOfRows, rows);
  return numOfRows;
}

int taos_fetch_block_s(TAOS_RES *res, int *numOfRows, TAOS_ROW *rows) {
  if (res == NULL || TD_RES_TMQ_RAW(res) || TD_RES_TMQ_META(res) || TD_RES_TMQ_BATCH_META(res)) {
    return 0;
  }

  if (TD_RES_QUERY(res)) {
    SRequestObj *pRequest = (SRequestObj *)res;

    (*rows) = NULL;
    (*numOfRows) = 0;

    if (pRequest->type == TSDB_SQL_RETRIEVE_EMPTY_RESULT || pRequest->type == TSDB_SQL_INSERT ||
        pRequest->code != TSDB_CODE_SUCCESS || taos_num_fields(res) == 0) {
      return pRequest->code;
    }

    (void)doAsyncFetchRows(pRequest, false, true);

    // TODO refactor
    SReqResultInfo *pResultInfo = &pRequest->body.resInfo;
    pResultInfo->current = pResultInfo->numOfRows;

    (*rows) = pResultInfo->row;
    (*numOfRows) = pResultInfo->numOfRows;
    return pRequest->code;
  } else if (TD_RES_TMQ(res) || TD_RES_TMQ_METADATA(res)) {
    SReqResultInfo *pResultInfo = NULL;
    int32_t         code = tmqGetNextResInfo(res, true, &pResultInfo);
    if (code != 0) return code;

    pResultInfo->current = pResultInfo->numOfRows;
    (*rows) = pResultInfo->row;
    (*numOfRows) = pResultInfo->numOfRows;
    return 0;
  } else {
    tscError("taos_fetch_block_s invalid res type");
    return TSDB_CODE_TMQ_INVALID_DATA;
  }
}

int taos_fetch_raw_block(TAOS_RES *res, int *numOfRows, void **pData) {
  *numOfRows = 0;
  *pData = NULL;

  if (res == NULL || TD_RES_TMQ_RAW(res) || TD_RES_TMQ_META(res) || TD_RES_TMQ_BATCH_META(res)) {
    return 0;
  }

  if (TD_RES_TMQ(res) || TD_RES_TMQ_METADATA(res)) {
    SReqResultInfo *pResultInfo = NULL;
    int32_t         code = tmqGetNextResInfo(res, false, &pResultInfo);
    if (code != 0) {
      (*numOfRows) = 0;
      return 0;
    }

    pResultInfo->current = pResultInfo->numOfRows;
    (*numOfRows) = pResultInfo->numOfRows;
    (*pData) = (void *)pResultInfo->pData;
    return 0;
  }

  SRequestObj *pRequest = (SRequestObj *)res;

  if (pRequest->type == TSDB_SQL_RETRIEVE_EMPTY_RESULT || pRequest->type == TSDB_SQL_INSERT ||
      pRequest->code != TSDB_CODE_SUCCESS || taos_num_fields(res) == 0) {
    return pRequest->code;
  }

  (void)doAsyncFetchRows(pRequest, false, false);

  SReqResultInfo *pResultInfo = &pRequest->body.resInfo;

  pResultInfo->current = pResultInfo->numOfRows;
  (*numOfRows) = pResultInfo->numOfRows;
  (*pData) = (void *)pResultInfo->pData;

  return pRequest->code;
}

int *taos_get_column_data_offset(TAOS_RES *res, int columnIndex) {
  if (res == NULL || TD_RES_TMQ_RAW(res) || TD_RES_TMQ_META(res) || TD_RES_TMQ_BATCH_META(res)) {
    return 0;
  }

  int32_t numOfFields = taos_num_fields(res);
  if (columnIndex < 0 || columnIndex >= numOfFields || numOfFields == 0) {
    return 0;
  }

  SReqResultInfo *pResInfo = tscGetCurResInfo(res);
  TAOS_FIELD     *pField = &pResInfo->userFields[columnIndex];
  if (!IS_VAR_DATA_TYPE(pField->type)) {
    return 0;
  }

  return pResInfo->pCol[columnIndex].offset;
}

int taos_is_null_by_column(TAOS_RES *res, int columnIndex, bool result[], int *rows) {
  if (res == NULL || result == NULL || rows == NULL || *rows <= 0 || columnIndex < 0 || TD_RES_TMQ_META(res) ||
      TD_RES_TMQ_RAW(res) || TD_RES_TMQ_BATCH_META(res)) {
    return TSDB_CODE_INVALID_PARA;
  }

  int32_t numOfFields = taos_num_fields(res);
  if (columnIndex >= numOfFields || numOfFields == 0) {
    return TSDB_CODE_INVALID_PARA;
  }

  SReqResultInfo *pResInfo = tscGetCurResInfo(res);
  TAOS_FIELD     *pField = &pResInfo->userFields[columnIndex];
  SResultColumn  *pCol = &pResInfo->pCol[columnIndex];

  if (*rows > pResInfo->numOfRows) {
    *rows = pResInfo->numOfRows;
  }
  if (IS_VAR_DATA_TYPE(pField->type)) {
    for (int i = 0; i < *rows; i++) {
      if (pCol->offset[i] == -1) {
        result[i] = true;
      } else {
        result[i] = false;
      }
    }
  } else {
    for (int i = 0; i < *rows; i++) {
      if (colDataIsNull_f(pCol->nullbitmap, i)) {
        result[i] = true;
      } else {
        result[i] = false;
      }
    }
  }
  return 0;
}

int taos_validate_sql(TAOS *taos, const char *sql) {
  TAOS_RES *pObj = taosQueryImpl(taos, sql, true, TD_REQ_FROM_APP);

  int code = taos_errno(pObj);

  taos_free_result(pObj);
  return code;
}

void taos_reset_current_db(TAOS *taos) {
  STscObj *pTscObj = acquireTscObj(*(int64_t *)taos);
  if (pTscObj == NULL) {
    terrno = TSDB_CODE_TSC_DISCONNECTED;
    return;
  }

  resetConnectDB(pTscObj);

  releaseTscObj(*(int64_t *)taos);
}

const char *taos_get_server_info(TAOS *taos) {
  STscObj *pTscObj = acquireTscObj(*(int64_t *)taos);
  if (pTscObj == NULL) {
    terrno = TSDB_CODE_TSC_DISCONNECTED;
    return NULL;
  }

  releaseTscObj(*(int64_t *)taos);

  return pTscObj->sDetailVer;
}

int taos_get_current_db(TAOS *taos, char *database, int len, int *required) {
  STscObj *pTscObj = acquireTscObj(*(int64_t *)taos);
  if (pTscObj == NULL) {
    return TSDB_CODE_TSC_DISCONNECTED;
  }

  int code = TSDB_CODE_SUCCESS;
  (void)taosThreadMutexLock(&pTscObj->mutex);
  if (database == NULL || len <= 0) {
    if (required != NULL) *required = strlen(pTscObj->db) + 1;
    TSC_ERR_JRET(TSDB_CODE_INVALID_PARA);
  } else if (len < strlen(pTscObj->db) + 1) {
    tstrncpy(database, pTscObj->db, len);
    if (required) *required = strlen(pTscObj->db) + 1;
    TSC_ERR_JRET(TSDB_CODE_INVALID_PARA);
  } else {
    tstrncpy(database, pTscObj->db, len);
    code = 0;
  }
_return:
  (void)taosThreadMutexUnlock(&pTscObj->mutex);
  releaseTscObj(*(int64_t *)taos);
  return code;
}

void destorySqlCallbackWrapper(SSqlCallbackWrapper *pWrapper) {
  if (NULL == pWrapper) {
    return;
  }
  destoryCatalogReq(pWrapper->pCatalogReq);
  taosMemoryFree(pWrapper->pCatalogReq);
  qDestroyParseContext(pWrapper->pParseCtx);
  taosMemoryFree(pWrapper);
}

void destroyCtxInRequest(SRequestObj *pRequest) {
  schedulerFreeJob(&pRequest->body.queryJob, 0);
  qDestroyQuery(pRequest->pQuery);
  pRequest->pQuery = NULL;
  destorySqlCallbackWrapper(pRequest->pWrapper);
  pRequest->pWrapper = NULL;
}

static void doAsyncQueryFromAnalyse(SMetaData *pResultMeta, void *param, int32_t code) {
  SSqlCallbackWrapper *pWrapper = (SSqlCallbackWrapper *)param;
  SRequestObj         *pRequest = pWrapper->pRequest;
  SQuery              *pQuery = pRequest->pQuery;

  qDebug("req:0x%" PRIx64 ", start to semantic analysis, QID:0x%" PRIx64, pRequest->self, pRequest->requestId);

  int64_t analyseStart = taosGetTimestampUs();
  pRequest->metric.ctgCostUs = analyseStart - pRequest->metric.ctgStart;
  pWrapper->pParseCtx->parseOnly = pRequest->parseOnly;

  if (TSDB_CODE_SUCCESS == code) {
    code = qAnalyseSqlSemantic(pWrapper->pParseCtx, pWrapper->pCatalogReq, pResultMeta, pQuery);
  }

  pRequest->metric.analyseCostUs += taosGetTimestampUs() - analyseStart;

  if (pRequest->parseOnly) {
    (void)memcpy(&pRequest->parseMeta, pResultMeta, sizeof(*pResultMeta));
    (void)memset(pResultMeta, 0, sizeof(*pResultMeta));
  }

  handleQueryAnslyseRes(pWrapper, pResultMeta, code);
}

int32_t cloneCatalogReq(SCatalogReq **ppTarget, SCatalogReq *pSrc) {
  int32_t      code = TSDB_CODE_SUCCESS;
  SCatalogReq *pTarget = taosMemoryCalloc(1, sizeof(SCatalogReq));
  if (pTarget == NULL) {
    code = terrno;
  } else {
    pTarget->pDbVgroup = taosArrayDup(pSrc->pDbVgroup, NULL);
    pTarget->pDbCfg = taosArrayDup(pSrc->pDbCfg, NULL);
    pTarget->pDbInfo = taosArrayDup(pSrc->pDbInfo, NULL);
    pTarget->pTableMeta = taosArrayDup(pSrc->pTableMeta, NULL);
    pTarget->pTableHash = taosArrayDup(pSrc->pTableHash, NULL);
    pTarget->pUdf = taosArrayDup(pSrc->pUdf, NULL);
    pTarget->pIndex = taosArrayDup(pSrc->pIndex, NULL);
    pTarget->pUser = taosArrayDup(pSrc->pUser, NULL);
    pTarget->pTableIndex = taosArrayDup(pSrc->pTableIndex, NULL);
    pTarget->pTableCfg = taosArrayDup(pSrc->pTableCfg, NULL);
    pTarget->pTableTag = taosArrayDup(pSrc->pTableTag, NULL);
    pTarget->pView = taosArrayDup(pSrc->pView, NULL);
    pTarget->pTableTSMAs = taosArrayDup(pSrc->pTableTSMAs, NULL);
    pTarget->pTSMAs = taosArrayDup(pSrc->pTSMAs, NULL);
    pTarget->qNodeRequired = pSrc->qNodeRequired;
    pTarget->dNodeRequired = pSrc->dNodeRequired;
    pTarget->svrVerRequired = pSrc->svrVerRequired;
    pTarget->forceUpdate = pSrc->forceUpdate;
    pTarget->cloned = true;

    *ppTarget = pTarget;
  }

  return code;
}

void handleSubQueryFromAnalyse(SSqlCallbackWrapper *pWrapper, SMetaData *pResultMeta, SNode *pRoot) {
  SRequestObj         *pNewRequest = NULL;
  SSqlCallbackWrapper *pNewWrapper = NULL;
  int32_t              code = buildPreviousRequest(pWrapper->pRequest, pWrapper->pRequest->sqlstr, &pNewRequest);
  if (code) {
    handleQueryAnslyseRes(pWrapper, pResultMeta, code);
    return;
  }

  pNewRequest->pQuery = NULL;
  code = nodesMakeNode(QUERY_NODE_QUERY, (SNode **)&pNewRequest->pQuery);
  if (pNewRequest->pQuery) {
    pNewRequest->pQuery->pRoot = pRoot;
    pRoot = NULL;
    pNewRequest->pQuery->execStage = QUERY_EXEC_STAGE_ANALYSE;
  }
  if (TSDB_CODE_SUCCESS == code) {
    code = prepareAndParseSqlSyntax(&pNewWrapper, pNewRequest, false);
  }
  if (TSDB_CODE_SUCCESS == code) {
    code = cloneCatalogReq(&pNewWrapper->pCatalogReq, pWrapper->pCatalogReq);
  }
  if (TSDB_CODE_SUCCESS == code) {
    doAsyncQueryFromAnalyse(pResultMeta, pNewWrapper, code);
    nodesDestroyNode(pRoot);
  } else {
    handleQueryAnslyseRes(pWrapper, pResultMeta, code);
    return;
  }
}

void handleQueryAnslyseRes(SSqlCallbackWrapper *pWrapper, SMetaData *pResultMeta, int32_t code) {
  SRequestObj *pRequest = pWrapper->pRequest;
  SQuery      *pQuery = pRequest->pQuery;

  if (code == TSDB_CODE_SUCCESS && pQuery->pPrevRoot) {
    SNode *prevRoot = pQuery->pPrevRoot;
    pQuery->pPrevRoot = NULL;
    handleSubQueryFromAnalyse(pWrapper, pResultMeta, prevRoot);
    return;
  }

  if (code == TSDB_CODE_SUCCESS) {
    pRequest->stableQuery = pQuery->stableQuery;
    if (pQuery->pRoot) {
      pRequest->stmtType = pQuery->pRoot->type;
    }

    if (pQuery->haveResultSet) {
      code = setResSchemaInfo(&pRequest->body.resInfo, pQuery->pResSchema, pQuery->numOfResCols, pQuery->pResExtSchema, pRequest->isStmtBind);
      setResPrecision(&pRequest->body.resInfo, pQuery->precision);
    }
  }

  if (code == TSDB_CODE_SUCCESS) {
    TSWAP(pRequest->dbList, (pQuery)->pDbList);
    TSWAP(pRequest->tableList, (pQuery)->pTableList);
    TSWAP(pRequest->targetTableList, (pQuery)->pTargetTableList);

    launchAsyncQuery(pRequest, pQuery, pResultMeta, pWrapper);
  } else {
    destorySqlCallbackWrapper(pWrapper);
    pRequest->pWrapper = NULL;
    qDestroyQuery(pRequest->pQuery);
    pRequest->pQuery = NULL;

    if (NEED_CLIENT_HANDLE_ERROR(code)) {
      tscDebug("req:0x%" PRIx64 ", client retry to handle the error, code:%d - %s, tryCount:%d, QID:0x%" PRIx64,
               pRequest->self, code, tstrerror(code), pRequest->retry, pRequest->requestId);
      restartAsyncQuery(pRequest, code);
      return;
    }

    // return to app directly
    tscError("req:0x%" PRIx64 ", error occurs, code:%s, return to user app, QID:0x%" PRIx64, pRequest->self, tstrerror(code),
             pRequest->requestId);
    pRequest->code = code;
    returnToUser(pRequest);
  }
}

static int32_t getAllMetaAsync(SSqlCallbackWrapper *pWrapper, catalogCallback fp) {
  SRequestConnInfo conn = {.pTrans = pWrapper->pParseCtx->pTransporter,
                           .requestId = pWrapper->pParseCtx->requestId,
                           .requestObjRefId = pWrapper->pParseCtx->requestRid,
                           .mgmtEps = pWrapper->pParseCtx->mgmtEpSet};

  pWrapper->pRequest->metric.ctgStart = taosGetTimestampUs();

  return catalogAsyncGetAllMeta(pWrapper->pParseCtx->pCatalog, &conn, pWrapper->pCatalogReq, fp, pWrapper,
                                &pWrapper->pRequest->body.queryJob);
}

static void doAsyncQueryFromParse(SMetaData *pResultMeta, void *param, int32_t code);

static int32_t phaseAsyncQuery(SSqlCallbackWrapper *pWrapper) {
  int32_t code = TSDB_CODE_SUCCESS;
  switch (pWrapper->pRequest->pQuery->execStage) {
    case QUERY_EXEC_STAGE_PARSE: {
      // continue parse after get metadata
      code = getAllMetaAsync(pWrapper, doAsyncQueryFromParse);
      break;
    }
    case QUERY_EXEC_STAGE_ANALYSE: {
      // analysis after get metadata
      code = getAllMetaAsync(pWrapper, doAsyncQueryFromAnalyse);
      break;
    }
    case QUERY_EXEC_STAGE_SCHEDULE: {
      launchAsyncQuery(pWrapper->pRequest, pWrapper->pRequest->pQuery, NULL, pWrapper);
      break;
    }
    default:
      break;
  }
  return code;
}

static void doAsyncQueryFromParse(SMetaData *pResultMeta, void *param, int32_t code) {
  SSqlCallbackWrapper *pWrapper = (SSqlCallbackWrapper *)param;
  SRequestObj         *pRequest = pWrapper->pRequest;
  SQuery              *pQuery = pRequest->pQuery;

  pRequest->metric.ctgCostUs += taosGetTimestampUs() - pRequest->metric.ctgStart;
  qDebug("req:0x%" PRIx64 ", start to continue parse, QID:0x%" PRIx64 ", code:%s", pRequest->self, pRequest->requestId,
         tstrerror(code));

  if (code == TSDB_CODE_SUCCESS) {
    // pWrapper->pCatalogReq->forceUpdate = false;
    code = qContinueParseSql(pWrapper->pParseCtx, pWrapper->pCatalogReq, pResultMeta, pQuery);
  }

  if (TSDB_CODE_SUCCESS == code) {
    code = phaseAsyncQuery(pWrapper);
  }

  if (TSDB_CODE_SUCCESS != code) {
    tscError("req:0x%" PRIx64 ", error happens, code:%d - %s, QID:0x%" PRIx64, pWrapper->pRequest->self, code,
             tstrerror(code), pWrapper->pRequest->requestId);
    destorySqlCallbackWrapper(pWrapper);
    pRequest->pWrapper = NULL;
    terrno = code;
    pRequest->code = code;
    doRequestCallback(pRequest, code);
  }
}

void continueInsertFromCsv(SSqlCallbackWrapper *pWrapper, SRequestObj *pRequest) {
  int32_t code = qParseSqlSyntax(pWrapper->pParseCtx, &pRequest->pQuery, pWrapper->pCatalogReq);
  if (TSDB_CODE_SUCCESS == code) {
    code = phaseAsyncQuery(pWrapper);
  }

  if (TSDB_CODE_SUCCESS != code) {
    tscError("req:0x%" PRIx64 ", error happens, code:%d - %s, QID:0x%" PRIx64, pWrapper->pRequest->self, code,
             tstrerror(code), pWrapper->pRequest->requestId);
    destorySqlCallbackWrapper(pWrapper);
    pRequest->pWrapper = NULL;
    terrno = code;
    pRequest->code = code;
    doRequestCallback(pRequest, code);
  }
}

void taos_query_a(TAOS *taos, const char *sql, __taos_async_fn_t fp, void *param) {
  int64_t connId = *(int64_t *)taos;
  tscDebug("taos_query_a start with sql:%s", sql);
  taosAsyncQueryImpl(connId, sql, fp, param, false, TD_REQ_FROM_APP);
  tscDebug("taos_query_a end with sql:%s", sql);
}

void taos_query_a_with_reqid(TAOS *taos, const char *sql, __taos_async_fn_t fp, void *param, int64_t reqid) {
  int64_t connId = *(int64_t *)taos;
  taosAsyncQueryImplWithReqid(connId, sql, fp, param, false, reqid);
}

int32_t createParseContext(const SRequestObj *pRequest, SParseContext **pCxt, SSqlCallbackWrapper *pWrapper) {
  const STscObj *pTscObj = pRequest->pTscObj;

  *pCxt = taosMemoryCalloc(1, sizeof(SParseContext));
  if (*pCxt == NULL) {
    return terrno;
  }

  **pCxt = (SParseContext){.requestId = pRequest->requestId,
                           .requestRid = pRequest->self,
                           .acctId = pTscObj->acctId,
                           .db = pRequest->pDb,
                           .topicQuery = false,
                           .pSql = pRequest->sqlstr,
                           .sqlLen = pRequest->sqlLen,
                           .pMsg = pRequest->msgBuf,
                           .msgLen = ERROR_MSG_BUF_DEFAULT_SIZE,
                           .pTransporter = pTscObj->pAppInfo->pTransporter,
                           .pStmtCb = NULL,
                           .pUser = pTscObj->user,
                           .pEffectiveUser = pRequest->effectiveUser,
                           .isSuperUser = (0 == strcmp(pTscObj->user, TSDB_DEFAULT_USER)),
                           .enableSysInfo = pTscObj->sysInfo,
                           .async = true,
                           .svrVer = pTscObj->sVer,
                           .nodeOffline = (pTscObj->pAppInfo->onlineDnodes < pTscObj->pAppInfo->totalDnodes),
                           .allocatorId = pRequest->allocatorRefId,
                           .parseSqlFp = clientParseSql,
                           .parseSqlParam = pWrapper,
                           .setQueryFp = setQueryRequest,
                           .timezone = pTscObj->optionInfo.timezone,
                           .charsetCxt = pTscObj->optionInfo.charsetCxt,
                           .streamRunHistory = pRequest->streamRunHistory};
  int8_t biMode = atomic_load_8(&((STscObj *)pTscObj)->biMode);
  (*pCxt)->biMode = biMode;
  return TSDB_CODE_SUCCESS;
}

int32_t prepareAndParseSqlSyntax(SSqlCallbackWrapper **ppWrapper, SRequestObj *pRequest, bool updateMetaForce) {
  int32_t              code = TSDB_CODE_SUCCESS;
  STscObj             *pTscObj = pRequest->pTscObj;
  SSqlCallbackWrapper *pWrapper = taosMemoryCalloc(1, sizeof(SSqlCallbackWrapper));
  if (pWrapper == NULL) {
    code = terrno;
  } else {
    pWrapper->pRequest = pRequest;
    pRequest->pWrapper = pWrapper;
    *ppWrapper = pWrapper;
  }

  if (TSDB_CODE_SUCCESS == code) {
    code = createParseContext(pRequest, &pWrapper->pParseCtx, pWrapper);
  }

  if (TSDB_CODE_SUCCESS == code) {
    pWrapper->pParseCtx->mgmtEpSet = getEpSet_s(&pTscObj->pAppInfo->mgmtEp);
    code = catalogGetHandle(pTscObj->pAppInfo->clusterId, &pWrapper->pParseCtx->pCatalog);
  }

  if (TSDB_CODE_SUCCESS == code && NULL == pRequest->pQuery) {
    int64_t syntaxStart = taosGetTimestampUs();

    pWrapper->pCatalogReq = taosMemoryCalloc(1, sizeof(SCatalogReq));
    if (pWrapper->pCatalogReq == NULL) {
      code = terrno;
    } else {
      pWrapper->pCatalogReq->forceUpdate = updateMetaForce;
      TSC_ERR_RET(qnodeRequired(pRequest, &pWrapper->pCatalogReq->qNodeRequired));
      code = qParseSqlSyntax(pWrapper->pParseCtx, &pRequest->pQuery, pWrapper->pCatalogReq);
    }

    pRequest->metric.parseCostUs += taosGetTimestampUs() - syntaxStart;
  }

  return code;
}

void doAsyncQuery(SRequestObj *pRequest, bool updateMetaForce) {
  SSqlCallbackWrapper *pWrapper = NULL;
  int32_t              code = TSDB_CODE_SUCCESS;

  if (pRequest->retry++ > REQUEST_TOTAL_EXEC_TIMES) {
    code = pRequest->prevCode;
    terrno = code;
    pRequest->code = code;
    tscDebug("req:0x%" PRIx64 ", call sync query cb with code:%s", pRequest->self, tstrerror(code));
    doRequestCallback(pRequest, code);
    return;
  }

  if (TSDB_CODE_SUCCESS == code) {
    code = prepareAndParseSqlSyntax(&pWrapper, pRequest, updateMetaForce);
  }

  if (TSDB_CODE_SUCCESS == code) {
    pRequest->stmtType = pRequest->pQuery->pRoot->type;
    code = phaseAsyncQuery(pWrapper);
  }

  if (TSDB_CODE_SUCCESS != code) {
    tscError("req:0x%" PRIx64 ", error happens, code:%d - %s, QID:0x%" PRIx64, pRequest->self, code, tstrerror(code),
             pRequest->requestId);
    destorySqlCallbackWrapper(pWrapper);
    pRequest->pWrapper = NULL;
    qDestroyQuery(pRequest->pQuery);
    pRequest->pQuery = NULL;

    if (NEED_CLIENT_HANDLE_ERROR(code)) {
      tscDebug("req:0x%" PRIx64 ", client retry to handle the error, code:%d - %s, tryCount:%d, QID:0x%" PRIx64,
               pRequest->self, code, tstrerror(code), pRequest->retry, pRequest->requestId);
      code = refreshMeta(pRequest->pTscObj, pRequest);
      if (code != 0) {
        tscWarn("req:0x%" PRIx64 ", refresh meta failed, code:%d - %s, QID:0x%" PRIx64, pRequest->self, code, tstrerror(code),
                pRequest->requestId);
      }
      pRequest->prevCode = code;
      doAsyncQuery(pRequest, true);
      return;
    }

    terrno = code;
    pRequest->code = code;
    doRequestCallback(pRequest, code);
  }
}

void restartAsyncQuery(SRequestObj *pRequest, int32_t code) {
  tscInfo("restart request:%s p:%p", pRequest->sqlstr, pRequest);
  SRequestObj *pUserReq = pRequest;
  (void)acquireRequest(pRequest->self);
  while (pUserReq) {
    if (pUserReq->self == pUserReq->relation.userRefId || pUserReq->relation.userRefId == 0) {
      break;
    } else {
      int64_t nextRefId = pUserReq->relation.nextRefId;
      (void)releaseRequest(pUserReq->self);
      if (nextRefId) {
        pUserReq = acquireRequest(nextRefId);
      }
    }
  }
  bool hasSubRequest = pUserReq != pRequest || pRequest->relation.prevRefId != 0;
  if (pUserReq) {
    destroyCtxInRequest(pUserReq);
    pUserReq->prevCode = code;
    (void)memset(&pUserReq->relation, 0, sizeof(pUserReq->relation));
  } else {
    tscError("User req is missing");
    (void)removeFromMostPrevReq(pRequest);
    return;
  }
  if (hasSubRequest)
    (void)removeFromMostPrevReq(pRequest);
  else
    (void)releaseRequest(pUserReq->self);
  doAsyncQuery(pUserReq, true);
}

typedef struct SAsyncFetchParam {
  SRequestObj      *pReq;
  __taos_async_fn_t fp;
  void             *param;
} SAsyncFetchParam;

static int32_t doAsyncFetch(void *pParam) {
  SAsyncFetchParam *param = pParam;
  taosAsyncFetchImpl(param->pReq, param->fp, param->param);
  taosMemoryFree(param);
  return TSDB_CODE_SUCCESS;
}

void taos_fetch_rows_a(TAOS_RES *res, __taos_async_fn_t fp, void *param) {
  if (res == NULL || fp == NULL) {
    tscError("taos_fetch_rows_a invalid paras");
    return;
  }
  if (!TD_RES_QUERY(res)) {
    tscError("taos_fetch_rows_a res is NULL");
    fp(param, res, TSDB_CODE_APP_ERROR);
    return;
  }

  SRequestObj *pRequest = res;
  if (TSDB_SQL_RETRIEVE_EMPTY_RESULT == pRequest->type) {
    fp(param, res, 0);
    return;
  }

  SAsyncFetchParam *pParam = taosMemoryCalloc(1, sizeof(SAsyncFetchParam));
  if (!pParam) {
    fp(param, res, terrno);
    return;
  }
  pParam->pReq = pRequest;
  pParam->fp = fp;
  pParam->param = param;
  int32_t code = taosAsyncExec(doAsyncFetch, pParam, NULL);
  if (TSDB_CODE_SUCCESS != code) {
    taosMemoryFree(pParam);
    fp(param, res, code);
    return;
  }
}

void taos_fetch_raw_block_a(TAOS_RES *res, __taos_async_fn_t fp, void *param) {
  if (res == NULL || fp == NULL) {
    tscError("taos_fetch_raw_block_a invalid paras");
    return;
  }
  if (!TD_RES_QUERY(res)) {
    tscError("taos_fetch_raw_block_a res is NULL");
    return;
  }
  SRequestObj    *pRequest = res;
  SReqResultInfo *pResultInfo = &pRequest->body.resInfo;

  // set the current block is all consumed
  pResultInfo->convertUcs4 = false;

  // it is a local executed query, no need to do async fetch
  taos_fetch_rows_a(pRequest, fp, param);
}

const void *taos_get_raw_block(TAOS_RES *res) {
  if (res == NULL) {
    tscError("taos_get_raw_block invalid paras");
    return NULL;
  }
  if (!TD_RES_QUERY(res)) {
    tscError("taos_get_raw_block res is NULL");
    return NULL;
  }
  SRequestObj *pRequest = res;

  return pRequest->body.resInfo.pData;
}

int taos_get_db_route_info(TAOS *taos, const char *db, TAOS_DB_ROUTE_INFO *dbInfo) {
  if (NULL == taos) {
    terrno = TSDB_CODE_TSC_DISCONNECTED;
    return terrno;
  }

  if (NULL == db || NULL == dbInfo) {
    tscError("invalid input param, db:%p, dbInfo:%p", db, dbInfo);
    terrno = TSDB_CODE_TSC_INVALID_INPUT;
    return terrno;
  }

  int64_t      connId = *(int64_t *)taos;
  SRequestObj *pRequest = NULL;
  char        *sql = "taos_get_db_route_info";
  int32_t      code = buildRequest(connId, sql, strlen(sql), NULL, false, &pRequest, 0);
  if (code != TSDB_CODE_SUCCESS) {
    terrno = code;
    return terrno;
  }

  STscObj  *pTscObj = pRequest->pTscObj;
  SCatalog *pCtg = NULL;
  code = catalogGetHandle(pTscObj->pAppInfo->clusterId, &pCtg);
  if (code != TSDB_CODE_SUCCESS) {
    goto _return;
  }

  SRequestConnInfo conn = {
      .pTrans = pTscObj->pAppInfo->pTransporter, .requestId = pRequest->requestId, .requestObjRefId = pRequest->self};

  conn.mgmtEps = getEpSet_s(&pTscObj->pAppInfo->mgmtEp);

  char dbFName[TSDB_DB_FNAME_LEN] = {0};
  (void)snprintf(dbFName, sizeof(dbFName), "%d.%s", pTscObj->acctId, db);

  code = catalogGetDBVgInfo(pCtg, &conn, dbFName, dbInfo);
  if (code) {
    goto _return;
  }

_return:

  terrno = code;

  destroyRequest(pRequest);
  return code;
}

int taos_get_table_vgId(TAOS *taos, const char *db, const char *table, int *vgId) {
  if (NULL == taos) {
    terrno = TSDB_CODE_TSC_DISCONNECTED;
    return terrno;
  }

  if (NULL == db || NULL == table || NULL == vgId) {
    tscError("invalid input param, db:%p, table:%p, vgId:%p", db, table, vgId);
    terrno = TSDB_CODE_TSC_INVALID_INPUT;
    return terrno;
  }

  int64_t      connId = *(int64_t *)taos;
  SRequestObj *pRequest = NULL;
  char        *sql = "taos_get_table_vgId";
  int32_t      code = buildRequest(connId, sql, strlen(sql), NULL, false, &pRequest, 0);
  if (code != TSDB_CODE_SUCCESS) {
    return terrno;
  }

  pRequest->syncQuery = true;

  STscObj  *pTscObj = pRequest->pTscObj;
  SCatalog *pCtg = NULL;
  code = catalogGetHandle(pTscObj->pAppInfo->clusterId, &pCtg);
  if (code != TSDB_CODE_SUCCESS) {
    goto _return;
  }

  SRequestConnInfo conn = {
      .pTrans = pTscObj->pAppInfo->pTransporter, .requestId = pRequest->requestId, .requestObjRefId = pRequest->self};

  conn.mgmtEps = getEpSet_s(&pTscObj->pAppInfo->mgmtEp);

  SName tableName = {0};
  toName(pTscObj->acctId, db, table, &tableName);

  SVgroupInfo vgInfo;
  code = catalogGetTableHashVgroup(pCtg, &conn, &tableName, &vgInfo);
  if (code) {
    goto _return;
  }

  *vgId = vgInfo.vgId;

_return:

  terrno = code;

  destroyRequest(pRequest);
  return code;
}

int taos_get_tables_vgId(TAOS *taos, const char *db, const char *table[], int tableNum, int *vgId) {
  if (NULL == taos) {
    terrno = TSDB_CODE_TSC_DISCONNECTED;
    return terrno;
  }

  if (NULL == db || NULL == table || NULL == vgId || tableNum <= 0) {
    tscError("invalid input param, db:%p, table:%p, vgId:%p, tbNum:%d", db, table, vgId, tableNum);
    terrno = TSDB_CODE_TSC_INVALID_INPUT;
    return terrno;
  }

  int64_t      connId = *(int64_t *)taos;
  SRequestObj *pRequest = NULL;
  char        *sql = "taos_get_table_vgId";
  int32_t      code = buildRequest(connId, sql, strlen(sql), NULL, false, &pRequest, 0);
  if (code != TSDB_CODE_SUCCESS) {
    return terrno;
  }

  pRequest->syncQuery = true;

  STscObj  *pTscObj = pRequest->pTscObj;
  SCatalog *pCtg = NULL;
  code = catalogGetHandle(pTscObj->pAppInfo->clusterId, &pCtg);
  if (code != TSDB_CODE_SUCCESS) {
    goto _return;
  }

  SRequestConnInfo conn = {
      .pTrans = pTscObj->pAppInfo->pTransporter, .requestId = pRequest->requestId, .requestObjRefId = pRequest->self};

  conn.mgmtEps = getEpSet_s(&pTscObj->pAppInfo->mgmtEp);

  code = catalogGetTablesHashVgId(pCtg, &conn, pTscObj->acctId, db, table, tableNum, vgId);
  if (code) {
    goto _return;
  }

_return:

  terrno = code;

  destroyRequest(pRequest);
  return code;
}

int taos_load_table_info(TAOS *taos, const char *tableNameList) {
  if (NULL == taos) {
    terrno = TSDB_CODE_TSC_DISCONNECTED;
    return terrno;
  }

  int64_t       connId = *(int64_t *)taos;
  const int32_t MAX_TABLE_NAME_LENGTH = 12 * 1024 * 1024;  // 12MB list
  int32_t       code = 0;
  SRequestObj  *pRequest = NULL;
  SCatalogReq   catalogReq = {0};

  if (NULL == tableNameList) {
    return TSDB_CODE_SUCCESS;
  }

  int32_t length = (int32_t)strlen(tableNameList);
  if (0 == length) {
    return TSDB_CODE_SUCCESS;
  } else if (length > MAX_TABLE_NAME_LENGTH) {
    tscError("tableNameList too long, length:%d, maximum allowed:%d", length, MAX_TABLE_NAME_LENGTH);
    return TSDB_CODE_TSC_INVALID_OPERATION;
  }

  char *sql = "taos_load_table_info";
  code = buildRequest(connId, sql, strlen(sql), NULL, false, &pRequest, 0);
  if (code != TSDB_CODE_SUCCESS) {
    terrno = code;
    goto _return;
  }

  pRequest->syncQuery = true;

  STscObj *pTscObj = pRequest->pTscObj;
  code = transferTableNameList(tableNameList, pTscObj->acctId, pTscObj->db, &catalogReq.pTableMeta);
  if (code) {
    goto _return;
  }

  SCatalog *pCtg = NULL;
  code = catalogGetHandle(pTscObj->pAppInfo->clusterId, &pCtg);
  if (code != TSDB_CODE_SUCCESS) {
    goto _return;
  }

  SRequestConnInfo conn = {
      .pTrans = pTscObj->pAppInfo->pTransporter, .requestId = pRequest->requestId, .requestObjRefId = pRequest->self};

  conn.mgmtEps = getEpSet_s(&pTscObj->pAppInfo->mgmtEp);

  code = catalogAsyncGetAllMeta(pCtg, &conn, &catalogReq, syncCatalogFn, pRequest->body.interParam, NULL);
  if (code) {
    goto _return;
  }

  SSyncQueryParam *pParam = pRequest->body.interParam;
  code = tsem_wait(&pParam->sem);
  if (code) {
    tscError("tsem wait failed, code:%d - %s", code, tstrerror(code));
    goto _return;
  }
_return:
  destoryCatalogReq(&catalogReq);
  destroyRequest(pRequest);
  return code;
}

TAOS_STMT *taos_stmt_init(TAOS *taos) {
  STscObj *pObj = acquireTscObj(*(int64_t *)taos);
  if (NULL == pObj) {
    tscError("invalid parameter for %s", __FUNCTION__);
    terrno = TSDB_CODE_TSC_DISCONNECTED;
    return NULL;
  }

  TAOS_STMT *pStmt = stmtInit(pObj, 0, NULL);
  if (NULL == pStmt) {
    tscError("stmt init failed, errcode:%s", terrstr());
  }
  releaseTscObj(*(int64_t *)taos);

  return pStmt;
}

TAOS_STMT *taos_stmt_init_with_reqid(TAOS *taos, int64_t reqid) {
  STscObj *pObj = acquireTscObj(*(int64_t *)taos);
  if (NULL == pObj) {
    tscError("invalid parameter for %s", __FUNCTION__);
    terrno = TSDB_CODE_TSC_DISCONNECTED;
    return NULL;
  }

  TAOS_STMT *pStmt = stmtInit(pObj, reqid, NULL);
  if (NULL == pStmt) {
    tscError("stmt init failed, errcode:%s", terrstr());
  }
  releaseTscObj(*(int64_t *)taos);

  return pStmt;
}

TAOS_STMT *taos_stmt_init_with_options(TAOS *taos, TAOS_STMT_OPTIONS *options) {
  STscObj *pObj = acquireTscObj(*(int64_t *)taos);
  if (NULL == pObj) {
    tscError("invalid parameter for %s", __FUNCTION__);
    terrno = TSDB_CODE_TSC_DISCONNECTED;
    return NULL;
  }

  TAOS_STMT *pStmt = stmtInit(pObj, options->reqId, options);
  if (NULL == pStmt) {
    tscError("stmt init failed, errcode:%s", terrstr());
  }
  releaseTscObj(*(int64_t *)taos);

  return pStmt;
}

int taos_stmt_prepare(TAOS_STMT *stmt, const char *sql, unsigned long length) {
  if (stmt == NULL || sql == NULL) {
    tscError("NULL parameter for %s", __FUNCTION__);
    terrno = TSDB_CODE_INVALID_PARA;
    return terrno;
  }

  return stmtPrepare(stmt, sql, length);
}

int taos_stmt_set_tbname_tags(TAOS_STMT *stmt, const char *name, TAOS_MULTI_BIND *tags) {
  if (stmt == NULL || name == NULL) {
    tscError("NULL parameter for %s", __FUNCTION__);
    terrno = TSDB_CODE_INVALID_PARA;
    return terrno;
  }

  int32_t code = stmtSetTbName(stmt, name);
  if (code) {
    return code;
  }

  if (tags) {
    return stmtSetTbTags(stmt, tags);
  }

  return TSDB_CODE_SUCCESS;
}

int taos_stmt_set_tbname(TAOS_STMT *stmt, const char *name) {
  if (stmt == NULL || name == NULL) {
    tscError("NULL parameter for %s", __FUNCTION__);
    terrno = TSDB_CODE_INVALID_PARA;
    return terrno;
  }

  return stmtSetTbName(stmt, name);
}

int taos_stmt_set_tags(TAOS_STMT *stmt, TAOS_MULTI_BIND *tags) {
  if (stmt == NULL || tags == NULL) {
    tscError("NULL parameter for %s", __FUNCTION__);
    terrno = TSDB_CODE_INVALID_PARA;
    return terrno;
  }

  return stmtSetTbTags(stmt, tags);
}

int taos_stmt_set_sub_tbname(TAOS_STMT *stmt, const char *name) { return taos_stmt_set_tbname(stmt, name); }

int taos_stmt_get_tag_fields(TAOS_STMT *stmt, int *fieldNum, TAOS_FIELD_E **fields) {
  if (stmt == NULL || NULL == fieldNum) {
    tscError("NULL parameter for %s", __FUNCTION__);
    terrno = TSDB_CODE_INVALID_PARA;
    return terrno;
  }

  return stmtGetTagFields(stmt, fieldNum, fields);
}

int taos_stmt_get_col_fields(TAOS_STMT *stmt, int *fieldNum, TAOS_FIELD_E **fields) {
  if (stmt == NULL || NULL == fieldNum) {
    tscError("NULL parameter for %s", __FUNCTION__);
    terrno = TSDB_CODE_INVALID_PARA;
    return terrno;
  }

  return stmtGetColFields(stmt, fieldNum, fields);
}

// let stmt to reclaim TAOS_FIELD_E that was allocated by `taos_stmt_get_tag_fields`/`taos_stmt_get_col_fields`
void taos_stmt_reclaim_fields(TAOS_STMT *stmt, TAOS_FIELD_E *fields) {
  (void)stmt;
  if (!fields) return;
  taosMemoryFree(fields);
}

int taos_stmt_bind_param(TAOS_STMT *stmt, TAOS_MULTI_BIND *bind) {
  if (stmt == NULL || bind == NULL) {
    tscError("NULL parameter for %s", __FUNCTION__);
    terrno = TSDB_CODE_INVALID_PARA;
    return terrno;
  }

  if (bind->num > 1) {
    tscError("invalid bind number %d for %s", bind->num, __FUNCTION__);
    terrno = TSDB_CODE_TSC_STMT_BIND_NUMBER_ERROR;
    return terrno;
  }

  return stmtBindBatch(stmt, bind, -1);
}

int taos_stmt_bind_param_batch(TAOS_STMT *stmt, TAOS_MULTI_BIND *bind) {
  if (stmt == NULL || bind == NULL) {
    tscError("NULL parameter for %s", __FUNCTION__);
    terrno = TSDB_CODE_INVALID_PARA;
    return terrno;
  }

  if (bind->num <= 0 || bind->num > INT16_MAX) {
    tscError("invalid bind num %d", bind->num);
    terrno = TSDB_CODE_TSC_STMT_BIND_NUMBER_ERROR;
    return terrno;
  }

  int32_t insert = 0;
  int32_t code = stmtIsInsert(stmt, &insert);
  if (TSDB_CODE_SUCCESS != code) {
    tscError("stmt insert failed, errcode:%s", tstrerror(code));
    return code;
  }
  if (0 == insert && bind->num > 1) {
    tscError("only one row data allowed for query");
    terrno = TSDB_CODE_TSC_STMT_BIND_NUMBER_ERROR;
    return terrno;
  }

  return stmtBindBatch(stmt, bind, -1);
}

int taos_stmt_bind_single_param_batch(TAOS_STMT *stmt, TAOS_MULTI_BIND *bind, int colIdx) {
  if (stmt == NULL || bind == NULL) {
    tscError("NULL parameter for %s", __FUNCTION__);
    terrno = TSDB_CODE_INVALID_PARA;
    return terrno;
  }

  if (colIdx < 0) {
    tscError("invalid bind column idx %d", colIdx);
    terrno = TSDB_CODE_INVALID_PARA;
    return terrno;
  }

  int32_t insert = 0;
  int32_t code = stmtIsInsert(stmt, &insert);
  if (TSDB_CODE_SUCCESS != code) {
    tscError("stmt insert failed, errcode:%s", tstrerror(code));
    return code;
  }
  if (0 == insert && bind->num > 1) {
    tscError("only one row data allowed for query");
    terrno = TSDB_CODE_TSC_STMT_BIND_NUMBER_ERROR;
    return terrno;
  }

  return stmtBindBatch(stmt, bind, colIdx);
}

int taos_stmt_add_batch(TAOS_STMT *stmt) {
  if (stmt == NULL) {
    tscError("NULL parameter for %s", __FUNCTION__);
    terrno = TSDB_CODE_INVALID_PARA;
    return terrno;
  }

  return stmtAddBatch(stmt);
}

int taos_stmt_execute(TAOS_STMT *stmt) {
  if (stmt == NULL) {
    tscError("NULL parameter for %s", __FUNCTION__);
    terrno = TSDB_CODE_INVALID_PARA;
    return terrno;
  }

  return stmtExec(stmt);
}

int taos_stmt_is_insert(TAOS_STMT *stmt, int *insert) {
  if (stmt == NULL || insert == NULL) {
    tscError("NULL parameter for %s", __FUNCTION__);
    terrno = TSDB_CODE_INVALID_PARA;
    return terrno;
  }

  return stmtIsInsert(stmt, insert);
}

int taos_stmt_num_params(TAOS_STMT *stmt, int *nums) {
  if (stmt == NULL || nums == NULL) {
    tscError("NULL parameter for %s", __FUNCTION__);
    terrno = TSDB_CODE_INVALID_PARA;
    return terrno;
  }

  return stmtGetParamNum(stmt, nums);
}

int taos_stmt_get_param(TAOS_STMT *stmt, int idx, int *type, int *bytes) {
  if (stmt == NULL || type == NULL || NULL == bytes || idx < 0) {
    tscError("invalid parameter for %s", __FUNCTION__);
    terrno = TSDB_CODE_INVALID_PARA;
    return terrno;
  }

  return stmtGetParam(stmt, idx, type, bytes);
}

TAOS_RES *taos_stmt_use_result(TAOS_STMT *stmt) {
  if (stmt == NULL) {
    tscError("NULL parameter for %s", __FUNCTION__);
    terrno = TSDB_CODE_INVALID_PARA;
    return NULL;
  }

  return stmtUseResult(stmt);
}

char *taos_stmt_errstr(TAOS_STMT *stmt) { return (char *)stmtErrstr(stmt); }

int taos_stmt_affected_rows(TAOS_STMT *stmt) {
  if (stmt == NULL) {
    tscError("NULL parameter for %s", __FUNCTION__);
    terrno = TSDB_CODE_INVALID_PARA;
    return 0;
  }

  return stmtAffectedRows(stmt);
}

int taos_stmt_affected_rows_once(TAOS_STMT *stmt) {
  if (stmt == NULL) {
    tscError("NULL parameter for %s", __FUNCTION__);
    terrno = TSDB_CODE_INVALID_PARA;
    return 0;
  }

  return stmtAffectedRowsOnce(stmt);
}

int taos_stmt_close(TAOS_STMT *stmt) {
  if (stmt == NULL) {
    tscError("NULL parameter for %s", __FUNCTION__);
    terrno = TSDB_CODE_INVALID_PARA;
    return terrno;
  }

  return stmtClose(stmt);
}

TAOS_STMT2 *taos_stmt2_init(TAOS *taos, TAOS_STMT2_OPTION *option) {
  if (NULL == taos) {
    tscError("NULL parameter for %s", __FUNCTION__);
    terrno = TSDB_CODE_INVALID_PARA;
    return NULL;
  }
  STscObj *pObj = acquireTscObj(*(int64_t *)taos);
  if (NULL == pObj) {
    tscError("invalid parameter for %s", __FUNCTION__);
    terrno = TSDB_CODE_TSC_DISCONNECTED;
    return NULL;
  }

  TAOS_STMT2 *pStmt = stmtInit2(pObj, option);

  releaseTscObj(*(int64_t *)taos);

  return pStmt;
}

int taos_stmt2_prepare(TAOS_STMT2 *stmt, const char *sql, unsigned long length) {
  if (stmt == NULL || sql == NULL) {
    tscError("NULL parameter for %s", __FUNCTION__);
    terrno = TSDB_CODE_INVALID_PARA;
    return terrno;
  }

  return stmtPrepare2(stmt, sql, length);
}

int taos_stmt2_bind_param(TAOS_STMT2 *stmt, TAOS_STMT2_BINDV *bindv, int32_t col_idx) {
  if (stmt == NULL) {
    tscError("NULL parameter for %s", __FUNCTION__);
    terrno = TSDB_CODE_INVALID_PARA;
    return terrno;
  }

  STscStmt2 *pStmt = (STscStmt2 *)stmt;
<<<<<<< HEAD
=======
  if (atomic_load_8((int8_t *)&pStmt->asyncBindParam.asyncBindNum) > 1) {
    tscError("async bind param is still working, please try again later");
    return TSDB_CODE_TSC_STMT_API_ERROR;
  }
>>>>>>> a59170cc

  if (pStmt->options.asyncExecFn && !pStmt->execSemWaited) {
    if (tsem_wait(&pStmt->asyncExecSem) != 0) {
      tscError("wait asyncExecSem failed");
    }
    pStmt->execSemWaited = true;
  }

  SSHashObj *hashTbnames = tSimpleHashInit(100, taosGetDefaultHashFunction(TSDB_DATA_TYPE_VARCHAR));
  if (NULL == hashTbnames) {
    tscError("stmt2 bind failed, %s", tstrerror(terrno));
    return terrno;
  }

  int32_t code = TSDB_CODE_SUCCESS;
  for (int i = 0; i < bindv->count; ++i) {
    if (bindv->tbnames && bindv->tbnames[i]) {
      if (pStmt->sql.stbInterlaceMode) {
        if (tSimpleHashGet(hashTbnames, bindv->tbnames[i], strlen(bindv->tbnames[i])) != NULL) {
          code = terrno = TSDB_CODE_PAR_TBNAME_DUPLICATED;
          tscError("stmt2 bind failed, %s %s", tstrerror(terrno), bindv->tbnames[i]);
          goto out;
        }

        code = tSimpleHashPut(hashTbnames, bindv->tbnames[i], strlen(bindv->tbnames[i]), NULL, 0);
        if (code) {
          goto out;
        }
      }

      code = stmtSetTbName2(stmt, bindv->tbnames[i]);
      if (code) {
        goto out;
      }
    }

    SVCreateTbReq *pCreateTbReq = NULL;
    if (bindv->tags && bindv->tags[i]) {
      code = stmtSetTbTags2(stmt, bindv->tags[i], &pCreateTbReq);
    } else if (pStmt->sql.autoCreateTbl || pStmt->bInfo.needParse) {
      code = stmtCheckTags2(stmt, &pCreateTbReq);
    } else {
      pStmt->sql.autoCreateTbl = false;
    }

    if (code) {
      goto out;
    }

    if (bindv->bind_cols && bindv->bind_cols[i]) {
      TAOS_STMT2_BIND *bind = bindv->bind_cols[i];

      if (bind->num <= 0 || bind->num > INT16_MAX) {
        tscError("invalid bind num %d", bind->num);
        code = terrno = TSDB_CODE_TSC_STMT_BIND_NUMBER_ERROR;
        goto out;
      }

      int32_t insert = 0;
      (void)stmtIsInsert2(stmt, &insert);
      if (0 == insert && bind->num > 1) {
        tscError("only one row data allowed for query");
        code = terrno = TSDB_CODE_TSC_STMT_BIND_NUMBER_ERROR;
        goto out;
      }

      code = stmtBindBatch2(stmt, bind, col_idx, pCreateTbReq);
      if (TSDB_CODE_SUCCESS != code) {
        goto out;
      }
    }
  }

out:
  tSimpleHashCleanup(hashTbnames);

  return code;
}

int taos_stmt2_bind_param_a(TAOS_STMT2 *stmt, TAOS_STMT2_BINDV *bindv, int32_t col_idx, __taos_async_fn_t fp,
                            void *param) {
  if (stmt == NULL || bindv == NULL || fp == NULL) {
    terrno = TSDB_CODE_INVALID_PARA;
    return terrno;
  }

  STscStmt2 *pStmt = (STscStmt2 *)stmt;

  ThreadArgs *args = (ThreadArgs *)taosMemoryMalloc(sizeof(ThreadArgs));
  args->stmt = stmt;
  args->bindv = bindv;
  args->col_idx = col_idx;
  args->fp = fp;
  args->param = param;

  (void)taosThreadMutexLock(&(pStmt->asyncBindParam.mutex));
  if (atomic_load_8((int8_t *)&pStmt->asyncBindParam.asyncBindNum) > 0) {
    (void)taosThreadMutexUnlock(&(pStmt->asyncBindParam.mutex));
    tscError("async bind param is still working, please try again later");
    return TSDB_CODE_TSC_STMT_API_ERROR;
  }
  (void)atomic_add_fetch_8(&pStmt->asyncBindParam.asyncBindNum, 1);
  (void)taosThreadMutexUnlock(&(pStmt->asyncBindParam.mutex));

  int code_s = taosStmt2AsyncBind(stmtAsyncBindThreadFunc, (void *)args);
  if (code_s != TSDB_CODE_SUCCESS) {
    (void)taosThreadMutexLock(&(pStmt->asyncBindParam.mutex));
    (void)atomic_sub_fetch_8(&pStmt->asyncBindParam.asyncBindNum, 1);
    (void)taosThreadCondSignal(&(pStmt->asyncBindParam.waitCond));
    (void)taosThreadMutexUnlock(&(pStmt->asyncBindParam.mutex));
    tscError("async bind failed, code:%d , %s", code_s, tstrerror(code_s));
  }

  return code_s;
}

int taos_stmt2_exec(TAOS_STMT2 *stmt, int *affected_rows) {
  if (stmt == NULL) {
    tscError("NULL parameter for %s", __FUNCTION__);
    terrno = TSDB_CODE_INVALID_PARA;
    return terrno;
  }

  return stmtExec2(stmt, affected_rows);
}

int taos_stmt2_close(TAOS_STMT2 *stmt) {
  if (stmt == NULL) {
    tscError("NULL parameter for %s", __FUNCTION__);
    terrno = TSDB_CODE_INVALID_PARA;
    return terrno;
  }

  return stmtClose2(stmt);
}

int taos_stmt2_is_insert(TAOS_STMT2 *stmt, int *insert) {
  if (stmt == NULL || insert == NULL) {
    tscError("NULL parameter for %s", __FUNCTION__);
    terrno = TSDB_CODE_INVALID_PARA;
    return terrno;
  }

  return stmtIsInsert2(stmt, insert);
}

int taos_stmt2_get_fields(TAOS_STMT2 *stmt, int *count, TAOS_FIELD_ALL **fields) {
  if (stmt == NULL || count == NULL) {
    tscError("NULL parameter for %s", __FUNCTION__);
    terrno = TSDB_CODE_INVALID_PARA;
    return terrno;
  }

  STscStmt2 *pStmt = (STscStmt2 *)stmt;
  if (pStmt->sql.type == 0) {
    int isInsert = 0;
    (void)stmtIsInsert2(stmt, &isInsert);
    if (!isInsert) {
      pStmt->sql.type = STMT_TYPE_QUERY;
    }
  }
  if (pStmt->sql.type == STMT_TYPE_QUERY) {
    return stmtGetParamNum2(stmt, count);
  }

  return stmtGetStbColFields2(stmt, count, fields);
}

DLL_EXPORT void taos_stmt2_free_fields(TAOS_STMT2 *stmt, TAOS_FIELD_ALL *fields) {
  (void)stmt;
  if (!fields) return;
  taosMemoryFree(fields);
}

TAOS_RES *taos_stmt2_result(TAOS_STMT2 *stmt) {
  if (stmt == NULL) {
    tscError("NULL parameter for %s", __FUNCTION__);
    terrno = TSDB_CODE_INVALID_PARA;
    return NULL;
  }

  return stmtUseResult2(stmt);
}

char *taos_stmt2_error(TAOS_STMT2 *stmt) { return (char *)stmtErrstr2(stmt); }

int taos_set_conn_mode(TAOS *taos, int mode, int value) {
  if (taos == NULL) {
    terrno = TSDB_CODE_INVALID_PARA;
    return terrno;
  }

  STscObj *pObj = acquireTscObj(*(int64_t *)taos);
  if (NULL == pObj) {
    terrno = TSDB_CODE_TSC_DISCONNECTED;
    tscError("invalid parameter for %s", __func__);
    return terrno;
  }
  switch (mode) {
    case TAOS_CONN_MODE_BI:
      atomic_store_8(&pObj->biMode, value);
      break;
    default:
      tscError("not supported mode.");
      return TSDB_CODE_INVALID_PARA;
  }
  return 0;
}

char *getBuildInfo() { return td_buildinfo; }<|MERGE_RESOLUTION|>--- conflicted
+++ resolved
@@ -2196,13 +2196,6 @@
   }
 
   STscStmt2 *pStmt = (STscStmt2 *)stmt;
-<<<<<<< HEAD
-=======
-  if (atomic_load_8((int8_t *)&pStmt->asyncBindParam.asyncBindNum) > 1) {
-    tscError("async bind param is still working, please try again later");
-    return TSDB_CODE_TSC_STMT_API_ERROR;
-  }
->>>>>>> a59170cc
 
   if (pStmt->options.asyncExecFn && !pStmt->execSemWaited) {
     if (tsem_wait(&pStmt->asyncExecSem) != 0) {
