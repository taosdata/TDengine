/*
 * Copyright (c) 2019 TAOS Data, Inc. <jhtao@taosdata.com>
 *
 * This program is free software: you can use, redistribute, and/or modify
 * it under the terms of the GNU Affero General Public License, version 3
 * or later ("AGPL"), as published by the Free Software Foundation.
 *
 * This program is distributed in the hope that it will be useful, but WITHOUT
 * ANY WARRANTY; without even the implied warranty of MERCHANTABILITY or
 * FITNESS FOR A PARTICULAR PURPOSE.
 *
 * You should have received a copy of the GNU Affero General Public License
 * along with this program. If not, see <http://www.gnu.org/licenses/>.
 */

#include "catalog.h"
#include "clientInt.h"
#include "clientLog.h"
#include "clientMonitor.h"
#include "clientStmt.h"
#include "clientStmt2.h"
#include "functionMgt.h"
#include "os.h"
#include "query.h"
#include "scheduler.h"
#include "tcompare.h"
#include "tconv.h"
#include "tdatablock.h"
#include "tglobal.h"
#include "tmsg.h"
#include "tref.h"
#include "trpc.h"
#include "version.h"

#define TSC_VAR_NOT_RELEASE 1
#define TSC_VAR_RELEASED    0

#ifdef TAOSD_INTEGRATED
extern void shellStopDaemon();
#endif

static int32_t sentinel = TSC_VAR_NOT_RELEASE;
static int32_t createParseContext(const SRequestObj *pRequest, SParseContext **pCxt, SSqlCallbackWrapper *pWrapper);

int taos_options(TSDB_OPTION option, const void *arg, ...) {
  if (arg == NULL) {
    return TSDB_CODE_INVALID_PARA;
  }
  static int32_t lock = 0;

  for (int i = 1; atomic_val_compare_exchange_32(&lock, 0, 1) != 0; ++i) {
    if (i % 1000 == 0) {
      (void)sched_yield();
    }
  }

  int ret = taos_options_imp(option, (const char *)arg);
  atomic_store_32(&lock, 0);
  return ret;
}

#if !defined(WINDOWS) && !defined(TD_ASTRA)
static void freeTz(void *p) {
  timezone_t tz = *(timezone_t *)p;
  tzfree(tz);
}

int32_t tzInit() {
  pTimezoneMap = taosHashInit(0, MurmurHash3_32, false, HASH_ENTRY_LOCK);
  if (pTimezoneMap == NULL) {
    return terrno;
  }
  taosHashSetFreeFp(pTimezoneMap, freeTz);

  pTimezoneNameMap = taosHashInit(0, taosIntHash_64, false, HASH_ENTRY_LOCK);
  if (pTimezoneNameMap == NULL) {
    return terrno;
  }
  return 0;
}

void tzCleanup() {
  taosHashCleanup(pTimezoneMap);
  taosHashCleanup(pTimezoneNameMap);
}

static timezone_t setConnnectionTz(const char *val) {
  timezone_t  tz = NULL;
  timezone_t *tmp = taosHashGet(pTimezoneMap, val, strlen(val));
  if (tmp != NULL && *tmp != NULL) {
    tz = *tmp;
    goto END;
  }

  tscDebug("set timezone to %s", val);
  tz = tzalloc(val);
  if (tz == NULL) {
    tscWarn("%s unknown timezone %s change to UTC", __func__, val);
    tz = tzalloc("UTC");
    if (tz == NULL) {
      tscError("%s set timezone UTC error", __func__);
      terrno = TAOS_SYSTEM_ERROR(ERRNO);
      goto END;
    }
  }
  int32_t code = taosHashPut(pTimezoneMap, val, strlen(val), &tz, sizeof(timezone_t));
  if (code != 0) {
    tscError("%s put timezone to tz map error:%d", __func__, code);
    tzfree(tz);
    tz = NULL;
    goto END;
  }

  time_t tx1 = taosGetTimestampSec();
  char   output[TD_TIMEZONE_LEN] = {0};
  code = taosFormatTimezoneStr(tx1, val, tz, output);
  if (code == 0) {
    code = taosHashPut(pTimezoneNameMap, &tz, sizeof(timezone_t), output, strlen(output) + 1);
  }
  if (code != 0) {
    tscError("failed to put timezone %s to map", val);
  }

END:
  return tz;
}
#endif

static int32_t setConnectionOption(TAOS *taos, TSDB_OPTION_CONNECTION option, const char *val) {
  if (taos == NULL) {
    return terrno = TSDB_CODE_INVALID_PARA;
  }

#ifdef WINDOWS
  if (option == TSDB_OPTION_CONNECTION_TIMEZONE) {
    return terrno = TSDB_CODE_NOT_SUPPORTTED_IN_WINDOWS;
  }
#endif

  if (option < TSDB_OPTION_CONNECTION_CLEAR || option >= TSDB_MAX_OPTIONS_CONNECTION) {
    return terrno = TSDB_CODE_INVALID_PARA;
  }

  int32_t code = taos_init();
  // initialize global config
  if (code != 0) {
    return terrno = code;
  }

  STscObj *pObj = acquireTscObj(*(int64_t *)taos);
  if (NULL == pObj) {
    tscError("invalid parameter for %s", __func__);
    return terrno;
  }

  if (option == TSDB_OPTION_CONNECTION_CLEAR) {
    val = NULL;
  }

#ifndef DISALLOW_NCHAR_WITHOUT_ICONV
  if (option == TSDB_OPTION_CONNECTION_CHARSET || option == TSDB_OPTION_CONNECTION_CLEAR) {
    if (val != NULL) {
      if (!taosValidateEncodec(val)) {
        code = terrno;
        goto END;
      }
      void *tmp = taosConvInit(val);
      if (tmp == NULL) {
        code = terrno;
        goto END;
      }
      pObj->optionInfo.charsetCxt = tmp;
    } else {
      pObj->optionInfo.charsetCxt = NULL;
    }
  }
#endif
  if (option == TSDB_OPTION_CONNECTION_TIMEZONE || option == TSDB_OPTION_CONNECTION_CLEAR) {
#if !defined(WINDOWS) && !defined(TD_ASTRA)
    if (val != NULL) {
      if (val[0] == 0) {
        val = "UTC";
      }
      timezone_t tz = setConnnectionTz(val);
      if (tz == NULL) {
        code = terrno;
        goto END;
      }
      pObj->optionInfo.timezone = tz;
    } else {
      pObj->optionInfo.timezone = NULL;
    }
#endif
  }

  if (option == TSDB_OPTION_CONNECTION_USER_APP || option == TSDB_OPTION_CONNECTION_CLEAR) {
    if (val != NULL) {
      tstrncpy(pObj->optionInfo.userApp, val, sizeof(pObj->optionInfo.userApp));
    } else {
      pObj->optionInfo.userApp[0] = 0;
    }
  }

  if (option == TSDB_OPTION_CONNECTION_USER_IP || option == TSDB_OPTION_CONNECTION_CLEAR) {
    if (val != NULL) {
      pObj->optionInfo.userIp = taosInetAddr(val);
      if (pObj->optionInfo.userIp == INADDR_NONE) {
        code = TSDB_CODE_INVALID_PARA;
        goto END;
      }
    } else {
      pObj->optionInfo.userIp = INADDR_NONE;
    }
  }

END:
  releaseTscObj(*(int64_t *)taos);
  return terrno = code;
}

int taos_options_connection(TAOS *taos, TSDB_OPTION_CONNECTION option, const void *arg, ...) {
  return setConnectionOption(taos, option, (const char *)arg);
}

// this function may be called by user or system, or by both simultaneously.
void taos_cleanup(void) {
  tscDebug("start to cleanup client environment");
  if (atomic_val_compare_exchange_32(&sentinel, TSC_VAR_NOT_RELEASE, TSC_VAR_RELEASED) != TSC_VAR_NOT_RELEASE) {
    return;
  }

  monitorClose();
  tscStopCrashReport();

  hbMgrCleanUp();

  catalogDestroy();
  schedulerDestroy();

  fmFuncMgtDestroy();
  qCleanupKeywordsTable();

  if (TSDB_CODE_SUCCESS != cleanupTaskQueue()) {
    tscWarn("failed to cleanup task queue");
  }

#if !defined(WINDOWS) && !defined(TD_ASTRA)
  tzCleanup();
#endif
  tmqMgmtClose();

  int32_t id = clientReqRefPool;
  clientReqRefPool = -1;
  taosCloseRef(id);

  id = clientConnRefPool;
  clientConnRefPool = -1;
  taosCloseRef(id);

  nodesDestroyAllocatorSet();
  cleanupAppInfo();
  rpcCleanup();
  tscDebug("rpc cleanup");

  taosConvDestroy();
  DestroyRegexCache();
#ifdef TAOSD_INTEGRATED
  shellStopDaemon();
#endif
  tscInfo("all local resources released");
  taosCleanupCfg();
#ifndef TAOSD_INTEGRATED
  taosCloseLog();
#endif
}

static setConfRet taos_set_config_imp(const char *config) {
  setConfRet ret = {SET_CONF_RET_SUCC, {0}};
  // TODO: need re-implementation
  return ret;
}

setConfRet taos_set_config(const char *config) {
  // TODO  pthread_mutex_lock(&setConfMutex);
  setConfRet ret = taos_set_config_imp(config);
  //  pthread_mutex_unlock(&setConfMutex);
  return ret;
}

TAOS *taos_connect(const char *ip, const char *user, const char *pass, const char *db, uint16_t port) {
  tscInfo("try to connect to %s:%u, user:%s db:%s", ip, port, user, db);
  if (user == NULL) {
    user = TSDB_DEFAULT_USER;
  }

  if (pass == NULL) {
    pass = TSDB_DEFAULT_PASS;
  }

  STscObj *pObj = NULL;
  int32_t  code = taos_connect_internal(ip, user, pass, NULL, db, port, CONN_TYPE__QUERY, &pObj);
  if (TSDB_CODE_SUCCESS == code) {
    int64_t *rid = taosMemoryCalloc(1, sizeof(int64_t));
    if (NULL == rid) {
      tscError("out of memory when taos connect to %s:%u, user:%s db:%s", ip, port, user, db);
      return NULL;
    }
    *rid = pObj->id;
    return (TAOS *)rid;
  } else {
    terrno = code;
  }

  return NULL;
}

int taos_set_notify_cb(TAOS *taos, __taos_notify_fn_t fp, void *param, int type) {
  if (taos == NULL) {
    terrno = TSDB_CODE_INVALID_PARA;
    return terrno;
  }

  STscObj *pObj = acquireTscObj(*(int64_t *)taos);
  if (NULL == pObj) {
    terrno = TSDB_CODE_TSC_DISCONNECTED;
    tscError("invalid parameter for %s", __func__);
    return terrno;
  }

  switch (type) {
    case TAOS_NOTIFY_PASSVER: {
      TSC_ERR_RET(taosThreadMutexLock(&pObj->mutex));
      pObj->passInfo.fp = fp;
      pObj->passInfo.param = param;
      TSC_ERR_RET(taosThreadMutexUnlock(&pObj->mutex));
      break;
    }
    case TAOS_NOTIFY_WHITELIST_VER: {
      TSC_ERR_RET(taosThreadMutexLock(&pObj->mutex));
      pObj->whiteListInfo.fp = fp;
      pObj->whiteListInfo.param = param;
      TSC_ERR_RET(taosThreadMutexUnlock(&pObj->mutex));
      break;
    }
    case TAOS_NOTIFY_USER_DROPPED: {
      TSC_ERR_RET(taosThreadMutexLock(&pObj->mutex));
      pObj->userDroppedInfo.fp = fp;
      pObj->userDroppedInfo.param = param;
      TSC_ERR_RET(taosThreadMutexUnlock(&pObj->mutex));
      break;
    }
    default: {
      terrno = TSDB_CODE_INVALID_PARA;
      releaseTscObj(*(int64_t *)taos);
      return terrno;
    }
  }

  releaseTscObj(*(int64_t *)taos);
  return 0;
}

typedef struct SFetchWhiteListInfo {
  int64_t                     connId;
  __taos_async_whitelist_fn_t2 userCbFn;
  void                       *userParam;
} SFetchWhiteListInfo;

int32_t fetchWhiteListCallbackFn(void *param, SDataBuf *pMsg, int32_t code) {
  int32_t               lino = 0;
  SFetchWhiteListInfo *pInfo = (SFetchWhiteListInfo *)param;
  TAOS                *taos = &pInfo->connId;
  char                **pWhiteLists = NULL;
  SGetUserWhiteListRsp2 wlRsp = {0};

  if (code != TSDB_CODE_SUCCESS) {
    pInfo->userCbFn(pInfo->userParam, code, taos, 0, NULL);
    TSDB_CHECK_CODE(code, lino, _error);
  }

<<<<<<< HEAD
  if ((code = tDeserializeSGetUserWhiteListRsp2(pMsg->pData, pMsg->len, &wlRsp)) != TSDB_CODE_SUCCESS) {
    TSDB_CHECK_CODE(code = terrno, lino, _error);
=======
  SGetUserWhiteListRsp wlRsp;
  if ((code = tDeserializeSGetUserWhiteListRsp(pMsg->pData, pMsg->len, &wlRsp)) != TSDB_CODE_SUCCESS) {
    taosMemoryFree(pMsg->pData);
    taosMemoryFree(pMsg->pEpSet);
    taosMemoryFree(pInfo);
    tFreeSGetUserWhiteListRsp(&wlRsp);
    return terrno;
>>>>>>> dba20b15
  }

  pWhiteLists = taosMemoryCalloc(wlRsp.numWhiteLists, sizeof(char *));
  if (pWhiteLists == NULL) {
    TSDB_CHECK_CODE(code = terrno, lino, _error);
  }

  for (int i = 0; i < wlRsp.numWhiteLists; ++i) {
    char *t = taosMemCalloc(1, IP_RESERVE_CAP);
    if (t == NULL) {
      TSDB_CHECK_CODE(code = terrno, lino, _error);
    }

    SIpRange *range = &wlRsp.pWhiteLists[i];
    SIpAddr   addr = {0};

    code = tIpUintToStr(range, &addr);
    TSDB_CHECK_CODE(code, lino, _error);

    if (snprintf(t, IP_RESERVE_CAP, "%s/%d", IP_ADDR_STR(&addr), addr.mask) >= IP_RESERVE_CAP) {
      TSDB_CHECK_CODE(code = TSDB_CODE_OUT_OF_RANGE, lino, _error);
    }
    pWhiteLists[i] = t;
  }

  pInfo->userCbFn(pInfo->userParam, code, taos, wlRsp.numWhiteLists, pWhiteLists);
_error:

  if (pWhiteLists != NULL) {
    for (int i = 0; i < wlRsp.numWhiteLists; ++i) {
      taosMemoryFree(pWhiteLists[i]);
    }
  }
  taosMemoryFree(pWhiteLists);
  taosMemoryFree(pMsg->pData);
  taosMemoryFree(pMsg->pEpSet);
  taosMemoryFree(pInfo);
  tFreeSGetUserWhiteListRsp2(&wlRsp);
  return code;
}

void taos_fetch_whitelist_a(TAOS *taos, __taos_async_whitelist_fn_t2 fp, void *param) {
  if (NULL == taos) {
    fp(param, TSDB_CODE_INVALID_PARA, taos, 0, NULL);
    return;
  }

  int64_t connId = *(int64_t *)taos;

  STscObj *pTsc = acquireTscObj(connId);
  if (NULL == pTsc) {
    fp(param, TSDB_CODE_TSC_DISCONNECTED, taos, 0, NULL);
    return;
  }

  SGetUserWhiteListReq req;
  (void)memcpy(req.user, pTsc->user, TSDB_USER_LEN);
  int32_t msgLen = tSerializeSGetUserWhiteListReq(NULL, 0, &req);
  if (msgLen < 0) {
    fp(param, TSDB_CODE_INVALID_PARA, taos, 0, NULL);
    releaseTscObj(connId);
    return;
  }

  void *pReq = taosMemoryMalloc(msgLen);
  if (pReq == NULL) {
    fp(param, terrno, taos, 0, NULL);
    releaseTscObj(connId);
    return;
  }

  if (tSerializeSGetUserWhiteListReq(pReq, msgLen, &req) < 0) {
    fp(param, TSDB_CODE_INVALID_PARA, taos, 0, NULL);
    taosMemoryFree(pReq);
    releaseTscObj(connId);
    return;
  }

  SFetchWhiteListInfo *pParam = taosMemoryMalloc(sizeof(SFetchWhiteListInfo));
  if (pParam == NULL) {
    fp(param, terrno, taos, 0, NULL);
    taosMemoryFree(pReq);
    releaseTscObj(connId);
    return;
  }

  pParam->connId = connId;
  pParam->userCbFn = fp;

  pParam->userParam = param;
  SMsgSendInfo *pSendInfo = taosMemoryCalloc(1, sizeof(SMsgSendInfo));
  if (pSendInfo == NULL) {
    fp(param, terrno, taos, 0, NULL);
    taosMemoryFree(pParam);
    taosMemoryFree(pReq);
    releaseTscObj(connId);
    return;
  }

  pSendInfo->msgInfo = (SDataBuf){.pData = pReq, .len = msgLen, .handle = NULL};
  pSendInfo->requestId = generateRequestId();
  pSendInfo->requestObjRefId = 0;
  pSendInfo->param = pParam;
  pSendInfo->fp = fetchWhiteListCallbackFn;
  pSendInfo->msgType = TDMT_MND_GET_USER_WHITELIST;

  SEpSet epSet = getEpSet_s(&pTsc->pAppInfo->mgmtEp);
  if (TSDB_CODE_SUCCESS != asyncSendMsgToServer(pTsc->pAppInfo->pTransporter, &epSet, NULL, pSendInfo)) {
    tscWarn("failed to async send msg to server");
  }
  releaseTscObj(connId);
  return;
}

typedef struct SFetchWhiteListDualStackInfo {
  int64_t connId;
  void   *userParam;

  __taos_async_whitelist_dual_stack_fn_t userCbFn;
} SFetchWhiteListDualStackInfo;

int32_t fetchWhiteListDualStackCallbackFn(void *param, SDataBuf *pMsg, int32_t code) {
  SFetchWhiteListDualStackInfo *pInfo = (SFetchWhiteListDualStackInfo *)param;

  TAOS *taos = &pInfo->connId;
  if (code != TSDB_CODE_SUCCESS) {
    pInfo->userCbFn(pInfo->userParam, code, taos, 0, NULL);
    taosMemoryFree(pMsg->pData);
    taosMemoryFree(pMsg->pEpSet);
    taosMemoryFree(pInfo);
    return code;
  }

  SGetUserWhiteListRsp wlRsp;
  if ((code = tDeserializeSGetUserWhiteListRsp(pMsg->pData, pMsg->len, &wlRsp)) != TSDB_CODE_SUCCESS) {
    taosMemoryFree(pMsg->pData);
    taosMemoryFree(pMsg->pEpSet);
    taosMemoryFree(pInfo);
    tFreeSGetUserWhiteListRsp(&wlRsp);
    return code;
  }
  wlRsp.numWhiteLists = 2;
  char **pWhiteLists = taosMemoryMalloc(wlRsp.numWhiteLists * sizeof(char *));
  if (pWhiteLists == NULL) {
    taosMemoryFree(pMsg->pData);
    taosMemoryFree(pMsg->pEpSet);
    taosMemoryFree(pInfo);
    tFreeSGetUserWhiteListRsp(&wlRsp);
    return code = terrno;
  }

  // for (int i = 0; i < wlRsp.numWhiteLists; ++i) {
  char *ip4 = taosMemCalloc(1, 256);
  snprintf(ip4, 255, "%s/%d", "0.0.0.0/", 0);
  pWhiteLists[0] = ip4;

  char *ip6 = taosMemCalloc(1, 256);
  snprintf(ip6, 255, "%s/%d", "::/", 0);
  pWhiteLists[1] = ip6;

  pInfo->userCbFn(pInfo->userParam, code, taos, wlRsp.numWhiteLists, pWhiteLists);

  taosMemoryFree(pWhiteLists);
  taosMemoryFree(pMsg->pData);
  taosMemoryFree(pMsg->pEpSet);
  taosMemoryFree(pInfo);
  tFreeSGetUserWhiteListRsp(&wlRsp);
  return code;
}
void taos_fetch_whitelist_dual_stack_a(TAOS *taos, __taos_async_whitelist_dual_stack_fn_t fp, void *param) {
  if (NULL == taos) {
    fp(param, TSDB_CODE_INVALID_PARA, taos, 0, NULL);
    return;
  }

  int64_t connId = *(int64_t *)taos;

  STscObj *pTsc = acquireTscObj(connId);
  if (NULL == pTsc) {
    fp(param, TSDB_CODE_TSC_DISCONNECTED, taos, 0, NULL);
    return;
  }

  SGetUserWhiteListReq req;
  (void)memcpy(req.user, pTsc->user, TSDB_USER_LEN);
  int32_t msgLen = tSerializeSGetUserWhiteListReq(NULL, 0, &req);
  if (msgLen < 0) {
    fp(param, TSDB_CODE_INVALID_PARA, taos, 0, NULL);
    releaseTscObj(connId);
    return;
  }

  void *pReq = taosMemoryMalloc(msgLen);
  if (pReq == NULL) {
    fp(param, terrno, taos, 0, NULL);
    releaseTscObj(connId);
    return;
  }

  if (tSerializeSGetUserWhiteListReq(pReq, msgLen, &req) < 0) {
    fp(param, TSDB_CODE_INVALID_PARA, taos, 0, NULL);
    taosMemoryFree(pReq);
    releaseTscObj(connId);
    return;
  }

  SFetchWhiteListDualStackInfo *pParam = taosMemoryMalloc(sizeof(SFetchWhiteListDualStackInfo));
  if (pParam == NULL) {
    fp(param, terrno, taos, 0, NULL);
    taosMemoryFree(pReq);
    releaseTscObj(connId);
    return;
  }

  pParam->connId = connId;
  pParam->userCbFn = fp;
  pParam->userParam = param;

  SMsgSendInfo *pSendInfo = taosMemoryCalloc(1, sizeof(SMsgSendInfo));
  if (pSendInfo == NULL) {
    fp(param, terrno, taos, 0, NULL);
    taosMemoryFree(pParam);
    taosMemoryFree(pReq);
    releaseTscObj(connId);
    return;
  }

  pSendInfo->msgInfo = (SDataBuf){.pData = pReq, .len = msgLen, .handle = NULL};
  pSendInfo->requestId = generateRequestId();
  pSendInfo->requestObjRefId = 0;
  pSendInfo->param = pParam;
  pSendInfo->fp = fetchWhiteListDualStackCallbackFn;
  pSendInfo->msgType = TDMT_MND_GET_USER_WHITELIST;

  SEpSet epSet = getEpSet_s(&pTsc->pAppInfo->mgmtEp);
  if (TSDB_CODE_SUCCESS != asyncSendMsgToServer(pTsc->pAppInfo->pTransporter, &epSet, NULL, pSendInfo)) {
    tscWarn("failed to async send msg to server");
  }
  releaseTscObj(connId);
  return;
}

void taos_close_internal(void *taos) {
  if (taos == NULL) {
    return;
  }

  STscObj *pTscObj = (STscObj *)taos;
  tscDebug("conn:0x%" PRIx64 ", try to close connection, numOfReq:%d", pTscObj->id, pTscObj->numOfReqs);

  if (TSDB_CODE_SUCCESS != taosRemoveRef(clientConnRefPool, pTscObj->id)) {
    tscError("conn:0x%" PRIx64 ", failed to remove ref from conn pool", pTscObj->id);
  }
}

void taos_close(TAOS *taos) {
  if (taos == NULL) {
    return;
  }

  STscObj *pObj = acquireTscObj(*(int64_t *)taos);
  if (NULL == pObj) {
    taosMemoryFree(taos);
    return;
  }

  taos_close_internal(pObj);
  releaseTscObj(*(int64_t *)taos);
  taosMemoryFree(taos);
}

int taos_errno(TAOS_RES *res) {
  if (res == NULL || TD_RES_TMQ_RAW(res) || TD_RES_TMQ_META(res) || TD_RES_TMQ_BATCH_META(res)) {
    return terrno;
  }

  if (TD_RES_TMQ(res) || TD_RES_TMQ_METADATA(res)) {
    return 0;
  }

  return ((SRequestObj *)res)->code;
}

const char *taos_errstr(TAOS_RES *res) {
  if (res == NULL || TD_RES_TMQ_RAW(res) || TD_RES_TMQ_META(res) || TD_RES_TMQ_BATCH_META(res)) {
    return (const char *)tstrerror(terrno);
  }

  if (TD_RES_TMQ(res) || TD_RES_TMQ_METADATA(res)) {
    return "success";
  }

  SRequestObj *pRequest = (SRequestObj *)res;
  if (NULL != pRequest->msgBuf && (strlen(pRequest->msgBuf) > 0 || pRequest->code == TSDB_CODE_RPC_FQDN_ERROR)) {
    return pRequest->msgBuf;
  } else {
    return (const char *)tstrerror(pRequest->code);
  }
}

void taos_free_result(TAOS_RES *res) {
  if (NULL == res) {
    return;
  }

  tscTrace("res:%p, will be freed", res);

  if (TD_RES_QUERY(res)) {
    SRequestObj *pRequest = (SRequestObj *)res;
    tscDebug("QID:0x%" PRIx64 ", call taos_free_result to free query, res:%p", pRequest->requestId, res);
    destroyRequest(pRequest);
    return;
  }

  SMqRspObj *pRsp = (SMqRspObj *)res;
  if (TD_RES_TMQ(res)) {
    tDeleteMqDataRsp(&pRsp->dataRsp);
    doFreeReqResultInfo(&pRsp->resInfo);
  } else if (TD_RES_TMQ_METADATA(res)) {
    tDeleteSTaosxRsp(&pRsp->dataRsp);
    doFreeReqResultInfo(&pRsp->resInfo);
  } else if (TD_RES_TMQ_META(res)) {
    tDeleteMqMetaRsp(&pRsp->metaRsp);
  } else if (TD_RES_TMQ_BATCH_META(res)) {
    tDeleteMqBatchMetaRsp(&pRsp->batchMetaRsp);
  } else if (TD_RES_TMQ_RAW(res)) {
    tDeleteMqRawDataRsp(&pRsp->dataRsp);
  }
  taosMemoryFree(pRsp);
}

void taos_kill_query(TAOS *taos) {
  if (NULL == taos) {
    return;
  }

  int64_t  rid = *(int64_t *)taos;
  STscObj *pTscObj = acquireTscObj(rid);
  if (pTscObj) {
    stopAllRequests(pTscObj->pRequests);
  }
  releaseTscObj(rid);
}

int taos_field_count(TAOS_RES *res) {
  if (res == NULL || TD_RES_TMQ_RAW(res) || TD_RES_TMQ_META(res) || TD_RES_TMQ_BATCH_META(res)) {
    return 0;
  }

  SReqResultInfo *pResInfo = tscGetCurResInfo(res);
  return pResInfo->numOfCols;
}

int taos_num_fields(TAOS_RES *res) { return taos_field_count(res); }

TAOS_FIELD *taos_fetch_fields(TAOS_RES *res) {
  if (taos_num_fields(res) == 0 || TD_RES_TMQ_RAW(res) || TD_RES_TMQ_META(res) || TD_RES_TMQ_BATCH_META(res)) {
    return NULL;
  }

  SReqResultInfo *pResInfo = tscGetCurResInfo(res);
  return pResInfo->userFields;
}

TAOS_RES *taos_query(TAOS *taos, const char *sql) { return taosQueryImpl(taos, sql, false, TD_REQ_FROM_APP); }
TAOS_RES *taos_query_with_reqid(TAOS *taos, const char *sql, int64_t reqid) {
  return taosQueryImplWithReqid(taos, sql, false, reqid);
}

TAOS_FIELD_E *taos_fetch_fields_e(TAOS_RES *res) {
  if (taos_num_fields(res) == 0 || TD_RES_TMQ_META(res) || TD_RES_TMQ_BATCH_META(res)) {
    return NULL;
  }
  SReqResultInfo* pResInfo = tscGetCurResInfo(res);
  return pResInfo->fields;
}

TAOS_ROW taos_fetch_row(TAOS_RES *res) {
  if (res == NULL) {
    return NULL;
  }

  if (TD_RES_QUERY(res)) {
    SRequestObj *pRequest = (SRequestObj *)res;
    if (pRequest->type == TSDB_SQL_RETRIEVE_EMPTY_RESULT || pRequest->type == TSDB_SQL_INSERT ||
        pRequest->code != TSDB_CODE_SUCCESS || taos_num_fields(res) == 0 || pRequest->killed) {
      return NULL;
    }

    if (pRequest->inCallback) {
      tscError("can not call taos_fetch_row before query callback ends.");
      terrno = TSDB_CODE_TSC_INVALID_OPERATION;
      return NULL;
    }

    return doAsyncFetchRows(pRequest, true, true);
  } else if (TD_RES_TMQ(res) || TD_RES_TMQ_METADATA(res)) {
    SMqRspObj      *msg = ((SMqRspObj *)res);
    SReqResultInfo *pResultInfo = NULL;
    if (msg->resIter == -1) {
      if (tmqGetNextResInfo(res, true, &pResultInfo) != 0) {
        return NULL;
      }
    } else {
      pResultInfo = tmqGetCurResInfo(res);
    }

    if (pResultInfo->current < pResultInfo->numOfRows) {
      doSetOneRowPtr(pResultInfo);
      pResultInfo->current += 1;
      return pResultInfo->row;
    } else {
      if (tmqGetNextResInfo(res, true, &pResultInfo) != 0) {
        return NULL;
      }

      doSetOneRowPtr(pResultInfo);
      pResultInfo->current += 1;
      return pResultInfo->row;
    }
  } else if (TD_RES_TMQ_META(res) || TD_RES_TMQ_BATCH_META(res)) {
    return NULL;
  } else {
    tscError("invalid result passed to taos_fetch_row");
    terrno = TSDB_CODE_TMQ_INVALID_DATA;
    return NULL;
  }
}

int taos_print_row(char *str, TAOS_ROW row, TAOS_FIELD *fields, int num_fields) {
  return taos_print_row_with_size(str, INT32_MAX, row, fields, num_fields);
}
int taos_print_row_with_size(char *str, uint32_t size, TAOS_ROW row, TAOS_FIELD *fields, int num_fields) {
  int32_t len = 0;
  for (int i = 0; i < num_fields; ++i) {
    if (i > 0 && len < size - 1) {
      str[len++] = ' ';
    }

    if (row[i] == NULL) {
      len += tsnprintf(str + len, size - len, "%s", TSDB_DATA_NULL_STR);
      continue;
    }

    switch (fields[i].type) {
      case TSDB_DATA_TYPE_TINYINT:
        len += tsnprintf(str + len, size - len, "%d", *((int8_t *)row[i]));
        break;

      case TSDB_DATA_TYPE_UTINYINT:
        len += tsnprintf(str + len, size - len, "%u", *((uint8_t *)row[i]));
        break;

      case TSDB_DATA_TYPE_SMALLINT:
        len += tsnprintf(str + len, size - len, "%d", *((int16_t *)row[i]));
        break;

      case TSDB_DATA_TYPE_USMALLINT:
        len += tsnprintf(str + len, size - len, "%u", *((uint16_t *)row[i]));
        break;

      case TSDB_DATA_TYPE_INT:
        len += tsnprintf(str + len, size - len, "%d", *((int32_t *)row[i]));
        break;

      case TSDB_DATA_TYPE_UINT:
        len += tsnprintf(str + len, size - len, "%u", *((uint32_t *)row[i]));
        break;

      case TSDB_DATA_TYPE_BIGINT:
        len += tsnprintf(str + len, size - len, "%" PRId64, *((int64_t *)row[i]));
        break;

      case TSDB_DATA_TYPE_UBIGINT:
        len += tsnprintf(str + len, size - len, "%" PRIu64, *((uint64_t *)row[i]));
        break;

      case TSDB_DATA_TYPE_FLOAT: {
        float fv = 0;
        fv = GET_FLOAT_VAL(row[i]);
        len += snprintf(str + len, size - len, "%.*g", FLT_DIG, fv);
      } break;

      case TSDB_DATA_TYPE_DOUBLE: {
        double dv = 0;
        dv = GET_DOUBLE_VAL(row[i]);
        len += snprintf(str + len, size - len, "%.*g", DBL_DIG, dv);
      } break;

      case TSDB_DATA_TYPE_VARBINARY: {
        void    *data = NULL;
        uint32_t tmp = 0;
        int32_t  charLen = varDataLen((char *)row[i] - VARSTR_HEADER_SIZE);
        if (taosAscii2Hex(row[i], charLen, &data, &tmp) < 0) {
          break;
        }
        uint32_t copyLen = TMIN(size - len - 1, tmp);
        (void)memcpy(str + len, data, copyLen);
        len += copyLen;
        taosMemoryFree(data);
      } break;
      case TSDB_DATA_TYPE_BINARY:
      case TSDB_DATA_TYPE_NCHAR:
      case TSDB_DATA_TYPE_GEOMETRY: {
        int32_t charLen = varDataLen((char *)row[i] - VARSTR_HEADER_SIZE);
        if (fields[i].type == TSDB_DATA_TYPE_BINARY || fields[i].type == TSDB_DATA_TYPE_VARBINARY ||
            fields[i].type == TSDB_DATA_TYPE_GEOMETRY) {
          if (charLen > fields[i].bytes || charLen < 0) {
            tscError("taos_print_row error binary. charLen:%d, fields[i].bytes:%d", charLen, fields[i].bytes);
            break;
          }
        } else {
          if (charLen > fields[i].bytes * TSDB_NCHAR_SIZE || charLen < 0) {
            tscError("taos_print_row error. charLen:%d, fields[i].bytes:%d", charLen, fields[i].bytes);
            break;
          }
        }

        uint32_t copyLen = TMIN(size - len - 1, charLen);
        (void)memcpy(str + len, row[i], copyLen);
        len += copyLen;
      } break;

      case TSDB_DATA_TYPE_TIMESTAMP:
        len += tsnprintf(str + len, size - len, "%" PRId64, *((int64_t *)row[i]));
        break;

      case TSDB_DATA_TYPE_BOOL:
        len += tsnprintf(str + len, size - len, "%d", *((int8_t *)row[i]));
        break;
      case TSDB_DATA_TYPE_DECIMAL64:
      case TSDB_DATA_TYPE_DECIMAL: {
        uint32_t decimalLen = strlen(row[i]);
        uint32_t copyLen = TMIN(size - len - 1, decimalLen);
        (void)memcpy(str + len, row[i], copyLen);
        len += copyLen;
      } break;
      default:
        break;
    }

    if (len >= size - 1) {
      break;
    }
  }
  if (len < size) {
    str[len] = 0;
  }

  return len;
}

int *taos_fetch_lengths(TAOS_RES *res) {
  if (res == NULL || TD_RES_TMQ_RAW(res) || TD_RES_TMQ_META(res) || TD_RES_TMQ_BATCH_META(res)) {
    return NULL;
  }

  SReqResultInfo *pResInfo = tscGetCurResInfo(res);
  return pResInfo->length;
}

TAOS_ROW *taos_result_block(TAOS_RES *res) {
  if (res == NULL || TD_RES_TMQ_RAW(res) || TD_RES_TMQ_META(res) || TD_RES_TMQ_BATCH_META(res)) {
    terrno = TSDB_CODE_INVALID_PARA;
    return NULL;
  }

  if (taos_is_update_query(res)) {
    return NULL;
  }

  SReqResultInfo *pResInfo = tscGetCurResInfo(res);
  return &pResInfo->row;
}

// todo intergrate with tDataTypes
const char *taos_data_type(int type) {
  switch (type) {
    case TSDB_DATA_TYPE_NULL:
      return "TSDB_DATA_TYPE_NULL";
    case TSDB_DATA_TYPE_BOOL:
      return "TSDB_DATA_TYPE_BOOL";
    case TSDB_DATA_TYPE_TINYINT:
      return "TSDB_DATA_TYPE_TINYINT";
    case TSDB_DATA_TYPE_SMALLINT:
      return "TSDB_DATA_TYPE_SMALLINT";
    case TSDB_DATA_TYPE_INT:
      return "TSDB_DATA_TYPE_INT";
    case TSDB_DATA_TYPE_BIGINT:
      return "TSDB_DATA_TYPE_BIGINT";
    case TSDB_DATA_TYPE_FLOAT:
      return "TSDB_DATA_TYPE_FLOAT";
    case TSDB_DATA_TYPE_DOUBLE:
      return "TSDB_DATA_TYPE_DOUBLE";
    case TSDB_DATA_TYPE_VARCHAR:
      return "TSDB_DATA_TYPE_VARCHAR";
      //    case TSDB_DATA_TYPE_BINARY:          return "TSDB_DATA_TYPE_VARCHAR";
    case TSDB_DATA_TYPE_TIMESTAMP:
      return "TSDB_DATA_TYPE_TIMESTAMP";
    case TSDB_DATA_TYPE_NCHAR:
      return "TSDB_DATA_TYPE_NCHAR";
    case TSDB_DATA_TYPE_JSON:
      return "TSDB_DATA_TYPE_JSON";
    case TSDB_DATA_TYPE_GEOMETRY:
      return "TSDB_DATA_TYPE_GEOMETRY";
    case TSDB_DATA_TYPE_UTINYINT:
      return "TSDB_DATA_TYPE_UTINYINT";
    case TSDB_DATA_TYPE_USMALLINT:
      return "TSDB_DATA_TYPE_USMALLINT";
    case TSDB_DATA_TYPE_UINT:
      return "TSDB_DATA_TYPE_UINT";
    case TSDB_DATA_TYPE_UBIGINT:
      return "TSDB_DATA_TYPE_UBIGINT";
    case TSDB_DATA_TYPE_VARBINARY:
      return "TSDB_DATA_TYPE_VARBINARY";
    case TSDB_DATA_TYPE_DECIMAL:
      return "TSDB_DATA_TYPE_DECIMAL";
    case TSDB_DATA_TYPE_BLOB:
      return "TSDB_DATA_TYPE_BLOB";
    case TSDB_DATA_TYPE_MEDIUMBLOB:
      return "TSDB_DATA_TYPE_MEDIUMBLOB";
    default:
      return "UNKNOWN";
  }
}

const char *taos_get_client_info() { return td_version; }

// return int32_t
int taos_affected_rows(TAOS_RES *res) {
  if (res == NULL || TD_RES_TMQ_RAW(res) || TD_RES_TMQ(res) || TD_RES_TMQ_META(res) || TD_RES_TMQ_METADATA(res) ||
      TD_RES_TMQ_BATCH_META(res)) {
    return 0;
  }

  SRequestObj    *pRequest = (SRequestObj *)res;
  SReqResultInfo *pResInfo = &pRequest->body.resInfo;
  return (int)pResInfo->numOfRows;
}

// return int64_t
int64_t taos_affected_rows64(TAOS_RES *res) {
  if (res == NULL || TD_RES_TMQ_RAW(res) || TD_RES_TMQ(res) || TD_RES_TMQ_META(res) || TD_RES_TMQ_METADATA(res) ||
      TD_RES_TMQ_BATCH_META(res)) {
    return 0;
  }

  SRequestObj    *pRequest = (SRequestObj *)res;
  SReqResultInfo *pResInfo = &pRequest->body.resInfo;
  return pResInfo->numOfRows;
}

int taos_result_precision(TAOS_RES *res) {
  if (res == NULL || TD_RES_TMQ_RAW(res) || TD_RES_TMQ_META(res) || TD_RES_TMQ_BATCH_META(res)) {
    return TSDB_TIME_PRECISION_MILLI;
  }

  if (TD_RES_QUERY(res)) {
    SRequestObj *pRequest = (SRequestObj *)res;
    return pRequest->body.resInfo.precision;
  } else if (TD_RES_TMQ(res) || TD_RES_TMQ_METADATA(res)) {
    SReqResultInfo *info = tmqGetCurResInfo(res);
    return info->precision;
  }
  return TSDB_TIME_PRECISION_MILLI;
}

int taos_select_db(TAOS *taos, const char *db) {
  STscObj *pObj = acquireTscObj(*(int64_t *)taos);
  if (pObj == NULL) {
    releaseTscObj(*(int64_t *)taos);
    terrno = TSDB_CODE_TSC_DISCONNECTED;
    return TSDB_CODE_TSC_DISCONNECTED;
  }

  if (db == NULL || strlen(db) == 0) {
    releaseTscObj(*(int64_t *)taos);
    tscError("invalid parameter for %s", db == NULL ? "db is NULL" : "db is empty");
    terrno = TSDB_CODE_TSC_INVALID_INPUT;
    return terrno;
  }

  char sql[256] = {0};
  (void)snprintf(sql, tListLen(sql), "use %s", db);

  TAOS_RES *pRequest = taos_query(taos, sql);
  int32_t   code = taos_errno(pRequest);

  taos_free_result(pRequest);
  releaseTscObj(*(int64_t *)taos);
  return code;
}

void taos_stop_query(TAOS_RES *res) {
  if (res == NULL || TD_RES_TMQ_RAW(res) || TD_RES_TMQ(res) || TD_RES_TMQ_META(res) || TD_RES_TMQ_METADATA(res) ||
      TD_RES_TMQ_BATCH_META(res)) {
    return;
  }

  stopAllQueries((SRequestObj *)res);
}

bool taos_is_null(TAOS_RES *res, int32_t row, int32_t col) {
  if (res == NULL || TD_RES_TMQ_RAW(res) || TD_RES_TMQ_META(res) || TD_RES_TMQ_BATCH_META(res)) {
    return true;
  }
  SReqResultInfo *pResultInfo = tscGetCurResInfo(res);
  if (col >= pResultInfo->numOfCols || col < 0 || row >= pResultInfo->numOfRows || row < 0) {
    return true;
  }

  SResultColumn *pCol = &pResultInfo->pCol[col];
  if (IS_VAR_DATA_TYPE(pResultInfo->fields[col].type)) {
    return (pCol->offset[row] == -1);
  } else {
    return colDataIsNull_f(pCol->nullbitmap, row);
  }
}

bool taos_is_update_query(TAOS_RES *res) { return taos_num_fields(res) == 0; }

int taos_fetch_block(TAOS_RES *res, TAOS_ROW *rows) {
  int32_t numOfRows = 0;
  /*int32_t code = */ terrno = taos_fetch_block_s(res, &numOfRows, rows);
  return numOfRows;
}

int taos_fetch_block_s(TAOS_RES *res, int *numOfRows, TAOS_ROW *rows) {
  if (res == NULL || TD_RES_TMQ_RAW(res) || TD_RES_TMQ_META(res) || TD_RES_TMQ_BATCH_META(res)) {
    return 0;
  }

  if (TD_RES_QUERY(res)) {
    SRequestObj *pRequest = (SRequestObj *)res;

    (*rows) = NULL;
    (*numOfRows) = 0;

    if (pRequest->type == TSDB_SQL_RETRIEVE_EMPTY_RESULT || pRequest->type == TSDB_SQL_INSERT ||
        pRequest->code != TSDB_CODE_SUCCESS || taos_num_fields(res) == 0) {
      return pRequest->code;
    }

    (void)doAsyncFetchRows(pRequest, false, true);

    // TODO refactor
    SReqResultInfo *pResultInfo = &pRequest->body.resInfo;
    pResultInfo->current = pResultInfo->numOfRows;

    (*rows) = pResultInfo->row;
    (*numOfRows) = pResultInfo->numOfRows;
    return pRequest->code;
  } else if (TD_RES_TMQ(res) || TD_RES_TMQ_METADATA(res)) {
    SReqResultInfo *pResultInfo = NULL;
    int32_t         code = tmqGetNextResInfo(res, true, &pResultInfo);
    if (code != 0) return code;

    pResultInfo->current = pResultInfo->numOfRows;
    (*rows) = pResultInfo->row;
    (*numOfRows) = pResultInfo->numOfRows;
    return 0;
  } else {
    tscError("taos_fetch_block_s invalid res type");
    return TSDB_CODE_TMQ_INVALID_DATA;
  }
}

int taos_fetch_raw_block(TAOS_RES *res, int *numOfRows, void **pData) {
  *numOfRows = 0;
  *pData = NULL;

  if (res == NULL || TD_RES_TMQ_RAW(res) || TD_RES_TMQ_META(res) || TD_RES_TMQ_BATCH_META(res)) {
    return 0;
  }

  if (TD_RES_TMQ(res) || TD_RES_TMQ_METADATA(res)) {
    SReqResultInfo *pResultInfo = NULL;
    int32_t         code = tmqGetNextResInfo(res, false, &pResultInfo);
    if (code != 0) {
      (*numOfRows) = 0;
      return 0;
    }

    pResultInfo->current = pResultInfo->numOfRows;
    (*numOfRows) = pResultInfo->numOfRows;
    (*pData) = (void *)pResultInfo->pData;
    return 0;
  }

  SRequestObj *pRequest = (SRequestObj *)res;

  if (pRequest->type == TSDB_SQL_RETRIEVE_EMPTY_RESULT || pRequest->type == TSDB_SQL_INSERT ||
      pRequest->code != TSDB_CODE_SUCCESS || taos_num_fields(res) == 0) {
    return pRequest->code;
  }

  (void)doAsyncFetchRows(pRequest, false, false);

  SReqResultInfo *pResultInfo = &pRequest->body.resInfo;

  pResultInfo->current = pResultInfo->numOfRows;
  (*numOfRows) = pResultInfo->numOfRows;
  (*pData) = (void *)pResultInfo->pData;

  return pRequest->code;
}

int *taos_get_column_data_offset(TAOS_RES *res, int columnIndex) {
  if (res == NULL || TD_RES_TMQ_RAW(res) || TD_RES_TMQ_META(res) || TD_RES_TMQ_BATCH_META(res)) {
    return 0;
  }

  int32_t numOfFields = taos_num_fields(res);
  if (columnIndex < 0 || columnIndex >= numOfFields || numOfFields == 0) {
    return 0;
  }

  SReqResultInfo *pResInfo = tscGetCurResInfo(res);
  TAOS_FIELD     *pField = &pResInfo->userFields[columnIndex];
  if (!IS_VAR_DATA_TYPE(pField->type)) {
    return 0;
  }

  return pResInfo->pCol[columnIndex].offset;
}

int taos_is_null_by_column(TAOS_RES *res, int columnIndex, bool result[], int *rows) {
  if (res == NULL || result == NULL || rows == NULL || *rows <= 0 || columnIndex < 0 || TD_RES_TMQ_META(res) ||
      TD_RES_TMQ_RAW(res) || TD_RES_TMQ_BATCH_META(res)) {
    return TSDB_CODE_INVALID_PARA;
  }

  int32_t numOfFields = taos_num_fields(res);
  if (columnIndex >= numOfFields || numOfFields == 0) {
    return TSDB_CODE_INVALID_PARA;
  }

  SReqResultInfo *pResInfo = tscGetCurResInfo(res);
  TAOS_FIELD     *pField = &pResInfo->userFields[columnIndex];
  SResultColumn  *pCol = &pResInfo->pCol[columnIndex];

  if (*rows > pResInfo->numOfRows) {
    *rows = pResInfo->numOfRows;
  }
  if (IS_VAR_DATA_TYPE(pField->type)) {
    for (int i = 0; i < *rows; i++) {
      if (pCol->offset[i] == -1) {
        result[i] = true;
      } else {
        result[i] = false;
      }
    }
  } else {
    for (int i = 0; i < *rows; i++) {
      if (colDataIsNull_f(pCol->nullbitmap, i)) {
        result[i] = true;
      } else {
        result[i] = false;
      }
    }
  }
  return 0;
}

int taos_validate_sql(TAOS *taos, const char *sql) {
  TAOS_RES *pObj = taosQueryImpl(taos, sql, true, TD_REQ_FROM_APP);

  int code = taos_errno(pObj);

  taos_free_result(pObj);
  return code;
}

void taos_reset_current_db(TAOS *taos) {
  STscObj *pTscObj = acquireTscObj(*(int64_t *)taos);
  if (pTscObj == NULL) {
    terrno = TSDB_CODE_TSC_DISCONNECTED;
    return;
  }

  resetConnectDB(pTscObj);

  releaseTscObj(*(int64_t *)taos);
}

const char *taos_get_server_info(TAOS *taos) {
  STscObj *pTscObj = acquireTscObj(*(int64_t *)taos);
  if (pTscObj == NULL) {
    terrno = TSDB_CODE_TSC_DISCONNECTED;
    return NULL;
  }

  releaseTscObj(*(int64_t *)taos);

  return pTscObj->sDetailVer;
}

int taos_get_current_db(TAOS *taos, char *database, int len, int *required) {
  STscObj *pTscObj = acquireTscObj(*(int64_t *)taos);
  if (pTscObj == NULL) {
    return TSDB_CODE_TSC_DISCONNECTED;
  }

  int code = TSDB_CODE_SUCCESS;
  (void)taosThreadMutexLock(&pTscObj->mutex);
  if (database == NULL || len <= 0) {
    if (required != NULL) *required = strlen(pTscObj->db) + 1;
    TSC_ERR_JRET(TSDB_CODE_INVALID_PARA);
  } else if (len < strlen(pTscObj->db) + 1) {
    tstrncpy(database, pTscObj->db, len);
    if (required) *required = strlen(pTscObj->db) + 1;
    TSC_ERR_JRET(TSDB_CODE_INVALID_PARA);
  } else {
    tstrncpy(database, pTscObj->db, len);
    code = 0;
  }
_return:
  (void)taosThreadMutexUnlock(&pTscObj->mutex);
  releaseTscObj(*(int64_t *)taos);
  return code;
}

void destorySqlCallbackWrapper(SSqlCallbackWrapper *pWrapper) {
  if (NULL == pWrapper) {
    return;
  }
  destoryCatalogReq(pWrapper->pCatalogReq);
  taosMemoryFree(pWrapper->pCatalogReq);
  qDestroyParseContext(pWrapper->pParseCtx);
  taosMemoryFree(pWrapper);
}

void destroyCtxInRequest(SRequestObj *pRequest) {
  schedulerFreeJob(&pRequest->body.queryJob, 0);
  qDestroyQuery(pRequest->pQuery);
  pRequest->pQuery = NULL;
  destorySqlCallbackWrapper(pRequest->pWrapper);
  pRequest->pWrapper = NULL;
}

static void doAsyncQueryFromAnalyse(SMetaData *pResultMeta, void *param, int32_t code) {
  SSqlCallbackWrapper *pWrapper = (SSqlCallbackWrapper *)param;
  SRequestObj         *pRequest = pWrapper->pRequest;
  SQuery              *pQuery = pRequest->pQuery;

  qDebug("req:0x%" PRIx64 ", start to semantic analysis, QID:0x%" PRIx64, pRequest->self, pRequest->requestId);

  int64_t analyseStart = taosGetTimestampUs();
  pRequest->metric.ctgCostUs = analyseStart - pRequest->metric.ctgStart;
  pWrapper->pParseCtx->parseOnly = pRequest->parseOnly;

  if (TSDB_CODE_SUCCESS == code) {
    code = qAnalyseSqlSemantic(pWrapper->pParseCtx, pWrapper->pCatalogReq, pResultMeta, pQuery);
  }

  pRequest->metric.analyseCostUs += taosGetTimestampUs() - analyseStart;

  if (pRequest->parseOnly) {
    (void)memcpy(&pRequest->parseMeta, pResultMeta, sizeof(*pResultMeta));
    (void)memset(pResultMeta, 0, sizeof(*pResultMeta));
  }

  handleQueryAnslyseRes(pWrapper, pResultMeta, code);
}

int32_t cloneCatalogReq(SCatalogReq **ppTarget, SCatalogReq *pSrc) {
  int32_t      code = TSDB_CODE_SUCCESS;
  SCatalogReq *pTarget = taosMemoryCalloc(1, sizeof(SCatalogReq));
  if (pTarget == NULL) {
    code = terrno;
  } else {
    pTarget->pDbVgroup = taosArrayDup(pSrc->pDbVgroup, NULL);
    pTarget->pDbCfg = taosArrayDup(pSrc->pDbCfg, NULL);
    pTarget->pDbInfo = taosArrayDup(pSrc->pDbInfo, NULL);
    pTarget->pTableMeta = taosArrayDup(pSrc->pTableMeta, NULL);
    pTarget->pTableHash = taosArrayDup(pSrc->pTableHash, NULL);
    pTarget->pUdf = taosArrayDup(pSrc->pUdf, NULL);
    pTarget->pIndex = taosArrayDup(pSrc->pIndex, NULL);
    pTarget->pUser = taosArrayDup(pSrc->pUser, NULL);
    pTarget->pTableIndex = taosArrayDup(pSrc->pTableIndex, NULL);
    pTarget->pTableCfg = taosArrayDup(pSrc->pTableCfg, NULL);
    pTarget->pTableTag = taosArrayDup(pSrc->pTableTag, NULL);
    pTarget->pView = taosArrayDup(pSrc->pView, NULL);
    pTarget->pTableTSMAs = taosArrayDup(pSrc->pTableTSMAs, NULL);
    pTarget->pTSMAs = taosArrayDup(pSrc->pTSMAs, NULL);
    pTarget->qNodeRequired = pSrc->qNodeRequired;
    pTarget->dNodeRequired = pSrc->dNodeRequired;
    pTarget->svrVerRequired = pSrc->svrVerRequired;
    pTarget->forceUpdate = pSrc->forceUpdate;
    pTarget->cloned = true;

    *ppTarget = pTarget;
  }

  return code;
}

void handleSubQueryFromAnalyse(SSqlCallbackWrapper *pWrapper, SMetaData *pResultMeta, SNode *pRoot) {
  SRequestObj         *pNewRequest = NULL;
  SSqlCallbackWrapper *pNewWrapper = NULL;
  int32_t              code = buildPreviousRequest(pWrapper->pRequest, pWrapper->pRequest->sqlstr, &pNewRequest);
  if (code) {
    handleQueryAnslyseRes(pWrapper, pResultMeta, code);
    return;
  }

  pNewRequest->pQuery = NULL;
  code = nodesMakeNode(QUERY_NODE_QUERY, (SNode **)&pNewRequest->pQuery);
  if (pNewRequest->pQuery) {
    pNewRequest->pQuery->pRoot = pRoot;
    pRoot = NULL;
    pNewRequest->pQuery->execStage = QUERY_EXEC_STAGE_ANALYSE;
  }
  if (TSDB_CODE_SUCCESS == code) {
    code = prepareAndParseSqlSyntax(&pNewWrapper, pNewRequest, false);
  }
  if (TSDB_CODE_SUCCESS == code) {
    code = cloneCatalogReq(&pNewWrapper->pCatalogReq, pWrapper->pCatalogReq);
  }
  if (TSDB_CODE_SUCCESS == code) {
    doAsyncQueryFromAnalyse(pResultMeta, pNewWrapper, code);
    nodesDestroyNode(pRoot);
  } else {
    handleQueryAnslyseRes(pWrapper, pResultMeta, code);
    return;
  }
}

void handleQueryAnslyseRes(SSqlCallbackWrapper *pWrapper, SMetaData *pResultMeta, int32_t code) {
  SRequestObj *pRequest = pWrapper->pRequest;
  SQuery      *pQuery = pRequest->pQuery;

  if (code == TSDB_CODE_SUCCESS && pQuery->pPrevRoot) {
    SNode *prevRoot = pQuery->pPrevRoot;
    pQuery->pPrevRoot = NULL;
    handleSubQueryFromAnalyse(pWrapper, pResultMeta, prevRoot);
    return;
  }

  if (code == TSDB_CODE_SUCCESS) {
    pRequest->stableQuery = pQuery->stableQuery;
    if (pQuery->pRoot) {
      pRequest->stmtType = pQuery->pRoot->type;
    }

    if (pQuery->haveResultSet) {
      code = setResSchemaInfo(&pRequest->body.resInfo, pQuery->pResSchema, pQuery->numOfResCols, pQuery->pResExtSchema, pRequest->isStmtBind);
      setResPrecision(&pRequest->body.resInfo, pQuery->precision);
    }
  }

  if (code == TSDB_CODE_SUCCESS) {
    TSWAP(pRequest->dbList, (pQuery)->pDbList);
    TSWAP(pRequest->tableList, (pQuery)->pTableList);
    TSWAP(pRequest->targetTableList, (pQuery)->pTargetTableList);

    launchAsyncQuery(pRequest, pQuery, pResultMeta, pWrapper);
  } else {
    destorySqlCallbackWrapper(pWrapper);
    pRequest->pWrapper = NULL;
    qDestroyQuery(pRequest->pQuery);
    pRequest->pQuery = NULL;

    if (NEED_CLIENT_HANDLE_ERROR(code)) {
      tscDebug("req:0x%" PRIx64 ", client retry to handle the error, code:%d - %s, tryCount:%d, QID:0x%" PRIx64,
               pRequest->self, code, tstrerror(code), pRequest->retry, pRequest->requestId);
      restartAsyncQuery(pRequest, code);
      return;
    }

    // return to app directly
    tscError("req:0x%" PRIx64 ", error occurs, code:%s, return to user app, QID:0x%" PRIx64, pRequest->self, tstrerror(code),
             pRequest->requestId);
    pRequest->code = code;
    returnToUser(pRequest);
  }
}

static int32_t getAllMetaAsync(SSqlCallbackWrapper *pWrapper, catalogCallback fp) {
  SRequestConnInfo conn = {.pTrans = pWrapper->pParseCtx->pTransporter,
                           .requestId = pWrapper->pParseCtx->requestId,
                           .requestObjRefId = pWrapper->pParseCtx->requestRid,
                           .mgmtEps = pWrapper->pParseCtx->mgmtEpSet};

  pWrapper->pRequest->metric.ctgStart = taosGetTimestampUs();

  return catalogAsyncGetAllMeta(pWrapper->pParseCtx->pCatalog, &conn, pWrapper->pCatalogReq, fp, pWrapper,
                                &pWrapper->pRequest->body.queryJob);
}

static void doAsyncQueryFromParse(SMetaData *pResultMeta, void *param, int32_t code);

static int32_t phaseAsyncQuery(SSqlCallbackWrapper *pWrapper) {
  int32_t code = TSDB_CODE_SUCCESS;
  switch (pWrapper->pRequest->pQuery->execStage) {
    case QUERY_EXEC_STAGE_PARSE: {
      // continue parse after get metadata
      code = getAllMetaAsync(pWrapper, doAsyncQueryFromParse);
      break;
    }
    case QUERY_EXEC_STAGE_ANALYSE: {
      // analysis after get metadata
      code = getAllMetaAsync(pWrapper, doAsyncQueryFromAnalyse);
      break;
    }
    case QUERY_EXEC_STAGE_SCHEDULE: {
      launchAsyncQuery(pWrapper->pRequest, pWrapper->pRequest->pQuery, NULL, pWrapper);
      break;
    }
    default:
      break;
  }
  return code;
}

static void doAsyncQueryFromParse(SMetaData *pResultMeta, void *param, int32_t code) {
  SSqlCallbackWrapper *pWrapper = (SSqlCallbackWrapper *)param;
  SRequestObj         *pRequest = pWrapper->pRequest;
  SQuery              *pQuery = pRequest->pQuery;

  pRequest->metric.ctgCostUs += taosGetTimestampUs() - pRequest->metric.ctgStart;
  qDebug("req:0x%" PRIx64 ", continue parse query, QID:0x%" PRIx64 ", code:%s", pRequest->self, pRequest->requestId,
         tstrerror(code));

  if (code == TSDB_CODE_SUCCESS) {
    // pWrapper->pCatalogReq->forceUpdate = false;
    code = qContinueParseSql(pWrapper->pParseCtx, pWrapper->pCatalogReq, pResultMeta, pQuery);
  }

  if (TSDB_CODE_SUCCESS == code) {
    code = phaseAsyncQuery(pWrapper);
  }

  if (TSDB_CODE_SUCCESS != code) {
    tscError("req:0x%" PRIx64 ", error happens, code:%d - %s, QID:0x%" PRIx64, pWrapper->pRequest->self, code,
             tstrerror(code), pWrapper->pRequest->requestId);
    destorySqlCallbackWrapper(pWrapper);
    pRequest->pWrapper = NULL;
    terrno = code;
    pRequest->code = code;
    doRequestCallback(pRequest, code);
  }
}

void continueInsertFromCsv(SSqlCallbackWrapper *pWrapper, SRequestObj *pRequest) {
  int32_t code = qParseSqlSyntax(pWrapper->pParseCtx, &pRequest->pQuery, pWrapper->pCatalogReq);
  if (TSDB_CODE_SUCCESS == code) {
    code = phaseAsyncQuery(pWrapper);
  }

  if (TSDB_CODE_SUCCESS != code) {
    tscError("req:0x%" PRIx64 ", error happens, code:%d - %s, QID:0x%" PRIx64, pWrapper->pRequest->self, code,
             tstrerror(code), pWrapper->pRequest->requestId);
    destorySqlCallbackWrapper(pWrapper);
    pRequest->pWrapper = NULL;
    terrno = code;
    pRequest->code = code;
    doRequestCallback(pRequest, code);
  }
}

void taos_query_a(TAOS *taos, const char *sql, __taos_async_fn_t fp, void *param) {
  int64_t connId = *(int64_t *)taos;
  taosAsyncQueryImpl(connId, sql, fp, param, false, TD_REQ_FROM_APP);
}

void taos_query_a_with_reqid(TAOS *taos, const char *sql, __taos_async_fn_t fp, void *param, int64_t reqid) {
  int64_t connId = *(int64_t *)taos;
  taosAsyncQueryImplWithReqid(connId, sql, fp, param, false, reqid);
}

int32_t createParseContext(const SRequestObj *pRequest, SParseContext **pCxt, SSqlCallbackWrapper *pWrapper) {
  const STscObj *pTscObj = pRequest->pTscObj;

  *pCxt = taosMemoryCalloc(1, sizeof(SParseContext));
  if (*pCxt == NULL) {
    return terrno;
  }

  **pCxt = (SParseContext){.requestId = pRequest->requestId,
                           .requestRid = pRequest->self,
                           .acctId = pTscObj->acctId,
                           .db = pRequest->pDb,
                           .topicQuery = false,
                           .pSql = pRequest->sqlstr,
                           .sqlLen = pRequest->sqlLen,
                           .pMsg = pRequest->msgBuf,
                           .msgLen = ERROR_MSG_BUF_DEFAULT_SIZE,
                           .pTransporter = pTscObj->pAppInfo->pTransporter,
                           .pStmtCb = NULL,
                           .pUser = pTscObj->user,
                           .pEffectiveUser = pRequest->effectiveUser,
                           .isSuperUser = (0 == strcmp(pTscObj->user, TSDB_DEFAULT_USER)),
                           .enableSysInfo = pTscObj->sysInfo,
                           .async = true,
                           .svrVer = pTscObj->sVer,
                           .nodeOffline = (pTscObj->pAppInfo->onlineDnodes < pTscObj->pAppInfo->totalDnodes),
                           .allocatorId = pRequest->allocatorRefId,
                           .parseSqlFp = clientParseSql,
                           .parseSqlParam = pWrapper,
                           .setQueryFp = setQueryRequest,
                           .timezone = pTscObj->optionInfo.timezone,
                           .charsetCxt = pTscObj->optionInfo.charsetCxt,
                           .streamRunHistory = pRequest->streamRunHistory};
  int8_t biMode = atomic_load_8(&((STscObj *)pTscObj)->biMode);
  (*pCxt)->biMode = biMode;
  return TSDB_CODE_SUCCESS;
}

int32_t prepareAndParseSqlSyntax(SSqlCallbackWrapper **ppWrapper, SRequestObj *pRequest, bool updateMetaForce) {
  int32_t              code = TSDB_CODE_SUCCESS;
  STscObj             *pTscObj = pRequest->pTscObj;
  SSqlCallbackWrapper *pWrapper = taosMemoryCalloc(1, sizeof(SSqlCallbackWrapper));
  if (pWrapper == NULL) {
    code = terrno;
  } else {
    pWrapper->pRequest = pRequest;
    pRequest->pWrapper = pWrapper;
    *ppWrapper = pWrapper;
  }

  if (TSDB_CODE_SUCCESS == code) {
    code = createParseContext(pRequest, &pWrapper->pParseCtx, pWrapper);
  }

  if (TSDB_CODE_SUCCESS == code) {
    pWrapper->pParseCtx->mgmtEpSet = getEpSet_s(&pTscObj->pAppInfo->mgmtEp);
    code = catalogGetHandle(pTscObj->pAppInfo->clusterId, &pWrapper->pParseCtx->pCatalog);
  }

  if (TSDB_CODE_SUCCESS == code && NULL == pRequest->pQuery) {
    int64_t syntaxStart = taosGetTimestampUs();

    pWrapper->pCatalogReq = taosMemoryCalloc(1, sizeof(SCatalogReq));
    if (pWrapper->pCatalogReq == NULL) {
      code = terrno;
    } else {
      pWrapper->pCatalogReq->forceUpdate = updateMetaForce;
      TSC_ERR_RET(qnodeRequired(pRequest, &pWrapper->pCatalogReq->qNodeRequired));
      code = qParseSqlSyntax(pWrapper->pParseCtx, &pRequest->pQuery, pWrapper->pCatalogReq);
    }

    pRequest->metric.parseCostUs += taosGetTimestampUs() - syntaxStart;
  }

  return code;
}

void doAsyncQuery(SRequestObj *pRequest, bool updateMetaForce) {
  SSqlCallbackWrapper *pWrapper = NULL;
  int32_t              code = TSDB_CODE_SUCCESS;

  if (pRequest->retry++ > REQUEST_TOTAL_EXEC_TIMES) {
    code = pRequest->prevCode;
    terrno = code;
    pRequest->code = code;
    tscDebug("req:0x%" PRIx64 ", call sync query cb with code:%s", pRequest->self, tstrerror(code));
    doRequestCallback(pRequest, code);
    return;
  }

  if (TSDB_CODE_SUCCESS == code) {
    code = prepareAndParseSqlSyntax(&pWrapper, pRequest, updateMetaForce);
  }

  if (TSDB_CODE_SUCCESS == code) {
    pRequest->stmtType = pRequest->pQuery->pRoot->type;
    code = phaseAsyncQuery(pWrapper);
  }

  if (TSDB_CODE_SUCCESS != code) {
    tscError("req:0x%" PRIx64 ", error happens, code:%d - %s, QID:0x%" PRIx64, pRequest->self, code, tstrerror(code),
             pRequest->requestId);
    destorySqlCallbackWrapper(pWrapper);
    pRequest->pWrapper = NULL;
    qDestroyQuery(pRequest->pQuery);
    pRequest->pQuery = NULL;

    if (NEED_CLIENT_HANDLE_ERROR(code)) {
      tscDebug("req:0x%" PRIx64 ", client retry to handle the error, code:%d - %s, tryCount:%d, QID:0x%" PRIx64,
               pRequest->self, code, tstrerror(code), pRequest->retry, pRequest->requestId);
      code = refreshMeta(pRequest->pTscObj, pRequest);
      if (code != 0) {
        tscWarn("req:0x%" PRIx64 ", refresh meta failed, code:%d - %s, QID:0x%" PRIx64, pRequest->self, code, tstrerror(code),
                pRequest->requestId);
      }
      pRequest->prevCode = code;
      doAsyncQuery(pRequest, true);
      return;
    }

    terrno = code;
    pRequest->code = code;
    doRequestCallback(pRequest, code);
  }
}

void restartAsyncQuery(SRequestObj *pRequest, int32_t code) {
  tscInfo("restart request:%s p:%p", pRequest->sqlstr, pRequest);
  SRequestObj *pUserReq = pRequest;
  (void)acquireRequest(pRequest->self);
  while (pUserReq) {
    if (pUserReq->self == pUserReq->relation.userRefId || pUserReq->relation.userRefId == 0) {
      break;
    } else {
      int64_t nextRefId = pUserReq->relation.nextRefId;
      (void)releaseRequest(pUserReq->self);
      if (nextRefId) {
        pUserReq = acquireRequest(nextRefId);
      }
    }
  }
  bool hasSubRequest = pUserReq != pRequest || pRequest->relation.prevRefId != 0;
  if (pUserReq) {
    destroyCtxInRequest(pUserReq);
    pUserReq->prevCode = code;
    (void)memset(&pUserReq->relation, 0, sizeof(pUserReq->relation));
  } else {
    tscError("User req is missing");
    (void)removeFromMostPrevReq(pRequest);
    return;
  }
  if (hasSubRequest)
    (void)removeFromMostPrevReq(pRequest);
  else
    (void)releaseRequest(pUserReq->self);
  doAsyncQuery(pUserReq, true);
}

typedef struct SAsyncFetchParam {
  SRequestObj      *pReq;
  __taos_async_fn_t fp;
  void             *param;
} SAsyncFetchParam;

static int32_t doAsyncFetch(void *pParam) {
  SAsyncFetchParam *param = pParam;
  taosAsyncFetchImpl(param->pReq, param->fp, param->param);
  taosMemoryFree(param);
  return TSDB_CODE_SUCCESS;
}

void taos_fetch_rows_a(TAOS_RES *res, __taos_async_fn_t fp, void *param) {
  if (res == NULL || fp == NULL) {
    tscError("taos_fetch_rows_a invalid paras");
    return;
  }
  if (!TD_RES_QUERY(res)) {
    tscError("taos_fetch_rows_a res is NULL");
    fp(param, res, TSDB_CODE_APP_ERROR);
    return;
  }

  SRequestObj *pRequest = res;
  if (TSDB_SQL_RETRIEVE_EMPTY_RESULT == pRequest->type) {
    fp(param, res, 0);
    return;
  }

  SAsyncFetchParam *pParam = taosMemoryCalloc(1, sizeof(SAsyncFetchParam));
  if (!pParam) {
    fp(param, res, terrno);
    return;
  }
  pParam->pReq = pRequest;
  pParam->fp = fp;
  pParam->param = param;
  int32_t code = taosAsyncExec(doAsyncFetch, pParam, NULL);
  if (TSDB_CODE_SUCCESS != code) {
    taosMemoryFree(pParam);
    fp(param, res, code);
    return;
  }
}

void taos_fetch_raw_block_a(TAOS_RES *res, __taos_async_fn_t fp, void *param) {
  if (res == NULL || fp == NULL) {
    tscError("taos_fetch_raw_block_a invalid paras");
    return;
  }
  if (!TD_RES_QUERY(res)) {
    tscError("taos_fetch_raw_block_a res is NULL");
    return;
  }
  SRequestObj    *pRequest = res;
  SReqResultInfo *pResultInfo = &pRequest->body.resInfo;

  // set the current block is all consumed
  pResultInfo->convertUcs4 = false;

  // it is a local executed query, no need to do async fetch
  taos_fetch_rows_a(pRequest, fp, param);
}

const void *taos_get_raw_block(TAOS_RES *res) {
  if (res == NULL) {
    tscError("taos_get_raw_block invalid paras");
    return NULL;
  }
  if (!TD_RES_QUERY(res)) {
    tscError("taos_get_raw_block res is NULL");
    return NULL;
  }
  SRequestObj *pRequest = res;

  return pRequest->body.resInfo.pData;
}

int taos_get_db_route_info(TAOS *taos, const char *db, TAOS_DB_ROUTE_INFO *dbInfo) {
  if (NULL == taos) {
    terrno = TSDB_CODE_TSC_DISCONNECTED;
    return terrno;
  }

  if (NULL == db || NULL == dbInfo) {
    tscError("invalid input param, db:%p, dbInfo:%p", db, dbInfo);
    terrno = TSDB_CODE_TSC_INVALID_INPUT;
    return terrno;
  }

  int64_t      connId = *(int64_t *)taos;
  SRequestObj *pRequest = NULL;
  char        *sql = "taos_get_db_route_info";
  int32_t      code = buildRequest(connId, sql, strlen(sql), NULL, false, &pRequest, 0);
  if (code != TSDB_CODE_SUCCESS) {
    terrno = code;
    return terrno;
  }

  STscObj  *pTscObj = pRequest->pTscObj;
  SCatalog *pCtg = NULL;
  code = catalogGetHandle(pTscObj->pAppInfo->clusterId, &pCtg);
  if (code != TSDB_CODE_SUCCESS) {
    goto _return;
  }

  SRequestConnInfo conn = {
      .pTrans = pTscObj->pAppInfo->pTransporter, .requestId = pRequest->requestId, .requestObjRefId = pRequest->self};

  conn.mgmtEps = getEpSet_s(&pTscObj->pAppInfo->mgmtEp);

  char dbFName[TSDB_DB_FNAME_LEN] = {0};
  (void)snprintf(dbFName, sizeof(dbFName), "%d.%s", pTscObj->acctId, db);

  code = catalogGetDBVgInfo(pCtg, &conn, dbFName, dbInfo);
  if (code) {
    goto _return;
  }

_return:

  terrno = code;

  destroyRequest(pRequest);
  return code;
}

int taos_get_table_vgId(TAOS *taos, const char *db, const char *table, int *vgId) {
  if (NULL == taos) {
    terrno = TSDB_CODE_TSC_DISCONNECTED;
    return terrno;
  }

  if (NULL == db || NULL == table || NULL == vgId) {
    tscError("invalid input param, db:%p, table:%p, vgId:%p", db, table, vgId);
    terrno = TSDB_CODE_TSC_INVALID_INPUT;
    return terrno;
  }

  int64_t      connId = *(int64_t *)taos;
  SRequestObj *pRequest = NULL;
  char        *sql = "taos_get_table_vgId";
  int32_t      code = buildRequest(connId, sql, strlen(sql), NULL, false, &pRequest, 0);
  if (code != TSDB_CODE_SUCCESS) {
    return terrno;
  }

  pRequest->syncQuery = true;

  STscObj  *pTscObj = pRequest->pTscObj;
  SCatalog *pCtg = NULL;
  code = catalogGetHandle(pTscObj->pAppInfo->clusterId, &pCtg);
  if (code != TSDB_CODE_SUCCESS) {
    goto _return;
  }

  SRequestConnInfo conn = {
      .pTrans = pTscObj->pAppInfo->pTransporter, .requestId = pRequest->requestId, .requestObjRefId = pRequest->self};

  conn.mgmtEps = getEpSet_s(&pTscObj->pAppInfo->mgmtEp);

  SName tableName = {0};
  toName(pTscObj->acctId, db, table, &tableName);

  SVgroupInfo vgInfo;
  code = catalogGetTableHashVgroup(pCtg, &conn, &tableName, &vgInfo);
  if (code) {
    goto _return;
  }

  *vgId = vgInfo.vgId;

_return:

  terrno = code;

  destroyRequest(pRequest);
  return code;
}

int taos_get_tables_vgId(TAOS *taos, const char *db, const char *table[], int tableNum, int *vgId) {
  if (NULL == taos) {
    terrno = TSDB_CODE_TSC_DISCONNECTED;
    return terrno;
  }

  if (NULL == db || NULL == table || NULL == vgId || tableNum <= 0) {
    tscError("invalid input param, db:%p, table:%p, vgId:%p, tbNum:%d", db, table, vgId, tableNum);
    terrno = TSDB_CODE_TSC_INVALID_INPUT;
    return terrno;
  }

  int64_t      connId = *(int64_t *)taos;
  SRequestObj *pRequest = NULL;
  char        *sql = "taos_get_table_vgId";
  int32_t      code = buildRequest(connId, sql, strlen(sql), NULL, false, &pRequest, 0);
  if (code != TSDB_CODE_SUCCESS) {
    return terrno;
  }

  pRequest->syncQuery = true;

  STscObj  *pTscObj = pRequest->pTscObj;
  SCatalog *pCtg = NULL;
  code = catalogGetHandle(pTscObj->pAppInfo->clusterId, &pCtg);
  if (code != TSDB_CODE_SUCCESS) {
    goto _return;
  }

  SRequestConnInfo conn = {
      .pTrans = pTscObj->pAppInfo->pTransporter, .requestId = pRequest->requestId, .requestObjRefId = pRequest->self};

  conn.mgmtEps = getEpSet_s(&pTscObj->pAppInfo->mgmtEp);

  code = catalogGetTablesHashVgId(pCtg, &conn, pTscObj->acctId, db, table, tableNum, vgId);
  if (code) {
    goto _return;
  }

_return:

  terrno = code;

  destroyRequest(pRequest);
  return code;
}

int taos_load_table_info(TAOS *taos, const char *tableNameList) {
  if (NULL == taos) {
    terrno = TSDB_CODE_TSC_DISCONNECTED;
    return terrno;
  }

  int64_t       connId = *(int64_t *)taos;
  const int32_t MAX_TABLE_NAME_LENGTH = 12 * 1024 * 1024;  // 12MB list
  int32_t       code = 0;
  SRequestObj  *pRequest = NULL;
  SCatalogReq   catalogReq = {0};

  if (NULL == tableNameList) {
    return TSDB_CODE_SUCCESS;
  }

  int32_t length = (int32_t)strlen(tableNameList);
  if (0 == length) {
    return TSDB_CODE_SUCCESS;
  } else if (length > MAX_TABLE_NAME_LENGTH) {
    tscError("tableNameList too long, length:%d, maximum allowed:%d", length, MAX_TABLE_NAME_LENGTH);
    return TSDB_CODE_TSC_INVALID_OPERATION;
  }

  char *sql = "taos_load_table_info";
  code = buildRequest(connId, sql, strlen(sql), NULL, false, &pRequest, 0);
  if (code != TSDB_CODE_SUCCESS) {
    terrno = code;
    goto _return;
  }

  pRequest->syncQuery = true;

  STscObj *pTscObj = pRequest->pTscObj;
  code = transferTableNameList(tableNameList, pTscObj->acctId, pTscObj->db, &catalogReq.pTableMeta);
  if (code) {
    goto _return;
  }

  SCatalog *pCtg = NULL;
  code = catalogGetHandle(pTscObj->pAppInfo->clusterId, &pCtg);
  if (code != TSDB_CODE_SUCCESS) {
    goto _return;
  }

  SRequestConnInfo conn = {
      .pTrans = pTscObj->pAppInfo->pTransporter, .requestId = pRequest->requestId, .requestObjRefId = pRequest->self};

  conn.mgmtEps = getEpSet_s(&pTscObj->pAppInfo->mgmtEp);

  code = catalogAsyncGetAllMeta(pCtg, &conn, &catalogReq, syncCatalogFn, pRequest->body.interParam, NULL);
  if (code) {
    goto _return;
  }

  SSyncQueryParam *pParam = pRequest->body.interParam;
  code = tsem_wait(&pParam->sem);
  if (code) {
    tscError("tsem wait failed, code:%d - %s", code, tstrerror(code));
    goto _return;
  }
_return:
  destoryCatalogReq(&catalogReq);
  destroyRequest(pRequest);
  return code;
}

TAOS_STMT *taos_stmt_init(TAOS *taos) {
  STscObj *pObj = acquireTscObj(*(int64_t *)taos);
  if (NULL == pObj) {
    tscError("invalid parameter for %s", __FUNCTION__);
    terrno = TSDB_CODE_TSC_DISCONNECTED;
    return NULL;
  }

  TAOS_STMT *pStmt = stmtInit(pObj, 0, NULL);
  if (NULL == pStmt) {
    tscError("stmt init failed, errcode:%s", terrstr());
  }
  releaseTscObj(*(int64_t *)taos);

  return pStmt;
}

TAOS_STMT *taos_stmt_init_with_reqid(TAOS *taos, int64_t reqid) {
  STscObj *pObj = acquireTscObj(*(int64_t *)taos);
  if (NULL == pObj) {
    tscError("invalid parameter for %s", __FUNCTION__);
    terrno = TSDB_CODE_TSC_DISCONNECTED;
    return NULL;
  }

  TAOS_STMT *pStmt = stmtInit(pObj, reqid, NULL);
  if (NULL == pStmt) {
    tscError("stmt init failed, errcode:%s", terrstr());
  }
  releaseTscObj(*(int64_t *)taos);

  return pStmt;
}

TAOS_STMT *taos_stmt_init_with_options(TAOS *taos, TAOS_STMT_OPTIONS *options) {
  STscObj *pObj = acquireTscObj(*(int64_t *)taos);
  if (NULL == pObj) {
    tscError("invalid parameter for %s", __FUNCTION__);
    terrno = TSDB_CODE_TSC_DISCONNECTED;
    return NULL;
  }

  TAOS_STMT *pStmt = stmtInit(pObj, options->reqId, options);
  if (NULL == pStmt) {
    tscError("stmt init failed, errcode:%s", terrstr());
  }
  releaseTscObj(*(int64_t *)taos);

  return pStmt;
}

int taos_stmt_prepare(TAOS_STMT *stmt, const char *sql, unsigned long length) {
  if (stmt == NULL || sql == NULL) {
    tscError("NULL parameter for %s", __FUNCTION__);
    terrno = TSDB_CODE_INVALID_PARA;
    return terrno;
  }

  return stmtPrepare(stmt, sql, length);
}

int taos_stmt_set_tbname_tags(TAOS_STMT *stmt, const char *name, TAOS_MULTI_BIND *tags) {
  if (stmt == NULL || name == NULL) {
    tscError("NULL parameter for %s", __FUNCTION__);
    terrno = TSDB_CODE_INVALID_PARA;
    return terrno;
  }

  int32_t code = stmtSetTbName(stmt, name);
  if (code) {
    return code;
  }

  if (tags) {
    return stmtSetTbTags(stmt, tags);
  }

  return TSDB_CODE_SUCCESS;
}

int taos_stmt_set_tbname(TAOS_STMT *stmt, const char *name) {
  if (stmt == NULL || name == NULL) {
    tscError("NULL parameter for %s", __FUNCTION__);
    terrno = TSDB_CODE_INVALID_PARA;
    return terrno;
  }

  return stmtSetTbName(stmt, name);
}

int taos_stmt_set_tags(TAOS_STMT *stmt, TAOS_MULTI_BIND *tags) {
  if (stmt == NULL || tags == NULL) {
    tscError("NULL parameter for %s", __FUNCTION__);
    terrno = TSDB_CODE_INVALID_PARA;
    return terrno;
  }

  return stmtSetTbTags(stmt, tags);
}

int taos_stmt_set_sub_tbname(TAOS_STMT *stmt, const char *name) { return taos_stmt_set_tbname(stmt, name); }

int taos_stmt_get_tag_fields(TAOS_STMT *stmt, int *fieldNum, TAOS_FIELD_E **fields) {
  if (stmt == NULL || NULL == fieldNum) {
    tscError("NULL parameter for %s", __FUNCTION__);
    terrno = TSDB_CODE_INVALID_PARA;
    return terrno;
  }

  return stmtGetTagFields(stmt, fieldNum, fields);
}

int taos_stmt_get_col_fields(TAOS_STMT *stmt, int *fieldNum, TAOS_FIELD_E **fields) {
  if (stmt == NULL || NULL == fieldNum) {
    tscError("NULL parameter for %s", __FUNCTION__);
    terrno = TSDB_CODE_INVALID_PARA;
    return terrno;
  }

  return stmtGetColFields(stmt, fieldNum, fields);
}

// let stmt to reclaim TAOS_FIELD_E that was allocated by `taos_stmt_get_tag_fields`/`taos_stmt_get_col_fields`
void taos_stmt_reclaim_fields(TAOS_STMT *stmt, TAOS_FIELD_E *fields) {
  (void)stmt;
  if (!fields) return;
  taosMemoryFree(fields);
}

int taos_stmt_bind_param(TAOS_STMT *stmt, TAOS_MULTI_BIND *bind) {
  if (stmt == NULL || bind == NULL) {
    tscError("NULL parameter for %s", __FUNCTION__);
    terrno = TSDB_CODE_INVALID_PARA;
    return terrno;
  }

  if (bind->num > 1) {
    tscError("invalid bind number %d for %s", bind->num, __FUNCTION__);
    terrno = TSDB_CODE_TSC_STMT_BIND_NUMBER_ERROR;
    return terrno;
  }

  return stmtBindBatch(stmt, bind, -1);
}

int taos_stmt_bind_param_batch(TAOS_STMT *stmt, TAOS_MULTI_BIND *bind) {
  if (stmt == NULL || bind == NULL) {
    tscError("NULL parameter for %s", __FUNCTION__);
    terrno = TSDB_CODE_INVALID_PARA;
    return terrno;
  }

  if (bind->num <= 0 || bind->num > INT16_MAX) {
    tscError("invalid bind num %d", bind->num);
    terrno = TSDB_CODE_TSC_STMT_BIND_NUMBER_ERROR;
    return terrno;
  }

  int32_t insert = 0;
  int32_t code = stmtIsInsert(stmt, &insert);
  if (TSDB_CODE_SUCCESS != code) {
    tscError("stmt insert failed, errcode:%s", tstrerror(code));
    return code;
  }
  if (0 == insert && bind->num > 1) {
    tscError("only one row data allowed for query");
    terrno = TSDB_CODE_TSC_STMT_BIND_NUMBER_ERROR;
    return terrno;
  }

  return stmtBindBatch(stmt, bind, -1);
}

int taos_stmt_bind_single_param_batch(TAOS_STMT *stmt, TAOS_MULTI_BIND *bind, int colIdx) {
  if (stmt == NULL || bind == NULL) {
    tscError("NULL parameter for %s", __FUNCTION__);
    terrno = TSDB_CODE_INVALID_PARA;
    return terrno;
  }

  if (colIdx < 0) {
    tscError("invalid bind column idx %d", colIdx);
    terrno = TSDB_CODE_INVALID_PARA;
    return terrno;
  }

  int32_t insert = 0;
  int32_t code = stmtIsInsert(stmt, &insert);
  if (TSDB_CODE_SUCCESS != code) {
    tscError("stmt insert failed, errcode:%s", tstrerror(code));
    return code;
  }
  if (0 == insert && bind->num > 1) {
    tscError("only one row data allowed for query");
    terrno = TSDB_CODE_TSC_STMT_BIND_NUMBER_ERROR;
    return terrno;
  }

  return stmtBindBatch(stmt, bind, colIdx);
}

int taos_stmt_add_batch(TAOS_STMT *stmt) {
  if (stmt == NULL) {
    tscError("NULL parameter for %s", __FUNCTION__);
    terrno = TSDB_CODE_INVALID_PARA;
    return terrno;
  }

  return stmtAddBatch(stmt);
}

int taos_stmt_execute(TAOS_STMT *stmt) {
  if (stmt == NULL) {
    tscError("NULL parameter for %s", __FUNCTION__);
    terrno = TSDB_CODE_INVALID_PARA;
    return terrno;
  }

  return stmtExec(stmt);
}

int taos_stmt_is_insert(TAOS_STMT *stmt, int *insert) {
  if (stmt == NULL || insert == NULL) {
    tscError("NULL parameter for %s", __FUNCTION__);
    terrno = TSDB_CODE_INVALID_PARA;
    return terrno;
  }

  return stmtIsInsert(stmt, insert);
}

int taos_stmt_num_params(TAOS_STMT *stmt, int *nums) {
  if (stmt == NULL || nums == NULL) {
    tscError("NULL parameter for %s", __FUNCTION__);
    terrno = TSDB_CODE_INVALID_PARA;
    return terrno;
  }

  return stmtGetParamNum(stmt, nums);
}

int taos_stmt_get_param(TAOS_STMT *stmt, int idx, int *type, int *bytes) {
  if (stmt == NULL || type == NULL || NULL == bytes || idx < 0) {
    tscError("invalid parameter for %s", __FUNCTION__);
    terrno = TSDB_CODE_INVALID_PARA;
    return terrno;
  }

  return stmtGetParam(stmt, idx, type, bytes);
}

TAOS_RES *taos_stmt_use_result(TAOS_STMT *stmt) {
  if (stmt == NULL) {
    tscError("NULL parameter for %s", __FUNCTION__);
    terrno = TSDB_CODE_INVALID_PARA;
    return NULL;
  }

  return stmtUseResult(stmt);
}

char *taos_stmt_errstr(TAOS_STMT *stmt) { return (char *)stmtErrstr(stmt); }

int taos_stmt_affected_rows(TAOS_STMT *stmt) {
  if (stmt == NULL) {
    tscError("NULL parameter for %s", __FUNCTION__);
    terrno = TSDB_CODE_INVALID_PARA;
    return 0;
  }

  return stmtAffectedRows(stmt);
}

int taos_stmt_affected_rows_once(TAOS_STMT *stmt) {
  if (stmt == NULL) {
    tscError("NULL parameter for %s", __FUNCTION__);
    terrno = TSDB_CODE_INVALID_PARA;
    return 0;
  }

  return stmtAffectedRowsOnce(stmt);
}

int taos_stmt_close(TAOS_STMT *stmt) {
  if (stmt == NULL) {
    tscError("NULL parameter for %s", __FUNCTION__);
    terrno = TSDB_CODE_INVALID_PARA;
    return terrno;
  }

  return stmtClose(stmt);
}

TAOS_STMT2 *taos_stmt2_init(TAOS *taos, TAOS_STMT2_OPTION *option) {
  if (NULL == taos) {
    tscError("NULL parameter for %s", __FUNCTION__);
    terrno = TSDB_CODE_INVALID_PARA;
    return NULL;
  }
  STscObj *pObj = acquireTscObj(*(int64_t *)taos);
  if (NULL == pObj) {
    tscError("invalid parameter for %s", __FUNCTION__);
    terrno = TSDB_CODE_TSC_DISCONNECTED;
    return NULL;
  }

  TAOS_STMT2 *pStmt = stmtInit2(pObj, option);

  releaseTscObj(*(int64_t *)taos);

  return pStmt;
}

int taos_stmt2_prepare(TAOS_STMT2 *stmt, const char *sql, unsigned long length) {
  if (stmt == NULL || sql == NULL) {
    tscError("NULL parameter for %s", __FUNCTION__);
    terrno = TSDB_CODE_INVALID_PARA;
    return terrno;
  }

  return stmtPrepare2(stmt, sql, length);
}

int taos_stmt2_bind_param(TAOS_STMT2 *stmt, TAOS_STMT2_BINDV *bindv, int32_t col_idx) {
  if (stmt == NULL) {
    tscError("NULL parameter for %s", __FUNCTION__);
    terrno = TSDB_CODE_INVALID_PARA;
    return terrno;
  }

  STscStmt2 *pStmt = (STscStmt2 *)stmt;
  if (atomic_load_8((int8_t *)&pStmt->asyncBindParam.asyncBindNum) > 1) {
    tscError("async bind param is still working, please try again later");
    return TSDB_CODE_TSC_STMT_API_ERROR;
  }

  if (pStmt->options.asyncExecFn && !pStmt->execSemWaited) {
    if (tsem_wait(&pStmt->asyncExecSem) != 0) {
      tscError("wait asyncExecSem failed");
    }
    pStmt->execSemWaited = true;
  }

  SSHashObj *hashTbnames = tSimpleHashInit(100, taosGetDefaultHashFunction(TSDB_DATA_TYPE_VARCHAR));
  if (NULL == hashTbnames) {
    tscError("stmt2 bind failed, %s", tstrerror(terrno));
    return terrno;
  }

  int32_t code = TSDB_CODE_SUCCESS;
  for (int i = 0; i < bindv->count; ++i) {
    if (bindv->tbnames && bindv->tbnames[i]) {
      if (pStmt->sql.stbInterlaceMode) {
        if (tSimpleHashGet(hashTbnames, bindv->tbnames[i], strlen(bindv->tbnames[i])) != NULL) {
          code = terrno = TSDB_CODE_PAR_TBNAME_DUPLICATED;
          tscError("stmt2 bind failed, %s %s", tstrerror(terrno), bindv->tbnames[i]);
          goto out;
        }

        code = tSimpleHashPut(hashTbnames, bindv->tbnames[i], strlen(bindv->tbnames[i]), NULL, 0);
        if (code) {
          goto out;
        }
      }

      code = stmtSetTbName2(stmt, bindv->tbnames[i]);
      if (code) {
        goto out;
      }
    }

    SVCreateTbReq *pCreateTbReq = NULL;
    if (bindv->tags && bindv->tags[i]) {
      code = stmtSetTbTags2(stmt, bindv->tags[i], &pCreateTbReq);
    } else if (pStmt->bInfo.tbNameFlag & IS_FIXED_TAG) {
      code = stmtCheckTags2(stmt, &pCreateTbReq);
    } else {
      pStmt->sql.autoCreateTbl = false;
    }

    if (code) {
      goto out;
    }

    if (bindv->bind_cols && bindv->bind_cols[i]) {
      TAOS_STMT2_BIND *bind = bindv->bind_cols[i];

      if (bind->num <= 0 || bind->num > INT16_MAX) {
        tscError("invalid bind num %d", bind->num);
        code = terrno = TSDB_CODE_TSC_STMT_BIND_NUMBER_ERROR;
        goto out;
      }

      int32_t insert = 0;
      (void)stmtIsInsert2(stmt, &insert);
      if (0 == insert && bind->num > 1) {
        tscError("only one row data allowed for query");
        code = terrno = TSDB_CODE_TSC_STMT_BIND_NUMBER_ERROR;
        goto out;
      }

      code = stmtBindBatch2(stmt, bind, col_idx, pCreateTbReq);
      if (TSDB_CODE_SUCCESS != code) {
        goto out;
      }
    }
  }

out:
  tSimpleHashCleanup(hashTbnames);

  return code;
}

int taos_stmt2_bind_param_a(TAOS_STMT2 *stmt, TAOS_STMT2_BINDV *bindv, int32_t col_idx, __taos_async_fn_t fp,
                            void *param) {
  if (stmt == NULL || bindv == NULL || fp == NULL) {
    terrno = TSDB_CODE_INVALID_PARA;
    return terrno;
  }

  STscStmt2 *pStmt = (STscStmt2 *)stmt;

  ThreadArgs *args = (ThreadArgs *)taosMemoryMalloc(sizeof(ThreadArgs));
  args->stmt = stmt;
  args->bindv = bindv;
  args->col_idx = col_idx;
  args->fp = fp;
  args->param = param;

  (void)taosThreadMutexLock(&(pStmt->asyncBindParam.mutex));
  if (atomic_load_8((int8_t *)&pStmt->asyncBindParam.asyncBindNum) > 0) {
    (void)taosThreadMutexUnlock(&(pStmt->asyncBindParam.mutex));
    tscError("async bind param is still working, please try again later");
    return TSDB_CODE_TSC_STMT_API_ERROR;
  }
  (void)atomic_add_fetch_8(&pStmt->asyncBindParam.asyncBindNum, 1);
  (void)taosThreadMutexUnlock(&(pStmt->asyncBindParam.mutex));

  int code_s = taosStmt2AsyncBind(stmtAsyncBindThreadFunc, (void *)args);
  if (code_s != TSDB_CODE_SUCCESS) {
    (void)taosThreadMutexLock(&(pStmt->asyncBindParam.mutex));
    (void)taosThreadCondSignal(&(pStmt->asyncBindParam.waitCond));
    (void)atomic_sub_fetch_8(&pStmt->asyncBindParam.asyncBindNum, 1);
    (void)taosThreadMutexUnlock(&(pStmt->asyncBindParam.mutex));
    tscError("async bind failed, code:%d , %s", code_s, tstrerror(code_s));
  }

  return code_s;
}

int taos_stmt2_exec(TAOS_STMT2 *stmt, int *affected_rows) {
  if (stmt == NULL) {
    tscError("NULL parameter for %s", __FUNCTION__);
    terrno = TSDB_CODE_INVALID_PARA;
    return terrno;
  }

  return stmtExec2(stmt, affected_rows);
}

int taos_stmt2_close(TAOS_STMT2 *stmt) {
  if (stmt == NULL) {
    tscError("NULL parameter for %s", __FUNCTION__);
    terrno = TSDB_CODE_INVALID_PARA;
    return terrno;
  }

  return stmtClose2(stmt);
}

int taos_stmt2_is_insert(TAOS_STMT2 *stmt, int *insert) {
  if (stmt == NULL || insert == NULL) {
    tscError("NULL parameter for %s", __FUNCTION__);
    terrno = TSDB_CODE_INVALID_PARA;
    return terrno;
  }

  return stmtIsInsert2(stmt, insert);
}

int taos_stmt2_get_fields(TAOS_STMT2 *stmt, int *count, TAOS_FIELD_ALL **fields) {
  if (stmt == NULL || count == NULL) {
    tscError("NULL parameter for %s", __FUNCTION__);
    terrno = TSDB_CODE_INVALID_PARA;
    return terrno;
  }

  STscStmt2 *pStmt = (STscStmt2 *)stmt;
  if (pStmt->sql.type == 0) {
    int isInsert = 0;
    (void)stmtIsInsert2(stmt, &isInsert);
    if (!isInsert) {
      pStmt->sql.type = STMT_TYPE_QUERY;
    }
  }
  if (pStmt->sql.type == STMT_TYPE_QUERY) {
    return stmtGetParamNum2(stmt, count);
  }

  return stmtGetStbColFields2(stmt, count, fields);
}

DLL_EXPORT void taos_stmt2_free_fields(TAOS_STMT2 *stmt, TAOS_FIELD_ALL *fields) {
  (void)stmt;
  if (!fields) return;
  taosMemoryFree(fields);
}

TAOS_RES *taos_stmt2_result(TAOS_STMT2 *stmt) {
  if (stmt == NULL) {
    tscError("NULL parameter for %s", __FUNCTION__);
    terrno = TSDB_CODE_INVALID_PARA;
    return NULL;
  }

  return stmtUseResult2(stmt);
}

char *taos_stmt2_error(TAOS_STMT2 *stmt) { return (char *)stmtErrstr2(stmt); }

int taos_set_conn_mode(TAOS *taos, int mode, int value) {
  if (taos == NULL) {
    terrno = TSDB_CODE_INVALID_PARA;
    return terrno;
  }

  STscObj *pObj = acquireTscObj(*(int64_t *)taos);
  if (NULL == pObj) {
    terrno = TSDB_CODE_TSC_DISCONNECTED;
    tscError("invalid parameter for %s", __func__);
    return terrno;
  }
  switch (mode) {
    case TAOS_CONN_MODE_BI:
      atomic_store_8(&pObj->biMode, value);
      break;
    default:
      tscError("not supported mode.");
      return TSDB_CODE_INVALID_PARA;
  }
  return 0;
}

char *getBuildInfo() { return td_buildinfo; }<|MERGE_RESOLUTION|>--- conflicted
+++ resolved
@@ -362,76 +362,55 @@
 
 typedef struct SFetchWhiteListInfo {
   int64_t                     connId;
-  __taos_async_whitelist_fn_t2 userCbFn;
+  __taos_async_whitelist_fn_t userCbFn;
   void                       *userParam;
 } SFetchWhiteListInfo;
 
 int32_t fetchWhiteListCallbackFn(void *param, SDataBuf *pMsg, int32_t code) {
-  int32_t               lino = 0;
   SFetchWhiteListInfo *pInfo = (SFetchWhiteListInfo *)param;
   TAOS                *taos = &pInfo->connId;
-  char                **pWhiteLists = NULL;
-  SGetUserWhiteListRsp2 wlRsp = {0};
-
   if (code != TSDB_CODE_SUCCESS) {
     pInfo->userCbFn(pInfo->userParam, code, taos, 0, NULL);
-    TSDB_CHECK_CODE(code, lino, _error);
-  }
-
-<<<<<<< HEAD
-  if ((code = tDeserializeSGetUserWhiteListRsp2(pMsg->pData, pMsg->len, &wlRsp)) != TSDB_CODE_SUCCESS) {
-    TSDB_CHECK_CODE(code = terrno, lino, _error);
-=======
+    taosMemoryFree(pMsg->pData);
+    taosMemoryFree(pMsg->pEpSet);
+    taosMemoryFree(pInfo);
+    return code;
+  }
+
   SGetUserWhiteListRsp wlRsp;
-  if ((code = tDeserializeSGetUserWhiteListRsp(pMsg->pData, pMsg->len, &wlRsp)) != TSDB_CODE_SUCCESS) {
+  if (TSDB_CODE_SUCCESS != tDeserializeSGetUserWhiteListRsp(pMsg->pData, pMsg->len, &wlRsp)) {
     taosMemoryFree(pMsg->pData);
     taosMemoryFree(pMsg->pEpSet);
     taosMemoryFree(pInfo);
     tFreeSGetUserWhiteListRsp(&wlRsp);
     return terrno;
->>>>>>> dba20b15
-  }
-
-  pWhiteLists = taosMemoryCalloc(wlRsp.numWhiteLists, sizeof(char *));
+  }
+
+  uint64_t *pWhiteLists = taosMemoryMalloc(wlRsp.numWhiteLists * sizeof(uint64_t));
   if (pWhiteLists == NULL) {
-    TSDB_CHECK_CODE(code = terrno, lino, _error);
+    taosMemoryFree(pMsg->pData);
+    taosMemoryFree(pMsg->pEpSet);
+    taosMemoryFree(pInfo);
+    tFreeSGetUserWhiteListRsp(&wlRsp);
+    return terrno;
   }
 
   for (int i = 0; i < wlRsp.numWhiteLists; ++i) {
-    char *t = taosMemCalloc(1, IP_RESERVE_CAP);
-    if (t == NULL) {
-      TSDB_CHECK_CODE(code = terrno, lino, _error);
-    }
-
-    SIpRange *range = &wlRsp.pWhiteLists[i];
-    SIpAddr   addr = {0};
-
-    code = tIpUintToStr(range, &addr);
-    TSDB_CHECK_CODE(code, lino, _error);
-
-    if (snprintf(t, IP_RESERVE_CAP, "%s/%d", IP_ADDR_STR(&addr), addr.mask) >= IP_RESERVE_CAP) {
-      TSDB_CHECK_CODE(code = TSDB_CODE_OUT_OF_RANGE, lino, _error);
-    }
-    pWhiteLists[i] = t;
+    pWhiteLists[i] = ((uint64_t)wlRsp.pWhiteLists[i].mask << 32) | wlRsp.pWhiteLists[i].ip;
   }
 
   pInfo->userCbFn(pInfo->userParam, code, taos, wlRsp.numWhiteLists, pWhiteLists);
-_error:
-
-  if (pWhiteLists != NULL) {
-    for (int i = 0; i < wlRsp.numWhiteLists; ++i) {
-      taosMemoryFree(pWhiteLists[i]);
-    }
-  }
+
   taosMemoryFree(pWhiteLists);
   taosMemoryFree(pMsg->pData);
   taosMemoryFree(pMsg->pEpSet);
   taosMemoryFree(pInfo);
-  tFreeSGetUserWhiteListRsp2(&wlRsp);
+  tFreeSGetUserWhiteListRsp(&wlRsp);
   return code;
-}
-
-void taos_fetch_whitelist_a(TAOS *taos, __taos_async_whitelist_fn_t2 fp, void *param) {
+  return code;
+}
+
+void taos_fetch_whitelist_a(TAOS *taos, __taos_async_whitelist_fn_t fp, void *param) {
   if (NULL == taos) {
     fp(param, TSDB_CODE_INVALID_PARA, taos, 0, NULL);
     return;
@@ -543,11 +522,11 @@
 
   // for (int i = 0; i < wlRsp.numWhiteLists; ++i) {
   char *ip4 = taosMemCalloc(1, 256);
-  snprintf(ip4, 255, "%s/%d", "0.0.0.0/", 0);
+  snprintf(ip4, 255, "%s/%d", "0.0.0.0", 0);
   pWhiteLists[0] = ip4;
 
   char *ip6 = taosMemCalloc(1, 256);
-  snprintf(ip6, 255, "%s/%d", "::/", 0);
+  snprintf(ip6, 255, "%s/%d", "::", 0);
   pWhiteLists[1] = ip6;
 
   pInfo->userCbFn(pInfo->userParam, code, taos, wlRsp.numWhiteLists, pWhiteLists);
