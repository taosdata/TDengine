--- conflicted
+++ resolved
@@ -342,25 +342,6 @@
     destroyRequest(pRequest);
   } else if (TD_RES_TMQ_METADATA(res)) {
     SMqTaosxRspObj *pRsp = (SMqTaosxRspObj *)res;
-<<<<<<< HEAD
-    taosArrayDestroyP(pRsp->rsp.blockData, taosMemoryFree);
-    taosArrayDestroy(pRsp->rsp.blockDataLen);
-    taosArrayDestroyP(pRsp->rsp.blockTbName, taosMemoryFree);
-    taosArrayDestroyP(pRsp->rsp.blockSchema, (FDelete)tDeleteSchemaWrapper);
-    // taosx
-    taosArrayDestroy(pRsp->rsp.createTableLen);
-    taosArrayDestroyP(pRsp->rsp.createTableReq, taosMemoryFree);
-
-    doFreeReqResultInfo(&pRsp->resInfo);
-    taosMemoryFree(pRsp);
-  } else if (TD_RES_TMQ(res)) {
-    SMqRspObj *pRsp = (SMqRspObj *)res;
-    taosArrayDestroyP(pRsp->rsp.blockData, taosMemoryFree);
-    taosArrayDestroy(pRsp->rsp.blockDataLen);
-    taosArrayDestroyP(pRsp->rsp.blockTbName, taosMemoryFree);
-    taosArrayDestroyP(pRsp->rsp.blockSchema, (FDelete)tDeleteSchemaWrapper);
-    doFreeReqResultInfo(&pRsp->resInfo);
-=======
     tDeleteSTaosxRsp(&pRsp->rsp);
     doFreeReqResultInfo(&pRsp->common.resInfo);
     taosMemoryFree(pRsp);
@@ -368,7 +349,6 @@
     SMqRspObj *pRsp = (SMqRspObj *)res;
     tDeleteMqDataRsp(&pRsp->rsp);
     doFreeReqResultInfo(&pRsp->common.resInfo);
->>>>>>> 5df72091
     taosMemoryFree(pRsp);
   } else if (TD_RES_TMQ_META(res)) {
     SMqMetaRspObj *pRspObj = (SMqMetaRspObj *)res;
