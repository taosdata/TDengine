/*
 * Copyright (c) 2019 TAOS Data, Inc. <jhtao@taosdata.com>
 *
 * This program is free software: you can use, redistribute, and/or modify
 * it under the terms of the GNU Affero General Public License, version 3
 * or later ("AGPL"), as published by the Free Software Foundation.
 *
 * This program is distributed in the hope that it will be useful, but WITHOUT
 * ANY WARRANTY; without even the implied warranty of MERCHANTABILITY or
 * FITNESS FOR A PARTICULAR PURPOSE.
 *
 * You should have received a copy of the GNU Affero General Public License
 * along with this program. If not, see <http://www.gnu.org/licenses/>.
 */

#include "catalog.h"
#include "clientInt.h"
#include "clientLog.h"
#include "clientMonitor.h"
#include "clientStmt.h"
#include "clientStmt2.h"
#include "functionMgt.h"
#include "os.h"
#include "query.h"
#include "scheduler.h"
#include "tdatablock.h"
#include "tglobal.h"
#include "tmsg.h"
#include "tref.h"
#include "trpc.h"
#include "version.h"
#include "tcompare.h"

#define TSC_VAR_NOT_RELEASE 1
#define TSC_VAR_RELEASED    0

static int32_t sentinel = TSC_VAR_NOT_RELEASE;
static int32_t createParseContext(const SRequestObj *pRequest, SParseContext **pCxt, SSqlCallbackWrapper *pWrapper);

int taos_options(TSDB_OPTION option, const void *arg, ...) {
  static int32_t lock = 0;

  for (int i = 1; atomic_val_compare_exchange_32(&lock, 0, 1) != 0; ++i) {
    if (i % 1000 == 0) {
      tscInfo("haven't acquire lock after spin %d times.", i);
      (void)sched_yield();
    }
  }

  int ret = taos_options_imp(option, (const char *)arg);
  atomic_store_32(&lock, 0);
  return ret;
}
// this function may be called by user or system, or by both simultaneously.
void taos_cleanup(void) {
  tscDebug("start to cleanup client environment");
  if (atomic_val_compare_exchange_32(&sentinel, TSC_VAR_NOT_RELEASE, TSC_VAR_RELEASED) != TSC_VAR_NOT_RELEASE) {
    return;
  }

  monitorClose();
  tscStopCrashReport();

  hbMgrCleanUp();

  catalogDestroy();
  schedulerDestroy();

  fmFuncMgtDestroy();
  qCleanupKeywordsTable();
  nodesDestroyAllocatorSet();

  if (TSDB_CODE_SUCCESS != cleanupTaskQueue()) {
    tscWarn("failed to cleanup task queue");
  }

  int32_t id = clientReqRefPool;
  clientReqRefPool = -1;
  if (TSDB_CODE_SUCCESS != taosCloseRef(id)) {
    tscWarn("failed to close clientReqRefPool");
  }

  id = clientConnRefPool;
  clientConnRefPool = -1;
  if (TSDB_CODE_SUCCESS != taosCloseRef(id)) {
    tscWarn("failed to close clientReqRefPool");
  }

  DestroyRegexCache();
  rpcCleanup();
  tscDebug("rpc cleanup");

  taosConvDestroy();

  tmqMgmtClose();

  tscInfo("all local resources released");
  taosCleanupCfg();
  taosCloseLog();
}

static setConfRet taos_set_config_imp(const char *config) {
  setConfRet ret = {SET_CONF_RET_SUCC, {0}};
  // TODO: need re-implementation
  return ret;
}

setConfRet taos_set_config(const char *config) {
  // TODO  pthread_mutex_lock(&setConfMutex);
  setConfRet ret = taos_set_config_imp(config);
  //  pthread_mutex_unlock(&setConfMutex);
  return ret;
}

TAOS *taos_connect(const char *ip, const char *user, const char *pass, const char *db, uint16_t port) {
  tscDebug("try to connect to %s:%u, user:%s db:%s", ip, port, user, db);
  if (user == NULL) {
    user = TSDB_DEFAULT_USER;
  }

  if (pass == NULL) {
    pass = TSDB_DEFAULT_PASS;
  }

  STscObj *pObj = NULL;
  int32_t code = taos_connect_internal(ip, user, pass, NULL, db, port, CONN_TYPE__QUERY, &pObj);
  if (TSDB_CODE_SUCCESS == code) {
    int64_t *rid = taosMemoryCalloc(1, sizeof(int64_t));
    if (NULL == rid) {
      tscError("out of memory when taos connect to %s:%u, user:%s db:%s", ip, port, user, db);
      terrno = TSDB_CODE_OUT_OF_MEMORY;
      return NULL;
    }
    *rid = pObj->id;
    return (TAOS *)rid;
  } else {
    terrno = code;
  }

  return NULL;
}

int taos_set_notify_cb(TAOS *taos, __taos_notify_fn_t fp, void *param, int type) {
  if (taos == NULL) {
    terrno = TSDB_CODE_INVALID_PARA;
    return terrno;
  }

  STscObj *pObj = acquireTscObj(*(int64_t *)taos);
  if (NULL == pObj) {
    terrno = TSDB_CODE_TSC_DISCONNECTED;
    tscError("invalid parameter for %s", __func__);
    return terrno;
  }

  switch (type) {
    case TAOS_NOTIFY_PASSVER: {
      TSC_ERR_RET(taosThreadMutexLock(&pObj->mutex));
      pObj->passInfo.fp = fp;
      pObj->passInfo.param = param;
      TSC_ERR_RET(taosThreadMutexUnlock(&pObj->mutex));
      break;
    }
    case TAOS_NOTIFY_WHITELIST_VER: {
      TSC_ERR_RET(taosThreadMutexLock(&pObj->mutex));
      pObj->whiteListInfo.fp = fp;
      pObj->whiteListInfo.param = param;
      TSC_ERR_RET(taosThreadMutexUnlock(&pObj->mutex));
      break;
    }
    case TAOS_NOTIFY_USER_DROPPED: {
      TSC_ERR_RET(taosThreadMutexLock(&pObj->mutex));
      pObj->userDroppedInfo.fp = fp;
      pObj->userDroppedInfo.param = param;
      TSC_ERR_RET(taosThreadMutexUnlock(&pObj->mutex));
      break;
    }
    default: {
      terrno = TSDB_CODE_INVALID_PARA;
      releaseTscObj(*(int64_t *)taos);
      return terrno;
    }
  }

  releaseTscObj(*(int64_t *)taos);
  return 0;
}

typedef struct SFetchWhiteListInfo {
  int64_t                     connId;
  __taos_async_whitelist_fn_t userCbFn;
  void                       *userParam;
} SFetchWhiteListInfo;

int32_t fetchWhiteListCallbackFn(void *param, SDataBuf *pMsg, int32_t code) {
  SFetchWhiteListInfo *pInfo = (SFetchWhiteListInfo *)param;
  TAOS                *taos = &pInfo->connId;
  if (code != TSDB_CODE_SUCCESS) {
    pInfo->userCbFn(pInfo->userParam, code, taos, 0, NULL);
    taosMemoryFree(pMsg->pData);
    taosMemoryFree(pMsg->pEpSet);
    taosMemoryFree(pInfo);
    return code;
  }

  SGetUserWhiteListRsp wlRsp;
  if (TSDB_CODE_SUCCESS != tDeserializeSGetUserWhiteListRsp(pMsg->pData, pMsg->len, &wlRsp)) {
    taosMemoryFree(pMsg->pData);
    taosMemoryFree(pMsg->pEpSet);
    taosMemoryFree(pInfo);
    tFreeSGetUserWhiteListRsp(&wlRsp);
    return terrno;
  }

  uint64_t *pWhiteLists = taosMemoryMalloc(wlRsp.numWhiteLists * sizeof(uint64_t));
  if (pWhiteLists == NULL) {
    taosMemoryFree(pMsg->pData);
    taosMemoryFree(pMsg->pEpSet);
    taosMemoryFree(pInfo);
    tFreeSGetUserWhiteListRsp(&wlRsp);
    return TSDB_CODE_OUT_OF_MEMORY;
  }

  for (int i = 0; i < wlRsp.numWhiteLists; ++i) {
    pWhiteLists[i] = ((uint64_t)wlRsp.pWhiteLists[i].mask << 32) | wlRsp.pWhiteLists[i].ip;
  }

  pInfo->userCbFn(pInfo->userParam, code, taos, wlRsp.numWhiteLists, pWhiteLists);

  taosMemoryFree(pWhiteLists);
  taosMemoryFree(pMsg->pData);
  taosMemoryFree(pMsg->pEpSet);
  taosMemoryFree(pInfo);
  tFreeSGetUserWhiteListRsp(&wlRsp);
  return code;
}

void taos_fetch_whitelist_a(TAOS *taos, __taos_async_whitelist_fn_t fp, void *param) {
  if (NULL == taos) {
    fp(param, TSDB_CODE_INVALID_PARA, taos, 0, NULL);
    return;
  }

  int64_t connId = *(int64_t *)taos;

  STscObj *pTsc = acquireTscObj(connId);
  if (NULL == pTsc) {
    fp(param, TSDB_CODE_TSC_DISCONNECTED, taos, 0, NULL);
    return;
  }

  SGetUserWhiteListReq req;
  (void)memcpy(req.user, pTsc->user, TSDB_USER_LEN);
  int32_t msgLen = tSerializeSGetUserWhiteListReq(NULL, 0, &req);
<<<<<<< HEAD
  void   *pReq = taosMemoryMalloc(msgLen);
=======
  if (msgLen < 0) {
    fp(param, TSDB_CODE_INVALID_PARA, taos, 0, NULL);
    releaseTscObj(connId);
    return;
  }

  void* pReq = taosMemoryMalloc(msgLen);
>>>>>>> 2131d324
  if (pReq == NULL) {
    fp(param, TSDB_CODE_OUT_OF_MEMORY, taos, 0, NULL);
    releaseTscObj(connId);
    return;
  }

  if (tSerializeSGetUserWhiteListReq(pReq, msgLen, &req) < 0) {
    fp(param, TSDB_CODE_INVALID_PARA, taos, 0, NULL);
    taosMemoryFree(pReq);
    releaseTscObj(connId);
    return;
  }

  SFetchWhiteListInfo *pParam = taosMemoryMalloc(sizeof(SFetchWhiteListInfo));
  if (pParam == NULL) {
    fp(param, TSDB_CODE_OUT_OF_MEMORY, taos, 0, NULL);
    taosMemoryFree(pReq);
    releaseTscObj(connId);
    return;
  }

  pParam->connId = connId;
  pParam->userCbFn = fp;
  pParam->userParam = param;
  SMsgSendInfo *pSendInfo = taosMemoryCalloc(1, sizeof(SMsgSendInfo));
  if (pSendInfo == NULL) {
    fp(param, TSDB_CODE_OUT_OF_MEMORY, taos, 0, NULL);
    taosMemoryFree(pParam);
    taosMemoryFree(pReq);
    releaseTscObj(connId);
    return;
  }

  pSendInfo->msgInfo = (SDataBuf){.pData = pReq, .len = msgLen, .handle = NULL};
  pSendInfo->requestId = generateRequestId();
  pSendInfo->requestObjRefId = 0;
  pSendInfo->param = pParam;
  pSendInfo->fp = fetchWhiteListCallbackFn;
  pSendInfo->msgType = TDMT_MND_GET_USER_WHITELIST;

  int64_t transportId = 0;
<<<<<<< HEAD
  SEpSet  epSet = getEpSet_s(&pTsc->pAppInfo->mgmtEp);
  asyncSendMsgToServer(pTsc->pAppInfo->pTransporter, &epSet, &transportId, pSendInfo);
=======
  SEpSet epSet = getEpSet_s(&pTsc->pAppInfo->mgmtEp);
  if (TSDB_CODE_SUCCESS != asyncSendMsgToServer(pTsc->pAppInfo->pTransporter, &epSet, &transportId, pSendInfo)) {
    tscWarn("failed to async send msg to server");
  }
>>>>>>> 2131d324
  releaseTscObj(connId);
  return;
}

void taos_close_internal(void *taos) {
  if (taos == NULL) {
    return;
  }

  STscObj *pTscObj = (STscObj *)taos;
  tscDebug("0x%" PRIx64 " try to close connection, numOfReq:%d", pTscObj->id, pTscObj->numOfReqs);

  (void)taosRemoveRef(clientConnRefPool, pTscObj->id);
}

void taos_close(TAOS *taos) {
  if (taos == NULL) {
    return;
  }

  STscObj *pObj = acquireTscObj(*(int64_t *)taos);
  if (NULL == pObj) {
    taosMemoryFree(taos);
    return;
  }

  taos_close_internal(pObj);
  releaseTscObj(*(int64_t *)taos);
  taosMemoryFree(taos);
}

int taos_errno(TAOS_RES *res) {
  if (res == NULL || TD_RES_TMQ_META(res) || TD_RES_TMQ_BATCH_META(res)) {
    return terrno;
  }

  if (TD_RES_TMQ(res) || TD_RES_TMQ_METADATA(res)) {
    return 0;
  }

  return ((SRequestObj *)res)->code;
}

const char *taos_errstr(TAOS_RES *res) {
  if (res == NULL || TD_RES_TMQ_META(res) || TD_RES_TMQ_BATCH_META(res)) {
    return (const char *)tstrerror(terrno);
  }

  if (TD_RES_TMQ(res) || TD_RES_TMQ_METADATA(res)) {
    return "success";
  }

  SRequestObj *pRequest = (SRequestObj *)res;
  if (NULL != pRequest->msgBuf && (strlen(pRequest->msgBuf) > 0 || pRequest->code == TSDB_CODE_RPC_FQDN_ERROR)) {
    return pRequest->msgBuf;
  } else {
    return (const char *)tstrerror(pRequest->code);
  }
}

void taos_free_result(TAOS_RES *res) {
  if (NULL == res) {
    return;
  }

  tscDebug("taos free res %p", res);

  if (TD_RES_QUERY(res)) {
    SRequestObj *pRequest = (SRequestObj *)res;
    tscDebug("0x%" PRIx64 " taos_free_result start to free query", pRequest->requestId);
    destroyRequest(pRequest);
  } else if (TD_RES_TMQ_METADATA(res)) {
    SMqTaosxRspObj *pRsp = (SMqTaosxRspObj *)res;
    tDeleteSTaosxRsp(&pRsp->rsp);
    doFreeReqResultInfo(&pRsp->common.resInfo);
    taosMemoryFree(pRsp);
  } else if (TD_RES_TMQ(res)) {
    SMqRspObj *pRsp = (SMqRspObj *)res;
    tDeleteMqDataRsp(&pRsp->rsp);
    doFreeReqResultInfo(&pRsp->common.resInfo);
    taosMemoryFree(pRsp);
  } else if (TD_RES_TMQ_META(res)) {
    SMqMetaRspObj *pRspObj = (SMqMetaRspObj *)res;
    tDeleteMqMetaRsp(&pRspObj->metaRsp);
    taosMemoryFree(pRspObj);
  } else if (TD_RES_TMQ_BATCH_META(res)) {
    SMqBatchMetaRspObj *pBtRspObj = (SMqBatchMetaRspObj *)res;
    tDeleteMqBatchMetaRsp(&pBtRspObj->rsp);
    taosMemoryFree(pBtRspObj);
  }
}

void taos_kill_query(TAOS *taos) {
  if (NULL == taos) {
    return;
  }

  int64_t  rid = *(int64_t *)taos;
  STscObj *pTscObj = acquireTscObj(rid);
  if (pTscObj) {
    stopAllRequests(pTscObj->pRequests);
  }
  releaseTscObj(rid);
}

int taos_field_count(TAOS_RES *res) {
  if (res == NULL || TD_RES_TMQ_META(res) || TD_RES_TMQ_BATCH_META(res)) {
    return 0;
  }

  SReqResultInfo *pResInfo = tscGetCurResInfo(res);
  return pResInfo->numOfCols;
}

int taos_num_fields(TAOS_RES *res) { return taos_field_count(res); }

TAOS_FIELD *taos_fetch_fields(TAOS_RES *res) {
  if (taos_num_fields(res) == 0 || TD_RES_TMQ_META(res) || TD_RES_TMQ_BATCH_META(res)) {
    return NULL;
  }

  SReqResultInfo *pResInfo = tscGetCurResInfo(res);
  return pResInfo->userFields;
}

TAOS_RES *taos_query(TAOS *taos, const char *sql) { return taosQueryImpl(taos, sql, false, TD_REQ_FROM_APP); }
TAOS_RES *taos_query_with_reqid(TAOS *taos, const char *sql, int64_t reqid) {
  return taosQueryImplWithReqid(taos, sql, false, reqid);
}

TAOS_ROW taos_fetch_row(TAOS_RES *res) {
  if (res == NULL) {
    return NULL;
  }

  if (TD_RES_QUERY(res)) {
    SRequestObj *pRequest = (SRequestObj *)res;
    if (pRequest->type == TSDB_SQL_RETRIEVE_EMPTY_RESULT || pRequest->type == TSDB_SQL_INSERT ||
        pRequest->code != TSDB_CODE_SUCCESS || taos_num_fields(res) == 0 || pRequest->killed) {
      return NULL;
    }

    if (pRequest->inCallback) {
      tscError("can not call taos_fetch_row before query callback ends.");
      terrno = TSDB_CODE_TSC_INVALID_OPERATION;
      return NULL;
    }

    return doAsyncFetchRows(pRequest, true, true);
  } else if (TD_RES_TMQ(res) || TD_RES_TMQ_METADATA(res)) {
    SMqRspObj      *msg = ((SMqRspObj *)res);
    SReqResultInfo *pResultInfo = NULL;
    if (msg->common.resIter == -1) {
      if(tmqGetNextResInfo(res, true, &pResultInfo) != 0){
        return NULL;
      }
    } else {
      pResultInfo = tmqGetCurResInfo(res);
    }

    if (pResultInfo->current < pResultInfo->numOfRows) {
      doSetOneRowPtr(pResultInfo);
      pResultInfo->current += 1;
      return pResultInfo->row;
    } else {
      if (tmqGetNextResInfo(res, true, &pResultInfo) != 0){
        return NULL;
      }

      doSetOneRowPtr(pResultInfo);
      pResultInfo->current += 1;
      return pResultInfo->row;
    }
  } else if (TD_RES_TMQ_META(res) || TD_RES_TMQ_BATCH_META(res)) {
    return NULL;
  } else {
    // assert to avoid un-initialization error
    tscError("invalid result passed to taos_fetch_row");
    terrno = TSDB_CODE_TSC_INTERNAL_ERROR;
    return NULL;
  }
}

int taos_print_row(char *str, TAOS_ROW row, TAOS_FIELD *fields, int num_fields) {
  int32_t len = 0;
  for (int i = 0; i < num_fields; ++i) {
    if (i > 0) {
      str[len++] = ' ';
    }

    if (row[i] == NULL) {
      len += sprintf(str + len, "%s", TSDB_DATA_NULL_STR);
      continue;
    }

    switch (fields[i].type) {
      case TSDB_DATA_TYPE_TINYINT:
        len += sprintf(str + len, "%d", *((int8_t *)row[i]));
        break;

      case TSDB_DATA_TYPE_UTINYINT:
        len += sprintf(str + len, "%u", *((uint8_t *)row[i]));
        break;

      case TSDB_DATA_TYPE_SMALLINT:
        len += sprintf(str + len, "%d", *((int16_t *)row[i]));
        break;

      case TSDB_DATA_TYPE_USMALLINT:
        len += sprintf(str + len, "%u", *((uint16_t *)row[i]));
        break;

      case TSDB_DATA_TYPE_INT:
        len += sprintf(str + len, "%d", *((int32_t *)row[i]));
        break;

      case TSDB_DATA_TYPE_UINT:
        len += sprintf(str + len, "%u", *((uint32_t *)row[i]));
        break;

      case TSDB_DATA_TYPE_BIGINT:
        len += sprintf(str + len, "%" PRId64, *((int64_t *)row[i]));
        break;

      case TSDB_DATA_TYPE_UBIGINT:
        len += sprintf(str + len, "%" PRIu64, *((uint64_t *)row[i]));
        break;

      case TSDB_DATA_TYPE_FLOAT: {
        float fv = 0;
        fv = GET_FLOAT_VAL(row[i]);
        len += sprintf(str + len, "%f", fv);
      } break;

      case TSDB_DATA_TYPE_DOUBLE: {
        double dv = 0;
        dv = GET_DOUBLE_VAL(row[i]);
        len += sprintf(str + len, "%lf", dv);
      } break;

      case TSDB_DATA_TYPE_VARBINARY: {
        void    *data = NULL;
        uint32_t size = 0;
        int32_t  charLen = varDataLen((char *)row[i] - VARSTR_HEADER_SIZE);
        if (taosAscii2Hex(row[i], charLen, &data, &size) < 0) {
          break;
        }
        (void)memcpy(str + len, data, size);
        len += size;
        taosMemoryFree(data);
      } break;
      case TSDB_DATA_TYPE_BINARY:
      case TSDB_DATA_TYPE_NCHAR:
      case TSDB_DATA_TYPE_GEOMETRY: {
        int32_t charLen = varDataLen((char *)row[i] - VARSTR_HEADER_SIZE);
        if (fields[i].type == TSDB_DATA_TYPE_BINARY || fields[i].type == TSDB_DATA_TYPE_VARBINARY ||
            fields[i].type == TSDB_DATA_TYPE_GEOMETRY) {
          if (ASSERT(charLen <= fields[i].bytes && charLen >= 0)) {
            tscError("taos_print_row error binary. charLen:%d, fields[i].bytes:%d", charLen, fields[i].bytes);
          }
        } else {
          if (ASSERT(charLen <= fields[i].bytes * TSDB_NCHAR_SIZE && charLen >= 0)) {
            tscError("taos_print_row error. charLen:%d, fields[i].bytes:%d", charLen, fields[i].bytes);
          }
        }

        (void)memcpy(str + len, row[i], charLen);
        len += charLen;
      } break;

      case TSDB_DATA_TYPE_TIMESTAMP:
        len += sprintf(str + len, "%" PRId64, *((int64_t *)row[i]));
        break;

      case TSDB_DATA_TYPE_BOOL:
        len += sprintf(str + len, "%d", *((int8_t *)row[i]));
      default:
        break;
    }
  }
  str[len] = 0;

  return len;
}

int *taos_fetch_lengths(TAOS_RES *res) {
  if (res == NULL || TD_RES_TMQ_META(res) || TD_RES_TMQ_BATCH_META(res)) {
    return NULL;
  }

  SReqResultInfo *pResInfo = tscGetCurResInfo(res);
  return pResInfo->length;
}

TAOS_ROW *taos_result_block(TAOS_RES *res) {
  if (res == NULL || TD_RES_TMQ_META(res) || TD_RES_TMQ_BATCH_META(res)) {
    terrno = TSDB_CODE_INVALID_PARA;
    return NULL;
  }

  if (taos_is_update_query(res)) {
    return NULL;
  }

  SReqResultInfo *pResInfo = tscGetCurResInfo(res);
  return &pResInfo->row;
}

// todo intergrate with tDataTypes
const char *taos_data_type(int type) {
  switch (type) {
    case TSDB_DATA_TYPE_NULL:
      return "TSDB_DATA_TYPE_NULL";
    case TSDB_DATA_TYPE_BOOL:
      return "TSDB_DATA_TYPE_BOOL";
    case TSDB_DATA_TYPE_TINYINT:
      return "TSDB_DATA_TYPE_TINYINT";
    case TSDB_DATA_TYPE_SMALLINT:
      return "TSDB_DATA_TYPE_SMALLINT";
    case TSDB_DATA_TYPE_INT:
      return "TSDB_DATA_TYPE_INT";
    case TSDB_DATA_TYPE_BIGINT:
      return "TSDB_DATA_TYPE_BIGINT";
    case TSDB_DATA_TYPE_FLOAT:
      return "TSDB_DATA_TYPE_FLOAT";
    case TSDB_DATA_TYPE_DOUBLE:
      return "TSDB_DATA_TYPE_DOUBLE";
    case TSDB_DATA_TYPE_VARCHAR:
      return "TSDB_DATA_TYPE_VARCHAR";
      //    case TSDB_DATA_TYPE_BINARY:          return "TSDB_DATA_TYPE_VARCHAR";
    case TSDB_DATA_TYPE_TIMESTAMP:
      return "TSDB_DATA_TYPE_TIMESTAMP";
    case TSDB_DATA_TYPE_NCHAR:
      return "TSDB_DATA_TYPE_NCHAR";
    case TSDB_DATA_TYPE_JSON:
      return "TSDB_DATA_TYPE_JSON";
    case TSDB_DATA_TYPE_GEOMETRY:
      return "TSDB_DATA_TYPE_GEOMETRY";
    case TSDB_DATA_TYPE_UTINYINT:
      return "TSDB_DATA_TYPE_UTINYINT";
    case TSDB_DATA_TYPE_USMALLINT:
      return "TSDB_DATA_TYPE_USMALLINT";
    case TSDB_DATA_TYPE_UINT:
      return "TSDB_DATA_TYPE_UINT";
    case TSDB_DATA_TYPE_UBIGINT:
      return "TSDB_DATA_TYPE_UBIGINT";
    case TSDB_DATA_TYPE_VARBINARY:
      return "TSDB_DATA_TYPE_VARBINARY";
    case TSDB_DATA_TYPE_DECIMAL:
      return "TSDB_DATA_TYPE_DECIMAL";
    case TSDB_DATA_TYPE_BLOB:
      return "TSDB_DATA_TYPE_BLOB";
    case TSDB_DATA_TYPE_MEDIUMBLOB:
      return "TSDB_DATA_TYPE_MEDIUMBLOB";
    default:
      return "UNKNOWN";
  }
}

const char *taos_get_client_info() { return version; }

// return int32_t
int taos_affected_rows(TAOS_RES *res) {
  if (res == NULL || TD_RES_TMQ(res) || TD_RES_TMQ_META(res) || TD_RES_TMQ_METADATA(res) ||
      TD_RES_TMQ_BATCH_META(res)) {
    return 0;
  }

  SRequestObj    *pRequest = (SRequestObj *)res;
  SReqResultInfo *pResInfo = &pRequest->body.resInfo;
  return (int)pResInfo->numOfRows;
}

// return int64_t
int64_t taos_affected_rows64(TAOS_RES *res) {
  if (res == NULL || TD_RES_TMQ(res) || TD_RES_TMQ_META(res) || TD_RES_TMQ_METADATA(res) ||
      TD_RES_TMQ_BATCH_META(res)) {
    return 0;
  }

  SRequestObj    *pRequest = (SRequestObj *)res;
  SReqResultInfo *pResInfo = &pRequest->body.resInfo;
  return pResInfo->numOfRows;
}

int taos_result_precision(TAOS_RES *res) {
  if (res == NULL || TD_RES_TMQ_META(res) || TD_RES_TMQ_BATCH_META(res)) {
    return TSDB_TIME_PRECISION_MILLI;
  }

  if (TD_RES_QUERY(res)) {
    SRequestObj *pRequest = (SRequestObj *)res;
    return pRequest->body.resInfo.precision;
  } else if (TD_RES_TMQ(res) || TD_RES_TMQ_METADATA(res)) {
    SReqResultInfo *info = tmqGetCurResInfo(res);
    return info->precision;
  }
  return TSDB_TIME_PRECISION_MILLI;
}

int taos_select_db(TAOS *taos, const char *db) {
  STscObj *pObj = acquireTscObj(*(int64_t *)taos);
  if (pObj == NULL) {
    releaseTscObj(*(int64_t *)taos);
    terrno = TSDB_CODE_TSC_DISCONNECTED;
    return TSDB_CODE_TSC_DISCONNECTED;
  }

  if (db == NULL || strlen(db) == 0) {
    releaseTscObj(*(int64_t *)taos);
    terrno = TSDB_CODE_TSC_INVALID_INPUT;
    return terrno;
  }

  char sql[256] = {0};
  (void)snprintf(sql, tListLen(sql), "use %s", db);

  TAOS_RES *pRequest = taos_query(taos, sql);
  int32_t   code = taos_errno(pRequest);

  taos_free_result(pRequest);
  releaseTscObj(*(int64_t *)taos);
  return code;
}

void taos_stop_query(TAOS_RES *res) {
  if (res == NULL || TD_RES_TMQ(res) || TD_RES_TMQ_META(res) || TD_RES_TMQ_METADATA(res) ||
      TD_RES_TMQ_BATCH_META(res)) {
    return;
  }

  stopAllQueries((SRequestObj *)res);
}

bool taos_is_null(TAOS_RES *res, int32_t row, int32_t col) {
  if (res == NULL || TD_RES_TMQ_META(res) || TD_RES_TMQ_BATCH_META(res)) {
    return true;
  }
  SReqResultInfo *pResultInfo = tscGetCurResInfo(res);
  if (col >= pResultInfo->numOfCols || col < 0 || row >= pResultInfo->numOfRows || row < 0) {
    return true;
  }

  SResultColumn *pCol = &pResultInfo->pCol[col];
  if (IS_VAR_DATA_TYPE(pResultInfo->fields[col].type)) {
    return (pCol->offset[row] == -1);
  } else {
    return colDataIsNull_f(pCol->nullbitmap, row);
  }
}

bool taos_is_update_query(TAOS_RES *res) { return taos_num_fields(res) == 0; }

int taos_fetch_block(TAOS_RES *res, TAOS_ROW *rows) {
  int32_t numOfRows = 0;
  /*int32_t code = */ terrno = taos_fetch_block_s(res, &numOfRows, rows);
  return numOfRows;
}

int taos_fetch_block_s(TAOS_RES *res, int *numOfRows, TAOS_ROW *rows) {
  if (res == NULL || TD_RES_TMQ_META(res) || TD_RES_TMQ_BATCH_META(res)) {
    return 0;
  }

  if (TD_RES_QUERY(res)) {
    SRequestObj *pRequest = (SRequestObj *)res;

    (*rows) = NULL;
    (*numOfRows) = 0;

    if (pRequest->type == TSDB_SQL_RETRIEVE_EMPTY_RESULT || pRequest->type == TSDB_SQL_INSERT ||
        pRequest->code != TSDB_CODE_SUCCESS || taos_num_fields(res) == 0) {
      return pRequest->code;
    }

    (void)doAsyncFetchRows(pRequest, false, true);

    // TODO refactor
    SReqResultInfo *pResultInfo = &pRequest->body.resInfo;
    pResultInfo->current = pResultInfo->numOfRows;

    (*rows) = pResultInfo->row;
    (*numOfRows) = pResultInfo->numOfRows;
    return pRequest->code;
  } else if (TD_RES_TMQ(res) || TD_RES_TMQ_METADATA(res)) {
    SReqResultInfo *pResultInfo = NULL;
    int32_t code = tmqGetNextResInfo(res, true, &pResultInfo);
    if (code != 0) return code;

    pResultInfo->current = pResultInfo->numOfRows;
    (*rows) = pResultInfo->row;
    (*numOfRows) = pResultInfo->numOfRows;
    return 0;
  } else {
    tscError("taos_fetch_block_s invalid res type");
    return -1;
  }
}

int taos_fetch_raw_block(TAOS_RES *res, int *numOfRows, void **pData) {
  *numOfRows = 0;
  *pData = NULL;

  if (res == NULL || TD_RES_TMQ_META(res) || TD_RES_TMQ_BATCH_META(res)) {
    return 0;
  }

  if (TD_RES_TMQ(res) || TD_RES_TMQ_METADATA(res)) {
    SReqResultInfo *pResultInfo = NULL;
    int32_t code = tmqGetNextResInfo(res, false, &pResultInfo);
    if (code != 0) {
      (*numOfRows) = 0;
      return 0;
    }

    pResultInfo->current = pResultInfo->numOfRows;
    (*numOfRows) = pResultInfo->numOfRows;
    (*pData) = (void *)pResultInfo->pData;
    return 0;
  }

  SRequestObj *pRequest = (SRequestObj *)res;

  if (pRequest->type == TSDB_SQL_RETRIEVE_EMPTY_RESULT || pRequest->type == TSDB_SQL_INSERT ||
      pRequest->code != TSDB_CODE_SUCCESS || taos_num_fields(res) == 0) {
    return pRequest->code;
  }

  (void)doAsyncFetchRows(pRequest, false, false);

  SReqResultInfo *pResultInfo = &pRequest->body.resInfo;

  pResultInfo->current = pResultInfo->numOfRows;
  (*numOfRows) = pResultInfo->numOfRows;
  (*pData) = (void *)pResultInfo->pData;

  return pRequest->code;
}

int *taos_get_column_data_offset(TAOS_RES *res, int columnIndex) {
  if (res == NULL || TD_RES_TMQ_META(res) || TD_RES_TMQ_BATCH_META(res)) {
    return 0;
  }

  int32_t numOfFields = taos_num_fields(res);
  if (columnIndex < 0 || columnIndex >= numOfFields || numOfFields == 0) {
    return 0;
  }

  SReqResultInfo *pResInfo = tscGetCurResInfo(res);
  TAOS_FIELD     *pField = &pResInfo->userFields[columnIndex];
  if (!IS_VAR_DATA_TYPE(pField->type)) {
    return 0;
  }

  return pResInfo->pCol[columnIndex].offset;
}

int taos_validate_sql(TAOS *taos, const char *sql) {
  TAOS_RES *pObj = taosQueryImpl(taos, sql, true, TD_REQ_FROM_APP);

  int code = taos_errno(pObj);

  taos_free_result(pObj);
  return code;
}

void taos_reset_current_db(TAOS *taos) {
  STscObj *pTscObj = acquireTscObj(*(int64_t *)taos);
  if (pTscObj == NULL) {
    terrno = TSDB_CODE_TSC_DISCONNECTED;
    return;
  }

  resetConnectDB(pTscObj);

  releaseTscObj(*(int64_t *)taos);
}

const char *taos_get_server_info(TAOS *taos) {
  STscObj *pTscObj = acquireTscObj(*(int64_t *)taos);
  if (pTscObj == NULL) {
    terrno = TSDB_CODE_TSC_DISCONNECTED;
    return NULL;
  }

  releaseTscObj(*(int64_t *)taos);

  return pTscObj->sDetailVer;
}

int taos_get_current_db(TAOS *taos, char *database, int len, int *required) {
  STscObj *pTscObj = acquireTscObj(*(int64_t *)taos);
  if (pTscObj == NULL) {
    return TSDB_CODE_TSC_DISCONNECTED;
  }

  int code = TSDB_CODE_SUCCESS;
  (void)taosThreadMutexLock(&pTscObj->mutex);
  if (database == NULL || len <= 0) {
    if (required != NULL) *required = strlen(pTscObj->db) + 1;
    TSC_ERR_JRET(TSDB_CODE_INVALID_PARA);
  } else if (len < strlen(pTscObj->db) + 1) {
    tstrncpy(database, pTscObj->db, len);
    if (required) *required = strlen(pTscObj->db) + 1;
    TSC_ERR_JRET(TSDB_CODE_INVALID_PARA);
  } else {
    (void)strcpy(database, pTscObj->db);
    code = 0;
  }
_return:
  (void)taosThreadMutexUnlock(&pTscObj->mutex);
  releaseTscObj(*(int64_t *)taos);
  return code;
}

void destorySqlCallbackWrapper(SSqlCallbackWrapper *pWrapper) {
  if (NULL == pWrapper) {
    return;
  }
  destoryCatalogReq(pWrapper->pCatalogReq);
  taosMemoryFree(pWrapper->pCatalogReq);
  qDestroyParseContext(pWrapper->pParseCtx);
  taosMemoryFree(pWrapper);
}

void destroyCtxInRequest(SRequestObj *pRequest) {
  schedulerFreeJob(&pRequest->body.queryJob, 0);
  qDestroyQuery(pRequest->pQuery);
  pRequest->pQuery = NULL;
  destorySqlCallbackWrapper(pRequest->pWrapper);
  pRequest->pWrapper = NULL;
}

static void doAsyncQueryFromAnalyse(SMetaData *pResultMeta, void *param, int32_t code) {
  SSqlCallbackWrapper *pWrapper = (SSqlCallbackWrapper *)param;
  SRequestObj         *pRequest = pWrapper->pRequest;
  SQuery              *pQuery = pRequest->pQuery;

  qDebug("0x%" PRIx64 " start to semantic analysis, reqId:0x%" PRIx64, pRequest->self, pRequest->requestId);

  int64_t analyseStart = taosGetTimestampUs();
  pRequest->metric.ctgCostUs = analyseStart - pRequest->metric.ctgStart;
  pWrapper->pParseCtx->parseOnly = pRequest->parseOnly;

  if (TSDB_CODE_SUCCESS == code) {
    code = qAnalyseSqlSemantic(pWrapper->pParseCtx, pWrapper->pCatalogReq, pResultMeta, pQuery);
  }

  pRequest->metric.analyseCostUs += taosGetTimestampUs() - analyseStart;

  if (pRequest->parseOnly) {
    (void)memcpy(&pRequest->parseMeta, pResultMeta, sizeof(*pResultMeta));
    (void)memset(pResultMeta, 0, sizeof(*pResultMeta));
  }

  handleQueryAnslyseRes(pWrapper, pResultMeta, code);
}

int32_t cloneCatalogReq(SCatalogReq **ppTarget, SCatalogReq *pSrc) {
  int32_t      code = TSDB_CODE_SUCCESS;
  SCatalogReq *pTarget = taosMemoryCalloc(1, sizeof(SCatalogReq));
  if (pTarget == NULL) {
    code = TSDB_CODE_OUT_OF_MEMORY;
  } else {
    pTarget->pDbVgroup = taosArrayDup(pSrc->pDbVgroup, NULL);
    pTarget->pDbCfg = taosArrayDup(pSrc->pDbCfg, NULL);
    pTarget->pDbInfo = taosArrayDup(pSrc->pDbInfo, NULL);
    pTarget->pTableMeta = taosArrayDup(pSrc->pTableMeta, NULL);
    pTarget->pTableHash = taosArrayDup(pSrc->pTableHash, NULL);
    pTarget->pUdf = taosArrayDup(pSrc->pUdf, NULL);
    pTarget->pIndex = taosArrayDup(pSrc->pIndex, NULL);
    pTarget->pUser = taosArrayDup(pSrc->pUser, NULL);
    pTarget->pTableIndex = taosArrayDup(pSrc->pTableIndex, NULL);
    pTarget->pTableCfg = taosArrayDup(pSrc->pTableCfg, NULL);
    pTarget->pTableTag = taosArrayDup(pSrc->pTableTag, NULL);
    pTarget->pView = taosArrayDup(pSrc->pView, NULL);
    pTarget->pTableTSMAs = taosArrayDup(pSrc->pTableTSMAs, NULL);
    pTarget->pTSMAs = taosArrayDup(pSrc->pTSMAs, NULL);
    pTarget->qNodeRequired = pSrc->qNodeRequired;
    pTarget->dNodeRequired = pSrc->dNodeRequired;
    pTarget->svrVerRequired = pSrc->svrVerRequired;
    pTarget->forceUpdate = pSrc->forceUpdate;
    pTarget->cloned = true;

    *ppTarget = pTarget;
  }

  return code;
}

void handleSubQueryFromAnalyse(SSqlCallbackWrapper *pWrapper, SMetaData *pResultMeta, SNode *pRoot) {
  SRequestObj         *pNewRequest = NULL;
  SSqlCallbackWrapper *pNewWrapper = NULL;
  int32_t              code = buildPreviousRequest(pWrapper->pRequest, pWrapper->pRequest->sqlstr, &pNewRequest);
  if (code) {
    handleQueryAnslyseRes(pWrapper, pResultMeta, code);
    return;
  }

  pNewRequest->pQuery = NULL;
  code = nodesMakeNode(QUERY_NODE_QUERY, (SNode**)&pNewRequest->pQuery);
  if (pNewRequest->pQuery) {
    pNewRequest->pQuery->pRoot = pRoot;
    pRoot = NULL;
    pNewRequest->pQuery->execStage = QUERY_EXEC_STAGE_ANALYSE;
  }
  if (TSDB_CODE_SUCCESS == code) {
    code = prepareAndParseSqlSyntax(&pNewWrapper, pNewRequest, false);
  }
  if (TSDB_CODE_SUCCESS == code) {
    code = cloneCatalogReq(&pNewWrapper->pCatalogReq, pWrapper->pCatalogReq);
  }
  if (TSDB_CODE_SUCCESS == code) {
    doAsyncQueryFromAnalyse(pResultMeta, pNewWrapper, code);
    nodesDestroyNode(pRoot);
  } else {
    handleQueryAnslyseRes(pWrapper, pResultMeta, code);
    return;
  }
}

void handleQueryAnslyseRes(SSqlCallbackWrapper *pWrapper, SMetaData *pResultMeta, int32_t code) {
  SRequestObj *pRequest = pWrapper->pRequest;
  SQuery      *pQuery = pRequest->pQuery;

  if (code == TSDB_CODE_SUCCESS && pQuery->pPrevRoot) {
    SNode *prevRoot = pQuery->pPrevRoot;
    pQuery->pPrevRoot = NULL;
    handleSubQueryFromAnalyse(pWrapper, pResultMeta, prevRoot);
    return;
  }

  if (code == TSDB_CODE_SUCCESS) {
    pRequest->stableQuery = pQuery->stableQuery;
    if (pQuery->pRoot) {
      pRequest->stmtType = pQuery->pRoot->type;
    }

    if (pQuery->haveResultSet) {
      code = setResSchemaInfo(&pRequest->body.resInfo, pQuery->pResSchema, pQuery->numOfResCols);
      setResPrecision(&pRequest->body.resInfo, pQuery->precision);
    }
  }

  if (code == TSDB_CODE_SUCCESS) {
    TSWAP(pRequest->dbList, (pQuery)->pDbList);
    TSWAP(pRequest->tableList, (pQuery)->pTableList);
    TSWAP(pRequest->targetTableList, (pQuery)->pTargetTableList);

    launchAsyncQuery(pRequest, pQuery, pResultMeta, pWrapper);
  } else {
    destorySqlCallbackWrapper(pWrapper);
    pRequest->pWrapper = NULL;
    qDestroyQuery(pRequest->pQuery);
    pRequest->pQuery = NULL;

    if (NEED_CLIENT_HANDLE_ERROR(code)) {
      tscDebug("0x%" PRIx64 " client retry to handle the error, code:%d - %s, tryCount:%d, reqId:0x%" PRIx64,
               pRequest->self, code, tstrerror(code), pRequest->retry, pRequest->requestId);
      restartAsyncQuery(pRequest, code);
      return;
    }

    // return to app directly
    tscError("0x%" PRIx64 " error occurs, code:%s, return to user app, reqId:0x%" PRIx64, pRequest->self,
             tstrerror(code), pRequest->requestId);
    pRequest->code = code;
    returnToUser(pRequest);
  }
}

static int32_t getAllMetaAsync(SSqlCallbackWrapper *pWrapper, catalogCallback fp) {
  SRequestConnInfo conn = {.pTrans = pWrapper->pParseCtx->pTransporter,
                           .requestId = pWrapper->pParseCtx->requestId,
                           .requestObjRefId = pWrapper->pParseCtx->requestRid,
                           .mgmtEps = pWrapper->pParseCtx->mgmtEpSet};

  pWrapper->pRequest->metric.ctgStart = taosGetTimestampUs();

  return catalogAsyncGetAllMeta(pWrapper->pParseCtx->pCatalog, &conn, pWrapper->pCatalogReq, fp, pWrapper,
                                &pWrapper->pRequest->body.queryJob);
}

static void doAsyncQueryFromParse(SMetaData *pResultMeta, void *param, int32_t code);

static int32_t phaseAsyncQuery(SSqlCallbackWrapper *pWrapper) {
  int32_t code = TSDB_CODE_SUCCESS;
  switch (pWrapper->pRequest->pQuery->execStage) {
    case QUERY_EXEC_STAGE_PARSE: {
      // continue parse after get metadata
      code = getAllMetaAsync(pWrapper, doAsyncQueryFromParse);
      break;
    }
    case QUERY_EXEC_STAGE_ANALYSE: {
      // analysis after get metadata
      code = getAllMetaAsync(pWrapper, doAsyncQueryFromAnalyse);
      break;
    }
    case QUERY_EXEC_STAGE_SCHEDULE: {
      launchAsyncQuery(pWrapper->pRequest, pWrapper->pRequest->pQuery, NULL, pWrapper);
      break;
    }
    default:
      break;
  }
  return code;
}

static void doAsyncQueryFromParse(SMetaData *pResultMeta, void *param, int32_t code) {
  SSqlCallbackWrapper *pWrapper = (SSqlCallbackWrapper *)param;
  SRequestObj         *pRequest = pWrapper->pRequest;
  SQuery              *pQuery = pRequest->pQuery;

  pRequest->metric.ctgCostUs += taosGetTimestampUs() - pRequest->metric.ctgStart;
  qDebug("0x%" PRIx64 " start to continue parse, reqId:0x%" PRIx64 ", code:%s", pRequest->self, pRequest->requestId,
         tstrerror(code));

  if (code == TSDB_CODE_SUCCESS) {
    // pWrapper->pCatalogReq->forceUpdate = false;
    code = qContinueParseSql(pWrapper->pParseCtx, pWrapper->pCatalogReq, pResultMeta, pQuery);
  }

  if (TSDB_CODE_SUCCESS == code) {
    code = phaseAsyncQuery(pWrapper);
  }

  if (TSDB_CODE_SUCCESS != code) {
    tscError("0x%" PRIx64 " error happens, code:%d - %s, reqId:0x%" PRIx64, pWrapper->pRequest->self, code,
             tstrerror(code), pWrapper->pRequest->requestId);
    destorySqlCallbackWrapper(pWrapper);
    pRequest->pWrapper = NULL;
    terrno = code;
    pRequest->code = code;
    doRequestCallback(pRequest, code);
  }
}

void continueInsertFromCsv(SSqlCallbackWrapper *pWrapper, SRequestObj *pRequest) {
  int32_t code = qParseSqlSyntax(pWrapper->pParseCtx, &pRequest->pQuery, pWrapper->pCatalogReq);
  if (TSDB_CODE_SUCCESS == code) {
    code = phaseAsyncQuery(pWrapper);
  }

  if (TSDB_CODE_SUCCESS != code) {
    tscError("0x%" PRIx64 " error happens, code:%d - %s, reqId:0x%" PRIx64, pWrapper->pRequest->self, code,
             tstrerror(code), pWrapper->pRequest->requestId);
    destorySqlCallbackWrapper(pWrapper);
    pRequest->pWrapper = NULL;
    terrno = code;
    pRequest->code = code;
    doRequestCallback(pRequest, code);
  }
}

void taos_query_a(TAOS *taos, const char *sql, __taos_async_fn_t fp, void *param) {
  int64_t connId = *(int64_t *)taos;
  tscDebug("taos_query_a start with sql:%s", sql);
  taosAsyncQueryImpl(connId, sql, fp, param, false, TD_REQ_FROM_APP);
  tscDebug("taos_query_a end with sql:%s", sql);
}

void taos_query_a_with_reqid(TAOS *taos, const char *sql, __taos_async_fn_t fp, void *param, int64_t reqid) {
  int64_t connId = *(int64_t *)taos;
  taosAsyncQueryImplWithReqid(connId, sql, fp, param, false, reqid);
}

int32_t createParseContext(const SRequestObj *pRequest, SParseContext **pCxt, SSqlCallbackWrapper *pWrapper) {
  const STscObj *pTscObj = pRequest->pTscObj;

  *pCxt = taosMemoryCalloc(1, sizeof(SParseContext));
  if (*pCxt == NULL) {
    return TSDB_CODE_OUT_OF_MEMORY;
  }

  **pCxt = (SParseContext){.requestId = pRequest->requestId,
                           .requestRid = pRequest->self,
                           .acctId = pTscObj->acctId,
                           .db = pRequest->pDb,
                           .topicQuery = false,
                           .pSql = pRequest->sqlstr,
                           .sqlLen = pRequest->sqlLen,
                           .pMsg = pRequest->msgBuf,
                           .msgLen = ERROR_MSG_BUF_DEFAULT_SIZE,
                           .pTransporter = pTscObj->pAppInfo->pTransporter,
                           .pStmtCb = NULL,
                           .pUser = pTscObj->user,
                           .pEffectiveUser = pRequest->effectiveUser,
                           .isSuperUser = (0 == strcmp(pTscObj->user, TSDB_DEFAULT_USER)),
                           .enableSysInfo = pTscObj->sysInfo,
                           .async = true,
                           .svrVer = pTscObj->sVer,
                           .nodeOffline = (pTscObj->pAppInfo->onlineDnodes < pTscObj->pAppInfo->totalDnodes),
                           .allocatorId = pRequest->allocatorRefId,
                           .parseSqlFp = clientParseSql,
                           .parseSqlParam = pWrapper};
  int8_t biMode = atomic_load_8(&((STscObj *)pTscObj)->biMode);
  (*pCxt)->biMode = biMode;
  return TSDB_CODE_SUCCESS;
}

int32_t prepareAndParseSqlSyntax(SSqlCallbackWrapper **ppWrapper, SRequestObj *pRequest, bool updateMetaForce) {
  int32_t              code = TSDB_CODE_SUCCESS;
  STscObj             *pTscObj = pRequest->pTscObj;
  SSqlCallbackWrapper *pWrapper = taosMemoryCalloc(1, sizeof(SSqlCallbackWrapper));
  if (pWrapper == NULL) {
    code = TSDB_CODE_OUT_OF_MEMORY;
  } else {
    pWrapper->pRequest = pRequest;
    pRequest->pWrapper = pWrapper;
    *ppWrapper = pWrapper;
  }

  if (TSDB_CODE_SUCCESS == code) {
    code = createParseContext(pRequest, &pWrapper->pParseCtx, pWrapper);
  }

  if (TSDB_CODE_SUCCESS == code) {
    pWrapper->pParseCtx->mgmtEpSet = getEpSet_s(&pTscObj->pAppInfo->mgmtEp);
    code = catalogGetHandle(pTscObj->pAppInfo->clusterId, &pWrapper->pParseCtx->pCatalog);
  }

  if (TSDB_CODE_SUCCESS == code && NULL == pRequest->pQuery) {
    int64_t syntaxStart = taosGetTimestampUs();

    pWrapper->pCatalogReq = taosMemoryCalloc(1, sizeof(SCatalogReq));
    if (pWrapper->pCatalogReq == NULL) {
      code = TSDB_CODE_OUT_OF_MEMORY;
    } else {
      pWrapper->pCatalogReq->forceUpdate = updateMetaForce;
      TSC_ERR_RET(qnodeRequired(pRequest, &pWrapper->pCatalogReq->qNodeRequired));
      code = qParseSqlSyntax(pWrapper->pParseCtx, &pRequest->pQuery, pWrapper->pCatalogReq);
    }

    pRequest->metric.parseCostUs += taosGetTimestampUs() - syntaxStart;
  }

  return code;
}

void doAsyncQuery(SRequestObj *pRequest, bool updateMetaForce) {
  SSqlCallbackWrapper *pWrapper = NULL;
  int32_t              code = TSDB_CODE_SUCCESS;

  if (pRequest->retry++ > REQUEST_TOTAL_EXEC_TIMES) {
    code = pRequest->prevCode;
    terrno = code;
    pRequest->code = code;
    tscDebug("call sync query cb with code: %s", tstrerror(code));
    doRequestCallback(pRequest, code);
    return;
  }

  if (TSDB_CODE_SUCCESS == code) {
    code = prepareAndParseSqlSyntax(&pWrapper, pRequest, updateMetaForce);
  }

  if (TSDB_CODE_SUCCESS == code) {
    pRequest->stmtType = pRequest->pQuery->pRoot->type;
    code = phaseAsyncQuery(pWrapper);
  }

  if (TSDB_CODE_SUCCESS != code) {
    tscError("0x%" PRIx64 " error happens, code:%d - %s, reqId:0x%" PRIx64, pRequest->self, code, tstrerror(code),
             pRequest->requestId);
    destorySqlCallbackWrapper(pWrapper);
    pRequest->pWrapper = NULL;
    qDestroyQuery(pRequest->pQuery);
    pRequest->pQuery = NULL;

    if (NEED_CLIENT_HANDLE_ERROR(code)) {
      tscDebug("0x%" PRIx64 " client retry to handle the error, code:%d - %s, tryCount:%d, reqId:0x%" PRIx64,
               pRequest->self, code, tstrerror(code), pRequest->retry, pRequest->requestId);
      (void)refreshMeta(pRequest->pTscObj, pRequest); //ignore return code,try again
      pRequest->prevCode = code;
      doAsyncQuery(pRequest, true);
      return;
    }

    terrno = code;
    pRequest->code = code;
    doRequestCallback(pRequest, code);
  }
}

void restartAsyncQuery(SRequestObj *pRequest, int32_t code) {
  tscInfo("restart request: %s p: %p", pRequest->sqlstr, pRequest);
<<<<<<< HEAD
  SRequestObj *pUserReq = pRequest;
  acquireRequest(pRequest->self);
=======
  SRequestObj* pUserReq = pRequest;
  (void)acquireRequest(pRequest->self);
>>>>>>> 2131d324
  while (pUserReq) {
    if (pUserReq->self == pUserReq->relation.userRefId || pUserReq->relation.userRefId == 0) {
      break;
    } else {
      int64_t nextRefId = pUserReq->relation.nextRefId;
      (void)releaseRequest(pUserReq->self);
      if (nextRefId) {
        pUserReq = acquireRequest(nextRefId);
      }
    }
  }
  bool hasSubRequest = pUserReq != pRequest || pRequest->relation.prevRefId != 0;
  if (pUserReq) {
    destroyCtxInRequest(pUserReq);
    pUserReq->prevCode = code;
    (void)memset(&pUserReq->relation, 0, sizeof(pUserReq->relation));
  } else {
    tscError("User req is missing");
    (void)removeFromMostPrevReq(pRequest);
    return;
  }
  if (hasSubRequest)
    (void)removeFromMostPrevReq(pRequest);
  else
    (void)releaseRequest(pUserReq->self);
  doAsyncQuery(pUserReq, true);
}

void taos_fetch_rows_a(TAOS_RES *res, __taos_async_fn_t fp, void *param) {
  if (ASSERT(res != NULL && fp != NULL)) {
    tscError("taos_fetch_rows_a invalid paras");
    return;
  }
  if (ASSERT(TD_RES_QUERY(res))) {
    tscError("taos_fetch_rows_a res is NULL");
    return;
  }

  SRequestObj *pRequest = res;
  if (TSDB_SQL_RETRIEVE_EMPTY_RESULT == pRequest->type) {
    fp(param, res, 0);
    return;
  }

  taosAsyncFetchImpl(pRequest, fp, param);
}

void taos_fetch_raw_block_a(TAOS_RES *res, __taos_async_fn_t fp, void *param) {
  if (ASSERT(res != NULL && fp != NULL)) {
    tscError("taos_fetch_rows_a invalid paras");
    return;
  }
  if (ASSERT(TD_RES_QUERY(res))) {
    tscError("taos_fetch_rows_a res is NULL");
    return;
  }
  SRequestObj    *pRequest = res;
  SReqResultInfo *pResultInfo = &pRequest->body.resInfo;

  // set the current block is all consumed
  pResultInfo->convertUcs4 = false;

  // it is a local executed query, no need to do async fetch
  taos_fetch_rows_a(pRequest, fp, param);
}

const void *taos_get_raw_block(TAOS_RES *res) {
  if (ASSERT(res != NULL)) {
    tscError("taos_fetch_rows_a invalid paras");
    return NULL;
  }
  if (ASSERT(TD_RES_QUERY(res))) {
    tscError("taos_fetch_rows_a res is NULL");
    return NULL;
  }
  SRequestObj *pRequest = res;

  return pRequest->body.resInfo.pData;
}

int taos_get_db_route_info(TAOS *taos, const char *db, TAOS_DB_ROUTE_INFO *dbInfo) {
  if (NULL == taos) {
    terrno = TSDB_CODE_TSC_DISCONNECTED;
    return terrno;
  }

  if (NULL == db || NULL == dbInfo) {
    tscError("invalid input param, db:%p, dbInfo:%p", db, dbInfo);
    terrno = TSDB_CODE_TSC_INVALID_INPUT;
    return terrno;
  }

  int64_t      connId = *(int64_t *)taos;
  SRequestObj *pRequest = NULL;
  char        *sql = "taos_get_db_route_info";
  int32_t      code = buildRequest(connId, sql, strlen(sql), NULL, false, &pRequest, 0);
  if (code != TSDB_CODE_SUCCESS) {
    terrno = code;
    return terrno;
  }

  STscObj  *pTscObj = pRequest->pTscObj;
  SCatalog *pCtg = NULL;
  code = catalogGetHandle(pTscObj->pAppInfo->clusterId, &pCtg);
  if (code != TSDB_CODE_SUCCESS) {
    goto _return;
  }

  SRequestConnInfo conn = {
      .pTrans = pTscObj->pAppInfo->pTransporter, .requestId = pRequest->requestId, .requestObjRefId = pRequest->self};

  conn.mgmtEps = getEpSet_s(&pTscObj->pAppInfo->mgmtEp);

  char dbFName[TSDB_DB_FNAME_LEN] = {0};
  (void)snprintf(dbFName, sizeof(dbFName), "%d.%s", pTscObj->acctId, db);

  code = catalogGetDBVgInfo(pCtg, &conn, dbFName, dbInfo);
  if (code) {
    goto _return;
  }

_return:

  terrno = code;

  destroyRequest(pRequest);
  return code;
}

int taos_get_table_vgId(TAOS *taos, const char *db, const char *table, int *vgId) {
  if (NULL == taos) {
    terrno = TSDB_CODE_TSC_DISCONNECTED;
    return terrno;
  }

  if (NULL == db || NULL == table || NULL == vgId) {
    tscError("invalid input param, db:%p, table:%p, vgId:%p", db, table, vgId);
    terrno = TSDB_CODE_TSC_INVALID_INPUT;
    return terrno;
  }

  int64_t      connId = *(int64_t *)taos;
  SRequestObj *pRequest = NULL;
  char        *sql = "taos_get_table_vgId";
  int32_t      code = buildRequest(connId, sql, strlen(sql), NULL, false, &pRequest, 0);
  if (code != TSDB_CODE_SUCCESS) {
    return terrno;
  }

  pRequest->syncQuery = true;

  STscObj  *pTscObj = pRequest->pTscObj;
  SCatalog *pCtg = NULL;
  code = catalogGetHandle(pTscObj->pAppInfo->clusterId, &pCtg);
  if (code != TSDB_CODE_SUCCESS) {
    goto _return;
  }

  SRequestConnInfo conn = {
      .pTrans = pTscObj->pAppInfo->pTransporter, .requestId = pRequest->requestId, .requestObjRefId = pRequest->self};

  conn.mgmtEps = getEpSet_s(&pTscObj->pAppInfo->mgmtEp);

  SName tableName;
  (void)toName(pTscObj->acctId, db, table, &tableName);

  SVgroupInfo vgInfo;
  code = catalogGetTableHashVgroup(pCtg, &conn, &tableName, &vgInfo);
  if (code) {
    goto _return;
  }

  *vgId = vgInfo.vgId;

_return:

  terrno = code;

  destroyRequest(pRequest);
  return code;
}

int taos_get_tables_vgId(TAOS *taos, const char *db, const char *table[], int tableNum, int *vgId) {
  if (NULL == taos) {
    terrno = TSDB_CODE_TSC_DISCONNECTED;
    return terrno;
  }

  if (NULL == db || NULL == table || NULL == vgId || tableNum <= 0) {
    tscError("invalid input param, db:%p, table:%p, vgId:%p, tbNum:%d", db, table, vgId, tableNum);
    terrno = TSDB_CODE_TSC_INVALID_INPUT;
    return terrno;
  }

  int64_t      connId = *(int64_t *)taos;
  SRequestObj *pRequest = NULL;
  char        *sql = "taos_get_table_vgId";
  int32_t      code = buildRequest(connId, sql, strlen(sql), NULL, false, &pRequest, 0);
  if (code != TSDB_CODE_SUCCESS) {
    return terrno;
  }

  pRequest->syncQuery = true;

  STscObj  *pTscObj = pRequest->pTscObj;
  SCatalog *pCtg = NULL;
  code = catalogGetHandle(pTscObj->pAppInfo->clusterId, &pCtg);
  if (code != TSDB_CODE_SUCCESS) {
    goto _return;
  }

  SRequestConnInfo conn = {
      .pTrans = pTscObj->pAppInfo->pTransporter, .requestId = pRequest->requestId, .requestObjRefId = pRequest->self};

  conn.mgmtEps = getEpSet_s(&pTscObj->pAppInfo->mgmtEp);

  code = catalogGetTablesHashVgId(pCtg, &conn, pTscObj->acctId, db, table, tableNum, vgId);
  if (code) {
    goto _return;
  }

_return:

  terrno = code;

  destroyRequest(pRequest);
  return code;
}

int taos_load_table_info(TAOS *taos, const char *tableNameList) {
  if (NULL == taos) {
    terrno = TSDB_CODE_TSC_DISCONNECTED;
    return terrno;
  }

  int64_t       connId = *(int64_t *)taos;
  const int32_t MAX_TABLE_NAME_LENGTH = 12 * 1024 * 1024;  // 12MB list
  int32_t       code = 0;
  SRequestObj  *pRequest = NULL;
  SCatalogReq   catalogReq = {0};

  if (NULL == tableNameList) {
    return TSDB_CODE_SUCCESS;
  }

  int32_t length = (int32_t)strlen(tableNameList);
  if (0 == length) {
    return TSDB_CODE_SUCCESS;
  } else if (length > MAX_TABLE_NAME_LENGTH) {
    tscError("tableNameList too long, length:%d, maximum allowed:%d", length, MAX_TABLE_NAME_LENGTH);
    return TSDB_CODE_TSC_INVALID_OPERATION;
  }

  char *sql = "taos_load_table_info";
  code = buildRequest(connId, sql, strlen(sql), NULL, false, &pRequest, 0);
  if (code != TSDB_CODE_SUCCESS) {
    terrno = code;
    goto _return;
  }

  pRequest->syncQuery = true;

  STscObj *pTscObj = pRequest->pTscObj;
  code = transferTableNameList(tableNameList, pTscObj->acctId, pTscObj->db, &catalogReq.pTableMeta);
  if (code) {
    goto _return;
  }

  SCatalog *pCtg = NULL;
  code = catalogGetHandle(pTscObj->pAppInfo->clusterId, &pCtg);
  if (code != TSDB_CODE_SUCCESS) {
    goto _return;
  }

  SRequestConnInfo conn = {
      .pTrans = pTscObj->pAppInfo->pTransporter, .requestId = pRequest->requestId, .requestObjRefId = pRequest->self};

  conn.mgmtEps = getEpSet_s(&pTscObj->pAppInfo->mgmtEp);

  code = catalogAsyncGetAllMeta(pCtg, &conn, &catalogReq, syncCatalogFn, pRequest->body.interParam, NULL);
  if (code) {
    goto _return;
  }

  SSyncQueryParam *pParam = pRequest->body.interParam;
  (void)tsem_wait(&pParam->sem);

_return:
  destoryCatalogReq(&catalogReq);
  destroyRequest(pRequest);
  return code;
}

TAOS_STMT *taos_stmt_init(TAOS *taos) {
  STscObj *pObj = acquireTscObj(*(int64_t *)taos);
  if (NULL == pObj) {
    tscError("invalid parameter for %s", __FUNCTION__);
    terrno = TSDB_CODE_TSC_DISCONNECTED;
    return NULL;
  }

  TAOS_STMT *pStmt = stmtInit(pObj, 0, NULL);
  if (NULL == pStmt) {
    tscError("stmt init failed, errcode:%s", terrstr());
  }
  releaseTscObj(*(int64_t *)taos);

  return pStmt;
}

TAOS_STMT *taos_stmt_init_with_reqid(TAOS *taos, int64_t reqid) {
  STscObj *pObj = acquireTscObj(*(int64_t *)taos);
  if (NULL == pObj) {
    tscError("invalid parameter for %s", __FUNCTION__);
    terrno = TSDB_CODE_TSC_DISCONNECTED;
    return NULL;
  }

  TAOS_STMT *pStmt = stmtInit(pObj, reqid, NULL);
  if (NULL == pStmt) {
    tscError("stmt init failed, errcode:%s", terrstr());
  }
  releaseTscObj(*(int64_t *)taos);

  return pStmt;
}

TAOS_STMT *taos_stmt_init_with_options(TAOS *taos, TAOS_STMT_OPTIONS *options) {
  STscObj *pObj = acquireTscObj(*(int64_t *)taos);
  if (NULL == pObj) {
    tscError("invalid parameter for %s", __FUNCTION__);
    terrno = TSDB_CODE_TSC_DISCONNECTED;
    return NULL;
  }

  TAOS_STMT *pStmt = stmtInit(pObj, options->reqId, options);
  if (NULL == pStmt) {
    tscError("stmt init failed, errcode:%s", terrstr());
  }
  releaseTscObj(*(int64_t *)taos);

  return pStmt;
}

int taos_stmt_prepare(TAOS_STMT *stmt, const char *sql, unsigned long length) {
  if (stmt == NULL || sql == NULL) {
    tscError("NULL parameter for %s", __FUNCTION__);
    terrno = TSDB_CODE_INVALID_PARA;
    return terrno;
  }

  return stmtPrepare(stmt, sql, length);
}

int taos_stmt_set_tbname_tags(TAOS_STMT *stmt, const char *name, TAOS_MULTI_BIND *tags) {
  if (stmt == NULL || name == NULL) {
    tscError("NULL parameter for %s", __FUNCTION__);
    terrno = TSDB_CODE_INVALID_PARA;
    return terrno;
  }

  int32_t code = stmtSetTbName(stmt, name);
  if (code) {
    return code;
  }

  if (tags) {
    return stmtSetTbTags(stmt, tags);
  }

  return TSDB_CODE_SUCCESS;
}

int taos_stmt_set_tbname(TAOS_STMT *stmt, const char *name) {
  if (stmt == NULL || name == NULL) {
    tscError("NULL parameter for %s", __FUNCTION__);
    terrno = TSDB_CODE_INVALID_PARA;
    return terrno;
  }

  return stmtSetTbName(stmt, name);
}

int taos_stmt_set_tags(TAOS_STMT *stmt, TAOS_MULTI_BIND *tags) {
  if (stmt == NULL || tags == NULL) {
    tscError("NULL parameter for %s", __FUNCTION__);
    terrno = TSDB_CODE_INVALID_PARA;
    return terrno;
  }

  return stmtSetTbTags(stmt, tags);
}

int taos_stmt_set_sub_tbname(TAOS_STMT *stmt, const char *name) { return taos_stmt_set_tbname(stmt, name); }

int taos_stmt_get_tag_fields(TAOS_STMT *stmt, int *fieldNum, TAOS_FIELD_E **fields) {
  if (stmt == NULL || NULL == fieldNum) {
    tscError("NULL parameter for %s", __FUNCTION__);
    terrno = TSDB_CODE_INVALID_PARA;
    return terrno;
  }

  return stmtGetTagFields(stmt, fieldNum, fields);
}

int taos_stmt_get_col_fields(TAOS_STMT *stmt, int *fieldNum, TAOS_FIELD_E **fields) {
  if (stmt == NULL || NULL == fieldNum) {
    tscError("NULL parameter for %s", __FUNCTION__);
    terrno = TSDB_CODE_INVALID_PARA;
    return terrno;
  }

  return stmtGetColFields(stmt, fieldNum, fields);
}

// let stmt to reclaim TAOS_FIELD_E that was allocated by `taos_stmt_get_tag_fields`/`taos_stmt_get_col_fields`
void taos_stmt_reclaim_fields(TAOS_STMT *stmt, TAOS_FIELD_E *fields) {
  (void)stmt;
  if (!fields) return;
  taosMemoryFree(fields);
}

int taos_stmt_bind_param(TAOS_STMT *stmt, TAOS_MULTI_BIND *bind) {
  if (stmt == NULL || bind == NULL) {
    tscError("NULL parameter for %s", __FUNCTION__);
    terrno = TSDB_CODE_INVALID_PARA;
    return terrno;
  }

  if (bind->num > 1) {
    tscError("invalid bind number %d for %s", bind->num, __FUNCTION__);
    terrno = TSDB_CODE_INVALID_PARA;
    return terrno;
  }

  return stmtBindBatch(stmt, bind, -1);
}

int taos_stmt_bind_param_batch(TAOS_STMT *stmt, TAOS_MULTI_BIND *bind) {
  if (stmt == NULL || bind == NULL) {
    tscError("NULL parameter for %s", __FUNCTION__);
    terrno = TSDB_CODE_INVALID_PARA;
    return terrno;
  }

  if (bind->num <= 0 || bind->num > INT16_MAX) {
    tscError("invalid bind num %d", bind->num);
    terrno = TSDB_CODE_INVALID_PARA;
    return terrno;
  }

  int32_t insert = 0;
  int32_t code = stmtIsInsert(stmt, &insert);
  if (TSDB_CODE_SUCCESS != code) {
    tscError("stmt insert failed, errcode:%s", tstrerror(code));
    return code;
  }
  if (0 == insert && bind->num > 1) {
    tscError("only one row data allowed for query");
    terrno = TSDB_CODE_INVALID_PARA;
    return terrno;
  }

  return stmtBindBatch(stmt, bind, -1);
}

int taos_stmt_bind_single_param_batch(TAOS_STMT *stmt, TAOS_MULTI_BIND *bind, int colIdx) {
  if (stmt == NULL || bind == NULL) {
    tscError("NULL parameter for %s", __FUNCTION__);
    terrno = TSDB_CODE_INVALID_PARA;
    return terrno;
  }

  if (colIdx < 0) {
    tscError("invalid bind column idx %d", colIdx);
    terrno = TSDB_CODE_INVALID_PARA;
    return terrno;
  }

  int32_t insert = 0;
  int32_t code = stmtIsInsert(stmt, &insert);
  if (TSDB_CODE_SUCCESS != code) {
    tscError("stmt insert failed, errcode:%s", tstrerror(code));
    return code;
  }
  if (0 == insert && bind->num > 1) {
    tscError("only one row data allowed for query");
    terrno = TSDB_CODE_INVALID_PARA;
    return terrno;
  }

  return stmtBindBatch(stmt, bind, colIdx);
}

int taos_stmt_add_batch(TAOS_STMT *stmt) {
  if (stmt == NULL) {
    tscError("NULL parameter for %s", __FUNCTION__);
    terrno = TSDB_CODE_INVALID_PARA;
    return terrno;
  }

  return stmtAddBatch(stmt);
}

int taos_stmt_execute(TAOS_STMT *stmt) {
  if (stmt == NULL) {
    tscError("NULL parameter for %s", __FUNCTION__);
    terrno = TSDB_CODE_INVALID_PARA;
    return terrno;
  }

  return stmtExec(stmt);
}

int taos_stmt_is_insert(TAOS_STMT *stmt, int *insert) {
  if (stmt == NULL || insert == NULL) {
    tscError("NULL parameter for %s", __FUNCTION__);
    terrno = TSDB_CODE_INVALID_PARA;
    return terrno;
  }

  return stmtIsInsert(stmt, insert);
}

int taos_stmt_num_params(TAOS_STMT *stmt, int *nums) {
  if (stmt == NULL || nums == NULL) {
    tscError("NULL parameter for %s", __FUNCTION__);
    terrno = TSDB_CODE_INVALID_PARA;
    return terrno;
  }

  return stmtGetParamNum(stmt, nums);
}

int taos_stmt_get_param(TAOS_STMT *stmt, int idx, int *type, int *bytes) {
  if (stmt == NULL || type == NULL || NULL == bytes || idx < 0) {
    tscError("invalid parameter for %s", __FUNCTION__);
    terrno = TSDB_CODE_INVALID_PARA;
    return terrno;
  }

  return stmtGetParam(stmt, idx, type, bytes);
}

TAOS_RES *taos_stmt_use_result(TAOS_STMT *stmt) {
  if (stmt == NULL) {
    tscError("NULL parameter for %s", __FUNCTION__);
    terrno = TSDB_CODE_INVALID_PARA;
    return NULL;
  }

  return stmtUseResult(stmt);
}

char *taos_stmt_errstr(TAOS_STMT *stmt) { return (char *)stmtErrstr(stmt); }

int taos_stmt_affected_rows(TAOS_STMT *stmt) {
  if (stmt == NULL) {
    tscError("NULL parameter for %s", __FUNCTION__);
    terrno = TSDB_CODE_INVALID_PARA;
    return 0;
  }

  return stmtAffectedRows(stmt);
}

int taos_stmt_affected_rows_once(TAOS_STMT *stmt) {
  if (stmt == NULL) {
    tscError("NULL parameter for %s", __FUNCTION__);
    terrno = TSDB_CODE_INVALID_PARA;
    return 0;
  }

  return stmtAffectedRowsOnce(stmt);
}

int taos_stmt_close(TAOS_STMT *stmt) {
  if (stmt == NULL) {
    tscError("NULL parameter for %s", __FUNCTION__);
    terrno = TSDB_CODE_INVALID_PARA;
    return terrno;
  }

  return stmtClose(stmt);
}

TAOS_STMT2 *taos_stmt2_init(TAOS *taos, TAOS_STMT2_OPTION *option) {
  STscObj *pObj = acquireTscObj(*(int64_t *)taos);
  if (NULL == pObj) {
    tscError("invalid parameter for %s", __FUNCTION__);
    terrno = TSDB_CODE_TSC_DISCONNECTED;
    return NULL;
  }

  TAOS_STMT2 *pStmt = stmtInit2(pObj, option);

  releaseTscObj(*(int64_t *)taos);

  return pStmt;
}

int taos_stmt2_prepare(TAOS_STMT2 *stmt, const char *sql, unsigned long length) {
  if (stmt == NULL || sql == NULL) {
    tscError("NULL parameter for %s", __FUNCTION__);
    terrno = TSDB_CODE_INVALID_PARA;
    return terrno;
  }

  return stmtPrepare2(stmt, sql, length);
}

int taos_stmt2_bind_param(TAOS_STMT2 *stmt, const char *tbname, TAOS_STMT2_BIND *tags, TAOS_STMT2_BIND *bind,
                          int32_t col_idx) {
  if (stmt == NULL) {
    tscError("NULL parameter for %s", __FUNCTION__);
    terrno = TSDB_CODE_INVALID_PARA;
    return terrno;
  }

  int32_t code;
  if (tbname) {
    code = stmtSetTbName2(stmt, tbname);
    if (code) {
      return code;
    }
  }

  if (tags) {
    code = stmtSetTbTags2(stmt, tags);
    if (code) {
      return code;
    }
  }

  if (bind) {
    if (bind->num <= 0 || bind->num > INT32_MAX) {
      tscError("invalid bind num %d", bind->num);
      terrno = TSDB_CODE_INVALID_PARA;
      return terrno;
    }

    int32_t insert = 0;
    stmtIsInsert(stmt, &insert);
    if (0 == insert && bind->num > 1) {
      tscError("only one row data allowed for query");
      terrno = TSDB_CODE_INVALID_PARA;
      return terrno;
    }

    return stmtBindBatch2(stmt, bind, col_idx);
  }

  return TSDB_CODE_SUCCESS;
}

int taos_stmt2_exec(TAOS_STMT2 *stmt, int *affected_rows) {
  if (stmt == NULL) {
    tscError("NULL parameter for %s", __FUNCTION__);
    terrno = TSDB_CODE_INVALID_PARA;
    return terrno;
  }

  return stmtExec2(stmt, affected_rows);
}

int taos_stmt2_close(TAOS_STMT2 *stmt) {
  if (stmt == NULL) {
    tscError("NULL parameter for %s", __FUNCTION__);
    terrno = TSDB_CODE_INVALID_PARA;
    return terrno;
  }

  return stmtClose2(stmt);
}
/*
int taos_stmt2_param_count(TAOS_STMT2 *stmt, int *nums) {
  if (stmt == NULL || nums == NULL) {
    tscError("NULL parameter for %s", __FUNCTION__);
    terrno = TSDB_CODE_INVALID_PARA;
    return terrno;
  }

  return stmtGetParamNum2(stmt, nums);
}
*/
int taos_stmt2_is_insert(TAOS_STMT2 *stmt, int *insert) {
  if (stmt == NULL || insert == NULL) {
    tscError("NULL parameter for %s", __FUNCTION__);
    terrno = TSDB_CODE_INVALID_PARA;
    return terrno;
  }

  return stmtIsInsert2(stmt, insert);
}

int taos_stmt2_get_fields(TAOS_STMT2 *stmt, TAOS_FIELD_T field_type, int *count, TAOS_FIELD_E **fields) {
  if (stmt == NULL || NULL == count) {
    tscError("NULL parameter for %s", __FUNCTION__);
    terrno = TSDB_CODE_INVALID_PARA;
    return terrno;
  }

  if (field_type == TAOS_FIELD_COL) {
    return stmtGetColFields2(stmt, count, fields);
  } else if (field_type == TAOS_FIELD_TAG) {
    return stmtGetTagFields2(stmt, count, fields);
  } else if (field_type == TAOS_FIELD_QUERY) {
    return stmtGetParamNum2(stmt, count);
  } else {
    tscError("invalid parameter for %s", __FUNCTION__);
    terrno = TSDB_CODE_INVALID_PARA;
    return terrno;
  }
}

void taos_stmt2_free_fields(TAOS_STMT2 *stmt, TAOS_FIELD_E *fields) {
  (void)stmt;
  if (!fields) return;
  taosMemoryFree(fields);
}

TAOS_RES *taos_stmt2_result(TAOS_STMT2 *stmt) {
  if (stmt == NULL) {
    tscError("NULL parameter for %s", __FUNCTION__);
    terrno = TSDB_CODE_INVALID_PARA;
    return NULL;
  }

  return stmtUseResult2(stmt);
}

char *taos_stmt2_error(TAOS_STMT2 *stmt) { return (char *)stmtErrstr2(stmt); }

int taos_set_conn_mode(TAOS *taos, int mode, int value) {
  if (taos == NULL) {
    terrno = TSDB_CODE_INVALID_PARA;
    return terrno;
  }

  STscObj *pObj = acquireTscObj(*(int64_t *)taos);
  if (NULL == pObj) {
    terrno = TSDB_CODE_TSC_DISCONNECTED;
    tscError("invalid parameter for %s", __func__);
    return terrno;
  }
  switch (mode) {
    case TAOS_CONN_MODE_BI:
      atomic_store_8(&pObj->biMode, value);
      break;
    default:
      tscError("not supported mode.");
      return TSDB_CODE_INVALID_PARA;
  }
  return 0;
}

char *getBuildInfo() { return buildinfo; }<|MERGE_RESOLUTION|>--- conflicted
+++ resolved
@@ -252,9 +252,6 @@
   SGetUserWhiteListReq req;
   (void)memcpy(req.user, pTsc->user, TSDB_USER_LEN);
   int32_t msgLen = tSerializeSGetUserWhiteListReq(NULL, 0, &req);
-<<<<<<< HEAD
-  void   *pReq = taosMemoryMalloc(msgLen);
-=======
   if (msgLen < 0) {
     fp(param, TSDB_CODE_INVALID_PARA, taos, 0, NULL);
     releaseTscObj(connId);
@@ -262,7 +259,6 @@
   }
 
   void* pReq = taosMemoryMalloc(msgLen);
->>>>>>> 2131d324
   if (pReq == NULL) {
     fp(param, TSDB_CODE_OUT_OF_MEMORY, taos, 0, NULL);
     releaseTscObj(connId);
@@ -304,15 +300,10 @@
   pSendInfo->msgType = TDMT_MND_GET_USER_WHITELIST;
 
   int64_t transportId = 0;
-<<<<<<< HEAD
-  SEpSet  epSet = getEpSet_s(&pTsc->pAppInfo->mgmtEp);
-  asyncSendMsgToServer(pTsc->pAppInfo->pTransporter, &epSet, &transportId, pSendInfo);
-=======
   SEpSet epSet = getEpSet_s(&pTsc->pAppInfo->mgmtEp);
   if (TSDB_CODE_SUCCESS != asyncSendMsgToServer(pTsc->pAppInfo->pTransporter, &epSet, &transportId, pSendInfo)) {
     tscWarn("failed to async send msg to server");
   }
->>>>>>> 2131d324
   releaseTscObj(connId);
   return;
 }
@@ -1300,13 +1291,8 @@
 
 void restartAsyncQuery(SRequestObj *pRequest, int32_t code) {
   tscInfo("restart request: %s p: %p", pRequest->sqlstr, pRequest);
-<<<<<<< HEAD
-  SRequestObj *pUserReq = pRequest;
-  acquireRequest(pRequest->self);
-=======
   SRequestObj* pUserReq = pRequest;
   (void)acquireRequest(pRequest->self);
->>>>>>> 2131d324
   while (pUserReq) {
     if (pUserReq->self == pUserReq->relation.userRefId || pUserReq->relation.userRefId == 0) {
       break;
@@ -2063,4 +2049,6 @@
   return 0;
 }
 
-char *getBuildInfo() { return buildinfo; }+char* getBuildInfo(){
+    return buildinfo;
+}