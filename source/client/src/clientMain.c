--- conflicted
+++ resolved
@@ -212,11 +212,6 @@
     return NULL;
   }
 
-<<<<<<< HEAD
-=======
-  STscObj *pTscObj = (STscObj *)taos;
-
->>>>>>> c98227ae
 #if SYNC_ON_TOP_OF_ASYNC
   SSyncQueryParam *param = taosMemoryCalloc(1, sizeof(SSyncQueryParam));
   tsem_init(&param->sem, 0, 0);
@@ -731,11 +726,7 @@
   }
 
   SRequestObj *pRequest = NULL;
-<<<<<<< HEAD
   int32_t code = buildRequest(pTscObj, sql, sqlLen, &pRequest);
-=======
-  int32_t      code = buildRequest(taos, sql, sqlLen, &pRequest);
->>>>>>> c98227ae
   if (code != TSDB_CODE_SUCCESS) {
     terrno = code;
     fp(param, NULL, terrno);
