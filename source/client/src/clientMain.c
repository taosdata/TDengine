--- conflicted
+++ resolved
@@ -33,10 +33,7 @@
 #include "trpc.h"
 #include "tversion.h"
 #include "version.h"
-<<<<<<< HEAD
 #include "clientSession.h"
-=======
->>>>>>> b3cee032
 #include "ttime.h"
 
 #define TSC_VAR_NOT_RELEASE 1
@@ -2797,7 +2794,6 @@
 
 char *getBuildInfo() { return td_buildinfo; }
 
-<<<<<<< HEAD
 int32_t taos_connect_is_alive(TAOS *taos) {
   int32_t code = 0;
   code = TSDB_CODE_TSC_SESS_CONN_TIMEOUT;
@@ -2807,7 +2803,7 @@
   } else {
     return 1;
   }
-=======
+}
 static int32_t buildInstanceRegisterSql(const SInstanceRegisterReq *req, char **ppSql, uint32_t *pLen) {
   const char *action = (req->expire < 0) ? "UNREGISTER" : "REGISTER";
   int32_t     len = 0;
@@ -3284,5 +3280,4 @@
   // Free the array itself
   taosMemoryFree(*pList);
   *pList = NULL;
->>>>>>> b3cee032
 }