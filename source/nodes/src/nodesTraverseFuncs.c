--- conflicted
+++ resolved
@@ -20,15 +20,9 @@
   TRAVERSAL_POSTORDER
 } ETraversalOrder;
 
-<<<<<<< HEAD
-static EDealRes walkList(SNodeList* pNodeList, ETraversalOrder order, FQueryNodeWalker walker, void* pContext);
-
-static EDealRes walkNode(SNode* pNode, ETraversalOrder order, FQueryNodeWalker walker, void* pContext) {
-=======
 static EDealRes walkList(SNodeList* pNodeList, ETraversalOrder order, FNodeWalker walker, void* pContext);
 
 static EDealRes walkNode(SNode* pNode, ETraversalOrder order, FNodeWalker walker, void* pContext) {
->>>>>>> 839af9e5
   if (NULL == pNode) {
     return DEAL_RES_CONTINUE;
   }
@@ -125,11 +119,7 @@
   return res;
 }
 
-<<<<<<< HEAD
-static EDealRes walkList(SNodeList* pNodeList, ETraversalOrder order, FQueryNodeWalker walker, void* pContext) {
-=======
 static EDealRes walkList(SNodeList* pNodeList, ETraversalOrder order, FNodeWalker walker, void* pContext) {
->>>>>>> 839af9e5
   SNode* node;
   FOREACH(node, pNodeList) {
     if (DEAL_RES_ERROR == walkNode(node, order, walker, pContext)) {
@@ -153,8 +143,6 @@
 
 void nodesWalkListPostOrder(SNodeList* pList, FNodeWalker walker, void* pContext) {
   (void)walkList(pList, TRAVERSAL_POSTORDER, walker, pContext);
-<<<<<<< HEAD
-=======
 }
 
 static EDealRes rewriteList(SNodeList* pNodeList, ETraversalOrder order, FNodeRewriter rewriter, void* pContext);
@@ -281,5 +269,4 @@
 
 void nodesRewriteListPostOrder(SNodeList* pList, FNodeRewriter rewriter, void* pContext) {
   (void)rewriteList(pList, TRAVERSAL_POSTORDER, rewriter, pContext);
->>>>>>> 839af9e5
 }