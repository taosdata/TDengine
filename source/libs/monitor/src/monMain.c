--- conflicted
+++ resolved
@@ -613,48 +613,12 @@
     monGenVnodeRoleTable(pMonitor);
 
     monSendPromReport();
-<<<<<<< HEAD
-  }
-
-  monCleanupMonitorInfo(pMonitor);
-}
-
-void monSendReportBasic(SMonInfo *pMonitor) {
-  char *pCont = tjsonToString(pMonitor->pJson);
-  if (tsMonitorLogProtocol) {
-    if (pCont != NULL) {
-      uInfoL("report cont basic:\n%s", pCont);
-    } else {
-      uInfo("report cont basic is null");
-    }
-  }
-  if (pCont != NULL) {
-    EHttpCompFlag flag = tsMonitor.cfg.comp ? HTTP_GZIP : HTTP_FLAT;
-    if (taosSendHttpReport(tsMonitor.cfg.server, tsMonFwBasicUri, tsMonitor.cfg.port, pCont, strlen(pCont), flag) !=
-        0) {
-      uError("failed to send monitor msg");
-    }
-    taosMemoryFree(pCont);
-  }
-}
-
-void monGenAndSendReportBasic() {
-  SMonInfo *pMonitor = monCreateMonitorInfo();
-
-  monGenBasicJsonBasic(pMonitor);
-  monGenClusterJsonBasic(pMonitor);
-
-  if (pMonitor->mmInfo.cluster.first_ep_dnode_id != 0) {
-    monSendReportBasic(pMonitor);
-  }
-=======
     if (pMonitor->mmInfo.cluster.first_ep_dnode_id != 0) {
       monGenBasicJsonBasic(pMonitor);
       monGenClusterJsonBasic(pMonitor);
       monSendReportBasic(pMonitor);
     }
   }
->>>>>>> 854f52dd
 
   monCleanupMonitorInfo(pMonitor);
 }
