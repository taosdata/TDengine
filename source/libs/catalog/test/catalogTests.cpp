/*
 * Copyright (c) 2019 TAOS Data, Inc. <jhtao@taosdata.com>
 *
 * This program is free software: you can use, redistribute, and/or modify
 * it under the terms of the GNU Affero General Public License, version 3
 * or later ("AGPL"), as published by the Free Software Foundation.
 *
 * This program is distributed in the hope that it will be useful, but WITHOUT
 * ANY WARRANTY; without even the implied warranty of MERCHANTABILITY or
 * FITNESS FOR A PARTICULAR PURPOSE.
 *
 * You should have received a copy of the GNU Affero General Public License
 * along with this program. If not, see <http://www.gnu.org/licenses/>.
 */

#include <gtest/gtest.h>
#include <tglobal.h>
#include <iostream>
#include "os.h"

#pragma GCC diagnostic push
#pragma GCC diagnostic ignored "-Wwrite-strings"
#pragma GCC diagnostic ignored "-Wunused-function"
#pragma GCC diagnostic ignored "-Wunused-variable"
#pragma GCC diagnostic ignored "-Wsign-compare"
#pragma GCC diagnostic ignored "-Wformat"

#include "addr_any.h"
#include "catalog.h"
#include "stub.h"
#include "taos.h"
#include "tdef.h"
#include "tep.h"
#include "trpc.h"
#include "tvariant.h"
#include "catalogInt.h"

namespace {

extern "C" int32_t ctgGetTableMetaFromCache(struct SCatalog *pCatalog, const SName *pTableName, STableMeta **pTableMeta,
                                            int32_t *exist);
<<<<<<< HEAD
extern "C" int32_t ctgUpdateTableMetaCache(struct SCatalog *pCatalog, STableMetaOutput *output);
extern "C" int32_t ctgDbgGetClusterCacheNum(struct SCatalog *pCatalog, int32_t type);
=======
extern "C" int32_t ctgDbgGetClusterCacheNum(struct SCatalog* pCatalog, int32_t type);
extern "C" int32_t ctgActUpdateTbl(SCtgMetaAction *action);
extern "C" int32_t ctgDbgEnableDebug(char *option);
extern "C" int32_t ctgDbgGetStatNum(char *option, void *res);
>>>>>>> 11e25c9c

void ctgTestSetRspTableMeta();
void ctgTestSetRspCTableMeta();
void ctgTestSetRspSTableMeta();
void ctgTestSetRspMultiSTableMeta();

extern "C" SCatalogMgmt gCtgMgmt;

enum {
  CTGT_RSP_VGINFO = 1,
  CTGT_RSP_TBMETA,
  CTGT_RSP_CTBMETA,
  CTGT_RSP_STBMETA,
  CTGT_RSP_MSTBMETA,
};

bool    ctgTestStop = false;
bool    ctgTestEnableSleep = false;
bool    ctgTestDeadLoop = false;
int32_t ctgTestPrintNum = 200000;
int32_t ctgTestMTRunSec = 5;

int32_t  ctgTestCurrentVgVersion = 0;
int32_t  ctgTestVgVersion = 1;
int32_t  ctgTestVgNum = 10;
int32_t  ctgTestColNum = 2;
int32_t  ctgTestTagNum = 1;
int32_t  ctgTestSVersion = 1;
int32_t  ctgTestTVersion = 1;
int32_t  ctgTestSuid = 2;
uint64_t ctgTestDbId = 33;

uint64_t ctgTestClusterId = 0x1;
char    *ctgTestDbname = "1.db1";
char    *ctgTestTablename = "table1";
char    *ctgTestCTablename = "ctable1";
char    *ctgTestSTablename = "stable1";

int32_t ctgTestRspFunc[10] = {0};
int32_t ctgTestRspIdx = 0;

void sendCreateDbMsg(void *shandle, SEpSet *pEpSet) {
  SCreateDbReq createReq = {0};
  strcpy(createReq.db, "1.db1");
  createReq.numOfVgroups = 2;
  createReq.cacheBlockSize = 16;
  createReq.totalBlocks = 10;
  createReq.daysPerFile = 10;
  createReq.daysToKeep0 = 3650;
  createReq.daysToKeep1 = 3650;
  createReq.daysToKeep2 = 3650;
  createReq.minRows = 100;
  createReq.maxRows = 4096;
  createReq.commitTime = 3600;
  createReq.fsyncPeriod = 3000;
  createReq.walLevel = 1;
  createReq.precision = 0;
  createReq.compression = 2;
  createReq.replications = 1;
  createReq.quorum = 1;
  createReq.update = 0;
  createReq.cacheLastRow = 0;
  createReq.ignoreExist = 1;

  int32_t contLen = tSerializeSCreateDbReq(NULL, 0, &createReq);
  void   *pReq = rpcMallocCont(contLen);
  tSerializeSCreateDbReq(pReq, contLen, &createReq);

  SRpcMsg rpcMsg = {0};
  rpcMsg.pCont = pReq;
  rpcMsg.contLen = contLen;
  rpcMsg.msgType = TDMT_MND_CREATE_DB;

  SRpcMsg rpcRsp = {0};
  rpcSendRecv(shandle, pEpSet, &rpcMsg, &rpcRsp);

  ASSERT_EQ(rpcRsp.code, 0);
}

void ctgTestInitLogFile() {
  const char   *defaultLogFileNamePrefix = "taoslog";
  const int32_t maxLogFileNum = 10;

  tsAsyncLog = 0;
  qDebugFlag = 159;

  ctgDbgEnableDebug("api");
  
  char temp[128] = {0};
  sprintf(temp, "%s/%s", tsLogDir, defaultLogFileNamePrefix);
  if (taosInitLog(temp, tsNumOfLogLines, maxLogFileNum) < 0) {
    printf("failed to open log file in directory:%s\n", tsLogDir);
  }
}

int32_t ctgTestGetVgNumFromVgVersion(int32_t vgVersion) {
  return ((vgVersion % 2) == 0) ? ctgTestVgNum - 2 : ctgTestVgNum;
}

void ctgTestBuildCTableMetaOutput(STableMetaOutput *output) {
  SName cn = {.type = TSDB_TABLE_NAME_T, .acctId = 1};
  strcpy(cn.dbname, "db1");
  strcpy(cn.tname, ctgTestCTablename);

  SName sn = {.type = TSDB_TABLE_NAME_T, .acctId = 1};
  strcpy(sn.dbname, "db1");
  strcpy(sn.tname, ctgTestSTablename);

  char db[TSDB_DB_FNAME_LEN] = {0};
  tNameGetFullDbName(&cn, db);

  strcpy(output->dbFName, db);
  SET_META_TYPE_BOTH_TABLE(output->metaType);

  strcpy(output->ctbName, cn.tname);
  strcpy(output->tbName, sn.tname);

  output->ctbMeta.vgId = 9;
  output->ctbMeta.tableType = TSDB_CHILD_TABLE;
  output->ctbMeta.uid = 3;
  output->ctbMeta.suid = 2;

  output->tbMeta = (STableMeta *)calloc(1, sizeof(STableMeta) + sizeof(SSchema) * (ctgTestColNum + ctgTestColNum));
  output->tbMeta->vgId = 9;
  output->tbMeta->tableType = TSDB_SUPER_TABLE;
  output->tbMeta->uid = 2;
  output->tbMeta->suid = 2;

  output->tbMeta->tableInfo.numOfColumns = ctgTestColNum;
  output->tbMeta->tableInfo.numOfTags = ctgTestTagNum;

  output->tbMeta->sversion = ctgTestSVersion;
  output->tbMeta->tversion = ctgTestTVersion;

  SSchema *s = NULL;
  s = &output->tbMeta->schema[0];
  s->type = TSDB_DATA_TYPE_TIMESTAMP;
  s->colId = 1;
  s->bytes = 8;
  strcpy(s->name, "ts");

  s = &output->tbMeta->schema[1];
  s->type = TSDB_DATA_TYPE_INT;
  s->colId = 2;
  s->bytes = 4;
  strcpy(s->name, "col1s");

  s = &output->tbMeta->schema[2];
  s->type = TSDB_DATA_TYPE_BINARY;
  s->colId = 3;
  s->bytes = 12;
  strcpy(s->name, "tag1s");
}

void ctgTestBuildDBVgroup(SDBVgInfo **pdbVgroup) {
  static int32_t vgVersion = ctgTestVgVersion + 1;
  int32_t        vgNum = 0;
  SVgroupInfo    vgInfo = {0};
  SDBVgInfo *dbVgroup = (SDBVgInfo *)calloc(1, sizeof(SDBVgInfo));

  dbVgroup->vgVersion = vgVersion++;

  ctgTestCurrentVgVersion = dbVgroup->vgVersion;

  dbVgroup->hashMethod = 0;
  dbVgroup->vgHash = taosHashInit(ctgTestVgNum, taosGetDefaultHashFunction(TSDB_DATA_TYPE_INT), true, HASH_ENTRY_LOCK);

  vgNum = ctgTestGetVgNumFromVgVersion(dbVgroup->vgVersion);
  uint32_t hashUnit = UINT32_MAX / vgNum;

  for (int32_t i = 0; i < vgNum; ++i) {
    vgInfo.vgId = i + 1;
    vgInfo.hashBegin = i * hashUnit;
    vgInfo.hashEnd = hashUnit * (i + 1) - 1;
    vgInfo.epset.numOfEps = i % TSDB_MAX_REPLICA + 1;
    vgInfo.epset.inUse = i % vgInfo.epset.numOfEps;
    for (int32_t n = 0; n < vgInfo.epset.numOfEps; ++n) {
      SEp *addr = &vgInfo.epset.eps[n];
      strcpy(addr->fqdn, "a0");
      addr->port = htons(n + 22);
    }

    taosHashPut(dbVgroup->vgHash, &vgInfo.vgId, sizeof(vgInfo.vgId), &vgInfo, sizeof(vgInfo));
  }

  *pdbVgroup = dbVgroup;
}

void ctgTestBuildSTableMetaRsp(STableMetaRsp *rspMsg) {
  strcpy(rspMsg->dbFName, ctgTestDbname);
  sprintf(rspMsg->tbName, "%s", ctgTestSTablename);
  sprintf(rspMsg->stbName, "%s", ctgTestSTablename);
  rspMsg->numOfTags = ctgTestTagNum;
  rspMsg->numOfColumns = ctgTestColNum;
  rspMsg->precision = 1 + 1;
  rspMsg->tableType = TSDB_SUPER_TABLE;
  rspMsg->update = 1 + 1;
  rspMsg->sversion = ctgTestSVersion + 1;
  rspMsg->tversion = ctgTestTVersion + 1;
  rspMsg->suid = ctgTestSuid + 1;
  rspMsg->tuid = ctgTestSuid + 1;
  rspMsg->vgId = 1;

  SSchema *s = NULL;
  s = &rspMsg->pSchema[0];
  s->type = TSDB_DATA_TYPE_TIMESTAMP;
  s->colId = 1;
  s->bytes = 8;
  strcpy(s->name, "ts");

  s = &rspMsg->pSchema[1];
  s->type = TSDB_DATA_TYPE_INT;
  s->colId = 2;
  s->bytes = 4;
  strcpy(s->name, "col1s");

  s = &rspMsg->pSchema[2];
  s->type = TSDB_DATA_TYPE_BINARY;
  s->colId = 3;
  s->bytes = 12 + 1;
  strcpy(s->name, "tag1s");

  return;
}

<<<<<<< HEAD
void ctgTestPrepareDbVgroups(void *shandle, SEpSet *pEpSet, SRpcMsg *pMsg, SRpcMsg *pRsp) {
  SUseDbRsp usedbRsp = {0};
  strcpy(usedbRsp.db, ctgTestDbname);
  usedbRsp.vgVersion = ctgTestVgVersion;
=======

void ctgTestRspDbVgroups(void *shandle, SEpSet *pEpSet, SRpcMsg *pMsg, SRpcMsg *pRsp) {
  SUseDbRsp *rspMsg = NULL;  // todo

  pRsp->code = 0;
  pRsp->contLen = sizeof(SUseDbRsp) + ctgTestVgNum * sizeof(SVgroupInfo);
  pRsp->pCont = calloc(1, pRsp->contLen);
  rspMsg = (SUseDbRsp *)pRsp->pCont;
  strcpy(rspMsg->db, ctgTestDbname);
  rspMsg->vgVersion = htonl(ctgTestVgVersion);
>>>>>>> 11e25c9c
  ctgTestCurrentVgVersion = ctgTestVgVersion;
  usedbRsp.vgNum = ctgTestVgNum;
  usedbRsp.hashMethod = 0;
  usedbRsp.uid = ctgTestDbId;
  usedbRsp.pVgroupInfos = taosArrayInit(usedbRsp.vgNum, sizeof(SVgroupInfo));

  uint32_t hashUnit = UINT32_MAX / ctgTestVgNum;
  for (int32_t i = 0; i < ctgTestVgNum; ++i) {
    SVgroupInfo vg = {0};
    vg.vgId = i + 1;
    vg.hashBegin = i * hashUnit;
    vg.hashEnd = hashUnit * (i + 1) - 1;
    if (i == ctgTestVgNum - 1) {
      vg.hashEnd = htonl(UINT32_MAX);
    }

    vg.epset.numOfEps = i % TSDB_MAX_REPLICA + 1;
    vg.epset.inUse = i % vg.epset.numOfEps;
    for (int32_t n = 0; n < vg.epset.numOfEps; ++n) {
      SEp *addr = &vg.epset.eps[n];
      strcpy(addr->fqdn, "a0");
      addr->port = n + 22;
    }

    taosArrayPush(usedbRsp.pVgroupInfos, &vg);
  }

  int32_t contLen = tSerializeSUseDbRsp(NULL, 0, &usedbRsp);
  void   *pReq = rpcMallocCont(contLen);
  tSerializeSUseDbRsp(pReq, contLen, &usedbRsp);

  pRsp->code = 0;
  pRsp->contLen = contLen;
  pRsp->pCont = pReq;
}

void ctgTestRspTableMeta(void *shandle, SEpSet *pEpSet, SRpcMsg *pMsg, SRpcMsg *pRsp) {
  STableMetaRsp *rspMsg = NULL;  // todo

  pRsp->code = 0;
  pRsp->contLen = sizeof(STableMetaRsp) + (ctgTestColNum + ctgTestTagNum) * sizeof(SSchema);
  pRsp->pCont = calloc(1, pRsp->contLen);
  rspMsg = (STableMetaRsp *)pRsp->pCont;
  strcpy(rspMsg->dbFName, ctgTestDbname);
  strcpy(rspMsg->tbName, ctgTestTablename);
  rspMsg->numOfTags = 0;
  rspMsg->numOfColumns = htonl(ctgTestColNum);
  rspMsg->precision = 1;
  rspMsg->tableType = TSDB_NORMAL_TABLE;
  rspMsg->update = 1;
  rspMsg->sversion = htonl(ctgTestSVersion);
  rspMsg->tversion = htonl(ctgTestTVersion);
  rspMsg->suid = 0;
  rspMsg->tuid = htobe64(0x0000000000000001);
  rspMsg->vgId = htonl(8);

  SSchema *s = NULL;
  s = &rspMsg->pSchema[0];
  s->type = TSDB_DATA_TYPE_TIMESTAMP;
  s->colId = htonl(1);
  s->bytes = htonl(8);
  strcpy(s->name, "ts");

  s = &rspMsg->pSchema[1];
  s->type = TSDB_DATA_TYPE_INT;
  s->colId = htonl(2);
  s->bytes = htonl(4);
  strcpy(s->name, "col1");

  return;
}

void ctgTestRspCTableMeta(void *shandle, SEpSet *pEpSet, SRpcMsg *pMsg, SRpcMsg *pRsp) {
  STableMetaRsp *rspMsg = NULL;  // todo

  pRsp->code = 0;
  pRsp->contLen = sizeof(STableMetaRsp) + (ctgTestColNum + ctgTestTagNum) * sizeof(SSchema);
  pRsp->pCont = calloc(1, pRsp->contLen);
  rspMsg = (STableMetaRsp *)pRsp->pCont;
  strcpy(rspMsg->dbFName, ctgTestDbname);
  strcpy(rspMsg->tbName, ctgTestCTablename);
  strcpy(rspMsg->stbName, ctgTestSTablename);
  rspMsg->numOfTags = htonl(ctgTestTagNum);
  rspMsg->numOfColumns = htonl(ctgTestColNum);
  rspMsg->precision = 1;
  rspMsg->tableType = TSDB_CHILD_TABLE;
  rspMsg->update = 1;
  rspMsg->sversion = htonl(ctgTestSVersion);
  rspMsg->tversion = htonl(ctgTestTVersion);
  rspMsg->suid = htobe64(0x0000000000000002);
  rspMsg->tuid = htobe64(0x0000000000000003);
  rspMsg->vgId = htonl(9);

  SSchema *s = NULL;
  s = &rspMsg->pSchema[0];
  s->type = TSDB_DATA_TYPE_TIMESTAMP;
  s->colId = htonl(1);
  s->bytes = htonl(8);
  strcpy(s->name, "ts");

  s = &rspMsg->pSchema[1];
  s->type = TSDB_DATA_TYPE_INT;
  s->colId = htonl(2);
  s->bytes = htonl(4);
  strcpy(s->name, "col1s");

  s = &rspMsg->pSchema[2];
  s->type = TSDB_DATA_TYPE_BINARY;
  s->colId = htonl(3);
  s->bytes = htonl(12);
  strcpy(s->name, "tag1s");

  return;
}

void ctgTestRspSTableMeta(void *shandle, SEpSet *pEpSet, SRpcMsg *pMsg, SRpcMsg *pRsp) {
  STableMetaRsp *rspMsg = NULL;  // todo

  pRsp->code = 0;
  pRsp->contLen = sizeof(STableMetaRsp) + (ctgTestColNum + ctgTestTagNum) * sizeof(SSchema);
  pRsp->pCont = calloc(1, pRsp->contLen);
  rspMsg = (STableMetaRsp *)pRsp->pCont;
  strcpy(rspMsg->dbFName, ctgTestDbname);
  strcpy(rspMsg->tbName, ctgTestSTablename);
  strcpy(rspMsg->stbName, ctgTestSTablename);
  rspMsg->numOfTags = htonl(ctgTestTagNum);
  rspMsg->numOfColumns = htonl(ctgTestColNum);
  rspMsg->precision = 1;
  rspMsg->tableType = TSDB_SUPER_TABLE;
  rspMsg->update = 1;
  rspMsg->sversion = htonl(ctgTestSVersion);
  rspMsg->tversion = htonl(ctgTestTVersion);
  rspMsg->suid = htobe64(ctgTestSuid);
  rspMsg->tuid = htobe64(ctgTestSuid);
  rspMsg->vgId = 0;

  SSchema *s = NULL;
  s = &rspMsg->pSchema[0];
  s->type = TSDB_DATA_TYPE_TIMESTAMP;
  s->colId = htonl(1);
  s->bytes = htonl(8);
  strcpy(s->name, "ts");

  s = &rspMsg->pSchema[1];
  s->type = TSDB_DATA_TYPE_INT;
  s->colId = htonl(2);
  s->bytes = htonl(4);
  strcpy(s->name, "col1s");

  s = &rspMsg->pSchema[2];
  s->type = TSDB_DATA_TYPE_BINARY;
  s->colId = htonl(3);
  s->bytes = htonl(12);
  strcpy(s->name, "tag1s");

  return;
}

void ctgTestRspMultiSTableMeta(void *shandle, SEpSet *pEpSet, SRpcMsg *pMsg, SRpcMsg *pRsp) {
  STableMetaRsp *rspMsg = NULL;  // todo
  static int32_t idx = 1;

  pRsp->code = 0;
  pRsp->contLen = sizeof(STableMetaRsp) + (ctgTestColNum + ctgTestTagNum) * sizeof(SSchema);
  pRsp->pCont = calloc(1, pRsp->contLen);
  rspMsg = (STableMetaRsp *)pRsp->pCont;
  strcpy(rspMsg->dbFName, ctgTestDbname);
  sprintf(rspMsg->tbName, "%s_%d", ctgTestSTablename, idx);
  sprintf(rspMsg->stbName, "%s_%d", ctgTestSTablename, idx);
  rspMsg->numOfTags = htonl(ctgTestTagNum);
  rspMsg->numOfColumns = htonl(ctgTestColNum);
  rspMsg->precision = 1;
  rspMsg->tableType = TSDB_SUPER_TABLE;
  rspMsg->update = 1;
  rspMsg->sversion = htonl(ctgTestSVersion);
  rspMsg->tversion = htonl(ctgTestTVersion);
  rspMsg->suid = htobe64(ctgTestSuid + idx);
  rspMsg->tuid = htobe64(ctgTestSuid + idx);
  rspMsg->vgId = 0;

  SSchema *s = NULL;
  s = &rspMsg->pSchema[0];
  s->type = TSDB_DATA_TYPE_TIMESTAMP;
  s->colId = htonl(1);
  s->bytes = htonl(8);
  strcpy(s->name, "ts");

  s = &rspMsg->pSchema[1];
  s->type = TSDB_DATA_TYPE_INT;
  s->colId = htonl(2);
  s->bytes = htonl(4);
  strcpy(s->name, "col1s");

  s = &rspMsg->pSchema[2];
  s->type = TSDB_DATA_TYPE_BINARY;
  s->colId = htonl(3);
  s->bytes = htonl(12);
  strcpy(s->name, "tag1s");

  ++idx;

  return;
}


void ctgTestRspByIdx(void *shandle, SEpSet *pEpSet, SRpcMsg *pMsg, SRpcMsg *pRsp) {
  switch (ctgTestRspFunc[ctgTestRspIdx]) {
    case CTGT_RSP_VGINFO:
      ctgTestRspDbVgroups(shandle, pEpSet, pMsg, pRsp);
      break;
    case CTGT_RSP_TBMETA:
      ctgTestRspTableMeta(shandle, pEpSet, pMsg, pRsp);
      break;
    case CTGT_RSP_CTBMETA:
      ctgTestRspCTableMeta(shandle, pEpSet, pMsg, pRsp);
      break;
    case CTGT_RSP_STBMETA:
      ctgTestRspSTableMeta(shandle, pEpSet, pMsg, pRsp);
      break;
    case CTGT_RSP_MSTBMETA:
      ctgTestRspMultiSTableMeta(shandle, pEpSet, pMsg, pRsp);
      break;
    default:
      break;
  }

  ctgTestRspIdx++;

  return;
}


void ctgTestRspDbVgroupsAndNormalMeta(void *shandle, SEpSet *pEpSet, SRpcMsg *pMsg, SRpcMsg *pRsp) {
  ctgTestRspDbVgroups(shandle, pEpSet, pMsg, pRsp);

  ctgTestSetRspTableMeta();

  return;
}

void ctgTestRspDbVgroupsAndChildMeta(void *shandle, SEpSet *pEpSet, SRpcMsg *pMsg, SRpcMsg *pRsp) {
  ctgTestRspDbVgroups(shandle, pEpSet, pMsg, pRsp);

  ctgTestSetRspCTableMeta();

  return;
}

void ctgTestRspDbVgroupsAndSuperMeta(void *shandle, SEpSet *pEpSet, SRpcMsg *pMsg, SRpcMsg *pRsp) {
  ctgTestRspDbVgroups(shandle, pEpSet, pMsg, pRsp);

  ctgTestSetRspSTableMeta();

  return;
}

void ctgTestRspDbVgroupsAndMultiSuperMeta(void *shandle, SEpSet *pEpSet, SRpcMsg *pMsg, SRpcMsg *pRsp) {
  ctgTestRspDbVgroups(shandle, pEpSet, pMsg, pRsp);

  ctgTestSetRspMultiSTableMeta();

  return;
}

void ctgTestSetRspDbVgroups() {
  static Stub stub;
  stub.set(rpcSendRecv, ctgTestRspDbVgroups);
  {
    AddrAny                       any("libtransport.so");
    std::map<std::string, void *> result;
    any.get_global_func_addr_dynsym("^rpcSendRecv$", result);
    for (const auto &f : result) {
      stub.set(f.second, ctgTestRspDbVgroups);
    }
  }
}

void ctgTestSetRspTableMeta() {
  static Stub stub;
  stub.set(rpcSendRecv, ctgTestRspTableMeta);
  {
    AddrAny                       any("libtransport.so");
    std::map<std::string, void *> result;
    any.get_global_func_addr_dynsym("^rpcSendRecv$", result);
    for (const auto &f : result) {
      stub.set(f.second, ctgTestRspTableMeta);
    }
  }
}

void ctgTestSetRspCTableMeta() {
  static Stub stub;
  stub.set(rpcSendRecv, ctgTestRspCTableMeta);
  {
    AddrAny                       any("libtransport.so");
    std::map<std::string, void *> result;
    any.get_global_func_addr_dynsym("^rpcSendRecv$", result);
    for (const auto &f : result) {
      stub.set(f.second, ctgTestRspCTableMeta);
    }
  }
}

void ctgTestSetRspSTableMeta() {
  static Stub stub;
  stub.set(rpcSendRecv, ctgTestRspSTableMeta);
  {
    AddrAny                       any("libtransport.so");
    std::map<std::string, void *> result;
    any.get_global_func_addr_dynsym("^rpcSendRecv$", result);
    for (const auto &f : result) {
      stub.set(f.second, ctgTestRspSTableMeta);
    }
  }
}

void ctgTestSetRspMultiSTableMeta() {
  static Stub stub;
  stub.set(rpcSendRecv, ctgTestRspMultiSTableMeta);
  {
    AddrAny                       any("libtransport.so");
    std::map<std::string, void *> result;
    any.get_global_func_addr_dynsym("^rpcSendRecv$", result);
    for (const auto &f : result) {
      stub.set(f.second, ctgTestRspMultiSTableMeta);
    }
  }
}

void ctgTestSetRspByIdx() {
  static Stub stub;
  stub.set(rpcSendRecv, ctgTestRspByIdx);
  {
    AddrAny                       any("libtransport.so");
    std::map<std::string, void *> result;
    any.get_global_func_addr_dynsym("^rpcSendRecv$", result);
    for (const auto &f : result) {
      stub.set(f.second, ctgTestRspByIdx);
    }
  }
}


void ctgTestSetRspDbVgroupsAndNormalMeta() {
  static Stub stub;
  stub.set(rpcSendRecv, ctgTestRspDbVgroupsAndNormalMeta);
  {
    AddrAny                       any("libtransport.so");
    std::map<std::string, void *> result;
    any.get_global_func_addr_dynsym("^rpcSendRecv$", result);
    for (const auto &f : result) {
      stub.set(f.second, ctgTestRspDbVgroupsAndNormalMeta);
    }
  }
}

void ctgTestSetRspDbVgroupsAndChildMeta() {
  static Stub stub;
  stub.set(rpcSendRecv, ctgTestRspDbVgroupsAndChildMeta);
  {
    AddrAny                       any("libtransport.so");
    std::map<std::string, void *> result;
    any.get_global_func_addr_dynsym("^rpcSendRecv$", result);
    for (const auto &f : result) {
      stub.set(f.second, ctgTestRspDbVgroupsAndChildMeta);
    }
  }
}

void ctgTestSetRspDbVgroupsAndSuperMeta() {
  static Stub stub;
  stub.set(rpcSendRecv, ctgTestRspDbVgroupsAndSuperMeta);
  {
    AddrAny                       any("libtransport.so");
    std::map<std::string, void *> result;
    any.get_global_func_addr_dynsym("^rpcSendRecv$", result);
    for (const auto &f : result) {
      stub.set(f.second, ctgTestRspDbVgroupsAndSuperMeta);
    }
  }
}

void ctgTestSetRspDbVgroupsAndMultiSuperMeta() {
  static Stub stub;
  stub.set(rpcSendRecv, ctgTestRspDbVgroupsAndMultiSuperMeta);
  {
    AddrAny                       any("libtransport.so");
    std::map<std::string, void *> result;
    any.get_global_func_addr_dynsym("^rpcSendRecv$", result);
    for (const auto &f : result) {
      stub.set(f.second, ctgTestRspDbVgroupsAndMultiSuperMeta);
    }
  }
}

}  // namespace

void *ctgTestGetDbVgroupThread(void *param) {
  struct SCatalog *pCtg = (struct SCatalog *)param;
  int32_t          code = 0;
  void            *mockPointer = (void *)0x1;
  SArray          *vgList = NULL;
  int32_t          n = 0;

  while (!ctgTestStop) {
    code = catalogGetDBVgInfo(pCtg, mockPointer, (const SEpSet *)mockPointer, ctgTestDbname, false, &vgList);
    if (code) {
      assert(0);
    }

    if (vgList) {
      taosArrayDestroy(vgList);
    }

    if (ctgTestEnableSleep) {
      usleep(rand() % 5);
    }
    if (++n % ctgTestPrintNum == 0) {
      printf("Get:%d\n", n);
    }
  }

  return NULL;
}

void *ctgTestSetSameDbVgroupThread(void *param) {
  struct SCatalog *pCtg = (struct SCatalog *)param;
  int32_t          code = 0;
<<<<<<< HEAD
  SDBVgroupInfo   *dbVgroup = NULL;
=======
  SDBVgInfo       *dbVgroup = NULL;
>>>>>>> 11e25c9c
  int32_t          n = 0;

  while (!ctgTestStop) {
    ctgTestBuildDBVgroup(&dbVgroup);
    code = catalogUpdateDBVgInfo(pCtg, ctgTestDbname, ctgTestDbId, dbVgroup);
    if (code) {
      assert(0);
    }

    if (ctgTestEnableSleep) {
      usleep(rand() % 5);
    }
    if (++n % ctgTestPrintNum == 0) {
      printf("Set:%d\n", n);
    }
  }

  return NULL;
}

void *ctgTestSetDiffDbVgroupThread(void *param) {
  struct SCatalog *pCtg = (struct SCatalog *)param;
  int32_t          code = 0;
<<<<<<< HEAD
  SDBVgroupInfo   *dbVgroup = NULL;
=======
  SDBVgInfo    *dbVgroup = NULL;
>>>>>>> 11e25c9c
  int32_t          n = 0;

  while (!ctgTestStop) {
    ctgTestBuildDBVgroup(&dbVgroup);
    code = catalogUpdateDBVgInfo(pCtg, ctgTestDbname, ctgTestDbId++, dbVgroup);
    if (code) {
      assert(0);
    }

    if (ctgTestEnableSleep) {
      usleep(rand() % 5);
    }
    if (++n % ctgTestPrintNum == 0) {
      printf("Set:%d\n", n);
    }
  }

  return NULL;
}

void *ctgTestGetCtableMetaThread(void *param) {
  struct SCatalog *pCtg = (struct SCatalog *)param;
  int32_t          code = 0;
  int32_t          n = 0;
  STableMeta      *tbMeta = NULL;
  int32_t          exist = 0;

  SName cn = {.type = TSDB_TABLE_NAME_T, .acctId = 1};
  strcpy(cn.dbname, "db1");
  strcpy(cn.tname, ctgTestCTablename);

  while (!ctgTestStop) {
    code = ctgGetTableMetaFromCache(pCtg, &cn, &tbMeta, &exist);
    if (code || 0 == exist) {
      assert(0);
    }

    tfree(tbMeta);

    if (ctgTestEnableSleep) {
      usleep(rand() % 5);
    }

    if (++n % ctgTestPrintNum == 0) {
      printf("Get:%d\n", n);
    }
  }

  return NULL;
}

void *ctgTestSetCtableMetaThread(void *param) {
  struct SCatalog *pCtg = (struct SCatalog *)param;
  int32_t          code = 0;
  SDBVgInfo    dbVgroup = {0};
  int32_t          n = 0;
  STableMetaOutput *output = NULL;

  SCtgMetaAction action = {0};
  
  action.act = CTG_ACT_UPDATE_TBL;

  while (!ctgTestStop) {
    output = (STableMetaOutput *)malloc(sizeof(STableMetaOutput));
    ctgTestBuildCTableMetaOutput(output);

    SCtgUpdateTblMsg *msg = (SCtgUpdateTblMsg *)malloc(sizeof(SCtgUpdateTblMsg));
    msg->pCtg = pCtg;
    msg->output = output;
    action.data = msg;

    code = ctgActUpdateTbl(&action);
    if (code) {
      assert(0);
    }

    if (ctgTestEnableSleep) {
      usleep(rand() % 5);
    }
    if (++n % ctgTestPrintNum == 0) {
      printf("Set:%d\n", n);
    }
  }

  return NULL;
}

TEST(tableMeta, normalTable) {
  struct SCatalog *pCtg = NULL;
  void            *mockPointer = (void *)0x1;
  SVgroupInfo      vgInfo = {0};

  ctgTestInitLogFile();

  ctgTestSetRspDbVgroups();

  initQueryModuleMsgHandle();

  // sendCreateDbMsg(pConn->pTransporter, &pConn->pAppInfo->mgmtEp.epSet);

  int32_t code = catalogInit(NULL);
  ASSERT_EQ(code, 0);

  code = catalogGetHandle(ctgTestClusterId, &pCtg);
  ASSERT_EQ(code, 0);

  SName n = {.type = TSDB_TABLE_NAME_T, .acctId = 1};
  strcpy(n.dbname, "db1");
  strcpy(n.tname, ctgTestTablename);

  code = catalogGetTableHashVgroup(pCtg, mockPointer, (const SEpSet *)mockPointer, &n, &vgInfo);
  ASSERT_EQ(code, 0);
  ASSERT_EQ(vgInfo.vgId, 8);
  ASSERT_EQ(vgInfo.epset.numOfEps, 3);

  while (0 == ctgDbgGetClusterCacheNum(pCtg, CTG_DBG_DB_NUM)) {
    usleep(10000);
  }
  
  ctgTestSetRspTableMeta();

  STableMeta *tableMeta = NULL;
  code = catalogGetTableMeta(pCtg, mockPointer, (const SEpSet *)mockPointer, &n, &tableMeta);
  ASSERT_EQ(code, 0);
  ASSERT_EQ(tableMeta->vgId, 8);
  ASSERT_EQ(tableMeta->tableType, TSDB_NORMAL_TABLE);
  ASSERT_EQ(tableMeta->sversion, ctgTestSVersion);
  ASSERT_EQ(tableMeta->tversion, ctgTestTVersion);
  ASSERT_EQ(tableMeta->tableInfo.numOfColumns, ctgTestColNum);
  ASSERT_EQ(tableMeta->tableInfo.numOfTags, 0);
  ASSERT_EQ(tableMeta->tableInfo.precision, 1);
  ASSERT_EQ(tableMeta->tableInfo.rowSize, 12);

  while (true) {
    uint32_t n = ctgDbgGetClusterCacheNum(pCtg, CTG_DBG_META_NUM);
    if (0 == n) {
      usleep(10000);
    } else {
      break;
    }
  }

  
  tableMeta = NULL;
  code = catalogGetTableMeta(pCtg, mockPointer, (const SEpSet *)mockPointer, &n, &tableMeta);
  ASSERT_EQ(code, 0);
  ASSERT_EQ(tableMeta->vgId, 8);
  ASSERT_EQ(tableMeta->tableType, TSDB_NORMAL_TABLE);
  ASSERT_EQ(tableMeta->sversion, ctgTestSVersion);
  ASSERT_EQ(tableMeta->tversion, ctgTestTVersion);
  ASSERT_EQ(tableMeta->tableInfo.numOfColumns, ctgTestColNum);
  ASSERT_EQ(tableMeta->tableInfo.numOfTags, 0);
  ASSERT_EQ(tableMeta->tableInfo.precision, 1);
  ASSERT_EQ(tableMeta->tableInfo.rowSize, 12);

  SDbVgVersion       *dbs = NULL;
  SSTableMetaVersion *stb = NULL;
  uint32_t            dbNum = 0, stbNum = 0, allDbNum = 0, allStbNum = 0;
  int32_t             i = 0;
  while (i < 5) {
    ++i;
    code = catalogGetExpiredDBs(pCtg, &dbs, &dbNum);
    ASSERT_EQ(code, 0);
    code = catalogGetExpiredSTables(pCtg, &stb, &stbNum);
    ASSERT_EQ(code, 0);

    if (dbNum) {
      printf("got expired db,dbId:%" PRId64 "\n", dbs->dbId);
      free(dbs);
      dbs = NULL;
    } else {
      printf("no expired db\n");
    }

    if (stbNum) {
      printf("got expired stb,suid:%" PRId64 ",dbFName:%s, stbName:%s\n", stb->suid, stb->dbFName, stb->stbName);
      free(stb);
      stb = NULL;
    } else {
      printf("no expired stb\n");
    }

    allDbNum += dbNum;
    allStbNum += stbNum;
    sleep(2);
  }

  ASSERT_EQ(allDbNum, 1);
  ASSERT_EQ(allStbNum, 0);

  catalogDestroy();
  memset(&gCtgMgmt, 0, sizeof(gCtgMgmt));
}

TEST(tableMeta, childTableCase) {
  struct SCatalog *pCtg = NULL;
  void            *mockPointer = (void *)0x1;
  SVgroupInfo      vgInfo = {0};

  ctgTestInitLogFile();

  ctgTestSetRspDbVgroupsAndChildMeta();

  initQueryModuleMsgHandle();

  // sendCreateDbMsg(pConn->pTransporter, &pConn->pAppInfo->mgmtEp.epSet);
  int32_t code = catalogInit(NULL);
  ASSERT_EQ(code, 0);

  code = catalogGetHandle(ctgTestClusterId, &pCtg);
  ASSERT_EQ(code, 0);

  SName n = {.type = TSDB_TABLE_NAME_T, .acctId = 1};
  strcpy(n.dbname, "db1");
  strcpy(n.tname, ctgTestCTablename);

  STableMeta *tableMeta = NULL;
  code = catalogGetTableMeta(pCtg, mockPointer, (const SEpSet *)mockPointer, &n, &tableMeta);
  ASSERT_EQ(code, 0);
  ASSERT_EQ(tableMeta->vgId, 9);
  ASSERT_EQ(tableMeta->tableType, TSDB_CHILD_TABLE);
  ASSERT_EQ(tableMeta->sversion, ctgTestSVersion);
  ASSERT_EQ(tableMeta->tversion, ctgTestTVersion);
  ASSERT_EQ(tableMeta->tableInfo.numOfColumns, ctgTestColNum);
  ASSERT_EQ(tableMeta->tableInfo.numOfTags, ctgTestTagNum);
  ASSERT_EQ(tableMeta->tableInfo.precision, 1);
  ASSERT_EQ(tableMeta->tableInfo.rowSize, 12);

  while (true) {
    uint32_t n = ctgDbgGetClusterCacheNum(pCtg, CTG_DBG_META_NUM);
    if (0 == n) {
      usleep(10000);
    } else {
      break;
    }
  }


  tableMeta = NULL;
  code = catalogGetTableMeta(pCtg, mockPointer, (const SEpSet *)mockPointer, &n, &tableMeta);
  ASSERT_EQ(code, 0);
  ASSERT_EQ(tableMeta->vgId, 9);
  ASSERT_EQ(tableMeta->tableType, TSDB_CHILD_TABLE);
  ASSERT_EQ(tableMeta->sversion, ctgTestSVersion);
  ASSERT_EQ(tableMeta->tversion, ctgTestTVersion);
  ASSERT_EQ(tableMeta->tableInfo.numOfColumns, ctgTestColNum);
  ASSERT_EQ(tableMeta->tableInfo.numOfTags, ctgTestTagNum);
  ASSERT_EQ(tableMeta->tableInfo.precision, 1);
  ASSERT_EQ(tableMeta->tableInfo.rowSize, 12);

  tableMeta = NULL;

  strcpy(n.tname, ctgTestSTablename);
  code = catalogGetTableMeta(pCtg, mockPointer, (const SEpSet *)mockPointer, &n, &tableMeta);
  ASSERT_EQ(code, 0);
  ASSERT_EQ(tableMeta->vgId, 0);
  ASSERT_EQ(tableMeta->tableType, TSDB_SUPER_TABLE);
  ASSERT_EQ(tableMeta->sversion, ctgTestSVersion);
  ASSERT_EQ(tableMeta->tversion, ctgTestTVersion);
  ASSERT_EQ(tableMeta->tableInfo.numOfColumns, ctgTestColNum);
  ASSERT_EQ(tableMeta->tableInfo.numOfTags, ctgTestTagNum);
  ASSERT_EQ(tableMeta->tableInfo.precision, 1);
  ASSERT_EQ(tableMeta->tableInfo.rowSize, 12);

  SDbVgVersion       *dbs = NULL;
  SSTableMetaVersion *stb = NULL;
  uint32_t            dbNum = 0, stbNum = 0, allDbNum = 0, allStbNum = 0;
  int32_t             i = 0;
  while (i < 5) {
    ++i;
    code = catalogGetExpiredDBs(pCtg, &dbs, &dbNum);
    ASSERT_EQ(code, 0);
    code = catalogGetExpiredSTables(pCtg, &stb, &stbNum);
    ASSERT_EQ(code, 0);

    if (dbNum) {
      printf("got expired db,dbId:%" PRId64 "\n", dbs->dbId);
      free(dbs);
      dbs = NULL;
    } else {
      printf("no expired db\n");
    }

    if (stbNum) {
      printf("got expired stb,suid:%" PRId64 ",dbFName:%s, stbName:%s\n", stb->suid, stb->dbFName, stb->stbName);
      free(stb);
      stb = NULL;
    } else {
      printf("no expired stb\n");
    }

    allDbNum += dbNum;
    allStbNum += stbNum;
    sleep(2);
  }

  ASSERT_EQ(allDbNum, 1);
  ASSERT_EQ(allStbNum, 1);

  catalogDestroy();
  memset(&gCtgMgmt, 0, sizeof(gCtgMgmt));
}

TEST(tableMeta, superTableCase) {
  struct SCatalog *pCtg = NULL;
  void            *mockPointer = (void *)0x1;
  SVgroupInfo      vgInfo = {0};

  ctgTestSetRspDbVgroupsAndSuperMeta();

  initQueryModuleMsgHandle();

  int32_t code = catalogInit(NULL);
  ASSERT_EQ(code, 0);

  // sendCreateDbMsg(pConn->pTransporter, &pConn->pAppInfo->mgmtEp.epSet);
  code = catalogGetHandle(ctgTestClusterId, &pCtg);
  ASSERT_EQ(code, 0);

  SName n = {.type = TSDB_TABLE_NAME_T, .acctId = 1};
  strcpy(n.dbname, "db1");
  strcpy(n.tname, ctgTestSTablename);

  STableMeta *tableMeta = NULL;
  code = catalogGetTableMeta(pCtg, mockPointer, (const SEpSet *)mockPointer, &n, &tableMeta);
  ASSERT_EQ(code, 0);
  ASSERT_EQ(tableMeta->vgId, 0);
  ASSERT_EQ(tableMeta->tableType, TSDB_SUPER_TABLE);
  ASSERT_EQ(tableMeta->sversion, ctgTestSVersion);
  ASSERT_EQ(tableMeta->tversion, ctgTestTVersion);
  ASSERT_EQ(tableMeta->uid, ctgTestSuid);
  ASSERT_EQ(tableMeta->suid, ctgTestSuid);
  ASSERT_EQ(tableMeta->tableInfo.numOfColumns, ctgTestColNum);
  ASSERT_EQ(tableMeta->tableInfo.numOfTags, ctgTestTagNum);
  ASSERT_EQ(tableMeta->tableInfo.precision, 1);
  ASSERT_EQ(tableMeta->tableInfo.rowSize, 12);

  while (true) {
    uint32_t n = ctgDbgGetClusterCacheNum(pCtg, CTG_DBG_META_NUM);
    if (0 == n) {
      usleep(10000);
    } else {
      break;
    }
  }


  ctgTestSetRspCTableMeta();

  tableMeta = NULL;

  strcpy(n.dbname, "db1");
  strcpy(n.tname, ctgTestCTablename);
  code = catalogGetTableMeta(pCtg, mockPointer, (const SEpSet *)mockPointer, &n, &tableMeta);
  ASSERT_EQ(code, 0);
  ASSERT_EQ(tableMeta->vgId, 9);
  ASSERT_EQ(tableMeta->tableType, TSDB_CHILD_TABLE);
  ASSERT_EQ(tableMeta->sversion, ctgTestSVersion);
  ASSERT_EQ(tableMeta->tversion, ctgTestTVersion);
  ASSERT_EQ(tableMeta->tableInfo.numOfColumns, ctgTestColNum);
  ASSERT_EQ(tableMeta->tableInfo.numOfTags, ctgTestTagNum);
  ASSERT_EQ(tableMeta->tableInfo.precision, 1);
  ASSERT_EQ(tableMeta->tableInfo.rowSize, 12);

  while (true) {
    uint32_t n = ctgDbgGetClusterCacheNum(pCtg, CTG_DBG_META_NUM);
    if (2 != n) {
      usleep(10000);
    } else {
      break;
    }
  }


  tableMeta = NULL;
  code = catalogRefreshGetTableMeta(pCtg, mockPointer, (const SEpSet *)mockPointer, &n, &tableMeta, 0);
  ASSERT_EQ(code, 0);
  ASSERT_EQ(tableMeta->vgId, 9);
  ASSERT_EQ(tableMeta->tableType, TSDB_CHILD_TABLE);
  ASSERT_EQ(tableMeta->sversion, ctgTestSVersion);
  ASSERT_EQ(tableMeta->tversion, ctgTestTVersion);
  ASSERT_EQ(tableMeta->tableInfo.numOfColumns, ctgTestColNum);
  ASSERT_EQ(tableMeta->tableInfo.numOfTags, ctgTestTagNum);
  ASSERT_EQ(tableMeta->tableInfo.precision, 1);
  ASSERT_EQ(tableMeta->tableInfo.rowSize, 12);

  SDbVgVersion       *dbs = NULL;
  SSTableMetaVersion *stb = NULL;
  uint32_t            dbNum = 0, stbNum = 0, allDbNum = 0, allStbNum = 0;
  int32_t             i = 0;
  while (i < 5) {
    ++i;
    code = catalogGetExpiredDBs(pCtg, &dbs, &dbNum);
    ASSERT_EQ(code, 0);
    code = catalogGetExpiredSTables(pCtg, &stb, &stbNum);
    ASSERT_EQ(code, 0);

    if (dbNum) {
      printf("got expired db,dbId:%" PRId64 "\n", dbs->dbId);
      free(dbs);
      dbs = NULL;
    } else {
      printf("no expired db\n");
    }

    if (stbNum) {
      printf("got expired stb,suid:%" PRId64 ",dbFName:%s, stbName:%s\n", stb->suid, stb->dbFName, stb->stbName);

      free(stb);
      stb = NULL;
    } else {
      printf("no expired stb\n");
    }

    allDbNum += dbNum;
    allStbNum += stbNum;
    sleep(2);
  }

  ASSERT_EQ(allDbNum, 1);
  ASSERT_EQ(allStbNum, 1);

  catalogDestroy();
  memset(&gCtgMgmt, 0, sizeof(gCtgMgmt));
}

TEST(tableMeta, rmStbMeta) {
  struct SCatalog *pCtg = NULL;
  void            *mockPointer = (void *)0x1;
  SVgroupInfo      vgInfo = {0};

  ctgTestInitLogFile();

  ctgTestSetRspDbVgroupsAndSuperMeta();

  initQueryModuleMsgHandle();

  int32_t code = catalogInit(NULL);
  ASSERT_EQ(code, 0);

  // sendCreateDbMsg(pConn->pTransporter, &pConn->pAppInfo->mgmtEp.epSet);
  code = catalogGetHandle(ctgTestClusterId, &pCtg);
  ASSERT_EQ(code, 0);

  SName n = {.type = TSDB_TABLE_NAME_T, .acctId = 1};
  strcpy(n.dbname, "db1");
  strcpy(n.tname, ctgTestSTablename);

  STableMeta *tableMeta = NULL;
  code = catalogGetTableMeta(pCtg, mockPointer, (const SEpSet *)mockPointer, &n, &tableMeta);
  ASSERT_EQ(code, 0);
  ASSERT_EQ(tableMeta->vgId, 0);
  ASSERT_EQ(tableMeta->tableType, TSDB_SUPER_TABLE);
  ASSERT_EQ(tableMeta->sversion, ctgTestSVersion);
  ASSERT_EQ(tableMeta->tversion, ctgTestTVersion);
  ASSERT_EQ(tableMeta->uid, ctgTestSuid);
  ASSERT_EQ(tableMeta->suid, ctgTestSuid);
  ASSERT_EQ(tableMeta->tableInfo.numOfColumns, ctgTestColNum);
  ASSERT_EQ(tableMeta->tableInfo.numOfTags, ctgTestTagNum);
  ASSERT_EQ(tableMeta->tableInfo.precision, 1);
  ASSERT_EQ(tableMeta->tableInfo.rowSize, 12);

  while (true) {
    uint32_t n = ctgDbgGetClusterCacheNum(pCtg, CTG_DBG_META_NUM);
    if (0 == n) {
      usleep(10000);
    } else {
      break;
    }
  }


  code = catalogRemoveStbMeta(pCtg, "1.db1", ctgTestDbId, ctgTestSTablename, ctgTestSuid);
  ASSERT_EQ(code, 0);

  while (true) {
    int32_t n = ctgDbgGetClusterCacheNum(pCtg, CTG_DBG_META_NUM);
    int32_t m = ctgDbgGetClusterCacheNum(pCtg, CTG_DBG_STB_RENT_NUM);
    if (n || m) {
      usleep(10000);
    } else {
      break;
    }
  }


  ASSERT_EQ(ctgDbgGetClusterCacheNum(pCtg, CTG_DBG_DB_NUM), 1);
  ASSERT_EQ(ctgDbgGetClusterCacheNum(pCtg, CTG_DBG_META_NUM), 0);
  ASSERT_EQ(ctgDbgGetClusterCacheNum(pCtg, CTG_DBG_STB_NUM), 0);
  ASSERT_EQ(ctgDbgGetClusterCacheNum(pCtg, CTG_DBG_DB_RENT_NUM), 1);
  ASSERT_EQ(ctgDbgGetClusterCacheNum(pCtg, CTG_DBG_STB_RENT_NUM), 0);

  catalogDestroy();
  memset(&gCtgMgmt, 0, sizeof(gCtgMgmt));
}

TEST(tableMeta, updateStbMeta) {
  struct SCatalog *pCtg = NULL;
  void            *mockPointer = (void *)0x1;
  SVgroupInfo      vgInfo = {0};

  ctgTestInitLogFile();

  ctgTestSetRspDbVgroupsAndSuperMeta();

  initQueryModuleMsgHandle();

  int32_t code = catalogInit(NULL);
  ASSERT_EQ(code, 0);

  // sendCreateDbMsg(pConn->pTransporter, &pConn->pAppInfo->mgmtEp.epSet);
  code = catalogGetHandle(ctgTestClusterId, &pCtg);
  ASSERT_EQ(code, 0);

  SName n = {.type = TSDB_TABLE_NAME_T, .acctId = 1};
  strcpy(n.dbname, "db1");
  strcpy(n.tname, ctgTestSTablename);

  STableMeta *tableMeta = NULL;
  code = catalogGetTableMeta(pCtg, mockPointer, (const SEpSet *)mockPointer, &n, &tableMeta);
  ASSERT_EQ(code, 0);
  ASSERT_EQ(tableMeta->vgId, 0);
  ASSERT_EQ(tableMeta->tableType, TSDB_SUPER_TABLE);
  ASSERT_EQ(tableMeta->sversion, ctgTestSVersion);
  ASSERT_EQ(tableMeta->tversion, ctgTestTVersion);
  ASSERT_EQ(tableMeta->uid, ctgTestSuid);
  ASSERT_EQ(tableMeta->suid, ctgTestSuid);
  ASSERT_EQ(tableMeta->tableInfo.numOfColumns, ctgTestColNum);
  ASSERT_EQ(tableMeta->tableInfo.numOfTags, ctgTestTagNum);
  ASSERT_EQ(tableMeta->tableInfo.precision, 1);
  ASSERT_EQ(tableMeta->tableInfo.rowSize, 12);

  while (true) {
    uint32_t n = ctgDbgGetClusterCacheNum(pCtg, CTG_DBG_META_NUM);
    if (0 == n) {
      usleep(10000);
    } else {
      break;
    }
  }


  tfree(tableMeta);

  STableMetaRsp rsp = {0};
  ctgTestBuildSTableMetaRsp(&rsp);

  code = catalogUpdateSTableMeta(pCtg, &rsp);
  ASSERT_EQ(code, 0);

  while (true) {
    uint64_t n = 0;
    ctgDbgGetStatNum("runtime.qDoneNum", (void *)&n);
    if (n != 3) {
      usleep(10000);
    } else {
      break;
    }
  }

  ASSERT_EQ(ctgDbgGetClusterCacheNum(pCtg, CTG_DBG_DB_NUM), 1);
  ASSERT_EQ(ctgDbgGetClusterCacheNum(pCtg, CTG_DBG_META_NUM), 1);
  ASSERT_EQ(ctgDbgGetClusterCacheNum(pCtg, CTG_DBG_STB_NUM), 1);
  ASSERT_EQ(ctgDbgGetClusterCacheNum(pCtg, CTG_DBG_DB_RENT_NUM), 1);
  ASSERT_EQ(ctgDbgGetClusterCacheNum(pCtg, CTG_DBG_STB_RENT_NUM), 1);

  code = catalogGetTableMeta(pCtg, mockPointer, (const SEpSet *)mockPointer, &n, &tableMeta);
  ASSERT_EQ(code, 0);
  ASSERT_EQ(tableMeta->vgId, 0);
  ASSERT_EQ(tableMeta->tableType, TSDB_SUPER_TABLE);
  ASSERT_EQ(tableMeta->sversion, ctgTestSVersion + 1);
  ASSERT_EQ(tableMeta->tversion, ctgTestTVersion + 1);
  ASSERT_EQ(tableMeta->uid, ctgTestSuid + 1);
  ASSERT_EQ(tableMeta->suid, ctgTestSuid + 1);
  ASSERT_EQ(tableMeta->tableInfo.numOfColumns, ctgTestColNum);
  ASSERT_EQ(tableMeta->tableInfo.numOfTags, ctgTestTagNum);
  ASSERT_EQ(tableMeta->tableInfo.precision, 1 + 1);
  ASSERT_EQ(tableMeta->tableInfo.rowSize, 12);

  tfree(tableMeta);

  catalogDestroy();
  memset(&gCtgMgmt.stat, 0, sizeof(gCtgMgmt.stat));
}

TEST(tableDistVgroup, normalTable) {
  struct SCatalog *pCtg = NULL;
  void            *mockPointer = (void *)0x1;
  SVgroupInfo     *vgInfo = NULL;
  SArray          *vgList = NULL;

  ctgTestInitLogFile();

  memset(ctgTestRspFunc, 0, sizeof(ctgTestRspFunc));
  ctgTestRspIdx = 0;
  ctgTestRspFunc[0] = CTGT_RSP_VGINFO;
  ctgTestRspFunc[1] = CTGT_RSP_TBMETA;
  ctgTestRspFunc[2] = CTGT_RSP_VGINFO;
  
  ctgTestSetRspByIdx();

  initQueryModuleMsgHandle();

  int32_t code = catalogInit(NULL);
  ASSERT_EQ(code, 0);

  // sendCreateDbMsg(pConn->pTransporter, &pConn->pAppInfo->mgmtEp.epSet);

  code = catalogGetHandle(ctgTestClusterId, &pCtg);
  ASSERT_EQ(code, 0);

  SName n = {.type = TSDB_TABLE_NAME_T, .acctId = 1};
  strcpy(n.dbname, "db1");
  strcpy(n.tname, ctgTestTablename);

  code = catalogGetTableDistVgInfo(pCtg, mockPointer, (const SEpSet *)mockPointer, &n, &vgList);
  ASSERT_EQ(code, 0);
  ASSERT_EQ(taosArrayGetSize((const SArray *)vgList), 1);
  vgInfo = (SVgroupInfo *)taosArrayGet(vgList, 0);
  ASSERT_EQ(vgInfo->vgId, 8);
  ASSERT_EQ(vgInfo->epset.numOfEps, 3);

  catalogDestroy();
  memset(&gCtgMgmt, 0, sizeof(gCtgMgmt));
}

TEST(tableDistVgroup, childTableCase) {
  struct SCatalog *pCtg = NULL;
  void            *mockPointer = (void *)0x1;
  SVgroupInfo     *vgInfo = NULL;
  SArray          *vgList = NULL;

  ctgTestInitLogFile();

  memset(ctgTestRspFunc, 0, sizeof(ctgTestRspFunc));
  ctgTestRspIdx = 0;
  ctgTestRspFunc[0] = CTGT_RSP_VGINFO;
  ctgTestRspFunc[1] = CTGT_RSP_CTBMETA;
  ctgTestRspFunc[2] = CTGT_RSP_STBMETA;
  ctgTestRspFunc[3] = CTGT_RSP_VGINFO;
  
  ctgTestSetRspByIdx();

  initQueryModuleMsgHandle();

  // sendCreateDbMsg(pConn->pTransporter, &pConn->pAppInfo->mgmtEp.epSet);

  int32_t code = catalogInit(NULL);
  ASSERT_EQ(code, 0);

  code = catalogGetHandle(ctgTestClusterId, &pCtg);
  ASSERT_EQ(code, 0);

  SName n = {.type = TSDB_TABLE_NAME_T, .acctId = 1};
  strcpy(n.dbname, "db1");
  strcpy(n.tname, ctgTestCTablename);

  code = catalogGetTableDistVgInfo(pCtg, mockPointer, (const SEpSet *)mockPointer, &n, &vgList);
  ASSERT_EQ(code, 0);
  ASSERT_EQ(taosArrayGetSize((const SArray *)vgList), 1);
  vgInfo = (SVgroupInfo *)taosArrayGet(vgList, 0);
  ASSERT_EQ(vgInfo->vgId, 9);
  ASSERT_EQ(vgInfo->epset.numOfEps, 4);

  catalogDestroy();
  memset(&gCtgMgmt, 0, sizeof(gCtgMgmt));
}

TEST(tableDistVgroup, superTableCase) {
  struct SCatalog *pCtg = NULL;
  void            *mockPointer = (void *)0x1;
  SVgroupInfo     *vgInfo = NULL;
  SArray          *vgList = NULL;

  ctgTestInitLogFile();

  memset(ctgTestRspFunc, 0, sizeof(ctgTestRspFunc));
  ctgTestRspIdx = 0;
  ctgTestRspFunc[0] = CTGT_RSP_VGINFO;
  ctgTestRspFunc[1] = CTGT_RSP_STBMETA;
  ctgTestRspFunc[2] = CTGT_RSP_STBMETA;
  ctgTestRspFunc[3] = CTGT_RSP_VGINFO;
  
  ctgTestSetRspByIdx();



  initQueryModuleMsgHandle();

  int32_t code = catalogInit(NULL);
  ASSERT_EQ(code, 0);

  // sendCreateDbMsg(pConn->pTransporter, &pConn->pAppInfo->mgmtEp.epSet);
  code = catalogGetHandle(ctgTestClusterId, &pCtg);
  ASSERT_EQ(code, 0);

  SName n = {.type = TSDB_TABLE_NAME_T, .acctId = 1};
  strcpy(n.dbname, "db1");
  strcpy(n.tname, ctgTestSTablename);

  code = catalogGetTableDistVgInfo(pCtg, mockPointer, (const SEpSet *)mockPointer, &n, &vgList);
  ASSERT_EQ(code, 0);
  ASSERT_EQ(taosArrayGetSize((const SArray *)vgList), 10);
  vgInfo = (SVgroupInfo *)taosArrayGet(vgList, 0);
  ASSERT_EQ(vgInfo->vgId, 1);
  ASSERT_EQ(vgInfo->epset.numOfEps, 1);
  vgInfo = (SVgroupInfo *)taosArrayGet(vgList, 1);
  ASSERT_EQ(vgInfo->vgId, 2);
  ASSERT_EQ(vgInfo->epset.numOfEps, 2);
  vgInfo = (SVgroupInfo *)taosArrayGet(vgList, 2);
  ASSERT_EQ(vgInfo->vgId, 3);
  ASSERT_EQ(vgInfo->epset.numOfEps, 3);

  catalogDestroy();
  memset(&gCtgMgmt, 0, sizeof(gCtgMgmt));
}

TEST(dbVgroup, getSetDbVgroupCase) {
  struct SCatalog *pCtg = NULL;
  void            *mockPointer = (void *)0x1;
  SVgroupInfo      vgInfo = {0};
  SVgroupInfo     *pvgInfo = NULL;
<<<<<<< HEAD
  SDBVgroupInfo   *dbVgroup = NULL;
=======
  SDBVgInfo    *dbVgroup = NULL;
>>>>>>> 11e25c9c
  SArray          *vgList = NULL;

  ctgTestInitLogFile();

  memset(ctgTestRspFunc, 0, sizeof(ctgTestRspFunc));
  ctgTestRspIdx = 0;
  ctgTestRspFunc[0] = CTGT_RSP_VGINFO;
  ctgTestRspFunc[1] = CTGT_RSP_TBMETA;

  
  ctgTestSetRspByIdx();


  initQueryModuleMsgHandle();

  // sendCreateDbMsg(pConn->pTransporter, &pConn->pAppInfo->mgmtEp.epSet);

  int32_t code = catalogInit(NULL);
  ASSERT_EQ(code, 0);

  code = catalogGetHandle(ctgTestClusterId, &pCtg);
  ASSERT_EQ(code, 0);

  SName n = {.type = TSDB_TABLE_NAME_T, .acctId = 1};
  strcpy(n.dbname, "db1");
  strcpy(n.tname, ctgTestTablename);

  code = catalogGetDBVgInfo(pCtg, mockPointer, (const SEpSet *)mockPointer, ctgTestDbname, false, &vgList);
  ASSERT_EQ(code, 0);
  ASSERT_EQ(taosArrayGetSize((const SArray *)vgList), ctgTestVgNum);

  while (0 == ctgDbgGetClusterCacheNum(pCtg, CTG_DBG_DB_NUM)) {
    usleep(10000);
  }


  code = catalogGetTableHashVgroup(pCtg, mockPointer, (const SEpSet *)mockPointer, &n, &vgInfo);
  ASSERT_EQ(code, 0);
  ASSERT_EQ(vgInfo.vgId, 8);
  ASSERT_EQ(vgInfo.epset.numOfEps, 3);

  code = catalogGetTableDistVgInfo(pCtg, mockPointer, (const SEpSet *)mockPointer, &n, &vgList);
  ASSERT_EQ(code, 0);
  ASSERT_EQ(taosArrayGetSize((const SArray *)vgList), 1);
  pvgInfo = (SVgroupInfo *)taosArrayGet(vgList, 0);
  ASSERT_EQ(pvgInfo->vgId, 8);
  ASSERT_EQ(pvgInfo->epset.numOfEps, 3);
  taosArrayDestroy(vgList);

  ctgTestBuildDBVgroup(&dbVgroup);
  code = catalogUpdateDBVgInfo(pCtg, ctgTestDbname, ctgTestDbId, dbVgroup);
  ASSERT_EQ(code, 0);

  while (true) {
    uint64_t n = 0;
    ctgDbgGetStatNum("runtime.qDoneNum", (void *)&n);
    if (n != 3) {
      usleep(10000);
    } else {
      break;
    }
  }


  code = catalogGetTableHashVgroup(pCtg, mockPointer, (const SEpSet *)mockPointer, &n, &vgInfo);
  ASSERT_EQ(code, 0);
  ASSERT_EQ(vgInfo.vgId, 7);
  ASSERT_EQ(vgInfo.epset.numOfEps, 2);

  code = catalogGetTableDistVgInfo(pCtg, mockPointer, (const SEpSet *)mockPointer, &n, &vgList);
  ASSERT_EQ(code, 0);
  ASSERT_EQ(taosArrayGetSize((const SArray *)vgList), 1);
  pvgInfo = (SVgroupInfo *)taosArrayGet(vgList, 0);
  ASSERT_EQ(pvgInfo->vgId, 8);
  ASSERT_EQ(pvgInfo->epset.numOfEps, 3);
  taosArrayDestroy(vgList);

  catalogDestroy();
  memset(&gCtgMgmt, 0, sizeof(gCtgMgmt));
}

TEST(multiThread, getSetRmSameDbVgroup) {
  struct SCatalog *pCtg = NULL;
  void            *mockPointer = (void *)0x1;
  SVgroupInfo      vgInfo = {0};
  SVgroupInfo     *pvgInfo = NULL;
  SDBVgInfo    dbVgroup = {0};
  SArray          *vgList = NULL;
  ctgTestStop = false;

  ctgTestInitLogFile();

  ctgTestSetRspDbVgroups();

  initQueryModuleMsgHandle();

  // sendCreateDbMsg(pConn->pTransporter, &pConn->pAppInfo->mgmtEp.epSet);

  int32_t code = catalogInit(NULL);
  ASSERT_EQ(code, 0);

  code = catalogGetHandle(ctgTestClusterId, &pCtg);
  ASSERT_EQ(code, 0);

  SName n = {.type = TSDB_TABLE_NAME_T, .acctId = 1};
  strcpy(n.dbname, "db1");
  strcpy(n.tname, ctgTestTablename);

  pthread_attr_t thattr;
  pthread_attr_init(&thattr);

  pthread_t thread1, thread2;
  pthread_create(&(thread1), &thattr, ctgTestSetSameDbVgroupThread, pCtg);

  sleep(1);
  pthread_create(&(thread2), &thattr, ctgTestGetDbVgroupThread, pCtg);

  while (true) {
    if (ctgTestDeadLoop) {
      sleep(1);
    } else {
      sleep(ctgTestMTRunSec);
      break;
    }
  }

  ctgTestStop = true;
  sleep(1);

  catalogDestroy();
  memset(&gCtgMgmt, 0, sizeof(gCtgMgmt));
}

TEST(multiThread, getSetRmDiffDbVgroup) {
  struct SCatalog *pCtg = NULL;
  void            *mockPointer = (void *)0x1;
  SVgroupInfo      vgInfo = {0};
  SVgroupInfo     *pvgInfo = NULL;
  SDBVgInfo    dbVgroup = {0};
  SArray          *vgList = NULL;
  ctgTestStop = false;

  ctgTestInitLogFile();

  ctgTestSetRspDbVgroups();

  initQueryModuleMsgHandle();

  // sendCreateDbMsg(pConn->pTransporter, &pConn->pAppInfo->mgmtEp.epSet);

  int32_t code = catalogInit(NULL);
  ASSERT_EQ(code, 0);

  code = catalogGetHandle(ctgTestClusterId, &pCtg);
  ASSERT_EQ(code, 0);

  SName n = {.type = TSDB_TABLE_NAME_T, .acctId = 1};
  strcpy(n.dbname, "db1");
  strcpy(n.tname, ctgTestTablename);

  pthread_attr_t thattr;
  pthread_attr_init(&thattr);

  pthread_t thread1, thread2;
  pthread_create(&(thread1), &thattr, ctgTestSetDiffDbVgroupThread, pCtg);

  sleep(1);
  pthread_create(&(thread2), &thattr, ctgTestGetDbVgroupThread, pCtg);

  while (true) {
    if (ctgTestDeadLoop) {
      sleep(1);
    } else {
      sleep(ctgTestMTRunSec);
      break;
    }
  }

  ctgTestStop = true;
  sleep(1);

  catalogDestroy();
  memset(&gCtgMgmt, 0, sizeof(gCtgMgmt));
}

TEST(multiThread, ctableMeta) {
  struct SCatalog *pCtg = NULL;
  void            *mockPointer = (void *)0x1;
  SVgroupInfo      vgInfo = {0};
  SVgroupInfo     *pvgInfo = NULL;
  SDBVgInfo    dbVgroup = {0};
  SArray          *vgList = NULL;
  ctgTestStop = false;

  ctgTestInitLogFile();

  ctgTestSetRspDbVgroupsAndChildMeta();

  initQueryModuleMsgHandle();

  // sendCreateDbMsg(pConn->pTransporter, &pConn->pAppInfo->mgmtEp.epSet);

  int32_t code = catalogInit(NULL);
  ASSERT_EQ(code, 0);

  code = catalogGetHandle(ctgTestClusterId, &pCtg);
  ASSERT_EQ(code, 0);

  SName n = {.type = TSDB_TABLE_NAME_T, .acctId = 1};
  strcpy(n.dbname, "db1");
  strcpy(n.tname, ctgTestTablename);

  pthread_attr_t thattr;
  pthread_attr_init(&thattr);

  pthread_t thread1, thread2;
  pthread_create(&(thread1), &thattr, ctgTestSetCtableMetaThread, pCtg);
  sleep(1);
  pthread_create(&(thread1), &thattr, ctgTestGetCtableMetaThread, pCtg);

  while (true) {
    if (ctgTestDeadLoop) {
      sleep(1);
    } else {
      sleep(ctgTestMTRunSec);
      break;
    }
  }

  ctgTestStop = true;
  sleep(2);

  catalogDestroy();
  memset(&gCtgMgmt, 0, sizeof(gCtgMgmt));
}

TEST(rentTest, allRent) {
  struct SCatalog *pCtg = NULL;
  void            *mockPointer = (void *)0x1;
  SVgroupInfo      vgInfo = {0};
  SVgroupInfo     *pvgInfo = NULL;
  SDBVgInfo    dbVgroup = {0};
  SArray          *vgList = NULL;
  ctgTestStop = false;
  SDbVgVersion       *dbs = NULL;
  SSTableMetaVersion *stable = NULL;
  uint32_t            num = 0;

  ctgTestInitLogFile();

  ctgTestSetRspDbVgroupsAndMultiSuperMeta();

  initQueryModuleMsgHandle();

  int32_t code = catalogInit(NULL);
  ASSERT_EQ(code, 0);

  code = catalogGetHandle(ctgTestClusterId, &pCtg);
  ASSERT_EQ(code, 0);

  SName n = {.type = TSDB_TABLE_NAME_T, .acctId = 1};
  strcpy(n.dbname, "db1");

  for (int32_t i = 1; i <= 10; ++i) {
    sprintf(n.tname, "%s_%d", ctgTestSTablename, i);

    STableMeta *tableMeta = NULL;
    code = catalogGetSTableMeta(pCtg, mockPointer, (const SEpSet *)mockPointer, &n, &tableMeta);
    ASSERT_EQ(code, 0);
    ASSERT_EQ(tableMeta->vgId, 0);
    ASSERT_EQ(tableMeta->tableType, TSDB_SUPER_TABLE);
    ASSERT_EQ(tableMeta->sversion, ctgTestSVersion);
    ASSERT_EQ(tableMeta->tversion, ctgTestTVersion);
    ASSERT_EQ(tableMeta->uid, ctgTestSuid + i);
    ASSERT_EQ(tableMeta->suid, ctgTestSuid + i);
    ASSERT_EQ(tableMeta->tableInfo.numOfColumns, ctgTestColNum);
    ASSERT_EQ(tableMeta->tableInfo.numOfTags, ctgTestTagNum);
    ASSERT_EQ(tableMeta->tableInfo.precision, 1);
    ASSERT_EQ(tableMeta->tableInfo.rowSize, 12);

    while (ctgDbgGetClusterCacheNum(pCtg, CTG_DBG_META_NUM) < i) {
      usleep(10000);
    }

    code = catalogGetExpiredDBs(pCtg, &dbs, &num);
    ASSERT_EQ(code, 0);
    printf("%d - expired dbNum:%d\n", i, num);
    if (dbs) {
      printf("%d - expired dbId:%" PRId64 ", vgVersion:%d\n", i, dbs->dbId, dbs->vgVersion);
      free(dbs);
      dbs = NULL;
    }

    code = catalogGetExpiredSTables(pCtg, &stable, &num);
    ASSERT_EQ(code, 0);
    printf("%d - expired stableNum:%d\n", i, num);
    if (stable) {
      for (int32_t n = 0; n < num; ++n) {
        printf("suid:%" PRId64 ", dbFName:%s, stbName:%s, sversion:%d, tversion:%d\n", stable[n].suid,
               stable[n].dbFName, stable[n].stbName, stable[n].sversion, stable[n].tversion);
      }
      free(stable);
      stable = NULL;
    }
    printf("*************************************************\n");

    sleep(2);
  }

  catalogDestroy();
  memset(&gCtgMgmt, 0, sizeof(gCtgMgmt));
}

int main(int argc, char **argv) {
  testing::InitGoogleTest(&argc, argv);
  return RUN_ALL_TESTS();
}

#pragma GCC diagnostic pop<|MERGE_RESOLUTION|>--- conflicted
+++ resolved
@@ -39,15 +39,10 @@
 
 extern "C" int32_t ctgGetTableMetaFromCache(struct SCatalog *pCatalog, const SName *pTableName, STableMeta **pTableMeta,
                                             int32_t *exist);
-<<<<<<< HEAD
-extern "C" int32_t ctgUpdateTableMetaCache(struct SCatalog *pCatalog, STableMetaOutput *output);
-extern "C" int32_t ctgDbgGetClusterCacheNum(struct SCatalog *pCatalog, int32_t type);
-=======
 extern "C" int32_t ctgDbgGetClusterCacheNum(struct SCatalog* pCatalog, int32_t type);
 extern "C" int32_t ctgActUpdateTbl(SCtgMetaAction *action);
 extern "C" int32_t ctgDbgEnableDebug(char *option);
 extern "C" int32_t ctgDbgGetStatNum(char *option, void *res);
->>>>>>> 11e25c9c
 
 void ctgTestSetRspTableMeta();
 void ctgTestSetRspCTableMeta();
@@ -273,23 +268,10 @@
   return;
 }
 
-<<<<<<< HEAD
-void ctgTestPrepareDbVgroups(void *shandle, SEpSet *pEpSet, SRpcMsg *pMsg, SRpcMsg *pRsp) {
+void ctgTestRspDbVgroups(void *shandle, SEpSet *pEpSet, SRpcMsg *pMsg, SRpcMsg *pRsp) {
   SUseDbRsp usedbRsp = {0};
   strcpy(usedbRsp.db, ctgTestDbname);
   usedbRsp.vgVersion = ctgTestVgVersion;
-=======
-
-void ctgTestRspDbVgroups(void *shandle, SEpSet *pEpSet, SRpcMsg *pMsg, SRpcMsg *pRsp) {
-  SUseDbRsp *rspMsg = NULL;  // todo
-
-  pRsp->code = 0;
-  pRsp->contLen = sizeof(SUseDbRsp) + ctgTestVgNum * sizeof(SVgroupInfo);
-  pRsp->pCont = calloc(1, pRsp->contLen);
-  rspMsg = (SUseDbRsp *)pRsp->pCont;
-  strcpy(rspMsg->db, ctgTestDbname);
-  rspMsg->vgVersion = htonl(ctgTestVgVersion);
->>>>>>> 11e25c9c
   ctgTestCurrentVgVersion = ctgTestVgVersion;
   usedbRsp.vgNum = ctgTestVgNum;
   usedbRsp.hashMethod = 0;
@@ -718,11 +700,7 @@
 void *ctgTestSetSameDbVgroupThread(void *param) {
   struct SCatalog *pCtg = (struct SCatalog *)param;
   int32_t          code = 0;
-<<<<<<< HEAD
-  SDBVgroupInfo   *dbVgroup = NULL;
-=======
   SDBVgInfo       *dbVgroup = NULL;
->>>>>>> 11e25c9c
   int32_t          n = 0;
 
   while (!ctgTestStop) {
@@ -746,11 +724,7 @@
 void *ctgTestSetDiffDbVgroupThread(void *param) {
   struct SCatalog *pCtg = (struct SCatalog *)param;
   int32_t          code = 0;
-<<<<<<< HEAD
-  SDBVgroupInfo   *dbVgroup = NULL;
-=======
   SDBVgInfo    *dbVgroup = NULL;
->>>>>>> 11e25c9c
   int32_t          n = 0;
 
   while (!ctgTestStop) {
@@ -1473,11 +1447,7 @@
   void            *mockPointer = (void *)0x1;
   SVgroupInfo      vgInfo = {0};
   SVgroupInfo     *pvgInfo = NULL;
-<<<<<<< HEAD
-  SDBVgroupInfo   *dbVgroup = NULL;
-=======
-  SDBVgInfo    *dbVgroup = NULL;
->>>>>>> 11e25c9c
+  SDBVgInfo       *dbVgroup = NULL;
   SArray          *vgList = NULL;
 
   ctgTestInitLogFile();
