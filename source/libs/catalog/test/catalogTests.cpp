--- conflicted
+++ resolved
@@ -163,11 +163,7 @@
   (void)ctgdEnableDebug("cache", true);
   (void)ctgdEnableDebug("lock", true);
 
-<<<<<<< HEAD
-  if (taosInitLog(defaultLogFileNamePrefix, LOG_MODE_TAOSC) < 0) {
-=======
-  if (taosInitLog(defaultLogFileNamePrefix, 1, false) < 0) {
->>>>>>> 92eb6038
+  if (taosInitLog(defaultLogFileNamePrefix, 1, LOG_MODE_TAOSC) < 0) {
     (void)printf("failed to open log file in directory:%s\n", tsLogDir);
     ASSERT(0);
   }
