--- conflicted
+++ resolved
@@ -11,11 +11,7 @@
         DEP_ext_cppstub(catalogTest)
         TARGET_LINK_LIBRARIES(
                 catalogTest
-<<<<<<< HEAD
-                PUBLIC os util common nodes catalog transport qcom ${TAOS_LIB_STATIC}
-=======
-                PUBLIC os util common nodes catalog transport gtest qcom ${TAOS_NATIVE_LIB_STATIC}
->>>>>>> 302f1f56
+                PUBLIC os util common nodes catalog transport qcom ${TAOS_NATIVE_LIB_STATIC}
         )
 
         TARGET_INCLUDE_DIRECTORIES(
