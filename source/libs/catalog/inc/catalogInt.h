--- conflicted
+++ resolved
@@ -24,27 +24,16 @@
 #include "common.h"
 #include "tlog.h"
 
-<<<<<<< HEAD
-#define CTG_DEFAULT_CLUSTER_NUMBER 6
-#define CTG_DEFAULT_VGROUP_NUMBER 100
-#define CTG_DEFAULT_DB_NUMBER 20
-=======
 #define CTG_DEFAULT_CACHE_CLUSTER_NUMBER 6
 #define CTG_DEFAULT_CACHE_VGROUP_NUMBER 100
 #define CTG_DEFAULT_CACHE_DB_NUMBER 20
 #define CTG_DEFAULT_CACHE_TABLEMETA_NUMBER 100000
->>>>>>> 39de3fe0
 
 #define CTG_DEFAULT_INVALID_VERSION (-1)
 
 typedef struct SVgroupListCache {
   int32_t vgroupVersion;
-<<<<<<< HEAD
-  SHashObj *cache;        // key:vgId, value:SVgroupInfo*
-  SArray   *arrayCache;   // SVgroupInfo
-=======
   SHashObj *cache;        // key:vgId, value:SVgroupInfo
->>>>>>> 39de3fe0
 } SVgroupListCache;
 
 typedef struct SDBVgroupCache {
@@ -52,37 +41,23 @@
 } SDBVgroupCache;
 
 typedef struct STableMetaCache {
-<<<<<<< HEAD
-  SHashObj *cache;     //key:fulltablename, value:STableMeta
-=======
   SHashObj *cache;           //key:fulltablename, value:STableMeta
   SHashObj *stableCache;     //key:suid, value:STableMeta*
->>>>>>> 39de3fe0
 } STableMetaCache;
 
 typedef struct SCatalog {
   SVgroupListCache vgroupCache;
-<<<<<<< HEAD
-  SDBVgroupCache dbCache;
-  STableMetaCache tableCache;
-=======
   SDBVgroupCache   dbCache;
   STableMetaCache  tableCache;
->>>>>>> 39de3fe0
 } SCatalog;
 
 typedef struct SCatalogMgmt {
   void       *pMsgSender;   // used to send messsage to mnode to fetch necessary metadata
   SHashObj   *pCluster;     // items cached for each cluster, the hash key is the cluster-id got from mgmt node
-<<<<<<< HEAD
-} SCatalogMgmt;
-
-=======
   SCatalogCfg cfg;
 } SCatalogMgmt;
 
 typedef uint32_t (*tableNameHashFp)(const char *, uint32_t);
->>>>>>> 39de3fe0
 
 extern int32_t ctgDebugFlag;
 
