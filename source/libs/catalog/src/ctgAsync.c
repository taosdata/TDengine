/*
 * Copyright (c) 2019 TAOS Data, Inc. <jhtao@taosdata.com>
 *
 * This program is free software: you can use, redistribute, and/or modify
 * it under the terms of the GNU Affero General Public License, version 3
 * or later ("AGPL"), as published by the Free Software Foundation.
 *
 * This program is distributed in the hope that it will be useful, but WITHOUT
 * ANY WARRANTY; without even the implied warranty of MERCHANTABILITY or
 * FITNESS FOR A PARTICULAR PURPOSE.
 *
 * You should have received a copy of the GNU Affero General Public License
 * along with this program. If not, see <http://www.gnu.org/licenses/>.
 */

#include "catalogInt.h"
#include "query.h"
#include "systable.h"
#include "tname.h"
#include "tref.h"
#include "trpc.h"

int32_t ctgInitGetTbMetaTask(SCtgJob* pJob, int32_t taskIdx, void* param) {
  SName*   name = (SName*)param;
  SCtgTask task = {0};

  task.type = CTG_TASK_GET_TB_META;
  task.taskId = taskIdx;
  task.pJob = pJob;

  task.taskCtx = taosMemoryCalloc(1, sizeof(SCtgTbMetaCtx));
  if (NULL == task.taskCtx) {
    CTG_ERR_RET(TSDB_CODE_OUT_OF_MEMORY);
  }

  SCtgTbMetaCtx* ctx = task.taskCtx;
  ctx->pName = taosMemoryMalloc(sizeof(*name));
  if (NULL == ctx->pName) {
    taosMemoryFree(task.taskCtx);
    CTG_ERR_RET(TSDB_CODE_OUT_OF_MEMORY);
  }

  memcpy(ctx->pName, name, sizeof(*name));
  ctx->flag = CTG_FLAG_UNKNOWN_STB;

  taosArrayPush(pJob->pTasks, &task);

  qDebug("QID:0x%" PRIx64 " the %dth task type %s initialized, tbName:%s", pJob->queryId, taskIdx,
         ctgTaskTypeStr(task.type), name->tname);

  return TSDB_CODE_SUCCESS;
}

int32_t ctgInitGetTbMetasTask(SCtgJob* pJob, int32_t taskIdx, void* param) {
  SName*   name = (SName*)param;
  SCtgTask task = {0};

  task.type = CTG_TASK_GET_TB_META_BATCH;
  task.taskId = taskIdx;
  task.pJob = pJob;

  task.taskCtx = taosMemoryCalloc(1, sizeof(SCtgTbMetasCtx));
  if (NULL == task.taskCtx) {
    CTG_ERR_RET(TSDB_CODE_OUT_OF_MEMORY);
  }

  SCtgTbMetasCtx* ctx = task.taskCtx;
  ctx->pNames = param;
  ctx->pResList = taosArrayInit(pJob->tbMetaNum, sizeof(SMetaRes));

  taosArrayPush(pJob->pTasks, &task);

  qDebug("QID:0x%" PRIx64 " the %dth task type %s initialized, dbNum:%d, tbNum:%d", pJob->queryId, taskIdx,
         ctgTaskTypeStr(task.type), taosArrayGetSize(ctx->pNames), pJob->tbMetaNum);

  return TSDB_CODE_SUCCESS;
}

int32_t ctgInitGetDbVgTask(SCtgJob* pJob, int32_t taskIdx, void* param) {
  char*    dbFName = (char*)param;
  SCtgTask task = {0};

  task.type = CTG_TASK_GET_DB_VGROUP;
  task.taskId = taskIdx;
  task.pJob = pJob;

  task.taskCtx = taosMemoryCalloc(1, sizeof(SCtgDbVgCtx));
  if (NULL == task.taskCtx) {
    CTG_ERR_RET(TSDB_CODE_OUT_OF_MEMORY);
  }

  SCtgDbVgCtx* ctx = task.taskCtx;

  memcpy(ctx->dbFName, dbFName, sizeof(ctx->dbFName));

  taosArrayPush(pJob->pTasks, &task);

  qDebug("QID:0x%" PRIx64 " the %dth task type %s initialized, dbFName:%s", pJob->queryId, taskIdx,
         ctgTaskTypeStr(task.type), dbFName);

  return TSDB_CODE_SUCCESS;
}

int32_t ctgInitGetDbCfgTask(SCtgJob* pJob, int32_t taskIdx, void* param) {
  char*    dbFName = (char*)param;
  SCtgTask task = {0};

  task.type = CTG_TASK_GET_DB_CFG;
  task.taskId = taskIdx;
  task.pJob = pJob;

  task.taskCtx = taosMemoryCalloc(1, sizeof(SCtgDbCfgCtx));
  if (NULL == task.taskCtx) {
    CTG_ERR_RET(TSDB_CODE_OUT_OF_MEMORY);
  }

  SCtgDbCfgCtx* ctx = task.taskCtx;

  memcpy(ctx->dbFName, dbFName, sizeof(ctx->dbFName));

  taosArrayPush(pJob->pTasks, &task);

  qDebug("QID:0x%" PRIx64 " the %dth task type %s initialized, dbFName:%s", pJob->queryId, taskIdx,
         ctgTaskTypeStr(task.type), dbFName);

  return TSDB_CODE_SUCCESS;
}

int32_t ctgInitGetDbInfoTask(SCtgJob* pJob, int32_t taskIdx, void* param) {
  char*    dbFName = (char*)param;
  SCtgTask task = {0};

  task.type = CTG_TASK_GET_DB_INFO;
  task.taskId = taskIdx;
  task.pJob = pJob;

  task.taskCtx = taosMemoryCalloc(1, sizeof(SCtgDbInfoCtx));
  if (NULL == task.taskCtx) {
    CTG_ERR_RET(TSDB_CODE_OUT_OF_MEMORY);
  }

  SCtgDbInfoCtx* ctx = task.taskCtx;

  memcpy(ctx->dbFName, dbFName, sizeof(ctx->dbFName));

  taosArrayPush(pJob->pTasks, &task);

  qDebug("QID:0x%" PRIx64 " the %dth task type %s initialized, dbFName:%s", pJob->queryId, taskIdx,
         ctgTaskTypeStr(task.type), dbFName);

  return TSDB_CODE_SUCCESS;
}

int32_t ctgInitGetTbHashTask(SCtgJob* pJob, int32_t taskIdx, void* param) {
  SName*   name = (SName*)param;
  SCtgTask task = {0};

  task.type = CTG_TASK_GET_TB_HASH;
  task.taskId = taskIdx;
  task.pJob = pJob;

  task.taskCtx = taosMemoryCalloc(1, sizeof(SCtgTbHashCtx));
  if (NULL == task.taskCtx) {
    CTG_ERR_RET(TSDB_CODE_OUT_OF_MEMORY);
  }

  SCtgTbHashCtx* ctx = task.taskCtx;
  ctx->pName = taosMemoryMalloc(sizeof(*name));
  if (NULL == ctx->pName) {
    taosMemoryFree(task.taskCtx);
    CTG_ERR_RET(TSDB_CODE_OUT_OF_MEMORY);
  }

  memcpy(ctx->pName, name, sizeof(*name));
  tNameGetFullDbName(ctx->pName, ctx->dbFName);

  taosArrayPush(pJob->pTasks, &task);

  qDebug("QID:0x%" PRIx64 " the %dth task type %s initialized, tableName:%s", pJob->queryId, taskIdx,
         ctgTaskTypeStr(task.type), name->tname);

  return TSDB_CODE_SUCCESS;
}

int32_t ctgInitGetTbHashsTask(SCtgJob* pJob, int32_t taskIdx, void* param) {
  SName*   name = (SName*)param;
  SCtgTask task = {0};

  task.type = CTG_TASK_GET_TB_HASH_BATCH;
  task.taskId = taskIdx;
  task.pJob = pJob;

  task.taskCtx = taosMemoryCalloc(1, sizeof(SCtgTbHashsCtx));
  if (NULL == task.taskCtx) {
    CTG_ERR_RET(TSDB_CODE_OUT_OF_MEMORY);
  }

  SCtgTbHashsCtx* ctx = task.taskCtx;
  ctx->pNames = param;
  ctx->pResList = taosArrayInit(pJob->tbHashNum, sizeof(SMetaRes));

  taosArrayPush(pJob->pTasks, &task);

  qDebug("QID:0x%" PRIx64 " the %dth task type %s initialized, dbNum:%d, tbNum:%d", pJob->queryId, taskIdx,
         ctgTaskTypeStr(task.type), taosArrayGetSize(ctx->pNames), pJob->tbHashNum);

  return TSDB_CODE_SUCCESS;
}

int32_t ctgInitGetQnodeTask(SCtgJob* pJob, int32_t taskIdx, void* param) {
  SCtgTask task = {0};

  task.type = CTG_TASK_GET_QNODE;
  task.taskId = taskIdx;
  task.pJob = pJob;
  task.taskCtx = NULL;

  taosArrayPush(pJob->pTasks, &task);

  qDebug("QID:0x%" PRIx64 " the %dth task type %s initialized", pJob->queryId, taskIdx, ctgTaskTypeStr(task.type));

  return TSDB_CODE_SUCCESS;
}

int32_t ctgInitGetDnodeTask(SCtgJob* pJob, int32_t taskIdx, void* param) {
  SCtgTask task = {0};

  task.type = CTG_TASK_GET_DNODE;
  task.taskId = taskIdx;
  task.pJob = pJob;
  task.taskCtx = NULL;

  taosArrayPush(pJob->pTasks, &task);

  qDebug("QID:0x%" PRIx64 " the %dth task type %s initialized", pJob->queryId, taskIdx, ctgTaskTypeStr(task.type));

  return TSDB_CODE_SUCCESS;
}

int32_t ctgInitGetIndexTask(SCtgJob* pJob, int32_t taskIdx, void* param) {
  char*    name = (char*)param;
  SCtgTask task = {0};

  task.type = CTG_TASK_GET_INDEX;
  task.taskId = taskIdx;
  task.pJob = pJob;

  task.taskCtx = taosMemoryCalloc(1, sizeof(SCtgIndexCtx));
  if (NULL == task.taskCtx) {
    CTG_ERR_RET(TSDB_CODE_OUT_OF_MEMORY);
  }

  SCtgIndexCtx* ctx = task.taskCtx;

  strcpy(ctx->indexFName, name);

  taosArrayPush(pJob->pTasks, &task);

  qDebug("QID:0x%" PRIx64 " the %dth task type %s initialized, indexFName:%s", pJob->queryId, taskIdx,
         ctgTaskTypeStr(task.type), name);

  return TSDB_CODE_SUCCESS;
}

int32_t ctgInitGetUdfTask(SCtgJob* pJob, int32_t taskIdx, void* param) {
  char*    name = (char*)param;
  SCtgTask task = {0};

  task.type = CTG_TASK_GET_UDF;
  task.taskId = taskIdx;
  task.pJob = pJob;

  task.taskCtx = taosMemoryCalloc(1, sizeof(SCtgUdfCtx));
  if (NULL == task.taskCtx) {
    CTG_ERR_RET(TSDB_CODE_OUT_OF_MEMORY);
  }

  SCtgUdfCtx* ctx = task.taskCtx;

  strcpy(ctx->udfName, name);

  taosArrayPush(pJob->pTasks, &task);

  qDebug("QID:0x%" PRIx64 " the %dth task type %s initialized, udfName:%s", pJob->queryId, taskIdx,
         ctgTaskTypeStr(task.type), name);

  return TSDB_CODE_SUCCESS;
}

int32_t ctgInitGetUserTask(SCtgJob* pJob, int32_t taskIdx, void* param) {
  SUserAuthInfo* user = (SUserAuthInfo*)param;
  SCtgTask       task = {0};

  task.type = CTG_TASK_GET_USER;
  task.taskId = taskIdx;
  task.pJob = pJob;

  task.taskCtx = taosMemoryCalloc(1, sizeof(SCtgUserCtx));
  if (NULL == task.taskCtx) {
    CTG_ERR_RET(TSDB_CODE_OUT_OF_MEMORY);
  }

  SCtgUserCtx* ctx = task.taskCtx;

  memcpy(&ctx->user, user, sizeof(*user));

  taosArrayPush(pJob->pTasks, &task);

  qDebug("QID:0x%" PRIx64 " the %dth task type %s initialized, user:%s", pJob->queryId, taskIdx,
         ctgTaskTypeStr(task.type), user->user);

  return TSDB_CODE_SUCCESS;
}

int32_t ctgInitGetSvrVerTask(SCtgJob* pJob, int32_t taskIdx, void* param) {
  SCtgTask task = {0};

  task.type = CTG_TASK_GET_SVR_VER;
  task.taskId = taskIdx;
  task.pJob = pJob;

  taosArrayPush(pJob->pTasks, &task);

  qDebug("QID:0x%" PRIx64 " the %dth task type %s initialized", pJob->queryId, taskIdx, ctgTaskTypeStr(task.type));

  return TSDB_CODE_SUCCESS;
}

int32_t ctgInitGetTbIndexTask(SCtgJob* pJob, int32_t taskIdx, void* param) {
  SName*   name = (SName*)param;
  SCtgTask task = {0};

  task.type = CTG_TASK_GET_TB_INDEX;
  task.taskId = taskIdx;
  task.pJob = pJob;

  task.taskCtx = taosMemoryCalloc(1, sizeof(SCtgTbIndexCtx));
  if (NULL == task.taskCtx) {
    CTG_ERR_RET(TSDB_CODE_OUT_OF_MEMORY);
  }

  SCtgTbIndexCtx* ctx = task.taskCtx;
  ctx->pName = taosMemoryMalloc(sizeof(*name));
  if (NULL == ctx->pName) {
    taosMemoryFree(task.taskCtx);
    CTG_ERR_RET(TSDB_CODE_OUT_OF_MEMORY);
  }

  memcpy(ctx->pName, name, sizeof(*name));

  taosArrayPush(pJob->pTasks, &task);

  qDebug("QID:0x%" PRIx64 " the %dth task type %s initialized, tbName:%s", pJob->queryId, taskIdx,
         ctgTaskTypeStr(task.type), name->tname);

  return TSDB_CODE_SUCCESS;
}

int32_t ctgInitGetTbCfgTask(SCtgJob* pJob, int32_t taskIdx, void* param) {
  SName*   name = (SName*)param;
  SCtgTask task = {0};

  task.type = CTG_TASK_GET_TB_CFG;
  task.taskId = taskIdx;
  task.pJob = pJob;

  task.taskCtx = taosMemoryCalloc(1, sizeof(SCtgTbCfgCtx));
  if (NULL == task.taskCtx) {
    CTG_ERR_RET(TSDB_CODE_OUT_OF_MEMORY);
  }

  SCtgTbCfgCtx* ctx = task.taskCtx;
  ctx->pName = taosMemoryMalloc(sizeof(*name));
  if (NULL == ctx->pName) {
    taosMemoryFree(task.taskCtx);
    CTG_ERR_RET(TSDB_CODE_OUT_OF_MEMORY);
  }

  memcpy(ctx->pName, name, sizeof(*name));

  taosArrayPush(pJob->pTasks, &task);

  qDebug("QID:0x%" PRIx64 " the %dth task type %s initialized, tbName:%s", pJob->queryId, taskIdx,
         ctgTaskTypeStr(task.type), name->tname);

  return TSDB_CODE_SUCCESS;
}

int32_t ctgHandleForceUpdate(SCatalog* pCtg, int32_t taskNum, SCtgJob* pJob, const SCatalogReq* pReq) {
  SHashObj* pDb = taosHashInit(taskNum, taosGetDefaultHashFunction(TSDB_DATA_TYPE_BINARY), false, HASH_NO_LOCK);
  SHashObj* pTb = taosHashInit(taskNum, taosGetDefaultHashFunction(TSDB_DATA_TYPE_BINARY), false, HASH_NO_LOCK);
  if (NULL == pDb || NULL == pTb) {
    taosHashCleanup(pDb);
    taosHashCleanup(pTb);
    CTG_ERR_RET(TSDB_CODE_OUT_OF_MEMORY);
  }

  for (int32_t i = 0; i < pJob->dbVgNum; ++i) {
    char* dbFName = taosArrayGet(pReq->pDbVgroup, i);
    taosHashPut(pDb, dbFName, strlen(dbFName), dbFName, TSDB_DB_FNAME_LEN);
  }

  for (int32_t i = 0; i < pJob->dbCfgNum; ++i) {
    char* dbFName = taosArrayGet(pReq->pDbCfg, i);
    taosHashPut(pDb, dbFName, strlen(dbFName), dbFName, TSDB_DB_FNAME_LEN);
  }

  for (int32_t i = 0; i < pJob->dbInfoNum; ++i) {
    char* dbFName = taosArrayGet(pReq->pDbInfo, i);
    taosHashPut(pDb, dbFName, strlen(dbFName), dbFName, TSDB_DB_FNAME_LEN);
  }

  int32_t dbNum = taosArrayGetSize(pReq->pTableMeta);
  for (int32_t i = 0; i < dbNum; ++i) {
    STablesReq* p = taosArrayGet(pReq->pTableMeta, i);
    taosHashPut(pDb, p->dbFName, strlen(p->dbFName), p->dbFName, TSDB_DB_FNAME_LEN);
    int32_t tbNum = taosArrayGetSize(p->pTables);
    for (int32_t m = 0; m < tbNum; ++m) {
      SName* name = taosArrayGet(p->pTables, m);
      taosHashPut(pTb, name, sizeof(SName), name, sizeof(SName));
    }
  }

  dbNum = taosArrayGetSize(pReq->pTableHash);
  for (int32_t i = 0; i < dbNum; ++i) {
    STablesReq* p = taosArrayGet(pReq->pTableHash, i);
    taosHashPut(pDb, p->dbFName, strlen(p->dbFName), p->dbFName, TSDB_DB_FNAME_LEN);
    int32_t tbNum = taosArrayGetSize(p->pTables);
    for (int32_t m = 0; m < tbNum; ++m) {
      SName* name = taosArrayGet(p->pTables, m);
      taosHashPut(pTb, name, sizeof(SName), name, sizeof(SName));
    }
  }

  for (int32_t i = 0; i < pJob->tbCfgNum; ++i) {
    SName* name = taosArrayGet(pReq->pTableCfg, i);
    char   dbFName[TSDB_DB_FNAME_LEN];
    tNameGetFullDbName(name, dbFName);
    taosHashPut(pDb, dbFName, strlen(dbFName), dbFName, TSDB_DB_FNAME_LEN);
  }

  char* dbFName = taosHashIterate(pDb, NULL);
  while (dbFName) {
    ctgDropDbVgroupEnqueue(pCtg, dbFName, true);
    dbFName = taosHashIterate(pDb, dbFName);
  }

  taosHashCleanup(pDb);

  // REFRESH TABLE META

  for (int32_t i = 0; i < pJob->tbCfgNum; ++i) {
    SName* name = taosArrayGet(pReq->pTableCfg, i);
    taosHashPut(pTb, name, sizeof(SName), name, sizeof(SName));
  }

  SName* name = taosHashIterate(pTb, NULL);
  while (name) {
    ctgRemoveTbMeta(pCtg, name);
    name = taosHashIterate(pTb, name);
  }

  taosHashCleanup(pTb);

  for (int32_t i = 0; i < pJob->tbIndexNum; ++i) {
    SName* name = taosArrayGet(pReq->pTableIndex, i);
    ctgDropTbIndexEnqueue(pCtg, name, true);
  }

  return TSDB_CODE_SUCCESS;
}

int32_t ctgInitTask(SCtgJob* pJob, CTG_TASK_TYPE type, void* param, int32_t* taskId) {
  int32_t tid = atomic_fetch_add_32(&pJob->taskIdx, 1);

  CTG_LOCK(CTG_WRITE, &pJob->taskLock);
  CTG_ERR_RET((*gCtgAsyncFps[type].initFp)(pJob, tid, param));
  CTG_UNLOCK(CTG_WRITE, &pJob->taskLock);

  if (taskId) {
    *taskId = tid;
  }

  return TSDB_CODE_SUCCESS;
}

int32_t ctgInitJob(SCatalog* pCtg, SRequestConnInfo* pConn, SCtgJob** job, const SCatalogReq* pReq, catalogCallback fp,
                   void* param) {
  int32_t code = 0;
<<<<<<< HEAD

=======
>>>>>>> 1f57a5a1
  int64_t st = taosGetTimestampUs();

  int32_t tbMetaNum = (int32_t)ctgGetTablesReqNum(pReq->pTableMeta);
  int32_t dbVgNum = (int32_t)taosArrayGetSize(pReq->pDbVgroup);
  int32_t tbHashNum = (int32_t)ctgGetTablesReqNum(pReq->pTableHash);
  int32_t udfNum = (int32_t)taosArrayGetSize(pReq->pUdf);
  int32_t qnodeNum = pReq->qNodeRequired ? 1 : 0;
  int32_t dnodeNum = pReq->dNodeRequired ? 1 : 0;
  int32_t svrVerNum = pReq->svrVerRequired ? 1 : 0;
  int32_t dbCfgNum = (int32_t)taosArrayGetSize(pReq->pDbCfg);
  int32_t indexNum = (int32_t)taosArrayGetSize(pReq->pIndex);
  int32_t userNum = (int32_t)taosArrayGetSize(pReq->pUser);
  int32_t dbInfoNum = (int32_t)taosArrayGetSize(pReq->pDbInfo);
  int32_t tbIndexNum = (int32_t)taosArrayGetSize(pReq->pTableIndex);
  int32_t tbCfgNum = (int32_t)taosArrayGetSize(pReq->pTableCfg);

  int32_t taskNum = tbMetaNum + dbVgNum + udfNum + tbHashNum + qnodeNum + dnodeNum + svrVerNum + dbCfgNum + indexNum +
                    userNum + dbInfoNum + tbIndexNum + tbCfgNum;

  *job = taosMemoryCalloc(1, sizeof(SCtgJob));
  if (NULL == *job) {
    ctgError("failed to calloc, size:%d, reqId:0x%" PRIx64, (int32_t)sizeof(SCtgJob), pConn->requestId);
    CTG_ERR_RET(TSDB_CODE_OUT_OF_MEMORY);
  }

  SCtgJob* pJob = *job;

  pJob->subTaskNum = taskNum;
  pJob->queryId = pConn->requestId;
  pJob->userFp = fp;
  pJob->pCtg = pCtg;
  pJob->conn = *pConn;
  pJob->userParam = param;

  pJob->tbMetaNum = tbMetaNum;
  pJob->tbHashNum = tbHashNum;
  pJob->qnodeNum = qnodeNum;
  pJob->dnodeNum = dnodeNum;
  pJob->dbVgNum = dbVgNum;
  pJob->udfNum = udfNum;
  pJob->dbCfgNum = dbCfgNum;
  pJob->indexNum = indexNum;
  pJob->userNum = userNum;
  pJob->dbInfoNum = dbInfoNum;
  pJob->tbIndexNum = tbIndexNum;
  pJob->tbCfgNum = tbCfgNum;
  pJob->svrVerNum = svrVerNum;

#if CTG_BATCH_FETCH
  pJob->pBatchs =
      taosHashInit(CTG_DEFAULT_BATCH_NUM, taosGetDefaultHashFunction(TSDB_DATA_TYPE_INT), false, HASH_NO_LOCK);
  if (NULL == pJob->pBatchs) {
    ctgError("taosHashInit %d batch failed", CTG_DEFAULT_BATCH_NUM);
    CTG_ERR_JRET(TSDB_CODE_OUT_OF_MEMORY);
  }
#endif

  pJob->pTasks = taosArrayInit(taskNum, sizeof(SCtgTask));
  if (NULL == pJob->pTasks) {
    ctgError("taosArrayInit %d tasks failed", taskNum);
    CTG_ERR_JRET(TSDB_CODE_OUT_OF_MEMORY);
  }

  if (pReq->forceUpdate && taskNum) {
    CTG_ERR_JRET(ctgHandleForceUpdate(pCtg, taskNum, pJob, pReq));
  }

  for (int32_t i = 0; i < dbVgNum; ++i) {
    char* dbFName = taosArrayGet(pReq->pDbVgroup, i);
    CTG_ERR_JRET(ctgInitTask(pJob, CTG_TASK_GET_DB_VGROUP, dbFName, NULL));
  }

  for (int32_t i = 0; i < dbCfgNum; ++i) {
    char* dbFName = taosArrayGet(pReq->pDbCfg, i);
    CTG_ERR_JRET(ctgInitTask(pJob, CTG_TASK_GET_DB_CFG, dbFName, NULL));
  }

  for (int32_t i = 0; i < dbInfoNum; ++i) {
    char* dbFName = taosArrayGet(pReq->pDbInfo, i);
    CTG_ERR_JRET(ctgInitTask(pJob, CTG_TASK_GET_DB_INFO, dbFName, NULL));
  }

#if 0
  for (int32_t i = 0; i < tbMetaNum; ++i) {
    SName* name = taosArrayGet(pReq->pTableMeta, i);
    CTG_ERR_JRET(ctgInitTask(pJob, CTG_TASK_GET_TB_META, name, NULL));
  }
#else
  if (tbMetaNum > 0) {
    CTG_ERR_JRET(ctgInitTask(pJob, CTG_TASK_GET_TB_META_BATCH, pReq->pTableMeta, NULL));
  }
#endif

#if 0
  for (int32_t i = 0; i < tbHashNum; ++i) {
    SName* name = taosArrayGet(pReq->pTableHash, i);
    CTG_ERR_JRET(ctgInitTask(pJob, CTG_TASK_GET_TB_HASH, name, NULL));
  }
#else
  if (tbHashNum > 0) {
    CTG_ERR_JRET(ctgInitTask(pJob, CTG_TASK_GET_TB_HASH_BATCH, pReq->pTableHash, NULL));
  }
#endif

  for (int32_t i = 0; i < tbIndexNum; ++i) {
    SName* name = taosArrayGet(pReq->pTableIndex, i);
    CTG_ERR_JRET(ctgInitTask(pJob, CTG_TASK_GET_TB_INDEX, name, NULL));
  }

  for (int32_t i = 0; i < tbCfgNum; ++i) {
    SName* name = taosArrayGet(pReq->pTableCfg, i);
    CTG_ERR_JRET(ctgInitTask(pJob, CTG_TASK_GET_TB_CFG, name, NULL));
  }

  for (int32_t i = 0; i < indexNum; ++i) {
    char* indexName = taosArrayGet(pReq->pIndex, i);
    CTG_ERR_JRET(ctgInitTask(pJob, CTG_TASK_GET_INDEX, indexName, NULL));
  }

  for (int32_t i = 0; i < udfNum; ++i) {
    char* udfName = taosArrayGet(pReq->pUdf, i);
    CTG_ERR_JRET(ctgInitTask(pJob, CTG_TASK_GET_UDF, udfName, NULL));
  }

  for (int32_t i = 0; i < userNum; ++i) {
    SUserAuthInfo* user = taosArrayGet(pReq->pUser, i);
    CTG_ERR_JRET(ctgInitTask(pJob, CTG_TASK_GET_USER, user, NULL));
  }

  if (qnodeNum) {
    CTG_ERR_JRET(ctgInitTask(pJob, CTG_TASK_GET_QNODE, NULL, NULL));
  }

  if (dnodeNum) {
    CTG_ERR_JRET(ctgInitTask(pJob, CTG_TASK_GET_DNODE, NULL, NULL));
  }

  if (svrVerNum) {
    CTG_ERR_JRET(ctgInitTask(pJob, CTG_TASK_GET_SVR_VER, NULL, NULL));
  }

  pJob->refId = taosAddRef(gCtgMgmt.jobPool, pJob);
  if (pJob->refId < 0) {
    ctgError("add job to ref failed, error: %s", tstrerror(terrno));
    CTG_ERR_JRET(terrno);
  }

  taosAcquireRef(gCtgMgmt.jobPool, pJob->refId);

  double el = (taosGetTimestampUs() - st)/1000.0;
<<<<<<< HEAD
  qDebug("QID:0x%" PRIx64 ", jobId: 0x%" PRIx64 " initialized, task num %d, forceUpdate %d, elapsed time:%.2fms", pJob->queryId, pJob->refId,
         taskNum, pReq->forceUpdate, el);
=======
  qDebug("QID:0x%" PRIx64 ", jobId: 0x%" PRIx64 " initialized, task num %d, forceUpdate %d, elapsed time:%.2f ms",
         pJob->queryId, pJob->refId, taskNum, pReq->forceUpdate, el);
>>>>>>> 1f57a5a1
  return TSDB_CODE_SUCCESS;

_return:
  ctgFreeJob(*job);
  CTG_RET(code);
}

int32_t ctgDumpTbMetaRes(SCtgTask* pTask) {
  SCtgJob* pJob = pTask->pJob;
  if (NULL == pJob->jobRes.pTableMeta) {
    pJob->jobRes.pTableMeta = taosArrayInit(pJob->tbMetaNum, sizeof(SMetaRes));
    if (NULL == pJob->jobRes.pTableMeta) {
      CTG_ERR_RET(TSDB_CODE_OUT_OF_MEMORY);
    }
  }

  SMetaRes res = {.code = pTask->code, .pRes = pTask->res};
  taosArrayPush(pJob->jobRes.pTableMeta, &res);

  return TSDB_CODE_SUCCESS;
}

int32_t ctgDumpTbMetasRes(SCtgTask* pTask) {
  SCtgJob* pJob = pTask->pJob;

  pJob->jobRes.pTableMeta = pTask->res;

  return TSDB_CODE_SUCCESS;
}

int32_t ctgDumpDbVgRes(SCtgTask* pTask) {
  SCtgJob* pJob = pTask->pJob;
  if (NULL == pJob->jobRes.pDbVgroup) {
    pJob->jobRes.pDbVgroup = taosArrayInit(pJob->dbVgNum, sizeof(SMetaRes));
    if (NULL == pJob->jobRes.pDbVgroup) {
      CTG_ERR_RET(TSDB_CODE_OUT_OF_MEMORY);
    }
  }

  SMetaRes res = {.code = pTask->code, .pRes = pTask->res};
  taosArrayPush(pJob->jobRes.pDbVgroup, &res);

  return TSDB_CODE_SUCCESS;
}

int32_t ctgDumpTbHashRes(SCtgTask* pTask) {
  SCtgJob* pJob = pTask->pJob;
  if (NULL == pJob->jobRes.pTableHash) {
    pJob->jobRes.pTableHash = taosArrayInit(pJob->tbHashNum, sizeof(SMetaRes));
    if (NULL == pJob->jobRes.pTableHash) {
      CTG_ERR_RET(TSDB_CODE_OUT_OF_MEMORY);
    }
  }

  SMetaRes res = {.code = pTask->code, .pRes = pTask->res};
  taosArrayPush(pJob->jobRes.pTableHash, &res);

  return TSDB_CODE_SUCCESS;
}

int32_t ctgDumpTbHashsRes(SCtgTask* pTask) {
  SCtgJob* pJob = pTask->pJob;

  pJob->jobRes.pTableHash = pTask->res;

  return TSDB_CODE_SUCCESS;
}

int32_t ctgDumpTbIndexRes(SCtgTask* pTask) {
  SCtgJob* pJob = pTask->pJob;
  if (NULL == pJob->jobRes.pTableIndex) {
    pJob->jobRes.pTableIndex = taosArrayInit(pJob->tbIndexNum, sizeof(SMetaRes));
    if (NULL == pJob->jobRes.pTableIndex) {
      CTG_ERR_RET(TSDB_CODE_OUT_OF_MEMORY);
    }
  }

  SMetaRes res = {.code = pTask->code, .pRes = pTask->res};
  taosArrayPush(pJob->jobRes.pTableIndex, &res);

  return TSDB_CODE_SUCCESS;
}

int32_t ctgDumpTbCfgRes(SCtgTask* pTask) {
  SCtgJob* pJob = pTask->pJob;
  if (NULL == pJob->jobRes.pTableCfg) {
    pJob->jobRes.pTableCfg = taosArrayInit(pJob->tbCfgNum, sizeof(SMetaRes));
    if (NULL == pJob->jobRes.pTableCfg) {
      CTG_ERR_RET(TSDB_CODE_OUT_OF_MEMORY);
    }
  }

  SMetaRes res = {.code = pTask->code, .pRes = pTask->res};
  taosArrayPush(pJob->jobRes.pTableCfg, &res);

  return TSDB_CODE_SUCCESS;
}

int32_t ctgDumpIndexRes(SCtgTask* pTask) {
  SCtgJob* pJob = pTask->pJob;
  if (NULL == pJob->jobRes.pIndex) {
    pJob->jobRes.pIndex = taosArrayInit(pJob->indexNum, sizeof(SMetaRes));
    if (NULL == pJob->jobRes.pIndex) {
      CTG_ERR_RET(TSDB_CODE_OUT_OF_MEMORY);
    }
  }

  SMetaRes res = {.code = pTask->code, .pRes = pTask->res};
  taosArrayPush(pJob->jobRes.pIndex, &res);

  return TSDB_CODE_SUCCESS;
}

int32_t ctgDumpQnodeRes(SCtgTask* pTask) {
  SCtgJob* pJob = pTask->pJob;
  if (NULL == pJob->jobRes.pQnodeList) {
    pJob->jobRes.pQnodeList = taosArrayInit(1, sizeof(SMetaRes));
    if (NULL == pJob->jobRes.pQnodeList) {
      CTG_ERR_RET(TSDB_CODE_OUT_OF_MEMORY);
    }
  }

  SMetaRes res = {.code = pTask->code, .pRes = pTask->res};
  taosArrayPush(pJob->jobRes.pQnodeList, &res);

  return TSDB_CODE_SUCCESS;
}

int32_t ctgDumpDnodeRes(SCtgTask* pTask) {
  SCtgJob* pJob = pTask->pJob;
  if (NULL == pJob->jobRes.pDnodeList) {
    pJob->jobRes.pDnodeList = taosArrayInit(1, sizeof(SMetaRes));
    if (NULL == pJob->jobRes.pDnodeList) {
      CTG_ERR_RET(TSDB_CODE_OUT_OF_MEMORY);
    }
  }

  SMetaRes res = {.code = pTask->code, .pRes = pTask->res};
  taosArrayPush(pJob->jobRes.pDnodeList, &res);

  return TSDB_CODE_SUCCESS;
}

int32_t ctgDumpDbCfgRes(SCtgTask* pTask) {
  SCtgJob* pJob = pTask->pJob;
  if (NULL == pJob->jobRes.pDbCfg) {
    pJob->jobRes.pDbCfg = taosArrayInit(pJob->dbCfgNum, sizeof(SMetaRes));
    if (NULL == pJob->jobRes.pDbCfg) {
      CTG_ERR_RET(TSDB_CODE_OUT_OF_MEMORY);
    }
  }

  SMetaRes res = {.code = pTask->code, .pRes = pTask->res};
  taosArrayPush(pJob->jobRes.pDbCfg, &res);

  return TSDB_CODE_SUCCESS;
}

int32_t ctgDumpDbInfoRes(SCtgTask* pTask) {
  SCtgJob* pJob = pTask->pJob;
  if (NULL == pJob->jobRes.pDbInfo) {
    pJob->jobRes.pDbInfo = taosArrayInit(pJob->dbInfoNum, sizeof(SMetaRes));
    if (NULL == pJob->jobRes.pDbInfo) {
      CTG_ERR_RET(TSDB_CODE_OUT_OF_MEMORY);
    }
  }

  SMetaRes res = {.code = pTask->code, .pRes = pTask->res};
  taosArrayPush(pJob->jobRes.pDbInfo, &res);

  return TSDB_CODE_SUCCESS;
}

int32_t ctgDumpUdfRes(SCtgTask* pTask) {
  SCtgJob* pJob = pTask->pJob;
  if (NULL == pJob->jobRes.pUdfList) {
    pJob->jobRes.pUdfList = taosArrayInit(pJob->udfNum, sizeof(SMetaRes));
    if (NULL == pJob->jobRes.pUdfList) {
      CTG_ERR_RET(TSDB_CODE_OUT_OF_MEMORY);
    }
  }

  SMetaRes res = {.code = pTask->code, .pRes = pTask->res};
  taosArrayPush(pJob->jobRes.pUdfList, &res);

  return TSDB_CODE_SUCCESS;
}

int32_t ctgDumpUserRes(SCtgTask* pTask) {
  SCtgJob* pJob = pTask->pJob;
  if (NULL == pJob->jobRes.pUser) {
    pJob->jobRes.pUser = taosArrayInit(pJob->userNum, sizeof(SMetaRes));
    if (NULL == pJob->jobRes.pUser) {
      CTG_ERR_RET(TSDB_CODE_OUT_OF_MEMORY);
    }
  }

  SMetaRes res = {.code = pTask->code, .pRes = pTask->res};
  taosArrayPush(pJob->jobRes.pUser, &res);

  return TSDB_CODE_SUCCESS;
}

int32_t ctgDumpSvrVer(SCtgTask* pTask) {
  SCtgJob* pJob = pTask->pJob;
  if (NULL == pJob->jobRes.pSvrVer) {
    pJob->jobRes.pSvrVer = taosMemoryCalloc(1, sizeof(SMetaRes));
    if (NULL == pJob->jobRes.pSvrVer) {
      CTG_ERR_RET(TSDB_CODE_OUT_OF_MEMORY);
    }
  }

  pJob->jobRes.pSvrVer->code = pTask->code;
  pJob->jobRes.pSvrVer->pRes = pTask->res;

  return TSDB_CODE_SUCCESS;
}

int32_t ctgCallSubCb(SCtgTask* pTask) {
  int32_t code = 0;

  CTG_LOCK(CTG_WRITE, &pTask->lock);

  int32_t parentNum = taosArrayGetSize(pTask->pParents);
  for (int32_t i = 0; i < parentNum; ++i) {
    SCtgMsgCtx* pMsgCtx = CTG_GET_TASK_MSGCTX(pTask, -1);
    SCtgTask*   pParent = taosArrayGetP(pTask->pParents, i);

    pParent->subRes.code = pTask->code;
    if (TSDB_CODE_SUCCESS == pTask->code) {
      code = (*gCtgAsyncFps[pTask->type].cloneFp)(pTask, &pParent->subRes.res);
      if (code) {
        pParent->subRes.code = code;
      }
    }

    SCtgMsgCtx* pParMsgCtx = CTG_GET_TASK_MSGCTX(pParent, -1);

    pParMsgCtx->pBatchs = pMsgCtx->pBatchs;
    CTG_ERR_JRET(pParent->subRes.fp(pParent));
  }

_return:

  CTG_UNLOCK(CTG_WRITE, &pTask->lock);

  CTG_RET(code);
}

int32_t ctgCallUserCb(void* param) {
  SCtgJob* pJob = (SCtgJob*)param;

  qDebug("QID:0x%" PRIx64 " ctg start to call user cb with rsp %s", pJob->queryId, tstrerror(pJob->jobResCode));

  (*pJob->userFp)(&pJob->jobRes, pJob->userParam, pJob->jobResCode);

  qDebug("QID:0x%" PRIx64 " ctg end to call user cb", pJob->queryId);

  taosRemoveRef(gCtgMgmt.jobPool, pJob->refId);

  return TSDB_CODE_SUCCESS;
}

int32_t ctgHandleTaskEnd(SCtgTask* pTask, int32_t rspCode) {
  SCtgJob* pJob = pTask->pJob;
  int32_t  code = 0;

  if (CTG_TASK_DONE == pTask->status) {
    return TSDB_CODE_SUCCESS;
  }

  qDebug("QID:0x%" PRIx64 " task %d end with res %s", pJob->queryId, pTask->taskId, tstrerror(rspCode));

  pTask->code = rspCode;
  pTask->status = CTG_TASK_DONE;

  ctgCallSubCb(pTask);

  int32_t taskDone = atomic_add_fetch_32(&pJob->taskDone, 1);
  if (taskDone < taosArrayGetSize(pJob->pTasks)) {
    qDebug("QID:0x%" PRIx64 " task done: %d, total: %d", pJob->queryId, taskDone,
           (int32_t)taosArrayGetSize(pJob->pTasks));
    return TSDB_CODE_SUCCESS;
  }

  CTG_ERR_JRET(ctgMakeAsyncRes(pJob));

_return:

  pJob->jobResCode = code;

  // taosSsleep(2);
  // qDebug("QID:0x%" PRIx64 " ctg after sleep", pJob->queryId);

  taosAsyncExec(ctgCallUserCb, pJob, NULL);

  CTG_RET(code);
}

int32_t ctgHandleGetTbMetaRsp(SCtgTaskReq* tReq, int32_t reqType, const SDataBuf* pMsg, int32_t rspCode) {
  int32_t           code = 0;
  SCtgDBCache*      dbCache = NULL;
  SCtgTask*         pTask = tReq->pTask;
  SCatalog*         pCtg = pTask->pJob->pCtg;
  SRequestConnInfo* pConn = &pTask->pJob->conn;
  SCtgMsgCtx*       pMsgCtx = CTG_GET_TASK_MSGCTX(pTask, tReq->msgIdx);
  SCtgTbMetaCtx*    ctx = (SCtgTbMetaCtx*)pTask->taskCtx;
  SName*            pName = ctx->pName;
  int32_t           flag = ctx->flag;
  int32_t*          vgId = &ctx->vgId;

  CTG_ERR_JRET(ctgProcessRspMsg(pMsgCtx->out, reqType, pMsg->pData, pMsg->len, rspCode, pMsgCtx->target));

  switch (reqType) {
    case TDMT_MND_USE_DB: {
      SUseDbOutput* pOut = (SUseDbOutput*)pMsgCtx->out;

      SVgroupInfo vgInfo = {0};
      CTG_ERR_JRET(ctgGetVgInfoFromHashValue(pCtg, pOut->dbVgroup, pName, &vgInfo));

      ctgDebug("will refresh tbmeta, not supposed to be stb, tbName:%s, flag:%d", tNameGetTableName(pName), flag);

      *vgId = vgInfo.vgId;
      CTG_ERR_JRET(ctgGetTbMetaFromVnode(pCtg, pConn, pName, &vgInfo, NULL, tReq));

      return TSDB_CODE_SUCCESS;
    }
    case TDMT_MND_TABLE_META: {
      STableMetaOutput* pOut = (STableMetaOutput*)pMsgCtx->out;

      if (CTG_IS_META_NULL(pOut->metaType)) {
        if (CTG_FLAG_IS_STB(flag)) {
          char dbFName[TSDB_DB_FNAME_LEN] = {0};
          tNameGetFullDbName(pName, dbFName);

          CTG_ERR_RET(ctgAcquireVgInfoFromCache(pCtg, dbFName, &dbCache));
          if (NULL != dbCache) {
            SVgroupInfo vgInfo = {0};
            CTG_ERR_JRET(ctgGetVgInfoFromHashValue(pCtg, dbCache->vgCache.vgInfo, pName, &vgInfo));

            ctgDebug("will refresh tbmeta, supposed to be stb, tbName:%s, flag:%d", tNameGetTableName(pName), flag);

            *vgId = vgInfo.vgId;
            CTG_ERR_JRET(ctgGetTbMetaFromVnode(pCtg, pConn, pName, &vgInfo, NULL, tReq));

            ctgReleaseVgInfoToCache(pCtg, dbCache);
          } else {
            SBuildUseDBInput input = {0};

            tstrncpy(input.db, dbFName, tListLen(input.db));
            input.vgVersion = CTG_DEFAULT_INVALID_VERSION;

            CTG_ERR_JRET(ctgGetDBVgInfoFromMnode(pCtg, pConn, &input, NULL, tReq));
          }

          return TSDB_CODE_SUCCESS;
        }

        ctgError("no tbmeta got, tbName:%s", tNameGetTableName(pName));
        ctgRemoveTbMetaFromCache(pCtg, pName, false);

        CTG_ERR_JRET(CTG_ERR_CODE_TABLE_NOT_EXIST);
      }

      if (pMsgCtx->lastOut) {
        TSWAP(pMsgCtx->out, pMsgCtx->lastOut);
        STableMetaOutput* pLastOut = (STableMetaOutput*)pMsgCtx->out;
        TSWAP(pLastOut->tbMeta, pOut->tbMeta);
      }

      break;
    }
    case TDMT_VND_TABLE_META: {
      STableMetaOutput* pOut = (STableMetaOutput*)pMsgCtx->out;

      if (CTG_IS_META_NULL(pOut->metaType)) {
        ctgError("no tbmeta got, tbNmae:%s", tNameGetTableName(pName));
        ctgRemoveTbMetaFromCache(pCtg, pName, false);
        CTG_ERR_JRET(CTG_ERR_CODE_TABLE_NOT_EXIST);
      }

      if (CTG_FLAG_IS_STB(flag)) {
        break;
      }

      if (CTG_IS_META_TABLE(pOut->metaType) && TSDB_SUPER_TABLE == pOut->tbMeta->tableType) {
        ctgDebug("will continue to refresh tbmeta since got stb, tbName:%s", tNameGetTableName(pName));

        taosMemoryFreeClear(pOut->tbMeta);

        CTG_RET(ctgGetTbMetaFromMnode(pCtg, pConn, pName, NULL, tReq));
      } else if (CTG_IS_META_BOTH(pOut->metaType)) {
        int32_t exist = 0;
        if (!CTG_FLAG_IS_FORCE_UPDATE(flag)) {
          SName stbName = *pName;
          strcpy(stbName.tname, pOut->tbName);
          SCtgTbMetaCtx stbCtx = {0};
          stbCtx.flag = flag;
          stbCtx.pName = &stbName;

          taosMemoryFreeClear(pOut->tbMeta);
          CTG_ERR_JRET(ctgReadTbMetaFromCache(pCtg, &stbCtx, &pOut->tbMeta));
          if (pOut->tbMeta) {
            exist = 1;
          }
        }

        if (0 == exist) {
          TSWAP(pMsgCtx->lastOut, pMsgCtx->out);
          CTG_RET(ctgGetTbMetaFromMnodeImpl(pCtg, pConn, pOut->dbFName, pOut->tbName, NULL, tReq));
        }
      }
      break;
    }
    default:
      ctgError("invalid reqType %d", reqType);
      CTG_ERR_JRET(TSDB_CODE_INVALID_MSG);
      break;
  }

  STableMetaOutput* pOut = (STableMetaOutput*)pMsgCtx->out;

  ctgUpdateTbMetaToCache(pCtg, pOut, false);

  if (CTG_IS_META_BOTH(pOut->metaType)) {
    memcpy(pOut->tbMeta, &pOut->ctbMeta, sizeof(pOut->ctbMeta));
  }

  /*
    else if (CTG_IS_META_CTABLE(pOut->metaType)) {
      SName stbName = *pName;
      strcpy(stbName.tname, pOut->tbName);
      SCtgTbMetaCtx stbCtx = {0};
      stbCtx.flag = flag;
      stbCtx.pName = &stbName;

      CTG_ERR_JRET(ctgReadTbMetaFromCache(pCtg, &stbCtx, &pOut->tbMeta));
      if (NULL == pOut->tbMeta) {
        ctgDebug("stb no longer exist, stbName:%s", stbName.tname);
        CTG_ERR_JRET(ctgRelaunchGetTbMetaTask(pTask));

        return TSDB_CODE_SUCCESS;
      }

      memcpy(pOut->tbMeta, &pOut->ctbMeta, sizeof(pOut->ctbMeta));
    }
  */

  TSWAP(pTask->res, pOut->tbMeta);

_return:

  if (dbCache) {
    ctgReleaseVgInfoToCache(pCtg, dbCache);
  }

  if (pTask->res || code) {
    ctgHandleTaskEnd(pTask, code);
  }

  CTG_RET(code);
}

int32_t ctgHandleGetTbMetasRsp(SCtgTaskReq* tReq, int32_t reqType, const SDataBuf* pMsg, int32_t rspCode) {
  int32_t           code = 0;
  SCtgDBCache*      dbCache = NULL;
  SCtgTask*         pTask = tReq->pTask;
  SCatalog*         pCtg = pTask->pJob->pCtg;
  SRequestConnInfo* pConn = &pTask->pJob->conn;
  SCtgMsgCtx*       pMsgCtx = CTG_GET_TASK_MSGCTX(pTask, tReq->msgIdx);
  SCtgTbMetasCtx*   ctx = (SCtgTbMetasCtx*)pTask->taskCtx;
  SCtgFetch*        pFetch = taosArrayGet(ctx->pFetchs, tReq->msgIdx);
  SName*            pName = ctgGetFetchName(ctx->pNames, pFetch);
  int32_t           flag = pFetch->flag;
  int32_t*          vgId = &pFetch->vgId;
  bool              taskDone = false;

  CTG_ERR_JRET(ctgProcessRspMsg(pMsgCtx->out, reqType, pMsg->pData, pMsg->len, rspCode, pMsgCtx->target));

  switch (reqType) {
    case TDMT_MND_USE_DB: {
      SUseDbOutput* pOut = (SUseDbOutput*)pMsgCtx->out;

      SVgroupInfo vgInfo = {0};
      CTG_ERR_JRET(ctgGetVgInfoFromHashValue(pCtg, pOut->dbVgroup, pName, &vgInfo));

      ctgDebug("will refresh tbmeta, not supposed to be stb, tbName:%s, flag:%d", tNameGetTableName(pName), flag);

      *vgId = vgInfo.vgId;
      CTG_ERR_JRET(ctgGetTbMetaFromVnode(pCtg, pConn, pName, &vgInfo, NULL, tReq));

      return TSDB_CODE_SUCCESS;
    }
    case TDMT_MND_TABLE_META: {
      STableMetaOutput* pOut = (STableMetaOutput*)pMsgCtx->out;

      if (CTG_IS_META_NULL(pOut->metaType)) {
        if (CTG_FLAG_IS_STB(flag)) {
          char dbFName[TSDB_DB_FNAME_LEN] = {0};
          tNameGetFullDbName(pName, dbFName);

          CTG_ERR_RET(ctgAcquireVgInfoFromCache(pCtg, dbFName, &dbCache));
          if (NULL != dbCache) {
            SVgroupInfo vgInfo = {0};
            CTG_ERR_JRET(ctgGetVgInfoFromHashValue(pCtg, dbCache->vgCache.vgInfo, pName, &vgInfo));

            ctgDebug("will refresh tbmeta, supposed to be stb, tbName:%s, flag:%d", tNameGetTableName(pName), flag);

            *vgId = vgInfo.vgId;
            CTG_ERR_JRET(ctgGetTbMetaFromVnode(pCtg, pConn, pName, &vgInfo, NULL, tReq));

            ctgReleaseVgInfoToCache(pCtg, dbCache);
          } else {
            SBuildUseDBInput input = {0};

            tstrncpy(input.db, dbFName, tListLen(input.db));
            input.vgVersion = CTG_DEFAULT_INVALID_VERSION;

            CTG_ERR_JRET(ctgGetDBVgInfoFromMnode(pCtg, pConn, &input, NULL, tReq));
          }

          return TSDB_CODE_SUCCESS;
        }

        ctgError("no tbmeta got, tbName:%s", tNameGetTableName(pName));
        ctgRemoveTbMetaFromCache(pCtg, pName, false);

        CTG_ERR_JRET(CTG_ERR_CODE_TABLE_NOT_EXIST);
      }

      if (pMsgCtx->lastOut) {
        TSWAP(pMsgCtx->out, pMsgCtx->lastOut);
        STableMetaOutput* pLastOut = (STableMetaOutput*)pMsgCtx->out;
        TSWAP(pLastOut->tbMeta, pOut->tbMeta);
      }

      break;
    }
    case TDMT_VND_TABLE_META: {
      STableMetaOutput* pOut = (STableMetaOutput*)pMsgCtx->out;

      if (CTG_IS_META_NULL(pOut->metaType)) {
        ctgError("no tbmeta got, tbNmae:%s", tNameGetTableName(pName));
        ctgRemoveTbMetaFromCache(pCtg, pName, false);
        CTG_ERR_JRET(CTG_ERR_CODE_TABLE_NOT_EXIST);
      }

      if (CTG_FLAG_IS_STB(flag)) {
        break;
      }

      if (CTG_IS_META_TABLE(pOut->metaType) && TSDB_SUPER_TABLE == pOut->tbMeta->tableType) {
        ctgDebug("will continue to refresh tbmeta since got stb, tbName:%s", tNameGetTableName(pName));

        taosMemoryFreeClear(pOut->tbMeta);

        CTG_RET(ctgGetTbMetaFromMnode(pCtg, pConn, pName, NULL, tReq));
      } else if (CTG_IS_META_BOTH(pOut->metaType)) {
        int32_t exist = 0;
        if (!CTG_FLAG_IS_FORCE_UPDATE(flag)) {
          SName stbName = *pName;
          strcpy(stbName.tname, pOut->tbName);
          SCtgTbMetaCtx stbCtx = {0};
          stbCtx.flag = flag;
          stbCtx.pName = &stbName;

          taosMemoryFreeClear(pOut->tbMeta);
          CTG_ERR_JRET(ctgReadTbMetaFromCache(pCtg, &stbCtx, &pOut->tbMeta));
          if (pOut->tbMeta) {
            ctgDebug("use cached stb meta, tbName:%s", tNameGetTableName(pName));
            exist = 1;
          }
        }

        if (0 == exist) {
          TSWAP(pMsgCtx->lastOut, pMsgCtx->out);
          CTG_RET(ctgGetTbMetaFromMnodeImpl(pCtg, pConn, pOut->dbFName, pOut->tbName, NULL, tReq));
        }
      }
      break;
    }
    default:
      ctgError("invalid reqType %d", reqType);
      CTG_ERR_JRET(TSDB_CODE_INVALID_MSG);
      break;
  }

  STableMetaOutput* pOut = (STableMetaOutput*)pMsgCtx->out;

  ctgUpdateTbMetaToCache(pCtg, pOut, false);

  if (CTG_IS_META_BOTH(pOut->metaType)) {
    memcpy(pOut->tbMeta, &pOut->ctbMeta, sizeof(pOut->ctbMeta));
  }

  /*
    else if (CTG_IS_META_CTABLE(pOut->metaType)) {
      SName stbName = *pName;
      strcpy(stbName.tname, pOut->tbName);
      SCtgTbMetaCtx stbCtx = {0};
      stbCtx.flag = flag;
      stbCtx.pName = &stbName;

      CTG_ERR_JRET(ctgReadTbMetaFromCache(pCtg, &stbCtx, &pOut->tbMeta));
      if (NULL == pOut->tbMeta) {
        ctgDebug("stb no longer exist, stbName:%s", stbName.tname);
        CTG_ERR_JRET(ctgRelaunchGetTbMetaTask(pTask));

        return TSDB_CODE_SUCCESS;
      }

      memcpy(pOut->tbMeta, &pOut->ctbMeta, sizeof(pOut->ctbMeta));
    }
  */

  SMetaRes* pRes = taosArrayGet(ctx->pResList, pFetch->resIdx);
  pRes->code = 0;
  pRes->pRes = pOut->tbMeta;
  pOut->tbMeta = NULL;
  if (0 == atomic_sub_fetch_32(&ctx->fetchNum, 1)) {
    TSWAP(pTask->res, ctx->pResList);
    taskDone = true;
  }

_return:

  if (dbCache) {
    ctgReleaseVgInfoToCache(pCtg, dbCache);
  }

  if (code) {
    SMetaRes* pRes = taosArrayGet(ctx->pResList, pFetch->resIdx);
    pRes->code = code;
    pRes->pRes = NULL;
    if (0 == atomic_sub_fetch_32(&ctx->fetchNum, 1)) {
      TSWAP(pTask->res, ctx->pResList);
      taskDone = true;
    }
  }

  if (pTask->res && taskDone) {
    ctgHandleTaskEnd(pTask, code);
  }

  CTG_RET(code);
}

int32_t ctgHandleGetDbVgRsp(SCtgTaskReq* tReq, int32_t reqType, const SDataBuf* pMsg, int32_t rspCode) {
  int32_t      code = 0;
  SCtgTask*    pTask = tReq->pTask;
  SCtgDbVgCtx* ctx = (SCtgDbVgCtx*)pTask->taskCtx;
  SCatalog*    pCtg = pTask->pJob->pCtg;

  CTG_ERR_JRET(ctgProcessRspMsg(pTask->msgCtx.out, reqType, pMsg->pData, pMsg->len, rspCode, pTask->msgCtx.target));

  switch (reqType) {
    case TDMT_MND_USE_DB: {
      SUseDbOutput* pOut = (SUseDbOutput*)pTask->msgCtx.out;
      SDBVgInfo*    pDb = NULL;

      CTG_ERR_JRET(ctgGenerateVgList(pCtg, pOut->dbVgroup->vgHash, (SArray**)&pTask->res));

      CTG_ERR_JRET(cloneDbVgInfo(pOut->dbVgroup, &pDb));
      CTG_ERR_JRET(ctgUpdateVgroupEnqueue(pCtg, ctx->dbFName, pOut->dbId, pDb, false));

      break;
    }
    default:
      ctgError("invalid reqType %d", reqType);
      CTG_ERR_JRET(TSDB_CODE_INVALID_MSG);
      break;
  }

_return:

  ctgHandleTaskEnd(pTask, code);

  CTG_RET(code);
}

int32_t ctgHandleGetTbHashRsp(SCtgTaskReq* tReq, int32_t reqType, const SDataBuf* pMsg, int32_t rspCode) {
  int32_t        code = 0;
  SCtgTask*      pTask = tReq->pTask;
  SCtgTbHashCtx* ctx = (SCtgTbHashCtx*)pTask->taskCtx;
  SCatalog*      pCtg = pTask->pJob->pCtg;

  CTG_ERR_JRET(ctgProcessRspMsg(pTask->msgCtx.out, reqType, pMsg->pData, pMsg->len, rspCode, pTask->msgCtx.target));

  switch (reqType) {
    case TDMT_MND_USE_DB: {
      SUseDbOutput* pOut = (SUseDbOutput*)pTask->msgCtx.out;

      pTask->res = taosMemoryMalloc(sizeof(SVgroupInfo));
      if (NULL == pTask->res) {
        CTG_ERR_JRET(TSDB_CODE_OUT_OF_MEMORY);
      }

      CTG_ERR_JRET(ctgGetVgInfoFromHashValue(pCtg, pOut->dbVgroup, ctx->pName, (SVgroupInfo*)pTask->res));

      CTG_ERR_JRET(ctgUpdateVgroupEnqueue(pCtg, ctx->dbFName, pOut->dbId, pOut->dbVgroup, false));
      pOut->dbVgroup = NULL;

      break;
    }
    default:
      ctgError("invalid reqType %d", reqType);
      CTG_ERR_JRET(TSDB_CODE_INVALID_MSG);
      break;
  }

_return:

  ctgHandleTaskEnd(pTask, code);

  CTG_RET(code);
}

int32_t ctgHandleGetTbHashsRsp(SCtgTaskReq* tReq, int32_t reqType, const SDataBuf* pMsg, int32_t rspCode) {
  int32_t         code = 0;
  SCtgTask*       pTask = tReq->pTask;
  SCtgTbHashsCtx* ctx = (SCtgTbHashsCtx*)pTask->taskCtx;
  SCatalog*       pCtg = pTask->pJob->pCtg;
  SCtgMsgCtx*     pMsgCtx = CTG_GET_TASK_MSGCTX(pTask, tReq->msgIdx);
  SCtgFetch*      pFetch = taosArrayGet(ctx->pFetchs, tReq->msgIdx);
  bool            taskDone = false;

  CTG_ERR_JRET(ctgProcessRspMsg(pMsgCtx->out, reqType, pMsg->pData, pMsg->len, rspCode, pMsgCtx->target));

  switch (reqType) {
    case TDMT_MND_USE_DB: {
      SUseDbOutput* pOut = (SUseDbOutput*)pMsgCtx->out;

      STablesReq* pReq = taosArrayGet(ctx->pNames, pFetch->dbIdx);
      CTG_ERR_JRET(ctgGetVgInfosFromHashValue(pCtg, tReq, pOut->dbVgroup, ctx, pMsgCtx->target, pReq->pTables, true));

      CTG_ERR_JRET(ctgUpdateVgroupEnqueue(pCtg, pMsgCtx->target, pOut->dbId, pOut->dbVgroup, false));
      pOut->dbVgroup = NULL;

      break;
    }
    default:
      ctgError("invalid reqType %d", reqType);
      CTG_ERR_JRET(TSDB_CODE_INVALID_MSG);
      break;
  }

  if (0 == atomic_sub_fetch_32(&ctx->fetchNum, 1)) {
    TSWAP(pTask->res, ctx->pResList);
    taskDone = true;
  }

_return:

  if (code) {
    STablesReq* pReq = taosArrayGet(ctx->pNames, pFetch->dbIdx);
    int32_t     num = taosArrayGetSize(pReq->pTables);
    for (int32_t i = 0; i < num; ++i) {
      SMetaRes* pRes = taosArrayGet(ctx->pResList, pFetch->resIdx + i);
      pRes->code = code;
      pRes->pRes = NULL;
    }

    if (0 == atomic_sub_fetch_32(&ctx->fetchNum, 1)) {
      TSWAP(pTask->res, ctx->pResList);
      taskDone = true;
    }
  }

  if (pTask->res && taskDone) {
    ctgHandleTaskEnd(pTask, code);
  }

  CTG_RET(code);
}

int32_t ctgHandleGetTbIndexRsp(SCtgTaskReq* tReq, int32_t reqType, const SDataBuf* pMsg, int32_t rspCode) {
  int32_t   code = 0;
  SCtgTask* pTask = tReq->pTask;
  CTG_ERR_JRET(ctgProcessRspMsg(pTask->msgCtx.out, reqType, pMsg->pData, pMsg->len, rspCode, pTask->msgCtx.target));

  STableIndex* pOut = (STableIndex*)pTask->msgCtx.out;
  SArray*      pInfo = NULL;
  CTG_ERR_JRET(ctgCloneTableIndex(pOut->pIndex, &pInfo));
  pTask->res = pInfo;

  SCtgTbIndexCtx* ctx = pTask->taskCtx;
  CTG_ERR_JRET(ctgUpdateTbIndexEnqueue(pTask->pJob->pCtg, (STableIndex**)&pTask->msgCtx.out, false));

_return:

  if (TSDB_CODE_MND_DB_INDEX_NOT_EXIST == code) {
    code = TSDB_CODE_SUCCESS;
  }
  ctgHandleTaskEnd(pTask, code);

  CTG_RET(code);
}

int32_t ctgHandleGetTbCfgRsp(SCtgTaskReq* tReq, int32_t reqType, const SDataBuf* pMsg, int32_t rspCode) {
  int32_t   code = 0;
  SCtgTask* pTask = tReq->pTask;
  CTG_ERR_JRET(ctgProcessRspMsg(&pTask->msgCtx.out, reqType, pMsg->pData, pMsg->len, rspCode, pTask->msgCtx.target));

  TSWAP(pTask->res, pTask->msgCtx.out);

_return:

  ctgHandleTaskEnd(pTask, code);

  CTG_RET(code);
}

int32_t ctgHandleGetDbCfgRsp(SCtgTaskReq* tReq, int32_t reqType, const SDataBuf* pMsg, int32_t rspCode) {
  int32_t   code = 0;
  SCtgTask* pTask = tReq->pTask;
  CTG_ERR_JRET(ctgProcessRspMsg(pTask->msgCtx.out, reqType, pMsg->pData, pMsg->len, rspCode, pTask->msgCtx.target));

  TSWAP(pTask->res, pTask->msgCtx.out);

_return:

  ctgHandleTaskEnd(pTask, code);

  CTG_RET(code);
}

int32_t ctgHandleGetDbInfoRsp(SCtgTaskReq* tReq, int32_t reqType, const SDataBuf* pMsg, int32_t rspCode) {
  CTG_RET(TSDB_CODE_APP_ERROR);
}

int32_t ctgHandleGetQnodeRsp(SCtgTaskReq* tReq, int32_t reqType, const SDataBuf* pMsg, int32_t rspCode) {
  int32_t   code = 0;
  SCtgTask* pTask = tReq->pTask;
  CTG_ERR_JRET(ctgProcessRspMsg(pTask->msgCtx.out, reqType, pMsg->pData, pMsg->len, rspCode, pTask->msgCtx.target));

  TSWAP(pTask->res, pTask->msgCtx.out);

_return:

  ctgHandleTaskEnd(pTask, code);

  CTG_RET(code);
}

int32_t ctgHandleGetDnodeRsp(SCtgTaskReq* tReq, int32_t reqType, const SDataBuf* pMsg, int32_t rspCode) {
  int32_t   code = 0;
  SCtgTask* pTask = tReq->pTask;
  CTG_ERR_JRET(ctgProcessRspMsg(&pTask->msgCtx.out, reqType, pMsg->pData, pMsg->len, rspCode, pTask->msgCtx.target));

  TSWAP(pTask->res, pTask->msgCtx.out);

_return:

  ctgHandleTaskEnd(pTask, code);

  CTG_RET(code);
}

int32_t ctgHandleGetIndexRsp(SCtgTaskReq* tReq, int32_t reqType, const SDataBuf* pMsg, int32_t rspCode) {
  int32_t   code = 0;
  SCtgTask* pTask = tReq->pTask;
  CTG_ERR_JRET(ctgProcessRspMsg(pTask->msgCtx.out, reqType, pMsg->pData, pMsg->len, rspCode, pTask->msgCtx.target));

  TSWAP(pTask->res, pTask->msgCtx.out);

_return:

  ctgHandleTaskEnd(pTask, code);

  CTG_RET(code);
}

int32_t ctgHandleGetUdfRsp(SCtgTaskReq* tReq, int32_t reqType, const SDataBuf* pMsg, int32_t rspCode) {
  int32_t   code = 0;
  SCtgTask* pTask = tReq->pTask;
  CTG_ERR_JRET(ctgProcessRspMsg(pTask->msgCtx.out, reqType, pMsg->pData, pMsg->len, rspCode, pTask->msgCtx.target));

  TSWAP(pTask->res, pTask->msgCtx.out);

_return:

  ctgHandleTaskEnd(pTask, code);

  CTG_RET(code);
}

int32_t ctgHandleGetUserRsp(SCtgTaskReq* tReq, int32_t reqType, const SDataBuf* pMsg, int32_t rspCode) {
  int32_t          code = 0;
  SCtgTask*        pTask = tReq->pTask;
  SCtgUserCtx*     ctx = (SCtgUserCtx*)pTask->taskCtx;
  SCatalog*        pCtg = pTask->pJob->pCtg;
  bool             pass = false;
  SGetUserAuthRsp* pOut = (SGetUserAuthRsp*)pTask->msgCtx.out;

  CTG_ERR_JRET(ctgProcessRspMsg(pTask->msgCtx.out, reqType, pMsg->pData, pMsg->len, rspCode, pTask->msgCtx.target));

  if (pOut->superAuth) {
    pass = true;
    goto _return;
  }

  if (pOut->createdDbs && taosHashGet(pOut->createdDbs, ctx->user.dbFName, strlen(ctx->user.dbFName))) {
    pass = true;
    goto _return;
  }

  if (ctx->user.type == AUTH_TYPE_READ && pOut->readDbs &&
      taosHashGet(pOut->readDbs, ctx->user.dbFName, strlen(ctx->user.dbFName))) {
    pass = true;
  } else if (ctx->user.type == AUTH_TYPE_WRITE && pOut->writeDbs &&
             taosHashGet(pOut->writeDbs, ctx->user.dbFName, strlen(ctx->user.dbFName))) {
    pass = true;
  }

_return:

  if (TSDB_CODE_SUCCESS == code) {
    pTask->res = taosMemoryCalloc(1, sizeof(bool));
    if (NULL == pTask->res) {
      code = TSDB_CODE_OUT_OF_MEMORY;
    } else {
      *(bool*)pTask->res = pass;
    }
  }

  ctgUpdateUserEnqueue(pCtg, pOut, false);
  taosMemoryFreeClear(pTask->msgCtx.out);

  ctgHandleTaskEnd(pTask, code);

  CTG_RET(code);
}

int32_t ctgHandleGetSvrVerRsp(SCtgTaskReq* tReq, int32_t reqType, const SDataBuf* pMsg, int32_t rspCode) {
  int32_t   code = 0;
  SCtgTask* pTask = tReq->pTask;

  CTG_ERR_JRET(ctgProcessRspMsg(&pTask->msgCtx.out, reqType, pMsg->pData, pMsg->len, rspCode, pTask->msgCtx.target));

  TSWAP(pTask->res, pTask->msgCtx.out);

_return:

  ctgHandleTaskEnd(pTask, code);

  CTG_RET(code);
}

int32_t ctgAsyncRefreshTbMeta(SCtgTaskReq* tReq, int32_t flag, SName* pName, int32_t* vgId) {
  SCtgTask*         pTask = tReq->pTask;
  SCatalog*         pCtg = pTask->pJob->pCtg;
  SRequestConnInfo* pConn = &pTask->pJob->conn;
  int32_t           code = 0;

  if (CTG_FLAG_IS_SYS_DB(flag)) {
    ctgDebug("will refresh sys db tbmeta, tbName:%s", tNameGetTableName(pName));

    CTG_RET(ctgGetTbMetaFromMnodeImpl(pCtg, pConn, (char*)pName->dbname, (char*)pName->tname, NULL, tReq));
  }

  if (CTG_FLAG_IS_STB(flag)) {
    ctgDebug("will refresh tbmeta, supposed to be stb, tbName:%s", tNameGetTableName(pName));

    // if get from mnode failed, will not try vnode
    CTG_RET(ctgGetTbMetaFromMnode(pCtg, pConn, pName, NULL, tReq));
  }

  SCtgDBCache* dbCache = NULL;
  char         dbFName[TSDB_DB_FNAME_LEN] = {0};
  tNameGetFullDbName(pName, dbFName);

  CTG_ERR_RET(ctgAcquireVgInfoFromCache(pCtg, dbFName, &dbCache));
  if (dbCache) {
    SVgroupInfo vgInfo = {0};
    CTG_ERR_JRET(ctgGetVgInfoFromHashValue(pCtg, dbCache->vgCache.vgInfo, pName, &vgInfo));

    ctgDebug("will refresh tbmeta, not supposed to be stb, tbName:%s, flag:%d", tNameGetTableName(pName), flag);

    *vgId = vgInfo.vgId;
    CTG_ERR_JRET(ctgGetTbMetaFromVnode(pCtg, pConn, pName, &vgInfo, NULL, tReq));
  } else {
    SBuildUseDBInput input = {0};

    tstrncpy(input.db, dbFName, tListLen(input.db));
    input.vgVersion = CTG_DEFAULT_INVALID_VERSION;

    CTG_ERR_JRET(ctgGetDBVgInfoFromMnode(pCtg, pConn, &input, NULL, tReq));
  }

_return:

  if (dbCache) {
    ctgReleaseVgInfoToCache(pCtg, dbCache);
  }

  CTG_RET(code);
}

int32_t ctgLaunchGetTbMetaTask(SCtgTask* pTask) {
  SCatalog*         pCtg = pTask->pJob->pCtg;
  SRequestConnInfo* pConn = &pTask->pJob->conn;
  SCtgJob*          pJob = pTask->pJob;
  SCtgMsgCtx*       pMsgCtx = CTG_GET_TASK_MSGCTX(pTask, -1);
  if (NULL == pMsgCtx->pBatchs) {
    pMsgCtx->pBatchs = pJob->pBatchs;
  }

  CTG_ERR_RET(ctgGetTbMetaFromCache(pCtg, pConn, (SCtgTbMetaCtx*)pTask->taskCtx, (STableMeta**)&pTask->res));
  if (pTask->res) {
    CTG_ERR_RET(ctgHandleTaskEnd(pTask, 0));
    return TSDB_CODE_SUCCESS;
  }

  SCtgTbMetaCtx* pCtx = (SCtgTbMetaCtx*)pTask->taskCtx;
  SCtgTaskReq    tReq;
  tReq.pTask = pTask;
  tReq.msgIdx = -1;
  CTG_ERR_RET(ctgAsyncRefreshTbMeta(&tReq, pCtx->flag, pCtx->pName, &pCtx->vgId));

  return TSDB_CODE_SUCCESS;
}

int32_t ctgLaunchGetTbMetasTask(SCtgTask* pTask) {
  SCatalog*         pCtg = pTask->pJob->pCtg;
  SRequestConnInfo* pConn = &pTask->pJob->conn;
  SCtgTbMetasCtx*   pCtx = (SCtgTbMetasCtx*)pTask->taskCtx;
  SCtgJob*          pJob = pTask->pJob;

  int32_t dbNum = taosArrayGetSize(pCtx->pNames);
  int32_t fetchIdx = 0;
  int32_t baseResIdx = 0;
  for (int32_t i = 0; i < dbNum; ++i) {
    STablesReq* pReq = taosArrayGet(pCtx->pNames, i);
    ctgDebug("start to check tb metas in db %s, tbNum %d", pReq->dbFName, taosArrayGetSize(pReq->pTables));
    CTG_ERR_RET(ctgGetTbMetasFromCache(pCtg, pConn, pCtx, i, &fetchIdx, baseResIdx, pReq->pTables));
    baseResIdx += taosArrayGetSize(pReq->pTables);
  }

  pCtx->fetchNum = taosArrayGetSize(pCtx->pFetchs);
  if (pCtx->fetchNum <= 0) {
    TSWAP(pTask->res, pCtx->pResList);

    CTG_ERR_RET(ctgHandleTaskEnd(pTask, 0));
    return TSDB_CODE_SUCCESS;
  }

  pTask->msgCtxs = taosArrayInit(pCtx->fetchNum, sizeof(SCtgMsgCtx));
  taosArraySetSize(pTask->msgCtxs, pCtx->fetchNum);

  for (int32_t i = 0; i < pCtx->fetchNum; ++i) {
    SCtgFetch*  pFetch = taosArrayGet(pCtx->pFetchs, i);
    SName*      pName = ctgGetFetchName(pCtx->pNames, pFetch);
    SCtgMsgCtx* pMsgCtx = CTG_GET_TASK_MSGCTX(pTask, i);
    if (NULL == pMsgCtx->pBatchs) {
      pMsgCtx->pBatchs = pJob->pBatchs;
    }

    SCtgTaskReq tReq;
    tReq.pTask = pTask;
    tReq.msgIdx = pFetch->fetchIdx;
    CTG_ERR_RET(ctgAsyncRefreshTbMeta(&tReq, pFetch->flag, pName, &pFetch->vgId));
  }

  return TSDB_CODE_SUCCESS;
}

int32_t ctgLaunchGetDbVgTask(SCtgTask* pTask) {
  int32_t           code = 0;
  SCatalog*         pCtg = pTask->pJob->pCtg;
  SRequestConnInfo* pConn = &pTask->pJob->conn;
  SCtgDBCache*      dbCache = NULL;
  SCtgDbVgCtx*      pCtx = (SCtgDbVgCtx*)pTask->taskCtx;
  SCtgJob*          pJob = pTask->pJob;
  SCtgMsgCtx*       pMsgCtx = CTG_GET_TASK_MSGCTX(pTask, -1);
  if (NULL == pMsgCtx->pBatchs) {
    pMsgCtx->pBatchs = pJob->pBatchs;
  }

  CTG_ERR_RET(ctgAcquireVgInfoFromCache(pCtg, pCtx->dbFName, &dbCache));
  if (NULL != dbCache) {
    CTG_ERR_JRET(ctgGenerateVgList(pCtg, dbCache->vgCache.vgInfo->vgHash, (SArray**)&pTask->res));

    ctgReleaseVgInfoToCache(pCtg, dbCache);
    dbCache = NULL;

    CTG_ERR_JRET(ctgHandleTaskEnd(pTask, 0));
  } else {
    SBuildUseDBInput input = {0};

    tstrncpy(input.db, pCtx->dbFName, tListLen(input.db));
    input.vgVersion = CTG_DEFAULT_INVALID_VERSION;

    SCtgTaskReq tReq;
    tReq.pTask = pTask;
    tReq.msgIdx = -1;
    CTG_ERR_RET(ctgGetDBVgInfoFromMnode(pCtg, pConn, &input, NULL, &tReq));
  }

_return:

  if (dbCache) {
    ctgReleaseVgInfoToCache(pCtg, dbCache);
  }

  CTG_RET(code);
}

int32_t ctgLaunchGetTbHashTask(SCtgTask* pTask) {
  int32_t           code = 0;
  SCatalog*         pCtg = pTask->pJob->pCtg;
  SRequestConnInfo* pConn = &pTask->pJob->conn;
  SCtgDBCache*      dbCache = NULL;
  SCtgTbHashCtx*    pCtx = (SCtgTbHashCtx*)pTask->taskCtx;
  SCtgJob*          pJob = pTask->pJob;
  SCtgMsgCtx*       pMsgCtx = CTG_GET_TASK_MSGCTX(pTask, -1);
  if (NULL == pMsgCtx->pBatchs) {
    pMsgCtx->pBatchs = pJob->pBatchs;
  }

  CTG_ERR_RET(ctgAcquireVgInfoFromCache(pCtg, pCtx->dbFName, &dbCache));
  if (NULL != dbCache) {
    pTask->res = taosMemoryMalloc(sizeof(SVgroupInfo));
    if (NULL == pTask->res) {
      CTG_ERR_JRET(TSDB_CODE_OUT_OF_MEMORY);
    }
    CTG_ERR_JRET(ctgGetVgInfoFromHashValue(pCtg, dbCache->vgCache.vgInfo, pCtx->pName, (SVgroupInfo*)pTask->res));

    ctgReleaseVgInfoToCache(pCtg, dbCache);
    dbCache = NULL;

    CTG_ERR_JRET(ctgHandleTaskEnd(pTask, 0));
  } else {
    SBuildUseDBInput input = {0};

    tstrncpy(input.db, pCtx->dbFName, tListLen(input.db));
    input.vgVersion = CTG_DEFAULT_INVALID_VERSION;

    SCtgTaskReq tReq;
    tReq.pTask = pTask;
    tReq.msgIdx = -1;
    CTG_ERR_RET(ctgGetDBVgInfoFromMnode(pCtg, pConn, &input, NULL, &tReq));
  }

_return:

  if (dbCache) {
    ctgReleaseVgInfoToCache(pCtg, dbCache);
  }

  CTG_RET(code);
}

int32_t ctgLaunchGetTbHashsTask(SCtgTask* pTask) {
  SCatalog*         pCtg = pTask->pJob->pCtg;
  SRequestConnInfo* pConn = &pTask->pJob->conn;
  SCtgTbHashsCtx*   pCtx = (SCtgTbHashsCtx*)pTask->taskCtx;
  SCtgDBCache*      dbCache = NULL;
  SCtgJob*          pJob = pTask->pJob;
  int32_t           dbNum = taosArrayGetSize(pCtx->pNames);
  int32_t           fetchIdx = 0;
  int32_t           baseResIdx = 0;
  int32_t           code = 0;

  for (int32_t i = 0; i < dbNum; ++i) {
    STablesReq* pReq = taosArrayGet(pCtx->pNames, i);

    CTG_ERR_RET(ctgAcquireVgInfoFromCache(pCtg, pReq->dbFName, &dbCache));

    if (NULL != dbCache) {
      SCtgTaskReq tReq;
      tReq.pTask = pTask;
      tReq.msgIdx = -1;
      CTG_ERR_JRET(
          ctgGetVgInfosFromHashValue(pCtg, &tReq, dbCache->vgCache.vgInfo, pCtx, pReq->dbFName, pReq->pTables, false));

      ctgReleaseVgInfoToCache(pCtg, dbCache);
      dbCache = NULL;

      baseResIdx += taosArrayGetSize(pReq->pTables);
    } else {
      ctgAddFetch(&pCtx->pFetchs, i, -1, &fetchIdx, baseResIdx, 0);

      baseResIdx += taosArrayGetSize(pReq->pTables);
      taosArraySetSize(pCtx->pResList, baseResIdx);
    }
  }

  pCtx->fetchNum = taosArrayGetSize(pCtx->pFetchs);
  if (pCtx->fetchNum <= 0) {
    TSWAP(pTask->res, pCtx->pResList);

    CTG_ERR_RET(ctgHandleTaskEnd(pTask, 0));
    return TSDB_CODE_SUCCESS;
  }

  pTask->msgCtxs = taosArrayInit(pCtx->fetchNum, sizeof(SCtgMsgCtx));
  taosArraySetSize(pTask->msgCtxs, pCtx->fetchNum);

  for (int32_t i = 0; i < pCtx->fetchNum; ++i) {
    SCtgFetch*  pFetch = taosArrayGet(pCtx->pFetchs, i);
    STablesReq* pReq = taosArrayGet(pCtx->pNames, pFetch->dbIdx);
    SCtgMsgCtx* pMsgCtx = CTG_GET_TASK_MSGCTX(pTask, i);
    if (NULL == pMsgCtx->pBatchs) {
      pMsgCtx->pBatchs = pJob->pBatchs;
    }

    SBuildUseDBInput input = {0};
    strcpy(input.db, pReq->dbFName);

    input.vgVersion = CTG_DEFAULT_INVALID_VERSION;

    SCtgTaskReq tReq;
    tReq.pTask = pTask;
    tReq.msgIdx = pFetch->fetchIdx;
    CTG_ERR_RET(ctgGetDBVgInfoFromMnode(pCtg, pConn, &input, NULL, &tReq));
  }

_return:

  if (dbCache) {
    ctgReleaseVgInfoToCache(pCtg, dbCache);
  }

  return code;
}

int32_t ctgLaunchGetTbIndexTask(SCtgTask* pTask) {
  int32_t           code = 0;
  SCatalog*         pCtg = pTask->pJob->pCtg;
  SRequestConnInfo* pConn = &pTask->pJob->conn;
  SCtgTbIndexCtx*   pCtx = (SCtgTbIndexCtx*)pTask->taskCtx;
  SArray*           pRes = NULL;
  SCtgJob*          pJob = pTask->pJob;
  SCtgMsgCtx*       pMsgCtx = CTG_GET_TASK_MSGCTX(pTask, -1);
  if (NULL == pMsgCtx->pBatchs) {
    pMsgCtx->pBatchs = pJob->pBatchs;
  }

  CTG_ERR_RET(ctgReadTbIndexFromCache(pCtg, pCtx->pName, &pRes));
  if (pRes) {
    pTask->res = pRes;

    CTG_ERR_RET(ctgHandleTaskEnd(pTask, 0));
    return TSDB_CODE_SUCCESS;
  }

  CTG_ERR_RET(ctgGetTbIndexFromMnode(pCtg, pConn, pCtx->pName, NULL, pTask));
  return TSDB_CODE_SUCCESS;
}

int32_t ctgLaunchGetTbCfgTask(SCtgTask* pTask) {
  int32_t           code = 0;
  SCatalog*         pCtg = pTask->pJob->pCtg;
  SRequestConnInfo* pConn = &pTask->pJob->conn;
  SCtgTbCfgCtx*     pCtx = (SCtgTbCfgCtx*)pTask->taskCtx;
  SArray*           pRes = NULL;
  char              dbFName[TSDB_DB_FNAME_LEN];
  tNameGetFullDbName(pCtx->pName, dbFName);
  SCtgJob*    pJob = pTask->pJob;
  SCtgMsgCtx* pMsgCtx = CTG_GET_TASK_MSGCTX(pTask, -1);
  if (NULL == pMsgCtx->pBatchs) {
    pMsgCtx->pBatchs = pJob->pBatchs;
  }

  if (pCtx->tbType <= 0) {
    CTG_ERR_JRET(ctgReadTbTypeFromCache(pCtg, dbFName, pCtx->pName->tname, &pCtx->tbType));
    if (pCtx->tbType <= 0) {
      CTG_ERR_JRET(ctgLaunchSubTask(pTask, CTG_TASK_GET_TB_META, ctgGetTbCfgCb, pCtx->pName));
      return TSDB_CODE_SUCCESS;
    }
  }

  if (TSDB_SUPER_TABLE == pCtx->tbType) {
    CTG_ERR_JRET(ctgGetTableCfgFromMnode(pCtg, pConn, pCtx->pName, NULL, pTask));
  } else {
    if (NULL == pCtx->pVgInfo) {
      CTG_ERR_JRET(ctgGetTbHashVgroupFromCache(pCtg, pCtx->pName, &pCtx->pVgInfo));
      if (NULL == pCtx->pVgInfo) {
        CTG_ERR_JRET(ctgLaunchSubTask(pTask, CTG_TASK_GET_DB_VGROUP, ctgGetTbCfgCb, dbFName));
        return TSDB_CODE_SUCCESS;
      }
    }

    CTG_ERR_JRET(ctgGetTableCfgFromVnode(pCtg, pConn, pCtx->pName, pCtx->pVgInfo, NULL, pTask));
  }

  return TSDB_CODE_SUCCESS;

_return:

  if (CTG_TASK_LAUNCHED == pTask->status) {
    ctgHandleTaskEnd(pTask, code);
  }

  CTG_RET(code);
}

int32_t ctgLaunchGetQnodeTask(SCtgTask* pTask) {
  SCatalog*         pCtg = pTask->pJob->pCtg;
  SRequestConnInfo* pConn = &pTask->pJob->conn;
  SCtgJob*          pJob = pTask->pJob;
  SCtgMsgCtx*       pMsgCtx = CTG_GET_TASK_MSGCTX(pTask, -1);
  if (NULL == pMsgCtx->pBatchs) {
    pMsgCtx->pBatchs = pJob->pBatchs;
  }

  CTG_ERR_RET(ctgGetQnodeListFromMnode(pCtg, pConn, NULL, pTask));
  return TSDB_CODE_SUCCESS;
}

int32_t ctgLaunchGetDnodeTask(SCtgTask* pTask) {
  SCatalog*         pCtg = pTask->pJob->pCtg;
  SRequestConnInfo* pConn = &pTask->pJob->conn;
  SCtgJob*          pJob = pTask->pJob;
  SCtgMsgCtx*       pMsgCtx = CTG_GET_TASK_MSGCTX(pTask, -1);
  if (NULL == pMsgCtx->pBatchs) {
    pMsgCtx->pBatchs = pJob->pBatchs;
  }

  CTG_ERR_RET(ctgGetDnodeListFromMnode(pCtg, pConn, NULL, pTask));
  return TSDB_CODE_SUCCESS;
}

int32_t ctgLaunchGetDbCfgTask(SCtgTask* pTask) {
  SCatalog*         pCtg = pTask->pJob->pCtg;
  SRequestConnInfo* pConn = &pTask->pJob->conn;
  SCtgDbCfgCtx*     pCtx = (SCtgDbCfgCtx*)pTask->taskCtx;
  SCtgJob*          pJob = pTask->pJob;
  SCtgMsgCtx*       pMsgCtx = CTG_GET_TASK_MSGCTX(pTask, -1);
  if (NULL == pMsgCtx->pBatchs) {
    pMsgCtx->pBatchs = pJob->pBatchs;
  }

  CTG_ERR_RET(ctgGetDBCfgFromMnode(pCtg, pConn, pCtx->dbFName, NULL, pTask));

  return TSDB_CODE_SUCCESS;
}

int32_t ctgLaunchGetDbInfoTask(SCtgTask* pTask) {
  int32_t        code = 0;
  SCatalog*      pCtg = pTask->pJob->pCtg;
  SCtgDBCache*   dbCache = NULL;
  SCtgDbInfoCtx* pCtx = (SCtgDbInfoCtx*)pTask->taskCtx;
  SCtgJob*       pJob = pTask->pJob;
  SCtgMsgCtx*    pMsgCtx = CTG_GET_TASK_MSGCTX(pTask, -1);
  if (NULL == pMsgCtx->pBatchs) {
    pMsgCtx->pBatchs = pJob->pBatchs;
  }

  pTask->res = taosMemoryCalloc(1, sizeof(SDbInfo));
  if (NULL == pTask->res) {
    CTG_ERR_RET(TSDB_CODE_OUT_OF_MEMORY);
  }

  SDbInfo* pInfo = (SDbInfo*)pTask->res;
  CTG_ERR_RET(ctgAcquireVgInfoFromCache(pCtg, pCtx->dbFName, &dbCache));
  if (NULL != dbCache) {
    pInfo->vgVer = dbCache->vgCache.vgInfo->vgVersion;
    pInfo->dbId = dbCache->dbId;
    pInfo->tbNum = dbCache->vgCache.vgInfo->numOfTable;

    ctgReleaseVgInfoToCache(pCtg, dbCache);
    dbCache = NULL;
  } else {
    pInfo->vgVer = CTG_DEFAULT_INVALID_VERSION;
  }

  CTG_ERR_JRET(ctgHandleTaskEnd(pTask, 0));

_return:

  if (dbCache) {
    ctgReleaseVgInfoToCache(pCtg, dbCache);
  }

  CTG_RET(code);
}

int32_t ctgLaunchGetIndexTask(SCtgTask* pTask) {
  SCatalog*         pCtg = pTask->pJob->pCtg;
  SRequestConnInfo* pConn = &pTask->pJob->conn;
  SCtgIndexCtx*     pCtx = (SCtgIndexCtx*)pTask->taskCtx;
  SCtgJob*          pJob = pTask->pJob;
  SCtgMsgCtx*       pMsgCtx = CTG_GET_TASK_MSGCTX(pTask, -1);
  if (NULL == pMsgCtx->pBatchs) {
    pMsgCtx->pBatchs = pJob->pBatchs;
  }

  CTG_ERR_RET(ctgGetIndexInfoFromMnode(pCtg, pConn, pCtx->indexFName, NULL, pTask));

  return TSDB_CODE_SUCCESS;
}

int32_t ctgLaunchGetUdfTask(SCtgTask* pTask) {
  SCatalog*         pCtg = pTask->pJob->pCtg;
  SRequestConnInfo* pConn = &pTask->pJob->conn;
  SCtgUdfCtx*       pCtx = (SCtgUdfCtx*)pTask->taskCtx;
  SCtgJob*          pJob = pTask->pJob;
  SCtgMsgCtx*       pMsgCtx = CTG_GET_TASK_MSGCTX(pTask, -1);
  if (NULL == pMsgCtx->pBatchs) {
    pMsgCtx->pBatchs = pJob->pBatchs;
  }

  CTG_ERR_RET(ctgGetUdfInfoFromMnode(pCtg, pConn, pCtx->udfName, NULL, pTask));

  return TSDB_CODE_SUCCESS;
}

int32_t ctgLaunchGetUserTask(SCtgTask* pTask) {
  SCatalog*         pCtg = pTask->pJob->pCtg;
  SRequestConnInfo* pConn = &pTask->pJob->conn;
  SCtgUserCtx*      pCtx = (SCtgUserCtx*)pTask->taskCtx;
  bool              inCache = false;
  bool              pass = false;
  SCtgJob*          pJob = pTask->pJob;
  SCtgMsgCtx*       pMsgCtx = CTG_GET_TASK_MSGCTX(pTask, -1);
  if (NULL == pMsgCtx->pBatchs) {
    pMsgCtx->pBatchs = pJob->pBatchs;
  }

  CTG_ERR_RET(ctgChkAuthFromCache(pCtg, pCtx->user.user, pCtx->user.dbFName, pCtx->user.type, &inCache, &pass));
  if (inCache) {
    pTask->res = taosMemoryCalloc(1, sizeof(bool));
    if (NULL == pTask->res) {
      CTG_ERR_RET(TSDB_CODE_OUT_OF_MEMORY);
    }
    *(bool*)pTask->res = pass;

    CTG_ERR_RET(ctgHandleTaskEnd(pTask, 0));
    return TSDB_CODE_SUCCESS;
  }

  CTG_ERR_RET(ctgGetUserDbAuthFromMnode(pCtg, pConn, pCtx->user.user, NULL, pTask));

  return TSDB_CODE_SUCCESS;
}

int32_t ctgLaunchGetSvrVerTask(SCtgTask* pTask) {
  SCatalog*         pCtg = pTask->pJob->pCtg;
  SRequestConnInfo* pConn = &pTask->pJob->conn;
  SCtgJob*          pJob = pTask->pJob;
  SCtgMsgCtx*       pMsgCtx = CTG_GET_TASK_MSGCTX(pTask, -1);
  if (NULL == pMsgCtx->pBatchs) {
    pMsgCtx->pBatchs = pJob->pBatchs;
  }

  CTG_ERR_RET(ctgGetSvrVerFromMnode(pCtg, pConn, NULL, pTask));

  return TSDB_CODE_SUCCESS;
}

int32_t ctgRelaunchGetTbMetaTask(SCtgTask* pTask) {
  ctgResetTbMetaTask(pTask);

  CTG_ERR_RET(ctgLaunchGetTbMetaTask(pTask));

  return TSDB_CODE_SUCCESS;
}

int32_t ctgGetTbCfgCb(SCtgTask* pTask) {
  int32_t code = 0;

  CTG_ERR_JRET(pTask->subRes.code);

  SCtgTbCfgCtx* pCtx = (SCtgTbCfgCtx*)pTask->taskCtx;
  if (CTG_TASK_GET_TB_META == pTask->subRes.type) {
    pCtx->tbType = ((STableMeta*)pTask->subRes.res)->tableType;
  } else if (CTG_TASK_GET_DB_VGROUP == pTask->subRes.type) {
    SDBVgInfo* pDb = (SDBVgInfo*)pTask->subRes.res;

    pCtx->pVgInfo = taosMemoryCalloc(1, sizeof(SVgroupInfo));
    CTG_ERR_JRET(ctgGetVgInfoFromHashValue(pTask->pJob->pCtg, pDb, pCtx->pName, pCtx->pVgInfo));
  }

  CTG_RET(ctgLaunchGetTbCfgTask(pTask));

_return:

  CTG_RET(ctgHandleTaskEnd(pTask, pTask->subRes.code));
}

int32_t ctgCompDbVgTasks(SCtgTask* pTask, void* param, bool* equal) {
  SCtgDbVgCtx* ctx = pTask->taskCtx;

  *equal = (0 == strcmp(ctx->dbFName, param));

  return TSDB_CODE_SUCCESS;
}

int32_t ctgCompTbMetaTasks(SCtgTask* pTask, void* param, bool* equal) {
  SCtgTbMetaCtx* ctx = pTask->taskCtx;

  *equal = tNameTbNameEqual(ctx->pName, (SName*)param);

  return TSDB_CODE_SUCCESS;
}

int32_t ctgCloneTbMeta(SCtgTask* pTask, void** pRes) {
  STableMeta* pMeta = (STableMeta*)pTask->res;

  CTG_RET(cloneTableMeta(pMeta, (STableMeta**)pRes));
}

int32_t ctgCloneDbVg(SCtgTask* pTask, void** pRes) {
  SUseDbOutput* pOut = (SUseDbOutput*)pTask->msgCtx.out;

  CTG_RET(cloneDbVgInfo(pOut->dbVgroup, (SDBVgInfo**)pRes));
}

SCtgAsyncFps gCtgAsyncFps[] = {
    {ctgInitGetQnodeTask, ctgLaunchGetQnodeTask, ctgHandleGetQnodeRsp, ctgDumpQnodeRes, NULL, NULL},
    {ctgInitGetDnodeTask, ctgLaunchGetDnodeTask, ctgHandleGetDnodeRsp, ctgDumpDnodeRes, NULL, NULL},
    {ctgInitGetDbVgTask, ctgLaunchGetDbVgTask, ctgHandleGetDbVgRsp, ctgDumpDbVgRes, ctgCompDbVgTasks, ctgCloneDbVg},
    {ctgInitGetDbCfgTask, ctgLaunchGetDbCfgTask, ctgHandleGetDbCfgRsp, ctgDumpDbCfgRes, NULL, NULL},
    {ctgInitGetDbInfoTask, ctgLaunchGetDbInfoTask, ctgHandleGetDbInfoRsp, ctgDumpDbInfoRes, NULL, NULL},
    {ctgInitGetTbMetaTask, ctgLaunchGetTbMetaTask, ctgHandleGetTbMetaRsp, ctgDumpTbMetaRes, ctgCompTbMetaTasks,
     ctgCloneTbMeta},
    {ctgInitGetTbHashTask, ctgLaunchGetTbHashTask, ctgHandleGetTbHashRsp, ctgDumpTbHashRes, NULL, NULL},
    {ctgInitGetTbIndexTask, ctgLaunchGetTbIndexTask, ctgHandleGetTbIndexRsp, ctgDumpTbIndexRes, NULL, NULL},
    {ctgInitGetTbCfgTask, ctgLaunchGetTbCfgTask, ctgHandleGetTbCfgRsp, ctgDumpTbCfgRes, NULL, NULL},
    {ctgInitGetIndexTask, ctgLaunchGetIndexTask, ctgHandleGetIndexRsp, ctgDumpIndexRes, NULL, NULL},
    {ctgInitGetUdfTask, ctgLaunchGetUdfTask, ctgHandleGetUdfRsp, ctgDumpUdfRes, NULL, NULL},
    {ctgInitGetUserTask, ctgLaunchGetUserTask, ctgHandleGetUserRsp, ctgDumpUserRes, NULL, NULL},
    {ctgInitGetSvrVerTask, ctgLaunchGetSvrVerTask, ctgHandleGetSvrVerRsp, ctgDumpSvrVer, NULL, NULL},
    {ctgInitGetTbMetasTask, ctgLaunchGetTbMetasTask, ctgHandleGetTbMetasRsp, ctgDumpTbMetasRes, NULL, NULL},
    {ctgInitGetTbHashsTask, ctgLaunchGetTbHashsTask, ctgHandleGetTbHashsRsp, ctgDumpTbHashsRes, NULL, NULL},
};

int32_t ctgMakeAsyncRes(SCtgJob* pJob) {
  int32_t code = 0;
  int32_t taskNum = taosArrayGetSize(pJob->pTasks);

  for (int32_t i = 0; i < taskNum; ++i) {
    SCtgTask* pTask = taosArrayGet(pJob->pTasks, i);
    CTG_ERR_RET((*gCtgAsyncFps[pTask->type].dumpResFp)(pTask));
  }

  return TSDB_CODE_SUCCESS;
}

int32_t ctgSearchExistingTask(SCtgJob* pJob, CTG_TASK_TYPE type, void* param, int32_t* taskId) {
  bool      equal = false;
  SCtgTask* pTask = NULL;
  int32_t   code = 0;

  CTG_LOCK(CTG_READ, &pJob->taskLock);

  int32_t taskNum = taosArrayGetSize(pJob->pTasks);
  for (int32_t i = 0; i < taskNum; ++i) {
    pTask = taosArrayGet(pJob->pTasks, i);
    if (type != pTask->type) {
      continue;
    }

    CTG_ERR_JRET((*gCtgAsyncFps[type].compFp)(pTask, param, &equal));
    if (equal) {
      break;
    }
  }

_return:

  CTG_UNLOCK(CTG_READ, &pJob->taskLock);
  if (equal) {
    *taskId = pTask->taskId;
  }

  CTG_RET(code);
}

int32_t ctgSetSubTaskCb(SCtgTask* pSub, SCtgTask* pTask) {
  int32_t code = 0;

  CTG_LOCK(CTG_WRITE, &pSub->lock);
  if (CTG_TASK_DONE == pSub->status) {
    pTask->subRes.code = pSub->code;
    CTG_ERR_JRET((*gCtgAsyncFps[pTask->type].cloneFp)(pSub, &pTask->subRes.res));
    SCtgMsgCtx* pMsgCtx = CTG_GET_TASK_MSGCTX(pTask, -1);
    SCtgMsgCtx* pSubMsgCtx = CTG_GET_TASK_MSGCTX(pSub, -1);
    pMsgCtx->pBatchs = pSubMsgCtx->pBatchs;

    CTG_ERR_JRET(pTask->subRes.fp(pTask));
  } else {
    if (NULL == pSub->pParents) {
      pSub->pParents = taosArrayInit(4, POINTER_BYTES);
    }

    taosArrayPush(pSub->pParents, &pTask);
  }

_return:

  CTG_UNLOCK(CTG_WRITE, &pSub->lock);

  CTG_RET(code);
}

int32_t ctgLaunchSubTask(SCtgTask* pTask, CTG_TASK_TYPE type, ctgSubTaskCbFp fp, void* param) {
  SCtgJob* pJob = pTask->pJob;
  int32_t  subTaskId = -1;
  bool     newTask = false;

  ctgClearSubTaskRes(&pTask->subRes);
  pTask->subRes.type = type;
  pTask->subRes.fp = fp;

  CTG_ERR_RET(ctgSearchExistingTask(pJob, type, param, &subTaskId));
  if (subTaskId < 0) {
    CTG_ERR_RET(ctgInitTask(pJob, type, param, &subTaskId));
    newTask = true;
  }

  SCtgTask* pSub = taosArrayGet(pJob->pTasks, subTaskId);

  CTG_ERR_RET(ctgSetSubTaskCb(pSub, pTask));

  if (newTask) {
    SCtgMsgCtx* pMsgCtx = CTG_GET_TASK_MSGCTX(pTask, -1);
    SCtgMsgCtx* pSubMsgCtx = CTG_GET_TASK_MSGCTX(pSub, -1);
    pSubMsgCtx->pBatchs = pMsgCtx->pBatchs;

    CTG_ERR_RET((*gCtgAsyncFps[pSub->type].launchFp)(pSub));
    pSub->status = CTG_TASK_LAUNCHED;
  }

  return TSDB_CODE_SUCCESS;
}

int32_t ctgLaunchJob(SCtgJob* pJob) {
  int32_t taskNum = taosArrayGetSize(pJob->pTasks);

  for (int32_t i = 0; i < taskNum; ++i) {
    SCtgTask* pTask = taosArrayGet(pJob->pTasks, i);

    qDebug("QID:0x%" PRIx64 " ctg launch [%dth] task", pJob->queryId, pTask->taskId);
    CTG_ERR_RET((*gCtgAsyncFps[pTask->type].launchFp)(pTask));

    pTask->status = CTG_TASK_LAUNCHED;
  }

  if (taskNum <= 0) {
    qDebug("QID:0x%" PRIx64 " ctg call user callback with rsp %s", pJob->queryId, tstrerror(pJob->jobResCode));

    taosAsyncExec(ctgCallUserCb, pJob, NULL);
#if CTG_BATCH_FETCH
  } else {
    ctgLaunchBatchs(pJob->pCtg, pJob, pJob->pBatchs);
#endif
  }

  return TSDB_CODE_SUCCESS;
}<|MERGE_RESOLUTION|>--- conflicted
+++ resolved
@@ -487,10 +487,6 @@
 int32_t ctgInitJob(SCatalog* pCtg, SRequestConnInfo* pConn, SCtgJob** job, const SCatalogReq* pReq, catalogCallback fp,
                    void* param) {
   int32_t code = 0;
-<<<<<<< HEAD
-
-=======
->>>>>>> 1f57a5a1
   int64_t st = taosGetTimestampUs();
 
   int32_t tbMetaNum = (int32_t)ctgGetTablesReqNum(pReq->pTableMeta);
@@ -641,13 +637,8 @@
   taosAcquireRef(gCtgMgmt.jobPool, pJob->refId);
 
   double el = (taosGetTimestampUs() - st)/1000.0;
-<<<<<<< HEAD
-  qDebug("QID:0x%" PRIx64 ", jobId: 0x%" PRIx64 " initialized, task num %d, forceUpdate %d, elapsed time:%.2fms", pJob->queryId, pJob->refId,
-         taskNum, pReq->forceUpdate, el);
-=======
   qDebug("QID:0x%" PRIx64 ", jobId: 0x%" PRIx64 " initialized, task num %d, forceUpdate %d, elapsed time:%.2f ms",
          pJob->queryId, pJob->refId, taskNum, pReq->forceUpdate, el);
->>>>>>> 1f57a5a1
   return TSDB_CODE_SUCCESS;
 
 _return:
