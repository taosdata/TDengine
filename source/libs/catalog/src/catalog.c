--- conflicted
+++ resolved
@@ -2784,11 +2784,8 @@
     CTG_ERR_JRET(ctgPushRmTblMsgInQueue(pCtg, dbFName, dbId, pTableName->tname, true));
   }
 
-<<<<<<< HEAD
   ctgDebug("table meta %s.%s removed", dbFName, pTableName->tname);
  
-=======
->>>>>>> 22bfcc34
 _return:
 
   taosMemoryFreeClear(tblMeta);
@@ -2963,15 +2960,11 @@
   int32_t sver = 0;
   int32_t tbNum = taosArrayGetSize(pTables);
   for (int32_t i = 0; i < tbNum; ++i) {
-<<<<<<< HEAD
     STbSVersion* pTb = (STbSVersion*)taosArrayGet(pTables, i);
     if (NULL == pTb->tbFName || 0 == pTb->tbFName[0]) {
       continue;
     }
     
-=======
-    STbSVersion *pTb = (STbSVersion *)taosArrayGet(pTables, i);
->>>>>>> 22bfcc34
     tNameFromString(&name, pTb->tbFName, T_NAME_ACCT | T_NAME_DB | T_NAME_TABLE);
 
     if (CTG_IS_SYS_DBNAME(name.dbname)) {
