/*
 * Copyright (c) 2019 TAOS Data, Inc. <jhtao@taosdata.com>
 *
 * This program is free software: you can use, redistribute, and/or modify
 * it under the terms of the GNU Affero General Public License, version 3
 * or later ("AGPL"), as published by the Free Software Foundation.
 *
 * This program is distributed in the hope that it will be useful, but WITHOUT
 * ANY WARRANTY; without even the implied warranty of MERCHANTABILITY or
 * FITNESS FOR A PARTICULAR PURPOSE.
 *
 * You should have received a copy of the GNU Affero General Public License
 * along with this program. If not, see <http://www.gnu.org/licenses/>.
 */

#include "trpc.h"
#include "query.h"
#include "tname.h"
#include "catalogInt.h"

SCatalogMgmt ctgMgmt = {0};

int32_t ctgGetDBVgroupFromCache(struct SCatalog* pCatalog, const char *dbName, SDBVgroupInfo **dbInfo, bool *inCache) {
  if (NULL == pCatalog->dbCache.cache) {
    *inCache = false;
    ctgWarn("empty db cache, dbName:%s", dbName);
    return TSDB_CODE_SUCCESS;
  }

  SDBVgroupInfo *info = NULL;

  while (true) {
    info = taosHashAcquire(pCatalog->dbCache.cache, dbName, strlen(dbName));

    if (NULL == info) {
      *inCache = false;
      ctgWarn("not in db vgroup cache, dbName:%s", dbName);
      return TSDB_CODE_SUCCESS;
    }

    CTG_LOCK(CTG_READ, &info->lock);
    if (NULL == info->vgInfo) {
      CTG_UNLOCK(CTG_READ, &info->lock);
      taosHashRelease(pCatalog->dbCache.cache, info);
      ctgWarn("db cache vgInfo is NULL, dbName:%s", dbName);
      
      continue;
    }

    break;
  }

  *dbInfo = info;
  *inCache = true;

  ctgDebug("Got db vgroup from cache, dbName:%s", dbName);
  
  return TSDB_CODE_SUCCESS;
}



int32_t ctgGetDBVgroupFromMnode(struct SCatalog* pCatalog, void *pRpc, const SEpSet* pMgmtEps, SBuildUseDBInput *input, SUseDbOutput *out) {
  char *msg = NULL;
  SEpSet *pVnodeEpSet = NULL;
  int32_t msgLen = 0;

  ctgDebug("try to get db vgroup from mnode, db:%s", input->db);

  int32_t code = queryBuildMsg[TMSG_INDEX(TDMT_MND_USE_DB)](input, &msg, 0, &msgLen);
  if (code) {
    ctgError("Build use db msg failed, code:%x, db:%s", code, input->db);
    CTG_ERR_RET(code);
  }
  
  SRpcMsg rpcMsg = {
      .msgType = TDMT_MND_USE_DB,
      .pCont   = msg,
      .contLen = msgLen,
  };

  SRpcMsg rpcRsp = {0};

  rpcSendRecv(pRpc, (SEpSet*)pMgmtEps, &rpcMsg, &rpcRsp);
  if (TSDB_CODE_SUCCESS != rpcRsp.code) {
    ctgError("error rsp for use db, code:%x, db:%s", rpcRsp.code, input->db);
    CTG_ERR_RET(rpcRsp.code);
  }

  code = queryProcessMsgRsp[TMSG_INDEX(TDMT_MND_USE_DB)](out, rpcRsp.pCont, rpcRsp.contLen);
  if (code) {
    ctgError("Process use db rsp failed, code:%x, db:%s", code, input->db);
    CTG_ERR_RET(code);
  }

  return TSDB_CODE_SUCCESS;
}


int32_t ctgGetTableMetaFromCache(struct SCatalog* pCatalog, const SName* pTableName, STableMeta** pTableMeta, int32_t *exist) {
  if (NULL == pCatalog->tableCache.cache) {
    *exist = 0;
    ctgWarn("empty tablemeta cache, tbName:%s", pTableName->tname);
    return TSDB_CODE_SUCCESS;
  }

  char tbFullName[TSDB_TABLE_FNAME_LEN];
  tNameExtractFullName(pTableName, tbFullName);

  *pTableMeta = NULL;

  size_t sz = 0;
  STableMeta *tbMeta = taosHashGetCloneExt(pCatalog->tableCache.cache, tbFullName, strlen(tbFullName), NULL, (void **)pTableMeta, &sz);

  if (NULL == *pTableMeta) {
    *exist = 0;
    ctgDebug("tablemeta not in cache, tbName:%s", tbFullName);
    return TSDB_CODE_SUCCESS;
  }

  *exist = 1;

  if (tbMeta->tableType != TSDB_CHILD_TABLE) {
    ctgDebug("Got tablemeta from cache, tbName:%s", tbFullName);

    return TSDB_CODE_SUCCESS;
  }
  
  CTG_LOCK(CTG_READ, &pCatalog->tableCache.stableLock);
  
  STableMeta **stbMeta = taosHashGet(pCatalog->tableCache.stableCache, &tbMeta->suid, sizeof(tbMeta->suid));
  if (NULL == stbMeta || NULL == *stbMeta) {
    CTG_UNLOCK(CTG_READ, &pCatalog->tableCache.stableLock);
    ctgError("stable not in stableCache, suid:%"PRIx64, tbMeta->suid);
    tfree(*pTableMeta);
    *exist = 0;
    return TSDB_CODE_SUCCESS;
  }

  if ((*stbMeta)->suid != tbMeta->suid) {    
    CTG_UNLOCK(CTG_READ, &pCatalog->tableCache.stableLock);
    tfree(*pTableMeta);
    ctgError("stable suid in stableCache mis-match, expected suid:%"PRIx64 ",actual suid:%"PRIx64, tbMeta->suid, (*stbMeta)->suid);
    CTG_ERR_RET(TSDB_CODE_CTG_INTERNAL_ERROR);
  }

  int32_t metaSize = sizeof(STableMeta) + ((*stbMeta)->tableInfo.numOfTags + (*stbMeta)->tableInfo.numOfColumns) * sizeof(SSchema);
  *pTableMeta = realloc(*pTableMeta, metaSize);
  if (NULL == *pTableMeta) {    
    CTG_UNLOCK(CTG_READ, &pCatalog->tableCache.stableLock);
    ctgError("realloc size[%d] failed", metaSize);
    CTG_ERR_RET(TSDB_CODE_CTG_MEM_ERROR);
  }

  memcpy(&(*pTableMeta)->sversion, &(*stbMeta)->sversion, metaSize - sizeof(SCTableMeta));

  CTG_UNLOCK(CTG_READ, &pCatalog->tableCache.stableLock);

  ctgDebug("Got tablemeta from cache, tbName:%s", tbFullName);
  
  return TSDB_CODE_SUCCESS;
}

<<<<<<< HEAD
int32_t ctgGetTableTypeFromCache(struct SCatalog* pCatalog, const SName* pTableName, int32_t *tbType) {
  if (NULL == pCatalog->tableCache.cache) {
    ctgWarn("empty tablemeta cache, tbName:%s", pTableName->tname);  
    return TSDB_CODE_SUCCESS;
  }

  char tbFullName[TSDB_TABLE_FNAME_LEN];
  tNameExtractFullName(pTableName, tbFullName);

  size_t sz = 0;
  STableMeta *pTableMeta = NULL;
  
  taosHashGetCloneExt(pCatalog->tableCache.cache, tbFullName, strlen(tbFullName), NULL, (void **)&pTableMeta, &sz);

  if (NULL == pTableMeta) {
    ctgWarn("tablemeta not in cache, tbName:%s", tbFullName);  
  
    return TSDB_CODE_SUCCESS;
  }

  *tbType = pTableMeta->tableType;

  ctgDebug("Got tabletype from cache, tbName:%s, type:%d", tbFullName, *tbType);  
  
  return TSDB_CODE_SUCCESS;
}


=======
>>>>>>> c5cd0766
void ctgGenEpSet(SEpSet *epSet, SVgroupInfo *vgroupInfo) {
  epSet->inUse = 0;
  epSet->numOfEps = vgroupInfo->numOfEps;

  for (int32_t i = 0; i < vgroupInfo->numOfEps; ++i) {
    memcpy(&epSet->port[i], &vgroupInfo->epAddr[i].port, sizeof(epSet->port[i]));
    memcpy(&epSet->fqdn[i], &vgroupInfo->epAddr[i].fqdn, sizeof(epSet->fqdn[i]));
  }
}

int32_t ctgGetTableMetaFromMnode(struct SCatalog* pCatalog, void *pRpc, const SEpSet* pMgmtEps, const SName* pTableName, STableMetaOutput* output) {
  if (NULL == pCatalog || NULL == pRpc || NULL == pMgmtEps || NULL == pTableName || NULL == output) {
    CTG_ERR_RET(TSDB_CODE_CTG_INVALID_INPUT);
  }

  char tbFullName[TSDB_TABLE_FNAME_LEN];
  tNameExtractFullName(pTableName, tbFullName);

  SBuildTableMetaInput bInput = {.vgId = 0, .dbName = NULL, .tableFullName = tbFullName};
  char *msg = NULL;
  SEpSet *pVnodeEpSet = NULL;
  int32_t msgLen = 0;

  ctgDebug("try to get table meta from mnode, tbName:%s", tbFullName);

  int32_t code = queryBuildMsg[TMSG_INDEX(TDMT_MND_STB_META)](&bInput, &msg, 0, &msgLen);
  if (code) {
    ctgError("Build mnode stablemeta msg failed, code:%x", code);
    CTG_ERR_RET(code);
  }

  SRpcMsg rpcMsg = {
      .msgType = TDMT_MND_STB_META,
      .pCont   = msg,
      .contLen = msgLen,
  };

  SRpcMsg rpcRsp = {0};

  rpcSendRecv(pRpc, (SEpSet*)pMgmtEps, &rpcMsg, &rpcRsp);
  
  if (TSDB_CODE_SUCCESS != rpcRsp.code) {
<<<<<<< HEAD
    if (CTG_TABLE_NOT_EXIST(rpcRsp.code)) {
      output->metaNum = 0;
      ctgDebug("stablemeta not exist in mnode, tbName:%s", tbFullName);
      return TSDB_CODE_SUCCESS;
    }
    
    ctgError("error rsp for stablemeta from mnode, code:%x, tbName:%s", rpcRsp.code, tbFullName);
=======
    ctgError("error rsp for table meta, code:%x", rpcRsp.code);
>>>>>>> c5cd0766
    CTG_ERR_RET(rpcRsp.code);
  }

  code = queryProcessMsgRsp[TMSG_INDEX(TDMT_MND_STB_META)](output, rpcRsp.pCont, rpcRsp.contLen);
  if (code) {
    ctgError("Process mnode stablemeta rsp failed, code:%x, tbName:%s", code, tbFullName);
    CTG_ERR_RET(code);
  }

  ctgDebug("Got table meta from mnode, tbName:%s", tbFullName);

  return TSDB_CODE_SUCCESS;
}


int32_t ctgGetTableMetaFromVnode(struct SCatalog* pCatalog, void *pRpc, const SEpSet* pMgmtEps, const SName* pTableName, SVgroupInfo *vgroupInfo, STableMetaOutput* output) {
  if (NULL == pCatalog || NULL == pRpc || NULL == pMgmtEps || NULL == pTableName || NULL == vgroupInfo || NULL == output) {
    CTG_ERR_RET(TSDB_CODE_CTG_INVALID_INPUT);
  }

  char dbFullName[TSDB_DB_FNAME_LEN];
  tNameGetFullDbName(pTableName, dbFullName);

<<<<<<< HEAD
  ctgDebug("try to get table meta from vnode, db:%s, tbName:%s", dbFullName, pTableName->tname);

  SBuildTableMetaInput bInput = {.vgId = vgroupInfo->vgId, .dbName = dbFullName, .tableFullName = (char *)pTableName->tname};
=======
  SBuildTableMetaInput bInput = {.vgId = vgroupInfo->vgId, .dbName = dbFullName, .tableFullName = pTableName->tname};
>>>>>>> c5cd0766
  char *msg = NULL;
  SEpSet *pVnodeEpSet = NULL;
  int32_t msgLen = 0;

  int32_t code = queryBuildMsg[TMSG_INDEX(TDMT_VND_TABLE_META)](&bInput, &msg, 0, &msgLen);
  if (code) {
    ctgError("Build vnode tablemeta msg failed, code:%x, tbName:%s", code, pTableName->tname);
    CTG_ERR_RET(code);
  }

  SRpcMsg rpcMsg = {
      .msgType = TDMT_VND_TABLE_META,
      .pCont   = msg,
      .contLen = msgLen,
  };

  SRpcMsg rpcRsp = {0};
  SEpSet  epSet;
  
  ctgGenEpSet(&epSet, vgroupInfo);
  rpcSendRecv(pRpc, &epSet, &rpcMsg, &rpcRsp);
  
  if (TSDB_CODE_SUCCESS != rpcRsp.code) {
<<<<<<< HEAD
    if (CTG_TABLE_NOT_EXIST(rpcRsp.code)) {
      output->metaNum = 0;
      ctgDebug("tablemeta not exist in vnode, tbName:%s", pTableName->tname);
      return TSDB_CODE_SUCCESS;
    }
  
    ctgError("error rsp for table meta from vnode, code:%x, tbName:%s", rpcRsp.code, pTableName->tname);
=======
    ctgError("error rsp for table meta, code:%x", rpcRsp.code);
>>>>>>> c5cd0766
    CTG_ERR_RET(rpcRsp.code);
  }

  code = queryProcessMsgRsp[TMSG_INDEX(TDMT_VND_TABLE_META)](output, rpcRsp.pCont, rpcRsp.contLen);
  if (code) {
    ctgError("Process vnode tablemeta rsp failed, code:%x, tbName:%s", code, pTableName->tname);
    CTG_ERR_RET(code);
  }

  ctgDebug("Got table meta from vnode, db:%s, tbName:%s", dbFullName, pTableName->tname);

  return TSDB_CODE_SUCCESS;
}


int32_t ctgGetHashFunction(int8_t hashMethod, tableNameHashFp *fp) {
  switch (hashMethod) {
    default:
      *fp = MurmurHash3_32;
      break;
  }

  return TSDB_CODE_SUCCESS;
}

int32_t ctgGetVgInfoFromDB(struct SCatalog *pCatalog, void *pRpc, const SEpSet *pMgmtEps, SDBVgroupInfo *dbInfo, SArray** vgroupList) {
  SHashObj *vgroupHash = NULL;
  SVgroupInfo *vgInfo = NULL;
  SArray *vgList = NULL;
  int32_t code = 0;
  int32_t vgNum = taosHashGetSize(dbInfo->vgInfo);

  vgList = taosArrayInit(vgNum, sizeof(SVgroupInfo));
  if (NULL == vgList) {
    ctgError("taosArrayInit failed, num:%d", vgNum);
    CTG_ERR_RET(TSDB_CODE_CTG_MEM_ERROR);    
  }

  void *pIter = taosHashIterate(dbInfo->vgInfo, NULL);
  while (pIter) {
    vgInfo = pIter;

    if (NULL == taosArrayPush(vgList, vgInfo)) {
      ctgError("taosArrayPush failed, vgId:%d", vgInfo->vgId);
      CTG_ERR_JRET(TSDB_CODE_CTG_MEM_ERROR);
    }
    
    pIter = taosHashIterate(dbInfo->vgInfo, pIter);
    vgInfo = NULL;
  }

  *vgroupList = vgList;
  vgList = NULL;

  ctgDebug("Got vg list from DB, vgNum:%d", vgNum);

  return TSDB_CODE_SUCCESS;

_return:

  if (vgList) {
    taosArrayDestroy(vgList);
  }

  CTG_RET(code);
}

int32_t ctgGetVgInfoFromHashValue(struct SCatalog *pCatalog, SDBVgroupInfo *dbInfo, const SName *pTableName, SVgroupInfo *pVgroup) {
  int32_t code = 0;
  
  int32_t vgNum = taosHashGetSize(dbInfo->vgInfo);
  char db[TSDB_DB_FNAME_LEN] = {0};
  tNameGetFullDbName(pTableName, db);

  if (vgNum <= 0) {
    ctgError("db vgroup cache invalid, db:%s, vgroup number:%d", db, vgNum);
    CTG_ERR_RET(TSDB_CODE_TSC_DB_NOT_SELECTED);
  }

  tableNameHashFp fp = NULL;
  SVgroupInfo *vgInfo = NULL;

  CTG_ERR_JRET(ctgGetHashFunction(dbInfo->hashMethod, &fp));

  char tbFullName[TSDB_TABLE_FNAME_LEN];
  tNameExtractFullName(pTableName, tbFullName);

  uint32_t hashValue = (*fp)(tbFullName, (uint32_t)strlen(tbFullName));

  void *pIter = taosHashIterate(dbInfo->vgInfo, NULL);
  while (pIter) {
    vgInfo = pIter;
    if (hashValue >= vgInfo->hashBegin && hashValue <= vgInfo->hashEnd) {
      break;
    }
    
    pIter = taosHashIterate(dbInfo->vgInfo, pIter);
    vgInfo = NULL;
  }

  if (NULL == vgInfo) {
    ctgError("no hash range found for hashvalue[%u], db:%s", hashValue, db);
    CTG_ERR_JRET(TSDB_CODE_CTG_INTERNAL_ERROR);
  }

  *pVgroup = *vgInfo;

_return:
  
  CTG_RET(TSDB_CODE_SUCCESS);
}

<<<<<<< HEAD

int32_t ctgSTableVersionCompare(const void* key1, const void* key2) {
  if (((SSTableMetaVersion*)key1)->suid < ((SSTableMetaVersion*)key2)->suid) {
    return -1;
  } else if (((SSTableMetaVersion*)key1)->suid > ((SSTableMetaVersion*)key2)->suid) {
    return 1;
  } else {
    return 0;
  }
}

int32_t ctgDbVgVersionCompare(const void* key1, const void* key2) {
  if (((SDbVgVersion*)key1)->dbId < ((SDbVgVersion*)key2)->dbId) {
    return -1;
  } else if (((SDbVgVersion*)key1)->dbId > ((SDbVgVersion*)key2)->dbId) {
    return 1;
  } else {
    return 0;
=======
int32_t ctgGetTableMetaImpl(struct SCatalog* pCatalog, void *pRpc, const SEpSet* pMgmtEps, const SName* pTableName, bool forceUpdate, STableMeta** pTableMeta) {
  if (NULL == pCatalog || NULL == pRpc || NULL == pMgmtEps || NULL == pTableName || NULL == pTableMeta) {
    CTG_ERR_RET(TSDB_CODE_CTG_INVALID_INPUT);
>>>>>>> c5cd0766
  }
}


int32_t ctgMetaRentInit(SMetaRentMgmt *mgmt, uint32_t rentSec, int8_t type) {
  mgmt->slotRIdx = 0;
  mgmt->slotNum = rentSec / CTG_RENT_SLOT_SECOND;
  mgmt->type = type;

  size_t msgSize = sizeof(SRentSlotInfo) * mgmt->slotNum;
  
  mgmt->slots = calloc(1, msgSize);
  if (NULL == mgmt->slots) {
    qError("calloc %d failed", (int32_t)msgSize);
    return TSDB_CODE_CTG_MEM_ERROR;
  }

<<<<<<< HEAD
  qDebug("meta rent initialized, type:%d, slotNum:%d", type, mgmt->slotNum);
  
  return TSDB_CODE_SUCCESS;
}


int32_t ctgMetaRentAdd(SMetaRentMgmt *mgmt, void *meta, int64_t id, int32_t size) {
  int16_t widx = abs(id % mgmt->slotNum);

  SRentSlotInfo *slot = &mgmt->slots[widx];
  int32_t code = 0;
  
  CTG_LOCK(CTG_WRITE, &slot->lock);
  if (NULL == slot->meta) {
    slot->meta = taosArrayInit(CTG_DEFAULT_RENT_SLOT_SIZE, size);
    if (NULL == slot->meta) {
      CTG_UNLOCK(CTG_WRITE, &slot->lock);
      qError("taosArrayInit %d failed, id:%"PRIx64", slot idx:%d, type:%d", CTG_DEFAULT_RENT_SLOT_SIZE, id, widx, mgmt->type);
      CTG_ERR_JRET(TSDB_CODE_CTG_MEM_ERROR);
    }
  }

  if (NULL == taosArrayPush(slot->meta, meta)) {
    CTG_UNLOCK(CTG_WRITE, &slot->lock);
    qError("taosArrayPush meta to rent failed, id:%"PRIx64", slot idx:%d, type:%d", id, widx, mgmt->type);
    CTG_ERR_JRET(TSDB_CODE_CTG_MEM_ERROR);
  }

  slot->needSort = true;
=======
  if (!forceUpdate) {  
    CTG_ERR_RET(ctgGetTableMetaFromCache(pCatalog, pTableName, pTableMeta, &exist));

    if (exist) {
      return TSDB_CODE_SUCCESS;
    }
  }

  CTG_ERR_RET(catalogRenewTableMeta(pCatalog, pRpc, pMgmtEps, pTableName));
>>>>>>> c5cd0766

  qDebug("add meta to rent, id:%"PRIx64", slot idx:%d, type:%d", id, widx, mgmt->type);

_return:

  CTG_UNLOCK(CTG_WRITE, &slot->lock);
  CTG_RET(code);
}

int32_t ctgMetaRentUpdate(SMetaRentMgmt *mgmt, void *meta, int64_t id, int32_t size, __compar_fn_t compare) {
  int16_t widx = abs(id % mgmt->slotNum);

  SRentSlotInfo *slot = &mgmt->slots[widx];
  int32_t code = 0;
  
  CTG_LOCK(CTG_WRITE, &slot->lock);
  if (NULL == slot->meta) {
    CTG_UNLOCK(CTG_WRITE, &slot->lock);
    qError("meta in slot is empty, id:%"PRIx64", slot idx:%d, type:%d", id, widx, mgmt->type);
    CTG_ERR_JRET(TSDB_CODE_CTG_MEM_ERROR);
  }

  if (slot->needSort) {
    taosArraySort(slot->meta, compare);
    slot->needSort = false;
    qDebug("slot meta sorted, slot idx:%d, type:%d", widx, mgmt->type);
  }

  void *orig = taosArraySearch(slot->meta, &id, compare, TD_EQ);
  if (NULL == orig) {    
    CTG_UNLOCK(CTG_WRITE, &slot->lock);
    qError("meta not found in slot, id:%"PRIx64", slot idx:%d, type:%d", id, widx, mgmt->type);
    CTG_ERR_JRET(TSDB_CODE_CTG_INTERNAL_ERROR);
  }

  memcpy(orig, meta, size);

  qDebug("meta in rent updated, id:%"PRIx64", slot idx:%d, type:%d", id, widx, mgmt->type);

_return:

  CTG_UNLOCK(CTG_WRITE, &slot->lock);

  if (code) {
    qWarn("meta in rent update failed, will try to add it, code:%x, id:%"PRIx64", slot idx:%d, type:%d", code, id, widx, mgmt->type);
    CTG_RET(ctgMetaRentAdd(mgmt, meta, id, size));
  }

  CTG_RET(code);
}

int32_t ctgMetaRentGetImpl(SMetaRentMgmt *mgmt, void **res, uint32_t *num, int32_t size) {
  int16_t ridx = atomic_add_fetch_16(&mgmt->slotRIdx, 1);
  if (ridx >= mgmt->slotNum) {
    ridx %= mgmt->slotNum;
    atomic_store_16(&mgmt->slotRIdx, ridx);
  }

  SRentSlotInfo *slot = &mgmt->slots[ridx];
  int32_t code = 0;
  
  CTG_LOCK(CTG_READ, &slot->lock);
  if (NULL == slot->meta) {
    qDebug("empty meta in slot:%d, type:%d", ridx, mgmt->type);
    *num = 0;
    goto _return;
  }

  size_t metaNum = taosArrayGetSize(slot->meta);
  if (metaNum <= 0) {
    qDebug("no meta in slot:%d, type:%d", ridx, mgmt->type);
    *num = 0;
    goto _return;
  }

  size_t msize = metaNum * size;
  *res = malloc(msize);
  if (NULL == *res) {
    qError("malloc %d failed", (int32_t)msize);
    CTG_ERR_JRET(TSDB_CODE_CTG_MEM_ERROR);
  }

  void *meta = taosArrayGet(slot->meta, 0);

  memcpy(*res, meta, msize);

  *num = (uint32_t)metaNum;

  qDebug("Got %d meta from rent, type:%d", (int32_t)metaNum, mgmt->type);

_return:

  CTG_UNLOCK(CTG_READ, &slot->lock);

  CTG_RET(code);
}

int32_t ctgMetaRentGet(SMetaRentMgmt *mgmt, void **res, uint32_t *num, int32_t size) {
  while (true) {
    int64_t msec = taosGetTimestampMs();
    int64_t lsec = atomic_load_64(&mgmt->lastReadMsec);
    if ((msec - lsec) < CTG_RENT_SLOT_SECOND * 1000) {
      *res = NULL;
      *num = 0;
      qDebug("too short time period to get expired meta, type:%d", mgmt->type);
      return TSDB_CODE_SUCCESS;
    }

    if (lsec != atomic_val_compare_exchange_64(&mgmt->lastReadMsec, lsec, msec)) {
      continue;
    }

    break;
  }

  CTG_ERR_RET(ctgMetaRentGetImpl(mgmt, res, num, size));

  return TSDB_CODE_SUCCESS;
}



int32_t ctgUpdateTableMetaCache(struct SCatalog *pCatalog, STableMetaOutput *output) {
  int32_t code = 0;
  
  if (output->metaNum != 1 && output->metaNum != 2) {
    ctgError("invalid table meta number in meta rsp, num:%d", output->metaNum);
    CTG_ERR_RET(TSDB_CODE_CTG_INTERNAL_ERROR);
  }

  if (NULL == output->tbMeta) {
    ctgError("no valid table meta got from meta rsp, tbName:%s", output->tbFname);
    CTG_ERR_RET(TSDB_CODE_CTG_INTERNAL_ERROR);
  }

  if (NULL == pCatalog->tableCache.cache) {
<<<<<<< HEAD
    SHashObj *cache = taosHashInit(ctgMgmt.cfg.maxTblCacheNum, taosGetDefaultHashFunction(TSDB_DATA_TYPE_BINARY), true, HASH_ENTRY_LOCK);
    if (NULL == cache) {
      ctgError("taosHashInit failed, num:%d", ctgMgmt.cfg.maxTblCacheNum);
=======
    pCatalog->tableCache.cache = taosHashInit(ctgMgmt.cfg.maxTblCacheNum, taosGetDefaultHashFunction(TSDB_DATA_TYPE_BINARY), true, HASH_ENTRY_LOCK);
    if (NULL == pCatalog->tableCache.cache) {
      ctgError("init hash[%d] for tablemeta cache failed", ctgMgmt.cfg.maxTblCacheNum);
>>>>>>> c5cd0766
      CTG_ERR_RET(TSDB_CODE_CTG_MEM_ERROR);
    }
  }

  if (NULL == pCatalog->tableCache.stableCache) {
<<<<<<< HEAD
    SHashObj *cache = taosHashInit(ctgMgmt.cfg.maxTblCacheNum, taosGetDefaultHashFunction(TSDB_DATA_TYPE_UBIGINT), true, HASH_ENTRY_LOCK);
    if (NULL == cache) {
      ctgError("taosHashInit failed, num:%d", ctgMgmt.cfg.maxTblCacheNum);
=======
    pCatalog->tableCache.stableCache = taosHashInit(ctgMgmt.cfg.maxTblCacheNum, taosGetDefaultHashFunction(TSDB_DATA_TYPE_UBIGINT), true, HASH_ENTRY_LOCK);
    if (NULL == pCatalog->tableCache.stableCache) {
      ctgError("init hash[%d] for stablemeta cache failed", ctgMgmt.cfg.maxTblCacheNum);
>>>>>>> c5cd0766
      CTG_ERR_RET(TSDB_CODE_CTG_MEM_ERROR);
    }
  }

  if (output->metaNum == 2) {
    if (taosHashPut(pCatalog->tableCache.cache, output->ctbFname, strlen(output->ctbFname), &output->ctbMeta, sizeof(output->ctbMeta)) != 0) {
      ctgError("taosHashPut ctablemeta to cache failed, ctbName:%s", output->ctbFname);
      CTG_ERR_RET(TSDB_CODE_CTG_MEM_ERROR);
    }

    ctgDebug("update tablemeta to cache, tbName:%s", output->ctbFname);

    if (TSDB_SUPER_TABLE != output->tbMeta->tableType) {
      ctgError("table type error, expected:%d, actual:%d", TSDB_SUPER_TABLE, output->tbMeta->tableType);
      CTG_ERR_RET(TSDB_CODE_CTG_INTERNAL_ERROR);
    }    
  }

  int32_t tbSize = sizeof(*output->tbMeta) + sizeof(SSchema) * (output->tbMeta->tableInfo.numOfColumns + output->tbMeta->tableInfo.numOfTags);

  if (TSDB_SUPER_TABLE == output->tbMeta->tableType) {
    bool newAdded = false;
    SSTableMetaVersion metaRent = {.suid = output->tbMeta->suid, .sversion = output->tbMeta->sversion, .tversion = output->tbMeta->tversion};
    
    CTG_LOCK(CTG_WRITE, &pCatalog->tableCache.stableLock);
    if (taosHashPut(pCatalog->tableCache.cache, output->tbFname, strlen(output->tbFname), output->tbMeta, tbSize) != 0) {
      CTG_UNLOCK(CTG_WRITE, &pCatalog->tableCache.stableLock);
      ctgError("taosHashPut tablemeta to cache failed, tbName:%s", output->tbFname);
      CTG_ERR_RET(TSDB_CODE_CTG_MEM_ERROR);
    }

    STableMeta *tbMeta = taosHashGet(pCatalog->tableCache.cache, output->tbFname, strlen(output->tbFname));
    if (taosHashPutExt(pCatalog->tableCache.stableCache, &output->tbMeta->suid, sizeof(output->tbMeta->suid), &tbMeta, POINTER_BYTES, &newAdded) != 0) {
      CTG_UNLOCK(CTG_WRITE, &pCatalog->tableCache.stableLock);
      ctgError("taosHashPutExt stable to stable cache failed, suid:%"PRIx64, output->tbMeta->suid);
      CTG_ERR_RET(TSDB_CODE_CTG_MEM_ERROR);
    }
    CTG_UNLOCK(CTG_WRITE, &pCatalog->tableCache.stableLock);

    ctgDebug("update stable to cache, suid:%"PRIx64, output->tbMeta->suid);

    if (newAdded) {
      CTG_ERR_RET(ctgMetaRentAdd(&pCatalog->stableRent, &metaRent, metaRent.suid, sizeof(SSTableMetaVersion)));
    } else {
      CTG_ERR_RET(ctgMetaRentUpdate(&pCatalog->stableRent, &metaRent, metaRent.suid, sizeof(SSTableMetaVersion), ctgSTableVersionCompare));
    }
  } else {
    if (taosHashPut(pCatalog->tableCache.cache, output->tbFname, strlen(output->tbFname), output->tbMeta, tbSize) != 0) {
      ctgError("taosHashPut tablemeta to cache failed, tbName:%s", output->tbFname);
      CTG_ERR_RET(TSDB_CODE_CTG_MEM_ERROR);
    }
  }

  ctgDebug("update tablemeta to cache, tbName:%s", output->tbFname);

  CTG_RET(code);
}


int32_t ctgGetDBVgroup(struct SCatalog* pCatalog, void *pRpc, const SEpSet* pMgmtEps, const char* dbName, int32_t forceUpdate, SDBVgroupInfo** dbInfo) {
  bool inCache = false;
  if (0 == forceUpdate) {
    CTG_ERR_RET(ctgGetDBVgroupFromCache(pCatalog, dbName, dbInfo, &inCache));

    if (inCache) {
      return TSDB_CODE_SUCCESS;
    }
  }

  SUseDbOutput DbOut = {0};
  SBuildUseDBInput input = {0};

  strncpy(input.db, dbName, sizeof(input.db));
  input.db[sizeof(input.db) - 1] = 0;
  input.vgVersion = CTG_DEFAULT_INVALID_VERSION;

  while (true) {
    CTG_ERR_RET(ctgGetDBVgroupFromMnode(pCatalog, pRpc, pMgmtEps, &input, &DbOut));

    CTG_ERR_RET(catalogUpdateDBVgroup(pCatalog, dbName, &DbOut.dbVgroup));

    CTG_ERR_RET(ctgGetDBVgroupFromCache(pCatalog, dbName, dbInfo, &inCache));

    if (!inCache) {
      ctgWarn("can't get db vgroup from cache, will retry, db:%s", dbName);
      continue;
    }

    break;
  }

  return TSDB_CODE_SUCCESS;
}


int32_t ctgValidateAndRemoveDb(struct SCatalog* pCatalog, const char* dbName, SDBVgroupInfo* dbInfo) {
  SDBVgroupInfo *oldInfo = (SDBVgroupInfo *)taosHashAcquire(pCatalog->dbCache.cache, dbName, strlen(dbName));
  if (oldInfo) {
    CTG_LOCK(CTG_WRITE, &oldInfo->lock);
    if (dbInfo->vgVersion <= oldInfo->vgVersion) {
      ctgInfo("db vgVersion is not new, db:%s, vgVersion:%d, current:%d", dbName, dbInfo->vgVersion, oldInfo->vgVersion);
      CTG_UNLOCK(CTG_WRITE, &oldInfo->lock);
      taosHashRelease(pCatalog->dbCache.cache, oldInfo);
      
      return TSDB_CODE_SUCCESS;
    }
    
    if (oldInfo->vgInfo) {
      ctgInfo("cleanup db vgInfo, db:%s", dbName);
      taosHashCleanup(oldInfo->vgInfo);
      oldInfo->vgInfo = NULL;
    }
    
    CTG_UNLOCK(CTG_WRITE, &oldInfo->lock);
  
    taosHashRelease(pCatalog->dbCache.cache, oldInfo);
  }

  return TSDB_CODE_SUCCESS;
}

<<<<<<< HEAD
int32_t ctgRenewTableMetaImpl(struct SCatalog* pCatalog, void *pTransporter, const SEpSet* pMgmtEps, const SName* pTableName, int32_t isSTable) {
  if (NULL == pCatalog || NULL == pTransporter || NULL == pMgmtEps || NULL == pTableName) {
    CTG_ERR_RET(TSDB_CODE_CTG_INVALID_INPUT);
  }

  SVgroupInfo vgroupInfo = {0};
  int32_t code = 0;

  CTG_ERR_RET(catalogGetTableHashVgroup(pCatalog, pTransporter, pMgmtEps, pTableName, &vgroupInfo));

  STableMetaOutput voutput = {0};
  STableMetaOutput moutput = {0};
  STableMetaOutput *output = &voutput;

  if (CTG_IS_STABLE(isSTable)) {
    ctgDebug("will renew table meta, supposed to be stable, tbName:%s", pTableName->tname);
    
    CTG_ERR_JRET(ctgGetTableMetaFromMnode(pCatalog, pTransporter, pMgmtEps, pTableName, &moutput));

    if (0 == moutput.metaNum) {
      CTG_ERR_JRET(ctgGetTableMetaFromVnode(pCatalog, pTransporter, pMgmtEps, pTableName, &vgroupInfo, &voutput));
    } else {
      output = &moutput;
    }
  } else {
    ctgDebug("will renew table meta, not supposed to be stable, tbName:%s, isStable:%d", pTableName->tname, isSTable);
  
    CTG_ERR_JRET(ctgGetTableMetaFromVnode(pCatalog, pTransporter, pMgmtEps, pTableName, &vgroupInfo, &voutput));

    if (voutput.metaNum > 0 && TSDB_SUPER_TABLE == voutput.tbMeta->tableType) {
      ctgDebug("will continue to renew table meta since got stable, tbName:%s, metaNum:%d", pTableName->tname, voutput.metaNum);
      
      CTG_ERR_JRET(ctgGetTableMetaFromMnodeImpl(pCatalog, pTransporter, pMgmtEps, voutput.tbFname, &moutput));

      tfree(voutput.tbMeta);
      voutput.tbMeta = moutput.tbMeta;
      moutput.tbMeta = NULL;
    }
  }

  CTG_ERR_JRET(ctgUpdateTableMetaCache(pCatalog, output));

_return:

  tfree(voutput.tbMeta);
  tfree(moutput.tbMeta);
  
  CTG_RET(code);
}

=======
>>>>>>> c5cd0766

int32_t ctgGetTableMeta(struct SCatalog* pCatalog, void *pRpc, const SEpSet* pMgmtEps, const SName* pTableName, bool forceUpdate, STableMeta** pTableMeta, int32_t isSTable) {
  if (NULL == pCatalog || NULL == pRpc || NULL == pMgmtEps || NULL == pTableName || NULL == pTableMeta) {
    CTG_ERR_RET(TSDB_CODE_CTG_INVALID_INPUT);
  }
  
  int32_t exist = 0;

  if (!forceUpdate) {
    CTG_ERR_RET(ctgGetTableMetaFromCache(pCatalog, pTableName, pTableMeta, &exist));

    if (exist && CTG_TBTYPE_MATCH(isSTable, (*pTableMeta)->tableType)) {
      return TSDB_CODE_SUCCESS;
    }
  } else if (CTG_IS_UNKNOWN_STABLE(isSTable)) {
    int32_t tbType = 0;
    
    CTG_ERR_RET(ctgGetTableTypeFromCache(pCatalog, pTableName, &tbType));

    CTG_SET_STABLE(isSTable, tbType);
  }

  CTG_ERR_RET(ctgRenewTableMetaImpl(pCatalog, pRpc, pMgmtEps, pTableName, isSTable));

  CTG_ERR_RET(ctgGetTableMetaFromCache(pCatalog, pTableName, pTableMeta, &exist));

  if (0 == exist) {
    ctgError("renew tablemeta succeed but get from cache failed, may be deleted, tbName:%s", pTableName->tname);
    CTG_ERR_RET(TSDB_CODE_CTG_INTERNAL_ERROR);
  }
  
  return TSDB_CODE_SUCCESS;
}

void ctgFreeHandle(struct SCatalog* pCatalog) {
  //TODO
}

int32_t catalogInit(SCatalogCfg *cfg) {
  if (ctgMgmt.pCluster) {
    qError("catalog already init");
    CTG_ERR_RET(TSDB_CODE_CTG_INVALID_INPUT);
  }

  if (cfg) {
    memcpy(&ctgMgmt.cfg, cfg, sizeof(*cfg));

    if (ctgMgmt.cfg.maxDBCacheNum == 0) {
      ctgMgmt.cfg.maxDBCacheNum = CTG_DEFAULT_CACHE_DB_NUMBER;
    }

    if (ctgMgmt.cfg.maxTblCacheNum == 0) {
      ctgMgmt.cfg.maxTblCacheNum = CTG_DEFAULT_CACHE_TABLEMETA_NUMBER;
    }

    if (ctgMgmt.cfg.dbRentSec == 0) {
      ctgMgmt.cfg.dbRentSec = CTG_DEFAULT_RENT_SECOND;
    }

    if (ctgMgmt.cfg.stableRentSec == 0) {
      ctgMgmt.cfg.stableRentSec = CTG_DEFAULT_RENT_SECOND;
    }
  } else {
    ctgMgmt.cfg.maxDBCacheNum = CTG_DEFAULT_CACHE_DB_NUMBER;
    ctgMgmt.cfg.maxTblCacheNum = CTG_DEFAULT_CACHE_TABLEMETA_NUMBER;
    ctgMgmt.cfg.dbRentSec = CTG_DEFAULT_RENT_SECOND;
    ctgMgmt.cfg.stableRentSec = CTG_DEFAULT_RENT_SECOND;
  }

  ctgMgmt.pCluster = taosHashInit(CTG_DEFAULT_CACHE_CLUSTER_NUMBER, taosGetDefaultHashFunction(TSDB_DATA_TYPE_BIGINT), false, HASH_ENTRY_LOCK);
  if (NULL == ctgMgmt.pCluster) {
    qError("taosHashInit %d cluster cache failed", CTG_DEFAULT_CACHE_CLUSTER_NUMBER);
    CTG_ERR_RET(TSDB_CODE_CTG_INTERNAL_ERROR);
  }

  qDebug("catalog initialized, maxDb:%u, maxTbl:%u, dbRentSec:%u, stableRentSec:%u", ctgMgmt.cfg.maxDBCacheNum, ctgMgmt.cfg.maxTblCacheNum, ctgMgmt.cfg.dbRentSec, ctgMgmt.cfg.stableRentSec);

  return TSDB_CODE_SUCCESS;
}

int32_t catalogGetHandle(uint64_t clusterId, struct SCatalog** catalogHandle) {
  if (NULL == catalogHandle) {
    CTG_ERR_RET(TSDB_CODE_CTG_INVALID_INPUT);
  }

  if (NULL == ctgMgmt.pCluster) {
    qError("cluster cache are not ready, clusterId:%"PRIx64, clusterId);
    CTG_ERR_RET(TSDB_CODE_CTG_NOT_READY);
  }

  int32_t code = 0;
  SCatalog *clusterCtg = NULL;

  while (true) {
    SCatalog **ctg = (SCatalog **)taosHashGet(ctgMgmt.pCluster, (char*)&clusterId, sizeof(clusterId));

    if (ctg && (*ctg)) {
      *catalogHandle = *ctg;
      qDebug("got catalog handle from cache, clusterId:%"PRIx64", CTG:%p", clusterId, *ctg);
      return TSDB_CODE_SUCCESS;
    }

    clusterCtg = calloc(1, sizeof(SCatalog));
    if (NULL == clusterCtg) {
      qError("calloc %d failed", (int32_t)sizeof(SCatalog));
      CTG_ERR_RET(TSDB_CODE_CTG_MEM_ERROR);
    }

    CTG_ERR_JRET(ctgMetaRentInit(&clusterCtg->dbRent, ctgMgmt.cfg.dbRentSec, CTG_RENT_DB));
    CTG_ERR_JRET(ctgMetaRentInit(&clusterCtg->stableRent, ctgMgmt.cfg.stableRentSec, CTG_RENT_STABLE));

    code = taosHashPut(ctgMgmt.pCluster, &clusterId, sizeof(clusterId), &clusterCtg, POINTER_BYTES);
    if (code) {
      if (HASH_NODE_EXIST(code)) {
        ctgFreeHandle(clusterCtg);
        continue;
      }
      
      qError("taosHashPut CTG to cache failed, clusterId:%"PRIx64, clusterId);
      CTG_ERR_JRET(TSDB_CODE_CTG_INTERNAL_ERROR);
    }

    qDebug("add CTG to cache, clusterId:%"PRIx64", CTG:%p", clusterId, clusterCtg);

    break;
  }

  *catalogHandle = clusterCtg;
  
  return TSDB_CODE_SUCCESS;

_return:

  ctgFreeHandle(clusterCtg);
  
  CTG_RET(code);
}

void catalogFreeHandle(struct SCatalog* pCatalog) {
  if (NULL == pCatalog) {
    return;
  }
  
  ctgFreeHandle(pCatalog);
}

int32_t catalogGetDBVgroupVersion(struct SCatalog* pCatalog, const char* dbName, int32_t* version) {
  if (NULL == pCatalog || NULL == dbName || NULL == version) {
    CTG_ERR_RET(TSDB_CODE_CTG_INVALID_INPUT);
  }

  if (NULL == pCatalog->dbCache.cache) {
    *version = CTG_DEFAULT_INVALID_VERSION;
    ctgInfo("empty db cache, dbName:%s", dbName);
    return TSDB_CODE_SUCCESS;
  }

  SDBVgroupInfo * dbInfo = taosHashAcquire(pCatalog->dbCache.cache, dbName, strlen(dbName));
  if (NULL == dbInfo) {
    *version = CTG_DEFAULT_INVALID_VERSION;
    ctgInfo("db not in cache, dbName:%s", dbName);
    return TSDB_CODE_SUCCESS;
  }

  *version = dbInfo->vgVersion;
  taosHashRelease(pCatalog->dbCache.cache, dbInfo);

  ctgDebug("Got db vgVersion from cache, dbName:%s, vgVersion:%d", dbName, *version);

  return TSDB_CODE_SUCCESS;
}

int32_t catalogGetDBVgroup(struct SCatalog* pCatalog, void *pRpc, const SEpSet* pMgmtEps, const char* dbName, int32_t forceUpdate, SArray** vgroupList) {
  if (NULL == pCatalog || NULL == dbName || NULL == pRpc || NULL == pMgmtEps || NULL == vgroupList) {
    CTG_ERR_RET(TSDB_CODE_CTG_INVALID_INPUT);
  }

  SDBVgroupInfo* db = NULL;
  int32_t code = 0;
  SVgroupInfo *vgInfo = NULL;
  SArray *vgList = NULL;
  
  CTG_ERR_JRET(ctgGetDBVgroup(pCatalog, pRpc, pMgmtEps, dbName, forceUpdate, &db));

  vgList = taosArrayInit(taosHashGetSize(db->vgInfo), sizeof(SVgroupInfo));
  if (NULL == vgList) {
    ctgError("taosArrayInit %d failed", taosHashGetSize(db->vgInfo));
    CTG_ERR_JRET(TSDB_CODE_CTG_MEM_ERROR);    
  }

  void *pIter = taosHashIterate(db->vgInfo, NULL);
  while (pIter) {
    vgInfo = pIter;

    if (NULL == taosArrayPush(vgList, vgInfo)) {
      ctgError("taosArrayPush failed, vgId:%d", vgInfo->vgId);
      CTG_ERR_JRET(TSDB_CODE_CTG_MEM_ERROR);
    }
    
    pIter = taosHashIterate(db->vgInfo, pIter);
    vgInfo = NULL;
  }

  *vgroupList = vgList;
  vgList = NULL;

_return:

  if (db) {
    CTG_UNLOCK(CTG_READ, &db->lock);
    taosHashRelease(pCatalog->dbCache.cache, db);
  }

  if (vgList) {
    taosArrayDestroy(vgList);
    vgList = NULL;
  }

  CTG_RET(code);  
}


int32_t catalogUpdateDBVgroup(struct SCatalog* pCatalog, const char* dbName, SDBVgroupInfo* dbInfo) {
  int32_t code = 0;
  
  if (NULL == pCatalog || NULL == dbName || NULL == dbInfo) {
    CTG_ERR_JRET(TSDB_CODE_CTG_INVALID_INPUT);
  }

  if (NULL == dbInfo->vgInfo || dbInfo->vgVersion < 0 || taosHashGetSize(dbInfo->vgInfo) <= 0) {
    ctgError("invalid db vgInfo, dbName:%s, vgInfo:%p, vgVersion:%d", dbName, dbInfo->vgInfo, dbInfo->vgVersion);
    CTG_ERR_JRET(TSDB_CODE_CTG_MEM_ERROR);
  }

  if (dbInfo->vgVersion < 0) {
    ctgWarn("db vgVersion less than 0, dbName:%s, vgVersion:%d", dbName, dbInfo->vgVersion);

    if (pCatalog->dbCache.cache) {
      CTG_ERR_JRET(ctgValidateAndRemoveDb(pCatalog, dbName, dbInfo));
      
      CTG_ERR_JRET(taosHashRemove(pCatalog->dbCache.cache, dbName, strlen(dbName)));
    }
    
    ctgWarn("db removed from cache, db:%s", dbName);
    goto _return;
  }

  if (NULL == pCatalog->dbCache.cache) {
<<<<<<< HEAD
    SHashObj *cache = taosHashInit(ctgMgmt.cfg.maxDBCacheNum, taosGetDefaultHashFunction(TSDB_DATA_TYPE_BINARY), true, HASH_ENTRY_LOCK);
    if (NULL == cache) {
      ctgError("taosHashInit %d failed", CTG_DEFAULT_CACHE_DB_NUMBER);
=======
    pCatalog->dbCache.cache = taosHashInit(ctgMgmt.cfg.maxDBCacheNum, taosGetDefaultHashFunction(TSDB_DATA_TYPE_BINARY), true, HASH_ENTRY_LOCK);
    if (NULL == pCatalog->dbCache.cache) {
      ctgError("init hash[%d] for db cache failed", CTG_DEFAULT_CACHE_DB_NUMBER);
>>>>>>> c5cd0766
      CTG_ERR_JRET(TSDB_CODE_CTG_MEM_ERROR);
    }
  } else {
    CTG_ERR_JRET(ctgValidateAndRemoveDb(pCatalog, dbName, dbInfo));
  }

  bool newAdded = false;
  if (taosHashPutExt(pCatalog->dbCache.cache, dbName, strlen(dbName), dbInfo, sizeof(*dbInfo), &newAdded) != 0) {
    ctgError("taosHashPutExt db vgroup to cache failed, db:%s", dbName);
    CTG_ERR_JRET(TSDB_CODE_CTG_MEM_ERROR);
  }

  dbInfo->vgInfo = NULL;

  SDbVgVersion vgVersion = {.dbId = dbInfo->dbId, .vgVersion = dbInfo->vgVersion};
  if (newAdded) {
    CTG_ERR_JRET(ctgMetaRentAdd(&pCatalog->dbRent, &vgVersion, dbInfo->dbId, sizeof(SDbVgVersion)));
  } else {
    CTG_ERR_JRET(ctgMetaRentUpdate(&pCatalog->dbRent, &vgVersion, dbInfo->dbId, sizeof(SDbVgVersion), ctgDbVgVersionCompare));
  }
  
  ctgDebug("dbName:%s vgroup updated, vgVersion:%d", dbName, dbInfo->vgVersion);


_return:

  if (dbInfo && dbInfo->vgInfo) {
    taosHashCleanup(dbInfo->vgInfo);
    dbInfo->vgInfo = NULL;
  }
  
  CTG_RET(code);
}

int32_t catalogGetTableMeta(struct SCatalog* pCatalog, void *pTransporter, const SEpSet* pMgmtEps, const SName* pTableName, STableMeta** pTableMeta) {
<<<<<<< HEAD
  return ctgGetTableMeta(pCatalog, pTransporter, pMgmtEps, pTableName, false, pTableMeta, -1);
}

int32_t catalogGetSTableMeta(struct SCatalog* pCatalog, void * pTransporter, const SEpSet* pMgmtEps, const SName* pTableName, STableMeta** pTableMeta) {
  return ctgGetTableMeta(pCatalog, pTransporter, pMgmtEps, pTableName, false, pTableMeta, 1);
}

int32_t catalogRenewTableMeta(struct SCatalog* pCatalog, void *pTransporter, const SEpSet* pMgmtEps, const SName* pTableName, int32_t isSTable) {
=======
  return ctgGetTableMetaImpl(pCatalog, pTransporter, pMgmtEps, pTableName, false, pTableMeta);
}

int32_t catalogRenewTableMeta(struct SCatalog* pCatalog, void *pTransporter, const SEpSet* pMgmtEps, const SName* pTableName) {
>>>>>>> c5cd0766
  if (NULL == pCatalog || NULL == pTransporter || NULL == pMgmtEps || NULL == pTableName) {
    CTG_ERR_RET(TSDB_CODE_CTG_INVALID_INPUT);
  }

  SVgroupInfo vgroupInfo = {0};
  int32_t code = 0;

  CTG_ERR_RET(catalogGetTableHashVgroup(pCatalog, pTransporter, pMgmtEps, pTableName, &vgroupInfo));

  STableMetaOutput output = {0};
  
  CTG_ERR_RET(ctgGetTableMetaFromVnode(pCatalog, pTransporter, pMgmtEps, pTableName, &vgroupInfo, &output));

  //CTG_ERR_RET(ctgGetTableMetaFromMnode(pCatalog, pRpc, pMgmtEps, pTableName, &output));

  CTG_ERR_JRET(ctgUpdateTableMetaCache(pCatalog, &output));

_return:
  tfree(output.tbMeta);
  CTG_RET(code);
}

<<<<<<< HEAD
int32_t catalogRenewAndGetTableMeta(struct SCatalog* pCatalog, void *pTransporter, const SEpSet* pMgmtEps, const SName* pTableName, STableMeta** pTableMeta, int32_t isSTable) {
  return ctgGetTableMeta(pCatalog, pTransporter, pMgmtEps, pTableName, true, pTableMeta, isSTable);
=======
int32_t catalogRenewAndGetTableMeta(struct SCatalog* pCatalog, void *pTransporter, const SEpSet* pMgmtEps, const SName* pTableName, STableMeta** pTableMeta) {
  return ctgGetTableMetaImpl(pCatalog, pTransporter, pMgmtEps, pTableName, true, pTableMeta);
>>>>>>> c5cd0766
}

int32_t catalogGetTableDistVgroup(struct SCatalog* pCatalog, void *pRpc, const SEpSet* pMgmtEps, const SName* pTableName, SArray** pVgroupList) {
  if (NULL == pCatalog || NULL == pRpc || NULL == pMgmtEps || NULL == pTableName || NULL == pVgroupList) {
    CTG_ERR_RET(TSDB_CODE_CTG_INVALID_INPUT);
  }
  
  STableMeta *tbMeta = NULL;
  int32_t code = 0;
  SVgroupInfo vgroupInfo = {0};
  SDBVgroupInfo* dbVgroup = NULL;
  SArray *vgList = NULL;

  *pVgroupList = NULL;
  
  CTG_ERR_JRET(ctgGetTableMeta(pCatalog, pRpc, pMgmtEps, pTableName, false, &tbMeta, -1));

  char db[TSDB_DB_FNAME_LEN] = {0};
  tNameGetFullDbName(pTableName, db);
  CTG_ERR_JRET(ctgGetDBVgroup(pCatalog, pRpc, pMgmtEps, db, false, &dbVgroup));

  if (tbMeta->tableType == TSDB_SUPER_TABLE) {
    CTG_ERR_JRET(ctgGetVgInfoFromDB(pCatalog, pRpc, pMgmtEps, dbVgroup, pVgroupList));
  } else {
    int32_t vgId = tbMeta->vgId;
    if (NULL == taosHashGetClone(dbVgroup->vgInfo, &vgId, sizeof(vgId), &vgroupInfo)) {
      ctgError("table's vgId not found in vgroup list, vgId:%d, tbName:%s", vgId, pTableName->tname);
      CTG_ERR_JRET(TSDB_CODE_CTG_INTERNAL_ERROR);    
    }

    vgList = taosArrayInit(1, sizeof(SVgroupInfo));
    if (NULL == vgList) {
      ctgError("taosArrayInit %d failed", (int32_t)sizeof(SVgroupInfo));
      CTG_ERR_JRET(TSDB_CODE_CTG_MEM_ERROR);    
    }

    if (NULL == taosArrayPush(vgList, &vgroupInfo)) {
      ctgError("taosArrayPush vgroupInfo to array failed, vgId:%d, tbName:%s", vgId, pTableName->tname);
      CTG_ERR_JRET(TSDB_CODE_CTG_INTERNAL_ERROR);
    }

    *pVgroupList = vgList;
    vgList = NULL;
  }

_return:
  tfree(tbMeta);

  if (dbVgroup) {
    CTG_UNLOCK(CTG_READ, &dbVgroup->lock);
    taosHashRelease(pCatalog->dbCache.cache, dbVgroup);
  }

  if (vgList) {
    taosArrayDestroy(vgList);
    vgList = NULL;
  }
  
  CTG_RET(code);
}


int32_t catalogGetTableHashVgroup(struct SCatalog *pCatalog, void *pTransporter, const SEpSet *pMgmtEps, const SName *pTableName, SVgroupInfo *pVgroup) {
  SDBVgroupInfo* dbInfo = NULL;
  int32_t code = 0;

  char db[TSDB_DB_FNAME_LEN] = {0};
  tNameGetFullDbName(pTableName, db);

  CTG_ERR_RET(ctgGetDBVgroup(pCatalog, pTransporter, pMgmtEps, db, false, &dbInfo));

  CTG_ERR_JRET(ctgGetVgInfoFromHashValue(pCatalog, dbInfo, pTableName, pVgroup));

_return:

  if (dbInfo) {
    CTG_UNLOCK(CTG_READ, &dbInfo->lock);  
    taosHashRelease(pCatalog->dbCache.cache, dbInfo);
  }

  CTG_RET(code);
}


int32_t catalogGetAllMeta(struct SCatalog* pCatalog, void *pRpc, const SEpSet* pMgmtEps, const SCatalogReq* pReq, SMetaData* pRsp) {
  if (NULL == pCatalog || NULL == pRpc  || NULL == pMgmtEps || NULL == pReq || NULL == pRsp) {
    CTG_ERR_RET(TSDB_CODE_CTG_INVALID_INPUT);
  }

  int32_t code = 0;

  if (pReq->pTableName) {
    int32_t tbNum = (int32_t)taosArrayGetSize(pReq->pTableName);
    if (tbNum <= 0) {
      ctgError("empty table name list, tbNum:%d", tbNum);
      CTG_ERR_RET(TSDB_CODE_CTG_INVALID_INPUT);
    }

    pRsp->pTableMeta = taosArrayInit(tbNum, POINTER_BYTES);
    if (NULL == pRsp->pTableMeta) {
      ctgError("taosArrayInit %d failed", tbNum);
      CTG_ERR_RET(TSDB_CODE_CTG_MEM_ERROR);
    }
    
    for (int32_t i = 0; i < tbNum; ++i) {
      SName *name = taosArrayGet(pReq->pTableName, i);
      STableMeta *pTableMeta = NULL;
      
      CTG_ERR_JRET(ctgGetTableMeta(pCatalog, pRpc, pMgmtEps, name, false, &pTableMeta, -1));

      if (NULL == taosArrayPush(pRsp->pTableMeta, &pTableMeta)) {
        ctgError("taosArrayPush failed, idx:%d", i);
        tfree(pTableMeta);
        CTG_ERR_JRET(TSDB_CODE_CTG_MEM_ERROR);
      }
    }
  }

  return TSDB_CODE_SUCCESS;

_return:  

  if (pRsp->pTableMeta) {
    int32_t aSize = taosArrayGetSize(pRsp->pTableMeta);
    for (int32_t i = 0; i < aSize; ++i) {
      STableMeta *pMeta = taosArrayGetP(pRsp->pTableMeta, i);
      tfree(pMeta);
    }
    
    taosArrayDestroy(pRsp->pTableMeta);
    pRsp->pTableMeta = NULL;
  }
  
  CTG_RET(code);
}

int32_t catalogGetQnodeList(struct SCatalog* pCatalog, void *pRpc, const SEpSet* pMgmtEps, SArray* pQnodeList) {
  if (NULL == pCatalog || NULL == pRpc  || NULL == pMgmtEps || NULL == pQnodeList) {
    CTG_ERR_RET(TSDB_CODE_CTG_INVALID_INPUT);
  }

  //TODO

  return TSDB_CODE_SUCCESS;
}

int32_t catalogGetExpiredSTables(struct SCatalog* pCatalog, SSTableMetaVersion **stables, uint32_t *num) {
  if (NULL == pCatalog || NULL == stables || NULL == num) {
    CTG_ERR_RET(TSDB_CODE_CTG_INVALID_INPUT);
  }

  CTG_RET(ctgMetaRentGet(&pCatalog->stableRent, (void **)stables, num, sizeof(SSTableMetaVersion)));
}

int32_t catalogGetExpiredDBs(struct SCatalog* pCatalog, SDbVgVersion **dbs, uint32_t *num) {
  if (NULL == pCatalog || NULL == dbs || NULL == num) {
    CTG_ERR_RET(TSDB_CODE_CTG_INVALID_INPUT);
  }

  CTG_RET(ctgMetaRentGet(&pCatalog->dbRent, (void **)dbs, num, sizeof(SDbVgVersion)));
}


void catalogDestroy(void) {
  if (ctgMgmt.pCluster) {
    taosHashCleanup(ctgMgmt.pCluster); //TBD
    ctgMgmt.pCluster = NULL;
  }

  qInfo("catalog destroyed");
}


<|MERGE_RESOLUTION|>--- conflicted
+++ resolved
@@ -161,7 +161,6 @@
   return TSDB_CODE_SUCCESS;
 }
 
-<<<<<<< HEAD
 int32_t ctgGetTableTypeFromCache(struct SCatalog* pCatalog, const SName* pTableName, int32_t *tbType) {
   if (NULL == pCatalog->tableCache.cache) {
     ctgWarn("empty tablemeta cache, tbName:%s", pTableName->tname);  
@@ -190,8 +189,6 @@
 }
 
 
-=======
->>>>>>> c5cd0766
 void ctgGenEpSet(SEpSet *epSet, SVgroupInfo *vgroupInfo) {
   epSet->inUse = 0;
   epSet->numOfEps = vgroupInfo->numOfEps;
@@ -234,7 +231,6 @@
   rpcSendRecv(pRpc, (SEpSet*)pMgmtEps, &rpcMsg, &rpcRsp);
   
   if (TSDB_CODE_SUCCESS != rpcRsp.code) {
-<<<<<<< HEAD
     if (CTG_TABLE_NOT_EXIST(rpcRsp.code)) {
       output->metaNum = 0;
       ctgDebug("stablemeta not exist in mnode, tbName:%s", tbFullName);
@@ -242,9 +238,6 @@
     }
     
     ctgError("error rsp for stablemeta from mnode, code:%x, tbName:%s", rpcRsp.code, tbFullName);
-=======
-    ctgError("error rsp for table meta, code:%x", rpcRsp.code);
->>>>>>> c5cd0766
     CTG_ERR_RET(rpcRsp.code);
   }
 
@@ -268,13 +261,9 @@
   char dbFullName[TSDB_DB_FNAME_LEN];
   tNameGetFullDbName(pTableName, dbFullName);
 
-<<<<<<< HEAD
   ctgDebug("try to get table meta from vnode, db:%s, tbName:%s", dbFullName, pTableName->tname);
 
   SBuildTableMetaInput bInput = {.vgId = vgroupInfo->vgId, .dbName = dbFullName, .tableFullName = (char *)pTableName->tname};
-=======
-  SBuildTableMetaInput bInput = {.vgId = vgroupInfo->vgId, .dbName = dbFullName, .tableFullName = pTableName->tname};
->>>>>>> c5cd0766
   char *msg = NULL;
   SEpSet *pVnodeEpSet = NULL;
   int32_t msgLen = 0;
@@ -298,7 +287,6 @@
   rpcSendRecv(pRpc, &epSet, &rpcMsg, &rpcRsp);
   
   if (TSDB_CODE_SUCCESS != rpcRsp.code) {
-<<<<<<< HEAD
     if (CTG_TABLE_NOT_EXIST(rpcRsp.code)) {
       output->metaNum = 0;
       ctgDebug("tablemeta not exist in vnode, tbName:%s", pTableName->tname);
@@ -306,9 +294,6 @@
     }
   
     ctgError("error rsp for table meta from vnode, code:%x, tbName:%s", rpcRsp.code, pTableName->tname);
-=======
-    ctgError("error rsp for table meta, code:%x", rpcRsp.code);
->>>>>>> c5cd0766
     CTG_ERR_RET(rpcRsp.code);
   }
 
@@ -420,8 +405,6 @@
   
   CTG_RET(TSDB_CODE_SUCCESS);
 }
-
-<<<<<<< HEAD
 
 int32_t ctgSTableVersionCompare(const void* key1, const void* key2) {
   if (((SSTableMetaVersion*)key1)->suid < ((SSTableMetaVersion*)key2)->suid) {
@@ -440,11 +423,6 @@
     return 1;
   } else {
     return 0;
-=======
-int32_t ctgGetTableMetaImpl(struct SCatalog* pCatalog, void *pRpc, const SEpSet* pMgmtEps, const SName* pTableName, bool forceUpdate, STableMeta** pTableMeta) {
-  if (NULL == pCatalog || NULL == pRpc || NULL == pMgmtEps || NULL == pTableName || NULL == pTableMeta) {
-    CTG_ERR_RET(TSDB_CODE_CTG_INVALID_INPUT);
->>>>>>> c5cd0766
   }
 }
 
@@ -462,7 +440,6 @@
     return TSDB_CODE_CTG_MEM_ERROR;
   }
 
-<<<<<<< HEAD
   qDebug("meta rent initialized, type:%d, slotNum:%d", type, mgmt->slotNum);
   
   return TSDB_CODE_SUCCESS;
@@ -492,17 +469,6 @@
   }
 
   slot->needSort = true;
-=======
-  if (!forceUpdate) {  
-    CTG_ERR_RET(ctgGetTableMetaFromCache(pCatalog, pTableName, pTableMeta, &exist));
-
-    if (exist) {
-      return TSDB_CODE_SUCCESS;
-    }
-  }
-
-  CTG_ERR_RET(catalogRenewTableMeta(pCatalog, pRpc, pMgmtEps, pTableName));
->>>>>>> c5cd0766
 
   qDebug("add meta to rent, id:%"PRIx64", slot idx:%d, type:%d", id, widx, mgmt->type);
 
@@ -639,29 +605,17 @@
   }
 
   if (NULL == pCatalog->tableCache.cache) {
-<<<<<<< HEAD
     SHashObj *cache = taosHashInit(ctgMgmt.cfg.maxTblCacheNum, taosGetDefaultHashFunction(TSDB_DATA_TYPE_BINARY), true, HASH_ENTRY_LOCK);
     if (NULL == cache) {
       ctgError("taosHashInit failed, num:%d", ctgMgmt.cfg.maxTblCacheNum);
-=======
-    pCatalog->tableCache.cache = taosHashInit(ctgMgmt.cfg.maxTblCacheNum, taosGetDefaultHashFunction(TSDB_DATA_TYPE_BINARY), true, HASH_ENTRY_LOCK);
-    if (NULL == pCatalog->tableCache.cache) {
-      ctgError("init hash[%d] for tablemeta cache failed", ctgMgmt.cfg.maxTblCacheNum);
->>>>>>> c5cd0766
       CTG_ERR_RET(TSDB_CODE_CTG_MEM_ERROR);
     }
   }
 
   if (NULL == pCatalog->tableCache.stableCache) {
-<<<<<<< HEAD
     SHashObj *cache = taosHashInit(ctgMgmt.cfg.maxTblCacheNum, taosGetDefaultHashFunction(TSDB_DATA_TYPE_UBIGINT), true, HASH_ENTRY_LOCK);
     if (NULL == cache) {
       ctgError("taosHashInit failed, num:%d", ctgMgmt.cfg.maxTblCacheNum);
-=======
-    pCatalog->tableCache.stableCache = taosHashInit(ctgMgmt.cfg.maxTblCacheNum, taosGetDefaultHashFunction(TSDB_DATA_TYPE_UBIGINT), true, HASH_ENTRY_LOCK);
-    if (NULL == pCatalog->tableCache.stableCache) {
-      ctgError("init hash[%d] for stablemeta cache failed", ctgMgmt.cfg.maxTblCacheNum);
->>>>>>> c5cd0766
       CTG_ERR_RET(TSDB_CODE_CTG_MEM_ERROR);
     }
   }
@@ -783,7 +737,6 @@
   return TSDB_CODE_SUCCESS;
 }
 
-<<<<<<< HEAD
 int32_t ctgRenewTableMetaImpl(struct SCatalog* pCatalog, void *pTransporter, const SEpSet* pMgmtEps, const SName* pTableName, int32_t isSTable) {
   if (NULL == pCatalog || NULL == pTransporter || NULL == pMgmtEps || NULL == pTableName) {
     CTG_ERR_RET(TSDB_CODE_CTG_INVALID_INPUT);
@@ -833,9 +786,6 @@
   
   CTG_RET(code);
 }
-
-=======
->>>>>>> c5cd0766
 
 int32_t ctgGetTableMeta(struct SCatalog* pCatalog, void *pRpc, const SEpSet* pMgmtEps, const SName* pTableName, bool forceUpdate, STableMeta** pTableMeta, int32_t isSTable) {
   if (NULL == pCatalog || NULL == pRpc || NULL == pMgmtEps || NULL == pTableName || NULL == pTableMeta) {
@@ -1084,15 +1034,9 @@
   }
 
   if (NULL == pCatalog->dbCache.cache) {
-<<<<<<< HEAD
     SHashObj *cache = taosHashInit(ctgMgmt.cfg.maxDBCacheNum, taosGetDefaultHashFunction(TSDB_DATA_TYPE_BINARY), true, HASH_ENTRY_LOCK);
     if (NULL == cache) {
       ctgError("taosHashInit %d failed", CTG_DEFAULT_CACHE_DB_NUMBER);
-=======
-    pCatalog->dbCache.cache = taosHashInit(ctgMgmt.cfg.maxDBCacheNum, taosGetDefaultHashFunction(TSDB_DATA_TYPE_BINARY), true, HASH_ENTRY_LOCK);
-    if (NULL == pCatalog->dbCache.cache) {
-      ctgError("init hash[%d] for db cache failed", CTG_DEFAULT_CACHE_DB_NUMBER);
->>>>>>> c5cd0766
       CTG_ERR_JRET(TSDB_CODE_CTG_MEM_ERROR);
     }
   } else {
@@ -1128,7 +1072,6 @@
 }
 
 int32_t catalogGetTableMeta(struct SCatalog* pCatalog, void *pTransporter, const SEpSet* pMgmtEps, const SName* pTableName, STableMeta** pTableMeta) {
-<<<<<<< HEAD
   return ctgGetTableMeta(pCatalog, pTransporter, pMgmtEps, pTableName, false, pTableMeta, -1);
 }
 
@@ -1137,12 +1080,6 @@
 }
 
 int32_t catalogRenewTableMeta(struct SCatalog* pCatalog, void *pTransporter, const SEpSet* pMgmtEps, const SName* pTableName, int32_t isSTable) {
-=======
-  return ctgGetTableMetaImpl(pCatalog, pTransporter, pMgmtEps, pTableName, false, pTableMeta);
-}
-
-int32_t catalogRenewTableMeta(struct SCatalog* pCatalog, void *pTransporter, const SEpSet* pMgmtEps, const SName* pTableName) {
->>>>>>> c5cd0766
   if (NULL == pCatalog || NULL == pTransporter || NULL == pMgmtEps || NULL == pTableName) {
     CTG_ERR_RET(TSDB_CODE_CTG_INVALID_INPUT);
   }
@@ -1165,13 +1102,8 @@
   CTG_RET(code);
 }
 
-<<<<<<< HEAD
 int32_t catalogRenewAndGetTableMeta(struct SCatalog* pCatalog, void *pTransporter, const SEpSet* pMgmtEps, const SName* pTableName, STableMeta** pTableMeta, int32_t isSTable) {
   return ctgGetTableMeta(pCatalog, pTransporter, pMgmtEps, pTableName, true, pTableMeta, isSTable);
-=======
-int32_t catalogRenewAndGetTableMeta(struct SCatalog* pCatalog, void *pTransporter, const SEpSet* pMgmtEps, const SName* pTableName, STableMeta** pTableMeta) {
-  return ctgGetTableMetaImpl(pCatalog, pTransporter, pMgmtEps, pTableName, true, pTableMeta);
->>>>>>> c5cd0766
 }
 
 int32_t catalogGetTableDistVgroup(struct SCatalog* pCatalog, void *pRpc, const SEpSet* pMgmtEps, const SName* pTableName, SArray** pVgroupList) {
