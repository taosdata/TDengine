/*
 * Copyright (c) 2019 TAOS Data, Inc. <jhtao@taosdata.com>
 *
 * This program is free software: you can use, redistribute, and/or modify
 * it under the terms of the GNU Affero General Public License, version 3
 * or later ("AGPL"), as published by the Free Software Foundation.
 *
 * This program is distributed in the hope that it will be useful, but WITHOUT
 * ANY WARRANTY; without even the implied warranty of MERCHANTABILITY or
 * FITNESS FOR A PARTICULAR PURPOSE.
 *
 * You should have received a copy of the GNU Affero General Public License
 * along with this program. If not, see <http://www.gnu.org/licenses/>.
 */

#include "trpc.h"
#include "query.h"
#include "tname.h"
#include "catalogInt.h"

int32_t ctgActUpdateVg(SCtgMetaAction *action);
int32_t ctgActUpdateTbl(SCtgMetaAction *action);
int32_t ctgActRemoveDB(SCtgMetaAction *action);
int32_t ctgActRemoveStb(SCtgMetaAction *action);
int32_t ctgActRemoveTbl(SCtgMetaAction *action);

SCatalogMgmt gCtgMgmt = {0};
SCtgDebug gCTGDebug = {0};
SCtgAction gCtgAction[CTG_ACT_MAX] = {{
                            CTG_ACT_UPDATE_VG,
                            "update vgInfo",
                            ctgActUpdateVg
                          },
                          {
                            CTG_ACT_UPDATE_TBL,
                            "update tbMeta",
                            ctgActUpdateTbl
                          },
                          {
                            CTG_ACT_REMOVE_DB,
                            "remove DB",
                            ctgActRemoveDB
                          },
                          {
                            CTG_ACT_REMOVE_STB,
                            "remove stbMeta",
                            ctgActRemoveStb
                          },
                          {
                            CTG_ACT_REMOVE_TBL,
                            "remove tbMeta",
                            ctgActRemoveTbl
                          }
};

int32_t ctgDbgEnableDebug(char *option) {
  if (0 == strcasecmp(option, "lock")) {
    gCTGDebug.lockDebug = true;
    qDebug("lock debug enabled");
    return TSDB_CODE_SUCCESS;
  }

  if (0 == strcasecmp(option, "cache")) {
    gCTGDebug.cacheDebug = true;
    qDebug("cache debug enabled");
    return TSDB_CODE_SUCCESS;
  }

  if (0 == strcasecmp(option, "api")) {
    gCTGDebug.apiDebug = true;
    qDebug("api debug enabled");
    return TSDB_CODE_SUCCESS;
  }

  if (0 == strcasecmp(option, "meta")) {
    gCTGDebug.metaDebug = true;
    qDebug("api debug enabled");
    return TSDB_CODE_SUCCESS;
  }

  qError("invalid debug option:%s", option);
  
  return TSDB_CODE_CTG_INTERNAL_ERROR;
}

int32_t ctgDbgGetStatNum(char *option, void *res) {
  if (0 == strcasecmp(option, "runtime.qDoneNum")) {
    *(uint64_t *)res = atomic_load_64(&gCtgMgmt.stat.runtime.qDoneNum);
    return TSDB_CODE_SUCCESS;
  }

  qError("invalid stat option:%s", option);
  
  return TSDB_CODE_CTG_INTERNAL_ERROR;
}

int32_t ctgDbgGetTbMetaNum(SCtgDBCache *dbCache) {
  return dbCache->tbCache.metaCache ? (int32_t)taosHashGetSize(dbCache->tbCache.metaCache) : 0;
}

int32_t ctgDbgGetStbNum(SCtgDBCache *dbCache) {
  return dbCache->tbCache.stbCache ? (int32_t)taosHashGetSize(dbCache->tbCache.stbCache) : 0;
}

int32_t ctgDbgGetRentNum(SCtgRentMgmt *rent) {
  int32_t num = 0;
  for (uint16_t i = 0; i < rent->slotNum; ++i) {
    SCtgRentSlot *slot = &rent->slots[i];
    if (NULL == slot->meta) {
      continue;
    }

    num += taosArrayGetSize(slot->meta);
  }

  return num;
}

int32_t ctgDbgGetClusterCacheNum(SCatalog* pCtg, int32_t type) {
  if (NULL == pCtg || NULL == pCtg->dbCache) {
    return 0;
  }

  switch (type) {
    case CTG_DBG_DB_NUM:
      return (int32_t)taosHashGetSize(pCtg->dbCache);
    case CTG_DBG_DB_RENT_NUM:
      return ctgDbgGetRentNum(&pCtg->dbRent);
    case CTG_DBG_STB_RENT_NUM:
      return ctgDbgGetRentNum(&pCtg->stbRent);
    default:
      break;
  }

  SCtgDBCache *dbCache = NULL;
  int32_t num = 0;
  void *pIter = taosHashIterate(pCtg->dbCache, NULL);
  while (pIter) {
    dbCache = (SCtgDBCache *)pIter;
    switch (type) {
      case CTG_DBG_META_NUM:
        num += ctgDbgGetTbMetaNum(dbCache);
        break;
      case CTG_DBG_STB_NUM:
        num += ctgDbgGetStbNum(dbCache);
        break;
      default:
        ctgError("invalid type:%d", type);
        break;
    }
    pIter = taosHashIterate(pCtg->dbCache, pIter);
  }

  return num;
}

void ctgDbgShowTableMeta(SCatalog* pCtg, const char *tbName, STableMeta* p) {
  if (!gCTGDebug.metaDebug) {
    return;
  }

  STableComInfo *c = &p->tableInfo;

  if (TSDB_CHILD_TABLE == p->tableType) {
    ctgDebug("table [%s] meta: type:%d, vgId:%d, uid:%" PRIx64 ",suid:%" PRIx64, tbName, p->tableType, p->vgId, p->uid, p->suid);
    return;
  } else {
    ctgDebug("table [%s] meta: type:%d, vgId:%d, uid:%" PRIx64 ",suid:%" PRIx64 ",sv:%d, tv:%d, tagNum:%d, precision:%d, colNum:%d, rowSize:%d",
     tbName, p->tableType, p->vgId, p->uid, p->suid, p->sversion, p->tversion, c->numOfTags, c->precision, c->numOfColumns, c->rowSize);
  }
  
  int32_t colNum = c->numOfColumns + c->numOfTags;
  for (int32_t i = 0; i < colNum; ++i) {
    SSchema *s = &p->schema[i];
    ctgDebug("[%d] name:%s, type:%d, colId:%d, bytes:%d", i, s->name, s->type, s->colId, s->bytes);
  }
}

void ctgDbgShowDBCache(SCatalog* pCtg, SHashObj *dbHash) {
  if (NULL == dbHash || !gCTGDebug.cacheDebug) {
    return;
  }

  int32_t i = 0;
  SCtgDBCache *dbCache = NULL;
  void *pIter = taosHashIterate(dbHash, NULL);
  while (pIter) {
    char *dbFName = NULL;
    size_t len = 0;
    
    dbCache = (SCtgDBCache *)pIter;
<<<<<<< HEAD
    dbFName = taosHashGetKey(dbCache, &len);
=======

    taosHashGetKey(dbCache, (void **)&dbFName, &len);

    int32_t metaNum = dbCache->tbCache.metaCache ? taosHashGetSize(dbCache->tbCache.metaCache) : 0;
    int32_t stbNum = dbCache->tbCache.stbCache ? taosHashGetSize(dbCache->tbCache.stbCache) : 0;
    int32_t vgVersion = CTG_DEFAULT_INVALID_VERSION;
    int32_t hashMethod = -1;
    int32_t vgNum = 0;

    if (dbCache->vgInfo) {
      vgVersion = dbCache->vgInfo->vgVersion;
      hashMethod = dbCache->vgInfo->hashMethod;
      if (dbCache->vgInfo->vgHash) {
        vgNum = taosHashGetSize(dbCache->vgInfo->vgHash);
      }
    }    
>>>>>>> 405e9e2c
    
    ctgDebug("[%d] db [%.*s][%"PRIx64"] %s: metaNum:%d, stbNum:%d, vgVersion:%d, hashMethod:%d, vgNum:%d", 
      i, (int32_t)len, dbFName, dbCache->dbId, dbCache->deleted?"deleted":"", metaNum, stbNum, vgVersion, hashMethod, vgNum);

    pIter = taosHashIterate(dbHash, pIter);
  }
}




void ctgDbgShowClusterCache(SCatalog* pCtg) {
  if (!gCTGDebug.cacheDebug || NULL == pCtg) {
    return;
  }

  ctgDebug("## cluster %"PRIx64" %p cache Info ##", pCtg->clusterId, pCtg);
  ctgDebug("db:%d meta:%d stb:%d dbRent:%d stbRent:%d", ctgDbgGetClusterCacheNum(pCtg, CTG_DBG_DB_NUM), ctgDbgGetClusterCacheNum(pCtg, CTG_DBG_META_NUM), 
    ctgDbgGetClusterCacheNum(pCtg, CTG_DBG_STB_NUM), ctgDbgGetClusterCacheNum(pCtg, CTG_DBG_DB_RENT_NUM), ctgDbgGetClusterCacheNum(pCtg, CTG_DBG_STB_RENT_NUM));    
  
  ctgDbgShowDBCache(pCtg, pCtg->dbCache);
}



void ctgPopAction(SCtgMetaAction **action) {
  SCtgQNode *orig = gCtgMgmt.head;
  
  SCtgQNode *node = gCtgMgmt.head->next;
  gCtgMgmt.head = gCtgMgmt.head->next;

  CTG_QUEUE_SUB();
  
  tfree(orig);

  *action = &node->action;
}


int32_t ctgPushAction(SCtgMetaAction *action) {
  SCtgQNode *node = calloc(1, sizeof(SCtgQNode));
  if (NULL == node) {
    qError("calloc %d failed", (int32_t)sizeof(SCtgQNode));
    CTG_RET(TSDB_CODE_CTG_MEM_ERROR);
  }
  
  node->action = *action;

  CTG_LOCK(CTG_WRITE, &gCtgMgmt.qlock);
  gCtgMgmt.tail->next = node;
  gCtgMgmt.tail = node;
  CTG_UNLOCK(CTG_WRITE, &gCtgMgmt.qlock);

  CTG_QUEUE_ADD();
  CTG_STAT_ADD(gCtgMgmt.stat.runtime.qNum);

  tsem_post(&gCtgMgmt.sem);

  return TSDB_CODE_SUCCESS;
}


void ctgFreeMetaRent(SCtgRentMgmt *mgmt) {
  if (NULL == mgmt->slots) {
    return;
  }

  for (int32_t i = 0; i < mgmt->slotNum; ++i) {
    SCtgRentSlot *slot = &mgmt->slots[i];
    if (slot->meta) {
      taosArrayDestroy(slot->meta);
      slot->meta = NULL;
    }
  }

  tfree(mgmt->slots);
}


int32_t ctgPushRmDBMsgInQueue(SCatalog* pCtg, const char *dbFName, int64_t dbId) {
  int32_t code = 0;
  SCtgMetaAction action= {.act = CTG_ACT_REMOVE_DB};
  SCtgRemoveDBMsg *msg = malloc(sizeof(SCtgRemoveDBMsg));
  if (NULL == msg) {
    ctgError("malloc %d failed", (int32_t)sizeof(SCtgRemoveDBMsg));
    CTG_ERR_RET(TSDB_CODE_CTG_MEM_ERROR);
  }

  msg->pCtg = pCtg;
  strncpy(msg->dbFName, dbFName, sizeof(msg->dbFName));
  msg->dbId = dbId;

  action.data = msg;

  CTG_ERR_JRET(ctgPushAction(&action));

  ctgDebug("action [%s] added into queue", gCtgAction[action.act].name);

  return TSDB_CODE_SUCCESS;

_return:
  
  tfree(action.data);
  CTG_RET(code);  
}


int32_t ctgPushRmStbMsgInQueue(SCatalog* pCtg, const char *dbFName, int64_t dbId, const char *stbName, uint64_t suid) {
  int32_t code = 0;
  SCtgMetaAction action= {.act = CTG_ACT_REMOVE_STB};
  SCtgRemoveStbMsg *msg = malloc(sizeof(SCtgRemoveStbMsg));
  if (NULL == msg) {
    ctgError("malloc %d failed", (int32_t)sizeof(SCtgRemoveStbMsg));
    CTG_ERR_RET(TSDB_CODE_CTG_MEM_ERROR);
  }

  msg->pCtg = pCtg;
  strncpy(msg->dbFName, dbFName, sizeof(msg->dbFName));
  strncpy(msg->stbName, stbName, sizeof(msg->stbName));
  msg->dbId = dbId;
  msg->suid = suid;

  action.data = msg;

  CTG_ERR_JRET(ctgPushAction(&action));

  ctgDebug("action [%s] added into queue", gCtgAction[action.act].name);

  return TSDB_CODE_SUCCESS;

_return:
  
  tfree(action.data);
  CTG_RET(code);  
}



int32_t ctgPushRmTblMsgInQueue(SCatalog* pCtg, const char *dbFName, int64_t dbId, const char *tbName) {
  int32_t code = 0;
  SCtgMetaAction action= {.act = CTG_ACT_REMOVE_TBL};
  SCtgRemoveTblMsg *msg = malloc(sizeof(SCtgRemoveTblMsg));
  if (NULL == msg) {
    ctgError("malloc %d failed", (int32_t)sizeof(SCtgRemoveTblMsg));
    CTG_ERR_RET(TSDB_CODE_CTG_MEM_ERROR);
  }

  msg->pCtg = pCtg;
  strncpy(msg->dbFName, dbFName, sizeof(msg->dbFName));
  strncpy(msg->tbName, tbName, sizeof(msg->tbName));
  msg->dbId = dbId;

  action.data = msg;

  CTG_ERR_JRET(ctgPushAction(&action));

  ctgDebug("action [%s] added into queue", gCtgAction[action.act].name);

  return TSDB_CODE_SUCCESS;

_return:
  
  tfree(action.data);
  CTG_RET(code);  
}


void ctgFreeTableMetaCache(SCtgTbMetaCache *cache) {
  CTG_LOCK(CTG_WRITE, &cache->stbLock);
  if (cache->stbCache) {
    taosHashCleanup(cache->stbCache);
    cache->stbCache = NULL;
  }
  CTG_UNLOCK(CTG_WRITE, &cache->stbLock);

  CTG_LOCK(CTG_WRITE, &cache->metaLock);
  if (cache->metaCache) {
    taosHashCleanup(cache->metaCache);
    cache->metaCache = NULL;
  }
  CTG_UNLOCK(CTG_WRITE, &cache->metaLock);
}

void ctgFreeVgInfo(SDBVgInfo *vgInfo) {
  if (NULL == vgInfo) {
    return;
  }

  if (vgInfo->vgHash) {
    taosHashCleanup(vgInfo->vgHash);
    vgInfo->vgHash = NULL;
  }
  
  tfree(vgInfo);
}

void ctgFreeDbCache(SCtgDBCache *dbCache) {
  if (NULL == dbCache) {
    return;
  }

  CTG_LOCK(CTG_WRITE, &dbCache->vgLock);
  ctgFreeVgInfo (dbCache->vgInfo);
  CTG_UNLOCK(CTG_WRITE, &dbCache->vgLock);

  ctgFreeTableMetaCache(&dbCache->tbCache);
}


void ctgFreeHandle(SCatalog* pCtg) {
  ctgFreeMetaRent(&pCtg->dbRent);
  ctgFreeMetaRent(&pCtg->stbRent);
  
  if (pCtg->dbCache) {
    void *pIter = taosHashIterate(pCtg->dbCache, NULL);
    while (pIter) {
      SCtgDBCache *dbCache = pIter;

      atomic_store_8(&dbCache->deleted, 1);

      ctgFreeDbCache(dbCache);
            
      pIter = taosHashIterate(pCtg->dbCache, pIter);
    }  

    taosHashCleanup(pCtg->dbCache);
  }
  
  free(pCtg);
}


int32_t ctgAcquireVgInfo(SCatalog *pCtg, SCtgDBCache *dbCache, bool *inCache) {
  CTG_LOCK(CTG_READ, &dbCache->vgLock);
  
  if (dbCache->deleted) {
    CTG_UNLOCK(CTG_READ, &dbCache->vgLock);

    ctgDebug("db is dropping, dbId:%"PRIx64, dbCache->dbId);
    
    *inCache = false;
    return TSDB_CODE_SUCCESS;
  }

  
  if (NULL == dbCache->vgInfo) {
    CTG_UNLOCK(CTG_READ, &dbCache->vgLock);

    *inCache = false;
    ctgDebug("db vgInfo is empty, dbId:%"PRIx64, dbCache->dbId);
    return TSDB_CODE_SUCCESS;
  }

  *inCache = true;
  
  return TSDB_CODE_SUCCESS;
}

int32_t ctgWAcquireVgInfo(SCatalog *pCtg, SCtgDBCache *dbCache) {
  CTG_LOCK(CTG_WRITE, &dbCache->vgLock);

  if (dbCache->deleted) {
    ctgDebug("db is dropping, dbId:%"PRIx64, dbCache->dbId);
    CTG_UNLOCK(CTG_WRITE, &dbCache->vgLock);
    CTG_ERR_RET(TSDB_CODE_CTG_DB_DROPPED);
  }

  return TSDB_CODE_SUCCESS;
}

void ctgReleaseDBCache(SCatalog *pCtg, SCtgDBCache *dbCache) {
  taosHashRelease(pCtg->dbCache, dbCache);
}

void ctgReleaseVgInfo(SCtgDBCache *dbCache) {
  CTG_UNLOCK(CTG_READ, &dbCache->vgLock);
}

void ctgWReleaseVgInfo(SCtgDBCache *dbCache) {
  CTG_UNLOCK(CTG_WRITE, &dbCache->vgLock);
}


int32_t ctgAcquireDBCacheImpl(SCatalog* pCtg, const char *dbFName, SCtgDBCache **pCache, bool acquire) {
  SCtgDBCache *dbCache = NULL;
  if (acquire) {
    dbCache = (SCtgDBCache *)taosHashAcquire(pCtg->dbCache, dbFName, strlen(dbFName));
  } else {
    dbCache = (SCtgDBCache *)taosHashGet(pCtg->dbCache, dbFName, strlen(dbFName));
  }
  
  if (NULL == dbCache) {
    *pCache = NULL;
    ctgDebug("db not in cache, dbFName:%s", dbFName);
    return TSDB_CODE_SUCCESS;
  }

  if (dbCache->deleted) {
    if (acquire) {
      ctgReleaseDBCache(pCtg, dbCache);
    }    
    
    *pCache = NULL;
    ctgDebug("db is removing from cache, dbFName:%s", dbFName);
    return TSDB_CODE_SUCCESS;
  }

  *pCache = dbCache;
    
  return TSDB_CODE_SUCCESS;
}

int32_t ctgAcquireDBCache(SCatalog* pCtg, const char *dbFName, SCtgDBCache **pCache) {
  CTG_RET(ctgAcquireDBCacheImpl(pCtg, dbFName, pCache, true));
}

int32_t ctgGetDBCache(SCatalog* pCtg, const char *dbFName, SCtgDBCache **pCache) {
  CTG_RET(ctgAcquireDBCacheImpl(pCtg, dbFName, pCache, false));
}


int32_t ctgAcquireVgInfoFromCache(SCatalog* pCtg, const char *dbFName, SCtgDBCache **pCache, bool *inCache) {
  if (NULL == pCtg->dbCache) {
    *pCache = NULL;
    *inCache = false;
    ctgWarn("empty db cache, dbFName:%s", dbFName);
    return TSDB_CODE_SUCCESS;
  }

  SCtgDBCache *dbCache = NULL;
  ctgAcquireDBCache(pCtg, dbFName, &dbCache);
  if (NULL == dbCache) {  
    *pCache = NULL;
    *inCache = false;
    return TSDB_CODE_SUCCESS;
  }
  
  ctgAcquireVgInfo(pCtg, dbCache, inCache);
  if (!(*inCache)) {
    ctgReleaseDBCache(pCtg, dbCache);
  
    *pCache = NULL;
    return TSDB_CODE_SUCCESS;
  }

  *pCache = dbCache;
  *inCache = true;

  ctgDebug("Got db vgInfo from cache, dbFName:%s", dbFName);
  
  return TSDB_CODE_SUCCESS;
}



int32_t ctgGetDBVgInfoFromMnode(SCatalog* pCtg, void *pRpc, const SEpSet* pMgmtEps, SBuildUseDBInput *input, SUseDbOutput *out) {
  char *msg = NULL;
  int32_t msgLen = 0;

  ctgDebug("try to get db vgInfo from mnode, dbFName:%s", input->db);

  int32_t code = queryBuildMsg[TMSG_INDEX(TDMT_MND_USE_DB)](input, &msg, 0, &msgLen);
  if (code) {
    ctgError("Build use db msg failed, code:%x, db:%s", code, input->db);
    CTG_ERR_RET(code);
  }
  
  SRpcMsg rpcMsg = {
      .msgType = TDMT_MND_USE_DB,
      .pCont   = msg,
      .contLen = msgLen,
  };

  SRpcMsg rpcRsp = {0};

  rpcSendRecv(pRpc, (SEpSet*)pMgmtEps, &rpcMsg, &rpcRsp);
  if (TSDB_CODE_SUCCESS != rpcRsp.code) {
    ctgError("error rsp for use db, error:%s, db:%s", tstrerror(rpcRsp.code), input->db);
    CTG_ERR_RET(rpcRsp.code);
  }

  code = queryProcessMsgRsp[TMSG_INDEX(TDMT_MND_USE_DB)](out, rpcRsp.pCont, rpcRsp.contLen);
  if (code) {
    ctgError("Process use db rsp failed, code:%x, db:%s", code, input->db);
    CTG_ERR_RET(code);
  }

  ctgDebug("Got db vgInfo from mnode, dbFName:%s", input->db);

  return TSDB_CODE_SUCCESS;
}

int32_t ctgIsTableMetaExistInCache(SCatalog* pCtg, char *dbFName, char* tbName, int32_t *exist) {
  if (NULL == pCtg->dbCache) {
    *exist = 0;
    ctgWarn("empty db cache, dbFName:%s, tbName:%s", dbFName, tbName);
    return TSDB_CODE_SUCCESS;
  }

  SCtgDBCache *dbCache = NULL;
  ctgAcquireDBCache(pCtg, dbFName, &dbCache);
  if (NULL == dbCache) {
    *exist = 0;
    return TSDB_CODE_SUCCESS;
  }

  size_t sz = 0;
  CTG_LOCK(CTG_READ, &dbCache->tbCache.metaLock);  
  STableMeta *tbMeta = taosHashGet(dbCache->tbCache.metaCache, tbName, strlen(tbName));
  CTG_UNLOCK(CTG_READ, &dbCache->tbCache.metaLock);
  
  if (NULL == tbMeta) {
    ctgReleaseDBCache(pCtg, dbCache);
    
    *exist = 0;
    ctgDebug("tbmeta not in cache, dbFName:%s, tbName:%s", dbFName, tbName);
    return TSDB_CODE_SUCCESS;
  }

  *exist = 1;

  ctgReleaseDBCache(pCtg, dbCache);
  
  ctgDebug("tbmeta is in cache, dbFName:%s, tbName:%s", dbFName, tbName);
  
  return TSDB_CODE_SUCCESS;
}


int32_t ctgGetTableMetaFromCache(SCatalog* pCtg, const SName* pTableName, STableMeta** pTableMeta, int32_t *exist, int32_t flag, uint64_t *dbId) {
  if (NULL == pCtg->dbCache) {
    *exist = 0;
    ctgWarn("empty tbmeta cache, tbName:%s", pTableName->tname);
    return TSDB_CODE_SUCCESS;
  }

  char dbFName[TSDB_DB_FNAME_LEN] = {0};
  if (CTG_FLAG_IS_INF_DB(flag)) {
    strcpy(dbFName, pTableName->dbname);
  } else {
    tNameGetFullDbName(pTableName, dbFName);
  }

  *pTableMeta = NULL;

  SCtgDBCache *dbCache = NULL;
  ctgAcquireDBCache(pCtg, dbFName, &dbCache);
  if (NULL == dbCache) {
    *exist = 0;
    return TSDB_CODE_SUCCESS;
  }
  
  int32_t sz = 0;
  CTG_LOCK(CTG_READ, &dbCache->tbCache.metaLock);
  int32_t code = taosHashGetDup_m(dbCache->tbCache.metaCache, pTableName->tname, strlen(pTableName->tname), (void **)pTableMeta, &sz);
  CTG_UNLOCK(CTG_READ, &dbCache->tbCache.metaLock);

  if (NULL == *pTableMeta) {
    *exist = 0;
    ctgReleaseDBCache(pCtg, dbCache);
    ctgDebug("tbl not in cache, dbFName:%s, tbName:%s", dbFName, pTableName->tname);
    return TSDB_CODE_SUCCESS;
  }

  *exist = 1;
<<<<<<< HEAD
  STableMeta* tbMeta = *pTableMeta;
=======
  if (dbId) {
    *dbId = dbCache->dbId;
  }
  
  tbMeta = *pTableMeta;
>>>>>>> 405e9e2c

  if (tbMeta->tableType != TSDB_CHILD_TABLE) {
    ctgReleaseDBCache(pCtg, dbCache);
    ctgDebug("Got meta from cache, type:%d, dbFName:%s, tbName:%s", tbMeta->tableType, dbFName, pTableName->tname);
    return TSDB_CODE_SUCCESS;
  }
  
  CTG_LOCK(CTG_READ, &dbCache->tbCache.stbLock);
  
  STableMeta **stbMeta = taosHashGet(dbCache->tbCache.stbCache, &tbMeta->suid, sizeof(tbMeta->suid));
  if (NULL == stbMeta || NULL == *stbMeta) {
    CTG_UNLOCK(CTG_READ, &dbCache->tbCache.stbLock);
    ctgReleaseDBCache(pCtg, dbCache);
    ctgError("stb not in stbCache, suid:%"PRIx64, tbMeta->suid);
    tfree(*pTableMeta);
    *exist = 0;
    return TSDB_CODE_SUCCESS;
  }

  if ((*stbMeta)->suid != tbMeta->suid) {    
    CTG_UNLOCK(CTG_READ, &dbCache->tbCache.stbLock);
    ctgReleaseDBCache(pCtg, dbCache);
    tfree(*pTableMeta);
    ctgError("stable suid in stbCache mis-match, expected suid:%"PRIx64 ",actual suid:%"PRIx64, tbMeta->suid, (*stbMeta)->suid);
    CTG_ERR_RET(TSDB_CODE_CTG_INTERNAL_ERROR);
  }

  int32_t metaSize = CTG_META_SIZE(*stbMeta);
  *pTableMeta = realloc(*pTableMeta, metaSize);
  if (NULL == *pTableMeta) {    
    CTG_UNLOCK(CTG_READ, &dbCache->tbCache.stbLock);
    ctgReleaseDBCache(pCtg, dbCache);
    ctgError("realloc size[%d] failed", metaSize);
    CTG_ERR_RET(TSDB_CODE_CTG_MEM_ERROR);
  }

  memcpy(&(*pTableMeta)->sversion, &(*stbMeta)->sversion, metaSize - sizeof(SCTableMeta));

  CTG_UNLOCK(CTG_READ, &dbCache->tbCache.stbLock);

  ctgReleaseDBCache(pCtg, dbCache);

  ctgDebug("Got tbmeta from cache, dbFName:%s, tbName:%s", dbFName, pTableName->tname);
  
  return TSDB_CODE_SUCCESS;
}

int32_t ctgGetTableTypeFromCache(SCatalog* pCtg, const SName* pTableName, int32_t *tbType, int32_t flag) {
  if (NULL == pCtg->dbCache) {
    ctgWarn("empty db cache, tbName:%s", pTableName->tname);  
    return TSDB_CODE_SUCCESS;
  }

  char dbFName[TSDB_DB_FNAME_LEN] = {0};
  if (CTG_FLAG_IS_INF_DB(flag)) {
    strcpy(dbFName, pTableName->dbname);
  } else {
    tNameGetFullDbName(pTableName, dbFName);
  }
  
  SCtgDBCache *dbCache = NULL;
  ctgAcquireDBCache(pCtg, dbFName, &dbCache);
  if (NULL == dbCache) {
    return TSDB_CODE_SUCCESS;
  }

  CTG_LOCK(CTG_READ, &dbCache->tbCache.metaLock);
  STableMeta *pTableMeta = (STableMeta *)taosHashAcquire(dbCache->tbCache.metaCache, pTableName->tname, strlen(pTableName->tname));

  if (NULL == pTableMeta) {
    CTG_UNLOCK(CTG_READ, &dbCache->tbCache.metaLock);
    ctgWarn("tbl not in cache, dbFName:%s, tbName:%s", dbFName, pTableName->tname);  
    ctgReleaseDBCache(pCtg, dbCache);
    
    return TSDB_CODE_SUCCESS;
  }

  *tbType = atomic_load_8(&pTableMeta->tableType);

  taosHashRelease(dbCache->tbCache.metaCache, pTableMeta);

  CTG_UNLOCK(CTG_READ, &dbCache->tbCache.metaLock);

  ctgReleaseDBCache(pCtg, dbCache);

  ctgDebug("Got tbtype from cache, dbFName:%s, tbName:%s, type:%d", dbFName, pTableName->tname, *tbType);  
  
  return TSDB_CODE_SUCCESS;
}

int32_t ctgGetTableMetaFromMnodeImpl(SCatalog* pCtg, void *pTrans, const SEpSet* pMgmtEps, char *dbFName, char* tbName, STableMetaOutput* output) {
  SBuildTableMetaInput bInput = {.vgId = 0, .dbFName = dbFName, .tbName = tbName};
  char *msg = NULL;
  SEpSet *pVnodeEpSet = NULL;
  int32_t msgLen = 0;

  ctgDebug("try to get table meta from mnode, dbFName:%s, tbName:%s", dbFName, tbName);

  int32_t code = queryBuildMsg[TMSG_INDEX(TDMT_MND_TABLE_META)](&bInput, &msg, 0, &msgLen);
  if (code) {
    ctgError("Build mnode stablemeta msg failed, code:%x", code);
    CTG_ERR_RET(code);
  }

  SRpcMsg rpcMsg = {
      .msgType = TDMT_MND_TABLE_META,
      .pCont   = msg,
      .contLen = msgLen,
  };

  SRpcMsg rpcRsp = {0};

  rpcSendRecv(pTrans, (SEpSet*)pMgmtEps, &rpcMsg, &rpcRsp);
  
  if (TSDB_CODE_SUCCESS != rpcRsp.code) {
    if (CTG_TABLE_NOT_EXIST(rpcRsp.code)) {
      SET_META_TYPE_NULL(output->metaType);
      ctgDebug("stablemeta not exist in mnode, dbFName:%s, tbName:%s", dbFName, tbName);
      return TSDB_CODE_SUCCESS;
    }
    
    ctgError("error rsp for stablemeta from mnode, code:%s, dbFName:%s, tbName:%s", tstrerror(rpcRsp.code), dbFName, tbName);
    CTG_ERR_RET(rpcRsp.code);
  }

  code = queryProcessMsgRsp[TMSG_INDEX(TDMT_MND_TABLE_META)](output, rpcRsp.pCont, rpcRsp.contLen);
  if (code) {
    ctgError("Process mnode stablemeta rsp failed, code:%x, dbFName:%s, tbName:%s", code, dbFName, tbName);
    CTG_ERR_RET(code);
  }

  ctgDebug("Got table meta from mnode, dbFName:%s, tbName:%s", dbFName, tbName);

  return TSDB_CODE_SUCCESS;
}

int32_t ctgGetTableMetaFromMnode(SCatalog* pCtg, void *pTrans, const SEpSet* pMgmtEps, const SName* pTableName, STableMetaOutput* output) {
  char dbFName[TSDB_DB_FNAME_LEN];
  tNameGetFullDbName(pTableName, dbFName);

  return ctgGetTableMetaFromMnodeImpl(pCtg, pTrans, pMgmtEps, dbFName, (char *)pTableName->tname, output);
}

int32_t ctgGetTableMetaFromVnode(SCatalog* pCtg, void *pTrans, const SEpSet* pMgmtEps, const SName* pTableName, SVgroupInfo *vgroupInfo, STableMetaOutput* output) {
  if (NULL == pCtg || NULL == pTrans || NULL == pMgmtEps || NULL == pTableName || NULL == vgroupInfo || NULL == output) {
    CTG_ERR_RET(TSDB_CODE_CTG_INVALID_INPUT);
  }

  char dbFName[TSDB_DB_FNAME_LEN];
  tNameGetFullDbName(pTableName, dbFName);

  ctgDebug("try to get table meta from vnode, dbFName:%s, tbName:%s", dbFName, tNameGetTableName(pTableName));

  SBuildTableMetaInput bInput = {.vgId = vgroupInfo->vgId, .dbFName = dbFName, .tbName = (char *)tNameGetTableName(pTableName)};
  char *msg = NULL;
  int32_t msgLen = 0;

  int32_t code = queryBuildMsg[TMSG_INDEX(TDMT_VND_TABLE_META)](&bInput, &msg, 0, &msgLen);
  if (code) {
    ctgError("Build vnode tablemeta msg failed, code:%x, dbFName:%s, tbName:%s", code, dbFName, tNameGetTableName(pTableName));
    CTG_ERR_RET(code);
  }

  SRpcMsg rpcMsg = {
      .msgType = TDMT_VND_TABLE_META,
      .pCont   = msg,
      .contLen = msgLen,
  };

  SRpcMsg rpcRsp = {0};
  rpcSendRecv(pTrans, &vgroupInfo->epset, &rpcMsg, &rpcRsp);
  
  if (TSDB_CODE_SUCCESS != rpcRsp.code) {
    if (CTG_TABLE_NOT_EXIST(rpcRsp.code)) {
      SET_META_TYPE_NULL(output->metaType);
      ctgDebug("tablemeta not exist in vnode, dbFName:%s, tbName:%s", dbFName, tNameGetTableName(pTableName));
      return TSDB_CODE_SUCCESS;
    }
  
    ctgError("error rsp for table meta from vnode, code:%s, dbFName:%s, tbName:%s", tstrerror(rpcRsp.code), dbFName, tNameGetTableName(pTableName));
    CTG_ERR_RET(rpcRsp.code);
  }

  code = queryProcessMsgRsp[TMSG_INDEX(TDMT_VND_TABLE_META)](output, rpcRsp.pCont, rpcRsp.contLen);
  if (code) {
    ctgError("Process vnode tablemeta rsp failed, code:%s, dbFName:%s, tbName:%s", tstrerror(code), dbFName, tNameGetTableName(pTableName));
    CTG_ERR_RET(code);
  }

  ctgDebug("Got table meta from vnode, dbFName:%s, tbName:%s", dbFName, tNameGetTableName(pTableName));
  return TSDB_CODE_SUCCESS;
}


int32_t ctgGetHashFunction(int8_t hashMethod, tableNameHashFp *fp) {
  switch (hashMethod) {
    default:
      *fp = MurmurHash3_32;
      break;
  }

  return TSDB_CODE_SUCCESS;
}

int32_t ctgGenerateVgList(SCatalog *pCtg, SHashObj *vgHash, SArray** pList) {
  SHashObj *vgroupHash = NULL;
  SVgroupInfo *vgInfo = NULL;
  SArray *vgList = NULL;
  int32_t code = 0;
  int32_t vgNum = taosHashGetSize(vgHash);

  vgList = taosArrayInit(vgNum, sizeof(SVgroupInfo));
  if (NULL == vgList) {
    ctgError("taosArrayInit failed, num:%d", vgNum);
    CTG_ERR_RET(TSDB_CODE_CTG_MEM_ERROR);    
  }

  void *pIter = taosHashIterate(vgHash, NULL);
  while (pIter) {
    vgInfo = pIter;

    if (NULL == taosArrayPush(vgList, vgInfo)) {
      ctgError("taosArrayPush failed, vgId:%d", vgInfo->vgId);
      taosHashCancelIterate(vgHash, pIter);      
      CTG_ERR_JRET(TSDB_CODE_CTG_MEM_ERROR);
    }
    
    pIter = taosHashIterate(vgHash, pIter);
    vgInfo = NULL;
  }

  *pList = vgList;

  ctgDebug("Got vgList from cache, vgNum:%d", vgNum);

  return TSDB_CODE_SUCCESS;

_return:

  if (vgList) {
    taosArrayDestroy(vgList);
  }

  CTG_RET(code);
}

int32_t ctgGetVgInfoFromHashValue(SCatalog *pCtg, SDBVgInfo *dbInfo, const SName *pTableName, SVgroupInfo *pVgroup) {
  int32_t code = 0;
  
  int32_t vgNum = taosHashGetSize(dbInfo->vgHash);
  char db[TSDB_DB_FNAME_LEN] = {0};
  tNameGetFullDbName(pTableName, db);

  if (vgNum <= 0) {
    ctgError("db vgroup cache invalid, db:%s, vgroup number:%d", db, vgNum);
    CTG_ERR_RET(TSDB_CODE_TSC_DB_NOT_SELECTED);
  }

  tableNameHashFp fp = NULL;
  SVgroupInfo *vgInfo = NULL;

  CTG_ERR_RET(ctgGetHashFunction(dbInfo->hashMethod, &fp));

  char tbFullName[TSDB_TABLE_FNAME_LEN];
  tNameExtractFullName(pTableName, tbFullName);

  uint32_t hashValue = (*fp)(tbFullName, (uint32_t)strlen(tbFullName));

  void *pIter = taosHashIterate(dbInfo->vgHash, NULL);
  while (pIter) {
    vgInfo = pIter;
    if (hashValue >= vgInfo->hashBegin && hashValue <= vgInfo->hashEnd) {
      taosHashCancelIterate(dbInfo->vgHash, pIter);
      break;
    }
    
    pIter = taosHashIterate(dbInfo->vgHash, pIter);
    vgInfo = NULL;
  }

  if (NULL == vgInfo) {
    ctgError("no hash range found for hash value [%u], db:%s, numOfVgId:%d", hashValue, db, taosHashGetSize(dbInfo->vgHash));
    CTG_ERR_RET(TSDB_CODE_CTG_INTERNAL_ERROR);
  }

  *pVgroup = *vgInfo;

  CTG_RET(code);
}

int32_t ctgStbVersionCompare(const void* key1, const void* key2) {
  if (*(uint64_t *)key1 < ((SSTableMetaVersion*)key2)->suid) {
    return -1;
  } else if (*(uint64_t *)key1 > ((SSTableMetaVersion*)key2)->suid) {
    return 1;
  } else {
    return 0;
  }
}

int32_t ctgDbVgVersionCompare(const void* key1, const void* key2) {
  if (*(int64_t *)key1 < ((SDbVgVersion*)key2)->dbId) {
    return -1;
  } else if (*(int64_t *)key1 > ((SDbVgVersion*)key2)->dbId) {
    return 1;
  } else {
    return 0;
  }
}

int32_t ctgMetaRentInit(SCtgRentMgmt *mgmt, uint32_t rentSec, int8_t type) {
  mgmt->slotRIdx = 0;
  mgmt->slotNum = rentSec / CTG_RENT_SLOT_SECOND;
  mgmt->type = type;

  size_t msgSize = sizeof(SCtgRentSlot) * mgmt->slotNum;
  
  mgmt->slots = calloc(1, msgSize);
  if (NULL == mgmt->slots) {
    qError("calloc %d failed", (int32_t)msgSize);
    CTG_ERR_RET(TSDB_CODE_CTG_MEM_ERROR);
  }

  qDebug("meta rent initialized, type:%d, slotNum:%d", type, mgmt->slotNum);
  
  return TSDB_CODE_SUCCESS;
}


int32_t ctgMetaRentAdd(SCtgRentMgmt *mgmt, void *meta, int64_t id, int32_t size) {
  int16_t widx = abs(id % mgmt->slotNum);

  SCtgRentSlot *slot = &mgmt->slots[widx];
  int32_t code = 0;
  
  CTG_LOCK(CTG_WRITE, &slot->lock);
  if (NULL == slot->meta) {
    slot->meta = taosArrayInit(CTG_DEFAULT_RENT_SLOT_SIZE, size);
    if (NULL == slot->meta) {
      qError("taosArrayInit %d failed, id:%"PRIx64", slot idx:%d, type:%d", CTG_DEFAULT_RENT_SLOT_SIZE, id, widx, mgmt->type);
      CTG_ERR_JRET(TSDB_CODE_CTG_MEM_ERROR);
    }
  }

  if (NULL == taosArrayPush(slot->meta, meta)) {
    qError("taosArrayPush meta to rent failed, id:%"PRIx64", slot idx:%d, type:%d", id, widx, mgmt->type);
    CTG_ERR_JRET(TSDB_CODE_CTG_MEM_ERROR);
  }

  slot->needSort = true;

  qDebug("add meta to rent, id:%"PRIx64", slot idx:%d, type:%d", id, widx, mgmt->type);

_return:

  CTG_UNLOCK(CTG_WRITE, &slot->lock);
  CTG_RET(code);
}

int32_t ctgMetaRentUpdate(SCtgRentMgmt *mgmt, void *meta, int64_t id, int32_t size, __compar_fn_t compare) {
  int16_t widx = abs(id % mgmt->slotNum);

  SCtgRentSlot *slot = &mgmt->slots[widx];
  int32_t code = 0;
  
  CTG_LOCK(CTG_WRITE, &slot->lock);
  if (NULL == slot->meta) {
    qError("empty meta slot, id:%"PRIx64", slot idx:%d, type:%d", id, widx, mgmt->type);
    CTG_ERR_JRET(TSDB_CODE_CTG_INTERNAL_ERROR);
  }

  if (slot->needSort) {
    qDebug("meta slot before sorte, slot idx:%d, type:%d, size:%d", widx, mgmt->type, (int32_t)taosArrayGetSize(slot->meta));
    taosArraySort(slot->meta, compare);
    slot->needSort = false;
    qDebug("meta slot sorted, slot idx:%d, type:%d, size:%d", widx, mgmt->type, (int32_t)taosArrayGetSize(slot->meta));
  }

  void *orig = taosArraySearch(slot->meta, &id, compare, TD_EQ);
  if (NULL == orig) {
    qError("meta not found in slot, id:%"PRIx64", slot idx:%d, type:%d, size:%d", id, widx, mgmt->type, (int32_t)taosArrayGetSize(slot->meta));
    CTG_ERR_JRET(TSDB_CODE_CTG_INTERNAL_ERROR);
  }

  memcpy(orig, meta, size);

  qDebug("meta in rent updated, id:%"PRIx64", slot idx:%d, type:%d", id, widx, mgmt->type);

_return:

  CTG_UNLOCK(CTG_WRITE, &slot->lock);

  if (code) {
    qWarn("meta in rent update failed, will try to add it, code:%x, id:%"PRIx64", slot idx:%d, type:%d", code, id, widx, mgmt->type);
    CTG_RET(ctgMetaRentAdd(mgmt, meta, id, size));
  }

  CTG_RET(code);
}

int32_t ctgMetaRentRemove(SCtgRentMgmt *mgmt, int64_t id, __compar_fn_t compare) {
  int16_t widx = abs(id % mgmt->slotNum);

  SCtgRentSlot *slot = &mgmt->slots[widx];
  int32_t code = 0;
  
  CTG_LOCK(CTG_WRITE, &slot->lock);
  if (NULL == slot->meta) {
    qError("empty meta slot, id:%"PRIx64", slot idx:%d, type:%d", id, widx, mgmt->type);
    CTG_ERR_JRET(TSDB_CODE_CTG_INTERNAL_ERROR);
  }

  if (slot->needSort) {
    taosArraySort(slot->meta, compare);
    slot->needSort = false;
    qDebug("meta slot sorted, slot idx:%d, type:%d", widx, mgmt->type);
  }

  int32_t idx = taosArraySearchIdx(slot->meta, &id, compare, TD_EQ);
  if (idx < 0) {
    qError("meta not found in slot, id:%"PRIx64", slot idx:%d, type:%d", id, widx, mgmt->type);
    CTG_ERR_JRET(TSDB_CODE_CTG_INTERNAL_ERROR);
  }

  taosArrayRemove(slot->meta, idx);

  qDebug("meta in rent removed, id:%"PRIx64", slot idx:%d, type:%d", id, widx, mgmt->type);

_return:

  CTG_UNLOCK(CTG_WRITE, &slot->lock);

  CTG_RET(code);
}


int32_t ctgMetaRentGetImpl(SCtgRentMgmt *mgmt, void **res, uint32_t *num, int32_t size) {
  int16_t ridx = atomic_add_fetch_16(&mgmt->slotRIdx, 1);
  if (ridx >= mgmt->slotNum) {
    ridx %= mgmt->slotNum;
    atomic_store_16(&mgmt->slotRIdx, ridx);
  }

  SCtgRentSlot *slot = &mgmt->slots[ridx];
  int32_t code = 0;
  
  CTG_LOCK(CTG_READ, &slot->lock);
  if (NULL == slot->meta) {
    qDebug("empty meta in slot:%d, type:%d", ridx, mgmt->type);
    *num = 0;
    goto _return;
  }

  size_t metaNum = taosArrayGetSize(slot->meta);
  if (metaNum <= 0) {
    qDebug("no meta in slot:%d, type:%d", ridx, mgmt->type);
    *num = 0;
    goto _return;
  }

  size_t msize = metaNum * size;
  *res = malloc(msize);
  if (NULL == *res) {
    qError("malloc %d failed", (int32_t)msize);
    CTG_ERR_JRET(TSDB_CODE_CTG_MEM_ERROR);
  }

  void *meta = taosArrayGet(slot->meta, 0);

  memcpy(*res, meta, msize);

  *num = (uint32_t)metaNum;

  qDebug("Got %d meta from rent, type:%d", (int32_t)metaNum, mgmt->type);

_return:

  CTG_UNLOCK(CTG_READ, &slot->lock);

  CTG_RET(code);
}

int32_t ctgMetaRentGet(SCtgRentMgmt *mgmt, void **res, uint32_t *num, int32_t size) {
  while (true) {
    int64_t msec = taosGetTimestampMs();
    int64_t lsec = atomic_load_64(&mgmt->lastReadMsec);
    if ((msec - lsec) < CTG_RENT_SLOT_SECOND * 1000) {
      *res = NULL;
      *num = 0;
      qDebug("too short time period to get expired meta, type:%d", mgmt->type);
      return TSDB_CODE_SUCCESS;
    }

    if (lsec != atomic_val_compare_exchange_64(&mgmt->lastReadMsec, lsec, msec)) {
      continue;
    }

    break;
  }

  CTG_ERR_RET(ctgMetaRentGetImpl(mgmt, res, num, size));

  return TSDB_CODE_SUCCESS;
}

int32_t ctgAddNewDBCache(SCatalog *pCtg, const char *dbFName, uint64_t dbId) {
  int32_t code = 0;

  SCtgDBCache newDBCache = {0};
  newDBCache.dbId = dbId;

  newDBCache.tbCache.metaCache = taosHashInit(gCtgMgmt.cfg.maxTblCacheNum, taosGetDefaultHashFunction(TSDB_DATA_TYPE_BINARY), true, HASH_ENTRY_LOCK);
  if (NULL == newDBCache.tbCache.metaCache) {
    ctgError("taosHashInit %d metaCache failed", gCtgMgmt.cfg.maxTblCacheNum);
    CTG_ERR_RET(TSDB_CODE_CTG_MEM_ERROR);
  }

  newDBCache.tbCache.stbCache = taosHashInit(gCtgMgmt.cfg.maxTblCacheNum, taosGetDefaultHashFunction(TSDB_DATA_TYPE_UBIGINT), true, HASH_ENTRY_LOCK);
  if (NULL == newDBCache.tbCache.stbCache) {
    ctgError("taosHashInit %d stbCache failed", gCtgMgmt.cfg.maxTblCacheNum);
    CTG_ERR_JRET(TSDB_CODE_CTG_MEM_ERROR);
  }

  code = taosHashPut(pCtg->dbCache, dbFName, strlen(dbFName), &newDBCache, sizeof(SCtgDBCache));
  if (code) {
    if (HASH_NODE_EXIST(code)) {
      ctgDebug("db already in cache, dbFName:%s", dbFName);
      goto _return;
    }
    
    ctgError("taosHashPut db to cache failed, dbFName:%s", dbFName);
    CTG_ERR_JRET(TSDB_CODE_CTG_MEM_ERROR);
  }
  
  SDbVgVersion vgVersion = {.dbId = newDBCache.dbId, .vgVersion = -1};
  strncpy(vgVersion.dbFName, dbFName, sizeof(vgVersion.dbFName));

  ctgDebug("db added to cache, dbFName:%s, dbId:%"PRIx64, dbFName, dbId);

  if (CTG_IS_INF_DBNAME(dbFName)) {
    return TSDB_CODE_SUCCESS;
  }

  CTG_ERR_RET(ctgMetaRentAdd(&pCtg->dbRent, &vgVersion, dbId, sizeof(SDbVgVersion)));

  ctgDebug("db added to rent, dbFName:%s, vgVersion:%d, dbId:%"PRIx64, dbFName, vgVersion.vgVersion, dbId);

  return TSDB_CODE_SUCCESS;

_return:

  ctgFreeDbCache(&newDBCache);

  CTG_RET(code);
}


void ctgRemoveStbRent(SCatalog* pCtg, SCtgTbMetaCache *cache) {
  CTG_LOCK(CTG_WRITE, &cache->stbLock);
  if (cache->stbCache) {
    void *pIter = taosHashIterate(cache->stbCache, NULL);
    while (pIter) {
      uint64_t *suid = NULL;
      suid = taosHashGetKey(pIter, NULL);

      if (TSDB_CODE_SUCCESS == ctgMetaRentRemove(&pCtg->stbRent, *suid, ctgStbVersionCompare)) {
        ctgDebug("stb removed from rent, suid:%"PRIx64, *suid);
      }
          
      pIter = taosHashIterate(cache->stbCache, pIter);
    }
  }
  CTG_UNLOCK(CTG_WRITE, &cache->stbLock);
}


int32_t ctgRemoveDB(SCatalog* pCtg, SCtgDBCache *dbCache, const char* dbFName) {
  uint64_t dbId = dbCache->dbId;
  
  ctgInfo("start to remove db from cache, dbFName:%s, dbId:%"PRIx64, dbFName, dbCache->dbId);

  atomic_store_8(&dbCache->deleted, 1);

  ctgRemoveStbRent(pCtg, &dbCache->tbCache);

  ctgFreeDbCache(dbCache);

  ctgInfo("db removed from cache, dbFName:%s, dbId:%"PRIx64, dbFName, dbCache->dbId);

  CTG_ERR_RET(ctgMetaRentRemove(&pCtg->dbRent, dbCache->dbId, ctgDbVgVersionCompare));
  
  ctgDebug("db removed from rent, dbFName:%s, dbId:%"PRIx64, dbFName, dbCache->dbId);

  if (taosHashRemove(pCtg->dbCache, dbFName, strlen(dbFName))) {
    ctgInfo("taosHashRemove from dbCache failed, may be removed, dbFName:%s", dbFName);
    CTG_ERR_RET(TSDB_CODE_CTG_DB_DROPPED);
  }

  ctgInfo("db removed from cache, dbFName:%s, dbId:%"PRIx64, dbFName, dbId);
  
  return TSDB_CODE_SUCCESS;
}


int32_t ctgGetAddDBCache(SCatalog* pCtg, const char *dbFName, uint64_t dbId, SCtgDBCache **pCache) {
  int32_t code = 0;
  SCtgDBCache *dbCache = NULL;
  ctgGetDBCache(pCtg, dbFName, &dbCache);
  
  if (dbCache) {
  // TODO OPEN IT
#if 0    
    if (dbCache->dbId == dbId) {
      *pCache = dbCache;
      return TSDB_CODE_SUCCESS;
    }
#else
    if (0 == dbId) {
      *pCache = dbCache;
      return TSDB_CODE_SUCCESS;
    }

    if (dbId && (dbCache->dbId == 0)) {
      dbCache->dbId = dbId;
      *pCache = dbCache;
      return TSDB_CODE_SUCCESS;
    }
    
    if (dbCache->dbId == dbId) {
      *pCache = dbCache;
      return TSDB_CODE_SUCCESS;
    }
#endif
    CTG_ERR_RET(ctgRemoveDB(pCtg, dbCache, dbFName));
  }
  
  CTG_ERR_RET(ctgAddNewDBCache(pCtg, dbFName, dbId));

  ctgGetDBCache(pCtg, dbFName, &dbCache);

  *pCache = dbCache;

  return TSDB_CODE_SUCCESS;
}


int32_t ctgUpdateDBVgInfo(SCatalog* pCtg, const char* dbFName, uint64_t dbId, SDBVgInfo** pDbInfo) {
  int32_t code = 0;
  SDBVgInfo* dbInfo = *pDbInfo;
  
  if (NULL == dbInfo->vgHash || dbInfo->vgVersion < 0 || taosHashGetSize(dbInfo->vgHash) <= 0) {
    ctgError("invalid db vgInfo, dbFName:%s, vgHash:%p, vgVersion:%d", dbFName, dbInfo->vgHash, dbInfo->vgVersion);
    CTG_ERR_RET(TSDB_CODE_CTG_MEM_ERROR);
  }

  bool newAdded = false;
  SDbVgVersion vgVersion = {.dbId = dbId, .vgVersion = dbInfo->vgVersion};

  SCtgDBCache *dbCache = NULL;
  CTG_ERR_RET(ctgGetAddDBCache(pCtg, dbFName, dbId, &dbCache));
  if (NULL == dbCache) {
    ctgInfo("conflict db update, ignore this update, dbFName:%s, dbId:%"PRIx64, dbFName, dbId);
    CTG_ERR_RET(TSDB_CODE_CTG_INTERNAL_ERROR);
  }

  SDBVgInfo *vgInfo = NULL;
  CTG_ERR_RET(ctgWAcquireVgInfo(pCtg, dbCache));
  
  if (dbCache->vgInfo) {
    if (dbInfo->vgVersion <= dbCache->vgInfo->vgVersion) {
      ctgInfo("db vgVersion is old, dbFName:%s, vgVersion:%d, currentVersion:%d", dbFName, dbInfo->vgVersion, dbCache->vgInfo->vgVersion);
      ctgWReleaseVgInfo(dbCache);
      
      return TSDB_CODE_SUCCESS;
    }

    ctgFreeVgInfo(dbCache->vgInfo);
  }

  dbCache->vgInfo = dbInfo;

  *pDbInfo = NULL;

  ctgDebug("db vgInfo updated, dbFName:%s, vgVersion:%d, dbId:%"PRIx64, dbFName, vgVersion.vgVersion, vgVersion.dbId);

  ctgWReleaseVgInfo(dbCache);

  dbCache = NULL;

  strncpy(vgVersion.dbFName, dbFName, sizeof(vgVersion.dbFName));
  CTG_ERR_RET(ctgMetaRentUpdate(&pCtg->dbRent, &vgVersion, vgVersion.dbId, sizeof(SDbVgVersion), ctgDbVgVersionCompare));
  
  CTG_RET(code);
}


int32_t ctgUpdateTblMeta(SCatalog *pCtg, SCtgDBCache *dbCache, char *dbFName, uint64_t dbId, char *tbName, STableMeta *meta, int32_t metaSize) {
  SCtgTbMetaCache *tbCache = &dbCache->tbCache;

  CTG_LOCK(CTG_READ, &tbCache->metaLock);
  if (dbCache->deleted || NULL == tbCache->metaCache || NULL == tbCache->stbCache) {
    CTG_UNLOCK(CTG_READ, &tbCache->metaLock);    
    ctgError("db is dropping, dbId:%"PRIx64, dbCache->dbId);
    CTG_ERR_RET(TSDB_CODE_CTG_DB_DROPPED);
  }

  int8_t origType = 0;
  uint64_t origSuid = 0;
  bool isStb = meta->tableType == TSDB_SUPER_TABLE;
  STableMeta *orig = taosHashGet(tbCache->metaCache, tbName, strlen(tbName));
  if (orig) {
    origType = orig->tableType;
    
    if (origType == TSDB_SUPER_TABLE) {
      if ((!isStb) || orig->suid != meta->suid) {
        CTG_LOCK(CTG_WRITE, &tbCache->stbLock);
        if (taosHashRemove(tbCache->stbCache, &orig->suid, sizeof(orig->suid))) {
          ctgError("stb not exist in stbCache, dbFName:%s, stb:%s, suid:%"PRIx64, dbFName, tbName, orig->suid);
        }
        CTG_UNLOCK(CTG_WRITE, &tbCache->stbLock);

        ctgDebug("stb removed from stbCache, dbFName:%s, stb:%s, suid:%"PRIx64, dbFName, tbName, orig->suid);
        
        ctgMetaRentRemove(&pCtg->stbRent, orig->suid, ctgStbVersionCompare);
      }

      origSuid = orig->suid;
    }
  }

  if (isStb) {
    CTG_LOCK(CTG_WRITE, &tbCache->stbLock);
  }
  
  if (taosHashPut(tbCache->metaCache, tbName, strlen(tbName), meta, metaSize) != 0) {
    if (isStb) {
      CTG_UNLOCK(CTG_WRITE, &tbCache->stbLock);
    }
    
    CTG_UNLOCK(CTG_READ, &tbCache->metaLock);  
    ctgError("taosHashPut tbmeta to cache failed, dbFName:%s, tbName:%s, tbType:%d", dbFName, tbName, meta->tableType);
    CTG_ERR_RET(TSDB_CODE_CTG_MEM_ERROR);
  }

  ctgDebug("tbmeta updated to cache, dbFName:%s, tbName:%s, tbType:%d", dbFName, tbName, meta->tableType);
  ctgDbgShowTableMeta(pCtg, tbName, meta);

  if (!isStb) {
    CTG_UNLOCK(CTG_READ, &tbCache->metaLock);  
    return TSDB_CODE_SUCCESS;
  }

  if (origType == TSDB_SUPER_TABLE && origSuid == meta->suid) {
    CTG_UNLOCK(CTG_WRITE, &tbCache->stbLock);
    CTG_UNLOCK(CTG_READ, &tbCache->metaLock);  
    return TSDB_CODE_SUCCESS;
  }

  STableMeta *tbMeta = taosHashGet(tbCache->metaCache, tbName, strlen(tbName));
  if (taosHashPut(tbCache->stbCache, &meta->suid, sizeof(meta->suid), &tbMeta, POINTER_BYTES) != 0) {
    CTG_UNLOCK(CTG_WRITE, &tbCache->stbLock);
    CTG_UNLOCK(CTG_READ, &tbCache->metaLock);    
    ctgError("taosHashPut stable to stable cache failed, suid:%"PRIx64, meta->suid);
    CTG_ERR_RET(TSDB_CODE_CTG_MEM_ERROR);
  }
  
  CTG_UNLOCK(CTG_WRITE, &tbCache->stbLock);

  CTG_UNLOCK(CTG_READ, &tbCache->metaLock);

  ctgDebug("stb updated to stbCache, dbFName:%s, tbName:%s, tbType:%d", dbFName, tbName, meta->tableType);

  SSTableMetaVersion metaRent = {.dbId = dbId, .suid = meta->suid, .sversion = meta->sversion, .tversion = meta->tversion};
  strcpy(metaRent.dbFName, dbFName);
  strcpy(metaRent.stbName, tbName);
  CTG_ERR_RET(ctgMetaRentAdd(&pCtg->stbRent, &metaRent, metaRent.suid, sizeof(SSTableMetaVersion)));
  
  return TSDB_CODE_SUCCESS;
}

int32_t ctgCloneVgInfo(SDBVgInfo *src, SDBVgInfo **dst) {
  *dst = malloc(sizeof(SDBVgInfo));
  if (NULL == *dst) {
    qError("malloc %d failed", (int32_t)sizeof(SDBVgInfo));
    CTG_ERR_RET(TSDB_CODE_CTG_MEM_ERROR);
  }

  memcpy(*dst, src, sizeof(SDBVgInfo));

  size_t hashSize = taosHashGetSize(src->vgHash);
  (*dst)->vgHash = taosHashInit(hashSize, taosGetDefaultHashFunction(TSDB_DATA_TYPE_INT), true, HASH_ENTRY_LOCK);
  if (NULL == (*dst)->vgHash) {
    qError("taosHashInit %d failed", (int32_t)hashSize);
    tfree(*dst);
    CTG_ERR_RET(TSDB_CODE_CTG_MEM_ERROR);
  }

  int32_t *vgId = NULL;
  void *pIter = taosHashIterate(src->vgHash, NULL);
  while (pIter) {
    vgId = taosHashGetKey(pIter, NULL);

    if (taosHashPut((*dst)->vgHash, (void *)vgId, sizeof(int32_t), pIter, sizeof(SVgroupInfo))) {
      qError("taosHashPut failed, hashSize:%d", (int32_t)hashSize);
      taosHashCancelIterate(src->vgHash, pIter);
      taosHashCleanup((*dst)->vgHash);
      tfree(*dst);
      CTG_ERR_RET(TSDB_CODE_CTG_MEM_ERROR);
    }
    
    pIter = taosHashIterate(src->vgHash, pIter);
  }


  return TSDB_CODE_SUCCESS;
}



int32_t ctgGetDBVgInfo(SCatalog* pCtg, void *pRpc, const SEpSet* pMgmtEps, const char* dbFName, bool forceUpdate, SCtgDBCache** dbCache, SDBVgInfo **pInfo) {
  bool inCache = false;
  int32_t code = 0;

  CTG_ERR_RET(ctgAcquireVgInfoFromCache(pCtg, dbFName, dbCache, &inCache));

  if (inCache && !forceUpdate) {
    return TSDB_CODE_SUCCESS;
  }

  SUseDbOutput DbOut = {0};
  SBuildUseDBInput input = {0};

  tstrncpy(input.db, dbFName, tListLen(input.db));
  if (inCache) {
    input.dbId = (*dbCache)->dbId;
    input.vgVersion = (*dbCache)->vgInfo->vgVersion;
  } else {
    input.vgVersion = CTG_DEFAULT_INVALID_VERSION;
  }

  code = ctgGetDBVgInfoFromMnode(pCtg, pRpc, pMgmtEps, &input, &DbOut);
  if (code) {
    if (CTG_DB_NOT_EXIST(code) && input.vgVersion > CTG_DEFAULT_INVALID_VERSION) {
      ctgDebug("db no longer exist, dbFName:%s, dbId:%" PRIx64, input.db, input.dbId);
      ctgPushRmDBMsgInQueue(pCtg, input.db, input.dbId);
    }

    CTG_ERR_RET(code);
  }

  CTG_ERR_JRET(ctgCloneVgInfo(DbOut.dbVgroup, pInfo));
  
  SCtgMetaAction action= {.act = CTG_ACT_UPDATE_VG};
  SCtgUpdateVgMsg *msg = malloc(sizeof(SCtgUpdateVgMsg));
  if (NULL == msg) {
    ctgError("malloc %d failed", (int32_t)sizeof(SCtgUpdateVgMsg));
    ctgFreeVgInfo(DbOut.dbVgroup);
    CTG_ERR_RET(TSDB_CODE_CTG_MEM_ERROR);
  }

  strncpy(msg->dbFName, dbFName, sizeof(msg->dbFName));
  msg->pCtg = pCtg;
  msg->dbId = DbOut.dbId;
  msg->dbInfo = DbOut.dbVgroup;

  action.data = msg;

  CTG_ERR_JRET(ctgPushAction(&action));

  ctgDebug("action [%s] added into queue", gCtgAction[action.act].name);

  return TSDB_CODE_SUCCESS;

_return:

  tfree(*pInfo);
  tfree(msg);
  
  *pInfo = DbOut.dbVgroup;
  
  CTG_RET(code);
}


int32_t ctgCloneMetaOutput(STableMetaOutput *output, STableMetaOutput **pOutput) {
  *pOutput = malloc(sizeof(STableMetaOutput));
  if (NULL == *pOutput) {
    qError("malloc %d failed", (int32_t)sizeof(STableMetaOutput));
    CTG_ERR_RET(TSDB_CODE_CTG_MEM_ERROR);
  }

  memcpy(*pOutput, output, sizeof(STableMetaOutput));

  if (output->tbMeta) {
    int32_t metaSize = CTG_META_SIZE(output->tbMeta);
    (*pOutput)->tbMeta = malloc(metaSize);
    if (NULL == (*pOutput)->tbMeta) {
      qError("malloc %d failed", (int32_t)sizeof(STableMetaOutput));
      tfree(*pOutput);
      CTG_ERR_RET(TSDB_CODE_CTG_MEM_ERROR);
    }

    memcpy((*pOutput)->tbMeta, output->tbMeta, metaSize);
  }

  return TSDB_CODE_SUCCESS;
}



int32_t ctgRefreshTblMeta(SCatalog* pCtg, void *pTrans, const SEpSet* pMgmtEps, const SName* pTableName, int32_t flag, STableMetaOutput **pOutput) {
  if (NULL == pCtg || NULL == pTrans || NULL == pMgmtEps || NULL == pTableName) {
    CTG_ERR_RET(TSDB_CODE_CTG_INVALID_INPUT);
  }

  SVgroupInfo vgroupInfo = {0};
  int32_t code = 0;

  if (!CTG_FLAG_IS_INF_DB(flag)) {
    CTG_ERR_RET(catalogGetTableHashVgroup(pCtg, pTrans, pMgmtEps, pTableName, &vgroupInfo));
  }

  SCtgUpdateTblMsg *msg = NULL;
  STableMetaOutput  moutput = {0};
  STableMetaOutput *output = calloc(1, sizeof(STableMetaOutput));
  if (NULL == output) {
    ctgError("malloc %d failed", (int32_t)sizeof(STableMetaOutput));
    CTG_ERR_RET(TSDB_CODE_CTG_MEM_ERROR);
  }

  if (CTG_FLAG_IS_INF_DB(flag)) {
    ctgDebug("will refresh tbmeta, supposed in information_schema, tbName:%s", tNameGetTableName(pTableName));

    CTG_ERR_JRET(ctgGetTableMetaFromMnodeImpl(pCtg, pTrans, pMgmtEps, (char *)pTableName->dbname, (char *)pTableName->tname, output));
  } else if (CTG_FLAG_IS_STB(flag)) {
    ctgDebug("will refresh tbmeta, supposed to be stb, tbName:%s", tNameGetTableName(pTableName));

    // if get from mnode failed, will not try vnode
    CTG_ERR_JRET(ctgGetTableMetaFromMnode(pCtg, pTrans, pMgmtEps, pTableName, output));

    if (CTG_IS_META_NULL(output->metaType)) {
      CTG_ERR_JRET(ctgGetTableMetaFromVnode(pCtg, pTrans, pMgmtEps, pTableName, &vgroupInfo, output));
    }
  } else {
    ctgDebug("will refresh tbmeta, not supposed to be stb, tbName:%s, flag:%d", tNameGetTableName(pTableName), flag);

    // if get from vnode failed or no table meta, will not try mnode
    CTG_ERR_JRET(ctgGetTableMetaFromVnode(pCtg, pTrans, pMgmtEps, pTableName, &vgroupInfo, output));

    if (CTG_IS_META_TABLE(output->metaType) && TSDB_SUPER_TABLE == output->tbMeta->tableType) {
      ctgDebug("will continue to refresh tbmeta since got stb, tbName:%s", tNameGetTableName(pTableName));

      tfree(output->tbMeta);
      
      CTG_ERR_JRET(ctgGetTableMetaFromMnodeImpl(pCtg, pTrans, pMgmtEps, output->dbFName, output->tbName, output));
    } else if (CTG_IS_META_BOTH(output->metaType)) {
      int32_t exist = 0;
      if (!CTG_FLAG_IS_FORCE_UPDATE(flag)) {
        CTG_ERR_JRET(ctgIsTableMetaExistInCache(pCtg, output->dbFName, output->tbName, &exist));
      }
      
      if (0 == exist) {
        CTG_ERR_JRET(ctgGetTableMetaFromMnodeImpl(pCtg, pTrans, pMgmtEps, output->dbFName, output->tbName, &moutput));

        if (CTG_IS_META_NULL(moutput.metaType)) {
          SET_META_TYPE_NULL(output->metaType);
        }
        
        tfree(output->tbMeta);
        output->tbMeta = moutput.tbMeta;
        moutput.tbMeta = NULL;
      } else {
        tfree(output->tbMeta);
        
        SET_META_TYPE_CTABLE(output->metaType); 
      }
    }
  }

  if (CTG_IS_META_NULL(output->metaType)) {
    ctgError("no tbmeta got, tbNmae:%s", tNameGetTableName(pTableName));
    CTG_ERR_JRET(CTG_ERR_CODE_TABLE_NOT_EXIST);
  }

  if (CTG_IS_META_TABLE(output->metaType)) {
    ctgDebug("tbmeta got, dbFName:%s, tbName:%s, tbType:%d", output->dbFName, output->tbName, output->tbMeta->tableType);
  } else {
    ctgDebug("tbmeta got, dbFName:%s, tbName:%s, tbType:%d, stbMetaGot:%d", output->dbFName, output->ctbName, output->ctbMeta.tableType, CTG_IS_META_BOTH(output->metaType));
  }

  if (pOutput) {
    CTG_ERR_JRET(ctgCloneMetaOutput(output, pOutput));
  }

  SCtgMetaAction action= {.act = CTG_ACT_UPDATE_TBL};
  msg = malloc(sizeof(SCtgUpdateTblMsg));
  if (NULL == msg) {
    ctgError("malloc %d failed", (int32_t)sizeof(SCtgUpdateTblMsg));
    CTG_ERR_JRET(TSDB_CODE_CTG_MEM_ERROR);
  }

  msg->pCtg = pCtg;
  msg->output = output;

  action.data = msg;

  CTG_ERR_JRET(ctgPushAction(&action));

  ctgDebug("action [%s] added into queue", gCtgAction[action.act].name);

  return TSDB_CODE_SUCCESS;

_return:

  tfree(output->tbMeta);
  tfree(output);
  tfree(msg);
  
  CTG_RET(code);
}

int32_t ctgGetTableMeta(SCatalog* pCtg, void *pRpc, const SEpSet* pMgmtEps, const SName* pTableName, STableMeta** pTableMeta, int32_t flag) {
  if (NULL == pCtg || NULL == pRpc || NULL == pMgmtEps || NULL == pTableName || NULL == pTableMeta) {
    CTG_ERR_RET(TSDB_CODE_CTG_INVALID_INPUT);
  }
  
  int32_t exist = 0;
  int32_t code = 0;
  uint64_t dbId = 0;
  uint64_t suid = 0;
  STableMetaOutput *output = NULL;

  if (CTG_IS_INF_DBNAME(pTableName->dbname)) {
    CTG_FLAG_SET_INF_DB(flag);
  }

  CTG_ERR_RET(ctgGetTableMetaFromCache(pCtg, pTableName, pTableMeta, &exist, flag, &dbId));

  int32_t tbType = 0;

  if (exist) {
    if (CTG_FLAG_MATCH_STB(flag, (*pTableMeta)->tableType) && ((!CTG_FLAG_IS_FORCE_UPDATE(flag)) || (CTG_FLAG_IS_INF_DB(flag)))) {
      goto _return;
    }

    tbType = (*pTableMeta)->tableType;
    suid = (*pTableMeta)->suid;

    tfree(*pTableMeta);    
  }
    
  if (CTG_FLAG_IS_UNKNOWN_STB(flag)) {
    CTG_FLAG_SET_STB(flag, tbType);
  }


  while (true) {
    CTG_ERR_JRET(ctgRefreshTblMeta(pCtg, pRpc, pMgmtEps, pTableName, flag, &output));

    if (CTG_IS_META_TABLE(output->metaType)) {
      *pTableMeta = output->tbMeta;
      goto _return;
    }

    if (CTG_IS_META_BOTH(output->metaType)) {
      memcpy(output->tbMeta, &output->ctbMeta, sizeof(output->ctbMeta));
      
      *pTableMeta = output->tbMeta;
      goto _return;
    }

    if ((!CTG_IS_META_CTABLE(output->metaType)) || output->tbMeta) {
      ctgError("invalid metaType:%d", output->metaType);
      tfree(output->tbMeta);
      CTG_ERR_JRET(TSDB_CODE_CTG_INTERNAL_ERROR);
    }

    // HANDLE ONLY CHILD TABLE META

    SName stbName = *pTableName;
    strcpy(stbName.tname, output->tbName);
    
    CTG_ERR_JRET(ctgGetTableMetaFromCache(pCtg, &stbName, pTableMeta, &exist, flag, NULL));
    if (0 == exist) {
      ctgDebug("stb no longer exist, dbFName:%s, tbName:%s", output->dbFName, pTableName->tname);
      continue;
    }

    memcpy(*pTableMeta, &output->ctbMeta, sizeof(output->ctbMeta));

    break;
  }

_return:

  if (CTG_TABLE_NOT_EXIST(code) && exist) {
    char dbFName[TSDB_DB_FNAME_LEN] = {0};
    if (CTG_FLAG_IS_INF_DB(flag)) {
      strcpy(dbFName, pTableName->dbname);
    } else {
      tNameGetFullDbName(pTableName, dbFName);
    }

    if (TSDB_SUPER_TABLE == tbType) {
      ctgPushRmStbMsgInQueue(pCtg, dbFName, dbId, pTableName->tname, suid);
    } else {
      ctgPushRmTblMsgInQueue(pCtg, dbFName, dbId, pTableName->tname);
    }
  }

  tfree(output);

  if (*pTableMeta) {
    ctgDebug("tbmeta returned, tbName:%s, tbType:%d", pTableName->tname, (*pTableMeta)->tableType);
    ctgDbgShowTableMeta(pCtg, pTableName->tname, *pTableMeta);
  }

  CTG_RET(code);
}



int32_t ctgActUpdateVg(SCtgMetaAction *action) {
  int32_t code = 0;
  SCtgUpdateVgMsg *msg = action->data;
  
  CTG_ERR_JRET(ctgUpdateDBVgInfo(msg->pCtg, msg->dbFName, msg->dbId, &msg->dbInfo));

_return:

  ctgFreeVgInfo(msg->dbInfo);
  tfree(msg);
  
  CTG_RET(code);
}

int32_t ctgActRemoveDB(SCtgMetaAction *action) {
  int32_t code = 0;
  SCtgRemoveDBMsg *msg = action->data;
  SCatalog* pCtg = msg->pCtg;

  SCtgDBCache *dbCache = NULL;
  ctgGetDBCache(msg->pCtg, msg->dbFName, &dbCache);
  if (NULL == dbCache) {
    goto _return;
  }
  
  if (dbCache->dbId != msg->dbId) {
    ctgInfo("dbId already updated, dbFName:%s, dbId:%"PRIx64 ", targetId:%"PRIx64, msg->dbFName, dbCache->dbId, msg->dbId);
    goto _return;
  }
  
  CTG_ERR_JRET(ctgRemoveDB(pCtg, dbCache, msg->dbFName));

_return:

  tfree(msg);
  
  CTG_RET(code);
}


int32_t ctgActUpdateTbl(SCtgMetaAction *action) {
  int32_t code = 0;
  SCtgUpdateTblMsg *msg = action->data;
  SCatalog* pCtg = msg->pCtg;
  STableMetaOutput* output = msg->output;
  SCtgDBCache *dbCache = NULL;

  if ((!CTG_IS_META_CTABLE(output->metaType)) && NULL == output->tbMeta) {
    ctgError("no valid tbmeta got from meta rsp, dbFName:%s, tbName:%s", output->dbFName, output->tbName);
    CTG_ERR_JRET(TSDB_CODE_CTG_INTERNAL_ERROR);
  }

  if (CTG_IS_META_BOTH(output->metaType) && TSDB_SUPER_TABLE != output->tbMeta->tableType) {
    ctgError("table type error, expected:%d, actual:%d", TSDB_SUPER_TABLE, output->tbMeta->tableType);
    CTG_ERR_JRET(TSDB_CODE_CTG_INTERNAL_ERROR);
  }    

  char *p = strchr(output->dbFName, '.');
  if (p && CTG_IS_INF_DBNAME(p + 1)) {
    memmove(output->dbFName, p + 1, strlen(p + 1));
  }
  
  CTG_ERR_JRET(ctgGetAddDBCache(pCtg, output->dbFName, output->dbId, &dbCache));
  if (NULL == dbCache) {
    ctgInfo("conflict db update, ignore this update, dbFName:%s, dbId:%"PRIx64, output->dbFName, output->dbId);
    CTG_ERR_JRET(TSDB_CODE_CTG_INTERNAL_ERROR);
  }

  if (CTG_IS_META_TABLE(output->metaType) || CTG_IS_META_BOTH(output->metaType)) {
    int32_t metaSize = CTG_META_SIZE(output->tbMeta);
    
    CTG_ERR_JRET(ctgUpdateTblMeta(pCtg, dbCache, output->dbFName, output->dbId, output->tbName, output->tbMeta, metaSize));
  }

  if (CTG_IS_META_CTABLE(output->metaType) || CTG_IS_META_BOTH(output->metaType)) {
    CTG_ERR_JRET(ctgUpdateTblMeta(pCtg, dbCache, output->dbFName, output->dbId, output->ctbName, (STableMeta *)&output->ctbMeta, sizeof(output->ctbMeta)));
  }

_return:

  if (output) {
    tfree(output->tbMeta);
    tfree(output);
  }
  
  tfree(msg);
  
  CTG_RET(code);
}


int32_t ctgActRemoveStb(SCtgMetaAction *action) {
  int32_t code = 0;
  SCtgRemoveStbMsg *msg = action->data;
  SCatalog* pCtg = msg->pCtg;

  SCtgDBCache *dbCache = NULL;
  ctgGetDBCache(pCtg, msg->dbFName, &dbCache);
  if (NULL == dbCache) {
    return TSDB_CODE_SUCCESS;
  }

  if (dbCache->dbId != msg->dbId) {
    ctgDebug("dbId already modified, dbFName:%s, current:%"PRIx64", dbId:%"PRIx64", stb:%s, suid:%"PRIx64, msg->dbFName, dbCache->dbId, msg->dbId, msg->stbName, msg->suid);
    return TSDB_CODE_SUCCESS;
  }
  
  CTG_LOCK(CTG_WRITE, &dbCache->tbCache.stbLock);
  if (taosHashRemove(dbCache->tbCache.stbCache, &msg->suid, sizeof(msg->suid))) {
    CTG_UNLOCK(CTG_WRITE, &dbCache->tbCache.stbLock);
    ctgDebug("stb not exist in stbCache, may be removed, dbFName:%s, stb:%s, suid:%"PRIx64, msg->dbFName, msg->stbName, msg->suid);
    return TSDB_CODE_SUCCESS;
  }

  CTG_LOCK(CTG_READ, &dbCache->tbCache.metaLock);
  if (taosHashRemove(dbCache->tbCache.metaCache, msg->stbName, strlen(msg->stbName))) {  
    CTG_UNLOCK(CTG_READ, &dbCache->tbCache.metaLock);
    CTG_UNLOCK(CTG_WRITE, &dbCache->tbCache.stbLock);
    ctgError("stb not exist in cache, dbFName:%s, stb:%s, suid:%"PRIx64, msg->dbFName, msg->stbName, msg->suid);
    CTG_ERR_RET(TSDB_CODE_CTG_INTERNAL_ERROR);
  }  
  CTG_UNLOCK(CTG_READ, &dbCache->tbCache.metaLock);
  
  CTG_UNLOCK(CTG_WRITE, &dbCache->tbCache.stbLock);
  
  ctgInfo("stb removed from cache, dbFName:%s, stbName:%s, suid:%"PRIx64, msg->dbFName, msg->stbName, msg->suid);

  CTG_ERR_JRET(ctgMetaRentRemove(&msg->pCtg->stbRent, msg->suid, ctgStbVersionCompare));
  
  ctgDebug("stb removed from rent, dbFName:%s, stbName:%s, suid:%"PRIx64, msg->dbFName, msg->stbName, msg->suid);
  
_return:

  tfree(msg);
  
  CTG_RET(code);
}

int32_t ctgActRemoveTbl(SCtgMetaAction *action) {
  int32_t code = 0;
  SCtgRemoveTblMsg *msg = action->data;
  SCatalog* pCtg = msg->pCtg;

  SCtgDBCache *dbCache = NULL;
  ctgGetDBCache(pCtg, msg->dbFName, &dbCache);
  if (NULL == dbCache) {
    return TSDB_CODE_SUCCESS;
  }

  if (dbCache->dbId != msg->dbId) {
    ctgDebug("dbId already modified, dbFName:%s, current:%"PRIx64", dbId:%"PRIx64", tbName:%s", msg->dbFName, dbCache->dbId, msg->dbId, msg->tbName);
    return TSDB_CODE_SUCCESS;
  }
  
  CTG_LOCK(CTG_READ, &dbCache->tbCache.metaLock);
  if (taosHashRemove(dbCache->tbCache.metaCache, msg->tbName, strlen(msg->tbName))) {  
    CTG_UNLOCK(CTG_READ, &dbCache->tbCache.metaLock);
    ctgError("stb not exist in cache, dbFName:%s, tbName:%s", msg->dbFName, msg->tbName);
    CTG_ERR_RET(TSDB_CODE_CTG_INTERNAL_ERROR);
  }  
  CTG_UNLOCK(CTG_READ, &dbCache->tbCache.metaLock);
  
  ctgInfo("table removed from cache, dbFName:%s, tbName:%s", msg->dbFName, msg->tbName);
  
_return:

  tfree(msg);
  
  CTG_RET(code);
}


void* ctgUpdateThreadFunc(void* param) {
  setThreadName("catalog");

  qInfo("catalog update thread started");

  CTG_LOCK(CTG_READ, &gCtgMgmt.lock);
  
  while (true) {
    tsem_wait(&gCtgMgmt.sem);
    
    if (atomic_load_8(&gCtgMgmt.exit)) {
      break;
    }

    SCtgMetaAction *action = NULL;
    ctgPopAction(&action);
    SCatalog *pCtg = ((SCtgUpdateMsgHeader *)action->data)->pCtg;

    ctgDebug("process [%s] action", gCtgAction[action->act].name);
    
    (*gCtgAction[action->act].func)(action);

    CTG_STAT_ADD(gCtgMgmt.stat.runtime.qDoneNum); 

    ctgDbgShowClusterCache(pCtg);
  }

  CTG_UNLOCK(CTG_READ, &gCtgMgmt.lock);

  qInfo("catalog update thread stopped");
  
  return NULL;
}


int32_t ctgStartUpdateThread() {
  pthread_attr_t thAttr;
  pthread_attr_init(&thAttr);
  pthread_attr_setdetachstate(&thAttr, PTHREAD_CREATE_JOINABLE);

  if (pthread_create(&gCtgMgmt.updateThread, &thAttr, ctgUpdateThreadFunc, NULL) != 0) {
    terrno = TAOS_SYSTEM_ERROR(errno);
    CTG_ERR_RET(terrno);
  }
  
  pthread_attr_destroy(&thAttr);
  return TSDB_CODE_SUCCESS;
}


int32_t catalogInit(SCatalogCfg *cfg) {
  if (gCtgMgmt.pCluster) {
    qError("catalog already initialized");
    CTG_ERR_RET(TSDB_CODE_CTG_INVALID_INPUT);
  }

  atomic_store_8(&gCtgMgmt.exit, false);

  if (cfg) {
    memcpy(&gCtgMgmt.cfg, cfg, sizeof(*cfg));

    if (gCtgMgmt.cfg.maxDBCacheNum == 0) {
      gCtgMgmt.cfg.maxDBCacheNum = CTG_DEFAULT_CACHE_DB_NUMBER;
    }

    if (gCtgMgmt.cfg.maxTblCacheNum == 0) {
      gCtgMgmt.cfg.maxTblCacheNum = CTG_DEFAULT_CACHE_TBLMETA_NUMBER;
    }

    if (gCtgMgmt.cfg.dbRentSec == 0) {
      gCtgMgmt.cfg.dbRentSec = CTG_DEFAULT_RENT_SECOND;
    }

    if (gCtgMgmt.cfg.stbRentSec == 0) {
      gCtgMgmt.cfg.stbRentSec = CTG_DEFAULT_RENT_SECOND;
    }
  } else {
    gCtgMgmt.cfg.maxDBCacheNum = CTG_DEFAULT_CACHE_DB_NUMBER;
    gCtgMgmt.cfg.maxTblCacheNum = CTG_DEFAULT_CACHE_TBLMETA_NUMBER;
    gCtgMgmt.cfg.dbRentSec = CTG_DEFAULT_RENT_SECOND;
    gCtgMgmt.cfg.stbRentSec = CTG_DEFAULT_RENT_SECOND;
  }

  gCtgMgmt.pCluster = taosHashInit(CTG_DEFAULT_CACHE_CLUSTER_NUMBER, taosGetDefaultHashFunction(TSDB_DATA_TYPE_BIGINT), false, HASH_ENTRY_LOCK);
  if (NULL == gCtgMgmt.pCluster) {
    qError("taosHashInit %d cluster cache failed", CTG_DEFAULT_CACHE_CLUSTER_NUMBER);
    CTG_ERR_RET(TSDB_CODE_CTG_INTERNAL_ERROR);
  }

  CTG_ERR_RET(ctgStartUpdateThread());

  tsem_init(&gCtgMgmt.sem, 0, 0);

  gCtgMgmt.head = calloc(1, sizeof(SCtgQNode));
  if (NULL == gCtgMgmt.head) {
    qError("calloc %d failed", (int32_t)sizeof(SCtgQNode));
    CTG_ERR_RET(TSDB_CODE_QRY_OUT_OF_MEMORY);
  }
  gCtgMgmt.tail = gCtgMgmt.head;

  qDebug("catalog initialized, maxDb:%u, maxTbl:%u, dbRentSec:%u, stbRentSec:%u", gCtgMgmt.cfg.maxDBCacheNum, gCtgMgmt.cfg.maxTblCacheNum, gCtgMgmt.cfg.dbRentSec, gCtgMgmt.cfg.stbRentSec);

  return TSDB_CODE_SUCCESS;
}

int32_t catalogGetHandle(uint64_t clusterId, SCatalog** catalogHandle) {
  if (NULL == catalogHandle) {
    CTG_ERR_RET(TSDB_CODE_CTG_INVALID_INPUT);
  }

  if (NULL == gCtgMgmt.pCluster) {
    qError("catalog cluster cache are not ready, clusterId:%"PRIx64, clusterId);
    CTG_ERR_RET(TSDB_CODE_CTG_NOT_READY);
  }

  int32_t code = 0;
  SCatalog *clusterCtg = NULL;

  while (true) {
    SCatalog **ctg = (SCatalog **)taosHashGet(gCtgMgmt.pCluster, (char*)&clusterId, sizeof(clusterId));

    if (ctg && (*ctg)) {
      *catalogHandle = *ctg;
      qDebug("got catalog handle from cache, clusterId:%"PRIx64", CTG:%p", clusterId, *ctg);
      return TSDB_CODE_SUCCESS;
    }

    clusterCtg = calloc(1, sizeof(SCatalog));
    if (NULL == clusterCtg) {
      qError("calloc %d failed", (int32_t)sizeof(SCatalog));
      CTG_ERR_RET(TSDB_CODE_CTG_MEM_ERROR);
    }

    clusterCtg->clusterId = clusterId;

    CTG_ERR_JRET(ctgMetaRentInit(&clusterCtg->dbRent, gCtgMgmt.cfg.dbRentSec, CTG_RENT_DB));
    CTG_ERR_JRET(ctgMetaRentInit(&clusterCtg->stbRent, gCtgMgmt.cfg.stbRentSec, CTG_RENT_STABLE));

    clusterCtg->dbCache = taosHashInit(gCtgMgmt.cfg.maxDBCacheNum, taosGetDefaultHashFunction(TSDB_DATA_TYPE_BINARY), false, HASH_ENTRY_LOCK);
    if (NULL == clusterCtg->dbCache) {
      qError("taosHashInit %d dbCache failed", CTG_DEFAULT_CACHE_DB_NUMBER);
      CTG_ERR_JRET(TSDB_CODE_CTG_MEM_ERROR);
    }

    SHashObj *metaCache = taosHashInit(gCtgMgmt.cfg.maxTblCacheNum, taosGetDefaultHashFunction(TSDB_DATA_TYPE_BINARY), true, HASH_ENTRY_LOCK);
    if (NULL == metaCache) {
      qError("taosHashInit failed, num:%d", gCtgMgmt.cfg.maxTblCacheNum);
      CTG_ERR_RET(TSDB_CODE_CTG_MEM_ERROR);
    }
    
    code = taosHashPut(gCtgMgmt.pCluster, &clusterId, sizeof(clusterId), &clusterCtg, POINTER_BYTES);
    if (code) {
      if (HASH_NODE_EXIST(code)) {
        ctgFreeHandle(clusterCtg);
        continue;
      }
      
      qError("taosHashPut CTG to cache failed, clusterId:%"PRIx64, clusterId);
      CTG_ERR_JRET(TSDB_CODE_CTG_INTERNAL_ERROR);
    }

    qDebug("add CTG to cache, clusterId:%"PRIx64", CTG:%p", clusterId, clusterCtg);

    break;
  }

  *catalogHandle = clusterCtg;
  
  return TSDB_CODE_SUCCESS;

_return:

  ctgFreeHandle(clusterCtg);
  
  CTG_RET(code);
}

void catalogFreeHandle(SCatalog* pCtg) {
  if (NULL == pCtg) {
    return;
  }

  if (taosHashRemove(gCtgMgmt.pCluster, &pCtg->clusterId, sizeof(pCtg->clusterId))) {
    ctgWarn("taosHashRemove from cluster failed, may already be freed, clusterId:%"PRIx64, pCtg->clusterId);
    return;
  }

  uint64_t clusterId = pCtg->clusterId;
  
  ctgFreeHandle(pCtg);

  ctgInfo("handle freed, culsterId:%"PRIx64, clusterId);
}

int32_t catalogGetDBVgVersion(SCatalog* pCtg, const char* dbFName, int32_t* version, int64_t* dbId) {
  CTG_API_ENTER();

  if (NULL == pCtg || NULL == dbFName || NULL == version || NULL == dbId) {
    CTG_API_LEAVE(TSDB_CODE_CTG_INVALID_INPUT);
  }

  if (NULL == pCtg->dbCache) {
    *version = CTG_DEFAULT_INVALID_VERSION;
    ctgInfo("empty db cache, dbFName:%s", dbFName);
    CTG_API_LEAVE(TSDB_CODE_SUCCESS);
  }

  SCtgDBCache *dbCache = NULL;
  ctgAcquireDBCache(pCtg, dbFName, &dbCache);
  if (NULL == dbCache) {
    *version = CTG_DEFAULT_INVALID_VERSION;
    CTG_API_LEAVE(TSDB_CODE_SUCCESS);
  }

  bool inCache = false;
  ctgAcquireVgInfo(pCtg, dbCache, &inCache);
  if (!inCache) {
    ctgReleaseDBCache(pCtg, dbCache);

    *version = CTG_DEFAULT_INVALID_VERSION;
    CTG_API_LEAVE(TSDB_CODE_SUCCESS);
  }

  *version = dbCache->vgInfo->vgVersion;
  *dbId = dbCache->dbId;

  ctgReleaseVgInfo(dbCache);
  ctgReleaseDBCache(pCtg, dbCache);

  ctgDebug("Got db vgVersion from cache, dbFName:%s, vgVersion:%d", dbFName, *version);

  CTG_API_LEAVE(TSDB_CODE_SUCCESS);
}

int32_t catalogGetDBVgInfo(SCatalog* pCtg, void *pRpc, const SEpSet* pMgmtEps, const char* dbFName, bool forceUpdate, SArray** vgroupList) {
  CTG_API_ENTER();

  if (NULL == pCtg || NULL == dbFName || NULL == pRpc || NULL == pMgmtEps || NULL == vgroupList) {
    CTG_API_LEAVE(TSDB_CODE_CTG_INVALID_INPUT);
  }

  SCtgDBCache* dbCache = NULL;
  int32_t code = 0;
  SArray *vgList = NULL;
  SHashObj *vgHash = NULL;
  SDBVgInfo *vgInfo = NULL;
  CTG_ERR_JRET(ctgGetDBVgInfo(pCtg, pRpc, pMgmtEps, dbFName, forceUpdate, &dbCache, &vgInfo));
  if (dbCache) {
    vgHash = dbCache->vgInfo->vgHash;
  } else {
    vgHash = vgInfo->vgHash;
  }

  CTG_ERR_JRET(ctgGenerateVgList(pCtg, vgHash, &vgList));

  *vgroupList = vgList;
  vgList = NULL;

_return:

  if (dbCache) {
    ctgReleaseVgInfo(dbCache);
    ctgReleaseDBCache(pCtg, dbCache);
  }

  if (vgInfo) {
    taosHashCleanup(vgInfo->vgHash);
    tfree(vgInfo);
  }

  CTG_API_LEAVE(code);  
}


int32_t catalogUpdateDBVgInfo(SCatalog* pCtg, const char* dbFName, uint64_t dbId, SDBVgInfo* dbInfo) {
  CTG_API_ENTER();

  int32_t code = 0;
  
  if (NULL == pCtg || NULL == dbFName || NULL == dbInfo) {
    CTG_ERR_JRET(TSDB_CODE_CTG_INVALID_INPUT);
  }

  SCtgMetaAction action= {.act = CTG_ACT_UPDATE_VG};
  SCtgUpdateVgMsg *msg = malloc(sizeof(SCtgUpdateVgMsg));
  if (NULL == msg) {
    ctgError("malloc %d failed", (int32_t)sizeof(SCtgUpdateVgMsg));
    CTG_ERR_JRET(TSDB_CODE_CTG_MEM_ERROR);
  }

  msg->pCtg = pCtg;
  strncpy(msg->dbFName, dbFName, sizeof(msg->dbFName));
  msg->dbId = dbId;
  msg->dbInfo = dbInfo;

  action.data = msg;

  CTG_ERR_JRET(ctgPushAction(&action));

  dbInfo = NULL;

  ctgDebug("action [%s] added into queue", gCtgAction[action.act].name);

  CTG_API_LEAVE(code);
  
_return:

  ctgFreeVgInfo(dbInfo);

  tfree(msg);
  
  CTG_API_LEAVE(code);
}


int32_t catalogRemoveDB(SCatalog* pCtg, const char* dbFName, uint64_t dbId) {
  CTG_API_ENTER();

  int32_t code = 0;
  
  if (NULL == pCtg || NULL == dbFName) {
    CTG_API_LEAVE(TSDB_CODE_CTG_INVALID_INPUT);
  }

  if (NULL == pCtg->dbCache) {
    CTG_API_LEAVE(TSDB_CODE_SUCCESS);
  }

  CTG_ERR_JRET(ctgPushRmDBMsgInQueue(pCtg, dbFName, dbId));

  CTG_API_LEAVE(TSDB_CODE_SUCCESS);
  
_return:

  CTG_API_LEAVE(code);
}

int32_t catalogRemoveStbMeta(SCatalog* pCtg, const char* dbFName, uint64_t dbId, const char* stbName, uint64_t suid) {
  CTG_API_ENTER();

  int32_t code = 0;
  
  if (NULL == pCtg || NULL == dbFName || NULL == stbName) {
    CTG_API_LEAVE(TSDB_CODE_CTG_INVALID_INPUT);
  }

  if (NULL == pCtg->dbCache) {
    CTG_API_LEAVE(TSDB_CODE_SUCCESS);
  }

  CTG_ERR_JRET(ctgPushRmStbMsgInQueue(pCtg, dbFName, dbId, stbName, suid));

  CTG_API_LEAVE(TSDB_CODE_SUCCESS);
  
_return:

  CTG_API_LEAVE(code);
}


int32_t catalogGetTableMeta(SCatalog* pCtg, void *pTrans, const SEpSet* pMgmtEps, const SName* pTableName, STableMeta** pTableMeta) {
  CTG_API_ENTER();

  CTG_API_LEAVE(ctgGetTableMeta(pCtg, pTrans, pMgmtEps, pTableName, pTableMeta, CTG_FLAG_UNKNOWN_STB));
}

int32_t catalogGetSTableMeta(SCatalog* pCtg, void * pTrans, const SEpSet* pMgmtEps, const SName* pTableName, STableMeta** pTableMeta) {
  CTG_API_ENTER();

  CTG_API_LEAVE(ctgGetTableMeta(pCtg, pTrans, pMgmtEps, pTableName, pTableMeta, CTG_FLAG_STB));
}

int32_t catalogUpdateSTableMeta(SCatalog* pCtg, STableMetaRsp *rspMsg) {
  CTG_API_ENTER();

  if (NULL == pCtg || NULL == rspMsg) {
    CTG_API_LEAVE(TSDB_CODE_CTG_INVALID_INPUT);
  }

  STableMetaOutput *output = calloc(1, sizeof(STableMetaOutput));
  if (NULL == output) {
    ctgError("malloc %d failed", (int32_t)sizeof(STableMetaOutput));
    CTG_API_LEAVE(TSDB_CODE_CTG_MEM_ERROR);
  }
  
  int32_t code = 0;

  strcpy(output->dbFName, rspMsg->dbFName);
  strcpy(output->tbName, rspMsg->tbName);

  output->dbId = rspMsg->dbId;
  
  SET_META_TYPE_TABLE(output->metaType);
  
  CTG_ERR_JRET(queryCreateTableMetaFromMsg(rspMsg, true, &output->tbMeta));

  SCtgMetaAction action= {.act = CTG_ACT_UPDATE_TBL};
  SCtgUpdateTblMsg *msg = malloc(sizeof(SCtgUpdateTblMsg));
  if (NULL == msg) {
    ctgError("malloc %d failed", (int32_t)sizeof(SCtgUpdateTblMsg));
    CTG_ERR_JRET(TSDB_CODE_CTG_MEM_ERROR);
  }

  msg->pCtg = pCtg;
  msg->output = output;

  action.data = msg;

  CTG_ERR_JRET(ctgPushAction(&action));

  ctgDebug("action [%s] added into queue", gCtgAction[action.act].name);

  CTG_API_LEAVE(code);
  
_return:

  tfree(output->tbMeta);
  tfree(output);
  tfree(msg);
  
  CTG_API_LEAVE(code);
}


int32_t catalogRefreshTableMeta(SCatalog* pCtg, void *pTrans, const SEpSet* pMgmtEps, const SName* pTableName, int32_t isSTable) {
  CTG_API_ENTER();

  if (NULL == pCtg || NULL == pTrans || NULL == pMgmtEps || NULL == pTableName) {
    CTG_API_LEAVE(TSDB_CODE_CTG_INVALID_INPUT);
  }

  CTG_API_LEAVE(ctgRefreshTblMeta(pCtg, pTrans, pMgmtEps, pTableName, CTG_FLAG_FORCE_UPDATE | CTG_FLAG_MAKE_STB(isSTable), NULL));
}

int32_t catalogRefreshGetTableMeta(SCatalog* pCtg, void *pTrans, const SEpSet* pMgmtEps, const SName* pTableName, STableMeta** pTableMeta, int32_t isSTable) {
  CTG_API_ENTER();

  CTG_API_LEAVE(ctgGetTableMeta(pCtg, pTrans, pMgmtEps, pTableName, pTableMeta, CTG_FLAG_FORCE_UPDATE | CTG_FLAG_MAKE_STB(isSTable)));
}

int32_t catalogGetTableDistVgInfo(SCatalog* pCtg, void *pRpc, const SEpSet* pMgmtEps, const SName* pTableName, SArray** pVgList) {
  CTG_API_ENTER();

  if (NULL == pCtg || NULL == pRpc || NULL == pMgmtEps || NULL == pTableName || NULL == pVgList) {
    CTG_API_LEAVE(TSDB_CODE_CTG_INVALID_INPUT);
  }

  if (CTG_IS_INF_DBNAME(pTableName->dbname)) {
    ctgError("no valid vgInfo for db, dbname:%s", pTableName->dbname);
    CTG_API_LEAVE(TSDB_CODE_CTG_INVALID_INPUT);
  }
  
  STableMeta *tbMeta = NULL;
  int32_t code = 0;
  SVgroupInfo vgroupInfo = {0};
  SCtgDBCache* dbCache = NULL;
  SArray *vgList = NULL;
  SDBVgInfo *vgInfo = NULL;

  *pVgList = NULL;
  
  CTG_ERR_JRET(ctgGetTableMeta(pCtg, pRpc, pMgmtEps, pTableName, &tbMeta, CTG_FLAG_UNKNOWN_STB));

  char db[TSDB_DB_FNAME_LEN] = {0};
  tNameGetFullDbName(pTableName, db);

  SHashObj *vgHash = NULL;  
  CTG_ERR_JRET(ctgGetDBVgInfo(pCtg, pRpc, pMgmtEps, db, false, &dbCache, &vgInfo));

  if (dbCache) {
    vgHash = dbCache->vgInfo->vgHash;
  } else {
    vgHash = vgInfo->vgHash;
  }

  /* TODO REMOEV THIS ....
  if (0 == tbMeta->vgId) {
    SVgroupInfo vgroup = {0};
    
    catalogGetTableHashVgroup(pCtg, pRpc, pMgmtEps, pTableName, &vgroup);

    tbMeta->vgId = vgroup.vgId;
  }
  // TODO REMOVE THIS ....*/

  if (tbMeta->tableType == TSDB_SUPER_TABLE) {
    CTG_ERR_JRET(ctgGenerateVgList(pCtg, vgHash, pVgList));
  } else {
    int32_t vgId = tbMeta->vgId;
    if (taosHashGetDup(vgHash, &vgId, sizeof(vgId), &vgroupInfo) != 0) {
      ctgError("table's vgId not found in vgroup list, vgId:%d, tbName:%s", vgId, tNameGetTableName(pTableName));
      CTG_ERR_JRET(TSDB_CODE_CTG_INTERNAL_ERROR);    
    }

    vgList = taosArrayInit(1, sizeof(SVgroupInfo));
    if (NULL == vgList) {
      ctgError("taosArrayInit %d failed", (int32_t)sizeof(SVgroupInfo));
      CTG_ERR_JRET(TSDB_CODE_CTG_MEM_ERROR);    
    }

    if (NULL == taosArrayPush(vgList, &vgroupInfo)) {
      ctgError("taosArrayPush vgroupInfo to array failed, vgId:%d, tbName:%s", vgId, tNameGetTableName(pTableName));
      CTG_ERR_JRET(TSDB_CODE_CTG_INTERNAL_ERROR);
    }

    *pVgList = vgList;
    vgList = NULL;
  }

_return:

  if (dbCache) {
    ctgReleaseVgInfo(dbCache);
    ctgReleaseDBCache(pCtg, dbCache);
  }

  tfree(tbMeta);

  if (vgInfo) {
    taosHashCleanup(vgInfo->vgHash);
    tfree(vgInfo);
  }

  if (vgList) {
    taosArrayDestroy(vgList);
    vgList = NULL;
  }
  
  CTG_API_LEAVE(code);
}


int32_t catalogGetTableHashVgroup(SCatalog *pCtg, void *pTrans, const SEpSet *pMgmtEps, const SName *pTableName, SVgroupInfo *pVgroup) {
  CTG_API_ENTER();

  if (CTG_IS_INF_DBNAME(pTableName->dbname)) {
    ctgError("no valid vgInfo for db, dbname:%s", pTableName->dbname);
    CTG_API_LEAVE(TSDB_CODE_CTG_INVALID_INPUT);
  }

  SCtgDBCache* dbCache = NULL;
  int32_t code = 0;
  char db[TSDB_DB_FNAME_LEN] = {0};
  tNameGetFullDbName(pTableName, db);

  SDBVgInfo *vgInfo = NULL;
  CTG_ERR_JRET(ctgGetDBVgInfo(pCtg, pTrans, pMgmtEps, db, false, &dbCache, &vgInfo));

  CTG_ERR_JRET(ctgGetVgInfoFromHashValue(pCtg, vgInfo ? vgInfo : dbCache->vgInfo, pTableName, pVgroup));

_return:

  if (dbCache) {
    ctgReleaseVgInfo(dbCache);
    ctgReleaseDBCache(pCtg, dbCache);
  }

  if (vgInfo) {
    taosHashCleanup(vgInfo->vgHash);
    tfree(vgInfo);
  }

  CTG_API_LEAVE(code);
}


int32_t catalogGetAllMeta(SCatalog* pCtg, void *pTrans, const SEpSet* pMgmtEps, const SCatalogReq* pReq, SMetaData* pRsp) {
  CTG_API_ENTER();

  if (NULL == pCtg || NULL == pTrans || NULL == pMgmtEps || NULL == pReq || NULL == pRsp) {
    CTG_API_LEAVE(TSDB_CODE_CTG_INVALID_INPUT);
  }

  int32_t code = 0;
  pRsp->pTableMeta = NULL;

  if (pReq->pTableName) {
    int32_t tbNum = (int32_t)taosArrayGetSize(pReq->pTableName);
    if (tbNum <= 0) {
      ctgError("empty table name list, tbNum:%d", tbNum);
      CTG_ERR_JRET(TSDB_CODE_CTG_INVALID_INPUT);
    }

    pRsp->pTableMeta = taosArrayInit(tbNum, POINTER_BYTES);
    if (NULL == pRsp->pTableMeta) {
      ctgError("taosArrayInit %d failed", tbNum);
      CTG_ERR_JRET(TSDB_CODE_CTG_MEM_ERROR);
    }
    
    for (int32_t i = 0; i < tbNum; ++i) {
      SName *name = taosArrayGet(pReq->pTableName, i);
      STableMeta *pTableMeta = NULL;
      
      CTG_ERR_JRET(ctgGetTableMeta(pCtg, pTrans, pMgmtEps, name, &pTableMeta, CTG_FLAG_UNKNOWN_STB));

      if (NULL == taosArrayPush(pRsp->pTableMeta, &pTableMeta)) {
        ctgError("taosArrayPush failed, idx:%d", i);
        tfree(pTableMeta);
        CTG_ERR_JRET(TSDB_CODE_CTG_MEM_ERROR);
      }
    }
  }

  CTG_API_LEAVE(TSDB_CODE_SUCCESS);

_return:  

  if (pRsp->pTableMeta) {
    int32_t aSize = taosArrayGetSize(pRsp->pTableMeta);
    for (int32_t i = 0; i < aSize; ++i) {
      STableMeta *pMeta = taosArrayGetP(pRsp->pTableMeta, i);
      tfree(pMeta);
    }
    
    taosArrayDestroy(pRsp->pTableMeta);
    pRsp->pTableMeta = NULL;
  }
  
  CTG_API_LEAVE(code);
}

int32_t catalogGetQnodeList(SCatalog* pCtg, void *pRpc, const SEpSet* pMgmtEps, SArray* pQnodeList) {
  CTG_API_ENTER();

  if (NULL == pCtg || NULL == pRpc  || NULL == pMgmtEps || NULL == pQnodeList) {
    CTG_API_LEAVE(TSDB_CODE_CTG_INVALID_INPUT);
  }

  //TODO

  CTG_API_LEAVE(TSDB_CODE_SUCCESS);
}

int32_t catalogGetExpiredSTables(SCatalog* pCtg, SSTableMetaVersion **stables, uint32_t *num) {
  CTG_API_ENTER();

  if (NULL == pCtg || NULL == stables || NULL == num) {
    CTG_API_LEAVE(TSDB_CODE_CTG_INVALID_INPUT);
  }

  CTG_API_LEAVE(ctgMetaRentGet(&pCtg->stbRent, (void **)stables, num, sizeof(SSTableMetaVersion)));
}

int32_t catalogGetExpiredDBs(SCatalog* pCtg, SDbVgVersion **dbs, uint32_t *num) {
  CTG_API_ENTER();
  
  if (NULL == pCtg || NULL == dbs || NULL == num) {
    CTG_API_LEAVE(TSDB_CODE_CTG_INVALID_INPUT);
  }

  CTG_API_LEAVE(ctgMetaRentGet(&pCtg->dbRent, (void **)dbs, num, sizeof(SDbVgVersion)));
}


void catalogDestroy(void) {
  qInfo("start to destroy catalog");
  
  if (NULL == gCtgMgmt.pCluster || atomic_load_8(&gCtgMgmt.exit)) {
    return;
  }

  atomic_store_8(&gCtgMgmt.exit, true);

  tsem_post(&gCtgMgmt.sem);

  while (CTG_IS_LOCKED(&gCtgMgmt.lock)) {
    usleep(1);
  }
  
  CTG_LOCK(CTG_WRITE, &gCtgMgmt.lock);

  SCatalog *pCtg = NULL;
  void *pIter = taosHashIterate(gCtgMgmt.pCluster, NULL);
  while (pIter) {
    pCtg = *(SCatalog **)pIter;

    if (pCtg) {
      catalogFreeHandle(pCtg);
    }
    
    pIter = taosHashIterate(gCtgMgmt.pCluster, pIter);
  }
  
  taosHashCleanup(gCtgMgmt.pCluster);
  gCtgMgmt.pCluster = NULL;

  CTG_UNLOCK(CTG_WRITE, &gCtgMgmt.lock);

  qInfo("catalog destroyed");
}


<|MERGE_RESOLUTION|>--- conflicted
+++ resolved
@@ -168,7 +168,7 @@
     ctgDebug("table [%s] meta: type:%d, vgId:%d, uid:%" PRIx64 ",suid:%" PRIx64 ",sv:%d, tv:%d, tagNum:%d, precision:%d, colNum:%d, rowSize:%d",
      tbName, p->tableType, p->vgId, p->uid, p->suid, p->sversion, p->tversion, c->numOfTags, c->precision, c->numOfColumns, c->rowSize);
   }
-  
+
   int32_t colNum = c->numOfColumns + c->numOfTags;
   for (int32_t i = 0; i < colNum; ++i) {
     SSchema *s = &p->schema[i];
@@ -189,11 +189,8 @@
     size_t len = 0;
     
     dbCache = (SCtgDBCache *)pIter;
-<<<<<<< HEAD
-    dbFName = taosHashGetKey(dbCache, &len);
-=======
-
-    taosHashGetKey(dbCache, (void **)&dbFName, &len);
+
+    taosHashGetKey((void **)&dbFName, &len);
 
     int32_t metaNum = dbCache->tbCache.metaCache ? taosHashGetSize(dbCache->tbCache.metaCache) : 0;
     int32_t stbNum = dbCache->tbCache.stbCache ? taosHashGetSize(dbCache->tbCache.stbCache) : 0;
@@ -207,10 +204,9 @@
       if (dbCache->vgInfo->vgHash) {
         vgNum = taosHashGetSize(dbCache->vgInfo->vgHash);
       }
-    }    
->>>>>>> 405e9e2c
+    }
     
-    ctgDebug("[%d] db [%.*s][%"PRIx64"] %s: metaNum:%d, stbNum:%d, vgVersion:%d, hashMethod:%d, vgNum:%d", 
+    ctgDebug("[%d] db [%.*s][%"PRIx64"] %s: metaNum:%d, stbNum:%d, vgVersion:%d, hashMethod:%d, vgNum:%d",
       i, (int32_t)len, dbFName, dbCache->dbId, dbCache->deleted?"deleted":"", metaNum, stbNum, vgVersion, hashMethod, vgNum);
 
     pIter = taosHashIterate(dbHash, pIter);
@@ -226,7 +222,7 @@
   }
 
   ctgDebug("## cluster %"PRIx64" %p cache Info ##", pCtg->clusterId, pCtg);
-  ctgDebug("db:%d meta:%d stb:%d dbRent:%d stbRent:%d", ctgDbgGetClusterCacheNum(pCtg, CTG_DBG_DB_NUM), ctgDbgGetClusterCacheNum(pCtg, CTG_DBG_META_NUM), 
+  ctgDebug("db:%d meta:%d stb:%d dbRent:%d stbRent:%d", ctgDbgGetClusterCacheNum(pCtg, CTG_DBG_DB_NUM), ctgDbgGetClusterCacheNum(pCtg, CTG_DBG_META_NUM),
     ctgDbgGetClusterCacheNum(pCtg, CTG_DBG_STB_NUM), ctgDbgGetClusterCacheNum(pCtg, CTG_DBG_DB_RENT_NUM), ctgDbgGetClusterCacheNum(pCtg, CTG_DBG_STB_RENT_NUM));    
   
   ctgDbgShowDBCache(pCtg, pCtg->dbCache);
@@ -310,9 +306,9 @@
   return TSDB_CODE_SUCCESS;
 
 _return:
-  
+
   tfree(action.data);
-  CTG_RET(code);  
+  CTG_RET(code);
 }
 
 
@@ -340,9 +336,9 @@
   return TSDB_CODE_SUCCESS;
 
 _return:
-  
+
   tfree(action.data);
-  CTG_RET(code);  
+  CTG_RET(code);
 }
 
 
@@ -370,9 +366,9 @@
   return TSDB_CODE_SUCCESS;
 
 _return:
-  
+
   tfree(action.data);
-  CTG_RET(code);  
+  CTG_RET(code);
 }
 
 
@@ -674,15 +670,11 @@
   }
 
   *exist = 1;
-<<<<<<< HEAD
-  STableMeta* tbMeta = *pTableMeta;
-=======
   if (dbId) {
     *dbId = dbCache->dbId;
   }
-  
-  tbMeta = *pTableMeta;
->>>>>>> 405e9e2c
+
+  STableMeta* tbMeta = *pTableMeta;
 
   if (tbMeta->tableType != TSDB_CHILD_TABLE) {
     ctgReleaseDBCache(pCtg, dbCache);
@@ -1084,7 +1076,7 @@
 }
 
 int32_t ctgMetaRentRemove(SCtgRentMgmt *mgmt, int64_t id, __compar_fn_t compare) {
-  int16_t widx = abs(id % mgmt->slotNum);
+  int16_t widx = labs(id % mgmt->slotNum);
 
   SCtgRentSlot *slot = &mgmt->slots[widx];
   int32_t code = 0;
@@ -1405,7 +1397,7 @@
         CTG_UNLOCK(CTG_WRITE, &tbCache->stbLock);
 
         ctgDebug("stb removed from stbCache, dbFName:%s, stb:%s, suid:%"PRIx64, dbFName, tbName, orig->suid);
-        
+
         ctgMetaRentRemove(&pCtg->stbRent, orig->suid, ctgStbVersionCompare);
       }
 
@@ -1643,7 +1635,7 @@
       if (!CTG_FLAG_IS_FORCE_UPDATE(flag)) {
         CTG_ERR_JRET(ctgIsTableMetaExistInCache(pCtg, output->dbFName, output->tbName, &exist));
       }
-      
+
       if (0 == exist) {
         CTG_ERR_JRET(ctgGetTableMetaFromMnodeImpl(pCtg, pTrans, pMgmtEps, output->dbFName, output->tbName, &moutput));
 
@@ -1731,9 +1723,9 @@
     tbType = (*pTableMeta)->tableType;
     suid = (*pTableMeta)->suid;
 
-    tfree(*pTableMeta);    
-  }
-    
+    tfree(*pTableMeta);
+  }
+
   if (CTG_FLAG_IS_UNKNOWN_STB(flag)) {
     CTG_FLAG_SET_STB(flag, tbType);
   }
@@ -1958,21 +1950,21 @@
     ctgDebug("dbId already modified, dbFName:%s, current:%"PRIx64", dbId:%"PRIx64", tbName:%s", msg->dbFName, dbCache->dbId, msg->dbId, msg->tbName);
     return TSDB_CODE_SUCCESS;
   }
-  
+
   CTG_LOCK(CTG_READ, &dbCache->tbCache.metaLock);
-  if (taosHashRemove(dbCache->tbCache.metaCache, msg->tbName, strlen(msg->tbName))) {  
+  if (taosHashRemove(dbCache->tbCache.metaCache, msg->tbName, strlen(msg->tbName))) {
     CTG_UNLOCK(CTG_READ, &dbCache->tbCache.metaLock);
     ctgError("stb not exist in cache, dbFName:%s, tbName:%s", msg->dbFName, msg->tbName);
     CTG_ERR_RET(TSDB_CODE_CTG_INTERNAL_ERROR);
-  }  
+  }
   CTG_UNLOCK(CTG_READ, &dbCache->tbCache.metaLock);
-  
+
   ctgInfo("table removed from cache, dbFName:%s, tbName:%s", msg->dbFName, msg->tbName);
-  
+
 _return:
 
   tfree(msg);
-  
+
   CTG_RET(code);
 }
 
