--- conflicted
+++ resolved
@@ -2177,10 +2177,6 @@
     CTG_ERR_RET(TSDB_CODE_CTG_INTERNAL_ERROR);
   }
 
-<<<<<<< HEAD
-  tsem_init(&gCtgMgmt.queue.reqSem, 0, 0);
-  tsem_init(&gCtgMgmt.queue.rspSem, 0, 0);
-=======
   if (tsem_init(&gCtgMgmt.queue.reqSem, 0, 0)) {
     qError("tsem_init failed, error:%s", tstrerror(TAOS_SYSTEM_ERROR(errno)));
     CTG_ERR_RET(TSDB_CODE_CTG_SYS_ERROR);
@@ -2190,7 +2186,6 @@
     qError("tsem_init failed, error:%s", tstrerror(TAOS_SYSTEM_ERROR(errno)));
     CTG_ERR_RET(TSDB_CODE_CTG_SYS_ERROR);
   }
->>>>>>> 94759bb1
 
   gCtgMgmt.queue.head = taosMemoryCalloc(1, sizeof(SCtgQNode));
   if (NULL == gCtgMgmt.queue.head) {
