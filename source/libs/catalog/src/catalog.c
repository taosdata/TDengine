--- conflicted
+++ resolved
@@ -1091,17 +1091,12 @@
   CTG_RET(code);
 }
 
-<<<<<<< HEAD
-int32_t ctgMetaRentUpdate(SCtgRentMgmt *mgmt, void *meta, int64_t id, int32_t size, __compar_fn_t compare) {
+int32_t ctgMetaRentUpdate(SCtgRentMgmt *mgmt, void *meta, int64_t id, int32_t size, __compar_fn_t sortCompare, __compar_fn_t searchCompare) {
   int16_t widx = abs((int)(id % mgmt->slotNum));
-=======
-int32_t ctgMetaRentUpdate(SCtgRentMgmt *mgmt, void *meta, int64_t id, int32_t size, __compar_fn_t sortCompare, __compar_fn_t searchCompare) {
-  int16_t widx = abs(id % mgmt->slotNum);
->>>>>>> a5d8b20e
 
   SCtgRentSlot *slot = &mgmt->slots[widx];
   int32_t code = 0;
-  
+
   CTG_LOCK(CTG_WRITE, &slot->lock);
   if (NULL == slot->meta) {
     qError("empty meta slot, id:%"PRIx64", slot idx:%d, type:%d", id, widx, mgmt->type);
@@ -1138,7 +1133,7 @@
 }
 
 int32_t ctgMetaRentRemove(SCtgRentMgmt *mgmt, int64_t id, __compar_fn_t sortCompare, __compar_fn_t searchCompare) {
-  int16_t widx = abs(id % mgmt->slotNum);
+  int16_t widx = abs((int)(id % mgmt->slotNum));
 
   SCtgRentSlot *slot = &mgmt->slots[widx];
   int32_t code = 0;
