/*
 * Copyright (c) 2019 TAOS Data, Inc. <jhtao@taosdata.com>
 *
 * This program is free software: you can use, redistribute, and/or modify
 * it under the terms of the GNU Affero General Public License, version 3
 * or later ("AGPL"), as published by the Free Software Foundation.
 *
 * This program is distributed in the hope that it will be useful, but WITHOUT
 * ANY WARRANTY; without even the implied warranty of MERCHANTABILITY or
 * FITNESS FOR A PARTICULAR PURPOSE.
 *
 * You should have received a copy of the GNU Affero General Public License
 * along with this program. If not, see <http://www.gnu.org/licenses/>.
 */

#include "catalogInt.h"
#include "query.h"
#include "systable.h"
#include "tname.h"
#include "trpc.h"

SCtgOperation gCtgCacheOperation[CTG_OP_MAX] = {{CTG_OP_UPDATE_VGROUP, "update vgInfo", ctgOpUpdateVgroup},
                                                {CTG_OP_UPDATE_DB_CFG, "update dbCfg", ctgOpUpdateDbCfg},
                                                {CTG_OP_UPDATE_TB_META, "update tbMeta", ctgOpUpdateTbMeta},
                                                {CTG_OP_DROP_DB_CACHE, "drop DB", ctgOpDropDbCache},
                                                {CTG_OP_DROP_DB_VGROUP, "drop DBVgroup", ctgOpDropDbVgroup},
                                                {CTG_OP_DROP_STB_META, "drop stbMeta", ctgOpDropStbMeta},
                                                {CTG_OP_DROP_TB_META, "drop tbMeta", ctgOpDropTbMeta},
                                                {CTG_OP_UPDATE_USER, "update user", ctgOpUpdateUser},
                                                {CTG_OP_UPDATE_VG_EPSET, "update epset", ctgOpUpdateEpset},
                                                {CTG_OP_UPDATE_TB_INDEX, "update tbIndex", ctgOpUpdateTbIndex},
                                                {CTG_OP_DROP_TB_INDEX, "drop tbIndex", ctgOpDropTbIndex},
                                                {CTG_OP_UPDATE_VIEW_META, "update viewMeta", ctgOpUpdateViewMeta},
                                                {CTG_OP_DROP_VIEW_META, "drop viewMeta", ctgOpDropViewMeta},
                                                {CTG_OP_UPDATE_TB_TSMA, "update tbTSMA", ctgOpUpdateTbTSMA},
                                                {CTG_OP_DROP_TB_TSMA, "drop tbTSMA", ctgOpDropTbTSMA},
                                                {CTG_OP_CLEAR_CACHE, "clear cache", ctgOpClearCache},
                                                {CTG_OP_UPDATE_DB_TSMA_VERSION, "update dbTsmaVersion", ctgOpUpdateDbTsmaVersion}};

SCtgCacheItemInfo gCtgStatItem[CTG_CI_MAX_VALUE] = {
    {"Cluster   ", CTG_CI_FLAG_LEVEL_GLOBAL},  //CTG_CI_CLUSTER
    {"Dnode     ", CTG_CI_FLAG_LEVEL_CLUSTER}, //CTG_CI_DNODE,
    {"Qnode     ", CTG_CI_FLAG_LEVEL_CLUSTER}, //CTG_CI_QNODE,
    {"DB        ", CTG_CI_FLAG_LEVEL_CLUSTER}, //CTG_CI_DB,
    {"DbVgroup  ", CTG_CI_FLAG_LEVEL_DB},      //CTG_CI_DB_VGROUP,
    {"DbCfg     ", CTG_CI_FLAG_LEVEL_DB},      //CTG_CI_DB_CFG,
    {"DbInfo    ", CTG_CI_FLAG_LEVEL_DB},      //CTG_CI_DB_INFO,
    {"StbMeta   ", CTG_CI_FLAG_LEVEL_DB},      //CTG_CI_STABLE_META,
    {"NtbMeta   ", CTG_CI_FLAG_LEVEL_DB},      //CTG_CI_NTABLE_META,
    {"CtbMeta   ", CTG_CI_FLAG_LEVEL_DB},      //CTG_CI_CTABLE_META,
    {"SysTblMeta", CTG_CI_FLAG_LEVEL_DB},      //CTG_CI_SYSTABLE_META,
    {"OthTblMeta", CTG_CI_FLAG_LEVEL_DB},      //CTG_CI_OTHERTABLE_META,
    {"TblSMA    ", CTG_CI_FLAG_LEVEL_DB},      //CTG_CI_TBL_SMA,
    {"TblCfg    ", CTG_CI_FLAG_LEVEL_DB},      //CTG_CI_TBL_CFG,
    {"TblTag    ", CTG_CI_FLAG_LEVEL_DB},      //CTG_CI_TBL_TAG,
    {"IndexInfo ", CTG_CI_FLAG_LEVEL_DB},      //CTG_CI_INDEX_INFO,
    {"viewMeta  ", CTG_CI_FLAG_LEVEL_DB},      //CTG_CI_VIEW,
    {"TblTSMA   ", CTG_CI_FLAG_LEVEL_DB},      //CTG_CI_TBL_TSMA
    {"User      ", CTG_CI_FLAG_LEVEL_CLUSTER}, //CTG_CI_USER,
    {"UDF       ", CTG_CI_FLAG_LEVEL_CLUSTER}, //CTG_CI_UDF,
    {"SvrVer    ", CTG_CI_FLAG_LEVEL_CLUSTER}  //CTG_CI_SVR_VER,
};

int32_t ctgRLockVgInfo(SCatalog *pCtg, SCtgDBCache *dbCache, bool *inCache) {
  CTG_LOCK(CTG_READ, &dbCache->vgCache.vgLock);

  if (dbCache->deleted) {
    CTG_UNLOCK(CTG_READ, &dbCache->vgCache.vgLock);

    ctgDebug("dbId:0x%" PRIx64 ", db is dropping", dbCache->dbId);

    *inCache = false;
    return TSDB_CODE_SUCCESS;
  }

  if (NULL == dbCache->vgCache.vgInfo) {
    CTG_UNLOCK(CTG_READ, &dbCache->vgCache.vgLock);

    *inCache = false;
    ctgDebug("dbId:0x%" PRIx64 ", db vgInfo is empty", dbCache->dbId);
    return TSDB_CODE_SUCCESS;
  }

  *inCache = true;

  return TSDB_CODE_SUCCESS;
}

int32_t ctgWLockVgInfo(SCatalog *pCtg, SCtgDBCache *dbCache) {
  CTG_LOCK(CTG_WRITE, &dbCache->vgCache.vgLock);

  if (dbCache->deleted) {
    ctgDebug("dbId:0x%" PRIx64 ", db is dropping", dbCache->dbId);
    CTG_UNLOCK(CTG_WRITE, &dbCache->vgCache.vgLock);
    CTG_ERR_RET(TSDB_CODE_CTG_DB_DROPPED);
  }

  return TSDB_CODE_SUCCESS;
}

void ctgRLockDbCfgInfo(SCtgDBCache *dbCache) {  CTG_LOCK(CTG_READ, &dbCache->cfgCache.cfgLock); }
void ctgWLockDbCfgInfo(SCtgDBCache *dbCache) {  CTG_LOCK(CTG_WRITE, &dbCache->cfgCache.cfgLock); }

void ctgRUnlockVgInfo(SCtgDBCache *dbCache) { CTG_UNLOCK(CTG_READ, &dbCache->vgCache.vgLock); }
void ctgWUnlockVgInfo(SCtgDBCache *dbCache) { CTG_UNLOCK(CTG_WRITE, &dbCache->vgCache.vgLock); }

void ctgRUnlockDbCfgInfo(SCtgDBCache *dbCache) { CTG_UNLOCK(CTG_READ, &dbCache->cfgCache.cfgLock); }
void ctgWUnlockDbCfgInfo(SCtgDBCache *dbCache) { CTG_UNLOCK(CTG_WRITE, &dbCache->cfgCache.cfgLock); }

void ctgReleaseDBCache(SCatalog *pCtg, SCtgDBCache *dbCache) {
  CTG_UNLOCK(CTG_READ, &dbCache->dbLock);
  taosHashRelease(pCtg->dbCache, dbCache);
}

int32_t ctgAcquireDBCacheImpl(SCatalog *pCtg, const char *dbFName, SCtgDBCache **pCache, bool acquire) {
  char *p = strchr(dbFName, '.');
  if (p && IS_SYS_DBNAME(p + 1)) {
    dbFName = p + 1;
  }

  SCtgDBCache *dbCache = NULL;

  if (acquire) {
    dbCache = (SCtgDBCache *)taosHashAcquire(pCtg->dbCache, dbFName, strlen(dbFName));
  } else {
    dbCache = (SCtgDBCache *)taosHashGet(pCtg->dbCache, dbFName, strlen(dbFName));
  }

  if (NULL == dbCache) {
    *pCache = NULL;
    CTG_CACHE_NHIT_INC(CTG_CI_DB, 1);
    ctgTrace("db:%s, db not in cache", dbFName);
    return TSDB_CODE_SUCCESS;
  }

  if (acquire) {
    CTG_LOCK(CTG_READ, &dbCache->dbLock);
  }

  if (dbCache->deleted) {
    if (acquire) {
      ctgReleaseDBCache(pCtg, dbCache);
    }

    *pCache = NULL;
    CTG_CACHE_NHIT_INC(CTG_CI_DB, 1);
    ctgDebug("db:%s, db is removing from cache", dbFName);
    return TSDB_CODE_SUCCESS;
  }

  *pCache = dbCache;
  CTG_CACHE_HIT_INC(CTG_CI_DB, 1);

  return TSDB_CODE_SUCCESS;
}

int32_t ctgAcquireDBCache(SCatalog *pCtg, const char *dbFName, SCtgDBCache **pCache) {
  CTG_RET(ctgAcquireDBCacheImpl(pCtg, dbFName, pCache, true));
}

int32_t ctgGetDBCache(SCatalog *pCtg, const char *dbFName, SCtgDBCache **pCache) {
  CTG_RET(ctgAcquireDBCacheImpl(pCtg, dbFName, pCache, false));
}

void ctgReleaseVgInfoToCache(SCatalog *pCtg, SCtgDBCache *dbCache) {
  ctgRUnlockVgInfo(dbCache);
  ctgReleaseDBCache(pCtg, dbCache);
}

void ctgReleaseTbMetaToCache(SCatalog *pCtg, SCtgDBCache *dbCache, SCtgTbCache *pCache) {
  if (pCache && dbCache) {
    CTG_UNLOCK(CTG_READ, &pCache->metaLock);
    taosHashRelease(dbCache->tbCache, pCache);
  }

  if (dbCache) {
    ctgReleaseDBCache(pCtg, dbCache);
  }
}

void ctgReleaseViewMetaToCache(SCatalog *pCtg, SCtgDBCache *dbCache, SCtgViewCache *pCache) {
  if (pCache && dbCache) {
    CTG_UNLOCK(CTG_READ, &pCache->viewLock);
    taosHashRelease(dbCache->viewCache, pCache);
  }

  if (dbCache) {
    ctgReleaseDBCache(pCtg, dbCache);
  }
}


void ctgReleaseTbIndexToCache(SCatalog *pCtg, SCtgDBCache *dbCache, SCtgTbCache *pCache) {
  if (pCache) {
    CTG_UNLOCK(CTG_READ, &pCache->indexLock);
    taosHashRelease(dbCache->tbCache, pCache);
  }

  if (dbCache) {
    ctgReleaseDBCache(pCtg, dbCache);
  }
}

void ctgReleaseVgMetaToCache(SCatalog *pCtg, SCtgDBCache *dbCache, SCtgTbCache *pCache) {
  if (pCache && dbCache) {
    CTG_UNLOCK(CTG_READ, &pCache->metaLock);
    taosHashRelease(dbCache->tbCache, pCache);
  }

  if (dbCache) {
    ctgRUnlockVgInfo(dbCache);
    ctgReleaseDBCache(pCtg, dbCache);
  }
}

void ctgReleaseTSMAToCache(SCatalog* pCtg, SCtgDBCache* dbCache, SCtgTSMACache* pCache) {
  if (pCache && dbCache) {
    CTG_UNLOCK(CTG_READ, &pCache->tsmaLock);
    taosHashRelease(dbCache->tsmaCache, pCache);
  }

  if (dbCache) {
    ctgReleaseDBCache(pCtg, dbCache);
  }
}

int32_t ctgAcquireVgInfoFromCache(SCatalog *pCtg, const char *dbFName, SCtgDBCache **pCache) {
  int32_t code = TSDB_CODE_SUCCESS;
  SCtgDBCache *dbCache = NULL;
  CTG_ERR_JRET(ctgAcquireDBCache(pCtg, dbFName, &dbCache));
  if (NULL == dbCache) {
    ctgTrace("db:%s, db not in cache", dbFName);
    goto _return;
  }

  bool inCache = false;
  CTG_ERR_JRET(ctgRLockVgInfo(pCtg, dbCache, &inCache));
  if (!inCache) {
    ctgDebug("db:%s, vgInfo not in cache", dbFName);
    goto _return;
  }

  *pCache = dbCache;

  CTG_CACHE_HIT_INC(CTG_CI_DB_VGROUP, 1);

  ctgDebug("db:%s, get db vgInfo from cache", dbFName);

  return TSDB_CODE_SUCCESS;

_return:

  if (dbCache) {
    ctgReleaseDBCache(pCtg, dbCache);
  }

  *pCache = NULL;

  CTG_CACHE_NHIT_INC(CTG_CI_DB_VGROUP, 1);

  return code;
}

int32_t ctgAcquireTbMetaFromCache(SCatalog *pCtg, const char *dbFName, const char *tbName, SCtgDBCache **pDb, SCtgTbCache **pTb) {
  SCtgDBCache *dbCache = NULL;
  SCtgTbCache *pCache = NULL;
  int32_t code = TSDB_CODE_SUCCESS;
  
  CTG_ERR_JRET(ctgAcquireDBCache(pCtg, dbFName, &dbCache));
  if (NULL == dbCache) {
    ctgDebug("tb:%s, db not in cache, db:%s", tbName, dbFName);
    goto _return;
  }

  pCache = taosHashAcquire(dbCache->tbCache, tbName, strlen(tbName));
  if (NULL == pCache) {
    ctgDebug("tb:%s, tb not in cache, db:%s", tbName, dbFName);
    goto _return;
  }

  CTG_LOCK(CTG_READ, &pCache->metaLock);
  if (NULL == pCache->pMeta) {
    ctgDebug("tb:%s, meta not in cache, db:%s", tbName, dbFName);
    goto _return;
  }

  *pDb = dbCache;
  *pTb = pCache;

  ctgDebug("tb:%s, meta get from cache, db:%s", tbName, dbFName);

  CTG_META_HIT_INC(pCache->pMeta->tableType);

  return TSDB_CODE_SUCCESS;

_return:

  ctgReleaseTbMetaToCache(pCtg, dbCache, pCache);

  CTG_META_NHIT_INC();

  return TSDB_CODE_SUCCESS;
}

int32_t ctgAcquireVgMetaFromCache(SCatalog *pCtg, const char *dbFName, const char *tbName, SCtgDBCache **pDb,
                                  SCtgTbCache **pTb) {
  SCtgDBCache *dbCache = NULL;
  SCtgTbCache *tbCache = NULL;
  bool         vgInCache = false;
  int32_t      code = TSDB_CODE_SUCCESS;

  CTG_ERR_JRET(ctgAcquireDBCache(pCtg, dbFName, &dbCache));
  if (NULL == dbCache) {
    ctgDebug("tb:%s, db not in cache, db:%s", tbName, dbFName);
    CTG_CACHE_NHIT_INC(CTG_CI_DB_VGROUP, 1);
    goto _return;
  }

  CTG_ERR_JRET(ctgRLockVgInfo(pCtg, dbCache, &vgInCache));
  if (!vgInCache) {
    ctgDebug("tb:%s, vgInfo of db not in cache, db:%s", tbName, dbFName);
    CTG_CACHE_NHIT_INC(CTG_CI_DB_VGROUP, 1);
    goto _return;
  }

  *pDb = dbCache;

  CTG_CACHE_HIT_INC(CTG_CI_DB_VGROUP, 1);

  ctgDebug("tb:%s, get db vgInfo from cache, db:%s", tbName, dbFName);

  tbCache = taosHashAcquire(dbCache->tbCache, tbName, strlen(tbName));
  if (NULL == tbCache) {
    ctgDebug("tb:%s, not in cache, db:%s", tbName, dbFName);
    CTG_META_NHIT_INC();
    goto _return;
  }

  CTG_LOCK(CTG_READ, &tbCache->metaLock);
  if (NULL == tbCache->pMeta) {
    ctgDebug("tb:%s, meta not in cache, db:%s", tbName, dbFName);
    CTG_META_NHIT_INC();
    goto _return;
  }

  *pTb = tbCache;

  ctgDebug("tb:%s, meta get from cache, db:%s", tbName, dbFName);

  CTG_META_HIT_INC(tbCache->pMeta->tableType);

  return TSDB_CODE_SUCCESS;

_return:

  if (tbCache) {
    CTG_UNLOCK(CTG_READ, &tbCache->metaLock);
    taosHashRelease(dbCache->tbCache, tbCache);
  }

  if (vgInCache) {
    ctgRUnlockVgInfo(dbCache);
  }

  if (dbCache) {
    ctgReleaseDBCache(pCtg, dbCache);
  }

  *pDb = NULL;
  *pTb = NULL;

  return TSDB_CODE_SUCCESS;
}

/*
int32_t ctgAcquireStbMetaFromCache(SCatalog *pCtg, char *dbFName, uint64_t suid, SCtgDBCache **pDb, SCtgTbCache **pTb) {
  SCtgDBCache *dbCache = NULL;
  SCtgTbCache *pCache = NULL;
  ctgAcquireDBCache(pCtg, dbFName, &dbCache);
  if (NULL == dbCache) {
    ctgTrace("db:%s, db not in cache", dbFName);
    goto _return;
  }

  char *stName = taosHashAcquire(dbCache->stbCache, &suid, sizeof(suid));
  if (NULL == stName) {
    ctgDebug("stb:0x%" PRIx64 ", not in cache, db:%s", suid, dbFName);
    goto _return;
  }

  pCache = taosHashAcquire(dbCache->tbCache, stName, strlen(stName));
  if (NULL == pCache) {
    ctgDebug("stb:0x%" PRIx64 ", name %s not in cache, db:%s", suid, stName, dbFName);
    taosHashRelease(dbCache->stbCache, stName);
    goto _return;
  }

  taosHashRelease(dbCache->stbCache, stName);

  CTG_LOCK(CTG_READ, &pCache->metaLock);
  if (NULL == pCache->pMeta) {
    ctgDebug("stb:0x%" PRIx64 ", meta not in cache, db:%s", suid, dbFName);
    goto _return;
  }

  *pDb = dbCache;
  *pTb = pCache;

  ctgDebug("stb:0x%" PRIx64 ", meta got in cache, db:%s", suid, dbFName);

  CTG_META_HIT_INC(pCache->pMeta->tableType, 1);

  return TSDB_CODE_SUCCESS;

_return:

  ctgReleaseTbMetaToCache(pCtg, dbCache, pCache);

  CTG_META_NHIT_INC(1);

  *pDb = NULL;
  *pTb = NULL;

  return TSDB_CODE_SUCCESS;
}
*/

int32_t ctgAcquireStbMetaFromCache(SCtgDBCache *dbCache, SCatalog *pCtg, char *dbFName, uint64_t suid,
                                   SCtgTbCache **pTb) {
  SCtgTbCache *pCache = NULL;
  char        *stName = taosHashAcquire(dbCache->stbCache, &suid, sizeof(suid));
  if (NULL == stName) {
    ctgDebug("stb:0x%" PRIx64 ", not in cache, db:%s", suid, dbFName);
    goto _return;
  }

  pCache = taosHashAcquire(dbCache->tbCache, stName, strlen(stName));
  if (NULL == pCache) {
    ctgDebug("stb:0x%" PRIx64 ", name %s not in cache, db:%s", suid, stName, dbFName);
    taosHashRelease(dbCache->stbCache, stName);
    goto _return;
  }

  taosHashRelease(dbCache->stbCache, stName);

  CTG_LOCK(CTG_READ, &pCache->metaLock);
  if (NULL == pCache->pMeta) {
    ctgDebug("stb:0x%" PRIx64 ", meta not in cache, db:%s", suid, dbFName);
    goto _return;
  }

  *pTb = pCache;

  ctgDebug("stb:0x%" PRIx64 ", meta get from cache, db:%s", suid, dbFName);

  CTG_META_HIT_INC(pCache->pMeta->tableType);

  return TSDB_CODE_SUCCESS;

_return:

  ctgReleaseTbMetaToCache(pCtg, dbCache, pCache);

  CTG_META_NHIT_INC();

  *pTb = NULL;

  return TSDB_CODE_SUCCESS;
}

int32_t ctgAcquireTbIndexFromCache(SCatalog *pCtg, char *dbFName, char *tbName, SCtgDBCache **pDb, SCtgTbCache **pTb) {
  SCtgDBCache *dbCache = NULL;
  SCtgTbCache *pCache = NULL;
  int32_t      code = TSDB_CODE_SUCCESS;
  
  CTG_ERR_JRET(ctgAcquireDBCache(pCtg, dbFName, &dbCache));
  if (NULL == dbCache) {
    ctgDebug("tb:%s, db not in cache, db:%s", tbName, dbFName);
    goto _return;
  }

  int32_t sz = 0;
  pCache = taosHashAcquire(dbCache->tbCache, tbName, strlen(tbName));
  if (NULL == pCache) {
    ctgDebug("tb:%s, tb not in cache, db:%s", tbName, dbFName);
    goto _return;
  }

  CTG_LOCK(CTG_READ, &pCache->indexLock);
  if (NULL == pCache->pIndex) {
    ctgDebug("tb:%s, index not in cache, db:%s", tbName, dbFName);
    goto _return;
  }

  *pDb = dbCache;
  *pTb = pCache;

  ctgDebug("tb:%s, index get from cache, db:%s", tbName, dbFName);

  CTG_CACHE_HIT_INC(CTG_CI_TBL_SMA, 1);

  return TSDB_CODE_SUCCESS;

_return:

  ctgReleaseTbIndexToCache(pCtg, dbCache, pCache);

  CTG_CACHE_NHIT_INC(CTG_CI_TBL_SMA, 1);

  return TSDB_CODE_SUCCESS;
}

int32_t ctgTbMetaExistInCache(SCatalog *pCtg, const char *dbFName, const char *tbName, int32_t *exist) {
  SCtgDBCache *dbCache = NULL;
  SCtgTbCache *tbCache = NULL;
  
  CTG_ERR_RET(ctgAcquireTbMetaFromCache(pCtg, dbFName, tbName, &dbCache, &tbCache));
  if (NULL == tbCache) {
    ctgReleaseTbMetaToCache(pCtg, dbCache, tbCache);

    *exist = 0;
    return TSDB_CODE_SUCCESS;
  }

  *exist = 1;
  ctgReleaseTbMetaToCache(pCtg, dbCache, tbCache);

  return TSDB_CODE_SUCCESS;
}

int32_t ctgCopyTbMeta(SCatalog *pCtg, SCtgTbMetaCtx *ctx, SCtgDBCache **pDb, SCtgTbCache **pTb, STableMeta **pTableMeta,
                      char *dbFName) {
  SCtgDBCache *dbCache = *pDb;
  SCtgTbCache *tbCache = *pTb;
  STableMeta  *tbMeta = tbCache->pMeta;
  ctx->tbInfo.inCache = true;
  ctx->tbInfo.dbId = dbCache->dbId;
  ctx->tbInfo.suid = tbMeta->suid;
  ctx->tbInfo.tbType = tbMeta->tableType;

  if (tbMeta->tableType != TSDB_CHILD_TABLE && tbMeta->tableType != TSDB_VIRTUAL_CHILD_TABLE) {
    int32_t schemaExtSize = 0;
    int32_t colRefSize = 0;
    int32_t metaSize = CTG_META_SIZE(tbMeta);
    if (useCompress(tbMeta->tableType) && tbMeta->schemaExt != NULL) {
      schemaExtSize = tbMeta->tableInfo.numOfColumns * sizeof(SSchemaExt);
    }
    if (hasRefCol(tbMeta->tableType) && tbMeta->colRef != NULL) {
      colRefSize += tbMeta->tableInfo.numOfColumns * sizeof(SSchemaExt);
    }
    *pTableMeta = taosMemoryCalloc(1, metaSize + schemaExtSize + colRefSize);
    if (NULL == *pTableMeta) {
      CTG_ERR_RET(terrno);
    }

    TAOS_MEMCPY(*pTableMeta, tbMeta, metaSize);
    if (useCompress(tbMeta->tableType) && tbMeta->schemaExt != NULL) {
      (*pTableMeta)->schemaExt = (SSchemaExt *)((char *)*pTableMeta + metaSize);
      TAOS_MEMCPY((*pTableMeta)->schemaExt, tbMeta->schemaExt, schemaExtSize);
    } else {
      (*pTableMeta)->schemaExt = NULL;
    }
    if (hasRefCol(tbMeta->tableType) && tbMeta->colRef) {
      (*pTableMeta)->colRef = (SColRef *)((char *)*pTableMeta + metaSize + schemaExtSize);
      TAOS_MEMCPY((*pTableMeta)->colRef, tbMeta->colRef, colRefSize);
      (*pTableMeta)->numOfColRefs = tbMeta->numOfColRefs;
    } else {
      (*pTableMeta)->colRef = NULL;
    }

    ctgDebug("tb:%s, get meta from cache, type:%d, db:%s", ctx->pName->tname, tbMeta->tableType, dbFName);
    return TSDB_CODE_SUCCESS;
  }

  // PROCESS FOR CHILD TABLE
  int32_t metaSize = sizeof(SCTableMeta);
  int32_t colRefSize = 0;
  int32_t numOfColRefs = 0;
  SColRef *tmpRef = NULL;

  if (hasRefCol(tbMeta->tableType) && tbMeta->colRef != NULL) {
    colRefSize += tbMeta->numOfColRefs * sizeof(SColRef);
    numOfColRefs = tbMeta->numOfColRefs;
    tmpRef = taosMemoryMalloc(colRefSize);
    TAOS_MEMCPY(tmpRef, tbMeta->colRef, colRefSize);
  }
  *pTableMeta = taosMemoryCalloc(1, metaSize + colRefSize);
  if (NULL == *pTableMeta) {
    taosMemoryFreeClear(tmpRef);
    CTG_ERR_RET(terrno);
  }

  TAOS_MEMCPY(*pTableMeta, tbMeta, metaSize);

  // ctgReleaseTbMetaToCache(pCtg, dbCache, tbCache);

  CTG_UNLOCK(CTG_READ, &tbCache->metaLock);
  taosHashRelease(dbCache->tbCache, tbCache);
  *pTb = NULL;

  ctgDebug("ctb:%s, get meta from cache, will continue to get its stb meta, tbType:%d, db:%s", ctx->pName->tname,
           ctx->tbInfo.tbType, dbFName);

  CTG_ERR_RET(ctgAcquireStbMetaFromCache(dbCache, pCtg, dbFName, ctx->tbInfo.suid, &tbCache));
  if (NULL == tbCache) {
    taosMemoryFreeClear(tmpRef);
    taosMemoryFreeClear(*pTableMeta);
    *pDb = NULL;
    ctgDebug("stb:0x%" PRIx64 ", meta not in cache", ctx->tbInfo.suid);
    return TSDB_CODE_SUCCESS;
  }

  *pTb = tbCache;

  STableMeta *stbMeta = tbCache->pMeta;
  if (stbMeta->suid != ctx->tbInfo.suid) {
    ctgError("stb:0x%" PRIx64 ", suid in stbCache mis-match, expected suid:0x%" PRIx64, stbMeta->suid, ctx->tbInfo.suid);
    taosMemoryFreeClear(*pTableMeta);
    taosMemoryFreeClear(tmpRef);
    CTG_ERR_RET(TSDB_CODE_CTG_INTERNAL_ERROR);
  }

  metaSize = CTG_META_SIZE(stbMeta);
  *pTableMeta = taosMemoryRealloc(*pTableMeta, metaSize + colRefSize);
  if (NULL == *pTableMeta) {
    taosMemoryFreeClear(tmpRef);
    CTG_ERR_RET(terrno);
  }

  TAOS_MEMCPY(&(*pTableMeta)->numOfColRefs, &stbMeta->numOfColRefs, metaSize - sizeof(SCTableMeta));
  (*pTableMeta)->schemaExt =  NULL;
  if (colRefSize != 0) {
    (*pTableMeta)->colRef = (SColRef *)((char *)*pTableMeta + metaSize);
    (*pTableMeta)->numOfColRefs = numOfColRefs;
    TAOS_MEMCPY((*pTableMeta)->colRef, tmpRef, colRefSize);
  } else {
    (*pTableMeta)->colRef = NULL;
  }
  taosMemoryFreeClear(tmpRef);
  return TSDB_CODE_SUCCESS;
}

int32_t ctgReadTbMetaFromCache(SCatalog *pCtg, SCtgTbMetaCtx *ctx, STableMeta **pTableMeta) {
  int32_t      code = 0;
  SCtgDBCache *dbCache = NULL;
  SCtgTbCache *tbCache = NULL;
  *pTableMeta = NULL;

  char dbFName[TSDB_DB_FNAME_LEN] = {0};
  if (CTG_FLAG_IS_SYS_DB(ctx->flag)) {
    TAOS_STRCPY(dbFName, ctx->pName->dbname);
  } else {
    (void)tNameGetFullDbName(ctx->pName, dbFName);
  }

  CTG_ERR_JRET(ctgAcquireTbMetaFromCache(pCtg, dbFName, ctx->pName->tname, &dbCache, &tbCache));
  if (NULL == tbCache) {
    ctgReleaseTbMetaToCache(pCtg, dbCache, tbCache);
    return TSDB_CODE_SUCCESS;
  }

  CTG_ERR_JRET(ctgCopyTbMeta(pCtg, ctx, &dbCache, &tbCache, pTableMeta, dbFName));

  ctgReleaseTbMetaToCache(pCtg, dbCache, tbCache);

  ctgDebug("tb:%s, get meta from cache, db:%s", ctx->pName->tname, dbFName);

  return TSDB_CODE_SUCCESS;

_return:

  ctgReleaseTbMetaToCache(pCtg, dbCache, tbCache);
  taosMemoryFreeClear(*pTableMeta);
  *pTableMeta = NULL;

  CTG_RET(code);
}

int32_t ctgReadTbVerFromCache(SCatalog *pCtg, SName *pTableName, int32_t *sver, int32_t *tver, int32_t *tbType,
                              uint64_t *suid, char *stbName) {
  *sver = -1;
  *tver = -1;

  SCtgDBCache *dbCache = NULL;
  SCtgTbCache *tbCache = NULL;
  char         dbFName[TSDB_DB_FNAME_LEN] = {0};
  (void)tNameGetFullDbName(pTableName, dbFName);

  CTG_ERR_RET(ctgAcquireTbMetaFromCache(pCtg, dbFName, pTableName->tname, &dbCache, &tbCache));
  if (NULL == tbCache) {
    ctgReleaseTbMetaToCache(pCtg, dbCache, tbCache);
    return TSDB_CODE_SUCCESS;
  }

  STableMeta *tbMeta = tbCache->pMeta;
  *tbType = tbMeta->tableType;
  *suid = tbMeta->suid;

  if (*tbType != TSDB_CHILD_TABLE) {
    *sver = tbMeta->sversion;
    *tver = tbMeta->tversion;

    ctgDebug("tb:%s, get ver from cache, db:%s, tbType:%d, sver:%d, tver:%d, suid:0x%" PRIx64, pTableName->tname,
             dbFName, *tbType, *sver, *tver, *suid);

    ctgReleaseTbMetaToCache(pCtg, dbCache, tbCache);
    return TSDB_CODE_SUCCESS;
  }

  // PROCESS FOR CHILD TABLE

  // ctgReleaseTbMetaToCache(pCtg, dbCache, tbCache);
  if (tbCache) {
    CTG_UNLOCK(CTG_READ, &tbCache->metaLock);
    taosHashRelease(dbCache->tbCache, tbCache);
  }

  ctgDebug("ctb:%s, get ver from cache, will continue to get its stb ver, db:%s", pTableName->tname, dbFName);

  CTG_ERR_RET(ctgAcquireStbMetaFromCache(dbCache, pCtg, dbFName, *suid, &tbCache));
  if (NULL == tbCache) {
    // ctgReleaseTbMetaToCache(pCtg, dbCache, tbCache);
    ctgDebug("stb:0x%" PRIx64 ", meta not in cache", *suid);
    return TSDB_CODE_SUCCESS;
  }

  STableMeta *stbMeta = tbCache->pMeta;
  if (stbMeta->suid != *suid) {
    ctgReleaseTbMetaToCache(pCtg, dbCache, tbCache);
    ctgError("stb:0x%" PRIx64 ", suid in stbCache mis-match, expected suid:0x%" PRIx64, stbMeta->suid, *suid);
    CTG_ERR_RET(TSDB_CODE_CTG_INTERNAL_ERROR);
  }

  size_t nameLen = 0;
  char  *name = taosHashGetKey(tbCache, &nameLen);

  TAOS_STRNCPY(stbName, name, nameLen);
  stbName[nameLen] = 0;

  *sver = stbMeta->sversion;
  *tver = stbMeta->tversion;

  ctgReleaseTbMetaToCache(pCtg, dbCache, tbCache);

  ctgDebug("tb:%s, get sver %d tver %d from cache, type:%d, db:%s", pTableName->tname, *sver, *tver, *tbType,
           dbFName);

  return TSDB_CODE_SUCCESS;
}

int32_t ctgReadTbTypeFromCache(SCatalog *pCtg, char *dbFName, char *tbName, int32_t *tbType) {
  SCtgDBCache *dbCache = NULL;
  SCtgTbCache *tbCache = NULL;
  CTG_ERR_RET(ctgAcquireTbMetaFromCache(pCtg, dbFName, tbName, &dbCache, &tbCache));
  if (NULL == tbCache) {
    ctgReleaseTbMetaToCache(pCtg, dbCache, tbCache);
    return TSDB_CODE_SUCCESS;
  }

  *tbType = tbCache->pMeta->tableType;
  ctgReleaseTbMetaToCache(pCtg, dbCache, tbCache);

  ctgDebug("tb:%s, get tbType %d from cache, db:%s", tbName, *tbType, dbFName);

  return TSDB_CODE_SUCCESS;
}

int32_t ctgReadTbTypeSuidFromCache(SCatalog *pCtg, char *dbFName, char *tbName, int32_t *tbType, int64_t* suid) {
  SCtgDBCache *dbCache = NULL;
  SCtgTbCache *tbCache = NULL;
  CTG_ERR_RET(ctgAcquireTbMetaFromCache(pCtg, dbFName, tbName, &dbCache, &tbCache));
  if (NULL == tbCache) {
    ctgReleaseTbMetaToCache(pCtg, dbCache, tbCache);
    return TSDB_CODE_SUCCESS;
  }

  *tbType = tbCache->pMeta->tableType;
  *suid = tbCache->pMeta->suid;
  ctgReleaseTbMetaToCache(pCtg, dbCache, tbCache);

  ctgDebug("Got tb %s tbType %d suid %" PRIu64 " from cache, dbFName:%s", tbName, *tbType, *suid, dbFName);

  return TSDB_CODE_SUCCESS;
}



int32_t ctgReadTbIndexFromCache(SCatalog *pCtg, SName *pTableName, SArray **pRes) {
  int32_t      code = 0;
  SCtgDBCache *dbCache = NULL;
  SCtgTbCache *tbCache = NULL;
  char         dbFName[TSDB_DB_FNAME_LEN] = {0};
  (void)tNameGetFullDbName(pTableName, dbFName);

  *pRes = NULL;

  CTG_ERR_RET(ctgAcquireTbIndexFromCache(pCtg, dbFName, pTableName->tname, &dbCache, &tbCache));
  if (NULL == tbCache) {
    ctgReleaseTbIndexToCache(pCtg, dbCache, tbCache);
    return TSDB_CODE_SUCCESS;
  }

  CTG_ERR_JRET(ctgCloneTableIndex(tbCache->pIndex->pIndex, pRes));

_return:

  ctgReleaseTbIndexToCache(pCtg, dbCache, tbCache);

  CTG_RET(code);
}

int32_t ctgReadDBCfgFromCache(SCatalog *pCtg, const char* dbFName, SDbCfgInfo* pDbCfg) {
  int32_t code = 0;
  SCtgDBCache *dbCache = NULL;
  
  CTG_ERR_RET(ctgAcquireDBCache(pCtg, dbFName, &dbCache));
  if (NULL == dbCache) {
    ctgTrace("db:%s, db not in cache", dbFName);
    pDbCfg->cfgVersion = -1;
    CTG_CACHE_NHIT_INC(CTG_CI_DB_CFG, 1);
    return TSDB_CODE_SUCCESS;
  }

  CTG_LOCK(CTG_READ, &dbCache->cfgCache.cfgLock);

  if (dbCache->cfgCache.cfgInfo) {
    SDbCfgInfo *pInfo = NULL;
    CTG_ERR_JRET(ctgCloneDbCfgInfo(dbCache->cfgCache.cfgInfo, &pInfo));
    
    TAOS_MEMCPY(pDbCfg, pInfo, sizeof(*pInfo));
    taosMemoryFree(pInfo);
    CTG_CACHE_HIT_INC(CTG_CI_DB_CFG, 1);
  } else {
    pDbCfg->cfgVersion = -1;
    CTG_CACHE_NHIT_INC(CTG_CI_DB_CFG, 1);
  }

_return:

  if (dbCache) {
    CTG_UNLOCK(CTG_READ, &dbCache->cfgCache.cfgLock);
    ctgReleaseDBCache(pCtg, dbCache);
  }
  
  return code;
}

int32_t ctgGetCachedStbNameFromSuid(SCatalog* pCtg, char* dbFName, uint64_t suid, char **stbName) {
  int32_t code = TSDB_CODE_SUCCESS;
  *stbName = NULL;

  SCtgDBCache *dbCache = NULL;
  CTG_ERR_RET(ctgAcquireDBCache(pCtg, dbFName, &dbCache));
  if (NULL == dbCache) {
    ctgDebug("stb:0x%" PRIx64 ", db not in cache, db:%s", suid, dbFName);
    return TSDB_CODE_SUCCESS;
  }  
  
  char *stb = taosHashAcquire(dbCache->stbCache, &suid, sizeof(suid));
  if (NULL == stb) {
    ctgDebug("stb:0x%" PRIx64 ", not in cache, db:%s", suid, dbFName);
    ctgReleaseDBCache(pCtg, dbCache);
    return TSDB_CODE_SUCCESS;
  }

  *stbName = taosStrdup(stb);
  if (NULL == *stbName) {
    code = terrno;
  }

  taosHashRelease(dbCache->stbCache, stb);
  ctgReleaseDBCache(pCtg, dbCache);

  return code;
}


int32_t ctgChkAuthFromCache(SCatalog *pCtg, SUserAuthInfo *pReq, bool tbNotExists, bool *inCache, SCtgAuthRsp *pRes) {
  int32_t code = 0;

  SCtgUserAuth *pUser = (SCtgUserAuth *)taosHashGet(pCtg->userCache, pReq->user, strlen(pReq->user));
  if (NULL == pUser) {
    ctgDebug("user:%s, user not in cache", pReq->user);
    goto _return;
  }

  *inCache = true;

  ctgDebug("user:%s, get user from cache", pReq->user);
  CTG_CACHE_HIT_INC(CTG_CI_USER, 1);

  SCtgAuthReq req = {0};
  req.pRawReq = pReq;
  req.onlyCache = true;
  req.tbNotExists = tbNotExists;

  CTG_LOCK(CTG_READ, &pUser->lock);
  TAOS_MEMCPY(&req.authInfo, &pUser->userAuth, sizeof(pUser->userAuth));
  code = ctgChkSetAuthRes(pCtg, &req, pRes);
  CTG_UNLOCK(CTG_READ, &pUser->lock);
  CTG_ERR_JRET(code);

  if (pRes->metaNotExists) {
    goto _return;
  }

  CTG_RET(code);

_return:

  *inCache = false;
  CTG_CACHE_NHIT_INC(CTG_CI_USER, 1);
  ctgDebug("user:%s, get user from cache failed, metaNotExists:%d, code:%d", pReq->user, pRes->metaNotExists, code);

  return code;
}

void ctgDequeue(SCtgCacheOperation **op) {
  SCtgQNode *orig = gCtgMgmt.queue.head;

  SCtgQNode *node = gCtgMgmt.queue.head->next;
  gCtgMgmt.queue.head = gCtgMgmt.queue.head->next;

  CTG_QUEUE_DEC();

  taosMemoryFreeClear(orig);

  *op = node->op;
}

int32_t ctgEnqueue(SCatalog *pCtg, SCtgCacheOperation *operation) {
  int32_t code = TSDB_CODE_SUCCESS;
  SCtgQNode *node = taosMemoryCalloc(1, sizeof(SCtgQNode));
  if (NULL == node) {
    qError("calloc %d failed", (int32_t)sizeof(SCtgQNode));
    taosMemoryFree(operation->data);
    taosMemoryFree(operation);
    CTG_RET(terrno);
  }

  node->op = operation;

  bool  syncOp = operation->syncOp;
  char *opName = gCtgCacheOperation[operation->opId].name;
  if (operation->syncOp) {
    code = tsem_init(&operation->rspSem, 0, 0);
    if (TSDB_CODE_SUCCESS != code) {
      qError("tsem_init failed, code:%x", code);
      ctgFreeQNode(node);
      CTG_RET(code);
    }
  }


  CTG_LOCK(CTG_WRITE, &gCtgMgmt.queue.qlock);

  if (gCtgMgmt.queue.stopQueue) {
    ctgFreeQNode(node);
    CTG_UNLOCK(CTG_WRITE, &gCtgMgmt.queue.qlock);
    CTG_ERR_JRET(TSDB_CODE_CTG_EXIT);
  }

  gCtgMgmt.queue.tail->next = node;
  gCtgMgmt.queue.tail = node;

  gCtgMgmt.queue.stopQueue = operation->stopQueue;

  CTG_UNLOCK(CTG_WRITE, &gCtgMgmt.queue.qlock);

  ctgDebug("%sync action [%s] added into queue", syncOp ? "S": "As", opName);

  CTG_QUEUE_INC();
  CTG_STAT_RT_INC(numOfOpEnqueue, 1);

  code = tsem_post(&gCtgMgmt.queue.reqSem);
  if (TSDB_CODE_SUCCESS != code) {
    qError("tsem_post failed, code:%x", code);
    CTG_ERR_JRET(code);
  }

  if (syncOp) {
    if (!operation->unLocked) {
      CTG_UNLOCK(CTG_READ, &gCtgMgmt.lock);
    }
    code = tsem_wait(&operation->rspSem);
    if (!operation->unLocked) {
      CTG_LOCK(CTG_READ, &gCtgMgmt.lock);
    }
    TAOS_UNUSED(tsem_destroy(&operation->rspSem));
    taosMemoryFreeClear(operation);
  }
  return code;

_return:
  if (syncOp && operation) {
    TAOS_UNUSED(tsem_destroy(&operation->rspSem));
  }
  return code;
}

int32_t ctgDropDbCacheEnqueue(SCatalog *pCtg, const char *dbFName, int64_t dbId) {
  int32_t             code = 0;
  SCtgCacheOperation *op = taosMemoryCalloc(1, sizeof(SCtgCacheOperation));
  if (NULL == op) {
    ctgError("malloc %d failed", (int32_t)sizeof(SCtgCacheOperation));
    CTG_ERR_RET(terrno);
  }
  
  op->opId = CTG_OP_DROP_DB_CACHE;
  op->syncOp = true;

  SCtgDropDBMsg *msg = taosMemoryMalloc(sizeof(SCtgDropDBMsg));
  if (NULL == msg) {
    ctgError("malloc %d failed", (int32_t)sizeof(SCtgDropDBMsg));
    taosMemoryFree(op);
    CTG_ERR_RET(terrno);
  }

  char *p = strchr(dbFName, '.');
  if (p && IS_SYS_DBNAME(p + 1)) {
    dbFName = p + 1;
  }

  msg->pCtg = pCtg;
  tstrncpy(msg->dbFName, dbFName, sizeof(msg->dbFName));
  msg->dbId = dbId;

  op->data = msg;

  CTG_ERR_JRET(ctgEnqueue(pCtg, op));

  return TSDB_CODE_SUCCESS;

_return:

  CTG_RET(code);
}

int32_t ctgDropDbVgroupEnqueue(SCatalog *pCtg, const char *dbFName, bool syncOp) {
  int32_t             code = 0;
  SCtgCacheOperation *op = taosMemoryCalloc(1, sizeof(SCtgCacheOperation));
  if (NULL == op) {
    ctgError("malloc %d failed", (int32_t)sizeof(SCtgCacheOperation));
    CTG_ERR_RET(terrno);
  }

  op->opId = CTG_OP_DROP_DB_VGROUP;
  op->syncOp = syncOp;

  SCtgDropDbVgroupMsg *msg = taosMemoryMalloc(sizeof(SCtgDropDbVgroupMsg));
  if (NULL == msg) {
    ctgError("malloc %d failed", (int32_t)sizeof(SCtgDropDbVgroupMsg));
    taosMemoryFree(op);
    CTG_ERR_RET(terrno);
  }

  char *p = strchr(dbFName, '.');
  if (p && IS_SYS_DBNAME(p + 1)) {
    dbFName = p + 1;
  }

  msg->pCtg = pCtg;
  tstrncpy(msg->dbFName, dbFName, sizeof(msg->dbFName));

  op->data = msg;

  CTG_ERR_JRET(ctgEnqueue(pCtg, op));

  return TSDB_CODE_SUCCESS;

_return:

  CTG_RET(code);
}

int32_t ctgDropStbMetaEnqueue(SCatalog *pCtg, const char *dbFName, int64_t dbId, const char *stbName, uint64_t suid,
                              bool syncOp) {
  int32_t             code = 0;
  SCtgCacheOperation *op = taosMemoryCalloc(1, sizeof(SCtgCacheOperation));
  if (NULL == op) {
    ctgError("malloc %d failed", (int32_t)sizeof(SCtgCacheOperation));
    CTG_ERR_RET(terrno);
  }

  op->opId = CTG_OP_DROP_STB_META;
  op->syncOp = syncOp;

  SCtgDropStbMetaMsg *msg = taosMemoryMalloc(sizeof(SCtgDropStbMetaMsg));
  if (NULL == msg) {
    ctgError("malloc %d failed", (int32_t)sizeof(SCtgDropStbMetaMsg));
    taosMemoryFree(op);
    CTG_ERR_RET(terrno);
  }

  msg->pCtg = pCtg;
  tstrncpy(msg->dbFName, dbFName, sizeof(msg->dbFName));
  tstrncpy(msg->stbName, stbName, sizeof(msg->stbName));
  msg->dbId = dbId;
  msg->suid = suid;

  op->data = msg;

  CTG_ERR_JRET(ctgEnqueue(pCtg, op));

  return TSDB_CODE_SUCCESS;

_return:

  CTG_RET(code);
}

int32_t ctgDropTbMetaEnqueue(SCatalog *pCtg, const char *dbFName, int64_t dbId, const char *tbName, bool syncOp) {
  int32_t             code = 0;
  SCtgCacheOperation *op = taosMemoryCalloc(1, sizeof(SCtgCacheOperation));
  if (NULL == op) {
    ctgError("malloc %d failed", (int32_t)sizeof(SCtgCacheOperation));
    CTG_ERR_RET(terrno);
  }

  op->opId = CTG_OP_DROP_TB_META;
  op->syncOp = syncOp;

  SCtgDropTblMetaMsg *msg = taosMemoryMalloc(sizeof(SCtgDropTblMetaMsg));
  if (NULL == msg) {
    ctgError("malloc %d failed", (int32_t)sizeof(SCtgDropTblMetaMsg));
    taosMemoryFree(op);
    CTG_ERR_RET(terrno);
  }

  msg->pCtg = pCtg;
  tstrncpy(msg->dbFName, dbFName, sizeof(msg->dbFName));
  tstrncpy(msg->tbName, tbName, sizeof(msg->tbName));
  msg->dbId = dbId;

  op->data = msg;

  CTG_ERR_JRET(ctgEnqueue(pCtg, op));

  return TSDB_CODE_SUCCESS;

_return:

  CTG_RET(code);
}

int32_t ctgUpdateVgroupEnqueue(SCatalog *pCtg, const char *dbFName, int64_t dbId, SDBVgInfo *dbInfo, bool syncOp) {
  int32_t             code = 0;
  SCtgCacheOperation *op = taosMemoryCalloc(1, sizeof(SCtgCacheOperation));
  if (NULL == op) {
    ctgError("malloc %d failed", (int32_t)sizeof(SCtgCacheOperation));
    CTG_ERR_RET(terrno);
  }

  op->opId = CTG_OP_UPDATE_VGROUP;
  op->syncOp = syncOp;

  SCtgUpdateVgMsg *msg = taosMemoryMalloc(sizeof(SCtgUpdateVgMsg));
  if (NULL == msg) {
    ctgError("malloc %d failed", (int32_t)sizeof(SCtgUpdateVgMsg));
    taosMemoryFree(op);
    freeVgInfo(dbInfo);
    CTG_ERR_RET(terrno);
  }

  char *p = strchr(dbFName, '.');
  if (p && IS_SYS_DBNAME(p + 1)) {
    dbFName = p + 1;
  }

  code = ctgMakeVgArray(dbInfo, dbFName, false);
  if (code) {
    taosMemoryFree(op);
    taosMemoryFree(msg);
    freeVgInfo(dbInfo);
    CTG_ERR_RET(code);
  }

  tstrncpy(msg->dbFName, dbFName, sizeof(msg->dbFName));
  msg->pCtg = pCtg;
  msg->dbId = dbId;
  msg->dbInfo = dbInfo;

  op->data = msg;

  CTG_ERR_JRET(ctgEnqueue(pCtg, op));

  return TSDB_CODE_SUCCESS;

_return:

  freeVgInfo(dbInfo);
  CTG_RET(code);
}


int32_t ctgUpdateDbCfgEnqueue(SCatalog *pCtg, const char *dbFName, int64_t dbId, SDbCfgInfo *cfgInfo, bool syncOp) {
  int32_t             code = 0;
  SCtgCacheOperation *op = taosMemoryCalloc(1, sizeof(SCtgCacheOperation));
  if (NULL == op) {
    ctgError("malloc %d failed", (int32_t)sizeof(SCtgCacheOperation));
    CTG_ERR_RET(terrno);
  }

  op->opId = CTG_OP_UPDATE_DB_CFG;
  op->syncOp = syncOp;

  SCtgUpdateDbCfgMsg *msg = taosMemoryMalloc(sizeof(SCtgUpdateDbCfgMsg));
  if (NULL == msg) {
    ctgError("malloc %d failed", (int32_t)sizeof(SCtgUpdateDbCfgMsg));
    taosMemoryFree(op);
    freeDbCfgInfo(cfgInfo);
    CTG_ERR_RET(terrno);
  }

  char *p = strchr(dbFName, '.');
  if (p && IS_SYS_DBNAME(p + 1)) {
    dbFName = p + 1;
  }

  tstrncpy(msg->dbFName, dbFName, sizeof(msg->dbFName));
  msg->pCtg = pCtg;
  msg->dbId = dbId;
  msg->cfgInfo = cfgInfo;

  op->data = msg;

  CTG_ERR_JRET(ctgEnqueue(pCtg, op));

  return TSDB_CODE_SUCCESS;

_return:

  freeDbCfgInfo(cfgInfo);
  CTG_RET(code);
}


int32_t ctgUpdateTbMetaEnqueue(SCatalog *pCtg, STableMetaOutput *output, bool syncOp) {
  int32_t             code = 0;
  SCtgCacheOperation *op = taosMemoryCalloc(1, sizeof(SCtgCacheOperation));
  if (NULL == op) {
    ctgError("malloc %d failed", (int32_t)sizeof(SCtgCacheOperation));
    CTG_ERR_RET(terrno);
  }

  op->opId = CTG_OP_UPDATE_TB_META;
  op->syncOp = syncOp;

  SCtgUpdateTbMetaMsg *msg = taosMemoryMalloc(sizeof(SCtgUpdateTbMetaMsg));
  if (NULL == msg) {
    ctgError("malloc %d failed", (int32_t)sizeof(SCtgUpdateTbMetaMsg));
    taosMemoryFree(op);
    CTG_ERR_JRET(terrno);
  }

  char *p = strchr(output->dbFName, '.');
  if (p && IS_SYS_DBNAME(p + 1)) {
    int32_t len = strlen(p + 1);
    TAOS_MEMMOVE(output->dbFName, p + 1, len >= TSDB_DB_FNAME_LEN ? TSDB_DB_FNAME_LEN - 1 : len);
  }

  msg->pCtg = pCtg;
  msg->pMeta = output;

  op->data = msg;

  CTG_ERR_JRET(ctgEnqueue(pCtg, op));

  return TSDB_CODE_SUCCESS;

_return:

  if (output) {
    taosMemoryFree(output->tbMeta);
    taosMemoryFree(output->vctbMeta);
    taosMemoryFree(output);
  }

  CTG_RET(code);
}

int32_t ctgUpdateVgEpsetEnqueue(SCatalog *pCtg, char *dbFName, int32_t vgId, SEpSet *pEpSet) {
  int32_t             code = 0;
  SCtgCacheOperation *op = taosMemoryCalloc(1, sizeof(SCtgCacheOperation));
  if (NULL == op) {
    ctgError("malloc %d failed", (int32_t)sizeof(SCtgCacheOperation));
    CTG_ERR_RET(terrno);
  }

  op->opId = CTG_OP_UPDATE_VG_EPSET;

  SCtgUpdateEpsetMsg *msg = taosMemoryMalloc(sizeof(SCtgUpdateEpsetMsg));
  if (NULL == msg) {
    ctgError("malloc %d failed", (int32_t)sizeof(SCtgUpdateEpsetMsg));
    taosMemoryFree(op);
    CTG_ERR_RET(terrno);
  }

  msg->pCtg = pCtg;
  tstrncpy(msg->dbFName, dbFName, sizeof(msg->dbFName));
  msg->vgId = vgId;
  msg->epSet = *pEpSet;

  op->data = msg;

  CTG_ERR_JRET(ctgEnqueue(pCtg, op));

  return TSDB_CODE_SUCCESS;

_return:

  CTG_RET(code);
}

int32_t ctgUpdateUserEnqueue(SCatalog *pCtg, SGetUserAuthRsp *pAuth, bool syncOp) {
  int32_t             code = 0;
  SCtgCacheOperation *op = taosMemoryCalloc(1, sizeof(SCtgCacheOperation));
  if (NULL == op) {
    ctgError("malloc %d failed", (int32_t)sizeof(SCtgCacheOperation));
    CTG_ERR_RET(terrno);
  }

  op->opId = CTG_OP_UPDATE_USER;
  op->syncOp = syncOp;

  SCtgUpdateUserMsg *msg = taosMemoryMalloc(sizeof(SCtgUpdateUserMsg));
  if (NULL == msg) {
    ctgError("malloc %d failed", (int32_t)sizeof(SCtgUpdateUserMsg));
    taosMemoryFree(op);
    CTG_ERR_JRET(terrno);
  }

  msg->pCtg = pCtg;
  msg->userAuth = *pAuth;

  op->data = msg;

  CTG_ERR_JRET(ctgEnqueue(pCtg, op));

  return TSDB_CODE_SUCCESS;

_return:

  tFreeSGetUserAuthRsp(pAuth);

  CTG_RET(code);
}

int32_t ctgUpdateTbIndexEnqueue(SCatalog *pCtg, STableIndex **pIndex, bool syncOp) {
  int32_t             code = 0;
  SCtgCacheOperation *op = taosMemoryCalloc(1, sizeof(SCtgCacheOperation));
  if (NULL == op) {
    ctgError("malloc %d failed", (int32_t)sizeof(SCtgCacheOperation));
    CTG_ERR_RET(terrno);
  }

  op->opId = CTG_OP_UPDATE_TB_INDEX;
  op->syncOp = syncOp;

  SCtgUpdateTbIndexMsg *msg = taosMemoryMalloc(sizeof(SCtgUpdateTbIndexMsg));
  if (NULL == msg) {
    ctgError("malloc %d failed", (int32_t)sizeof(SCtgUpdateTbIndexMsg));
    taosMemoryFree(op);
    CTG_ERR_JRET(terrno);
  }

  msg->pCtg = pCtg;
  msg->pIndex = *pIndex;

  op->data = msg;

  CTG_ERR_JRET(ctgEnqueue(pCtg, op));

  *pIndex = NULL;
  return TSDB_CODE_SUCCESS;

_return:

  taosArrayDestroyEx((*pIndex)->pIndex, tFreeSTableIndexInfo);
  taosMemoryFreeClear(*pIndex);

  CTG_RET(code);
}

int32_t ctgDropTbIndexEnqueue(SCatalog *pCtg, SName *pName, bool syncOp) {
  int32_t             code = 0;
  SCtgCacheOperation *op = taosMemoryCalloc(1, sizeof(SCtgCacheOperation));
  if (NULL == op) {
    ctgError("malloc %d failed", (int32_t)sizeof(SCtgCacheOperation));
    CTG_ERR_RET(terrno);
  }

  op->opId = CTG_OP_DROP_TB_INDEX;
  op->syncOp = syncOp;

  SCtgDropTbIndexMsg *msg = taosMemoryMalloc(sizeof(SCtgDropTbIndexMsg));
  if (NULL == msg) {
    ctgError("malloc %d failed", (int32_t)sizeof(SCtgDropTbIndexMsg));
    taosMemoryFree(op);
    CTG_ERR_RET(terrno);
  }

  msg->pCtg = pCtg;
  (void)tNameGetFullDbName(pName, msg->dbFName);
  TAOS_STRCPY(msg->tbName, pName->tname);

  op->data = msg;

  CTG_ERR_JRET(ctgEnqueue(pCtg, op));

  return TSDB_CODE_SUCCESS;

_return:

  CTG_RET(code);
}

int32_t ctgClearCacheEnqueue(SCatalog *pCtg, bool clearMeta, bool freeCtg, bool stopQueue, bool syncOp) {
  int32_t             code = 0;
  SCtgCacheOperation *op = taosMemoryCalloc(1, sizeof(SCtgCacheOperation));
  if (NULL == op) {
    ctgError("malloc %d failed", (int32_t)sizeof(SCtgCacheOperation));
    CTG_ERR_RET(terrno);
  }
  
  op->opId = CTG_OP_CLEAR_CACHE;
  op->syncOp = syncOp;
  op->stopQueue = stopQueue;
  op->unLocked = true;

  SCtgClearCacheMsg *msg = taosMemoryMalloc(sizeof(SCtgClearCacheMsg));
  if (NULL == msg) {
    ctgError("malloc %d failed", (int32_t)sizeof(SCtgClearCacheMsg));
    taosMemoryFree(op);
    CTG_ERR_RET(terrno);
  }

  msg->pCtg = pCtg;
  msg->clearMeta = clearMeta;
  msg->freeCtg = freeCtg;
  op->data = msg;

  CTG_ERR_JRET(ctgEnqueue(pCtg, op));

  return TSDB_CODE_SUCCESS;

_return:

  CTG_RET(code);
}

int32_t ctgUpdateViewMetaEnqueue(SCatalog *pCtg, SViewMetaRsp *pRsp, bool syncOp) {
  int32_t             code = 0;
  SCtgCacheOperation *op = taosMemoryCalloc(1, sizeof(SCtgCacheOperation));
  if (NULL == op) {
    ctgError("malloc %d failed", (int32_t)sizeof(SCtgCacheOperation));
    CTG_ERR_RET(terrno);
  }

  op->opId = CTG_OP_UPDATE_VIEW_META;
  op->syncOp = syncOp;

  SCtgUpdateViewMetaMsg *msg = taosMemoryMalloc(sizeof(SCtgUpdateViewMetaMsg));
  if (NULL == msg) {
    ctgError("malloc %d failed", (int32_t)sizeof(SCtgUpdateViewMetaMsg));
    taosMemoryFree(op);
    CTG_ERR_JRET(terrno);
  }

  char *p = strchr(pRsp->dbFName, '.');
  if (p && IS_SYS_DBNAME(p + 1)) {
    int32_t len = strlen(p + 1);
    TAOS_MEMMOVE(pRsp->dbFName, p + 1, len >= TSDB_DB_FNAME_LEN ? TSDB_DB_FNAME_LEN - 1 : len);
  }

  msg->pCtg = pCtg;
  msg->pRsp = pRsp;

  op->data = msg;

  CTG_ERR_RET(ctgEnqueue(pCtg, op));

  return TSDB_CODE_SUCCESS;


_return:

  if (pRsp) {
    tFreeSViewMetaRsp(pRsp);
    taosMemoryFree(pRsp);
  }

  CTG_RET(code);  
}

int32_t ctgDropViewMetaEnqueue(SCatalog *pCtg, const char *dbFName, uint64_t dbId, const char *viewName, uint64_t viewId, bool syncOp) {
  int32_t             code = 0;
  SCtgCacheOperation *op = taosMemoryCalloc(1, sizeof(SCtgCacheOperation));
  if (NULL == op) {
    ctgError("malloc %d failed", (int32_t)sizeof(SCtgCacheOperation));
    CTG_ERR_RET(terrno);
  }

  op->opId = CTG_OP_DROP_VIEW_META;
  op->syncOp = syncOp;

  SCtgDropViewMetaMsg *msg = taosMemoryMalloc(sizeof(SCtgDropViewMetaMsg));
  if (NULL == msg) {
    ctgError("malloc %d failed", (int32_t)sizeof(SCtgDropViewMetaMsg));
    taosMemoryFree(op);
    CTG_ERR_RET(terrno);
  }

  msg->pCtg = pCtg;
  tstrncpy(msg->dbFName, dbFName, sizeof(msg->dbFName));
  tstrncpy(msg->viewName, viewName, sizeof(msg->viewName));
  msg->dbId = dbId;
  msg->viewId = viewId;

  op->data = msg;

  CTG_ERR_JRET(ctgEnqueue(pCtg, op));

  return TSDB_CODE_SUCCESS;

_return:

  CTG_RET(code);
}

int32_t ctgUpdateTbTSMAEnqueue(SCatalog *pCtg, STSMACache **pTsma, int32_t tsmaVersion, bool syncOp) {
  int32_t             code = 0;
  SCtgCacheOperation *op = taosMemoryCalloc(1, sizeof(SCtgCacheOperation));
  if (NULL == op) {
    ctgError("malloc %d failed", (int32_t)sizeof(SCtgCacheOperation));
    CTG_ERR_RET(terrno);
  }

  op->opId = CTG_OP_UPDATE_TB_TSMA;
  op->syncOp = syncOp;

  SCtgUpdateTbTSMAMsg *msg = taosMemoryMalloc(sizeof(SCtgUpdateTbTSMAMsg));
  if (NULL == msg) {
    ctgError("malloc %d failed", (int32_t)sizeof(SCtgUpdateTbTSMAMsg));
    taosMemoryFree(op);
    CTG_ERR_JRET(terrno);
  }

  msg->pCtg = pCtg;
  msg->pTsma = *pTsma;
  msg->dbTsmaVersion = tsmaVersion;
  msg->dbId = (*pTsma)->dbId;

  op->data = msg;

  CTG_ERR_JRET(ctgEnqueue(pCtg, op));

  *pTsma = NULL;
  return TSDB_CODE_SUCCESS;

_return:

  CTG_RET(code);
}

int32_t  ctgDropTbTSMAEnqueue(SCatalog* pCtg, const STSMACache* pTsma, bool syncOp) {
  int32_t code = 0;
  SCtgCacheOperation* op = taosMemoryCalloc(1, sizeof(SCtgCacheOperation));
  if (NULL == op) {
    ctgError("malloc %d failed", (int32_t)sizeof(SCtgCacheOperation));
    CTG_ERR_RET(terrno);
  }

  op->opId = CTG_OP_DROP_TB_TSMA;
  op->syncOp = syncOp;

  SCtgDropTbTSMAMsg* msg = taosMemoryCalloc(1, sizeof(SCtgDropTbTSMAMsg));
  if (!msg) {
    ctgError("malloc %d failed", (int32_t)sizeof(SCtgDropTbTSMAMsg));
    taosMemoryFree(op);
    CTG_ERR_JRET(terrno);
  }

  msg->pCtg = pCtg;
  msg->dbId = pTsma->dbId;
  msg->tbId = pTsma->suid;
  msg->tsmaId = pTsma->tsmaId;
  tstrncpy(msg->dbFName, pTsma->dbFName, TSDB_DB_FNAME_LEN);
  tstrncpy(msg->tbName, pTsma->tb, TSDB_TABLE_NAME_LEN);
  tstrncpy(msg->tsmaName, pTsma->name, TSDB_TABLE_NAME_LEN);

  op->data = msg;
  CTG_ERR_JRET(ctgEnqueue(pCtg, op));
  
  return TSDB_CODE_SUCCESS;
  
_return:

  CTG_RET(code);
}


static int32_t createDropAllTbTsmaCtgCacheOp(SCatalog* pCtg, const STSMACache* pCache, bool syncOp, SCtgCacheOperation** ppOp) {
  SCtgCacheOperation* pOp = taosMemoryCalloc(1, sizeof(SCtgCacheOperation));
  if (NULL == pOp) {
    ctgError("malloc %d failed", (int32_t)sizeof(SCtgCacheOperation));
    CTG_ERR_RET(terrno);
  }

  SCtgDropTbTSMAMsg* pMsg = taosMemoryCalloc(1, sizeof(SCtgDropTbTSMAMsg));
  if (NULL == pMsg) {
    ctgError("malloc %d failed", (int32_t)sizeof(SCtgDropTbTSMAMsg));
    taosMemoryFree(pOp);
    CTG_ERR_RET(terrno);
  }
  
  pOp->opId = CTG_OP_DROP_TB_TSMA;
  pOp->syncOp = syncOp;
  pMsg->pCtg = pCtg;
  pMsg->dbId = pCache->dbId;
  pMsg->tbId = pCache->suid;
  pMsg->tsmaId = pCache->tsmaId;
  pMsg->dropAllForTb = true;
  tstrncpy(pMsg->tsmaName, pCache->name, TSDB_TABLE_NAME_LEN);
  tstrncpy(pMsg->dbFName, pCache->dbFName, TSDB_DB_FNAME_LEN);
  tstrncpy(pMsg->tbName, pCache->tb, TSDB_TABLE_NAME_LEN);
  pOp->data = pMsg;

  *ppOp = pOp;
  
  return TSDB_CODE_SUCCESS;
}

int32_t ctgDropTSMAForTbEnqueue(SCatalog *pCtg, SName *pName, bool syncOp) {
  ctgDebug("drop tsma meta for tb: %s.%s", pName->dbname, pName->tname);
  
  int32_t             code = 0;
  SCtgDBCache        *pDbCache = NULL;
  SCtgCacheOperation *pOp = NULL;
  char                dbFName[TSDB_DB_FNAME_LEN];
  SCtgTSMACache      *pCtgCache = NULL;
  (void)tNameGetFullDbName(pName, dbFName);
  
  CTG_ERR_JRET(ctgAcquireDBCache(pCtg, dbFName, &pDbCache));
  if (NULL == pDbCache || !pDbCache->tsmaCache) {
    goto _return;
  }

  pCtgCache = taosHashAcquire(pDbCache->tsmaCache, pName->tname, strlen(pName->tname));
  if (!pCtgCache) {
    goto _return;
  }

  CTG_LOCK(CTG_READ, &pCtgCache->tsmaLock);
  if (!pCtgCache->pTsmas || pCtgCache->pTsmas->size == 0) {
    CTG_UNLOCK(CTG_READ, &pCtgCache->tsmaLock);
    goto _return;
  }
  
  STSMACache *pCache = taosArrayGetP(pCtgCache->pTsmas, 0);
  if (NULL == pCache) {
    ctgError("fail to get the 0th STSMACache, total:%d", (int32_t)pCtgCache->pTsmas->size);
    code = TSDB_CODE_CTG_INTERNAL_ERROR;
  }
  if (TSDB_CODE_SUCCESS == code) {
    code = createDropAllTbTsmaCtgCacheOp(pCtg, pCache, syncOp, &pOp);
  }
  CTG_UNLOCK(CTG_READ, &pCtgCache->tsmaLock);
  taosHashRelease(pDbCache->tsmaCache, pCtgCache);
  pCtgCache = NULL;
  ctgReleaseDBCache(pCtg, pDbCache);
  pDbCache = NULL;

  CTG_ERR_JRET(code);
  
  CTG_ERR_JRET(ctgEnqueue(pCtg, pOp));
  
  return TSDB_CODE_SUCCESS;

_return:

  if (pCtgCache) {
    taosHashRelease(pDbCache->tsmaCache, pCtgCache);
  }
  if (pDbCache) {
    ctgReleaseDBCache(pCtg, pDbCache);
  }
  if (pOp) {
    taosMemoryFree(pOp->data);
    taosMemoryFree(pOp);
  }
  
  CTG_RET(code);
}

int32_t ctgUpdateDbTsmaVersionEnqueue(SCatalog* pCtg, int32_t tsmaVersion, const char* dbFName, int64_t dbId, bool syncOp) {
  int32_t             code = 0;
  SCtgCacheOperation *op = taosMemoryCalloc(1, sizeof(SCtgCacheOperation));
  if (NULL == op) {
    ctgError("malloc %d failed", (int32_t)sizeof(SCtgCacheOperation));
    CTG_ERR_RET(terrno);
  }

  op->opId = CTG_OP_UPDATE_DB_TSMA_VERSION;
  op->syncOp = syncOp;

  SCtgUpdateTbTSMAMsg *msg = taosMemoryMalloc(sizeof(SCtgUpdateTbTSMAMsg));
  if (NULL == msg) {
    ctgError("malloc %d failed", (int32_t)sizeof(SCtgUpdateTbTSMAMsg));
    taosMemoryFree(op);
    CTG_ERR_JRET(terrno);
  }

  msg->pCtg = pCtg;
  msg->pTsma = NULL;
  msg->dbTsmaVersion = tsmaVersion;
  msg->dbId = dbId;
  memcpy(msg->dbFName, dbFName, TSDB_DB_FNAME_LEN);

  op->data = msg;

  CTG_ERR_JRET(ctgEnqueue(pCtg, op));

  return TSDB_CODE_SUCCESS;

_return:

  CTG_RET(code);
}


int32_t ctgAddNewDBCache(SCatalog *pCtg, const char *dbFName, uint64_t dbId) {
  int32_t code = 0;

  SCtgDBCache newDBCache = {0};
  newDBCache.dbId = dbId;

  newDBCache.tbCache = taosHashInit(gCtgMgmt.cfg.maxTblCacheNum, taosGetDefaultHashFunction(TSDB_DATA_TYPE_BINARY),
                                    true, HASH_ENTRY_LOCK);
  if (NULL == newDBCache.tbCache) {
    ctgError("taosHashInit %d tbCache failed", gCtgMgmt.cfg.maxTblCacheNum);
    CTG_ERR_RET(terrno);
  }

  newDBCache.stbCache = taosHashInit(gCtgMgmt.cfg.maxTblCacheNum, taosGetDefaultHashFunction(TSDB_DATA_TYPE_UBIGINT),
                                     true, HASH_ENTRY_LOCK);
  if (NULL == newDBCache.stbCache) {
    ctgError("taosHashInit %d stbCache failed", gCtgMgmt.cfg.maxTblCacheNum);
    CTG_ERR_JRET(terrno);
  }

  newDBCache.viewCache = taosHashInit(gCtgMgmt.cfg.maxViewCacheNum, taosGetDefaultHashFunction(TSDB_DATA_TYPE_BINARY),
                                    true, HASH_ENTRY_LOCK);
  if (NULL == newDBCache.viewCache) {
    ctgError("taosHashInit %d viewCache failed", gCtgMgmt.cfg.maxViewCacheNum);
    CTG_ERR_RET(terrno);
  }

  newDBCache.tsmaCache = taosHashInit(gCtgMgmt.cfg.maxTSMACacheNum, taosGetDefaultHashFunction(TSDB_DATA_TYPE_BINARY),
                                      true, HASH_ENTRY_LOCK);
  if (!newDBCache.tsmaCache) {
    ctgError("taosHashInit %d tsmaCache failed", gCtgMgmt.cfg.maxTSMACacheNum);
    CTG_ERR_RET(terrno);
  }

  code = taosHashPut(pCtg->dbCache, dbFName, strlen(dbFName), &newDBCache, sizeof(SCtgDBCache));
  if (code) {
    if (HASH_NODE_EXIST(code)) {
      ctgDebug("db:%s, db already in cache", dbFName);
      goto _return;
    }

    ctgError("db:%s, taosHashPut db to cache failed", dbFName);
    CTG_ERR_JRET(terrno);
  }

  CTG_CACHE_NUM_INC(CTG_CI_DB, 1);

  SDbCacheInfo dbCacheInfo = {.dbId = newDBCache.dbId, .vgVersion = -1, .stateTs = 0, .cfgVersion = -1, .tsmaVersion = -1};
  tstrncpy(dbCacheInfo.dbFName, dbFName, sizeof(dbCacheInfo.dbFName));

  ctgDebug("db:%s, db added to cache, dbId:0x%" PRIx64, dbFName, dbId);

  if (!IS_SYS_DBNAME(dbFName)) {
    CTG_ERR_RET(ctgMetaRentAdd(&pCtg->dbRent, &dbCacheInfo, dbId, sizeof(SDbCacheInfo)));

    ctgDebug("db:%s, db added to rent, vgVersion:%d, dbId:0x%" PRIx64, dbFName, dbCacheInfo.vgVersion, dbId);
  }

  return TSDB_CODE_SUCCESS;

_return:

  ctgFreeDbCache(&newDBCache);

  CTG_RET(code);
}

int32_t ctgRemoveDBFromCache(SCatalog *pCtg, SCtgDBCache *dbCache, const char *dbFName) {
  uint64_t dbId = dbCache->dbId;

  ctgInfo("db:%s, start to remove db from cache, dbId:0x%" PRIx64, dbFName, dbCache->dbId);

  CTG_LOCK(CTG_WRITE, &dbCache->dbLock);

  atomic_store_8(&dbCache->deleted, 1);
  ctgRemoveStbRent(pCtg, dbCache);
  ctgRemoveViewRent(pCtg, dbCache);
  ctgRemoveTSMARent(pCtg, dbCache);
  ctgFreeDbCache(dbCache);

  CTG_UNLOCK(CTG_WRITE, &dbCache->dbLock);

  CTG_ERR_RET(ctgMetaRentRemove(&pCtg->dbRent, dbId, ctgDbCacheInfoSortCompare, ctgDbCacheInfoSearchCompare));
  ctgDebug("db:%s, db removed from rent, dbId:0x%" PRIx64, dbFName, dbId);

  if (taosHashRemove(pCtg->dbCache, dbFName, strlen(dbFName))) {
    ctgInfo("db:%s, taosHashRemove from dbCache failed, may be removed", dbFName);
    CTG_ERR_RET(TSDB_CODE_CTG_DB_DROPPED);
  }

  CTG_CACHE_NUM_DEC(CTG_CI_DB, 1);
  ctgInfo("db:%s, db removed from cache, dbId:0x%" PRIx64, dbFName, dbId);

  return TSDB_CODE_SUCCESS;
}

int32_t ctgGetAddDBCache(SCatalog *pCtg, const char *dbFName, uint64_t dbId, SCtgDBCache **pCache) {
  int32_t      code = 0;
  SCtgDBCache *dbCache = NULL;
  CTG_ERR_RET(ctgGetDBCache(pCtg, dbFName, &dbCache));

  if (dbCache) {
    // TODO OPEN IT
#if 0    
    if (dbCache->dbId == dbId) {
      *pCache = dbCache;
      return TSDB_CODE_SUCCESS;
    }
#else
    if (0 == dbId) {
      *pCache = dbCache;
      return TSDB_CODE_SUCCESS;
    }

    if (dbId && (dbCache->dbId == 0)) {
      dbCache->dbId = dbId;
      *pCache = dbCache;
      return TSDB_CODE_SUCCESS;
    }

    if (dbCache->dbId == dbId) {
      *pCache = dbCache;
      return TSDB_CODE_SUCCESS;
    }
#endif
    CTG_ERR_RET(ctgRemoveDBFromCache(pCtg, dbCache, dbFName));
  }

  CTG_ERR_RET(ctgAddNewDBCache(pCtg, dbFName, dbId));

  CTG_ERR_RET(ctgGetDBCache(pCtg, dbFName, &dbCache));

  *pCache = dbCache;

  return TSDB_CODE_SUCCESS;
}

int32_t ctgWriteTbMetaToCache(SCatalog *pCtg, SCtgDBCache *dbCache, char *dbFName, uint64_t dbId, char *tbName,
                              STableMeta *meta) {
  if (NULL == dbCache->tbCache || NULL == dbCache->stbCache) {
    taosMemoryFree(meta);
    ctgError("db is dropping, dbId:0x%" PRIx64, dbCache->dbId);
    CTG_ERR_RET(TSDB_CODE_CTG_DB_DROPPED);
  }

  bool         isStb = meta->tableType == TSDB_SUPER_TABLE;
  SCtgTbCache *pCache = taosHashGet(dbCache->tbCache, tbName, strlen(tbName));
  STableMeta  *orig = (pCache ? pCache->pMeta : NULL);
  int8_t       origType = 0;

  if (orig) {
    origType = orig->tableType;

    if (origType == meta->tableType && orig->uid == meta->uid &&
        (origType == TSDB_CHILD_TABLE || (orig->sversion >= meta->sversion && orig->tversion >= meta->tversion))) {
      taosMemoryFree(meta);
      ctgDebug("ignore table %s meta update", tbName);
      return TSDB_CODE_SUCCESS;
    }

    if (origType == TSDB_SUPER_TABLE) {
      char *stbName = taosHashGet(dbCache->stbCache, &orig->suid, sizeof(orig->suid));
      if (stbName) {
        uint64_t metaSize = strlen(stbName) + 1 + sizeof(orig->suid);
        if (taosHashRemove(dbCache->stbCache, &orig->suid, sizeof(orig->suid))) {
          ctgError("stb not exist in stbCache, db:%s, stb:%s, suid:0x%" PRIx64, dbFName, tbName, orig->suid);
        } else {
          ctgDebug("stb removed from stbCache, db:%s, stb:%s, suid:0x%" PRIx64, dbFName, tbName, orig->suid);
          (void)atomic_sub_fetch_64(&dbCache->dbCacheSize, metaSize);
        }
      }
    }
  }

  if (NULL == pCache) {
    SCtgTbCache cache = {0};
    cache.pMeta = meta;
    if (taosHashPut(dbCache->tbCache, tbName, strlen(tbName), &cache, sizeof(SCtgTbCache)) != 0) {
      ctgError("taosHashPut new tbCache failed, db:%s, tbName:%s, tbType:%d", dbFName, tbName, meta->tableType);
      taosMemoryFree(meta);
      CTG_ERR_RET(terrno);
    }

    (void)atomic_add_fetch_64(&dbCache->dbCacheSize, strlen(tbName) + sizeof(SCtgTbCache) + ctgGetTbMetaCacheSize(meta));

    pCache = taosHashGet(dbCache->tbCache, tbName, strlen(tbName));
    if (NULL == pCache) {
      CTG_ERR_RET(TSDB_CODE_CTG_INTERNAL_ERROR);
    }
  } else {
    CTG_LOCK(CTG_WRITE, &pCache->metaLock);
    if (orig) {
      CTG_META_NUM_DEC(origType);
    }

    (void)atomic_add_fetch_64(&dbCache->dbCacheSize, ctgGetTbMetaCacheSize(meta) - ctgGetTbMetaCacheSize(pCache->pMeta));

    taosMemoryFree(pCache->pMeta);
    pCache->pMeta = meta;
    
    CTG_UNLOCK(CTG_WRITE, &pCache->metaLock);
  }

  CTG_META_NUM_INC(pCache->pMeta->tableType);

  ctgDebug("tbmeta updated to cache, db:%s, tbName:%s, tbType:%d", dbFName, tbName, meta->tableType);
  ctgdShowTableMeta(pCtg, tbName, meta);

  if (!isStb) {
    return TSDB_CODE_SUCCESS;
  }

  if (taosHashPut(dbCache->stbCache, &meta->suid, sizeof(meta->suid), tbName, strlen(tbName) + 1) != 0) {
    ctgError("taosHashPut to stable cache failed, suid:0x%" PRIx64, meta->suid);
    CTG_ERR_RET(terrno);
  }

  (void)atomic_add_fetch_64(&dbCache->dbCacheSize, sizeof(meta->suid) + strlen(tbName) + 1);

  ctgDebug("stb:0x%" PRIx64 ", updated to cache, db:%s, tbName:%s, tbType:%d", meta->suid, dbFName, tbName,
           meta->tableType);

  CTG_ERR_RET(ctgUpdateRentStbVersion(pCtg, dbFName, tbName, dbId, meta->suid, pCache));

  return TSDB_CODE_SUCCESS;
}

int32_t ctgWriteTbIndexToCache(SCatalog *pCtg, SCtgDBCache *dbCache, char *dbFName, char *tbName, STableIndex **index) {
  if (NULL == dbCache->tbCache) {
    ctgFreeSTableIndex(*index);
    taosMemoryFreeClear(*index);
    ctgError("db is dropping, dbId:0x%" PRIx64, dbCache->dbId);
    CTG_ERR_RET(TSDB_CODE_CTG_DB_DROPPED);
  }

  STableIndex *pIndex = *index;
  uint64_t     suid = pIndex->suid;
  SCtgTbCache *pCache = taosHashGet(dbCache->tbCache, tbName, strlen(tbName));
  if (NULL == pCache) {
    SCtgTbCache cache = {0};
    cache.pIndex = pIndex;

    if (taosHashPut(dbCache->tbCache, tbName, strlen(tbName), &cache, sizeof(cache)) != 0) {
      ctgFreeSTableIndex(*index);
      taosMemoryFreeClear(*index);
      ctgError("taosHashPut new tbCache failed, tbName:%s", tbName);
      CTG_ERR_RET(terrno);
    }

    (void)atomic_add_fetch_64(&dbCache->dbCacheSize, strlen(tbName) + sizeof(SCtgTbCache) + ctgGetTbIndexCacheSize(pIndex));

    CTG_DB_NUM_INC(CTG_CI_TBL_SMA);

    *index = NULL;
    ctgDebug("table %s index updated to cache, ver:%d, num:%d", tbName, pIndex->version,
             (int32_t)taosArrayGetSize(pIndex->pIndex));

    if (suid) {
      CTG_ERR_RET(ctgUpdateRentStbVersion(pCtg, dbFName, tbName, dbCache->dbId, pIndex->suid, &cache));
    }

    return TSDB_CODE_SUCCESS;
  }

  CTG_LOCK(CTG_WRITE, &pCache->indexLock);

  if (pCache->pIndex) {
    (void)atomic_sub_fetch_64(&dbCache->dbCacheSize, ctgGetTbIndexCacheSize(pCache->pIndex));
    if (0 == suid) {
      suid = pCache->pIndex->suid;
    }
    taosArrayDestroyEx(pCache->pIndex->pIndex, tFreeSTableIndexInfo);
    taosMemoryFreeClear(pCache->pIndex);
  }

  pCache->pIndex = pIndex;
  CTG_UNLOCK(CTG_WRITE, &pCache->indexLock);

  (void)atomic_add_fetch_64(&dbCache->dbCacheSize, ctgGetTbIndexCacheSize(pIndex));

  *index = NULL;

  ctgDebug("table %s index updated to cache, ver:%d, num:%d", tbName, pIndex->version,
           (int32_t)taosArrayGetSize(pIndex->pIndex));

  if (suid) {
    CTG_ERR_RET(ctgUpdateRentStbVersion(pCtg, dbFName, tbName, dbCache->dbId, suid, pCache));
  }

  return TSDB_CODE_SUCCESS;
}

int32_t ctgWriteViewMetaToCache(SCatalog *pCtg, SCtgDBCache *dbCache, char *dbFName, char *viewName, SViewMeta *pMeta) {
  int32_t code = TSDB_CODE_SUCCESS;
  if (NULL == dbCache->viewCache) {
    ctgWarn("db is dropping, dbId:0x%" PRIx64, dbCache->dbId);
    CTG_ERR_JRET(TSDB_CODE_CTG_DB_DROPPED);
  }

  SCtgViewCache *pCache = taosHashGet(dbCache->viewCache, viewName, strlen(viewName));
  if (NULL == pCache) {
    SCtgViewCache cache = {0};
    cache.pMeta = pMeta;

    if (taosHashPut(dbCache->viewCache, viewName, strlen(viewName), &cache, sizeof(cache)) != 0) {
      ctgError("taosHashPut new tbCache failed, viewName:%s", viewName);
      CTG_ERR_JRET(terrno);
    }

    (void)atomic_add_fetch_64(&dbCache->dbCacheSize, strlen(viewName) + sizeof(SCtgViewCache) + ctgGetViewMetaCacheSize(pMeta));

    CTG_DB_NUM_INC(CTG_CI_VIEW);

    ctgDebug("new view meta updated to cache, view:%s, id:%" PRIu64 ", ver:%d, effectiveUser:%s, querySQL:%s", 
      viewName, pMeta->viewId, pMeta->version, pMeta->user, pMeta->querySql);

    CTG_ERR_RET(ctgUpdateRentViewVersion(pCtg, dbFName, viewName, dbCache->dbId, pMeta->viewId, &cache));

    return TSDB_CODE_SUCCESS;
  }

  CTG_LOCK(CTG_WRITE, &pCache->viewLock);

  if (pCache->pMeta) {
    (void)atomic_sub_fetch_64(&dbCache->dbCacheSize, ctgGetViewMetaCacheSize(pCache->pMeta));
    ctgFreeSViewMeta(pCache->pMeta);
    taosMemoryFree(pCache->pMeta);
  }

  pCache->pMeta = pMeta;
  CTG_UNLOCK(CTG_WRITE, &pCache->viewLock);

  (void)atomic_add_fetch_64(&dbCache->dbCacheSize, ctgGetViewMetaCacheSize(pMeta));

  ctgDebug("view meta updated to cache, view:%s, id:%" PRIu64 ", ver:%d, effectiveUser:%s, querySQL:%s", 
    viewName, pMeta->viewId, pMeta->version, pMeta->user, pMeta->querySql);

  CTG_ERR_RET(ctgUpdateRentViewVersion(pCtg, dbFName, viewName, dbCache->dbId, pMeta->viewId, pCache));

  pMeta = NULL;

_return:

  if (pMeta) {
    ctgFreeSViewMeta(pMeta);
    taosMemoryFree(pMeta);
  }

  CTG_RET(code);
}

int32_t ctgUpdateTbMetaToCache(SCatalog *pCtg, STableMetaOutput *pOut, bool syncReq) {
  STableMetaOutput *pOutput = NULL;
  int32_t           code = 0;

  CTG_ERR_RET(ctgCloneMetaOutput(pOut, &pOutput));
  code = ctgUpdateTbMetaEnqueue(pCtg, pOutput, syncReq);
  pOutput = NULL;
  CTG_ERR_JRET(code);

  return TSDB_CODE_SUCCESS;

_return:

  ctgFreeSTableMetaOutput(pOutput);
  CTG_RET(code);
}

int32_t ctgUpdateViewMetaToCache(SCatalog *pCtg, SViewMetaRsp *pRsp, bool syncReq) {
  CTG_RET(ctgUpdateViewMetaEnqueue(pCtg, pRsp, syncReq));
}


void ctgClearAllHandles(void) {
  SCatalog *pCtg = NULL;

  void *pIter = taosHashIterate(gCtgMgmt.pCluster, NULL);
  while (pIter) {
    pCtg = *(SCatalog **)pIter;

    if (pCtg) {
      ctgClearHandle(pCtg);
    }

    pIter = taosHashIterate(gCtgMgmt.pCluster, pIter);
  }
}

void ctgFreeAllHandles(void) {
  SCatalog *pCtg = NULL;

  void *pIter = taosHashIterate(gCtgMgmt.pCluster, NULL);
  while (pIter) {
    pCtg = *(SCatalog **)pIter;

    if (pCtg) {
      ctgFreeHandle(pCtg);
    }

    pIter = taosHashIterate(gCtgMgmt.pCluster, pIter);
  }

  taosHashClear(gCtgMgmt.pCluster);
}

int32_t ctgVgInfoIdCompId(void const *lp, void const *rp) {
  int32_t     *key = (int32_t *)lp;
  SVgroupInfo *pVg = (SVgroupInfo *)rp;

  if (*key < pVg->vgId) {
    return -1;
  } else if (*key > pVg->vgId) {
    return 1;
  }

  return 0;
}




int32_t ctgWriteTbTSMAToCache(SCatalog *pCtg, SCtgDBCache *dbCache, char *dbFName, char *tbName,
                              STSMACache **ppTsmaCache) {
  if (NULL == dbCache->tsmaCache) {
    ctgError("db is dropping, dbId:0x%" PRIx64, dbCache->dbId);
    CTG_ERR_RET(TSDB_CODE_CTG_DB_DROPPED);
  }

  STSMACache *pTsmaCache = *ppTsmaCache;
  int32_t     code = TSDB_CODE_SUCCESS;

  SCtgTSMACache* pCache = taosHashGet(dbCache->tsmaCache, tbName, strlen(tbName));
  if (!pCache) {
    SCtgTSMACache cache = {0};
    cache.pTsmas = taosArrayInit(4, sizeof(POINTER_BYTES));
    if (NULL == cache.pTsmas) {
      CTG_ERR_JRET(terrno);
    }
    
    if (NULL == taosArrayPush(cache.pTsmas, &pTsmaCache)) {
      CTG_ERR_JRET(terrno);
    }
    
    if (taosHashPut(dbCache->tsmaCache, tbName, strlen(tbName), &cache, sizeof(cache))) {
      ctgError("tb:%s.%s, taosHashPut new tsmacache for tb failed", dbFName, tbName);
      CTG_ERR_JRET(terrno);
    }
    
    (void)atomic_add_fetch_64(&dbCache->dbCacheSize, strlen(tbName) + sizeof(STSMACache) + ctgGetTbTSMACacheSize(pTsmaCache));
    
    CTG_DB_NUM_INC(CTG_CI_TBL_TSMA);
    ctgDebug("tb:%s, tsma updated to cache, name:%s", tbName, pTsmaCache->name);
    
    CTG_ERR_JRET(ctgUpdateRentTSMAVersion(pCtg, dbFName, pTsmaCache));
    *ppTsmaCache = NULL;
    
    goto _return;
  }

  CTG_LOCK(CTG_WRITE, &pCache->tsmaLock);

  if (pCache->pTsmas) {
    uint64_t cacheSize = 0;
    for (int32_t i = 0; i < pCache->pTsmas->size; ++i) {
      STableTSMAInfo* pInfo = taosArrayGetP(pCache->pTsmas, i);
      if (NULL == pInfo) {
        ctgError("fail to get the %dth STableTSMAInfo, total:%d", i, (int32_t)pCache->pTsmas->size);
        CTG_ERR_RET(TSDB_CODE_CTG_INTERNAL_ERROR);
      }
      
      if (pInfo->tsmaId == pTsmaCache->tsmaId) {
        ctgDebug("tsma:%s, removed from cache, history from %d to %d, reqTs from %" PRId64 " to %" PRId64
                 "rspTs from %" PRId64 " to %" PRId64 " delay from %" PRId64 " to %" PRId64,
                 pInfo->name, pInfo->fillHistoryFinished, pTsmaCache->fillHistoryFinished, pInfo->reqTs,
                 pTsmaCache->reqTs, pInfo->rspTs, pTsmaCache->rspTs, pInfo->delayDuration, pTsmaCache->delayDuration);
                 
        cacheSize = ctgGetTbTSMACacheSize(pInfo);
        taosArrayRemove(pCache->pTsmas, i);
        (void)atomic_sub_fetch_64(&dbCache->dbCacheSize, cacheSize);
        
        tFreeTableTSMAInfo(pInfo);
        taosMemoryFreeClear(pInfo);
        
        break;
      }
    }
  } else {
    pCache->pTsmas = taosArrayInit(4, sizeof(POINTER_BYTES));
    if (!pCache->pTsmas) {
      CTG_UNLOCK(CTG_WRITE, &pCache->tsmaLock);
      CTG_ERR_JRET(terrno);
    }
  }
  
  // push the new cache
  if (NULL == taosArrayPush(pCache->pTsmas, &pTsmaCache)) {
    code = terrno;
  } else {
    *ppTsmaCache = NULL;

    (void)atomic_add_fetch_64(&dbCache->dbCacheSize, ctgGetTbTSMACacheSize(pTsmaCache));
    
    CTG_ERR_RET(ctgUpdateRentTSMAVersion(pCtg, dbFName, pTsmaCache));

    ctgDebug("tb:%s, tsma updated to cache, tsma:%s", tbName, pTsmaCache->name);
  }

  CTG_UNLOCK(CTG_WRITE, &pCache->tsmaLock);
  
_return:

  CTG_RET(code);
}


int32_t ctgOpUpdateVgroup(SCtgCacheOperation *operation) {
  int32_t          code = 0;
  SCtgUpdateVgMsg *msg = operation->data;
  SDBVgInfo       *dbInfo = msg->dbInfo;
  char            *dbFName = msg->dbFName;
  SCatalog        *pCtg = msg->pCtg;

  if (pCtg->stopUpdate || NULL == dbInfo->vgHash) {
    goto _return;
  }

  if (dbInfo->vgVersion < 0 || (taosHashGetSize(dbInfo->vgHash) <= 0 && !IS_SYS_DBNAME(dbFName))) {
    ctgDebug("invalid db vgInfo, db:%s, vgHash:%p, vgVersion:%d, vgHashSize:%d", dbFName, dbInfo->vgHash,
             dbInfo->vgVersion, taosHashGetSize(dbInfo->vgHash));
    CTG_ERR_JRET(TSDB_CODE_APP_ERROR);
  }

  bool         newAdded = false;
  SDbCacheInfo dbCacheInfo = {
      .dbId = msg->dbId, .vgVersion = dbInfo->vgVersion, .cfgVersion = -1, .numOfTable = dbInfo->numOfTable, .stateTs = dbInfo->stateTs, .tsmaVersion = -1};

  SCtgDBCache *dbCache = NULL;
  CTG_ERR_JRET(ctgGetAddDBCache(msg->pCtg, dbFName, msg->dbId, &dbCache));
  if (NULL == dbCache) {
    ctgInfo("conflict db update, ignore this update, db:%s, dbId:0x%" PRIx64, dbFName, msg->dbId);
    CTG_ERR_JRET(TSDB_CODE_CTG_INTERNAL_ERROR);
  }

  SCtgVgCache *vgCache = &dbCache->vgCache;
  
  CTG_ERR_JRET(ctgWLockVgInfo(msg->pCtg, dbCache));

  if (vgCache->vgInfo) {
    SDBVgInfo *vgInfo = vgCache->vgInfo;

    if (dbInfo->vgVersion < vgInfo->vgVersion) {
      ctgDebug("db updateVgroup is ignored, db:%s, vgVer:%d, curVer:%d", dbFName, dbInfo->vgVersion,
               vgInfo->vgVersion);
      ctgWUnlockVgInfo(dbCache);

      goto _return;
    }

    if (dbInfo->vgVersion == vgInfo->vgVersion && dbInfo->numOfTable == vgInfo->numOfTable &&
        dbInfo->stateTs == vgInfo->stateTs) {
      ctgDebug("no new db vgroup update info, db:%s, vgVer:%d, numOfTable:%d, stateTs:%" PRId64, dbFName,
               dbInfo->vgVersion, dbInfo->numOfTable, dbInfo->stateTs);
      ctgWUnlockVgInfo(dbCache);

      goto _return;
    }

    uint64_t groupCacheSize = ctgGetDbVgroupCacheSize(vgCache->vgInfo);
    ctgDebug("sub dbGroupCacheSize %" PRIu64 " from db, db:%s", groupCacheSize, dbFName);

    (void)atomic_sub_fetch_64(&dbCache->dbCacheSize, groupCacheSize);
    
    freeVgInfo(vgInfo);
    CTG_DB_NUM_RESET(CTG_CI_DB_VGROUP);
  }

  if (dbCache->cfgCache.cfgInfo) {
    dbCacheInfo.cfgVersion = dbCache->cfgCache.cfgInfo->cfgVersion;
    dbCacheInfo.tsmaVersion = dbCache->tsmaVersion;
  }

  vgCache->vgInfo = dbInfo;
  msg->dbInfo = NULL;
  CTG_DB_NUM_SET(CTG_CI_DB_VGROUP);

  ctgDebug("db:%s, db vgInfo updated, vgVer:%d, stateTs:%" PRId64 ", dbId:0x%" PRIx64, dbFName,
           dbCacheInfo.vgVersion, dbCacheInfo.stateTs, dbCacheInfo.dbId);

  ctgWUnlockVgInfo(dbCache);

  uint64_t groupCacheSize = ctgGetDbVgroupCacheSize(vgCache->vgInfo);
  (void)atomic_add_fetch_64(&dbCache->dbCacheSize, groupCacheSize);
  ctgDebug("db:%s, add dbGroupCacheSize:%" PRIu64 " from db", dbFName, groupCacheSize);

  dbCache = NULL;

  // if (!IS_SYS_DBNAME(dbFName)) {
  tstrncpy(dbCacheInfo.dbFName, dbFName, sizeof(dbCacheInfo.dbFName));
  CTG_ERR_JRET(ctgMetaRentUpdate(&msg->pCtg->dbRent, &dbCacheInfo, dbCacheInfo.dbId, sizeof(SDbCacheInfo),
                                 ctgDbCacheInfoSortCompare, ctgDbCacheInfoSearchCompare));
  //}

_return:

  freeVgInfo(msg->dbInfo);
  taosMemoryFreeClear(msg);

  CTG_RET(code);
}

int32_t ctgOpUpdateDbCfg(SCtgCacheOperation *operation) {
  int32_t          code = 0;
  SCtgUpdateDbCfgMsg *msg = operation->data;
  SDbCfgInfo       *cfgInfo = msg->cfgInfo;
  char            *dbFName = msg->dbFName;
  SCatalog        *pCtg = msg->pCtg;

  if (pCtg->stopUpdate || NULL == cfgInfo) {
    goto _return;
  }

  if (cfgInfo->cfgVersion < 0) {
    ctgDebug("invalid db cfgInfo, db:%s, cfgVersion:%d", dbFName, cfgInfo->cfgVersion);
    CTG_ERR_JRET(TSDB_CODE_APP_ERROR);
  }

  SCtgDBCache *dbCache = NULL;
  CTG_ERR_JRET(ctgGetAddDBCache(msg->pCtg, dbFName, msg->dbId, &dbCache));
  if (NULL == dbCache) {
    ctgInfo("conflict db update, ignore this update, db:%s, dbId:0x%" PRIx64, dbFName, msg->dbId);
    CTG_ERR_JRET(TSDB_CODE_CTG_INTERNAL_ERROR);
  }

  SDbCacheInfo cacheInfo = {0};
  cacheInfo.dbId = dbCache->dbId;
  tstrncpy(cacheInfo.dbFName, dbFName, sizeof(cacheInfo.dbFName));
  cacheInfo.cfgVersion = cfgInfo->cfgVersion;

  SCtgVgCache *vgCache = &dbCache->vgCache;
  if (vgCache->vgInfo) {
    cacheInfo.vgVersion = vgCache->vgInfo->vgVersion;
    cacheInfo.numOfTable = vgCache->vgInfo->numOfTable;
    cacheInfo.stateTs = vgCache->vgInfo->stateTs;
  } else {
    cacheInfo.vgVersion = -1;
  }
  cacheInfo.tsmaVersion = dbCache->tsmaVersion;

  ctgWLockDbCfgInfo(dbCache);

  freeDbCfgInfo(dbCache->cfgCache.cfgInfo);
  dbCache->cfgCache.cfgInfo = cfgInfo;
  cfgInfo = NULL;
  
  ctgWUnlockDbCfgInfo(dbCache);

  ctgDebug("db:%s, db cfgInfo updated, cfgVer:%d", dbFName, dbCache->cfgCache.cfgInfo->cfgVersion);

  // if (!IS_SYS_DBNAME(dbFName)) {
  CTG_ERR_JRET(ctgMetaRentUpdate(&msg->pCtg->dbRent, &cacheInfo, cacheInfo.dbId, sizeof(SDbCacheInfo),
                                 ctgDbCacheInfoSortCompare, ctgDbCacheInfoSearchCompare));
  //}

_return:

  freeDbCfgInfo(cfgInfo);
  taosMemoryFreeClear(msg);

  CTG_RET(code);
}


int32_t ctgOpDropDbCache(SCtgCacheOperation *operation) {
  int32_t        code = 0;
  SCtgDropDBMsg *msg = operation->data;
  SCatalog      *pCtg = msg->pCtg;

  if (pCtg->stopUpdate) {
    goto _return;
  }

  SCtgDBCache *dbCache = NULL;
  CTG_ERR_RET(ctgGetDBCache(msg->pCtg, msg->dbFName, &dbCache));
  if (NULL == dbCache) {
    goto _return;
  }

  if (msg->dbId && dbCache->dbId != msg->dbId) {
    ctgInfo("db:%s, dbId already updated, dbId:0x%" PRIx64 ", targetId:0x%" PRIx64, msg->dbFName, dbCache->dbId,
            msg->dbId);
    goto _return;
  }

  CTG_ERR_JRET(ctgRemoveDBFromCache(pCtg, dbCache, msg->dbFName));

_return:

  taosMemoryFreeClear(msg);

  CTG_RET(code);
}

int32_t ctgOpDropDbVgroup(SCtgCacheOperation *operation) {
  int32_t              code = 0;
  SCtgDropDbVgroupMsg *msg = operation->data;
  SCatalog            *pCtg = msg->pCtg;

  if (pCtg->stopUpdate) {
    goto _return;
  }

  SCtgDBCache *dbCache = NULL;
  CTG_ERR_RET(ctgGetDBCache(msg->pCtg, msg->dbFName, &dbCache));
  if (NULL == dbCache) {
    goto _return;
  }

  CTG_ERR_JRET(ctgWLockVgInfo(pCtg, dbCache));

  (void)atomic_sub_fetch_64(&dbCache->dbCacheSize, ctgGetDbVgroupCacheSize(dbCache->vgCache.vgInfo));

  freeVgInfo(dbCache->vgCache.vgInfo);
  dbCache->vgCache.vgInfo = NULL;

  CTG_DB_NUM_RESET(CTG_CI_DB_VGROUP);
  ctgDebug("db:%s, db vgInfo removed", msg->dbFName);

  ctgWUnlockVgInfo(dbCache);

_return:

  taosMemoryFreeClear(msg);

  CTG_RET(code);
}

int32_t ctgOpUpdateTbMeta(SCtgCacheOperation *operation) {
  int32_t              code = 0;
  SCtgUpdateTbMetaMsg *msg = operation->data;
  SCatalog            *pCtg = msg->pCtg;
  STableMetaOutput    *pMeta = msg->pMeta;
  SCtgDBCache         *dbCache = NULL;

  if (pCtg->stopUpdate) {
    goto _return;
  }

  if ((!CTG_IS_META_CTABLE(pMeta->metaType) && !CTG_IS_META_VCTABLE(pMeta->metaType)) && NULL == pMeta->tbMeta) {
<<<<<<< HEAD
    ctgError("no valid tbmeta got from meta rsp, dbFName:%s, tbName:%s", pMeta->dbFName, pMeta->tbName);
=======
    ctgError("no valid tbmeta got from meta rsp, db:%s, tbName:%s", pMeta->dbFName, pMeta->tbName);
>>>>>>> 021fe84a
    CTG_ERR_JRET(TSDB_CODE_CTG_INTERNAL_ERROR);
  }

  if ((CTG_IS_META_BOTH(pMeta->metaType) ||
       CTG_IS_META_VBOTH(pMeta->metaType)) &&
      TSDB_SUPER_TABLE != pMeta->tbMeta->tableType) {
    ctgError("table type error, expected:%d, actual:%d", TSDB_SUPER_TABLE, pMeta->tbMeta->tableType);
    CTG_ERR_JRET(TSDB_CODE_CTG_INTERNAL_ERROR);
  }

  CTG_ERR_JRET(ctgGetAddDBCache(pCtg, pMeta->dbFName, pMeta->dbId, &dbCache));
  if (NULL == dbCache) {
    ctgInfo("db:%s, conflict db update, ignore this update, dbId:0x%" PRIx64, pMeta->dbFName, pMeta->dbId);
    CTG_ERR_JRET(TSDB_CODE_CTG_INTERNAL_ERROR);
  }

  if (CTG_IS_META_TABLE(pMeta->metaType) || CTG_IS_META_BOTH(pMeta->metaType) || CTG_IS_META_VBOTH(pMeta->metaType)) {
    code = ctgWriteTbMetaToCache(pCtg, dbCache, pMeta->dbFName, pMeta->dbId, pMeta->tbName, pMeta->tbMeta);
    pMeta->tbMeta = NULL;
    CTG_ERR_JRET(code);
  }

  if (CTG_IS_META_CTABLE(pMeta->metaType) || CTG_IS_META_BOTH(pMeta->metaType)) {
    SCTableMeta *ctbMeta = taosMemoryMalloc(sizeof(SCTableMeta));
    if (NULL == ctbMeta) {
      CTG_ERR_JRET(terrno);
    }
    TAOS_MEMCPY(ctbMeta, &pMeta->ctbMeta, sizeof(SCTableMeta));
    CTG_ERR_JRET(ctgWriteTbMetaToCache(pCtg, dbCache, pMeta->dbFName, pMeta->dbId, pMeta->ctbName,
                                       (STableMeta *)ctbMeta));
  }

  if (CTG_IS_META_VCTABLE(pMeta->metaType) || CTG_IS_META_VBOTH(pMeta->metaType)) {
    code = ctgWriteTbMetaToCache(pCtg, dbCache, pMeta->dbFName, pMeta->dbId, pMeta->ctbName, (STableMeta *)pMeta->vctbMeta);
    pMeta->vctbMeta = NULL;
    CTG_ERR_JRET(code);
  }

_return:

  taosMemoryFreeClear(pMeta->tbMeta);
  taosMemoryFreeClear(pMeta->vctbMeta);
  taosMemoryFreeClear(pMeta);

  taosMemoryFreeClear(msg);

  CTG_RET(code);
}

int32_t ctgOpDropStbMeta(SCtgCacheOperation *operation) {
  int32_t             code = 0;
  SCtgDropStbMetaMsg *msg = operation->data;
  SCatalog           *pCtg = msg->pCtg;
  int32_t             tblType = 0;

  if (pCtg->stopUpdate) {
    goto _return;
  }

  SCtgDBCache *dbCache = NULL;
  CTG_ERR_JRET(ctgGetDBCache(pCtg, msg->dbFName, &dbCache));
  if (NULL == dbCache) {
    goto _return;
  }

  if ((0 != msg->dbId) && (dbCache->dbId != msg->dbId)) {
    ctgDebug("stb:%s, dbId already modified, current:0x%" PRIx64 ", dbId:0x%" PRIx64 ", db:%s, suid:0x%" PRIx64,
             msg->stbName, dbCache->dbId, msg->dbId, msg->dbFName, msg->suid);
    goto _return;
  }

  char *stbName = taosHashGet(dbCache->stbCache, &msg->suid, sizeof(msg->suid));
  if (stbName) {
    uint64_t metaSize = strlen(stbName) + 1 + sizeof(msg->suid);
    if (taosHashRemove(dbCache->stbCache, &msg->suid, sizeof(msg->suid))) {
      ctgDebug("stb:%s, stb not exist in stbCache, may be removed, db:%s, suid:0x%" PRIx64, msg->stbName, msg->dbFName,
               msg->suid);
    } else {
      (void)atomic_sub_fetch_64(&dbCache->dbCacheSize, metaSize);
    }
  }
  
  SCtgTbCache *pTbCache = taosHashGet(dbCache->tbCache, msg->stbName, strlen(msg->stbName));
  if (NULL == pTbCache) {
    ctgDebug("stb:%s, already not in cache", msg->stbName);
    goto _return;
  }

  tblType = pTbCache->pMeta->tableType;
  (void)atomic_sub_fetch_64(&dbCache->dbCacheSize,
                      ctgGetTbMetaCacheSize(pTbCache->pMeta) + ctgGetTbIndexCacheSize(pTbCache->pIndex));
  ctgFreeTbCacheImpl(pTbCache, true);

  if (taosHashRemove(dbCache->tbCache, msg->stbName, strlen(msg->stbName))) {
    ctgError("stb:%s, stb not exist in cache, db:%s, suid:0x%" PRIx64, msg->stbName, msg->dbFName, msg->suid);
  } else {
    CTG_META_NUM_DEC(tblType);
    (void)atomic_sub_fetch_64(&dbCache->dbCacheSize, sizeof(*pTbCache) + strlen(msg->stbName));
  }

  ctgInfo("stb:%s, stb removed from cache, db:%s, suid:0x%" PRIx64, msg->stbName, msg->dbFName, msg->suid);

  CTG_ERR_JRET(ctgMetaRentRemove(&msg->pCtg->stbRent, msg->suid, ctgStbVersionSortCompare, ctgStbVersionSearchCompare));

  ctgDebug("stb:%s, stb removed from rent, db:%s, suid:0x%" PRIx64, msg->stbName, msg->dbFName, msg->suid);

_return:

  taosMemoryFreeClear(msg);

  CTG_RET(code);
}

int32_t ctgOpDropTbMeta(SCtgCacheOperation *operation) {
  int32_t             code = 0;
  SCtgDropTblMetaMsg *msg = operation->data;
  SCatalog           *pCtg = msg->pCtg;
  int32_t             tblType = 0;

  if (pCtg->stopUpdate) {
    goto _return;
  }

  SCtgDBCache *dbCache = NULL;
  CTG_ERR_JRET(ctgGetDBCache(pCtg, msg->dbFName, &dbCache));
  if (NULL == dbCache) {
    goto _return;
  }

  if ((0 != msg->dbId) && (dbCache->dbId != msg->dbId)) {
    ctgDebug("tb:%s, dbId:0x%" PRIx64 " not match with curId:0x%" PRIx64 ", db:%s", msg->tbName, msg->dbId,
             dbCache->dbId, msg->dbFName);
    goto _return;
  }

  SCtgTbCache *pTbCache = taosHashGet(dbCache->tbCache, msg->tbName, strlen(msg->tbName));
  if (NULL == pTbCache) {
    ctgDebug("tb:%s, already not in cache", msg->tbName);
    goto _return;
  }

  tblType = pTbCache->pMeta->tableType;
  (void)atomic_sub_fetch_64(&dbCache->dbCacheSize, ctgGetTbMetaCacheSize(pTbCache->pMeta) +
                                                 ctgGetTbIndexCacheSize(pTbCache->pIndex));
  ctgFreeTbCacheImpl(pTbCache, true);

  if (taosHashRemove(dbCache->tbCache, msg->tbName, strlen(msg->tbName))) {
    ctgError("tb:%s, not exist in cache, db:%s", msg->tbName, msg->dbFName);
    CTG_ERR_JRET(TSDB_CODE_CTG_INTERNAL_ERROR);
  } else {
    (void)atomic_sub_fetch_64(&dbCache->dbCacheSize, sizeof(*pTbCache) + strlen(msg->tbName));
    CTG_META_NUM_DEC(tblType);
  }

  ctgDebug("tb:%s, removed from cache, db:%s", msg->tbName, msg->dbFName);

_return:

  taosMemoryFreeClear(msg);

  CTG_RET(code);
}

int32_t ctgOpUpdateUser(SCtgCacheOperation *operation) {
  int32_t            code = 0;
  SCtgUpdateUserMsg *msg = operation->data;
  SCatalog          *pCtg = msg->pCtg;

  if (pCtg->stopUpdate) {
    goto _return;
  }

  SCtgUserAuth *pUser = (SCtgUserAuth *)taosHashGet(pCtg->userCache, msg->userAuth.user, strlen(msg->userAuth.user));
  if (NULL == pUser) {
    if (msg->userAuth.dropped == 1) {
      goto _return;
    }

    SCtgUserAuth userAuth = {0};

    TAOS_MEMCPY(&userAuth.userAuth, &msg->userAuth, sizeof(msg->userAuth));
    userAuth.userCacheSize = ctgGetUserCacheSize(&userAuth.userAuth);

    if (taosHashPut(pCtg->userCache, msg->userAuth.user, strlen(msg->userAuth.user), &userAuth, sizeof(userAuth))) {
      ctgError("taosHashPut user %s to cache failed", msg->userAuth.user);
      CTG_ERR_JRET(terrno);
    }

    taosMemoryFreeClear(msg);

    CTG_CACHE_NUM_INC(CTG_CI_USER, 1);

    return TSDB_CODE_SUCCESS;
  } else if (msg->userAuth.dropped == 1) {
    if (ctgRemoveCacheUser(pCtg, pUser, msg->userAuth.user) == 0) {
      CTG_CACHE_NUM_DEC(CTG_CI_USER, 1);
    }
    goto _return;
  }

  CTG_LOCK(CTG_WRITE, &pUser->lock);

  taosHashCleanup(pUser->userAuth.createdDbs);
  taosHashCleanup(pUser->userAuth.readDbs);
  taosHashCleanup(pUser->userAuth.writeDbs);
  taosHashCleanup(pUser->userAuth.readTbs);
  taosHashCleanup(pUser->userAuth.writeTbs);
  taosHashCleanup(pUser->userAuth.alterTbs);
  taosHashCleanup(pUser->userAuth.readViews);
  taosHashCleanup(pUser->userAuth.writeViews);
  taosHashCleanup(pUser->userAuth.alterViews);
  taosHashCleanup(pUser->userAuth.useDbs);

  TAOS_MEMCPY(&pUser->userAuth, &msg->userAuth, sizeof(msg->userAuth));

  msg->userAuth.createdDbs = NULL;
  msg->userAuth.readDbs = NULL;
  msg->userAuth.writeDbs = NULL;
  msg->userAuth.readTbs = NULL;
  msg->userAuth.writeTbs = NULL;
  msg->userAuth.alterTbs = NULL;
  msg->userAuth.readViews = NULL;
  msg->userAuth.writeViews = NULL;
  msg->userAuth.alterViews = NULL;
  msg->userAuth.useDbs = NULL;

  CTG_UNLOCK(CTG_WRITE, &pUser->lock);
  
  (void)atomic_store_64(&pUser->userCacheSize, ctgGetUserCacheSize(&pUser->userAuth));

_return:

  taosHashCleanup(msg->userAuth.createdDbs);
  taosHashCleanup(msg->userAuth.readDbs);
  taosHashCleanup(msg->userAuth.writeDbs);
  taosHashCleanup(msg->userAuth.readTbs);
  taosHashCleanup(msg->userAuth.writeTbs);
  taosHashCleanup(msg->userAuth.alterTbs);
  taosHashCleanup(msg->userAuth.readViews);
  taosHashCleanup(msg->userAuth.writeViews);
  taosHashCleanup(msg->userAuth.alterViews);
  taosHashCleanup(msg->userAuth.useDbs);

  taosMemoryFreeClear(msg);

  CTG_RET(code);
}

int32_t ctgOpUpdateEpset(SCtgCacheOperation *operation) {
  int32_t             code = 0;
  SCtgUpdateEpsetMsg *msg = operation->data;
  SCatalog           *pCtg = msg->pCtg;
  SCtgDBCache        *dbCache = NULL;

  if (pCtg->stopUpdate) {
    goto _return;
  }

  CTG_ERR_JRET(ctgGetDBCache(pCtg, msg->dbFName, &dbCache));
  if (NULL == dbCache) {
    ctgDebug("db %s not exist, ignore epset update", msg->dbFName);
    goto _return;
  }

  CTG_ERR_JRET(ctgWLockVgInfo(pCtg, dbCache));

  SDBVgInfo *vgInfo = dbCache->vgCache.vgInfo;
  if (NULL == vgInfo) {
    ctgDebug("vgroup in db %s not cached, ignore epset update", msg->dbFName);
    goto _return;
  }

  SVgroupInfo *pInfo = taosHashGet(vgInfo->vgHash, &msg->vgId, sizeof(msg->vgId));
  if (NULL == pInfo) {
    ctgDebug("no vgroup %d in db %s vgHash, ignore epset update", msg->vgId, msg->dbFName);
    goto _return;
  }

  SVgroupInfo *pInfo2 = taosArraySearch(vgInfo->vgArray, &msg->vgId, ctgVgInfoIdCompId, TD_EQ);
  if (NULL == pInfo2) {
    ctgDebug("no vgroup %d in db %s vgArray, ignore epset update", msg->vgId, msg->dbFName);
    goto _return;
  }

  SEp *pOrigEp = &pInfo->epSet.eps[pInfo->epSet.inUse];
  SEp *pNewEp = &msg->epSet.eps[msg->epSet.inUse];
  ctgDebug("vgroup %d epset updated from %d/%d=>%s:%d to %d/%d=>%s:%d, db:%s in ctg", pInfo->vgId,
           pInfo->epSet.inUse, pInfo->epSet.numOfEps, pOrigEp->fqdn, pOrigEp->port, msg->epSet.inUse,
           msg->epSet.numOfEps, pNewEp->fqdn, pNewEp->port, msg->dbFName);

  pInfo->epSet = msg->epSet;
  pInfo2->epSet = msg->epSet;

_return:

  if (code == TSDB_CODE_SUCCESS && dbCache) {
    ctgWUnlockVgInfo(dbCache);
  }

  taosMemoryFreeClear(msg);

  CTG_RET(code);
}

int32_t ctgOpUpdateTbIndex(SCtgCacheOperation *operation) {
  int32_t               code = 0;
  SCtgUpdateTbIndexMsg *msg = operation->data;
  SCatalog             *pCtg = msg->pCtg;
  STableIndex          *pIndex = msg->pIndex;
  SCtgDBCache          *dbCache = NULL;

  if (pCtg->stopUpdate) {
    goto _return;
  }

  CTG_ERR_JRET(ctgGetAddDBCache(pCtg, pIndex->dbFName, 0, &dbCache));

  CTG_ERR_JRET(ctgWriteTbIndexToCache(pCtg, dbCache, pIndex->dbFName, pIndex->tbName, &pIndex));

_return:

  if (pIndex) {
    taosArrayDestroyEx(pIndex->pIndex, tFreeSTableIndexInfo);
    taosMemoryFreeClear(pIndex);
  }

  taosMemoryFreeClear(msg);

  CTG_RET(code);
}

int32_t ctgOpDropTbIndex(SCtgCacheOperation *operation) {
  int32_t             code = 0;
  SCtgDropTbIndexMsg *msg = operation->data;
  SCatalog           *pCtg = msg->pCtg;
  SCtgDBCache        *dbCache = NULL;

  if (pCtg->stopUpdate) {
    goto _return;
  }

  CTG_ERR_JRET(ctgGetDBCache(pCtg, msg->dbFName, &dbCache));
  if (NULL == dbCache) {
    return TSDB_CODE_SUCCESS;
  }

  STableIndex *pIndex = taosMemoryCalloc(1, sizeof(STableIndex));
  if (NULL == pIndex) {
    CTG_ERR_JRET(terrno);
  }
  TAOS_STRCPY(pIndex->tbName, msg->tbName);
  TAOS_STRCPY(pIndex->dbFName, msg->dbFName);
  pIndex->version = -1;

  CTG_ERR_JRET(ctgWriteTbIndexToCache(pCtg, dbCache, pIndex->dbFName, pIndex->tbName, &pIndex));

_return:

  if (pIndex) {
    taosArrayDestroyEx(pIndex->pIndex, tFreeSTableIndexInfo);
    taosMemoryFreeClear(pIndex);
  }

  taosMemoryFreeClear(msg);

  CTG_RET(code);
}


int32_t ctgOpUpdateViewMeta(SCtgCacheOperation *operation) {
  int32_t               code = 0;
  SCtgUpdateViewMetaMsg *msg = operation->data;
  SCatalog              *pCtg = msg->pCtg;
  SViewMetaRsp          *pRsp = msg->pRsp;
  SCtgDBCache           *dbCache = NULL;
  SViewMeta             *pMeta = NULL;

  taosMemoryFreeClear(msg);

  if (pCtg->stopUpdate) {
    goto _return;
  }

  CTG_ERR_JRET(ctgGetAddDBCache(pCtg, pRsp->dbFName, pRsp->dbId, &dbCache));
  if (NULL == dbCache) {
    ctgInfo("db:%s, conflict db update, ignore this update, dbId:0x%" PRIx64, pRsp->dbFName, pRsp->dbId);
    CTG_ERR_JRET(TSDB_CODE_CTG_INTERNAL_ERROR);
  }

  pMeta = taosMemoryCalloc(1, sizeof(SViewMeta));
  if (NULL == pMeta) {
    CTG_ERR_JRET(terrno);
  }

  CTG_ERR_JRET(dupViewMetaFromRsp(pRsp, pMeta));

  code = ctgWriteViewMetaToCache(pCtg, dbCache, pRsp->dbFName, pRsp->name, pMeta);
  pMeta = NULL;
  
_return:

  tFreeSViewMetaRsp(pRsp);
  taosMemoryFree(pRsp);
  ctgFreeSViewMeta(pMeta);
  taosMemoryFree(pMeta);

  CTG_RET(code);
}

int32_t ctgOpDropViewMeta(SCtgCacheOperation *operation) {
  int32_t              code = 0;
  SCtgDropViewMetaMsg *msg = operation->data;
  SCatalog            *pCtg = msg->pCtg;
  int32_t              tblType = 0;

  if (pCtg->stopUpdate) {
    goto _return;
  }

  SCtgDBCache *dbCache = NULL;
  CTG_ERR_JRET(ctgGetDBCache(pCtg, msg->dbFName, &dbCache));
  if (NULL == dbCache) {
    goto _return;
  }

  if ((0 != msg->dbId) && (dbCache->dbId != msg->dbId)) {
    ctgDebug("view:%s, dbId:0x%" PRIx64 " not match with curId:0x%" PRIx64 ", db:%s", msg->viewName, msg->dbId,
             dbCache->dbId, msg->dbFName);
    goto _return;
  }

  SCtgViewCache *pViewCache = taosHashGet(dbCache->viewCache, msg->viewName, strlen(msg->viewName));
  if (NULL == pViewCache) {
    ctgDebug("view:%s, already not in cache", msg->viewName);
    goto _return;
  }

  int64_t viewId = pViewCache->pMeta->viewId;
  if (0 != msg->viewId && viewId != msg->viewId) {
    ctgDebug("view:%s, viewId:0x%" PRIx64 " not match with curId:0x%" PRIx64, msg->viewName, msg->viewId, viewId);
    goto _return;
  }

  (void)atomic_sub_fetch_64(&dbCache->dbCacheSize, ctgGetViewMetaCacheSize(pViewCache->pMeta));
  ctgFreeViewCacheImpl(pViewCache, true);

  if (taosHashRemove(dbCache->viewCache, msg->viewName, strlen(msg->viewName))) {
    ctgError("view:%s, not exist in cache, db:%s", msg->viewName, msg->dbFName);
    CTG_ERR_JRET(TSDB_CODE_CTG_INTERNAL_ERROR);
  } else {
    (void)atomic_sub_fetch_64(&dbCache->dbCacheSize, sizeof(SCtgViewCache) + strlen(msg->viewName));
    CTG_DB_NUM_DEC(CTG_CI_VIEW);
  }

  ctgDebug("view:%s, removed from cache, db:%s", msg->viewName, msg->dbFName);

  CTG_ERR_JRET(ctgMetaRentRemove(&msg->pCtg->viewRent, viewId, ctgViewVersionSortCompare, ctgViewVersionSearchCompare));

  ctgDebug("view:%s, removed from rent, db:%s, viewId:0x%" PRIx64, msg->viewName, msg->dbFName, viewId);

_return:

  taosMemoryFreeClear(msg);

  CTG_RET(code);
}


void ctgClearFreeCache(SCtgCacheOperation *operation) {
  SCtgClearCacheMsg *msg = operation->data;
  SCatalog          *pCtg = msg->pCtg;

  CTG_LOCK(CTG_WRITE, &gCtgMgmt.lock);
  
  if (pCtg) {
    if (msg->freeCtg) {
      ctgFreeHandle(pCtg);
    } else {
      ctgClearHandle(pCtg);
    }
  } else if (msg->freeCtg) {
    ctgFreeAllHandles();
  } else {
    ctgClearAllHandles();
  }
  
  CTG_UNLOCK(CTG_WRITE, &gCtgMgmt.lock);
}

void ctgClearMetaCache(SCtgCacheOperation *operation) {
  SCtgClearCacheMsg *msg = operation->data;
  SCatalog          *pCtg = msg->pCtg;
  int64_t            clearedSize = 0;
  int64_t            clearedNum = 0;
  int64_t            remainSize = 0;
  bool               roundDone = false;

  if (pCtg) {
    ctgClearHandleMeta(pCtg, &clearedSize, &clearedNum, &roundDone);
  } else {
    ctgClearAllHandleMeta(&clearedSize, &clearedNum, &roundDone);
  }

  qDebug("catalog finish one round meta clear, clearedSize:%" PRId64 ", clearedNum:%" PRId64 ", done:%d", clearedSize, clearedNum, roundDone);

  ctgGetGlobalCacheSize(&remainSize);
  int32_t cacheMaxSize = atomic_load_32(&tsMetaCacheMaxSize);
  
  if (CTG_CACHE_LOW(remainSize, cacheMaxSize)) {
    qDebug("catalog finish meta clear, remainSize:%" PRId64 ", cacheMaxSize:%dMB", remainSize, cacheMaxSize);
    if (taosTmrReset(ctgProcessTimerEvent, CTG_DEFAULT_CACHE_MON_MSEC, NULL, gCtgMgmt.timer, &gCtgMgmt.cacheTimer)) {
      qError("reset catalog cache monitor timer error, timer stoppped");
    }
    return;
  }

  if (!roundDone) {
    qDebug("catalog all meta cleared, remainSize:%" PRId64 ", cacheMaxSize:%dMB, to clear handle", remainSize, cacheMaxSize);
    ctgClearFreeCache(operation);
    if (taosTmrReset(ctgProcessTimerEvent, CTG_DEFAULT_CACHE_MON_MSEC, NULL, gCtgMgmt.timer, &gCtgMgmt.cacheTimer)) {
      qError("reset catalog cache monitor timer error, timer stoppped");
    }
    return;
  }
  
  int32_t code = ctgClearCacheEnqueue(NULL, true, false, false, false);
  if (code) {
    qError("clear cache enqueue failed, error:%s", tstrerror(code));
    if (taosTmrReset(ctgProcessTimerEvent, CTG_DEFAULT_CACHE_MON_MSEC, NULL, gCtgMgmt.timer, &gCtgMgmt.cacheTimer)) {
      qError("reset catalog cache monitor timer error, timer stoppped");
    }
  }
}

int32_t ctgOpClearCache(SCtgCacheOperation *operation) {
  int32_t            code = 0;
  SCtgClearCacheMsg *msg = operation->data;

  if (msg->clearMeta) {
    ctgClearMetaCache(operation);
  } else {
    ctgClearFreeCache(operation);
  }

_return:

  taosMemoryFreeClear(msg);

  CTG_RET(code);
}


int32_t ctgOpDropTbTSMA(SCtgCacheOperation *operation) {
  int32_t             code = 0;
  SCtgDropTbTSMAMsg * msg = operation->data;
  SCatalog           *pCtg = msg->pCtg;
  SCtgDBCache        *dbCache = NULL;

  if (pCtg->stopUpdate) {
    goto _return;
  }

  CTG_ERR_JRET(ctgGetDBCache(pCtg, msg->dbFName, &dbCache));
  if (NULL == dbCache || !dbCache->tsmaCache || (msg->dbId != dbCache->dbId && msg->dbId != 0)) {
    goto _return;
  }

  SCtgTSMACache* pCtgCache = taosHashGet(dbCache->tsmaCache, msg->tbName, strlen(msg->tbName));
  if (!pCtgCache || !pCtgCache->pTsmas || pCtgCache->pTsmas->size == 0) {
    goto _return;
  }

  uint64_t    cacheSize = 0;
  STSMACache *pCache = NULL;
  if (msg->dropAllForTb) {
    CTG_LOCK(CTG_WRITE, &pCtgCache->tsmaLock);
    
    for (int32_t i = 0; i < pCtgCache->pTsmas->size; ++i) {
      pCache = taosArrayGetP(pCtgCache->pTsmas, i);
      if (NULL == pCache) {
        ctgError("fail to the %dth tsma in pTsmas, total:%d", i, (int32_t)pCtgCache->pTsmas->size);
        continue;
      }
      
      cacheSize += ctgGetTbTSMACacheSize(pCache);
      (void)ctgMetaRentRemove(&msg->pCtg->tsmaRent, pCache->tsmaId, ctgTSMAVersionSearchCompare, ctgTSMAVersionSearchCompare);
      
      CTG_DB_NUM_DEC(CTG_CI_TBL_TSMA);
    }
    
    taosArrayDestroyP(pCtgCache->pTsmas, tFreeAndClearTableTSMAInfo);
    pCtgCache->pTsmas = NULL;
    pCtgCache->retryFetch = true;
    
    ctgDebug("tb:%s.%s, all tsmas for table dropped", msg->dbFName, msg->tbName);
    code = taosHashRemove(dbCache->tsmaCache, msg->tbName, TSDB_TABLE_NAME_LEN);
    if (TSDB_CODE_SUCCESS != code) {
      ctgError("tb:%s.%s, remove from tsmaCache failed, error:%s", msg->dbFName, msg->tbName, tstrerror(code));
    }
    
    CTG_UNLOCK(CTG_WRITE, &pCtgCache->tsmaLock);
  } else {
    CTG_LOCK(CTG_WRITE, &pCtgCache->tsmaLock);
    
    pCache = taosArrayGetP(pCtgCache->pTsmas, 0);
    if (NULL == pCache) {
      ctgError("fail to the 0th tsma in pTsmas, total:%d", (int32_t)pCtgCache->pTsmas->size);
      code = TSDB_CODE_CTG_INTERNAL_ERROR;
    } else {
      if (msg->tbId != 0 && pCache->suid != msg->tbId) {
        // table id mismatch, skip drops
        CTG_UNLOCK(CTG_WRITE, &pCtgCache->tsmaLock);
        goto _return;
      }
      
      for (int32_t i = 0; i < pCtgCache->pTsmas->size; ++i) {
        pCache = taosArrayGetP(pCtgCache->pTsmas, i);
        if (NULL == pCache) {
          ctgError("fail to the %dth tsma in pTsmas, total:%d", i, (int32_t)pCtgCache->pTsmas->size);
          code = TSDB_CODE_CTG_INTERNAL_ERROR;
          continue;
        }

        if (pCache->tsmaId != msg->tsmaId) {
          continue;
        }
        
        cacheSize = ctgGetTbTSMACacheSize(pCache);
        (void)ctgMetaRentRemove(&msg->pCtg->tsmaRent, pCache->tsmaId, ctgTSMAVersionSearchCompare, ctgTSMAVersionSearchCompare);
        
        taosArrayRemove(pCtgCache->pTsmas, i);
        tFreeAndClearTableTSMAInfo(pCache);
        
        CTG_DB_NUM_DEC(CTG_CI_TBL_TSMA);
        
        break;
      }
    }
    
    CTG_UNLOCK(CTG_WRITE, &pCtgCache->tsmaLock);
  }
  
  (void)atomic_sub_fetch_64(&dbCache->dbCacheSize, cacheSize);

_return:

  taosMemoryFreeClear(msg);
  
  CTG_RET(code);
}

static int32_t ctgOpUpdateDbRentForTsmaVersion(SCtgDBCache* pDbCache, SCtgUpdateTbTSMAMsg* pMsg) {
  int32_t code = TSDB_CODE_SUCCESS;
  if (pDbCache && pMsg->dbTsmaVersion > 0) {
    pDbCache->tsmaVersion = pMsg->dbTsmaVersion;
    SDbCacheInfo cacheInfo = {0};
    cacheInfo.dbId = pDbCache->dbId;

    if (pDbCache->cfgCache.cfgInfo) {
      cacheInfo.cfgVersion = pDbCache->cfgCache.cfgInfo->cfgVersion;
      tstrncpy(cacheInfo.dbFName, pDbCache->cfgCache.cfgInfo->db, TSDB_DB_FNAME_LEN);
    }

    if (pDbCache->vgCache.vgInfo) {
      cacheInfo.vgVersion = pDbCache->vgCache.vgInfo->vgVersion;
      cacheInfo.numOfTable = pDbCache->vgCache.vgInfo->numOfTable;
      cacheInfo.stateTs = pDbCache->vgCache.vgInfo->stateTs;
    }

    cacheInfo.tsmaVersion = pDbCache->tsmaVersion;
    CTG_ERR_JRET(ctgMetaRentUpdate(&pMsg->pCtg->dbRent, &cacheInfo, cacheInfo.dbId, sizeof(SDbCacheInfo),
                                   ctgDbCacheInfoSortCompare, ctgDbCacheInfoSearchCompare));
  }
_return:
  CTG_RET(code);
}

int32_t ctgOpUpdateTbTSMA(SCtgCacheOperation *operation) {
  int32_t              code = 0;
  SCtgUpdateTbTSMAMsg *msg = operation->data;
  SCatalog *           pCtg = msg->pCtg;
  STableTSMAInfo *     pTsmaInfo = msg->pTsma;
  SCtgDBCache *        dbCache = NULL;

  if (pCtg->stopUpdate) {
    goto _return;
  }

  CTG_ERR_JRET(ctgGetAddDBCache(pCtg, pTsmaInfo->dbFName, pTsmaInfo->dbId, &dbCache));
  CTG_ERR_JRET(ctgWriteTbTSMAToCache(pCtg, dbCache, pTsmaInfo->dbFName, pTsmaInfo->tb, &pTsmaInfo));
  CTG_ERR_JRET(ctgOpUpdateDbRentForTsmaVersion(dbCache, msg));

_return:

  if (pTsmaInfo) {
    tFreeTableTSMAInfo(pTsmaInfo);
    taosMemoryFreeClear(pTsmaInfo);
  }

  taosMemoryFreeClear(msg);
  
  CTG_RET(code);
}

int32_t ctgOpUpdateDbTsmaVersion(SCtgCacheOperation *pOper) {
  int32_t              code = 0;
  SCtgUpdateTbTSMAMsg *pMsg = pOper->data;
  SCatalog            *pCtg = pMsg->pCtg;
  SCtgDBCache         *pDbCache = NULL;

  if (pCtg->stopUpdate) goto _return;

  CTG_ERR_JRET(ctgGetAddDBCache(pCtg, pMsg->dbFName, pMsg->dbId, &pDbCache));
  CTG_ERR_JRET(ctgOpUpdateDbRentForTsmaVersion(pDbCache, pMsg));

_return:
  taosMemoryFreeClear(pMsg);
  CTG_RET(code);
}


void ctgFreeCacheOperationData(SCtgCacheOperation *op) {
  if (NULL == op || NULL == op->data) {
    return;
  }

  switch (op->opId) {
    case CTG_OP_UPDATE_VGROUP: {
      SCtgUpdateVgMsg *msg = op->data;
      freeVgInfo(msg->dbInfo);
      taosMemoryFreeClear(op->data);
      break;
    }
    case CTG_OP_UPDATE_TB_META: {
      SCtgUpdateTbMetaMsg *msg = op->data;
      taosMemoryFreeClear(msg->pMeta->tbMeta);
      taosMemoryFreeClear(msg->pMeta->vctbMeta);
      taosMemoryFreeClear(msg->pMeta);
      taosMemoryFreeClear(op->data);
      break;
    }
    case CTG_OP_DROP_DB_CACHE:
    case CTG_OP_DROP_DB_VGROUP:
    case CTG_OP_DROP_STB_META:
    case CTG_OP_DROP_TB_META:
    case CTG_OP_UPDATE_VG_EPSET:
    case CTG_OP_DROP_TB_INDEX:
    case CTG_OP_DROP_VIEW_META:
    case CTG_OP_DROP_TB_TSMA:
    case CTG_OP_CLEAR_CACHE: {
      taosMemoryFreeClear(op->data);
      break;
    }
    case CTG_OP_UPDATE_USER: {
      SCtgUpdateUserMsg *msg = op->data;
      taosHashCleanup(msg->userAuth.createdDbs);
      taosHashCleanup(msg->userAuth.readDbs);
      taosHashCleanup(msg->userAuth.writeDbs);
      taosHashCleanup(msg->userAuth.readTbs);
      taosHashCleanup(msg->userAuth.writeTbs);
      taosHashCleanup(msg->userAuth.alterTbs);
      taosHashCleanup(msg->userAuth.readViews);
      taosHashCleanup(msg->userAuth.writeViews);
      taosHashCleanup(msg->userAuth.alterViews);
      taosHashCleanup(msg->userAuth.useDbs);
      taosMemoryFreeClear(op->data);
      break;
    }
    case CTG_OP_UPDATE_TB_INDEX: {
      SCtgUpdateTbIndexMsg *msg = op->data;
      if (msg->pIndex) {
        taosArrayDestroyEx(msg->pIndex->pIndex, tFreeSTableIndexInfo);
        taosMemoryFreeClear(msg->pIndex);
      }
      taosMemoryFreeClear(op->data);
      break;
    }
    case CTG_OP_UPDATE_TB_TSMA: {
      SCtgUpdateTbTSMAMsg *msg = op->data;
      if (msg->pTsma) {
        tFreeTableTSMAInfo(msg->pTsma);
        taosMemoryFreeClear(msg->pTsma);
      }
      break;
    }
    default: {
      qError("invalid cache op id:%d", op->opId);
      break;
    }
  }
}

void ctgCleanupCacheQueue(void) {
  SCtgQNode          *node = NULL;
  SCtgQNode          *nodeNext = NULL;
  SCtgCacheOperation *op = NULL;
  bool                stopQueue = false;
  int32_t             code = 0;

  while (true) {
    node = gCtgMgmt.queue.head->next;
    while (node) {
      if (node->op) {
        op = node->op;
        if (op->stopQueue) {
          SCatalog *pCtg = ((SCtgUpdateMsgHeader *)op->data)->pCtg;
          ctgDebug("process [%s] operation", gCtgCacheOperation[op->opId].name);
          (void)(*gCtgCacheOperation[op->opId].func)(op); // ignore any error
          stopQueue = true;
          CTG_STAT_RT_INC(numOfOpDequeue, 1);
        } else {
          ctgFreeCacheOperationData(op);
          CTG_STAT_RT_INC(numOfOpAbort, 1);
        }

        if (op->syncOp) {
          code = tsem_post(&op->rspSem);
          if (code) {
            qError("tsem_post failed when cleanup cache queue, error:%s", tstrerror(code));
          }
        } else {
          taosMemoryFree(op);
        }
      }

      nodeNext = node->next;
      taosMemoryFree(node);

      node = nodeNext;
    }

    if (!stopQueue) {
      taosUsleep(1);
    } else {
      break;
    }
  }

  taosMemoryFreeClear(gCtgMgmt.queue.head);
  gCtgMgmt.queue.tail = NULL;
}

void *ctgUpdateThreadFunc(void *param) {
  setThreadName("catalog");
  int32_t code = 0;

  qInfo("catalog update thread started");

  while (true) {
    if (tsem_wait(&gCtgMgmt.queue.reqSem)) {
      qError("ctg tsem_wait failed, error:%s", tstrerror(terrno));
    }

    if (atomic_load_8((int8_t *)&gCtgMgmt.queue.stopQueue)) {
      ctgCleanupCacheQueue();
      break;
    }

    SCtgCacheOperation *operation = NULL;
    ctgDequeue(&operation);
    SCatalog *pCtg = ((SCtgUpdateMsgHeader *)operation->data)->pCtg;

    ctgDebug("process [%s] operation", gCtgCacheOperation[operation->opId].name);

    (void)(*gCtgCacheOperation[operation->opId].func)(operation); // ignore any error

    if (operation->syncOp) {
      code = tsem_post(&operation->rspSem);
      if (code) {
        ctgError("tsem_post failed for syncOp update, error:%s", tstrerror(code));
      }
    } else {
      taosMemoryFreeClear(operation);
    }

    CTG_STAT_RT_INC(numOfOpDequeue, 1);

    (void)ctgdShowCacheInfo();
    (void)ctgdShowStatInfo();
  }

  qInfo("catalog update thread stopped");

  return NULL;
}

int32_t ctgStartUpdateThread() {
  int32_t code = TSDB_CODE_SUCCESS;
  TdThreadAttr thAttr;
  CTG_ERR_JRET(taosThreadAttrInit(&thAttr));
  CTG_ERR_JRET(taosThreadAttrSetDetachState(&thAttr, PTHREAD_CREATE_JOINABLE));

  if (taosThreadCreate(&gCtgMgmt.updateThread, &thAttr, ctgUpdateThreadFunc, NULL) != 0) {
    terrno = TAOS_SYSTEM_ERROR(errno);
    CTG_ERR_RET(terrno);
  }

  (void)taosThreadAttrDestroy(&thAttr);

_return:

  if (code) {
    terrno = TAOS_SYSTEM_ERROR(errno);
    CTG_ERR_RET(terrno);
  }
  
  return TSDB_CODE_SUCCESS;
}

int32_t ctgGetTbMetaFromCache(SCatalog *pCtg, SCtgTbMetaCtx *ctx, STableMeta **pTableMeta) {
  if (IS_SYS_DBNAME(ctx->pName->dbname)) {
    CTG_FLAG_SET_SYS_DB(ctx->flag);
  }

  CTG_ERR_RET(ctgReadTbMetaFromCache(pCtg, ctx, pTableMeta));

  if (*pTableMeta) {
    if (CTG_FLAG_MATCH_STB(ctx->flag, (*pTableMeta)->tableType) &&
        ((!CTG_FLAG_IS_FORCE_UPDATE(ctx->flag)) || (CTG_FLAG_IS_SYS_DB(ctx->flag)))) {
      return TSDB_CODE_SUCCESS;
    }

    taosMemoryFreeClear(*pTableMeta);
    *pTableMeta = NULL;
  }

  if (CTG_FLAG_IS_UNKNOWN_STB(ctx->flag)) {
    CTG_FLAG_SET_STB(ctx->flag, ctx->tbInfo.tbType);
  }

  return TSDB_CODE_SUCCESS;
}

#if 0
int32_t ctgGetTbMetaBFromCache(SCatalog* pCtg, SRequestConnInfo *pConn, SCtgTbMetasCtx* ctx, SArray** pResList) {
  int32_t tbNum = taosArrayGetSize(ctx->pNames);
  SName* fName = taosArrayGet(ctx->pNames, 0);
  int32_t fIdx = 0;
  
  for (int32_t i = 0; i < tbNum; ++i) {
    SName* pName = taosArrayGet(ctx->pNames, i);
    SCtgTbMetaCtx nctx = {0};
    nctx.flag = CTG_FLAG_UNKNOWN_STB;
    nctx.pName = pName;
    
    if (IS_SYS_DBNAME(pName->dbname)) {
      CTG_FLAG_SET_SYS_DB(nctx.flag);
    }

    STableMeta *pTableMeta = NULL;
    CTG_ERR_RET(ctgReadTbMetaFromCache(pCtg, &nctx, &pTableMeta));
    SMetaRes res = {0};
    
    if (pTableMeta) {
      if (CTG_FLAG_MATCH_STB(nctx.flag, pTableMeta->tableType) &&
          ((!CTG_FLAG_IS_FORCE_UPDATE(nctx.flag)) || (CTG_FLAG_IS_SYS_DB(nctx.flag)))) {
        res.pRes = pTableMeta;
      } else {
        taosMemoryFreeClear(pTableMeta);
      }
    }

    if (NULL == res.pRes) {
      if (NULL == ctx->pFetchs) {
        ctx->pFetchs = taosArrayInit(tbNum, sizeof(SCtgFetch));
      }
      
      if (CTG_FLAG_IS_UNKNOWN_STB(nctx.flag)) {
        CTG_FLAG_SET_STB(nctx.flag, nctx.tbInfo.tbType);
      }

      SCtgFetch fetch = {0};
      fetch.tbIdx = i;
      fetch.fetchIdx = fIdx++;
      fetch.flag = nctx.flag;

      taosArrayPush(ctx->pFetchs, &fetch);
    }
    
    taosArrayPush(ctx->pResList, &res);
  }

  if (NULL == ctx->pFetchs) {
    TSWAP(*pResList, ctx->pResList);
  }

  return TSDB_CODE_SUCCESS;
}
#endif

int32_t ctgGetTbMetasFromCache(SCatalog *pCtg, SRequestConnInfo *pConn, SCtgTbMetasCtx *ctx, int32_t dbIdx,
                               int32_t *fetchIdx, int32_t baseResIdx, SArray *pList) {
  int32_t     tbNum = taosArrayGetSize(pList);
  char        dbFName[TSDB_DB_FNAME_LEN] = {0};
  int32_t     flag = CTG_FLAG_UNKNOWN_STB;
  int32_t     code = TSDB_CODE_SUCCESS;
  uint64_t    lastSuid = 0;
  STableMeta *lastTableMeta = NULL;
  SColRef    *tmpRef = NULL;
  SName      *pName = taosArrayGet(pList, 0);
  if (NULL == pName) {
    ctgError("fail to get the 0th SName from tableList, tableNum:%d", (int32_t)taosArrayGetSize(pList));
    return TSDB_CODE_CTG_INVALID_INPUT;
  }
  
  if (IS_SYS_DBNAME(pName->dbname)) {
    CTG_FLAG_SET_SYS_DB(flag);
    TAOS_STRCPY(dbFName, pName->dbname);
  } else {
    (void)tNameGetFullDbName(pName, dbFName);
  }

  SCtgDBCache *dbCache = NULL;
  SCtgTbCache *pCache = NULL;
  CTG_ERR_RET(ctgAcquireDBCache(pCtg, dbFName, &dbCache));

  if (NULL == dbCache) {
    ctgTrace("db:%s, db not in cache", dbFName);
    for (int32_t i = 0; i < tbNum; ++i) {
      CTG_ERR_JRET(ctgAddFetch(&ctx->pFetchs, dbIdx, i, fetchIdx, baseResIdx + i, flag));
      if (NULL == taosArrayPush(ctx->pResList, &(SMetaData){0})) {
        CTG_ERR_JRET(terrno);
      }
    }

    return TSDB_CODE_SUCCESS;
  }

  for (int32_t i = 0; i < tbNum; ++i) {
    pName = taosArrayGet(pList, i);
    if (NULL == pName) {
      ctgError("fail to get the %dth SName from tableList, tableNum:%d", i, (int32_t)taosArrayGetSize(pList));
      CTG_ERR_JRET(TSDB_CODE_CTG_INVALID_INPUT);
    }

    pCache = taosHashAcquire(dbCache->tbCache, pName->tname, strlen(pName->tname));
    if (NULL == pCache) {
      ctgDebug("tb:%s, tb not in cache, db:%s", pName->tname, dbFName);
      CTG_ERR_JRET(ctgAddFetch(&ctx->pFetchs, dbIdx, i, fetchIdx, baseResIdx + i, flag));
      if (NULL == taosArrayPush(ctx->pResList, &(SMetaData){0})) {
        CTG_ERR_JRET(terrno);
      }
      
      CTG_META_NHIT_INC();

      continue;
    }

    CTG_LOCK(CTG_READ, &pCache->metaLock);
    if (NULL == pCache->pMeta) {
      CTG_UNLOCK(CTG_READ, &pCache->metaLock);
      taosHashRelease(dbCache->tbCache, pCache);
      
      ctgDebug("tb:%s, meta not in cache, db:%s", pName->tname, dbFName);
      
      CTG_ERR_JRET(ctgAddFetch(&ctx->pFetchs, dbIdx, i, fetchIdx, baseResIdx + i, flag));
      if (NULL == taosArrayPush(ctx->pResList, &(SMetaData){0})) {
        CTG_ERR_JRET(terrno);
      }
      
      CTG_META_NHIT_INC();

      continue;
    }

    STableMeta *tbMeta = pCache->pMeta;

    CTG_META_HIT_INC(tbMeta->tableType);

    SCtgTbMetaCtx nctx = {0};
    nctx.flag = flag;
    nctx.tbInfo.inCache = true;
    nctx.tbInfo.dbId = dbCache->dbId;
    nctx.tbInfo.suid = tbMeta->suid;
    nctx.tbInfo.tbType = tbMeta->tableType;

    SMetaRes    res = {0};
    STableMeta *pTableMeta = NULL;
    if (tbMeta->tableType != TSDB_CHILD_TABLE && tbMeta->tableType != TSDB_VIRTUAL_CHILD_TABLE) {
      int32_t schemaExtSize = 0;
      int32_t colRefSize = 0;
      int32_t metaSize = CTG_META_SIZE(tbMeta);
      if (useCompress(tbMeta->tableType) && tbMeta->schemaExt != NULL) {
        schemaExtSize = tbMeta->tableInfo.numOfColumns * sizeof(SSchemaExt);
      }
      if (hasRefCol(tbMeta->tableType) && tbMeta->colRef) {
        colRefSize = tbMeta->tableInfo.numOfColumns * sizeof(SColRef);
      }
      
      pTableMeta = taosMemoryCalloc(1, metaSize + schemaExtSize + colRefSize);
      if (NULL == pTableMeta) {
        ctgReleaseTbMetaToCache(pCtg, dbCache, pCache);
        CTG_ERR_RET(terrno);
      }

      TAOS_MEMCPY(pTableMeta, tbMeta, metaSize);
      if (useCompress(tbMeta->tableType) && tbMeta->schemaExt != NULL) {
        pTableMeta->schemaExt = (SSchemaExt *)((char *)pTableMeta + metaSize);
        TAOS_MEMCPY(pTableMeta->schemaExt, tbMeta->schemaExt, schemaExtSize);
      } else {
        pTableMeta->schemaExt = NULL;
      }
      if (hasRefCol(tbMeta->tableType) && tbMeta->colRef) {
        pTableMeta->colRef = (SColRef *)((char *)pTableMeta + metaSize + schemaExtSize);
        pTableMeta->numOfColRefs = tbMeta->tableInfo.numOfColumns;
        TAOS_MEMCPY(pTableMeta->colRef, tbMeta->colRef, colRefSize);
      } else {
        pTableMeta->colRef = NULL;
      }

      CTG_UNLOCK(CTG_READ, &pCache->metaLock);
      taosHashRelease(dbCache->tbCache, pCache);

      ctgDebug("tb:%s, get meta from cache, type:%d, db:%s", pName->tname, pTableMeta->tableType, dbFName);

      res.pRes = pTableMeta;
      if (NULL == taosArrayPush(ctx->pResList, &res)) {
        CTG_ERR_JRET(terrno);
      }

      continue;
    }

    // PROCESS FOR CHILD TABLE

    if (lastSuid && tbMeta->suid == lastSuid && lastTableMeta && tbMeta->tableType != TSDB_VIRTUAL_CHILD_TABLE) {
      code = cloneTableMeta(lastTableMeta, &pTableMeta);
      if (code) {
        CTG_UNLOCK(CTG_READ, &pCache->metaLock);
        taosHashRelease(dbCache->tbCache, pCache);
        CTG_ERR_JRET(code);
      }
      
      TAOS_MEMCPY(pTableMeta, tbMeta, sizeof(SCTableMeta));

      CTG_UNLOCK(CTG_READ, &pCache->metaLock);
      taosHashRelease(dbCache->tbCache, pCache);

      ctgDebug("tb:%s, get meta from cache, type:%d, db:%s", pName->tname, pTableMeta->tableType, dbFName);

      res.pRes = pTableMeta;
      if (NULL == taosArrayPush(ctx->pResList, &res)) {
        CTG_ERR_JRET(terrno);
      }

      continue;
    }

    int32_t metaSize = sizeof(SCTableMeta);
    int32_t colRefSize = 0;
    int32_t colRefNum = 0;

    pTableMeta = taosMemoryCalloc(1, metaSize);
    if (NULL == pTableMeta) {
      ctgReleaseTbMetaToCache(pCtg, dbCache, pCache);
      CTG_ERR_RET(terrno);
    }

    if (hasRefCol(tbMeta->tableType) && tbMeta->colRef != NULL) {
      colRefSize = tbMeta->numOfColRefs * sizeof(SColRef);
      colRefNum = tbMeta->numOfColRefs;
      taosMemoryFreeClear(tmpRef);
      tmpRef = taosMemoryMalloc(colRefSize);
      TAOS_MEMCPY(tmpRef, tbMeta->colRef, colRefSize);
    }

    TAOS_MEMCPY(pTableMeta, tbMeta, metaSize);

    CTG_UNLOCK(CTG_READ, &pCache->metaLock);
    taosHashRelease(dbCache->tbCache, pCache);

    ctgDebug("ctb:%s, get meta from cache, will continue to get its stb meta, type:%d, db:%s", pName->tname,
             nctx.tbInfo.tbType, dbFName);

    char *stName = taosHashAcquire(dbCache->stbCache, &pTableMeta->suid, sizeof(pTableMeta->suid));
    if (NULL == stName) {
      ctgDebug("stb:0x%" PRIx64 ", not in cache, db:%s", pTableMeta->suid, dbFName);
      CTG_ERR_JRET(ctgAddFetch(&ctx->pFetchs, dbIdx, i, fetchIdx, baseResIdx + i, flag));
      if (NULL == taosArrayPush(ctx->pResList, &(SMetaRes){0})) {
        CTG_ERR_JRET(terrno);
      }
      taosMemoryFreeClear(pTableMeta);

      CTG_META_NHIT_INC();
      continue;
    }

    pCache = taosHashAcquire(dbCache->tbCache, stName, strlen(stName));
    if (NULL == pCache) {
      ctgDebug("stb:0x%" PRIx64 ", name:%s not in cache, db:%s", pTableMeta->suid, stName, dbFName);
      taosHashRelease(dbCache->stbCache, stName);

      CTG_ERR_JRET(ctgAddFetch(&ctx->pFetchs, dbIdx, i, fetchIdx, baseResIdx + i, flag));
      if (NULL == taosArrayPush(ctx->pResList, &(SMetaRes){0})) {
        CTG_ERR_JRET(terrno);
      }
      taosMemoryFreeClear(pTableMeta);

      CTG_META_NHIT_INC();
      
      continue;
    }

    taosHashRelease(dbCache->stbCache, stName);

    CTG_LOCK(CTG_READ, &pCache->metaLock);
    if (NULL == pCache->pMeta) {
      ctgDebug("stb:0x%" PRIx64 ", meta not in cache, db:%s", pTableMeta->suid, dbFName);
      CTG_UNLOCK(CTG_READ, &pCache->metaLock);
      taosHashRelease(dbCache->tbCache, pCache);

      CTG_ERR_JRET(ctgAddFetch(&ctx->pFetchs, dbIdx, i, fetchIdx, baseResIdx + i, flag));
      if (NULL == taosArrayPush(ctx->pResList, &(SMetaRes){0})) {
        CTG_ERR_JRET(terrno);
      }
      
      taosMemoryFreeClear(pTableMeta);

      CTG_META_NHIT_INC();
      continue;
    }

    STableMeta *stbMeta = pCache->pMeta;
    if (stbMeta->suid != nctx.tbInfo.suid) {
      CTG_UNLOCK(CTG_READ, &pCache->metaLock);
      taosHashRelease(dbCache->tbCache, pCache);

      ctgError("stb:0x%" PRIx64 ", suid in stbCache mis-match, expected suid:0x%" PRIx64, stbMeta->suid,
               nctx.tbInfo.suid);

      CTG_ERR_JRET(ctgAddFetch(&ctx->pFetchs, dbIdx, i, fetchIdx, baseResIdx + i, flag));
      if (NULL == taosArrayPush(ctx->pResList, &(SMetaRes){0})) {
        CTG_ERR_JRET(terrno);
      }
      
      taosMemoryFreeClear(pTableMeta);

      CTG_META_NHIT_INC();
      continue;
    }

    int32_t schemaExtSize = 0;
    if (stbMeta->schemaExt != NULL) {
      schemaExtSize = stbMeta->tableInfo.numOfColumns * sizeof(SSchemaExt);
    }
    metaSize = CTG_META_SIZE(stbMeta);
    pTableMeta = taosMemoryRealloc(pTableMeta, metaSize + schemaExtSize + colRefSize);
    if (NULL == pTableMeta) {
      ctgReleaseTbMetaToCache(pCtg, dbCache, pCache);
      taosMemoryFreeClear(tmpRef);
      CTG_ERR_RET(terrno);
    }

    TAOS_MEMCPY(&pTableMeta->numOfColRefs, &stbMeta->numOfColRefs, metaSize + schemaExtSize - sizeof(SCTableMeta));
    if (useCompress(stbMeta->tableType) && stbMeta->schemaExt != NULL) {
      pTableMeta->schemaExt = (SSchemaExt *)((char *)pTableMeta + metaSize);
    } else {
      pTableMeta->schemaExt = NULL;
    }

    if (colRefSize != 0) {
      pTableMeta->numOfColRefs = colRefNum;
      pTableMeta->colRef = (SColRef *)((char *)pTableMeta + metaSize + schemaExtSize);
      TAOS_MEMCPY(pTableMeta->colRef, tmpRef, colRefSize);
    } else {
      pTableMeta->colRef = NULL;
    }
    taosMemoryFreeClear(tmpRef);

    CTG_UNLOCK(CTG_READ, &pCache->metaLock);
    taosHashRelease(dbCache->tbCache, pCache);

    CTG_META_HIT_INC(pTableMeta->tableType);

    res.pRes = pTableMeta;
    if (NULL == taosArrayPush(ctx->pResList, &res)) {
      CTG_ERR_JRET(terrno);
    }

    lastSuid = pTableMeta->suid;
    lastTableMeta = pTableMeta;
  }

_return:
  taosMemoryFreeClear(tmpRef);
  ctgReleaseDBCache(pCtg, dbCache);

  return code;
}

int32_t ctgRemoveTbMetaFromCache(SCatalog *pCtg, SName *pTableName, bool syncReq) {
  int32_t       code = 0;
  STableMeta   *tblMeta = NULL;
  SCtgTbMetaCtx tbCtx = {0};
  tbCtx.flag = CTG_FLAG_UNKNOWN_STB;
  tbCtx.pName = pTableName;

  CTG_ERR_JRET(ctgReadTbMetaFromCache(pCtg, &tbCtx, &tblMeta));

  if (NULL != tblMeta) {
    char dbFName[TSDB_DB_FNAME_LEN];
    (void)tNameGetFullDbName(pTableName, dbFName);

    if (TSDB_SUPER_TABLE == tblMeta->tableType) {
      CTG_ERR_JRET(ctgDropStbMetaEnqueue(pCtg, dbFName, tbCtx.tbInfo.dbId, pTableName->tname, tblMeta->suid, syncReq));
    } else {
      CTG_ERR_JRET(ctgDropTbMetaEnqueue(pCtg, dbFName, tbCtx.tbInfo.dbId, pTableName->tname, syncReq));
    }
  } else {
    ctgDebug("table already not in cache, db:%s, tblName:%s", pTableName->dbname, pTableName->tname);
  }

  CTG_ERR_JRET(ctgDropTSMAForTbEnqueue(pCtg, pTableName, syncReq));

_return:

  taosMemoryFreeClear(tblMeta);

  CTG_RET(code);
}

int32_t ctgGetTbNamesFromCache(SCatalog *pCtg, SRequestConnInfo *pConn, SCtgTbNamesCtx *ctx, int32_t dbIdx,
                               int32_t *fetchIdx, int32_t baseResIdx, SArray *pList) {
  int32_t     tbNum = taosArrayGetSize(pList);
  char        dbFName[TSDB_DB_FNAME_LEN] = {0};
  int32_t     flag = CTG_FLAG_UNKNOWN_STB;
  int32_t     code = TSDB_CODE_SUCCESS;
  uint64_t    lastSuid = 0;
  STableMeta *lastTableMeta = NULL;
  SName      *pName = taosArrayGet(pList, 0);
  if (NULL == pName) {
    ctgError("fail to get the 0th SName from tableList, tableNum:%d", (int32_t)taosArrayGetSize(pList));
    CTG_ERR_JRET(TSDB_CODE_CTG_INVALID_INPUT);
  }

  if (IS_SYS_DBNAME(pName->dbname)) {
    CTG_FLAG_SET_SYS_DB(flag);
    TAOS_STRCPY(dbFName, pName->dbname);
  } else {
    (void)tNameGetFullDbName(pName, dbFName);
  }

  ctgDebug("db:%s, not in cache", dbFName);
  for (int32_t i = 0; i < tbNum; ++i) {
    CTG_ERR_JRET(ctgAddFetch(&ctx->pFetchs, dbIdx, i, fetchIdx, baseResIdx + i, flag));
    if (NULL == taosArrayPush(ctx->pResList, &(SMetaData){0})) {
      CTG_ERR_JRET(terrno);
    }
  }

_return:
  return code;
}

int32_t ctgGetTbHashVgroupFromCache(SCatalog *pCtg, const SName *pTableName, SVgroupInfo **pVgroup) {
  if (IS_SYS_DBNAME(pTableName->dbname)) {
    ctgError("no valid vgInfo for db, dbname:%s", pTableName->dbname);
    CTG_ERR_RET(TSDB_CODE_CTG_INVALID_INPUT);
  }

  SCtgDBCache *dbCache = NULL;
  int32_t      code = 0;
  char         dbFName[TSDB_DB_FNAME_LEN] = {0};
  (void)tNameGetFullDbName(pTableName, dbFName);

  CTG_ERR_RET(ctgAcquireVgInfoFromCache(pCtg, dbFName, &dbCache));

  if (NULL == dbCache) {
    *pVgroup = NULL;
    return TSDB_CODE_SUCCESS;
  }

  *pVgroup = taosMemoryCalloc(1, sizeof(SVgroupInfo));
  if (NULL == *pVgroup) {
    CTG_ERR_JRET(terrno);
  }
  CTG_ERR_JRET(ctgGetVgInfoFromHashValue(pCtg, NULL, dbCache->vgCache.vgInfo, pTableName, *pVgroup));

_return:

  if (dbCache) {
    ctgReleaseVgInfoToCache(pCtg, dbCache);
  }

  if (code) {
    taosMemoryFreeClear(*pVgroup);
  }

  CTG_RET(code);
}


int32_t ctgGetViewsFromCache(SCatalog *pCtg, SRequestConnInfo *pConn, SCtgViewsCtx *ctx, int32_t dbIdx,
                               int32_t *fetchIdx, int32_t baseResIdx, SArray *pList) {
  int32_t     tbNum = taosArrayGetSize(pList);
  char        dbFName[TSDB_DB_FNAME_LEN] = {0};
  int32_t     flag = CTG_FLAG_UNKNOWN_STB;
  uint64_t    lastSuid = 0;
  STableMeta *lastTableMeta = NULL;
  int32_t     code = TSDB_CODE_SUCCESS;
  SName      *pName = taosArrayGet(pList, 0);
  if (NULL == pName) {
    ctgError("fail to get the 0th SName from viewList, viewNum:%d", (int32_t)taosArrayGetSize(pList));
    return TSDB_CODE_CTG_INVALID_INPUT;
  }

  if (IS_SYS_DBNAME(pName->dbname)) {
    CTG_FLAG_SET_SYS_DB(flag);
    TAOS_STRCPY(dbFName, pName->dbname);
  } else {
    (void)tNameGetFullDbName(pName, dbFName);
  }

  SCtgDBCache *dbCache = NULL;
  SCtgViewCache *pCache = NULL;
  CTG_ERR_RET(ctgAcquireDBCache(pCtg, dbFName, &dbCache));

  if (NULL == dbCache) {
    ctgDebug("db:%s, not in cache", dbFName);
    for (int32_t i = 0; i < tbNum; ++i) {
      CTG_ERR_RET(ctgAddFetch(&ctx->pFetchs, dbIdx, i, fetchIdx, baseResIdx + i, flag));
      if (NULL == taosArrayPush(ctx->pResList, &(SMetaData){0})) {
        CTG_ERR_RET(terrno);
      }
    }

    return TSDB_CODE_SUCCESS;
  }

  for (int32_t i = 0; i < tbNum; ++i) {
    pName = taosArrayGet(pList, i);
    if (NULL == pName) {
      ctgError("fail to get the %dth SName from viewList, viewNum:%d", i, (int32_t)taosArrayGetSize(pList));
      CTG_ERR_JRET(TSDB_CODE_CTG_INVALID_INPUT);
    }

    pCache = taosHashAcquire(dbCache->viewCache, pName->tname, strlen(pName->tname));
    if (NULL == pCache) {
      ctgDebug("view:%s, view not in cache, db:%s", pName->tname, dbFName);
      CTG_ERR_JRET(ctgAddFetch(&ctx->pFetchs, dbIdx, i, fetchIdx, baseResIdx + i, flag));
      if (NULL == taosArrayPush(ctx->pResList, &(SMetaRes){0})) {
        CTG_ERR_JRET(terrno);
      }
      CTG_CACHE_NHIT_INC(CTG_CI_VIEW, 1);

      continue;
    }

    CTG_LOCK(CTG_READ, &pCache->viewLock);
    if (NULL == pCache->pMeta) {
      CTG_UNLOCK(CTG_READ, &pCache->viewLock);
      taosHashRelease(dbCache->viewCache, pCache);
      ctgDebug("view:%s, meta not in cache, db:%s", pName->tname, dbFName);
      CTG_ERR_JRET(ctgAddFetch(&ctx->pFetchs, dbIdx, i, fetchIdx, baseResIdx + i, flag));
      if (NULL == taosArrayPush(ctx->pResList, &(SMetaRes){0})) {
        CTG_ERR_JRET(terrno);
      }
      CTG_CACHE_NHIT_INC(CTG_CI_VIEW, 1);

      continue;
    }

    CTG_CACHE_HIT_INC(CTG_CI_VIEW, 1);

    SMetaRes    res = {0};
    SViewMeta  *pViewMeta = taosMemoryCalloc(1, sizeof(SViewMeta));
    if (NULL == pViewMeta) {
      ctgReleaseViewMetaToCache(pCtg, dbCache, pCache);
      CTG_ERR_RET(terrno);
    }

    TAOS_MEMCPY(pViewMeta, pCache->pMeta, sizeof(*pViewMeta));
    pViewMeta->querySql = tstrdup(pCache->pMeta->querySql);
    pViewMeta->user = tstrdup(pCache->pMeta->user);
    if (NULL == pViewMeta->querySql || NULL == pViewMeta->user) {
      ctgReleaseViewMetaToCache(pCtg, dbCache, pCache);
      pViewMeta->pSchema = NULL;
      taosMemoryFree(pViewMeta->querySql);
      taosMemoryFree(pViewMeta->user);
      taosMemoryFree(pViewMeta);
      CTG_ERR_RET(terrno);
    }
    pViewMeta->pSchema = taosMemoryMalloc(pViewMeta->numOfCols * sizeof(SSchema));
    if (pViewMeta->pSchema == NULL) {
      ctgReleaseViewMetaToCache(pCtg, dbCache, pCache);
      ctgFreeSViewMeta(pViewMeta);
      taosMemoryFree(pViewMeta);
      CTG_ERR_RET(terrno);
    }
    TAOS_MEMCPY(pViewMeta->pSchema, pCache->pMeta->pSchema, pViewMeta->numOfCols * sizeof(SSchema));

    CTG_UNLOCK(CTG_READ, &pCache->viewLock);
    taosHashRelease(dbCache->viewCache, pCache);

    ctgDebug("view:%s, get meta from cache, db:%s", pName->tname, dbFName);

    res.pRes = pViewMeta;
    if (NULL == taosArrayPush(ctx->pResList, &res)) {
      CTG_ERR_JRET(terrno);
    }
  }

_return:

  ctgReleaseDBCache(pCtg, dbCache);

  return code;
}

int32_t ctgGetTbTSMAFromCache(SCatalog* pCtg, SCtgTbTSMACtx* pCtx, int32_t dbIdx, int32_t* fetchIdx, int32_t baseResIdx,
                              SArray* pList) {
  int32_t        code = 0;
  SCtgDBCache *  dbCache = NULL;
  SCtgTSMACache *pCache = NULL;
  char           dbFName[TSDB_DB_FNAME_LEN] = {0};
  int32_t        flag = CTG_FLAG_UNKNOWN_STB;
  uint64_t       lastSuid = 0;
  STableMeta *   pTableMeta = NULL;
  int32_t        tbNum = taosArrayGetSize(pList);
  SCtgTbCache *  pTbCache = NULL;
  SName *        pName = taosArrayGet(pList, 0);
  if (NULL == pName) {
    ctgError("fail to get the 0th SName from tbTSMAList, num:%d", (int32_t)taosArrayGetSize(pList));
    return TSDB_CODE_CTG_INVALID_INPUT;
  }

  if (IS_SYS_DBNAME(pName->dbname)) {
    return TSDB_CODE_SUCCESS;
  }
  (void)tNameGetFullDbName(pName, dbFName);

  // get db cache
  CTG_ERR_RET(ctgAcquireDBCache(pCtg, dbFName, &dbCache));
  if (!dbCache) {
    ctgTrace("db:%s, db not in cache", dbFName);
    for (int32_t i = 0; i < tbNum; ++i) {
      CTG_ERR_RET(ctgAddTSMAFetch(&pCtx->pFetches, dbIdx, i, fetchIdx, baseResIdx + i, flag, FETCH_TSMA_SOURCE_TB_META, NULL));
      if (NULL == taosArrayPush(pCtx->pResList, &(SMetaData){0})) {
        CTG_ERR_RET(terrno);
      }
    }
    
    return TSDB_CODE_SUCCESS;
  }

  for (int32_t i = 0; i < tbNum; ++i) {
    // get tb cache
    pName = taosArrayGet(pList, i);
    if (NULL == pName) {
      ctgError("fail to get the %dth SName from tbTSMAList, num:%d", i, (int32_t)taosArrayGetSize(pList));
      CTG_ERR_JRET(TSDB_CODE_CTG_INVALID_INPUT);
    }
    
    pTbCache = taosHashAcquire(dbCache->tbCache, pName->tname, strlen(pName->tname));
    if (!pTbCache) {
      ctgDebug("tb:%s.%s not in cache", dbFName, pName->tname);
      CTG_ERR_JRET(ctgAddTSMAFetch(&pCtx->pFetches, dbIdx, i, fetchIdx, baseResIdx + i, flag, FETCH_TSMA_SOURCE_TB_META, NULL));
      if (NULL == taosArrayPush(pCtx->pResList, &(SMetaRes){0})) {
        CTG_ERR_JRET(terrno);
      }
      
      continue;
    }
    
    CTG_LOCK(CTG_READ, &pTbCache->metaLock);
    if (!pTbCache->pMeta) {
      CTG_UNLOCK(CTG_READ, &pTbCache->metaLock);
      ctgDebug("tb:%s.%s not in cache", dbFName, pName->tname);
      
      CTG_ERR_JRET(ctgAddTSMAFetch(&pCtx->pFetches, dbIdx, i, fetchIdx, baseResIdx + i, flag, FETCH_TSMA_SOURCE_TB_META, NULL));
      if (NULL == taosArrayPush(pCtx->pResList, &(SMetaRes){0})) {
        CTG_ERR_JRET(terrno);
      }
      
      taosHashRelease(dbCache->tbCache, pTbCache);
      
      continue;
    }
    uint64_t suid = pTbCache->pMeta->suid;
    int8_t   tbType = pTbCache->pMeta->tableType;
    CTG_UNLOCK(CTG_READ, &pTbCache->metaLock);
    
    taosHashRelease(dbCache->tbCache, pTbCache);
    SName tsmaSourceTbName = *pName;

    // if child table, get stable name
    if (tbType == TSDB_CHILD_TABLE) {
      char* stbName = taosHashAcquire(dbCache->stbCache, &suid, sizeof(uint64_t));
      if (stbName) {
        (void)snprintf(tsmaSourceTbName.tname, TMIN(TSDB_TABLE_NAME_LEN, strlen(stbName) + 1), "%s", stbName);
        taosHashRelease(dbCache->stbCache, stbName);
      } else {
        ctgDebug("suid:0x%" PRIx64 ", stb not in cache, db:%s", suid, dbFName);
        
        CTG_ERR_JRET(ctgAddTSMAFetch(&pCtx->pFetches, dbIdx, i, fetchIdx, baseResIdx + i, flag, FETCH_TSMA_SOURCE_TB_META, NULL));
        if (NULL == taosArrayPush(pCtx->pResList, &(SMetaRes){0})) {
          CTG_ERR_JRET(terrno);
        }
        
        continue;
      }
    }

    // get tsma cache
    pCache = taosHashAcquire(dbCache->tsmaCache, tsmaSourceTbName.tname, strlen(tsmaSourceTbName.tname));
    if (!pCache) {
      if (NULL == taosArrayPush(pCtx->pResList, &(SMetaRes){0})) {
        ctgReleaseTSMAToCache(pCtg, dbCache, pCache);
        CTG_ERR_RET(terrno);
      }
      continue;
    }
    CTG_LOCK(CTG_READ, &pCache->tsmaLock);
    if ((!pCache->pTsmas || pCache->pTsmas->size == 0) && !pCache->retryFetch) {
      if (NULL == taosArrayPush(pCtx->pResList, &(SMetaRes){0})) {
        ctgReleaseTSMAToCache(pCtg, dbCache, pCache);
        CTG_ERR_RET(terrno);
      }
      CTG_UNLOCK(CTG_READ, &pCache->tsmaLock);
      taosHashRelease(dbCache->tsmaCache, pCache);
      continue;
    }

    if (pCache->retryFetch || hasOutOfDateTSMACache(pCache->pTsmas)) {
      CTG_UNLOCK(CTG_READ, &pCache->tsmaLock);
      
      ctgDebug("tsma for tb:%s.%s not in cache", tsmaSourceTbName.tname, dbFName);
      
      CTG_ERR_JRET(ctgAddTSMAFetch(&pCtx->pFetches, dbIdx, i, fetchIdx, baseResIdx + i, flag, FETCH_TB_TSMA, &tsmaSourceTbName));
      if (NULL == taosArrayPush(pCtx->pResList, &(SMetaRes){0})) {
        taosHashRelease(dbCache->tsmaCache, pCache);
        CTG_ERR_JRET(terrno);
      }
      
      CTG_CACHE_NHIT_INC(CTG_CI_TBL_TSMA, 1);
      CTG_LOCK(CTG_WRITE, &pCache->tsmaLock);
      pCache->retryFetch = false;
      CTG_UNLOCK(CTG_WRITE, &pCache->tsmaLock);
      taosHashRelease(dbCache->tsmaCache, pCache);
      continue;
    }

    CTG_CACHE_HIT_INC(CTG_CI_TBL_TSMA, 1);

    STableTSMAInfoRsp *pRsp = taosMemoryCalloc(1, sizeof(STableTSMAInfoRsp));
    if (!pRsp) {
      ctgReleaseTSMAToCache(pCtg, dbCache, pCache);
      CTG_ERR_RET(terrno);
    }
    
    pRsp->pTsmas = taosArrayInit(pCache->pTsmas->size, POINTER_BYTES);
    if (!pRsp->pTsmas) {
      ctgReleaseTSMAToCache(pCtg, dbCache, pCache);
      taosMemoryFreeClear(pRsp);
      CTG_ERR_RET(terrno);
    }
    
    SMetaRes res = {0};
    for (int32_t i = 0; i < pCache->pTsmas->size; ++i) {
      STSMACache *pTsmaOut = NULL;
      STSMACache *pTsmaCache = taosArrayGetP(pCache->pTsmas, i);
      code = tCloneTbTSMAInfo(pTsmaCache, &pTsmaOut);
      if (TSDB_CODE_SUCCESS != code) {
        ctgReleaseTSMAToCache(pCtg, dbCache, pCache);
        tFreeTableTSMAInfoRsp(pRsp);
        taosMemoryFreeClear(pRsp);
        CTG_ERR_RET(code);
      }
      
      if (NULL == taosArrayPush(pRsp->pTsmas, &pTsmaOut)) {
        ctgReleaseTSMAToCache(pCtg, dbCache, pCache);
        tFreeTableTSMAInfoRsp(pRsp);
        taosMemoryFreeClear(pRsp);
        CTG_ERR_RET(terrno);
      }
    }
    res.pRes = pRsp;
    CTG_UNLOCK(CTG_READ, &pCache->tsmaLock);
    taosHashRelease(dbCache->tsmaCache, pCache);
    if (NULL == taosArrayPush(pCtx->pResList, &res)) {
      CTG_ERR_JRET(terrno);
    }
  }

_return:
  
  ctgReleaseDBCache(pCtg, dbCache);
  
  CTG_RET(code);
}

int32_t ctgGetTSMAFromCache(SCatalog* pCtg, SCtgTbTSMACtx* pCtx, SName* pTsmaName) {
  char         dbFName[TSDB_DB_FNAME_LEN] = {0};
  SCtgDBCache *pDbCache = NULL;
  int32_t      code = TSDB_CODE_SUCCESS;
  SMetaRes     res = {0};
  bool         found = false;
  STSMACache * pTsmaOut = NULL;

  (void)tNameGetFullDbName(pTsmaName, dbFName);

  CTG_ERR_RET(ctgAcquireDBCache(pCtg, dbFName, &pDbCache));
  if (!pDbCache) {
    ctgTrace("db:%s, db not in cache", dbFName);
    CTG_RET(code);
  }

  void *pIter = taosHashIterate(pDbCache->tsmaCache, NULL);

  while (pIter && !found) {
    SCtgTSMACache* pCtgCache = pIter;
    
    CTG_LOCK(CTG_READ, &pCtgCache->tsmaLock);
    int32_t size = pCtgCache ?  (pCtgCache->pTsmas ? pCtgCache->pTsmas->size : 0) : 0;
    for (int32_t i = 0; i < size; ++i) {
      STSMACache* pCache = taosArrayGetP(pCtgCache->pTsmas, i);
      if (NULL == pCache) {
        ctgError("fail to the %dth tsma in pTsmas, total:%d", i, size);
        code = TSDB_CODE_CTG_INTERNAL_ERROR;
        break;
      }
      if (memcmp(pCache->name, pTsmaName->tname, TSDB_TABLE_NAME_LEN) == 0) {
        found = true;
        CTG_CACHE_NHIT_INC(CTG_CI_TBL_TSMA, 1);
        code = tCloneTbTSMAInfo(pCache, &pTsmaOut);
        break;
      }
    }
    CTG_UNLOCK(CTG_READ, &pCtgCache->tsmaLock);

    if (TSDB_CODE_SUCCESS != code) {
      break;
    }
    
    pIter = taosHashIterate(pDbCache->tsmaCache, pIter);
  }
  
  taosHashCancelIterate(pDbCache->tsmaCache, pIter);
  
  if (found && code == TSDB_CODE_SUCCESS) {
    res.pRes = taosMemoryCalloc(1, sizeof(STableTSMAInfoRsp));
    if (!res.pRes) {
      tFreeAndClearTableTSMAInfo(pTsmaOut);
      CTG_ERR_JRET(terrno);
    }
    
    STableTSMAInfoRsp* pRsp = res.pRes;
    pRsp->pTsmas = taosArrayInit(1, POINTER_BYTES);
    if (!pRsp->pTsmas) {
      tFreeAndClearTableTSMAInfo(pTsmaOut);
      CTG_ERR_JRET(terrno);
    }

    if (NULL == taosArrayPush(pRsp->pTsmas, &pTsmaOut)) {
      tFreeAndClearTableTSMAInfo(pTsmaOut);
      CTG_ERR_JRET(terrno);
    }
    
    if (NULL == taosArrayPush(pCtx->pResList, &res)) {
      CTG_ERR_JRET(terrno);
    }
  }

_return:

  ctgReleaseDBCache(pCtg, pDbCache);
  
  CTG_RET(code);
}
<|MERGE_RESOLUTION|>--- conflicted
+++ resolved
@@ -2477,11 +2477,7 @@
   }
 
   if ((!CTG_IS_META_CTABLE(pMeta->metaType) && !CTG_IS_META_VCTABLE(pMeta->metaType)) && NULL == pMeta->tbMeta) {
-<<<<<<< HEAD
-    ctgError("no valid tbmeta got from meta rsp, dbFName:%s, tbName:%s", pMeta->dbFName, pMeta->tbName);
-=======
     ctgError("no valid tbmeta got from meta rsp, db:%s, tbName:%s", pMeta->dbFName, pMeta->tbName);
->>>>>>> 021fe84a
     CTG_ERR_JRET(TSDB_CODE_CTG_INTERNAL_ERROR);
   }
 
