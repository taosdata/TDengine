--- conflicted
+++ resolved
@@ -992,7 +992,6 @@
                                  int32_t* vgId) {
   int32_t code = 0;
   CTG_ERR_RET(ctgMakeVgArray(dbInfo));
-<<<<<<< HEAD
 
   int32_t vgNum = taosArrayGetSize(dbInfo->vgArray);
 
@@ -1026,41 +1025,6 @@
   CTG_RET(code);
 }
 
-=======
-
-  int32_t vgNum = taosArrayGetSize(dbInfo->vgArray);
-
-  if (vgNum <= 0) {
-    ctgError("db vgroup cache invalid, db:%s, vgroup number:%d", dbFName, vgNum);
-    CTG_ERR_RET(TSDB_CODE_TSC_DB_NOT_SELECTED);
-  }
-
-  SVgroupInfo* vgInfo = NULL;
-  char         tbFullName[TSDB_TABLE_FNAME_LEN];
-  snprintf(tbFullName, sizeof(tbFullName), "%s.", dbFName);
-  int32_t offset = strlen(tbFullName);
-
-  for (int32_t i = 0; i < tbNum; ++i) {
-    snprintf(tbFullName + offset, sizeof(tbFullName) - offset, "%s", pTbs[i]);
-    uint32_t hashValue = taosGetTbHashVal(tbFullName, (uint32_t)strlen(tbFullName), dbInfo->hashMethod,
-                                          dbInfo->hashPrefix, dbInfo->hashSuffix);
-
-    vgInfo = taosArraySearch(dbInfo->vgArray, &hashValue, ctgHashValueComp, TD_EQ);
-    if (NULL == vgInfo) {
-      ctgError("no hash range found for hash value [%u], db:%s, numOfVgId:%d", hashValue, dbFName,
-               (int32_t)taosArrayGetSize(dbInfo->vgArray));
-      CTG_ERR_RET(TSDB_CODE_CTG_INTERNAL_ERROR);
-    }
-
-    vgId[i] = vgInfo->vgId;
-
-    ctgDebug("Got tb %s vgId:%d", tbFullName, vgInfo->vgId);
-  }
-
-  CTG_RET(code);
-}
-
->>>>>>> 28ea375f
 int32_t ctgStbVersionSearchCompare(const void* key1, const void* key2) {
   if (*(uint64_t*)key1 < ((SSTableVersion*)key2)->suid) {
     return -1;
@@ -1595,7 +1559,6 @@
   taosMemoryFreeClear(pData->pSvrVer);
   taosMemoryFree(pData);
 }
-<<<<<<< HEAD
 #endif
 
 void ctgGetClusterCacheStat(SCatalog* pCtg) {
@@ -1661,7 +1624,4 @@
   }
 
   memcpy(pStat, &gCtgMgmt.statInfo.cache, sizeof(gCtgMgmt.statInfo.cache));
-}
-=======
-#endif
->>>>>>> 28ea375f
+}