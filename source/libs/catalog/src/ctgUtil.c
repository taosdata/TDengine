/*
 * Copyright (c) 2019 TAOS Data, Inc. <jhtao@taosdata.com>
 *
 * This program is free software: you can use, redistribute, and/or modify
 * it under the terms of the GNU Affero General Public License, version 3
 * or later ("AGPL"), as published by the Free Software Foundation.
 *
 * This program is distributed in the hope that it will be useful, but WITHOUT
 * ANY WARRANTY; without even the implied warranty of MERCHANTABILITY or
 * FITNESS FOR A PARTICULAR PURPOSE.
 *
 * You should have received a copy of the GNU Affero General Public License
 * along with this program. If not, see <http://www.gnu.org/licenses/>.
 */

#include "catalogInt.h"
#include "query.h"
#include "systable.h"
#include "tname.h"
#include "trpc.h"

void ctgFreeSViewMeta(SViewMeta* pMeta) {
  if (NULL == pMeta) {
    return;
  }

  taosMemoryFree(pMeta->user);
  taosMemoryFree(pMeta->querySql);
  taosMemoryFree(pMeta->pSchema);
}

void ctgFreeMsgSendParam(void* param) {
  if (NULL == param) {
    return;
  }

  SCtgTaskCallbackParam* pParam = (SCtgTaskCallbackParam*)param;
  taosArrayDestroy(pParam->taskId);
  taosArrayDestroy(pParam->msgIdx);

  taosMemoryFree(param);
}

void ctgFreeBatchMsg(void* msg) {
  if (NULL == msg) {
    return;
  }
  SBatchMsg* pMsg = (SBatchMsg*)msg;
  taosMemoryFree(pMsg->msg);
}

void ctgFreeBatch(SCtgBatch* pBatch) {
  if (NULL == pBatch) {
    return;
  }

  taosArrayDestroyEx(pBatch->pMsgs, ctgFreeBatchMsg);
  taosArrayDestroy(pBatch->pTaskIds);
}

void ctgFreeBatchs(SHashObj* pBatchs) {
  void* p = taosHashIterate(pBatchs, NULL);
  while (NULL != p) {
    SCtgBatch* pBatch = (SCtgBatch*)p;

    ctgFreeBatch(pBatch);

    p = taosHashIterate(pBatchs, p);
  }

  taosHashCleanup(pBatchs);
}

char* ctgTaskTypeStr(CTG_TASK_TYPE type) {
  switch (type) {
    case CTG_TASK_GET_QNODE:
      return "[get qnode list]";
    case CTG_TASK_GET_DNODE:
      return "[get dnode list]";
    case CTG_TASK_GET_DB_VGROUP:
      return "[get db vgroup]";
    case CTG_TASK_GET_DB_CFG:
      return "[get db cfg]";
    case CTG_TASK_GET_DB_INFO:
      return "[get db info]";
    case CTG_TASK_GET_TB_META:
      return "[get table meta]";
    case CTG_TASK_GET_TB_HASH:
      return "[get table hash]";
    case CTG_TASK_GET_TB_SMA_INDEX:
      return "[get table sma]";
    case CTG_TASK_GET_TB_CFG:
      return "[get table cfg]";
    case CTG_TASK_GET_INDEX_INFO:
      return "[get index info]";
    case CTG_TASK_GET_UDF:
      return "[get udf]";
    case CTG_TASK_GET_USER:
      return "[get user]";
    case CTG_TASK_GET_SVR_VER:
      return "[get svr ver]";
    case CTG_TASK_GET_TB_META_BATCH:
      return "[bget table meta]";
    case CTG_TASK_GET_TB_HASH_BATCH:
      return "[bget table hash]";
    case CTG_TASK_GET_TB_TAG:
      return "[get table tag]";
    case CTG_TASK_GET_VIEW:
      return "[get view]";
    case CTG_TASK_GET_TB_TSMA:
      return "[get table TSMA]";
    case CTG_TASK_GET_TSMA:
      return "[get TSMA]";
    case CTG_TASK_GET_TB_NAME:
      return "[bget table name]";
    default:
      return "unknown";
  }
}

void ctgFreeQNode(SCtgQNode* node) {
  if (NULL == node) {
    return;
  }

  if (node->op) {
    taosMemoryFree(node->op->data);
    taosMemoryFree(node->op);
  }

  taosMemoryFree(node);
}

void ctgFreeSTableIndex(void* info) {
  if (NULL == info) {
    return;
  }

  STableIndex* pInfo = (STableIndex*)info;

  taosArrayDestroyEx(pInfo->pIndex, tFreeSTableIndexInfo);
}

void ctgFreeSMetaData(SMetaData* pData) {
  taosArrayDestroy(pData->pTableMeta);
  pData->pTableMeta = NULL;

  /*
    for (int32_t i = 0; i < taosArrayGetSize(pData->pDbVgroup); ++i) {
      SArray** pArray = taosArrayGet(pData->pDbVgroup, i);
      taosArrayDestroy(*pArray);
    }
  */
  taosArrayDestroy(pData->pDbVgroup);
  pData->pDbVgroup = NULL;

  taosArrayDestroy(pData->pTableHash);
  pData->pTableHash = NULL;

  taosArrayDestroy(pData->pTableIndex);
  pData->pTableIndex = NULL;

  taosArrayDestroy(pData->pUdfList);
  pData->pUdfList = NULL;

  /*
    for (int32_t i = 0; i < taosArrayGetSize(pData->pDbCfg); ++i) {
      SDbCfgInfo* pInfo = taosArrayGet(pData->pDbCfg, i);
      taosArrayDestroy(pInfo->pRetensions);
    }
  */
  taosArrayDestroy(pData->pDbCfg);
  pData->pDbCfg = NULL;

  taosArrayDestroy(pData->pDbInfo);
  pData->pDbInfo = NULL;

  taosArrayDestroy(pData->pIndex);
  pData->pIndex = NULL;

  taosArrayDestroy(pData->pUser);
  pData->pUser = NULL;

  taosArrayDestroy(pData->pQnodeList);
  pData->pQnodeList = NULL;

  taosArrayDestroy(pData->pDnodeList);
  pData->pDnodeList = NULL;

  taosArrayDestroy(pData->pTableCfg);
  pData->pTableCfg = NULL;

  taosArrayDestroy(pData->pTableTag);
  pData->pTableTag = NULL;

  taosArrayDestroy(pData->pView);
  pData->pView = NULL;

  taosArrayDestroy(pData->pTableTsmas);
  pData->pTableTsmas = NULL;

  taosArrayDestroy(pData->pTsmas);
  pData->pTsmas = NULL;

  taosArrayDestroyEx(pData->pVSubTables, tDestroySVSubTablesRsp);
  pData->pVSubTables = NULL;

  taosMemoryFreeClear(pData->pSvrVer);
}

void ctgFreeSCtgUserAuth(SCtgUserAuth* userCache) {
  taosHashCleanup(userCache->userAuth.createdDbs);
  taosHashCleanup(userCache->userAuth.readDbs);
  taosHashCleanup(userCache->userAuth.writeDbs);
  taosHashCleanup(userCache->userAuth.readTbs);
  taosHashCleanup(userCache->userAuth.writeTbs);
  taosHashCleanup(userCache->userAuth.alterTbs);
  taosHashCleanup(userCache->userAuth.readViews);
  taosHashCleanup(userCache->userAuth.writeViews);
  taosHashCleanup(userCache->userAuth.alterViews);
  taosHashCleanup(userCache->userAuth.useDbs);
}

void ctgFreeMetaRent(SCtgRentMgmt* mgmt) {
  if (NULL == mgmt->slots) {
    return;
  }

  for (int32_t i = 0; i < mgmt->slotNum; ++i) {
    SCtgRentSlot* slot = &mgmt->slots[i];
    if (slot->meta) {
      taosArrayDestroy(slot->meta);
      slot->meta = NULL;
    }
  }

  taosMemoryFreeClear(mgmt->slots);
  mgmt->rentCacheSize = 0;
}

void ctgFreeStbMetaCache(SCtgDBCache* dbCache) {
  if (NULL == dbCache->stbCache) {
    return;
  }

  int32_t stbNum = taosHashGetSize(dbCache->stbCache);
  taosHashCleanup(dbCache->stbCache);
  dbCache->stbCache = NULL;
}

void ctgFreeTbCacheImpl(SCtgTbCache* pCache, bool lock) {
  if (pCache->pMeta) {
    if (lock) {
      CTG_LOCK(CTG_WRITE, &pCache->metaLock);
    }
    taosMemoryFreeClear(pCache->pMeta);
    if (lock) {
      CTG_UNLOCK(CTG_WRITE, &pCache->metaLock);
    }
  }

  if (pCache->pIndex) {
    if (lock) {
      CTG_LOCK(CTG_WRITE, &pCache->indexLock);
    }
    taosArrayDestroyEx(pCache->pIndex->pIndex, tFreeSTableIndexInfo);
    taosMemoryFreeClear(pCache->pIndex);
    if (lock) {
      CTG_UNLOCK(CTG_WRITE, &pCache->indexLock);
    }
  }
}

void ctgFreeViewCacheImpl(SCtgViewCache* pCache, bool lock) {
  if (lock) {
    CTG_LOCK(CTG_WRITE, &pCache->viewLock);
  }
  if (pCache->pMeta) {
    ctgFreeSViewMeta(pCache->pMeta);
    taosMemoryFreeClear(pCache->pMeta);
  }
  if (lock) {
    CTG_UNLOCK(CTG_WRITE, &pCache->viewLock);
  }
}

void ctgFreeViewCache(SCtgDBCache* dbCache) {
  if (NULL == dbCache->viewCache) {
    return;
  }

  SCtgViewCache* pCache = taosHashIterate(dbCache->viewCache, NULL);
  while (NULL != pCache) {
    ctgFreeViewCacheImpl(pCache, false);
    pCache = taosHashIterate(dbCache->viewCache, pCache);
  }
  taosHashCleanup(dbCache->viewCache);
  dbCache->viewCache = NULL;
}

void ctgFreeTbCache(SCtgDBCache* dbCache) {
  if (NULL == dbCache->tbCache) {
    return;
  }

  SCtgTbCache* pCache = taosHashIterate(dbCache->tbCache, NULL);
  while (NULL != pCache) {
    ctgFreeTbCacheImpl(pCache, false);
    pCache = taosHashIterate(dbCache->tbCache, pCache);
  }
  taosHashCleanup(dbCache->tbCache);
  dbCache->tbCache = NULL;
}

void ctgFreeTSMACacheImpl(SCtgTSMACache* pCache, bool lock) {
  if (lock) {
    CTG_LOCK(CTG_WRITE, &pCache->tsmaLock);
  }
  if (pCache->pTsmas) {
    taosArrayDestroyP(pCache->pTsmas, tFreeAndClearTableTSMAInfo);
    pCache->pTsmas = NULL;
  }
  if (lock) {
    CTG_UNLOCK(CTG_WRITE, &pCache->tsmaLock);
  }
}

void ctgFreeTSMACache(SCtgDBCache* dbCache) {
  if (!dbCache) return;

  SCtgTSMACache* pCache = taosHashIterate(dbCache->tsmaCache, NULL);
  while (pCache) {
    ctgFreeTSMACacheImpl(pCache, false);
    pCache = taosHashIterate(dbCache->tsmaCache, pCache);
  }
  taosHashCleanup(dbCache->tsmaCache);
  dbCache->tsmaCache = NULL;
}

void ctgFreeVgInfoCache(SCtgDBCache* dbCache) { freeVgInfo(dbCache->vgCache.vgInfo); }
void ctgFreeCfgInfoCache(SCtgDBCache* dbCache) { freeDbCfgInfo(dbCache->cfgCache.cfgInfo); }

void ctgFreeDbCache(SCtgDBCache* dbCache) {
  if (NULL == dbCache) {
    return;
  }

  ctgFreeVgInfoCache(dbCache);
  ctgFreeCfgInfoCache(dbCache);
  ctgFreeStbMetaCache(dbCache);
  ctgFreeTbCache(dbCache);
  ctgFreeViewCache(dbCache);
  ctgFreeTSMACache(dbCache);
}

void ctgFreeInstDbCache(SHashObj* pDbCache) {
  if (NULL == pDbCache) {
    return;
  }

  int32_t dbNum = taosHashGetSize(pDbCache);

  void* pIter = taosHashIterate(pDbCache, NULL);
  while (pIter) {
    SCtgDBCache* dbCache = pIter;
    atomic_store_8(&dbCache->deleted, 1);
    ctgFreeDbCache(dbCache);

    pIter = taosHashIterate(pDbCache, pIter);
  }

  taosHashCleanup(pDbCache);
}

void ctgFreeInstUserCache(SHashObj* pUserCache) {
  if (NULL == pUserCache) {
    return;
  }

  int32_t userNum = taosHashGetSize(pUserCache);

  void* pIter = taosHashIterate(pUserCache, NULL);
  while (pIter) {
    SCtgUserAuth* userCache = pIter;
    ctgFreeSCtgUserAuth(userCache);

    pIter = taosHashIterate(pUserCache, pIter);
  }

  taosHashCleanup(pUserCache);
}

void ctgFreeHandleImpl(SCatalog* pCtg) {
  ctgFreeMetaRent(&pCtg->dbRent);
  ctgFreeMetaRent(&pCtg->stbRent);
  ctgFreeMetaRent(&pCtg->viewRent);
  ctgFreeMetaRent(&pCtg->tsmaRent);

  ctgFreeInstDbCache(pCtg->dbCache);
  ctgFreeInstUserCache(pCtg->userCache);

  taosMemoryFree(pCtg);
}

int32_t ctgRemoveCacheUser(SCatalog* pCtg, SCtgUserAuth* pUser, const char* user) {
  CTG_LOCK(CTG_WRITE, &pUser->lock);
  ctgFreeSCtgUserAuth(pUser);
  CTG_UNLOCK(CTG_WRITE, &pUser->lock);

  if (taosHashRemove(pCtg->userCache, user, strlen(user)) == 0) {
    return 0;  // user found and removed
  }

  return -1;
}

void ctgFreeHandle(SCatalog* pCtg) {
  if (NULL == pCtg) {
    return;
  }

  int64_t clusterId = pCtg->clusterId;

  ctgFreeMetaRent(&pCtg->dbRent);
  ctgFreeMetaRent(&pCtg->stbRent);
  ctgFreeMetaRent(&pCtg->viewRent);
  ctgFreeMetaRent(&pCtg->tsmaRent);

  ctgFreeInstDbCache(pCtg->dbCache);
  ctgFreeInstUserCache(pCtg->userCache);

  CTG_STAT_NUM_DEC(CTG_CI_CLUSTER, 1);

  taosMemoryFree(pCtg);

  ctgInfo("clusterId:0x%" PRIx64 ", handle freed", clusterId);
}

void ctgClearHandleMeta(SCatalog* pCtg, int64_t* pClearedSize, int64_t* pCleardNum, bool* roundDone) {
  int64_t cacheSize = 0;
  int32_t code = 0;
  void*   pIter = taosHashIterate(pCtg->dbCache, NULL);
  while (pIter) {
    SCtgDBCache* dbCache = pIter;

    SCtgTbCache* pCache = taosHashIterate(dbCache->tbCache, NULL);
    while (NULL != pCache) {
      size_t len = 0;
      void*  key = taosHashGetKey(pCache, &len);

      if (pCache->pMeta && TSDB_SUPER_TABLE == pCache->pMeta->tableType) {
        pCache = taosHashIterate(dbCache->tbCache, pCache);
        continue;
      }

      code = taosHashRemove(dbCache->tbCache, key, len);
      if (code) {
        qError("taosHashRemove table cache failed, key:%s, len:%d, error:%s", (char*)key, (int32_t)len,
               tstrerror(code));
      }

      cacheSize =
          len + sizeof(SCtgTbCache) + ctgGetTbMetaCacheSize(pCache->pMeta) + ctgGetTbIndexCacheSize(pCache->pIndex);
      (void)atomic_sub_fetch_64(&dbCache->dbCacheSize, cacheSize);
      *pClearedSize += cacheSize;
      (*pCleardNum)++;

      if (pCache->pMeta) {
        CTG_META_NUM_DEC(pCache->pMeta->tableType);
      }

      ctgFreeTbCacheImpl(pCache, true);

      if (*pCleardNum >= CTG_CLEAR_CACHE_ROUND_TB_NUM) {
        taosHashCancelIterate(dbCache->tbCache, pCache);
        goto _return;
      }

      pCache = taosHashIterate(dbCache->tbCache, pCache);
    }

    pIter = taosHashIterate(pCtg->dbCache, pIter);
  }

_return:

  if (*pCleardNum >= CTG_CLEAR_CACHE_ROUND_TB_NUM) {
    *roundDone = true;
  }
}

void ctgClearAllHandleMeta(int64_t* clearedSize, int64_t* clearedNum, bool* roundDone) {
  SCatalog* pCtg = NULL;

  void* pIter = taosHashIterate(gCtgMgmt.pCluster, NULL);
  while (pIter) {
    pCtg = *(SCatalog**)pIter;

    if (pCtg) {
      ctgClearHandleMeta(pCtg, clearedSize, clearedNum, roundDone);
      if (*roundDone) {
        taosHashCancelIterate(gCtgMgmt.pCluster, pIter);
        break;
      }
    }

    pIter = taosHashIterate(gCtgMgmt.pCluster, pIter);
  }
}

void ctgClearHandle(SCatalog* pCtg) {
  if (NULL == pCtg) {
    return;
  }

  int64_t clusterId = pCtg->clusterId;

  ctgFreeMetaRent(&pCtg->dbRent);
  ctgFreeMetaRent(&pCtg->stbRent);
  ctgFreeMetaRent(&pCtg->viewRent);
  ctgFreeMetaRent(&pCtg->tsmaRent);

  ctgFreeInstDbCache(pCtg->dbCache);
  ctgFreeInstUserCache(pCtg->userCache);

  (void)ctgMetaRentInit(&pCtg->dbRent, gCtgMgmt.cfg.dbRentSec, CTG_RENT_DB, sizeof(SDbCacheInfo));
  (void)ctgMetaRentInit(&pCtg->stbRent, gCtgMgmt.cfg.stbRentSec, CTG_RENT_STABLE, sizeof(SSTableVersion));
  (void)ctgMetaRentInit(&pCtg->viewRent, gCtgMgmt.cfg.viewRentSec, CTG_RENT_VIEW, sizeof(SViewVersion));
  (void)ctgMetaRentInit(&pCtg->tsmaRent, gCtgMgmt.cfg.tsmaRentSec, CTG_RENT_TSMA, sizeof(STSMAVersion));

  pCtg->dbCache = taosHashInit(gCtgMgmt.cfg.maxDBCacheNum, taosGetDefaultHashFunction(TSDB_DATA_TYPE_BINARY), false,
                               HASH_ENTRY_LOCK);
  if (NULL == pCtg->dbCache) {
    qError("taosHashInit %d dbCache failed", CTG_DEFAULT_CACHE_DB_NUMBER);
  }

  pCtg->userCache = taosHashInit(gCtgMgmt.cfg.maxUserCacheNum, taosGetDefaultHashFunction(TSDB_DATA_TYPE_BINARY), false,
                                 HASH_ENTRY_LOCK);
  if (NULL == pCtg->userCache) {
    ctgError("taosHashInit %d user cache failed", gCtgMgmt.cfg.maxUserCacheNum);
  }

  TAOS_MEMSET(pCtg->cacheStat.cacheNum, 0, sizeof(pCtg->cacheStat.cacheNum));

  CTG_STAT_RT_INC(numOfOpClearCache, 1);

  ctgInfo("clusterId:0x%" PRIx64 ", handle cleared", clusterId);
}

void ctgFreeSUseDbOutput(SUseDbOutput* pOutput) {
  if (NULL == pOutput) {
    return;
  }

  if (pOutput->dbVgroup) {
    freeVgInfo(pOutput->dbVgroup);
  }

  taosMemoryFree(pOutput);
}

void ctgFreeMsgCtx(SCtgMsgCtx* pCtx) {
  taosMemoryFreeClear(pCtx->target);
  if (NULL == pCtx->out) {
    return;
  }

  switch (pCtx->reqType) {
    case TDMT_MND_GET_DB_CFG: {
      SDbCfgInfo* pOut = (SDbCfgInfo*)pCtx->out;
      taosArrayDestroy(pOut->pRetensions);
      taosMemoryFreeClear(pCtx->out);
      break;
    }
    case TDMT_MND_USE_DB: {
      SUseDbOutput* pOut = (SUseDbOutput*)pCtx->out;
      ctgFreeSUseDbOutput(pOut);
      pCtx->out = NULL;
      break;
    }
    case TDMT_MND_GET_INDEX: {
      SIndexInfo* pOut = (SIndexInfo*)pCtx->out;
      taosMemoryFreeClear(pCtx->out);
      break;
    }
    case TDMT_MND_QNODE_LIST: {
      SArray* pOut = (SArray*)pCtx->out;
      taosArrayDestroy(pOut);
      pCtx->out = NULL;
      break;
    }
    case TDMT_VND_TABLE_META:
    case TDMT_MND_TABLE_META:
    case TDMT_VND_TABLE_NAME: {
      STableMetaOutput* pOut = (STableMetaOutput*)pCtx->out;
      taosMemoryFree(pOut->tbMeta);
      taosMemoryFree(pOut->vctbMeta);
      taosMemoryFreeClear(pCtx->out);
      break;
    }
    case TDMT_MND_GET_TABLE_INDEX: {
      STableIndex* pOut = (STableIndex*)pCtx->out;
      if (pOut) {
        taosArrayDestroyEx(pOut->pIndex, tFreeSTableIndexInfo);
        taosMemoryFreeClear(pCtx->out);
      }
      break;
    }
    case TDMT_VND_TABLE_CFG:
    case TDMT_MND_TABLE_CFG: {
      STableCfgRsp* pOut = (STableCfgRsp*)pCtx->out;
      tFreeSTableCfgRsp(pOut);
      taosMemoryFreeClear(pCtx->out);
      break;
    }
    case TDMT_MND_RETRIEVE_FUNC: {
      SFuncInfo* pOut = (SFuncInfo*)pCtx->out;
      taosMemoryFree(pOut->pCode);
      taosMemoryFree(pOut->pComment);
      taosMemoryFreeClear(pCtx->out);
      break;
    }
    case TDMT_MND_GET_USER_AUTH: {
      SGetUserAuthRsp* pOut = (SGetUserAuthRsp*)pCtx->out;
      taosHashCleanup(pOut->createdDbs);
      taosHashCleanup(pOut->readDbs);
      taosHashCleanup(pOut->writeDbs);
      taosHashCleanup(pOut->readTbs);
      taosHashCleanup(pOut->writeTbs);
      taosHashCleanup(pOut->alterTbs);
      taosHashCleanup(pOut->readViews);
      taosHashCleanup(pOut->writeViews);
      taosHashCleanup(pOut->alterViews);
      taosHashCleanup(pOut->useDbs);
      taosMemoryFreeClear(pCtx->out);
      break;
    }
    case TDMT_MND_VIEW_META: {
      if (NULL != pCtx->out) {
        SViewMetaRsp* pOut = *(SViewMetaRsp**)pCtx->out;
        if (NULL != pOut) {
          tFreeSViewMetaRsp(pOut);
          taosMemoryFree(pOut);
        }
        taosMemoryFreeClear(pCtx->out);
      }
      break;
    }
    case TDMT_MND_GET_TSMA:
    case TDMT_MND_GET_TABLE_TSMA: {
      if (pCtx->out) {
        tFreeTableTSMAInfoRsp(pCtx->out);
        taosMemoryFreeClear(pCtx->out);
      }
      break;
    }
    case TDMT_VND_GET_STREAM_PROGRESS: {
      if (pCtx->out) {
        taosMemoryFreeClear(pCtx->out);
      }
      break;
    }
    case TDMT_VND_VSUBTABLES_META: {
      taosMemoryFreeClear(pCtx->target);
      break;
    }
    default:
      qError("invalid reqType %d", pCtx->reqType);
      break;
  }
}

void ctgFreeTbMetasMsgCtx(SCtgMsgCtx* pCtx) {
  ctgFreeMsgCtx(pCtx);
  if (pCtx->lastOut) {
    ctgFreeSTableMetaOutput((STableMetaOutput*)pCtx->lastOut);
    pCtx->lastOut = NULL;
  }
}

void ctgFreeSTableMetaOutput(STableMetaOutput* pOutput) {
  if (NULL == pOutput) {
    return;
  }

  taosMemoryFree(pOutput->tbMeta);
  taosMemoryFree(pOutput->vctbMeta);
  taosMemoryFree(pOutput);
}

void ctgResetTbMetaTask(SCtgTask* pTask) {
  SCtgTbMetaCtx* taskCtx = (SCtgTbMetaCtx*)pTask->taskCtx;
  TAOS_MEMSET(&taskCtx->tbInfo, 0, sizeof(taskCtx->tbInfo));
  taskCtx->flag = CTG_FLAG_UNKNOWN_STB;

  if (pTask->msgCtx.lastOut) {
    ctgFreeSTableMetaOutput((STableMetaOutput*)pTask->msgCtx.lastOut);
    pTask->msgCtx.lastOut = NULL;
  }
  if (pTask->msgCtx.out) {
    ctgFreeSTableMetaOutput((STableMetaOutput*)pTask->msgCtx.out);
    pTask->msgCtx.out = NULL;
  }
  taosMemoryFreeClear(pTask->msgCtx.target);
  taosMemoryFreeClear(pTask->res);
}

void ctgFreeBatchMeta(void* meta) {
  if (NULL == meta) {
    return;
  }

  SMetaRes* pRes = (SMetaRes*)meta;
  taosMemoryFreeClear(pRes->pRes);
}

void ctgFreeBatchHash(void* hash) {
  if (NULL == hash) {
    return;
  }

  SMetaRes* pRes = (SMetaRes*)hash;
  taosMemoryFreeClear(pRes->pRes);
}

void ctgFreeViewMetaRes(void* res) {
  if (NULL == res) {
    return;
  }

  SMetaRes* pRes = (SMetaRes*)res;
  if (NULL != pRes->pRes) {
    SViewMeta* pMeta = (SViewMeta*)pRes->pRes;
    ctgFreeSViewMeta(pMeta);
    taosMemoryFreeClear(pRes->pRes);
  }
}

void ctgFreeTbTSMARes(void* res) {
  if (!res) {
    return;
  }

  SMetaRes* pRes = res;
  if (pRes->pRes) {
    STableTSMAInfoRsp* pTsmaRsp = pRes->pRes;
    tFreeTableTSMAInfoRsp(pTsmaRsp);
    taosMemoryFree(pTsmaRsp);
    pRes->pRes = NULL;
  }
}

void ctgFreeJsonTagVal(void* val) {
  if (NULL == val) {
    return;
  }

  STagVal* pVal = (STagVal*)val;

  if (TSDB_DATA_TYPE_JSON == pVal->type) {
    taosMemoryFree(pVal->pData);
  }
}

void ctgFreeTaskRes(CTG_TASK_TYPE type, void** pRes) {
  switch (type) {
    case CTG_TASK_GET_QNODE:
    case CTG_TASK_GET_DNODE:
    case CTG_TASK_GET_DB_VGROUP: {
      taosArrayDestroy((SArray*)*pRes);
      *pRes = NULL;
      break;
    }
    case CTG_TASK_GET_DB_CFG: {
      if (*pRes) {
        SDbCfgInfo* pInfo = (SDbCfgInfo*)*pRes;
        taosArrayDestroy(pInfo->pRetensions);
        taosMemoryFreeClear(*pRes);
      }
      break;
    }
    case CTG_TASK_GET_TB_SMA_INDEX: {
      taosArrayDestroyEx(*pRes, tFreeSTableIndexInfo);
      *pRes = NULL;
      break;
    }
    case CTG_TASK_GET_TB_CFG: {
      if (*pRes) {
        STableCfg* pInfo = (STableCfg*)*pRes;
        tFreeSTableCfgRsp(pInfo);
        taosMemoryFreeClear(*pRes);
      }
      break;
    }
    case CTG_TASK_GET_USER: {
      if (*pRes) {
        SUserAuthRes* pAuth = (SUserAuthRes*)*pRes;
        for (int32_t i = 0; i < AUTH_RES_MAX_VALUE; ++i) {
          nodesDestroyNode(pAuth->pCond[i]);
        }
        taosMemoryFreeClear(*pRes);
      }
      break;
    }
    case CTG_TASK_GET_TB_HASH:
    case CTG_TASK_GET_DB_INFO:
    case CTG_TASK_GET_INDEX_INFO:
    case CTG_TASK_GET_UDF:
    case CTG_TASK_GET_SVR_VER:
    case CTG_TASK_GET_TB_META: {
      taosMemoryFreeClear(*pRes);
      break;
    }
    case CTG_TASK_GET_TB_TAG: {
      if (1 == taosArrayGetSize(*pRes)) {
        taosArrayDestroyEx(*pRes, ctgFreeJsonTagVal);
      } else {
        taosArrayDestroy(*pRes);
      }
      *pRes = NULL;
      break;
    }
    case CTG_TASK_GET_TB_META_BATCH: {
      SArray* pArray = (SArray*)*pRes;
      int32_t num = taosArrayGetSize(pArray);
      for (int32_t i = 0; i < num; ++i) {
        ctgFreeBatchMeta(taosArrayGet(pArray, i));
      }
      *pRes = NULL;  // no need to free it
      break;
    }
    case CTG_TASK_GET_TB_HASH_BATCH: {
      SArray* pArray = (SArray*)*pRes;
      int32_t num = taosArrayGetSize(pArray);
      for (int32_t i = 0; i < num; ++i) {
        ctgFreeBatchHash(taosArrayGet(pArray, i));
      }
      *pRes = NULL;  // no need to free it
      break;
    }
    case CTG_TASK_GET_VIEW: {
      SArray* pArray = (SArray*)*pRes;
      int32_t num = taosArrayGetSize(pArray);
      for (int32_t i = 0; i < num; ++i) {
        ctgFreeViewMetaRes(taosArrayGet(pArray, i));
      }
      *pRes = NULL;  // no need to free it
      break;
    }
    case CTG_TASK_GET_TSMA:
    case CTG_TASK_GET_TB_TSMA: {
      SArray* pArr = (SArray*)*pRes;
      int32_t num = taosArrayGetSize(pArr);
      for (int32_t i = 0; i < num; ++i) {
        ctgFreeTbTSMARes(taosArrayGet(pArr, i));
      }
      *pRes = NULL;
      break;
    }
    case CTG_TASK_GET_TB_NAME: {
      SArray* pArray = (SArray*)*pRes;
      int32_t num = taosArrayGetSize(pArray);
      for (int32_t i = 0; i < num; ++i) {
        ctgFreeBatchMeta(taosArrayGet(pArray, i));
      }
      *pRes = NULL;  // no need to free it
      break;
    }
    case CTG_TASK_GET_V_SUBTABLES: {
      break;
    }
    default:
      qError("invalid task type %d", type);
      break;
  }
}

void ctgFreeSubTaskRes(CTG_TASK_TYPE type, void** pRes) {
  switch (type) {
    case CTG_TASK_GET_QNODE:
    case CTG_TASK_GET_DNODE: {
      taosArrayDestroy((SArray*)*pRes);
      *pRes = NULL;
      break;
    }
    case CTG_TASK_GET_DB_VGROUP: {
      if (*pRes) {
        SDBVgInfo* pInfo = (SDBVgInfo*)*pRes;
        freeVgInfo(pInfo);
      }
      break;
    }
    case CTG_TASK_GET_DB_CFG: {
      if (*pRes) {
        SDbCfgInfo* pInfo = (SDbCfgInfo*)*pRes;
        taosArrayDestroy(pInfo->pRetensions);
        taosMemoryFreeClear(*pRes);
      }
      break;
    }
    case CTG_TASK_GET_TB_SMA_INDEX: {
      taosArrayDestroyEx(*pRes, tFreeSTableIndexInfo);
      *pRes = NULL;
      break;
    }
    case CTG_TASK_GET_TB_CFG: {
      if (*pRes) {
        STableCfg* pInfo = (STableCfg*)*pRes;
        tFreeSTableCfgRsp(pInfo);
        taosMemoryFreeClear(*pRes);
      }
      break;
    }
    case CTG_TASK_GET_TB_META:
    case CTG_TASK_GET_DB_INFO:
    case CTG_TASK_GET_TB_HASH:
    case CTG_TASK_GET_INDEX_INFO:
    case CTG_TASK_GET_UDF:
    case CTG_TASK_GET_SVR_VER:
    case CTG_TASK_GET_USER: {
      taosMemoryFreeClear(*pRes);
      break;
    }
    case CTG_TASK_GET_TB_META_BATCH: {
      taosArrayDestroyEx(*pRes, ctgFreeBatchMeta);
      *pRes = NULL;
      break;
    }
    case CTG_TASK_GET_TB_HASH_BATCH: {
      taosArrayDestroyEx(*pRes, ctgFreeBatchHash);
      *pRes = NULL;
      break;
    }
    case CTG_TASK_GET_TB_NAME: {
      taosArrayDestroyEx(*pRes, ctgFreeBatchMeta);
      *pRes = NULL;
      break;
    }
    case CTG_TASK_GET_V_SUBTABLES: {

    }
    default:
      qError("invalid task type %d", type);
      break;
  }
}

void ctgClearSubTaskRes(SCtgSubRes* pRes) {
  pRes->code = 0;

  if (NULL == pRes->res) {
    return;
  }

  ctgFreeSubTaskRes(pRes->type, &pRes->res);
}

void ctgFreeTaskCtx(SCtgTask* pTask) {
  switch (pTask->type) {
    case CTG_TASK_GET_TB_META: {
      SCtgTbMetaCtx* taskCtx = (SCtgTbMetaCtx*)pTask->taskCtx;
      taosMemoryFreeClear(taskCtx->pName);
      if (pTask->msgCtx.lastOut) {
        ctgFreeSTableMetaOutput((STableMetaOutput*)pTask->msgCtx.lastOut);
        pTask->msgCtx.lastOut = NULL;
      }
      taosMemoryFreeClear(pTask->taskCtx);
      break;
    }
    case CTG_TASK_GET_TB_META_BATCH: {
      SCtgTbMetasCtx* taskCtx = (SCtgTbMetasCtx*)pTask->taskCtx;
      taosArrayDestroyEx(taskCtx->pResList, ctgFreeBatchMeta);
      taosArrayDestroy(taskCtx->pFetchs);
      // NO NEED TO FREE pNames

      taosArrayDestroyEx(pTask->msgCtxs, (FDelete)ctgFreeTbMetasMsgCtx);

      if (pTask->msgCtx.lastOut) {
        ctgFreeSTableMetaOutput((STableMetaOutput*)pTask->msgCtx.lastOut);
        pTask->msgCtx.lastOut = NULL;
      }
      taosMemoryFreeClear(pTask->taskCtx);
      break;
    }
    case CTG_TASK_GET_TB_HASH: {
      SCtgTbHashCtx* taskCtx = (SCtgTbHashCtx*)pTask->taskCtx;
      taosMemoryFreeClear(taskCtx->pName);
      taosMemoryFreeClear(pTask->taskCtx);
      break;
    }
    case CTG_TASK_GET_TB_HASH_BATCH: {
      SCtgTbHashsCtx* taskCtx = (SCtgTbHashsCtx*)pTask->taskCtx;
      taosArrayDestroyEx(taskCtx->pResList, ctgFreeBatchHash);
      taosArrayDestroy(taskCtx->pFetchs);
      // NO NEED TO FREE pNames

      taosArrayDestroyEx(pTask->msgCtxs, (FDelete)ctgFreeMsgCtx);

      taosMemoryFreeClear(pTask->taskCtx);
      break;
    }
    case CTG_TASK_GET_TB_SMA_INDEX: {
      SCtgTbIndexCtx* taskCtx = (SCtgTbIndexCtx*)pTask->taskCtx;
      taosMemoryFreeClear(taskCtx->pName);
      taosMemoryFreeClear(pTask->taskCtx);
      break;
    }
    case CTG_TASK_GET_TB_CFG: {
      SCtgTbCfgCtx* taskCtx = (SCtgTbCfgCtx*)pTask->taskCtx;
      taosMemoryFreeClear(taskCtx->pName);
      taosMemoryFreeClear(taskCtx->pVgInfo);
      taosMemoryFreeClear(pTask->taskCtx);
      break;
    }
    case CTG_TASK_GET_TB_TAG: {
      SCtgTbTagCtx* taskCtx = (SCtgTbTagCtx*)pTask->taskCtx;
      taosMemoryFreeClear(taskCtx->pName);
      taosMemoryFreeClear(taskCtx->pVgInfo);
      taosMemoryFreeClear(taskCtx);
      break;
    }
    case CTG_TASK_GET_DB_VGROUP:
    case CTG_TASK_GET_DB_CFG:
    case CTG_TASK_GET_DB_INFO:
    case CTG_TASK_GET_INDEX_INFO:
    case CTG_TASK_GET_UDF:
    case CTG_TASK_GET_QNODE:
    case CTG_TASK_GET_USER: {
      taosMemoryFreeClear(pTask->taskCtx);
      break;
    }
    case CTG_TASK_GET_VIEW: {
      SCtgViewsCtx* taskCtx = (SCtgViewsCtx*)pTask->taskCtx;
      taosArrayDestroyEx(taskCtx->pResList, ctgFreeViewMetaRes);
      taosArrayDestroy(taskCtx->pFetchs);
      // NO NEED TO FREE pNames

      taosArrayDestroyEx(pTask->msgCtxs, (FDelete)ctgFreeMsgCtx);

      taosMemoryFreeClear(pTask->taskCtx);
      break;
    }
    case CTG_TASK_GET_TSMA:
    case CTG_TASK_GET_TB_TSMA: {
      SCtgTbTSMACtx* pTsmaCtx = pTask->taskCtx;
      taosArrayDestroyEx(pTsmaCtx->pResList, ctgFreeTbTSMARes);
      taosArrayDestroy(pTsmaCtx->pFetches);
      taosArrayDestroyEx(pTask->msgCtxs, (FDelete)ctgFreeMsgCtx);
      taosMemoryFreeClear(pTask->taskCtx);
      break;
    }
    case CTG_TASK_GET_TB_NAME: {
      SCtgTbNamesCtx* taskCtx = (SCtgTbNamesCtx*)pTask->taskCtx;
      taosArrayDestroyEx(taskCtx->pResList, ctgFreeBatchMeta);
      taosArrayDestroy(taskCtx->pFetchs);
      // NO NEED TO FREE pNames

      taosArrayDestroyEx(pTask->msgCtxs, (FDelete)ctgFreeTbMetasMsgCtx);

      if (pTask->msgCtx.lastOut) {
        ctgFreeSTableMetaOutput((STableMetaOutput*)pTask->msgCtx.lastOut);
        pTask->msgCtx.lastOut = NULL;
      }
      taosMemoryFreeClear(pTask->taskCtx);
      break;
    }
    case CTG_TASK_GET_V_SUBTABLES: {
      SCtgVSubTablesCtx* taskCtx = (SCtgVSubTablesCtx*)pTask->taskCtx;
      if (taskCtx->clonedVgroups) {
        taosArrayDestroy(taskCtx->pVgroups);
        taskCtx->pVgroups = NULL;
      }
      if (taskCtx->pResList) {
        for (int32_t i = 0; i < taskCtx->vgNum; ++i) {
          SVSubTablesRsp* pVg = taskCtx->pResList + i;
          tDestroySVSubTablesRsp(pVg);
        }
        taosMemoryFreeClear(taskCtx->pResList);
      }
      taosMemoryFreeClear(pTask->taskCtx);
      break;
    }
    default:
      qError("invalid task type %d", pTask->type);
      break;
  }
}

void ctgFreeTask(SCtgTask* pTask, bool freeRes) {
  ctgFreeMsgCtx(&pTask->msgCtx);
  if (freeRes || pTask->subTask) {
    ctgFreeTaskRes(pTask->type, &pTask->res);
  }
  ctgFreeTaskCtx(pTask);

  taosArrayDestroy(pTask->pParents);
  ctgClearSubTaskRes(&pTask->subRes);
}

void ctgFreeTasks(SArray* pArray, bool freeRes) {
  if (NULL == pArray) {
    return;
  }

  int32_t num = taosArrayGetSize(pArray);
  for (int32_t i = 0; i < num; ++i) {
    SCtgTask* pTask = taosArrayGet(pArray, i);
    ctgFreeTask(pTask, freeRes);
  }

  taosArrayDestroy(pArray);
}

void ctgFreeJob(void* job) {
  if (NULL == job) {
    return;
  }

  SCtgJob* pJob = (SCtgJob*)job;

  int64_t  rid = pJob->refId;
  uint64_t qid = pJob->queryId;

  ctgFreeTasks(pJob->pTasks, pJob->jobRes.ctgFree);
  ctgFreeBatchs(pJob->pBatchs);

  ctgFreeSMetaData(&pJob->jobRes);

  taosMemoryFree(job);

  qDebug("QID:0x%" PRIx64 ", ctg jobId:0x%" PRIx64 " freed", qid, rid);
}

int32_t ctgUpdateMsgCtx(SCtgMsgCtx* pCtx, int32_t reqType, void* out, char* target) {
  ctgFreeMsgCtx(pCtx);

  pCtx->reqType = reqType;
  pCtx->out = out;
  if (target) {
    pCtx->target = taosStrdup(target);
    if (NULL == pCtx->target) {
      CTG_ERR_RET(terrno);
    }
  } else {
    pCtx->target = NULL;
  }

  return TSDB_CODE_SUCCESS;
}

int32_t ctgAddMsgCtx(SArray* pCtxs, int32_t reqType, void* out, char* target) {
  SCtgMsgCtx ctx = {0};

  ctx.reqType = reqType;
  ctx.out = out;
  if (target) {
    ctx.target = taosStrdup(target);
    if (NULL == ctx.target) {
      CTG_ERR_RET(terrno);
    }
  }

  if (NULL == taosArrayPush(pCtxs, &ctx)) {
    ctgFreeMsgCtx(&ctx);
    CTG_ERR_RET(terrno);
  }

  return TSDB_CODE_SUCCESS;
}

int32_t ctgGetHashFunction(int8_t hashMethod, tableNameHashFp* fp) {
  switch (hashMethod) {
    default:
      *fp = MurmurHash3_32;
      break;
  }

  return TSDB_CODE_SUCCESS;
}

int32_t ctgVgInfoIdComp(void const *lp, void const *rp) {
  SVgroupInfo* pVg1 = (SVgroupInfo*)lp;
  SVgroupInfo* pVg2 = (SVgroupInfo*)rp;

  if (pVg1->vgId < pVg2->vgId) {
    return -1;
  } else if (pVg1->vgId > pVg2->vgId) {
    return 1;
  }

  return 0;
}

int32_t ctgGenerateVgList(SCatalog* pCtg, SHashObj* vgHash, SArray** pList, const char* dbFName) {
  SHashObj*    vgroupHash = NULL;
  SVgroupInfo* vgInfo = NULL;
  SArray*      vgList = NULL;
  int32_t      code = 0;
  int32_t      vgNum = taosHashGetSize(vgHash);
  SName        name = {0};
  code = tNameFromString(&name, dbFName, T_NAME_ACCT | T_NAME_DB);
  CTG_ERR_RET(code);

  vgList = taosArrayInit(vgNum, sizeof(SVgroupInfo));
  if (NULL == vgList) {
    ctgError("taosArrayInit failed, num:%d", vgNum);
    CTG_ERR_RET(terrno);
  }

  void* pIter = taosHashIterate(vgHash, NULL);
  while (pIter) {
    vgInfo = pIter;

    if (NULL == taosArrayPush(vgList, vgInfo)) {
      ctgError("taosArrayPush failed, vgId:%d", vgInfo->vgId);
      taosHashCancelIterate(vgHash, pIter);
      CTG_ERR_JRET(terrno);
    }

    pIter = taosHashIterate(vgHash, pIter);
  }

  if (IS_SYS_DBNAME(name.dbname))
    taosArraySort(vgList, ctgVgInfoIdComp);
  else
    taosArraySort(vgList, ctgVgInfoComp);

  *pList = vgList;

  ctgDebug("get vgList from cache, vgNum:%d", vgNum);

  return TSDB_CODE_SUCCESS;

_return:

  if (vgList) {
    taosArrayDestroy(vgList);
  }

  CTG_RET(code);
}

int ctgVgInfoComp(const void* lp, const void* rp) {
  SVgroupInfo* pLeft = (SVgroupInfo*)lp;
  SVgroupInfo* pRight = (SVgroupInfo*)rp;
  if (pLeft->hashBegin < pRight->hashBegin) {
    return -1;
  } else if (pLeft->hashBegin > pRight->hashBegin) {
    return 1;
  }

  return 0;
}

int32_t ctgHashValueComp(void const* lp, void const* rp) {
  uint32_t*    key = (uint32_t*)lp;
  SVgroupInfo* pVg = (SVgroupInfo*)rp;

  if (*key < pVg->hashBegin) {
    return -1;
  } else if (*key > pVg->hashEnd) {
    return 1;
  }

  return 0;
}

int32_t ctgGetVgInfoFromHashValue(SCatalog* pCtg, SEpSet* pMgmtEps, SDBVgInfo* dbInfo, const SName* pTableName,
                                  SVgroupInfo* pVgroup) {
  int32_t code = 0;
  CTG_ERR_RET(ctgMakeVgArray(dbInfo, pTableName->dbname, false));

  int32_t vgNum = taosArrayGetSize(dbInfo->vgArray);
  char    db[TSDB_DB_FNAME_LEN] = {0};
  (void)tNameGetFullDbName(pTableName, db);

  if (IS_SYS_DBNAME(pTableName->dbname)) {
    pVgroup->vgId = MNODE_HANDLE;
    if (pMgmtEps) {
      TAOS_MEMCPY(&pVgroup->epSet, pMgmtEps, sizeof(pVgroup->epSet));
    }

    return TSDB_CODE_SUCCESS;
  }

  if (vgNum <= 0) {
    ctgError("db vgroup cache invalid, db:%s, vgroup number:%d", db, vgNum);
    CTG_ERR_RET(TSDB_CODE_TSC_DB_NOT_SELECTED);
  }

  SVgroupInfo* vgInfo = NULL;
  char         tbFullName[TSDB_TABLE_FNAME_LEN];
  code = tNameExtractFullName(pTableName, tbFullName);
  if (code) {
    ctgError("tNameExtractFullName failed, error:%s, type:%d, dbName:%s, tname:%s", tstrerror(code), pTableName->type,
             pTableName->dbname, pTableName->tname);
    CTG_ERR_RET(code);
  }

  uint32_t hashValue = taosGetTbHashVal(tbFullName, (uint32_t)strlen(tbFullName), dbInfo->hashMethod,
                                        dbInfo->hashPrefix, dbInfo->hashSuffix);

  vgInfo = taosArraySearch(dbInfo->vgArray, &hashValue, ctgHashValueComp, TD_EQ);

  /*
    void* pIter = taosHashIterate(dbInfo->vgHash, NULL);
    while (pIter) {
      vgInfo = pIter;
      if (hashValue >= vgInfo->hashBegin && hashValue <= vgInfo->hashEnd) {
        taosHashCancelIterate(dbInfo->vgHash, pIter);
        break;
      }

      pIter = taosHashIterate(dbInfo->vgHash, pIter);
      vgInfo = NULL;
    }
  */

  if (NULL == vgInfo) {
    ctgError("tb:%s, no hash range found for hash value [%u], db:%s, numOfVgId:%d", tbFullName, hashValue, db,
             (int32_t)taosArrayGetSize(dbInfo->vgArray));
    CTG_ERR_RET(TSDB_CODE_CTG_INTERNAL_ERROR);
  }

  *pVgroup = *vgInfo;

  ctgDebug("tb:%s, get hash vgroup, vgId:%d, epNum %d, current:%s port:%d", tbFullName, vgInfo->vgId,
           vgInfo->epSet.numOfEps, vgInfo->epSet.eps[vgInfo->epSet.inUse].fqdn,
           vgInfo->epSet.eps[vgInfo->epSet.inUse].port);

  CTG_RET(code);
}

int32_t ctgGetVgInfosFromHashValue(SCatalog* pCtg, SEpSet* pMgmgEpSet, SCtgTaskReq* tReq, SDBVgInfo* dbInfo,
                                   SCtgTbHashsCtx* pCtx, char* dbFName, SArray* pNames, bool update) {
  int32_t      code = 0;
  SCtgTask*    pTask = tReq->pTask;
  SMetaRes     res = {0};
  SVgroupInfo* vgInfo = NULL;

  CTG_ERR_RET(ctgMakeVgArray(dbInfo, dbFName, true));

  int32_t tbNum = taosArrayGetSize(pNames);

  char* pSep = strchr(dbFName, '.');
  if (pSep && IS_SYS_DBNAME(pSep + 1)) {
    SVgroupInfo mgmtInfo = {0};
    mgmtInfo.vgId = MNODE_HANDLE;
    if (pMgmgEpSet) {
      TAOS_MEMCPY(&mgmtInfo.epSet, pMgmgEpSet, sizeof(mgmtInfo.epSet));
    }

    for (int32_t i = 0; i < tbNum; ++i) {
      vgInfo = taosMemoryMalloc(sizeof(SVgroupInfo));
      if (NULL == vgInfo) {
        CTG_ERR_RET(terrno);
      }

      TAOS_MEMCPY(vgInfo, &mgmtInfo, sizeof(mgmtInfo));

      ctgDebug("get tb hash vgroup, vgId:%d, epNum %d, current %s port %d", vgInfo->vgId, vgInfo->epSet.numOfEps,
               vgInfo->epSet.eps[vgInfo->epSet.inUse].fqdn, vgInfo->epSet.eps[vgInfo->epSet.inUse].port);

      if (update) {
        SCtgFetch* pFetch = taosArrayGet(pCtx->pFetchs, tReq->msgIdx);
        if (NULL == pFetch) {
          ctgError("fail to get the %dth SCtgFetch, total:%d", tReq->msgIdx, (int32_t)taosArrayGetSize(pCtx->pFetchs));
          CTG_ERR_RET(TSDB_CODE_CTG_INTERNAL_ERROR);
        }
        SMetaRes* pRes = taosArrayGet(pCtx->pResList, pFetch->resIdx + i);
        if (NULL == pFetch) {
          ctgError("fail to get the %dth SMetaRes, total:%d", pFetch->resIdx + i,
                   (int32_t)taosArrayGetSize(pCtx->pResList));
          CTG_ERR_RET(TSDB_CODE_CTG_INTERNAL_ERROR);
        }

        pRes->pRes = vgInfo;
      } else {
        res.pRes = vgInfo;
        if (NULL == taosArrayPush(pCtx->pResList, &res)) {
          CTG_ERR_RET(terrno);
        }
      }
    }

    return TSDB_CODE_SUCCESS;
  }

  int32_t vgNum = taosArrayGetSize(dbInfo->vgArray);
  if (vgNum <= 0) {
    ctgError("db vgroup cache invalid, db:%s, vgroup number:%d", dbFName, vgNum);
    CTG_ERR_RET(TSDB_CODE_CTG_INTERNAL_ERROR);
  }

  if (1 == vgNum) {
    for (int32_t i = 0; i < tbNum; ++i) {
      vgInfo = taosMemoryMalloc(sizeof(SVgroupInfo));
      if (NULL == vgInfo) {
        CTG_ERR_RET(terrno);
      }

      SVgroupInfo* pSrcVg = (SVgroupInfo*)taosArrayGet(dbInfo->vgArray, 0);
      if (NULL == pSrcVg) {
        ctgError("fail to get the 0th SVgroupInfo, total:%d", (int32_t)taosArrayGetSize(dbInfo->vgArray));
        CTG_ERR_RET(TSDB_CODE_CTG_INTERNAL_ERROR);
      }

      TAOS_MEMCPY(vgInfo, pSrcVg, sizeof(*pSrcVg));

      ctgDebug("get tb hash vgroup, vgId:%d, epNum %d, current %s port %d", vgInfo->vgId, vgInfo->epSet.numOfEps,
               vgInfo->epSet.eps[vgInfo->epSet.inUse].fqdn, vgInfo->epSet.eps[vgInfo->epSet.inUse].port);

      if (update) {
        SCtgFetch* pFetch = taosArrayGet(pCtx->pFetchs, tReq->msgIdx);
        if (NULL == pFetch) {
          ctgError("fail to get the %dth SCtgFetch, total:%d", tReq->msgIdx, (int32_t)taosArrayGetSize(pCtx->pFetchs));
          CTG_ERR_RET(TSDB_CODE_CTG_INTERNAL_ERROR);
        }
        SMetaRes* pRes = taosArrayGet(pCtx->pResList, pFetch->resIdx + i);
        if (NULL == pRes) {
          ctgError("fail to get the %dth SMetaRes, total:%d", pFetch->resIdx + i,
                   (int32_t)taosArrayGetSize(pCtx->pResList));
          CTG_ERR_RET(TSDB_CODE_CTG_INTERNAL_ERROR);
        }

        pRes->pRes = vgInfo;
      } else {
        res.pRes = vgInfo;
        if (NULL == taosArrayPush(pCtx->pResList, &res)) {
          CTG_ERR_RET(terrno);
        }
      }
    }

    return TSDB_CODE_SUCCESS;
  }

  char tbFullName[TSDB_TABLE_FNAME_LEN];
  (void)snprintf(tbFullName, sizeof(tbFullName), "%s.", dbFName);
  int32_t offset = strlen(tbFullName);
  SName*  pName = NULL;
  int32_t tbNameLen = 0;

  for (int32_t i = 0; i < tbNum; ++i) {
    pName = taosArrayGet(pNames, i);
    if (NULL == pName) {
      ctgError("fail to get the %dth SName, total:%d", i, (int32_t)taosArrayGetSize(pNames));
      CTG_ERR_RET(TSDB_CODE_CTG_INTERNAL_ERROR);
    }

    tbNameLen = offset + strlen(pName->tname);
    TAOS_STRCPY(tbFullName + offset, pName->tname);

    uint32_t hashValue = taosGetTbHashVal(tbFullName, (uint32_t)strlen(tbFullName), dbInfo->hashMethod,
                                          dbInfo->hashPrefix, dbInfo->hashSuffix);

    vgInfo = taosArraySearch(dbInfo->vgArray, &hashValue, ctgHashValueComp, TD_EQ);
    if (NULL == vgInfo) {
      ctgError("no hash range found for hash value [%u], db:%s, numOfVgId:%d", hashValue, dbFName,
               (int32_t)taosArrayGetSize(dbInfo->vgArray));
      CTG_ERR_RET(TSDB_CODE_CTG_INTERNAL_ERROR);
    }

    SVgroupInfo* pNewVg = taosMemoryMalloc(sizeof(SVgroupInfo));
    if (NULL == pNewVg) {
      CTG_ERR_RET(terrno);
    }

    *pNewVg = *vgInfo;

    ctgDebug("tb:%s, get hash vgroup, vgId:%d, epNum %d, current %s port %d", tbFullName, vgInfo->vgId,
             vgInfo->epSet.numOfEps, vgInfo->epSet.eps[vgInfo->epSet.inUse].fqdn,
             vgInfo->epSet.eps[vgInfo->epSet.inUse].port);

    if (update) {
      SCtgFetch* pFetch = taosArrayGet(pCtx->pFetchs, tReq->msgIdx);
      if (NULL == pFetch) {
        ctgError("fail to get the %dth SCtgFetch, total:%d", tReq->msgIdx, (int32_t)taosArrayGetSize(pCtx->pFetchs));
        CTG_ERR_RET(TSDB_CODE_CTG_INTERNAL_ERROR);
      }
      SMetaRes* pRes = taosArrayGet(pCtx->pResList, pFetch->resIdx + i);
      if (NULL == pRes) {
        ctgError("fail to get the %dth SMetaRes, total:%d", pFetch->resIdx + i,
                 (int32_t)taosArrayGetSize(pCtx->pResList));
        CTG_ERR_RET(TSDB_CODE_CTG_INTERNAL_ERROR);
      }

      pRes->pRes = pNewVg;
    } else {
      res.pRes = pNewVg;
      if (NULL == taosArrayPush(pCtx->pResList, &res)) {
        CTG_ERR_RET(terrno);
      }
    }
  }

  CTG_RET(code);
}

int32_t ctgGetVgIdsFromHashValue(SCatalog* pCtg, SDBVgInfo* dbInfo, char* dbFName, const char* pTbs[], int32_t tbNum,
                                 int32_t* vgId) {
  int32_t code = 0;
  CTG_ERR_RET(ctgMakeVgArray(dbInfo, dbFName, true));

  int32_t vgNum = taosArrayGetSize(dbInfo->vgArray);
  if (vgNum <= 0) {
    ctgError("db vgroup cache invalid, db:%s, vgroup number:%d", dbFName, vgNum);
    CTG_ERR_RET(TSDB_CODE_TSC_DB_NOT_SELECTED);
  }

  SVgroupInfo* vgInfo = NULL;
  char         tbFullName[TSDB_TABLE_FNAME_LEN];
  (void)snprintf(tbFullName, sizeof(tbFullName), "%s.", dbFName);
  int32_t offset = strlen(tbFullName);

  for (int32_t i = 0; i < tbNum; ++i) {
    (void)snprintf(tbFullName + offset, sizeof(tbFullName) - offset, "%s", pTbs[i]);
    uint32_t hashValue = taosGetTbHashVal(tbFullName, (uint32_t)strlen(tbFullName), dbInfo->hashMethod,
                                          dbInfo->hashPrefix, dbInfo->hashSuffix);

    vgInfo = taosArraySearch(dbInfo->vgArray, &hashValue, ctgHashValueComp, TD_EQ);
    if (NULL == vgInfo) {
      ctgError("no hash range found for hash value [%u], db:%s, numOfVgId:%d", hashValue, dbFName,
               (int32_t)taosArrayGetSize(dbInfo->vgArray));
      CTG_ERR_RET(TSDB_CODE_CTG_INTERNAL_ERROR);
    }

    vgId[i] = vgInfo->vgId;

    ctgDebug("tb:%s, get vgId:%d", tbFullName, vgInfo->vgId);
  }

  CTG_RET(code);
}

int32_t ctgStbVersionSearchCompare(const void* key1, const void* key2) {
  if (*(uint64_t*)key1 < ((SSTableVersion*)key2)->suid) {
    return -1;
  } else if (*(uint64_t*)key1 > ((SSTableVersion*)key2)->suid) {
    return 1;
  } else {
    return 0;
  }
}

int32_t ctgDbCacheInfoSearchCompare(const void* key1, const void* key2) {
  if (*(int64_t*)key1 < ((SDbCacheInfo*)key2)->dbId) {
    return -1;
  } else if (*(int64_t*)key1 > ((SDbCacheInfo*)key2)->dbId) {
    return 1;
  } else {
    return 0;
  }
}

int32_t ctgViewVersionSearchCompare(const void* key1, const void* key2) {
  if (*(uint64_t*)key1 < ((SViewVersion*)key2)->viewId) {
    return -1;
  } else if (*(uint64_t*)key1 > ((SViewVersion*)key2)->viewId) {
    return 1;
  } else {
    return 0;
  }
}

int32_t ctgTSMAVersionSearchCompare(const void* key1, const void* key2) {
  if (*(uint64_t*)key1 < ((STSMAVersion*)key2)->tsmaId) {
    return -1;
  } else if (*(uint64_t*)key1 > ((STSMAVersion*)key2)->tsmaId) {
    return 1;
  } else {
    return 0;
  }
}

int32_t ctgStbVersionSortCompare(const void* key1, const void* key2) {
  if (((SSTableVersion*)key1)->suid < ((SSTableVersion*)key2)->suid) {
    return -1;
  } else if (((SSTableVersion*)key1)->suid > ((SSTableVersion*)key2)->suid) {
    return 1;
  } else {
    return 0;
  }
}

int32_t ctgDbCacheInfoSortCompare(const void* key1, const void* key2) {
  if (((SDbCacheInfo*)key1)->dbId < ((SDbCacheInfo*)key2)->dbId) {
    return -1;
  } else if (((SDbCacheInfo*)key1)->dbId > ((SDbCacheInfo*)key2)->dbId) {
    return 1;
  } else {
    return 0;
  }
}

int32_t ctgViewVersionSortCompare(const void* key1, const void* key2) {
  if (((SViewVersion*)key1)->viewId < ((SViewVersion*)key2)->viewId) {
    return -1;
  } else if (((SViewVersion*)key1)->viewId > ((SViewVersion*)key2)->viewId) {
    return 1;
  } else {
    return 0;
  }
}

int32_t ctgTSMAVersionSortCompare(const void* key1, const void* key2) {
  if (((STSMAVersion*)key1)->tsmaId < ((STSMAVersion*)key2)->tsmaId) {
    return -1;
  } else if (((STSMAVersion*)key1)->tsmaId > ((STSMAVersion*)key2)->tsmaId) {
    return 1;
  } else {
    return 0;
  }
}

int32_t ctgMakeVgArray(SDBVgInfo* dbInfo, const char* dbName, bool isFullName) {
  __compar_fn_t sortFunc = ctgVgInfoComp;
  if (dbName) {
    const char*   realDbName = dbName;
    SName         name = {0};
    if (isFullName) {
      int32_t code = tNameFromString(&name, dbName, T_NAME_ACCT | T_NAME_DB);
      CTG_ERR_RET(code);
      realDbName = name.dbname;
    }
    if (IS_SYS_DBNAME(realDbName)) sortFunc = ctgVgInfoIdComp;
  }
  return ctgMakeVgArraySortBy(dbInfo, sortFunc);
}

int32_t ctgMakeVgArraySortBy(SDBVgInfo* dbInfo, __compar_fn_t sort_func) {
  if (NULL == dbInfo) {
    return TSDB_CODE_SUCCESS;
  }

  if (dbInfo->vgHash && NULL == dbInfo->vgArray) {
    int32_t vgSize = taosHashGetSize(dbInfo->vgHash);
    dbInfo->vgArray = taosArrayInit(vgSize, sizeof(SVgroupInfo));
    if (NULL == dbInfo->vgArray) {
      CTG_ERR_RET(terrno);
    }

    void* pIter = taosHashIterate(dbInfo->vgHash, NULL);
    while (pIter) {
      if (NULL == taosArrayPush(dbInfo->vgArray, pIter)) {
        taosHashCancelIterate(dbInfo->vgHash, pIter);
        CTG_ERR_RET(terrno);
      }

      pIter = taosHashIterate(dbInfo->vgHash, pIter);
    }

    taosArraySort(dbInfo->vgArray, sort_func);
  }

  return TSDB_CODE_SUCCESS;
}

int32_t ctgCloneVgInfo(SDBVgInfo* src, SDBVgInfo** dst) {
  CTG_ERR_RET(ctgMakeVgArray(src, NULL, false));

  *dst = taosMemoryMalloc(sizeof(SDBVgInfo));
  if (NULL == *dst) {
    qError("malloc %d failed", (int32_t)sizeof(SDBVgInfo));
    CTG_ERR_RET(terrno);
  }

  TAOS_MEMCPY(*dst, src, sizeof(SDBVgInfo));

  size_t hashSize = taosHashGetSize(src->vgHash);
  (*dst)->vgHash = taosHashInit(hashSize, taosGetDefaultHashFunction(TSDB_DATA_TYPE_INT), true, HASH_ENTRY_LOCK);
  if (NULL == (*dst)->vgHash) {
    qError("taosHashInit %d failed", (int32_t)hashSize);
    taosMemoryFreeClear(*dst);
    CTG_ERR_RET(terrno);
  }

  int32_t* vgId = NULL;
  void*    pIter = taosHashIterate(src->vgHash, NULL);
  while (pIter) {
    vgId = taosHashGetKey(pIter, NULL);

    if (taosHashPut((*dst)->vgHash, (void*)vgId, sizeof(int32_t), pIter, sizeof(SVgroupInfo))) {
      qError("taosHashPut failed, hashSize:%d", (int32_t)hashSize);
      taosHashCancelIterate(src->vgHash, pIter);
      taosHashCleanup((*dst)->vgHash);
      taosMemoryFreeClear(*dst);
      CTG_ERR_RET(terrno);
    }

    pIter = taosHashIterate(src->vgHash, pIter);
  }

  if (src->vgArray) {
    (*dst)->vgArray = taosArrayDup(src->vgArray, NULL);
    if (NULL == (*dst)->vgArray) {
      taosHashCleanup((*dst)->vgHash);
      taosMemoryFreeClear(*dst);
      CTG_ERR_RET(terrno);
    }
  }

  return TSDB_CODE_SUCCESS;
}

int32_t ctgCloneMetaOutput(STableMetaOutput* output, STableMetaOutput** pOutput) {
  *pOutput = taosMemoryMalloc(sizeof(STableMetaOutput));
  if (NULL == *pOutput) {
    qError("malloc %d failed", (int32_t)sizeof(STableMetaOutput));
    CTG_ERR_RET(terrno);
  }

  TAOS_MEMCPY(*pOutput, output, sizeof(STableMetaOutput));

  if (output->vctbMeta) {
    int32_t metaSize = sizeof(SVCTableMeta);
    int32_t colRefSize = 0;
    if (hasRefCol(output->vctbMeta->tableType) && (*pOutput)->vctbMeta->colRef) {
      colRefSize = output->vctbMeta->numOfColRefs * sizeof(SColRef);
    }
    (*pOutput)->vctbMeta = taosMemoryMalloc(metaSize + colRefSize);
    if (NULL == (*pOutput)->vctbMeta) {
      qError("malloc %d failed", (int32_t)sizeof(STableMetaOutput));
      taosMemoryFreeClear(*pOutput);
      CTG_ERR_RET(terrno);
    }

    TAOS_MEMCPY((*pOutput)->vctbMeta, output->vctbMeta, metaSize);
    if (hasRefCol(output->vctbMeta->tableType) && (*pOutput)->vctbMeta->colRef) {
      (*pOutput)->vctbMeta->colRef = (SColRef*)((char*)(*pOutput)->vctbMeta + metaSize);
      TAOS_MEMCPY((*pOutput)->vctbMeta->colRef, output->vctbMeta->colRef, colRefSize);
    } else {
      (*pOutput)->vctbMeta->colRef = NULL;
    }
  }

  if (output->tbMeta) {
    int32_t metaSize = CTG_META_SIZE(output->tbMeta);
    int32_t schemaExtSize = 0;
    int32_t colRefSize = 0;
    if (useCompress(output->tbMeta->tableType) && (*pOutput)->tbMeta->schemaExt) {
      schemaExtSize = output->tbMeta->tableInfo.numOfColumns * sizeof(SSchemaExt);
    }
    if (hasRefCol(output->tbMeta->tableType) && (*pOutput)->tbMeta->colRef) {
      colRefSize = output->tbMeta->tableInfo.numOfColumns * sizeof(SColRef);
    }
<<<<<<< HEAD

    (*pOutput)->tbMeta = taosMemoryMalloc(metaSize + schemaExtSize + colRefSize);
    qDebug("tbMeta cloned, size:%d, p:%p", metaSize, (*pOutput)->tbMeta);
=======

    (*pOutput)->tbMeta = taosMemoryMalloc(metaSize + schemaExtSize + colRefSize);
    qTrace("tbmeta cloned, size:%d, p:%p", metaSize, (*pOutput)->tbMeta);

>>>>>>> 021fe84a
    if (NULL == (*pOutput)->tbMeta) {
      qError("malloc %d failed", (int32_t)sizeof(STableMetaOutput));
      taosMemoryFreeClear(*pOutput);
      CTG_ERR_RET(terrno);
    }

    TAOS_MEMCPY((*pOutput)->tbMeta, output->tbMeta, metaSize);
    if (useCompress(output->tbMeta->tableType) && (*pOutput)->tbMeta->schemaExt) {
      (*pOutput)->tbMeta->schemaExt = (SSchemaExt*)((char*)(*pOutput)->tbMeta + metaSize);
      TAOS_MEMCPY((*pOutput)->tbMeta->schemaExt, output->tbMeta->schemaExt, schemaExtSize);
    } else {
      (*pOutput)->tbMeta->schemaExt = NULL;
    }
    if (hasRefCol(output->tbMeta->tableType) && (*pOutput)->tbMeta->colRef) {
      (*pOutput)->tbMeta->colRef = (SColRef*)((char*)(*pOutput)->tbMeta + metaSize + schemaExtSize);
      TAOS_MEMCPY((*pOutput)->tbMeta->colRef, output->tbMeta->colRef, colRefSize);
    } else {
      (*pOutput)->tbMeta->colRef = NULL;
    }
  }

  return TSDB_CODE_SUCCESS;
}

int32_t ctgCloneTableIndex(SArray* pIndex, SArray** pRes) {
  if (NULL == pIndex) {
    *pRes = NULL;
    return TSDB_CODE_SUCCESS;
  }

  int32_t num = taosArrayGetSize(pIndex);
  *pRes = taosArrayInit(num, sizeof(STableIndexInfo));
  if (NULL == *pRes) {
    CTG_ERR_RET(terrno);
  }

  for (int32_t i = 0; i < num; ++i) {
    STableIndexInfo* pInfo = taosArrayGet(pIndex, i);
    if (NULL == pInfo) {
      qError("fail to get the %dth STableIndexInfo, total:%d", i, (int32_t)taosArrayGetSize(pIndex));
      CTG_ERR_RET(TSDB_CODE_CTG_INTERNAL_ERROR);
    }
    pInfo = taosArrayPush(*pRes, pInfo);
    if (NULL == pInfo) {
      CTG_ERR_RET(terrno);
    }
    pInfo->expr = taosStrdup(pInfo->expr);
    if (NULL == pInfo->expr) {
      CTG_ERR_RET(terrno);
    }
  }

  return TSDB_CODE_SUCCESS;
}

int32_t ctgUpdateSendTargetInfo(SMsgSendInfo* pMsgSendInfo, int32_t msgType, char* dbFName, int32_t vgId) {
  if (msgType == TDMT_VND_TABLE_META || msgType == TDMT_VND_TABLE_CFG || msgType == TDMT_VND_BATCH_META ||
      msgType == TDMT_VND_TABLE_NAME || msgType == TDMT_VND_VSUBTABLES_META || msgType == TDMT_VND_GET_STREAM_PROGRESS) {
    pMsgSendInfo->target.type = TARGET_TYPE_VNODE;
    pMsgSendInfo->target.vgId = vgId;
    pMsgSendInfo->target.dbFName = taosStrdup(dbFName);
    if (NULL == pMsgSendInfo->target.dbFName) {
      CTG_ERR_RET(terrno);
    }
  } else {
    pMsgSendInfo->target.type = TARGET_TYPE_MNODE;
  }

  return TSDB_CODE_SUCCESS;
}

int32_t ctgGetTablesReqNum(SArray* pList) {
  if (NULL == pList) {
    return 0;
  }

  int32_t total = 0;
  int32_t n = taosArrayGetSize(pList);
  for (int32_t i = 0; i < n; ++i) {
    STablesReq* pReq = taosArrayGet(pList, i);
    if (NULL == pReq) {
      qError("fail to get the %dth STablesReq, total:%d", i, (int32_t)taosArrayGetSize(pList));
      CTG_ERR_RET(TSDB_CODE_CTG_INTERNAL_ERROR);
    }

    total += taosArrayGetSize(pReq->pTables);
  }

  return total;
}

int32_t ctgAddFetch(SArray** pFetchs, int32_t dbIdx, int32_t tbIdx, int32_t* fetchIdx, int32_t resIdx, int32_t flag) {
  if (NULL == (*pFetchs)) {
    *pFetchs = taosArrayInit(CTG_DEFAULT_FETCH_NUM, sizeof(SCtgFetch));
    if (NULL == *pFetchs) {
      CTG_ERR_RET(terrno);
    }
  }

  SCtgFetch fetch = {0};
  fetch.dbIdx = dbIdx;
  fetch.tbIdx = tbIdx;
  fetch.fetchIdx = (*fetchIdx)++;
  fetch.resIdx = resIdx;
  fetch.flag = flag;

  if (NULL == taosArrayPush(*pFetchs, &fetch)) {
    CTG_ERR_RET(terrno);
  }

  return TSDB_CODE_SUCCESS;
}

int32_t ctgGetFetchName(SArray* pNames, SCtgFetch* pFetch, SName** ppName) {
  STablesReq* pReq = (STablesReq*)taosArrayGet(pNames, pFetch->dbIdx);
  if (NULL == pReq) {
    qError("fail to get the %dth tb in pTables, tbNum:%d", pFetch->tbIdx, (int32_t)taosArrayGetSize(pReq->pTables));
    return TSDB_CODE_CTG_INTERNAL_ERROR;
  }

  *ppName = (SName*)taosArrayGet(pReq->pTables, pFetch->tbIdx);
  if (NULL == *ppName) {
    qError("fail to get the %dth tb in pTables, tbNum:%d", pFetch->tbIdx, (int32_t)taosArrayGetSize(pReq->pTables));
    return TSDB_CODE_CTG_INTERNAL_ERROR;
  }

  return TSDB_CODE_SUCCESS;
}

static int32_t ctgCloneDbVgroup(void* pSrc, void** ppDst) {
#if 0
  if (NULL == pSrc) {
    *ppDst = NULL;
    return TSDB_CODE_SUCCESS;
  }
  
  *ppDst = taosArrayDup((const SArray*)pSrc, NULL); 
  return (*ppDst) ? TSDB_CODE_SUCCESS : terrno;
#else
  return TSDB_CODE_CTG_INTERNAL_ERROR;
#endif
}

static void ctgFreeDbVgroup(void* p) { taosArrayDestroy((SArray*)((SMetaRes*)p)->pRes); }

int32_t ctgCloneDbCfgInfo(void* pSrc, SDbCfgInfo** ppDst) {
  SDbCfgInfo* pDst = taosMemoryMalloc(sizeof(SDbCfgInfo));
  if (NULL == pDst) {
    return terrno;
  }

  TAOS_MEMCPY(pDst, pSrc, sizeof(SDbCfgInfo));
  if (((SDbCfgInfo*)pSrc)->pRetensions) {
    pDst->pRetensions = taosArrayDup(((SDbCfgInfo*)pSrc)->pRetensions, NULL);
    if (NULL == pDst->pRetensions) {
      taosMemoryFree(pDst);
      return terrno;
    }
  }

  *ppDst = pDst;

  return TSDB_CODE_SUCCESS;
}

static void ctgFreeDbCfgInfo(void* p) {
  SDbCfgInfo* pDst = (SDbCfgInfo*)((SMetaRes*)p)->pRes;
  freeDbCfgInfo(pDst);
}

static int32_t ctgCloneDbInfo(void* pSrc, void** ppDst) {
#if 0
  SDbInfo* pDst = taosMemoryMalloc(sizeof(SDbInfo));
  if (NULL == pDst) {
    return terrno;
  }
  
  TAOS_MEMCPY(pDst, pSrc, sizeof(SDbInfo));
  
  return TSDB_CODE_SUCCESS;
#else
  return TSDB_CODE_CTG_INTERNAL_ERROR;
#endif
}

static void ctgFreeDbInfo(void* p) { taosMemoryFree(((SMetaRes*)p)->pRes); }

// static void* ctgCloneTableMeta(void* pSrc) {
//   STableMeta* pMeta = pSrc;
//   int32_t total = pMeta->tableInfo.numOfColumns + pMeta->tableInfo.numOfTags;
//   STableMeta* pDst = taosMemoryMalloc(sizeof(STableMeta));
//   if (NULL == pDst) {
//     return NULL;
//   }
//   void* pSchema = taosMemoryMalloc(total * sizeof(SSchema));
//   if (NULL == pSchema) {
//     taosMemoryFree(pDst);
//     return NULL;
//   }
//   void* pSchemaExt = taosMemoryMalloc(pMeta->tableInfo.numOfColumns * sizeof(SSchemaExt));
//   if (NULL == pSchemaExt) {
//     taosMemoryFree(pSchema);
//     taosMemoryFree(pDst);
//     return NULL;
//   }
//   memcpy(pDst, pSrc, sizeof(STableMeta));
//   pDst->schema = pSchema;
//   pDst->schemaExt = pSchemaExt;
//   memcpy(pDst->schema, pMeta->schema, total * sizeof(SSchema));
//   memcpy(pDst->schemaExt, pMeta->schemaExt, pMeta->tableInfo.numOfColumns * sizeof(SSchemaExt));
//   return pDst;
// }

static void ctgFreeTableMeta(void* p) { taosMemoryFree(((SMetaRes*)p)->pRes); }

static int32_t ctgCloneVgroupInfo(void* pSrc, void** ppDst) {
#if 0
  SVgroupInfo* pDst = taosMemoryMalloc(sizeof(SVgroupInfo));
  if (NULL == pDst) {
    return NULL;
  }
  memcpy(pDst, pSrc, sizeof(SVgroupInfo));
  return pDst;
#else
  return TSDB_CODE_CTG_INTERNAL_ERROR;
#endif
}

static void ctgFreeVgroupInfo(void* p) { taosMemoryFree(((SMetaRes*)p)->pRes); }

static int32_t ctgCloneTableIndexs(void* pSrc, void** ppDst) {
#if 0
  return taosArrayDup((const SArray*)pSrc, NULL);
#else
  return TSDB_CODE_CTG_INTERNAL_ERROR;
#endif
}

static void ctgFreeTableIndexs(void* p) { taosArrayDestroy((SArray*)((SMetaRes*)p)->pRes); }

static int32_t ctgCloneFuncInfo(void* pSrc, void** ppDst) {
#if 0
  SFuncInfo* pDst = taosMemoryMalloc(sizeof(SFuncInfo));
  if (NULL == pDst) {
    return NULL;
  }
  memcpy(pDst, pSrc, sizeof(SFuncInfo));
  return pDst;
#else
  return TSDB_CODE_CTG_INTERNAL_ERROR;
#endif
}

static void ctgFreeFuncInfo(void* p) { taosMemoryFree(((SMetaRes*)p)->pRes); }

static int32_t ctgCloneIndexInfo(void* pSrc) {
#if 0
  SIndexInfo* pDst = taosMemoryMalloc(sizeof(SIndexInfo));
  if (NULL == pDst) {
    return NULL;
  }
  memcpy(pDst, pSrc, sizeof(SIndexInfo));
  return pDst;
#else
  return TSDB_CODE_CTG_INTERNAL_ERROR;
#endif
}

static void ctgFreeIndexInfo(void* p) { taosMemoryFree(((SMetaRes*)p)->pRes); }

static int32_t ctgCloneUserAuth(void* pSrc) {
#if 0
  bool* pDst = taosMemoryMalloc(sizeof(bool));
  if (NULL == pDst) {
    return NULL;
  }
  *pDst = *(bool*)pSrc;
  return pDst;
#else
  return TSDB_CODE_CTG_INTERNAL_ERROR;
#endif
}

static void ctgFreeUserAuth(void* p) { taosMemoryFree(((SMetaRes*)p)->pRes); }

static int32_t ctgCloneQnodeList(void* pSrc) {
#if 0
  return taosArrayDup((const SArray*)pSrc, NULL);
#else
  return TSDB_CODE_CTG_INTERNAL_ERROR;
#endif
}

static void ctgFreeQnodeList(void* p) { taosArrayDestroy((SArray*)((SMetaRes*)p)->pRes); }

// static void* ctgCloneTableCfg(void* pSrc) {
//   STableCfg* pDst = taosMemoryMalloc(sizeof(STableCfg));
//   if (NULL == pDst) {
//     return NULL;
//   }
//   memcpy(pDst, pSrc, sizeof(STableCfg));
//   return pDst;
// }

static void ctgFreeTableCfg(void* p) { taosMemoryFree(((SMetaRes*)p)->pRes); }

static int32_t ctgCloneDnodeList(void* pSrc) {
#if 0
  return taosArrayDup((const SArray*)pSrc, NULL);
#else
  return TSDB_CODE_CTG_INTERNAL_ERROR;
#endif
}

static void ctgFreeDnodeList(void* p) { taosArrayDestroy((SArray*)((SMetaRes*)p)->pRes); }

static int32_t ctgCloneViewMeta(void* pSrc) {
#if 0
  SViewMeta* pSrcMeta = pSrc;
  SViewMeta* pDst = taosMemoryMalloc(sizeof(SViewMeta));
  if (NULL == pDst) {
    return NULL;
  }
  pDst->user = tstrdup(pSrcMeta->user);
  pDst->querySql = tstrdup(pSrcMeta->querySql);
  pDst->pSchema = taosMemoryMalloc(pSrcMeta->numOfCols * sizeof(*pSrcMeta->pSchema));
  if (NULL == pDst->pSchema) {
    return pDst;
  }
  memcpy(pDst->pSchema, pSrcMeta->pSchema, pSrcMeta->numOfCols * sizeof(*pSrcMeta->pSchema));
  return pDst;
#else
  return TSDB_CODE_CTG_INTERNAL_ERROR;
#endif
}

static void ctgFreeViewMeta(void* p) {
  SViewMeta* pMeta = ((SMetaRes*)p)->pRes;
  if (NULL == pMeta) {
    return;
  }
  taosMemoryFree(pMeta->user);
  taosMemoryFree(pMeta->querySql);
  taosMemoryFree(pMeta->pSchema);
  taosMemoryFree(pMeta);
}

void ctgFreeTbTSMAInfo(void* p) {
  tFreeTableTSMAInfoRsp(((SMetaRes*)p)->pRes);
  taosMemoryFree(((SMetaRes*)p)->pRes);
}

int32_t ctgChkSetTbAuthRes(SCatalog* pCtg, SCtgAuthReq* req, SCtgAuthRsp* res) {
  int32_t          code = 0;
  STableMeta*      pMeta = NULL;
  SGetUserAuthRsp* pInfo = &req->authInfo;
  SHashObj*        pTbs = (AUTH_TYPE_READ == req->singleType) ? pInfo->readTbs : pInfo->writeTbs;
  char*            stbName = NULL;

  char tbFName[TSDB_TABLE_FNAME_LEN];
  char dbFName[TSDB_DB_FNAME_LEN];
  code = tNameExtractFullName(&req->pRawReq->tbName, tbFName);
  if (code) {
    ctgError("tNameExtractFullName failed, error:%s, type:%d, dbName:%s, tname:%s", tstrerror(code),
             req->pRawReq->tbName.type, req->pRawReq->tbName.dbname, req->pRawReq->tbName.tname);
    CTG_ERR_RET(code);
  }

  (void)tNameGetFullDbName(&req->pRawReq->tbName, dbFName);

  while (true) {
    taosMemoryFreeClear(pMeta);

    char* pCond = taosHashGet(pTbs, tbFName, strlen(tbFName) + 1);
    if (pCond) {
      if (strlen(pCond) > 1) {
        CTG_ERR_JRET(nodesStringToNode(pCond, &res->pRawRes->pCond[AUTH_RES_BASIC]));
      }

      res->pRawRes->pass[AUTH_RES_BASIC] = true;
      goto _return;
    }

    if (stbName) {
      res->pRawRes->pass[AUTH_RES_BASIC] = false;
      goto _return;
    }

    CTG_ERR_JRET(catalogGetCachedTableMeta(pCtg, &req->pRawReq->tbName, &pMeta));
    if (NULL == pMeta) {
      if (req->onlyCache) {
        res->metaNotExists = true;
        ctgDebug("db:%s, tb:%s meta not in cache for auth", req->pRawReq->tbName.dbname, req->pRawReq->tbName.tname);
        goto _return;
      }

      SCtgTbMetaCtx ctx = {0};
      ctx.pName = (SName*)&req->pRawReq->tbName;
      ctx.flag = CTG_FLAG_UNKNOWN_STB | CTG_FLAG_SYNC_OP;

      CTG_ERR_JRET(ctgGetTbMeta(pCtg, req->pConn, &ctx, &pMeta));
    }

<<<<<<< HEAD
    if (TSDB_SUPER_TABLE == pMeta->tableType || TSDB_NORMAL_TABLE == pMeta->tableType || TSDB_VIRTUAL_TABLE == pMeta->tableType) {
=======
    if (TSDB_SUPER_TABLE == pMeta->tableType || TSDB_NORMAL_TABLE == pMeta->tableType || TSDB_VIRTUAL_NORMAL_TABLE == pMeta->tableType) {
>>>>>>> 021fe84a
      res->pRawRes->pass[AUTH_RES_BASIC] = false;
      goto _return;
    }

    if (TSDB_CHILD_TABLE == pMeta->tableType || TSDB_VIRTUAL_CHILD_TABLE == pMeta->tableType) {
      CTG_ERR_JRET(ctgGetCachedStbNameFromSuid(pCtg, dbFName, pMeta->suid, &stbName));
      if (NULL == stbName) {
        if (req->onlyCache) {
          res->metaNotExists = true;
          ctgDebug("suid:%" PRIu64 ", name not in cache for auth", pMeta->suid);
          goto _return;
        }

        continue;
      }

      (void)snprintf(tbFName, sizeof(tbFName), "%s.%s", dbFName, stbName);
      continue;
    }

    ctgError("invalid table type %d for %s", pMeta->tableType, tbFName);
    CTG_ERR_JRET(TSDB_CODE_INVALID_PARA);
  }

_return:

  taosMemoryFree(pMeta);
  taosMemoryFree(stbName);

  CTG_RET(code);
}

int32_t ctgChkSetBasicAuthRes(SCatalog* pCtg, SCtgAuthReq* req, SCtgAuthRsp* res) {
  int32_t          code = 0;
  SUserAuthInfo*   pReq = req->pRawReq;
  SUserAuthRes*    pRes = res->pRawRes;
  SGetUserAuthRsp* pInfo = &req->authInfo;

  pRes->pass[AUTH_RES_BASIC] = false;
  pRes->pCond[AUTH_RES_BASIC] = NULL;

  if (!pInfo->enable) {
    return TSDB_CODE_SUCCESS;
  }

  if (pInfo->superAuth) {
    pRes->pass[AUTH_RES_BASIC] = true;
    return TSDB_CODE_SUCCESS;
  }

  if (IS_SYS_DBNAME(pReq->tbName.dbname)) {
    pRes->pass[AUTH_RES_BASIC] = true;
    ctgDebug("sysdb %s, pass", pReq->tbName.dbname);
    return TSDB_CODE_SUCCESS;
  }

  if (req->tbNotExists) {
    // pRes->pass[AUTH_RES_BASIC] = true;
    // return TSDB_CODE_SUCCESS;
    pReq->tbName.type = TSDB_DB_NAME_T;
  }

  char dbFName[TSDB_DB_FNAME_LEN];
  (void)tNameGetFullDbName(&pReq->tbName, dbFName);

  // since that we add read/write previliges when create db, there is no need to check createdDbs
#if 0
  if (pInfo->createdDbs && taosHashGet(pInfo->createdDbs, dbFName, strlen(dbFName))) {
    pRes->pass = true;
    return TSDB_CODE_SUCCESS;
  }
#endif

  switch (pReq->type) {
    case AUTH_TYPE_READ: {
      if (pReq->tbName.type == TSDB_TABLE_NAME_T && pInfo->readTbs && taosHashGetSize(pInfo->readTbs) > 0) {
        req->singleType = AUTH_TYPE_READ;
        CTG_ERR_RET(ctgChkSetTbAuthRes(pCtg, req, res));
        if (pRes->pass[AUTH_RES_BASIC] || res->metaNotExists) {
          return TSDB_CODE_SUCCESS;
        }
      }

      if (pInfo->readDbs && taosHashGet(pInfo->readDbs, dbFName, strlen(dbFName) + 1)) {
        pRes->pass[AUTH_RES_BASIC] = true;
        return TSDB_CODE_SUCCESS;
      }

      break;
    }
    case AUTH_TYPE_WRITE: {
      if (pReq->tbName.type == TSDB_TABLE_NAME_T && pInfo->writeTbs && taosHashGetSize(pInfo->writeTbs) > 0) {
        req->singleType = AUTH_TYPE_WRITE;
        CTG_ERR_RET(ctgChkSetTbAuthRes(pCtg, req, res));
        if (pRes->pass[AUTH_RES_BASIC] || res->metaNotExists) {
          return TSDB_CODE_SUCCESS;
        }
      }

      if (pInfo->writeDbs && taosHashGet(pInfo->writeDbs, dbFName, strlen(dbFName) + 1)) {
        pRes->pass[AUTH_RES_BASIC] = true;
        return TSDB_CODE_SUCCESS;
      }

      break;
    }
    case AUTH_TYPE_READ_OR_WRITE: {
      if ((pInfo->readDbs && taosHashGet(pInfo->readDbs, dbFName, strlen(dbFName) + 1)) ||
          (pInfo->writeDbs && taosHashGet(pInfo->writeDbs, dbFName, strlen(dbFName) + 1)) ||
          (pInfo->useDbs && taosHashGet(pInfo->useDbs, dbFName, strlen(dbFName) + 1))) {
        pRes->pass[AUTH_RES_BASIC] = true;
        return TSDB_CODE_SUCCESS;
      }

      break;
    }
    default:
      break;
  }

  return TSDB_CODE_SUCCESS;
}

int32_t ctgChkSetViewAuthRes(SCatalog* pCtg, SCtgAuthReq* req, SCtgAuthRsp* res) {
  int32_t          code = 0;
  SUserAuthInfo*   pReq = req->pRawReq;
  SUserAuthRes*    pRes = res->pRawRes;
  SGetUserAuthRsp* pInfo = &req->authInfo;

  pRes->pass[AUTH_RES_VIEW] = false;
  pRes->pCond[AUTH_RES_VIEW] = NULL;

  if (!pInfo->enable) {
    return TSDB_CODE_SUCCESS;
  }

  if (pInfo->superAuth) {
    pRes->pass[AUTH_RES_VIEW] = true;
    return TSDB_CODE_SUCCESS;
  }

  if (pReq->tbName.type != TSDB_TABLE_NAME_T) {
    return TSDB_CODE_SUCCESS;
  }

  char viewFName[TSDB_VIEW_FNAME_LEN];
  if (IS_SYS_DBNAME(req->pRawReq->tbName.dbname)) {
    (void)snprintf(viewFName, sizeof(viewFName), "%s.%s", req->pRawReq->tbName.dbname, req->pRawReq->tbName.tname);
  } else {
    code = tNameExtractFullName(&req->pRawReq->tbName, viewFName);
    if (code) {
      ctgError("tNameExtractFullName failed, error:%s, type:%d, dbName:%s, tname:%s", tstrerror(code),
               req->pRawReq->tbName.type, req->pRawReq->tbName.dbname, req->pRawReq->tbName.tname);
      CTG_ERR_RET(code);
    }
  }
  int32_t len = strlen(viewFName) + 1;

  switch (pReq->type) {
    case AUTH_TYPE_READ: {
      char* value = taosHashGet(pInfo->readViews, viewFName, len);
      if (NULL != value) {
        pRes->pass[AUTH_RES_VIEW] = true;
        return TSDB_CODE_SUCCESS;
      }
      break;
    }
    case AUTH_TYPE_WRITE: {
      char* value = taosHashGet(pInfo->writeViews, viewFName, len);
      if (NULL != value) {
        pRes->pass[AUTH_RES_VIEW] = true;
        return TSDB_CODE_SUCCESS;
      }
      break;
    }
    case AUTH_TYPE_ALTER: {
      char* value = taosHashGet(pInfo->alterViews, viewFName, len);
      if (NULL != value) {
        pRes->pass[AUTH_RES_VIEW] = true;
        return TSDB_CODE_SUCCESS;
      }
      break;
    }
    default:
      break;
  }

  return TSDB_CODE_SUCCESS;
}

int32_t ctgChkSetAuthRes(SCatalog* pCtg, SCtgAuthReq* req, SCtgAuthRsp* res) {
#ifdef TD_ENTERPRISE
  CTG_ERR_RET(ctgChkSetViewAuthRes(pCtg, req, res));
  if (req->pRawReq->isView) {
    return TSDB_CODE_SUCCESS;
  }
#endif
  CTG_RET(ctgChkSetBasicAuthRes(pCtg, req, res));
}

#if 0
static int32_t ctgCloneMetaDataArray(SArray* pSrc, __array_item_dup_fn_t copyFunc, SArray** pDst) {
  if (NULL == pSrc) {
    return TSDB_CODE_SUCCESS;
  }

  int32_t size = taosArrayGetSize(pSrc);
  *pDst = taosArrayInit(size, sizeof(SMetaRes));
  if (NULL == *pDst) {
    return terrno;
  }
  for (int32_t i = 0; i < size; ++i) {
    SMetaRes* pRes = taosArrayGet(pSrc, i);
    SMetaRes  res = {.code = pRes->code, .pRes = copyFunc(pRes->pRes)};
    if (NULL == res.pRes) {
      return terrno;
    }
    taosArrayPush(*pDst, &res);
  }

  return TSDB_CODE_SUCCESS;
}

SMetaData* catalogCloneMetaData(SMetaData* pData) {
  SMetaData* pRes = taosMemoryCalloc(1, sizeof(SMetaData));
  if (NULL == pRes) {
    return NULL;
  }

  int32_t code = ctgCloneMetaDataArray(pData->pDbVgroup, ctgCloneDbVgroup, &pRes->pDbVgroup);
  if (TSDB_CODE_SUCCESS == code) {
    code = ctgCloneMetaDataArray(pData->pDbCfg, ctgCloneDbCfgInfo, &pRes->pDbCfg);
  }
  if (TSDB_CODE_SUCCESS == code) {
    code = ctgCloneMetaDataArray(pData->pDbInfo, ctgCloneDbInfo, &pRes->pDbInfo);
  }
  if (TSDB_CODE_SUCCESS == code) {
    code = ctgCloneMetaDataArray(pData->pTableMeta, ctgCloneTableMeta, &pRes->pTableMeta);
  }
  if (TSDB_CODE_SUCCESS == code) {
    code = ctgCloneMetaDataArray(pData->pTableHash, ctgCloneVgroupInfo, &pRes->pTableHash);
  }
  if (TSDB_CODE_SUCCESS == code) {
    code = ctgCloneMetaDataArray(pData->pTableIndex, ctgCloneTableIndices, &pRes->pTableIndex);
  }
  if (TSDB_CODE_SUCCESS == code) {
    code = ctgCloneMetaDataArray(pData->pUdfList, ctgCloneFuncInfo, &pRes->pUdfList);
  }
  if (TSDB_CODE_SUCCESS == code) {
    code = ctgCloneMetaDataArray(pData->pIndex, ctgCloneIndexInfo, &pRes->pIndex);
  }
  if (TSDB_CODE_SUCCESS == code) {
    code = ctgCloneMetaDataArray(pData->pUser, ctgCloneUserAuth, &pRes->pUser);
  }
  if (TSDB_CODE_SUCCESS == code) {
    code = ctgCloneMetaDataArray(pData->pQnodeList, ctgCloneQnodeList, &pRes->pQnodeList);
  }
  if (TSDB_CODE_SUCCESS == code) {
    code = ctgCloneMetaDataArray(pData->pTableCfg, ctgCloneTableCfg, &pRes->pTableCfg);
  }
  if (TSDB_CODE_SUCCESS == code) {
    code = ctgCloneMetaDataArray(pData->pDnodeList, ctgCloneDnodeList, &pRes->pDnodeList);
  }

  if (TSDB_CODE_SUCCESS != code) {
    catalogFreeMetaData(pRes);
    return NULL;
  }

  return pRes;
}
#endif

void ctgDestroySMetaData(SMetaData* pData) {
  if (NULL == pData) {
    return;
  }

  taosArrayDestroyEx(pData->pDbVgroup, ctgFreeDbVgroup);
  taosArrayDestroyEx(pData->pDbCfg, ctgFreeDbCfgInfo);
  taosArrayDestroyEx(pData->pDbInfo, ctgFreeDbInfo);
  taosArrayDestroyEx(pData->pTableMeta, ctgFreeTableMeta);
  taosArrayDestroyEx(pData->pTableHash, ctgFreeVgroupInfo);
  taosArrayDestroyEx(pData->pTableIndex, ctgFreeTableIndexs);
  taosArrayDestroyEx(pData->pUdfList, ctgFreeFuncInfo);
  taosArrayDestroyEx(pData->pIndex, ctgFreeIndexInfo);
  taosArrayDestroyEx(pData->pUser, ctgFreeUserAuth);
  taosArrayDestroyEx(pData->pQnodeList, ctgFreeQnodeList);
  taosArrayDestroyEx(pData->pTableCfg, ctgFreeTableCfg);
  taosArrayDestroyEx(pData->pDnodeList, ctgFreeDnodeList);
  taosArrayDestroyEx(pData->pView, ctgFreeViewMeta);
  taosArrayDestroyEx(pData->pTableTsmas, ctgFreeTbTSMAInfo);
  taosArrayDestroyEx(pData->pTsmas, ctgFreeTbTSMAInfo);
  taosMemoryFreeClear(pData->pSvrVer);
}

uint64_t ctgGetTbIndexCacheSize(STableIndex* pIndex) {
  if (NULL == pIndex) {
    return 0;
  }

  return sizeof(*pIndex) + pIndex->indexSize;
}

uint64_t ctgGetViewMetaCacheSize(SViewMeta* pMeta) {
  if (NULL == pMeta) {
    return 0;
  }

  return sizeof(*pMeta) + strlen(pMeta->querySql) + 1 + strlen(pMeta->user) + 1 + pMeta->numOfCols * sizeof(SSchema);
}

FORCE_INLINE uint64_t ctgGetTbMetaCacheSize(STableMeta* pMeta) {
  if (NULL == pMeta) {
    return 0;
  }

  switch (pMeta->tableType) {
    case TSDB_SUPER_TABLE:
      return sizeof(*pMeta) + (pMeta->tableInfo.numOfColumns + pMeta->tableInfo.numOfTags) * sizeof(SSchema);
    case TSDB_CHILD_TABLE:
      return sizeof(SCTableMeta);
    case TSDB_VIRTUAL_CHILD_TABLE:
      return sizeof(SVCTableMeta);
    default:
      return sizeof(*pMeta) + pMeta->tableInfo.numOfColumns * sizeof(SSchema);
  }

  return 0;
}

uint64_t ctgGetDbVgroupCacheSize(SDBVgInfo* pVg) {
  if (NULL == pVg) {
    return 0;
  }

  return sizeof(*pVg) + taosHashGetSize(pVg->vgHash) * (sizeof(SVgroupInfo) + sizeof(int32_t)) +
         taosArrayGetSize(pVg->vgArray) * sizeof(SVgroupInfo);
}

uint64_t ctgGetUserCacheSize(SGetUserAuthRsp* pAuth) {
  if (NULL == pAuth) {
    return 0;
  }

  uint64_t cacheSize = 0;
  char*    p = taosHashIterate(pAuth->createdDbs, NULL);
  while (p != NULL) {
    size_t len = 0;
    void*  key = taosHashGetKey(p, &len);
    cacheSize += len + strlen(p) + 1;

    p = taosHashIterate(pAuth->createdDbs, p);
  }

  p = taosHashIterate(pAuth->readDbs, NULL);
  while (p != NULL) {
    size_t len = 0;
    void*  key = taosHashGetKey(p, &len);
    cacheSize += len + strlen(p) + 1;

    p = taosHashIterate(pAuth->readDbs, p);
  }

  p = taosHashIterate(pAuth->writeDbs, NULL);
  while (p != NULL) {
    size_t len = 0;
    void*  key = taosHashGetKey(p, &len);
    cacheSize += len + strlen(p) + 1;

    p = taosHashIterate(pAuth->writeDbs, p);
  }

  p = taosHashIterate(pAuth->readTbs, NULL);
  while (p != NULL) {
    size_t len = 0;
    void*  key = taosHashGetKey(p, &len);
    cacheSize += len + strlen(p) + 1;

    p = taosHashIterate(pAuth->readTbs, p);
  }

  p = taosHashIterate(pAuth->writeTbs, NULL);
  while (p != NULL) {
    size_t len = 0;
    void*  key = taosHashGetKey(p, &len);
    cacheSize += len + strlen(p) + 1;

    p = taosHashIterate(pAuth->writeTbs, p);
  }

  p = taosHashIterate(pAuth->alterTbs, NULL);
  while (p != NULL) {
    size_t len = 0;
    void*  key = taosHashGetKey(p, &len);
    cacheSize += len + strlen(p) + 1;

    p = taosHashIterate(pAuth->alterTbs, p);
  }

  p = taosHashIterate(pAuth->readViews, NULL);
  while (p != NULL) {
    size_t len = 0;
    void*  key = taosHashGetKey(p, &len);
    cacheSize += len + strlen(p) + 1;

    p = taosHashIterate(pAuth->readViews, p);
  }

  p = taosHashIterate(pAuth->writeViews, NULL);
  while (p != NULL) {
    size_t len = 0;
    void*  key = taosHashGetKey(p, &len);
    cacheSize += len + strlen(p) + 1;

    p = taosHashIterate(pAuth->writeViews, p);
  }

  p = taosHashIterate(pAuth->alterViews, NULL);
  while (p != NULL) {
    size_t len = 0;
    void*  key = taosHashGetKey(p, &len);
    cacheSize += len + strlen(p) + 1;

    p = taosHashIterate(pAuth->alterViews, p);
  }

  int32_t* ref = taosHashIterate(pAuth->useDbs, NULL);
  while (ref != NULL) {
    size_t len = 0;
    void*  key = taosHashGetKey(ref, &len);
    cacheSize += len + sizeof(*ref);

    ref = taosHashIterate(pAuth->useDbs, ref);
  }

  return cacheSize;
}

uint64_t ctgGetClusterCacheSize(SCatalog* pCtg) {
  uint64_t cacheSize = sizeof(SCatalog);

  SCtgUserAuth* pAuth = taosHashIterate(pCtg->userCache, NULL);
  while (pAuth != NULL) {
    size_t len = 0;
    void*  key = taosHashGetKey(pAuth, &len);
    cacheSize += len + sizeof(SCtgUserAuth) + atomic_load_64(&pAuth->userCacheSize);

    pAuth = taosHashIterate(pCtg->userCache, pAuth);
  }

  SCtgDBCache* pDb = taosHashIterate(pCtg->dbCache, NULL);
  while (pDb != NULL) {
    size_t len = 0;
    void*  key = taosHashGetKey(pDb, &len);
    cacheSize += len + sizeof(SCtgDBCache) + atomic_load_64(&pDb->dbCacheSize);

    pDb = taosHashIterate(pCtg->dbCache, pDb);
  }

  cacheSize += pCtg->dbRent.rentCacheSize;
  cacheSize += pCtg->stbRent.rentCacheSize;
  cacheSize += pCtg->viewRent.rentCacheSize;

  return cacheSize;
}

void ctgGetClusterCacheStat(SCatalog* pCtg) {
  for (int32_t i = 0; i < CTG_CI_MAX_VALUE; ++i) {
    if (0 == (gCtgStatItem[i].flag & CTG_CI_FLAG_LEVEL_DB)) {
      continue;
    }

    pCtg->cacheStat.cacheNum[i] = 0;
  }

  SCtgDBCache* dbCache = NULL;
  void*        pIter = taosHashIterate(pCtg->dbCache, NULL);
  while (pIter) {
    dbCache = (SCtgDBCache*)pIter;

    for (int32_t i = 0; i < CTG_CI_MAX_VALUE; ++i) {
      if (0 == (gCtgStatItem[i].flag & CTG_CI_FLAG_LEVEL_DB)) {
        continue;
      }

      pCtg->cacheStat.cacheNum[i] += dbCache->dbCacheNum[i];
    }

    pIter = taosHashIterate(pCtg->dbCache, pIter);
  }
}

void ctgSummaryClusterCacheStat(SCatalog* pCtg) {
  for (int32_t i = 0; i < CTG_CI_MAX_VALUE; ++i) {
    if (gCtgStatItem[i].flag & CTG_CI_FLAG_LEVEL_GLOBAL) {
      continue;
    }

    gCtgMgmt.statInfo.cache.cacheNum[i] += pCtg->cacheStat.cacheNum[i];
    gCtgMgmt.statInfo.cache.cacheHit[i] += pCtg->cacheStat.cacheHit[i];
    gCtgMgmt.statInfo.cache.cacheNHit[i] += pCtg->cacheStat.cacheNHit[i];
  }
}

void ctgGetGlobalCacheStat(SCtgCacheStat* pStat) {
  for (int32_t i = 0; i < CTG_CI_MAX_VALUE; ++i) {
    if (gCtgStatItem[i].flag & CTG_CI_FLAG_LEVEL_GLOBAL) {
      continue;
    }

    gCtgMgmt.statInfo.cache.cacheNum[i] = 0;
    gCtgMgmt.statInfo.cache.cacheHit[i] = 0;
    gCtgMgmt.statInfo.cache.cacheNHit[i] = 0;
  }

  SCatalog* pCtg = NULL;
  void*     pIter = taosHashIterate(gCtgMgmt.pCluster, NULL);
  while (pIter) {
    pCtg = *(SCatalog**)pIter;

    if (pCtg) {
      ctgGetClusterCacheStat(pCtg);
      ctgSummaryClusterCacheStat(pCtg);
    }

    pIter = taosHashIterate(gCtgMgmt.pCluster, pIter);
  }

  TAOS_MEMCPY(pStat, &gCtgMgmt.statInfo.cache, sizeof(gCtgMgmt.statInfo.cache));
}

void ctgGetGlobalCacheSize(uint64_t* pSize) {
  *pSize = 0;

  SCatalog* pCtg = NULL;
  void*     pIter = taosHashIterate(gCtgMgmt.pCluster, NULL);
  while (pIter) {
    size_t len = 0;
    void*  key = taosHashGetKey(pIter, &len);
    *pSize += len + POINTER_BYTES;

    pCtg = *(SCatalog**)pIter;
    if (pCtg) {
      *pSize += ctgGetClusterCacheSize(pCtg);
    }

    pIter = taosHashIterate(gCtgMgmt.pCluster, pIter);
  }
}

int32_t ctgBuildViewNullRes(SCtgTask* pTask, SCtgViewsCtx* pCtx) {
  SCatalog* pCtg = pTask->pJob->pCtg;
  int32_t   dbNum = taosArrayGetSize(pCtx->pNames);
  for (int32_t i = 0; i < dbNum; ++i) {
    STablesReq* pReq = taosArrayGet(pCtx->pNames, i);
    if (NULL == pReq) {
      qError("fail to get the %dth STablesReq, total:%d", i, (int32_t)taosArrayGetSize(pCtx->pNames));
      CTG_ERR_RET(TSDB_CODE_CTG_INTERNAL_ERROR);
    }

    int32_t viewNum = taosArrayGetSize(pReq->pTables);

    ctgDebug("start to check views in db %s, viewNum %d", pReq->dbFName, viewNum);

    for (int32_t m = 0; m < viewNum; ++m) {
      if (NULL == taosArrayPush(pCtx->pResList, &(SMetaData){0})) {
        CTG_ERR_RET(terrno);
      }
    }
  }

  return TSDB_CODE_SUCCESS;
}

int32_t dupViewMetaFromRsp(SViewMetaRsp* pRsp, SViewMeta* pViewMeta) {
  pViewMeta->querySql = tstrdup(pRsp->querySql);
  if (NULL == pViewMeta->querySql) {
    CTG_ERR_RET(terrno);
  }
  pViewMeta->user = tstrdup(pRsp->user);
  if (NULL == pViewMeta->user) {
    CTG_ERR_RET(terrno);
  }
  pViewMeta->version = pRsp->version;
  pViewMeta->viewId = pRsp->viewId;
  pViewMeta->precision = pRsp->precision;
  pViewMeta->type = pRsp->type;
  pViewMeta->numOfCols = pRsp->numOfCols;
  pViewMeta->pSchema = taosMemoryMalloc(pViewMeta->numOfCols * sizeof(SSchema));
  if (pViewMeta->pSchema == NULL) {
    CTG_ERR_RET(terrno);
  }

  TAOS_MEMCPY(pViewMeta->pSchema, pRsp->pSchema, pViewMeta->numOfCols * sizeof(SSchema));

  return TSDB_CODE_SUCCESS;
}

int32_t ctgBuildUseDbOutput(SUseDbOutput** ppOut, SDBVgInfo* vgInfo) {
  *ppOut = taosMemoryCalloc(1, sizeof(SUseDbOutput));
  if (NULL == *ppOut) {
    CTG_ERR_RET(terrno);
  }

  int32_t code = cloneDbVgInfo(vgInfo, &(*ppOut)->dbVgroup);
  if (code) {
    taosMemoryFreeClear(*ppOut);
    CTG_RET(code);
  }

  return TSDB_CODE_SUCCESS;
}

uint64_t ctgGetTbTSMACacheSize(STableTSMAInfo* pTsmaInfo) {
  if (!pTsmaInfo) {
    return 0;
  }
  uint64_t size = sizeof(STableTSMAInfo);
  if (pTsmaInfo->pFuncs) {
    size += sizeof(STableTSMAFuncInfo) * pTsmaInfo->pFuncs->size;
  }
  if (pTsmaInfo->pTags) {
    size += sizeof(SSchema) * pTsmaInfo->pTags->size;
  }
  if (pTsmaInfo->pUsedCols) {
    size += sizeof(SSchema) * pTsmaInfo->pUsedCols->size;
  }

  return size;
}

bool hasOutOfDateTSMACache(SArray* pTsmas) {
  if (!pTsmas || pTsmas->size == 0) {
    return false;
  }
  for (int32_t i = 0; i < pTsmas->size; ++i) {
    STSMACache* pTsmaInfo = taosArrayGetP(pTsmas, i);
    if (NULL == pTsmaInfo) {
      continue;
    }
    if (isCtgTSMACacheOutOfDate(pTsmaInfo)) {
      return true;
    }
  }

  return false;
}

bool isCtgTSMACacheOutOfDate(STSMACache* pTsmaCache) {
  int64_t now = taosGetTimestampMs();
  bool    ret = !pTsmaCache->fillHistoryFinished ||
             (tsMaxTsmaCalcDelay * 1000 - pTsmaCache->delayDuration) < (now - pTsmaCache->reqTs);
  if (ret) {
    qDebug("tsma:%s.%s in cache has been out of date, history finished:%d, remain valid after:%" PRId64
           " passed:%" PRId64,
           pTsmaCache->dbFName, pTsmaCache->name, pTsmaCache->fillHistoryFinished,
           tsMaxTsmaCalcDelay * 1000 - pTsmaCache->delayDuration, now - pTsmaCache->reqTs);
  }
  return ret;
}

int32_t ctgAddTSMAFetch(SArray** pFetchs, int32_t dbIdx, int32_t tbIdx, int32_t* fetchIdx, int32_t resIdx, int32_t flag,
                        CTG_TSMA_FETCH_TYPE fetchType, const SName* sourceTbName) {
  if (NULL == (*pFetchs)) {
    *pFetchs = taosArrayInit(CTG_DEFAULT_FETCH_NUM, sizeof(SCtgTSMAFetch));
    if (NULL == *pFetchs) {
      CTG_ERR_RET(terrno);
    }
  }

  SCtgTSMAFetch fetch = {0};
  fetch.dbIdx = dbIdx;
  fetch.tbIdx = tbIdx;
  fetch.fetchIdx = (*fetchIdx)++;
  fetch.resIdx = resIdx;

  fetch.flag = flag;
  fetch.fetchType = fetchType;
  if (sourceTbName) {
    fetch.tsmaSourceTbName = *sourceTbName;
  }

  if (NULL == taosArrayPush(*pFetchs, &fetch)) {
    CTG_ERR_RET(terrno);
  }

  return TSDB_CODE_SUCCESS;
}

int32_t ctgBuildNormalChildVtbList(SCtgVSubTablesCtx* pCtx) {
  int32_t code = TSDB_CODE_SUCCESS, line = 0;
  char tbFName[TSDB_TABLE_FNAME_LEN];
  pCtx->pResList = taosMemoryCalloc(1, sizeof(*pCtx->pResList));
  QUERY_CHECK_NULL(pCtx->pResList, code, line, _return, terrno);

  pCtx->pResList->vgId = pCtx->pMeta->vgId;

  pCtx->pResList->pTables = taosArrayInit(1, POINTER_BYTES);
  QUERY_CHECK_NULL(pCtx->pResList->pTables, code, line, _return, terrno);

  SSHashObj* pSrcTbls = tSimpleHashInit(10, taosGetDefaultHashFunction(TSDB_DATA_TYPE_BINARY));
  QUERY_CHECK_NULL(pSrcTbls, code, line, _return, terrno);

  int32_t refColsNum = 0;
  for (int32_t i = 0; i < pCtx->pMeta->numOfColRefs; ++i) {
    if (!pCtx->pMeta->colRef[i].hasRef) {
      continue;
    }
    
    refColsNum++;
  }
  
  SVCTableRefCols* pTb = (SVCTableRefCols*)taosMemoryCalloc(1, refColsNum * sizeof(SRefColInfo) + sizeof(SVCTableRefCols));
  QUERY_CHECK_NULL(pTb, code, line, _return, terrno);
  pTb->uid = pCtx->pMeta->uid;
  pTb->numOfColRefs = refColsNum;
  pTb->refCols = (SRefColInfo*)(pTb + 1);
  
  refColsNum = 0;
  for (int32_t j = 0; j < pCtx->pMeta->numOfColRefs; j++) {
    if (!pCtx->pMeta->colRef[j].hasRef) {
      continue;
    }

    pTb->refCols[refColsNum].colId = pCtx->pMeta->colRef[j].id;
    tstrncpy(pTb->refCols[refColsNum].refColName, pCtx->pMeta->colRef[j].refColName, TSDB_COL_NAME_LEN);
    tstrncpy(pTb->refCols[refColsNum].refTableName, pCtx->pMeta->colRef[j].refTableName, TSDB_TABLE_NAME_LEN);
    tstrncpy(pTb->refCols[refColsNum].refDbName,pCtx->pMeta->colRef[j].refDbName, TSDB_DB_NAME_LEN);

    snprintf(tbFName, sizeof(tbFName), "%s.%s", pTb->refCols[refColsNum].refDbName, pTb->refCols[refColsNum].refTableName);

    if (NULL == tSimpleHashGet(pSrcTbls, tbFName, strlen(tbFName))) {
      QUERY_CHECK_CODE(tSimpleHashPut(pSrcTbls, tbFName, strlen(tbFName), &code, sizeof(code)), line, _return);
    }
    
    refColsNum++;
  }

  pTb->numOfSrcTbls = tSimpleHashGetSize(pSrcTbls);
  QUERY_CHECK_NULL(taosArrayPush(pCtx->pResList->pTables, &pTb), code, line, _return, terrno);
  pTb = NULL;

_return:

  tSimpleHashCleanup(pSrcTbls);
  taosMemoryFree(pTb);
  
  if (code) {
    qError("%s failed since %s", __func__, tstrerror(code));
  }

  return code;
}

<|MERGE_RESOLUTION|>--- conflicted
+++ resolved
@@ -1744,16 +1744,10 @@
     if (hasRefCol(output->tbMeta->tableType) && (*pOutput)->tbMeta->colRef) {
       colRefSize = output->tbMeta->tableInfo.numOfColumns * sizeof(SColRef);
     }
-<<<<<<< HEAD
-
-    (*pOutput)->tbMeta = taosMemoryMalloc(metaSize + schemaExtSize + colRefSize);
-    qDebug("tbMeta cloned, size:%d, p:%p", metaSize, (*pOutput)->tbMeta);
-=======
 
     (*pOutput)->tbMeta = taosMemoryMalloc(metaSize + schemaExtSize + colRefSize);
     qTrace("tbmeta cloned, size:%d, p:%p", metaSize, (*pOutput)->tbMeta);
 
->>>>>>> 021fe84a
     if (NULL == (*pOutput)->tbMeta) {
       qError("malloc %d failed", (int32_t)sizeof(STableMetaOutput));
       taosMemoryFreeClear(*pOutput);
@@ -2157,11 +2151,7 @@
       CTG_ERR_JRET(ctgGetTbMeta(pCtg, req->pConn, &ctx, &pMeta));
     }
 
-<<<<<<< HEAD
-    if (TSDB_SUPER_TABLE == pMeta->tableType || TSDB_NORMAL_TABLE == pMeta->tableType || TSDB_VIRTUAL_TABLE == pMeta->tableType) {
-=======
     if (TSDB_SUPER_TABLE == pMeta->tableType || TSDB_NORMAL_TABLE == pMeta->tableType || TSDB_VIRTUAL_NORMAL_TABLE == pMeta->tableType) {
->>>>>>> 021fe84a
       res->pRawRes->pass[AUTH_RES_BASIC] = false;
       goto _return;
     }
