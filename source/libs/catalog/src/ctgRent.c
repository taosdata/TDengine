/*
 * Copyright (c) 2019 TAOS Data, Inc. <jhtao@taosdata.com>
 *
 * This program is free software: you can use, redistribute, and/or modify
 * it under the terms of the GNU Affero General Public License, version 3
 * or later ("AGPL"), as published by the Free Software Foundation.
 *
 * This program is distributed in the hope that it will be useful, but WITHOUT
 * ANY WARRANTY; without even the implied warranty of MERCHANTABILITY or
 * FITNESS FOR A PARTICULAR PURPOSE.
 *
 * You should have received a copy of the GNU Affero General Public License
 * along with this program. If not, see <http://www.gnu.org/licenses/>.
 */

#include "catalogInt.h"
#include "query.h"
#include "systable.h"
#include "tname.h"
#include "trpc.h"

int32_t ctgMetaRentInit(SCtgRentMgmt *mgmt, uint32_t rentSec, int8_t type, int32_t size) {
  mgmt->slotRIdx = 0;
  mgmt->slotNum = rentSec / CTG_RENT_SLOT_SECOND;
  mgmt->type = type;
  mgmt->metaSize = size;

  size_t msgSize = sizeof(SCtgRentSlot) * mgmt->slotNum;

  mgmt->slots = taosMemoryCalloc(1, msgSize);
  if (NULL == mgmt->slots) {
    qError("calloc %d failed", (int32_t)msgSize);
    CTG_ERR_RET(terrno);
  }

  mgmt->rentCacheSize = msgSize;

  qDebug("meta rent initialized, type:%d, slotNum:%d", type, mgmt->slotNum);

  return TSDB_CODE_SUCCESS;
}

int32_t ctgMetaRentAdd(SCtgRentMgmt *mgmt, void *meta, int64_t id, int32_t size) {
  int16_t widx = abs((int)(id % mgmt->slotNum));

  SCtgRentSlot *slot = &mgmt->slots[widx];
  int32_t       code = 0;

  CTG_LOCK(CTG_WRITE, &slot->lock);
  if (NULL == slot->meta) {
    slot->meta = taosArrayInit(CTG_DEFAULT_RENT_SLOT_SIZE, size);
    if (NULL == slot->meta) {
      qError("id:0x%" PRIx64 ", taosArrayInit %d failed, slot idx:%d, type:%d", id, CTG_DEFAULT_RENT_SLOT_SIZE, widx,
             mgmt->type);
      CTG_ERR_JRET(terrno);
    }
  }

  if (NULL == taosArrayPush(slot->meta, meta)) {
    qError("id:0x%" PRIx64 ", taosArrayPush meta to rent failed, slot idx:%d, type:%d", id, widx, mgmt->type);
    CTG_ERR_JRET(terrno);
  }

  mgmt->rentCacheSize += size;
  slot->needSort = true;

  qDebug("id:0x%" PRIx64 ", add meta to rent, slot idx:%d, type:%d", id, widx, mgmt->type);

_return:

  CTG_UNLOCK(CTG_WRITE, &slot->lock);
  CTG_RET(code);
}

int32_t ctgMetaRentUpdate(SCtgRentMgmt *mgmt, void *meta, int64_t id, int32_t size, __compar_fn_t sortCompare,
                          __compar_fn_t searchCompare) {
  int16_t widx = abs((int)(id % mgmt->slotNum));

  SCtgRentSlot *slot = &mgmt->slots[widx];
  int32_t       code = 0;

  CTG_LOCK(CTG_WRITE, &slot->lock);
  if (NULL == slot->meta) {
    qDebug("id:0x%" PRIx64 ", empty meta slot, slot idx:%d, type:%d", id, widx, mgmt->type);
    CTG_ERR_JRET(TSDB_CODE_CTG_INTERNAL_ERROR);
  }

  if (slot->needSort) {
    qDebug("id:0x%" PRIx64 ", meta slot before sort, slot idx:%d, type:%d, size:%d", id, widx, mgmt->type,
           (int32_t)taosArrayGetSize(slot->meta));
    taosArraySort(slot->meta, sortCompare);
    slot->needSort = false;
    qDebug("id:0x%" PRIx64 ", meta slot sorted, slot idx:%d, type:%d, size:%d", id, widx, mgmt->type,
           (int32_t)taosArrayGetSize(slot->meta));
  }

  void *orig = taosArraySearch(slot->meta, &id, searchCompare, TD_EQ);
  if (NULL == orig) {
    qDebug("id:0x%" PRIx64 ", meta not found in slot, slot idx:%d, type:%d, size:%d", id, widx, mgmt->type,
           (int32_t)taosArrayGetSize(slot->meta));
    CTG_ERR_JRET(TSDB_CODE_CTG_INTERNAL_ERROR);
  }

  TAOS_MEMCPY(orig, meta, size);

  qDebug("id:0x%" PRIx64 ", meta in rent updated, slot idx:%d, type:%d", id, widx, mgmt->type);

_return:

  CTG_UNLOCK(CTG_WRITE, &slot->lock);

  if (code) {
    qDebug("id:0x%" PRIx64 ", meta in rent update failed, will try to add it, code:0x%x, slot idx:%d, type:%d", id,
           code, widx, mgmt->type);
    CTG_RET(ctgMetaRentAdd(mgmt, meta, id, size));
  }

  CTG_RET(code);
}

int32_t ctgMetaRentRemove(SCtgRentMgmt *mgmt, int64_t id, __compar_fn_t sortCompare, __compar_fn_t searchCompare) {
  int16_t widx = abs((int)(id % mgmt->slotNum));

  SCtgRentSlot *slot = &mgmt->slots[widx];
  int32_t       code = 0;

  CTG_LOCK(CTG_WRITE, &slot->lock);
  if (NULL == slot->meta) {
    qError("id:0x%" PRIx64 ", empty meta slot, slot idx:%d, type:%d", id, widx, mgmt->type);
    CTG_ERR_JRET(TSDB_CODE_CTG_INTERNAL_ERROR);
  }

  if (slot->needSort) {
    taosArraySort(slot->meta, sortCompare);
    slot->needSort = false;
    qDebug("id:0x%" PRIx64 ", meta slot sorted, slot idx:%d, type:%d", id, widx, mgmt->type);
  }

  int32_t idx = taosArraySearchIdx(slot->meta, &id, searchCompare, TD_EQ);
  if (idx < 0) {
    qError("id:0x%" PRIx64 ", meta not found in slot, slot idx:%d, type:%d", id, widx, mgmt->type);
    CTG_ERR_JRET(TSDB_CODE_CTG_INTERNAL_ERROR);
  }

  taosArrayRemove(slot->meta, idx);
  mgmt->rentCacheSize -= mgmt->metaSize;

  qDebug("id:0x%" PRIx64 ", meta in rent removed, slot idx:%d, type:%d", id, widx, mgmt->type);

_return:

  CTG_UNLOCK(CTG_WRITE, &slot->lock);

  CTG_RET(code);
}

int32_t ctgMetaRentGetImpl(SCtgRentMgmt *mgmt, void **res, uint32_t *num, int32_t size) {
  int16_t ridx = atomic_add_fetch_16(&mgmt->slotRIdx, 1);
  if (ridx >= mgmt->slotNum) {
    ridx %= mgmt->slotNum;
    atomic_store_16(&mgmt->slotRIdx, ridx);
  }

  SCtgRentSlot *slot = &mgmt->slots[ridx];
  int32_t       code = 0;

  CTG_LOCK(CTG_READ, &slot->lock);
  if (NULL == slot->meta) {
    qDebug("empty meta in slot:%d, type:%d", ridx, mgmt->type);
    *num = 0;
    goto _return;
  }

  size_t metaNum = taosArrayGetSize(slot->meta);
  if (metaNum <= 0) {
    qDebug("no meta in slot:%d, type:%d", ridx, mgmt->type);
    *num = 0;
    goto _return;
  }

  size_t msize = metaNum * size;
  *res = taosMemoryMalloc(msize);
  if (NULL == *res) {
    qError("malloc %d failed", (int32_t)msize);
    CTG_ERR_JRET(terrno);
  }

  void *meta = taosArrayGet(slot->meta, 0);
  if (NULL == meta) {
    qError("get the 0th meta in slot failed, total:%d", (int32_t)metaNum);
    CTG_ERR_JRET(TSDB_CODE_CTG_INTERNAL_ERROR);
  }

  TAOS_MEMCPY(*res, meta, msize);

  *num = (uint32_t)metaNum;

  qDebug("get %d meta from rent, type:%d", (int32_t)metaNum, mgmt->type);

_return:

  CTG_UNLOCK(CTG_READ, &slot->lock);

  CTG_RET(code);
}

int32_t ctgMetaRentGet(SCtgRentMgmt *mgmt, void **res, uint32_t *num, int32_t size) {
  while (true) {
    int64_t msec = taosGetTimestampMs();
    int64_t lsec = atomic_load_64(&mgmt->lastReadMsec);
    if ((msec - lsec) < CTG_RENT_SLOT_SECOND * 1000) {
      *res = NULL;
      *num = 0;
      qDebug("too short time period to get expired meta, type:%d", mgmt->type);
      return TSDB_CODE_SUCCESS;
    }

    if (lsec != atomic_val_compare_exchange_64(&mgmt->lastReadMsec, lsec, msec)) {
      continue;
    }

    break;
  }

  CTG_ERR_RET(ctgMetaRentGetImpl(mgmt, res, num, size));

  return TSDB_CODE_SUCCESS;
}

void ctgRemoveStbRent(SCatalog *pCtg, SCtgDBCache *dbCache) {
  if (NULL == dbCache->stbCache) {
    return;
  }

  int32_t code = TSDB_CODE_SUCCESS;
  void   *pIter = taosHashIterate(dbCache->stbCache, NULL);
  while (pIter) {
    uint64_t *pSuid = taosHashGetKey(pIter, NULL);
    uint64_t  suid = taosGetUInt64Aligned(pSuid);

    code = ctgMetaRentRemove(&pCtg->stbRent, suid, ctgStbVersionSortCompare, ctgStbVersionSearchCompare);
    if (TSDB_CODE_SUCCESS == code) {
<<<<<<< HEAD
      ctgDebug("stb removed from rent, suid:0x%" PRIx64, suid);
=======
      ctgDebug("suid:0x%" PRIx64 ", stb removed from rent", *suid);
>>>>>>> b91bc765
    }

    pIter = taosHashIterate(dbCache->stbCache, pIter);
  }
}

void ctgRemoveViewRent(SCatalog *pCtg, SCtgDBCache *dbCache) {
  if (NULL == dbCache->stbCache) {
    return;
  }

  void *pIter = taosHashIterate(dbCache->viewCache, NULL);
  while (pIter) {
    uint64_t viewId = ((SCtgViewCache*)pIter)->pMeta->viewId;

    if (TSDB_CODE_SUCCESS ==
        ctgMetaRentRemove(&pCtg->viewRent, viewId, ctgViewVersionSortCompare, ctgViewVersionSearchCompare)) {
      ctgDebug("viewId:0x%" PRIx64 ", view removed from rent", viewId);
    }

    pIter = taosHashIterate(dbCache->viewCache, pIter);
  }
}

void ctgRemoveTSMARent(SCatalog *pCtg, SCtgDBCache *dbCache) {
  if (!dbCache->tsmaCache) return;

  void* pIter = taosHashIterate(dbCache->tsmaCache, NULL);
  while (pIter) {
    SCtgTSMACache* pCtgCache = pIter;
    
    CTG_LOCK(CTG_READ, &pCtgCache->tsmaLock);
    int32_t size = (pCtgCache && pCtgCache->pTsmas) ? pCtgCache->pTsmas->size : 0;
    for (int32_t i = 0; i < size; ++i) {
      STSMACache* pCache = taosArrayGetP(pCtgCache->pTsmas, i);
      if (TSDB_CODE_SUCCESS == ctgMetaRentRemove(&pCtg->tsmaRent, pCache->tsmaId, ctgTSMAVersionSortCompare, ctgTSMAVersionSearchCompare)) {
        ctgDebug("tsma:0x%" PRIx64 ", tsma removed from rent, name:%s.%s.%s", pCache->tsmaId, pCache->dbFName, pCache->tb, pCache->name);
      }
    }
    CTG_UNLOCK(CTG_READ, &pCtgCache->tsmaLock);
    
    pIter = taosHashIterate(dbCache->tsmaCache, pIter);
  }
}

int32_t ctgUpdateRentStbVersion(SCatalog *pCtg, char *dbFName, char *tbName, uint64_t dbId, uint64_t suid,
                                SCtgTbCache *pCache) {
  SSTableVersion metaRent = {.dbId = dbId, .suid = suid};
  if (pCache->pMeta) {
    metaRent.sversion = pCache->pMeta->sversion;
    metaRent.tversion = pCache->pMeta->tversion;
  }

  if (pCache->pIndex) {
    metaRent.smaVer = pCache->pIndex->version;
  }

  tstrncpy(metaRent.dbFName, dbFName, sizeof(metaRent.dbFName));
  tstrncpy(metaRent.stbName, tbName, sizeof(metaRent.stbName));

  CTG_ERR_RET(ctgMetaRentUpdate(&pCtg->stbRent, &metaRent, metaRent.suid, sizeof(SSTableVersion),
                                ctgStbVersionSortCompare, ctgStbVersionSearchCompare));

  ctgDebug("suid:0x%" PRIx64 ", db %s, dbId:0x%" PRIx64 ", stb:%s, sver:%d tver:%d smaVer:%d updated to stbRent", suid,
           dbFName, dbId, tbName, metaRent.sversion, metaRent.tversion, metaRent.smaVer);

  return TSDB_CODE_SUCCESS;
}

                                
int32_t ctgUpdateRentViewVersion(SCatalog *pCtg, char *dbFName, char *viewName, uint64_t dbId, uint64_t viewId,
                                SCtgViewCache *pCache) {
  SViewVersion metaRent = {.dbId = dbId, .viewId = viewId};
  metaRent.version = pCache->pMeta->version;

  tstrncpy(metaRent.dbFName, dbFName, sizeof(metaRent.dbFName));
  tstrncpy(metaRent.viewName, viewName, sizeof(metaRent.viewName));

  CTG_ERR_RET(ctgMetaRentUpdate(&pCtg->viewRent, &metaRent, metaRent.viewId, sizeof(SViewVersion),
                                ctgViewVersionSortCompare, ctgViewVersionSearchCompare));

  ctgDebug("viewId:0x%" PRIx64 ", db %s, dbId:0x%" PRIx64 ", view %s, version:%d updated to viewRent", viewId, dbFName, dbId, viewName, metaRent.version);

  return TSDB_CODE_SUCCESS;
}

int32_t ctgUpdateRentTSMAVersion(SCatalog *pCtg, char *dbFName, const STSMACache *pCache) {
  const STableTSMAInfo *pTsmaInfo = pCache;
  STSMAVersion    tsmaRent = {.dbId = pTsmaInfo->dbId, .tsmaId = pTsmaInfo->tsmaId, .version = pTsmaInfo->version};
  tstrncpy(tsmaRent.name, pTsmaInfo->name, TSDB_TABLE_NAME_LEN);
  tstrncpy(tsmaRent.dbFName, dbFName, TSDB_DB_FNAME_LEN);
  tstrncpy(tsmaRent.tbName, pTsmaInfo->tb, TSDB_TABLE_NAME_LEN);

  CTG_ERR_RET(ctgMetaRentUpdate(&pCtg->tsmaRent, &tsmaRent, tsmaRent.tsmaId, sizeof(STSMAVersion),
                                ctgTSMAVersionSortCompare, ctgTSMAVersionSearchCompare));

  ctgDebug("tsma:0x%" PRIx64 ", db:%s, dbId:0x%" PRIx64 ", view:%s, version:%d updated to tsmaRent", pTsmaInfo->tsmaId,
           dbFName, tsmaRent.dbId, pTsmaInfo->name, pTsmaInfo->version);

  return TSDB_CODE_SUCCESS;
}<|MERGE_RESOLUTION|>--- conflicted
+++ resolved
@@ -240,11 +240,7 @@
 
     code = ctgMetaRentRemove(&pCtg->stbRent, suid, ctgStbVersionSortCompare, ctgStbVersionSearchCompare);
     if (TSDB_CODE_SUCCESS == code) {
-<<<<<<< HEAD
-      ctgDebug("stb removed from rent, suid:0x%" PRIx64, suid);
-=======
       ctgDebug("suid:0x%" PRIx64 ", stb removed from rent", *suid);
->>>>>>> b91bc765
     }
 
     pIter = taosHashIterate(dbCache->stbCache, pIter);
