--- conflicted
+++ resolved
@@ -414,15 +414,11 @@
 // need to call destroyGeometry(outputGeom, outputPreparedGeom) later
 int32_t readGeometry(const unsigned char *input, GEOSGeometry **outputGeom,
                      const GEOSPreparedGeometry **outputPreparedGeom) {
-<<<<<<< HEAD
-  ASSERT(outputGeom);  // it is not allowed if outputGeom is NULL
-=======
   SGeosContext *geosCtx = getThreadLocalGeosCtx();
 
   if (!outputGeom) {
     return TSDB_CODE_FUNC_FUNTION_PARA_VALUE;
   }
->>>>>>> 62ad2761
   *outputGeom = NULL;
 
   if (outputPreparedGeom) {  // it means not to generate PreparedGeometry if outputPreparedGeom is NULL
