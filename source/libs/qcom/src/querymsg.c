/*
 * Copyright (c) 2019 TAOS Data, Inc. <jhtao@taosdata.com>
 *
 * This program is free software: you can use, redistribute, and/or modify
 * it under the terms of the GNU Affero General Public License, version 3
 * or later ("AGPL"), as published by the Free Software Foundation.
 *
 * This program is distributed in the hope that it will be useful, but WITHOUT
 * ANY WARRANTY; without even the implied warranty of MERCHANTABILITY or
 * FITNESS FOR A PARTICULAR PURPOSE.
 *
 * You should have received a copy of the GNU Affero General Public License
 * along with this program. If not, see <http://www.gnu.org/licenses/>.
 */

#include "query.h"
#include "queryInt.h"
#include "systable.h"
#include "tmsg.h"
#include "trpc.h"

#pragma GCC diagnostic push
#ifdef COMPILER_SUPPORTS_CXX13
#pragma GCC diagnostic ignored "-Wformat-truncation"
#endif

int32_t (*queryBuildMsg[TDMT_MAX])(void *input, char **msg, int32_t msgSize, int32_t *msgLen,
                                   void *(*mallocFp)(int64_t)) = {0};
int32_t (*queryProcessMsgRsp[TDMT_MAX])(void *output, char *msg, int32_t msgSize) = {0};

int32_t queryBuildUseDbOutput(SUseDbOutput *pOut, SUseDbRsp *usedbRsp) {
  memcpy(pOut->db, usedbRsp->db, TSDB_DB_FNAME_LEN);
  pOut->dbId = usedbRsp->uid;

  pOut->dbVgroup = taosMemoryCalloc(1, sizeof(SDBVgInfo));
  if (NULL == pOut->dbVgroup) {
    return TSDB_CODE_OUT_OF_MEMORY;
  }

  pOut->dbVgroup->vgVersion = usedbRsp->vgVersion;
  pOut->dbVgroup->hashMethod = usedbRsp->hashMethod;
  pOut->dbVgroup->hashPrefix = usedbRsp->hashPrefix;
  pOut->dbVgroup->hashSuffix = usedbRsp->hashSuffix;
  pOut->dbVgroup->stateTs = usedbRsp->stateTs;

  qDebug("Got %d vgroup for db %s, vgVersion:%d, stateTs:%" PRId64, usedbRsp->vgNum, usedbRsp->db, usedbRsp->vgVersion,
         usedbRsp->stateTs);

  if (usedbRsp->vgNum <= 0) {
    return TSDB_CODE_SUCCESS;
  }

  pOut->dbVgroup->vgHash =
      taosHashInit(usedbRsp->vgNum, taosGetDefaultHashFunction(TSDB_DATA_TYPE_INT), true, HASH_ENTRY_LOCK);
  if (NULL == pOut->dbVgroup->vgHash) {
    return TSDB_CODE_OUT_OF_MEMORY;
  }

  for (int32_t i = 0; i < usedbRsp->vgNum; ++i) {
    SVgroupInfo *pVgInfo = taosArrayGet(usedbRsp->pVgroupInfos, i);
    pOut->dbVgroup->numOfTable += pVgInfo->numOfTable;
    qDebug("the %dth vgroup, id %d, epNum %d, current %s port %d", i, pVgInfo->vgId, pVgInfo->epSet.numOfEps,
           pVgInfo->epSet.eps[pVgInfo->epSet.inUse].fqdn, pVgInfo->epSet.eps[pVgInfo->epSet.inUse].port);
    if (0 != taosHashPut(pOut->dbVgroup->vgHash, &pVgInfo->vgId, sizeof(int32_t), pVgInfo, sizeof(SVgroupInfo))) {
      return TSDB_CODE_OUT_OF_MEMORY;
    }
  }

  return TSDB_CODE_SUCCESS;
}

int32_t queryBuildTableMetaReqMsg(void *input, char **msg, int32_t msgSize, int32_t *msgLen,
                                  void *(*mallcFp)(int64_t)) {
  SBuildTableInput *pInput = input;
  if (NULL == input || NULL == msg || NULL == msgLen) {
    return TSDB_CODE_TSC_INVALID_INPUT;
  }

  STableInfoReq infoReq = {0};
  infoReq.header.vgId = pInput->vgId;
  if (pInput->dbFName) {
    tstrncpy(infoReq.dbFName, pInput->dbFName, TSDB_DB_FNAME_LEN);
  }
  tstrncpy(infoReq.tbName, pInput->tbName, TSDB_TABLE_NAME_LEN);

  int32_t bufLen = tSerializeSTableInfoReq(NULL, 0, &infoReq);
  void   *pBuf = (*mallcFp)(bufLen);
  tSerializeSTableInfoReq(pBuf, bufLen, &infoReq);

  *msg = pBuf;
  *msgLen = bufLen;

  return TSDB_CODE_SUCCESS;
}

int32_t queryBuildUseDbMsg(void *input, char **msg, int32_t msgSize, int32_t *msgLen, void *(*mallcFp)(int64_t)) {
  SBuildUseDBInput *pInput = input;
  if (NULL == pInput || NULL == msg || NULL == msgLen) {
    return TSDB_CODE_TSC_INVALID_INPUT;
  }

  SUseDbReq usedbReq = {0};
  strncpy(usedbReq.db, pInput->db, sizeof(usedbReq.db));
  usedbReq.db[sizeof(usedbReq.db) - 1] = 0;
  usedbReq.vgVersion = pInput->vgVersion;
  usedbReq.dbId = pInput->dbId;
  usedbReq.numOfTable = pInput->numOfTable;
  usedbReq.stateTs = pInput->stateTs;

  int32_t bufLen = tSerializeSUseDbReq(NULL, 0, &usedbReq);
  void   *pBuf = (*mallcFp)(bufLen);
  tSerializeSUseDbReq(pBuf, bufLen, &usedbReq);

  *msg = pBuf;
  *msgLen = bufLen;

  return TSDB_CODE_SUCCESS;
}

int32_t queryBuildQnodeListMsg(void *input, char **msg, int32_t msgSize, int32_t *msgLen, void *(*mallcFp)(int64_t)) {
  if (NULL == msg || NULL == msgLen) {
    return TSDB_CODE_TSC_INVALID_INPUT;
  }

  SQnodeListReq qnodeListReq = {0};
  qnodeListReq.rowNum = -1;

  int32_t bufLen = tSerializeSQnodeListReq(NULL, 0, &qnodeListReq);
  void   *pBuf = (*mallcFp)(bufLen);
  tSerializeSQnodeListReq(pBuf, bufLen, &qnodeListReq);

  *msg = pBuf;
  *msgLen = bufLen;

  return TSDB_CODE_SUCCESS;
}

int32_t queryBuildDnodeListMsg(void *input, char **msg, int32_t msgSize, int32_t *msgLen, void *(*mallcFp)(int64_t)) {
  if (NULL == msg || NULL == msgLen) {
    return TSDB_CODE_TSC_INVALID_INPUT;
  }

  SDnodeListReq dnodeListReq = {0};
  dnodeListReq.rowNum = -1;

  int32_t bufLen = tSerializeSDnodeListReq(NULL, 0, &dnodeListReq);
  void   *pBuf = (*mallcFp)(bufLen);
  tSerializeSDnodeListReq(pBuf, bufLen, &dnodeListReq);

  *msg = pBuf;
  *msgLen = bufLen;

  return TSDB_CODE_SUCCESS;
}

int32_t queryBuildGetSerVerMsg(void *input, char **msg, int32_t msgSize, int32_t *msgLen, void *(*mallcFp)(int64_t)) {
  if (NULL == msg || NULL == msgLen) {
    return TSDB_CODE_TSC_INVALID_INPUT;
  }

  SServerVerReq req = {0};

  int32_t bufLen = tSerializeSServerVerReq(NULL, 0, &req);
  void   *pBuf = (*mallcFp)(bufLen);
  tSerializeSServerVerReq(pBuf, bufLen, &req);

  *msg = pBuf;
  *msgLen = bufLen;

  return TSDB_CODE_SUCCESS;
}

int32_t queryBuildGetDBCfgMsg(void *input, char **msg, int32_t msgSize, int32_t *msgLen, void *(*mallcFp)(int64_t)) {
  if (NULL == msg || NULL == msgLen) {
    return TSDB_CODE_TSC_INVALID_INPUT;
  }

  SDbCfgReq dbCfgReq = {0};
  strncpy(dbCfgReq.db, input, sizeof(dbCfgReq.db) - 1);

  int32_t bufLen = tSerializeSDbCfgReq(NULL, 0, &dbCfgReq);
  void   *pBuf = (*mallcFp)(bufLen);
  tSerializeSDbCfgReq(pBuf, bufLen, &dbCfgReq);

  *msg = pBuf;
  *msgLen = bufLen;

  return TSDB_CODE_SUCCESS;
}

int32_t queryBuildGetIndexMsg(void *input, char **msg, int32_t msgSize, int32_t *msgLen, void *(*mallcFp)(int64_t)) {
  if (NULL == msg || NULL == msgLen) {
    return TSDB_CODE_TSC_INVALID_INPUT;
  }

  SUserIndexReq indexReq = {0};
  strncpy(indexReq.indexFName, input, sizeof(indexReq.indexFName) - 1);

  int32_t bufLen = tSerializeSUserIndexReq(NULL, 0, &indexReq);
  void   *pBuf = (*mallcFp)(bufLen);
  tSerializeSUserIndexReq(pBuf, bufLen, &indexReq);

  *msg = pBuf;
  *msgLen = bufLen;

  return TSDB_CODE_SUCCESS;
}

int32_t queryBuildRetrieveFuncMsg(void *input, char **msg, int32_t msgSize, int32_t *msgLen,
                                  void *(*mallcFp)(int64_t)) {
  if (NULL == msg || NULL == msgLen) {
    return TSDB_CODE_TSC_INVALID_INPUT;
  }

  SRetrieveFuncReq funcReq = {0};
  funcReq.numOfFuncs = 1;
  funcReq.ignoreCodeComment = true;
  funcReq.pFuncNames = taosArrayInit(1, strlen(input) + 1);
  taosArrayPush(funcReq.pFuncNames, input);

  int32_t bufLen = tSerializeSRetrieveFuncReq(NULL, 0, &funcReq);
  void   *pBuf = (*mallcFp)(bufLen);
  tSerializeSRetrieveFuncReq(pBuf, bufLen, &funcReq);

  taosArrayDestroy(funcReq.pFuncNames);

  *msg = pBuf;
  *msgLen = bufLen;

  return TSDB_CODE_SUCCESS;
}

int32_t queryBuildGetUserAuthMsg(void *input, char **msg, int32_t msgSize, int32_t *msgLen, void *(*mallcFp)(int64_t)) {
  if (NULL == msg || NULL == msgLen) {
    return TSDB_CODE_TSC_INVALID_INPUT;
  }

  SGetUserAuthReq req = {0};
  strncpy(req.user, input, sizeof(req.user) - 1);

  int32_t bufLen = tSerializeSGetUserAuthReq(NULL, 0, &req);
  void   *pBuf = (*mallcFp)(bufLen);
  tSerializeSGetUserAuthReq(pBuf, bufLen, &req);

  *msg = pBuf;
  *msgLen = bufLen;

  return TSDB_CODE_SUCCESS;
}

int32_t queryBuildGetTbIndexMsg(void *input, char **msg, int32_t msgSize, int32_t *msgLen, void *(*mallcFp)(int64_t)) {
  if (NULL == msg || NULL == msgLen) {
    return TSDB_CODE_TSC_INVALID_INPUT;
  }

  STableIndexReq indexReq = {0};
  strncpy(indexReq.tbFName, input, sizeof(indexReq.tbFName) - 1);

  int32_t bufLen = tSerializeSTableIndexReq(NULL, 0, &indexReq);
  void   *pBuf = (*mallcFp)(bufLen);
  tSerializeSTableIndexReq(pBuf, bufLen, &indexReq);

  *msg = pBuf;
  *msgLen = bufLen;

  return TSDB_CODE_SUCCESS;
}

int32_t queryBuildGetTbCfgMsg(void *input, char **msg, int32_t msgSize, int32_t *msgLen, void *(*mallcFp)(int64_t)) {
  if (NULL == msg || NULL == msgLen) {
    return TSDB_CODE_TSC_INVALID_INPUT;
  }

  SBuildTableInput *pInput = input;
  STableCfgReq      cfgReq = {0};
  cfgReq.header.vgId = pInput->vgId;
  strncpy(cfgReq.dbFName, pInput->dbFName, sizeof(cfgReq.dbFName) - 1);
  strncpy(cfgReq.tbName, pInput->tbName, sizeof(cfgReq.tbName) - 1);

  int32_t bufLen = tSerializeSTableCfgReq(NULL, 0, &cfgReq);
  void   *pBuf = (*mallcFp)(bufLen);
  tSerializeSTableCfgReq(pBuf, bufLen, &cfgReq);

  *msg = pBuf;
  *msgLen = bufLen;

  return TSDB_CODE_SUCCESS;
}

int32_t queryBuildGetViewMetaMsg(void *input, char **msg, int32_t msgSize, int32_t *msgLen, void *(*mallcFp)(int64_t)) {
  if (NULL == msg || NULL == msgLen) {
    return TSDB_CODE_TSC_INVALID_INPUT;
  }

  SViewMetaReq req = {0};
  strncpy(req.fullname, input, sizeof(req.fullname) - 1);

  int32_t bufLen = tSerializeSViewMetaReq(NULL, 0, &req);
  void   *pBuf = (*mallcFp)(bufLen);
  tSerializeSViewMetaReq(pBuf, bufLen, &req);

  *msg = pBuf;
  *msgLen = bufLen;

  return TSDB_CODE_SUCCESS;
}

int32_t queryBuildGetTableTSMAMsg(void *input, char **msg, int32_t msgSize, int32_t *msgLen,
                                  void *(*mallcFp)(int64_t)) {
  if (NULL == msg || NULL == msgLen) {
    return TSDB_CODE_TSC_INVALID_INPUT;
  }

  STableTSMAInfoReq req = {0};
  strncpy(req.name, input, sizeof(req.name) - 1);

  int32_t bufLen = tSerializeTableTSMAInfoReq(NULL, 0, &req);
  void *  pBuf = (*mallcFp)(bufLen);
  tSerializeTableTSMAInfoReq(pBuf, bufLen, &req);

  *msg = pBuf;
  *msgLen = bufLen;
  return TSDB_CODE_SUCCESS;
}

int32_t queryBuildGetTSMAMsg(void *input, char **msg, int32_t msgSize, int32_t *msgLen,
                                  void *(*mallcFp)(int64_t)) {
  if (NULL == msg || NULL == msgLen) {
    return TSDB_CODE_TSC_INVALID_INPUT;
  }

  STableTSMAInfoReq req = {0};
  req.fetchingWithTsmaName = true;
  strncpy(req.name, input, sizeof(req.name) - 1);

  int32_t bufLen = tSerializeTableTSMAInfoReq(NULL, 0, &req);
  void *  pBuf = (*mallcFp)(bufLen);
  tSerializeTableTSMAInfoReq(pBuf, bufLen, &req);

  *msg = pBuf;
  *msgLen = bufLen;
  return TSDB_CODE_SUCCESS;
}

int32_t queryBuildGetStreamProgressMsg(void* input, char** msg, int32_t msgSize, int32_t *msgLen, void*(*mallcFp)(int64_t)) {
  if (!msg || !msgLen) {
    return TSDB_CODE_TSC_INVALID_INPUT;
  }

  int32_t len = tSerializeStreamProgressReq(NULL, 0, input);
  void* pBuf = (*mallcFp)(len);

  tSerializeStreamProgressReq(pBuf, len, input);

  *msg = pBuf;
  *msgLen = len;
  return TSDB_CODE_SUCCESS;
}

int32_t queryProcessUseDBRsp(void *output, char *msg, int32_t msgSize) {
  SUseDbOutput *pOut = output;
  SUseDbRsp     usedbRsp = {0};
  int32_t       code = -1;

  if (NULL == output || NULL == msg || msgSize <= 0) {
    code = TSDB_CODE_TSC_INVALID_INPUT;
    goto PROCESS_USEDB_OVER;
  }

  if (tDeserializeSUseDbRsp(msg, msgSize, &usedbRsp) != 0) {
    qError("invalid use db rsp msg, msgSize:%d", msgSize);
    code = TSDB_CODE_INVALID_MSG;
    goto PROCESS_USEDB_OVER;
  }

  if (usedbRsp.vgNum < 0) {
    qError("invalid db[%s] vgroup number[%d]", usedbRsp.db, usedbRsp.vgNum);
    code = TSDB_CODE_TSC_INVALID_VALUE;
    goto PROCESS_USEDB_OVER;
  }

  qTrace("db:%s, usedbRsp received, numOfVgroups:%d", usedbRsp.db, usedbRsp.vgNum);
  for (int32_t i = 0; i < usedbRsp.vgNum; ++i) {
    SVgroupInfo *pInfo = taosArrayGet(usedbRsp.pVgroupInfos, i);
    qTrace("vgId:%d, numOfEps:%d inUse:%d ", pInfo->vgId, pInfo->epSet.numOfEps, pInfo->epSet.inUse);
    for (int32_t j = 0; j < pInfo->epSet.numOfEps; ++j) {
      qTrace("vgId:%d, index:%d epset:%s:%u", pInfo->vgId, j, pInfo->epSet.eps[j].fqdn, pInfo->epSet.eps[j].port);
    }
  }

  code = queryBuildUseDbOutput(pOut, &usedbRsp);

PROCESS_USEDB_OVER:

  if (code != 0) {
    if (pOut) {
      if (pOut->dbVgroup) taosHashCleanup(pOut->dbVgroup->vgHash);
      taosMemoryFreeClear(pOut->dbVgroup);
    }
    qError("failed to process usedb rsp since %s", terrstr());
  }

  tFreeSUsedbRsp(&usedbRsp);
  return code;
}

static int32_t queryConvertTableMetaMsg(STableMetaRsp *pMetaMsg) {
  if (pMetaMsg->numOfTags < 0 || pMetaMsg->numOfTags > TSDB_MAX_TAGS) {
    qError("invalid numOfTags[%d] in table meta rsp msg", pMetaMsg->numOfTags);
    return TSDB_CODE_TSC_INVALID_VALUE;
  }

  if (pMetaMsg->numOfColumns > TSDB_MAX_COLUMNS || pMetaMsg->numOfColumns <= 0) {
    qError("invalid numOfColumns[%d] in table meta rsp msg", pMetaMsg->numOfColumns);
    return TSDB_CODE_TSC_INVALID_VALUE;
  }

  if (pMetaMsg->tableType != TSDB_SUPER_TABLE && pMetaMsg->tableType != TSDB_CHILD_TABLE &&
      pMetaMsg->tableType != TSDB_NORMAL_TABLE && pMetaMsg->tableType != TSDB_SYSTEM_TABLE) {
    qError("invalid tableType[%d] in table meta rsp msg", pMetaMsg->tableType);
    return TSDB_CODE_TSC_INVALID_VALUE;
  }

  if (pMetaMsg->sversion < 0) {
    qError("invalid sversion[%d] in table meta rsp msg", pMetaMsg->sversion);
    return TSDB_CODE_TSC_INVALID_VALUE;
  }

  if (pMetaMsg->tversion < 0) {
    qError("invalid tversion[%d] in table meta rsp msg", pMetaMsg->tversion);
    return TSDB_CODE_TSC_INVALID_VALUE;
  }

  if (pMetaMsg->pSchemas[0].colId != PRIMARYKEY_TIMESTAMP_COL_ID) {
    qError("invalid colId[%" PRIi16 "] for the first column in table meta rsp msg", pMetaMsg->pSchemas[0].colId);
    return TSDB_CODE_TSC_INVALID_VALUE;
  }

  return TSDB_CODE_SUCCESS;
}

int32_t queryCreateCTableMetaFromMsg(STableMetaRsp *msg, SCTableMeta *pMeta) {
  pMeta->vgId = msg->vgId;
  pMeta->tableType = msg->tableType;
  pMeta->uid = msg->tuid;
  pMeta->suid = msg->suid;

  qDebug("ctable %s uid %" PRIx64 " meta returned, type %d vgId:%d db %s suid %" PRIx64, msg->tbName, pMeta->uid,
         pMeta->tableType, pMeta->vgId, msg->dbFName, pMeta->suid);

  return TSDB_CODE_SUCCESS;
}

int32_t queryCreateTableMetaFromMsg(STableMetaRsp *msg, bool isStb, STableMeta **pMeta) {
  int32_t total = msg->numOfColumns + msg->numOfTags;
  int32_t metaSize = sizeof(STableMeta) + sizeof(SSchema) * total;
  int32_t schemaExtSize = useCompress(msg->tableType) ? sizeof(SSchemaExt) * msg->numOfColumns : 0;

  STableMeta *pTableMeta = taosMemoryCalloc(1, metaSize + schemaExtSize);
  if (NULL == pTableMeta) {
    qError("calloc size[%d] failed", metaSize);
    return TSDB_CODE_OUT_OF_MEMORY;
  }
  SSchemaExt *pSchemaExt = (SSchemaExt *)((char *)pTableMeta + metaSize);

  pTableMeta->vgId = isStb ? 0 : msg->vgId;
  pTableMeta->tableType = isStb ? TSDB_SUPER_TABLE : msg->tableType;
  pTableMeta->uid = isStb ? msg->suid : msg->tuid;
  pTableMeta->suid = msg->suid;
  pTableMeta->sversion = msg->sversion;
  pTableMeta->tversion = msg->tversion;

  pTableMeta->tableInfo.numOfTags = msg->numOfTags;
  pTableMeta->tableInfo.precision = msg->precision;
  pTableMeta->tableInfo.numOfColumns = msg->numOfColumns;

  memcpy(pTableMeta->schema, msg->pSchemas, sizeof(SSchema) * total);
  if (useCompress(msg->tableType)) {
    pTableMeta->schemaExt = pSchemaExt;
    memcpy(pSchemaExt, msg->pSchemaExt, schemaExtSize);
  } else {
    pTableMeta->schemaExt = NULL;
  }

  bool hasPK = (msg->numOfColumns > 1) && (pTableMeta->schema[1].flags & COL_IS_KEY);
  for (int32_t i = 0; i < msg->numOfColumns; ++i) {
    pTableMeta->tableInfo.rowSize += pTableMeta->schema[i].bytes;
    if (hasPK && (i > 0)) {
      if ((pTableMeta->schema[i].flags & COL_IS_KEY)) {
        ++pTableMeta->tableInfo.numOfPKs;
      } else {
        hasPK = false;
      }
    }
  }

  qDebug("table %s uid %" PRIx64 " meta returned, type %d vgId:%d db %s stb %s suid %" PRIx64
         " sver %d tver %d"
         " tagNum %d colNum %d precision %d rowSize %d",
         msg->tbName, pTableMeta->uid, pTableMeta->tableType, pTableMeta->vgId, msg->dbFName, msg->stbName,
         pTableMeta->suid, pTableMeta->sversion, pTableMeta->tversion, pTableMeta->tableInfo.numOfTags,
         pTableMeta->tableInfo.numOfColumns, pTableMeta->tableInfo.precision, pTableMeta->tableInfo.rowSize);

  *pMeta = pTableMeta;
  return TSDB_CODE_SUCCESS;
}

int32_t queryProcessTableMetaRsp(void *output, char *msg, int32_t msgSize) {
  int32_t       code = 0;
  STableMetaRsp metaRsp = {0};

  if (NULL == output || NULL == msg || msgSize <= 0) {
    code = TSDB_CODE_TSC_INVALID_INPUT;
    goto PROCESS_META_OVER;
  }

  if (tDeserializeSTableMetaRsp(msg, msgSize, &metaRsp) != 0) {
    code = TSDB_CODE_INVALID_MSG;
    goto PROCESS_META_OVER;
  }

  code = queryConvertTableMetaMsg(&metaRsp);
  if (code != TSDB_CODE_SUCCESS) {
    goto PROCESS_META_OVER;
  }

  if (0 != strcmp(metaRsp.dbFName, TSDB_INFORMATION_SCHEMA_DB) &&
      !tIsValidSchema(metaRsp.pSchemas, metaRsp.numOfColumns, metaRsp.numOfTags)) {
    code = TSDB_CODE_TSC_INVALID_VALUE;
    goto PROCESS_META_OVER;
  }

  STableMetaOutput *pOut = output;
  strcpy(pOut->dbFName, metaRsp.dbFName);
  pOut->dbId = metaRsp.dbId;

  if (metaRsp.tableType == TSDB_CHILD_TABLE) {
    SET_META_TYPE_BOTH_TABLE(pOut->metaType);

    strcpy(pOut->ctbName, metaRsp.tbName);
    strcpy(pOut->tbName, metaRsp.stbName);

    pOut->ctbMeta.vgId = metaRsp.vgId;
    pOut->ctbMeta.tableType = metaRsp.tableType;
    pOut->ctbMeta.uid = metaRsp.tuid;
    pOut->ctbMeta.suid = metaRsp.suid;

    code = queryCreateTableMetaFromMsg(&metaRsp, true, &pOut->tbMeta);
  } else {
    SET_META_TYPE_TABLE(pOut->metaType);
    strcpy(pOut->tbName, metaRsp.tbName);
    code = queryCreateTableMetaFromMsg(&metaRsp, (metaRsp.tableType == TSDB_SUPER_TABLE), &pOut->tbMeta);
  }

PROCESS_META_OVER:
  if (code != 0) {
    qError("failed to process table meta rsp since %s", tstrerror(code));
  }

  tFreeSTableMetaRsp(&metaRsp);
  return code;
}

int32_t queryProcessQnodeListRsp(void *output, char *msg, int32_t msgSize) {
  SQnodeListRsp out = {0};
  int32_t       code = 0;

  if (NULL == output || NULL == msg || msgSize <= 0) {
    code = TSDB_CODE_TSC_INVALID_INPUT;
    return code;
  }

  out.qnodeList = (SArray *)output;
  if (tDeserializeSQnodeListRsp(msg, msgSize, &out) != 0) {
    qError("invalid qnode list rsp msg, msgSize:%d", msgSize);
    code = TSDB_CODE_INVALID_MSG;
    return code;
  }

  return code;
}

int32_t queryProcessDnodeListRsp(void *output, char *msg, int32_t msgSize) {
  SDnodeListRsp out = {0};
  int32_t       code = 0;

  if (NULL == output || NULL == msg || msgSize <= 0) {
    code = TSDB_CODE_TSC_INVALID_INPUT;
    return code;
  }

  if (tDeserializeSDnodeListRsp(msg, msgSize, &out) != 0) {
    qError("invalid dnode list rsp msg, msgSize:%d", msgSize);
    code = TSDB_CODE_INVALID_MSG;
    return code;
  }

  *(SArray **)output = out.dnodeList;

  return code;
}

int32_t queryProcessGetSerVerRsp(void *output, char *msg, int32_t msgSize) {
  SServerVerRsp out = {0};
  int32_t       code = 0;

  if (NULL == output || NULL == msg || msgSize <= 0) {
    code = TSDB_CODE_TSC_INVALID_INPUT;
    return code;
  }

  if (tDeserializeSServerVerRsp(msg, msgSize, &out) != 0) {
    qError("invalid svr ver rsp msg, msgSize:%d", msgSize);
    code = TSDB_CODE_INVALID_MSG;
    return code;
  }

  *(char **)output = taosStrdup(out.ver);

  return code;
}

int32_t queryProcessGetDbCfgRsp(void *output, char *msg, int32_t msgSize) {
  SDbCfgRsp out = {0};

  if (NULL == output || NULL == msg || msgSize <= 0) {
    return TSDB_CODE_TSC_INVALID_INPUT;
  }

  if (tDeserializeSDbCfgRsp(msg, msgSize, &out) != 0) {
    qError("tDeserializeSDbCfgRsp failed, msgSize:%d,dbCfgRsp:%lu", msgSize, sizeof(out));
    return TSDB_CODE_INVALID_MSG;
  }

  memcpy(output, &out, sizeof(out));

  return TSDB_CODE_SUCCESS;
}

int32_t queryProcessGetIndexRsp(void *output, char *msg, int32_t msgSize) {
  SUserIndexRsp out = {0};

  if (NULL == output || NULL == msg || msgSize <= 0) {
    return TSDB_CODE_TSC_INVALID_INPUT;
  }

  if (tDeserializeSUserIndexRsp(msg, msgSize, &out) != 0) {
    qError("tDeserializeSUserIndexRsp failed, msgSize:%d", msgSize);
    return TSDB_CODE_INVALID_MSG;
  }

  memcpy(output, &out, sizeof(out));

  return TSDB_CODE_SUCCESS;
}

int32_t queryProcessRetrieveFuncRsp(void *output, char *msg, int32_t msgSize) {
  SRetrieveFuncRsp out = {0};

  if (NULL == output || NULL == msg || msgSize <= 0) {
    return TSDB_CODE_TSC_INVALID_INPUT;
  }

  if (tDeserializeSRetrieveFuncRsp(msg, msgSize, &out) != 0) {
    qError("tDeserializeSRetrieveFuncRsp failed, msgSize:%d", msgSize);
    return TSDB_CODE_INVALID_MSG;
  }

  if (1 != out.numOfFuncs) {
    qError("invalid func num returned, numOfFuncs:%d", out.numOfFuncs);
    return TSDB_CODE_INVALID_MSG;
  }

  SFuncInfo *funcInfo = taosArrayGet(out.pFuncInfos, 0);

  memcpy(output, funcInfo, sizeof(*funcInfo));
  taosArrayDestroy(out.pFuncInfos);
  taosArrayDestroy(out.pFuncExtraInfos);

  return TSDB_CODE_SUCCESS;
}

int32_t queryProcessGetUserAuthRsp(void *output, char *msg, int32_t msgSize) {
  if (NULL == output || NULL == msg || msgSize <= 0) {
    return TSDB_CODE_TSC_INVALID_INPUT;
  }

  if (tDeserializeSGetUserAuthRsp(msg, msgSize, (SGetUserAuthRsp *)output) != 0) {
    qError("tDeserializeSGetUserAuthRsp failed, msgSize:%d", msgSize);
    return TSDB_CODE_INVALID_MSG;
  }

  return TSDB_CODE_SUCCESS;
}

int32_t queryProcessGetTbIndexRsp(void *output, char *msg, int32_t msgSize) {
  if (NULL == output || NULL == msg || msgSize <= 0) {
    return TSDB_CODE_TSC_INVALID_INPUT;
  }

  STableIndexRsp *out = (STableIndexRsp *)output;
  if (tDeserializeSTableIndexRsp(msg, msgSize, out) != 0) {
    qError("tDeserializeSTableIndexRsp failed, msgSize:%d", msgSize);
    return TSDB_CODE_INVALID_MSG;
  }

  return TSDB_CODE_SUCCESS;
}

int32_t queryProcessGetTbCfgRsp(void *output, char *msg, int32_t msgSize) {
  if (NULL == output || NULL == msg || msgSize <= 0) {
    return TSDB_CODE_TSC_INVALID_INPUT;
  }

  STableCfgRsp *out = taosMemoryCalloc(1, sizeof(STableCfgRsp));
  if (tDeserializeSTableCfgRsp(msg, msgSize, out) != 0) {
    qError("tDeserializeSTableCfgRsp failed, msgSize:%d", msgSize);
    tFreeSTableCfgRsp(out);
    taosMemoryFree(out);
    return TSDB_CODE_INVALID_MSG;
  }

  *(STableCfgRsp **)output = out;

  return TSDB_CODE_SUCCESS;
}

int32_t queryProcessGetViewMetaRsp(void *output, char *msg, int32_t msgSize) {
  if (NULL == output || NULL == msg || msgSize <= 0) {
    return TSDB_CODE_TSC_INVALID_INPUT;
  }

  SViewMetaRsp *out = taosMemoryCalloc(1, sizeof(SViewMetaRsp));
  if (tDeserializeSViewMetaRsp(msg, msgSize, out) != 0) {
    qError("tDeserializeSViewMetaRsp failed, msgSize:%d", msgSize);
    tFreeSViewMetaRsp(out);
    taosMemoryFree(out);
    return TSDB_CODE_INVALID_MSG;
  }

  qDebugL("view meta recved, dbFName:%s, view:%s, querySQL:%s", out->dbFName, out->name, out->querySql);

  *(SViewMetaRsp **)output = out;

  return TSDB_CODE_SUCCESS;
}

<<<<<<< HEAD
=======
int32_t queryProcessGetTbTSMARsp(void* output, char* msg, int32_t msgSize) {
  if (NULL == output || NULL == msg || msgSize <= 0) {
    return TSDB_CODE_TSC_INVALID_INPUT;
  }

  if (tDeserializeTableTSMAInfoRsp(msg, msgSize, output) != 0) {
    qError("tDeserializeSViewMetaRsp failed, msgSize:%d", msgSize);
    return TSDB_CODE_INVALID_MSG;
  }

  return TSDB_CODE_SUCCESS;
}

int32_t queryProcessStreamProgressRsp(void* output, char* msg, int32_t msgSize) {
  if (!output || !msg || msgSize <= 0) {
    return TSDB_CODE_TSC_INVALID_INPUT;
  }

  if (tDeserializeSStreamProgressRsp(msg, msgSize, output) != 0) {
    qError("tDeserializeStreamProgressRsp failed, msgSize: %d", msgSize);
    return TSDB_CODE_INVALID_MSG;
  }
  return TSDB_CODE_SUCCESS;
}


>>>>>>> c43c0cf4
void initQueryModuleMsgHandle() {
  queryBuildMsg[TMSG_INDEX(TDMT_VND_TABLE_META)] = queryBuildTableMetaReqMsg;
  queryBuildMsg[TMSG_INDEX(TDMT_MND_TABLE_META)] = queryBuildTableMetaReqMsg;
  queryBuildMsg[TMSG_INDEX(TDMT_MND_USE_DB)] = queryBuildUseDbMsg;
  queryBuildMsg[TMSG_INDEX(TDMT_MND_QNODE_LIST)] = queryBuildQnodeListMsg;
  queryBuildMsg[TMSG_INDEX(TDMT_MND_DNODE_LIST)] = queryBuildDnodeListMsg;
  queryBuildMsg[TMSG_INDEX(TDMT_MND_GET_DB_CFG)] = queryBuildGetDBCfgMsg;
  queryBuildMsg[TMSG_INDEX(TDMT_MND_GET_INDEX)] = queryBuildGetIndexMsg;
  queryBuildMsg[TMSG_INDEX(TDMT_MND_RETRIEVE_FUNC)] = queryBuildRetrieveFuncMsg;
  queryBuildMsg[TMSG_INDEX(TDMT_MND_GET_USER_AUTH)] = queryBuildGetUserAuthMsg;
  queryBuildMsg[TMSG_INDEX(TDMT_MND_GET_TABLE_INDEX)] = queryBuildGetTbIndexMsg;
  queryBuildMsg[TMSG_INDEX(TDMT_VND_TABLE_CFG)] = queryBuildGetTbCfgMsg;
  queryBuildMsg[TMSG_INDEX(TDMT_MND_TABLE_CFG)] = queryBuildGetTbCfgMsg;
  queryBuildMsg[TMSG_INDEX(TDMT_MND_SERVER_VERSION)] = queryBuildGetSerVerMsg;
  queryBuildMsg[TMSG_INDEX(TDMT_MND_VIEW_META)] = queryBuildGetViewMetaMsg;
  queryBuildMsg[TMSG_INDEX(TDMT_MND_GET_TABLE_TSMA)] = queryBuildGetTableTSMAMsg;
  queryBuildMsg[TMSG_INDEX(TDMT_MND_GET_TSMA)] = queryBuildGetTSMAMsg;
  queryBuildMsg[TMSG_INDEX(TDMT_VND_GET_STREAM_PROGRESS)] = queryBuildGetStreamProgressMsg;

  queryProcessMsgRsp[TMSG_INDEX(TDMT_VND_TABLE_META)] = queryProcessTableMetaRsp;
  queryProcessMsgRsp[TMSG_INDEX(TDMT_MND_TABLE_META)] = queryProcessTableMetaRsp;
  queryProcessMsgRsp[TMSG_INDEX(TDMT_MND_USE_DB)] = queryProcessUseDBRsp;
  queryProcessMsgRsp[TMSG_INDEX(TDMT_MND_QNODE_LIST)] = queryProcessQnodeListRsp;
  queryProcessMsgRsp[TMSG_INDEX(TDMT_MND_DNODE_LIST)] = queryProcessDnodeListRsp;
  queryProcessMsgRsp[TMSG_INDEX(TDMT_MND_GET_DB_CFG)] = queryProcessGetDbCfgRsp;
  queryProcessMsgRsp[TMSG_INDEX(TDMT_MND_GET_INDEX)] = queryProcessGetIndexRsp;
  queryProcessMsgRsp[TMSG_INDEX(TDMT_MND_RETRIEVE_FUNC)] = queryProcessRetrieveFuncRsp;
  queryProcessMsgRsp[TMSG_INDEX(TDMT_MND_GET_USER_AUTH)] = queryProcessGetUserAuthRsp;
  queryProcessMsgRsp[TMSG_INDEX(TDMT_MND_GET_TABLE_INDEX)] = queryProcessGetTbIndexRsp;
  queryProcessMsgRsp[TMSG_INDEX(TDMT_VND_TABLE_CFG)] = queryProcessGetTbCfgRsp;
  queryProcessMsgRsp[TMSG_INDEX(TDMT_MND_TABLE_CFG)] = queryProcessGetTbCfgRsp;
  queryProcessMsgRsp[TMSG_INDEX(TDMT_MND_SERVER_VERSION)] = queryProcessGetSerVerRsp;
  queryProcessMsgRsp[TMSG_INDEX(TDMT_MND_VIEW_META)] = queryProcessGetViewMetaRsp;
  queryProcessMsgRsp[TMSG_INDEX(TDMT_MND_GET_TABLE_TSMA)] = queryProcessGetTbTSMARsp;
  queryProcessMsgRsp[TMSG_INDEX(TDMT_MND_GET_TSMA)] = queryProcessGetTbTSMARsp;
  queryProcessMsgRsp[TMSG_INDEX(TDMT_VND_GET_STREAM_PROGRESS)] = queryProcessStreamProgressRsp;
}

#pragma GCC diagnostic pop<|MERGE_RESOLUTION|>--- conflicted
+++ resolved
@@ -745,8 +745,6 @@
   return TSDB_CODE_SUCCESS;
 }
 
-<<<<<<< HEAD
-=======
 int32_t queryProcessGetTbTSMARsp(void* output, char* msg, int32_t msgSize) {
   if (NULL == output || NULL == msg || msgSize <= 0) {
     return TSDB_CODE_TSC_INVALID_INPUT;
@@ -773,7 +771,6 @@
 }
 
 
->>>>>>> c43c0cf4
 void initQueryModuleMsgHandle() {
   queryBuildMsg[TMSG_INDEX(TDMT_VND_TABLE_META)] = queryBuildTableMetaReqMsg;
   queryBuildMsg[TMSG_INDEX(TDMT_MND_TABLE_META)] = queryBuildTableMetaReqMsg;
