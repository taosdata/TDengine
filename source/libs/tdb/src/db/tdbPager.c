--- conflicted
+++ resolved
@@ -880,11 +880,7 @@
     return -1;
   }
 
-<<<<<<< HEAD
-  tdbDebug("pager/restore: %p, %d/%d, txnId:%" PRId64, pPager, pPager->dbOrigSize, pPager->dbFileSize, pTxn->txnId);
-=======
   tdbDebug("pager/restore: %p, %d/%d, txnId:%s", pPager, pPager->dbOrigSize, pPager->dbFileSize, jFileName);
->>>>>>> 78af4f54
 
   for (int pgIndex = 0; pgIndex < journalSize; ++pgIndex) {
     // read pgno & the page from journal
