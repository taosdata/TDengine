/*
 * Copyright (c) 2019 TAOS Data, Inc. <jhtao@taosdata.com>
 *
 * This program is free software: you can use, redistribute, and/or modify
 * it under the terms of the GNU Affero General Public License, version 3
 * or later ("AGPL"), as published by the Free Software Foundation.
 *
 * This program is distributed in the hope that it will be useful, but WITHOUT
 * ANY WARRANTY; without even the implied warranty of MERCHANTABILITY or
 * FITNESS FOR A PARTICULAR PURPOSE.
 *
 * You should have received a copy of the GNU Affero General Public License
 * along with this program. If not, see <http://www.gnu.org/licenses/>.
 */

#include "tdbInt.h"

int tdbGnrtFileID(const char *fname, uint8_t *fileid, bool unique) {
  int64_t stDev = 0, stIno = 0;

  if (taosDevInoFile(fname, &stDev, &stIno) < 0) {
    return -1;
  }

  memset(fileid, 0, TDB_FILE_ID_LEN);

  ((uint64_t *)fileid)[0] = stDev;
  ((uint64_t *)fileid)[1] = stIno;
  if (unique) {
    ((uint64_t *)fileid)[2] = taosRand();
  }

  return 0;
}

// int tdbCheckFileAccess(const char *pathname, int mode) {
//   int flags = 0;

//   if (mode & TDB_F_OK) {
//     flags |= F_OK;
//   }

//   if (mode & TDB_R_OK) {
//     flags |= R_OK;
//   }

//   if (mode & TDB_W_OK) {
//     flags |= W_OK;
//   }

//   return access(pathname, flags);
// }

<<<<<<< HEAD
int tdbGetFileSize(const char *fname, int pgSize, SPgno *pSize) {
  struct stat st;
=======
int tdbGetFileSize(const char *fname, pgsz_t pgSize, pgno_t *pSize) {
>>>>>>> 8cc9efd2
  int         ret;
  int64_t file_size = 0;
  ret = taosStatFile(fname, &file_size, NULL);
  if (ret != 0) {
    return -1;
  }

  ASSERT(file_size % pgSize == 0);

  *pSize = file_size / pgSize;
  return 0;
}

int tdbPRead(int fd, void *pData, int count, i64 offset) {
  void *pBuf;
  int   nbytes;
  i64   ioffset;
  int   iread;

  pBuf = pData;
  nbytes = count;
  ioffset = offset;
  while (nbytes > 0) {
    iread = pread(fd, pBuf, nbytes, ioffset);
    if (iread < 0) {
      /* TODO */
    } else if (iread == 0) {
      return (count - iread);
    }

    nbytes = nbytes - iread;
    pBuf = (void *)((u8 *)pBuf + iread);
    ioffset += iread;
  }

  return count;
}<|MERGE_RESOLUTION|>--- conflicted
+++ resolved
@@ -51,12 +51,8 @@
 //   return access(pathname, flags);
 // }
 
-<<<<<<< HEAD
 int tdbGetFileSize(const char *fname, int pgSize, SPgno *pSize) {
   struct stat st;
-=======
-int tdbGetFileSize(const char *fname, pgsz_t pgSize, pgno_t *pSize) {
->>>>>>> 8cc9efd2
   int         ret;
   int64_t file_size = 0;
   ret = taosStatFile(fname, &file_size, NULL);
