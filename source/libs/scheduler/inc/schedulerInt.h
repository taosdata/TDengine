--- conflicted
+++ resolved
@@ -96,7 +96,7 @@
   SHashObj        *succTasks; // succeed tasks, key:taskid, value:SQueryTask*
   SHashObj        *failTasks; // failed tasks, key:taskid, value:SQueryTask*
 
-  int8_t           status;  
+  int8_t           status;
   SQueryNodeAddr   resNode;
   tsem_t           rspSem;
   int32_t          userFetch;
@@ -113,10 +113,10 @@
 #define SCH_IS_DATA_SRC_TASK(task) ((task)->plan->type == QUERY_TYPE_SCAN)
 #define SCH_TASK_NEED_WAIT_ALL(task) ((task)->plan->type == QUERY_TYPE_MODIFY)
 
-#define SCH_SET_TASK_STATUS(task, st) atomic_store_8(&(task)->status, st) 
+#define SCH_SET_TASK_STATUS(task, st) atomic_store_8(&(task)->status, st)
 #define SCH_GET_TASK_STATUS(task) atomic_load_8(&(task)->status)
 
-#define SCH_SET_JOB_STATUS(job, st) atomic_store_8(&(job)->status, st) 
+#define SCH_SET_JOB_STATUS(job, st) atomic_store_8(&(job)->status, st)
 #define SCH_GET_JOB_STATUS(job) atomic_load_8(&(job)->status)
 
 #define SCH_SET_JOB_TYPE(pAttr, type) (pAttr)->queryJob = ((type) != QUERY_TYPE_MODIFY)
@@ -135,14 +135,9 @@
 #define SCH_LOCK(type, _lock) (SCH_READ == (type) ? taosRLockLatch(_lock) : taosWLockLatch(_lock))
 #define SCH_UNLOCK(type, _lock) (SCH_READ == (type) ? taosRUnLockLatch(_lock) : taosWUnLockLatch(_lock))
 
-<<<<<<< HEAD
-extern int32_t schLaunchTask(SSchJob *job, SSchTask *task);
-extern int32_t schBuildAndSendMsg(SSchJob *job, SSchTask *task, int32_t msgType);
-=======
 
 static int32_t schLaunchTask(SSchJob *job, SSchTask *task);
 static int32_t schBuildAndSendMsg(SSchJob *job, SSchTask *task, int32_t msgType);
->>>>>>> 3077a244
 
 #ifdef __cplusplus
 }
