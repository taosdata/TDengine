--- conflicted
+++ resolved
@@ -146,24 +146,15 @@
 #define SCH_SET_JOB_TYPE(pAttr, type) (pAttr)->queryJob = ((type) != QUERY_TYPE_MODIFY)
 #define SCH_JOB_NEED_FETCH(pAttr) ((pAttr)->queryJob)
 
-<<<<<<< HEAD
-#define SCH_JOB_ELOG(param, ...) qError("QID:0x%"PRIx64" " param, pJob->queryId, __VA_ARGS__)
-#define SCH_JOB_DLOG(param, ...) qDebug("QID:0x%"PRIx64" " param, pJob->queryId, __VA_ARGS__)
-
-#define SCH_TASK_ELOG(param, ...) qError("QID:0x%"PRIx64",TID:%"PRId64" " param, pJob->queryId, pTask->taskId, __VA_ARGS__)
-#define SCH_TASK_DLOG(param, ...) qDebug("QID:0x%"PRIx64",TID:%"PRId64" " param, pJob->queryId, pTask->taskId, __VA_ARGS__)
-#define SCH_TASK_WLOG(param, ...) qWarn("QID:0x%"PRIx64",TID:%"PRId64" " param, pJob->queryId, pTask->taskId, __VA_ARGS__)
-=======
-#define SCH_JOB_ELOG(param, ...) qError("QID:%" PRIx64 " " param, pJob->queryId, __VA_ARGS__)
-#define SCH_JOB_DLOG(param, ...) qDebug("QID:%" PRIx64 " " param, pJob->queryId, __VA_ARGS__)
+#define SCH_JOB_ELOG(param, ...) qError("QID:0x%" PRIx64 " " param, pJob->queryId, __VA_ARGS__)
+#define SCH_JOB_DLOG(param, ...) qDebug("QID:0x%" PRIx64 " " param, pJob->queryId, __VA_ARGS__)
 
 #define SCH_TASK_ELOG(param, ...) \
-  qError("QID:%" PRIx64 ",TID:%" PRId64 " " param, pJob->queryId, pTask->taskId, __VA_ARGS__)
+  qError("QID:0x%" PRIx64 ",TID:%" PRId64 " " param, pJob->queryId, pTask->taskId, __VA_ARGS__)
 #define SCH_TASK_DLOG(param, ...) \
-  qDebug("QID:%" PRIx64 ",TID:%" PRId64 " " param, pJob->queryId, pTask->taskId, __VA_ARGS__)
+  qDebug("QID:0x%" PRIx64 ",TID:%" PRId64 " " param, pJob->queryId, pTask->taskId, __VA_ARGS__)
 #define SCH_TASK_WLOG(param, ...) \
-  qWarn("QID:%" PRIx64 ",TID:%" PRId64 " " param, pJob->queryId, pTask->taskId, __VA_ARGS__)
->>>>>>> 36df7def
+  qWarn("QID:0x%" PRIx64 ",TID:%" PRId64 " " param, pJob->queryId, pTask->taskId, __VA_ARGS__)
 
 #define SCH_ERR_RET(c) do { int32_t _code = c; if (_code != TSDB_CODE_SUCCESS) { terrno = _code; return _code; } } while (0)
 #define SCH_RET(c) do { int32_t _code = c; if (_code != TSDB_CODE_SUCCESS) { terrno = _code; } return _code; } while (0)
