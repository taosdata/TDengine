--- conflicted
+++ resolved
@@ -204,39 +204,6 @@
 } SSchOpStatus;
 
 typedef struct SSchJob {
-<<<<<<< HEAD
-  int64_t          refId;
-  uint64_t         queryId;
-  SSchJobAttr      attr;
-  int32_t          levelNum;
-  int32_t          taskNum;
-  SRequestConnInfo conn;
-  SArray          *nodeList;   // qnode/vnode list, SArray<SQueryNodeLoad>
-  SArray          *levels;    // starting from 0. SArray<SSchLevel>
-  SQueryPlan      *pDag;  
-
-  SArray          *dataSrcTasks; // SArray<SQueryTask*>
-  int32_t          levelIdx;
-  SEpSet           dataSrcEps;
-  SHashObj        *taskList;
-  SHashObj        *execTasks; // executing and executed tasks, key:taskid, value:SQueryTask*
-  SHashObj        *flowCtrl;  // key is ep, element is SSchFlowControl
-
-  SExplainCtx     *explainCtx;
-  int8_t           status;  
-  SQueryNodeAddr   resNode;
-  tsem_t           rspSem;
-  SSchOpStatus     opStatus;
-  bool            *reqKilled;
-  SSchTask        *fetchTask;
-  int32_t          errCode;
-  SRWLatch         resLock;
-  SQueryExecRes    execRes;
-  void            *resData;         //TODO free it or not
-  int32_t          resNumOfRows;
-  SSchResInfo      userRes;
-  const char      *sql;
-=======
   int64_t            refId;
   uint64_t           queryId;
   SSchJobAttr        attr;
@@ -269,7 +236,6 @@
   int32_t            resNumOfRows;
   SSchResInfo        userRes;
   const char        *sql;
->>>>>>> 45e9b239
   SQueryProfileSummary summary;
 } SSchJob;
 
@@ -391,11 +357,7 @@
 int32_t schMakeHbRpcCtx(SSchJob *pJob, SSchTask *pTask, SRpcCtx *pCtx);
 int32_t schEnsureHbConnection(SSchJob *pJob, SSchTask *pTask);
 int32_t schUpdateHbConnection(SQueryNodeEpId *epId, SSchTrans *trans);
-<<<<<<< HEAD
 int32_t schHandleHbCallback(void *param, SDataBuf *pMsg, int32_t code);
-=======
-int32_t schHandleHbCallback(void *param, const SDataBuf *pMsg, int32_t code);
->>>>>>> 45e9b239
 void    schFreeRpcCtx(SRpcCtx *pCtx);
 int32_t schGetCallbackFp(int32_t msgType, __async_send_cb_fn_t *fp);
 bool    schJobNeedToStop(SSchJob *pJob, int8_t *pStatus);
@@ -425,11 +387,8 @@
 int32_t schBeginOperation(SSchJob *pJob, SCH_OP_TYPE type, bool sync);
 int32_t schInitJob(SSchedulerReq *pReq, SSchJob **pSchJob);
 int32_t schSetJobQueryRes(SSchJob* pJob, SQueryResult* pRes);
-<<<<<<< HEAD
 int32_t schUpdateTaskCandidateAddr(SSchJob *pJob, SSchTask *pTask, SEpSet* pEpSet);
 int32_t schHandleRedirect(SSchJob *pJob, SSchTask *pTask, SDataBuf* pData, int32_t rspCode);
-=======
->>>>>>> 45e9b239
 
 
 #ifdef __cplusplus
