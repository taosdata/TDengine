--- conflicted
+++ resolved
@@ -285,10 +285,6 @@
   int32_t code = schLaunchTasksInFlowCtrlListImpl(pJob, ctrl);;
   SCH_ERR_RET(code);
   
-<<<<<<< HEAD
-  return TSDB_CODE_FAILED;
-=======
   return code; // to avoid compiler error
->>>>>>> 23bef711
-}
-
+}
+
