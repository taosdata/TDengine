--- conflicted
+++ resolved
@@ -382,62 +382,14 @@
   SSchTask              *pTask = NULL;
   SSchJob               *pJob = NULL;
 
-<<<<<<< HEAD
-  SSchJob *pJob = schAcquireJob(pParam->refId);
-  if (NULL == pJob) {
-    qWarn("QID:0x%" PRIx64 ",TID:0x%" PRIx64 "taosAcquireRef job failed, may be dropped, refId:0x%" PRIx64,
-          pParam->queryId, pParam->taskId, pParam->refId);
-    SCH_ERR_JRET(TSDB_CODE_QRY_JOB_FREED);
-  }
-
-  SCH_ERR_JRET(schGetTaskInJob(pJob, pParam->taskId, &pTask));
-
-  SCH_LOCK_TASK(pTask);
-
-  SCH_TASK_DLOG("rsp msg received, type:%s, handle:%p, code:%s", TMSG_INFO(msgType), pMsg->handle, tstrerror(rspCode));
-
-  if (pParam->execId != pTask->execId) {
-    SCH_TASK_DLOG("execId %d mis-match current execId %d", pParam->execId, pTask->execId);
-    goto _return;
-  }
-
-  bool dropExecNode = (msgType == TDMT_SCH_LINK_BROKEN || SCH_NETWORK_ERR(rspCode));
-  SCH_ERR_JRET(schUpdateTaskHandle(pJob, pTask, dropExecNode, pMsg->handle, pParam->execId));
-
-  int8_t status = 0;
-  if (schJobNeedToStop(pJob, &status)) {
-    SCH_TASK_ELOG("rsp will not be processed cause of job status %s, rspCode:0x%x", jobTaskStatusStr(status), rspCode);
-    code = atomic_load_32(&pJob->errCode);
-    goto _return;
-  }
-
-  SCH_ERR_JRET(schValidateReceivedMsgType(pJob, pTask, msgType));
-=======
   qDebug("begin to handle rsp msg, type:%s, handle:%p, code:%s", TMSG_INFO(pMsg->msgType), pMsg->handle, tstrerror(rspCode));
->>>>>>> 44bdb511
 
   SCH_ERR_RET(schProcessOnCbBegin(&pJob, &pTask, pParam->queryId, pParam->refId, pParam->taskId));
-  
+
   code = schHandleResponseMsg(pJob, pTask, pParam->execId, pMsg, rspCode);
   pMsg->pData = NULL;
 
-<<<<<<< HEAD
-_return:
-
-  if (pTask) {
-    if (code) {
-      schProcessOnTaskFailure(pJob, pTask, code);
-    }
-
-    SCH_UNLOCK_TASK(pTask);
-  }
-
-  if (pJob) {
-    schReleaseJob(pParam->refId);
-  }
-=======
   schProcessOnCbEnd(pJob, pTask, code);
->>>>>>> 44bdb511
 
   taosMemoryFreeClear(pMsg->pData);
   taosMemoryFreeClear(param);
@@ -478,10 +430,6 @@
   return schHandleCallback(param, pMsg, code);
 }
 
-<<<<<<< HEAD
-int32_t schMakeCallbackParam(SSchJob *pJob, SSchTask *pTask, int32_t msgType, bool isHb, SSchTrans *trans,
-                             void **pParam) {
-=======
 int32_t schHandleHbCallback(void *param, SDataBuf *pMsg, int32_t code) {
   SSchedulerHbRsp rsp = {0};
   SSchTaskCallbackParam *pParam = (SSchTaskCallbackParam *)param;
@@ -514,7 +462,6 @@
 
 
 int32_t schMakeCallbackParam(SSchJob *pJob, SSchTask *pTask, int32_t msgType, bool isHb, SSchTrans *trans, void **pParam) {
->>>>>>> 44bdb511
   if (!isHb) {
     SSchTaskCallbackParam *param = taosMemoryCalloc(1, sizeof(SSchTaskCallbackParam));
     if (NULL == param) {
@@ -757,39 +704,6 @@
   SCH_RET(code);
 }
 
-<<<<<<< HEAD
-int32_t schHandleHbCallback(void *param, SDataBuf *pMsg, int32_t code) {
-  SSchedulerHbRsp        rsp = {0};
-  SSchTaskCallbackParam *pParam = (SSchTaskCallbackParam *)param;
-
-  if (code) {
-    qError("hb rsp error:%s", tstrerror(code));
-    SCH_ERR_JRET(code);
-  }
-
-  if (tDeserializeSSchedulerHbRsp(pMsg->pData, pMsg->len, &rsp)) {
-    qError("invalid hb rsp msg, size:%d", pMsg->len);
-    SCH_ERR_JRET(TSDB_CODE_QRY_INVALID_INPUT);
-  }
-
-  SSchTrans trans = {0};
-  trans.pTrans = pParam->pTrans;
-  trans.pHandle = pMsg->handle;
-
-  SCH_ERR_JRET(schUpdateHbConnection(&rsp.epId, &trans));
-
-  SCH_ERR_JRET(schProcessOnTaskStatusRsp(&rsp.epId, rsp.taskStatus));
-
-_return:
-
-  tFreeSSchedulerHbRsp(&rsp);
-  taosMemoryFree(param);
-
-  SCH_RET(code);
-}
-
-=======
->>>>>>> 44bdb511
 int32_t schMakeBrokenLinkVal(SSchJob *pJob, SSchTask *pTask, SRpcBrokenlinkVal *brokenVal, bool isHb) {
   int32_t       code = 0;
   int32_t       msgType = TDMT_SCH_LINK_BROKEN;
