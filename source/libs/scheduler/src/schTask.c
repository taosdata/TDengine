--- conflicted
+++ resolved
@@ -49,11 +49,7 @@
 }
 
 void schInitTaskRetryInfo(SSchJob *pJob, SSchTask *pTask, SSchLevel *pLevel) {
-<<<<<<< HEAD
-  pTask->redirectCtx.redirectDelayMs = 5000;  // 5s by default
-=======
   pTask->redirectCtx.redirectDelayMs = 2000;  // 2s by default
->>>>>>> 79a488a3
 
   // 3 is the maximum replica factor in tsdb, so here multiply 3 to increase the retry chance
   int32_t REPLICA_FACTOR = 3;
@@ -346,6 +342,11 @@
         if (pParent->retryTimes > taosArrayGetSize(pParent->candidateAddrs)) {
           SCH_ERR_RET(schUpdateCurrentEpset(pParent, pJob));
         }
+
+        // if all vnodes are tried, let's switch the epset for each vnode for the next round
+        if (pParent->retryTimes > taosArrayGetSize(pParent->candidateAddrs)) {
+          SCH_ERR_RET(schUpdateCurrentEpset(pParent, pJob));
+        }
       }
 
       SCH_TASK_DLOG("all %d children task done, start to launch parent task, TID:0x%" PRIx64, readyNum, pParent->taskId);
@@ -682,6 +683,12 @@
     el = (now - pTask->redirectCtx.startTs) / 1000.0;
   }
 
+  int64_t now = taosGetTimestampMs();
+  double  el = 0.0;
+  if (pTask->redirectCtx.startTs != 0) {
+    el = (now - pTask->redirectCtx.startTs) / 1000.0;
+  }
+
   if (pJob->noMoreRetry) {
     *needRetry = false;
     SCH_TASK_DLOG("task no more retry since job no more retry, retryTimes:%d/%d", pTask->retryTimes,
@@ -701,6 +708,8 @@
     }
   }
 
+  int32_t code = schFailedTaskNeedRetry(pTask, pJob, errCode);
+  if (code != TSDB_CODE_SUCCESS) {
   int32_t code = schFailedTaskNeedRetry(pTask, pJob, errCode);
   if (code != TSDB_CODE_SUCCESS) {
     *needRetry = false;
