/*
 * Copyright (c) 2019 TAOS Data, Inc. <jhtao@taosdata.com>
 *
 * This program is free software: you can use, redistribute, and/or modify
 * it under the terms of the GNU Affero General Public License, version 3
 * or later ("AGPL"), as published by the Free Software Foundation.
 *
 * This program is distributed in the hope that it will be useful, but WITHOUT
 * ANY WARRANTY; without even the implied warranty of MERCHANTABILITY or
 * FITNESS FOR A PARTICULAR PURPOSE.
 *
 * You should have received a copy of the GNU Affero General Public License
 * along with this program. If not, see <http://www.gnu.org/licenses/>.
 */

#include "schedulerInt.h"
#include "taosmsg.h"
#include "query.h"
#include "catalog.h"

SSchedulerMgmt schMgmt = {0};


int32_t schBuildAndSendRequest(void *pRpc, const SEpSet* pMgmtEps, __taos_async_fn_t fp) {
/*
  SRequestObj *pRequest = createRequest(pTscObj, fp, param, TSDB_SQL_CONNECT);
  if (pRequest == NULL) {
    return TSDB_CODE_TSC_OUT_OF_MEMORY;
  }

  SRequestMsgBody body = {0};
  buildConnectMsg(pRequest, &body);

  int64_t transporterId = 0;
  sendMsgToServer(pTscObj->pTransporter, &pTscObj->pAppInfo->mgmtEp.epSet, &body, &transporterId);

  tsem_wait(&pRequest->body.rspSem);
  destroyConnectMsg(&body);

  if (pRequest->code != TSDB_CODE_SUCCESS) {
    const char *errorMsg = (pRequest->code == TSDB_CODE_RPC_FQDN_ERROR) ? taos_errstr(pRequest) : tstrerror(terrno);
    printf("failed to connect to server, reason: %s\n\n", errorMsg);

    destroyRequest(pRequest);
    taos_close(pTscObj);
    pTscObj = NULL;
  } else {
    tscDebug("0x%"PRIx64" connection is opening, connId:%d, dnodeConn:%p", pTscObj->id, pTscObj->connId, pTscObj->pTransporter);
    destroyRequest(pRequest);
  }
*/  
}

int32_t schBuildTaskRalation(SQueryJob *job, SHashObj *planToTask) {
  for (int32_t i = 0; i < job->levelNum; ++i) {
    SQueryLevel *level = taosArrayGet(job->levels, i);
    
    for (int32_t m = 0; m < level->taskNum; ++m) {
      SQueryTask *task = taosArrayGet(level->subTasks, m);
      SSubplan *plan = task->plan;
      int32_t childNum = plan->pChildern ? (int32_t)taosArrayGetSize(plan->pChildern) : 0;
      int32_t parentNum = plan->pParents ? (int32_t)taosArrayGetSize(plan->pParents) : 0;

      if (childNum > 0) {
        task->children = taosArrayInit(childNum, POINTER_BYTES);
        if (NULL == task->children) {
          qError("taosArrayInit %d failed", childNum);
          SCH_ERR_RET(TSDB_CODE_QRY_OUT_OF_MEMORY);
        }
      }

      for (int32_t n = 0; n < childNum; ++n) {
        SSubplan *child = taosArrayGet(plan->pChildern, n);
        SQueryTask *childTask = taosHashGet(planToTask, &child, POINTER_BYTES);
        if (childTask) {
          qError("subplan relationship error, level:%d, taskIdx:%d, childIdx:%d", i, m, n);
          SCH_ERR_RET(TSDB_CODE_SCH_INTERNAL_ERROR);
        }

        if (NULL == taosArrayPush(task->children, &childTask)) {
          qError("taosArrayPush failed");
          SCH_ERR_RET(TSDB_CODE_QRY_OUT_OF_MEMORY);
        }
      }

      if (parentNum > 0) {
        task->parents = taosArrayInit(parentNum, POINTER_BYTES);
        if (NULL == task->parents) {
          qError("taosArrayInit %d failed", parentNum);
          SCH_ERR_RET(TSDB_CODE_QRY_OUT_OF_MEMORY);
        }
      }

      for (int32_t n = 0; n < parentNum; ++n) {
        SSubplan *parent = taosArrayGet(plan->pParents, n);
        SQueryTask *parentTask = taosHashGet(planToTask, &parent, POINTER_BYTES);
        if (parentTask) {
          qError("subplan relationship error, level:%d, taskIdx:%d, childIdx:%d", i, m, n);
          SCH_ERR_RET(TSDB_CODE_SCH_INTERNAL_ERROR);
        }

        if (NULL == taosArrayPush(task->parents, &parentTask)) {
          qError("taosArrayPush failed");
          SCH_ERR_RET(TSDB_CODE_QRY_OUT_OF_MEMORY);
        }
      }      
    }
  }

  SQueryLevel *level = taosArrayGet(job->levels, 0);
  if (level->taskNum > 1) {
    qError("invalid plan info, level 0, taskNum:%d", level->taskNum);
    SCH_ERR_RET(TSDB_CODE_SCH_INTERNAL_ERROR);
  }

  SQueryTask *task = taosArrayGet(level->subTasks, 0);
  if (task->parents && taosArrayGetSize(task->parents) > 0) {
    qError("invalid plan info, level 0, parentNum:%d", (int32_t)taosArrayGetSize(task->parents));
    SCH_ERR_RET(TSDB_CODE_SCH_INTERNAL_ERROR);
  }


  return TSDB_CODE_SUCCESS;
}


int32_t schValidateAndBuildJob(SQueryDag *dag, SQueryJob *job) {
  int32_t code = 0;

  job->queryId = dag->queryId;
  
  if (dag->numOfSubplans <= 0) {
    qError("invalid subplan num:%d", dag->numOfSubplans);
    SCH_ERR_RET(TSDB_CODE_QRY_INVALID_INPUT);
  }
  
  int32_t levelNum = (int32_t)taosArrayGetSize(dag->pSubplans);
  if (levelNum <= 0) {
    qError("invalid level num:%d", levelNum);
    SCH_ERR_RET(TSDB_CODE_QRY_INVALID_INPUT);
  }

  SHashObj *planToTask = taosHashInit(SCHEDULE_DEFAULT_TASK_NUMBER, taosGetDefaultHashFunction(POINTER_BYTES == sizeof(int64_t) ? TSDB_DATA_TYPE_BIGINT : TSDB_DATA_TYPE_INT), false, HASH_NO_LOCK);
  if (NULL == planToTask) {
    qError("taosHashInit %d failed", SCHEDULE_DEFAULT_TASK_NUMBER);
    SCH_ERR_RET(TSDB_CODE_QRY_OUT_OF_MEMORY);
  }
  
  job->levels = taosArrayInit(levelNum, sizeof(SQueryLevel));
  if (NULL == job->levels) {
    qError("taosArrayInit %d failed", levelNum);
    SCH_ERR_JRET(TSDB_CODE_QRY_OUT_OF_MEMORY);
  }

  job->levelNum = levelNum;
  job->levelIdx = levelNum - 1;

  job->subPlans = dag->pSubplans;

  SQueryLevel level = {0};
  SArray *levelPlans = NULL;
  int32_t levelPlanNum = 0;

  level.status = JOB_TASK_STATUS_NOT_START;

  for (int32_t i = 0; i < levelNum; ++i) {
    level.level = i;
    levelPlans = taosArrayGetP(dag->pSubplans, i);
    if (NULL == levelPlans) {
      qError("no level plans for level %d", i);
      SCH_ERR_JRET(TSDB_CODE_QRY_INVALID_INPUT);
    }

    levelPlanNum = (int32_t)taosArrayGetSize(levelPlans);
    if (levelPlanNum <= 0) {
      qError("invalid level plans number:%d, level:%d", levelPlanNum, i);
      SCH_ERR_JRET(TSDB_CODE_QRY_INVALID_INPUT);
    }

    level.taskNum = levelPlanNum;
    
    level.subTasks = taosArrayInit(levelPlanNum, sizeof(SQueryTask));
    if (NULL == level.subTasks) {
      qError("taosArrayInit %d failed", levelPlanNum);
      SCH_ERR_JRET(TSDB_CODE_QRY_OUT_OF_MEMORY);
    }
    
    for (int32_t n = 0; n < levelPlanNum; ++n) {
      SSubplan *plan = taosArrayGet(levelPlans, n);
      SQueryTask task = {0};
      
<<<<<<< HEAD
      task->taskId = atomic_add_fetch_64(&schMgmt.taskId, 1);
      task->plan = plan;
      task->status = JOB_TASK_STATUS_NOT_START;
=======
      task.taskId = atomic_add_fetch_64(&schMgmt.taskId, 1);
      task.plan = plan;
      task.status = SCH_STATUS_NOT_START;
>>>>>>> 26a3ff9b

      void *p = taosArrayPush(level.subTasks, &task);
      if (NULL == p) {
        qError("taosArrayPush failed");
        SCH_ERR_JRET(TSDB_CODE_QRY_OUT_OF_MEMORY);
      }
      
      if (0 != taosHashPut(planToTask, &plan, POINTER_BYTES, &p, POINTER_BYTES)) {
        qError("taosHashPut failed");
        SCH_ERR_JRET(TSDB_CODE_QRY_OUT_OF_MEMORY);
      }
    }

    if (NULL == taosArrayPush(job->levels, &level)) {
      qError("taosArrayPush failed");
      SCH_ERR_JRET(TSDB_CODE_QRY_OUT_OF_MEMORY);
    }
  }

  SCH_ERR_JRET(schBuildTaskRalation(job, planToTask));

  if (planToTask) {
    taosHashCleanup(planToTask);
  }
  
  return TSDB_CODE_SUCCESS;

_return:
  if (level.subTasks) {
    taosArrayDestroy(level.subTasks);
  }

  if (planToTask) {
    taosHashCleanup(planToTask);
  }

  SCH_RET(code);
}

int32_t schSetTaskExecEpSet(SQueryJob *job, SEpSet *epSet) {  
  if (epSet->numOfEps >= SCH_MAX_CONDIDATE_EP_NUM) {
    return TSDB_CODE_SUCCESS;
  }

  int32_t qnodeNum = taosArrayGetSize(job->qnodeList);
  
  for (int32_t i = 0; i < qnodeNum && epSet->numOfEps < tListLen(epSet->port); ++i) {
    SEpAddr *addr = taosArrayGet(job->qnodeList, i);
    
    strncpy(epSet->fqdn[epSet->numOfEps], addr->fqdn, sizeof(addr->fqdn));
    epSet->port[epSet->numOfEps] = addr->port;
    
    ++epSet->numOfEps;
  }

  for (int32_t i = 0; i < job->dataSrcEps.numOfEps && epSet->numOfEps < tListLen(epSet->port); ++i) {
    strncpy(epSet->fqdn[epSet->numOfEps], job->dataSrcEps.fqdn[i], sizeof(job->dataSrcEps.fqdn[i]));
    epSet->port[epSet->numOfEps] = job->dataSrcEps.port[i];
    
    ++epSet->numOfEps;
  }

  return TSDB_CODE_SUCCESS;
}


int32_t schPushTaskToExecList(SQueryJob *job, SQueryTask *task) {
  if (0 != taosHashPut(job->execTasks, &task->taskId, sizeof(task->taskId), &task, POINTER_BYTES)) {
    qError("taosHashPut failed");
    SCH_ERR_RET(TSDB_CODE_QRY_OUT_OF_MEMORY);
  }

  return TSDB_CODE_SUCCESS;
}

int32_t schMoveTaskToSuccList(SQueryJob *job, SQueryTask *task, bool *moved) {
  if (0 != taosHashRemove(job->execTasks, &task->taskId, sizeof(task->taskId))) {
    qWarn("remove task[%"PRIx64"] from execTasks failed", task->taskId);
    return TSDB_CODE_SUCCESS;
  }

  if (0 != taosHashPut(job->execTasks, &task->taskId, sizeof(task->taskId), &task, POINTER_BYTES)) {
    qError("taosHashPut failed");
    SCH_ERR_RET(TSDB_CODE_QRY_OUT_OF_MEMORY);
  }

  *moved = true;
  
  return TSDB_CODE_SUCCESS;
}


int32_t schAsyncSendMsg(SQueryJob *job, SQueryTask *task, int32_t msgType) {
  int32_t msgSize = 0;
  void *msg = NULL;
  
  switch (msgType) {
    case TSDB_MSG_TYPE_QUERY: {
      if (NULL == task->msg) {
        qError("query msg is NULL");
        SCH_ERR_RET(TSDB_CODE_SCH_INTERNAL_ERROR);
      }

      int32_t len = strlen(task->msg);
      msgSize = sizeof(SSchedulerQueryMsg) + len;
      msg = calloc(1, msgSize);
      if (NULL == msg) {
        qError("calloc %d failed", msgSize);
        SCH_ERR_RET(TSDB_CODE_QRY_OUT_OF_MEMORY);
      }

      SSchedulerQueryMsg *pMsg = msg;
      
      pMsg->schedulerId = htobe64(schMgmt.schedulerId);
      pMsg->queryId = htobe64(job->queryId);
      pMsg->taskId = htobe64(task->taskId);
      pMsg->contentLen = htonl(len);
      memcpy(pMsg->msg, task->msg, len);
      break;
    }
    case TSDB_MSG_TYPE_RES_READY: {
      msgSize = sizeof(SSchedulerReadyMsg);
      msg = calloc(1, msgSize);
      if (NULL == msg) {
        qError("calloc %d failed", msgSize);
        SCH_ERR_RET(TSDB_CODE_QRY_OUT_OF_MEMORY);
      }

      SSchedulerReadyMsg *pMsg = msg;
      pMsg->queryId = htobe64(job->queryId);
      pMsg->taskId = htobe64(task->taskId);      
      break;
    }
    case TSDB_MSG_TYPE_FETCH: {
      msgSize = sizeof(SSchedulerFetchMsg);
      msg = calloc(1, msgSize);
      if (NULL == msg) {
        qError("calloc %d failed", msgSize);
        SCH_ERR_RET(TSDB_CODE_QRY_OUT_OF_MEMORY);
      }
    
      SSchedulerFetchMsg *pMsg = msg;
      pMsg->queryId = htobe64(job->queryId);
      pMsg->taskId = htobe64(task->taskId);      
      break;
    }
    default:
      qError("unknown msg type:%d", msgType);
      break;
  }

  //TODO SEND MSG

  return TSDB_CODE_SUCCESS;
}

int32_t schTaskCheckAndSetRetry(SQueryJob *job, SQueryTask *task, int32_t errCode, bool *needRetry) {
  // TODO set retry or not based on task type/errCode/retry times/job status/available eps...
  // TODO if needRetry, set task retry info

  *needRetry = false;

  return TSDB_CODE_SUCCESS;
}


int32_t schFetchFromRemote(SQueryJob *job) {
  int32_t code = 0;
  
  if (atomic_val_compare_exchange_32(&job->remoteFetch, 0, 1) != 0) {
    qInfo("prior fetching not finished");
    return TSDB_CODE_SUCCESS;
  }

  SCH_ERR_JRET(schAsyncSendMsg(job, NULL, TSDB_MSG_TYPE_FETCH));

  return TSDB_CODE_SUCCESS;
  
_return:
  atomic_val_compare_exchange_32(&job->remoteFetch, 1, 0);

  return code;
}


int32_t schProcessOnJobSuccess(SQueryJob *job) {
  job->status = JOB_TASK_STATUS_SUCCEED;
  
  if (job->userFetch) {
    SCH_ERR_RET(schFetchFromRemote(job));
  }

  return TSDB_CODE_SUCCESS;
}

int32_t schProcessOnJobFailure(SQueryJob *job) {
  job->status = JOB_TASK_STATUS_FAILED;

  atomic_val_compare_exchange_32(&job->remoteFetch, 1, 0);

  if (job->userFetch) {
    tsem_post(&job->rspSem);
  }

  return TSDB_CODE_SUCCESS;
}

int32_t schProcessOnDataFetched(SQueryJob *job) {
  atomic_val_compare_exchange_32(&job->remoteFetch, 1, 0);

  tsem_post(&job->rspSem);
}


int32_t schProcessOnTaskSuccess(SQueryJob *job, SQueryTask *task) {
  bool moved = false;
  
  SCH_ERR_RET(schMoveTaskToSuccList(job, task, &moved));
  if (!moved) {
    SCH_TASK_ERR_LOG("task may already moved, status:%d", task->status);
    return TSDB_CODE_SUCCESS;
  }

  task->status = JOB_TASK_STATUS_SUCCEED;
  
  int32_t parentNum = (int32_t)taosArrayGetSize(task->parents);
  if (parentNum == 0) {
    if (task->plan->level != 0) {
      qError("level error");
      SCH_ERR_RET(TSDB_CODE_QRY_INVALID_INPUT);
    }

    strncpy(job->resEp.fqdn, task->execAddr.fqdn, sizeof(job->resEp.fqdn));
    job->resEp.port = task->execAddr.port;

    SCH_ERR_RET(schProcessOnJobSuccess(job));

    return TSDB_CODE_SUCCESS;
  }

  if (SCH_IS_DATA_SRC_TASK(task) && job->dataSrcEps.numOfEps < SCH_MAX_CONDIDATE_EP_NUM) {
    strncpy(job->dataSrcEps.fqdn[job->dataSrcEps.numOfEps], task->execAddr.fqdn, sizeof(task->execAddr.fqdn));
    job->dataSrcEps.port[job->dataSrcEps.numOfEps] = task->execAddr.port;

    ++job->dataSrcEps.numOfEps;
  }

  for (int32_t i = 0; i < parentNum; ++i) {
    SQueryTask *par = taosArrayGet(task->parents, i);

    ++par->childReady;

    SCH_ERR_RET(qSetSubplanExecutionNode(par->plan, task->plan->id.templateId, &task->execAddr));
    
    if (SCH_TASK_READY_TO_LUNCH(par)) {
      SCH_ERR_RET(schLaunchTask(job, task));
    }
  }

  return TSDB_CODE_SUCCESS;
}

int32_t schProcessOnTaskFailure(SQueryJob *job, SQueryTask *task, int32_t errCode) {
  bool needRetry = false;
  SCH_ERR_RET(schTaskCheckAndSetRetry(job, task, errCode, &needRetry));
  
  if (!needRetry) {
    SCH_TASK_ERR_LOG("task failed[%x], no more retry", errCode);
    
    job->status = JOB_TASK_STATUS_FAILED;
    SCH_ERR_RET(schProcessOnJobFailure(job));

    return TSDB_CODE_SUCCESS;
  }

  SCH_ERR_RET(schLaunchTask(job, task));

  return TSDB_CODE_SUCCESS;
}

int32_t schHandleRspMsg(SQueryJob *job, SQueryTask *task, int32_t msgType, int32_t rspCode) {
  int32_t code = 0;
  
  switch (msgType) {
    case TSDB_MSG_TYPE_QUERY:
      if (rspCode != TSDB_CODE_SUCCESS) {
        SCH_ERR_JRET(schProcessOnTaskFailure(job, task, rspCode));
      } else {
        code = schAsyncSendMsg(job, task, TSDB_MSG_TYPE_RES_READY);
        if (code) {
          goto _task_error;
        }
      }
      break;
    case TSDB_MSG_TYPE_RES_READY:
      if (rspCode != TSDB_CODE_SUCCESS) {
        SCH_ERR_JRET(schProcessOnTaskFailure(job, task, rspCode));
      } else {
        code = schProcessOnTaskSuccess(job, task);
        if (code) {
          goto _task_error;
        }        
      }
      break;
    case TSDB_MSG_TYPE_FETCH:
      SCH_ERR_JRET(rspCode);
      SCH_ERR_JRET(schProcessOnDataFetched(job));
      break;
    default:
      qError("unknown msg type:%d received", msgType);
      return TSDB_CODE_QRY_INVALID_INPUT;
  }

  return TSDB_CODE_SUCCESS;

_task_error:
  SCH_ERR_JRET(schProcessOnTaskFailure(job, task, code));
  return TSDB_CODE_SUCCESS;

_return:
  code = schProcessOnJobFailure(job);
  return code;
}




int32_t schLaunchTask(SQueryJob *job, SQueryTask *task) {
  SSubplan *plan = task->plan;
  
  SCH_ERR_RET(qSubPlanToString(plan, &task->msg));
  if (plan->execEpSet.numOfEps <= 0) {
    SCH_ERR_RET(schSetTaskExecEpSet(job, &plan->execEpSet));
  }

  if (plan->execEpSet.numOfEps <= 0) {
    SCH_TASK_ERR_LOG("invalid execEpSet num:%d", plan->execEpSet.numOfEps);
    SCH_ERR_RET(TSDB_CODE_SCH_INTERNAL_ERROR);
  }
  
  SCH_ERR_RET(schAsyncSendMsg(job, task, TSDB_MSG_TYPE_QUERY));

  SCH_ERR_RET(schPushTaskToExecList(job, task));

  task->status = JOB_TASK_STATUS_EXECUTING;

  return TSDB_CODE_SUCCESS;
}

int32_t schLaunchJob(SQueryJob *job) {
  SQueryLevel *level = taosArrayGet(job->levels, job->levelIdx);
  for (int32_t i = 0; i < level->taskNum; ++i) {
    SQueryTask *task = taosArrayGet(level->subTasks, i);
    SCH_ERR_RET(schLaunchTask(job, task));
  }

  job->status = JOB_TASK_STATUS_EXECUTING;
  
  return TSDB_CODE_SUCCESS;
}


int32_t schedulerInit(SSchedulerCfg *cfg) {
  if (cfg) {
    schMgmt.cfg = *cfg;
  } else {
    schMgmt.cfg.maxJobNum = SCHEDULE_DEFAULT_JOB_NUMBER;
  }

  schMgmt.Jobs = taosHashInit(schMgmt.cfg.maxJobNum, taosGetDefaultHashFunction(TSDB_DATA_TYPE_UBIGINT), false, HASH_ENTRY_LOCK);
  if (NULL == schMgmt.Jobs) {
    SCH_ERR_LRET(TSDB_CODE_QRY_OUT_OF_MEMORY, "init %d schduler jobs failed", schMgmt.cfg.maxJobNum);
  }

  schMgmt.schedulerId = 1; //TODO GENERATE A UUID
  
  return TSDB_CODE_SUCCESS;
}


int32_t scheduleExecJob(void *transport, SArray *qnodeList, SQueryDag* pDag, void** pJob) {
  if (NULL == transport || NULL == transport ||NULL == pDag || NULL == pDag->pSubplans || NULL == pJob) {
    SCH_ERR_RET(TSDB_CODE_QRY_INVALID_INPUT);
  }

  if (taosArrayGetSize(qnodeList) <= 0) {
    qInfo("qnodeList is empty");
  }

  int32_t code = 0;
  SQueryJob *job = calloc(1, sizeof(SQueryJob));
  if (NULL == job) {
    SCH_ERR_RET(TSDB_CODE_QRY_OUT_OF_MEMORY);
  }

  job->transport = transport;
  job->qnodeList = qnodeList;

  SCH_ERR_JRET(schValidateAndBuildJob(pDag, job));

  job->execTasks = taosHashInit(pDag->numOfSubplans, taosGetDefaultHashFunction(TSDB_DATA_TYPE_UBIGINT), false, HASH_ENTRY_LOCK);
  if (NULL == job->execTasks) {
    qError("taosHashInit %d failed", pDag->numOfSubplans);
    SCH_ERR_JRET(TSDB_CODE_QRY_OUT_OF_MEMORY);
  }

  job->succTasks = taosHashInit(pDag->numOfSubplans, taosGetDefaultHashFunction(TSDB_DATA_TYPE_UBIGINT), false, HASH_ENTRY_LOCK);
  if (NULL == job->succTasks) {
    qError("taosHashInit %d failed", pDag->numOfSubplans);
    SCH_ERR_JRET(TSDB_CODE_QRY_OUT_OF_MEMORY);
  }

  tsem_init(&job->rspSem, 0, 0);
  
  if (0 != taosHashPut(schMgmt.Jobs, &job->queryId, sizeof(job->queryId), &job, POINTER_BYTES)) {
    qError("taosHashPut queryId:%"PRIx64" failed", job->queryId);
    SCH_ERR_JRET(TSDB_CODE_SCH_INTERNAL_ERROR);
  }

  job->status = JOB_TASK_STATUS_NOT_START;
  
  SCH_ERR_JRET(schLaunchJob(job));

  *(SQueryJob **)pJob = job;

  return TSDB_CODE_SUCCESS;

_return:

  *(SQueryJob **)pJob = NULL;
  scheduleFreeJob(job);
  
  SCH_RET(code);
}

int32_t scheduleFetchRows(void *pJob, void **data) {
  if (NULL == pJob || NULL == data) {
    return TSDB_CODE_QRY_INVALID_INPUT;
  }

  SQueryJob *job = pJob;
  int32_t code = 0;

  if (atomic_val_compare_exchange_32(&job->userFetch, 0, 1) != 0) {
    qError("prior fetching not finished");
    return TSDB_CODE_QRY_APP_ERROR;
  }

  if (job->status == JOB_TASK_STATUS_SUCCEED) {
    SCH_ERR_JRET(schFetchFromRemote(job));
  }

  tsem_wait(&job->rspSem);

  *data = job->res;
  job->res = NULL;

_return:
  atomic_val_compare_exchange_32(&job->userFetch, 1, 0);

  return code;
}

int32_t scheduleCancelJob(void *pJob) {
  //TODO

  return TSDB_CODE_SUCCESS;
}

void scheduleFreeJob(void *pJob) {
  if (NULL == pJob) {
    return;
  }

  SQueryJob *job = pJob;

  if (job->status > 0) {
    if (0 != taosHashRemove(schMgmt.Jobs, &job->queryId, sizeof(job->queryId))) {
      qError("remove job:%"PRIx64"from mgmt failed", job->queryId); // maybe already freed
      return;
    }

    if (job->status == JOB_TASK_STATUS_EXECUTING) {
      scheduleCancelJob(pJob);
    }
  }
  
  //TODO free job
}

void schedulerDestroy(void) {
  if (schMgmt.Jobs) {
    taosHashCleanup(schMgmt.Jobs); //TODO
    schMgmt.Jobs = NULL;
  }
}

<|MERGE_RESOLUTION|>--- conflicted
+++ resolved
@@ -189,15 +189,9 @@
       SSubplan *plan = taosArrayGet(levelPlans, n);
       SQueryTask task = {0};
       
-<<<<<<< HEAD
-      task->taskId = atomic_add_fetch_64(&schMgmt.taskId, 1);
-      task->plan = plan;
-      task->status = JOB_TASK_STATUS_NOT_START;
-=======
       task.taskId = atomic_add_fetch_64(&schMgmt.taskId, 1);
       task.plan = plan;
-      task.status = SCH_STATUS_NOT_START;
->>>>>>> 26a3ff9b
+      task.status = JOB_TASK_STATUS_NOT_START;
 
       void *p = taosArrayPush(level.subTasks, &task);
       if (NULL == p) {
