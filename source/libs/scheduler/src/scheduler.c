--- conflicted
+++ resolved
@@ -1216,11 +1216,7 @@
       SCH_ERR_JRET(code);
     }
 
-<<<<<<< HEAD
-    printf("physical plan:%s\n", pTask->msg);
-=======
 //    printf("physical plan:%s\n", pTask->msg);
->>>>>>> 8adf6d9b
   }
   
   SCH_ERR_JRET(schSetTaskCandidateAddrs(pJob, pTask));
