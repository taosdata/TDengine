--- conflicted
+++ resolved
@@ -1058,13 +1058,9 @@
 
 int32_t schHandleDropCallback(void *param, const SDataBuf *pMsg, int32_t code) {
   SSchCallbackParam *pParam = (SSchCallbackParam *)param;
-<<<<<<< HEAD
-  qDebug("QID:%"PRIx64",TID:%"PRIx64" drop task rsp received, code:%x", pParam->queryId, pParam->taskId, code);
-
-  return 0;
-=======
+
   qDebug("QID:%" PRIx64 ",TID:%" PRIx64 " drop task rsp received, code:%x", pParam->queryId, pParam->taskId, code);
->>>>>>> 23bef711
+  return 0; // to avoid compiler error
 }
 
 int32_t schHandleHbCallback(void *param, const SDataBuf *pMsg, int32_t code) {
@@ -1492,11 +1488,8 @@
 int32_t schCancelJob(SSchJob *pJob) {
   // TODO
 
-<<<<<<< HEAD
+  // TODO MOVE ALL TASKS FROM EXEC LIST TO FAIL LIST
     return 0;
-=======
-  // TODO MOVE ALL TASKS FROM EXEC LIST TO FAIL LIST
->>>>>>> 23bef711
 }
 
 void schFreeJobImpl(void *job) {
