--- conflicted
+++ resolved
@@ -1284,10 +1284,6 @@
   schDropTaskInHashList(pJob, pJob->failTasks);
 }
 
-<<<<<<< HEAD
-static int32_t schExecJobImpl(void *transport, SArray *pNodeList, SQueryPlan* pDag, struct SSchJob** job, const char* sql, bool syncSchedule) {
-=======
-
 int32_t schCancelJob(SSchJob *pJob) {
   //TODO
 
@@ -1340,8 +1336,7 @@
 }
 
 
-static int32_t schExecJobImpl(void *transport, SArray *pNodeList, SQueryDag* pDag, int64_t *job, const char* sql, bool syncSchedule) {
->>>>>>> a3e8d256
+static int32_t schExecJobImpl(void *transport, SArray *pNodeList, SQueryPlan* pDag, int64_t *job, const char* sql, bool syncSchedule) {
   qDebug("QID:0x%"PRIx64" job started", pDag->queryId);
 
   if (pNodeList == NULL || (pNodeList && taosArrayGetSize(pNodeList) <= 0)) {
@@ -1450,11 +1445,7 @@
   return TSDB_CODE_SUCCESS;
 }
 
-<<<<<<< HEAD
-int32_t schedulerExecJob(void *transport, SArray *nodeList, SQueryPlan* pDag, struct SSchJob** pJob, const char* sql, SQueryResult *pRes) {
-=======
-int32_t schedulerExecJob(void *transport, SArray *nodeList, SQueryDag* pDag, int64_t *pJob, const char* sql, SQueryResult *pRes) {
->>>>>>> a3e8d256
+int32_t schedulerExecJob(void *transport, SArray *nodeList, SQueryPlan* pDag, int64_t *pJob, const char* sql, SQueryResult *pRes) {
   if (NULL == transport || NULL == pDag || NULL == pDag->pSubplans || NULL == pJob || NULL == pRes) {
     SCH_ERR_RET(TSDB_CODE_QRY_INVALID_INPUT);
   }
@@ -1469,11 +1460,7 @@
   return TSDB_CODE_SUCCESS;
 }
 
-<<<<<<< HEAD
-int32_t schedulerAsyncExecJob(void *transport, SArray *pNodeList, SQueryPlan* pDag, const char* sql, struct SSchJob** pJob) {
-=======
-int32_t schedulerAsyncExecJob(void *transport, SArray *pNodeList, SQueryDag* pDag, const char* sql, int64_t *pJob) {
->>>>>>> a3e8d256
+int32_t schedulerAsyncExecJob(void *transport, SArray *pNodeList, SQueryPlan* pDag, const char* sql, int64_t *pJob) {
   if (NULL == transport || NULL == pDag || NULL == pDag->pSubplans || NULL == pJob) {
     SCH_ERR_RET(TSDB_CODE_QRY_INVALID_INPUT);
   }
