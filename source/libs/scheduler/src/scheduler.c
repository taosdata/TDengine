/*
 * Copyright (c) 2019 TAOS Data, Inc. <jhtao@taosdata.com>
 *
 * This program is free software: you can use, redistribute, and/or modify
 * it under the terms of the GNU Affero General Public License, version 3
 * or later ("AGPL"), as published by the Free Software Foundation.
 *
 * This program is distributed in the hope that it will be useful, but WITHOUT
 * ANY WARRANTY; without even the implied warranty of MERCHANTABILITY or
 * FITNESS FOR A PARTICULAR PURPOSE.
 *
 * You should have received a copy of the GNU Affero General Public License
 * along with this program. If not, see <http://www.gnu.org/licenses/>.
 */

#include "catalog.h"
#include "query.h"
#include "schedulerInt.h"
#include "tmsg.h"
#include "tref.h"

SSchedulerMgmt schMgmt = {0};

FORCE_INLINE SSchJob *schAcquireJob(int64_t refId) { return (SSchJob *)taosAcquireRef(schMgmt.jobRef, refId); }

FORCE_INLINE int32_t schReleaseJob(int64_t refId) { return taosReleaseRef(schMgmt.jobRef, refId); }

uint64_t schGenTaskId(void) { return atomic_add_fetch_64(&schMgmt.taskId, 1); }

#if 0
uint64_t schGenUUID(void) {
  static uint64_t hashId = 0;
  static int32_t requestSerialId = 0;

  if (hashId == 0) {
    char    uid[64];
    int32_t code = taosGetSystemUUID(uid, tListLen(uid));
    if (code != TSDB_CODE_SUCCESS) {
      qError("Failed to get the system uid, reason:%s", tstrerror(TAOS_SYSTEM_ERROR(errno)));
    } else {
      hashId = MurmurHash3_32(uid, strlen(uid));
    }
  }

  int64_t ts      = taosGetTimestampMs();
  uint64_t pid    = taosGetPId();
  int32_t val     = atomic_add_fetch_32(&requestSerialId, 1);

  uint64_t id = ((hashId & 0x0FFF) << 52) | ((pid & 0x0FFF) << 40) | ((ts & 0xFFFFFF) << 16) | (val & 0xFFFF);
  return id;
}
#endif

int32_t schInitTask(SSchJob *pJob, SSchTask *pTask, SSubplan *pPlan, SSchLevel *pLevel) {
  pTask->plan = pPlan;
  pTask->level = pLevel;
  SCH_SET_TASK_STATUS(pTask, JOB_TASK_STATUS_NOT_START);
  pTask->taskId = schGenTaskId();
  pTask->execAddrs = taosArrayInit(SCH_MAX_CANDIDATE_EP_NUM, sizeof(SQueryNodeAddr));
  if (NULL == pTask->execAddrs) {
    SCH_TASK_ELOG("taosArrayInit %d exec addrs failed", SCH_MAX_CANDIDATE_EP_NUM);
    SCH_ERR_RET(TSDB_CODE_QRY_OUT_OF_MEMORY);
  }

  return TSDB_CODE_SUCCESS;
}

<<<<<<< HEAD
void schFreeRpcCtx(SRpcCtx *pCtx) {
  if (NULL == pCtx) {
    return;
  }
  void *pIter = taosHashIterate(pCtx->args, NULL);
  while (pIter) {
    SRpcCtxVal *ctxVal = (SRpcCtxVal *)pIter;

    ctxVal->free(ctxVal->v);
    
    pIter = taosHashIterate(pCtx->args, pIter);
  }
  
  taosHashCleanup(pCtx->args);
}

void schFreeTask(SSchTask* pTask) {
=======
void schFreeTask(SSchTask *pTask) {
>>>>>>> 9ca80596
  if (pTask->candidateAddrs) {
    taosArrayDestroy(pTask->candidateAddrs);
  }

  tfree(pTask->msg);

  if (pTask->children) {
    taosArrayDestroy(pTask->children);
  }

  if (pTask->parents) {
    taosArrayDestroy(pTask->parents);
  }

  if (pTask->execAddrs) {
    taosArrayDestroy(pTask->execAddrs);
  }
}

static FORCE_INLINE bool schJobNeedToStop(SSchJob *pJob, int8_t *pStatus) {
  int8_t status = SCH_GET_JOB_STATUS(pJob);
  if (pStatus) {
    *pStatus = status;
  }

  return (status == JOB_TASK_STATUS_FAILED || status == JOB_TASK_STATUS_CANCELLED ||
          status == JOB_TASK_STATUS_CANCELLING || status == JOB_TASK_STATUS_DROPPING ||
          status == JOB_TASK_STATUS_SUCCEED);
}

int32_t schValidateTaskReceivedMsgType(SSchJob *pJob, SSchTask *pTask, int32_t msgType) {
  int32_t lastMsgType = SCH_GET_TASK_LASTMSG_TYPE(pTask);
  int32_t taskStatus = SCH_GET_TASK_STATUS(pTask);
<<<<<<< HEAD
  int32_t reqMsgType = msgType - 1;
  switch (msgType) {
    case TDMT_VND_QUERY_RSP:  // query_rsp may be processed later than ready_rsp
      if (lastMsgType != reqMsgType) {
        SCH_TASK_DLOG("rsp msg type mis-match, last sent msgType:%s, rspType:%s", TMSG_INFO(lastMsgType), TMSG_INFO(msgType));
=======

  switch (msgType) {
    case TDMT_VND_CREATE_TABLE_RSP:
    case TDMT_VND_SUBMIT_RSP:
    case TDMT_VND_QUERY_RSP:
    case TDMT_VND_RES_READY_RSP:
    case TDMT_VND_FETCH_RSP:
    case TDMT_VND_DROP_TASK:
      if (lastMsgType != (msgType - 1)) {
        SCH_TASK_ELOG("rsp msg type mis-match, last sent msgType:%s, rspType:%s", TMSG_INFO(lastMsgType),
                      TMSG_INFO(msgType));
        SCH_ERR_RET(TSDB_CODE_SCH_STATUS_ERROR);
>>>>>>> 9ca80596
      }
      
      if (taskStatus != JOB_TASK_STATUS_EXECUTING && taskStatus != JOB_TASK_STATUS_PARTIAL_SUCCEED) {
        SCH_TASK_DLOG("rsp msg conflicted with task status, status:%s, rspType:%s", jobTaskStatusStr(taskStatus), TMSG_INFO(msgType));
      }
    
      SCH_SET_TASK_LASTMSG_TYPE(pTask, -1);
      return;
    case TDMT_VND_RES_READY_RSP:
      reqMsgType = TDMT_VND_QUERY;
      break;
    case TDMT_VND_CREATE_TABLE_RSP:
    case TDMT_VND_SUBMIT_RSP:
    case TDMT_VND_FETCH_RSP:
      break;
    default:
      SCH_TASK_ELOG("unknown rsp msg, type:%s, status:%s", TMSG_INFO(msgType), jobTaskStatusStr(taskStatus));
      SCH_ERR_RET(TSDB_CODE_QRY_INVALID_INPUT);
  }

  if (lastMsgType != reqMsgType) {
    SCH_TASK_ELOG("rsp msg type mis-match, last sent msgType:%s, rspType:%s", TMSG_INFO(lastMsgType), TMSG_INFO(msgType));
    SCH_ERR_RET(TSDB_CODE_SCH_STATUS_ERROR);
  }
  
  if (taskStatus != JOB_TASK_STATUS_EXECUTING && taskStatus != JOB_TASK_STATUS_PARTIAL_SUCCEED) {
    SCH_TASK_ELOG("rsp msg conflicted with task status, status:%s, rspType:%s", jobTaskStatusStr(taskStatus), TMSG_INFO(msgType));
    SCH_ERR_RET(TSDB_CODE_SCH_STATUS_ERROR);
  }

  SCH_SET_TASK_LASTMSG_TYPE(pTask, -1);

  return TSDB_CODE_SUCCESS;
}

int32_t schCheckAndUpdateJobStatus(SSchJob *pJob, int8_t newStatus) {
  int32_t code = 0;

  int8_t oriStatus = 0;

  while (true) {
    oriStatus = SCH_GET_JOB_STATUS(pJob);

    if (oriStatus == newStatus) {
      SCH_ERR_JRET(TSDB_CODE_QRY_APP_ERROR);
    }

    switch (oriStatus) {
      case JOB_TASK_STATUS_NULL:
        if (newStatus != JOB_TASK_STATUS_NOT_START) {
          SCH_ERR_JRET(TSDB_CODE_QRY_APP_ERROR);
        }

        break;
      case JOB_TASK_STATUS_NOT_START:
        if (newStatus != JOB_TASK_STATUS_EXECUTING) {
          SCH_ERR_JRET(TSDB_CODE_QRY_APP_ERROR);
        }

        break;
      case JOB_TASK_STATUS_EXECUTING:
        if (newStatus != JOB_TASK_STATUS_PARTIAL_SUCCEED && newStatus != JOB_TASK_STATUS_FAILED &&
            newStatus != JOB_TASK_STATUS_CANCELLING && newStatus != JOB_TASK_STATUS_CANCELLED &&
            newStatus != JOB_TASK_STATUS_DROPPING) {
          SCH_ERR_JRET(TSDB_CODE_QRY_APP_ERROR);
        }

        break;
      case JOB_TASK_STATUS_PARTIAL_SUCCEED:
        if (newStatus != JOB_TASK_STATUS_FAILED && newStatus != JOB_TASK_STATUS_SUCCEED &&
            newStatus != JOB_TASK_STATUS_DROPPING) {
          SCH_ERR_JRET(TSDB_CODE_QRY_APP_ERROR);
        }

        break;
      case JOB_TASK_STATUS_SUCCEED:
      case JOB_TASK_STATUS_FAILED:
      case JOB_TASK_STATUS_CANCELLING:
        if (newStatus != JOB_TASK_STATUS_DROPPING) {
          SCH_ERR_JRET(TSDB_CODE_QRY_APP_ERROR);
        }

        break;
      case JOB_TASK_STATUS_CANCELLED:
      case JOB_TASK_STATUS_DROPPING:
        SCH_ERR_JRET(TSDB_CODE_QRY_JOB_FREED);
        break;

      default:
        SCH_JOB_ELOG("invalid job status:%s", jobTaskStatusStr(oriStatus));
        SCH_ERR_JRET(TSDB_CODE_QRY_APP_ERROR);
    }

    if (oriStatus != atomic_val_compare_exchange_8(&pJob->status, oriStatus, newStatus)) {
      continue;
    }

    SCH_JOB_DLOG("job status updated from %s to %s", jobTaskStatusStr(oriStatus), jobTaskStatusStr(newStatus));

    break;
  }

  return TSDB_CODE_SUCCESS;

_return:

  SCH_JOB_ELOG("invalid job status update, from %s to %s", jobTaskStatusStr(oriStatus), jobTaskStatusStr(newStatus));
  SCH_ERR_RET(code);
}

int32_t schBuildTaskRalation(SSchJob *pJob, SHashObj *planToTask) {
  for (int32_t i = 0; i < pJob->levelNum; ++i) {
    SSchLevel *pLevel = taosArrayGet(pJob->levels, i);

    for (int32_t m = 0; m < pLevel->taskNum; ++m) {
      SSchTask *pTask = taosArrayGet(pLevel->subTasks, m);
      SSubplan *pPlan = pTask->plan;
      int32_t   childNum = pPlan->pChildren ? (int32_t)LIST_LENGTH(pPlan->pChildren) : 0;
      int32_t   parentNum = pPlan->pParents ? (int32_t)LIST_LENGTH(pPlan->pParents) : 0;

      if (childNum > 0) {
        if (pJob->levelIdx == pLevel->level) {
          SCH_JOB_ELOG("invalid query plan, lowest level, childNum:%d", childNum);
          SCH_ERR_RET(TSDB_CODE_SCH_INTERNAL_ERROR);
        }

        pTask->children = taosArrayInit(childNum, POINTER_BYTES);
        if (NULL == pTask->children) {
          SCH_TASK_ELOG("taosArrayInit %d children failed", childNum);
          SCH_ERR_RET(TSDB_CODE_QRY_OUT_OF_MEMORY);
        }
      }

      for (int32_t n = 0; n < childNum; ++n) {
        SSubplan  *child = (SSubplan *)nodesListGetNode(pPlan->pChildren, n);
        SSchTask **childTask = taosHashGet(planToTask, &child, POINTER_BYTES);
        if (NULL == childTask || NULL == *childTask) {
          SCH_TASK_ELOG("subplan children relationship error, level:%d, taskIdx:%d, childIdx:%d", i, m, n);
          SCH_ERR_RET(TSDB_CODE_SCH_INTERNAL_ERROR);
        }

        if (NULL == taosArrayPush(pTask->children, childTask)) {
          SCH_TASK_ELOG("taosArrayPush childTask failed, level:%d, taskIdx:%d, childIdx:%d", i, m, n);
          SCH_ERR_RET(TSDB_CODE_QRY_OUT_OF_MEMORY);
        }
      }

      if (parentNum > 0) {
        if (0 == pLevel->level) {
          SCH_TASK_ELOG("invalid task info, level:0, parentNum:%d", parentNum);
          SCH_ERR_RET(TSDB_CODE_SCH_INTERNAL_ERROR);
        }

        pTask->parents = taosArrayInit(parentNum, POINTER_BYTES);
        if (NULL == pTask->parents) {
          SCH_TASK_ELOG("taosArrayInit %d parents failed", parentNum);
          SCH_ERR_RET(TSDB_CODE_QRY_OUT_OF_MEMORY);
        }
      } else {
        if (0 != pLevel->level) {
          SCH_TASK_ELOG("invalid task info, level:%d, parentNum:%d", pLevel->level, parentNum);
          SCH_ERR_RET(TSDB_CODE_SCH_INTERNAL_ERROR);
        }
      }

      for (int32_t n = 0; n < parentNum; ++n) {
        SSubplan  *parent = (SSubplan *)nodesListGetNode(pPlan->pParents, n);
        SSchTask **parentTask = taosHashGet(planToTask, &parent, POINTER_BYTES);
        if (NULL == parentTask || NULL == *parentTask) {
          SCH_TASK_ELOG("subplan parent relationship error, level:%d, taskIdx:%d, childIdx:%d", i, m, n);
          SCH_ERR_RET(TSDB_CODE_SCH_INTERNAL_ERROR);
        }

        if (NULL == taosArrayPush(pTask->parents, parentTask)) {
          SCH_TASK_ELOG("taosArrayPush parentTask failed, level:%d, taskIdx:%d, childIdx:%d", i, m, n);
          SCH_ERR_RET(TSDB_CODE_QRY_OUT_OF_MEMORY);
        }
      }

      SCH_TASK_DLOG("level:%d, parentNum:%d, childNum:%d", i, parentNum, childNum);
    }
  }

  SSchLevel *pLevel = taosArrayGet(pJob->levels, 0);
  if (SCH_IS_QUERY_JOB(pJob) && pLevel->taskNum > 1) {
    SCH_JOB_ELOG("invalid query plan, level:0, taskNum:%d", pLevel->taskNum);
    SCH_ERR_RET(TSDB_CODE_SCH_INTERNAL_ERROR);
  }

  return TSDB_CODE_SUCCESS;
}

int32_t schRecordTaskSucceedNode(SSchJob *pJob, SSchTask *pTask) {
  SQueryNodeAddr *addr = taosArrayGet(pTask->candidateAddrs, pTask->candidateIdx);
  if (NULL == addr) {
    SCH_TASK_ELOG("taosArrayGet candidate addr failed, idx:%d, size:%d", pTask->candidateIdx,
                  (int32_t)taosArrayGetSize(pTask->candidateAddrs));
    SCH_ERR_RET(TSDB_CODE_SCH_INTERNAL_ERROR);
  }

  pTask->succeedAddr = *addr;

  return TSDB_CODE_SUCCESS;
}

int32_t schRecordTaskExecNode(SSchJob *pJob, SSchTask *pTask, SQueryNodeAddr *addr) {
  if (NULL == taosArrayPush(pTask->execAddrs, addr)) {
    SCH_TASK_ELOG("taosArrayPush addr to execAddr list failed, errno:%d", errno);
    SCH_ERR_RET(TSDB_CODE_QRY_OUT_OF_MEMORY);
  }

  return TSDB_CODE_SUCCESS;
}

int32_t schValidateAndBuildJob(SQueryPlan *pDag, SSchJob *pJob) {
  int32_t code = 0;
  pJob->queryId = pDag->queryId;

  if (pDag->numOfSubplans <= 0) {
    SCH_JOB_ELOG("invalid subplan num:%d", pDag->numOfSubplans);
    SCH_ERR_RET(TSDB_CODE_QRY_INVALID_INPUT);
  }

  int32_t levelNum = (int32_t)LIST_LENGTH(pDag->pSubplans);
  if (levelNum <= 0) {
    SCH_JOB_ELOG("invalid level num:%d", levelNum);
    SCH_ERR_RET(TSDB_CODE_QRY_INVALID_INPUT);
  }

  SHashObj *planToTask = taosHashInit(
      SCHEDULE_DEFAULT_MAX_TASK_NUM,
      taosGetDefaultHashFunction(POINTER_BYTES == sizeof(int64_t) ? TSDB_DATA_TYPE_BIGINT : TSDB_DATA_TYPE_INT), false,
      HASH_NO_LOCK);
  if (NULL == planToTask) {
    SCH_JOB_ELOG("taosHashInit %d failed", SCHEDULE_DEFAULT_MAX_TASK_NUM);
    SCH_ERR_RET(TSDB_CODE_QRY_OUT_OF_MEMORY);
  }

  pJob->levels = taosArrayInit(levelNum, sizeof(SSchLevel));
  if (NULL == pJob->levels) {
    SCH_JOB_ELOG("taosArrayInit %d failed", levelNum);
    SCH_ERR_JRET(TSDB_CODE_QRY_OUT_OF_MEMORY);
  }

  pJob->levelNum = levelNum;
  pJob->levelIdx = levelNum - 1;

  pJob->subPlans = pDag->pSubplans;

  SSchLevel      level = {0};
  SNodeListNode *plans = NULL;
  int32_t        taskNum = 0;
  SSchLevel     *pLevel = NULL;

  level.status = JOB_TASK_STATUS_NOT_START;

  for (int32_t i = 0; i < levelNum; ++i) {
    if (NULL == taosArrayPush(pJob->levels, &level)) {
      SCH_JOB_ELOG("taosArrayPush level failed, level:%d", i);
      SCH_ERR_JRET(TSDB_CODE_QRY_OUT_OF_MEMORY);
    }

    pLevel = taosArrayGet(pJob->levels, i);
    pLevel->level = i;

    plans = (SNodeListNode *)nodesListGetNode(pDag->pSubplans, i);
    if (NULL == plans) {
      SCH_JOB_ELOG("empty level plan, level:%d", i);
      SCH_ERR_JRET(TSDB_CODE_QRY_INVALID_INPUT);
    }

    taskNum = (int32_t)LIST_LENGTH(plans->pNodeList);
    if (taskNum <= 0) {
      SCH_JOB_ELOG("invalid level plan number:%d, level:%d", taskNum, i);
      SCH_ERR_JRET(TSDB_CODE_QRY_INVALID_INPUT);
    }

    pLevel->taskNum = taskNum;

    pLevel->subTasks = taosArrayInit(taskNum, sizeof(SSchTask));
    if (NULL == pLevel->subTasks) {
      SCH_JOB_ELOG("taosArrayInit %d failed", taskNum);
      SCH_ERR_JRET(TSDB_CODE_QRY_OUT_OF_MEMORY);
    }

    for (int32_t n = 0; n < taskNum; ++n) {
      SSubplan *plan = (SSubplan *)nodesListGetNode(plans->pNodeList, n);

      SCH_SET_JOB_TYPE(pJob, plan->subplanType);

      SSchTask  task = {0};
      SSchTask *pTask = &task;

      SCH_ERR_JRET(schInitTask(pJob, &task, plan, pLevel));

      void *p = taosArrayPush(pLevel->subTasks, &task);
      if (NULL == p) {
        SCH_TASK_ELOG("taosArrayPush task to level failed, level:%d, taskIdx:%d", pLevel->level, n);
        SCH_ERR_JRET(TSDB_CODE_QRY_OUT_OF_MEMORY);
      }

      if (0 != taosHashPut(planToTask, &plan, POINTER_BYTES, &p, POINTER_BYTES)) {
        SCH_TASK_ELOG("taosHashPut to planToTaks failed, taskIdx:%d", n);
        SCH_ERR_JRET(TSDB_CODE_QRY_OUT_OF_MEMORY);
      }

      ++pJob->taskNum;
    }

    SCH_JOB_DLOG("level initialized, taskNum:%d", taskNum);
  }

  SCH_ERR_JRET(schBuildTaskRalation(pJob, planToTask));

_return:
  if (planToTask) {
    taosHashCleanup(planToTask);
  }

  SCH_RET(code);
}

int32_t schSetTaskCandidateAddrs(SSchJob *pJob, SSchTask *pTask) {
  if (NULL != pTask->candidateAddrs) {
    return TSDB_CODE_SUCCESS;
  }

  pTask->candidateIdx = 0;
  pTask->candidateAddrs = taosArrayInit(SCH_MAX_CANDIDATE_EP_NUM, sizeof(SQueryNodeAddr));
  if (NULL == pTask->candidateAddrs) {
    SCH_TASK_ELOG("taosArrayInit %d condidate addrs failed", SCH_MAX_CANDIDATE_EP_NUM);
    SCH_ERR_RET(TSDB_CODE_QRY_OUT_OF_MEMORY);
  }

  if (pTask->plan->execNode.epSet.numOfEps > 0) {
    if (NULL == taosArrayPush(pTask->candidateAddrs, &pTask->plan->execNode)) {
      SCH_TASK_ELOG("taosArrayPush execNode to candidate addrs failed, errno:%d", errno);
      SCH_ERR_RET(TSDB_CODE_QRY_OUT_OF_MEMORY);
    }

    SCH_TASK_DLOG("use execNode from plan as candidate addr, numOfEps:%d", pTask->plan->execNode.epSet.numOfEps);

    return TSDB_CODE_SUCCESS;
  }

  int32_t addNum = 0;
  int32_t nodeNum = 0;
  if (pJob->nodeList) {
    nodeNum = taosArrayGetSize(pJob->nodeList);

    for (int32_t i = 0; i < nodeNum && addNum < SCH_MAX_CANDIDATE_EP_NUM; ++i) {
      SQueryNodeAddr *naddr = taosArrayGet(pJob->nodeList, i);

      if (NULL == taosArrayPush(pTask->candidateAddrs, naddr)) {
        SCH_TASK_ELOG("taosArrayPush execNode to candidate addrs failed, addNum:%d, errno:%d", addNum, errno);
        SCH_ERR_RET(TSDB_CODE_QRY_OUT_OF_MEMORY);
      }

      ++addNum;
    }
  }

  if (addNum <= 0) {
    SCH_TASK_ELOG("no available execNode as candidates, nodeNum:%d", nodeNum);
    SCH_ERR_RET(TSDB_CODE_QRY_INVALID_INPUT);
  }

  /*
    for (int32_t i = 0; i < job->dataSrcEps.numOfEps && addNum < SCH_MAX_CANDIDATE_EP_NUM; ++i) {
      strncpy(epSet->fqdn[epSet->numOfEps], job->dataSrcEps.fqdn[i], sizeof(job->dataSrcEps.fqdn[i]));
      epSet->port[epSet->numOfEps] = job->dataSrcEps.port[i];

      ++epSet->numOfEps;
    }
  */

  return TSDB_CODE_SUCCESS;
}

int32_t schPushTaskToExecList(SSchJob *pJob, SSchTask *pTask) {
  int32_t code = taosHashPut(pJob->execTasks, &pTask->taskId, sizeof(pTask->taskId), &pTask, POINTER_BYTES);
  if (0 != code) {
    if (HASH_NODE_EXIST(code)) {
      SCH_TASK_ELOG("task already in execTask list, code:%x", code);
      SCH_ERR_RET(TSDB_CODE_SCH_INTERNAL_ERROR);
    }

    SCH_TASK_ELOG("taosHashPut task to execTask list failed, errno:%d", errno);
    SCH_ERR_RET(TSDB_CODE_QRY_OUT_OF_MEMORY);
  }

  SCH_TASK_DLOG("task added to execTask list, numOfTasks:%d", taosHashGetSize(pJob->execTasks));

  return TSDB_CODE_SUCCESS;
}

int32_t schMoveTaskToSuccList(SSchJob *pJob, SSchTask *pTask, bool *moved) {
  if (0 != taosHashRemove(pJob->execTasks, &pTask->taskId, sizeof(pTask->taskId))) {
    SCH_TASK_WLOG("remove task from execTask list failed, may not exist, status:%s", SCH_GET_TASK_STATUS_STR(pTask));
  } else {
    SCH_TASK_DLOG("task removed from execTask list, numOfTasks:%d", taosHashGetSize(pJob->execTasks));
  }

  int32_t code = taosHashPut(pJob->succTasks, &pTask->taskId, sizeof(pTask->taskId), &pTask, POINTER_BYTES);
  if (0 != code) {
    if (HASH_NODE_EXIST(code)) {
      *moved = true;
      SCH_TASK_ELOG("task already in succTask list, status:%s", SCH_GET_TASK_STATUS_STR(pTask));
      SCH_ERR_RET(TSDB_CODE_SCH_STATUS_ERROR);
    }

    SCH_TASK_ELOG("taosHashPut task to succTask list failed, errno:%d", errno);
    SCH_ERR_RET(TSDB_CODE_QRY_OUT_OF_MEMORY);
  }

  *moved = true;

  SCH_TASK_DLOG("task moved to succTask list, numOfTasks:%d", taosHashGetSize(pJob->succTasks));

  return TSDB_CODE_SUCCESS;
}

int32_t schMoveTaskToFailList(SSchJob *pJob, SSchTask *pTask, bool *moved) {
  *moved = false;

  if (0 != taosHashRemove(pJob->execTasks, &pTask->taskId, sizeof(pTask->taskId))) {
    SCH_TASK_WLOG("remove task from execTask list failed, may not exist, status:%s", SCH_GET_TASK_STATUS_STR(pTask));
  }

  int32_t code = taosHashPut(pJob->failTasks, &pTask->taskId, sizeof(pTask->taskId), &pTask, POINTER_BYTES);
  if (0 != code) {
    if (HASH_NODE_EXIST(code)) {
      *moved = true;
   
      SCH_TASK_WLOG("task already in failTask list, status:%s", SCH_GET_TASK_STATUS_STR(pTask));
      SCH_ERR_RET(TSDB_CODE_SCH_STATUS_ERROR);
    }

    SCH_TASK_ELOG("taosHashPut task to failTask list failed, errno:%d", errno);
    SCH_ERR_RET(TSDB_CODE_QRY_OUT_OF_MEMORY);
  }

  *moved = true;

  SCH_TASK_DLOG("task moved to failTask list, numOfTasks:%d", taosHashGetSize(pJob->failTasks));

  return TSDB_CODE_SUCCESS;
}

int32_t schMoveTaskToExecList(SSchJob *pJob, SSchTask *pTask, bool *moved) {
  if (0 != taosHashRemove(pJob->succTasks, &pTask->taskId, sizeof(pTask->taskId))) {
    SCH_TASK_WLOG("remove task from succTask list failed, may not exist, status:%s", SCH_GET_TASK_STATUS_STR(pTask));
  }

  int32_t code = taosHashPut(pJob->execTasks, &pTask->taskId, sizeof(pTask->taskId), &pTask, POINTER_BYTES);
  if (0 != code) {
    if (HASH_NODE_EXIST(code)) {
      *moved = true;
 
      SCH_TASK_ELOG("task already in execTask list, status:%s", SCH_GET_TASK_STATUS_STR(pTask));
      SCH_ERR_RET(TSDB_CODE_SCH_STATUS_ERROR);
    }

    SCH_TASK_ELOG("taosHashPut task to execTask list failed, errno:%d", errno);
    SCH_ERR_RET(TSDB_CODE_QRY_OUT_OF_MEMORY);
  }

  *moved = true;

  SCH_TASK_DLOG("task moved to execTask list, numOfTasks:%d", taosHashGetSize(pJob->execTasks));

  return TSDB_CODE_SUCCESS;
}

int32_t schTaskCheckSetRetry(SSchJob *pJob, SSchTask *pTask, int32_t errCode, bool *needRetry) {
  int8_t status = 0;
  ++pTask->tryTimes;
  
  if (schJobNeedToStop(pJob, &status)) {
    *needRetry = false;
    SCH_TASK_DLOG("task no more retry cause of job status, job status:%s", jobTaskStatusStr(status));
    return TSDB_CODE_SUCCESS;
  }

  if (pTask->tryTimes >= REQUEST_MAX_TRY_TIMES) {
    *needRetry = false;
    SCH_TASK_DLOG("task no more retry since reach max try times, tryTimes:%d", pTask->tryTimes);
    return TSDB_CODE_SUCCESS;
  }
  
  if (!NEED_SCHEDULER_RETRY_ERROR(errCode)) {
    *needRetry = false;
    SCH_TASK_DLOG("task no more retry cause of errCode, errCode:%x - %s", errCode, tstrerror(errCode));
    return TSDB_CODE_SUCCESS;
  }

  // TODO CHECK epList/condidateList
  if (SCH_IS_DATA_SRC_TASK(pTask)) {
    if (pTask->tryTimes >= SCH_TASK_NUM_OF_EPS(&pTask->plan->execNode)) {
      *needRetry = false;
      SCH_TASK_DLOG("task no more retry since all ep tried, tryTimes:%d, epNum:%d", pTask->tryTimes, SCH_TASK_NUM_OF_EPS(&pTask->plan->execNode));
      return TSDB_CODE_SUCCESS;
    }
  } else {
    int32_t candidateNum = taosArrayGetSize(pTask->candidateAddrs);

    if ((pTask->candidateIdx + 1) >= candidateNum) {
      *needRetry = false;
      SCH_TASK_DLOG("task no more retry since all candiates tried, candidateIdx:%d, candidateNum:%d", pTask->candidateIdx, candidateNum);
      return TSDB_CODE_SUCCESS;
    }
  }

  *needRetry = true;
  SCH_TASK_DLOG("task need the %dth retry, errCode:%x - %s", pTask->tryTimes, errCode, tstrerror(errCode));
  
  return TSDB_CODE_SUCCESS;
}

int32_t schHandleTaskRetry(SSchJob *pJob, SSchTask *pTask) {
  atomic_sub_fetch_32(&pTask->level->taskLaunchedNum, 1);

  if (SCH_TASK_NEED_FLOW_CTRL(pJob, pTask)) {
    SCH_ERR_RET(schDecTaskFlowQuota(pJob, pTask));
    SCH_ERR_RET(schLaunchTasksInFlowCtrlList(pJob, pTask));
  }

  if (SCH_IS_DATA_SRC_TASK(pTask)) {
    SCH_SWITCH_EPSET(&pTask->plan->execNode);
  } else {
    ++pTask->candidateIdx;
  }

  SCH_ERR_RET(schLaunchTask(pJob, pTask));

  return TSDB_CODE_SUCCESS;
}

int32_t schUpdateHbConnection(SQueryNodeEpId *epId, SSchHbTrans *trans) {
  int32_t      code = 0;
  SSchHbTrans *hb = NULL;

  while (true) {
    hb = taosHashGet(schMgmt.hbConnections, epId, sizeof(SQueryNodeEpId));
    if (NULL == hb) {
      code = taosHashPut(schMgmt.hbConnections, epId, sizeof(SQueryNodeEpId), trans, sizeof(SSchHbTrans));
      if (code) {
        if (HASH_NODE_EXIST(code)) {
          continue;
        }

        qError("taosHashPut hb trans failed, nodeId:%d, fqdn:%s, port:%d", epId->nodeId, epId->ep.fqdn, epId->ep.port);
        SCH_ERR_RET(code);
      }

      qDebug("hb connection updated, seqId:%" PRIx64 ", sId:%" PRIx64
             ", nodeId:%d, fqdn:%s, port:%d, instance:%p, connection:%p",
             trans->seqId, schMgmt.sId, epId->nodeId, epId->ep.fqdn, epId->ep.port, trans->trans.transInst,
             trans->trans.transHandle);

      return TSDB_CODE_SUCCESS;
    }

    break;
  }

  SCH_LOCK(SCH_WRITE, &hb->lock);

  if (hb->seqId >= trans->seqId) {
    qDebug("hb trans seqId is old, seqId:%" PRId64 ", currentId:%" PRId64 ", nodeId:%d, fqdn:%s, port:%d", trans->seqId,
           hb->seqId, epId->nodeId, epId->ep.fqdn, epId->ep.port);

    SCH_UNLOCK(SCH_WRITE, &hb->lock);
    return TSDB_CODE_SUCCESS;
  }

  hb->seqId = trans->seqId;
  memcpy(&hb->trans, &trans->trans, sizeof(trans->trans));

  SCH_UNLOCK(SCH_WRITE, &hb->lock);

  qDebug("hb connection updated, seqId:%" PRIx64 ", sId:%" PRIx64
         ", nodeId:%d, fqdn:%s, port:%d, instance:%p, connection:%p",
         trans->seqId, schMgmt.sId, epId->nodeId, epId->ep.fqdn, epId->ep.port, trans->trans.transInst,
         trans->trans.transHandle);

  return TSDB_CODE_SUCCESS;
}

void schUpdateJobErrCode(SSchJob *pJob, int32_t errCode) {
  if (TSDB_CODE_SUCCESS == errCode) {
    return;
  }

  int32_t origCode = atomic_load_32(&pJob->errCode);
  if (TSDB_CODE_SUCCESS == origCode) {
    if (origCode == atomic_val_compare_exchange_32(&pJob->errCode, origCode, errCode)) {
      goto _return;
    }

    origCode = atomic_load_32(&pJob->errCode);
  }

  if (NEED_CLIENT_HANDLE_ERROR(origCode)) {
    return;
  }
  
  if (NEED_CLIENT_HANDLE_ERROR(errCode)) {
    atomic_store_32(&pJob->errCode, errCode);
    goto _return;
  }

  return;
  
_return:  

  SCH_JOB_DLOG("job errCode updated to %x - %s", errCode, tstrerror(errCode));
}

int32_t schProcessOnJobFailureImpl(SSchJob *pJob, int32_t status, int32_t errCode) {
  // if already FAILED, no more processing
  SCH_ERR_RET(schCheckAndUpdateJobStatus(pJob, status));

  schUpdateJobErrCode(pJob, errCode);

  if (atomic_load_8(&pJob->userFetch) || pJob->attr.syncSchedule) {
    tsem_post(&pJob->rspSem);
  }

  int32_t code = atomic_load_32(&pJob->errCode);

  SCH_JOB_DLOG("job failed with error: %s", tstrerror(code));

  SCH_RET(code);
}

// Note: no more task error processing, handled in function internal
int32_t schProcessOnJobFailure(SSchJob *pJob, int32_t errCode) {
  SCH_RET(schProcessOnJobFailureImpl(pJob, JOB_TASK_STATUS_FAILED, errCode));
}

// Note: no more error processing, handled in function internal
int32_t schProcessOnJobDropped(SSchJob *pJob, int32_t errCode) {
  SCH_RET(schProcessOnJobFailureImpl(pJob, JOB_TASK_STATUS_DROPPING, errCode));
}

// Note: no more task error processing, handled in function internal
int32_t schProcessOnJobPartialSuccess(SSchJob *pJob) {
  int32_t code = 0;

  SCH_ERR_RET(schCheckAndUpdateJobStatus(pJob, JOB_TASK_STATUS_PARTIAL_SUCCEED));

  if (pJob->attr.syncSchedule) {
    tsem_post(&pJob->rspSem);
  }

  if (atomic_load_8(&pJob->userFetch)) {
    SCH_ERR_JRET(schFetchFromRemote(pJob));
  }

  return TSDB_CODE_SUCCESS;

_return:

  SCH_RET(schProcessOnJobFailure(pJob, code));
}

int32_t schProcessOnDataFetched(SSchJob *job) {
  atomic_val_compare_exchange_32(&job->remoteFetch, 1, 0);
  tsem_post(&job->rspSem);
}

// Note: no more task error processing, handled in function internal
int32_t schProcessOnTaskFailure(SSchJob *pJob, SSchTask *pTask, int32_t errCode) {
  int8_t status = 0;

  if (schJobNeedToStop(pJob, &status)) {
    SCH_TASK_DLOG("task failed not processed cause of job status, job status:%s", jobTaskStatusStr(status));
    SCH_RET(atomic_load_32(&pJob->errCode));
  }

  bool    needRetry = false;
  bool    moved = false;
  int32_t taskDone = 0;
  int32_t code = 0;

  SCH_TASK_DLOG("taskOnFailure, code:%s", tstrerror(errCode));

  SCH_ERR_JRET(schTaskCheckSetRetry(pJob, pTask, errCode, &needRetry));

  if (!needRetry) {
    SCH_TASK_ELOG("task failed and no more retry, code:%s", tstrerror(errCode));

    if (SCH_GET_TASK_STATUS(pTask) == JOB_TASK_STATUS_EXECUTING) {
      SCH_ERR_JRET(schMoveTaskToFailList(pJob, pTask, &moved));
    } else {
      SCH_TASK_ELOG("task not in executing list, status:%s", SCH_GET_TASK_STATUS_STR(pTask));
      SCH_ERR_JRET(TSDB_CODE_SCH_STATUS_ERROR);
    }

    SCH_SET_TASK_STATUS(pTask, JOB_TASK_STATUS_FAILED);
    
    if (SCH_IS_WAIT_ALL_JOB(pJob)) {
      SCH_LOCK(SCH_WRITE, &pTask->level->lock);
      pTask->level->taskFailed++;
      taskDone = pTask->level->taskSucceed + pTask->level->taskFailed;
      SCH_UNLOCK(SCH_WRITE, &pTask->level->lock);

      schUpdateJobErrCode(pJob, errCode);
      
      if (taskDone < pTask->level->taskNum) {
        SCH_TASK_DLOG("need to wait other tasks, doneNum:%d, allNum:%d", taskDone, pTask->level->taskNum);        
        SCH_RET(errCode);
      }
    }
  } else {
    SCH_ERR_JRET(schHandleTaskRetry(pJob, pTask));

    return TSDB_CODE_SUCCESS;
  }

_return:

  SCH_RET(schProcessOnJobFailure(pJob, errCode));
}

// Note: no more task error processing, handled in function internal
int32_t schProcessOnTaskSuccess(SSchJob *pJob, SSchTask *pTask) {
  bool    moved = false;
  int32_t code = 0;

  SCH_TASK_DLOG("taskOnSuccess, status:%s", SCH_GET_TASK_STATUS_STR(pTask));

  SCH_ERR_JRET(schMoveTaskToSuccList(pJob, pTask, &moved));

  SCH_SET_TASK_STATUS(pTask, JOB_TASK_STATUS_PARTIAL_SUCCEED);

  SCH_ERR_JRET(schRecordTaskSucceedNode(pJob, pTask));

  SCH_ERR_JRET(schLaunchTasksInFlowCtrlList(pJob, pTask));

  int32_t parentNum = pTask->parents ? (int32_t)taosArrayGetSize(pTask->parents) : 0;
  if (parentNum == 0) {
    int32_t taskDone = 0;    
    if (SCH_IS_WAIT_ALL_JOB(pJob)) {
      SCH_LOCK(SCH_WRITE, &pTask->level->lock);
      pTask->level->taskSucceed++;
      taskDone = pTask->level->taskSucceed + pTask->level->taskFailed;
      SCH_UNLOCK(SCH_WRITE, &pTask->level->lock);

      if (taskDone < pTask->level->taskNum) {
        SCH_TASK_DLOG("wait all tasks, done:%d, all:%d", taskDone, pTask->level->taskNum);
        return TSDB_CODE_SUCCESS;
      } else if (taskDone > pTask->level->taskNum) {
        SCH_TASK_ELOG("taskDone number invalid, done:%d, total:%d", taskDone, pTask->level->taskNum);
      }

      if (pTask->level->taskFailed > 0) {
        SCH_RET(schProcessOnJobFailure(pJob, 0));
      } else {
        SCH_RET(schProcessOnJobPartialSuccess(pJob));
      }
    } else {
      pJob->resNode = pTask->succeedAddr;
    }

    pJob->fetchTask = pTask;

    SCH_ERR_JRET(schMoveTaskToExecList(pJob, pTask, &moved));

    SCH_RET(schProcessOnJobPartialSuccess(pJob));
  }

  /*
    if (SCH_IS_DATA_SRC_TASK(task) && job->dataSrcEps.numOfEps < SCH_MAX_CANDIDATE_EP_NUM) {
      strncpy(job->dataSrcEps.fqdn[job->dataSrcEps.numOfEps], task->execAddr.fqdn, sizeof(task->execAddr.fqdn));
      job->dataSrcEps.port[job->dataSrcEps.numOfEps] = task->execAddr.port;

      ++job->dataSrcEps.numOfEps;
    }
  */

  for (int32_t i = 0; i < parentNum; ++i) {
    SSchTask *par = *(SSchTask **)taosArrayGet(pTask->parents, i);
    int32_t   readyNum = atomic_add_fetch_32(&par->childReady, 1);

    SCH_LOCK(SCH_WRITE, &par->lock);
    SDownstreamSourceNode source = {.type = QUERY_NODE_DOWNSTREAM_SOURCE,
                                    .taskId = pTask->taskId,
                                    .schedId = schMgmt.sId,
                                    .addr = pTask->succeedAddr};
    qSetSubplanExecutionNode(par->plan, pTask->plan->id.groupId, &source);
    SCH_UNLOCK(SCH_WRITE, &par->lock);

    if (SCH_TASK_READY_TO_LUNCH(readyNum, par)) {
      SCH_ERR_RET(schLaunchTaskImpl(pJob, par));
    }
  }

  return TSDB_CODE_SUCCESS;

_return:

  SCH_RET(schProcessOnJobFailure(pJob, code));
}

// Note: no more error processing, handled in function internal
int32_t schFetchFromRemote(SSchJob *pJob) {
  int32_t code = 0;

  if (atomic_val_compare_exchange_32(&pJob->remoteFetch, 0, 1) != 0) {
    SCH_JOB_ELOG("prior fetching not finished, remoteFetch:%d", atomic_load_32(&pJob->remoteFetch));
    return TSDB_CODE_SUCCESS;
  }

  void *resData = atomic_load_ptr(&pJob->resData);
  if (resData) {
    atomic_val_compare_exchange_32(&pJob->remoteFetch, 1, 0);

    SCH_JOB_DLOG("res already fetched, res:%p", resData);
    return TSDB_CODE_SUCCESS;
  }

  SCH_ERR_JRET(schBuildAndSendMsg(pJob, pJob->fetchTask, &pJob->resNode, TDMT_VND_FETCH));

  return TSDB_CODE_SUCCESS;

_return:

  atomic_val_compare_exchange_32(&pJob->remoteFetch, 1, 0);

  SCH_RET(schProcessOnTaskFailure(pJob, pJob->fetchTask, code));
}

// Note: no more task error processing, handled in function internal
int32_t schHandleResponseMsg(SSchJob *pJob, SSchTask *pTask, int32_t msgType, char *msg, int32_t msgSize,
                             int32_t rspCode) {
  int32_t code = 0;
  int8_t  status = 0;

  if (schJobNeedToStop(pJob, &status)) {
    SCH_TASK_ELOG("rsp not processed cause of job status, job status:%s, rspCode:0x%x", jobTaskStatusStr(status), rspCode);
    SCH_RET(atomic_load_32(&pJob->errCode));
  }

  SCH_ERR_JRET(schValidateTaskReceivedMsgType(pJob, pTask, msgType));

  switch (msgType) {
    case TDMT_VND_CREATE_TABLE_RSP: {
      SVCreateTbBatchRsp batchRsp = {0};
      if (msg) {
        tDeserializeSVCreateTbBatchRsp(msg, msgSize, &batchRsp);
        if (batchRsp.rspList) {
          int32_t num = taosArrayGetSize(batchRsp.rspList);
          for (int32_t i = 0; i < num; ++i) {
            SVCreateTbRsp *rsp = taosArrayGet(batchRsp.rspList, i);
            if (NEED_CLIENT_HANDLE_ERROR(rsp->code)) {
              taosArrayDestroy(batchRsp.rspList);
              SCH_ERR_JRET(rsp->code);
            }
          }
          
          taosArrayDestroy(batchRsp.rspList);
        }
      }        
      
      SCH_ERR_JRET(rspCode);
      SCH_ERR_RET(schProcessOnTaskSuccess(pJob, pTask));
      break;
    }
    case TDMT_VND_SUBMIT_RSP: {
      if (msg) {
        SSubmitRsp *rsp = (SSubmitRsp *)msg;
        SCH_ERR_JRET(rsp->code);
      }
      SCH_ERR_JRET(rspCode);

      SSubmitRsp *rsp = (SSubmitRsp *)msg;
      if (rsp) {
        pJob->resNumOfRows += rsp->affectedRows;
      }

      SCH_ERR_RET(schProcessOnTaskSuccess(pJob, pTask));

      break;
    }
    case TDMT_VND_QUERY_RSP: {
        SQueryTableRsp rsp = {0};
        if (msg) {
          tDeserializeSQueryTableRsp(msg, msgSize, &rsp);
          SCH_ERR_JRET(rsp.code);
        }
        
        SCH_ERR_JRET(rspCode);
        
        if (NULL == msg) {
          SCH_ERR_JRET(TSDB_CODE_QRY_INVALID_INPUT);
        }
        
        //SCH_ERR_JRET(schBuildAndSendMsg(pJob, pTask, NULL, TDMT_VND_RES_READY));
        
        break;
    }
    case TDMT_VND_RES_READY_RSP: {
      SResReadyRsp *rsp = (SResReadyRsp *)msg;

      SCH_ERR_JRET(rspCode);
      if (NULL == msg) {
        SCH_ERR_JRET(TSDB_CODE_QRY_INVALID_INPUT);
      }
      SCH_ERR_JRET(rsp->code);
      SCH_ERR_RET(schProcessOnTaskSuccess(pJob, pTask));

      break;
    }
    case TDMT_VND_FETCH_RSP: {
      SRetrieveTableRsp *rsp = (SRetrieveTableRsp *)msg;

      SCH_ERR_JRET(rspCode);
      if (NULL == msg) {
        SCH_ERR_JRET(TSDB_CODE_QRY_INVALID_INPUT);
      }

      if (pJob->resData) {
        SCH_TASK_ELOG("got fetch rsp while res already exists, res:%p", pJob->resData);
        tfree(rsp);
        SCH_ERR_JRET(TSDB_CODE_SCH_STATUS_ERROR);
      }

      atomic_store_ptr(&pJob->resData, rsp);
      atomic_add_fetch_32(&pJob->resNumOfRows, htonl(rsp->numOfRows));

      if (rsp->completed) {
        SCH_SET_TASK_STATUS(pTask, JOB_TASK_STATUS_SUCCEED);
      }

      SCH_TASK_DLOG("got fetch rsp, rows:%d, complete:%d", htonl(rsp->numOfRows), rsp->completed);

      schProcessOnDataFetched(pJob);
      break;
    }
    case TDMT_VND_DROP_TASK_RSP: {
      // SHOULD NEVER REACH HERE
      SCH_TASK_ELOG("invalid status to handle drop task rsp, refId:%" PRIx64, pJob->refId);
      SCH_ERR_JRET(TSDB_CODE_SCH_INTERNAL_ERROR);
      break;
    }
    default:
      SCH_TASK_ELOG("unknown rsp msg, type:%d, status:%s", msgType, SCH_GET_TASK_STATUS_STR(pTask));
      SCH_ERR_JRET(TSDB_CODE_QRY_INVALID_INPUT);
  }

  return TSDB_CODE_SUCCESS;

_return:

  SCH_RET(schProcessOnTaskFailure(pJob, pTask, code));
}

int32_t schHandleCallback(void *param, const SDataBuf *pMsg, int32_t msgType, int32_t rspCode) {
  int32_t            code = 0;
  SSchCallbackParam *pParam = (SSchCallbackParam *)param;
  SSchTask          *pTask = NULL;

  SSchJob *pJob = schAcquireJob(pParam->refId);
  if (NULL == pJob) {
    qError("QID:0x%" PRIx64 ",TID:0x%" PRIx64 "taosAcquireRef job failed, may be dropped, refId:%" PRIx64,
           pParam->queryId, pParam->taskId, pParam->refId);
    SCH_ERR_JRET(TSDB_CODE_QRY_JOB_FREED);
  }

  int32_t s = taosHashGetSize(pJob->execTasks);
  if (s <= 0) {
    SCH_JOB_ELOG("empty execTask list, refId:%" PRIx64 ", taskId:%" PRIx64, pParam->refId, pParam->taskId);
    SCH_ERR_JRET(TSDB_CODE_SCH_INTERNAL_ERROR);
  }

  SSchTask **task = taosHashGet(pJob->execTasks, &pParam->taskId, sizeof(pParam->taskId));
  if (NULL == task || NULL == (*task)) {
    SCH_JOB_ELOG("task not found in execTask list, refId:%" PRIx64 ", taskId:%" PRIx64, pParam->refId, pParam->taskId);
    SCH_ERR_JRET(TSDB_CODE_SCH_INTERNAL_ERROR);
  }

  pTask = *task;
  SCH_TASK_DLOG("rsp msg received, type:%s, code:%s", TMSG_INFO(msgType), tstrerror(rspCode));

  pTask->handle = pMsg->handle;
  SCH_ERR_JRET(schHandleResponseMsg(pJob, pTask, msgType, pMsg->pData, pMsg->len, rspCode));

_return:

  if (pJob) {
    schReleaseJob(pParam->refId);
  }

  tfree(param);
  SCH_RET(code);
}

int32_t schHandleSubmitCallback(void *param, const SDataBuf *pMsg, int32_t code) {
  return schHandleCallback(param, pMsg, TDMT_VND_SUBMIT_RSP, code);
}

int32_t schHandleCreateTableCallback(void *param, const SDataBuf *pMsg, int32_t code) {
  return schHandleCallback(param, pMsg, TDMT_VND_CREATE_TABLE_RSP, code);
}

int32_t schHandleQueryCallback(void *param, const SDataBuf *pMsg, int32_t code) {
  return schHandleCallback(param, pMsg, TDMT_VND_QUERY_RSP, code);
}

int32_t schHandleFetchCallback(void *param, const SDataBuf *pMsg, int32_t code) {
  return schHandleCallback(param, pMsg, TDMT_VND_FETCH_RSP, code);
}

int32_t schHandleReadyCallback(void *param, const SDataBuf *pMsg, int32_t code) {
  return schHandleCallback(param, pMsg, TDMT_VND_RES_READY_RSP, code);
}

int32_t schHandleDropCallback(void *param, const SDataBuf *pMsg, int32_t code) {
  SSchCallbackParam *pParam = (SSchCallbackParam *)param;
  qDebug("QID:%" PRIx64 ",TID:%" PRIx64 " drop task rsp received, code:%x", pParam->queryId, pParam->taskId, code);
}

int32_t schHandleHbCallback(void *param, const SDataBuf *pMsg, int32_t code) {
  if (code) {
    qError("hb rsp error:%s", tstrerror(code));
    SCH_ERR_RET(code);
  }

  SSchedulerHbRsp rsp = {0};

  SSchCallbackParam *pParam = (SSchCallbackParam *)param;

  if (tDeserializeSSchedulerHbRsp(pMsg->pData, pMsg->len, &rsp)) {
    qError("invalid hb rsp msg, size:%d", pMsg->len);
    SCH_ERR_RET(TSDB_CODE_QRY_INVALID_INPUT);
  }

  if (rsp.seqId != (uint64_t)-1) {
    SSchHbTrans trans = {0};
    trans.seqId = rsp.seqId;
    trans.trans.transInst = pParam->transport;
    trans.trans.transHandle = pMsg->handle;

    SCH_RET(schUpdateHbConnection(&rsp.epId, &trans));
  }

  int32_t taskNum = (int32_t)taosArrayGetSize(rsp.taskStatus);
  for (int32_t i = 0; i < taskNum; ++i) {
    STaskStatus *taskStatus = taosArrayGet(rsp.taskStatus, i);

    SSchJob *pJob = schAcquireJob(taskStatus->refId);
    if (NULL == pJob) {
      qWarn("job not found, refId:0x%" PRIx64 ",QID:0x%" PRIx64 ",TID:0x%" PRIx64, taskStatus->refId,
            taskStatus->queryId, taskStatus->taskId);
      // TODO DROP TASK FROM SERVER!!!!
      continue;
    }

    // TODO

    schReleaseJob(taskStatus->refId);
  }

_return:

  tFreeSSchedulerHbRsp(&rsp);

  SCH_RET(code);
}

int32_t schGetCallbackFp(int32_t msgType, __async_send_cb_fn_t *fp) {
  switch (msgType) {
    case TDMT_VND_CREATE_TABLE:
      *fp = schHandleCreateTableCallback;
      break;
    case TDMT_VND_SUBMIT:
      *fp = schHandleSubmitCallback;
      break;
    case TDMT_VND_QUERY:
      *fp = schHandleQueryCallback;
      break;
    case TDMT_VND_RES_READY:
      *fp = schHandleReadyCallback;
      break;
    case TDMT_VND_FETCH:
      *fp = schHandleFetchCallback;
      break;
    case TDMT_VND_DROP_TASK:
      *fp = schHandleDropCallback;
      break;
    case TDMT_VND_QUERY_HEARTBEAT:
      *fp = schHandleHbCallback;
      break;
    default:
      qError("unknown msg type for callback, msgType:%d", msgType);
      SCH_ERR_RET(TSDB_CODE_QRY_APP_ERROR);
  }

  return TSDB_CODE_SUCCESS;
}

<<<<<<< HEAD
void schFreeRpcCtxVal(void *arg) {
  if (NULL == arg) {
    return;
  }
  
  SMsgSendInfo* pMsgSendInfo = arg;
  tfree(pMsgSendInfo->param);
  tfree(pMsgSendInfo);
}

int32_t schMakeQueryRpcCtx(SSchJob *pJob, SSchTask *pTask, SRpcCtx *pCtx) {
  int32_t code = 0;
  SSchCallbackParam *param = NULL;
  SMsgSendInfo* pMsgSendInfo = NULL;

  pCtx->args = taosHashInit(1, taosGetDefaultHashFunction(TSDB_DATA_TYPE_INT), false, HASH_ENTRY_LOCK);
  if (NULL == pCtx->args) {
    SCH_TASK_ELOG("taosHashInit %d RpcCtx failed", 1);
    SCH_ERR_RET(TSDB_CODE_QRY_OUT_OF_MEMORY);
  }
  
  pMsgSendInfo = calloc(1, sizeof(SMsgSendInfo));
  if (NULL == pMsgSendInfo) {
    SCH_TASK_ELOG("calloc %d failed", (int32_t)sizeof(SMsgSendInfo));
    SCH_ERR_JRET(TSDB_CODE_QRY_OUT_OF_MEMORY);
  }

  param = calloc(1, sizeof(SSchCallbackParam));
  if (NULL == param) {
    SCH_TASK_ELOG("calloc %d failed", (int32_t)sizeof(SSchCallbackParam));
    SCH_ERR_JRET(TSDB_CODE_QRY_OUT_OF_MEMORY);
  }

  int32_t msgType = TDMT_VND_RES_READY_RSP;
  __async_send_cb_fn_t fp = NULL;
  SCH_ERR_JRET(schGetCallbackFp(TDMT_VND_RES_READY, &fp));

  param->queryId = pJob->queryId;
  param->refId = pJob->refId;
  param->taskId = SCH_TASK_ID(pTask);
  param->transport = pJob->transport;
  
  pMsgSendInfo->param = param;
  pMsgSendInfo->fp = fp;

  SRpcCtxVal ctxVal = {.v = pMsgSendInfo, .len = sizeof(SMsgSendInfo), .free = schFreeRpcCtxVal};
  if (taosHashPut(pCtx->args, &msgType, sizeof(msgType), &ctxVal, sizeof(ctxVal))) {
    SCH_TASK_ELOG("taosHashPut msg %d to rpcCtx failed", msgType);
    SCH_ERR_JRET(TSDB_CODE_QRY_OUT_OF_MEMORY);
  }

  return TSDB_CODE_SUCCESS;

_return:

  taosHashCleanup(pCtx->args);
  tfree(param);
  tfree(pMsgSendInfo);

  SCH_RET(code);
}

int32_t schMakeHbRpcCtx(SSchJob *pJob, SSchTask *pTask, SRpcCtx *pCtx) {
  int32_t code = 0;
  SSchCallbackParam *param = NULL;
  SMsgSendInfo* pMsgSendInfo = NULL;

  pCtx->args = taosHashInit(1, taosGetDefaultHashFunction(TSDB_DATA_TYPE_INT), false, HASH_ENTRY_LOCK);
  if (NULL == pCtx->args) {
    SCH_TASK_ELOG("taosHashInit %d RpcCtx failed", 1);
    SCH_ERR_RET(TSDB_CODE_QRY_OUT_OF_MEMORY);
  }
  
  pMsgSendInfo = calloc(1, sizeof(SMsgSendInfo));
  if (NULL == pMsgSendInfo) {
    SCH_TASK_ELOG("calloc %d failed", (int32_t)sizeof(SMsgSendInfo));
    SCH_ERR_JRET(TSDB_CODE_QRY_OUT_OF_MEMORY);
  }

  param = calloc(1, sizeof(SSchCallbackParam));
  if (NULL == param) {
    SCH_TASK_ELOG("calloc %d failed", (int32_t)sizeof(SSchCallbackParam));
    SCH_ERR_JRET(TSDB_CODE_QRY_OUT_OF_MEMORY);
  }

  int32_t msgType = TDMT_VND_QUERY_HEARTBEAT_RSP;
  __async_send_cb_fn_t fp = NULL;
  SCH_ERR_JRET(schGetCallbackFp(TDMT_VND_QUERY_HEARTBEAT, &fp));

  param->queryId = pJob->queryId;
  param->refId = pJob->refId;
  param->taskId = SCH_TASK_ID(pTask);
  param->transport = pJob->transport;
  
  pMsgSendInfo->param = param;
  pMsgSendInfo->fp = fp;

  SRpcCtxVal ctxVal = {.v = pMsgSendInfo, .len = sizeof(SMsgSendInfo), .free = schFreeRpcCtxVal};
  if (taosHashPut(pCtx->args, &msgType, sizeof(msgType), &ctxVal, sizeof(ctxVal))) {
    SCH_TASK_ELOG("taosHashPut msg %d to rpcCtx failed", msgType);
    SCH_ERR_JRET(TSDB_CODE_QRY_OUT_OF_MEMORY);
  }

  return TSDB_CODE_SUCCESS;

_return:

  taosHashCleanup(pCtx->args);
  tfree(param);
  tfree(pMsgSendInfo);

  SCH_RET(code);
}


int32_t schAsyncSendMsg(SSchJob *pJob, SSchTask *pTask, void *transport, SEpSet* epSet, int32_t msgType, void *msg, uint32_t msgSize, bool persistHandle, SRpcCtx *ctx) {
=======
int32_t schAsyncSendMsg(SSchJob *pJob, SSchTask *pTask, void *transport, SEpSet *epSet, int32_t msgType, void *msg,
                        uint32_t msgSize) {
>>>>>>> 9ca80596
  int32_t code = 0;

  SSchTrans *trans = (SSchTrans *)transport;

  SMsgSendInfo *pMsgSendInfo = calloc(1, sizeof(SMsgSendInfo));
  if (NULL == pMsgSendInfo) {
    SCH_TASK_ELOG("calloc %d failed", (int32_t)sizeof(SMsgSendInfo));
    SCH_ERR_RET(TSDB_CODE_QRY_OUT_OF_MEMORY);
  }

  SSchCallbackParam *param = calloc(1, sizeof(SSchCallbackParam));
  if (NULL == param) {
    SCH_TASK_ELOG("calloc %d failed", (int32_t)sizeof(SSchCallbackParam));
    SCH_ERR_JRET(TSDB_CODE_QRY_OUT_OF_MEMORY);
  }

  __async_send_cb_fn_t fp = NULL;
  SCH_ERR_JRET(schGetCallbackFp(msgType, &fp));

  param->queryId = pJob->queryId;
  param->refId = pJob->refId;
  param->taskId = SCH_TASK_ID(pTask);
  param->transport = trans->transInst;
<<<<<<< HEAD
  
=======

>>>>>>> 9ca80596
  pMsgSendInfo->param = param;
  pMsgSendInfo->msgInfo.pData = msg;
  pMsgSendInfo->msgInfo.len = msgSize;
  pMsgSendInfo->msgInfo.handle = trans->transHandle;
  pMsgSendInfo->msgType = msgType;
  pMsgSendInfo->fp = fp;
<<<<<<< HEAD
  
  int64_t  transporterId = 0;
  code = asyncSendMsgToServerExt(trans->transInst, epSet, &transporterId, pMsgSendInfo, persistHandle, ctx);
=======

  int64_t transporterId = 0;
  code = asyncSendMsgToServer(trans->transInst, epSet, &transporterId, pMsgSendInfo);
>>>>>>> 9ca80596
  if (code) {
    SCH_ERR_JRET(code);
  }

  SCH_TASK_DLOG("req msg sent, refId:%" PRIx64 ", type:%d, %s", pJob->refId, msgType, TMSG_INFO(msgType));
  return TSDB_CODE_SUCCESS;

_return:

  tfree(param);
  tfree(pMsgSendInfo);
  SCH_RET(code);
}

int32_t schBuildAndSendMsg(SSchJob *pJob, SSchTask *pTask, SQueryNodeAddr *addr, int32_t msgType) {
  uint32_t msgSize = 0;
<<<<<<< HEAD
  void *msg = NULL;
  int32_t code = 0;
  bool isCandidateAddr = false;
  bool persistHandle = false;
  SRpcCtx rpcCtx = {0};
  
=======
  void    *msg = NULL;
  int32_t  code = 0;
  bool     isCandidateAddr = false;
>>>>>>> 9ca80596
  if (NULL == addr) {
    addr = taosArrayGet(pTask->candidateAddrs, pTask->candidateIdx);
    isCandidateAddr = true;
  }

  SEpSet epSet = addr->epSet;

  switch (msgType) {
    case TDMT_VND_CREATE_TABLE:
    case TDMT_VND_SUBMIT: {
      msgSize = pTask->msgLen;
      msg = calloc(1, msgSize);
      if (NULL == msg) {
        SCH_TASK_ELOG("calloc %d failed", msgSize);
        SCH_ERR_RET(TSDB_CODE_QRY_OUT_OF_MEMORY);
      }

      memcpy(msg, pTask->msg, msgSize);
      break;
    }

    case TDMT_VND_QUERY: {
      SCH_ERR_RET(schMakeQueryRpcCtx(pJob, pTask, &rpcCtx));
      
      uint32_t len = strlen(pJob->sql);
      msgSize = sizeof(SSubQueryMsg) + pTask->msgLen + len;
      msg = calloc(1, msgSize);
      if (NULL == msg) {
        SCH_TASK_ELOG("calloc %d failed", msgSize);
        SCH_ERR_RET(TSDB_CODE_QRY_OUT_OF_MEMORY);
      }

      SSubQueryMsg *pMsg = msg;
      pMsg->header.vgId = htonl(addr->nodeId);
      pMsg->sId = htobe64(schMgmt.sId);
      pMsg->queryId = htobe64(pJob->queryId);
      pMsg->taskId = htobe64(pTask->taskId);
      pMsg->refId = htobe64(pJob->refId);
      pMsg->taskType = TASK_TYPE_TEMP;
      pMsg->phyLen = htonl(pTask->msgLen);
      pMsg->sqlLen = htonl(len);

      memcpy(pMsg->msg, pJob->sql, len);
      memcpy(pMsg->msg + len, pTask->msg, pTask->msgLen);

      persistHandle = true;
      break;
    }

    case TDMT_VND_RES_READY: {
      msgSize = sizeof(SResReadyReq);
      msg = calloc(1, msgSize);
      if (NULL == msg) {
        SCH_TASK_ELOG("calloc %d failed", msgSize);
        SCH_ERR_RET(TSDB_CODE_QRY_OUT_OF_MEMORY);
      }

      SResReadyReq *pMsg = msg;

      pMsg->header.vgId = htonl(addr->nodeId);

      pMsg->sId = htobe64(schMgmt.sId);
      pMsg->queryId = htobe64(pJob->queryId);
      pMsg->taskId = htobe64(pTask->taskId);
      break;
    }
    case TDMT_VND_FETCH: {
      msgSize = sizeof(SResFetchReq);
      msg = calloc(1, msgSize);
      if (NULL == msg) {
        SCH_TASK_ELOG("calloc %d failed", msgSize);
        SCH_ERR_RET(TSDB_CODE_QRY_OUT_OF_MEMORY);
      }

      SResFetchReq *pMsg = msg;

      pMsg->header.vgId = htonl(addr->nodeId);

      pMsg->sId = htobe64(schMgmt.sId);
      pMsg->queryId = htobe64(pJob->queryId);
      pMsg->taskId = htobe64(pTask->taskId);
      break;
    }
    case TDMT_VND_DROP_TASK: {
      msgSize = sizeof(STaskDropReq);
      msg = calloc(1, msgSize);
      if (NULL == msg) {
        SCH_TASK_ELOG("calloc %d failed", msgSize);
        SCH_ERR_RET(TSDB_CODE_QRY_OUT_OF_MEMORY);
      }

      STaskDropReq *pMsg = msg;

      pMsg->header.vgId = htonl(addr->nodeId);

      pMsg->sId = htobe64(schMgmt.sId);
      pMsg->queryId = htobe64(pJob->queryId);
      pMsg->taskId = htobe64(pTask->taskId);
      pMsg->refId = htobe64(pJob->refId);
      break;
    }
    case TDMT_VND_QUERY_HEARTBEAT: {
      SCH_ERR_RET(schMakeHbRpcCtx(pJob, pTask, &rpcCtx));
    
      SSchedulerHbReq req = {0};
      req.sId = schMgmt.sId;
      req.header.vgId = addr->nodeId;
      req.epId.nodeId = addr->nodeId;
      memcpy(&req.epId.ep, SCH_GET_CUR_EP(addr), sizeof(SEp));

      msgSize = tSerializeSSchedulerHbReq(NULL, 0, &req);
      if (msgSize < 0) {
        SCH_JOB_ELOG("tSerializeSSchedulerHbReq hbReq failed, size:%d", msgSize);
        SCH_ERR_RET(TSDB_CODE_QRY_OUT_OF_MEMORY);
      }
      msg = calloc(1, msgSize);
      if (NULL == msg) {
        SCH_JOB_ELOG("calloc %d failed", msgSize);
        SCH_ERR_RET(TSDB_CODE_QRY_OUT_OF_MEMORY);
      }
      if (tSerializeSSchedulerHbReq(msg, msgSize, &req) < 0) {
        SCH_JOB_ELOG("tSerializeSSchedulerHbReq hbReq failed, size:%d", msgSize);
        SCH_ERR_JRET(TSDB_CODE_QRY_OUT_OF_MEMORY);
      }

      persistHandle = true;
      break;
    }
    default:
      SCH_TASK_ELOG("unknown msg type to send, msgType:%d", msgType);
      SCH_ERR_RET(TSDB_CODE_SCH_INTERNAL_ERROR);
      break;
  }

  SCH_SET_TASK_LASTMSG_TYPE(pTask, msgType);

  SSchTrans trans = {.transInst = pJob->transport, .transHandle = pTask ? pTask->handle : NULL};
  SCH_ERR_JRET(schAsyncSendMsg(pJob, pTask, &trans, &epSet, msgType, msg, msgSize, persistHandle, (rpcCtx.args ? &rpcCtx : NULL)));

  if (isCandidateAddr) {
    SCH_ERR_RET(schRecordTaskExecNode(pJob, pTask, addr));
  }

  return TSDB_CODE_SUCCESS;

_return:

  SCH_SET_TASK_LASTMSG_TYPE(pTask, -1);
<<<<<<< HEAD
  schFreeRpcCtx(&rpcCtx);
=======

>>>>>>> 9ca80596
  tfree(msg);
  SCH_RET(code);
}

int32_t schEnsureHbConnection(SSchJob *pJob, SSchTask *pTask) {
  SQueryNodeAddr *addr = taosArrayGet(pTask->candidateAddrs, pTask->candidateIdx);
  SQueryNodeEpId  epId = {0};

  epId.nodeId = addr->nodeId;
  memcpy(&epId.ep, SCH_GET_CUR_EP(addr), sizeof(SEp));

  SSchHbTrans *hb = taosHashGet(schMgmt.hbConnections, &epId, sizeof(SQueryNodeEpId));
  if (NULL == hb) {
    SCH_ERR_RET(schBuildAndSendMsg(pJob, NULL, addr, TDMT_VND_QUERY_HEARTBEAT));
  }

  return TSDB_CODE_SUCCESS;
}

int32_t schLaunchTaskImpl(SSchJob *pJob, SSchTask *pTask) {
  int8_t  status = 0;
  int32_t code = 0;

  atomic_add_fetch_32(&pTask->level->taskLaunchedNum, 1);

  if (schJobNeedToStop(pJob, &status)) {
    SCH_TASK_DLOG("no need to launch task cause of job status, job status:%s", jobTaskStatusStr(status));
    
    SCH_RET(atomic_load_32(&pJob->errCode));
  }

  // NOTE: race condition: the task should be put into the hash table before send msg to server
  if (SCH_GET_TASK_STATUS(pTask) != JOB_TASK_STATUS_EXECUTING) {
    SCH_ERR_RET(schPushTaskToExecList(pJob, pTask));
    SCH_SET_TASK_STATUS(pTask, JOB_TASK_STATUS_EXECUTING);
  }
  
  SSubplan *plan = pTask->plan;

  if (NULL == pTask->msg) {  // TODO add more detailed reason for failure
    code = qSubPlanToString(plan, &pTask->msg, &pTask->msgLen);
    if (TSDB_CODE_SUCCESS != code) {
      SCH_TASK_ELOG("failed to create physical plan, code:%s, msg:%p, len:%d", tstrerror(code), pTask->msg,
                    pTask->msgLen);
      SCH_ERR_RET(code);
    } else {
      SCH_TASK_DLOG("physical plan len:%d, %s", pTask->msgLen, pTask->msg);
    }
  }

  SCH_ERR_RET(schSetTaskCandidateAddrs(pJob, pTask));

  if (SCH_IS_QUERY_JOB(pJob)) {
    SCH_ERR_RET(schEnsureHbConnection(pJob, pTask));
  }

  SCH_ERR_RET(schBuildAndSendMsg(pJob, pTask, NULL, plan->msgType));

  return TSDB_CODE_SUCCESS;
}

// Note: no more error processing, handled in function internal
int32_t schLaunchTask(SSchJob *pJob, SSchTask *pTask) {
  bool    enough = false;
  int32_t code = 0;

  if (SCH_TASK_NEED_FLOW_CTRL(pJob, pTask)) {
    SCH_ERR_JRET(schCheckIncTaskFlowQuota(pJob, pTask, &enough));

    if (enough) {
      SCH_ERR_JRET(schLaunchTaskImpl(pJob, pTask));
    }
  } else {
    SCH_ERR_JRET(schLaunchTaskImpl(pJob, pTask));
  }

  return TSDB_CODE_SUCCESS;

_return:

  SCH_RET(schProcessOnTaskFailure(pJob, pTask, code));
}

int32_t schLaunchLevelTasks(SSchJob *pJob, SSchLevel *level) {
  for (int32_t i = 0; i < level->taskNum; ++i) {
    SSchTask *pTask = taosArrayGet(level->subTasks, i);

    SCH_ERR_RET(schLaunchTask(pJob, pTask));
  }

  return TSDB_CODE_SUCCESS;
}

int32_t schLaunchJob(SSchJob *pJob) {
  SSchLevel *level = taosArrayGet(pJob->levels, pJob->levelIdx);

  SCH_ERR_RET(schCheckAndUpdateJobStatus(pJob, JOB_TASK_STATUS_EXECUTING));

  SCH_ERR_RET(schCheckJobNeedFlowCtrl(pJob, level));

  SCH_ERR_RET(schLaunchLevelTasks(pJob, level));

  return TSDB_CODE_SUCCESS;
}

void schDropTaskOnExecutedNode(SSchJob *pJob, SSchTask *pTask) {
  if (NULL == pTask->execAddrs) {
    SCH_TASK_DLOG("no exec address, status:%s", SCH_GET_TASK_STATUS_STR(pTask));
    return;
  }

  int32_t size = (int32_t)taosArrayGetSize(pTask->execAddrs);

  if (size <= 0) {
    SCH_TASK_DLOG("task has no exec address, no need to drop it, status:%s", SCH_GET_TASK_STATUS_STR(pTask));
    return;
  }

  SQueryNodeAddr *addr = NULL;
  for (int32_t i = 0; i < size; ++i) {
    addr = (SQueryNodeAddr *)taosArrayGet(pTask->execAddrs, i);

    schBuildAndSendMsg(pJob, pTask, addr, TDMT_VND_DROP_TASK);
  }

  SCH_TASK_DLOG("task has %d exec address", size);
}

void schDropTaskInHashList(SSchJob *pJob, SHashObj *list) {
  if (!SCH_IS_NEED_DROP_JOB(pJob)) {
    return;
  }

  void *pIter = taosHashIterate(list, NULL);
  while (pIter) {
    SSchTask *pTask = *(SSchTask **)pIter;

    schDropTaskOnExecutedNode(pJob, pTask);

    pIter = taosHashIterate(list, pIter);
  }
}

void schDropJobAllTasks(SSchJob *pJob) {
  schDropTaskInHashList(pJob, pJob->execTasks);
  schDropTaskInHashList(pJob, pJob->succTasks);
  schDropTaskInHashList(pJob, pJob->failTasks);
}

int32_t schCancelJob(SSchJob *pJob) {
  // TODO

  // TODO MOVE ALL TASKS FROM EXEC LIST TO FAIL LIST
}

void schFreeJobImpl(void *job) {
  if (NULL == job) {
    return;
  }

  SSchJob *pJob = job;
  uint64_t queryId = pJob->queryId;
  int64_t  refId = pJob->refId;

  if (pJob->status == JOB_TASK_STATUS_EXECUTING) {
    schCancelJob(pJob);
  }

  schDropJobAllTasks(pJob);

  pJob->subPlans = NULL;  // it is a reference to pDag->pSubplans

  int32_t numOfLevels = taosArrayGetSize(pJob->levels);
  for (int32_t i = 0; i < numOfLevels; ++i) {
    SSchLevel *pLevel = taosArrayGet(pJob->levels, i);

    schFreeFlowCtrl(pLevel);

    int32_t numOfTasks = taosArrayGetSize(pLevel->subTasks);
    for (int32_t j = 0; j < numOfTasks; ++j) {
      SSchTask *pTask = taosArrayGet(pLevel->subTasks, j);
      schFreeTask(pTask);
    }

    taosArrayDestroy(pLevel->subTasks);
  }

  taosHashCleanup(pJob->execTasks);
  taosHashCleanup(pJob->failTasks);
  taosHashCleanup(pJob->succTasks);

  taosArrayDestroy(pJob->levels);
  taosArrayDestroy(pJob->nodeList);
  
  tfree(pJob->resData);
  tfree(pJob);

  qDebug("QID:0x%" PRIx64 " job freed, refId:%" PRIx64 ", pointer:%p", queryId, refId, pJob);
}

static int32_t schExecJobImpl(void *transport, SArray *pNodeList, SQueryPlan *pDag, int64_t *job, const char *sql,
                              bool syncSchedule) {
  qDebug("QID:0x%" PRIx64 " job started", pDag->queryId);

  if (pNodeList == NULL || (pNodeList && taosArrayGetSize(pNodeList) <= 0)) {
    qDebug("QID:0x%" PRIx64 " input exec nodeList is empty", pDag->queryId);
  }

  int32_t  code = 0;
  SSchJob *pJob = calloc(1, sizeof(SSchJob));
  if (NULL == pJob) {
    qError("QID:%" PRIx64 " calloc %d failed", pDag->queryId, (int32_t)sizeof(SSchJob));
    SCH_ERR_RET(TSDB_CODE_QRY_OUT_OF_MEMORY);
  }

  pJob->attr.syncSchedule = syncSchedule;
  pJob->transport = transport;
  pJob->sql = sql;

  if (pNodeList != NULL) {
    pJob->nodeList = taosArrayDup(pNodeList);
  }

  SCH_ERR_JRET(schValidateAndBuildJob(pDag, pJob));

  pJob->execTasks =
      taosHashInit(pDag->numOfSubplans, taosGetDefaultHashFunction(TSDB_DATA_TYPE_UBIGINT), false, HASH_ENTRY_LOCK);
  if (NULL == pJob->execTasks) {
    SCH_JOB_ELOG("taosHashInit %d execTasks failed", pDag->numOfSubplans);
    SCH_ERR_JRET(TSDB_CODE_QRY_OUT_OF_MEMORY);
  }

  pJob->succTasks =
      taosHashInit(pDag->numOfSubplans, taosGetDefaultHashFunction(TSDB_DATA_TYPE_UBIGINT), false, HASH_ENTRY_LOCK);
  if (NULL == pJob->succTasks) {
    SCH_JOB_ELOG("taosHashInit %d succTasks failed", pDag->numOfSubplans);
    SCH_ERR_JRET(TSDB_CODE_QRY_OUT_OF_MEMORY);
  }

  pJob->failTasks =
      taosHashInit(pDag->numOfSubplans, taosGetDefaultHashFunction(TSDB_DATA_TYPE_UBIGINT), false, HASH_ENTRY_LOCK);
  if (NULL == pJob->failTasks) {
    SCH_JOB_ELOG("taosHashInit %d failTasks failed", pDag->numOfSubplans);
    SCH_ERR_JRET(TSDB_CODE_QRY_OUT_OF_MEMORY);
  }

  tsem_init(&pJob->rspSem, 0, 0);

  pJob->refId = taosAddRef(schMgmt.jobRef, pJob);
  if (pJob->refId < 0) {
    SCH_JOB_ELOG("taosHashPut job failed, error:%s", tstrerror(terrno));
    SCH_ERR_JRET(terrno);
  }

  SCH_JOB_DLOG("job refId:%" PRIx64, pJob->refId);

  pJob->status = JOB_TASK_STATUS_NOT_START;
  SCH_ERR_JRET(schLaunchJob(pJob));

  schAcquireJob(pJob->refId);

  *job = pJob->refId;

  if (syncSchedule) {
    SCH_JOB_DLOG("will wait for rsp now, job status:%s", SCH_GET_JOB_STATUS_STR(pJob));
    tsem_wait(&pJob->rspSem);
  }

  SCH_JOB_DLOG("job exec done, job status:%s", SCH_GET_JOB_STATUS_STR(pJob));

  schReleaseJob(pJob->refId);

  return TSDB_CODE_SUCCESS;

_return:

  schFreeJobImpl(pJob);
  SCH_RET(code);
}

int32_t schedulerInit(SSchedulerCfg *cfg) {
  if (schMgmt.jobRef) {
    qError("scheduler already initialized");
    return TSDB_CODE_QRY_INVALID_INPUT;
  }

  if (cfg) {
    schMgmt.cfg = *cfg;

    if (schMgmt.cfg.maxJobNum == 0) {
      schMgmt.cfg.maxJobNum = SCHEDULE_DEFAULT_MAX_JOB_NUM;
    }
    if (schMgmt.cfg.maxNodeTableNum <= 0) {
      schMgmt.cfg.maxNodeTableNum = SCHEDULE_DEFAULT_MAX_NODE_TABLE_NUM;
    }
  } else {
    schMgmt.cfg.maxJobNum = SCHEDULE_DEFAULT_MAX_JOB_NUM;
    schMgmt.cfg.maxNodeTableNum = SCHEDULE_DEFAULT_MAX_NODE_TABLE_NUM;
  }

  schMgmt.jobRef = taosOpenRef(schMgmt.cfg.maxJobNum, schFreeJobImpl);
  if (schMgmt.jobRef < 0) {
    qError("init schduler jobRef failed, num:%u", schMgmt.cfg.maxJobNum);
    SCH_ERR_RET(TSDB_CODE_QRY_OUT_OF_MEMORY);
  }

  schMgmt.hbConnections = taosHashInit(100, taosGetDefaultHashFunction(TSDB_DATA_TYPE_BINARY), false, HASH_ENTRY_LOCK);
  if (NULL == schMgmt.hbConnections) {
    qError("taosHashInit hb connections failed");
    SCH_ERR_RET(TSDB_CODE_QRY_OUT_OF_MEMORY);
  }

  if (taosGetSystemUUID((char *)&schMgmt.sId, sizeof(schMgmt.sId))) {
    qError("generate schdulerId failed, errno:%d", errno);
    SCH_ERR_RET(TSDB_CODE_QRY_SYS_ERROR);
  }

  qInfo("scheduler %" PRIx64 " initizlized, maxJob:%u", schMgmt.sId, schMgmt.cfg.maxJobNum);

  return TSDB_CODE_SUCCESS;
}

int32_t schedulerExecJob(void *transport, SArray *nodeList, SQueryPlan *pDag, int64_t *pJob, const char *sql,
                         SQueryResult *pRes) {
  if (NULL == transport || NULL == pDag || NULL == pDag->pSubplans || NULL == pJob || NULL == pRes) {
    SCH_ERR_RET(TSDB_CODE_QRY_INVALID_INPUT);
  }

  SCH_ERR_RET(schExecJobImpl(transport, nodeList, pDag, pJob, sql, true));

  SSchJob *job = schAcquireJob(*pJob);

  pRes->code = atomic_load_32(&job->errCode);
  pRes->numOfRows = job->resNumOfRows;
  
  schReleaseJob(*pJob);

  return TSDB_CODE_SUCCESS;
}

int32_t schedulerAsyncExecJob(void *transport, SArray *pNodeList, SQueryPlan *pDag, const char *sql, int64_t *pJob) {
  if (NULL == transport || NULL == pDag || NULL == pDag->pSubplans || NULL == pJob) {
    SCH_ERR_RET(TSDB_CODE_QRY_INVALID_INPUT);
  }

  SCH_ERR_RET(schExecJobImpl(transport, pNodeList, pDag, pJob, sql, false));

  return TSDB_CODE_SUCCESS;
}

#if 0
int32_t schedulerConvertDagToTaskList(SQueryPlan* pDag, SArray **pTasks) {
  if (NULL == pDag || pDag->numOfSubplans <= 0 || LIST_LENGTH(pDag->pSubplans) == 0) {
    SCH_ERR_RET(TSDB_CODE_QRY_INVALID_INPUT);
  }

  int32_t levelNum = LIST_LENGTH(pDag->pSubplans);
  if (1 != levelNum) {
    qError("invalid level num: %d", levelNum);
    SCH_ERR_RET(TSDB_CODE_QRY_INVALID_INPUT);
  }

  SNodeListNode *plans = (SNodeListNode*)nodesListGetNode(pDag->pSubplans, 0);
  int32_t taskNum = LIST_LENGTH(plans->pNodeList);
  if (taskNum <= 0) {
    qError("invalid task num: %d", taskNum);
    SCH_ERR_RET(TSDB_CODE_QRY_INVALID_INPUT);
  }

  SArray *info = taosArrayInit(taskNum, sizeof(STaskInfo));
  if (NULL == info) {
    qError("taosArrayInit %d taskInfo failed", taskNum);
    SCH_ERR_RET(TSDB_CODE_QRY_OUT_OF_MEMORY);
  }

  STaskInfo tInfo = {0};
  char *msg = NULL;
  int32_t msgLen = 0;
  int32_t code = 0;
  
  for (int32_t i = 0; i < taskNum; ++i) {
    SSubplan *plan = (SSubplan*)nodesListGetNode(plans->pNodeList, i);
    tInfo.addr = plan->execNode;

    code = qSubPlanToString(plan, &msg, &msgLen);
    if (TSDB_CODE_SUCCESS != code) {
      qError("subplanToString error, code:%x, msg:%p, len:%d", code, msg, msgLen);
      SCH_ERR_JRET(code);
    }

    int32_t msgSize = sizeof(SSubQueryMsg) + msgLen;
    if (NULL == msg) {
      qError("calloc %d failed", msgSize);
      SCH_ERR_JRET(TSDB_CODE_QRY_OUT_OF_MEMORY);
    }
    
    SSubQueryMsg* pMsg = calloc(1, msgSize);
    
    pMsg->header.vgId = tInfo.addr.nodeId;
    
    pMsg->sId      = schMgmt.sId;
    pMsg->queryId  = plan->id.queryId;
    pMsg->taskId   = schGenUUID();
    pMsg->taskType = TASK_TYPE_PERSISTENT;
    pMsg->phyLen   = msgLen;
    pMsg->sqlLen   = 0;
    memcpy(pMsg->msg, msg, msgLen);
    /*memcpy(pMsg->msg, ((SSubQueryMsg*)msg)->msg, msgLen);*/

    tInfo.msg = pMsg;

    if (NULL == taosArrayPush(info, &tInfo)) {
      qError("taosArrayPush failed, idx:%d", i);
      free(msg);
      SCH_ERR_JRET(TSDB_CODE_QRY_OUT_OF_MEMORY);
    }
  }

  *pTasks = info;
  info = NULL;
  
_return:
  schedulerFreeTaskList(info);
  SCH_RET(code);
}

int32_t schedulerCopyTask(STaskInfo *src, SArray **dst, int32_t copyNum) {
  if (NULL == src || NULL == dst || copyNum <= 0) {
    SCH_ERR_RET(TSDB_CODE_QRY_INVALID_INPUT);
  }

  int32_t code = 0;

  *dst = taosArrayInit(copyNum, sizeof(STaskInfo));
  if (NULL == *dst) {
    qError("taosArrayInit %d taskInfo failed", copyNum);
    SCH_ERR_RET(TSDB_CODE_QRY_OUT_OF_MEMORY);
  }

  int32_t msgSize = src->msg->phyLen + sizeof(*src->msg);
  STaskInfo info = {0};

  info.addr = src->addr;

  for (int32_t i = 0; i < copyNum; ++i) {
    info.msg = malloc(msgSize);
    if (NULL == info.msg) {
      qError("malloc %d failed", msgSize);
      SCH_ERR_JRET(TSDB_CODE_QRY_OUT_OF_MEMORY);
    }

    memcpy(info.msg, src->msg, msgSize);

    info.msg->taskId = schGenUUID();

    if (NULL == taosArrayPush(*dst, &info)) {
      qError("taosArrayPush failed, idx:%d", i);
      free(info.msg);
      SCH_ERR_JRET(TSDB_CODE_QRY_OUT_OF_MEMORY);
    }
  }

  return TSDB_CODE_SUCCESS;

_return:

  schedulerFreeTaskList(*dst);
  *dst = NULL;

  SCH_RET(code);
}
#endif

int32_t schedulerFetchRows(int64_t job, void **pData) {
  if (NULL == pData) {
    SCH_ERR_RET(TSDB_CODE_QRY_INVALID_INPUT);
  }

  int32_t  code = 0;
  SSchJob *pJob = schAcquireJob(job);
  if (NULL == pJob) {
    qError("acquire job from jobRef list failed, may be dropped, refId:%" PRIx64, job);
    SCH_ERR_RET(TSDB_CODE_SCH_STATUS_ERROR);
  }

  int8_t status = SCH_GET_JOB_STATUS(pJob);
  if (status == JOB_TASK_STATUS_DROPPING) {
    SCH_JOB_ELOG("job is dropping, status:%s", jobTaskStatusStr(status));
    schReleaseJob(job);
    SCH_ERR_RET(TSDB_CODE_SCH_STATUS_ERROR);
  }

  if (!SCH_JOB_NEED_FETCH(pJob)) {
    SCH_JOB_ELOG("no need to fetch data, status:%s", SCH_GET_JOB_STATUS_STR(pJob));
    schReleaseJob(job);
    SCH_ERR_RET(TSDB_CODE_QRY_APP_ERROR);
  }

  if (atomic_val_compare_exchange_8(&pJob->userFetch, 0, 1) != 0) {
    SCH_JOB_ELOG("prior fetching not finished, userFetch:%d", atomic_load_8(&pJob->userFetch));
    schReleaseJob(job);
    SCH_ERR_RET(TSDB_CODE_QRY_APP_ERROR);
  }

  if (JOB_TASK_STATUS_FAILED == status || JOB_TASK_STATUS_DROPPING == status) {
    SCH_JOB_ELOG("job failed or dropping, status:%s", jobTaskStatusStr(status));
    SCH_ERR_JRET(atomic_load_32(&pJob->errCode));
  } else if (status == JOB_TASK_STATUS_SUCCEED) {
    SCH_JOB_DLOG("job already succeed, status:%s", jobTaskStatusStr(status));
    goto _return;
  } else if (status == JOB_TASK_STATUS_PARTIAL_SUCCEED) {
    SCH_ERR_JRET(schFetchFromRemote(pJob));
  }

  tsem_wait(&pJob->rspSem);

  status = SCH_GET_JOB_STATUS(pJob);

  if (JOB_TASK_STATUS_FAILED == status || JOB_TASK_STATUS_DROPPING == status) {
    SCH_JOB_ELOG("job failed or dropping, status:%s", jobTaskStatusStr(status));
    SCH_ERR_JRET(atomic_load_32(&pJob->errCode));
  }
  
  if (pJob->resData && ((SRetrieveTableRsp *)pJob->resData)->completed) {
    SCH_ERR_JRET(schCheckAndUpdateJobStatus(pJob, JOB_TASK_STATUS_SUCCEED));
  }

  while (true) {
    *pData = atomic_load_ptr(&pJob->resData);
    if (*pData != atomic_val_compare_exchange_ptr(&pJob->resData, *pData, NULL)) {
      continue;
    }

    break;
  }

  if (NULL == *pData) {
    SRetrieveTableRsp *rsp = (SRetrieveTableRsp *)calloc(1, sizeof(SRetrieveTableRsp));
    if (rsp) {
      rsp->completed = 1;
    }

    *pData = rsp;
    SCH_JOB_DLOG("empty res and set query complete, code:%x", code);
  }

  SCH_JOB_DLOG("fetch done, totalRows:%d, code:%s", pJob->resNumOfRows, tstrerror(code));

_return:

  atomic_val_compare_exchange_8(&pJob->userFetch, 1, 0);

  schReleaseJob(job);

  SCH_RET(code);
}

int32_t scheduleCancelJob(int64_t job) {
  SSchJob *pJob = schAcquireJob(job);
  if (NULL == pJob) {
    qError("acquire job from jobRef list failed, may be dropped, refId:%" PRIx64, job);
    SCH_ERR_RET(TSDB_CODE_SCH_STATUS_ERROR);
  }

  int32_t code = schCancelJob(pJob);

  schReleaseJob(job);

  SCH_RET(code);
}

void schedulerFreeJob(int64_t job) {
  SSchJob *pJob = schAcquireJob(job);
  if (NULL == pJob) {
    qError("acquire job from jobRef list failed, may be dropped, refId:%" PRIx64, job);
    return;
  }

  if (atomic_load_8(&pJob->userFetch) > 0) {
    schProcessOnJobDropped(pJob, TSDB_CODE_QRY_JOB_FREED);
  }

  SCH_JOB_DLOG("start to remove job from jobRef list, refId:%" PRIx64, job);

  if (taosRemoveRef(schMgmt.jobRef, job)) {
    SCH_JOB_ELOG("remove job from job list failed, refId:%" PRIx64, job);
  }

  schReleaseJob(job);
}

void schedulerFreeTaskList(SArray *taskList) {
  if (NULL == taskList) {
    return;
  }

  int32_t taskNum = taosArrayGetSize(taskList);
  for (int32_t i = 0; i < taskNum; ++i) {
    STaskInfo *info = taosArrayGet(taskList, i);
    tfree(info->msg);
  }

  taosArrayDestroy(taskList);
}

void schedulerDestroy(void) {
  if (schMgmt.jobRef) {
    SSchJob *pJob = taosIterateRef(schMgmt.jobRef, 0);

    while (pJob) {
      taosRemoveRef(schMgmt.jobRef, pJob->refId);

      pJob = taosIterateRef(schMgmt.jobRef, pJob->refId);
    }

    taosCloseRef(schMgmt.jobRef);
    schMgmt.jobRef = 0;
  }
}
<|MERGE_RESOLUTION|>--- conflicted
+++ resolved
@@ -65,7 +65,6 @@
   return TSDB_CODE_SUCCESS;
 }
 
-<<<<<<< HEAD
 void schFreeRpcCtx(SRpcCtx *pCtx) {
   if (NULL == pCtx) {
     return;
@@ -83,9 +82,6 @@
 }
 
 void schFreeTask(SSchTask* pTask) {
-=======
-void schFreeTask(SSchTask *pTask) {
->>>>>>> 9ca80596
   if (pTask->candidateAddrs) {
     taosArrayDestroy(pTask->candidateAddrs);
   }
@@ -119,26 +115,11 @@
 int32_t schValidateTaskReceivedMsgType(SSchJob *pJob, SSchTask *pTask, int32_t msgType) {
   int32_t lastMsgType = SCH_GET_TASK_LASTMSG_TYPE(pTask);
   int32_t taskStatus = SCH_GET_TASK_STATUS(pTask);
-<<<<<<< HEAD
   int32_t reqMsgType = msgType - 1;
   switch (msgType) {
     case TDMT_VND_QUERY_RSP:  // query_rsp may be processed later than ready_rsp
       if (lastMsgType != reqMsgType) {
         SCH_TASK_DLOG("rsp msg type mis-match, last sent msgType:%s, rspType:%s", TMSG_INFO(lastMsgType), TMSG_INFO(msgType));
-=======
-
-  switch (msgType) {
-    case TDMT_VND_CREATE_TABLE_RSP:
-    case TDMT_VND_SUBMIT_RSP:
-    case TDMT_VND_QUERY_RSP:
-    case TDMT_VND_RES_READY_RSP:
-    case TDMT_VND_FETCH_RSP:
-    case TDMT_VND_DROP_TASK:
-      if (lastMsgType != (msgType - 1)) {
-        SCH_TASK_ELOG("rsp msg type mis-match, last sent msgType:%s, rspType:%s", TMSG_INFO(lastMsgType),
-                      TMSG_INFO(msgType));
-        SCH_ERR_RET(TSDB_CODE_SCH_STATUS_ERROR);
->>>>>>> 9ca80596
       }
       
       if (taskStatus != JOB_TASK_STATUS_EXECUTING && taskStatus != JOB_TASK_STATUS_PARTIAL_SUCCEED) {
@@ -1242,7 +1223,6 @@
   return TSDB_CODE_SUCCESS;
 }
 
-<<<<<<< HEAD
 void schFreeRpcCtxVal(void *arg) {
   if (NULL == arg) {
     return;
@@ -1252,7 +1232,7 @@
   tfree(pMsgSendInfo->param);
   tfree(pMsgSendInfo);
 }
-
+
 int32_t schMakeQueryRpcCtx(SSchJob *pJob, SSchTask *pTask, SRpcCtx *pCtx) {
   int32_t code = 0;
   SSchCallbackParam *param = NULL;
@@ -1359,10 +1339,6 @@
 
 
 int32_t schAsyncSendMsg(SSchJob *pJob, SSchTask *pTask, void *transport, SEpSet* epSet, int32_t msgType, void *msg, uint32_t msgSize, bool persistHandle, SRpcCtx *ctx) {
-=======
-int32_t schAsyncSendMsg(SSchJob *pJob, SSchTask *pTask, void *transport, SEpSet *epSet, int32_t msgType, void *msg,
-                        uint32_t msgSize) {
->>>>>>> 9ca80596
   int32_t code = 0;
 
   SSchTrans *trans = (SSchTrans *)transport;
@@ -1386,26 +1362,16 @@
   param->refId = pJob->refId;
   param->taskId = SCH_TASK_ID(pTask);
   param->transport = trans->transInst;
-<<<<<<< HEAD
-  
-=======
-
->>>>>>> 9ca80596
+
   pMsgSendInfo->param = param;
   pMsgSendInfo->msgInfo.pData = msg;
   pMsgSendInfo->msgInfo.len = msgSize;
   pMsgSendInfo->msgInfo.handle = trans->transHandle;
   pMsgSendInfo->msgType = msgType;
   pMsgSendInfo->fp = fp;
-<<<<<<< HEAD
   
   int64_t  transporterId = 0;
   code = asyncSendMsgToServerExt(trans->transInst, epSet, &transporterId, pMsgSendInfo, persistHandle, ctx);
-=======
-
-  int64_t transporterId = 0;
-  code = asyncSendMsgToServer(trans->transInst, epSet, &transporterId, pMsgSendInfo);
->>>>>>> 9ca80596
   if (code) {
     SCH_ERR_JRET(code);
   }
@@ -1422,18 +1388,12 @@
 
 int32_t schBuildAndSendMsg(SSchJob *pJob, SSchTask *pTask, SQueryNodeAddr *addr, int32_t msgType) {
   uint32_t msgSize = 0;
-<<<<<<< HEAD
   void *msg = NULL;
   int32_t code = 0;
   bool isCandidateAddr = false;
   bool persistHandle = false;
   SRpcCtx rpcCtx = {0};
   
-=======
-  void    *msg = NULL;
-  int32_t  code = 0;
-  bool     isCandidateAddr = false;
->>>>>>> 9ca80596
   if (NULL == addr) {
     addr = taosArrayGet(pTask->candidateAddrs, pTask->candidateIdx);
     isCandidateAddr = true;
@@ -1582,11 +1542,8 @@
 _return:
 
   SCH_SET_TASK_LASTMSG_TYPE(pTask, -1);
-<<<<<<< HEAD
   schFreeRpcCtx(&rpcCtx);
-=======
-
->>>>>>> 9ca80596
+
   tfree(msg);
   SCH_RET(code);
 }
