/*
 * Copyright (c) 2019 TAOS Data, Inc. <jhtao@taosdata.com>
 *
 * This program is free software: you can use, redistribute, and/or modify
 * it under the terms of the GNU Affero General Public License, version 3
 * or later ("AGPL"), as published by the Free Software Foundation.
 *
 * This program is distributed in the hope that it will be useful, but WITHOUT
 * ANY WARRANTY; without even the implied warranty of MERCHANTABILITY or
 * FITNESS FOR A PARTICULAR PURPOSE.
 *
 * You should have received a copy of the GNU Affero General Public License
 * along with this program. If not, see <http://www.gnu.org/licenses/>.
 */

#include <gtest/gtest.h>
#include <iostream>

#pragma GCC diagnostic push
#pragma GCC diagnostic ignored "-Wwrite-strings"
#pragma GCC diagnostic ignored "-Wunused-function"
#pragma GCC diagnostic ignored "-Wunused-variable"
#pragma GCC diagnostic ignored "-Wsign-compare"
#pragma GCC diagnostic ignored "-Wreturn-type"
#pragma GCC diagnostic ignored "-Wformat"
#include <addr_any.h>


#include "os.h"

<<<<<<< HEAD
=======
#include "tglobal.h"
#include "taos.h"
#include "tdef.h"
#include "tvariant.h"
>>>>>>> abc28ce5
#include "catalog.h"
#include "scheduler.h"
#include "taos.h"
#include "tdatablock.h"
#include "tdef.h"
#include "trpc.h"
<<<<<<< HEAD
#include "tvariant.h"

#pragma GCC diagnostic push
#pragma GCC diagnostic ignored "-Wwrite-strings"
#pragma GCC diagnostic ignored "-Wunused-function"
#pragma GCC diagnostic ignored "-Wunused-variable"
#pragma GCC diagnostic ignored "-Wsign-compare"
#pragma GCC diagnostic ignored "-Wreturn-type"
#pragma GCC diagnostic ignored "-Wformat"

=======
>>>>>>> abc28ce5
#include "schedulerInt.h"
#include "stub.h"
#include "tref.h"

namespace {

extern "C" int32_t schHandleResponseMsg(SSchJob *job, SSchTask *task, int32_t msgType, char *msg, int32_t msgSize, int32_t rspCode);
extern "C" int32_t schHandleCallback(void* param, const SDataBuf* pMsg, int32_t msgType, int32_t rspCode);

int64_t insertJobRefId = 0;
int64_t queryJobRefId = 0;

uint64_t schtMergeTemplateId = 0x4;
uint64_t schtFetchTaskId = 0;
uint64_t schtQueryId = 1;

bool schtTestStop = false;
bool schtTestDeadLoop = false;
int32_t schtTestMTRunSec = 10;
int32_t schtTestPrintNum = 1000;
int32_t schtStartFetch = 0;


void schtInitLogFile() {
  const char    *defaultLogFileNamePrefix = "taoslog";
  const int32_t  maxLogFileNum = 10;

  tsAsyncLog = 0;
  qDebugFlag = 159;
  strcpy(tsLogDir, "/var/log/taos");

  if (taosInitLog(defaultLogFileNamePrefix, maxLogFileNum) < 0) {
    printf("failed to open log file in directory:%s\n", tsLogDir);
  }

}


void schtBuildQueryDag(SQueryDag *dag) {
  uint64_t qId = schtQueryId;
  
  dag->queryId = qId;
  dag->numOfSubplans = 2;
  dag->pSubplans = taosArrayInit(dag->numOfSubplans, POINTER_BYTES);
  SArray *scan = taosArrayInit(1, POINTER_BYTES);
  SArray *merge = taosArrayInit(1, POINTER_BYTES);
  
  SSubplan *scanPlan = (SSubplan *)calloc(1, sizeof(SSubplan));
  SSubplan *mergePlan = (SSubplan *)calloc(1, sizeof(SSubplan));

  scanPlan->id.queryId = qId;
  scanPlan->id.templateId = 0x0000000000000002;
  scanPlan->id.subplanId = 0x0000000000000003;
  scanPlan->type = QUERY_TYPE_SCAN;

  scanPlan->execNode.nodeId = 1;
  scanPlan->execNode.epset.inUse = 0;
  addEpIntoEpSet(&scanPlan->execNode.epset, "ep0", 6030);

  scanPlan->pChildren = NULL;
  scanPlan->level = 1;
  scanPlan->pParents = taosArrayInit(1, POINTER_BYTES);
  scanPlan->pNode = (SPhyNode*)calloc(1, sizeof(SPhyNode));
  scanPlan->msgType = TDMT_VND_QUERY;

  mergePlan->id.queryId = qId;
  mergePlan->id.templateId = schtMergeTemplateId;
  mergePlan->id.subplanId = 0x5555555555;
  mergePlan->type = QUERY_TYPE_MERGE;
  mergePlan->level = 0;
  mergePlan->execNode.epset.numOfEps = 0;

  mergePlan->pChildren = taosArrayInit(1, POINTER_BYTES);
  mergePlan->pParents = NULL;
  mergePlan->pNode = (SPhyNode*)calloc(1, sizeof(SPhyNode));
  mergePlan->msgType = TDMT_VND_QUERY;

  SSubplan *mergePointer = (SSubplan *)taosArrayPush(merge, &mergePlan);
  SSubplan *scanPointer = (SSubplan *)taosArrayPush(scan, &scanPlan);

  taosArrayPush(mergePlan->pChildren, &scanPlan);
  taosArrayPush(scanPlan->pParents, &mergePlan);

  taosArrayPush(dag->pSubplans, &merge);  
  taosArrayPush(dag->pSubplans, &scan);
}

void schtFreeQueryDag(SQueryDag *dag) {

}


void schtBuildInsertDag(SQueryDag *dag) {
  uint64_t qId = 0x0000000000000002;
  
  dag->queryId = qId;
  dag->numOfSubplans = 2;
  dag->pSubplans = taosArrayInit(1, POINTER_BYTES);
  SArray *inserta = taosArrayInit(dag->numOfSubplans, POINTER_BYTES);
  
  SSubplan *insertPlan = (SSubplan *)calloc(2, sizeof(SSubplan));

  insertPlan[0].id.queryId = qId;
  insertPlan[0].id.templateId = 0x0000000000000003;
  insertPlan[0].id.subplanId = 0x0000000000000004;
  insertPlan[0].type = QUERY_TYPE_MODIFY;
  insertPlan[0].level = 0;

  insertPlan[0].execNode.nodeId = 1;
  insertPlan[0].execNode.epset.inUse = 0;
  addEpIntoEpSet(&insertPlan[0].execNode.epset, "ep0", 6030);

  insertPlan[0].pChildren = NULL;
  insertPlan[0].pParents = NULL;
  insertPlan[0].pNode = NULL;
  insertPlan[0].pDataSink = (SDataSink*)calloc(1, sizeof(SDataSink));
  insertPlan[0].msgType = TDMT_VND_SUBMIT;

  insertPlan[1].id.queryId = qId;
  insertPlan[1].id.templateId = 0x0000000000000003;
  insertPlan[1].id.subplanId = 0x0000000000000005;
  insertPlan[1].type = QUERY_TYPE_MODIFY;
  insertPlan[1].level = 0;

  insertPlan[1].execNode.nodeId = 1;
  insertPlan[1].execNode.epset.inUse = 0;
  addEpIntoEpSet(&insertPlan[1].execNode.epset, "ep0", 6030);

  insertPlan[1].pChildren = NULL;
  insertPlan[1].pParents = NULL;
  insertPlan[1].pNode = NULL;
  insertPlan[1].pDataSink = (SDataSink*)calloc(1, sizeof(SDataSink));
  insertPlan[1].msgType = TDMT_VND_SUBMIT;

  taosArrayPush(inserta, &insertPlan);
  insertPlan += 1;
  taosArrayPush(inserta, &insertPlan);

  taosArrayPush(dag->pSubplans, &inserta);  
}


int32_t schtPlanToString(const SSubplan *subplan, char** str, int32_t* len) {
  *str = (char *)calloc(1, 20);
  *len = 20;
  return 0;
}

void schtExecNode(SSubplan* subplan, uint64_t templateId, SQueryNodeAddr* ep) {

}

void schtRpcSendRequest(void *shandle, const SEpSet *pEpSet, SRpcMsg *pMsg, int64_t *pRid) {

}

void schtSetPlanToString() {
  static Stub stub;
  stub.set(qSubPlanToString, schtPlanToString);
  {
    AddrAny any("libplanner.so");
    std::map<std::string,void*> result;
    any.get_global_func_addr_dynsym("^qSubPlanToString$", result);
    for (const auto& f : result) {
      stub.set(f.second, schtPlanToString);
    }
  }
}

void schtSetExecNode() {
  static Stub stub;
  stub.set(qSetSubplanExecutionNode, schtExecNode);
  {
    AddrAny any("libplanner.so");
    std::map<std::string,void*> result;
    any.get_global_func_addr_dynsym("^qSetSubplanExecutionNode$", result);
    for (const auto& f : result) {
      stub.set(f.second, schtExecNode);
    }
  }
}

void schtSetRpcSendRequest() {
  static Stub stub;
  stub.set(rpcSendRequest, schtRpcSendRequest);
  {
    AddrAny any("libtransport.so");
    std::map<std::string,void*> result;
    any.get_global_func_addr_dynsym("^rpcSendRequest$", result);
    for (const auto& f : result) {
      stub.set(f.second, schtRpcSendRequest);
    }
  }
}

int32_t schtAsyncSendMsgToServer(void *pTransporter, SEpSet* epSet, int64_t* pTransporterId, SMsgSendInfo* pInfo) {
  if (pInfo) {
    tfree(pInfo->param);
    tfree(pInfo->msgInfo.pData);
    free(pInfo);
  }
  return 0;
}


void schtSetAsyncSendMsgToServer() {
  static Stub stub;
  stub.set(asyncSendMsgToServer, schtAsyncSendMsgToServer);
  {
    AddrAny any("libtransport.so");
    std::map<std::string,void*> result;
    any.get_global_func_addr_dynsym("^asyncSendMsgToServer$", result);
    for (const auto& f : result) {
      stub.set(f.second, schtAsyncSendMsgToServer);
    }
  }
}


void *schtSendRsp(void *param) {
  SSchJob *pJob = NULL;
  int64_t job = 0;
  int32_t code = 0;

  while (true) {
    job = *(int64_t *)param;
    if (job) {
      break;
    }

    usleep(1000);
  }

  pJob = schAcquireJob(job);
  
  void *pIter = taosHashIterate(pJob->execTasks, NULL);
  while (pIter) {
    SSchTask *task = *(SSchTask **)pIter;

    SSubmitRsp rsp = {0};
    rsp.affectedRows = 10;
    schHandleResponseMsg(pJob, task, TDMT_VND_SUBMIT_RSP, (char *)&rsp, sizeof(rsp), 0);
    
    pIter = taosHashIterate(pJob->execTasks, pIter);
  }    

  schReleaseJob(job);

  return NULL;
}

void *schtCreateFetchRspThread(void *param) {
  int64_t job = *(int64_t *)param;
  SSchJob* pJob = schAcquireJob(job);

  sleep(1);

  int32_t code = 0;
  SRetrieveTableRsp *rsp = (SRetrieveTableRsp *)calloc(1, sizeof(SRetrieveTableRsp));
  rsp->completed = 1;
  rsp->numOfRows = 10;
 
  code = schHandleResponseMsg(pJob, pJob->fetchTask, TDMT_VND_FETCH_RSP, (char *)rsp, sizeof(*rsp), 0);

  schReleaseJob(job);
  
  assert(code == 0);
}


void *schtFetchRspThread(void *aa) {
  SDataBuf dataBuf = {0};
  SSchCallbackParam* param = NULL;

  while (!schtTestStop) {
    if (0 == atomic_val_compare_exchange_32(&schtStartFetch, 1, 0)) {
      continue;
    }

    usleep(1);
    
    param = (SSchCallbackParam *)calloc(1, sizeof(*param));

    param->queryId = schtQueryId;  
    param->taskId = schtFetchTaskId;

    int32_t code = 0;
    SRetrieveTableRsp *rsp = (SRetrieveTableRsp *)calloc(1, sizeof(SRetrieveTableRsp));
    rsp->completed = 1;
    rsp->numOfRows = 10;

    dataBuf.pData = rsp;
    dataBuf.len = sizeof(*rsp);

    code = schHandleCallback(param, &dataBuf, TDMT_VND_FETCH_RSP, 0);
      
    assert(code == 0 || code);
  }
}

void schtFreeQueryJob(int32_t freeThread) {
  static uint32_t freeNum = 0;
  int64_t job = queryJobRefId;
  
  if (job && atomic_val_compare_exchange_64(&queryJobRefId, job, 0)) {
    schedulerFreeJob(job);
    if (freeThread) {
      if (++freeNum % schtTestPrintNum == 0) {
        printf("FreeNum:%d\n", freeNum);
      }
    }
  }
}

void* schtRunJobThread(void *aa) {
  void *mockPointer = (void *)0x1;
  char *clusterId = "cluster1";
  char *dbname = "1.db1";
  char *tablename = "table1";
  SVgroupInfo vgInfo = {0};
  SQueryDag dag = {0};

  schtInitLogFile();

  
  int32_t code = schedulerInit(NULL);
  assert(code == 0);


  schtSetPlanToString();
  schtSetExecNode();
  schtSetAsyncSendMsgToServer();

  SSchJob *pJob = NULL;
  SSchCallbackParam *param = NULL;
  SHashObj *execTasks = NULL;
  SDataBuf dataBuf = {0};
  uint32_t jobFinished = 0;

  while (!schtTestStop) {
    schtBuildQueryDag(&dag);

    SArray *qnodeList = taosArrayInit(1, sizeof(SEp));

    SEp qnodeAddr = {0};
    strcpy(qnodeAddr.fqdn, "qnode0.ep");
    qnodeAddr.port = 6031;
    taosArrayPush(qnodeList, &qnodeAddr);

    code = schedulerAsyncExecJob(mockPointer, qnodeList, &dag, "select * from tb", &queryJobRefId);
    assert(code == 0);

    pJob = schAcquireJob(queryJobRefId);
    if (NULL == pJob) {
      taosArrayDestroy(qnodeList);
      schtFreeQueryDag(&dag);
      continue;
    }
    
    execTasks = taosHashInit(5, taosGetDefaultHashFunction(TSDB_DATA_TYPE_UBIGINT), false, HASH_ENTRY_LOCK);
    void *pIter = taosHashIterate(pJob->execTasks, NULL);
    while (pIter) {
      SSchTask *task = *(SSchTask **)pIter;
      schtFetchTaskId = task->taskId - 1;
      
      taosHashPut(execTasks, &task->taskId, sizeof(task->taskId), task, sizeof(*task));
      pIter = taosHashIterate(pJob->execTasks, pIter);
    }    

    param = (SSchCallbackParam *)calloc(1, sizeof(*param));
    param->refId = queryJobRefId;
    param->queryId = pJob->queryId;   

    pIter = taosHashIterate(execTasks, NULL);
    while (pIter) {
      SSchTask *task = (SSchTask *)pIter;

      param->taskId = task->taskId;
      SQueryTableRsp rsp = {0};
      dataBuf.pData = &rsp;
      dataBuf.len = sizeof(rsp);
      
      code = schHandleCallback(param, &dataBuf, TDMT_VND_QUERY_RSP, 0);
      assert(code == 0 || code);

      pIter = taosHashIterate(execTasks, pIter);
    }    


    param = (SSchCallbackParam *)calloc(1, sizeof(*param));
    param->refId = queryJobRefId;
    param->queryId = pJob->queryId;   
    
    pIter = taosHashIterate(execTasks, NULL);
    while (pIter) {
      SSchTask *task = (SSchTask *)pIter;

      param->taskId = task->taskId;
      SResReadyRsp rsp = {0};
      dataBuf.pData = &rsp;
      dataBuf.len = sizeof(rsp);
      
      code = schHandleCallback(param, &dataBuf, TDMT_VND_RES_READY_RSP, 0);
      assert(code == 0 || code);
      
      pIter = taosHashIterate(execTasks, pIter);
    }  


    param = (SSchCallbackParam *)calloc(1, sizeof(*param));
    param->refId = queryJobRefId;
    param->queryId = pJob->queryId;   

    pIter = taosHashIterate(execTasks, NULL);
    while (pIter) {
      SSchTask *task = (SSchTask *)pIter;

      param->taskId = task->taskId - 1;
      SQueryTableRsp rsp = {0};
      dataBuf.pData = &rsp;
      dataBuf.len = sizeof(rsp);
      
      code = schHandleCallback(param, &dataBuf, TDMT_VND_QUERY_RSP, 0);
      assert(code == 0 || code);
      
      pIter = taosHashIterate(execTasks, pIter);
    }    


    param = (SSchCallbackParam *)calloc(1, sizeof(*param));
    param->refId = queryJobRefId;
    param->queryId = pJob->queryId;   

    pIter = taosHashIterate(execTasks, NULL);
    while (pIter) {
      SSchTask *task = (SSchTask *)pIter;

      param->taskId = task->taskId - 1;
      SResReadyRsp rsp = {0};
      dataBuf.pData = &rsp;
      dataBuf.len = sizeof(rsp);
      
      code = schHandleCallback(param, &dataBuf, TDMT_VND_RES_READY_RSP, 0);
      assert(code == 0 || code);
      
      pIter = taosHashIterate(execTasks, pIter);
    }  

    atomic_store_32(&schtStartFetch, 1);

    void *data = NULL;  
    code = schedulerFetchRows(queryJobRefId, &data);
    assert(code == 0 || code);

    if (0 == code) {
      SRetrieveTableRsp *pRsp = (SRetrieveTableRsp *)data;
      assert(pRsp->completed == 1);
      assert(pRsp->numOfRows == 10);
    }

    data = NULL;
    code = schedulerFetchRows(queryJobRefId, &data);
    assert(code == 0 || code);
    
    schtFreeQueryJob(0);

    taosHashCleanup(execTasks);
    taosArrayDestroy(qnodeList);

    schtFreeQueryDag(&dag);

    if (++jobFinished % schtTestPrintNum == 0) {
      printf("jobFinished:%d\n", jobFinished);
    }

    ++schtQueryId;
  }

  schedulerDestroy();

}

void* schtFreeJobThread(void *aa) {
  while (!schtTestStop) {
    usleep(rand() % 100);
    schtFreeQueryJob(1);
  }
}


}

TEST(queryTest, normalCase) {
  void *mockPointer = (void *)0x1;
  char *clusterId = "cluster1";
  char *dbname = "1.db1";
  char *tablename = "table1";
  SVgroupInfo vgInfo = {0};
  int64_t job = 0;
  SQueryDag dag = {0};

  schtInitLogFile();

  SArray *qnodeList = taosArrayInit(1, sizeof(SEp));

  SEp qnodeAddr = {0};
  strcpy(qnodeAddr.fqdn, "qnode0.ep");
  qnodeAddr.port = 6031;
  taosArrayPush(qnodeList, &qnodeAddr);
  
  int32_t code = schedulerInit(NULL);
  ASSERT_EQ(code, 0);

  schtBuildQueryDag(&dag);

  schtSetPlanToString();
  schtSetExecNode();
  schtSetAsyncSendMsgToServer();
  
  code = schedulerAsyncExecJob(mockPointer, qnodeList, &dag, "select * from tb", &job);
  ASSERT_EQ(code, 0);

  
  SSchJob *pJob = schAcquireJob(job);
  
  void *pIter = taosHashIterate(pJob->execTasks, NULL);
  while (pIter) {
    SSchTask *task = *(SSchTask **)pIter;

    SQueryTableRsp rsp = {0};
    code = schHandleResponseMsg(pJob, task, TDMT_VND_QUERY_RSP, (char *)&rsp, sizeof(rsp), 0);
    
    ASSERT_EQ(code, 0);
    pIter = taosHashIterate(pJob->execTasks, pIter);
  }    

  pIter = taosHashIterate(pJob->execTasks, NULL);
  while (pIter) {
    SSchTask *task = *(SSchTask **)pIter;

    SResReadyRsp rsp = {0};
    code = schHandleResponseMsg(pJob, task, TDMT_VND_RES_READY_RSP, (char *)&rsp, sizeof(rsp), 0);
    printf("code:%d", code);
    ASSERT_EQ(code, 0);
    pIter = taosHashIterate(pJob->execTasks, pIter);
  }  

  pIter = taosHashIterate(pJob->execTasks, NULL);
  while (pIter) {
    SSchTask *task = *(SSchTask **)pIter;

    SQueryTableRsp rsp = {0};
    code = schHandleResponseMsg(pJob, task, TDMT_VND_QUERY_RSP, (char *)&rsp, sizeof(rsp), 0);
    
    ASSERT_EQ(code, 0);
    pIter = taosHashIterate(pJob->execTasks, pIter);
  }    

  pIter = taosHashIterate(pJob->execTasks, NULL);
  while (pIter) {
    SSchTask *task = *(SSchTask **)pIter;

    SResReadyRsp rsp = {0};
    code = schHandleResponseMsg(pJob, task, TDMT_VND_RES_READY_RSP, (char *)&rsp, sizeof(rsp), 0);
    ASSERT_EQ(code, 0);
    
    pIter = taosHashIterate(pJob->execTasks, pIter);
  }  

  pthread_attr_t thattr;
  pthread_attr_init(&thattr);

  pthread_t thread1;
  pthread_create(&(thread1), &thattr, schtCreateFetchRspThread, &job);

  void *data = NULL;  
  code = schedulerFetchRows(job, &data);
  ASSERT_EQ(code, 0);

  SRetrieveTableRsp *pRsp = (SRetrieveTableRsp *)data;
  ASSERT_EQ(pRsp->completed, 1);
  ASSERT_EQ(pRsp->numOfRows, 10);
  tfree(data);

  data = NULL;
  code = schedulerFetchRows(job, &data);
  ASSERT_EQ(code, 0);
  ASSERT_TRUE(data == NULL);

  schReleaseJob(job);

  schedulerFreeJob(job);

  schtFreeQueryDag(&dag);

  schedulerDestroy();
}



TEST(insertTest, normalCase) {
  void *mockPointer = (void *)0x1;
  char *clusterId = "cluster1";
  char *dbname = "1.db1";
  char *tablename = "table1";
  SVgroupInfo vgInfo = {0};
  SQueryDag dag = {0};
  uint64_t numOfRows = 0;

  schtInitLogFile();

  SArray *qnodeList = taosArrayInit(1, sizeof(SEp));

  SEp qnodeAddr = {0};
  strcpy(qnodeAddr.fqdn, "qnode0.ep");
  qnodeAddr.port = 6031;
  taosArrayPush(qnodeList, &qnodeAddr);
  
  int32_t code = schedulerInit(NULL);
  ASSERT_EQ(code, 0);

  schtBuildInsertDag(&dag);

  schtSetPlanToString();
  schtSetAsyncSendMsgToServer();

  pthread_attr_t thattr;
  pthread_attr_init(&thattr);

  pthread_t thread1;
  pthread_create(&(thread1), &thattr, schtSendRsp, &insertJobRefId);

  SQueryResult res = {0};
  code = schedulerExecJob(mockPointer, qnodeList, &dag, &insertJobRefId, "insert into tb values(now,1)", &res);
  ASSERT_EQ(code, 0);
  ASSERT_EQ(res.numOfRows, 20);

  schedulerFreeJob(insertJobRefId);

  schedulerDestroy();  
}

TEST(multiThread, forceFree) {
  pthread_attr_t thattr;
  pthread_attr_init(&thattr);

  pthread_t thread1, thread2, thread3;
  pthread_create(&(thread1), &thattr, schtRunJobThread, NULL);
  pthread_create(&(thread2), &thattr, schtFreeJobThread, NULL);
  pthread_create(&(thread3), &thattr, schtFetchRspThread, NULL);

  while (true) {
    if (schtTestDeadLoop) {
      sleep(1);
    } else {
      sleep(schtTestMTRunSec);
      break;
    }
  }
  
  schtTestStop = true;
  sleep(3);
}

int main(int argc, char** argv) {
  srand(time(NULL));
  testing::InitGoogleTest(&argc, argv);
  return RUN_ALL_TESTS();
}

#pragma GCC diagnostic pop<|MERGE_RESOLUTION|>--- conflicted
+++ resolved
@@ -28,20 +28,16 @@
 
 #include "os.h"
 
-<<<<<<< HEAD
-=======
 #include "tglobal.h"
 #include "taos.h"
 #include "tdef.h"
 #include "tvariant.h"
->>>>>>> abc28ce5
 #include "catalog.h"
 #include "scheduler.h"
 #include "taos.h"
 #include "tdatablock.h"
 #include "tdef.h"
 #include "trpc.h"
-<<<<<<< HEAD
 #include "tvariant.h"
 
 #pragma GCC diagnostic push
@@ -52,8 +48,6 @@
 #pragma GCC diagnostic ignored "-Wreturn-type"
 #pragma GCC diagnostic ignored "-Wformat"
 
-=======
->>>>>>> abc28ce5
 #include "schedulerInt.h"
 #include "stub.h"
 #include "tref.h"
