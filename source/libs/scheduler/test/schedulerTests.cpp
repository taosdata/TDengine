--- conflicted
+++ resolved
@@ -1402,12 +1402,7 @@
   schtJobDone = false;
 
   TdThread thread1;
-<<<<<<< HEAD
-  int r = taosThreadCreate(&(thread1), &thattr, schtSendRsp, &insertJobRefId);
-  assert(0 == r);
-=======
   ASSERT_EQ(0, taosThreadCreate(&(thread1), &thattr, schtSendRsp, &insertJobRefId));
->>>>>>> 9897d85f
 
   int32_t          queryDone = 0;
   SRequestConnInfo conn = {0};
