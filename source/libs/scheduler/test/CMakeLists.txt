
MESSAGE(STATUS "build scheduler unit test")

IF(NOT TD_DARWIN)
        # GoogleTest requires at least C++11
        SET(CMAKE_CXX_STANDARD 11)
        AUX_SOURCE_DIRECTORY(${CMAKE_CURRENT_SOURCE_DIR} SOURCE_LIST)

        ADD_EXECUTABLE(schedulerTest ${SOURCE_LIST})
        DEP_ext_gtest(schedulerTest)
        DEP_ext_cppstub(schedulerTest)

        IF(TD_GRANT)
                TARGET_LINK_LIBRARIES(
                        schedulerTest
<<<<<<< HEAD
                        PUBLIC os util common catalog transport qcom ${TAOS_LIB_STATIC} planner scheduler grant
=======
                        PUBLIC os util common catalog transport gtest qcom ${TAOS_NATIVE_LIB_STATIC} planner scheduler grant
>>>>>>> 302f1f56
                )
        ELSE()
                TARGET_LINK_LIBRARIES(
                        schedulerTest
<<<<<<< HEAD
                        PUBLIC os util common catalog transport qcom ${TAOS_LIB_STATIC} planner scheduler
=======
                        PUBLIC os util common catalog transport gtest qcom ${TAOS_NATIVE_LIB_STATIC} planner scheduler
>>>>>>> 302f1f56
                )
        ENDIF()

        TARGET_INCLUDE_DIRECTORIES(
                schedulerTest
                PUBLIC "${TD_SOURCE_DIR}/include/libs/scheduler/"
                PRIVATE "${TD_SOURCE_DIR}/source/libs/scheduler/inc"
        )
        add_test(
                NAME schedulerTest
                COMMAND schedulerTest
        )
ENDIF()<|MERGE_RESOLUTION|>--- conflicted
+++ resolved
@@ -13,20 +13,12 @@
         IF(TD_GRANT)
                 TARGET_LINK_LIBRARIES(
                         schedulerTest
-<<<<<<< HEAD
-                        PUBLIC os util common catalog transport qcom ${TAOS_LIB_STATIC} planner scheduler grant
-=======
-                        PUBLIC os util common catalog transport gtest qcom ${TAOS_NATIVE_LIB_STATIC} planner scheduler grant
->>>>>>> 302f1f56
+                        PUBLIC os util common catalog transport qcom ${TAOS_NATIVE_LIB_STATIC} planner scheduler grant
                 )
         ELSE()
                 TARGET_LINK_LIBRARIES(
                         schedulerTest
-<<<<<<< HEAD
-                        PUBLIC os util common catalog transport qcom ${TAOS_LIB_STATIC} planner scheduler
-=======
-                        PUBLIC os util common catalog transport gtest qcom ${TAOS_NATIVE_LIB_STATIC} planner scheduler
->>>>>>> 302f1f56
+                        PUBLIC os util common catalog transport qcom ${TAOS_NATIVE_LIB_STATIC} planner scheduler
                 )
         ENDIF()
 
