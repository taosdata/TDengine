--- conflicted
+++ resolved
@@ -1165,15 +1165,9 @@
   (void)taosCloseFile(&pFile);
   taosMemoryFree(buf);
 
-<<<<<<< HEAD
-  wInfo("vgId:%d, load meta file: %s, firstVer:%" PRId64 ", lastVer:%" PRId64 ", fileInfoSet size:%d", pWal->cfg.vgId,
-        fnameStr, pWal->vers.firstVer, pWal->vers.lastVer, (int32_t)taosArrayGetSize(pWal->fileInfoSet));
-  printFileSet(pWal->fileInfoSet);
-=======
   wInfo("vgId:%d, meta file loaded: %s, firstVer:%" PRId64 ", lastVer:%" PRId64 ", fileInfoSet size:%d", pWal->cfg.vgId,
         fnameStr, pWal->vers.firstVer, pWal->vers.lastVer, (int32_t)taosArrayGetSize(pWal->fileInfoSet));
   printFileSet(pWal->cfg.vgId, pWal->fileInfoSet, "file in meta");
->>>>>>> cca24b73
 
   TAOS_RETURN(code);
 }
