/*
 * Copyright (c) 2019 TAOS Data, Inc. <jhtao@taosdata.com>
 *
 * This program is free software: you can use, redistribute, and/or modify
 * it under the terms of the GNU Affero General Public License, version 3
 * or later ("AGPL"), as published by the Free Software Foundation.
 *
 * This program is distributed in the hope that it will be useful, but WITHOUT
 * ANY WARRANTY; without even the implied warranty of MERCHANTABILITY or
 * FITNESS FOR A PARTICULAR PURPOSE.
 *
 * You should have received a copy of the GNU Affero General Public License
 * along with this program. If not, see <http://www.gnu.org/licenses/>.
 */

#include "cJSON.h"
#include "os.h"
#include "taoserror.h"
#include "tglobal.h"
#include "tutil.h"
#include "walInt.h"

bool FORCE_INLINE walLogExist(SWal* pWal, int64_t ver) {
  return !walIsEmpty(pWal) && walGetFirstVer(pWal) <= ver && walGetLastVer(pWal) >= ver;
}

bool FORCE_INLINE walIsEmpty(SWal* pWal) {
  return (pWal->vers.firstVer == -1 || pWal->vers.lastVer < pWal->vers.firstVer);  // [firstVer, lastVer + 1)
}

int64_t FORCE_INLINE walGetFirstVer(SWal* pWal) { return pWal->vers.firstVer; }

int64_t FORCE_INLINE walGetSnapshotVer(SWal* pWal) { return pWal->vers.snapshotVer; }

int64_t FORCE_INLINE walGetLastVer(SWal* pWal) { return pWal->vers.lastVer; }

int64_t FORCE_INLINE walGetCommittedVer(SWal* pWal) { return pWal->vers.commitVer; }

int64_t FORCE_INLINE walGetAppliedVer(SWal* pWal) { return pWal->vers.appliedVer; }

static FORCE_INLINE int walBuildMetaName(SWal* pWal, int64_t metaVer, char* buf) {
  return snprintf(buf, WAL_FILE_LEN, "%s%smeta-ver%" PRIi64, pWal->path, TD_DIRSEP, metaVer);
}

static FORCE_INLINE int walBuildTmpMetaName(SWal* pWal, char* buf) {
  return snprintf(buf, WAL_FILE_LEN, "%s%smeta-ver.tmp", pWal->path, TD_DIRSEP);
}

FORCE_INLINE int32_t walScanLogGetLastVer(SWal* pWal, int32_t fileIdx, int64_t* lastVer) {
  int32_t       code = 0, lino = 0;
  int32_t       sz = taosArrayGetSize(pWal->fileInfoSet);
  int64_t       retVer = -1;
  void*         ptr = NULL;
  SWalFileInfo* pFileInfo = taosArrayGet(pWal->fileInfoSet, fileIdx);

  char fnameStr[WAL_FILE_LEN];
  walBuildLogName(pWal, pFileInfo->firstVer, fnameStr);

  int64_t fileSize = 0;
  TAOS_CHECK_GOTO(taosStatFile(fnameStr, &fileSize, NULL, NULL), &lino, _err);

  TdFilePtr pFile = taosOpenFile(fnameStr, TD_FILE_READ | TD_FILE_WRITE);
  TSDB_CHECK_NULL(pFile, code, lino, _err, terrno);

  // ensure size as non-negative
  pFileInfo->fileSize = TMAX(0, pFileInfo->fileSize);

  int64_t  stepSize = WAL_SCAN_BUF_SIZE;
  uint64_t magic = WAL_MAGIC;
  int64_t  walCkHeadSz = sizeof(SWalCkHead);
  int64_t  end = fileSize;
  int64_t  capacity = 0;
  int64_t  readSize = 0;
  char*    buf = NULL;
  int64_t  offset = TMIN(pFileInfo->fileSize, fileSize);
  int64_t  lastEntryBeginOffset = 0;
  int64_t  lastEntryEndOffset = 0;
  int64_t  recordLen = 0;
  bool     forwardStage = false;

  // check recover size
  if (2 * tsWalFsyncDataSizeLimit + offset < end) {
    wWarn("vgId:%d, possibly corrupted WAL range exceeds size limit (i.e, %" PRId64 " bytes), offset:%" PRId64
          ", end:%" PRId64 ", file:%s",
          pWal->cfg.vgId, 2 * tsWalFsyncDataSizeLimit, offset, end, fnameStr);
  }

  // search for the valid last WAL entry, e.g, block by block
  while (1) {
    offset = (lastEntryEndOffset > 0) ? offset : TMAX(0, offset - stepSize + walCkHeadSz - 1);
    end = TMIN(offset + stepSize, fileSize);

    readSize = end - offset;
    capacity = readSize + sizeof(magic);

    ptr = taosMemoryRealloc(buf, capacity);
    TSDB_CHECK_NULL(ptr, code, lino, _err, terrno);
    buf = ptr;

    int64_t ret = taosLSeekFile(pFile, offset, SEEK_SET);
    if (ret < 0) {
      wError("vgId:%d, failed to lseek file since %s, offset:%" PRId64, pWal->cfg.vgId, strerror(ERRNO), offset);
      TAOS_CHECK_GOTO(terrno, &lino, _err);
    }

    if (readSize != taosReadFile(pFile, buf, readSize)) {
      wError("vgId:%d, failed to read file %s since %s, readSize:%" PRId64, pWal->cfg.vgId, fnameStr, strerror(ERRNO),
             readSize);
      TAOS_CHECK_GOTO(terrno, &lino, _err);
    }

    char*       candidate = NULL;
    char*       haystack = buf;
    int64_t     pos = 0;
    SWalCkHead* logContent = NULL;

    while (true) {
      forwardStage = (lastEntryEndOffset > 0 || offset == 0);
      terrno = TSDB_CODE_SUCCESS;
      if (forwardStage) {
        candidate = (readSize - (haystack - buf)) > 0 ? haystack : NULL;
      } else {
        candidate = tmemmem(haystack, readSize - (haystack - buf), (char*)&magic, sizeof(magic));
      }

      if (candidate == NULL) break;
      pos = candidate - buf;

      // validate head
      int64_t len = readSize - pos;
      if (len < walCkHeadSz) {
        break;
      }

      logContent = (SWalCkHead*)(buf + pos);
      if (walValidHeadCksum(logContent) != 0) {
        code = TSDB_CODE_WAL_CHKSUM_MISMATCH;
        wWarn("vgId:%d, failed to validate checksum of wal entry header, offset:%" PRId64 ", file:%s", pWal->cfg.vgId,
              offset + pos, fnameStr);
        haystack = buf + pos + 1;
        if (forwardStage) {
          break;
        } else {
          continue;
        }
      }

      // validate body
      int32_t cryptedBodyLen = logContent->head.bodyLen;
      if (pWal->cfg.encryptAlgorithm == DND_CA_SM4) {
        cryptedBodyLen = ENCRYPTED_LEN(cryptedBodyLen);
      }
      recordLen = walCkHeadSz + cryptedBodyLen;
      if (len < recordLen) {
        int64_t extraSize = recordLen - len;
        if (capacity < readSize + extraSize + sizeof(magic)) {
          capacity += extraSize;
          void* ptr = taosMemoryRealloc(buf, capacity);
          TSDB_CHECK_NULL(ptr, code, lino, _err, terrno);
          buf = ptr;
        }
        int64_t ret = taosLSeekFile(pFile, offset + readSize, SEEK_SET);
        if (ret < 0) {
          wError("vgId:%d, failed to lseek file %s since %s, offset:%" PRId64, pWal->cfg.vgId, fnameStr,
                 strerror(terrno), offset);
          code = terrno;
          break;
        }
        if (extraSize != taosReadFile(pFile, buf + readSize, extraSize)) {
          wError("vgId:%d, failed to read file %s since %s, offset:%" PRId64 ", extraSize:%" PRId64,
                 pWal->cfg.vgId, fnameStr, strerror(ERRNO), offset + readSize, extraSize);
          code = terrno;
          break;
        }
      }

      logContent = (SWalCkHead*)(buf + pos);
      TAOS_CHECK_GOTO(decryptBody(&pWal->cfg, logContent, logContent->head.bodyLen, __FUNCTION__), &lino, _err);

      if (walValidBodyCksum(logContent) != 0) {
        code = TSDB_CODE_WAL_CHKSUM_MISMATCH;
        wWarn("vgId:%d, failed to validate checksum of wal entry body, offset:%" PRId64 ", file:%s", pWal->cfg.vgId,
              offset + pos, fnameStr);
        haystack = buf + pos + 1;
        if (forwardStage) {
          break;
        } else {
          continue;
        }
      }

      // found one
      retVer = taosGetInt64Aligned(&logContent->head.version);
      lastEntryBeginOffset = offset + pos;
      lastEntryEndOffset = offset + pos + recordLen;

      // try next
      haystack = buf + pos + recordLen;
    }

    offset = (lastEntryEndOffset > 0) ? lastEntryEndOffset : offset;
    if (forwardStage && (terrno != TSDB_CODE_SUCCESS || end == fileSize)) break;
  }

  if (retVer < 0) {
    code = TSDB_CODE_WAL_LOG_NOT_EXIST;
  }

  // truncate file
  if (lastEntryEndOffset != fileSize) {
    wWarn("vgId:%d, repair meta truncate file %s to %" PRId64 ", orig size %" PRId64, pWal->cfg.vgId, fnameStr,
          lastEntryEndOffset, fileSize);

    if (taosFtruncateFile(pFile, lastEntryEndOffset) < 0) {
      wError("vgId:%d, failed to truncate file %s since %s", pWal->cfg.vgId, fnameStr, strerror(terrno));
      TAOS_CHECK_GOTO(terrno, &lino, _err);
    }

    if (pWal->cfg.level != TAOS_WAL_SKIP && taosFsyncFile(pFile) < 0) {
      wError("failed to fsync file %s since %s", fnameStr, strerror(ERRNO));
      TAOS_CHECK_GOTO(terrno, &lino, _err);
    }
  }

  pFileInfo->fileSize = lastEntryEndOffset;

_err:
  if (code != 0) {
    wError("vgId:%d, failed at line %d to scan log file %s since %s", pWal->cfg.vgId, lino, fnameStr, tstrerror(code));
  }
  TAOS_UNUSED(taosCloseFile(&pFile));
  taosMemoryFree(buf);
  *lastVer = retVer;

  TAOS_RETURN(code);
}

static int32_t walRebuildFileInfoSet(SArray* metaLogList, SArray* actualLogList) {
  int metaFileNum = taosArrayGetSize(metaLogList);
  int actualFileNum = taosArrayGetSize(actualLogList);
  int j = 0;

  // both of the lists in asc order
  for (int i = 0; i < actualFileNum; i++) {
    SWalFileInfo* pLogInfo = taosArrayGet(actualLogList, i);
    while (j < metaFileNum) {
      SWalFileInfo* pMetaInfo = taosArrayGet(metaLogList, j);
      if (pMetaInfo->firstVer < pLogInfo->firstVer) {
        j++;
      } else if (pMetaInfo->firstVer == pLogInfo->firstVer) {
        (*pLogInfo) = *pMetaInfo;
        j++;
        break;
      } else {
        break;
      }
    }
  }

  taosArrayClear(metaLogList);

  for (int i = 0; i < actualFileNum; i++) {
    SWalFileInfo* pFileInfo = taosArrayGet(actualLogList, i);
    if (NULL == taosArrayPush(metaLogList, pFileInfo)) {
      TAOS_RETURN(terrno);
    }
  }

  return TSDB_CODE_SUCCESS;
}

static void walAlignVersions(SWal* pWal) {
  if (pWal->cfg.committed > 0 && pWal->cfg.committed != pWal->vers.snapshotVer) {
    wWarn("vgId:%d, snapshot index:%" PRId64 " in wal is different from commited index:%" PRId64
          ", in vnode/mnode, align with it",
          pWal->cfg.vgId, pWal->vers.snapshotVer, pWal->cfg.committed);
    pWal->vers.snapshotVer = pWal->cfg.committed;
  }
  if (pWal->vers.snapshotVer < 0 && pWal->vers.firstVer > 0) {
    wWarn("vgId:%d, snapshot index:%" PRId64 " in wal is an invalid value, align it with first index:%" PRId64,
          pWal->cfg.vgId, pWal->vers.snapshotVer, pWal->vers.firstVer);
    pWal->vers.snapshotVer = pWal->vers.firstVer;
  }
  if (pWal->vers.firstVer > pWal->vers.snapshotVer + 1) {
    wWarn("vgId:%d, first index:%" PRId64 " is larger than snapshot index:%" PRId64 " + 1, align with it",
          pWal->cfg.vgId, pWal->vers.firstVer, pWal->vers.snapshotVer);
    pWal->vers.firstVer = pWal->vers.snapshotVer + 1;
  }
  if (pWal->vers.lastVer < pWal->vers.snapshotVer) {
    wWarn("vgId:%d, last index:%" PRId64 " is less than snapshot index:%" PRId64 ", align with it", pWal->cfg.vgId,
          pWal->vers.lastVer, pWal->vers.snapshotVer);
    if (pWal->vers.lastVer < pWal->vers.firstVer) {
      pWal->vers.firstVer = pWal->vers.snapshotVer + 1;
    }
    pWal->vers.lastVer = pWal->vers.snapshotVer;
  }
  // reset commitVer and appliedVer
  pWal->vers.commitVer = pWal->vers.snapshotVer;
  pWal->vers.appliedVer = pWal->vers.snapshotVer;
  wInfo("vgId:%d, reset commitVer to %" PRId64, pWal->cfg.vgId, pWal->vers.commitVer);
}

static int32_t walRepairLogFileTs(SWal* pWal, bool* updateMeta) {
  int32_t sz = taosArrayGetSize(pWal->fileInfoSet);
  int32_t fileIdx = -1;
  int32_t lastCloseTs = 0;
  char    fnameStr[WAL_FILE_LEN] = {0};

  while (++fileIdx < sz - 1) {
    SWalFileInfo* pFileInfo = taosArrayGet(pWal->fileInfoSet, fileIdx);
    if (pFileInfo->closeTs != -1) {
      lastCloseTs = pFileInfo->closeTs;
      continue;
    }

    walBuildLogName(pWal, pFileInfo->firstVer, fnameStr);
    int64_t mtime = 0;
    if (taosStatFile(fnameStr, NULL, &mtime, NULL) < 0) {
      wError("vgId:%d, failed to stat file %s since %s", pWal->cfg.vgId, fnameStr, strerror(ERRNO));

      TAOS_RETURN(terrno);
    }

    if (updateMeta != NULL) *updateMeta = true;
    if (pFileInfo->createTs == -1) pFileInfo->createTs = lastCloseTs;
    pFileInfo->closeTs = mtime;
    lastCloseTs = pFileInfo->closeTs;
  }

  TAOS_RETURN(TSDB_CODE_SUCCESS);
}

static int32_t walLogEntriesComplete(const SWal* pWal) {
  int32_t sz = taosArrayGetSize(pWal->fileInfoSet);
  bool    complete = true;
  int32_t fileIdx = -1;
  int64_t index = pWal->vers.firstVer;

  while (++fileIdx < sz) {
    SWalFileInfo* pFileInfo = taosArrayGet(pWal->fileInfoSet, fileIdx);
    if (pFileInfo->firstVer != index) {
      break;
    }
    index = pFileInfo->lastVer + ((fileIdx + 1 < sz) ? 1 : 0);
  }
  // empty is regarded as complete
  if (sz != 0) {
    complete = (index == pWal->vers.lastVer);
  }

  if (!complete) {
    wError("vgId:%d, WAL log entries incomplete in range [%" PRId64 ", %" PRId64 "], index:%" PRId64
           ", snaphot index:%" PRId64,
           pWal->cfg.vgId, pWal->vers.firstVer, pWal->vers.lastVer, index, pWal->vers.snapshotVer);
    TAOS_RETURN(TSDB_CODE_WAL_LOG_INCOMPLETE);
  } else {
    TAOS_RETURN(TSDB_CODE_SUCCESS);
  }
}

static int32_t walTrimIdxFile(SWal* pWal, int32_t fileIdx) {
  int32_t   code = TSDB_CODE_SUCCESS;
  int32_t   lino = 0;
  TdFilePtr pFile = NULL;

  SWalFileInfo* pFileInfo = taosArrayGet(pWal->fileInfoSet, fileIdx);
  TSDB_CHECK_NULL(pFileInfo, code, lino, _exit, terrno);

  char fnameStr[WAL_FILE_LEN];
  walBuildIdxName(pWal, pFileInfo->firstVer, fnameStr);

  int64_t fileSize = 0;
  TAOS_CHECK_EXIT(taosStatFile(fnameStr, &fileSize, NULL, NULL) != 0);

  int64_t records = TMAX(0, pFileInfo->lastVer - pFileInfo->firstVer + 1);
  int64_t lastEndOffset = records * sizeof(SWalIdxEntry);

  if (fileSize <= lastEndOffset) TAOS_RETURN(TSDB_CODE_SUCCESS);

  pFile = taosOpenFile(fnameStr, TD_FILE_READ | TD_FILE_WRITE);
  TSDB_CHECK_NULL(pFile, code, lino, _exit, terrno);

  wInfo("vgId:%d, trim idx file %s, size:%" PRId64 ", offset:%" PRId64, pWal->cfg.vgId, fnameStr, fileSize,
        lastEndOffset);

  TAOS_CHECK_EXIT(taosFtruncateFile(pFile, lastEndOffset));

_exit:
  if (code != TSDB_CODE_SUCCESS) {
    wError("vgId:%d, failed to trim idx file %s since %s", pWal->cfg.vgId, fnameStr, tstrerror(code));
  }

  (void)taosCloseFile(&pFile);
  TAOS_RETURN(code);
}

static void printFileSet(int32_t vgId, SArray* fileSet, const char* str) {
  int32_t sz = taosArrayGetSize(fileSet);
  for (int32_t i = 0; i < sz; i++) {
    SWalFileInfo* pFileInfo = taosArrayGet(fileSet, i);
    wTrace("vgId:%d, %s-%d, first index:%" PRId64 ", last index:%" PRId64 ", fileSize:%" PRId64
           ", syncedOffset:%" PRId64 ", createTs:%" PRId64 ", closeTs:%" PRId64,
           vgId, str, i, pFileInfo->firstVer, pFileInfo->lastVer, pFileInfo->fileSize, pFileInfo->syncedOffset,
           pFileInfo->createTs, pFileInfo->closeTs);
  }
}

void walRegfree(regex_t* ptr) {
  if (ptr == NULL) {
    return;
  }
  regfree(ptr);
}

int32_t walCheckAndRepairMeta(SWal* pWal) {
  // load log files, get first/snapshot/last version info
  int32_t     code = 0;
  int32_t     lino = 0;
  const char* logPattern = "^[0-9]+.log$";
  const char* idxPattern = "^[0-9]+.idx$";
  regex_t     logRegPattern, idxRegPattern;
  TdDirPtr    pDir = NULL;
  SArray*     actualLog = NULL;

  wInfo("vgId:%d, begin to repair meta, wal path:%s, first index:%" PRId64 ", last index:%" PRId64
        ", snapshot index:%" PRId64,
        pWal->cfg.vgId, pWal->path, pWal->vers.firstVer, pWal->vers.lastVer, pWal->vers.snapshotVer);

  TAOS_CHECK_EXIT_SET_CODE(regcomp(&logRegPattern, logPattern, REG_EXTENDED), code, terrno);

  TAOS_CHECK_EXIT_SET_CODE(regcomp(&idxRegPattern, idxPattern, REG_EXTENDED), code, terrno);

  pDir = taosOpenDir(pWal->path);
  TSDB_CHECK_NULL(pDir, code, lino, _exit, terrno);

  actualLog = taosArrayInit(8, sizeof(SWalFileInfo));

  // scan log files and build new meta
  TdDirEntryPtr pDirEntry;
  while ((pDirEntry = taosReadDir(pDir)) != NULL) {
    char* name = taosDirEntryBaseName(taosGetDirEntryName(pDirEntry));
    int   code = regexec(&logRegPattern, name, 0, NULL, 0);
    if (code == 0) {
      SWalFileInfo fileInfo;
      (void)memset(&fileInfo, -1, sizeof(SWalFileInfo));
      (void)sscanf(name, "%" PRId64 ".log", &fileInfo.firstVer);
      TSDB_CHECK_NULL(taosArrayPush(actualLog, &fileInfo), code, lino, _exit, terrno);
    }
  }

  taosArraySort(actualLog, compareWalFileInfo);

  wInfo("vgId:%d, actual log file, wal path:%s, num:%d", pWal->cfg.vgId, pWal->path,
        (int32_t)taosArrayGetSize(actualLog));
  printFileSet(pWal->cfg.vgId, actualLog, "actual log file");

  int     metaFileNum = taosArrayGetSize(pWal->fileInfoSet);
  int     actualFileNum = taosArrayGetSize(actualLog);
  int64_t firstVerPrev = pWal->vers.firstVer;
  int64_t lastVerPrev = pWal->vers.lastVer;
  int64_t totSize = 0;
  bool    updateMeta = (metaFileNum != actualFileNum);

  // rebuild meta of file info
  TAOS_CHECK_EXIT(walRebuildFileInfoSet(pWal->fileInfoSet, actualLog));

  wInfo("vgId:%d, log file in meta, wal path:%s, num:%d", pWal->cfg.vgId, pWal->path,
        (int32_t)taosArrayGetSize(pWal->fileInfoSet));
  printFileSet(pWal->cfg.vgId, pWal->fileInfoSet, "log file in meta");

  int32_t sz = taosArrayGetSize(pWal->fileInfoSet);

  // scan and determine the lastVer
  int32_t fileIdx = sz;

  while (--fileIdx >= 0) {
    char          fnameStr[WAL_FILE_LEN];
    int64_t       fileSize = 0;
    SWalFileInfo* pFileInfo = taosArrayGet(pWal->fileInfoSet, fileIdx);

    walBuildLogName(pWal, pFileInfo->firstVer, fnameStr);
    TAOS_CHECK_EXIT(taosStatFile(fnameStr, &fileSize, NULL, NULL));

    if (pFileInfo->lastVer >= pFileInfo->firstVer && fileSize == pFileInfo->fileSize) {
      totSize += pFileInfo->fileSize;
      continue;
    }
    updateMeta = true;

    TAOS_CHECK_RETURN(walTrimIdxFile(pWal, fileIdx));

    int64_t lastVer = -1;
    code = walScanLogGetLastVer(pWal, fileIdx, &lastVer);
    if (lastVer < 0) {
      if (code != TSDB_CODE_WAL_LOG_NOT_EXIST) {
        wError("vgId:%d, failed to scan wal last index since %s", pWal->cfg.vgId, terrstr());
        TAOS_RETURN(code);
      }
      // empty log file
      lastVer = pFileInfo->firstVer - 1;

      code = TSDB_CODE_SUCCESS;
    }

    // update lastVer
    pFileInfo->lastVer = lastVer;
    totSize += pFileInfo->fileSize;
  }

  // reset vers info and so on
  actualFileNum = taosArrayGetSize(pWal->fileInfoSet);
  pWal->writeCur = actualFileNum - 1;
  pWal->totSize = totSize;
  pWal->vers.lastVer = -1;
  if (actualFileNum > 0) {
    pWal->vers.firstVer = ((SWalFileInfo*)taosArrayGet(pWal->fileInfoSet, 0))->firstVer;
    pWal->vers.lastVer = ((SWalFileInfo*)taosArrayGetLast(pWal->fileInfoSet))->lastVer;
  }
  walAlignVersions(pWal);

  // repair ts of files
  TAOS_CHECK_RETURN(walRepairLogFileTs(pWal, &updateMeta));

  wInfo("vgId:%d, log file after repair, wal path:%s, num:%d", pWal->cfg.vgId, pWal->path,
        (int32_t)taosArrayGetSize(pWal->fileInfoSet));
  printFileSet(pWal->cfg.vgId, pWal->fileInfoSet, "file after repair");
  // update meta file
  if (updateMeta) {
    TAOS_CHECK_RETURN(walSaveMeta(pWal));
  }

  TAOS_CHECK_RETURN(walLogEntriesComplete(pWal));

  wInfo("vgId:%d, success to repair meta, wal path:%s, first index:%" PRId64 ", last index:%" PRId64
        ", snapshot index:%" PRId64,
        pWal->cfg.vgId, pWal->path, pWal->vers.firstVer, pWal->vers.lastVer, pWal->vers.snapshotVer);
_exit:
  if (code != TSDB_CODE_SUCCESS) {
    wError("vgId:%d, failed to repair meta since %s, at line:%d", pWal->cfg.vgId, tstrerror(code), lino);
  }
  taosArrayDestroy(actualLog);
  TAOS_UNUSED(taosCloseDir(&pDir));
  walRegfree(&logRegPattern);
  walRegfree(&idxRegPattern);

  return code;
}

static int32_t walReadLogHead(TdFilePtr pLogFile, int64_t offset, SWalCkHead* pCkHead) {
  if (taosLSeekFile(pLogFile, offset, SEEK_SET) < 0) return terrno;

  if (taosReadFile(pLogFile, pCkHead, sizeof(SWalCkHead)) != sizeof(SWalCkHead)) return terrno;

  if (walValidHeadCksum(pCkHead) != 0) return TSDB_CODE_WAL_CHKSUM_MISMATCH;

  return TSDB_CODE_SUCCESS;
}

static int32_t walCheckAndRepairIdxFile(SWal* pWal, int32_t fileIdx) {
  int32_t       code = 0, lino = 0;
  int32_t       sz = taosArrayGetSize(pWal->fileInfoSet);
  SWalFileInfo* pFileInfo = taosArrayGet(pWal->fileInfoSet, fileIdx);
  char          fnameStr[WAL_FILE_LEN];
  walBuildIdxName(pWal, pFileInfo->firstVer, fnameStr);
  char fLogNameStr[WAL_FILE_LEN];
  walBuildLogName(pWal, pFileInfo->firstVer, fLogNameStr);
  int64_t fileSize = 0;

  if (taosStatFile(fnameStr, &fileSize, NULL, NULL) < 0 && ERRNO != ENOENT) {
    wError("vgId:%d, failed to stat file %s since %s", pWal->cfg.vgId, fnameStr, strerror(ERRNO));

    TAOS_RETURN(terrno);
  }

  if (fileSize == (pFileInfo->lastVer - pFileInfo->firstVer + 1) * sizeof(SWalIdxEntry)) {
    TAOS_RETURN(TSDB_CODE_SUCCESS);
  }

  // start to repair
  int64_t      offset = fileSize - fileSize % sizeof(SWalIdxEntry);
  TdFilePtr    pLogFile = NULL;
  TdFilePtr    pIdxFile = NULL;
  SWalIdxEntry idxEntry = {.ver = pFileInfo->firstVer - 1, .offset = -sizeof(SWalCkHead)};
  SWalCkHead   ckHead;
  (void)memset(&ckHead, 0, sizeof(ckHead));
  ckHead.head.version = idxEntry.ver;

  pIdxFile = taosOpenFile(fnameStr, TD_FILE_READ | TD_FILE_WRITE | TD_FILE_CREATE);
  if (pIdxFile == NULL) {
    wError("vgId:%d, failed to open file %s since %s", pWal->cfg.vgId, fnameStr, terrstr());
    TAOS_CHECK_GOTO(terrno, &lino, _err);
  }

  pLogFile = taosOpenFile(fLogNameStr, TD_FILE_READ);
  if (pLogFile == NULL) {
    wError("vgId:%d, cannot open file %s since %s", pWal->cfg.vgId, fLogNameStr, terrstr());
    TAOS_CHECK_GOTO(terrno, &lino, _err);
  }

  // determine the last valid entry end, i.e, offset
  while ((offset -= sizeof(SWalIdxEntry)) >= 0) {
    if (taosLSeekFile(pIdxFile, offset, SEEK_SET) < 0) {
      wError("vgId:%d, failed to seek file %s since %s, offset:%" PRId64, pWal->cfg.vgId, fnameStr, strerror(terrno),
             offset);
      TAOS_CHECK_GOTO(terrno, &lino, _err);
    }

    if (taosReadFile(pIdxFile, &idxEntry, sizeof(SWalIdxEntry)) != sizeof(SWalIdxEntry)) {
      wError("vgId:%d, failed to read file %s since %s, offset:%" PRId64, pWal->cfg.vgId, fnameStr, strerror(terrno),
             offset);

      TAOS_CHECK_GOTO(terrno, &lino, _err);
    }

    if (idxEntry.ver > pFileInfo->lastVer) {
      continue;
    }

    if (offset != (idxEntry.ver - pFileInfo->firstVer) * sizeof(SWalIdxEntry)) {
      continue;
    }

    if (walReadLogHead(pLogFile, idxEntry.offset, &ckHead) < 0) {
      wWarn("vgId:%d, failed to read log file %s since %s, offset:%" PRId64 ", idx entry index:%" PRId64,
            pWal->cfg.vgId, fLogNameStr, terrstr(), idxEntry.offset, idxEntry.ver);
      continue;
    }

    if (idxEntry.ver == ckHead.head.version) {
      break;
    }
  }
  offset += sizeof(SWalIdxEntry);

  /*A(offset == (idxEntry.ver - pFileInfo->firstVer + 1) * sizeof(SWalIdxEntry));*/

  // ftruncate idx file
  if (offset < fileSize) {
    if (taosFtruncateFile(pIdxFile, offset) < 0) {
      wError("vgId:%d, failed to ftruncate file %s since %s, offset:%" PRId64, pWal->cfg.vgId, fnameStr, terrstr(),
             offset);
      TAOS_CHECK_GOTO(terrno, &lino, _err);
    }
  }

  // rebuild idx file
  if (taosLSeekFile(pIdxFile, 0, SEEK_END) < 0) {
    wError("vgId:%d, failed to seek file %s since %s, offset:%" PRId64, pWal->cfg.vgId, fnameStr, terrstr(), offset);
    TAOS_CHECK_GOTO(terrno, &lino, _err);
  }

  int64_t count = 0;
  while (idxEntry.ver < pFileInfo->lastVer) {
    /*A(idxEntry.ver == ckHead.head.version);*/

    idxEntry.ver += 1;

    int32_t plainBodyLen = ckHead.head.bodyLen;
    int32_t cryptedBodyLen = plainBodyLen;
    if (pWal->cfg.encryptAlgorithm == DND_CA_SM4) {
      cryptedBodyLen = ENCRYPTED_LEN(cryptedBodyLen);
    }
    idxEntry.offset += sizeof(SWalCkHead) + cryptedBodyLen;

    code = walReadLogHead(pLogFile, idxEntry.offset, &ckHead);
    if (code) {
      wError("vgId:%d, failed to read wal log head since %s, index:%" PRId64 ", offset:%" PRId64 ", file:%s",
             pWal->cfg.vgId, terrstr(), idxEntry.ver, idxEntry.offset, fLogNameStr);
      TAOS_CHECK_GOTO(code, &lino, _err);
    }
    if (pWal->cfg.level != TAOS_WAL_SKIP && taosWriteFile(pIdxFile, &idxEntry, sizeof(SWalIdxEntry)) < 0) {
      wError("vgId:%d, failed to append file %s since %s", pWal->cfg.vgId, fnameStr, terrstr());
      TAOS_CHECK_GOTO(terrno, &lino, _err);
    }
    count++;
  }

  if (pWal->cfg.level != TAOS_WAL_SKIP && taosFsyncFile(pIdxFile) < 0) {
    wError("vgId:%d, faild to fsync file %s since %s", pWal->cfg.vgId, fnameStr, terrstr());
    TAOS_CHECK_GOTO(TAOS_SYSTEM_ERROR(ERRNO), &lino, _err);
  }

  if (count > 0) {
    wInfo("vgId:%d, rebuilt %" PRId64 " wal idx entries until last index:%" PRId64, pWal->cfg.vgId, count,
          pFileInfo->lastVer);
  }

_err:
  if (code) {
    wError("vgId:%d, %s failed at line %d since %s", pWal->cfg.vgId, __func__, lino, tstrerror(code));
  }

  (void)taosCloseFile(&pLogFile);
  (void)taosCloseFile(&pIdxFile);

  TAOS_RETURN(code);
}

int64_t walGetVerRetention(SWal* pWal, int64_t bytes) {
  int64_t ver = -1;
  int64_t totSize = 0;
  if (taosThreadRwlockRdlock(&pWal->mutex) != 0) {
    wError("vgId:%d failed to lock %p", pWal->cfg.vgId, &pWal->mutex);
  }
  int32_t fileIdx = taosArrayGetSize(pWal->fileInfoSet);
  while (--fileIdx) {
    SWalFileInfo* pInfo = taosArrayGet(pWal->fileInfoSet, fileIdx);
    if (totSize >= bytes) {
      ver = pInfo->lastVer;
      break;
    }
    totSize += pInfo->fileSize;
  }
  if (taosThreadRwlockUnlock(&pWal->mutex) != 0) {
    wError("vgId:%d failed to lock %p", pWal->cfg.vgId, &pWal->mutex);
  }
  return ver + 1;
}

int32_t walCheckAndRepairIdx(SWal* pWal) {
  int32_t code = 0;
  int32_t sz = taosArrayGetSize(pWal->fileInfoSet);
  int32_t fileIdx = sz;

  while (--fileIdx >= 0) {
    code = walCheckAndRepairIdxFile(pWal, fileIdx);
    if (code) {
      wError("vgId:%d, failed to repair idx file since %s, fileIdx:%d", pWal->cfg.vgId, terrstr(), fileIdx);

      TAOS_RETURN(code);
    }
  }

  TAOS_RETURN(code);
}

int32_t walRollFileInfo(SWal* pWal) {
  int64_t ts = taosGetTimestampSec();

  SArray* pArray = pWal->fileInfoSet;
  if (taosArrayGetSize(pArray) != 0) {
    SWalFileInfo* pInfo = taosArrayGetLast(pArray);
    pInfo->lastVer = pWal->vers.lastVer;
    pInfo->closeTs = ts;
  }

  // TODO: change to emplace back
  SWalFileInfo* pNewInfo = taosMemoryMalloc(sizeof(SWalFileInfo));
  if (pNewInfo == NULL) {
    TAOS_RETURN(terrno);
  }
  pNewInfo->firstVer = pWal->vers.lastVer + 1;
  pNewInfo->lastVer = -1;
  pNewInfo->createTs = ts;
  pNewInfo->closeTs = -1;
  pNewInfo->fileSize = 0;
  pNewInfo->syncedOffset = 0;
  if (!taosArrayPush(pArray, pNewInfo)) {
    taosMemoryFree(pNewInfo);
    TAOS_RETURN(terrno);
  }

  taosMemoryFree(pNewInfo);
  TAOS_RETURN(TSDB_CODE_SUCCESS);
}

int32_t walMetaSerialize(SWal* pWal, char** serialized) {
  char   buf[WAL_JSON_BUF_SIZE];
  int    sz = taosArrayGetSize(pWal->fileInfoSet);
  cJSON* pRoot = cJSON_CreateObject();
  cJSON* pMeta = cJSON_CreateObject();
  cJSON* pFiles = cJSON_CreateArray();
  cJSON* pField;
  if (pRoot == NULL || pMeta == NULL || pFiles == NULL) {
    if (pRoot) {
      cJSON_Delete(pRoot);
    }
    if (pMeta) {
      cJSON_Delete(pMeta);
    }
    if (pFiles) {
      cJSON_Delete(pFiles);
    }

    TAOS_RETURN(TSDB_CODE_OUT_OF_MEMORY);
  }
  if (!cJSON_AddItemToObject(pRoot, "meta", pMeta)) goto _err;
  snprintf(buf, WAL_JSON_BUF_SIZE, "%" PRId64, pWal->vers.firstVer);
  if (cJSON_AddStringToObject(pMeta, "firstVer", buf) == NULL) goto _err;
  (void)snprintf(buf, WAL_JSON_BUF_SIZE, "%" PRId64, pWal->vers.snapshotVer);
  if (cJSON_AddStringToObject(pMeta, "snapshotVer", buf) == NULL) goto _err;
  (void)snprintf(buf, WAL_JSON_BUF_SIZE, "%" PRId64, pWal->vers.commitVer);
  if (cJSON_AddStringToObject(pMeta, "commitVer", buf) == NULL) goto _err;
  (void)snprintf(buf, WAL_JSON_BUF_SIZE, "%" PRId64, pWal->vers.lastVer);
  if (cJSON_AddStringToObject(pMeta, "lastVer", buf) == NULL) goto _err;

  if (!cJSON_AddItemToObject(pRoot, "files", pFiles)) goto _err;
  SWalFileInfo* pData = pWal->fileInfoSet->pData;
  for (int i = 0; i < sz; i++) {
    SWalFileInfo* pInfo = &pData[i];
    if (!cJSON_AddItemToArray(pFiles, pField = cJSON_CreateObject())) {
      wInfo("vgId:%d, failed to add field to files", pWal->cfg.vgId);
    }
    if (pField == NULL) {
      cJSON_Delete(pRoot);
      TAOS_RETURN(TSDB_CODE_OUT_OF_MEMORY);
    }
    // cjson only support int32_t or double
    // string are used to prohibit the loss of precision
    (void)snprintf(buf, WAL_JSON_BUF_SIZE, "%" PRId64, pInfo->firstVer);
    if (cJSON_AddStringToObject(pField, "firstVer", buf) == NULL) goto _err;
    (void)snprintf(buf, WAL_JSON_BUF_SIZE, "%" PRId64, pInfo->lastVer);
    if (cJSON_AddStringToObject(pField, "lastVer", buf) == NULL) goto _err;
    (void)snprintf(buf, WAL_JSON_BUF_SIZE, "%" PRId64, pInfo->createTs);
    if (cJSON_AddStringToObject(pField, "createTs", buf) == NULL) goto _err;
    (void)snprintf(buf, WAL_JSON_BUF_SIZE, "%" PRId64, pInfo->closeTs);
    if (cJSON_AddStringToObject(pField, "closeTs", buf) == NULL) goto _err;
    (void)snprintf(buf, WAL_JSON_BUF_SIZE, "%" PRId64, pInfo->fileSize);
    if (cJSON_AddStringToObject(pField, "fileSize", buf) == NULL) goto _err;
  }
  char* pSerialized = cJSON_Print(pRoot);
  cJSON_Delete(pRoot);

  *serialized = pSerialized;

  TAOS_RETURN(TSDB_CODE_SUCCESS);
_err:
  cJSON_Delete(pRoot);
  return TSDB_CODE_FAILED;
}

int32_t walMetaDeserialize(SWal* pWal, const char* bytes) {
  /*A(taosArrayGetSize(pWal->fileInfoSet) == 0);*/
  cJSON *pRoot, *pMeta, *pFiles, *pInfoJson, *pField;
  pRoot = cJSON_Parse(bytes);
  if (!pRoot) goto _err;
  pMeta = cJSON_GetObjectItem(pRoot, "meta");
  if (!pMeta) goto _err;
  pField = cJSON_GetObjectItem(pMeta, "firstVer");
  if (!pField) goto _err;
  pWal->vers.firstVer = atoll(cJSON_GetStringValue(pField));
  pField = cJSON_GetObjectItem(pMeta, "snapshotVer");
  if (!pField) goto _err;
  pWal->vers.snapshotVer = atoll(cJSON_GetStringValue(pField));
  pField = cJSON_GetObjectItem(pMeta, "commitVer");
  if (!pField) goto _err;
  pWal->vers.commitVer = atoll(cJSON_GetStringValue(pField));
  pField = cJSON_GetObjectItem(pMeta, "lastVer");
  if (!pField) goto _err;
  pWal->vers.lastVer = atoll(cJSON_GetStringValue(pField));

  pFiles = cJSON_GetObjectItem(pRoot, "files");
  int sz = cJSON_GetArraySize(pFiles);
  // deserialize
  SArray* pArray = pWal->fileInfoSet;
  if (taosArrayEnsureCap(pArray, sz)) {
    cJSON_Delete(pRoot);
    return terrno;
  }

  for (int i = 0; i < sz; i++) {
    pInfoJson = cJSON_GetArrayItem(pFiles, i);
    if (!pInfoJson) goto _err;

    SWalFileInfo info = {0};

    pField = cJSON_GetObjectItem(pInfoJson, "firstVer");
    if (!pField) goto _err;
    info.firstVer = atoll(cJSON_GetStringValue(pField));
    pField = cJSON_GetObjectItem(pInfoJson, "lastVer");
    if (!pField) goto _err;
    info.lastVer = atoll(cJSON_GetStringValue(pField));
    pField = cJSON_GetObjectItem(pInfoJson, "createTs");
    if (!pField) goto _err;
    info.createTs = atoll(cJSON_GetStringValue(pField));
    pField = cJSON_GetObjectItem(pInfoJson, "closeTs");
    if (!pField) goto _err;
    info.closeTs = atoll(cJSON_GetStringValue(pField));
    pField = cJSON_GetObjectItem(pInfoJson, "fileSize");
    if (!pField) goto _err;
    info.fileSize = atoll(cJSON_GetStringValue(pField));
    if (!taosArrayPush(pArray, &info)) {
      cJSON_Delete(pRoot);
      return terrno;
    }
  }
  pWal->fileInfoSet = pArray;
  pWal->writeCur = sz - 1;
  cJSON_Delete(pRoot);
  return TSDB_CODE_SUCCESS;

_err:
  cJSON_Delete(pRoot);
  return TSDB_CODE_FAILED;
}

static int walFindCurMetaVer(SWal* pWal, int64_t* pMetaVer) {
  const char* pattern = "^meta-ver[0-9]+$";
  regex_t     walMetaRegexPattern;
  int         ret = 0;

  if (pMetaVer) *pMetaVer = -1;
  if ((ret = regcomp(&walMetaRegexPattern, pattern, REG_EXTENDED)) != 0) {
    char msgbuf[256] = {0};
    (void)regerror(ret, &walMetaRegexPattern, msgbuf, tListLen(msgbuf));
    wError("failed to compile wal meta pattern %s, error %s", pattern, msgbuf);
    return TSDB_CODE_PAR_REGULAR_EXPRESSION_ERROR;
  }

  TdDirPtr pDir = taosOpenDir(pWal->path);
  if (pDir == NULL) {
    wError("vgId:%d, path:%s, failed to open since %s", pWal->cfg.vgId, pWal->path, tstrerror(terrno));
    regfree(&walMetaRegexPattern);
    return terrno;
  }

  TdDirEntryPtr pDirEntry;

  // find existing meta-ver[x].json
  int64_t metaVer = -1;
  while ((pDirEntry = taosReadDir(pDir)) != NULL) {
    char* name = taosDirEntryBaseName(taosGetDirEntryName(pDirEntry));
    int   code = regexec(&walMetaRegexPattern, name, 0, NULL, 0);
    if (code == 0) {
      (void)sscanf(name, "meta-ver%" PRIi64, &metaVer);
      wDebug("vgId:%d, wal find current meta:%s is the meta file, index:%" PRIi64, pWal->cfg.vgId, name, metaVer);
      break;
    }
    wDebug("vgId:%d, wal find current meta:%s is not meta file", pWal->cfg.vgId, name);
  }
  if (taosCloseDir(&pDir) != 0) {
    wError("vgId:%d, failed to close dir, ret:%s", pWal->cfg.vgId, tstrerror(terrno));
    regfree(&walMetaRegexPattern);
    return terrno;
  }
  regfree(&walMetaRegexPattern);
  if (pMetaVer) *pMetaVer = metaVer;
  return 0;
}

static void walUpdateSyncedOffset(SWal* pWal) {
  SWalFileInfo* pFileInfo = walGetCurFileInfo(pWal);
  if (pFileInfo == NULL) return;
  pFileInfo->syncedOffset = pFileInfo->fileSize;
}

int32_t walSaveMeta(SWal* pWal) {
  int  code = 0, lino = 0;
  int64_t  metaVer = -1;
  char fnameStr[WAL_FILE_LEN];
  char tmpFnameStr[WAL_FILE_LEN];
<<<<<<< HEAD
  int      n;
=======
  int       n;
>>>>>>> 20ffa6b5
  TdFilePtr pMetaFile = NULL;
  char*     serialized = NULL;

  TAOS_CHECK_GOTO(walFindCurMetaVer(pWal, &metaVer), &lino, _err);
  // fsync the idx and log file at first to ensure validity of meta
  if (pWal->cfg.level != TAOS_WAL_SKIP && taosFsyncFile(pWal->pIdxFile) < 0) {
    wError("vgId:%d, failed to sync idx file since %s", pWal->cfg.vgId, strerror(ERRNO));
    TAOS_RETURN(TAOS_SYSTEM_ERROR(ERRNO));
  }

  if (pWal->cfg.level != TAOS_WAL_SKIP && taosFsyncFile(pWal->pLogFile) < 0) {
    wError("vgId:%d, failed to sync log file since %s", pWal->cfg.vgId, strerror(ERRNO));
    TAOS_RETURN(TAOS_SYSTEM_ERROR(ERRNO));
  }

  // update synced offset
  walUpdateSyncedOffset(pWal);

  // flush to a tmpfile
  n = walBuildTmpMetaName(pWal, tmpFnameStr);
  if (n >= sizeof(tmpFnameStr)) {
    TAOS_RETURN(TAOS_SYSTEM_ERROR(ERRNO));
  }

  pMetaFile = taosOpenFile(tmpFnameStr, TD_FILE_CREATE | TD_FILE_WRITE | TD_FILE_TRUNC | TD_FILE_WRITE_THROUGH);
  if (pMetaFile == NULL) {
    wError("vgId:%d, failed to open file %s since %s", pWal->cfg.vgId, tmpFnameStr, strerror(ERRNO));

    TAOS_RETURN(terrno);
  }

  TAOS_CHECK_RETURN(walMetaSerialize(pWal, &serialized));
  int len = strlen(serialized);
  if (pWal->cfg.level != TAOS_WAL_SKIP && len != taosWriteFile(pMetaFile, serialized, len)) {
    wError("vgId:%d, failed to write file %s since %s", pWal->cfg.vgId, tmpFnameStr, strerror(ERRNO));
    (void)taosCloseFile(&pMetaFile);
    TAOS_CHECK_GOTO(terrno, &lino, _err);
  }

  if (pWal->cfg.level != TAOS_WAL_SKIP && taosFsyncFile(pMetaFile) < 0) {
    wError("vgId:%d, failed to sync file %s since %s", pWal->cfg.vgId, tmpFnameStr, strerror(ERRNO));
    (void)taosCloseFile(&pMetaFile);
    TAOS_CHECK_GOTO(TAOS_SYSTEM_ERROR(ERRNO), &lino, _err);
  }

  if (taosCloseFile(&pMetaFile) < 0) {
    wError("vgId:%d, failed to close file %s since %s", pWal->cfg.vgId, tmpFnameStr, strerror(ERRNO));
    TAOS_CHECK_GOTO(TAOS_SYSTEM_ERROR(ERRNO), &lino, _err);
  }
  wInfo("vgId:%d, save meta file %s, first index:%" PRId64 ", last index:%" PRId64, pWal->cfg.vgId, tmpFnameStr,
        pWal->vers.firstVer, pWal->vers.lastVer);

  // rename it
  n = walBuildMetaName(pWal, metaVer + 1, fnameStr);
  if (n >= sizeof(fnameStr)) {
    TAOS_CHECK_GOTO(TSDB_CODE_FAILED, &lino, _err);
  }

  if (taosRenameFile(tmpFnameStr, fnameStr) < 0) {
    wError("failed to rename file from %s to %s since %s", tmpFnameStr, fnameStr, strerror(ERRNO));
    TAOS_CHECK_GOTO(TAOS_SYSTEM_ERROR(ERRNO), &lino, _err);
  }

  // delete old file
  if (metaVer > -1) {
    n = walBuildMetaName(pWal, metaVer, fnameStr);
    if (n >= sizeof(fnameStr)) {
      TAOS_RETURN(TAOS_SYSTEM_ERROR(ERRNO));
    }
    code = taosRemoveFile(fnameStr);
    if (code) {
      wError("vgId:%d, failed to remove file %s since %s", pWal->cfg.vgId, fnameStr, strerror(ERRNO));
    } else {
      wInfo("vgId:%d, remove old meta file %s", pWal->cfg.vgId, fnameStr);
    }
  }

  taosMemoryFree(serialized);
  return code;

_err:
  wError("vgId:%d, %s failed at line %d since %s", pWal->cfg.vgId, __func__, lino, tstrerror(code));
  taosMemoryFree(serialized);
  return code;
}
int32_t walLoadMeta(SWal* pWal) {
  int32_t   code = 0;
  int       n = 0;
  int32_t   lino = 0;
  char*     buf = NULL;
  TdFilePtr pFile = NULL;
  int64_t   metaVer = -1;

  // find existing meta file
  TAOS_CHECK_EXIT(walFindCurMetaVer(pWal, &metaVer));

  char fnameStr[WAL_FILE_LEN];
  n = walBuildMetaName(pWal, metaVer, fnameStr);
  if (n >= sizeof(fnameStr)) {
    TAOS_RETURN(TAOS_SYSTEM_ERROR(ERRNO));
  }
  // read metafile
  int64_t fileSize = 0;
  TAOS_CHECK_EXIT(taosStatFile(fnameStr, &fileSize, NULL, NULL));
  if (fileSize == 0) {
    code = taosRemoveFile(fnameStr);
    if (code) {
      wError("vgId:%d, failed to remove file %s since %s", pWal->cfg.vgId, fnameStr, strerror(ERRNO));
    } else {
      wInfo("vgId:%d, remove old meta file %s", pWal->cfg.vgId, fnameStr);
    }
    wDebug("vgId:%d, wal find empty meta index:%" PRIi64, pWal->cfg.vgId, metaVer);

    TAOS_RETURN(TSDB_CODE_FAILED);
  }
  int size = (int)fileSize;
  buf = taosMemoryMalloc(size + 5);
  TSDB_CHECK_NULL(buf, code, lino, _exit, TSDB_CODE_OUT_OF_MEMORY);

  (void)memset(buf, 0, size + 5);
  pFile = taosOpenFile(fnameStr, TD_FILE_READ);
  TSDB_CHECK_NULL(pFile, code, lino, _exit, terrno);

  if (taosReadFile(pFile, buf, size) != size) {
    code = terrno;
    goto _exit;
  }

  // load into fileInfoSet
  code = walMetaDeserialize(pWal, buf);
  if (code < 0) {
    wError("vgId:%d, failed to deserialize wal meta, file:%s", pWal->cfg.vgId, fnameStr);
    code = TSDB_CODE_WAL_FILE_CORRUPTED;
  }

  wInfo("vgId:%d, meta file %s loaded, first index:%" PRId64 ", last index:%" PRId64 ", fileInfoSet size:%d",
        pWal->cfg.vgId, fnameStr, pWal->vers.firstVer, pWal->vers.lastVer,
        (int32_t)taosArrayGetSize(pWal->fileInfoSet));
  printFileSet(pWal->cfg.vgId, pWal->fileInfoSet, "file in meta");

_exit:
  if (code != TSDB_CODE_SUCCESS) {
    wError("vgId:%d, failed to load meta file since %s, at line:%d", pWal->cfg.vgId, tstrerror(code), lino);
  }

  taosMemoryFree(buf);
  (void)taosCloseFile(&pFile);
  TAOS_RETURN(code);
}

int32_t walRemoveMeta(SWal* pWal) {
  int     code = 0;
  int64_t metaVer = -1;

  if ((code = walFindCurMetaVer(pWal, &metaVer))) {
    wError("failed at line %d to find current meta file since %s", __LINE__, tstrerror(code));
    TAOS_RETURN(code);
  }
  if (metaVer == -1) return 0;
  char fnameStr[WAL_FILE_LEN];
  int  n = walBuildMetaName(pWal, metaVer, fnameStr);
  if (n >= sizeof(fnameStr)) {
    TAOS_RETURN(TAOS_SYSTEM_ERROR(ERRNO));
  }
  return taosRemoveFile(fnameStr);
}<|MERGE_RESOLUTION|>--- conflicted
+++ resolved
@@ -949,11 +949,7 @@
   int64_t  metaVer = -1;
   char fnameStr[WAL_FILE_LEN];
   char tmpFnameStr[WAL_FILE_LEN];
-<<<<<<< HEAD
-  int      n;
-=======
   int       n;
->>>>>>> 20ffa6b5
   TdFilePtr pMetaFile = NULL;
   char*     serialized = NULL;
 
