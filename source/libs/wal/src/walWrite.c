/*
 * Copyright (c) 2019 TAOS Data, Inc. <jhtao@taosdata.com>
 *
 * This program is free software: you can use, redistribute, and/or modify
 * it under the terms of the GNU Affero General Public License, version 3
 * or later ("AGPL"), as published by the Free Software Foundation.
 *
 * This program is distributed in the hope that it will be useful, but WITHOUT
 * ANY WARRANTY; without even the implied warranty of MERCHANTABILITY or
 * FITNESS FOR A PARTICULAR PURPOSE.
 *
 * You should have received a copy of the GNU Affero General Public License
 * along with this program. If not, see <http://www.gnu.org/licenses/>.
 */

#include "crypt.h"
#include "os.h"
#include "taoserror.h"
#include "tchecksum.h"
#include "tglobal.h"
#include "walInt.h"

int32_t walRestoreFromSnapshot(SWal *pWal, int64_t ver) {
  int32_t code = 0;

  TAOS_UNUSED(taosThreadRwlockWrlock(&pWal->mutex));

  wInfo("vgId:%d, restore from snapshot, version %" PRId64, pWal->cfg.vgId, ver);

  void *pIter = NULL;
  while (1) {
    pIter = taosHashIterate(pWal->pRefHash, pIter);
    if (pIter == NULL) break;
    SWalRef *pRef = *(SWalRef **)pIter;
    if (pRef->refVer != -1 && pRef->refVer <= ver) {
      taosHashCancelIterate(pWal->pRefHash, pIter);
      TAOS_UNUSED(taosThreadRwlockUnlock(&pWal->mutex));

      TAOS_RETURN(TSDB_CODE_FAILED);
    }
  }

  TAOS_UNUSED(taosCloseFile(&pWal->pLogFile));
  TAOS_UNUSED(taosCloseFile(&pWal->pIdxFile));

  if (pWal->vers.firstVer != -1) {
    int32_t fileSetSize = taosArrayGetSize(pWal->fileInfoSet);
    for (int32_t i = 0; i < fileSetSize; i++) {
      SWalFileInfo *pFileInfo = taosArrayGet(pWal->fileInfoSet, i);
      char          fnameStr[WAL_FILE_LEN];
      walBuildLogName(pWal, pFileInfo->firstVer, fnameStr);
      if (taosRemoveFile(fnameStr) < 0) {
        wError("vgId:%d, restore from snapshot, cannot remove file %s since %s", pWal->cfg.vgId, fnameStr, terrstr());
        TAOS_UNUSED(taosThreadRwlockUnlock(&pWal->mutex));

        TAOS_RETURN(terrno);
      }
      wInfo("vgId:%d, restore from snapshot, remove file %s", pWal->cfg.vgId, fnameStr);

      walBuildIdxName(pWal, pFileInfo->firstVer, fnameStr);
      if (taosRemoveFile(fnameStr) < 0) {
        wError("vgId:%d, cannot remove file %s since %s", pWal->cfg.vgId, fnameStr, terrstr());
        TAOS_UNUSED(taosThreadRwlockUnlock(&pWal->mutex));

        TAOS_RETURN(terrno);
      }
      wInfo("vgId:%d, restore from snapshot, remove file %s", pWal->cfg.vgId, fnameStr);
    }
  }

  TAOS_CHECK_RETURN(walRemoveMeta(pWal));

  pWal->writeCur = -1;
  pWal->totSize = 0;
  pWal->lastRollSeq = -1;

  taosArrayClear(pWal->fileInfoSet);
  pWal->vers.firstVer = ver + 1;
  pWal->vers.lastVer = ver;
  pWal->vers.commitVer = ver;
  pWal->vers.snapshotVer = ver;
  pWal->vers.verInSnapshotting = -1;

  TAOS_UNUSED(taosThreadRwlockUnlock(&pWal->mutex));

  TAOS_RETURN(TSDB_CODE_SUCCESS);
}

void walApplyVer(SWal *pWal, int64_t ver) {
  // TODO: error check
  pWal->vers.appliedVer = ver;
}

int32_t walCommit(SWal *pWal, int64_t ver) {
  if (ver < pWal->vers.commitVer) {
    TAOS_RETURN(TSDB_CODE_SUCCESS);
  }
  if (ver > pWal->vers.lastVer || pWal->vers.commitVer < pWal->vers.snapshotVer) {
    TAOS_RETURN(TSDB_CODE_WAL_INVALID_VER);
  }
  pWal->vers.commitVer = ver;

  TAOS_RETURN(TSDB_CODE_SUCCESS);
}

static int64_t walChangeWrite(SWal *pWal, int64_t ver) {
  int       code;
  TdFilePtr pIdxTFile, pLogTFile;
  char      fnameStr[WAL_FILE_LEN];
  if (pWal->pLogFile != NULL) {
    if (pWal->cfg.level != TAOS_WAL_SKIP && (code = taosFsyncFile(pWal->pLogFile)) != 0) {
      TAOS_RETURN(terrno);
    }
    code = taosCloseFile(&pWal->pLogFile);
    if (code != 0) {
      TAOS_RETURN(terrno);
    }
  }
  if (pWal->pIdxFile != NULL) {
    if (pWal->cfg.level != TAOS_WAL_SKIP && (code = taosFsyncFile(pWal->pIdxFile)) != 0) {
      TAOS_RETURN(terrno);
    }
    code = taosCloseFile(&pWal->pIdxFile);
    if (code != 0) {
      TAOS_RETURN(terrno);
    }
  }

  SWalFileInfo tmpInfo;
  tmpInfo.firstVer = ver;
  // bsearch in fileSet
  int32_t idx = taosArraySearchIdx(pWal->fileInfoSet, &tmpInfo, compareWalFileInfo, TD_LE);
  /*A(idx != -1);*/
  SWalFileInfo *pFileInfo = taosArrayGet(pWal->fileInfoSet, idx);

  int64_t fileFirstVer = pFileInfo->firstVer;
  walBuildIdxName(pWal, fileFirstVer, fnameStr);
  pIdxTFile = taosOpenFile(fnameStr, TD_FILE_CREATE | TD_FILE_WRITE | TD_FILE_APPEND);
  if (pIdxTFile == NULL) {
    pWal->pIdxFile = NULL;

    TAOS_RETURN(terrno);
  }
  wInfo("vgId:%d, wal open idx file %s for change write", pWal->cfg.vgId, fnameStr);
  walBuildLogName(pWal, fileFirstVer, fnameStr);
  pLogTFile = taosOpenFile(fnameStr, TD_FILE_CREATE | TD_FILE_WRITE | TD_FILE_APPEND);
  if (pLogTFile == NULL) {
    TAOS_UNUSED(taosCloseFile(&pIdxTFile));
    pWal->pLogFile = NULL;

    TAOS_RETURN(terrno);
  }
  wInfo("vgId:%d, wal open log file %s for change write", pWal->cfg.vgId, fnameStr);

  pWal->pLogFile = pLogTFile;
  pWal->pIdxFile = pIdxTFile;
  pWal->writeCur = idx;

  return fileFirstVer;
}

int32_t walRollback(SWal *pWal, int64_t ver) {
  TAOS_UNUSED(taosThreadRwlockWrlock(&pWal->mutex));
  wInfo("vgId:%d, wal rollback for version %" PRId64, pWal->cfg.vgId, ver);
  int64_t code;
  char    fnameStr[WAL_FILE_LEN];
  if (ver > pWal->vers.lastVer || ver <= pWal->vers.commitVer || ver <= pWal->vers.snapshotVer) {
    TAOS_UNUSED(taosThreadRwlockUnlock(&pWal->mutex));

    TAOS_RETURN(TSDB_CODE_WAL_INVALID_VER);
  }

  // find correct file
  if (ver < walGetLastFileFirstVer(pWal)) {
    // change current files
    code = walChangeWrite(pWal, ver);
    if (code < 0) {
      TAOS_UNUSED(taosThreadRwlockUnlock(&pWal->mutex));

      TAOS_RETURN(code);
    }

    // delete files in descending order
    int fileSetSize = taosArrayGetSize(pWal->fileInfoSet);
    for (int i = pWal->writeCur + 1; i < fileSetSize; i++) {
      SWalFileInfo *pInfo = taosArrayPop(pWal->fileInfoSet);
      wInfo("vgId:%d, wal roll back pop file info first:%" PRId64 " last:%" PRId64, pWal->cfg.vgId, pInfo->firstVer,
            pInfo->lastVer);

      walBuildLogName(pWal, pInfo->firstVer, fnameStr);
<<<<<<< HEAD
      TAOS_UNUSED(taosRemoveFile(fnameStr));
      wDebug("vgId:%d, wal remove file %s for rollback", pWal->cfg.vgId, fnameStr);
      walBuildIdxName(pWal, pInfo->firstVer, fnameStr);
      TAOS_UNUSED(taosRemoveFile(fnameStr));
      wDebug("vgId:%d, wal remove file %s for rollback", pWal->cfg.vgId, fnameStr);
=======
      wDebug("vgId:%d, wal remove file %s for rollback", pWal->cfg.vgId, fnameStr);
      if (taosRemoveFile(fnameStr) != 0) {
        wWarn("vgId:%d, failed to remove file %s for rollback since %s", pWal->cfg.vgId, fnameStr, terrstr());
      }
      walBuildIdxName(pWal, pInfo->firstVer, fnameStr);
      wDebug("vgId:%d, wal remove file %s for rollback", pWal->cfg.vgId, fnameStr);
      if (taosRemoveFile(fnameStr) != 0) {
        wWarn("vgId:%d, failed to remove file %s for rollback since %s", pWal->cfg.vgId, fnameStr, terrstr());
      }
>>>>>>> 54bc8c3e
    }
  }

  walBuildIdxName(pWal, walGetCurFileFirstVer(pWal), fnameStr);
  TAOS_UNUSED(taosCloseFile(&pWal->pIdxFile));
  TdFilePtr pIdxFile = taosOpenFile(fnameStr, TD_FILE_WRITE | TD_FILE_READ | TD_FILE_APPEND);
  if (pIdxFile == NULL) {
    TAOS_UNUSED(taosThreadRwlockUnlock(&pWal->mutex));

    TAOS_RETURN(terrno);
  }
  int64_t idxOff = walGetVerIdxOffset(pWal, ver);
  code = taosLSeekFile(pIdxFile, idxOff, SEEK_SET);
  if (code < 0) {
    TAOS_UNUSED(taosThreadRwlockUnlock(&pWal->mutex));

    TAOS_RETURN(terrno);
  }
  // read idx file and get log file pos
  SWalIdxEntry entry;
  if (taosReadFile(pIdxFile, &entry, sizeof(SWalIdxEntry)) != sizeof(SWalIdxEntry)) {
    TAOS_UNUSED(taosThreadRwlockUnlock(&pWal->mutex));

    TAOS_RETURN(terrno);
  }

  walBuildLogName(pWal, walGetCurFileFirstVer(pWal), fnameStr);
  TAOS_UNUSED(taosCloseFile(&pWal->pLogFile));
  TdFilePtr pLogFile = taosOpenFile(fnameStr, TD_FILE_WRITE | TD_FILE_READ | TD_FILE_APPEND);
  wDebug("vgId:%d, wal truncate file %s", pWal->cfg.vgId, fnameStr);
  if (pLogFile == NULL) {
    // TODO
    TAOS_UNUSED(taosThreadRwlockUnlock(&pWal->mutex));

    TAOS_RETURN(terrno);
  }
  code = taosLSeekFile(pLogFile, entry.offset, SEEK_SET);
  if (code < 0) {
    // TODO
    TAOS_UNUSED(taosThreadRwlockUnlock(&pWal->mutex));

    TAOS_RETURN(terrno);
  }
  // validate offset
  SWalCkHead head;
  int64_t    size = taosReadFile(pLogFile, &head, sizeof(SWalCkHead));
  if (size != sizeof(SWalCkHead)) {
    TAOS_UNUSED(taosThreadRwlockUnlock(&pWal->mutex));

    TAOS_RETURN(terrno);
  }
  code = walValidHeadCksum(&head);

  if (code != 0) {
    TAOS_UNUSED(taosThreadRwlockUnlock(&pWal->mutex));

    TAOS_RETURN(TSDB_CODE_WAL_FILE_CORRUPTED);
  }
  if (head.head.version != ver) {
    TAOS_UNUSED(taosThreadRwlockUnlock(&pWal->mutex));

    TAOS_RETURN(TSDB_CODE_WAL_FILE_CORRUPTED);
  }

  // truncate old files
  code = taosFtruncateFile(pLogFile, entry.offset);
  if (code < 0) {
    TAOS_UNUSED(taosThreadRwlockUnlock(&pWal->mutex));

    TAOS_RETURN(code);
  }
  code = taosFtruncateFile(pIdxFile, idxOff);
  if (code < 0) {
    TAOS_UNUSED(taosThreadRwlockUnlock(&pWal->mutex));

    TAOS_RETURN(code);
  }
  pWal->vers.lastVer = ver - 1;
  ((SWalFileInfo *)taosArrayGetLast(pWal->fileInfoSet))->lastVer = ver - 1;
  ((SWalFileInfo *)taosArrayGetLast(pWal->fileInfoSet))->fileSize = entry.offset;

  TAOS_UNUSED(taosCloseFile(&pIdxFile));
  TAOS_UNUSED(taosCloseFile(&pLogFile));

  code = walSaveMeta(pWal);
  if (code < 0) {
    wError("vgId:%d, failed to save meta since %s", pWal->cfg.vgId, terrstr());
    TAOS_UNUSED(taosThreadRwlockUnlock(&pWal->mutex));

    TAOS_RETURN(code);
  }

  // unlock
  TAOS_UNUSED(taosThreadRwlockUnlock(&pWal->mutex));

  TAOS_RETURN(TSDB_CODE_SUCCESS);
}

static int32_t walRollImpl(SWal *pWal) {
  int32_t code = 0, lino = 0;

  if (pWal->pIdxFile != NULL) {
    if (pWal->cfg.level != TAOS_WAL_SKIP && (code = taosFsyncFile(pWal->pIdxFile)) != 0) {
      TAOS_CHECK_GOTO(terrno, &lino, _exit);
    }
    code = taosCloseFile(&pWal->pIdxFile);
    if (code != 0) {
      TAOS_CHECK_GOTO(terrno, &lino, _exit);
    }
  }

  if (pWal->pLogFile != NULL) {
    if (pWal->cfg.level != TAOS_WAL_SKIP && (code = taosFsyncFile(pWal->pLogFile)) != 0) {
      TAOS_CHECK_GOTO(terrno, &lino, _exit);
    }
    code = taosCloseFile(&pWal->pLogFile);
    if (code != 0) {
      TAOS_CHECK_GOTO(terrno, &lino, _exit);
    }
  }

  TdFilePtr pIdxFile, pLogFile;
  // create new file
  int64_t newFileFirstVer = pWal->vers.lastVer + 1;
  char    fnameStr[WAL_FILE_LEN];
  walBuildIdxName(pWal, newFileFirstVer, fnameStr);
  pIdxFile = taosOpenFile(fnameStr, TD_FILE_CREATE | TD_FILE_WRITE | TD_FILE_APPEND);
  if (pIdxFile == NULL) {
    TAOS_CHECK_GOTO(terrno, &lino, _exit);
  }
  wInfo("vgId:%d, wal create new file for roll:%s", pWal->cfg.vgId, fnameStr);
  walBuildLogName(pWal, newFileFirstVer, fnameStr);
  pLogFile = taosOpenFile(fnameStr, TD_FILE_CREATE | TD_FILE_WRITE | TD_FILE_APPEND);
  if (pLogFile == NULL) {
    TAOS_CHECK_GOTO(terrno, &lino, _exit);
  }
  wInfo("vgId:%d, wal create new file for roll:%s", pWal->cfg.vgId, fnameStr);
  TAOS_CHECK_GOTO(walRollFileInfo(pWal), &lino, _exit);

  // switch file
  pWal->pIdxFile = pIdxFile;
  pWal->pLogFile = pLogFile;
  pWal->writeCur = taosArrayGetSize(pWal->fileInfoSet) - 1;

  pWal->lastRollSeq = walGetSeq();

  TAOS_CHECK_GOTO(walSaveMeta(pWal), &lino, _exit);

_exit:
  if (code) {
    wError("vgId:%d, %s failed at line %d since %s", pWal->cfg.vgId, __func__, lino, tstrerror(code));
  }

  TAOS_RETURN(TSDB_CODE_SUCCESS);
}

static FORCE_INLINE int32_t walCheckAndRoll(SWal *pWal) {
  if (taosArrayGetSize(pWal->fileInfoSet) == 0) {
    TAOS_CHECK_RETURN(walRollImpl(pWal));

    TAOS_RETURN(TSDB_CODE_SUCCESS);
  }

  int64_t passed = walGetSeq() - pWal->lastRollSeq;
  if (pWal->cfg.rollPeriod != -1 && pWal->cfg.rollPeriod != 0 && passed > pWal->cfg.rollPeriod) {
    TAOS_CHECK_RETURN(walRollImpl(pWal));
  } else if (pWal->cfg.segSize != -1 && pWal->cfg.segSize != 0 && walGetLastFileSize(pWal) > pWal->cfg.segSize) {
    TAOS_CHECK_RETURN(walRollImpl(pWal));
  }

  if (walGetLastFileCachedSize(pWal) > tsWalFsyncDataSizeLimit) {
    TAOS_CHECK_RETURN(walSaveMeta(pWal));
  }

  TAOS_RETURN(TSDB_CODE_SUCCESS);
}

int32_t walBeginSnapshot(SWal *pWal, int64_t ver, int64_t logRetention) {
  int32_t code = 0;

  if (logRetention < 0) {
    TAOS_RETURN(TSDB_CODE_FAILED);
  }

  TAOS_UNUSED(taosThreadRwlockWrlock(&pWal->mutex));
  pWal->vers.verInSnapshotting = ver;
  pWal->vers.logRetention = logRetention;

  wDebug("vgId:%d, wal begin snapshot for version %" PRId64 ", log retention %" PRId64 " first ver %" PRId64
         ", last ver %" PRId64,
         pWal->cfg.vgId, ver, pWal->vers.logRetention, pWal->vers.firstVer, pWal->vers.lastVer);
  // check file rolling
  if (walGetLastFileSize(pWal) != 0) {
    if ((code = walRollImpl(pWal)) < 0) {
      wError("vgId:%d, failed to roll wal files since %s", pWal->cfg.vgId, terrstr());
      goto _exit;
    }
  }

_exit:
  TAOS_UNUSED(taosThreadRwlockUnlock(&pWal->mutex));

  TAOS_RETURN(code);
}

int32_t walEndSnapshot(SWal *pWal) {
  int32_t code = 0, lino = 0;

  TAOS_UNUSED(taosThreadRwlockWrlock(&pWal->mutex));
  int64_t ver = pWal->vers.verInSnapshotting;

  wDebug("vgId:%d, wal end snapshot for version %" PRId64 ", log retention %" PRId64 " first ver %" PRId64
         ", last ver %" PRId64,
         pWal->cfg.vgId, ver, pWal->vers.logRetention, pWal->vers.firstVer, pWal->vers.lastVer);

  if (ver == -1) {
    TAOS_CHECK_GOTO(TSDB_CODE_FAILED, &lino, _exit);
  }

  pWal->vers.snapshotVer = ver;
  int ts = taosGetTimestampSec();
  ver = TMAX(ver - pWal->vers.logRetention, pWal->vers.firstVer - 1);

  // compatible mode for refVer
  bool    hasTopic = false;
  int64_t refVer = INT64_MAX;
  void   *pIter = NULL;
  while (1) {
    pIter = taosHashIterate(pWal->pRefHash, pIter);
    if (pIter == NULL) break;
    SWalRef *pRef = *(SWalRef **)pIter;
    if (pRef->refVer == -1) continue;
    refVer = TMIN(refVer, pRef->refVer - 1);
    hasTopic = true;
  }
  if (pWal->cfg.retentionPeriod == 0 && hasTopic) {
    wInfo("vgId:%d, wal found refVer:%" PRId64 " in compatible mode, ver:%" PRId64, pWal->cfg.vgId, refVer, ver);
    ver = TMIN(ver, refVer);
  }

  // find files safe to delete
  int          deleteCnt = 0;
  int64_t      newTotSize = pWal->totSize;
  SWalFileInfo tmp = {0};
  tmp.firstVer = ver;
  SWalFileInfo *pInfo = taosArraySearch(pWal->fileInfoSet, &tmp, compareWalFileInfo, TD_LE);

  if (pInfo) {
    wDebug("vgId:%d, wal search found file info. ver:%" PRId64 ", first:%" PRId64 " last:%" PRId64, pWal->cfg.vgId, ver,
           pInfo->firstVer, pInfo->lastVer);
    if (ver > pInfo->lastVer) {
      TAOS_CHECK_GOTO(TSDB_CODE_FAILED, &lino, _exit);
    }

    if (ver == pInfo->lastVer) {
      pInfo++;
    }

    // iterate files, until the searched result
    // delete according to file size or close time
    SWalFileInfo *pUntil = NULL;
    for (SWalFileInfo *iter = pWal->fileInfoSet->pData; iter < pInfo; iter++) {
      if ((pWal->cfg.retentionSize > 0 && newTotSize > pWal->cfg.retentionSize) ||
          (pWal->cfg.retentionPeriod == 0 ||
           pWal->cfg.retentionPeriod > 0 && iter->closeTs >= 0 && iter->closeTs + pWal->cfg.retentionPeriod < ts)) {
        newTotSize -= iter->fileSize;
        pUntil = iter;
      }
    }
    for (SWalFileInfo *iter = pWal->fileInfoSet->pData; iter <= pUntil; iter++) {
      deleteCnt++;
      if (taosArrayPush(pWal->toDeleteFiles, iter) == NULL) {
        wError("vgId:%d, failed to push file info to delete list", pWal->cfg.vgId);
      }
    }

    wInfo("vgId:%d, wal end snapshot pop %d file infos firstVer:%" PRId64 " lastVer:%" PRId64, pWal->cfg.vgId,
          deleteCnt, pInfo->firstVer, pInfo->lastVer);
    // make new array, remove files
    taosArrayPopFrontBatch(pWal->fileInfoSet, deleteCnt);
    if (taosArrayGetSize(pWal->fileInfoSet) == 0) {
      pWal->writeCur = -1;
      pWal->vers.firstVer = pWal->vers.lastVer + 1;
    } else {
      pWal->vers.firstVer = ((SWalFileInfo *)taosArrayGet(pWal->fileInfoSet, 0))->firstVer;
    }
  }

  // update meta
  pWal->writeCur = taosArrayGetSize(pWal->fileInfoSet) - 1;
  pWal->totSize = newTotSize;
  pWal->vers.verInSnapshotting = -1;

  TAOS_CHECK_GOTO(walSaveMeta(pWal), &lino, _exit);

  // delete files
  deleteCnt = taosArrayGetSize(pWal->toDeleteFiles);
  char fnameStr[WAL_FILE_LEN] = {0};
  pInfo = NULL;

  for (int i = 0; i < deleteCnt; i++) {
    pInfo = taosArrayGet(pWal->toDeleteFiles, i);

    walBuildLogName(pWal, pInfo->firstVer, fnameStr);
    if (taosRemoveFile(fnameStr) < 0 && errno != ENOENT) {
      wError("vgId:%d, failed to remove log file %s due to %s", pWal->cfg.vgId, fnameStr, strerror(errno));
      goto _exit;
    }
    wInfo("vgId:%d, wal remove log file %s for end snapshot", pWal->cfg.vgId, fnameStr);
    walBuildIdxName(pWal, pInfo->firstVer, fnameStr);
    if (taosRemoveFile(fnameStr) < 0 && errno != ENOENT) {
      wError("vgId:%d, failed to remove idx file %s due to %s", pWal->cfg.vgId, fnameStr, strerror(errno));
      goto _exit;
    }
    wInfo("vgId:%d, wal remove idx file %s for end snapshot", pWal->cfg.vgId, fnameStr);
  }
  if (pInfo != NULL) {
    wInfo("vgId:%d, wal log files recycled. count:%d, until ver:%" PRId64 ", closeTs:%" PRId64, pWal->cfg.vgId,
          deleteCnt, pInfo->lastVer, pInfo->closeTs);
  }
  taosArrayClear(pWal->toDeleteFiles);

_exit:
  taosThreadRwlockUnlock(&pWal->mutex);

  if (code) {
    wError("vgId:%d, %s failed at line %d since %s", pWal->cfg.vgId, __func__, lino, tstrerror(code));
  }

  return code;
}

static int32_t walWriteIndex(SWal *pWal, int64_t ver, int64_t offset) {
  int32_t code = 0;

  SWalIdxEntry  entry = {.ver = ver, .offset = offset};
  SWalFileInfo *pFileInfo = walGetCurFileInfo(pWal);

  int64_t idxOffset = (entry.ver - pFileInfo->firstVer) * sizeof(SWalIdxEntry);
  wDebug("vgId:%d, write index, index:%" PRId64 ", offset:%" PRId64 ", at %" PRId64, pWal->cfg.vgId, ver, offset,
         idxOffset);

  int64_t size = taosWriteFile(pWal->pIdxFile, &entry, sizeof(SWalIdxEntry));
  if (size != sizeof(SWalIdxEntry)) {
    wError("vgId:%d, failed to write idx entry due to %s. ver:%" PRId64, pWal->cfg.vgId, strerror(errno), ver);

    if (pWal->stopDnode != NULL) {
      wWarn("vgId:%d, set stop dnode flag", pWal->cfg.vgId);
      pWal->stopDnode();
    }

    TAOS_RETURN(terrno);
  }

  // check alignment of idx entries
  int64_t endOffset = taosLSeekFile(pWal->pIdxFile, 0, SEEK_END);
  if (endOffset < 0) {
    wFatal("vgId:%d, failed to seek end of WAL idxfile due to %s. ver:%" PRId64 "", pWal->cfg.vgId, strerror(terrno),
           ver);
    taosMsleep(100);
    exit(EXIT_FAILURE);
  }

  TAOS_RETURN(TSDB_CODE_SUCCESS);
}

static FORCE_INLINE int32_t walWriteImpl(SWal *pWal, int64_t index, tmsg_t msgType, SWalSyncInfo syncMeta,
                                         const void *body, int32_t bodyLen) {
  int32_t code = 0, lino = 0;
  int32_t plainBodyLen = bodyLen;

  int64_t       offset = walGetCurFileOffset(pWal);
  SWalFileInfo *pFileInfo = walGetCurFileInfo(pWal);

  pWal->writeHead.head.version = index;
  pWal->writeHead.head.bodyLen = plainBodyLen;
  pWal->writeHead.head.msgType = msgType;
  pWal->writeHead.head.ingestTs = taosGetTimestampUs();

  // sync info for sync module
  pWal->writeHead.head.syncMeta = syncMeta;

  pWal->writeHead.cksumHead = walCalcHeadCksum(&pWal->writeHead);
  pWal->writeHead.cksumBody = walCalcBodyCksum(body, plainBodyLen);
  wDebug("vgId:%d, wal write log %" PRId64 ", msgType: %s, cksum head %u cksum body %u", pWal->cfg.vgId, index,
         TMSG_INFO(msgType), pWal->writeHead.cksumHead, pWal->writeHead.cksumBody);

  if (pWal->cfg.level != TAOS_WAL_SKIP) {
    TAOS_CHECK_GOTO(walWriteIndex(pWal, index, offset), &lino, _exit);
  }

  if (pWal->cfg.level != TAOS_WAL_SKIP &&
      taosWriteFile(pWal->pLogFile, &pWal->writeHead, sizeof(SWalCkHead)) != sizeof(SWalCkHead)) {
    code = terrno;
    wError("vgId:%d, file:%" PRId64 ".log, failed to write since %s", pWal->cfg.vgId, walGetLastFileFirstVer(pWal),
           strerror(errno));

    if (pWal->stopDnode != NULL) {
      wWarn("vgId:%d, set stop dnode flag", pWal->cfg.vgId);
      pWal->stopDnode();
    }

    TAOS_CHECK_GOTO(code, &lino, _exit);
  }

  int32_t cyptedBodyLen = plainBodyLen;
  char   *buf = (char *)body;
  char   *newBody = NULL;
  char   *newBodyEncrypted = NULL;

  if (pWal->cfg.encryptAlgorithm == DND_CA_SM4) {
    cyptedBodyLen = ENCRYPTED_LEN(cyptedBodyLen);

    newBody = taosMemoryMalloc(cyptedBodyLen);
    if (newBody == NULL) {
      wError("vgId:%d, file:%" PRId64 ".log, failed to malloc since %s", pWal->cfg.vgId, walGetLastFileFirstVer(pWal),
             strerror(errno));

      TAOS_CHECK_GOTO(terrno, &lino, _exit);
    }
    (void)memset(newBody, 0, cyptedBodyLen);
    (void)memcpy(newBody, body, plainBodyLen);

    newBodyEncrypted = taosMemoryMalloc(cyptedBodyLen);
    if (newBodyEncrypted == NULL) {
      wError("vgId:%d, file:%" PRId64 ".log, failed to malloc since %s", pWal->cfg.vgId, walGetLastFileFirstVer(pWal),
             strerror(errno));

      if (newBody != NULL) taosMemoryFreeClear(newBody);

      TAOS_CHECK_GOTO(terrno, &lino, _exit);
    }

    SCryptOpts opts;
    opts.len = cyptedBodyLen;
    opts.source = newBody;
    opts.result = newBodyEncrypted;
    opts.unitLen = 16;
    TAOS_UNUSED(strncpy((char *)opts.key, pWal->cfg.encryptKey, ENCRYPT_KEY_LEN));

    int32_t count = CBC_Encrypt(&opts);

    // wDebug("vgId:%d, file:%" PRId64 ".log, index:%" PRId64 ", CBC_Encrypt cryptedBodyLen:%d, plainBodyLen:%d, %s",
    //       pWal->cfg.vgId, walGetLastFileFirstVer(pWal), index, count, plainBodyLen, __FUNCTION__);

    buf = newBodyEncrypted;
  }

  if (pWal->cfg.level != TAOS_WAL_SKIP && taosWriteFile(pWal->pLogFile, (char *)buf, cyptedBodyLen) != cyptedBodyLen) {
    code = terrno;
    wError("vgId:%d, file:%" PRId64 ".log, failed to write since %s", pWal->cfg.vgId, walGetLastFileFirstVer(pWal),
           strerror(errno));

    if (pWal->cfg.encryptAlgorithm == DND_CA_SM4) {
      taosMemoryFreeClear(newBody);
      taosMemoryFreeClear(newBodyEncrypted);
    }

    if (pWal->stopDnode != NULL) {
      wWarn("vgId:%d, set stop dnode flag", pWal->cfg.vgId);
      pWal->stopDnode();
    }

    TAOS_CHECK_GOTO(code, &lino, _exit);
  }

  if (pWal->cfg.encryptAlgorithm == DND_CA_SM4) {
    taosMemoryFreeClear(newBody);
    taosMemoryFreeClear(newBodyEncrypted);
    // wInfo("vgId:%d, free newBody newBodyEncrypted %s",
    //       pWal->cfg.vgId, __FUNCTION__);
  }

  // set status
  if (pWal->vers.firstVer == -1) {
    pWal->vers.firstVer = 0;
  }
  pWal->vers.lastVer = index;
  pWal->totSize += sizeof(SWalCkHead) + cyptedBodyLen;
  pFileInfo->lastVer = index;
  pFileInfo->fileSize += sizeof(SWalCkHead) + cyptedBodyLen;

  return 0;

_exit:
  // recover in a reverse order
  if (taosFtruncateFile(pWal->pLogFile, offset) < 0) {
    wFatal("vgId:%d, failed to recover WAL logfile from write error since %s, offset:%" PRId64, pWal->cfg.vgId,
           terrstr(), offset);
    taosMsleep(100);
    exit(EXIT_FAILURE);
  }

  int64_t idxOffset = (index - pFileInfo->firstVer) * sizeof(SWalIdxEntry);
  if (taosFtruncateFile(pWal->pIdxFile, idxOffset) < 0) {
    wFatal("vgId:%d, failed to recover WAL idxfile from write error since %s, offset:%" PRId64, pWal->cfg.vgId,
           terrstr(), idxOffset);
    taosMsleep(100);
    exit(EXIT_FAILURE);
  }

  TAOS_RETURN(TSDB_CODE_FAILED);
}

static int32_t walInitWriteFile(SWal *pWal) {
  TdFilePtr     pIdxTFile, pLogTFile;
  SWalFileInfo *pRet = taosArrayGetLast(pWal->fileInfoSet);
  int64_t       fileFirstVer = pRet->firstVer;

  char fnameStr[WAL_FILE_LEN];
  walBuildIdxName(pWal, fileFirstVer, fnameStr);
  pIdxTFile = taosOpenFile(fnameStr, TD_FILE_CREATE | TD_FILE_WRITE | TD_FILE_APPEND);
  if (pIdxTFile == NULL) {
    TAOS_RETURN(terrno);
  }
  wInfo("vgId:%d, wal open idx file %s for init write", pWal->cfg.vgId, fnameStr);
  walBuildLogName(pWal, fileFirstVer, fnameStr);
  pLogTFile = taosOpenFile(fnameStr, TD_FILE_CREATE | TD_FILE_WRITE | TD_FILE_APPEND);
  if (pLogTFile == NULL) {
    TAOS_RETURN(terrno);
  }
  wInfo("vgId:%d, wal open log file %s for init write", pWal->cfg.vgId, fnameStr);
  // switch file
  pWal->pIdxFile = pIdxTFile;
  pWal->pLogFile = pLogTFile;
  pWal->writeCur = taosArrayGetSize(pWal->fileInfoSet) - 1;

  TAOS_RETURN(TSDB_CODE_SUCCESS);
}

int32_t walAppendLog(SWal *pWal, int64_t index, tmsg_t msgType, SWalSyncInfo syncMeta, const void *body,
                     int32_t bodyLen) {
  int32_t code = 0, lino = 0;

  TAOS_UNUSED(taosThreadRwlockWrlock(&pWal->mutex));

  if (index != pWal->vers.lastVer + 1) {
    TAOS_CHECK_GOTO(TSDB_CODE_WAL_INVALID_VER, &lino, _exit);
  }

  TAOS_CHECK_GOTO(walCheckAndRoll(pWal), &lino, _exit);

  if (pWal->pLogFile == NULL || pWal->pIdxFile == NULL || pWal->writeCur < 0) {
    TAOS_CHECK_GOTO(walInitWriteFile(pWal), &lino, _exit);
  }

  TAOS_CHECK_GOTO(walWriteImpl(pWal, index, msgType, syncMeta, body, bodyLen), &lino, _exit);

_exit:
  if (code) {
    wError("%s failed at line %d since %s", __func__, lino, tstrerror(code));
  }

  TAOS_UNUSED(taosThreadRwlockUnlock(&pWal->mutex));
  return code;
}

int32_t walFsync(SWal *pWal, bool forceFsync) {
  int32_t code = 0;

  if (pWal->cfg.level == TAOS_WAL_SKIP) {
    return code;
  }

  TAOS_UNUSED(taosThreadRwlockWrlock(&pWal->mutex));
  if (forceFsync || (pWal->cfg.level == TAOS_WAL_FSYNC && pWal->cfg.fsyncPeriod == 0)) {
    wTrace("vgId:%d, fileId:%" PRId64 ".log, do fsync", pWal->cfg.vgId, walGetCurFileFirstVer(pWal));
    if (taosFsyncFile(pWal->pLogFile) < 0) {
      wError("vgId:%d, file:%" PRId64 ".log, fsync failed since %s", pWal->cfg.vgId, walGetCurFileFirstVer(pWal),
             strerror(errno));
      code = terrno;
    }
  }
  TAOS_UNUSED(taosThreadRwlockUnlock(&pWal->mutex));

  return code;
}<|MERGE_RESOLUTION|>--- conflicted
+++ resolved
@@ -188,13 +188,6 @@
             pInfo->lastVer);
 
       walBuildLogName(pWal, pInfo->firstVer, fnameStr);
-<<<<<<< HEAD
-      TAOS_UNUSED(taosRemoveFile(fnameStr));
-      wDebug("vgId:%d, wal remove file %s for rollback", pWal->cfg.vgId, fnameStr);
-      walBuildIdxName(pWal, pInfo->firstVer, fnameStr);
-      TAOS_UNUSED(taosRemoveFile(fnameStr));
-      wDebug("vgId:%d, wal remove file %s for rollback", pWal->cfg.vgId, fnameStr);
-=======
       wDebug("vgId:%d, wal remove file %s for rollback", pWal->cfg.vgId, fnameStr);
       if (taosRemoveFile(fnameStr) != 0) {
         wWarn("vgId:%d, failed to remove file %s for rollback since %s", pWal->cfg.vgId, fnameStr, terrstr());
@@ -204,7 +197,6 @@
       if (taosRemoveFile(fnameStr) != 0) {
         wWarn("vgId:%d, failed to remove file %s for rollback since %s", pWal->cfg.vgId, fnameStr, terrstr());
       }
->>>>>>> 54bc8c3e
     }
   }
 
