--- conflicted
+++ resolved
@@ -294,15 +294,9 @@
 static int32_t walRollImpl(SWal *pWal) {
   int32_t code = 0, lino = 0;
 
-<<<<<<< HEAD
-  // if (pWal->cfg.level == TAOS_WAL_SKIP && pWal->pIdxFile != NULL && pWal->pLogFile != NULL) {
-  //   TAOS_RETURN(TSDB_CODE_SUCCESS);
-  // }
-=======
   if (pWal->cfg.level == TAOS_WAL_SKIP && pWal->pIdxFile != NULL && pWal->pLogFile != NULL) {
     TAOS_RETURN(TSDB_CODE_SUCCESS);
   }
->>>>>>> f2cea6a8
   if (pWal->pIdxFile != NULL) {
     if ((code = taosFsyncFile(pWal->pIdxFile)) != 0) {
       TAOS_CHECK_GOTO(terrno, &lino, _exit);
