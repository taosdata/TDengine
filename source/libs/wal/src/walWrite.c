--- conflicted
+++ resolved
@@ -307,7 +307,11 @@
     if (ver >= pInfo->lastVer) {
       pInfo--;
     }
-    wDebug("vgId:%d, begin remove from %" PRId64, pWal->cfg.vgId, pInfo->firstVer);
+    if (POINTER_DISTANCE(pInfo, pWal->fileInfoSet->pData) > 0) {
+      wDebug("vgId:%d, begin remove from %" PRId64, pWal->cfg.vgId, pInfo->firstVer);
+    } else {
+      wDebug("vgId:%d, no remove", pWal->cfg.vgId);
+    }
     // iterate files, until the searched result
     for (SWalFileInfo *iter = pWal->fileInfoSet->pData; iter < pInfo; iter++) {
       if ((pWal->cfg.retentionSize != -1 && newTotSize > pWal->cfg.retentionSize) ||
@@ -434,17 +438,12 @@
     return -1;
   }
 
-<<<<<<< HEAD
-  ASSERT(taosLSeekFile(pWal->pIdxFile, 0, SEEK_END) == idxOffset + sizeof(SWalIdxEntry) &&
-         "Offset of idx entries misaligned");
-=======
   // check alignment of idx entries
   int64_t endOffset = taosLSeekFile(pWal->pIdxFile, 0, SEEK_END);
   if (endOffset < 0) {
     wFatal("vgId:%d, failed to seek end of idxfile due to %s. ver:%" PRId64 "", pWal->cfg.vgId, strerror(errno), ver);
   }
-  ASSERT(endOffset  == idxOffset + sizeof(SWalIdxEntry) && "Offset of idx entries misaligned");
->>>>>>> 88c52d56
+  ASSERT(endOffset == idxOffset + sizeof(SWalIdxEntry) && "Offset of idx entries misaligned");
   return 0;
 }
 
