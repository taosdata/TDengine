/*
 * Copyright (c) 2019 TAOS Data, Inc. <jhtao@taosdata.com>
 *
 * This program is free software: you can use, redistribute, and/or modify
 * it under the terms of the GNU Affero General Public License, version 3
 * or later ("AGPL"), as published by the Free Software Foundation.
 *
 * This program is distributed in the hope that it will be useful, but WITHOUT
 * ANY WARRANTY; without even the implied warranty of MERCHANTABILITY or
 * FITNESS FOR A PARTICULAR PURPOSE.
 *
 * You should have received a copy of the GNU Affero General Public License
 * along with this program. If not, see <http://www.gnu.org/licenses/>.
 */

#ifndef _TD_QWORKER_INT_H_
#define _TD_QWORKER_INT_H_

#ifdef __cplusplus
extern "C" {
#endif

#include "executor.h"
#include "osDef.h"
#include "plannodes.h"
#include "qworker.h"
#include "tlockfree.h"
#include "tref.h"
#include "trpc.h"
#include "ttimer.h"
#include "theap.h"

#define QW_DEFAULT_SCHEDULER_NUMBER 100
#define QW_DEFAULT_TASK_NUMBER      10000
#define QW_DEFAULT_SCH_TASK_NUMBER  500
#define QW_DEFAULT_SHORT_RUN_TIMES  2
#define QW_DEFAULT_HEARTBEAT_MSEC   5000
#define QW_SCH_TIMEOUT_MSEC         180000
#define QW_MIN_RES_ROWS             16384

#define QW_THREAD_MAX_SCHED_TASK_NUM     10

#define QW_QUERY_MEM_POOL_NAME         "Query"
#define QW_MAX_RETIRE_JOB_NUM          10000

#define QW_DEFAULT_THREAD_TASK_NUM     3

#define QW_RETIRE_JOB_BATCH_NUM        5

#define QW_DEFAULT_TIMEOUT_INTERVAL_SECS 600

enum {
  QW_CONC_TASK_LEVEL_LOW = 1,
  QW_CONC_TASK_LEVEL_MIDDLE,
  QW_CONC_TASK_LEVEL_HIGH,
  QW_CONC_TASK_LEVEL_FULL
};

enum {
  QW_PHASE_PRE_QUERY = 1,
  QW_PHASE_POST_QUERY,
  QW_PHASE_PRE_FETCH,
  QW_PHASE_POST_FETCH,
  QW_PHASE_PRE_CQUERY,
  QW_PHASE_POST_CQUERY,
};

enum {
  QW_EVENT_CANCEL = 1,
  QW_EVENT_READY,
  QW_EVENT_FETCH,
  QW_EVENT_DROP,
  QW_EVENT_CQUERY,

  QW_EVENT_MAX,
};

enum {
  QW_EVENT_NOT_RECEIVED = 0,
  QW_EVENT_RECEIVED,
  QW_EVENT_PROCESSED,
};

enum {
  QW_READ = 1,
  QW_WRITE,
};

enum {
  QW_NOT_EXIST_RET_ERR = 1,
  QW_NOT_EXIST_ADD,
};

typedef struct SQWDebug {
  bool lockEnable;
  bool statusEnable;
  bool dumpEnable;
  bool forceStop;
  bool sleepSimulate;
  bool deadSimulate;
  bool redirectSimulate;
} SQWDebug;

extern SQWDebug gQWDebug;

typedef struct SQWHbParam {
  bool    inUse;
  int32_t qwrId;
  int64_t refId;
} SQWHbParam;

typedef struct SQWHbInfo {
  SSchedulerHbRsp rsp;
  SRpcHandleInfo  connInfo;
} SQWHbInfo;

typedef struct SQWPhaseInput {
  int32_t code;
  int32_t msgType;
} SQWPhaseInput;

typedef struct SQWPhaseOutput {
#ifdef WINDOWS
  size_t avoidCompilationErrors;
#endif
} SQWPhaseOutput;

typedef struct SQWTaskStatus {
  int64_t refId;  // job's refId
  int32_t code;
  int8_t  status;
} SQWTaskStatus;

typedef struct SQWSessionInfo {
  void     *mgmt;
  uint64_t  sId;
  uint64_t  qId;
  uint64_t  cId;
  uint64_t  tId;
  int64_t   rId;
  int32_t   eId;
  void     *sessionMp;
} SQWSessionInfo;

typedef struct SQWJobInfo {
  int8_t              retired;
  int32_t             errCode;
  SMemPoolJob*        memInfo;

  SRWLatch            lock;
  int8_t              destroyed;
  SHashObj*           pSessions;
} SQWJobInfo;

typedef struct SQWTaskCtx {
  SRWLatch lock;
  int8_t   phase;
  int8_t   inFetch;
  int8_t   taskType;
  int8_t   explain;
  int8_t   needFetch;
  int8_t   localExec;
  int8_t   dynamicTask;
  int32_t  queryMsgType;
  int32_t  fetchMsgType;
  int32_t  level;
  int32_t  dynExecId;
  uint64_t sId;

  bool    queryGotData;
  bool    queryRsped;
  bool    queryEnd;
  bool    queryContinue;
  bool    queryExecDone;
  bool    queryInQueue;
  bool    explainRsped;
  bool    sinkWithMemPool;
  int32_t rspCode;
  int64_t affectedRows;  // for insert ...select stmt

  SRpcHandleInfo ctrlConnInfo;
  SRpcHandleInfo dataConnInfo;

  int8_t events[QW_EVENT_MAX];

  SArray    *explainRes;
  void      *taskHandle;
  void      *sinkHandle;
  SArray    *tbInfo; // STbVerInfo

  int64_t    lastAckTs;

  void      *memPoolSession;
  SQWJobInfo *pJobInfo;
} SQWTaskCtx;

typedef struct SQWSchStatus {
  int64_t        hbBrokenTs;  // timestamp in msecond
  SRWLatch       hbConnLock;
  SRpcHandleInfo hbConnInfo;
  SQueryNodeEpId hbEpId;
  SRWLatch       tasksLock;
  SHashObj      *tasksHash;  // key:queryId+taskId, value: SQWTaskStatus
} SQWSchStatus;

typedef struct SQWTimeInQ {
  uint64_t num;
  uint64_t total;
} SQWTimeInQ;

typedef struct SQWMsgStat {
  SQWTimeInQ waitTime[2];
  uint64_t   queryProcessed;
  uint64_t   cqueryProcessed;
  uint64_t   fetchProcessed;
  uint64_t   rspProcessed;
  uint64_t   cancelProcessed;
  uint64_t   dropProcessed;
  uint64_t   notifyProcessed;
  uint64_t   hbProcessed;
  uint64_t   deleteProcessed;
} SQWMsgStat;

typedef struct SQWRTStat {
  uint64_t startTaskNum;
  uint64_t stopTaskNum;
} SQWRTStat;

typedef struct SQWStat {
  SQWMsgStat msgStat;
  SQWRTStat  rtStat;
} SQWStat;

// Qnode/Vnode level task management
typedef struct SQWorker {
  int64_t     refId;
  SQWorkerCfg cfg;
  int8_t      nodeType;
  int32_t     nodeId;
  void       *timer;
  tmr_h       hbTimer;
  SRWLatch    schLock;
  // SRWLatch ctxLock;
  SHashObj *schHash;  // key: schedulerId,    value: SQWSchStatus
  SHashObj *ctxHash;  // key: queryId+taskId, value: SQWTaskCtx
  SMsgCb    msgCb;
  SQWStat   stat;
  int32_t  *destroyed;

  int8_t    nodeStopped;
  int32_t   lastChkTs;
} SQWorker;

typedef struct SQWorkerMgmt {
  SRWLatch   lock;
  int32_t    qwRef;
  int32_t    qwNum;
  SQWHbParam param[1024];
  int32_t    paramIdx;
} SQWorkerMgmt;


typedef struct SQWRetireCtx {
  BoundedQueue* pJobQueue;
} SQWRetireCtx;

typedef struct SQueryExecStat {
  int64_t taskInitNum;
  int64_t taskRunNum;
  int64_t taskExecDestroyNum;
  int64_t taskSinkDestroyNum;
  int64_t taskDestroyNum;
} SQueryExecStat;

typedef struct SQueryMgmt {
  SRWLatch       taskMgmtLock;
  int32_t        concTaskLevel;
  SHashObj*      pJobInfo;
  SQueryExecStat stat;      
} SQueryMgmt;

#define QW_CTX_NOT_EXISTS_ERR_CODE(mgmt) (atomic_load_8(&(mgmt)->nodeStopped) ? TSDB_CODE_VND_STOPPED : TSDB_CODE_QRY_TASK_CTX_NOT_EXIST)

#define QW_FPARAMS_DEF SQWorker *mgmt, uint64_t sId, uint64_t qId, uint64_t cId, uint64_t tId, int64_t rId, int32_t eId
#define QW_IDS()       sId, qId, cId, tId, rId, eId
#define QW_FPARAMS()   mgmt, QW_IDS()

extern SQueryMgmt gQueryMgmt;

#define QW_SINK_ENABLE_MEMPOOL(_ctx)                                              \
  do {                                                                            \
    if ((_ctx)->sinkWithMemPool) {                                                \
      taosEnableMemPoolUsage((_ctx)->memPoolSession);        \
    }                                                                             \
  } while (0)

#define QW_SINK_DISABLE_MEMPOOL() taosDisableMemPoolUsage()

#define QW_STAT_INC(_item, _n) (void)atomic_add_fetch_64(&(_item), _n)
#define QW_STAT_DEC(_item, _n) (void)atomic_sub_fetch_64(&(_item), _n)
#define QW_STAT_GET(_item)     atomic_load_64(&(_item))

#define QW_GET_EVENT(ctx, event)           atomic_load_8(&(ctx)->events[event])
#define QW_EVENT_RECEIVED(ctx, event)      (QW_GET_EVENT(ctx, event) == QW_EVENT_RECEIVED)
#define QW_EVENT_PROCESSED(ctx, event)     (QW_GET_EVENT(ctx, event) == QW_EVENT_PROCESSED)
#define QW_SET_EVENT_RECEIVED(ctx, event)  atomic_store_8(&(ctx)->events[event], QW_EVENT_RECEIVED)
#define QW_SET_EVENT_PROCESSED(ctx, event) atomic_store_8(&(ctx)->events[event], QW_EVENT_PROCESSED)

#define QW_GET_PHASE(ctx) atomic_load_8(&(ctx)->phase)
#define QW_SET_PHASE(ctx, _value)              \
  do {                                         \
    switch (_value) {                          \
      case QW_PHASE_PRE_FETCH:                 \
        ctx->inFetch = 1;                      \
        break;                                 \
      case QW_PHASE_POST_FETCH:                \
        ctx->inFetch = 0;                      \
        break;                                 \
      case QW_PHASE_PRE_QUERY:                 \
      case QW_PHASE_POST_QUERY:                \
      case QW_PHASE_PRE_CQUERY:                \
      case QW_PHASE_POST_CQUERY:               \
        atomic_store_8(&(ctx)->phase, _value); \
        break;                                 \
      default:                                 \
        break;                                 \
    }                                          \
  } while (0)

#define QW_SET_RSP_CODE(ctx, code)    atomic_store_32(&(ctx)->rspCode, code)
#define QW_UPDATE_RSP_CODE(ctx, code) (void)atomic_val_compare_exchange_32(&(ctx)->rspCode, 0, code)

#define QW_QUERY_RUNNING(ctx)     (QW_GET_PHASE(ctx) == QW_PHASE_PRE_QUERY || QW_GET_PHASE(ctx) == QW_PHASE_PRE_CQUERY)
#define QW_FETCH_RUNNING(ctx)     ((ctx)->inFetch)
#define QW_QUERY_NOT_STARTED(ctx) (QW_GET_PHASE(ctx) == -1)

#define QW_SET_QCID(id, qId, cId)                                                 \
  do {                                                                            \
    *(uint64_t *)(id) = (qId);                                                    \
    *(uint64_t *)((char *)(id) + sizeof(qId)) = (cId);                            \
  } while (0)

#define QW_GET_QCID(id, qId, cId)                                                 \
  do {                                                                            \
    (qId) = *(uint64_t *)(id);                                                    \
    (cId) = *(uint64_t *)((char *)(id) + sizeof(qId));                            \
  } while (0)


#define QW_SET_QTID(id, qId, cId, tId, eId)                                       \
  do {                                                                            \
    *(uint64_t *)(id) = (qId);                                                    \
    *(uint64_t *)((char *)(id) + sizeof(qId)) = (cId);                            \
    *(uint64_t *)((char *)(id) + sizeof(qId) + sizeof(cId)) = (tId);              \
    *(int32_t *)((char *)(id) + sizeof(qId) + sizeof(cId) + sizeof(tId)) = (eId); \
  } while (0)

#define QW_GET_QTID(id, qId, cId, tId, eId)                                       \
  do {                                                                            \
    (qId) = *(uint64_t *)(id);                                                    \
    (cId) = *(uint64_t *)((char *)(id) + sizeof(qId));                            \
    (tId) = *(uint64_t *)((char *)(id) + sizeof(qId) + sizeof(cId));              \
    (eId) = *(int32_t *)((char *)(id) + sizeof(qId) + sizeof(cId) + sizeof(tId)); \
  } while (0)

#define QW_SET_TEID(id, tId, eId)                              \
    do {                                                              \
      *(uint64_t *)(id) = (tId);                                      \
      *(uint32_t *)((char *)(id) + sizeof(tId)) = (eId);              \
    } while (0)
  
#define QW_GET_TEID(id, tId, eId)                              \
    do {                                                              \
      (tId) = *(uint64_t *)(id);                                      \
      (eId) = *(uint32_t *)((char *)(id) + sizeof(tId));              \
    } while (0)

#define QW_ERR_RET(c)                 \
  do {                                \
    int32_t _code = (c);              \
    if (_code != TSDB_CODE_SUCCESS) { \
      terrno = _code;                 \
      return _code;                   \
    }                                 \
  } while (0)
#define QW_RET(c)                     \
  do {                                \
    int32_t _code = (c);              \
    if (_code != TSDB_CODE_SUCCESS) { \
      terrno = _code;                 \
    }                                 \
    return _code;                     \
  } while (0)
#define QW_ERR_JRET(c)               \
  do {                               \
    code = (c);                      \
    if (code != TSDB_CODE_SUCCESS) { \
      terrno = code;                 \
      goto _return;                  \
    }                                \
  } while (0)

#define QW_ELOG(_param, ...) qError("QW:%p " _param, mgmt, __VA_ARGS__)
#define QW_DLOG(_param, ...) qDebug("QW:%p " _param, mgmt, __VA_ARGS__)
#define QW_TLOG(_param, ...) qTrace("QW:%p " _param, mgmt, __VA_ARGS__)

#define QW_DUMP(_param, ...)                      \
  do {                                            \
    if (gQWDebug.dumpEnable) {                    \
      qDebug("QW:%p " _param, mgmt, __VA_ARGS__); \
    }                                             \
  } while (0)

#define QW_SCH_ELOG(param, ...) qError("QW:%p clientId:%" PRIx64 " " param, mgmt, clientId, __VA_ARGS__)
#define QW_SCH_DLOG(param, ...) qDebug("QW:%p clientId:%" PRIx64 " " param, mgmt, clientId, __VA_ARGS__)

#define QW_TASK_ELOG(param, ...) \
<<<<<<< HEAD
  qError("qid:0x%" PRIx64 ",SID:%" PRId64 ",CID:0x%" PRIx64 ",TID:0x%" PRIx64 ",EID:%d " param, qId, sId, cId, tId, eId, __VA_ARGS__)
#define QW_TASK_WLOG(param, ...) \
  qWarn("qid:0x%" PRIx64 ",SID:%" PRId64 ",CID:0x%" PRIx64 ",TID:0x%" PRIx64 ",EID:%d " param, qId, sId, cId, tId, eId, __VA_ARGS__)
#define QW_TASK_DLOG(param, ...) \
  qDebug("qid:0x%" PRIx64 ",SID:%" PRId64 ",CID:0x%" PRIx64 ",TID:0x%" PRIx64 ",EID:%d " param, qId, sId, cId, tId, eId, __VA_ARGS__)
#define QW_TASK_DLOGL(param, ...) \
  qDebugL("qid:0x%" PRIx64 ",SID:%" PRId64 ",CID:0x%" PRIx64 ",TID:0x%" PRIx64 ",EID:%d " param, qId, sId, cId, tId, eId, __VA_ARGS__)

#define QW_TASK_ELOG_E(param) \
  qError("qid:0x%" PRIx64 ",SID:%" PRId64 ",CID:0x%" PRIx64 ",TID:0x%" PRIx64 ",EID:%d " param, qId, sId, cId, tId, eId)
#define QW_TASK_WLOG_E(param) \
  qWarn("qid:0x%" PRIx64 ",SID:%" PRId64 ",CID:0x%" PRIx64 ",TID:0x%" PRIx64 ",EID:%d " param, qId, sId, cId, tId, eId)
#define QW_TASK_DLOG_E(param) \
  qDebug("qid:0x%" PRIx64 ",SID:%" PRId64 ",CID:0x%" PRIx64 ",TID:0x%" PRIx64 ",EID:%d " param, qId, sId, cId, tId, eId)

#define QW_SCH_TASK_ELOG(param, ...)                                                                               \
  qError("QW:%p SID:%" PRId64 ",qid:0x%" PRIx64 ",CID:0x%" PRIx64 ",TID:0x%" PRIx64 ",EID:%d " param, mgmt, sId, \
         qId, cId, tId, eId, __VA_ARGS__)
#define QW_SCH_TASK_WLOG(param, ...)                                                                                   \
  qWarn("QW:%p SID:%" PRId64 ",qid:0x%" PRIx64 ",CID:0x%" PRIx64 ",TID:0x%" PRIx64 ",EID:%d " param, mgmt, sId, qId, \
        cId, tId, eId, __VA_ARGS__)
#define QW_SCH_TASK_DLOG(param, ...)                                                                               \
  qDebug("QW:%p SID:%" PRId64 ",qid:0x%" PRIx64 ",CID:0x%" PRIx64 ",TID:0x%" PRIx64 ",EID:%d " param, mgmt, sId, \
=======
  qError("QID:0x%" PRIx64 ",CID:0x%" PRIx64 ",TID:0x%" PRIx64 ",EID:%d " param, qId, cId, tId, eId, __VA_ARGS__)
#define QW_TASK_WLOG(param, ...) \
  qWarn("QID:0x%" PRIx64 ",CID:0x%" PRIx64 ",TID:0x%" PRIx64 ",EID:%d " param, qId, cId, tId, eId, __VA_ARGS__)
#define QW_TASK_DLOG(param, ...) \
  qDebug("QID:0x%" PRIx64 ",CID:0x%" PRIx64 ",TID:0x%" PRIx64 ",EID:%d " param, qId, cId, tId, eId, __VA_ARGS__)
#define QW_TASK_DLOGL(param, ...) \
  qDebugL("QID:0x%" PRIx64 ",CID:0x%" PRIx64 ",TID:0x%" PRIx64 ",EID:%d " param, qId, cId, tId, eId, __VA_ARGS__)

#define QW_TASK_ELOG_E(param) \
  qError("QID:0x%" PRIx64 ",CID:0x%" PRIx64 ",TID:0x%" PRIx64 ",EID:%d " param, qId, cId, tId, eId)
#define QW_TASK_WLOG_E(param) \
  qWarn("QID:0x%" PRIx64 ",CID:0x%" PRIx64 ",TID:0x%" PRIx64 ",EID:%d " param, qId, cId, tId, eId)
#define QW_TASK_DLOG_E(param) \
  qDebug("QID:0x%" PRIx64 ",CID:0x%" PRIx64 ",TID:0x%" PRIx64 ",EID:%d " param, qId, cId, tId, eId)

#define QW_SCH_TASK_ELOG(param, ...)                                                                               \
  qError("QW:%p SID:0x%" PRIx64 ",QID:0x%" PRIx64 ",CID:0x%" PRIx64 ",TID:0x%" PRIx64 ",EID:%d " param, mgmt, sId, \
         qId, cId, tId, eId, __VA_ARGS__)
#define QW_SCH_TASK_WLOG(param, ...)                                                                                   \
  qWarn("QW:%p SID:0x%" PRIx64 ",QID:0x%" PRIx64 ",CID:0x%" PRIx64 ",TID:0x%" PRIx64 ",EID:%d " param, mgmt, sId, qId, \
        cId, tId, eId, __VA_ARGS__)
#define QW_SCH_TASK_DLOG(param, ...)                                                                               \
  qDebug("QW:%p SID:0x%" PRIx64 ",QID:0x%" PRIx64 ",CID:0x%" PRIx64 ",TID:0x%" PRIx64 ",EID:%d " param, mgmt, sId, \
>>>>>>> 6589323f
         qId, cId, tId, eId, __VA_ARGS__)

#define QW_LOCK_DEBUG(...)     \
  do {                         \
    if (gQWDebug.lockEnable) { \
      qDebug(__VA_ARGS__);     \
    }                          \
  } while (0)

#define TD_RWLATCH_WRITE_FLAG_COPY 0x40000000

#define QW_LOCK(type, _lock)                                                                       \
  do {                                                                                             \
    if (QW_READ == (type)) {                                                                       \
      if (atomic_load_32((_lock)) < 0) {                                                           \
        qError("invalid lock value before read lock");                                             \
        break;                                                                                     \
      }                                                                                            \
      QW_LOCK_DEBUG("QW RLOCK%p:%d, %s:%d B", (_lock), atomic_load_32(_lock), __FILE__, __LINE__); \
      taosRLockLatch(_lock);                                                                       \
      QW_LOCK_DEBUG("QW RLOCK%p:%d, %s:%d E", (_lock), atomic_load_32(_lock), __FILE__, __LINE__); \
      if (atomic_load_32((_lock)) <= 0) {                                                          \
        qError("invalid lock value after read lock");                                              \
        break;                                                                                     \
      }                                                                                            \
    } else {                                                                                       \
      if (atomic_load_32((_lock)) < 0) {                                                           \
        qError("invalid lock value before write lock");                                            \
        break;                                                                                     \
      }                                                                                            \
      QW_LOCK_DEBUG("QW WLOCK%p:%d, %s:%d B", (_lock), atomic_load_32(_lock), __FILE__, __LINE__); \
      taosWLockLatch(_lock);                                                                       \
      QW_LOCK_DEBUG("QW WLOCK%p:%d, %s:%d E", (_lock), atomic_load_32(_lock), __FILE__, __LINE__); \
      if (atomic_load_32((_lock)) != TD_RWLATCH_WRITE_FLAG_COPY) {                                 \
        qError("invalid lock value after write lock");                                             \
        break;                                                                                     \
      }                                                                                            \
    }                                                                                              \
  } while (0)

#define QW_UNLOCK(type, _lock)                                                                      \
  do {                                                                                              \
    if (QW_READ == (type)) {                                                                        \
      if (atomic_load_32((_lock)) <= 0) {                                                           \
        qError("invalid lock value before read unlock");                                            \
        break;                                                                                      \
      }                                                                                             \
      QW_LOCK_DEBUG("QW RULOCK%p:%d, %s:%d B", (_lock), atomic_load_32(_lock), __FILE__, __LINE__); \
      taosRUnLockLatch(_lock);                                                                      \
      QW_LOCK_DEBUG("QW RULOCK%p:%d, %s:%d E", (_lock), atomic_load_32(_lock), __FILE__, __LINE__); \
      if (atomic_load_32((_lock)) < 0) {                                                            \
        qError("invalid lock value after read unlock");                                             \
        break;                                                                                      \
      }                                                                                             \
    } else {                                                                                        \
      if (atomic_load_32((_lock)) != TD_RWLATCH_WRITE_FLAG_COPY) {                                  \
        qError("invalid lock value before write unlock");                                           \
        break;                                                                                      \
      }                                                                                             \
      QW_LOCK_DEBUG("QW WULOCK%p:%d, %s:%d B", (_lock), atomic_load_32(_lock), __FILE__, __LINE__); \
      taosWUnLockLatch(_lock);                                                                      \
      QW_LOCK_DEBUG("QW WULOCK%p:%d, %s:%d E", (_lock), atomic_load_32(_lock), __FILE__, __LINE__); \
      if (atomic_load_32((_lock)) < 0) {                                                            \
        qError("invalid lock value after write unlock");                                            \
        break;                                                                                      \
      }                                                                                             \
    }                                                                                               \
  } while (0)

extern SQWorkerMgmt gQwMgmt;

static FORCE_INLINE SQWorker *qwAcquire(int64_t refId) {
  return (SQWorker *)taosAcquireRef(atomic_load_32(&gQwMgmt.qwRef), refId);
}
static FORCE_INLINE int32_t qwRelease(int64_t refId) { return taosReleaseRef(gQwMgmt.qwRef, refId); }

char   *qwPhaseStr(int32_t phase);
char   *qwBufStatusStr(int32_t bufStatus);
int32_t qwAcquireAddScheduler(SQWorker *mgmt, uint64_t clientId, int32_t rwType, SQWSchStatus **sch);
void    qwReleaseScheduler(int32_t rwType, SQWorker *mgmt);
int32_t qwAddTaskStatus(QW_FPARAMS_DEF, int32_t status);
int32_t qwAcquireTaskCtx(QW_FPARAMS_DEF, SQWTaskCtx **ctx);
int32_t qwGetTaskCtx(QW_FPARAMS_DEF, SQWTaskCtx **ctx);
int32_t qwAddAcquireTaskCtx(QW_FPARAMS_DEF, SQWTaskCtx **ctx);
void    qwReleaseTaskCtx(SQWorker *mgmt, void *ctx);
int32_t qwKillTaskHandle(SQWTaskCtx *ctx, int32_t rspCode);
int32_t qwUpdateTaskStatus(QW_FPARAMS_DEF, int8_t status, bool dynamicTask);
int32_t qwDropTask(QW_FPARAMS_DEF);
int32_t qwSaveTbVersionInfo(qTaskInfo_t pTaskInfo, SQWTaskCtx *ctx);
int32_t qwOpenRef(void);
void    qwSetHbParam(int64_t refId, SQWHbParam **pParam);
int32_t qwUpdateTimeInQueue(SQWorker *mgmt, int64_t ts, EQueueType type);
int64_t qwGetTimeInQueue(SQWorker *mgmt, EQueueType type);
void    qwClearExpiredSch(SQWorker *mgmt, SArray *pExpiredSch);
int32_t qwAcquireScheduler(SQWorker *mgmt, uint64_t clientId, int32_t rwType, SQWSchStatus **sch);
void    qwFreeTaskCtx(QW_FPARAMS_DEF, SQWTaskCtx *ctx);
int32_t qwHandleTaskComplete(QW_FPARAMS_DEF, SQWTaskCtx *ctx);

void    qwDbgDumpJobsInfo(void);
void    qwDbgDumpMgmtInfo(SQWorker *mgmt);
int32_t qwDbgValidateStatus(QW_FPARAMS_DEF, int8_t oriStatus, int8_t newStatus, bool *ignore, bool dynamicTask);
int32_t qwDbgBuildAndSendRedirectRsp(int32_t rspType, SRpcHandleInfo *pConn, int32_t code, SEpSet *pEpSet);
int32_t qwAddTaskCtx(QW_FPARAMS_DEF);
void    qwDbgSimulateRedirect(SQWMsg *qwMsg, SQWTaskCtx *ctx, bool *rsped);
void    qwDbgSimulateSleep(void);
void    qwDbgSimulateDead(QW_FPARAMS_DEF, SQWTaskCtx *ctx, bool *rsped);
int32_t qwSendExplainResponse(QW_FPARAMS_DEF, SQWTaskCtx *ctx);
int32_t qwInitQueryPool(void);
void    qwDestroyJobInfo(void* job);
bool    qwStopTask(QW_FPARAMS_DEF, SQWTaskCtx    *ctx, bool forceStop, int32_t errCode);
void    qwStopAllTasks(SQWorker *mgmt);
void    qwChkDropTimeoutQuery(SQWorker *mgmt, int32_t currTs);
bool    qwRetireJob(SQWJobInfo* pJob);
void    qwDestroySession(QW_FPARAMS_DEF, SQWJobInfo *pJobInfo, void* session);
int32_t qwInitSession(QW_FPARAMS_DEF, SQWTaskCtx *ctx, void** ppSession);
void    qwFreeTaskHandle(SQWTaskCtx *ctx);
void    qwFreeSinkHandle(SQWTaskCtx *ctx);

#ifdef __cplusplus
}
#endif

#endif /*_TD_QWORKER_INT_H_*/<|MERGE_RESOLUTION|>--- conflicted
+++ resolved
@@ -415,55 +415,29 @@
 #define QW_SCH_DLOG(param, ...) qDebug("QW:%p clientId:%" PRIx64 " " param, mgmt, clientId, __VA_ARGS__)
 
 #define QW_TASK_ELOG(param, ...) \
-<<<<<<< HEAD
-  qError("qid:0x%" PRIx64 ",SID:%" PRId64 ",CID:0x%" PRIx64 ",TID:0x%" PRIx64 ",EID:%d " param, qId, sId, cId, tId, eId, __VA_ARGS__)
+  qError("QID:0x%" PRIx64 ",SID:%" PRId64 ",CID:0x%" PRIx64 ",TID:0x%" PRIx64 ",EID:%d " param, qId, sId, cId, tId, eId, __VA_ARGS__)
 #define QW_TASK_WLOG(param, ...) \
-  qWarn("qid:0x%" PRIx64 ",SID:%" PRId64 ",CID:0x%" PRIx64 ",TID:0x%" PRIx64 ",EID:%d " param, qId, sId, cId, tId, eId, __VA_ARGS__)
+  qWarn("QID:0x%" PRIx64 ",SID:%" PRId64 ",CID:0x%" PRIx64 ",TID:0x%" PRIx64 ",EID:%d " param, qId, sId, cId, tId, eId, __VA_ARGS__)
 #define QW_TASK_DLOG(param, ...) \
-  qDebug("qid:0x%" PRIx64 ",SID:%" PRId64 ",CID:0x%" PRIx64 ",TID:0x%" PRIx64 ",EID:%d " param, qId, sId, cId, tId, eId, __VA_ARGS__)
+  qDebug("QID:0x%" PRIx64 ",SID:%" PRId64 ",CID:0x%" PRIx64 ",TID:0x%" PRIx64 ",EID:%d " param, qId, sId, cId, tId, eId, __VA_ARGS__)
 #define QW_TASK_DLOGL(param, ...) \
-  qDebugL("qid:0x%" PRIx64 ",SID:%" PRId64 ",CID:0x%" PRIx64 ",TID:0x%" PRIx64 ",EID:%d " param, qId, sId, cId, tId, eId, __VA_ARGS__)
+  qDebugL("QID:0x%" PRIx64 ",SID:%" PRId64 ",CID:0x%" PRIx64 ",TID:0x%" PRIx64 ",EID:%d " param, qId, sId, cId, tId, eId, __VA_ARGS__)
 
 #define QW_TASK_ELOG_E(param) \
-  qError("qid:0x%" PRIx64 ",SID:%" PRId64 ",CID:0x%" PRIx64 ",TID:0x%" PRIx64 ",EID:%d " param, qId, sId, cId, tId, eId)
+  qError("QID:0x%" PRIx64 ",SID:%" PRId64 ",CID:0x%" PRIx64 ",TID:0x%" PRIx64 ",EID:%d " param, qId, sId, cId, tId, eId)
 #define QW_TASK_WLOG_E(param) \
-  qWarn("qid:0x%" PRIx64 ",SID:%" PRId64 ",CID:0x%" PRIx64 ",TID:0x%" PRIx64 ",EID:%d " param, qId, sId, cId, tId, eId)
+  qWarn("QID:0x%" PRIx64 ",SID:%" PRId64 ",CID:0x%" PRIx64 ",TID:0x%" PRIx64 ",EID:%d " param, qId, sId, cId, tId, eId)
 #define QW_TASK_DLOG_E(param) \
-  qDebug("qid:0x%" PRIx64 ",SID:%" PRId64 ",CID:0x%" PRIx64 ",TID:0x%" PRIx64 ",EID:%d " param, qId, sId, cId, tId, eId)
+  qDebug("QID:0x%" PRIx64 ",SID:%" PRId64 ",CID:0x%" PRIx64 ",TID:0x%" PRIx64 ",EID:%d " param, qId, sId, cId, tId, eId)
 
 #define QW_SCH_TASK_ELOG(param, ...)                                                                               \
-  qError("QW:%p SID:%" PRId64 ",qid:0x%" PRIx64 ",CID:0x%" PRIx64 ",TID:0x%" PRIx64 ",EID:%d " param, mgmt, sId, \
+  qError("QW:%p SID:%" PRId64 ",QID:0x%" PRIx64 ",CID:0x%" PRIx64 ",TID:0x%" PRIx64 ",EID:%d " param, mgmt, sId, \
          qId, cId, tId, eId, __VA_ARGS__)
 #define QW_SCH_TASK_WLOG(param, ...)                                                                                   \
-  qWarn("QW:%p SID:%" PRId64 ",qid:0x%" PRIx64 ",CID:0x%" PRIx64 ",TID:0x%" PRIx64 ",EID:%d " param, mgmt, sId, qId, \
+  qWarn("QW:%p SID:%" PRId64 ",QID:0x%" PRIx64 ",CID:0x%" PRIx64 ",TID:0x%" PRIx64 ",EID:%d " param, mgmt, sId, qId, \
         cId, tId, eId, __VA_ARGS__)
 #define QW_SCH_TASK_DLOG(param, ...)                                                                               \
-  qDebug("QW:%p SID:%" PRId64 ",qid:0x%" PRIx64 ",CID:0x%" PRIx64 ",TID:0x%" PRIx64 ",EID:%d " param, mgmt, sId, \
-=======
-  qError("QID:0x%" PRIx64 ",CID:0x%" PRIx64 ",TID:0x%" PRIx64 ",EID:%d " param, qId, cId, tId, eId, __VA_ARGS__)
-#define QW_TASK_WLOG(param, ...) \
-  qWarn("QID:0x%" PRIx64 ",CID:0x%" PRIx64 ",TID:0x%" PRIx64 ",EID:%d " param, qId, cId, tId, eId, __VA_ARGS__)
-#define QW_TASK_DLOG(param, ...) \
-  qDebug("QID:0x%" PRIx64 ",CID:0x%" PRIx64 ",TID:0x%" PRIx64 ",EID:%d " param, qId, cId, tId, eId, __VA_ARGS__)
-#define QW_TASK_DLOGL(param, ...) \
-  qDebugL("QID:0x%" PRIx64 ",CID:0x%" PRIx64 ",TID:0x%" PRIx64 ",EID:%d " param, qId, cId, tId, eId, __VA_ARGS__)
-
-#define QW_TASK_ELOG_E(param) \
-  qError("QID:0x%" PRIx64 ",CID:0x%" PRIx64 ",TID:0x%" PRIx64 ",EID:%d " param, qId, cId, tId, eId)
-#define QW_TASK_WLOG_E(param) \
-  qWarn("QID:0x%" PRIx64 ",CID:0x%" PRIx64 ",TID:0x%" PRIx64 ",EID:%d " param, qId, cId, tId, eId)
-#define QW_TASK_DLOG_E(param) \
-  qDebug("QID:0x%" PRIx64 ",CID:0x%" PRIx64 ",TID:0x%" PRIx64 ",EID:%d " param, qId, cId, tId, eId)
-
-#define QW_SCH_TASK_ELOG(param, ...)                                                                               \
-  qError("QW:%p SID:0x%" PRIx64 ",QID:0x%" PRIx64 ",CID:0x%" PRIx64 ",TID:0x%" PRIx64 ",EID:%d " param, mgmt, sId, \
-         qId, cId, tId, eId, __VA_ARGS__)
-#define QW_SCH_TASK_WLOG(param, ...)                                                                                   \
-  qWarn("QW:%p SID:0x%" PRIx64 ",QID:0x%" PRIx64 ",CID:0x%" PRIx64 ",TID:0x%" PRIx64 ",EID:%d " param, mgmt, sId, qId, \
-        cId, tId, eId, __VA_ARGS__)
-#define QW_SCH_TASK_DLOG(param, ...)                                                                               \
-  qDebug("QW:%p SID:0x%" PRIx64 ",QID:0x%" PRIx64 ",CID:0x%" PRIx64 ",TID:0x%" PRIx64 ",EID:%d " param, mgmt, sId, \
->>>>>>> 6589323f
+  qDebug("QW:%p SID:%" PRId64 ",QID:0x%" PRIx64 ",CID:0x%" PRIx64 ",TID:0x%" PRIx64 ",EID:%d " param, mgmt, sId, \
          qId, cId, tId, eId, __VA_ARGS__)
 
 #define QW_LOCK_DEBUG(...)     \
