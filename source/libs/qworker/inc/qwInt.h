--- conflicted
+++ resolved
@@ -170,7 +170,6 @@
 
   int8_t events[QW_EVENT_MAX];
 
-<<<<<<< HEAD
   SArray    *explainRes;
   void      *taskHandle;
   void      *sinkHandle;
@@ -178,12 +177,6 @@
 
   void      *memPoolSession;
   SQWJobInfo *pJobInfo;
-=======
-  SArray *explainRes;
-  void   *taskHandle;
-  void   *sinkHandle;
-  SArray *tbInfo;  // STbVerInfo
->>>>>>> c959a13c
 } SQWTaskCtx;
 
 typedef struct SQWSchStatus {
@@ -250,7 +243,6 @@
   int32_t    paramIdx;
 } SQWorkerMgmt;
 
-<<<<<<< HEAD
 
 typedef struct SQWRetireCtx {
   BoundedQueue* pJobQueue;
@@ -266,10 +258,6 @@
 } SQueryMgmt;
 
 #define QW_CTX_NOT_EXISTS_ERR_CODE(mgmt) (atomic_load_8(&(mgmt)->nodeStopped) ? TSDB_CODE_VND_STOPPED : TSDB_CODE_QRY_TASK_CTX_NOT_EXIST)
-=======
-#define QW_CTX_NOT_EXISTS_ERR_CODE(mgmt) \
-  (atomic_load_8(&(mgmt)->nodeStopped) ? TSDB_CODE_VND_STOPPED : TSDB_CODE_QRY_TASK_CTX_NOT_EXIST)
->>>>>>> c959a13c
 
 #define QW_FPARAMS_DEF SQWorker *mgmt, uint64_t sId, uint64_t qId, uint64_t tId, int64_t rId, int32_t eId
 #define QW_IDS()       sId, qId, tId, rId, eId
