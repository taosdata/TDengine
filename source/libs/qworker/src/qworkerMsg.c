#include "qworkerMsg.h"
#include "dataSinkMgt.h"
#include "executor.h"
#include "planner.h"
#include "query.h"
#include "qworker.h"
#include "qworkerInt.h"
#include "tcommon.h"
#include "tmsg.h"
#include "tname.h"

int32_t qwMallocFetchRsp(int32_t length, SRetrieveTableRsp **rsp) {
  int32_t msgSize = sizeof(SRetrieveTableRsp) + length;

  SRetrieveTableRsp *pRsp = (SRetrieveTableRsp *)rpcMallocCont(msgSize);
  if (NULL == pRsp) {
    qError("rpcMallocCont %d failed", msgSize);
    QW_RET(TSDB_CODE_QRY_OUT_OF_MEMORY);
  }

  memset(pRsp, 0, sizeof(SRetrieveTableRsp));

  *rsp = pRsp;

  return TSDB_CODE_SUCCESS;
}

void qwBuildFetchRsp(void *msg, SOutputData *input, int32_t len, bool qComplete) {
  SRetrieveTableRsp *rsp = (SRetrieveTableRsp *)msg;

  rsp->useconds = htobe64(input->useconds);
  rsp->completed = qComplete;
  rsp->precision = input->precision;
  rsp->compressed = input->compressed;
  rsp->compLen = htonl(len);
  rsp->numOfRows = htonl(input->numOfRows);
}

void qwFreeFetchRsp(void *msg) {
  if (msg) {
    rpcFreeCont(msg);
  }
}

int32_t qwBuildAndSendQueryRsp(SQWConnInfo *pConn, int32_t code) {
  SQueryTableRsp rsp = {.code = code};

  int32_t contLen = tSerializeSQueryTableRsp(NULL, 0, &rsp);
  void *  msg = rpcMallocCont(contLen);
  tSerializeSQueryTableRsp(msg, contLen, &rsp);

  SRpcMsg rpcRsp = {
      .msgType = TDMT_VND_QUERY_RSP,
      .handle = pConn->handle,
      .ahandle = pConn->ahandle,
      .refId = pConn->refId,
      .pCont = msg,
      .contLen = contLen,
      .code = code,
  };

  tmsgSendRsp(&rpcRsp);

  return TSDB_CODE_SUCCESS;
}

int32_t qwBuildAndSendReadyRsp(SQWConnInfo *pConn, int32_t code) {
  SResReadyRsp *pRsp = (SResReadyRsp *)rpcMallocCont(sizeof(SResReadyRsp));
  pRsp->code = code;

  SRpcMsg rpcRsp = {
      .msgType = TDMT_VND_RES_READY_RSP,
      .handle = pConn->handle,
      .refId = pConn->refId,
      .ahandle = NULL,
      .pCont = pRsp,
      .contLen = sizeof(*pRsp),
      .code = code,
  };

  tmsgSendRsp(&rpcRsp);

  return TSDB_CODE_SUCCESS;
}

int32_t qwBuildAndSendExplainRsp(SQWConnInfo *pConn, SExplainExecInfo *execInfo, int32_t num) {
  SExplainRsp rsp = {.numOfPlans = num, .subplanInfo = execInfo};

  int32_t contLen = tSerializeSExplainRsp(NULL, 0, &rsp);
  void *  pRsp = rpcMallocCont(contLen);
  tSerializeSExplainRsp(pRsp, contLen, &rsp);

  SRpcMsg rpcRsp = {
      .msgType = TDMT_VND_EXPLAIN_RSP,
      .handle = pConn->handle,
      .ahandle = pConn->ahandle,
      .refId = pConn->refId,
      .pCont = pRsp,
      .contLen = contLen,
      .code = 0,
  };

  tmsgSendRsp(&rpcRsp);

  return TSDB_CODE_SUCCESS;
}

int32_t qwBuildAndSendHbRsp(SQWConnInfo *pConn, SSchedulerHbRsp *pStatus, int32_t code) {
  int32_t contLen = tSerializeSSchedulerHbRsp(NULL, 0, pStatus);
  void *  pRsp = rpcMallocCont(contLen);
  tSerializeSSchedulerHbRsp(pRsp, contLen, pStatus);

  SRpcMsg rpcRsp = {
      .msgType = TDMT_VND_QUERY_HEARTBEAT_RSP,
      .handle = pConn->handle,
      .ahandle = pConn->ahandle,
      .refId = pConn->refId,
      .pCont = pRsp,
      .contLen = contLen,
      .code = code,
  };

  tmsgSendRsp(&rpcRsp);

  return TSDB_CODE_SUCCESS;
}

int32_t qwBuildAndSendFetchRsp(SQWConnInfo *pConn, SRetrieveTableRsp *pRsp, int32_t dataLength, int32_t code) {
  if (NULL == pRsp) {
    pRsp = (SRetrieveTableRsp *)rpcMallocCont(sizeof(SRetrieveTableRsp));
    memset(pRsp, 0, sizeof(SRetrieveTableRsp));
    dataLength = 0;
  }

  SRpcMsg rpcRsp = {
      .msgType = TDMT_VND_FETCH_RSP,
      .handle = pConn->handle,
      .ahandle = pConn->ahandle,
      .refId = pConn->refId,
      .pCont = pRsp,
      .contLen = sizeof(*pRsp) + dataLength,
      .code = code,
  };

  tmsgSendRsp(&rpcRsp);

  return TSDB_CODE_SUCCESS;
}

int32_t qwBuildAndSendCancelRsp(SQWConnInfo *pConn, int32_t code) {
  STaskCancelRsp *pRsp = (STaskCancelRsp *)rpcMallocCont(sizeof(STaskCancelRsp));
  pRsp->code = code;

  SRpcMsg rpcRsp = {
      .msgType = TDMT_VND_CANCEL_TASK_RSP,
      .handle = pConn->handle,
      .ahandle = pConn->ahandle,
      .refId = pConn->refId,
      .pCont = pRsp,
      .contLen = sizeof(*pRsp),
      .code = code,
  };

  tmsgSendRsp(&rpcRsp);
  return TSDB_CODE_SUCCESS;
}

int32_t qwBuildAndSendDropRsp(SQWConnInfo *pConn, int32_t code) {
  STaskDropRsp *pRsp = (STaskDropRsp *)rpcMallocCont(sizeof(STaskDropRsp));
  pRsp->code = code;

  SRpcMsg rpcRsp = {
      .msgType = TDMT_VND_DROP_TASK_RSP,
      .handle = pConn->handle,
      .ahandle = pConn->ahandle,
      .refId = pConn->refId,
      .pCont = pRsp,
      .contLen = sizeof(*pRsp),
      .code = code,
  };

  tmsgSendRsp(&rpcRsp);
  return TSDB_CODE_SUCCESS;
}

int32_t qwBuildAndSendShowRsp(SRpcMsg *pMsg, int32_t code) {
  int32_t         numOfCols = 6;
  SVShowTablesRsp showRsp = {0};

  // showRsp.showId = 1;
  showRsp.tableMeta.pSchemas = taosMemoryCalloc(numOfCols, sizeof(SSchema));
  if (showRsp.tableMeta.pSchemas == NULL) {
    terrno = TSDB_CODE_OUT_OF_MEMORY;
    return -1;
  }

  col_id_t cols = 0;
  SSchema *pSchema = showRsp.tableMeta.pSchemas;

  const SSchema *s = tGetTbnameColumnSchema();
  *pSchema = createSchema(s->type, s->bytes, ++cols, "name");
  pSchema++;

  int32_t type = TSDB_DATA_TYPE_TIMESTAMP;
  *pSchema = createSchema(type, tDataTypes[type].bytes, ++cols, "created");
  pSchema++;

  type = TSDB_DATA_TYPE_SMALLINT;
  *pSchema = createSchema(type, tDataTypes[type].bytes, ++cols, "columns");
  pSchema++;

  *pSchema = createSchema(s->type, s->bytes, ++cols, "stable");
  pSchema++;

  type = TSDB_DATA_TYPE_BIGINT;
  *pSchema = createSchema(type, tDataTypes[type].bytes, ++cols, "uid");
  pSchema++;

  type = TSDB_DATA_TYPE_INT;
  *pSchema = createSchema(type, tDataTypes[type].bytes, ++cols, "vgId");

  assert(cols == numOfCols);
  showRsp.tableMeta.numOfColumns = cols;

  int32_t bufLen = tSerializeSShowRsp(NULL, 0, &showRsp);
  void *  pBuf = rpcMallocCont(bufLen);
  tSerializeSShowRsp(pBuf, bufLen, &showRsp);

  SRpcMsg rpcMsg = {
      .handle = pMsg->handle,
      .ahandle = pMsg->ahandle,
      .refId = pMsg->refId,
      .pCont = pBuf,
      .contLen = bufLen,
      .code = code,
  };

  tmsgSendRsp(&rpcMsg);
  return TSDB_CODE_SUCCESS;
}

int32_t qwBuildAndSendShowFetchRsp(SRpcMsg *pMsg, SVShowTablesFetchReq *pFetchReq) {
  SVShowTablesFetchRsp *pRsp = (SVShowTablesFetchRsp *)rpcMallocCont(sizeof(SVShowTablesFetchRsp));
  int32_t               handle = htonl(pFetchReq->id);

  pRsp->numOfRows = 0;
  SRpcMsg rpcMsg = {
      .handle = pMsg->handle,
      .ahandle = pMsg->ahandle,
      .refId = pMsg->refId,
      .pCont = pRsp,
      .contLen = sizeof(*pRsp),
      .code = 0,
  };

  tmsgSendRsp(&rpcMsg);
  return TSDB_CODE_SUCCESS;
}

int32_t qwBuildAndSendCQueryMsg(QW_FPARAMS_DEF, SQWConnInfo *pConn) {
  SQueryContinueReq *req = (SQueryContinueReq *)rpcMallocCont(sizeof(SQueryContinueReq));
  if (NULL == req) {
    QW_SCH_TASK_ELOG("rpcMallocCont %d failed", (int32_t)sizeof(SQueryContinueReq));
    QW_ERR_RET(TSDB_CODE_QRY_OUT_OF_MEMORY);
  }

  req->header.vgId = mgmt->nodeId;
  req->sId = sId;
  req->queryId = qId;
  req->taskId = tId;

  SRpcMsg pNewMsg = {
      .handle = pConn->handle,
      .ahandle = pConn->ahandle,
      .msgType = TDMT_VND_QUERY_CONTINUE,
      .refId = pConn->refId,
      .pCont = req,
      .contLen = sizeof(SQueryContinueReq),
      .code = 0,
  };

  int32_t code = tmsgPutToQueue(&mgmt->msgCb, QUERY_QUEUE, &pNewMsg);
  if (TSDB_CODE_SUCCESS != code) {
    QW_SCH_TASK_ELOG("put query continue msg to queue failed, vgId:%d, code:%s", mgmt->nodeId, tstrerror(code));
    rpcFreeCont(req);
    QW_ERR_RET(code);
  }

  QW_SCH_TASK_DLOG("query continue msg put to queue, vgId:%d", mgmt->nodeId);

  return TSDB_CODE_SUCCESS;
}

<<<<<<< HEAD
int32_t qwRegisterBrokenLinkArg(QW_FPARAMS_DEF, SQWConnInfo *pConn) {
  STaskDropReq *req = (STaskDropReq *)rpcMallocCont(sizeof(STaskDropReq));
=======

int32_t qwRegisterQueryBrokenLinkArg(QW_FPARAMS_DEF, SQWConnInfo *pConn) {
  STaskDropReq * req = (STaskDropReq *)rpcMallocCont(sizeof(STaskDropReq));
>>>>>>> d16a2e27
  if (NULL == req) {
    QW_SCH_TASK_ELOG("rpcMallocCont %d failed", (int32_t)sizeof(STaskDropReq));
    QW_ERR_RET(TSDB_CODE_QRY_OUT_OF_MEMORY);
  }

  req->header.vgId = htonl(mgmt->nodeId);
  req->sId = htobe64(sId);
  req->queryId = htobe64(qId);
  req->taskId = htobe64(tId);
  req->refId = htobe64(rId);

  SRpcMsg pMsg = {
      .handle = pConn->handle,
      .ahandle = pConn->ahandle,
      .refId = pConn->refId,
      .msgType = TDMT_VND_DROP_TASK,
      .pCont = req,
      .contLen = sizeof(STaskDropReq),
      .code = TSDB_CODE_RPC_NETWORK_UNAVAIL,
  };

  tmsgRegisterBrokenLinkArg(&mgmt->msgCb, &pMsg);

  return TSDB_CODE_SUCCESS;
}

<<<<<<< HEAD
=======
int32_t qwRegisterHbBrokenLinkArg(SQWorkerMgmt *mgmt, uint64_t sId, SQWConnInfo *pConn) {
  SSchedulerHbReq req = {0};
  req.header.vgId = mgmt->nodeId;
  req.sId = sId;

  int32_t msgSize = tSerializeSSchedulerHbReq(NULL, 0, &req);
  if (msgSize < 0) {
    QW_SCH_ELOG("tSerializeSSchedulerHbReq hbReq failed, size:%d", msgSize);
    QW_ERR_RET(TSDB_CODE_QRY_OUT_OF_MEMORY);
  }
  void *msg = rpcMallocCont(msgSize);
  if (NULL == msg) {
    QW_SCH_ELOG("calloc %d failed", msgSize);
    QW_ERR_RET(TSDB_CODE_QRY_OUT_OF_MEMORY);
  }
  if (tSerializeSSchedulerHbReq(msg, msgSize, &req) < 0) {
    QW_SCH_ELOG("tSerializeSSchedulerHbReq hbReq failed, size:%d", msgSize);
    taosMemoryFree(msg);
    QW_ERR_RET(TSDB_CODE_QRY_OUT_OF_MEMORY);
  }
  
  SRpcMsg pMsg = {
    .handle  = pConn->handle,
    .ahandle = pConn->ahandle,
    .msgType = TDMT_VND_QUERY_HEARTBEAT,
    .pCont   = msg,
    .contLen = sizeof(SSchedulerHbReq),
    .code    = TSDB_CODE_RPC_NETWORK_UNAVAIL,
  };
  
  tmsgRegisterBrokenLinkArg(&mgmt->msgCb, &pMsg);

  return TSDB_CODE_SUCCESS;
}



>>>>>>> d16a2e27
int32_t qWorkerProcessQueryMsg(void *node, void *qWorkerMgmt, SRpcMsg *pMsg) {
  if (NULL == node || NULL == qWorkerMgmt || NULL == pMsg) {
    QW_ERR_RET(TSDB_CODE_QRY_INVALID_INPUT);
  }

  int32_t       code = 0;
  SSubQueryMsg *msg = pMsg->pCont;
  SQWorkerMgmt *mgmt = (SQWorkerMgmt *)qWorkerMgmt;

  if (NULL == msg || pMsg->contLen <= sizeof(*msg)) {
    QW_ELOG("invalid query msg, msg:%p, msgLen:%d", msg, pMsg->contLen);
    QW_ERR_RET(TSDB_CODE_QRY_INVALID_INPUT);
  }

  msg->sId = be64toh(msg->sId);
  msg->queryId = be64toh(msg->queryId);
  msg->taskId = be64toh(msg->taskId);
  msg->refId = be64toh(msg->refId);
  msg->phyLen = ntohl(msg->phyLen);
  msg->sqlLen = ntohl(msg->sqlLen);

  uint64_t sId = msg->sId;
  uint64_t qId = msg->queryId;
  uint64_t tId = msg->taskId;
  int64_t  rId = msg->refId;

  SQWMsg qwMsg = {.node = node, .msg = msg->msg + msg->sqlLen, .msgLen = msg->phyLen};
  qwMsg.connInfo.handle = pMsg->handle;
  qwMsg.connInfo.ahandle = pMsg->ahandle;
  qwMsg.connInfo.refId = pMsg->refId;

  char *sql = strndup(msg->msg, msg->sqlLen);
  QW_SCH_TASK_DLOG("processQuery start, node:%p, handle:%p, sql:%s", node, pMsg->handle, sql);
  taosMemoryFreeClear(sql);

  QW_ERR_RET(qwProcessQuery(QW_FPARAMS(), &qwMsg, msg->taskType, msg->explain));

  QW_SCH_TASK_DLOG("processQuery end, node:%p", node);

  return TSDB_CODE_SUCCESS;
}

int32_t qWorkerProcessCQueryMsg(void *node, void *qWorkerMgmt, SRpcMsg *pMsg) {
  int32_t            code = 0;
  int8_t             status = 0;
  bool               queryDone = false;
  SQueryContinueReq *msg = (SQueryContinueReq *)pMsg->pCont;
  bool               needStop = false;
  SQWTaskCtx *       handles = NULL;
  SQWorkerMgmt *     mgmt = (SQWorkerMgmt *)qWorkerMgmt;

  if (NULL == msg || pMsg->contLen < sizeof(*msg)) {
    QW_ELOG("invalid cquery msg, msg:%p, msgLen:%d", msg, pMsg->contLen);
    QW_ERR_RET(TSDB_CODE_QRY_INVALID_INPUT);
  }

  uint64_t sId = msg->sId;
  uint64_t qId = msg->queryId;
  uint64_t tId = msg->taskId;
  int64_t  rId = 0;

  SQWMsg qwMsg = {.node = node, .msg = NULL, .msgLen = 0};
  qwMsg.connInfo.handle = pMsg->handle;
  qwMsg.connInfo.ahandle = pMsg->ahandle;
  qwMsg.connInfo.refId = pMsg->refId;

  QW_SCH_TASK_DLOG("processCQuery start, node:%p, handle:%p", node, pMsg->handle);

  QW_ERR_RET(qwProcessCQuery(QW_FPARAMS(), &qwMsg));

  QW_SCH_TASK_DLOG("processCQuery end, node:%p", node);

  return TSDB_CODE_SUCCESS;
}

int32_t qWorkerProcessReadyMsg(void *node, void *qWorkerMgmt, SRpcMsg *pMsg) {
  if (NULL == node || NULL == qWorkerMgmt || NULL == pMsg) {
    return TSDB_CODE_QRY_INVALID_INPUT;
  }

  SQWorkerMgmt *mgmt = (SQWorkerMgmt *)qWorkerMgmt;
  SResReadyReq *msg = pMsg->pCont;
  if (NULL == msg || pMsg->contLen < sizeof(*msg)) {
    QW_ELOG("invalid task ready msg, msg:%p, msgLen:%d", msg, pMsg->contLen);
    QW_ERR_RET(TSDB_CODE_QRY_INVALID_INPUT);
  }

  msg->sId = be64toh(msg->sId);
  msg->queryId = be64toh(msg->queryId);
  msg->taskId = be64toh(msg->taskId);

  uint64_t sId = msg->sId;
  uint64_t qId = msg->queryId;
  uint64_t tId = msg->taskId;
  int64_t  rId = 0;

  SQWMsg qwMsg = {.node = node, .msg = NULL, .msgLen = 0};
  qwMsg.connInfo.handle = pMsg->handle;
  qwMsg.connInfo.ahandle = pMsg->ahandle;
  qwMsg.connInfo.refId = pMsg->refId;

  QW_SCH_TASK_DLOG("processReady start, node:%p, handle:%p", node, pMsg->handle);

  QW_ERR_RET(qwProcessReady(QW_FPARAMS(), &qwMsg));

  QW_SCH_TASK_DLOG("processReady end, node:%p", node);

  return TSDB_CODE_SUCCESS;
}

int32_t qWorkerProcessStatusMsg(void *node, void *qWorkerMgmt, SRpcMsg *pMsg) {
  if (NULL == node || NULL == qWorkerMgmt || NULL == pMsg) {
    return TSDB_CODE_QRY_INVALID_INPUT;
  }

  int32_t             code = 0;
  SSchTasksStatusReq *msg = pMsg->pCont;
  if (NULL == msg || pMsg->contLen < sizeof(*msg)) {
    qError("invalid task status msg");
    QW_ERR_RET(TSDB_CODE_QRY_INVALID_INPUT);
  }

  SQWorkerMgmt *mgmt = (SQWorkerMgmt *)qWorkerMgmt;
  msg->sId = htobe64(msg->sId);
  uint64_t sId = msg->sId;

  SSchedulerStatusRsp *sStatus = NULL;

  // QW_ERR_JRET(qwGetSchTasksStatus(qWorkerMgmt, msg->sId, &sStatus));

_return:

  // QW_ERR_RET(qwBuildAndSendStatusRsp(pMsg, sStatus));

  return TSDB_CODE_SUCCESS;
}

int32_t qWorkerProcessFetchMsg(void *node, void *qWorkerMgmt, SRpcMsg *pMsg) {
  if (NULL == node || NULL == qWorkerMgmt || NULL == pMsg) {
    return TSDB_CODE_QRY_INVALID_INPUT;
  }

  SResFetchReq *msg = pMsg->pCont;
  SQWorkerMgmt *mgmt = (SQWorkerMgmt *)qWorkerMgmt;

  if (NULL == msg || pMsg->contLen < sizeof(*msg)) {
    QW_ELOG("invalid fetch msg, msg:%p, msgLen:%d", msg, pMsg->contLen);
    QW_ERR_RET(TSDB_CODE_QRY_INVALID_INPUT);
  }

  msg->sId = be64toh(msg->sId);
  msg->queryId = be64toh(msg->queryId);
  msg->taskId = be64toh(msg->taskId);

  uint64_t sId = msg->sId;
  uint64_t qId = msg->queryId;
  uint64_t tId = msg->taskId;
  int64_t  rId = 0;

  SQWMsg qwMsg = {.node = node, .msg = NULL, .msgLen = 0};
  qwMsg.connInfo.handle = pMsg->handle;
  qwMsg.connInfo.ahandle = pMsg->ahandle;
  qwMsg.connInfo.refId = pMsg->refId;

  QW_SCH_TASK_DLOG("processFetch start, node:%p, handle:%p", node, pMsg->handle);

  QW_ERR_RET(qwProcessFetch(QW_FPARAMS(), &qwMsg));

  QW_SCH_TASK_DLOG("processFetch end, node:%p", node);

  return TSDB_CODE_SUCCESS;
}

int32_t qWorkerProcessFetchRsp(void *node, void *qWorkerMgmt, SRpcMsg *pMsg) {
  qProcessFetchRsp(NULL, pMsg, NULL);
  return TSDB_CODE_SUCCESS;
}

int32_t qWorkerProcessCancelMsg(void *node, void *qWorkerMgmt, SRpcMsg *pMsg) {
  if (NULL == node || NULL == qWorkerMgmt || NULL == pMsg) {
    return TSDB_CODE_QRY_INVALID_INPUT;
  }

  SQWorkerMgmt *  mgmt = (SQWorkerMgmt *)qWorkerMgmt;
  int32_t         code = 0;
  STaskCancelReq *msg = pMsg->pCont;
  if (NULL == msg || pMsg->contLen < sizeof(*msg)) {
    qError("invalid task cancel msg");
    QW_ERR_RET(TSDB_CODE_QRY_INVALID_INPUT);
  }

  msg->sId = be64toh(msg->sId);
  msg->queryId = be64toh(msg->queryId);
  msg->taskId = be64toh(msg->taskId);
  msg->refId = be64toh(msg->refId);

  uint64_t sId = msg->sId;
  uint64_t qId = msg->queryId;
  uint64_t tId = msg->taskId;
  int64_t  rId = msg->refId;

  SQWMsg qwMsg = {.node = node, .msg = NULL, .msgLen = 0};
  qwMsg.connInfo.handle = pMsg->handle;
  qwMsg.connInfo.ahandle = pMsg->ahandle;
  qwMsg.connInfo.refId = pMsg->refId;

  // QW_ERR_JRET(qwCancelTask(qWorkerMgmt, msg->sId, msg->queryId, msg->taskId));

_return:

  QW_ERR_RET(qwBuildAndSendCancelRsp(&qwMsg.connInfo, code));
  QW_SCH_TASK_DLOG("cancel rsp send, handle:%p, code:%x - %s", qwMsg.connInfo.handle, code, tstrerror(code));

  return TSDB_CODE_SUCCESS;
}

int32_t qWorkerProcessDropMsg(void *node, void *qWorkerMgmt, SRpcMsg *pMsg) {
  if (NULL == node || NULL == qWorkerMgmt || NULL == pMsg) {
    return TSDB_CODE_QRY_INVALID_INPUT;
  }

  int32_t       code = 0;
  STaskDropReq *msg = pMsg->pCont;
  SQWorkerMgmt *mgmt = (SQWorkerMgmt *)qWorkerMgmt;

  if (NULL == msg || pMsg->contLen < sizeof(*msg)) {
    QW_ELOG("invalid task drop msg, msg:%p, msgLen:%d", msg, pMsg->contLen);
    QW_ERR_RET(TSDB_CODE_QRY_INVALID_INPUT);
  }

  msg->sId = be64toh(msg->sId);
  msg->queryId = be64toh(msg->queryId);
  msg->taskId = be64toh(msg->taskId);
  msg->refId = be64toh(msg->refId);

  uint64_t sId = msg->sId;
  uint64_t qId = msg->queryId;
  uint64_t tId = msg->taskId;
  int64_t  rId = msg->refId;

  SQWMsg qwMsg = {.node = node, .msg = NULL, .msgLen = 0, .code = pMsg->code};
  qwMsg.connInfo.handle = pMsg->handle;
  qwMsg.connInfo.ahandle = pMsg->ahandle;
  qwMsg.connInfo.refId = pMsg->refId;

  if (TSDB_CODE_RPC_NETWORK_UNAVAIL == pMsg->code) {
    QW_SCH_TASK_DLOG("receive drop task due to network broken, error:%s", tstrerror(pMsg->code));
  }

  QW_SCH_TASK_DLOG("processDrop start, node:%p, handle:%p", node, pMsg->handle);

  QW_ERR_RET(qwProcessDrop(QW_FPARAMS(), &qwMsg));

  QW_SCH_TASK_DLOG("processDrop end, node:%p", node);

  return TSDB_CODE_SUCCESS;
}

int32_t qWorkerProcessHbMsg(void *node, void *qWorkerMgmt, SRpcMsg *pMsg) {
  if (NULL == node || NULL == qWorkerMgmt || NULL == pMsg) {
    return TSDB_CODE_QRY_INVALID_INPUT;
  }

  int32_t         code = 0;
  SSchedulerHbReq req = {0};
  SQWorkerMgmt *  mgmt = (SQWorkerMgmt *)qWorkerMgmt;

  if (NULL == pMsg->pCont) {
    QW_ELOG("invalid hb msg, msg:%p, msgLen:%d", pMsg->pCont, pMsg->contLen);
    QW_ERR_RET(TSDB_CODE_QRY_INVALID_INPUT);
  }

  if (tDeserializeSSchedulerHbReq(pMsg->pCont, pMsg->contLen, &req)) {
    QW_ELOG("invalid hb msg, msg:%p, msgLen:%d", pMsg->pCont, pMsg->contLen);
    tFreeSSchedulerHbReq(&req);
    QW_ERR_RET(TSDB_CODE_QRY_INVALID_INPUT);
  }

  uint64_t sId = req.sId;
<<<<<<< HEAD
  SQWMsg   qwMsg = {.node = node, .msg = NULL, .msgLen = 0};
=======
  SQWMsg qwMsg = {.node = node, .msg = NULL, .msgLen = 0, .code = pMsg->code};
>>>>>>> d16a2e27
  qwMsg.connInfo.handle = pMsg->handle;
  qwMsg.connInfo.ahandle = pMsg->ahandle;
  qwMsg.connInfo.refId = pMsg->refId;

  if (TSDB_CODE_RPC_NETWORK_UNAVAIL == pMsg->code) {
    QW_SCH_DLOG("receive Hb msg due to network broken, error:%s", tstrerror(pMsg->code));    
  }

  QW_SCH_DLOG("processHb start, node:%p, handle:%p", node, pMsg->handle);

  QW_ERR_RET(qwProcessHb(mgmt, &qwMsg, &req));

  QW_SCH_DLOG("processHb end, node:%p", node);

  return TSDB_CODE_SUCCESS;
}

int32_t qWorkerProcessShowMsg(void *node, void *qWorkerMgmt, SRpcMsg *pMsg) {
  if (NULL == node || NULL == qWorkerMgmt || NULL == pMsg) {
    return TSDB_CODE_QRY_INVALID_INPUT;
  }

  int32_t          code = 0;
  SVShowTablesReq *pReq = pMsg->pCont;
  QW_RET(qwBuildAndSendShowRsp(pMsg, code));
}

int32_t qWorkerProcessShowFetchMsg(void *node, void *qWorkerMgmt, SRpcMsg *pMsg) {
  if (NULL == node || NULL == qWorkerMgmt || NULL == pMsg) {
    return TSDB_CODE_QRY_INVALID_INPUT;
  }

  SVShowTablesFetchReq *pFetchReq = pMsg->pCont;
  QW_RET(qwBuildAndSendShowFetchRsp(pMsg, pFetchReq));
}<|MERGE_RESOLUTION|>--- conflicted
+++ resolved
@@ -291,14 +291,8 @@
   return TSDB_CODE_SUCCESS;
 }
 
-<<<<<<< HEAD
-int32_t qwRegisterBrokenLinkArg(QW_FPARAMS_DEF, SQWConnInfo *pConn) {
+int32_t qwRegisterQueryBrokenLinkArg(QW_FPARAMS_DEF, SQWConnInfo *pConn) {
   STaskDropReq *req = (STaskDropReq *)rpcMallocCont(sizeof(STaskDropReq));
-=======
-
-int32_t qwRegisterQueryBrokenLinkArg(QW_FPARAMS_DEF, SQWConnInfo *pConn) {
-  STaskDropReq * req = (STaskDropReq *)rpcMallocCont(sizeof(STaskDropReq));
->>>>>>> d16a2e27
   if (NULL == req) {
     QW_SCH_TASK_ELOG("rpcMallocCont %d failed", (int32_t)sizeof(STaskDropReq));
     QW_ERR_RET(TSDB_CODE_QRY_OUT_OF_MEMORY);
@@ -325,8 +319,6 @@
   return TSDB_CODE_SUCCESS;
 }
 
-<<<<<<< HEAD
-=======
 int32_t qwRegisterHbBrokenLinkArg(SQWorkerMgmt *mgmt, uint64_t sId, SQWConnInfo *pConn) {
   SSchedulerHbReq req = {0};
   req.header.vgId = mgmt->nodeId;
@@ -347,24 +339,22 @@
     taosMemoryFree(msg);
     QW_ERR_RET(TSDB_CODE_QRY_OUT_OF_MEMORY);
   }
-  
+
   SRpcMsg pMsg = {
-    .handle  = pConn->handle,
-    .ahandle = pConn->ahandle,
-    .msgType = TDMT_VND_QUERY_HEARTBEAT,
-    .pCont   = msg,
-    .contLen = sizeof(SSchedulerHbReq),
-    .code    = TSDB_CODE_RPC_NETWORK_UNAVAIL,
-  };
-  
+      .handle = pConn->handle,
+      .ahandle = pConn->ahandle,
+      .refId = pConn->refId,
+      .msgType = TDMT_VND_QUERY_HEARTBEAT,
+      .pCont = msg,
+      .contLen = sizeof(SSchedulerHbReq),
+      .code = TSDB_CODE_RPC_NETWORK_UNAVAIL,
+  };
+
   tmsgRegisterBrokenLinkArg(&mgmt->msgCb, &pMsg);
 
   return TSDB_CODE_SUCCESS;
 }
 
-
-
->>>>>>> d16a2e27
 int32_t qWorkerProcessQueryMsg(void *node, void *qWorkerMgmt, SRpcMsg *pMsg) {
   if (NULL == node || NULL == qWorkerMgmt || NULL == pMsg) {
     QW_ERR_RET(TSDB_CODE_QRY_INVALID_INPUT);
@@ -644,17 +634,13 @@
   }
 
   uint64_t sId = req.sId;
-<<<<<<< HEAD
-  SQWMsg   qwMsg = {.node = node, .msg = NULL, .msgLen = 0};
-=======
-  SQWMsg qwMsg = {.node = node, .msg = NULL, .msgLen = 0, .code = pMsg->code};
->>>>>>> d16a2e27
+  SQWMsg   qwMsg = {.node = node, .msg = NULL, .msgLen = 0, .code = pMsg->code};
   qwMsg.connInfo.handle = pMsg->handle;
   qwMsg.connInfo.ahandle = pMsg->ahandle;
   qwMsg.connInfo.refId = pMsg->refId;
 
   if (TSDB_CODE_RPC_NETWORK_UNAVAIL == pMsg->code) {
-    QW_SCH_DLOG("receive Hb msg due to network broken, error:%s", tstrerror(pMsg->code));    
+    QW_SCH_DLOG("receive Hb msg due to network broken, error:%s", tstrerror(pMsg->code));
   }
 
   QW_SCH_DLOG("processHb start, node:%p, handle:%p", node, pMsg->handle);
