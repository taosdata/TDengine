--- conflicted
+++ resolved
@@ -167,16 +167,10 @@
     if (taskHandle) {
       qwDbgSimulateSleep();
 
-<<<<<<< HEAD
       taosEnableMemoryPoolUsage(gQueryMgmt.memPoolHandle, ctx->memPoolSession);
       code = qExecTaskOpt(taskHandle, pResList, &useconds, &hasMore, &localFetch);
       taosDisableMemoryPoolUsage();
       
-=======
-      tsEnableRandErr = true;
-      code = qExecTaskOpt(taskHandle, pResList, &useconds, &hasMore, &localFetch);
-      tsEnableRandErr = false;
->>>>>>> 37fc4f56
       if (code) {
         if (code != TSDB_CODE_OPS_NOT_SUPPORT) {
           QW_TASK_ELOG("qExecTask failed, code:%x - %s", code, tstrerror(code));
@@ -807,16 +801,9 @@
     QW_ERR_JRET(code);
   }
 
-<<<<<<< HEAD
   taosEnableMemoryPoolUsage(gQueryMgmt.memPoolHandle, ctx->memPoolSession);
   code = qCreateExecTask(qwMsg->node, mgmt->nodeId, tId, plan, &pTaskInfo, &sinkHandle, qwMsg->msgInfo.compressMsg, sql, OPTR_EXEC_MODEL_BATCH);
   taosDisableMemoryPoolUsage();
-=======
-  tsEnableRandErr = true;
-  code = qCreateExecTask(qwMsg->node, mgmt->nodeId, tId, plan, &pTaskInfo, &sinkHandle, qwMsg->msgInfo.compressMsg, sql,
-                         OPTR_EXEC_MODEL_BATCH);
-  tsEnableRandErr = false;
->>>>>>> 37fc4f56
   
   sql = NULL;
   if (code) {
