#include "qworker.h"
#include "tcommon.h"
#include "executor.h"
#include "planner.h"
#include "query.h"
#include "qworkerInt.h"
#include "qworkerMsg.h"
#include "tmsg.h"
#include "tname.h"
#include "dataSinkMgt.h"

SQWDebug gQWDebug = {.statusEnable = true, .dumpEnable = true};

int32_t qwDbgValidateStatus(QW_FPARAMS_DEF, int8_t oriStatus, int8_t newStatus, bool *ignore) {
  if (!gQWDebug.statusEnable) {
    return TSDB_CODE_SUCCESS;
  }

  int32_t code = 0;

  if (oriStatus == newStatus) {
    if (newStatus == JOB_TASK_STATUS_EXECUTING || newStatus == JOB_TASK_STATUS_FAILED) {
      *ignore = true;
      return TSDB_CODE_SUCCESS;
    }

    QW_ERR_JRET(TSDB_CODE_QRY_APP_ERROR);
  }
  
  switch (oriStatus) {
    case JOB_TASK_STATUS_NULL:
      if (newStatus != JOB_TASK_STATUS_EXECUTING 
       && newStatus != JOB_TASK_STATUS_FAILED 
       && newStatus != JOB_TASK_STATUS_NOT_START) {
        QW_ERR_JRET(TSDB_CODE_QRY_APP_ERROR);
      }
      
      break;
    case JOB_TASK_STATUS_NOT_START:
      if (newStatus != JOB_TASK_STATUS_CANCELLED) {
        QW_ERR_JRET(TSDB_CODE_QRY_APP_ERROR);
      }
      
      break;
    case JOB_TASK_STATUS_EXECUTING:
      if (newStatus != JOB_TASK_STATUS_PARTIAL_SUCCEED 
       && newStatus != JOB_TASK_STATUS_SUCCEED 
       && newStatus != JOB_TASK_STATUS_FAILED 
       && newStatus != JOB_TASK_STATUS_CANCELLING 
       && newStatus != JOB_TASK_STATUS_CANCELLED 
       && newStatus != JOB_TASK_STATUS_DROPPING) {
        QW_ERR_JRET(TSDB_CODE_QRY_APP_ERROR);
      }
      
      break;
    case JOB_TASK_STATUS_PARTIAL_SUCCEED:
      if (newStatus != JOB_TASK_STATUS_EXECUTING 
       && newStatus != JOB_TASK_STATUS_SUCCEED
       && newStatus != JOB_TASK_STATUS_CANCELLED
       && newStatus != JOB_TASK_STATUS_FAILED
       && newStatus != JOB_TASK_STATUS_DROPPING) {
        QW_ERR_JRET(TSDB_CODE_QRY_APP_ERROR);
      }
      
      break;
    case JOB_TASK_STATUS_SUCCEED:
      if (newStatus != JOB_TASK_STATUS_CANCELLED
       && newStatus != JOB_TASK_STATUS_DROPPING
       && newStatus != JOB_TASK_STATUS_FAILED) {
        QW_ERR_JRET(TSDB_CODE_QRY_APP_ERROR);
      }

      break;
    case JOB_TASK_STATUS_FAILED:
      if (newStatus != JOB_TASK_STATUS_CANCELLED && newStatus != JOB_TASK_STATUS_DROPPING) {
        QW_ERR_JRET(TSDB_CODE_QRY_APP_ERROR);
      }
      break;

    case JOB_TASK_STATUS_CANCELLING:
      if (newStatus != JOB_TASK_STATUS_CANCELLED) {
        QW_ERR_JRET(TSDB_CODE_QRY_APP_ERROR);
      }
      
      break;
    case JOB_TASK_STATUS_CANCELLED:
    case JOB_TASK_STATUS_DROPPING:
      if (newStatus != JOB_TASK_STATUS_FAILED && newStatus != JOB_TASK_STATUS_PARTIAL_SUCCEED) {
        QW_ERR_JRET(TSDB_CODE_QRY_APP_ERROR);
      }
      break;
      
    default:
      QW_TASK_ELOG("invalid task origStatus:%s", jobTaskStatusStr(oriStatus));
      return TSDB_CODE_QRY_APP_ERROR;
  }

  return TSDB_CODE_SUCCESS;

_return:

  QW_TASK_ELOG("invalid task status update from %s to %s", jobTaskStatusStr(oriStatus), jobTaskStatusStr(newStatus));
  QW_RET(code);
}

void qwDbgDumpSchInfo(SQWSchStatus *sch, int32_t i) {

}

void qwDbgDumpMgmtInfo(SQWorkerMgmt *mgmt) {
  if (!gQWDebug.dumpEnable) {
    return;
  }

  QW_LOCK(QW_READ, &mgmt->schLock);
  
  QW_DUMP("total remain schduler num:%d", taosHashGetSize(mgmt->schHash));

  void *key = NULL;
  size_t keyLen = 0;
  int32_t i = 0;
  SQWSchStatus *sch = NULL;

  void *pIter = taosHashIterate(mgmt->schHash, NULL);
  while (pIter) {
    sch = (SQWSchStatus *)pIter;
    qwDbgDumpSchInfo(sch, i);
    ++i;
    pIter = taosHashIterate(mgmt->schHash, pIter);
  }

  QW_UNLOCK(QW_READ, &mgmt->schLock);

  QW_DUMP("total remain ctx num:%d", taosHashGetSize(mgmt->ctxHash));
}

char *qwPhaseStr(int32_t phase) {
  switch (phase) {
    case QW_PHASE_PRE_QUERY:
      return "PRE_QUERY";
    case QW_PHASE_POST_QUERY:
      return "POST_QUERY";
    case QW_PHASE_PRE_FETCH:
      return "PRE_FETCH";
    case QW_PHASE_POST_FETCH:
      return "POST_FETCH";
    case QW_PHASE_PRE_CQUERY:
      return "PRE_CQUERY";
    case QW_PHASE_POST_CQUERY:
      return "POST_CQUERY";
    default:
      break;
  }

  return "UNKNOWN";
}

char *qwBufStatusStr(int32_t bufStatus) {
  switch (bufStatus) {
    case DS_BUF_LOW:
      return "LOW";
    case DS_BUF_FULL:
      return "FULL";
    case DS_BUF_EMPTY:
      return "EMPTY";
    default:
      break;
  }

  return "UNKNOWN";
}

int32_t qwSetTaskStatus(QW_FPARAMS_DEF, SQWTaskStatus *task, int8_t status) {
  int32_t code = 0;
  int8_t origStatus = 0;
  bool ignore = false;

  while (true) {
    origStatus = atomic_load_8(&task->status);
    
    QW_ERR_RET(qwDbgValidateStatus(QW_FPARAMS(), origStatus, status, &ignore));
    if (ignore) {
      break;
    }
    
    if (origStatus != atomic_val_compare_exchange_8(&task->status, origStatus, status)) {
      continue;
    }
    
    QW_TASK_DLOG("task status updated from %s to %s", jobTaskStatusStr(origStatus), jobTaskStatusStr(status));

    break;
  }
  
  return TSDB_CODE_SUCCESS;
}


int32_t qwAddSchedulerImpl(SQWorkerMgmt *mgmt, uint64_t sId, int32_t rwType) {
  SQWSchStatus newSch = {0};
  newSch.tasksHash = taosHashInit(mgmt->cfg.maxSchTaskNum, taosGetDefaultHashFunction(TSDB_DATA_TYPE_BINARY), false, HASH_NO_LOCK);
  if (NULL == newSch.tasksHash) {
    QW_SCH_ELOG("taosHashInit %d failed", mgmt->cfg.maxSchTaskNum);
    QW_ERR_RET(TSDB_CODE_QRY_OUT_OF_MEMORY);
  }

  QW_LOCK(QW_WRITE, &mgmt->schLock);
  int32_t code = taosHashPut(mgmt->schHash, &sId, sizeof(sId), &newSch, sizeof(newSch));
  if (0 != code) {
    if (!HASH_NODE_EXIST(code)) {
      QW_UNLOCK(QW_WRITE, &mgmt->schLock);
      
      QW_SCH_ELOG("taosHashPut new sch to scheduleHash failed, errno:%d", errno);
      taosHashCleanup(newSch.tasksHash);
      QW_ERR_RET(TSDB_CODE_QRY_OUT_OF_MEMORY);
    }

    taosHashCleanup(newSch.tasksHash);
  }
  QW_UNLOCK(QW_WRITE, &mgmt->schLock);

  return TSDB_CODE_SUCCESS;  
}

int32_t qwAcquireSchedulerImpl(SQWorkerMgmt *mgmt, uint64_t sId, int32_t rwType, SQWSchStatus **sch, int32_t nOpt) {
  while (true) {
    QW_LOCK(rwType, &mgmt->schLock);
    *sch = taosHashGet(mgmt->schHash, &sId, sizeof(sId));
    if (NULL == (*sch)) {
      QW_UNLOCK(rwType, &mgmt->schLock);
      
      if (QW_NOT_EXIST_ADD == nOpt) {
        QW_ERR_RET(qwAddSchedulerImpl(mgmt, sId, rwType));

        nOpt = QW_NOT_EXIST_RET_ERR;
        
        continue;
      } else if (QW_NOT_EXIST_RET_ERR == nOpt) {
        QW_RET(TSDB_CODE_QRY_SCH_NOT_EXIST);
      } else {
        QW_SCH_ELOG("unknown notExistOpt:%d", nOpt);
        QW_ERR_RET(TSDB_CODE_QRY_APP_ERROR);
      }
    }

    break;
  }

  return TSDB_CODE_SUCCESS;
}

int32_t qwAcquireAddScheduler(SQWorkerMgmt *mgmt, uint64_t sId, int32_t rwType, SQWSchStatus **sch) {
  return qwAcquireSchedulerImpl(mgmt, sId, rwType, sch, QW_NOT_EXIST_ADD);
}

int32_t qwAcquireScheduler(SQWorkerMgmt *mgmt, uint64_t sId, int32_t rwType, SQWSchStatus **sch) {
  return qwAcquireSchedulerImpl(mgmt, sId, rwType, sch, QW_NOT_EXIST_RET_ERR);
}

void qwReleaseScheduler(int32_t rwType, SQWorkerMgmt *mgmt) {
  QW_UNLOCK(rwType, &mgmt->schLock);
}


int32_t qwAcquireTaskStatus(QW_FPARAMS_DEF, int32_t rwType, SQWSchStatus *sch, SQWTaskStatus **task) {
  char id[sizeof(qId) + sizeof(tId)] = {0};
  QW_SET_QTID(id, qId, tId);

  QW_LOCK(rwType, &sch->tasksLock);
  *task = taosHashGet(sch->tasksHash, id, sizeof(id));
  if (NULL == (*task)) {
    QW_UNLOCK(rwType, &sch->tasksLock);
    QW_ERR_RET(TSDB_CODE_QRY_TASK_NOT_EXIST);
  }

  return TSDB_CODE_SUCCESS;
}



int32_t qwAddTaskStatusImpl(QW_FPARAMS_DEF, SQWSchStatus *sch, int32_t rwType, int32_t status, SQWTaskStatus **task) {
  int32_t code = 0;

  char id[sizeof(qId) + sizeof(tId)] = {0};
  QW_SET_QTID(id, qId, tId);

  SQWTaskStatus ntask = {0};
  ntask.status = status;
  ntask.refId = rId;

  QW_LOCK(QW_WRITE, &sch->tasksLock);
  code = taosHashPut(sch->tasksHash, id, sizeof(id), &ntask, sizeof(ntask));
  if (0 != code) {
    QW_UNLOCK(QW_WRITE, &sch->tasksLock);
    if (HASH_NODE_EXIST(code)) {
      if (rwType && task) {
        QW_RET(qwAcquireTaskStatus(QW_FPARAMS(), rwType, sch, task));
      } else {
        QW_TASK_ELOG("task status already exist, newStatus:%s", jobTaskStatusStr(status));
        QW_ERR_RET(TSDB_CODE_QRY_TASK_ALREADY_EXIST);
      }
    } else {
      QW_TASK_ELOG("taosHashPut to tasksHash failed, error:%x - %s", code, tstrerror(code));
      QW_ERR_RET(TSDB_CODE_QRY_OUT_OF_MEMORY);
    }
  }
  QW_UNLOCK(QW_WRITE, &sch->tasksLock);

  QW_TASK_DLOG("task status added, newStatus:%s", jobTaskStatusStr(status));

  if (rwType && task) {
    QW_ERR_RET(qwAcquireTaskStatus(QW_FPARAMS(), rwType, sch, task));
  }

  return TSDB_CODE_SUCCESS;
}

int32_t qwAddTaskStatus(QW_FPARAMS_DEF, int32_t status) {
  SQWSchStatus *tsch = NULL;
  int32_t code = 0;
  QW_ERR_RET(qwAcquireAddScheduler(mgmt, sId, QW_READ, &tsch));

  QW_ERR_JRET(qwAddTaskStatusImpl(QW_FPARAMS(), tsch, 0, status, NULL));

_return:

  qwReleaseScheduler(QW_READ, mgmt);
  
  QW_RET(code);
}


int32_t qwAddAcquireTaskStatus(QW_FPARAMS_DEF, int32_t rwType, SQWSchStatus *sch, int32_t status, SQWTaskStatus **task) {
  return qwAddTaskStatusImpl(QW_FPARAMS(), sch, rwType, status, task);
}


void qwReleaseTaskStatus(int32_t rwType, SQWSchStatus *sch) {
  QW_UNLOCK(rwType, &sch->tasksLock);
}


int32_t qwAcquireTaskCtx(QW_FPARAMS_DEF, SQWTaskCtx **ctx) {
  char id[sizeof(qId) + sizeof(tId)] = {0};
  QW_SET_QTID(id, qId, tId);

  *ctx = taosHashAcquire(mgmt->ctxHash, id, sizeof(id));
  if (NULL == (*ctx)) {
    QW_TASK_DLOG_E("task ctx not exist, may be dropped");
    QW_ERR_RET(TSDB_CODE_QRY_TASK_CTX_NOT_EXIST);
  }

  return TSDB_CODE_SUCCESS;
}

int32_t qwGetTaskCtx(QW_FPARAMS_DEF, SQWTaskCtx **ctx) {
  char id[sizeof(qId) + sizeof(tId)] = {0};
  QW_SET_QTID(id, qId, tId);
  
  *ctx = taosHashGet(mgmt->ctxHash, id, sizeof(id));
  if (NULL == (*ctx)) {
    QW_TASK_DLOG_E("task ctx not exist, may be dropped");
    QW_ERR_RET(TSDB_CODE_QRY_TASK_CTX_NOT_EXIST);
  }

  return TSDB_CODE_SUCCESS;
}

int32_t qwAddTaskCtxImpl(QW_FPARAMS_DEF, bool acquire, SQWTaskCtx **ctx) {
  char id[sizeof(qId) + sizeof(tId)] = {0};
  QW_SET_QTID(id, qId, tId);

  SQWTaskCtx nctx = {0};

  int32_t code = taosHashPut(mgmt->ctxHash, id, sizeof(id), &nctx, sizeof(SQWTaskCtx));
  if (0 != code) {
    if (HASH_NODE_EXIST(code)) {
      if (acquire && ctx) {
        QW_RET(qwAcquireTaskCtx(QW_FPARAMS(), ctx));
      } else if (ctx) {
        QW_RET(qwGetTaskCtx(QW_FPARAMS(), ctx));
      } else {
        QW_TASK_ELOG_E("task ctx already exist");
        QW_ERR_RET(TSDB_CODE_QRY_TASK_ALREADY_EXIST);
      }
    } else {
      QW_TASK_ELOG("taosHashPut to ctxHash failed, error:%x", code);
      QW_ERR_RET(TSDB_CODE_QRY_OUT_OF_MEMORY);
    }
  }

  if (acquire && ctx) {
    QW_RET(qwAcquireTaskCtx(QW_FPARAMS(), ctx));
  } else if (ctx) {
    QW_RET(qwGetTaskCtx(QW_FPARAMS(), ctx));
  }

  return TSDB_CODE_SUCCESS;
}

int32_t qwAddTaskCtx(QW_FPARAMS_DEF) {
  QW_RET(qwAddTaskCtxImpl(QW_FPARAMS(), false, NULL));
}

int32_t qwAddAcquireTaskCtx(QW_FPARAMS_DEF, SQWTaskCtx **ctx) {
  return qwAddTaskCtxImpl(QW_FPARAMS(), true, ctx);
}

void qwReleaseTaskCtx(SQWorkerMgmt *mgmt, void *ctx) {
  taosHashRelease(mgmt->ctxHash, ctx);
}

void qwFreeTaskHandle(QW_FPARAMS_DEF, qTaskInfo_t *taskHandle) {  
  // Note: free/kill may in RC
  qTaskInfo_t otaskHandle = atomic_load_ptr(taskHandle);
  if (otaskHandle && atomic_val_compare_exchange_ptr(taskHandle, otaskHandle, NULL)) {
    qDestroyTask(otaskHandle);
  }
}

int32_t qwKillTaskHandle(QW_FPARAMS_DEF, SQWTaskCtx *ctx) {
  int32_t code = 0;
  // Note: free/kill may in RC
  qTaskInfo_t taskHandle = atomic_load_ptr(&ctx->taskHandle);
  if (taskHandle && atomic_val_compare_exchange_ptr(&ctx->taskHandle, taskHandle, NULL)) {
    code = qAsyncKillTask(taskHandle);
    atomic_store_ptr(&ctx->taskHandle, taskHandle);
  }

  QW_RET(code);
}


void qwFreeTask(QW_FPARAMS_DEF, SQWTaskCtx *ctx) {
  rpcReleaseHandle(ctx->connInfo.handle, TAOS_CONN_SERVER);
  ctx->connInfo.handle = NULL;

  qwFreeTaskHandle(QW_FPARAMS(), &ctx->taskHandle);
  
  if (ctx->sinkHandle) {
    dsDestroyDataSinker(ctx->sinkHandle);
    ctx->sinkHandle = NULL;
  }
}


int32_t qwDropTaskCtx(QW_FPARAMS_DEF) {
  char id[sizeof(qId) + sizeof(tId)] = {0};
  QW_SET_QTID(id, qId, tId);
  SQWTaskCtx octx;

  SQWTaskCtx *ctx = taosHashGet(mgmt->ctxHash, id, sizeof(id));
  if (NULL == ctx) {
    QW_ERR_RET(TSDB_CODE_QRY_TASK_CTX_NOT_EXIST);
  }

  octx = *ctx;

  atomic_store_ptr(&ctx->taskHandle, NULL);
  atomic_store_ptr(&ctx->sinkHandle, NULL);

  QW_SET_EVENT_PROCESSED(ctx, QW_EVENT_DROP);

  if (taosHashRemove(mgmt->ctxHash, id, sizeof(id))) {
    QW_TASK_ELOG_E("taosHashRemove from ctx hash failed");    
    QW_ERR_RET(TSDB_CODE_QRY_TASK_CTX_NOT_EXIST);
  }

  qwFreeTask(QW_FPARAMS(), &octx);

  QW_TASK_DLOG_E("task ctx dropped");
  
  return TSDB_CODE_SUCCESS;
}

int32_t qwDropTaskStatus(QW_FPARAMS_DEF) {
  SQWSchStatus *sch = NULL;
  SQWTaskStatus *task = NULL;
  int32_t code = 0;
  
  char id[sizeof(qId) + sizeof(tId)] = {0};
  QW_SET_QTID(id, qId, tId);

  if (qwAcquireScheduler(mgmt, sId, QW_WRITE, &sch)) {
    QW_TASK_WLOG_E("scheduler does not exist");
    return TSDB_CODE_SUCCESS;
  }

  if (qwAcquireTaskStatus(QW_FPARAMS(), QW_WRITE, sch, &task)) {
    qwReleaseScheduler(QW_WRITE, mgmt);
    
    QW_TASK_WLOG_E("task does not exist");
    return TSDB_CODE_SUCCESS;
  }

  if (taosHashRemove(sch->tasksHash, id, sizeof(id))) {
    QW_TASK_ELOG_E("taosHashRemove task from hash failed");
    QW_ERR_JRET(TSDB_CODE_QRY_APP_ERROR);
  }

  QW_TASK_DLOG_E("task status dropped");

_return:

  if (task) {
    qwReleaseTaskStatus(QW_WRITE, sch);
  }
  qwReleaseScheduler(QW_WRITE, mgmt);
  
  QW_RET(code);
}

int32_t qwUpdateTaskStatus(QW_FPARAMS_DEF, int8_t status) {
  SQWSchStatus *sch = NULL;
  SQWTaskStatus *task = NULL;
  int32_t code = 0;

  QW_ERR_RET(qwAcquireScheduler(mgmt, sId, QW_READ, &sch));
  QW_ERR_JRET(qwAcquireTaskStatus(QW_FPARAMS(), QW_READ, sch, &task));

  QW_ERR_JRET(qwSetTaskStatus(QW_FPARAMS(), task, status));
  
_return:

  if (task) {
    qwReleaseTaskStatus(QW_READ, sch);
  }
  qwReleaseScheduler(QW_READ, mgmt);

  QW_RET(code);
}

int32_t qwDropTask(QW_FPARAMS_DEF) {
  QW_ERR_RET(qwDropTaskStatus(QW_FPARAMS()));
  QW_ERR_RET(qwDropTaskCtx(QW_FPARAMS()));

  return TSDB_CODE_SUCCESS;
}

int32_t qwExecTask(QW_FPARAMS_DEF, SQWTaskCtx *ctx, bool *queryEnd) {
  int32_t code = 0;
  bool  qcontinue = true;
  SSDataBlock* pRes = NULL;
  uint64_t useconds = 0;
  int32_t i = 0;
  int32_t execNum = 0;
  qTaskInfo_t *taskHandle = &ctx->taskHandle; 
  DataSinkHandle sinkHandle = ctx->sinkHandle;
 
  while (true) {
    QW_TASK_DLOG("start to execTask, loopIdx:%d", i++);

    code = qExecTask(*taskHandle, &pRes, &useconds);
    if (code) {
      QW_TASK_ELOG("qExecTask failed, code:%x - %s", code, tstrerror(code));
      QW_ERR_RET(code);
    }

    ++execNum;

    if (NULL == pRes) {
      QW_TASK_DLOG("qExecTask end with empty res, useconds:%"PRIu64, useconds);

      dsEndPut(sinkHandle, useconds);
      
      if (TASK_TYPE_TEMP == ctx->taskType) {
        qwFreeTaskHandle(QW_FPARAMS(), taskHandle);
      }

      if (queryEnd) {
        *queryEnd = true;
      }
      
      break;
    }

    int32_t rows = pRes->info.rows;

    ASSERT(pRes->info.rows > 0);

    SInputData inputData = {.pData = pRes};
    code = dsPutDataBlock(sinkHandle, &inputData, &qcontinue);
    if (code) {
      QW_TASK_ELOG("dsPutDataBlock failed, code:%x - %s", code, tstrerror(code));
      QW_ERR_RET(code);
    }

    QW_TASK_DLOG("data put into sink, rows:%d, continueExecTask:%d", rows, qcontinue);
    
    if (!qcontinue) {
      break;
    }

    if (QW_IS_EVENT_RECEIVED(ctx, QW_EVENT_READY) && execNum >= QW_DEFAULT_SHORT_RUN_TIMES) {
      break;
    }

    if (QW_IS_EVENT_RECEIVED(ctx, QW_EVENT_FETCH)) {
      break;
    }

    if (atomic_load_32(&ctx->rspCode)) {
      break;
    }
  }

  QW_RET(code);
}

int32_t qwGenerateSchHbRsp(SQWorkerMgmt *mgmt, SQWSchStatus *sch, SQWHbInfo *hbInfo) {
  int32_t taskNum = 0;

  hbInfo->connInfo = sch->hbConnInfo;
  hbInfo->rsp.epId = sch->hbEpId;

  QW_LOCK(QW_READ, &sch->tasksLock);
  
  taskNum = taosHashGetSize(sch->tasksHash);

  hbInfo->rsp.taskStatus = taosArrayInit(taskNum, sizeof(STaskStatus));
  if (NULL == hbInfo->rsp.taskStatus) {
    QW_UNLOCK(QW_READ, &sch->tasksLock);
    QW_ELOG("taosArrayInit taskStatus failed, num:%d", taskNum);
    return TSDB_CODE_QRY_OUT_OF_MEMORY;
  }

  void *key = NULL;
  size_t keyLen = 0;
  int32_t i = 0;
  STaskStatus status = {0};

  void *pIter = taosHashIterate(sch->tasksHash, NULL);
  while (pIter) {
    SQWTaskStatus *taskStatus = (SQWTaskStatus *)pIter;
    key = taosHashGetKey(pIter, &keyLen);

    //TODO GET EXECUTOR API TO GET MORE INFO

    QW_GET_QTID(key, status.queryId, status.taskId);
    status.status = taskStatus->status;
    status.refId = taskStatus->refId;
    
    taosArrayPush(hbInfo->rsp.taskStatus, &status);
    
    ++i;
    pIter = taosHashIterate(sch->tasksHash, pIter);
  }  

  QW_UNLOCK(QW_READ, &sch->tasksLock);

  return TSDB_CODE_SUCCESS;
}


int32_t qwGetResFromSink(QW_FPARAMS_DEF, SQWTaskCtx *ctx, int32_t *dataLen, void **rspMsg, SOutputData *pOutput) {
  int32_t len = 0;
  SRetrieveTableRsp *rsp = NULL;
  bool queryEnd = false;
  int32_t code = 0;

  if (ctx->emptyRes) {
    QW_TASK_DLOG_E("query end with empty result");
    
    qwUpdateTaskStatus(QW_FPARAMS(), JOB_TASK_STATUS_SUCCEED);
    QW_ERR_RET(qwMallocFetchRsp(len, &rsp));      
    
    *rspMsg = rsp;
    *dataLen = 0;
    pOutput->queryEnd = true;
    
    return TSDB_CODE_SUCCESS;
  }

  dsGetDataLength(ctx->sinkHandle, &len, &queryEnd);

  if (len < 0) {
    QW_TASK_ELOG("invalid length from dsGetDataLength, length:%d", len);
    QW_ERR_RET(TSDB_CODE_QRY_INVALID_INPUT);
  }

  if (len == 0) {
    if (queryEnd) {
      code = dsGetDataBlock(ctx->sinkHandle, pOutput);
      if (code) {
        QW_TASK_ELOG("dsGetDataBlock failed, code:%x - %s", code, tstrerror(code));
        QW_ERR_RET(code);
      }
    
      QW_TASK_DLOG_E("no data in sink and query end");

      qwUpdateTaskStatus(QW_FPARAMS(), JOB_TASK_STATUS_SUCCEED);
      QW_ERR_RET(qwMallocFetchRsp(len, &rsp));

      *rspMsg = rsp;
      *dataLen = 0;
      return TSDB_CODE_SUCCESS;
    }

    pOutput->bufStatus = DS_BUF_EMPTY;

    return TSDB_CODE_SUCCESS;
  }

  // Got data from sink
  QW_TASK_DLOG("there are data in sink, dataLength:%d", len);

  *dataLen = len;
  
  QW_ERR_RET(qwMallocFetchRsp(len, &rsp));
  *rspMsg = rsp;
  
  pOutput->pData = rsp->data;
  code = dsGetDataBlock(ctx->sinkHandle, pOutput);
  if (code) {
    QW_TASK_ELOG("dsGetDataBlock failed, code:%x - %s", code, tstrerror(code));
    QW_ERR_RET(code);
  }

  if (DS_BUF_EMPTY == pOutput->bufStatus && pOutput->queryEnd) {
    QW_TASK_DLOG_E("task all data fetched, done");
    qwUpdateTaskStatus(QW_FPARAMS(), JOB_TASK_STATUS_SUCCEED);
  }

  return TSDB_CODE_SUCCESS;
}

int32_t qwHandlePrePhaseEvents(QW_FPARAMS_DEF, int8_t phase, SQWPhaseInput *input, SQWPhaseOutput *output) {
  int32_t code = 0;
  SQWTaskCtx *ctx = NULL;
  SQWConnInfo *dropConnection = NULL;
  SQWConnInfo *cancelConnection = NULL;

  QW_TASK_DLOG("start to handle event at phase %s", qwPhaseStr(phase));

  if (QW_PHASE_PRE_QUERY == phase) {
    QW_ERR_JRET(qwAddAcquireTaskCtx(QW_FPARAMS(), &ctx));
  } else {
    QW_ERR_JRET(qwAcquireTaskCtx(QW_FPARAMS(), &ctx));
  }
  
  QW_LOCK(QW_WRITE, &ctx->lock);

  if (QW_PHASE_PRE_FETCH == phase) {
    atomic_store_8((int8_t*)&ctx->queryFetched, true);
  } else {
    atomic_store_8(&ctx->phase, phase);
  }

  if (atomic_load_8((int8_t*)&ctx->queryEnd)) {
    QW_TASK_ELOG_E("query already end");
    QW_ERR_JRET(TSDB_CODE_QW_MSG_ERROR);
  }

  switch (phase) {
    case QW_PHASE_PRE_QUERY: {
      if (QW_IS_EVENT_PROCESSED(ctx, QW_EVENT_DROP)) {
        QW_TASK_ELOG("task already dropped at wrong phase %s", qwPhaseStr(phase));
        QW_ERR_JRET(TSDB_CODE_QRY_TASK_STATUS_ERROR);
        break;
      }

      if (QW_IS_EVENT_RECEIVED(ctx, QW_EVENT_DROP)) {
        dropConnection = &ctx->connInfo;
        QW_ERR_JRET(qwDropTask(QW_FPARAMS()));
        dropConnection = NULL;
        
        qwBuildAndSendDropRsp(&ctx->connInfo, code);    
        QW_TASK_DLOG("drop rsp send, handle:%p, code:%x - %s", ctx->connInfo.handle, code, tstrerror(code));

        QW_ERR_JRET(TSDB_CODE_QRY_TASK_DROPPED);
        break;
      }

      QW_ERR_JRET(qwAddTaskStatus(QW_FPARAMS(), JOB_TASK_STATUS_EXECUTING));
      break;
    }
    case QW_PHASE_PRE_FETCH: {
      if (QW_IS_EVENT_PROCESSED(ctx, QW_EVENT_DROP) || QW_IS_EVENT_RECEIVED(ctx, QW_EVENT_DROP)) {
        QW_TASK_WLOG("task dropping or already dropped, phase:%s", qwPhaseStr(phase));
        QW_ERR_JRET(TSDB_CODE_QRY_TASK_DROPPED);
      }

      if (QW_IS_EVENT_RECEIVED(ctx, QW_EVENT_FETCH)) {
        QW_TASK_WLOG("last fetch still not processed, phase:%s", qwPhaseStr(phase));
        QW_ERR_JRET(TSDB_CODE_QRY_DUPLICATTED_OPERATION);
      }

      if (!QW_IS_EVENT_PROCESSED(ctx, QW_EVENT_READY)) {
        QW_TASK_ELOG("ready msg has not been processed, phase:%s", qwPhaseStr(phase));
        QW_ERR_JRET(TSDB_CODE_QRY_TASK_MSG_ERROR);
      }
      break;
    }    
    case QW_PHASE_PRE_CQUERY: {
      if (QW_IS_EVENT_PROCESSED(ctx, QW_EVENT_DROP)) {
        QW_TASK_WLOG("task already dropped, phase:%s", qwPhaseStr(phase));
        QW_ERR_JRET(TSDB_CODE_QRY_TASK_DROPPED);
      }

      if (QW_IS_EVENT_RECEIVED(ctx, QW_EVENT_DROP)) {
        dropConnection = &ctx->connInfo;
        QW_ERR_JRET(qwDropTask(QW_FPARAMS()));
        dropConnection = NULL;

        qwBuildAndSendDropRsp(&ctx->connInfo, code);
        QW_TASK_DLOG("drop rsp send, handle:%p, code:%x - %s", ctx->connInfo.handle, code, tstrerror(code));
        
        QW_ERR_JRET(TSDB_CODE_QRY_TASK_DROPPED);
      }

      break;
    }
    default:
      QW_TASK_ELOG("invalid phase %s", qwPhaseStr(phase));
      QW_ERR_JRET(TSDB_CODE_QRY_APP_ERROR);
  }

  if (ctx->rspCode) {
    QW_TASK_ELOG("task already failed at phase %s, error:%x - %s", qwPhaseStr(phase), ctx->rspCode, tstrerror(ctx->rspCode));
    QW_ERR_JRET(ctx->rspCode);
  }

_return:

  if (ctx) {
    QW_UPDATE_RSP_CODE(ctx, code);
    
    QW_UNLOCK(QW_WRITE, &ctx->lock);
    qwReleaseTaskCtx(mgmt, ctx);
  }

  if (dropConnection) {
    qwBuildAndSendDropRsp(dropConnection, code);    
    QW_TASK_DLOG("drop rsp send, handle:%p, code:%x - %s", dropConnection->handle, code, tstrerror(code));
  }

  if (cancelConnection) {
    qwBuildAndSendCancelRsp(cancelConnection, code);    
    QW_TASK_DLOG("cancel rsp send, handle:%p, code:%x - %s", cancelConnection->handle, code, tstrerror(code));
  }

  QW_TASK_DLOG("end to handle event at phase %s, code:%x - %s", qwPhaseStr(phase), code, tstrerror(code));

  QW_RET(code);
}


int32_t qwHandlePostPhaseEvents(QW_FPARAMS_DEF, int8_t phase, SQWPhaseInput *input, SQWPhaseOutput *output) {
  int32_t code = 0;
  SQWTaskCtx *ctx = NULL;
  SQWConnInfo connInfo = {0};
  SQWConnInfo *readyConnection = NULL;

  QW_TASK_DLOG("start to handle event at phase %s", qwPhaseStr(phase));
  
  QW_ERR_JRET(qwAcquireTaskCtx(QW_FPARAMS(), &ctx));
  
  QW_LOCK(QW_WRITE, &ctx->lock);

  if (QW_IS_EVENT_PROCESSED(ctx, QW_EVENT_DROP)) {
    QW_TASK_WLOG("task already dropped, phase:%s", qwPhaseStr(phase));
    QW_ERR_JRET(TSDB_CODE_QRY_TASK_DROPPED);
  }

  if (QW_PHASE_POST_QUERY == phase) {
    if (NULL == ctx->taskHandle && NULL == ctx->sinkHandle) {
      ctx->emptyRes = true;
    }

#if 0    
    if (QW_IS_EVENT_RECEIVED(ctx, QW_EVENT_READY)) {
      readyConnection = &ctx->connInfo;
      QW_SET_EVENT_PROCESSED(ctx, QW_EVENT_READY);
    }
#else
    connInfo.handle = ctx->connInfo.handle;
    readyConnection = &connInfo;
    
    QW_SET_EVENT_PROCESSED(ctx, QW_EVENT_READY);
#endif
  }

  if (QW_IS_EVENT_RECEIVED(ctx, QW_EVENT_DROP)) {
    if (QW_PHASE_POST_FETCH == phase) {
      QW_TASK_WLOG("drop received at wrong phase %s", qwPhaseStr(phase));
      QW_ERR_JRET(TSDB_CODE_QRY_APP_ERROR);
    }

    qwBuildAndSendDropRsp(&ctx->connInfo, code);    
    QW_TASK_DLOG("drop rsp send, handle:%p, code:%x - %s", ctx->connInfo.handle, code, tstrerror(code));
    
    QW_ERR_JRET(qwDropTask(QW_FPARAMS()));
    QW_ERR_JRET(TSDB_CODE_QRY_TASK_DROPPED);
  }

  if (ctx->rspCode) {
    QW_TASK_ELOG("task already failed, phase %s, error:%x - %s", qwPhaseStr(phase), ctx->rspCode, tstrerror(ctx->rspCode));
    QW_ERR_JRET(ctx->rspCode);
  }      

  QW_ERR_JRET(input->code);

_return:

  if (TSDB_CODE_SUCCESS == code && QW_PHASE_POST_QUERY == phase) {
    qwUpdateTaskStatus(QW_FPARAMS(), JOB_TASK_STATUS_PARTIAL_SUCCEED);
  }

  if (ctx) {
    QW_UPDATE_RSP_CODE(ctx, code);

    if (QW_PHASE_POST_FETCH != phase) {
      atomic_store_8(&ctx->phase, phase);
    }
    
    QW_UNLOCK(QW_WRITE, &ctx->lock);
    qwReleaseTaskCtx(mgmt, ctx);
  }

  if (readyConnection) {
    qwBuildAndSendReadyRsp(readyConnection, code);    
    QW_TASK_DLOG("ready msg rsped, handle:%p, code:%x - %s", readyConnection->handle, code, tstrerror(code));
  }

  if (code) {
    qwUpdateTaskStatus(QW_FPARAMS(), JOB_TASK_STATUS_FAILED);
  }

  QW_TASK_DLOG("end to handle event at phase %s, code:%x - %s", qwPhaseStr(phase), code, tstrerror(code));

  QW_RET(code);
}

int32_t qwProcessQuery(QW_FPARAMS_DEF, SQWMsg *qwMsg, int8_t taskType) {
  int32_t code = 0;
  bool queryRsped = false;
  struct SSubplan *plan = NULL;
  SQWPhaseInput input = {0};
  qTaskInfo_t pTaskInfo = NULL;
  DataSinkHandle sinkHandle = NULL;
  SQWTaskCtx *ctx = NULL;

  QW_ERR_JRET(qwRegisterBrokenLinkArg(QW_FPARAMS(), &qwMsg->connInfo));

  QW_ERR_JRET(qwHandlePrePhaseEvents(QW_FPARAMS(), QW_PHASE_PRE_QUERY, &input, NULL));

  QW_ERR_JRET(qwGetTaskCtx(QW_FPARAMS(), &ctx));
  
  atomic_store_8(&ctx->taskType, taskType);
<<<<<<< HEAD
  
  QW_TASK_DLOGL("task string : %s", qwMsg->msg);

=======
  atomic_store_ptr(&ctx->connInfo.handle, qwMsg->connInfo.handle);
  atomic_store_ptr(&ctx->connInfo.ahandle, qwMsg->connInfo.ahandle);

  QW_TASK_DLOGL("subplan json string, len:%d, %s", qwMsg->msgLen, qwMsg->msg);
>>>>>>> ed308f45
  code = qStringToSubplan(qwMsg->msg, &plan);
  if (TSDB_CODE_SUCCESS != code) {
    QW_TASK_ELOG("task string to subplan failed, code:%x - %s", code, tstrerror(code));
    QW_ERR_JRET(code);
  }
  
  code = qCreateExecTask(qwMsg->node, mgmt->nodeId, tId, plan, &pTaskInfo, &sinkHandle);
  if (code) {
    QW_TASK_ELOG("qCreateExecTask failed, code:%x - %s", code, tstrerror(code));
    QW_ERR_JRET(code);
  }

  if (NULL == sinkHandle || NULL == pTaskInfo) {
    QW_TASK_ELOG("create task result error, taskHandle:%p, sinkHandle:%p", pTaskInfo, sinkHandle);
    QW_ERR_JRET(TSDB_CODE_QRY_APP_ERROR);
  }

  QW_ERR_JRET(qwBuildAndSendQueryRsp(&qwMsg->connInfo, code));
  QW_TASK_DLOG("query msg rsped, handle:%p, code:%x - %s", qwMsg->connInfo.handle, code, tstrerror(code));

  queryRsped = true;

  atomic_store_ptr(&ctx->taskHandle, pTaskInfo);
  atomic_store_ptr(&ctx->sinkHandle, sinkHandle);

  if (pTaskInfo && sinkHandle) {
    QW_ERR_JRET(qwExecTask(QW_FPARAMS(), ctx, NULL));
  }
  
_return:

  input.code = code;
  code = qwHandlePostPhaseEvents(QW_FPARAMS(), QW_PHASE_POST_QUERY, &input, NULL);
  
  if (!queryRsped) {
    qwBuildAndSendQueryRsp(&qwMsg->connInfo, code);
    QW_TASK_DLOG("query msg rsped, handle:%p, code:%x - %s", qwMsg->connInfo.handle, code, tstrerror(code));
  }

  QW_RET(TSDB_CODE_SUCCESS);
}

int32_t qwProcessReady(QW_FPARAMS_DEF, SQWMsg *qwMsg) {
  int32_t code = 0;
  SQWTaskCtx *ctx = NULL;
  int8_t phase = 0;
  bool needRsp = true;

  QW_ERR_JRET(qwAcquireTaskCtx(QW_FPARAMS(), &ctx));

  QW_LOCK(QW_WRITE, &ctx->lock);

  if (QW_IS_EVENT_PROCESSED(ctx, QW_EVENT_DROP) || QW_IS_EVENT_RECEIVED(ctx, QW_EVENT_DROP)) {
    QW_TASK_WLOG_E("task is dropping or already dropped");
    QW_ERR_JRET(TSDB_CODE_QRY_TASK_DROPPED);
  }
  
  if (ctx->phase == QW_PHASE_PRE_QUERY) {
    ctx->connInfo.handle == qwMsg->connInfo.handle;
    ctx->connInfo.ahandle = qwMsg->connInfo.ahandle;
    QW_SET_EVENT_RECEIVED(ctx, QW_EVENT_READY);
    needRsp = false;
    QW_TASK_DLOG_E("ready msg will not rsp now");
    goto _return;
  }

  QW_SET_EVENT_PROCESSED(ctx, QW_EVENT_READY);

  if (atomic_load_8((int8_t*)&ctx->queryEnd) || atomic_load_8((int8_t*)&ctx->queryFetched)) {
    QW_TASK_ELOG("got ready msg at wrong status, queryEnd:%d, queryFetched:%d", atomic_load_8((int8_t*)&ctx->queryEnd), atomic_load_8((int8_t*)&ctx->queryFetched));
    QW_ERR_JRET(TSDB_CODE_QW_MSG_ERROR);
  }

  if (ctx->phase == QW_PHASE_POST_QUERY) {
    code = ctx->rspCode;
    goto _return;
  }

  QW_TASK_ELOG("invalid phase when got ready msg, phase:%s", qwPhaseStr(ctx->phase));

  QW_ERR_JRET(TSDB_CODE_QRY_TASK_STATUS_ERROR);

_return:

  if (code && ctx) {
    QW_UPDATE_RSP_CODE(ctx, code);
  }

  if (code) {
    qwUpdateTaskStatus(QW_FPARAMS(), JOB_TASK_STATUS_FAILED);
  }

  if (ctx) {
    QW_UNLOCK(QW_WRITE, &ctx->lock);
    qwReleaseTaskCtx(mgmt, ctx);
  }

  if (needRsp) {
    qwBuildAndSendReadyRsp(&qwMsg->connInfo, code);
    QW_TASK_DLOG("ready msg rsped, handle:%p, code:%x - %s", qwMsg->connInfo.handle, code, tstrerror(code));
  }

  QW_RET(TSDB_CODE_SUCCESS);
}


int32_t qwProcessCQuery(QW_FPARAMS_DEF, SQWMsg *qwMsg) {
  SQWTaskCtx *ctx = NULL;
  int32_t code = 0;
  SQWPhaseInput input = {0};
  void *rsp = NULL;
  int32_t dataLen = 0;
  bool queryEnd = false;
  
  do {
    QW_ERR_JRET(qwHandlePrePhaseEvents(QW_FPARAMS(), QW_PHASE_PRE_CQUERY, &input, NULL));

    QW_ERR_JRET(qwGetTaskCtx(QW_FPARAMS(), &ctx));

    atomic_store_8((int8_t*)&ctx->queryInQueue, 0);
    atomic_store_8((int8_t*)&ctx->queryContinue, 0);

    QW_ERR_JRET(qwExecTask(QW_FPARAMS(), ctx, &queryEnd));

    if (QW_IS_EVENT_RECEIVED(ctx, QW_EVENT_FETCH)) {
      SOutputData sOutput = {0};
      QW_ERR_JRET(qwGetResFromSink(QW_FPARAMS(), ctx, &dataLen, &rsp, &sOutput));
      
      if ((!sOutput.queryEnd) && (DS_BUF_LOW == sOutput.bufStatus || DS_BUF_EMPTY == sOutput.bufStatus)) {    
        QW_TASK_DLOG("task not end and buf is %s, need to continue query", qwBufStatusStr(sOutput.bufStatus));
        
        atomic_store_8((int8_t*)&ctx->queryContinue, 1);
      }
      
      if (rsp) {
        bool qComplete = (DS_BUF_EMPTY == sOutput.bufStatus && sOutput.queryEnd);
        qwBuildFetchRsp(rsp, &sOutput, dataLen, qComplete);
        atomic_store_8((int8_t*)&ctx->queryEnd, qComplete);

        qwMsg->connInfo = ctx->connInfo;
        QW_SET_EVENT_PROCESSED(ctx, QW_EVENT_FETCH);            
        
        qwBuildAndSendFetchRsp(&qwMsg->connInfo, rsp, dataLen, code);                
        QW_TASK_DLOG("fetch rsp send, handle:%p, code:%x - %s, dataLen:%d", qwMsg->connInfo.handle, code, tstrerror(code), dataLen);
      } else {
        atomic_store_8((int8_t*)&ctx->queryContinue, 1);
      }
    }

_return:

    if (NULL == ctx) {
      break;
    }

    if (code && QW_IS_EVENT_RECEIVED(ctx, QW_EVENT_FETCH)) {
      QW_SET_EVENT_PROCESSED(ctx, QW_EVENT_FETCH);    
      qwFreeFetchRsp(rsp);
      rsp = NULL;
      
      qwMsg->connInfo = ctx->connInfo;
      qwBuildAndSendFetchRsp(&qwMsg->connInfo, rsp, 0, code);
      QW_TASK_DLOG("fetch rsp send, handle:%p, code:%x - %s, dataLen:%d", qwMsg->connInfo.handle, code, tstrerror(code), 0);
    }

    QW_LOCK(QW_WRITE, &ctx->lock);
    if (queryEnd || code || 0 == atomic_load_8((int8_t*)&ctx->queryContinue)) {
      // Note: if necessary, fetch need to put cquery to queue again
      atomic_store_8(&ctx->phase, 0);
      QW_UNLOCK(QW_WRITE,&ctx->lock);
      break;
    }
    QW_UNLOCK(QW_WRITE,&ctx->lock);
  } while (true);

  input.code = code;
  qwHandlePostPhaseEvents(QW_FPARAMS(), QW_PHASE_POST_CQUERY, &input, NULL);    

  QW_RET(TSDB_CODE_SUCCESS);  
}


int32_t qwProcessFetch(QW_FPARAMS_DEF, SQWMsg *qwMsg) {
  int32_t code = 0;
  int32_t dataLen = 0;
  bool locked = false;
  SQWTaskCtx *ctx = NULL;
  void *rsp = NULL;
  SQWPhaseInput input = {0};

  QW_ERR_JRET(qwHandlePrePhaseEvents(QW_FPARAMS(), QW_PHASE_PRE_FETCH, &input, NULL));

  QW_ERR_JRET(qwGetTaskCtx(QW_FPARAMS(), &ctx));
  
  SOutputData sOutput = {0};
  QW_ERR_JRET(qwGetResFromSink(QW_FPARAMS(), ctx, &dataLen, &rsp, &sOutput));

  if (NULL == rsp) {
    atomic_store_ptr(&ctx->connInfo.handle, qwMsg->connInfo.handle);
    atomic_store_ptr(&ctx->connInfo.ahandle, qwMsg->connInfo.ahandle);
    
    QW_SET_EVENT_RECEIVED(ctx, QW_EVENT_FETCH);
  } else {
    bool qComplete = (DS_BUF_EMPTY == sOutput.bufStatus && sOutput.queryEnd);
    qwBuildFetchRsp(rsp, &sOutput, dataLen, qComplete);
    atomic_store_8((int8_t*)&ctx->queryEnd, qComplete);
  }

  if ((!sOutput.queryEnd) && (DS_BUF_LOW == sOutput.bufStatus || DS_BUF_EMPTY == sOutput.bufStatus)) {    
    QW_TASK_DLOG("task not end and buf is %s, need to continue query", qwBufStatusStr(sOutput.bufStatus));

    QW_LOCK(QW_WRITE, &ctx->lock);
    locked = true;

    // RC WARNING
    if (QW_IS_QUERY_RUNNING(ctx)) {
      atomic_store_8((int8_t*)&ctx->queryContinue, 1);
    } else if (0 == atomic_load_8((int8_t*)&ctx->queryInQueue)) {
      qwUpdateTaskStatus(QW_FPARAMS(), JOB_TASK_STATUS_EXECUTING);

      atomic_store_8((int8_t*)&ctx->queryInQueue, 1);
      
      QW_ERR_JRET(qwBuildAndSendCQueryMsg(QW_FPARAMS(), &qwMsg->connInfo));
    }
  }
  
_return:

  if (locked) {
    QW_UNLOCK(QW_WRITE, &ctx->lock);
  }

  input.code = code;
  code = qwHandlePostPhaseEvents(QW_FPARAMS(), QW_PHASE_POST_FETCH, &input, NULL);

  if (code) {
    qwFreeFetchRsp(rsp);
    rsp = NULL;
    dataLen = 0;
  }

  if (code || rsp) {
    qwBuildAndSendFetchRsp(&qwMsg->connInfo, rsp, dataLen, code);
    QW_TASK_DLOG("fetch rsp send, handle:%p, code:%x - %s, dataLen:%d", qwMsg->connInfo.handle, code, tstrerror(code), dataLen);
  }

  QW_RET(TSDB_CODE_SUCCESS);
}


int32_t qwProcessDrop(QW_FPARAMS_DEF, SQWMsg *qwMsg) {
  int32_t code = 0;
  bool rsped = false;
  SQWTaskCtx *ctx = NULL;
  bool locked = false;

  // TODO : TASK ALREADY REMOVED AND A NEW DROP MSG RECEIVED

  QW_ERR_JRET(qwAddAcquireTaskCtx(QW_FPARAMS(), &ctx));
  
  QW_LOCK(QW_WRITE, &ctx->lock);

  locked = true;

  if (QW_IS_EVENT_RECEIVED(ctx, QW_EVENT_DROP)) {
    QW_TASK_WLOG_E("task already dropping");
    QW_ERR_JRET(TSDB_CODE_QRY_DUPLICATTED_OPERATION);
  }

  if (QW_IS_QUERY_RUNNING(ctx)) {
    QW_ERR_JRET(qwKillTaskHandle(QW_FPARAMS(), ctx));
    qwUpdateTaskStatus(QW_FPARAMS(), JOB_TASK_STATUS_DROPPING);
  } else if (ctx->phase > 0) {
    qwBuildAndSendDropRsp(&qwMsg->connInfo, code);
    QW_TASK_DLOG("drop rsp send, handle:%p, code:%x - %s", qwMsg->connInfo.handle, code, tstrerror(code));
  
    QW_ERR_JRET(qwDropTask(QW_FPARAMS()));
    rsped = true;
  } else {
    // task not started
  }

  if (!rsped) {
    ctx->connInfo.handle = qwMsg->connInfo.handle;
    ctx->connInfo.ahandle = qwMsg->connInfo.ahandle;
    
    QW_SET_EVENT_RECEIVED(ctx, QW_EVENT_DROP);
  }
  
_return:

  if (code) {
    if (ctx) {
      QW_UPDATE_RSP_CODE(ctx, code);
    }

    qwUpdateTaskStatus(QW_FPARAMS(), JOB_TASK_STATUS_FAILED);
  }

  if (locked) {
    QW_UNLOCK(QW_WRITE, &ctx->lock);
  }

  if (ctx) {
    qwReleaseTaskCtx(mgmt, ctx);
  }

  if (TSDB_CODE_SUCCESS != code) {
    qwBuildAndSendDropRsp(&qwMsg->connInfo, code);
    QW_TASK_DLOG("drop rsp send, handle:%p, code:%x - %s", qwMsg->connInfo.handle, code, tstrerror(code));
  }

  QW_RET(TSDB_CODE_SUCCESS);
}

int32_t qwProcessHb(SQWorkerMgmt *mgmt, SQWMsg *qwMsg, SSchedulerHbReq *req) {
  int32_t code = 0;
  SSchedulerHbRsp rsp = {0};
  SQWSchStatus *sch = NULL;
  uint64_t seqId = 0;
  void *origHandle = NULL;

  memcpy(&rsp.epId, &req->epId, sizeof(req->epId));
  
  QW_ERR_JRET(qwAcquireAddScheduler(mgmt, req->sId, QW_READ, &sch));

  QW_LOCK(QW_WRITE, &sch->hbConnLock);

  if (sch->hbConnInfo.handle) {
    rpcReleaseHandle(sch->hbConnInfo.handle, TAOS_CONN_SERVER);
  }
  
  memcpy(&sch->hbConnInfo, &qwMsg->connInfo, sizeof(qwMsg->connInfo));
  memcpy(&sch->hbEpId, &req->epId, sizeof(req->epId));
  
  QW_UNLOCK(QW_WRITE, &sch->hbConnLock);
  
  QW_DLOG("hb connection updated, sId:%" PRIx64 ", nodeId:%d, fqdn:%s, port:%d, handle:%p, ahandle:%p",
    req->sId, req->epId.nodeId, req->epId.ep.fqdn, req->epId.ep.port, qwMsg->connInfo.handle, qwMsg->connInfo.ahandle);

  qwReleaseScheduler(QW_READ, mgmt);

_return:

  qwBuildAndSendHbRsp(&qwMsg->connInfo, &rsp, code);
  QW_DLOG("hb rsp send, handle:%p, code:%x - %s", qwMsg->connInfo.handle, code, tstrerror(code));
  
  QW_RET(TSDB_CODE_SUCCESS);
}


void qwProcessHbTimerEvent(void *param, void *tmrId) {
  SQWorkerMgmt *mgmt = (SQWorkerMgmt *)param;
  SQWSchStatus *sch = NULL;
  int32_t taskNum = 0;
  SQWHbInfo *rspList = NULL;
  int32_t code = 0;

  qwDbgDumpMgmtInfo(mgmt);

  QW_LOCK(QW_READ, &mgmt->schLock);

  int32_t schNum = taosHashGetSize(mgmt->schHash);
  if (schNum <= 0) {
    QW_UNLOCK(QW_READ, &mgmt->schLock);
    taosTmrReset(qwProcessHbTimerEvent, QW_DEFAULT_HEARTBEAT_MSEC, param, mgmt->timer, &mgmt->hbTimer);
    return;
  }

  rspList = taosMemoryCalloc(schNum, sizeof(SQWHbInfo));
  if (NULL == rspList) {
    QW_UNLOCK(QW_READ, &mgmt->schLock);
    QW_ELOG("calloc %d SQWHbInfo failed", schNum);
    taosTmrReset(qwProcessHbTimerEvent, QW_DEFAULT_HEARTBEAT_MSEC, param, mgmt->timer, &mgmt->hbTimer);
    return;
  }

  void *key = NULL;
  size_t keyLen = 0;
  int32_t i = 0;

  void *pIter = taosHashIterate(mgmt->schHash, NULL);
  while (pIter) {
    code = qwGenerateSchHbRsp(mgmt, (SQWSchStatus *)pIter, &rspList[i]);
    if (code) {
      taosHashCancelIterate(mgmt->schHash, pIter);
      QW_ERR_JRET(code);
    }

    ++i;
    pIter = taosHashIterate(mgmt->schHash, pIter);
  }

_return:

  QW_UNLOCK(QW_READ, &mgmt->schLock);

  for (int32_t j = 0; j < i; ++j) {
    qwBuildAndSendHbRsp(&rspList[j].connInfo, &rspList[j].rsp, code);
    QW_DLOG("hb rsp send, handle:%p, code:%x - %s, taskNum:%d", rspList[j].connInfo.handle, code, tstrerror(code), (rspList[j].rsp.taskStatus ? (int32_t)taosArrayGetSize(rspList[j].rsp.taskStatus) : 0));    
    tFreeSSchedulerHbRsp(&rspList[j].rsp);
  }

  taosMemoryFreeClear(rspList);

  taosTmrReset(qwProcessHbTimerEvent, QW_DEFAULT_HEARTBEAT_MSEC, param, mgmt->timer, &mgmt->hbTimer);  
}

int32_t qWorkerInit(int8_t nodeType, int32_t nodeId, SQWorkerCfg *cfg, void **qWorkerMgmt, const SMsgCb *pMsgCb) {
  if (NULL == qWorkerMgmt || pMsgCb->pWrapper == NULL) {
    qError("invalid param to init qworker");
    QW_RET(TSDB_CODE_QRY_INVALID_INPUT);
  }

  int32_t code = 0;
  SQWorkerMgmt *mgmt = taosMemoryCalloc(1, sizeof(SQWorkerMgmt));
  if (NULL == mgmt) {
    qError("calloc %d failed", (int32_t)sizeof(SQWorkerMgmt));
    QW_RET(TSDB_CODE_QRY_OUT_OF_MEMORY);
  }

  if (cfg) {
    mgmt->cfg = *cfg;
    if (0 == mgmt->cfg.maxSchedulerNum) {
      mgmt->cfg.maxSchedulerNum = QW_DEFAULT_SCHEDULER_NUMBER;
    }
    if (0 == mgmt->cfg.maxTaskNum) {
      mgmt->cfg.maxTaskNum = QW_DEFAULT_TASK_NUMBER;
    }
    if (0 == mgmt->cfg.maxSchTaskNum) {
      mgmt->cfg.maxSchTaskNum = QW_DEFAULT_SCH_TASK_NUMBER;
    }
  } else {
    mgmt->cfg.maxSchedulerNum = QW_DEFAULT_SCHEDULER_NUMBER;
    mgmt->cfg.maxTaskNum = QW_DEFAULT_TASK_NUMBER;
    mgmt->cfg.maxSchTaskNum = QW_DEFAULT_SCH_TASK_NUMBER;
  }

  mgmt->schHash = taosHashInit(mgmt->cfg.maxSchedulerNum, taosGetDefaultHashFunction(TSDB_DATA_TYPE_UBIGINT), false, HASH_ENTRY_LOCK);
  if (NULL == mgmt->schHash) {
    taosMemoryFreeClear(mgmt);
    qError("init %d scheduler hash failed", mgmt->cfg.maxSchedulerNum);
    QW_ERR_JRET(TSDB_CODE_QRY_OUT_OF_MEMORY);
  }

  mgmt->ctxHash = taosHashInit(mgmt->cfg.maxTaskNum, taosGetDefaultHashFunction(TSDB_DATA_TYPE_BINARY), false, HASH_ENTRY_LOCK);
  if (NULL == mgmt->ctxHash) {
    qError("init %d task ctx hash failed", mgmt->cfg.maxTaskNum);
    QW_ERR_JRET(TSDB_CODE_QRY_OUT_OF_MEMORY);
  }

  mgmt->timer = taosTmrInit(0, 0, 0, "qworker");
  if (NULL == mgmt->timer) {
    qError("init timer failed, error:%s", tstrerror(terrno));
    QW_ERR_JRET(TSDB_CODE_QRY_OUT_OF_MEMORY);
  }

  mgmt->hbTimer = taosTmrStart(qwProcessHbTimerEvent, QW_DEFAULT_HEARTBEAT_MSEC, mgmt, mgmt->timer);
  if (NULL == mgmt->hbTimer) {
    qError("start hb timer failed");
    QW_ERR_JRET(TSDB_CODE_QRY_OUT_OF_MEMORY);
  }

  mgmt->nodeType = nodeType;
  mgmt->nodeId = nodeId;
  mgmt->msgCb = *pMsgCb;

  *qWorkerMgmt = mgmt;

  qDebug("qworker initialized for node, type:%d, id:%d, handle:%p", mgmt->nodeType, mgmt->nodeId, mgmt);

  return TSDB_CODE_SUCCESS;

_return:

  taosHashCleanup(mgmt->schHash);
  taosHashCleanup(mgmt->ctxHash);

  taosTmrCleanUp(mgmt->timer);
  
  taosMemoryFreeClear(mgmt);

  QW_RET(code);
}

void qWorkerDestroy(void **qWorkerMgmt) {
  if (NULL == qWorkerMgmt || NULL == *qWorkerMgmt) {
    return;
  }

  SQWorkerMgmt *mgmt = *qWorkerMgmt;

  taosTmrStopA(&mgmt->hbTimer);
  taosTmrCleanUp(mgmt->timer);
  
  //TODO STOP ALL QUERY

  //TODO FREE ALL

  taosMemoryFreeClear(*qWorkerMgmt);
}

int32_t qwGetSchTasksStatus(SQWorkerMgmt *mgmt, uint64_t sId, SSchedulerStatusRsp **rsp) {
/*
  SQWSchStatus *sch = NULL;
  int32_t taskNum = 0;

  QW_ERR_RET(qwAcquireScheduler(mgmt, sId, QW_READ, &sch));
  
  sch->lastAccessTs = taosGetTimestampSec();

  QW_LOCK(QW_READ, &sch->tasksLock);
  
  taskNum = taosHashGetSize(sch->tasksHash);
  
  int32_t size = sizeof(SSchedulerStatusRsp) + sizeof((*rsp)->status[0]) * taskNum;
  *rsp = taosMemoryCalloc(1, size);
  if (NULL == *rsp) {
    QW_SCH_ELOG("calloc %d failed", size);
    QW_UNLOCK(QW_READ, &sch->tasksLock);
    qwReleaseScheduler(QW_READ, mgmt);
    
    return TSDB_CODE_QRY_OUT_OF_MEMORY;
  }

  void *key = NULL;
  size_t keyLen = 0;
  int32_t i = 0;

  void *pIter = taosHashIterate(sch->tasksHash, NULL);
  while (pIter) {
    SQWTaskStatus *taskStatus = (SQWTaskStatus *)pIter;
    taosHashGetKey(pIter, &key, &keyLen);

    QW_GET_QTID(key, (*rsp)->status[i].queryId, (*rsp)->status[i].taskId);
    (*rsp)->status[i].status = taskStatus->status;
    
    ++i;
    pIter = taosHashIterate(sch->tasksHash, pIter);
  }  

  QW_UNLOCK(QW_READ, &sch->tasksLock);
  qwReleaseScheduler(QW_READ, mgmt);

  (*rsp)->num = taskNum;
*/
  return TSDB_CODE_SUCCESS;
}



int32_t qwUpdateSchLastAccess(SQWorkerMgmt *mgmt, uint64_t sId, uint64_t qId, uint64_t tId) {
  SQWSchStatus *sch = NULL;

/*
  QW_ERR_RET(qwAcquireScheduler(QW_READ, mgmt, sId, &sch));

  sch->lastAccessTs = taosGetTimestampSec();

  qwReleaseScheduler(QW_READ, mgmt);
*/
  return TSDB_CODE_SUCCESS;
}


int32_t qwGetTaskStatus(SQWorkerMgmt *mgmt, uint64_t sId, uint64_t qId, uint64_t tId, int8_t *taskStatus) {
  SQWSchStatus *sch = NULL;
  SQWTaskStatus *task = NULL;
  int32_t code = 0;

/*  
  if (qwAcquireScheduler(QW_READ, mgmt, sId, &sch)) {
    *taskStatus = JOB_TASK_STATUS_NULL;
    return TSDB_CODE_SUCCESS;
  }

  if (qwAcquireTask(mgmt, QW_READ, sch, queryId, taskId, &task)) {
    qwReleaseScheduler(QW_READ, mgmt);
    
    *taskStatus = JOB_TASK_STATUS_NULL;
    return TSDB_CODE_SUCCESS;
  }

  *taskStatus = task->status;

  qwReleaseTask(QW_READ, sch);
  qwReleaseScheduler(QW_READ, mgmt);
*/

  QW_RET(code);
}


int32_t qwCancelTask(SQWorkerMgmt *mgmt, uint64_t sId, uint64_t qId, uint64_t tId) {
  SQWSchStatus *sch = NULL;
  SQWTaskStatus *task = NULL;
  int32_t code = 0;

/*
  QW_ERR_RET(qwAcquireAddScheduler(QW_READ, mgmt, sId, &sch));

  QW_ERR_JRET(qwAcquireAddTask(mgmt, QW_READ, sch, qId, tId, JOB_TASK_STATUS_NOT_START, &task));


  QW_LOCK(QW_WRITE, &task->lock);

  task->cancel = true;
  
  int8_t oriStatus = task->status;
  int8_t newStatus = 0;
  
  if (task->status == JOB_TASK_STATUS_CANCELLED || task->status == JOB_TASK_STATUS_NOT_START || task->status == JOB_TASK_STATUS_CANCELLING || task->status == JOB_TASK_STATUS_DROPPING) {
    QW_UNLOCK(QW_WRITE, &task->lock);

    qwReleaseTask(QW_READ, sch);
    qwReleaseScheduler(QW_READ, mgmt);
    
    return TSDB_CODE_SUCCESS;
  } else if (task->status == JOB_TASK_STATUS_FAILED || task->status == JOB_TASK_STATUS_SUCCEED || task->status == JOB_TASK_STATUS_PARTIAL_SUCCEED) {
    QW_ERR_JRET(qwUpdateTaskStatus(QW_FPARAMS(), JOB_TASK_STATUS_CANCELLED));
  } else {
    QW_ERR_JRET(qwUpdateTaskStatus(QW_FPARAMS(), JOB_TASK_STATUS_CANCELLING));
  }

  QW_UNLOCK(QW_WRITE, &task->lock);
  
  qwReleaseTask(QW_READ, sch);
  qwReleaseScheduler(QW_READ, mgmt);

  if (oriStatus == JOB_TASK_STATUS_EXECUTING) {
    //TODO call executer to cancel subquery async
  }
  
  return TSDB_CODE_SUCCESS;

_return:

  if (task) {
    QW_UNLOCK(QW_WRITE, &task->lock);
    
    qwReleaseTask(QW_READ, sch);
  }

  if (sch) {
    qwReleaseScheduler(QW_READ, mgmt);
  }
*/

  QW_RET(code);
}

<|MERGE_RESOLUTION|>--- conflicted
+++ resolved
@@ -947,16 +947,12 @@
   QW_ERR_JRET(qwGetTaskCtx(QW_FPARAMS(), &ctx));
   
   atomic_store_8(&ctx->taskType, taskType);
-<<<<<<< HEAD
-  
-  QW_TASK_DLOGL("task string : %s", qwMsg->msg);
-
-=======
+
   atomic_store_ptr(&ctx->connInfo.handle, qwMsg->connInfo.handle);
   atomic_store_ptr(&ctx->connInfo.ahandle, qwMsg->connInfo.ahandle);
 
   QW_TASK_DLOGL("subplan json string, len:%d, %s", qwMsg->msgLen, qwMsg->msg);
->>>>>>> ed308f45
+
   code = qStringToSubplan(qwMsg->msg, &plan);
   if (TSDB_CODE_SUCCESS != code) {
     QW_TASK_ELOG("task string to subplan failed, code:%x - %s", code, tstrerror(code));
