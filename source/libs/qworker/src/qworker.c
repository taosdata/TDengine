--- conflicted
+++ resolved
@@ -15,7 +15,7 @@
   if (!gQWDebug.statusEnable) {
     return TSDB_CODE_SUCCESS;
   }
-  
+
   int32_t code = 0;
 
   if (oriStatus == newStatus) {
@@ -23,7 +23,7 @@
       *ignore = true;
       return TSDB_CODE_SUCCESS;
     }
-    
+
     QW_ERR_JRET(TSDB_CODE_QRY_APP_ERROR);
   }
   
@@ -76,7 +76,7 @@
         QW_ERR_JRET(TSDB_CODE_QRY_APP_ERROR);
       }
       break;
-      
+
     case JOB_TASK_STATUS_CANCELLING:
       if (newStatus != JOB_TASK_STATUS_CANCELLED) {
         QW_ERR_JRET(TSDB_CODE_QRY_APP_ERROR);
@@ -313,7 +313,7 @@
 int32_t qwAcquireTaskCtx(QW_FPARAMS_DEF, SQWTaskCtx **ctx) {
   char id[sizeof(qId) + sizeof(tId)] = {0};
   QW_SET_QTID(id, qId, tId);
-  
+
   *ctx = taosHashAcquire(mgmt->ctxHash, id, sizeof(id));
   if (NULL == (*ctx)) {
     QW_TASK_DLOG_E("task ctx not exist, may be dropped");
@@ -498,9 +498,9 @@
 }
 
 int32_t qwDropTask(QW_FPARAMS_DEF) {
-  QW_ERR_RET(qwDropTaskStatus(QW_FPARAMS()));  
+  QW_ERR_RET(qwDropTaskStatus(QW_FPARAMS()));
   QW_ERR_RET(qwDropTaskCtx(QW_FPARAMS()));
-  
+
   return TSDB_CODE_SUCCESS;
 }
 
@@ -527,7 +527,7 @@
 
     if (NULL == pRes) {
       QW_TASK_DLOG("qExecTask end with empty res, useconds:%"PRIu64, useconds);
-      
+
       dsEndPut(sinkHandle, useconds);
       
       if (TASK_TYPE_TEMP == ctx->taskType) {
@@ -542,7 +542,7 @@
     }
 
     int32_t rows = pRes->info.rows;
-    
+
     ASSERT(pRes->info.rows > 0);
 
     SInputData inputData = {.pData = pRes};
@@ -653,14 +653,9 @@
         QW_ERR_RET(code);
       }
     
-<<<<<<< HEAD
-      QW_TASK_DLOG("no data in sink and query end, phase:%d", ctx->phase);
-      QW_ERR_RET(qwUpdateTaskStatus(QW_FPARAMS(), JOB_TASK_STATUS_SUCCEED));
-=======
       QW_TASK_DLOG_E("no data in sink and query end");
-      
+
       qwUpdateTaskStatus(QW_FPARAMS(), JOB_TASK_STATUS_SUCCEED);
->>>>>>> 32c8e1f1
       QW_ERR_RET(qwMallocFetchRsp(len, &rsp));
 
       *rspMsg = rsp;
@@ -669,23 +664,14 @@
     }
 
     pOutput->bufStatus = DS_BUF_EMPTY;
-<<<<<<< HEAD
-    QW_TASK_DLOG("no res data in sink, need response later, queryEnd:%d", queryEnd);
-=======
-
->>>>>>> 32c8e1f1
+
     return TSDB_CODE_SUCCESS;
   }
 
   // Got data from sink
-<<<<<<< HEAD
+  QW_TASK_DLOG("there are data in sink, dataLength:%d", len);
+
   *dataLen = len;
-  QW_TASK_DLOG("task got data in sink, dataLength:%d", len);
-=======
-  QW_TASK_DLOG("there are data in sink, dataLength:%d", len);
-
-  *dataLen = len;
->>>>>>> 32c8e1f1
   
   QW_ERR_RET(qwMallocFetchRsp(len, &rsp));
   *rspMsg = rsp;
@@ -735,7 +721,7 @@
   switch (phase) {
     case QW_PHASE_PRE_QUERY: {
       if (QW_IS_EVENT_PROCESSED(ctx, QW_EVENT_DROP)) {
-        QW_TASK_ELOG("task already dropped at wrong phase %s", qwPhaseStr(phase));        
+        QW_TASK_ELOG("task already dropped at wrong phase %s", qwPhaseStr(phase));
         QW_ERR_JRET(TSDB_CODE_QRY_TASK_STATUS_ERROR);
         break;
       }
@@ -776,7 +762,7 @@
 
       if (QW_IS_EVENT_RECEIVED(ctx, QW_EVENT_DROP)) {
         QW_ERR_JRET(qwDropTask(QW_FPARAMS()));
-        
+
         dropConnection = ctx->dropConnection;
         QW_ERR_JRET(TSDB_CODE_QRY_TASK_DROPPED);
       }
@@ -803,12 +789,12 @@
   }
 
   if (dropConnection) {
-    qwBuildAndSendDropRsp(dropConnection, code);    
+    qwBuildAndSendDropRsp(dropConnection, code);
     QW_TASK_DLOG("drop msg rsped, code:%x - %s", code, tstrerror(code));
   }
 
   if (cancelConnection) {
-    qwBuildAndSendCancelRsp(cancelConnection, code);    
+    qwBuildAndSendCancelRsp(cancelConnection, code);
     QW_TASK_DLOG("cancel msg rsped, code:%x - %s", code, tstrerror(code));
   }
 
@@ -854,7 +840,7 @@
     }
     
     QW_ERR_JRET(qwDropTask(QW_FPARAMS()));
-    
+
     dropConnection = ctx->dropConnection;
     QW_ERR_JRET(TSDB_CODE_QRY_TASK_DROPPED);
   }
@@ -884,17 +870,17 @@
   }
 
   if (readyConnection) {
-    qwBuildAndSendReadyRsp(readyConnection, code);    
+    qwBuildAndSendReadyRsp(readyConnection, code);
     QW_TASK_DLOG("ready msg rsped, code:%x - %s", code, tstrerror(code));
   }
 
   if (dropConnection) {
-    qwBuildAndSendDropRsp(dropConnection, code);    
+    qwBuildAndSendDropRsp(dropConnection, code);
     QW_TASK_DLOG("drop msg rsped, code:%x - %s", code, tstrerror(code));
   }
 
   if (cancelConnection) {
-    qwBuildAndSendCancelRsp(cancelConnection, code);    
+    qwBuildAndSendCancelRsp(cancelConnection, code);
     QW_TASK_DLOG("cancel msg rsped, code:%x - %s", code, tstrerror(code));
   }
 
@@ -1000,9 +986,9 @@
     code = ctx->rspCode;
     goto _return;
   }
-  
+
   QW_TASK_ELOG("invalid phase when got ready msg, phase:%s", qwPhaseStr(ctx->phase));
-  
+
   QW_ERR_JRET(TSDB_CODE_QRY_TASK_STATUS_ERROR);
 
 _return:
@@ -1014,7 +1000,7 @@
   if (code) {
     qwUpdateTaskStatus(QW_FPARAMS(), JOB_TASK_STATUS_FAILED);
   }
-  
+
   if (ctx) {
     QW_UNLOCK(QW_WRITE, &ctx->lock);
     qwReleaseTaskCtx(mgmt, ctx);
@@ -1061,7 +1047,7 @@
         bool qComplete = (DS_BUF_EMPTY == sOutput.bufStatus && sOutput.queryEnd);
         qwBuildFetchRsp(rsp, &sOutput, dataLen, qComplete);
         atomic_store_8((int8_t*)&ctx->queryEnd, qComplete);
-        
+
         QW_SET_EVENT_PROCESSED(ctx, QW_EVENT_FETCH);            
         
         qwBuildAndSendFetchRsp(qwMsg->connection, rsp, dataLen, code);                
@@ -1082,7 +1068,7 @@
       qwFreeFetchRsp(rsp);
       rsp = NULL;
       qwBuildAndSendFetchRsp(qwMsg->connection, rsp, 0, code);
-      QW_TASK_DLOG("fetch msg rsped, code:%x - %s", code, tstrerror(code));      
+      QW_TASK_DLOG("fetch msg rsped, code:%x - %s", code, tstrerror(code));
     }
 
     QW_LOCK(QW_WRITE, &ctx->lock);
@@ -1096,7 +1082,7 @@
   } while (true);
 
   input.code = code;
-  QW_RET(qwHandlePostPhaseEvents(QW_FPARAMS(), QW_PHASE_POST_CQUERY, &input, NULL));    
+  QW_RET(qwHandlePostPhaseEvents(QW_FPARAMS(), QW_PHASE_POST_CQUERY, &input, NULL));
 }
 
 
@@ -1133,7 +1119,7 @@
     if (QW_IS_QUERY_RUNNING(ctx)) {
       atomic_store_8((int8_t*)&ctx->queryContinue, 1);
     } else if (0 == atomic_load_8((int8_t*)&ctx->queryInQueue)) {
-      qwUpdateTaskStatus(QW_FPARAMS(), JOB_TASK_STATUS_EXECUTING);      
+      qwUpdateTaskStatus(QW_FPARAMS(), JOB_TASK_STATUS_EXECUTING);
 
       atomic_store_8((int8_t*)&ctx->queryInQueue, 1);
       
@@ -1206,7 +1192,7 @@
     if (ctx) {
       QW_UPDATE_RSP_CODE(ctx, code);
     }
-    
+
     qwUpdateTaskStatus(QW_FPARAMS(), JOB_TASK_STATUS_FAILED);
   }
 
