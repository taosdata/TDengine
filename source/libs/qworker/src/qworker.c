#include "qworker.h"
#include "tcommon.h"
#include "executor.h"
#include "planner.h"
#include "query.h"
#include "qworkerInt.h"
#include "qworkerMsg.h"
#include "tmsg.h"
#include "tname.h"
#include "dataSinkMgt.h"

SQWDebug gQWDebug = {.statusEnable = true, .dumpEnable = true};

int32_t qwDbgValidateStatus(QW_FPARAMS_DEF, int8_t oriStatus, int8_t newStatus, bool *ignore) {
  if (!gQWDebug.statusEnable) {
    return TSDB_CODE_SUCCESS;
  }

  int32_t code = 0;

  if (oriStatus == newStatus) {
    if (newStatus == JOB_TASK_STATUS_EXECUTING || newStatus == JOB_TASK_STATUS_FAILED) {
      *ignore = true;
      return TSDB_CODE_SUCCESS;
    }

    QW_ERR_JRET(TSDB_CODE_QRY_APP_ERROR);
  }
  
  switch (oriStatus) {
    case JOB_TASK_STATUS_NULL:
      if (newStatus != JOB_TASK_STATUS_EXECUTING 
       && newStatus != JOB_TASK_STATUS_FAILED 
       && newStatus != JOB_TASK_STATUS_NOT_START) {
        QW_ERR_JRET(TSDB_CODE_QRY_APP_ERROR);
      }
      
      break;
    case JOB_TASK_STATUS_NOT_START:
      if (newStatus != JOB_TASK_STATUS_CANCELLED) {
        QW_ERR_JRET(TSDB_CODE_QRY_APP_ERROR);
      }
      
      break;
    case JOB_TASK_STATUS_EXECUTING:
      if (newStatus != JOB_TASK_STATUS_PARTIAL_SUCCEED 
       && newStatus != JOB_TASK_STATUS_SUCCEED 
       && newStatus != JOB_TASK_STATUS_FAILED 
       && newStatus != JOB_TASK_STATUS_CANCELLING 
       && newStatus != JOB_TASK_STATUS_CANCELLED 
       && newStatus != JOB_TASK_STATUS_DROPPING) {
        QW_ERR_JRET(TSDB_CODE_QRY_APP_ERROR);
      }
      
      break;
    case JOB_TASK_STATUS_PARTIAL_SUCCEED:
      if (newStatus != JOB_TASK_STATUS_EXECUTING 
       && newStatus != JOB_TASK_STATUS_SUCCEED
       && newStatus != JOB_TASK_STATUS_CANCELLED
       && newStatus != JOB_TASK_STATUS_FAILED
       && newStatus != JOB_TASK_STATUS_DROPPING) {
        QW_ERR_JRET(TSDB_CODE_QRY_APP_ERROR);
      }
      
      break;
    case JOB_TASK_STATUS_SUCCEED:
      if (newStatus != JOB_TASK_STATUS_CANCELLED
       && newStatus != JOB_TASK_STATUS_DROPPING
       && newStatus != JOB_TASK_STATUS_FAILED) {
        QW_ERR_JRET(TSDB_CODE_QRY_APP_ERROR);
      }

      break;
    case JOB_TASK_STATUS_FAILED:
      if (newStatus != JOB_TASK_STATUS_CANCELLED && newStatus != JOB_TASK_STATUS_DROPPING) {
        QW_ERR_JRET(TSDB_CODE_QRY_APP_ERROR);
      }
      break;

    case JOB_TASK_STATUS_CANCELLING:
      if (newStatus != JOB_TASK_STATUS_CANCELLED) {
        QW_ERR_JRET(TSDB_CODE_QRY_APP_ERROR);
      }
      
      break;
    case JOB_TASK_STATUS_CANCELLED:
    case JOB_TASK_STATUS_DROPPING:
      if (newStatus != JOB_TASK_STATUS_FAILED && newStatus != JOB_TASK_STATUS_PARTIAL_SUCCEED) {
        QW_ERR_JRET(TSDB_CODE_QRY_APP_ERROR);
      }
      break;
      
    default:
      QW_TASK_ELOG("invalid task origStatus:%s", jobTaskStatusStr(oriStatus));
      return TSDB_CODE_QRY_APP_ERROR;
  }

  return TSDB_CODE_SUCCESS;

_return:

  QW_TASK_ELOG("invalid task status update from %s to %s", jobTaskStatusStr(oriStatus), jobTaskStatusStr(newStatus));
  QW_RET(code);
}

void qwDbgDumpSchInfo(SQWSchStatus *sch, int32_t i) {

}

void qwDbgDumpMgmtInfo(SQWorkerMgmt *mgmt) {
  if (!gQWDebug.dumpEnable) {
    return;
  }

  QW_LOCK(QW_READ, &mgmt->schLock);
  
  QW_DUMP("total remain schduler num:%d", taosHashGetSize(mgmt->schHash));

  void *key = NULL;
  size_t keyLen = 0;
  int32_t i = 0;
  SQWSchStatus *sch = NULL;

  void *pIter = taosHashIterate(mgmt->schHash, NULL);
  while (pIter) {
    sch = (SQWSchStatus *)pIter;
    qwDbgDumpSchInfo(sch, i);
    ++i;
    pIter = taosHashIterate(mgmt->schHash, pIter);
  }

  QW_UNLOCK(QW_READ, &mgmt->schLock);

  QW_DUMP("total remain ctx num:%d", taosHashGetSize(mgmt->ctxHash));
}

char *qwPhaseStr(int32_t phase) {
  switch (phase) {
    case QW_PHASE_PRE_QUERY:
      return "PRE_QUERY";
    case QW_PHASE_POST_QUERY:
      return "POST_QUERY";
    case QW_PHASE_PRE_FETCH:
      return "PRE_FETCH";
    case QW_PHASE_POST_FETCH:
      return "POST_FETCH";
    case QW_PHASE_PRE_CQUERY:
      return "PRE_CQUERY";
    case QW_PHASE_POST_CQUERY:
      return "POST_CQUERY";
    default:
      break;
  }

  return "UNKNOWN";
}

char *qwBufStatusStr(int32_t bufStatus) {
  switch (bufStatus) {
    case DS_BUF_LOW:
      return "LOW";
    case DS_BUF_FULL:
      return "FULL";
    case DS_BUF_EMPTY:
      return "EMPTY";
    default:
      break;
  }

  return "UNKNOWN";
}

int32_t qwSetTaskStatus(QW_FPARAMS_DEF, SQWTaskStatus *task, int8_t status) {
  int32_t code = 0;
  int8_t origStatus = 0;
  bool ignore = false;

  while (true) {
    origStatus = atomic_load_8(&task->status);
    
    QW_ERR_RET(qwDbgValidateStatus(QW_FPARAMS(), origStatus, status, &ignore));
    if (ignore) {
      break;
    }
    
    if (origStatus != atomic_val_compare_exchange_8(&task->status, origStatus, status)) {
      continue;
    }
    
    QW_TASK_DLOG("task status updated from %s to %s", jobTaskStatusStr(origStatus), jobTaskStatusStr(status));

    break;
  }
  
  return TSDB_CODE_SUCCESS;
}


int32_t qwAddSchedulerImpl(SQWorkerMgmt *mgmt, uint64_t sId, int32_t rwType) {
  SQWSchStatus newSch = {0};
  newSch.tasksHash = taosHashInit(mgmt->cfg.maxSchTaskNum, taosGetDefaultHashFunction(TSDB_DATA_TYPE_BINARY), false, HASH_NO_LOCK);
  if (NULL == newSch.tasksHash) {
    QW_SCH_ELOG("taosHashInit %d failed", mgmt->cfg.maxSchTaskNum);
    QW_ERR_RET(TSDB_CODE_QRY_OUT_OF_MEMORY);
  }

  QW_LOCK(QW_WRITE, &mgmt->schLock);
  int32_t code = taosHashPut(mgmt->schHash, &sId, sizeof(sId), &newSch, sizeof(newSch));
  if (0 != code) {
    if (!HASH_NODE_EXIST(code)) {
      QW_UNLOCK(QW_WRITE, &mgmt->schLock);
      
      QW_SCH_ELOG("taosHashPut new sch to scheduleHash failed, errno:%d", errno);
      taosHashCleanup(newSch.tasksHash);
      QW_ERR_RET(TSDB_CODE_QRY_OUT_OF_MEMORY);
    }

    taosHashCleanup(newSch.tasksHash);
  }
  QW_UNLOCK(QW_WRITE, &mgmt->schLock);

  return TSDB_CODE_SUCCESS;  
}

int32_t qwAcquireSchedulerImpl(SQWorkerMgmt *mgmt, uint64_t sId, int32_t rwType, SQWSchStatus **sch, int32_t nOpt) {
  while (true) {
    QW_LOCK(rwType, &mgmt->schLock);
    *sch = taosHashGet(mgmt->schHash, &sId, sizeof(sId));
    if (NULL == (*sch)) {
      QW_UNLOCK(rwType, &mgmt->schLock);
      
      if (QW_NOT_EXIST_ADD == nOpt) {
        QW_ERR_RET(qwAddSchedulerImpl(mgmt, sId, rwType));

        nOpt = QW_NOT_EXIST_RET_ERR;
        
        continue;
      } else if (QW_NOT_EXIST_RET_ERR == nOpt) {
        QW_RET(TSDB_CODE_QRY_SCH_NOT_EXIST);
      } else {
        QW_SCH_ELOG("unknown notExistOpt:%d", nOpt);
        QW_ERR_RET(TSDB_CODE_QRY_APP_ERROR);
      }
    }

    break;
  }

  return TSDB_CODE_SUCCESS;
}

int32_t qwAcquireAddScheduler(SQWorkerMgmt *mgmt, uint64_t sId, int32_t rwType, SQWSchStatus **sch) {
  return qwAcquireSchedulerImpl(mgmt, sId, rwType, sch, QW_NOT_EXIST_ADD);
}

int32_t qwAcquireScheduler(SQWorkerMgmt *mgmt, uint64_t sId, int32_t rwType, SQWSchStatus **sch) {
  return qwAcquireSchedulerImpl(mgmt, sId, rwType, sch, QW_NOT_EXIST_RET_ERR);
}

void qwReleaseScheduler(int32_t rwType, SQWorkerMgmt *mgmt) {
  QW_UNLOCK(rwType, &mgmt->schLock);
}


int32_t qwAcquireTaskStatus(QW_FPARAMS_DEF, int32_t rwType, SQWSchStatus *sch, SQWTaskStatus **task) {
  char id[sizeof(qId) + sizeof(tId)] = {0};
  QW_SET_QTID(id, qId, tId);

  QW_LOCK(rwType, &sch->tasksLock);
  *task = taosHashGet(sch->tasksHash, id, sizeof(id));
  if (NULL == (*task)) {
    QW_UNLOCK(rwType, &sch->tasksLock);
    QW_ERR_RET(TSDB_CODE_QRY_TASK_NOT_EXIST);
  }

  return TSDB_CODE_SUCCESS;
}



int32_t qwAddTaskStatusImpl(QW_FPARAMS_DEF, SQWSchStatus *sch, int32_t rwType, int32_t status, SQWTaskStatus **task) {
  int32_t code = 0;

  char id[sizeof(qId) + sizeof(tId)] = {0};
  QW_SET_QTID(id, qId, tId);

  SQWTaskStatus ntask = {0};
  ntask.status = status;
  ntask.refId = rId;

  QW_LOCK(QW_WRITE, &sch->tasksLock);
  code = taosHashPut(sch->tasksHash, id, sizeof(id), &ntask, sizeof(ntask));
  if (0 != code) {
    QW_UNLOCK(QW_WRITE, &sch->tasksLock);
    if (HASH_NODE_EXIST(code)) {
      if (rwType && task) {
        QW_RET(qwAcquireTaskStatus(QW_FPARAMS(), rwType, sch, task));
      } else {
        QW_TASK_ELOG("task status already exist, newStatus:%s", jobTaskStatusStr(status));
        QW_ERR_RET(TSDB_CODE_QRY_TASK_ALREADY_EXIST);
      }
    } else {
      QW_TASK_ELOG("taosHashPut to tasksHash failed, error:%x - %s", code, tstrerror(code));
      QW_ERR_RET(TSDB_CODE_QRY_OUT_OF_MEMORY);
    }
  }
  QW_UNLOCK(QW_WRITE, &sch->tasksLock);

  QW_TASK_DLOG("task status added, newStatus:%s", jobTaskStatusStr(status));

  if (rwType && task) {
    QW_ERR_RET(qwAcquireTaskStatus(QW_FPARAMS(), rwType, sch, task));
  }

  return TSDB_CODE_SUCCESS;
}

int32_t qwAddTaskStatus(QW_FPARAMS_DEF, int32_t status) {
  SQWSchStatus *tsch = NULL;
  int32_t code = 0;
  QW_ERR_RET(qwAcquireAddScheduler(mgmt, sId, QW_READ, &tsch));

  QW_ERR_JRET(qwAddTaskStatusImpl(QW_FPARAMS(), tsch, 0, status, NULL));

_return:

  qwReleaseScheduler(QW_READ, mgmt);
  
  QW_RET(code);
}


int32_t qwAddAcquireTaskStatus(QW_FPARAMS_DEF, int32_t rwType, SQWSchStatus *sch, int32_t status, SQWTaskStatus **task) {
  return qwAddTaskStatusImpl(QW_FPARAMS(), sch, rwType, status, task);
}


void qwReleaseTaskStatus(int32_t rwType, SQWSchStatus *sch) {
  QW_UNLOCK(rwType, &sch->tasksLock);
}


int32_t qwAcquireTaskCtx(QW_FPARAMS_DEF, SQWTaskCtx **ctx) {
  char id[sizeof(qId) + sizeof(tId)] = {0};
  QW_SET_QTID(id, qId, tId);

  *ctx = taosHashAcquire(mgmt->ctxHash, id, sizeof(id));
  if (NULL == (*ctx)) {
    QW_TASK_DLOG_E("task ctx not exist, may be dropped");
    QW_ERR_RET(TSDB_CODE_QRY_TASK_CTX_NOT_EXIST);
  }

  return TSDB_CODE_SUCCESS;
}

int32_t qwGetTaskCtx(QW_FPARAMS_DEF, SQWTaskCtx **ctx) {
  char id[sizeof(qId) + sizeof(tId)] = {0};
  QW_SET_QTID(id, qId, tId);
  
  *ctx = taosHashGet(mgmt->ctxHash, id, sizeof(id));
  if (NULL == (*ctx)) {
    QW_TASK_DLOG_E("task ctx not exist, may be dropped");
    QW_ERR_RET(TSDB_CODE_QRY_TASK_CTX_NOT_EXIST);
  }

  return TSDB_CODE_SUCCESS;
}

int32_t qwAddTaskCtxImpl(QW_FPARAMS_DEF, bool acquire, SQWTaskCtx **ctx) {
  char id[sizeof(qId) + sizeof(tId)] = {0};
  QW_SET_QTID(id, qId, tId);

  SQWTaskCtx nctx = {0};

  int32_t code = taosHashPut(mgmt->ctxHash, id, sizeof(id), &nctx, sizeof(SQWTaskCtx));
  if (0 != code) {
    if (HASH_NODE_EXIST(code)) {
      if (acquire && ctx) {
        QW_RET(qwAcquireTaskCtx(QW_FPARAMS(), ctx));
      } else if (ctx) {
        QW_RET(qwGetTaskCtx(QW_FPARAMS(), ctx));
      } else {
        QW_TASK_ELOG_E("task ctx already exist");
        QW_ERR_RET(TSDB_CODE_QRY_TASK_ALREADY_EXIST);
      }
    } else {
      QW_TASK_ELOG("taosHashPut to ctxHash failed, error:%x", code);
      QW_ERR_RET(TSDB_CODE_QRY_OUT_OF_MEMORY);
    }
  }

  if (acquire && ctx) {
    QW_RET(qwAcquireTaskCtx(QW_FPARAMS(), ctx));
  } else if (ctx) {
    QW_RET(qwGetTaskCtx(QW_FPARAMS(), ctx));
  }

  return TSDB_CODE_SUCCESS;
}

int32_t qwAddTaskCtx(QW_FPARAMS_DEF) {
  QW_RET(qwAddTaskCtxImpl(QW_FPARAMS(), false, NULL));
}

int32_t qwAddAcquireTaskCtx(QW_FPARAMS_DEF, SQWTaskCtx **ctx) {
  return qwAddTaskCtxImpl(QW_FPARAMS(), true, ctx);
}

void qwReleaseTaskCtx(SQWorkerMgmt *mgmt, void *ctx) {
  taosHashRelease(mgmt->ctxHash, ctx);
}

void qwFreeTaskHandle(QW_FPARAMS_DEF, qTaskInfo_t *taskHandle) {  
  // Note: free/kill may in RC
  qTaskInfo_t otaskHandle = atomic_load_ptr(taskHandle);
  if (otaskHandle && atomic_val_compare_exchange_ptr(taskHandle, otaskHandle, NULL)) {
    qDestroyTask(otaskHandle);
  }
}

int32_t qwKillTaskHandle(QW_FPARAMS_DEF, SQWTaskCtx *ctx) {
  int32_t code = 0;
  // Note: free/kill may in RC
  qTaskInfo_t taskHandle = atomic_load_ptr(&ctx->taskHandle);
  if (taskHandle && atomic_val_compare_exchange_ptr(&ctx->taskHandle, taskHandle, NULL)) {
    code = qAsyncKillTask(taskHandle);
    atomic_store_ptr(&ctx->taskHandle, taskHandle);
  }

  QW_RET(code);
}


void qwFreeTask(QW_FPARAMS_DEF, SQWTaskCtx *ctx) {
  rpcReleaseHandle(ctx->connInfo.handle, TAOS_CONN_SERVER);
  ctx->connInfo.handle = NULL;

  qwFreeTaskHandle(QW_FPARAMS(), &ctx->taskHandle);
  
  if (ctx->sinkHandle) {
    dsDestroyDataSinker(ctx->sinkHandle);
    ctx->sinkHandle = NULL;
  }
}


int32_t qwDropTaskCtx(QW_FPARAMS_DEF) {
  char id[sizeof(qId) + sizeof(tId)] = {0};
  QW_SET_QTID(id, qId, tId);
  SQWTaskCtx octx;

  SQWTaskCtx *ctx = taosHashGet(mgmt->ctxHash, id, sizeof(id));
  if (NULL == ctx) {
    QW_ERR_RET(TSDB_CODE_QRY_TASK_CTX_NOT_EXIST);
  }

  octx = *ctx;

  atomic_store_ptr(&ctx->taskHandle, NULL);
  atomic_store_ptr(&ctx->sinkHandle, NULL);

  QW_SET_EVENT_PROCESSED(ctx, QW_EVENT_DROP);

  if (taosHashRemove(mgmt->ctxHash, id, sizeof(id))) {
    QW_TASK_ELOG_E("taosHashRemove from ctx hash failed");    
    QW_ERR_RET(TSDB_CODE_QRY_TASK_CTX_NOT_EXIST);
  }

  qwFreeTask(QW_FPARAMS(), &octx);

  QW_TASK_DLOG_E("task ctx dropped");
  
  return TSDB_CODE_SUCCESS;
}

int32_t qwDropTaskStatus(QW_FPARAMS_DEF) {
  SQWSchStatus *sch = NULL;
  SQWTaskStatus *task = NULL;
  int32_t code = 0;
  
  char id[sizeof(qId) + sizeof(tId)] = {0};
  QW_SET_QTID(id, qId, tId);

  if (qwAcquireScheduler(mgmt, sId, QW_WRITE, &sch)) {
    QW_TASK_WLOG_E("scheduler does not exist");
    return TSDB_CODE_SUCCESS;
  }

  if (qwAcquireTaskStatus(QW_FPARAMS(), QW_WRITE, sch, &task)) {
    qwReleaseScheduler(QW_WRITE, mgmt);
    
    QW_TASK_WLOG_E("task does not exist");
    return TSDB_CODE_SUCCESS;
  }

  if (taosHashRemove(sch->tasksHash, id, sizeof(id))) {
    QW_TASK_ELOG_E("taosHashRemove task from hash failed");
    QW_ERR_JRET(TSDB_CODE_QRY_APP_ERROR);
  }

  QW_TASK_DLOG_E("task status dropped");

_return:

  if (task) {
    qwReleaseTaskStatus(QW_WRITE, sch);
  }
  qwReleaseScheduler(QW_WRITE, mgmt);
  
  QW_RET(code);
}

int32_t qwUpdateTaskStatus(QW_FPARAMS_DEF, int8_t status) {
  SQWSchStatus *sch = NULL;
  SQWTaskStatus *task = NULL;
  int32_t code = 0;

  QW_ERR_RET(qwAcquireScheduler(mgmt, sId, QW_READ, &sch));
  QW_ERR_JRET(qwAcquireTaskStatus(QW_FPARAMS(), QW_READ, sch, &task));

  QW_ERR_JRET(qwSetTaskStatus(QW_FPARAMS(), task, status));
  
_return:

  if (task) {
    qwReleaseTaskStatus(QW_READ, sch);
  }
  qwReleaseScheduler(QW_READ, mgmt);

  QW_RET(code);
}

int32_t qwDropTask(QW_FPARAMS_DEF) {
  QW_ERR_RET(qwDropTaskStatus(QW_FPARAMS()));
  QW_ERR_RET(qwDropTaskCtx(QW_FPARAMS()));

  return TSDB_CODE_SUCCESS;
}

int32_t qwExecTask(QW_FPARAMS_DEF, SQWTaskCtx *ctx, bool *queryEnd) {
  int32_t code = 0;
  bool  qcontinue = true;
  SSDataBlock* pRes = NULL;
  uint64_t useconds = 0;
  int32_t i = 0;
  int32_t execNum = 0;
  qTaskInfo_t *taskHandle = &ctx->taskHandle; 
  DataSinkHandle sinkHandle = ctx->sinkHandle;
 
  while (true) {
    QW_TASK_DLOG("start to execTask, loopIdx:%d", i++);

    code = qExecTask(*taskHandle, &pRes, &useconds);
    if (code) {
      QW_TASK_ELOG("qExecTask failed, code:%x - %s", code, tstrerror(code));
      QW_ERR_RET(code);
    }

    ++execNum;

    if (NULL == pRes) {
      QW_TASK_DLOG("qExecTask end with empty res, useconds:%"PRIu64, useconds);

      dsEndPut(sinkHandle, useconds);
      
      if (TASK_TYPE_TEMP == ctx->taskType) {
        qwFreeTaskHandle(QW_FPARAMS(), taskHandle);
      }

      if (queryEnd) {
        *queryEnd = true;
      }
      
      break;
    }

    int32_t rows = pRes->info.rows;

    ASSERT(pRes->info.rows > 0);

    SInputData inputData = {.pData = pRes};
    code = dsPutDataBlock(sinkHandle, &inputData, &qcontinue);
    if (code) {
      QW_TASK_ELOG("dsPutDataBlock failed, code:%x - %s", code, tstrerror(code));
      QW_ERR_RET(code);
    }

    QW_TASK_DLOG("data put into sink, rows:%d, continueExecTask:%d", rows, qcontinue);
    
    if (!qcontinue) {
      break;
    }

    if (QW_IS_EVENT_RECEIVED(ctx, QW_EVENT_READY) && execNum >= QW_DEFAULT_SHORT_RUN_TIMES) {
      break;
    }

    if (QW_IS_EVENT_RECEIVED(ctx, QW_EVENT_FETCH)) {
      break;
    }

    if (atomic_load_32(&ctx->rspCode)) {
      break;
    }
  }

  QW_RET(code);
}

int32_t qwGenerateSchHbRsp(SQWorkerMgmt *mgmt, SQWSchStatus *sch, SQWHbInfo *hbInfo) {
  int32_t taskNum = 0;

  hbInfo->connInfo = sch->hbConnInfo;
  hbInfo->rsp.epId = sch->hbEpId;

  QW_LOCK(QW_READ, &sch->tasksLock);
  
  taskNum = taosHashGetSize(sch->tasksHash);

  hbInfo->rsp.taskStatus = taosArrayInit(taskNum, sizeof(STaskStatus));
  if (NULL == hbInfo->rsp.taskStatus) {
    QW_UNLOCK(QW_READ, &sch->tasksLock);
    QW_ELOG("taosArrayInit taskStatus failed, num:%d", taskNum);
    return TSDB_CODE_QRY_OUT_OF_MEMORY;
  }

  void *key = NULL;
  size_t keyLen = 0;
  int32_t i = 0;
  STaskStatus status = {0};

  void *pIter = taosHashIterate(sch->tasksHash, NULL);
  while (pIter) {
    SQWTaskStatus *taskStatus = (SQWTaskStatus *)pIter;
    key = taosHashGetKey(pIter, &keyLen);

    //TODO GET EXECUTOR API TO GET MORE INFO

    QW_GET_QTID(key, status.queryId, status.taskId);
    status.status = taskStatus->status;
    status.refId = taskStatus->refId;
    
    taosArrayPush(hbInfo->rsp.taskStatus, &status);
    
    ++i;
    pIter = taosHashIterate(sch->tasksHash, pIter);
  }  

  QW_UNLOCK(QW_READ, &sch->tasksLock);

  return TSDB_CODE_SUCCESS;
}


int32_t qwGetResFromSink(QW_FPARAMS_DEF, SQWTaskCtx *ctx, int32_t *dataLen, void **rspMsg, SOutputData *pOutput) {
  int32_t len = 0;
  SRetrieveTableRsp *rsp = NULL;
  bool queryEnd = false;
  int32_t code = 0;

  if (ctx->emptyRes) {
    QW_TASK_DLOG_E("query end with empty result");
    
    qwUpdateTaskStatus(QW_FPARAMS(), JOB_TASK_STATUS_SUCCEED);
    QW_ERR_RET(qwMallocFetchRsp(len, &rsp));      
    
    *rspMsg = rsp;
    *dataLen = 0;
    pOutput->queryEnd = true;
    
    return TSDB_CODE_SUCCESS;
  }

  dsGetDataLength(ctx->sinkHandle, &len, &queryEnd);

  if (len < 0) {
    QW_TASK_ELOG("invalid length from dsGetDataLength, length:%d", len);
    QW_ERR_RET(TSDB_CODE_QRY_INVALID_INPUT);
  }

  if (len == 0) {
    if (queryEnd) {
      code = dsGetDataBlock(ctx->sinkHandle, pOutput);
      if (code) {
        QW_TASK_ELOG("dsGetDataBlock failed, code:%x - %s", code, tstrerror(code));
        QW_ERR_RET(code);
      }
    
      QW_TASK_DLOG_E("no data in sink and query end");

      qwUpdateTaskStatus(QW_FPARAMS(), JOB_TASK_STATUS_SUCCEED);
      QW_ERR_RET(qwMallocFetchRsp(len, &rsp));

      *rspMsg = rsp;
      *dataLen = 0;
      return TSDB_CODE_SUCCESS;
    }

    pOutput->bufStatus = DS_BUF_EMPTY;

    return TSDB_CODE_SUCCESS;
  }

  // Got data from sink
  QW_TASK_DLOG("there are data in sink, dataLength:%d", len);

  *dataLen = len;
  
  QW_ERR_RET(qwMallocFetchRsp(len, &rsp));
  *rspMsg = rsp;
  
  pOutput->pData = rsp->data;
  code = dsGetDataBlock(ctx->sinkHandle, pOutput);
  if (code) {
    QW_TASK_ELOG("dsGetDataBlock failed, code:%x - %s", code, tstrerror(code));
    QW_ERR_RET(code);
  }

  if (DS_BUF_EMPTY == pOutput->bufStatus && pOutput->queryEnd) {
    QW_TASK_DLOG_E("task all data fetched, done");
    qwUpdateTaskStatus(QW_FPARAMS(), JOB_TASK_STATUS_SUCCEED);
  }

  return TSDB_CODE_SUCCESS;
}

int32_t qwHandlePrePhaseEvents(QW_FPARAMS_DEF, int8_t phase, SQWPhaseInput *input, SQWPhaseOutput *output) {
  int32_t code = 0;
  SQWTaskCtx *ctx = NULL;
  SQWConnInfo *dropConnection = NULL;
  SQWConnInfo *cancelConnection = NULL;

  QW_TASK_DLOG("start to handle event at phase %s", qwPhaseStr(phase));

  if (QW_PHASE_PRE_QUERY == phase) {
    QW_ERR_JRET(qwAddAcquireTaskCtx(QW_FPARAMS(), &ctx));
  } else {
    QW_ERR_JRET(qwAcquireTaskCtx(QW_FPARAMS(), &ctx));
  }
  
  QW_LOCK(QW_WRITE, &ctx->lock);

  if (QW_PHASE_PRE_FETCH == phase) {
    atomic_store_8((int8_t*)&ctx->queryFetched, true);
  } else {
    atomic_store_8(&ctx->phase, phase);
  }

  if (atomic_load_8((int8_t*)&ctx->queryEnd)) {
    QW_TASK_ELOG_E("query already end");
    QW_ERR_JRET(TSDB_CODE_QW_MSG_ERROR);
  }

  switch (phase) {
    case QW_PHASE_PRE_QUERY: {
      if (QW_IS_EVENT_PROCESSED(ctx, QW_EVENT_DROP)) {
        QW_TASK_ELOG("task already dropped at wrong phase %s", qwPhaseStr(phase));
        QW_ERR_JRET(TSDB_CODE_QRY_TASK_STATUS_ERROR);
        break;
      }

      if (QW_IS_EVENT_RECEIVED(ctx, QW_EVENT_DROP)) {
        dropConnection = &ctx->connInfo;
        QW_ERR_JRET(qwDropTask(QW_FPARAMS()));
        dropConnection = NULL;
        
        qwBuildAndSendDropRsp(&ctx->connInfo, code);    
        QW_TASK_DLOG("drop rsp send, handle:%p, code:%x - %s", ctx->connInfo.handle, code, tstrerror(code));

        QW_ERR_JRET(TSDB_CODE_QRY_TASK_DROPPED);
        break;
      }

      QW_ERR_JRET(qwAddTaskStatus(QW_FPARAMS(), JOB_TASK_STATUS_EXECUTING));
      break;
    }
    case QW_PHASE_PRE_FETCH: {
      if (QW_IS_EVENT_PROCESSED(ctx, QW_EVENT_DROP) || QW_IS_EVENT_RECEIVED(ctx, QW_EVENT_DROP)) {
        QW_TASK_WLOG("task dropping or already dropped, phase:%s", qwPhaseStr(phase));
        QW_ERR_JRET(TSDB_CODE_QRY_TASK_DROPPED);
      }

      if (QW_IS_EVENT_RECEIVED(ctx, QW_EVENT_FETCH)) {
        QW_TASK_WLOG("last fetch still not processed, phase:%s", qwPhaseStr(phase));
        QW_ERR_JRET(TSDB_CODE_QRY_DUPLICATTED_OPERATION);
      }

      if (!QW_IS_EVENT_PROCESSED(ctx, QW_EVENT_READY)) {
        QW_TASK_ELOG("ready msg has not been processed, phase:%s", qwPhaseStr(phase));
        QW_ERR_JRET(TSDB_CODE_QRY_TASK_MSG_ERROR);
      }
      break;
    }    
    case QW_PHASE_PRE_CQUERY: {
      if (QW_IS_EVENT_PROCESSED(ctx, QW_EVENT_DROP)) {
        QW_TASK_WLOG("task already dropped, phase:%s", qwPhaseStr(phase));
        QW_ERR_JRET(TSDB_CODE_QRY_TASK_DROPPED);
      }

      if (QW_IS_EVENT_RECEIVED(ctx, QW_EVENT_DROP)) {
        dropConnection = &ctx->connInfo;
        QW_ERR_JRET(qwDropTask(QW_FPARAMS()));
        dropConnection = NULL;

        qwBuildAndSendDropRsp(&ctx->connInfo, code);
        QW_TASK_DLOG("drop rsp send, handle:%p, code:%x - %s", ctx->connInfo.handle, code, tstrerror(code));
        
        QW_ERR_JRET(TSDB_CODE_QRY_TASK_DROPPED);
      }

      break;
    }
    default:
      QW_TASK_ELOG("invalid phase %s", qwPhaseStr(phase));
      QW_ERR_JRET(TSDB_CODE_QRY_APP_ERROR);
  }

  if (ctx->rspCode) {
    QW_TASK_ELOG("task already failed at phase %s, error:%x - %s", qwPhaseStr(phase), ctx->rspCode, tstrerror(ctx->rspCode));
    QW_ERR_JRET(ctx->rspCode);
  }

_return:

  if (ctx) {
    QW_UPDATE_RSP_CODE(ctx, code);
    
    QW_UNLOCK(QW_WRITE, &ctx->lock);
    qwReleaseTaskCtx(mgmt, ctx);
  }

  if (dropConnection) {
    qwBuildAndSendDropRsp(dropConnection, code);    
    QW_TASK_DLOG("drop rsp send, handle:%p, code:%x - %s", dropConnection->handle, code, tstrerror(code));
  }

  if (cancelConnection) {
    qwBuildAndSendCancelRsp(cancelConnection, code);    
    QW_TASK_DLOG("cancel rsp send, handle:%p, code:%x - %s", cancelConnection->handle, code, tstrerror(code));
  }

  QW_TASK_DLOG("end to handle event at phase %s, code:%x - %s", qwPhaseStr(phase), code, tstrerror(code));

  QW_RET(code);
}


int32_t qwHandlePostPhaseEvents(QW_FPARAMS_DEF, int8_t phase, SQWPhaseInput *input, SQWPhaseOutput *output) {
  int32_t code = 0;
  SQWTaskCtx *ctx = NULL;
  SQWConnInfo connInfo = {0};
  SQWConnInfo *readyConnection = NULL;

  QW_TASK_DLOG("start to handle event at phase %s", qwPhaseStr(phase));
  
  QW_ERR_JRET(qwAcquireTaskCtx(QW_FPARAMS(), &ctx));
  
  QW_LOCK(QW_WRITE, &ctx->lock);

  if (QW_IS_EVENT_PROCESSED(ctx, QW_EVENT_DROP)) {
    QW_TASK_WLOG("task already dropped, phase:%s", qwPhaseStr(phase));
    QW_ERR_JRET(TSDB_CODE_QRY_TASK_DROPPED);
  }

  if (QW_PHASE_POST_QUERY == phase) {
    if (NULL == ctx->taskHandle && NULL == ctx->sinkHandle) {
      ctx->emptyRes = true;
    }

#if 0    
    if (QW_IS_EVENT_RECEIVED(ctx, QW_EVENT_READY)) {
      readyConnection = &ctx->connInfo;
      QW_SET_EVENT_PROCESSED(ctx, QW_EVENT_READY);
    }
#else
    connInfo.handle = ctx->connInfo.handle;
    readyConnection = &connInfo;
    
    QW_SET_EVENT_PROCESSED(ctx, QW_EVENT_READY);
#endif
  }

  if (QW_IS_EVENT_RECEIVED(ctx, QW_EVENT_DROP)) {
    if (QW_PHASE_POST_FETCH == phase) {
      QW_TASK_WLOG("drop received at wrong phase %s", qwPhaseStr(phase));
      QW_ERR_JRET(TSDB_CODE_QRY_APP_ERROR);
    }

    qwBuildAndSendDropRsp(&ctx->connInfo, code);    
    QW_TASK_DLOG("drop rsp send, handle:%p, code:%x - %s", ctx->connInfo.handle, code, tstrerror(code));
    
    QW_ERR_JRET(qwDropTask(QW_FPARAMS()));
    QW_ERR_JRET(TSDB_CODE_QRY_TASK_DROPPED);
  }

  if (ctx->rspCode) {
    QW_TASK_ELOG("task already failed, phase %s, error:%x - %s", qwPhaseStr(phase), ctx->rspCode, tstrerror(ctx->rspCode));
    QW_ERR_JRET(ctx->rspCode);
  }      

  QW_ERR_JRET(input->code);

_return:

  if (TSDB_CODE_SUCCESS == code && QW_PHASE_POST_QUERY == phase) {
    qwUpdateTaskStatus(QW_FPARAMS(), JOB_TASK_STATUS_PARTIAL_SUCCEED);
  }

  if (ctx) {
    QW_UPDATE_RSP_CODE(ctx, code);

    if (QW_PHASE_POST_FETCH != phase) {
      atomic_store_8(&ctx->phase, phase);
    }
    
    QW_UNLOCK(QW_WRITE, &ctx->lock);
    qwReleaseTaskCtx(mgmt, ctx);
  }

  if (TSDB_CODE_SUCCESS == code && readyConnection) {
    qwBuildAndSendReadyRsp(readyConnection, code);    
    QW_TASK_DLOG("ready msg rsped, handle:%p, code:%x - %s", readyConnection->handle, code, tstrerror(code));
  }

  if (code) {
    qwUpdateTaskStatus(QW_FPARAMS(), JOB_TASK_STATUS_FAILED);
  }

  QW_TASK_DLOG("end to handle event at phase %s, code:%x - %s", qwPhaseStr(phase), code, tstrerror(code));

  QW_RET(code);
}

int32_t qwProcessQuery(QW_FPARAMS_DEF, SQWMsg *qwMsg, int8_t taskType) {
  int32_t code = 0;
  bool queryRsped = false;
  struct SSubplan *plan = NULL;
  SQWPhaseInput input = {0};
  qTaskInfo_t pTaskInfo = NULL;
  DataSinkHandle sinkHandle = NULL;
  SQWTaskCtx *ctx = NULL;

  QW_ERR_JRET(qwRegisterBrokenLinkArg(QW_FPARAMS(), &qwMsg->connInfo));

  QW_ERR_JRET(qwHandlePrePhaseEvents(QW_FPARAMS(), QW_PHASE_PRE_QUERY, &input, NULL));

  QW_ERR_JRET(qwGetTaskCtx(QW_FPARAMS(), &ctx));
  
  atomic_store_8(&ctx->taskType, taskType);
  atomic_store_ptr(&ctx->connInfo.handle, qwMsg->connInfo.handle);
  atomic_store_ptr(&ctx->connInfo.ahandle, qwMsg->connInfo.ahandle);

  QW_TASK_DLOGL("subplan json string, len:%d, %s", qwMsg->msgLen, qwMsg->msg);
<<<<<<< HEAD

=======
  
>>>>>>> f323ac14
  code = qStringToSubplan(qwMsg->msg, &plan);
  if (TSDB_CODE_SUCCESS != code) {
    QW_TASK_ELOG("task string to subplan failed, code:%x - %s", code, tstrerror(code));
    QW_ERR_JRET(code);
  }
  
  code = qCreateExecTask(qwMsg->node, mgmt->nodeId, tId, plan, &pTaskInfo, &sinkHandle);
  if (code) {
    QW_TASK_ELOG("qCreateExecTask failed, code:%x - %s", code, tstrerror(code));
    QW_ERR_JRET(code);
  }

  if (NULL == sinkHandle || NULL == pTaskInfo) {
    QW_TASK_ELOG("create task result error, taskHandle:%p, sinkHandle:%p", pTaskInfo, sinkHandle);
    QW_ERR_JRET(TSDB_CODE_QRY_APP_ERROR);
  }

  QW_ERR_JRET(qwBuildAndSendQueryRsp(&qwMsg->connInfo, code));
  QW_TASK_DLOG("query msg rsped, handle:%p, code:%x - %s", qwMsg->connInfo.handle, code, tstrerror(code));

  queryRsped = true;

  atomic_store_ptr(&ctx->taskHandle, pTaskInfo);
  atomic_store_ptr(&ctx->sinkHandle, sinkHandle);

  if (pTaskInfo && sinkHandle) {
    QW_ERR_JRET(qwExecTask(QW_FPARAMS(), ctx, NULL));
  }
  
_return:

  input.code = code;
  code = qwHandlePostPhaseEvents(QW_FPARAMS(), QW_PHASE_POST_QUERY, &input, NULL);
  
  if (!queryRsped) {
    qwBuildAndSendQueryRsp(&qwMsg->connInfo, code);
    QW_TASK_DLOG("query msg rsped, handle:%p, code:%x - %s", qwMsg->connInfo.handle, code, tstrerror(code));
  }

  QW_RET(TSDB_CODE_SUCCESS);
}

int32_t qwProcessReady(QW_FPARAMS_DEF, SQWMsg *qwMsg) {
  int32_t code = 0;
  SQWTaskCtx *ctx = NULL;
  int8_t phase = 0;
  bool needRsp = true;

  QW_ERR_JRET(qwAcquireTaskCtx(QW_FPARAMS(), &ctx));

  QW_LOCK(QW_WRITE, &ctx->lock);

  if (QW_IS_EVENT_PROCESSED(ctx, QW_EVENT_DROP) || QW_IS_EVENT_RECEIVED(ctx, QW_EVENT_DROP)) {
    QW_TASK_WLOG_E("task is dropping or already dropped");
    QW_ERR_JRET(TSDB_CODE_QRY_TASK_DROPPED);
  }
  
  if (ctx->phase == QW_PHASE_PRE_QUERY) {
    ctx->connInfo.handle == qwMsg->connInfo.handle;
    ctx->connInfo.ahandle = qwMsg->connInfo.ahandle;
    QW_SET_EVENT_RECEIVED(ctx, QW_EVENT_READY);
    needRsp = false;
    QW_TASK_DLOG_E("ready msg will not rsp now");
    goto _return;
  }

  QW_SET_EVENT_PROCESSED(ctx, QW_EVENT_READY);

  if (atomic_load_8((int8_t*)&ctx->queryEnd) || atomic_load_8((int8_t*)&ctx->queryFetched)) {
    QW_TASK_ELOG("got ready msg at wrong status, queryEnd:%d, queryFetched:%d", atomic_load_8((int8_t*)&ctx->queryEnd), atomic_load_8((int8_t*)&ctx->queryFetched));
    QW_ERR_JRET(TSDB_CODE_QW_MSG_ERROR);
  }

  if (ctx->phase == QW_PHASE_POST_QUERY) {
    code = ctx->rspCode;
    goto _return;
  }

  QW_TASK_ELOG("invalid phase when got ready msg, phase:%s", qwPhaseStr(ctx->phase));

  QW_ERR_JRET(TSDB_CODE_QRY_TASK_STATUS_ERROR);

_return:

  if (code && ctx) {
    QW_UPDATE_RSP_CODE(ctx, code);
  }

  if (code) {
    qwUpdateTaskStatus(QW_FPARAMS(), JOB_TASK_STATUS_FAILED);
  }

  if (ctx) {
    QW_UNLOCK(QW_WRITE, &ctx->lock);
    qwReleaseTaskCtx(mgmt, ctx);
  }

  if (needRsp) {
    qwBuildAndSendReadyRsp(&qwMsg->connInfo, code);
    QW_TASK_DLOG("ready msg rsped, handle:%p, code:%x - %s", qwMsg->connInfo.handle, code, tstrerror(code));
  }

  QW_RET(TSDB_CODE_SUCCESS);
}


int32_t qwProcessCQuery(QW_FPARAMS_DEF, SQWMsg *qwMsg) {
  SQWTaskCtx *ctx = NULL;
  int32_t code = 0;
  SQWPhaseInput input = {0};
  void *rsp = NULL;
  int32_t dataLen = 0;
  bool queryEnd = false;
  
  do {
    QW_ERR_JRET(qwHandlePrePhaseEvents(QW_FPARAMS(), QW_PHASE_PRE_CQUERY, &input, NULL));

    QW_ERR_JRET(qwGetTaskCtx(QW_FPARAMS(), &ctx));

    atomic_store_8((int8_t*)&ctx->queryInQueue, 0);
    atomic_store_8((int8_t*)&ctx->queryContinue, 0);

    QW_ERR_JRET(qwExecTask(QW_FPARAMS(), ctx, &queryEnd));

    if (QW_IS_EVENT_RECEIVED(ctx, QW_EVENT_FETCH)) {
      SOutputData sOutput = {0};
      QW_ERR_JRET(qwGetResFromSink(QW_FPARAMS(), ctx, &dataLen, &rsp, &sOutput));
      
      if ((!sOutput.queryEnd) && (DS_BUF_LOW == sOutput.bufStatus || DS_BUF_EMPTY == sOutput.bufStatus)) {    
        QW_TASK_DLOG("task not end and buf is %s, need to continue query", qwBufStatusStr(sOutput.bufStatus));
        
        atomic_store_8((int8_t*)&ctx->queryContinue, 1);
      }
      
      if (rsp) {
        bool qComplete = (DS_BUF_EMPTY == sOutput.bufStatus && sOutput.queryEnd);
        qwBuildFetchRsp(rsp, &sOutput, dataLen, qComplete);
        atomic_store_8((int8_t*)&ctx->queryEnd, qComplete);

        qwMsg->connInfo = ctx->connInfo;
        QW_SET_EVENT_PROCESSED(ctx, QW_EVENT_FETCH);            
        
        qwBuildAndSendFetchRsp(&qwMsg->connInfo, rsp, dataLen, code);                
        QW_TASK_DLOG("fetch rsp send, handle:%p, code:%x - %s, dataLen:%d", qwMsg->connInfo.handle, code, tstrerror(code), dataLen);
      } else {
        atomic_store_8((int8_t*)&ctx->queryContinue, 1);
      }
    }

_return:

    if (NULL == ctx) {
      break;
    }

    if (code && QW_IS_EVENT_RECEIVED(ctx, QW_EVENT_FETCH)) {
      QW_SET_EVENT_PROCESSED(ctx, QW_EVENT_FETCH);    
      qwFreeFetchRsp(rsp);
      rsp = NULL;
      
      qwMsg->connInfo = ctx->connInfo;
      qwBuildAndSendFetchRsp(&qwMsg->connInfo, rsp, 0, code);
      QW_TASK_DLOG("fetch rsp send, handle:%p, code:%x - %s, dataLen:%d", qwMsg->connInfo.handle, code, tstrerror(code), 0);
    }

    QW_LOCK(QW_WRITE, &ctx->lock);
    if (queryEnd || code || 0 == atomic_load_8((int8_t*)&ctx->queryContinue)) {
      // Note: if necessary, fetch need to put cquery to queue again
      atomic_store_8(&ctx->phase, 0);
      QW_UNLOCK(QW_WRITE,&ctx->lock);
      break;
    }
    QW_UNLOCK(QW_WRITE,&ctx->lock);
  } while (true);

  input.code = code;
  qwHandlePostPhaseEvents(QW_FPARAMS(), QW_PHASE_POST_CQUERY, &input, NULL);    

  QW_RET(TSDB_CODE_SUCCESS);  
}


int32_t qwProcessFetch(QW_FPARAMS_DEF, SQWMsg *qwMsg) {
  int32_t code = 0;
  int32_t dataLen = 0;
  bool locked = false;
  SQWTaskCtx *ctx = NULL;
  void *rsp = NULL;
  SQWPhaseInput input = {0};

  QW_ERR_JRET(qwHandlePrePhaseEvents(QW_FPARAMS(), QW_PHASE_PRE_FETCH, &input, NULL));

  QW_ERR_JRET(qwGetTaskCtx(QW_FPARAMS(), &ctx));
  
  SOutputData sOutput = {0};
  QW_ERR_JRET(qwGetResFromSink(QW_FPARAMS(), ctx, &dataLen, &rsp, &sOutput));

  if (NULL == rsp) {
    atomic_store_ptr(&ctx->connInfo.handle, qwMsg->connInfo.handle);
    atomic_store_ptr(&ctx->connInfo.ahandle, qwMsg->connInfo.ahandle);
    
    QW_SET_EVENT_RECEIVED(ctx, QW_EVENT_FETCH);
  } else {
    bool qComplete = (DS_BUF_EMPTY == sOutput.bufStatus && sOutput.queryEnd);
    qwBuildFetchRsp(rsp, &sOutput, dataLen, qComplete);
    atomic_store_8((int8_t*)&ctx->queryEnd, qComplete);
  }

  if ((!sOutput.queryEnd) && (DS_BUF_LOW == sOutput.bufStatus || DS_BUF_EMPTY == sOutput.bufStatus)) {    
    QW_TASK_DLOG("task not end and buf is %s, need to continue query", qwBufStatusStr(sOutput.bufStatus));

    QW_LOCK(QW_WRITE, &ctx->lock);
    locked = true;

    // RC WARNING
    if (QW_IS_QUERY_RUNNING(ctx)) {
      atomic_store_8((int8_t*)&ctx->queryContinue, 1);
    } else if (0 == atomic_load_8((int8_t*)&ctx->queryInQueue)) {
      qwUpdateTaskStatus(QW_FPARAMS(), JOB_TASK_STATUS_EXECUTING);

      atomic_store_8((int8_t*)&ctx->queryInQueue, 1);
      
      QW_ERR_JRET(qwBuildAndSendCQueryMsg(QW_FPARAMS(), &qwMsg->connInfo));
    }
  }
  
_return:

  if (locked) {
    QW_UNLOCK(QW_WRITE, &ctx->lock);
  }

  input.code = code;
  code = qwHandlePostPhaseEvents(QW_FPARAMS(), QW_PHASE_POST_FETCH, &input, NULL);

  if (code) {
    qwFreeFetchRsp(rsp);
    rsp = NULL;
    dataLen = 0;
  }

  if (code || rsp) {
    qwBuildAndSendFetchRsp(&qwMsg->connInfo, rsp, dataLen, code);
    QW_TASK_DLOG("fetch rsp send, handle:%p, code:%x - %s, dataLen:%d", qwMsg->connInfo.handle, code, tstrerror(code), dataLen);
  }

  QW_RET(TSDB_CODE_SUCCESS);
}


int32_t qwProcessDrop(QW_FPARAMS_DEF, SQWMsg *qwMsg) {
  int32_t code = 0;
  bool rsped = false;
  SQWTaskCtx *ctx = NULL;
  bool locked = false;

  // TODO : TASK ALREADY REMOVED AND A NEW DROP MSG RECEIVED

  QW_ERR_JRET(qwAddAcquireTaskCtx(QW_FPARAMS(), &ctx));
  
  QW_LOCK(QW_WRITE, &ctx->lock);

  locked = true;

  if (QW_IS_EVENT_RECEIVED(ctx, QW_EVENT_DROP)) {
    QW_TASK_WLOG_E("task already dropping");
    QW_ERR_JRET(TSDB_CODE_QRY_DUPLICATTED_OPERATION);
  }

  if (QW_IS_QUERY_RUNNING(ctx)) {
    QW_ERR_JRET(qwKillTaskHandle(QW_FPARAMS(), ctx));
    qwUpdateTaskStatus(QW_FPARAMS(), JOB_TASK_STATUS_DROPPING);
  } else if (ctx->phase > 0) {
    qwBuildAndSendDropRsp(&qwMsg->connInfo, code);
    QW_TASK_DLOG("drop rsp send, handle:%p, code:%x - %s", qwMsg->connInfo.handle, code, tstrerror(code));
  
    QW_ERR_JRET(qwDropTask(QW_FPARAMS()));
    rsped = true;
  } else {
    // task not started
  }

  if (!rsped) {
    ctx->connInfo.handle = qwMsg->connInfo.handle;
    ctx->connInfo.ahandle = qwMsg->connInfo.ahandle;
    
    QW_SET_EVENT_RECEIVED(ctx, QW_EVENT_DROP);
  }
  
_return:

  if (code) {
    if (ctx) {
      QW_UPDATE_RSP_CODE(ctx, code);
    }

    qwUpdateTaskStatus(QW_FPARAMS(), JOB_TASK_STATUS_FAILED);
  }

  if (locked) {
    QW_UNLOCK(QW_WRITE, &ctx->lock);
  }

  if (ctx) {
    qwReleaseTaskCtx(mgmt, ctx);
  }

  if (TSDB_CODE_SUCCESS != code) {
    qwBuildAndSendDropRsp(&qwMsg->connInfo, code);
    QW_TASK_DLOG("drop rsp send, handle:%p, code:%x - %s", qwMsg->connInfo.handle, code, tstrerror(code));
  }

  QW_RET(TSDB_CODE_SUCCESS);
}

int32_t qwProcessHb(SQWorkerMgmt *mgmt, SQWMsg *qwMsg, SSchedulerHbReq *req) {
  int32_t code = 0;
  SSchedulerHbRsp rsp = {0};
  SQWSchStatus *sch = NULL;
  uint64_t seqId = 0;
  void *origHandle = NULL;

  memcpy(&rsp.epId, &req->epId, sizeof(req->epId));
  
  QW_ERR_JRET(qwAcquireAddScheduler(mgmt, req->sId, QW_READ, &sch));

  QW_LOCK(QW_WRITE, &sch->hbConnLock);

  if (sch->hbConnInfo.handle) {
    rpcReleaseHandle(sch->hbConnInfo.handle, TAOS_CONN_SERVER);
  }
  
  memcpy(&sch->hbConnInfo, &qwMsg->connInfo, sizeof(qwMsg->connInfo));
  memcpy(&sch->hbEpId, &req->epId, sizeof(req->epId));
  
  QW_UNLOCK(QW_WRITE, &sch->hbConnLock);
  
  QW_DLOG("hb connection updated, sId:%" PRIx64 ", nodeId:%d, fqdn:%s, port:%d, handle:%p, ahandle:%p",
    req->sId, req->epId.nodeId, req->epId.ep.fqdn, req->epId.ep.port, qwMsg->connInfo.handle, qwMsg->connInfo.ahandle);

  qwReleaseScheduler(QW_READ, mgmt);

_return:

  qwBuildAndSendHbRsp(&qwMsg->connInfo, &rsp, code);
  QW_DLOG("hb rsp send, handle:%p, code:%x - %s", qwMsg->connInfo.handle, code, tstrerror(code));
  
  QW_RET(TSDB_CODE_SUCCESS);
}


void qwProcessHbTimerEvent(void *param, void *tmrId) {
  SQWorkerMgmt *mgmt = (SQWorkerMgmt *)param;
  SQWSchStatus *sch = NULL;
  int32_t taskNum = 0;
  SQWHbInfo *rspList = NULL;
  int32_t code = 0;

  qwDbgDumpMgmtInfo(mgmt);

  QW_LOCK(QW_READ, &mgmt->schLock);

  int32_t schNum = taosHashGetSize(mgmt->schHash);
  if (schNum <= 0) {
    QW_UNLOCK(QW_READ, &mgmt->schLock);
    taosTmrReset(qwProcessHbTimerEvent, QW_DEFAULT_HEARTBEAT_MSEC, param, mgmt->timer, &mgmt->hbTimer);
    return;
  }

  rspList = calloc(schNum, sizeof(SQWHbInfo));
  if (NULL == rspList) {
    QW_UNLOCK(QW_READ, &mgmt->schLock);
    QW_ELOG("calloc %d SQWHbInfo failed", schNum);
    taosTmrReset(qwProcessHbTimerEvent, QW_DEFAULT_HEARTBEAT_MSEC, param, mgmt->timer, &mgmt->hbTimer);
    return;
  }

  void *key = NULL;
  size_t keyLen = 0;
  int32_t i = 0;

  void *pIter = taosHashIterate(mgmt->schHash, NULL);
  while (pIter) {
    code = qwGenerateSchHbRsp(mgmt, (SQWSchStatus *)pIter, &rspList[i]);
    if (code) {
      taosHashCancelIterate(mgmt->schHash, pIter);
      QW_ERR_JRET(code);
    }

    ++i;
    pIter = taosHashIterate(mgmt->schHash, pIter);
  }

_return:

  QW_UNLOCK(QW_READ, &mgmt->schLock);

  for (int32_t j = 0; j < i; ++j) {
    qwBuildAndSendHbRsp(&rspList[j].connInfo, &rspList[j].rsp, code);
    QW_DLOG("hb rsp send, handle:%p, code:%x - %s, taskNum:%d", rspList[j].connInfo.handle, code, tstrerror(code), (rspList[j].rsp.taskStatus ? (int32_t)taosArrayGetSize(rspList[j].rsp.taskStatus) : 0));    
    tFreeSSchedulerHbRsp(&rspList[j].rsp);
  }

  tfree(rspList);

  taosTmrReset(qwProcessHbTimerEvent, QW_DEFAULT_HEARTBEAT_MSEC, param, mgmt->timer, &mgmt->hbTimer);  
}

int32_t qWorkerInit(int8_t nodeType, int32_t nodeId, SQWorkerCfg *cfg, void **qWorkerMgmt, const SMsgCb *pMsgCb) {
  if (NULL == qWorkerMgmt || pMsgCb->pWrapper == NULL) {
    qError("invalid param to init qworker");
    QW_RET(TSDB_CODE_QRY_INVALID_INPUT);
  }

  int32_t code = 0;
  SQWorkerMgmt *mgmt = calloc(1, sizeof(SQWorkerMgmt));
  if (NULL == mgmt) {
    qError("calloc %d failed", (int32_t)sizeof(SQWorkerMgmt));
    QW_RET(TSDB_CODE_QRY_OUT_OF_MEMORY);
  }

  if (cfg) {
    mgmt->cfg = *cfg;
    if (0 == mgmt->cfg.maxSchedulerNum) {
      mgmt->cfg.maxSchedulerNum = QW_DEFAULT_SCHEDULER_NUMBER;
    }
    if (0 == mgmt->cfg.maxTaskNum) {
      mgmt->cfg.maxTaskNum = QW_DEFAULT_TASK_NUMBER;
    }
    if (0 == mgmt->cfg.maxSchTaskNum) {
      mgmt->cfg.maxSchTaskNum = QW_DEFAULT_SCH_TASK_NUMBER;
    }
  } else {
    mgmt->cfg.maxSchedulerNum = QW_DEFAULT_SCHEDULER_NUMBER;
    mgmt->cfg.maxTaskNum = QW_DEFAULT_TASK_NUMBER;
    mgmt->cfg.maxSchTaskNum = QW_DEFAULT_SCH_TASK_NUMBER;
  }

  mgmt->schHash = taosHashInit(mgmt->cfg.maxSchedulerNum, taosGetDefaultHashFunction(TSDB_DATA_TYPE_UBIGINT), false, HASH_ENTRY_LOCK);
  if (NULL == mgmt->schHash) {
    tfree(mgmt);
    qError("init %d scheduler hash failed", mgmt->cfg.maxSchedulerNum);
    QW_ERR_JRET(TSDB_CODE_QRY_OUT_OF_MEMORY);
  }

  mgmt->ctxHash = taosHashInit(mgmt->cfg.maxTaskNum, taosGetDefaultHashFunction(TSDB_DATA_TYPE_BINARY), false, HASH_ENTRY_LOCK);
  if (NULL == mgmt->ctxHash) {
    qError("init %d task ctx hash failed", mgmt->cfg.maxTaskNum);
    QW_ERR_JRET(TSDB_CODE_QRY_OUT_OF_MEMORY);
  }

  mgmt->timer = taosTmrInit(0, 0, 0, "qworker");
  if (NULL == mgmt->timer) {
    qError("init timer failed, error:%s", tstrerror(terrno));
    QW_ERR_JRET(TSDB_CODE_QRY_OUT_OF_MEMORY);
  }

  mgmt->hbTimer = taosTmrStart(qwProcessHbTimerEvent, QW_DEFAULT_HEARTBEAT_MSEC, mgmt, mgmt->timer);
  if (NULL == mgmt->hbTimer) {
    qError("start hb timer failed");
    QW_ERR_JRET(TSDB_CODE_QRY_OUT_OF_MEMORY);
  }

  mgmt->nodeType = nodeType;
  mgmt->nodeId = nodeId;
  mgmt->msgCb = *pMsgCb;

  *qWorkerMgmt = mgmt;

  qDebug("qworker initialized for node, type:%d, id:%d, handle:%p", mgmt->nodeType, mgmt->nodeId, mgmt);

  return TSDB_CODE_SUCCESS;

_return:

  taosHashCleanup(mgmt->schHash);
  taosHashCleanup(mgmt->ctxHash);

  taosTmrCleanUp(mgmt->timer);
  
  tfree(mgmt);

  QW_RET(code);
}

void qWorkerDestroy(void **qWorkerMgmt) {
  if (NULL == qWorkerMgmt || NULL == *qWorkerMgmt) {
    return;
  }

  SQWorkerMgmt *mgmt = *qWorkerMgmt;

  taosTmrStopA(&mgmt->hbTimer);
  taosTmrCleanUp(mgmt->timer);
  
  //TODO STOP ALL QUERY

  //TODO FREE ALL

  tfree(*qWorkerMgmt);
}

int32_t qwGetSchTasksStatus(SQWorkerMgmt *mgmt, uint64_t sId, SSchedulerStatusRsp **rsp) {
/*
  SQWSchStatus *sch = NULL;
  int32_t taskNum = 0;

  QW_ERR_RET(qwAcquireScheduler(mgmt, sId, QW_READ, &sch));
  
  sch->lastAccessTs = taosGetTimestampSec();

  QW_LOCK(QW_READ, &sch->tasksLock);
  
  taskNum = taosHashGetSize(sch->tasksHash);
  
  int32_t size = sizeof(SSchedulerStatusRsp) + sizeof((*rsp)->status[0]) * taskNum;
  *rsp = calloc(1, size);
  if (NULL == *rsp) {
    QW_SCH_ELOG("calloc %d failed", size);
    QW_UNLOCK(QW_READ, &sch->tasksLock);
    qwReleaseScheduler(QW_READ, mgmt);
    
    return TSDB_CODE_QRY_OUT_OF_MEMORY;
  }

  void *key = NULL;
  size_t keyLen = 0;
  int32_t i = 0;

  void *pIter = taosHashIterate(sch->tasksHash, NULL);
  while (pIter) {
    SQWTaskStatus *taskStatus = (SQWTaskStatus *)pIter;
    taosHashGetKey(pIter, &key, &keyLen);

    QW_GET_QTID(key, (*rsp)->status[i].queryId, (*rsp)->status[i].taskId);
    (*rsp)->status[i].status = taskStatus->status;
    
    ++i;
    pIter = taosHashIterate(sch->tasksHash, pIter);
  }  

  QW_UNLOCK(QW_READ, &sch->tasksLock);
  qwReleaseScheduler(QW_READ, mgmt);

  (*rsp)->num = taskNum;
*/
  return TSDB_CODE_SUCCESS;
}



int32_t qwUpdateSchLastAccess(SQWorkerMgmt *mgmt, uint64_t sId, uint64_t qId, uint64_t tId) {
  SQWSchStatus *sch = NULL;

/*
  QW_ERR_RET(qwAcquireScheduler(QW_READ, mgmt, sId, &sch));

  sch->lastAccessTs = taosGetTimestampSec();

  qwReleaseScheduler(QW_READ, mgmt);
*/
  return TSDB_CODE_SUCCESS;
}


int32_t qwGetTaskStatus(SQWorkerMgmt *mgmt, uint64_t sId, uint64_t qId, uint64_t tId, int8_t *taskStatus) {
  SQWSchStatus *sch = NULL;
  SQWTaskStatus *task = NULL;
  int32_t code = 0;

/*  
  if (qwAcquireScheduler(QW_READ, mgmt, sId, &sch)) {
    *taskStatus = JOB_TASK_STATUS_NULL;
    return TSDB_CODE_SUCCESS;
  }

  if (qwAcquireTask(mgmt, QW_READ, sch, queryId, taskId, &task)) {
    qwReleaseScheduler(QW_READ, mgmt);
    
    *taskStatus = JOB_TASK_STATUS_NULL;
    return TSDB_CODE_SUCCESS;
  }

  *taskStatus = task->status;

  qwReleaseTask(QW_READ, sch);
  qwReleaseScheduler(QW_READ, mgmt);
*/

  QW_RET(code);
}


int32_t qwCancelTask(SQWorkerMgmt *mgmt, uint64_t sId, uint64_t qId, uint64_t tId) {
  SQWSchStatus *sch = NULL;
  SQWTaskStatus *task = NULL;
  int32_t code = 0;

/*
  QW_ERR_RET(qwAcquireAddScheduler(QW_READ, mgmt, sId, &sch));

  QW_ERR_JRET(qwAcquireAddTask(mgmt, QW_READ, sch, qId, tId, JOB_TASK_STATUS_NOT_START, &task));


  QW_LOCK(QW_WRITE, &task->lock);

  task->cancel = true;
  
  int8_t oriStatus = task->status;
  int8_t newStatus = 0;
  
  if (task->status == JOB_TASK_STATUS_CANCELLED || task->status == JOB_TASK_STATUS_NOT_START || task->status == JOB_TASK_STATUS_CANCELLING || task->status == JOB_TASK_STATUS_DROPPING) {
    QW_UNLOCK(QW_WRITE, &task->lock);

    qwReleaseTask(QW_READ, sch);
    qwReleaseScheduler(QW_READ, mgmt);
    
    return TSDB_CODE_SUCCESS;
  } else if (task->status == JOB_TASK_STATUS_FAILED || task->status == JOB_TASK_STATUS_SUCCEED || task->status == JOB_TASK_STATUS_PARTIAL_SUCCEED) {
    QW_ERR_JRET(qwUpdateTaskStatus(QW_FPARAMS(), JOB_TASK_STATUS_CANCELLED));
  } else {
    QW_ERR_JRET(qwUpdateTaskStatus(QW_FPARAMS(), JOB_TASK_STATUS_CANCELLING));
  }

  QW_UNLOCK(QW_WRITE, &task->lock);
  
  qwReleaseTask(QW_READ, sch);
  qwReleaseScheduler(QW_READ, mgmt);

  if (oriStatus == JOB_TASK_STATUS_EXECUTING) {
    //TODO call executer to cancel subquery async
  }
  
  return TSDB_CODE_SUCCESS;

_return:

  if (task) {
    QW_UNLOCK(QW_WRITE, &task->lock);
    
    qwReleaseTask(QW_READ, sch);
  }

  if (sch) {
    qwReleaseScheduler(QW_READ, mgmt);
  }
*/

  QW_RET(code);
}

<|MERGE_RESOLUTION|>--- conflicted
+++ resolved
@@ -951,11 +951,6 @@
   atomic_store_ptr(&ctx->connInfo.ahandle, qwMsg->connInfo.ahandle);
 
   QW_TASK_DLOGL("subplan json string, len:%d, %s", qwMsg->msgLen, qwMsg->msg);
-<<<<<<< HEAD
-
-=======
-  
->>>>>>> f323ac14
   code = qStringToSubplan(qwMsg->msg, &plan);
   if (TSDB_CODE_SUCCESS != code) {
     QW_TASK_ELOG("task string to subplan failed, code:%x - %s", code, tstrerror(code));
