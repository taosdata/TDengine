--- conflicted
+++ resolved
@@ -91,16 +91,16 @@
   return TSDB_CODE_SUCCESS;
 }
 
-int32_t qwAddTaskAndSinkToCache(SQWorkerMgmt *mgmt, uint64_t qId, uint64_t tId, qTaskInfo_t taskHandle, DataSinkHandle sinkHandle) {
+int32_t qwAddTaskHandlesToCache(SQWorkerMgmt *mgmt, uint64_t qId, uint64_t tId, qTaskInfo_t taskHandle, DataSinkHandle sinkHandle) {
   char id[sizeof(qId) + sizeof(tId)] = {0};
   QW_SET_QTID(id, qId, tId);
 
-  SQWorkerResCache resCache = {0};
+  SQWorkerTaskHandlesCache resCache = {0};
   resCache.taskHandle = taskHandle;
   resCache.sinkHandle = sinkHandle;
 
   QW_LOCK(QW_WRITE, &mgmt->resLock);
-  if (0 != taosHashPut(mgmt->resHash, id, sizeof(id), &resCache, sizeof(SQWorkerResCache))) {
+  if (0 != taosHashPut(mgmt->resHash, id, sizeof(id), &resCache, sizeof(SQWorkerTaskHandlesCache))) {
     QW_UNLOCK(QW_WRITE, &mgmt->resLock);
     qError("taosHashPut queryId[%"PRIx64"] taskId[%"PRIx64"] to resHash failed", qId, tId);
     return TSDB_CODE_QRY_APP_ERROR;
@@ -249,13 +249,13 @@
   QW_RET(code);
 }
 
-static FORCE_INLINE int32_t qwAcquireTaskResCache(int32_t rwType, SQWorkerMgmt *mgmt, uint64_t queryId, uint64_t taskId, SQWorkerResCache **res) {
+static FORCE_INLINE int32_t qwAcquireTaskHandles(int32_t rwType, SQWorkerMgmt *mgmt, uint64_t queryId, uint64_t taskId, SQWorkerTaskHandlesCache **handles) {
   char id[sizeof(queryId) + sizeof(taskId)] = {0};
   QW_SET_QTID(id, queryId, taskId);
   
   QW_LOCK(rwType, &mgmt->resLock);
-  *res = taosHashGet(mgmt->resHash, id, sizeof(id));
-  if (NULL == (*res)) {
+  *handles = taosHashGet(mgmt->resHash, id, sizeof(id));
+  if (NULL == (*handles)) {
     QW_UNLOCK(rwType, &mgmt->resLock);
     return TSDB_CODE_QRY_RES_CACHE_NOT_EXIST;
   }
@@ -605,19 +605,34 @@
   return TSDB_CODE_SUCCESS;
 }
 
-int32_t qwBuildAndSendFetchRsp(SRpcMsg *pMsg, void *data) {
-  SRetrieveTableRsp *pRsp = (SRetrieveTableRsp *)rpcMallocCont(sizeof(SRetrieveTableRsp));
+int32_t qwInitFetchRsp(int32_t length, SRetrieveTableRsp **rsp) {
+  int32_t msgSize = sizeof(SRetrieveTableRsp) + length;
+  
+  SRetrieveTableRsp *pRsp = (SRetrieveTableRsp *)rpcMallocCont(msgSize);
+  if (NULL == pRsp) {
+    qError("rpcMallocCont %d failed", msgSize);
+    QW_RET(TSDB_CODE_QRY_OUT_OF_MEMORY);
+  }
+
   memset(pRsp, 0, sizeof(SRetrieveTableRsp));
 
-  //TODO fill msg
-  pRsp->completed = true;
+  return TSDB_CODE_SUCCESS;
+}
+
+
+int32_t qwBuildAndSendFetchRsp(SRpcMsg *pMsg, SRetrieveTableRsp *pRsp, int32_t dataLength, int32_t code) {
+  if (NULL == pRsp) {
+    pRsp = (SRetrieveTableRsp *)rpcMallocCont(sizeof(SRetrieveTableRsp));
+    memset(pRsp, 0, sizeof(SRetrieveTableRsp));
+    dataLength = 0;
+  }
 
   SRpcMsg rpcRsp = {
     .handle  = pMsg->handle,
     .ahandle = pMsg->ahandle,
     .pCont   = pRsp,
-    .contLen = sizeof(*pRsp),
-    .code    = 0,
+    .contLen = sizeof(*pRsp) + dataLength,
+    .code    = code,
   };
 
   rpcSendResponse(&rpcRsp);
@@ -850,12 +865,16 @@
   return TSDB_CODE_SUCCESS;
 }
 
-int32_t qwHandleFetch(SQWorkerResCache *res, SQWorkerMgmt *mgmt, uint64_t sId, uint64_t queryId, uint64_t taskId, SRpcMsg *pMsg) {
+int32_t qwHandleFetch(SQWorkerTaskHandlesCache *handles, SQWorkerMgmt *mgmt, uint64_t sId, uint64_t queryId, uint64_t taskId, SRpcMsg *pMsg) {
   SQWSchStatus *sch = NULL;
   SQWTaskStatus *task = NULL;
   int32_t code = 0;
   int32_t needRsp = true;
   void *data = NULL;
+  int32_t sinkStatus = 0;
+  int32_t dataLength = 0;
+  SRetrieveTableRsp *rsp = NULL;
+  bool queryEnd = false;
 
   QW_ERR_JRET(qwAcquireScheduler(QW_READ, mgmt, sId, &sch, QW_NOT_EXIST_RET_ERR));
   QW_ERR_JRET(qwAcquireTask(QW_READ, sch, queryId, taskId, &task));
@@ -871,26 +890,61 @@
     qError("invalid status %d for fetch", task->status);
     QW_ERR_JRET(TSDB_CODE_QRY_APP_ERROR);
   }
-  
-  if (QW_GOT_RES_DATA(res->data)) {
-    data = res->data;
-    if (QW_LOW_RES_DATA(res->data)) {
-      if (task->status == JOB_TASK_STATUS_PARTIAL_SUCCEED) {
-        //TODO add query back to queue
+
+  code = dsGetDataLength(handles->sinkHandle, &dataLength, &queryEnd);
+  if (TSDB_CODE_SUCCESS != code) {
+    qError("dsGetDataLength failed, code:%x", code);
+    QW_ERR_JRET(code);
+  }
+  
+  if (dataLength > 0) {
+    SOutPutData output = {0};
+    QW_ERR_JRET(qwInitFetchRsp(dataLength, &rsp));
+    
+    output.pData = rsp->data;
+    
+    code = dsGetDataBlock(handles->sinkHandle, &output);
+    if (code) {
+      qError("dsGetDataBlock failed, code:%x", code);
+      QW_ERR_JRET(code);
+    }
+    
+    if (DS_BUF_EMPTY == output.bufStatus && output.queryEnd) {
+      rsp->completed = 1;
+    }
+
+    if (output.needSchedule) {
+      //TODO
+    }
+
+    if ((!output.queryEnd) && DS_BUF_LOW == output.bufStatus) {
+      //TODO
+      //UPDATE STATUS TO EXECUTING
+    }
+  } else {
+    if (dataLength < 0) {
+      qError("invalid length from dsGetDataLength, length:%d", dataLength);
+      QW_ERR_JRET(TSDB_CODE_QRY_INVALID_INPUT);
+    }
+    
+    if (queryEnd) {
+      QW_ERR_JRET(qwQueryPostProcess(mgmt, sId, queryId, taskId, JOB_TASK_STATUS_SUCCEED, code));
+    } else {
+      if (task->status != JOB_TASK_STATUS_EXECUTING) {
+        qError("invalid status %d for fetch without res", task->status);
+        QW_ERR_JRET(TSDB_CODE_QRY_APP_ERROR);
       }
-    }
-  } else {
-    if (task->status != JOB_TASK_STATUS_EXECUTING) {
-      qError("invalid status %d for fetch without res", task->status);
-      QW_ERR_JRET(TSDB_CODE_QRY_APP_ERROR);
-    }
-    
-    //TODO SET FLAG FOR QUERY TO SEND RSP WHEN RES READY
-
-    needRsp = false;
+
+      QW_LOCK(QW_WRITE, &handles->lock);
+      handles->needRsp = true;
+      QW_UNLOCK(QW_WRITE, &handles->lock);
+
+      needRsp = false;
+    }
   }
 
 _return:
+
   if (task) {
     QW_UNLOCK(QW_READ, &task->lock);
     qwReleaseTask(QW_READ, sch);    
@@ -901,7 +955,7 @@
   }
 
   if (needRsp) {
-    qwBuildAndSendFetchRsp(pMsg, res->data);
+    qwBuildAndSendFetchRsp(pMsg, rsp, dataLength, code);
   }
 
   QW_RET(code);
@@ -1011,7 +1065,6 @@
   msg->taskId = htobe64(msg->taskId);
   msg->contentLen = ntohl(msg->contentLen);
   
-  bool queryDone = false;
   bool queryRsped = false;
   bool needStop = false;
   struct SSubplan *plan = NULL;
@@ -1040,23 +1093,18 @@
 
   queryRsped = true;
 
-  DataSinkHandle handle = NULL;
-  code = qExecTask(pTaskInfo, &handle);
-
-  queryDone = false;
+  DataSinkHandle sinkHandle = NULL;
+  code = qExecTask(pTaskInfo, &sinkHandle);
 
   if (code) {
     QW_ERR_JRET(code);
   } else {
-<<<<<<< HEAD
-    QW_ERR_JRET(qwAddTaskAndSinkToCache(qWorkerMgmt, msg->queryId, msg->taskId, pTaskInfo, NULL));
-=======
-//    QW_ERR_JRET(qwAddTaskResCache(qWorkerMgmt, msg->queryId, msg->taskId, pRes));
->>>>>>> 52457838
+    QW_ERR_JRET(qwAddTaskHandlesToCache(qWorkerMgmt, msg->queryId, msg->taskId, pTaskInfo, sinkHandle));
     QW_ERR_JRET(qwUpdateTaskStatus(qWorkerMgmt, msg->sId, msg->queryId, msg->taskId, JOB_TASK_STATUS_PARTIAL_SUCCEED));
   } 
 
 _return:
+
   if (queryRsped) {
     code = qwCheckAndSendReadyRsp(qWorkerMgmt, msg->sId, msg->queryId, msg->taskId, pMsg, code);
   } else {
@@ -1064,6 +1112,29 @@
   }
   
   int8_t status = 0;
+  if (TSDB_CODE_SUCCESS != code) {
+    status = JOB_TASK_STATUS_FAILED;
+  } else {
+    status = JOB_TASK_STATUS_PARTIAL_SUCCEED;
+  }
+
+  qwQueryPostProcess(qWorkerMgmt, msg->sId, msg->queryId, msg->taskId, status, code);
+  
+  QW_RET(code);
+}
+
+int32_t qWorkerProcessQueryContinueMsg(void *node, void *qWorkerMgmt, SRpcMsg *pMsg) {
+  int32_t code = 0;
+  int8_t status = 0;
+  bool queryDone = false;
+  uint64_t sId, qId, tId;
+
+  //TODO call executer to continue execute subquery
+  code = 0; 
+  void *data = NULL;
+  queryDone = false;
+  //TODO call executer to continue execute subquery
+  
   if (TSDB_CODE_SUCCESS != code) {
     status = JOB_TASK_STATUS_FAILED;
   } else if (queryDone) {
@@ -1072,9 +1143,27 @@
     status = JOB_TASK_STATUS_PARTIAL_SUCCEED;
   }
 
-  qwQueryPostProcess(qWorkerMgmt, msg->sId, msg->queryId, msg->taskId, status, code);
-  
+  code = qwQueryPostProcess(qWorkerMgmt, sId, qId, tId, status, code);
+
   QW_RET(code);
+}
+
+
+
+int32_t qWorkerProcessSinkDataMsg(void *node, void *qWorkerMgmt, SRpcMsg *pMsg){
+  if (NULL == node || NULL == qWorkerMgmt || NULL == pMsg) {
+    return TSDB_CODE_QRY_INVALID_INPUT;
+  }
+
+  SSinkDataReq *msg = pMsg->pCont;
+  if (NULL == msg || pMsg->contLen < sizeof(*msg)) {
+    qError("invalid sink data msg");
+    QW_ERR_RET(TSDB_CODE_QRY_INVALID_INPUT);
+  }  
+
+  //TODO
+
+  return TSDB_CODE_SUCCESS;
 }
 
 int32_t qWorkerProcessReadyMsg(void *node, void *qWorkerMgmt, SRpcMsg *pMsg){
@@ -1139,12 +1228,12 @@
   QW_ERR_RET(qwUpdateSchLastAccess(qWorkerMgmt, msg->sId));
 
   void *data = NULL;
-  SQWorkerResCache *res = NULL;
-  int32_t code = 0;
-  
-  QW_ERR_RET(qwAcquireTaskResCache(QW_READ, qWorkerMgmt, msg->queryId, msg->taskId, &res));
-
-  QW_ERR_JRET(qwHandleFetch(res, qWorkerMgmt, msg->sId, msg->queryId, msg->taskId, pMsg));
+  SQWorkerTaskHandlesCache *handles = NULL;
+  int32_t code = 0;
+  
+  QW_ERR_RET(qwAcquireTaskHandles(QW_READ, qWorkerMgmt, msg->queryId, msg->taskId, &handles));
+
+  QW_ERR_JRET(qwHandleFetch(handles, qWorkerMgmt, msg->sId, msg->queryId, msg->taskId, pMsg));
 
 _return:
 
@@ -1222,31 +1311,6 @@
   QW_ERR_RET(qwBuildAndSendShowFetchRsp(pMsg, pFetchReq));
 }
 
-int32_t qWorkerContinueQuery(void *node, void *qWorkerMgmt, SRpcMsg *pMsg) {
-  int32_t code = 0;
-  int8_t status = 0;
-  bool queryDone = false;
-  uint64_t sId, qId, tId;
-
-  //TODO call executer to continue execute subquery
-  code = 0; 
-  void *data = NULL;
-  queryDone = false;
-  //TODO call executer to continue execute subquery
-  
-  if (TSDB_CODE_SUCCESS != code) {
-    status = JOB_TASK_STATUS_FAILED;
-  } else if (queryDone) {
-    status = JOB_TASK_STATUS_SUCCEED;
-  } else {
-    status = JOB_TASK_STATUS_PARTIAL_SUCCEED;
-  }
-
-  code = qwQueryPostProcess(qWorkerMgmt, sId, qId, tId, status, code);
-
-  QW_RET(code);
-}
-
 void qWorkerDestroy(void **qWorkerMgmt) {
   if (NULL == qWorkerMgmt || NULL == *qWorkerMgmt) {
     return;
