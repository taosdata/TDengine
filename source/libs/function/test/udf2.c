#include <string.h>
#include <stdlib.h>
#include <stdio.h>

#include "tudf.h"

#undef malloc
#define malloc malloc
#undef free
#define free free

int32_t udf2_init() {
  return 0;
}

int32_t udf2_destroy() {
  return 0;
}

int32_t udf2_start(SUdfInterBuf *buf) {
  *(int64_t*)(buf->buf) = 0;
  buf->bufLen = sizeof(double);
  buf->numOfResult = 0;
  return 0;
}

int32_t udf2(SUdfDataBlock* block, SUdfInterBuf *interBuf, SUdfInterBuf *newInterBuf) {
  double sumSquares = *(double*)interBuf->buf;
  int8_t numOutput = 0;
  for (int32_t i = 0; i < block->numOfCols; ++i) {
    SUdfColumn* col = block->udfCols[i];
<<<<<<< HEAD
    if (col->colMeta.type != TSDB_DATA_TYPE_INT) {
=======
    if (!(col->colMeta.type == TSDB_DATA_TYPE_INT || 
          col->colMeta.type == TSDB_DATA_TYPE_DOUBLE)) {
>>>>>>> c5faaca9
      return TSDB_CODE_UDF_INVALID_INPUT;
    }
  }
  for (int32_t i = 0; i < block->numOfCols; ++i) {
    for (int32_t j = 0; j < block->numOfRows; ++j) {
      SUdfColumn* col = block->udfCols[i];
      if (udfColDataIsNull(col, j)) {
        continue;
      }
      switch (col->colMeta.type) {
        case TSDB_DATA_TYPE_INT: {
          char* cell = udfColDataGetData(col, j);
          int32_t num = *(int32_t*)cell;
          sumSquares += num * num;
          break;
        }
        case TSDB_DATA_TYPE_DOUBLE: {
          char* cell = udfColDataGetData(col, j);
          double num = *(double*)cell;
          sumSquares += num * num;
          break;
        }
        default: 
          break;
      }
      numOutput = 1;
    }
  }

  if (numOutput == 1) {
    *(double*)(newInterBuf->buf) = sumSquares;
    newInterBuf->bufLen = sizeof(double);
  }
  newInterBuf->numOfResult = numOutput;
  return 0;
}

int32_t udf2_finish(SUdfInterBuf* buf, SUdfInterBuf *resultData) {
  if (buf->numOfResult == 0) {
    resultData->numOfResult = 0;
    return 0;
  }
  double sumSquares = *(double*)(buf->buf);
  *(double*)(resultData->buf) = sqrt(sumSquares);
  resultData->bufLen = sizeof(double);
  resultData->numOfResult = 1;
  return 0;
}<|MERGE_RESOLUTION|>--- conflicted
+++ resolved
@@ -29,12 +29,8 @@
   int8_t numOutput = 0;
   for (int32_t i = 0; i < block->numOfCols; ++i) {
     SUdfColumn* col = block->udfCols[i];
-<<<<<<< HEAD
-    if (col->colMeta.type != TSDB_DATA_TYPE_INT) {
-=======
     if (!(col->colMeta.type == TSDB_DATA_TYPE_INT || 
           col->colMeta.type == TSDB_DATA_TYPE_DOUBLE)) {
->>>>>>> c5faaca9
       return TSDB_CODE_UDF_INVALID_INPUT;
     }
   }
