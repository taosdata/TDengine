--- conflicted
+++ resolved
@@ -26,18 +26,15 @@
 
 target_link_libraries(
     function
-<<<<<<< HEAD
     PRIVATE os 
     PRIVATE util 
     PRIVATE common 
     PRIVATE nodes 
     PRIVATE qcom 
     PRIVATE scalar 
+    PRIVATE geometry 
     PRIVATE transport 
     PRIVATE stream ${LINK_JEMALLOC}
-=======
-    PRIVATE os util common nodes scalar geometry qcom transport stream
->>>>>>> c62ad391
     PUBLIC uv_a
 )
 
