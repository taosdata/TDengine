--- conflicted
+++ resolved
@@ -764,16 +764,6 @@
 }
 
 void udfdHandleRequest(SUdfdUvConn *conn) {
-<<<<<<< HEAD
-  char* inputBuf = taosMemoryMalloc(conn->inputLen);
-  memcpy(inputBuf, conn->inputBuf, conn->inputLen);
-  int32_t inputLen = conn->inputLen;
-  taosMemoryFree(conn->inputBuf);
-
-  uv_work_t * work = taosMemoryMalloc(sizeof(uv_work_t));
-  SUvUdfWork *udfWork = taosMemoryMalloc(sizeof(SUvUdfWork));
-  udfWork->client = conn->client;
-=======
   char *inputBuf = conn->inputBuf;
   int32_t inputLen = conn->inputLen;
 
@@ -782,7 +772,6 @@
   udfWork->conn = conn;
   udfWork->pWorkNext = conn->pWorkList;
   conn->pWorkList = udfWork;
->>>>>>> 3aa13025
   udfWork->input = uv_buf_init(inputBuf, inputLen);
   conn->inputBuf = NULL;
   conn->inputLen = 0;
