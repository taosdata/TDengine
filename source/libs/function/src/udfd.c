/*
 * Copyright (c) 2019 TAOS Data, Inc. <jhtao@taosdata.com>
 *
 * This program is free software: you can use, redistribute, and/or modify
 * it under the terms of the GNU Affero General Public License, version 3
 * or later ("AGPL"), as published by the Free Software Foundation.
 *
 * This program is distributed in the hope that it will be useful, but WITHOUT
 * ANY WARRANTY; without even the implied warranty of MERCHANTABILITY or
 * FITNESS FOR A PARTICULAR PURPOSE.
 *
 * You should have received a copy of the GNU Affero General Public License
 * along with this program. If not, see <http://www.gnu.org/licenses/>.
 */

#ifdef USE_UDF
// clang-format off
#include "uv.h"
#include "os.h"
#include "fnLog.h"
#include "thash.h"

#include "tudf.h"
#include "tudfInt.h"
#include "version.h"

#include "tdatablock.h"
#include "tdataformat.h"
#include "tglobal.h"
#include "tmsg.h"
#include "trpc.h"
#include "tmisce.h"
#include "tversion.h"
// clang-format on

#define UDFD_MAX_SCRIPT_PLUGINS 64
#define UDFD_MAX_SCRIPT_TYPE    1
#define UDFD_MAX_PLUGIN_FUNCS   9

typedef struct SUdfCPluginCtx {
  uv_lib_t lib;

  TUdfScalarProcFunc scalarProcFunc;

  TUdfAggStartFunc   aggStartFunc;
  TUdfAggProcessFunc aggProcFunc;
  TUdfAggFinishFunc  aggFinishFunc;
  TUdfAggMergeFunc   aggMergeFunc;

  TUdfInitFunc    initFunc;
  TUdfDestroyFunc destroyFunc;
} SUdfCPluginCtx;

int32_t udfdCPluginOpen(SScriptUdfEnvItem *items, int numItems) { return 0; }

int32_t udfdCPluginClose() { return 0; }

int32_t udfdCPluginUdfInitLoadInitDestoryFuncs(SUdfCPluginCtx *udfCtx, const char *udfName) {
  TAOS_UDF_CHECK_PTR_RCODE(udfCtx, udfName);
  char  initFuncName[TSDB_FUNC_NAME_LEN + 6] = {0};
  char *initSuffix = "_init";
  snprintf(initFuncName, sizeof(initFuncName), "%s%s", udfName, initSuffix);
  TAOS_CHECK_RETURN(uv_dlsym(&udfCtx->lib, initFuncName, (void **)(&udfCtx->initFunc)));

  char  destroyFuncName[TSDB_FUNC_NAME_LEN + 9] = {0};
  char *destroySuffix = "_destroy";
  snprintf(destroyFuncName, sizeof(destroyFuncName), "%s%s", udfName, destroySuffix);
  TAOS_CHECK_RETURN(uv_dlsym(&udfCtx->lib, destroyFuncName, (void **)(&udfCtx->destroyFunc)));
  return 0;
}

int32_t udfdCPluginUdfInitLoadAggFuncs(SUdfCPluginCtx *udfCtx, const char *udfName) {
  TAOS_UDF_CHECK_PTR_RCODE(udfCtx, udfName);
  char processFuncName[TSDB_FUNC_NAME_LEN] = {0};
  snprintf(processFuncName, sizeof(processFuncName), "%s", udfName); 
  TAOS_CHECK_RETURN(uv_dlsym(&udfCtx->lib, processFuncName, (void **)(&udfCtx->aggProcFunc)));

  char  startFuncName[TSDB_FUNC_NAME_LEN + 7] = {0};
  char *startSuffix = "_start";
  snprintf(startFuncName, sizeof(startFuncName), "%s%s", processFuncName, startSuffix);
  TAOS_CHECK_RETURN(uv_dlsym(&udfCtx->lib, startFuncName, (void **)(&udfCtx->aggStartFunc)));

  char  finishFuncName[TSDB_FUNC_NAME_LEN + 8] = {0};
  char *finishSuffix = "_finish";
  snprintf(finishFuncName, sizeof(finishFuncName), "%s%s", processFuncName, finishSuffix);
  TAOS_CHECK_RETURN(uv_dlsym(&udfCtx->lib, finishFuncName, (void **)(&udfCtx->aggFinishFunc)));

  char  mergeFuncName[TSDB_FUNC_NAME_LEN + 7] = {0};
  char *mergeSuffix = "_merge";
  snprintf(mergeFuncName, sizeof(mergeFuncName), "%s%s", processFuncName, mergeSuffix);
  int ret = uv_dlsym(&udfCtx->lib, mergeFuncName, (void **)(&udfCtx->aggMergeFunc));
  if (ret != 0) {
    fnInfo("uv_dlsym function %s. error: %s", mergeFuncName, uv_strerror(ret));
  }
  return 0;
}

int32_t udfdCPluginUdfInit(SScriptUdfInfo *udf, void **pUdfCtx) {
  TAOS_UDF_CHECK_PTR_RCODE(udf, pUdfCtx);
  int32_t         err = 0;
  SUdfCPluginCtx *udfCtx = taosMemoryCalloc(1, sizeof(SUdfCPluginCtx));
  if (NULL == udfCtx) {
    return terrno;
  }
  err = uv_dlopen(udf->path, &udfCtx->lib);
  if (err != 0) {
    fnError("can not load library %s. error: %s", udf->path, uv_strerror(err));
    taosMemoryFree(udfCtx);
    return TSDB_CODE_UDF_LOAD_UDF_FAILURE;
  }
  const char *udfName = udf->name;

  err = udfdCPluginUdfInitLoadInitDestoryFuncs(udfCtx, udfName);
  if (err != 0) {
    fnError("can not load init/destroy functions. error: %d", err);
    err = TSDB_CODE_UDF_LOAD_UDF_FAILURE;
    goto _exit;
  }

  if (udf->funcType == UDF_FUNC_TYPE_SCALAR) {
    char processFuncName[TSDB_FUNC_NAME_LEN] = {0};
    snprintf(processFuncName, sizeof(processFuncName), "%s", udfName);
    if (uv_dlsym(&udfCtx->lib, processFuncName, (void **)(&udfCtx->scalarProcFunc)) != 0) {
      fnError("can not load library function %s. error: %s", processFuncName, uv_strerror(err));
      err = TSDB_CODE_UDF_LOAD_UDF_FAILURE;
      goto _exit;
    }
  } else if (udf->funcType == UDF_FUNC_TYPE_AGG) {
    err = udfdCPluginUdfInitLoadAggFuncs(udfCtx, udfName);
    if (err != 0) {
      fnError("can not load aggregation functions. error: %d", err);
      err = TSDB_CODE_UDF_LOAD_UDF_FAILURE;
      goto _exit;
    }
  }

  if (udfCtx->initFunc) {
    err = (udfCtx->initFunc)();
    if (err != 0) {
      fnError("udf init function failed. error: %d", err);
      goto _exit;
    }
  }
  *pUdfCtx = udfCtx;
  return 0;
_exit:
  uv_dlclose(&udfCtx->lib);
  taosMemoryFree(udfCtx);
  return err;
}

int32_t udfdCPluginUdfDestroy(void *udfCtx) {
  TAOS_UDF_CHECK_PTR_RCODE(udfCtx);
  SUdfCPluginCtx *ctx = udfCtx;
  int32_t         code = 0;
  if (ctx->destroyFunc) {
    code = (ctx->destroyFunc)();
  }
  uv_dlclose(&ctx->lib);
  taosMemoryFree(ctx);
  return code;
}

int32_t udfdCPluginUdfScalarProc(SUdfDataBlock *block, SUdfColumn *resultCol, void *udfCtx) {
  TAOS_UDF_CHECK_PTR_RCODE(block, resultCol, udfCtx);
  SUdfCPluginCtx *ctx = udfCtx;
  if (ctx->scalarProcFunc) {
    return ctx->scalarProcFunc(block, resultCol);
  } else {
    fnError("taosudf c plugin scalar proc not implemented");
    return TSDB_CODE_UDF_FUNC_EXEC_FAILURE;
  }
}

int32_t udfdCPluginUdfAggStart(SUdfInterBuf *buf, void *udfCtx) {
  TAOS_UDF_CHECK_PTR_RCODE(buf, udfCtx);
  SUdfCPluginCtx *ctx = udfCtx;
  if (ctx->aggStartFunc) {
    return ctx->aggStartFunc(buf);
  } else {
    fnError("taosudf c plugin aggregation start not implemented");
    return TSDB_CODE_UDF_FUNC_EXEC_FAILURE;
  }
  return 0;
}

int32_t udfdCPluginUdfAggProc(SUdfDataBlock *block, SUdfInterBuf *interBuf, SUdfInterBuf *newInterBuf, void *udfCtx) {
  TAOS_UDF_CHECK_PTR_RCODE(block, interBuf, newInterBuf, udfCtx);
  SUdfCPluginCtx *ctx = udfCtx;
  if (ctx->aggProcFunc) {
    return ctx->aggProcFunc(block, interBuf, newInterBuf);
  } else {
    fnError("taosudf c plugin aggregation process not implemented");
    return TSDB_CODE_UDF_FUNC_EXEC_FAILURE;
  }
}

// int32_t udfdCPluginUdfAggMerge(SUdfInterBuf *inputBuf1, SUdfInterBuf *inputBuf2, SUdfInterBuf *outputBuf,
//                                void *udfCtx) {
//   TAOS_UDF_CHECK_PTR_RCODE(inputBuf1, inputBuf2, outputBuf, udfCtx);
//   SUdfCPluginCtx *ctx = udfCtx;
//   if (ctx->aggMergeFunc) {
//     return ctx->aggMergeFunc(inputBuf1, inputBuf2, outputBuf);
//   } else {
//     fnError("taosudf c plugin aggregation merge not implemented");
//     return TSDB_CODE_UDF_FUNC_EXEC_FAILURE;
//   }
// }

int32_t udfdCPluginUdfAggFinish(SUdfInterBuf *buf, SUdfInterBuf *resultData, void *udfCtx) {
  TAOS_UDF_CHECK_PTR_RCODE(buf, resultData, udfCtx);
  SUdfCPluginCtx *ctx = udfCtx;
  if (ctx->aggFinishFunc) {
    return ctx->aggFinishFunc(buf, resultData);
  } else {
    fnError("taosudf c plugin aggregation finish not implemented");
    return TSDB_CODE_UDF_FUNC_EXEC_FAILURE;
  }
  return 0;
}

// for c, the function pointer are filled directly and libloaded = true;
// for others, dlopen/dlsym to find function pointers
typedef struct SUdfScriptPlugin {
  int8_t scriptType;

  char     libPath[PATH_MAX];
  bool     libLoaded;
  uv_lib_t lib;

  TScriptUdfScalarProcFunc udfScalarProcFunc;
  TScriptUdfAggStartFunc   udfAggStartFunc;
  TScriptUdfAggProcessFunc udfAggProcFunc;
  TScriptUdfAggMergeFunc   udfAggMergeFunc;
  TScriptUdfAggFinishFunc  udfAggFinishFunc;

  TScriptUdfInitFunc    udfInitFunc;
  TScriptUdfDestoryFunc udfDestroyFunc;

  TScriptOpenFunc  openFunc;
  TScriptCloseFunc closeFunc;
} SUdfScriptPlugin;

typedef struct SUdfdContext {
  uv_loop_t  *loop;
  uv_pipe_t   ctrlPipe;
  uv_signal_t intrSignal;
  char        listenPipeName[PATH_MAX + UDF_LISTEN_PIPE_NAME_LEN + 2];
  uv_pipe_t   listeningPipe;

  void     *clientRpc;
  SCorEpSet mgmtEp;

  uv_mutex_t udfsMutex;
  SHashObj  *udfsHash;

  uv_mutex_t        scriptPluginsMutex;
  SUdfScriptPlugin *scriptPlugins[UDFD_MAX_SCRIPT_PLUGINS];

  SArray *residentFuncs;

  char udfDataDir[PATH_MAX];
  bool printVersion;
} SUdfdContext;

SUdfdContext global;

struct SUdfdUvConn;
struct SUvUdfWork;

typedef struct SUdfdUvConn {
  uv_stream_t *client;
  char        *inputBuf;
  int32_t      inputLen;
  int32_t      inputCap;
  int32_t      inputTotal;

  struct SUvUdfWork *pWorkList;  // head of work list
} SUdfdUvConn;

typedef struct SUvUdfWork {
  SUdfdUvConn *conn;
  uv_buf_t     input;
  uv_buf_t     output;

  struct SUvUdfWork *pWorkNext;
} SUvUdfWork;

typedef enum { UDF_STATE_INIT = 0, UDF_STATE_LOADING, UDF_STATE_READY } EUdfState;

typedef struct SUdf {
  char    name[TSDB_FUNC_NAME_LEN + 1];
  int32_t version;
  int64_t createdTime;

  int8_t  funcType;
  int8_t  scriptType;
  int8_t  outputType;
  int32_t outputLen;
  int32_t bufSize;

  char path[PATH_MAX];

  int32_t    refCount;
  EUdfState  state;
  uv_mutex_t lock;
  uv_cond_t  condReady;
  bool       resident;

  SUdfScriptPlugin *scriptPlugin;
  void             *scriptUdfCtx;

  int64_t lastFetchTime;  // last fetch time in milliseconds
  bool    expired;
} SUdf;

typedef struct SUdfcFuncHandle {
  SUdf *udf;
} SUdfcFuncHandle;

typedef enum EUdfdRpcReqRspType {
  UDFD_RPC_MNODE_CONNECT = 0,
  UDFD_RPC_RETRIVE_FUNC,
} EUdfdRpcReqRspType;

typedef struct SUdfdRpcSendRecvInfo {
  EUdfdRpcReqRspType rpcType;
  int32_t            code;
  void              *param;
  uv_sem_t           resultSem;
} SUdfdRpcSendRecvInfo;

static void    udfdProcessRpcRsp(void *parent, SRpcMsg *pMsg, SEpSet *pEpSet);
static int32_t udfdFillUdfInfoFromMNode(void *clientRpc, char *udfName, SUdf *udf);
static int32_t udfdConnectToMnode();
static bool    udfdRpcRfp(int32_t code, tmsg_t msgType);
static int     initEpSetFromCfg(const char *firstEp, const char *secondEp, SCorEpSet *pEpSet);
static int32_t udfdOpenClientRpc();
static void    udfdCloseClientRpc();

static void udfdProcessSetupRequest(SUvUdfWork *uvUdf, SUdfRequest *request);
static void udfdProcessCallRequest(SUvUdfWork *uvUdf, SUdfRequest *request);
static void udfdProcessTeardownRequest(SUvUdfWork *uvUdf, SUdfRequest *request);
static void udfdProcessRequest(uv_work_t *req);
static void udfdOnWrite(uv_write_t *req, int status);
static void udfdSendResponse(uv_work_t *work, int status);
static void udfdAllocBuffer(uv_handle_t *handle, size_t suggestedSize, uv_buf_t *buf);
static bool isUdfdUvMsgComplete(SUdfdUvConn *pipe);
static void udfdHandleRequest(SUdfdUvConn *conn);
static void udfdPipeCloseCb(uv_handle_t *pipe);
static void udfdUvHandleError(SUdfdUvConn *conn) { uv_close((uv_handle_t *)conn->client, udfdPipeCloseCb); }
static void udfdPipeRead(uv_stream_t *client, ssize_t nread, const uv_buf_t *buf);
static void udfdOnNewConnection(uv_stream_t *server, int status);

static void    udfdIntrSignalHandler(uv_signal_t *handle, int signum);
static void    removeListeningPipe();

static void    udfdPrintVersion();
static int32_t udfdParseArgs(int32_t argc, char *argv[]);
static int32_t udfdInitLog();

static void    udfdCtrlAllocBufCb(uv_handle_t *handle, size_t suggested_size, uv_buf_t *buf);
static void    udfdCtrlReadCb(uv_stream_t *q, ssize_t nread, const uv_buf_t *buf);
static int32_t udfdUvInit();
static void    udfdCloseWalkCb(uv_handle_t *handle, void *arg);
static void    udfdRun();
static void    udfdConnectMnodeThreadFunc(void *args);

int32_t udfdNewUdf(SUdf **pUdf,  const char *udfName);
void  udfdGetFuncBodyPath(const SUdf *udf, char *path);

int32_t udfdInitializeCPlugin(SUdfScriptPlugin *plugin) {
  TAOS_UDF_CHECK_PTR_RCODE(plugin);
  plugin->scriptType = TSDB_FUNC_SCRIPT_BIN_LIB;
  plugin->openFunc = udfdCPluginOpen;
  plugin->closeFunc = udfdCPluginClose;
  plugin->udfInitFunc = udfdCPluginUdfInit;
  plugin->udfDestroyFunc = udfdCPluginUdfDestroy;
  plugin->udfScalarProcFunc = udfdCPluginUdfScalarProc;
  plugin->udfAggStartFunc = udfdCPluginUdfAggStart;
  plugin->udfAggProcFunc = udfdCPluginUdfAggProc;
  // plugin->udfAggMergeFunc = udfdCPluginUdfAggMerge;
  plugin->udfAggFinishFunc = udfdCPluginUdfAggFinish;

  SScriptUdfEnvItem items[1] = {{"LD_LIBRARY_PATH", tsUdfdLdLibPath}};
  int32_t           err = plugin->openFunc(items, 1);
  if (err != 0) return err;
  return 0;
}

int32_t udfdLoadSharedLib(char *libPath, uv_lib_t *pLib, const char *funcName[], void **func[], int numOfFuncs) {
  TAOS_UDF_CHECK_PTR_RCODE(libPath, pLib, funcName, func);
  int err = uv_dlopen(libPath, pLib);
  if (err != 0) {
    fnError("can not load library %s. error: %s", libPath, uv_strerror(err));
    return TSDB_CODE_UDF_LOAD_UDF_FAILURE;
  }

  for (int i = 0; i < numOfFuncs; ++i) {
    err = uv_dlsym(pLib, funcName[i], func[i]);
    if (err != 0) {
      fnError("load library function failed. lib %s function %s", libPath, funcName[i]);
    }
  }
  return 0;
}

int32_t udfdInitializePythonPlugin(SUdfScriptPlugin *plugin) {
  TAOS_UDF_CHECK_PTR_RCODE(plugin);
  plugin->scriptType = TSDB_FUNC_SCRIPT_PYTHON;
  // todo: windows support
  snprintf(plugin->libPath, PATH_MAX, "%s", "libtaospyudf.so");
  plugin->libLoaded = false;
  const char *funcName[UDFD_MAX_PLUGIN_FUNCS] = {"pyOpen",         "pyClose",         "pyUdfInit",
                                                 "pyUdfDestroy",   "pyUdfScalarProc", "pyUdfAggStart",
                                                 "pyUdfAggFinish", "pyUdfAggProc",    "pyUdfAggMerge"};
  void      **funcs[UDFD_MAX_PLUGIN_FUNCS] = {
           (void **)&plugin->openFunc,         (void **)&plugin->closeFunc,         (void **)&plugin->udfInitFunc,
           (void **)&plugin->udfDestroyFunc,   (void **)&plugin->udfScalarProcFunc, (void **)&plugin->udfAggStartFunc,
           (void **)&plugin->udfAggFinishFunc, (void **)&plugin->udfAggProcFunc,    (void **)&plugin->udfAggMergeFunc};
  int32_t err = udfdLoadSharedLib(plugin->libPath, &plugin->lib, funcName, funcs, UDFD_MAX_PLUGIN_FUNCS);
  if (err != 0) {
    fnError("can not load python plugin. lib path %s", plugin->libPath);
    return err;
  }

  if (plugin->openFunc) {
    int16_t lenPythonPath =
        strlen(tsUdfdLdLibPath) + strlen(global.udfDataDir) + 1 + 1;  // global.udfDataDir:tsUdfdLdLibPath
    char *pythonPath = taosMemoryMalloc(lenPythonPath);
    if(pythonPath == NULL) {
      uv_dlclose(&plugin->lib);
      return terrno;
    }
#ifdef WINDOWS
    snprintf(pythonPath, lenPythonPath, "%s;%s", global.udfDataDir, tsUdfdLdLibPath);
#else
    snprintf(pythonPath, lenPythonPath, "%s:%s", global.udfDataDir, tsUdfdLdLibPath);
#endif
    SScriptUdfEnvItem items[] = {{"PYTHONPATH", pythonPath}, {"LOGDIR", tsLogDir}};
    err = plugin->openFunc(items, 2);
    taosMemoryFree(pythonPath);
  }
  if (err != 0) {
    fnError("udf script python plugin open func failed. error: %d", err);
    uv_dlclose(&plugin->lib);
    return err;
  }
  plugin->libLoaded = true;

  return 0;
}

void udfdDeinitCPlugin(SUdfScriptPlugin *plugin) {
  TAOS_UDF_CHECK_PTR_RVOID(plugin);
  if (plugin->closeFunc) {
    if (plugin->closeFunc() != 0) {
      fnError("udf script c plugin close func failed.line:%d", __LINE__);
    }
  }
  plugin->openFunc = NULL;
  plugin->closeFunc = NULL;
  plugin->udfInitFunc = NULL;
  plugin->udfDestroyFunc = NULL;
  plugin->udfScalarProcFunc = NULL;
  plugin->udfAggStartFunc = NULL;
  plugin->udfAggProcFunc = NULL;
  plugin->udfAggMergeFunc = NULL;
  plugin->udfAggFinishFunc = NULL;
  return;
}

void udfdDeinitPythonPlugin(SUdfScriptPlugin *plugin) {
  TAOS_UDF_CHECK_PTR_RVOID(plugin);
  if (plugin->closeFunc) {
    if (plugin->closeFunc() != 0) {
      fnError("udf script python plugin close func failed.line:%d", __LINE__);
    }
  }
  uv_dlclose(&plugin->lib);
  if (plugin->libLoaded) {
    plugin->libLoaded = false;
  }
  plugin->openFunc = NULL;
  plugin->closeFunc = NULL;
  plugin->udfInitFunc = NULL;
  plugin->udfDestroyFunc = NULL;
  plugin->udfScalarProcFunc = NULL;
  plugin->udfAggStartFunc = NULL;
  plugin->udfAggProcFunc = NULL;
  plugin->udfAggMergeFunc = NULL;
  plugin->udfAggFinishFunc = NULL;
}

int32_t udfdInitScriptPlugin(int8_t scriptType) {
  SUdfScriptPlugin *plugin = taosMemoryCalloc(1, sizeof(SUdfScriptPlugin));
  if (plugin == NULL) {
    return terrno;
  }
  int32_t err = 0;
  switch (scriptType) {
    case TSDB_FUNC_SCRIPT_BIN_LIB:
      err = udfdInitializeCPlugin(plugin);
      if (err != 0) {
        fnError("udf script c plugin init failed. error: %d", err);
        taosMemoryFree(plugin);
        return err;
      }
      break;
    case TSDB_FUNC_SCRIPT_PYTHON: {
      err = udfdInitializePythonPlugin(plugin);
      if (err != 0) {
        fnError("udf script python plugin init failed. error: %d", err);
        taosMemoryFree(plugin);
        return err;
      }
      break;
    }
    default:
      fnError("udf script type %d not supported", scriptType);
      taosMemoryFree(plugin);
      return TSDB_CODE_UDF_SCRIPT_NOT_SUPPORTED;
  }

  global.scriptPlugins[scriptType] = plugin;
  return TSDB_CODE_SUCCESS;
}

void udfdDeinitScriptPlugins() {
  SUdfScriptPlugin *plugin = NULL;
  plugin = global.scriptPlugins[TSDB_FUNC_SCRIPT_PYTHON];
  if (plugin != NULL) {
    udfdDeinitPythonPlugin(plugin);
    taosMemoryFree(plugin);
    global.scriptPlugins[TSDB_FUNC_SCRIPT_PYTHON] = NULL;
  }

  plugin = global.scriptPlugins[TSDB_FUNC_SCRIPT_BIN_LIB];
  if (plugin != NULL) {
    udfdDeinitCPlugin(plugin);
    taosMemoryFree(plugin);
    global.scriptPlugins[TSDB_FUNC_SCRIPT_BIN_LIB] = NULL;
  }
  return;
}

void udfdProcessRequest(uv_work_t *req) {
  TAOS_UDF_CHECK_PTR_RVOID(req);
  SUvUdfWork *uvUdf = (SUvUdfWork *)(req->data);
  if (uvUdf == NULL) {
    fnError("udf work is NULL");
    return;
  }
  SUdfRequest request = {0};
  if(decodeUdfRequest(uvUdf->input.base, &request) == NULL)
  {
    taosMemoryFreeClear(uvUdf->input.base);
    fnError("udf request decode failed");
    return;
  }

  switch (request.type) {
    case UDF_TASK_SETUP: {
      udfdProcessSetupRequest(uvUdf, &request);
      break;
    }

    case UDF_TASK_CALL: {
      udfdProcessCallRequest(uvUdf, &request);
      break;
    }
    case UDF_TASK_TEARDOWN: {
      udfdProcessTeardownRequest(uvUdf, &request);
      break;
    }
    default: {
      break;
    }
  }
}

static void convertUdf2UdfInfo(SUdf *udf, SScriptUdfInfo *udfInfo) {
  udfInfo->bufSize = udf->bufSize;
  if (udf->funcType == TSDB_FUNC_TYPE_AGGREGATE) {
    udfInfo->funcType = UDF_FUNC_TYPE_AGG;
  } else if (udf->funcType == TSDB_FUNC_TYPE_SCALAR) {
    udfInfo->funcType = UDF_FUNC_TYPE_SCALAR;
  }
  udfInfo->name = udf->name;
  udfInfo->version = udf->version;
  udfInfo->createdTime = udf->createdTime;
  udfInfo->outputLen = udf->outputLen;
  udfInfo->outputType = udf->outputType;
  udfInfo->path = udf->path;
  udfInfo->scriptType = udf->scriptType;
}

static int32_t udfdInitUdf(char *udfName, SUdf *udf) {
  TAOS_UDF_CHECK_PTR_RCODE(udfName, udf);
  int32_t err = 0;
  err = udfdFillUdfInfoFromMNode(global.clientRpc, udfName, udf);
  if (err != 0) {
    fnError("can not retrieve udf from mnode. udf name %s", udfName);
    return TSDB_CODE_UDF_LOAD_UDF_FAILURE;
  }
  if (udf->scriptType > UDFD_MAX_SCRIPT_TYPE) {
    fnError("udf name %s script type %d not supported", udfName, udf->scriptType);
    return TSDB_CODE_UDF_SCRIPT_NOT_SUPPORTED;
  }

  uv_mutex_lock(&global.scriptPluginsMutex);
  SUdfScriptPlugin *scriptPlugin = global.scriptPlugins[udf->scriptType];
  if (scriptPlugin == NULL) {
    err = udfdInitScriptPlugin(udf->scriptType);
    if (err != 0) {
      fnError("udf name %s init script plugin failed. error %d", udfName, err);
      uv_mutex_unlock(&global.scriptPluginsMutex);
      return err;
    }
  }
  uv_mutex_unlock(&global.scriptPluginsMutex);
  udf->scriptPlugin = global.scriptPlugins[udf->scriptType];

  SScriptUdfInfo info = {0};
  convertUdf2UdfInfo(udf, &info);
  err = udf->scriptPlugin->udfInitFunc(&info, &udf->scriptUdfCtx);
  if (err != 0) {
    fnError("udf name %s init failed. error %d", udfName, err);
    return err;
  }

  fnInfo("udf init succeeded. name %s type %d context %p", udf->name, udf->scriptType, (void *)udf->scriptUdfCtx);
  return 0;
}

int32_t udfdNewUdf(SUdf **pUdf, const char *udfName) {
  TAOS_UDF_CHECK_PTR_RCODE(pUdf, udfName);
  SUdf *udfNew = taosMemoryCalloc(1, sizeof(SUdf));
  if (NULL == udfNew) {
    return terrno;
  }
  udfNew->refCount = 1;
  udfNew->lastFetchTime = taosGetTimestampMs();
  tstrncpy(udfNew->name, udfName, TSDB_FUNC_NAME_LEN);

  udfNew->state = UDF_STATE_INIT;
  if (uv_mutex_init(&udfNew->lock) != 0) return TSDB_CODE_UDF_UV_EXEC_FAILURE;
  if (uv_cond_init(&udfNew->condReady) != 0) return TSDB_CODE_UDF_UV_EXEC_FAILURE;

  udfNew->resident = false;
  udfNew->expired = false;
  for (int32_t i = 0; i < taosArrayGetSize(global.residentFuncs); ++i) {
    char *funcName = taosArrayGet(global.residentFuncs, i);
    if (strcmp(udfName, funcName) == 0) {
      udfNew->resident = true;
      break;
    }
  }
  *pUdf =  udfNew;
  return 0;
}

void udfdFreeUdf(void *pData) {
  SUdf *pSudf = (SUdf *)pData;
  if (pSudf == NULL) {
    return;
  }

  if (pSudf->scriptPlugin != NULL) {
    if(pSudf->scriptPlugin->udfDestroyFunc(pSudf->scriptUdfCtx) != 0) {
      fnError("udfdFreeUdf: taosudf destroy udf %s failed", pSudf->name);
    }
  }

  uv_mutex_destroy(&pSudf->lock);
  uv_cond_destroy(&pSudf->condReady);
  taosMemoryFree(pSudf);
}

int32_t udfdGetOrCreateUdf(SUdf **ppUdf, const char *udfName) {
  TAOS_UDF_CHECK_PTR_RCODE(ppUdf, udfName);
  uv_mutex_lock(&global.udfsMutex);
  SUdf  **pUdfHash = taosHashGet(global.udfsHash, udfName, strlen(udfName));
  int64_t currTime = taosGetTimestampMs();
  bool    expired = false;
  if (pUdfHash) {
    expired = currTime - (*pUdfHash)->lastFetchTime > 10 * 1000;  // 10s
    if (!expired) {
      ++(*pUdfHash)->refCount;
      *ppUdf = *pUdfHash;
      uv_mutex_unlock(&global.udfsMutex);
      fnInfo("taosudf reuse existing udf. udf  %s udf version %d, udf created time %" PRIx64, (*ppUdf)->name, (*ppUdf)->version,
             (*ppUdf)->createdTime);
      return 0;
    } else {
      (*pUdfHash)->expired = true;
      fnInfo("taosudf expired, check for new version. existing udf %s udf version %d, udf created time %" PRIx64,
             (*pUdfHash)->name, (*pUdfHash)->version, (*pUdfHash)->createdTime);
      if(taosHashRemove(global.udfsHash, udfName, strlen(udfName)) != 0) {
        fnError("udfdGetOrCreateUdf: taosudf remove udf %s failed", udfName);
      }
    }
  }

  int32_t code = udfdNewUdf(ppUdf, udfName);
  if(code != 0) {
    uv_mutex_unlock(&global.udfsMutex);
    return code;
  }

  if ((code = taosHashPut(global.udfsHash, udfName, strlen(udfName), ppUdf, POINTER_BYTES)) != 0) {
    uv_mutex_unlock(&global.udfsMutex);
    return code;
  }
  uv_mutex_unlock(&global.udfsMutex);

  return 0;
}

void udfdProcessSetupRequest(SUvUdfWork *uvUdf, SUdfRequest *request) {
  TAOS_UDF_CHECK_PTR_RVOID(uvUdf, request);
  // TODO: tracable id from client. connect, setup, call, teardown
  fnInfo("setup request. seq num: %" PRId64 ", udf name: %s", request->seqNum, request->setup.udfName);

  SUdfSetupRequest *setup = &request->setup;
  int32_t           code = TSDB_CODE_SUCCESS;
  SUdf *udf = NULL;

  code = udfdGetOrCreateUdf(&udf, setup->udfName);
  if(code != 0) {
    fnError("udfdGetOrCreateUdf failed. udf name %s", setup->udfName);
    goto _send;
  }
  uv_mutex_lock(&udf->lock);
  if (udf->state == UDF_STATE_INIT) {
    udf->state = UDF_STATE_LOADING;
    code = udfdInitUdf(setup->udfName, udf);
    if (code == 0) {
      udf->state = UDF_STATE_READY;
    } else {
      udf->state = UDF_STATE_INIT;
    }
    uv_cond_broadcast(&udf->condReady);
    uv_mutex_unlock(&udf->lock);
  } else {
    while (udf->state == UDF_STATE_LOADING) {
      uv_cond_wait(&udf->condReady, &udf->lock);
    }
    uv_mutex_unlock(&udf->lock);
  }
  SUdfcFuncHandle *handle = taosMemoryMalloc(sizeof(SUdfcFuncHandle));
  if(handle == NULL) {
    fnError("udfdProcessSetupRequest: malloc failed.");
    code = terrno;
  }
  handle->udf = udf;

_send:
  ;
  SUdfResponse rsp;
  rsp.seqNum = request->seqNum;
  rsp.type = request->type;
  rsp.code = (code != 0) ? TSDB_CODE_UDF_FUNC_EXEC_FAILURE : 0;
  rsp.setupRsp.udfHandle = (int64_t)(handle);
  rsp.setupRsp.outputType = udf->outputType;
  rsp.setupRsp.bytes = udf->outputLen;
  rsp.setupRsp.bufSize = udf->bufSize;

  int32_t len = encodeUdfResponse(NULL, &rsp);
  if(len < 0) {
    fnError("udfdProcessSetupRequest: encode udf response failed. len %d", len);
    return;
  }
  rsp.msgLen = len;
  void *bufBegin = taosMemoryMalloc(len);
  if(bufBegin == NULL) {
    fnError("udfdProcessSetupRequest: malloc failed. len %d", len);
    return;
  }
  void *buf = bufBegin;
  if(encodeUdfResponse(&buf, &rsp) < 0) {
    fnError("udfdProcessSetupRequest: encode udf response failed. len %d", len);
    taosMemoryFree(bufBegin);
    return;
  }
  
  uvUdf->output = uv_buf_init(bufBegin, len);

  taosMemoryFreeClear(uvUdf->input.base);
  return;
}

static int32_t checkUDFScalaResult(SSDataBlock *block, SUdfColumn *output) {
  if (tsSafetyCheckLevel == TSDB_SAFETY_CHECK_LEVELL_NEVER) {
    return TSDB_CODE_SUCCESS;
  }
  if (output->colData.numOfRows != block->info.rows) {
    fnError("udf scala result num of rows %d not equal to input rows %" PRId64, output->colData.numOfRows, block->info.rows);
    return TSDB_CODE_UDF_FUNC_EXEC_FAILURE;
  }

  if (tsSafetyCheckLevel == TSDB_SAFETY_CHECK_LEVELL_BYROW) {
    for (int32_t i = 0; i < output->colData.numOfRows; ++i) {
      if (!udfColDataIsNull(output, i)) {
        if (IS_VAR_DATA_TYPE(output->colMeta.type)) {
          TAOS_UDF_CHECK_CONDITION(output->colData.varLenCol.payload != NULL, TSDB_CODE_UDF_FUNC_EXEC_FAILURE);
          TAOS_UDF_CHECK_CONDITION(output->colData.varLenCol.varOffsets[i] >= 0 &&
                                       output->colData.varLenCol.varOffsets[i] < output->colData.varLenCol.payloadLen,
                                   TSDB_CODE_UDF_FUNC_EXEC_FAILURE);
        } else {
          TAOS_UDF_CHECK_CONDITION(
              output->colMeta.bytes * output->colData.numOfRows <= output->colData.fixLenCol.dataLen,
              TSDB_CODE_UDF_FUNC_EXEC_FAILURE);
          break;
        }
      }
    }
  }

  return TSDB_CODE_SUCCESS;
}

static int32_t checkUDFAggResult(SSDataBlock *block, SUdfInterBuf *output) {
  if (tsSafetyCheckLevel == TSDB_SAFETY_CHECK_LEVELL_NEVER) {
    return TSDB_CODE_SUCCESS;
  }
  if (output->numOfResult != 1 && output->numOfResult != 0) {
    fnError("udf agg result num of rows %d not equal to 1", output->numOfResult);
    return TSDB_CODE_UDF_FUNC_EXEC_FAILURE;
  }
  TAOS_UDF_CHECK_CONDITION(output->buf != NULL, TSDB_CODE_UDF_FUNC_EXEC_FAILURE);
  TAOS_UDF_CHECK_CONDITION(output->bufLen > 0, TSDB_CODE_UDF_FUNC_EXEC_FAILURE);
  return TSDB_CODE_SUCCESS;
}

void udfdProcessCallRequest(SUvUdfWork *uvUdf, SUdfRequest *request) {
  TAOS_UDF_CHECK_PTR_RVOID(uvUdf, request);
  SUdfCallRequest *call = &request->call;
  fnDebug("call request. call type %d, handle: %" PRIx64 ", seq num %" PRId64, call->callType, call->udfHandle,
          request->seqNum);
  SUdfcFuncHandle  *handle = (SUdfcFuncHandle *)(call->udfHandle);
  SUdf             *udf = handle->udf;
  SUdfResponse      response = {0};
  SUdfResponse     *rsp = &response;
  SUdfCallResponse *subRsp = &rsp->callRsp;

  int32_t code = TSDB_CODE_SUCCESS;
  switch (call->callType) {
    case TSDB_UDF_CALL_SCALA_PROC: {
      SUdfColumn output = {0};
      output.colMeta.bytes = udf->outputLen;
      output.colMeta.type = udf->outputType;
      output.colMeta.precision = 0;
      output.colMeta.scale = 0;
      if (udfColEnsureCapacity(&output, call->block.info.rows) == TSDB_CODE_SUCCESS) {
        SUdfDataBlock input = {0};
        code = convertDataBlockToUdfDataBlock(&call->block, &input);
        if (code == TSDB_CODE_SUCCESS) code = udf->scriptPlugin->udfScalarProcFunc(&input, &output, udf->scriptUdfCtx);
        freeUdfDataDataBlock(&input);
        if (code == TSDB_CODE_SUCCESS) code = checkUDFScalaResult(&call->block, &output);
        if (code == TSDB_CODE_SUCCESS) code = convertUdfColumnToDataBlock(&output, &response.callRsp.resultData);
      }
      freeUdfColumn(&output);
      break;
    }
    case TSDB_UDF_CALL_AGG_INIT: {
      SUdfInterBuf outBuf = {.buf = taosMemoryMalloc(udf->bufSize), .bufLen = udf->bufSize, .numOfResult = 0};
      if (outBuf.buf != NULL) {
        code = udf->scriptPlugin->udfAggStartFunc(&outBuf, udf->scriptUdfCtx);
      } else {
        code = terrno;
      }
      subRsp->resultBuf = outBuf;
      break;
    }
    case TSDB_UDF_CALL_AGG_PROC: {
      SUdfDataBlock input = {0};
      if (convertDataBlockToUdfDataBlock(&call->block, &input) == TSDB_CODE_SUCCESS) {
        SUdfInterBuf outBuf = {.buf = taosMemoryMalloc(udf->bufSize), .bufLen = udf->bufSize, .numOfResult = 0};
        if (outBuf.buf != NULL) {
          code = udf->scriptPlugin->udfAggProcFunc(&input, &call->interBuf, &outBuf, udf->scriptUdfCtx);
          freeUdfInterBuf(&call->interBuf);
          if (code == TSDB_CODE_SUCCESS) code = checkUDFAggResult(&call->block, &outBuf);
          subRsp->resultBuf = outBuf;
        } else {
          code = terrno;
        }
      }
      freeUdfDataDataBlock(&input);

      break;
    }
    // case TSDB_UDF_CALL_AGG_MERGE: {
    //   SUdfInterBuf outBuf = {.buf = taosMemoryMalloc(udf->bufSize), .bufLen = udf->bufSize, .numOfResult = 0};
    //   if (outBuf.buf != NULL) {
    //     code = udf->scriptPlugin->udfAggMergeFunc(&call->interBuf, &call->interBuf2, &outBuf, udf->scriptUdfCtx);
    //     freeUdfInterBuf(&call->interBuf);
    //     freeUdfInterBuf(&call->interBuf2);
    //     subRsp->resultBuf = outBuf;
    //   } else {
    //     code = terrno;
    //   }
    // 
    //   break;
    // }
    case TSDB_UDF_CALL_AGG_FIN: {
      SUdfInterBuf outBuf = {.buf = taosMemoryMalloc(udf->bufSize), .bufLen = udf->bufSize, .numOfResult = 0};
      if (outBuf.buf != NULL) {
        code = udf->scriptPlugin->udfAggFinishFunc(&call->interBuf, &outBuf, udf->scriptUdfCtx);
        freeUdfInterBuf(&call->interBuf);
        subRsp->resultBuf = outBuf;
      } else {
        code = terrno;
      }

      break;
    }
    default:
      break;
  }

  rsp->seqNum = request->seqNum;
  rsp->type = request->type;
  rsp->code = (code != 0) ? TSDB_CODE_UDF_FUNC_EXEC_FAILURE : 0;
  subRsp->callType = call->callType;

  int32_t len = encodeUdfResponse(NULL, rsp);
  if(len < 0) {
    fnError("udfdProcessCallRequest: encode udf response failed. len %d", len);
    goto _exit;
  }
  rsp->msgLen = len;
  void *bufBegin = taosMemoryMalloc(len);
  if (bufBegin == NULL) {
    fnError("udfdProcessCallRequest: malloc failed. len %d", len);
    goto _exit;
  }
  void *buf = bufBegin;
  if(encodeUdfResponse(&buf, rsp) < 0) {
    fnError("udfdProcessCallRequest: encode udf response failed. len %d", len);
    taosMemoryFree(bufBegin);
    goto _exit;
  }

  uvUdf->output = uv_buf_init(bufBegin, len);

_exit:
  switch (call->callType) {
    case TSDB_UDF_CALL_SCALA_PROC: {
      blockDataFreeRes(&call->block);
      blockDataFreeRes(&subRsp->resultData);
      break;
    }
    case TSDB_UDF_CALL_AGG_INIT: {
      freeUdfInterBuf(&subRsp->resultBuf);
      break;
    }
    case TSDB_UDF_CALL_AGG_PROC: {
      blockDataFreeRes(&call->block);
      freeUdfInterBuf(&subRsp->resultBuf);
      break;
    }
    // case TSDB_UDF_CALL_AGG_MERGE: {
    //   freeUdfInterBuf(&subRsp->resultBuf);
    //   break;
    // }
    case TSDB_UDF_CALL_AGG_FIN: {
      freeUdfInterBuf(&subRsp->resultBuf);
      break;
    }
    default:
      break;
  }

  taosMemoryFreeClear(uvUdf->input.base);
  return;
}

void udfdProcessTeardownRequest(SUvUdfWork *uvUdf, SUdfRequest *request) {
  TAOS_UDF_CHECK_PTR_RVOID(uvUdf, request);
  SUdfTeardownRequest *teardown = &request->teardown;
  fnInfo("teardown. seq number: %" PRId64 ", handle:%" PRIx64, request->seqNum, teardown->udfHandle);
  SUdfcFuncHandle *handle = (SUdfcFuncHandle *)(teardown->udfHandle);
  SUdf            *udf = handle->udf;
  bool             unloadUdf = false;
  int32_t          code = TSDB_CODE_SUCCESS;

  uv_mutex_lock(&global.udfsMutex);
  udf->refCount--;
  if (udf->refCount == 0 && (!udf->resident || udf->expired)) {
    unloadUdf = true;
    code = taosHashRemove(global.udfsHash, udf->name, strlen(udf->name));
    if (code != 0) {
      fnError("udf name %s remove from hash failed, err:%0x %s", udf->name, code, tstrerror(code));
      uv_mutex_unlock(&global.udfsMutex);
      goto _send;
    }
  }
  uv_mutex_unlock(&global.udfsMutex);
  if (unloadUdf) {
    fnInfo("udf teardown. udf name: %s type %d: context %p", udf->name, udf->scriptType, (void *)(udf->scriptUdfCtx));
    uv_cond_destroy(&udf->condReady);
    uv_mutex_destroy(&udf->lock);
    code = udf->scriptPlugin->udfDestroyFunc(udf->scriptUdfCtx);
    fnDebug("taosudf destroy function returns %d", code);
    taosMemoryFree(udf);
  }

_send:
  taosMemoryFree(handle);
  SUdfResponse  response = {0};
  SUdfResponse *rsp = &response;
  rsp->seqNum = request->seqNum;
  rsp->type = request->type;
  rsp->code = code;
  int32_t len = encodeUdfResponse(NULL, rsp);
  if (len < 0) {
    fnError("udfdProcessTeardownRequest: encode udf response failed. len %d", len);
    return;
  }
  rsp->msgLen = len;
  void *bufBegin = taosMemoryMalloc(len);
  if(bufBegin == NULL) {
    fnError("udfdProcessTeardownRequest: malloc failed. len %d", len);
    return;
  }
  void *buf = bufBegin;
  if (encodeUdfResponse(&buf, rsp) < 0) {
    fnError("udfdProcessTeardownRequest: encode udf response failed. len %d", len);
    taosMemoryFree(bufBegin);
    return;
  }
  uvUdf->output = uv_buf_init(bufBegin, len);

  taosMemoryFree(uvUdf->input.base);
  return;
}

void udfdGetFuncBodyPath(const SUdf *udf, char *path) {
  TAOS_UDF_CHECK_PTR_RVOID(udf, path);
  if (udf->scriptType == TSDB_FUNC_SCRIPT_BIN_LIB) {
#ifdef WINDOWS
    snprintf(path, PATH_MAX, "%s%s_%d_%" PRIx64 ".dll", global.udfDataDir, udf->name, udf->version, udf->createdTime);
#else
    snprintf(path, PATH_MAX, "%s/lib%s_%d_%" PRIx64 ".so", global.udfDataDir, udf->name, udf->version,
             udf->createdTime);
#endif
  } else if (udf->scriptType == TSDB_FUNC_SCRIPT_PYTHON) {
#ifdef WINDOWS
    snprintf(path, PATH_MAX, "%s%s_%d_%" PRIx64 ".py", global.udfDataDir, udf->name, udf->version, udf->createdTime);
#else
    snprintf(path, PATH_MAX, "%s/%s_%d_%" PRIx64 ".py", global.udfDataDir, udf->name, udf->version, udf->createdTime);
#endif
  } else {
#ifdef WINDOWS
    snprintf(path, PATH_MAX, "%s%s_%d_%" PRIx64, global.udfDataDir, udf->name, udf->version, udf->createdTime);
#else
    snprintf(path, PATH_MAX, "%s/lib%s_%d_%" PRIx64, global.udfDataDir, udf->name, udf->version, udf->createdTime);
#endif
  }
}

int32_t udfdSaveFuncBodyToFile(SFuncInfo *pFuncInfo, SUdf *udf) {
  TAOS_UDF_CHECK_PTR_RCODE(pFuncInfo, udf);
  if (!osDataSpaceAvailable()) {
    terrno = TSDB_CODE_NO_DISKSPACE;
    fnError("taosudf create shared library failed since %s", terrstr());
    return terrno;
  }

  char path[PATH_MAX] = {0};
  udfdGetFuncBodyPath(udf, path);
  bool fileExist = !(taosStatFile(path, NULL, NULL, NULL) < 0);
  if (fileExist) {
    tstrncpy(udf->path, path, PATH_MAX);
    fnInfo("taosudf func body file. reuse existing file %s", path);
    return TSDB_CODE_SUCCESS;
  }

  TdFilePtr file = taosOpenFile(path, TD_FILE_CREATE | TD_FILE_WRITE | TD_FILE_READ | TD_FILE_TRUNC);
  if (file == NULL) {
<<<<<<< HEAD
    fnError("udfd write udf shared library: %s failed, error: %d %s", path, ERRNO, strerror(terrno));
=======
    fnError("taosudf write udf shared library: %s failed, error: %d %s", path, errno, strerror(terrno));
>>>>>>> d8ef73ea
    return TSDB_CODE_FILE_CORRUPTED;
  }
  int64_t count = taosWriteFile(file, pFuncInfo->pCode, pFuncInfo->codeSize);
  if (count != pFuncInfo->codeSize) {
    fnError("taosudf write udf shared library failed");
    return TSDB_CODE_FILE_CORRUPTED;
  }
  if(taosCloseFile(&file) != 0) {
    fnError("udfdSaveFuncBodyToFile, taosudf close file failed");
    return TSDB_CODE_FILE_CORRUPTED;
  }

  tstrncpy(udf->path, path, PATH_MAX);
  return TSDB_CODE_SUCCESS;
}

void udfdProcessRpcRsp(void *parent, SRpcMsg *pMsg, SEpSet *pEpSet) {
  TAOS_UDF_CHECK_PTR_RVOID(parent, pMsg);
  SUdfdRpcSendRecvInfo *msgInfo = (SUdfdRpcSendRecvInfo *)pMsg->info.ahandle;

  if (pEpSet) {
    if (!isEpsetEqual(&global.mgmtEp.epSet, pEpSet)) {
      updateEpSet_s(&global.mgmtEp, pEpSet);
    }
  }

  if (pMsg->code != TSDB_CODE_SUCCESS) {
    fnError("taosudf rpc error, code:%s", tstrerror(pMsg->code));
    msgInfo->code = pMsg->code;
    goto _return;
  }

  if (msgInfo->rpcType == UDFD_RPC_MNODE_CONNECT) {
    SConnectRsp connectRsp = {0};
    if(tDeserializeSConnectRsp(pMsg->pCont, pMsg->contLen, &connectRsp) < 0){
      fnError("taosudf deserialize connect response failed");
      goto _return;
    }

    int32_t now = taosGetTimestampSec();
    int32_t delta = abs(now - connectRsp.svrTimestamp);
    if (delta > 900) {
      msgInfo->code = TSDB_CODE_TIME_UNSYNCED;
      goto _return;
    }

    if (connectRsp.epSet.numOfEps == 0) {
      msgInfo->code = TSDB_CODE_APP_ERROR;
      goto _return;
    }

    if (connectRsp.dnodeNum > 1 && !isEpsetEqual(&global.mgmtEp.epSet, &connectRsp.epSet)) {
      updateEpSet_s(&global.mgmtEp, &connectRsp.epSet);
    }
    msgInfo->code = 0;
  } else if (msgInfo->rpcType == UDFD_RPC_RETRIVE_FUNC) {
    SRetrieveFuncRsp retrieveRsp = {0};
    if(tDeserializeSRetrieveFuncRsp(pMsg->pCont, pMsg->contLen, &retrieveRsp) < 0){
      fnError("taosudf deserialize retrieve func response failed");
      goto _return;
    }

    SFuncInfo *pFuncInfo = (SFuncInfo *)taosArrayGet(retrieveRsp.pFuncInfos, 0);
    SUdf      *udf = msgInfo->param;
    udf->funcType = pFuncInfo->funcType;
    udf->scriptType = pFuncInfo->scriptType;
    udf->outputType = pFuncInfo->outputType;
    udf->outputLen = pFuncInfo->outputLen;
    udf->bufSize = pFuncInfo->bufSize;

    SFuncExtraInfo *pFuncExtraInfo = (SFuncExtraInfo *)taosArrayGet(retrieveRsp.pFuncExtraInfos, 0);
    udf->version = pFuncExtraInfo->funcVersion;
    udf->createdTime = pFuncExtraInfo->funcCreatedTime;
    msgInfo->code = udfdSaveFuncBodyToFile(pFuncInfo, udf);
    if (msgInfo->code != 0) {
      udf->lastFetchTime = 0;
    }
    tFreeSFuncInfo(pFuncInfo);
    taosArrayDestroy(retrieveRsp.pFuncInfos);
    taosArrayDestroy(retrieveRsp.pFuncExtraInfos);
  }

_return:
  rpcFreeCont(pMsg->pCont);
  uv_sem_post(&msgInfo->resultSem);
  return;
}

int32_t udfdFillUdfInfoFromMNode(void *clientRpc, char *udfName, SUdf *udf) {
  TAOS_UDF_CHECK_PTR_RCODE(clientRpc, udfName, udf);
  SRetrieveFuncReq retrieveReq = {0};
  retrieveReq.numOfFuncs = 1;
  retrieveReq.pFuncNames = taosArrayInit(1, TSDB_FUNC_NAME_LEN);
  if(taosArrayPush(retrieveReq.pFuncNames, udfName) == NULL) {
    taosArrayDestroy(retrieveReq.pFuncNames);
    return terrno;
  }

  int32_t contLen = tSerializeSRetrieveFuncReq(NULL, 0, &retrieveReq);
  if(contLen < 0) {
    taosArrayDestroy(retrieveReq.pFuncNames);
    return terrno;
  }
  void   *pReq = rpcMallocCont(contLen);
  if(tSerializeSRetrieveFuncReq(pReq, contLen, &retrieveReq)  < 0) {
    taosArrayDestroy(retrieveReq.pFuncNames);
    rpcFreeCont(pReq);
    return terrno;
  }
  taosArrayDestroy(retrieveReq.pFuncNames);

  SUdfdRpcSendRecvInfo *msgInfo = taosMemoryCalloc(1, sizeof(SUdfdRpcSendRecvInfo));
  if(NULL == msgInfo) {
    return terrno;
  }
  msgInfo->rpcType = UDFD_RPC_RETRIVE_FUNC;
  msgInfo->param = udf;
  if(uv_sem_init(&msgInfo->resultSem, 0)  != 0) {
    taosMemoryFree(msgInfo);
    return TSDB_CODE_UDF_UV_EXEC_FAILURE;
  }

  SRpcMsg rpcMsg = {0};
  rpcMsg.pCont = pReq;
  rpcMsg.contLen = contLen;
  rpcMsg.msgType = TDMT_MND_RETRIEVE_FUNC;
  rpcMsg.info.ahandle = msgInfo;
  int32_t code = rpcSendRequest(clientRpc, &global.mgmtEp.epSet, &rpcMsg, NULL);
  if (code == 0) {
    uv_sem_wait(&msgInfo->resultSem);
    uv_sem_destroy(&msgInfo->resultSem);
    code = msgInfo->code;
  }
  taosMemoryFree(msgInfo);
  return code;
}

static bool udfdRpcRfp(int32_t code, tmsg_t msgType) {
  if (code == TSDB_CODE_RPC_NETWORK_UNAVAIL || code == TSDB_CODE_RPC_BROKEN_LINK || code == TSDB_CODE_SYN_NOT_LEADER ||
      code == TSDB_CODE_RPC_SOMENODE_NOT_CONNECTED || code == TSDB_CODE_SYN_RESTORING ||
      code == TSDB_CODE_MNODE_NOT_FOUND || code == TSDB_CODE_APP_IS_STARTING || code == TSDB_CODE_APP_IS_STOPPING) {
    if (msgType == TDMT_SCH_QUERY || msgType == TDMT_SCH_MERGE_QUERY || msgType == TDMT_SCH_FETCH ||
        msgType == TDMT_SCH_MERGE_FETCH || msgType == TDMT_SCH_TASK_NOTIFY) {
      return false;
    }
    return true;
  } else {
    return false;
  }
}

int initEpSetFromCfg(const char *firstEp, const char *secondEp, SCorEpSet *pEpSet) {
  pEpSet->version = 0;

  // init mnode ip set
  SEpSet *mgmtEpSet = &(pEpSet->epSet);
  mgmtEpSet->numOfEps = 0;
  mgmtEpSet->inUse = 0;

  if (firstEp && firstEp[0] != 0) {
    if (strlen(firstEp) >= TSDB_EP_LEN) {
      terrno = TSDB_CODE_TSC_INVALID_FQDN;
      return -1;
    }

    int32_t code = taosGetFqdnPortFromEp(firstEp, &mgmtEpSet->eps[0]);
    if (code != TSDB_CODE_SUCCESS) {
      terrno = TSDB_CODE_TSC_INVALID_FQDN;
      return terrno;
    }

    mgmtEpSet->numOfEps++;
  }

  if (secondEp && secondEp[0] != 0) {
    if (strlen(secondEp) >= TSDB_EP_LEN) {
      terrno = TSDB_CODE_TSC_INVALID_FQDN;
      return -1;
    }

    int32_t code = taosGetFqdnPortFromEp(secondEp, &mgmtEpSet->eps[mgmtEpSet->numOfEps]);
    if (code != TSDB_CODE_SUCCESS) {
      fnError("invalid ep %s", secondEp);
    } else {
      mgmtEpSet->numOfEps++;
    }
  }

  if (mgmtEpSet->numOfEps == 0) {
    terrno = TSDB_CODE_TSC_INVALID_FQDN;
    return -1;
  }

  return 0;
}

int32_t udfdOpenClientRpc() {
  SRpcInit rpcInit = {0};
  rpcInit.label = "UDFD";
  rpcInit.numOfThreads = 1;
  rpcInit.cfp = (RpcCfp)udfdProcessRpcRsp;
  rpcInit.sessions = 1024;
  rpcInit.connType = TAOS_CONN_CLIENT;
  rpcInit.idleTime = tsShellActivityTimer * 1000;
  rpcInit.user = TSDB_DEFAULT_USER;
  rpcInit.parent = &global;
  rpcInit.rfp = udfdRpcRfp;
  rpcInit.compressSize = tsCompressMsgSize;

  int32_t connLimitNum = tsNumOfRpcSessions / (tsNumOfRpcThreads * 3);
  connLimitNum = TMAX(connLimitNum, 10);
  connLimitNum = TMIN(connLimitNum, 500);
  rpcInit.connLimitNum = connLimitNum;
  rpcInit.timeToGetConn = tsTimeToGetAvailableConn;
  TAOS_CHECK_RETURN(taosVersionStrToInt(td_version, &rpcInit.compatibilityVer));
  global.clientRpc = rpcOpen(&rpcInit);
  if (global.clientRpc == NULL) {
    fnError("failed to init dnode rpc client");
    return terrno;
  }
  return 0;
}

void udfdCloseClientRpc() {
  fnInfo("taosudf begin closing rpc");
  rpcClose(global.clientRpc);
  fnInfo("taosudf finish closing rpc");
}

void udfdOnWrite(uv_write_t *req, int status) {
  TAOS_UDF_CHECK_PTR_RVOID(req);
  SUvUdfWork *work = (SUvUdfWork *)req->data;
  if (status < 0) {
    fnError("taosudf send response error, length:%zu code:%s", work->output.len, uv_err_name(status));
  }
  // remove work from the connection work list
  if (work->conn != NULL) {
    SUvUdfWork **ppWork;
    for (ppWork = &work->conn->pWorkList; *ppWork && (*ppWork != work); ppWork = &((*ppWork)->pWorkNext)) {
    }
    if (*ppWork == work) {
      *ppWork = work->pWorkNext;
    } else {
      fnError("work not in conn any more");
    }
  }
  taosMemoryFree(work->output.base);
  taosMemoryFree(work);
  taosMemoryFree(req);
}

void udfdSendResponse(uv_work_t *work, int status) {
  TAOS_UDF_CHECK_PTR_RVOID(work);
  SUvUdfWork *udfWork = (SUvUdfWork *)(work->data);

  if (udfWork->conn != NULL) {
    uv_write_t *write_req = taosMemoryMalloc(sizeof(uv_write_t));
    if(write_req == NULL) {
      fnError("taosudf send response error, malloc failed");
      taosMemoryFree(work);
      return;
    }
    write_req->data = udfWork;
    int32_t code = uv_write(write_req, udfWork->conn->client, &udfWork->output, 1, udfdOnWrite);
    if (code != 0) {
      fnError("taosudf send response error %s", uv_strerror(code));
      taosMemoryFree(write_req);
   }
  }
  taosMemoryFree(work);
}

void udfdAllocBuffer(uv_handle_t *handle, size_t suggestedSize, uv_buf_t *buf) {
  TAOS_UDF_CHECK_PTR_RVOID(handle, buf);
  SUdfdUvConn *ctx = handle->data;
  int32_t      msgHeadSize = sizeof(int32_t) + sizeof(int64_t);
  if (ctx->inputCap == 0) {
    ctx->inputBuf = taosMemoryMalloc(msgHeadSize);
    if (ctx->inputBuf) {
      ctx->inputLen = 0;
      ctx->inputCap = msgHeadSize;
      ctx->inputTotal = -1;

      buf->base = ctx->inputBuf;
      buf->len = ctx->inputCap;
    } else {
      fnError("taosudf can not allocate enough memory") buf->base = NULL;
      buf->len = 0;
    }
  } else if (ctx->inputTotal == -1 && ctx->inputLen < msgHeadSize) {
    buf->base = ctx->inputBuf + ctx->inputLen;
    buf->len = msgHeadSize - ctx->inputLen;
  } else {
    ctx->inputCap = ctx->inputTotal > ctx->inputCap ? ctx->inputTotal : ctx->inputCap;
    void *inputBuf = taosMemoryRealloc(ctx->inputBuf, ctx->inputCap);
    if (inputBuf) {
      ctx->inputBuf = inputBuf;
      buf->base = ctx->inputBuf + ctx->inputLen;
      buf->len = ctx->inputCap - ctx->inputLen;
    } else {
      fnError("taosudf can not allocate enough memory") buf->base = NULL;
      buf->len = 0;
    }
  }
}

bool isUdfdUvMsgComplete(SUdfdUvConn *pipe) {
  if (pipe == NULL) {
    fnError("taosudf pipe is NULL, LINE:%d", __LINE__);
    return false;
  }
  if (pipe->inputTotal == -1 && pipe->inputLen >= sizeof(int32_t)) {
    pipe->inputTotal = *(int32_t *)(pipe->inputBuf);
  }
  if (pipe->inputLen == pipe->inputCap && pipe->inputTotal == pipe->inputCap) {
    fnDebug("receive request complete. length %d", pipe->inputLen);
    return true;
  }
  return false;
}

void udfdHandleRequest(SUdfdUvConn *conn) {
  TAOS_UDF_CHECK_PTR_RVOID(conn);
  char   *inputBuf = conn->inputBuf;
  int32_t inputLen = conn->inputLen;

  uv_work_t  *work = taosMemoryMalloc(sizeof(uv_work_t));
  if(work == NULL) {
    fnError("taosudf malloc work failed");
    return;
  }
  SUvUdfWork *udfWork = taosMemoryMalloc(sizeof(SUvUdfWork));
  if(udfWork == NULL) {
    fnError("taosudf malloc udf work failed");
    taosMemoryFree(work);
    return;
  }
  udfWork->conn = conn;
  udfWork->pWorkNext = conn->pWorkList;
  conn->pWorkList = udfWork;
  udfWork->input = uv_buf_init(inputBuf, inputLen);
  conn->inputBuf = NULL;
  conn->inputLen = 0;
  conn->inputCap = 0;
  conn->inputTotal = -1;
  work->data = udfWork;
  if(uv_queue_work(global.loop, work, udfdProcessRequest, udfdSendResponse) != 0)
  {
    fnError("taosudf queue work failed");
    taosMemoryFree(work);
    taosMemoryFree(udfWork);
  }
}

void udfdPipeCloseCb(uv_handle_t *pipe) {
  TAOS_UDF_CHECK_PTR_RVOID(pipe);
  SUdfdUvConn *conn = pipe->data;
  SUvUdfWork  *pWork = conn->pWorkList;
  while (pWork != NULL) {
    pWork->conn = NULL;
    pWork = pWork->pWorkNext;
  }

  taosMemoryFree(conn->client);
  taosMemoryFree(conn->inputBuf);
  taosMemoryFree(conn);
}

void udfdPipeRead(uv_stream_t *client, ssize_t nread, const uv_buf_t *buf) {
  TAOS_UDF_CHECK_PTR_RVOID(client, buf);
  fnDebug("taosudf read %zd bytes from client", nread);
  if (nread == 0) return;

  SUdfdUvConn *conn = client->data;

  if (nread > 0) {
    conn->inputLen += nread;
    if (isUdfdUvMsgComplete(conn)) {
      udfdHandleRequest(conn);
    } else {
      // log error or continue;
    }
    return;
  }

  if (nread < 0) {
    if (nread == UV_EOF) {
      fnInfo("taosudf pipe read EOF");
    } else {
      fnError("Receive error %s", uv_err_name(nread));
    }
    udfdUvHandleError(conn);
  }
}

void udfdOnNewConnection(uv_stream_t *server, int status) {
  TAOS_UDF_CHECK_PTR_RVOID(server);
  if (status < 0) {
    fnError("taosudf new connection error, code:%s", uv_strerror(status));
    return;
  }
  int32_t code = 0;

  uv_pipe_t *client = (uv_pipe_t *)taosMemoryMalloc(sizeof(uv_pipe_t));
  if(client == NULL) {
    fnError("taosudf pipe malloc failed");
    return;
  }
  code = uv_pipe_init(global.loop, client, 0);
  if (code) {
    fnError("taosudf pipe init error %s", uv_strerror(code));
    taosMemoryFree(client);
    return;
  }
  if (uv_accept(server, (uv_stream_t *)client) == 0) {
    SUdfdUvConn *ctx = taosMemoryMalloc(sizeof(SUdfdUvConn));
    if(ctx == NULL) {
      fnError("taosudf conn malloc failed");
      goto _exit;
    }
    ctx->pWorkList = NULL;
    ctx->client = (uv_stream_t *)client;
    ctx->inputBuf = 0;
    ctx->inputLen = 0;
    ctx->inputCap = 0;
    client->data = ctx;
    ctx->client = (uv_stream_t *)client;
    code = uv_read_start((uv_stream_t *)client, udfdAllocBuffer, udfdPipeRead);
    if (code) {
      fnError("taosudf read start error %s", uv_strerror(code));
      udfdUvHandleError(ctx);
      taosMemoryFree(ctx);
      taosMemoryFree(client);
    }
    return;
  }
_exit:
    uv_close((uv_handle_t *)client, NULL);
    taosMemoryFree(client);
}

void udfdIntrSignalHandler(uv_signal_t *handle, int signum) {
  TAOS_UDF_CHECK_PTR_RVOID(handle);
  fnInfo("taosudf signal received: %d\n", signum);
  uv_fs_t req;
  int32_t code = uv_fs_unlink(global.loop, &req, global.listenPipeName, NULL);
  if(code) {
    fnError("remove listening pipe %s failed, reason:%s, lino:%d", global.listenPipeName, uv_strerror(code), __LINE__);
  }
  code = uv_signal_stop(handle);
  if(code) {
    fnError("stop signal handler failed, reason:%s", uv_strerror(code));
  }
  uv_stop(global.loop);
}

static int32_t udfdParseArgs(int32_t argc, char *argv[]) {
  for (int32_t i = 1; i < argc; ++i) {
    if (strcmp(argv[i], "-c") == 0) {
      if (i < argc - 1) {
        if (strlen(argv[++i]) >= PATH_MAX) {
          (void)printf("config file path overflow");
          return -1;
        }
        tstrncpy(configDir, argv[i], PATH_MAX);
      } else {
        (void)printf("'-c' requires a parameter, default is %s\n", configDir);
        return -1;
      }
    } else if (strcmp(argv[i], "-V") == 0) {
      global.printVersion = true;
    } else {
    }
  }

  return 0;
}

static void udfdPrintVersion() {
  (void)printf("taosudf version: %s compatible_version: %s\n", td_version, td_compatible_version);
  (void)printf("git: %s\n", td_gitinfo);
  (void)printf("build: %s\n", td_buildinfo);
}

static int32_t udfdInitLog() {
  const char *logName = "udfdlog";
  TAOS_CHECK_RETURN(taosInitLogOutput(&logName));
  return taosCreateLog(logName, 1, configDir, NULL, NULL, NULL, NULL, 0);
}

void udfdCtrlAllocBufCb(uv_handle_t *handle, size_t suggested_size, uv_buf_t *buf) {
  TAOS_UDF_CHECK_PTR_RVOID(buf);
  buf->base = taosMemoryMalloc(suggested_size);
  if (buf->base == NULL) {
    fnError("taosudf ctrl pipe alloc buffer failed");
    return;
  }
  buf->len = suggested_size;
}

void udfdCtrlReadCb(uv_stream_t *q, ssize_t nread, const uv_buf_t *buf) {
  TAOS_UDF_CHECK_PTR_RVOID(q, buf);
  if (nread < 0) {
    fnError("taosudf ctrl pipe read error. %s", uv_err_name(nread));
    taosMemoryFree(buf->base);
    uv_close((uv_handle_t *)q, NULL);
    uv_stop(global.loop);
    return;
  }
  fnError("taosudf ctrl pipe read %zu bytes", nread);
  taosMemoryFree(buf->base);
}

static void removeListeningPipe() {
  uv_fs_t req;
  int     err = uv_fs_unlink(global.loop, &req, global.listenPipeName, NULL);
  uv_fs_req_cleanup(&req);
  if(err) {
    fnInfo("remove listening pipe %s : %s, lino:%d", global.listenPipeName, uv_strerror(err), __LINE__);
  }
}

static int32_t udfdUvInit() {
  TAOS_CHECK_RETURN(uv_loop_init(global.loop));

  if (tsStartUdfd) {  // taosudf is started by taosd, which shall exit when taosd exit
    TAOS_CHECK_RETURN(uv_pipe_init(global.loop, &global.ctrlPipe, 1));
    TAOS_CHECK_RETURN(uv_pipe_open(&global.ctrlPipe, 0));
    TAOS_CHECK_RETURN(uv_read_start((uv_stream_t *)&global.ctrlPipe, udfdCtrlAllocBufCb, udfdCtrlReadCb));
  }
  getUdfdPipeName(global.listenPipeName, sizeof(global.listenPipeName));

  removeListeningPipe();

  TAOS_CHECK_RETURN(uv_pipe_init(global.loop, &global.listeningPipe, 0));

  TAOS_CHECK_RETURN(uv_signal_init(global.loop, &global.intrSignal));
  TAOS_CHECK_RETURN(uv_signal_start(&global.intrSignal, udfdIntrSignalHandler, SIGINT));

  int r;
  fnInfo("bind to pipe %s", global.listenPipeName);
  if ((r = uv_pipe_bind(&global.listeningPipe, global.listenPipeName))) {
    fnError("Bind error %s", uv_err_name(r));
    removeListeningPipe();
    return -2;
  }
  if ((r = uv_listen((uv_stream_t *)&global.listeningPipe, 128, udfdOnNewConnection))) {
    fnError("Listen error %s", uv_err_name(r));
    removeListeningPipe();
    return -3;
  }
  return 0;
}

static void udfdCloseWalkCb(uv_handle_t *handle, void *arg) {
  if (!uv_is_closing(handle)) {
    uv_close(handle, NULL);
  }
}

static int32_t udfdGlobalDataInit() {
  uv_loop_t *loop = taosMemoryMalloc(sizeof(uv_loop_t));
  if (loop == NULL) {
    fnError("taosudf init uv loop failed, mem overflow");
    return terrno;
  }
  global.loop = loop;

  if (uv_mutex_init(&global.scriptPluginsMutex) != 0) {
    fnError("taosudf init script plugins mutex failed");
    return TSDB_CODE_UDF_UV_EXEC_FAILURE;
  }

  global.udfsHash = taosHashInit(64, taosGetDefaultHashFunction(TSDB_DATA_TYPE_BINARY), true, HASH_NO_LOCK);
  if (global.udfsHash == NULL) {
    return terrno;
  }
  // taosHashSetFreeFp(global.udfsHash, udfdFreeUdf);

  if (uv_mutex_init(&global.udfsMutex) != 0) {
    fnError("taosudf init udfs mutex failed");
    return TSDB_CODE_UDF_UV_EXEC_FAILURE;
  }

  return 0;
}

static void udfdGlobalDataDeinit() {
  uv_mutex_destroy(&global.udfsMutex);
  uv_mutex_destroy(&global.scriptPluginsMutex);
  taosMemoryFreeClear(global.loop);
  fnInfo("taosudf global data deinit");
}

static void udfdRun() {
  fnInfo("start taosudf event loop");
  int32_t code = uv_run(global.loop, UV_RUN_DEFAULT);
  if(code != 0) {
    fnError("taosudf event loop still has active handles or requests.");
  }
  fnInfo("taosudf event loop stopped.");

  (void)uv_loop_close(global.loop);

  uv_walk(global.loop, udfdCloseWalkCb, NULL);
  code = uv_run(global.loop, UV_RUN_DEFAULT);
  if(code != 0) {
    fnError("taosudf event loop still has active handles or requests.");
  }
  (void)uv_loop_close(global.loop);
}

int32_t udfdInitResidentFuncs() {
  if (strlen(tsUdfdResFuncs) == 0) {
    return TSDB_CODE_SUCCESS;
  }

  global.residentFuncs = taosArrayInit(2, TSDB_FUNC_NAME_LEN);
  char *pSave = tsUdfdResFuncs;
  char *token;
  while ((token = strtok_r(pSave, ",", &pSave)) != NULL) {
    char func[TSDB_FUNC_NAME_LEN + 1] = {0};
    tstrncpy(func, token, TSDB_FUNC_NAME_LEN);
    fnInfo("taosudf add resident function %s", func);
    if(taosArrayPush(global.residentFuncs, func) == NULL)
    {
      taosArrayDestroy(global.residentFuncs);
      return terrno;
    }
  }

  return TSDB_CODE_SUCCESS;
}

void udfdDeinitResidentFuncs() {
  for (int32_t i = 0; i < taosArrayGetSize(global.residentFuncs); ++i) {
    char  *funcName = taosArrayGet(global.residentFuncs, i);
    SUdf **udfInHash = taosHashGet(global.udfsHash, funcName, strlen(funcName));
    if (udfInHash) {
      SUdf   *udf = *udfInHash;
      int32_t code = 0;
      if (udf->scriptPlugin->udfDestroyFunc) {
        code = udf->scriptPlugin->udfDestroyFunc(udf->scriptUdfCtx);
        fnDebug("taosudf %s destroy function returns %d", funcName, code);
      }
      if(taosHashRemove(global.udfsHash, funcName, strlen(funcName)) != 0)
      {
        fnError("taosudf remove resident function %s failed", funcName);
      }
      taosMemoryFree(udf);
    }
  }
  taosHashCleanup(global.udfsHash);
  taosArrayDestroy(global.residentFuncs);
  fnInfo("taosudf resident functions are deinit");
}

int32_t udfdCreateUdfSourceDir() {
  snprintf(global.udfDataDir, PATH_MAX, "%s/.udf", tsDataDir);
  int32_t code = taosMkDir(global.udfDataDir);
  if (code != TSDB_CODE_SUCCESS) {
    snprintf(global.udfDataDir, PATH_MAX, "%s/.udf", tsTempDir);
    code = taosMkDir(global.udfDataDir);
  }
  fnInfo("taosudf create udf source directory %s. result: %s", global.udfDataDir, tstrerror(code));

  return code;
}

void udfdDestroyUdfSourceDir() {
  fnInfo("destory udf source directory %s", global.udfDataDir);
  taosRemoveDir(global.udfDataDir);
}

int main(int argc, char *argv[]) {
  int  code = 0;
  bool logInitialized = false;
  bool cfgInitialized = false;
  bool openClientRpcFinished = false;
  bool residentFuncsInited = false;
  bool udfSourceDirInited = false;
  bool globalDataInited = false;

  if (!taosCheckSystemIsLittleEnd()) {
    (void)printf("failed to start since on non-little-end machines\n");
    return -1;
  }

  if (udfdParseArgs(argc, argv) != 0) {
    (void)printf("failed to start since parse args error\n");
    return -1;
  }

  if (global.printVersion) {
    udfdPrintVersion();
    return 0;
  }

  if (udfdInitLog() != 0) {
    // ignore create log failed, because this error no matter
    (void)printf("failed to init taosudf log.");
  } else {
    logInitialized = true;  // log is initialized
  }

  if (taosInitCfg(configDir, NULL, NULL, NULL, NULL, 0) != 0) {
    fnError("failed to start since read config error");
    code = -2;
    goto _exit;
  }
  cfgInitialized = true;  // cfg is initialized
  fnInfo("taosudf start with config file %s", configDir);

  if (initEpSetFromCfg(tsFirst, tsSecond, &global.mgmtEp) != 0) {
    fnError("init ep set from cfg failed");
    code = -3;
    goto _exit;
  }
  fnInfo("taosudf start with mnode ep %s", global.mgmtEp.epSet.eps[0].fqdn);
  if (udfdOpenClientRpc() != 0) {
    fnError("open rpc connection to mnode failed");
    code = -4;
    goto _exit;
  }
  fnInfo("taosudf rpc client is opened");
  openClientRpcFinished = true;  // rpc is opened

  if (udfdCreateUdfSourceDir() != 0) {
    fnError("create udf source directory failed");
    code = -5;
    goto _exit;
  }
  udfSourceDirInited = true;  // udf source dir is created
  fnInfo("taosudf udf source directory is created");

  if (udfdGlobalDataInit() != 0) {
    fnError("init global data failed");
    code = -6;
    goto _exit;
  }
  globalDataInited = true;  // global data is inited
  fnInfo("taosudf global data is inited");

  if (udfdUvInit() != 0) {
    fnError("uv init failure");
    code = -7;
    goto _exit;
  }
  fnInfo("taosudf uv is inited");

  if (udfdInitResidentFuncs() != 0) {
    fnError("init resident functions failed");
    code = -8;
    goto _exit;
  }
  residentFuncsInited = true;  // resident functions are inited
  fnInfo("taosudf resident functions are inited");

  udfdRun();
  fnInfo("taosudf exit normally");

  removeListeningPipe();

_exit:
  if (residentFuncsInited) {
    udfdDeinitResidentFuncs();
  }
  udfdDeinitScriptPlugins();
  if (globalDataInited) {
    udfdGlobalDataDeinit();
  }
  if (udfSourceDirInited) {
    udfdDestroyUdfSourceDir();
  }
  if (openClientRpcFinished) {
    udfdCloseClientRpc();
  }
  if (cfgInitialized) {
    taosCleanupCfg();
  }
  if (logInitialized) {
    taosCloseLog();
  }

  return code;
}
#endif<|MERGE_RESOLUTION|>--- conflicted
+++ resolved
@@ -1079,11 +1079,7 @@
 
   TdFilePtr file = taosOpenFile(path, TD_FILE_CREATE | TD_FILE_WRITE | TD_FILE_READ | TD_FILE_TRUNC);
   if (file == NULL) {
-<<<<<<< HEAD
-    fnError("udfd write udf shared library: %s failed, error: %d %s", path, ERRNO, strerror(terrno));
-=======
-    fnError("taosudf write udf shared library: %s failed, error: %d %s", path, errno, strerror(terrno));
->>>>>>> d8ef73ea
+    fnError("taosudf write udf shared library: %s failed, error: %d %s", path, ERRNO, strerror(ERRNO));
     return TSDB_CODE_FILE_CORRUPTED;
   }
   int64_t count = taosWriteFile(file, pFuncInfo->pCode, pFuncInfo->codeSize);
