/*
 * Copyright (c) 2019 TAOS Data, Inc. <jhtao@taosdata.com>
 *
 * This program is free software: you can use, redistribute, and/or modify
 * it under the terms of the GNU Affero General Public License, version 3
 * or later ("AGPL"), as published by the Free Software Foundation.
 *
 * This program is distributed in the hope that it will be useful, but WITHOUT
 * ANY WARRANTY; without even the implied warranty of MERCHANTABILITY or
 * FITNESS FOR A PARTICULAR PURPOSE.
 *
 * You should have received a copy of the GNU Affero General Public License
 * along with this program. If not, see <http://www.gnu.org/licenses/>.
 */

// clang-format off
#include "uv.h"
#include "os.h"
#include "fnLog.h"
#include "thash.h"

#include "tudf.h"
#include "tudfInt.h"
#include "version.h"

#include "tdatablock.h"
#include "tdataformat.h"
#include "tglobal.h"
#include "tmsg.h"
#include "trpc.h"
#include "tmisce.h"
#include "tversion.h"
// clang-format on

#define UDFD_MAX_SCRIPT_PLUGINS 64
#define UDFD_MAX_SCRIPT_TYPE    1
#define UDFD_MAX_PLUGIN_FUNCS   9

typedef struct SUdfCPluginCtx {
  uv_lib_t lib;

  TUdfScalarProcFunc scalarProcFunc;

  TUdfAggStartFunc   aggStartFunc;
  TUdfAggProcessFunc aggProcFunc;
  TUdfAggFinishFunc  aggFinishFunc;
  TUdfAggMergeFunc   aggMergeFunc;

  TUdfInitFunc    initFunc;
  TUdfDestroyFunc destroyFunc;
} SUdfCPluginCtx;

int32_t udfdCPluginOpen(SScriptUdfEnvItem *items, int numItems) { return 0; }

int32_t udfdCPluginClose() { return 0; }

int32_t udfdCPluginUdfInitLoadInitDestoryFuncs(SUdfCPluginCtx *udfCtx, const char *udfName) {
  TAOS_UDF_CHECK_PTR_RCODE(udfCtx, udfName);
  char  initFuncName[TSDB_FUNC_NAME_LEN + 6] = {0};
  char *initSuffix = "_init";
  snprintf(initFuncName, sizeof(initFuncName), "%s%s", udfName, initSuffix);
  TAOS_CHECK_RETURN(uv_dlsym(&udfCtx->lib, initFuncName, (void **)(&udfCtx->initFunc)));

  char  destroyFuncName[TSDB_FUNC_NAME_LEN + 9] = {0};
  char *destroySuffix = "_destroy";
  snprintf(destroyFuncName, sizeof(destroyFuncName), "%s%s", udfName, destroySuffix);
  TAOS_CHECK_RETURN(uv_dlsym(&udfCtx->lib, destroyFuncName, (void **)(&udfCtx->destroyFunc)));
  return 0;
}

int32_t udfdCPluginUdfInitLoadAggFuncs(SUdfCPluginCtx *udfCtx, const char *udfName) {
  TAOS_UDF_CHECK_PTR_RCODE(udfCtx, udfName);
  char processFuncName[TSDB_FUNC_NAME_LEN] = {0};
  snprintf(processFuncName, sizeof(processFuncName), "%s", udfName); 
  TAOS_CHECK_RETURN(uv_dlsym(&udfCtx->lib, processFuncName, (void **)(&udfCtx->aggProcFunc)));

  char  startFuncName[TSDB_FUNC_NAME_LEN + 7] = {0};
  char *startSuffix = "_start";
  snprintf(startFuncName, sizeof(startFuncName), "%s%s", processFuncName, startSuffix);
  TAOS_CHECK_RETURN(uv_dlsym(&udfCtx->lib, startFuncName, (void **)(&udfCtx->aggStartFunc)));

  char  finishFuncName[TSDB_FUNC_NAME_LEN + 8] = {0};
  char *finishSuffix = "_finish";
  snprintf(finishFuncName, sizeof(finishFuncName), "%s%s", processFuncName, finishSuffix);
  TAOS_CHECK_RETURN(uv_dlsym(&udfCtx->lib, finishFuncName, (void **)(&udfCtx->aggFinishFunc)));

  char  mergeFuncName[TSDB_FUNC_NAME_LEN + 7] = {0};
  char *mergeSuffix = "_merge";
  snprintf(mergeFuncName, sizeof(mergeFuncName), "%s%s", processFuncName, mergeSuffix);
  int ret = uv_dlsym(&udfCtx->lib, mergeFuncName, (void **)(&udfCtx->aggMergeFunc));
  if (ret != 0) {
    fnInfo("uv_dlsym function %s. error: %s", mergeFuncName, uv_strerror(ret));
  }
  return 0;
}

int32_t udfdCPluginUdfInit(SScriptUdfInfo *udf, void **pUdfCtx) {
  TAOS_UDF_CHECK_PTR_RCODE(udf, pUdfCtx);
  int32_t         err = 0;
  SUdfCPluginCtx *udfCtx = taosMemoryCalloc(1, sizeof(SUdfCPluginCtx));
  if (NULL == udfCtx) {
    return terrno;
  }
  err = uv_dlopen(udf->path, &udfCtx->lib);
  if (err != 0) {
    fnError("can not load library %s. error: %s", udf->path, uv_strerror(err));
    taosMemoryFree(udfCtx);
    return TSDB_CODE_UDF_LOAD_UDF_FAILURE;
  }
  const char *udfName = udf->name;

  err = udfdCPluginUdfInitLoadInitDestoryFuncs(udfCtx, udfName);
  if (err != 0) {
    fnError("can not load init/destroy functions. error: %d", err);
    err = TSDB_CODE_UDF_LOAD_UDF_FAILURE;
    goto _exit;
  }

  if (udf->funcType == UDF_FUNC_TYPE_SCALAR) {
    char processFuncName[TSDB_FUNC_NAME_LEN] = {0};
    snprintf(processFuncName, sizeof(processFuncName), "%s", udfName);
    if (uv_dlsym(&udfCtx->lib, processFuncName, (void **)(&udfCtx->scalarProcFunc)) != 0) {
      fnError("can not load library function %s. error: %s", processFuncName, uv_strerror(err));
      err = TSDB_CODE_UDF_LOAD_UDF_FAILURE;
      goto _exit;
    }
  } else if (udf->funcType == UDF_FUNC_TYPE_AGG) {
    err = udfdCPluginUdfInitLoadAggFuncs(udfCtx, udfName);
    if (err != 0) {
      fnError("can not load aggregation functions. error: %d", err);
      err = TSDB_CODE_UDF_LOAD_UDF_FAILURE;
      goto _exit;
    }
  }

  if (udfCtx->initFunc) {
    err = (udfCtx->initFunc)();
    if (err != 0) {
      fnError("udf init function failed. error: %d", err);
      goto _exit;
    }
  }
  *pUdfCtx = udfCtx;
  return 0;
_exit:
  uv_dlclose(&udfCtx->lib);
  taosMemoryFree(udfCtx);
  return err;
}

int32_t udfdCPluginUdfDestroy(void *udfCtx) {
  TAOS_UDF_CHECK_PTR_RCODE(udfCtx);
  SUdfCPluginCtx *ctx = udfCtx;
  int32_t         code = 0;
  if (ctx->destroyFunc) {
    code = (ctx->destroyFunc)();
  }
  uv_dlclose(&ctx->lib);
  taosMemoryFree(ctx);
  return code;
}

int32_t udfdCPluginUdfScalarProc(SUdfDataBlock *block, SUdfColumn *resultCol, void *udfCtx) {
  TAOS_UDF_CHECK_PTR_RCODE(block, resultCol, udfCtx);
  SUdfCPluginCtx *ctx = udfCtx;
  if (ctx->scalarProcFunc) {
    return ctx->scalarProcFunc(block, resultCol);
  } else {
    fnError("udfd c plugin scalar proc not implemented");
    return TSDB_CODE_UDF_FUNC_EXEC_FAILURE;
  }
}

int32_t udfdCPluginUdfAggStart(SUdfInterBuf *buf, void *udfCtx) {
  TAOS_UDF_CHECK_PTR_RCODE(buf, udfCtx);
  SUdfCPluginCtx *ctx = udfCtx;
  if (ctx->aggStartFunc) {
    return ctx->aggStartFunc(buf);
  } else {
    fnError("udfd c plugin aggregation start not implemented");
    return TSDB_CODE_UDF_FUNC_EXEC_FAILURE;
  }
  return 0;
}

int32_t udfdCPluginUdfAggProc(SUdfDataBlock *block, SUdfInterBuf *interBuf, SUdfInterBuf *newInterBuf, void *udfCtx) {
  TAOS_UDF_CHECK_PTR_RCODE(block, interBuf, newInterBuf, udfCtx);
  SUdfCPluginCtx *ctx = udfCtx;
  if (ctx->aggProcFunc) {
    return ctx->aggProcFunc(block, interBuf, newInterBuf);
  } else {
    fnError("udfd c plugin aggregation process not implemented");
    return TSDB_CODE_UDF_FUNC_EXEC_FAILURE;
  }
}

int32_t udfdCPluginUdfAggMerge(SUdfInterBuf *inputBuf1, SUdfInterBuf *inputBuf2, SUdfInterBuf *outputBuf,
                               void *udfCtx) {
  TAOS_UDF_CHECK_PTR_RCODE(inputBuf1, inputBuf2, outputBuf, udfCtx);
  SUdfCPluginCtx *ctx = udfCtx;
  if (ctx->aggMergeFunc) {
    return ctx->aggMergeFunc(inputBuf1, inputBuf2, outputBuf);
  } else {
    fnError("udfd c plugin aggregation merge not implemented");
    return TSDB_CODE_UDF_FUNC_EXEC_FAILURE;
  }
}

int32_t udfdCPluginUdfAggFinish(SUdfInterBuf *buf, SUdfInterBuf *resultData, void *udfCtx) {
  TAOS_UDF_CHECK_PTR_RCODE(buf, resultData, udfCtx);
  SUdfCPluginCtx *ctx = udfCtx;
  if (ctx->aggFinishFunc) {
    return ctx->aggFinishFunc(buf, resultData);
  } else {
    fnError("udfd c plugin aggregation finish not implemented");
    return TSDB_CODE_UDF_FUNC_EXEC_FAILURE;
  }
  return 0;
}

// for c, the function pointer are filled directly and libloaded = true;
// for others, dlopen/dlsym to find function pointers
typedef struct SUdfScriptPlugin {
  int8_t scriptType;

  char     libPath[PATH_MAX];
  bool     libLoaded;
  uv_lib_t lib;

  TScriptUdfScalarProcFunc udfScalarProcFunc;
  TScriptUdfAggStartFunc   udfAggStartFunc;
  TScriptUdfAggProcessFunc udfAggProcFunc;
  TScriptUdfAggMergeFunc   udfAggMergeFunc;
  TScriptUdfAggFinishFunc  udfAggFinishFunc;

  TScriptUdfInitFunc    udfInitFunc;
  TScriptUdfDestoryFunc udfDestroyFunc;

  TScriptOpenFunc  openFunc;
  TScriptCloseFunc closeFunc;
} SUdfScriptPlugin;

typedef struct SUdfdContext {
  uv_loop_t  *loop;
  uv_pipe_t   ctrlPipe;
  uv_signal_t intrSignal;
  char        listenPipeName[PATH_MAX + UDF_LISTEN_PIPE_NAME_LEN + 2];
  uv_pipe_t   listeningPipe;

  void     *clientRpc;
  SCorEpSet mgmtEp;

  uv_mutex_t udfsMutex;
  SHashObj  *udfsHash;

  uv_mutex_t        scriptPluginsMutex;
  SUdfScriptPlugin *scriptPlugins[UDFD_MAX_SCRIPT_PLUGINS];

  SArray *residentFuncs;

  char udfDataDir[PATH_MAX];
  bool printVersion;
} SUdfdContext;

SUdfdContext global;

struct SUdfdUvConn;
struct SUvUdfWork;

typedef struct SUdfdUvConn {
  uv_stream_t *client;
  char        *inputBuf;
  int32_t      inputLen;
  int32_t      inputCap;
  int32_t      inputTotal;

  struct SUvUdfWork *pWorkList;  // head of work list
} SUdfdUvConn;

typedef struct SUvUdfWork {
  SUdfdUvConn *conn;
  uv_buf_t     input;
  uv_buf_t     output;

  struct SUvUdfWork *pWorkNext;
} SUvUdfWork;

typedef enum { UDF_STATE_INIT = 0, UDF_STATE_LOADING, UDF_STATE_READY } EUdfState;

typedef struct SUdf {
  char    name[TSDB_FUNC_NAME_LEN + 1];
  int32_t version;
  int64_t createdTime;

  int8_t  funcType;
  int8_t  scriptType;
  int8_t  outputType;
  int32_t outputLen;
  int32_t bufSize;

  char path[PATH_MAX];

  int32_t    refCount;
  EUdfState  state;
  uv_mutex_t lock;
  uv_cond_t  condReady;
  bool       resident;

  SUdfScriptPlugin *scriptPlugin;
  void             *scriptUdfCtx;

  int64_t lastFetchTime;  // last fetch time in milliseconds
  bool    expired;
} SUdf;

typedef struct SUdfcFuncHandle {
  SUdf *udf;
} SUdfcFuncHandle;

typedef enum EUdfdRpcReqRspType {
  UDFD_RPC_MNODE_CONNECT = 0,
  UDFD_RPC_RETRIVE_FUNC,
} EUdfdRpcReqRspType;

typedef struct SUdfdRpcSendRecvInfo {
  EUdfdRpcReqRspType rpcType;
  int32_t            code;
  void              *param;
  uv_sem_t           resultSem;
} SUdfdRpcSendRecvInfo;

static void    udfdProcessRpcRsp(void *parent, SRpcMsg *pMsg, SEpSet *pEpSet);
static int32_t udfdFillUdfInfoFromMNode(void *clientRpc, char *udfName, SUdf *udf);
static int32_t udfdConnectToMnode();
static bool    udfdRpcRfp(int32_t code, tmsg_t msgType);
static int     initEpSetFromCfg(const char *firstEp, const char *secondEp, SCorEpSet *pEpSet);
static int32_t udfdOpenClientRpc();
static void    udfdCloseClientRpc();

static void udfdProcessSetupRequest(SUvUdfWork *uvUdf, SUdfRequest *request);
static void udfdProcessCallRequest(SUvUdfWork *uvUdf, SUdfRequest *request);
static void udfdProcessTeardownRequest(SUvUdfWork *uvUdf, SUdfRequest *request);
static void udfdProcessRequest(uv_work_t *req);
static void udfdOnWrite(uv_write_t *req, int status);
static void udfdSendResponse(uv_work_t *work, int status);
static void udfdAllocBuffer(uv_handle_t *handle, size_t suggestedSize, uv_buf_t *buf);
static bool isUdfdUvMsgComplete(SUdfdUvConn *pipe);
static void udfdHandleRequest(SUdfdUvConn *conn);
static void udfdPipeCloseCb(uv_handle_t *pipe);
static void udfdUvHandleError(SUdfdUvConn *conn) { uv_close((uv_handle_t *)conn->client, udfdPipeCloseCb); }
static void udfdPipeRead(uv_stream_t *client, ssize_t nread, const uv_buf_t *buf);
static void udfdOnNewConnection(uv_stream_t *server, int status);

static void    udfdIntrSignalHandler(uv_signal_t *handle, int signum);
static void    removeListeningPipe();

static void    udfdPrintVersion();
static int32_t udfdParseArgs(int32_t argc, char *argv[]);
static int32_t udfdInitLog();

static void    udfdCtrlAllocBufCb(uv_handle_t *handle, size_t suggested_size, uv_buf_t *buf);
static void    udfdCtrlReadCb(uv_stream_t *q, ssize_t nread, const uv_buf_t *buf);
static int32_t udfdUvInit();
static void    udfdCloseWalkCb(uv_handle_t *handle, void *arg);
static void    udfdRun();
static void    udfdConnectMnodeThreadFunc(void *args);

int32_t udfdNewUdf(SUdf **pUdf,  const char *udfName);
void  udfdGetFuncBodyPath(const SUdf *udf, char *path);

int32_t udfdInitializeCPlugin(SUdfScriptPlugin *plugin) {
  TAOS_UDF_CHECK_PTR_RCODE(plugin);
  plugin->scriptType = TSDB_FUNC_SCRIPT_BIN_LIB;
  plugin->openFunc = udfdCPluginOpen;
  plugin->closeFunc = udfdCPluginClose;
  plugin->udfInitFunc = udfdCPluginUdfInit;
  plugin->udfDestroyFunc = udfdCPluginUdfDestroy;
  plugin->udfScalarProcFunc = udfdCPluginUdfScalarProc;
  plugin->udfAggStartFunc = udfdCPluginUdfAggStart;
  plugin->udfAggProcFunc = udfdCPluginUdfAggProc;
  plugin->udfAggMergeFunc = udfdCPluginUdfAggMerge;
  plugin->udfAggFinishFunc = udfdCPluginUdfAggFinish;

  SScriptUdfEnvItem items[1] = {{"LD_LIBRARY_PATH", tsUdfdLdLibPath}};
  int32_t           err = plugin->openFunc(items, 1);
  if (err != 0) return err;
  return 0;
}

int32_t udfdLoadSharedLib(char *libPath, uv_lib_t *pLib, const char *funcName[], void **func[], int numOfFuncs) {
  TAOS_UDF_CHECK_PTR_RCODE(libPath, pLib, funcName, func);
  int err = uv_dlopen(libPath, pLib);
  if (err != 0) {
    fnError("can not load library %s. error: %s", libPath, uv_strerror(err));
    return TSDB_CODE_UDF_LOAD_UDF_FAILURE;
  }

  for (int i = 0; i < numOfFuncs; ++i) {
    err = uv_dlsym(pLib, funcName[i], func[i]);
    if (err != 0) {
      fnError("load library function failed. lib %s function %s", libPath, funcName[i]);
    }
  }
  return 0;
}

int32_t udfdInitializePythonPlugin(SUdfScriptPlugin *plugin) {
  TAOS_UDF_CHECK_PTR_RCODE(plugin);
  plugin->scriptType = TSDB_FUNC_SCRIPT_PYTHON;
  // todo: windows support
  snprintf(plugin->libPath, PATH_MAX, "%s", "libtaospyudf.so");
  plugin->libLoaded = false;
  const char *funcName[UDFD_MAX_PLUGIN_FUNCS] = {"pyOpen",         "pyClose",         "pyUdfInit",
                                                 "pyUdfDestroy",   "pyUdfScalarProc", "pyUdfAggStart",
                                                 "pyUdfAggFinish", "pyUdfAggProc",    "pyUdfAggMerge"};
  void      **funcs[UDFD_MAX_PLUGIN_FUNCS] = {
           (void **)&plugin->openFunc,         (void **)&plugin->closeFunc,         (void **)&plugin->udfInitFunc,
           (void **)&plugin->udfDestroyFunc,   (void **)&plugin->udfScalarProcFunc, (void **)&plugin->udfAggStartFunc,
           (void **)&plugin->udfAggFinishFunc, (void **)&plugin->udfAggProcFunc,    (void **)&plugin->udfAggMergeFunc};
  int32_t err = udfdLoadSharedLib(plugin->libPath, &plugin->lib, funcName, funcs, UDFD_MAX_PLUGIN_FUNCS);
  if (err != 0) {
    fnError("can not load python plugin. lib path %s", plugin->libPath);
    return err;
  }

  if (plugin->openFunc) {
    int16_t lenPythonPath =
        strlen(tsUdfdLdLibPath) + strlen(global.udfDataDir) + 1 + 1;  // global.udfDataDir:tsUdfdLdLibPath
    char *pythonPath = taosMemoryMalloc(lenPythonPath);
    if(pythonPath == NULL) {
      uv_dlclose(&plugin->lib);
      return terrno;
    }
#ifdef WINDOWS
    snprintf(pythonPath, lenPythonPath, "%s;%s", global.udfDataDir, tsUdfdLdLibPath);
#else
    snprintf(pythonPath, lenPythonPath, "%s:%s", global.udfDataDir, tsUdfdLdLibPath);
#endif
    SScriptUdfEnvItem items[] = {{"PYTHONPATH", pythonPath}, {"LOGDIR", tsLogDir}};
    err = plugin->openFunc(items, 2);
    taosMemoryFree(pythonPath);
  }
  if (err != 0) {
    fnError("udf script python plugin open func failed. error: %d", err);
    uv_dlclose(&plugin->lib);
    return err;
  }
  plugin->libLoaded = true;

  return 0;
}

void udfdDeinitCPlugin(SUdfScriptPlugin *plugin) {
  TAOS_UDF_CHECK_PTR_RVOID(plugin);
  if (plugin->closeFunc) {
    if (plugin->closeFunc() != 0) {
      fnError("udf script c plugin close func failed.line:%d", __LINE__);
    }
  }
  plugin->openFunc = NULL;
  plugin->closeFunc = NULL;
  plugin->udfInitFunc = NULL;
  plugin->udfDestroyFunc = NULL;
  plugin->udfScalarProcFunc = NULL;
  plugin->udfAggStartFunc = NULL;
  plugin->udfAggProcFunc = NULL;
  plugin->udfAggMergeFunc = NULL;
  plugin->udfAggFinishFunc = NULL;
  return;
}

void udfdDeinitPythonPlugin(SUdfScriptPlugin *plugin) {
  TAOS_UDF_CHECK_PTR_RVOID(plugin);
  if (plugin->closeFunc) {
    if (plugin->closeFunc() != 0) {
      fnError("udf script python plugin close func failed.line:%d", __LINE__);
    }
  }
  uv_dlclose(&plugin->lib);
  if (plugin->libLoaded) {
    plugin->libLoaded = false;
  }
  plugin->openFunc = NULL;
  plugin->closeFunc = NULL;
  plugin->udfInitFunc = NULL;
  plugin->udfDestroyFunc = NULL;
  plugin->udfScalarProcFunc = NULL;
  plugin->udfAggStartFunc = NULL;
  plugin->udfAggProcFunc = NULL;
  plugin->udfAggMergeFunc = NULL;
  plugin->udfAggFinishFunc = NULL;
}

int32_t udfdInitScriptPlugin(int8_t scriptType) {
  SUdfScriptPlugin *plugin = taosMemoryCalloc(1, sizeof(SUdfScriptPlugin));
  if (plugin == NULL) {
    return terrno;
  }
  int32_t err = 0;
  switch (scriptType) {
    case TSDB_FUNC_SCRIPT_BIN_LIB:
      err = udfdInitializeCPlugin(plugin);
      if (err != 0) {
        fnError("udf script c plugin init failed. error: %d", err);
        taosMemoryFree(plugin);
        return err;
      }
      break;
    case TSDB_FUNC_SCRIPT_PYTHON: {
      err = udfdInitializePythonPlugin(plugin);
      if (err != 0) {
        fnError("udf script python plugin init failed. error: %d", err);
        taosMemoryFree(plugin);
        return err;
      }
      break;
    }
    default:
      fnError("udf script type %d not supported", scriptType);
      taosMemoryFree(plugin);
      return TSDB_CODE_UDF_SCRIPT_NOT_SUPPORTED;
  }

  global.scriptPlugins[scriptType] = plugin;
  return TSDB_CODE_SUCCESS;
}

void udfdDeinitScriptPlugins() {
  SUdfScriptPlugin *plugin = NULL;
  plugin = global.scriptPlugins[TSDB_FUNC_SCRIPT_PYTHON];
  if (plugin != NULL) {
    udfdDeinitPythonPlugin(plugin);
    taosMemoryFree(plugin);
    global.scriptPlugins[TSDB_FUNC_SCRIPT_PYTHON] = NULL;
  }

  plugin = global.scriptPlugins[TSDB_FUNC_SCRIPT_BIN_LIB];
  if (plugin != NULL) {
    udfdDeinitCPlugin(plugin);
    taosMemoryFree(plugin);
    global.scriptPlugins[TSDB_FUNC_SCRIPT_BIN_LIB] = NULL;
  }
  return;
}

void udfdProcessRequest(uv_work_t *req) {
  TAOS_UDF_CHECK_PTR_RVOID(req);
  SUvUdfWork *uvUdf = (SUvUdfWork *)(req->data);
  if (uvUdf == NULL) {
    fnError("udf work is NULL");
    return;
  }
  SUdfRequest request = {0};
  if(decodeUdfRequest(uvUdf->input.base, &request) == NULL)
  {
    taosMemoryFreeClear(uvUdf->input.base);
    fnError("udf request decode failed");
    return;
  }

  switch (request.type) {
    case UDF_TASK_SETUP: {
      udfdProcessSetupRequest(uvUdf, &request);
      break;
    }

    case UDF_TASK_CALL: {
      udfdProcessCallRequest(uvUdf, &request);
      break;
    }
    case UDF_TASK_TEARDOWN: {
      udfdProcessTeardownRequest(uvUdf, &request);
      break;
    }
    default: {
      break;
    }
  }
}

static void convertUdf2UdfInfo(SUdf *udf, SScriptUdfInfo *udfInfo) {
  udfInfo->bufSize = udf->bufSize;
  if (udf->funcType == TSDB_FUNC_TYPE_AGGREGATE) {
    udfInfo->funcType = UDF_FUNC_TYPE_AGG;
  } else if (udf->funcType == TSDB_FUNC_TYPE_SCALAR) {
    udfInfo->funcType = UDF_FUNC_TYPE_SCALAR;
  }
  udfInfo->name = udf->name;
  udfInfo->version = udf->version;
  udfInfo->createdTime = udf->createdTime;
  udfInfo->outputLen = udf->outputLen;
  udfInfo->outputType = udf->outputType;
  udfInfo->path = udf->path;
  udfInfo->scriptType = udf->scriptType;
}

static int32_t udfdInitUdf(char *udfName, SUdf *udf) {
  TAOS_UDF_CHECK_PTR_RCODE(udfName, udf);
  int32_t err = 0;
  err = udfdFillUdfInfoFromMNode(global.clientRpc, udfName, udf);
  if (err != 0) {
    fnError("can not retrieve udf from mnode. udf name %s", udfName);
    return TSDB_CODE_UDF_LOAD_UDF_FAILURE;
  }
  if (udf->scriptType > UDFD_MAX_SCRIPT_TYPE) {
    fnError("udf name %s script type %d not supported", udfName, udf->scriptType);
    return TSDB_CODE_UDF_SCRIPT_NOT_SUPPORTED;
  }

  uv_mutex_lock(&global.scriptPluginsMutex);
  SUdfScriptPlugin *scriptPlugin = global.scriptPlugins[udf->scriptType];
  if (scriptPlugin == NULL) {
    err = udfdInitScriptPlugin(udf->scriptType);
    if (err != 0) {
      fnError("udf name %s init script plugin failed. error %d", udfName, err);
      uv_mutex_unlock(&global.scriptPluginsMutex);
      return err;
    }
  }
  uv_mutex_unlock(&global.scriptPluginsMutex);
  udf->scriptPlugin = global.scriptPlugins[udf->scriptType];

  SScriptUdfInfo info = {0};
  convertUdf2UdfInfo(udf, &info);
  err = udf->scriptPlugin->udfInitFunc(&info, &udf->scriptUdfCtx);
  if (err != 0) {
    fnError("udf name %s init failed. error %d", udfName, err);
    return err;
  }

  fnInfo("udf init succeeded. name %s type %d context %p", udf->name, udf->scriptType, (void *)udf->scriptUdfCtx);
  return 0;
}

int32_t udfdNewUdf(SUdf **pUdf, const char *udfName) {
  TAOS_UDF_CHECK_PTR_RCODE(pUdf, udfName);
  SUdf *udfNew = taosMemoryCalloc(1, sizeof(SUdf));
  if (NULL == udfNew) {
    return terrno;
  }
  udfNew->refCount = 1;
  udfNew->lastFetchTime = taosGetTimestampMs();
  tstrncpy(udfNew->name, udfName, TSDB_FUNC_NAME_LEN);

  udfNew->state = UDF_STATE_INIT;
  if (uv_mutex_init(&udfNew->lock) != 0) return TSDB_CODE_UDF_UV_EXEC_FAILURE;
  if (uv_cond_init(&udfNew->condReady) != 0) return TSDB_CODE_UDF_UV_EXEC_FAILURE;

  udfNew->resident = false;
  udfNew->expired = false;
  for (int32_t i = 0; i < taosArrayGetSize(global.residentFuncs); ++i) {
    char *funcName = taosArrayGet(global.residentFuncs, i);
    if (strcmp(udfName, funcName) == 0) {
      udfNew->resident = true;
      break;
    }
  }
  *pUdf =  udfNew;
  return 0;
}

void udfdFreeUdf(void *pData) {
  SUdf *pSudf = (SUdf *)pData;
  if (pSudf == NULL) {
    return;
  }

  if (pSudf->scriptPlugin != NULL) {
    if(pSudf->scriptPlugin->udfDestroyFunc(pSudf->scriptUdfCtx) != 0) {
      fnError("udfdFreeUdf: udfd destroy udf %s failed", pSudf->name);
    }
  }

  uv_mutex_destroy(&pSudf->lock);
  uv_cond_destroy(&pSudf->condReady);
  taosMemoryFree(pSudf);
}

int32_t udfdGetOrCreateUdf(SUdf **ppUdf, const char *udfName) {
  TAOS_UDF_CHECK_PTR_RCODE(ppUdf, udfName);
  uv_mutex_lock(&global.udfsMutex);
  SUdf  **pUdfHash = taosHashGet(global.udfsHash, udfName, strlen(udfName));
  int64_t currTime = taosGetTimestampMs();
  bool    expired = false;
  if (pUdfHash) {
    expired = currTime - (*pUdfHash)->lastFetchTime > 10 * 1000;  // 10s
    if (!expired) {
      ++(*pUdfHash)->refCount;
      *ppUdf = *pUdfHash;
      uv_mutex_unlock(&global.udfsMutex);
      fnInfo("udfd reuse existing udf. udf  %s udf version %d, udf created time %" PRIx64, (*ppUdf)->name, (*ppUdf)->version,
             (*ppUdf)->createdTime);
      return 0;
    } else {
      (*pUdfHash)->expired = true;
      fnInfo("udfd expired, check for new version. existing udf %s udf version %d, udf created time %" PRIx64,
             (*pUdfHash)->name, (*pUdfHash)->version, (*pUdfHash)->createdTime);
      if(taosHashRemove(global.udfsHash, udfName, strlen(udfName)) != 0) {
        fnError("udfdGetOrCreateUdf: udfd remove udf %s failed", udfName);
      }
    }
  }

  int32_t code = udfdNewUdf(ppUdf, udfName);
  if(code != 0) {
    uv_mutex_unlock(&global.udfsMutex);
    return code;
  }

  if ((code = taosHashPut(global.udfsHash, udfName, strlen(udfName), ppUdf, POINTER_BYTES)) != 0) {
    uv_mutex_unlock(&global.udfsMutex);
    return code;
  }
  uv_mutex_unlock(&global.udfsMutex);

  return 0;
}

void udfdProcessSetupRequest(SUvUdfWork *uvUdf, SUdfRequest *request) {
  TAOS_UDF_CHECK_PTR_RVOID(uvUdf, request);
  // TODO: tracable id from client. connect, setup, call, teardown
  fnInfo("setup request. seq num: %" PRId64 ", udf name: %s", request->seqNum, request->setup.udfName);

  SUdfSetupRequest *setup = &request->setup;
  int32_t           code = TSDB_CODE_SUCCESS;
  SUdf *udf = NULL;

  code = udfdGetOrCreateUdf(&udf, setup->udfName);
  if(code != 0) {
    fnError("udfdGetOrCreateUdf failed. udf name %s", setup->udfName);
    goto _send;
  }
  uv_mutex_lock(&udf->lock);
  if (udf->state == UDF_STATE_INIT) {
    udf->state = UDF_STATE_LOADING;
    code = udfdInitUdf(setup->udfName, udf);
    if (code == 0) {
      udf->state = UDF_STATE_READY;
    } else {
      udf->state = UDF_STATE_INIT;
    }
    uv_cond_broadcast(&udf->condReady);
    uv_mutex_unlock(&udf->lock);
  } else {
    while (udf->state == UDF_STATE_LOADING) {
      uv_cond_wait(&udf->condReady, &udf->lock);
    }
    uv_mutex_unlock(&udf->lock);
  }
  SUdfcFuncHandle *handle = taosMemoryMalloc(sizeof(SUdfcFuncHandle));
  if(handle == NULL) {
    fnError("udfdProcessSetupRequest: malloc failed.");
    code = terrno;
  }
  handle->udf = udf;

_send:
  ;
  SUdfResponse rsp;
  rsp.seqNum = request->seqNum;
  rsp.type = request->type;
  rsp.code = (code != 0) ? TSDB_CODE_UDF_FUNC_EXEC_FAILURE : 0;
  rsp.setupRsp.udfHandle = (int64_t)(handle);
  rsp.setupRsp.outputType = udf->outputType;
  rsp.setupRsp.bytes = udf->outputLen;
  rsp.setupRsp.bufSize = udf->bufSize;

  int32_t len = encodeUdfResponse(NULL, &rsp);
  if(len < 0) {
    fnError("udfdProcessSetupRequest: encode udf response failed. len %d", len);
    return;
  }
  rsp.msgLen = len;
  void *bufBegin = taosMemoryMalloc(len);
  if(bufBegin == NULL) {
    fnError("udfdProcessSetupRequest: malloc failed. len %d", len);
    return;
  }
  void *buf = bufBegin;
  if(encodeUdfResponse(&buf, &rsp) < 0) {
    fnError("udfdProcessSetupRequest: encode udf response failed. len %d", len);
    taosMemoryFree(bufBegin);
    return;
  }
  
  uvUdf->output = uv_buf_init(bufBegin, len);

  taosMemoryFreeClear(uvUdf->input.base);
  return;
}

static int32_t checkUDFScalaResult(SSDataBlock *block, SUdfColumn *output) {
  if (tsSafetyCheckLevel == TSDB_SAFETY_CHECK_LEVELL_NEVER) {
    return TSDB_CODE_SUCCESS;
  }
  if (output->colData.numOfRows != block->info.rows) {
    fnError("udf scala result num of rows %d not equal to input rows %" PRId64, output->colData.numOfRows, block->info.rows);
    return TSDB_CODE_UDF_FUNC_EXEC_FAILURE;
  }

  if (tsSafetyCheckLevel == TSDB_SAFETY_CHECK_LEVELL_BYROW) {
    for (int32_t i = 0; i < output->colData.numOfRows; ++i) {
      if (!udfColDataIsNull(output, i)) {
        if (IS_VAR_DATA_TYPE(output->colMeta.type)) {
          TAOS_UDF_CHECK_CONDITION(output->colData.varLenCol.payload != NULL, TSDB_CODE_UDF_FUNC_EXEC_FAILURE);
          TAOS_UDF_CHECK_CONDITION(output->colData.varLenCol.varOffsets[i] >= 0 &&
                                       output->colData.varLenCol.varOffsets[i] < output->colData.varLenCol.payloadLen,
                                   TSDB_CODE_UDF_FUNC_EXEC_FAILURE);
        } else {
          TAOS_UDF_CHECK_CONDITION(
              output->colMeta.bytes * output->colData.numOfRows <= output->colData.fixLenCol.dataLen,
              TSDB_CODE_UDF_FUNC_EXEC_FAILURE);
          break;
        }
      }
    }
  }

  return TSDB_CODE_SUCCESS;
}

static int32_t checkUDFAggResult(SSDataBlock *block, SUdfInterBuf *output) {
  if (tsSafetyCheckLevel == TSDB_SAFETY_CHECK_LEVELL_NEVER) {
    return TSDB_CODE_SUCCESS;
  }
  if (output->numOfResult != 1 && output->numOfResult != 0) {
    fnError("udf agg result num of rows %d not equal to 1", output->numOfResult);
    return TSDB_CODE_UDF_FUNC_EXEC_FAILURE;
  }
  TAOS_UDF_CHECK_CONDITION(output->buf != NULL, TSDB_CODE_UDF_FUNC_EXEC_FAILURE);
  TAOS_UDF_CHECK_CONDITION(output->bufLen > 0, TSDB_CODE_UDF_FUNC_EXEC_FAILURE);
  return TSDB_CODE_SUCCESS;
}

void udfdProcessCallRequest(SUvUdfWork *uvUdf, SUdfRequest *request) {
  TAOS_UDF_CHECK_PTR_RVOID(uvUdf, request);
  SUdfCallRequest *call = &request->call;
  fnDebug("call request. call type %d, handle: %" PRIx64 ", seq num %" PRId64, call->callType, call->udfHandle,
          request->seqNum);
  SUdfcFuncHandle  *handle = (SUdfcFuncHandle *)(call->udfHandle);
  SUdf             *udf = handle->udf;
  SUdfResponse      response = {0};
  SUdfResponse     *rsp = &response;
  SUdfCallResponse *subRsp = &rsp->callRsp;

  int32_t code = TSDB_CODE_SUCCESS;
  switch (call->callType) {
    case TSDB_UDF_CALL_SCALA_PROC: {
      SUdfColumn output = {0};
      output.colMeta.bytes = udf->outputLen;
      output.colMeta.type = udf->outputType;
      output.colMeta.precision = 0;
      output.colMeta.scale = 0;
      if (udfColEnsureCapacity(&output, call->block.info.rows) == TSDB_CODE_SUCCESS) {
        SUdfDataBlock input = {0};
        code = convertDataBlockToUdfDataBlock(&call->block, &input);
        if (code == TSDB_CODE_SUCCESS) code = udf->scriptPlugin->udfScalarProcFunc(&input, &output, udf->scriptUdfCtx);
        freeUdfDataDataBlock(&input);
        if (code == TSDB_CODE_SUCCESS) code = checkUDFScalaResult(&call->block, &output);
        if (code == TSDB_CODE_SUCCESS) code = convertUdfColumnToDataBlock(&output, &response.callRsp.resultData);
      }
      freeUdfColumn(&output);
      break;
    }
    case TSDB_UDF_CALL_AGG_INIT: {
      SUdfInterBuf outBuf = {.buf = taosMemoryMalloc(udf->bufSize), .bufLen = udf->bufSize, .numOfResult = 0};
      if (outBuf.buf != NULL) {
        code = udf->scriptPlugin->udfAggStartFunc(&outBuf, udf->scriptUdfCtx);
      } else {
        code = terrno;
      }
      subRsp->resultBuf = outBuf;
      break;
    }
    case TSDB_UDF_CALL_AGG_PROC: {
      SUdfDataBlock input = {0};
      if (convertDataBlockToUdfDataBlock(&call->block, &input) == TSDB_CODE_SUCCESS) {
        SUdfInterBuf outBuf = {.buf = taosMemoryMalloc(udf->bufSize), .bufLen = udf->bufSize, .numOfResult = 0};
        if (outBuf.buf != NULL) {
          code = udf->scriptPlugin->udfAggProcFunc(&input, &call->interBuf, &outBuf, udf->scriptUdfCtx);
          freeUdfInterBuf(&call->interBuf);
          if (code == TSDB_CODE_SUCCESS) code = checkUDFAggResult(&call->block, &outBuf);
          subRsp->resultBuf = outBuf;
        } else {
          code = terrno;
        }
      }
      freeUdfDataDataBlock(&input);

      break;
    }
    case TSDB_UDF_CALL_AGG_MERGE: {
      SUdfInterBuf outBuf = {.buf = taosMemoryMalloc(udf->bufSize), .bufLen = udf->bufSize, .numOfResult = 0};
      if (outBuf.buf != NULL) {
        code = udf->scriptPlugin->udfAggMergeFunc(&call->interBuf, &call->interBuf2, &outBuf, udf->scriptUdfCtx);
        freeUdfInterBuf(&call->interBuf);
        freeUdfInterBuf(&call->interBuf2);
        subRsp->resultBuf = outBuf;
      } else {
        code = terrno;
      }

      break;
    }
    case TSDB_UDF_CALL_AGG_FIN: {
      SUdfInterBuf outBuf = {.buf = taosMemoryMalloc(udf->bufSize), .bufLen = udf->bufSize, .numOfResult = 0};
      if (outBuf.buf != NULL) {
        code = udf->scriptPlugin->udfAggFinishFunc(&call->interBuf, &outBuf, udf->scriptUdfCtx);
        freeUdfInterBuf(&call->interBuf);
        subRsp->resultBuf = outBuf;
      } else {
        code = terrno;
      }

      break;
    }
    default:
      break;
  }

  rsp->seqNum = request->seqNum;
  rsp->type = request->type;
  rsp->code = (code != 0) ? TSDB_CODE_UDF_FUNC_EXEC_FAILURE : 0;
  subRsp->callType = call->callType;

  int32_t len = encodeUdfResponse(NULL, rsp);
  if(len < 0) {
    fnError("udfdProcessCallRequest: encode udf response failed. len %d", len);
    goto _exit;
  }
  rsp->msgLen = len;
  void *bufBegin = taosMemoryMalloc(len);
  if (bufBegin == NULL) {
    fnError("udfdProcessCallRequest: malloc failed. len %d", len);
    goto _exit;
  }
  void *buf = bufBegin;
  if(encodeUdfResponse(&buf, rsp) < 0) {
    fnError("udfdProcessCallRequest: encode udf response failed. len %d", len);
    taosMemoryFree(bufBegin);
    goto _exit;
  }

  uvUdf->output = uv_buf_init(bufBegin, len);

_exit:
  switch (call->callType) {
    case TSDB_UDF_CALL_SCALA_PROC: {
      blockDataFreeRes(&call->block);
      blockDataFreeRes(&subRsp->resultData);
      break;
    }
    case TSDB_UDF_CALL_AGG_INIT: {
      freeUdfInterBuf(&subRsp->resultBuf);
      break;
    }
    case TSDB_UDF_CALL_AGG_PROC: {
      blockDataFreeRes(&call->block);
      freeUdfInterBuf(&subRsp->resultBuf);
      break;
    }
    case TSDB_UDF_CALL_AGG_MERGE: {
      freeUdfInterBuf(&subRsp->resultBuf);
      break;
    }
    case TSDB_UDF_CALL_AGG_FIN: {
      freeUdfInterBuf(&subRsp->resultBuf);
      break;
    }
    default:
      break;
  }

  taosMemoryFreeClear(uvUdf->input.base);
  return;
}

void udfdProcessTeardownRequest(SUvUdfWork *uvUdf, SUdfRequest *request) {
  TAOS_UDF_CHECK_PTR_RVOID(uvUdf, request);
  SUdfTeardownRequest *teardown = &request->teardown;
  fnInfo("teardown. seq number: %" PRId64 ", handle:%" PRIx64, request->seqNum, teardown->udfHandle);
  SUdfcFuncHandle *handle = (SUdfcFuncHandle *)(teardown->udfHandle);
  SUdf            *udf = handle->udf;
  bool             unloadUdf = false;
  int32_t          code = TSDB_CODE_SUCCESS;

  uv_mutex_lock(&global.udfsMutex);
  udf->refCount--;
  if (udf->refCount == 0 && (!udf->resident || udf->expired)) {
    unloadUdf = true;
    code = taosHashRemove(global.udfsHash, udf->name, strlen(udf->name));
    if (code != 0) {
      fnError("udf name %s remove from hash failed, err:%0x %s", udf->name, code, tstrerror(code));
      uv_mutex_unlock(&global.udfsMutex);
      goto _send;
    }
  }
  uv_mutex_unlock(&global.udfsMutex);
  if (unloadUdf) {
    fnInfo("udf teardown. udf name: %s type %d: context %p", udf->name, udf->scriptType, (void *)(udf->scriptUdfCtx));
    uv_cond_destroy(&udf->condReady);
    uv_mutex_destroy(&udf->lock);
    code = udf->scriptPlugin->udfDestroyFunc(udf->scriptUdfCtx);
    fnDebug("udfd destroy function returns %d", code);
    taosMemoryFree(udf);
  }

_send:
  taosMemoryFree(handle);
  SUdfResponse  response = {0};
  SUdfResponse *rsp = &response;
  rsp->seqNum = request->seqNum;
  rsp->type = request->type;
  rsp->code = code;
  int32_t len = encodeUdfResponse(NULL, rsp);
  if (len < 0) {
    fnError("udfdProcessTeardownRequest: encode udf response failed. len %d", len);
    return;
  }
  rsp->msgLen = len;
  void *bufBegin = taosMemoryMalloc(len);
  if(bufBegin == NULL) {
    fnError("udfdProcessTeardownRequest: malloc failed. len %d", len);
    return;
  }
  void *buf = bufBegin;
  if (encodeUdfResponse(&buf, rsp) < 0) {
    fnError("udfdProcessTeardownRequest: encode udf response failed. len %d", len);
    taosMemoryFree(bufBegin);
    return;
  }
  uvUdf->output = uv_buf_init(bufBegin, len);

  taosMemoryFree(uvUdf->input.base);
  return;
}

void udfdGetFuncBodyPath(const SUdf *udf, char *path) {
  TAOS_UDF_CHECK_PTR_RVOID(udf, path);
  if (udf->scriptType == TSDB_FUNC_SCRIPT_BIN_LIB) {
#ifdef WINDOWS
    snprintf(path, PATH_MAX, "%s%s_%d_%" PRIx64 ".dll", global.udfDataDir, udf->name, udf->version, udf->createdTime);
#else
    snprintf(path, PATH_MAX, "%s/lib%s_%d_%" PRIx64 ".so", global.udfDataDir, udf->name, udf->version,
             udf->createdTime);
#endif
  } else if (udf->scriptType == TSDB_FUNC_SCRIPT_PYTHON) {
#ifdef WINDOWS
    snprintf(path, PATH_MAX, "%s%s_%d_%" PRIx64 ".py", global.udfDataDir, udf->name, udf->version, udf->createdTime);
#else
    snprintf(path, PATH_MAX, "%s/%s_%d_%" PRIx64 ".py", global.udfDataDir, udf->name, udf->version, udf->createdTime);
#endif
  } else {
#ifdef WINDOWS
    snprintf(path, PATH_MAX, "%s%s_%d_%" PRIx64, global.udfDataDir, udf->name, udf->version, udf->createdTime);
#else
    snprintf(path, PATH_MAX, "%s/lib%s_%d_%" PRIx64, global.udfDataDir, udf->name, udf->version, udf->createdTime);
#endif
  }
}

int32_t udfdSaveFuncBodyToFile(SFuncInfo *pFuncInfo, SUdf *udf) {
  TAOS_UDF_CHECK_PTR_RCODE(pFuncInfo, udf);
  if (!osDataSpaceAvailable()) {
    terrno = TSDB_CODE_NO_DISKSPACE;
    fnError("udfd create shared library failed since %s", terrstr());
    return terrno;
  }

  char path[PATH_MAX] = {0};
  udfdGetFuncBodyPath(udf, path);
  bool fileExist = !(taosStatFile(path, NULL, NULL, NULL) < 0);
  if (fileExist) {
    tstrncpy(udf->path, path, PATH_MAX);
    fnInfo("udfd func body file. reuse existing file %s", path);
    return TSDB_CODE_SUCCESS;
  }

  TdFilePtr file = taosOpenFile(path, TD_FILE_CREATE | TD_FILE_WRITE | TD_FILE_READ | TD_FILE_TRUNC);
  if (file == NULL) {
    fnError("udfd write udf shared library: %s failed, error: %d %s", path, errno, strerror(terrno));
    return TSDB_CODE_FILE_CORRUPTED;
  }
  int64_t count = taosWriteFile(file, pFuncInfo->pCode, pFuncInfo->codeSize);
  if (count != pFuncInfo->codeSize) {
    fnError("udfd write udf shared library failed");
    return TSDB_CODE_FILE_CORRUPTED;
  }
  if(taosCloseFile(&file) != 0) {
    fnError("udfdSaveFuncBodyToFile, udfd close file failed");
    return TSDB_CODE_FILE_CORRUPTED;
  }

  tstrncpy(udf->path, path, PATH_MAX);
  return TSDB_CODE_SUCCESS;
}

void udfdProcessRpcRsp(void *parent, SRpcMsg *pMsg, SEpSet *pEpSet) {
  TAOS_UDF_CHECK_PTR_RVOID(parent, pMsg);
  SUdfdRpcSendRecvInfo *msgInfo = (SUdfdRpcSendRecvInfo *)pMsg->info.ahandle;

  if (pEpSet) {
    if (!isEpsetEqual(&global.mgmtEp.epSet, pEpSet)) {
      updateEpSet_s(&global.mgmtEp, pEpSet);
    }
  }

  if (pMsg->code != TSDB_CODE_SUCCESS) {
    fnError("udfd rpc error. code: %s", tstrerror(pMsg->code));
    msgInfo->code = pMsg->code;
    goto _return;
  }

  if (msgInfo->rpcType == UDFD_RPC_MNODE_CONNECT) {
    SConnectRsp connectRsp = {0};
    if(tDeserializeSConnectRsp(pMsg->pCont, pMsg->contLen, &connectRsp) < 0){
      fnError("udfd deserialize connect response failed");
      goto _return;
    }

    int32_t now = taosGetTimestampSec();
    int32_t delta = abs(now - connectRsp.svrTimestamp);
    if (delta > 900) {
      msgInfo->code = TSDB_CODE_TIME_UNSYNCED;
      goto _return;
    }

    if (connectRsp.epSet.numOfEps == 0) {
      msgInfo->code = TSDB_CODE_APP_ERROR;
      goto _return;
    }

    if (connectRsp.dnodeNum > 1 && !isEpsetEqual(&global.mgmtEp.epSet, &connectRsp.epSet)) {
      updateEpSet_s(&global.mgmtEp, &connectRsp.epSet);
    }
    msgInfo->code = 0;
  } else if (msgInfo->rpcType == UDFD_RPC_RETRIVE_FUNC) {
    SRetrieveFuncRsp retrieveRsp = {0};
    if(tDeserializeSRetrieveFuncRsp(pMsg->pCont, pMsg->contLen, &retrieveRsp) < 0){
      fnError("udfd deserialize retrieve func response failed");
      goto _return;
    }

    SFuncInfo *pFuncInfo = (SFuncInfo *)taosArrayGet(retrieveRsp.pFuncInfos, 0);
    SUdf      *udf = msgInfo->param;
    udf->funcType = pFuncInfo->funcType;
    udf->scriptType = pFuncInfo->scriptType;
    udf->outputType = pFuncInfo->outputType;
    udf->outputLen = pFuncInfo->outputLen;
    udf->bufSize = pFuncInfo->bufSize;

    SFuncExtraInfo *pFuncExtraInfo = (SFuncExtraInfo *)taosArrayGet(retrieveRsp.pFuncExtraInfos, 0);
    udf->version = pFuncExtraInfo->funcVersion;
    udf->createdTime = pFuncExtraInfo->funcCreatedTime;
    msgInfo->code = udfdSaveFuncBodyToFile(pFuncInfo, udf);
    if (msgInfo->code != 0) {
      udf->lastFetchTime = 0;
    }
    tFreeSFuncInfo(pFuncInfo);
    taosArrayDestroy(retrieveRsp.pFuncInfos);
    taosArrayDestroy(retrieveRsp.pFuncExtraInfos);
  }

_return:
  rpcFreeCont(pMsg->pCont);
  uv_sem_post(&msgInfo->resultSem);
  return;
}

int32_t udfdFillUdfInfoFromMNode(void *clientRpc, char *udfName, SUdf *udf) {
  TAOS_UDF_CHECK_PTR_RCODE(clientRpc, udfName, udf);
  SRetrieveFuncReq retrieveReq = {0};
  retrieveReq.numOfFuncs = 1;
  retrieveReq.pFuncNames = taosArrayInit(1, TSDB_FUNC_NAME_LEN);
  if(taosArrayPush(retrieveReq.pFuncNames, udfName) == NULL) {
    taosArrayDestroy(retrieveReq.pFuncNames);
    return terrno;
  }

  int32_t contLen = tSerializeSRetrieveFuncReq(NULL, 0, &retrieveReq);
  if(contLen < 0) {
    taosArrayDestroy(retrieveReq.pFuncNames);
    return terrno;
  }
  void   *pReq = rpcMallocCont(contLen);
  if(tSerializeSRetrieveFuncReq(pReq, contLen, &retrieveReq)  < 0) {
    taosArrayDestroy(retrieveReq.pFuncNames);
    rpcFreeCont(pReq);
    return terrno;
  }
  taosArrayDestroy(retrieveReq.pFuncNames);

  SUdfdRpcSendRecvInfo *msgInfo = taosMemoryCalloc(1, sizeof(SUdfdRpcSendRecvInfo));
  if(NULL == msgInfo) {
    return terrno;
  }
  msgInfo->rpcType = UDFD_RPC_RETRIVE_FUNC;
  msgInfo->param = udf;
  if(uv_sem_init(&msgInfo->resultSem, 0)  != 0) {
    taosMemoryFree(msgInfo);
    return TSDB_CODE_UDF_UV_EXEC_FAILURE;
  }

  SRpcMsg rpcMsg = {0};
  rpcMsg.pCont = pReq;
  rpcMsg.contLen = contLen;
  rpcMsg.msgType = TDMT_MND_RETRIEVE_FUNC;
  rpcMsg.info.ahandle = msgInfo;
  int32_t code = rpcSendRequest(clientRpc, &global.mgmtEp.epSet, &rpcMsg, NULL);
  if (code == 0) {
    uv_sem_wait(&msgInfo->resultSem);
    uv_sem_destroy(&msgInfo->resultSem);
    code = msgInfo->code;
  }
  taosMemoryFree(msgInfo);
  return code;
}

static bool udfdRpcRfp(int32_t code, tmsg_t msgType) {
  if (code == TSDB_CODE_RPC_NETWORK_UNAVAIL || code == TSDB_CODE_RPC_BROKEN_LINK || code == TSDB_CODE_SYN_NOT_LEADER ||
      code == TSDB_CODE_RPC_SOMENODE_NOT_CONNECTED || code == TSDB_CODE_SYN_RESTORING ||
      code == TSDB_CODE_MNODE_NOT_FOUND || code == TSDB_CODE_APP_IS_STARTING || code == TSDB_CODE_APP_IS_STOPPING) {
    if (msgType == TDMT_SCH_QUERY || msgType == TDMT_SCH_MERGE_QUERY || msgType == TDMT_SCH_FETCH ||
        msgType == TDMT_SCH_MERGE_FETCH || msgType == TDMT_SCH_TASK_NOTIFY) {
      return false;
    }
    return true;
  } else {
    return false;
  }
}

int initEpSetFromCfg(const char *firstEp, const char *secondEp, SCorEpSet *pEpSet) {
  pEpSet->version = 0;

  // init mnode ip set
  SEpSet *mgmtEpSet = &(pEpSet->epSet);
  mgmtEpSet->numOfEps = 0;
  mgmtEpSet->inUse = 0;

  if (firstEp && firstEp[0] != 0) {
    if (strlen(firstEp) >= TSDB_EP_LEN) {
      terrno = TSDB_CODE_TSC_INVALID_FQDN;
      return -1;
    }

    int32_t code = taosGetFqdnPortFromEp(firstEp, &mgmtEpSet->eps[0]);
    if (code != TSDB_CODE_SUCCESS) {
      terrno = TSDB_CODE_TSC_INVALID_FQDN;
      return terrno;
    }

    mgmtEpSet->numOfEps++;
  }

  if (secondEp && secondEp[0] != 0) {
    if (strlen(secondEp) >= TSDB_EP_LEN) {
      terrno = TSDB_CODE_TSC_INVALID_FQDN;
      return -1;
    }

    int32_t code = taosGetFqdnPortFromEp(secondEp, &mgmtEpSet->eps[mgmtEpSet->numOfEps]);
    if (code != TSDB_CODE_SUCCESS) {
      fnError("invalid ep %s", secondEp);
    } else {
      mgmtEpSet->numOfEps++;
    }
  }

  if (mgmtEpSet->numOfEps == 0) {
    terrno = TSDB_CODE_TSC_INVALID_FQDN;
    return -1;
  }

  return 0;
}

int32_t udfdOpenClientRpc() {
  SRpcInit rpcInit = {0};
  rpcInit.label = "UDFD";
  rpcInit.numOfThreads = 1;
  rpcInit.cfp = (RpcCfp)udfdProcessRpcRsp;
  rpcInit.sessions = 1024;
  rpcInit.connType = TAOS_CONN_CLIENT;
  rpcInit.idleTime = tsShellActivityTimer * 1000;
  rpcInit.user = TSDB_DEFAULT_USER;
  rpcInit.parent = &global;
  rpcInit.rfp = udfdRpcRfp;
  rpcInit.compressSize = tsCompressMsgSize;

  int32_t connLimitNum = tsNumOfRpcSessions / (tsNumOfRpcThreads * 3);
  connLimitNum = TMAX(connLimitNum, 10);
  connLimitNum = TMIN(connLimitNum, 500);
  rpcInit.connLimitNum = connLimitNum;
  rpcInit.timeToGetConn = tsTimeToGetAvailableConn;
  TAOS_CHECK_RETURN(taosVersionStrToInt(td_version, &rpcInit.compatibilityVer));
  global.clientRpc = rpcOpen(&rpcInit);
  if (global.clientRpc == NULL) {
    fnError("failed to init dnode rpc client");
    return terrno;
  }
  return 0;
}

void udfdCloseClientRpc() {
  fnInfo("udfd begin closing rpc");
  rpcClose(global.clientRpc);
  fnInfo("udfd finish closing rpc");
}

void udfdOnWrite(uv_write_t *req, int status) {
  TAOS_UDF_CHECK_PTR_RVOID(req);
  SUvUdfWork *work = (SUvUdfWork *)req->data;
  if (status < 0) {
    fnError("udfd send response error, length: %zu code: %s", work->output.len, uv_err_name(status));
  }
  // remove work from the connection work list
  if (work->conn != NULL) {
    SUvUdfWork **ppWork;
    for (ppWork = &work->conn->pWorkList; *ppWork && (*ppWork != work); ppWork = &((*ppWork)->pWorkNext)) {
    }
    if (*ppWork == work) {
      *ppWork = work->pWorkNext;
    } else {
      fnError("work not in conn any more");
    }
  }
  taosMemoryFree(work->output.base);
  taosMemoryFree(work);
  taosMemoryFree(req);
}

void udfdSendResponse(uv_work_t *work, int status) {
  TAOS_UDF_CHECK_PTR_RVOID(work);
  SUvUdfWork *udfWork = (SUvUdfWork *)(work->data);

  if (udfWork->conn != NULL) {
    uv_write_t *write_req = taosMemoryMalloc(sizeof(uv_write_t));
    if(write_req == NULL) {
      fnError("udfd send response error, malloc failed");
      taosMemoryFree(work);
      return;
    }
    write_req->data = udfWork;
    int32_t code = uv_write(write_req, udfWork->conn->client, &udfWork->output, 1, udfdOnWrite);
    if (code != 0) {
      fnError("udfd send response error %s", uv_strerror(code));
      taosMemoryFree(write_req);
   }
  }
  taosMemoryFree(work);
}

void udfdAllocBuffer(uv_handle_t *handle, size_t suggestedSize, uv_buf_t *buf) {
  TAOS_UDF_CHECK_PTR_RVOID(handle, buf);
  SUdfdUvConn *ctx = handle->data;
  int32_t      msgHeadSize = sizeof(int32_t) + sizeof(int64_t);
  if (ctx->inputCap == 0) {
    ctx->inputBuf = taosMemoryMalloc(msgHeadSize);
    if (ctx->inputBuf) {
      ctx->inputLen = 0;
      ctx->inputCap = msgHeadSize;
      ctx->inputTotal = -1;

      buf->base = ctx->inputBuf;
      buf->len = ctx->inputCap;
    } else {
      fnError("udfd can not allocate enough memory") buf->base = NULL;
      buf->len = 0;
    }
  } else if (ctx->inputTotal == -1 && ctx->inputLen < msgHeadSize) {
    buf->base = ctx->inputBuf + ctx->inputLen;
    buf->len = msgHeadSize - ctx->inputLen;
  } else {
    ctx->inputCap = ctx->inputTotal > ctx->inputCap ? ctx->inputTotal : ctx->inputCap;
    void *inputBuf = taosMemoryRealloc(ctx->inputBuf, ctx->inputCap);
    if (inputBuf) {
      ctx->inputBuf = inputBuf;
      buf->base = ctx->inputBuf + ctx->inputLen;
      buf->len = ctx->inputCap - ctx->inputLen;
    } else {
      fnError("udfd can not allocate enough memory") buf->base = NULL;
      buf->len = 0;
    }
  }
}

bool isUdfdUvMsgComplete(SUdfdUvConn *pipe) {
  if (pipe == NULL) {
    fnError("udfd pipe is NULL, LINE:%d", __LINE__);
    return false;
  }
  if (pipe->inputTotal == -1 && pipe->inputLen >= sizeof(int32_t)) {
    pipe->inputTotal = *(int32_t *)(pipe->inputBuf);
  }
  if (pipe->inputLen == pipe->inputCap && pipe->inputTotal == pipe->inputCap) {
    fnDebug("receive request complete. length %d", pipe->inputLen);
    return true;
  }
  return false;
}

void udfdHandleRequest(SUdfdUvConn *conn) {
  TAOS_UDF_CHECK_PTR_RVOID(conn);
  char   *inputBuf = conn->inputBuf;
  int32_t inputLen = conn->inputLen;

  uv_work_t  *work = taosMemoryMalloc(sizeof(uv_work_t));
  if(work == NULL) {
    fnError("udfd malloc work failed");
    return;
  }
  SUvUdfWork *udfWork = taosMemoryMalloc(sizeof(SUvUdfWork));
  if(udfWork == NULL) {
    fnError("udfd malloc udf work failed");
    taosMemoryFree(work);
    return;
  }
  udfWork->conn = conn;
  udfWork->pWorkNext = conn->pWorkList;
  conn->pWorkList = udfWork;
  udfWork->input = uv_buf_init(inputBuf, inputLen);
  conn->inputBuf = NULL;
  conn->inputLen = 0;
  conn->inputCap = 0;
  conn->inputTotal = -1;
  work->data = udfWork;
  if(uv_queue_work(global.loop, work, udfdProcessRequest, udfdSendResponse) != 0)
  {
    fnError("udfd queue work failed");
    taosMemoryFree(work);
    taosMemoryFree(udfWork);
  }
}

void udfdPipeCloseCb(uv_handle_t *pipe) {
  TAOS_UDF_CHECK_PTR_RVOID(pipe);
  SUdfdUvConn *conn = pipe->data;
  SUvUdfWork  *pWork = conn->pWorkList;
  while (pWork != NULL) {
    pWork->conn = NULL;
    pWork = pWork->pWorkNext;
  }

  taosMemoryFree(conn->client);
  taosMemoryFree(conn->inputBuf);
  taosMemoryFree(conn);
}

void udfdPipeRead(uv_stream_t *client, ssize_t nread, const uv_buf_t *buf) {
  TAOS_UDF_CHECK_PTR_RVOID(client, buf);
  fnDebug("udfd read %zd bytes from client", nread);
  if (nread == 0) return;

  SUdfdUvConn *conn = client->data;

  if (nread > 0) {
    conn->inputLen += nread;
    if (isUdfdUvMsgComplete(conn)) {
      udfdHandleRequest(conn);
    } else {
      // log error or continue;
    }
    return;
  }

  if (nread < 0) {
    if (nread == UV_EOF) {
      fnInfo("udfd pipe read EOF");
    } else {
      fnError("Receive error %s", uv_err_name(nread));
    }
    udfdUvHandleError(conn);
  }
}

void udfdOnNewConnection(uv_stream_t *server, int status) {
  TAOS_UDF_CHECK_PTR_RVOID(server);
  if (status < 0) {
    fnError("udfd new connection error. code: %s", uv_strerror(status));
    return;
  }
  int32_t code = 0;

  uv_pipe_t *client = (uv_pipe_t *)taosMemoryMalloc(sizeof(uv_pipe_t));
  if(client == NULL) {
    fnError("udfd pipe malloc failed");
    return;
  }
  code = uv_pipe_init(global.loop, client, 0);
  if (code) {
    fnError("udfd pipe init error %s", uv_strerror(code));
    taosMemoryFree(client);
    return;
  }
  if (uv_accept(server, (uv_stream_t *)client) == 0) {
    SUdfdUvConn *ctx = taosMemoryMalloc(sizeof(SUdfdUvConn));
    if(ctx == NULL) {
      fnError("udfd conn malloc failed");
      goto _exit;
    }
    ctx->pWorkList = NULL;
    ctx->client = (uv_stream_t *)client;
    ctx->inputBuf = 0;
    ctx->inputLen = 0;
    ctx->inputCap = 0;
    client->data = ctx;
    ctx->client = (uv_stream_t *)client;
    code = uv_read_start((uv_stream_t *)client, udfdAllocBuffer, udfdPipeRead);
    if (code) {
      fnError("udfd read start error %s", uv_strerror(code));
      udfdUvHandleError(ctx);
      taosMemoryFree(ctx);
      taosMemoryFree(client);
    }
    return;
  }
_exit:
    uv_close((uv_handle_t *)client, NULL);
    taosMemoryFree(client);
}

void udfdIntrSignalHandler(uv_signal_t *handle, int signum) {
  TAOS_UDF_CHECK_PTR_RVOID(handle);
  fnInfo("udfd signal received: %d\n", signum);
  uv_fs_t req;
  int32_t code = uv_fs_unlink(global.loop, &req, global.listenPipeName, NULL);
  if(code) {
    fnError("remove listening pipe %s failed, reason:%s, lino:%d", global.listenPipeName, uv_strerror(code), __LINE__);
  }
  code = uv_signal_stop(handle);
  if(code) {
    fnError("stop signal handler failed, reason:%s", uv_strerror(code));
  }
  uv_stop(global.loop);
}

static int32_t udfdParseArgs(int32_t argc, char *argv[]) {
  for (int32_t i = 1; i < argc; ++i) {
    if (strcmp(argv[i], "-c") == 0) {
      if (i < argc - 1) {
        if (strlen(argv[++i]) >= PATH_MAX) {
          (void)printf("config file path overflow");
          return -1;
        }
        tstrncpy(configDir, argv[i], PATH_MAX);
      } else {
        (void)printf("'-c' requires a parameter, default is %s\n", configDir);
        return -1;
      }
    } else if (strcmp(argv[i], "-V") == 0) {
      global.printVersion = true;
    } else {
    }
  }

  return 0;
}

static void udfdPrintVersion() {
  (void)printf("udfd version: %s compatible_version: %s\n", td_version, td_compatible_version);
  (void)printf("git: %s\n", td_gitinfo);
  (void)printf("build: %s\n", td_buildinfo);
}

static int32_t udfdInitLog() {
<<<<<<< HEAD
  char logName[12] = {0};
  snprintf(logName, sizeof(logName), "%slog", "udfd");
  return taosCreateLog(logName, 1, configDir, NULL, NULL, NULL, NULL, LOG_MODE_TAOSD);
=======
  const char *logName = "udfdlog";
  TAOS_CHECK_RETURN(taosInitLogOutput(&logName));
  return taosCreateLog(logName, 1, configDir, NULL, NULL, NULL, NULL, 0);
>>>>>>> e8fcf16b
}

void udfdCtrlAllocBufCb(uv_handle_t *handle, size_t suggested_size, uv_buf_t *buf) {
  TAOS_UDF_CHECK_PTR_RVOID(buf);
  buf->base = taosMemoryMalloc(suggested_size);
  if (buf->base == NULL) {
    fnError("udfd ctrl pipe alloc buffer failed");
    return;
  }
  buf->len = suggested_size;
}

void udfdCtrlReadCb(uv_stream_t *q, ssize_t nread, const uv_buf_t *buf) {
  TAOS_UDF_CHECK_PTR_RVOID(q, buf);
  if (nread < 0) {
    fnError("udfd ctrl pipe read error. %s", uv_err_name(nread));
    taosMemoryFree(buf->base);
    uv_close((uv_handle_t *)q, NULL);
    uv_stop(global.loop);
    return;
  }
  fnError("udfd ctrl pipe read %zu bytes", nread);
  taosMemoryFree(buf->base);
}

static void removeListeningPipe() {
  uv_fs_t req;
  int     err = uv_fs_unlink(global.loop, &req, global.listenPipeName, NULL);
  uv_fs_req_cleanup(&req);
  if(err) {
    fnInfo("remove listening pipe %s : %s, lino:%d", global.listenPipeName, uv_strerror(err), __LINE__);
  }
}

static int32_t udfdUvInit() {
  TAOS_CHECK_RETURN(uv_loop_init(global.loop));

  if (tsStartUdfd) {  // udfd is started by taosd, which shall exit when taosd exit
    TAOS_CHECK_RETURN(uv_pipe_init(global.loop, &global.ctrlPipe, 1));
    TAOS_CHECK_RETURN(uv_pipe_open(&global.ctrlPipe, 0));
    TAOS_CHECK_RETURN(uv_read_start((uv_stream_t *)&global.ctrlPipe, udfdCtrlAllocBufCb, udfdCtrlReadCb));
  }
  getUdfdPipeName(global.listenPipeName, sizeof(global.listenPipeName));

  removeListeningPipe();

  TAOS_CHECK_RETURN(uv_pipe_init(global.loop, &global.listeningPipe, 0));

  TAOS_CHECK_RETURN(uv_signal_init(global.loop, &global.intrSignal));
  TAOS_CHECK_RETURN(uv_signal_start(&global.intrSignal, udfdIntrSignalHandler, SIGINT));

  int r;
  fnInfo("bind to pipe %s", global.listenPipeName);
  if ((r = uv_pipe_bind(&global.listeningPipe, global.listenPipeName))) {
    fnError("Bind error %s", uv_err_name(r));
    removeListeningPipe();
    return -2;
  }
  if ((r = uv_listen((uv_stream_t *)&global.listeningPipe, 128, udfdOnNewConnection))) {
    fnError("Listen error %s", uv_err_name(r));
    removeListeningPipe();
    return -3;
  }
  return 0;
}

static void udfdCloseWalkCb(uv_handle_t *handle, void *arg) {
  if (!uv_is_closing(handle)) {
    uv_close(handle, NULL);
  }
}

static int32_t udfdGlobalDataInit() {
  uv_loop_t *loop = taosMemoryMalloc(sizeof(uv_loop_t));
  if (loop == NULL) {
    fnError("udfd init uv loop failed, mem overflow");
    return terrno;
  }
  global.loop = loop;

  if (uv_mutex_init(&global.scriptPluginsMutex) != 0) {
    fnError("udfd init script plugins mutex failed");
    return TSDB_CODE_UDF_UV_EXEC_FAILURE;
  }

  global.udfsHash = taosHashInit(64, taosGetDefaultHashFunction(TSDB_DATA_TYPE_BINARY), true, HASH_NO_LOCK);
  if (global.udfsHash == NULL) {
    return terrno;
  }
  // taosHashSetFreeFp(global.udfsHash, udfdFreeUdf);

  if (uv_mutex_init(&global.udfsMutex) != 0) {
    fnError("udfd init udfs mutex failed");
    return TSDB_CODE_UDF_UV_EXEC_FAILURE;
  }

  return 0;
}

static void udfdGlobalDataDeinit() {
  taosHashCleanup(global.udfsHash);
  uv_mutex_destroy(&global.udfsMutex);
  uv_mutex_destroy(&global.scriptPluginsMutex);
  taosMemoryFreeClear(global.loop);
  fnInfo("udfd global data deinit");
}

static void udfdRun() {
  fnInfo("start udfd event loop");
  int32_t code = uv_run(global.loop, UV_RUN_DEFAULT);
  if(code != 0) {
    fnError("udfd event loop still has active handles or requests.");
  }
  fnInfo("udfd event loop stopped.");

  (void)uv_loop_close(global.loop);

  uv_walk(global.loop, udfdCloseWalkCb, NULL);
  code = uv_run(global.loop, UV_RUN_DEFAULT);
  if(code != 0) {
    fnError("udfd event loop still has active handles or requests.");
  }
  (void)uv_loop_close(global.loop);
}

int32_t udfdInitResidentFuncs() {
  if (strlen(tsUdfdResFuncs) == 0) {
    return TSDB_CODE_SUCCESS;
  }

  global.residentFuncs = taosArrayInit(2, TSDB_FUNC_NAME_LEN);
  char *pSave = tsUdfdResFuncs;
  char *token;
  while ((token = strtok_r(pSave, ",", &pSave)) != NULL) {
    char func[TSDB_FUNC_NAME_LEN + 1] = {0};
    tstrncpy(func, token, TSDB_FUNC_NAME_LEN);
    fnInfo("udfd add resident function %s", func);
    if(taosArrayPush(global.residentFuncs, func) == NULL)
    {
      taosArrayDestroy(global.residentFuncs);
      return terrno;
    }
  }

  return TSDB_CODE_SUCCESS;
}

void udfdDeinitResidentFuncs() {
  for (int32_t i = 0; i < taosArrayGetSize(global.residentFuncs); ++i) {
    char  *funcName = taosArrayGet(global.residentFuncs, i);
    SUdf **udfInHash = taosHashGet(global.udfsHash, funcName, strlen(funcName));
    if (udfInHash) {
      SUdf   *udf = *udfInHash;
      int32_t code = udf->scriptPlugin->udfDestroyFunc(udf->scriptUdfCtx);
      fnDebug("udfd destroy function returns %d", code);
      if(taosHashRemove(global.udfsHash, funcName, strlen(funcName)) != 0)
      {
        fnError("udfd remove resident function %s failed", funcName);
      }
      taosMemoryFree(udf);
    }
  }
  taosArrayDestroy(global.residentFuncs);
  fnInfo("udfd resident functions are deinit");
}

int32_t udfdCreateUdfSourceDir() {
  snprintf(global.udfDataDir, PATH_MAX, "%s/.udf", tsDataDir);
  int32_t code = taosMkDir(global.udfDataDir);
  if (code != TSDB_CODE_SUCCESS) {
    snprintf(global.udfDataDir, PATH_MAX, "%s/.udf", tsTempDir);
    code = taosMkDir(global.udfDataDir);
  }
  fnInfo("udfd create udf source directory %s. result: %s", global.udfDataDir, tstrerror(code));

  return code;
}

void udfdDestroyUdfSourceDir() {
  fnInfo("destory udf source directory %s", global.udfDataDir);
  taosRemoveDir(global.udfDataDir);
}

int main(int argc, char *argv[]) {
  int  code = 0;
  bool logInitialized = false;
  bool cfgInitialized = false;
  bool openClientRpcFinished = false;
  bool residentFuncsInited = false;
  bool udfSourceDirInited = false;
  bool globalDataInited = false;

  if (!taosCheckSystemIsLittleEnd()) {
    (void)printf("failed to start since on non-little-end machines\n");
    return -1;
  }

  if (udfdParseArgs(argc, argv) != 0) {
    (void)printf("failed to start since parse args error\n");
    return -1;
  }

  if (global.printVersion) {
    udfdPrintVersion();
    return 0;
  }

  if (udfdInitLog() != 0) {
    // ignore create log failed, because this error no matter
    (void)printf("failed to init udfd log.");
  } else {
    logInitialized = true;  // log is initialized
  }

  if (taosInitCfg(configDir, NULL, NULL, NULL, NULL, 0) != 0) {
    fnError("failed to start since read config error");
    code = -2;
    goto _exit;
  }
  cfgInitialized = true;  // cfg is initialized
  fnInfo("udfd start with config file %s", configDir);

  if (initEpSetFromCfg(tsFirst, tsSecond, &global.mgmtEp) != 0) {
    fnError("init ep set from cfg failed");
    code = -3;
    goto _exit;
  }
  fnInfo("udfd start with mnode ep %s", global.mgmtEp.epSet.eps[0].fqdn);
  if (udfdOpenClientRpc() != 0) {
    fnError("open rpc connection to mnode failed");
    code = -4;
    goto _exit;
  }
  fnInfo("udfd rpc client is opened");
  openClientRpcFinished = true;  // rpc is opened

  if (udfdCreateUdfSourceDir() != 0) {
    fnError("create udf source directory failed");
    code = -5;
    goto _exit;
  }
  udfSourceDirInited = true;  // udf source dir is created
  fnInfo("udfd udf source directory is created");

  if (udfdGlobalDataInit() != 0) {
    fnError("init global data failed");
    code = -6;
    goto _exit;
  }
  globalDataInited = true;  // global data is inited
  fnInfo("udfd global data is inited");

  if (udfdUvInit() != 0) {
    fnError("uv init failure");
    code = -7;
    goto _exit;
  }
  fnInfo("udfd uv is inited");

  if (udfdInitResidentFuncs() != 0) {
    fnError("init resident functions failed");
    code = -8;
    goto _exit;
  }
  residentFuncsInited = true;  // resident functions are inited
  fnInfo("udfd resident functions are inited");

  udfdRun();
  fnInfo("udfd exit normally");

  removeListeningPipe();
  udfdDeinitScriptPlugins();

_exit:
  if (globalDataInited) {
    udfdGlobalDataDeinit();
  }
  if (residentFuncsInited) {
    udfdDeinitResidentFuncs();
  }
  if (udfSourceDirInited) {
    udfdDestroyUdfSourceDir();
  }
  if (openClientRpcFinished) {
    udfdCloseClientRpc();
  }
  if (cfgInitialized) {
    taosCleanupCfg();
  }
  if (logInitialized) {
    taosCloseLog();
  }

  return code;
}<|MERGE_RESOLUTION|>--- conflicted
+++ resolved
@@ -1564,15 +1564,9 @@
 }
 
 static int32_t udfdInitLog() {
-<<<<<<< HEAD
-  char logName[12] = {0};
-  snprintf(logName, sizeof(logName), "%slog", "udfd");
-  return taosCreateLog(logName, 1, configDir, NULL, NULL, NULL, NULL, LOG_MODE_TAOSD);
-=======
   const char *logName = "udfdlog";
   TAOS_CHECK_RETURN(taosInitLogOutput(&logName));
-  return taosCreateLog(logName, 1, configDir, NULL, NULL, NULL, NULL, 0);
->>>>>>> e8fcf16b
+  return taosCreateLog(logName, 1, configDir, NULL, NULL, NULL, NULL, LOG_MODE_TAOSD);
 }
 
 void udfdCtrlAllocBufCb(uv_handle_t *handle, size_t suggested_size, uv_buf_t *buf) {
