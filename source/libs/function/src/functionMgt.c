/*
 * Copyright (c) 2019 TAOS Data, Inc. <jhtao@taosdata.com>
 *
 * This program is free software: you can use, redistribute, and/or modify
 * it under the terms of the GNU Affero General Public License, version 3
 * or later ("AGPL"), as published by the Free Software Foundation.
 *
 * This program is distributed in the hope that it will be useful, but WITHOUT
 * ANY WARRANTY; without even the implied warranty of MERCHANTABILITY or
 * FITNESS FOR A PARTICULAR PURPOSE.
 *
 * You should have received a copy of the GNU Affero General Public License
 * along with this program. If not, see <http://www.gnu.org/licenses/>.
 */

#include "functionMgt.h"

#include "builtins.h"
#include "builtinsimpl.h"
#include "functionMgtInt.h"
#include "taos.h"
#include "taoserror.h"
#include "thash.h"
#include "tudf.h"

typedef struct SFuncMgtService {
  SHashObj* pFuncNameHashTable;
} SFuncMgtService;

static SFuncMgtService gFunMgtService;
static TdThreadOnce    functionHashTableInit = PTHREAD_ONCE_INIT;
static int32_t         initFunctionCode = 0;

static void doInitFunctionTable() {
  gFunMgtService.pFuncNameHashTable =
      taosHashInit(funcMgtBuiltinsNum, taosGetDefaultHashFunction(TSDB_DATA_TYPE_BINARY), true, HASH_NO_LOCK);
  if (NULL == gFunMgtService.pFuncNameHashTable) {
    initFunctionCode = terrno;
    return;
  }

  for (int32_t i = 0; i < funcMgtBuiltinsNum; ++i) {
    if (TSDB_CODE_SUCCESS != taosHashPut(gFunMgtService.pFuncNameHashTable, funcMgtBuiltins[i].name,
                                         strlen(funcMgtBuiltins[i].name), &i, sizeof(int32_t))) {
      initFunctionCode = terrno;
      return;
    }
  }
}

static bool isSpecificClassifyFunc(int32_t funcId, uint64_t classification) {
  if (fmIsUserDefinedFunc(funcId)) {
    return FUNC_MGT_AGG_FUNC == classification
               ? FUNC_AGGREGATE_UDF_ID == funcId
               : (FUNC_MGT_SCALAR_FUNC == classification ? FUNC_SCALAR_UDF_ID == funcId : false);
  }
  if (funcId < 0 || funcId >= funcMgtBuiltinsNum) {
    return false;
  }
  return FUNC_MGT_TEST_MASK(funcMgtBuiltins[funcId].classification, classification);
}

int32_t fmFuncMgtInit() {
  (void)taosThreadOnce(&functionHashTableInit, doInitFunctionTable);
  return initFunctionCode;
}

int32_t fmGetFuncInfo(SFunctionNode* pFunc, char* pMsg, int32_t msgLen) {
  if (NULL != gFunMgtService.pFuncNameHashTable) {
    void* pVal = taosHashGet(gFunMgtService.pFuncNameHashTable, pFunc->functionName, strlen(pFunc->functionName));
    if (NULL != pVal) {
      pFunc->funcId = *(int32_t*)pVal;
      pFunc->funcType = funcMgtBuiltins[pFunc->funcId].type;
      return funcMgtBuiltins[pFunc->funcId].translateFunc(pFunc, pMsg, msgLen);
    }
    return TSDB_CODE_FUNC_NOT_BUILTIN_FUNTION;
  }
  for (int32_t i = 0; i < funcMgtBuiltinsNum; ++i) {
    if (0 == strcmp(funcMgtBuiltins[i].name, pFunc->functionName)) {
      pFunc->funcId = i;
      pFunc->funcType = funcMgtBuiltins[pFunc->funcId].type;
      return funcMgtBuiltins[pFunc->funcId].translateFunc(pFunc, pMsg, msgLen);
    }
  }
  return TSDB_CODE_FUNC_NOT_BUILTIN_FUNTION;
}

EFuncReturnRows fmGetFuncReturnRows(SFunctionNode* pFunc) {
  if (NULL != funcMgtBuiltins[pFunc->funcId].estimateReturnRowsFunc) {
    return funcMgtBuiltins[pFunc->funcId].estimateReturnRowsFunc(pFunc);
  }
  return (fmIsIndefiniteRowsFunc(pFunc->funcId) || fmIsMultiRowsFunc(pFunc->funcId)) ? FUNC_RETURN_ROWS_INDEFINITE
                                                                                     : FUNC_RETURN_ROWS_NORMAL;
}

bool fmIsBuiltinFunc(const char* pFunc) {
  return NULL != taosHashGet(gFunMgtService.pFuncNameHashTable, pFunc, strlen(pFunc));
}

EFunctionType fmGetFuncType(const char* pFunc) {
  void* pVal = taosHashGet(gFunMgtService.pFuncNameHashTable, pFunc, strlen(pFunc));
  if (NULL != pVal) {
    return funcMgtBuiltins[*(int32_t*)pVal].type;
  }
  return FUNCTION_TYPE_UDF;
}

EFuncDataRequired fmFuncDataRequired(SFunctionNode* pFunc, STimeWindow* pTimeWindow) {
  if (fmIsUserDefinedFunc(pFunc->funcId) || pFunc->funcId < 0 || pFunc->funcId >= funcMgtBuiltinsNum) {
    return FUNC_DATA_REQUIRED_DATA_LOAD;
  }
  if (NULL == funcMgtBuiltins[pFunc->funcId].dataRequiredFunc) {
    return FUNC_DATA_REQUIRED_DATA_LOAD;
  }
  return funcMgtBuiltins[pFunc->funcId].dataRequiredFunc(pFunc, pTimeWindow);
}

EFuncDataRequired fmFuncDynDataRequired(int32_t funcId, void* pRes, SDataBlockInfo* pBlockInfo) {
  if (fmIsUserDefinedFunc(funcId) || funcId < 0 || funcId >= funcMgtBuiltinsNum) {
    return FUNC_DATA_REQUIRED_DATA_LOAD;
  }

  const char* name = funcMgtBuiltins[funcId].name;
  if ((strcmp(name, "_group_key") == 0) || (strcmp(name, "_select_value") == 0)) {
    return FUNC_DATA_REQUIRED_NOT_LOAD;
    ;
  }

  if (funcMgtBuiltins[funcId].dynDataRequiredFunc == NULL) {
    return FUNC_DATA_REQUIRED_DATA_LOAD;
  } else {
    return funcMgtBuiltins[funcId].dynDataRequiredFunc(pRes, pBlockInfo);
  }
}

int32_t fmGetFuncExecFuncs(int32_t funcId, SFuncExecFuncs* pFpSet) {
  if (fmIsUserDefinedFunc(funcId) || funcId < 0 || funcId >= funcMgtBuiltinsNum) {
    return TSDB_CODE_FAILED;
  }
  pFpSet->getEnv = funcMgtBuiltins[funcId].getEnvFunc;
  pFpSet->init = funcMgtBuiltins[funcId].initFunc;
  pFpSet->process = funcMgtBuiltins[funcId].processFunc;
  pFpSet->finalize = funcMgtBuiltins[funcId].finalizeFunc;
  pFpSet->combine = funcMgtBuiltins[funcId].combineFunc;
  pFpSet->processFuncByRow = funcMgtBuiltins[funcId].processFuncByRow;
  pFpSet->cleanup = funcMgtBuiltins[funcId].cleanupFunc;
  return TSDB_CODE_SUCCESS;
}

int32_t fmGetUdafExecFuncs(int32_t funcId, SFuncExecFuncs* pFpSet) {
  if (!fmIsUserDefinedFunc(funcId)) {
    return TSDB_CODE_FAILED;
  }
  pFpSet->getEnv = udfAggGetEnv;
  pFpSet->init = udfAggInit;
  pFpSet->process = udfAggProcess;
  pFpSet->finalize = udfAggFinalize;
  return TSDB_CODE_SUCCESS;
}

int32_t fmGetScalarFuncExecFuncs(int32_t funcId, SScalarFuncExecFuncs* pFpSet) {
  if (fmIsUserDefinedFunc(funcId) || funcId < 0 || funcId >= funcMgtBuiltinsNum) {
    return TSDB_CODE_FAILED;
  }
  pFpSet->process = funcMgtBuiltins[funcId].sprocessFunc;
  pFpSet->getEnv = funcMgtBuiltins[funcId].getEnvFunc;
  return TSDB_CODE_SUCCESS;
}

bool fmIsAggFunc(int32_t funcId) { return isSpecificClassifyFunc(funcId, FUNC_MGT_AGG_FUNC); }

bool fmIsScalarFunc(int32_t funcId) { return isSpecificClassifyFunc(funcId, FUNC_MGT_SCALAR_FUNC); }

bool fmIsVectorFunc(int32_t funcId) { return !fmIsScalarFunc(funcId) && !fmIsPseudoColumnFunc(funcId); }

bool fmIsSelectFunc(int32_t funcId) { return isSpecificClassifyFunc(funcId, FUNC_MGT_SELECT_FUNC); }

bool fmIsTimelineFunc(int32_t funcId) { return isSpecificClassifyFunc(funcId, FUNC_MGT_TIMELINE_FUNC); }

bool fmIsDateTimeFunc(int32_t funcId) { return isSpecificClassifyFunc(funcId, FUNC_MGT_DATETIME_FUNC); }

bool fmIsPseudoColumnFunc(int32_t funcId) { return isSpecificClassifyFunc(funcId, FUNC_MGT_PSEUDO_COLUMN_FUNC); }

bool fmIsScanPseudoColumnFunc(int32_t funcId) { return isSpecificClassifyFunc(funcId, FUNC_MGT_SCAN_PC_FUNC); }

bool fmIsWindowPseudoColumnFunc(int32_t funcId) { return isSpecificClassifyFunc(funcId, FUNC_MGT_WINDOW_PC_FUNC); }

bool fmIsWindowClauseFunc(int32_t funcId) { return fmIsAggFunc(funcId) || fmIsWindowPseudoColumnFunc(funcId); }

bool fmIsIndefiniteRowsFunc(int32_t funcId) { return isSpecificClassifyFunc(funcId, FUNC_MGT_INDEFINITE_ROWS_FUNC); }

bool fmIsSpecialDataRequiredFunc(int32_t funcId) {
  return isSpecificClassifyFunc(funcId, FUNC_MGT_SPECIAL_DATA_REQUIRED);
}

bool fmIsDynamicScanOptimizedFunc(int32_t funcId) {
  return isSpecificClassifyFunc(funcId, FUNC_MGT_DYNAMIC_SCAN_OPTIMIZED);
}

bool fmIsMultiResFunc(int32_t funcId) { return isSpecificClassifyFunc(funcId, FUNC_MGT_MULTI_RES_FUNC); }

bool fmIsRepeatScanFunc(int32_t funcId) { return isSpecificClassifyFunc(funcId, FUNC_MGT_REPEAT_SCAN_FUNC); }

bool fmIsUserDefinedFunc(int32_t funcId) { return funcId > FUNC_UDF_ID_START; }

bool fmIsForbidFillFunc(int32_t funcId) { return isSpecificClassifyFunc(funcId, FUNC_MGT_FORBID_FILL_FUNC); }

bool fmIsIntervalInterpoFunc(int32_t funcId) { return isSpecificClassifyFunc(funcId, FUNC_MGT_INTERVAL_INTERPO_FUNC); }

bool fmIsForbidStreamFunc(int32_t funcId) { return isSpecificClassifyFunc(funcId, FUNC_MGT_FORBID_STREAM_FUNC); }

bool fmIsSystemInfoFunc(int32_t funcId) { return isSpecificClassifyFunc(funcId, FUNC_MGT_SYSTEM_INFO_FUNC); }

bool fmIsImplicitTsFunc(int32_t funcId) { return isSpecificClassifyFunc(funcId, FUNC_MGT_IMPLICIT_TS_FUNC); }

bool fmIsClientPseudoColumnFunc(int32_t funcId) { return isSpecificClassifyFunc(funcId, FUNC_MGT_CLIENT_PC_FUNC); }

bool fmIsMultiRowsFunc(int32_t funcId) { return isSpecificClassifyFunc(funcId, FUNC_MGT_MULTI_ROWS_FUNC); }

bool fmIsKeepOrderFunc(int32_t funcId) { return isSpecificClassifyFunc(funcId, FUNC_MGT_KEEP_ORDER_FUNC); }

bool fmIsCumulativeFunc(int32_t funcId) { return isSpecificClassifyFunc(funcId, FUNC_MGT_CUMULATIVE_FUNC); }

bool fmIsForbidSysTableFunc(int32_t funcId) { return isSpecificClassifyFunc(funcId, FUNC_MGT_FORBID_SYSTABLE_FUNC); }

bool fmIsInterpFunc(int32_t funcId) {
  if (funcId < 0 || funcId >= funcMgtBuiltinsNum) {
    return false;
  }
  return FUNCTION_TYPE_INTERP == funcMgtBuiltins[funcId].type;
}

bool fmIsInterpPseudoColumnFunc(int32_t funcId) { return isSpecificClassifyFunc(funcId, FUNC_MGT_INTERP_PC_FUNC); }

bool fmIsForecastFunc(int32_t funcId) {
  if (funcId < 0 || funcId >= funcMgtBuiltinsNum) {
    return false;
  }
  return FUNCTION_TYPE_FORECAST == funcMgtBuiltins[funcId].type;
}

bool fmIsForecastPseudoColumnFunc(int32_t funcId) { return isSpecificClassifyFunc(funcId, FUNC_MGT_FORECAST_PC_FUNC); }

bool fmIsLastRowFunc(int32_t funcId) {
  if (funcId < 0 || funcId >= funcMgtBuiltinsNum) {
    return false;
  }
  return FUNCTION_TYPE_LAST_ROW == funcMgtBuiltins[funcId].type;
}

bool fmIsNotNullOutputFunc(int32_t funcId) {
  if (funcId < 0 || funcId >= funcMgtBuiltinsNum) {
    return false;
  }
  return FUNCTION_TYPE_LAST == funcMgtBuiltins[funcId].type ||
         FUNCTION_TYPE_LAST_PARTIAL == funcMgtBuiltins[funcId].type ||
         FUNCTION_TYPE_LAST_MERGE == funcMgtBuiltins[funcId].type ||
         FUNCTION_TYPE_FIRST == funcMgtBuiltins[funcId].type ||
         FUNCTION_TYPE_FIRST_PARTIAL == funcMgtBuiltins[funcId].type ||
         FUNCTION_TYPE_FIRST_MERGE == funcMgtBuiltins[funcId].type ||
         FUNCTION_TYPE_COUNT == funcMgtBuiltins[funcId].type ||
         FUNCTION_TYPE_HYPERLOGLOG == funcMgtBuiltins[funcId].type ||
         FUNCTION_TYPE_HYPERLOGLOG_PARTIAL == funcMgtBuiltins[funcId].type ||
         FUNCTION_TYPE_HYPERLOGLOG_MERGE == funcMgtBuiltins[funcId].type;
}

bool fmIsSelectValueFunc(int32_t funcId) {
  if (funcId < 0 || funcId >= funcMgtBuiltinsNum) {
    return false;
  }
  return FUNCTION_TYPE_SELECT_VALUE == funcMgtBuiltins[funcId].type;
}

bool fmIsGroupKeyFunc(int32_t funcId) {
  if (funcId < 0 || funcId >= funcMgtBuiltinsNum) {
    return false;
  }
  return FUNCTION_TYPE_GROUP_KEY == funcMgtBuiltins[funcId].type;
}

bool fmisSelectGroupConstValueFunc(int32_t funcId) {
  if (funcId < 0 || funcId >= funcMgtBuiltinsNum) {
    return false;
  }
  return FUNCTION_TYPE_GROUP_CONST_VALUE == funcMgtBuiltins[funcId].type;
}

bool fmIsElapsedFunc(int32_t funcId) {
  if (funcId < 0 || funcId >= funcMgtBuiltinsNum) {
    return false;
  }
  return FUNCTION_TYPE_ELAPSED == funcMgtBuiltins[funcId].type;
}

bool fmIsBlockDistFunc(int32_t funcId) {
  if (funcId < 0 || funcId >= funcMgtBuiltinsNum) {
    return false;
  }
  return FUNCTION_TYPE_BLOCK_DIST == funcMgtBuiltins[funcId].type;
}

bool fmIsDBUsageFunc(int32_t funcId) {
  if (funcId < 0 || funcId >= funcMgtBuiltinsNum) {
    return false;
  }
  return FUNCTION_TYPE_DB_USAGE == funcMgtBuiltins[funcId].type;
}

bool fmIsProcessByRowFunc(int32_t funcId) { return isSpecificClassifyFunc(funcId, FUNC_MGT_PROCESS_BY_ROW); }

bool fmIsIgnoreNullFunc(int32_t funcId) { return isSpecificClassifyFunc(funcId, FUNC_MGT_IGNORE_NULL_FUNC); }

void fmFuncMgtDestroy() {
  void* m = gFunMgtService.pFuncNameHashTable;
  if (m != NULL && atomic_val_compare_exchange_ptr((void**)&gFunMgtService.pFuncNameHashTable, m, 0) == m) {
    taosHashCleanup(m);
  }
}

#ifdef BUILD_NO_CALL
int32_t fmSetInvertFunc(int32_t funcId, SFuncExecFuncs* pFpSet) {
  if (fmIsUserDefinedFunc(funcId) || funcId < 0 || funcId >= funcMgtBuiltinsNum) {
    return TSDB_CODE_FAILED;
  }
  pFpSet->process = funcMgtBuiltins[funcId].invertFunc;
  return TSDB_CODE_SUCCESS;
}

int32_t fmSetNormalFunc(int32_t funcId, SFuncExecFuncs* pFpSet) {
  if (fmIsUserDefinedFunc(funcId) || funcId < 0 || funcId >= funcMgtBuiltinsNum) {
    return TSDB_CODE_FAILED;
  }
  pFpSet->process = funcMgtBuiltins[funcId].processFunc;
  return TSDB_CODE_SUCCESS;
}

bool fmIsInvertible(int32_t funcId) {
  bool res = false;
  switch (funcMgtBuiltins[funcId].type) {
    case FUNCTION_TYPE_COUNT:
    case FUNCTION_TYPE_SUM:
    case FUNCTION_TYPE_STDDEV:
    case FUNCTION_TYPE_AVG:
    case FUNCTION_TYPE_WSTART:
    case FUNCTION_TYPE_WEND:
    case FUNCTION_TYPE_WDURATION:
      res = true;
      break;
    default:
      break;
  }
  return res;
}
#endif

// function has same input/output type
bool fmIsSameInOutType(int32_t funcId) {
  bool res = false;
  switch (funcMgtBuiltins[funcId].type) {
    case FUNCTION_TYPE_MAX:
    case FUNCTION_TYPE_MIN:
    case FUNCTION_TYPE_TOP:
    case FUNCTION_TYPE_BOTTOM:
    case FUNCTION_TYPE_FIRST:
    case FUNCTION_TYPE_LAST:
    case FUNCTION_TYPE_SAMPLE:
    case FUNCTION_TYPE_TAIL:
    case FUNCTION_TYPE_UNIQUE:
      res = true;
      break;
    default:
      break;
  }
  return res;
}

bool fmIsConstantResFunc(SFunctionNode* pFunc) {
  SNode* pNode;
  FOREACH(pNode, pFunc->pParameterList) {
    if (nodeType(pNode) != QUERY_NODE_VALUE) {
      return false;
    }
  }
  return true;
}

bool fmIsSkipScanCheckFunc(int32_t funcId) { return isSpecificClassifyFunc(funcId, FUNC_MGT_SKIP_SCAN_CHECK_FUNC); }

bool fmIsPrimaryKeyFunc(int32_t funcId) { return isSpecificClassifyFunc(funcId, FUNC_MGT_PRIMARY_KEY_FUNC); }
void getLastCacheDataType(SDataType* pType, int32_t pkBytes) {
  // TODO: do it later.
  pType->bytes = getFirstLastInfoSize(pType->bytes, pkBytes) + VARSTR_HEADER_SIZE;
  pType->type = TSDB_DATA_TYPE_BINARY;
}

static int32_t getFuncInfo(SFunctionNode* pFunc) {
  char msg[128] = {0};
  return fmGetFuncInfo(pFunc, msg, sizeof(msg));
}

int32_t createFunction(const char* pName, SNodeList* pParameterList, SFunctionNode** ppFunc) {
  int32_t code = nodesMakeNode(QUERY_NODE_FUNCTION, (SNode**)ppFunc);
  if (NULL == *ppFunc) {
    return code;
  }
  (void)snprintf((*ppFunc)->functionName, sizeof((*ppFunc)->functionName), "%s", pName);
  (*ppFunc)->pParameterList = pParameterList;
  code = getFuncInfo((*ppFunc));
  if (TSDB_CODE_SUCCESS != code) {
    (*ppFunc)->pParameterList = NULL;
    nodesDestroyNode((SNode*)*ppFunc);
    *ppFunc = NULL;
    return code;
  }
  return code;
}

int32_t createFunctionWithSrcFunc(const char* pName, const SFunctionNode* pSrcFunc, SNodeList* pParameterList, SFunctionNode** ppFunc) {
  int32_t code = nodesMakeNode(QUERY_NODE_FUNCTION, (SNode**)ppFunc);
  if (NULL == *ppFunc) {
    return code;
  }

  (*ppFunc)->hasPk = pSrcFunc->hasPk;
  (*ppFunc)->pkBytes = pSrcFunc->pkBytes;

  (void)snprintf((*ppFunc)->functionName, sizeof((*ppFunc)->functionName), "%s", pName);
  (*ppFunc)->pParameterList = pParameterList;
  code = getFuncInfo((*ppFunc));
  if (TSDB_CODE_SUCCESS != code) {
    (*ppFunc)->pParameterList = NULL;
    nodesDestroyNode((SNode*)*ppFunc);
    *ppFunc = NULL;
    return code;
  }
  return code;
}

static int32_t createColumnByFunc(const SFunctionNode* pFunc, SColumnNode** ppCol) {
  int32_t code = nodesMakeNode(QUERY_NODE_COLUMN, (SNode**)ppCol);
  if (NULL == *ppCol) {
    return code;
  }
  tstrncpy((*ppCol)->colName, pFunc->node.aliasName, TSDB_COL_NAME_LEN);
  (*ppCol)->node.resType = pFunc->node.resType;
  return TSDB_CODE_SUCCESS;
}

bool fmIsDistExecFunc(int32_t funcId) {
  if (fmIsUserDefinedFunc(funcId)) {
    return false;
  }
  if (!fmIsVectorFunc(funcId)) {
    return true;
  }
  return (NULL != funcMgtBuiltins[funcId].pPartialFunc && NULL != funcMgtBuiltins[funcId].pMergeFunc);
}

static int32_t createPartialFunction(const SFunctionNode* pSrcFunc, SFunctionNode** pPartialFunc) {
  SNodeList* pParameterList = NULL;
  int32_t    code = nodesCloneList(pSrcFunc->pParameterList, &pParameterList);
  if (NULL == pParameterList) {
    return code;
  }
<<<<<<< HEAD
  code = createFunction(funcMgtBuiltins[pSrcFunc->funcId].pPartialFunc, pParameterList, pPartialFunc);
=======
  code =
      createFunctionWithSrcFunc(funcMgtBuiltins[pSrcFunc->funcId].pPartialFunc, pSrcFunc, pParameterList, pPartialFunc);
>>>>>>> a1f3b0a1
  if (TSDB_CODE_SUCCESS != code) {
    nodesDestroyList(pParameterList);
    return code;
  }
  (*pPartialFunc)->hasOriginalFunc = true;
  (*pPartialFunc)->originalFuncId = pSrcFunc->hasOriginalFunc ? pSrcFunc->originalFuncId : pSrcFunc->funcId;
  char name[TSDB_FUNC_NAME_LEN + TSDB_NAME_DELIMITER_LEN + TSDB_POINTER_PRINT_BYTES + 1] = {0};

  int32_t len = tsnprintf(name, sizeof(name), "%s.%p", (*pPartialFunc)->functionName, pSrcFunc);
  if (taosHashBinary(name, len) < 0) {
    return TSDB_CODE_FAILED;
  }
  tstrncpy((*pPartialFunc)->node.aliasName, name, TSDB_COL_NAME_LEN);
  return TSDB_CODE_SUCCESS;
}

static int32_t createMergeFuncPara(const SFunctionNode* pSrcFunc, const SFunctionNode* pPartialFunc,
                                   SNodeList** pParameterList) {
  SNode*  pRes = NULL;
  int32_t code = createColumnByFunc(pPartialFunc, (SColumnNode**)&pRes);
  if (TSDB_CODE_SUCCESS != code) {
    return code;
  }
  if (NULL != funcMgtBuiltins[pSrcFunc->funcId].createMergeParaFuc) {
    return funcMgtBuiltins[pSrcFunc->funcId].createMergeParaFuc(pSrcFunc->pParameterList, pRes, pParameterList);
  } else {
    return nodesListMakeStrictAppend(pParameterList, pRes);
  }
}

static int32_t createMidFunction(const SFunctionNode* pSrcFunc, const SFunctionNode* pPartialFunc,
                                 SFunctionNode** pMidFunc) {
  SNodeList*     pParameterList = NULL;
  SFunctionNode* pFunc = NULL;

  int32_t code = createMergeFuncPara(pSrcFunc, pPartialFunc, &pParameterList);
  if (TSDB_CODE_SUCCESS == code) {
<<<<<<< HEAD
    if (funcMgtBuiltins[pSrcFunc->funcId].pMiddleFunc != NULL) {
      code = createFunction(funcMgtBuiltins[pSrcFunc->funcId].pMiddleFunc, pParameterList, &pFunc);
    } else {
      code = createFunction(funcMgtBuiltins[pSrcFunc->funcId].pMergeFunc, pParameterList, &pFunc);
=======
    if(funcMgtBuiltins[pSrcFunc->funcId].pMiddleFunc != NULL){
      code = createFunctionWithSrcFunc(funcMgtBuiltins[pSrcFunc->funcId].pMiddleFunc, pSrcFunc, pParameterList, &pFunc);
    }else{
      code = createFunctionWithSrcFunc(funcMgtBuiltins[pSrcFunc->funcId].pMergeFunc, pSrcFunc, pParameterList, &pFunc);
>>>>>>> a1f3b0a1
    }
  }
  if (TSDB_CODE_SUCCESS == code) {
    tstrncpy(pFunc->node.aliasName, pPartialFunc->node.aliasName, TSDB_COL_NAME_LEN);
  }

  if (TSDB_CODE_SUCCESS == code) {
    *pMidFunc = pFunc;
  } else {
    nodesDestroyList(pParameterList);
  }
  return code;
}

static int32_t createMergeFunction(const SFunctionNode* pSrcFunc, const SFunctionNode* pPartialFunc,
                                   SFunctionNode** pMergeFunc) {
  SNodeList*     pParameterList = NULL;
  SFunctionNode* pFunc = NULL;

  int32_t code = createMergeFuncPara(pSrcFunc, pPartialFunc, &pParameterList);
  if (TSDB_CODE_SUCCESS == code) {
    code = createFunctionWithSrcFunc(funcMgtBuiltins[pSrcFunc->funcId].pMergeFunc, pSrcFunc, pParameterList, &pFunc);
  }
  if (TSDB_CODE_SUCCESS == code) {
    pFunc->hasOriginalFunc = true;
    pFunc->originalFuncId = pSrcFunc->hasOriginalFunc ? pSrcFunc->originalFuncId : pSrcFunc->funcId;
    // overwrite function restype set by translate function
    if (fmIsSameInOutType(pSrcFunc->funcId)) {
      pFunc->node.resType = pSrcFunc->node.resType;
    }
    tstrncpy(pFunc->node.aliasName, pSrcFunc->node.aliasName, TSDB_COL_NAME_LEN);
  }

  if (TSDB_CODE_SUCCESS == code) {
    *pMergeFunc = pFunc;
  } else {
    nodesDestroyList(pParameterList);
  }
  return code;
}

int32_t fmGetDistMethod(const SFunctionNode* pFunc, SFunctionNode** pPartialFunc, SFunctionNode** pMidFunc,
                        SFunctionNode** pMergeFunc) {
  if (!fmIsDistExecFunc(pFunc->funcId)) {
    return TSDB_CODE_FAILED;
  }

  int32_t code = createPartialFunction(pFunc, pPartialFunc);
  if (TSDB_CODE_SUCCESS == code && pMidFunc) {
    code = createMidFunction(pFunc, *pPartialFunc, pMidFunc);
  }
  if (TSDB_CODE_SUCCESS == code) {
    code = createMergeFunction(pFunc, *pPartialFunc, pMergeFunc);
  }

  if (TSDB_CODE_SUCCESS != code) {
    nodesDestroyNode((SNode*)*pPartialFunc);
    if (pMidFunc) nodesDestroyNode((SNode*)*pMidFunc);
    nodesDestroyNode((SNode*)*pMergeFunc);
  }

  return code;
}

char* fmGetFuncName(int32_t funcId) {
  if (fmIsUserDefinedFunc(funcId) || funcId < 0 || funcId >= funcMgtBuiltinsNum) {
    return taosStrdup("invalid function");
  }
  return taosStrdup(funcMgtBuiltins[funcId].name);
}

/// @param [out] pStateFunc, not changed if error occured or no need to create state func
/// @retval 0 for succ, otherwise err occured
static int32_t fmCreateStateFunc(const SFunctionNode* pFunc, SFunctionNode** pStateFunc) {
  if (funcMgtBuiltins[pFunc->funcId].pStateFunc) {
    SNodeList* pParams = NULL;
    int32_t    code = nodesCloneList(pFunc->pParameterList, &pParams);
    if (!pParams) return code;
    code = createFunction(funcMgtBuiltins[pFunc->funcId].pStateFunc, pParams, pStateFunc);
    if (TSDB_CODE_SUCCESS != code) {
      nodesDestroyList(pParams);
      return code;
    }
    tstrncpy((*pStateFunc)->node.aliasName, pFunc->node.aliasName, TSDB_COL_NAME_LEN);
    tstrncpy((*pStateFunc)->node.userAlias, pFunc->node.userAlias, TSDB_COL_NAME_LEN);
  }
  return TSDB_CODE_SUCCESS;
}

bool fmIsTSMASupportedFunc(func_id_t funcId) {
  return isSpecificClassifyFunc(funcId, FUNC_MGT_TSMA_FUNC) &&
         !isSpecificClassifyFunc(funcId, FUNC_MGT_FORBID_STREAM_FUNC);
}

int32_t fmCreateStateFuncs(SNodeList* pFuncs) {
  int32_t code;
  SNode*  pNode;
  char    buf[128] = {0};
  FOREACH(pNode, pFuncs) {
    SFunctionNode* pFunc = (SFunctionNode*)pNode;
    code = fmGetFuncInfo(pFunc, buf, 128);
    if (code) break;
    if (fmIsTSMASupportedFunc(pFunc->funcId)) {
      SFunctionNode* pNewFunc = NULL;
      code = fmCreateStateFunc(pFunc, &pNewFunc);
      if (code) {
        // error
        break;
      } else if (!pNewFunc) {
        // no need state func
        continue;
      } else {
        REPLACE_NODE(pNewFunc);
        nodesDestroyNode(pNode);
      }
    }
  }
  return code;
}

static int32_t fmCreateStateMergeFunc(SFunctionNode* pFunc, SFunctionNode** pStateMergeFunc) {
  if (funcMgtBuiltins[pFunc->funcId].pMergeFunc) {
    SNodeList* pParams = NULL;
    int32_t    code = nodesCloneList(pFunc->pParameterList, &pParams);
    if (!pParams) return code;
    code = createFunction(funcMgtBuiltins[pFunc->funcId].pMergeFunc, pParams, pStateMergeFunc);
    if (TSDB_CODE_SUCCESS != code) {
      nodesDestroyList(pParams);
      return code;
    }
    tstrncpy((*pStateMergeFunc)->node.aliasName, pFunc->node.aliasName, TSDB_COL_NAME_LEN);
    tstrncpy((*pStateMergeFunc)->node.userAlias, pFunc->node.userAlias, TSDB_COL_NAME_LEN);
  }
  return TSDB_CODE_SUCCESS;
}

int32_t fmCreateStateMergeFuncs(SNodeList* pFuncs) {
  int32_t code;
  SNode*  pNode;
  char    buf[128] = {0};
  FOREACH(pNode, pFuncs) {
    SFunctionNode* pFunc = (SFunctionNode*)pNode;
    if (fmIsTSMASupportedFunc(pFunc->funcId)) {
      SFunctionNode* pNewFunc = NULL;
      code = fmCreateStateMergeFunc(pFunc, &pNewFunc);
      if (code) {
        // error
        break;
      } else if (!pNewFunc) {
        // no state merge func
        continue;
      } else {
        REPLACE_NODE(pNewFunc);
        nodesDestroyNode(pNode);
      }
    }
  }
  return code;
}

int32_t fmGetFuncId(const char* name) {
  if (NULL != gFunMgtService.pFuncNameHashTable) {
    void* pVal = taosHashGet(gFunMgtService.pFuncNameHashTable, name, strlen(name));
    if (NULL != pVal) {
      return *(int32_t*)pVal;
    }
    return -1;
  }
  for (int32_t i = 0; i < funcMgtBuiltinsNum; ++i) {
    if (0 == strcmp(funcMgtBuiltins[i].name, name)) {
      return i;
    }
  }
  return -1;
}

bool fmIsMyStateFunc(int32_t funcId, int32_t stateFuncId) {
  const SBuiltinFuncDefinition* pFunc = &funcMgtBuiltins[funcId];
  const SBuiltinFuncDefinition* pStateFunc = &funcMgtBuiltins[stateFuncId];
  if (!pFunc->pStateFunc) {
    return false;
  }
  if (strcmp(pFunc->pStateFunc, pStateFunc->name) == 0) return true;
  int32_t stateMergeFuncId = fmGetFuncId(pFunc->pStateFunc);
  if (stateMergeFuncId == -1) {
    return false;
  }
  const SBuiltinFuncDefinition* pStateMergeFunc = &funcMgtBuiltins[stateMergeFuncId];
  return strcmp(pStateFunc->name, pStateMergeFunc->pMergeFunc) == 0;
}

bool fmIsCountLikeFunc(int32_t funcId) { return isSpecificClassifyFunc(funcId, FUNC_MGT_COUNT_LIKE_FUNC); }<|MERGE_RESOLUTION|>--- conflicted
+++ resolved
@@ -462,12 +462,8 @@
   if (NULL == pParameterList) {
     return code;
   }
-<<<<<<< HEAD
-  code = createFunction(funcMgtBuiltins[pSrcFunc->funcId].pPartialFunc, pParameterList, pPartialFunc);
-=======
   code =
       createFunctionWithSrcFunc(funcMgtBuiltins[pSrcFunc->funcId].pPartialFunc, pSrcFunc, pParameterList, pPartialFunc);
->>>>>>> a1f3b0a1
   if (TSDB_CODE_SUCCESS != code) {
     nodesDestroyList(pParameterList);
     return code;
@@ -505,17 +501,10 @@
 
   int32_t code = createMergeFuncPara(pSrcFunc, pPartialFunc, &pParameterList);
   if (TSDB_CODE_SUCCESS == code) {
-<<<<<<< HEAD
-    if (funcMgtBuiltins[pSrcFunc->funcId].pMiddleFunc != NULL) {
-      code = createFunction(funcMgtBuiltins[pSrcFunc->funcId].pMiddleFunc, pParameterList, &pFunc);
-    } else {
-      code = createFunction(funcMgtBuiltins[pSrcFunc->funcId].pMergeFunc, pParameterList, &pFunc);
-=======
     if(funcMgtBuiltins[pSrcFunc->funcId].pMiddleFunc != NULL){
       code = createFunctionWithSrcFunc(funcMgtBuiltins[pSrcFunc->funcId].pMiddleFunc, pSrcFunc, pParameterList, &pFunc);
     }else{
       code = createFunctionWithSrcFunc(funcMgtBuiltins[pSrcFunc->funcId].pMergeFunc, pSrcFunc, pParameterList, &pFunc);
->>>>>>> a1f3b0a1
     }
   }
   if (TSDB_CODE_SUCCESS == code) {
