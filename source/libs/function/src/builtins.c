/*
 * Copyright (c) 2019 TAOS Data, Inc. <jhtao@taosdata.com>
 *
 * This program is free software: you can use, redistribute, and/or modify
 * it under the terms of the GNU Affero General Public License, version 3
 * or later ("AGPL"), as published by the Free Software Foundation.
 *
 * This program is distributed in the hope that it will be useful, but WITHOUT
 * ANY WARRANTY; without even the implied warranty of MERCHANTABILITY or
 * FITNESS FOR A PARTICULAR PURPOSE.
 *
 * You should have received a copy of the GNU Affero General Public License
 * along with this program. If not, see <http://www.gnu.org/licenses/>.
 */

#include "builtins.h"
#include "builtinsimpl.h"
#include "cJSON.h"
#include "querynodes.h"
#include "scalar.h"
#include "taoserror.h"

static int32_t buildFuncErrMsg(char* pErrBuf, int32_t len, int32_t errCode, const char* pFormat, ...) {
  va_list vArgList;
  va_start(vArgList, pFormat);
  vsnprintf(pErrBuf, len, pFormat, vArgList);
  va_end(vArgList);
  return errCode;
}

static int32_t invaildFuncParaNumErrMsg(char* pErrBuf, int32_t len, const char* pFuncName) {
  return buildFuncErrMsg(pErrBuf, len, TSDB_CODE_FUNC_FUNTION_PARA_NUM, "Invalid number of parameters : %s", pFuncName);
}

static int32_t invaildFuncParaTypeErrMsg(char* pErrBuf, int32_t len, const char* pFuncName) {
  return buildFuncErrMsg(pErrBuf, len, TSDB_CODE_FUNC_FUNTION_PARA_TYPE, "Invalid parameter data type : %s", pFuncName);
}

static int32_t invaildFuncParaValueErrMsg(char* pErrBuf, int32_t len, const char* pFuncName) {
  return buildFuncErrMsg(pErrBuf, len, TSDB_CODE_FUNC_FUNTION_PARA_VALUE, "Invalid parameter value : %s", pFuncName);
}

#define TIME_UNIT_INVALID   1
#define TIME_UNIT_TOO_SMALL 2

static int32_t validateTimeUnitParam(uint8_t dbPrec, const SValueNode* pVal) {
  if (!pVal->isDuration) {
    return TIME_UNIT_INVALID;
  }

  if (TSDB_TIME_PRECISION_MILLI == dbPrec && (0 == strcasecmp(pVal->literal, "1u") ||
                                              0 == strcasecmp(pVal->literal, "1b"))) {
    return TIME_UNIT_TOO_SMALL;
  }

  if (TSDB_TIME_PRECISION_MICRO == dbPrec && 0 == strcasecmp(pVal->literal, "1b")) {
    return TIME_UNIT_TOO_SMALL;
  }

<<<<<<< HEAD
  if (pVal->literal[0] != '1' || (pVal->literal[1] != 'u' && pVal->literal[1] != 'a' &&
                                  pVal->literal[1] != 's' && pVal->literal[1] != 'm' &&
                                  pVal->literal[1] != 'h' && pVal->literal[1] != 'd' &&
                                  pVal->literal[1] != 'w' && pVal->literal[1] != 'b')) {
=======
  if (pVal->literal[0] != '1' ||
      (pVal->literal[1] != 'u' && pVal->literal[1] != 'a' && pVal->literal[1] != 's' && pVal->literal[1] != 'm' &&
       pVal->literal[1] != 'h' && pVal->literal[1] != 'd' && pVal->literal[1] != 'w')) {
>>>>>>> 25480212
    return TIME_UNIT_INVALID;
  }

  return TSDB_CODE_SUCCESS;
}

/* Following are valid ISO-8601 timezone format:
 * 1 z/Z
 * 2 ±hh:mm
 * 3 ±hhmm
 * 4 ±hh
 *
 */

static bool validateHourRange(int8_t hour) {
  if (hour < 0 || hour > 12) {
    return false;
  }

  return true;
}

static bool validateMinuteRange(int8_t hour, int8_t minute, char sign) {
  if (minute == 0 || (minute == 30 && (hour == 3 || hour == 5) && sign == '+')) {
    return true;
  }

  return false;
}

static bool validateTimestampDigits(const SValueNode* pVal) {
  if (!IS_INTEGER_TYPE(pVal->node.resType.type)) {
    return false;
  }

  int64_t tsVal = pVal->datum.i;
  char    fraction[20] = {0};
  NUM_TO_STRING(pVal->node.resType.type, &tsVal, sizeof(fraction), fraction);
  int32_t tsDigits = (int32_t)strlen(fraction);

  if (tsDigits > TSDB_TIME_PRECISION_SEC_DIGITS) {
    if (tsDigits == TSDB_TIME_PRECISION_MILLI_DIGITS || tsDigits == TSDB_TIME_PRECISION_MICRO_DIGITS ||
        tsDigits == TSDB_TIME_PRECISION_NANO_DIGITS) {
      return true;
    } else {
      return false;
    }
  }

  return true;
}

static bool validateTimezoneFormat(const SValueNode* pVal) {
  if (TSDB_DATA_TYPE_BINARY != pVal->node.resType.type) {
    return false;
  }

  char*   tz = varDataVal(pVal->datum.p);
  int32_t len = varDataLen(pVal->datum.p);

  char   buf[3] = {0};
  int8_t hour = -1, minute = -1;
  if (len == 0) {
    return false;
  } else if (len == 1 && (tz[0] == 'z' || tz[0] == 'Z')) {
    return true;
  } else if ((tz[0] == '+' || tz[0] == '-')) {
    switch (len) {
      case 3:
      case 5: {
        for (int32_t i = 1; i < len; ++i) {
          if (!isdigit(tz[i])) {
            return false;
          }

          if (i == 2) {
            memcpy(buf, &tz[i - 1], 2);
            hour = taosStr2Int8(buf, NULL, 10);
            if (!validateHourRange(hour)) {
              return false;
            }
          } else if (i == 4) {
            memcpy(buf, &tz[i - 1], 2);
            minute = taosStr2Int8(buf, NULL, 10);
            if (!validateMinuteRange(hour, minute, tz[0])) {
              return false;
            }
          }
        }
        break;
      }
      case 6: {
        for (int32_t i = 1; i < len; ++i) {
          if (i == 3) {
            if (tz[i] != ':') {
              return false;
            }
            continue;
          }

          if (!isdigit(tz[i])) {
            return false;
          }

          if (i == 2) {
            memcpy(buf, &tz[i - 1], 2);
            hour = taosStr2Int8(buf, NULL, 10);
            if (!validateHourRange(hour)) {
              return false;
            }
          } else if (i == 5) {
            memcpy(buf, &tz[i - 1], 2);
            minute = taosStr2Int8(buf, NULL, 10);
            if (!validateMinuteRange(hour, minute, tz[0])) {
              return false;
            }
          }
        }
        break;
      }
      default: {
        return false;
      }
    }
  } else {
    return false;
  }

  return true;
}

void static addTimezoneParam(SNodeList* pList) {
  char       buf[6] = {0};
  time_t     t = taosTime(NULL);
  struct tm* tmInfo = taosLocalTime(&t, NULL);
  strftime(buf, sizeof(buf), "%z", tmInfo);
  int32_t len = (int32_t)strlen(buf);

  SValueNode* pVal = (SValueNode*)nodesMakeNode(QUERY_NODE_VALUE);
  pVal->literal = strndup(buf, len);
  pVal->isDuration = false;
  pVal->translate = true;
  pVal->node.resType.type = TSDB_DATA_TYPE_BINARY;
  pVal->node.resType.bytes = len + VARSTR_HEADER_SIZE;
  pVal->node.resType.precision = TSDB_TIME_PRECISION_MILLI;
  pVal->datum.p = taosMemoryCalloc(1, len + VARSTR_HEADER_SIZE + 1);
  varDataSetLen(pVal->datum.p, len);
  strncpy(varDataVal(pVal->datum.p), pVal->literal, len);

  nodesListAppend(pList, (SNode*)pVal);
}

void static addDbPrecisonParam(SNodeList** pList, uint8_t precision) {
  SValueNode* pVal = (SValueNode*)nodesMakeNode(QUERY_NODE_VALUE);
  pVal->literal = NULL;
  pVal->isDuration = false;
  pVal->translate = true;
  pVal->notReserved = true;
  pVal->node.resType.type = TSDB_DATA_TYPE_TINYINT;
  pVal->node.resType.bytes = tDataTypes[TSDB_DATA_TYPE_TINYINT].bytes;
  pVal->node.resType.precision = precision;
  pVal->datum.i = (int64_t)precision;
  pVal->typeData = (int64_t)precision;

  nodesListMakeAppend(pList, (SNode*)pVal);
}

// There is only one parameter of numeric type, and the return type is parameter type
static int32_t translateInOutNum(SFunctionNode* pFunc, char* pErrBuf, int32_t len) {
  if (1 != LIST_LENGTH(pFunc->pParameterList)) {
    return invaildFuncParaNumErrMsg(pErrBuf, len, pFunc->functionName);
  }

  uint8_t paraType = ((SExprNode*)nodesListGetNode(pFunc->pParameterList, 0))->resType.type;
  if (!IS_NUMERIC_TYPE(paraType) && !IS_NULL_TYPE(paraType)) {
    return invaildFuncParaTypeErrMsg(pErrBuf, len, pFunc->functionName);
  } else if (IS_NULL_TYPE(paraType)) {
    paraType = TSDB_DATA_TYPE_BIGINT;
  }

  pFunc->node.resType = (SDataType){.bytes = tDataTypes[paraType].bytes, .type = paraType};
  return TSDB_CODE_SUCCESS;
}

// There is only one parameter of numeric type, and the return type is double type
static int32_t translateInNumOutDou(SFunctionNode* pFunc, char* pErrBuf, int32_t len) {
  if (1 != LIST_LENGTH(pFunc->pParameterList)) {
    return invaildFuncParaNumErrMsg(pErrBuf, len, pFunc->functionName);
  }

  uint8_t paraType = ((SExprNode*)nodesListGetNode(pFunc->pParameterList, 0))->resType.type;
  if (!IS_NUMERIC_TYPE(paraType) && !IS_NULL_TYPE(paraType)) {
    return invaildFuncParaTypeErrMsg(pErrBuf, len, pFunc->functionName);
  }

  pFunc->node.resType = (SDataType){.bytes = tDataTypes[TSDB_DATA_TYPE_DOUBLE].bytes, .type = TSDB_DATA_TYPE_DOUBLE};
  return TSDB_CODE_SUCCESS;
}

// There are two parameters of numeric type, and the return type is double type
static int32_t translateIn2NumOutDou(SFunctionNode* pFunc, char* pErrBuf, int32_t len) {
  if (2 != LIST_LENGTH(pFunc->pParameterList)) {
    return invaildFuncParaNumErrMsg(pErrBuf, len, pFunc->functionName);
  }

  uint8_t para1Type = ((SExprNode*)nodesListGetNode(pFunc->pParameterList, 0))->resType.type;
  uint8_t para2Type = ((SExprNode*)nodesListGetNode(pFunc->pParameterList, 1))->resType.type;
  if ((!IS_NUMERIC_TYPE(para1Type) && !IS_NULL_TYPE(para1Type)) ||
      (!IS_NUMERIC_TYPE(para2Type) && !IS_NULL_TYPE(para2Type))) {
    return invaildFuncParaTypeErrMsg(pErrBuf, len, pFunc->functionName);
  }

  pFunc->node.resType = (SDataType){.bytes = tDataTypes[TSDB_DATA_TYPE_DOUBLE].bytes, .type = TSDB_DATA_TYPE_DOUBLE};
  return TSDB_CODE_SUCCESS;
}

// There is only one parameter of string type, and the return type is parameter type
static int32_t translateInOutStr(SFunctionNode* pFunc, char* pErrBuf, int32_t len) {
  if (1 != LIST_LENGTH(pFunc->pParameterList)) {
    return invaildFuncParaNumErrMsg(pErrBuf, len, pFunc->functionName);
  }

  SExprNode* pPara1 = (SExprNode*)nodesListGetNode(pFunc->pParameterList, 0);
  if (!IS_VAR_DATA_TYPE(pPara1->resType.type)) {
    return invaildFuncParaTypeErrMsg(pErrBuf, len, pFunc->functionName);
  }

  pFunc->node.resType = (SDataType){.bytes = pPara1->resType.bytes, .type = pPara1->resType.type};
  return TSDB_CODE_SUCCESS;
}

static int32_t translateLogarithm(SFunctionNode* pFunc, char* pErrBuf, int32_t len) {
  int32_t numOfParams = LIST_LENGTH(pFunc->pParameterList);
  if (1 != numOfParams && 2 != numOfParams) {
    return invaildFuncParaNumErrMsg(pErrBuf, len, pFunc->functionName);
  }

  uint8_t para1Type = ((SExprNode*)nodesListGetNode(pFunc->pParameterList, 0))->resType.type;
  if (!IS_NUMERIC_TYPE(para1Type) && !IS_NULL_TYPE(para1Type)) {
    return invaildFuncParaTypeErrMsg(pErrBuf, len, pFunc->functionName);
  }

  if (2 == numOfParams) {
    uint8_t para2Type = ((SExprNode*)nodesListGetNode(pFunc->pParameterList, 1))->resType.type;
    if (!IS_NUMERIC_TYPE(para2Type) && !IS_NULL_TYPE(para2Type)) {
      return invaildFuncParaTypeErrMsg(pErrBuf, len, pFunc->functionName);
    }
  }

  pFunc->node.resType = (SDataType){.bytes = tDataTypes[TSDB_DATA_TYPE_DOUBLE].bytes, .type = TSDB_DATA_TYPE_DOUBLE};
  return TSDB_CODE_SUCCESS;
}

static int32_t translateCount(SFunctionNode* pFunc, char* pErrBuf, int32_t len) {
  if (1 != LIST_LENGTH(pFunc->pParameterList)) {
    return invaildFuncParaNumErrMsg(pErrBuf, len, pFunc->functionName);
  }
  pFunc->node.resType = (SDataType){.bytes = tDataTypes[TSDB_DATA_TYPE_BIGINT].bytes, .type = TSDB_DATA_TYPE_BIGINT};
  return TSDB_CODE_SUCCESS;
}

static int32_t translateSum(SFunctionNode* pFunc, char* pErrBuf, int32_t len) {
  if (1 != LIST_LENGTH(pFunc->pParameterList)) {
    return invaildFuncParaNumErrMsg(pErrBuf, len, pFunc->functionName);
  }

  uint8_t paraType = ((SExprNode*)nodesListGetNode(pFunc->pParameterList, 0))->resType.type;
  if (!IS_NUMERIC_TYPE(paraType) && !IS_NULL_TYPE(paraType)) {
    return invaildFuncParaTypeErrMsg(pErrBuf, len, pFunc->functionName);
  }

  uint8_t resType = 0;
  if (IS_SIGNED_NUMERIC_TYPE(paraType) || TSDB_DATA_TYPE_BOOL == paraType || IS_NULL_TYPE(paraType)) {
    resType = TSDB_DATA_TYPE_BIGINT;
  } else if (IS_UNSIGNED_NUMERIC_TYPE(paraType)) {
    resType = TSDB_DATA_TYPE_UBIGINT;
  } else if (IS_FLOAT_TYPE(paraType)) {
    resType = TSDB_DATA_TYPE_DOUBLE;
  }

  pFunc->node.resType = (SDataType){.bytes = tDataTypes[resType].bytes, .type = resType};
  return TSDB_CODE_SUCCESS;
}

static int32_t translateAvgPartial(SFunctionNode* pFunc, char* pErrBuf, int32_t len) {
  if (1 != LIST_LENGTH(pFunc->pParameterList)) {
    return invaildFuncParaNumErrMsg(pErrBuf, len, pFunc->functionName);
  }

  uint8_t paraType = ((SExprNode*)nodesListGetNode(pFunc->pParameterList, 0))->resType.type;
  if (!IS_NUMERIC_TYPE(paraType) && !IS_NULL_TYPE(paraType)) {
    return invaildFuncParaTypeErrMsg(pErrBuf, len, pFunc->functionName);
  }

  pFunc->node.resType = (SDataType){.bytes = getAvgInfoSize() + VARSTR_HEADER_SIZE, .type = TSDB_DATA_TYPE_BINARY};
  return TSDB_CODE_SUCCESS;
}

static int32_t translateAvgMerge(SFunctionNode* pFunc, char* pErrBuf, int32_t len) {
  if (1 != LIST_LENGTH(pFunc->pParameterList)) {
    return invaildFuncParaNumErrMsg(pErrBuf, len, pFunc->functionName);
  }

  uint8_t paraType = ((SExprNode*)nodesListGetNode(pFunc->pParameterList, 0))->resType.type;
  if (TSDB_DATA_TYPE_BINARY != paraType) {
    return invaildFuncParaTypeErrMsg(pErrBuf, len, pFunc->functionName);
  }

  pFunc->node.resType = (SDataType){.bytes = tDataTypes[TSDB_DATA_TYPE_DOUBLE].bytes, .type = TSDB_DATA_TYPE_DOUBLE};

  return TSDB_CODE_SUCCESS;
}

static int32_t translateStddevPartial(SFunctionNode* pFunc, char* pErrBuf, int32_t len) {
  if (1 != LIST_LENGTH(pFunc->pParameterList)) {
    return invaildFuncParaNumErrMsg(pErrBuf, len, pFunc->functionName);
  }

  uint8_t paraType = ((SExprNode*)nodesListGetNode(pFunc->pParameterList, 0))->resType.type;
  if (!IS_NUMERIC_TYPE(paraType) && !IS_NULL_TYPE(paraType)) {
    return invaildFuncParaTypeErrMsg(pErrBuf, len, pFunc->functionName);
  }

  pFunc->node.resType = (SDataType){.bytes = getStddevInfoSize() + VARSTR_HEADER_SIZE, .type = TSDB_DATA_TYPE_BINARY};
  return TSDB_CODE_SUCCESS;
}

static int32_t translateStddevMerge(SFunctionNode* pFunc, char* pErrBuf, int32_t len) {
  if (1 != LIST_LENGTH(pFunc->pParameterList)) {
    return invaildFuncParaNumErrMsg(pErrBuf, len, pFunc->functionName);
  }

  uint8_t paraType = ((SExprNode*)nodesListGetNode(pFunc->pParameterList, 0))->resType.type;
  if (TSDB_DATA_TYPE_BINARY != paraType) {
    return invaildFuncParaTypeErrMsg(pErrBuf, len, pFunc->functionName);
  }

  pFunc->node.resType = (SDataType){.bytes = tDataTypes[TSDB_DATA_TYPE_DOUBLE].bytes, .type = TSDB_DATA_TYPE_DOUBLE};

  return TSDB_CODE_SUCCESS;
}

static int32_t translateWduration(SFunctionNode* pFunc, char* pErrBuf, int32_t len) {
  // pseudo column do not need to check parameters
  pFunc->node.resType = (SDataType){.bytes = sizeof(int64_t), .type = TSDB_DATA_TYPE_BIGINT};
  return TSDB_CODE_SUCCESS;
}

static int32_t translateNowToday(SFunctionNode* pFunc, char* pErrBuf, int32_t len) {
  // pseudo column do not need to check parameters

  // add database precision as param
  uint8_t dbPrec = pFunc->node.resType.precision;
  addDbPrecisonParam(&pFunc->pParameterList, dbPrec);

  pFunc->node.resType = (SDataType){.bytes = sizeof(int64_t), .type = TSDB_DATA_TYPE_TIMESTAMP};
  return TSDB_CODE_SUCCESS;
}

static int32_t translateTimePseudoColumn(SFunctionNode* pFunc, char* pErrBuf, int32_t len) {
  // pseudo column do not need to check parameters

  pFunc->node.resType = (SDataType){.bytes = sizeof(int64_t), .type = TSDB_DATA_TYPE_TIMESTAMP};
  return TSDB_CODE_SUCCESS;
}

static int32_t translateTimezone(SFunctionNode* pFunc, char* pErrBuf, int32_t len) {
  pFunc->node.resType = (SDataType){.bytes = TD_TIMEZONE_LEN, .type = TSDB_DATA_TYPE_BINARY};
  return TSDB_CODE_SUCCESS;
}

static int32_t translatePercentile(SFunctionNode* pFunc, char* pErrBuf, int32_t len) {
  if (2 != LIST_LENGTH(pFunc->pParameterList)) {
    return invaildFuncParaNumErrMsg(pErrBuf, len, pFunc->functionName);
  }

  // param1
  SValueNode* pValue = (SValueNode*)nodesListGetNode(pFunc->pParameterList, 1);

  if (pValue->datum.i < 0 || pValue->datum.i > 100) {
    return invaildFuncParaValueErrMsg(pErrBuf, len, pFunc->functionName);
  }

  pValue->notReserved = true;

  uint8_t para1Type = ((SExprNode*)nodesListGetNode(pFunc->pParameterList, 0))->resType.type;
  uint8_t para2Type = ((SExprNode*)nodesListGetNode(pFunc->pParameterList, 1))->resType.type;
  if (!IS_NUMERIC_TYPE(para1Type) || (!IS_SIGNED_NUMERIC_TYPE(para2Type) && !IS_UNSIGNED_NUMERIC_TYPE(para2Type))) {
    return invaildFuncParaTypeErrMsg(pErrBuf, len, pFunc->functionName);
  }

  // set result type
  pFunc->node.resType = (SDataType){.bytes = tDataTypes[TSDB_DATA_TYPE_DOUBLE].bytes, .type = TSDB_DATA_TYPE_DOUBLE};
  return TSDB_CODE_SUCCESS;
}

static bool validateApercentileAlgo(const SValueNode* pVal) {
  if (TSDB_DATA_TYPE_BINARY != pVal->node.resType.type) {
    return false;
  }
  return (0 == strcasecmp(varDataVal(pVal->datum.p), "default") ||
          0 == strcasecmp(varDataVal(pVal->datum.p), "t-digest"));
}

static int32_t translateApercentile(SFunctionNode* pFunc, char* pErrBuf, int32_t len) {
  int32_t numOfParams = LIST_LENGTH(pFunc->pParameterList);
  if (2 != numOfParams && 3 != numOfParams) {
    return invaildFuncParaNumErrMsg(pErrBuf, len, pFunc->functionName);
  }

  // param1
  SNode* pParamNode1 = nodesListGetNode(pFunc->pParameterList, 1);
  if (nodeType(pParamNode1) != QUERY_NODE_VALUE) {
    return invaildFuncParaTypeErrMsg(pErrBuf, len, pFunc->functionName);
  }

  SValueNode* pValue = (SValueNode*)pParamNode1;
  if (pValue->datum.i < 0 || pValue->datum.i > 100) {
    return invaildFuncParaValueErrMsg(pErrBuf, len, pFunc->functionName);
  }

  pValue->notReserved = true;

  uint8_t para1Type = ((SExprNode*)nodesListGetNode(pFunc->pParameterList, 0))->resType.type;
  uint8_t para2Type = ((SExprNode*)nodesListGetNode(pFunc->pParameterList, 1))->resType.type;
  if (!IS_NUMERIC_TYPE(para1Type) || !IS_INTEGER_TYPE(para2Type)) {
    return invaildFuncParaTypeErrMsg(pErrBuf, len, pFunc->functionName);
  }

  // param2
  if (3 == numOfParams) {
    uint8_t para3Type = ((SExprNode*)nodesListGetNode(pFunc->pParameterList, 2))->resType.type;
    if (!IS_VAR_DATA_TYPE(para3Type)) {
      return invaildFuncParaTypeErrMsg(pErrBuf, len, pFunc->functionName);
    }

    SNode* pParamNode2 = nodesListGetNode(pFunc->pParameterList, 2);
    if (QUERY_NODE_VALUE != nodeType(pParamNode2) || !validateApercentileAlgo((SValueNode*)pParamNode2)) {
      return buildFuncErrMsg(pErrBuf, len, TSDB_CODE_FUNC_FUNTION_ERROR,
                             "Third parameter algorithm of apercentile must be 'default' or 't-digest'");
    }

    pValue = (SValueNode*)pParamNode2;
    pValue->notReserved = true;
  }

  pFunc->node.resType = (SDataType){.bytes = tDataTypes[TSDB_DATA_TYPE_DOUBLE].bytes, .type = TSDB_DATA_TYPE_DOUBLE};
  return TSDB_CODE_SUCCESS;
}

static int32_t translateApercentileImpl(SFunctionNode* pFunc, char* pErrBuf, int32_t len, bool isPartial) {
  int32_t numOfParams = LIST_LENGTH(pFunc->pParameterList);

  if (isPartial) {
    if (2 != numOfParams && 3 != numOfParams) {
      return invaildFuncParaNumErrMsg(pErrBuf, len, pFunc->functionName);
    }
    // param1
    SNode* pParamNode1 = nodesListGetNode(pFunc->pParameterList, 1);
    if (nodeType(pParamNode1) != QUERY_NODE_VALUE) {
      return invaildFuncParaTypeErrMsg(pErrBuf, len, pFunc->functionName);
    }

    SValueNode* pValue = (SValueNode*)pParamNode1;
    if (pValue->datum.i < 0 || pValue->datum.i > 100) {
      return invaildFuncParaValueErrMsg(pErrBuf, len, pFunc->functionName);
    }

    pValue->notReserved = true;

    uint8_t para1Type = ((SExprNode*)nodesListGetNode(pFunc->pParameterList, 0))->resType.type;
    uint8_t para2Type = ((SExprNode*)nodesListGetNode(pFunc->pParameterList, 1))->resType.type;
    if (!IS_NUMERIC_TYPE(para1Type) || !IS_INTEGER_TYPE(para2Type)) {
      return invaildFuncParaTypeErrMsg(pErrBuf, len, pFunc->functionName);
    }

    // param2
    if (3 == numOfParams) {
      uint8_t para3Type = ((SExprNode*)nodesListGetNode(pFunc->pParameterList, 2))->resType.type;
      if (!IS_VAR_DATA_TYPE(para3Type)) {
        return invaildFuncParaTypeErrMsg(pErrBuf, len, pFunc->functionName);
      }

      SNode* pParamNode2 = nodesListGetNode(pFunc->pParameterList, 2);
      if (QUERY_NODE_VALUE != nodeType(pParamNode2) || !validateApercentileAlgo((SValueNode*)pParamNode2)) {
        return buildFuncErrMsg(pErrBuf, len, TSDB_CODE_FUNC_FUNTION_ERROR,
                               "Third parameter algorithm of apercentile must be 'default' or 't-digest'");
      }

      pValue = (SValueNode*)pParamNode2;
      pValue->notReserved = true;
    }

    pFunc->node.resType =
        (SDataType){.bytes = getApercentileMaxSize() + VARSTR_HEADER_SIZE, .type = TSDB_DATA_TYPE_BINARY};
  } else {
    if (1 != numOfParams) {
      return invaildFuncParaNumErrMsg(pErrBuf, len, pFunc->functionName);
    }
    uint8_t para1Type = ((SExprNode*)nodesListGetNode(pFunc->pParameterList, 0))->resType.type;
    if (TSDB_DATA_TYPE_BINARY != para1Type) {
      return invaildFuncParaTypeErrMsg(pErrBuf, len, pFunc->functionName);
    }

    pFunc->node.resType = (SDataType){.bytes = tDataTypes[TSDB_DATA_TYPE_DOUBLE].bytes, .type = TSDB_DATA_TYPE_DOUBLE};
  }

  return TSDB_CODE_SUCCESS;
}

static int32_t translateApercentilePartial(SFunctionNode* pFunc, char* pErrBuf, int32_t len) {
  return translateApercentileImpl(pFunc, pErrBuf, len, true);
}

static int32_t translateApercentileMerge(SFunctionNode* pFunc, char* pErrBuf, int32_t len) {
  return translateApercentileImpl(pFunc, pErrBuf, len, false);
}

static int32_t translateTbnameColumn(SFunctionNode* pFunc, char* pErrBuf, int32_t len) {
  // pseudo column do not need to check parameters
  pFunc->node.resType =
      (SDataType){.bytes = TSDB_TABLE_FNAME_LEN - 1 + VARSTR_HEADER_SIZE, .type = TSDB_DATA_TYPE_VARCHAR};
  return TSDB_CODE_SUCCESS;
}

static int32_t translateTopBot(SFunctionNode* pFunc, char* pErrBuf, int32_t len) {
  int32_t numOfParams = LIST_LENGTH(pFunc->pParameterList);
  if (2 != numOfParams) {
    return invaildFuncParaNumErrMsg(pErrBuf, len, pFunc->functionName);
  }

  uint8_t para1Type = ((SExprNode*)nodesListGetNode(pFunc->pParameterList, 0))->resType.type;
  uint8_t para2Type = ((SExprNode*)nodesListGetNode(pFunc->pParameterList, 1))->resType.type;
  if (!IS_NUMERIC_TYPE(para1Type) || !IS_INTEGER_TYPE(para2Type)) {
    return invaildFuncParaTypeErrMsg(pErrBuf, len, pFunc->functionName);
  }

  // param1
  SNode* pParamNode1 = nodesListGetNode(pFunc->pParameterList, 1);
  if (nodeType(pParamNode1) != QUERY_NODE_VALUE) {
    return invaildFuncParaTypeErrMsg(pErrBuf, len, pFunc->functionName);
  }

  SValueNode* pValue = (SValueNode*)pParamNode1;
  if (pValue->node.resType.type != TSDB_DATA_TYPE_BIGINT) {
    return invaildFuncParaTypeErrMsg(pErrBuf, len, pFunc->functionName);
  }

  if (pValue->datum.i < 1 || pValue->datum.i > 100) {
    return invaildFuncParaValueErrMsg(pErrBuf, len, pFunc->functionName);
  }

  pValue->notReserved = true;

  // set result type
  SDataType* pType = &((SExprNode*)nodesListGetNode(pFunc->pParameterList, 0))->resType;
  pFunc->node.resType = (SDataType){.bytes = pType->bytes, .type = pType->type};
  return TSDB_CODE_SUCCESS;
}

int32_t topBotCreateMergePara(SNodeList* pRawParameters, SNode* pPartialRes, SNodeList** pParameters) {
  int32_t code = nodesListMakeAppend(pParameters, pPartialRes);
  if (TSDB_CODE_SUCCESS == code) {
    code = nodesListStrictAppend(*pParameters, nodesCloneNode(nodesListGetNode(pRawParameters, 1)));
  }
  return TSDB_CODE_SUCCESS;
}

static int32_t translateSpread(SFunctionNode* pFunc, char* pErrBuf, int32_t len) {
  if (1 != LIST_LENGTH(pFunc->pParameterList)) {
    return invaildFuncParaNumErrMsg(pErrBuf, len, pFunc->functionName);
  }

  uint8_t paraType = ((SExprNode*)nodesListGetNode(pFunc->pParameterList, 0))->resType.type;
  if (!IS_NUMERIC_TYPE(paraType) && TSDB_DATA_TYPE_TIMESTAMP != paraType) {
    return invaildFuncParaTypeErrMsg(pErrBuf, len, pFunc->functionName);
  }

  pFunc->node.resType = (SDataType){.bytes = tDataTypes[TSDB_DATA_TYPE_DOUBLE].bytes, .type = TSDB_DATA_TYPE_DOUBLE};
  return TSDB_CODE_SUCCESS;
}

static int32_t translateSpreadImpl(SFunctionNode* pFunc, char* pErrBuf, int32_t len, bool isPartial) {
  if (1 != LIST_LENGTH(pFunc->pParameterList)) {
    return invaildFuncParaNumErrMsg(pErrBuf, len, pFunc->functionName);
  }

  uint8_t paraType = ((SExprNode*)nodesListGetNode(pFunc->pParameterList, 0))->resType.type;
  if (isPartial) {
    if (!IS_NUMERIC_TYPE(paraType) && TSDB_DATA_TYPE_TIMESTAMP != paraType) {
      return invaildFuncParaTypeErrMsg(pErrBuf, len, pFunc->functionName);
    }
    pFunc->node.resType = (SDataType){.bytes = getSpreadInfoSize() + VARSTR_HEADER_SIZE, .type = TSDB_DATA_TYPE_BINARY};
  } else {
    if (TSDB_DATA_TYPE_BINARY != paraType) {
      return invaildFuncParaTypeErrMsg(pErrBuf, len, pFunc->functionName);
    }
    pFunc->node.resType = (SDataType){.bytes = tDataTypes[TSDB_DATA_TYPE_DOUBLE].bytes, .type = TSDB_DATA_TYPE_DOUBLE};
  }

  return TSDB_CODE_SUCCESS;
}

static int32_t translateSpreadPartial(SFunctionNode* pFunc, char* pErrBuf, int32_t len) {
  return translateSpreadImpl(pFunc, pErrBuf, len, true);
}

static int32_t translateSpreadMerge(SFunctionNode* pFunc, char* pErrBuf, int32_t len) {
  return translateSpreadImpl(pFunc, pErrBuf, len, false);
}

static int32_t translateElapsed(SFunctionNode* pFunc, char* pErrBuf, int32_t len) {
  int32_t numOfParams = LIST_LENGTH(pFunc->pParameterList);
  if (1 != numOfParams && 2 != numOfParams) {
    return invaildFuncParaNumErrMsg(pErrBuf, len, pFunc->functionName);
  }

  uint8_t paraType = ((SExprNode*)nodesListGetNode(pFunc->pParameterList, 0))->resType.type;
  if (TSDB_DATA_TYPE_TIMESTAMP != paraType) {
    return invaildFuncParaTypeErrMsg(pErrBuf, len, pFunc->functionName);
  }

  // param1
  if (2 == numOfParams) {
    SNode* pParamNode1 = nodesListGetNode(pFunc->pParameterList, 1);
    if (QUERY_NODE_VALUE != nodeType(pParamNode1)) {
      return invaildFuncParaTypeErrMsg(pErrBuf, len, pFunc->functionName);
    }

    SValueNode* pValue = (SValueNode*)pParamNode1;

    pValue->notReserved = true;

    paraType = ((SExprNode*)nodesListGetNode(pFunc->pParameterList, 1))->resType.type;
    if (!IS_INTEGER_TYPE(paraType)) {
      return invaildFuncParaTypeErrMsg(pErrBuf, len, pFunc->functionName);
    }

    uint8_t dbPrec = pFunc->node.resType.precision;

    int32_t ret = validateTimeUnitParam(dbPrec, (SValueNode*)nodesListGetNode(pFunc->pParameterList, 1));
    if (ret == TIME_UNIT_TOO_SMALL) {
      return buildFuncErrMsg(pErrBuf, len, TSDB_CODE_FUNC_FUNTION_ERROR,
                             "ELAPSED function time unit parameter should be greater than db precision");
    } else if (ret == TIME_UNIT_INVALID) {
<<<<<<< HEAD
      return buildFuncErrMsg(pErrBuf, len, TSDB_CODE_FUNC_FUNTION_ERROR,
                             "ELAPSED function time unit parameter should be one of the following: [1b, 1u, 1a, 1s, 1m, 1h, 1d, 1w]");
=======
      return buildFuncErrMsg(
          pErrBuf, len, TSDB_CODE_FUNC_FUNTION_ERROR,
          "ELAPSED function time unit parameter should be one of the following: [1u, 1a, 1s, 1m, 1h, 1d, 1w]");
>>>>>>> 25480212
    }
  }

  pFunc->node.resType = (SDataType){.bytes = tDataTypes[TSDB_DATA_TYPE_DOUBLE].bytes, .type = TSDB_DATA_TYPE_DOUBLE};
  return TSDB_CODE_SUCCESS;
}

static int32_t translateElapsedImpl(SFunctionNode* pFunc, char* pErrBuf, int32_t len, bool isPartial) {
  int32_t numOfParams = LIST_LENGTH(pFunc->pParameterList);

  if (isPartial) {
    if (1 != numOfParams && 2 != numOfParams) {
      return invaildFuncParaNumErrMsg(pErrBuf, len, pFunc->functionName);
    }

    uint8_t paraType = ((SExprNode*)nodesListGetNode(pFunc->pParameterList, 0))->resType.type;
    if (TSDB_DATA_TYPE_TIMESTAMP != paraType) {
      return invaildFuncParaTypeErrMsg(pErrBuf, len, pFunc->functionName);
    }

    // param1
    if (2 == numOfParams) {
      SNode* pParamNode1 = nodesListGetNode(pFunc->pParameterList, 1);
      if (QUERY_NODE_VALUE != nodeType(pParamNode1)) {
        return invaildFuncParaTypeErrMsg(pErrBuf, len, pFunc->functionName);
      }

      SValueNode* pValue = (SValueNode*)pParamNode1;

      pValue->notReserved = true;

      paraType = ((SExprNode*)nodesListGetNode(pFunc->pParameterList, 1))->resType.type;
      if (!IS_INTEGER_TYPE(paraType)) {
        return invaildFuncParaTypeErrMsg(pErrBuf, len, pFunc->functionName);
      }

      if (pValue->datum.i == 0) {
        return buildFuncErrMsg(pErrBuf, len, TSDB_CODE_FUNC_FUNTION_ERROR,
                               "ELAPSED function time unit parameter should be greater than db precision");
      }
    }

    pFunc->node.resType =
        (SDataType){.bytes = getElapsedInfoSize() + VARSTR_HEADER_SIZE, .type = TSDB_DATA_TYPE_BINARY};
  } else {
    if (1 != numOfParams) {
      return invaildFuncParaNumErrMsg(pErrBuf, len, pFunc->functionName);
    }

    uint8_t paraType = ((SExprNode*)nodesListGetNode(pFunc->pParameterList, 0))->resType.type;
    if (TSDB_DATA_TYPE_BINARY != paraType) {
      return invaildFuncParaTypeErrMsg(pErrBuf, len, pFunc->functionName);
    }
    pFunc->node.resType = (SDataType){.bytes = tDataTypes[TSDB_DATA_TYPE_DOUBLE].bytes, .type = TSDB_DATA_TYPE_DOUBLE};
  }
  return TSDB_CODE_SUCCESS;
}

static int32_t translateElapsedPartial(SFunctionNode* pFunc, char* pErrBuf, int32_t len) {
  return translateElapsedImpl(pFunc, pErrBuf, len, true);
}

static int32_t translateElapsedMerge(SFunctionNode* pFunc, char* pErrBuf, int32_t len) {
  return translateElapsedImpl(pFunc, pErrBuf, len, false);
}

static int32_t translateLeastSQR(SFunctionNode* pFunc, char* pErrBuf, int32_t len) {
  int32_t numOfParams = LIST_LENGTH(pFunc->pParameterList);
  if (3 != numOfParams) {
    return invaildFuncParaNumErrMsg(pErrBuf, len, pFunc->functionName);
  }

  for (int32_t i = 0; i < numOfParams; ++i) {
    SNode* pParamNode = nodesListGetNode(pFunc->pParameterList, i);
    if (i > 0) {  // param1 & param2
      if (QUERY_NODE_VALUE != nodeType(pParamNode)) {
        return invaildFuncParaTypeErrMsg(pErrBuf, len, pFunc->functionName);
      }

      SValueNode* pValue = (SValueNode*)pParamNode;

      pValue->notReserved = true;
    }

    uint8_t colType = ((SExprNode*)nodesListGetNode(pFunc->pParameterList, i))->resType.type;
    if (!IS_NUMERIC_TYPE(colType)) {
      return invaildFuncParaTypeErrMsg(pErrBuf, len, pFunc->functionName);
    }
  }

  pFunc->node.resType = (SDataType){.bytes = 64, .type = TSDB_DATA_TYPE_BINARY};
  return TSDB_CODE_SUCCESS;
}

typedef enum { UNKNOWN_BIN = 0, USER_INPUT_BIN, LINEAR_BIN, LOG_BIN } EHistoBinType;

static int8_t validateHistogramBinType(char* binTypeStr) {
  int8_t binType;
  if (strcasecmp(binTypeStr, "user_input") == 0) {
    binType = USER_INPUT_BIN;
  } else if (strcasecmp(binTypeStr, "linear_bin") == 0) {
    binType = LINEAR_BIN;
  } else if (strcasecmp(binTypeStr, "log_bin") == 0) {
    binType = LOG_BIN;
  } else {
    binType = UNKNOWN_BIN;
  }

  return binType;
}

static bool validateHistogramBinDesc(char* binDescStr, int8_t binType, char* errMsg, int32_t msgLen) {
  const char* msg1 = "HISTOGRAM function requires four parameters";
  const char* msg3 = "HISTOGRAM function invalid format for binDesc parameter";
  const char* msg4 = "HISTOGRAM function binDesc parameter \"count\" should be in range [1, 1000]";
  const char* msg5 = "HISTOGRAM function bin/parameter should be in range [-DBL_MAX, DBL_MAX]";
  const char* msg6 = "HISTOGRAM function binDesc parameter \"width\" cannot be 0";
  const char* msg7 = "HISTOGRAM function binDesc parameter \"start\" cannot be 0 with \"log_bin\" type";
  const char* msg8 = "HISTOGRAM function binDesc parameter \"factor\" cannot be negative or equal to 0/1";

  cJSON*  binDesc = cJSON_Parse(binDescStr);
  int32_t numOfBins;
  double* intervals;
  if (cJSON_IsObject(binDesc)) { /* linaer/log bins */
    int32_t numOfParams = cJSON_GetArraySize(binDesc);
    int32_t startIndex;
    if (numOfParams != 4) {
      snprintf(errMsg, msgLen, "%s", msg1);
      return false;
    }

    cJSON* start = cJSON_GetObjectItem(binDesc, "start");
    cJSON* factor = cJSON_GetObjectItem(binDesc, "factor");
    cJSON* width = cJSON_GetObjectItem(binDesc, "width");
    cJSON* count = cJSON_GetObjectItem(binDesc, "count");
    cJSON* infinity = cJSON_GetObjectItem(binDesc, "infinity");

    if (!cJSON_IsNumber(start) || !cJSON_IsNumber(count) || !cJSON_IsBool(infinity)) {
      snprintf(errMsg, msgLen, "%s", msg3);
      return false;
    }

    if (count->valueint <= 0 || count->valueint > 1000) {  // limit count to 1000
      snprintf(errMsg, msgLen, "%s", msg4);
      return false;
    }

    if (isinf(start->valuedouble) || (width != NULL && isinf(width->valuedouble)) ||
        (factor != NULL && isinf(factor->valuedouble)) || (count != NULL && isinf(count->valuedouble))) {
      snprintf(errMsg, msgLen, "%s", msg5);
      return false;
    }

    int32_t counter = (int32_t)count->valueint;
    if (infinity->valueint == false) {
      startIndex = 0;
      numOfBins = counter + 1;
    } else {
      startIndex = 1;
      numOfBins = counter + 3;
    }

    intervals = taosMemoryCalloc(numOfBins, sizeof(double));
    if (cJSON_IsNumber(width) && factor == NULL && binType == LINEAR_BIN) {
      // linear bin process
      if (width->valuedouble == 0) {
        snprintf(errMsg, msgLen, "%s", msg6);
        taosMemoryFree(intervals);
        return false;
      }
      for (int i = 0; i < counter + 1; ++i) {
        intervals[startIndex] = start->valuedouble + i * width->valuedouble;
        if (isinf(intervals[startIndex])) {
          snprintf(errMsg, msgLen, "%s", msg5);
          taosMemoryFree(intervals);
          return false;
        }
        startIndex++;
      }
    } else if (cJSON_IsNumber(factor) && width == NULL && binType == LOG_BIN) {
      // log bin process
      if (start->valuedouble == 0) {
        snprintf(errMsg, msgLen, "%s", msg7);
        taosMemoryFree(intervals);
        return false;
      }
      if (factor->valuedouble < 0 || factor->valuedouble == 0 || factor->valuedouble == 1) {
        snprintf(errMsg, msgLen, "%s", msg8);
        taosMemoryFree(intervals);
        return false;
      }
      for (int i = 0; i < counter + 1; ++i) {
        intervals[startIndex] = start->valuedouble * pow(factor->valuedouble, i * 1.0);
        if (isinf(intervals[startIndex])) {
          snprintf(errMsg, msgLen, "%s", msg5);
          taosMemoryFree(intervals);
          return false;
        }
        startIndex++;
      }
    } else {
      snprintf(errMsg, msgLen, "%s", msg3);
      taosMemoryFree(intervals);
      return false;
    }

    if (infinity->valueint == true) {
      intervals[0] = -INFINITY;
      intervals[numOfBins - 1] = INFINITY;
      // in case of desc bin orders, -inf/inf should be swapped
      ASSERT(numOfBins >= 4);
      if (intervals[1] > intervals[numOfBins - 2]) {
        TSWAP(intervals[0], intervals[numOfBins - 1]);
      }
    }
  } else if (cJSON_IsArray(binDesc)) { /* user input bins */
    if (binType != USER_INPUT_BIN) {
      snprintf(errMsg, msgLen, "%s", msg3);
      return false;
    }
    numOfBins = cJSON_GetArraySize(binDesc);
    intervals = taosMemoryCalloc(numOfBins, sizeof(double));
    cJSON* bin = binDesc->child;
    if (bin == NULL) {
      snprintf(errMsg, msgLen, "%s", msg3);
      taosMemoryFree(intervals);
      return false;
    }
    int i = 0;
    while (bin) {
      intervals[i] = bin->valuedouble;
      if (!cJSON_IsNumber(bin)) {
        snprintf(errMsg, msgLen, "%s", msg3);
        taosMemoryFree(intervals);
        return false;
      }
      if (i != 0 && intervals[i] <= intervals[i - 1]) {
        snprintf(errMsg, msgLen, "%s", msg3);
        taosMemoryFree(intervals);
        return false;
      }
      bin = bin->next;
      i++;
    }
  } else {
    snprintf(errMsg, msgLen, "%s", msg3);
    return false;
  }

  taosMemoryFree(intervals);
  return true;
}

static int32_t translateHistogram(SFunctionNode* pFunc, char* pErrBuf, int32_t len) {
  int32_t numOfParams = LIST_LENGTH(pFunc->pParameterList);
  if (4 != numOfParams) {
    return invaildFuncParaNumErrMsg(pErrBuf, len, pFunc->functionName);
  }

  uint8_t colType = ((SExprNode*)nodesListGetNode(pFunc->pParameterList, 0))->resType.type;
  if (!IS_NUMERIC_TYPE(colType)) {
    return invaildFuncParaTypeErrMsg(pErrBuf, len, pFunc->functionName);
  }

  // param1 ~ param3
  if (((SExprNode*)nodesListGetNode(pFunc->pParameterList, 1))->resType.type != TSDB_DATA_TYPE_BINARY ||
      ((SExprNode*)nodesListGetNode(pFunc->pParameterList, 2))->resType.type != TSDB_DATA_TYPE_BINARY ||
      ((SExprNode*)nodesListGetNode(pFunc->pParameterList, 3))->resType.type != TSDB_DATA_TYPE_BIGINT) {
    return invaildFuncParaTypeErrMsg(pErrBuf, len, pFunc->functionName);
  }

  int8_t binType;
  char*  binDesc;
  for (int32_t i = 1; i < numOfParams; ++i) {
    SNode* pParamNode = nodesListGetNode(pFunc->pParameterList, i);
    if (QUERY_NODE_VALUE != nodeType(pParamNode)) {
      return invaildFuncParaTypeErrMsg(pErrBuf, len, pFunc->functionName);
    }

    SValueNode* pValue = (SValueNode*)pParamNode;

    pValue->notReserved = true;

    if (i == 1) {
      binType = validateHistogramBinType(varDataVal(pValue->datum.p));
      if (binType == UNKNOWN_BIN) {
        return buildFuncErrMsg(pErrBuf, len, TSDB_CODE_FUNC_FUNTION_ERROR,
                               "HISTOGRAM function binType parameter should be "
                               "\"user_input\", \"log_bin\" or \"linear_bin\"");
      }
    }

    if (i == 2) {
      char errMsg[128] = {0};
      binDesc = varDataVal(pValue->datum.p);
      if (!validateHistogramBinDesc(binDesc, binType, errMsg, (int32_t)sizeof(errMsg))) {
        return buildFuncErrMsg(pErrBuf, len, TSDB_CODE_FUNC_FUNTION_ERROR, errMsg);
      }
    }

    if (i == 3 && pValue->datum.i != 1 && pValue->datum.i != 0) {
      return buildFuncErrMsg(pErrBuf, len, TSDB_CODE_FUNC_FUNTION_ERROR,
                             "HISTOGRAM function normalized parameter should be 0/1");
    }
  }

  pFunc->node.resType = (SDataType){.bytes = 512, .type = TSDB_DATA_TYPE_BINARY};
  return TSDB_CODE_SUCCESS;
}

static int32_t translateHistogramImpl(SFunctionNode* pFunc, char* pErrBuf, int32_t len, bool isPartial) {
  int32_t numOfParams = LIST_LENGTH(pFunc->pParameterList);
  if (isPartial) {
    if (4 != numOfParams) {
      return invaildFuncParaNumErrMsg(pErrBuf, len, pFunc->functionName);
    }

    uint8_t colType = ((SExprNode*)nodesListGetNode(pFunc->pParameterList, 0))->resType.type;
    if (!IS_NUMERIC_TYPE(colType)) {
      return invaildFuncParaTypeErrMsg(pErrBuf, len, pFunc->functionName);
    }

    // param1 ~ param3
    if (((SExprNode*)nodesListGetNode(pFunc->pParameterList, 1))->resType.type != TSDB_DATA_TYPE_BINARY ||
        ((SExprNode*)nodesListGetNode(pFunc->pParameterList, 2))->resType.type != TSDB_DATA_TYPE_BINARY ||
        ((SExprNode*)nodesListGetNode(pFunc->pParameterList, 3))->resType.type != TSDB_DATA_TYPE_BIGINT) {
      return invaildFuncParaTypeErrMsg(pErrBuf, len, pFunc->functionName);
    }

    int8_t binType;
    char*  binDesc;
    for (int32_t i = 1; i < numOfParams; ++i) {
      SNode* pParamNode = nodesListGetNode(pFunc->pParameterList, i);
      if (QUERY_NODE_VALUE != nodeType(pParamNode)) {
        return invaildFuncParaTypeErrMsg(pErrBuf, len, pFunc->functionName);
      }

      SValueNode* pValue = (SValueNode*)pParamNode;

      pValue->notReserved = true;

      if (i == 1) {
        binType = validateHistogramBinType(varDataVal(pValue->datum.p));
        if (binType == UNKNOWN_BIN) {
          return buildFuncErrMsg(pErrBuf, len, TSDB_CODE_FUNC_FUNTION_ERROR,
                                 "HISTOGRAM function binType parameter should be "
                                 "\"user_input\", \"log_bin\" or \"linear_bin\"");
        }
      }

      if (i == 2) {
        char errMsg[128] = {0};
        binDesc = varDataVal(pValue->datum.p);
        if (!validateHistogramBinDesc(binDesc, binType, errMsg, (int32_t)sizeof(errMsg))) {
          return buildFuncErrMsg(pErrBuf, len, TSDB_CODE_FUNC_FUNTION_ERROR, errMsg);
        }
      }

      if (i == 3 && pValue->datum.i != 1 && pValue->datum.i != 0) {
        return buildFuncErrMsg(pErrBuf, len, TSDB_CODE_FUNC_FUNTION_ERROR,
                               "HISTOGRAM function normalized parameter should be 0/1");
      }
    }

    pFunc->node.resType =
        (SDataType){.bytes = getHistogramInfoSize() + VARSTR_HEADER_SIZE, .type = TSDB_DATA_TYPE_BINARY};
  } else {
    if (1 != numOfParams) {
      return invaildFuncParaNumErrMsg(pErrBuf, len, pFunc->functionName);
    }

    if (((SExprNode*)nodesListGetNode(pFunc->pParameterList, 0))->resType.type != TSDB_DATA_TYPE_BINARY) {
      return invaildFuncParaTypeErrMsg(pErrBuf, len, pFunc->functionName);
    }

    pFunc->node.resType = (SDataType){.bytes = 512, .type = TSDB_DATA_TYPE_BINARY};
  }
  return TSDB_CODE_SUCCESS;
}

static int32_t translateHistogramPartial(SFunctionNode* pFunc, char* pErrBuf, int32_t len) {
  return translateHistogramImpl(pFunc, pErrBuf, len, true);
}

static int32_t translateHistogramMerge(SFunctionNode* pFunc, char* pErrBuf, int32_t len) {
  return translateHistogramImpl(pFunc, pErrBuf, len, false);
}

static int32_t translateHLL(SFunctionNode* pFunc, char* pErrBuf, int32_t len) {
  if (1 != LIST_LENGTH(pFunc->pParameterList)) {
    return invaildFuncParaNumErrMsg(pErrBuf, len, pFunc->functionName);
  }

  pFunc->node.resType = (SDataType){.bytes = tDataTypes[TSDB_DATA_TYPE_BIGINT].bytes, .type = TSDB_DATA_TYPE_BIGINT};
  return TSDB_CODE_SUCCESS;
}

static int32_t translateHLLImpl(SFunctionNode* pFunc, char* pErrBuf, int32_t len, bool isPartial) {
  if (1 != LIST_LENGTH(pFunc->pParameterList)) {
    return invaildFuncParaNumErrMsg(pErrBuf, len, pFunc->functionName);
  }

  if (isPartial) {
    pFunc->node.resType =
        (SDataType){.bytes = getHistogramInfoSize() + VARSTR_HEADER_SIZE, .type = TSDB_DATA_TYPE_BINARY};
  } else {
    pFunc->node.resType = (SDataType){.bytes = tDataTypes[TSDB_DATA_TYPE_BIGINT].bytes, .type = TSDB_DATA_TYPE_BIGINT};
  }

  return TSDB_CODE_SUCCESS;
}

static int32_t translateHLLPartial(SFunctionNode* pFunc, char* pErrBuf, int32_t len) {
  return translateHLLImpl(pFunc, pErrBuf, len, true);
}

static int32_t translateHLLMerge(SFunctionNode* pFunc, char* pErrBuf, int32_t len) {
  return translateHLLImpl(pFunc, pErrBuf, len, false);
}

static bool validateStateOper(const SValueNode* pVal) {
  if (TSDB_DATA_TYPE_BINARY != pVal->node.resType.type) {
    return false;
  }
  return (0 == strcasecmp(varDataVal(pVal->datum.p), "GT") || 0 == strcasecmp(varDataVal(pVal->datum.p), "GE") ||
          0 == strcasecmp(varDataVal(pVal->datum.p), "LT") || 0 == strcasecmp(varDataVal(pVal->datum.p), "LE") ||
          0 == strcasecmp(varDataVal(pVal->datum.p), "EQ") || 0 == strcasecmp(varDataVal(pVal->datum.p), "NE"));
}

static int32_t translateStateCount(SFunctionNode* pFunc, char* pErrBuf, int32_t len) {
  int32_t numOfParams = LIST_LENGTH(pFunc->pParameterList);
  if (3 != numOfParams) {
    return invaildFuncParaNumErrMsg(pErrBuf, len, pFunc->functionName);
  }

  uint8_t colType = ((SExprNode*)nodesListGetNode(pFunc->pParameterList, 0))->resType.type;
  if (!IS_NUMERIC_TYPE(colType)) {
    return invaildFuncParaTypeErrMsg(pErrBuf, len, pFunc->functionName);
  }

  // param1 & param2
  for (int32_t i = 1; i < numOfParams; ++i) {
    SNode* pParamNode = nodesListGetNode(pFunc->pParameterList, i);
    if (QUERY_NODE_VALUE != nodeType(pParamNode)) {
      return invaildFuncParaTypeErrMsg(pErrBuf, len, pFunc->functionName);
    }

    SValueNode* pValue = (SValueNode*)pParamNode;

    if (i == 1 && !validateStateOper(pValue)) {
      return buildFuncErrMsg(pErrBuf, len, TSDB_CODE_FUNC_FUNTION_ERROR,
                             "Second parameter of STATECOUNT function"
                             "must be one of the following: 'GE', 'GT', 'LE', 'LT', 'EQ', 'NE'");
    }

    pValue->notReserved = true;
  }

  if (((SExprNode*)nodesListGetNode(pFunc->pParameterList, 1))->resType.type != TSDB_DATA_TYPE_BINARY ||
      (((SExprNode*)nodesListGetNode(pFunc->pParameterList, 2))->resType.type != TSDB_DATA_TYPE_BIGINT &&
       ((SExprNode*)nodesListGetNode(pFunc->pParameterList, 2))->resType.type != TSDB_DATA_TYPE_DOUBLE)) {
    return invaildFuncParaTypeErrMsg(pErrBuf, len, pFunc->functionName);
  }

  // set result type
  pFunc->node.resType = (SDataType){.bytes = tDataTypes[TSDB_DATA_TYPE_BIGINT].bytes, .type = TSDB_DATA_TYPE_BIGINT};
  return TSDB_CODE_SUCCESS;
}

static int32_t translateStateDuration(SFunctionNode* pFunc, char* pErrBuf, int32_t len) {
  int32_t numOfParams = LIST_LENGTH(pFunc->pParameterList);
  if (3 != numOfParams && 4 != numOfParams) {
    return invaildFuncParaNumErrMsg(pErrBuf, len, pFunc->functionName);
  }

  uint8_t colType = ((SExprNode*)nodesListGetNode(pFunc->pParameterList, 0))->resType.type;
  if (!IS_NUMERIC_TYPE(colType)) {
    return invaildFuncParaTypeErrMsg(pErrBuf, len, pFunc->functionName);
  }

  // param1, param2 & param3
  for (int32_t i = 1; i < numOfParams; ++i) {
    SNode* pParamNode = nodesListGetNode(pFunc->pParameterList, i);
    if (QUERY_NODE_VALUE != nodeType(pParamNode)) {
      return invaildFuncParaTypeErrMsg(pErrBuf, len, pFunc->functionName);
    }

    SValueNode* pValue = (SValueNode*)pParamNode;

    if (i == 1 && !validateStateOper(pValue)) {
      return buildFuncErrMsg(pErrBuf, len, TSDB_CODE_FUNC_FUNTION_ERROR,
                             "Second parameter of STATEDURATION function"
                             "must be one of the following: 'GE', 'GT', 'LE', 'LT', 'EQ', 'NE'");
    } else if (i == 3 && pValue->datum.i == 0) {
      return buildFuncErrMsg(pErrBuf, len, TSDB_CODE_FUNC_FUNTION_ERROR,
                             "STATEDURATION function time unit parameter should be greater than db precision");
    }

    pValue->notReserved = true;
  }

  if (((SExprNode*)nodesListGetNode(pFunc->pParameterList, 1))->resType.type != TSDB_DATA_TYPE_BINARY ||
      (((SExprNode*)nodesListGetNode(pFunc->pParameterList, 2))->resType.type != TSDB_DATA_TYPE_BIGINT &&
       ((SExprNode*)nodesListGetNode(pFunc->pParameterList, 2))->resType.type != TSDB_DATA_TYPE_DOUBLE)) {
    return invaildFuncParaTypeErrMsg(pErrBuf, len, pFunc->functionName);
  }

  if (numOfParams == 4 &&
      ((SExprNode*)nodesListGetNode(pFunc->pParameterList, 3))->resType.type != TSDB_DATA_TYPE_BIGINT) {
    return invaildFuncParaTypeErrMsg(pErrBuf, len, pFunc->functionName);
  }

  if (numOfParams == 4) {
    uint8_t dbPrec = pFunc->node.resType.precision;

    int32_t ret = validateTimeUnitParam(dbPrec, (SValueNode*)nodesListGetNode(pFunc->pParameterList, 3));
    if (ret == TIME_UNIT_TOO_SMALL) {
      return buildFuncErrMsg(pErrBuf, len, TSDB_CODE_FUNC_FUNTION_ERROR,
                             "STATEDURATION function time unit parameter should be greater than db precision");
    } else if (ret == TIME_UNIT_INVALID) {
<<<<<<< HEAD
      return buildFuncErrMsg(pErrBuf, len, TSDB_CODE_FUNC_FUNTION_ERROR,
                             "STATEDURATION function time unit parameter should be one of the following: [1b, 1u, 1a, 1s, 1m, 1h, 1d, 1w]");
=======
      return buildFuncErrMsg(
          pErrBuf, len, TSDB_CODE_FUNC_FUNTION_ERROR,
          "STATEDURATION function time unit parameter should be one of the following: [1u, 1a, 1s, 1m, 1h, 1d, 1w]");
>>>>>>> 25480212
    }
  }

  // set result type
  pFunc->node.resType = (SDataType){.bytes = tDataTypes[TSDB_DATA_TYPE_BIGINT].bytes, .type = TSDB_DATA_TYPE_BIGINT};
  return TSDB_CODE_SUCCESS;
}

static int32_t translateCsum(SFunctionNode* pFunc, char* pErrBuf, int32_t len) {
  if (1 != LIST_LENGTH(pFunc->pParameterList)) {
    return invaildFuncParaNumErrMsg(pErrBuf, len, pFunc->functionName);
  }

  uint8_t colType = ((SExprNode*)nodesListGetNode(pFunc->pParameterList, 0))->resType.type;
  uint8_t resType;
  if (!IS_NUMERIC_TYPE(colType)) {
    return invaildFuncParaTypeErrMsg(pErrBuf, len, pFunc->functionName);
  } else {
    if (IS_SIGNED_NUMERIC_TYPE(colType)) {
      resType = TSDB_DATA_TYPE_BIGINT;
    } else if (IS_UNSIGNED_NUMERIC_TYPE(colType)) {
      resType = TSDB_DATA_TYPE_UBIGINT;
    } else if (IS_FLOAT_TYPE(colType)) {
      resType = TSDB_DATA_TYPE_DOUBLE;
    } else {
      ASSERT(0);
    }
  }

  pFunc->node.resType = (SDataType){.bytes = tDataTypes[resType].bytes, .type = resType};
  return TSDB_CODE_SUCCESS;
}

static int32_t translateMavg(SFunctionNode* pFunc, char* pErrBuf, int32_t len) {
  if (2 != LIST_LENGTH(pFunc->pParameterList)) {
    return invaildFuncParaNumErrMsg(pErrBuf, len, pFunc->functionName);
  }

  uint8_t colType = ((SExprNode*)nodesListGetNode(pFunc->pParameterList, 0))->resType.type;

  // param1
  SNode* pParamNode1 = nodesListGetNode(pFunc->pParameterList, 1);
  if (QUERY_NODE_VALUE != nodeType(pParamNode1)) {
    return invaildFuncParaTypeErrMsg(pErrBuf, len, pFunc->functionName);
  }

  SValueNode* pValue = (SValueNode*)pParamNode1;
  if (pValue->datum.i < 1 || pValue->datum.i > 1000) {
    return invaildFuncParaValueErrMsg(pErrBuf, len, pFunc->functionName);
  }

  pValue->notReserved = true;

  uint8_t paraType = ((SExprNode*)nodesListGetNode(pFunc->pParameterList, 1))->resType.type;
  if (!IS_NUMERIC_TYPE(colType) || !IS_INTEGER_TYPE(paraType)) {
    return invaildFuncParaTypeErrMsg(pErrBuf, len, pFunc->functionName);
  }

  pFunc->node.resType = (SDataType){.bytes = tDataTypes[TSDB_DATA_TYPE_DOUBLE].bytes, .type = TSDB_DATA_TYPE_DOUBLE};
  return TSDB_CODE_SUCCESS;
}

static int32_t translateSample(SFunctionNode* pFunc, char* pErrBuf, int32_t len) {
  if (2 != LIST_LENGTH(pFunc->pParameterList)) {
    return invaildFuncParaNumErrMsg(pErrBuf, len, pFunc->functionName);
  }

  SExprNode* pCol = (SExprNode*)nodesListGetNode(pFunc->pParameterList, 0);
  uint8_t    colType = pCol->resType.type;

  // param1
  SNode* pParamNode1 = nodesListGetNode(pFunc->pParameterList, 1);
  if (QUERY_NODE_VALUE != nodeType(pParamNode1)) {
    return invaildFuncParaTypeErrMsg(pErrBuf, len, pFunc->functionName);
  }

  SValueNode* pValue = (SValueNode*)pParamNode1;
  if (pValue->datum.i < 1 || pValue->datum.i > 1000) {
    return invaildFuncParaValueErrMsg(pErrBuf, len, pFunc->functionName);
  }

  pValue->notReserved = true;

  uint8_t paraType = ((SExprNode*)nodesListGetNode(pFunc->pParameterList, 1))->resType.type;
  if (!IS_INTEGER_TYPE(paraType)) {
    return invaildFuncParaTypeErrMsg(pErrBuf, len, pFunc->functionName);
  }

  // set result type
  if (IS_VAR_DATA_TYPE(colType)) {
    pFunc->node.resType = (SDataType){.bytes = pCol->resType.bytes, .type = colType};
  } else {
    pFunc->node.resType = (SDataType){.bytes = tDataTypes[colType].bytes, .type = colType};
  }

  return TSDB_CODE_SUCCESS;
}

static int32_t translateTail(SFunctionNode* pFunc, char* pErrBuf, int32_t len) {
  int32_t numOfParams = LIST_LENGTH(pFunc->pParameterList);
  if (2 != numOfParams && 3 != numOfParams) {
    return invaildFuncParaNumErrMsg(pErrBuf, len, pFunc->functionName);
  }

  SExprNode* pCol = (SExprNode*)nodesListGetNode(pFunc->pParameterList, 0);
  uint8_t    colType = pCol->resType.type;

  // param1 & param2
  for (int32_t i = 1; i < numOfParams; ++i) {
    SNode* pParamNode = nodesListGetNode(pFunc->pParameterList, i);
    if (QUERY_NODE_VALUE != nodeType(pParamNode)) {
      return invaildFuncParaTypeErrMsg(pErrBuf, len, pFunc->functionName);
    }

    SValueNode* pValue = (SValueNode*)pParamNode;

    if (pValue->datum.i < ((i > 1) ? 0 : 1) || pValue->datum.i > 100) {
      return buildFuncErrMsg(pErrBuf, len, TSDB_CODE_FUNC_FUNTION_ERROR,
                             "TAIL function second parameter should be in range [1, 100], "
                             "third parameter should be in range [0, 100]");
    }

    pValue->notReserved = true;

    uint8_t paraType = ((SExprNode*)nodesListGetNode(pFunc->pParameterList, i))->resType.type;
    if (!IS_INTEGER_TYPE(paraType)) {
      return invaildFuncParaTypeErrMsg(pErrBuf, len, pFunc->functionName);
    }
  }

  // set result type
  if (IS_VAR_DATA_TYPE(colType)) {
    pFunc->node.resType = (SDataType){.bytes = pCol->resType.bytes, .type = colType};
  } else {
    pFunc->node.resType = (SDataType){.bytes = tDataTypes[colType].bytes, .type = colType};
  }
  return TSDB_CODE_SUCCESS;
}

static int32_t translateLastRow(SFunctionNode* pFunc, char* pErrBuf, int32_t len) {
  // todo
  return TSDB_CODE_SUCCESS;
}

static int32_t translateDerivative(SFunctionNode* pFunc, char* pErrBuf, int32_t len) {
  if (3 != LIST_LENGTH(pFunc->pParameterList)) {
    return invaildFuncParaNumErrMsg(pErrBuf, len, pFunc->functionName);
  }

  uint8_t colType = ((SExprNode*)nodesListGetNode(pFunc->pParameterList, 0))->resType.type;

  // param1
  SNode* pParamNode1 = nodesListGetNode(pFunc->pParameterList, 1);
  if (QUERY_NODE_VALUE != nodeType(pParamNode1)) {
    return invaildFuncParaTypeErrMsg(pErrBuf, len, pFunc->functionName);
  }

  SValueNode* pValue = (SValueNode*)pParamNode1;
  pValue->notReserved = true;

  if (!IS_NUMERIC_TYPE(colType)) {
    return invaildFuncParaTypeErrMsg(pErrBuf, len, pFunc->functionName);
  }

  SNode*      pParamNode2 = nodesListGetNode(pFunc->pParameterList, 2);
  SValueNode* pValue2 = (SValueNode*)pParamNode2;
  pValue2->notReserved = true;

  if (pValue2->datum.i != 0 && pValue2->datum.i != 1) {
    return invaildFuncParaValueErrMsg(pErrBuf, len, pFunc->functionName);
  }

  pFunc->node.resType = (SDataType){.bytes = tDataTypes[TSDB_DATA_TYPE_DOUBLE].bytes, .type = TSDB_DATA_TYPE_DOUBLE};
  return TSDB_CODE_SUCCESS;
}

static int32_t translateIrate(SFunctionNode* pFunc, char* pErrBuf, int32_t len) {
  if (1 != LIST_LENGTH(pFunc->pParameterList)) {
    return invaildFuncParaNumErrMsg(pErrBuf, len, pFunc->functionName);
  }

  uint8_t colType = ((SExprNode*)nodesListGetNode(pFunc->pParameterList, 0))->resType.type;

  if (!IS_NUMERIC_TYPE(colType)) {
    return invaildFuncParaTypeErrMsg(pErrBuf, len, pFunc->functionName);
  }

  // add database precision as param
  uint8_t dbPrec = pFunc->node.resType.precision;
  addDbPrecisonParam(&pFunc->pParameterList, dbPrec);

  pFunc->node.resType = (SDataType){.bytes = tDataTypes[TSDB_DATA_TYPE_DOUBLE].bytes, .type = TSDB_DATA_TYPE_DOUBLE};
  return TSDB_CODE_SUCCESS;
}

static int32_t translateFirstLast(SFunctionNode* pFunc, char* pErrBuf, int32_t len) {
  // first(col_list) will be rewritten as first(col)
  if (1 != LIST_LENGTH(pFunc->pParameterList)) {
    return TSDB_CODE_SUCCESS;
  }

  pFunc->node.resType = ((SExprNode*)nodesListGetNode(pFunc->pParameterList, 0))->resType;
  return TSDB_CODE_SUCCESS;
}

static int32_t translateFirstLastImpl(SFunctionNode* pFunc, char* pErrBuf, int32_t len, bool isPartial) {
  // first(col_list) will be rewritten as first(col)
  SNode*  pPara = nodesListGetNode(pFunc->pParameterList, 0);
  uint8_t paraType = ((SExprNode*)pPara)->resType.type;
  int32_t paraBytes = ((SExprNode*)pPara)->resType.bytes;
  if (isPartial) {
    pFunc->node.resType =
        (SDataType){.bytes = getFirstLastInfoSize(paraBytes) + VARSTR_HEADER_SIZE, .type = TSDB_DATA_TYPE_BINARY};
  } else {
    if (TSDB_DATA_TYPE_BINARY != paraType) {
      return invaildFuncParaTypeErrMsg(pErrBuf, len, pFunc->functionName);
    }

    pFunc->node.resType = ((SExprNode*)pPara)->resType;
  }
  return TSDB_CODE_SUCCESS;
}

static int32_t translateFirstLastPartial(SFunctionNode* pFunc, char* pErrBuf, int32_t len) {
  return translateFirstLastImpl(pFunc, pErrBuf, len, true);
}

static int32_t translateFirstLastMerge(SFunctionNode* pFunc, char* pErrBuf, int32_t len) {
  return translateFirstLastImpl(pFunc, pErrBuf, len, false);
}

static int32_t translateUniqueMode(SFunctionNode* pFunc, char* pErrBuf, int32_t len, bool isUnique) {
  if (1 != LIST_LENGTH(pFunc->pParameterList)) {
    return invaildFuncParaNumErrMsg(pErrBuf, len, pFunc->functionName);
  }

  SNode* pPara = nodesListGetNode(pFunc->pParameterList, 0);
  if (!nodesExprHasColumn(pPara)) {
    return buildFuncErrMsg(pErrBuf, len, TSDB_CODE_FUNC_FUNTION_ERROR, "The parameters of %s must contain columns",
                           isUnique ? "UNIQUE" : "MODE");
  }

  pFunc->node.resType = ((SExprNode*)pPara)->resType;
  return TSDB_CODE_SUCCESS;
}

static int32_t translateUnique(SFunctionNode* pFunc, char* pErrBuf, int32_t len) {
  return translateUniqueMode(pFunc, pErrBuf, len, true);
}

static int32_t translateMode(SFunctionNode* pFunc, char* pErrBuf, int32_t len) {
  return translateUniqueMode(pFunc, pErrBuf, len, false);
}

static int32_t translateDiff(SFunctionNode* pFunc, char* pErrBuf, int32_t len) {
  int32_t numOfParams = LIST_LENGTH(pFunc->pParameterList);
  if (numOfParams == 0 || numOfParams > 2) {
    return invaildFuncParaNumErrMsg(pErrBuf, len, pFunc->functionName);
  }

  uint8_t colType = ((SExprNode*)nodesListGetNode(pFunc->pParameterList, 0))->resType.type;
  if (!IS_SIGNED_NUMERIC_TYPE(colType) && !IS_FLOAT_TYPE(colType) && TSDB_DATA_TYPE_BOOL != colType) {
    return invaildFuncParaTypeErrMsg(pErrBuf, len, pFunc->functionName);
  }

  // param1
  if (numOfParams == 2) {
    uint8_t paraType = ((SExprNode*)nodesListGetNode(pFunc->pParameterList, 1))->resType.type;
    if (!IS_INTEGER_TYPE(paraType)) {
      return invaildFuncParaTypeErrMsg(pErrBuf, len, pFunc->functionName);
    }

    SNode* pParamNode1 = nodesListGetNode(pFunc->pParameterList, 1);
    if (QUERY_NODE_VALUE != nodeType(pParamNode1)) {
      return invaildFuncParaTypeErrMsg(pErrBuf, len, pFunc->functionName);
    }

    SValueNode* pValue = (SValueNode*)pParamNode1;
    if (pValue->datum.i != 0 && pValue->datum.i != 1) {
      return buildFuncErrMsg(pErrBuf, len, TSDB_CODE_FUNC_FUNTION_ERROR,
                             "Second parameter of DIFF function should be only 0 or 1");
    }

    pValue->notReserved = true;
  }

  uint8_t resType;
  if (IS_SIGNED_NUMERIC_TYPE(colType) || TSDB_DATA_TYPE_BOOL == colType) {
    resType = TSDB_DATA_TYPE_BIGINT;
  } else {
    resType = TSDB_DATA_TYPE_DOUBLE;
  }
  pFunc->node.resType = (SDataType){.bytes = tDataTypes[resType].bytes, .type = resType};
  return TSDB_CODE_SUCCESS;
}

static int32_t translateLength(SFunctionNode* pFunc, char* pErrBuf, int32_t len) {
  if (1 != LIST_LENGTH(pFunc->pParameterList)) {
    return invaildFuncParaNumErrMsg(pErrBuf, len, pFunc->functionName);
  }

  if (!IS_VAR_DATA_TYPE(((SExprNode*)nodesListGetNode(pFunc->pParameterList, 0))->resType.type)) {
    return invaildFuncParaTypeErrMsg(pErrBuf, len, pFunc->functionName);
  }

  pFunc->node.resType = (SDataType){.bytes = tDataTypes[TSDB_DATA_TYPE_BIGINT].bytes, .type = TSDB_DATA_TYPE_BIGINT};
  return TSDB_CODE_SUCCESS;
}

static int32_t translateConcatImpl(SFunctionNode* pFunc, char* pErrBuf, int32_t len, int32_t minParaNum,
                                   int32_t maxParaNum, bool hasSep) {
  int32_t numOfParams = LIST_LENGTH(pFunc->pParameterList);
  if (numOfParams < minParaNum || numOfParams > maxParaNum) {
    return invaildFuncParaNumErrMsg(pErrBuf, len, pFunc->functionName);
  }

  uint8_t resultType = TSDB_DATA_TYPE_BINARY;
  int32_t resultBytes = 0;
  int32_t sepBytes = 0;

  // concat_ws separator should be constant string
  if (hasSep) {
    SNode* pPara = nodesListGetNode(pFunc->pParameterList, 0);
    if (nodeType(pPara) != QUERY_NODE_VALUE) {
      return buildFuncErrMsg(pErrBuf, len, TSDB_CODE_FUNC_FUNTION_ERROR,
                             "The first parameter of CONCAT_WS function can only be constant string");
    }
  }

  /* For concat/concat_ws function, if params have NCHAR type, promote the final result to NCHAR */
  for (int32_t i = 0; i < numOfParams; ++i) {
    SNode*  pPara = nodesListGetNode(pFunc->pParameterList, i);
    uint8_t paraType = ((SExprNode*)pPara)->resType.type;
    if (!IS_VAR_DATA_TYPE(paraType) && !IS_NULL_TYPE(paraType)) {
      return invaildFuncParaTypeErrMsg(pErrBuf, len, pFunc->functionName);
    }
    if (TSDB_DATA_TYPE_NCHAR == paraType) {
      resultType = paraType;
    }
  }

  for (int32_t i = 0; i < numOfParams; ++i) {
    SNode*  pPara = nodesListGetNode(pFunc->pParameterList, i);
    uint8_t paraType = ((SExprNode*)pPara)->resType.type;
    int32_t paraBytes = ((SExprNode*)pPara)->resType.bytes;
    int32_t factor = 1;
    if (IS_NULL_TYPE(paraType)) {
      resultType = TSDB_DATA_TYPE_VARCHAR;
      resultBytes = 0;
      sepBytes = 0;
      break;
    }
    if (TSDB_DATA_TYPE_NCHAR == resultType && TSDB_DATA_TYPE_VARCHAR == paraType) {
      factor *= TSDB_NCHAR_SIZE;
    }
    resultBytes += paraBytes * factor;

    if (i == 0) {
      sepBytes = paraBytes * factor;
    }
  }

  if (hasSep) {
    resultBytes += sepBytes * (numOfParams - 3);
  }

  pFunc->node.resType = (SDataType){.bytes = resultBytes, .type = resultType};
  return TSDB_CODE_SUCCESS;
}

static int32_t translateConcat(SFunctionNode* pFunc, char* pErrBuf, int32_t len) {
  return translateConcatImpl(pFunc, pErrBuf, len, 2, 8, false);
}

static int32_t translateConcatWs(SFunctionNode* pFunc, char* pErrBuf, int32_t len) {
  return translateConcatImpl(pFunc, pErrBuf, len, 3, 9, true);
}

static int32_t translateSubstr(SFunctionNode* pFunc, char* pErrBuf, int32_t len) {
  int32_t numOfParams = LIST_LENGTH(pFunc->pParameterList);
  if (2 != numOfParams && 3 != numOfParams) {
    return invaildFuncParaNumErrMsg(pErrBuf, len, pFunc->functionName);
  }

  SExprNode* pPara0 = (SExprNode*)nodesListGetNode(pFunc->pParameterList, 0);
  SExprNode* p1 = (SExprNode*)nodesListGetNode(pFunc->pParameterList, 1);

  uint8_t para1Type = p1->resType.type;
  if (!IS_VAR_DATA_TYPE(pPara0->resType.type) || !IS_INTEGER_TYPE(para1Type)) {
    return invaildFuncParaTypeErrMsg(pErrBuf, len, pFunc->functionName);
  }

  if (((SValueNode*)p1)->datum.i < 1) {
    return invaildFuncParaValueErrMsg(pErrBuf, len, pFunc->functionName);
  }

  if (3 == numOfParams) {
    SExprNode* p2 = (SExprNode*)nodesListGetNode(pFunc->pParameterList, 2);
    uint8_t    para2Type = p2->resType.type;
    if (!IS_INTEGER_TYPE(para2Type)) {
      return invaildFuncParaTypeErrMsg(pErrBuf, len, pFunc->functionName);
    }

    int64_t v = ((SValueNode*)p1)->datum.i;
    if (v < 0 || v > INT16_MAX) {
      return invaildFuncParaValueErrMsg(pErrBuf, len, pFunc->functionName);
    }
  }

  pFunc->node.resType = (SDataType){.bytes = pPara0->resType.bytes, .type = pPara0->resType.type};
  return TSDB_CODE_SUCCESS;
}

static int32_t translateCast(SFunctionNode* pFunc, char* pErrBuf, int32_t len) {
  // The number of parameters has been limited by the syntax definition

  // The function return type has been set during syntax parsing
  uint8_t para2Type = pFunc->node.resType.type;

  int32_t para2Bytes = pFunc->node.resType.bytes;
  if (IS_VAR_DATA_TYPE(para2Type)) {
    para2Bytes -= VARSTR_HEADER_SIZE;
  }
  if (para2Bytes <= 0 || para2Bytes > 1000) {  // cast dst var type length limits to 1000
    return buildFuncErrMsg(pErrBuf, len, TSDB_CODE_FUNC_FUNTION_ERROR,
                           "CAST function converted length should be in range [0, 1000]");
  }

  // add database precision as param
  uint8_t dbPrec = pFunc->node.resType.precision;
  addDbPrecisonParam(&pFunc->pParameterList, dbPrec);

  return TSDB_CODE_SUCCESS;
}

static int32_t translateToIso8601(SFunctionNode* pFunc, char* pErrBuf, int32_t len) {
  int32_t numOfParams = LIST_LENGTH(pFunc->pParameterList);
  if (1 != numOfParams && 2 != numOfParams) {
    return invaildFuncParaNumErrMsg(pErrBuf, len, pFunc->functionName);
  }

  // param0
  uint8_t paraType = ((SExprNode*)nodesListGetNode(pFunc->pParameterList, 0))->resType.type;
  if (!IS_INTEGER_TYPE(paraType) && TSDB_DATA_TYPE_TIMESTAMP != paraType) {
    return invaildFuncParaTypeErrMsg(pErrBuf, len, pFunc->functionName);
  }

  if (QUERY_NODE_VALUE == nodeType(nodesListGetNode(pFunc->pParameterList, 0))) {
    SValueNode* pValue = (SValueNode*)nodesListGetNode(pFunc->pParameterList, 0);

    if (!validateTimestampDigits(pValue)) {
      pFunc->node.resType = (SDataType){.bytes = 0, .type = TSDB_DATA_TYPE_BINARY};
      return TSDB_CODE_SUCCESS;
    }
  }

  // param1
  if (numOfParams == 2) {
    SValueNode* pValue = (SValueNode*)nodesListGetNode(pFunc->pParameterList, 1);

    if (!validateTimezoneFormat(pValue)) {
      return buildFuncErrMsg(pErrBuf, len, TSDB_CODE_FUNC_FUNTION_ERROR, "Invalid timzone format");
    }
  } else {  // add default client timezone
    addTimezoneParam(pFunc->pParameterList);
  }

  // set result type
  pFunc->node.resType = (SDataType){.bytes = 64, .type = TSDB_DATA_TYPE_BINARY};
  return TSDB_CODE_SUCCESS;
}

static int32_t translateToUnixtimestamp(SFunctionNode* pFunc, char* pErrBuf, int32_t len) {
  if (1 != LIST_LENGTH(pFunc->pParameterList)) {
    return invaildFuncParaNumErrMsg(pErrBuf, len, pFunc->functionName);
  }

  if (!IS_VAR_DATA_TYPE(((SExprNode*)nodesListGetNode(pFunc->pParameterList, 0))->resType.type)) {
    return invaildFuncParaTypeErrMsg(pErrBuf, len, pFunc->functionName);
  }

  // add database precision as param
  uint8_t dbPrec = pFunc->node.resType.precision;
  addDbPrecisonParam(&pFunc->pParameterList, dbPrec);

  pFunc->node.resType = (SDataType){.bytes = tDataTypes[TSDB_DATA_TYPE_BIGINT].bytes, .type = TSDB_DATA_TYPE_BIGINT};
  return TSDB_CODE_SUCCESS;
}

static int32_t translateTimeTruncate(SFunctionNode* pFunc, char* pErrBuf, int32_t len) {
  if (2 != LIST_LENGTH(pFunc->pParameterList)) {
    return invaildFuncParaNumErrMsg(pErrBuf, len, pFunc->functionName);
  }

  uint8_t para1Type = ((SExprNode*)nodesListGetNode(pFunc->pParameterList, 0))->resType.type;
  uint8_t para2Type = ((SExprNode*)nodesListGetNode(pFunc->pParameterList, 1))->resType.type;
  if ((!IS_VAR_DATA_TYPE(para1Type) && !IS_INTEGER_TYPE(para1Type) && TSDB_DATA_TYPE_TIMESTAMP != para1Type) ||
      !IS_INTEGER_TYPE(para2Type)) {
    return invaildFuncParaTypeErrMsg(pErrBuf, len, pFunc->functionName);
  }

  // add database precision as param
  uint8_t dbPrec = pFunc->node.resType.precision;

  int32_t ret = validateTimeUnitParam(dbPrec, (SValueNode*)nodesListGetNode(pFunc->pParameterList, 1));
  if (ret == TIME_UNIT_TOO_SMALL) {
    return buildFuncErrMsg(pErrBuf, len, TSDB_CODE_FUNC_FUNTION_ERROR,
                           "TIMETRUNCATE function time unit parameter should be greater than db precision");
  } else if (ret == TIME_UNIT_INVALID) {
<<<<<<< HEAD
    return buildFuncErrMsg(pErrBuf, len, TSDB_CODE_FUNC_FUNTION_ERROR,
                           "TIMETRUNCATE function time unit parameter should be one of the following: [1b, 1u, 1a, 1s, 1m, 1h, 1d, 1w]");
=======
    return buildFuncErrMsg(
        pErrBuf, len, TSDB_CODE_FUNC_FUNTION_ERROR,
        "TIMETRUNCATE function time unit parameter should be one of the following: [1u, 1a, 1s, 1m, 1h, 1d, 1w]");
>>>>>>> 25480212
  }

  addDbPrecisonParam(&pFunc->pParameterList, dbPrec);

  pFunc->node.resType =
      (SDataType){.bytes = tDataTypes[TSDB_DATA_TYPE_TIMESTAMP].bytes, .type = TSDB_DATA_TYPE_TIMESTAMP};
  return TSDB_CODE_SUCCESS;
}

static int32_t translateTimeDiff(SFunctionNode* pFunc, char* pErrBuf, int32_t len) {
  int32_t numOfParams = LIST_LENGTH(pFunc->pParameterList);
  if (2 != numOfParams && 3 != numOfParams) {
    return invaildFuncParaNumErrMsg(pErrBuf, len, pFunc->functionName);
  }

  for (int32_t i = 0; i < 2; ++i) {
    uint8_t paraType = ((SExprNode*)nodesListGetNode(pFunc->pParameterList, i))->resType.type;
    if (!IS_VAR_DATA_TYPE(paraType) && !IS_INTEGER_TYPE(paraType) && TSDB_DATA_TYPE_TIMESTAMP != paraType) {
      return invaildFuncParaTypeErrMsg(pErrBuf, len, pFunc->functionName);
    }
  }

  if (3 == numOfParams) {
    if (!IS_INTEGER_TYPE(((SExprNode*)nodesListGetNode(pFunc->pParameterList, 2))->resType.type)) {
      return invaildFuncParaTypeErrMsg(pErrBuf, len, pFunc->functionName);
    }
  }

  // add database precision as param
  uint8_t dbPrec = pFunc->node.resType.precision;

  if (3 == numOfParams) {
    int32_t ret = validateTimeUnitParam(dbPrec, (SValueNode*)nodesListGetNode(pFunc->pParameterList, 2));
    if (ret == TIME_UNIT_TOO_SMALL) {
      return buildFuncErrMsg(pErrBuf, len, TSDB_CODE_FUNC_FUNTION_ERROR,
                             "TIMEDIFF function time unit parameter should be greater than db precision");
    } else if (ret == TIME_UNIT_INVALID) {
<<<<<<< HEAD
      return buildFuncErrMsg(pErrBuf, len, TSDB_CODE_FUNC_FUNTION_ERROR,
                             "TIMEDIFF function time unit parameter should be one of the following: [1b, 1u, 1a, 1s, 1m, 1h, 1d, 1w]");
=======
      return buildFuncErrMsg(
          pErrBuf, len, TSDB_CODE_FUNC_FUNTION_ERROR,
          "TIMEDIFF function time unit parameter should be one of the following: [1u, 1a, 1s, 1m, 1h, 1d, 1w]");
>>>>>>> 25480212
    }
  }

  addDbPrecisonParam(&pFunc->pParameterList, dbPrec);

  pFunc->node.resType = (SDataType){.bytes = tDataTypes[TSDB_DATA_TYPE_BIGINT].bytes, .type = TSDB_DATA_TYPE_BIGINT};
  return TSDB_CODE_SUCCESS;
}

static int32_t translateToJson(SFunctionNode* pFunc, char* pErrBuf, int32_t len) {
  if (1 != LIST_LENGTH(pFunc->pParameterList)) {
    return invaildFuncParaNumErrMsg(pErrBuf, len, pFunc->functionName);
  }

  SExprNode* pPara = (SExprNode*)nodesListGetNode(pFunc->pParameterList, 0);
  if (QUERY_NODE_VALUE != nodeType(pPara) || (!IS_VAR_DATA_TYPE(pPara->resType.type))) {
    return invaildFuncParaTypeErrMsg(pErrBuf, len, pFunc->functionName);
  }

  pFunc->node.resType = (SDataType){.bytes = tDataTypes[TSDB_DATA_TYPE_JSON].bytes, .type = TSDB_DATA_TYPE_JSON};
  return TSDB_CODE_SUCCESS;
}

static int32_t translateSelectValue(SFunctionNode* pFunc, char* pErrBuf, int32_t len) {
  pFunc->node.resType = ((SExprNode*)nodesListGetNode(pFunc->pParameterList, 0))->resType;
  return TSDB_CODE_SUCCESS;
}

static int32_t translateBlockDistFunc(SFunctionNode* pFunc, char* pErrBuf, int32_t len) {
  pFunc->node.resType = (SDataType){.bytes = 128, .type = TSDB_DATA_TYPE_VARCHAR};
  return TSDB_CODE_SUCCESS;
}

static int32_t translateBlockDistInfoFunc(SFunctionNode* pFunc, char* pErrBuf, int32_t len) {
  pFunc->node.resType = (SDataType){.bytes = 128, .type = TSDB_DATA_TYPE_VARCHAR};
  return TSDB_CODE_SUCCESS;
}

static int32_t translateGroupKeyFunc(SFunctionNode* pFunc, char* pErrBuf, int32_t len) {
  pFunc->node.resType = ((SExprNode*)nodesListGetNode(pFunc->pParameterList, 0))->resType;
  return TSDB_CODE_SUCCESS;
}

static bool getBlockDistFuncEnv(SFunctionNode* UNUSED_PARAM(pFunc), SFuncExecEnv* pEnv) {
  pEnv->calcMemSize = sizeof(STableBlockDistInfo);
  return true;
}

static int32_t translateGroupKey(SFunctionNode* pFunc, char* pErrBuf, int32_t len) {
  if (1 != LIST_LENGTH(pFunc->pParameterList)) {
    return TSDB_CODE_SUCCESS;
  }

  SNode* pPara = nodesListGetNode(pFunc->pParameterList, 0);
  pFunc->node.resType = ((SExprNode*)pPara)->resType;
  return TSDB_CODE_SUCCESS;
}

static int32_t translateDatabaseFunc(SFunctionNode* pFunc, char* pErrBuf, int32_t len) {
  pFunc->node.resType = (SDataType){.bytes = TSDB_DB_NAME_LEN, .type = TSDB_DATA_TYPE_VARCHAR};
  return TSDB_CODE_SUCCESS;
}

static int32_t translateClientVersionFunc(SFunctionNode* pFunc, char* pErrBuf, int32_t len) {
  pFunc->node.resType = (SDataType){.bytes = TSDB_VERSION_LEN, .type = TSDB_DATA_TYPE_VARCHAR};
  return TSDB_CODE_SUCCESS;
}

static int32_t translateServerVersionFunc(SFunctionNode* pFunc, char* pErrBuf, int32_t len) {
  pFunc->node.resType = (SDataType){.bytes = TSDB_VERSION_LEN, .type = TSDB_DATA_TYPE_VARCHAR};
  return TSDB_CODE_SUCCESS;
}

static int32_t translateServerStatusFunc(SFunctionNode* pFunc, char* pErrBuf, int32_t len) {
  pFunc->node.resType = (SDataType){.bytes = tDataTypes[TSDB_DATA_TYPE_INT].bytes, .type = TSDB_DATA_TYPE_INT};
  return TSDB_CODE_SUCCESS;
}

static int32_t translateCurrentUserFunc(SFunctionNode* pFunc, char* pErrBuf, int32_t len) {
  pFunc->node.resType = (SDataType){.bytes = TSDB_USER_LEN, .type = TSDB_DATA_TYPE_VARCHAR};
  return TSDB_CODE_SUCCESS;
}

static int32_t translateUserFunc(SFunctionNode* pFunc, char* pErrBuf, int32_t len) {
  pFunc->node.resType = (SDataType){.bytes = TSDB_USER_LEN, .type = TSDB_DATA_TYPE_VARCHAR};
  return TSDB_CODE_SUCCESS;
}

// clang-format off
const SBuiltinFuncDefinition funcMgtBuiltins[] = {
  {
    .name = "count",
    .type = FUNCTION_TYPE_COUNT,
    .classification = FUNC_MGT_AGG_FUNC | FUNC_MGT_SPECIAL_DATA_REQUIRED,
    .translateFunc = translateCount,
    .dataRequiredFunc = countDataRequired,
    .getEnvFunc   = getCountFuncEnv,
    .initFunc     = functionSetup,
    .processFunc  = countFunction,
    .finalizeFunc = functionFinalize,
    .invertFunc   = countInvertFunction,
    .combineFunc  = combineFunction,
    .pPartialFunc = "count",
    .pMergeFunc   = "sum"
  },
  {
    .name = "sum",
    .type = FUNCTION_TYPE_SUM,
    .classification = FUNC_MGT_AGG_FUNC | FUNC_MGT_SPECIAL_DATA_REQUIRED,
    .translateFunc = translateSum,
    .dataRequiredFunc = statisDataRequired,
    .getEnvFunc   = getSumFuncEnv,
    .initFunc     = functionSetup,
    .processFunc  = sumFunction,
    .finalizeFunc = functionFinalize,
    .invertFunc   = sumInvertFunction,
    .combineFunc  = sumCombine,
    .pPartialFunc = "sum",
    .pMergeFunc   = "sum"
  },
  {
    .name = "min",
    .type = FUNCTION_TYPE_MIN,
    .classification = FUNC_MGT_AGG_FUNC | FUNC_MGT_SPECIAL_DATA_REQUIRED | FUNC_MGT_SELECT_FUNC,
    .translateFunc = translateInOutNum,
    .dataRequiredFunc = statisDataRequired,
    .getEnvFunc   = getMinmaxFuncEnv,
    .initFunc     = minmaxFunctionSetup,
    .processFunc  = minFunction,
    .finalizeFunc = minmaxFunctionFinalize,
    .combineFunc  = minCombine,
    .pPartialFunc = "min",
    .pMergeFunc   = "min"
  },
  {
    .name = "max",
    .type = FUNCTION_TYPE_MAX,
    .classification = FUNC_MGT_AGG_FUNC | FUNC_MGT_SPECIAL_DATA_REQUIRED | FUNC_MGT_SELECT_FUNC,
    .translateFunc = translateInOutNum,
    .dataRequiredFunc = statisDataRequired,
    .getEnvFunc   = getMinmaxFuncEnv,
    .initFunc     = minmaxFunctionSetup,
    .processFunc  = maxFunction,
    .finalizeFunc = minmaxFunctionFinalize,
    .combineFunc  = maxCombine,
    .pPartialFunc = "max",
    .pMergeFunc   = "max"
  },
  {
    .name = "stddev",
    .type = FUNCTION_TYPE_STDDEV,
    .classification = FUNC_MGT_AGG_FUNC,
    .translateFunc = translateInNumOutDou,
    .getEnvFunc   = getStddevFuncEnv,
    .initFunc     = stddevFunctionSetup,
    .processFunc  = stddevFunction,
    .finalizeFunc = stddevFinalize,
    .invertFunc   = stddevInvertFunction,
    .combineFunc  = stddevCombine,
    .pPartialFunc = "_stddev_partial",
    .pMergeFunc   = "_stddev_merge"
  },
  {
    .name = "_stddev_partial",
    .type = FUNCTION_TYPE_STDDEV_PARTIAL,
    .classification = FUNC_MGT_AGG_FUNC,
    .translateFunc = translateStddevPartial,
    .getEnvFunc   = getStddevFuncEnv,
    .initFunc     = stddevFunctionSetup,
    .processFunc  = stddevFunction,
    .finalizeFunc = stddevPartialFinalize,
    .invertFunc   = stddevInvertFunction,
    .combineFunc  = stddevCombine,
  },
  {
    .name = "_stddev_merge",
    .type = FUNCTION_TYPE_STDDEV_MERGE,
    .classification = FUNC_MGT_AGG_FUNC,
    .translateFunc = translateStddevMerge,
    .getEnvFunc   = getStddevFuncEnv,
    .initFunc     = stddevFunctionSetup,
    .processFunc  = stddevFunctionMerge,
    .finalizeFunc = stddevFinalize,
    .invertFunc   = stddevInvertFunction,
    .combineFunc  = stddevCombine,
  },
  {
    .name = "leastsquares",
    .type = FUNCTION_TYPE_LEASTSQUARES,
    .classification = FUNC_MGT_AGG_FUNC | FUNC_MGT_FORBID_STREAM_FUNC,
    .translateFunc = translateLeastSQR,
    .getEnvFunc   = getLeastSQRFuncEnv,
    .initFunc     = leastSQRFunctionSetup,
    .processFunc  = leastSQRFunction,
    .finalizeFunc = leastSQRFinalize,
    .invertFunc   = NULL,
    .combineFunc  = leastSQRCombine,
  },
  {
    .name = "avg",
    .type = FUNCTION_TYPE_AVG,
    .classification = FUNC_MGT_AGG_FUNC,
    .translateFunc = translateInNumOutDou,
    .dataRequiredFunc = statisDataRequired,
    .getEnvFunc   = getAvgFuncEnv,
    .initFunc     = avgFunctionSetup,
    .processFunc  = avgFunction,
    .finalizeFunc = avgFinalize,
    .invertFunc   = avgInvertFunction,
    .combineFunc  = avgCombine,
    .pPartialFunc = "_avg_partial",
    .pMergeFunc   = "_avg_merge"
  },
  {
    .name = "_avg_partial",
    .type = FUNCTION_TYPE_AVG_PARTIAL,
    .classification = FUNC_MGT_AGG_FUNC,
    .translateFunc = translateAvgPartial,
    .getEnvFunc   = getAvgFuncEnv,
    .initFunc     = avgFunctionSetup,
    .processFunc  = avgFunction,
    .finalizeFunc = avgPartialFinalize,
    .invertFunc   = avgInvertFunction,
    .combineFunc  = avgCombine,
  },
  {
    .name = "_avg_merge",
    .type = FUNCTION_TYPE_AVG_MERGE,
    .classification = FUNC_MGT_AGG_FUNC,
    .translateFunc = translateAvgMerge,
    .getEnvFunc   = getAvgFuncEnv,
    .initFunc     = avgFunctionSetup,
    .processFunc  = avgFunctionMerge,
    .finalizeFunc = avgFinalize,
    .invertFunc   = avgInvertFunction,
    .combineFunc  = avgCombine,
  },
  {
    .name = "percentile",
    .type = FUNCTION_TYPE_PERCENTILE,
    .classification = FUNC_MGT_AGG_FUNC | FUNC_MGT_REPEAT_SCAN_FUNC | FUNC_MGT_FORBID_STREAM_FUNC,
    .translateFunc = translatePercentile,
    .getEnvFunc   = getPercentileFuncEnv,
    .initFunc     = percentileFunctionSetup,
    .processFunc  = percentileFunction,
    .finalizeFunc = percentileFinalize,
    .invertFunc   = NULL,
    .combineFunc  = NULL,
  },
  {
    .name = "apercentile",
    .type = FUNCTION_TYPE_APERCENTILE,
    .classification = FUNC_MGT_AGG_FUNC,
    .translateFunc = translateApercentile,
    .getEnvFunc   = getApercentileFuncEnv,
    .initFunc     = apercentileFunctionSetup,
    .processFunc  = apercentileFunction,
    .finalizeFunc = apercentileFinalize,
    .invertFunc   = NULL,
    .combineFunc  = apercentileCombine,
    .pPartialFunc = "_apercentile_partial",
    .pMergeFunc   = "_apercentile_merge"
  },
  {
    .name = "_apercentile_partial",
    .type = FUNCTION_TYPE_APERCENTILE_PARTIAL,
    .classification = FUNC_MGT_AGG_FUNC,
    .translateFunc = translateApercentilePartial,
    .getEnvFunc   = getApercentileFuncEnv,
    .initFunc     = apercentileFunctionSetup,
    .processFunc  = apercentileFunction,
    .finalizeFunc = apercentilePartialFinalize,
    .invertFunc   = NULL,
    .combineFunc = apercentileCombine,
  },
  {
    .name = "_apercentile_merge",
    .type = FUNCTION_TYPE_APERCENTILE_MERGE,
    .classification = FUNC_MGT_AGG_FUNC,
    .translateFunc = translateApercentileMerge,
    .getEnvFunc   = getApercentileFuncEnv,
    .initFunc     = functionSetup,
    .processFunc  = apercentileFunctionMerge,
    .finalizeFunc = apercentileFinalize,
    .invertFunc   = NULL,
    .combineFunc = apercentileCombine,
  },
  {
    .name = "top",
    .type = FUNCTION_TYPE_TOP,
    .classification = FUNC_MGT_AGG_FUNC | FUNC_MGT_SELECT_FUNC | FUNC_MGT_INDEFINITE_ROWS_FUNC | FUNC_MGT_FORBID_STREAM_FUNC,
    .translateFunc = translateTopBot,
    .getEnvFunc   = getTopBotFuncEnv,
    .initFunc     = topBotFunctionSetup,
    .processFunc  = topFunction,
    .finalizeFunc = topBotFinalize,
    .combineFunc  = topCombine,
    .pPartialFunc = "top",
    .pMergeFunc   = "top",
    .createMergeParaFuc = topBotCreateMergePara
  },
  {
    .name = "bottom",
    .type = FUNCTION_TYPE_BOTTOM,
    .classification = FUNC_MGT_AGG_FUNC | FUNC_MGT_SELECT_FUNC | FUNC_MGT_INDEFINITE_ROWS_FUNC | FUNC_MGT_FORBID_STREAM_FUNC,
    .translateFunc = translateTopBot,
    .getEnvFunc   = getTopBotFuncEnv,
    .initFunc     = topBotFunctionSetup,
    .processFunc  = bottomFunction,
    .finalizeFunc = topBotFinalize,
    .combineFunc  = bottomCombine,
    .pPartialFunc = "bottom",
    .pMergeFunc   = "bottom",
    .createMergeParaFuc = topBotCreateMergePara
  },
  {
    .name = "spread",
    .type = FUNCTION_TYPE_SPREAD,
    .classification = FUNC_MGT_AGG_FUNC,
    .translateFunc = translateSpread,
    .dataRequiredFunc = statisDataRequired,
    .getEnvFunc   = getSpreadFuncEnv,
    .initFunc     = spreadFunctionSetup,
    .processFunc  = spreadFunction,
    .finalizeFunc = spreadFinalize,
    .invertFunc   = NULL,
    .combineFunc  = spreadCombine,
    .pPartialFunc = "_spread_partial",
    .pMergeFunc   = "_spread_merge"
  },
  {
    .name = "_spread_partial",
    .type = FUNCTION_TYPE_SPREAD_PARTIAL,
    .classification = FUNC_MGT_AGG_FUNC,
    .translateFunc = translateSpreadPartial,
    .dataRequiredFunc = statisDataRequired,
    .getEnvFunc   = getSpreadFuncEnv,
    .initFunc     = spreadFunctionSetup,
    .processFunc  = spreadFunction,
    .finalizeFunc = spreadPartialFinalize,
    .invertFunc   = NULL,
    .combineFunc  = spreadCombine,
  },
  {
    .name = "_spread_merge",
    .type = FUNCTION_TYPE_SPREAD_MERGE,
    .classification = FUNC_MGT_AGG_FUNC,
    .translateFunc = translateSpreadMerge,
    .dataRequiredFunc = statisDataRequired,
    .getEnvFunc   = getSpreadFuncEnv,
    .initFunc     = spreadFunctionSetup,
    .processFunc  = spreadFunctionMerge,
    .finalizeFunc = spreadFinalize,
    .invertFunc   = NULL,
    .combineFunc  = spreadCombine,
  },
  {
    .name = "elapsed",
    .type = FUNCTION_TYPE_ELAPSED,
    .classification = FUNC_MGT_AGG_FUNC | FUNC_MGT_TIMELINE_FUNC | FUNC_MGT_INTERVAL_INTERPO_FUNC | FUNC_MGT_FORBID_STREAM_FUNC,
    .dataRequiredFunc = statisDataRequired,
    .translateFunc = translateElapsed,
    .getEnvFunc   = getElapsedFuncEnv,
    .initFunc     = elapsedFunctionSetup,
    .processFunc  = elapsedFunction,
    .finalizeFunc = elapsedFinalize,
    .invertFunc   = NULL,
    .combineFunc  = elapsedCombine,
    //.pPartialFunc = "_elapsed_partial",
    //.pMergeFunc   = "_elapsed_merge"
  },
  {
    .name = "_elapsed_partial",
    .type = FUNCTION_TYPE_ELAPSED,
    .classification = FUNC_MGT_AGG_FUNC,
    .dataRequiredFunc = statisDataRequired,
    .translateFunc = translateElapsedPartial,
    .getEnvFunc   = getElapsedFuncEnv,
    .initFunc     = elapsedFunctionSetup,
    .processFunc  = elapsedFunction,
    .finalizeFunc = elapsedPartialFinalize,
    .invertFunc   = NULL,
    .combineFunc  = elapsedCombine,
  },
  {
    .name = "_elapsed_merge",
    .type = FUNCTION_TYPE_ELAPSED,
    .classification = FUNC_MGT_AGG_FUNC,
    .dataRequiredFunc = statisDataRequired,
    .translateFunc = translateElapsedMerge,
    .getEnvFunc   = getElapsedFuncEnv,
    .initFunc     = elapsedFunctionSetup,
    .processFunc  = elapsedFunctionMerge,
    .finalizeFunc = elapsedFinalize,
    .invertFunc   = NULL,
    .combineFunc  = elapsedCombine,
  },
  {
    .name = "interp",
    .type = FUNCTION_TYPE_INTERP,
    .classification = FUNC_MGT_TIMELINE_FUNC | FUNC_MGT_INTERVAL_INTERPO_FUNC | FUNC_MGT_IMPLICIT_TS_FUNC,
    .translateFunc = translateFirstLast,
    .getEnvFunc    = getSelectivityFuncEnv,
    .initFunc      = functionSetup,
    .processFunc   = NULL,
    .finalizeFunc  = NULL
  },
  {
    .name = "derivative",
    .type = FUNCTION_TYPE_DERIVATIVE,
    .classification = FUNC_MGT_INDEFINITE_ROWS_FUNC | FUNC_MGT_TIMELINE_FUNC | FUNC_MGT_IMPLICIT_TS_FUNC,
    .translateFunc = translateDerivative,
    .getEnvFunc   = getDerivativeFuncEnv,
    .initFunc     = derivativeFuncSetup,
    .processFunc  = derivativeFunction,
    .finalizeFunc = functionFinalize
  },
  {
    .name = "irate",
    .type = FUNCTION_TYPE_IRATE,
    .classification = FUNC_MGT_AGG_FUNC | FUNC_MGT_TIMELINE_FUNC | FUNC_MGT_IMPLICIT_TS_FUNC,
    .translateFunc = translateIrate,
    .getEnvFunc   = getIrateFuncEnv,
    .initFunc     = irateFuncSetup,
    .processFunc  = irateFunction,
    .finalizeFunc = irateFinalize
  },
  {
    .name = "last_row",
    .type = FUNCTION_TYPE_LAST_ROW,
    .classification = FUNC_MGT_AGG_FUNC | FUNC_MGT_SELECT_FUNC | FUNC_MGT_MULTI_RES_FUNC | FUNC_MGT_TIMELINE_FUNC | FUNC_MGT_IMPLICIT_TS_FUNC,
    .translateFunc = translateFirstLast,
    .getEnvFunc   = getFirstLastFuncEnv,
    .initFunc     = functionSetup,
    .processFunc  = lastRowFunction,
    .finalizeFunc = lastRowFinalize,
  },
  {
    .name = "_cache_last_row",
    .type = FUNCTION_TYPE_CACHE_LAST_ROW,
    .classification = FUNC_MGT_AGG_FUNC | FUNC_MGT_MULTI_RES_FUNC | FUNC_MGT_TIMELINE_FUNC | FUNC_MGT_IMPLICIT_TS_FUNC,
    .translateFunc = translateLastRow,
    .getEnvFunc   = getMinmaxFuncEnv,
    .initFunc     = minmaxFunctionSetup,
    .processFunc  = maxFunction,
    .finalizeFunc = functionFinalize
  },
  {
    .name = "first",
    .type = FUNCTION_TYPE_FIRST,
    .classification = FUNC_MGT_AGG_FUNC | FUNC_MGT_SELECT_FUNC | FUNC_MGT_MULTI_RES_FUNC | FUNC_MGT_TIMELINE_FUNC | FUNC_MGT_IMPLICIT_TS_FUNC,
    .translateFunc = translateFirstLast,
    .getEnvFunc   = getFirstLastFuncEnv,
    .initFunc     = functionSetup,
    .processFunc  = firstFunction,
    .finalizeFunc = firstLastFinalize,
    .pPartialFunc = "_first_partial",
    .pMergeFunc   = "_first_merge",
    .combineFunc  = firstCombine,
  },
  {
    .name = "_first_partial",
    .type = FUNCTION_TYPE_FIRST_PARTIAL,
    .classification = FUNC_MGT_AGG_FUNC | FUNC_MGT_SELECT_FUNC | FUNC_MGT_MULTI_RES_FUNC | FUNC_MGT_TIMELINE_FUNC | FUNC_MGT_IMPLICIT_TS_FUNC,
    .translateFunc = translateFirstLastPartial,
    .getEnvFunc   = getFirstLastFuncEnv,
    .initFunc     = functionSetup,
    .processFunc  = firstFunction,
    .finalizeFunc = firstLastPartialFinalize,
    .combineFunc  = firstCombine,
  },
  {
    .name = "_first_merge",
    .type = FUNCTION_TYPE_FIRST_MERGE,
    .classification = FUNC_MGT_AGG_FUNC | FUNC_MGT_SELECT_FUNC | FUNC_MGT_MULTI_RES_FUNC | FUNC_MGT_TIMELINE_FUNC | FUNC_MGT_IMPLICIT_TS_FUNC,
    .translateFunc = translateFirstLastMerge,
    .getEnvFunc   = getFirstLastFuncEnv,
    .initFunc     = functionSetup,
    .processFunc  = firstFunctionMerge,
    .finalizeFunc = firstLastFinalize,
    .combineFunc  = firstCombine,
  },
  {
    .name = "last",
    .type = FUNCTION_TYPE_LAST,
    .classification = FUNC_MGT_AGG_FUNC | FUNC_MGT_SELECT_FUNC | FUNC_MGT_MULTI_RES_FUNC | FUNC_MGT_TIMELINE_FUNC | FUNC_MGT_IMPLICIT_TS_FUNC,
    .translateFunc = translateFirstLast,
    .getEnvFunc   = getFirstLastFuncEnv,
    .initFunc     = functionSetup,
    .processFunc  = lastFunction,
    .finalizeFunc = firstLastFinalize,
    .pPartialFunc = "_last_partial",
    .pMergeFunc   = "_last_merge",
    .combineFunc  = lastCombine,
  },
  {
    .name = "_last_partial",
    .type = FUNCTION_TYPE_LAST_PARTIAL,
    .classification = FUNC_MGT_AGG_FUNC | FUNC_MGT_SELECT_FUNC | FUNC_MGT_MULTI_RES_FUNC | FUNC_MGT_TIMELINE_FUNC | FUNC_MGT_IMPLICIT_TS_FUNC,
    .translateFunc = translateFirstLastPartial,
    .getEnvFunc   = getFirstLastFuncEnv,
    .initFunc     = functionSetup,
    .processFunc  = lastFunction,
    .finalizeFunc = firstLastPartialFinalize,
    .combineFunc  = lastCombine,
  },
  {
    .name = "_last_merge",
    .type = FUNCTION_TYPE_LAST_MERGE,
    .classification = FUNC_MGT_AGG_FUNC | FUNC_MGT_SELECT_FUNC | FUNC_MGT_MULTI_RES_FUNC | FUNC_MGT_TIMELINE_FUNC | FUNC_MGT_IMPLICIT_TS_FUNC,
    .translateFunc = translateFirstLastMerge,
    .getEnvFunc   = getFirstLastFuncEnv,
    .initFunc     = functionSetup,
    .processFunc  = lastFunctionMerge,
    .finalizeFunc = firstLastFinalize,
    .combineFunc  = lastCombine,
  },
  {
    .name = "twa",
    .type = FUNCTION_TYPE_TWA,
    .classification = FUNC_MGT_AGG_FUNC | FUNC_MGT_TIMELINE_FUNC | FUNC_MGT_INTERVAL_INTERPO_FUNC | FUNC_MGT_FORBID_STREAM_FUNC | FUNC_MGT_IMPLICIT_TS_FUNC,
    .translateFunc = translateInNumOutDou,
    .dataRequiredFunc = statisDataRequired,
    .getEnvFunc    = getTwaFuncEnv,
    .initFunc      = twaFunctionSetup,
    .processFunc   = twaFunction,
    .finalizeFunc  = twaFinalize
  },
  {
    .name = "histogram",
    .type = FUNCTION_TYPE_HISTOGRAM,
    .classification = FUNC_MGT_AGG_FUNC | FUNC_MGT_INDEFINITE_ROWS_FUNC | FUNC_MGT_FORBID_FILL_FUNC,
    .translateFunc = translateHistogram,
    .getEnvFunc   = getHistogramFuncEnv,
    .initFunc     = histogramFunctionSetup,
    .processFunc  = histogramFunction,
    .finalizeFunc = histogramFinalize,
    .invertFunc   = NULL,
    .combineFunc  = histogramCombine,
    .pPartialFunc = "_histogram_partial",
    .pMergeFunc   = "_histogram_merge",
  },
  {
    .name = "_histogram_partial",
    .type = FUNCTION_TYPE_HISTOGRAM_PARTIAL,
    .classification = FUNC_MGT_AGG_FUNC,
    .translateFunc = translateHistogramPartial,
    .getEnvFunc   = getHistogramFuncEnv,
    .initFunc     = histogramFunctionSetup,
    .processFunc  = histogramFunction,
    .finalizeFunc = histogramPartialFinalize,
    .invertFunc   = NULL,
    .combineFunc  = histogramCombine,
  },
  {
    .name = "_histogram_merge",
    .type = FUNCTION_TYPE_HISTOGRAM_MERGE,
    .classification = FUNC_MGT_AGG_FUNC,
    .translateFunc = translateHistogramMerge,
    .getEnvFunc   = getHistogramFuncEnv,
    .initFunc     = functionSetup,
    .processFunc  = histogramFunctionMerge,
    .finalizeFunc = histogramFinalize,
    .invertFunc   = NULL,
    .combineFunc  = histogramCombine,
  },
  {
    .name = "hyperloglog",
    .type = FUNCTION_TYPE_HYPERLOGLOG,
    .classification = FUNC_MGT_AGG_FUNC,
    .translateFunc = translateHLL,
    .getEnvFunc   = getHLLFuncEnv,
    .initFunc     = functionSetup,
    .processFunc  = hllFunction,
    .finalizeFunc = hllFinalize,
    .invertFunc   = NULL,
    .combineFunc  = hllCombine,
    .pPartialFunc = "_hyperloglog_partial",
    .pMergeFunc   = "_hyperloglog_merge"
  },
  {
    .name = "_hyperloglog_partial",
    .type = FUNCTION_TYPE_HYPERLOGLOG_PARTIAL,
    .classification = FUNC_MGT_AGG_FUNC,
    .translateFunc = translateHLLPartial,
    .getEnvFunc   = getHLLFuncEnv,
    .initFunc     = functionSetup,
    .processFunc  = hllFunction,
    .finalizeFunc = hllPartialFinalize,
    .invertFunc   = NULL,
    .combineFunc  = hllCombine,
  },
  {
    .name = "_hyperloglog_merge",
    .type = FUNCTION_TYPE_HYPERLOGLOG_MERGE,
    .classification = FUNC_MGT_AGG_FUNC,
    .translateFunc = translateHLLMerge,
    .getEnvFunc   = getHLLFuncEnv,
    .initFunc     = functionSetup,
    .processFunc  = hllFunctionMerge,
    .finalizeFunc = hllFinalize,
    .invertFunc   = NULL,
    .combineFunc  = hllCombine,
  },
  {
    .name = "diff",
    .type = FUNCTION_TYPE_DIFF,
    .classification = FUNC_MGT_INDEFINITE_ROWS_FUNC | FUNC_MGT_TIMELINE_FUNC | FUNC_MGT_FORBID_STREAM_FUNC | FUNC_MGT_FORBID_WINDOW_FUNC,
    .translateFunc = translateDiff,
    .getEnvFunc   = getDiffFuncEnv,
    .initFunc     = diffFunctionSetup,
    .processFunc  = diffFunction,
    .finalizeFunc = functionFinalize
  },
  {
    .name = "statecount",
    .type = FUNCTION_TYPE_STATE_COUNT,
    .classification = FUNC_MGT_INDEFINITE_ROWS_FUNC | FUNC_MGT_TIMELINE_FUNC | FUNC_MGT_FORBID_STREAM_FUNC | FUNC_MGT_FORBID_WINDOW_FUNC,
    .translateFunc = translateStateCount,
    .getEnvFunc   = getStateFuncEnv,
    .initFunc     = functionSetup,
    .processFunc  = stateCountFunction,
    .finalizeFunc = NULL
  },
  {
    .name = "stateduration",
    .type = FUNCTION_TYPE_STATE_DURATION,
    .classification = FUNC_MGT_INDEFINITE_ROWS_FUNC | FUNC_MGT_TIMELINE_FUNC | FUNC_MGT_IMPLICIT_TS_FUNC | FUNC_MGT_FORBID_STREAM_FUNC | FUNC_MGT_FORBID_WINDOW_FUNC,
    .translateFunc = translateStateDuration,
    .getEnvFunc   = getStateFuncEnv,
    .initFunc     = functionSetup,
    .processFunc  = stateDurationFunction,
    .finalizeFunc = NULL
  },
  {
    .name = "csum",
    .type = FUNCTION_TYPE_CSUM,
    .classification = FUNC_MGT_INDEFINITE_ROWS_FUNC | FUNC_MGT_TIMELINE_FUNC | FUNC_MGT_FORBID_STREAM_FUNC | FUNC_MGT_FORBID_WINDOW_FUNC,
    .translateFunc = translateCsum,
    .getEnvFunc   = getCsumFuncEnv,
    .initFunc     = functionSetup,
    .processFunc  = csumFunction,
    .finalizeFunc = NULL
  },
  {
    .name = "mavg",
    .type = FUNCTION_TYPE_MAVG,
    .classification = FUNC_MGT_INDEFINITE_ROWS_FUNC | FUNC_MGT_TIMELINE_FUNC | FUNC_MGT_FORBID_STREAM_FUNC | FUNC_MGT_FORBID_WINDOW_FUNC,
    .translateFunc = translateMavg,
    .getEnvFunc   = getMavgFuncEnv,
    .initFunc     = mavgFunctionSetup,
    .processFunc  = mavgFunction,
    .finalizeFunc = NULL
  },
  {
    .name = "sample",
    .type = FUNCTION_TYPE_SAMPLE,
    .classification = FUNC_MGT_AGG_FUNC | FUNC_MGT_SELECT_FUNC | FUNC_MGT_INDEFINITE_ROWS_FUNC | FUNC_MGT_FORBID_STREAM_FUNC,
    .translateFunc = translateSample,
    .getEnvFunc   = getSampleFuncEnv,
    .initFunc     = sampleFunctionSetup,
    .processFunc  = sampleFunction,
    .finalizeFunc = sampleFinalize
  },
  {
    .name = "tail",
    .type = FUNCTION_TYPE_TAIL,
    .classification = FUNC_MGT_SELECT_FUNC | FUNC_MGT_INDEFINITE_ROWS_FUNC | FUNC_MGT_TIMELINE_FUNC | FUNC_MGT_FORBID_STREAM_FUNC | 
                      FUNC_MGT_FORBID_WINDOW_FUNC | FUNC_MGT_FORBID_GROUP_BY_FUNC | FUNC_MGT_IMPLICIT_TS_FUNC,
    .translateFunc = translateTail,
    .getEnvFunc   = getTailFuncEnv,
    .initFunc     = tailFunctionSetup,
    .processFunc  = tailFunction,
    .finalizeFunc = NULL
  },
  {
    .name = "unique",
    .type = FUNCTION_TYPE_UNIQUE,
    .classification = FUNC_MGT_SELECT_FUNC | FUNC_MGT_INDEFINITE_ROWS_FUNC | FUNC_MGT_TIMELINE_FUNC | 
                      FUNC_MGT_FORBID_STREAM_FUNC | FUNC_MGT_FORBID_WINDOW_FUNC | FUNC_MGT_FORBID_GROUP_BY_FUNC | FUNC_MGT_IMPLICIT_TS_FUNC,
    .translateFunc = translateUnique,
    .getEnvFunc   = getUniqueFuncEnv,
    .initFunc     = uniqueFunctionSetup,
    .processFunc  = uniqueFunction,
    .finalizeFunc = NULL
  },
  {
    .name = "mode",
    .type = FUNCTION_TYPE_MODE,
    .classification = FUNC_MGT_AGG_FUNC,
    .translateFunc = translateMode,
    .getEnvFunc   = getModeFuncEnv,
    .initFunc     = modeFunctionSetup,
    .processFunc  = modeFunction,
    .finalizeFunc = modeFinalize,
  },
  {
    .name = "abs",
    .type = FUNCTION_TYPE_ABS,
    .classification = FUNC_MGT_SCALAR_FUNC,
    .translateFunc = translateInOutNum,
    .getEnvFunc   = NULL,
    .initFunc     = NULL,
    .sprocessFunc = absFunction,
    .finalizeFunc = NULL
  },
  {
    .name = "log",
    .type = FUNCTION_TYPE_LOG,
    .classification = FUNC_MGT_SCALAR_FUNC,
    .translateFunc = translateLogarithm,
    .getEnvFunc   = NULL,
    .initFunc     = NULL,
    .sprocessFunc = logFunction,
    .finalizeFunc = NULL
  },
  {
    .name = "pow",
    .type = FUNCTION_TYPE_POW,
    .classification = FUNC_MGT_SCALAR_FUNC,
    .translateFunc = translateIn2NumOutDou,
    .getEnvFunc   = NULL,
    .initFunc     = NULL,
    .sprocessFunc = powFunction,
    .finalizeFunc = NULL
  },
  {
    .name = "sqrt",
    .type = FUNCTION_TYPE_SQRT,
    .classification = FUNC_MGT_SCALAR_FUNC,
    .translateFunc = translateInNumOutDou,
    .getEnvFunc   = NULL,
    .initFunc     = NULL,
    .sprocessFunc = sqrtFunction,
    .finalizeFunc = NULL
  },
  {
    .name = "ceil",
    .type = FUNCTION_TYPE_CEIL,
    .classification = FUNC_MGT_SCALAR_FUNC,
    .translateFunc = translateInOutNum,
    .getEnvFunc   = NULL,
    .initFunc     = NULL,
    .sprocessFunc = ceilFunction,
    .finalizeFunc = NULL
  },
  {
    .name = "floor",
    .type = FUNCTION_TYPE_FLOOR,
    .classification = FUNC_MGT_SCALAR_FUNC,
    .translateFunc = translateInOutNum,
    .getEnvFunc   = NULL,
    .initFunc     = NULL,
    .sprocessFunc = floorFunction,
    .finalizeFunc = NULL
  },
  {
    .name = "round",
    .type = FUNCTION_TYPE_ROUND,
    .classification = FUNC_MGT_SCALAR_FUNC,
    .translateFunc = translateInOutNum,
    .getEnvFunc   = NULL,
    .initFunc     = NULL,
    .sprocessFunc = roundFunction,
    .finalizeFunc = NULL
  },
  {
    .name = "sin",
    .type = FUNCTION_TYPE_SIN,
    .classification = FUNC_MGT_SCALAR_FUNC,
    .translateFunc = translateInNumOutDou,
    .getEnvFunc   = NULL,
    .initFunc     = NULL,
    .sprocessFunc = sinFunction,
    .finalizeFunc = NULL
  },
  {
    .name = "cos",
    .type = FUNCTION_TYPE_COS,
    .classification = FUNC_MGT_SCALAR_FUNC,
    .translateFunc = translateInNumOutDou,
    .getEnvFunc   = NULL,
    .initFunc     = NULL,
    .sprocessFunc = cosFunction,
    .finalizeFunc = NULL
  },
  {
    .name = "tan",
    .type = FUNCTION_TYPE_TAN,
    .classification = FUNC_MGT_SCALAR_FUNC,
    .translateFunc = translateInNumOutDou,
    .getEnvFunc   = NULL,
    .initFunc     = NULL,
    .sprocessFunc = tanFunction,
    .finalizeFunc = NULL
  },
  {
    .name = "asin",
    .type = FUNCTION_TYPE_ASIN,
    .classification = FUNC_MGT_SCALAR_FUNC,
    .translateFunc = translateInNumOutDou,
    .getEnvFunc   = NULL,
    .initFunc     = NULL,
    .sprocessFunc = asinFunction,
    .finalizeFunc = NULL
  },
  {
    .name = "acos",
    .type = FUNCTION_TYPE_ACOS,
    .classification = FUNC_MGT_SCALAR_FUNC,
    .translateFunc = translateInNumOutDou,
    .getEnvFunc   = NULL,
    .initFunc     = NULL,
    .sprocessFunc = acosFunction,
    .finalizeFunc = NULL
  },
  {
    .name = "atan",
    .type = FUNCTION_TYPE_ATAN,
    .classification = FUNC_MGT_SCALAR_FUNC,
    .translateFunc = translateInNumOutDou,
    .getEnvFunc   = NULL,
    .initFunc     = NULL,
    .sprocessFunc = atanFunction,
    .finalizeFunc = NULL
  },
  {
    .name = "length",
    .type = FUNCTION_TYPE_LENGTH,
    .classification = FUNC_MGT_SCALAR_FUNC | FUNC_MGT_STRING_FUNC,
    .translateFunc = translateLength,
    .getEnvFunc   = NULL,
    .initFunc     = NULL,
    .sprocessFunc = lengthFunction,
    .finalizeFunc = NULL
  },
  {
    .name = "char_length",
    .type = FUNCTION_TYPE_CHAR_LENGTH,
    .classification = FUNC_MGT_SCALAR_FUNC | FUNC_MGT_STRING_FUNC,
    .translateFunc = translateLength,
    .getEnvFunc   = NULL,
    .initFunc     = NULL,
    .sprocessFunc = charLengthFunction,
    .finalizeFunc = NULL
  },
  {
    .name = "concat",
    .type = FUNCTION_TYPE_CONCAT,
    .classification = FUNC_MGT_SCALAR_FUNC | FUNC_MGT_STRING_FUNC,
    .translateFunc = translateConcat,
    .getEnvFunc   = NULL,
    .initFunc     = NULL,
    .sprocessFunc = concatFunction,
    .finalizeFunc = NULL
  },
  {
    .name = "concat_ws",
    .type = FUNCTION_TYPE_CONCAT_WS,
    .classification = FUNC_MGT_SCALAR_FUNC | FUNC_MGT_STRING_FUNC,
    .translateFunc = translateConcatWs,
    .getEnvFunc   = NULL,
    .initFunc     = NULL,
    .sprocessFunc = concatWsFunction,
    .finalizeFunc = NULL
  },
  {
    .name = "lower",
    .type = FUNCTION_TYPE_LOWER,
    .classification = FUNC_MGT_SCALAR_FUNC | FUNC_MGT_STRING_FUNC,
    .translateFunc = translateInOutStr,
    .getEnvFunc   = NULL,
    .initFunc     = NULL,
    .sprocessFunc = lowerFunction,
    .finalizeFunc = NULL
  },
  {
    .name = "upper",
    .type = FUNCTION_TYPE_UPPER,
    .classification = FUNC_MGT_SCALAR_FUNC | FUNC_MGT_STRING_FUNC,
    .translateFunc = translateInOutStr,
    .getEnvFunc   = NULL,
    .initFunc     = NULL,
    .sprocessFunc = upperFunction,
    .finalizeFunc = NULL
  },
  {
    .name = "ltrim",
    .type = FUNCTION_TYPE_LTRIM,
    .classification = FUNC_MGT_SCALAR_FUNC | FUNC_MGT_STRING_FUNC,
    .translateFunc = translateInOutStr,
    .getEnvFunc   = NULL,
    .initFunc     = NULL,
    .sprocessFunc = ltrimFunction,
    .finalizeFunc = NULL
  },
  {
    .name = "rtrim",
    .type = FUNCTION_TYPE_RTRIM,
    .classification = FUNC_MGT_SCALAR_FUNC | FUNC_MGT_STRING_FUNC,
    .translateFunc = translateInOutStr,
    .getEnvFunc   = NULL,
    .initFunc     = NULL,
    .sprocessFunc = rtrimFunction,
    .finalizeFunc = NULL
  },
  {
    .name = "substr",
    .type = FUNCTION_TYPE_SUBSTR,
    .classification = FUNC_MGT_SCALAR_FUNC | FUNC_MGT_STRING_FUNC,
    .translateFunc = translateSubstr,
    .getEnvFunc   = NULL,
    .initFunc     = NULL,
    .sprocessFunc = substrFunction,
    .finalizeFunc = NULL
  },
  {
    .name = "cast",
    .type = FUNCTION_TYPE_CAST,
    .classification = FUNC_MGT_SCALAR_FUNC,
    .translateFunc = translateCast,
    .getEnvFunc   = NULL,
    .initFunc     = NULL,
    .sprocessFunc = castFunction,
    .finalizeFunc = NULL
  },
  {
    .name = "to_iso8601",
    .type = FUNCTION_TYPE_TO_ISO8601,
    .classification = FUNC_MGT_SCALAR_FUNC,
    .translateFunc = translateToIso8601,
    .getEnvFunc   = NULL,
    .initFunc     = NULL,
    .sprocessFunc = toISO8601Function,
    .finalizeFunc = NULL
  },
  {
    .name = "to_unixtimestamp",
    .type = FUNCTION_TYPE_TO_UNIXTIMESTAMP,
    .classification = FUNC_MGT_SCALAR_FUNC,
    .translateFunc = translateToUnixtimestamp,
    .getEnvFunc   = NULL,
    .initFunc     = NULL,
    .sprocessFunc = toUnixtimestampFunction,
    .finalizeFunc = NULL
  },
  {
    .name = "timetruncate",
    .type = FUNCTION_TYPE_TIMETRUNCATE,
    .classification = FUNC_MGT_SCALAR_FUNC,
    .translateFunc = translateTimeTruncate,
    .getEnvFunc   = NULL,
    .initFunc     = NULL,
    .sprocessFunc = timeTruncateFunction,
    .finalizeFunc = NULL
  },
  {
    .name = "timediff",
    .type = FUNCTION_TYPE_TIMEDIFF,
    .classification = FUNC_MGT_SCALAR_FUNC,
    .translateFunc = translateTimeDiff,
    .getEnvFunc   = NULL,
    .initFunc     = NULL,
    .sprocessFunc = timeDiffFunction,
    .finalizeFunc = NULL
  },
  {
    .name = "now",
    .type = FUNCTION_TYPE_NOW,
    .classification = FUNC_MGT_SCALAR_FUNC | FUNC_MGT_DATETIME_FUNC,
    .translateFunc = translateNowToday,
    .getEnvFunc   = NULL,
    .initFunc     = NULL,
    .sprocessFunc = nowFunction,
    .finalizeFunc = NULL
  },
  {
    .name = "today",
    .type = FUNCTION_TYPE_TODAY,
    .classification = FUNC_MGT_SCALAR_FUNC | FUNC_MGT_DATETIME_FUNC,
    .translateFunc = translateNowToday,
    .getEnvFunc   = NULL,
    .initFunc     = NULL,
    .sprocessFunc = todayFunction,
    .finalizeFunc = NULL
  },
  {
    .name = "timezone",
    .type = FUNCTION_TYPE_TIMEZONE,
    .classification = FUNC_MGT_SCALAR_FUNC,
    .translateFunc = translateTimezone,
    .getEnvFunc   = NULL,
    .initFunc     = NULL,
    .sprocessFunc = timezoneFunction,
    .finalizeFunc = NULL
  },
  {
    .name = "tbname",
    .type = FUNCTION_TYPE_TBNAME,
    .classification = FUNC_MGT_PSEUDO_COLUMN_FUNC | FUNC_MGT_SCAN_PC_FUNC,
    .translateFunc = translateTbnameColumn,
    .getEnvFunc   = NULL,
    .initFunc     = NULL,
    .sprocessFunc = qTbnameFunction,
    .finalizeFunc = NULL
  },
  {
    .name = "_qstartts",
    .type = FUNCTION_TYPE_QSTARTTS,
    .classification = FUNC_MGT_PSEUDO_COLUMN_FUNC | FUNC_MGT_WINDOW_PC_FUNC,
    .translateFunc = translateTimePseudoColumn,
    .getEnvFunc   = getTimePseudoFuncEnv,
    .initFunc     = NULL,
    .sprocessFunc = qStartTsFunction,
    .finalizeFunc = NULL
  },
  {
    .name = "_qendts",
    .type = FUNCTION_TYPE_QENDTS,
    .classification = FUNC_MGT_PSEUDO_COLUMN_FUNC | FUNC_MGT_WINDOW_PC_FUNC,
    .translateFunc = translateTimePseudoColumn,
    .getEnvFunc   = getTimePseudoFuncEnv,
    .initFunc     = NULL,
    .sprocessFunc = qEndTsFunction,
    .finalizeFunc = NULL
  },
  {
    .name = "_wstartts",
    .type = FUNCTION_TYPE_WSTARTTS,
    .classification = FUNC_MGT_PSEUDO_COLUMN_FUNC | FUNC_MGT_WINDOW_PC_FUNC,
    .translateFunc = translateTimePseudoColumn,
    .getEnvFunc   = getTimePseudoFuncEnv,
    .initFunc     = NULL,
    .sprocessFunc = winStartTsFunction,
    .finalizeFunc = NULL
  },
  {
    .name = "_wendts",
    .type = FUNCTION_TYPE_WENDTS,
    .classification = FUNC_MGT_PSEUDO_COLUMN_FUNC | FUNC_MGT_WINDOW_PC_FUNC,
    .translateFunc = translateTimePseudoColumn,
    .getEnvFunc   = getTimePseudoFuncEnv,
    .initFunc     = NULL,
    .sprocessFunc = winEndTsFunction,
    .finalizeFunc = NULL
  },
  {
    .name = "_wduration",
    .type = FUNCTION_TYPE_WDURATION,
    .classification = FUNC_MGT_PSEUDO_COLUMN_FUNC | FUNC_MGT_WINDOW_PC_FUNC,
    .translateFunc = translateWduration,
    .getEnvFunc   = getTimePseudoFuncEnv,
    .initFunc     = NULL,
    .sprocessFunc = winDurFunction,
    .finalizeFunc = NULL
  },
  {
    .name = "to_json",
    .type = FUNCTION_TYPE_TO_JSON,
    .classification = FUNC_MGT_SCALAR_FUNC,
    .translateFunc = translateToJson,
    .getEnvFunc   = NULL,
    .initFunc     = NULL,
    .sprocessFunc = toJsonFunction,
    .finalizeFunc = NULL
  },
  {
    .name = "_select_value",
    .type = FUNCTION_TYPE_SELECT_VALUE,
    .classification = FUNC_MGT_AGG_FUNC | FUNC_MGT_SELECT_FUNC,
    .translateFunc = translateSelectValue,
    .getEnvFunc   = getSelectivityFuncEnv,  // todo remove this function later.
    .initFunc     = functionSetup,
    .processFunc  = NULL,
    .finalizeFunc = NULL,
    .pPartialFunc = "_select_value",
    .pMergeFunc   = "_select_value"
  },
  {
    .name = "_block_dist",
    .type = FUNCTION_TYPE_BLOCK_DIST,
    .classification = FUNC_MGT_AGG_FUNC,
    .translateFunc = translateBlockDistFunc,
    .getEnvFunc   = getBlockDistFuncEnv,
    .initFunc     = blockDistSetup,
    .processFunc  = blockDistFunction,
    .finalizeFunc = blockDistFinalize
  },
  {
    .name = "_block_dist_info",
    .type = FUNCTION_TYPE_BLOCK_DIST_INFO,
    .classification = FUNC_MGT_PSEUDO_COLUMN_FUNC | FUNC_MGT_SCAN_PC_FUNC,
    .translateFunc = translateBlockDistInfoFunc,
  },
  {
    .name = "_group_key",
    .type = FUNCTION_TYPE_GROUP_KEY,
    .classification = FUNC_MGT_AGG_FUNC | FUNC_MGT_SELECT_FUNC,
    .translateFunc = translateGroupKey,
    .getEnvFunc   = getGroupKeyFuncEnv,
    .initFunc     = functionSetup,
    .processFunc  = groupKeyFunction,
    .finalizeFunc = groupKeyFinalize,
    .pPartialFunc = "_group_key",
    .pMergeFunc   = "_group_key"
  },
  {
    .name = "database",
    .type = FUNCTION_TYPE_DATABASE,
    .classification = FUNC_MGT_SYSTEM_INFO_FUNC | FUNC_MGT_SCALAR_FUNC,
    .translateFunc = translateDatabaseFunc,
  },
  {
    .name = "client_version",
    .type = FUNCTION_TYPE_CLIENT_VERSION,
    .classification = FUNC_MGT_SYSTEM_INFO_FUNC | FUNC_MGT_SCALAR_FUNC,
    .translateFunc = translateClientVersionFunc,
  },
  {
    .name = "server_version",
    .type = FUNCTION_TYPE_SERVER_VERSION,
    .classification = FUNC_MGT_SYSTEM_INFO_FUNC | FUNC_MGT_SCALAR_FUNC,
    .translateFunc = translateServerVersionFunc,
  },
  {
    .name = "server_status",
    .type = FUNCTION_TYPE_SERVER_STATUS,
    .classification = FUNC_MGT_SYSTEM_INFO_FUNC | FUNC_MGT_SCALAR_FUNC,
    .translateFunc = translateServerStatusFunc,
  },
  {
    .name = "current_user",
    .type = FUNCTION_TYPE_CURRENT_USER,
    .classification = FUNC_MGT_SYSTEM_INFO_FUNC | FUNC_MGT_SCALAR_FUNC,
    .translateFunc = translateCurrentUserFunc,
  },
  {
    .name = "user",
    .type = FUNCTION_TYPE_USER,
    .classification = FUNC_MGT_SYSTEM_INFO_FUNC | FUNC_MGT_SCALAR_FUNC,
    .translateFunc = translateUserFunc,
  },
};
// clang-format on

const int32_t funcMgtBuiltinsNum = (sizeof(funcMgtBuiltins) / sizeof(SBuiltinFuncDefinition));<|MERGE_RESOLUTION|>--- conflicted
+++ resolved
@@ -57,16 +57,10 @@
     return TIME_UNIT_TOO_SMALL;
   }
 
-<<<<<<< HEAD
   if (pVal->literal[0] != '1' || (pVal->literal[1] != 'u' && pVal->literal[1] != 'a' &&
                                   pVal->literal[1] != 's' && pVal->literal[1] != 'm' &&
                                   pVal->literal[1] != 'h' && pVal->literal[1] != 'd' &&
                                   pVal->literal[1] != 'w' && pVal->literal[1] != 'b')) {
-=======
-  if (pVal->literal[0] != '1' ||
-      (pVal->literal[1] != 'u' && pVal->literal[1] != 'a' && pVal->literal[1] != 's' && pVal->literal[1] != 'm' &&
-       pVal->literal[1] != 'h' && pVal->literal[1] != 'd' && pVal->literal[1] != 'w')) {
->>>>>>> 25480212
     return TIME_UNIT_INVALID;
   }
 
@@ -712,14 +706,8 @@
       return buildFuncErrMsg(pErrBuf, len, TSDB_CODE_FUNC_FUNTION_ERROR,
                              "ELAPSED function time unit parameter should be greater than db precision");
     } else if (ret == TIME_UNIT_INVALID) {
-<<<<<<< HEAD
       return buildFuncErrMsg(pErrBuf, len, TSDB_CODE_FUNC_FUNTION_ERROR,
                              "ELAPSED function time unit parameter should be one of the following: [1b, 1u, 1a, 1s, 1m, 1h, 1d, 1w]");
-=======
-      return buildFuncErrMsg(
-          pErrBuf, len, TSDB_CODE_FUNC_FUNTION_ERROR,
-          "ELAPSED function time unit parameter should be one of the following: [1u, 1a, 1s, 1m, 1h, 1d, 1w]");
->>>>>>> 25480212
     }
   }
 
@@ -1240,14 +1228,8 @@
       return buildFuncErrMsg(pErrBuf, len, TSDB_CODE_FUNC_FUNTION_ERROR,
                              "STATEDURATION function time unit parameter should be greater than db precision");
     } else if (ret == TIME_UNIT_INVALID) {
-<<<<<<< HEAD
       return buildFuncErrMsg(pErrBuf, len, TSDB_CODE_FUNC_FUNTION_ERROR,
                              "STATEDURATION function time unit parameter should be one of the following: [1b, 1u, 1a, 1s, 1m, 1h, 1d, 1w]");
-=======
-      return buildFuncErrMsg(
-          pErrBuf, len, TSDB_CODE_FUNC_FUNTION_ERROR,
-          "STATEDURATION function time unit parameter should be one of the following: [1u, 1a, 1s, 1m, 1h, 1d, 1w]");
->>>>>>> 25480212
     }
   }
 
@@ -1757,14 +1739,8 @@
     return buildFuncErrMsg(pErrBuf, len, TSDB_CODE_FUNC_FUNTION_ERROR,
                            "TIMETRUNCATE function time unit parameter should be greater than db precision");
   } else if (ret == TIME_UNIT_INVALID) {
-<<<<<<< HEAD
     return buildFuncErrMsg(pErrBuf, len, TSDB_CODE_FUNC_FUNTION_ERROR,
                            "TIMETRUNCATE function time unit parameter should be one of the following: [1b, 1u, 1a, 1s, 1m, 1h, 1d, 1w]");
-=======
-    return buildFuncErrMsg(
-        pErrBuf, len, TSDB_CODE_FUNC_FUNTION_ERROR,
-        "TIMETRUNCATE function time unit parameter should be one of the following: [1u, 1a, 1s, 1m, 1h, 1d, 1w]");
->>>>>>> 25480212
   }
 
   addDbPrecisonParam(&pFunc->pParameterList, dbPrec);
@@ -1802,14 +1778,8 @@
       return buildFuncErrMsg(pErrBuf, len, TSDB_CODE_FUNC_FUNTION_ERROR,
                              "TIMEDIFF function time unit parameter should be greater than db precision");
     } else if (ret == TIME_UNIT_INVALID) {
-<<<<<<< HEAD
       return buildFuncErrMsg(pErrBuf, len, TSDB_CODE_FUNC_FUNTION_ERROR,
                              "TIMEDIFF function time unit parameter should be one of the following: [1b, 1u, 1a, 1s, 1m, 1h, 1d, 1w]");
-=======
-      return buildFuncErrMsg(
-          pErrBuf, len, TSDB_CODE_FUNC_FUNTION_ERROR,
-          "TIMEDIFF function time unit parameter should be one of the following: [1u, 1a, 1s, 1m, 1h, 1d, 1w]");
->>>>>>> 25480212
     }
   }
 
