/*
 * Copyright (c) 2019 TAOS Data, Inc. <jhtao@taosdata.com>
 *
 * This program is free software: you can use, redistribute, and/or modify
 * it under the terms of the GNU Affero General Public License, version 3
 * or later ("AGPL"), as published by the Free Software Foundation.
 *
 * This program is distributed in the hope that it will be useful, but WITHOUT
 * ANY WARRANTY; without even the implied warranty of MERCHANTABILITY or
 * FITNESS FOR A PARTICULAR PURPOSE.
 *
 * You should have received a copy of the GNU Affero General Public License
 * along with this program. If not, see <http://www.gnu.org/licenses/>.
 */

#include "builtins.h"
#include "builtinsimpl.h"
#include "cJSON.h"
#include "geomFunc.h"
#include "querynodes.h"
#include "scalar.h"
#include "tanalytics.h"
#include "taoserror.h"
#include "ttime.h"

static int32_t buildFuncErrMsg(char* pErrBuf, int32_t len, int32_t errCode, const char* pFormat, ...) {
  va_list vArgList;
  va_start(vArgList, pFormat);
  (void)vsnprintf(pErrBuf, len, pFormat, vArgList);
  va_end(vArgList);
  return errCode;
}

static int32_t invaildFuncParaNumErrMsg(char* pErrBuf, int32_t len, const char* pFuncName) {
  return buildFuncErrMsg(pErrBuf, len, TSDB_CODE_FUNC_FUNTION_PARA_NUM, "Invalid number of parameters : %s", pFuncName);
}

static int32_t invaildFuncParaTypeErrMsg(char* pErrBuf, int32_t len, const char* pFuncName) {
  return buildFuncErrMsg(pErrBuf, len, TSDB_CODE_FUNC_FUNTION_PARA_TYPE, "Invalid parameter data type : %s", pFuncName);
}

static int32_t invaildFuncParaValueErrMsg(char* pErrBuf, int32_t len, const char* pFuncName) {
  return buildFuncErrMsg(pErrBuf, len, TSDB_CODE_FUNC_FUNTION_PARA_VALUE, "Invalid parameter value : %s", pFuncName);
}

static int32_t validateTimeUnitParam(uint8_t dbPrec, const SValueNode* pVal) {
  if (!IS_DURATION_VAL(pVal->flag)) {
    return TSDB_CODE_FUNC_TIME_UNIT_INVALID;
  }

  if (TSDB_TIME_PRECISION_MILLI == dbPrec &&
      (0 == strcasecmp(pVal->literal, "1u") || 0 == strcasecmp(pVal->literal, "1b"))) {
    return TSDB_CODE_FUNC_TIME_UNIT_TOO_SMALL;
  }

  if (TSDB_TIME_PRECISION_MICRO == dbPrec && 0 == strcasecmp(pVal->literal, "1b")) {
    return TSDB_CODE_FUNC_TIME_UNIT_TOO_SMALL;
  }

  if (pVal->literal[0] != '1' ||
      (pVal->literal[1] != 'u' && pVal->literal[1] != 'a' && pVal->literal[1] != 's' && pVal->literal[1] != 'm' &&
       pVal->literal[1] != 'h' && pVal->literal[1] != 'd' && pVal->literal[1] != 'w' && pVal->literal[1] != 'b')) {
    return TSDB_CODE_FUNC_TIME_UNIT_INVALID;
  }

  return TSDB_CODE_SUCCESS;
}

/* Following are valid ISO-8601 timezone format:
 * 1 z/Z
 * 2 ±hh:mm
 * 3 ±hhmm
 * 4 ±hh
 *
 */

static bool validateHourRange(int8_t hour) {
  if (hour < 0 || hour > 12) {
    return false;
  }

  return true;
}

static bool validateMinuteRange(int8_t hour, int8_t minute, char sign) {
  if (minute == 0 || (minute == 30 && (hour == 3 || hour == 5) && sign == '+')) {
    return true;
  }

  return false;
}

static bool validateTimezoneFormat(const SValueNode* pVal) {
  if (TSDB_DATA_TYPE_BINARY != pVal->node.resType.type) {
    return false;
  }

  char*   tz = varDataVal(pVal->datum.p);
  int32_t len = varDataLen(pVal->datum.p);

  char   buf[3] = {0};
  int8_t hour = -1, minute = -1;
  if (len == 0) {
    return false;
  } else if (len == 1 && (tz[0] == 'z' || tz[0] == 'Z')) {
    return true;
  } else if ((tz[0] == '+' || tz[0] == '-')) {
    switch (len) {
      case 3:
      case 5: {
        for (int32_t i = 1; i < len; ++i) {
          if (!isdigit(tz[i])) {
            return false;
          }

          if (i == 2) {
            (void)memcpy(buf, &tz[i - 1], 2);
            hour = taosStr2Int8(buf, NULL, 10);
            if (!validateHourRange(hour)) {
              return false;
            }
          } else if (i == 4) {
            (void)memcpy(buf, &tz[i - 1], 2);
            minute = taosStr2Int8(buf, NULL, 10);
            if (!validateMinuteRange(hour, minute, tz[0])) {
              return false;
            }
          }
        }
        break;
      }
      case 6: {
        for (int32_t i = 1; i < len; ++i) {
          if (i == 3) {
            if (tz[i] != ':') {
              return false;
            }
            continue;
          }

          if (!isdigit(tz[i])) {
            return false;
          }

          if (i == 2) {
            (void)memcpy(buf, &tz[i - 1], 2);
            hour = taosStr2Int8(buf, NULL, 10);
            if (!validateHourRange(hour)) {
              return false;
            }
          } else if (i == 5) {
            (void)memcpy(buf, &tz[i - 1], 2);
            minute = taosStr2Int8(buf, NULL, 10);
            if (!validateMinuteRange(hour, minute, tz[0])) {
              return false;
            }
          }
        }
        break;
      }
      default: {
        return false;
      }
    }
  } else {
    return false;
  }

  return true;
}

static int32_t countTrailingSpaces(const SValueNode* pVal, bool isLtrim) {
  int32_t numOfSpaces = 0;
  int32_t len = varDataLen(pVal->datum.p);
  char*   str = varDataVal(pVal->datum.p);

  int32_t startPos = isLtrim ? 0 : len - 1;
  int32_t step = isLtrim ? 1 : -1;
  for (int32_t i = startPos; i < len || i >= 0; i += step) {
    if (!isspace(str[i])) {
      break;
    }
    numOfSpaces++;
  }

  return numOfSpaces;
}

static int32_t addTimezoneParam(SNodeList* pList) {
  char      buf[TD_TIME_STR_LEN] = {0};
  time_t    t;
  int32_t code = taosTime(&t);
  if (code != 0) {
    return code;
  }
  struct tm tmInfo;
  if (taosLocalTime(&t, &tmInfo, buf, sizeof(buf)) != NULL) {
    (void)strftime(buf, sizeof(buf), "%z", &tmInfo);
  }
  int32_t len = (int32_t)strlen(buf);

  SValueNode* pVal = NULL;
<<<<<<< HEAD
  int32_t     code = nodesMakeNode(QUERY_NODE_VALUE, (SNode**)&pVal);
=======
  code = nodesMakeNode(QUERY_NODE_VALUE, (SNode**)&pVal);
>>>>>>> a1f3b0a1
  if (pVal == NULL) {
    return code;
  }

  pVal->literal = taosStrndup(buf, len);
  if (pVal->literal == NULL) {
    nodesDestroyNode((SNode*)pVal);
    return terrno;
  }
  pVal->translate = true;
  pVal->node.resType.type = TSDB_DATA_TYPE_BINARY;
  pVal->node.resType.bytes = len + VARSTR_HEADER_SIZE;
  pVal->node.resType.precision = TSDB_TIME_PRECISION_MILLI;
  pVal->datum.p = taosMemoryCalloc(1, len + VARSTR_HEADER_SIZE + 1);
  if (pVal->datum.p == NULL) {
    nodesDestroyNode((SNode*)pVal);
    return terrno;
  }
  varDataSetLen(pVal->datum.p, len);
  tstrncpy(varDataVal(pVal->datum.p), pVal->literal, len + 1);

  code = nodesListAppend(pList, (SNode*)pVal);
  if (TSDB_CODE_SUCCESS != code) {
    nodesDestroyNode((SNode*)pVal);
    return code;
  }
  return TSDB_CODE_SUCCESS;
}

static int32_t addUint8Param(SNodeList** pList, uint8_t param) {
  SValueNode* pVal = NULL;
  int32_t     code = nodesMakeNode(QUERY_NODE_VALUE, (SNode**)&pVal);
  if (pVal == NULL) {
    return code;
  }

  pVal->literal = NULL;
  pVal->translate = true;
  pVal->notReserved = true;
  pVal->node.resType.type = TSDB_DATA_TYPE_TINYINT;
  pVal->node.resType.bytes = tDataTypes[TSDB_DATA_TYPE_TINYINT].bytes;
  pVal->node.resType.precision = param;
  pVal->datum.i = (int64_t)param;
  pVal->typeData = (int64_t)param;

  code = nodesListMakeAppend(pList, (SNode*)pVal);
  if (TSDB_CODE_SUCCESS != code) {
    nodesDestroyNode((SNode*)pVal);
    return code;
  }
  return TSDB_CODE_SUCCESS;
}

static int32_t addPseudoParam(SNodeList** pList) {
  SNode*  pseudoNode = NULL;
  int32_t code = nodesMakeNode(QUERY_NODE_LEFT_VALUE, &pseudoNode);
  if (pseudoNode == NULL) {
    return code;
  }

  code = nodesListMakeAppend(pList, pseudoNode);
  if (TSDB_CODE_SUCCESS != code) {
    nodesDestroyNode(pseudoNode);
    return code;
  }
  return TSDB_CODE_SUCCESS;
}

static SDataType* getSDataTypeFromNode(SNode* pNode) {
  if (pNode == NULL) return NULL;
  if (nodesIsExprNode(pNode)) {
    return &((SExprNode*)pNode)->resType;
  } else if (QUERY_NODE_COLUMN_REF == pNode->type) {
    return &((SColumnRefNode*)pNode)->resType;
  } else {
    return NULL;
  }
}

static bool paramSupportNull(uint64_t typeFlag) {
  return FUNC_MGT_TEST_MASK(typeFlag, FUNC_PARAM_SUPPORT_NULL_TYPE) ||
         FUNC_MGT_TEST_MASK(typeFlag, FUNC_PARAM_SUPPORT_ALL_TYPE);
}

static bool paramSupportBool(uint64_t typeFlag) {
  return FUNC_MGT_TEST_MASK(typeFlag, FUNC_PARAM_SUPPORT_BOOL_TYPE) ||
         FUNC_MGT_TEST_MASK(typeFlag, FUNC_PARAM_SUPPORT_ALL_TYPE);
}

static bool paramSupportTinyint(uint64_t typeFlag) {
  return FUNC_MGT_TEST_MASK(typeFlag, FUNC_PARAM_SUPPORT_TINYINT_TYPE) ||
         FUNC_MGT_TEST_MASK(typeFlag, FUNC_PARAM_SUPPORT_ALL_TYPE) ||
         FUNC_MGT_TEST_MASK(typeFlag, FUNC_PARAM_SUPPORT_NUMERIC_TYPE) ||
         FUNC_MGT_TEST_MASK(typeFlag, FUNC_PARAM_SUPPORT_INTEGER_TYPE) ||
         FUNC_MGT_TEST_MASK(typeFlag, FUNC_PARAM_SUPPORT_UNIX_TS_TYPE);
}

static bool paramSupportSmallint(uint64_t typeFlag) {
  return FUNC_MGT_TEST_MASK(typeFlag, FUNC_PARAM_SUPPORT_SMALLINT_TYPE) ||
         FUNC_MGT_TEST_MASK(typeFlag, FUNC_PARAM_SUPPORT_ALL_TYPE) ||
         FUNC_MGT_TEST_MASK(typeFlag, FUNC_PARAM_SUPPORT_NUMERIC_TYPE) ||
         FUNC_MGT_TEST_MASK(typeFlag, FUNC_PARAM_SUPPORT_INTEGER_TYPE) ||
         FUNC_MGT_TEST_MASK(typeFlag, FUNC_PARAM_SUPPORT_UNIX_TS_TYPE);
}

static bool paramSupportInt(uint64_t typeFlag) {
  return FUNC_MGT_TEST_MASK(typeFlag, FUNC_PARAM_SUPPORT_INT_TYPE) ||
         FUNC_MGT_TEST_MASK(typeFlag, FUNC_PARAM_SUPPORT_ALL_TYPE) ||
         FUNC_MGT_TEST_MASK(typeFlag, FUNC_PARAM_SUPPORT_NUMERIC_TYPE) ||
         FUNC_MGT_TEST_MASK(typeFlag, FUNC_PARAM_SUPPORT_INTEGER_TYPE) ||
         FUNC_MGT_TEST_MASK(typeFlag, FUNC_PARAM_SUPPORT_UNIX_TS_TYPE);
}

static bool paramSupportBigint(uint64_t typeFlag) {
  return FUNC_MGT_TEST_MASK(typeFlag, FUNC_PARAM_SUPPORT_BIGINT_TYPE) ||
         FUNC_MGT_TEST_MASK(typeFlag, FUNC_PARAM_SUPPORT_ALL_TYPE) ||
         FUNC_MGT_TEST_MASK(typeFlag, FUNC_PARAM_SUPPORT_NUMERIC_TYPE) ||
         FUNC_MGT_TEST_MASK(typeFlag, FUNC_PARAM_SUPPORT_INTEGER_TYPE) ||
         FUNC_MGT_TEST_MASK(typeFlag, FUNC_PARAM_SUPPORT_UNIX_TS_TYPE);
}

static bool paramSupportFloat(uint64_t typeFlag) {
  return FUNC_MGT_TEST_MASK(typeFlag, FUNC_PARAM_SUPPORT_FLOAT_TYPE) ||
         FUNC_MGT_TEST_MASK(typeFlag, FUNC_PARAM_SUPPORT_ALL_TYPE) ||
         FUNC_MGT_TEST_MASK(typeFlag, FUNC_PARAM_SUPPORT_NUMERIC_TYPE);
}

static bool paramSupportDouble(uint64_t typeFlag) {
  return FUNC_MGT_TEST_MASK(typeFlag, FUNC_PARAM_SUPPORT_DOUBLE_TYPE) ||
         FUNC_MGT_TEST_MASK(typeFlag, FUNC_PARAM_SUPPORT_ALL_TYPE) ||
         FUNC_MGT_TEST_MASK(typeFlag, FUNC_PARAM_SUPPORT_NUMERIC_TYPE);
}

static bool paramSupportVarchar(uint64_t typeFlag) {
  return FUNC_MGT_TEST_MASK(typeFlag, FUNC_PARAM_SUPPORT_VARCHAR_TYPE) ||
         FUNC_MGT_TEST_MASK(typeFlag, FUNC_PARAM_SUPPORT_ALL_TYPE) ||
         FUNC_MGT_TEST_MASK(typeFlag, FUNC_PARAM_SUPPORT_STRING_TYPE) ||
         FUNC_MGT_TEST_MASK(typeFlag, FUNC_PARAM_SUPPORT_VAR_TYPE) ||
         FUNC_MGT_TEST_MASK(typeFlag, FUNC_PARAM_SUPPORT_UNIX_TS_TYPE);
}

static bool paramSupportTimestamp(uint64_t typeFlag) {
  return FUNC_MGT_TEST_MASK(typeFlag, FUNC_PARAM_SUPPORT_TIMESTAMP_TYPE) ||
         FUNC_MGT_TEST_MASK(typeFlag, FUNC_PARAM_SUPPORT_ALL_TYPE) ||
         FUNC_MGT_TEST_MASK(typeFlag, FUNC_PARAM_SUPPORT_UNIX_TS_TYPE);
}

static bool paramSupportNchar(uint64_t typeFlag) {
  return FUNC_MGT_TEST_MASK(typeFlag, FUNC_PARAM_SUPPORT_NCHAR_TYPE) ||
         FUNC_MGT_TEST_MASK(typeFlag, FUNC_PARAM_SUPPORT_ALL_TYPE) ||
         FUNC_MGT_TEST_MASK(typeFlag, FUNC_PARAM_SUPPORT_STRING_TYPE) ||
         FUNC_MGT_TEST_MASK(typeFlag, FUNC_PARAM_SUPPORT_VAR_TYPE) ||
         FUNC_MGT_TEST_MASK(typeFlag, FUNC_PARAM_SUPPORT_UNIX_TS_TYPE);
}

static bool paramSupportUTinyInt(uint64_t typeFlag) {
  return FUNC_MGT_TEST_MASK(typeFlag, FUNC_PARAM_SUPPORT_UTINYINT_TYPE) ||
         FUNC_MGT_TEST_MASK(typeFlag, FUNC_PARAM_SUPPORT_ALL_TYPE) ||
         FUNC_MGT_TEST_MASK(typeFlag, FUNC_PARAM_SUPPORT_NUMERIC_TYPE) ||
         FUNC_MGT_TEST_MASK(typeFlag, FUNC_PARAM_SUPPORT_INTEGER_TYPE) ||
         FUNC_MGT_TEST_MASK(typeFlag, FUNC_PARAM_SUPPORT_UNIX_TS_TYPE);
}

static bool paramSupportUSmallInt(uint64_t typeFlag) {
  return FUNC_MGT_TEST_MASK(typeFlag, FUNC_PARAM_SUPPORT_USMALLINT_TYPE) ||
         FUNC_MGT_TEST_MASK(typeFlag, FUNC_PARAM_SUPPORT_ALL_TYPE) ||
         FUNC_MGT_TEST_MASK(typeFlag, FUNC_PARAM_SUPPORT_NUMERIC_TYPE) ||
         FUNC_MGT_TEST_MASK(typeFlag, FUNC_PARAM_SUPPORT_INTEGER_TYPE) ||
         FUNC_MGT_TEST_MASK(typeFlag, FUNC_PARAM_SUPPORT_UNIX_TS_TYPE);
}

static bool paramSupportUInt(uint64_t typeFlag) {
  return FUNC_MGT_TEST_MASK(typeFlag, FUNC_PARAM_SUPPORT_UINT_TYPE) ||
         FUNC_MGT_TEST_MASK(typeFlag, FUNC_PARAM_SUPPORT_ALL_TYPE) ||
         FUNC_MGT_TEST_MASK(typeFlag, FUNC_PARAM_SUPPORT_NUMERIC_TYPE) ||
         FUNC_MGT_TEST_MASK(typeFlag, FUNC_PARAM_SUPPORT_INTEGER_TYPE) ||
         FUNC_MGT_TEST_MASK(typeFlag, FUNC_PARAM_SUPPORT_UNIX_TS_TYPE);
}

static bool paramSupportUBigInt(uint64_t typeFlag) {
  return FUNC_MGT_TEST_MASK(typeFlag, FUNC_PARAM_SUPPORT_UBIGINT_TYPE) ||
         FUNC_MGT_TEST_MASK(typeFlag, FUNC_PARAM_SUPPORT_ALL_TYPE) ||
         FUNC_MGT_TEST_MASK(typeFlag, FUNC_PARAM_SUPPORT_NUMERIC_TYPE) ||
         FUNC_MGT_TEST_MASK(typeFlag, FUNC_PARAM_SUPPORT_INTEGER_TYPE) ||
         FUNC_MGT_TEST_MASK(typeFlag, FUNC_PARAM_SUPPORT_UNIX_TS_TYPE);
}

static bool paramSupportJSON(uint64_t typeFlag) {
  return FUNC_MGT_TEST_MASK(typeFlag, FUNC_PARAM_SUPPORT_JSON_TYPE) ||
         FUNC_MGT_TEST_MASK(typeFlag, FUNC_PARAM_SUPPORT_ALL_TYPE) ||
         FUNC_MGT_TEST_MASK(typeFlag, FUNC_PARAM_SUPPORT_VAR_TYPE);
}

static bool paramSupportVarBinary(uint64_t typeFlag) {
  return FUNC_MGT_TEST_MASK(typeFlag, FUNC_PARAM_SUPPORT_VARB_TYPE) ||
         FUNC_MGT_TEST_MASK(typeFlag, FUNC_PARAM_SUPPORT_ALL_TYPE) ||
         FUNC_MGT_TEST_MASK(typeFlag, FUNC_PARAM_SUPPORT_VAR_TYPE) ||
         FUNC_MGT_TEST_MASK(typeFlag, FUNC_PARAM_SUPPORT_STRING_TYPE);
}

static bool paramSupportGeometry(uint64_t typeFlag) {
  return FUNC_MGT_TEST_MASK(typeFlag, FUNC_PARAM_SUPPORT_GEOMETRY_TYPE) ||
         FUNC_MGT_TEST_MASK(typeFlag, FUNC_PARAM_SUPPORT_ALL_TYPE) ||
         FUNC_MGT_TEST_MASK(typeFlag, FUNC_PARAM_SUPPORT_VAR_TYPE);
}

static bool paramSupportValueNode(uint64_t typeFlag) {
  return FUNC_MGT_TEST_MASK(typeFlag, FUNC_PARAM_SUPPORT_VALUE_NODE) ||
         FUNC_MGT_TEST_MASK(typeFlag, FUNC_PARAM_SUPPORT_EXPR_NODE);
}

static bool paramSupportOperatorNode(uint64_t typeFlag) {
  return FUNC_MGT_TEST_MASK(typeFlag, FUNC_PARAM_SUPPORT_EXPR_NODE) ||
         FUNC_MGT_TEST_MASK(typeFlag, FUNC_PARAM_SUPPORT_OPERATOR_NODE) ||
         FUNC_MGT_TEST_MASK(typeFlag, FUNC_PARAM_SUPPORT_NOT_VALUE_NODE);
}

static bool paramSupportFunctionNode(uint64_t typeFlag) {
  return FUNC_MGT_TEST_MASK(typeFlag, FUNC_PARAM_SUPPORT_EXPR_NODE) ||
         FUNC_MGT_TEST_MASK(typeFlag, FUNC_PARAM_SUPPORT_FUNCTION_NODE) ||
         FUNC_MGT_TEST_MASK(typeFlag, FUNC_PARAM_SUPPORT_NOT_VALUE_NODE);
}

static bool paramSupportLogicConNode(uint64_t typeFlag) {
  return FUNC_MGT_TEST_MASK(typeFlag, FUNC_PARAM_SUPPORT_EXPR_NODE) ||
         FUNC_MGT_TEST_MASK(typeFlag, FUNC_PARAM_SUPPORT_LOGIC_CONDITION_NODE) ||
         FUNC_MGT_TEST_MASK(typeFlag, FUNC_PARAM_SUPPORT_NOT_VALUE_NODE);
}

static bool paramSupportCaseWhenNode(uint64_t typeFlag) {
  return FUNC_MGT_TEST_MASK(typeFlag, FUNC_PARAM_SUPPORT_EXPR_NODE) ||
         FUNC_MGT_TEST_MASK(typeFlag, FUNC_PARAM_SUPPORT_CASE_WHEN_NODE) ||
         FUNC_MGT_TEST_MASK(typeFlag, FUNC_PARAM_SUPPORT_NOT_VALUE_NODE);
}

static bool paramSupportColumnNode(uint64_t typeFlag) {
  return FUNC_MGT_TEST_MASK(typeFlag, FUNC_PARAM_SUPPORT_EXPR_NODE) ||
         FUNC_MGT_TEST_MASK(typeFlag, FUNC_PARAM_SUPPORT_COLUMN_NODE) ||
         FUNC_MGT_TEST_MASK(typeFlag, FUNC_PARAM_SUPPORT_NOT_VALUE_NODE);
}

static bool paramSupportNodeType(SNode* pNode, uint64_t typeFlag) {
  switch (pNode->type) {
    case QUERY_NODE_VALUE:
      return paramSupportValueNode(typeFlag);
    case QUERY_NODE_OPERATOR:
      return paramSupportOperatorNode(typeFlag);
    case QUERY_NODE_FUNCTION:
      return paramSupportFunctionNode(typeFlag);
    case QUERY_NODE_LOGIC_CONDITION:
      return paramSupportLogicConNode(typeFlag);
    case QUERY_NODE_CASE_WHEN:
      return paramSupportCaseWhenNode(typeFlag);
    case QUERY_NODE_COLUMN:
      return paramSupportColumnNode(typeFlag);
    default:
      return false;
  }
}

static bool paramSupportDataType(SDataType* pDataType, uint64_t typeFlag) {
  switch (pDataType->type) {
    case TSDB_DATA_TYPE_NULL:
      return paramSupportNull(typeFlag);
    case TSDB_DATA_TYPE_BOOL:
      return paramSupportBool(typeFlag);
    case TSDB_DATA_TYPE_TINYINT:
      return paramSupportTinyint(typeFlag);
    case TSDB_DATA_TYPE_SMALLINT:
      return paramSupportSmallint(typeFlag);
    case TSDB_DATA_TYPE_INT:
      return paramSupportInt(typeFlag);
    case TSDB_DATA_TYPE_BIGINT:
      return paramSupportBigint(typeFlag);
    case TSDB_DATA_TYPE_FLOAT:
      return paramSupportFloat(typeFlag);
    case TSDB_DATA_TYPE_DOUBLE:
      return paramSupportDouble(typeFlag);
    case TSDB_DATA_TYPE_VARCHAR:
      return paramSupportVarchar(typeFlag);
    case TSDB_DATA_TYPE_TIMESTAMP:
      return paramSupportTimestamp(typeFlag);
    case TSDB_DATA_TYPE_NCHAR:
      return paramSupportNchar(typeFlag);
    case TSDB_DATA_TYPE_UTINYINT:
      return paramSupportUTinyInt(typeFlag);
    case TSDB_DATA_TYPE_USMALLINT:
      return paramSupportUSmallInt(typeFlag);
    case TSDB_DATA_TYPE_UINT:
      return paramSupportUInt(typeFlag);
    case TSDB_DATA_TYPE_UBIGINT:
      return paramSupportUBigInt(typeFlag);
    case TSDB_DATA_TYPE_JSON:
      return paramSupportJSON(typeFlag);
    case TSDB_DATA_TYPE_VARBINARY:
      return paramSupportVarBinary(typeFlag);
    case TSDB_DATA_TYPE_GEOMETRY:
      return paramSupportGeometry(typeFlag);
    default:
      return false;
  }
}

typedef enum { UNKNOWN_BIN = 0, USER_INPUT_BIN, LINEAR_BIN, LOG_BIN } EHistoBinType;

static int8_t validateHistogramBinType(char* binTypeStr) {
  int8_t binType;
  if (strcasecmp(binTypeStr, "user_input") == 0) {
    binType = USER_INPUT_BIN;
  } else if (strcasecmp(binTypeStr, "linear_bin") == 0) {
    binType = LINEAR_BIN;
  } else if (strcasecmp(binTypeStr, "log_bin") == 0) {
    binType = LOG_BIN;
  } else {
    binType = UNKNOWN_BIN;
  }

  return binType;
}

static int32_t validateHistogramBinDesc(char* binDescStr, int8_t binType, char* errMsg, int32_t msgLen) {
  const char* msg1 = "HISTOGRAM function requires four parameters";
  const char* msg3 = "HISTOGRAM function invalid format for binDesc parameter";
  const char* msg4 = "HISTOGRAM function binDesc parameter \"count\" should be in range [1, 1000]";
  const char* msg5 = "HISTOGRAM function bin/parameter should be in range [-DBL_MAX, DBL_MAX]";
  const char* msg6 = "HISTOGRAM function binDesc parameter \"width\" cannot be 0";
  const char* msg7 = "HISTOGRAM function binDesc parameter \"start\" cannot be 0 with \"log_bin\" type";
  const char* msg8 = "HISTOGRAM function binDesc parameter \"factor\" cannot be negative or equal to 0/1";
  const char* msg9 = "HISTOGRAM function out of memory";

  cJSON*  binDesc = cJSON_Parse(binDescStr);
  int32_t numOfBins;
  double* intervals;
  if (cJSON_IsObject(binDesc)) { /* linaer/log bins */
    int32_t numOfParams = cJSON_GetArraySize(binDesc);
    int32_t startIndex;
    if (numOfParams != 4) {
      (void)snprintf(errMsg, msgLen, "%s", msg1);
      cJSON_Delete(binDesc);
      return TSDB_CODE_FUNC_HISTOGRAM_ERROR;
    }

    cJSON* start = cJSON_GetObjectItem(binDesc, "start");
    cJSON* factor = cJSON_GetObjectItem(binDesc, "factor");
    cJSON* width = cJSON_GetObjectItem(binDesc, "width");
    cJSON* count = cJSON_GetObjectItem(binDesc, "count");
    cJSON* infinity = cJSON_GetObjectItem(binDesc, "infinity");

    if (!cJSON_IsNumber(start) || !cJSON_IsNumber(count) || !cJSON_IsBool(infinity)) {
      (void)snprintf(errMsg, msgLen, "%s", msg3);
      cJSON_Delete(binDesc);
      return TSDB_CODE_FUNC_HISTOGRAM_ERROR;
    }

    if (count->valueint <= 0 || count->valueint > 1000) {  // limit count to 1000
      (void)snprintf(errMsg, msgLen, "%s", msg4);
      cJSON_Delete(binDesc);
      return TSDB_CODE_FUNC_HISTOGRAM_ERROR;
    }

    if (isinf(start->valuedouble) || (width != NULL && isinf(width->valuedouble)) ||
        (factor != NULL && isinf(factor->valuedouble)) || (count != NULL && isinf(count->valuedouble))) {
      (void)snprintf(errMsg, msgLen, "%s", msg5);
      cJSON_Delete(binDesc);
      return TSDB_CODE_FUNC_HISTOGRAM_ERROR;
    }

    int32_t counter = (int32_t)count->valueint;
    if (infinity->valueint == false) {
      startIndex = 0;
      numOfBins = counter + 1;
    } else {
      startIndex = 1;
      numOfBins = counter + 3;
    }

    intervals = taosMemoryCalloc(numOfBins, sizeof(double));
    if (intervals == NULL) {
      (void)snprintf(errMsg, msgLen, "%s", msg9);
      cJSON_Delete(binDesc);
      return TSDB_CODE_FUNC_HISTOGRAM_ERROR;
    }
    if (cJSON_IsNumber(width) && factor == NULL && binType == LINEAR_BIN) {
      // linear bin process
      if (width->valuedouble == 0) {
        (void)snprintf(errMsg, msgLen, "%s", msg6);
        taosMemoryFree(intervals);
        cJSON_Delete(binDesc);
        return TSDB_CODE_FUNC_HISTOGRAM_ERROR;
      }
      for (int i = 0; i < counter + 1; ++i) {
        intervals[startIndex] = start->valuedouble + i * width->valuedouble;
        if (isinf(intervals[startIndex])) {
          (void)snprintf(errMsg, msgLen, "%s", msg5);
          taosMemoryFree(intervals);
          cJSON_Delete(binDesc);
          return TSDB_CODE_FUNC_HISTOGRAM_ERROR;
        }
        startIndex++;
      }
    } else if (cJSON_IsNumber(factor) && width == NULL && binType == LOG_BIN) {
      // log bin process
      if (start->valuedouble == 0) {
        (void)snprintf(errMsg, msgLen, "%s", msg7);
        taosMemoryFree(intervals);
        cJSON_Delete(binDesc);
        return TSDB_CODE_FUNC_HISTOGRAM_ERROR;
      }
      if (factor->valuedouble < 0 || factor->valuedouble == 0 || factor->valuedouble == 1) {
        (void)snprintf(errMsg, msgLen, "%s", msg8);
        taosMemoryFree(intervals);
        cJSON_Delete(binDesc);
        return TSDB_CODE_FUNC_HISTOGRAM_ERROR;
      }
      for (int i = 0; i < counter + 1; ++i) {
        intervals[startIndex] = start->valuedouble * pow(factor->valuedouble, i * 1.0);
        if (isinf(intervals[startIndex])) {
          (void)snprintf(errMsg, msgLen, "%s", msg5);
          taosMemoryFree(intervals);
          cJSON_Delete(binDesc);
          return TSDB_CODE_FUNC_HISTOGRAM_ERROR;
        }
        startIndex++;
      }
    } else {
      (void)snprintf(errMsg, msgLen, "%s", msg3);
      taosMemoryFree(intervals);
      cJSON_Delete(binDesc);
      return TSDB_CODE_FUNC_HISTOGRAM_ERROR;
    }

    if (infinity->valueint == true) {
      intervals[0] = -INFINITY;
      intervals[numOfBins - 1] = INFINITY;
      // in case of desc bin orders, -inf/inf should be swapped
      if (numOfBins < 4) {
        return TSDB_CODE_FUNC_HISTOGRAM_ERROR;
      }

      if (intervals[1] > intervals[numOfBins - 2]) {
        TSWAP(intervals[0], intervals[numOfBins - 1]);
      }
    }
  } else if (cJSON_IsArray(binDesc)) { /* user input bins */
    if (binType != USER_INPUT_BIN) {
      (void)snprintf(errMsg, msgLen, "%s", msg3);
      cJSON_Delete(binDesc);
      return TSDB_CODE_FUNC_HISTOGRAM_ERROR;
    }
    numOfBins = cJSON_GetArraySize(binDesc);
    intervals = taosMemoryCalloc(numOfBins, sizeof(double));
    if (intervals == NULL) {
      (void)snprintf(errMsg, msgLen, "%s", msg9);
      cJSON_Delete(binDesc);
      return terrno;
    }
    cJSON* bin = binDesc->child;
    if (bin == NULL) {
      (void)snprintf(errMsg, msgLen, "%s", msg3);
      taosMemoryFree(intervals);
      cJSON_Delete(binDesc);
      return TSDB_CODE_FUNC_HISTOGRAM_ERROR;
    }
    int i = 0;
    while (bin) {
      intervals[i] = bin->valuedouble;
      if (!cJSON_IsNumber(bin)) {
        (void)snprintf(errMsg, msgLen, "%s", msg3);
        taosMemoryFree(intervals);
        cJSON_Delete(binDesc);
        return TSDB_CODE_FUNC_HISTOGRAM_ERROR;
      }
      if (i != 0 && intervals[i] <= intervals[i - 1]) {
        (void)snprintf(errMsg, msgLen, "%s", msg3);
        taosMemoryFree(intervals);
        cJSON_Delete(binDesc);
        return TSDB_CODE_FUNC_HISTOGRAM_ERROR;
      }
      bin = bin->next;
      i++;
    }
  } else {
    (void)snprintf(errMsg, msgLen, "%s", msg3);
    cJSON_Delete(binDesc);
    return TSDB_CODE_FUNC_HISTOGRAM_ERROR;
  }

  cJSON_Delete(binDesc);
  taosMemoryFree(intervals);
  return TSDB_CODE_SUCCESS;
}

static int32_t checkRangeValue(SNode* pNode, SParamRange range, bool* isMatch) {
  int32_t code = TSDB_CODE_SUCCESS;
  if (pNode->type == QUERY_NODE_VALUE) {
    SValueNode* pVal = (SValueNode*)pNode;
    if (IS_INTEGER_TYPE(getSDataTypeFromNode(pNode)->type)) {
      if (pVal->datum.i < range.iMinVal || pVal->datum.i > range.iMaxVal) {
        code = TSDB_CODE_FUNC_FUNTION_PARA_RANGE;
        *isMatch = false;
      }
    } else {
      if ((int64_t)pVal->datum.d < range.iMinVal || (int64_t)pVal->datum.d > range.iMaxVal) {
        code = TSDB_CODE_FUNC_FUNTION_PARA_RANGE;
        *isMatch = false;
      }
    }
  } else {
    // for other node type, range check should be done in process function
  }
  return code;
}

static int32_t checkFixedValue(SNode* pNode, const SParamInfo* paramPattern, int32_t paramIdx, bool* isMatch) {
  int32_t code = TSDB_CODE_SUCCESS;
  bool    checkStr = paramSupportVarBinary(paramPattern->validDataType) ||
                  paramSupportVarchar(paramPattern->validDataType) || paramSupportNchar(paramPattern->validDataType);
  if (pNode->type == QUERY_NODE_VALUE) {
    SValueNode* pVal = (SValueNode*)pNode;
    if (!checkStr) {
      for (int32_t k = 0; k < paramPattern->fixedValueSize; k++) {
        if (pVal->datum.i == paramPattern->fixedNumValue[k]) {
          code = TSDB_CODE_SUCCESS;
          *isMatch = true;
          break;
        } else {
          code = TSDB_CODE_FUNC_FUNTION_PARA_VALUE;
          *isMatch = false;
        }
      }
    } else {
      for (int32_t k = 0; k < paramPattern->fixedValueSize; k++) {
        if (strcasecmp(pVal->literal, paramPattern->fixedStrValue[k]) == 0) {
          code = TSDB_CODE_SUCCESS;
          *isMatch = true;
          break;
        } else {
          code = TSDB_CODE_FUNC_FUNTION_PARA_VALUE;
          *isMatch = false;
        }
      }
    }
  } else {
    // for other node type, fixed value check should be done in process function
  }
  return code;
}

static int32_t checkPrimTS(SNode* pNode, bool* isMatch) {
  int32_t code = TSDB_CODE_SUCCESS;
  if (nodeType(pNode) != QUERY_NODE_COLUMN || !IS_TIMESTAMP_TYPE(getSDataTypeFromNode(pNode)->type) ||
      !((SColumnNode*)pNode)->isPrimTs) {
    code = TSDB_CODE_FUNC_FUNTION_PARA_PRIMTS;
    *isMatch = false;
  }
  return code;
}

static int32_t checkPrimaryKey(SNode* pNode, bool* isMatch) {
  int32_t code = TSDB_CODE_SUCCESS;
  if (nodeType(pNode) != QUERY_NODE_COLUMN || !IS_INTEGER_TYPE(getSDataTypeFromNode(pNode)->type) ||
      !((SColumnNode*)pNode)->isPk) {
    code = TSDB_CODE_FUNC_FUNTION_PARA_PK;
    *isMatch = false;
  }
  return code;
}

static int32_t checkHasColumn(SNode* pNode, bool* isMatch) {
  int32_t code = TSDB_CODE_SUCCESS;
  if (!nodesExprHasColumn(pNode)) {
    code = TSDB_CODE_FUNC_FUNTION_PARA_HAS_COL;
    *isMatch = false;
  }
  return code;
}

static int32_t checkValueNodeNotNull(SNode* pNode, bool* isMatch) {
  int32_t code = TSDB_CODE_SUCCESS;
  if (IS_NULL_TYPE(getSDataTypeFromNode(pNode)->type) && QUERY_NODE_VALUE == nodeType(pNode)) {
    code = TSDB_CODE_FUNC_FUNTION_PARA_TYPE;
    *isMatch = false;
  }
  return code;
}

static int32_t checkTimeUnit(SNode* pNode, int32_t precision, bool* isMatch) {
  if (nodeType(pNode) != QUERY_NODE_VALUE || !IS_INTEGER_TYPE(getSDataTypeFromNode(pNode)->type)) {
    *isMatch = false;
    return TSDB_CODE_FUNC_FUNTION_PARA_TYPE;
  }

  if (IS_NULL_TYPE(getSDataTypeFromNode(pNode)->type)) {
    *isMatch = true;
    return TSDB_CODE_SUCCESS;
  }

  int32_t code = validateTimeUnitParam(precision, (SValueNode*)pNode);
  if (TSDB_CODE_SUCCESS != code) {
    *isMatch = false;
  }
  return code;
}
static int32_t validateParam(SFunctionNode* pFunc, char* pErrBuf, int32_t len) {
  int32_t    code = TSDB_CODE_SUCCESS;
  SNodeList* paramList = pFunc->pParameterList;
  char       errMsg[128] = {0};

  // no need to check
  if (funcMgtBuiltins[pFunc->funcId].parameters.paramInfoPattern == 0) {
    return TSDB_CODE_SUCCESS;
  }

  // check param num
  if ((funcMgtBuiltins[pFunc->funcId].parameters.maxParamNum != -1 &&
       LIST_LENGTH(paramList) > funcMgtBuiltins[pFunc->funcId].parameters.maxParamNum) ||
      LIST_LENGTH(paramList) < funcMgtBuiltins[pFunc->funcId].parameters.minParamNum) {
    return invaildFuncParaNumErrMsg(pErrBuf, len, pFunc->functionName);
  }

  // check each param
  for (int32_t i = 0; i < funcMgtBuiltins[pFunc->funcId].parameters.paramInfoPattern; i++) {
    bool              isMatch = true;
    int32_t           paramIdx = 0;
    const SParamInfo* paramPattern = funcMgtBuiltins[pFunc->funcId].parameters.inputParaInfo[i];

    while (1) {
      for (int8_t j = paramPattern[paramIdx].startParam;
           j <= (paramPattern[paramIdx].endParam == -1 ? INT8_MAX : paramPattern[paramIdx].endParam); j++) {
        if (j > LIST_LENGTH(paramList)) {
          code = TSDB_CODE_SUCCESS;
          isMatch = true;
          break;
        }
        SNode* pNode = nodesListGetNode(paramList, j - 1);
        // check node type
        if (!paramSupportNodeType(pNode, paramPattern[paramIdx].validNodeType)) {
          code = TSDB_CODE_FUNC_FUNTION_PARA_TYPE;
          isMatch = false;
          break;
        }
        // check data type
        if (!paramSupportDataType(getSDataTypeFromNode(pNode), paramPattern[paramIdx].validDataType)) {
          code = TSDB_CODE_FUNC_FUNTION_PARA_TYPE;
          isMatch = false;
          break;
        }
        if (paramPattern[paramIdx].validNodeType == FUNC_PARAM_SUPPORT_VALUE_NODE) {
          SValueNode* pVal = (SValueNode*)pNode;
          pVal->notReserved = true;
        }
        switch (paramPattern[paramIdx].valueRangeFlag) {
          case FUNC_PARAM_NO_SPECIFIC_VALUE:
            break;
          case FUNC_PARAM_HAS_RANGE:
            code = checkRangeValue(pNode, paramPattern[paramIdx].range, &isMatch);
            break;
          case FUNC_PARAM_HAS_FIXED_VALUE:
            code = checkFixedValue(pNode, &paramPattern[paramIdx], paramIdx, &isMatch);
            break;
          default:
            break;
        }
        if (!isMatch) {
          break;
        }
        switch (paramPattern[paramIdx].paramAttribute) {
          case FUNC_PARAM_NO_SPECIFIC_ATTRIBUTE:
            break;
          case FUNC_PARAM_MUST_BE_PRIMTS:
            code = checkPrimTS(pNode, &isMatch);
            break;
          case FUNC_PARAM_MUST_BE_PK:
            code = checkPrimaryKey(pNode, &isMatch);
            break;
          case FUNC_PARAM_MUST_HAVE_COLUMN:
            code = checkHasColumn(pNode, &isMatch);
            break;
          case FUNC_PARAM_VALUE_NODE_NOT_NULL:
            code = checkValueNodeNotNull(pNode, &isMatch);
            break;
          case FUNC_PARAM_MUST_BE_TIME_UNIT:
            code = checkTimeUnit(pNode, pFunc->node.resType.precision, &isMatch);
            break;
          default:
            break;
        }
        if (!isMatch) {
          break;
        }
      }

      if (paramPattern[paramIdx].isLastParam || !isMatch) {
        break;
      }
      paramIdx++;
    }
    if (isMatch) {
      return TSDB_CODE_SUCCESS;
    }
  }
  switch (code) {
    case TSDB_CODE_FUNC_FUNTION_PARA_NUM:
      return invaildFuncParaNumErrMsg(pErrBuf, len, pFunc->functionName);
    case TSDB_CODE_FUNC_FUNTION_PARA_TYPE:
      return invaildFuncParaTypeErrMsg(pErrBuf, len, pFunc->functionName);
    case TSDB_CODE_FUNC_FUNTION_PARA_VALUE:
      return invaildFuncParaValueErrMsg(pErrBuf, len, pFunc->functionName);
    case TSDB_CODE_FUNC_FUNTION_PARA_RANGE:
      return buildFuncErrMsg(pErrBuf, len, TSDB_CODE_FUNC_FUNTION_PARA_RANGE, "Invalid parameter range : %s",
                             pFunc->functionName);
    case TSDB_CODE_FUNC_FUNTION_PARA_PRIMTS:
      return buildFuncErrMsg(pErrBuf, len, TSDB_CODE_FUNC_FUNTION_PARA_PRIMTS,
                             "Parameter should be primary timestamp : %s", pFunc->functionName);
    case TSDB_CODE_FUNC_FUNTION_PARA_PK:
      return buildFuncErrMsg(pErrBuf, len, TSDB_CODE_FUNC_FUNTION_PARA_PK, "Parameter should be primary key : %s",
                             pFunc->functionName);
    case TSDB_CODE_FUNC_FUNTION_PARA_HAS_COL:
      return buildFuncErrMsg(pErrBuf, len, TSDB_CODE_FUNC_FUNTION_PARA_HAS_COL, "Parameter should have column : %s",
                             pFunc->functionName);
    case TSDB_CODE_FUNC_TIME_UNIT_INVALID:
      return buildFuncErrMsg(pErrBuf, len, TSDB_CODE_FUNC_TIME_UNIT_INVALID, "Invalid timzone format : %s",
                             pFunc->functionName);
    case TSDB_CODE_FUNC_TIME_UNIT_TOO_SMALL:
      return buildFuncErrMsg(pErrBuf, len, TSDB_CODE_FUNC_TIME_UNIT_TOO_SMALL, "Time unit is too small : %s",
                             pFunc->functionName);
    case TSDB_CODE_FUNC_FUNCTION_HISTO_TYPE:
      return buildFuncErrMsg(pErrBuf, len, TSDB_CODE_FUNC_FUNCTION_HISTO_TYPE, "Invalid histogram bin type : %s",
                             pFunc->functionName);
    case TSDB_CODE_FUNC_HISTOGRAM_ERROR:
      return buildFuncErrMsg(pErrBuf, len, TSDB_CODE_FUNC_HISTOGRAM_ERROR, errMsg, pFunc->functionName);
    default:
      return buildFuncErrMsg(pErrBuf, len, TSDB_CODE_FUNC_FUNTION_ERROR, "Function check parameter failed : %s",
                             pFunc->functionName);
  }
}

// There is only one parameter of numeric type, and the return type is parameter type
static int32_t translateOutNum(SFunctionNode* pFunc, char* pErrBuf, int32_t len) {
  FUNC_ERR_RET(validateParam(pFunc, pErrBuf, len));
  uint8_t paraType = getSDataTypeFromNode(nodesListGetNode(pFunc->pParameterList, 0))->type;
  if (IS_NULL_TYPE(paraType)) {
    paraType = TSDB_DATA_TYPE_BIGINT;
  }
  pFunc->node.resType = (SDataType){.bytes = tDataTypes[paraType].bytes, .type = paraType};
  return TSDB_CODE_SUCCESS;
}

// There is only one parameter, and the return type is parameter type
static int32_t translateMinMax(SFunctionNode* pFunc, char* pErrBuf, int32_t len) {
  FUNC_ERR_RET(validateParam(pFunc, pErrBuf, len));

  SDataType* dataType = getSDataTypeFromNode(nodesListGetNode(pFunc->pParameterList, 0));
  uint8_t    paraType = IS_NULL_TYPE(dataType->type) ? TSDB_DATA_TYPE_BIGINT : dataType->type;
  int32_t    bytes = IS_STR_DATA_TYPE(paraType) ? dataType->bytes : tDataTypes[paraType].bytes;
  pFunc->node.resType = (SDataType){.bytes = bytes, .type = paraType};
  return TSDB_CODE_SUCCESS;
}

// The return type is DOUBLE type
static int32_t translateOutDouble(SFunctionNode* pFunc, char* pErrBuf, int32_t len) {
  FUNC_ERR_RET(validateParam(pFunc, pErrBuf, len));
  pFunc->node.resType = (SDataType){.bytes = tDataTypes[TSDB_DATA_TYPE_DOUBLE].bytes, .type = TSDB_DATA_TYPE_DOUBLE};
  return TSDB_CODE_SUCCESS;
}

static int32_t translateTrimStr(SFunctionNode* pFunc, char* pErrBuf, int32_t len, bool isLtrim) {
  FUNC_ERR_RET(validateParam(pFunc, pErrBuf, len));

  SDataType* pRestType1 = getSDataTypeFromNode(nodesListGetNode(pFunc->pParameterList, 0));

  int32_t numOfSpaces = 0;
  SNode*  pParamNode1 = nodesListGetNode(pFunc->pParameterList, 0);
  // for select trim functions with constant value from table,
  // need to set the proper result result schema bytes to avoid
  // trailing garbage characters
  if (nodeType(pParamNode1) == QUERY_NODE_VALUE) {
    SValueNode* pValue = (SValueNode*)pParamNode1;
    numOfSpaces = countTrailingSpaces(pValue, isLtrim);
  }

  int32_t resBytes = pRestType1->bytes - numOfSpaces;
  pFunc->node.resType = (SDataType){.bytes = resBytes, .type = pRestType1->type};
  return TSDB_CODE_SUCCESS;
}

static int32_t translateLtrim(SFunctionNode* pFunc, char* pErrBuf, int32_t len) {
  return translateTrimStr(pFunc, pErrBuf, len, true);
}

static int32_t translateRtrim(SFunctionNode* pFunc, char* pErrBuf, int32_t len) {
  return translateTrimStr(pFunc, pErrBuf, len, false);
}

// The return type is BIGINT type
static int32_t translateOutBigInt(SFunctionNode* pFunc, char* pErrBuf, int32_t len) {
  FUNC_ERR_RET(validateParam(pFunc, pErrBuf, len));
  pFunc->node.resType = (SDataType){.bytes = tDataTypes[TSDB_DATA_TYPE_BIGINT].bytes, .type = TSDB_DATA_TYPE_BIGINT};
  return TSDB_CODE_SUCCESS;
}

static int32_t translateSum(SFunctionNode* pFunc, char* pErrBuf, int32_t len) {
  FUNC_ERR_RET(validateParam(pFunc, pErrBuf, len));

  uint8_t paraType = getSDataTypeFromNode(nodesListGetNode(pFunc->pParameterList, 0))->type;
  uint8_t resType = 0;
  if (IS_SIGNED_NUMERIC_TYPE(paraType) || TSDB_DATA_TYPE_BOOL == paraType || IS_NULL_TYPE(paraType)) {
    resType = TSDB_DATA_TYPE_BIGINT;
  } else if (IS_UNSIGNED_NUMERIC_TYPE(paraType)) {
    resType = TSDB_DATA_TYPE_UBIGINT;
  } else if (IS_FLOAT_TYPE(paraType)) {
    resType = TSDB_DATA_TYPE_DOUBLE;
  }

  pFunc->node.resType = (SDataType){.bytes = tDataTypes[resType].bytes, .type = resType};
  return TSDB_CODE_SUCCESS;
}

static int32_t translateWduration(SFunctionNode* pFunc, char* pErrBuf, int32_t len) {
  // pseudo column do not need to check parameters
  pFunc->node.resType = (SDataType){.bytes = tDataTypes[TSDB_DATA_TYPE_BIGINT].bytes,
                                    .type = TSDB_DATA_TYPE_BIGINT,
                                    .precision = pFunc->node.resType.precision};
  return TSDB_CODE_SUCCESS;
}

static int32_t translateNowToday(SFunctionNode* pFunc, char* pErrBuf, int32_t len) {
  // pseudo column do not need to check parameters

  // add database precision as param
  uint8_t dbPrec = pFunc->node.resType.precision;
  int32_t code = addUint8Param(&pFunc->pParameterList, dbPrec);
  if (code != TSDB_CODE_SUCCESS) {
    return code;
  }

  pFunc->node.resType =
      (SDataType){.bytes = tDataTypes[TSDB_DATA_TYPE_TIMESTAMP].bytes, .type = TSDB_DATA_TYPE_TIMESTAMP};
  return TSDB_CODE_SUCCESS;
}

static int32_t translateRand(SFunctionNode* pFunc, char* pErrBuf, int32_t len) {
  FUNC_ERR_RET(validateParam(pFunc, pErrBuf, len));

  if (!pFunc->dual) {
    int32_t code = addPseudoParam(&pFunc->pParameterList);
    if (code != TSDB_CODE_SUCCESS) {
      return code;
    }
  }

  pFunc->node.resType = (SDataType){.bytes = tDataTypes[TSDB_DATA_TYPE_DOUBLE].bytes, .type = TSDB_DATA_TYPE_DOUBLE};
  return TSDB_CODE_SUCCESS;
}

// return type is same as first input parameter's type
static int32_t translateOutFirstIn(SFunctionNode* pFunc, char* pErrBuf, int32_t len) {
  FUNC_ERR_RET(validateParam(pFunc, pErrBuf, len));
  pFunc->node.resType = *getSDataTypeFromNode(nodesListGetNode(pFunc->pParameterList, 0));
  return TSDB_CODE_SUCCESS;
}

static int32_t translateTimePseudoColumn(SFunctionNode* pFunc, char* pErrBuf, int32_t len) {
  // pseudo column do not need to check parameters

  pFunc->node.resType = (SDataType){.bytes = tDataTypes[TSDB_DATA_TYPE_TIMESTAMP].bytes,
                                    .type = TSDB_DATA_TYPE_TIMESTAMP,
                                    .precision = pFunc->node.resType.precision};
  return TSDB_CODE_SUCCESS;
}

static int32_t translateIsFilledPseudoColumn(SFunctionNode* pFunc, char* pErrBuf, int32_t len) {
  // pseudo column do not need to check parameters

  pFunc->node.resType = (SDataType){.bytes = tDataTypes[TSDB_DATA_TYPE_BOOL].bytes, .type = TSDB_DATA_TYPE_BOOL};
  return TSDB_CODE_SUCCESS;
}

static int32_t translatePercentile(SFunctionNode* pFunc, char* pErrBuf, int32_t len) {
  FUNC_ERR_RET(validateParam(pFunc, pErrBuf, len));
  int32_t numOfParams = LIST_LENGTH(pFunc->pParameterList);

  // set result type
  if (numOfParams > 2) {
    pFunc->node.resType = (SDataType){.bytes = 3200, .type = TSDB_DATA_TYPE_VARCHAR};
  } else {
    pFunc->node.resType = (SDataType){.bytes = tDataTypes[TSDB_DATA_TYPE_DOUBLE].bytes, .type = TSDB_DATA_TYPE_DOUBLE};
  }
  return TSDB_CODE_SUCCESS;
}

static int32_t translateVgIdColumn(SFunctionNode* pFunc, char* pErrBuf, int32_t len) {
  // pseudo column do not need to check parameters
  pFunc->node.resType = (SDataType){.bytes = tDataTypes[TSDB_DATA_TYPE_INT].bytes, .type = TSDB_DATA_TYPE_INT};
  return TSDB_CODE_SUCCESS;
}

static int32_t reserveFirstMergeParam(SNodeList* pRawParameters, SNode* pPartialRes, SNodeList** pParameters) {
  int32_t code = nodesListMakeAppend(pParameters, pPartialRes);
  if (TSDB_CODE_SUCCESS == code) {
    SNode* pNew = NULL;
    code = nodesCloneNode(nodesListGetNode(pRawParameters, 1), &pNew);
    if (TSDB_CODE_SUCCESS == code) {
      code = nodesListStrictAppend(*pParameters, pNew);
    }
  }
  return code;
}

int32_t topBotCreateMergeParam(SNodeList* pRawParameters, SNode* pPartialRes, SNodeList** pParameters) {
  return reserveFirstMergeParam(pRawParameters, pPartialRes, pParameters);
}

int32_t apercentileCreateMergeParam(SNodeList* pRawParameters, SNode* pPartialRes, SNodeList** pParameters) {
  int32_t code = reserveFirstMergeParam(pRawParameters, pPartialRes, pParameters);
  if (TSDB_CODE_SUCCESS == code && pRawParameters->length >= 3) {
    SNode* pNew = NULL;
    code = nodesCloneNode(nodesListGetNode(pRawParameters, 2), &pNew);
    if (TSDB_CODE_SUCCESS == code) {
      code = nodesListStrictAppend(*pParameters, pNew);
    }
  }
  return code;
}

static int32_t translateElapsedPartial(SFunctionNode* pFunc, char* pErrBuf, int32_t len) { return 0; }

static int32_t translateElapsedMerge(SFunctionNode* pFunc, char* pErrBuf, int32_t len) { return 0; }

static int32_t translateCsum(SFunctionNode* pFunc, char* pErrBuf, int32_t len) {
  FUNC_ERR_RET(validateParam(pFunc, pErrBuf, len));
  uint8_t colType = getSDataTypeFromNode(nodesListGetNode(pFunc->pParameterList, 0))->type;
  uint8_t resType;
  if (IS_SIGNED_NUMERIC_TYPE(colType)) {
    resType = TSDB_DATA_TYPE_BIGINT;
  } else if (IS_UNSIGNED_NUMERIC_TYPE(colType)) {
    resType = TSDB_DATA_TYPE_UBIGINT;
  } else if (IS_FLOAT_TYPE(colType)) {
    resType = TSDB_DATA_TYPE_DOUBLE;
  } else {
    return invaildFuncParaTypeErrMsg(pErrBuf, len, pFunc->functionName);
  }
  pFunc->node.resType = (SDataType){.bytes = tDataTypes[resType].bytes, .type = resType};
  return TSDB_CODE_SUCCESS;
}

static EFuncReturnRows csumEstReturnRows(SFunctionNode* pFunc) { return FUNC_RETURN_ROWS_N; }

static int32_t translateSampleTail(SFunctionNode* pFunc, char* pErrBuf, int32_t len) {
  FUNC_ERR_RET(validateParam(pFunc, pErrBuf, len));

  SDataType* pSDataType = getSDataTypeFromNode(nodesListGetNode(pFunc->pParameterList, 0));
  uint8_t    colType = pSDataType->type;

  // set result type
  pFunc->node.resType =
      (SDataType){.bytes = IS_STR_DATA_TYPE(colType) ? pSDataType->bytes : tDataTypes[colType].bytes, .type = colType};
  return TSDB_CODE_SUCCESS;
}

static EFuncReturnRows derivativeEstReturnRows(SFunctionNode* pFunc) {
  return 1 == ((SValueNode*)nodesListGetNode(pFunc->pParameterList, 2))->datum.i ? FUNC_RETURN_ROWS_INDEFINITE
                                                                                 : FUNC_RETURN_ROWS_N_MINUS_1;
}

static int32_t translateAddPrecOutDouble(SFunctionNode* pFunc, char* pErrBuf, int32_t len) {
  FUNC_ERR_RET(validateParam(pFunc, pErrBuf, len));
  // add database precision as param
  uint8_t dbPrec = pFunc->node.resType.precision;
  int32_t code = addUint8Param(&pFunc->pParameterList, dbPrec);
  if (code != TSDB_CODE_SUCCESS) {
    return code;
  }

  pFunc->node.resType = (SDataType){.bytes = tDataTypes[TSDB_DATA_TYPE_DOUBLE].bytes, .type = TSDB_DATA_TYPE_DOUBLE};
  return TSDB_CODE_SUCCESS;
}

static int32_t translateInterp(SFunctionNode* pFunc, char* pErrBuf, int32_t len) {
  FUNC_ERR_RET(validateParam(pFunc, pErrBuf, len));
  pFunc->node.resType = ((SExprNode*)nodesListGetNode(pFunc->pParameterList, 0))->resType;
  return TSDB_CODE_SUCCESS;
}

static EFuncReturnRows interpEstReturnRows(SFunctionNode* pFunc) {
  int32_t numOfParams = LIST_LENGTH(pFunc->pParameterList);
  if (1 < numOfParams && 1 == ((SValueNode*)nodesListGetNode(pFunc->pParameterList, 1))->datum.i) {
    return FUNC_RETURN_ROWS_INDEFINITE;
  } else {
    return FUNC_RETURN_ROWS_N;
  }
}

static int32_t translateForecast(SFunctionNode* pFunc, char* pErrBuf, int32_t len) {
  int32_t numOfParams = LIST_LENGTH(pFunc->pParameterList);
  if (2 != numOfParams && 1 != numOfParams) {
    return invaildFuncParaNumErrMsg(pErrBuf, len, "FORECAST require 1 or 2 parameters");
  }

  uint8_t valType = getSDataTypeFromNode(nodesListGetNode(pFunc->pParameterList, 0))->type;
  if (!IS_MATHABLE_TYPE(valType)) {
    return invaildFuncParaTypeErrMsg(pErrBuf, len, "FORECAST only support mathable column");
  }

  if (numOfParams == 2) {
    uint8_t optionType = getSDataTypeFromNode(nodesListGetNode(pFunc->pParameterList, 1))->type;
    if (TSDB_DATA_TYPE_BINARY != optionType) {
      return invaildFuncParaTypeErrMsg(pErrBuf, len, "FORECAST option should be varchar");
    }

    SNode* pOption = nodesListGetNode(pFunc->pParameterList, 1);
    if (QUERY_NODE_VALUE != nodeType(pOption)) {
      return invaildFuncParaTypeErrMsg(pErrBuf, len, "FORECAST option should be value");
    }

    SValueNode* pValue = (SValueNode*)pOption;
    if (!taosAnalGetOptStr(pValue->literal, "algo", NULL, 0) != 0) {
      return invaildFuncParaValueErrMsg(pErrBuf, len, "FORECAST option should include algo field");
    }

    pValue->notReserved = true;
  }

  pFunc->node.resType = (SDataType){.bytes = tDataTypes[valType].bytes, .type = valType};
  return TSDB_CODE_SUCCESS;
}

static int32_t translateForecastConf(SFunctionNode* pFunc, char* pErrBuf, int32_t len) {
  pFunc->node.resType = (SDataType){.bytes = tDataTypes[TSDB_DATA_TYPE_FLOAT].bytes, .type = TSDB_DATA_TYPE_FLOAT};
  return TSDB_CODE_SUCCESS;
}

static EFuncReturnRows forecastEstReturnRows(SFunctionNode* pFunc) { return FUNC_RETURN_ROWS_N; }

static int32_t translateDiff(SFunctionNode* pFunc, char* pErrBuf, int32_t len) {
  FUNC_ERR_RET(validateParam(pFunc, pErrBuf, len));
  uint8_t colType = getSDataTypeFromNode(nodesListGetNode(pFunc->pParameterList, 0))->type;

  uint8_t resType;
  if (IS_SIGNED_NUMERIC_TYPE(colType) || IS_TIMESTAMP_TYPE(colType) || TSDB_DATA_TYPE_BOOL == colType) {
    resType = TSDB_DATA_TYPE_BIGINT;
  } else if (IS_UNSIGNED_NUMERIC_TYPE(colType)) {
    resType = TSDB_DATA_TYPE_BIGINT;
  } else {
    resType = TSDB_DATA_TYPE_DOUBLE;
  }
  pFunc->node.resType = (SDataType){.bytes = tDataTypes[resType].bytes, .type = resType};
  return TSDB_CODE_SUCCESS;
}

static EFuncReturnRows diffEstReturnRows(SFunctionNode* pFunc) {
  if (1 == LIST_LENGTH(pFunc->pParameterList)) {
    return FUNC_RETURN_ROWS_N_MINUS_1;
  }
  return 1 < ((SValueNode*)nodesListGetNode(pFunc->pParameterList, 1))->datum.i ? FUNC_RETURN_ROWS_INDEFINITE
                                                                                : FUNC_RETURN_ROWS_N_MINUS_1;
}

static int32_t translateConcatImpl(SFunctionNode* pFunc, char* pErrBuf, int32_t len, int32_t minParaNum,
                                   int32_t maxParaNum, bool hasSep) {
  FUNC_ERR_RET(validateParam(pFunc, pErrBuf, len));
  int32_t numOfParams = LIST_LENGTH(pFunc->pParameterList);

  uint8_t resultType = TSDB_DATA_TYPE_BINARY;
  int32_t resultBytes = 0;
  int32_t sepBytes = 0;

  /* For concat/concat_ws function, if params have NCHAR type, promote the final result to NCHAR */
  for (int32_t i = 0; i < numOfParams; ++i) {
    SNode*  pPara = nodesListGetNode(pFunc->pParameterList, i);
    uint8_t paraType = getSDataTypeFromNode(pPara)->type;
    if (TSDB_DATA_TYPE_NCHAR == paraType) {
      resultType = paraType;
    }
  }

  for (int32_t i = 0; i < numOfParams; ++i) {
    SNode*  pPara = nodesListGetNode(pFunc->pParameterList, i);
    uint8_t paraType = getSDataTypeFromNode(pPara)->type;
    int32_t paraBytes = getSDataTypeFromNode(pPara)->bytes;
    int32_t factor = 1;
    if (IS_NULL_TYPE(paraType)) {
      resultType = TSDB_DATA_TYPE_VARCHAR;
      resultBytes = 0;
      sepBytes = 0;
      break;
    }
    if (TSDB_DATA_TYPE_NCHAR == resultType && TSDB_DATA_TYPE_VARCHAR == paraType) {
      factor *= TSDB_NCHAR_SIZE;
    }
    resultBytes += paraBytes * factor;

    if (i == 0) {
      sepBytes = paraBytes * factor;
    }
  }

  if (hasSep) {
    resultBytes += sepBytes * (numOfParams - 3);
  }

  pFunc->node.resType = (SDataType){.bytes = resultBytes, .type = resultType};
  return TSDB_CODE_SUCCESS;
}

static int32_t translateConcat(SFunctionNode* pFunc, char* pErrBuf, int32_t len) {
  return translateConcatImpl(pFunc, pErrBuf, len, 2, 8, false);
}

static int32_t translateConcatWs(SFunctionNode* pFunc, char* pErrBuf, int32_t len) {
  return translateConcatImpl(pFunc, pErrBuf, len, 3, 9, true);
}

static int32_t translateChar(SFunctionNode* pFunc, char* pErrBuf, int32_t len) {
  FUNC_ERR_RET(validateParam(pFunc, pErrBuf, len));
  int32_t numOfParams = LIST_LENGTH(pFunc->pParameterList);
  pFunc->node.resType = (SDataType){.bytes = 4 * numOfParams + 2, .type = TSDB_DATA_TYPE_VARCHAR};
  return TSDB_CODE_SUCCESS;
}

static int32_t translateAscii(SFunctionNode* pFunc, char* pErrBuf, int32_t len) {
  FUNC_ERR_RET(validateParam(pFunc, pErrBuf, len));
  pFunc->node.resType =
      (SDataType){.bytes = tDataTypes[TSDB_DATA_TYPE_UTINYINT].bytes, .type = TSDB_DATA_TYPE_UTINYINT};
  return TSDB_CODE_SUCCESS;
}

static int32_t translateTrim(SFunctionNode* pFunc, char* pErrBuf, int32_t len) {
  FUNC_ERR_RET(validateParam(pFunc, pErrBuf, len));

  uint8_t para0Type = getSDataTypeFromNode(nodesListGetNode(pFunc->pParameterList, 0))->type;
  int32_t resLen = getSDataTypeFromNode(nodesListGetNode(pFunc->pParameterList, 0))->bytes;
  uint8_t type = para0Type;

  if (2 == LIST_LENGTH(pFunc->pParameterList)) {
    uint8_t para1Type = getSDataTypeFromNode(nodesListGetNode(pFunc->pParameterList, 1))->type;
    resLen = getSDataTypeFromNode(nodesListGetNode(pFunc->pParameterList, 1))->bytes;
    type = para1Type;
  }
  if (type == TSDB_DATA_TYPE_NCHAR) {
    resLen *= TSDB_NCHAR_SIZE;
  }
  uint8_t trimType = pFunc->trimType;
  int32_t code = addUint8Param(&pFunc->pParameterList, trimType);
  if (code != TSDB_CODE_SUCCESS) {
    return code;
  }
  pFunc->node.resType = (SDataType){.bytes = resLen, .type = type};
  return TSDB_CODE_SUCCESS;
}

static int32_t translateReplace(SFunctionNode* pFunc, char* pErrBuf, int32_t len) {
  FUNC_ERR_RET(validateParam(pFunc, pErrBuf, len));

  uint8_t orgType = getSDataTypeFromNode(nodesListGetNode(pFunc->pParameterList, 0))->type;
  uint8_t fromType = getSDataTypeFromNode(nodesListGetNode(pFunc->pParameterList, 1))->type;
  uint8_t toType = getSDataTypeFromNode(nodesListGetNode(pFunc->pParameterList, 2))->type;
  int32_t orgLen = getSDataTypeFromNode(nodesListGetNode(pFunc->pParameterList, 0))->bytes;
  int32_t fromLen = getSDataTypeFromNode(nodesListGetNode(pFunc->pParameterList, 1))->bytes;
  int32_t toLen = getSDataTypeFromNode(nodesListGetNode(pFunc->pParameterList, 2))->bytes;

  int32_t resLen;
  // Since we don't know the accurate length of result, estimate the maximum length here.
  // To make the resLen bigger, we should make fromLen smaller and toLen bigger.
  if (orgType == TSDB_DATA_TYPE_VARBINARY && fromType != orgType) {
    fromLen = fromLen / TSDB_NCHAR_SIZE;
  }
  if (orgType == TSDB_DATA_TYPE_NCHAR && toType != orgType) {
    toLen = toLen * TSDB_NCHAR_SIZE;
  }
  resLen = TMAX(orgLen, orgLen + orgLen / fromLen * (toLen - fromLen));
  pFunc->node.resType = (SDataType){.bytes = resLen, .type = orgType};
  return TSDB_CODE_SUCCESS;
}

static int32_t translateRepeat(SFunctionNode* pFunc, char* pErrBuf, int32_t len) {
  FUNC_ERR_RET(validateParam(pFunc, pErrBuf, len));

  uint8_t type = getSDataTypeFromNode(nodesListGetNode(pFunc->pParameterList, 0))->type;
  int32_t orgLen = getSDataTypeFromNode(nodesListGetNode(pFunc->pParameterList, 0))->bytes;
  int32_t resLen;
  if (nodeType(nodesListGetNode(pFunc->pParameterList, 1)) == QUERY_NODE_VALUE) {
    resLen = orgLen * TMAX((int32_t)((SValueNode*)nodesListGetNode(pFunc->pParameterList, 1))->datum.i, 1);
  } else {
    resLen = TSDB_MAX_BINARY_LEN;
  }
  pFunc->node.resType = (SDataType){.bytes = resLen, .type = type};
  return TSDB_CODE_SUCCESS;
}

static int32_t translateCast(SFunctionNode* pFunc, char* pErrBuf, int32_t len) {
  int32_t numOfParams = LIST_LENGTH(pFunc->pParameterList);
  if (numOfParams <= 0) {
    return invaildFuncParaNumErrMsg(pErrBuf, len, pFunc->functionName);
  }

  // The number of parameters has been limited by the syntax definition

  SExprNode* pPara0 = (SExprNode*)nodesListGetNode(pFunc->pParameterList, 0);
  uint8_t    para0Type = pPara0->resType.type;
  if (TSDB_DATA_TYPE_VARBINARY == para0Type) {
    return invaildFuncParaTypeErrMsg(pErrBuf, len, pFunc->functionName);
  }

  // The function return type has been set during syntax parsing
  uint8_t para2Type = pFunc->node.resType.type;

  int32_t para2Bytes = pFunc->node.resType.bytes;
  if (IS_STR_DATA_TYPE(para2Type)) {
    para2Bytes -= VARSTR_HEADER_SIZE;
  }
  if (para2Bytes <= 0 ||
      para2Bytes > TSDB_MAX_BINARY_LEN - VARSTR_HEADER_SIZE) {  // cast dst var type length limits to 4096 bytes
    if (TSDB_DATA_TYPE_NCHAR == para2Type) {
      return buildFuncErrMsg(pErrBuf, len, TSDB_CODE_FUNC_FUNTION_ERROR,
                             "CAST function converted length should be in range (0, %d] NCHARS",
                             (TSDB_MAX_BINARY_LEN - VARSTR_HEADER_SIZE) / TSDB_NCHAR_SIZE);
    } else {
      return buildFuncErrMsg(pErrBuf, len, TSDB_CODE_FUNC_FUNTION_ERROR,
                             "CAST function converted length should be in range (0, %d] bytes",
                             TSDB_MAX_BINARY_LEN - VARSTR_HEADER_SIZE);
    }
  }

  // add database precision as param
  uint8_t dbPrec = pFunc->node.resType.precision;
  int32_t code = addUint8Param(&pFunc->pParameterList, dbPrec);
  if (code != TSDB_CODE_SUCCESS) {
    return code;
  }

  return TSDB_CODE_SUCCESS;
}

static int32_t translateToIso8601(SFunctionNode* pFunc, char* pErrBuf, int32_t len) {
  FUNC_ERR_RET(validateParam(pFunc, pErrBuf, len));
  int32_t numOfParams = LIST_LENGTH(pFunc->pParameterList);
  // param1
  if (numOfParams == 2) {
    SValueNode* pValue = (SValueNode*)nodesListGetNode(pFunc->pParameterList, 1);
    if (!validateTimezoneFormat(pValue)) {
      return buildFuncErrMsg(pErrBuf, len, TSDB_CODE_FUNC_FUNTION_ERROR, "Invalid timzone format");
    }
  } else {  // add default client timezone
    int32_t code = addTimezoneParam(pFunc->pParameterList);
    if (code != TSDB_CODE_SUCCESS) {
      return code;
    }
  }

  // set result type
  pFunc->node.resType = (SDataType){.bytes = 64, .type = TSDB_DATA_TYPE_BINARY};
  return TSDB_CODE_SUCCESS;
}

static int32_t translateToUnixtimestamp(SFunctionNode* pFunc, char* pErrBuf, int32_t len) {
  FUNC_ERR_RET(validateParam(pFunc, pErrBuf, len));
  int32_t numOfParams = LIST_LENGTH(pFunc->pParameterList);
  int16_t resType = TSDB_DATA_TYPE_BIGINT;
  if (2 == numOfParams) {
    SValueNode* pValue = (SValueNode*)nodesListGetNode(pFunc->pParameterList, 1);
    if (pValue->datum.i == 1) {
      resType = TSDB_DATA_TYPE_TIMESTAMP;
    } else if (pValue->datum.i == 0) {
      resType = TSDB_DATA_TYPE_BIGINT;
    } else {
      return buildFuncErrMsg(pErrBuf, len, TSDB_CODE_FUNC_FUNTION_ERROR,
                             "TO_UNIXTIMESTAMP function second parameter should be 0/1");
    }
  }

  // add database precision as param
  uint8_t dbPrec = pFunc->node.resType.precision;
  int32_t code = addUint8Param(&pFunc->pParameterList, dbPrec);
  if (code != TSDB_CODE_SUCCESS) {
    return code;
  }

  pFunc->node.resType = (SDataType){.bytes = tDataTypes[resType].bytes, .type = resType};
  return TSDB_CODE_SUCCESS;
}

static int32_t translateToTimestamp(SFunctionNode* pFunc, char* pErrBuf, int32_t len) {
  FUNC_ERR_RET(validateParam(pFunc, pErrBuf, len));
  pFunc->node.resType =
      (SDataType){.bytes = tDataTypes[TSDB_DATA_TYPE_TIMESTAMP].bytes, .type = TSDB_DATA_TYPE_TIMESTAMP};
  return TSDB_CODE_SUCCESS;
}

static int32_t translateTimeTruncate(SFunctionNode* pFunc, char* pErrBuf, int32_t len) {
  FUNC_ERR_RET(validateParam(pFunc, pErrBuf, len));
  uint8_t dbPrec = pFunc->node.resType.precision;
  // add database precision as param
  int32_t code = addUint8Param(&pFunc->pParameterList, dbPrec);
  if (code != TSDB_CODE_SUCCESS) {
    return code;
  }

  // add client timezone as param
  code = addTimezoneParam(pFunc->pParameterList);
  if (code != TSDB_CODE_SUCCESS) {
    return code;
  }

  pFunc->node.resType =
      (SDataType){.bytes = tDataTypes[TSDB_DATA_TYPE_TIMESTAMP].bytes, .type = TSDB_DATA_TYPE_TIMESTAMP};
  return TSDB_CODE_SUCCESS;
}

static int32_t translateAddPrecOutBigint(SFunctionNode* pFunc, char* pErrBuf, int32_t len) {
  FUNC_ERR_RET(validateParam(pFunc, pErrBuf, len));

  // add database precision as param
  uint8_t dbPrec = pFunc->node.resType.precision;

  int32_t code = addUint8Param(&pFunc->pParameterList, dbPrec);
  if (code != TSDB_CODE_SUCCESS) {
    return code;
  }

  pFunc->node.resType = (SDataType){.bytes = tDataTypes[TSDB_DATA_TYPE_BIGINT].bytes, .type = TSDB_DATA_TYPE_BIGINT};
  return TSDB_CODE_SUCCESS;
}

static int32_t translateToJson(SFunctionNode* pFunc, char* pErrBuf, int32_t len) {
  FUNC_ERR_RET(validateParam(pFunc, pErrBuf, len));
  pFunc->node.resType = (SDataType){.bytes = tDataTypes[TSDB_DATA_TYPE_JSON].bytes, .type = TSDB_DATA_TYPE_JSON};
  return TSDB_CODE_SUCCESS;
}

static int32_t translateOutGeom(SFunctionNode* pFunc, char* pErrBuf, int32_t len) {
  FUNC_ERR_RET(validateParam(pFunc, pErrBuf, len));
<<<<<<< HEAD
  pFunc->node.resType =
      (SDataType){.bytes = tDataTypes[TSDB_DATA_TYPE_GEOMETRY].bytes, .type = TSDB_DATA_TYPE_GEOMETRY};
=======
  SDataType dt = *getSDataTypeFromNode(nodesListGetNode(pFunc->pParameterList, 0));
  pFunc->node.resType = (SDataType){.bytes = dt.bytes, .type = TSDB_DATA_TYPE_GEOMETRY};
>>>>>>> a1f3b0a1

  return TSDB_CODE_SUCCESS;
}

static int32_t translateInGeomOutStr(SFunctionNode* pFunc, char* pErrBuf, int32_t len) {
  FUNC_ERR_RET(validateParam(pFunc, pErrBuf, len));
  SDataType dt = *getSDataTypeFromNode(nodesListGetNode(pFunc->pParameterList, 0));
  pFunc->node.resType = (SDataType){.bytes = dt.bytes, .type = TSDB_DATA_TYPE_VARCHAR};

  return TSDB_CODE_SUCCESS;
}

static int32_t translateIn2GeomOutBool(SFunctionNode* pFunc, char* pErrBuf, int32_t len) {
  FUNC_ERR_RET(validateParam(pFunc, pErrBuf, len));
  pFunc->node.resType = (SDataType){.bytes = tDataTypes[TSDB_DATA_TYPE_BOOL].bytes, .type = TSDB_DATA_TYPE_BOOL};

  return TSDB_CODE_SUCCESS;
}

static int32_t translateSelectValue(SFunctionNode* pFunc, char* pErrBuf, int32_t len) {
  int32_t numOfParams = LIST_LENGTH(pFunc->pParameterList);
  if (numOfParams <= 0) {
    return invaildFuncParaNumErrMsg(pErrBuf, len, pFunc->functionName);
  }

  pFunc->node.resType = ((SExprNode*)nodesListGetNode(pFunc->pParameterList, 0))->resType;
  return TSDB_CODE_SUCCESS;
}

static int32_t translateBlockDistFunc(SFunctionNode* pFunc, char* pErrBuf, int32_t len) {
  pFunc->node.resType = (SDataType){.bytes = 128, .type = TSDB_DATA_TYPE_VARCHAR};
  return TSDB_CODE_SUCCESS;
}

static bool getBlockDistFuncEnv(SFunctionNode* UNUSED_PARAM(pFunc), SFuncExecEnv* pEnv) {
  pEnv->calcMemSize = sizeof(STableBlockDistInfo);
  return true;
}
static bool getBlockDBUsageFuncEnv(SFunctionNode* UNUSED_PARAM(pFunc), SFuncExecEnv* pEnv) {
  pEnv->calcMemSize = sizeof(SDBBlockUsageInfo);
  return true;
}

static int32_t translateGroupKey(SFunctionNode* pFunc, char* pErrBuf, int32_t len) {
  if (1 != LIST_LENGTH(pFunc->pParameterList)) {
    return TSDB_CODE_SUCCESS;
  }
  pFunc->node.resType = *getSDataTypeFromNode(nodesListGetNode(pFunc->pParameterList, 0));
  return TSDB_CODE_SUCCESS;
}

static int32_t translateServerStatusFunc(SFunctionNode* pFunc, char* pErrBuf, int32_t len) {
  pFunc->node.resType = (SDataType){.bytes = tDataTypes[TSDB_DATA_TYPE_INT].bytes, .type = TSDB_DATA_TYPE_INT};
  return TSDB_CODE_SUCCESS;
}

static int32_t translateTagsPseudoColumn(SFunctionNode* pFunc, char* pErrBuf, int32_t len) {
  // The _tags pseudo-column will be expanded to the actual tags on the client side
  return TSDB_CODE_SUCCESS;
}

static int32_t translateOutVarchar(SFunctionNode* pFunc, char* pErrBuf, int32_t len) {
  FUNC_ERR_RET(validateParam(pFunc, pErrBuf, len));
  int32_t bytes = 0;
  switch (pFunc->funcType) {
    case FUNCTION_TYPE_MD5:
      bytes = MD5_OUTPUT_LEN + VARSTR_HEADER_SIZE;
      break;
    case FUNCTION_TYPE_USER:
    case FUNCTION_TYPE_CURRENT_USER:
      bytes = TSDB_USER_LEN;
      break;
    case FUNCTION_TYPE_SERVER_VERSION:
    case FUNCTION_TYPE_CLIENT_VERSION:
      bytes = TSDB_VERSION_LEN;
      break;
    case FUNCTION_TYPE_DATABASE:
      bytes = TSDB_DB_NAME_LEN;
      break;
    case FUNCTION_TYPE_BLOCK_DIST:
    case FUNCTION_TYPE_BLOCK_DIST_INFO:
      bytes = sizeof(STableBlockDistInfo);
      break;
    case FUNCTION_TYPE_TO_CHAR:
      bytes = 4096;
      break;
    case FUNCTION_TYPE_HYPERLOGLOG_STATE_MERGE:
    case FUNCTION_TYPE_HYPERLOGLOG_PARTIAL:
    case FUNCTION_TYPE_HYPERLOGLOG_STATE:
      bytes = getHistogramInfoSize() + VARSTR_HEADER_SIZE;
      break;
    case FUNCTION_TYPE_SPREAD_PARTIAL:
    case FUNCTION_TYPE_SPREAD_STATE:
    case FUNCTION_TYPE_SPREAD_STATE_MERGE:
      bytes = getSpreadInfoSize() + VARSTR_HEADER_SIZE;
      break;
    case FUNCTION_TYPE_APERCENTILE_PARTIAL:
      bytes = getApercentileMaxSize() + VARSTR_HEADER_SIZE;
      break;
    case FUNCTION_TYPE_STD_STATE:
    case FUNCTION_TYPE_STD_STATE_MERGE:
    case FUNCTION_TYPE_STD_PARTIAL:
      bytes = getStdInfoSize() + VARSTR_HEADER_SIZE;
      break;
    case FUNCTION_TYPE_AVG_PARTIAL:
    case FUNCTION_TYPE_AVG_STATE:
    case FUNCTION_TYPE_AVG_STATE_MERGE:
      bytes = getAvgInfoSize() + VARSTR_HEADER_SIZE;
      break;
    case FUNCTION_TYPE_HISTOGRAM_PARTIAL:
      bytes = getHistogramInfoSize() + VARSTR_HEADER_SIZE;
      break;
    case FUNCTION_TYPE_HISTOGRAM:
    case FUNCTION_TYPE_HISTOGRAM_MERGE:
      bytes = 512;
      break;
    case FUNCTION_TYPE_LEASTSQUARES:
      bytes = LEASTSQUARES_BUFF_LENGTH;
      break;
    case FUNCTION_TYPE_TBNAME:
      bytes = TSDB_TABLE_FNAME_LEN - 1 + VARSTR_HEADER_SIZE;
      break;
    case FUNCTION_TYPE_TIMEZONE:
      bytes = timeZoneStrLen();
      break;
    case FUNCTION_TYPE_IRATE_PARTIAL:
      bytes = getIrateInfoSize((pFunc->hasPk) ? pFunc->pkBytes : 0) + VARSTR_HEADER_SIZE;
      break;
    case FUNCTION_TYPE_FIRST_PARTIAL:
    case FUNCTION_TYPE_LAST_PARTIAL:
    case FUNCTION_TYPE_FIRST_STATE:
    case FUNCTION_TYPE_LAST_STATE:
      bytes = getFirstLastInfoSize(getSDataTypeFromNode(nodesListGetNode(pFunc->pParameterList, 0))->bytes,
                                   (pFunc->hasPk) ? pFunc->pkBytes : 0) +
              VARSTR_HEADER_SIZE;
      break;
    case FUNCTION_TYPE_FIRST_STATE_MERGE:
    case FUNCTION_TYPE_LAST_STATE_MERGE:
      bytes = getSDataTypeFromNode(nodesListGetNode(pFunc->pParameterList, 0))->bytes;
      break;
    case FUNCTION_TYPE_DB_USAGE:
    case FUNCTION_TYPE_DB_USAGE_INFO:
      bytes = 128;
      break;
    default:
      bytes = 0;
      break;
  }
  pFunc->node.resType = (SDataType){.bytes = bytes, .type = TSDB_DATA_TYPE_VARCHAR};
  return TSDB_CODE_SUCCESS;
}

static int32_t translateHistogramImpl(SFunctionNode* pFunc, char* pErrBuf, int32_t len) {
  FUNC_ERR_RET(validateParam(pFunc, pErrBuf, len));
  int32_t numOfParams = LIST_LENGTH(pFunc->pParameterList);
  int8_t  binType;
  char*   binDesc;
  for (int32_t i = 1; i < numOfParams; ++i) {
    SValueNode* pValue = (SValueNode*)nodesListGetNode(pFunc->pParameterList, i);
    if (i == 1) {
      binType = validateHistogramBinType(varDataVal(pValue->datum.p));
      if (binType == UNKNOWN_BIN) {
        return buildFuncErrMsg(pErrBuf, len, TSDB_CODE_FUNC_FUNTION_ERROR,
                               "HISTOGRAM function binType parameter should be "
                               "\"user_input\", \"log_bin\" or \"linear_bin\"");
      }
    }

    if (i == 2) {
      char errMsg[128] = {0};
      binDesc = varDataVal(pValue->datum.p);
      if (TSDB_CODE_SUCCESS != validateHistogramBinDesc(binDesc, binType, errMsg, (int32_t)sizeof(errMsg))) {
        return buildFuncErrMsg(pErrBuf, len, TSDB_CODE_FUNC_FUNTION_ERROR, errMsg);
      }
    }
  }
  return TSDB_CODE_SUCCESS;
}

static int32_t translateHitogram(SFunctionNode* pFunc, char* pErrBuf, int32_t len) {
  FUNC_ERR_RET(translateHistogramImpl(pFunc, pErrBuf, len));
  pFunc->node.resType = (SDataType){.bytes = 512, .type = TSDB_DATA_TYPE_BINARY};
  return TSDB_CODE_SUCCESS;
}
static int32_t translateHistogramPartial(SFunctionNode* pFunc, char* pErrBuf, int32_t len) {
  FUNC_ERR_RET(translateHistogramImpl(pFunc, pErrBuf, len));
  pFunc->node.resType =
      (SDataType){.bytes = getHistogramInfoSize() + VARSTR_HEADER_SIZE, .type = TSDB_DATA_TYPE_BINARY};
  return TSDB_CODE_SUCCESS;
}

// clang-format off
const SBuiltinFuncDefinition funcMgtBuiltins[] = {
  {
    .name = "count",
    .type = FUNCTION_TYPE_COUNT,
    .classification = FUNC_MGT_AGG_FUNC | FUNC_MGT_SPECIAL_DATA_REQUIRED | FUNC_MGT_IGNORE_NULL_FUNC | FUNC_MGT_TSMA_FUNC | FUNC_MGT_COUNT_LIKE_FUNC,
    .parameters = {.minParamNum = 1,
                   .maxParamNum = 1,
                   .paramInfoPattern = 1,
                   .inputParaInfo[0][0] = {.isLastParam = true,
                                           .startParam = 1,
                                           .endParam = 1,
                                           .validDataType = FUNC_PARAM_SUPPORT_ALL_TYPE,
                                           .validNodeType = FUNC_PARAM_SUPPORT_EXPR_NODE,
                                           .paramAttribute = FUNC_PARAM_NO_SPECIFIC_ATTRIBUTE,
                                           .valueRangeFlag = FUNC_PARAM_NO_SPECIFIC_VALUE,},
                   .outputParaInfo = {.validDataType = FUNC_PARAM_SUPPORT_BIGINT_TYPE}},
    .translateFunc = translateOutBigInt,
    .dataRequiredFunc = countDataRequired,
    .getEnvFunc   = getCountFuncEnv,
    .initFunc     = functionSetup,
    .processFunc  = countFunction,
    .sprocessFunc = countScalarFunction,
    .finalizeFunc = functionFinalize,
#ifdef BUILD_NO_CALL
    .invertFunc   = countInvertFunction,
#endif
    .combineFunc  = combineFunction,
    .pPartialFunc = "count",
    .pStateFunc = "count",
    .pMergeFunc   = "sum"
  },
  {
    .name = "sum",
    .type = FUNCTION_TYPE_SUM,
    .classification = FUNC_MGT_AGG_FUNC | FUNC_MGT_SPECIAL_DATA_REQUIRED | FUNC_MGT_IGNORE_NULL_FUNC | FUNC_MGT_TSMA_FUNC,
    .parameters = {.minParamNum = 1,
                   .maxParamNum = 1,
                   .paramInfoPattern = 1,
                   .inputParaInfo[0][0] = {.isLastParam = true,
                                           .startParam = 1,
                                           .endParam = 1,
                                           .validDataType = FUNC_PARAM_SUPPORT_NUMERIC_TYPE | FUNC_PARAM_SUPPORT_NULL_TYPE,
                                           .validNodeType = FUNC_PARAM_SUPPORT_EXPR_NODE,
                                           .paramAttribute = FUNC_PARAM_NO_SPECIFIC_ATTRIBUTE,
                                           .valueRangeFlag = FUNC_PARAM_NO_SPECIFIC_VALUE,},
                   .outputParaInfo = {.validDataType = FUNC_PARAM_SUPPORT_BIGINT_TYPE | FUNC_PARAM_SUPPORT_DOUBLE_TYPE | FUNC_PARAM_SUPPORT_UBIGINT_TYPE}},
    .translateFunc = translateSum,
    .dataRequiredFunc = statisDataRequired,
    .getEnvFunc   = getSumFuncEnv,
    .initFunc     = functionSetup,
    .processFunc  = sumFunction,
    .sprocessFunc = sumScalarFunction,
    .finalizeFunc = functionFinalize,
#ifdef BUILD_NO_CALL
    .invertFunc   = sumInvertFunction,
#endif
    .combineFunc  = sumCombine,
    .pPartialFunc = "sum",
    .pStateFunc = "sum",
    .pMergeFunc   = "sum"
  },
  {
    .name = "min",
    .type = FUNCTION_TYPE_MIN,
    .classification = FUNC_MGT_AGG_FUNC | FUNC_MGT_SPECIAL_DATA_REQUIRED | FUNC_MGT_SELECT_FUNC | FUNC_MGT_IGNORE_NULL_FUNC | FUNC_MGT_TSMA_FUNC,
    .parameters = {.minParamNum = 1,
                   .maxParamNum = 1,
                   .paramInfoPattern = 1,
                   .inputParaInfo[0][0] = {.isLastParam = true,
                                           .startParam = 1,
                                           .endParam = 1,
                                           .validDataType = FUNC_PARAM_SUPPORT_NUMERIC_TYPE | FUNC_PARAM_SUPPORT_STRING_TYPE | FUNC_PARAM_SUPPORT_NULL_TYPE,
                                           .validNodeType = FUNC_PARAM_SUPPORT_EXPR_NODE,
                                           .paramAttribute = FUNC_PARAM_NO_SPECIFIC_ATTRIBUTE,
                                           .valueRangeFlag = FUNC_PARAM_NO_SPECIFIC_VALUE,},
                   .outputParaInfo = {.validDataType = FUNC_PARAM_SUPPORT_NUMERIC_TYPE | FUNC_PARAM_SUPPORT_STRING_TYPE}},
    .translateFunc = translateMinMax,
    .dataRequiredFunc = statisDataRequired,
    .getEnvFunc   = getMinmaxFuncEnv,
    .initFunc     = minmaxFunctionSetup,
    .processFunc  = minFunction,
    .sprocessFunc = minScalarFunction,
    .finalizeFunc = minmaxFunctionFinalize,
    .combineFunc  = minCombine,
    .pPartialFunc = "min",
    .pStateFunc = "min",
    .pMergeFunc   = "min"
  },
  {
    .name = "max",
    .type = FUNCTION_TYPE_MAX,
    .classification = FUNC_MGT_AGG_FUNC | FUNC_MGT_SPECIAL_DATA_REQUIRED | FUNC_MGT_SELECT_FUNC | FUNC_MGT_IGNORE_NULL_FUNC | FUNC_MGT_TSMA_FUNC,
    .parameters = {.minParamNum = 1,
                   .maxParamNum = 1,
                   .paramInfoPattern = 1,
                   .inputParaInfo[0][0] = {.isLastParam = true,
                                           .startParam = 1,
                                           .endParam = 1,
                                           .validDataType = FUNC_PARAM_SUPPORT_NUMERIC_TYPE | FUNC_PARAM_SUPPORT_STRING_TYPE | FUNC_PARAM_SUPPORT_NULL_TYPE,
                                           .validNodeType = FUNC_PARAM_SUPPORT_EXPR_NODE,
                                           .paramAttribute = FUNC_PARAM_NO_SPECIFIC_ATTRIBUTE,
                                           .valueRangeFlag = FUNC_PARAM_NO_SPECIFIC_VALUE,},
                   .outputParaInfo = {.validDataType = FUNC_PARAM_SUPPORT_NUMERIC_TYPE | FUNC_PARAM_SUPPORT_STRING_TYPE}},
    .translateFunc = translateMinMax,
    .dataRequiredFunc = statisDataRequired,
    .getEnvFunc   = getMinmaxFuncEnv,
    .initFunc     = minmaxFunctionSetup,
    .processFunc  = maxFunction,
    .sprocessFunc = maxScalarFunction,
    .finalizeFunc = minmaxFunctionFinalize,
    .combineFunc  = maxCombine,
    .pPartialFunc = "max",
    .pStateFunc = "max",
    .pMergeFunc   = "max"
  },
  {
    .name = "stddev",
    .type = FUNCTION_TYPE_STDDEV,
    .classification = FUNC_MGT_AGG_FUNC | FUNC_MGT_TSMA_FUNC,
    .parameters = {.minParamNum = 1,
                   .maxParamNum = 1,
                   .paramInfoPattern = 1,
                   .inputParaInfo[0][0] = {.isLastParam = true,
                                           .startParam = 1,
                                           .endParam = 1,
                                           .validDataType = FUNC_PARAM_SUPPORT_NUMERIC_TYPE | FUNC_PARAM_SUPPORT_NULL_TYPE,
                                           .validNodeType = FUNC_PARAM_SUPPORT_EXPR_NODE,
                                           .paramAttribute = FUNC_PARAM_NO_SPECIFIC_ATTRIBUTE,
                                           .valueRangeFlag = FUNC_PARAM_NO_SPECIFIC_VALUE,},
                   .outputParaInfo = {.validDataType = FUNC_PARAM_SUPPORT_DOUBLE_TYPE}},
    .translateFunc = translateOutDouble,
    .getEnvFunc   = getStdFuncEnv,
    .initFunc     = stdFunctionSetup,
    .processFunc  = stdFunction,
    .sprocessFunc = stdScalarFunction,
    .finalizeFunc = stddevFinalize,
#ifdef BUILD_NO_CALL
    .invertFunc   = stdInvertFunction,
#endif
    .combineFunc  = stdCombine,
    .pPartialFunc = "_std_partial",
    .pStateFunc = "_std_state",
    .pMergeFunc   = "_stddev_merge"
  },
  {
    .name = "_std_partial",
    .type = FUNCTION_TYPE_STD_PARTIAL,
    .classification = FUNC_MGT_AGG_FUNC,
    .parameters = {.minParamNum = 1,
                   .maxParamNum = 1,
                   .paramInfoPattern = 1,
                   .inputParaInfo[0][0] = {.isLastParam = true,
                                           .startParam = 1,
                                           .endParam = 1,
                                           .validDataType = FUNC_PARAM_SUPPORT_NUMERIC_TYPE | FUNC_PARAM_SUPPORT_NULL_TYPE,
                                           .validNodeType = FUNC_PARAM_SUPPORT_EXPR_NODE,
                                           .paramAttribute = FUNC_PARAM_NO_SPECIFIC_ATTRIBUTE,
                                           .valueRangeFlag = FUNC_PARAM_NO_SPECIFIC_VALUE,},
                   .outputParaInfo = {.validDataType = FUNC_PARAM_SUPPORT_VARCHAR_TYPE}},
    .translateFunc = translateOutVarchar,
    .getEnvFunc   = getStdFuncEnv,
    .initFunc     = stdFunctionSetup,
    .processFunc  = stdFunction,
    .finalizeFunc = stdPartialFinalize,
#ifdef BUILD_NO_CALL
    .invertFunc   = stdInvertFunction,
#endif
    .combineFunc  = stdCombine,
  },
  {
    .name = "_stddev_merge",
    .type = FUNCTION_TYPE_STDDEV_MERGE,
    .classification = FUNC_MGT_AGG_FUNC,
    .parameters = {.minParamNum = 1,
                   .maxParamNum = 1,
                   .paramInfoPattern = 1,
                   .inputParaInfo[0][0] = {.isLastParam = true,
                                           .startParam = 1,
                                           .endParam = 1,
                                           .validDataType = FUNC_PARAM_SUPPORT_VARCHAR_TYPE,
                                           .validNodeType = FUNC_PARAM_SUPPORT_EXPR_NODE,
                                           .paramAttribute = FUNC_PARAM_NO_SPECIFIC_ATTRIBUTE,
                                           .valueRangeFlag = FUNC_PARAM_NO_SPECIFIC_VALUE,},
                   .outputParaInfo = {.validDataType = FUNC_PARAM_SUPPORT_DOUBLE_TYPE}},
    .translateFunc = translateOutDouble,
    .getEnvFunc   = getStdFuncEnv,
    .initFunc     = stdFunctionSetup,
    .processFunc  = stdFunctionMerge,
    .finalizeFunc = stddevFinalize,
#ifdef BUILD_NO_CALL
    .invertFunc   = stdInvertFunction,
#endif
    .combineFunc  = stdCombine,
    .pPartialFunc = "_std_state_merge",
    .pMergeFunc = "_stddev_merge",
  },
  {
    .name = "leastsquares",
    .type = FUNCTION_TYPE_LEASTSQUARES,
    .classification = FUNC_MGT_AGG_FUNC | FUNC_MGT_FORBID_STREAM_FUNC | FUNC_MGT_FORBID_SYSTABLE_FUNC,
    .parameters = {.minParamNum = 3,
                   .maxParamNum = 3,
                   .paramInfoPattern = 1,
                   .inputParaInfo[0][0] = {.isLastParam = false,
                                           .startParam = 1,
                                           .endParam = 1,
                                           .validDataType = FUNC_PARAM_SUPPORT_NUMERIC_TYPE,
                                           .validNodeType = FUNC_PARAM_SUPPORT_EXPR_NODE,
                                           .paramAttribute = FUNC_PARAM_NO_SPECIFIC_ATTRIBUTE,
                                           .valueRangeFlag = FUNC_PARAM_NO_SPECIFIC_VALUE,},
                   .inputParaInfo[0][1] = {.isLastParam = true,
                                           .startParam = 2,
                                           .endParam = 3,
                                           .validDataType = FUNC_PARAM_SUPPORT_NUMERIC_TYPE,
                                           .validNodeType = FUNC_PARAM_SUPPORT_VALUE_NODE,
                                           .paramAttribute = FUNC_PARAM_NO_SPECIFIC_ATTRIBUTE,
                                           .valueRangeFlag = FUNC_PARAM_NO_SPECIFIC_VALUE,},
                   .outputParaInfo = {.validDataType = FUNC_PARAM_SUPPORT_VARCHAR_TYPE}},
    .translateFunc = translateOutVarchar,
    .getEnvFunc   = getLeastSQRFuncEnv,
    .initFunc     = leastSQRFunctionSetup,
    .processFunc  = leastSQRFunction,
    .sprocessFunc = leastSQRScalarFunction,
    .finalizeFunc = leastSQRFinalize,
#ifdef BUILD_NO_CALL
    .invertFunc   = NULL,
#endif
    .combineFunc  = leastSQRCombine,
  },
  {
    .name = "avg",
    .type = FUNCTION_TYPE_AVG,
    .classification = FUNC_MGT_AGG_FUNC | FUNC_MGT_SPECIAL_DATA_REQUIRED | FUNC_MGT_IGNORE_NULL_FUNC | FUNC_MGT_TSMA_FUNC,
    .parameters = {.minParamNum = 1,
                   .maxParamNum = 1,
                   .paramInfoPattern = 1,
                   .inputParaInfo[0][0] = {.isLastParam = true,
                                           .startParam = 1,
                                           .endParam = 1,
                                           .validDataType = FUNC_PARAM_SUPPORT_NUMERIC_TYPE | FUNC_PARAM_SUPPORT_NULL_TYPE,
                                           .validNodeType = FUNC_PARAM_SUPPORT_EXPR_NODE,
                                           .paramAttribute = FUNC_PARAM_NO_SPECIFIC_ATTRIBUTE,
                                           .valueRangeFlag = FUNC_PARAM_NO_SPECIFIC_VALUE,},
                   .outputParaInfo = {.validDataType = FUNC_PARAM_SUPPORT_DOUBLE_TYPE}},
    .translateFunc = translateOutDouble,
    .dataRequiredFunc = statisDataRequired,
    .getEnvFunc   = getAvgFuncEnv,
    .initFunc     = avgFunctionSetup,
    .processFunc  = avgFunction,
    .sprocessFunc = avgScalarFunction,
    .finalizeFunc = avgFinalize,
#ifdef BUILD_NO_CALL
    .invertFunc   = avgInvertFunction,
#endif
    .combineFunc  = avgCombine,
    .pPartialFunc = "_avg_partial",
    .pMiddleFunc  = "_avg_middle",
    .pMergeFunc   = "_avg_merge",
    .pStateFunc = "_avg_state",
  },
  {
    .name = "_avg_partial",
    .type = FUNCTION_TYPE_AVG_PARTIAL,
    .classification = FUNC_MGT_AGG_FUNC,
    .parameters = {.minParamNum = 1,
                   .maxParamNum = 1,
                   .paramInfoPattern = 1,
                   .inputParaInfo[0][0] = {.isLastParam = true,
                                           .startParam = 1,
                                           .endParam = 1,
                                           .validDataType = FUNC_PARAM_SUPPORT_NUMERIC_TYPE | FUNC_PARAM_SUPPORT_NULL_TYPE,
                                           .validNodeType = FUNC_PARAM_SUPPORT_EXPR_NODE,
                                           .paramAttribute = FUNC_PARAM_NO_SPECIFIC_ATTRIBUTE,
                                           .valueRangeFlag = FUNC_PARAM_NO_SPECIFIC_VALUE,},
                   .outputParaInfo = {.validDataType = FUNC_PARAM_SUPPORT_VARCHAR_TYPE}},
    .translateFunc = translateOutVarchar,
    .dataRequiredFunc = statisDataRequired,
    .getEnvFunc   = getAvgFuncEnv,
    .initFunc     = avgFunctionSetup,
    .processFunc  = avgFunction,
    .finalizeFunc = avgPartialFinalize,
#ifdef BUILD_NO_CALL
    .invertFunc   = avgInvertFunction,
#endif
    .combineFunc  = avgCombine,
  },
  {
    .name = "_avg_merge",
    .type = FUNCTION_TYPE_AVG_MERGE,
    .classification = FUNC_MGT_AGG_FUNC,
    .parameters = {.minParamNum = 1,
                   .maxParamNum = 1,
                   .paramInfoPattern = 1,
                   .inputParaInfo[0][0] = {.isLastParam = true,
                                           .startParam = 1,
                                           .endParam = 1,
                                           .validDataType = FUNC_PARAM_SUPPORT_VARCHAR_TYPE,
                                           .validNodeType = FUNC_PARAM_SUPPORT_EXPR_NODE,
                                           .paramAttribute = FUNC_PARAM_NO_SPECIFIC_ATTRIBUTE,
                                           .valueRangeFlag = FUNC_PARAM_NO_SPECIFIC_VALUE,},
                   .outputParaInfo = {.validDataType = FUNC_PARAM_SUPPORT_DOUBLE_TYPE}},
    .translateFunc = translateOutDouble,
    .getEnvFunc   = getAvgFuncEnv,
    .initFunc     = avgFunctionSetup,
    .processFunc  = avgFunctionMerge,
    .finalizeFunc = avgFinalize,
#ifdef BUILD_NO_CALL
    .invertFunc   = avgInvertFunction,
#endif
    .combineFunc  = avgCombine,
    .pPartialFunc = "_avg_state_merge",
    .pMergeFunc = "_avg_merge",
  },
  {
    .name = "percentile",
    .type = FUNCTION_TYPE_PERCENTILE,
    .classification = FUNC_MGT_AGG_FUNC | FUNC_MGT_REPEAT_SCAN_FUNC | FUNC_MGT_SPECIAL_DATA_REQUIRED | FUNC_MGT_FORBID_STREAM_FUNC,
    .parameters = {.minParamNum = 2,
                   .maxParamNum = 11,
                   .paramInfoPattern = 1,
                   .inputParaInfo[0][0] = {.isLastParam = false,
                                           .startParam = 1,
                                           .endParam = 1,
                                           .validDataType = FUNC_PARAM_SUPPORT_NUMERIC_TYPE,
                                           .validNodeType = FUNC_PARAM_SUPPORT_EXPR_NODE,
                                           .paramAttribute = FUNC_PARAM_NO_SPECIFIC_ATTRIBUTE,
                                           .valueRangeFlag = FUNC_PARAM_NO_SPECIFIC_VALUE,},
                   .inputParaInfo[0][1] = {.isLastParam = true,
                                           .startParam = 2,
                                           .endParam = 11,
                                           .validDataType = FUNC_PARAM_SUPPORT_NUMERIC_TYPE,
                                           .validNodeType = FUNC_PARAM_SUPPORT_VALUE_NODE,
                                           .paramAttribute = FUNC_PARAM_NO_SPECIFIC_ATTRIBUTE,
                                           .valueRangeFlag = FUNC_PARAM_HAS_RANGE,
                                           .range = {.iMinVal = 0, .iMaxVal = 100}},
                   .outputParaInfo = {.validDataType = FUNC_PARAM_SUPPORT_VARCHAR_TYPE | FUNC_PARAM_SUPPORT_DOUBLE_TYPE}},
    .translateFunc = translatePercentile,
    .dataRequiredFunc = statisDataRequired,
    .getEnvFunc   = getPercentileFuncEnv,
    .initFunc     = percentileFunctionSetup,
    .processFunc  = percentileFunction,
    .sprocessFunc = percentileScalarFunction,
    .finalizeFunc = percentileFinalize,
    .cleanupFunc  = percentileFunctionCleanupExt,
#ifdef BUILD_NO_CALL
    .invertFunc   = NULL,
#endif
    .combineFunc  = NULL,
  },
  {
    .name = "apercentile",
    .type = FUNCTION_TYPE_APERCENTILE,
    .classification = FUNC_MGT_AGG_FUNC,
    .parameters = {.minParamNum = 2,
                   .maxParamNum = 3,
                   .paramInfoPattern = 1,
                   .inputParaInfo[0][0] = {.isLastParam = false,
                                           .startParam = 1,
                                           .endParam = 1,
                                           .validDataType = FUNC_PARAM_SUPPORT_NUMERIC_TYPE,
                                           .validNodeType = FUNC_PARAM_SUPPORT_EXPR_NODE,
                                           .paramAttribute = FUNC_PARAM_NO_SPECIFIC_ATTRIBUTE,
                                           .valueRangeFlag = FUNC_PARAM_NO_SPECIFIC_VALUE,},
                   .inputParaInfo[0][1] = {.isLastParam = false,
                                           .startParam = 2,
                                           .endParam = 2,
                                           .validDataType = FUNC_PARAM_SUPPORT_INTEGER_TYPE,
                                           .validNodeType = FUNC_PARAM_SUPPORT_VALUE_NODE,
                                           .paramAttribute = FUNC_PARAM_NO_SPECIFIC_ATTRIBUTE,
                                           .valueRangeFlag = FUNC_PARAM_HAS_RANGE,
                                           .range = {.iMinVal = 0, .iMaxVal = 100}},
                   .inputParaInfo[0][2] = {.isLastParam = true,
                                           .startParam = 3,
                                           .endParam = 3,
                                           .validDataType = FUNC_PARAM_SUPPORT_STRING_TYPE,
                                           .validNodeType = FUNC_PARAM_SUPPORT_VALUE_NODE,
                                           .paramAttribute = FUNC_PARAM_NO_SPECIFIC_ATTRIBUTE,
                                           .valueRangeFlag = FUNC_PARAM_HAS_FIXED_VALUE,
                                           .fixedValueSize = 2,
                                           .fixedStrValue = {"default", "t-digest"}},
                   .outputParaInfo = {.validDataType = FUNC_PARAM_SUPPORT_DOUBLE_TYPE}},
    .translateFunc = translateOutDouble,
    .getEnvFunc   = getApercentileFuncEnv,
    .initFunc     = apercentileFunctionSetup,
    .processFunc  = apercentileFunction,
    .sprocessFunc = apercentileScalarFunction,
    .finalizeFunc = apercentileFinalize,
#ifdef BUILD_NO_CALL
    .invertFunc   = NULL,
#endif
    .combineFunc  = apercentileCombine,
    .pPartialFunc = "_apercentile_partial",
    .pMergeFunc   = "_apercentile_merge",
    .createMergeParaFuc = apercentileCreateMergeParam
  },
  {
    .name = "_apercentile_partial",
    .type = FUNCTION_TYPE_APERCENTILE_PARTIAL,
    .classification = FUNC_MGT_AGG_FUNC,
    .parameters = {.minParamNum = 2,
                   .maxParamNum = 3,
                   .paramInfoPattern = 1,
                   .inputParaInfo[0][0] = {.isLastParam = false,
                                           .startParam = 1,
                                           .endParam = 1,
                                           .validDataType = FUNC_PARAM_SUPPORT_NUMERIC_TYPE,
                                           .validNodeType = FUNC_PARAM_SUPPORT_EXPR_NODE,
                                           .paramAttribute = FUNC_PARAM_NO_SPECIFIC_ATTRIBUTE,
                                           .valueRangeFlag = FUNC_PARAM_NO_SPECIFIC_VALUE,},
                   .inputParaInfo[0][1] = {.isLastParam = false,
                                           .startParam = 2,
                                           .endParam = 2,
                                           .validDataType = FUNC_PARAM_SUPPORT_INTEGER_TYPE,
                                           .validNodeType = FUNC_PARAM_SUPPORT_VALUE_NODE,
                                           .paramAttribute = FUNC_PARAM_NO_SPECIFIC_ATTRIBUTE,
                                           .valueRangeFlag = FUNC_PARAM_HAS_RANGE,
                                           .range = {.iMinVal = 0, .iMaxVal = 100}},
                   .inputParaInfo[0][2] = {.isLastParam = true,
                                           .startParam = 3,
                                           .endParam = 3,
                                           .validDataType = FUNC_PARAM_SUPPORT_STRING_TYPE,
                                           .validNodeType = FUNC_PARAM_SUPPORT_VALUE_NODE,
                                           .paramAttribute = FUNC_PARAM_NO_SPECIFIC_ATTRIBUTE,
                                           .valueRangeFlag = FUNC_PARAM_HAS_FIXED_VALUE,
                                           .fixedValueSize = 2,
                                           .fixedStrValue = {"default", "t-digest"}},
                   .outputParaInfo = {.validDataType = FUNC_PARAM_SUPPORT_VARCHAR_TYPE}},
    .translateFunc = translateOutVarchar,
    .getEnvFunc   = getApercentileFuncEnv,
    .initFunc     = apercentileFunctionSetup,
    .processFunc  = apercentileFunction,
    .finalizeFunc = apercentilePartialFinalize,
#ifdef BUILD_NO_CALL
    .invertFunc   = NULL,
#endif
    .combineFunc = apercentileCombine,
  },
  {
    .name = "_apercentile_merge",
    .type = FUNCTION_TYPE_APERCENTILE_MERGE,
    .classification = FUNC_MGT_AGG_FUNC,
    .parameters = {.minParamNum = 2,
                   .maxParamNum = 3,
                   .paramInfoPattern = 1,
                   .inputParaInfo[0][0] = {.isLastParam = false,
                                           .startParam = 1,
                                           .endParam = 1,
                                           .validDataType = FUNC_PARAM_SUPPORT_VARCHAR_TYPE,
                                           .validNodeType = FUNC_PARAM_SUPPORT_EXPR_NODE,
                                           .paramAttribute = FUNC_PARAM_NO_SPECIFIC_ATTRIBUTE,
                                           .valueRangeFlag = FUNC_PARAM_NO_SPECIFIC_VALUE,},
                   .inputParaInfo[0][1] = {.isLastParam = false,
                                           .startParam = 2,
                                           .endParam = 2,
                                           .validDataType = FUNC_PARAM_SUPPORT_INTEGER_TYPE,
                                           .validNodeType = FUNC_PARAM_SUPPORT_VALUE_NODE,
                                           .paramAttribute = FUNC_PARAM_NO_SPECIFIC_ATTRIBUTE,
                                           .valueRangeFlag = FUNC_PARAM_HAS_RANGE,
                                           .range = {.iMinVal = 0, .iMaxVal = 100}},
                   .inputParaInfo[0][2] = {.isLastParam = true,
                                           .startParam = 3,
                                           .endParam = 3,
                                           .validDataType = FUNC_PARAM_SUPPORT_STRING_TYPE,
                                           .validNodeType = FUNC_PARAM_SUPPORT_VALUE_NODE,
                                           .paramAttribute = FUNC_PARAM_NO_SPECIFIC_ATTRIBUTE,
                                           .valueRangeFlag = FUNC_PARAM_HAS_FIXED_VALUE,
                                           .fixedValueSize = 2,
                                           .fixedStrValue = {"default", "t-digest"}},
                   .outputParaInfo = {.validDataType = FUNC_PARAM_SUPPORT_DOUBLE_TYPE}},
    .translateFunc = translateOutDouble,
    .getEnvFunc   = getApercentileFuncEnv,
    .initFunc     = apercentileFunctionSetup,
    .processFunc  = apercentileFunctionMerge,
    .finalizeFunc = apercentileFinalize,
#ifdef BUILD_NO_CALL
    .invertFunc   = NULL,
#endif
    .combineFunc = apercentileCombine,
  },
  {
    .name = "top",
    .type = FUNCTION_TYPE_TOP,
    .classification = FUNC_MGT_AGG_FUNC | FUNC_MGT_SELECT_FUNC | FUNC_MGT_MULTI_ROWS_FUNC | FUNC_MGT_KEEP_ORDER_FUNC |
                      FUNC_MGT_FORBID_STREAM_FUNC | FUNC_MGT_FORBID_FILL_FUNC | FUNC_MGT_IGNORE_NULL_FUNC,
    .parameters = {.minParamNum = 2,
                   .maxParamNum = 2,
                   .paramInfoPattern = 1,
                   .inputParaInfo[0][0] = {.isLastParam = false,
                                           .startParam = 1,
                                           .endParam = 1,
                                           .validDataType = FUNC_PARAM_SUPPORT_NUMERIC_TYPE,
                                           .validNodeType = FUNC_PARAM_SUPPORT_EXPR_NODE,
                                           .paramAttribute = FUNC_PARAM_NO_SPECIFIC_ATTRIBUTE,
                                           .valueRangeFlag = FUNC_PARAM_NO_SPECIFIC_VALUE,},
                   .inputParaInfo[0][1] = {.isLastParam = true,
                                           .startParam = 2,
                                           .endParam = 2,
                                           .validDataType = FUNC_PARAM_SUPPORT_INTEGER_TYPE,
                                           .validNodeType = FUNC_PARAM_SUPPORT_VALUE_NODE,
                                           .paramAttribute = FUNC_PARAM_NO_SPECIFIC_ATTRIBUTE,
                                           .valueRangeFlag = FUNC_PARAM_HAS_RANGE,
                                           .range = {.iMinVal = 1, .iMaxVal = TOP_BOTTOM_QUERY_LIMIT}},
                   .outputParaInfo = {.validDataType = FUNC_PARAM_SUPPORT_NUMERIC_TYPE}},
    .translateFunc = translateOutFirstIn,
    .getEnvFunc   = getTopBotFuncEnv,
    .initFunc     = topBotFunctionSetup,
    .processFunc  = topFunction,
    .sprocessFunc = topBotScalarFunction,
    .finalizeFunc = topBotFinalize,
    .combineFunc  = topCombine,
    .pPartialFunc = "top",
    .pMergeFunc   = "top",
    .createMergeParaFuc = topBotCreateMergeParam
  },
  {
    .name = "bottom",
    .type = FUNCTION_TYPE_BOTTOM,
    .classification = FUNC_MGT_AGG_FUNC | FUNC_MGT_SELECT_FUNC | FUNC_MGT_MULTI_ROWS_FUNC | FUNC_MGT_KEEP_ORDER_FUNC |
                      FUNC_MGT_FORBID_STREAM_FUNC | FUNC_MGT_FORBID_FILL_FUNC | FUNC_MGT_IGNORE_NULL_FUNC,
    .parameters = {.minParamNum = 2,
                   .maxParamNum = 2,
                   .paramInfoPattern = 1,
                   .inputParaInfo[0][0] = {.isLastParam = false,
                                           .startParam = 1,
                                           .endParam = 1,
                                           .validDataType = FUNC_PARAM_SUPPORT_NUMERIC_TYPE,
                                           .validNodeType = FUNC_PARAM_SUPPORT_EXPR_NODE,
                                           .paramAttribute = FUNC_PARAM_NO_SPECIFIC_ATTRIBUTE,
                                           .valueRangeFlag = FUNC_PARAM_NO_SPECIFIC_VALUE,},
                   .inputParaInfo[0][1] = {.isLastParam = true,
                                           .startParam = 2,
                                           .endParam = 2,
                                           .validDataType = FUNC_PARAM_SUPPORT_INTEGER_TYPE,
                                           .validNodeType = FUNC_PARAM_SUPPORT_VALUE_NODE,
                                           .paramAttribute = FUNC_PARAM_NO_SPECIFIC_ATTRIBUTE,
                                           .valueRangeFlag = FUNC_PARAM_HAS_RANGE,
                                           .range = {.iMinVal = 1, .iMaxVal = TOP_BOTTOM_QUERY_LIMIT}},
                   .outputParaInfo = {.validDataType = FUNC_PARAM_SUPPORT_NUMERIC_TYPE}},
    .translateFunc = translateOutFirstIn,
    .getEnvFunc   = getTopBotFuncEnv,
    .initFunc     = topBotFunctionSetup,
    .processFunc  = bottomFunction,
    .sprocessFunc = topBotScalarFunction,
    .finalizeFunc = topBotFinalize,
    .combineFunc  = bottomCombine,
    .pPartialFunc = "bottom",
    .pMergeFunc   = "bottom",
    .createMergeParaFuc = topBotCreateMergeParam
  },
  {
    .name = "spread",
    .type = FUNCTION_TYPE_SPREAD,
    .classification = FUNC_MGT_AGG_FUNC | FUNC_MGT_SPECIAL_DATA_REQUIRED | FUNC_MGT_TSMA_FUNC,
    .parameters = {.minParamNum = 1,
                   .maxParamNum = 1,
                   .paramInfoPattern = 1,
                   .inputParaInfo[0][0] = {.isLastParam = true,
                                           .startParam = 1,
                                           .endParam = 1,
                                           .validDataType = FUNC_PARAM_SUPPORT_NUMERIC_TYPE | FUNC_PARAM_SUPPORT_TIMESTAMP_TYPE,
                                           .validNodeType = FUNC_PARAM_SUPPORT_EXPR_NODE,
                                           .paramAttribute = FUNC_PARAM_NO_SPECIFIC_ATTRIBUTE,
                                           .valueRangeFlag = FUNC_PARAM_NO_SPECIFIC_VALUE,},
                   .outputParaInfo = {.validDataType = FUNC_PARAM_SUPPORT_DOUBLE_TYPE}},
    .translateFunc = translateOutDouble,
    .dataRequiredFunc = statisDataRequired,
    .getEnvFunc   = getSpreadFuncEnv,
    .initFunc     = spreadFunctionSetup,
    .processFunc  = spreadFunction,
    .sprocessFunc = spreadScalarFunction,
    .finalizeFunc = spreadFinalize,
#ifdef BUILD_NO_CALL
    .invertFunc   = NULL,
#endif
    .combineFunc  = spreadCombine,
    .pPartialFunc = "_spread_partial",
    .pStateFunc = "_spread_state",
    .pMergeFunc   = "_spread_merge"
  },
  {
    .name = "_spread_partial",
    .type = FUNCTION_TYPE_SPREAD_PARTIAL,
    .classification = FUNC_MGT_AGG_FUNC,
    .parameters = {.minParamNum = 1,
                   .maxParamNum = 1,
                   .paramInfoPattern = 1,
                   .inputParaInfo[0][0] = {.isLastParam = true,
                                           .startParam = 1,
                                           .endParam = 1,
                                           .validDataType = FUNC_PARAM_SUPPORT_NUMERIC_TYPE | FUNC_PARAM_SUPPORT_TIMESTAMP_TYPE,
                                           .validNodeType = FUNC_PARAM_SUPPORT_EXPR_NODE,
                                           .paramAttribute = FUNC_PARAM_NO_SPECIFIC_ATTRIBUTE,
                                           .valueRangeFlag = FUNC_PARAM_NO_SPECIFIC_VALUE,},
                   .outputParaInfo = {.validDataType = FUNC_PARAM_SUPPORT_VARCHAR_TYPE}},
    .translateFunc = translateOutVarchar,
    .dataRequiredFunc = statisDataRequired,
    .getEnvFunc   = getSpreadFuncEnv,
    .initFunc     = spreadFunctionSetup,
    .processFunc  = spreadFunction,
    .finalizeFunc = spreadPartialFinalize,
#ifdef BUILD_NO_CALL
    .invertFunc   = NULL,
#endif
    .combineFunc  = spreadCombine,
  },
  {
    .name = "_spread_merge",
    .type = FUNCTION_TYPE_SPREAD_MERGE,
    .parameters = {.minParamNum = 1,
                   .maxParamNum = 1,
                   .paramInfoPattern = 1,
                   .inputParaInfo[0][0] = {.isLastParam = true,
                                           .startParam = 1,
                                           .endParam = 1,
                                           .validDataType = FUNC_PARAM_SUPPORT_VARCHAR_TYPE,
                                           .validNodeType = FUNC_PARAM_SUPPORT_EXPR_NODE,
                                           .paramAttribute = FUNC_PARAM_NO_SPECIFIC_ATTRIBUTE,
                                           .valueRangeFlag = FUNC_PARAM_NO_SPECIFIC_VALUE,},
                   .outputParaInfo = {.validDataType = FUNC_PARAM_SUPPORT_DOUBLE_TYPE}},
    .classification = FUNC_MGT_AGG_FUNC,
    .translateFunc = translateOutDouble,
    .dataRequiredFunc = statisDataRequired,
    .getEnvFunc   = getSpreadFuncEnv,
    .initFunc     = spreadFunctionSetup,
    .processFunc  = spreadFunctionMerge,
    .finalizeFunc = spreadFinalize,
#ifdef BUILD_NO_CALL
    .invertFunc   = NULL,
#endif
    .combineFunc  = spreadCombine,
    .pPartialFunc = "_spread_state_merge",
    .pMergeFunc = "_spread_merge",
  },
  {
    .name = "elapsed",
    .type = FUNCTION_TYPE_ELAPSED,
    .classification = FUNC_MGT_AGG_FUNC | FUNC_MGT_TIMELINE_FUNC | FUNC_MGT_INTERVAL_INTERPO_FUNC |
                      FUNC_MGT_FORBID_SYSTABLE_FUNC | FUNC_MGT_SPECIAL_DATA_REQUIRED,
    .parameters = {.minParamNum = 1,
                   .maxParamNum = 2,
                   .paramInfoPattern = 1,
                   .inputParaInfo[0][0] = {.isLastParam = false,
                                           .startParam = 1,
                                           .endParam = 1,
                                           .validDataType = FUNC_PARAM_SUPPORT_TIMESTAMP_TYPE,
                                           .validNodeType = FUNC_PARAM_SUPPORT_COLUMN_NODE,
                                           .paramAttribute = FUNC_PARAM_MUST_BE_PRIMTS,
                                           .valueRangeFlag = FUNC_PARAM_NO_SPECIFIC_VALUE,},
                   .inputParaInfo[0][1] = {.isLastParam = true,
                                           .startParam = 2,
                                           .endParam = 2,
                                           .validDataType = FUNC_PARAM_SUPPORT_INTEGER_TYPE,
                                           .validNodeType = FUNC_PARAM_SUPPORT_VALUE_NODE,
                                           .paramAttribute = FUNC_PARAM_MUST_BE_TIME_UNIT,
                                           .valueRangeFlag = FUNC_PARAM_NO_SPECIFIC_VALUE,},
                   .outputParaInfo = {.validDataType = FUNC_PARAM_SUPPORT_DOUBLE_TYPE}},
    .dataRequiredFunc = statisDataRequired,
    .translateFunc = translateOutDouble,
    .getEnvFunc   = getElapsedFuncEnv,
    .initFunc     = elapsedFunctionSetup,
    .processFunc  = elapsedFunction,
    .finalizeFunc = elapsedFinalize,
#ifdef BUILD_NO_CALL
    .invertFunc   = NULL,
#endif
    .combineFunc  = elapsedCombine,
  },
  {
    .name = "_elapsed_partial",
    .type = FUNCTION_TYPE_ELAPSED,
    .classification = FUNC_MGT_AGG_FUNC,
    .dataRequiredFunc = statisDataRequired,
    .translateFunc = translateElapsedPartial,
    .getEnvFunc   = getElapsedFuncEnv,
    .initFunc     = elapsedFunctionSetup,
    .processFunc  = elapsedFunction,
    .finalizeFunc = elapsedPartialFinalize,
#ifdef BUILD_NO_CALL
    .invertFunc   = NULL,
#endif
    .combineFunc  = elapsedCombine,
  },
  {
    .name = "_elapsed_merge",
    .type = FUNCTION_TYPE_ELAPSED,
    .classification = FUNC_MGT_AGG_FUNC,
    .dataRequiredFunc = statisDataRequired,
    .translateFunc = translateElapsedMerge,
    .getEnvFunc   = getElapsedFuncEnv,
    .initFunc     = elapsedFunctionSetup,
    .processFunc  = elapsedFunctionMerge,
    .finalizeFunc = elapsedFinalize,
  #ifdef BUILD_NO_CALL
    .invertFunc   = NULL,
  #endif
    .combineFunc  = elapsedCombine,
  },
  {
    .name = "interp",
    .type = FUNCTION_TYPE_INTERP,
    .classification = FUNC_MGT_TIMELINE_FUNC | FUNC_MGT_INTERVAL_INTERPO_FUNC | FUNC_MGT_IMPLICIT_TS_FUNC |
                      FUNC_MGT_FORBID_SYSTABLE_FUNC | FUNC_MGT_KEEP_ORDER_FUNC | FUNC_MGT_PRIMARY_KEY_FUNC,
    .parameters = {.minParamNum = 1,
                   .maxParamNum = 2,
                   .paramInfoPattern = 1,
                   .inputParaInfo[0][0] = {.isLastParam = false,
                                           .startParam = 1,
                                           .endParam = 1,
                                           .validDataType = FUNC_PARAM_SUPPORT_NUMERIC_TYPE | FUNC_PARAM_SUPPORT_BOOL_TYPE,
                                           .validNodeType = FUNC_PARAM_SUPPORT_NOT_VALUE_NODE,
                                           .paramAttribute = FUNC_PARAM_NO_SPECIFIC_ATTRIBUTE,
                                           .valueRangeFlag = FUNC_PARAM_NO_SPECIFIC_VALUE,},
                   .inputParaInfo[0][1] = {.isLastParam = true,
                                           .startParam = 2,
                                           .endParam = 2,
                                           .validDataType = FUNC_PARAM_SUPPORT_INTEGER_TYPE,
                                           .validNodeType = FUNC_PARAM_SUPPORT_VALUE_NODE,
                                           .paramAttribute = FUNC_PARAM_NO_SPECIFIC_ATTRIBUTE,
                                           .valueRangeFlag = FUNC_PARAM_HAS_FIXED_VALUE,
                                           .fixedValueSize = 2,
                                           .fixedNumValue = {0, 1}},
                   .outputParaInfo = {.validDataType = FUNC_PARAM_SUPPORT_NUMERIC_TYPE}},
    .translateFunc = translateOutFirstIn,
    .getEnvFunc    = getSelectivityFuncEnv,
    .initFunc      = functionSetup,
    .processFunc   = NULL,
    .finalizeFunc  = NULL,
    .estimateReturnRowsFunc = interpEstReturnRows,
  },
  {
    .name = "derivative",
    .type = FUNCTION_TYPE_DERIVATIVE,
    .classification = FUNC_MGT_INDEFINITE_ROWS_FUNC | FUNC_MGT_SELECT_FUNC | FUNC_MGT_TIMELINE_FUNC | FUNC_MGT_IMPLICIT_TS_FUNC |
                      FUNC_MGT_KEEP_ORDER_FUNC | FUNC_MGT_CUMULATIVE_FUNC | FUNC_MGT_FORBID_STREAM_FUNC | FUNC_MGT_FORBID_SYSTABLE_FUNC | FUNC_MGT_PRIMARY_KEY_FUNC,
    .parameters = {.minParamNum = 3,
                   .maxParamNum = 3,
                   .paramInfoPattern = 1,
                   .inputParaInfo[0][0] = {.isLastParam = false,
                                           .startParam = 1,
                                           .endParam = 1,
                                           .validDataType = FUNC_PARAM_SUPPORT_NUMERIC_TYPE,
                                           .validNodeType = FUNC_PARAM_SUPPORT_EXPR_NODE,
                                           .paramAttribute = FUNC_PARAM_NO_SPECIFIC_ATTRIBUTE,
                                           .valueRangeFlag = FUNC_PARAM_NO_SPECIFIC_VALUE,},
                   .inputParaInfo[0][1] = {.isLastParam = false,
                                           .startParam = 2,
                                           .endParam = 2,
                                           .validDataType = FUNC_PARAM_SUPPORT_NUMERIC_TYPE,
                                           .validNodeType = FUNC_PARAM_SUPPORT_VALUE_NODE,
                                           .paramAttribute = FUNC_PARAM_NO_SPECIFIC_ATTRIBUTE,
                                           .valueRangeFlag = FUNC_PARAM_HAS_RANGE,
                                           .range = {.iMinVal = 1, .iMaxVal = INT64_MAX}},
                   .inputParaInfo[0][2] = {.isLastParam = true,
                                           .startParam = 3,
                                           .endParam = 3,
                                           .validDataType = FUNC_PARAM_SUPPORT_INTEGER_TYPE,
                                           .validNodeType = FUNC_PARAM_SUPPORT_VALUE_NODE,
                                           .paramAttribute = FUNC_PARAM_NO_SPECIFIC_ATTRIBUTE,
                                           .valueRangeFlag = FUNC_PARAM_HAS_FIXED_VALUE,
                                           .fixedValueSize = 2,
                                           .fixedNumValue = {0, 1}},
                   .outputParaInfo = {.validDataType = FUNC_PARAM_SUPPORT_DOUBLE_TYPE}},
    .translateFunc = translateOutDouble,
    .getEnvFunc   = getDerivativeFuncEnv,
    .initFunc     = derivativeFuncSetup,
    .processFunc  = derivativeFunction,
    .sprocessFunc = derivativeScalarFunction,
    .finalizeFunc = functionFinalize,
    .estimateReturnRowsFunc = derivativeEstReturnRows,
  },
  {
    .name = "irate",
    .type = FUNCTION_TYPE_IRATE,
    .classification = FUNC_MGT_AGG_FUNC | FUNC_MGT_TIMELINE_FUNC | FUNC_MGT_IMPLICIT_TS_FUNC | FUNC_MGT_FORBID_STREAM_FUNC |
                      FUNC_MGT_FORBID_SYSTABLE_FUNC | FUNC_MGT_PRIMARY_KEY_FUNC,
    .parameters = {.minParamNum = 1,
                   .maxParamNum = 1,
                   .paramInfoPattern = 1,
                   .inputParaInfo[0][0] = {.isLastParam = true,
                                           .startParam = 1,
                                           .endParam = 1,
                                           .validDataType = FUNC_PARAM_SUPPORT_NUMERIC_TYPE,
                                           .validNodeType = FUNC_PARAM_SUPPORT_EXPR_NODE,
                                           .paramAttribute = FUNC_PARAM_NO_SPECIFIC_ATTRIBUTE,
                                           .valueRangeFlag = FUNC_PARAM_NO_SPECIFIC_VALUE,},
                   .outputParaInfo = {.validDataType = FUNC_PARAM_SUPPORT_DOUBLE_TYPE}},
    .translateFunc = translateAddPrecOutDouble,
    .getEnvFunc   = getIrateFuncEnv,
    .initFunc     = irateFuncSetup,
    .processFunc  = irateFunction,
    .sprocessFunc = irateScalarFunction,
    .finalizeFunc = irateFinalize,
    .pPartialFunc = "_irate_partial",
    .pMergeFunc   = "_irate_merge",
  },
  {
    .name = "_irate_partial",
    .type = FUNCTION_TYPE_IRATE_PARTIAL,
    .classification = FUNC_MGT_AGG_FUNC | FUNC_MGT_TIMELINE_FUNC | FUNC_MGT_IMPLICIT_TS_FUNC | FUNC_MGT_FORBID_STREAM_FUNC |
                      FUNC_MGT_FORBID_SYSTABLE_FUNC | FUNC_MGT_PRIMARY_KEY_FUNC,
    .parameters = {.minParamNum = 3,
                   .maxParamNum = 4,
                   .paramInfoPattern = 1,
                   .inputParaInfo[0][0] = {.isLastParam = false,
                                           .startParam = 1,
                                           .endParam = 1,
                                           .validDataType = FUNC_PARAM_SUPPORT_NUMERIC_TYPE,
                                           .validNodeType = FUNC_PARAM_SUPPORT_EXPR_NODE,
                                           .paramAttribute = FUNC_PARAM_NO_SPECIFIC_ATTRIBUTE,
                                           .valueRangeFlag = FUNC_PARAM_NO_SPECIFIC_VALUE,},
                   .inputParaInfo[0][1] = {.isLastParam = false,
                                           .startParam = 2,
                                           .endParam = 2,
                                           .validDataType = FUNC_PARAM_SUPPORT_TINYINT_TYPE,
                                           .validNodeType = FUNC_PARAM_SUPPORT_VALUE_NODE,
                                           .paramAttribute = FUNC_PARAM_NO_SPECIFIC_ATTRIBUTE,
                                           .valueRangeFlag = FUNC_PARAM_NO_SPECIFIC_VALUE,},
                   .inputParaInfo[0][2] = {.isLastParam = false,
                                           .startParam = 3,
                                           .endParam = 3,
                                           .validDataType = FUNC_PARAM_SUPPORT_TIMESTAMP_TYPE,
                                           .validNodeType = FUNC_PARAM_SUPPORT_COLUMN_NODE,
                                           .paramAttribute = FUNC_PARAM_MUST_BE_PRIMTS,
                                           .valueRangeFlag = FUNC_PARAM_NO_SPECIFIC_VALUE,},
                   .inputParaInfo[0][3] = {.isLastParam = true,
                                           .startParam = 4,
                                           .endParam = 4,
                                           .validDataType = FUNC_PARAM_SUPPORT_INTEGER_TYPE,
                                           .validNodeType = FUNC_PARAM_SUPPORT_COLUMN_NODE,
                                           .paramAttribute = FUNC_PARAM_MUST_BE_PK,
                                           .valueRangeFlag = FUNC_PARAM_NO_SPECIFIC_VALUE,},
                   .outputParaInfo = {.validDataType = FUNC_PARAM_SUPPORT_VARCHAR_TYPE}},
    .translateFunc = translateOutVarchar,
    .getEnvFunc   = getIrateFuncEnv,
    .initFunc     = irateFuncSetup,
    .processFunc  = irateFunction,
    .sprocessFunc = irateScalarFunction,
    .finalizeFunc = iratePartialFinalize,
  },
  {
    .name = "_irate_merge",
    .type = FUNCTION_TYPE_IRATE_MERGE,
    .classification = FUNC_MGT_AGG_FUNC,
    .parameters = {.minParamNum = 1,
                   .maxParamNum = 1,
                   .paramInfoPattern = 1,
                   .inputParaInfo[0][0] = {.isLastParam = true,
                                           .startParam = 1,
                                           .endParam = 1,
                                           .validDataType = FUNC_PARAM_SUPPORT_VARCHAR_TYPE,
                                           .validNodeType = FUNC_PARAM_SUPPORT_EXPR_NODE,
                                           .paramAttribute = FUNC_PARAM_NO_SPECIFIC_ATTRIBUTE,
                                           .valueRangeFlag = FUNC_PARAM_NO_SPECIFIC_VALUE,},
                   .outputParaInfo = {.validDataType = FUNC_PARAM_SUPPORT_DOUBLE_TYPE}},
    .translateFunc = translateAddPrecOutDouble,
    .getEnvFunc   = getIrateFuncEnv,
    .initFunc     = irateFuncSetup,
    .processFunc  = irateFunctionMerge,
    .sprocessFunc = irateScalarFunction,
    .finalizeFunc = irateFinalize,
  },
  {
    .name = "last_row",
    .type = FUNCTION_TYPE_LAST_ROW,
    .classification = FUNC_MGT_AGG_FUNC | FUNC_MGT_MULTI_RES_FUNC | FUNC_MGT_SELECT_FUNC | FUNC_MGT_IMPLICIT_TS_FUNC |
                      FUNC_MGT_KEEP_ORDER_FUNC | FUNC_MGT_FORBID_SYSTABLE_FUNC | FUNC_MGT_PRIMARY_KEY_FUNC,
    .parameters = {.minParamNum = 1,
                   .maxParamNum = -1,
                   .paramInfoPattern = 1,
                   .inputParaInfo[0][0] = {.isLastParam = true,
                                           .startParam = 1,
                                           .endParam = -1,
                                           .validDataType = FUNC_PARAM_SUPPORT_ALL_TYPE,
                                           .validNodeType = FUNC_PARAM_SUPPORT_EXPR_NODE,
                                           .paramAttribute = FUNC_PARAM_VALUE_NODE_NOT_NULL,
                                           .valueRangeFlag = FUNC_PARAM_NO_SPECIFIC_VALUE,},
                   .outputParaInfo = {.validDataType = FUNC_PARAM_SUPPORT_ALL_TYPE}},
    .translateFunc = translateOutFirstIn,
    .dynDataRequiredFunc = lastDynDataReq,
    .getEnvFunc   = getFirstLastFuncEnv,
    .initFunc     = functionSetup,
    .processFunc  = lastRowFunction,
    .sprocessFunc = firstLastScalarFunction,
    .pPartialFunc = "_last_row_partial",
    .pMergeFunc   = "_last_row_merge",
    .finalizeFunc = firstLastFinalize,
    .combineFunc  = lastCombine,
  },
  {
    .name = "_cache_last_row",
    .type = FUNCTION_TYPE_CACHE_LAST_ROW,
    .classification = FUNC_MGT_AGG_FUNC | FUNC_MGT_MULTI_RES_FUNC | FUNC_MGT_SELECT_FUNC | FUNC_MGT_IMPLICIT_TS_FUNC |
                      FUNC_MGT_FORBID_STREAM_FUNC | FUNC_MGT_FORBID_SYSTABLE_FUNC,
    .parameters = {.minParamNum = 1,
                   .maxParamNum = -1,
                   .paramInfoPattern = 1,
                   .inputParaInfo[0][0] = {.isLastParam = true,
                                           .startParam = 1,
                                           .endParam = -1,
                                           .validDataType = FUNC_PARAM_SUPPORT_ALL_TYPE,
                                           .validNodeType = FUNC_PARAM_SUPPORT_EXPR_NODE,
                                           .paramAttribute = FUNC_PARAM_VALUE_NODE_NOT_NULL,
                                           .valueRangeFlag = FUNC_PARAM_NO_SPECIFIC_VALUE,},
                   .outputParaInfo = {.validDataType = FUNC_PARAM_SUPPORT_ALL_TYPE}},
    .translateFunc = translateOutFirstIn,
    .getEnvFunc   = getFirstLastFuncEnv,
    .initFunc     = functionSetup,
    .processFunc  = cachedLastRowFunction,
    .finalizeFunc = firstLastFinalize,
  },
  {
    .name = "_cache_last",
    .type = FUNCTION_TYPE_CACHE_LAST,
    .classification = FUNC_MGT_AGG_FUNC | FUNC_MGT_MULTI_RES_FUNC | FUNC_MGT_SELECT_FUNC | FUNC_MGT_FORBID_STREAM_FUNC | FUNC_MGT_FORBID_SYSTABLE_FUNC | FUNC_MGT_IGNORE_NULL_FUNC,
    .parameters = {.minParamNum = 1,
                   .maxParamNum = -1,
                   .paramInfoPattern = 1,
                   .inputParaInfo[0][0] = {.isLastParam = true,
                                           .startParam = 1,
                                           .endParam = -1,
                                           .validDataType = FUNC_PARAM_SUPPORT_ALL_TYPE,
                                           .validNodeType = FUNC_PARAM_SUPPORT_EXPR_NODE,
                                           .paramAttribute = FUNC_PARAM_VALUE_NODE_NOT_NULL,
                                           .valueRangeFlag = FUNC_PARAM_NO_SPECIFIC_VALUE,},
                   .outputParaInfo = {.validDataType = FUNC_PARAM_SUPPORT_ALL_TYPE}},
    .translateFunc = translateOutFirstIn,
    .getEnvFunc   = getFirstLastFuncEnv,
    .initFunc     = functionSetup,
    .processFunc  = lastFunctionMerge,
    .finalizeFunc = firstLastFinalize,
  },
  {
    .name = "_last_row_partial",
    .type = FUNCTION_TYPE_LAST_PARTIAL,
    .classification = FUNC_MGT_AGG_FUNC | FUNC_MGT_SELECT_FUNC | FUNC_MGT_MULTI_RES_FUNC | FUNC_MGT_IMPLICIT_TS_FUNC |
                      FUNC_MGT_FORBID_SYSTABLE_FUNC | FUNC_MGT_PRIMARY_KEY_FUNC,
    .parameters = {.minParamNum = 1,
                   .maxParamNum = -1,
                   .paramInfoPattern = 1,
                   .inputParaInfo[0][0] = {.isLastParam = true,
                                           .startParam = 1,
                                           .endParam = -1,
                                           .validDataType = FUNC_PARAM_SUPPORT_ALL_TYPE,
                                           .validNodeType = FUNC_PARAM_SUPPORT_EXPR_NODE,
                                           .paramAttribute = FUNC_PARAM_VALUE_NODE_NOT_NULL,
                                           .valueRangeFlag = FUNC_PARAM_NO_SPECIFIC_VALUE,},
                   .outputParaInfo = {.validDataType = FUNC_PARAM_SUPPORT_VARCHAR_TYPE}},
    .translateFunc = translateOutVarchar,
    .dynDataRequiredFunc = lastDynDataReq,
    .getEnvFunc   = getFirstLastFuncEnv,
    .initFunc     = functionSetup,
    .processFunc  = lastRowFunction,
    .finalizeFunc = firstLastPartialFinalize,
  },
  {
    .name = "_last_row_merge",
    .type = FUNCTION_TYPE_LAST_MERGE,
    .classification = FUNC_MGT_AGG_FUNC | FUNC_MGT_SELECT_FUNC | FUNC_MGT_MULTI_RES_FUNC | FUNC_MGT_IMPLICIT_TS_FUNC |
                      FUNC_MGT_FORBID_SYSTABLE_FUNC | FUNC_MGT_PRIMARY_KEY_FUNC,
    .parameters = {.minParamNum = 1,
                   .maxParamNum = 1,
                   .paramInfoPattern = 1,
                   .inputParaInfo[0][0] = {.isLastParam = true,
                                           .startParam = 1,
                                           .endParam = -1,
                                           .validDataType = FUNC_PARAM_SUPPORT_VARCHAR_TYPE,
                                           .validNodeType = FUNC_PARAM_SUPPORT_EXPR_NODE,
                                           .paramAttribute = FUNC_PARAM_VALUE_NODE_NOT_NULL,
                                           .valueRangeFlag = FUNC_PARAM_NO_SPECIFIC_VALUE,},
                   .outputParaInfo = {.validDataType = FUNC_PARAM_SUPPORT_ALL_TYPE}},
    .translateFunc = translateOutFirstIn,
    .getEnvFunc   = getFirstLastFuncEnv,
    .initFunc     = functionSetup,
    .processFunc  = lastFunctionMerge,
    .finalizeFunc = firstLastFinalize,
  },
  {
    .name = "first",
    .type = FUNCTION_TYPE_FIRST,
    .classification = FUNC_MGT_AGG_FUNC | FUNC_MGT_SELECT_FUNC | FUNC_MGT_MULTI_RES_FUNC | FUNC_MGT_IMPLICIT_TS_FUNC |
                      FUNC_MGT_KEEP_ORDER_FUNC | FUNC_MGT_FORBID_SYSTABLE_FUNC | FUNC_MGT_IGNORE_NULL_FUNC | FUNC_MGT_PRIMARY_KEY_FUNC | FUNC_MGT_TSMA_FUNC,
    .parameters = {.minParamNum = 1,
                   .maxParamNum = -1,
                   .paramInfoPattern = 1,
                   .inputParaInfo[0][0] = {.isLastParam = true,
                                           .startParam = 1,
                                           .endParam = -1,
                                           .validDataType = FUNC_PARAM_SUPPORT_ALL_TYPE,
                                           .validNodeType = FUNC_PARAM_SUPPORT_EXPR_NODE,
                                           .paramAttribute = FUNC_PARAM_VALUE_NODE_NOT_NULL,
                                           .valueRangeFlag = FUNC_PARAM_NO_SPECIFIC_VALUE,},
                   .outputParaInfo = {.validDataType = FUNC_PARAM_SUPPORT_ALL_TYPE}},
    .translateFunc = translateOutFirstIn,
    .dynDataRequiredFunc = firstDynDataReq,
    .getEnvFunc   = getFirstLastFuncEnv,
    .initFunc     = functionSetup,
    .processFunc  = firstFunction,
    .sprocessFunc = firstLastScalarFunction,
    .finalizeFunc = firstLastFinalize,
    .pPartialFunc = "_first_partial",
    .pStateFunc = "_first_state",
    .pMergeFunc   = "_first_merge",
    .combineFunc  = firstCombine,
  },
  {
    .name = "_first_partial",
    .type = FUNCTION_TYPE_FIRST_PARTIAL,
    .classification = FUNC_MGT_AGG_FUNC | FUNC_MGT_SELECT_FUNC | FUNC_MGT_MULTI_RES_FUNC | FUNC_MGT_IMPLICIT_TS_FUNC |
                      FUNC_MGT_FORBID_SYSTABLE_FUNC | FUNC_MGT_IGNORE_NULL_FUNC | FUNC_MGT_PRIMARY_KEY_FUNC,
    .parameters = {.minParamNum = 1,
                   .maxParamNum = -1,
                   .paramInfoPattern = 1,
                   .inputParaInfo[0][0] = {.isLastParam = true,
                                           .startParam = 1,
                                           .endParam = -1,
                                           .validDataType = FUNC_PARAM_SUPPORT_ALL_TYPE,
                                           .validNodeType = FUNC_PARAM_SUPPORT_EXPR_NODE,
                                           .paramAttribute = FUNC_PARAM_NO_SPECIFIC_ATTRIBUTE,
                                           .valueRangeFlag = FUNC_PARAM_NO_SPECIFIC_VALUE,},
                   .outputParaInfo = {.validDataType = FUNC_PARAM_SUPPORT_VARCHAR_TYPE}},
    .translateFunc = translateOutVarchar,
    .dynDataRequiredFunc = firstDynDataReq,
    .getEnvFunc   = getFirstLastFuncEnv,
    .initFunc     = functionSetup,
    .processFunc  = firstFunction,
    .finalizeFunc = firstLastPartialFinalize,
    .combineFunc  = firstCombine,
  },
  {
    .name = "_first_merge",
    .type = FUNCTION_TYPE_FIRST_MERGE,
    .classification = FUNC_MGT_AGG_FUNC | FUNC_MGT_SELECT_FUNC | FUNC_MGT_MULTI_RES_FUNC | FUNC_MGT_IMPLICIT_TS_FUNC |
                      FUNC_MGT_FORBID_SYSTABLE_FUNC | FUNC_MGT_IGNORE_NULL_FUNC | FUNC_MGT_PRIMARY_KEY_FUNC,
    .parameters = {.minParamNum = 1,
                   .maxParamNum = 1,
                   .paramInfoPattern = 1,
                   .inputParaInfo[0][0] = {.isLastParam = true,
                                           .startParam = 1,
                                           .endParam = -1,
                                           .validDataType = FUNC_PARAM_SUPPORT_VARCHAR_TYPE,
                                           .validNodeType = FUNC_PARAM_SUPPORT_EXPR_NODE,
                                           .paramAttribute = FUNC_PARAM_NO_SPECIFIC_ATTRIBUTE,
                                           .valueRangeFlag = FUNC_PARAM_NO_SPECIFIC_VALUE,},
                   .outputParaInfo = {.validDataType = FUNC_PARAM_SUPPORT_ALL_TYPE}},
    .translateFunc = translateOutFirstIn,
    .getEnvFunc   = getFirstLastFuncEnv,
    .initFunc     = functionSetup,
    .processFunc  = firstFunctionMerge,
    .finalizeFunc = firstLastFinalize,
    .combineFunc  = firstCombine,
    .pPartialFunc = "_first_state_merge",
    .pMergeFunc = "_first_merge",
  },
  {
    .name = "last",
    .type = FUNCTION_TYPE_LAST,
    .classification = FUNC_MGT_AGG_FUNC | FUNC_MGT_SELECT_FUNC | FUNC_MGT_MULTI_RES_FUNC | FUNC_MGT_IMPLICIT_TS_FUNC |
                      FUNC_MGT_KEEP_ORDER_FUNC | FUNC_MGT_FORBID_SYSTABLE_FUNC | FUNC_MGT_IGNORE_NULL_FUNC | FUNC_MGT_PRIMARY_KEY_FUNC | FUNC_MGT_TSMA_FUNC,
    .parameters = {.minParamNum = 1,
                   .maxParamNum = -1,
                   .paramInfoPattern = 1,
                   .inputParaInfo[0][0] = {.isLastParam = true,
                                           .startParam = 1,
                                           .endParam = -1,
                                           .validDataType = FUNC_PARAM_SUPPORT_ALL_TYPE,
                                           .validNodeType = FUNC_PARAM_SUPPORT_EXPR_NODE,
                                           .paramAttribute = FUNC_PARAM_VALUE_NODE_NOT_NULL,
                                           .valueRangeFlag = FUNC_PARAM_NO_SPECIFIC_VALUE,},
                   .outputParaInfo = {.validDataType = FUNC_PARAM_SUPPORT_ALL_TYPE}},
    .translateFunc = translateOutFirstIn,
    .dynDataRequiredFunc = lastDynDataReq,
    .getEnvFunc   = getFirstLastFuncEnv,
    .initFunc     = firstLastFunctionSetup,
    .processFunc  = lastFunction,
    .sprocessFunc = firstLastScalarFunction,
    .finalizeFunc = firstLastFinalize,
    .pPartialFunc = "_last_partial",
    .pStateFunc = "_last_state",
    .pMergeFunc   = "_last_merge",
    .combineFunc  = lastCombine,
  },
  {
    .name = "_last_partial",
    .type = FUNCTION_TYPE_LAST_PARTIAL,
    .classification = FUNC_MGT_AGG_FUNC | FUNC_MGT_SELECT_FUNC | FUNC_MGT_MULTI_RES_FUNC | FUNC_MGT_IMPLICIT_TS_FUNC |
                      FUNC_MGT_FORBID_SYSTABLE_FUNC | FUNC_MGT_IGNORE_NULL_FUNC | FUNC_MGT_PRIMARY_KEY_FUNC,
    .parameters = {.minParamNum = 1,
                   .maxParamNum = -1,
                   .paramInfoPattern = 1,
                   .inputParaInfo[0][0] = {.isLastParam = true,
                                           .startParam = 1,
                                           .endParam = -1,
                                           .validDataType = FUNC_PARAM_SUPPORT_ALL_TYPE,
                                           .validNodeType = FUNC_PARAM_SUPPORT_EXPR_NODE,
                                           .paramAttribute = FUNC_PARAM_VALUE_NODE_NOT_NULL,
                                           .valueRangeFlag = FUNC_PARAM_NO_SPECIFIC_VALUE,},
                   .outputParaInfo = {.validDataType = FUNC_PARAM_SUPPORT_VARCHAR_TYPE}},
    .translateFunc = translateOutVarchar,
    .dynDataRequiredFunc = lastDynDataReq,
    .getEnvFunc   = getFirstLastFuncEnv,
    .initFunc     = functionSetup,
    .processFunc  = lastFunction,
    .finalizeFunc = firstLastPartialFinalize,
    .combineFunc  = lastCombine,
  },
  {
    .name = "_last_merge",
    .type = FUNCTION_TYPE_LAST_MERGE,
    .classification = FUNC_MGT_AGG_FUNC | FUNC_MGT_SELECT_FUNC | FUNC_MGT_MULTI_RES_FUNC | FUNC_MGT_IMPLICIT_TS_FUNC |
                      FUNC_MGT_FORBID_SYSTABLE_FUNC | FUNC_MGT_IGNORE_NULL_FUNC | FUNC_MGT_PRIMARY_KEY_FUNC,
    .parameters = {.minParamNum = 1,
                   .maxParamNum = -1,
                   .paramInfoPattern = 1,
                   .inputParaInfo[0][0] = {.isLastParam = true,
                                           .startParam = 1,
                                           .endParam = -1,
                                           .validDataType = FUNC_PARAM_SUPPORT_VARCHAR_TYPE,
                                           .validNodeType = FUNC_PARAM_SUPPORT_EXPR_NODE,
                                           .paramAttribute = FUNC_PARAM_NO_SPECIFIC_ATTRIBUTE,
                                           .valueRangeFlag = FUNC_PARAM_NO_SPECIFIC_VALUE,},
                   .outputParaInfo = {.validDataType = FUNC_PARAM_SUPPORT_ALL_TYPE}},
    .translateFunc = translateOutFirstIn,
    .getEnvFunc   = getFirstLastFuncEnv,
    .initFunc     = functionSetup,
    .processFunc  = lastFunctionMerge,
    .finalizeFunc = firstLastFinalize,
    .combineFunc  = lastCombine,
    .pPartialFunc = "_last_state_merge",
    .pMergeFunc = "_last_merge",
  },
  {
    .name = "twa",
    .type = FUNCTION_TYPE_TWA,
    .classification = FUNC_MGT_AGG_FUNC | FUNC_MGT_TIMELINE_FUNC | FUNC_MGT_INTERVAL_INTERPO_FUNC |
                      FUNC_MGT_IMPLICIT_TS_FUNC | FUNC_MGT_FORBID_SYSTABLE_FUNC | FUNC_MGT_PRIMARY_KEY_FUNC,
    .parameters = {.minParamNum = 1,
                   .maxParamNum = 1,
                   .paramInfoPattern = 1,
                   .inputParaInfo[0][0] = {.isLastParam = true,
                                           .startParam = 1,
                                           .endParam = 1,
                                           .validDataType = FUNC_PARAM_SUPPORT_NUMERIC_TYPE | FUNC_PARAM_SUPPORT_NULL_TYPE,
                                           .validNodeType = FUNC_PARAM_SUPPORT_EXPR_NODE,
                                           .paramAttribute = FUNC_PARAM_NO_SPECIFIC_ATTRIBUTE,
                                           .valueRangeFlag = FUNC_PARAM_NO_SPECIFIC_VALUE,},
                   .outputParaInfo = {.validDataType = FUNC_PARAM_SUPPORT_DOUBLE_TYPE}},
    .translateFunc = translateOutDouble,
    .dataRequiredFunc = statisDataRequired,
    .getEnvFunc    = getTwaFuncEnv,
    .initFunc      = twaFunctionSetup,
    .processFunc   = twaFunction,
    .sprocessFunc  = twaScalarFunction,
    .finalizeFunc  = twaFinalize,
  },
  {
    .name = "histogram",
    .type = FUNCTION_TYPE_HISTOGRAM,
    .classification = FUNC_MGT_AGG_FUNC | FUNC_MGT_MULTI_ROWS_FUNC | FUNC_MGT_FORBID_FILL_FUNC | FUNC_MGT_FORBID_STREAM_FUNC,
    .parameters = {.minParamNum = 4,
                   .maxParamNum = 4,
                   .paramInfoPattern = 1,
                   .inputParaInfo[0][0] = {.isLastParam = false,
                                           .startParam = 1,
                                           .endParam = 1,
                                           .validDataType = FUNC_PARAM_SUPPORT_NUMERIC_TYPE,
                                           .validNodeType = FUNC_PARAM_SUPPORT_EXPR_NODE,
                                           .paramAttribute = FUNC_PARAM_NO_SPECIFIC_ATTRIBUTE,
                                           .valueRangeFlag = FUNC_PARAM_NO_SPECIFIC_VALUE,},
                   .inputParaInfo[0][1] = {.isLastParam = false,
                                           .startParam = 2,
                                           .endParam = 2,
                                           .validDataType = FUNC_PARAM_SUPPORT_VARCHAR_TYPE,
                                           .validNodeType = FUNC_PARAM_SUPPORT_VALUE_NODE,
                                           .paramAttribute = FUNC_PARAM_NO_SPECIFIC_ATTRIBUTE,
                                           .valueRangeFlag = FUNC_PARAM_HAS_FIXED_VALUE,
                                           .fixedValueSize = 3,
                                           .fixedStrValue = {"user_input", "linear_bin", "log_bin"}},
                   .inputParaInfo[0][2] = {.isLastParam = false,
                                           .startParam = 3,
                                           .endParam = 3,
                                           .validDataType = FUNC_PARAM_SUPPORT_VARCHAR_TYPE,
                                           .validNodeType = FUNC_PARAM_SUPPORT_VALUE_NODE,
                                           .paramAttribute = FUNC_PARAM_NO_SPECIFIC_ATTRIBUTE,
                                           .valueRangeFlag = FUNC_PARAM_NO_SPECIFIC_VALUE,},
                   .inputParaInfo[0][3] = {.isLastParam = true,
                                           .startParam = 4,
                                           .endParam = 4,
                                           .validDataType = FUNC_PARAM_SUPPORT_INTEGER_TYPE,
                                           .validNodeType = FUNC_PARAM_SUPPORT_VALUE_NODE,
                                           .paramAttribute = FUNC_PARAM_NO_SPECIFIC_ATTRIBUTE,
                                           .valueRangeFlag = FUNC_PARAM_HAS_FIXED_VALUE,
                                           .fixedValueSize = 2,
                                           .fixedNumValue = {0, 1}},
                   .outputParaInfo = {.validDataType = FUNC_PARAM_SUPPORT_VARCHAR_TYPE}},
    .translateFunc = translateHitogram,
    .getEnvFunc   = getHistogramFuncEnv,
    .initFunc     = histogramFunctionSetup,
    .processFunc  = histogramFunction,
    .sprocessFunc = histogramScalarFunction,
    .finalizeFunc = histogramFinalize,
#ifdef BUILD_NO_CALL
    .invertFunc   = NULL,
#endif
    .combineFunc  = histogramCombine,
    .pPartialFunc = "_histogram_partial",
    .pMergeFunc   = "_histogram_merge",
  },
  {
    .name = "_histogram_partial",
    .type = FUNCTION_TYPE_HISTOGRAM_PARTIAL,
    .classification = FUNC_MGT_AGG_FUNC | FUNC_MGT_MULTI_ROWS_FUNC | FUNC_MGT_FORBID_FILL_FUNC,
    .parameters = {.minParamNum = 4,
                   .maxParamNum = 4,
                   .paramInfoPattern = 1,
                   .inputParaInfo[0][0] = {.isLastParam = false,
                                           .startParam = 1,
                                           .endParam = 1,
                                           .validDataType = FUNC_PARAM_SUPPORT_NUMERIC_TYPE,
                                           .validNodeType = FUNC_PARAM_SUPPORT_EXPR_NODE,
                                           .paramAttribute = FUNC_PARAM_NO_SPECIFIC_ATTRIBUTE,
                                           .valueRangeFlag = FUNC_PARAM_NO_SPECIFIC_VALUE,},
                   .inputParaInfo[0][1] = {.isLastParam = false,
                                           .startParam = 2,
                                           .endParam = 2,
                                           .validDataType = FUNC_PARAM_SUPPORT_VARCHAR_TYPE,
                                           .validNodeType = FUNC_PARAM_SUPPORT_VALUE_NODE,
                                           .paramAttribute = FUNC_PARAM_NO_SPECIFIC_ATTRIBUTE,
                                           .valueRangeFlag = FUNC_PARAM_HAS_FIXED_VALUE,
                                           .fixedValueSize = 3,
                                           .fixedStrValue = {"user_input", "linear_bin", "log_bin"}},
                   .inputParaInfo[0][2] = {.isLastParam = false,
                                           .startParam = 3,
                                           .endParam = 3,
                                           .validDataType = FUNC_PARAM_SUPPORT_VARCHAR_TYPE,
                                           .validNodeType = FUNC_PARAM_SUPPORT_VALUE_NODE,
                                           .paramAttribute = FUNC_PARAM_NO_SPECIFIC_ATTRIBUTE,
                                           .valueRangeFlag = FUNC_PARAM_NO_SPECIFIC_VALUE,},
                   .inputParaInfo[0][3] = {.isLastParam = true,
                                           .startParam = 4,
                                           .endParam = 4,
                                           .validDataType = FUNC_PARAM_SUPPORT_INTEGER_TYPE,
                                           .validNodeType = FUNC_PARAM_SUPPORT_VALUE_NODE,
                                           .paramAttribute = FUNC_PARAM_NO_SPECIFIC_ATTRIBUTE,
                                           .valueRangeFlag = FUNC_PARAM_HAS_FIXED_VALUE,
                                           .fixedValueSize = 2,
                                           .fixedNumValue = {0, 1}},
                   .outputParaInfo = {.validDataType = FUNC_PARAM_SUPPORT_VARCHAR_TYPE}},
    .translateFunc = translateHistogramPartial,
    .getEnvFunc   = getHistogramFuncEnv,
    .initFunc     = histogramFunctionSetup,
    .processFunc  = histogramFunctionPartial,
    .finalizeFunc = histogramPartialFinalize,
#ifdef BUILD_NO_CALL
    .invertFunc   = NULL,
#endif
    .combineFunc  = histogramCombine,
  },
  {
    .name = "_histogram_merge",
    .type = FUNCTION_TYPE_HISTOGRAM_MERGE,
    .classification = FUNC_MGT_AGG_FUNC | FUNC_MGT_MULTI_ROWS_FUNC | FUNC_MGT_FORBID_FILL_FUNC,
    .parameters = {.minParamNum = 1,
                   .maxParamNum = 1,
                   .paramInfoPattern = 1,
                   .inputParaInfo[0][0] = {.isLastParam = true,
                                           .startParam = 1,
                                           .endParam = 1,
                                           .validDataType = FUNC_PARAM_SUPPORT_VARCHAR_TYPE,
                                           .validNodeType = FUNC_PARAM_SUPPORT_EXPR_NODE,
                                           .paramAttribute = FUNC_PARAM_NO_SPECIFIC_ATTRIBUTE,
                                           .valueRangeFlag = FUNC_PARAM_NO_SPECIFIC_VALUE,},
                   .outputParaInfo = {.validDataType = FUNC_PARAM_SUPPORT_VARCHAR_TYPE}},
    .translateFunc = translateOutVarchar,
    .getEnvFunc   = getHistogramFuncEnv,
    .initFunc     = functionSetup,
    .processFunc  = histogramFunctionMerge,
    .finalizeFunc = histogramFinalize,
#ifdef BUILD_NO_CALL
    .invertFunc   = NULL,
#endif
    .combineFunc  = histogramCombine,
  },
  {
    .name = "hyperloglog",
    .type = FUNCTION_TYPE_HYPERLOGLOG,
    .classification = FUNC_MGT_AGG_FUNC | FUNC_MGT_COUNT_LIKE_FUNC,
    .parameters = {.minParamNum = 1,
                   .maxParamNum = 1,
                   .paramInfoPattern = 1,
                   .inputParaInfo[0][0] = {.isLastParam = true,
                                           .startParam = 1,
                                           .endParam = 1,
                                           .validDataType = FUNC_PARAM_SUPPORT_ALL_TYPE,
                                           .validNodeType = FUNC_PARAM_SUPPORT_EXPR_NODE,
                                           .paramAttribute = FUNC_PARAM_NO_SPECIFIC_ATTRIBUTE,
                                           .valueRangeFlag = FUNC_PARAM_NO_SPECIFIC_VALUE,},
                   .outputParaInfo = {.validDataType = FUNC_PARAM_SUPPORT_BIGINT_TYPE}},
    .translateFunc = translateOutBigInt,
    .getEnvFunc   = getHLLFuncEnv,
    .initFunc     = functionSetup,
    .processFunc  = hllFunction,
    .sprocessFunc = hllScalarFunction,
    .finalizeFunc = hllFinalize,
#ifdef BUILD_NO_CALL
    .invertFunc   = NULL,
#endif
    .combineFunc  = hllCombine,
    .pPartialFunc = "_hyperloglog_partial",
    .pMergeFunc   = "_hyperloglog_merge",
  },
  {
    .name = "_hyperloglog_partial",
    .type = FUNCTION_TYPE_HYPERLOGLOG_PARTIAL,
    .parameters = {.minParamNum = 1,
                   .maxParamNum = 1,
                   .paramInfoPattern = 1,
                   .inputParaInfo[0][0] = {.isLastParam = true,
                                           .startParam = 1,
                                           .endParam = 1,
                                           .validDataType = FUNC_PARAM_SUPPORT_ALL_TYPE,
                                           .validNodeType = FUNC_PARAM_SUPPORT_EXPR_NODE,
                                           .paramAttribute = FUNC_PARAM_NO_SPECIFIC_ATTRIBUTE,
                                           .valueRangeFlag = FUNC_PARAM_NO_SPECIFIC_VALUE,},
                   .outputParaInfo = {.validDataType = FUNC_PARAM_SUPPORT_VARCHAR_TYPE}},
    .classification = FUNC_MGT_AGG_FUNC,
    .translateFunc = translateOutVarchar,
    .getEnvFunc   = getHLLFuncEnv,
    .initFunc     = functionSetup,
    .processFunc  = hllFunction,
    .finalizeFunc = hllPartialFinalize,
#ifdef BUILD_NO_CALL
    .invertFunc   = NULL,
#endif
    .combineFunc  = hllCombine,
  },
  {
    .name = "_hyperloglog_merge",
    .type = FUNCTION_TYPE_HYPERLOGLOG_MERGE,
    .parameters = {.minParamNum = 1,
                   .maxParamNum = 1,
                   .paramInfoPattern = 1,
                   .inputParaInfo[0][0] = {.isLastParam = true,
                                           .startParam = 1,
                                           .endParam = 1,
                                           .validDataType = FUNC_PARAM_SUPPORT_VARCHAR_TYPE,
                                           .validNodeType = FUNC_PARAM_SUPPORT_EXPR_NODE,
                                           .paramAttribute = FUNC_PARAM_NO_SPECIFIC_ATTRIBUTE,
                                           .valueRangeFlag = FUNC_PARAM_NO_SPECIFIC_VALUE,},
                   .outputParaInfo = {.validDataType = FUNC_PARAM_SUPPORT_BIGINT_TYPE}},
    .classification = FUNC_MGT_AGG_FUNC,
    .translateFunc = translateOutBigInt,
    .getEnvFunc   = getHLLFuncEnv,
    .initFunc     = functionSetup,
    .processFunc  = hllFunctionMerge,
    .finalizeFunc = hllFinalize,
#ifdef BUILD_NO_CALL
    .invertFunc   = NULL,
#endif
    .combineFunc  = hllCombine,
    .pMergeFunc = "_hyperloglog_merge",
  },
  {
    .name = "diff",
    .type = FUNCTION_TYPE_DIFF,
    .classification = FUNC_MGT_INDEFINITE_ROWS_FUNC | FUNC_MGT_SELECT_FUNC | FUNC_MGT_TIMELINE_FUNC | FUNC_MGT_IMPLICIT_TS_FUNC | FUNC_MGT_PROCESS_BY_ROW |
                      FUNC_MGT_KEEP_ORDER_FUNC | FUNC_MGT_FORBID_STREAM_FUNC | FUNC_MGT_CUMULATIVE_FUNC | FUNC_MGT_FORBID_SYSTABLE_FUNC | FUNC_MGT_PRIMARY_KEY_FUNC,
    .parameters = {.minParamNum = 1,
                   .maxParamNum = 2,
                   .paramInfoPattern = 1,
                   .inputParaInfo[0][0] = {.isLastParam = false,
                                           .startParam = 1,
                                           .endParam = 1,
                                           .validDataType = FUNC_PARAM_SUPPORT_NUMERIC_TYPE | FUNC_PARAM_SUPPORT_TIMESTAMP_TYPE | FUNC_PARAM_SUPPORT_BOOL_TYPE,
                                           .validNodeType = FUNC_PARAM_SUPPORT_EXPR_NODE,
                                           .paramAttribute = FUNC_PARAM_NO_SPECIFIC_ATTRIBUTE,
                                           .valueRangeFlag = FUNC_PARAM_NO_SPECIFIC_VALUE,},
                   .inputParaInfo[0][1] = {.isLastParam = true,
                                           .startParam = 2,
                                           .endParam = 2,
                                           .validDataType = FUNC_PARAM_SUPPORT_INTEGER_TYPE,
                                           .validNodeType = FUNC_PARAM_SUPPORT_VALUE_NODE,
                                           .paramAttribute = FUNC_PARAM_NO_SPECIFIC_ATTRIBUTE,
                                           .valueRangeFlag = FUNC_PARAM_HAS_FIXED_VALUE,
                                           .fixedValueSize = 4,
                                           .fixedNumValue = {0, 1, 2, 3}},
                   .outputParaInfo = {.validDataType = FUNC_PARAM_SUPPORT_BIGINT_TYPE | FUNC_PARAM_SUPPORT_DOUBLE_TYPE}},
    .translateFunc = translateDiff,
    .getEnvFunc   = getDiffFuncEnv,
    .initFunc     = diffFunctionSetup,
    .processFunc  = diffFunction,
    .sprocessFunc = diffScalarFunction,
    .finalizeFunc = functionFinalize,
    .estimateReturnRowsFunc = diffEstReturnRows,
    .processFuncByRow  = diffFunctionByRow,
  },
  {
    .name = "statecount",
    .type = FUNCTION_TYPE_STATE_COUNT,
    .classification = FUNC_MGT_INDEFINITE_ROWS_FUNC | FUNC_MGT_SELECT_FUNC | FUNC_MGT_TIMELINE_FUNC | FUNC_MGT_IMPLICIT_TS_FUNC |
                      FUNC_MGT_FORBID_STREAM_FUNC | FUNC_MGT_FORBID_SYSTABLE_FUNC,
    .parameters = {.minParamNum = 3,
                   .maxParamNum = 3,
                   .paramInfoPattern = 1,
                   .inputParaInfo[0][0] = {.isLastParam = false,
                                           .startParam = 1,
                                           .endParam = 1,
                                           .validDataType = FUNC_PARAM_SUPPORT_NUMERIC_TYPE,
                                           .validNodeType = FUNC_PARAM_SUPPORT_EXPR_NODE,
                                           .paramAttribute = FUNC_PARAM_NO_SPECIFIC_ATTRIBUTE,
                                           .valueRangeFlag = FUNC_PARAM_NO_SPECIFIC_VALUE,},
                   .inputParaInfo[0][1] = {.isLastParam = false,
                                           .startParam = 2,
                                           .endParam = 2,
                                           .validDataType = FUNC_PARAM_SUPPORT_STRING_TYPE,
                                           .validNodeType = FUNC_PARAM_SUPPORT_VALUE_NODE,
                                           .paramAttribute = FUNC_PARAM_NO_SPECIFIC_ATTRIBUTE,
                                           .valueRangeFlag = FUNC_PARAM_HAS_FIXED_VALUE,
                                           .fixedValueSize = 6,
                                           .fixedStrValue = {"LT", "GT", "LE", "GE", "NE", "EQ"}},
                   .inputParaInfo[0][2] = {.isLastParam = true,
                                           .startParam = 3,
                                           .endParam = 3,
                                           .validDataType = FUNC_PARAM_SUPPORT_DOUBLE_TYPE | FUNC_PARAM_SUPPORT_BIGINT_TYPE,
                                           .validNodeType = FUNC_PARAM_SUPPORT_VALUE_NODE,
                                           .paramAttribute = FUNC_PARAM_NO_SPECIFIC_ATTRIBUTE,
                                           .valueRangeFlag = FUNC_PARAM_NO_SPECIFIC_VALUE,},
                   .outputParaInfo = {.validDataType = FUNC_PARAM_SUPPORT_BIGINT_TYPE}},
    .translateFunc = translateOutBigInt,
    .getEnvFunc   = getStateFuncEnv,
    .initFunc     = functionSetup,
    .processFunc  = stateCountFunction,
    .sprocessFunc = stateCountScalarFunction,
    .finalizeFunc = NULL,
  },
  {
    .name = "stateduration",
    .type = FUNCTION_TYPE_STATE_DURATION,
    .classification = FUNC_MGT_INDEFINITE_ROWS_FUNC | FUNC_MGT_SELECT_FUNC | FUNC_MGT_TIMELINE_FUNC | FUNC_MGT_IMPLICIT_TS_FUNC |
                      FUNC_MGT_FORBID_STREAM_FUNC | FUNC_MGT_FORBID_SYSTABLE_FUNC,
    .parameters = {.minParamNum = 3,
                   .maxParamNum = 4,
                   .paramInfoPattern = 1,
                   .inputParaInfo[0][0] = {.isLastParam = false,
                                           .startParam = 1,
                                           .endParam = 1,
                                           .validDataType = FUNC_PARAM_SUPPORT_NUMERIC_TYPE,
                                           .validNodeType = FUNC_PARAM_SUPPORT_EXPR_NODE,
                                           .paramAttribute = FUNC_PARAM_NO_SPECIFIC_ATTRIBUTE,
                                           .valueRangeFlag = FUNC_PARAM_NO_SPECIFIC_VALUE,},
                   .inputParaInfo[0][1] = {.isLastParam = false,
                                           .startParam = 2,
                                           .endParam = 2,
                                           .validDataType = FUNC_PARAM_SUPPORT_VARCHAR_TYPE,
                                           .validNodeType = FUNC_PARAM_SUPPORT_VALUE_NODE,
                                           .paramAttribute = FUNC_PARAM_NO_SPECIFIC_ATTRIBUTE,
                                           .valueRangeFlag = FUNC_PARAM_HAS_FIXED_VALUE,
                                           .fixedValueSize = 6,
                                           .fixedStrValue = {"LT", "GT", "LE", "GE", "NE", "EQ"}},
                   .inputParaInfo[0][2] = {.isLastParam = false,
                                           .startParam = 3,
                                           .endParam = 3,
                                           .validDataType = FUNC_PARAM_SUPPORT_DOUBLE_TYPE | FUNC_PARAM_SUPPORT_BIGINT_TYPE,
                                           .validNodeType = FUNC_PARAM_SUPPORT_VALUE_NODE,
                                           .paramAttribute = FUNC_PARAM_NO_SPECIFIC_ATTRIBUTE,
                                           .valueRangeFlag = FUNC_PARAM_NO_SPECIFIC_VALUE,},
                   .inputParaInfo[0][3] = {.isLastParam = true,
                                           .startParam = 4,
                                           .endParam = 4,
                                           .validDataType = FUNC_PARAM_SUPPORT_BIGINT_TYPE,
                                           .validNodeType = FUNC_PARAM_SUPPORT_VALUE_NODE,
                                           .paramAttribute = FUNC_PARAM_MUST_BE_TIME_UNIT,
                                           .valueRangeFlag = FUNC_PARAM_NO_SPECIFIC_VALUE,},
                   .outputParaInfo = {.validDataType = FUNC_PARAM_SUPPORT_BIGINT_TYPE}},
    .translateFunc = translateOutBigInt,
    .getEnvFunc   = getStateFuncEnv,
    .initFunc     = functionSetup,
    .processFunc  = stateDurationFunction,
    .sprocessFunc = stateDurationScalarFunction,
    .finalizeFunc = NULL,
  },
  {
    .name = "csum",
    .type = FUNCTION_TYPE_CSUM,
    .classification = FUNC_MGT_INDEFINITE_ROWS_FUNC | FUNC_MGT_SELECT_FUNC | FUNC_MGT_TIMELINE_FUNC | FUNC_MGT_IMPLICIT_TS_FUNC |
                      FUNC_MGT_FORBID_STREAM_FUNC | FUNC_MGT_CUMULATIVE_FUNC | FUNC_MGT_KEEP_ORDER_FUNC | FUNC_MGT_FORBID_SYSTABLE_FUNC,
    .parameters = {.minParamNum = 1,
                   .maxParamNum = 1,
                   .paramInfoPattern = 1,
                   .inputParaInfo[0][0] = {.isLastParam = true,
                                           .startParam = 1,
                                           .endParam = 1,
                                           .validDataType = FUNC_PARAM_SUPPORT_NUMERIC_TYPE,
                                           .validNodeType = FUNC_PARAM_SUPPORT_EXPR_NODE,
                                           .paramAttribute = FUNC_PARAM_NO_SPECIFIC_ATTRIBUTE,
                                           .valueRangeFlag = FUNC_PARAM_NO_SPECIFIC_VALUE,},
                   .outputParaInfo = {.validDataType = FUNC_PARAM_SUPPORT_BIGINT_TYPE | FUNC_PARAM_SUPPORT_DOUBLE_TYPE | FUNC_PARAM_SUPPORT_UBIGINT_TYPE}},
    .translateFunc = translateCsum,
    .getEnvFunc   = getCsumFuncEnv,
    .initFunc     = functionSetup,
    .processFunc  = csumFunction,
    .sprocessFunc = csumScalarFunction,
    .finalizeFunc = NULL,
    .estimateReturnRowsFunc = csumEstReturnRows,
  },
  {
    .name = "mavg",
    .type = FUNCTION_TYPE_MAVG,
    .classification = FUNC_MGT_INDEFINITE_ROWS_FUNC | FUNC_MGT_SELECT_FUNC | FUNC_MGT_TIMELINE_FUNC | FUNC_MGT_IMPLICIT_TS_FUNC |
                      FUNC_MGT_FORBID_STREAM_FUNC | FUNC_MGT_FORBID_SYSTABLE_FUNC,
    .parameters = {.minParamNum = 2,
                   .maxParamNum = 2,
                   .paramInfoPattern = 1,
                   .inputParaInfo[0][0] = {.isLastParam = false,
                                           .startParam = 1,
                                           .endParam = 1,
                                           .validDataType = FUNC_PARAM_SUPPORT_NUMERIC_TYPE,
                                           .validNodeType = FUNC_PARAM_SUPPORT_EXPR_NODE,
                                           .paramAttribute = FUNC_PARAM_NO_SPECIFIC_ATTRIBUTE,
                                           .valueRangeFlag = FUNC_PARAM_NO_SPECIFIC_VALUE,},
                   .inputParaInfo[0][1] = {.isLastParam = true,
                                           .startParam = 2,
                                           .endParam = 2,
                                           .validDataType = FUNC_PARAM_SUPPORT_INTEGER_TYPE,
                                           .validNodeType = FUNC_PARAM_SUPPORT_VALUE_NODE,
                                           .paramAttribute = FUNC_PARAM_NO_SPECIFIC_ATTRIBUTE,
                                           .valueRangeFlag = FUNC_PARAM_HAS_RANGE,
                                           .range = {.iMinVal = 1, .iMaxVal = 1000}},
                   .outputParaInfo = {.validDataType = FUNC_PARAM_SUPPORT_DOUBLE_TYPE}},
    .translateFunc = translateOutDouble,
    .getEnvFunc   = getMavgFuncEnv,
    .initFunc     = mavgFunctionSetup,
    .processFunc  = mavgFunction,
    .sprocessFunc = mavgScalarFunction,
    .finalizeFunc = NULL,
  },
  {
    .name = "sample",
    .type = FUNCTION_TYPE_SAMPLE,
    .classification = FUNC_MGT_AGG_FUNC | FUNC_MGT_SELECT_FUNC | FUNC_MGT_MULTI_ROWS_FUNC | FUNC_MGT_KEEP_ORDER_FUNC | FUNC_MGT_FORBID_STREAM_FUNC |
                      FUNC_MGT_FORBID_FILL_FUNC,
    .parameters = {.minParamNum = 2,
                   .maxParamNum = 2,
                   .paramInfoPattern = 1,
                   .inputParaInfo[0][0] = {.isLastParam = false,
                                           .startParam = 1,
                                           .endParam = 1,
                                           .validDataType = FUNC_PARAM_SUPPORT_ALL_TYPE,
                                           .validNodeType = FUNC_PARAM_SUPPORT_EXPR_NODE,
                                           .paramAttribute = FUNC_PARAM_NO_SPECIFIC_ATTRIBUTE,
                                           .valueRangeFlag = FUNC_PARAM_NO_SPECIFIC_VALUE,},
                   .inputParaInfo[0][1] = {.isLastParam = true,
                                           .startParam = 2,
                                           .endParam = 2,
                                           .validDataType = FUNC_PARAM_SUPPORT_INTEGER_TYPE,
                                           .validNodeType = FUNC_PARAM_SUPPORT_VALUE_NODE,
                                           .paramAttribute = FUNC_PARAM_NO_SPECIFIC_ATTRIBUTE,
                                           .valueRangeFlag = FUNC_PARAM_HAS_RANGE,
                                           .range = {.iMinVal = 1, .iMaxVal = 1000}},
                   .outputParaInfo = {.validDataType = FUNC_PARAM_SUPPORT_ALL_TYPE}},
    .translateFunc = translateSampleTail,
    .getEnvFunc   = getSampleFuncEnv,
    .initFunc     = sampleFunctionSetup,
    .processFunc  = sampleFunction,
    .sprocessFunc = sampleScalarFunction,
    .finalizeFunc = sampleFinalize,
  },
  {
    .name = "tail",
    .type = FUNCTION_TYPE_TAIL,
    .classification = FUNC_MGT_SELECT_FUNC | FUNC_MGT_INDEFINITE_ROWS_FUNC | FUNC_MGT_FORBID_STREAM_FUNC | FUNC_MGT_IMPLICIT_TS_FUNC,
    .parameters = {.minParamNum = 2,
                   .maxParamNum = 3,
                   .paramInfoPattern = 1,
                   .inputParaInfo[0][0] = {.isLastParam = false,
                                           .startParam = 1,
                                           .endParam = 1,
                                           .validDataType = FUNC_PARAM_SUPPORT_ALL_TYPE,
                                           .validNodeType = FUNC_PARAM_SUPPORT_EXPR_NODE,
                                           .paramAttribute = FUNC_PARAM_NO_SPECIFIC_ATTRIBUTE,
                                           .valueRangeFlag = FUNC_PARAM_NO_SPECIFIC_VALUE,},
                   .inputParaInfo[0][1] = {.isLastParam = false,
                                           .startParam = 2,
                                           .endParam = 2,
                                           .validDataType = FUNC_PARAM_SUPPORT_INTEGER_TYPE,
                                           .validNodeType = FUNC_PARAM_SUPPORT_VALUE_NODE,
                                           .paramAttribute = FUNC_PARAM_NO_SPECIFIC_ATTRIBUTE,
                                           .valueRangeFlag = FUNC_PARAM_HAS_RANGE,
                                           .range = {.iMinVal = 1, .iMaxVal = 100}},
                   .inputParaInfo[0][2] = {.isLastParam = true,
                                           .startParam = 3,
                                           .endParam = 3,
                                           .validDataType = FUNC_PARAM_SUPPORT_INTEGER_TYPE,
                                           .validNodeType = FUNC_PARAM_SUPPORT_VALUE_NODE,
                                           .paramAttribute = FUNC_PARAM_NO_SPECIFIC_ATTRIBUTE,
                                           .valueRangeFlag = FUNC_PARAM_HAS_RANGE,
                                           .range = {.iMinVal = 0, .iMaxVal = 100}},
                   .outputParaInfo = {.validDataType = FUNC_PARAM_SUPPORT_ALL_TYPE}},
    .translateFunc = translateSampleTail,
    .getEnvFunc   = getTailFuncEnv,
    .initFunc     = tailFunctionSetup,
    .processFunc  = tailFunction,
    .sprocessFunc = tailScalarFunction,
    .finalizeFunc = NULL,
  },
  {
    .name = "unique",
    .type = FUNCTION_TYPE_UNIQUE,
    .classification = FUNC_MGT_SELECT_FUNC | FUNC_MGT_INDEFINITE_ROWS_FUNC | FUNC_MGT_FORBID_STREAM_FUNC | FUNC_MGT_IMPLICIT_TS_FUNC | FUNC_MGT_PRIMARY_KEY_FUNC,
    .parameters = {.minParamNum = 1,
                   .maxParamNum = 1,
                   .paramInfoPattern = 1,
                   .inputParaInfo[0][0] = {.isLastParam = true,
                                           .startParam = 1,
                                           .endParam = 1,
                                           .validDataType = FUNC_PARAM_SUPPORT_ALL_TYPE,
                                           .validNodeType = FUNC_PARAM_SUPPORT_EXPR_NODE,
                                           .paramAttribute = FUNC_PARAM_MUST_HAVE_COLUMN,
                                           .valueRangeFlag = FUNC_PARAM_NO_SPECIFIC_VALUE,},
                   .outputParaInfo = {.validDataType = FUNC_PARAM_SUPPORT_ALL_TYPE}},
    .translateFunc = translateOutFirstIn,
    .getEnvFunc   = getUniqueFuncEnv,
    .initFunc     = uniqueFunctionSetup,
    .processFunc  = uniqueFunction,
    .sprocessFunc = uniqueScalarFunction,
    .finalizeFunc = NULL,
  },
  {
    .name = "mode",
    .type = FUNCTION_TYPE_MODE,
    .classification = FUNC_MGT_AGG_FUNC | FUNC_MGT_SELECT_FUNC | FUNC_MGT_FORBID_STREAM_FUNC,
    .parameters = {.minParamNum = 1,
                   .maxParamNum = 1,
                   .paramInfoPattern = 1,
                   .inputParaInfo[0][0] = {.isLastParam = true,
                                           .startParam = 1,
                                           .endParam = 1,
                                           .validDataType = FUNC_PARAM_SUPPORT_ALL_TYPE,
                                           .validNodeType = FUNC_PARAM_SUPPORT_EXPR_NODE,
                                           .paramAttribute = FUNC_PARAM_MUST_HAVE_COLUMN,
                                           .valueRangeFlag = FUNC_PARAM_NO_SPECIFIC_VALUE,},
                   .outputParaInfo = {.validDataType = FUNC_PARAM_SUPPORT_ALL_TYPE}},
    .translateFunc = translateOutFirstIn,
    .getEnvFunc   = getModeFuncEnv,
    .initFunc     = modeFunctionSetup,
    .processFunc  = modeFunction,
    .sprocessFunc = modeScalarFunction,
    .finalizeFunc = modeFinalize,
    .cleanupFunc  = modeFunctionCleanupExt,
  },
  {
    .name = "abs",
    .type = FUNCTION_TYPE_ABS,
    .classification = FUNC_MGT_SCALAR_FUNC,
    .parameters = {.minParamNum = 1,
                   .maxParamNum = 1,
                   .paramInfoPattern = 1,
                   .inputParaInfo[0][0] = {.isLastParam = true,
                                           .startParam = 1,
                                           .endParam = 1,
                                           .validDataType = FUNC_PARAM_SUPPORT_NUMERIC_TYPE | FUNC_PARAM_SUPPORT_NULL_TYPE,
                                           .validNodeType = FUNC_PARAM_SUPPORT_EXPR_NODE,
                                           .paramAttribute = FUNC_PARAM_NO_SPECIFIC_ATTRIBUTE,
                                           .valueRangeFlag = FUNC_PARAM_NO_SPECIFIC_VALUE,},
                   .outputParaInfo = {.validDataType = FUNC_PARAM_SUPPORT_NUMERIC_TYPE}},
    .translateFunc = translateOutNum,
    .getEnvFunc   = NULL,
    .initFunc     = NULL,
    .sprocessFunc = absFunction,
    .finalizeFunc = NULL,
  },
  {
    .name = "log",
    .type = FUNCTION_TYPE_LOG,
    .classification = FUNC_MGT_SCALAR_FUNC,
    .parameters = {.minParamNum = 1,
                   .maxParamNum = 2,
                   .paramInfoPattern = 1,
                   .inputParaInfo[0][0] = {.isLastParam = false,
                                           .startParam = 1,
                                           .endParam = 1,
                                           .validDataType = FUNC_PARAM_SUPPORT_NUMERIC_TYPE | FUNC_PARAM_SUPPORT_NULL_TYPE,
                                           .validNodeType = FUNC_PARAM_SUPPORT_EXPR_NODE,
                                           .paramAttribute = FUNC_PARAM_NO_SPECIFIC_ATTRIBUTE,
                                           .valueRangeFlag = FUNC_PARAM_NO_SPECIFIC_VALUE,},
                   .inputParaInfo[0][1] = {.isLastParam = true,
                                           .startParam = 2,
                                           .endParam = 2,
                                           .validDataType = FUNC_PARAM_SUPPORT_NUMERIC_TYPE | FUNC_PARAM_SUPPORT_NULL_TYPE,
                                           .validNodeType = FUNC_PARAM_SUPPORT_EXPR_NODE,
                                           .paramAttribute = FUNC_PARAM_NO_SPECIFIC_ATTRIBUTE,
                                           .valueRangeFlag = FUNC_PARAM_NO_SPECIFIC_VALUE,},
                   .outputParaInfo = {.validDataType = FUNC_PARAM_SUPPORT_DOUBLE_TYPE}},
    .translateFunc = translateOutDouble,
    .getEnvFunc   = NULL,
    .initFunc     = NULL,
    .sprocessFunc = logFunction,
    .finalizeFunc = NULL,
  },
  {
    .name = "pow",
    .type = FUNCTION_TYPE_POW,
    .classification = FUNC_MGT_SCALAR_FUNC,
    .parameters = {.minParamNum = 2,
                   .maxParamNum = 2,
                   .paramInfoPattern = 1,
                   .inputParaInfo[0][0] = {.isLastParam = false,
                                           .startParam = 1,
                                           .endParam = 1,
                                           .validDataType = FUNC_PARAM_SUPPORT_NUMERIC_TYPE | FUNC_PARAM_SUPPORT_NULL_TYPE,
                                           .validNodeType = FUNC_PARAM_SUPPORT_EXPR_NODE,
                                           .paramAttribute = FUNC_PARAM_NO_SPECIFIC_ATTRIBUTE,
                                           .valueRangeFlag = FUNC_PARAM_NO_SPECIFIC_VALUE,},
                   .inputParaInfo[0][1] = {.isLastParam = true,
                                           .startParam = 2,
                                           .endParam = 2,
                                           .validDataType = FUNC_PARAM_SUPPORT_NUMERIC_TYPE | FUNC_PARAM_SUPPORT_NULL_TYPE,
                                           .validNodeType = FUNC_PARAM_SUPPORT_EXPR_NODE,
                                           .paramAttribute = FUNC_PARAM_NO_SPECIFIC_ATTRIBUTE,
                                           .valueRangeFlag = FUNC_PARAM_NO_SPECIFIC_VALUE,},
                   .outputParaInfo = {.validDataType = FUNC_PARAM_SUPPORT_DOUBLE_TYPE}},
    .translateFunc = translateOutDouble,
    .getEnvFunc   = NULL,
    .initFunc     = NULL,
    .sprocessFunc = powFunction,
    .finalizeFunc = NULL,
  },
  {
    .name = "sqrt",
    .type = FUNCTION_TYPE_SQRT,
    .classification = FUNC_MGT_SCALAR_FUNC,
    .parameters = {.minParamNum = 1,
                   .maxParamNum = 1,
                   .paramInfoPattern = 1,
                   .inputParaInfo[0][0] = {.isLastParam = true,
                                           .startParam = 1,
                                           .endParam = 1,
                                           .validDataType = FUNC_PARAM_SUPPORT_NUMERIC_TYPE | FUNC_PARAM_SUPPORT_NULL_TYPE,
                                           .validNodeType = FUNC_PARAM_SUPPORT_EXPR_NODE,
                                           .paramAttribute = FUNC_PARAM_NO_SPECIFIC_ATTRIBUTE,
                                           .valueRangeFlag = FUNC_PARAM_NO_SPECIFIC_VALUE,},
                   .outputParaInfo = {.validDataType = FUNC_PARAM_SUPPORT_DOUBLE_TYPE}},
    .translateFunc = translateOutDouble,
    .getEnvFunc   = NULL,
    .initFunc     = NULL,
    .sprocessFunc = sqrtFunction,
    .finalizeFunc = NULL,
  },
  {
    .name = "ceil",
    .type = FUNCTION_TYPE_CEIL,
    .classification = FUNC_MGT_SCALAR_FUNC,
    .parameters = {.minParamNum = 1,
                   .maxParamNum = 1,
                   .paramInfoPattern = 1,
                   .inputParaInfo[0][0] = {.isLastParam = true,
                                           .startParam = 1,
                                           .endParam = 1,
                                           .validDataType = FUNC_PARAM_SUPPORT_NUMERIC_TYPE | FUNC_PARAM_SUPPORT_NULL_TYPE,
                                           .validNodeType = FUNC_PARAM_SUPPORT_EXPR_NODE,
                                           .paramAttribute = FUNC_PARAM_NO_SPECIFIC_ATTRIBUTE,
                                           .valueRangeFlag = FUNC_PARAM_NO_SPECIFIC_VALUE,},
                   .outputParaInfo = {.validDataType = FUNC_PARAM_SUPPORT_NUMERIC_TYPE}},
    .translateFunc = translateOutNum,
    .getEnvFunc   = NULL,
    .initFunc     = NULL,
    .sprocessFunc = ceilFunction,
    .finalizeFunc = NULL,
  },
  {
    .name = "floor",
    .type = FUNCTION_TYPE_FLOOR,
    .classification = FUNC_MGT_SCALAR_FUNC,
    .parameters = {.minParamNum = 1,
                   .maxParamNum = 1,
                   .paramInfoPattern = 1,
                   .inputParaInfo[0][0] = {.isLastParam = true,
                                           .startParam = 1,
                                           .endParam = 1,
                                           .validDataType = FUNC_PARAM_SUPPORT_NUMERIC_TYPE | FUNC_PARAM_SUPPORT_NULL_TYPE,
                                           .validNodeType = FUNC_PARAM_SUPPORT_EXPR_NODE,
                                           .paramAttribute = FUNC_PARAM_NO_SPECIFIC_ATTRIBUTE,
                                           .valueRangeFlag = FUNC_PARAM_NO_SPECIFIC_VALUE,},
                   .outputParaInfo = {.validDataType = FUNC_PARAM_SUPPORT_NUMERIC_TYPE}},
    .translateFunc = translateOutNum,
    .getEnvFunc   = NULL,
    .initFunc     = NULL,
    .sprocessFunc = floorFunction,
    .finalizeFunc = NULL,
  },
  {
    .name = "round",
    .type = FUNCTION_TYPE_ROUND,
    .classification = FUNC_MGT_SCALAR_FUNC,
    .parameters = {.minParamNum = 1,
                   .maxParamNum = 2,
                   .paramInfoPattern = 1,
                   .inputParaInfo[0][0] = {.isLastParam = false,
                                           .startParam = 1,
                                           .endParam = 1,
                                           .validDataType = FUNC_PARAM_SUPPORT_NUMERIC_TYPE | FUNC_PARAM_SUPPORT_NULL_TYPE,
                                           .validNodeType = FUNC_PARAM_SUPPORT_EXPR_NODE,
                                           .paramAttribute = FUNC_PARAM_NO_SPECIFIC_ATTRIBUTE,
                                           .valueRangeFlag = FUNC_PARAM_NO_SPECIFIC_VALUE,},
                   .inputParaInfo[0][1] = {.isLastParam = true,
                                           .startParam = 2,
                                           .endParam = 2,
                                           .validDataType = FUNC_PARAM_SUPPORT_NUMERIC_TYPE | FUNC_PARAM_SUPPORT_NULL_TYPE,
                                           .validNodeType = FUNC_PARAM_SUPPORT_EXPR_NODE,
                                           .paramAttribute = FUNC_PARAM_NO_SPECIFIC_ATTRIBUTE,
                                           .valueRangeFlag = FUNC_PARAM_NO_SPECIFIC_VALUE,},
                   .outputParaInfo = {.validDataType = FUNC_PARAM_SUPPORT_DOUBLE_TYPE}},
    .translateFunc = translateOutNum,
    .getEnvFunc   = NULL,
    .initFunc     = NULL,
    .sprocessFunc = roundFunction,
    .finalizeFunc = NULL,
  },
  {
    .name = "sin",
    .type = FUNCTION_TYPE_SIN,
    .classification = FUNC_MGT_SCALAR_FUNC,
    .parameters = {.minParamNum = 1,
                   .maxParamNum = 1,
                   .paramInfoPattern = 1,
                   .inputParaInfo[0][0] = {.isLastParam = true,
                                           .startParam = 1,
                                           .endParam = 1,
                                           .validDataType = FUNC_PARAM_SUPPORT_NUMERIC_TYPE | FUNC_PARAM_SUPPORT_NULL_TYPE,
                                           .validNodeType = FUNC_PARAM_SUPPORT_EXPR_NODE,
                                           .paramAttribute = FUNC_PARAM_NO_SPECIFIC_ATTRIBUTE,
                                           .valueRangeFlag = FUNC_PARAM_NO_SPECIFIC_VALUE,},
                   .outputParaInfo = {.validDataType = FUNC_PARAM_SUPPORT_DOUBLE_TYPE}},
    .translateFunc = translateOutDouble,
    .getEnvFunc   = NULL,
    .initFunc     = NULL,
    .sprocessFunc = sinFunction,
    .finalizeFunc = NULL,
  },
  {
    .name = "cos",
    .type = FUNCTION_TYPE_COS,
    .classification = FUNC_MGT_SCALAR_FUNC,
    .parameters = {.minParamNum = 1,
                   .maxParamNum = 1,
                   .paramInfoPattern = 1,
                   .inputParaInfo[0][0] = {.isLastParam = true,
                                           .startParam = 1,
                                           .endParam = 1,
                                           .validDataType = FUNC_PARAM_SUPPORT_NUMERIC_TYPE | FUNC_PARAM_SUPPORT_NULL_TYPE,
                                           .validNodeType = FUNC_PARAM_SUPPORT_EXPR_NODE,
                                           .paramAttribute = FUNC_PARAM_NO_SPECIFIC_ATTRIBUTE,
                                           .valueRangeFlag = FUNC_PARAM_NO_SPECIFIC_VALUE,},
                   .outputParaInfo = {.validDataType = FUNC_PARAM_SUPPORT_DOUBLE_TYPE}},
    .translateFunc = translateOutDouble,
    .getEnvFunc   = NULL,
    .initFunc     = NULL,
    .sprocessFunc = cosFunction,
    .finalizeFunc = NULL,
  },
  {
    .name = "tan",
    .type = FUNCTION_TYPE_TAN,
    .classification = FUNC_MGT_SCALAR_FUNC,
    .parameters = {.minParamNum = 1,
                   .maxParamNum = 1,
                   .paramInfoPattern = 1,
                   .inputParaInfo[0][0] = {.isLastParam = true,
                                           .startParam = 1,
                                           .endParam = 1,
                                           .validDataType = FUNC_PARAM_SUPPORT_NUMERIC_TYPE | FUNC_PARAM_SUPPORT_NULL_TYPE,
                                           .validNodeType = FUNC_PARAM_SUPPORT_EXPR_NODE,
                                           .paramAttribute = FUNC_PARAM_NO_SPECIFIC_ATTRIBUTE,
                                           .valueRangeFlag = FUNC_PARAM_NO_SPECIFIC_VALUE,},
                   .outputParaInfo = {.validDataType = FUNC_PARAM_SUPPORT_DOUBLE_TYPE}},
    .translateFunc = translateOutDouble,
    .getEnvFunc   = NULL,
    .initFunc     = NULL,
    .sprocessFunc = tanFunction,
    .finalizeFunc = NULL,
  },
  {
    .name = "asin",
    .type = FUNCTION_TYPE_ASIN,
    .classification = FUNC_MGT_SCALAR_FUNC,
    .parameters = {.minParamNum = 1,
                   .maxParamNum = 1,
                   .paramInfoPattern = 1,
                   .inputParaInfo[0][0] = {.isLastParam = true,
                                           .startParam = 1,
                                           .endParam = 1,
                                           .validDataType = FUNC_PARAM_SUPPORT_NUMERIC_TYPE | FUNC_PARAM_SUPPORT_NULL_TYPE,
                                           .validNodeType = FUNC_PARAM_SUPPORT_EXPR_NODE,
                                           .paramAttribute = FUNC_PARAM_NO_SPECIFIC_ATTRIBUTE,
                                           .valueRangeFlag = FUNC_PARAM_NO_SPECIFIC_VALUE,},
                   .outputParaInfo = {.validDataType = FUNC_PARAM_SUPPORT_DOUBLE_TYPE}},
    .translateFunc = translateOutDouble,
    .getEnvFunc   = NULL,
    .initFunc     = NULL,
    .sprocessFunc = asinFunction,
    .finalizeFunc = NULL,
  },
  {
    .name = "acos",
    .type = FUNCTION_TYPE_ACOS,
    .classification = FUNC_MGT_SCALAR_FUNC,
    .parameters = {.minParamNum = 1,
                   .maxParamNum = 1,
                   .paramInfoPattern = 1,
                   .inputParaInfo[0][0] = {.isLastParam = true,
                                           .startParam = 1,
                                           .endParam = 1,
                                           .validDataType = FUNC_PARAM_SUPPORT_NUMERIC_TYPE | FUNC_PARAM_SUPPORT_NULL_TYPE,
                                           .validNodeType = FUNC_PARAM_SUPPORT_EXPR_NODE,
                                           .paramAttribute = FUNC_PARAM_NO_SPECIFIC_ATTRIBUTE,
                                           .valueRangeFlag = FUNC_PARAM_NO_SPECIFIC_VALUE,},
                   .outputParaInfo = {.validDataType = FUNC_PARAM_SUPPORT_DOUBLE_TYPE}},
    .translateFunc = translateOutDouble,
    .getEnvFunc   = NULL,
    .initFunc     = NULL,
    .sprocessFunc = acosFunction,
    .finalizeFunc = NULL,
  },
  {
    .name = "atan",
    .type = FUNCTION_TYPE_ATAN,
    .classification = FUNC_MGT_SCALAR_FUNC,
    .parameters = {.minParamNum = 1,
                   .maxParamNum = 1,
                   .paramInfoPattern = 1,
                   .inputParaInfo[0][0] = {.isLastParam = true,
                                           .startParam = 1,
                                           .endParam = 1,
                                           .validDataType = FUNC_PARAM_SUPPORT_NUMERIC_TYPE | FUNC_PARAM_SUPPORT_NULL_TYPE,
                                           .validNodeType = FUNC_PARAM_SUPPORT_EXPR_NODE,
                                           .paramAttribute = FUNC_PARAM_NO_SPECIFIC_ATTRIBUTE,
                                           .valueRangeFlag = FUNC_PARAM_NO_SPECIFIC_VALUE,},
                   .outputParaInfo = {.validDataType = FUNC_PARAM_SUPPORT_DOUBLE_TYPE}},
    .translateFunc = translateOutDouble,
    .getEnvFunc   = NULL,
    .initFunc     = NULL,
    .sprocessFunc = atanFunction,
    .finalizeFunc = NULL,
  },
  {
    .name = "length",
    .type = FUNCTION_TYPE_LENGTH,
    .classification = FUNC_MGT_SCALAR_FUNC | FUNC_MGT_STRING_FUNC,
    .parameters = {.minParamNum = 1,
                   .maxParamNum = 1,
                   .paramInfoPattern = 1,
                   .inputParaInfo[0][0] = {.isLastParam = true,
                                           .startParam = 1,
                                           .endParam = 1,
                                           .validDataType = FUNC_PARAM_SUPPORT_STRING_TYPE | FUNC_PARAM_SUPPORT_NULL_TYPE,
                                           .validNodeType = FUNC_PARAM_SUPPORT_EXPR_NODE,
                                           .paramAttribute = FUNC_PARAM_NO_SPECIFIC_ATTRIBUTE,
                                           .valueRangeFlag = FUNC_PARAM_NO_SPECIFIC_VALUE,},
                   .outputParaInfo = {.validDataType = FUNC_PARAM_SUPPORT_BIGINT_TYPE}},
    .translateFunc = translateOutBigInt,
    .getEnvFunc   = NULL,
    .initFunc     = NULL,
    .sprocessFunc = lengthFunction,
    .finalizeFunc = NULL,
  },
  {
    .name = "char_length",
    .type = FUNCTION_TYPE_CHAR_LENGTH,
    .classification = FUNC_MGT_SCALAR_FUNC | FUNC_MGT_STRING_FUNC,
    .parameters = {.minParamNum = 1,
                   .maxParamNum = 1,
                   .paramInfoPattern = 1,
                   .inputParaInfo[0][0] = {.isLastParam = true,
                                           .startParam = 1,
                                           .endParam = 1,
                                           .validDataType = FUNC_PARAM_SUPPORT_VARCHAR_TYPE | FUNC_PARAM_SUPPORT_NCHAR_TYPE | FUNC_PARAM_SUPPORT_NULL_TYPE,
                                           .validNodeType = FUNC_PARAM_SUPPORT_EXPR_NODE,
                                           .paramAttribute = FUNC_PARAM_NO_SPECIFIC_ATTRIBUTE,
                                           .valueRangeFlag = FUNC_PARAM_NO_SPECIFIC_VALUE,},
                   .outputParaInfo = {.validDataType = FUNC_PARAM_SUPPORT_BIGINT_TYPE}},
    .translateFunc = translateOutBigInt,
    .getEnvFunc   = NULL,
    .initFunc     = NULL,
    .sprocessFunc = charLengthFunction,
    .finalizeFunc = NULL,
  },
  {
    .name = "concat",
    .type = FUNCTION_TYPE_CONCAT,
    .classification = FUNC_MGT_SCALAR_FUNC | FUNC_MGT_STRING_FUNC,
    .parameters = {.minParamNum = 2,
                   .maxParamNum = 8,
                   .paramInfoPattern = 1,
                   .inputParaInfo[0][0] = {.isLastParam = true,
                                           .startParam = 1,
                                           .endParam = 8,
                                           .validDataType = FUNC_PARAM_SUPPORT_VARCHAR_TYPE | FUNC_PARAM_SUPPORT_NCHAR_TYPE | FUNC_PARAM_SUPPORT_NULL_TYPE,
                                           .validNodeType = FUNC_PARAM_SUPPORT_EXPR_NODE,
                                           .paramAttribute = FUNC_PARAM_NO_SPECIFIC_ATTRIBUTE,
                                           .valueRangeFlag = FUNC_PARAM_NO_SPECIFIC_VALUE,},
                   .outputParaInfo = {.validDataType = FUNC_PARAM_SUPPORT_VARCHAR_TYPE | FUNC_PARAM_SUPPORT_NCHAR_TYPE}},
    .translateFunc = translateConcat,
    .getEnvFunc   = NULL,
    .initFunc     = NULL,
    .sprocessFunc = concatFunction,
    .finalizeFunc = NULL,
  },
  {
    .name = "concat_ws",
    .type = FUNCTION_TYPE_CONCAT_WS,
    .classification = FUNC_MGT_SCALAR_FUNC | FUNC_MGT_STRING_FUNC,
    .parameters = {.minParamNum = 3,
                   .maxParamNum = 9,
                   .paramInfoPattern = 1,
                   .inputParaInfo[0][0] = {.isLastParam = false,
                                           .startParam = 1,
                                           .endParam = 1,
                                           .validDataType = FUNC_PARAM_SUPPORT_VARCHAR_TYPE | FUNC_PARAM_SUPPORT_NCHAR_TYPE | FUNC_PARAM_SUPPORT_NULL_TYPE,
                                           .validNodeType = FUNC_PARAM_SUPPORT_VALUE_NODE,
                                           .paramAttribute = FUNC_PARAM_NO_SPECIFIC_ATTRIBUTE,
                                           .valueRangeFlag = FUNC_PARAM_NO_SPECIFIC_VALUE,},
                   .inputParaInfo[0][1] = {.isLastParam = true,
                                           .startParam = 2,
                                           .endParam = 9,
                                           .validDataType = FUNC_PARAM_SUPPORT_VARCHAR_TYPE | FUNC_PARAM_SUPPORT_NCHAR_TYPE | FUNC_PARAM_SUPPORT_NULL_TYPE,
                                           .validNodeType = FUNC_PARAM_SUPPORT_EXPR_NODE,
                                           .paramAttribute = FUNC_PARAM_NO_SPECIFIC_ATTRIBUTE,
                                           .valueRangeFlag = FUNC_PARAM_NO_SPECIFIC_VALUE,},
                   .outputParaInfo = {.validDataType = FUNC_PARAM_SUPPORT_VARCHAR_TYPE | FUNC_PARAM_SUPPORT_NCHAR_TYPE}},
    .translateFunc = translateConcatWs,
    .getEnvFunc   = NULL,
    .initFunc     = NULL,
    .sprocessFunc = concatWsFunction,
    .finalizeFunc = NULL,
  },
  {
    .name = "lower",
    .type = FUNCTION_TYPE_LOWER,
    .classification = FUNC_MGT_SCALAR_FUNC | FUNC_MGT_STRING_FUNC,
    .parameters = {.minParamNum = 1,
                   .maxParamNum = 1,
                   .paramInfoPattern = 1,
                   .inputParaInfo[0][0] = {.isLastParam = true,
                                           .startParam = 1,
                                           .endParam = 1,
                                           .validDataType = FUNC_PARAM_SUPPORT_VARCHAR_TYPE | FUNC_PARAM_SUPPORT_NCHAR_TYPE,
                                           .validNodeType = FUNC_PARAM_SUPPORT_EXPR_NODE,
                                           .paramAttribute = FUNC_PARAM_NO_SPECIFIC_ATTRIBUTE,
                                           .valueRangeFlag = FUNC_PARAM_NO_SPECIFIC_VALUE,},
                   .outputParaInfo = {.validDataType = FUNC_PARAM_SUPPORT_VARCHAR_TYPE | FUNC_PARAM_SUPPORT_NCHAR_TYPE}},
    .translateFunc = translateOutFirstIn,
    .getEnvFunc   = NULL,
    .initFunc     = NULL,
    .sprocessFunc = lowerFunction,
    .finalizeFunc = NULL,
  },
  {
    .name = "upper",
    .type = FUNCTION_TYPE_UPPER,
    .classification = FUNC_MGT_SCALAR_FUNC | FUNC_MGT_STRING_FUNC,
    .parameters = {.minParamNum = 1,
                   .maxParamNum = 1,
                   .paramInfoPattern = 1,
                   .inputParaInfo[0][0] = {.isLastParam = true,
                                           .startParam = 1,
                                           .endParam = 1,
                                           .validDataType = FUNC_PARAM_SUPPORT_VARCHAR_TYPE | FUNC_PARAM_SUPPORT_NCHAR_TYPE,
                                           .validNodeType = FUNC_PARAM_SUPPORT_EXPR_NODE,
                                           .paramAttribute = FUNC_PARAM_NO_SPECIFIC_ATTRIBUTE,
                                           .valueRangeFlag = FUNC_PARAM_NO_SPECIFIC_VALUE,},
                   .outputParaInfo = {.validDataType = FUNC_PARAM_SUPPORT_VARCHAR_TYPE | FUNC_PARAM_SUPPORT_NCHAR_TYPE}},
    .translateFunc = translateOutFirstIn,
    .getEnvFunc   = NULL,
    .initFunc     = NULL,
    .sprocessFunc = upperFunction,
    .finalizeFunc = NULL,
  },
  {
    .name = "ltrim",
    .type = FUNCTION_TYPE_LTRIM,
    .classification = FUNC_MGT_SCALAR_FUNC | FUNC_MGT_STRING_FUNC,
    .parameters = {.minParamNum = 1,
                   .maxParamNum = 1,
                   .paramInfoPattern = 1,
                   .inputParaInfo[0][0] = {.isLastParam = true,
                                           .startParam = 1,
                                           .endParam = 1,
                                           .validDataType = FUNC_PARAM_SUPPORT_VARCHAR_TYPE | FUNC_PARAM_SUPPORT_NCHAR_TYPE,
                                           .validNodeType = FUNC_PARAM_SUPPORT_EXPR_NODE,
                                           .paramAttribute = FUNC_PARAM_NO_SPECIFIC_ATTRIBUTE,
                                           .valueRangeFlag = FUNC_PARAM_NO_SPECIFIC_VALUE,},
                   .outputParaInfo = {.validDataType = FUNC_PARAM_SUPPORT_VARCHAR_TYPE | FUNC_PARAM_SUPPORT_NCHAR_TYPE}},
    .translateFunc = translateLtrim,
    .getEnvFunc   = NULL,
    .initFunc     = NULL,
    .sprocessFunc = ltrimFunction,
    .finalizeFunc = NULL,
  },
  {
    .name = "rtrim",
    .type = FUNCTION_TYPE_RTRIM,
    .classification = FUNC_MGT_SCALAR_FUNC | FUNC_MGT_STRING_FUNC,
    .parameters = {.minParamNum = 1,
                   .maxParamNum = 1,
                   .paramInfoPattern = 1,
                   .inputParaInfo[0][0] = {.isLastParam = true,
                                           .startParam = 1,
                                           .endParam = 1,
                                           .validDataType = FUNC_PARAM_SUPPORT_VARCHAR_TYPE | FUNC_PARAM_SUPPORT_NCHAR_TYPE,
                                           .validNodeType = FUNC_PARAM_SUPPORT_EXPR_NODE,
                                           .paramAttribute = FUNC_PARAM_NO_SPECIFIC_ATTRIBUTE,
                                           .valueRangeFlag = FUNC_PARAM_NO_SPECIFIC_VALUE,},
                   .outputParaInfo = {.validDataType = FUNC_PARAM_SUPPORT_VARCHAR_TYPE | FUNC_PARAM_SUPPORT_NCHAR_TYPE}},
    .translateFunc = translateRtrim,
    .getEnvFunc   = NULL,
    .initFunc     = NULL,
    .sprocessFunc = rtrimFunction,
    .finalizeFunc = NULL,
  },
  {
    .name = "substr",
    .type = FUNCTION_TYPE_SUBSTR,
    .classification = FUNC_MGT_SCALAR_FUNC | FUNC_MGT_STRING_FUNC,
    .parameters = {.minParamNum = 2,
                   .maxParamNum = 3,
                   .paramInfoPattern = 1,
                   .inputParaInfo[0][0] = {.isLastParam = false,
                                           .startParam = 1,
                                           .endParam = 1,
                                           .validDataType = FUNC_PARAM_SUPPORT_VARCHAR_TYPE | FUNC_PARAM_SUPPORT_NCHAR_TYPE | FUNC_PARAM_SUPPORT_NULL_TYPE,
                                           .validNodeType = FUNC_PARAM_SUPPORT_EXPR_NODE,
                                           .paramAttribute = FUNC_PARAM_NO_SPECIFIC_ATTRIBUTE,
                                           .valueRangeFlag = FUNC_PARAM_NO_SPECIFIC_VALUE,},
                   .inputParaInfo[0][1] = {.isLastParam = true,
                                           .startParam = 2,
                                           .endParam = 3,
                                           .validDataType = FUNC_PARAM_SUPPORT_INTEGER_TYPE | FUNC_PARAM_SUPPORT_NULL_TYPE,
                                           .validNodeType = FUNC_PARAM_SUPPORT_EXPR_NODE,
                                           .paramAttribute = FUNC_PARAM_NO_SPECIFIC_ATTRIBUTE,
                                           .valueRangeFlag = FUNC_PARAM_NO_SPECIFIC_VALUE,},
                   .outputParaInfo = {.validDataType = FUNC_PARAM_SUPPORT_VARCHAR_TYPE | FUNC_PARAM_SUPPORT_NCHAR_TYPE}},
    .translateFunc = translateOutFirstIn,
    .getEnvFunc   = NULL,
    .initFunc     = NULL,
    .sprocessFunc = substrFunction,
    .finalizeFunc = NULL,
  },
  {
    .name = "cast",
    .type = FUNCTION_TYPE_CAST,
    .classification = FUNC_MGT_SCALAR_FUNC,
    .parameters = {.minParamNum = 1,
                   .maxParamNum = 1,
                   .paramInfoPattern = 1,
                   .inputParaInfo[0][0] = {.isLastParam = true,
                                           .startParam = 1,
                                           .endParam = 1,
                                           .validDataType = FUNC_PARAM_SUPPORT_NUMERIC_TYPE | FUNC_PARAM_SUPPORT_BOOL_TYPE | FUNC_PARAM_SUPPORT_VARCHAR_TYPE | FUNC_PARAM_SUPPORT_NCHAR_TYPE | FUNC_PARAM_SUPPORT_GEOMETRY_TYPE | FUNC_PARAM_SUPPORT_NULL_TYPE | FUNC_PARAM_SUPPORT_TIMESTAMP_TYPE,
                                           .validNodeType = FUNC_PARAM_SUPPORT_EXPR_NODE,
                                           .paramAttribute = FUNC_PARAM_NO_SPECIFIC_ATTRIBUTE,
                                           .valueRangeFlag = FUNC_PARAM_NO_SPECIFIC_VALUE,},
                   .outputParaInfo = {.validDataType = FUNC_PARAM_SUPPORT_ALL_TYPE}},
    .translateFunc = translateCast,
    .getEnvFunc   = NULL,
    .initFunc     = NULL,
    .sprocessFunc = castFunction,
    .finalizeFunc = NULL,
  },
  {
    .name = "to_iso8601",
    .type = FUNCTION_TYPE_TO_ISO8601,
    .classification = FUNC_MGT_SCALAR_FUNC,
    .parameters = {.minParamNum = 1,
                   .maxParamNum = 2,
                   .paramInfoPattern = 1,
                   .inputParaInfo[0][0] = {.isLastParam = false,
                                           .startParam = 1,
                                           .endParam = 1,
                                           .validDataType = FUNC_PARAM_SUPPORT_INTEGER_TYPE | FUNC_PARAM_SUPPORT_TIMESTAMP_TYPE,
                                           .validNodeType = FUNC_PARAM_SUPPORT_EXPR_NODE,
                                           .paramAttribute = FUNC_PARAM_NO_SPECIFIC_ATTRIBUTE,
                                           .valueRangeFlag = FUNC_PARAM_NO_SPECIFIC_VALUE,},
                   .inputParaInfo[0][1] = {.isLastParam = true,
                                           .startParam = 2,
                                           .endParam = 2,
                                           .validDataType = FUNC_PARAM_SUPPORT_VARCHAR_TYPE,
                                           .validNodeType = FUNC_PARAM_SUPPORT_VALUE_NODE,
                                           .paramAttribute = FUNC_PARAM_NO_SPECIFIC_ATTRIBUTE,
                                           .valueRangeFlag = FUNC_PARAM_NO_SPECIFIC_VALUE,},
                   .outputParaInfo = {.validDataType = FUNC_PARAM_SUPPORT_VARCHAR_TYPE}},
    .translateFunc = translateToIso8601,
    .getEnvFunc   = NULL,
    .initFunc     = NULL,
    .sprocessFunc = toISO8601Function,
    .finalizeFunc = NULL,
  },
  {
    .name = "to_unixtimestamp",
    .type = FUNCTION_TYPE_TO_UNIXTIMESTAMP,
    .classification = FUNC_MGT_SCALAR_FUNC,
    .parameters = {.minParamNum = 1,
                   .maxParamNum = 2,
                   .paramInfoPattern = 1,
                   .inputParaInfo[0][0] = {.isLastParam = false,
                                           .startParam = 1,
                                           .endParam = 1,
                                           .validDataType = FUNC_PARAM_SUPPORT_VARCHAR_TYPE | FUNC_PARAM_SUPPORT_NCHAR_TYPE,
                                           .validNodeType = FUNC_PARAM_SUPPORT_EXPR_NODE,
                                           .paramAttribute = FUNC_PARAM_NO_SPECIFIC_ATTRIBUTE,
                                           .valueRangeFlag = FUNC_PARAM_NO_SPECIFIC_VALUE,},
                   .inputParaInfo[0][1] = {.isLastParam = true,
                                           .startParam = 2,
                                           .endParam = 2,
                                           .validDataType = FUNC_PARAM_SUPPORT_INTEGER_TYPE,
                                           .validNodeType = FUNC_PARAM_SUPPORT_VALUE_NODE,
                                           .paramAttribute = FUNC_PARAM_NO_SPECIFIC_ATTRIBUTE,
                                           .valueRangeFlag = FUNC_PARAM_HAS_FIXED_VALUE,
                                           .fixedValueSize = 2,
                                           .fixedNumValue = {0, 1}},
                   .outputParaInfo = {.validDataType = FUNC_PARAM_SUPPORT_BIGINT_TYPE | FUNC_PARAM_SUPPORT_TIMESTAMP_TYPE}},
    .translateFunc = translateToUnixtimestamp,
    .getEnvFunc   = NULL,
    .initFunc     = NULL,
    .sprocessFunc = toUnixtimestampFunction,
    .finalizeFunc = NULL,
  },
  {
    .name = "timetruncate",
    .type = FUNCTION_TYPE_TIMETRUNCATE,
    .classification = FUNC_MGT_SCALAR_FUNC,
    .parameters = {.minParamNum = 2,
                   .maxParamNum = 3,
                   .paramInfoPattern = 1,
                   .inputParaInfo[0][0] = {.isLastParam = false,
                                           .startParam = 1,
                                           .endParam = 1,
                                           .validDataType = FUNC_PARAM_SUPPORT_VARCHAR_TYPE | FUNC_PARAM_SUPPORT_NCHAR_TYPE | FUNC_PARAM_SUPPORT_TIMESTAMP_TYPE | FUNC_PARAM_SUPPORT_INTEGER_TYPE,
                                           .validNodeType = FUNC_PARAM_SUPPORT_EXPR_NODE,
                                           .paramAttribute = FUNC_PARAM_NO_SPECIFIC_ATTRIBUTE,
                                           .valueRangeFlag = FUNC_PARAM_NO_SPECIFIC_VALUE,},
                   .inputParaInfo[0][1] = {.isLastParam = false,
                                           .startParam = 2,
                                           .endParam = 2,
                                           .validDataType = FUNC_PARAM_SUPPORT_INTEGER_TYPE,
                                           .validNodeType = FUNC_PARAM_SUPPORT_VALUE_NODE,
                                           .paramAttribute = FUNC_PARAM_MUST_BE_TIME_UNIT,
                                           .valueRangeFlag = FUNC_PARAM_NO_SPECIFIC_VALUE,},
                   .inputParaInfo[0][2] = {.isLastParam = true,
                                           .startParam = 3,
                                           .endParam = 3,
                                           .validDataType = FUNC_PARAM_SUPPORT_INTEGER_TYPE,
                                           .validNodeType = FUNC_PARAM_SUPPORT_VALUE_NODE,
                                           .paramAttribute = FUNC_PARAM_NO_SPECIFIC_ATTRIBUTE,
                                           .valueRangeFlag = FUNC_PARAM_HAS_FIXED_VALUE,
                                           .fixedValueSize = 2,
                                           .fixedNumValue = {0, 1}},
                   .outputParaInfo = {.validDataType = FUNC_PARAM_SUPPORT_TIMESTAMP_TYPE}},
    .translateFunc = translateTimeTruncate,
    .getEnvFunc   = NULL,
    .initFunc     = NULL,
    .sprocessFunc = timeTruncateFunction,
    .finalizeFunc = NULL,
  },
  {
    .name = "timediff",
    .type = FUNCTION_TYPE_TIMEDIFF,
    .classification = FUNC_MGT_SCALAR_FUNC,
    .parameters = {.minParamNum = 2,
                   .maxParamNum = 3,
                   .paramInfoPattern = 1,
                   .inputParaInfo[0][0] = {.isLastParam = false,
                                           .startParam = 1,
                                           .endParam = 2,
                                           .validDataType = FUNC_PARAM_SUPPORT_VARCHAR_TYPE | FUNC_PARAM_SUPPORT_NCHAR_TYPE | FUNC_PARAM_SUPPORT_TIMESTAMP_TYPE | FUNC_PARAM_SUPPORT_INTEGER_TYPE | FUNC_PARAM_SUPPORT_NULL_TYPE,
                                           .validNodeType = FUNC_PARAM_SUPPORT_EXPR_NODE,
                                           .paramAttribute = FUNC_PARAM_NO_SPECIFIC_ATTRIBUTE,
                                           .valueRangeFlag = FUNC_PARAM_NO_SPECIFIC_VALUE,},
                   .inputParaInfo[0][1] = {.isLastParam = true,
                                           .startParam = 3,
                                           .endParam = 3,
                                           .validDataType = FUNC_PARAM_SUPPORT_INTEGER_TYPE | FUNC_PARAM_SUPPORT_NULL_TYPE,
                                           .validNodeType = FUNC_PARAM_SUPPORT_VALUE_NODE,
                                           .paramAttribute = FUNC_PARAM_MUST_BE_TIME_UNIT,
                                           .valueRangeFlag = FUNC_PARAM_NO_SPECIFIC_VALUE,},
                   .outputParaInfo = {.validDataType = FUNC_PARAM_SUPPORT_BIGINT_TYPE}},
    .translateFunc = translateAddPrecOutBigint,
    .getEnvFunc   = NULL,
    .initFunc     = NULL,
    .sprocessFunc = timeDiffFunction,
    .finalizeFunc = NULL,
  },
  {
    .name = "now",
    .type = FUNCTION_TYPE_NOW,
    .classification = FUNC_MGT_SCALAR_FUNC | FUNC_MGT_DATETIME_FUNC | FUNC_MGT_KEEP_ORDER_FUNC,
    .parameters = {.minParamNum = 0,
                   .maxParamNum = 0,
                   .paramInfoPattern = 0,
                   .outputParaInfo = {.validDataType = FUNC_PARAM_SUPPORT_TIMESTAMP_TYPE}},
    .translateFunc = translateNowToday,
    .getEnvFunc   = NULL,
    .initFunc     = NULL,
    .sprocessFunc = nowFunction,
    .finalizeFunc = NULL,
  },
  {
    .name = "today",
    .type = FUNCTION_TYPE_TODAY,
    .classification = FUNC_MGT_SCALAR_FUNC | FUNC_MGT_DATETIME_FUNC | FUNC_MGT_KEEP_ORDER_FUNC,
    .parameters = {.minParamNum = 0,
                   .maxParamNum = 0,
                   .paramInfoPattern = 0,
                   .outputParaInfo = {.validDataType = FUNC_PARAM_SUPPORT_TIMESTAMP_TYPE}},
    .translateFunc = translateNowToday,
    .getEnvFunc   = NULL,
    .initFunc     = NULL,
    .sprocessFunc = todayFunction,
    .finalizeFunc = NULL,
  },
  {
    .name = "timezone",
    .type = FUNCTION_TYPE_TIMEZONE,
    .classification = FUNC_MGT_SCALAR_FUNC,
    .parameters = {.minParamNum = 0,
                   .maxParamNum = 0,
                   .paramInfoPattern = 0,
                   .outputParaInfo = {.validDataType = FUNC_PARAM_SUPPORT_VARCHAR_TYPE}},
    .translateFunc = translateOutVarchar,
    .getEnvFunc   = NULL,
    .initFunc     = NULL,
    .sprocessFunc = timezoneFunction,
    .finalizeFunc = NULL,
  },
  {
    .name = "tbname",
    .type = FUNCTION_TYPE_TBNAME,
    .classification = FUNC_MGT_PSEUDO_COLUMN_FUNC | FUNC_MGT_SCAN_PC_FUNC | FUNC_MGT_KEEP_ORDER_FUNC,
    .parameters = {.minParamNum = 0,
                   .maxParamNum = 0,
                   .paramInfoPattern = 0,
                   .outputParaInfo = {.validDataType = FUNC_PARAM_SUPPORT_VARCHAR_TYPE}},
    .translateFunc = translateOutVarchar,
    .getEnvFunc   = NULL,
    .initFunc     = NULL,
    .sprocessFunc = qPseudoTagFunction,
    .finalizeFunc = NULL,
  },
  {
    .name = "_qstart",
    .type = FUNCTION_TYPE_QSTART,
    .classification = FUNC_MGT_PSEUDO_COLUMN_FUNC | FUNC_MGT_CLIENT_PC_FUNC,
    .parameters = {.minParamNum = 0,
                   .maxParamNum = 0,
                   .paramInfoPattern = 0,
                   .outputParaInfo = {.validDataType = FUNC_PARAM_SUPPORT_TIMESTAMP_TYPE}},
    .translateFunc = translateTimePseudoColumn,
    .getEnvFunc   = NULL,
    .initFunc     = NULL,
    .sprocessFunc = NULL,
    .finalizeFunc = NULL,
  },
  {
    .name = "_qend",
    .type = FUNCTION_TYPE_QEND,
    .classification = FUNC_MGT_PSEUDO_COLUMN_FUNC | FUNC_MGT_CLIENT_PC_FUNC,
    .parameters = {.minParamNum = 0,
                   .maxParamNum = 0,
                   .paramInfoPattern = 0,
                   .outputParaInfo = {.validDataType = FUNC_PARAM_SUPPORT_TIMESTAMP_TYPE}},
    .translateFunc = translateTimePseudoColumn,
    .getEnvFunc   = NULL,
    .initFunc     = NULL,
    .sprocessFunc = NULL,
    .finalizeFunc = NULL,
  },
  {
    .name = "_qduration",
    .type = FUNCTION_TYPE_QDURATION,
    .classification = FUNC_MGT_PSEUDO_COLUMN_FUNC | FUNC_MGT_CLIENT_PC_FUNC,
    .parameters = {.minParamNum = 0,
                   .maxParamNum = 0,
                   .paramInfoPattern = 0,
                   .outputParaInfo = {.validDataType = FUNC_PARAM_SUPPORT_BIGINT_TYPE}},
    .translateFunc = translateWduration,
    .getEnvFunc   = NULL,
    .initFunc     = NULL,
    .sprocessFunc = NULL,
    .finalizeFunc = NULL,
  },
  {
    .name = "_wstart",
    .type = FUNCTION_TYPE_WSTART,
    .classification = FUNC_MGT_PSEUDO_COLUMN_FUNC | FUNC_MGT_WINDOW_PC_FUNC | FUNC_MGT_KEEP_ORDER_FUNC | FUNC_MGT_SKIP_SCAN_CHECK_FUNC,
    .parameters = {.minParamNum = 0,
                   .maxParamNum = 0,
                   .paramInfoPattern = 0,
                   .outputParaInfo = {.validDataType = FUNC_PARAM_SUPPORT_TIMESTAMP_TYPE}},
    .translateFunc = translateTimePseudoColumn,
    .getEnvFunc   = getTimePseudoFuncEnv,
    .initFunc     = NULL,
    .sprocessFunc = winStartTsFunction,
    .finalizeFunc = NULL,
  },
  {
    .name = "_wend",
    .type = FUNCTION_TYPE_WEND,
    .classification = FUNC_MGT_PSEUDO_COLUMN_FUNC | FUNC_MGT_WINDOW_PC_FUNC | FUNC_MGT_KEEP_ORDER_FUNC | FUNC_MGT_SKIP_SCAN_CHECK_FUNC,
    .parameters = {.minParamNum = 0,
                   .maxParamNum = 0,
                   .paramInfoPattern = 0,
                   .outputParaInfo = {.validDataType = FUNC_PARAM_SUPPORT_TIMESTAMP_TYPE}},
    .translateFunc = translateTimePseudoColumn,
    .getEnvFunc   = getTimePseudoFuncEnv,
    .initFunc     = NULL,
    .sprocessFunc = winEndTsFunction,
    .finalizeFunc = NULL,
  },
  {
    .name = "_wduration",
    .type = FUNCTION_TYPE_WDURATION,
    .classification = FUNC_MGT_PSEUDO_COLUMN_FUNC | FUNC_MGT_WINDOW_PC_FUNC | FUNC_MGT_KEEP_ORDER_FUNC | FUNC_MGT_SKIP_SCAN_CHECK_FUNC,
    .parameters = {.minParamNum = 0,
                   .maxParamNum = 0,
                   .paramInfoPattern = 0,
                   .outputParaInfo = {.validDataType = FUNC_PARAM_SUPPORT_BIGINT_TYPE}},
    .translateFunc = translateWduration,
    .getEnvFunc   = getTimePseudoFuncEnv,
    .initFunc     = NULL,
    .sprocessFunc = winDurFunction,
    .finalizeFunc = NULL,
  },
  {
    .name = "to_json",
    .type = FUNCTION_TYPE_TO_JSON,
    .classification = FUNC_MGT_SCALAR_FUNC,
    .parameters = {.minParamNum = 1,
                   .maxParamNum = 1,
                   .paramInfoPattern = 1,
                   .inputParaInfo[0][0] = {.isLastParam = true,
                                           .startParam = 1,
                                           .endParam = 1,
                                           .validDataType = FUNC_PARAM_SUPPORT_VARCHAR_TYPE | FUNC_PARAM_SUPPORT_NCHAR_TYPE,
                                           .validNodeType = FUNC_PARAM_SUPPORT_VALUE_NODE,
                                           .paramAttribute = FUNC_PARAM_NO_SPECIFIC_ATTRIBUTE,
                                           .valueRangeFlag = FUNC_PARAM_NO_SPECIFIC_VALUE,},
                   .outputParaInfo = {.validDataType = FUNC_PARAM_SUPPORT_JSON_TYPE}},
    .translateFunc = translateToJson,
    .getEnvFunc   = NULL,
    .initFunc     = NULL,
    .sprocessFunc = toJsonFunction,
    .finalizeFunc = NULL,
  },
  {
    .name = "_select_value",
    .type = FUNCTION_TYPE_SELECT_VALUE,
    .classification = FUNC_MGT_AGG_FUNC | FUNC_MGT_SELECT_FUNC | FUNC_MGT_KEEP_ORDER_FUNC,
    .translateFunc = translateSelectValue,
    .getEnvFunc   = getSelectivityFuncEnv,  // todo remove this function later.
    .initFunc     = functionSetup,
    .processFunc  = NULL,
    .finalizeFunc = NULL,
    .pPartialFunc = "_select_value",
    .pMergeFunc   = "_select_value",
  },
  {
    .name = "_block_dist",
    .type = FUNCTION_TYPE_BLOCK_DIST,
    .classification = FUNC_MGT_AGG_FUNC | FUNC_MGT_FORBID_STREAM_FUNC,
    .parameters = {.minParamNum = 0,
                   .maxParamNum = 0,
                   .paramInfoPattern = 0,
                   .outputParaInfo = {.validDataType = FUNC_PARAM_SUPPORT_VARCHAR_TYPE}},
    .translateFunc = translateOutVarchar,
    .getEnvFunc   = getBlockDistFuncEnv,
    .initFunc     = blockDistSetup,
    .processFunc  = blockDistFunction,
    .finalizeFunc = blockDistFinalize
  },
  {
    .name = "_block_dist_info",
    .type = FUNCTION_TYPE_BLOCK_DIST_INFO,
    .classification = FUNC_MGT_PSEUDO_COLUMN_FUNC | FUNC_MGT_SCAN_PC_FUNC,
    .parameters = {.minParamNum = 0,
                   .maxParamNum = 0,
                   .paramInfoPattern = 0,
                   .outputParaInfo = {.validDataType = FUNC_PARAM_SUPPORT_VARCHAR_TYPE}},
    .translateFunc = translateOutVarchar,
  },
  {
    .name = "_group_key",
    .type = FUNCTION_TYPE_GROUP_KEY,
    .classification = FUNC_MGT_AGG_FUNC | FUNC_MGT_SELECT_FUNC | FUNC_MGT_KEEP_ORDER_FUNC | FUNC_MGT_SKIP_SCAN_CHECK_FUNC,
    .translateFunc = translateGroupKey,
    .getEnvFunc   = getGroupKeyFuncEnv,
    .initFunc     = functionSetup,
    .processFunc  = groupKeyFunction,
    .finalizeFunc = groupKeyFinalize,
    .combineFunc  = groupKeyCombine,
    .pPartialFunc = "_group_key",
    .pMergeFunc   = "_group_key"
  },
  {
    .name = "database",
    .type = FUNCTION_TYPE_DATABASE,
    .classification = FUNC_MGT_SYSTEM_INFO_FUNC | FUNC_MGT_SCALAR_FUNC,
    .parameters = {.minParamNum = 0,
                   .maxParamNum = 0,
                   .paramInfoPattern = 0,
                   .outputParaInfo = {.validDataType = FUNC_PARAM_SUPPORT_VARCHAR_TYPE}},
    .translateFunc = translateOutVarchar,
  },
  {
    .name = "client_version",
    .type = FUNCTION_TYPE_CLIENT_VERSION,
    .classification = FUNC_MGT_SYSTEM_INFO_FUNC | FUNC_MGT_SCALAR_FUNC,
    .parameters = {.minParamNum = 0,
                   .maxParamNum = 0,
                   .paramInfoPattern = 0,
                   .outputParaInfo = {.validDataType = FUNC_PARAM_SUPPORT_VARCHAR_TYPE}},
    .translateFunc = translateOutVarchar,
  },
  {
    .name = "server_version",
    .type = FUNCTION_TYPE_SERVER_VERSION,
    .classification = FUNC_MGT_SYSTEM_INFO_FUNC | FUNC_MGT_SCALAR_FUNC,
    .parameters = {.minParamNum = 0,
                   .maxParamNum = 0,
                   .paramInfoPattern = 0,
                   .outputParaInfo = {.validDataType = FUNC_PARAM_SUPPORT_VARCHAR_TYPE}},
    .translateFunc = translateOutVarchar,
  },
  {
    .name = "server_status",
    .type = FUNCTION_TYPE_SERVER_STATUS,
    .classification = FUNC_MGT_SYSTEM_INFO_FUNC | FUNC_MGT_SCALAR_FUNC,
    .parameters = {.minParamNum = 0,
                   .maxParamNum = 0,
                   .paramInfoPattern = 0,
                   .outputParaInfo = {.validDataType = FUNC_PARAM_SUPPORT_VARCHAR_TYPE}},
    .translateFunc = translateServerStatusFunc,
  },
  {
    .name = "current_user",
    .type = FUNCTION_TYPE_CURRENT_USER,
    .classification = FUNC_MGT_SYSTEM_INFO_FUNC | FUNC_MGT_SCALAR_FUNC,
    .parameters = {.minParamNum = 0,
                   .maxParamNum = 0,
                   .paramInfoPattern = 0,
                   .outputParaInfo = {.validDataType = FUNC_PARAM_SUPPORT_VARCHAR_TYPE}},
    .translateFunc = translateOutVarchar,
  },
  {
    .name = "user",
    .type = FUNCTION_TYPE_USER,
    .classification = FUNC_MGT_SYSTEM_INFO_FUNC | FUNC_MGT_SCALAR_FUNC,
    .parameters = {.minParamNum = 0,
                   .maxParamNum = 0,
                   .paramInfoPattern = 0,
                   .outputParaInfo = {.validDataType = FUNC_PARAM_SUPPORT_VARCHAR_TYPE}},
    .translateFunc = translateOutVarchar,
  },
  {
    .name = "_irowts",
    .type = FUNCTION_TYPE_IROWTS,
    .classification = FUNC_MGT_PSEUDO_COLUMN_FUNC | FUNC_MGT_INTERP_PC_FUNC | FUNC_MGT_KEEP_ORDER_FUNC,
    .parameters = {.minParamNum = 0,
                   .maxParamNum = 0,
                   .paramInfoPattern = 0,
                   .outputParaInfo = {.validDataType = FUNC_PARAM_SUPPORT_TIMESTAMP_TYPE}},
    .translateFunc = translateTimePseudoColumn,
    .getEnvFunc   = getTimePseudoFuncEnv,
    .initFunc     = NULL,
    .sprocessFunc = NULL,
    .finalizeFunc = NULL
  },
  {
    .name = "_isfilled",
    .type = FUNCTION_TYPE_ISFILLED,
    .classification = FUNC_MGT_PSEUDO_COLUMN_FUNC | FUNC_MGT_INTERP_PC_FUNC,
    .parameters = {.minParamNum = 0,
                   .maxParamNum = 0,
                   .paramInfoPattern = 0,
                   .outputParaInfo = {.validDataType = FUNC_PARAM_SUPPORT_BOOL_TYPE}},
    .translateFunc = translateIsFilledPseudoColumn,
    .getEnvFunc   = NULL,
    .initFunc     = NULL,
    .sprocessFunc = NULL,
    .finalizeFunc = NULL
  },
  {
    .name = "_tags",
    .type = FUNCTION_TYPE_TAGS,
    .classification = FUNC_MGT_PSEUDO_COLUMN_FUNC | FUNC_MGT_MULTI_RES_FUNC,
    .translateFunc = translateTagsPseudoColumn,
    .getEnvFunc   = NULL,
    .initFunc     = NULL,
    .sprocessFunc = NULL,
    .finalizeFunc = NULL
  },
  {
    .name = "_table_count",
    .type = FUNCTION_TYPE_TABLE_COUNT,
    .classification = FUNC_MGT_PSEUDO_COLUMN_FUNC | FUNC_MGT_SCAN_PC_FUNC,
    .parameters = {.minParamNum = 0,
                   .maxParamNum = 0,
                   .paramInfoPattern = 0,
                   .outputParaInfo = {.validDataType = FUNC_PARAM_SUPPORT_BIGINT_TYPE}},
    .translateFunc = translateOutBigInt,
    .getEnvFunc   = NULL,
    .initFunc     = NULL,
    .sprocessFunc = NULL,
    .finalizeFunc = NULL
  },
  {
    .name = "st_geomfromtext",
    .type = FUNCTION_TYPE_GEOM_FROM_TEXT,
    .classification = FUNC_MGT_SCALAR_FUNC | FUNC_MGT_GEOMETRY_FUNC,
    .parameters = {.minParamNum = 1,
                   .maxParamNum = 1,
                   .paramInfoPattern = 1,
                   .inputParaInfo[0][0] = {.isLastParam = true,
                                           .startParam = 1,
                                           .endParam = 1,
                                           .validDataType = FUNC_PARAM_SUPPORT_STRING_TYPE | FUNC_PARAM_SUPPORT_NULL_TYPE,
                                           .validNodeType = FUNC_PARAM_SUPPORT_EXPR_NODE,
                                           .paramAttribute = FUNC_PARAM_NO_SPECIFIC_ATTRIBUTE,
                                           .valueRangeFlag = FUNC_PARAM_NO_SPECIFIC_VALUE,},
                   .outputParaInfo = {.validDataType = FUNC_PARAM_SUPPORT_GEOMETRY_TYPE}},
    .translateFunc = translateOutGeom,
    .getEnvFunc   = NULL,
    .initFunc     = NULL,
    .sprocessFunc = geomFromTextFunction,
    .finalizeFunc = NULL
  },
  {
    .name = "st_astext",
    .type = FUNCTION_TYPE_AS_TEXT,
    .classification = FUNC_MGT_SCALAR_FUNC | FUNC_MGT_GEOMETRY_FUNC,
    .parameters = {.minParamNum = 1,
                   .maxParamNum = 1,
                   .paramInfoPattern = 1,
                   .inputParaInfo[0][0] = {.isLastParam = true,
                                           .startParam = 1,
                                           .endParam = 1,
                                           .validDataType = FUNC_PARAM_SUPPORT_GEOMETRY_TYPE | FUNC_PARAM_SUPPORT_NULL_TYPE,
                                           .validNodeType = FUNC_PARAM_SUPPORT_EXPR_NODE,
                                           .paramAttribute = FUNC_PARAM_NO_SPECIFIC_ATTRIBUTE,
                                           .valueRangeFlag = FUNC_PARAM_NO_SPECIFIC_VALUE,},
                   .outputParaInfo = {.validDataType = FUNC_PARAM_SUPPORT_STRING_TYPE}},
    .translateFunc = translateInGeomOutStr,
    .getEnvFunc   = NULL,
    .initFunc     = NULL,
    .sprocessFunc = asTextFunction,
    .finalizeFunc = NULL
  },
  {
    .name = "st_makepoint",
    .type = FUNCTION_TYPE_MAKE_POINT,
    .classification = FUNC_MGT_SCALAR_FUNC | FUNC_MGT_GEOMETRY_FUNC,
    .parameters = {.minParamNum = 2,
                   .maxParamNum = 2,
                   .paramInfoPattern = 1,
                   .inputParaInfo[0][0] = {.isLastParam = true,
                                           .startParam = 1,
                                           .endParam = 2,
                                           .validDataType = FUNC_PARAM_SUPPORT_NUMERIC_TYPE | FUNC_PARAM_SUPPORT_NULL_TYPE,
                                           .validNodeType = FUNC_PARAM_SUPPORT_EXPR_NODE,
                                           .paramAttribute = FUNC_PARAM_NO_SPECIFIC_ATTRIBUTE,
                                           .valueRangeFlag = FUNC_PARAM_NO_SPECIFIC_VALUE,},
                   .outputParaInfo = {.validDataType = FUNC_PARAM_SUPPORT_GEOMETRY_TYPE}},
    .translateFunc = translateOutGeom,
    .getEnvFunc   = NULL,
    .initFunc     = NULL,
    .sprocessFunc = makePointFunction,
    .finalizeFunc = NULL
  },
  {
    .name = "st_intersects",
    .type = FUNCTION_TYPE_INTERSECTS,
    .classification = FUNC_MGT_SCALAR_FUNC | FUNC_MGT_GEOMETRY_FUNC,
    .parameters = {.minParamNum = 2,
                   .maxParamNum = 2,
                   .paramInfoPattern = 1,
                   .inputParaInfo[0][0] = {.isLastParam = true,
                                           .startParam = 1,
                                           .endParam = 2,
                                           .validDataType = FUNC_PARAM_SUPPORT_GEOMETRY_TYPE | FUNC_PARAM_SUPPORT_NULL_TYPE,
                                           .validNodeType = FUNC_PARAM_SUPPORT_EXPR_NODE,
                                           .paramAttribute = FUNC_PARAM_NO_SPECIFIC_ATTRIBUTE,
                                           .valueRangeFlag = FUNC_PARAM_NO_SPECIFIC_VALUE,},
                   .outputParaInfo = {.validDataType = FUNC_PARAM_SUPPORT_BOOL_TYPE}},
    .translateFunc = translateIn2GeomOutBool,
    .getEnvFunc   = NULL,
    .initFunc     = NULL,
    .sprocessFunc = intersectsFunction,
    .finalizeFunc = NULL
  },
  {
    .name = "st_equals",
    .type = FUNCTION_TYPE_EQUALS,
    .classification = FUNC_MGT_SCALAR_FUNC | FUNC_MGT_GEOMETRY_FUNC,
    .parameters = {.minParamNum = 2,
                   .maxParamNum = 2,
                   .paramInfoPattern = 1,
                   .inputParaInfo[0][0] = {.isLastParam = true,
                                           .startParam = 1,
                                           .endParam = 2,
                                           .validDataType = FUNC_PARAM_SUPPORT_GEOMETRY_TYPE | FUNC_PARAM_SUPPORT_NULL_TYPE,
                                           .validNodeType = FUNC_PARAM_SUPPORT_EXPR_NODE,
                                           .paramAttribute = FUNC_PARAM_NO_SPECIFIC_ATTRIBUTE,
                                           .valueRangeFlag = FUNC_PARAM_NO_SPECIFIC_VALUE,},
                   .outputParaInfo = {.validDataType = FUNC_PARAM_SUPPORT_BOOL_TYPE}},
    .translateFunc = translateIn2GeomOutBool,
    .getEnvFunc   = NULL,
    .initFunc     = NULL,
    .sprocessFunc = equalsFunction,
    .finalizeFunc = NULL
  },
  {
    .name = "st_touches",
    .type = FUNCTION_TYPE_TOUCHES,
    .classification = FUNC_MGT_SCALAR_FUNC | FUNC_MGT_GEOMETRY_FUNC,
    .parameters = {.minParamNum = 2,
                   .maxParamNum = 2,
                   .paramInfoPattern = 1,
                   .inputParaInfo[0][0] = {.isLastParam = true,
                                           .startParam = 1,
                                           .endParam = 2,
                                           .validDataType = FUNC_PARAM_SUPPORT_GEOMETRY_TYPE | FUNC_PARAM_SUPPORT_NULL_TYPE,
                                           .validNodeType = FUNC_PARAM_SUPPORT_EXPR_NODE,
                                           .paramAttribute = FUNC_PARAM_NO_SPECIFIC_ATTRIBUTE,
                                           .valueRangeFlag = FUNC_PARAM_NO_SPECIFIC_VALUE,},
                   .outputParaInfo = {.validDataType = FUNC_PARAM_SUPPORT_BOOL_TYPE}},
    .translateFunc = translateIn2GeomOutBool,
    .getEnvFunc   = NULL,
    .initFunc     = NULL,
    .sprocessFunc = touchesFunction,
    .finalizeFunc = NULL
  },
  {
    .name = "st_covers",
    .type = FUNCTION_TYPE_COVERS,
    .classification = FUNC_MGT_SCALAR_FUNC | FUNC_MGT_GEOMETRY_FUNC,
    .parameters = {.minParamNum = 2,
                   .maxParamNum = 2,
                   .paramInfoPattern = 1,
                   .inputParaInfo[0][0] = {.isLastParam = true,
                                           .startParam = 1,
                                           .endParam = 2,
                                           .validDataType = FUNC_PARAM_SUPPORT_GEOMETRY_TYPE | FUNC_PARAM_SUPPORT_NULL_TYPE,
                                           .validNodeType = FUNC_PARAM_SUPPORT_EXPR_NODE,
                                           .paramAttribute = FUNC_PARAM_NO_SPECIFIC_ATTRIBUTE,
                                           .valueRangeFlag = FUNC_PARAM_NO_SPECIFIC_VALUE,},
                   .outputParaInfo = {.validDataType = FUNC_PARAM_SUPPORT_BOOL_TYPE}},
    .translateFunc = translateIn2GeomOutBool,
    .getEnvFunc   = NULL,
    .initFunc     = NULL,
    .sprocessFunc = coversFunction,
    .finalizeFunc = NULL
  },
  {
    .name = "st_contains",
    .type = FUNCTION_TYPE_CONTAINS,
    .classification = FUNC_MGT_SCALAR_FUNC | FUNC_MGT_GEOMETRY_FUNC,
    .parameters = {.minParamNum = 2,
                   .maxParamNum = 2,
                   .paramInfoPattern = 1,
                   .inputParaInfo[0][0] = {.isLastParam = true,
                                           .startParam = 1,
                                           .endParam = 2,
                                           .validDataType = FUNC_PARAM_SUPPORT_GEOMETRY_TYPE | FUNC_PARAM_SUPPORT_NULL_TYPE,
                                           .validNodeType = FUNC_PARAM_SUPPORT_EXPR_NODE,
                                           .paramAttribute = FUNC_PARAM_NO_SPECIFIC_ATTRIBUTE,
                                           .valueRangeFlag = FUNC_PARAM_NO_SPECIFIC_VALUE,},
                   .outputParaInfo = {.validDataType = FUNC_PARAM_SUPPORT_BOOL_TYPE}},
    .translateFunc = translateIn2GeomOutBool,
    .getEnvFunc   = NULL,
    .initFunc     = NULL,
    .sprocessFunc = containsFunction,
    .finalizeFunc = NULL
  },
  {
    .name = "st_containsproperly",
    .type = FUNCTION_TYPE_CONTAINS_PROPERLY,
    .classification = FUNC_MGT_SCALAR_FUNC | FUNC_MGT_GEOMETRY_FUNC,
    .parameters = {.minParamNum = 2,
                   .maxParamNum = 2,
                   .paramInfoPattern = 1,
                   .inputParaInfo[0][0] = {.isLastParam = true,
                                           .startParam = 1,
                                           .endParam = 2,
                                           .validDataType = FUNC_PARAM_SUPPORT_GEOMETRY_TYPE | FUNC_PARAM_SUPPORT_NULL_TYPE,
                                           .validNodeType = FUNC_PARAM_SUPPORT_EXPR_NODE,
                                           .paramAttribute = FUNC_PARAM_NO_SPECIFIC_ATTRIBUTE,
                                           .valueRangeFlag = FUNC_PARAM_NO_SPECIFIC_VALUE,},
                   .outputParaInfo = {.validDataType = FUNC_PARAM_SUPPORT_BOOL_TYPE}},
    .translateFunc = translateIn2GeomOutBool,
    .getEnvFunc   = NULL,
    .initFunc     = NULL,
    .sprocessFunc = containsProperlyFunction,
    .finalizeFunc = NULL
  },
  {
    .name = "_tbuid",
    .type = FUNCTION_TYPE_TBUID,
    .classification = FUNC_MGT_PSEUDO_COLUMN_FUNC | FUNC_MGT_SCAN_PC_FUNC | FUNC_MGT_KEEP_ORDER_FUNC,
    .parameters = {.minParamNum = 0,
                   .maxParamNum = 0,
                   .paramInfoPattern = 0,
                   .outputParaInfo = {.validDataType = FUNC_PARAM_SUPPORT_BIGINT_TYPE}},
    .translateFunc = translateOutBigInt,
    .getEnvFunc   = NULL,
    .initFunc     = NULL,
    .sprocessFunc = qPseudoTagFunction,
    .finalizeFunc = NULL
  },
  {
    .name = "_vgid",
    .type = FUNCTION_TYPE_VGID,
    .classification = FUNC_MGT_PSEUDO_COLUMN_FUNC | FUNC_MGT_SCAN_PC_FUNC | FUNC_MGT_KEEP_ORDER_FUNC,
    .parameters = {.minParamNum = 0,
                   .maxParamNum = 0,
                   .paramInfoPattern = 0,
                   .outputParaInfo = {.validDataType = FUNC_PARAM_SUPPORT_INT_TYPE}},
    .translateFunc = translateVgIdColumn,
    .getEnvFunc   = NULL,
    .initFunc     = NULL,
    .sprocessFunc = qPseudoTagFunction,
    .finalizeFunc = NULL
  },
  {
    .name = "to_timestamp",
    .type = FUNCTION_TYPE_TO_TIMESTAMP,
    .classification = FUNC_MGT_SCALAR_FUNC | FUNC_MGT_DATETIME_FUNC,
    .parameters = {.minParamNum = 2,
                   .maxParamNum = 2,
                   .paramInfoPattern = 1,
                   .inputParaInfo[0][0] = {.isLastParam = true,
                                           .startParam = 1,
                                           .endParam = 2,
                                           .validDataType = FUNC_PARAM_SUPPORT_STRING_TYPE,
                                           .validNodeType = FUNC_PARAM_SUPPORT_EXPR_NODE,
                                           .paramAttribute = FUNC_PARAM_NO_SPECIFIC_ATTRIBUTE,
                                           .valueRangeFlag = FUNC_PARAM_NO_SPECIFIC_VALUE,},
                   .outputParaInfo = {.validDataType = FUNC_PARAM_SUPPORT_TIMESTAMP_TYPE}},
    .translateFunc = translateToTimestamp,
    .getEnvFunc = NULL,
    .initFunc = NULL,
    .sprocessFunc = toTimestampFunction,
    .finalizeFunc = NULL
  },
  {
    .name = "to_char",
    .type = FUNCTION_TYPE_TO_CHAR,
    .classification = FUNC_MGT_SCALAR_FUNC,
    .parameters = {.minParamNum = 2,
                   .maxParamNum = 2,
                   .paramInfoPattern = 1,
                   .inputParaInfo[0][0] = {.isLastParam = false,
                                           .startParam = 1,
                                           .endParam = 1,
                                           .validDataType = FUNC_PARAM_SUPPORT_TIMESTAMP_TYPE,
                                           .validNodeType = FUNC_PARAM_SUPPORT_EXPR_NODE,
                                           .paramAttribute = FUNC_PARAM_NO_SPECIFIC_ATTRIBUTE,
                                           .valueRangeFlag = FUNC_PARAM_NO_SPECIFIC_VALUE,},
                   .inputParaInfo[0][1] = {.isLastParam = true,
                                           .startParam = 2,
                                           .endParam = 2,
                                           .validDataType = FUNC_PARAM_SUPPORT_STRING_TYPE,
                                           .validNodeType = FUNC_PARAM_SUPPORT_EXPR_NODE,
                                           .paramAttribute = FUNC_PARAM_NO_SPECIFIC_ATTRIBUTE,
                                           .valueRangeFlag = FUNC_PARAM_NO_SPECIFIC_VALUE,},
                   .outputParaInfo = {.validDataType = FUNC_PARAM_SUPPORT_VARCHAR_TYPE}},
    .translateFunc = translateOutVarchar,
    .getEnvFunc = NULL,
    .initFunc = NULL,
    .sprocessFunc = toCharFunction,
    .finalizeFunc = NULL
  },
  {
    .name = "_avg_middle",
    .type = FUNCTION_TYPE_AVG_PARTIAL,
    .classification = FUNC_MGT_AGG_FUNC,
    .parameters = {.minParamNum = 1,
                   .maxParamNum = 1,
                   .paramInfoPattern = 1,
                   .inputParaInfo[0][0] = {.isLastParam = true,
                                           .startParam = 1,
                                           .endParam = 1,
                                           .validDataType = FUNC_PARAM_SUPPORT_VARCHAR_TYPE,
                                           .validNodeType = FUNC_PARAM_SUPPORT_EXPR_NODE,
                                           .paramAttribute = FUNC_PARAM_NO_SPECIFIC_ATTRIBUTE,
                                           .valueRangeFlag = FUNC_PARAM_NO_SPECIFIC_VALUE,},
                   .outputParaInfo = {.validDataType = FUNC_PARAM_SUPPORT_VARCHAR_TYPE}},
    .translateFunc = translateOutVarchar,
    .dataRequiredFunc = statisDataRequired,
    .getEnvFunc   = getAvgFuncEnv,
    .initFunc     = avgFunctionSetup,
    .processFunc  = avgFunctionMerge,
    .finalizeFunc = avgPartialFinalize,
#ifdef BUILD_NO_CALL
    .invertFunc   = avgInvertFunction,
#endif
    .combineFunc  = avgCombine,
  },
  {
    .name = "_vgver",
    .type = FUNCTION_TYPE_VGVER,
    .classification = FUNC_MGT_PSEUDO_COLUMN_FUNC | FUNC_MGT_SCAN_PC_FUNC | FUNC_MGT_KEEP_ORDER_FUNC,
    .parameters = {.minParamNum = 0,
                   .maxParamNum = 0,
                   .paramInfoPattern = 0,
                   .outputParaInfo = {.validDataType = FUNC_PARAM_SUPPORT_BIGINT_TYPE}},
    .translateFunc = translateOutBigInt,
    .getEnvFunc   = NULL,
    .initFunc     = NULL,
    .sprocessFunc = qPseudoTagFunction,
    .finalizeFunc = NULL
  },
  {
    .name = "_std_state",
    .type = FUNCTION_TYPE_STD_STATE,
    .classification = FUNC_MGT_AGG_FUNC | FUNC_MGT_TSMA_FUNC,
    .parameters = {.minParamNum = 1,
                   .maxParamNum = 1,
                   .paramInfoPattern = 1,
                   .inputParaInfo[0][0] = {.isLastParam = true,
                                           .startParam = 1,
                                           .endParam = 1,
                                           .validDataType = FUNC_PARAM_SUPPORT_NUMERIC_TYPE | FUNC_PARAM_SUPPORT_NULL_TYPE,
                                           .validNodeType = FUNC_PARAM_SUPPORT_EXPR_NODE,
                                           .paramAttribute = FUNC_PARAM_NO_SPECIFIC_ATTRIBUTE,
                                           .valueRangeFlag = FUNC_PARAM_NO_SPECIFIC_VALUE,},
                   .outputParaInfo = {.validDataType = FUNC_PARAM_SUPPORT_VARCHAR_TYPE}},
    .translateFunc = translateOutVarchar,
    .getEnvFunc   = getStdFuncEnv,
    .initFunc     = stdFunctionSetup,
    .processFunc  = stdFunction,
    .finalizeFunc = stdPartialFinalize,
    .pPartialFunc = "_std_partial",
    .pMergeFunc   = "_std_state_merge",
  },
  {
    .name = "_std_state_merge",
    .type = FUNCTION_TYPE_STD_STATE_MERGE,
    .classification = FUNC_MGT_AGG_FUNC | FUNC_MGT_TSMA_FUNC,
    .parameters = {.minParamNum = 1,
                   .maxParamNum = 1,
                   .paramInfoPattern = 1,
                   .inputParaInfo[0][0] = {.isLastParam = true,
                                           .startParam = 1,
                                           .endParam = 1,
                                           .validDataType = FUNC_PARAM_SUPPORT_VARCHAR_TYPE,
                                           .validNodeType = FUNC_PARAM_SUPPORT_EXPR_NODE,
                                           .paramAttribute = FUNC_PARAM_NO_SPECIFIC_ATTRIBUTE,
                                           .valueRangeFlag = FUNC_PARAM_NO_SPECIFIC_VALUE,},
                   .outputParaInfo = {.validDataType = FUNC_PARAM_SUPPORT_VARCHAR_TYPE}},
    .translateFunc = translateOutVarchar,
    .getEnvFunc = getStdFuncEnv,
    .initFunc = stdFunctionSetup,
    .processFunc = stdFunctionMerge,
    .finalizeFunc = stdPartialFinalize,
  },
  {
    .name = "_avg_state",
    .type = FUNCTION_TYPE_AVG_STATE,
    .classification = FUNC_MGT_AGG_FUNC | FUNC_MGT_TSMA_FUNC,
    .parameters = {.minParamNum = 1,
                   .maxParamNum = 1,
                   .paramInfoPattern = 1,
                   .inputParaInfo[0][0] = {.isLastParam = true,
                                           .startParam = 1,
                                           .endParam = 1,
                                           .validDataType = FUNC_PARAM_SUPPORT_NUMERIC_TYPE | FUNC_PARAM_SUPPORT_NULL_TYPE,
                                           .validNodeType = FUNC_PARAM_SUPPORT_EXPR_NODE,
                                           .paramAttribute = FUNC_PARAM_NO_SPECIFIC_ATTRIBUTE,
                                           .valueRangeFlag = FUNC_PARAM_NO_SPECIFIC_VALUE,},
                   .outputParaInfo = {.validDataType = FUNC_PARAM_SUPPORT_VARCHAR_TYPE}},
    .translateFunc = translateOutVarchar,
    .getEnvFunc = getAvgFuncEnv,
    .initFunc = avgFunctionSetup,
    .processFunc = avgFunction,
    .finalizeFunc = avgPartialFinalize,
    .pPartialFunc = "_avg_partial",
    .pMergeFunc = "_avg_state_merge"
  },
  {
    .name = "_avg_state_merge",
    .type = FUNCTION_TYPE_AVG_STATE_MERGE,
    .classification = FUNC_MGT_AGG_FUNC | FUNC_MGT_TSMA_FUNC,
    .parameters = {.minParamNum = 1,
                   .maxParamNum = 1,
                   .paramInfoPattern = 1,
                   .inputParaInfo[0][0] = {.isLastParam = true,
                                           .startParam = 1,
                                           .endParam = 1,
                                           .validDataType = FUNC_PARAM_SUPPORT_VARCHAR_TYPE,
                                           .validNodeType = FUNC_PARAM_SUPPORT_EXPR_NODE,
                                           .paramAttribute = FUNC_PARAM_NO_SPECIFIC_ATTRIBUTE,
                                           .valueRangeFlag = FUNC_PARAM_NO_SPECIFIC_VALUE,},
                   .outputParaInfo = {.validDataType = FUNC_PARAM_SUPPORT_VARCHAR_TYPE}},
    .translateFunc = translateOutVarchar,
    .getEnvFunc = getAvgFuncEnv,
    .initFunc = avgFunctionSetup,
    .processFunc = avgFunctionMerge,
    .finalizeFunc = avgPartialFinalize,
  },
  {
    .name = "_spread_state",
    .type = FUNCTION_TYPE_SPREAD_STATE,
    .classification = FUNC_MGT_AGG_FUNC | FUNC_MGT_SPECIAL_DATA_REQUIRED | FUNC_MGT_TSMA_FUNC,
    .parameters = {.minParamNum = 1,
                   .maxParamNum = 1,
                   .paramInfoPattern = 1,
                   .inputParaInfo[0][0] = {.isLastParam = true,
                                           .startParam = 1,
                                           .endParam = 1,
                                           .validDataType = FUNC_PARAM_SUPPORT_NUMERIC_TYPE | FUNC_PARAM_SUPPORT_TIMESTAMP_TYPE,
                                           .validNodeType = FUNC_PARAM_SUPPORT_EXPR_NODE,
                                           .paramAttribute = FUNC_PARAM_NO_SPECIFIC_ATTRIBUTE,
                                           .valueRangeFlag = FUNC_PARAM_NO_SPECIFIC_VALUE,},
                   .outputParaInfo = {.validDataType = FUNC_PARAM_SUPPORT_VARCHAR_TYPE}},
    .translateFunc = translateOutVarchar,
    .getEnvFunc = getSpreadFuncEnv,
    .initFunc = spreadFunctionSetup,
    .processFunc = spreadFunction,
    .finalizeFunc = spreadPartialFinalize,
    .pPartialFunc = "_spread_partial",
    .pMergeFunc = "_spread_state_merge"
  },
  {
    .name = "_spread_state_merge",
    .type = FUNCTION_TYPE_SPREAD_STATE_MERGE,
    .classification = FUNC_MGT_AGG_FUNC | FUNC_MGT_TSMA_FUNC,
    .parameters = {.minParamNum = 1,
                   .maxParamNum = 1,
                   .paramInfoPattern = 1,
                   .inputParaInfo[0][0] = {.isLastParam = true,
                                           .startParam = 1,
                                           .endParam = 1,
                                           .validDataType = FUNC_PARAM_SUPPORT_VARCHAR_TYPE,
                                           .validNodeType = FUNC_PARAM_SUPPORT_EXPR_NODE,
                                           .paramAttribute = FUNC_PARAM_NO_SPECIFIC_ATTRIBUTE,
                                           .valueRangeFlag = FUNC_PARAM_NO_SPECIFIC_VALUE,},
                   .outputParaInfo = {.validDataType = FUNC_PARAM_SUPPORT_VARCHAR_TYPE}},
    .translateFunc = translateOutVarchar,
    .getEnvFunc = getSpreadFuncEnv,
    .initFunc = spreadFunctionSetup,
    .processFunc = spreadFunctionMerge,
    .finalizeFunc = spreadPartialFinalize,
  },
  {
    .name = "_first_state",
    .type = FUNCTION_TYPE_FIRST_STATE,
    .classification = FUNC_MGT_AGG_FUNC | FUNC_MGT_SELECT_FUNC | FUNC_MGT_MULTI_RES_FUNC | FUNC_MGT_IMPLICIT_TS_FUNC |
                      FUNC_MGT_KEEP_ORDER_FUNC | FUNC_MGT_FORBID_SYSTABLE_FUNC | FUNC_MGT_TSMA_FUNC | FUNC_MGT_PRIMARY_KEY_FUNC,
    .parameters = {.minParamNum = 1,
                   .maxParamNum = -1,
                   .paramInfoPattern = 1,
                   .inputParaInfo[0][0] = {.isLastParam = true,
                                           .startParam = 1,
                                           .endParam = -1,
                                           .validDataType = FUNC_PARAM_SUPPORT_ALL_TYPE,
                                           .validNodeType = FUNC_PARAM_SUPPORT_EXPR_NODE,
                                           .paramAttribute = FUNC_PARAM_VALUE_NODE_NOT_NULL,
                                           .valueRangeFlag = FUNC_PARAM_NO_SPECIFIC_VALUE,},
                   .outputParaInfo = {.validDataType = FUNC_PARAM_SUPPORT_VARCHAR_TYPE}},
    .translateFunc = translateOutVarchar,
    .getEnvFunc = getFirstLastFuncEnv,
    .initFunc = functionSetup,
    .processFunc = firstFunction,
    .finalizeFunc = firstLastPartialFinalize,
    .pPartialFunc = "_first_partial",
    .pMergeFunc = "_first_state_merge"
  },
  {
    .name = "_first_state_merge",
    .type = FUNCTION_TYPE_FIRST_STATE_MERGE,
    .classification = FUNC_MGT_AGG_FUNC | FUNC_MGT_SELECT_FUNC | FUNC_MGT_MULTI_RES_FUNC | FUNC_MGT_IMPLICIT_TS_FUNC |
                      FUNC_MGT_KEEP_ORDER_FUNC | FUNC_MGT_FORBID_SYSTABLE_FUNC | FUNC_MGT_TSMA_FUNC | FUNC_MGT_PRIMARY_KEY_FUNC,
    .parameters = {.minParamNum = 1,
                   .maxParamNum = 1,
                   .paramInfoPattern = 1,
                   .inputParaInfo[0][0] = {.isLastParam = true,
                                           .startParam = 1,
                                           .endParam = 1,
                                           .validDataType = FUNC_PARAM_SUPPORT_VARCHAR_TYPE,
                                           .validNodeType = FUNC_PARAM_SUPPORT_EXPR_NODE,
                                           .paramAttribute = FUNC_PARAM_NO_SPECIFIC_ATTRIBUTE,
                                           .valueRangeFlag = FUNC_PARAM_NO_SPECIFIC_VALUE,},
                   .outputParaInfo = {.validDataType = FUNC_PARAM_SUPPORT_VARCHAR_TYPE}},
    .translateFunc = translateOutVarchar,
    .getEnvFunc = getFirstLastFuncEnv,
    .initFunc = functionSetup,
    .processFunc = firstFunctionMerge,
    .finalizeFunc = firstLastPartialFinalize,
  },
  {
    .name = "_last_state",
    .type = FUNCTION_TYPE_LAST_STATE,
    .classification = FUNC_MGT_AGG_FUNC | FUNC_MGT_SELECT_FUNC | FUNC_MGT_MULTI_RES_FUNC | FUNC_MGT_IMPLICIT_TS_FUNC |
                      FUNC_MGT_KEEP_ORDER_FUNC | FUNC_MGT_FORBID_SYSTABLE_FUNC | FUNC_MGT_TSMA_FUNC | FUNC_MGT_PRIMARY_KEY_FUNC,
    .parameters = {.minParamNum = 1,
                   .maxParamNum = -1,
                   .paramInfoPattern = 1,
                   .inputParaInfo[0][0] = {.isLastParam = true,
                                           .startParam = 1,
                                           .endParam = -1,
                                           .validDataType = FUNC_PARAM_SUPPORT_ALL_TYPE,
                                           .validNodeType = FUNC_PARAM_SUPPORT_EXPR_NODE,
                                           .paramAttribute = FUNC_PARAM_VALUE_NODE_NOT_NULL,
                                           .valueRangeFlag = FUNC_PARAM_NO_SPECIFIC_VALUE,},
                   .outputParaInfo = {.validDataType = FUNC_PARAM_SUPPORT_VARCHAR_TYPE}},
    .translateFunc = translateOutVarchar,
    .getEnvFunc = getFirstLastFuncEnv,
    .initFunc = functionSetup,
    .processFunc = lastFunction,
    .finalizeFunc = firstLastPartialFinalize,
    .pPartialFunc = "_last_partial",
    .pMergeFunc = "_last_state_merge"
  },
  {
    .name = "_last_state_merge",
    .type = FUNCTION_TYPE_LAST_STATE_MERGE,
    .classification = FUNC_MGT_AGG_FUNC | FUNC_MGT_SELECT_FUNC | FUNC_MGT_MULTI_RES_FUNC | FUNC_MGT_IMPLICIT_TS_FUNC |
                      FUNC_MGT_KEEP_ORDER_FUNC | FUNC_MGT_FORBID_SYSTABLE_FUNC | FUNC_MGT_TSMA_FUNC | FUNC_MGT_PRIMARY_KEY_FUNC,
    .parameters = {.minParamNum = 1,
                   .maxParamNum = 1,
                   .paramInfoPattern = 1,
                   .inputParaInfo[0][0] = {.isLastParam = true,
                                           .startParam = 1,
                                           .endParam = 1,
                                           .validDataType = FUNC_PARAM_SUPPORT_VARCHAR_TYPE,
                                           .validNodeType = FUNC_PARAM_SUPPORT_EXPR_NODE,
                                           .paramAttribute = FUNC_PARAM_NO_SPECIFIC_ATTRIBUTE,
                                           .valueRangeFlag = FUNC_PARAM_NO_SPECIFIC_VALUE,},
                   .outputParaInfo = {.validDataType = FUNC_PARAM_SUPPORT_VARCHAR_TYPE}},
    .translateFunc = translateOutVarchar,
    .getEnvFunc = getFirstLastFuncEnv,
    .initFunc = functionSetup,
    .processFunc = lastFunctionMerge,
    .finalizeFunc = firstLastPartialFinalize,
  },
  {
    .name = "_hyperloglog_state",
    .type = FUNCTION_TYPE_HYPERLOGLOG_STATE,
    .classification = FUNC_MGT_AGG_FUNC | FUNC_MGT_COUNT_LIKE_FUNC | FUNC_MGT_TSMA_FUNC,
    .parameters = {.minParamNum = 1,
                   .maxParamNum = 1,
                   .paramInfoPattern = 1,
                   .inputParaInfo[0][0] = {.isLastParam = true,
                                           .startParam = 1,
                                           .endParam = 1,
                                           .validDataType = FUNC_PARAM_SUPPORT_ALL_TYPE,
                                           .validNodeType = FUNC_PARAM_SUPPORT_EXPR_NODE,
                                           .paramAttribute = FUNC_PARAM_NO_SPECIFIC_ATTRIBUTE,
                                           .valueRangeFlag = FUNC_PARAM_NO_SPECIFIC_VALUE,},
                   .outputParaInfo = {.validDataType = FUNC_PARAM_SUPPORT_VARCHAR_TYPE}},
    .translateFunc = translateOutVarchar,
    .getEnvFunc = getHLLFuncEnv,
    .initFunc = functionSetup,
    .processFunc = hllFunction,
    .finalizeFunc = hllPartialFinalize,
    .pPartialFunc = "_hyperloglog_partial",
    .pMergeFunc = "_hyperloglog_state_merge",
  },
  {
    .name = "_hyperloglog_state_merge",
    .type = FUNCTION_TYPE_HYPERLOGLOG_STATE_MERGE,
    .classification = FUNC_MGT_AGG_FUNC | FUNC_MGT_COUNT_LIKE_FUNC | FUNC_MGT_TSMA_FUNC,
    .parameters = {.minParamNum = 1,
                   .maxParamNum = 1,
                   .paramInfoPattern = 1,
                   .inputParaInfo[0][0] = {.isLastParam = true,
                                           .startParam = 1,
                                           .endParam = 1,
                                           .validDataType = FUNC_PARAM_SUPPORT_VARCHAR_TYPE,
                                           .validNodeType = FUNC_PARAM_SUPPORT_EXPR_NODE,
                                           .paramAttribute = FUNC_PARAM_NO_SPECIFIC_ATTRIBUTE,
                                           .valueRangeFlag = FUNC_PARAM_NO_SPECIFIC_VALUE,},
                   .outputParaInfo = {.validDataType = FUNC_PARAM_SUPPORT_VARCHAR_TYPE}},
    .translateFunc = translateOutVarchar,
    .getEnvFunc = getHLLFuncEnv,
    .initFunc = functionSetup,
    .processFunc = hllFunctionMerge,
    .finalizeFunc = hllPartialFinalize,
  },
  {
    .name = "md5",
    .type = FUNCTION_TYPE_MD5,
    .classification = FUNC_MGT_SCALAR_FUNC,
    .parameters = {.minParamNum = 1,
                   .maxParamNum = 1,
                   .paramInfoPattern = 1,
                   .inputParaInfo[0][0] = {.isLastParam = true,
                                           .startParam = 1,
                                           .endParam = 1,
                                           .validDataType = FUNC_PARAM_SUPPORT_VARCHAR_TYPE,
                                           .validNodeType = FUNC_PARAM_SUPPORT_EXPR_NODE,
                                           .paramAttribute = FUNC_PARAM_NO_SPECIFIC_ATTRIBUTE,
                                           .valueRangeFlag = FUNC_PARAM_NO_SPECIFIC_VALUE,},
                   .outputParaInfo = {.validDataType = FUNC_PARAM_SUPPORT_VARCHAR_TYPE}},
    .translateFunc = translateOutVarchar,
    .getEnvFunc = NULL,
    .initFunc = NULL,
    .sprocessFunc = md5Function,
    .finalizeFunc = NULL
  },
  {
    .name = "_group_const_value",
    .type = FUNCTION_TYPE_GROUP_CONST_VALUE,
    .classification = FUNC_MGT_AGG_FUNC | FUNC_MGT_SELECT_FUNC | FUNC_MGT_KEEP_ORDER_FUNC,
    .parameters = {.minParamNum = 0,
                   .maxParamNum = 0,
                   .paramInfoPattern = 0,
                   .outputParaInfo = {.validDataType = FUNC_PARAM_SUPPORT_ALL_TYPE}},
    .translateFunc = translateSelectValue,
    .getEnvFunc   = getSelectivityFuncEnv,
    .initFunc     = functionSetup,
    .processFunc  = groupConstValueFunction,
    .finalizeFunc = groupConstValueFinalize,
  },
  {
    .name = "stddev_pop",
    .type = FUNCTION_TYPE_STDDEV,
    .classification = FUNC_MGT_AGG_FUNC | FUNC_MGT_TSMA_FUNC,
    .parameters = {.minParamNum = 1,
                   .maxParamNum = 1,
                   .paramInfoPattern = 1,
                   .inputParaInfo[0][0] = {.isLastParam = true,
                                           .startParam = 1,
                                           .endParam = 1,
                                           .validDataType = FUNC_PARAM_SUPPORT_NUMERIC_TYPE | FUNC_PARAM_SUPPORT_NULL_TYPE,
                                           .validNodeType = FUNC_PARAM_SUPPORT_EXPR_NODE,
                                           .paramAttribute = FUNC_PARAM_NO_SPECIFIC_ATTRIBUTE,
                                           .valueRangeFlag = FUNC_PARAM_NO_SPECIFIC_VALUE,},
                   .outputParaInfo = {.validDataType = FUNC_PARAM_SUPPORT_DOUBLE_TYPE}},
    .translateFunc = translateOutDouble,
    .getEnvFunc   = getStdFuncEnv,
    .initFunc     = stdFunctionSetup,
    .processFunc  = stdFunction,
    .sprocessFunc = stdScalarFunction,
    .finalizeFunc = stddevFinalize,
  #ifdef BUILD_NO_CALL
    .invertFunc   = stdInvertFunction,
  #endif
    .combineFunc  = stdCombine,
    .pPartialFunc = "_std_partial",
    .pStateFunc = "_std_state",
    .pMergeFunc   = "_stddev_merge"
  },
  {
    .name = "var_pop",
    .type = FUNCTION_TYPE_STDVAR,
    .classification = FUNC_MGT_AGG_FUNC | FUNC_MGT_TSMA_FUNC,
    .parameters = {.minParamNum = 1,
                   .maxParamNum = 1,
                   .paramInfoPattern = 1,
                   .inputParaInfo[0][0] = {.isLastParam = true,
                                           .startParam = 1,
                                           .endParam = 1,
                                           .validDataType = FUNC_PARAM_SUPPORT_NUMERIC_TYPE | FUNC_PARAM_SUPPORT_NULL_TYPE,
                                           .validNodeType = FUNC_PARAM_SUPPORT_EXPR_NODE,
                                           .paramAttribute = FUNC_PARAM_NO_SPECIFIC_ATTRIBUTE,
                                           .valueRangeFlag = FUNC_PARAM_NO_SPECIFIC_VALUE,},
                   .outputParaInfo = {.validDataType = FUNC_PARAM_SUPPORT_DOUBLE_TYPE}},
    .translateFunc = translateOutDouble,
    .getEnvFunc   = getStdFuncEnv,
    .initFunc     = stdFunctionSetup,
    .processFunc  = stdFunction,
    .sprocessFunc = stdScalarFunction,
    .finalizeFunc = stdvarFinalize,
  #ifdef BUILD_NO_CALL
    .invertFunc   = stdInvertFunction,
  #endif
    .combineFunc  = stdCombine,
    .pPartialFunc = "_std_partial",
    .pStateFunc = "_std_state",
    .pMergeFunc   = "_stdvar_merge"
  },
  {
    .name = "_stdvar_merge",
    .type = FUNCTION_TYPE_STDVAR_MERGE,
    .classification = FUNC_MGT_AGG_FUNC,
    .parameters = {.minParamNum = 1,
                   .maxParamNum = 1,
                   .paramInfoPattern = 1,
                   .inputParaInfo[0][0] = {.isLastParam = true,
                                           .startParam = 1,
                                           .endParam = 1,
                                           .validDataType = FUNC_PARAM_SUPPORT_VARCHAR_TYPE,
                                           .validNodeType = FUNC_PARAM_SUPPORT_EXPR_NODE,
                                           .paramAttribute = FUNC_PARAM_NO_SPECIFIC_ATTRIBUTE,
                                           .valueRangeFlag = FUNC_PARAM_NO_SPECIFIC_VALUE,},
                   .outputParaInfo = {.validDataType = FUNC_PARAM_SUPPORT_DOUBLE_TYPE}},
    .translateFunc = translateOutDouble,
    .getEnvFunc   = getStdFuncEnv,
    .initFunc     = stdFunctionSetup,
    .processFunc  = stdFunctionMerge,
    .finalizeFunc = stdvarFinalize,
  #ifdef BUILD_NO_CALL
    .invertFunc   = stdInvertFunction,
  #endif
    .combineFunc  = stdCombine,
    .pPartialFunc = "_std_state_merge",
    .pMergeFunc = "_stdvar_merge",
  },
  {
    .name = "pi",
    .type = FUNCTION_TYPE_PI,
    .classification = FUNC_MGT_SCALAR_FUNC,
    .parameters = {.minParamNum = 0,
                   .maxParamNum = 0,
                   .paramInfoPattern = 0,
                   .outputParaInfo = {.validDataType = FUNC_PARAM_SUPPORT_DOUBLE_TYPE}},
    .translateFunc = translateOutDouble,
    .getEnvFunc   = NULL,
    .initFunc     = NULL,
    .sprocessFunc = piFunction,
    .finalizeFunc = NULL
  },
  {
    .name = "exp",
    .type = FUNCTION_TYPE_EXP,
    .classification = FUNC_MGT_SCALAR_FUNC,
    .parameters = {.minParamNum = 1,
                   .maxParamNum = 1,
                   .paramInfoPattern = 1,
                   .inputParaInfo[0][0] = {.isLastParam = true,
                                           .startParam = 1,
                                           .endParam = 1,
                                           .validDataType = FUNC_PARAM_SUPPORT_NUMERIC_TYPE | FUNC_PARAM_SUPPORT_NULL_TYPE,
                                           .validNodeType = FUNC_PARAM_SUPPORT_EXPR_NODE,
                                           .paramAttribute = FUNC_PARAM_NO_SPECIFIC_ATTRIBUTE,
                                           .valueRangeFlag = FUNC_PARAM_NO_SPECIFIC_VALUE,},
                   .outputParaInfo = {.validDataType = FUNC_PARAM_SUPPORT_DOUBLE_TYPE}},
    .translateFunc = translateOutDouble,
    .getEnvFunc   = NULL,
    .initFunc     = NULL,
    .sprocessFunc = expFunction,
    .finalizeFunc = NULL
  },
  {
    .name = "ln",
    .type = FUNCTION_TYPE_LN,
    .classification = FUNC_MGT_SCALAR_FUNC,
    .parameters = {.minParamNum = 1,
                   .maxParamNum = 1,
                   .paramInfoPattern = 1,
                   .inputParaInfo[0][0] = {.isLastParam = true,
                                           .startParam = 1,
                                           .endParam = 1,
                                           .validDataType = FUNC_PARAM_SUPPORT_NUMERIC_TYPE | FUNC_PARAM_SUPPORT_NULL_TYPE,
                                           .validNodeType = FUNC_PARAM_SUPPORT_EXPR_NODE,
                                           .paramAttribute = FUNC_PARAM_NO_SPECIFIC_ATTRIBUTE,
                                           .valueRangeFlag = FUNC_PARAM_NO_SPECIFIC_VALUE,},
                   .outputParaInfo = {.validDataType = FUNC_PARAM_SUPPORT_DOUBLE_TYPE}},
    .translateFunc = translateOutDouble,
    .getEnvFunc   = NULL,
    .initFunc     = NULL,
    .sprocessFunc = lnFunction,
    .finalizeFunc = NULL
  },
  {
    .name = "mod",
    .type = FUNCTION_TYPE_MOD,
    .classification = FUNC_MGT_SCALAR_FUNC,
    .parameters = {.minParamNum = 2,
                   .maxParamNum = 2,
                   .paramInfoPattern = 1,
                   .inputParaInfo[0][0] = {.isLastParam = false,
                                           .startParam = 1,
                                           .endParam = 1,
                                           .validDataType = FUNC_PARAM_SUPPORT_NUMERIC_TYPE | FUNC_PARAM_SUPPORT_NULL_TYPE,
                                           .validNodeType = FUNC_PARAM_SUPPORT_EXPR_NODE,
                                           .paramAttribute = FUNC_PARAM_NO_SPECIFIC_ATTRIBUTE,
                                           .valueRangeFlag = FUNC_PARAM_NO_SPECIFIC_VALUE,},
                   .inputParaInfo[0][1] = {.isLastParam = true,
                                           .startParam = 2,
                                           .endParam = 2,
                                           .validDataType = FUNC_PARAM_SUPPORT_NUMERIC_TYPE | FUNC_PARAM_SUPPORT_NULL_TYPE,
                                           .validNodeType = FUNC_PARAM_SUPPORT_EXPR_NODE,
                                           .paramAttribute = FUNC_PARAM_NO_SPECIFIC_ATTRIBUTE,
                                           .valueRangeFlag = FUNC_PARAM_NO_SPECIFIC_VALUE,},
                   .outputParaInfo = {.validDataType = FUNC_PARAM_SUPPORT_DOUBLE_TYPE}},
    .translateFunc = translateOutDouble,
    .getEnvFunc   = NULL,
    .initFunc     = NULL,
    .sprocessFunc = modFunction,
    .finalizeFunc = NULL
  },
  {
    .name = "sign",
    .type = FUNCTION_TYPE_SIGN,
    .classification = FUNC_MGT_SCALAR_FUNC,
    .parameters = {.minParamNum = 1,
                   .maxParamNum = 1,
                   .paramInfoPattern = 1,
                   .inputParaInfo[0][0] = {.isLastParam = true,
                                           .startParam = 1,
                                           .endParam = 1,
                                           .validDataType = FUNC_PARAM_SUPPORT_NUMERIC_TYPE | FUNC_PARAM_SUPPORT_NULL_TYPE,
                                           .validNodeType = FUNC_PARAM_SUPPORT_EXPR_NODE,
                                           .paramAttribute = FUNC_PARAM_NO_SPECIFIC_ATTRIBUTE,
                                           .valueRangeFlag = FUNC_PARAM_NO_SPECIFIC_VALUE,},
                   .outputParaInfo = {.validDataType = FUNC_PARAM_SUPPORT_NUMERIC_TYPE}},
    .translateFunc = translateOutNum,
    .getEnvFunc   = NULL,
    .initFunc     = NULL,
    .sprocessFunc = signFunction,
    .finalizeFunc = NULL
  },
  {
    .name = "degrees",
    .type = FUNCTION_TYPE_DEGREES,
    .classification = FUNC_MGT_SCALAR_FUNC,
    .parameters = {.minParamNum = 1,
                   .maxParamNum = 1,
                   .paramInfoPattern = 1,
                   .inputParaInfo[0][0] = {.isLastParam = true,
                                           .startParam = 1,
                                           .endParam = 1,
                                           .validDataType = FUNC_PARAM_SUPPORT_NUMERIC_TYPE | FUNC_PARAM_SUPPORT_NULL_TYPE,
                                           .validNodeType = FUNC_PARAM_SUPPORT_EXPR_NODE,
                                           .paramAttribute = FUNC_PARAM_NO_SPECIFIC_ATTRIBUTE,
                                           .valueRangeFlag = FUNC_PARAM_NO_SPECIFIC_VALUE,},
                   .outputParaInfo = {.validDataType = FUNC_PARAM_SUPPORT_DOUBLE_TYPE}},
    .translateFunc = translateOutDouble,
    .getEnvFunc   = NULL,
    .initFunc     = NULL,
    .sprocessFunc = degreesFunction,
    .finalizeFunc = NULL
  },
  {
    .name = "radians",
    .type = FUNCTION_TYPE_RADIANS,
    .classification = FUNC_MGT_SCALAR_FUNC,
    .parameters = {.minParamNum = 1,
                   .maxParamNum = 1,
                   .paramInfoPattern = 1,
                   .inputParaInfo[0][0] = {.isLastParam = true,
                                           .startParam = 1,
                                           .endParam = 1,
                                           .validDataType = FUNC_PARAM_SUPPORT_NUMERIC_TYPE | FUNC_PARAM_SUPPORT_NULL_TYPE,
                                           .validNodeType = FUNC_PARAM_SUPPORT_EXPR_NODE,
                                           .paramAttribute = FUNC_PARAM_NO_SPECIFIC_ATTRIBUTE,
                                           .valueRangeFlag = FUNC_PARAM_NO_SPECIFIC_VALUE,},
                   .outputParaInfo = {.validDataType = FUNC_PARAM_SUPPORT_DOUBLE_TYPE}},
    .translateFunc = translateOutDouble,
    .getEnvFunc   = NULL,
    .initFunc     = NULL,
    .sprocessFunc = radiansFunction,
    .finalizeFunc = NULL
  },
  {
    .name = "truncate",
    .type = FUNCTION_TYPE_TRUNCATE,
    .classification = FUNC_MGT_SCALAR_FUNC,
    .parameters = {.minParamNum = 2,
                   .maxParamNum = 2,
                   .paramInfoPattern = 1,
                   .inputParaInfo[0][0] = {.isLastParam = false,
                                           .startParam = 1,
                                           .endParam = 1,
                                           .validDataType = FUNC_PARAM_SUPPORT_NUMERIC_TYPE | FUNC_PARAM_SUPPORT_NULL_TYPE,
                                           .validNodeType = FUNC_PARAM_SUPPORT_EXPR_NODE,
                                           .paramAttribute = FUNC_PARAM_NO_SPECIFIC_ATTRIBUTE,
                                           .valueRangeFlag = FUNC_PARAM_NO_SPECIFIC_VALUE,},
                   .inputParaInfo[0][1] = {.isLastParam = true,
                                           .startParam = 2,
                                           .endParam = 2,
                                           .validDataType = FUNC_PARAM_SUPPORT_NUMERIC_TYPE | FUNC_PARAM_SUPPORT_NULL_TYPE,
                                           .validNodeType = FUNC_PARAM_SUPPORT_EXPR_NODE,
                                           .paramAttribute = FUNC_PARAM_NO_SPECIFIC_ATTRIBUTE,
                                           .valueRangeFlag = FUNC_PARAM_NO_SPECIFIC_VALUE,},
                   .outputParaInfo = {.validDataType = FUNC_PARAM_SUPPORT_DOUBLE_TYPE}},
    .translateFunc = translateOutFirstIn,
    .getEnvFunc   = NULL,
    .initFunc     = NULL,
    .sprocessFunc = truncFunction,
    .finalizeFunc = NULL
  },
  {
    .name = "trunc",
    .type = FUNCTION_TYPE_TRUNCATE,
    .classification = FUNC_MGT_SCALAR_FUNC,
    .parameters = {.minParamNum = 1,
                   .maxParamNum = 2,
                   .paramInfoPattern = 1,
                   .inputParaInfo[0][0] = {.isLastParam = false,
                                           .startParam = 1,
                                           .endParam = 1,
                                           .validDataType = FUNC_PARAM_SUPPORT_NUMERIC_TYPE | FUNC_PARAM_SUPPORT_NULL_TYPE,
                                           .validNodeType = FUNC_PARAM_SUPPORT_EXPR_NODE,
                                           .paramAttribute = FUNC_PARAM_NO_SPECIFIC_ATTRIBUTE,
                                           .valueRangeFlag = FUNC_PARAM_NO_SPECIFIC_VALUE,},
                   .inputParaInfo[0][1] = {.isLastParam = true,
                                           .startParam = 2,
                                           .endParam = 2,
                                           .validDataType = FUNC_PARAM_SUPPORT_NUMERIC_TYPE | FUNC_PARAM_SUPPORT_NULL_TYPE,
                                           .validNodeType = FUNC_PARAM_SUPPORT_EXPR_NODE,
                                           .paramAttribute = FUNC_PARAM_NO_SPECIFIC_ATTRIBUTE,
                                           .valueRangeFlag = FUNC_PARAM_NO_SPECIFIC_VALUE,},
                   .outputParaInfo = {.validDataType = FUNC_PARAM_SUPPORT_DOUBLE_TYPE}},
    .translateFunc = translateOutFirstIn,
    .getEnvFunc   = NULL,
    .initFunc     = NULL,
    .sprocessFunc = truncFunction,
    .finalizeFunc = NULL
  },
  {
    .name = "substring",
    .type = FUNCTION_TYPE_SUBSTR,
    .classification = FUNC_MGT_SCALAR_FUNC | FUNC_MGT_STRING_FUNC,
    .parameters = {.minParamNum = 2,
                   .maxParamNum = 3,
                   .paramInfoPattern = 1,
                   .inputParaInfo[0][0] = {.isLastParam = false,
                                           .startParam = 1,
                                           .endParam = 1,
                                           .validDataType = FUNC_PARAM_SUPPORT_VARCHAR_TYPE | FUNC_PARAM_SUPPORT_NCHAR_TYPE | FUNC_PARAM_SUPPORT_NULL_TYPE,
                                           .validNodeType = FUNC_PARAM_SUPPORT_EXPR_NODE,
                                           .paramAttribute = FUNC_PARAM_NO_SPECIFIC_ATTRIBUTE,
                                           .valueRangeFlag = FUNC_PARAM_NO_SPECIFIC_VALUE,},
                   .inputParaInfo[0][1] = {.isLastParam = false,
                                           .startParam = 2,
                                           .endParam = 2,
                                           .validDataType = FUNC_PARAM_SUPPORT_INTEGER_TYPE | FUNC_PARAM_SUPPORT_NULL_TYPE,
                                           .validNodeType = FUNC_PARAM_SUPPORT_EXPR_NODE,
                                           .paramAttribute = FUNC_PARAM_NO_SPECIFIC_ATTRIBUTE,
                                           .valueRangeFlag = FUNC_PARAM_NO_SPECIFIC_VALUE,},
                   .inputParaInfo[0][2] = {.isLastParam = true,
                                           .startParam = 3,
                                           .endParam = 3,
                                           .validDataType = FUNC_PARAM_SUPPORT_INTEGER_TYPE | FUNC_PARAM_SUPPORT_NULL_TYPE,
                                           .validNodeType = FUNC_PARAM_SUPPORT_EXPR_NODE,
                                           .paramAttribute = FUNC_PARAM_NO_SPECIFIC_ATTRIBUTE,
                                           .valueRangeFlag = FUNC_PARAM_NO_SPECIFIC_VALUE,},
                   .outputParaInfo = {.validDataType = FUNC_PARAM_SUPPORT_VARCHAR_TYPE | FUNC_PARAM_SUPPORT_NCHAR_TYPE}},
    .translateFunc = translateOutFirstIn,
    .getEnvFunc   = NULL,
    .initFunc     = NULL,
    .sprocessFunc = substrFunction,
    .finalizeFunc = NULL
  },
  {
    .name = "substring_index",
    .type = FUNCTION_TYPE_SUBSTR_IDX,
    .classification = FUNC_MGT_SCALAR_FUNC | FUNC_MGT_STRING_FUNC,
    .parameters = {.minParamNum = 3,
                   .maxParamNum = 3,
                   .paramInfoPattern = 1,
                   .inputParaInfo[0][0] = {.isLastParam = false,
                                           .startParam = 1,
                                           .endParam = 1,
                                           .validDataType = FUNC_PARAM_SUPPORT_VARCHAR_TYPE | FUNC_PARAM_SUPPORT_NCHAR_TYPE | FUNC_PARAM_SUPPORT_NULL_TYPE,
                                           .validNodeType = FUNC_PARAM_SUPPORT_EXPR_NODE,
                                           .paramAttribute = FUNC_PARAM_NO_SPECIFIC_ATTRIBUTE,
                                           .valueRangeFlag = FUNC_PARAM_NO_SPECIFIC_VALUE,},
                   .inputParaInfo[0][1] = {.isLastParam = false,
                                           .startParam = 2,
                                           .endParam = 2,
                                           .validDataType = FUNC_PARAM_SUPPORT_VARCHAR_TYPE | FUNC_PARAM_SUPPORT_NCHAR_TYPE | FUNC_PARAM_SUPPORT_NULL_TYPE,
                                           .validNodeType = FUNC_PARAM_SUPPORT_EXPR_NODE,
                                           .paramAttribute = FUNC_PARAM_NO_SPECIFIC_ATTRIBUTE,
                                           .valueRangeFlag = FUNC_PARAM_NO_SPECIFIC_VALUE,},
                   .inputParaInfo[0][2] = {.isLastParam = true,
                                           .startParam = 3,
                                           .endParam = 3,
                                           .validDataType = FUNC_PARAM_SUPPORT_INTEGER_TYPE | FUNC_PARAM_SUPPORT_NULL_TYPE,
                                           .validNodeType = FUNC_PARAM_SUPPORT_EXPR_NODE,
                                           .paramAttribute = FUNC_PARAM_NO_SPECIFIC_ATTRIBUTE,
                                           .valueRangeFlag = FUNC_PARAM_NO_SPECIFIC_VALUE,},
                   .outputParaInfo = {.validDataType = FUNC_PARAM_SUPPORT_VARCHAR_TYPE | FUNC_PARAM_SUPPORT_NCHAR_TYPE}},
    .translateFunc = translateOutFirstIn,
    .getEnvFunc   = NULL,
    .initFunc     = NULL,
    .sprocessFunc = substrIdxFunction,
    .finalizeFunc = NULL
  },
  {
    .name = "char",
    .type = FUNCTION_TYPE_CHAR,
    .classification = FUNC_MGT_SCALAR_FUNC | FUNC_MGT_STRING_FUNC,
    .parameters = {.minParamNum = 1,
                   .maxParamNum = -1,
                   .paramInfoPattern = 1,
                   .inputParaInfo[0][0] = {.isLastParam = true,
                                           .startParam = 1,
                                           .endParam = -1,
                                           .validDataType = FUNC_PARAM_SUPPORT_VARCHAR_TYPE | FUNC_PARAM_SUPPORT_NCHAR_TYPE | FUNC_PARAM_SUPPORT_NUMERIC_TYPE | FUNC_PARAM_SUPPORT_NULL_TYPE,
                                           .validNodeType = FUNC_PARAM_SUPPORT_EXPR_NODE,
                                           .paramAttribute = FUNC_PARAM_NO_SPECIFIC_ATTRIBUTE,
                                           .valueRangeFlag = FUNC_PARAM_NO_SPECIFIC_VALUE,},
                   .outputParaInfo = {.validDataType = FUNC_PARAM_SUPPORT_VARCHAR_TYPE}},
    .translateFunc = translateChar,
    .getEnvFunc   = NULL,
    .initFunc     = NULL,
    .sprocessFunc = charFunction,
    .finalizeFunc = NULL
  },
  {
    .name = "ascii",
    .type = FUNCTION_TYPE_ASCII,
    .classification = FUNC_MGT_SCALAR_FUNC | FUNC_MGT_STRING_FUNC,
    .parameters = {.minParamNum = 1,
                   .maxParamNum = 1,
                   .paramInfoPattern = 1,
                   .inputParaInfo[0][0] = {.isLastParam = true,
                                           .startParam = 1,
                                           .endParam = 1,
                                           .validDataType = FUNC_PARAM_SUPPORT_VARCHAR_TYPE | FUNC_PARAM_SUPPORT_NCHAR_TYPE | FUNC_PARAM_SUPPORT_NULL_TYPE,
                                           .validNodeType = FUNC_PARAM_SUPPORT_EXPR_NODE,
                                           .paramAttribute = FUNC_PARAM_NO_SPECIFIC_ATTRIBUTE,
                                           .valueRangeFlag = FUNC_PARAM_NO_SPECIFIC_VALUE,},
                   .outputParaInfo = {.validDataType = FUNC_PARAM_SUPPORT_BIGINT_TYPE}},
    .translateFunc = translateAscii,
    .getEnvFunc   = NULL,
    .initFunc     = NULL,
    .sprocessFunc = asciiFunction,
    .finalizeFunc = NULL
  },
  {
    .name = "position",
    .type = FUNCTION_TYPE_POSITION,
    .classification = FUNC_MGT_SCALAR_FUNC | FUNC_MGT_STRING_FUNC,
    .parameters = {.minParamNum = 2,
                   .maxParamNum = 2,
                   .paramInfoPattern = 1,
                   .inputParaInfo[0][0] = {.isLastParam = true,
                                           .startParam = 1,
                                           .endParam = 2,
                                           .validDataType = FUNC_PARAM_SUPPORT_VARCHAR_TYPE | FUNC_PARAM_SUPPORT_NCHAR_TYPE | FUNC_PARAM_SUPPORT_NULL_TYPE,
                                           .validNodeType = FUNC_PARAM_SUPPORT_EXPR_NODE,
                                           .paramAttribute = FUNC_PARAM_NO_SPECIFIC_ATTRIBUTE,
                                           .valueRangeFlag = FUNC_PARAM_NO_SPECIFIC_VALUE,},
                   .outputParaInfo = {.validDataType = FUNC_PARAM_SUPPORT_BIGINT_TYPE}},
    .translateFunc = translateOutBigInt,
    .getEnvFunc   = NULL,
    .initFunc     = NULL,
    .sprocessFunc = positionFunction,
    .finalizeFunc = NULL
  },
  {
    .name = "trim",
    .type = FUNCTION_TYPE_TRIM,
    .classification = FUNC_MGT_SCALAR_FUNC | FUNC_MGT_STRING_FUNC,
    .parameters = {.minParamNum = 1,
                   .maxParamNum = 2,
                   .paramInfoPattern = 1,
                   .inputParaInfo[0][0] = {.isLastParam = true,
                                           .startParam = 1,
                                           .endParam = 2,
                                           .validDataType = FUNC_PARAM_SUPPORT_VARCHAR_TYPE | FUNC_PARAM_SUPPORT_NCHAR_TYPE | FUNC_PARAM_SUPPORT_NULL_TYPE,
                                           .validNodeType = FUNC_PARAM_SUPPORT_EXPR_NODE,
                                           .paramAttribute = FUNC_PARAM_NO_SPECIFIC_ATTRIBUTE,
                                           .valueRangeFlag = FUNC_PARAM_NO_SPECIFIC_VALUE,},
                   .outputParaInfo = {.validDataType = FUNC_PARAM_SUPPORT_VARCHAR_TYPE | FUNC_PARAM_SUPPORT_NCHAR_TYPE}},
    .translateFunc = translateTrim,
    .getEnvFunc   = NULL,
    .initFunc     = NULL,
    .sprocessFunc = trimFunction,
    .finalizeFunc = NULL
  },
  {
    .name = "replace",
    .type = FUNCTION_TYPE_REPLACE,
    .classification = FUNC_MGT_SCALAR_FUNC | FUNC_MGT_STRING_FUNC,
    .parameters = {.minParamNum = 3,
                   .maxParamNum = 3,
                   .paramInfoPattern = 1,
                   .inputParaInfo[0][0] = {.isLastParam = true,
                                           .startParam = 1,
                                           .endParam = 3,
                                           .validDataType = FUNC_PARAM_SUPPORT_VARCHAR_TYPE | FUNC_PARAM_SUPPORT_NCHAR_TYPE | FUNC_PARAM_SUPPORT_NULL_TYPE,
                                           .validNodeType = FUNC_PARAM_SUPPORT_EXPR_NODE,
                                           .paramAttribute = FUNC_PARAM_NO_SPECIFIC_ATTRIBUTE,
                                           .valueRangeFlag = FUNC_PARAM_NO_SPECIFIC_VALUE,},
                   .outputParaInfo = {.validDataType = FUNC_PARAM_SUPPORT_VARCHAR_TYPE | FUNC_PARAM_SUPPORT_NCHAR_TYPE}},
    .translateFunc = translateReplace,
    .getEnvFunc   = NULL,
    .initFunc     = NULL,
    .sprocessFunc = replaceFunction,
    .finalizeFunc = NULL
  },
  {
    .name = "repeat",
    .type = FUNCTION_TYPE_REPEAT,
    .classification = FUNC_MGT_SCALAR_FUNC | FUNC_MGT_STRING_FUNC,
    .parameters = {.minParamNum = 2,
                   .maxParamNum = 2,
                   .paramInfoPattern = 1,
                   .inputParaInfo[0][0] = {.isLastParam = false,
                                           .startParam = 1,
                                           .endParam = 1,
                                           .validDataType = FUNC_PARAM_SUPPORT_VARCHAR_TYPE | FUNC_PARAM_SUPPORT_NCHAR_TYPE | FUNC_PARAM_SUPPORT_NULL_TYPE,
                                           .validNodeType = FUNC_PARAM_SUPPORT_EXPR_NODE,
                                           .paramAttribute = FUNC_PARAM_NO_SPECIFIC_ATTRIBUTE,
                                           .valueRangeFlag = FUNC_PARAM_NO_SPECIFIC_VALUE,},
                   .inputParaInfo[0][1] = {.isLastParam = true,
                                           .startParam = 2,
                                           .endParam = 2,
                                           .validDataType = FUNC_PARAM_SUPPORT_INTEGER_TYPE | FUNC_PARAM_SUPPORT_NULL_TYPE,
                                           .validNodeType = FUNC_PARAM_SUPPORT_EXPR_NODE,
                                           .paramAttribute = FUNC_PARAM_NO_SPECIFIC_ATTRIBUTE,
                                           .valueRangeFlag = FUNC_PARAM_NO_SPECIFIC_VALUE,},
                   .outputParaInfo = {.validDataType = FUNC_PARAM_SUPPORT_VARCHAR_TYPE | FUNC_PARAM_SUPPORT_NCHAR_TYPE}},
    .translateFunc = translateRepeat,
    .getEnvFunc   = NULL,
    .initFunc     = NULL,
    .sprocessFunc = repeatFunction,
    .finalizeFunc = NULL
  },
  {
    .name = "weekday",
    .type = FUNCTION_TYPE_WEEKDAY,
    .classification = FUNC_MGT_SCALAR_FUNC,
    .parameters = {.minParamNum = 1,
                   .maxParamNum = 1,
                   .paramInfoPattern = 1,
                   .inputParaInfo[0][0] = {.isLastParam = true,
                                           .startParam = 1,
                                           .endParam = 1,
                                           .validDataType = FUNC_PARAM_SUPPORT_UNIX_TS_TYPE | FUNC_PARAM_SUPPORT_NULL_TYPE,
                                           .validNodeType = FUNC_PARAM_SUPPORT_EXPR_NODE,
                                           .paramAttribute = FUNC_PARAM_NO_SPECIFIC_ATTRIBUTE,
                                           .valueRangeFlag = FUNC_PARAM_NO_SPECIFIC_VALUE,},
                   .outputParaInfo = {.validDataType = FUNC_PARAM_SUPPORT_BIGINT_TYPE}},
    .translateFunc = translateAddPrecOutBigint,
    .getEnvFunc   = NULL,
    .initFunc     = NULL,
    .sprocessFunc = weekdayFunction,
    .finalizeFunc = NULL
  },
  {
    .name = "dayofweek",
    .type = FUNCTION_TYPE_DAYOFWEEK,
    .classification = FUNC_MGT_SCALAR_FUNC,
    .parameters = {.minParamNum = 1,
                   .maxParamNum = 1,
                   .paramInfoPattern = 1,
                   .inputParaInfo[0][0] = {.isLastParam = true,
                                           .startParam = 1,
                                           .endParam = 1,
                                           .validDataType = FUNC_PARAM_SUPPORT_UNIX_TS_TYPE | FUNC_PARAM_SUPPORT_NULL_TYPE,
                                           .validNodeType = FUNC_PARAM_SUPPORT_EXPR_NODE,
                                           .paramAttribute = FUNC_PARAM_NO_SPECIFIC_ATTRIBUTE,
                                           .valueRangeFlag = FUNC_PARAM_NO_SPECIFIC_VALUE,},
                   .outputParaInfo = {.validDataType = FUNC_PARAM_SUPPORT_BIGINT_TYPE}},
    .translateFunc = translateAddPrecOutBigint,
    .getEnvFunc   = NULL,
    .initFunc     = NULL,
    .sprocessFunc = dayofweekFunction,
    .finalizeFunc = NULL
  },
  {
    .name = "week",
    .type = FUNCTION_TYPE_WEEK,
    .classification = FUNC_MGT_SCALAR_FUNC,
    .parameters = {.minParamNum = 1,
                   .maxParamNum = 2,
                   .paramInfoPattern = 1,
                   .inputParaInfo[0][0] = {.isLastParam = false,
                                           .startParam = 1,
                                           .endParam = 1,
                                           .validDataType = FUNC_PARAM_SUPPORT_UNIX_TS_TYPE | FUNC_PARAM_SUPPORT_NULL_TYPE,
                                           .validNodeType = FUNC_PARAM_SUPPORT_EXPR_NODE,
                                           .paramAttribute = FUNC_PARAM_NO_SPECIFIC_ATTRIBUTE,
                                           .valueRangeFlag = FUNC_PARAM_NO_SPECIFIC_VALUE,},
                   .inputParaInfo[0][1] = {.isLastParam = true,
                                           .startParam = 2,
                                           .endParam = 2,
                                           .validDataType = FUNC_PARAM_SUPPORT_INTEGER_TYPE | FUNC_PARAM_SUPPORT_NULL_TYPE,
                                           .validNodeType = FUNC_PARAM_SUPPORT_EXPR_NODE,
                                           .paramAttribute = FUNC_PARAM_NO_SPECIFIC_ATTRIBUTE,
                                           .valueRangeFlag = FUNC_PARAM_HAS_FIXED_VALUE,
                                           .fixedValueSize = 8,
                                           .fixedNumValue = {0, 1, 2, 3, 4, 5, 6, 7}},
                   .outputParaInfo = {.validDataType = FUNC_PARAM_SUPPORT_BIGINT_TYPE}},
    .translateFunc = translateAddPrecOutBigint,
    .getEnvFunc   = NULL,
    .initFunc     = NULL,
    .sprocessFunc = weekFunction,
    .finalizeFunc = NULL
  },
  {
    .name = "weekofyear",
    .type = FUNCTION_TYPE_WEEKOFYEAR,
    .classification = FUNC_MGT_SCALAR_FUNC,
    .parameters = {.minParamNum = 1,
                   .maxParamNum = 1,
                   .paramInfoPattern = 1,
                   .inputParaInfo[0][0] = {.isLastParam = true,
                                           .startParam = 1,
                                           .endParam = 1,
                                           .validDataType = FUNC_PARAM_SUPPORT_UNIX_TS_TYPE | FUNC_PARAM_SUPPORT_NULL_TYPE,
                                           .validNodeType = FUNC_PARAM_SUPPORT_EXPR_NODE,
                                           .paramAttribute = FUNC_PARAM_NO_SPECIFIC_ATTRIBUTE,
                                           .valueRangeFlag = FUNC_PARAM_NO_SPECIFIC_VALUE,},
                   .outputParaInfo = {.validDataType = FUNC_PARAM_SUPPORT_BIGINT_TYPE}},
    .translateFunc = translateAddPrecOutBigint,
    .getEnvFunc   = NULL,
    .initFunc     = NULL,
    .sprocessFunc = weekofyearFunction,
    .finalizeFunc = NULL
  },
  {
    .name = "rand",
    .type = FUNCTION_TYPE_RAND,
    .classification = FUNC_MGT_SCALAR_FUNC,
    .parameters = {.minParamNum = 0,
                   .maxParamNum = 1,
                   .paramInfoPattern = 1,
                   .inputParaInfo[0][0] = {.isLastParam = true,
                                           .startParam = 1,
                                           .endParam = 1,
                                           .validDataType = FUNC_PARAM_SUPPORT_INTEGER_TYPE | FUNC_PARAM_SUPPORT_NULL_TYPE,
                                           .validNodeType = FUNC_PARAM_SUPPORT_EXPR_NODE,
                                           .paramAttribute = FUNC_PARAM_NO_SPECIFIC_ATTRIBUTE,
                                           .valueRangeFlag = FUNC_PARAM_NO_SPECIFIC_VALUE,},
                   .outputParaInfo = {.validDataType = FUNC_PARAM_SUPPORT_DOUBLE_TYPE}},
    .translateFunc = translateRand,
    .getEnvFunc   = NULL,
    .initFunc     = NULL,
    .sprocessFunc = randFunction,
    .finalizeFunc = NULL
  },
  {
    .name = "forecast",
    .type = FUNCTION_TYPE_FORECAST,
    .classification = FUNC_MGT_TIMELINE_FUNC | FUNC_MGT_IMPLICIT_TS_FUNC |
                      FUNC_MGT_FORBID_STREAM_FUNC | FUNC_MGT_FORBID_SYSTABLE_FUNC | FUNC_MGT_KEEP_ORDER_FUNC | FUNC_MGT_PRIMARY_KEY_FUNC,    
    .translateFunc = translateForecast,
    .getEnvFunc    = getSelectivityFuncEnv,
    .initFunc      = functionSetup,
    .processFunc   = NULL,
    .finalizeFunc  = NULL,
    .estimateReturnRowsFunc = forecastEstReturnRows,
  },
    {
    .name = "_frowts",
    .type = FUNCTION_TYPE_FORECAST_ROWTS,
    .classification = FUNC_MGT_PSEUDO_COLUMN_FUNC | FUNC_MGT_FORECAST_PC_FUNC | FUNC_MGT_KEEP_ORDER_FUNC,
    .translateFunc = translateTimePseudoColumn,
    .getEnvFunc   = getTimePseudoFuncEnv,
    .initFunc     = NULL,
    .sprocessFunc = NULL,
    .finalizeFunc = NULL
  },
  {
    .name = "_flow",
    .type = FUNCTION_TYPE_FORECAST_LOW,
    .classification = FUNC_MGT_PSEUDO_COLUMN_FUNC | FUNC_MGT_FORECAST_PC_FUNC | FUNC_MGT_KEEP_ORDER_FUNC,
    .translateFunc = translateForecastConf,
    .getEnvFunc   = getForecastConfEnv,
    .initFunc     = NULL,
    .sprocessFunc = NULL,
    .finalizeFunc = NULL
  },
  {
    .name = "_fhigh",
    .type = FUNCTION_TYPE_FORECAST_HIGH,
    .classification = FUNC_MGT_PSEUDO_COLUMN_FUNC | FUNC_MGT_FORECAST_PC_FUNC | FUNC_MGT_KEEP_ORDER_FUNC,
    .translateFunc = translateForecastConf,
    .getEnvFunc   = getForecastConfEnv,
    .initFunc     = NULL,
    .sprocessFunc = NULL,
    .finalizeFunc = NULL
  },
  {
    .name = "_db_usage",
    .type = FUNCTION_TYPE_DB_USAGE,
    .classification = FUNC_MGT_AGG_FUNC | FUNC_MGT_FORBID_STREAM_FUNC,
    .parameters = {.minParamNum = 0,
                   .maxParamNum = 0,
                   .paramInfoPattern = 0,
                   .outputParaInfo = {.validDataType = FUNC_PARAM_SUPPORT_VARCHAR_TYPE}},
    .translateFunc = translateOutVarchar,
    .getEnvFunc   = getBlockDBUsageFuncEnv,
    .initFunc     = blockDBUsageSetup,
    .processFunc  = blockDBUsageFunction,
    .finalizeFunc = blockDBUsageFinalize
  },
  {
    .name = "_db_usage_info",
    .type = FUNCTION_TYPE_DB_USAGE_INFO,
    .classification = FUNC_MGT_PSEUDO_COLUMN_FUNC | FUNC_MGT_SCAN_PC_FUNC,
    .parameters = {.minParamNum = 0,
                   .maxParamNum = 0,
                   .paramInfoPattern = 0,
                   .outputParaInfo = {.validDataType = FUNC_PARAM_SUPPORT_VARCHAR_TYPE}},
    .translateFunc = translateOutVarchar,
  },
};
// clang-format on

const int32_t funcMgtBuiltinsNum = (sizeof(funcMgtBuiltins) / sizeof(SBuiltinFuncDefinition));<|MERGE_RESOLUTION|>--- conflicted
+++ resolved
@@ -200,11 +200,7 @@
   int32_t len = (int32_t)strlen(buf);
 
   SValueNode* pVal = NULL;
-<<<<<<< HEAD
-  int32_t     code = nodesMakeNode(QUERY_NODE_VALUE, (SNode**)&pVal);
-=======
   code = nodesMakeNode(QUERY_NODE_VALUE, (SNode**)&pVal);
->>>>>>> a1f3b0a1
   if (pVal == NULL) {
     return code;
   }
@@ -1537,13 +1533,8 @@
 
 static int32_t translateOutGeom(SFunctionNode* pFunc, char* pErrBuf, int32_t len) {
   FUNC_ERR_RET(validateParam(pFunc, pErrBuf, len));
-<<<<<<< HEAD
-  pFunc->node.resType =
-      (SDataType){.bytes = tDataTypes[TSDB_DATA_TYPE_GEOMETRY].bytes, .type = TSDB_DATA_TYPE_GEOMETRY};
-=======
   SDataType dt = *getSDataTypeFromNode(nodesListGetNode(pFunc->pParameterList, 0));
   pFunc->node.resType = (SDataType){.bytes = dt.bytes, .type = TSDB_DATA_TYPE_GEOMETRY};
->>>>>>> a1f3b0a1
 
   return TSDB_CODE_SUCCESS;
 }
