--- conflicted
+++ resolved
@@ -1467,11 +1467,7 @@
 
   //add database precision as param
   uint8_t dbPrec = pFunc->node.resType.precision;
-<<<<<<< HEAD
   addDbPrecisonParam(&pFunc->pParameterList, dbPrec);
-=======
-  addDbPrecisonParam(pFunc->pParameterList, dbPrec);
->>>>>>> f324a50b
 
   pFunc->node.resType = (SDataType){.bytes = tDataTypes[TSDB_DATA_TYPE_BIGINT].bytes, .type = TSDB_DATA_TYPE_BIGINT};
   return TSDB_CODE_SUCCESS;
