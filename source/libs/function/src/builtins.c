--- conflicted
+++ resolved
@@ -557,657 +557,11 @@
       return TSDB_CODE_FUNC_HISTOGRAM_ERROR;
     }
 
-<<<<<<< HEAD
-static int32_t translateNowToday(SFunctionNode* pFunc, char* pErrBuf, int32_t len) {
-  // pseudo column do not need to check parameters
-
-  // add database precision as param
-  uint8_t dbPrec = pFunc->node.resType.precision;
-  int32_t code = addUint8Param(&pFunc->pParameterList, dbPrec);
-  if (code != TSDB_CODE_SUCCESS) {
-    return code;
-  }
-
-  pFunc->node.resType =
-      (SDataType){.bytes = tDataTypes[TSDB_DATA_TYPE_TIMESTAMP].bytes, .type = TSDB_DATA_TYPE_TIMESTAMP};
-  return TSDB_CODE_SUCCESS;
-}
-
-static int32_t translatePi(SFunctionNode* pFunc, char* pErrBuf, int32_t len) {
-  pFunc->node.resType =
-      (SDataType){.bytes = tDataTypes[TSDB_DATA_TYPE_DOUBLE].bytes, .type = TSDB_DATA_TYPE_DOUBLE};
-  return TSDB_CODE_SUCCESS;
-}
-
-static int32_t translateRand(SFunctionNode* pFunc, char* pErrBuf, int32_t len) {
-  if (0 != LIST_LENGTH(pFunc->pParameterList) && 1 != LIST_LENGTH(pFunc->pParameterList)) {
-    return invaildFuncParaNumErrMsg(pErrBuf, len, pFunc->functionName);
-  }
-
-  if (1 == LIST_LENGTH(pFunc->pParameterList)) {
-    uint8_t paraType = getSDataTypeFromNode(nodesListGetNode(pFunc->pParameterList, 0))->type;
-    if (!IS_INTEGER_TYPE(paraType) && !IS_NULL_TYPE(paraType)) {
-      return invaildFuncParaTypeErrMsg(pErrBuf, len, pFunc->functionName);
-    }
-  }
-
-  if (!pFunc->dual) {
-    int32_t code = addPseudoParam(&pFunc->pParameterList);
-    if (code != TSDB_CODE_SUCCESS) {
-      return code;
-    }
-  }
-
-  pFunc->node.resType =
-      (SDataType){.bytes = tDataTypes[TSDB_DATA_TYPE_DOUBLE].bytes, .type = TSDB_DATA_TYPE_DOUBLE};
-  return TSDB_CODE_SUCCESS;
-}
-
-static int32_t translateRound(SFunctionNode* pFunc, char* pErrBuf, int32_t len) {
-  if (2 != LIST_LENGTH(pFunc->pParameterList) && 1 != LIST_LENGTH(pFunc->pParameterList)) {
-    return invaildFuncParaNumErrMsg(pErrBuf, len, pFunc->functionName);
-  }
-
-  uint8_t paraType = getSDataTypeFromNode(nodesListGetNode(pFunc->pParameterList, 0))->type;
-  if (!IS_NUMERIC_TYPE(paraType) && !IS_NULL_TYPE(paraType)) {
-    return invaildFuncParaTypeErrMsg(pErrBuf, len, pFunc->functionName);
-  } else if (IS_NULL_TYPE(paraType)) {
-    paraType = TSDB_DATA_TYPE_BIGINT;
-  }
-
-  if (2 == LIST_LENGTH(pFunc->pParameterList)) {
-    uint8_t paraType2 = getSDataTypeFromNode(nodesListGetNode(pFunc->pParameterList, 1))->type;
-    if (!IS_NUMERIC_TYPE(paraType2) && !IS_NULL_TYPE(paraType2)) {
-      return invaildFuncParaTypeErrMsg(pErrBuf, len, pFunc->functionName);
-    }
-  }
-  pFunc->node.resType = (SDataType){.bytes = tDataTypes[paraType].bytes, .type = paraType};
-  return TSDB_CODE_SUCCESS;
-}
-
-static int32_t translateTrunc(SFunctionNode* pFunc, char* pErrBuf, int32_t len) {
-  if (2 != LIST_LENGTH(pFunc->pParameterList)) {
-    return invaildFuncParaNumErrMsg(pErrBuf, len, pFunc->functionName);
-  }
-
-  uint8_t paraType = getSDataTypeFromNode(nodesListGetNode(pFunc->pParameterList, 0))->type;
-  if (!IS_NUMERIC_TYPE(paraType) && !IS_NULL_TYPE(paraType)) {
-    return invaildFuncParaTypeErrMsg(pErrBuf, len, pFunc->functionName);
-  }
-
-  uint8_t paraType2 = getSDataTypeFromNode(nodesListGetNode(pFunc->pParameterList, 1))->type;
-  if (!IS_NUMERIC_TYPE(paraType2) && !IS_NULL_TYPE(paraType2)) {
-    return invaildFuncParaTypeErrMsg(pErrBuf, len, pFunc->functionName);
-  }
-
-  pFunc->node.resType = (SDataType){.bytes = tDataTypes[paraType].bytes, .type = paraType};
-  return TSDB_CODE_SUCCESS;
-}
-
-static int32_t translateTimePseudoColumn(SFunctionNode* pFunc, char* pErrBuf, int32_t len) {
-  // pseudo column do not need to check parameters
-
-  pFunc->node.resType =
-      (SDataType){.bytes = tDataTypes[TSDB_DATA_TYPE_TIMESTAMP].bytes, .type = TSDB_DATA_TYPE_TIMESTAMP,
-                  .precision = pFunc->node.resType.precision};
-  return TSDB_CODE_SUCCESS;
-}
-
-static int32_t translateIsFilledPseudoColumn(SFunctionNode* pFunc, char* pErrBuf, int32_t len) {
-  // pseudo column do not need to check parameters
-
-  pFunc->node.resType = (SDataType){.bytes = tDataTypes[TSDB_DATA_TYPE_BOOL].bytes, .type = TSDB_DATA_TYPE_BOOL};
-  return TSDB_CODE_SUCCESS;
-}
-
-static int32_t translateTimezone(SFunctionNode* pFunc, char* pErrBuf, int32_t len) {
-  int32_t bytesLen = timeZoneStrLen();
-  pFunc->node.resType = (SDataType){.bytes = bytesLen, .type = TSDB_DATA_TYPE_BINARY};
-  return TSDB_CODE_SUCCESS;
-}
-
-static int32_t translatePercentile(SFunctionNode* pFunc, char* pErrBuf, int32_t len) {
-  int32_t numOfParams = LIST_LENGTH(pFunc->pParameterList);
-  if (numOfParams < 2 || numOfParams > 11) {
-    return invaildFuncParaNumErrMsg(pErrBuf, len, pFunc->functionName);
-  }
-
-  uint8_t para1Type = getSDataTypeFromNode(nodesListGetNode(pFunc->pParameterList, 0))->type;
-  if (!IS_NUMERIC_TYPE(para1Type)) {
-    return invaildFuncParaTypeErrMsg(pErrBuf, len, pFunc->functionName);
-  }
-
-  for (int32_t i = 1; i < numOfParams; ++i) {
-    SValueNode* pValue = (SValueNode*)nodesListGetNode(pFunc->pParameterList, i);
-    if (QUERY_NODE_VALUE != nodeType(pValue)) {
-      return invaildFuncParaTypeErrMsg(pErrBuf, len, pFunc->functionName);
-    }
-    pValue->notReserved = true;
-
-    uint8_t paraType = getSDataTypeFromNode(nodesListGetNode(pFunc->pParameterList, i))->type;
-    if (!IS_NUMERIC_TYPE(paraType)) {
-      return invaildFuncParaTypeErrMsg(pErrBuf, len, pFunc->functionName);
-    }
-
-    double v = 0;
-    if (IS_INTEGER_TYPE(paraType)) {
-      v = (double)pValue->datum.i;
-    } else {
-      v = pValue->datum.d;
-    }
-
-    if (v < 0 || v > 100) {
-      return invaildFuncParaValueErrMsg(pErrBuf, len, pFunc->functionName);
-    }
-  }
-
-  // set result type
-  if (numOfParams > 2) {
-    pFunc->node.resType = (SDataType){.bytes = 3200, .type = TSDB_DATA_TYPE_VARCHAR};
-  } else {
-    pFunc->node.resType = (SDataType){.bytes = tDataTypes[TSDB_DATA_TYPE_DOUBLE].bytes, .type = TSDB_DATA_TYPE_DOUBLE};
-  }
-  return TSDB_CODE_SUCCESS;
-}
-
-static bool validateApercentileAlgo(const SValueNode* pVal) {
-  if (TSDB_DATA_TYPE_BINARY != pVal->node.resType.type) {
-    return false;
-  }
-  return (0 == strcasecmp(varDataVal(pVal->datum.p), "default") ||
-          0 == strcasecmp(varDataVal(pVal->datum.p), "t-digest"));
-}
-
-static int32_t translateApercentile(SFunctionNode* pFunc, char* pErrBuf, int32_t len) {
-  int32_t numOfParams = LIST_LENGTH(pFunc->pParameterList);
-  if (2 != numOfParams && 3 != numOfParams) {
-    return invaildFuncParaNumErrMsg(pErrBuf, len, pFunc->functionName);
-  }
-
-  // param1
-  SNode* pParamNode1 = nodesListGetNode(pFunc->pParameterList, 1);
-  if (nodeType(pParamNode1) != QUERY_NODE_VALUE) {
-    return invaildFuncParaTypeErrMsg(pErrBuf, len, pFunc->functionName);
-  }
-
-  SValueNode* pValue = (SValueNode*)pParamNode1;
-  if (pValue->datum.i < 0 || pValue->datum.i > 100) {
-    return invaildFuncParaValueErrMsg(pErrBuf, len, pFunc->functionName);
-  }
-
-  pValue->notReserved = true;
-
-  uint8_t para1Type = getSDataTypeFromNode(nodesListGetNode(pFunc->pParameterList, 0))->type;
-  uint8_t para2Type = getSDataTypeFromNode(nodesListGetNode(pFunc->pParameterList, 1))->type;
-  if (!IS_NUMERIC_TYPE(para1Type) || !IS_INTEGER_TYPE(para2Type)) {
-    return invaildFuncParaTypeErrMsg(pErrBuf, len, pFunc->functionName);
-  }
-
-  // param2
-  if (3 == numOfParams) {
-    uint8_t para3Type = getSDataTypeFromNode(nodesListGetNode(pFunc->pParameterList, 2))->type;
-    if (!IS_STR_DATA_TYPE(para3Type)) {
-      return invaildFuncParaTypeErrMsg(pErrBuf, len, pFunc->functionName);
-    }
-
-    SNode* pParamNode2 = nodesListGetNode(pFunc->pParameterList, 2);
-    if (QUERY_NODE_VALUE != nodeType(pParamNode2) || !validateApercentileAlgo((SValueNode*)pParamNode2)) {
-      return buildFuncErrMsg(pErrBuf, len, TSDB_CODE_FUNC_FUNTION_ERROR,
-                             "Third parameter algorithm of apercentile must be 'default' or 't-digest'");
-    }
-
-    pValue = (SValueNode*)pParamNode2;
-    pValue->notReserved = true;
-  }
-
-  pFunc->node.resType = (SDataType){.bytes = tDataTypes[TSDB_DATA_TYPE_DOUBLE].bytes, .type = TSDB_DATA_TYPE_DOUBLE};
-  return TSDB_CODE_SUCCESS;
-}
-
-static int32_t translateApercentileImpl(SFunctionNode* pFunc, char* pErrBuf, int32_t len, bool isPartial) {
-  int32_t numOfParams = LIST_LENGTH(pFunc->pParameterList);
-
-  if (isPartial) {
-    if (2 != numOfParams && 3 != numOfParams) {
-      return invaildFuncParaNumErrMsg(pErrBuf, len, pFunc->functionName);
-    }
-    // param1
-    SNode* pParamNode1 = nodesListGetNode(pFunc->pParameterList, 1);
-    if (nodeType(pParamNode1) != QUERY_NODE_VALUE) {
-      return invaildFuncParaTypeErrMsg(pErrBuf, len, pFunc->functionName);
-    }
-
-    SValueNode* pValue = (SValueNode*)pParamNode1;
-    if (pValue->datum.i < 0 || pValue->datum.i > 100) {
-      return invaildFuncParaValueErrMsg(pErrBuf, len, pFunc->functionName);
-    }
-
-    pValue->notReserved = true;
-
-    uint8_t para1Type = getSDataTypeFromNode(nodesListGetNode(pFunc->pParameterList, 0))->type;
-    uint8_t para2Type = getSDataTypeFromNode(nodesListGetNode(pFunc->pParameterList, 1))->type;
-    if (!IS_NUMERIC_TYPE(para1Type) || !IS_INTEGER_TYPE(para2Type)) {
-      return invaildFuncParaTypeErrMsg(pErrBuf, len, pFunc->functionName);
-    }
-
-    // param2
-    if (3 == numOfParams) {
-      uint8_t para3Type = getSDataTypeFromNode(nodesListGetNode(pFunc->pParameterList, 2))->type;
-      if (!IS_STR_DATA_TYPE(para3Type)) {
-        return invaildFuncParaTypeErrMsg(pErrBuf, len, pFunc->functionName);
-      }
-
-      SNode* pParamNode2 = nodesListGetNode(pFunc->pParameterList, 2);
-      if (QUERY_NODE_VALUE != nodeType(pParamNode2) || !validateApercentileAlgo((SValueNode*)pParamNode2)) {
-        return buildFuncErrMsg(pErrBuf, len, TSDB_CODE_FUNC_FUNTION_ERROR,
-                               "Third parameter algorithm of apercentile must be 'default' or 't-digest'");
-      }
-
-      pValue = (SValueNode*)pParamNode2;
-      pValue->notReserved = true;
-    }
-
-    pFunc->node.resType =
-        (SDataType){.bytes = getApercentileMaxSize() + VARSTR_HEADER_SIZE, .type = TSDB_DATA_TYPE_BINARY};
-  } else {
-    // original percent param is reserved
-    if (3 != numOfParams && 2 != numOfParams) {
-      return invaildFuncParaNumErrMsg(pErrBuf, len, pFunc->functionName);
-    }
-    uint8_t para1Type = getSDataTypeFromNode(nodesListGetNode(pFunc->pParameterList, 0))->type;
-    uint8_t para2Type = getSDataTypeFromNode(nodesListGetNode(pFunc->pParameterList, 1))->type;
-    if (TSDB_DATA_TYPE_BINARY != para1Type || !IS_INTEGER_TYPE(para2Type)) {
-      return invaildFuncParaTypeErrMsg(pErrBuf, len, pFunc->functionName);
-    }
-
-    if (3 == numOfParams) {
-      uint8_t para3Type = getSDataTypeFromNode(nodesListGetNode(pFunc->pParameterList, 2))->type;
-      if (!IS_STR_DATA_TYPE(para3Type)) {
-        return invaildFuncParaTypeErrMsg(pErrBuf, len, pFunc->functionName);
-      }
-      
-      SNode* pParamNode2 = nodesListGetNode(pFunc->pParameterList, 2);
-      if (QUERY_NODE_VALUE != nodeType(pParamNode2) || !validateApercentileAlgo((SValueNode*)pParamNode2)) {
-        return buildFuncErrMsg(pErrBuf, len, TSDB_CODE_FUNC_FUNTION_ERROR,
-                               "Third parameter algorithm of apercentile must be 'default' or 't-digest'");
-      }
-      }
-
-    pFunc->node.resType = (SDataType){.bytes = tDataTypes[TSDB_DATA_TYPE_DOUBLE].bytes, .type = TSDB_DATA_TYPE_DOUBLE};
-  }
-
-  return TSDB_CODE_SUCCESS;
-}
-
-static int32_t translateApercentilePartial(SFunctionNode* pFunc, char* pErrBuf, int32_t len) {
-  return translateApercentileImpl(pFunc, pErrBuf, len, true);
-}
-
-static int32_t translateApercentileMerge(SFunctionNode* pFunc, char* pErrBuf, int32_t len) {
-  return translateApercentileImpl(pFunc, pErrBuf, len, false);
-}
-
-static int32_t translateTbnameColumn(SFunctionNode* pFunc, char* pErrBuf, int32_t len) {
-  // pseudo column do not need to check parameters
-  pFunc->node.resType =
-      (SDataType){.bytes = TSDB_TABLE_FNAME_LEN - 1 + VARSTR_HEADER_SIZE, .type = TSDB_DATA_TYPE_VARCHAR};
-  return TSDB_CODE_SUCCESS;
-}
-
-static int32_t translateTbUidColumn(SFunctionNode* pFunc, char* pErrBuf, int32_t len) {
-  // pseudo column do not need to check parameters
-  pFunc->node.resType = (SDataType){.bytes = tDataTypes[TSDB_DATA_TYPE_BIGINT].bytes, .type = TSDB_DATA_TYPE_BIGINT};
-  return TSDB_CODE_SUCCESS;
-}
-
-static int32_t translateVgIdColumn(SFunctionNode* pFunc, char* pErrBuf, int32_t len) {
-  // pseudo column do not need to check parameters
-  pFunc->node.resType = (SDataType){.bytes = tDataTypes[TSDB_DATA_TYPE_INT].bytes, .type = TSDB_DATA_TYPE_INT};
-  return TSDB_CODE_SUCCESS;
-}
-
-static int32_t translateVgVerColumn(SFunctionNode* pFunc, char* pErrBuf, int32_t len) {
-  pFunc->node.resType = (SDataType){.bytes = tDataTypes[TSDB_DATA_TYPE_BIGINT].bytes, .type = TSDB_DATA_TYPE_BIGINT};
-  return TSDB_CODE_SUCCESS;
-}
-
-static int32_t translateTopBot(SFunctionNode* pFunc, char* pErrBuf, int32_t len) {
-  int32_t numOfParams = LIST_LENGTH(pFunc->pParameterList);
-  if (2 != numOfParams) {
-    return invaildFuncParaNumErrMsg(pErrBuf, len, pFunc->functionName);
-  }
-
-  uint8_t para1Type = getSDataTypeFromNode(nodesListGetNode(pFunc->pParameterList, 0))->type;
-  uint8_t para2Type = getSDataTypeFromNode(nodesListGetNode(pFunc->pParameterList, 1))->type;
-  if (!IS_NUMERIC_TYPE(para1Type) || !IS_INTEGER_TYPE(para2Type)) {
-    return invaildFuncParaTypeErrMsg(pErrBuf, len, pFunc->functionName);
-  }
-
-  // param1
-  SNode* pParamNode1 = nodesListGetNode(pFunc->pParameterList, 1);
-  if (nodeType(pParamNode1) != QUERY_NODE_VALUE) {
-    return invaildFuncParaTypeErrMsg(pErrBuf, len, pFunc->functionName);
-  }
-
-  SValueNode* pValue = (SValueNode*)pParamNode1;
-  if (!IS_INTEGER_TYPE(pValue->node.resType.type)) {
-    return invaildFuncParaTypeErrMsg(pErrBuf, len, pFunc->functionName);
-  }
-
-  if (pValue->datum.i < 1 || pValue->datum.i > TOP_BOTTOM_QUERY_LIMIT) {
-    return invaildFuncParaValueErrMsg(pErrBuf, len, pFunc->functionName);
-  }
-
-  pValue->notReserved = true;
-
-  // set result type
-  SDataType* pType = getSDataTypeFromNode(nodesListGetNode(pFunc->pParameterList, 0));
-  pFunc->node.resType = (SDataType){.bytes = pType->bytes, .type = pType->type};
-  return TSDB_CODE_SUCCESS;
-}
-
-static int32_t reserveFirstMergeParam(SNodeList* pRawParameters, SNode* pPartialRes, SNodeList** pParameters) {
-  int32_t code = nodesListMakeAppend(pParameters, pPartialRes);
-  if (TSDB_CODE_SUCCESS == code) {
-    SNode* pNew = NULL;
-    code = nodesCloneNode(nodesListGetNode(pRawParameters, 1), &pNew);
-    if (TSDB_CODE_SUCCESS == code) {
-      code = nodesListStrictAppend(*pParameters, pNew);
-    }
-  }
-  return code;
-}
-
-int32_t topBotCreateMergeParam(SNodeList* pRawParameters, SNode* pPartialRes, SNodeList** pParameters) {
-  return reserveFirstMergeParam(pRawParameters, pPartialRes, pParameters);
-}
-
-int32_t apercentileCreateMergeParam(SNodeList* pRawParameters, SNode* pPartialRes, SNodeList** pParameters) {
-  int32_t code = reserveFirstMergeParam(pRawParameters, pPartialRes, pParameters);
-  if (TSDB_CODE_SUCCESS == code && pRawParameters->length >= 3) {
-    SNode* pNew = NULL;
-    code = nodesCloneNode(nodesListGetNode(pRawParameters, 2), &pNew);
-    if (TSDB_CODE_SUCCESS == code) {
-      code = nodesListStrictAppend(*pParameters, pNew);
-    }
-  }
-  return code;
-}
-
-static int32_t translateSpread(SFunctionNode* pFunc, char* pErrBuf, int32_t len) {
-  if (1 != LIST_LENGTH(pFunc->pParameterList)) {
-    return invaildFuncParaNumErrMsg(pErrBuf, len, pFunc->functionName);
-  }
-
-  uint8_t paraType = getSDataTypeFromNode(nodesListGetNode(pFunc->pParameterList, 0))->type;
-  if (!IS_NUMERIC_TYPE(paraType) && !IS_TIMESTAMP_TYPE(paraType)) {
-    return invaildFuncParaTypeErrMsg(pErrBuf, len, pFunc->functionName);
-  }
-
-  pFunc->node.resType = (SDataType){.bytes = tDataTypes[TSDB_DATA_TYPE_DOUBLE].bytes, .type = TSDB_DATA_TYPE_DOUBLE};
-  return TSDB_CODE_SUCCESS;
-}
-
-static int32_t translateSpreadImpl(SFunctionNode* pFunc, char* pErrBuf, int32_t len, bool isPartial) {
-  if (1 != LIST_LENGTH(pFunc->pParameterList)) {
-    return invaildFuncParaNumErrMsg(pErrBuf, len, pFunc->functionName);
-  }
-
-  uint8_t paraType = getSDataTypeFromNode(nodesListGetNode(pFunc->pParameterList, 0))->type;
-  if (isPartial) {
-    if (!IS_NUMERIC_TYPE(paraType) && !IS_TIMESTAMP_TYPE(paraType)) {
-      return invaildFuncParaTypeErrMsg(pErrBuf, len, pFunc->functionName);
-    }
-    pFunc->node.resType = (SDataType){.bytes = getSpreadInfoSize() + VARSTR_HEADER_SIZE, .type = TSDB_DATA_TYPE_BINARY};
-  } else {
-    if (TSDB_DATA_TYPE_BINARY != paraType) {
-      return invaildFuncParaTypeErrMsg(pErrBuf, len, pFunc->functionName);
-    }
-    pFunc->node.resType = (SDataType){.bytes = tDataTypes[TSDB_DATA_TYPE_DOUBLE].bytes, .type = TSDB_DATA_TYPE_DOUBLE};
-  }
-
-  return TSDB_CODE_SUCCESS;
-}
-
-static int32_t translateSpreadPartial(SFunctionNode* pFunc, char* pErrBuf, int32_t len) {
-  return translateSpreadImpl(pFunc, pErrBuf, len, true);
-}
-
-static int32_t translateSpreadMerge(SFunctionNode* pFunc, char* pErrBuf, int32_t len) {
-  return translateSpreadImpl(pFunc, pErrBuf, len, false);
-}
-
-static int32_t translateSpreadState(SFunctionNode* pFunc, char* pErrBuf, int32_t len) {
-  if (1 != LIST_LENGTH(pFunc->pParameterList)) {
-    return invaildFuncParaNumErrMsg(pErrBuf, len, pFunc->functionName);
-  }
-
-  uint8_t paraType = getSDataTypeFromNode(nodesListGetNode(pFunc->pParameterList, 0))->type;
-  if (!IS_NUMERIC_TYPE(paraType) && !IS_TIMESTAMP_TYPE(paraType)) {
-    return invaildFuncParaTypeErrMsg(pErrBuf, len, pFunc->functionName);
-  }
-  pFunc->node.resType = (SDataType){.bytes = getSpreadInfoSize() + VARSTR_HEADER_SIZE, .type = TSDB_DATA_TYPE_BINARY};
-  return TSDB_CODE_SUCCESS;
-}
-
-static int32_t translateSpreadStateMerge(SFunctionNode* pFunc, char* pErrBuf, int32_t len) {
-  if (1 != LIST_LENGTH(pFunc->pParameterList)) {
-    return invaildFuncParaNumErrMsg(pErrBuf, len, pFunc->functionName);
-  }
-  uint8_t paraType = getSDataTypeFromNode(nodesListGetNode(pFunc->pParameterList, 0))->type;
-  if (paraType != TSDB_DATA_TYPE_BINARY) {
-    return invaildFuncParaTypeErrMsg(pErrBuf, len, pFunc->functionName);
-  }
-  pFunc->node.resType = (SDataType){.bytes = getSpreadInfoSize() + VARSTR_HEADER_SIZE, .type = TSDB_DATA_TYPE_BINARY};
-  return TSDB_CODE_SUCCESS;
-}
-
-static int32_t translateElapsed(SFunctionNode* pFunc, char* pErrBuf, int32_t len) {
-  int32_t numOfParams = LIST_LENGTH(pFunc->pParameterList);
-  if (1 != numOfParams && 2 != numOfParams) {
-    return invaildFuncParaNumErrMsg(pErrBuf, len, pFunc->functionName);
-  }
-
-  SNode* pPara1 = nodesListGetNode(pFunc->pParameterList, 0);
-  if (QUERY_NODE_COLUMN != nodeType(pPara1) || PRIMARYKEY_TIMESTAMP_COL_ID != ((SColumnNode*)pPara1)->colId) {
-    return buildFuncErrMsg(pErrBuf, len, TSDB_CODE_FUNC_FUNTION_ERROR,
-                           "The first parameter of the ELAPSED function can only be the timestamp primary key");
-  }
-
-  // param1
-  if (2 == numOfParams) {
-    SNode* pParamNode1 = nodesListGetNode(pFunc->pParameterList, 1);
-    if (QUERY_NODE_VALUE != nodeType(pParamNode1)) {
-      return invaildFuncParaTypeErrMsg(pErrBuf, len, pFunc->functionName);
-    }
-
-    SValueNode* pValue = (SValueNode*)pParamNode1;
-
-    pValue->notReserved = true;
-
-    if (!IS_INTEGER_TYPE(pValue->node.resType.type)) {
-      return invaildFuncParaTypeErrMsg(pErrBuf, len, pFunc->functionName);
-    }
-
-    uint8_t dbPrec = pFunc->node.resType.precision;
-
-    int32_t code = validateTimeUnitParam(dbPrec, (SValueNode*)nodesListGetNode(pFunc->pParameterList, 1));
-    if (code == TSDB_CODE_FUNC_TIME_UNIT_TOO_SMALL) {
-      return buildFuncErrMsg(pErrBuf, len, code,
-                             "ELAPSED function time unit parameter should be greater than db precision");
-    } else if (code == TSDB_CODE_FUNC_TIME_UNIT_INVALID) {
-      return buildFuncErrMsg(
-          pErrBuf, len, code,
-          "ELAPSED function time unit parameter should be one of the following: [1b, 1u, 1a, 1s, 1m, 1h, 1d, 1w]");
-    }
-  }
-
-  pFunc->node.resType = (SDataType){.bytes = tDataTypes[TSDB_DATA_TYPE_DOUBLE].bytes, .type = TSDB_DATA_TYPE_DOUBLE};
-  return TSDB_CODE_SUCCESS;
-}
-
-static int32_t translateElapsedImpl(SFunctionNode* pFunc, char* pErrBuf, int32_t len, bool isPartial) {
-  int32_t numOfParams = LIST_LENGTH(pFunc->pParameterList);
-
-  if (isPartial) {
-    if (1 != numOfParams && 2 != numOfParams) {
-      return invaildFuncParaNumErrMsg(pErrBuf, len, pFunc->functionName);
-    }
-
-    uint8_t paraType = getSDataTypeFromNode(nodesListGetNode(pFunc->pParameterList, 0))->type;
-    if (!IS_TIMESTAMP_TYPE(paraType)) {
-      return invaildFuncParaTypeErrMsg(pErrBuf, len, pFunc->functionName);
-    }
-
-    // param1
-    if (2 == numOfParams) {
-      SNode* pParamNode1 = nodesListGetNode(pFunc->pParameterList, 1);
-
-      if (QUERY_NODE_VALUE != nodeType(pParamNode1)) {
-        return invaildFuncParaTypeErrMsg(pErrBuf, len, pFunc->functionName);
-      }
-
-      SValueNode* pValue = (SValueNode*)pParamNode1;
-
-      pValue->notReserved = true;
-
-      paraType = getSDataTypeFromNode(nodesListGetNode(pFunc->pParameterList, 1))->type;
-      if (!IS_INTEGER_TYPE(paraType)) {
-        return invaildFuncParaTypeErrMsg(pErrBuf, len, pFunc->functionName);
-      }
-
-      if (pValue->datum.i == 0) {
-        return buildFuncErrMsg(pErrBuf, len, TSDB_CODE_FUNC_FUNTION_ERROR,
-                               "ELAPSED function time unit parameter should be greater than db precision");
-      }
-    }
-
-    pFunc->node.resType =
-        (SDataType){.bytes = getElapsedInfoSize() + VARSTR_HEADER_SIZE, .type = TSDB_DATA_TYPE_BINARY};
-  } else {
-    if (1 != numOfParams) {
-      return invaildFuncParaNumErrMsg(pErrBuf, len, pFunc->functionName);
-    }
-
-    uint8_t paraType = getSDataTypeFromNode(nodesListGetNode(pFunc->pParameterList, 0))->type;
-    if (TSDB_DATA_TYPE_BINARY != paraType) {
-      return invaildFuncParaTypeErrMsg(pErrBuf, len, pFunc->functionName);
-    }
-    pFunc->node.resType = (SDataType){.bytes = tDataTypes[TSDB_DATA_TYPE_DOUBLE].bytes, .type = TSDB_DATA_TYPE_DOUBLE};
-  }
-  return TSDB_CODE_SUCCESS;
-}
-
-static int32_t translateElapsedPartial(SFunctionNode* pFunc, char* pErrBuf, int32_t len) {
-#if 0
-  return translateElapsedImpl(pFunc, pErrBuf, len, true);
-#endif
-  return 0;
-}
-
-static int32_t translateElapsedMerge(SFunctionNode* pFunc, char* pErrBuf, int32_t len) {
-#if 0
-  return translateElapsedImpl(pFunc, pErrBuf, len, false);
-#endif
-  return 0;
-}
-
-static int32_t translateLeastSQR(SFunctionNode* pFunc, char* pErrBuf, int32_t len) {
-  int32_t numOfParams = LIST_LENGTH(pFunc->pParameterList);
-  if (3 != numOfParams) {
-    return invaildFuncParaNumErrMsg(pErrBuf, len, pFunc->functionName);
-  }
-
-  for (int32_t i = 0; i < numOfParams; ++i) {
-    SNode* pParamNode = nodesListGetNode(pFunc->pParameterList, i);
-    if (i > 0) {  // param1 & param2
-      if (QUERY_NODE_VALUE != nodeType(pParamNode)) {
-        return invaildFuncParaTypeErrMsg(pErrBuf, len, pFunc->functionName);
-      }
-
-      SValueNode* pValue = (SValueNode*)pParamNode;
-
-      pValue->notReserved = true;
-    }
-
-    uint8_t colType = getSDataTypeFromNode(nodesListGetNode(pFunc->pParameterList, i))->type;
-    if (!IS_NUMERIC_TYPE(colType)) {
-      return invaildFuncParaTypeErrMsg(pErrBuf, len, pFunc->functionName);
-    }
-  }
-
-  pFunc->node.resType = (SDataType){.bytes = LEASTSQUARES_BUFF_LENGTH, .type = TSDB_DATA_TYPE_BINARY};
-  return TSDB_CODE_SUCCESS;
-}
-
-typedef enum { UNKNOWN_BIN = 0, USER_INPUT_BIN, LINEAR_BIN, LOG_BIN } EHistoBinType;
-
-static int8_t validateHistogramBinType(char* binTypeStr) {
-  int8_t binType;
-  if (strcasecmp(binTypeStr, "user_input") == 0) {
-    binType = USER_INPUT_BIN;
-  } else if (strcasecmp(binTypeStr, "linear_bin") == 0) {
-    binType = LINEAR_BIN;
-  } else if (strcasecmp(binTypeStr, "log_bin") == 0) {
-    binType = LOG_BIN;
-  } else {
-    binType = UNKNOWN_BIN;
-  }
-
-  return binType;
-}
-
-static int32_t validateHistogramBinDesc(char* binDescStr, int8_t binType, char* errMsg, int32_t msgLen) {
-  const char* msg1 = "HISTOGRAM function requires four parameters";
-  const char* msg3 = "HISTOGRAM function invalid format for binDesc parameter";
-  const char* msg4 = "HISTOGRAM function binDesc parameter \"count\" should be in range [1, 1000]";
-  const char* msg5 = "HISTOGRAM function bin/parameter should be in range [-DBL_MAX, DBL_MAX]";
-  const char* msg6 = "HISTOGRAM function binDesc parameter \"width\" cannot be 0";
-  const char* msg7 = "HISTOGRAM function binDesc parameter \"start\" cannot be 0 with \"log_bin\" type";
-  const char* msg8 = "HISTOGRAM function binDesc parameter \"factor\" cannot be negative or equal to 0/1";
-  const char* msg9 = "HISTOGRAM function out of memory";
-
-  cJSON*  binDesc = cJSON_Parse(binDescStr);
-  int32_t numOfBins;
-  double* intervals;
-  if (cJSON_IsObject(binDesc)) { /* linaer/log bins */
-    int32_t numOfParams = cJSON_GetArraySize(binDesc);
-    int32_t startIndex;
-    if (numOfParams != 4) {
-      (void)snprintf(errMsg, msgLen, "%s", msg1);
-      cJSON_Delete(binDesc);
-      return TSDB_CODE_FAILED;
-    }
-
-    cJSON* start = cJSON_GetObjectItem(binDesc, "start");
-    cJSON* factor = cJSON_GetObjectItem(binDesc, "factor");
-    cJSON* width = cJSON_GetObjectItem(binDesc, "width");
-    cJSON* count = cJSON_GetObjectItem(binDesc, "count");
-    cJSON* infinity = cJSON_GetObjectItem(binDesc, "infinity");
-
-    if (!cJSON_IsNumber(start) || !cJSON_IsNumber(count) || !cJSON_IsBool(infinity)) {
-      (void)snprintf(errMsg, msgLen, "%s", msg3);
-      cJSON_Delete(binDesc);
-      return TSDB_CODE_FAILED;
-    }
-
-    if (count->valueint <= 0 || count->valueint > 1000) {  // limit count to 1000
-      (void)snprintf(errMsg, msgLen, "%s", msg4);
-      cJSON_Delete(binDesc);
-      return TSDB_CODE_FAILED;
-    }
-
-=======
->>>>>>> cbb3572f
     if (isinf(start->valuedouble) || (width != NULL && isinf(width->valuedouble)) ||
         (factor != NULL && isinf(factor->valuedouble)) || (count != NULL && isinf(count->valuedouble))) {
       (void)snprintf(errMsg, msgLen, "%s", msg5);
       cJSON_Delete(binDesc);
-<<<<<<< HEAD
-      return TSDB_CODE_FAILED;
-=======
       return TSDB_CODE_FUNC_HISTOGRAM_ERROR;
->>>>>>> cbb3572f
     }
 
     int32_t counter = (int32_t)count->valueint;
