--- conflicted
+++ resolved
@@ -184,8 +184,6 @@
   return TSDB_CODE_SUCCESS;
 }
 
-<<<<<<< HEAD
-=======
 static int32_t translateStddevPartial(SFunctionNode* pFunc, char* pErrBuf, int32_t len) {
   if (1 != LIST_LENGTH(pFunc->pParameterList)) {
     return invaildFuncParaNumErrMsg(pErrBuf, len, pFunc->functionName);
@@ -215,7 +213,6 @@
   return TSDB_CODE_SUCCESS;
 }
 
->>>>>>> 18ced3eb
 static int32_t translateWduration(SFunctionNode* pFunc, char* pErrBuf, int32_t len) {
   // pseudo column do not need to check parameters
   pFunc->node.resType = (SDataType){.bytes = sizeof(int64_t), .type = TSDB_DATA_TYPE_BIGINT};
