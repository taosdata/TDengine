/*
 * Copyright (c) 2019 TAOS Data, Inc. <jhtao@taosdata.com>
 *
 * This program is free software: you can use, redistribute, and/or modify
 * it under the terms of the GNU Affero General Public License, version 3
 * or later ("AGPL"), as published by the Free Software Foundation.
 *
 * This program is distributed in the hope that it will be useful, but WITHOUT
 * ANY WARRANTY; without even the implied warranty of MERCHANTABILITY or
 * FITNESS FOR A PARTICULAR PURPOSE.
 *
 * You should have received a copy of the GNU Affero General Public License
 * along with this program. If not, see <http://www.gnu.org/licenses/>.
 */

#include "builtins.h"
#include "builtinsimpl.h"
#include "cJSON.h"
#include "crypt.h"
#include "functionMgt.h"
#include "functionMgtInt.h"
#include "geomFunc.h"
#include "querynodes.h"
#include "scalar.h"
#include "taes.h"
#include "tanalytics.h"
#include "taoserror.h"
#include "tbase64.h"
#include "tglobal.h"
#include "ttypes.h"

static int32_t buildFuncErrMsg(char* pErrBuf, int32_t len, int32_t errCode, const char* pFormat, ...) {
  va_list vArgList;
  va_start(vArgList, pFormat);
  (void)vsnprintf(pErrBuf, len, pFormat, vArgList);
  va_end(vArgList);
  return errCode;
}

static int32_t invaildFuncParaNumErrMsg(char* pErrBuf, int32_t len, const char* pFuncName) {
  return buildFuncErrMsg(pErrBuf, len, TSDB_CODE_FUNC_FUNTION_PARA_NUM, "Invalid number of parameters : %s", pFuncName);
}

static int32_t invaildFuncParaTypeErrMsg(char* pErrBuf, int32_t len, const char* pFuncName) {
  return buildFuncErrMsg(pErrBuf, len, TSDB_CODE_FUNC_FUNTION_PARA_TYPE, "Invalid parameter data type : %s", pFuncName);
}

static int32_t invaildFuncParaValueErrMsg(char* pErrBuf, int32_t len, const char* pFuncName) {
  return buildFuncErrMsg(pErrBuf, len, TSDB_CODE_FUNC_FUNTION_PARA_VALUE, "Invalid parameter value : %s", pFuncName);
}

static int32_t validateTimeUnitParam(uint8_t dbPrec, const SValueNode* pVal) {
  if (!IS_DURATION_VAL(pVal->flag)) {
    return TSDB_CODE_FUNC_TIME_UNIT_INVALID;
  }

  if (TSDB_TIME_PRECISION_MILLI == dbPrec &&
      (0 == strcasecmp(pVal->literal, "1u") || 0 == strcasecmp(pVal->literal, "1b"))) {
    return TSDB_CODE_FUNC_TIME_UNIT_TOO_SMALL;
  }

  if (TSDB_TIME_PRECISION_MICRO == dbPrec && 0 == strcasecmp(pVal->literal, "1b")) {
    return TSDB_CODE_FUNC_TIME_UNIT_TOO_SMALL;
  }

  if (pVal->literal[0] != '1' ||
      (pVal->literal[1] != 'u' && pVal->literal[1] != 'a' && pVal->literal[1] != 's' && pVal->literal[1] != 'm' &&
       pVal->literal[1] != 'h' && pVal->literal[1] != 'd' && pVal->literal[1] != 'w' && pVal->literal[1] != 'b')) {
    return TSDB_CODE_FUNC_TIME_UNIT_INVALID;
  }

  return TSDB_CODE_SUCCESS;
}

/* Following are valid ISO-8601 timezone format:
 * 1 z/Z
 * 2 ±hh:mm
 * 3 ±hhmm
 * 4 ±hh
 *
 */

static bool validateHourRange(int8_t hour) {
  if (hour < 0 || hour > 12) {
    return false;
  }

  return true;
}

static bool validateMinuteRange(int8_t hour, int8_t minute, char sign) {
  if (minute == 0 || (minute == 30 && (hour == 3 || hour == 5) && sign == '+')) {
    return true;
  }

  return false;
}

static bool validateTimezoneFormat(const SValueNode* pVal) {
  if (TSDB_DATA_TYPE_BINARY != pVal->node.resType.type) {
    return false;
  }

  char*   tz = varDataVal(pVal->datum.p);
  int32_t len = varDataLen(pVal->datum.p);

  char   buf[3] = {0};
  int8_t hour = -1, minute = -1;
  if (len == 0) {
    return false;
  } else if (len == 1 && (tz[0] == 'z' || tz[0] == 'Z')) {
    return true;
  } else if ((tz[0] == '+' || tz[0] == '-')) {
    switch (len) {
      case 3:
      case 5: {
        for (int32_t i = 1; i < len; ++i) {
          if (!isdigit(tz[i])) {
            return false;
          }

          if (i == 2) {
            (void)memcpy(buf, &tz[i - 1], 2);
            hour = taosStr2Int8(buf, NULL, 10);
            if (!validateHourRange(hour)) {
              return false;
            }
          } else if (i == 4) {
            (void)memcpy(buf, &tz[i - 1], 2);
            minute = taosStr2Int8(buf, NULL, 10);
            if (!validateMinuteRange(hour, minute, tz[0])) {
              return false;
            }
          }
        }
        break;
      }
      case 6: {
        for (int32_t i = 1; i < len; ++i) {
          if (i == 3) {
            if (tz[i] != ':') {
              return false;
            }
            continue;
          }

          if (!isdigit(tz[i])) {
            return false;
          }

          if (i == 2) {
            (void)memcpy(buf, &tz[i - 1], 2);
            hour = taosStr2Int8(buf, NULL, 10);
            if (!validateHourRange(hour)) {
              return false;
            }
          } else if (i == 5) {
            (void)memcpy(buf, &tz[i - 1], 2);
            minute = taosStr2Int8(buf, NULL, 10);
            if (!validateMinuteRange(hour, minute, tz[0])) {
              return false;
            }
          }
        }
        break;
      }
      default: {
        return false;
      }
    }
  } else {
    return false;
  }

  return true;
}

static int32_t countTrailingSpaces(const SValueNode* pVal, bool isLtrim) {
  int32_t numOfSpaces = 0;
  int32_t len = varDataLen(pVal->datum.p);
  char*   str = varDataVal(pVal->datum.p);

  int32_t startPos = isLtrim ? 0 : len - 1;
  int32_t step = isLtrim ? 1 : -1;
  for (int32_t i = startPos; i < len || i >= 0; i += step) {
    if (!isspace(str[i])) {
      break;
    }
    numOfSpaces++;
  }

  return numOfSpaces;
}

static int32_t addTimezoneParam(SNodeList* pList, timezone_t tz) {
  char    buf[TD_TIME_STR_LEN] = {0};
  time_t  t;
  int32_t code = taosTime(&t);
  if (code != 0) {
    return code;
  }
  struct tm tmInfo;
  if (taosLocalTime(&t, &tmInfo, buf, sizeof(buf), tz) != NULL) {
    (void)taosStrfTime(buf, sizeof(buf), "%z", &tmInfo);
  }
  int32_t len = (int32_t)strlen(buf);

  SValueNode* pVal = NULL;
  code = nodesMakeNode(QUERY_NODE_VALUE, (SNode**)&pVal);
  if (pVal == NULL) {
    return code;
  }

  pVal->literal = taosStrndup(buf, len);
  if (pVal->literal == NULL) {
    nodesDestroyNode((SNode*)pVal);
    return terrno;
  }
  pVal->translate = true;
  pVal->node.resType.type = TSDB_DATA_TYPE_BINARY;
  pVal->node.resType.bytes = len + VARSTR_HEADER_SIZE;
  pVal->node.resType.precision = TSDB_TIME_PRECISION_MILLI;
  pVal->datum.p = taosMemoryCalloc(1, len + VARSTR_HEADER_SIZE + 1);
  if (pVal->datum.p == NULL) {
    nodesDestroyNode((SNode*)pVal);
    return terrno;
  }
  varDataSetLen(pVal->datum.p, len);
  tstrncpy(varDataVal(pVal->datum.p), pVal->literal, len + 1);

  code = nodesListAppend(pList, (SNode*)pVal);
  if (TSDB_CODE_SUCCESS != code) {
    nodesDestroyNode((SNode*)pVal);
    return code;
  }
  return TSDB_CODE_SUCCESS;
}

static int32_t addUint8Param(SNodeList** pList, uint8_t param) {
  SValueNode* pVal = NULL;
  int32_t     code = nodesMakeNode(QUERY_NODE_VALUE, (SNode**)&pVal);
  if (pVal == NULL) {
    return code;
  }

  pVal->literal = NULL;
  pVal->translate = true;
  pVal->notReserved = true;
  pVal->node.resType.type = TSDB_DATA_TYPE_TINYINT;
  pVal->node.resType.bytes = tDataTypes[TSDB_DATA_TYPE_TINYINT].bytes;
  pVal->node.resType.precision = param;
  pVal->datum.i = (int64_t)param;
  pVal->typeData = (int64_t)param;

  code = nodesListMakeAppend(pList, (SNode*)pVal);
  if (TSDB_CODE_SUCCESS != code) {
    nodesDestroyNode((SNode*)pVal);
    return code;
  }
  return TSDB_CODE_SUCCESS;
}

static int32_t addPseudoParam(SNodeList** pList) {
  SNode*  pseudoNode = NULL;
  int32_t code = nodesMakeNode(QUERY_NODE_LEFT_VALUE, &pseudoNode);
  if (pseudoNode == NULL) {
    return code;
  }

  code = nodesListMakeAppend(pList, pseudoNode);
  if (TSDB_CODE_SUCCESS != code) {
    nodesDestroyNode(pseudoNode);
    return code;
  }
  return TSDB_CODE_SUCCESS;
}

static SDataType* getSDataTypeFromNode(SNode* pNode) {
  if (pNode == NULL) return NULL;
  if (nodesIsExprNode(pNode)) {
    return &((SExprNode*)pNode)->resType;
  } else {
    return NULL;
  }
}

static bool paramSupportNull(uint64_t typeFlag) {
  return FUNC_MGT_TEST_MASK(typeFlag, FUNC_PARAM_SUPPORT_NULL_TYPE) ||
         FUNC_MGT_TEST_MASK(typeFlag, FUNC_PARAM_SUPPORT_ALL_TYPE);
}

static bool paramSupportBool(uint64_t typeFlag) {
  return FUNC_MGT_TEST_MASK(typeFlag, FUNC_PARAM_SUPPORT_BOOL_TYPE) ||
         FUNC_MGT_TEST_MASK(typeFlag, FUNC_PARAM_SUPPORT_ALL_TYPE);
}

static bool paramSupportTinyint(uint64_t typeFlag) {
  return FUNC_MGT_TEST_MASK(typeFlag, FUNC_PARAM_SUPPORT_TINYINT_TYPE) ||
         FUNC_MGT_TEST_MASK(typeFlag, FUNC_PARAM_SUPPORT_ALL_TYPE) ||
         FUNC_MGT_TEST_MASK(typeFlag, FUNC_PARAM_SUPPORT_NUMERIC_TYPE) ||
         FUNC_MGT_TEST_MASK(typeFlag, FUNC_PARAM_SUPPORT_INTEGER_TYPE) ||
         FUNC_MGT_TEST_MASK(typeFlag, FUNC_PARAM_SUPPORT_UNIX_TS_TYPE);
}

static bool paramSupportSmallint(uint64_t typeFlag) {
  return FUNC_MGT_TEST_MASK(typeFlag, FUNC_PARAM_SUPPORT_SMALLINT_TYPE) ||
         FUNC_MGT_TEST_MASK(typeFlag, FUNC_PARAM_SUPPORT_ALL_TYPE) ||
         FUNC_MGT_TEST_MASK(typeFlag, FUNC_PARAM_SUPPORT_NUMERIC_TYPE) ||
         FUNC_MGT_TEST_MASK(typeFlag, FUNC_PARAM_SUPPORT_INTEGER_TYPE) ||
         FUNC_MGT_TEST_MASK(typeFlag, FUNC_PARAM_SUPPORT_UNIX_TS_TYPE);
}

static bool paramSupportInt(uint64_t typeFlag) {
  return FUNC_MGT_TEST_MASK(typeFlag, FUNC_PARAM_SUPPORT_INT_TYPE) ||
         FUNC_MGT_TEST_MASK(typeFlag, FUNC_PARAM_SUPPORT_ALL_TYPE) ||
         FUNC_MGT_TEST_MASK(typeFlag, FUNC_PARAM_SUPPORT_NUMERIC_TYPE) ||
         FUNC_MGT_TEST_MASK(typeFlag, FUNC_PARAM_SUPPORT_INTEGER_TYPE) ||
         FUNC_MGT_TEST_MASK(typeFlag, FUNC_PARAM_SUPPORT_UNIX_TS_TYPE);
}

static bool paramSupportBigint(uint64_t typeFlag) {
  return FUNC_MGT_TEST_MASK(typeFlag, FUNC_PARAM_SUPPORT_BIGINT_TYPE) ||
         FUNC_MGT_TEST_MASK(typeFlag, FUNC_PARAM_SUPPORT_ALL_TYPE) ||
         FUNC_MGT_TEST_MASK(typeFlag, FUNC_PARAM_SUPPORT_NUMERIC_TYPE) ||
         FUNC_MGT_TEST_MASK(typeFlag, FUNC_PARAM_SUPPORT_INTEGER_TYPE) ||
         FUNC_MGT_TEST_MASK(typeFlag, FUNC_PARAM_SUPPORT_UNIX_TS_TYPE);
}

static bool paramSupportFloat(uint64_t typeFlag) {
  return FUNC_MGT_TEST_MASK(typeFlag, FUNC_PARAM_SUPPORT_FLOAT_TYPE) ||
         FUNC_MGT_TEST_MASK(typeFlag, FUNC_PARAM_SUPPORT_ALL_TYPE) ||
         FUNC_MGT_TEST_MASK(typeFlag, FUNC_PARAM_SUPPORT_NUMERIC_TYPE);
}

static bool paramSupportDouble(uint64_t typeFlag) {
  return FUNC_MGT_TEST_MASK(typeFlag, FUNC_PARAM_SUPPORT_DOUBLE_TYPE) ||
         FUNC_MGT_TEST_MASK(typeFlag, FUNC_PARAM_SUPPORT_ALL_TYPE) ||
         FUNC_MGT_TEST_MASK(typeFlag, FUNC_PARAM_SUPPORT_NUMERIC_TYPE);
}

static bool paramSupportVarchar(uint64_t typeFlag) {
  return FUNC_MGT_TEST_MASK(typeFlag, FUNC_PARAM_SUPPORT_VARCHAR_TYPE) ||
         FUNC_MGT_TEST_MASK(typeFlag, FUNC_PARAM_SUPPORT_ALL_TYPE) ||
         FUNC_MGT_TEST_MASK(typeFlag, FUNC_PARAM_SUPPORT_STRING_TYPE) ||
         FUNC_MGT_TEST_MASK(typeFlag, FUNC_PARAM_SUPPORT_VAR_TYPE) ||
         FUNC_MGT_TEST_MASK(typeFlag, FUNC_PARAM_SUPPORT_UNIX_TS_TYPE);
}

static bool paramSupportTimestamp(uint64_t typeFlag) {
  return FUNC_MGT_TEST_MASK(typeFlag, FUNC_PARAM_SUPPORT_TIMESTAMP_TYPE) ||
         FUNC_MGT_TEST_MASK(typeFlag, FUNC_PARAM_SUPPORT_ALL_TYPE) ||
         FUNC_MGT_TEST_MASK(typeFlag, FUNC_PARAM_SUPPORT_UNIX_TS_TYPE);
}

static bool paramSupportNchar(uint64_t typeFlag) {
  return FUNC_MGT_TEST_MASK(typeFlag, FUNC_PARAM_SUPPORT_NCHAR_TYPE) ||
         FUNC_MGT_TEST_MASK(typeFlag, FUNC_PARAM_SUPPORT_ALL_TYPE) ||
         FUNC_MGT_TEST_MASK(typeFlag, FUNC_PARAM_SUPPORT_STRING_TYPE) ||
         FUNC_MGT_TEST_MASK(typeFlag, FUNC_PARAM_SUPPORT_VAR_TYPE) ||
         FUNC_MGT_TEST_MASK(typeFlag, FUNC_PARAM_SUPPORT_UNIX_TS_TYPE);
}

static bool paramSupportUTinyInt(uint64_t typeFlag) {
  return FUNC_MGT_TEST_MASK(typeFlag, FUNC_PARAM_SUPPORT_UTINYINT_TYPE) ||
         FUNC_MGT_TEST_MASK(typeFlag, FUNC_PARAM_SUPPORT_ALL_TYPE) ||
         FUNC_MGT_TEST_MASK(typeFlag, FUNC_PARAM_SUPPORT_NUMERIC_TYPE) ||
         FUNC_MGT_TEST_MASK(typeFlag, FUNC_PARAM_SUPPORT_INTEGER_TYPE) ||
         FUNC_MGT_TEST_MASK(typeFlag, FUNC_PARAM_SUPPORT_UNIX_TS_TYPE);
}

static bool paramSupportUSmallInt(uint64_t typeFlag) {
  return FUNC_MGT_TEST_MASK(typeFlag, FUNC_PARAM_SUPPORT_USMALLINT_TYPE) ||
         FUNC_MGT_TEST_MASK(typeFlag, FUNC_PARAM_SUPPORT_ALL_TYPE) ||
         FUNC_MGT_TEST_MASK(typeFlag, FUNC_PARAM_SUPPORT_NUMERIC_TYPE) ||
         FUNC_MGT_TEST_MASK(typeFlag, FUNC_PARAM_SUPPORT_INTEGER_TYPE) ||
         FUNC_MGT_TEST_MASK(typeFlag, FUNC_PARAM_SUPPORT_UNIX_TS_TYPE);
}

static bool paramSupportUInt(uint64_t typeFlag) {
  return FUNC_MGT_TEST_MASK(typeFlag, FUNC_PARAM_SUPPORT_UINT_TYPE) ||
         FUNC_MGT_TEST_MASK(typeFlag, FUNC_PARAM_SUPPORT_ALL_TYPE) ||
         FUNC_MGT_TEST_MASK(typeFlag, FUNC_PARAM_SUPPORT_NUMERIC_TYPE) ||
         FUNC_MGT_TEST_MASK(typeFlag, FUNC_PARAM_SUPPORT_INTEGER_TYPE) ||
         FUNC_MGT_TEST_MASK(typeFlag, FUNC_PARAM_SUPPORT_UNIX_TS_TYPE);
}

static bool paramSupportUBigInt(uint64_t typeFlag) {
  return FUNC_MGT_TEST_MASK(typeFlag, FUNC_PARAM_SUPPORT_UBIGINT_TYPE) ||
         FUNC_MGT_TEST_MASK(typeFlag, FUNC_PARAM_SUPPORT_ALL_TYPE) ||
         FUNC_MGT_TEST_MASK(typeFlag, FUNC_PARAM_SUPPORT_NUMERIC_TYPE) ||
         FUNC_MGT_TEST_MASK(typeFlag, FUNC_PARAM_SUPPORT_INTEGER_TYPE) ||
         FUNC_MGT_TEST_MASK(typeFlag, FUNC_PARAM_SUPPORT_UNIX_TS_TYPE);
}

static bool paramSupportJSON(uint64_t typeFlag) {
  return FUNC_MGT_TEST_MASK(typeFlag, FUNC_PARAM_SUPPORT_JSON_TYPE) ||
         FUNC_MGT_TEST_MASK(typeFlag, FUNC_PARAM_SUPPORT_ALL_TYPE) ||
         FUNC_MGT_TEST_MASK(typeFlag, FUNC_PARAM_SUPPORT_VAR_TYPE);
}

static bool paramSupportVarBinary(uint64_t typeFlag) {
  return FUNC_MGT_TEST_MASK(typeFlag, FUNC_PARAM_SUPPORT_VARB_TYPE) ||
         FUNC_MGT_TEST_MASK(typeFlag, FUNC_PARAM_SUPPORT_ALL_TYPE) ||
         FUNC_MGT_TEST_MASK(typeFlag, FUNC_PARAM_SUPPORT_VAR_TYPE) ||
         FUNC_MGT_TEST_MASK(typeFlag, FUNC_PARAM_SUPPORT_STRING_TYPE);
}

static bool paramSupportGeometry(uint64_t typeFlag) {
  return FUNC_MGT_TEST_MASK(typeFlag, FUNC_PARAM_SUPPORT_GEOMETRY_TYPE) ||
         FUNC_MGT_TEST_MASK(typeFlag, FUNC_PARAM_SUPPORT_ALL_TYPE) ||
         FUNC_MGT_TEST_MASK(typeFlag, FUNC_PARAM_SUPPORT_VAR_TYPE);
}

static bool paramSupportDecimal(uint64_t typeFlag) {
  return FUNC_MGT_TEST_MASK(typeFlag, FUNC_PARAM_SUPPORT_DECIMAL_TYPE) ||
         FUNC_MGT_TEST_MASK(typeFlag, FUNC_PARAM_SUPPORT_ALL_TYPE);
}

static bool paramSupportBlob(uint64_t typeFlag) {
  return FUNC_MGT_TEST_MASK(typeFlag, FUNC_PARAM_SUPPORT_BLOB_TYPE) ||
         FUNC_MGT_TEST_MASK(typeFlag, FUNC_PARAM_SUPPORT_ALL_TYPE) ||
         FUNC_MGT_TEST_MASK(typeFlag, FUNC_PARAM_SUPPORT_VAR_TYPE) ||
         FUNC_MGT_TEST_MASK(typeFlag, FUNC_PARAM_SUPPORT_STRING_TYPE);
}

static bool paramSupportValueNode(uint64_t typeFlag) {
  return FUNC_MGT_TEST_MASK(typeFlag, FUNC_PARAM_SUPPORT_VALUE_NODE) ||
         FUNC_MGT_TEST_MASK(typeFlag, FUNC_PARAM_SUPPORT_EXPR_NODE);
}

static bool paramSupportOperatorNode(uint64_t typeFlag) {
  return FUNC_MGT_TEST_MASK(typeFlag, FUNC_PARAM_SUPPORT_EXPR_NODE) ||
         FUNC_MGT_TEST_MASK(typeFlag, FUNC_PARAM_SUPPORT_OPERATOR_NODE) ||
         FUNC_MGT_TEST_MASK(typeFlag, FUNC_PARAM_SUPPORT_NOT_VALUE_NODE);
}

static bool paramSupportFunctionNode(uint64_t typeFlag) {
  return FUNC_MGT_TEST_MASK(typeFlag, FUNC_PARAM_SUPPORT_EXPR_NODE) ||
         FUNC_MGT_TEST_MASK(typeFlag, FUNC_PARAM_SUPPORT_FUNCTION_NODE) ||
         FUNC_MGT_TEST_MASK(typeFlag, FUNC_PARAM_SUPPORT_NOT_VALUE_NODE);
}

static bool paramSupportLogicConNode(uint64_t typeFlag) {
  return FUNC_MGT_TEST_MASK(typeFlag, FUNC_PARAM_SUPPORT_EXPR_NODE) ||
         FUNC_MGT_TEST_MASK(typeFlag, FUNC_PARAM_SUPPORT_LOGIC_CONDITION_NODE) ||
         FUNC_MGT_TEST_MASK(typeFlag, FUNC_PARAM_SUPPORT_NOT_VALUE_NODE);
}

static bool paramSupportCaseWhenNode(uint64_t typeFlag) {
  return FUNC_MGT_TEST_MASK(typeFlag, FUNC_PARAM_SUPPORT_EXPR_NODE) ||
         FUNC_MGT_TEST_MASK(typeFlag, FUNC_PARAM_SUPPORT_CASE_WHEN_NODE) ||
         FUNC_MGT_TEST_MASK(typeFlag, FUNC_PARAM_SUPPORT_NOT_VALUE_NODE);
}

static bool paramSupportColumnNode(uint64_t typeFlag) {
  return FUNC_MGT_TEST_MASK(typeFlag, FUNC_PARAM_SUPPORT_EXPR_NODE) ||
         FUNC_MGT_TEST_MASK(typeFlag, FUNC_PARAM_SUPPORT_COLUMN_NODE) ||
         FUNC_MGT_TEST_MASK(typeFlag, FUNC_PARAM_SUPPORT_NOT_VALUE_NODE);
}

static bool paramSupportNodeType(SNode* pNode, uint64_t typeFlag) {
  switch (pNode->type) {
    case QUERY_NODE_VALUE:
      return paramSupportValueNode(typeFlag);
    case QUERY_NODE_OPERATOR:
      return paramSupportOperatorNode(typeFlag);
    case QUERY_NODE_FUNCTION:
      return paramSupportFunctionNode(typeFlag);
    case QUERY_NODE_LOGIC_CONDITION:
      return paramSupportLogicConNode(typeFlag);
    case QUERY_NODE_CASE_WHEN:
      return paramSupportCaseWhenNode(typeFlag);
    case QUERY_NODE_COLUMN:
      return paramSupportColumnNode(typeFlag);
    default:
      return false;
  }
}

static bool paramSupportDataType(SDataType* pDataType, uint64_t typeFlag) {
  switch (pDataType->type) {
    case TSDB_DATA_TYPE_NULL:
      return paramSupportNull(typeFlag);
    case TSDB_DATA_TYPE_BOOL:
      return paramSupportBool(typeFlag);
    case TSDB_DATA_TYPE_TINYINT:
      return paramSupportTinyint(typeFlag);
    case TSDB_DATA_TYPE_SMALLINT:
      return paramSupportSmallint(typeFlag);
    case TSDB_DATA_TYPE_INT:
      return paramSupportInt(typeFlag);
    case TSDB_DATA_TYPE_BIGINT:
      return paramSupportBigint(typeFlag);
    case TSDB_DATA_TYPE_FLOAT:
      return paramSupportFloat(typeFlag);
    case TSDB_DATA_TYPE_DOUBLE:
      return paramSupportDouble(typeFlag);
    case TSDB_DATA_TYPE_VARCHAR:
      return paramSupportVarchar(typeFlag);
    case TSDB_DATA_TYPE_TIMESTAMP:
      return paramSupportTimestamp(typeFlag);
    case TSDB_DATA_TYPE_NCHAR:
      return paramSupportNchar(typeFlag);
    case TSDB_DATA_TYPE_UTINYINT:
      return paramSupportUTinyInt(typeFlag);
    case TSDB_DATA_TYPE_USMALLINT:
      return paramSupportUSmallInt(typeFlag);
    case TSDB_DATA_TYPE_UINT:
      return paramSupportUInt(typeFlag);
    case TSDB_DATA_TYPE_UBIGINT:
      return paramSupportUBigInt(typeFlag);
    case TSDB_DATA_TYPE_JSON:
      return paramSupportJSON(typeFlag);
    case TSDB_DATA_TYPE_VARBINARY:
      return paramSupportVarBinary(typeFlag);
    case TSDB_DATA_TYPE_GEOMETRY:
      return paramSupportGeometry(typeFlag);
    case TSDB_DATA_TYPE_DECIMAL64:
    case TSDB_DATA_TYPE_DECIMAL:
      return paramSupportDecimal(typeFlag);
    case TSDB_DATA_TYPE_BLOB:
      return paramSupportBlob(typeFlag);
    default:

      return false;
  }
}

typedef enum { UNKNOWN_BIN = 0, USER_INPUT_BIN, LINEAR_BIN, LOG_BIN } EHistoBinType;

static int8_t validateHistogramBinType(char* binTypeStr) {
  int8_t binType;
  if (strcasecmp(binTypeStr, "user_input") == 0) {
    binType = USER_INPUT_BIN;
  } else if (strcasecmp(binTypeStr, "linear_bin") == 0) {
    binType = LINEAR_BIN;
  } else if (strcasecmp(binTypeStr, "log_bin") == 0) {
    binType = LOG_BIN;
  } else {
    binType = UNKNOWN_BIN;
  }

  return binType;
}

static int32_t validateHistogramBinDesc(char* binDescStr, int8_t binType, char* errMsg, int32_t msgLen) {
  const char* msg1 = "HISTOGRAM function requires four parameters";
  const char* msg3 = "HISTOGRAM function invalid format for binDesc parameter";
  const char* msg4 = "HISTOGRAM function binDesc parameter \"count\" should be in range [1, 1000]";
  const char* msg5 = "HISTOGRAM function bin/parameter should be in range [-DBL_MAX, DBL_MAX]";
  const char* msg6 = "HISTOGRAM function binDesc parameter \"width\" cannot be 0";
  const char* msg7 = "HISTOGRAM function binDesc parameter \"start\" cannot be 0 with \"log_bin\" type";
  const char* msg8 = "HISTOGRAM function binDesc parameter \"factor\" cannot be negative or equal to 0/1";
  const char* msg9 = "HISTOGRAM function out of memory";

  cJSON*  binDesc = cJSON_Parse(binDescStr);
  int32_t numOfBins;
  double* intervals;
  if (cJSON_IsObject(binDesc)) { /* linaer/log bins */
    int32_t numOfParams = cJSON_GetArraySize(binDesc);
    int32_t startIndex;
    if (numOfParams != 4) {
      (void)snprintf(errMsg, msgLen, "%s", msg1);
      cJSON_Delete(binDesc);
      return TSDB_CODE_FUNC_HISTOGRAM_ERROR;
    }

    cJSON* start = cJSON_GetObjectItem(binDesc, "start");
    cJSON* factor = cJSON_GetObjectItem(binDesc, "factor");
    cJSON* width = cJSON_GetObjectItem(binDesc, "width");
    cJSON* count = cJSON_GetObjectItem(binDesc, "count");
    cJSON* infinity = cJSON_GetObjectItem(binDesc, "infinity");

    if (!cJSON_IsNumber(start) || !cJSON_IsNumber(count) || !cJSON_IsBool(infinity)) {
      (void)snprintf(errMsg, msgLen, "%s", msg3);
      cJSON_Delete(binDesc);
      return TSDB_CODE_FUNC_HISTOGRAM_ERROR;
    }

    if (count->valueint <= 0 || count->valueint > 1000) {  // limit count to 1000
      (void)snprintf(errMsg, msgLen, "%s", msg4);
      cJSON_Delete(binDesc);
      return TSDB_CODE_FUNC_HISTOGRAM_ERROR;
    }

    if (isinf(start->valuedouble) || (width != NULL && isinf(width->valuedouble)) ||
        (factor != NULL && isinf(factor->valuedouble)) || (count != NULL && isinf(count->valuedouble))) {
      (void)snprintf(errMsg, msgLen, "%s", msg5);
      cJSON_Delete(binDesc);
      return TSDB_CODE_FUNC_HISTOGRAM_ERROR;
    }

    int32_t counter = (int32_t)count->valueint;
    if (infinity->valueint == false) {
      startIndex = 0;
      numOfBins = counter + 1;
    } else {
      startIndex = 1;
      numOfBins = counter + 3;
    }

    intervals = taosMemoryCalloc(numOfBins, sizeof(double));
    if (intervals == NULL) {
      (void)snprintf(errMsg, msgLen, "%s", msg9);
      cJSON_Delete(binDesc);
      return TSDB_CODE_FUNC_HISTOGRAM_ERROR;
    }
    if (cJSON_IsNumber(width) && factor == NULL && binType == LINEAR_BIN) {
      // linear bin process
      if (width->valuedouble == 0) {
        (void)snprintf(errMsg, msgLen, "%s", msg6);
        taosMemoryFree(intervals);
        cJSON_Delete(binDesc);
        return TSDB_CODE_FUNC_HISTOGRAM_ERROR;
      }
      for (int i = 0; i < counter + 1; ++i) {
        intervals[startIndex] = start->valuedouble + i * width->valuedouble;
        if (isinf(intervals[startIndex])) {
          (void)snprintf(errMsg, msgLen, "%s", msg5);
          taosMemoryFree(intervals);
          cJSON_Delete(binDesc);
          return TSDB_CODE_FUNC_HISTOGRAM_ERROR;
        }
        startIndex++;
      }
    } else if (cJSON_IsNumber(factor) && width == NULL && binType == LOG_BIN) {
      // log bin process
      if (start->valuedouble == 0) {
        (void)snprintf(errMsg, msgLen, "%s", msg7);
        taosMemoryFree(intervals);
        cJSON_Delete(binDesc);
        return TSDB_CODE_FUNC_HISTOGRAM_ERROR;
      }
      if (factor->valuedouble < 0 || factor->valuedouble == 0 || factor->valuedouble == 1) {
        (void)snprintf(errMsg, msgLen, "%s", msg8);
        taosMemoryFree(intervals);
        cJSON_Delete(binDesc);
        return TSDB_CODE_FUNC_HISTOGRAM_ERROR;
      }
      for (int i = 0; i < counter + 1; ++i) {
        intervals[startIndex] = start->valuedouble * pow(factor->valuedouble, i * 1.0);
        if (isinf(intervals[startIndex])) {
          (void)snprintf(errMsg, msgLen, "%s", msg5);
          taosMemoryFree(intervals);
          cJSON_Delete(binDesc);
          return TSDB_CODE_FUNC_HISTOGRAM_ERROR;
        }
        startIndex++;
      }
    } else {
      (void)snprintf(errMsg, msgLen, "%s", msg3);
      taosMemoryFree(intervals);
      cJSON_Delete(binDesc);
      return TSDB_CODE_FUNC_HISTOGRAM_ERROR;
    }

    if (infinity->valueint == true) {
      intervals[0] = -INFINITY;
      intervals[numOfBins - 1] = INFINITY;
      // in case of desc bin orders, -inf/inf should be swapped
      if (numOfBins < 4) {
        return TSDB_CODE_FUNC_HISTOGRAM_ERROR;
      }

      if (intervals[1] > intervals[numOfBins - 2]) {
        TSWAP(intervals[0], intervals[numOfBins - 1]);
      }
    }
  } else if (cJSON_IsArray(binDesc)) { /* user input bins */
    if (binType != USER_INPUT_BIN) {
      (void)snprintf(errMsg, msgLen, "%s", msg3);
      cJSON_Delete(binDesc);
      return TSDB_CODE_FUNC_HISTOGRAM_ERROR;
    }
    numOfBins = cJSON_GetArraySize(binDesc);
    intervals = taosMemoryCalloc(numOfBins, sizeof(double));
    if (intervals == NULL) {
      (void)snprintf(errMsg, msgLen, "%s", msg9);
      cJSON_Delete(binDesc);
      return terrno;
    }
    cJSON* bin = binDesc->child;
    if (bin == NULL) {
      (void)snprintf(errMsg, msgLen, "%s", msg3);
      taosMemoryFree(intervals);
      cJSON_Delete(binDesc);
      return TSDB_CODE_FUNC_HISTOGRAM_ERROR;
    }
    int i = 0;
    while (bin) {
      intervals[i] = bin->valuedouble;
      if (!cJSON_IsNumber(bin)) {
        (void)snprintf(errMsg, msgLen, "%s", msg3);
        taosMemoryFree(intervals);
        cJSON_Delete(binDesc);
        return TSDB_CODE_FUNC_HISTOGRAM_ERROR;
      }
      if (i != 0 && intervals[i] <= intervals[i - 1]) {
        (void)snprintf(errMsg, msgLen, "%s", msg3);
        taosMemoryFree(intervals);
        cJSON_Delete(binDesc);
        return TSDB_CODE_FUNC_HISTOGRAM_ERROR;
      }
      bin = bin->next;
      i++;
    }
  } else {
    (void)snprintf(errMsg, msgLen, "%s", msg3);
    cJSON_Delete(binDesc);
    return TSDB_CODE_FUNC_HISTOGRAM_ERROR;
  }

  cJSON_Delete(binDesc);
  taosMemoryFree(intervals);
  return TSDB_CODE_SUCCESS;
}

static int32_t checkRangeValue(SNode* pNode, SParamRange range, bool* isMatch) {
  int32_t code = TSDB_CODE_SUCCESS;
  if (pNode->type == QUERY_NODE_VALUE) {
    SValueNode* pVal = (SValueNode*)pNode;
    if (IS_INTEGER_TYPE(getSDataTypeFromNode(pNode)->type)) {
      if (pVal->datum.i < range.iMinVal || pVal->datum.i > range.iMaxVal) {
        code = TSDB_CODE_FUNC_FUNTION_PARA_RANGE;
        *isMatch = false;
      }
    } else {
      if ((int64_t)pVal->datum.d < range.iMinVal || (int64_t)pVal->datum.d > range.iMaxVal) {
        code = TSDB_CODE_FUNC_FUNTION_PARA_RANGE;
        *isMatch = false;
      }
    }
  } else {
    // for other node type, range check should be done in process function
  }
  return code;
}

static int32_t checkFixedValue(SNode* pNode, const SParamInfo* paramPattern, int32_t paramIdx, bool* isMatch) {
  int32_t code = TSDB_CODE_SUCCESS;
  bool    checkStr = paramSupportVarBinary(paramPattern->validDataType) ||
                  paramSupportVarchar(paramPattern->validDataType) || paramSupportNchar(paramPattern->validDataType);
  if (pNode->type == QUERY_NODE_VALUE) {
    SValueNode* pVal = (SValueNode*)pNode;
    if (!checkStr) {
      for (int32_t k = 0; k < paramPattern->fixedValueSize; k++) {
        if (pVal->datum.i == paramPattern->fixedNumValue[k]) {
          code = TSDB_CODE_SUCCESS;
          *isMatch = true;
          break;
        } else {
          code = TSDB_CODE_FUNC_FUNTION_PARA_VALUE;
          *isMatch = false;
        }
      }
    } else {
      for (int32_t k = 0; k < paramPattern->fixedValueSize; k++) {
        if (taosStrcasecmp(pVal->literal, paramPattern->fixedStrValue[k]) == 0) {
          code = TSDB_CODE_SUCCESS;
          *isMatch = true;
          break;
        } else {
          code = TSDB_CODE_FUNC_FUNTION_PARA_VALUE;
          *isMatch = false;
        }
      }
    }
  } else {
    // for other node type, fixed value check should be done in process function
  }
  return code;
}

static int32_t checkPrimTS(SNode* pNode, bool* isMatch) {
  int32_t code = TSDB_CODE_SUCCESS;
  if (nodeType(pNode) != QUERY_NODE_COLUMN || !IS_TIMESTAMP_TYPE(getSDataTypeFromNode(pNode)->type) ||
      !((SColumnNode*)pNode)->isPrimTs) {
    code = TSDB_CODE_FUNC_FUNTION_PARA_PRIMTS;
    *isMatch = false;
  }
  return code;
}

static int32_t checkPrimaryKey(SNode* pNode, bool* isMatch) {
  int32_t code = TSDB_CODE_SUCCESS;
  if (nodeType(pNode) != QUERY_NODE_COLUMN || !IS_INTEGER_TYPE(getSDataTypeFromNode(pNode)->type) ||
      !((SColumnNode*)pNode)->isPk) {
    code = TSDB_CODE_FUNC_FUNTION_PARA_PK;
    *isMatch = false;
  }
  return code;
}

static int32_t checkHasColumn(SNode* pNode, bool* isMatch) {
  int32_t code = TSDB_CODE_SUCCESS;
  if (!nodesExprHasColumn(pNode)) {
    code = TSDB_CODE_FUNC_FUNTION_PARA_HAS_COL;
    *isMatch = false;
  }
  return code;
}

static int32_t checkValueNodeNotNull(SNode* pNode, bool* isMatch) {
  int32_t code = TSDB_CODE_SUCCESS;
  if (IS_NULL_TYPE(getSDataTypeFromNode(pNode)->type) && QUERY_NODE_VALUE == nodeType(pNode)) {
    code = TSDB_CODE_FUNC_FUNTION_PARA_TYPE;
    *isMatch = false;
  }
  return code;
}

static int32_t checkTimeUnit(SNode* pNode, int32_t precision, bool* isMatch) {
  if (nodeType(pNode) != QUERY_NODE_VALUE || !IS_INTEGER_TYPE(getSDataTypeFromNode(pNode)->type)) {
    *isMatch = false;
    return TSDB_CODE_FUNC_FUNTION_PARA_TYPE;
  }

  if (IS_NULL_TYPE(getSDataTypeFromNode(pNode)->type)) {
    *isMatch = true;
    return TSDB_CODE_SUCCESS;
  }

  int32_t code = validateTimeUnitParam(precision, (SValueNode*)pNode);
  if (TSDB_CODE_SUCCESS != code) {
    *isMatch = false;
  }
  return code;
}
static int32_t validateParam(SFunctionNode* pFunc, char* pErrBuf, int32_t len) {
  int32_t    code = TSDB_CODE_SUCCESS;
  SNodeList* paramList = pFunc->pParameterList;
  char       errMsg[128] = {0};

  // no need to check
  if (funcMgtBuiltins[pFunc->funcId].parameters.paramInfoPattern == 0) {
    return TSDB_CODE_SUCCESS;
  }

  // check param num
  if ((funcMgtBuiltins[pFunc->funcId].parameters.maxParamNum != -1 &&
       LIST_LENGTH(paramList) > funcMgtBuiltins[pFunc->funcId].parameters.maxParamNum) ||
      LIST_LENGTH(paramList) < funcMgtBuiltins[pFunc->funcId].parameters.minParamNum) {
    return invaildFuncParaNumErrMsg(pErrBuf, len, pFunc->functionName);
  }

  // check each param
  for (int32_t i = 0; i < funcMgtBuiltins[pFunc->funcId].parameters.paramInfoPattern; i++) {
    bool              isMatch = true;
    int32_t           paramIdx = 0;
    const SParamInfo* paramPattern = funcMgtBuiltins[pFunc->funcId].parameters.inputParaInfo[i];

    while (1) {
      // one table can have at most 4096 columns, int32_t is enough.
      for (int32_t j = paramPattern[paramIdx].startParam;
           j <= (paramPattern[paramIdx].endParam == -1 ? INT32_MAX - 1 : paramPattern[paramIdx].endParam); j++) {
        if (j > LIST_LENGTH(paramList)) {
          code = TSDB_CODE_SUCCESS;
          isMatch = true;
          break;
        }
        SNode* pNode = nodesListGetNode(paramList, j - 1);
        if (NULL == pNode) {
          code = TSDB_CODE_FUNC_FUNTION_PARA_NUM;
          isMatch = false;
          break;
        }
        // check node type
        if (!paramSupportNodeType(pNode, paramPattern[paramIdx].validNodeType)) {
          code = TSDB_CODE_FUNC_FUNTION_PARA_TYPE;
          isMatch = false;
          break;
        }
        // check data type
        if (!paramSupportDataType(getSDataTypeFromNode(pNode), paramPattern[paramIdx].validDataType)) {
          code = TSDB_CODE_FUNC_FUNTION_PARA_TYPE;
          isMatch = false;
          break;
        }
        if (paramPattern[paramIdx].validNodeType == FUNC_PARAM_SUPPORT_VALUE_NODE) {
          SValueNode* pVal = (SValueNode*)pNode;
          pVal->notReserved = true;
        }
        switch (paramPattern[paramIdx].valueRangeFlag) {
          case FUNC_PARAM_NO_SPECIFIC_VALUE:
            break;
          case FUNC_PARAM_HAS_RANGE:
            code = checkRangeValue(pNode, paramPattern[paramIdx].range, &isMatch);
            break;
          case FUNC_PARAM_HAS_FIXED_VALUE:
            code = checkFixedValue(pNode, &paramPattern[paramIdx], paramIdx, &isMatch);
            break;
          default:
            break;
        }
        if (!isMatch) {
          break;
        }
        switch (paramPattern[paramIdx].paramAttribute) {
          case FUNC_PARAM_NO_SPECIFIC_ATTRIBUTE:
            break;
          case FUNC_PARAM_MUST_BE_PRIMTS:
            code = checkPrimTS(pNode, &isMatch);
            break;
          case FUNC_PARAM_MUST_BE_PK:
            code = checkPrimaryKey(pNode, &isMatch);
            break;
          case FUNC_PARAM_MUST_HAVE_COLUMN:
            code = checkHasColumn(pNode, &isMatch);
            break;
          case FUNC_PARAM_VALUE_NODE_NOT_NULL:
            code = checkValueNodeNotNull(pNode, &isMatch);
            break;
          case FUNC_PARAM_MUST_BE_TIME_UNIT:
            code = checkTimeUnit(pNode, pFunc->node.resType.precision, &isMatch);
            break;
          default:
            break;
        }
        if (!isMatch) {
          break;
        }
      }

      if (paramPattern[paramIdx].isLastParam || !isMatch) {
        break;
      }
      paramIdx++;
    }
    if (isMatch) {
      return TSDB_CODE_SUCCESS;
    }
  }
  switch (code) {
    case TSDB_CODE_FUNC_FUNTION_PARA_NUM:
      return invaildFuncParaNumErrMsg(pErrBuf, len, pFunc->functionName);
    case TSDB_CODE_FUNC_FUNTION_PARA_TYPE:
      return invaildFuncParaTypeErrMsg(pErrBuf, len, pFunc->functionName);
    case TSDB_CODE_FUNC_FUNTION_PARA_VALUE:
      return invaildFuncParaValueErrMsg(pErrBuf, len, pFunc->functionName);
    case TSDB_CODE_FUNC_FUNTION_PARA_RANGE:
      return buildFuncErrMsg(pErrBuf, len, TSDB_CODE_FUNC_FUNTION_PARA_RANGE, "Invalid parameter range : %s",
                             pFunc->functionName);
    case TSDB_CODE_FUNC_FUNTION_PARA_PRIMTS:
      return buildFuncErrMsg(pErrBuf, len, TSDB_CODE_FUNC_FUNTION_PARA_PRIMTS,
                             "Parameter should be primary timestamp : %s", pFunc->functionName);
    case TSDB_CODE_FUNC_FUNTION_PARA_PK:
      return buildFuncErrMsg(pErrBuf, len, TSDB_CODE_FUNC_FUNTION_PARA_PK, "Parameter should be primary key : %s",
                             pFunc->functionName);
    case TSDB_CODE_FUNC_FUNTION_PARA_HAS_COL:
      return buildFuncErrMsg(pErrBuf, len, TSDB_CODE_FUNC_FUNTION_PARA_HAS_COL, "Parameter should have column : %s",
                             pFunc->functionName);
    case TSDB_CODE_FUNC_TIME_UNIT_INVALID:
      return buildFuncErrMsg(pErrBuf, len, TSDB_CODE_FUNC_TIME_UNIT_INVALID, "Invalid timzone format : %s",
                             pFunc->functionName);
    case TSDB_CODE_FUNC_TIME_UNIT_TOO_SMALL:
      return buildFuncErrMsg(pErrBuf, len, TSDB_CODE_FUNC_TIME_UNIT_TOO_SMALL, "Time unit is too small : %s",
                             pFunc->functionName);
    case TSDB_CODE_FUNC_FUNCTION_HISTO_TYPE:
      return buildFuncErrMsg(pErrBuf, len, TSDB_CODE_FUNC_FUNCTION_HISTO_TYPE, "Invalid histogram bin type : %s",
                             pFunc->functionName);
    case TSDB_CODE_FUNC_HISTOGRAM_ERROR:
      return buildFuncErrMsg(pErrBuf, len, TSDB_CODE_FUNC_HISTOGRAM_ERROR, errMsg, pFunc->functionName);
    default:
      return buildFuncErrMsg(pErrBuf, len, TSDB_CODE_FUNC_FUNTION_ERROR, "Function check parameter failed : %s",
                             pFunc->functionName);
  }
}

// There is only one parameter of numeric type, and the return type is parameter type
static int32_t translateOutNum(SFunctionNode* pFunc, char* pErrBuf, int32_t len) {
  FUNC_ERR_RET(validateParam(pFunc, pErrBuf, len));
  uint8_t paraType = getSDataTypeFromNode(nodesListGetNode(pFunc->pParameterList, 0))->type;
  if (IS_NULL_TYPE(paraType)) {
    paraType = TSDB_DATA_TYPE_BIGINT;
  }
  pFunc->node.resType = (SDataType){.bytes = tDataTypes[paraType].bytes, .type = paraType};
  return TSDB_CODE_SUCCESS;
}

// There is only one parameter, and the return type is parameter type
static int32_t translateMinMax(SFunctionNode* pFunc, char* pErrBuf, int32_t len) {
  FUNC_ERR_RET(validateParam(pFunc, pErrBuf, len));

  SDataType* dataType = getSDataTypeFromNode(nodesListGetNode(pFunc->pParameterList, 0));
  uint8_t    paraType = IS_NULL_TYPE(dataType->type) ? TSDB_DATA_TYPE_BIGINT : dataType->type;
  int32_t    bytes = IS_STR_DATA_TYPE(paraType) ? dataType->bytes : tDataTypes[paraType].bytes;
  uint8_t    prec = IS_DECIMAL_TYPE(paraType) ? dataType->precision : pFunc->node.resType.precision;
  pFunc->node.resType = (SDataType){.bytes = bytes, .type = paraType, .precision = prec, .scale = dataType->scale};
  return TSDB_CODE_SUCCESS;
}

static int32_t translateAvg(SFunctionNode* pFunc, char* pErrBuf, int32_t len) {
  FUNC_ERR_RET(validateParam(pFunc, pErrBuf, len));

  uint8_t dt = TSDB_DATA_TYPE_DOUBLE, prec = 0, scale = 0;

  bool isMergeFunc = pFunc->funcType == FUNCTION_TYPE_AVG_MERGE || pFunc->funcType == FUNCTION_TYPE_AVG_STATE_MERGE;
  SDataType* pInputDt = getSDataTypeFromNode(
      nodesListGetNode(isMergeFunc ? pFunc->pSrcFuncRef->pParameterList : pFunc->pParameterList, 0));
  pFunc->srcFuncInputType = *pInputDt;
  if (IS_DECIMAL_TYPE(pInputDt->type)) {
    SDataType sumDt = {.type = TSDB_DATA_TYPE_DECIMAL,
                       .bytes = tDataTypes[TSDB_DATA_TYPE_DECIMAL].bytes,
                       .precision = TSDB_DECIMAL_MAX_PRECISION,
                       .scale = pInputDt->scale};
    SDataType countDt = {
        .type = TSDB_DATA_TYPE_BIGINT, .bytes = tDataTypes[TSDB_DATA_TYPE_BIGINT].bytes, .precision = 0, .scale = 0};
    SDataType avgDt = {0};
    int32_t   code = decimalGetRetType(&sumDt, &countDt, OP_TYPE_DIV, &avgDt);
    if (code != 0) return code;
    dt = TSDB_DATA_TYPE_DECIMAL;
    prec = TSDB_DECIMAL_MAX_PRECISION;
    scale = avgDt.scale;
  }
  pFunc->node.resType = (SDataType){.bytes = tDataTypes[dt].bytes, .type = dt, .precision = prec, .scale = scale};
  return TSDB_CODE_SUCCESS;
}

// The return type is DOUBLE type
static int32_t translateOutDouble(SFunctionNode* pFunc, char* pErrBuf, int32_t len) {
  FUNC_ERR_RET(validateParam(pFunc, pErrBuf, len));
  pFunc->node.resType = (SDataType){.bytes = tDataTypes[TSDB_DATA_TYPE_DOUBLE].bytes, .type = TSDB_DATA_TYPE_DOUBLE};
  return TSDB_CODE_SUCCESS;
}

static int32_t translateBase64(SFunctionNode* pFunc, char* pErrBuf, int32_t len) {
  FUNC_ERR_RET(validateParam(pFunc, pErrBuf, len));

  SDataType* pRestType1 = getSDataTypeFromNode(nodesListGetNode(pFunc->pParameterList, 0));
  int32_t    outputLength = tbase64_encode_len(pRestType1->bytes) + VARSTR_HEADER_SIZE;

  pFunc->node.resType = (SDataType){.bytes = outputLength, .type = TSDB_DATA_TYPE_VARCHAR};
  return TSDB_CODE_SUCCESS;
}

static int32_t translateBase64From(SFunctionNode* pFunc, char* pErrBuf, int32_t len) {
  FUNC_ERR_RET(validateParam(pFunc, pErrBuf, len));

  SDataType* pRestType1 = getSDataTypeFromNode(nodesListGetNode(pFunc->pParameterList, 0));
  int32_t    outputLength = tbase64_decode_len(pRestType1->bytes) + VARSTR_HEADER_SIZE;

  pFunc->node.resType = (SDataType){.bytes = outputLength, .type = TSDB_DATA_TYPE_VARCHAR};
  return TSDB_CODE_SUCCESS;
}

static int32_t translateTrimStr(SFunctionNode* pFunc, char* pErrBuf, int32_t len, bool isLtrim) {
  FUNC_ERR_RET(validateParam(pFunc, pErrBuf, len));

  SDataType* pRestType1 = getSDataTypeFromNode(nodesListGetNode(pFunc->pParameterList, 0));

  int32_t numOfSpaces = 0;
  SNode*  pParamNode1 = nodesListGetNode(pFunc->pParameterList, 0);
  // for select trim functions with constant value from table,
  // need to set the proper result result schema bytes to avoid
  // trailing garbage characters
  if (nodeType(pParamNode1) == QUERY_NODE_VALUE) {
    SValueNode* pValue = (SValueNode*)pParamNode1;
    numOfSpaces = countTrailingSpaces(pValue, isLtrim);
  }

  int32_t resBytes = pRestType1->bytes - numOfSpaces;
  pFunc->node.resType = (SDataType){.bytes = resBytes, .type = pRestType1->type};
  return TSDB_CODE_SUCCESS;
}

static int32_t translateLtrim(SFunctionNode* pFunc, char* pErrBuf, int32_t len) {
  return translateTrimStr(pFunc, pErrBuf, len, true);
}

static int32_t translateRtrim(SFunctionNode* pFunc, char* pErrBuf, int32_t len) {
  return translateTrimStr(pFunc, pErrBuf, len, false);
}

// The return type is BIGINT type
static int32_t translateOutBigInt(SFunctionNode* pFunc, char* pErrBuf, int32_t len) {
  FUNC_ERR_RET(validateParam(pFunc, pErrBuf, len));
  pFunc->node.resType = (SDataType){.bytes = tDataTypes[TSDB_DATA_TYPE_BIGINT].bytes, .type = TSDB_DATA_TYPE_BIGINT};
  return TSDB_CODE_SUCCESS;
}

static int32_t translateOutUnsignedInt(SFunctionNode* pFunc, char* pErrBuf, int32_t len) {
  FUNC_ERR_RET(validateParam(pFunc, pErrBuf, len));
  pFunc->node.resType = (SDataType){.bytes = tDataTypes[TSDB_DATA_TYPE_UINT].bytes, .type = TSDB_DATA_TYPE_UINT};
  return TSDB_CODE_SUCCESS;
}

static int32_t translateSum(SFunctionNode* pFunc, char* pErrBuf, int32_t len) {
  FUNC_ERR_RET(validateParam(pFunc, pErrBuf, len));

  uint8_t paraType = getSDataTypeFromNode(nodesListGetNode(pFunc->pParameterList, 0))->type;
  uint8_t resType = 0;
  uint8_t prec = 0, scale = 0;
  if (IS_SIGNED_NUMERIC_TYPE(paraType) || TSDB_DATA_TYPE_BOOL == paraType || IS_NULL_TYPE(paraType)) {
    resType = TSDB_DATA_TYPE_BIGINT;
  } else if (IS_UNSIGNED_NUMERIC_TYPE(paraType)) {
    resType = TSDB_DATA_TYPE_UBIGINT;
  } else if (IS_FLOAT_TYPE(paraType)) {
    resType = TSDB_DATA_TYPE_DOUBLE;
  } else if (IS_DECIMAL_TYPE(paraType)) {
    resType = TSDB_DATA_TYPE_DECIMAL;
    prec = TSDB_DECIMAL_MAX_PRECISION;
    scale = ((SExprNode*)nodesListGetNode(pFunc->pParameterList, 0))->resType.scale;
  }

  pFunc->node.resType =
      (SDataType){.bytes = tDataTypes[resType].bytes, .type = resType, .precision = prec, .scale = scale};
  return TSDB_CODE_SUCCESS;
}

static int32_t translateWduration(SFunctionNode* pFunc, char* pErrBuf, int32_t len) {
  // pseudo column do not need to check parameters
  pFunc->node.resType = (SDataType){.bytes = tDataTypes[TSDB_DATA_TYPE_BIGINT].bytes,
                                    .type = TSDB_DATA_TYPE_BIGINT,
                                    .precision = pFunc->node.resType.precision};
  return TSDB_CODE_SUCCESS;
}

static int32_t translateNowToday(SFunctionNode* pFunc, char* pErrBuf, int32_t len) {
  // pseudo column do not need to check parameters

  // add database precision as param
  uint8_t dbPrec = pFunc->node.resType.precision;
  int32_t code = addUint8Param(&pFunc->pParameterList, dbPrec);
  if (code != TSDB_CODE_SUCCESS) {
    return code;
  }

  pFunc->node.resType =
      (SDataType){.bytes = tDataTypes[TSDB_DATA_TYPE_TIMESTAMP].bytes, .type = TSDB_DATA_TYPE_TIMESTAMP};
  return TSDB_CODE_SUCCESS;
}

static int32_t translateRand(SFunctionNode* pFunc, char* pErrBuf, int32_t len) {
  FUNC_ERR_RET(validateParam(pFunc, pErrBuf, len));

  if (!pFunc->dual) {
    int32_t code = addPseudoParam(&pFunc->pParameterList);
    if (code != TSDB_CODE_SUCCESS) {
      return code;
    }
  }

  pFunc->node.resType = (SDataType){.bytes = tDataTypes[TSDB_DATA_TYPE_DOUBLE].bytes, .type = TSDB_DATA_TYPE_DOUBLE};
  return TSDB_CODE_SUCCESS;
}

// return type is same as first input parameter's type
static int32_t translateOutFirstIn(SFunctionNode* pFunc, char* pErrBuf, int32_t len) {
  FUNC_ERR_RET(validateParam(pFunc, pErrBuf, len));
  pFunc->node.resType = *getSDataTypeFromNode(nodesListGetNode(pFunc->pParameterList, 0));
  return TSDB_CODE_SUCCESS;
}

static int32_t translatePlaceHolderPseudoColumn(SFunctionNode* pFunc, char* pErrBuf, int32_t len) {
  // pseudo column do not need to check parameters
  switch (pFunc->funcType) {
    case FUNCTION_TYPE_TPREV_TS:
    case FUNCTION_TYPE_TCURRENT_TS:
    case FUNCTION_TYPE_TNEXT_TS:
    case FUNCTION_TYPE_TWSTART:
    case FUNCTION_TYPE_TWEND:
    case FUNCTION_TYPE_TLOCALTIME: {
      pFunc->node.resType = (SDataType){.bytes = tDataTypes[TSDB_DATA_TYPE_TIMESTAMP].bytes,
                                        .type = TSDB_DATA_TYPE_TIMESTAMP,
                                        .precision = pFunc->node.resType.precision};
      break;
    }
    case FUNCTION_TYPE_TPREV_LOCALTIME:
    case FUNCTION_TYPE_TNEXT_LOCALTIME: {
      pFunc->node.resType = (SDataType){.bytes = tDataTypes[TSDB_DATA_TYPE_TIMESTAMP].bytes,
                                        .type = TSDB_DATA_TYPE_TIMESTAMP,
                                        .precision = TSDB_TIME_PRECISION_NANO};
      break;
    }
    case FUNCTION_TYPE_TWDURATION:
    case FUNCTION_TYPE_TWROWNUM:
    case FUNCTION_TYPE_TGRPID: {
      pFunc->node.resType = (SDataType){.bytes = tDataTypes[TSDB_DATA_TYPE_BIGINT].bytes,
                                        .type = TSDB_DATA_TYPE_BIGINT,
                                        .precision = pFunc->node.resType.precision};
      break;
    }
    case FUNCTION_TYPE_PLACEHOLDER_TBNAME: {
      pFunc->node.resType =
          (SDataType){.bytes = TSDB_TABLE_FNAME_LEN - 1 + VARSTR_HEADER_SIZE, .type = TSDB_DATA_TYPE_BINARY};
      break;
    }
    case FUNCTION_TYPE_PLACEHOLDER_COLUMN: {
      break;
    }
    default:
      return TSDB_CODE_FUNC_FUNTION_ERROR;
  }

  return TSDB_CODE_SUCCESS;
}

static int32_t translateTimePseudoColumn(SFunctionNode* pFunc, char* pErrBuf, int32_t len) {
  // pseudo column do not need to check parameters

  pFunc->node.resType = (SDataType){.bytes = tDataTypes[TSDB_DATA_TYPE_TIMESTAMP].bytes,
                                    .type = TSDB_DATA_TYPE_TIMESTAMP,
                                    .precision = pFunc->node.resType.precision};
  return TSDB_CODE_SUCCESS;
}

static int32_t translateMarkPseudoColumn(SFunctionNode* pFunc, char* pErrBuf, int32_t len) {
  // pseudo column do not need to check parameters

  pFunc->node.resType = (SDataType){.bytes = tDataTypes[TSDB_DATA_TYPE_INT].bytes,
                                    .type = TSDB_DATA_TYPE_INT,
                                    .precision = pFunc->node.resType.precision};
  return TSDB_CODE_SUCCESS;
}

static int32_t checkCorrParamHelper(SFunctionNode* pFunc, char* pErrBuf, int32_t len) {
  int32_t numOfParams = LIST_LENGTH(pFunc->pParameterList);

  if (numOfParams >= 2) {
    uint8_t optionType = getSDataTypeFromNode(nodesListGetNode(pFunc->pParameterList, numOfParams - 1))->type;
    if (TSDB_DATA_TYPE_VARCHAR != optionType) {
      return invaildFuncParaTypeErrMsg(pErrBuf, len, "correlation function option should be varchar");
    }

    SNode* pOption = nodesListGetNode(pFunc->pParameterList, numOfParams - 1);
    if (QUERY_NODE_VALUE != nodeType(pOption)) {
      return invaildFuncParaTypeErrMsg(pErrBuf, len, "correlation function option should be value");
    }

    SValueNode* pValue = (SValueNode*)pOption;
    if (taosAnalyGetOptStr(pValue->literal, "algo", NULL, 0) != 0) {
      return invaildFuncParaValueErrMsg(pErrBuf, len, "correlation function option should not include algo field");
    }

    pValue->notReserved = true;
  }

  return TSDB_CODE_SUCCESS;
}

static int32_t translateDtwPseudoColumn(SFunctionNode* pFunc, char* pErrBuf, int32_t len) {
  // pseudo column do not need to check parameters
  pFunc->node.resType = (SDataType){.bytes = tDataTypes[TSDB_DATA_TYPE_DOUBLE].bytes,
                                    .type = TSDB_DATA_TYPE_DOUBLE,
                                    .precision = pFunc->node.resType.precision};

  return checkCorrParamHelper(pFunc, pErrBuf, len);
}

static int32_t translateDtwPathPseudoColumn(SFunctionNode* pFunc, char* pErrBuf, int32_t len) {
  // pseudo column do not need to check parameters
  pFunc->node.resType =
      (SDataType){.bytes = 64, .type = TSDB_DATA_TYPE_VARCHAR, .precision = pFunc->node.resType.precision};
  return checkCorrParamHelper(pFunc, pErrBuf, len);
}

static int32_t translateIsFilledPseudoColumn(SFunctionNode* pFunc, char* pErrBuf, int32_t len) {
  // pseudo column do not need to check parameters
  pFunc->node.resType = (SDataType){.bytes = tDataTypes[TSDB_DATA_TYPE_BOOL].bytes, .type = TSDB_DATA_TYPE_BOOL};
  return TSDB_CODE_SUCCESS;
}

static int32_t translatePercentile(SFunctionNode* pFunc, char* pErrBuf, int32_t len) {
  FUNC_ERR_RET(validateParam(pFunc, pErrBuf, len));
  int32_t numOfParams = LIST_LENGTH(pFunc->pParameterList);

  // set result type
  if (numOfParams > 2) {
    pFunc->node.resType = (SDataType){.bytes = 3200, .type = TSDB_DATA_TYPE_VARCHAR};
  } else {
    pFunc->node.resType = (SDataType){.bytes = tDataTypes[TSDB_DATA_TYPE_DOUBLE].bytes, .type = TSDB_DATA_TYPE_DOUBLE};
  }
  return TSDB_CODE_SUCCESS;
}

static int32_t translateVgIdColumn(SFunctionNode* pFunc, char* pErrBuf, int32_t len) {
  // pseudo column do not need to check parameters
  pFunc->node.resType = (SDataType){.bytes = tDataTypes[TSDB_DATA_TYPE_INT].bytes, .type = TSDB_DATA_TYPE_INT};
  return TSDB_CODE_SUCCESS;
}

static int32_t reserveFirstMergeParam(SNodeList* pRawParameters, SNode* pPartialRes, SNodeList** pParameters) {
  int32_t code = nodesListMakeAppend(pParameters, pPartialRes);
  if (TSDB_CODE_SUCCESS == code) {
    SNode* pNew = NULL;
    code = nodesCloneNode(nodesListGetNode(pRawParameters, 1), &pNew);
    if (TSDB_CODE_SUCCESS == code) {
      code = nodesListStrictAppend(*pParameters, pNew);
    }
  }
  return code;
}

int32_t topBotCreateMergeParam(SNodeList* pRawParameters, SNode* pPartialRes, SNodeList** pParameters) {
  return reserveFirstMergeParam(pRawParameters, pPartialRes, pParameters);
}

int32_t apercentileCreateMergeParam(SNodeList* pRawParameters, SNode* pPartialRes, SNodeList** pParameters) {
  int32_t code = reserveFirstMergeParam(pRawParameters, pPartialRes, pParameters);
  if (TSDB_CODE_SUCCESS == code && pRawParameters->length >= 3) {
    SNode* pNew = NULL;
    code = nodesCloneNode(nodesListGetNode(pRawParameters, 2), &pNew);
    if (TSDB_CODE_SUCCESS == code) {
      code = nodesListStrictAppend(*pParameters, pNew);
    }
  }
  return code;
}

static int32_t gconcatCreateMergeParam(SNodeList* pRawParameters, SNode* pPartialRes, SNodeList** pParameters) {
  int32_t code = nodesListMakeAppend(pParameters, pPartialRes);
  if (TSDB_CODE_SUCCESS == code) {
    SNode* pNew = NULL;
    code = nodesCloneNode(nodesListGetNode(pRawParameters, pRawParameters->length - 1), &pNew);
    if (TSDB_CODE_SUCCESS == code) {
      code = nodesListStrictAppend(*pParameters, pNew);
    }
  }
  /*
  code = nodesCloneNode(nodesListGetNode(pRawParameters, 0), &pNew);
  if (TSDB_CODE_SUCCESS == code) {
    code = nodesListMakeAppend(pParameters, pNew);

    if (TSDB_CODE_SUCCESS == code) {
      code = nodesListStrictAppend(*pParameters, pPartialRes);
    }
  }
  */
  return code;
}

static int32_t translateElapsedPartial(SFunctionNode* pFunc, char* pErrBuf, int32_t len) { return 0; }

static int32_t translateElapsedMerge(SFunctionNode* pFunc, char* pErrBuf, int32_t len) { return 0; }

static int32_t translateCsum(SFunctionNode* pFunc, char* pErrBuf, int32_t len) {
  FUNC_ERR_RET(validateParam(pFunc, pErrBuf, len));
  uint8_t colType = getSDataTypeFromNode(nodesListGetNode(pFunc->pParameterList, 0))->type;
  uint8_t resType;
  if (IS_SIGNED_NUMERIC_TYPE(colType)) {
    resType = TSDB_DATA_TYPE_BIGINT;
  } else if (IS_UNSIGNED_NUMERIC_TYPE(colType)) {
    resType = TSDB_DATA_TYPE_UBIGINT;
  } else if (IS_FLOAT_TYPE(colType)) {
    resType = TSDB_DATA_TYPE_DOUBLE;
  } else {
    return invaildFuncParaTypeErrMsg(pErrBuf, len, pFunc->functionName);
  }
  pFunc->node.resType = (SDataType){.bytes = tDataTypes[resType].bytes, .type = resType};
  return TSDB_CODE_SUCCESS;
}

static EFuncReturnRows csumEstReturnRows(SFunctionNode* pFunc) { return FUNC_RETURN_ROWS_N; }

static int32_t translateSampleTail(SFunctionNode* pFunc, char* pErrBuf, int32_t len) {
  FUNC_ERR_RET(validateParam(pFunc, pErrBuf, len));

  SDataType* pSDataType = getSDataTypeFromNode(nodesListGetNode(pFunc->pParameterList, 0));
  uint8_t    colType = pSDataType->type;

  // set result type
  pFunc->node.resType = (SDataType){.bytes = IS_STR_DATA_TYPE(colType) ? pSDataType->bytes : tDataTypes[colType].bytes,
                                    .type = colType,
                                    .precision = pSDataType->precision,
                                    .scale = pSDataType->scale};
  return TSDB_CODE_SUCCESS;
}

static EFuncReturnRows derivativeEstReturnRows(SFunctionNode* pFunc) {
  return 1 == ((SValueNode*)nodesListGetNode(pFunc->pParameterList, 2))->datum.i ? FUNC_RETURN_ROWS_INDEFINITE
                                                                                 : FUNC_RETURN_ROWS_N_MINUS_1;
}

static int32_t translateAddPrecOutDouble(SFunctionNode* pFunc, char* pErrBuf, int32_t len) {
  FUNC_ERR_RET(validateParam(pFunc, pErrBuf, len));
  // add database precision as param
  uint8_t dbPrec = pFunc->node.resType.precision;
  int32_t code = addUint8Param(&pFunc->pParameterList, dbPrec);
  if (code != TSDB_CODE_SUCCESS) {
    return code;
  }

  pFunc->node.resType = (SDataType){.bytes = tDataTypes[TSDB_DATA_TYPE_DOUBLE].bytes, .type = TSDB_DATA_TYPE_DOUBLE};
  return TSDB_CODE_SUCCESS;
}

static int32_t translateInterp(SFunctionNode* pFunc, char* pErrBuf, int32_t len) {
  FUNC_ERR_RET(validateParam(pFunc, pErrBuf, len));
  pFunc->node.resType = ((SExprNode*)nodesListGetNode(pFunc->pParameterList, 0))->resType;
  return TSDB_CODE_SUCCESS;
}

static EFuncReturnRows interpEstReturnRows(SFunctionNode* pFunc) {
  int32_t numOfParams = LIST_LENGTH(pFunc->pParameterList);
  if (1 < numOfParams && 1 == ((SValueNode*)nodesListGetNode(pFunc->pParameterList, 1))->datum.i) {
    return FUNC_RETURN_ROWS_INDEFINITE;
  } else {
    return FUNC_RETURN_ROWS_N;
  }
}

static int32_t translateForecast(SFunctionNode* pFunc, char* pErrBuf, int32_t len) {
  int32_t numOfParams = LIST_LENGTH(pFunc->pParameterList);
  if (numOfParams < 1) {
    return invaildFuncParaNumErrMsg(pErrBuf, len, "FORECAST require at least one parameter");
  }

  uint8_t valType = 0;

  // check all input parameters
  int32_t num = numOfParams - 1;
  if (numOfParams > 1) {
    for (int32_t i = 0; i < num; ++i) {
      valType = getSDataTypeFromNode(nodesListGetNode(pFunc->pParameterList, i))->type;
      if (!IS_MATHABLE_TYPE(valType)) {
        return invaildFuncParaTypeErrMsg(pErrBuf, len, "FORECAST only support mathable column");
      }
    }
  } else {
    valType = getSDataTypeFromNode(nodesListGetNode(pFunc->pParameterList, 0))->type;
    if (!IS_MATHABLE_TYPE(valType)) {
      return invaildFuncParaTypeErrMsg(pErrBuf, len, "FORECAST only support mathable column");
    }
  }

  if (numOfParams >= 2) {
    uint8_t optionType = getSDataTypeFromNode(nodesListGetNode(pFunc->pParameterList, numOfParams - 1))->type;
    if (TSDB_DATA_TYPE_VARCHAR != optionType) {
      return invaildFuncParaTypeErrMsg(pErrBuf, len, "FORECAST option should be varchar");
    }

    SNode* pOption = nodesListGetNode(pFunc->pParameterList, numOfParams - 1);
    if (QUERY_NODE_VALUE != nodeType(pOption)) {
      return invaildFuncParaTypeErrMsg(pErrBuf, len, "FORECAST option should be value");
    }

    SValueNode* pValue = (SValueNode*)pOption;
    if (!taosAnalyGetOptStr(pValue->literal, "algo", NULL, 0) != 0) {
      return invaildFuncParaValueErrMsg(pErrBuf, len, "FORECAST option should include algo field");
    }

    pValue->notReserved = true;
  }

  pFunc->node.resType = (SDataType){.bytes = tDataTypes[TSDB_DATA_TYPE_DOUBLE].bytes, .type = TSDB_DATA_TYPE_DOUBLE};
  return TSDB_CODE_SUCCESS;
}

static int32_t translateForecastConf(SFunctionNode* pFunc, char* pErrBuf, int32_t len) {
  pFunc->node.resType = (SDataType){.bytes = tDataTypes[TSDB_DATA_TYPE_DOUBLE].bytes, .type = TSDB_DATA_TYPE_DOUBLE};
  return TSDB_CODE_SUCCESS;
}

static EFuncReturnRows forecastEstReturnRows(SFunctionNode* pFunc) { return FUNC_RETURN_ROWS_N; }

static int32_t translateImputation(SFunctionNode* pFunc, char* pErrBuf, int32_t len) {
  int32_t numOfParams = LIST_LENGTH(pFunc->pParameterList);
  if (numOfParams < 1) {
    return invaildFuncParaNumErrMsg(pErrBuf, len, "IMPUTATION require at least one parameter");
  }

  uint8_t valType = 0;

  // check all input parameters
  int32_t num = numOfParams - 1;
  if (numOfParams > 1) {
    for (int32_t i = 0; i < num; ++i) {
      valType = getSDataTypeFromNode(nodesListGetNode(pFunc->pParameterList, i))->type;
      if (!IS_MATHABLE_TYPE(valType)) {
        return invaildFuncParaTypeErrMsg(pErrBuf, len, "IMPUTATION only support mathable column");
      }
    }
  } else {
    valType = getSDataTypeFromNode(nodesListGetNode(pFunc->pParameterList, 0))->type;
    if (!IS_MATHABLE_TYPE(valType)) {
      return invaildFuncParaTypeErrMsg(pErrBuf, len, "IMPUTATION only support mathable column");
    }
  }

  if (numOfParams >= 2) {
    uint8_t optionType = getSDataTypeFromNode(nodesListGetNode(pFunc->pParameterList, numOfParams - 1))->type;
    if (TSDB_DATA_TYPE_VARCHAR != optionType) {
      return invaildFuncParaTypeErrMsg(pErrBuf, len, "IMPUTATION option should be varchar");
    }

    SNode* pOption = nodesListGetNode(pFunc->pParameterList, numOfParams - 1);
    if (QUERY_NODE_VALUE != nodeType(pOption)) {
      return invaildFuncParaTypeErrMsg(pErrBuf, len, "IMPUTATION option should be value");
    }

    SValueNode* pValue = (SValueNode*)pOption;
    if (!taosAnalyGetOptStr(pValue->literal, "algo", NULL, 0) != 0) {
      return invaildFuncParaValueErrMsg(pErrBuf, len, "IMPUTATION option should include algo field");
    }

    pValue->notReserved = true;
  }

  pFunc->node.resType = (SDataType){.bytes = tDataTypes[valType].bytes, .type = valType};
  return TSDB_CODE_SUCCESS;
}

static EFuncReturnRows imputationEstReturnRows(SFunctionNode* pFunc) { return FUNC_RETURN_ROWS_INDEFINITE; }

static int32_t translateAnomalyCheck(SFunctionNode* pFunc, char* pErrBuf, int32_t len) {
  FUNC_ERR_RET(validateParam(pFunc, pErrBuf, len));
  pFunc->node.resType = (SDataType){.bytes = tDataTypes[TSDB_DATA_TYPE_INT].bytes, .type = TSDB_DATA_TYPE_INT};
  return TSDB_CODE_SUCCESS;
}

bool getAnomalyCheckFuncEnv(SFunctionNode* UNUSED_PARAM(pFunc), SFuncExecEnv* pEnv) {
  pEnv->calcMemSize = sizeof(int64_t);
  return true;
}

static int32_t translateDiff(SFunctionNode* pFunc, char* pErrBuf, int32_t len) {
  FUNC_ERR_RET(validateParam(pFunc, pErrBuf, len));
  uint8_t colType = getSDataTypeFromNode(nodesListGetNode(pFunc->pParameterList, 0))->type;

  uint8_t resType;
  if (IS_SIGNED_NUMERIC_TYPE(colType) || IS_TIMESTAMP_TYPE(colType) || TSDB_DATA_TYPE_BOOL == colType) {
    resType = TSDB_DATA_TYPE_BIGINT;
  } else if (IS_UNSIGNED_NUMERIC_TYPE(colType)) {
    resType = TSDB_DATA_TYPE_BIGINT;
  } else {
    resType = TSDB_DATA_TYPE_DOUBLE;
  }
  pFunc->node.resType = (SDataType){.bytes = tDataTypes[resType].bytes, .type = resType};
  return TSDB_CODE_SUCCESS;
}

static EFuncReturnRows diffEstReturnRows(SFunctionNode* pFunc) {
  if (1 == LIST_LENGTH(pFunc->pParameterList)) {
    return FUNC_RETURN_ROWS_N_MINUS_1;
  }
  return 1 < ((SValueNode*)nodesListGetNode(pFunc->pParameterList, 1))->datum.i ? FUNC_RETURN_ROWS_INDEFINITE
                                                                                : FUNC_RETURN_ROWS_N_MINUS_1;
}

static int32_t translateConcatImpl(SFunctionNode* pFunc, char* pErrBuf, int32_t len, int32_t minParaNum,
                                   int32_t maxParaNum, bool hasSep) {
  FUNC_ERR_RET(validateParam(pFunc, pErrBuf, len));
  int32_t numOfParams = LIST_LENGTH(pFunc->pParameterList);

  uint8_t resultType = TSDB_DATA_TYPE_BINARY;
  int32_t resultBytes = 0;
  int32_t sepBytes = 0;

  /* For concat/concat_ws function, if params have NCHAR type, promote the final result to NCHAR */
  for (int32_t i = 0; i < numOfParams; ++i) {
    SNode*  pPara = nodesListGetNode(pFunc->pParameterList, i);
    uint8_t paraType = getSDataTypeFromNode(pPara)->type;
    if (TSDB_DATA_TYPE_NCHAR == paraType) {
      resultType = paraType;
    }
  }

  for (int32_t i = 0; i < numOfParams; ++i) {
    SNode*  pPara = nodesListGetNode(pFunc->pParameterList, i);
    uint8_t paraType = getSDataTypeFromNode(pPara)->type;
    int32_t paraBytes = getSDataTypeFromNode(pPara)->bytes;
    int32_t factor = 1;
    if (IS_NULL_TYPE(paraType)) {
      resultType = TSDB_DATA_TYPE_VARCHAR;
      resultBytes = 0;
      sepBytes = 0;
      break;
    }
    if (TSDB_DATA_TYPE_NCHAR == resultType && TSDB_DATA_TYPE_VARCHAR == paraType) {
      factor *= TSDB_NCHAR_SIZE;
    }
    resultBytes += paraBytes * factor;

    if (i == 0) {
      sepBytes = paraBytes * factor;
    }
  }

  if (hasSep) {
    resultBytes += sepBytes * (numOfParams - 3);
  }

  pFunc->node.resType = (SDataType){.bytes = resultBytes, .type = resultType};
  return TSDB_CODE_SUCCESS;
}

static int32_t translateConcat(SFunctionNode* pFunc, char* pErrBuf, int32_t len) {
  return translateConcatImpl(pFunc, pErrBuf, len, 2, 8, false);
}

static int32_t translateConcatWs(SFunctionNode* pFunc, char* pErrBuf, int32_t len) {
  return translateConcatImpl(pFunc, pErrBuf, len, 3, 9, true);
}

static int32_t translateGroupConcat(SFunctionNode* pFunc, char* pErrBuf, int32_t len) {
  FUNC_ERR_RET(validateParam(pFunc, pErrBuf, len));

  int32_t numOfParams = LIST_LENGTH(pFunc->pParameterList);
  int32_t resultBytes = TSDB_MAX_FIELD_LEN - VARSTR_HEADER_SIZE;
  uint8_t resultType = TSDB_DATA_TYPE_BINARY;

  /* if params have NCHAR type, promote the final result to NCHAR */
  for (int32_t i = 0; i < numOfParams; ++i) {
    SNode*  pPara = nodesListGetNode(pFunc->pParameterList, i);
    uint8_t paraType = getSDataTypeFromNode(pPara)->type;
    if (TSDB_DATA_TYPE_NCHAR == paraType) {
      resultType = paraType;
    }
  }

  pFunc->node.resType = (SDataType){.bytes = resultBytes, .type = resultType};
  return TSDB_CODE_SUCCESS;
}

static int32_t translateChar(SFunctionNode* pFunc, char* pErrBuf, int32_t len) {
  FUNC_ERR_RET(validateParam(pFunc, pErrBuf, len));
  int32_t numOfParams = LIST_LENGTH(pFunc->pParameterList);
  pFunc->node.resType = (SDataType){.bytes = 4 * numOfParams + 2, .type = TSDB_DATA_TYPE_VARCHAR};
  return TSDB_CODE_SUCCESS;
}

static int32_t translateAscii(SFunctionNode* pFunc, char* pErrBuf, int32_t len) {
  FUNC_ERR_RET(validateParam(pFunc, pErrBuf, len));
  pFunc->node.resType =
      (SDataType){.bytes = tDataTypes[TSDB_DATA_TYPE_UTINYINT].bytes, .type = TSDB_DATA_TYPE_UTINYINT};
  return TSDB_CODE_SUCCESS;
}

static int32_t translateTrim(SFunctionNode* pFunc, char* pErrBuf, int32_t len) {
  FUNC_ERR_RET(validateParam(pFunc, pErrBuf, len));

  uint8_t para0Type = getSDataTypeFromNode(nodesListGetNode(pFunc->pParameterList, 0))->type;
  int32_t resLen = getSDataTypeFromNode(nodesListGetNode(pFunc->pParameterList, 0))->bytes;
  uint8_t type = para0Type;

  if (2 == LIST_LENGTH(pFunc->pParameterList)) {
    uint8_t para1Type = getSDataTypeFromNode(nodesListGetNode(pFunc->pParameterList, 1))->type;
    resLen = getSDataTypeFromNode(nodesListGetNode(pFunc->pParameterList, 1))->bytes;
    type = para1Type;
  }
  if (type == TSDB_DATA_TYPE_NCHAR) {
    resLen *= TSDB_NCHAR_SIZE;
  }
  uint8_t trimType = pFunc->trimType;
  int32_t code = addUint8Param(&pFunc->pParameterList, trimType);
  if (code != TSDB_CODE_SUCCESS) {
    return code;
  }
  pFunc->node.resType = (SDataType){.bytes = resLen, .type = type};
  return TSDB_CODE_SUCCESS;
}

static int32_t translateReplace(SFunctionNode* pFunc, char* pErrBuf, int32_t len) {
  FUNC_ERR_RET(validateParam(pFunc, pErrBuf, len));

  uint8_t orgType = getSDataTypeFromNode(nodesListGetNode(pFunc->pParameterList, 0))->type;
  uint8_t fromType = getSDataTypeFromNode(nodesListGetNode(pFunc->pParameterList, 1))->type;
  uint8_t toType = getSDataTypeFromNode(nodesListGetNode(pFunc->pParameterList, 2))->type;
  int32_t orgLen = getSDataTypeFromNode(nodesListGetNode(pFunc->pParameterList, 0))->bytes;
  int32_t fromLen = getSDataTypeFromNode(nodesListGetNode(pFunc->pParameterList, 1))->bytes;
  int32_t toLen = getSDataTypeFromNode(nodesListGetNode(pFunc->pParameterList, 2))->bytes;

  int32_t resLen;
  // Since we don't know the accurate length of result, estimate the maximum length here.
  // To make the resLen bigger, we should make fromLen smaller and toLen bigger.
  if (orgType == TSDB_DATA_TYPE_VARBINARY && fromType != orgType) {
    fromLen = fromLen / TSDB_NCHAR_SIZE;
  }
  if (orgType == TSDB_DATA_TYPE_NCHAR && toType != orgType) {
    toLen = toLen * TSDB_NCHAR_SIZE;
  }
  resLen = TMAX(orgLen, orgLen + orgLen / fromLen * (toLen - fromLen));
  pFunc->node.resType = (SDataType){.bytes = resLen, .type = orgType};
  return TSDB_CODE_SUCCESS;
}

static int32_t translateMaskFull(SFunctionNode* pFunc, char* pErrBuf, int32_t len) {
  FUNC_ERR_RET(validateParam(pFunc, pErrBuf, len));

  uint8_t orgType = getSDataTypeFromNode(nodesListGetNode(pFunc->pParameterList, 0))->type;
  uint8_t maskType = getSDataTypeFromNode(nodesListGetNode(pFunc->pParameterList, 1))->type;
  int32_t orgLen = getSDataTypeFromNode(nodesListGetNode(pFunc->pParameterList, 0))->bytes;
  int32_t maskLen = getSDataTypeFromNode(nodesListGetNode(pFunc->pParameterList, 1))->bytes;

  if (orgType == TSDB_DATA_TYPE_NCHAR && maskType != orgType) {
    maskLen = maskLen * TSDB_NCHAR_SIZE;
  }

  int32_t resLen = TMAX(orgLen, maskLen);

  resLen += VARSTR_HEADER_SIZE;
  pFunc->node.resType = (SDataType){.bytes = resLen, .type = orgType};

  return TSDB_CODE_SUCCESS;
}

static int32_t translateMaskNone(SFunctionNode* pFunc, char* pErrBuf, int32_t len) {
  FUNC_ERR_RET(validateParam(pFunc, pErrBuf, len));

  uint8_t orgType = getSDataTypeFromNode(nodesListGetNode(pFunc->pParameterList, 0))->type;
  int32_t orgLen = getSDataTypeFromNode(nodesListGetNode(pFunc->pParameterList, 0))->bytes;

  orgLen += VARSTR_HEADER_SIZE;
  pFunc->node.resType = (SDataType){.bytes = orgLen, .type = orgType};

  return TSDB_CODE_SUCCESS;
}

static int32_t translateOutAes(SFunctionNode* pFunc, char* pErrBuf, int32_t len) {
  FUNC_ERR_RET(validateParam(pFunc, pErrBuf, len));

  uint8_t orgType = getSDataTypeFromNode(nodesListGetNode(pFunc->pParameterList, 0))->type;
  int32_t orgLen = getSDataTypeFromNode(nodesListGetNode(pFunc->pParameterList, 0))->bytes;

  orgLen = taes_encrypt_len(orgLen) + VARSTR_HEADER_SIZE;

  int32_t numOfParams = LIST_LENGTH(pFunc->pParameterList);
  if (numOfParams > 2) {
    int32_t ivlen = getSDataTypeFromNode(nodesListGetNode(pFunc->pParameterList, 2))->bytes;
    if (ivlen < 16) {
      return invaildFuncParaValueErrMsg(pErrBuf, len, pFunc->functionName);
    }
  }

  pFunc->node.resType = (SDataType){.bytes = orgLen, .type = orgType};

  return TSDB_CODE_SUCCESS;
}

static int32_t translateOutAesDe(SFunctionNode* pFunc, char* pErrBuf, int32_t len) {
  FUNC_ERR_RET(validateParam(pFunc, pErrBuf, len));

  uint8_t orgType = getSDataTypeFromNode(nodesListGetNode(pFunc->pParameterList, 0))->type;
  int32_t orgLen = getSDataTypeFromNode(nodesListGetNode(pFunc->pParameterList, 0))->bytes;

  int32_t numOfParams = LIST_LENGTH(pFunc->pParameterList);
  if (numOfParams > 2) {
    int32_t ivlen = getSDataTypeFromNode(nodesListGetNode(pFunc->pParameterList, 2))->bytes;
    if (ivlen < 16) {
      return invaildFuncParaValueErrMsg(pErrBuf, len, pFunc->functionName);
    }
  }

  orgLen += VARSTR_HEADER_SIZE;
  pFunc->node.resType = (SDataType){.bytes = orgLen, .type = orgType};

  return TSDB_CODE_SUCCESS;
}

static int32_t translateOutSm4(SFunctionNode* pFunc, char* pErrBuf, int32_t len) {
  FUNC_ERR_RET(validateParam(pFunc, pErrBuf, len));

  uint8_t orgType = getSDataTypeFromNode(nodesListGetNode(pFunc->pParameterList, 0))->type;
  int32_t orgLen = getSDataTypeFromNode(nodesListGetNode(pFunc->pParameterList, 0))->bytes;

  orgLen = tsm4_encrypt_len(orgLen) + VARSTR_HEADER_SIZE;

  pFunc->node.resType = (SDataType){.bytes = orgLen, .type = orgType};

  return TSDB_CODE_SUCCESS;
}

static int32_t translateOutSm4De(SFunctionNode* pFunc, char* pErrBuf, int32_t len) {
  FUNC_ERR_RET(validateParam(pFunc, pErrBuf, len));

  uint8_t orgType = getSDataTypeFromNode(nodesListGetNode(pFunc->pParameterList, 0))->type;
  int32_t orgLen = getSDataTypeFromNode(nodesListGetNode(pFunc->pParameterList, 0))->bytes;

  orgLen += VARSTR_HEADER_SIZE;
  pFunc->node.resType = (SDataType){.bytes = orgLen, .type = orgType};

  return TSDB_CODE_SUCCESS;
}

static int32_t translateRepeat(SFunctionNode* pFunc, char* pErrBuf, int32_t len) {
  FUNC_ERR_RET(validateParam(pFunc, pErrBuf, len));

  uint8_t type = getSDataTypeFromNode(nodesListGetNode(pFunc->pParameterList, 0))->type;
  int32_t orgLen = getSDataTypeFromNode(nodesListGetNode(pFunc->pParameterList, 0))->bytes;
  int32_t resLen;
  if (nodeType(nodesListGetNode(pFunc->pParameterList, 1)) == QUERY_NODE_VALUE) {
    resLen = orgLen * TMAX((int32_t)((SValueNode*)nodesListGetNode(pFunc->pParameterList, 1))->datum.i, 1);
  } else {
    resLen = TSDB_MAX_BINARY_LEN;
  }
  pFunc->node.resType = (SDataType){.bytes = resLen, .type = type};
  return TSDB_CODE_SUCCESS;
}

static int32_t translateCast(SFunctionNode* pFunc, char* pErrBuf, int32_t len) {
  int32_t numOfParams = LIST_LENGTH(pFunc->pParameterList);
  if (numOfParams <= 0) {
    return invaildFuncParaNumErrMsg(pErrBuf, len, pFunc->functionName);
  }

  // The number of parameters has been limited by the syntax definition

  SExprNode* pPara0 = (SExprNode*)nodesListGetNode(pFunc->pParameterList, 0);
  uint8_t    para0Type = pPara0->resType.type;
  if (TSDB_DATA_TYPE_VARBINARY == para0Type) {
    return invaildFuncParaTypeErrMsg(pErrBuf, len, pFunc->functionName);
  }

  // The function return type has been set during syntax parsing
  uint8_t para2Type = pFunc->node.resType.type;

  int32_t para2Bytes = pFunc->node.resType.bytes;
  if (IS_STR_DATA_TYPE(para2Type)) {
    para2Bytes -= VARSTR_HEADER_SIZE;
  }
  if (para2Bytes <= 0 ||
      para2Bytes > TSDB_MAX_BINARY_LEN - VARSTR_HEADER_SIZE) {  // cast dst var type length limits to 4096 bytes
    if (TSDB_DATA_TYPE_NCHAR == para2Type) {
      return buildFuncErrMsg(pErrBuf, len, TSDB_CODE_FUNC_FUNTION_ERROR,
                             "CAST function converted length should be in range (0, %d] NCHARS",
                             (TSDB_MAX_BINARY_LEN - VARSTR_HEADER_SIZE) / TSDB_NCHAR_SIZE);
    } else {
      return buildFuncErrMsg(pErrBuf, len, TSDB_CODE_FUNC_FUNTION_ERROR,
                             "CAST function converted length should be in range (0, %d] bytes",
                             TSDB_MAX_BINARY_LEN - VARSTR_HEADER_SIZE);
    }
  }

  // add database precision as param
  uint8_t dbPrec = pFunc->node.resType.precision;
  int32_t code = addUint8Param(&pFunc->pParameterList, dbPrec);
  if (code != TSDB_CODE_SUCCESS) {
    return code;
  }

  return TSDB_CODE_SUCCESS;
}

static int32_t translateToIso8601(SFunctionNode* pFunc, char* pErrBuf, int32_t len) {
  FUNC_ERR_RET(validateParam(pFunc, pErrBuf, len));
  int32_t numOfParams = LIST_LENGTH(pFunc->pParameterList);
  // param1
  if (numOfParams == 2) {
    SValueNode* pValue = (SValueNode*)nodesListGetNode(pFunc->pParameterList, 1);
    if (!validateTimezoneFormat(pValue)) {
      return buildFuncErrMsg(pErrBuf, len, TSDB_CODE_FUNC_FUNTION_ERROR, "Invalid timzone format");
    }
  } else {  // add default client timezone
    int32_t code = addTimezoneParam(pFunc->pParameterList, pFunc->tz);
    if (code != TSDB_CODE_SUCCESS) {
      return code;
    }
  }

  // set result type
  pFunc->node.resType = (SDataType){.bytes = 64, .type = TSDB_DATA_TYPE_BINARY};
  return TSDB_CODE_SUCCESS;
}

static int32_t translateToUnixtimestamp(SFunctionNode* pFunc, char* pErrBuf, int32_t len) {
  FUNC_ERR_RET(validateParam(pFunc, pErrBuf, len));
  int32_t numOfParams = LIST_LENGTH(pFunc->pParameterList);
  int16_t resType = TSDB_DATA_TYPE_BIGINT;
  if (2 == numOfParams) {
    SValueNode* pValue = (SValueNode*)nodesListGetNode(pFunc->pParameterList, 1);
    if (pValue->datum.i == 1) {
      resType = TSDB_DATA_TYPE_TIMESTAMP;
    } else if (pValue->datum.i == 0) {
      resType = TSDB_DATA_TYPE_BIGINT;
    } else {
      return buildFuncErrMsg(pErrBuf, len, TSDB_CODE_FUNC_FUNTION_ERROR,
                             "TO_UNIXTIMESTAMP function second parameter should be 0/1");
    }
  }

  // add database precision as param
  uint8_t dbPrec = pFunc->node.resType.precision;
  int32_t code = addUint8Param(&pFunc->pParameterList, dbPrec);
  if (code != TSDB_CODE_SUCCESS) {
    return code;
  }

  pFunc->node.resType = (SDataType){.bytes = tDataTypes[resType].bytes, .type = resType};
  return TSDB_CODE_SUCCESS;
}

static int32_t translateToTimestamp(SFunctionNode* pFunc, char* pErrBuf, int32_t len) {
  FUNC_ERR_RET(validateParam(pFunc, pErrBuf, len));
  pFunc->node.resType =
      (SDataType){.bytes = tDataTypes[TSDB_DATA_TYPE_TIMESTAMP].bytes, .type = TSDB_DATA_TYPE_TIMESTAMP};
  return TSDB_CODE_SUCCESS;
}

static int32_t translateTimeTruncate(SFunctionNode* pFunc, char* pErrBuf, int32_t len) {
  FUNC_ERR_RET(validateParam(pFunc, pErrBuf, len));
  uint8_t dbPrec = pFunc->node.resType.precision;
  // add database precision as param
  int32_t code = addUint8Param(&pFunc->pParameterList, dbPrec);
  if (code != TSDB_CODE_SUCCESS) {
    return code;
  }

  // add client timezone as param
  code = addTimezoneParam(pFunc->pParameterList, pFunc->tz);
  if (code != TSDB_CODE_SUCCESS) {
    return code;
  }

  pFunc->node.resType =
      (SDataType){.bytes = tDataTypes[TSDB_DATA_TYPE_TIMESTAMP].bytes, .type = TSDB_DATA_TYPE_TIMESTAMP};
  return TSDB_CODE_SUCCESS;
}

static int32_t translateAddPrecOutBigint(SFunctionNode* pFunc, char* pErrBuf, int32_t len) {
  FUNC_ERR_RET(validateParam(pFunc, pErrBuf, len));

  // add database precision as param
  uint8_t dbPrec = pFunc->node.resType.precision;

  int32_t code = addUint8Param(&pFunc->pParameterList, dbPrec);
  if (code != TSDB_CODE_SUCCESS) {
    return code;
  }

  pFunc->node.resType = (SDataType){.bytes = tDataTypes[TSDB_DATA_TYPE_BIGINT].bytes, .type = TSDB_DATA_TYPE_BIGINT};
  return TSDB_CODE_SUCCESS;
}

static int32_t translateToJson(SFunctionNode* pFunc, char* pErrBuf, int32_t len) {
  FUNC_ERR_RET(validateParam(pFunc, pErrBuf, len));
  pFunc->node.resType = (SDataType){.bytes = tDataTypes[TSDB_DATA_TYPE_JSON].bytes, .type = TSDB_DATA_TYPE_JSON};
  return TSDB_CODE_SUCCESS;
}

static int32_t translateOutGeom(SFunctionNode* pFunc, char* pErrBuf, int32_t len) {
  FUNC_ERR_RET(validateParam(pFunc, pErrBuf, len));
  SDataType dt = *getSDataTypeFromNode(nodesListGetNode(pFunc->pParameterList, 0));
  pFunc->node.resType = (SDataType){.bytes = dt.bytes, .type = TSDB_DATA_TYPE_GEOMETRY};

  return TSDB_CODE_SUCCESS;
}

static int32_t translateInGeomOutStr(SFunctionNode* pFunc, char* pErrBuf, int32_t len) {
  FUNC_ERR_RET(validateParam(pFunc, pErrBuf, len));
  SDataType dt = *getSDataTypeFromNode(nodesListGetNode(pFunc->pParameterList, 0));
  pFunc->node.resType = (SDataType){.bytes = dt.bytes, .type = TSDB_DATA_TYPE_VARCHAR};

  return TSDB_CODE_SUCCESS;
}

static int32_t translateIn2GeomOutBool(SFunctionNode* pFunc, char* pErrBuf, int32_t len) {
  FUNC_ERR_RET(validateParam(pFunc, pErrBuf, len));
  pFunc->node.resType = (SDataType){.bytes = tDataTypes[TSDB_DATA_TYPE_BOOL].bytes, .type = TSDB_DATA_TYPE_BOOL};

  return TSDB_CODE_SUCCESS;
}

static int32_t translateSelectValue(SFunctionNode* pFunc, char* pErrBuf, int32_t len) {
  int32_t numOfParams = LIST_LENGTH(pFunc->pParameterList);
  if (numOfParams <= 0) {
    return invaildFuncParaNumErrMsg(pErrBuf, len, pFunc->functionName);
  }

  pFunc->node.resType = ((SExprNode*)nodesListGetNode(pFunc->pParameterList, 0))->resType;
  return TSDB_CODE_SUCCESS;
}

static int32_t translateBlockDistFunc(SFunctionNode* pFunc, char* pErrBuf, int32_t len) {
  pFunc->node.resType = (SDataType){.bytes = 128, .type = TSDB_DATA_TYPE_VARCHAR};
  return TSDB_CODE_SUCCESS;
}

static bool getBlockDistFuncEnv(SFunctionNode* UNUSED_PARAM(pFunc), SFuncExecEnv* pEnv) {
  pEnv->calcMemSize = sizeof(STableBlockDistInfo);
  return true;
}
static bool getBlockDBUsageFuncEnv(SFunctionNode* UNUSED_PARAM(pFunc), SFuncExecEnv* pEnv) {
  pEnv->calcMemSize = sizeof(SDBBlockUsageInfo);
  return true;
}

static int32_t translateGroupKey(SFunctionNode* pFunc, char* pErrBuf, int32_t len) {
  if (1 != LIST_LENGTH(pFunc->pParameterList)) {
    return TSDB_CODE_SUCCESS;
  }
  pFunc->node.resType = *getSDataTypeFromNode(nodesListGetNode(pFunc->pParameterList, 0));
  return TSDB_CODE_SUCCESS;
}

static int32_t translateServerStatusFunc(SFunctionNode* pFunc, char* pErrBuf, int32_t len) {
  pFunc->node.resType = (SDataType){.bytes = tDataTypes[TSDB_DATA_TYPE_INT].bytes, .type = TSDB_DATA_TYPE_INT};
  return TSDB_CODE_SUCCESS;
}

static int32_t translateTagsPseudoColumn(SFunctionNode* pFunc, char* pErrBuf, int32_t len) {
  // The _tags pseudo-column will be expanded to the actual tags on the client side
  return TSDB_CODE_SUCCESS;
}

static int32_t translateOutVarchar(SFunctionNode* pFunc, char* pErrBuf, int32_t len) {
  FUNC_ERR_RET(validateParam(pFunc, pErrBuf, len));
  int32_t bytes = 0;
  switch (pFunc->funcType) {
    case FUNCTION_TYPE_MD5:
      bytes = MD5_OUTPUT_LEN + VARSTR_HEADER_SIZE;
      break;
    case FUNCTION_TYPE_SHA1:
      bytes = SHA1_OUTPUT_LEN + VARSTR_HEADER_SIZE;
      break;
    case FUNCTION_TYPE_SHA2:
      bytes = SHA2_OUTPUT_LEN + VARSTR_HEADER_SIZE;
      break;
    case FUNCTION_TYPE_USER:
    case FUNCTION_TYPE_CURRENT_USER:
      bytes = TSDB_USER_LEN;
      break;
    case FUNCTION_TYPE_SERVER_VERSION:
    case FUNCTION_TYPE_CLIENT_VERSION:
      bytes = TSDB_VERSION_LEN;
      break;
    case FUNCTION_TYPE_DATABASE:
      bytes = TSDB_DB_NAME_LEN;
      break;
    case FUNCTION_TYPE_BLOCK_DIST:
    case FUNCTION_TYPE_BLOCK_DIST_INFO:
      bytes = sizeof(STableBlockDistInfo);
      break;
    case FUNCTION_TYPE_TO_CHAR:
    case FUNCTION_TYPE_DATE:
      bytes = 4096;
      break;
    case FUNCTION_TYPE_HYPERLOGLOG_STATE_MERGE:
    case FUNCTION_TYPE_HYPERLOGLOG_PARTIAL:
    case FUNCTION_TYPE_HYPERLOGLOG_STATE:
      bytes = getHistogramInfoSize() + VARSTR_HEADER_SIZE;
      break;
    case FUNCTION_TYPE_SPREAD_PARTIAL:
    case FUNCTION_TYPE_SPREAD_STATE:
    case FUNCTION_TYPE_SPREAD_STATE_MERGE:
      bytes = getSpreadInfoSize() + VARSTR_HEADER_SIZE;
      break;
    case FUNCTION_TYPE_APERCENTILE_PARTIAL:
      bytes = getApercentileMaxSize() + VARSTR_HEADER_SIZE;
      break;
    case FUNCTION_TYPE_STD_STATE:
    case FUNCTION_TYPE_STD_STATE_MERGE:
    case FUNCTION_TYPE_STD_PARTIAL:
      bytes = getStdInfoSize() + VARSTR_HEADER_SIZE;
      break;
    case FUNCTION_TYPE_CORR_MERGE:
    case FUNCTION_TYPE_CORR_PARTIAL:
      bytes = getCorrInfoSize() + VARSTR_HEADER_SIZE;
      break;
    case FUNCTION_TYPE_AVG_PARTIAL:
    case FUNCTION_TYPE_AVG_STATE:
      pFunc->srcFuncInputType = ((SExprNode*)pFunc->pParameterList->pHead->pNode)->resType;
      bytes = getAvgInfoSize(pFunc) + VARSTR_HEADER_SIZE;
      break;
    case FUNCTION_TYPE_AVG_STATE_MERGE:
      if (pFunc->pSrcFuncRef) pFunc->srcFuncInputType = pFunc->pSrcFuncRef->srcFuncInputType;
      bytes = getAvgInfoSize(pFunc) + VARSTR_HEADER_SIZE;
      break;
    case FUNCTION_TYPE_HISTOGRAM_PARTIAL:
      bytes = getHistogramInfoSize() + VARSTR_HEADER_SIZE;
      break;
    case FUNCTION_TYPE_HISTOGRAM:
    case FUNCTION_TYPE_HISTOGRAM_MERGE:
      bytes = 512;
      break;
    case FUNCTION_TYPE_LEASTSQUARES:
      bytes = LEASTSQUARES_BUFF_LENGTH;
      break;
    case FUNCTION_TYPE_TBNAME:
      bytes = TSDB_TABLE_FNAME_LEN - 1 + VARSTR_HEADER_SIZE;
      break;
    case FUNCTION_TYPE_TIMEZONE: {
      if (pFunc->tz == NULL) {
        bytes = VARSTR_HEADER_SIZE + strlen(tsTimezoneStr);
      } else {
        char* tzName = (char*)taosHashGet(pTimezoneNameMap, &pFunc->tz, sizeof(timezone_t));
        if (tzName == NULL) {
          tzName = TZ_UNKNOWN;
        }
        bytes = strlen(tzName) + VARSTR_HEADER_SIZE;
      }
      break;
    }
    case FUNCTION_TYPE_IRATE_PARTIAL:
      bytes = getIrateInfoSize((pFunc->hasPk) ? pFunc->pkBytes : 0) + VARSTR_HEADER_SIZE;
      break;
    case FUNCTION_TYPE_FIRST_PARTIAL:
    case FUNCTION_TYPE_LAST_PARTIAL:
    case FUNCTION_TYPE_FIRST_STATE:
    case FUNCTION_TYPE_LAST_STATE:
      bytes = getFirstLastInfoSize(getSDataTypeFromNode(nodesListGetNode(pFunc->pParameterList, 0))->bytes,
                                   (pFunc->hasPk) ? pFunc->pkBytes : 0) +
              VARSTR_HEADER_SIZE;
      break;
    case FUNCTION_TYPE_FIRST_STATE_MERGE:
    case FUNCTION_TYPE_LAST_STATE_MERGE:
      bytes = getSDataTypeFromNode(nodesListGetNode(pFunc->pParameterList, 0))->bytes;
      break;
    case FUNCTION_TYPE_DB_USAGE:
    case FUNCTION_TYPE_DB_USAGE_INFO:
      bytes = 128;
      break;
    default:
      bytes = 0;
      break;
  }
  pFunc->node.resType = (SDataType){.bytes = bytes, .type = TSDB_DATA_TYPE_VARCHAR};
  return TSDB_CODE_SUCCESS;
}

static int32_t invalidColsFunction(SFunctionNode* pFunc, char* pErrBuf, int32_t len) {
  return TSDB_CODE_PAR_INVALID_COLS_FUNCTION;
}

static int32_t translateHistogramImpl(SFunctionNode* pFunc, char* pErrBuf, int32_t len) {
  FUNC_ERR_RET(validateParam(pFunc, pErrBuf, len));
  int32_t numOfParams = LIST_LENGTH(pFunc->pParameterList);
  int8_t  binType;
  char*   binDesc;
  for (int32_t i = 1; i < numOfParams; ++i) {
    SValueNode* pValue = (SValueNode*)nodesListGetNode(pFunc->pParameterList, i);
    if (i == 1) {
      binType = validateHistogramBinType(varDataVal(pValue->datum.p));
      if (binType == UNKNOWN_BIN) {
        return buildFuncErrMsg(pErrBuf, len, TSDB_CODE_FUNC_FUNTION_ERROR,
                               "HISTOGRAM function binType parameter should be "
                               "\"user_input\", \"log_bin\" or \"linear_bin\"");
      }
    }

    if (i == 2) {
      char errMsg[128] = {0};
      binDesc = varDataVal(pValue->datum.p);
      if (TSDB_CODE_SUCCESS != validateHistogramBinDesc(binDesc, binType, errMsg, (int32_t)sizeof(errMsg))) {
        return buildFuncErrMsg(pErrBuf, len, TSDB_CODE_FUNC_FUNTION_ERROR, errMsg);
      }
    }
  }
  return TSDB_CODE_SUCCESS;
}

static int32_t translateHitogram(SFunctionNode* pFunc, char* pErrBuf, int32_t len) {
  FUNC_ERR_RET(translateHistogramImpl(pFunc, pErrBuf, len));
  pFunc->node.resType = (SDataType){.bytes = 512, .type = TSDB_DATA_TYPE_BINARY};
  return TSDB_CODE_SUCCESS;
}
static int32_t translateHistogramPartial(SFunctionNode* pFunc, char* pErrBuf, int32_t len) {
  FUNC_ERR_RET(translateHistogramImpl(pFunc, pErrBuf, len));
  pFunc->node.resType =
      (SDataType){.bytes = getHistogramInfoSize() + VARSTR_HEADER_SIZE, .type = TSDB_DATA_TYPE_BINARY};
  return TSDB_CODE_SUCCESS;
}

#define NUMERIC_TO_STRINGS_LEN 25
static int32_t translateGreatestleast(SFunctionNode* pFunc, char* pErrBuf, int32_t len) {
  FUNC_ERR_RET(validateParam(pFunc, pErrBuf, len));

  bool mixTypeToStrings = tsCompareAsStrInGreatest;

  SDataType res = {.type = 0};
  bool      resInit = false;
  for (int32_t i = 0; i < LIST_LENGTH(pFunc->pParameterList); i++) {
    SDataType* para = getSDataTypeFromNode(nodesListGetNode(pFunc->pParameterList, i));

    if (IS_NULL_TYPE(para->type)) {
      res.type = TSDB_DATA_TYPE_NULL;
      res.bytes = tDataTypes[TSDB_DATA_TYPE_NULL].bytes;
      break;
    }

    if (!resInit) {
      res.type = para->type;
      res.bytes = para->bytes;
      resInit = true;
      continue;
    }

    if (IS_MATHABLE_TYPE(para->type)) {
      if (res.type == para->type) {
        continue;
      } else if (IS_MATHABLE_TYPE(res.type) || !mixTypeToStrings) {
        int32_t resType = vectorGetConvertType(res.type, para->type);
        res.type = resType == 0 ? res.type : resType;
        res.bytes = tDataTypes[res.type].bytes;
      } else {
        // last res is strings, para is numeric and mixTypeToStrings is true
        res.bytes = TMAX(res.bytes, NUMERIC_TO_STRINGS_LEN);
      }
    } else {
      if (IS_COMPARE_STR_DATA_TYPE(res.type)) {
        int32_t resType = vectorGetConvertType(res.type, para->type);
        res.type = resType == 0 ? res.type : resType;
        res.bytes = TMAX(res.bytes, para->bytes);
      } else if (mixTypeToStrings) {
        // last res is numeric, para is string, and mixTypeToStrings is true
        res.type = para->type;
        res.bytes = TMAX(para->bytes, NUMERIC_TO_STRINGS_LEN);
      } else {
        // last res is numeric, para is string, and mixTypeToStrings is false
        int32_t resType = vectorGetConvertType(res.type, para->type);
        res.type = resType == 0 ? res.type : resType;
        res.bytes = tDataTypes[resType].bytes;
      }
    }
  }
  pFunc->node.resType = res;
  return TSDB_CODE_SUCCESS;
}

static int32_t translateDate(SFunctionNode* pFunc, char* pErrBuf, int32_t len) {
  FUNC_ERR_RET(validateParam(pFunc, pErrBuf, len));

  // add database precision as param
  uint8_t dbPrec = pFunc->node.resType.precision;

  int32_t code = addUint8Param(&pFunc->pParameterList, dbPrec);
  if (code != TSDB_CODE_SUCCESS) {
    return code;
  }

  int32_t bytes = 4096;
  pFunc->node.resType = (SDataType){.bytes = bytes, .type = TSDB_DATA_TYPE_VARCHAR};
  return TSDB_CODE_SUCCESS;
}

// clang-format off
const SBuiltinFuncDefinition funcMgtBuiltins[] = {
  {
    .name = "count",
    .type = FUNCTION_TYPE_COUNT,
    .classification = FUNC_MGT_AGG_FUNC | FUNC_MGT_SPECIAL_DATA_REQUIRED | FUNC_MGT_IGNORE_NULL_FUNC | FUNC_MGT_TSMA_FUNC | FUNC_MGT_COUNT_LIKE_FUNC,
    .parameters = {.minParamNum = 1,
                   .maxParamNum = 1,
                   .paramInfoPattern = 1,
                   .inputParaInfo[0][0] = {.isLastParam = true,
                                           .startParam = 1,
                                           .endParam = 1,
                                           .validDataType = FUNC_PARAM_SUPPORT_ALL_TYPE,
                                           .validNodeType = FUNC_PARAM_SUPPORT_EXPR_NODE,
                                           .paramAttribute = FUNC_PARAM_NO_SPECIFIC_ATTRIBUTE,
                                           .valueRangeFlag = FUNC_PARAM_NO_SPECIFIC_VALUE,},
                   .outputParaInfo = {.validDataType = FUNC_PARAM_SUPPORT_BIGINT_TYPE}},
    .translateFunc = translateOutBigInt,
    .dataRequiredFunc = countDataRequired,
    .getEnvFunc   = getCountFuncEnv,
    .initFunc     = functionSetup,
    .processFunc  = countFunction,
    .sprocessFunc = countScalarFunction,
    .finalizeFunc = functionFinalize,
    .combineFunc  = combineFunction,
    .pPartialFunc = "count",
    .pStateFunc = "count",
    .pMergeFunc   = "sum"
  },
  {
    .name = "sum",
    .type = FUNCTION_TYPE_SUM,
    .classification = FUNC_MGT_AGG_FUNC | FUNC_MGT_SPECIAL_DATA_REQUIRED | FUNC_MGT_IGNORE_NULL_FUNC | FUNC_MGT_TSMA_FUNC | FUNC_MGT_RSMA_FUNC,
    .parameters = {.minParamNum = 1,
                   .maxParamNum = 1,
                   .paramInfoPattern = 1,
                   .inputParaInfo[0][0] = {.isLastParam = true,
                                           .startParam = 1,
                                           .endParam = 1,
                                           .validDataType = FUNC_PARAM_SUPPORT_NUMERIC_TYPE | FUNC_PARAM_SUPPORT_NULL_TYPE | FUNC_PARAM_SUPPORT_DECIMAL_TYPE,
                                           .validNodeType = FUNC_PARAM_SUPPORT_EXPR_NODE,
                                           .paramAttribute = FUNC_PARAM_NO_SPECIFIC_ATTRIBUTE,
                                           .valueRangeFlag = FUNC_PARAM_NO_SPECIFIC_VALUE,},
                   .outputParaInfo = {.validDataType = FUNC_PARAM_SUPPORT_BIGINT_TYPE | FUNC_PARAM_SUPPORT_DOUBLE_TYPE | FUNC_PARAM_SUPPORT_UBIGINT_TYPE | FUNC_PARAM_SUPPORT_DECIMAL_TYPE}},
    .translateFunc = translateSum,
    .dataRequiredFunc = statisDataRequired,
    .getEnvFunc   = getSumFuncEnv,
    .initFunc     = functionSetup,
    .processFunc  = sumFunction,
    .sprocessFunc = sumScalarFunction,
    .finalizeFunc = functionFinalize,
    .combineFunc  = sumCombine,
    .pPartialFunc = "sum",
    .pStateFunc = "sum",
    .pMergeFunc   = "sum"
  },
  {
    .name = "min",
    .type = FUNCTION_TYPE_MIN,
    .classification = FUNC_MGT_AGG_FUNC | FUNC_MGT_SPECIAL_DATA_REQUIRED | FUNC_MGT_SELECT_FUNC | FUNC_MGT_IGNORE_NULL_FUNC | FUNC_MGT_TSMA_FUNC | FUNC_MGT_RSMA_FUNC,
    .parameters = {.minParamNum = 1,
                   .maxParamNum = 1,
                   .paramInfoPattern = 1,
                   .inputParaInfo[0][0] = {.isLastParam = true,
                                           .startParam = 1,
                                           .endParam = 1,
                                           .validDataType = FUNC_PARAM_SUPPORT_NUMERIC_TYPE | FUNC_PARAM_SUPPORT_STRING_TYPE | FUNC_PARAM_SUPPORT_NULL_TYPE | FUNC_PARAM_SUPPORT_DECIMAL_TYPE,
                                           .validNodeType = FUNC_PARAM_SUPPORT_EXPR_NODE,
                                           .paramAttribute = FUNC_PARAM_NO_SPECIFIC_ATTRIBUTE,
                                           .valueRangeFlag = FUNC_PARAM_NO_SPECIFIC_VALUE,},
                   .outputParaInfo = {.validDataType = FUNC_PARAM_SUPPORT_NUMERIC_TYPE | FUNC_PARAM_SUPPORT_STRING_TYPE}},
    .translateFunc = translateMinMax,
    .dataRequiredFunc = statisDataRequired,
    .getEnvFunc   = getMinmaxFuncEnv,
    .initFunc     = minmaxFunctionSetup,
    .processFunc  = minFunction,
    .sprocessFunc = minScalarFunction,
    .finalizeFunc = minmaxFunctionFinalize,
    .combineFunc  = minCombine,
    .pPartialFunc = "min",
    .pStateFunc = "min",
    .pMergeFunc   = "min",
  },
  {
    .name = "max",
    .type = FUNCTION_TYPE_MAX,
    .classification = FUNC_MGT_AGG_FUNC | FUNC_MGT_SPECIAL_DATA_REQUIRED | FUNC_MGT_SELECT_FUNC | FUNC_MGT_IGNORE_NULL_FUNC | FUNC_MGT_TSMA_FUNC | FUNC_MGT_RSMA_FUNC,
    .parameters = {.minParamNum = 1,
                   .maxParamNum = 1,
                   .paramInfoPattern = 1,
                   .inputParaInfo[0][0] = {.isLastParam = true,
                                           .startParam = 1,
                                           .endParam = 1,
                                           .validDataType = FUNC_PARAM_SUPPORT_NUMERIC_TYPE | FUNC_PARAM_SUPPORT_STRING_TYPE | FUNC_PARAM_SUPPORT_NULL_TYPE | FUNC_PARAM_SUPPORT_DECIMAL_TYPE,
                                           .validNodeType = FUNC_PARAM_SUPPORT_EXPR_NODE,
                                           .paramAttribute = FUNC_PARAM_NO_SPECIFIC_ATTRIBUTE,
                                           .valueRangeFlag = FUNC_PARAM_NO_SPECIFIC_VALUE,},
                   .outputParaInfo = {.validDataType = FUNC_PARAM_SUPPORT_NUMERIC_TYPE | FUNC_PARAM_SUPPORT_STRING_TYPE}},
    .translateFunc = translateMinMax,
    .dataRequiredFunc = statisDataRequired,
    .getEnvFunc   = getMinmaxFuncEnv,
    .initFunc     = minmaxFunctionSetup,
    .processFunc  = maxFunction,
    .sprocessFunc = maxScalarFunction,
    .finalizeFunc = minmaxFunctionFinalize,
    .combineFunc  = maxCombine,
    .pPartialFunc = "max",
    .pStateFunc = "max",
    .pMergeFunc   = "max",
  },
  {
    .name = "stddev",
    .type = FUNCTION_TYPE_STDDEV,
    .classification = FUNC_MGT_AGG_FUNC | FUNC_MGT_TSMA_FUNC,
    .parameters = {.minParamNum = 1,
                   .maxParamNum = 1,
                   .paramInfoPattern = 1,
                   .inputParaInfo[0][0] = {.isLastParam = true,
                                           .startParam = 1,
                                           .endParam = 1,
                                           .validDataType = FUNC_PARAM_SUPPORT_NUMERIC_TYPE | FUNC_PARAM_SUPPORT_NULL_TYPE,
                                           .validNodeType = FUNC_PARAM_SUPPORT_EXPR_NODE,
                                           .paramAttribute = FUNC_PARAM_NO_SPECIFIC_ATTRIBUTE,
                                           .valueRangeFlag = FUNC_PARAM_NO_SPECIFIC_VALUE,},
                   .outputParaInfo = {.validDataType = FUNC_PARAM_SUPPORT_DOUBLE_TYPE}},
    .translateFunc = translateOutDouble,
    .getEnvFunc   = getStdFuncEnv,
    .initFunc     = stdFunctionSetup,
    .processFunc  = stdFunction,
    .sprocessFunc = stdScalarFunction,
    .finalizeFunc = stddevFinalize,
    .combineFunc  = stdCombine,
    .pPartialFunc = "_std_partial",
    .pStateFunc = "_std_state",
    .pMergeFunc   = "_stddev_merge"
  },
  {
    .name = "_std_partial",
    .type = FUNCTION_TYPE_STD_PARTIAL,
    .classification = FUNC_MGT_AGG_FUNC,
    .parameters = {.minParamNum = 1,
                   .maxParamNum = 1,
                   .paramInfoPattern = 1,
                   .inputParaInfo[0][0] = {.isLastParam = true,
                                           .startParam = 1,
                                           .endParam = 1,
                                           .validDataType = FUNC_PARAM_SUPPORT_NUMERIC_TYPE | FUNC_PARAM_SUPPORT_NULL_TYPE,
                                           .validNodeType = FUNC_PARAM_SUPPORT_EXPR_NODE,
                                           .paramAttribute = FUNC_PARAM_NO_SPECIFIC_ATTRIBUTE,
                                           .valueRangeFlag = FUNC_PARAM_NO_SPECIFIC_VALUE,},
                   .outputParaInfo = {.validDataType = FUNC_PARAM_SUPPORT_VARCHAR_TYPE}},
    .translateFunc = translateOutVarchar,
    .getEnvFunc   = getStdFuncEnv,
    .initFunc     = stdFunctionSetup,
    .processFunc  = stdFunction,
    .finalizeFunc = stdPartialFinalize,
    .combineFunc  = stdCombine,
  },
  {
    .name = "_stddev_merge",
    .type = FUNCTION_TYPE_STDDEV_MERGE,
    .classification = FUNC_MGT_AGG_FUNC,
    .parameters = {.minParamNum = 1,
                   .maxParamNum = 1,
                   .paramInfoPattern = 1,
                   .inputParaInfo[0][0] = {.isLastParam = true,
                                           .startParam = 1,
                                           .endParam = 1,
                                           .validDataType = FUNC_PARAM_SUPPORT_VARCHAR_TYPE,
                                           .validNodeType = FUNC_PARAM_SUPPORT_EXPR_NODE,
                                           .paramAttribute = FUNC_PARAM_NO_SPECIFIC_ATTRIBUTE,
                                           .valueRangeFlag = FUNC_PARAM_NO_SPECIFIC_VALUE,},
                   .outputParaInfo = {.validDataType = FUNC_PARAM_SUPPORT_DOUBLE_TYPE}},
    .translateFunc = translateOutDouble,
    .getEnvFunc   = getStdFuncEnv,
    .initFunc     = stdFunctionSetup,
    .processFunc  = stdFunctionMerge,
    .finalizeFunc = stddevFinalize,
    .combineFunc  = stdCombine,
    .pPartialFunc = "_std_state_merge",
    .pMergeFunc = "_stddev_merge",
  },
  {
    .name = "leastsquares",
    .type = FUNCTION_TYPE_LEASTSQUARES,
    .classification = FUNC_MGT_AGG_FUNC | FUNC_MGT_FORBID_SYSTABLE_FUNC,
    .parameters = {.minParamNum = 3,
                   .maxParamNum = 3,
                   .paramInfoPattern = 1,
                   .inputParaInfo[0][0] = {.isLastParam = false,
                                           .startParam = 1,
                                           .endParam = 1,
                                           .validDataType = FUNC_PARAM_SUPPORT_NUMERIC_TYPE,
                                           .validNodeType = FUNC_PARAM_SUPPORT_EXPR_NODE,
                                           .paramAttribute = FUNC_PARAM_NO_SPECIFIC_ATTRIBUTE,
                                           .valueRangeFlag = FUNC_PARAM_NO_SPECIFIC_VALUE,},
                   .inputParaInfo[0][1] = {.isLastParam = true,
                                           .startParam = 2,
                                           .endParam = 3,
                                           .validDataType = FUNC_PARAM_SUPPORT_NUMERIC_TYPE,
                                           .validNodeType = FUNC_PARAM_SUPPORT_VALUE_NODE,
                                           .paramAttribute = FUNC_PARAM_NO_SPECIFIC_ATTRIBUTE,
                                           .valueRangeFlag = FUNC_PARAM_NO_SPECIFIC_VALUE,},
                   .outputParaInfo = {.validDataType = FUNC_PARAM_SUPPORT_VARCHAR_TYPE}},
    .translateFunc = translateOutVarchar,
    .getEnvFunc   = getLeastSQRFuncEnv,
    .initFunc     = leastSQRFunctionSetup,
    .processFunc  = leastSQRFunction,
    .sprocessFunc = leastSQRScalarFunction,
    .finalizeFunc = leastSQRFinalize,
    .combineFunc  = leastSQRCombine,
  },
  {
    .name = "avg",
    .type = FUNCTION_TYPE_AVG,
    .classification = FUNC_MGT_AGG_FUNC | FUNC_MGT_SPECIAL_DATA_REQUIRED | FUNC_MGT_IGNORE_NULL_FUNC | FUNC_MGT_TSMA_FUNC | FUNC_MGT_RSMA_FUNC,
    .parameters = {.minParamNum = 1,
                   .maxParamNum = 1,
                   .paramInfoPattern = 1,
                   .inputParaInfo[0][0] = {.isLastParam = true,
                                           .startParam = 1,
                                           .endParam = 1,
                                           .validDataType = FUNC_PARAM_SUPPORT_NUMERIC_TYPE | FUNC_PARAM_SUPPORT_NULL_TYPE | FUNC_PARAM_SUPPORT_DECIMAL_TYPE,
                                           .validNodeType = FUNC_PARAM_SUPPORT_EXPR_NODE,
                                           .paramAttribute = FUNC_PARAM_NO_SPECIFIC_ATTRIBUTE,
                                           .valueRangeFlag = FUNC_PARAM_NO_SPECIFIC_VALUE,},
                   .outputParaInfo = {.validDataType = FUNC_PARAM_SUPPORT_DOUBLE_TYPE | FUNC_PARAM_SUPPORT_DECIMAL_TYPE}},
    .translateFunc = translateAvg,
    .dataRequiredFunc = statisDataRequired,
    .getEnvFunc   = getAvgFuncEnv,
    .initFunc     = avgFunctionSetup,
    .processFunc  = avgFunction,
    .sprocessFunc = avgScalarFunction,
    .finalizeFunc = avgFinalize,
    .combineFunc  = avgCombine,
    .pPartialFunc = "_avg_partial",
    .pMiddleFunc  = "_avg_middle",
    .pMergeFunc   = "_avg_merge",
    .pStateFunc = "_avg_state",
  },
  {
    .name = "_avg_partial",
    .type = FUNCTION_TYPE_AVG_PARTIAL,
    .classification = FUNC_MGT_AGG_FUNC,
    .parameters = {.minParamNum = 1,
                   .maxParamNum = 1,
                   .paramInfoPattern = 1,
                   .inputParaInfo[0][0] = {.isLastParam = true,
                                           .startParam = 1,
                                           .endParam = 1,
                                           .validDataType = FUNC_PARAM_SUPPORT_NUMERIC_TYPE | FUNC_PARAM_SUPPORT_NULL_TYPE | FUNC_PARAM_SUPPORT_DECIMAL_TYPE,
                                           .validNodeType = FUNC_PARAM_SUPPORT_EXPR_NODE,
                                           .paramAttribute = FUNC_PARAM_NO_SPECIFIC_ATTRIBUTE,
                                           .valueRangeFlag = FUNC_PARAM_NO_SPECIFIC_VALUE,},
                   .outputParaInfo = {.validDataType = FUNC_PARAM_SUPPORT_VARCHAR_TYPE}},
    .translateFunc = translateOutVarchar,
    .dataRequiredFunc = statisDataRequired,
    .getEnvFunc   = getAvgFuncEnv,
    .initFunc     = avgFunctionSetup,
    .processFunc  = avgFunction,
    .finalizeFunc = avgPartialFinalize,
    .combineFunc  = avgCombine,
  },
  {
    .name = "_avg_merge",
    .type = FUNCTION_TYPE_AVG_MERGE,
    .classification = FUNC_MGT_AGG_FUNC,
    .parameters = {.minParamNum = 1,
                   .maxParamNum = 1,
                   .paramInfoPattern = 1,
                   .inputParaInfo[0][0] = {.isLastParam = true,
                                           .startParam = 1,
                                           .endParam = 1,
                                           .validDataType = FUNC_PARAM_SUPPORT_VARCHAR_TYPE,
                                           .validNodeType = FUNC_PARAM_SUPPORT_EXPR_NODE,
                                           .paramAttribute = FUNC_PARAM_NO_SPECIFIC_ATTRIBUTE,
                                           .valueRangeFlag = FUNC_PARAM_NO_SPECIFIC_VALUE,},
                   .outputParaInfo = {.validDataType = FUNC_PARAM_SUPPORT_DOUBLE_TYPE}},
    .translateFunc = translateAvg,
    .getEnvFunc   = getAvgFuncEnv,
    .initFunc     = avgFunctionSetup,
    .processFunc  = avgFunctionMerge,
    .finalizeFunc = avgFinalize,
    .combineFunc  = avgCombine,
    .pPartialFunc = "_avg_state_merge",
    .pMergeFunc = "_avg_merge",
  },
  {
    .name = "percentile",
    .type = FUNCTION_TYPE_PERCENTILE,
    .classification = FUNC_MGT_AGG_FUNC | FUNC_MGT_REPEAT_SCAN_FUNC | FUNC_MGT_SPECIAL_DATA_REQUIRED ,
    .parameters = {.minParamNum = 2,
                   .maxParamNum = 11,
                   .paramInfoPattern = 1,
                   .inputParaInfo[0][0] = {.isLastParam = false,
                                           .startParam = 1,
                                           .endParam = 1,
                                           .validDataType = FUNC_PARAM_SUPPORT_NUMERIC_TYPE,
                                           .validNodeType = FUNC_PARAM_SUPPORT_EXPR_NODE,
                                           .paramAttribute = FUNC_PARAM_NO_SPECIFIC_ATTRIBUTE,
                                           .valueRangeFlag = FUNC_PARAM_NO_SPECIFIC_VALUE,},
                   .inputParaInfo[0][1] = {.isLastParam = true,
                                           .startParam = 2,
                                           .endParam = 11,
                                           .validDataType = FUNC_PARAM_SUPPORT_NUMERIC_TYPE,
                                           .validNodeType = FUNC_PARAM_SUPPORT_VALUE_NODE,
                                           .paramAttribute = FUNC_PARAM_NO_SPECIFIC_ATTRIBUTE,
                                           .valueRangeFlag = FUNC_PARAM_HAS_RANGE,
                                           .range = {.iMinVal = 0, .iMaxVal = 100}},
                   .outputParaInfo = {.validDataType = FUNC_PARAM_SUPPORT_VARCHAR_TYPE | FUNC_PARAM_SUPPORT_DOUBLE_TYPE}},
    .translateFunc = translatePercentile,
    .dataRequiredFunc = statisDataRequired,
    .getEnvFunc   = getPercentileFuncEnv,
    .initFunc     = percentileFunctionSetup,
    .processFunc  = percentileFunction,
    .sprocessFunc = percentileScalarFunction,
    .finalizeFunc = percentileFinalize,
    .cleanupFunc  = percentileFunctionCleanupExt,
    .combineFunc  = NULL,
  },
  {
    .name = "apercentile",
    .type = FUNCTION_TYPE_APERCENTILE,
    .classification = FUNC_MGT_AGG_FUNC,
    .parameters = {.minParamNum = 2,
                   .maxParamNum = 3,
                   .paramInfoPattern = 1,
                   .inputParaInfo[0][0] = {.isLastParam = false,
                                           .startParam = 1,
                                           .endParam = 1,
                                           .validDataType = FUNC_PARAM_SUPPORT_NUMERIC_TYPE,
                                           .validNodeType = FUNC_PARAM_SUPPORT_EXPR_NODE,
                                           .paramAttribute = FUNC_PARAM_NO_SPECIFIC_ATTRIBUTE,
                                           .valueRangeFlag = FUNC_PARAM_NO_SPECIFIC_VALUE,},
                   .inputParaInfo[0][1] = {.isLastParam = false,
                                           .startParam = 2,
                                           .endParam = 2,
                                           .validDataType = FUNC_PARAM_SUPPORT_INTEGER_TYPE,
                                           .validNodeType = FUNC_PARAM_SUPPORT_VALUE_NODE,
                                           .paramAttribute = FUNC_PARAM_NO_SPECIFIC_ATTRIBUTE,
                                           .valueRangeFlag = FUNC_PARAM_HAS_RANGE,
                                           .range = {.iMinVal = 0, .iMaxVal = 100}},
                   .inputParaInfo[0][2] = {.isLastParam = true,
                                           .startParam = 3,
                                           .endParam = 3,
                                           .validDataType = FUNC_PARAM_SUPPORT_STRING_TYPE,
                                           .validNodeType = FUNC_PARAM_SUPPORT_VALUE_NODE,
                                           .paramAttribute = FUNC_PARAM_NO_SPECIFIC_ATTRIBUTE,
                                           .valueRangeFlag = FUNC_PARAM_HAS_FIXED_VALUE,
                                           .fixedValueSize = 2,
                                           .fixedStrValue = {"default", "t-digest"}},
                   .outputParaInfo = {.validDataType = FUNC_PARAM_SUPPORT_DOUBLE_TYPE}},
    .translateFunc = translateOutDouble,
    .getEnvFunc   = getApercentileFuncEnv,
    .initFunc     = apercentileFunctionSetup,
    .processFunc  = apercentileFunction,
    .sprocessFunc = apercentileScalarFunction,
    .finalizeFunc = apercentileFinalize,
    .combineFunc  = apercentileCombine,
    .pPartialFunc = "_apercentile_partial",
    .pMergeFunc   = "_apercentile_merge",
    .createMergeParaFuc = apercentileCreateMergeParam
  },
  {
    .name = "_apercentile_partial",
    .type = FUNCTION_TYPE_APERCENTILE_PARTIAL,
    .classification = FUNC_MGT_AGG_FUNC,
    .parameters = {.minParamNum = 2,
                   .maxParamNum = 3,
                   .paramInfoPattern = 1,
                   .inputParaInfo[0][0] = {.isLastParam = false,
                                           .startParam = 1,
                                           .endParam = 1,
                                           .validDataType = FUNC_PARAM_SUPPORT_NUMERIC_TYPE,
                                           .validNodeType = FUNC_PARAM_SUPPORT_EXPR_NODE,
                                           .paramAttribute = FUNC_PARAM_NO_SPECIFIC_ATTRIBUTE,
                                           .valueRangeFlag = FUNC_PARAM_NO_SPECIFIC_VALUE,},
                   .inputParaInfo[0][1] = {.isLastParam = false,
                                           .startParam = 2,
                                           .endParam = 2,
                                           .validDataType = FUNC_PARAM_SUPPORT_INTEGER_TYPE,
                                           .validNodeType = FUNC_PARAM_SUPPORT_VALUE_NODE,
                                           .paramAttribute = FUNC_PARAM_NO_SPECIFIC_ATTRIBUTE,
                                           .valueRangeFlag = FUNC_PARAM_HAS_RANGE,
                                           .range = {.iMinVal = 0, .iMaxVal = 100}},
                   .inputParaInfo[0][2] = {.isLastParam = true,
                                           .startParam = 3,
                                           .endParam = 3,
                                           .validDataType = FUNC_PARAM_SUPPORT_STRING_TYPE,
                                           .validNodeType = FUNC_PARAM_SUPPORT_VALUE_NODE,
                                           .paramAttribute = FUNC_PARAM_NO_SPECIFIC_ATTRIBUTE,
                                           .valueRangeFlag = FUNC_PARAM_HAS_FIXED_VALUE,
                                           .fixedValueSize = 2,
                                           .fixedStrValue = {"default", "t-digest"}},
                   .outputParaInfo = {.validDataType = FUNC_PARAM_SUPPORT_VARCHAR_TYPE}},
    .translateFunc = translateOutVarchar,
    .getEnvFunc   = getApercentileFuncEnv,
    .initFunc     = apercentileFunctionSetup,
    .processFunc  = apercentileFunction,
    .finalizeFunc = apercentilePartialFinalize,
    .combineFunc = apercentileCombine,
  },
  {
    .name = "_apercentile_merge",
    .type = FUNCTION_TYPE_APERCENTILE_MERGE,
    .classification = FUNC_MGT_AGG_FUNC,
    .parameters = {.minParamNum = 2,
                   .maxParamNum = 3,
                   .paramInfoPattern = 1,
                   .inputParaInfo[0][0] = {.isLastParam = false,
                                           .startParam = 1,
                                           .endParam = 1,
                                           .validDataType = FUNC_PARAM_SUPPORT_VARCHAR_TYPE,
                                           .validNodeType = FUNC_PARAM_SUPPORT_EXPR_NODE,
                                           .paramAttribute = FUNC_PARAM_NO_SPECIFIC_ATTRIBUTE,
                                           .valueRangeFlag = FUNC_PARAM_NO_SPECIFIC_VALUE,},
                   .inputParaInfo[0][1] = {.isLastParam = false,
                                           .startParam = 2,
                                           .endParam = 2,
                                           .validDataType = FUNC_PARAM_SUPPORT_INTEGER_TYPE,
                                           .validNodeType = FUNC_PARAM_SUPPORT_VALUE_NODE,
                                           .paramAttribute = FUNC_PARAM_NO_SPECIFIC_ATTRIBUTE,
                                           .valueRangeFlag = FUNC_PARAM_HAS_RANGE,
                                           .range = {.iMinVal = 0, .iMaxVal = 100}},
                   .inputParaInfo[0][2] = {.isLastParam = true,
                                           .startParam = 3,
                                           .endParam = 3,
                                           .validDataType = FUNC_PARAM_SUPPORT_STRING_TYPE,
                                           .validNodeType = FUNC_PARAM_SUPPORT_VALUE_NODE,
                                           .paramAttribute = FUNC_PARAM_NO_SPECIFIC_ATTRIBUTE,
                                           .valueRangeFlag = FUNC_PARAM_HAS_FIXED_VALUE,
                                           .fixedValueSize = 2,
                                           .fixedStrValue = {"default", "t-digest"}},
                   .outputParaInfo = {.validDataType = FUNC_PARAM_SUPPORT_DOUBLE_TYPE}},
    .translateFunc = translateOutDouble,
    .getEnvFunc   = getApercentileFuncEnv,
    .initFunc     = apercentileFunctionSetup,
    .processFunc  = apercentileFunctionMerge,
    .finalizeFunc = apercentileFinalize,
    .combineFunc = apercentileCombine,
  },
  {
    .name = "top",
    .type = FUNCTION_TYPE_TOP,
    .classification = FUNC_MGT_AGG_FUNC | FUNC_MGT_SELECT_FUNC | FUNC_MGT_MULTI_ROWS_FUNC | FUNC_MGT_KEEP_ORDER_FUNC |
                       FUNC_MGT_FORBID_FILL_FUNC | FUNC_MGT_IGNORE_NULL_FUNC,
    .parameters = {.minParamNum = 2,
                   .maxParamNum = 2,
                   .paramInfoPattern = 1,
                   .inputParaInfo[0][0] = {.isLastParam = false,
                                           .startParam = 1,
                                           .endParam = 1,
                                           .validDataType = FUNC_PARAM_SUPPORT_NUMERIC_TYPE,
                                           .validNodeType = FUNC_PARAM_SUPPORT_EXPR_NODE,
                                           .paramAttribute = FUNC_PARAM_NO_SPECIFIC_ATTRIBUTE,
                                           .valueRangeFlag = FUNC_PARAM_NO_SPECIFIC_VALUE,},
                   .inputParaInfo[0][1] = {.isLastParam = true,
                                           .startParam = 2,
                                           .endParam = 2,
                                           .validDataType = FUNC_PARAM_SUPPORT_INTEGER_TYPE,
                                           .validNodeType = FUNC_PARAM_SUPPORT_VALUE_NODE,
                                           .paramAttribute = FUNC_PARAM_NO_SPECIFIC_ATTRIBUTE,
                                           .valueRangeFlag = FUNC_PARAM_HAS_RANGE,
                                           .range = {.iMinVal = 1, .iMaxVal = TOP_BOTTOM_QUERY_LIMIT}},
                   .outputParaInfo = {.validDataType = FUNC_PARAM_SUPPORT_NUMERIC_TYPE}},
    .translateFunc = translateOutFirstIn,
    .getEnvFunc   = getTopBotFuncEnv,
    .initFunc     = topBotFunctionSetup,
    .processFunc  = topFunction,
    .sprocessFunc = topBotScalarFunction,
    .finalizeFunc = topBotFinalize,
    .combineFunc  = topCombine,
    .pPartialFunc = "top",
    .pMergeFunc   = "top",
    .createMergeParaFuc = topBotCreateMergeParam
  },
  {
    .name = "bottom",
    .type = FUNCTION_TYPE_BOTTOM,
    .classification = FUNC_MGT_AGG_FUNC | FUNC_MGT_SELECT_FUNC | FUNC_MGT_MULTI_ROWS_FUNC | FUNC_MGT_KEEP_ORDER_FUNC |
                      FUNC_MGT_FORBID_FILL_FUNC | FUNC_MGT_IGNORE_NULL_FUNC,
    .parameters = {.minParamNum = 2,
                   .maxParamNum = 2,
                   .paramInfoPattern = 1,
                   .inputParaInfo[0][0] = {.isLastParam = false,
                                           .startParam = 1,
                                           .endParam = 1,
                                           .validDataType = FUNC_PARAM_SUPPORT_NUMERIC_TYPE,
                                           .validNodeType = FUNC_PARAM_SUPPORT_EXPR_NODE,
                                           .paramAttribute = FUNC_PARAM_NO_SPECIFIC_ATTRIBUTE,
                                           .valueRangeFlag = FUNC_PARAM_NO_SPECIFIC_VALUE,},
                   .inputParaInfo[0][1] = {.isLastParam = true,
                                           .startParam = 2,
                                           .endParam = 2,
                                           .validDataType = FUNC_PARAM_SUPPORT_INTEGER_TYPE,
                                           .validNodeType = FUNC_PARAM_SUPPORT_VALUE_NODE,
                                           .paramAttribute = FUNC_PARAM_NO_SPECIFIC_ATTRIBUTE,
                                           .valueRangeFlag = FUNC_PARAM_HAS_RANGE,
                                           .range = {.iMinVal = 1, .iMaxVal = TOP_BOTTOM_QUERY_LIMIT}},
                   .outputParaInfo = {.validDataType = FUNC_PARAM_SUPPORT_NUMERIC_TYPE}},
    .translateFunc = translateOutFirstIn,
    .getEnvFunc   = getTopBotFuncEnv,
    .initFunc     = topBotFunctionSetup,
    .processFunc  = bottomFunction,
    .sprocessFunc = topBotScalarFunction,
    .finalizeFunc = topBotFinalize,
    .combineFunc  = bottomCombine,
    .pPartialFunc = "bottom",
    .pMergeFunc   = "bottom",
    .createMergeParaFuc = topBotCreateMergeParam
  },
  {
    .name = "spread",
    .type = FUNCTION_TYPE_SPREAD,
    .classification = FUNC_MGT_AGG_FUNC | FUNC_MGT_SPECIAL_DATA_REQUIRED | FUNC_MGT_TSMA_FUNC,
    .parameters = {.minParamNum = 1,
                   .maxParamNum = 1,
                   .paramInfoPattern = 1,
                   .inputParaInfo[0][0] = {.isLastParam = true,
                                           .startParam = 1,
                                           .endParam = 1,
                                           .validDataType = FUNC_PARAM_SUPPORT_NUMERIC_TYPE | FUNC_PARAM_SUPPORT_TIMESTAMP_TYPE,
                                           .validNodeType = FUNC_PARAM_SUPPORT_EXPR_NODE,
                                           .paramAttribute = FUNC_PARAM_NO_SPECIFIC_ATTRIBUTE,
                                           .valueRangeFlag = FUNC_PARAM_NO_SPECIFIC_VALUE,},
                   .outputParaInfo = {.validDataType = FUNC_PARAM_SUPPORT_DOUBLE_TYPE}},
    .translateFunc = translateOutDouble,
    .dataRequiredFunc = statisDataRequired,
    .getEnvFunc   = getSpreadFuncEnv,
    .initFunc     = spreadFunctionSetup,
    .processFunc  = spreadFunction,
    .sprocessFunc = spreadScalarFunction,
    .finalizeFunc = spreadFinalize,
    .combineFunc  = spreadCombine,
    .pPartialFunc = "_spread_partial",
    .pStateFunc = "_spread_state",
    .pMergeFunc   = "_spread_merge"
  },
  {
    .name = "_spread_partial",
    .type = FUNCTION_TYPE_SPREAD_PARTIAL,
    .classification = FUNC_MGT_AGG_FUNC,
    .parameters = {.minParamNum = 1,
                   .maxParamNum = 1,
                   .paramInfoPattern = 1,
                   .inputParaInfo[0][0] = {.isLastParam = true,
                                           .startParam = 1,
                                           .endParam = 1,
                                           .validDataType = FUNC_PARAM_SUPPORT_NUMERIC_TYPE | FUNC_PARAM_SUPPORT_TIMESTAMP_TYPE,
                                           .validNodeType = FUNC_PARAM_SUPPORT_EXPR_NODE,
                                           .paramAttribute = FUNC_PARAM_NO_SPECIFIC_ATTRIBUTE,
                                           .valueRangeFlag = FUNC_PARAM_NO_SPECIFIC_VALUE,},
                   .outputParaInfo = {.validDataType = FUNC_PARAM_SUPPORT_VARCHAR_TYPE}},
    .translateFunc = translateOutVarchar,
    .dataRequiredFunc = statisDataRequired,
    .getEnvFunc   = getSpreadFuncEnv,
    .initFunc     = spreadFunctionSetup,
    .processFunc  = spreadFunction,
    .finalizeFunc = spreadPartialFinalize,
    .combineFunc  = spreadCombine,
  },
  {
    .name = "_spread_merge",
    .type = FUNCTION_TYPE_SPREAD_MERGE,
    .parameters = {.minParamNum = 1,
                   .maxParamNum = 1,
                   .paramInfoPattern = 1,
                   .inputParaInfo[0][0] = {.isLastParam = true,
                                           .startParam = 1,
                                           .endParam = 1,
                                           .validDataType = FUNC_PARAM_SUPPORT_VARCHAR_TYPE,
                                           .validNodeType = FUNC_PARAM_SUPPORT_EXPR_NODE,
                                           .paramAttribute = FUNC_PARAM_NO_SPECIFIC_ATTRIBUTE,
                                           .valueRangeFlag = FUNC_PARAM_NO_SPECIFIC_VALUE,},
                   .outputParaInfo = {.validDataType = FUNC_PARAM_SUPPORT_DOUBLE_TYPE}},
    .classification = FUNC_MGT_AGG_FUNC,
    .translateFunc = translateOutDouble,
    .dataRequiredFunc = statisDataRequired,
    .getEnvFunc   = getSpreadFuncEnv,
    .initFunc     = spreadFunctionSetup,
    .processFunc  = spreadFunctionMerge,
    .finalizeFunc = spreadFinalize,
    .combineFunc  = spreadCombine,
    .pPartialFunc = "_spread_state_merge",
    .pMergeFunc = "_spread_merge",
  },
  {
    .name = "elapsed",
    .type = FUNCTION_TYPE_ELAPSED,
    .classification = FUNC_MGT_AGG_FUNC | FUNC_MGT_TIMELINE_FUNC | FUNC_MGT_INTERVAL_INTERPO_FUNC |
                      FUNC_MGT_FORBID_SYSTABLE_FUNC | FUNC_MGT_SPECIAL_DATA_REQUIRED,
    .parameters = {.minParamNum = 1,
                   .maxParamNum = 2,
                   .paramInfoPattern = 1,
                   .inputParaInfo[0][0] = {.isLastParam = false,
                                           .startParam = 1,
                                           .endParam = 1,
                                           .validDataType = FUNC_PARAM_SUPPORT_TIMESTAMP_TYPE,
                                           .validNodeType = FUNC_PARAM_SUPPORT_COLUMN_NODE,
                                           .paramAttribute = FUNC_PARAM_MUST_BE_PRIMTS,
                                           .valueRangeFlag = FUNC_PARAM_NO_SPECIFIC_VALUE,},
                   .inputParaInfo[0][1] = {.isLastParam = true,
                                           .startParam = 2,
                                           .endParam = 2,
                                           .validDataType = FUNC_PARAM_SUPPORT_INTEGER_TYPE,
                                           .validNodeType = FUNC_PARAM_SUPPORT_VALUE_NODE,
                                           .paramAttribute = FUNC_PARAM_MUST_BE_TIME_UNIT,
                                           .valueRangeFlag = FUNC_PARAM_NO_SPECIFIC_VALUE,},
                   .outputParaInfo = {.validDataType = FUNC_PARAM_SUPPORT_DOUBLE_TYPE}},
    .dataRequiredFunc = statisDataRequired,
    .translateFunc = translateOutDouble,
    .getEnvFunc   = getElapsedFuncEnv,
    .initFunc     = elapsedFunctionSetup,
    .processFunc  = elapsedFunction,
    .finalizeFunc = elapsedFinalize,
    .combineFunc  = elapsedCombine,
  },
  {
    .name = "_elapsed_partial",
    .type = FUNCTION_TYPE_ELAPSED,
    .classification = FUNC_MGT_AGG_FUNC,
    .dataRequiredFunc = statisDataRequired,
    .translateFunc = translateElapsedPartial,
    .getEnvFunc   = getElapsedFuncEnv,
    .initFunc     = elapsedFunctionSetup,
    .processFunc  = elapsedFunction,
    .finalizeFunc = elapsedPartialFinalize,
    .combineFunc  = elapsedCombine,
  },
  {
    .name = "_elapsed_merge",
    .type = FUNCTION_TYPE_ELAPSED,
    .classification = FUNC_MGT_AGG_FUNC,
    .dataRequiredFunc = statisDataRequired,
    .translateFunc = translateElapsedMerge,
    .getEnvFunc   = getElapsedFuncEnv,
    .initFunc     = elapsedFunctionSetup,
    .processFunc  = elapsedFunctionMerge,
    .finalizeFunc = elapsedFinalize,
    .combineFunc  = elapsedCombine,
  },
  {
    .name = "interp",
    .type = FUNCTION_TYPE_INTERP,
    .classification = FUNC_MGT_TIMELINE_FUNC | FUNC_MGT_INTERVAL_INTERPO_FUNC | FUNC_MGT_IMPLICIT_TS_FUNC |
                      FUNC_MGT_FORBID_SYSTABLE_FUNC | FUNC_MGT_KEEP_ORDER_FUNC | FUNC_MGT_PRIMARY_KEY_FUNC,
    .parameters = {.minParamNum = 1,
                   .maxParamNum = 2,
                   .paramInfoPattern = 1,
                   .inputParaInfo[0][0] = {.isLastParam = false,
                                           .startParam = 1,
                                           .endParam = 1,
                                           .validDataType = FUNC_PARAM_SUPPORT_NUMERIC_TYPE | FUNC_PARAM_SUPPORT_BOOL_TYPE,
                                           .validNodeType = FUNC_PARAM_SUPPORT_NOT_VALUE_NODE,
                                           .paramAttribute = FUNC_PARAM_NO_SPECIFIC_ATTRIBUTE,
                                           .valueRangeFlag = FUNC_PARAM_NO_SPECIFIC_VALUE,},
                   .inputParaInfo[0][1] = {.isLastParam = true,
                                           .startParam = 2,
                                           .endParam = 2,
                                           .validDataType = FUNC_PARAM_SUPPORT_INTEGER_TYPE,
                                           .validNodeType = FUNC_PARAM_SUPPORT_VALUE_NODE,
                                           .paramAttribute = FUNC_PARAM_NO_SPECIFIC_ATTRIBUTE,
                                           .valueRangeFlag = FUNC_PARAM_HAS_FIXED_VALUE,
                                           .fixedValueSize = 2,
                                           .fixedNumValue = {0, 1}},
                   .outputParaInfo = {.validDataType = FUNC_PARAM_SUPPORT_NUMERIC_TYPE}},
    .translateFunc = translateOutFirstIn,
    .getEnvFunc    = getSelectivityFuncEnv,
    .initFunc      = functionSetup,
    .processFunc   = NULL,
    .finalizeFunc  = NULL,
    .estimateReturnRowsFunc = interpEstReturnRows,
  },
  {
    .name = "derivative",
    .type = FUNCTION_TYPE_DERIVATIVE,
    .classification = FUNC_MGT_INDEFINITE_ROWS_FUNC | FUNC_MGT_SELECT_FUNC | FUNC_MGT_TIMELINE_FUNC | FUNC_MGT_IMPLICIT_TS_FUNC | FUNC_MGT_PROCESS_BY_ROW |
                      FUNC_MGT_KEEP_ORDER_FUNC | FUNC_MGT_CUMULATIVE_FUNC | FUNC_MGT_FORBID_SYSTABLE_FUNC | FUNC_MGT_PRIMARY_KEY_FUNC,
    .parameters = {.minParamNum = 3,
                   .maxParamNum = 3,
                   .paramInfoPattern = 1,
                   .inputParaInfo[0][0] = {.isLastParam = false,
                                           .startParam = 1,
                                           .endParam = 1,
                                           .validDataType = FUNC_PARAM_SUPPORT_NUMERIC_TYPE,
                                           .validNodeType = FUNC_PARAM_SUPPORT_EXPR_NODE,
                                           .paramAttribute = FUNC_PARAM_NO_SPECIFIC_ATTRIBUTE,
                                           .valueRangeFlag = FUNC_PARAM_NO_SPECIFIC_VALUE,},
                   .inputParaInfo[0][1] = {.isLastParam = false,
                                           .startParam = 2,
                                           .endParam = 2,
                                           .validDataType = FUNC_PARAM_SUPPORT_NUMERIC_TYPE,
                                           .validNodeType = FUNC_PARAM_SUPPORT_VALUE_NODE,
                                           .paramAttribute = FUNC_PARAM_NO_SPECIFIC_ATTRIBUTE,
                                           .valueRangeFlag = FUNC_PARAM_HAS_RANGE,
                                           .range = {.iMinVal = 1, .iMaxVal = INT64_MAX}},
                   .inputParaInfo[0][2] = {.isLastParam = true,
                                           .startParam = 3,
                                           .endParam = 3,
                                           .validDataType = FUNC_PARAM_SUPPORT_INTEGER_TYPE,
                                           .validNodeType = FUNC_PARAM_SUPPORT_VALUE_NODE,
                                           .paramAttribute = FUNC_PARAM_NO_SPECIFIC_ATTRIBUTE,
                                           .valueRangeFlag = FUNC_PARAM_HAS_FIXED_VALUE,
                                           .fixedValueSize = 2,
                                           .fixedNumValue = {0, 1}},
                   .outputParaInfo = {.validDataType = FUNC_PARAM_SUPPORT_DOUBLE_TYPE}},
    .translateFunc = translateOutDouble,
    .getEnvFunc   = getDerivativeFuncEnv,
    .initFunc     = derivativeFuncSetup,
    .processFunc  = derivativeFunction,
    .sprocessFunc = derivativeScalarFunction,
    .finalizeFunc = functionFinalize,
    .estimateReturnRowsFunc = derivativeEstReturnRows,
    .processFuncByRow  = derivativeFunctionByRow,
  },
  {
    .name = "irate",
    .type = FUNCTION_TYPE_IRATE,
    .classification = FUNC_MGT_AGG_FUNC | FUNC_MGT_TIMELINE_FUNC | FUNC_MGT_IMPLICIT_TS_FUNC |
                      FUNC_MGT_FORBID_SYSTABLE_FUNC | FUNC_MGT_PRIMARY_KEY_FUNC,
    .parameters = {.minParamNum = 1,
                   .maxParamNum = 1,
                   .paramInfoPattern = 1,
                   .inputParaInfo[0][0] = {.isLastParam = true,
                                           .startParam = 1,
                                           .endParam = 1,
                                           .validDataType = FUNC_PARAM_SUPPORT_NUMERIC_TYPE,
                                           .validNodeType = FUNC_PARAM_SUPPORT_EXPR_NODE,
                                           .paramAttribute = FUNC_PARAM_NO_SPECIFIC_ATTRIBUTE,
                                           .valueRangeFlag = FUNC_PARAM_NO_SPECIFIC_VALUE,},
                   .outputParaInfo = {.validDataType = FUNC_PARAM_SUPPORT_DOUBLE_TYPE}},
    .translateFunc = translateAddPrecOutDouble,
    .getEnvFunc   = getIrateFuncEnv,
    .initFunc     = irateFuncSetup,
    .processFunc  = irateFunction,
    .sprocessFunc = irateScalarFunction,
    .finalizeFunc = irateFinalize,
    .pPartialFunc = "_irate_partial",
    .pMergeFunc   = "_irate_merge",
  },
  {
    .name = "_irate_partial",
    .type = FUNCTION_TYPE_IRATE_PARTIAL,
    .classification = FUNC_MGT_AGG_FUNC | FUNC_MGT_TIMELINE_FUNC | FUNC_MGT_IMPLICIT_TS_FUNC |
                      FUNC_MGT_FORBID_SYSTABLE_FUNC | FUNC_MGT_PRIMARY_KEY_FUNC,
    .parameters = {.minParamNum = 3,
                   .maxParamNum = 4,
                   .paramInfoPattern = 1,
                   .inputParaInfo[0][0] = {.isLastParam = false,
                                           .startParam = 1,
                                           .endParam = 1,
                                           .validDataType = FUNC_PARAM_SUPPORT_NUMERIC_TYPE,
                                           .validNodeType = FUNC_PARAM_SUPPORT_EXPR_NODE,
                                           .paramAttribute = FUNC_PARAM_NO_SPECIFIC_ATTRIBUTE,
                                           .valueRangeFlag = FUNC_PARAM_NO_SPECIFIC_VALUE,},
                   .inputParaInfo[0][1] = {.isLastParam = false,
                                           .startParam = 2,
                                           .endParam = 2,
                                           .validDataType = FUNC_PARAM_SUPPORT_TINYINT_TYPE,
                                           .validNodeType = FUNC_PARAM_SUPPORT_VALUE_NODE,
                                           .paramAttribute = FUNC_PARAM_NO_SPECIFIC_ATTRIBUTE,
                                           .valueRangeFlag = FUNC_PARAM_NO_SPECIFIC_VALUE,},
                   .inputParaInfo[0][2] = {.isLastParam = false,
                                           .startParam = 3,
                                           .endParam = 3,
                                           .validDataType = FUNC_PARAM_SUPPORT_TIMESTAMP_TYPE,
                                           .validNodeType = FUNC_PARAM_SUPPORT_COLUMN_NODE,
                                           .paramAttribute = FUNC_PARAM_MUST_BE_PRIMTS,
                                           .valueRangeFlag = FUNC_PARAM_NO_SPECIFIC_VALUE,},
                   .inputParaInfo[0][3] = {.isLastParam = true,
                                           .startParam = 4,
                                           .endParam = 4,
                                           .validDataType = FUNC_PARAM_SUPPORT_INTEGER_TYPE,
                                           .validNodeType = FUNC_PARAM_SUPPORT_COLUMN_NODE,
                                           .paramAttribute = FUNC_PARAM_MUST_BE_PK,
                                           .valueRangeFlag = FUNC_PARAM_NO_SPECIFIC_VALUE,},
                   .outputParaInfo = {.validDataType = FUNC_PARAM_SUPPORT_VARCHAR_TYPE}},
    .translateFunc = translateOutVarchar,
    .getEnvFunc   = getIrateFuncEnv,
    .initFunc     = irateFuncSetup,
    .processFunc  = irateFunction,
    .sprocessFunc = irateScalarFunction,
    .finalizeFunc = iratePartialFinalize,
  },
  {
    .name = "_irate_merge",
    .type = FUNCTION_TYPE_IRATE_MERGE,
    .classification = FUNC_MGT_AGG_FUNC,
    .parameters = {.minParamNum = 1,
                   .maxParamNum = 1,
                   .paramInfoPattern = 1,
                   .inputParaInfo[0][0] = {.isLastParam = true,
                                           .startParam = 1,
                                           .endParam = 1,
                                           .validDataType = FUNC_PARAM_SUPPORT_VARCHAR_TYPE,
                                           .validNodeType = FUNC_PARAM_SUPPORT_EXPR_NODE,
                                           .paramAttribute = FUNC_PARAM_NO_SPECIFIC_ATTRIBUTE,
                                           .valueRangeFlag = FUNC_PARAM_NO_SPECIFIC_VALUE,},
                   .outputParaInfo = {.validDataType = FUNC_PARAM_SUPPORT_DOUBLE_TYPE}},
    .translateFunc = translateAddPrecOutDouble,
    .getEnvFunc   = getIrateFuncEnv,
    .initFunc     = irateFuncSetup,
    .processFunc  = irateFunctionMerge,
    .sprocessFunc = irateScalarFunction,
    .finalizeFunc = irateFinalize,
  },
  {
    .name = "last_row",
    .type = FUNCTION_TYPE_LAST_ROW,
    .classification = FUNC_MGT_AGG_FUNC | FUNC_MGT_MULTI_RES_FUNC | FUNC_MGT_SELECT_FUNC | FUNC_MGT_IMPLICIT_TS_FUNC |
                      FUNC_MGT_KEEP_ORDER_FUNC | FUNC_MGT_FORBID_SYSTABLE_FUNC | FUNC_MGT_PRIMARY_KEY_FUNC,
    .parameters = {.minParamNum = 1,
                   .maxParamNum = -1,
                   .paramInfoPattern = 1,
                   .inputParaInfo[0][0] = {.isLastParam = true,
                                           .startParam = 1,
                                           .endParam = -1,
                                           .validDataType = FUNC_PARAM_SUPPORT_ALL_TYPE,
                                           .validNodeType = FUNC_PARAM_SUPPORT_EXPR_NODE,
                                           .paramAttribute = FUNC_PARAM_VALUE_NODE_NOT_NULL,
                                           .valueRangeFlag = FUNC_PARAM_NO_SPECIFIC_VALUE,},
                   .outputParaInfo = {.validDataType = FUNC_PARAM_SUPPORT_ALL_TYPE}},
    .translateFunc = translateOutFirstIn,
    .dynDataRequiredFunc = lastDynDataReq,
    .getEnvFunc   = getFirstLastFuncEnv,
    .initFunc     = functionSetup,
    .processFunc  = lastRowFunction,
    .sprocessFunc = firstLastScalarFunction,
    .pPartialFunc = "_last_row_partial",
    .pMergeFunc   = "_last_row_merge",
    .finalizeFunc = firstLastFinalize,
    .combineFunc  = lastCombine,
  },
  {
    .name = "_cache_last_row",
    .type = FUNCTION_TYPE_CACHE_LAST_ROW,
    .classification = FUNC_MGT_AGG_FUNC | FUNC_MGT_MULTI_RES_FUNC | FUNC_MGT_SELECT_FUNC | FUNC_MGT_IMPLICIT_TS_FUNC |
                      FUNC_MGT_FORBID_SYSTABLE_FUNC,
    .parameters = {.minParamNum = 1,
                   .maxParamNum = -1,
                   .paramInfoPattern = 1,
                   .inputParaInfo[0][0] = {.isLastParam = true,
                                           .startParam = 1,
                                           .endParam = -1,
                                           .validDataType = FUNC_PARAM_SUPPORT_ALL_TYPE,
                                           .validNodeType = FUNC_PARAM_SUPPORT_EXPR_NODE,
                                           .paramAttribute = FUNC_PARAM_VALUE_NODE_NOT_NULL,
                                           .valueRangeFlag = FUNC_PARAM_NO_SPECIFIC_VALUE,},
                   .outputParaInfo = {.validDataType = FUNC_PARAM_SUPPORT_ALL_TYPE}},
    .translateFunc = translateOutFirstIn,
    .getEnvFunc   = getFirstLastFuncEnv,
    .initFunc     = functionSetup,
    .processFunc  = cachedLastRowFunction,
    .finalizeFunc = firstLastFinalize,
  },
  {
    .name = "_cache_last",
    .type = FUNCTION_TYPE_CACHE_LAST,
    .classification = FUNC_MGT_AGG_FUNC | FUNC_MGT_MULTI_RES_FUNC | FUNC_MGT_SELECT_FUNC | FUNC_MGT_IMPLICIT_TS_FUNC | FUNC_MGT_FORBID_SYSTABLE_FUNC | FUNC_MGT_IGNORE_NULL_FUNC,
    .parameters = {.minParamNum = 1,
                   .maxParamNum = -1,
                   .paramInfoPattern = 1,
                   .inputParaInfo[0][0] = {.isLastParam = true,
                                           .startParam = 1,
                                           .endParam = -1,
                                           .validDataType = FUNC_PARAM_SUPPORT_ALL_TYPE,
                                           .validNodeType = FUNC_PARAM_SUPPORT_EXPR_NODE,
                                           .paramAttribute = FUNC_PARAM_VALUE_NODE_NOT_NULL,
                                           .valueRangeFlag = FUNC_PARAM_NO_SPECIFIC_VALUE,},
                   .outputParaInfo = {.validDataType = FUNC_PARAM_SUPPORT_ALL_TYPE}},
    .translateFunc = translateOutFirstIn,
    .getEnvFunc   = getFirstLastFuncEnv,
    .initFunc     = functionSetup,
    .processFunc  = lastFunction,
    .finalizeFunc = firstLastFinalize,
  },
  {
    .name = "_last_row_partial",
    .type = FUNCTION_TYPE_LAST_PARTIAL,
    .classification = FUNC_MGT_AGG_FUNC | FUNC_MGT_SELECT_FUNC | FUNC_MGT_MULTI_RES_FUNC | FUNC_MGT_IMPLICIT_TS_FUNC |
                      FUNC_MGT_FORBID_SYSTABLE_FUNC | FUNC_MGT_PRIMARY_KEY_FUNC,
    .parameters = {.minParamNum = 1,
                   .maxParamNum = -1,
                   .paramInfoPattern = 1,
                   .inputParaInfo[0][0] = {.isLastParam = true,
                                           .startParam = 1,
                                           .endParam = -1,
                                           .validDataType = FUNC_PARAM_SUPPORT_ALL_TYPE,
                                           .validNodeType = FUNC_PARAM_SUPPORT_EXPR_NODE,
                                           .paramAttribute = FUNC_PARAM_VALUE_NODE_NOT_NULL,
                                           .valueRangeFlag = FUNC_PARAM_NO_SPECIFIC_VALUE,},
                   .outputParaInfo = {.validDataType = FUNC_PARAM_SUPPORT_VARCHAR_TYPE}},
    .translateFunc = translateOutVarchar,
    .dynDataRequiredFunc = lastDynDataReq,
    .getEnvFunc   = getFirstLastFuncEnv,
    .initFunc     = functionSetup,
    .processFunc  = lastRowFunction,
    .finalizeFunc = firstLastPartialFinalize,
  },
  {
    .name = "_last_row_merge",
    .type = FUNCTION_TYPE_LAST_MERGE,
    .classification = FUNC_MGT_AGG_FUNC | FUNC_MGT_SELECT_FUNC | FUNC_MGT_MULTI_RES_FUNC | FUNC_MGT_IMPLICIT_TS_FUNC |
                      FUNC_MGT_FORBID_SYSTABLE_FUNC | FUNC_MGT_PRIMARY_KEY_FUNC,
    .parameters = {.minParamNum = 1,
                   .maxParamNum = 1,
                   .paramInfoPattern = 1,
                   .inputParaInfo[0][0] = {.isLastParam = true,
                                           .startParam = 1,
                                           .endParam = -1,
                                           .validDataType = FUNC_PARAM_SUPPORT_VARCHAR_TYPE,
                                           .validNodeType = FUNC_PARAM_SUPPORT_EXPR_NODE,
                                           .paramAttribute = FUNC_PARAM_VALUE_NODE_NOT_NULL,
                                           .valueRangeFlag = FUNC_PARAM_NO_SPECIFIC_VALUE,},
                   .outputParaInfo = {.validDataType = FUNC_PARAM_SUPPORT_ALL_TYPE}},
    .translateFunc = translateOutFirstIn,
    .getEnvFunc   = getFirstLastFuncEnv,
    .initFunc     = functionSetup,
    .processFunc  = lastFunctionMerge,
    .finalizeFunc = firstLastFinalize,
  },
  {
    .name = "first",
    .type = FUNCTION_TYPE_FIRST,
    .classification = FUNC_MGT_AGG_FUNC | FUNC_MGT_SELECT_FUNC | FUNC_MGT_MULTI_RES_FUNC | FUNC_MGT_IMPLICIT_TS_FUNC |
                      FUNC_MGT_KEEP_ORDER_FUNC | FUNC_MGT_FORBID_SYSTABLE_FUNC | FUNC_MGT_IGNORE_NULL_FUNC | FUNC_MGT_PRIMARY_KEY_FUNC | FUNC_MGT_TSMA_FUNC | FUNC_MGT_RSMA_FUNC,
    .parameters = {.minParamNum = 1,
                   .maxParamNum = -1,
                   .paramInfoPattern = 1,
                   .inputParaInfo[0][0] = {.isLastParam = true,
                                           .startParam = 1,
                                           .endParam = -1,
                                           .validDataType = FUNC_PARAM_SUPPORT_ALL_TYPE,
                                           .validNodeType = FUNC_PARAM_SUPPORT_EXPR_NODE,
                                           .paramAttribute = FUNC_PARAM_VALUE_NODE_NOT_NULL,
                                           .valueRangeFlag = FUNC_PARAM_NO_SPECIFIC_VALUE,},
                   .outputParaInfo = {.validDataType = FUNC_PARAM_SUPPORT_ALL_TYPE}},
    .translateFunc = translateOutFirstIn,
    .dynDataRequiredFunc = firstDynDataReq,
    .getEnvFunc   = getFirstLastFuncEnv,
    .initFunc     = firstLastFunctionSetup,
    .processFunc  = firstFunction,
    .sprocessFunc = firstLastScalarFunction,
    .finalizeFunc = firstLastFinalize,
    .pPartialFunc = "_first_partial",
    .pStateFunc = "_first_state",
    .pMergeFunc   = "_first_merge",
    .combineFunc  = firstCombine,
  },
  {
    .name = "_first_partial",
    .type = FUNCTION_TYPE_FIRST_PARTIAL,
    .classification = FUNC_MGT_AGG_FUNC | FUNC_MGT_SELECT_FUNC | FUNC_MGT_MULTI_RES_FUNC | FUNC_MGT_IMPLICIT_TS_FUNC |
                      FUNC_MGT_FORBID_SYSTABLE_FUNC | FUNC_MGT_IGNORE_NULL_FUNC | FUNC_MGT_PRIMARY_KEY_FUNC,
    .parameters = {.minParamNum = 1,
                   .maxParamNum = -1,
                   .paramInfoPattern = 1,
                   .inputParaInfo[0][0] = {.isLastParam = true,
                                           .startParam = 1,
                                           .endParam = -1,
                                           .validDataType = FUNC_PARAM_SUPPORT_ALL_TYPE,
                                           .validNodeType = FUNC_PARAM_SUPPORT_EXPR_NODE,
                                           .paramAttribute = FUNC_PARAM_NO_SPECIFIC_ATTRIBUTE,
                                           .valueRangeFlag = FUNC_PARAM_NO_SPECIFIC_VALUE,},
                   .outputParaInfo = {.validDataType = FUNC_PARAM_SUPPORT_VARCHAR_TYPE}},
    .translateFunc = translateOutVarchar,
    .dynDataRequiredFunc = firstDynDataReq,
    .getEnvFunc   = getFirstLastFuncEnv,
    .initFunc     = functionSetup,
    .processFunc  = firstFunction,
    .finalizeFunc = firstLastPartialFinalize,
    .combineFunc  = firstCombine,
  },
  {
    .name = "_first_merge",
    .type = FUNCTION_TYPE_FIRST_MERGE,
    .classification = FUNC_MGT_AGG_FUNC | FUNC_MGT_SELECT_FUNC | FUNC_MGT_MULTI_RES_FUNC | FUNC_MGT_IMPLICIT_TS_FUNC |
                      FUNC_MGT_FORBID_SYSTABLE_FUNC | FUNC_MGT_IGNORE_NULL_FUNC | FUNC_MGT_PRIMARY_KEY_FUNC,
    .parameters = {.minParamNum = 1,
                   .maxParamNum = 1,
                   .paramInfoPattern = 1,
                   .inputParaInfo[0][0] = {.isLastParam = true,
                                           .startParam = 1,
                                           .endParam = -1,
                                           .validDataType = FUNC_PARAM_SUPPORT_VARCHAR_TYPE,
                                           .validNodeType = FUNC_PARAM_SUPPORT_EXPR_NODE,
                                           .paramAttribute = FUNC_PARAM_NO_SPECIFIC_ATTRIBUTE,
                                           .valueRangeFlag = FUNC_PARAM_NO_SPECIFIC_VALUE,},
                   .outputParaInfo = {.validDataType = FUNC_PARAM_SUPPORT_ALL_TYPE}},
    .translateFunc = translateOutFirstIn,
    .getEnvFunc   = getFirstLastFuncEnv,
    .initFunc     = functionSetup,
    .processFunc  = firstFunctionMerge,
    .finalizeFunc = firstLastFinalize,
    .combineFunc  = firstCombine,
    .pPartialFunc = "_first_state_merge",
    .pMergeFunc = "_first_merge",
  },
  {
    .name = "last",
    .type = FUNCTION_TYPE_LAST,
    .classification = FUNC_MGT_AGG_FUNC | FUNC_MGT_SELECT_FUNC | FUNC_MGT_MULTI_RES_FUNC | FUNC_MGT_IMPLICIT_TS_FUNC |
                      FUNC_MGT_KEEP_ORDER_FUNC | FUNC_MGT_FORBID_SYSTABLE_FUNC | FUNC_MGT_IGNORE_NULL_FUNC | FUNC_MGT_PRIMARY_KEY_FUNC | FUNC_MGT_TSMA_FUNC | FUNC_MGT_RSMA_FUNC,
    .parameters = {.minParamNum = 1,
                   .maxParamNum = -1,
                   .paramInfoPattern = 1,
                   .inputParaInfo[0][0] = {.isLastParam = true,
                                           .startParam = 1,
                                           .endParam = -1,
                                           .validDataType = FUNC_PARAM_SUPPORT_ALL_TYPE,
                                           .validNodeType = FUNC_PARAM_SUPPORT_EXPR_NODE,
                                           .paramAttribute = FUNC_PARAM_VALUE_NODE_NOT_NULL,
                                           .valueRangeFlag = FUNC_PARAM_NO_SPECIFIC_VALUE,},
                   .outputParaInfo = {.validDataType = FUNC_PARAM_SUPPORT_ALL_TYPE}},
    .translateFunc = translateOutFirstIn,
    .dynDataRequiredFunc = lastDynDataReq,
    .getEnvFunc   = getFirstLastFuncEnv,
    .initFunc     = firstLastFunctionSetup,
    .processFunc  = lastFunction,
    .sprocessFunc = firstLastScalarFunction,
    .finalizeFunc = firstLastFinalize,
    .pPartialFunc = "_last_partial",
    .pStateFunc = "_last_state",
    .pMergeFunc   = "_last_merge",
    .combineFunc  = lastCombine,
  },
  {
    .name = "_last_partial",
    .type = FUNCTION_TYPE_LAST_PARTIAL,
    .classification = FUNC_MGT_AGG_FUNC | FUNC_MGT_SELECT_FUNC | FUNC_MGT_MULTI_RES_FUNC | FUNC_MGT_IMPLICIT_TS_FUNC |
                      FUNC_MGT_FORBID_SYSTABLE_FUNC | FUNC_MGT_IGNORE_NULL_FUNC | FUNC_MGT_PRIMARY_KEY_FUNC,
    .parameters = {.minParamNum = 1,
                   .maxParamNum = -1,
                   .paramInfoPattern = 1,
                   .inputParaInfo[0][0] = {.isLastParam = true,
                                           .startParam = 1,
                                           .endParam = -1,
                                           .validDataType = FUNC_PARAM_SUPPORT_ALL_TYPE,
                                           .validNodeType = FUNC_PARAM_SUPPORT_EXPR_NODE,
                                           .paramAttribute = FUNC_PARAM_VALUE_NODE_NOT_NULL,
                                           .valueRangeFlag = FUNC_PARAM_NO_SPECIFIC_VALUE,},
                   .outputParaInfo = {.validDataType = FUNC_PARAM_SUPPORT_VARCHAR_TYPE}},
    .translateFunc = translateOutVarchar,
    .dynDataRequiredFunc = lastDynDataReq,
    .getEnvFunc   = getFirstLastFuncEnv,
    .initFunc     = functionSetup,
    .processFunc  = lastFunction,
    .finalizeFunc = firstLastPartialFinalize,
    .combineFunc  = lastCombine,
  },
  {
    .name = "_last_merge",
    .type = FUNCTION_TYPE_LAST_MERGE,
    .classification = FUNC_MGT_AGG_FUNC | FUNC_MGT_SELECT_FUNC | FUNC_MGT_MULTI_RES_FUNC | FUNC_MGT_IMPLICIT_TS_FUNC |
                      FUNC_MGT_FORBID_SYSTABLE_FUNC | FUNC_MGT_IGNORE_NULL_FUNC | FUNC_MGT_PRIMARY_KEY_FUNC,
    .parameters = {.minParamNum = 1,
                   .maxParamNum = -1,
                   .paramInfoPattern = 1,
                   .inputParaInfo[0][0] = {.isLastParam = true,
                                           .startParam = 1,
                                           .endParam = -1,
                                           .validDataType = FUNC_PARAM_SUPPORT_VARCHAR_TYPE,
                                           .validNodeType = FUNC_PARAM_SUPPORT_EXPR_NODE,
                                           .paramAttribute = FUNC_PARAM_NO_SPECIFIC_ATTRIBUTE,
                                           .valueRangeFlag = FUNC_PARAM_NO_SPECIFIC_VALUE,},
                   .outputParaInfo = {.validDataType = FUNC_PARAM_SUPPORT_ALL_TYPE}},
    .translateFunc = translateOutFirstIn,
    .getEnvFunc   = getFirstLastFuncEnv,
    .initFunc     = functionSetup,
    .processFunc  = lastFunctionMerge,
    .finalizeFunc = firstLastFinalize,
    .combineFunc  = lastCombine,
    .pPartialFunc = "_last_state_merge",
    .pMergeFunc = "_last_merge",
  },
  {
    .name = "twa",
    .type = FUNCTION_TYPE_TWA,
    .classification = FUNC_MGT_AGG_FUNC | FUNC_MGT_TIMELINE_FUNC | FUNC_MGT_INTERVAL_INTERPO_FUNC |
                      FUNC_MGT_IMPLICIT_TS_FUNC | FUNC_MGT_FORBID_SYSTABLE_FUNC | FUNC_MGT_PRIMARY_KEY_FUNC,
    .parameters = {.minParamNum = 1,
                   .maxParamNum = 1,
                   .paramInfoPattern = 1,
                   .inputParaInfo[0][0] = {.isLastParam = true,
                                           .startParam = 1,
                                           .endParam = 1,
                                           .validDataType = FUNC_PARAM_SUPPORT_NUMERIC_TYPE | FUNC_PARAM_SUPPORT_NULL_TYPE,
                                           .validNodeType = FUNC_PARAM_SUPPORT_EXPR_NODE,
                                           .paramAttribute = FUNC_PARAM_NO_SPECIFIC_ATTRIBUTE,
                                           .valueRangeFlag = FUNC_PARAM_NO_SPECIFIC_VALUE,},
                   .outputParaInfo = {.validDataType = FUNC_PARAM_SUPPORT_DOUBLE_TYPE}},
    .translateFunc = translateOutDouble,
    .dataRequiredFunc = statisDataRequired,
    .getEnvFunc    = getTwaFuncEnv,
    .initFunc      = twaFunctionSetup,
    .processFunc   = twaFunction,
    .sprocessFunc  = twaScalarFunction,
    .finalizeFunc  = twaFinalize,
  },
  {
    .name = "histogram",
    .type = FUNCTION_TYPE_HISTOGRAM,
    .classification = FUNC_MGT_AGG_FUNC | FUNC_MGT_MULTI_ROWS_FUNC | FUNC_MGT_FORBID_FILL_FUNC,
    .parameters = {.minParamNum = 4,
                   .maxParamNum = 4,
                   .paramInfoPattern = 1,
                   .inputParaInfo[0][0] = {.isLastParam = false,
                                           .startParam = 1,
                                           .endParam = 1,
                                           .validDataType = FUNC_PARAM_SUPPORT_NUMERIC_TYPE,
                                           .validNodeType = FUNC_PARAM_SUPPORT_EXPR_NODE,
                                           .paramAttribute = FUNC_PARAM_NO_SPECIFIC_ATTRIBUTE,
                                           .valueRangeFlag = FUNC_PARAM_NO_SPECIFIC_VALUE,},
                   .inputParaInfo[0][1] = {.isLastParam = false,
                                           .startParam = 2,
                                           .endParam = 2,
                                           .validDataType = FUNC_PARAM_SUPPORT_VARCHAR_TYPE,
                                           .validNodeType = FUNC_PARAM_SUPPORT_VALUE_NODE,
                                           .paramAttribute = FUNC_PARAM_NO_SPECIFIC_ATTRIBUTE,
                                           .valueRangeFlag = FUNC_PARAM_HAS_FIXED_VALUE,
                                           .fixedValueSize = 3,
                                           .fixedStrValue = {"user_input", "linear_bin", "log_bin"}},
                   .inputParaInfo[0][2] = {.isLastParam = false,
                                           .startParam = 3,
                                           .endParam = 3,
                                           .validDataType = FUNC_PARAM_SUPPORT_VARCHAR_TYPE,
                                           .validNodeType = FUNC_PARAM_SUPPORT_VALUE_NODE,
                                           .paramAttribute = FUNC_PARAM_NO_SPECIFIC_ATTRIBUTE,
                                           .valueRangeFlag = FUNC_PARAM_NO_SPECIFIC_VALUE,},
                   .inputParaInfo[0][3] = {.isLastParam = true,
                                           .startParam = 4,
                                           .endParam = 4,
                                           .validDataType = FUNC_PARAM_SUPPORT_INTEGER_TYPE,
                                           .validNodeType = FUNC_PARAM_SUPPORT_VALUE_NODE,
                                           .paramAttribute = FUNC_PARAM_NO_SPECIFIC_ATTRIBUTE,
                                           .valueRangeFlag = FUNC_PARAM_HAS_FIXED_VALUE,
                                           .fixedValueSize = 2,
                                           .fixedNumValue = {0, 1}},
                   .outputParaInfo = {.validDataType = FUNC_PARAM_SUPPORT_VARCHAR_TYPE}},
    .translateFunc = translateHitogram,
    .getEnvFunc   = getHistogramFuncEnv,
    .initFunc     = histogramFunctionSetup,
    .processFunc  = histogramFunction,
    .sprocessFunc = histogramScalarFunction,
    .finalizeFunc = histogramFinalize,
    .combineFunc  = histogramCombine,
    .pPartialFunc = "_histogram_partial",
    .pMergeFunc   = "_histogram_merge",
  },
  {
    .name = "_histogram_partial",
    .type = FUNCTION_TYPE_HISTOGRAM_PARTIAL,
    .classification = FUNC_MGT_AGG_FUNC | FUNC_MGT_MULTI_ROWS_FUNC | FUNC_MGT_FORBID_FILL_FUNC,
    .parameters = {.minParamNum = 4,
                   .maxParamNum = 4,
                   .paramInfoPattern = 1,
                   .inputParaInfo[0][0] = {.isLastParam = false,
                                           .startParam = 1,
                                           .endParam = 1,
                                           .validDataType = FUNC_PARAM_SUPPORT_NUMERIC_TYPE,
                                           .validNodeType = FUNC_PARAM_SUPPORT_EXPR_NODE,
                                           .paramAttribute = FUNC_PARAM_NO_SPECIFIC_ATTRIBUTE,
                                           .valueRangeFlag = FUNC_PARAM_NO_SPECIFIC_VALUE,},
                   .inputParaInfo[0][1] = {.isLastParam = false,
                                           .startParam = 2,
                                           .endParam = 2,
                                           .validDataType = FUNC_PARAM_SUPPORT_VARCHAR_TYPE,
                                           .validNodeType = FUNC_PARAM_SUPPORT_VALUE_NODE,
                                           .paramAttribute = FUNC_PARAM_NO_SPECIFIC_ATTRIBUTE,
                                           .valueRangeFlag = FUNC_PARAM_HAS_FIXED_VALUE,
                                           .fixedValueSize = 3,
                                           .fixedStrValue = {"user_input", "linear_bin", "log_bin"}},
                   .inputParaInfo[0][2] = {.isLastParam = false,
                                           .startParam = 3,
                                           .endParam = 3,
                                           .validDataType = FUNC_PARAM_SUPPORT_VARCHAR_TYPE,
                                           .validNodeType = FUNC_PARAM_SUPPORT_VALUE_NODE,
                                           .paramAttribute = FUNC_PARAM_NO_SPECIFIC_ATTRIBUTE,
                                           .valueRangeFlag = FUNC_PARAM_NO_SPECIFIC_VALUE,},
                   .inputParaInfo[0][3] = {.isLastParam = true,
                                           .startParam = 4,
                                           .endParam = 4,
                                           .validDataType = FUNC_PARAM_SUPPORT_INTEGER_TYPE,
                                           .validNodeType = FUNC_PARAM_SUPPORT_VALUE_NODE,
                                           .paramAttribute = FUNC_PARAM_NO_SPECIFIC_ATTRIBUTE,
                                           .valueRangeFlag = FUNC_PARAM_HAS_FIXED_VALUE,
                                           .fixedValueSize = 2,
                                           .fixedNumValue = {0, 1}},
                   .outputParaInfo = {.validDataType = FUNC_PARAM_SUPPORT_VARCHAR_TYPE}},
    .translateFunc = translateHistogramPartial,
    .getEnvFunc   = getHistogramFuncEnv,
    .initFunc     = histogramFunctionSetup,
    .processFunc  = histogramFunctionPartial,
    .finalizeFunc = histogramPartialFinalize,
    .combineFunc  = histogramCombine,
  },
  {
    .name = "_histogram_merge",
    .type = FUNCTION_TYPE_HISTOGRAM_MERGE,
    .classification = FUNC_MGT_AGG_FUNC | FUNC_MGT_MULTI_ROWS_FUNC | FUNC_MGT_FORBID_FILL_FUNC,
    .parameters = {.minParamNum = 1,
                   .maxParamNum = 1,
                   .paramInfoPattern = 1,
                   .inputParaInfo[0][0] = {.isLastParam = true,
                                           .startParam = 1,
                                           .endParam = 1,
                                           .validDataType = FUNC_PARAM_SUPPORT_VARCHAR_TYPE,
                                           .validNodeType = FUNC_PARAM_SUPPORT_EXPR_NODE,
                                           .paramAttribute = FUNC_PARAM_NO_SPECIFIC_ATTRIBUTE,
                                           .valueRangeFlag = FUNC_PARAM_NO_SPECIFIC_VALUE,},
                   .outputParaInfo = {.validDataType = FUNC_PARAM_SUPPORT_VARCHAR_TYPE}},
    .translateFunc = translateOutVarchar,
    .getEnvFunc   = getHistogramFuncEnv,
    .initFunc     = functionSetup,
    .processFunc  = histogramFunctionMerge,
    .finalizeFunc = histogramFinalize,
    .combineFunc  = histogramCombine,
  },
  {
    .name = "hyperloglog",
    .type = FUNCTION_TYPE_HYPERLOGLOG,
    .classification = FUNC_MGT_AGG_FUNC | FUNC_MGT_COUNT_LIKE_FUNC,
    .parameters = {.minParamNum = 1,
                   .maxParamNum = 1,
                   .paramInfoPattern = 1,
                   .inputParaInfo[0][0] = {.isLastParam = true,
                                           .startParam = 1,
                                           .endParam = 1,
                                           .validDataType = FUNC_PARAM_SUPPORT_ALL_TYPE,
                                           .validNodeType = FUNC_PARAM_SUPPORT_EXPR_NODE,
                                           .paramAttribute = FUNC_PARAM_NO_SPECIFIC_ATTRIBUTE,
                                           .valueRangeFlag = FUNC_PARAM_NO_SPECIFIC_VALUE,},
                   .outputParaInfo = {.validDataType = FUNC_PARAM_SUPPORT_BIGINT_TYPE}},
    .translateFunc = translateOutBigInt,
    .getEnvFunc   = getHLLFuncEnv,
    .initFunc     = functionSetup,
    .processFunc  = hllFunction,
    .sprocessFunc = hllScalarFunction,
    .finalizeFunc = hllFinalize,
    .combineFunc  = hllCombine,
    .pPartialFunc = "_hyperloglog_partial",
    .pMergeFunc   = "_hyperloglog_merge",
  },
  {
    .name = "_hyperloglog_partial",
    .type = FUNCTION_TYPE_HYPERLOGLOG_PARTIAL,
    .parameters = {.minParamNum = 1,
                   .maxParamNum = 1,
                   .paramInfoPattern = 1,
                   .inputParaInfo[0][0] = {.isLastParam = true,
                                           .startParam = 1,
                                           .endParam = 1,
                                           .validDataType = FUNC_PARAM_SUPPORT_ALL_TYPE,
                                           .validNodeType = FUNC_PARAM_SUPPORT_EXPR_NODE,
                                           .paramAttribute = FUNC_PARAM_NO_SPECIFIC_ATTRIBUTE,
                                           .valueRangeFlag = FUNC_PARAM_NO_SPECIFIC_VALUE,},
                   .outputParaInfo = {.validDataType = FUNC_PARAM_SUPPORT_VARCHAR_TYPE}},
    .classification = FUNC_MGT_AGG_FUNC,
    .translateFunc = translateOutVarchar,
    .getEnvFunc   = getHLLFuncEnv,
    .initFunc     = functionSetup,
    .processFunc  = hllFunction,
    .finalizeFunc = hllPartialFinalize,
    .combineFunc  = hllCombine,
  },
  {
    .name = "_hyperloglog_merge",
    .type = FUNCTION_TYPE_HYPERLOGLOG_MERGE,
    .parameters = {.minParamNum = 1,
                   .maxParamNum = 1,
                   .paramInfoPattern = 1,
                   .inputParaInfo[0][0] = {.isLastParam = true,
                                           .startParam = 1,
                                           .endParam = 1,
                                           .validDataType = FUNC_PARAM_SUPPORT_VARCHAR_TYPE,
                                           .validNodeType = FUNC_PARAM_SUPPORT_EXPR_NODE,
                                           .paramAttribute = FUNC_PARAM_NO_SPECIFIC_ATTRIBUTE,
                                           .valueRangeFlag = FUNC_PARAM_NO_SPECIFIC_VALUE,},
                   .outputParaInfo = {.validDataType = FUNC_PARAM_SUPPORT_BIGINT_TYPE}},
    .classification = FUNC_MGT_AGG_FUNC,
    .translateFunc = translateOutBigInt,
    .getEnvFunc   = getHLLFuncEnv,
    .initFunc     = functionSetup,
    .processFunc  = hllFunctionMerge,
    .finalizeFunc = hllFinalize,
    .combineFunc  = hllCombine,
    .pMergeFunc = "_hyperloglog_merge",
  },
  {
    .name = "diff",
    .type = FUNCTION_TYPE_DIFF,
    .classification = FUNC_MGT_INDEFINITE_ROWS_FUNC | FUNC_MGT_SELECT_FUNC | FUNC_MGT_TIMELINE_FUNC | FUNC_MGT_IMPLICIT_TS_FUNC | FUNC_MGT_PROCESS_BY_ROW |
                      FUNC_MGT_KEEP_ORDER_FUNC | FUNC_MGT_CUMULATIVE_FUNC | FUNC_MGT_FORBID_SYSTABLE_FUNC | FUNC_MGT_PRIMARY_KEY_FUNC,
    .parameters = {.minParamNum = 1,
                   .maxParamNum = 2,
                   .paramInfoPattern = 1,
                   .inputParaInfo[0][0] = {.isLastParam = false,
                                           .startParam = 1,
                                           .endParam = 1,
                                           .validDataType = FUNC_PARAM_SUPPORT_NUMERIC_TYPE | FUNC_PARAM_SUPPORT_TIMESTAMP_TYPE | FUNC_PARAM_SUPPORT_BOOL_TYPE,
                                           .validNodeType = FUNC_PARAM_SUPPORT_EXPR_NODE,
                                           .paramAttribute = FUNC_PARAM_NO_SPECIFIC_ATTRIBUTE,
                                           .valueRangeFlag = FUNC_PARAM_NO_SPECIFIC_VALUE,},
                   .inputParaInfo[0][1] = {.isLastParam = true,
                                           .startParam = 2,
                                           .endParam = 2,
                                           .validDataType = FUNC_PARAM_SUPPORT_INTEGER_TYPE,
                                           .validNodeType = FUNC_PARAM_SUPPORT_VALUE_NODE,
                                           .paramAttribute = FUNC_PARAM_NO_SPECIFIC_ATTRIBUTE,
                                           .valueRangeFlag = FUNC_PARAM_HAS_FIXED_VALUE,
                                           .fixedValueSize = 4,
                                           .fixedNumValue = {0, 1, 2, 3}},
                   .outputParaInfo = {.validDataType = FUNC_PARAM_SUPPORT_BIGINT_TYPE | FUNC_PARAM_SUPPORT_DOUBLE_TYPE}},
    .translateFunc = translateDiff,
    .getEnvFunc   = getDiffFuncEnv,
    .initFunc     = diffFunctionSetup,
    .processFunc  = diffFunction,
    .sprocessFunc = diffScalarFunction,
    .finalizeFunc = functionFinalize,
    .estimateReturnRowsFunc = diffEstReturnRows,
    .processFuncByRow  = diffFunctionByRow,
  },
  {
    .name = "statecount",
    .type = FUNCTION_TYPE_STATE_COUNT,
    .classification = FUNC_MGT_INDEFINITE_ROWS_FUNC | FUNC_MGT_SELECT_FUNC | FUNC_MGT_TIMELINE_FUNC | FUNC_MGT_IMPLICIT_TS_FUNC |
                      FUNC_MGT_FORBID_SYSTABLE_FUNC,
    .parameters = {.minParamNum = 3,
                   .maxParamNum = 3,
                   .paramInfoPattern = 1,
                   .inputParaInfo[0][0] = {.isLastParam = false,
                                           .startParam = 1,
                                           .endParam = 1,
                                           .validDataType = FUNC_PARAM_SUPPORT_NUMERIC_TYPE,
                                           .validNodeType = FUNC_PARAM_SUPPORT_EXPR_NODE,
                                           .paramAttribute = FUNC_PARAM_NO_SPECIFIC_ATTRIBUTE,
                                           .valueRangeFlag = FUNC_PARAM_NO_SPECIFIC_VALUE,},
                   .inputParaInfo[0][1] = {.isLastParam = false,
                                           .startParam = 2,
                                           .endParam = 2,
                                           .validDataType = FUNC_PARAM_SUPPORT_STRING_TYPE,
                                           .validNodeType = FUNC_PARAM_SUPPORT_VALUE_NODE,
                                           .paramAttribute = FUNC_PARAM_NO_SPECIFIC_ATTRIBUTE,
                                           .valueRangeFlag = FUNC_PARAM_HAS_FIXED_VALUE,
                                           .fixedValueSize = 6,
                                           .fixedStrValue = {"LT", "GT", "LE", "GE", "NE", "EQ"}},
                   .inputParaInfo[0][2] = {.isLastParam = true,
                                           .startParam = 3,
                                           .endParam = 3,
                                           .validDataType = FUNC_PARAM_SUPPORT_DOUBLE_TYPE | FUNC_PARAM_SUPPORT_BIGINT_TYPE,
                                           .validNodeType = FUNC_PARAM_SUPPORT_VALUE_NODE,
                                           .paramAttribute = FUNC_PARAM_NO_SPECIFIC_ATTRIBUTE,
                                           .valueRangeFlag = FUNC_PARAM_NO_SPECIFIC_VALUE,},
                   .outputParaInfo = {.validDataType = FUNC_PARAM_SUPPORT_BIGINT_TYPE}},
    .translateFunc = translateOutBigInt,
    .getEnvFunc   = getStateFuncEnv,
    .initFunc     = functionSetup,
    .processFunc  = stateCountFunction,
    .sprocessFunc = stateCountScalarFunction,
    .finalizeFunc = NULL,
  },
  {
    .name = "stateduration",
    .type = FUNCTION_TYPE_STATE_DURATION,
    .classification = FUNC_MGT_INDEFINITE_ROWS_FUNC | FUNC_MGT_SELECT_FUNC | FUNC_MGT_TIMELINE_FUNC | FUNC_MGT_IMPLICIT_TS_FUNC |
                      FUNC_MGT_FORBID_SYSTABLE_FUNC,
    .parameters = {.minParamNum = 3,
                   .maxParamNum = 4,
                   .paramInfoPattern = 1,
                   .inputParaInfo[0][0] = {.isLastParam = false,
                                           .startParam = 1,
                                           .endParam = 1,
                                           .validDataType = FUNC_PARAM_SUPPORT_NUMERIC_TYPE,
                                           .validNodeType = FUNC_PARAM_SUPPORT_EXPR_NODE,
                                           .paramAttribute = FUNC_PARAM_NO_SPECIFIC_ATTRIBUTE,
                                           .valueRangeFlag = FUNC_PARAM_NO_SPECIFIC_VALUE,},
                   .inputParaInfo[0][1] = {.isLastParam = false,
                                           .startParam = 2,
                                           .endParam = 2,
                                           .validDataType = FUNC_PARAM_SUPPORT_VARCHAR_TYPE,
                                           .validNodeType = FUNC_PARAM_SUPPORT_VALUE_NODE,
                                           .paramAttribute = FUNC_PARAM_NO_SPECIFIC_ATTRIBUTE,
                                           .valueRangeFlag = FUNC_PARAM_HAS_FIXED_VALUE,
                                           .fixedValueSize = 6,
                                           .fixedStrValue = {"LT", "GT", "LE", "GE", "NE", "EQ"}},
                   .inputParaInfo[0][2] = {.isLastParam = false,
                                           .startParam = 3,
                                           .endParam = 3,
                                           .validDataType = FUNC_PARAM_SUPPORT_DOUBLE_TYPE | FUNC_PARAM_SUPPORT_BIGINT_TYPE,
                                           .validNodeType = FUNC_PARAM_SUPPORT_VALUE_NODE,
                                           .paramAttribute = FUNC_PARAM_NO_SPECIFIC_ATTRIBUTE,
                                           .valueRangeFlag = FUNC_PARAM_NO_SPECIFIC_VALUE,},
                   .inputParaInfo[0][3] = {.isLastParam = true,
                                           .startParam = 4,
                                           .endParam = 4,
                                           .validDataType = FUNC_PARAM_SUPPORT_BIGINT_TYPE,
                                           .validNodeType = FUNC_PARAM_SUPPORT_VALUE_NODE,
                                           .paramAttribute = FUNC_PARAM_MUST_BE_TIME_UNIT,
                                           .valueRangeFlag = FUNC_PARAM_NO_SPECIFIC_VALUE,},
                   .outputParaInfo = {.validDataType = FUNC_PARAM_SUPPORT_BIGINT_TYPE}},
    .translateFunc = translateOutBigInt,
    .getEnvFunc   = getStateFuncEnv,
    .initFunc     = functionSetup,
    .processFunc  = stateDurationFunction,
    .sprocessFunc = stateDurationScalarFunction,
    .finalizeFunc = NULL,
  },
  {
    .name = "csum",
    .type = FUNCTION_TYPE_CSUM,
    .classification = FUNC_MGT_INDEFINITE_ROWS_FUNC | FUNC_MGT_SELECT_FUNC | FUNC_MGT_TIMELINE_FUNC | FUNC_MGT_IMPLICIT_TS_FUNC |
                      FUNC_MGT_CUMULATIVE_FUNC | FUNC_MGT_KEEP_ORDER_FUNC | FUNC_MGT_FORBID_SYSTABLE_FUNC,
    .parameters = {.minParamNum = 1,
                   .maxParamNum = 1,
                   .paramInfoPattern = 1,
                   .inputParaInfo[0][0] = {.isLastParam = true,
                                           .startParam = 1,
                                           .endParam = 1,
                                           .validDataType = FUNC_PARAM_SUPPORT_NUMERIC_TYPE,
                                           .validNodeType = FUNC_PARAM_SUPPORT_EXPR_NODE,
                                           .paramAttribute = FUNC_PARAM_NO_SPECIFIC_ATTRIBUTE,
                                           .valueRangeFlag = FUNC_PARAM_NO_SPECIFIC_VALUE,},
                   .outputParaInfo = {.validDataType = FUNC_PARAM_SUPPORT_BIGINT_TYPE | FUNC_PARAM_SUPPORT_DOUBLE_TYPE | FUNC_PARAM_SUPPORT_UBIGINT_TYPE}},
    .translateFunc = translateCsum,
    .getEnvFunc   = getCsumFuncEnv,
    .initFunc     = functionSetup,
    .processFunc  = csumFunction,
    .sprocessFunc = csumScalarFunction,
    .finalizeFunc = NULL,
    .estimateReturnRowsFunc = csumEstReturnRows,
  },
  {
    .name = "mavg",
    .type = FUNCTION_TYPE_MAVG,
    .classification = FUNC_MGT_INDEFINITE_ROWS_FUNC | FUNC_MGT_SELECT_FUNC | FUNC_MGT_TIMELINE_FUNC | FUNC_MGT_IMPLICIT_TS_FUNC |
                      FUNC_MGT_FORBID_SYSTABLE_FUNC,
    .parameters = {.minParamNum = 2,
                   .maxParamNum = 2,
                   .paramInfoPattern = 1,
                   .inputParaInfo[0][0] = {.isLastParam = false,
                                           .startParam = 1,
                                           .endParam = 1,
                                           .validDataType = FUNC_PARAM_SUPPORT_NUMERIC_TYPE,
                                           .validNodeType = FUNC_PARAM_SUPPORT_EXPR_NODE,
                                           .paramAttribute = FUNC_PARAM_NO_SPECIFIC_ATTRIBUTE,
                                           .valueRangeFlag = FUNC_PARAM_NO_SPECIFIC_VALUE,},
                   .inputParaInfo[0][1] = {.isLastParam = true,
                                           .startParam = 2,
                                           .endParam = 2,
                                           .validDataType = FUNC_PARAM_SUPPORT_INTEGER_TYPE,
                                           .validNodeType = FUNC_PARAM_SUPPORT_VALUE_NODE,
                                           .paramAttribute = FUNC_PARAM_NO_SPECIFIC_ATTRIBUTE,
                                           .valueRangeFlag = FUNC_PARAM_HAS_RANGE,
                                           .range = {.iMinVal = 1, .iMaxVal = 1000}},
                   .outputParaInfo = {.validDataType = FUNC_PARAM_SUPPORT_DOUBLE_TYPE}},
    .translateFunc = translateOutDouble,
    .getEnvFunc   = getMavgFuncEnv,
    .initFunc     = mavgFunctionSetup,
    .processFunc  = mavgFunction,
    .sprocessFunc = mavgScalarFunction,
    .finalizeFunc = NULL,
  },
  {
    .name = "sample",
    .type = FUNCTION_TYPE_SAMPLE,
    .classification = FUNC_MGT_AGG_FUNC | FUNC_MGT_SELECT_FUNC | FUNC_MGT_MULTI_ROWS_FUNC | FUNC_MGT_KEEP_ORDER_FUNC |
                      FUNC_MGT_FORBID_FILL_FUNC,
    .parameters = {.minParamNum = 2,
                   .maxParamNum = 2,
                   .paramInfoPattern = 1,
                   .inputParaInfo[0][0] = {.isLastParam = false,
                                           .startParam = 1,
                                           .endParam = 1,
                                           .validDataType = FUNC_PARAM_SUPPORT_ALL_TYPE,
                                           .validNodeType = FUNC_PARAM_SUPPORT_EXPR_NODE,
                                           .paramAttribute = FUNC_PARAM_NO_SPECIFIC_ATTRIBUTE,
                                           .valueRangeFlag = FUNC_PARAM_NO_SPECIFIC_VALUE,},
                   .inputParaInfo[0][1] = {.isLastParam = true,
                                           .startParam = 2,
                                           .endParam = 2,
                                           .validDataType = FUNC_PARAM_SUPPORT_INTEGER_TYPE,
                                           .validNodeType = FUNC_PARAM_SUPPORT_VALUE_NODE,
                                           .paramAttribute = FUNC_PARAM_NO_SPECIFIC_ATTRIBUTE,
                                           .valueRangeFlag = FUNC_PARAM_HAS_RANGE,
                                           .range = {.iMinVal = 1, .iMaxVal = 1000}},
                   .outputParaInfo = {.validDataType = FUNC_PARAM_SUPPORT_ALL_TYPE}},
    .translateFunc = translateSampleTail,
    .getEnvFunc   = getSampleFuncEnv,
    .initFunc     = sampleFunctionSetup,
    .processFunc  = sampleFunction,
    .sprocessFunc = sampleScalarFunction,
    .finalizeFunc = sampleFinalize,
  },
  {
    .name = "tail",
    .type = FUNCTION_TYPE_TAIL,
    .classification = FUNC_MGT_SELECT_FUNC | FUNC_MGT_INDEFINITE_ROWS_FUNC | FUNC_MGT_IMPLICIT_TS_FUNC,
    .parameters = {.minParamNum = 2,
                   .maxParamNum = 3,
                   .paramInfoPattern = 1,
                   .inputParaInfo[0][0] = {.isLastParam = false,
                                           .startParam = 1,
                                           .endParam = 1,
                                           .validDataType = FUNC_PARAM_SUPPORT_ALL_TYPE,
                                           .validNodeType = FUNC_PARAM_SUPPORT_EXPR_NODE,
                                           .paramAttribute = FUNC_PARAM_NO_SPECIFIC_ATTRIBUTE,
                                           .valueRangeFlag = FUNC_PARAM_NO_SPECIFIC_VALUE,},
                   .inputParaInfo[0][1] = {.isLastParam = false,
                                           .startParam = 2,
                                           .endParam = 2,
                                           .validDataType = FUNC_PARAM_SUPPORT_INTEGER_TYPE,
                                           .validNodeType = FUNC_PARAM_SUPPORT_VALUE_NODE,
                                           .paramAttribute = FUNC_PARAM_NO_SPECIFIC_ATTRIBUTE,
                                           .valueRangeFlag = FUNC_PARAM_HAS_RANGE,
                                           .range = {.iMinVal = 1, .iMaxVal = 100}},
                   .inputParaInfo[0][2] = {.isLastParam = true,
                                           .startParam = 3,
                                           .endParam = 3,
                                           .validDataType = FUNC_PARAM_SUPPORT_INTEGER_TYPE,
                                           .validNodeType = FUNC_PARAM_SUPPORT_VALUE_NODE,
                                           .paramAttribute = FUNC_PARAM_NO_SPECIFIC_ATTRIBUTE,
                                           .valueRangeFlag = FUNC_PARAM_HAS_RANGE,
                                           .range = {.iMinVal = 0, .iMaxVal = 100}},
                   .outputParaInfo = {.validDataType = FUNC_PARAM_SUPPORT_ALL_TYPE}},
    .translateFunc = translateSampleTail,
    .getEnvFunc   = getTailFuncEnv,
    .initFunc     = tailFunctionSetup,
    .processFunc  = tailFunction,
    .sprocessFunc = tailScalarFunction,
    .finalizeFunc = NULL,
  },
  {
    .name = "unique",
    .type = FUNCTION_TYPE_UNIQUE,
    .classification = FUNC_MGT_SELECT_FUNC | FUNC_MGT_INDEFINITE_ROWS_FUNC | FUNC_MGT_IMPLICIT_TS_FUNC | FUNC_MGT_PRIMARY_KEY_FUNC,
    .parameters = {.minParamNum = 1,
                   .maxParamNum = 1,
                   .paramInfoPattern = 1,
                   .inputParaInfo[0][0] = {.isLastParam = true,
                                           .startParam = 1,
                                           .endParam = 1,
                                           .validDataType = FUNC_PARAM_SUPPORT_ALL_TYPE,
                                           .validNodeType = FUNC_PARAM_SUPPORT_EXPR_NODE,
                                           .paramAttribute = FUNC_PARAM_MUST_HAVE_COLUMN,
                                           .valueRangeFlag = FUNC_PARAM_NO_SPECIFIC_VALUE,},
                   .outputParaInfo = {.validDataType = FUNC_PARAM_SUPPORT_ALL_TYPE}},
    .translateFunc = translateOutFirstIn,
    .getEnvFunc   = getUniqueFuncEnv,
    .initFunc     = uniqueFunctionSetup,
    .processFunc  = uniqueFunction,
    .sprocessFunc = uniqueScalarFunction,
    .finalizeFunc = NULL,
  },
  {
    .name = "mode",
    .type = FUNCTION_TYPE_MODE,
    .classification = FUNC_MGT_AGG_FUNC | FUNC_MGT_SELECT_FUNC,
    .parameters = {.minParamNum = 1,
                   .maxParamNum = 1,
                   .paramInfoPattern = 1,
                   .inputParaInfo[0][0] = {.isLastParam = true,
                                           .startParam = 1,
                                           .endParam = 1,
                                           .validDataType = FUNC_PARAM_SUPPORT_ALL_TYPE,
                                           .validNodeType = FUNC_PARAM_SUPPORT_EXPR_NODE,
                                           .paramAttribute = FUNC_PARAM_MUST_HAVE_COLUMN,
                                           .valueRangeFlag = FUNC_PARAM_NO_SPECIFIC_VALUE,},
                   .outputParaInfo = {.validDataType = FUNC_PARAM_SUPPORT_ALL_TYPE}},
    .translateFunc = translateOutFirstIn,
    .getEnvFunc   = getModeFuncEnv,
    .initFunc     = modeFunctionSetup,
    .processFunc  = modeFunction,
    .sprocessFunc = modeScalarFunction,
    .finalizeFunc = modeFinalize,
    .cleanupFunc  = modeFunctionCleanupExt,
  },
  {
    .name = "abs",
    .type = FUNCTION_TYPE_ABS,
    .classification = FUNC_MGT_SCALAR_FUNC,
    .parameters = {.minParamNum = 1,
                   .maxParamNum = 1,
                   .paramInfoPattern = 1,
                   .inputParaInfo[0][0] = {.isLastParam = true,
                                           .startParam = 1,
                                           .endParam = 1,
                                           .validDataType = FUNC_PARAM_SUPPORT_NUMERIC_TYPE | FUNC_PARAM_SUPPORT_NULL_TYPE,
                                           .validNodeType = FUNC_PARAM_SUPPORT_EXPR_NODE,
                                           .paramAttribute = FUNC_PARAM_NO_SPECIFIC_ATTRIBUTE,
                                           .valueRangeFlag = FUNC_PARAM_NO_SPECIFIC_VALUE,},
                   .outputParaInfo = {.validDataType = FUNC_PARAM_SUPPORT_NUMERIC_TYPE}},
    .translateFunc = translateOutNum,
    .getEnvFunc   = NULL,
    .initFunc     = NULL,
    .sprocessFunc = absFunction,
    .finalizeFunc = NULL,
  },
  {
    .name = "log",
    .type = FUNCTION_TYPE_LOG,
    .classification = FUNC_MGT_SCALAR_FUNC,
    .parameters = {.minParamNum = 1,
                   .maxParamNum = 2,
                   .paramInfoPattern = 1,
                   .inputParaInfo[0][0] = {.isLastParam = false,
                                           .startParam = 1,
                                           .endParam = 1,
                                           .validDataType = FUNC_PARAM_SUPPORT_NUMERIC_TYPE | FUNC_PARAM_SUPPORT_NULL_TYPE,
                                           .validNodeType = FUNC_PARAM_SUPPORT_EXPR_NODE,
                                           .paramAttribute = FUNC_PARAM_NO_SPECIFIC_ATTRIBUTE,
                                           .valueRangeFlag = FUNC_PARAM_NO_SPECIFIC_VALUE,},
                   .inputParaInfo[0][1] = {.isLastParam = true,
                                           .startParam = 2,
                                           .endParam = 2,
                                           .validDataType = FUNC_PARAM_SUPPORT_NUMERIC_TYPE | FUNC_PARAM_SUPPORT_NULL_TYPE,
                                           .validNodeType = FUNC_PARAM_SUPPORT_EXPR_NODE,
                                           .paramAttribute = FUNC_PARAM_NO_SPECIFIC_ATTRIBUTE,
                                           .valueRangeFlag = FUNC_PARAM_NO_SPECIFIC_VALUE,},
                   .outputParaInfo = {.validDataType = FUNC_PARAM_SUPPORT_DOUBLE_TYPE}},
    .translateFunc = translateOutDouble,
    .getEnvFunc   = NULL,
    .initFunc     = NULL,
    .sprocessFunc = logFunction,
    .finalizeFunc = NULL,
  },
  {
    .name = "pow",
    .type = FUNCTION_TYPE_POW,
    .classification = FUNC_MGT_SCALAR_FUNC,
    .parameters = {.minParamNum = 2,
                   .maxParamNum = 2,
                   .paramInfoPattern = 1,
                   .inputParaInfo[0][0] = {.isLastParam = false,
                                           .startParam = 1,
                                           .endParam = 1,
                                           .validDataType = FUNC_PARAM_SUPPORT_NUMERIC_TYPE | FUNC_PARAM_SUPPORT_NULL_TYPE,
                                           .validNodeType = FUNC_PARAM_SUPPORT_EXPR_NODE,
                                           .paramAttribute = FUNC_PARAM_NO_SPECIFIC_ATTRIBUTE,
                                           .valueRangeFlag = FUNC_PARAM_NO_SPECIFIC_VALUE,},
                   .inputParaInfo[0][1] = {.isLastParam = true,
                                           .startParam = 2,
                                           .endParam = 2,
                                           .validDataType = FUNC_PARAM_SUPPORT_NUMERIC_TYPE | FUNC_PARAM_SUPPORT_NULL_TYPE,
                                           .validNodeType = FUNC_PARAM_SUPPORT_EXPR_NODE,
                                           .paramAttribute = FUNC_PARAM_NO_SPECIFIC_ATTRIBUTE,
                                           .valueRangeFlag = FUNC_PARAM_NO_SPECIFIC_VALUE,},
                   .outputParaInfo = {.validDataType = FUNC_PARAM_SUPPORT_DOUBLE_TYPE}},
    .translateFunc = translateOutDouble,
    .getEnvFunc   = NULL,
    .initFunc     = NULL,
    .sprocessFunc = powFunction,
    .finalizeFunc = NULL,
  },
  {
    .name = "sqrt",
    .type = FUNCTION_TYPE_SQRT,
    .classification = FUNC_MGT_SCALAR_FUNC,
    .parameters = {.minParamNum = 1,
                   .maxParamNum = 1,
                   .paramInfoPattern = 1,
                   .inputParaInfo[0][0] = {.isLastParam = true,
                                           .startParam = 1,
                                           .endParam = 1,
                                           .validDataType = FUNC_PARAM_SUPPORT_NUMERIC_TYPE | FUNC_PARAM_SUPPORT_NULL_TYPE,
                                           .validNodeType = FUNC_PARAM_SUPPORT_EXPR_NODE,
                                           .paramAttribute = FUNC_PARAM_NO_SPECIFIC_ATTRIBUTE,
                                           .valueRangeFlag = FUNC_PARAM_NO_SPECIFIC_VALUE,},
                   .outputParaInfo = {.validDataType = FUNC_PARAM_SUPPORT_DOUBLE_TYPE}},
    .translateFunc = translateOutDouble,
    .getEnvFunc   = NULL,
    .initFunc     = NULL,
    .sprocessFunc = sqrtFunction,
    .finalizeFunc = NULL,
  },
  {
    .name = "ceil",
    .type = FUNCTION_TYPE_CEIL,
    .classification = FUNC_MGT_SCALAR_FUNC,
    .parameters = {.minParamNum = 1,
                   .maxParamNum = 1,
                   .paramInfoPattern = 1,
                   .inputParaInfo[0][0] = {.isLastParam = true,
                                           .startParam = 1,
                                           .endParam = 1,
                                           .validDataType = FUNC_PARAM_SUPPORT_NUMERIC_TYPE | FUNC_PARAM_SUPPORT_NULL_TYPE,
                                           .validNodeType = FUNC_PARAM_SUPPORT_EXPR_NODE,
                                           .paramAttribute = FUNC_PARAM_NO_SPECIFIC_ATTRIBUTE,
                                           .valueRangeFlag = FUNC_PARAM_NO_SPECIFIC_VALUE,},
                   .outputParaInfo = {.validDataType = FUNC_PARAM_SUPPORT_NUMERIC_TYPE}},
    .translateFunc = translateOutNum,
    .getEnvFunc   = NULL,
    .initFunc     = NULL,
    .sprocessFunc = ceilFunction,
    .finalizeFunc = NULL,
  },
  {
    .name = "floor",
    .type = FUNCTION_TYPE_FLOOR,
    .classification = FUNC_MGT_SCALAR_FUNC,
    .parameters = {.minParamNum = 1,
                   .maxParamNum = 1,
                   .paramInfoPattern = 1,
                   .inputParaInfo[0][0] = {.isLastParam = true,
                                           .startParam = 1,
                                           .endParam = 1,
                                           .validDataType = FUNC_PARAM_SUPPORT_NUMERIC_TYPE | FUNC_PARAM_SUPPORT_NULL_TYPE,
                                           .validNodeType = FUNC_PARAM_SUPPORT_EXPR_NODE,
                                           .paramAttribute = FUNC_PARAM_NO_SPECIFIC_ATTRIBUTE,
                                           .valueRangeFlag = FUNC_PARAM_NO_SPECIFIC_VALUE,},
                   .outputParaInfo = {.validDataType = FUNC_PARAM_SUPPORT_NUMERIC_TYPE}},
    .translateFunc = translateOutNum,
    .getEnvFunc   = NULL,
    .initFunc     = NULL,
    .sprocessFunc = floorFunction,
    .finalizeFunc = NULL,
  },
  {
    .name = "round",
    .type = FUNCTION_TYPE_ROUND,
    .classification = FUNC_MGT_SCALAR_FUNC,
    .parameters = {.minParamNum = 1,
                   .maxParamNum = 2,
                   .paramInfoPattern = 1,
                   .inputParaInfo[0][0] = {.isLastParam = false,
                                           .startParam = 1,
                                           .endParam = 1,
                                           .validDataType = FUNC_PARAM_SUPPORT_NUMERIC_TYPE | FUNC_PARAM_SUPPORT_NULL_TYPE,
                                           .validNodeType = FUNC_PARAM_SUPPORT_EXPR_NODE,
                                           .paramAttribute = FUNC_PARAM_NO_SPECIFIC_ATTRIBUTE,
                                           .valueRangeFlag = FUNC_PARAM_NO_SPECIFIC_VALUE,},
                   .inputParaInfo[0][1] = {.isLastParam = true,
                                           .startParam = 2,
                                           .endParam = 2,
                                           .validDataType = FUNC_PARAM_SUPPORT_NUMERIC_TYPE | FUNC_PARAM_SUPPORT_NULL_TYPE,
                                           .validNodeType = FUNC_PARAM_SUPPORT_EXPR_NODE,
                                           .paramAttribute = FUNC_PARAM_NO_SPECIFIC_ATTRIBUTE,
                                           .valueRangeFlag = FUNC_PARAM_NO_SPECIFIC_VALUE,},
                   .outputParaInfo = {.validDataType = FUNC_PARAM_SUPPORT_DOUBLE_TYPE}},
    .translateFunc = translateOutNum,
    .getEnvFunc   = NULL,
    .initFunc     = NULL,
    .sprocessFunc = roundFunction,
    .finalizeFunc = NULL,
  },
  {
    .name = "sin",
    .type = FUNCTION_TYPE_SIN,
    .classification = FUNC_MGT_SCALAR_FUNC,
    .parameters = {.minParamNum = 1,
                   .maxParamNum = 1,
                   .paramInfoPattern = 1,
                   .inputParaInfo[0][0] = {.isLastParam = true,
                                           .startParam = 1,
                                           .endParam = 1,
                                           .validDataType = FUNC_PARAM_SUPPORT_NUMERIC_TYPE | FUNC_PARAM_SUPPORT_NULL_TYPE,
                                           .validNodeType = FUNC_PARAM_SUPPORT_EXPR_NODE,
                                           .paramAttribute = FUNC_PARAM_NO_SPECIFIC_ATTRIBUTE,
                                           .valueRangeFlag = FUNC_PARAM_NO_SPECIFIC_VALUE,},
                   .outputParaInfo = {.validDataType = FUNC_PARAM_SUPPORT_DOUBLE_TYPE}},
    .translateFunc = translateOutDouble,
    .getEnvFunc   = NULL,
    .initFunc     = NULL,
    .sprocessFunc = sinFunction,
    .finalizeFunc = NULL,
  },
  {
    .name = "cos",
    .type = FUNCTION_TYPE_COS,
    .classification = FUNC_MGT_SCALAR_FUNC,
    .parameters = {.minParamNum = 1,
                   .maxParamNum = 1,
                   .paramInfoPattern = 1,
                   .inputParaInfo[0][0] = {.isLastParam = true,
                                           .startParam = 1,
                                           .endParam = 1,
                                           .validDataType = FUNC_PARAM_SUPPORT_NUMERIC_TYPE | FUNC_PARAM_SUPPORT_NULL_TYPE,
                                           .validNodeType = FUNC_PARAM_SUPPORT_EXPR_NODE,
                                           .paramAttribute = FUNC_PARAM_NO_SPECIFIC_ATTRIBUTE,
                                           .valueRangeFlag = FUNC_PARAM_NO_SPECIFIC_VALUE,},
                   .outputParaInfo = {.validDataType = FUNC_PARAM_SUPPORT_DOUBLE_TYPE}},
    .translateFunc = translateOutDouble,
    .getEnvFunc   = NULL,
    .initFunc     = NULL,
    .sprocessFunc = cosFunction,
    .finalizeFunc = NULL,
  },
  {
    .name = "tan",
    .type = FUNCTION_TYPE_TAN,
    .classification = FUNC_MGT_SCALAR_FUNC,
    .parameters = {.minParamNum = 1,
                   .maxParamNum = 1,
                   .paramInfoPattern = 1,
                   .inputParaInfo[0][0] = {.isLastParam = true,
                                           .startParam = 1,
                                           .endParam = 1,
                                           .validDataType = FUNC_PARAM_SUPPORT_NUMERIC_TYPE | FUNC_PARAM_SUPPORT_NULL_TYPE,
                                           .validNodeType = FUNC_PARAM_SUPPORT_EXPR_NODE,
                                           .paramAttribute = FUNC_PARAM_NO_SPECIFIC_ATTRIBUTE,
                                           .valueRangeFlag = FUNC_PARAM_NO_SPECIFIC_VALUE,},
                   .outputParaInfo = {.validDataType = FUNC_PARAM_SUPPORT_DOUBLE_TYPE}},
    .translateFunc = translateOutDouble,
    .getEnvFunc   = NULL,
    .initFunc     = NULL,
    .sprocessFunc = tanFunction,
    .finalizeFunc = NULL,
  },
  {
    .name = "asin",
    .type = FUNCTION_TYPE_ASIN,
    .classification = FUNC_MGT_SCALAR_FUNC,
    .parameters = {.minParamNum = 1,
                   .maxParamNum = 1,
                   .paramInfoPattern = 1,
                   .inputParaInfo[0][0] = {.isLastParam = true,
                                           .startParam = 1,
                                           .endParam = 1,
                                           .validDataType = FUNC_PARAM_SUPPORT_NUMERIC_TYPE | FUNC_PARAM_SUPPORT_NULL_TYPE,
                                           .validNodeType = FUNC_PARAM_SUPPORT_EXPR_NODE,
                                           .paramAttribute = FUNC_PARAM_NO_SPECIFIC_ATTRIBUTE,
                                           .valueRangeFlag = FUNC_PARAM_NO_SPECIFIC_VALUE,},
                   .outputParaInfo = {.validDataType = FUNC_PARAM_SUPPORT_DOUBLE_TYPE}},
    .translateFunc = translateOutDouble,
    .getEnvFunc   = NULL,
    .initFunc     = NULL,
    .sprocessFunc = asinFunction,
    .finalizeFunc = NULL,
  },
  {
    .name = "acos",
    .type = FUNCTION_TYPE_ACOS,
    .classification = FUNC_MGT_SCALAR_FUNC,
    .parameters = {.minParamNum = 1,
                   .maxParamNum = 1,
                   .paramInfoPattern = 1,
                   .inputParaInfo[0][0] = {.isLastParam = true,
                                           .startParam = 1,
                                           .endParam = 1,
                                           .validDataType = FUNC_PARAM_SUPPORT_NUMERIC_TYPE | FUNC_PARAM_SUPPORT_NULL_TYPE,
                                           .validNodeType = FUNC_PARAM_SUPPORT_EXPR_NODE,
                                           .paramAttribute = FUNC_PARAM_NO_SPECIFIC_ATTRIBUTE,
                                           .valueRangeFlag = FUNC_PARAM_NO_SPECIFIC_VALUE,},
                   .outputParaInfo = {.validDataType = FUNC_PARAM_SUPPORT_DOUBLE_TYPE}},
    .translateFunc = translateOutDouble,
    .getEnvFunc   = NULL,
    .initFunc     = NULL,
    .sprocessFunc = acosFunction,
    .finalizeFunc = NULL,
  },
  {
    .name = "atan",
    .type = FUNCTION_TYPE_ATAN,
    .classification = FUNC_MGT_SCALAR_FUNC,
    .parameters = {.minParamNum = 1,
                   .maxParamNum = 1,
                   .paramInfoPattern = 1,
                   .inputParaInfo[0][0] = {.isLastParam = true,
                                           .startParam = 1,
                                           .endParam = 1,
                                           .validDataType = FUNC_PARAM_SUPPORT_NUMERIC_TYPE | FUNC_PARAM_SUPPORT_NULL_TYPE,
                                           .validNodeType = FUNC_PARAM_SUPPORT_EXPR_NODE,
                                           .paramAttribute = FUNC_PARAM_NO_SPECIFIC_ATTRIBUTE,
                                           .valueRangeFlag = FUNC_PARAM_NO_SPECIFIC_VALUE,},
                   .outputParaInfo = {.validDataType = FUNC_PARAM_SUPPORT_DOUBLE_TYPE}},
    .translateFunc = translateOutDouble,
    .getEnvFunc   = NULL,
    .initFunc     = NULL,
    .sprocessFunc = atanFunction,
    .finalizeFunc = NULL,
  },
  {
    .name = "length",
    .type = FUNCTION_TYPE_LENGTH,
    .classification = FUNC_MGT_SCALAR_FUNC | FUNC_MGT_STRING_FUNC,
    .parameters = {.minParamNum = 1,
                   .maxParamNum = 1,
                   .paramInfoPattern = 1,
                   .inputParaInfo[0][0] = {.isLastParam = true,
                                           .startParam = 1,
                                           .endParam = 1,
                                           .validDataType = FUNC_PARAM_SUPPORT_STRING_TYPE | FUNC_PARAM_SUPPORT_NULL_TYPE,
                                           .validNodeType = FUNC_PARAM_SUPPORT_EXPR_NODE,
                                           .paramAttribute = FUNC_PARAM_NO_SPECIFIC_ATTRIBUTE,
                                           .valueRangeFlag = FUNC_PARAM_NO_SPECIFIC_VALUE,},
                   .outputParaInfo = {.validDataType = FUNC_PARAM_SUPPORT_BIGINT_TYPE}},
    .translateFunc = translateOutBigInt,
    .getEnvFunc   = NULL,
    .initFunc     = NULL,
    .sprocessFunc = lengthFunction,
    .finalizeFunc = NULL,
  },
  {
    .name = "char_length",
    .type = FUNCTION_TYPE_CHAR_LENGTH,
    .classification = FUNC_MGT_SCALAR_FUNC | FUNC_MGT_STRING_FUNC,
    .parameters = {.minParamNum = 1,
                   .maxParamNum = 1,
                   .paramInfoPattern = 1,
                   .inputParaInfo[0][0] = {.isLastParam = true,
                                           .startParam = 1,
                                           .endParam = 1,
                                           .validDataType = FUNC_PARAM_SUPPORT_VARCHAR_TYPE | FUNC_PARAM_SUPPORT_NCHAR_TYPE | FUNC_PARAM_SUPPORT_NULL_TYPE,
                                           .validNodeType = FUNC_PARAM_SUPPORT_EXPR_NODE,
                                           .paramAttribute = FUNC_PARAM_NO_SPECIFIC_ATTRIBUTE,
                                           .valueRangeFlag = FUNC_PARAM_NO_SPECIFIC_VALUE,},
                   .outputParaInfo = {.validDataType = FUNC_PARAM_SUPPORT_BIGINT_TYPE}},
    .translateFunc = translateOutBigInt,
    .getEnvFunc   = NULL,
    .initFunc     = NULL,
    .sprocessFunc = charLengthFunction,
    .finalizeFunc = NULL,
  },
  {
    .name = "concat",
    .type = FUNCTION_TYPE_CONCAT,
    .classification = FUNC_MGT_SCALAR_FUNC | FUNC_MGT_STRING_FUNC,
    .parameters = {.minParamNum = 2,
                   .maxParamNum = 8,
                   .paramInfoPattern = 1,
                   .inputParaInfo[0][0] = {.isLastParam = true,
                                           .startParam = 1,
                                           .endParam = 8,
                                           .validDataType = FUNC_PARAM_SUPPORT_VARCHAR_TYPE | FUNC_PARAM_SUPPORT_NCHAR_TYPE | FUNC_PARAM_SUPPORT_NULL_TYPE,
                                           .validNodeType = FUNC_PARAM_SUPPORT_EXPR_NODE,
                                           .paramAttribute = FUNC_PARAM_NO_SPECIFIC_ATTRIBUTE,
                                           .valueRangeFlag = FUNC_PARAM_NO_SPECIFIC_VALUE,},
                   .outputParaInfo = {.validDataType = FUNC_PARAM_SUPPORT_VARCHAR_TYPE | FUNC_PARAM_SUPPORT_NCHAR_TYPE}},
    .translateFunc = translateConcat,
    .getEnvFunc   = NULL,
    .initFunc     = NULL,
    .sprocessFunc = concatFunction,
    .finalizeFunc = NULL,
  },
  {
    .name = "concat_ws",
    .type = FUNCTION_TYPE_CONCAT_WS,
    .classification = FUNC_MGT_SCALAR_FUNC | FUNC_MGT_STRING_FUNC,
    .parameters = {.minParamNum = 3,
                   .maxParamNum = 9,
                   .paramInfoPattern = 1,
                   .inputParaInfo[0][0] = {.isLastParam = false,
                                           .startParam = 1,
                                           .endParam = 1,
                                           .validDataType = FUNC_PARAM_SUPPORT_VARCHAR_TYPE | FUNC_PARAM_SUPPORT_NCHAR_TYPE | FUNC_PARAM_SUPPORT_NULL_TYPE,
                                           .validNodeType = FUNC_PARAM_SUPPORT_VALUE_NODE,
                                           .paramAttribute = FUNC_PARAM_NO_SPECIFIC_ATTRIBUTE,
                                           .valueRangeFlag = FUNC_PARAM_NO_SPECIFIC_VALUE,},
                   .inputParaInfo[0][1] = {.isLastParam = true,
                                           .startParam = 2,
                                           .endParam = 9,
                                           .validDataType = FUNC_PARAM_SUPPORT_VARCHAR_TYPE | FUNC_PARAM_SUPPORT_NCHAR_TYPE | FUNC_PARAM_SUPPORT_NULL_TYPE,
                                           .validNodeType = FUNC_PARAM_SUPPORT_EXPR_NODE,
                                           .paramAttribute = FUNC_PARAM_NO_SPECIFIC_ATTRIBUTE,
                                           .valueRangeFlag = FUNC_PARAM_NO_SPECIFIC_VALUE,},
                   .outputParaInfo = {.validDataType = FUNC_PARAM_SUPPORT_VARCHAR_TYPE | FUNC_PARAM_SUPPORT_NCHAR_TYPE}},
    .translateFunc = translateConcatWs,
    .getEnvFunc   = NULL,
    .initFunc     = NULL,
    .sprocessFunc = concatWsFunction,
    .finalizeFunc = NULL,
  },
  {
    .name = "lower",
    .type = FUNCTION_TYPE_LOWER,
    .classification = FUNC_MGT_SCALAR_FUNC | FUNC_MGT_STRING_FUNC,
    .parameters = {.minParamNum = 1,
                   .maxParamNum = 1,
                   .paramInfoPattern = 1,
                   .inputParaInfo[0][0] = {.isLastParam = true,
                                           .startParam = 1,
                                           .endParam = 1,
                                           .validDataType = FUNC_PARAM_SUPPORT_VARCHAR_TYPE | FUNC_PARAM_SUPPORT_NCHAR_TYPE,
                                           .validNodeType = FUNC_PARAM_SUPPORT_EXPR_NODE,
                                           .paramAttribute = FUNC_PARAM_NO_SPECIFIC_ATTRIBUTE,
                                           .valueRangeFlag = FUNC_PARAM_NO_SPECIFIC_VALUE,},
                   .outputParaInfo = {.validDataType = FUNC_PARAM_SUPPORT_VARCHAR_TYPE | FUNC_PARAM_SUPPORT_NCHAR_TYPE}},
    .translateFunc = translateOutFirstIn,
    .getEnvFunc   = NULL,
    .initFunc     = NULL,
    .sprocessFunc = lowerFunction,
    .finalizeFunc = NULL,
  },
  {
    .name = "upper",
    .type = FUNCTION_TYPE_UPPER,
    .classification = FUNC_MGT_SCALAR_FUNC | FUNC_MGT_STRING_FUNC,
    .parameters = {.minParamNum = 1,
                   .maxParamNum = 1,
                   .paramInfoPattern = 1,
                   .inputParaInfo[0][0] = {.isLastParam = true,
                                           .startParam = 1,
                                           .endParam = 1,
                                           .validDataType = FUNC_PARAM_SUPPORT_VARCHAR_TYPE | FUNC_PARAM_SUPPORT_NCHAR_TYPE,
                                           .validNodeType = FUNC_PARAM_SUPPORT_EXPR_NODE,
                                           .paramAttribute = FUNC_PARAM_NO_SPECIFIC_ATTRIBUTE,
                                           .valueRangeFlag = FUNC_PARAM_NO_SPECIFIC_VALUE,},
                   .outputParaInfo = {.validDataType = FUNC_PARAM_SUPPORT_VARCHAR_TYPE | FUNC_PARAM_SUPPORT_NCHAR_TYPE}},
    .translateFunc = translateOutFirstIn,
    .getEnvFunc   = NULL,
    .initFunc     = NULL,
    .sprocessFunc = upperFunction,
    .finalizeFunc = NULL,
  },
  {
    .name = "ltrim",
    .type = FUNCTION_TYPE_LTRIM,
    .classification = FUNC_MGT_SCALAR_FUNC | FUNC_MGT_STRING_FUNC,
    .parameters = {.minParamNum = 1,
                   .maxParamNum = 1,
                   .paramInfoPattern = 1,
                   .inputParaInfo[0][0] = {.isLastParam = true,
                                           .startParam = 1,
                                           .endParam = 1,
                                           .validDataType = FUNC_PARAM_SUPPORT_VARCHAR_TYPE | FUNC_PARAM_SUPPORT_NCHAR_TYPE,
                                           .validNodeType = FUNC_PARAM_SUPPORT_EXPR_NODE,
                                           .paramAttribute = FUNC_PARAM_NO_SPECIFIC_ATTRIBUTE,
                                           .valueRangeFlag = FUNC_PARAM_NO_SPECIFIC_VALUE,},
                   .outputParaInfo = {.validDataType = FUNC_PARAM_SUPPORT_VARCHAR_TYPE | FUNC_PARAM_SUPPORT_NCHAR_TYPE}},
    .translateFunc = translateLtrim,
    .getEnvFunc   = NULL,
    .initFunc     = NULL,
    .sprocessFunc = ltrimFunction,
    .finalizeFunc = NULL,
  },
  {
    .name = "rtrim",
    .type = FUNCTION_TYPE_RTRIM,
    .classification = FUNC_MGT_SCALAR_FUNC | FUNC_MGT_STRING_FUNC,
    .parameters = {.minParamNum = 1,
                   .maxParamNum = 1,
                   .paramInfoPattern = 1,
                   .inputParaInfo[0][0] = {.isLastParam = true,
                                           .startParam = 1,
                                           .endParam = 1,
                                           .validDataType = FUNC_PARAM_SUPPORT_VARCHAR_TYPE | FUNC_PARAM_SUPPORT_NCHAR_TYPE,
                                           .validNodeType = FUNC_PARAM_SUPPORT_EXPR_NODE,
                                           .paramAttribute = FUNC_PARAM_NO_SPECIFIC_ATTRIBUTE,
                                           .valueRangeFlag = FUNC_PARAM_NO_SPECIFIC_VALUE,},
                   .outputParaInfo = {.validDataType = FUNC_PARAM_SUPPORT_VARCHAR_TYPE | FUNC_PARAM_SUPPORT_NCHAR_TYPE}},
    .translateFunc = translateRtrim,
    .getEnvFunc   = NULL,
    .initFunc     = NULL,
    .sprocessFunc = rtrimFunction,
    .finalizeFunc = NULL,
  },
  {
    .name = "substr",
    .type = FUNCTION_TYPE_SUBSTR,
    .classification = FUNC_MGT_SCALAR_FUNC | FUNC_MGT_STRING_FUNC,
    .parameters = {.minParamNum = 2,
                   .maxParamNum = 3,
                   .paramInfoPattern = 1,
                   .inputParaInfo[0][0] = {.isLastParam = false,
                                           .startParam = 1,
                                           .endParam = 1,
                                           .validDataType = FUNC_PARAM_SUPPORT_VARCHAR_TYPE | FUNC_PARAM_SUPPORT_NCHAR_TYPE | FUNC_PARAM_SUPPORT_NULL_TYPE,
                                           .validNodeType = FUNC_PARAM_SUPPORT_EXPR_NODE,
                                           .paramAttribute = FUNC_PARAM_NO_SPECIFIC_ATTRIBUTE,
                                           .valueRangeFlag = FUNC_PARAM_NO_SPECIFIC_VALUE,},
                   .inputParaInfo[0][1] = {.isLastParam = true,
                                           .startParam = 2,
                                           .endParam = 3,
                                           .validDataType = FUNC_PARAM_SUPPORT_INTEGER_TYPE | FUNC_PARAM_SUPPORT_NULL_TYPE,
                                           .validNodeType = FUNC_PARAM_SUPPORT_EXPR_NODE,
                                           .paramAttribute = FUNC_PARAM_NO_SPECIFIC_ATTRIBUTE,
                                           .valueRangeFlag = FUNC_PARAM_NO_SPECIFIC_VALUE,},
                   .outputParaInfo = {.validDataType = FUNC_PARAM_SUPPORT_VARCHAR_TYPE | FUNC_PARAM_SUPPORT_NCHAR_TYPE}},
    .translateFunc = translateOutFirstIn,
    .getEnvFunc   = NULL,
    .initFunc     = NULL,
    .sprocessFunc = substrFunction,
    .finalizeFunc = NULL,
  },
  {
    .name = "cast",
    .type = FUNCTION_TYPE_CAST,
    .classification = FUNC_MGT_SCALAR_FUNC,
    .parameters = {.minParamNum = 1,
                   .maxParamNum = 1,
                   .paramInfoPattern = 1,
                   .inputParaInfo[0][0] = {.isLastParam = true,
                                           .startParam = 1,
                                           .endParam = 1,
                                           .validDataType = FUNC_PARAM_SUPPORT_NUMERIC_TYPE | FUNC_PARAM_SUPPORT_BOOL_TYPE | FUNC_PARAM_SUPPORT_VARCHAR_TYPE | FUNC_PARAM_SUPPORT_NCHAR_TYPE | FUNC_PARAM_SUPPORT_GEOMETRY_TYPE | FUNC_PARAM_SUPPORT_NULL_TYPE | FUNC_PARAM_SUPPORT_TIMESTAMP_TYPE,
                                           .validNodeType = FUNC_PARAM_SUPPORT_EXPR_NODE,
                                           .paramAttribute = FUNC_PARAM_NO_SPECIFIC_ATTRIBUTE,
                                           .valueRangeFlag = FUNC_PARAM_NO_SPECIFIC_VALUE,},
                   .outputParaInfo = {.validDataType = FUNC_PARAM_SUPPORT_ALL_TYPE}},
    .translateFunc = translateCast,
    .getEnvFunc   = NULL,
    .initFunc     = NULL,
    .sprocessFunc = castFunction,
    .finalizeFunc = NULL,
  },
  {
    .name = "to_iso8601",
    .type = FUNCTION_TYPE_TO_ISO8601,
    .classification = FUNC_MGT_SCALAR_FUNC,
    .parameters = {.minParamNum = 1,
                   .maxParamNum = 2,
                   .paramInfoPattern = 1,
                   .inputParaInfo[0][0] = {.isLastParam = false,
                                           .startParam = 1,
                                           .endParam = 1,
                                           .validDataType = FUNC_PARAM_SUPPORT_INTEGER_TYPE | FUNC_PARAM_SUPPORT_TIMESTAMP_TYPE,
                                           .validNodeType = FUNC_PARAM_SUPPORT_EXPR_NODE,
                                           .paramAttribute = FUNC_PARAM_NO_SPECIFIC_ATTRIBUTE,
                                           .valueRangeFlag = FUNC_PARAM_NO_SPECIFIC_VALUE,},
                   .inputParaInfo[0][1] = {.isLastParam = true,
                                           .startParam = 2,
                                           .endParam = 2,
                                           .validDataType = FUNC_PARAM_SUPPORT_VARCHAR_TYPE,
                                           .validNodeType = FUNC_PARAM_SUPPORT_VALUE_NODE,
                                           .paramAttribute = FUNC_PARAM_NO_SPECIFIC_ATTRIBUTE,
                                           .valueRangeFlag = FUNC_PARAM_NO_SPECIFIC_VALUE,},
                   .outputParaInfo = {.validDataType = FUNC_PARAM_SUPPORT_VARCHAR_TYPE}},
    .translateFunc = translateToIso8601,
    .getEnvFunc   = NULL,
    .initFunc     = NULL,
    .sprocessFunc = toISO8601Function,
    .finalizeFunc = NULL,
  },
  {
    .name = "to_unixtimestamp",
    .type = FUNCTION_TYPE_TO_UNIXTIMESTAMP,
    .classification = FUNC_MGT_SCALAR_FUNC,
    .parameters = {.minParamNum = 1,
                   .maxParamNum = 2,
                   .paramInfoPattern = 1,
                   .inputParaInfo[0][0] = {.isLastParam = false,
                                           .startParam = 1,
                                           .endParam = 1,
                                           .validDataType = FUNC_PARAM_SUPPORT_VARCHAR_TYPE | FUNC_PARAM_SUPPORT_NCHAR_TYPE,
                                           .validNodeType = FUNC_PARAM_SUPPORT_EXPR_NODE,
                                           .paramAttribute = FUNC_PARAM_NO_SPECIFIC_ATTRIBUTE,
                                           .valueRangeFlag = FUNC_PARAM_NO_SPECIFIC_VALUE,},
                   .inputParaInfo[0][1] = {.isLastParam = true,
                                           .startParam = 2,
                                           .endParam = 2,
                                           .validDataType = FUNC_PARAM_SUPPORT_INTEGER_TYPE,
                                           .validNodeType = FUNC_PARAM_SUPPORT_VALUE_NODE,
                                           .paramAttribute = FUNC_PARAM_NO_SPECIFIC_ATTRIBUTE,
                                           .valueRangeFlag = FUNC_PARAM_HAS_FIXED_VALUE,
                                           .fixedValueSize = 2,
                                           .fixedNumValue = {0, 1}},
                   .outputParaInfo = {.validDataType = FUNC_PARAM_SUPPORT_BIGINT_TYPE | FUNC_PARAM_SUPPORT_TIMESTAMP_TYPE}},
    .translateFunc = translateToUnixtimestamp,
    .getEnvFunc   = NULL,
    .initFunc     = NULL,
    .sprocessFunc = toUnixtimestampFunction,
    .finalizeFunc = NULL,
  },
  {
    .name = "timetruncate",
    .type = FUNCTION_TYPE_TIMETRUNCATE,
    .classification = FUNC_MGT_SCALAR_FUNC,
    .parameters = {.minParamNum = 2,
                   .maxParamNum = 3,
                   .paramInfoPattern = 1,
                   .inputParaInfo[0][0] = {.isLastParam = false,
                                           .startParam = 1,
                                           .endParam = 1,
                                           .validDataType = FUNC_PARAM_SUPPORT_VARCHAR_TYPE | FUNC_PARAM_SUPPORT_NCHAR_TYPE | FUNC_PARAM_SUPPORT_TIMESTAMP_TYPE | FUNC_PARAM_SUPPORT_INTEGER_TYPE,
                                           .validNodeType = FUNC_PARAM_SUPPORT_EXPR_NODE,
                                           .paramAttribute = FUNC_PARAM_NO_SPECIFIC_ATTRIBUTE,
                                           .valueRangeFlag = FUNC_PARAM_NO_SPECIFIC_VALUE,},
                   .inputParaInfo[0][1] = {.isLastParam = false,
                                           .startParam = 2,
                                           .endParam = 2,
                                           .validDataType = FUNC_PARAM_SUPPORT_INTEGER_TYPE,
                                           .validNodeType = FUNC_PARAM_SUPPORT_VALUE_NODE,
                                           .paramAttribute = FUNC_PARAM_MUST_BE_TIME_UNIT,
                                           .valueRangeFlag = FUNC_PARAM_NO_SPECIFIC_VALUE,},
                   .inputParaInfo[0][2] = {.isLastParam = true,
                                           .startParam = 3,
                                           .endParam = 3,
                                           .validDataType = FUNC_PARAM_SUPPORT_INTEGER_TYPE,
                                           .validNodeType = FUNC_PARAM_SUPPORT_VALUE_NODE,
                                           .paramAttribute = FUNC_PARAM_NO_SPECIFIC_ATTRIBUTE,
                                           .valueRangeFlag = FUNC_PARAM_HAS_FIXED_VALUE,
                                           .fixedValueSize = 2,
                                           .fixedNumValue = {0, 1}},
                   .outputParaInfo = {.validDataType = FUNC_PARAM_SUPPORT_TIMESTAMP_TYPE}},
    .translateFunc = translateTimeTruncate,
    .getEnvFunc   = NULL,
    .initFunc     = NULL,
    .sprocessFunc = timeTruncateFunction,
    .finalizeFunc = NULL,
  },
  {
    .name = "timediff",
    .type = FUNCTION_TYPE_TIMEDIFF,
    .classification = FUNC_MGT_SCALAR_FUNC,
    .parameters = {.minParamNum = 2,
                   .maxParamNum = 3,
                   .paramInfoPattern = 1,
                   .inputParaInfo[0][0] = {.isLastParam = false,
                                           .startParam = 1,
                                           .endParam = 2,
                                           .validDataType = FUNC_PARAM_SUPPORT_VARCHAR_TYPE | FUNC_PARAM_SUPPORT_NCHAR_TYPE | FUNC_PARAM_SUPPORT_TIMESTAMP_TYPE | FUNC_PARAM_SUPPORT_INTEGER_TYPE | FUNC_PARAM_SUPPORT_NULL_TYPE,
                                           .validNodeType = FUNC_PARAM_SUPPORT_EXPR_NODE,
                                           .paramAttribute = FUNC_PARAM_NO_SPECIFIC_ATTRIBUTE,
                                           .valueRangeFlag = FUNC_PARAM_NO_SPECIFIC_VALUE,},
                   .inputParaInfo[0][1] = {.isLastParam = true,
                                           .startParam = 3,
                                           .endParam = 3,
                                           .validDataType = FUNC_PARAM_SUPPORT_INTEGER_TYPE | FUNC_PARAM_SUPPORT_NULL_TYPE,
                                           .validNodeType = FUNC_PARAM_SUPPORT_VALUE_NODE,
                                           .paramAttribute = FUNC_PARAM_MUST_BE_TIME_UNIT,
                                           .valueRangeFlag = FUNC_PARAM_NO_SPECIFIC_VALUE,},
                   .outputParaInfo = {.validDataType = FUNC_PARAM_SUPPORT_BIGINT_TYPE}},
    .translateFunc = translateAddPrecOutBigint,
    .getEnvFunc   = NULL,
    .initFunc     = NULL,
    .sprocessFunc = timeDiffFunction,
    .finalizeFunc = NULL,
  },
  {
    .name = "now",
    .type = FUNCTION_TYPE_NOW,
    .classification = FUNC_MGT_SCALAR_FUNC | FUNC_MGT_DATETIME_FUNC | FUNC_MGT_KEEP_ORDER_FUNC,
    .parameters = {.minParamNum = 0,
                   .maxParamNum = 0,
                   .paramInfoPattern = 0,
                   .outputParaInfo = {.validDataType = FUNC_PARAM_SUPPORT_TIMESTAMP_TYPE}},
    .translateFunc = translateNowToday,
    .getEnvFunc   = NULL,
    .initFunc     = NULL,
    .sprocessFunc = nowFunction,
    .finalizeFunc = NULL,
  },
  {
    .name = "today",
    .type = FUNCTION_TYPE_TODAY,
    .classification = FUNC_MGT_SCALAR_FUNC | FUNC_MGT_DATETIME_FUNC | FUNC_MGT_KEEP_ORDER_FUNC,
    .parameters = {.minParamNum = 0,
                   .maxParamNum = 0,
                   .paramInfoPattern = 0,
                   .outputParaInfo = {.validDataType = FUNC_PARAM_SUPPORT_TIMESTAMP_TYPE}},
    .translateFunc = translateNowToday,
    .getEnvFunc   = NULL,
    .initFunc     = NULL,
    .sprocessFunc = todayFunction,
    .finalizeFunc = NULL,
  },
  {
    .name = "timezone",
    .type = FUNCTION_TYPE_TIMEZONE,
    .classification = FUNC_MGT_SCALAR_FUNC,
    .parameters = {.minParamNum = 0,
                   .maxParamNum = 0,
                   .paramInfoPattern = 0,
                   .outputParaInfo = {.validDataType = FUNC_PARAM_SUPPORT_VARCHAR_TYPE}},
    .translateFunc = translateOutVarchar,
    .getEnvFunc   = NULL,
    .initFunc     = NULL,
    .sprocessFunc = timezoneFunction,
    .finalizeFunc = NULL,
  },
  {
    .name = "tbname",
    .type = FUNCTION_TYPE_TBNAME,
    .classification = FUNC_MGT_PSEUDO_COLUMN_FUNC | FUNC_MGT_SCAN_PC_FUNC | FUNC_MGT_KEEP_ORDER_FUNC,
    .parameters = {.minParamNum = 0,
                   .maxParamNum = 0,
                   .paramInfoPattern = 0,
                   .outputParaInfo = {.validDataType = FUNC_PARAM_SUPPORT_VARCHAR_TYPE}},
    .translateFunc = translateOutVarchar,
    .getEnvFunc   = NULL,
    .initFunc     = NULL,
    .sprocessFunc = qPseudoTagFunction,
    .finalizeFunc = NULL,
  },
  {
    .name = "_qstart",
    .type = FUNCTION_TYPE_QSTART,
    .classification = FUNC_MGT_PSEUDO_COLUMN_FUNC | FUNC_MGT_CLIENT_PC_FUNC,
    .parameters = {.minParamNum = 0,
                   .maxParamNum = 0,
                   .paramInfoPattern = 0,
                   .outputParaInfo = {.validDataType = FUNC_PARAM_SUPPORT_TIMESTAMP_TYPE}},
    .translateFunc = translateTimePseudoColumn,
    .getEnvFunc   = NULL,
    .initFunc     = NULL,
    .sprocessFunc = NULL,
    .finalizeFunc = NULL,
  },
  {
    .name = "_qend",
    .type = FUNCTION_TYPE_QEND,
    .classification = FUNC_MGT_PSEUDO_COLUMN_FUNC | FUNC_MGT_CLIENT_PC_FUNC,
    .parameters = {.minParamNum = 0,
                   .maxParamNum = 0,
                   .paramInfoPattern = 0,
                   .outputParaInfo = {.validDataType = FUNC_PARAM_SUPPORT_TIMESTAMP_TYPE}},
    .translateFunc = translateTimePseudoColumn,
    .getEnvFunc   = NULL,
    .initFunc     = NULL,
    .sprocessFunc = NULL,
    .finalizeFunc = NULL,
  },
  {
    .name = "_qduration",
    .type = FUNCTION_TYPE_QDURATION,
    .classification = FUNC_MGT_PSEUDO_COLUMN_FUNC | FUNC_MGT_CLIENT_PC_FUNC,
    .parameters = {.minParamNum = 0,
                   .maxParamNum = 0,
                   .paramInfoPattern = 0,
                   .outputParaInfo = {.validDataType = FUNC_PARAM_SUPPORT_BIGINT_TYPE}},
    .translateFunc = translateWduration,
    .getEnvFunc   = NULL,
    .initFunc     = NULL,
    .sprocessFunc = NULL,
    .finalizeFunc = NULL,
  },
  {
    .name = "_wstart",
    .type = FUNCTION_TYPE_WSTART,
    .classification = FUNC_MGT_PSEUDO_COLUMN_FUNC | FUNC_MGT_WINDOW_PC_FUNC | FUNC_MGT_KEEP_ORDER_FUNC | FUNC_MGT_SKIP_SCAN_CHECK_FUNC,
    .parameters = {.minParamNum = 0,
                   .maxParamNum = 0,
                   .paramInfoPattern = 0,
                   .outputParaInfo = {.validDataType = FUNC_PARAM_SUPPORT_TIMESTAMP_TYPE}},
    .translateFunc = translateTimePseudoColumn,
    .getEnvFunc   = getTimePseudoFuncEnv,
    .initFunc     = NULL,
    .sprocessFunc = winStartTsFunction,
    .finalizeFunc = NULL,
  },
  {
    .name = "_wend",
    .type = FUNCTION_TYPE_WEND,
    .classification = FUNC_MGT_PSEUDO_COLUMN_FUNC | FUNC_MGT_WINDOW_PC_FUNC | FUNC_MGT_KEEP_ORDER_FUNC | FUNC_MGT_SKIP_SCAN_CHECK_FUNC,
    .parameters = {.minParamNum = 0,
                   .maxParamNum = 0,
                   .paramInfoPattern = 0,
                   .outputParaInfo = {.validDataType = FUNC_PARAM_SUPPORT_TIMESTAMP_TYPE}},
    .translateFunc = translateTimePseudoColumn,
    .getEnvFunc   = getTimePseudoFuncEnv,
    .initFunc     = NULL,
    .sprocessFunc = winEndTsFunction,
    .finalizeFunc = NULL,
  },
  {
    .name = "_wduration",
    .type = FUNCTION_TYPE_WDURATION,
    .classification = FUNC_MGT_PSEUDO_COLUMN_FUNC | FUNC_MGT_WINDOW_PC_FUNC | FUNC_MGT_KEEP_ORDER_FUNC | FUNC_MGT_SKIP_SCAN_CHECK_FUNC,
    .parameters = {.minParamNum = 0,
                   .maxParamNum = 0,
                   .paramInfoPattern = 0,
                   .outputParaInfo = {.validDataType = FUNC_PARAM_SUPPORT_BIGINT_TYPE}},
    .translateFunc = translateWduration,
    .getEnvFunc   = getTimePseudoFuncEnv,
    .initFunc     = NULL,
    .sprocessFunc = winDurFunction,
    .finalizeFunc = NULL,
  },
  {
    .name = "to_json",
    .type = FUNCTION_TYPE_TO_JSON,
    .classification = FUNC_MGT_SCALAR_FUNC,
    .parameters = {.minParamNum = 1,
                   .maxParamNum = 1,
                   .paramInfoPattern = 1,
                   .inputParaInfo[0][0] = {.isLastParam = true,
                                           .startParam = 1,
                                           .endParam = 1,
                                           .validDataType = FUNC_PARAM_SUPPORT_VARCHAR_TYPE | FUNC_PARAM_SUPPORT_NCHAR_TYPE,
                                           .validNodeType = FUNC_PARAM_SUPPORT_VALUE_NODE,
                                           .paramAttribute = FUNC_PARAM_NO_SPECIFIC_ATTRIBUTE,
                                           .valueRangeFlag = FUNC_PARAM_NO_SPECIFIC_VALUE,},
                   .outputParaInfo = {.validDataType = FUNC_PARAM_SUPPORT_JSON_TYPE}},
    .translateFunc = translateToJson,
    .getEnvFunc   = NULL,
    .initFunc     = NULL,
    .sprocessFunc = toJsonFunction,
    .finalizeFunc = NULL,
  },
  {
    .name = "_select_value",
    .type = FUNCTION_TYPE_SELECT_VALUE,
    .classification = FUNC_MGT_AGG_FUNC | FUNC_MGT_SELECT_FUNC | FUNC_MGT_KEEP_ORDER_FUNC,
    .translateFunc = translateSelectValue,
    .getEnvFunc   = getSelectivityFuncEnv,  // todo remove this function later.
    .initFunc     = functionSetup,
    .processFunc  = NULL,
    .finalizeFunc = NULL,
    .pPartialFunc = "_select_value",
    .pMergeFunc   = "_select_value",
  },
  {
    .name = "_block_dist",
    .type = FUNCTION_TYPE_BLOCK_DIST,
    .classification = FUNC_MGT_AGG_FUNC,
    .parameters = {.minParamNum = 0,
                   .maxParamNum = 0,
                   .paramInfoPattern = 0,
                   .outputParaInfo = {.validDataType = FUNC_PARAM_SUPPORT_VARCHAR_TYPE}},
    .translateFunc = translateOutVarchar,
    .getEnvFunc   = getBlockDistFuncEnv,
    .initFunc     = blockDistSetup,
    .processFunc  = blockDistFunction,
    .finalizeFunc = blockDistFinalize
  },
  {
    .name = "_block_dist_info",
    .type = FUNCTION_TYPE_BLOCK_DIST_INFO,
    .classification = FUNC_MGT_PSEUDO_COLUMN_FUNC | FUNC_MGT_SCAN_PC_FUNC,
    .parameters = {.minParamNum = 0,
                   .maxParamNum = 0,
                   .paramInfoPattern = 0,
                   .outputParaInfo = {.validDataType = FUNC_PARAM_SUPPORT_VARCHAR_TYPE}},
    .translateFunc = translateOutVarchar,
  },
  {
    .name = "_group_key",
    .type = FUNCTION_TYPE_GROUP_KEY,
    .classification = FUNC_MGT_AGG_FUNC | FUNC_MGT_KEEP_ORDER_FUNC | FUNC_MGT_SKIP_SCAN_CHECK_FUNC,
    .translateFunc = translateGroupKey,
    .getEnvFunc   = getGroupKeyFuncEnv,
    .initFunc     = functionSetup,
    .processFunc  = groupKeyFunction,
    .finalizeFunc = groupKeyFinalize,
    .combineFunc  = groupKeyCombine,
    .pPartialFunc = "_group_key",
    .pMergeFunc   = "_group_key"
  },
  {
    .name = "database",
    .type = FUNCTION_TYPE_DATABASE,
    .classification = FUNC_MGT_SYSTEM_INFO_FUNC | FUNC_MGT_SCALAR_FUNC,
    .parameters = {.minParamNum = 0,
                   .maxParamNum = 0,
                   .paramInfoPattern = 0,
                   .outputParaInfo = {.validDataType = FUNC_PARAM_SUPPORT_VARCHAR_TYPE}},
    .translateFunc = translateOutVarchar,
  },
  {
    .name = "client_version",
    .type = FUNCTION_TYPE_CLIENT_VERSION,
    .classification = FUNC_MGT_SYSTEM_INFO_FUNC | FUNC_MGT_SCALAR_FUNC,
    .parameters = {.minParamNum = 0,
                   .maxParamNum = 0,
                   .paramInfoPattern = 0,
                   .outputParaInfo = {.validDataType = FUNC_PARAM_SUPPORT_VARCHAR_TYPE}},
    .translateFunc = translateOutVarchar,
  },
  {
    .name = "server_version",
    .type = FUNCTION_TYPE_SERVER_VERSION,
    .classification = FUNC_MGT_SYSTEM_INFO_FUNC | FUNC_MGT_SCALAR_FUNC,
    .parameters = {.minParamNum = 0,
                   .maxParamNum = 0,
                   .paramInfoPattern = 0,
                   .outputParaInfo = {.validDataType = FUNC_PARAM_SUPPORT_VARCHAR_TYPE}},
    .translateFunc = translateOutVarchar,
  },
  {
    .name = "server_status",
    .type = FUNCTION_TYPE_SERVER_STATUS,
    .classification = FUNC_MGT_SYSTEM_INFO_FUNC | FUNC_MGT_SCALAR_FUNC,
    .parameters = {.minParamNum = 0,
                   .maxParamNum = 0,
                   .paramInfoPattern = 0,
                   .outputParaInfo = {.validDataType = FUNC_PARAM_SUPPORT_VARCHAR_TYPE}},
    .translateFunc = translateServerStatusFunc,
  },
  {
    .name = "current_user",
    .type = FUNCTION_TYPE_CURRENT_USER,
    .classification = FUNC_MGT_SYSTEM_INFO_FUNC | FUNC_MGT_SCALAR_FUNC,
    .parameters = {.minParamNum = 0,
                   .maxParamNum = 0,
                   .paramInfoPattern = 0,
                   .outputParaInfo = {.validDataType = FUNC_PARAM_SUPPORT_VARCHAR_TYPE}},
    .translateFunc = translateOutVarchar,
  },
  {
    .name = "user",
    .type = FUNCTION_TYPE_USER,
    .classification = FUNC_MGT_SYSTEM_INFO_FUNC | FUNC_MGT_SCALAR_FUNC,
    .parameters = {.minParamNum = 0,
                   .maxParamNum = 0,
                   .paramInfoPattern = 0,
                   .outputParaInfo = {.validDataType = FUNC_PARAM_SUPPORT_VARCHAR_TYPE}},
    .translateFunc = translateOutVarchar,
  },
  {
    .name = "_irowts",
    .type = FUNCTION_TYPE_IROWTS,
    .classification = FUNC_MGT_PSEUDO_COLUMN_FUNC | FUNC_MGT_INTERP_PC_FUNC | FUNC_MGT_KEEP_ORDER_FUNC,
    .parameters = {.minParamNum = 0,
                   .maxParamNum = 0,
                   .paramInfoPattern = 0,
                   .outputParaInfo = {.validDataType = FUNC_PARAM_SUPPORT_TIMESTAMP_TYPE}},
    .translateFunc = translateTimePseudoColumn,
    .getEnvFunc   = getTimePseudoFuncEnv,
    .initFunc     = NULL,
    .sprocessFunc = NULL,
    .finalizeFunc = NULL
  },
  {
    .name = "_isfilled",
    .type = FUNCTION_TYPE_ISFILLED,
    .classification = FUNC_MGT_PSEUDO_COLUMN_FUNC | FUNC_MGT_INTERP_PC_FUNC,
    .parameters = {.minParamNum = 0,
                   .maxParamNum = 0,
                   .paramInfoPattern = 0,
                   .outputParaInfo = {.validDataType = FUNC_PARAM_SUPPORT_BOOL_TYPE}},
    .translateFunc = translateIsFilledPseudoColumn,
    .getEnvFunc   = NULL,
    .initFunc     = NULL,
    .sprocessFunc = NULL,
    .finalizeFunc = NULL
  },
  {
    .name = "_tags",
    .type = FUNCTION_TYPE_TAGS,
    .classification = FUNC_MGT_PSEUDO_COLUMN_FUNC | FUNC_MGT_MULTI_RES_FUNC,
    .translateFunc = translateTagsPseudoColumn,
    .getEnvFunc   = NULL,
    .initFunc     = NULL,
    .sprocessFunc = NULL,
    .finalizeFunc = NULL
  },
  {
    .name = "_table_count",
    .type = FUNCTION_TYPE_TABLE_COUNT,
    .classification = FUNC_MGT_PSEUDO_COLUMN_FUNC | FUNC_MGT_SCAN_PC_FUNC,
    .parameters = {.minParamNum = 0,
                   .maxParamNum = 0,
                   .paramInfoPattern = 0,
                   .outputParaInfo = {.validDataType = FUNC_PARAM_SUPPORT_BIGINT_TYPE}},
    .translateFunc = translateOutBigInt,
    .getEnvFunc   = NULL,
    .initFunc     = NULL,
    .sprocessFunc = NULL,
    .finalizeFunc = NULL
  },
  #ifdef USE_GEOS
  {
    .name = "st_geomfromtext",
    .type = FUNCTION_TYPE_GEOM_FROM_TEXT,
    .classification = FUNC_MGT_SCALAR_FUNC | FUNC_MGT_GEOMETRY_FUNC,
    .parameters = {.minParamNum = 1,
                   .maxParamNum = 1,
                   .paramInfoPattern = 1,
                   .inputParaInfo[0][0] = {.isLastParam = true,
                                           .startParam = 1,
                                           .endParam = 1,
                                           .validDataType = FUNC_PARAM_SUPPORT_STRING_TYPE | FUNC_PARAM_SUPPORT_NULL_TYPE,
                                           .validNodeType = FUNC_PARAM_SUPPORT_EXPR_NODE,
                                           .paramAttribute = FUNC_PARAM_NO_SPECIFIC_ATTRIBUTE,
                                           .valueRangeFlag = FUNC_PARAM_NO_SPECIFIC_VALUE,},
                   .outputParaInfo = {.validDataType = FUNC_PARAM_SUPPORT_GEOMETRY_TYPE}},
    .translateFunc = translateOutGeom,
    .getEnvFunc   = NULL,
    .initFunc     = NULL,
    .sprocessFunc = geomFromTextFunction,
    .finalizeFunc = NULL
  },
  {
    .name = "st_astext",
    .type = FUNCTION_TYPE_AS_TEXT,
    .classification = FUNC_MGT_SCALAR_FUNC | FUNC_MGT_GEOMETRY_FUNC,
    .parameters = {.minParamNum = 1,
                   .maxParamNum = 1,
                   .paramInfoPattern = 1,
                   .inputParaInfo[0][0] = {.isLastParam = true,
                                           .startParam = 1,
                                           .endParam = 1,
                                           .validDataType = FUNC_PARAM_SUPPORT_GEOMETRY_TYPE | FUNC_PARAM_SUPPORT_NULL_TYPE,
                                           .validNodeType = FUNC_PARAM_SUPPORT_EXPR_NODE,
                                           .paramAttribute = FUNC_PARAM_NO_SPECIFIC_ATTRIBUTE,
                                           .valueRangeFlag = FUNC_PARAM_NO_SPECIFIC_VALUE,},
                   .outputParaInfo = {.validDataType = FUNC_PARAM_SUPPORT_STRING_TYPE}},
    .translateFunc = translateInGeomOutStr,
    .getEnvFunc   = NULL,
    .initFunc     = NULL,
    .sprocessFunc = asTextFunction,
    .finalizeFunc = NULL
  },
  {
    .name = "st_makepoint",
    .type = FUNCTION_TYPE_MAKE_POINT,
    .classification = FUNC_MGT_SCALAR_FUNC | FUNC_MGT_GEOMETRY_FUNC,
    .parameters = {.minParamNum = 2,
                   .maxParamNum = 2,
                   .paramInfoPattern = 1,
                   .inputParaInfo[0][0] = {.isLastParam = true,
                                           .startParam = 1,
                                           .endParam = 2,
                                           .validDataType = FUNC_PARAM_SUPPORT_NUMERIC_TYPE | FUNC_PARAM_SUPPORT_NULL_TYPE,
                                           .validNodeType = FUNC_PARAM_SUPPORT_EXPR_NODE,
                                           .paramAttribute = FUNC_PARAM_NO_SPECIFIC_ATTRIBUTE,
                                           .valueRangeFlag = FUNC_PARAM_NO_SPECIFIC_VALUE,},
                   .outputParaInfo = {.validDataType = FUNC_PARAM_SUPPORT_GEOMETRY_TYPE}},
    .translateFunc = translateOutGeom,
    .getEnvFunc   = NULL,
    .initFunc     = NULL,
    .sprocessFunc = makePointFunction,
    .finalizeFunc = NULL
  },
  {
    .name = "st_intersects",
    .type = FUNCTION_TYPE_INTERSECTS,
    .classification = FUNC_MGT_SCALAR_FUNC | FUNC_MGT_GEOMETRY_FUNC,
    .parameters = {.minParamNum = 2,
                   .maxParamNum = 2,
                   .paramInfoPattern = 1,
                   .inputParaInfo[0][0] = {.isLastParam = true,
                                           .startParam = 1,
                                           .endParam = 2,
                                           .validDataType = FUNC_PARAM_SUPPORT_GEOMETRY_TYPE | FUNC_PARAM_SUPPORT_NULL_TYPE,
                                           .validNodeType = FUNC_PARAM_SUPPORT_EXPR_NODE,
                                           .paramAttribute = FUNC_PARAM_NO_SPECIFIC_ATTRIBUTE,
                                           .valueRangeFlag = FUNC_PARAM_NO_SPECIFIC_VALUE,},
                   .outputParaInfo = {.validDataType = FUNC_PARAM_SUPPORT_BOOL_TYPE}},
    .translateFunc = translateIn2GeomOutBool,
    .getEnvFunc   = NULL,
    .initFunc     = NULL,
    .sprocessFunc = intersectsFunction,
    .finalizeFunc = NULL
  },
  {
    .name = "st_equals",
    .type = FUNCTION_TYPE_EQUALS,
    .classification = FUNC_MGT_SCALAR_FUNC | FUNC_MGT_GEOMETRY_FUNC,
    .parameters = {.minParamNum = 2,
                   .maxParamNum = 2,
                   .paramInfoPattern = 1,
                   .inputParaInfo[0][0] = {.isLastParam = true,
                                           .startParam = 1,
                                           .endParam = 2,
                                           .validDataType = FUNC_PARAM_SUPPORT_GEOMETRY_TYPE | FUNC_PARAM_SUPPORT_NULL_TYPE,
                                           .validNodeType = FUNC_PARAM_SUPPORT_EXPR_NODE,
                                           .paramAttribute = FUNC_PARAM_NO_SPECIFIC_ATTRIBUTE,
                                           .valueRangeFlag = FUNC_PARAM_NO_SPECIFIC_VALUE,},
                   .outputParaInfo = {.validDataType = FUNC_PARAM_SUPPORT_BOOL_TYPE}},
    .translateFunc = translateIn2GeomOutBool,
    .getEnvFunc   = NULL,
    .initFunc     = NULL,
    .sprocessFunc = equalsFunction,
    .finalizeFunc = NULL
  },
  {
    .name = "st_touches",
    .type = FUNCTION_TYPE_TOUCHES,
    .classification = FUNC_MGT_SCALAR_FUNC | FUNC_MGT_GEOMETRY_FUNC,
    .parameters = {.minParamNum = 2,
                   .maxParamNum = 2,
                   .paramInfoPattern = 1,
                   .inputParaInfo[0][0] = {.isLastParam = true,
                                           .startParam = 1,
                                           .endParam = 2,
                                           .validDataType = FUNC_PARAM_SUPPORT_GEOMETRY_TYPE | FUNC_PARAM_SUPPORT_NULL_TYPE,
                                           .validNodeType = FUNC_PARAM_SUPPORT_EXPR_NODE,
                                           .paramAttribute = FUNC_PARAM_NO_SPECIFIC_ATTRIBUTE,
                                           .valueRangeFlag = FUNC_PARAM_NO_SPECIFIC_VALUE,},
                   .outputParaInfo = {.validDataType = FUNC_PARAM_SUPPORT_BOOL_TYPE}},
    .translateFunc = translateIn2GeomOutBool,
    .getEnvFunc   = NULL,
    .initFunc     = NULL,
    .sprocessFunc = touchesFunction,
    .finalizeFunc = NULL
  },
  {
    .name = "st_covers",
    .type = FUNCTION_TYPE_COVERS,
    .classification = FUNC_MGT_SCALAR_FUNC | FUNC_MGT_GEOMETRY_FUNC,
    .parameters = {.minParamNum = 2,
                   .maxParamNum = 2,
                   .paramInfoPattern = 1,
                   .inputParaInfo[0][0] = {.isLastParam = true,
                                           .startParam = 1,
                                           .endParam = 2,
                                           .validDataType = FUNC_PARAM_SUPPORT_GEOMETRY_TYPE | FUNC_PARAM_SUPPORT_NULL_TYPE,
                                           .validNodeType = FUNC_PARAM_SUPPORT_EXPR_NODE,
                                           .paramAttribute = FUNC_PARAM_NO_SPECIFIC_ATTRIBUTE,
                                           .valueRangeFlag = FUNC_PARAM_NO_SPECIFIC_VALUE,},
                   .outputParaInfo = {.validDataType = FUNC_PARAM_SUPPORT_BOOL_TYPE}},
    .translateFunc = translateIn2GeomOutBool,
    .getEnvFunc   = NULL,
    .initFunc     = NULL,
    .sprocessFunc = coversFunction,
    .finalizeFunc = NULL
  },
  {
    .name = "st_contains",
    .type = FUNCTION_TYPE_CONTAINS,
    .classification = FUNC_MGT_SCALAR_FUNC | FUNC_MGT_GEOMETRY_FUNC,
    .parameters = {.minParamNum = 2,
                   .maxParamNum = 2,
                   .paramInfoPattern = 1,
                   .inputParaInfo[0][0] = {.isLastParam = true,
                                           .startParam = 1,
                                           .endParam = 2,
                                           .validDataType = FUNC_PARAM_SUPPORT_GEOMETRY_TYPE | FUNC_PARAM_SUPPORT_NULL_TYPE,
                                           .validNodeType = FUNC_PARAM_SUPPORT_EXPR_NODE,
                                           .paramAttribute = FUNC_PARAM_NO_SPECIFIC_ATTRIBUTE,
                                           .valueRangeFlag = FUNC_PARAM_NO_SPECIFIC_VALUE,},
                   .outputParaInfo = {.validDataType = FUNC_PARAM_SUPPORT_BOOL_TYPE}},
    .translateFunc = translateIn2GeomOutBool,
    .getEnvFunc   = NULL,
    .initFunc     = NULL,
    .sprocessFunc = containsFunction,
    .finalizeFunc = NULL
  },
  {
    .name = "st_containsproperly",
    .type = FUNCTION_TYPE_CONTAINS_PROPERLY,
    .classification = FUNC_MGT_SCALAR_FUNC | FUNC_MGT_GEOMETRY_FUNC,
    .parameters = {.minParamNum = 2,
                   .maxParamNum = 2,
                   .paramInfoPattern = 1,
                   .inputParaInfo[0][0] = {.isLastParam = true,
                                           .startParam = 1,
                                           .endParam = 2,
                                           .validDataType = FUNC_PARAM_SUPPORT_GEOMETRY_TYPE | FUNC_PARAM_SUPPORT_NULL_TYPE,
                                           .validNodeType = FUNC_PARAM_SUPPORT_EXPR_NODE,
                                           .paramAttribute = FUNC_PARAM_NO_SPECIFIC_ATTRIBUTE,
                                           .valueRangeFlag = FUNC_PARAM_NO_SPECIFIC_VALUE,},
                   .outputParaInfo = {.validDataType = FUNC_PARAM_SUPPORT_BOOL_TYPE}},
    .translateFunc = translateIn2GeomOutBool,
    .getEnvFunc   = NULL,
    .initFunc     = NULL,
    .sprocessFunc = containsProperlyFunction,
    .finalizeFunc = NULL
  },
#endif
  {
    .name = "_tbuid",
    .type = FUNCTION_TYPE_TBUID,
    .classification = FUNC_MGT_PSEUDO_COLUMN_FUNC | FUNC_MGT_SCAN_PC_FUNC | FUNC_MGT_KEEP_ORDER_FUNC,
    .parameters = {.minParamNum = 0,
                   .maxParamNum = 0,
                   .paramInfoPattern = 0,
                   .outputParaInfo = {.validDataType = FUNC_PARAM_SUPPORT_BIGINT_TYPE}},
    .translateFunc = translateOutBigInt,
    .getEnvFunc   = NULL,
    .initFunc     = NULL,
    .sprocessFunc = qPseudoTagFunction,
    .finalizeFunc = NULL
  },
  {
    .name = "_vgid",
    .type = FUNCTION_TYPE_VGID,
    .classification = FUNC_MGT_PSEUDO_COLUMN_FUNC | FUNC_MGT_SCAN_PC_FUNC | FUNC_MGT_KEEP_ORDER_FUNC,
    .parameters = {.minParamNum = 0,
                   .maxParamNum = 0,
                   .paramInfoPattern = 0,
                   .outputParaInfo = {.validDataType = FUNC_PARAM_SUPPORT_INT_TYPE}},
    .translateFunc = translateVgIdColumn,
    .getEnvFunc   = NULL,
    .initFunc     = NULL,
    .sprocessFunc = qPseudoTagFunction,
    .finalizeFunc = NULL
  },
  {
    .name = "to_timestamp",
    .type = FUNCTION_TYPE_TO_TIMESTAMP,
    .classification = FUNC_MGT_SCALAR_FUNC | FUNC_MGT_DATETIME_FUNC,
    .parameters = {.minParamNum = 2,
                   .maxParamNum = 2,
                   .paramInfoPattern = 1,
                   .inputParaInfo[0][0] = {.isLastParam = true,
                                           .startParam = 1,
                                           .endParam = 2,
                                           .validDataType = FUNC_PARAM_SUPPORT_STRING_TYPE,
                                           .validNodeType = FUNC_PARAM_SUPPORT_EXPR_NODE,
                                           .paramAttribute = FUNC_PARAM_NO_SPECIFIC_ATTRIBUTE,
                                           .valueRangeFlag = FUNC_PARAM_NO_SPECIFIC_VALUE,},
                   .outputParaInfo = {.validDataType = FUNC_PARAM_SUPPORT_TIMESTAMP_TYPE}},
    .translateFunc = translateToTimestamp,
    .getEnvFunc = NULL,
    .initFunc = NULL,
    .sprocessFunc = toTimestampFunction,
    .finalizeFunc = NULL
  },
  {
    .name = "to_char",
    .type = FUNCTION_TYPE_TO_CHAR,
    .classification = FUNC_MGT_SCALAR_FUNC,
    .parameters = {.minParamNum = 2,
                   .maxParamNum = 2,
                   .paramInfoPattern = 1,
                   .inputParaInfo[0][0] = {.isLastParam = false,
                                           .startParam = 1,
                                           .endParam = 1,
                                           .validDataType = FUNC_PARAM_SUPPORT_TIMESTAMP_TYPE,
                                           .validNodeType = FUNC_PARAM_SUPPORT_EXPR_NODE,
                                           .paramAttribute = FUNC_PARAM_NO_SPECIFIC_ATTRIBUTE,
                                           .valueRangeFlag = FUNC_PARAM_NO_SPECIFIC_VALUE,},
                   .inputParaInfo[0][1] = {.isLastParam = true,
                                           .startParam = 2,
                                           .endParam = 2,
                                           .validDataType = FUNC_PARAM_SUPPORT_STRING_TYPE,
                                           .validNodeType = FUNC_PARAM_SUPPORT_EXPR_NODE,
                                           .paramAttribute = FUNC_PARAM_NO_SPECIFIC_ATTRIBUTE,
                                           .valueRangeFlag = FUNC_PARAM_NO_SPECIFIC_VALUE,},
                   .outputParaInfo = {.validDataType = FUNC_PARAM_SUPPORT_VARCHAR_TYPE}},
    .translateFunc = translateOutVarchar,
    .getEnvFunc = NULL,
    .initFunc = NULL,
    .sprocessFunc = toCharFunction,
    .finalizeFunc = NULL
  },
  {
    .name = "_avg_middle",
    .type = FUNCTION_TYPE_AVG_PARTIAL,
    .classification = FUNC_MGT_AGG_FUNC,
    .parameters = {.minParamNum = 1,
                   .maxParamNum = 1,
                   .paramInfoPattern = 1,
                   .inputParaInfo[0][0] = {.isLastParam = true,
                                           .startParam = 1,
                                           .endParam = 1,
                                           .validDataType = FUNC_PARAM_SUPPORT_VARCHAR_TYPE,
                                           .validNodeType = FUNC_PARAM_SUPPORT_EXPR_NODE,
                                           .paramAttribute = FUNC_PARAM_NO_SPECIFIC_ATTRIBUTE,
                                           .valueRangeFlag = FUNC_PARAM_NO_SPECIFIC_VALUE,},
                   .outputParaInfo = {.validDataType = FUNC_PARAM_SUPPORT_VARCHAR_TYPE}},
    .translateFunc = translateOutVarchar,
    .dataRequiredFunc = statisDataRequired,
    .getEnvFunc   = getAvgFuncEnv,
    .initFunc     = avgFunctionSetup,
    .processFunc  = avgFunctionMerge,
    .finalizeFunc = avgPartialFinalize,
    .combineFunc  = avgCombine,
  },
  {
    .name = "_vgver",
    .type = FUNCTION_TYPE_VGVER,
    .classification = FUNC_MGT_PSEUDO_COLUMN_FUNC | FUNC_MGT_SCAN_PC_FUNC | FUNC_MGT_KEEP_ORDER_FUNC,
    .parameters = {.minParamNum = 0,
                   .maxParamNum = 0,
                   .paramInfoPattern = 0,
                   .outputParaInfo = {.validDataType = FUNC_PARAM_SUPPORT_BIGINT_TYPE}},
    .translateFunc = translateOutBigInt,
    .getEnvFunc   = NULL,
    .initFunc     = NULL,
    .sprocessFunc = qPseudoTagFunction,
    .finalizeFunc = NULL
  },
  {
    .name = "_std_state",
    .type = FUNCTION_TYPE_STD_STATE,
    .classification = FUNC_MGT_AGG_FUNC | FUNC_MGT_TSMA_FUNC,
    .parameters = {.minParamNum = 1,
                   .maxParamNum = 1,
                   .paramInfoPattern = 1,
                   .inputParaInfo[0][0] = {.isLastParam = true,
                                           .startParam = 1,
                                           .endParam = 1,
                                           .validDataType = FUNC_PARAM_SUPPORT_NUMERIC_TYPE | FUNC_PARAM_SUPPORT_NULL_TYPE,
                                           .validNodeType = FUNC_PARAM_SUPPORT_EXPR_NODE,
                                           .paramAttribute = FUNC_PARAM_NO_SPECIFIC_ATTRIBUTE,
                                           .valueRangeFlag = FUNC_PARAM_NO_SPECIFIC_VALUE,},
                   .outputParaInfo = {.validDataType = FUNC_PARAM_SUPPORT_VARCHAR_TYPE}},
    .translateFunc = translateOutVarchar,
    .getEnvFunc   = getStdFuncEnv,
    .initFunc     = stdFunctionSetup,
    .processFunc  = stdFunction,
    .finalizeFunc = stdPartialFinalize,
    .pPartialFunc = "_std_partial",
    .pMergeFunc   = "_std_state_merge",
  },
  {
    .name = "_std_state_merge",
    .type = FUNCTION_TYPE_STD_STATE_MERGE,
    .classification = FUNC_MGT_AGG_FUNC | FUNC_MGT_TSMA_FUNC,
    .parameters = {.minParamNum = 1,
                   .maxParamNum = 1,
                   .paramInfoPattern = 1,
                   .inputParaInfo[0][0] = {.isLastParam = true,
                                           .startParam = 1,
                                           .endParam = 1,
                                           .validDataType = FUNC_PARAM_SUPPORT_VARCHAR_TYPE,
                                           .validNodeType = FUNC_PARAM_SUPPORT_EXPR_NODE,
                                           .paramAttribute = FUNC_PARAM_NO_SPECIFIC_ATTRIBUTE,
                                           .valueRangeFlag = FUNC_PARAM_NO_SPECIFIC_VALUE,},
                   .outputParaInfo = {.validDataType = FUNC_PARAM_SUPPORT_VARCHAR_TYPE}},
    .translateFunc = translateOutVarchar,
    .getEnvFunc = getStdFuncEnv,
    .initFunc = stdFunctionSetup,
    .processFunc = stdFunctionMerge,
    .finalizeFunc = stdPartialFinalize,
  },
  {
    .name = "_avg_state",
    .type = FUNCTION_TYPE_AVG_STATE,
    .classification = FUNC_MGT_AGG_FUNC | FUNC_MGT_TSMA_FUNC,
    .parameters = {.minParamNum = 1,
                   .maxParamNum = 1,
                   .paramInfoPattern = 1,
                   .inputParaInfo[0][0] = {.isLastParam = true,
                                           .startParam = 1,
                                           .endParam = 1,
                                           .validDataType = FUNC_PARAM_SUPPORT_NUMERIC_TYPE | FUNC_PARAM_SUPPORT_NULL_TYPE | FUNC_PARAM_SUPPORT_DECIMAL_TYPE,
                                           .validNodeType = FUNC_PARAM_SUPPORT_EXPR_NODE,
                                           .paramAttribute = FUNC_PARAM_NO_SPECIFIC_ATTRIBUTE,
                                           .valueRangeFlag = FUNC_PARAM_NO_SPECIFIC_VALUE,},
                   .outputParaInfo = {.validDataType = FUNC_PARAM_SUPPORT_VARCHAR_TYPE}},
    .translateFunc = translateOutVarchar,
    .getEnvFunc = getAvgFuncEnv,
    .initFunc = avgFunctionSetup,
    .processFunc = avgFunction,
    .finalizeFunc = avgPartialFinalize,
    .pPartialFunc = "_avg_partial",
    .pMergeFunc = "_avg_state_merge"
  },
  {
    .name = "_avg_state_merge",
    .type = FUNCTION_TYPE_AVG_STATE_MERGE,
    .classification = FUNC_MGT_AGG_FUNC | FUNC_MGT_TSMA_FUNC,
    .parameters = {.minParamNum = 1,
                   .maxParamNum = 1,
                   .paramInfoPattern = 1,
                   .inputParaInfo[0][0] = {.isLastParam = true,
                                           .startParam = 1,
                                           .endParam = 1,
                                           .validDataType = FUNC_PARAM_SUPPORT_VARCHAR_TYPE,
                                           .validNodeType = FUNC_PARAM_SUPPORT_EXPR_NODE,
                                           .paramAttribute = FUNC_PARAM_NO_SPECIFIC_ATTRIBUTE,
                                           .valueRangeFlag = FUNC_PARAM_NO_SPECIFIC_VALUE,},
                   .outputParaInfo = {.validDataType = FUNC_PARAM_SUPPORT_VARCHAR_TYPE}},
    .translateFunc = translateOutVarchar,
    .getEnvFunc = getAvgFuncEnv,
    .initFunc = avgFunctionSetup,
    .processFunc = avgFunctionMerge,
    .finalizeFunc = avgPartialFinalize,
  },
  {
    .name = "_spread_state",
    .type = FUNCTION_TYPE_SPREAD_STATE,
    .classification = FUNC_MGT_AGG_FUNC | FUNC_MGT_SPECIAL_DATA_REQUIRED | FUNC_MGT_TSMA_FUNC,
    .parameters = {.minParamNum = 1,
                   .maxParamNum = 1,
                   .paramInfoPattern = 1,
                   .inputParaInfo[0][0] = {.isLastParam = true,
                                           .startParam = 1,
                                           .endParam = 1,
                                           .validDataType = FUNC_PARAM_SUPPORT_NUMERIC_TYPE | FUNC_PARAM_SUPPORT_TIMESTAMP_TYPE,
                                           .validNodeType = FUNC_PARAM_SUPPORT_EXPR_NODE,
                                           .paramAttribute = FUNC_PARAM_NO_SPECIFIC_ATTRIBUTE,
                                           .valueRangeFlag = FUNC_PARAM_NO_SPECIFIC_VALUE,},
                   .outputParaInfo = {.validDataType = FUNC_PARAM_SUPPORT_VARCHAR_TYPE}},
    .translateFunc = translateOutVarchar,
    .getEnvFunc = getSpreadFuncEnv,
    .initFunc = spreadFunctionSetup,
    .processFunc = spreadFunction,
    .finalizeFunc = spreadPartialFinalize,
    .pPartialFunc = "_spread_partial",
    .pMergeFunc = "_spread_state_merge"
  },
  {
    .name = "_spread_state_merge",
    .type = FUNCTION_TYPE_SPREAD_STATE_MERGE,
    .classification = FUNC_MGT_AGG_FUNC | FUNC_MGT_TSMA_FUNC,
    .parameters = {.minParamNum = 1,
                   .maxParamNum = 1,
                   .paramInfoPattern = 1,
                   .inputParaInfo[0][0] = {.isLastParam = true,
                                           .startParam = 1,
                                           .endParam = 1,
                                           .validDataType = FUNC_PARAM_SUPPORT_VARCHAR_TYPE,
                                           .validNodeType = FUNC_PARAM_SUPPORT_EXPR_NODE,
                                           .paramAttribute = FUNC_PARAM_NO_SPECIFIC_ATTRIBUTE,
                                           .valueRangeFlag = FUNC_PARAM_NO_SPECIFIC_VALUE,},
                   .outputParaInfo = {.validDataType = FUNC_PARAM_SUPPORT_VARCHAR_TYPE}},
    .translateFunc = translateOutVarchar,
    .getEnvFunc = getSpreadFuncEnv,
    .initFunc = spreadFunctionSetup,
    .processFunc = spreadFunctionMerge,
    .finalizeFunc = spreadPartialFinalize,
  },
  {
    .name = "_first_state",
    .type = FUNCTION_TYPE_FIRST_STATE,
    .classification = FUNC_MGT_AGG_FUNC | FUNC_MGT_SELECT_FUNC | FUNC_MGT_MULTI_RES_FUNC | FUNC_MGT_IMPLICIT_TS_FUNC |
                      FUNC_MGT_KEEP_ORDER_FUNC | FUNC_MGT_FORBID_SYSTABLE_FUNC | FUNC_MGT_TSMA_FUNC | FUNC_MGT_PRIMARY_KEY_FUNC,
    .parameters = {.minParamNum = 1,
                   .maxParamNum = -1,
                   .paramInfoPattern = 1,
                   .inputParaInfo[0][0] = {.isLastParam = true,
                                           .startParam = 1,
                                           .endParam = -1,
                                           .validDataType = FUNC_PARAM_SUPPORT_ALL_TYPE,
                                           .validNodeType = FUNC_PARAM_SUPPORT_EXPR_NODE,
                                           .paramAttribute = FUNC_PARAM_VALUE_NODE_NOT_NULL,
                                           .valueRangeFlag = FUNC_PARAM_NO_SPECIFIC_VALUE,},
                   .outputParaInfo = {.validDataType = FUNC_PARAM_SUPPORT_VARCHAR_TYPE}},
    .translateFunc = translateOutVarchar,
    .getEnvFunc = getFirstLastFuncEnv,
    .initFunc = functionSetup,
    .processFunc = firstFunction,
    .finalizeFunc = firstLastPartialFinalize,
    .pPartialFunc = "_first_partial",
    .pMergeFunc = "_first_state_merge"
  },
  {
    .name = "_first_state_merge",
    .type = FUNCTION_TYPE_FIRST_STATE_MERGE,
    .classification = FUNC_MGT_AGG_FUNC | FUNC_MGT_SELECT_FUNC | FUNC_MGT_MULTI_RES_FUNC | FUNC_MGT_IMPLICIT_TS_FUNC |
                      FUNC_MGT_KEEP_ORDER_FUNC | FUNC_MGT_FORBID_SYSTABLE_FUNC | FUNC_MGT_TSMA_FUNC | FUNC_MGT_PRIMARY_KEY_FUNC,
    .parameters = {.minParamNum = 1,
                   .maxParamNum = 1,
                   .paramInfoPattern = 1,
                   .inputParaInfo[0][0] = {.isLastParam = true,
                                           .startParam = 1,
                                           .endParam = 1,
                                           .validDataType = FUNC_PARAM_SUPPORT_VARCHAR_TYPE,
                                           .validNodeType = FUNC_PARAM_SUPPORT_EXPR_NODE,
                                           .paramAttribute = FUNC_PARAM_NO_SPECIFIC_ATTRIBUTE,
                                           .valueRangeFlag = FUNC_PARAM_NO_SPECIFIC_VALUE,},
                   .outputParaInfo = {.validDataType = FUNC_PARAM_SUPPORT_VARCHAR_TYPE}},
    .translateFunc = translateOutVarchar,
    .getEnvFunc = getFirstLastFuncEnv,
    .initFunc = functionSetup,
    .processFunc = firstFunctionMerge,
    .finalizeFunc = firstLastPartialFinalize,
  },
  {
    .name = "_last_state",
    .type = FUNCTION_TYPE_LAST_STATE,
    .classification = FUNC_MGT_AGG_FUNC | FUNC_MGT_SELECT_FUNC | FUNC_MGT_MULTI_RES_FUNC | FUNC_MGT_IMPLICIT_TS_FUNC |
                      FUNC_MGT_KEEP_ORDER_FUNC | FUNC_MGT_FORBID_SYSTABLE_FUNC | FUNC_MGT_TSMA_FUNC | FUNC_MGT_PRIMARY_KEY_FUNC,
    .parameters = {.minParamNum = 1,
                   .maxParamNum = -1,
                   .paramInfoPattern = 1,
                   .inputParaInfo[0][0] = {.isLastParam = true,
                                           .startParam = 1,
                                           .endParam = -1,
                                           .validDataType = FUNC_PARAM_SUPPORT_ALL_TYPE,
                                           .validNodeType = FUNC_PARAM_SUPPORT_EXPR_NODE,
                                           .paramAttribute = FUNC_PARAM_VALUE_NODE_NOT_NULL,
                                           .valueRangeFlag = FUNC_PARAM_NO_SPECIFIC_VALUE,},
                   .outputParaInfo = {.validDataType = FUNC_PARAM_SUPPORT_VARCHAR_TYPE}},
    .translateFunc = translateOutVarchar,
    .getEnvFunc = getFirstLastFuncEnv,
    .initFunc = functionSetup,
    .processFunc = lastFunction,
    .finalizeFunc = firstLastPartialFinalize,
    .pPartialFunc = "_last_partial",
    .pMergeFunc = "_last_state_merge"
  },
  {
    .name = "_last_state_merge",
    .type = FUNCTION_TYPE_LAST_STATE_MERGE,
    .classification = FUNC_MGT_AGG_FUNC | FUNC_MGT_SELECT_FUNC | FUNC_MGT_MULTI_RES_FUNC | FUNC_MGT_IMPLICIT_TS_FUNC |
                      FUNC_MGT_KEEP_ORDER_FUNC | FUNC_MGT_FORBID_SYSTABLE_FUNC | FUNC_MGT_TSMA_FUNC | FUNC_MGT_PRIMARY_KEY_FUNC,
    .parameters = {.minParamNum = 1,
                   .maxParamNum = 1,
                   .paramInfoPattern = 1,
                   .inputParaInfo[0][0] = {.isLastParam = true,
                                           .startParam = 1,
                                           .endParam = 1,
                                           .validDataType = FUNC_PARAM_SUPPORT_VARCHAR_TYPE,
                                           .validNodeType = FUNC_PARAM_SUPPORT_EXPR_NODE,
                                           .paramAttribute = FUNC_PARAM_NO_SPECIFIC_ATTRIBUTE,
                                           .valueRangeFlag = FUNC_PARAM_NO_SPECIFIC_VALUE,},
                   .outputParaInfo = {.validDataType = FUNC_PARAM_SUPPORT_VARCHAR_TYPE}},
    .translateFunc = translateOutVarchar,
    .getEnvFunc = getFirstLastFuncEnv,
    .initFunc = functionSetup,
    .processFunc = lastFunctionMerge,
    .finalizeFunc = firstLastPartialFinalize,
  },
  {
    .name = "_hyperloglog_state",
    .type = FUNCTION_TYPE_HYPERLOGLOG_STATE,
    .classification = FUNC_MGT_AGG_FUNC | FUNC_MGT_COUNT_LIKE_FUNC | FUNC_MGT_TSMA_FUNC,
    .parameters = {.minParamNum = 1,
                   .maxParamNum = 1,
                   .paramInfoPattern = 1,
                   .inputParaInfo[0][0] = {.isLastParam = true,
                                           .startParam = 1,
                                           .endParam = 1,
                                           .validDataType = FUNC_PARAM_SUPPORT_ALL_TYPE,
                                           .validNodeType = FUNC_PARAM_SUPPORT_EXPR_NODE,
                                           .paramAttribute = FUNC_PARAM_NO_SPECIFIC_ATTRIBUTE,
                                           .valueRangeFlag = FUNC_PARAM_NO_SPECIFIC_VALUE,},
                   .outputParaInfo = {.validDataType = FUNC_PARAM_SUPPORT_VARCHAR_TYPE}},
    .translateFunc = translateOutVarchar,
    .getEnvFunc = getHLLFuncEnv,
    .initFunc = functionSetup,
    .processFunc = hllFunction,
    .finalizeFunc = hllPartialFinalize,
    .pPartialFunc = "_hyperloglog_partial",
    .pMergeFunc = "_hyperloglog_state_merge",
  },
  {
    .name = "_hyperloglog_state_merge",
    .type = FUNCTION_TYPE_HYPERLOGLOG_STATE_MERGE,
    .classification = FUNC_MGT_AGG_FUNC | FUNC_MGT_COUNT_LIKE_FUNC | FUNC_MGT_TSMA_FUNC,
    .parameters = {.minParamNum = 1,
                   .maxParamNum = 1,
                   .paramInfoPattern = 1,
                   .inputParaInfo[0][0] = {.isLastParam = true,
                                           .startParam = 1,
                                           .endParam = 1,
                                           .validDataType = FUNC_PARAM_SUPPORT_VARCHAR_TYPE,
                                           .validNodeType = FUNC_PARAM_SUPPORT_EXPR_NODE,
                                           .paramAttribute = FUNC_PARAM_NO_SPECIFIC_ATTRIBUTE,
                                           .valueRangeFlag = FUNC_PARAM_NO_SPECIFIC_VALUE,},
                   .outputParaInfo = {.validDataType = FUNC_PARAM_SUPPORT_VARCHAR_TYPE}},
    .translateFunc = translateOutVarchar,
    .getEnvFunc = getHLLFuncEnv,
    .initFunc = functionSetup,
    .processFunc = hllFunctionMerge,
    .finalizeFunc = hllPartialFinalize,
  },
  {
    .name = "md5",
    .type = FUNCTION_TYPE_MD5,
    .classification = FUNC_MGT_SCALAR_FUNC,
    .parameters = {.minParamNum = 1,
                   .maxParamNum = 1,
                   .paramInfoPattern = 1,
                   .inputParaInfo[0][0] = {.isLastParam = true,
                                           .startParam = 1,
                                           .endParam = 1,
                                           .validDataType = FUNC_PARAM_SUPPORT_VARCHAR_TYPE | FUNC_PARAM_SUPPORT_NULL_TYPE,
                                           .validNodeType = FUNC_PARAM_SUPPORT_EXPR_NODE,
                                           .paramAttribute = FUNC_PARAM_NO_SPECIFIC_ATTRIBUTE,
                                           .valueRangeFlag = FUNC_PARAM_NO_SPECIFIC_VALUE,},
                   .outputParaInfo = {.validDataType = FUNC_PARAM_SUPPORT_VARCHAR_TYPE}},
    .translateFunc = translateOutVarchar,
    .getEnvFunc = NULL,
    .initFunc = NULL,
    .sprocessFunc = md5Function,
    .finalizeFunc = NULL
  },
  {
    .name = "_group_const_value",
    .type = FUNCTION_TYPE_GROUP_CONST_VALUE,
    .classification = FUNC_MGT_AGG_FUNC | FUNC_MGT_KEEP_ORDER_FUNC,
    .parameters = {.minParamNum = 0,
                   .maxParamNum = 0,
                   .paramInfoPattern = 0,
                   .outputParaInfo = {.validDataType = FUNC_PARAM_SUPPORT_ALL_TYPE}},
    .translateFunc = translateSelectValue,
    .getEnvFunc   = getGroupKeyFuncEnv,
    .initFunc     = functionSetup,
    .processFunc  = groupConstValueFunction,
    .finalizeFunc = groupConstValueFinalize,
  },
  {
    .name = "stddev_pop",
    .type = FUNCTION_TYPE_STDDEV,
    .classification = FUNC_MGT_AGG_FUNC | FUNC_MGT_TSMA_FUNC,
    .parameters = {.minParamNum = 1,
                   .maxParamNum = 1,
                   .paramInfoPattern = 1,
                   .inputParaInfo[0][0] = {.isLastParam = true,
                                           .startParam = 1,
                                           .endParam = 1,
                                           .validDataType = FUNC_PARAM_SUPPORT_NUMERIC_TYPE | FUNC_PARAM_SUPPORT_NULL_TYPE,
                                           .validNodeType = FUNC_PARAM_SUPPORT_EXPR_NODE,
                                           .paramAttribute = FUNC_PARAM_NO_SPECIFIC_ATTRIBUTE,
                                           .valueRangeFlag = FUNC_PARAM_NO_SPECIFIC_VALUE,},
                   .outputParaInfo = {.validDataType = FUNC_PARAM_SUPPORT_DOUBLE_TYPE}},
    .translateFunc = translateOutDouble,
    .getEnvFunc   = getStdFuncEnv,
    .initFunc     = stdFunctionSetup,
    .processFunc  = stdFunction,
    .sprocessFunc = stdScalarFunction,
    .finalizeFunc = stddevFinalize,
    .combineFunc  = stdCombine,
    .pPartialFunc = "_std_partial",
    .pStateFunc = "_std_state",
    .pMergeFunc   = "_stddev_merge"
  },
  {
    .name = "var_pop",
    .type = FUNCTION_TYPE_STDVAR,
    .classification = FUNC_MGT_AGG_FUNC | FUNC_MGT_TSMA_FUNC,
    .parameters = {.minParamNum = 1,
                   .maxParamNum = 1,
                   .paramInfoPattern = 1,
                   .inputParaInfo[0][0] = {.isLastParam = true,
                                           .startParam = 1,
                                           .endParam = 1,
                                           .validDataType = FUNC_PARAM_SUPPORT_NUMERIC_TYPE | FUNC_PARAM_SUPPORT_NULL_TYPE,
                                           .validNodeType = FUNC_PARAM_SUPPORT_EXPR_NODE,
                                           .paramAttribute = FUNC_PARAM_NO_SPECIFIC_ATTRIBUTE,
                                           .valueRangeFlag = FUNC_PARAM_NO_SPECIFIC_VALUE,},
                   .outputParaInfo = {.validDataType = FUNC_PARAM_SUPPORT_DOUBLE_TYPE}},
    .translateFunc = translateOutDouble,
    .getEnvFunc   = getStdFuncEnv,
    .initFunc     = stdFunctionSetup,
    .processFunc  = stdFunction,
    .sprocessFunc = stdScalarFunction,
    .finalizeFunc = stdvarFinalize,
    .combineFunc  = stdCombine,
    .pPartialFunc = "_std_partial",
    .pStateFunc = "_std_state",
    .pMergeFunc   = "_stdvar_merge"
  },
  {
    .name = "crc32",
    .type = FUNCTION_TYPE_CRC32,
    .classification = FUNC_MGT_SCALAR_FUNC,
    .parameters = {.minParamNum = 1,
                   .maxParamNum = 1,
                   .paramInfoPattern = 1,
                   .inputParaInfo[0][0] = {.isLastParam = true,
                                           .startParam = 1,
                                           .endParam = 1,
                                           .validDataType = FUNC_PARAM_SUPPORT_ALL_TYPE,
                                           .validNodeType = FUNC_PARAM_SUPPORT_EXPR_NODE,
                                           .paramAttribute = FUNC_PARAM_NO_SPECIFIC_ATTRIBUTE,
                                           .valueRangeFlag = FUNC_PARAM_NO_SPECIFIC_VALUE,},
                   .outputParaInfo = {.validDataType = FUNC_PARAM_SUPPORT_UINT_TYPE}},
    .translateFunc = translateOutUnsignedInt,
    .getEnvFunc   = NULL,
    .initFunc     = NULL,
    .sprocessFunc = crc32Function,
    .finalizeFunc = NULL
  },
  {
    .name = "_stdvar_merge",
    .type = FUNCTION_TYPE_STDVAR_MERGE,
    .classification = FUNC_MGT_AGG_FUNC,
    .parameters = {.minParamNum = 1,
                   .maxParamNum = 1,
                   .paramInfoPattern = 1,
                   .inputParaInfo[0][0] = {.isLastParam = true,
                                           .startParam = 1,
                                           .endParam = 1,
                                           .validDataType = FUNC_PARAM_SUPPORT_VARCHAR_TYPE,
                                           .validNodeType = FUNC_PARAM_SUPPORT_EXPR_NODE,
                                           .paramAttribute = FUNC_PARAM_NO_SPECIFIC_ATTRIBUTE,
                                           .valueRangeFlag = FUNC_PARAM_NO_SPECIFIC_VALUE,},
                   .outputParaInfo = {.validDataType = FUNC_PARAM_SUPPORT_DOUBLE_TYPE}},
    .translateFunc = translateOutDouble,
    .getEnvFunc   = getStdFuncEnv,
    .initFunc     = stdFunctionSetup,
    .processFunc  = stdFunctionMerge,
    .finalizeFunc = stdvarFinalize,
    .combineFunc  = stdCombine,
    .pPartialFunc = "_std_state_merge",
    .pMergeFunc = "_stdvar_merge",
  },
  {
    .name = "pi",
    .type = FUNCTION_TYPE_PI,
    .classification = FUNC_MGT_SCALAR_FUNC,
    .parameters = {.minParamNum = 0,
                   .maxParamNum = 0,
                   .paramInfoPattern = 0,
                   .outputParaInfo = {.validDataType = FUNC_PARAM_SUPPORT_DOUBLE_TYPE}},
    .translateFunc = translateOutDouble,
    .getEnvFunc   = NULL,
    .initFunc     = NULL,
    .sprocessFunc = piFunction,
    .finalizeFunc = NULL
  },
  {
    .name = "exp",
    .type = FUNCTION_TYPE_EXP,
    .classification = FUNC_MGT_SCALAR_FUNC,
    .parameters = {.minParamNum = 1,
                   .maxParamNum = 1,
                   .paramInfoPattern = 1,
                   .inputParaInfo[0][0] = {.isLastParam = true,
                                           .startParam = 1,
                                           .endParam = 1,
                                           .validDataType = FUNC_PARAM_SUPPORT_NUMERIC_TYPE | FUNC_PARAM_SUPPORT_NULL_TYPE,
                                           .validNodeType = FUNC_PARAM_SUPPORT_EXPR_NODE,
                                           .paramAttribute = FUNC_PARAM_NO_SPECIFIC_ATTRIBUTE,
                                           .valueRangeFlag = FUNC_PARAM_NO_SPECIFIC_VALUE,},
                   .outputParaInfo = {.validDataType = FUNC_PARAM_SUPPORT_DOUBLE_TYPE}},
    .translateFunc = translateOutDouble,
    .getEnvFunc   = NULL,
    .initFunc     = NULL,
    .sprocessFunc = expFunction,
    .finalizeFunc = NULL
  },
  {
    .name = "ln",
    .type = FUNCTION_TYPE_LN,
    .classification = FUNC_MGT_SCALAR_FUNC,
    .parameters = {.minParamNum = 1,
                   .maxParamNum = 1,
                   .paramInfoPattern = 1,
                   .inputParaInfo[0][0] = {.isLastParam = true,
                                           .startParam = 1,
                                           .endParam = 1,
                                           .validDataType = FUNC_PARAM_SUPPORT_NUMERIC_TYPE | FUNC_PARAM_SUPPORT_NULL_TYPE,
                                           .validNodeType = FUNC_PARAM_SUPPORT_EXPR_NODE,
                                           .paramAttribute = FUNC_PARAM_NO_SPECIFIC_ATTRIBUTE,
                                           .valueRangeFlag = FUNC_PARAM_NO_SPECIFIC_VALUE,},
                   .outputParaInfo = {.validDataType = FUNC_PARAM_SUPPORT_DOUBLE_TYPE}},
    .translateFunc = translateOutDouble,
    .getEnvFunc   = NULL,
    .initFunc     = NULL,
    .sprocessFunc = lnFunction,
    .finalizeFunc = NULL
  },
  {
    .name = "mod",
    .type = FUNCTION_TYPE_MOD,
    .classification = FUNC_MGT_SCALAR_FUNC,
    .parameters = {.minParamNum = 2,
                   .maxParamNum = 2,
                   .paramInfoPattern = 1,
                   .inputParaInfo[0][0] = {.isLastParam = false,
                                           .startParam = 1,
                                           .endParam = 1,
                                           .validDataType = FUNC_PARAM_SUPPORT_NUMERIC_TYPE | FUNC_PARAM_SUPPORT_NULL_TYPE,
                                           .validNodeType = FUNC_PARAM_SUPPORT_EXPR_NODE,
                                           .paramAttribute = FUNC_PARAM_NO_SPECIFIC_ATTRIBUTE,
                                           .valueRangeFlag = FUNC_PARAM_NO_SPECIFIC_VALUE,},
                   .inputParaInfo[0][1] = {.isLastParam = true,
                                           .startParam = 2,
                                           .endParam = 2,
                                           .validDataType = FUNC_PARAM_SUPPORT_NUMERIC_TYPE | FUNC_PARAM_SUPPORT_NULL_TYPE,
                                           .validNodeType = FUNC_PARAM_SUPPORT_EXPR_NODE,
                                           .paramAttribute = FUNC_PARAM_NO_SPECIFIC_ATTRIBUTE,
                                           .valueRangeFlag = FUNC_PARAM_NO_SPECIFIC_VALUE,},
                   .outputParaInfo = {.validDataType = FUNC_PARAM_SUPPORT_DOUBLE_TYPE}},
    .translateFunc = translateOutDouble,
    .getEnvFunc   = NULL,
    .initFunc     = NULL,
    .sprocessFunc = modFunction,
    .finalizeFunc = NULL
  },
  {
    .name = "sign",
    .type = FUNCTION_TYPE_SIGN,
    .classification = FUNC_MGT_SCALAR_FUNC,
    .parameters = {.minParamNum = 1,
                   .maxParamNum = 1,
                   .paramInfoPattern = 1,
                   .inputParaInfo[0][0] = {.isLastParam = true,
                                           .startParam = 1,
                                           .endParam = 1,
                                           .validDataType = FUNC_PARAM_SUPPORT_NUMERIC_TYPE | FUNC_PARAM_SUPPORT_NULL_TYPE,
                                           .validNodeType = FUNC_PARAM_SUPPORT_EXPR_NODE,
                                           .paramAttribute = FUNC_PARAM_NO_SPECIFIC_ATTRIBUTE,
                                           .valueRangeFlag = FUNC_PARAM_NO_SPECIFIC_VALUE,},
                   .outputParaInfo = {.validDataType = FUNC_PARAM_SUPPORT_NUMERIC_TYPE}},
    .translateFunc = translateOutNum,
    .getEnvFunc   = NULL,
    .initFunc     = NULL,
    .sprocessFunc = signFunction,
    .finalizeFunc = NULL
  },
  {
    .name = "degrees",
    .type = FUNCTION_TYPE_DEGREES,
    .classification = FUNC_MGT_SCALAR_FUNC,
    .parameters = {.minParamNum = 1,
                   .maxParamNum = 1,
                   .paramInfoPattern = 1,
                   .inputParaInfo[0][0] = {.isLastParam = true,
                                           .startParam = 1,
                                           .endParam = 1,
                                           .validDataType = FUNC_PARAM_SUPPORT_NUMERIC_TYPE | FUNC_PARAM_SUPPORT_NULL_TYPE,
                                           .validNodeType = FUNC_PARAM_SUPPORT_EXPR_NODE,
                                           .paramAttribute = FUNC_PARAM_NO_SPECIFIC_ATTRIBUTE,
                                           .valueRangeFlag = FUNC_PARAM_NO_SPECIFIC_VALUE,},
                   .outputParaInfo = {.validDataType = FUNC_PARAM_SUPPORT_DOUBLE_TYPE}},
    .translateFunc = translateOutDouble,
    .getEnvFunc   = NULL,
    .initFunc     = NULL,
    .sprocessFunc = degreesFunction,
    .finalizeFunc = NULL
  },
  {
    .name = "radians",
    .type = FUNCTION_TYPE_RADIANS,
    .classification = FUNC_MGT_SCALAR_FUNC,
    .parameters = {.minParamNum = 1,
                   .maxParamNum = 1,
                   .paramInfoPattern = 1,
                   .inputParaInfo[0][0] = {.isLastParam = true,
                                           .startParam = 1,
                                           .endParam = 1,
                                           .validDataType = FUNC_PARAM_SUPPORT_NUMERIC_TYPE | FUNC_PARAM_SUPPORT_NULL_TYPE,
                                           .validNodeType = FUNC_PARAM_SUPPORT_EXPR_NODE,
                                           .paramAttribute = FUNC_PARAM_NO_SPECIFIC_ATTRIBUTE,
                                           .valueRangeFlag = FUNC_PARAM_NO_SPECIFIC_VALUE,},
                   .outputParaInfo = {.validDataType = FUNC_PARAM_SUPPORT_DOUBLE_TYPE}},
    .translateFunc = translateOutDouble,
    .getEnvFunc   = NULL,
    .initFunc     = NULL,
    .sprocessFunc = radiansFunction,
    .finalizeFunc = NULL
  },
  {
    .name = "truncate",
    .type = FUNCTION_TYPE_TRUNCATE,
    .classification = FUNC_MGT_SCALAR_FUNC,
    .parameters = {.minParamNum = 2,
                   .maxParamNum = 2,
                   .paramInfoPattern = 1,
                   .inputParaInfo[0][0] = {.isLastParam = false,
                                           .startParam = 1,
                                           .endParam = 1,
                                           .validDataType = FUNC_PARAM_SUPPORT_NUMERIC_TYPE | FUNC_PARAM_SUPPORT_NULL_TYPE,
                                           .validNodeType = FUNC_PARAM_SUPPORT_EXPR_NODE,
                                           .paramAttribute = FUNC_PARAM_NO_SPECIFIC_ATTRIBUTE,
                                           .valueRangeFlag = FUNC_PARAM_NO_SPECIFIC_VALUE,},
                   .inputParaInfo[0][1] = {.isLastParam = true,
                                           .startParam = 2,
                                           .endParam = 2,
                                           .validDataType = FUNC_PARAM_SUPPORT_NUMERIC_TYPE | FUNC_PARAM_SUPPORT_NULL_TYPE,
                                           .validNodeType = FUNC_PARAM_SUPPORT_EXPR_NODE,
                                           .paramAttribute = FUNC_PARAM_NO_SPECIFIC_ATTRIBUTE,
                                           .valueRangeFlag = FUNC_PARAM_NO_SPECIFIC_VALUE,},
                   .outputParaInfo = {.validDataType = FUNC_PARAM_SUPPORT_DOUBLE_TYPE}},
    .translateFunc = translateOutFirstIn,
    .getEnvFunc   = NULL,
    .initFunc     = NULL,
    .sprocessFunc = truncFunction,
    .finalizeFunc = NULL
  },
  {
    .name = "trunc",
    .type = FUNCTION_TYPE_TRUNCATE,
    .classification = FUNC_MGT_SCALAR_FUNC,
    .parameters = {.minParamNum = 1,
                   .maxParamNum = 2,
                   .paramInfoPattern = 1,
                   .inputParaInfo[0][0] = {.isLastParam = false,
                                           .startParam = 1,
                                           .endParam = 1,
                                           .validDataType = FUNC_PARAM_SUPPORT_NUMERIC_TYPE | FUNC_PARAM_SUPPORT_NULL_TYPE,
                                           .validNodeType = FUNC_PARAM_SUPPORT_EXPR_NODE,
                                           .paramAttribute = FUNC_PARAM_NO_SPECIFIC_ATTRIBUTE,
                                           .valueRangeFlag = FUNC_PARAM_NO_SPECIFIC_VALUE,},
                   .inputParaInfo[0][1] = {.isLastParam = true,
                                           .startParam = 2,
                                           .endParam = 2,
                                           .validDataType = FUNC_PARAM_SUPPORT_NUMERIC_TYPE | FUNC_PARAM_SUPPORT_NULL_TYPE,
                                           .validNodeType = FUNC_PARAM_SUPPORT_EXPR_NODE,
                                           .paramAttribute = FUNC_PARAM_NO_SPECIFIC_ATTRIBUTE,
                                           .valueRangeFlag = FUNC_PARAM_NO_SPECIFIC_VALUE,},
                   .outputParaInfo = {.validDataType = FUNC_PARAM_SUPPORT_DOUBLE_TYPE}},
    .translateFunc = translateOutFirstIn,
    .getEnvFunc   = NULL,
    .initFunc     = NULL,
    .sprocessFunc = truncFunction,
    .finalizeFunc = NULL
  },
  {
    .name = "substring",
    .type = FUNCTION_TYPE_SUBSTR,
    .classification = FUNC_MGT_SCALAR_FUNC | FUNC_MGT_STRING_FUNC,
    .parameters = {.minParamNum = 2,
                   .maxParamNum = 3,
                   .paramInfoPattern = 1,
                   .inputParaInfo[0][0] = {.isLastParam = false,
                                           .startParam = 1,
                                           .endParam = 1,
                                           .validDataType = FUNC_PARAM_SUPPORT_VARCHAR_TYPE | FUNC_PARAM_SUPPORT_NCHAR_TYPE | FUNC_PARAM_SUPPORT_NULL_TYPE,
                                           .validNodeType = FUNC_PARAM_SUPPORT_EXPR_NODE,
                                           .paramAttribute = FUNC_PARAM_NO_SPECIFIC_ATTRIBUTE,
                                           .valueRangeFlag = FUNC_PARAM_NO_SPECIFIC_VALUE,},
                   .inputParaInfo[0][1] = {.isLastParam = false,
                                           .startParam = 2,
                                           .endParam = 2,
                                           .validDataType = FUNC_PARAM_SUPPORT_INTEGER_TYPE | FUNC_PARAM_SUPPORT_NULL_TYPE,
                                           .validNodeType = FUNC_PARAM_SUPPORT_EXPR_NODE,
                                           .paramAttribute = FUNC_PARAM_NO_SPECIFIC_ATTRIBUTE,
                                           .valueRangeFlag = FUNC_PARAM_NO_SPECIFIC_VALUE,},
                   .inputParaInfo[0][2] = {.isLastParam = true,
                                           .startParam = 3,
                                           .endParam = 3,
                                           .validDataType = FUNC_PARAM_SUPPORT_INTEGER_TYPE | FUNC_PARAM_SUPPORT_NULL_TYPE,
                                           .validNodeType = FUNC_PARAM_SUPPORT_EXPR_NODE,
                                           .paramAttribute = FUNC_PARAM_NO_SPECIFIC_ATTRIBUTE,
                                           .valueRangeFlag = FUNC_PARAM_NO_SPECIFIC_VALUE,},
                   .outputParaInfo = {.validDataType = FUNC_PARAM_SUPPORT_VARCHAR_TYPE | FUNC_PARAM_SUPPORT_NCHAR_TYPE}},
    .translateFunc = translateOutFirstIn,
    .getEnvFunc   = NULL,
    .initFunc     = NULL,
    .sprocessFunc = substrFunction,
    .finalizeFunc = NULL
  },
  {
    .name = "substring_index",
    .type = FUNCTION_TYPE_SUBSTR_IDX,
    .classification = FUNC_MGT_SCALAR_FUNC | FUNC_MGT_STRING_FUNC,
    .parameters = {.minParamNum = 3,
                   .maxParamNum = 3,
                   .paramInfoPattern = 1,
                   .inputParaInfo[0][0] = {.isLastParam = false,
                                           .startParam = 1,
                                           .endParam = 1,
                                           .validDataType = FUNC_PARAM_SUPPORT_VARCHAR_TYPE | FUNC_PARAM_SUPPORT_NCHAR_TYPE | FUNC_PARAM_SUPPORT_NULL_TYPE,
                                           .validNodeType = FUNC_PARAM_SUPPORT_EXPR_NODE,
                                           .paramAttribute = FUNC_PARAM_NO_SPECIFIC_ATTRIBUTE,
                                           .valueRangeFlag = FUNC_PARAM_NO_SPECIFIC_VALUE,},
                   .inputParaInfo[0][1] = {.isLastParam = false,
                                           .startParam = 2,
                                           .endParam = 2,
                                           .validDataType = FUNC_PARAM_SUPPORT_VARCHAR_TYPE | FUNC_PARAM_SUPPORT_NCHAR_TYPE | FUNC_PARAM_SUPPORT_NULL_TYPE,
                                           .validNodeType = FUNC_PARAM_SUPPORT_EXPR_NODE,
                                           .paramAttribute = FUNC_PARAM_NO_SPECIFIC_ATTRIBUTE,
                                           .valueRangeFlag = FUNC_PARAM_NO_SPECIFIC_VALUE,},
                   .inputParaInfo[0][2] = {.isLastParam = true,
                                           .startParam = 3,
                                           .endParam = 3,
                                           .validDataType = FUNC_PARAM_SUPPORT_INTEGER_TYPE | FUNC_PARAM_SUPPORT_NULL_TYPE,
                                           .validNodeType = FUNC_PARAM_SUPPORT_EXPR_NODE,
                                           .paramAttribute = FUNC_PARAM_NO_SPECIFIC_ATTRIBUTE,
                                           .valueRangeFlag = FUNC_PARAM_NO_SPECIFIC_VALUE,},
                   .outputParaInfo = {.validDataType = FUNC_PARAM_SUPPORT_VARCHAR_TYPE | FUNC_PARAM_SUPPORT_NCHAR_TYPE}},
    .translateFunc = translateOutFirstIn,
    .getEnvFunc   = NULL,
    .initFunc     = NULL,
    .sprocessFunc = substrIdxFunction,
    .finalizeFunc = NULL
  },
  {
    .name = "to_base64",
    .type = FUNCTION_TYPE_BASE64,
    .classification = FUNC_MGT_SCALAR_FUNC | FUNC_MGT_STRING_FUNC,
    .parameters = {.minParamNum = 1,
                   .maxParamNum = 1,
                   .paramInfoPattern = 1,
                   .inputParaInfo[0][0] = {.isLastParam = true,
                                           .startParam = 1,
                                           .endParam = 1,
                                           .validDataType = FUNC_PARAM_SUPPORT_VARCHAR_TYPE | FUNC_PARAM_SUPPORT_NCHAR_TYPE | FUNC_PARAM_SUPPORT_NULL_TYPE,
                                           .validNodeType = FUNC_PARAM_SUPPORT_EXPR_NODE,
                                           .paramAttribute = FUNC_PARAM_NO_SPECIFIC_ATTRIBUTE,
                                           .valueRangeFlag = FUNC_PARAM_NO_SPECIFIC_VALUE,},
                   .outputParaInfo = {.validDataType = FUNC_PARAM_SUPPORT_VARCHAR_TYPE}},
    .translateFunc = translateBase64,
    .getEnvFunc = NULL,
    .initFunc = NULL,
    .sprocessFunc = base64Function,
    .finalizeFunc = NULL
  },
  {
    .name = "char",
    .type = FUNCTION_TYPE_CHAR,
    .classification = FUNC_MGT_SCALAR_FUNC | FUNC_MGT_STRING_FUNC,
    .parameters = {.minParamNum = 1,
                   .maxParamNum = -1,
                   .paramInfoPattern = 1,
                   .inputParaInfo[0][0] = {.isLastParam = true,
                                           .startParam = 1,
                                           .endParam = -1,
                                           .validDataType = FUNC_PARAM_SUPPORT_VARCHAR_TYPE | FUNC_PARAM_SUPPORT_NCHAR_TYPE | FUNC_PARAM_SUPPORT_NUMERIC_TYPE | FUNC_PARAM_SUPPORT_NULL_TYPE,
                                           .validNodeType = FUNC_PARAM_SUPPORT_EXPR_NODE,
                                           .paramAttribute = FUNC_PARAM_NO_SPECIFIC_ATTRIBUTE,
                                           .valueRangeFlag = FUNC_PARAM_NO_SPECIFIC_VALUE,},
                   .outputParaInfo = {.validDataType = FUNC_PARAM_SUPPORT_VARCHAR_TYPE}},
    .translateFunc = translateChar,
    .getEnvFunc   = NULL,
    .initFunc     = NULL,
    .sprocessFunc = charFunction,
    .finalizeFunc = NULL
  },
  {
    .name = "ascii",
    .type = FUNCTION_TYPE_ASCII,
    .classification = FUNC_MGT_SCALAR_FUNC | FUNC_MGT_STRING_FUNC,
    .parameters = {.minParamNum = 1,
                   .maxParamNum = 1,
                   .paramInfoPattern = 1,
                   .inputParaInfo[0][0] = {.isLastParam = true,
                                           .startParam = 1,
                                           .endParam = 1,
                                           .validDataType = FUNC_PARAM_SUPPORT_VARCHAR_TYPE | FUNC_PARAM_SUPPORT_NCHAR_TYPE | FUNC_PARAM_SUPPORT_NULL_TYPE,
                                           .validNodeType = FUNC_PARAM_SUPPORT_EXPR_NODE,
                                           .paramAttribute = FUNC_PARAM_NO_SPECIFIC_ATTRIBUTE,
                                           .valueRangeFlag = FUNC_PARAM_NO_SPECIFIC_VALUE,},
                   .outputParaInfo = {.validDataType = FUNC_PARAM_SUPPORT_BIGINT_TYPE}},
    .translateFunc = translateAscii,
    .getEnvFunc   = NULL,
    .initFunc     = NULL,
    .sprocessFunc = asciiFunction,
    .finalizeFunc = NULL
  },
  {
    .name = "position",
    .type = FUNCTION_TYPE_POSITION,
    .classification = FUNC_MGT_SCALAR_FUNC | FUNC_MGT_STRING_FUNC,
    .parameters = {.minParamNum = 2,
                   .maxParamNum = 2,
                   .paramInfoPattern = 1,
                   .inputParaInfo[0][0] = {.isLastParam = true,
                                           .startParam = 1,
                                           .endParam = 2,
                                           .validDataType = FUNC_PARAM_SUPPORT_VARCHAR_TYPE | FUNC_PARAM_SUPPORT_NCHAR_TYPE | FUNC_PARAM_SUPPORT_NULL_TYPE,
                                           .validNodeType = FUNC_PARAM_SUPPORT_EXPR_NODE,
                                           .paramAttribute = FUNC_PARAM_NO_SPECIFIC_ATTRIBUTE,
                                           .valueRangeFlag = FUNC_PARAM_NO_SPECIFIC_VALUE,},
                   .outputParaInfo = {.validDataType = FUNC_PARAM_SUPPORT_BIGINT_TYPE}},
    .translateFunc = translateOutBigInt,
    .getEnvFunc   = NULL,
    .initFunc     = NULL,
    .sprocessFunc = positionFunction,
    .finalizeFunc = NULL
  },
  {
    .name = "trim",
    .type = FUNCTION_TYPE_TRIM,
    .classification = FUNC_MGT_SCALAR_FUNC | FUNC_MGT_STRING_FUNC,
    .parameters = {.minParamNum = 1,
                   .maxParamNum = 2,
                   .paramInfoPattern = 1,
                   .inputParaInfo[0][0] = {.isLastParam = true,
                                           .startParam = 1,
                                           .endParam = 2,
                                           .validDataType = FUNC_PARAM_SUPPORT_VARCHAR_TYPE | FUNC_PARAM_SUPPORT_NCHAR_TYPE | FUNC_PARAM_SUPPORT_NULL_TYPE,
                                           .validNodeType = FUNC_PARAM_SUPPORT_EXPR_NODE,
                                           .paramAttribute = FUNC_PARAM_NO_SPECIFIC_ATTRIBUTE,
                                           .valueRangeFlag = FUNC_PARAM_NO_SPECIFIC_VALUE,},
                   .outputParaInfo = {.validDataType = FUNC_PARAM_SUPPORT_VARCHAR_TYPE | FUNC_PARAM_SUPPORT_NCHAR_TYPE}},
    .translateFunc = translateTrim,
    .getEnvFunc   = NULL,
    .initFunc     = NULL,
    .sprocessFunc = trimFunction,
    .finalizeFunc = NULL
  },
  {
    .name = "replace",
    .type = FUNCTION_TYPE_REPLACE,
    .classification = FUNC_MGT_SCALAR_FUNC | FUNC_MGT_STRING_FUNC,
    .parameters = {.minParamNum = 3,
                   .maxParamNum = 3,
                   .paramInfoPattern = 1,
                   .inputParaInfo[0][0] = {.isLastParam = true,
                                           .startParam = 1,
                                           .endParam = 3,
                                           .validDataType = FUNC_PARAM_SUPPORT_VARCHAR_TYPE | FUNC_PARAM_SUPPORT_NCHAR_TYPE | FUNC_PARAM_SUPPORT_NULL_TYPE,
                                           .validNodeType = FUNC_PARAM_SUPPORT_EXPR_NODE,
                                           .paramAttribute = FUNC_PARAM_NO_SPECIFIC_ATTRIBUTE,
                                           .valueRangeFlag = FUNC_PARAM_NO_SPECIFIC_VALUE,},
                   .outputParaInfo = {.validDataType = FUNC_PARAM_SUPPORT_VARCHAR_TYPE | FUNC_PARAM_SUPPORT_NCHAR_TYPE}},
    .translateFunc = translateReplace,
    .getEnvFunc   = NULL,
    .initFunc     = NULL,
    .sprocessFunc = replaceFunction,
    .finalizeFunc = NULL
  },
  {
    .name = "repeat",
    .type = FUNCTION_TYPE_REPEAT,
    .classification = FUNC_MGT_SCALAR_FUNC | FUNC_MGT_STRING_FUNC,
    .parameters = {.minParamNum = 2,
                   .maxParamNum = 2,
                   .paramInfoPattern = 1,
                   .inputParaInfo[0][0] = {.isLastParam = false,
                                           .startParam = 1,
                                           .endParam = 1,
                                           .validDataType = FUNC_PARAM_SUPPORT_VARCHAR_TYPE | FUNC_PARAM_SUPPORT_NCHAR_TYPE | FUNC_PARAM_SUPPORT_NULL_TYPE,
                                           .validNodeType = FUNC_PARAM_SUPPORT_EXPR_NODE,
                                           .paramAttribute = FUNC_PARAM_NO_SPECIFIC_ATTRIBUTE,
                                           .valueRangeFlag = FUNC_PARAM_NO_SPECIFIC_VALUE,},
                   .inputParaInfo[0][1] = {.isLastParam = true,
                                           .startParam = 2,
                                           .endParam = 2,
                                           .validDataType = FUNC_PARAM_SUPPORT_INTEGER_TYPE | FUNC_PARAM_SUPPORT_NULL_TYPE,
                                           .validNodeType = FUNC_PARAM_SUPPORT_EXPR_NODE,
                                           .paramAttribute = FUNC_PARAM_NO_SPECIFIC_ATTRIBUTE,
                                           .valueRangeFlag = FUNC_PARAM_NO_SPECIFIC_VALUE,},
                   .outputParaInfo = {.validDataType = FUNC_PARAM_SUPPORT_VARCHAR_TYPE | FUNC_PARAM_SUPPORT_NCHAR_TYPE}},
    .translateFunc = translateRepeat,
    .getEnvFunc   = NULL,
    .initFunc     = NULL,
    .sprocessFunc = repeatFunction,
    .finalizeFunc = NULL
  },
  {
    .name = "weekday",
    .type = FUNCTION_TYPE_WEEKDAY,
    .classification = FUNC_MGT_SCALAR_FUNC,
    .parameters = {.minParamNum = 1,
                   .maxParamNum = 1,
                   .paramInfoPattern = 1,
                   .inputParaInfo[0][0] = {.isLastParam = true,
                                           .startParam = 1,
                                           .endParam = 1,
                                           .validDataType = FUNC_PARAM_SUPPORT_UNIX_TS_TYPE | FUNC_PARAM_SUPPORT_NULL_TYPE,
                                           .validNodeType = FUNC_PARAM_SUPPORT_EXPR_NODE,
                                           .paramAttribute = FUNC_PARAM_NO_SPECIFIC_ATTRIBUTE,
                                           .valueRangeFlag = FUNC_PARAM_NO_SPECIFIC_VALUE,},
                   .outputParaInfo = {.validDataType = FUNC_PARAM_SUPPORT_BIGINT_TYPE}},
    .translateFunc = translateAddPrecOutBigint,
    .getEnvFunc   = NULL,
    .initFunc     = NULL,
    .sprocessFunc = weekdayFunction,
    .finalizeFunc = NULL
  },
  {
    .name = "dayofweek",
    .type = FUNCTION_TYPE_DAYOFWEEK,
    .classification = FUNC_MGT_SCALAR_FUNC,
    .parameters = {.minParamNum = 1,
                   .maxParamNum = 1,
                   .paramInfoPattern = 1,
                   .inputParaInfo[0][0] = {.isLastParam = true,
                                           .startParam = 1,
                                           .endParam = 1,
                                           .validDataType = FUNC_PARAM_SUPPORT_UNIX_TS_TYPE | FUNC_PARAM_SUPPORT_NULL_TYPE,
                                           .validNodeType = FUNC_PARAM_SUPPORT_EXPR_NODE,
                                           .paramAttribute = FUNC_PARAM_NO_SPECIFIC_ATTRIBUTE,
                                           .valueRangeFlag = FUNC_PARAM_NO_SPECIFIC_VALUE,},
                   .outputParaInfo = {.validDataType = FUNC_PARAM_SUPPORT_BIGINT_TYPE}},
    .translateFunc = translateAddPrecOutBigint,
    .getEnvFunc   = NULL,
    .initFunc     = NULL,
    .sprocessFunc = dayofweekFunction,
    .finalizeFunc = NULL
  },
  {
    .name = "week",
    .type = FUNCTION_TYPE_WEEK,
    .classification = FUNC_MGT_SCALAR_FUNC,
    .parameters = {.minParamNum = 1,
                   .maxParamNum = 2,
                   .paramInfoPattern = 1,
                   .inputParaInfo[0][0] = {.isLastParam = false,
                                           .startParam = 1,
                                           .endParam = 1,
                                           .validDataType = FUNC_PARAM_SUPPORT_UNIX_TS_TYPE | FUNC_PARAM_SUPPORT_NULL_TYPE,
                                           .validNodeType = FUNC_PARAM_SUPPORT_EXPR_NODE,
                                           .paramAttribute = FUNC_PARAM_NO_SPECIFIC_ATTRIBUTE,
                                           .valueRangeFlag = FUNC_PARAM_NO_SPECIFIC_VALUE,},
                   .inputParaInfo[0][1] = {.isLastParam = true,
                                           .startParam = 2,
                                           .endParam = 2,
                                           .validDataType = FUNC_PARAM_SUPPORT_INTEGER_TYPE | FUNC_PARAM_SUPPORT_NULL_TYPE,
                                           .validNodeType = FUNC_PARAM_SUPPORT_EXPR_NODE,
                                           .paramAttribute = FUNC_PARAM_NO_SPECIFIC_ATTRIBUTE,
                                           .valueRangeFlag = FUNC_PARAM_HAS_FIXED_VALUE,
                                           .fixedValueSize = 8,
                                           .fixedNumValue = {0, 1, 2, 3, 4, 5, 6, 7}},
                   .outputParaInfo = {.validDataType = FUNC_PARAM_SUPPORT_BIGINT_TYPE}},
    .translateFunc = translateAddPrecOutBigint,
    .getEnvFunc   = NULL,
    .initFunc     = NULL,
    .sprocessFunc = weekFunction,
    .finalizeFunc = NULL
  },
  {
    .name = "weekofyear",
    .type = FUNCTION_TYPE_WEEKOFYEAR,
    .classification = FUNC_MGT_SCALAR_FUNC,
    .parameters = {.minParamNum = 1,
                   .maxParamNum = 1,
                   .paramInfoPattern = 1,
                   .inputParaInfo[0][0] = {.isLastParam = true,
                                           .startParam = 1,
                                           .endParam = 1,
                                           .validDataType = FUNC_PARAM_SUPPORT_UNIX_TS_TYPE | FUNC_PARAM_SUPPORT_NULL_TYPE,
                                           .validNodeType = FUNC_PARAM_SUPPORT_EXPR_NODE,
                                           .paramAttribute = FUNC_PARAM_NO_SPECIFIC_ATTRIBUTE,
                                           .valueRangeFlag = FUNC_PARAM_NO_SPECIFIC_VALUE,},
                   .outputParaInfo = {.validDataType = FUNC_PARAM_SUPPORT_BIGINT_TYPE}},
    .translateFunc = translateAddPrecOutBigint,
    .getEnvFunc   = NULL,
    .initFunc     = NULL,
    .sprocessFunc = weekofyearFunction,
    .finalizeFunc = NULL
  },
  {
    .name = "rand",
    .type = FUNCTION_TYPE_RAND,
    .classification = FUNC_MGT_SCALAR_FUNC,
    .parameters = {.minParamNum = 0,
                   .maxParamNum = 1,
                   .paramInfoPattern = 1,
                   .inputParaInfo[0][0] = {.isLastParam = true,
                                           .startParam = 1,
                                           .endParam = 1,
                                           .validDataType = FUNC_PARAM_SUPPORT_INTEGER_TYPE | FUNC_PARAM_SUPPORT_NULL_TYPE,
                                           .validNodeType = FUNC_PARAM_SUPPORT_EXPR_NODE,
                                           .paramAttribute = FUNC_PARAM_NO_SPECIFIC_ATTRIBUTE,
                                           .valueRangeFlag = FUNC_PARAM_NO_SPECIFIC_VALUE,},
                   .outputParaInfo = {.validDataType = FUNC_PARAM_SUPPORT_DOUBLE_TYPE}},
    .translateFunc = translateRand,
    .getEnvFunc   = NULL,
    .initFunc     = NULL,
    .sprocessFunc = randFunction,
    .finalizeFunc = NULL
  },
  {
    .name = "forecast",
    .type = FUNCTION_TYPE_FORECAST,
    .classification = FUNC_MGT_TIMELINE_FUNC | FUNC_MGT_IMPLICIT_TS_FUNC |
                      FUNC_MGT_FORBID_SYSTABLE_FUNC | FUNC_MGT_KEEP_ORDER_FUNC | FUNC_MGT_PRIMARY_KEY_FUNC,
    .parameters = {.minParamNum = 1,
                   .maxParamNum = -1,
                   .paramInfoPattern = 1,
                   .inputParaInfo[0][0] = {.isLastParam = true,
                                           .startParam = 1,
                                           .endParam = 1,
                                           .validDataType = FUNC_PARAM_SUPPORT_NUMERIC_TYPE | FUNC_PARAM_SUPPORT_DECIMAL_TYPE,
                                           .validNodeType = FUNC_PARAM_SUPPORT_EXPR_NODE,
                                           .paramAttribute = FUNC_PARAM_NO_SPECIFIC_ATTRIBUTE,
                                           .valueRangeFlag = FUNC_PARAM_NO_SPECIFIC_VALUE,},
                   .outputParaInfo = {.validDataType = FUNC_PARAM_SUPPORT_BIGINT_TYPE | FUNC_PARAM_SUPPORT_DOUBLE_TYPE | FUNC_PARAM_SUPPORT_UBIGINT_TYPE | FUNC_PARAM_SUPPORT_DECIMAL_TYPE}},
    .translateFunc = translateForecast,
    .getEnvFunc    = getSelectivityFuncEnv,
    .initFunc      = functionSetup,
    .processFunc   = NULL,
    .finalizeFunc  = NULL,
    .estimateReturnRowsFunc = forecastEstReturnRows,
  },
  {
    .name = "_frowts",
    .type = FUNCTION_TYPE_FORECAST_ROWTS,
    .classification = FUNC_MGT_PSEUDO_COLUMN_FUNC | FUNC_MGT_ANALYTICS_PC_FUNC | FUNC_MGT_KEEP_ORDER_FUNC,
    .translateFunc = translateTimePseudoColumn,
    .getEnvFunc   = getTimePseudoFuncEnv,
    .initFunc     = NULL,
    .sprocessFunc = NULL,
    .finalizeFunc = NULL
  },
  {
    .name = "_flow",
    .type = FUNCTION_TYPE_FORECAST_LOW,
    .classification = FUNC_MGT_PSEUDO_COLUMN_FUNC | FUNC_MGT_ANALYTICS_PC_FUNC | FUNC_MGT_KEEP_ORDER_FUNC,
    .translateFunc = translateForecastConf,
    .getEnvFunc   = getForecastConfEnv,
    .initFunc     = NULL,
    .sprocessFunc = NULL,
    .finalizeFunc = NULL
  },
  {
    .name = "_fhigh",
    .type = FUNCTION_TYPE_FORECAST_HIGH,
    .classification = FUNC_MGT_PSEUDO_COLUMN_FUNC | FUNC_MGT_ANALYTICS_PC_FUNC | FUNC_MGT_KEEP_ORDER_FUNC,
    .translateFunc = translateForecastConf,
    .getEnvFunc   = getForecastConfEnv,
    .initFunc     = NULL,
    .sprocessFunc = NULL,
    .finalizeFunc = NULL
  },
  {
    .name = "_irowts_origin",
    .type = FUNCTION_TYPE_IROWTS_ORIGIN,
    .classification = FUNC_MGT_PSEUDO_COLUMN_FUNC | FUNC_MGT_INTERP_PC_FUNC | FUNC_MGT_KEEP_ORDER_FUNC,
    .parameters = {.minParamNum = 0,
                   .maxParamNum = 0,
                   .paramInfoPattern = 0,
                   .outputParaInfo = {.validDataType = FUNC_PARAM_SUPPORT_TIMESTAMP_TYPE}},
    .translateFunc = translateTimePseudoColumn,
    .getEnvFunc   = getTimePseudoFuncEnv,
    .initFunc     = NULL,
    .sprocessFunc = NULL,
    .finalizeFunc = NULL
  },
  {
    .name = "_db_usage",
    .type = FUNCTION_TYPE_DB_USAGE,
    .classification = FUNC_MGT_AGG_FUNC,
    .parameters = {.minParamNum = 0,
                   .maxParamNum = 0,
                   .paramInfoPattern = 0,
                   .outputParaInfo = {.validDataType = FUNC_PARAM_SUPPORT_VARCHAR_TYPE}},
    .translateFunc = translateOutVarchar,
    .getEnvFunc   = getBlockDBUsageFuncEnv,
    .initFunc     = blockDBUsageSetup,
    .processFunc  = blockDBUsageFunction,
    .finalizeFunc = blockDBUsageFinalize
  },
  {
    .name = "_db_usage_info",
    .type = FUNCTION_TYPE_DB_USAGE_INFO,
    .classification = FUNC_MGT_PSEUDO_COLUMN_FUNC | FUNC_MGT_SCAN_PC_FUNC,
    .parameters = {.minParamNum = 0,
                   .maxParamNum = 0,
                   .paramInfoPattern = 0,
                   .outputParaInfo = {.validDataType = FUNC_PARAM_SUPPORT_VARCHAR_TYPE}},
    .translateFunc = translateOutVarchar,
  },
  {
    .name = "cols",
    .translateFunc = invalidColsFunction,
  },
  {
    .name = "greatest",
    .type = FUNCTION_TYPE_GREATEST,
    .classification = FUNC_MGT_SCALAR_FUNC,
    .parameters = {.minParamNum = 2,
      .maxParamNum = -1,
      .paramInfoPattern = 1,
      .inputParaInfo[0][0] = {.isLastParam = true,
                              .startParam = 1,
                              .endParam = -1,
                              .validDataType = FUNC_PARAM_SUPPORT_NUMERIC_TYPE | FUNC_PARAM_SUPPORT_NULL_TYPE | FUNC_PARAM_SUPPORT_BOOL_TYPE | FUNC_PARAM_SUPPORT_TIMESTAMP_TYPE | FUNC_PARAM_SUPPORT_VARCHAR_TYPE | FUNC_PARAM_SUPPORT_NCHAR_TYPE,
                              .validNodeType = FUNC_PARAM_SUPPORT_EXPR_NODE,
                              .paramAttribute = FUNC_PARAM_NO_SPECIFIC_ATTRIBUTE,
                              .valueRangeFlag = FUNC_PARAM_NO_SPECIFIC_VALUE,},
      .outputParaInfo = {.validDataType = FUNC_PARAM_SUPPORT_ALL_TYPE}},
    .translateFunc = translateGreatestleast,
    .getEnvFunc   = NULL,
    .initFunc     = NULL,
    .sprocessFunc = greatestFunction,
    .finalizeFunc = NULL
  },
  {
    .name = "least",
    .type = FUNCTION_TYPE_LEAST,
    .classification = FUNC_MGT_SCALAR_FUNC,
    .parameters = {.minParamNum = 2,
      .maxParamNum = -1,
      .paramInfoPattern = 1,
      .inputParaInfo[0][0] = {.isLastParam = true,
                              .startParam = 1,
                              .endParam = -1,
                              .validDataType = FUNC_PARAM_SUPPORT_NUMERIC_TYPE | FUNC_PARAM_SUPPORT_NULL_TYPE | FUNC_PARAM_SUPPORT_BOOL_TYPE | FUNC_PARAM_SUPPORT_TIMESTAMP_TYPE | FUNC_PARAM_SUPPORT_VARCHAR_TYPE | FUNC_PARAM_SUPPORT_NCHAR_TYPE,
                              .validNodeType = FUNC_PARAM_SUPPORT_EXPR_NODE,
                              .paramAttribute = FUNC_PARAM_NO_SPECIFIC_ATTRIBUTE,
                              .valueRangeFlag = FUNC_PARAM_NO_SPECIFIC_VALUE,},
      .outputParaInfo = {.validDataType = FUNC_PARAM_SUPPORT_ALL_TYPE}},
    .translateFunc = translateGreatestleast,
    .getEnvFunc   = NULL,
    .initFunc     = NULL,
    .sprocessFunc = leastFunction,
    .finalizeFunc = NULL
  },
  {
    .name = "_group_id",
    .type = FUNCTION_TYPE_GROUP_ID,
    .classification = FUNC_MGT_PSEUDO_COLUMN_FUNC | FUNC_MGT_WINDOW_PC_FUNC | FUNC_MGT_SKIP_SCAN_CHECK_FUNC,
    .parameters = {.minParamNum = 0,
                   .maxParamNum = 0,
                   .paramInfoPattern = 0,
                   .outputParaInfo = {.validDataType = FUNC_PARAM_SUPPORT_BIGINT_TYPE}},
    .translateFunc = translateOutBigInt,
    .getEnvFunc   = getTimePseudoFuncEnv,
    .initFunc     = NULL,
    .sprocessFunc = NULL,
    .finalizeFunc = NULL,
  },
  {
    .name = "_iswindowfilled",
    .type = FUNCTION_TYPE_IS_WINDOW_FILLED,
    .classification = FUNC_MGT_PSEUDO_COLUMN_FUNC | FUNC_MGT_WINDOW_PC_FUNC | FUNC_MGT_SKIP_SCAN_CHECK_FUNC,
    .parameters = {.minParamNum = 0,
                   .maxParamNum = 0,
                   .paramInfoPattern = 0,
                   .outputParaInfo = {.validDataType = FUNC_PARAM_SUPPORT_BOOL_TYPE}},
    .translateFunc = translateIsFilledPseudoColumn,
    .getEnvFunc   = NULL,
    .initFunc     = NULL,
    .sprocessFunc = isWinFilledFunction,
    .finalizeFunc = NULL,
  },
  {
    .name = "_tprev_ts",
    .type = FUNCTION_TYPE_TPREV_TS,
    .classification = FUNC_MGT_PSEUDO_COLUMN_FUNC | FUNC_MGT_PLACE_HOLDER_FUNC | FUNC_MGT_SKIP_SCAN_CHECK_FUNC,
    .parameters = {.minParamNum = 0,
                   .maxParamNum = 0,
                   .paramInfoPattern = 0,
                   .outputParaInfo = {.validDataType = FUNC_PARAM_SUPPORT_TIMESTAMP_TYPE}},
    .translateFunc = translatePlaceHolderPseudoColumn,
    .getEnvFunc   = getTimePseudoFuncEnv,
    .initFunc     = NULL,
    .sprocessFunc = streamPseudoScalarFunction,
    .finalizeFunc = NULL,
  },
  {
    .name = "_tcurrent_ts",
    .type = FUNCTION_TYPE_TCURRENT_TS,
    .classification = FUNC_MGT_PSEUDO_COLUMN_FUNC | FUNC_MGT_PLACE_HOLDER_FUNC | FUNC_MGT_SKIP_SCAN_CHECK_FUNC,
    .parameters = {.minParamNum = 0,
                   .maxParamNum = 0,
                   .paramInfoPattern = 0,
                   .outputParaInfo = {.validDataType = FUNC_PARAM_SUPPORT_TIMESTAMP_TYPE}},
    .translateFunc = translatePlaceHolderPseudoColumn,
    .getEnvFunc   = getTimePseudoFuncEnv,
    .initFunc     = NULL,
    .sprocessFunc = streamPseudoScalarFunction,
    .finalizeFunc = NULL,
  },
  {
    .name = "_tnext_ts",
    .type = FUNCTION_TYPE_TNEXT_TS,
    .classification = FUNC_MGT_PSEUDO_COLUMN_FUNC | FUNC_MGT_PLACE_HOLDER_FUNC | FUNC_MGT_SKIP_SCAN_CHECK_FUNC,
    .parameters = {.minParamNum = 0,
                   .maxParamNum = 0,
                   .paramInfoPattern = 0,
                   .outputParaInfo = {.validDataType = FUNC_PARAM_SUPPORT_TIMESTAMP_TYPE}},
    .translateFunc = translatePlaceHolderPseudoColumn,
    .getEnvFunc   = getTimePseudoFuncEnv,
    .initFunc     = NULL,
    .sprocessFunc = streamPseudoScalarFunction,
    .finalizeFunc = NULL,
  },
  {
    .name = "_twstart",
    .type = FUNCTION_TYPE_TWSTART,
    .classification = FUNC_MGT_PSEUDO_COLUMN_FUNC | FUNC_MGT_PLACE_HOLDER_FUNC | FUNC_MGT_SKIP_SCAN_CHECK_FUNC,
    .parameters = {.minParamNum = 0,
                   .maxParamNum = 0,
                   .paramInfoPattern = 0,
                   .outputParaInfo = {.validDataType = FUNC_PARAM_SUPPORT_TIMESTAMP_TYPE}},
    .translateFunc = translatePlaceHolderPseudoColumn,
    .getEnvFunc   = getTimePseudoFuncEnv,
    .initFunc     = NULL,
    .sprocessFunc = streamPseudoScalarFunction,
    .finalizeFunc = NULL,
  },
  {
    .name = "_twend",
    .type = FUNCTION_TYPE_TWEND,
    .classification = FUNC_MGT_PSEUDO_COLUMN_FUNC | FUNC_MGT_PLACE_HOLDER_FUNC | FUNC_MGT_SKIP_SCAN_CHECK_FUNC,
    .parameters = {.minParamNum = 0,
                   .maxParamNum = 0,
                   .paramInfoPattern = 0,
                   .outputParaInfo = {.validDataType = FUNC_PARAM_SUPPORT_TIMESTAMP_TYPE}},
    .translateFunc = translatePlaceHolderPseudoColumn,
    .getEnvFunc   = getTimePseudoFuncEnv,
    .initFunc     = NULL,
    .sprocessFunc = streamPseudoScalarFunction,
    .finalizeFunc = NULL,
  },
  {
    .name = "_twduration",
    .type = FUNCTION_TYPE_TWDURATION,
    .classification = FUNC_MGT_PSEUDO_COLUMN_FUNC | FUNC_MGT_PLACE_HOLDER_FUNC | FUNC_MGT_SKIP_SCAN_CHECK_FUNC,
    .parameters = {.minParamNum = 0,
                   .maxParamNum = 0,
                   .paramInfoPattern = 0,
                   .outputParaInfo = {.validDataType = FUNC_PARAM_SUPPORT_INTEGER_TYPE}},
    .translateFunc = translatePlaceHolderPseudoColumn,
    .getEnvFunc   = getTimePseudoFuncEnv,
    .initFunc     = NULL,
    .sprocessFunc = streamPseudoScalarFunction,
    .finalizeFunc = NULL,
  },
  {
    .name = "_twrownum",
    .type = FUNCTION_TYPE_TWROWNUM,
    .classification = FUNC_MGT_PSEUDO_COLUMN_FUNC | FUNC_MGT_PLACE_HOLDER_FUNC | FUNC_MGT_SKIP_SCAN_CHECK_FUNC,
    .parameters = {.minParamNum = 0,
                   .maxParamNum = 0,
                   .paramInfoPattern = 0,
                   .outputParaInfo = {.validDataType = FUNC_PARAM_SUPPORT_INTEGER_TYPE}},
    .translateFunc = translatePlaceHolderPseudoColumn,
    .getEnvFunc   = getTimePseudoFuncEnv,
    .initFunc     = NULL,
    .sprocessFunc = streamPseudoScalarFunction,
    .finalizeFunc = NULL,
  },
  {
    .name = "_tprev_localtime",
    .type = FUNCTION_TYPE_TPREV_LOCALTIME,
    .classification = FUNC_MGT_PSEUDO_COLUMN_FUNC | FUNC_MGT_PLACE_HOLDER_FUNC | FUNC_MGT_SKIP_SCAN_CHECK_FUNC,
    .parameters = {.minParamNum = 0,
                   .maxParamNum = 0,
                   .paramInfoPattern = 0,
                   .outputParaInfo = {.validDataType = FUNC_PARAM_SUPPORT_TIMESTAMP_TYPE}},
    .translateFunc = translatePlaceHolderPseudoColumn,
    .getEnvFunc   = getTimePseudoFuncEnv,
    .initFunc     = NULL,
    .sprocessFunc = streamPseudoScalarFunction,
    .finalizeFunc = NULL,
  },
  {
    .name = "_tnext_localtime",
    .type = FUNCTION_TYPE_TNEXT_LOCALTIME,
    .classification = FUNC_MGT_PSEUDO_COLUMN_FUNC | FUNC_MGT_PLACE_HOLDER_FUNC | FUNC_MGT_SKIP_SCAN_CHECK_FUNC,
    .parameters = {.minParamNum = 0,
                   .maxParamNum = 0,
                   .paramInfoPattern = 0,
                   .outputParaInfo = {.validDataType = FUNC_PARAM_SUPPORT_TIMESTAMP_TYPE}},
    .translateFunc = translatePlaceHolderPseudoColumn,
    .getEnvFunc   = getTimePseudoFuncEnv,
    .initFunc     = NULL,
    .sprocessFunc = streamPseudoScalarFunction,
    .finalizeFunc = NULL,
  },
  {
    .name = "_tlocaltime",
    .type = FUNCTION_TYPE_TLOCALTIME,
    .classification = FUNC_MGT_PSEUDO_COLUMN_FUNC | FUNC_MGT_PLACE_HOLDER_FUNC | FUNC_MGT_SKIP_SCAN_CHECK_FUNC,
    .parameters = {.minParamNum = 0,
                   .maxParamNum = 0,
                   .paramInfoPattern = 0,
                   .outputParaInfo = {.validDataType = FUNC_PARAM_SUPPORT_TIMESTAMP_TYPE}},
    .translateFunc = translatePlaceHolderPseudoColumn,
    .getEnvFunc   = getTimePseudoFuncEnv,
    .initFunc     = NULL,
    .sprocessFunc = streamPseudoScalarFunction,
    .finalizeFunc = NULL,
  },
  {
    .name = "_tgrpid",
    .type = FUNCTION_TYPE_TGRPID,
    .classification = FUNC_MGT_PSEUDO_COLUMN_FUNC | FUNC_MGT_PLACE_HOLDER_FUNC | FUNC_MGT_SKIP_SCAN_CHECK_FUNC,
    .parameters = {.minParamNum = 0,
                   .maxParamNum = 0,
                   .paramInfoPattern = 0,
                   .outputParaInfo = {.validDataType = FUNC_PARAM_SUPPORT_BIGINT_TYPE}},
    .translateFunc = translatePlaceHolderPseudoColumn,
    .getEnvFunc   = getTimePseudoFuncEnv,
    .initFunc     = NULL,
    .sprocessFunc = streamPseudoScalarFunction,
    .finalizeFunc = NULL,
  },
  {
    .name = "_placeholder_column",
    .type = FUNCTION_TYPE_PLACEHOLDER_COLUMN,
    .classification = FUNC_MGT_PSEUDO_COLUMN_FUNC | FUNC_MGT_PLACE_HOLDER_FUNC | FUNC_MGT_SKIP_SCAN_CHECK_FUNC,
    .parameters = {.minParamNum = 0,
                   .maxParamNum = 0,
                   .paramInfoPattern = 0,
                   .outputParaInfo = {.validDataType = FUNC_PARAM_SUPPORT_ALL_TYPE},},
    .translateFunc = translatePlaceHolderPseudoColumn,
    .getEnvFunc   = NULL,
    .initFunc     = NULL,
    .sprocessFunc = streamPseudoScalarFunction,
    .finalizeFunc = NULL,
  },
  {
    .name = "_placeholder_tbname",
    .type = FUNCTION_TYPE_PLACEHOLDER_TBNAME,
    .classification = FUNC_MGT_PSEUDO_COLUMN_FUNC | FUNC_MGT_PLACE_HOLDER_FUNC | FUNC_MGT_SKIP_SCAN_CHECK_FUNC,
    .parameters = {.minParamNum = 0,
                   .maxParamNum = 0,
                   .paramInfoPattern = 0,
                   .outputParaInfo = {.validDataType = FUNC_PARAM_SUPPORT_VARCHAR_TYPE},},
    .translateFunc = translatePlaceHolderPseudoColumn,
    .getEnvFunc   = NULL,
    .initFunc     = NULL,
    .sprocessFunc = streamPseudoScalarFunction,
    .finalizeFunc = NULL,
  },
  {
    .name = "date",
    .type = FUNCTION_TYPE_DATE,
    .classification = FUNC_MGT_SCALAR_FUNC,
    .parameters = {.minParamNum = 1,
                   .maxParamNum = 1,
                   .paramInfoPattern = 1,
                   .inputParaInfo[0][0] = {.isLastParam = true,
                                           .startParam = 1,
                                           .endParam = 1,
                                           .validDataType = FUNC_PARAM_SUPPORT_VARCHAR_TYPE | FUNC_PARAM_SUPPORT_NCHAR_TYPE | FUNC_PARAM_SUPPORT_TIMESTAMP_TYPE | FUNC_PARAM_SUPPORT_INTEGER_TYPE | FUNC_PARAM_SUPPORT_NULL_TYPE,
                                           .validNodeType = FUNC_PARAM_SUPPORT_EXPR_NODE,
                                           .paramAttribute = FUNC_PARAM_NO_SPECIFIC_ATTRIBUTE,
                                           .valueRangeFlag = FUNC_PARAM_NO_SPECIFIC_VALUE,},
                   .outputParaInfo = {.validDataType = FUNC_PARAM_SUPPORT_VARCHAR_TYPE}},
    .translateFunc = translateDate,
    .getEnvFunc = NULL,
    .initFunc = NULL,
    .sprocessFunc = dateFunction,
    .finalizeFunc = NULL
  },
    {
    .name = "find_in_set",
    .type = FUNCTION_TYPE_FIND_IN_SET,
    .classification = FUNC_MGT_SCALAR_FUNC | FUNC_MGT_STRING_FUNC,
    .parameters = {.minParamNum = 2,
                   .maxParamNum = 3,
                   .paramInfoPattern = 1,
                   .inputParaInfo[0][0] = {.isLastParam = false,
                                           .startParam = 1,
                                           .endParam = 1,
                                           .validDataType = FUNC_PARAM_SUPPORT_VARCHAR_TYPE | FUNC_PARAM_SUPPORT_NCHAR_TYPE | FUNC_PARAM_SUPPORT_NULL_TYPE,
                                           .validNodeType = FUNC_PARAM_SUPPORT_EXPR_NODE,
                                           .paramAttribute = FUNC_PARAM_NO_SPECIFIC_ATTRIBUTE,
                                           .valueRangeFlag = FUNC_PARAM_NO_SPECIFIC_VALUE,},
                   .inputParaInfo[0][1] = {.isLastParam = true,
                                           .startParam = 2,
                                           .endParam = 3,
                                           .validDataType = FUNC_PARAM_SUPPORT_VARCHAR_TYPE | FUNC_PARAM_SUPPORT_NCHAR_TYPE | FUNC_PARAM_SUPPORT_NULL_TYPE,
                                           .validNodeType = FUNC_PARAM_SUPPORT_EXPR_NODE,
                                           .paramAttribute = FUNC_PARAM_NO_SPECIFIC_ATTRIBUTE,
                                           .valueRangeFlag = FUNC_PARAM_NO_SPECIFIC_VALUE,},
                   .outputParaInfo = {.validDataType = FUNC_PARAM_SUPPORT_BIGINT_TYPE}},
    .translateFunc = translateOutBigInt,
    .getEnvFunc   = NULL,
    .initFunc     = NULL,
    .sprocessFunc = findInSetFunction,
    .finalizeFunc = NULL,
  },
  {
    .name = "like_in_set",
    .type = FUNCTION_TYPE_LIKE_IN_SET,
    .classification = FUNC_MGT_SCALAR_FUNC | FUNC_MGT_STRING_FUNC,
    .parameters = {.minParamNum = 2,
                   .maxParamNum = 3,
                   .paramInfoPattern = 1,
                   .inputParaInfo[0][0] = {.isLastParam = false,
                                           .startParam = 1,
                                           .endParam = 1,
                                           .validDataType = FUNC_PARAM_SUPPORT_VARCHAR_TYPE | FUNC_PARAM_SUPPORT_NCHAR_TYPE | FUNC_PARAM_SUPPORT_NULL_TYPE,
                                           .validNodeType = FUNC_PARAM_SUPPORT_EXPR_NODE,
                                           .paramAttribute = FUNC_PARAM_NO_SPECIFIC_ATTRIBUTE,
                                           .valueRangeFlag = FUNC_PARAM_NO_SPECIFIC_VALUE,},
                   .inputParaInfo[0][1] = {.isLastParam = true,
                                           .startParam = 2,
                                           .endParam = 3,
                                           .validDataType = FUNC_PARAM_SUPPORT_VARCHAR_TYPE | FUNC_PARAM_SUPPORT_NCHAR_TYPE | FUNC_PARAM_SUPPORT_NULL_TYPE,
                                           .validNodeType = FUNC_PARAM_SUPPORT_EXPR_NODE,
                                           .paramAttribute = FUNC_PARAM_NO_SPECIFIC_ATTRIBUTE,
                                           .valueRangeFlag = FUNC_PARAM_NO_SPECIFIC_VALUE,},
                   .outputParaInfo = {.validDataType = FUNC_PARAM_SUPPORT_BIGINT_TYPE}},
    .translateFunc = translateOutBigInt,
    .getEnvFunc   = NULL,
    .initFunc     = NULL,
    .sprocessFunc = likeInSetFunction,
    .finalizeFunc = NULL,
  },
  {
    .name = "regexp_in_set",
    .type = FUNCTION_TYPE_REGEXP_IN_SET,
    .classification = FUNC_MGT_SCALAR_FUNC | FUNC_MGT_STRING_FUNC,
    .parameters = {.minParamNum = 2,
                   .maxParamNum = 3,
                   .paramInfoPattern = 1,
                   .inputParaInfo[0][0] = {.isLastParam = false,
                                           .startParam = 1,
                                           .endParam = 1,
                                           .validDataType = FUNC_PARAM_SUPPORT_VARCHAR_TYPE | FUNC_PARAM_SUPPORT_NCHAR_TYPE | FUNC_PARAM_SUPPORT_NULL_TYPE,
                                           .validNodeType = FUNC_PARAM_SUPPORT_EXPR_NODE,
                                           .paramAttribute = FUNC_PARAM_NO_SPECIFIC_ATTRIBUTE,
                                           .valueRangeFlag = FUNC_PARAM_NO_SPECIFIC_VALUE,},
                   .inputParaInfo[0][1] = {.isLastParam = true,
                                           .startParam = 2,
                                           .endParam = 3,
                                           .validDataType = FUNC_PARAM_SUPPORT_VARCHAR_TYPE | FUNC_PARAM_SUPPORT_NCHAR_TYPE | FUNC_PARAM_SUPPORT_NULL_TYPE,
                                           .validNodeType = FUNC_PARAM_SUPPORT_EXPR_NODE,
                                           .paramAttribute = FUNC_PARAM_NO_SPECIFIC_ATTRIBUTE,
                                           .valueRangeFlag = FUNC_PARAM_NO_SPECIFIC_VALUE,},
                   .outputParaInfo = {.validDataType = FUNC_PARAM_SUPPORT_BIGINT_TYPE}},
    .translateFunc = translateOutBigInt,
    .getEnvFunc   = NULL,
    .initFunc     = NULL,
    .sprocessFunc = regexpInSetFunction,
    .finalizeFunc = NULL,
  },
  {
    .name = "imputation",
    .type = FUNCTION_TYPE_IMPUTATION,
    .classification = FUNC_MGT_TIMELINE_FUNC | FUNC_MGT_IMPLICIT_TS_FUNC |
                      FUNC_MGT_FORBID_SYSTABLE_FUNC | FUNC_MGT_KEEP_ORDER_FUNC | FUNC_MGT_PRIMARY_KEY_FUNC,
    .parameters = {.minParamNum = 1,
                   .maxParamNum = -1,
                   .paramInfoPattern = 1,
                   .inputParaInfo[0][0] = {.isLastParam = true,
                                           .startParam = 1,
                                           .endParam = 1,
                                           .validDataType = FUNC_PARAM_SUPPORT_NUMERIC_TYPE | FUNC_PARAM_SUPPORT_DECIMAL_TYPE,
                                           .validNodeType = FUNC_PARAM_SUPPORT_EXPR_NODE,
                                           .paramAttribute = FUNC_PARAM_NO_SPECIFIC_ATTRIBUTE,
                                           .valueRangeFlag = FUNC_PARAM_NO_SPECIFIC_VALUE,},
                   .outputParaInfo = {.validDataType = FUNC_PARAM_SUPPORT_BIGINT_TYPE | FUNC_PARAM_SUPPORT_DOUBLE_TYPE | FUNC_PARAM_SUPPORT_UBIGINT_TYPE | FUNC_PARAM_SUPPORT_DECIMAL_TYPE}},
    .translateFunc = translateImputation,
    .getEnvFunc    = getSelectivityFuncEnv,
    .initFunc      = functionSetup,
    .processFunc   = NULL,
    .finalizeFunc  = NULL,
    .estimateReturnRowsFunc = imputationEstReturnRows,
  },
  {
    .name = "_improwts",
    .type = FUNCTION_TYPE_IMPUTATION_ROWTS,
    .classification = FUNC_MGT_PSEUDO_COLUMN_FUNC | FUNC_MGT_ANALYTICS_PC_FUNC | FUNC_MGT_KEEP_ORDER_FUNC,
    .translateFunc = translateTimePseudoColumn,
    .getEnvFunc   = getTimePseudoFuncEnv,
    .initFunc     = NULL,
    .sprocessFunc = NULL,
    .finalizeFunc = NULL
  },
  {
    .name = "_impmark",
    .type = FUNCTION_TYPE_IMPUTATION_MARK,
    .classification = FUNC_MGT_PSEUDO_COLUMN_FUNC | FUNC_MGT_ANALYTICS_PC_FUNC | FUNC_MGT_KEEP_ORDER_FUNC,
    .translateFunc = translateMarkPseudoColumn,
    .getEnvFunc   = getMarkPseudoFuncEnv,
    .initFunc     = NULL,
    .sprocessFunc = NULL,
    .finalizeFunc = NULL
  },
  {
    .name = "anomalycheck",
    .type = FUNCTION_TYPE_ANOMALYCHECK,
    .classification = FUNC_MGT_TIMELINE_FUNC | FUNC_MGT_IMPLICIT_TS_FUNC |
                      FUNC_MGT_FORBID_SYSTABLE_FUNC | FUNC_MGT_KEEP_ORDER_FUNC | FUNC_MGT_PRIMARY_KEY_FUNC,
    .parameters = {.minParamNum = 1,
                   .maxParamNum = -1,
                   .paramInfoPattern = 1,
                   .inputParaInfo[0][0] = {.isLastParam = true,
                                           .startParam = 1,
                                           .endParam = 1,
                                           .validDataType = FUNC_PARAM_SUPPORT_NUMERIC_TYPE | FUNC_PARAM_SUPPORT_DECIMAL_TYPE,
                                           .validNodeType = FUNC_PARAM_SUPPORT_EXPR_NODE,
                                           .paramAttribute = FUNC_PARAM_NO_SPECIFIC_ATTRIBUTE,
                                           .valueRangeFlag = FUNC_PARAM_NO_SPECIFIC_VALUE,},
                   .outputParaInfo = {.validDataType = FUNC_PARAM_SUPPORT_BIGINT_TYPE | FUNC_PARAM_SUPPORT_DOUBLE_TYPE | FUNC_PARAM_SUPPORT_UBIGINT_TYPE | FUNC_PARAM_SUPPORT_DECIMAL_TYPE}},
    .translateFunc = translateAnomalyCheck,
    .getEnvFunc    = getAnomalyCheckFuncEnv,
    .initFunc      = functionSetup,
    .processFunc   = NULL,
    .finalizeFunc  = NULL,
    .estimateReturnRowsFunc = forecastEstReturnRows,
  },
  {
    .name = "corr",
    .type = FUNCTION_TYPE_CORR,
    .classification = FUNC_MGT_AGG_FUNC | FUNC_MGT_SPECIAL_DATA_REQUIRED | FUNC_MGT_IGNORE_NULL_FUNC,
    .parameters = {.minParamNum = 2,
                   .maxParamNum = 2,
                   .paramInfoPattern = 1,
                   .inputParaInfo[0][0] = {.isLastParam = false,
                                           .startParam = 1,
                                           .endParam = 1,
                                           .validDataType = FUNC_PARAM_SUPPORT_NUMERIC_TYPE | FUNC_PARAM_SUPPORT_DECIMAL_TYPE | FUNC_PARAM_SUPPORT_NULL_TYPE,
                                           .validNodeType = FUNC_PARAM_SUPPORT_EXPR_NODE,
                                           .paramAttribute = FUNC_PARAM_NO_SPECIFIC_ATTRIBUTE,
                                           .valueRangeFlag = FUNC_PARAM_NO_SPECIFIC_VALUE,},
                   .inputParaInfo[0][1] = {.isLastParam = true,
                                           .startParam = 2,
                                           .endParam = 2,
                                           .validDataType = FUNC_PARAM_SUPPORT_NUMERIC_TYPE | FUNC_PARAM_SUPPORT_DECIMAL_TYPE | FUNC_PARAM_SUPPORT_NULL_TYPE,
                                           .validNodeType = FUNC_PARAM_SUPPORT_EXPR_NODE,
                                           .paramAttribute = FUNC_PARAM_NO_SPECIFIC_ATTRIBUTE,
                                           .valueRangeFlag = FUNC_PARAM_NO_SPECIFIC_VALUE,},
                   .outputParaInfo = {.validDataType = FUNC_PARAM_SUPPORT_DOUBLE_TYPE}},

    .translateFunc = translateOutDouble,
    .getEnvFunc   = getCorrFuncEnv,
    .initFunc     = corrFuncSetup,
    .processFunc  = corrFunction,
    .sprocessFunc = corrScalarFunction,
    .finalizeFunc = corrFinalize,
    .pPartialFunc = "_corr_partial",
    .pMergeFunc   = "_corr_merge"
  },
  {
    .name = "_corr_partial",
    .type = FUNCTION_TYPE_CORR_PARTIAL,
    .classification = FUNC_MGT_AGG_FUNC,
    .parameters = {.minParamNum = 2,
                   .maxParamNum = 2,
                   .paramInfoPattern = 1,
                   .inputParaInfo[0][0] = {.isLastParam = true,
                                           .startParam = 1,
                                           .endParam = 1,
                                           .validDataType = FUNC_PARAM_SUPPORT_NUMERIC_TYPE | FUNC_PARAM_SUPPORT_NULL_TYPE,
                                           .validNodeType = FUNC_PARAM_SUPPORT_EXPR_NODE,
                                           .paramAttribute = FUNC_PARAM_NO_SPECIFIC_ATTRIBUTE,
                                           .valueRangeFlag = FUNC_PARAM_NO_SPECIFIC_VALUE,},
                   .outputParaInfo = {.validDataType = FUNC_PARAM_SUPPORT_VARCHAR_TYPE}},
    .translateFunc = translateOutVarchar,
    .getEnvFunc   = getCorrFuncEnv,
    .initFunc     = corrFuncSetup,
    .processFunc  = corrFunction,
    .finalizeFunc = corrPartialFinalize,
  },
  {
    .name = "_corr_merge",
    .type = FUNCTION_TYPE_CORR_MERGE,
    .classification = FUNC_MGT_AGG_FUNC,
    .parameters = {.minParamNum = 1,
                   .maxParamNum = 1,
                   .paramInfoPattern = 1,
                   .inputParaInfo[0][0] = {.isLastParam = true,
                                           .startParam = 1,
                                           .endParam = 1,
                                           .validDataType = FUNC_PARAM_SUPPORT_VARCHAR_TYPE,
                                           .validNodeType = FUNC_PARAM_SUPPORT_EXPR_NODE,
                                           .paramAttribute = FUNC_PARAM_NO_SPECIFIC_ATTRIBUTE,
                                           .valueRangeFlag = FUNC_PARAM_NO_SPECIFIC_VALUE,},
                   .outputParaInfo = {.validDataType = FUNC_PARAM_SUPPORT_DOUBLE_TYPE}},
    .translateFunc = translateOutDouble,
    .getEnvFunc   = getCorrFuncEnv,
    .initFunc     = corrFuncSetup,
    .processFunc  = corrFuncMerge,
    .finalizeFunc = corrFinalize,
    .pMergeFunc = "_corr_merge",
  },
  {
    .name = "std",
    .type = FUNCTION_TYPE_STDDEV,
    .classification = FUNC_MGT_AGG_FUNC | FUNC_MGT_TSMA_FUNC,
    .parameters = {.minParamNum = 1,
                   .maxParamNum = 1,
                   .paramInfoPattern = 1,
                   .inputParaInfo[0][0] = {.isLastParam = true,
                                           .startParam = 1,
                                           .endParam = 1,
                                           .validDataType = FUNC_PARAM_SUPPORT_NUMERIC_TYPE | FUNC_PARAM_SUPPORT_NULL_TYPE,
                                           .validNodeType = FUNC_PARAM_SUPPORT_EXPR_NODE,
                                           .paramAttribute = FUNC_PARAM_NO_SPECIFIC_ATTRIBUTE,
                                           .valueRangeFlag = FUNC_PARAM_NO_SPECIFIC_VALUE,},
                   .outputParaInfo = {.validDataType = FUNC_PARAM_SUPPORT_DOUBLE_TYPE}},
    .translateFunc = translateOutDouble,
    .getEnvFunc   = getStdFuncEnv,
    .initFunc     = stdFunctionSetup,
    .processFunc  = stdFunction,
    .sprocessFunc = stdScalarFunction,
    .finalizeFunc = stddevFinalize,
  #ifdef BUILD_NO_CALL
    .invertFunc   = stdInvertFunction,
  #endif
    .combineFunc  = stdCombine,
    .pPartialFunc = "_std_partial",
    .pStateFunc = "_std_state",
    .pMergeFunc   = "_stddev_merge"
  },
  {
    .name = "variance",
    .type = FUNCTION_TYPE_STDVAR,
    .classification = FUNC_MGT_AGG_FUNC | FUNC_MGT_TSMA_FUNC,
    .parameters = {.minParamNum = 1,
                   .maxParamNum = 1,
                   .paramInfoPattern = 1,
                   .inputParaInfo[0][0] = {.isLastParam = true,
                                           .startParam = 1,
                                           .endParam = 1,
                                           .validDataType = FUNC_PARAM_SUPPORT_NUMERIC_TYPE | FUNC_PARAM_SUPPORT_NULL_TYPE,
                                           .validNodeType = FUNC_PARAM_SUPPORT_EXPR_NODE,
                                           .paramAttribute = FUNC_PARAM_NO_SPECIFIC_ATTRIBUTE,
                                           .valueRangeFlag = FUNC_PARAM_NO_SPECIFIC_VALUE,},
                   .outputParaInfo = {.validDataType = FUNC_PARAM_SUPPORT_DOUBLE_TYPE}},
    .translateFunc = translateOutDouble,
    .getEnvFunc   = getStdFuncEnv,
    .initFunc     = stdFunctionSetup,
    .processFunc  = stdFunction,
    .sprocessFunc = stdScalarFunction,
    .finalizeFunc = stdvarFinalize,
  #ifdef BUILD_NO_CALL
    .invertFunc   = stdInvertFunction,
  #endif
    .combineFunc  = stdCombine,
    .pPartialFunc = "_std_partial",
    .pStateFunc = "_std_state",
    .pMergeFunc   = "_stdvar_merge"
  },
  {
    .name = "var_samp",
    .type = FUNCTION_TYPE_STDVAR_SAMP,
    .classification = FUNC_MGT_AGG_FUNC | FUNC_MGT_TSMA_FUNC,
    .parameters = {.minParamNum = 1,
                   .maxParamNum = 1,
                   .paramInfoPattern = 1,
                   .inputParaInfo[0][0] = {.isLastParam = true,
                                           .startParam = 1,
                                           .endParam = 1,
                                           .validDataType = FUNC_PARAM_SUPPORT_NUMERIC_TYPE | FUNC_PARAM_SUPPORT_NULL_TYPE,
                                           .validNodeType = FUNC_PARAM_SUPPORT_EXPR_NODE,
                                           .paramAttribute = FUNC_PARAM_NO_SPECIFIC_ATTRIBUTE,
                                           .valueRangeFlag = FUNC_PARAM_NO_SPECIFIC_VALUE,},
                   .outputParaInfo = {.validDataType = FUNC_PARAM_SUPPORT_DOUBLE_TYPE}},
    .translateFunc = translateOutDouble,
    .getEnvFunc   = getStdFuncEnv,
    .initFunc     = stdFunctionSetup,
    .processFunc  = stdFunction,
    .sprocessFunc = stdScalarFunction,
    .finalizeFunc = stdvarsampFinalize,
  #ifdef BUILD_NO_CALL
    .invertFunc   = stdInvertFunction,
  #endif
    .combineFunc  = stdCombine,
    .pPartialFunc = "_std_partial",
    .pStateFunc = "_std_state",
    .pMergeFunc   = "_stdvar_samp_merge"
  },
  {
    .name = "stddev_samp",
    .type = FUNCTION_TYPE_STDDEV_SAMP,
    .classification = FUNC_MGT_AGG_FUNC | FUNC_MGT_TSMA_FUNC,
    .parameters = {.minParamNum = 1,
                   .maxParamNum = 1,
                   .paramInfoPattern = 1,
                   .inputParaInfo[0][0] = {.isLastParam = true,
                                           .startParam = 1,
                                           .endParam = 1,
                                           .validDataType = FUNC_PARAM_SUPPORT_NUMERIC_TYPE | FUNC_PARAM_SUPPORT_NULL_TYPE,
                                           .validNodeType = FUNC_PARAM_SUPPORT_EXPR_NODE,
                                           .paramAttribute = FUNC_PARAM_NO_SPECIFIC_ATTRIBUTE,
                                           .valueRangeFlag = FUNC_PARAM_NO_SPECIFIC_VALUE,},
                   .outputParaInfo = {.validDataType = FUNC_PARAM_SUPPORT_DOUBLE_TYPE}},
    .translateFunc = translateOutDouble,
    .getEnvFunc   = getStdFuncEnv,
    .initFunc     = stdFunctionSetup,
    .processFunc  = stdFunction,
    .sprocessFunc = stdScalarFunction,
    .finalizeFunc = stddevsampFinalize,
  #ifdef BUILD_NO_CALL
    .invertFunc   = stdInvertFunction,
  #endif
    .combineFunc  = stdCombine,
    .pPartialFunc = "_std_partial",
    .pStateFunc = "_std_state",
    .pMergeFunc   = "_stddev_samp_merge"
  },
  {
    .name = "_stddev_samp_merge",
    .type = FUNCTION_TYPE_STDDEV_SAMP_MERGE,
    .classification = FUNC_MGT_AGG_FUNC,
    .parameters = {.minParamNum = 1,
                   .maxParamNum = 1,
                   .paramInfoPattern = 1,
                   .inputParaInfo[0][0] = {.isLastParam = true,
                                           .startParam = 1,
                                           .endParam = 1,
                                           .validDataType = FUNC_PARAM_SUPPORT_VARCHAR_TYPE,
                                           .validNodeType = FUNC_PARAM_SUPPORT_EXPR_NODE,
                                           .paramAttribute = FUNC_PARAM_NO_SPECIFIC_ATTRIBUTE,
                                           .valueRangeFlag = FUNC_PARAM_NO_SPECIFIC_VALUE,},
                   .outputParaInfo = {.validDataType = FUNC_PARAM_SUPPORT_DOUBLE_TYPE}},
    .translateFunc = translateOutDouble,
    .getEnvFunc   = getStdFuncEnv,
    .initFunc     = stdFunctionSetup,
    .processFunc  = stdFunctionMerge,
    .finalizeFunc = stddevsampFinalize,
#ifdef BUILD_NO_CALL
    .invertFunc   = stdInvertFunction,
#endif
    .combineFunc  = stdCombine,
    .pPartialFunc = "_std_state_merge",
    .pMergeFunc = "_stddev_samp_merge",
  },
  {
    .name = "_stdvar_samp_merge",
    .type = FUNCTION_TYPE_STDVAR_SAMP_MERGE,
    .classification = FUNC_MGT_AGG_FUNC,
    .parameters = {.minParamNum = 1,
                   .maxParamNum = 1,
                   .paramInfoPattern = 1,
                   .inputParaInfo[0][0] = {.isLastParam = true,
                                           .startParam = 1,
                                           .endParam = 1,
                                           .validDataType = FUNC_PARAM_SUPPORT_VARCHAR_TYPE,
                                           .validNodeType = FUNC_PARAM_SUPPORT_EXPR_NODE,
                                           .paramAttribute = FUNC_PARAM_NO_SPECIFIC_ATTRIBUTE,
                                           .valueRangeFlag = FUNC_PARAM_NO_SPECIFIC_VALUE,},
                   .outputParaInfo = {.validDataType = FUNC_PARAM_SUPPORT_DOUBLE_TYPE}},
    .translateFunc = translateOutDouble,
    .getEnvFunc   = getStdFuncEnv,
    .initFunc     = stdFunctionSetup,
    .processFunc  = stdFunctionMerge,
    .finalizeFunc = stdvarsampFinalize,
  #ifdef BUILD_NO_CALL
    .invertFunc   = stdInvertFunction,
  #endif
    .combineFunc  = stdCombine,
    .pPartialFunc = "_std_state_merge",
    .pMergeFunc = "_stdvar_samp_merge",
  },
  {
    .name = "group_concat",
    .type = FUNCTION_TYPE_GROUP_CONCAT,
    .classification = FUNC_MGT_AGG_FUNC, // | FUNC_MGT_TSMA_FUNC,
    .parameters = {.minParamNum = 1,
                   .maxParamNum = -1,
                   .paramInfoPattern = 1,
                   .inputParaInfo[0][0] = {.isLastParam = true,
                                           .startParam = 1,
                                           .endParam = -1,
                                           .validDataType = FUNC_PARAM_SUPPORT_VARCHAR_TYPE | FUNC_PARAM_SUPPORT_NCHAR_TYPE | FUNC_PARAM_SUPPORT_NULL_TYPE,
                                           .validNodeType = FUNC_PARAM_SUPPORT_EXPR_NODE,
                                           .paramAttribute = FUNC_PARAM_NO_SPECIFIC_ATTRIBUTE,
                                           .valueRangeFlag = FUNC_PARAM_NO_SPECIFIC_VALUE,},
                   .outputParaInfo = {.validDataType = FUNC_PARAM_SUPPORT_VARCHAR_TYPE | FUNC_PARAM_SUPPORT_NCHAR_TYPE}},
    .translateFunc = translateGroupConcat,
    .sprocessFunc = NULL,
    .getEnvFunc   = gconcatGetFuncEnv,
    .initFunc     = gconcatFunctionSetup,
    .processFunc  = gconcatFunction,
    .finalizeFunc = gconcatFinalize,
    /*
    .combineFunc  = gconcatCombine, // stream
    .pStateFunc = "group_concat",   // tsma

    .pMiddleFunc  = "group_concat",
    .pPartialFunc = "_gconcat_partial",
    .pMergeFunc   = "_gconcat_merge",
    */
    .pPartialFunc = "group_concat",
    .pMergeFunc   = "group_concat",
    .createMergeParaFuc = gconcatCreateMergeParam
  },
  {
    .name = "_anomalymark",
    .type = FUNCTION_TYPE_ANOMALY_MARK,
    .classification = FUNC_MGT_PSEUDO_COLUMN_FUNC | FUNC_MGT_ANALYTICS_PC_FUNC | FUNC_MGT_WINDOW_PC_FUNC | FUNC_MGT_KEEP_ORDER_FUNC,
    .translateFunc = translateMarkPseudoColumn,
    .getEnvFunc   = getMarkPseudoFuncEnv,
    .initFunc     = NULL,
    .sprocessFunc = anomalyCheckMarkFunction,
    .finalizeFunc = NULL
  },
  {
    .name = "dtw",
    .type = FUNCTION_TYPE_DTW,
    .classification = FUNC_MGT_TIMELINE_FUNC | 
                      FUNC_MGT_FORBID_SYSTABLE_FUNC | FUNC_MGT_KEEP_ORDER_FUNC | FUNC_MGT_PRIMARY_KEY_FUNC,
    .parameters = {.minParamNum = 2,
                   .maxParamNum = 3,
                   .paramInfoPattern = 1,
                   .inputParaInfo[0][0] = {.isLastParam = true,
                                           .startParam = 1,
                                           .endParam = -1,
                                           .validDataType = FUNC_PARAM_SUPPORT_NUMERIC_TYPE | FUNC_PARAM_SUPPORT_DECIMAL_TYPE,
                                           .validNodeType = FUNC_PARAM_SUPPORT_VALUE_NODE,
                                           .paramAttribute = FUNC_PARAM_NO_SPECIFIC_ATTRIBUTE,
                                           .valueRangeFlag = FUNC_PARAM_NO_SPECIFIC_VALUE,},
                   .outputParaInfo = {.validDataType = FUNC_PARAM_SUPPORT_DOUBLE_TYPE}},
    .translateFunc = translateDtwPseudoColumn,
    .getEnvFunc   = getMarkPseudoFuncEnv,
    .initFunc     = NULL,
    .sprocessFunc = NULL,
    .finalizeFunc = NULL
  },
      {
    .name = "dtw_path",
    .type = FUNCTION_TYPE_DTW_PATH,
    .classification = FUNC_MGT_TIMELINE_FUNC | FUNC_MGT_FORBID_SYSTABLE_FUNC | FUNC_MGT_KEEP_ORDER_FUNC | 
                      FUNC_MGT_PRIMARY_KEY_FUNC,
    .parameters = {.minParamNum = 2,
                   .maxParamNum = 3,
                   .paramInfoPattern = 1,
                   .inputParaInfo[0][0] = {.isLastParam = true,
                                           .startParam = 1,
                                           .endParam = -1,
                                           .validDataType = FUNC_PARAM_SUPPORT_NUMERIC_TYPE | FUNC_PARAM_SUPPORT_DECIMAL_TYPE,
                                           .validNodeType = FUNC_PARAM_SUPPORT_VALUE_NODE,
                                           .paramAttribute = FUNC_PARAM_NO_SPECIFIC_ATTRIBUTE,
                                           .valueRangeFlag = FUNC_PARAM_NO_SPECIFIC_VALUE,},
                   .outputParaInfo = {.validDataType = FUNC_PARAM_SUPPORT_DOUBLE_TYPE}},
    .translateFunc = translateDtwPathPseudoColumn,
    .getEnvFunc   = getMarkPseudoFuncEnv,
    .initFunc     = NULL,
    .sprocessFunc = NULL,
    .finalizeFunc = NULL
  },
    {
    .name = "tlcc",
    .type = FUNCTION_TYPE_TLCC,
    .classification = FUNC_MGT_TIMELINE_FUNC | FUNC_MGT_FORBID_SYSTABLE_FUNC | FUNC_MGT_KEEP_ORDER_FUNC | 
                      FUNC_MGT_PRIMARY_KEY_FUNC,
    .translateFunc = translateDtwPathPseudoColumn,
    .getEnvFunc   = getMarkPseudoFuncEnv,
    .initFunc     = NULL,
    .sprocessFunc = NULL,
    .finalizeFunc = NULL
  },
  {
<<<<<<< HEAD
    .name = "from_base64",
    .type = FUNCTION_TYPE_FROM_BASE64,
=======
    .name = "generate_totp_secret",
    .type = FUNCTION_TYPE_GENERATE_TOTP_SECRET,
>>>>>>> b804d817
    .classification = FUNC_MGT_SCALAR_FUNC | FUNC_MGT_STRING_FUNC,
    .parameters = {.minParamNum = 1,
                   .maxParamNum = 1,
                   .paramInfoPattern = 1,
                   .inputParaInfo[0][0] = {.isLastParam = true,
                                           .startParam = 1,
                                           .endParam = 1,
<<<<<<< HEAD
                                           .validDataType = FUNC_PARAM_SUPPORT_VARCHAR_TYPE | FUNC_PARAM_SUPPORT_NCHAR_TYPE | FUNC_PARAM_SUPPORT_NULL_TYPE,
                                           .validNodeType = FUNC_PARAM_SUPPORT_EXPR_NODE,
                                           .paramAttribute = FUNC_PARAM_NO_SPECIFIC_ATTRIBUTE,
                                           .valueRangeFlag = FUNC_PARAM_NO_SPECIFIC_VALUE,},
                   .outputParaInfo = {.validDataType = FUNC_PARAM_SUPPORT_VARCHAR_TYPE}},
    .translateFunc = translateBase64From,
    .getEnvFunc = NULL,
    .initFunc = NULL,
    .sprocessFunc = base64FunctionFrom,
    .finalizeFunc = NULL
  },
  {
    .name = "sha",
    .type = FUNCTION_TYPE_SHA1,
    .classification = FUNC_MGT_SCALAR_FUNC,
    .parameters = {.minParamNum = 1,
                   .maxParamNum = 1,
                   .paramInfoPattern = 1,
                   .inputParaInfo[0][0] = {.isLastParam = true,
                                           .startParam = 1,
                                           .endParam = 1,
                                           .validDataType = FUNC_PARAM_SUPPORT_VARCHAR_TYPE | FUNC_PARAM_SUPPORT_NULL_TYPE,
                                           .validNodeType = FUNC_PARAM_SUPPORT_EXPR_NODE,
                                           .paramAttribute = FUNC_PARAM_NO_SPECIFIC_ATTRIBUTE,
                                           .valueRangeFlag = FUNC_PARAM_NO_SPECIFIC_VALUE,},
                   .outputParaInfo = {.validDataType = FUNC_PARAM_SUPPORT_VARCHAR_TYPE}},
    .translateFunc = translateOutVarchar,
    .getEnvFunc = NULL,
    .initFunc = NULL,
    .sprocessFunc = shaFunction,
    .finalizeFunc = NULL
  },
  {
    .name = "sha1",
    .type = FUNCTION_TYPE_SHA1,
    .classification = FUNC_MGT_SCALAR_FUNC,
    .parameters = {.minParamNum = 1,
                   .maxParamNum = 1,
                   .paramInfoPattern = 1,
                   .inputParaInfo[0][0] = {.isLastParam = true,
                                           .startParam = 1,
                                           .endParam = 1,
                                           .validDataType = FUNC_PARAM_SUPPORT_VARCHAR_TYPE | FUNC_PARAM_SUPPORT_NULL_TYPE,
                                           .validNodeType = FUNC_PARAM_SUPPORT_EXPR_NODE,
                                           .paramAttribute = FUNC_PARAM_NO_SPECIFIC_ATTRIBUTE,
                                           .valueRangeFlag = FUNC_PARAM_NO_SPECIFIC_VALUE,},
                   .outputParaInfo = {.validDataType = FUNC_PARAM_SUPPORT_VARCHAR_TYPE}},
    .translateFunc = translateOutVarchar,
    .getEnvFunc = NULL,
    .initFunc = NULL,
    .sprocessFunc = shaFunction,
    .finalizeFunc = NULL
  },
  {
    .name = "sha2",
    .type = FUNCTION_TYPE_SHA2,
    .classification = FUNC_MGT_SCALAR_FUNC,
    .parameters = {.minParamNum = 2,
                   .maxParamNum = 2,
                   .paramInfoPattern = 1,
                   .inputParaInfo[0][0] = {.isLastParam = false,
                                           .startParam = 1,
                                           .endParam = 1,
                                           .validDataType = FUNC_PARAM_SUPPORT_VARCHAR_TYPE | FUNC_PARAM_SUPPORT_NULL_TYPE,
                                           .validNodeType = FUNC_PARAM_SUPPORT_EXPR_NODE,
                                           .paramAttribute = FUNC_PARAM_NO_SPECIFIC_ATTRIBUTE,
                                           .valueRangeFlag = FUNC_PARAM_NO_SPECIFIC_VALUE,},
                   .inputParaInfo[0][1] = {.isLastParam = true,
                                           .startParam = 2,
                                           .endParam = 2,
                                           .validDataType = FUNC_PARAM_SUPPORT_INTEGER_TYPE,
                                           .validNodeType = FUNC_PARAM_SUPPORT_EXPR_NODE,
                                           .paramAttribute = FUNC_PARAM_NO_SPECIFIC_ATTRIBUTE,
                                           .valueRangeFlag = FUNC_PARAM_NO_SPECIFIC_VALUE,},
                   .outputParaInfo = {.validDataType = FUNC_PARAM_SUPPORT_VARCHAR_TYPE}},
    .translateFunc = translateOutVarchar,
    .getEnvFunc = NULL,
    .initFunc = NULL,
    .sprocessFunc = sha2Function,
    .finalizeFunc = NULL
  },
  {
    .name = "mask_full",
    .type = FUNCTION_TYPE_MASK_FULL,
    .classification = FUNC_MGT_SCALAR_FUNC | FUNC_MGT_STRING_FUNC,
    .parameters = {.minParamNum = 2,
                   .maxParamNum = 2,
                   .paramInfoPattern = 1,
                   .inputParaInfo[0][0] = {.isLastParam = true,
                                           .startParam = 1,
                                           .endParam = 2,
                                           .validDataType = FUNC_PARAM_SUPPORT_VARCHAR_TYPE | FUNC_PARAM_SUPPORT_NCHAR_TYPE | FUNC_PARAM_SUPPORT_NULL_TYPE,
                                           .validNodeType = FUNC_PARAM_SUPPORT_EXPR_NODE,
                                           .paramAttribute = FUNC_PARAM_NO_SPECIFIC_ATTRIBUTE,
                                           .valueRangeFlag = FUNC_PARAM_NO_SPECIFIC_VALUE,},
                   .outputParaInfo = {.validDataType = FUNC_PARAM_SUPPORT_VARCHAR_TYPE | FUNC_PARAM_SUPPORT_NCHAR_TYPE}},
    .translateFunc = translateMaskFull,
    .getEnvFunc   = NULL,
    .initFunc     = NULL,
    .sprocessFunc = maskFullFunction,
    .finalizeFunc = NULL
  },
  {
    .name = "mask_partial",
    .type = FUNCTION_TYPE_MASK_PARTIAL,
    .classification = FUNC_MGT_SCALAR_FUNC | FUNC_MGT_STRING_FUNC,
    .parameters = {.minParamNum = 4,
                   .maxParamNum = 4,
                   .paramInfoPattern = 1,
                   .inputParaInfo[0][0] = {.isLastParam = false,
                                           .startParam = 1,
                                           .endParam = 1,
                                           .validDataType = FUNC_PARAM_SUPPORT_VARCHAR_TYPE | FUNC_PARAM_SUPPORT_NCHAR_TYPE | FUNC_PARAM_SUPPORT_NULL_TYPE,
                                           .validNodeType = FUNC_PARAM_SUPPORT_EXPR_NODE,
                                           .paramAttribute = FUNC_PARAM_NO_SPECIFIC_ATTRIBUTE,
                                           .valueRangeFlag = FUNC_PARAM_NO_SPECIFIC_VALUE,},
                   .inputParaInfo[0][1] = {.isLastParam = false,
                                           .startParam = 2,
                                           .endParam = 3,
                                           .validDataType = FUNC_PARAM_SUPPORT_INTEGER_TYPE | FUNC_PARAM_SUPPORT_NULL_TYPE,
                                           .validNodeType = FUNC_PARAM_SUPPORT_EXPR_NODE,
                                           .paramAttribute = FUNC_PARAM_NO_SPECIFIC_ATTRIBUTE,
                                           .valueRangeFlag = FUNC_PARAM_NO_SPECIFIC_VALUE,},
                   .inputParaInfo[0][2] = {.isLastParam = true,
                                           .startParam = 4,
                                           .endParam = 4,
                                           .validDataType = FUNC_PARAM_SUPPORT_VARCHAR_TYPE | FUNC_PARAM_SUPPORT_NCHAR_TYPE | FUNC_PARAM_SUPPORT_NULL_TYPE,
=======
                                           .validDataType = FUNC_PARAM_SUPPORT_VARCHAR_TYPE | FUNC_PARAM_SUPPORT_NCHAR_TYPE,
>>>>>>> b804d817
                                           .validNodeType = FUNC_PARAM_SUPPORT_EXPR_NODE,
                                           .paramAttribute = FUNC_PARAM_NO_SPECIFIC_ATTRIBUTE,
                                           .valueRangeFlag = FUNC_PARAM_NO_SPECIFIC_VALUE,},
                   .outputParaInfo = {.validDataType = FUNC_PARAM_SUPPORT_VARCHAR_TYPE | FUNC_PARAM_SUPPORT_NCHAR_TYPE}},
<<<<<<< HEAD
    .translateFunc = translateMaskNone,
    .getEnvFunc   = NULL,
    .initFunc     = NULL,
    .sprocessFunc = maskPartialFunction,
    .finalizeFunc = NULL
  },
  {
    .name = "mask_none",
    .type = FUNCTION_TYPE_MASK_NONE,
=======
    .translateFunc = translateOutFirstIn,
    .getEnvFunc   = NULL,
    .initFunc     = NULL,
    .sprocessFunc = generateTotpSecretFunction,
    .finalizeFunc = NULL,
  },
  {
    // this function generates TOTP code based on the TOTP secret,
    // it is not documented and only used for testing purpose to verify the correctness of TOTP code generation.
    .name = "generate_totp_code",
    .type = FUNCTION_TYPE_GENERATE_TOTP_CODE,
>>>>>>> b804d817
    .classification = FUNC_MGT_SCALAR_FUNC | FUNC_MGT_STRING_FUNC,
    .parameters = {.minParamNum = 1,
                   .maxParamNum = 1,
                   .paramInfoPattern = 1,
                   .inputParaInfo[0][0] = {.isLastParam = true,
                                           .startParam = 1,
                                           .endParam = 1,
<<<<<<< HEAD
                                           .validDataType = FUNC_PARAM_SUPPORT_VARCHAR_TYPE | FUNC_PARAM_SUPPORT_NCHAR_TYPE | FUNC_PARAM_SUPPORT_NULL_TYPE,
                                           .validNodeType = FUNC_PARAM_SUPPORT_EXPR_NODE,
                                           .paramAttribute = FUNC_PARAM_NO_SPECIFIC_ATTRIBUTE,
                                           .valueRangeFlag = FUNC_PARAM_NO_SPECIFIC_VALUE,},
                   .outputParaInfo = {.validDataType = FUNC_PARAM_SUPPORT_VARCHAR_TYPE | FUNC_PARAM_SUPPORT_NCHAR_TYPE}},
    .translateFunc = translateMaskNone,
    .getEnvFunc   = NULL,
    .initFunc     = NULL,
    .sprocessFunc = maskNoneFunction,
    .finalizeFunc = NULL
  },
  {
    .name = "aes_encrypt",
    .type = FUNCTION_TYPE_AES_ENCRYPT,
    .classification = FUNC_MGT_SCALAR_FUNC,
    .parameters = {.minParamNum = 2,
                   .maxParamNum = 3,
                   .paramInfoPattern = 1,
                   .inputParaInfo[0][0] = {.isLastParam = false,
                                           .startParam = 1,
                                           .endParam = 1,
                                           .validDataType = FUNC_PARAM_SUPPORT_VARCHAR_TYPE | FUNC_PARAM_SUPPORT_NULL_TYPE,
                                           .validNodeType = FUNC_PARAM_SUPPORT_EXPR_NODE,
                                           .paramAttribute = FUNC_PARAM_NO_SPECIFIC_ATTRIBUTE,
                                           .valueRangeFlag = FUNC_PARAM_NO_SPECIFIC_VALUE,},
                   .inputParaInfo[0][1] = {.isLastParam = false,
                                           .startParam = 2,
                                           .endParam = 2,
                                           .validDataType = FUNC_PARAM_SUPPORT_VARCHAR_TYPE,
                                           .validNodeType = FUNC_PARAM_SUPPORT_EXPR_NODE,
                                           .paramAttribute = FUNC_PARAM_NO_SPECIFIC_ATTRIBUTE,
                                           .valueRangeFlag = FUNC_PARAM_NO_SPECIFIC_VALUE,},
                   .inputParaInfo[0][2] = {.isLastParam = true,
                                           .startParam = 3,
                                           .endParam = 3,
                                           .validDataType = FUNC_PARAM_SUPPORT_VARCHAR_TYPE,
                                           .validNodeType = FUNC_PARAM_SUPPORT_EXPR_NODE,
                                           .paramAttribute = FUNC_PARAM_NO_SPECIFIC_ATTRIBUTE,
                                           .valueRangeFlag = FUNC_PARAM_NO_SPECIFIC_VALUE,},
                   .outputParaInfo = {.validDataType = FUNC_PARAM_SUPPORT_VARCHAR_TYPE}},
    .translateFunc = translateOutAes,
    .getEnvFunc = NULL,
    .initFunc = NULL,
    .sprocessFunc = aesFunction,
    .finalizeFunc = NULL
  },
  {
    .name = "aes_decrypt",
    .type = FUNCTION_TYPE_AES_DECRYPT,
    .classification = FUNC_MGT_SCALAR_FUNC,
    .parameters = {.minParamNum = 2,
                   .maxParamNum = 3,
                   .paramInfoPattern = 1,
                   .inputParaInfo[0][0] = {.isLastParam = false,
                                           .startParam = 1,
                                           .endParam = 1,
                                           .validDataType = FUNC_PARAM_SUPPORT_VARCHAR_TYPE | FUNC_PARAM_SUPPORT_NULL_TYPE,
                                           .validNodeType = FUNC_PARAM_SUPPORT_EXPR_NODE,
                                           .paramAttribute = FUNC_PARAM_NO_SPECIFIC_ATTRIBUTE,
                                           .valueRangeFlag = FUNC_PARAM_NO_SPECIFIC_VALUE,},
                   .inputParaInfo[0][1] = {.isLastParam = false,
                                           .startParam = 2,
                                           .endParam = 2,
                                           .validDataType = FUNC_PARAM_SUPPORT_VARCHAR_TYPE,
                                           .validNodeType = FUNC_PARAM_SUPPORT_EXPR_NODE,
                                           .paramAttribute = FUNC_PARAM_NO_SPECIFIC_ATTRIBUTE,
                                           .valueRangeFlag = FUNC_PARAM_NO_SPECIFIC_VALUE,},
                   .inputParaInfo[0][2] = {.isLastParam = true,
                                           .startParam = 3,
                                           .endParam = 3,
                                           .validDataType = FUNC_PARAM_SUPPORT_VARCHAR_TYPE,
                                           .validNodeType = FUNC_PARAM_SUPPORT_EXPR_NODE,
                                           .paramAttribute = FUNC_PARAM_NO_SPECIFIC_ATTRIBUTE,
                                           .valueRangeFlag = FUNC_PARAM_NO_SPECIFIC_VALUE,},
                   .outputParaInfo = {.validDataType = FUNC_PARAM_SUPPORT_VARCHAR_TYPE}},
    .translateFunc = translateOutAesDe,
    .getEnvFunc = NULL,
    .initFunc = NULL,
    .sprocessFunc = aesDeFunction,
    .finalizeFunc = NULL
  },
  {
    .name = "sm4_encrypt",
    .type = FUNCTION_TYPE_SM4_ENCRYPT,
    .classification = FUNC_MGT_SCALAR_FUNC,
    .parameters = {.minParamNum = 2,
                   .maxParamNum = 2,
                   .paramInfoPattern = 1,
                   .inputParaInfo[0][0] = {.isLastParam = false,
                                           .startParam = 1,
                                           .endParam = 1,
                                           .validDataType = FUNC_PARAM_SUPPORT_VARCHAR_TYPE | FUNC_PARAM_SUPPORT_NULL_TYPE,
                                           .validNodeType = FUNC_PARAM_SUPPORT_EXPR_NODE,
                                           .paramAttribute = FUNC_PARAM_NO_SPECIFIC_ATTRIBUTE,
                                           .valueRangeFlag = FUNC_PARAM_NO_SPECIFIC_VALUE,},
                   .inputParaInfo[0][1] = {.isLastParam = true,
                                           .startParam = 2,
                                           .endParam = 2,
                                           .validDataType = FUNC_PARAM_SUPPORT_VARCHAR_TYPE,
                                           .validNodeType = FUNC_PARAM_SUPPORT_EXPR_NODE,
                                           .paramAttribute = FUNC_PARAM_NO_SPECIFIC_ATTRIBUTE,
                                           .valueRangeFlag = FUNC_PARAM_NO_SPECIFIC_VALUE,},
                   .outputParaInfo = {.validDataType = FUNC_PARAM_SUPPORT_VARCHAR_TYPE}},
    .translateFunc = translateOutSm4,
    .getEnvFunc = NULL,
    .initFunc = NULL,
    .sprocessFunc = sm4Function,
    .finalizeFunc = NULL
  },
  {
    .name = "sm4_decrypt",
    .type = FUNCTION_TYPE_SM4_DECRYPT,
    .classification = FUNC_MGT_SCALAR_FUNC,
    .parameters = {.minParamNum = 2,
                   .maxParamNum = 2,
                   .paramInfoPattern = 1,
                   .inputParaInfo[0][0] = {.isLastParam = false,
                                           .startParam = 1,
                                           .endParam = 1,
                                           .validDataType = FUNC_PARAM_SUPPORT_VARCHAR_TYPE | FUNC_PARAM_SUPPORT_NULL_TYPE,
                                           .validNodeType = FUNC_PARAM_SUPPORT_EXPR_NODE,
                                           .paramAttribute = FUNC_PARAM_NO_SPECIFIC_ATTRIBUTE,
                                           .valueRangeFlag = FUNC_PARAM_NO_SPECIFIC_VALUE,},
                   .inputParaInfo[0][1] = {.isLastParam = true,
                                           .startParam = 2,
                                           .endParam = 2,
                                           .validDataType = FUNC_PARAM_SUPPORT_VARCHAR_TYPE,
                                           .validNodeType = FUNC_PARAM_SUPPORT_EXPR_NODE,
                                           .paramAttribute = FUNC_PARAM_NO_SPECIFIC_ATTRIBUTE,
                                           .valueRangeFlag = FUNC_PARAM_NO_SPECIFIC_VALUE,},
                   .outputParaInfo = {.validDataType = FUNC_PARAM_SUPPORT_VARCHAR_TYPE}},
    .translateFunc = translateOutSm4De,
    .getEnvFunc = NULL,
    .initFunc = NULL,
    .sprocessFunc = sm4DeFunction,
    .finalizeFunc = NULL
=======
                                           .validDataType = FUNC_PARAM_SUPPORT_VARCHAR_TYPE | FUNC_PARAM_SUPPORT_NCHAR_TYPE,
                                           .validNodeType = FUNC_PARAM_SUPPORT_EXPR_NODE,
                                           .paramAttribute = FUNC_PARAM_NO_SPECIFIC_ATTRIBUTE,
                                           .valueRangeFlag = FUNC_PARAM_NO_SPECIFIC_VALUE,},
                   .outputParaInfo = {.validDataType = FUNC_PARAM_SUPPORT_VARCHAR_TYPE}},
    .translateFunc = translateOutFirstIn,
    .getEnvFunc   = NULL,
    .initFunc     = NULL,
    .sprocessFunc = generateTotpCodeFunction,
    .finalizeFunc = NULL,
>>>>>>> b804d817
  },
};
// clang-format on

const int32_t funcMgtBuiltinsNum = (sizeof(funcMgtBuiltins) / sizeof(SBuiltinFuncDefinition));<|MERGE_RESOLUTION|>--- conflicted
+++ resolved
@@ -6869,13 +6869,8 @@
     .finalizeFunc = NULL
   },
   {
-<<<<<<< HEAD
     .name = "from_base64",
     .type = FUNCTION_TYPE_FROM_BASE64,
-=======
-    .name = "generate_totp_secret",
-    .type = FUNCTION_TYPE_GENERATE_TOTP_SECRET,
->>>>>>> b804d817
     .classification = FUNC_MGT_SCALAR_FUNC | FUNC_MGT_STRING_FUNC,
     .parameters = {.minParamNum = 1,
                    .maxParamNum = 1,
@@ -6883,7 +6878,6 @@
                    .inputParaInfo[0][0] = {.isLastParam = true,
                                            .startParam = 1,
                                            .endParam = 1,
-<<<<<<< HEAD
                                            .validDataType = FUNC_PARAM_SUPPORT_VARCHAR_TYPE | FUNC_PARAM_SUPPORT_NCHAR_TYPE | FUNC_PARAM_SUPPORT_NULL_TYPE,
                                            .validNodeType = FUNC_PARAM_SUPPORT_EXPR_NODE,
                                            .paramAttribute = FUNC_PARAM_NO_SPECIFIC_ATTRIBUTE,
@@ -7011,14 +7005,10 @@
                                            .startParam = 4,
                                            .endParam = 4,
                                            .validDataType = FUNC_PARAM_SUPPORT_VARCHAR_TYPE | FUNC_PARAM_SUPPORT_NCHAR_TYPE | FUNC_PARAM_SUPPORT_NULL_TYPE,
-=======
-                                           .validDataType = FUNC_PARAM_SUPPORT_VARCHAR_TYPE | FUNC_PARAM_SUPPORT_NCHAR_TYPE,
->>>>>>> b804d817
                                            .validNodeType = FUNC_PARAM_SUPPORT_EXPR_NODE,
                                            .paramAttribute = FUNC_PARAM_NO_SPECIFIC_ATTRIBUTE,
                                            .valueRangeFlag = FUNC_PARAM_NO_SPECIFIC_VALUE,},
                    .outputParaInfo = {.validDataType = FUNC_PARAM_SUPPORT_VARCHAR_TYPE | FUNC_PARAM_SUPPORT_NCHAR_TYPE}},
-<<<<<<< HEAD
     .translateFunc = translateMaskNone,
     .getEnvFunc   = NULL,
     .initFunc     = NULL,
@@ -7028,19 +7018,6 @@
   {
     .name = "mask_none",
     .type = FUNCTION_TYPE_MASK_NONE,
-=======
-    .translateFunc = translateOutFirstIn,
-    .getEnvFunc   = NULL,
-    .initFunc     = NULL,
-    .sprocessFunc = generateTotpSecretFunction,
-    .finalizeFunc = NULL,
-  },
-  {
-    // this function generates TOTP code based on the TOTP secret,
-    // it is not documented and only used for testing purpose to verify the correctness of TOTP code generation.
-    .name = "generate_totp_code",
-    .type = FUNCTION_TYPE_GENERATE_TOTP_CODE,
->>>>>>> b804d817
     .classification = FUNC_MGT_SCALAR_FUNC | FUNC_MGT_STRING_FUNC,
     .parameters = {.minParamNum = 1,
                    .maxParamNum = 1,
@@ -7048,7 +7025,6 @@
                    .inputParaInfo[0][0] = {.isLastParam = true,
                                            .startParam = 1,
                                            .endParam = 1,
-<<<<<<< HEAD
                                            .validDataType = FUNC_PARAM_SUPPORT_VARCHAR_TYPE | FUNC_PARAM_SUPPORT_NCHAR_TYPE | FUNC_PARAM_SUPPORT_NULL_TYPE,
                                            .validNodeType = FUNC_PARAM_SUPPORT_EXPR_NODE,
                                            .paramAttribute = FUNC_PARAM_NO_SPECIFIC_ATTRIBUTE,
@@ -7185,7 +7161,40 @@
     .initFunc = NULL,
     .sprocessFunc = sm4DeFunction,
     .finalizeFunc = NULL
-=======
+  },
+  {
+    .name = "generate_totp_secret",
+    .type = FUNCTION_TYPE_GENERATE_TOTP_SECRET,
+    .classification = FUNC_MGT_SCALAR_FUNC | FUNC_MGT_STRING_FUNC,
+    .parameters = {.minParamNum = 1,
+                   .maxParamNum = 1,
+                   .paramInfoPattern = 1,
+                   .inputParaInfo[0][0] = {.isLastParam = true,
+                                           .startParam = 1,
+                                           .endParam = 1,
+                                           .validDataType = FUNC_PARAM_SUPPORT_VARCHAR_TYPE | FUNC_PARAM_SUPPORT_NCHAR_TYPE,
+                                           .validNodeType = FUNC_PARAM_SUPPORT_EXPR_NODE,
+                                           .paramAttribute = FUNC_PARAM_NO_SPECIFIC_ATTRIBUTE,
+                                           .valueRangeFlag = FUNC_PARAM_NO_SPECIFIC_VALUE,},
+                   .outputParaInfo = {.validDataType = FUNC_PARAM_SUPPORT_VARCHAR_TYPE | FUNC_PARAM_SUPPORT_NCHAR_TYPE}},
+    .translateFunc = translateOutFirstIn,
+    .getEnvFunc   = NULL,
+    .initFunc     = NULL,
+    .sprocessFunc = generateTotpSecretFunction,
+    .finalizeFunc = NULL,
+  },
+  {
+    // this function generates TOTP code based on the TOTP secret,
+    // it is not documented and only used for testing purpose to verify the correctness of TOTP code generation.
+    .name = "generate_totp_code",
+    .type = FUNCTION_TYPE_GENERATE_TOTP_CODE,
+    .classification = FUNC_MGT_SCALAR_FUNC | FUNC_MGT_STRING_FUNC,
+    .parameters = {.minParamNum = 1,
+                   .maxParamNum = 1,
+                   .paramInfoPattern = 1,
+                   .inputParaInfo[0][0] = {.isLastParam = true,
+                                           .startParam = 1,
+                                           .endParam = 1,
                                            .validDataType = FUNC_PARAM_SUPPORT_VARCHAR_TYPE | FUNC_PARAM_SUPPORT_NCHAR_TYPE,
                                            .validNodeType = FUNC_PARAM_SUPPORT_EXPR_NODE,
                                            .paramAttribute = FUNC_PARAM_NO_SPECIFIC_ATTRIBUTE,
@@ -7196,7 +7205,6 @@
     .initFunc     = NULL,
     .sprocessFunc = generateTotpCodeFunction,
     .finalizeFunc = NULL,
->>>>>>> b804d817
   },
 };
 // clang-format on
