--- conflicted
+++ resolved
@@ -1040,35 +1040,8 @@
   return TSDB_CODE_SUCCESS;
 }
 
-<<<<<<< HEAD
-static int32_t translateIrateImpl(SFunctionNode* pFunc, char* pErrBuf, int32_t len, bool isPartial) {
-  int32_t numOfParams = LIST_LENGTH(pFunc->pParameterList);
-  if (numOfParams <= 0) {
-    return invaildFuncParaNumErrMsg(pErrBuf, len, pFunc->functionName);
-  }
-
-  uint8_t colType = getSDataTypeFromNode(nodesListGetNode(pFunc->pParameterList, 0))->type;
-  if (isPartial) {
-    if (3 != LIST_LENGTH(pFunc->pParameterList) && 4 != LIST_LENGTH(pFunc->pParameterList)) {
-      return invaildFuncParaNumErrMsg(pErrBuf, len, pFunc->functionName);
-    }
-    if (!IS_NUMERIC_TYPE(colType)) {
-      return invaildFuncParaTypeErrMsg(pErrBuf, len, pFunc->functionName);
-    }
-    int32_t pkBytes = (pFunc->hasPk) ? pFunc->pkBytes : 0;
-    pFunc->node.resType = (SDataType){.bytes = getIrateInfoSize(pkBytes) + VARSTR_HEADER_SIZE, .type = TSDB_DATA_TYPE_BINARY};
-  } else {
-    if (1 != LIST_LENGTH(pFunc->pParameterList)) {
-      return invaildFuncParaNumErrMsg(pErrBuf, len, pFunc->functionName);
-    }
-    if (TSDB_DATA_TYPE_BINARY != colType) {
-      return invaildFuncParaTypeErrMsg(pErrBuf, len, pFunc->functionName);
-    }
-    pFunc->node.resType = (SDataType){.bytes = tDataTypes[TSDB_DATA_TYPE_DOUBLE].bytes, .type = TSDB_DATA_TYPE_DOUBLE};
-=======
 static int32_t translateRand(SFunctionNode* pFunc, char* pErrBuf, int32_t len) {
   FUNC_ERR_RET(validateParam(pFunc, pErrBuf, len));
->>>>>>> c08ab1cf
 
   if (!pFunc->dual) {
     int32_t code = addPseudoParam(&pFunc->pParameterList);
@@ -1092,17 +1065,11 @@
 static int32_t translateTimePseudoColumn(SFunctionNode* pFunc, char* pErrBuf, int32_t len) {
   // pseudo column do not need to check parameters
 
-<<<<<<< HEAD
-  if (2 < numOfParams || numOfParams <= 0) {
-    return invaildFuncParaNumErrMsg(pErrBuf, len, pFunc->functionName);
-  }
-=======
   pFunc->node.resType =
       (SDataType){.bytes = tDataTypes[TSDB_DATA_TYPE_TIMESTAMP].bytes, .type = TSDB_DATA_TYPE_TIMESTAMP,
                   .precision = pFunc->node.resType.precision};
   return TSDB_CODE_SUCCESS;
 }
->>>>>>> c08ab1cf
 
 static int32_t translateIsFilledPseudoColumn(SFunctionNode* pFunc, char* pErrBuf, int32_t len) {
   // pseudo column do not need to check parameters
@@ -1163,49 +1130,6 @@
   return 0;
 }
 
-<<<<<<< HEAD
-static int32_t translateFirstLast(SFunctionNode* pFunc, char* pErrBuf, int32_t len) {
-  // forbid null as first/last input, since first(c0, null, 1) may have different number of input
-  int32_t numOfParams = LIST_LENGTH(pFunc->pParameterList);
-  if (numOfParams <= 0) {
-    return invaildFuncParaNumErrMsg(pErrBuf, len, pFunc->functionName);
-  }
-
-  for (int32_t i = 0; i < numOfParams; ++i) {
-    uint8_t nodeType = nodeType(nodesListGetNode(pFunc->pParameterList, i));
-    uint8_t paraType = getSDataTypeFromNode(nodesListGetNode(pFunc->pParameterList, i))->type;
-    if (IS_NULL_TYPE(paraType) && QUERY_NODE_VALUE == nodeType) {
-      return invaildFuncParaTypeErrMsg(pErrBuf, len, pFunc->functionName);
-    }
-  }
-
-  pFunc->node.resType = *getSDataTypeFromNode(nodesListGetNode(pFunc->pParameterList, 0));
-  return TSDB_CODE_SUCCESS;
-}
-
-static int32_t translateFirstLastImpl(SFunctionNode* pFunc, char* pErrBuf, int32_t len, bool isPartial) {
-  int32_t numOfParams = LIST_LENGTH(pFunc->pParameterList);
-  if (numOfParams <= 0) {
-    return invaildFuncParaNumErrMsg(pErrBuf, len, pFunc->functionName);
-  }
-
-  // first(col_list) will be rewritten as first(col)
-  SNode*  pPara = nodesListGetNode(pFunc->pParameterList, 0);
-  uint8_t paraType = getSDataTypeFromNode(pPara)->type;
-  int32_t paraBytes = getSDataTypeFromNode(pPara)->bytes;
-  if (isPartial) {
-    int32_t numOfParams = LIST_LENGTH(pFunc->pParameterList);
-    for (int32_t i = 0; i < numOfParams; ++i) {
-      uint8_t nodeType = nodeType(nodesListGetNode(pFunc->pParameterList, i));
-      uint8_t pType = getSDataTypeFromNode(nodesListGetNode(pFunc->pParameterList, i))->type;
-      if (IS_NULL_TYPE(pType) && QUERY_NODE_VALUE == nodeType) {
-        return invaildFuncParaTypeErrMsg(pErrBuf, len, pFunc->functionName);
-      }
-    }
-    int32_t pkBytes = (pFunc->hasPk) ? pFunc->pkBytes : 0;
-    pFunc->node.resType =
-        (SDataType){.bytes = getFirstLastInfoSize(paraBytes, pkBytes) + VARSTR_HEADER_SIZE, .type = TSDB_DATA_TYPE_BINARY};
-=======
 static int32_t translateElapsedMerge(SFunctionNode* pFunc, char* pErrBuf, int32_t len) {
   return 0;
 }
@@ -1220,7 +1144,6 @@
     resType = TSDB_DATA_TYPE_UBIGINT;
   } else if (IS_FLOAT_TYPE(colType)) {
     resType = TSDB_DATA_TYPE_DOUBLE;
->>>>>>> c08ab1cf
   } else {
     return invaildFuncParaTypeErrMsg(pErrBuf, len, pFunc->functionName);
   }
@@ -1233,19 +1156,8 @@
 static int32_t translateSampleTail(SFunctionNode* pFunc, char* pErrBuf, int32_t len) {
   FUNC_ERR_RET(validateParam(pFunc, pErrBuf, len));
 
-<<<<<<< HEAD
-static int32_t translateFirstLastState(SFunctionNode* pFunc, char* pErrBuf, int32_t len) {
-  int32_t numOfParams = LIST_LENGTH(pFunc->pParameterList);
-  if (numOfParams <= 0) {
-    return invaildFuncParaNumErrMsg(pErrBuf, len, pFunc->functionName);
-  }
-
-  SNode*  pPara = nodesListGetNode(pFunc->pParameterList, 0);
-  int32_t paraBytes = getSDataTypeFromNode(pPara)->bytes;
-=======
   SDataType* pSDataType = getSDataTypeFromNode(nodesListGetNode(pFunc->pParameterList, 0));
   uint8_t    colType = pSDataType->type;
->>>>>>> c08ab1cf
 
   // set result type
   pFunc->node.resType = (SDataType){.bytes = IS_STR_DATA_TYPE(colType) ? pSDataType->bytes : tDataTypes[colType].bytes,
@@ -1253,27 +1165,9 @@
   return TSDB_CODE_SUCCESS;
 }
 
-<<<<<<< HEAD
-static int32_t translateFirstLastStateMerge(SFunctionNode* pFunc, char* pErrBuf, int32_t len) {
-  int32_t numOfParams = LIST_LENGTH(pFunc->pParameterList);
-  if (numOfParams <= 0) {
-    return invaildFuncParaNumErrMsg(pErrBuf, len, pFunc->functionName);
-  }
-
-  SNode*  pPara = nodesListGetNode(pFunc->pParameterList, 0);
-  int32_t paraBytes = getSDataTypeFromNode(pPara)->bytes;
-  uint8_t paraType = getSDataTypeFromNode(pPara)->type;
-  if (paraType != TSDB_DATA_TYPE_BINARY) {
-    return invaildFuncParaTypeErrMsg(pErrBuf, len, pFunc->functionName);
-  }
-
-  pFunc->node.resType = (SDataType){.bytes = paraBytes, .type = TSDB_DATA_TYPE_BINARY};
-  return TSDB_CODE_SUCCESS;
-=======
 static EFuncReturnRows derivativeEstReturnRows(SFunctionNode* pFunc) {
   return 1 == ((SValueNode*)nodesListGetNode(pFunc->pParameterList, 2))->datum.i ? FUNC_RETURN_ROWS_INDEFINITE
                                                                                  : FUNC_RETURN_ROWS_N_MINUS_1;
->>>>>>> c08ab1cf
 }
 
 static int32_t translateAddPrecOutDouble(SFunctionNode* pFunc, char* pErrBuf, int32_t len) {
@@ -1306,21 +1200,6 @@
 
 static int32_t translateForecast(SFunctionNode* pFunc, char* pErrBuf, int32_t len) {
   int32_t numOfParams = LIST_LENGTH(pFunc->pParameterList);
-<<<<<<< HEAD
-  if (numOfParams > 2 || numOfParams <= 0) {
-    return invaildFuncParaNumErrMsg(pErrBuf, len, pFunc->functionName);
-  }
-
-  SDataType* pDataType = getSDataTypeFromNode(nodesListGetNode(pFunc->pParameterList, 0));
-  if (NULL == pDataType) {
-    return buildFuncErrMsg(pErrBuf, len, TSDB_CODE_FUNC_FUNTION_ERROR, "Invalid first parameter for DIFF function.");
-  }
-  
-  uint8_t colType = pDataType->type;
-  if (!IS_INTEGER_TYPE(colType) && !IS_FLOAT_TYPE(colType) && TSDB_DATA_TYPE_BOOL != colType &&
-      !IS_TIMESTAMP_TYPE(colType)) {
-    return invaildFuncParaTypeErrMsg(pErrBuf, len, pFunc->functionName);
-=======
   if (2 != numOfParams && 1 != numOfParams) {
     return invaildFuncParaNumErrMsg(pErrBuf, len, "FORECAST require 1 or 2 parameters");
   }
@@ -1328,7 +1207,6 @@
   uint8_t valType = getSDataTypeFromNode(nodesListGetNode(pFunc->pParameterList, 0))->type;
   if (!IS_MATHABLE_TYPE(valType)) {
     return invaildFuncParaTypeErrMsg(pErrBuf, len, "FORECAST only support mathable column");
->>>>>>> c08ab1cf
   }
 
   if (numOfParams == 2) {
