--- conflicted
+++ resolved
@@ -6192,8 +6192,7 @@
     .sprocessFunc = dateFunction,
     .finalizeFunc = NULL
   },
-  {
-<<<<<<< HEAD
+    {
     .name = "find_in_set",
     .type = FUNCTION_TYPE_FIND_IN_SET,
     .classification = FUNC_MGT_SCALAR_FUNC | FUNC_MGT_STRING_FUNC,
@@ -6276,7 +6275,8 @@
     .initFunc     = NULL,
     .sprocessFunc = regexpInSetFunction,
     .finalizeFunc = NULL,
-=======
+  },
+  {
     .name = "imputation",
     .type = FUNCTION_TYPE_IMPUTATION,
     .classification = FUNC_MGT_TIMELINE_FUNC | FUNC_MGT_IMPLICIT_TS_FUNC |
@@ -6298,7 +6298,6 @@
     .processFunc   = NULL,
     .finalizeFunc  = NULL,
     .estimateReturnRowsFunc = imputationEstReturnRows,
->>>>>>> 72d31893
   },
 };
 // clang-format on
