/*
 * Copyright (c) 2019 TAOS Data, Inc. <jhtao@taosdata.com>
 *
 * This program is free software: you can use, redistribute, and/or modify
 * it under the terms of the GNU Affero General Public License, version 3
 * or later ("AGPL"), as published by the Free Software Foundation.
 *
 * This program is distributed in the hope that it will be useful, but WITHOUT
 * ANY WARRANTY; without even the implied warranty of MERCHANTABILITY or
 * FITNESS FOR A PARTICULAR PURPOSE.
 *
 * You should have received a copy of the GNU Affero General Public License
 * along with this program. If not, see <http://www.gnu.org/licenses/>.
 */

#include "builtins.h"
#include "builtinsimpl.h"
#include "scalar.h"
#include "taoserror.h"
#include "tdatablock.h"

static int32_t buildFuncErrMsg(char* pErrBuf, int32_t len, int32_t errCode, const char* pFormat, ...) {
  va_list vArgList;
  va_start(vArgList, pFormat);
  vsnprintf(pErrBuf, len, pFormat, vArgList);
  va_end(vArgList);
  return errCode;
}

static int32_t invaildFuncParaNumErrMsg(char* pErrBuf, int32_t len, const char* pFuncName) {
  return buildFuncErrMsg(pErrBuf, len, TSDB_CODE_FUNC_FUNTION_PARA_NUM, "Invalid number of arguments : %s", pFuncName);
}

static int32_t invaildFuncParaTypeErrMsg(char* pErrBuf, int32_t len, const char* pFuncName) {
  return buildFuncErrMsg(pErrBuf, len, TSDB_CODE_FUNC_FUNTION_PARA_TYPE, "Inconsistent datatypes : %s", pFuncName);
}

// There is only one parameter of numeric type, and the return type is parameter type
static int32_t translateInOutNum(SFunctionNode* pFunc, char* pErrBuf, int32_t len) {
  if (1 != LIST_LENGTH(pFunc->pParameterList)) {
    return invaildFuncParaNumErrMsg(pErrBuf, len, pFunc->functionName);
  }

  uint8_t paraType = ((SExprNode*)nodesListGetNode(pFunc->pParameterList, 0))->resType.type;
  if (!IS_NUMERIC_TYPE(paraType)) {
    return invaildFuncParaTypeErrMsg(pErrBuf, len, pFunc->functionName);
  }

  pFunc->node.resType = (SDataType) { .bytes = tDataTypes[paraType].bytes, .type = paraType };
  return TSDB_CODE_SUCCESS;
}

// There is only one parameter of numeric type, and the return type is double type
static int32_t translateInNumOutDou(SFunctionNode* pFunc, char* pErrBuf, int32_t len) {
  if (1 != LIST_LENGTH(pFunc->pParameterList)) {
    return invaildFuncParaNumErrMsg(pErrBuf, len, pFunc->functionName);
  }

  uint8_t paraType = ((SExprNode*)nodesListGetNode(pFunc->pParameterList, 0))->resType.type;
  if (!IS_NUMERIC_TYPE(paraType)) {
    return invaildFuncParaTypeErrMsg(pErrBuf, len, pFunc->functionName);
  }

  pFunc->node.resType = (SDataType) { .bytes = tDataTypes[TSDB_DATA_TYPE_DOUBLE].bytes, .type = TSDB_DATA_TYPE_DOUBLE };
  return TSDB_CODE_SUCCESS;
}

// There are two parameters of numeric type, and the return type is double type
static int32_t translateIn2NumOutDou(SFunctionNode* pFunc, char* pErrBuf, int32_t len) {
  if (2 != LIST_LENGTH(pFunc->pParameterList)) {
    return invaildFuncParaNumErrMsg(pErrBuf, len, pFunc->functionName);
  }

  uint8_t para1Type = ((SExprNode*)nodesListGetNode(pFunc->pParameterList, 0))->resType.type;
  uint8_t para2Type = ((SExprNode*)nodesListGetNode(pFunc->pParameterList, 1))->resType.type;
  if (!IS_NUMERIC_TYPE(para1Type) || !IS_NUMERIC_TYPE(para2Type)) {
    return invaildFuncParaTypeErrMsg(pErrBuf, len, pFunc->functionName);
  }

  pFunc->node.resType = (SDataType) { .bytes = tDataTypes[TSDB_DATA_TYPE_DOUBLE].bytes, .type = TSDB_DATA_TYPE_DOUBLE };
  return TSDB_CODE_SUCCESS;
}

// There is only one parameter of string type, and the return type is parameter type
static int32_t translateInOutStr(SFunctionNode* pFunc, char* pErrBuf, int32_t len) {
  if (1 != LIST_LENGTH(pFunc->pParameterList)) {
    return invaildFuncParaNumErrMsg(pErrBuf, len, pFunc->functionName);
  }

  SExprNode* pPara1 = (SExprNode*)nodesListGetNode(pFunc->pParameterList, 0);
  if (!IS_VAR_DATA_TYPE(pPara1->resType.type)) {
    return invaildFuncParaTypeErrMsg(pErrBuf, len, pFunc->functionName);
  }

  pFunc->node.resType = (SDataType) { .bytes = pPara1->resType.bytes, .type = pPara1->resType.type };
  return TSDB_CODE_SUCCESS;
}

static int32_t translateCount(SFunctionNode* pFunc, char* pErrBuf, int32_t len) {
  if (1 != LIST_LENGTH(pFunc->pParameterList)) {
    return invaildFuncParaNumErrMsg(pErrBuf, len, pFunc->functionName);
  }
  pFunc->node.resType = (SDataType){.bytes = sizeof(int64_t), .type = TSDB_DATA_TYPE_BIGINT};
  return TSDB_CODE_SUCCESS;
}

static int32_t translateSum(SFunctionNode* pFunc, char* pErrBuf, int32_t len) {
  if (1 != LIST_LENGTH(pFunc->pParameterList)) {
    return invaildFuncParaNumErrMsg(pErrBuf, len, pFunc->functionName);
  }

  uint8_t paraType = ((SExprNode*)nodesListGetNode(pFunc->pParameterList, 0))->resType.type;
  if (!IS_NUMERIC_TYPE(paraType)) {
    return invaildFuncParaTypeErrMsg(pErrBuf, len, pFunc->functionName);
  }

  uint8_t resType = 0;
  if (IS_SIGNED_NUMERIC_TYPE(paraType) || paraType == TSDB_DATA_TYPE_BOOL) {
    resType = TSDB_DATA_TYPE_BIGINT;
  } else if (IS_UNSIGNED_NUMERIC_TYPE(paraType)) {
    resType = TSDB_DATA_TYPE_UBIGINT;
  } else if (IS_FLOAT_TYPE(paraType)) {
    resType = TSDB_DATA_TYPE_DOUBLE;
  }
  pFunc->node.resType = (SDataType) { .bytes = tDataTypes[resType].bytes, .type = resType };
  return TSDB_CODE_SUCCESS;
}

static int32_t translateWduration(SFunctionNode* pFunc, char* pErrBuf, int32_t len) {
  // pseudo column do not need to check parameters
  pFunc->node.resType = (SDataType){.bytes = sizeof(int64_t), .type = TSDB_DATA_TYPE_BIGINT};
  return TSDB_CODE_SUCCESS;
}

static int32_t translateTimePseudoColumn(SFunctionNode* pFunc, char* pErrBuf, int32_t len) {
  // pseudo column do not need to check parameters
  pFunc->node.resType = (SDataType){.bytes = sizeof(int64_t), .type = TSDB_DATA_TYPE_TIMESTAMP};
  return TSDB_CODE_SUCCESS;
}

static int32_t translateTimezone(SFunctionNode* pFunc, char* pErrBuf, int32_t len) {
  // pseudo column do not need to check parameters
  pFunc->node.resType = (SDataType){.bytes = TD_TIMEZONE_LEN, .type = TSDB_DATA_TYPE_BINARY};
  return TSDB_CODE_SUCCESS;
}

static int32_t translatePercentile(SFunctionNode* pFunc, char* pErrBuf, int32_t len) {
  if (2 != LIST_LENGTH(pFunc->pParameterList)) {
    return invaildFuncParaNumErrMsg(pErrBuf, len, pFunc->functionName);
  }

  uint8_t para1Type = ((SExprNode*)nodesListGetNode(pFunc->pParameterList, 0))->resType.type;
  uint8_t para2Type = ((SExprNode*)nodesListGetNode(pFunc->pParameterList, 1))->resType.type;
  if (!IS_NUMERIC_TYPE(para1Type) || (!IS_SIGNED_NUMERIC_TYPE(para2Type) &&  !IS_UNSIGNED_NUMERIC_TYPE(para2Type))) {
    return invaildFuncParaTypeErrMsg(pErrBuf, len, pFunc->functionName);
  }

  pFunc->node.resType = (SDataType) { .bytes = tDataTypes[TSDB_DATA_TYPE_DOUBLE].bytes, .type = TSDB_DATA_TYPE_DOUBLE };
  return TSDB_CODE_SUCCESS;
}

static bool validAperventileAlgo(const SValueNode* pVal) {
  if (TSDB_DATA_TYPE_BINARY != pVal->node.resType.type) {
    return false;
  }
  return (0 == strcasecmp(varDataVal(pVal->datum.p), "default") || 0 == strcasecmp(varDataVal(pVal->datum.p), "t-digest"));
}

static int32_t translateApercentile(SFunctionNode* pFunc, char* pErrBuf, int32_t len) {
  int32_t paraNum = LIST_LENGTH(pFunc->pParameterList);
  if (2 != paraNum && 3 != paraNum) {
    return invaildFuncParaNumErrMsg(pErrBuf, len, pFunc->functionName);
  }

  uint8_t para1Type = ((SExprNode*)nodesListGetNode(pFunc->pParameterList, 0))->resType.type;
  uint8_t para2Type = ((SExprNode*)nodesListGetNode(pFunc->pParameterList, 1))->resType.type;
  if (!IS_NUMERIC_TYPE(para1Type) || !IS_INTEGER_TYPE(para2Type)) {
    return invaildFuncParaTypeErrMsg(pErrBuf, len, pFunc->functionName);
  }
  if (3 == paraNum) {
    SNode* pPara3 = nodesListGetNode(pFunc->pParameterList, 2);
    if (QUERY_NODE_VALUE != nodeType(pPara3) || !validAperventileAlgo((SValueNode*)pPara3)) {
      return buildFuncErrMsg(pErrBuf, len, TSDB_CODE_FUNC_FUNTION_ERROR, "Third parameter algorithm of apercentile must be 'default' or 't-digest'");
    }
  }

  pFunc->node.resType = (SDataType) { .bytes = tDataTypes[TSDB_DATA_TYPE_DOUBLE].bytes, .type = TSDB_DATA_TYPE_DOUBLE };
  return TSDB_CODE_SUCCESS;
}

static int32_t translateTop(SFunctionNode* pFunc, char* pErrBuf, int32_t len) {
  // todo
  return TSDB_CODE_SUCCESS;
}

static int32_t translateBottom(SFunctionNode* pFunc, char* pErrBuf, int32_t len) {
  // todo
  return TSDB_CODE_SUCCESS;
}

static int32_t translateSpread(SFunctionNode* pFunc, char* pErrBuf, int32_t len) {
  // todo
  return TSDB_CODE_SUCCESS;
}

static int32_t translateLastRow(SFunctionNode* pFunc, char* pErrBuf, int32_t len) {
  // todo
  return TSDB_CODE_SUCCESS;
}

static int32_t translateFirstLast(SFunctionNode* pFunc, char* pErrBuf, int32_t len) {
  // first(col_list) will be rewritten as first(col)
  if (1 != LIST_LENGTH(pFunc->pParameterList)) {
    return TSDB_CODE_SUCCESS;
  }

  SNode* pPara = nodesListGetNode(pFunc->pParameterList, 0);
  if (QUERY_NODE_COLUMN != nodeType(pPara)) {
    return buildFuncErrMsg(pErrBuf, len, TSDB_CODE_FUNC_FUNTION_ERROR, "The parameters of first/last can only be columns");
  }

  uint8_t paraType = ((SExprNode*)pPara)->resType.type;
  pFunc->node.resType = (SDataType) { .bytes = tDataTypes[paraType].bytes, .type = paraType };
  return TSDB_CODE_SUCCESS;
}

static int32_t translateLength(SFunctionNode* pFunc, char* pErrBuf, int32_t len) {
  if (1 != LIST_LENGTH(pFunc->pParameterList)) {
    return invaildFuncParaNumErrMsg(pErrBuf, len, pFunc->functionName);
  }

  if (!IS_VAR_DATA_TYPE(((SExprNode*)nodesListGetNode(pFunc->pParameterList, 0))->resType.type)) {
    return invaildFuncParaTypeErrMsg(pErrBuf, len, pFunc->functionName);
  }

  pFunc->node.resType = (SDataType) { .bytes = tDataTypes[TSDB_DATA_TYPE_SMALLINT].bytes, .type = TSDB_DATA_TYPE_SMALLINT };
  return TSDB_CODE_SUCCESS;
}

static int32_t translateConcatImpl(SFunctionNode* pFunc, char* pErrBuf, int32_t len, int32_t minParaNum, int32_t maxParaNum, int32_t primaryParaNo) {
  int32_t paraNum = LIST_LENGTH(pFunc->pParameterList);
  if (paraNum < minParaNum || paraNum > maxParaNum) {
    return invaildFuncParaNumErrMsg(pErrBuf, len, pFunc->functionName);
  }

  uint8_t resultType = TSDB_DATA_TYPE_NCHAR;
  int32_t resultBytes = 0;
  int32_t sepBytes = 0;
  for (int32_t i = 0; i < LIST_LENGTH(pFunc->pParameterList); ++i) {
    SNode* pPara = nodesListGetNode(pFunc->pParameterList, i);
    uint8_t paraType = ((SExprNode*)pPara)->resType.type;
    int32_t paraBytes = ((SExprNode*)pPara)->resType.bytes;
    if (!IS_VAR_DATA_TYPE(paraType)) {
      return invaildFuncParaTypeErrMsg(pErrBuf, len, pFunc->functionName);
    }
    if (i < primaryParaNo) {
      sepBytes = paraBytes;
      continue;
    }
    if (TSDB_DATA_TYPE_BINARY == paraType) {
      resultType = TSDB_DATA_TYPE_BINARY;
    }
    resultBytes += paraBytes;
  }
  if (sepBytes > 0) {
    resultBytes += sepBytes * (paraNum - 2);
  }

  pFunc->node.resType = (SDataType) { .bytes = resultBytes, .type = resultType };
  return TSDB_CODE_SUCCESS;
}

static int32_t translateConcat(SFunctionNode* pFunc, char* pErrBuf, int32_t len) {
  return translateConcatImpl(pFunc, pErrBuf, len, 2, 8, 0);
}

static int32_t translateConcatWs(SFunctionNode* pFunc, char* pErrBuf, int32_t len) {
  return translateConcatImpl(pFunc, pErrBuf, len, 3, 9, 1);
}

static int32_t translateSubstr(SFunctionNode* pFunc, char* pErrBuf, int32_t len) {
  int32_t paraNum = LIST_LENGTH(pFunc->pParameterList);
  if (2 != paraNum && 3 != paraNum) {
    return invaildFuncParaNumErrMsg(pErrBuf, len, pFunc->functionName);
  }

  SExprNode* pPara1 = (SExprNode*)nodesListGetNode(pFunc->pParameterList, 0);
  uint8_t para2Type = ((SExprNode*)nodesListGetNode(pFunc->pParameterList, 1))->resType.type;
  if (!IS_VAR_DATA_TYPE(pPara1->resType.type) || !IS_INTEGER_TYPE(para2Type)) {
    return invaildFuncParaTypeErrMsg(pErrBuf, len, pFunc->functionName);
  }
  if (3 == paraNum) {
    uint8_t para3Type = ((SExprNode*)nodesListGetNode(pFunc->pParameterList, 1))->resType.type;
    if (!IS_INTEGER_TYPE(para3Type)) {
      return invaildFuncParaTypeErrMsg(pErrBuf, len, pFunc->functionName);
    }
  }

  pFunc->node.resType = (SDataType) { .bytes = pPara1->resType.bytes, .type = pPara1->resType.type };
  return TSDB_CODE_SUCCESS;
}

static int32_t translateCast(SFunctionNode* pFunc, char* pErrBuf, int32_t len) {
  // The number of parameters has been limited by the syntax definition
  uint8_t para1Type = ((SExprNode*)nodesListGetNode(pFunc->pParameterList, 0))->resType.type;
  // The function return type has been set during syntax parsing
  uint8_t para2Type = pFunc->node.resType.type;
  if ((TSDB_DATA_TYPE_JSON == para1Type || TSDB_DATA_TYPE_BLOB == para1Type || TSDB_DATA_TYPE_MEDIUMBLOB == para1Type) ||
      (TSDB_DATA_TYPE_JSON == para2Type || TSDB_DATA_TYPE_BLOB == para2Type || TSDB_DATA_TYPE_MEDIUMBLOB == para2Type)) {
    return invaildFuncParaTypeErrMsg(pErrBuf, len, pFunc->functionName);
  }
  return TSDB_CODE_SUCCESS;
}

static int32_t translateToIso8601(SFunctionNode* pFunc, char* pErrBuf, int32_t len) {
  if (1 != LIST_LENGTH(pFunc->pParameterList)) {
    return invaildFuncParaNumErrMsg(pErrBuf, len, pFunc->functionName);
  }

  uint8_t paraType = ((SExprNode*)nodesListGetNode(pFunc->pParameterList, 0))->resType.type;
  if (!IS_VAR_DATA_TYPE(paraType) && TSDB_DATA_TYPE_TIMESTAMP != paraType) {
    return invaildFuncParaTypeErrMsg(pErrBuf, len, pFunc->functionName);
  }

  pFunc->node.resType = (SDataType) { .bytes = 64, .type = TSDB_DATA_TYPE_BINARY};
  return TSDB_CODE_SUCCESS;
}

static int32_t translateToUnixtimestamp(SFunctionNode* pFunc, char* pErrBuf, int32_t len) {
  if (1 != LIST_LENGTH(pFunc->pParameterList)) {
    return invaildFuncParaNumErrMsg(pErrBuf, len, pFunc->functionName);
  }

  if (!IS_VAR_DATA_TYPE(((SExprNode*)nodesListGetNode(pFunc->pParameterList, 0))->resType.type)) {
    return invaildFuncParaTypeErrMsg(pErrBuf, len, pFunc->functionName);
  }

  pFunc->node.resType = (SDataType) { .bytes = tDataTypes[TSDB_DATA_TYPE_BIGINT].bytes, .type = TSDB_DATA_TYPE_BIGINT};
  return TSDB_CODE_SUCCESS;
}

static int32_t translateTimeTruncate(SFunctionNode* pFunc, char* pErrBuf, int32_t len) {
  if (2 != LIST_LENGTH(pFunc->pParameterList)) {
    return invaildFuncParaNumErrMsg(pErrBuf, len, pFunc->functionName);
  }

  uint8_t para1Type = ((SExprNode*)nodesListGetNode(pFunc->pParameterList, 0))->resType.type;
  uint8_t para2Type = ((SExprNode*)nodesListGetNode(pFunc->pParameterList, 1))->resType.type;
  if ((!IS_VAR_DATA_TYPE(para1Type) && TSDB_DATA_TYPE_TIMESTAMP != para1Type) || !IS_INTEGER_TYPE(para2Type)) {
    return invaildFuncParaTypeErrMsg(pErrBuf, len, pFunc->functionName);
  }

  pFunc->node.resType = (SDataType) { .bytes = tDataTypes[TSDB_DATA_TYPE_TIMESTAMP].bytes, .type = TSDB_DATA_TYPE_TIMESTAMP};
  return TSDB_CODE_SUCCESS;
}

static int32_t translateTimeDiff(SFunctionNode* pFunc, char* pErrBuf, int32_t len) {
  int32_t paraNum = LIST_LENGTH(pFunc->pParameterList);
  if (2 != paraNum && 3 != paraNum) {
    return invaildFuncParaNumErrMsg(pErrBuf, len, pFunc->functionName);
  }

  uint8_t para1Type = ((SExprNode*)nodesListGetNode(pFunc->pParameterList, 0))->resType.type;
  uint8_t para2Type = ((SExprNode*)nodesListGetNode(pFunc->pParameterList, 1))->resType.type;
  if ((!IS_VAR_DATA_TYPE(para1Type) && TSDB_DATA_TYPE_TIMESTAMP != para1Type) || 
      (!IS_VAR_DATA_TYPE(para2Type) && TSDB_DATA_TYPE_TIMESTAMP != para2Type)) {
    return invaildFuncParaTypeErrMsg(pErrBuf, len, pFunc->functionName);
  }
  if (3 == paraNum) {
    if (!IS_INTEGER_TYPE(((SExprNode*)nodesListGetNode(pFunc->pParameterList, 2))->resType.type)) {
      return invaildFuncParaTypeErrMsg(pErrBuf, len, pFunc->functionName);
    }
  }

  pFunc->node.resType = (SDataType) { .bytes = tDataTypes[TSDB_DATA_TYPE_BIGINT].bytes, .type = TSDB_DATA_TYPE_BIGINT};
  return TSDB_CODE_SUCCESS;
}

static int32_t translateToJson(SFunctionNode* pFunc, char* pErrBuf, int32_t len) {
  if (1 != LIST_LENGTH(pFunc->pParameterList)) {
    return invaildFuncParaNumErrMsg(pErrBuf, len, pFunc->functionName);
  }

  SExprNode* pPara = nodesListGetNode(pFunc->pParameterList, 0);
  if (QUERY_NODE_VALUE != nodeType(pPara) || (!IS_VAR_DATA_TYPE(pPara->resType.type))) {
    return invaildFuncParaTypeErrMsg(pErrBuf, len, pFunc->functionName);
  }

  pFunc->node.resType = (SDataType) { .bytes = tDataTypes[TSDB_DATA_TYPE_JSON].bytes, .type = TSDB_DATA_TYPE_JSON};
  return TSDB_CODE_SUCCESS;
}

const SBuiltinFuncDefinition funcMgtBuiltins[] = {
  {
    .name = "count",
    .type = FUNCTION_TYPE_COUNT,
    .classification = FUNC_MGT_AGG_FUNC | FUNC_MGT_SPECIAL_DATA_REQUIRED,
    .translateFunc = translateCount,
    .dataRequiredFunc = countDataRequired,
    .getEnvFunc   = getCountFuncEnv,
    .initFunc     = functionSetup,
    .processFunc  = countFunction,
    .finalizeFunc = functionFinalize
  },
  {
    .name = "sum",
    .type = FUNCTION_TYPE_SUM,
    .classification = FUNC_MGT_AGG_FUNC | FUNC_MGT_SPECIAL_DATA_REQUIRED,
    .translateFunc = translateSum,
    .dataRequiredFunc = statisDataRequired,
    .getEnvFunc   = getSumFuncEnv,
    .initFunc     = functionSetup,
    .processFunc  = sumFunction,
    .finalizeFunc = functionFinalize
  },
  {
    .name = "min",
    .type = FUNCTION_TYPE_MIN,
    .classification = FUNC_MGT_AGG_FUNC | FUNC_MGT_SPECIAL_DATA_REQUIRED,
    .translateFunc = translateInOutNum,
    .dataRequiredFunc = statisDataRequired,
    .getEnvFunc   = getMinmaxFuncEnv,
    .initFunc     = minFunctionSetup,
    .processFunc  = minFunction,
    .finalizeFunc = functionFinalize
  },
  {
    .name = "max",
    .type = FUNCTION_TYPE_MAX,
    .classification = FUNC_MGT_AGG_FUNC | FUNC_MGT_SPECIAL_DATA_REQUIRED,
    .translateFunc = translateInOutNum,
    .dataRequiredFunc = statisDataRequired,
    .getEnvFunc   = getMinmaxFuncEnv,
    .initFunc     = maxFunctionSetup,
    .processFunc  = maxFunction,
    .finalizeFunc = functionFinalize
  },
  {
    .name = "stddev",
    .type = FUNCTION_TYPE_STDDEV,
    .classification = FUNC_MGT_AGG_FUNC,
    .translateFunc = translateInNumOutDou,
    .getEnvFunc   = getStddevFuncEnv,
    .initFunc     = stddevFunctionSetup,
    .processFunc  = stddevFunction,
    .finalizeFunc = stddevFinalize
  },
  {
    .name = "percentile",
    .type = FUNCTION_TYPE_PERCENTILE,
    .classification = FUNC_MGT_AGG_FUNC,
    .translateFunc = translatePercentile,
    .getEnvFunc   = getPercentileFuncEnv,
    .initFunc     = percentileFunctionSetup,
    .processFunc  = percentileFunction,
    .finalizeFunc = percentileFinalize
  },
  {
    .name = "apercentile",
    .type = FUNCTION_TYPE_APERCENTILE,
    .classification = FUNC_MGT_AGG_FUNC,
    .translateFunc = translateApercentile,
    .getEnvFunc   = getMinmaxFuncEnv,
    .initFunc     = maxFunctionSetup,
    .processFunc  = maxFunction,
    .finalizeFunc = functionFinalize
  },
  {
    .name = "top",
    .type = FUNCTION_TYPE_TOP,
    .classification = FUNC_MGT_AGG_FUNC,
    .translateFunc = translateTop,
    .getEnvFunc   = getMinmaxFuncEnv,
    .initFunc     = maxFunctionSetup,
    .processFunc  = maxFunction,
    .finalizeFunc = functionFinalize
  },
  {
    .name = "bottom",
    .type = FUNCTION_TYPE_BOTTOM,
    .classification = FUNC_MGT_AGG_FUNC,
    .translateFunc = translateBottom,
    .getEnvFunc   = getMinmaxFuncEnv,
    .initFunc     = maxFunctionSetup,
    .processFunc  = maxFunction,
    .finalizeFunc = functionFinalize
  },
  {
    .name = "spread",
    .type = FUNCTION_TYPE_SPREAD,
    .classification = FUNC_MGT_AGG_FUNC,
    .translateFunc = translateSpread,
    .getEnvFunc   = getMinmaxFuncEnv,
    .initFunc     = maxFunctionSetup,
    .processFunc  = maxFunction,
    .finalizeFunc = functionFinalize
  },
  {
    .name = "last_row",
    .type = FUNCTION_TYPE_LAST_ROW,
    .classification = FUNC_MGT_AGG_FUNC | FUNC_MGT_MULTI_RES_FUNC,
    .translateFunc = translateLastRow,
    .getEnvFunc   = getMinmaxFuncEnv,
    .initFunc     = maxFunctionSetup,
    .processFunc  = maxFunction,
    .finalizeFunc = functionFinalize
  },
  {
    .name = "first",
    .type = FUNCTION_TYPE_FIRST,
    .classification = FUNC_MGT_AGG_FUNC | FUNC_MGT_MULTI_RES_FUNC,
    .translateFunc = translateFirstLast,
    .getEnvFunc   = getFirstLastFuncEnv,
    .initFunc     = functionSetup,
    .processFunc  = firstFunction,
    .finalizeFunc = functionFinalize
  },
  {
    .name = "last",
    .type = FUNCTION_TYPE_LAST,
    .classification = FUNC_MGT_AGG_FUNC | FUNC_MGT_MULTI_RES_FUNC,
    .translateFunc = translateFirstLast,
    .getEnvFunc   = getFirstLastFuncEnv,
    .initFunc     = functionSetup,
    .processFunc  = lastFunction,
    .finalizeFunc = functionFinalize
  },
  {
    .name = "diff",
    .type = FUNCTION_TYPE_DIFF,
    .classification = FUNC_MGT_NONSTANDARD_SQL_FUNC,
    .translateFunc = translateInOutNum,
    .getEnvFunc   = getDiffFuncEnv,
    .initFunc     = diffFunctionSetup,
    .processFunc  = diffFunction,
    .finalizeFunc = functionFinalize
  },
  {
    .name = "abs",
    .type = FUNCTION_TYPE_ABS,
    .classification = FUNC_MGT_SCALAR_FUNC,
    .translateFunc = translateInOutNum,
    .getEnvFunc   = NULL,
    .initFunc     = NULL,
    .sprocessFunc = absFunction,
    .finalizeFunc = NULL
  },
  {
    .name = "log",
    .type = FUNCTION_TYPE_LOG,
    .classification = FUNC_MGT_SCALAR_FUNC,
    .translateFunc = translateIn2NumOutDou,
    .getEnvFunc   = NULL,
    .initFunc     = NULL,
    .sprocessFunc = logFunction,
    .finalizeFunc = NULL
  },
  {
    .name = "pow",
    .type = FUNCTION_TYPE_POW,
    .classification = FUNC_MGT_SCALAR_FUNC,
    .translateFunc = translateIn2NumOutDou,
    .getEnvFunc   = NULL,
    .initFunc     = NULL,
    .sprocessFunc = powFunction,
    .finalizeFunc = NULL
  },
  {
    .name = "sqrt",
    .type = FUNCTION_TYPE_SQRT,
    .classification = FUNC_MGT_SCALAR_FUNC,
    .translateFunc = translateInNumOutDou,
    .getEnvFunc   = NULL,
    .initFunc     = NULL,
    .sprocessFunc = sqrtFunction,
    .finalizeFunc = NULL
  },
  {
    .name = "ceil",
    .type = FUNCTION_TYPE_CEIL,
    .classification = FUNC_MGT_SCALAR_FUNC,
    .translateFunc = translateInOutNum,
    .getEnvFunc   = NULL,
    .initFunc     = NULL,
    .sprocessFunc = ceilFunction,
    .finalizeFunc = NULL
  },
  {
    .name = "floor",
    .type = FUNCTION_TYPE_FLOOR,
    .classification = FUNC_MGT_SCALAR_FUNC,
    .translateFunc = translateInOutNum,
    .getEnvFunc   = NULL,
    .initFunc     = NULL,
    .sprocessFunc = floorFunction,
    .finalizeFunc = NULL
  },
  {
    .name = "round",
    .type = FUNCTION_TYPE_ROUND,
    .classification = FUNC_MGT_SCALAR_FUNC,
    .translateFunc = translateInOutNum,
    .getEnvFunc   = NULL,
    .initFunc     = NULL,
    .sprocessFunc = roundFunction,
    .finalizeFunc = NULL
  },
  {
    .name = "sin",
    .type = FUNCTION_TYPE_SIN,
    .classification = FUNC_MGT_SCALAR_FUNC,
    .translateFunc = translateInNumOutDou,
    .getEnvFunc   = NULL,
    .initFunc     = NULL,
    .sprocessFunc = sinFunction,
    .finalizeFunc = NULL
  },
  {
    .name = "cos",
    .type = FUNCTION_TYPE_COS,
    .classification = FUNC_MGT_SCALAR_FUNC,
    .translateFunc = translateInNumOutDou,
    .getEnvFunc   = NULL,
    .initFunc     = NULL,
    .sprocessFunc = cosFunction,
    .finalizeFunc = NULL
  },
  {
    .name = "tan",
    .type = FUNCTION_TYPE_TAN,
    .classification = FUNC_MGT_SCALAR_FUNC,
    .translateFunc = translateInNumOutDou,
    .getEnvFunc   = NULL,
    .initFunc     = NULL,
    .sprocessFunc = tanFunction,
    .finalizeFunc = NULL
  },
  {
    .name = "asin",
    .type = FUNCTION_TYPE_ASIN,
    .classification = FUNC_MGT_SCALAR_FUNC,
    .translateFunc = translateInNumOutDou,
    .getEnvFunc   = NULL,
    .initFunc     = NULL,
    .sprocessFunc = asinFunction,
    .finalizeFunc = NULL
  },
  {
    .name = "acos",
    .type = FUNCTION_TYPE_ACOS,
    .classification = FUNC_MGT_SCALAR_FUNC,
    .translateFunc = translateInNumOutDou,
    .getEnvFunc   = NULL,
    .initFunc     = NULL,
    .sprocessFunc = acosFunction,
    .finalizeFunc = NULL
  },
  {
    .name = "atan",
    .type = FUNCTION_TYPE_ATAN,
    .classification = FUNC_MGT_SCALAR_FUNC,
    .translateFunc = translateInNumOutDou,
    .getEnvFunc   = NULL,
    .initFunc     = NULL,
    .sprocessFunc = atanFunction,
    .finalizeFunc = NULL
  },
  {
    .name = "length",
    .type = FUNCTION_TYPE_LENGTH,
    .classification = FUNC_MGT_SCALAR_FUNC | FUNC_MGT_STRING_FUNC,
    .translateFunc = translateLength,
    .getEnvFunc   = NULL,
    .initFunc     = NULL,
    .sprocessFunc = lengthFunction,
    .finalizeFunc = NULL
  },
  {
    .name = "char_length",
    .type = FUNCTION_TYPE_CHAR_LENGTH,
    .classification = FUNC_MGT_SCALAR_FUNC | FUNC_MGT_STRING_FUNC,
    .translateFunc = translateLength,
    .getEnvFunc   = NULL,
    .initFunc     = NULL,
    .sprocessFunc = charLengthFunction,
    .finalizeFunc = NULL
  },
  {
    .name = "concat",
    .type = FUNCTION_TYPE_CONCAT,
    .classification = FUNC_MGT_SCALAR_FUNC | FUNC_MGT_STRING_FUNC,
    .translateFunc = translateConcat,
    .getEnvFunc   = NULL,
    .initFunc     = NULL,
    .sprocessFunc = concatFunction,
    .finalizeFunc = NULL
  },
  {
    .name = "concat_ws",
    .type = FUNCTION_TYPE_CONCAT_WS,
    .classification = FUNC_MGT_SCALAR_FUNC | FUNC_MGT_STRING_FUNC,
    .translateFunc = translateConcatWs,
    .getEnvFunc   = NULL,
    .initFunc     = NULL,
    .sprocessFunc = concatWsFunction,
    .finalizeFunc = NULL
  },
  {
    .name = "lower",
    .type = FUNCTION_TYPE_LOWER,
    .classification = FUNC_MGT_SCALAR_FUNC | FUNC_MGT_STRING_FUNC,
    .translateFunc = translateInOutStr,
    .getEnvFunc   = NULL,
    .initFunc     = NULL,
    .sprocessFunc = lowerFunction,
    .finalizeFunc = NULL
  },
  {
    .name = "upper",
    .type = FUNCTION_TYPE_UPPER,
    .classification = FUNC_MGT_SCALAR_FUNC | FUNC_MGT_STRING_FUNC,
    .translateFunc = translateInOutStr,
    .getEnvFunc   = NULL,
    .initFunc     = NULL,
    .sprocessFunc = upperFunction,
    .finalizeFunc = NULL
  },
  {
    .name = "ltrim",
    .type = FUNCTION_TYPE_LTRIM,
    .classification = FUNC_MGT_SCALAR_FUNC | FUNC_MGT_STRING_FUNC,
    .translateFunc = translateInOutStr,
    .getEnvFunc   = NULL,
    .initFunc     = NULL,
    .sprocessFunc = ltrimFunction,
    .finalizeFunc = NULL
  },
  {
    .name = "rtrim",
    .type = FUNCTION_TYPE_RTRIM,
    .classification = FUNC_MGT_SCALAR_FUNC | FUNC_MGT_STRING_FUNC,
    .translateFunc = translateInOutStr,
    .getEnvFunc   = NULL,
    .initFunc     = NULL,
    .sprocessFunc = rtrimFunction,
    .finalizeFunc = NULL
  },
  {
    .name = "substr",
    .type = FUNCTION_TYPE_SUBSTR,
    .classification = FUNC_MGT_SCALAR_FUNC | FUNC_MGT_STRING_FUNC,
    .translateFunc = translateSubstr,
    .getEnvFunc   = NULL,
    .initFunc     = NULL,
    .sprocessFunc = substrFunction,
    .finalizeFunc = NULL
  },
  {
    .name = "cast",
    .type = FUNCTION_TYPE_CAST,
    .classification = FUNC_MGT_SCALAR_FUNC,
    .translateFunc = translateCast,
    .getEnvFunc   = NULL,
    .initFunc     = NULL,
    .sprocessFunc = castFunction,
    .finalizeFunc = NULL
  },
  {
    .name = "to_iso8601",
    .type = FUNCTION_TYPE_TO_ISO8601,
    .classification = FUNC_MGT_SCALAR_FUNC,
    .translateFunc = translateToIso8601,
    .getEnvFunc   = NULL,
    .initFunc     = NULL,
    .sprocessFunc = toISO8601Function,
    .finalizeFunc = NULL
  },
  {
    .name = "to_unixtimestamp",
    .type = FUNCTION_TYPE_TO_UNIXTIMESTAMP,
    .classification = FUNC_MGT_SCALAR_FUNC,
<<<<<<< HEAD
    .checkFunc    = checkAndGetResultType,
=======
    .translateFunc = translateToUnixtimestamp,
>>>>>>> 7d8e418d
    .getEnvFunc   = NULL,
    .initFunc     = NULL,
    .sprocessFunc = toUnixtimestampFunction,
    .finalizeFunc = NULL
  },
  {
    .name = "timetruncate",
    .type = FUNCTION_TYPE_TIMETRUNCATE,
    .classification = FUNC_MGT_SCALAR_FUNC,
<<<<<<< HEAD
    .checkFunc    = checkAndGetResultType,
=======
    .translateFunc = translateTimeTruncate,
>>>>>>> 7d8e418d
    .getEnvFunc   = NULL,
    .initFunc     = NULL,
    .sprocessFunc = timeTruncateFunction,
    .finalizeFunc = NULL
  },
  {
    .name = "timediff",
    .type = FUNCTION_TYPE_TIMEDIFF,
    .classification = FUNC_MGT_SCALAR_FUNC,
<<<<<<< HEAD
    .checkFunc    = checkAndGetResultType,
=======
    .translateFunc = translateTimeDiff,
>>>>>>> 7d8e418d
    .getEnvFunc   = NULL,
    .initFunc     = NULL,
    .sprocessFunc = timeDiffFunction,
    .finalizeFunc = NULL
  },
  {
<<<<<<< HEAD
=======
    .name = "now",
    .type = FUNCTION_TYPE_NOW,
    .classification = FUNC_MGT_SCALAR_FUNC | FUNC_MGT_DATETIME_FUNC,
    .translateFunc = translateTimePseudoColumn,
    .getEnvFunc   = NULL,
    .initFunc     = NULL,
    .sprocessFunc = nowFunction,
    .finalizeFunc = NULL
  },
  {
    .name = "today",
    .type = FUNCTION_TYPE_TODAY,
    .classification = FUNC_MGT_SCALAR_FUNC | FUNC_MGT_DATETIME_FUNC,
    .translateFunc = translateTimePseudoColumn,
    .getEnvFunc   = NULL,
    .initFunc     = NULL,
    .sprocessFunc = todayFunction,
    .finalizeFunc = NULL
  },
  {
    .name = "timezone",
    .type = FUNCTION_TYPE_TIMEZONE,
    .classification = FUNC_MGT_SCALAR_FUNC,
    .translateFunc = translateTimezone,
    .getEnvFunc   = NULL,
    .initFunc     = NULL,
    .sprocessFunc = timezoneFunction,
    .finalizeFunc = NULL
  },
  {
>>>>>>> 7d8e418d
    .name = "_rowts",
    .type = FUNCTION_TYPE_ROWTS,
    .classification = FUNC_MGT_PSEUDO_COLUMN_FUNC,
    .translateFunc = translateTimePseudoColumn,
    .getEnvFunc   = getTimePseudoFuncEnv,
    .initFunc     = NULL,
    .sprocessFunc = NULL,
    .finalizeFunc = NULL
  },
  {
    .name = "tbname",
    .type = FUNCTION_TYPE_TBNAME,
    .classification = FUNC_MGT_PSEUDO_COLUMN_FUNC,
    .translateFunc = NULL,
    .getEnvFunc   = NULL,
    .initFunc     = NULL,
    .sprocessFunc = NULL,
    .finalizeFunc = NULL
  },
  {
    .name = "_qstartts",
    .type = FUNCTION_TYPE_QSTARTTS,
    .classification = FUNC_MGT_PSEUDO_COLUMN_FUNC | FUNC_MGT_WINDOW_PC_FUNC,
    .translateFunc = translateTimePseudoColumn,
    .getEnvFunc   = getTimePseudoFuncEnv,
    .initFunc     = NULL,
    .sprocessFunc = qStartTsFunction,
    .finalizeFunc = NULL
  },
  {
    .name = "_qendts",
    .type = FUNCTION_TYPE_QENDTS,
    .classification = FUNC_MGT_PSEUDO_COLUMN_FUNC | FUNC_MGT_WINDOW_PC_FUNC,
    .translateFunc = translateTimePseudoColumn,
    .getEnvFunc   = getTimePseudoFuncEnv,
    .initFunc     = NULL,
    .sprocessFunc = qEndTsFunction,
    .finalizeFunc = NULL
  },
  {
    .name = "_wstartts",
    .type = FUNCTION_TYPE_WSTARTTS,
    .classification = FUNC_MGT_PSEUDO_COLUMN_FUNC | FUNC_MGT_WINDOW_PC_FUNC,
    .translateFunc = translateTimePseudoColumn,
    .getEnvFunc   = getTimePseudoFuncEnv,
    .initFunc     = NULL,
    .sprocessFunc = winStartTsFunction,
    .finalizeFunc = NULL
  },
  {
    .name = "_wendts",
    .type = FUNCTION_TYPE_QENDTS,
    .classification = FUNC_MGT_PSEUDO_COLUMN_FUNC | FUNC_MGT_WINDOW_PC_FUNC,
    .translateFunc = translateTimePseudoColumn,
    .getEnvFunc   = getTimePseudoFuncEnv,
    .initFunc     = NULL,
    .sprocessFunc = winEndTsFunction,
    .finalizeFunc = NULL
  },
  {
    .name = "_wduration",
    .type = FUNCTION_TYPE_WDURATION,
    .classification = FUNC_MGT_PSEUDO_COLUMN_FUNC | FUNC_MGT_WINDOW_PC_FUNC,
    .translateFunc = translateWduration,
    .getEnvFunc   = getTimePseudoFuncEnv,
    .initFunc     = NULL,
    .sprocessFunc = winDurFunction,
    .finalizeFunc = NULL
  },
  {
    .name = "to_json",
    .type = FUNCTION_TYPE_TO_JSON,
    .classification = FUNC_MGT_SCALAR_FUNC,
    .translateFunc = translateToJson,
    .getEnvFunc   = NULL,
    .initFunc     = NULL,
    .sprocessFunc = NULL,
    .finalizeFunc = NULL
  }
};

<<<<<<< HEAD
const int32_t funcMgtBuiltinsNum = (sizeof(funcMgtBuiltins) / sizeof(SBuiltinFuncDefinition));

int32_t checkAndGetResultType(SFunctionNode* pFunc) {
  switch(pFunc->funcType) {
    case FUNCTION_TYPE_WDURATION:
    case FUNCTION_TYPE_COUNT: {
      pFunc->node.resType = (SDataType){.bytes = sizeof(int64_t), .type = TSDB_DATA_TYPE_BIGINT};
      break;
    }

    case FUNCTION_TYPE_SUM: {
      SColumnNode* pParam = nodesListGetNode(pFunc->pParameterList, 0);
      int32_t paraType = pParam->node.resType.type;

      int32_t resType  = 0;
      if (IS_SIGNED_NUMERIC_TYPE(paraType) || paraType == TSDB_DATA_TYPE_BOOL) {
        resType = TSDB_DATA_TYPE_BIGINT;
      } else if (IS_UNSIGNED_NUMERIC_TYPE(paraType)) {
        resType = TSDB_DATA_TYPE_UBIGINT;
      } else if (IS_FLOAT_TYPE(paraType)) {
        resType = TSDB_DATA_TYPE_DOUBLE;
      } else {
        ASSERT(0);
      }

      pFunc->node.resType = (SDataType) { .bytes = tDataTypes[resType].bytes, .type = resType };
      break;
    }

    case FUNCTION_TYPE_DIFF:
    case FUNCTION_TYPE_FIRST:
    case FUNCTION_TYPE_LAST:
    case FUNCTION_TYPE_MIN:
    case FUNCTION_TYPE_MAX: {
      SColumnNode* pParam = nodesListGetNode(pFunc->pParameterList, 0);
      int32_t paraType = pParam->node.resType.type;
      pFunc->node.resType = (SDataType) { .bytes = tDataTypes[paraType].bytes, .type = paraType };
      break;
    }

    case FUNCTION_TYPE_ROWTS:
    case FUNCTION_TYPE_QSTARTTS:
    case FUNCTION_TYPE_QENDTS:
    case FUNCTION_TYPE_WSTARTTS:
    case FUNCTION_TYPE_WENDTS:{
      pFunc->node.resType = (SDataType){.bytes = sizeof(int64_t), .type = TSDB_DATA_TYPE_TIMESTAMP};
      break;
    }

    case FUNCTION_TYPE_ABS:
    case FUNCTION_TYPE_CEIL:
    case FUNCTION_TYPE_FLOOR:
    case FUNCTION_TYPE_ROUND: {
      SColumnNode* pParam = nodesListGetNode(pFunc->pParameterList, 0);
      int32_t paraType = pParam->node.resType.type;
      pFunc->node.resType = (SDataType) { .bytes = tDataTypes[paraType].bytes, .type = paraType };
      break;
    }

    case FUNCTION_TYPE_PERCENTILE:
    case FUNCTION_TYPE_STDDEV:
    case FUNCTION_TYPE_SIN:
    case FUNCTION_TYPE_COS:
    case FUNCTION_TYPE_TAN:
    case FUNCTION_TYPE_ASIN:
    case FUNCTION_TYPE_ACOS:
    case FUNCTION_TYPE_ATAN:
    case FUNCTION_TYPE_SQRT:
    case FUNCTION_TYPE_LOG:
    case FUNCTION_TYPE_POW: {
      pFunc->node.resType = (SDataType) { .bytes = tDataTypes[TSDB_DATA_TYPE_DOUBLE].bytes, .type = TSDB_DATA_TYPE_DOUBLE };
      break;
    }

    case FUNCTION_TYPE_LENGTH:
    case FUNCTION_TYPE_CHAR_LENGTH: {
      pFunc->node.resType = (SDataType) { .bytes = tDataTypes[TSDB_DATA_TYPE_SMALLINT].bytes, .type = TSDB_DATA_TYPE_SMALLINT };
      break;
    }

    case FUNCTION_TYPE_CONCAT:
    case FUNCTION_TYPE_CONCAT_WS: {
      int32_t paraType, paraBytes = 0;
      bool typeSet = false;
      for (int32_t i = 0; i < pFunc->pParameterList->length; ++i) {
        SColumnNode* pParam = nodesListGetNode(pFunc->pParameterList, i);
        if (pParam->node.type == QUERY_NODE_COLUMN) {
          if (typeSet == false) {
            paraType = pParam->node.resType.type;
            typeSet = true;
          } else {
            //columns have to be the same type
            if (paraType != pParam->node.resType.type) {
              return TSDB_CODE_FAILED;
            }
          }
          paraBytes += pParam->node.resType.bytes;
        }
      }

      for (int32_t i = 0; i < pFunc->pParameterList->length; ++i) {
        SColumnNode* pParam = nodesListGetNode(pFunc->pParameterList, i);
        if (pParam->node.type == QUERY_NODE_VALUE) {
          if (paraType == TSDB_DATA_TYPE_NCHAR) {
            paraBytes += pParam->node.resType.bytes * TSDB_NCHAR_SIZE;
          } else {
            paraBytes += pParam->node.resType.bytes;
          }
        }
      }
      pFunc->node.resType = (SDataType) { .bytes = paraBytes, .type = paraType };
      break;
    }
    case FUNCTION_TYPE_LOWER:
    case FUNCTION_TYPE_UPPER:
    case FUNCTION_TYPE_LTRIM:
    case FUNCTION_TYPE_RTRIM:
    case FUNCTION_TYPE_SUBSTR: {
      SColumnNode* pParam = nodesListGetNode(pFunc->pParameterList, 0);
      int32_t paraType  = pParam->node.resType.type;
      int32_t paraBytes = pParam->node.resType.bytes;
      pFunc->node.resType = (SDataType) { .bytes = paraBytes, .type = paraType };
      break;
    }
    case FUNCTION_TYPE_CAST: {
      //type
      SValueNode* pParam = nodesListGetNode(pFunc->pParameterList, 1);
      int32_t paraType = pParam->datum.i;
      //bytes
      pParam = nodesListGetNode(pFunc->pParameterList, 2);
      int32_t paraBytes = pParam->datum.i;
      pFunc->node.resType = (SDataType) { .bytes = paraBytes, .type = paraType};
      break;
    }
    case FUNCTION_TYPE_TO_ISO8601: {
      pFunc->node.resType = (SDataType) { .bytes = 64, .type = TSDB_DATA_TYPE_BINARY};
      break;
    }
    case FUNCTION_TYPE_TO_UNIXTIMESTAMP: {
      pFunc->node.resType = (SDataType) { .bytes = tDataTypes[TSDB_DATA_TYPE_BIGINT].bytes, .type = TSDB_DATA_TYPE_BIGINT};
      break;
    }
    case FUNCTION_TYPE_TIMETRUNCATE: {
      pFunc->node.resType = (SDataType) { .bytes = tDataTypes[TSDB_DATA_TYPE_TIMESTAMP].bytes, .type = TSDB_DATA_TYPE_TIMESTAMP};
      break;
    }
    case FUNCTION_TYPE_TIMEDIFF: {
      pFunc->node.resType = (SDataType) { .bytes = tDataTypes[TSDB_DATA_TYPE_BIGINT].bytes, .type = TSDB_DATA_TYPE_BIGINT};
      break;
    }

    case FUNCTION_TYPE_TBNAME: {
      // todo
      break;
    }

    case FUNCTION_TYPE_NOW:
      // todo
      break;
    default:
      ASSERT(0); // to found the fault ASAP.
  }

  return TSDB_CODE_SUCCESS;
}
=======
const int32_t funcMgtBuiltinsNum = (sizeof(funcMgtBuiltins) / sizeof(SBuiltinFuncDefinition));
>>>>>>> 7d8e418d
<|MERGE_RESOLUTION|>--- conflicted
+++ resolved
@@ -779,11 +779,7 @@
     .name = "to_unixtimestamp",
     .type = FUNCTION_TYPE_TO_UNIXTIMESTAMP,
     .classification = FUNC_MGT_SCALAR_FUNC,
-<<<<<<< HEAD
-    .checkFunc    = checkAndGetResultType,
-=======
     .translateFunc = translateToUnixtimestamp,
->>>>>>> 7d8e418d
     .getEnvFunc   = NULL,
     .initFunc     = NULL,
     .sprocessFunc = toUnixtimestampFunction,
@@ -793,11 +789,7 @@
     .name = "timetruncate",
     .type = FUNCTION_TYPE_TIMETRUNCATE,
     .classification = FUNC_MGT_SCALAR_FUNC,
-<<<<<<< HEAD
-    .checkFunc    = checkAndGetResultType,
-=======
     .translateFunc = translateTimeTruncate,
->>>>>>> 7d8e418d
     .getEnvFunc   = NULL,
     .initFunc     = NULL,
     .sprocessFunc = timeTruncateFunction,
@@ -807,19 +799,13 @@
     .name = "timediff",
     .type = FUNCTION_TYPE_TIMEDIFF,
     .classification = FUNC_MGT_SCALAR_FUNC,
-<<<<<<< HEAD
-    .checkFunc    = checkAndGetResultType,
-=======
     .translateFunc = translateTimeDiff,
->>>>>>> 7d8e418d
     .getEnvFunc   = NULL,
     .initFunc     = NULL,
     .sprocessFunc = timeDiffFunction,
     .finalizeFunc = NULL
   },
   {
-<<<<<<< HEAD
-=======
     .name = "now",
     .type = FUNCTION_TYPE_NOW,
     .classification = FUNC_MGT_SCALAR_FUNC | FUNC_MGT_DATETIME_FUNC,
@@ -850,7 +836,6 @@
     .finalizeFunc = NULL
   },
   {
->>>>>>> 7d8e418d
     .name = "_rowts",
     .type = FUNCTION_TYPE_ROWTS,
     .classification = FUNC_MGT_PSEUDO_COLUMN_FUNC,
@@ -932,172 +917,4 @@
   }
 };
 
-<<<<<<< HEAD
-const int32_t funcMgtBuiltinsNum = (sizeof(funcMgtBuiltins) / sizeof(SBuiltinFuncDefinition));
-
-int32_t checkAndGetResultType(SFunctionNode* pFunc) {
-  switch(pFunc->funcType) {
-    case FUNCTION_TYPE_WDURATION:
-    case FUNCTION_TYPE_COUNT: {
-      pFunc->node.resType = (SDataType){.bytes = sizeof(int64_t), .type = TSDB_DATA_TYPE_BIGINT};
-      break;
-    }
-
-    case FUNCTION_TYPE_SUM: {
-      SColumnNode* pParam = nodesListGetNode(pFunc->pParameterList, 0);
-      int32_t paraType = pParam->node.resType.type;
-
-      int32_t resType  = 0;
-      if (IS_SIGNED_NUMERIC_TYPE(paraType) || paraType == TSDB_DATA_TYPE_BOOL) {
-        resType = TSDB_DATA_TYPE_BIGINT;
-      } else if (IS_UNSIGNED_NUMERIC_TYPE(paraType)) {
-        resType = TSDB_DATA_TYPE_UBIGINT;
-      } else if (IS_FLOAT_TYPE(paraType)) {
-        resType = TSDB_DATA_TYPE_DOUBLE;
-      } else {
-        ASSERT(0);
-      }
-
-      pFunc->node.resType = (SDataType) { .bytes = tDataTypes[resType].bytes, .type = resType };
-      break;
-    }
-
-    case FUNCTION_TYPE_DIFF:
-    case FUNCTION_TYPE_FIRST:
-    case FUNCTION_TYPE_LAST:
-    case FUNCTION_TYPE_MIN:
-    case FUNCTION_TYPE_MAX: {
-      SColumnNode* pParam = nodesListGetNode(pFunc->pParameterList, 0);
-      int32_t paraType = pParam->node.resType.type;
-      pFunc->node.resType = (SDataType) { .bytes = tDataTypes[paraType].bytes, .type = paraType };
-      break;
-    }
-
-    case FUNCTION_TYPE_ROWTS:
-    case FUNCTION_TYPE_QSTARTTS:
-    case FUNCTION_TYPE_QENDTS:
-    case FUNCTION_TYPE_WSTARTTS:
-    case FUNCTION_TYPE_WENDTS:{
-      pFunc->node.resType = (SDataType){.bytes = sizeof(int64_t), .type = TSDB_DATA_TYPE_TIMESTAMP};
-      break;
-    }
-
-    case FUNCTION_TYPE_ABS:
-    case FUNCTION_TYPE_CEIL:
-    case FUNCTION_TYPE_FLOOR:
-    case FUNCTION_TYPE_ROUND: {
-      SColumnNode* pParam = nodesListGetNode(pFunc->pParameterList, 0);
-      int32_t paraType = pParam->node.resType.type;
-      pFunc->node.resType = (SDataType) { .bytes = tDataTypes[paraType].bytes, .type = paraType };
-      break;
-    }
-
-    case FUNCTION_TYPE_PERCENTILE:
-    case FUNCTION_TYPE_STDDEV:
-    case FUNCTION_TYPE_SIN:
-    case FUNCTION_TYPE_COS:
-    case FUNCTION_TYPE_TAN:
-    case FUNCTION_TYPE_ASIN:
-    case FUNCTION_TYPE_ACOS:
-    case FUNCTION_TYPE_ATAN:
-    case FUNCTION_TYPE_SQRT:
-    case FUNCTION_TYPE_LOG:
-    case FUNCTION_TYPE_POW: {
-      pFunc->node.resType = (SDataType) { .bytes = tDataTypes[TSDB_DATA_TYPE_DOUBLE].bytes, .type = TSDB_DATA_TYPE_DOUBLE };
-      break;
-    }
-
-    case FUNCTION_TYPE_LENGTH:
-    case FUNCTION_TYPE_CHAR_LENGTH: {
-      pFunc->node.resType = (SDataType) { .bytes = tDataTypes[TSDB_DATA_TYPE_SMALLINT].bytes, .type = TSDB_DATA_TYPE_SMALLINT };
-      break;
-    }
-
-    case FUNCTION_TYPE_CONCAT:
-    case FUNCTION_TYPE_CONCAT_WS: {
-      int32_t paraType, paraBytes = 0;
-      bool typeSet = false;
-      for (int32_t i = 0; i < pFunc->pParameterList->length; ++i) {
-        SColumnNode* pParam = nodesListGetNode(pFunc->pParameterList, i);
-        if (pParam->node.type == QUERY_NODE_COLUMN) {
-          if (typeSet == false) {
-            paraType = pParam->node.resType.type;
-            typeSet = true;
-          } else {
-            //columns have to be the same type
-            if (paraType != pParam->node.resType.type) {
-              return TSDB_CODE_FAILED;
-            }
-          }
-          paraBytes += pParam->node.resType.bytes;
-        }
-      }
-
-      for (int32_t i = 0; i < pFunc->pParameterList->length; ++i) {
-        SColumnNode* pParam = nodesListGetNode(pFunc->pParameterList, i);
-        if (pParam->node.type == QUERY_NODE_VALUE) {
-          if (paraType == TSDB_DATA_TYPE_NCHAR) {
-            paraBytes += pParam->node.resType.bytes * TSDB_NCHAR_SIZE;
-          } else {
-            paraBytes += pParam->node.resType.bytes;
-          }
-        }
-      }
-      pFunc->node.resType = (SDataType) { .bytes = paraBytes, .type = paraType };
-      break;
-    }
-    case FUNCTION_TYPE_LOWER:
-    case FUNCTION_TYPE_UPPER:
-    case FUNCTION_TYPE_LTRIM:
-    case FUNCTION_TYPE_RTRIM:
-    case FUNCTION_TYPE_SUBSTR: {
-      SColumnNode* pParam = nodesListGetNode(pFunc->pParameterList, 0);
-      int32_t paraType  = pParam->node.resType.type;
-      int32_t paraBytes = pParam->node.resType.bytes;
-      pFunc->node.resType = (SDataType) { .bytes = paraBytes, .type = paraType };
-      break;
-    }
-    case FUNCTION_TYPE_CAST: {
-      //type
-      SValueNode* pParam = nodesListGetNode(pFunc->pParameterList, 1);
-      int32_t paraType = pParam->datum.i;
-      //bytes
-      pParam = nodesListGetNode(pFunc->pParameterList, 2);
-      int32_t paraBytes = pParam->datum.i;
-      pFunc->node.resType = (SDataType) { .bytes = paraBytes, .type = paraType};
-      break;
-    }
-    case FUNCTION_TYPE_TO_ISO8601: {
-      pFunc->node.resType = (SDataType) { .bytes = 64, .type = TSDB_DATA_TYPE_BINARY};
-      break;
-    }
-    case FUNCTION_TYPE_TO_UNIXTIMESTAMP: {
-      pFunc->node.resType = (SDataType) { .bytes = tDataTypes[TSDB_DATA_TYPE_BIGINT].bytes, .type = TSDB_DATA_TYPE_BIGINT};
-      break;
-    }
-    case FUNCTION_TYPE_TIMETRUNCATE: {
-      pFunc->node.resType = (SDataType) { .bytes = tDataTypes[TSDB_DATA_TYPE_TIMESTAMP].bytes, .type = TSDB_DATA_TYPE_TIMESTAMP};
-      break;
-    }
-    case FUNCTION_TYPE_TIMEDIFF: {
-      pFunc->node.resType = (SDataType) { .bytes = tDataTypes[TSDB_DATA_TYPE_BIGINT].bytes, .type = TSDB_DATA_TYPE_BIGINT};
-      break;
-    }
-
-    case FUNCTION_TYPE_TBNAME: {
-      // todo
-      break;
-    }
-
-    case FUNCTION_TYPE_NOW:
-      // todo
-      break;
-    default:
-      ASSERT(0); // to found the fault ASAP.
-  }
-
-  return TSDB_CODE_SUCCESS;
-}
-=======
-const int32_t funcMgtBuiltinsNum = (sizeof(funcMgtBuiltins) / sizeof(SBuiltinFuncDefinition));
->>>>>>> 7d8e418d
+const int32_t funcMgtBuiltinsNum = (sizeof(funcMgtBuiltins) / sizeof(SBuiltinFuncDefinition));