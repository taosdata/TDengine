/*
 * Copyright (c) 2019 TAOS Data, Inc. <jhtao@taosdata.com>
 *
 * This program is free software: you can use, redistribute, and/or modify
 * it under the terms of the GNU Affero General Public License, version 3
 * or later ("AGPL"), as published by the Free Software Foundation.
 *
 * This program is distributed in the hope that it will be useful, but WITHOUT
 * ANY WARRANTY; without even the implied warranty of MERCHANTABILITY or
 * FITNESS FOR A PARTICULAR PURPOSE.
 *
 * You should have received a copy of the GNU Affero General Public License
 * along with this program. If not, see <http://www.gnu.org/licenses/>.
 */

#include "builtins.h"
#include "builtinsimpl.h"
#include "cJSON.h"
#include "querynodes.h"
#include "scalar.h"
#include "geomFunc.h"
#include "taoserror.h"
#include "ttime.h"

static int32_t buildFuncErrMsg(char* pErrBuf, int32_t len, int32_t errCode, const char* pFormat, ...) {
  va_list vArgList;
  va_start(vArgList, pFormat);
  (void)vsnprintf(pErrBuf, len, pFormat, vArgList);
  va_end(vArgList);
  return errCode;
}

static int32_t invaildFuncParaNumErrMsg(char* pErrBuf, int32_t len, const char* pFuncName) {
  return buildFuncErrMsg(pErrBuf, len, TSDB_CODE_FUNC_FUNTION_PARA_NUM, "Invalid number of parameters : %s", pFuncName);
}

static int32_t invaildFuncParaTypeErrMsg(char* pErrBuf, int32_t len, const char* pFuncName) {
  return buildFuncErrMsg(pErrBuf, len, TSDB_CODE_FUNC_FUNTION_PARA_TYPE, "Invalid parameter data type : %s", pFuncName);
}

static int32_t invaildFuncParaValueErrMsg(char* pErrBuf, int32_t len, const char* pFuncName) {
  return buildFuncErrMsg(pErrBuf, len, TSDB_CODE_FUNC_FUNTION_PARA_VALUE, "Invalid parameter value : %s", pFuncName);
}

static int32_t validateTimeUnitParam(uint8_t dbPrec, const SValueNode* pVal) {
  if (!IS_DURATION_VAL(pVal->flag)) {
    return TSDB_CODE_FUNC_TIME_UNIT_INVALID;
  }

  if (TSDB_TIME_PRECISION_MILLI == dbPrec &&
      (0 == strcasecmp(pVal->literal, "1u") || 0 == strcasecmp(pVal->literal, "1b"))) {
    return TSDB_CODE_FUNC_TIME_UNIT_TOO_SMALL;
  }

  if (TSDB_TIME_PRECISION_MICRO == dbPrec && 0 == strcasecmp(pVal->literal, "1b")) {
    return TSDB_CODE_FUNC_TIME_UNIT_TOO_SMALL;
  }

  if (pVal->literal[0] != '1' ||
      (pVal->literal[1] != 'u' && pVal->literal[1] != 'a' && pVal->literal[1] != 's' && pVal->literal[1] != 'm' &&
       pVal->literal[1] != 'h' && pVal->literal[1] != 'd' && pVal->literal[1] != 'w' && pVal->literal[1] != 'b')) {
    return TSDB_CODE_FUNC_TIME_UNIT_INVALID;
  }

  return TSDB_CODE_SUCCESS;
}

/* Following are valid ISO-8601 timezone format:
 * 1 z/Z
 * 2 ±hh:mm
 * 3 ±hhmm
 * 4 ±hh
 *
 */

static bool validateHourRange(int8_t hour) {
  if (hour < 0 || hour > 12) {
    return false;
  }

  return true;
}

static bool validateMinuteRange(int8_t hour, int8_t minute, char sign) {
  if (minute == 0 || (minute == 30 && (hour == 3 || hour == 5) && sign == '+')) {
    return true;
  }

  return false;
}

static bool validateTimestampDigits(const SValueNode* pVal) {
  if (!IS_INTEGER_TYPE(pVal->node.resType.type)) {
    return false;
  }

  int64_t tsVal = pVal->datum.i;
  char    fraction[20] = {0};
  NUM_TO_STRING(pVal->node.resType.type, &tsVal, sizeof(fraction), fraction);
  int32_t tsDigits = (int32_t)strlen(fraction);

  if (tsDigits > TSDB_TIME_PRECISION_SEC_DIGITS) {
    if (tsDigits == TSDB_TIME_PRECISION_MILLI_DIGITS || tsDigits == TSDB_TIME_PRECISION_MICRO_DIGITS ||
        tsDigits == TSDB_TIME_PRECISION_NANO_DIGITS) {
      return true;
    } else {
      return false;
    }
  }

  return true;
}

static bool validateTimezoneFormat(const SValueNode* pVal) {
  if (TSDB_DATA_TYPE_BINARY != pVal->node.resType.type) {
    return false;
  }

  char*   tz = varDataVal(pVal->datum.p);
  int32_t len = varDataLen(pVal->datum.p);

  char   buf[3] = {0};
  int8_t hour = -1, minute = -1;
  if (len == 0) {
    return false;
  } else if (len == 1 && (tz[0] == 'z' || tz[0] == 'Z')) {
    return true;
  } else if ((tz[0] == '+' || tz[0] == '-')) {
    switch (len) {
      case 3:
      case 5: {
        for (int32_t i = 1; i < len; ++i) {
          if (!isdigit(tz[i])) {
            return false;
          }

          if (i == 2) {
            (void)memcpy(buf, &tz[i - 1], 2);
            hour = taosStr2Int8(buf, NULL, 10);
            if (!validateHourRange(hour)) {
              return false;
            }
          } else if (i == 4) {
            (void)memcpy(buf, &tz[i - 1], 2);
            minute = taosStr2Int8(buf, NULL, 10);
            if (!validateMinuteRange(hour, minute, tz[0])) {
              return false;
            }
          }
        }
        break;
      }
      case 6: {
        for (int32_t i = 1; i < len; ++i) {
          if (i == 3) {
            if (tz[i] != ':') {
              return false;
            }
            continue;
          }

          if (!isdigit(tz[i])) {
            return false;
          }

          if (i == 2) {
            (void)memcpy(buf, &tz[i - 1], 2);
            hour = taosStr2Int8(buf, NULL, 10);
            if (!validateHourRange(hour)) {
              return false;
            }
          } else if (i == 5) {
            (void)memcpy(buf, &tz[i - 1], 2);
            minute = taosStr2Int8(buf, NULL, 10);
            if (!validateMinuteRange(hour, minute, tz[0])) {
              return false;
            }
          }
        }
        break;
      }
      default: {
        return false;
      }
    }
  } else {
    return false;
  }

  return true;
}

static int32_t countTrailingSpaces(const SValueNode* pVal, bool isLtrim) {
  int32_t numOfSpaces = 0;
  int32_t len = varDataLen(pVal->datum.p);
  char*   str = varDataVal(pVal->datum.p);

  int32_t startPos = isLtrim ? 0 : len - 1;
  int32_t step = isLtrim ? 1 : -1;
  for (int32_t i = startPos; i < len || i >= 0; i += step) {
    if (!isspace(str[i])) {
      break;
    }
    numOfSpaces++;
  }

  return numOfSpaces;
}

static int32_t addTimezoneParam(SNodeList* pList) {
  char      buf[6] = {0};
  time_t    t = taosTime(NULL);
  struct tm tmInfo;
  if (taosLocalTime(&t, &tmInfo, buf) != NULL) {
    (void)strftime(buf, sizeof(buf), "%z", &tmInfo);
  }
  int32_t len = (int32_t)strlen(buf);

  SValueNode* pVal = NULL;
  int32_t code = nodesMakeNode(QUERY_NODE_VALUE, (SNode**)&pVal);
  if (pVal == NULL) {
    return code;
  }

  pVal->literal = strndup(buf, len);
  if (pVal->literal == NULL) {
    nodesDestroyNode((SNode*)pVal);
    return TSDB_CODE_OUT_OF_MEMORY;
  }
  pVal->translate = true;
  pVal->node.resType.type = TSDB_DATA_TYPE_BINARY;
  pVal->node.resType.bytes = len + VARSTR_HEADER_SIZE;
  pVal->node.resType.precision = TSDB_TIME_PRECISION_MILLI;
  pVal->datum.p = taosMemoryCalloc(1, len + VARSTR_HEADER_SIZE + 1);
  if (pVal->datum.p == NULL) {
    nodesDestroyNode((SNode*)pVal);
    return TSDB_CODE_OUT_OF_MEMORY;
  }
  varDataSetLen(pVal->datum.p, len);
  (void)strncpy(varDataVal(pVal->datum.p), pVal->literal, len);

  code = nodesListAppend(pList, (SNode*)pVal);
  if (TSDB_CODE_SUCCESS != code) {
    nodesDestroyNode((SNode*)pVal);
    return code;
  }
  return TSDB_CODE_SUCCESS;
}

static int32_t addUint8Param(SNodeList** pList, uint8_t param) {
  SValueNode* pVal = NULL;
  int32_t code = nodesMakeNode(QUERY_NODE_VALUE, (SNode**)&pVal);
  if (pVal == NULL) {
    return code;
  }

  pVal->literal = NULL;
  pVal->translate = true;
  pVal->notReserved = true;
  pVal->node.resType.type = TSDB_DATA_TYPE_TINYINT;
  pVal->node.resType.bytes = tDataTypes[TSDB_DATA_TYPE_TINYINT].bytes;
  pVal->node.resType.precision = param;
  pVal->datum.i = (int64_t)param;
  pVal->typeData = (int64_t)param;

  code = nodesListMakeAppend(pList, (SNode*)pVal);
  if (TSDB_CODE_SUCCESS != code) {
    nodesDestroyNode((SNode*)pVal);
    return code;
  }
  return TSDB_CODE_SUCCESS;
}

static SDataType* getSDataTypeFromNode(SNode* pNode) {
  if (pNode == NULL) return NULL;
  if (nodesIsExprNode(pNode)) {
    return &((SExprNode*)pNode)->resType;
  } else if (QUERY_NODE_COLUMN_REF == pNode->type) {
    return &((SColumnRefNode*)pNode)->resType;
  } else {
    return NULL;
  }
}

// There is only one parameter of numeric type, and the return type is parameter type
static int32_t translateInOutNum(SFunctionNode* pFunc, char* pErrBuf, int32_t len) {
  if (1 != LIST_LENGTH(pFunc->pParameterList)) {
    return invaildFuncParaNumErrMsg(pErrBuf, len, pFunc->functionName);
  }

  uint8_t paraType = getSDataTypeFromNode(nodesListGetNode(pFunc->pParameterList, 0))->type;
  if (!IS_NUMERIC_TYPE(paraType) && !IS_NULL_TYPE(paraType)) {
    return invaildFuncParaTypeErrMsg(pErrBuf, len, pFunc->functionName);
  } else if (IS_NULL_TYPE(paraType)) {
    paraType = TSDB_DATA_TYPE_BIGINT;
  }

  pFunc->node.resType = (SDataType){.bytes = tDataTypes[paraType].bytes, .type = paraType};
  return TSDB_CODE_SUCCESS;
}

// There is only one parameter of numeric type, and the return type is double type
static int32_t translateInNumOutDou(SFunctionNode* pFunc, char* pErrBuf, int32_t len) {
  if (1 != LIST_LENGTH(pFunc->pParameterList)) {
    return invaildFuncParaNumErrMsg(pErrBuf, len, pFunc->functionName);
  }

  uint8_t paraType = getSDataTypeFromNode(nodesListGetNode(pFunc->pParameterList, 0))->type;
  if (!IS_NUMERIC_TYPE(paraType) && !IS_NULL_TYPE(paraType)) {
    return invaildFuncParaTypeErrMsg(pErrBuf, len, pFunc->functionName);
  }

  pFunc->node.resType = (SDataType){.bytes = tDataTypes[TSDB_DATA_TYPE_DOUBLE].bytes, .type = TSDB_DATA_TYPE_DOUBLE};
  return TSDB_CODE_SUCCESS;
}

// There are two parameters of numeric type, and the return type is double type
static int32_t translateIn2NumOutDou(SFunctionNode* pFunc, char* pErrBuf, int32_t len) {
  if (2 != LIST_LENGTH(pFunc->pParameterList)) {
    return invaildFuncParaNumErrMsg(pErrBuf, len, pFunc->functionName);
  }

  uint8_t para1Type = getSDataTypeFromNode(nodesListGetNode(pFunc->pParameterList, 0))->type;
  uint8_t para2Type = getSDataTypeFromNode(nodesListGetNode(pFunc->pParameterList, 1))->type;
  if ((!IS_NUMERIC_TYPE(para1Type) && !IS_NULL_TYPE(para1Type)) ||
      (!IS_NUMERIC_TYPE(para2Type) && !IS_NULL_TYPE(para2Type))) {
    return invaildFuncParaTypeErrMsg(pErrBuf, len, pFunc->functionName);
  }

  pFunc->node.resType = (SDataType){.bytes = tDataTypes[TSDB_DATA_TYPE_DOUBLE].bytes, .type = TSDB_DATA_TYPE_DOUBLE};
  return TSDB_CODE_SUCCESS;
}

// There is only one parameter of string type, and the return type is parameter type
static int32_t translateInOutStr(SFunctionNode* pFunc, char* pErrBuf, int32_t len) {
  if (1 != LIST_LENGTH(pFunc->pParameterList)) {
    return invaildFuncParaNumErrMsg(pErrBuf, len, pFunc->functionName);
  }

  SDataType* pRestType = getSDataTypeFromNode(nodesListGetNode(pFunc->pParameterList, 0));
  if (TSDB_DATA_TYPE_VARBINARY == pRestType->type || !IS_STR_DATA_TYPE(pRestType->type)) {
    return invaildFuncParaTypeErrMsg(pErrBuf, len, pFunc->functionName);
  }

  pFunc->node.resType = (SDataType){.bytes = pRestType->bytes, .type = pRestType->type};
  return TSDB_CODE_SUCCESS;
}

static int32_t translateTrimStr(SFunctionNode* pFunc, char* pErrBuf, int32_t len, bool isLtrim) {
  if (1 != LIST_LENGTH(pFunc->pParameterList)) {
    return invaildFuncParaNumErrMsg(pErrBuf, len, pFunc->functionName);
  }

  SDataType* pRestType1 = getSDataTypeFromNode(nodesListGetNode(pFunc->pParameterList, 0));
  if (TSDB_DATA_TYPE_VARBINARY == pRestType1->type || !IS_STR_DATA_TYPE(pRestType1->type)) {
    return invaildFuncParaTypeErrMsg(pErrBuf, len, pFunc->functionName);
  }

  int32_t numOfSpaces = 0;
  SNode*  pParamNode1 = nodesListGetNode(pFunc->pParameterList, 0);
  // for select trim functions with constant value from table,
  // need to set the proper result result schema bytes to avoid
  // trailing garbage characters
  if (nodeType(pParamNode1) == QUERY_NODE_VALUE) {
    SValueNode* pValue = (SValueNode*)pParamNode1;
    numOfSpaces = countTrailingSpaces(pValue, isLtrim);
  }

  int32_t resBytes = pRestType1->bytes - numOfSpaces;
  pFunc->node.resType = (SDataType){.bytes = resBytes, .type = pRestType1->type};
  return TSDB_CODE_SUCCESS;
}

static int32_t translateLtrim(SFunctionNode* pFunc, char* pErrBuf, int32_t len) {
  return translateTrimStr(pFunc, pErrBuf, len, true);
}

static int32_t translateRtrim(SFunctionNode* pFunc, char* pErrBuf, int32_t len) {
  return translateTrimStr(pFunc, pErrBuf, len, false);
}

static int32_t translateLogarithm(SFunctionNode* pFunc, char* pErrBuf, int32_t len) {
  int32_t numOfParams = LIST_LENGTH(pFunc->pParameterList);
  if (1 != numOfParams && 2 != numOfParams) {
    return invaildFuncParaNumErrMsg(pErrBuf, len, pFunc->functionName);
  }

  uint8_t para1Type = getSDataTypeFromNode(nodesListGetNode(pFunc->pParameterList, 0))->type;
  if (!IS_NUMERIC_TYPE(para1Type) && !IS_NULL_TYPE(para1Type)) {
    return invaildFuncParaTypeErrMsg(pErrBuf, len, pFunc->functionName);
  }

  if (2 == numOfParams) {
    uint8_t para2Type = getSDataTypeFromNode(nodesListGetNode(pFunc->pParameterList, 1))->type;
    if (!IS_NUMERIC_TYPE(para2Type) && !IS_NULL_TYPE(para2Type)) {
      return invaildFuncParaTypeErrMsg(pErrBuf, len, pFunc->functionName);
    }
  }

  pFunc->node.resType = (SDataType){.bytes = tDataTypes[TSDB_DATA_TYPE_DOUBLE].bytes, .type = TSDB_DATA_TYPE_DOUBLE};
  return TSDB_CODE_SUCCESS;
}

static int32_t translateCount(SFunctionNode* pFunc, char* pErrBuf, int32_t len) {
  if (1 != LIST_LENGTH(pFunc->pParameterList)) {
    return invaildFuncParaNumErrMsg(pErrBuf, len, pFunc->functionName);
  }
  pFunc->node.resType = (SDataType){.bytes = tDataTypes[TSDB_DATA_TYPE_BIGINT].bytes, .type = TSDB_DATA_TYPE_BIGINT};
  return TSDB_CODE_SUCCESS;
}

static int32_t translateSum(SFunctionNode* pFunc, char* pErrBuf, int32_t len) {
  if (1 != LIST_LENGTH(pFunc->pParameterList)) {
    return invaildFuncParaNumErrMsg(pErrBuf, len, pFunc->functionName);
  }

  uint8_t paraType = getSDataTypeFromNode(nodesListGetNode(pFunc->pParameterList, 0))->type;
  if (!IS_NUMERIC_TYPE(paraType) && !IS_NULL_TYPE(paraType)) {
    return invaildFuncParaTypeErrMsg(pErrBuf, len, pFunc->functionName);
  }

  uint8_t resType = 0;
  if (IS_SIGNED_NUMERIC_TYPE(paraType) || TSDB_DATA_TYPE_BOOL == paraType || IS_NULL_TYPE(paraType)) {
    resType = TSDB_DATA_TYPE_BIGINT;
  } else if (IS_UNSIGNED_NUMERIC_TYPE(paraType)) {
    resType = TSDB_DATA_TYPE_UBIGINT;
  } else if (IS_FLOAT_TYPE(paraType)) {
    resType = TSDB_DATA_TYPE_DOUBLE;
  }

  pFunc->node.resType = (SDataType){.bytes = tDataTypes[resType].bytes, .type = resType};
  return TSDB_CODE_SUCCESS;
}

static int32_t translateAvgPartial(SFunctionNode* pFunc, char* pErrBuf, int32_t len) {
  if (1 != LIST_LENGTH(pFunc->pParameterList)) {
    return invaildFuncParaNumErrMsg(pErrBuf, len, pFunc->functionName);
  }

  uint8_t paraType = getSDataTypeFromNode(nodesListGetNode(pFunc->pParameterList, 0))->type;
  if (!IS_NUMERIC_TYPE(paraType) && !IS_NULL_TYPE(paraType)) {
    return invaildFuncParaTypeErrMsg(pErrBuf, len, pFunc->functionName);
  }

  pFunc->node.resType = (SDataType){.bytes = getAvgInfoSize() + VARSTR_HEADER_SIZE, .type = TSDB_DATA_TYPE_BINARY};
  return TSDB_CODE_SUCCESS;
}

static int32_t translateAvgMiddle(SFunctionNode* pFunc, char* pErrBuf, int32_t len) {
  if (1 != LIST_LENGTH(pFunc->pParameterList)) {
    return invaildFuncParaNumErrMsg(pErrBuf, len, pFunc->functionName);
  }

  uint8_t paraType = ((SExprNode*)nodesListGetNode(pFunc->pParameterList, 0))->resType.type;
  if (TSDB_DATA_TYPE_BINARY != paraType) {
    return invaildFuncParaTypeErrMsg(pErrBuf, len, pFunc->functionName);
  }

  pFunc->node.resType = (SDataType){.bytes = getAvgInfoSize() + VARSTR_HEADER_SIZE, .type = TSDB_DATA_TYPE_BINARY};
  return TSDB_CODE_SUCCESS;
}

static int32_t translateAvgMerge(SFunctionNode* pFunc, char* pErrBuf, int32_t len) {
  if (1 != LIST_LENGTH(pFunc->pParameterList)) {
    return invaildFuncParaNumErrMsg(pErrBuf, len, pFunc->functionName);
  }

  uint8_t paraType = getSDataTypeFromNode(nodesListGetNode(pFunc->pParameterList, 0))->type;
  if (TSDB_DATA_TYPE_BINARY != paraType) {
    return invaildFuncParaTypeErrMsg(pErrBuf, len, pFunc->functionName);
  }

  pFunc->node.resType = (SDataType){.bytes = tDataTypes[TSDB_DATA_TYPE_DOUBLE].bytes, .type = TSDB_DATA_TYPE_DOUBLE};

  return TSDB_CODE_SUCCESS;
}

static int32_t translateAvgState(SFunctionNode* pFunc, char* pErrBuf, int32_t len) {
  if (1 != LIST_LENGTH(pFunc->pParameterList)) return invaildFuncParaNumErrMsg(pErrBuf, len, pFunc->functionName);

  uint8_t paraType = getSDataTypeFromNode(nodesListGetNode(pFunc->pParameterList, 0))->type;
  if (!IS_NUMERIC_TYPE(paraType) && !IS_NULL_TYPE(paraType))
    return invaildFuncParaTypeErrMsg(pErrBuf, len, pFunc->functionName);

  pFunc->node.resType = (SDataType){.bytes = getAvgInfoSize() + VARSTR_HEADER_SIZE, .type = TSDB_DATA_TYPE_BINARY};
  return TSDB_CODE_SUCCESS;
}

static int32_t translateAvgStateMerge(SFunctionNode* pFunc, char* pErrBuf, int32_t len) {
  if (1 != LIST_LENGTH(pFunc->pParameterList)) return invaildFuncParaNumErrMsg(pErrBuf, len, pFunc->functionName);

  pFunc->node.resType = (SDataType){.bytes = getAvgInfoSize() + VARSTR_HEADER_SIZE, .type = TSDB_DATA_TYPE_BINARY};
  return TSDB_CODE_SUCCESS;
}

static int32_t translateStdPartial(SFunctionNode* pFunc, char* pErrBuf, int32_t len) {
  if (1 != LIST_LENGTH(pFunc->pParameterList)) {
    return invaildFuncParaNumErrMsg(pErrBuf, len, pFunc->functionName);
  }

  uint8_t paraType = getSDataTypeFromNode(nodesListGetNode(pFunc->pParameterList, 0))->type;
  if (!IS_NUMERIC_TYPE(paraType) && !IS_NULL_TYPE(paraType)) {
    return invaildFuncParaTypeErrMsg(pErrBuf, len, pFunc->functionName);
  }

  pFunc->node.resType = (SDataType){.bytes = getStdInfoSize() + VARSTR_HEADER_SIZE, .type = TSDB_DATA_TYPE_BINARY};
  return TSDB_CODE_SUCCESS;
}

static int32_t translateStdMerge(SFunctionNode* pFunc, char* pErrBuf, int32_t len) {
  if (1 != LIST_LENGTH(pFunc->pParameterList)) {
    return invaildFuncParaNumErrMsg(pErrBuf, len, pFunc->functionName);
  }

  uint8_t paraType = getSDataTypeFromNode(nodesListGetNode(pFunc->pParameterList, 0))->type;
  if (TSDB_DATA_TYPE_BINARY != paraType) {
    return invaildFuncParaTypeErrMsg(pErrBuf, len, pFunc->functionName);
  }

  pFunc->node.resType = (SDataType){.bytes = tDataTypes[TSDB_DATA_TYPE_DOUBLE].bytes, .type = TSDB_DATA_TYPE_DOUBLE};

  return TSDB_CODE_SUCCESS;
}

static int32_t translateStdState(SFunctionNode* pFunc, char* pErrBuf, int32_t len) {
  if (1 != LIST_LENGTH(pFunc->pParameterList)) {
    return invaildFuncParaNumErrMsg(pErrBuf, len, pFunc->functionName);
  }

  uint8_t paraType = getSDataTypeFromNode(nodesListGetNode(pFunc->pParameterList, 0))->type;
  if (!IS_NUMERIC_TYPE(paraType) && !IS_NULL_TYPE(paraType)) {
    return invaildFuncParaTypeErrMsg(pErrBuf, len, pFunc->functionName);
  }

  pFunc->node.resType = (SDataType){.bytes = getStdInfoSize() + VARSTR_HEADER_SIZE, .type = TSDB_DATA_TYPE_BINARY};
  return TSDB_CODE_SUCCESS;
}

static int32_t translateStdStateMerge(SFunctionNode* pFunc, char* pErrBuf, int32_t len) {
  if (1 != LIST_LENGTH(pFunc->pParameterList)) {
    return invaildFuncParaNumErrMsg(pErrBuf, len, pFunc->functionName);
  }

  uint8_t paraType = getSDataTypeFromNode(nodesListGetNode(pFunc->pParameterList, 0))->type;
  if (TSDB_DATA_TYPE_BINARY != paraType) {
    return invaildFuncParaTypeErrMsg(pErrBuf, len, pFunc->functionName);
  }

  pFunc->node.resType = (SDataType){.bytes = getStdInfoSize() + VARSTR_HEADER_SIZE, .type = TSDB_DATA_TYPE_BINARY};

  return TSDB_CODE_SUCCESS;
}

static int32_t translateWduration(SFunctionNode* pFunc, char* pErrBuf, int32_t len) {
  // pseudo column do not need to check parameters
  pFunc->node.resType = (SDataType){.bytes = tDataTypes[TSDB_DATA_TYPE_BIGINT].bytes, .type = TSDB_DATA_TYPE_BIGINT,
                                    .precision = pFunc->node.resType.precision};
  return TSDB_CODE_SUCCESS;
}

static int32_t translateNowToday(SFunctionNode* pFunc, char* pErrBuf, int32_t len) {
  // pseudo column do not need to check parameters

  // add database precision as param
  uint8_t dbPrec = pFunc->node.resType.precision;
  int32_t code = addUint8Param(&pFunc->pParameterList, dbPrec);
  if (code != TSDB_CODE_SUCCESS) {
    return code;
  }

  pFunc->node.resType =
      (SDataType){.bytes = tDataTypes[TSDB_DATA_TYPE_TIMESTAMP].bytes, .type = TSDB_DATA_TYPE_TIMESTAMP};
  return TSDB_CODE_SUCCESS;
}

static int32_t translatePi(SFunctionNode* pFunc, char* pErrBuf, int32_t len) {
  pFunc->node.resType =
      (SDataType){.bytes = tDataTypes[TSDB_DATA_TYPE_DOUBLE].bytes, .type = TSDB_DATA_TYPE_DOUBLE};
  return TSDB_CODE_SUCCESS;
}

static int32_t translateRound(SFunctionNode* pFunc, char* pErrBuf, int32_t len) {
  if (2 != LIST_LENGTH(pFunc->pParameterList) && 1 != LIST_LENGTH(pFunc->pParameterList)) {
    return invaildFuncParaNumErrMsg(pErrBuf, len, pFunc->functionName);
  }

  uint8_t paraType = getSDataTypeFromNode(nodesListGetNode(pFunc->pParameterList, 0))->type;
  if (!IS_NUMERIC_TYPE(paraType) && !IS_NULL_TYPE(paraType)) {
    return invaildFuncParaTypeErrMsg(pErrBuf, len, pFunc->functionName);
  } else if (IS_NULL_TYPE(paraType)) {
    paraType = TSDB_DATA_TYPE_BIGINT;
  }

  if (2 == LIST_LENGTH(pFunc->pParameterList)) {
    uint8_t paraType2 = getSDataTypeFromNode(nodesListGetNode(pFunc->pParameterList, 1))->type;
    if (!IS_NUMERIC_TYPE(paraType2) && !IS_NULL_TYPE(paraType2)) {
      return invaildFuncParaTypeErrMsg(pErrBuf, len, pFunc->functionName);
    }
  }
  pFunc->node.resType = (SDataType){.bytes = tDataTypes[paraType].bytes, .type = paraType};
  return TSDB_CODE_SUCCESS;
}

static int32_t translateTrunc(SFunctionNode* pFunc, char* pErrBuf, int32_t len) {
  if (2 != LIST_LENGTH(pFunc->pParameterList)) {
    return invaildFuncParaNumErrMsg(pErrBuf, len, pFunc->functionName);
  }

  uint8_t paraType = getSDataTypeFromNode(nodesListGetNode(pFunc->pParameterList, 0))->type;
  if (!IS_NUMERIC_TYPE(paraType) && !IS_NULL_TYPE(paraType)) {
    return invaildFuncParaTypeErrMsg(pErrBuf, len, pFunc->functionName);
  }

  uint8_t paraType2 = getSDataTypeFromNode(nodesListGetNode(pFunc->pParameterList, 1))->type;
  if (!IS_NUMERIC_TYPE(paraType2) && !IS_NULL_TYPE(paraType2)) {
    return invaildFuncParaTypeErrMsg(pErrBuf, len, pFunc->functionName);
  }

  pFunc->node.resType = (SDataType){.bytes = tDataTypes[paraType].bytes, .type = paraType};
  return TSDB_CODE_SUCCESS;
}

static int32_t translateTimePseudoColumn(SFunctionNode* pFunc, char* pErrBuf, int32_t len) {
  // pseudo column do not need to check parameters

  pFunc->node.resType =
      (SDataType){.bytes = tDataTypes[TSDB_DATA_TYPE_TIMESTAMP].bytes, .type = TSDB_DATA_TYPE_TIMESTAMP,
                  .precision = pFunc->node.resType.precision};
  return TSDB_CODE_SUCCESS;
}

static int32_t translateIsFilledPseudoColumn(SFunctionNode* pFunc, char* pErrBuf, int32_t len) {
  // pseudo column do not need to check parameters

  pFunc->node.resType = (SDataType){.bytes = tDataTypes[TSDB_DATA_TYPE_BOOL].bytes, .type = TSDB_DATA_TYPE_BOOL};
  return TSDB_CODE_SUCCESS;
}

static int32_t translateTimezone(SFunctionNode* pFunc, char* pErrBuf, int32_t len) {
  pFunc->node.resType = (SDataType){.bytes = TD_TIMEZONE_LEN, .type = TSDB_DATA_TYPE_BINARY};
  return TSDB_CODE_SUCCESS;
}

static int32_t translatePercentile(SFunctionNode* pFunc, char* pErrBuf, int32_t len) {
  int32_t numOfParams = LIST_LENGTH(pFunc->pParameterList);
  if (numOfParams < 2 || numOfParams > 11) {
    return invaildFuncParaNumErrMsg(pErrBuf, len, pFunc->functionName);
  }

  uint8_t para1Type = getSDataTypeFromNode(nodesListGetNode(pFunc->pParameterList, 0))->type;
  if (!IS_NUMERIC_TYPE(para1Type)) {
    return invaildFuncParaTypeErrMsg(pErrBuf, len, pFunc->functionName);
  }

  for (int32_t i = 1; i < numOfParams; ++i) {
    SValueNode* pValue = (SValueNode*)nodesListGetNode(pFunc->pParameterList, i);
    if (QUERY_NODE_VALUE != nodeType(pValue)) {
      return invaildFuncParaTypeErrMsg(pErrBuf, len, pFunc->functionName);
    }
    pValue->notReserved = true;

    uint8_t paraType = getSDataTypeFromNode(nodesListGetNode(pFunc->pParameterList, i))->type;
    if (!IS_NUMERIC_TYPE(paraType)) {
      return invaildFuncParaTypeErrMsg(pErrBuf, len, pFunc->functionName);
    }

    double v = 0;
    if (IS_INTEGER_TYPE(paraType)) {
      v = (double)pValue->datum.i;
    } else {
      v = pValue->datum.d;
    }

    if (v < 0 || v > 100) {
      return invaildFuncParaValueErrMsg(pErrBuf, len, pFunc->functionName);
    }
  }

  // set result type
  if (numOfParams > 2) {
    pFunc->node.resType = (SDataType){.bytes = 512, .type = TSDB_DATA_TYPE_VARCHAR};
  } else {
    pFunc->node.resType = (SDataType){.bytes = tDataTypes[TSDB_DATA_TYPE_DOUBLE].bytes, .type = TSDB_DATA_TYPE_DOUBLE};
  }
  return TSDB_CODE_SUCCESS;
}

static bool validateApercentileAlgo(const SValueNode* pVal) {
  if (TSDB_DATA_TYPE_BINARY != pVal->node.resType.type) {
    return false;
  }
  return (0 == strcasecmp(varDataVal(pVal->datum.p), "default") ||
          0 == strcasecmp(varDataVal(pVal->datum.p), "t-digest"));
}

static int32_t translateApercentile(SFunctionNode* pFunc, char* pErrBuf, int32_t len) {
  int32_t numOfParams = LIST_LENGTH(pFunc->pParameterList);
  if (2 != numOfParams && 3 != numOfParams) {
    return invaildFuncParaNumErrMsg(pErrBuf, len, pFunc->functionName);
  }

  // param1
  SNode* pParamNode1 = nodesListGetNode(pFunc->pParameterList, 1);
  if (nodeType(pParamNode1) != QUERY_NODE_VALUE) {
    return invaildFuncParaTypeErrMsg(pErrBuf, len, pFunc->functionName);
  }

  SValueNode* pValue = (SValueNode*)pParamNode1;
  if (pValue->datum.i < 0 || pValue->datum.i > 100) {
    return invaildFuncParaValueErrMsg(pErrBuf, len, pFunc->functionName);
  }

  pValue->notReserved = true;

  uint8_t para1Type = getSDataTypeFromNode(nodesListGetNode(pFunc->pParameterList, 0))->type;
  uint8_t para2Type = getSDataTypeFromNode(nodesListGetNode(pFunc->pParameterList, 1))->type;
  if (!IS_NUMERIC_TYPE(para1Type) || !IS_INTEGER_TYPE(para2Type)) {
    return invaildFuncParaTypeErrMsg(pErrBuf, len, pFunc->functionName);
  }

  // param2
  if (3 == numOfParams) {
    uint8_t para3Type = getSDataTypeFromNode(nodesListGetNode(pFunc->pParameterList, 2))->type;
    if (!IS_STR_DATA_TYPE(para3Type)) {
      return invaildFuncParaTypeErrMsg(pErrBuf, len, pFunc->functionName);
    }

    SNode* pParamNode2 = nodesListGetNode(pFunc->pParameterList, 2);
    if (QUERY_NODE_VALUE != nodeType(pParamNode2) || !validateApercentileAlgo((SValueNode*)pParamNode2)) {
      return buildFuncErrMsg(pErrBuf, len, TSDB_CODE_FUNC_FUNTION_ERROR,
                             "Third parameter algorithm of apercentile must be 'default' or 't-digest'");
    }

    pValue = (SValueNode*)pParamNode2;
    pValue->notReserved = true;
  }

  pFunc->node.resType = (SDataType){.bytes = tDataTypes[TSDB_DATA_TYPE_DOUBLE].bytes, .type = TSDB_DATA_TYPE_DOUBLE};
  return TSDB_CODE_SUCCESS;
}

static int32_t translateApercentileImpl(SFunctionNode* pFunc, char* pErrBuf, int32_t len, bool isPartial) {
  int32_t numOfParams = LIST_LENGTH(pFunc->pParameterList);

  if (isPartial) {
    if (2 != numOfParams && 3 != numOfParams) {
      return invaildFuncParaNumErrMsg(pErrBuf, len, pFunc->functionName);
    }
    // param1
    SNode* pParamNode1 = nodesListGetNode(pFunc->pParameterList, 1);
    if (nodeType(pParamNode1) != QUERY_NODE_VALUE) {
      return invaildFuncParaTypeErrMsg(pErrBuf, len, pFunc->functionName);
    }

    SValueNode* pValue = (SValueNode*)pParamNode1;
    if (pValue->datum.i < 0 || pValue->datum.i > 100) {
      return invaildFuncParaValueErrMsg(pErrBuf, len, pFunc->functionName);
    }

    pValue->notReserved = true;

    uint8_t para1Type = getSDataTypeFromNode(nodesListGetNode(pFunc->pParameterList, 0))->type;
    uint8_t para2Type = getSDataTypeFromNode(nodesListGetNode(pFunc->pParameterList, 1))->type;
    if (!IS_NUMERIC_TYPE(para1Type) || !IS_INTEGER_TYPE(para2Type)) {
      return invaildFuncParaTypeErrMsg(pErrBuf, len, pFunc->functionName);
    }

    // param2
    if (3 == numOfParams) {
      uint8_t para3Type = getSDataTypeFromNode(nodesListGetNode(pFunc->pParameterList, 2))->type;
      if (!IS_STR_DATA_TYPE(para3Type)) {
        return invaildFuncParaTypeErrMsg(pErrBuf, len, pFunc->functionName);
      }

      SNode* pParamNode2 = nodesListGetNode(pFunc->pParameterList, 2);
      if (QUERY_NODE_VALUE != nodeType(pParamNode2) || !validateApercentileAlgo((SValueNode*)pParamNode2)) {
        return buildFuncErrMsg(pErrBuf, len, TSDB_CODE_FUNC_FUNTION_ERROR,
                               "Third parameter algorithm of apercentile must be 'default' or 't-digest'");
      }

      pValue = (SValueNode*)pParamNode2;
      pValue->notReserved = true;
    }

    pFunc->node.resType =
        (SDataType){.bytes = getApercentileMaxSize() + VARSTR_HEADER_SIZE, .type = TSDB_DATA_TYPE_BINARY};
  } else {
    // original percent param is reserved
    if (3 != numOfParams && 2 != numOfParams) {
      return invaildFuncParaNumErrMsg(pErrBuf, len, pFunc->functionName);
    }
    uint8_t para1Type = getSDataTypeFromNode(nodesListGetNode(pFunc->pParameterList, 0))->type;
    uint8_t para2Type = getSDataTypeFromNode(nodesListGetNode(pFunc->pParameterList, 1))->type;
    if (TSDB_DATA_TYPE_BINARY != para1Type || !IS_INTEGER_TYPE(para2Type)) {
      return invaildFuncParaTypeErrMsg(pErrBuf, len, pFunc->functionName);
    }

    if (3 == numOfParams) {
      uint8_t para3Type = getSDataTypeFromNode(nodesListGetNode(pFunc->pParameterList, 2))->type;
      if (!IS_STR_DATA_TYPE(para3Type)) {
        return invaildFuncParaTypeErrMsg(pErrBuf, len, pFunc->functionName);
      }
      
      SNode* pParamNode2 = nodesListGetNode(pFunc->pParameterList, 2);
      if (QUERY_NODE_VALUE != nodeType(pParamNode2) || !validateApercentileAlgo((SValueNode*)pParamNode2)) {
        return buildFuncErrMsg(pErrBuf, len, TSDB_CODE_FUNC_FUNTION_ERROR,
                               "Third parameter algorithm of apercentile must be 'default' or 't-digest'");
      }
      }

    pFunc->node.resType = (SDataType){.bytes = tDataTypes[TSDB_DATA_TYPE_DOUBLE].bytes, .type = TSDB_DATA_TYPE_DOUBLE};
  }

  return TSDB_CODE_SUCCESS;
}

static int32_t translateApercentilePartial(SFunctionNode* pFunc, char* pErrBuf, int32_t len) {
  return translateApercentileImpl(pFunc, pErrBuf, len, true);
}

static int32_t translateApercentileMerge(SFunctionNode* pFunc, char* pErrBuf, int32_t len) {
  return translateApercentileImpl(pFunc, pErrBuf, len, false);
}

static int32_t translateTbnameColumn(SFunctionNode* pFunc, char* pErrBuf, int32_t len) {
  // pseudo column do not need to check parameters
  pFunc->node.resType =
      (SDataType){.bytes = TSDB_TABLE_FNAME_LEN - 1 + VARSTR_HEADER_SIZE, .type = TSDB_DATA_TYPE_VARCHAR};
  return TSDB_CODE_SUCCESS;
}

static int32_t translateTbUidColumn(SFunctionNode* pFunc, char* pErrBuf, int32_t len) {
  // pseudo column do not need to check parameters
  pFunc->node.resType = (SDataType){.bytes = tDataTypes[TSDB_DATA_TYPE_BIGINT].bytes, .type = TSDB_DATA_TYPE_BIGINT};
  return TSDB_CODE_SUCCESS;
}

static int32_t translateVgIdColumn(SFunctionNode* pFunc, char* pErrBuf, int32_t len) {
  // pseudo column do not need to check parameters
  pFunc->node.resType = (SDataType){.bytes = tDataTypes[TSDB_DATA_TYPE_INT].bytes, .type = TSDB_DATA_TYPE_INT};
  return TSDB_CODE_SUCCESS;
}

static int32_t translateVgVerColumn(SFunctionNode* pFunc, char* pErrBuf, int32_t len) {
  pFunc->node.resType = (SDataType){.bytes = tDataTypes[TSDB_DATA_TYPE_BIGINT].bytes, .type = TSDB_DATA_TYPE_BIGINT};
  return TSDB_CODE_SUCCESS;
}

static int32_t translateTopBot(SFunctionNode* pFunc, char* pErrBuf, int32_t len) {
  int32_t numOfParams = LIST_LENGTH(pFunc->pParameterList);
  if (2 != numOfParams) {
    return invaildFuncParaNumErrMsg(pErrBuf, len, pFunc->functionName);
  }

  uint8_t para1Type = getSDataTypeFromNode(nodesListGetNode(pFunc->pParameterList, 0))->type;
  uint8_t para2Type = getSDataTypeFromNode(nodesListGetNode(pFunc->pParameterList, 1))->type;
  if (!IS_NUMERIC_TYPE(para1Type) || !IS_INTEGER_TYPE(para2Type)) {
    return invaildFuncParaTypeErrMsg(pErrBuf, len, pFunc->functionName);
  }

  // param1
  SNode* pParamNode1 = nodesListGetNode(pFunc->pParameterList, 1);
  if (nodeType(pParamNode1) != QUERY_NODE_VALUE) {
    return invaildFuncParaTypeErrMsg(pErrBuf, len, pFunc->functionName);
  }

  SValueNode* pValue = (SValueNode*)pParamNode1;
  if (!IS_INTEGER_TYPE(pValue->node.resType.type)) {
    return invaildFuncParaTypeErrMsg(pErrBuf, len, pFunc->functionName);
  }

  if (pValue->datum.i < 1 || pValue->datum.i > TOP_BOTTOM_QUERY_LIMIT) {
    return invaildFuncParaValueErrMsg(pErrBuf, len, pFunc->functionName);
  }

  pValue->notReserved = true;

  // set result type
  SDataType* pType = getSDataTypeFromNode(nodesListGetNode(pFunc->pParameterList, 0));
  pFunc->node.resType = (SDataType){.bytes = pType->bytes, .type = pType->type};
  return TSDB_CODE_SUCCESS;
}

static int32_t reserveFirstMergeParam(SNodeList* pRawParameters, SNode* pPartialRes, SNodeList** pParameters) {
  int32_t code = nodesListMakeAppend(pParameters, pPartialRes);
  if (TSDB_CODE_SUCCESS == code) {
    SNode* pNew = NULL;
    code = nodesCloneNode(nodesListGetNode(pRawParameters, 1), &pNew);
    if (TSDB_CODE_SUCCESS == code) {
      code = nodesListStrictAppend(*pParameters, pNew);
    }
  }
  return code;
}

int32_t topBotCreateMergeParam(SNodeList* pRawParameters, SNode* pPartialRes, SNodeList** pParameters) {
  return reserveFirstMergeParam(pRawParameters, pPartialRes, pParameters);
}

int32_t apercentileCreateMergeParam(SNodeList* pRawParameters, SNode* pPartialRes, SNodeList** pParameters) {
  int32_t code = reserveFirstMergeParam(pRawParameters, pPartialRes, pParameters);
  if (TSDB_CODE_SUCCESS == code && pRawParameters->length >= 3) {
    SNode* pNew = NULL;
    code = nodesCloneNode(nodesListGetNode(pRawParameters, 2), &pNew);
    if (TSDB_CODE_SUCCESS == code) {
      code = nodesListStrictAppend(*pParameters, pNew);
    }
  }
  return code;
}

static int32_t translateSpread(SFunctionNode* pFunc, char* pErrBuf, int32_t len) {
  if (1 != LIST_LENGTH(pFunc->pParameterList)) {
    return invaildFuncParaNumErrMsg(pErrBuf, len, pFunc->functionName);
  }

  uint8_t paraType = getSDataTypeFromNode(nodesListGetNode(pFunc->pParameterList, 0))->type;
  if (!IS_NUMERIC_TYPE(paraType) && !IS_TIMESTAMP_TYPE(paraType)) {
    return invaildFuncParaTypeErrMsg(pErrBuf, len, pFunc->functionName);
  }

  pFunc->node.resType = (SDataType){.bytes = tDataTypes[TSDB_DATA_TYPE_DOUBLE].bytes, .type = TSDB_DATA_TYPE_DOUBLE};
  return TSDB_CODE_SUCCESS;
}

static int32_t translateSpreadImpl(SFunctionNode* pFunc, char* pErrBuf, int32_t len, bool isPartial) {
  if (1 != LIST_LENGTH(pFunc->pParameterList)) {
    return invaildFuncParaNumErrMsg(pErrBuf, len, pFunc->functionName);
  }

  uint8_t paraType = getSDataTypeFromNode(nodesListGetNode(pFunc->pParameterList, 0))->type;
  if (isPartial) {
    if (!IS_NUMERIC_TYPE(paraType) && !IS_TIMESTAMP_TYPE(paraType)) {
      return invaildFuncParaTypeErrMsg(pErrBuf, len, pFunc->functionName);
    }
    pFunc->node.resType = (SDataType){.bytes = getSpreadInfoSize() + VARSTR_HEADER_SIZE, .type = TSDB_DATA_TYPE_BINARY};
  } else {
    if (TSDB_DATA_TYPE_BINARY != paraType) {
      return invaildFuncParaTypeErrMsg(pErrBuf, len, pFunc->functionName);
    }
    pFunc->node.resType = (SDataType){.bytes = tDataTypes[TSDB_DATA_TYPE_DOUBLE].bytes, .type = TSDB_DATA_TYPE_DOUBLE};
  }

  return TSDB_CODE_SUCCESS;
}

static int32_t translateSpreadPartial(SFunctionNode* pFunc, char* pErrBuf, int32_t len) {
  return translateSpreadImpl(pFunc, pErrBuf, len, true);
}

static int32_t translateSpreadMerge(SFunctionNode* pFunc, char* pErrBuf, int32_t len) {
  return translateSpreadImpl(pFunc, pErrBuf, len, false);
}

static int32_t translateSpreadState(SFunctionNode* pFunc, char* pErrBuf, int32_t len) {
  if (1 != LIST_LENGTH(pFunc->pParameterList)) {
    return invaildFuncParaNumErrMsg(pErrBuf, len, pFunc->functionName);
  }

  uint8_t paraType = getSDataTypeFromNode(nodesListGetNode(pFunc->pParameterList, 0))->type;
  if (!IS_NUMERIC_TYPE(paraType) && !IS_TIMESTAMP_TYPE(paraType)) {
    return invaildFuncParaTypeErrMsg(pErrBuf, len, pFunc->functionName);
  }
  pFunc->node.resType = (SDataType){.bytes = getSpreadInfoSize() + VARSTR_HEADER_SIZE, .type = TSDB_DATA_TYPE_BINARY};
  return TSDB_CODE_SUCCESS;
}

static int32_t translateSpreadStateMerge(SFunctionNode* pFunc, char* pErrBuf, int32_t len) {
  if (1 != LIST_LENGTH(pFunc->pParameterList)) {
    return invaildFuncParaNumErrMsg(pErrBuf, len, pFunc->functionName);
  }
  uint8_t paraType = getSDataTypeFromNode(nodesListGetNode(pFunc->pParameterList, 0))->type;
  if (paraType != TSDB_DATA_TYPE_BINARY) {
    return invaildFuncParaTypeErrMsg(pErrBuf, len, pFunc->functionName);
  }
  pFunc->node.resType = (SDataType){.bytes = getSpreadInfoSize() + VARSTR_HEADER_SIZE, .type = TSDB_DATA_TYPE_BINARY};
  return TSDB_CODE_SUCCESS;
}

static int32_t translateElapsed(SFunctionNode* pFunc, char* pErrBuf, int32_t len) {
  int32_t numOfParams = LIST_LENGTH(pFunc->pParameterList);
  if (1 != numOfParams && 2 != numOfParams) {
    return invaildFuncParaNumErrMsg(pErrBuf, len, pFunc->functionName);
  }

  SNode* pPara1 = nodesListGetNode(pFunc->pParameterList, 0);
  if (QUERY_NODE_COLUMN != nodeType(pPara1) || PRIMARYKEY_TIMESTAMP_COL_ID != ((SColumnNode*)pPara1)->colId) {
    return buildFuncErrMsg(pErrBuf, len, TSDB_CODE_FUNC_FUNTION_ERROR,
                           "The first parameter of the ELAPSED function can only be the timestamp primary key");
  }

  // param1
  if (2 == numOfParams) {
    SNode* pParamNode1 = nodesListGetNode(pFunc->pParameterList, 1);
    if (QUERY_NODE_VALUE != nodeType(pParamNode1)) {
      return invaildFuncParaTypeErrMsg(pErrBuf, len, pFunc->functionName);
    }

    SValueNode* pValue = (SValueNode*)pParamNode1;

    pValue->notReserved = true;

    if (!IS_INTEGER_TYPE(pValue->node.resType.type)) {
      return invaildFuncParaTypeErrMsg(pErrBuf, len, pFunc->functionName);
    }

    uint8_t dbPrec = pFunc->node.resType.precision;

    int32_t code = validateTimeUnitParam(dbPrec, (SValueNode*)nodesListGetNode(pFunc->pParameterList, 1));
    if (code == TSDB_CODE_FUNC_TIME_UNIT_TOO_SMALL) {
      return buildFuncErrMsg(pErrBuf, len, code,
                             "ELAPSED function time unit parameter should be greater than db precision");
    } else if (code == TSDB_CODE_FUNC_TIME_UNIT_INVALID) {
      return buildFuncErrMsg(
          pErrBuf, len, code,
          "ELAPSED function time unit parameter should be one of the following: [1b, 1u, 1a, 1s, 1m, 1h, 1d, 1w]");
    }
  }

  pFunc->node.resType = (SDataType){.bytes = tDataTypes[TSDB_DATA_TYPE_DOUBLE].bytes, .type = TSDB_DATA_TYPE_DOUBLE};
  return TSDB_CODE_SUCCESS;
}

static int32_t translateElapsedImpl(SFunctionNode* pFunc, char* pErrBuf, int32_t len, bool isPartial) {
  int32_t numOfParams = LIST_LENGTH(pFunc->pParameterList);

  if (isPartial) {
    if (1 != numOfParams && 2 != numOfParams) {
      return invaildFuncParaNumErrMsg(pErrBuf, len, pFunc->functionName);
    }

    uint8_t paraType = getSDataTypeFromNode(nodesListGetNode(pFunc->pParameterList, 0))->type;
    if (!IS_TIMESTAMP_TYPE(paraType)) {
      return invaildFuncParaTypeErrMsg(pErrBuf, len, pFunc->functionName);
    }

    // param1
    if (2 == numOfParams) {
      SNode* pParamNode1 = nodesListGetNode(pFunc->pParameterList, 1);

      if (QUERY_NODE_VALUE != nodeType(pParamNode1)) {
        return invaildFuncParaTypeErrMsg(pErrBuf, len, pFunc->functionName);
      }

      SValueNode* pValue = (SValueNode*)pParamNode1;

      pValue->notReserved = true;

      paraType = getSDataTypeFromNode(nodesListGetNode(pFunc->pParameterList, 1))->type;
      if (!IS_INTEGER_TYPE(paraType)) {
        return invaildFuncParaTypeErrMsg(pErrBuf, len, pFunc->functionName);
      }

      if (pValue->datum.i == 0) {
        return buildFuncErrMsg(pErrBuf, len, TSDB_CODE_FUNC_FUNTION_ERROR,
                               "ELAPSED function time unit parameter should be greater than db precision");
      }
    }

    pFunc->node.resType =
        (SDataType){.bytes = getElapsedInfoSize() + VARSTR_HEADER_SIZE, .type = TSDB_DATA_TYPE_BINARY};
  } else {
    if (1 != numOfParams) {
      return invaildFuncParaNumErrMsg(pErrBuf, len, pFunc->functionName);
    }

    uint8_t paraType = getSDataTypeFromNode(nodesListGetNode(pFunc->pParameterList, 0))->type;
    if (TSDB_DATA_TYPE_BINARY != paraType) {
      return invaildFuncParaTypeErrMsg(pErrBuf, len, pFunc->functionName);
    }
    pFunc->node.resType = (SDataType){.bytes = tDataTypes[TSDB_DATA_TYPE_DOUBLE].bytes, .type = TSDB_DATA_TYPE_DOUBLE};
  }
  return TSDB_CODE_SUCCESS;
}

static int32_t translateElapsedPartial(SFunctionNode* pFunc, char* pErrBuf, int32_t len) {
#if 0
  return translateElapsedImpl(pFunc, pErrBuf, len, true);
#endif
  return 0;
}

static int32_t translateElapsedMerge(SFunctionNode* pFunc, char* pErrBuf, int32_t len) {
#if 0
  return translateElapsedImpl(pFunc, pErrBuf, len, false);
#endif
  return 0;
}

static int32_t translateLeastSQR(SFunctionNode* pFunc, char* pErrBuf, int32_t len) {
  int32_t numOfParams = LIST_LENGTH(pFunc->pParameterList);
  if (3 != numOfParams) {
    return invaildFuncParaNumErrMsg(pErrBuf, len, pFunc->functionName);
  }

  for (int32_t i = 0; i < numOfParams; ++i) {
    SNode* pParamNode = nodesListGetNode(pFunc->pParameterList, i);
    if (i > 0) {  // param1 & param2
      if (QUERY_NODE_VALUE != nodeType(pParamNode)) {
        return invaildFuncParaTypeErrMsg(pErrBuf, len, pFunc->functionName);
      }

      SValueNode* pValue = (SValueNode*)pParamNode;

      pValue->notReserved = true;
    }

    uint8_t colType = getSDataTypeFromNode(nodesListGetNode(pFunc->pParameterList, i))->type;
    if (!IS_NUMERIC_TYPE(colType)) {
      return invaildFuncParaTypeErrMsg(pErrBuf, len, pFunc->functionName);
    }
  }

  pFunc->node.resType = (SDataType){.bytes = LEASTSQUARES_BUFF_LENGTH, .type = TSDB_DATA_TYPE_BINARY};
  return TSDB_CODE_SUCCESS;
}

typedef enum { UNKNOWN_BIN = 0, USER_INPUT_BIN, LINEAR_BIN, LOG_BIN } EHistoBinType;

static int8_t validateHistogramBinType(char* binTypeStr) {
  int8_t binType;
  if (strcasecmp(binTypeStr, "user_input") == 0) {
    binType = USER_INPUT_BIN;
  } else if (strcasecmp(binTypeStr, "linear_bin") == 0) {
    binType = LINEAR_BIN;
  } else if (strcasecmp(binTypeStr, "log_bin") == 0) {
    binType = LOG_BIN;
  } else {
    binType = UNKNOWN_BIN;
  }

  return binType;
}

static int32_t validateHistogramBinDesc(char* binDescStr, int8_t binType, char* errMsg, int32_t msgLen) {
  const char* msg1 = "HISTOGRAM function requires four parameters";
  const char* msg3 = "HISTOGRAM function invalid format for binDesc parameter";
  const char* msg4 = "HISTOGRAM function binDesc parameter \"count\" should be in range [1, 1000]";
  const char* msg5 = "HISTOGRAM function bin/parameter should be in range [-DBL_MAX, DBL_MAX]";
  const char* msg6 = "HISTOGRAM function binDesc parameter \"width\" cannot be 0";
  const char* msg7 = "HISTOGRAM function binDesc parameter \"start\" cannot be 0 with \"log_bin\" type";
  const char* msg8 = "HISTOGRAM function binDesc parameter \"factor\" cannot be negative or equal to 0/1";
  const char* msg9 = "HISTOGRAM function out of memory";

  cJSON*  binDesc = cJSON_Parse(binDescStr);
  int32_t numOfBins;
  double* intervals;
  if (cJSON_IsObject(binDesc)) { /* linaer/log bins */
    int32_t numOfParams = cJSON_GetArraySize(binDesc);
    int32_t startIndex;
    if (numOfParams != 4) {
      (void)snprintf(errMsg, msgLen, "%s", msg1);
      cJSON_Delete(binDesc);
      return TSDB_CODE_FAILED;
    }

    cJSON* start = cJSON_GetObjectItem(binDesc, "start");
    cJSON* factor = cJSON_GetObjectItem(binDesc, "factor");
    cJSON* width = cJSON_GetObjectItem(binDesc, "width");
    cJSON* count = cJSON_GetObjectItem(binDesc, "count");
    cJSON* infinity = cJSON_GetObjectItem(binDesc, "infinity");

    if (!cJSON_IsNumber(start) || !cJSON_IsNumber(count) || !cJSON_IsBool(infinity)) {
      (void)snprintf(errMsg, msgLen, "%s", msg3);
      cJSON_Delete(binDesc);
      return TSDB_CODE_FAILED;
    }

    if (count->valueint <= 0 || count->valueint > 1000) {  // limit count to 1000
      (void)snprintf(errMsg, msgLen, "%s", msg4);
      cJSON_Delete(binDesc);
      return TSDB_CODE_FAILED;
    }

    if (isinf(start->valuedouble) || (width != NULL && isinf(width->valuedouble)) ||
        (factor != NULL && isinf(factor->valuedouble)) || (count != NULL && isinf(count->valuedouble))) {
      (void)snprintf(errMsg, msgLen, "%s", msg5);
      cJSON_Delete(binDesc);
      return TSDB_CODE_FAILED;
    }

    int32_t counter = (int32_t)count->valueint;
    if (infinity->valueint == false) {
      startIndex = 0;
      numOfBins = counter + 1;
    } else {
      startIndex = 1;
      numOfBins = counter + 3;
    }

    intervals = taosMemoryCalloc(numOfBins, sizeof(double));
    if (intervals == NULL) {
      (void)snprintf(errMsg, msgLen, "%s", msg9);
      cJSON_Delete(binDesc);
      return TSDB_CODE_FAILED;
    }
    if (cJSON_IsNumber(width) && factor == NULL && binType == LINEAR_BIN) {
      // linear bin process
      if (width->valuedouble == 0) {
        (void)snprintf(errMsg, msgLen, "%s", msg6);
        taosMemoryFree(intervals);
        cJSON_Delete(binDesc);
        return TSDB_CODE_FAILED;
      }
      for (int i = 0; i < counter + 1; ++i) {
        intervals[startIndex] = start->valuedouble + i * width->valuedouble;
        if (isinf(intervals[startIndex])) {
          (void)snprintf(errMsg, msgLen, "%s", msg5);
          taosMemoryFree(intervals);
          cJSON_Delete(binDesc);
          return TSDB_CODE_FAILED;
        }
        startIndex++;
      }
    } else if (cJSON_IsNumber(factor) && width == NULL && binType == LOG_BIN) {
      // log bin process
      if (start->valuedouble == 0) {
        (void)snprintf(errMsg, msgLen, "%s", msg7);
        taosMemoryFree(intervals);
        cJSON_Delete(binDesc);
        return TSDB_CODE_FAILED;
      }
      if (factor->valuedouble < 0 || factor->valuedouble == 0 || factor->valuedouble == 1) {
        (void)snprintf(errMsg, msgLen, "%s", msg8);
        taosMemoryFree(intervals);
        cJSON_Delete(binDesc);
        return TSDB_CODE_FAILED;
      }
      for (int i = 0; i < counter + 1; ++i) {
        intervals[startIndex] = start->valuedouble * pow(factor->valuedouble, i * 1.0);
        if (isinf(intervals[startIndex])) {
          (void)snprintf(errMsg, msgLen, "%s", msg5);
          taosMemoryFree(intervals);
          cJSON_Delete(binDesc);
          return TSDB_CODE_FAILED;
        }
        startIndex++;
      }
    } else {
      (void)snprintf(errMsg, msgLen, "%s", msg3);
      taosMemoryFree(intervals);
      cJSON_Delete(binDesc);
      return TSDB_CODE_FAILED;
    }

    if (infinity->valueint == true) {
      intervals[0] = -INFINITY;
      intervals[numOfBins - 1] = INFINITY;
      // in case of desc bin orders, -inf/inf should be swapped
      if (numOfBins < 4) {
        return TSDB_CODE_FAILED;
      }

      if (intervals[1] > intervals[numOfBins - 2]) {
        TSWAP(intervals[0], intervals[numOfBins - 1]);
      }
    }
  } else if (cJSON_IsArray(binDesc)) { /* user input bins */
    if (binType != USER_INPUT_BIN) {
      (void)snprintf(errMsg, msgLen, "%s", msg3);
      cJSON_Delete(binDesc);
      return TSDB_CODE_FAILED;
    }
    numOfBins = cJSON_GetArraySize(binDesc);
    intervals = taosMemoryCalloc(numOfBins, sizeof(double));
    if (intervals == NULL) {
      (void)snprintf(errMsg, msgLen, "%s", msg9);
      cJSON_Delete(binDesc);
      return TSDB_CODE_OUT_OF_MEMORY;
    }
    cJSON* bin = binDesc->child;
    if (bin == NULL) {
      (void)snprintf(errMsg, msgLen, "%s", msg3);
      taosMemoryFree(intervals);
      cJSON_Delete(binDesc);
      return TSDB_CODE_FAILED;
    }
    int i = 0;
    while (bin) {
      intervals[i] = bin->valuedouble;
      if (!cJSON_IsNumber(bin)) {
        (void)snprintf(errMsg, msgLen, "%s", msg3);
        taosMemoryFree(intervals);
        cJSON_Delete(binDesc);
        return TSDB_CODE_FAILED;
      }
      if (i != 0 && intervals[i] <= intervals[i - 1]) {
        (void)snprintf(errMsg, msgLen, "%s", msg3);
        taosMemoryFree(intervals);
        cJSON_Delete(binDesc);
        return TSDB_CODE_FAILED;
      }
      bin = bin->next;
      i++;
    }
  } else {
    (void)snprintf(errMsg, msgLen, "%s", msg3);
    cJSON_Delete(binDesc);
    return TSDB_CODE_FAILED;
  }

  cJSON_Delete(binDesc);
  taosMemoryFree(intervals);
  return TSDB_CODE_SUCCESS;
}

static int32_t translateHistogram(SFunctionNode* pFunc, char* pErrBuf, int32_t len) {
  int32_t numOfParams = LIST_LENGTH(pFunc->pParameterList);
  if (4 != numOfParams) {
    return invaildFuncParaNumErrMsg(pErrBuf, len, pFunc->functionName);
  }

  uint8_t colType = getSDataTypeFromNode(nodesListGetNode(pFunc->pParameterList, 0))->type;
  if (!IS_NUMERIC_TYPE(colType)) {
    return invaildFuncParaTypeErrMsg(pErrBuf, len, pFunc->functionName);
  }

  // param1 ~ param3
  if (getSDataTypeFromNode(nodesListGetNode(pFunc->pParameterList, 1))->type != TSDB_DATA_TYPE_BINARY ||
      getSDataTypeFromNode(nodesListGetNode(pFunc->pParameterList, 2))->type != TSDB_DATA_TYPE_BINARY ||
      !IS_INTEGER_TYPE(getSDataTypeFromNode(nodesListGetNode(pFunc->pParameterList, 3))->type)) {
    return invaildFuncParaTypeErrMsg(pErrBuf, len, pFunc->functionName);
  }

  int8_t binType;
  char*  binDesc;
  for (int32_t i = 1; i < numOfParams; ++i) {
    SNode* pParamNode = nodesListGetNode(pFunc->pParameterList, i);
    if (QUERY_NODE_VALUE != nodeType(pParamNode)) {
      return invaildFuncParaTypeErrMsg(pErrBuf, len, pFunc->functionName);
    }

    SValueNode* pValue = (SValueNode*)pParamNode;

    pValue->notReserved = true;

    if (i == 1) {
      binType = validateHistogramBinType(varDataVal(pValue->datum.p));
      if (binType == UNKNOWN_BIN) {
        return buildFuncErrMsg(pErrBuf, len, TSDB_CODE_FUNC_FUNTION_ERROR,
                               "HISTOGRAM function binType parameter should be "
                               "\"user_input\", \"log_bin\" or \"linear_bin\"");
      }
    }

    if (i == 2) {
      char errMsg[128] = {0};
      binDesc = varDataVal(pValue->datum.p);
      if (TSDB_CODE_SUCCESS != validateHistogramBinDesc(binDesc, binType, errMsg, (int32_t)sizeof(errMsg))) {
        return buildFuncErrMsg(pErrBuf, len, TSDB_CODE_FUNC_FUNTION_ERROR, errMsg);
      }
    }

    if (i == 3 && pValue->datum.i != 1 && pValue->datum.i != 0) {
      return buildFuncErrMsg(pErrBuf, len, TSDB_CODE_FUNC_FUNTION_ERROR,
                             "HISTOGRAM function normalized parameter should be 0/1");
    }
  }

  pFunc->node.resType = (SDataType){.bytes = 512, .type = TSDB_DATA_TYPE_BINARY};
  return TSDB_CODE_SUCCESS;
}

static int32_t translateHistogramImpl(SFunctionNode* pFunc, char* pErrBuf, int32_t len, bool isPartial) {
  int32_t numOfParams = LIST_LENGTH(pFunc->pParameterList);
  if (isPartial) {
    if (4 != numOfParams) {
      return invaildFuncParaNumErrMsg(pErrBuf, len, pFunc->functionName);
    }

    uint8_t colType = getSDataTypeFromNode(nodesListGetNode(pFunc->pParameterList, 0))->type;
    if (!IS_NUMERIC_TYPE(colType)) {
      return invaildFuncParaTypeErrMsg(pErrBuf, len, pFunc->functionName);
    }

    // param1 ~ param3
    if (getSDataTypeFromNode(nodesListGetNode(pFunc->pParameterList, 1))->type != TSDB_DATA_TYPE_BINARY ||
        getSDataTypeFromNode(nodesListGetNode(pFunc->pParameterList, 2))->type != TSDB_DATA_TYPE_BINARY ||
        !IS_INTEGER_TYPE(getSDataTypeFromNode(nodesListGetNode(pFunc->pParameterList, 3))->type)) {
      return invaildFuncParaTypeErrMsg(pErrBuf, len, pFunc->functionName);
    }

    int8_t binType;
    char*  binDesc;
    for (int32_t i = 1; i < numOfParams; ++i) {
      SNode* pParamNode = nodesListGetNode(pFunc->pParameterList, i);
      if (QUERY_NODE_VALUE != nodeType(pParamNode)) {
        return invaildFuncParaTypeErrMsg(pErrBuf, len, pFunc->functionName);
      }

      SValueNode* pValue = (SValueNode*)pParamNode;

      pValue->notReserved = true;

      if (i == 1) {
        binType = validateHistogramBinType(varDataVal(pValue->datum.p));
        if (binType == UNKNOWN_BIN) {
          return buildFuncErrMsg(pErrBuf, len, TSDB_CODE_FUNC_FUNTION_ERROR,
                                 "HISTOGRAM function binType parameter should be "
                                 "\"user_input\", \"log_bin\" or \"linear_bin\"");
        }
      }

      if (i == 2) {
        char errMsg[128] = {0};
        binDesc = varDataVal(pValue->datum.p);
        if (TSDB_CODE_SUCCESS != validateHistogramBinDesc(binDesc, binType, errMsg, (int32_t)sizeof(errMsg))) {
          return buildFuncErrMsg(pErrBuf, len, TSDB_CODE_FUNC_FUNTION_ERROR, errMsg);
        }
      }

      if (i == 3 && pValue->datum.i != 1 && pValue->datum.i != 0) {
        return buildFuncErrMsg(pErrBuf, len, TSDB_CODE_FUNC_FUNTION_ERROR,
                               "HISTOGRAM function normalized parameter should be 0/1");
      }
    }

    pFunc->node.resType =
        (SDataType){.bytes = getHistogramInfoSize() + VARSTR_HEADER_SIZE, .type = TSDB_DATA_TYPE_BINARY};
  } else {
    if (1 != numOfParams) {
      return invaildFuncParaNumErrMsg(pErrBuf, len, pFunc->functionName);
    }

    if (getSDataTypeFromNode(nodesListGetNode(pFunc->pParameterList, 0))->type != TSDB_DATA_TYPE_BINARY) {
      return invaildFuncParaTypeErrMsg(pErrBuf, len, pFunc->functionName);
    }

    pFunc->node.resType = (SDataType){.bytes = 512, .type = TSDB_DATA_TYPE_BINARY};
  }
  return TSDB_CODE_SUCCESS;
}

static int32_t translateHistogramPartial(SFunctionNode* pFunc, char* pErrBuf, int32_t len) {
  return translateHistogramImpl(pFunc, pErrBuf, len, true);
}

static int32_t translateHistogramMerge(SFunctionNode* pFunc, char* pErrBuf, int32_t len) {
  return translateHistogramImpl(pFunc, pErrBuf, len, false);
}

static int32_t translateHLL(SFunctionNode* pFunc, char* pErrBuf, int32_t len) {
  if (1 != LIST_LENGTH(pFunc->pParameterList)) {
    return invaildFuncParaNumErrMsg(pErrBuf, len, pFunc->functionName);
  }

  pFunc->node.resType = (SDataType){.bytes = tDataTypes[TSDB_DATA_TYPE_BIGINT].bytes, .type = TSDB_DATA_TYPE_BIGINT};
  return TSDB_CODE_SUCCESS;
}

static int32_t translateHLLImpl(SFunctionNode* pFunc, char* pErrBuf, int32_t len, bool isPartial) {
  if (1 != LIST_LENGTH(pFunc->pParameterList)) {
    return invaildFuncParaNumErrMsg(pErrBuf, len, pFunc->functionName);
  }

  if (isPartial) {
    pFunc->node.resType =
        (SDataType){.bytes = getHistogramInfoSize() + VARSTR_HEADER_SIZE, .type = TSDB_DATA_TYPE_BINARY};
  } else {
    pFunc->node.resType = (SDataType){.bytes = tDataTypes[TSDB_DATA_TYPE_BIGINT].bytes, .type = TSDB_DATA_TYPE_BIGINT};
  }

  return TSDB_CODE_SUCCESS;
}

static int32_t translateHLLPartial(SFunctionNode* pFunc, char* pErrBuf, int32_t len) {
  return translateHLLImpl(pFunc, pErrBuf, len, true);
}

static int32_t translateHLLMerge(SFunctionNode* pFunc, char* pErrBuf, int32_t len) {
  return translateHLLImpl(pFunc, pErrBuf, len, false);
}

static int32_t translateHLLState(SFunctionNode* pFunc, char* pErrBuf, int32_t len) {
  return translateHLLPartial(pFunc, pErrBuf, len);
}

static int32_t translateHLLStateMerge(SFunctionNode* pFunc, char* pErrBuf, int32_t len) {

  if (1 != LIST_LENGTH(pFunc->pParameterList)) {
    return invaildFuncParaNumErrMsg(pErrBuf, len, pFunc->functionName);
  }
  if (getSDataTypeFromNode(nodesListGetNode(pFunc->pParameterList, 0))->type != TSDB_DATA_TYPE_BINARY) {
    return invaildFuncParaTypeErrMsg(pErrBuf, len, pFunc->functionName);
  }

  pFunc->node.resType =
    (SDataType){.bytes = getHistogramInfoSize() + VARSTR_HEADER_SIZE, .type = TSDB_DATA_TYPE_BINARY};
  return TSDB_CODE_SUCCESS;
}

static bool validateStateOper(const SValueNode* pVal) {
  if (TSDB_DATA_TYPE_BINARY != pVal->node.resType.type) {
    return false;
  }
  if (strlen(varDataVal(pVal->datum.p)) == 2) {
    return (
        0 == strncasecmp(varDataVal(pVal->datum.p), "GT", 2) || 0 == strncasecmp(varDataVal(pVal->datum.p), "GE", 2) ||
        0 == strncasecmp(varDataVal(pVal->datum.p), "LT", 2) || 0 == strncasecmp(varDataVal(pVal->datum.p), "LE", 2) ||
        0 == strncasecmp(varDataVal(pVal->datum.p), "EQ", 2) || 0 == strncasecmp(varDataVal(pVal->datum.p), "NE", 2));
  }
  return false;
}

static int32_t translateStateCount(SFunctionNode* pFunc, char* pErrBuf, int32_t len) {
  int32_t numOfParams = LIST_LENGTH(pFunc->pParameterList);
  if (3 != numOfParams) {
    return invaildFuncParaNumErrMsg(pErrBuf, len, pFunc->functionName);
  }

  uint8_t colType = getSDataTypeFromNode(nodesListGetNode(pFunc->pParameterList, 0))->type;
  if (!IS_NUMERIC_TYPE(colType)) {
    return invaildFuncParaTypeErrMsg(pErrBuf, len, pFunc->functionName);
  }

  // param1 & param2
  for (int32_t i = 1; i < numOfParams; ++i) {
    SNode* pParamNode = nodesListGetNode(pFunc->pParameterList, i);
    if (QUERY_NODE_VALUE != nodeType(pParamNode)) {
      return invaildFuncParaTypeErrMsg(pErrBuf, len, pFunc->functionName);
    }

    SValueNode* pValue = (SValueNode*)pParamNode;

    if (i == 1 && !validateStateOper(pValue)) {
      return buildFuncErrMsg(pErrBuf, len, TSDB_CODE_FUNC_FUNTION_ERROR,
                             "Second parameter of STATECOUNT function"
                             "must be one of the following: 'GE', 'GT', 'LE', 'LT', 'EQ', 'NE'");
    }

    pValue->notReserved = true;
  }

  if (getSDataTypeFromNode(nodesListGetNode(pFunc->pParameterList, 1))->type != TSDB_DATA_TYPE_BINARY ||
      (getSDataTypeFromNode(nodesListGetNode(pFunc->pParameterList, 2))->type != TSDB_DATA_TYPE_BIGINT &&
       getSDataTypeFromNode(nodesListGetNode(pFunc->pParameterList, 2))->type != TSDB_DATA_TYPE_DOUBLE)) {
    return invaildFuncParaTypeErrMsg(pErrBuf, len, pFunc->functionName);
  }

  // set result type
  pFunc->node.resType = (SDataType){.bytes = tDataTypes[TSDB_DATA_TYPE_BIGINT].bytes, .type = TSDB_DATA_TYPE_BIGINT};
  return TSDB_CODE_SUCCESS;
}

static int32_t translateStateDuration(SFunctionNode* pFunc, char* pErrBuf, int32_t len) {
  int32_t numOfParams = LIST_LENGTH(pFunc->pParameterList);
  if (3 != numOfParams && 4 != numOfParams) {
    return invaildFuncParaNumErrMsg(pErrBuf, len, pFunc->functionName);
  }

  uint8_t colType = getSDataTypeFromNode(nodesListGetNode(pFunc->pParameterList, 0))->type;
  if (!IS_NUMERIC_TYPE(colType)) {
    return invaildFuncParaTypeErrMsg(pErrBuf, len, pFunc->functionName);
  }

  // param1, param2 & param3
  for (int32_t i = 1; i < numOfParams; ++i) {
    SNode* pParamNode = nodesListGetNode(pFunc->pParameterList, i);
    if (QUERY_NODE_VALUE != nodeType(pParamNode)) {
      return invaildFuncParaTypeErrMsg(pErrBuf, len, pFunc->functionName);
    }

    SValueNode* pValue = (SValueNode*)pParamNode;

    if (i == 1 && !validateStateOper(pValue)) {
      return buildFuncErrMsg(pErrBuf, len, TSDB_CODE_FUNC_FUNTION_ERROR,
                             "Second parameter of STATEDURATION function"
                             "must be one of the following: 'GE', 'GT', 'LE', 'LT', 'EQ', 'NE'");
    } else if (i == 3 && pValue->datum.i == 0) {
      return buildFuncErrMsg(pErrBuf, len, TSDB_CODE_FUNC_FUNTION_ERROR,
                             "STATEDURATION function time unit parameter should be greater than db precision");
    }

    pValue->notReserved = true;
  }

  if (getSDataTypeFromNode(nodesListGetNode(pFunc->pParameterList, 1))->type != TSDB_DATA_TYPE_BINARY ||
      (getSDataTypeFromNode(nodesListGetNode(pFunc->pParameterList, 2))->type != TSDB_DATA_TYPE_BIGINT &&
       getSDataTypeFromNode(nodesListGetNode(pFunc->pParameterList, 2))->type != TSDB_DATA_TYPE_DOUBLE)) {
    return invaildFuncParaTypeErrMsg(pErrBuf, len, pFunc->functionName);
  }

  if (numOfParams == 4 &&
      getSDataTypeFromNode(nodesListGetNode(pFunc->pParameterList, 3))->type != TSDB_DATA_TYPE_BIGINT) {
    return invaildFuncParaTypeErrMsg(pErrBuf, len, pFunc->functionName);
  }

  if (numOfParams == 4) {
    uint8_t dbPrec = pFunc->node.resType.precision;

    int32_t code = validateTimeUnitParam(dbPrec, (SValueNode*)nodesListGetNode(pFunc->pParameterList, 3));
    if (code == TSDB_CODE_FUNC_TIME_UNIT_TOO_SMALL) {
      return buildFuncErrMsg(pErrBuf, len, code,
                             "STATEDURATION function time unit parameter should be greater than db precision");
    } else if (code == TSDB_CODE_FUNC_TIME_UNIT_INVALID) {
      return buildFuncErrMsg(pErrBuf, len, code,
                             "STATEDURATION function time unit parameter should be one of the following: [1b, 1u, 1a, "
                             "1s, 1m, 1h, 1d, 1w]");
    }
  }

  // set result type
  pFunc->node.resType = (SDataType){.bytes = tDataTypes[TSDB_DATA_TYPE_BIGINT].bytes, .type = TSDB_DATA_TYPE_BIGINT};
  return TSDB_CODE_SUCCESS;
}

static int32_t translateCsum(SFunctionNode* pFunc, char* pErrBuf, int32_t len) {
  if (1 != LIST_LENGTH(pFunc->pParameterList)) {
    return invaildFuncParaNumErrMsg(pErrBuf, len, pFunc->functionName);
  }

  uint8_t colType = getSDataTypeFromNode(nodesListGetNode(pFunc->pParameterList, 0))->type;
  uint8_t resType;
  if (!IS_NUMERIC_TYPE(colType)) {
    return invaildFuncParaTypeErrMsg(pErrBuf, len, pFunc->functionName);
  } else {
    if (IS_SIGNED_NUMERIC_TYPE(colType)) {
      resType = TSDB_DATA_TYPE_BIGINT;
    } else if (IS_UNSIGNED_NUMERIC_TYPE(colType)) {
      resType = TSDB_DATA_TYPE_UBIGINT;
    } else if (IS_FLOAT_TYPE(colType)) {
      resType = TSDB_DATA_TYPE_DOUBLE;
    } else {
      return invaildFuncParaTypeErrMsg(pErrBuf, len, pFunc->functionName);
    }
  }

  pFunc->node.resType = (SDataType){.bytes = tDataTypes[resType].bytes, .type = resType};
  return TSDB_CODE_SUCCESS;
}

static EFuncReturnRows csumEstReturnRows(SFunctionNode* pFunc) { return FUNC_RETURN_ROWS_N; }

static int32_t translateMavg(SFunctionNode* pFunc, char* pErrBuf, int32_t len) {
  if (2 != LIST_LENGTH(pFunc->pParameterList)) {
    return invaildFuncParaNumErrMsg(pErrBuf, len, pFunc->functionName);
  }

  uint8_t colType = getSDataTypeFromNode(nodesListGetNode(pFunc->pParameterList, 0))->type;
  // param1
  SNode* pParamNode1 = nodesListGetNode(pFunc->pParameterList, 1);
  if (QUERY_NODE_VALUE != nodeType(pParamNode1)) {
    return invaildFuncParaTypeErrMsg(pErrBuf, len, pFunc->functionName);
  }

  SValueNode* pValue = (SValueNode*)pParamNode1;
  if (pValue->datum.i < 1 || pValue->datum.i > 1000) {
    return invaildFuncParaValueErrMsg(pErrBuf, len, pFunc->functionName);
  }

  pValue->notReserved = true;

  uint8_t paraType = getSDataTypeFromNode(nodesListGetNode(pFunc->pParameterList, 1))->type;
  if (!IS_NUMERIC_TYPE(colType) || !IS_INTEGER_TYPE(paraType)) {
    return invaildFuncParaTypeErrMsg(pErrBuf, len, pFunc->functionName);
  }

  pFunc->node.resType = (SDataType){.bytes = tDataTypes[TSDB_DATA_TYPE_DOUBLE].bytes, .type = TSDB_DATA_TYPE_DOUBLE};
  return TSDB_CODE_SUCCESS;
}

static int32_t translateSample(SFunctionNode* pFunc, char* pErrBuf, int32_t len) {
  if (2 != LIST_LENGTH(pFunc->pParameterList)) {
    return invaildFuncParaNumErrMsg(pErrBuf, len, pFunc->functionName);
  }

  SDataType* pSDataType = getSDataTypeFromNode(nodesListGetNode(pFunc->pParameterList, 0));
  uint8_t    colType = pSDataType->type;

  // param1
  SNode* pParamNode1 = nodesListGetNode(pFunc->pParameterList, 1);
  if (QUERY_NODE_VALUE != nodeType(pParamNode1)) {
    return invaildFuncParaTypeErrMsg(pErrBuf, len, pFunc->functionName);
  }

  SValueNode* pValue = (SValueNode*)pParamNode1;
  if (pValue->datum.i < 1 || pValue->datum.i > 1000) {
    return invaildFuncParaValueErrMsg(pErrBuf, len, pFunc->functionName);
  }

  pValue->notReserved = true;

  uint8_t paraType = getSDataTypeFromNode(nodesListGetNode(pFunc->pParameterList, 1))->type;
  if (!IS_INTEGER_TYPE(paraType)) {
    return invaildFuncParaTypeErrMsg(pErrBuf, len, pFunc->functionName);
  }

  // set result type
  if (IS_STR_DATA_TYPE(colType)) {
    pFunc->node.resType = (SDataType){.bytes = pSDataType->bytes, .type = colType};
  } else {
    pFunc->node.resType = (SDataType){.bytes = tDataTypes[colType].bytes, .type = colType};
  }

  return TSDB_CODE_SUCCESS;
}

static int32_t translateTail(SFunctionNode* pFunc, char* pErrBuf, int32_t len) {
  int32_t numOfParams = LIST_LENGTH(pFunc->pParameterList);
  if (2 != numOfParams && 3 != numOfParams) {
    return invaildFuncParaNumErrMsg(pErrBuf, len, pFunc->functionName);
  }

  SDataType* pSDataType = getSDataTypeFromNode(nodesListGetNode(pFunc->pParameterList, 0));
  uint8_t    colType = pSDataType->type;

  // param1 & param2
  for (int32_t i = 1; i < numOfParams; ++i) {
    SNode* pParamNode = nodesListGetNode(pFunc->pParameterList, i);
    if (QUERY_NODE_VALUE != nodeType(pParamNode)) {
      return invaildFuncParaTypeErrMsg(pErrBuf, len, pFunc->functionName);
    }

    SValueNode* pValue = (SValueNode*)pParamNode;

    if ((IS_SIGNED_NUMERIC_TYPE(pValue->node.resType.type) ? pValue->datum.i : pValue->datum.u) < ((i > 1) ? 0 : 1) ||
        (IS_SIGNED_NUMERIC_TYPE(pValue->node.resType.type) ? pValue->datum.i : pValue->datum.u) > 100) {
      return buildFuncErrMsg(pErrBuf, len, TSDB_CODE_FUNC_FUNTION_ERROR,
                             "TAIL function second parameter should be in range [1, 100], "
                             "third parameter should be in range [0, 100]");
    }

    pValue->notReserved = true;

    uint8_t paraType = getSDataTypeFromNode(nodesListGetNode(pFunc->pParameterList, i))->type;
    if (!IS_INTEGER_TYPE(paraType)) {
      return invaildFuncParaTypeErrMsg(pErrBuf, len, pFunc->functionName);
    }
  }

  // set result type
  if (IS_STR_DATA_TYPE(colType)) {
    pFunc->node.resType = (SDataType){.bytes = pSDataType->bytes, .type = colType};
  } else {
    pFunc->node.resType = (SDataType){.bytes = tDataTypes[colType].bytes, .type = colType};
  }
  return TSDB_CODE_SUCCESS;
}

static int32_t translateDerivative(SFunctionNode* pFunc, char* pErrBuf, int32_t len) {
  if (3 != LIST_LENGTH(pFunc->pParameterList)) {
    return invaildFuncParaNumErrMsg(pErrBuf, len, pFunc->functionName);
  }

  uint8_t colType = getSDataTypeFromNode(nodesListGetNode(pFunc->pParameterList, 0))->type;

  // param1
  SNode*      pParamNode1 = nodesListGetNode(pFunc->pParameterList, 1);
  SValueNode* pValue1 = (SValueNode*)pParamNode1;
  if (QUERY_NODE_VALUE != nodeType(pParamNode1)) {
    return invaildFuncParaTypeErrMsg(pErrBuf, len, pFunc->functionName);
  }

  if (pValue1->datum.i <= 0) {
    return invaildFuncParaValueErrMsg(pErrBuf, len, pFunc->functionName);
  }

  SValueNode* pValue = (SValueNode*)pParamNode1;
  pValue->notReserved = true;

  if (!IS_NUMERIC_TYPE(colType)) {
    return invaildFuncParaTypeErrMsg(pErrBuf, len, pFunc->functionName);
  }

  SNode*      pParamNode2 = nodesListGetNode(pFunc->pParameterList, 2);
  SValueNode* pValue2 = (SValueNode*)pParamNode2;
  pValue2->notReserved = true;

  if (pValue2->datum.i != 0 && pValue2->datum.i != 1) {
    return invaildFuncParaValueErrMsg(pErrBuf, len, pFunc->functionName);
  }

  pFunc->node.resType = (SDataType){.bytes = tDataTypes[TSDB_DATA_TYPE_DOUBLE].bytes, .type = TSDB_DATA_TYPE_DOUBLE};
  return TSDB_CODE_SUCCESS;
}

static EFuncReturnRows derivativeEstReturnRows(SFunctionNode* pFunc) {
  return 1 == ((SValueNode*)nodesListGetNode(pFunc->pParameterList, 2))->datum.i ? FUNC_RETURN_ROWS_INDEFINITE
                                                                                 : FUNC_RETURN_ROWS_N_MINUS_1;
}

static int32_t translateIrate(SFunctionNode* pFunc, char* pErrBuf, int32_t len) {
  if (1 != LIST_LENGTH(pFunc->pParameterList)) {
    return invaildFuncParaNumErrMsg(pErrBuf, len, pFunc->functionName);
  }

  uint8_t colType = getSDataTypeFromNode(nodesListGetNode(pFunc->pParameterList, 0))->type;

  if (!IS_NUMERIC_TYPE(colType)) {
    return invaildFuncParaTypeErrMsg(pErrBuf, len, pFunc->functionName);
  }

  // add database precision as param
  uint8_t dbPrec = pFunc->node.resType.precision;
  int32_t code = addUint8Param(&pFunc->pParameterList, dbPrec);
  if (code != TSDB_CODE_SUCCESS) {
    return code;
  }

  pFunc->node.resType = (SDataType){.bytes = tDataTypes[TSDB_DATA_TYPE_DOUBLE].bytes, .type = TSDB_DATA_TYPE_DOUBLE};
  return TSDB_CODE_SUCCESS;
}

static int32_t translateIrateImpl(SFunctionNode* pFunc, char* pErrBuf, int32_t len, bool isPartial) {
  uint8_t colType = getSDataTypeFromNode(nodesListGetNode(pFunc->pParameterList, 0))->type;
  if (isPartial) {
    if (3 != LIST_LENGTH(pFunc->pParameterList) && 4 != LIST_LENGTH(pFunc->pParameterList)) {
      return invaildFuncParaNumErrMsg(pErrBuf, len, pFunc->functionName);
    }
    if (!IS_NUMERIC_TYPE(colType)) {
      return invaildFuncParaTypeErrMsg(pErrBuf, len, pFunc->functionName);
    }
    int32_t pkBytes = (pFunc->hasPk) ? pFunc->pkBytes : 0;
    pFunc->node.resType = (SDataType){.bytes = getIrateInfoSize(pkBytes) + VARSTR_HEADER_SIZE, .type = TSDB_DATA_TYPE_BINARY};
  } else {
    if (1 != LIST_LENGTH(pFunc->pParameterList)) {
      return invaildFuncParaNumErrMsg(pErrBuf, len, pFunc->functionName);
    }
    if (TSDB_DATA_TYPE_BINARY != colType) {
      return invaildFuncParaTypeErrMsg(pErrBuf, len, pFunc->functionName);
    }
    pFunc->node.resType = (SDataType){.bytes = tDataTypes[TSDB_DATA_TYPE_DOUBLE].bytes, .type = TSDB_DATA_TYPE_DOUBLE};

    // add database precision as param
    uint8_t dbPrec = pFunc->node.resType.precision;
    int32_t code = addUint8Param(&pFunc->pParameterList, dbPrec);
    if (code != TSDB_CODE_SUCCESS) {
      return code;
    }
  }


  return TSDB_CODE_SUCCESS;
}

static int32_t translateIratePartial(SFunctionNode* pFunc, char* pErrBuf, int32_t len) {
  return translateIrateImpl(pFunc, pErrBuf, len, true);
}

static int32_t translateIrateMerge(SFunctionNode* pFunc, char* pErrBuf, int32_t len) {
  return translateIrateImpl(pFunc, pErrBuf, len, false);
}

static int32_t translateInterp(SFunctionNode* pFunc, char* pErrBuf, int32_t len) {
  int32_t numOfParams = LIST_LENGTH(pFunc->pParameterList);
  uint8_t dbPrec = pFunc->node.resType.precision;

  if (2 < numOfParams) {
    return invaildFuncParaNumErrMsg(pErrBuf, len, pFunc->functionName);
  }

  uint8_t nodeType = nodeType(nodesListGetNode(pFunc->pParameterList, 0));
  uint8_t paraType = getSDataTypeFromNode(nodesListGetNode(pFunc->pParameterList, 0))->type;
  if ((!IS_NUMERIC_TYPE(paraType) && !IS_BOOLEAN_TYPE(paraType)) || QUERY_NODE_VALUE == nodeType) {
    return invaildFuncParaTypeErrMsg(pErrBuf, len, pFunc->functionName);
  }

  if (2 == numOfParams) {
    nodeType = nodeType(nodesListGetNode(pFunc->pParameterList, 1));
    paraType = getSDataTypeFromNode(nodesListGetNode(pFunc->pParameterList, 1))->type;
    if (!IS_INTEGER_TYPE(paraType) || QUERY_NODE_VALUE != nodeType) {
      return invaildFuncParaTypeErrMsg(pErrBuf, len, pFunc->functionName);
    }

    SValueNode* pValue = (SValueNode*)nodesListGetNode(pFunc->pParameterList, 1);
    if (pValue->datum.i != 0 && pValue->datum.i != 1) {
      return buildFuncErrMsg(pErrBuf, len, TSDB_CODE_FUNC_FUNTION_ERROR,
                             "INTERP function second parameter should be 0/1");
    }

    pValue->notReserved = true;
  }

#if 0
  if (3 <= numOfParams) {
    int64_t timeVal[2] = {0};
    for (int32_t i = 1; i < 3; ++i) {
      nodeType = nodeType(nodesListGetNode(pFunc->pParameterList, i));
      paraType = ((SExprNode*)nodesListGetNode(pFunc->pParameterList, i))->resType.type;
      if (!IS_STR_DATA_TYPE(paraType) || QUERY_NODE_VALUE != nodeType) {
        return invaildFuncParaTypeErrMsg(pErrBuf, len, pFunc->functionName);
      }

      SValueNode* pValue = (SValueNode*)nodesListGetNode(pFunc->pParameterList, i);
      int32_t     ret = convertStringToTimestamp(paraType, pValue->datum.p, dbPrec, &timeVal[i - 1]);
      if (ret != TSDB_CODE_SUCCESS) {
        return invaildFuncParaValueErrMsg(pErrBuf, len, pFunc->functionName);
      }
    }

    if (timeVal[0] > timeVal[1]) {
      return buildFuncErrMsg(pErrBuf, len, TSDB_CODE_FUNC_FUNTION_ERROR, "INTERP function invalid time range");
    }
  }

  if (4 == numOfParams) {
    nodeType = nodeType(nodesListGetNode(pFunc->pParameterList, 3));
    paraType = ((SExprNode*)nodesListGetNode(pFunc->pParameterList, 3))->resType.type;
    if (!IS_INTEGER_TYPE(paraType) || QUERY_NODE_VALUE != nodeType) {
      return invaildFuncParaTypeErrMsg(pErrBuf, len, pFunc->functionName);
    }

    int32_t ret = validateTimeUnitParam(dbPrec, (SValueNode*)nodesListGetNode(pFunc->pParameterList, 3));
    if (ret == TIME_UNIT_TOO_SMALL) {
      return buildFuncErrMsg(pErrBuf, len, TSDB_CODE_FUNC_FUNTION_ERROR,
                             "INTERP function time interval parameter should be greater than db precision");
    } else if (ret == TIME_UNIT_INVALID) {
      return buildFuncErrMsg(
          pErrBuf, len, TSDB_CODE_FUNC_FUNTION_ERROR,
          "INTERP function time interval parameter should be one of the following: [1b, 1u, 1a, 1s, 1m, 1h, 1d, 1w]");
    }
  }
#endif

  pFunc->node.resType = ((SExprNode*)nodesListGetNode(pFunc->pParameterList, 0))->resType;
  return TSDB_CODE_SUCCESS;
}

static EFuncReturnRows interpEstReturnRows(SFunctionNode* pFunc) {
  int32_t numOfParams = LIST_LENGTH(pFunc->pParameterList);
  if (1 < numOfParams && 1 == ((SValueNode*)nodesListGetNode(pFunc->pParameterList, 1))->datum.i) {
    return FUNC_RETURN_ROWS_INDEFINITE;
  } else {
    return FUNC_RETURN_ROWS_N;
  }
}

static int32_t translateFirstLast(SFunctionNode* pFunc, char* pErrBuf, int32_t len) {
  // forbid null as first/last input, since first(c0, null, 1) may have different number of input
  int32_t numOfParams = LIST_LENGTH(pFunc->pParameterList);

  for (int32_t i = 0; i < numOfParams; ++i) {
    uint8_t nodeType = nodeType(nodesListGetNode(pFunc->pParameterList, i));
    uint8_t paraType = getSDataTypeFromNode(nodesListGetNode(pFunc->pParameterList, i))->type;
    if (IS_NULL_TYPE(paraType) && QUERY_NODE_VALUE == nodeType) {
      return invaildFuncParaTypeErrMsg(pErrBuf, len, pFunc->functionName);
    }
  }

  pFunc->node.resType = *getSDataTypeFromNode(nodesListGetNode(pFunc->pParameterList, 0));
  return TSDB_CODE_SUCCESS;
}

static int32_t translateFirstLastImpl(SFunctionNode* pFunc, char* pErrBuf, int32_t len, bool isPartial) {
  // first(col_list) will be rewritten as first(col)
  SNode*  pPara = nodesListGetNode(pFunc->pParameterList, 0);
  uint8_t paraType = getSDataTypeFromNode(pPara)->type;
  int32_t paraBytes = getSDataTypeFromNode(pPara)->bytes;
  if (isPartial) {
    int32_t numOfParams = LIST_LENGTH(pFunc->pParameterList);
    for (int32_t i = 0; i < numOfParams; ++i) {
      uint8_t nodeType = nodeType(nodesListGetNode(pFunc->pParameterList, i));
      uint8_t pType = getSDataTypeFromNode(nodesListGetNode(pFunc->pParameterList, i))->type;
      if (IS_NULL_TYPE(pType) && QUERY_NODE_VALUE == nodeType) {
        return invaildFuncParaTypeErrMsg(pErrBuf, len, pFunc->functionName);
      }
    }
    int32_t pkBytes = (pFunc->hasPk) ? pFunc->pkBytes : 0;
    pFunc->node.resType =
        (SDataType){.bytes = getFirstLastInfoSize(paraBytes, pkBytes) + VARSTR_HEADER_SIZE, .type = TSDB_DATA_TYPE_BINARY};
  } else {
    if (TSDB_DATA_TYPE_BINARY != paraType) {
      return invaildFuncParaTypeErrMsg(pErrBuf, len, pFunc->functionName);
    }

    pFunc->node.resType = ((SExprNode*)pPara)->resType;
  }
  return TSDB_CODE_SUCCESS;
}

static int32_t translateFirstLastPartial(SFunctionNode* pFunc, char* pErrBuf, int32_t len) {
  return translateFirstLastImpl(pFunc, pErrBuf, len, true);
}

static int32_t translateFirstLastMerge(SFunctionNode* pFunc, char* pErrBuf, int32_t len) {
  return translateFirstLastImpl(pFunc, pErrBuf, len, false);
}

static int32_t translateFirstLastState(SFunctionNode* pFunc, char* pErrBuf, int32_t len) {
  SNode*  pPara = nodesListGetNode(pFunc->pParameterList, 0);
  int32_t paraBytes = getSDataTypeFromNode(pPara)->bytes;

  int32_t pkBytes = (pFunc->hasPk) ? pFunc->pkBytes : 0;
  pFunc->node.resType =
    (SDataType){.bytes = getFirstLastInfoSize(paraBytes, pkBytes) + VARSTR_HEADER_SIZE, .type = TSDB_DATA_TYPE_BINARY};
  return TSDB_CODE_SUCCESS;
}

static int32_t translateFirstLastStateMerge(SFunctionNode* pFunc, char* pErrBuf, int32_t len) {
  SNode*  pPara = nodesListGetNode(pFunc->pParameterList, 0);
  int32_t paraBytes = getSDataTypeFromNode(pPara)->bytes;
  uint8_t paraType = getSDataTypeFromNode(pPara)->type;
  if (paraType != TSDB_DATA_TYPE_BINARY) {
    return invaildFuncParaTypeErrMsg(pErrBuf, len, pFunc->functionName);
  }

  pFunc->node.resType = (SDataType){.bytes = paraBytes, .type = TSDB_DATA_TYPE_BINARY};
  return TSDB_CODE_SUCCESS;
}

static int32_t translateUniqueMode(SFunctionNode* pFunc, char* pErrBuf, int32_t len, bool isUnique) {
  if (1 != LIST_LENGTH(pFunc->pParameterList)) {
    return invaildFuncParaNumErrMsg(pErrBuf, len, pFunc->functionName);
  }

  SNode* pPara = nodesListGetNode(pFunc->pParameterList, 0);
  if (!nodesExprHasColumn(pPara)) {
    return buildFuncErrMsg(pErrBuf, len, TSDB_CODE_FUNC_FUNTION_ERROR, "The parameters of %s must contain columns",
                           isUnique ? "UNIQUE" : "MODE");
  }

  pFunc->node.resType = ((SExprNode*)pPara)->resType;
  return TSDB_CODE_SUCCESS;
}

static int32_t translateUnique(SFunctionNode* pFunc, char* pErrBuf, int32_t len) {
  return translateUniqueMode(pFunc, pErrBuf, len, true);
}

static int32_t translateMode(SFunctionNode* pFunc, char* pErrBuf, int32_t len) {
  return translateUniqueMode(pFunc, pErrBuf, len, false);
}

static int32_t translateDiff(SFunctionNode* pFunc, char* pErrBuf, int32_t len) {
  int32_t numOfParams = LIST_LENGTH(pFunc->pParameterList);
  if (numOfParams > 2) {
    return invaildFuncParaNumErrMsg(pErrBuf, len, pFunc->functionName);
  }

  uint8_t colType = getSDataTypeFromNode(nodesListGetNode(pFunc->pParameterList, 0))->type;
  if (!IS_INTEGER_TYPE(colType) && !IS_FLOAT_TYPE(colType) && TSDB_DATA_TYPE_BOOL != colType &&
      !IS_TIMESTAMP_TYPE(colType)) {
    return invaildFuncParaTypeErrMsg(pErrBuf, len, pFunc->functionName);
  }

  // param1
  if (numOfParams == 2) {
    uint8_t paraType = getSDataTypeFromNode(nodesListGetNode(pFunc->pParameterList, 1))->type;
    if (!IS_INTEGER_TYPE(paraType)) {
      return invaildFuncParaTypeErrMsg(pErrBuf, len, pFunc->functionName);
    }

    SNode* pParamNode1 = nodesListGetNode(pFunc->pParameterList, 1);
    if (QUERY_NODE_VALUE != nodeType(pParamNode1)) {
      return invaildFuncParaTypeErrMsg(pErrBuf, len, pFunc->functionName);
    }

    SValueNode* pValue = (SValueNode*)pParamNode1;
    if (pValue->datum.i < 0 || pValue->datum.i > 3) {
      return buildFuncErrMsg(pErrBuf, len, TSDB_CODE_FUNC_FUNTION_ERROR,
                             "Second parameter of DIFF function should be a number between 0 and 3.");
    }

    pValue->notReserved = true;
  }

  uint8_t resType;
  if (IS_SIGNED_NUMERIC_TYPE(colType) || IS_TIMESTAMP_TYPE(colType) || TSDB_DATA_TYPE_BOOL == colType) {
    resType = TSDB_DATA_TYPE_BIGINT;
  } else if (IS_UNSIGNED_NUMERIC_TYPE(colType)) {
    resType = TSDB_DATA_TYPE_BIGINT;
  } else {
    resType = TSDB_DATA_TYPE_DOUBLE;
  }
  pFunc->node.resType = (SDataType){.bytes = tDataTypes[resType].bytes, .type = resType};
  return TSDB_CODE_SUCCESS;
}

static EFuncReturnRows diffEstReturnRows(SFunctionNode* pFunc) {
  if (1 == LIST_LENGTH(pFunc->pParameterList)) {
    return FUNC_RETURN_ROWS_N_MINUS_1;
  }
  return 1 < ((SValueNode*)nodesListGetNode(pFunc->pParameterList, 1))->datum.i ? FUNC_RETURN_ROWS_INDEFINITE
                                                                                 : FUNC_RETURN_ROWS_N_MINUS_1;
}

static int32_t translateLength(SFunctionNode* pFunc, char* pErrBuf, int32_t len) {
  if (1 != LIST_LENGTH(pFunc->pParameterList)) {
    return invaildFuncParaNumErrMsg(pErrBuf, len, pFunc->functionName);
  }

  uint8_t paraType = getSDataTypeFromNode(nodesListGetNode(pFunc->pParameterList, 0))->type;
  if (!IS_STR_DATA_TYPE(paraType) && !IS_NULL_TYPE(paraType)) {
    return invaildFuncParaTypeErrMsg(pErrBuf, len, pFunc->functionName);
  }

  pFunc->node.resType = (SDataType){.bytes = tDataTypes[TSDB_DATA_TYPE_BIGINT].bytes, .type = TSDB_DATA_TYPE_BIGINT};
  return TSDB_CODE_SUCCESS;
}

static int32_t translateCharLength(SFunctionNode* pFunc, char* pErrBuf, int32_t len) {
  if (1 != LIST_LENGTH(pFunc->pParameterList)) {
    return invaildFuncParaNumErrMsg(pErrBuf, len, pFunc->functionName);
  }

  uint8_t paraType = getSDataTypeFromNode(nodesListGetNode(pFunc->pParameterList, 0))->type;
  if (paraType == TSDB_DATA_TYPE_VARBINARY || (!IS_STR_DATA_TYPE(paraType) && !IS_NULL_TYPE(paraType))) {
    return invaildFuncParaTypeErrMsg(pErrBuf, len, pFunc->functionName);
  }

  pFunc->node.resType = (SDataType){.bytes = tDataTypes[TSDB_DATA_TYPE_BIGINT].bytes, .type = TSDB_DATA_TYPE_BIGINT};
  return TSDB_CODE_SUCCESS;
}

static int32_t translateConcatImpl(SFunctionNode* pFunc, char* pErrBuf, int32_t len, int32_t minParaNum,
                                   int32_t maxParaNum, bool hasSep) {
  int32_t numOfParams = LIST_LENGTH(pFunc->pParameterList);
  if (numOfParams < minParaNum || numOfParams > maxParaNum) {
    return invaildFuncParaNumErrMsg(pErrBuf, len, pFunc->functionName);
  }

  uint8_t resultType = TSDB_DATA_TYPE_BINARY;
  int32_t resultBytes = 0;
  int32_t sepBytes = 0;

  // concat_ws separator should be constant string
  if (hasSep) {
    SNode* pPara = nodesListGetNode(pFunc->pParameterList, 0);
    if (nodeType(pPara) != QUERY_NODE_VALUE) {
      return buildFuncErrMsg(pErrBuf, len, TSDB_CODE_FUNC_FUNTION_ERROR,
                             "The first parameter of CONCAT_WS function can only be constant string");
    }
  }

  /* For concat/concat_ws function, if params have NCHAR type, promote the final result to NCHAR */
  for (int32_t i = 0; i < numOfParams; ++i) {
    SNode*  pPara = nodesListGetNode(pFunc->pParameterList, i);
    uint8_t paraType = getSDataTypeFromNode(pPara)->type;
    if (TSDB_DATA_TYPE_VARBINARY == paraType) {
      return invaildFuncParaTypeErrMsg(pErrBuf, len, pFunc->functionName);
    }

    if (!IS_STR_DATA_TYPE(paraType) && !IS_NULL_TYPE(paraType)) {
      return invaildFuncParaTypeErrMsg(pErrBuf, len, pFunc->functionName);
    }
    if (TSDB_DATA_TYPE_NCHAR == paraType) {
      resultType = paraType;
    }
  }

  for (int32_t i = 0; i < numOfParams; ++i) {
    SNode*  pPara = nodesListGetNode(pFunc->pParameterList, i);
    uint8_t paraType = getSDataTypeFromNode(pPara)->type;
    int32_t paraBytes = getSDataTypeFromNode(pPara)->bytes;
    int32_t factor = 1;
    if (IS_NULL_TYPE(paraType)) {
      resultType = TSDB_DATA_TYPE_VARCHAR;
      resultBytes = 0;
      sepBytes = 0;
      break;
    }
    if (TSDB_DATA_TYPE_NCHAR == resultType && TSDB_DATA_TYPE_VARCHAR == paraType) {
      factor *= TSDB_NCHAR_SIZE;
    }
    resultBytes += paraBytes * factor;

    if (i == 0) {
      sepBytes = paraBytes * factor;
    }
  }

  if (hasSep) {
    resultBytes += sepBytes * (numOfParams - 3);
  }

  pFunc->node.resType = (SDataType){.bytes = resultBytes, .type = resultType};
  return TSDB_CODE_SUCCESS;
}

static int32_t translateConcat(SFunctionNode* pFunc, char* pErrBuf, int32_t len) {
  return translateConcatImpl(pFunc, pErrBuf, len, 2, 8, false);
}

static int32_t translateConcatWs(SFunctionNode* pFunc, char* pErrBuf, int32_t len) {
  return translateConcatImpl(pFunc, pErrBuf, len, 3, 9, true);
}

static int32_t translateSubstr(SFunctionNode* pFunc, char* pErrBuf, int32_t len) {
  int32_t numOfParams = LIST_LENGTH(pFunc->pParameterList);
  if (2 != numOfParams && 3 != numOfParams) {
    return invaildFuncParaNumErrMsg(pErrBuf, len, pFunc->functionName);
  }

  SExprNode* pPara0 = (SExprNode*)nodesListGetNode(pFunc->pParameterList, 0);
  SExprNode* pPara1 = (SExprNode*)nodesListGetNode(pFunc->pParameterList, 1);

  uint8_t para0Type = pPara0->resType.type;
  uint8_t para1Type = pPara1->resType.type;
  if (TSDB_DATA_TYPE_VARBINARY == para0Type ||
      (!IS_STR_DATA_TYPE(para0Type) && !IS_NULL_TYPE(para0Type)) ||
      (!IS_INTEGER_TYPE(para1Type) && !IS_NULL_TYPE(para1Type))) {
    return invaildFuncParaTypeErrMsg(pErrBuf, len, pFunc->functionName);
  }

  if (3 == numOfParams) {
    SExprNode* pPara2 = (SExprNode*)nodesListGetNode(pFunc->pParameterList, 2);
    uint8_t    para2Type = pPara2->resType.type;
    if (!IS_INTEGER_TYPE(para2Type) && !IS_NULL_TYPE(para2Type)) {
      return invaildFuncParaTypeErrMsg(pErrBuf, len, pFunc->functionName);
    }

    int64_t v = ((SValueNode*)pPara2)->datum.i;
  }

  pFunc->node.resType = (SDataType){.bytes = pPara0->resType.bytes, .type = pPara0->resType.type};
  return TSDB_CODE_SUCCESS;
}

static int32_t translateSubstrIdx(SFunctionNode* pFunc, char* pErrBuf, int32_t len) {
  if (3 != LIST_LENGTH(pFunc->pParameterList)) {
    return invaildFuncParaNumErrMsg(pErrBuf, len, pFunc->functionName);
  }

  SExprNode* pPara0 = (SExprNode*)nodesListGetNode(pFunc->pParameterList, 0);
  SExprNode* pPara1 = (SExprNode*)nodesListGetNode(pFunc->pParameterList, 1);
  SExprNode* pPara2 = (SExprNode*)nodesListGetNode(pFunc->pParameterList, 2);

  uint8_t para0Type = pPara0->resType.type;
  uint8_t para1Type = pPara1->resType.type;
  uint8_t para2Type = pPara2->resType.type;
  if (TSDB_DATA_TYPE_VARBINARY == para0Type || (!IS_STR_DATA_TYPE(para0Type) && !IS_NULL_TYPE(para0Type)) ||
      TSDB_DATA_TYPE_VARBINARY == para1Type || (!IS_STR_DATA_TYPE(para1Type) && !IS_NULL_TYPE(para1Type)) ||
      (!IS_INTEGER_TYPE(para2Type) && !IS_NULL_TYPE(para2Type))) {
    return invaildFuncParaTypeErrMsg(pErrBuf, len, pFunc->functionName);
  }

  pFunc->node.resType = (SDataType){.bytes = pPara0->resType.bytes, .type = pPara0->resType.type};
  return TSDB_CODE_SUCCESS;
}

static int32_t translateChar(SFunctionNode* pFunc, char* pErrBuf, int32_t len) {
  SNode *node;
  FOREACH(node, pFunc->pParameterList) {
    uint8_t paraType = getSDataTypeFromNode(node)->type;
    if (paraType == TSDB_DATA_TYPE_VARBINARY ||
        (!IS_STR_DATA_TYPE(paraType) && !IS_NUMERIC_TYPE(paraType) && !IS_NULL_TYPE(paraType))) {
      return invaildFuncParaTypeErrMsg(pErrBuf, len, pFunc->functionName);
    }
  }

  int32_t numOfParams = LIST_LENGTH(pFunc->pParameterList);
  pFunc->node.resType = (SDataType){.bytes = 4 * numOfParams + 2, .type = TSDB_DATA_TYPE_VARCHAR};
  return TSDB_CODE_SUCCESS;
}

static int32_t translateAscii(SFunctionNode* pFunc, char* pErrBuf, int32_t len) {
  if (1 != LIST_LENGTH(pFunc->pParameterList)) {
    return invaildFuncParaNumErrMsg(pErrBuf, len, pFunc->functionName);
  }

  uint8_t paraType = getSDataTypeFromNode(nodesListGetNode(pFunc->pParameterList, 0))->type;
  if (paraType == TSDB_DATA_TYPE_VARBINARY ||
      (!IS_STR_DATA_TYPE(paraType) && !IS_NULL_TYPE(paraType))) {
    return invaildFuncParaTypeErrMsg(pErrBuf, len, pFunc->functionName);
  }

  pFunc->node.resType = (SDataType){.bytes = tDataTypes[TSDB_DATA_TYPE_UTINYINT].bytes, .type = TSDB_DATA_TYPE_UTINYINT};
  return TSDB_CODE_SUCCESS;
}

static int32_t translatePosition(SFunctionNode* pFunc, char* pErrBuf, int32_t len) {
  if (2 != LIST_LENGTH(pFunc->pParameterList)) {
    return invaildFuncParaNumErrMsg(pErrBuf, len, pFunc->functionName);
  }

  uint8_t para0Type = getSDataTypeFromNode(nodesListGetNode(pFunc->pParameterList, 0))->type;
  if (para0Type == TSDB_DATA_TYPE_VARBINARY ||
      (!IS_STR_DATA_TYPE(para0Type) && !IS_NULL_TYPE(para0Type))) {
    return invaildFuncParaTypeErrMsg(pErrBuf, len, pFunc->functionName);
  }

  uint8_t para1Type = getSDataTypeFromNode(nodesListGetNode(pFunc->pParameterList, 1))->type;
  if (para1Type == TSDB_DATA_TYPE_VARBINARY ||
      (!IS_STR_DATA_TYPE(para1Type) && !IS_NULL_TYPE(para1Type))) {
    return invaildFuncParaTypeErrMsg(pErrBuf, len, pFunc->functionName);
  }

  pFunc->node.resType = (SDataType){.bytes = tDataTypes[TSDB_DATA_TYPE_BIGINT].bytes, .type = TSDB_DATA_TYPE_BIGINT};
  return TSDB_CODE_SUCCESS;
}

static int32_t translateTrim(SFunctionNode* pFunc, char* pErrBuf, int32_t len) {
  if (2 != LIST_LENGTH(pFunc->pParameterList) && 1 != LIST_LENGTH(pFunc->pParameterList)) {
    return invaildFuncParaNumErrMsg(pErrBuf, len, pFunc->functionName);
  }

  uint8_t para0Type = getSDataTypeFromNode(nodesListGetNode(pFunc->pParameterList, 0))->type;
  if (para0Type == TSDB_DATA_TYPE_VARBINARY ||
      (!IS_STR_DATA_TYPE(para0Type) && !IS_NULL_TYPE(para0Type))) {
    return invaildFuncParaTypeErrMsg(pErrBuf, len, pFunc->functionName);
  }

  int32_t resLen = getSDataTypeFromNode(nodesListGetNode(pFunc->pParameterList, 0))->bytes;
  uint8_t type = para0Type;

  if (2 == LIST_LENGTH(pFunc->pParameterList)) {
    uint8_t para1Type = getSDataTypeFromNode(nodesListGetNode(pFunc->pParameterList, 1))->type;
    if (para1Type == TSDB_DATA_TYPE_VARBINARY ||
        (!IS_STR_DATA_TYPE(para1Type) && !IS_NULL_TYPE(para1Type))) {
      return invaildFuncParaTypeErrMsg(pErrBuf, len, pFunc->functionName);
    }
    resLen = getSDataTypeFromNode(nodesListGetNode(pFunc->pParameterList, 1))->bytes;
    type = para1Type;
  }
  if (type == TSDB_DATA_TYPE_NCHAR) {
    resLen *= TSDB_NCHAR_SIZE;
  }
  uint8_t trimType = pFunc->trimType;
  int32_t code = addUint8Param(&pFunc->pParameterList, trimType);
  if (code != TSDB_CODE_SUCCESS) {
    return code;
  }
  pFunc->node.resType = (SDataType){.bytes = resLen, .type = type};
  return TSDB_CODE_SUCCESS;
}

static int32_t translateReplace(SFunctionNode* pFunc, char* pErrBuf, int32_t len) {
  if (3 != LIST_LENGTH(pFunc->pParameterList)) {
    return invaildFuncParaNumErrMsg(pErrBuf, len, pFunc->functionName);
  }

  for (int32_t i = 0; i < 3; ++i) {
    uint8_t paraType = getSDataTypeFromNode(nodesListGetNode(pFunc->pParameterList, i))->type;
    if (paraType == TSDB_DATA_TYPE_VARBINARY ||
        (!IS_STR_DATA_TYPE(paraType) && !IS_NULL_TYPE(paraType))) {
      return invaildFuncParaTypeErrMsg(pErrBuf, len, pFunc->functionName);
    }
  }

<<<<<<< HEAD
  uint8_t type = getSDataTypeFromNode(nodesListGetNode(pFunc->pParameterList, 0))->type;
=======
  uint8_t orgType = getSDataTypeFromNode(nodesListGetNode(pFunc->pParameterList, 0))->type;
  uint8_t fromType = getSDataTypeFromNode(nodesListGetNode(pFunc->pParameterList, 1))->type;
  uint8_t toType = getSDataTypeFromNode(nodesListGetNode(pFunc->pParameterList, 2))->type;
>>>>>>> 641fccaa
  int32_t orgLen = getSDataTypeFromNode(nodesListGetNode(pFunc->pParameterList, 0))->bytes;
  int32_t fromLen = getSDataTypeFromNode(nodesListGetNode(pFunc->pParameterList, 1))->bytes;
  int32_t toLen = getSDataTypeFromNode(nodesListGetNode(pFunc->pParameterList, 2))->bytes;

<<<<<<< HEAD
  int32_t resLen = orgLen + orgLen / fromLen * (toLen - fromLen);
  pFunc->node.resType = (SDataType){.bytes = resLen, .type = type};
=======
  int32_t resLen;
  // Since we don't know the accurate length of result, estimate the maximum length here.
  // To make the resLen bigger, we should make fromLen smaller and toLen bigger.
  if (orgType == TSDB_DATA_TYPE_VARBINARY && fromType != orgType) {
    fromLen = fromLen / TSDB_NCHAR_SIZE;
  }
  if (orgType == TSDB_DATA_TYPE_NCHAR && toType != orgType) {
    toLen = toLen * TSDB_NCHAR_SIZE;
  }
  resLen = TMAX(orgLen, orgLen + orgLen / fromLen * (toLen - fromLen));
  pFunc->node.resType = (SDataType){.bytes = resLen, .type = orgType};
>>>>>>> 641fccaa
  return TSDB_CODE_SUCCESS;
}

static int32_t translateRepeat(SFunctionNode* pFunc, char* pErrBuf, int32_t len) {
  if (2 != LIST_LENGTH(pFunc->pParameterList)) {
    return invaildFuncParaNumErrMsg(pErrBuf, len, pFunc->functionName);
  }

  uint8_t para0Type = getSDataTypeFromNode(nodesListGetNode(pFunc->pParameterList, 0))->type;
  if (para0Type == TSDB_DATA_TYPE_VARBINARY ||
      (!IS_STR_DATA_TYPE(para0Type) && !IS_NULL_TYPE(para0Type))) {
    return invaildFuncParaTypeErrMsg(pErrBuf, len, pFunc->functionName);
  }

  uint8_t para1Type = getSDataTypeFromNode(nodesListGetNode(pFunc->pParameterList, 1))->type;
  if (!IS_INTEGER_TYPE(para1Type) && !IS_NULL_TYPE(para1Type)) {
    return invaildFuncParaTypeErrMsg(pErrBuf, len, pFunc->functionName);
  }

  uint8_t type = getSDataTypeFromNode(nodesListGetNode(pFunc->pParameterList, 0))->type;
  int32_t orgLen = getSDataTypeFromNode(nodesListGetNode(pFunc->pParameterList, 0))->bytes;
  int32_t count = TMAX((int32_t)((SValueNode*)nodesListGetNode(pFunc->pParameterList, 1))->datum.i, 1);

  int32_t resLen = orgLen * count;
  pFunc->node.resType = (SDataType){.bytes = resLen, .type = type};
  return TSDB_CODE_SUCCESS;
}

static int32_t translateCast(SFunctionNode* pFunc, char* pErrBuf, int32_t len) {
  // The number of parameters has been limited by the syntax definition

  SExprNode* pPara0 = (SExprNode*)nodesListGetNode(pFunc->pParameterList, 0);
  uint8_t para0Type = pPara0->resType.type;
  if (TSDB_DATA_TYPE_VARBINARY == para0Type) {
    return invaildFuncParaTypeErrMsg(pErrBuf, len, pFunc->functionName);
  }

  // The function return type has been set during syntax parsing
  uint8_t para2Type = pFunc->node.resType.type;

  int32_t para2Bytes = pFunc->node.resType.bytes;
  if (IS_STR_DATA_TYPE(para2Type)) {
    para2Bytes -= VARSTR_HEADER_SIZE;
  }
  if (para2Bytes <= 0 ||
      para2Bytes > TSDB_MAX_BINARY_LEN - VARSTR_HEADER_SIZE) {  // cast dst var type length limits to 4096 bytes
    if (TSDB_DATA_TYPE_NCHAR == para2Type) {
      return buildFuncErrMsg(pErrBuf, len, TSDB_CODE_FUNC_FUNTION_ERROR,
                             "CAST function converted length should be in range (0, %d] NCHARS",
                             (TSDB_MAX_BINARY_LEN - VARSTR_HEADER_SIZE)/TSDB_NCHAR_SIZE);
    } else {
      return buildFuncErrMsg(pErrBuf, len, TSDB_CODE_FUNC_FUNTION_ERROR,
                             "CAST function converted length should be in range (0, %d] bytes",
                             TSDB_MAX_BINARY_LEN - VARSTR_HEADER_SIZE);
    }
  }

  // add database precision as param
  uint8_t dbPrec = pFunc->node.resType.precision;
  int32_t code = addUint8Param(&pFunc->pParameterList, dbPrec);
  if (code != TSDB_CODE_SUCCESS) {
    return code;
  }

  return TSDB_CODE_SUCCESS;
}

static int32_t translateToIso8601(SFunctionNode* pFunc, char* pErrBuf, int32_t len) {
  int32_t numOfParams = LIST_LENGTH(pFunc->pParameterList);
  if (1 != numOfParams && 2 != numOfParams) {
    return invaildFuncParaNumErrMsg(pErrBuf, len, pFunc->functionName);
  }

  // param0
  uint8_t paraType = getSDataTypeFromNode(nodesListGetNode(pFunc->pParameterList, 0))->type;
  if (!IS_INTEGER_TYPE(paraType) && !IS_TIMESTAMP_TYPE(paraType)) {
    return invaildFuncParaTypeErrMsg(pErrBuf, len, pFunc->functionName);
  }

  // param1
  if (numOfParams == 2) {
    SValueNode* pValue = (SValueNode*)nodesListGetNode(pFunc->pParameterList, 1);

    if (!validateTimezoneFormat(pValue)) {
      return buildFuncErrMsg(pErrBuf, len, TSDB_CODE_FUNC_FUNTION_ERROR, "Invalid timzone format");
    }
  } else {  // add default client timezone
    int32_t code = addTimezoneParam(pFunc->pParameterList);
    if (code != TSDB_CODE_SUCCESS) {
      return code;
    }
  }

  // set result type
  pFunc->node.resType = (SDataType){.bytes = 64, .type = TSDB_DATA_TYPE_BINARY};
  return TSDB_CODE_SUCCESS;
}

static int32_t translateToUnixtimestamp(SFunctionNode* pFunc, char* pErrBuf, int32_t len) {
  int32_t numOfParams = LIST_LENGTH(pFunc->pParameterList);
  int16_t resType = TSDB_DATA_TYPE_BIGINT;

  if (1 != numOfParams && 2 != numOfParams) {
    return invaildFuncParaNumErrMsg(pErrBuf, len, pFunc->functionName);
  }

  uint8_t para1Type = getSDataTypeFromNode(nodesListGetNode(pFunc->pParameterList, 0))->type;
  if (para1Type == TSDB_DATA_TYPE_VARBINARY || !IS_STR_DATA_TYPE(para1Type)) {
    return invaildFuncParaTypeErrMsg(pErrBuf, len, pFunc->functionName);
  }

  if (2 == numOfParams) {
    uint8_t para2Type = getSDataTypeFromNode(nodesListGetNode(pFunc->pParameterList, 1))->type;
    if (!IS_INTEGER_TYPE(para2Type)) {
      return invaildFuncParaTypeErrMsg(pErrBuf, len, pFunc->functionName);
    }

    SValueNode* pValue = (SValueNode*)nodesListGetNode(pFunc->pParameterList, 1);
    if (pValue->datum.i == 1) {
      resType = TSDB_DATA_TYPE_TIMESTAMP;
    } else if (pValue->datum.i == 0) {
      resType = TSDB_DATA_TYPE_BIGINT;
    } else {
      return buildFuncErrMsg(pErrBuf, len, TSDB_CODE_FUNC_FUNTION_ERROR,
                             "TO_UNIXTIMESTAMP function second parameter should be 0/1");
    }
  }

  // add database precision as param
  uint8_t dbPrec = pFunc->node.resType.precision;
  int32_t code = addUint8Param(&pFunc->pParameterList, dbPrec);
  if (code != TSDB_CODE_SUCCESS) {
    return code;
  }

  pFunc->node.resType = (SDataType){.bytes = tDataTypes[resType].bytes, .type = resType};
  return TSDB_CODE_SUCCESS;
}

static int32_t translateToTimestamp(SFunctionNode* pFunc, char* pErrBuf, int32_t len) {
  if (LIST_LENGTH(pFunc->pParameterList) != 2) {
    return invaildFuncParaNumErrMsg(pErrBuf, len, pFunc->functionName);
  }
  uint8_t para1Type = getSDataTypeFromNode(nodesListGetNode(pFunc->pParameterList, 0))->type;
  uint8_t para2Type = getSDataTypeFromNode(nodesListGetNode(pFunc->pParameterList, 1))->type;
  if (!IS_STR_DATA_TYPE(para1Type) || !IS_STR_DATA_TYPE(para2Type)) {
    return invaildFuncParaTypeErrMsg(pErrBuf, len, pFunc->functionName);
  }
  pFunc->node.resType =
      (SDataType){.bytes = tDataTypes[TSDB_DATA_TYPE_TIMESTAMP].bytes, .type = TSDB_DATA_TYPE_TIMESTAMP};
  return TSDB_CODE_SUCCESS;
}

static int32_t translateToChar(SFunctionNode* pFunc, char* pErrBuf, int32_t len) {
  if (LIST_LENGTH(pFunc->pParameterList) != 2) {
    return invaildFuncParaNumErrMsg(pErrBuf, len, pFunc->functionName);
  }
  uint8_t para1Type = getSDataTypeFromNode(nodesListGetNode(pFunc->pParameterList, 0))->type;
  uint8_t para2Type = getSDataTypeFromNode(nodesListGetNode(pFunc->pParameterList, 1))->type;
  // currently only support to_char(timestamp, str)
  if (!IS_STR_DATA_TYPE(para2Type) || !IS_TIMESTAMP_TYPE(para1Type)) {
    return invaildFuncParaTypeErrMsg(pErrBuf, len, pFunc->functionName);
  }
  pFunc->node.resType = (SDataType){.bytes = 4096, .type = TSDB_DATA_TYPE_VARCHAR};
  return TSDB_CODE_SUCCESS;
}

static int32_t translateTimeTruncate(SFunctionNode* pFunc, char* pErrBuf, int32_t len) {
  int32_t numOfParams = LIST_LENGTH(pFunc->pParameterList);
  if (2 != numOfParams && 3 != numOfParams) {
    return invaildFuncParaNumErrMsg(pErrBuf, len, pFunc->functionName);
  }

  uint8_t para1Type = getSDataTypeFromNode(nodesListGetNode(pFunc->pParameterList, 0))->type;
  uint8_t para2Type = getSDataTypeFromNode(nodesListGetNode(pFunc->pParameterList, 1))->type;
  if ((!IS_STR_DATA_TYPE(para1Type) && !IS_INTEGER_TYPE(para1Type) && !IS_TIMESTAMP_TYPE(para1Type)) ||
      !IS_INTEGER_TYPE(para2Type)) {
    return invaildFuncParaTypeErrMsg(pErrBuf, len, pFunc->functionName);
  }

  uint8_t dbPrec = pFunc->node.resType.precision;
  int32_t code = validateTimeUnitParam(dbPrec, (SValueNode*)nodesListGetNode(pFunc->pParameterList, 1));
  if (code == TSDB_CODE_FUNC_TIME_UNIT_TOO_SMALL) {
    return buildFuncErrMsg(pErrBuf, len, code,
                           "TIMETRUNCATE function time unit parameter should be greater than db precision");
  } else if (code == TSDB_CODE_FUNC_TIME_UNIT_INVALID) {
    return buildFuncErrMsg(
        pErrBuf, len, code,
        "TIMETRUNCATE function time unit parameter should be one of the following: [1b, 1u, 1a, 1s, 1m, 1h, 1d, 1w]");
  }

  if (3 == numOfParams) {
    uint8_t para3Type = getSDataTypeFromNode(nodesListGetNode(pFunc->pParameterList, 2))->type;
    if (!IS_INTEGER_TYPE(para3Type)) {
      return invaildFuncParaTypeErrMsg(pErrBuf, len, pFunc->functionName);
    }
    SValueNode* pValue = (SValueNode*)nodesListGetNode(pFunc->pParameterList, 2);
    if (pValue->datum.i != 0 && pValue->datum.i != 1) {
      return invaildFuncParaValueErrMsg(pErrBuf, len, pFunc->functionName);
    }
  }

  // add database precision as param

  code = addUint8Param(&pFunc->pParameterList, dbPrec);
  if (code != TSDB_CODE_SUCCESS) {
    return code;
  }

  // add client timezone as param
  code = addTimezoneParam(pFunc->pParameterList);
  if (code != TSDB_CODE_SUCCESS) {
    return code;
  }

  pFunc->node.resType =
      (SDataType){.bytes = tDataTypes[TSDB_DATA_TYPE_TIMESTAMP].bytes, .type = TSDB_DATA_TYPE_TIMESTAMP};
  return TSDB_CODE_SUCCESS;
}

static int32_t translateTimeDiff(SFunctionNode* pFunc, char* pErrBuf, int32_t len) {
  int32_t numOfParams = LIST_LENGTH(pFunc->pParameterList);
  if (2 != numOfParams && 3 != numOfParams) {
    return invaildFuncParaNumErrMsg(pErrBuf, len, pFunc->functionName);
  }

  for (int32_t i = 0; i < 2; ++i) {
    uint8_t paraType = getSDataTypeFromNode(nodesListGetNode(pFunc->pParameterList, i))->type;
    if (!IS_STR_DATA_TYPE(paraType) && !IS_INTEGER_TYPE(paraType) && !IS_TIMESTAMP_TYPE(paraType) && !IS_NULL_TYPE(paraType)) {
      return invaildFuncParaTypeErrMsg(pErrBuf, len, pFunc->functionName);
    }
  }
  uint8_t para2Type;
  if (3 == numOfParams) {
    para2Type = getSDataTypeFromNode(nodesListGetNode(pFunc->pParameterList, 2))->type;
    if (!IS_INTEGER_TYPE(para2Type) && !IS_NULL_TYPE(para2Type)) {
      return invaildFuncParaTypeErrMsg(pErrBuf, len, pFunc->functionName);
    }
  }

  // add database precision as param
  uint8_t dbPrec = pFunc->node.resType.precision;

  if (3 == numOfParams && !IS_NULL_TYPE(para2Type)) {
    int32_t code = validateTimeUnitParam(dbPrec, (SValueNode*)nodesListGetNode(pFunc->pParameterList, 2));
    if (code == TSDB_CODE_FUNC_TIME_UNIT_TOO_SMALL) {
      return buildFuncErrMsg(pErrBuf, len, code,
                             "TIMEDIFF function time unit parameter should be greater than db precision");
    } else if (code == TSDB_CODE_FUNC_TIME_UNIT_INVALID) {
      return buildFuncErrMsg(
          pErrBuf, len, code,
          "TIMEDIFF function time unit parameter should be one of the following: [1b, 1u, 1a, 1s, 1m, 1h, 1d, 1w]");
    }
  }

  int32_t code = addUint8Param(&pFunc->pParameterList, dbPrec);
  if (code != TSDB_CODE_SUCCESS) {
    return code;
  }

  pFunc->node.resType = (SDataType){.bytes = tDataTypes[TSDB_DATA_TYPE_BIGINT].bytes, .type = TSDB_DATA_TYPE_BIGINT};
  return TSDB_CODE_SUCCESS;
}

static int32_t translateWeekday(SFunctionNode* pFunc, char* pErrBuf, int32_t len) {
  if (1 != LIST_LENGTH(pFunc->pParameterList)) {
    return invaildFuncParaNumErrMsg(pErrBuf, len, pFunc->functionName);
  }

  uint8_t para1Type = getSDataTypeFromNode(nodesListGetNode(pFunc->pParameterList, 0))->type;
  if ((!IS_STR_DATA_TYPE(para1Type) && !IS_INTEGER_TYPE(para1Type) &&
       !IS_TIMESTAMP_TYPE(para1Type) && !IS_NULL_TYPE(para1Type))) {
    return invaildFuncParaTypeErrMsg(pErrBuf, len, pFunc->functionName);
  }

  // add database precision as param
  uint8_t dbPrec = pFunc->node.resType.precision;

  int32_t code = addUint8Param(&pFunc->pParameterList, dbPrec);
  if (code != TSDB_CODE_SUCCESS) {
    return code;
  }

  pFunc->node.resType =
      (SDataType){.bytes = tDataTypes[TSDB_DATA_TYPE_BIGINT].bytes, .type = TSDB_DATA_TYPE_BIGINT};
  return TSDB_CODE_SUCCESS;
}

static int32_t translateWeek(SFunctionNode* pFunc, char* pErrBuf, int32_t len) {
  if (1 != LIST_LENGTH(pFunc->pParameterList) && 2 != LIST_LENGTH(pFunc->pParameterList)) {
    return invaildFuncParaNumErrMsg(pErrBuf, len, pFunc->functionName);
  }

  uint8_t para1Type = getSDataTypeFromNode(nodesListGetNode(pFunc->pParameterList, 0))->type;
  if ((!IS_STR_DATA_TYPE(para1Type) && !IS_INTEGER_TYPE(para1Type) &&
       !IS_TIMESTAMP_TYPE(para1Type)) && !IS_NULL_TYPE(para1Type)) {
    return invaildFuncParaTypeErrMsg(pErrBuf, len, pFunc->functionName);
  }

  if (2 == LIST_LENGTH(pFunc->pParameterList)) {
    uint8_t para2Type = getSDataTypeFromNode(nodesListGetNode(pFunc->pParameterList, 1))->type;
    if (!IS_INTEGER_TYPE(para2Type) && !IS_NULL_TYPE(para2Type)) {
      return invaildFuncParaTypeErrMsg(pErrBuf, len, pFunc->functionName);
    }
    if (IS_INTEGER_TYPE(para2Type)) {
      SValueNode* pValue = (SValueNode*)nodesListGetNode(pFunc->pParameterList, 1);
      if (pValue->datum.i < 0 || pValue->datum.i > 7) {
        return invaildFuncParaValueErrMsg(pErrBuf, len, pFunc->functionName);
      }
    }
  }

  // add database precision as param
  uint8_t dbPrec = pFunc->node.resType.precision;

  int32_t code = addUint8Param(&pFunc->pParameterList, dbPrec);
  if (code != TSDB_CODE_SUCCESS) {
    return code;
  }

  pFunc->node.resType =
      (SDataType){.bytes = tDataTypes[TSDB_DATA_TYPE_BIGINT].bytes, .type = TSDB_DATA_TYPE_BIGINT};
  return TSDB_CODE_SUCCESS;
}

static int32_t translateWeekofyear(SFunctionNode* pFunc, char* pErrBuf, int32_t len) {
  if (1 != LIST_LENGTH(pFunc->pParameterList)) {
    return invaildFuncParaNumErrMsg(pErrBuf, len, pFunc->functionName);
  }

  uint8_t para1Type = getSDataTypeFromNode(nodesListGetNode(pFunc->pParameterList, 0))->type;
  if ((!IS_STR_DATA_TYPE(para1Type) && !IS_INTEGER_TYPE(para1Type) &&
       !IS_TIMESTAMP_TYPE(para1Type)) && !IS_NULL_TYPE(para1Type)) {
    return invaildFuncParaTypeErrMsg(pErrBuf, len, pFunc->functionName);
  }

  // add database precision as param
  uint8_t dbPrec = pFunc->node.resType.precision;

  int32_t code = addUint8Param(&pFunc->pParameterList, dbPrec);
  if (code != TSDB_CODE_SUCCESS) {
    return code;
  }

  pFunc->node.resType =
      (SDataType){.bytes = tDataTypes[TSDB_DATA_TYPE_BIGINT].bytes, .type = TSDB_DATA_TYPE_BIGINT};
  return TSDB_CODE_SUCCESS;
}

static int32_t translateToJson(SFunctionNode* pFunc, char* pErrBuf, int32_t len) {
  if (1 != LIST_LENGTH(pFunc->pParameterList)) {
    return invaildFuncParaNumErrMsg(pErrBuf, len, pFunc->functionName);
  }

  SExprNode* pPara = (SExprNode*)nodesListGetNode(pFunc->pParameterList, 0);
  if (QUERY_NODE_VALUE != nodeType(pPara) || TSDB_DATA_TYPE_VARBINARY == pPara->resType.type || (!IS_VAR_DATA_TYPE(pPara->resType.type))) {
    return invaildFuncParaTypeErrMsg(pErrBuf, len, pFunc->functionName);
  }

  pFunc->node.resType = (SDataType){.bytes = tDataTypes[TSDB_DATA_TYPE_JSON].bytes, .type = TSDB_DATA_TYPE_JSON};
  return TSDB_CODE_SUCCESS;
}

static int32_t translateInStrOutGeom(SFunctionNode* pFunc, char* pErrBuf, int32_t len) {
  if (1 != LIST_LENGTH(pFunc->pParameterList)) {
    return invaildFuncParaNumErrMsg(pErrBuf, len, pFunc->functionName);
  }

  uint8_t para1Type = getSDataTypeFromNode(nodesListGetNode(pFunc->pParameterList, 0))->type;
  if (!IS_STR_DATA_TYPE(para1Type) && !IS_NULL_TYPE(para1Type)) {
    return invaildFuncParaTypeErrMsg(pErrBuf, len, pFunc->functionName);
  }

  pFunc->node.resType = (SDataType){.bytes = tDataTypes[TSDB_DATA_TYPE_GEOMETRY].bytes, .type = TSDB_DATA_TYPE_GEOMETRY};

  return TSDB_CODE_SUCCESS;
}

static int32_t translateInGeomOutStr(SFunctionNode* pFunc, char* pErrBuf, int32_t len) {
  if (1 != LIST_LENGTH(pFunc->pParameterList)) {
    return invaildFuncParaNumErrMsg(pErrBuf, len, pFunc->functionName);
  }

  uint8_t para1Type = getSDataTypeFromNode(nodesListGetNode(pFunc->pParameterList, 0))->type;
  if (para1Type != TSDB_DATA_TYPE_GEOMETRY && !IS_NULL_TYPE(para1Type)) {
    return invaildFuncParaTypeErrMsg(pErrBuf, len, pFunc->functionName);
  }

  pFunc->node.resType = (SDataType){.bytes = tDataTypes[TSDB_DATA_TYPE_VARCHAR].bytes, .type = TSDB_DATA_TYPE_VARCHAR};

  return TSDB_CODE_SUCCESS;
}

static int32_t translateIn2NumOutGeom(SFunctionNode* pFunc, char* pErrBuf, int32_t len) {
  if (2 != LIST_LENGTH(pFunc->pParameterList)) {
    return invaildFuncParaNumErrMsg(pErrBuf, len, pFunc->functionName);
  }

  uint8_t para1Type = getSDataTypeFromNode(nodesListGetNode(pFunc->pParameterList, 0))->type;
  uint8_t para2Type = getSDataTypeFromNode(nodesListGetNode(pFunc->pParameterList, 1))->type;
  if ((!IS_NUMERIC_TYPE(para1Type) && !IS_NULL_TYPE(para1Type)) ||
      (!IS_NUMERIC_TYPE(para2Type) && !IS_NULL_TYPE(para2Type))) {
    return invaildFuncParaTypeErrMsg(pErrBuf, len, pFunc->functionName);
  }

  pFunc->node.resType = (SDataType){.bytes = tDataTypes[TSDB_DATA_TYPE_GEOMETRY].bytes, .type = TSDB_DATA_TYPE_GEOMETRY};

  return TSDB_CODE_SUCCESS;
}

static int32_t translateIn2GeomOutBool(SFunctionNode* pFunc, char* pErrBuf, int32_t len) {
  if (2 != LIST_LENGTH(pFunc->pParameterList)) {
    return invaildFuncParaNumErrMsg(pErrBuf, len, pFunc->functionName);
  }

  uint8_t para1Type = getSDataTypeFromNode(nodesListGetNode(pFunc->pParameterList, 0))->type;
  uint8_t para2Type = getSDataTypeFromNode(nodesListGetNode(pFunc->pParameterList, 1))->type;
  if ((para1Type != TSDB_DATA_TYPE_GEOMETRY && !IS_NULL_TYPE(para1Type)) ||
      (para2Type != TSDB_DATA_TYPE_GEOMETRY && !IS_NULL_TYPE(para2Type))) {
    return invaildFuncParaTypeErrMsg(pErrBuf, len, pFunc->functionName);
  }

  pFunc->node.resType = (SDataType){.bytes = tDataTypes[TSDB_DATA_TYPE_BOOL].bytes, .type = TSDB_DATA_TYPE_BOOL};

  return TSDB_CODE_SUCCESS;
}

static int32_t translateSelectValue(SFunctionNode* pFunc, char* pErrBuf, int32_t len) {
  pFunc->node.resType = ((SExprNode*)nodesListGetNode(pFunc->pParameterList, 0))->resType;
  return TSDB_CODE_SUCCESS;
}

static int32_t translateBlockDistFunc(SFunctionNode* pFunc, char* pErrBuf, int32_t len) {
  pFunc->node.resType = (SDataType){.bytes = 128, .type = TSDB_DATA_TYPE_VARCHAR};
  return TSDB_CODE_SUCCESS;
}

static int32_t translateBlockDistInfoFunc(SFunctionNode* pFunc, char* pErrBuf, int32_t len) {
  pFunc->node.resType = (SDataType){.bytes = 128, .type = TSDB_DATA_TYPE_VARCHAR};
  return TSDB_CODE_SUCCESS;
}

static bool getBlockDistFuncEnv(SFunctionNode* UNUSED_PARAM(pFunc), SFuncExecEnv* pEnv) {
  pEnv->calcMemSize = sizeof(STableBlockDistInfo);
  return true;
}

static int32_t translateGroupKey(SFunctionNode* pFunc, char* pErrBuf, int32_t len) {
  if (1 != LIST_LENGTH(pFunc->pParameterList)) {
    return TSDB_CODE_SUCCESS;
  }

  SNode* pPara = nodesListGetNode(pFunc->pParameterList, 0);
  pFunc->node.resType = ((SExprNode*)pPara)->resType;
  return TSDB_CODE_SUCCESS;
}

static int32_t translateDatabaseFunc(SFunctionNode* pFunc, char* pErrBuf, int32_t len) {
  pFunc->node.resType = (SDataType){.bytes = TSDB_DB_NAME_LEN, .type = TSDB_DATA_TYPE_VARCHAR};
  return TSDB_CODE_SUCCESS;
}

static int32_t translateClientVersionFunc(SFunctionNode* pFunc, char* pErrBuf, int32_t len) {
  pFunc->node.resType = (SDataType){.bytes = TSDB_VERSION_LEN, .type = TSDB_DATA_TYPE_VARCHAR};
  return TSDB_CODE_SUCCESS;
}

static int32_t translateServerVersionFunc(SFunctionNode* pFunc, char* pErrBuf, int32_t len) {
  pFunc->node.resType = (SDataType){.bytes = TSDB_VERSION_LEN, .type = TSDB_DATA_TYPE_VARCHAR};
  return TSDB_CODE_SUCCESS;
}

static int32_t translateServerStatusFunc(SFunctionNode* pFunc, char* pErrBuf, int32_t len) {
  pFunc->node.resType = (SDataType){.bytes = tDataTypes[TSDB_DATA_TYPE_INT].bytes, .type = TSDB_DATA_TYPE_INT};
  return TSDB_CODE_SUCCESS;
}

static int32_t translateCurrentUserFunc(SFunctionNode* pFunc, char* pErrBuf, int32_t len) {
  pFunc->node.resType = (SDataType){.bytes = TSDB_USER_LEN, .type = TSDB_DATA_TYPE_VARCHAR};
  return TSDB_CODE_SUCCESS;
}

static int32_t translateUserFunc(SFunctionNode* pFunc, char* pErrBuf, int32_t len) {
  pFunc->node.resType = (SDataType){.bytes = TSDB_USER_LEN, .type = TSDB_DATA_TYPE_VARCHAR};
  return TSDB_CODE_SUCCESS;
}

static int32_t translateTagsPseudoColumn(SFunctionNode* pFunc, char* pErrBuf, int32_t len) {
  // The _tags pseudo-column will be expanded to the actual tags on the client side
  return TSDB_CODE_SUCCESS;
}

static int32_t translateTableCountPseudoColumn(SFunctionNode* pFunc, char* pErrBuf, int32_t len) {
  pFunc->node.resType = (SDataType){.bytes = tDataTypes[TSDB_DATA_TYPE_BIGINT].bytes, .type = TSDB_DATA_TYPE_BIGINT};
  return TSDB_CODE_SUCCESS;
}

static int32_t translateMd5(SFunctionNode* pFunc, char* pErrBuf, int32_t len) {
  if (1 != LIST_LENGTH(pFunc->pParameterList)) {
    return invaildFuncParaNumErrMsg(pErrBuf, len, pFunc->functionName);
  }

  uint8_t para1Type = getSDataTypeFromNode(nodesListGetNode(pFunc->pParameterList, 0))->type;
  if (para1Type != TSDB_DATA_TYPE_VARCHAR) {
    return invaildFuncParaTypeErrMsg(pErrBuf, len, pFunc->functionName);
  }

  pFunc->node.resType = (SDataType){.bytes = MD5_OUTPUT_LEN + VARSTR_HEADER_SIZE, .type = TSDB_DATA_TYPE_VARCHAR};
  return TSDB_CODE_SUCCESS;
}

// clang-format off
const SBuiltinFuncDefinition funcMgtBuiltins[] = {
  {
    .name = "count",
    .type = FUNCTION_TYPE_COUNT,
    .classification = FUNC_MGT_AGG_FUNC | FUNC_MGT_SPECIAL_DATA_REQUIRED | FUNC_MGT_IGNORE_NULL_FUNC | FUNC_MGT_TSMA_FUNC | FUNC_MGT_COUNT_LIKE_FUNC,
    .translateFunc = translateCount,
    .dataRequiredFunc = countDataRequired,
    .getEnvFunc   = getCountFuncEnv,
    .initFunc     = functionSetup,
    .processFunc  = countFunction,
    .sprocessFunc = countScalarFunction,
    .finalizeFunc = functionFinalize,
#ifdef BUILD_NO_CALL
    .invertFunc   = countInvertFunction,
#endif
    .combineFunc  = combineFunction,
    .pPartialFunc = "count",
    .pStateFunc = "count",
    .pMergeFunc   = "sum"
  },
  {
    .name = "sum",
    .type = FUNCTION_TYPE_SUM,
    .classification = FUNC_MGT_AGG_FUNC | FUNC_MGT_SPECIAL_DATA_REQUIRED | FUNC_MGT_IGNORE_NULL_FUNC | FUNC_MGT_TSMA_FUNC,
    .translateFunc = translateSum,
    .dataRequiredFunc = statisDataRequired,
    .getEnvFunc   = getSumFuncEnv,
    .initFunc     = functionSetup,
    .processFunc  = sumFunction,
    .sprocessFunc = sumScalarFunction,
    .finalizeFunc = functionFinalize,
#ifdef BUILD_NO_CALL
    .invertFunc   = sumInvertFunction,
#endif
    .combineFunc  = sumCombine,
    .pPartialFunc = "sum",
    .pStateFunc = "sum",
    .pMergeFunc   = "sum"
  },
  {
    .name = "min",
    .type = FUNCTION_TYPE_MIN,
    .classification = FUNC_MGT_AGG_FUNC | FUNC_MGT_SPECIAL_DATA_REQUIRED | FUNC_MGT_SELECT_FUNC | FUNC_MGT_IGNORE_NULL_FUNC | FUNC_MGT_TSMA_FUNC,
    .translateFunc = translateInOutNum,
    .dataRequiredFunc = statisDataRequired,
    .getEnvFunc   = getMinmaxFuncEnv,
    .initFunc     = minmaxFunctionSetup,
    .processFunc  = minFunction,
    .sprocessFunc = minScalarFunction,
    .finalizeFunc = minmaxFunctionFinalize,
    .combineFunc  = minCombine,
    .pPartialFunc = "min",
    .pStateFunc = "min",
    .pMergeFunc   = "min"
  },
  {
    .name = "max",
    .type = FUNCTION_TYPE_MAX,
    .classification = FUNC_MGT_AGG_FUNC | FUNC_MGT_SPECIAL_DATA_REQUIRED | FUNC_MGT_SELECT_FUNC | FUNC_MGT_IGNORE_NULL_FUNC | FUNC_MGT_TSMA_FUNC,
    .translateFunc = translateInOutNum,
    .dataRequiredFunc = statisDataRequired,
    .getEnvFunc   = getMinmaxFuncEnv,
    .initFunc     = minmaxFunctionSetup,
    .processFunc  = maxFunction,
    .sprocessFunc = maxScalarFunction,
    .finalizeFunc = minmaxFunctionFinalize,
    .combineFunc  = maxCombine,
    .pPartialFunc = "max",
    .pStateFunc = "max",
    .pMergeFunc   = "max"
  },
  {
    .name = "stddev",
    .type = FUNCTION_TYPE_STDDEV,
    .classification = FUNC_MGT_AGG_FUNC | FUNC_MGT_TSMA_FUNC,
    .translateFunc = translateInNumOutDou,
    .getEnvFunc   = getStdFuncEnv,
    .initFunc     = stdFunctionSetup,
    .processFunc  = stdFunction,
    .sprocessFunc = stdScalarFunction,
    .finalizeFunc = stddevFinalize,
#ifdef BUILD_NO_CALL
    .invertFunc   = stdInvertFunction,
#endif
    .combineFunc  = stdCombine,
    .pPartialFunc = "_std_partial",
    .pStateFunc = "_std_state",
    .pMergeFunc   = "_stddev_merge"
  },
  {
    .name = "_std_partial",
    .type = FUNCTION_TYPE_STD_PARTIAL,
    .classification = FUNC_MGT_AGG_FUNC,
    .translateFunc = translateStdPartial,
    .getEnvFunc   = getStdFuncEnv,
    .initFunc     = stdFunctionSetup,
    .processFunc  = stdFunction,
    .finalizeFunc = stdPartialFinalize,
#ifdef BUILD_NO_CALL
    .invertFunc   = stdInvertFunction,
#endif
    .combineFunc  = stdCombine,
  },
  {
    .name = "_stddev_merge",
    .type = FUNCTION_TYPE_STDDEV_MERGE,
    .classification = FUNC_MGT_AGG_FUNC,
    .translateFunc = translateStdMerge,
    .getEnvFunc   = getStdFuncEnv,
    .initFunc     = stdFunctionSetup,
    .processFunc  = stdFunctionMerge,
    .finalizeFunc = stddevFinalize,
#ifdef BUILD_NO_CALL
    .invertFunc   = stdInvertFunction,
#endif
    .combineFunc  = stdCombine,
    .pPartialFunc = "_std_state_merge",
    .pMergeFunc = "_stddev_merge",
  },
  {
    .name = "leastsquares",
    .type = FUNCTION_TYPE_LEASTSQUARES,
    .classification = FUNC_MGT_AGG_FUNC | FUNC_MGT_FORBID_STREAM_FUNC | FUNC_MGT_FORBID_SYSTABLE_FUNC,
    .translateFunc = translateLeastSQR,
    .getEnvFunc   = getLeastSQRFuncEnv,
    .initFunc     = leastSQRFunctionSetup,
    .processFunc  = leastSQRFunction,
    .sprocessFunc = leastSQRScalarFunction,
    .finalizeFunc = leastSQRFinalize,
#ifdef BUILD_NO_CALL
    .invertFunc   = NULL,
#endif
    .combineFunc  = leastSQRCombine,
  },
  {
    .name = "avg",
    .type = FUNCTION_TYPE_AVG,
    .classification = FUNC_MGT_AGG_FUNC | FUNC_MGT_SPECIAL_DATA_REQUIRED | FUNC_MGT_IGNORE_NULL_FUNC | FUNC_MGT_TSMA_FUNC,
    .translateFunc = translateInNumOutDou,
    .dataRequiredFunc = statisDataRequired,
    .getEnvFunc   = getAvgFuncEnv,
    .initFunc     = avgFunctionSetup,
    .processFunc  = avgFunction,
    .sprocessFunc = avgScalarFunction,
    .finalizeFunc = avgFinalize,
#ifdef BUILD_NO_CALL
    .invertFunc   = avgInvertFunction,
#endif
    .combineFunc  = avgCombine,
    .pPartialFunc = "_avg_partial",
    .pMiddleFunc  = "_avg_middle",
    .pMergeFunc   = "_avg_merge",
    .pStateFunc = "_avg_state",
  },
  {
    .name = "_avg_partial",
    .type = FUNCTION_TYPE_AVG_PARTIAL,
    .classification = FUNC_MGT_AGG_FUNC,
    .translateFunc = translateAvgPartial,
    .dataRequiredFunc = statisDataRequired,
    .getEnvFunc   = getAvgFuncEnv,
    .initFunc     = avgFunctionSetup,
    .processFunc  = avgFunction,
    .finalizeFunc = avgPartialFinalize,
#ifdef BUILD_NO_CALL
    .invertFunc   = avgInvertFunction,
#endif
    .combineFunc  = avgCombine,
  },
  {
    .name = "_avg_merge",
    .type = FUNCTION_TYPE_AVG_MERGE,
    .classification = FUNC_MGT_AGG_FUNC,
    .translateFunc = translateAvgMerge,
    .getEnvFunc   = getAvgFuncEnv,
    .initFunc     = avgFunctionSetup,
    .processFunc  = avgFunctionMerge,
    .finalizeFunc = avgFinalize,
#ifdef BUILD_NO_CALL
    .invertFunc   = avgInvertFunction,
#endif
    .combineFunc  = avgCombine,
    .pPartialFunc = "_avg_state_merge",
    .pMergeFunc = "_avg_merge",
  },
  {
    .name = "percentile",
    .type = FUNCTION_TYPE_PERCENTILE,
    .classification = FUNC_MGT_AGG_FUNC | FUNC_MGT_REPEAT_SCAN_FUNC | FUNC_MGT_SPECIAL_DATA_REQUIRED | FUNC_MGT_FORBID_STREAM_FUNC,
    .translateFunc = translatePercentile,
    .dataRequiredFunc = statisDataRequired,
    .getEnvFunc   = getPercentileFuncEnv,
    .initFunc     = percentileFunctionSetup,
    .processFunc  = percentileFunction,
    .sprocessFunc = percentileScalarFunction,
    .finalizeFunc = percentileFinalize,
#ifdef BUILD_NO_CALL
    .invertFunc   = NULL,
#endif
    .combineFunc  = NULL,
  },
  {
    .name = "apercentile",
    .type = FUNCTION_TYPE_APERCENTILE,
    .classification = FUNC_MGT_AGG_FUNC,
    .translateFunc = translateApercentile,
    .getEnvFunc   = getApercentileFuncEnv,
    .initFunc     = apercentileFunctionSetup,
    .processFunc  = apercentileFunction,
    .sprocessFunc = apercentileScalarFunction,
    .finalizeFunc = apercentileFinalize,
#ifdef BUILD_NO_CALL
    .invertFunc   = NULL,
#endif
    .combineFunc  = apercentileCombine,
    .pPartialFunc = "_apercentile_partial",
    .pMergeFunc   = "_apercentile_merge",
    .createMergeParaFuc = apercentileCreateMergeParam
  },
  {
    .name = "_apercentile_partial",
    .type = FUNCTION_TYPE_APERCENTILE_PARTIAL,
    .classification = FUNC_MGT_AGG_FUNC,
    .translateFunc = translateApercentilePartial,
    .getEnvFunc   = getApercentileFuncEnv,
    .initFunc     = apercentileFunctionSetup,
    .processFunc  = apercentileFunction,
    .finalizeFunc = apercentilePartialFinalize,
#ifdef BUILD_NO_CALL
    .invertFunc   = NULL,
#endif
    .combineFunc = apercentileCombine,
  },
  {
    .name = "_apercentile_merge",
    .type = FUNCTION_TYPE_APERCENTILE_MERGE,
    .classification = FUNC_MGT_AGG_FUNC,
    .translateFunc = translateApercentileMerge,
    .getEnvFunc   = getApercentileFuncEnv,
    .initFunc     = apercentileFunctionSetup,
    .processFunc  = apercentileFunctionMerge,
    .finalizeFunc = apercentileFinalize,
#ifdef BUILD_NO_CALL
    .invertFunc   = NULL,
#endif
    .combineFunc = apercentileCombine,
  },
  {
    .name = "top",
    .type = FUNCTION_TYPE_TOP,
    .classification = FUNC_MGT_AGG_FUNC | FUNC_MGT_SELECT_FUNC | FUNC_MGT_MULTI_ROWS_FUNC | FUNC_MGT_KEEP_ORDER_FUNC |
                      FUNC_MGT_FORBID_STREAM_FUNC | FUNC_MGT_FORBID_FILL_FUNC | FUNC_MGT_IGNORE_NULL_FUNC,
    .translateFunc = translateTopBot,
    .getEnvFunc   = getTopBotFuncEnv,
    .initFunc     = topBotFunctionSetup,
    .processFunc  = topFunction,
    .sprocessFunc = topBotScalarFunction,
    .finalizeFunc = topBotFinalize,
    .combineFunc  = topCombine,
    .pPartialFunc = "top",
    .pMergeFunc   = "top",
    .createMergeParaFuc = topBotCreateMergeParam
  },
  {
    .name = "bottom",
    .type = FUNCTION_TYPE_BOTTOM,
    .classification = FUNC_MGT_AGG_FUNC | FUNC_MGT_SELECT_FUNC | FUNC_MGT_MULTI_ROWS_FUNC | FUNC_MGT_KEEP_ORDER_FUNC |
                      FUNC_MGT_FORBID_STREAM_FUNC | FUNC_MGT_FORBID_FILL_FUNC | FUNC_MGT_IGNORE_NULL_FUNC,
    .translateFunc = translateTopBot,
    .getEnvFunc   = getTopBotFuncEnv,
    .initFunc     = topBotFunctionSetup,
    .processFunc  = bottomFunction,
    .sprocessFunc = topBotScalarFunction,
    .finalizeFunc = topBotFinalize,
    .combineFunc  = bottomCombine,
    .pPartialFunc = "bottom",
    .pMergeFunc   = "bottom",
    .createMergeParaFuc = topBotCreateMergeParam
  },
  {
    .name = "spread",
    .type = FUNCTION_TYPE_SPREAD,
    .classification = FUNC_MGT_AGG_FUNC | FUNC_MGT_SPECIAL_DATA_REQUIRED | FUNC_MGT_TSMA_FUNC,
    .translateFunc = translateSpread,
    .dataRequiredFunc = statisDataRequired,
    .getEnvFunc   = getSpreadFuncEnv,
    .initFunc     = spreadFunctionSetup,
    .processFunc  = spreadFunction,
    .sprocessFunc = spreadScalarFunction,
    .finalizeFunc = spreadFinalize,
#ifdef BUILD_NO_CALL
    .invertFunc   = NULL,
#endif
    .combineFunc  = spreadCombine,
    .pPartialFunc = "_spread_partial",
    .pStateFunc = "_spread_state",
    .pMergeFunc   = "_spread_merge"
  },
  {
    .name = "_spread_partial",
    .type = FUNCTION_TYPE_SPREAD_PARTIAL,
    .classification = FUNC_MGT_AGG_FUNC,
    .translateFunc = translateSpreadPartial,
    .dataRequiredFunc = statisDataRequired,
    .getEnvFunc   = getSpreadFuncEnv,
    .initFunc     = spreadFunctionSetup,
    .processFunc  = spreadFunction,
    .finalizeFunc = spreadPartialFinalize,
#ifdef BUILD_NO_CALL
    .invertFunc   = NULL,
#endif
    .combineFunc  = spreadCombine,
  },
  {
    .name = "_spread_merge",
    .type = FUNCTION_TYPE_SPREAD_MERGE,
    .classification = FUNC_MGT_AGG_FUNC,
    .translateFunc = translateSpreadMerge,
    .dataRequiredFunc = statisDataRequired,
    .getEnvFunc   = getSpreadFuncEnv,
    .initFunc     = spreadFunctionSetup,
    .processFunc  = spreadFunctionMerge,
    .finalizeFunc = spreadFinalize,
#ifdef BUILD_NO_CALL
    .invertFunc   = NULL,
#endif
    .combineFunc  = spreadCombine,
    .pPartialFunc = "_spread_state_merge",
    .pMergeFunc = "_spread_merge",
  },
  {
    .name = "elapsed",
    .type = FUNCTION_TYPE_ELAPSED,
    .classification = FUNC_MGT_AGG_FUNC | FUNC_MGT_TIMELINE_FUNC | FUNC_MGT_INTERVAL_INTERPO_FUNC | FUNC_MGT_FORBID_STREAM_FUNC |
                      FUNC_MGT_FORBID_SYSTABLE_FUNC | FUNC_MGT_SPECIAL_DATA_REQUIRED,
    .dataRequiredFunc = statisDataRequired,
    .translateFunc = translateElapsed,
    .getEnvFunc   = getElapsedFuncEnv,
    .initFunc     = elapsedFunctionSetup,
    .processFunc  = elapsedFunction,
    .finalizeFunc = elapsedFinalize,
#ifdef BUILD_NO_CALL
    .invertFunc   = NULL,
#endif
    .combineFunc  = elapsedCombine,
  },
  {
    .name = "_elapsed_partial",
    .type = FUNCTION_TYPE_ELAPSED,
    .classification = FUNC_MGT_AGG_FUNC,
    .dataRequiredFunc = statisDataRequired,
    .translateFunc = translateElapsedPartial,
    .getEnvFunc   = getElapsedFuncEnv,
    .initFunc     = elapsedFunctionSetup,
    .processFunc  = elapsedFunction,
    .finalizeFunc = elapsedPartialFinalize,
#ifdef BUILD_NO_CALL
    .invertFunc   = NULL,
#endif
    .combineFunc  = elapsedCombine,
  },
  {
    .name = "_elapsed_merge",
    .type = FUNCTION_TYPE_ELAPSED,
    .classification = FUNC_MGT_AGG_FUNC,
    .dataRequiredFunc = statisDataRequired,
    .translateFunc = translateElapsedMerge,
    .getEnvFunc   = getElapsedFuncEnv,
    .initFunc     = elapsedFunctionSetup,
    .processFunc  = elapsedFunctionMerge,
    .finalizeFunc = elapsedFinalize,
  #ifdef BUILD_NO_CALL
    .invertFunc   = NULL,
  #endif
    .combineFunc  = elapsedCombine,
  },
  {
    .name = "interp",
    .type = FUNCTION_TYPE_INTERP,
    .classification = FUNC_MGT_TIMELINE_FUNC | FUNC_MGT_INTERVAL_INTERPO_FUNC | FUNC_MGT_IMPLICIT_TS_FUNC |
                      FUNC_MGT_FORBID_STREAM_FUNC | FUNC_MGT_FORBID_SYSTABLE_FUNC | FUNC_MGT_KEEP_ORDER_FUNC | FUNC_MGT_PRIMARY_KEY_FUNC,
    .translateFunc = translateInterp,
    .getEnvFunc    = getSelectivityFuncEnv,
    .initFunc      = functionSetup,
    .processFunc   = NULL,
    .finalizeFunc  = NULL,
    .estimateReturnRowsFunc = interpEstReturnRows
  },
  {
    .name = "derivative",
    .type = FUNCTION_TYPE_DERIVATIVE,
    .classification = FUNC_MGT_INDEFINITE_ROWS_FUNC | FUNC_MGT_SELECT_FUNC | FUNC_MGT_TIMELINE_FUNC | FUNC_MGT_IMPLICIT_TS_FUNC |
                      FUNC_MGT_KEEP_ORDER_FUNC | FUNC_MGT_CUMULATIVE_FUNC | FUNC_MGT_FORBID_STREAM_FUNC | FUNC_MGT_FORBID_SYSTABLE_FUNC | FUNC_MGT_PRIMARY_KEY_FUNC,
    .translateFunc = translateDerivative,
    .getEnvFunc   = getDerivativeFuncEnv,
    .initFunc     = derivativeFuncSetup,
    .processFunc  = derivativeFunction,
    .sprocessFunc = derivativeScalarFunction,
    .finalizeFunc = functionFinalize,
    .estimateReturnRowsFunc = derivativeEstReturnRows
  },
  {
    .name = "irate",
    .type = FUNCTION_TYPE_IRATE,
    .classification = FUNC_MGT_AGG_FUNC | FUNC_MGT_TIMELINE_FUNC | FUNC_MGT_IMPLICIT_TS_FUNC | FUNC_MGT_FORBID_STREAM_FUNC |
                      FUNC_MGT_FORBID_SYSTABLE_FUNC | FUNC_MGT_PRIMARY_KEY_FUNC,
    .translateFunc = translateIrate,
    .getEnvFunc   = getIrateFuncEnv,
    .initFunc     = irateFuncSetup,
    .processFunc  = irateFunction,
    .sprocessFunc = irateScalarFunction,
    .finalizeFunc = irateFinalize,
    .pPartialFunc = "_irate_partial",
    .pMergeFunc   = "_irate_merge"
  },
  {
    .name = "_irate_partial",
    .type = FUNCTION_TYPE_IRATE_PARTIAL,
    .classification = FUNC_MGT_AGG_FUNC | FUNC_MGT_TIMELINE_FUNC | FUNC_MGT_IMPLICIT_TS_FUNC | FUNC_MGT_FORBID_STREAM_FUNC |
                      FUNC_MGT_FORBID_SYSTABLE_FUNC | FUNC_MGT_PRIMARY_KEY_FUNC,
    .translateFunc = translateIratePartial,
    .getEnvFunc   = getIrateFuncEnv,
    .initFunc     = irateFuncSetup,
    .processFunc  = irateFunction,
    .sprocessFunc = irateScalarFunction,
    .finalizeFunc = iratePartialFinalize
  },
  {
    .name = "_irate_merge",
    .type = FUNCTION_TYPE_IRATE_MERGE,
    .classification = FUNC_MGT_AGG_FUNC,
    .translateFunc = translateIrateMerge,
    .getEnvFunc   = getIrateFuncEnv,
    .initFunc     = irateFuncSetup,
    .processFunc  = irateFunctionMerge,
    .sprocessFunc = irateScalarFunction,
    .finalizeFunc = irateFinalize
  },
  {
    .name = "last_row",
    .type = FUNCTION_TYPE_LAST_ROW,
    .classification = FUNC_MGT_AGG_FUNC | FUNC_MGT_MULTI_RES_FUNC | FUNC_MGT_SELECT_FUNC | FUNC_MGT_IMPLICIT_TS_FUNC |
                      FUNC_MGT_KEEP_ORDER_FUNC | FUNC_MGT_FORBID_SYSTABLE_FUNC | FUNC_MGT_PRIMARY_KEY_FUNC,
    .translateFunc = translateFirstLast,
    .dynDataRequiredFunc = lastDynDataReq,
    .getEnvFunc   = getFirstLastFuncEnv,
    .initFunc     = functionSetup,
    .processFunc  = lastRowFunction,
    .sprocessFunc = firstLastScalarFunction,
    .pPartialFunc = "_last_row_partial",
    .pMergeFunc   = "_last_row_merge",
    .finalizeFunc = firstLastFinalize,
    .combineFunc  = lastCombine
  },
  {
    .name = "_cache_last_row",
    .type = FUNCTION_TYPE_CACHE_LAST_ROW,
    .classification = FUNC_MGT_AGG_FUNC | FUNC_MGT_MULTI_RES_FUNC | FUNC_MGT_SELECT_FUNC | FUNC_MGT_IMPLICIT_TS_FUNC |
                      FUNC_MGT_FORBID_STREAM_FUNC | FUNC_MGT_FORBID_SYSTABLE_FUNC,
    .translateFunc = translateFirstLast,
    .getEnvFunc   = getFirstLastFuncEnv,
    .initFunc     = functionSetup,
    .processFunc  = cachedLastRowFunction,
    .finalizeFunc = firstLastFinalize
  },
  {
    .name = "_cache_last",
    .type = FUNCTION_TYPE_CACHE_LAST,
    .classification = FUNC_MGT_AGG_FUNC | FUNC_MGT_MULTI_RES_FUNC | FUNC_MGT_SELECT_FUNC | FUNC_MGT_FORBID_STREAM_FUNC | FUNC_MGT_FORBID_SYSTABLE_FUNC | FUNC_MGT_IGNORE_NULL_FUNC,
    .translateFunc = translateFirstLast,
    .getEnvFunc   = getFirstLastFuncEnv,
    .initFunc     = functionSetup,
    .processFunc  = lastFunctionMerge,
    .finalizeFunc = firstLastFinalize
  },
  {
    .name = "_last_row_partial",
    .type = FUNCTION_TYPE_LAST_PARTIAL,
    .classification = FUNC_MGT_AGG_FUNC | FUNC_MGT_SELECT_FUNC | FUNC_MGT_MULTI_RES_FUNC | FUNC_MGT_IMPLICIT_TS_FUNC |
                      FUNC_MGT_FORBID_SYSTABLE_FUNC | FUNC_MGT_PRIMARY_KEY_FUNC,
    .translateFunc = translateFirstLastPartial,
    .dynDataRequiredFunc = lastDynDataReq,
    .getEnvFunc   = getFirstLastFuncEnv,
    .initFunc     = functionSetup,
    .processFunc  = lastRowFunction,
    .finalizeFunc = firstLastPartialFinalize,
  },
  {
    .name = "_last_row_merge",
    .type = FUNCTION_TYPE_LAST_MERGE,
    .classification = FUNC_MGT_AGG_FUNC | FUNC_MGT_SELECT_FUNC | FUNC_MGT_MULTI_RES_FUNC | FUNC_MGT_IMPLICIT_TS_FUNC |
                      FUNC_MGT_FORBID_SYSTABLE_FUNC | FUNC_MGT_PRIMARY_KEY_FUNC,
    .translateFunc = translateFirstLastMerge,
    .getEnvFunc   = getFirstLastFuncEnv,
    .initFunc     = functionSetup,
    .processFunc  = lastFunctionMerge,
    .finalizeFunc = firstLastFinalize,
  },
  {
    .name = "first",
    .type = FUNCTION_TYPE_FIRST,
    .classification = FUNC_MGT_AGG_FUNC | FUNC_MGT_SELECT_FUNC | FUNC_MGT_MULTI_RES_FUNC | FUNC_MGT_IMPLICIT_TS_FUNC |
                      FUNC_MGT_KEEP_ORDER_FUNC | FUNC_MGT_FORBID_SYSTABLE_FUNC | FUNC_MGT_IGNORE_NULL_FUNC | FUNC_MGT_PRIMARY_KEY_FUNC | FUNC_MGT_TSMA_FUNC,
    .translateFunc = translateFirstLast,
    .dynDataRequiredFunc = firstDynDataReq,
    .getEnvFunc   = getFirstLastFuncEnv,
    .initFunc     = functionSetup,
    .processFunc  = firstFunction,
    .sprocessFunc = firstLastScalarFunction,
    .finalizeFunc = firstLastFinalize,
    .pPartialFunc = "_first_partial",
    .pStateFunc = "_first_state",
    .pMergeFunc   = "_first_merge",
    .combineFunc  = firstCombine,
  },
  {
    .name = "_first_partial",
    .type = FUNCTION_TYPE_FIRST_PARTIAL,
    .classification = FUNC_MGT_AGG_FUNC | FUNC_MGT_SELECT_FUNC | FUNC_MGT_MULTI_RES_FUNC | FUNC_MGT_IMPLICIT_TS_FUNC |
                      FUNC_MGT_FORBID_SYSTABLE_FUNC | FUNC_MGT_IGNORE_NULL_FUNC | FUNC_MGT_PRIMARY_KEY_FUNC,
    .translateFunc = translateFirstLastPartial,
    .dynDataRequiredFunc = firstDynDataReq,
    .getEnvFunc   = getFirstLastFuncEnv,
    .initFunc     = functionSetup,
    .processFunc  = firstFunction,
    .finalizeFunc = firstLastPartialFinalize,
    .combineFunc  = firstCombine,
  },
  {
    .name = "_first_merge",
    .type = FUNCTION_TYPE_FIRST_MERGE,
    .classification = FUNC_MGT_AGG_FUNC | FUNC_MGT_SELECT_FUNC | FUNC_MGT_MULTI_RES_FUNC | FUNC_MGT_IMPLICIT_TS_FUNC |
                      FUNC_MGT_FORBID_SYSTABLE_FUNC | FUNC_MGT_IGNORE_NULL_FUNC | FUNC_MGT_PRIMARY_KEY_FUNC,
    .translateFunc = translateFirstLastMerge,
    .getEnvFunc   = getFirstLastFuncEnv,
    .initFunc     = functionSetup,
    .processFunc  = firstFunctionMerge,
    .finalizeFunc = firstLastFinalize,
    .combineFunc  = firstCombine,
    .pPartialFunc = "_first_state_merge",
    .pMergeFunc = "_first_merge",
  },
  {
    .name = "last",
    .type = FUNCTION_TYPE_LAST,
    .classification = FUNC_MGT_AGG_FUNC | FUNC_MGT_SELECT_FUNC | FUNC_MGT_MULTI_RES_FUNC | FUNC_MGT_IMPLICIT_TS_FUNC |
                      FUNC_MGT_KEEP_ORDER_FUNC | FUNC_MGT_FORBID_SYSTABLE_FUNC | FUNC_MGT_IGNORE_NULL_FUNC | FUNC_MGT_PRIMARY_KEY_FUNC | FUNC_MGT_TSMA_FUNC,
    .translateFunc = translateFirstLast,
    .dynDataRequiredFunc = lastDynDataReq,
    .getEnvFunc   = getFirstLastFuncEnv,
    .initFunc     = functionSetup,
    .processFunc  = lastFunction,
    .sprocessFunc = firstLastScalarFunction,
    .finalizeFunc = firstLastFinalize,
    .pPartialFunc = "_last_partial",
    .pStateFunc = "_last_state",
    .pMergeFunc   = "_last_merge",
    .combineFunc  = lastCombine,
  },
  {
    .name = "_last_partial",
    .type = FUNCTION_TYPE_LAST_PARTIAL,
    .classification = FUNC_MGT_AGG_FUNC | FUNC_MGT_SELECT_FUNC | FUNC_MGT_MULTI_RES_FUNC | FUNC_MGT_IMPLICIT_TS_FUNC |
                      FUNC_MGT_FORBID_SYSTABLE_FUNC | FUNC_MGT_IGNORE_NULL_FUNC | FUNC_MGT_PRIMARY_KEY_FUNC,
    .translateFunc = translateFirstLastPartial,
    .dynDataRequiredFunc = lastDynDataReq,
    .getEnvFunc   = getFirstLastFuncEnv,
    .initFunc     = functionSetup,
    .processFunc  = lastFunction,
    .finalizeFunc = firstLastPartialFinalize,
    .combineFunc  = lastCombine,
  },
  {
    .name = "_last_merge",
    .type = FUNCTION_TYPE_LAST_MERGE,
    .classification = FUNC_MGT_AGG_FUNC | FUNC_MGT_SELECT_FUNC | FUNC_MGT_MULTI_RES_FUNC | FUNC_MGT_IMPLICIT_TS_FUNC |
                      FUNC_MGT_FORBID_SYSTABLE_FUNC | FUNC_MGT_IGNORE_NULL_FUNC | FUNC_MGT_PRIMARY_KEY_FUNC,
    .translateFunc = translateFirstLastMerge,
    .getEnvFunc   = getFirstLastFuncEnv,
    .initFunc     = functionSetup,
    .processFunc  = lastFunctionMerge,
    .finalizeFunc = firstLastFinalize,
    .combineFunc  = lastCombine,
    .pPartialFunc = "_last_state_merge",
    .pMergeFunc = "_last_merge",
  },
  {
    .name = "twa",
    .type = FUNCTION_TYPE_TWA,
    .classification = FUNC_MGT_AGG_FUNC | FUNC_MGT_TIMELINE_FUNC | FUNC_MGT_INTERVAL_INTERPO_FUNC | FUNC_MGT_FORBID_STREAM_FUNC |
                      FUNC_MGT_IMPLICIT_TS_FUNC | FUNC_MGT_FORBID_SYSTABLE_FUNC | FUNC_MGT_PRIMARY_KEY_FUNC,
    .translateFunc = translateInNumOutDou,
    .dataRequiredFunc = statisDataRequired,
    .getEnvFunc    = getTwaFuncEnv,
    .initFunc      = twaFunctionSetup,
    .processFunc   = twaFunction,
    .sprocessFunc  = twaScalarFunction,
    .finalizeFunc  = twaFinalize
  },
  {
    .name = "histogram",
    .type = FUNCTION_TYPE_HISTOGRAM,
    .classification = FUNC_MGT_AGG_FUNC | FUNC_MGT_MULTI_ROWS_FUNC | FUNC_MGT_FORBID_FILL_FUNC | FUNC_MGT_FORBID_STREAM_FUNC,
    .translateFunc = translateHistogram,
    .getEnvFunc   = getHistogramFuncEnv,
    .initFunc     = histogramFunctionSetup,
    .processFunc  = histogramFunction,
    .sprocessFunc = histogramScalarFunction,
    .finalizeFunc = histogramFinalize,
#ifdef BUILD_NO_CALL
    .invertFunc   = NULL,
#endif
    .combineFunc  = histogramCombine,
    .pPartialFunc = "_histogram_partial",
    .pMergeFunc   = "_histogram_merge",
  },
  {
    .name = "_histogram_partial",
    .type = FUNCTION_TYPE_HISTOGRAM_PARTIAL,
    .classification = FUNC_MGT_AGG_FUNC | FUNC_MGT_MULTI_ROWS_FUNC | FUNC_MGT_FORBID_FILL_FUNC,
    .translateFunc = translateHistogramPartial,
    .getEnvFunc   = getHistogramFuncEnv,
    .initFunc     = histogramFunctionSetup,
    .processFunc  = histogramFunctionPartial,
    .finalizeFunc = histogramPartialFinalize,
#ifdef BUILD_NO_CALL
    .invertFunc   = NULL,
#endif
    .combineFunc  = histogramCombine,
  },
  {
    .name = "_histogram_merge",
    .type = FUNCTION_TYPE_HISTOGRAM_MERGE,
    .classification = FUNC_MGT_AGG_FUNC | FUNC_MGT_MULTI_ROWS_FUNC | FUNC_MGT_FORBID_FILL_FUNC,
    .translateFunc = translateHistogramMerge,
    .getEnvFunc   = getHistogramFuncEnv,
    .initFunc     = functionSetup,
    .processFunc  = histogramFunctionMerge,
    .finalizeFunc = histogramFinalize,
#ifdef BUILD_NO_CALL
    .invertFunc   = NULL,
#endif
    .combineFunc  = histogramCombine,
  },
  {
    .name = "hyperloglog",
    .type = FUNCTION_TYPE_HYPERLOGLOG,
    .classification = FUNC_MGT_AGG_FUNC | FUNC_MGT_COUNT_LIKE_FUNC,
    .translateFunc = translateHLL,
    .getEnvFunc   = getHLLFuncEnv,
    .initFunc     = functionSetup,
    .processFunc  = hllFunction,
    .sprocessFunc = hllScalarFunction,
    .finalizeFunc = hllFinalize,
#ifdef BUILD_NO_CALL
    .invertFunc   = NULL,
#endif
    .combineFunc  = hllCombine,
    .pPartialFunc = "_hyperloglog_partial",
    .pMergeFunc   = "_hyperloglog_merge"
  },
  {
    .name = "_hyperloglog_partial",
    .type = FUNCTION_TYPE_HYPERLOGLOG_PARTIAL,
    .classification = FUNC_MGT_AGG_FUNC,
    .translateFunc = translateHLLPartial,
    .getEnvFunc   = getHLLFuncEnv,
    .initFunc     = functionSetup,
    .processFunc  = hllFunction,
    .finalizeFunc = hllPartialFinalize,
#ifdef BUILD_NO_CALL
    .invertFunc   = NULL,
#endif
    .combineFunc  = hllCombine,
  },
  {
    .name = "_hyperloglog_merge",
    .type = FUNCTION_TYPE_HYPERLOGLOG_MERGE,
    .classification = FUNC_MGT_AGG_FUNC,
    .translateFunc = translateHLLMerge,
    .getEnvFunc   = getHLLFuncEnv,
    .initFunc     = functionSetup,
    .processFunc  = hllFunctionMerge,
    .finalizeFunc = hllFinalize,
#ifdef BUILD_NO_CALL
    .invertFunc   = NULL,
#endif
    .combineFunc  = hllCombine,
    .pMergeFunc = "_hyperloglog_merge",
  },
  {
    .name = "diff",
    .type = FUNCTION_TYPE_DIFF,
    .classification = FUNC_MGT_INDEFINITE_ROWS_FUNC | FUNC_MGT_SELECT_FUNC | FUNC_MGT_TIMELINE_FUNC | FUNC_MGT_IMPLICIT_TS_FUNC | FUNC_MGT_PROCESS_BY_ROW |
                      FUNC_MGT_KEEP_ORDER_FUNC | FUNC_MGT_FORBID_STREAM_FUNC | FUNC_MGT_CUMULATIVE_FUNC | FUNC_MGT_FORBID_SYSTABLE_FUNC | FUNC_MGT_PRIMARY_KEY_FUNC,
    .translateFunc = translateDiff,
    .getEnvFunc   = getDiffFuncEnv,
    .initFunc     = diffFunctionSetup,
    .processFunc  = diffFunction,
    .sprocessFunc = diffScalarFunction,
    .finalizeFunc = functionFinalize,
    .estimateReturnRowsFunc = diffEstReturnRows,
    .processFuncByRow  = diffFunctionByRow,
  },
  {
    .name = "statecount",
    .type = FUNCTION_TYPE_STATE_COUNT,
    .classification = FUNC_MGT_INDEFINITE_ROWS_FUNC | FUNC_MGT_SELECT_FUNC | FUNC_MGT_TIMELINE_FUNC | FUNC_MGT_IMPLICIT_TS_FUNC |
                      FUNC_MGT_FORBID_STREAM_FUNC | FUNC_MGT_FORBID_SYSTABLE_FUNC,
    .translateFunc = translateStateCount,
    .getEnvFunc   = getStateFuncEnv,
    .initFunc     = functionSetup,
    .processFunc  = stateCountFunction,
    .sprocessFunc = stateCountScalarFunction,
    .finalizeFunc = NULL
  },
  {
    .name = "stateduration",
    .type = FUNCTION_TYPE_STATE_DURATION,
    .classification = FUNC_MGT_INDEFINITE_ROWS_FUNC | FUNC_MGT_SELECT_FUNC | FUNC_MGT_TIMELINE_FUNC | FUNC_MGT_IMPLICIT_TS_FUNC |
                      FUNC_MGT_FORBID_STREAM_FUNC | FUNC_MGT_FORBID_SYSTABLE_FUNC,
    .translateFunc = translateStateDuration,
    .getEnvFunc   = getStateFuncEnv,
    .initFunc     = functionSetup,
    .processFunc  = stateDurationFunction,
    .sprocessFunc = stateDurationScalarFunction,
    .finalizeFunc = NULL
  },
  {
    .name = "csum",
    .type = FUNCTION_TYPE_CSUM,
    .classification = FUNC_MGT_INDEFINITE_ROWS_FUNC | FUNC_MGT_SELECT_FUNC | FUNC_MGT_TIMELINE_FUNC | FUNC_MGT_IMPLICIT_TS_FUNC |
                      FUNC_MGT_FORBID_STREAM_FUNC | FUNC_MGT_CUMULATIVE_FUNC | FUNC_MGT_KEEP_ORDER_FUNC | FUNC_MGT_FORBID_SYSTABLE_FUNC,
    .translateFunc = translateCsum,
    .getEnvFunc   = getCsumFuncEnv,
    .initFunc     = functionSetup,
    .processFunc  = csumFunction,
    .sprocessFunc = csumScalarFunction,
    .finalizeFunc = NULL,
    .estimateReturnRowsFunc = csumEstReturnRows,
  },
  {
    .name = "mavg",
    .type = FUNCTION_TYPE_MAVG,
    .classification = FUNC_MGT_INDEFINITE_ROWS_FUNC | FUNC_MGT_SELECT_FUNC | FUNC_MGT_TIMELINE_FUNC | FUNC_MGT_IMPLICIT_TS_FUNC |
                      FUNC_MGT_FORBID_STREAM_FUNC | FUNC_MGT_FORBID_SYSTABLE_FUNC,
    .translateFunc = translateMavg,
    .getEnvFunc   = getMavgFuncEnv,
    .initFunc     = mavgFunctionSetup,
    .processFunc  = mavgFunction,
    .sprocessFunc = mavgScalarFunction,
    .finalizeFunc = NULL
  },
  {
    .name = "sample",
    .type = FUNCTION_TYPE_SAMPLE,
    .classification = FUNC_MGT_AGG_FUNC | FUNC_MGT_SELECT_FUNC | FUNC_MGT_MULTI_ROWS_FUNC | FUNC_MGT_KEEP_ORDER_FUNC | FUNC_MGT_FORBID_STREAM_FUNC |
                      FUNC_MGT_FORBID_FILL_FUNC,
    .translateFunc = translateSample,
    .getEnvFunc   = getSampleFuncEnv,
    .initFunc     = sampleFunctionSetup,
    .processFunc  = sampleFunction,
    .sprocessFunc = sampleScalarFunction,
    .finalizeFunc = sampleFinalize
  },
  {
    .name = "tail",
    .type = FUNCTION_TYPE_TAIL,
    .classification = FUNC_MGT_SELECT_FUNC | FUNC_MGT_INDEFINITE_ROWS_FUNC | FUNC_MGT_FORBID_STREAM_FUNC | FUNC_MGT_IMPLICIT_TS_FUNC,
    .translateFunc = translateTail,
    .getEnvFunc   = getTailFuncEnv,
    .initFunc     = tailFunctionSetup,
    .processFunc  = tailFunction,
    .sprocessFunc = tailScalarFunction,
    .finalizeFunc = NULL
  },
  {
    .name = "unique",
    .type = FUNCTION_TYPE_UNIQUE,
    .classification = FUNC_MGT_SELECT_FUNC | FUNC_MGT_INDEFINITE_ROWS_FUNC | FUNC_MGT_FORBID_STREAM_FUNC | FUNC_MGT_IMPLICIT_TS_FUNC | FUNC_MGT_PRIMARY_KEY_FUNC,
    .translateFunc = translateUnique,
    .getEnvFunc   = getUniqueFuncEnv,
    .initFunc     = uniqueFunctionSetup,
    .processFunc  = uniqueFunction,
    .sprocessFunc = uniqueScalarFunction,
    .finalizeFunc = NULL
  },
  {
    .name = "mode",
    .type = FUNCTION_TYPE_MODE,
    .classification = FUNC_MGT_AGG_FUNC | FUNC_MGT_SELECT_FUNC | FUNC_MGT_FORBID_STREAM_FUNC,
    .translateFunc = translateMode,
    .getEnvFunc   = getModeFuncEnv,
    .initFunc     = modeFunctionSetup,
    .processFunc  = modeFunction,
    .sprocessFunc = modeScalarFunction,
    .finalizeFunc = modeFinalize,
  },
  {
    .name = "abs",
    .type = FUNCTION_TYPE_ABS,
    .classification = FUNC_MGT_SCALAR_FUNC,
    .translateFunc = translateInOutNum,
    .getEnvFunc   = NULL,
    .initFunc     = NULL,
    .sprocessFunc = absFunction,
    .finalizeFunc = NULL
  },
  {
    .name = "log",
    .type = FUNCTION_TYPE_LOG,
    .classification = FUNC_MGT_SCALAR_FUNC,
    .translateFunc = translateLogarithm,
    .getEnvFunc   = NULL,
    .initFunc     = NULL,
    .sprocessFunc = logFunction,
    .finalizeFunc = NULL
  },
  {
    .name = "pow",
    .type = FUNCTION_TYPE_POW,
    .classification = FUNC_MGT_SCALAR_FUNC,
    .translateFunc = translateIn2NumOutDou,
    .getEnvFunc   = NULL,
    .initFunc     = NULL,
    .sprocessFunc = powFunction,
    .finalizeFunc = NULL
  },
  {
    .name = "sqrt",
    .type = FUNCTION_TYPE_SQRT,
    .classification = FUNC_MGT_SCALAR_FUNC,
    .translateFunc = translateInNumOutDou,
    .getEnvFunc   = NULL,
    .initFunc     = NULL,
    .sprocessFunc = sqrtFunction,
    .finalizeFunc = NULL
  },
  {
    .name = "ceil",
    .type = FUNCTION_TYPE_CEIL,
    .classification = FUNC_MGT_SCALAR_FUNC,
    .translateFunc = translateInOutNum,
    .getEnvFunc   = NULL,
    .initFunc     = NULL,
    .sprocessFunc = ceilFunction,
    .finalizeFunc = NULL
  },
  {
    .name = "floor",
    .type = FUNCTION_TYPE_FLOOR,
    .classification = FUNC_MGT_SCALAR_FUNC,
    .translateFunc = translateInOutNum,
    .getEnvFunc   = NULL,
    .initFunc     = NULL,
    .sprocessFunc = floorFunction,
    .finalizeFunc = NULL
  },
  {
    .name = "round",
    .type = FUNCTION_TYPE_ROUND,
    .classification = FUNC_MGT_SCALAR_FUNC,
    .translateFunc = translateRound,
    .getEnvFunc   = NULL,
    .initFunc     = NULL,
    .sprocessFunc = roundFunction,
    .finalizeFunc = NULL
  },
  {
    .name = "sin",
    .type = FUNCTION_TYPE_SIN,
    .classification = FUNC_MGT_SCALAR_FUNC,
    .translateFunc = translateInNumOutDou,
    .getEnvFunc   = NULL,
    .initFunc     = NULL,
    .sprocessFunc = sinFunction,
    .finalizeFunc = NULL
  },
  {
    .name = "cos",
    .type = FUNCTION_TYPE_COS,
    .classification = FUNC_MGT_SCALAR_FUNC,
    .translateFunc = translateInNumOutDou,
    .getEnvFunc   = NULL,
    .initFunc     = NULL,
    .sprocessFunc = cosFunction,
    .finalizeFunc = NULL
  },
  {
    .name = "tan",
    .type = FUNCTION_TYPE_TAN,
    .classification = FUNC_MGT_SCALAR_FUNC,
    .translateFunc = translateInNumOutDou,
    .getEnvFunc   = NULL,
    .initFunc     = NULL,
    .sprocessFunc = tanFunction,
    .finalizeFunc = NULL
  },
  {
    .name = "asin",
    .type = FUNCTION_TYPE_ASIN,
    .classification = FUNC_MGT_SCALAR_FUNC,
    .translateFunc = translateInNumOutDou,
    .getEnvFunc   = NULL,
    .initFunc     = NULL,
    .sprocessFunc = asinFunction,
    .finalizeFunc = NULL
  },
  {
    .name = "acos",
    .type = FUNCTION_TYPE_ACOS,
    .classification = FUNC_MGT_SCALAR_FUNC,
    .translateFunc = translateInNumOutDou,
    .getEnvFunc   = NULL,
    .initFunc     = NULL,
    .sprocessFunc = acosFunction,
    .finalizeFunc = NULL
  },
  {
    .name = "atan",
    .type = FUNCTION_TYPE_ATAN,
    .classification = FUNC_MGT_SCALAR_FUNC,
    .translateFunc = translateInNumOutDou,
    .getEnvFunc   = NULL,
    .initFunc     = NULL,
    .sprocessFunc = atanFunction,
    .finalizeFunc = NULL
  },
  {
    .name = "length",
    .type = FUNCTION_TYPE_LENGTH,
    .classification = FUNC_MGT_SCALAR_FUNC | FUNC_MGT_STRING_FUNC,
    .translateFunc = translateLength,
    .getEnvFunc   = NULL,
    .initFunc     = NULL,
    .sprocessFunc = lengthFunction,
    .finalizeFunc = NULL
  },
  {
    .name = "char_length",
    .type = FUNCTION_TYPE_CHAR_LENGTH,
    .classification = FUNC_MGT_SCALAR_FUNC | FUNC_MGT_STRING_FUNC,
    .translateFunc = translateCharLength,
    .getEnvFunc   = NULL,
    .initFunc     = NULL,
    .sprocessFunc = charLengthFunction,
    .finalizeFunc = NULL
  },
  {
    .name = "concat",
    .type = FUNCTION_TYPE_CONCAT,
    .classification = FUNC_MGT_SCALAR_FUNC | FUNC_MGT_STRING_FUNC,
    .translateFunc = translateConcat,
    .getEnvFunc   = NULL,
    .initFunc     = NULL,
    .sprocessFunc = concatFunction,
    .finalizeFunc = NULL
  },
  {
    .name = "concat_ws",
    .type = FUNCTION_TYPE_CONCAT_WS,
    .classification = FUNC_MGT_SCALAR_FUNC | FUNC_MGT_STRING_FUNC,
    .translateFunc = translateConcatWs,
    .getEnvFunc   = NULL,
    .initFunc     = NULL,
    .sprocessFunc = concatWsFunction,
    .finalizeFunc = NULL
  },
  {
    .name = "lower",
    .type = FUNCTION_TYPE_LOWER,
    .classification = FUNC_MGT_SCALAR_FUNC | FUNC_MGT_STRING_FUNC,
    .translateFunc = translateInOutStr,
    .getEnvFunc   = NULL,
    .initFunc     = NULL,
    .sprocessFunc = lowerFunction,
    .finalizeFunc = NULL
  },
  {
    .name = "upper",
    .type = FUNCTION_TYPE_UPPER,
    .classification = FUNC_MGT_SCALAR_FUNC | FUNC_MGT_STRING_FUNC,
    .translateFunc = translateInOutStr,
    .getEnvFunc   = NULL,
    .initFunc     = NULL,
    .sprocessFunc = upperFunction,
    .finalizeFunc = NULL
  },
  {
    .name = "ltrim",
    .type = FUNCTION_TYPE_LTRIM,
    .classification = FUNC_MGT_SCALAR_FUNC | FUNC_MGT_STRING_FUNC,
    .translateFunc = translateLtrim,
    .getEnvFunc   = NULL,
    .initFunc     = NULL,
    .sprocessFunc = ltrimFunction,
    .finalizeFunc = NULL
  },
  {
    .name = "rtrim",
    .type = FUNCTION_TYPE_RTRIM,
    .classification = FUNC_MGT_SCALAR_FUNC | FUNC_MGT_STRING_FUNC,
    .translateFunc = translateRtrim,
    .getEnvFunc   = NULL,
    .initFunc     = NULL,
    .sprocessFunc = rtrimFunction,
    .finalizeFunc = NULL
  },
  {
    .name = "substr",
    .type = FUNCTION_TYPE_SUBSTR,
    .classification = FUNC_MGT_SCALAR_FUNC | FUNC_MGT_STRING_FUNC,
    .translateFunc = translateSubstr,
    .getEnvFunc   = NULL,
    .initFunc     = NULL,
    .sprocessFunc = substrFunction,
    .finalizeFunc = NULL
  },
  {
    .name = "cast",
    .type = FUNCTION_TYPE_CAST,
    .classification = FUNC_MGT_SCALAR_FUNC,
    .translateFunc = translateCast,
    .getEnvFunc   = NULL,
    .initFunc     = NULL,
    .sprocessFunc = castFunction,
    .finalizeFunc = NULL
  },
  {
    .name = "to_iso8601",
    .type = FUNCTION_TYPE_TO_ISO8601,
    .classification = FUNC_MGT_SCALAR_FUNC,
    .translateFunc = translateToIso8601,
    .getEnvFunc   = NULL,
    .initFunc     = NULL,
    .sprocessFunc = toISO8601Function,
    .finalizeFunc = NULL
  },
  {
    .name = "to_unixtimestamp",
    .type = FUNCTION_TYPE_TO_UNIXTIMESTAMP,
    .classification = FUNC_MGT_SCALAR_FUNC,
    .translateFunc = translateToUnixtimestamp,
    .getEnvFunc   = NULL,
    .initFunc     = NULL,
    .sprocessFunc = toUnixtimestampFunction,
    .finalizeFunc = NULL
  },
  {
    .name = "timetruncate",
    .type = FUNCTION_TYPE_TIMETRUNCATE,
    .classification = FUNC_MGT_SCALAR_FUNC,
    .translateFunc = translateTimeTruncate,
    .getEnvFunc   = NULL,
    .initFunc     = NULL,
    .sprocessFunc = timeTruncateFunction,
    .finalizeFunc = NULL
  },
  {
    .name = "timediff",
    .type = FUNCTION_TYPE_TIMEDIFF,
    .classification = FUNC_MGT_SCALAR_FUNC,
    .translateFunc = translateTimeDiff,
    .getEnvFunc   = NULL,
    .initFunc     = NULL,
    .sprocessFunc = timeDiffFunction,
    .finalizeFunc = NULL
  },
  {
    .name = "now",
    .type = FUNCTION_TYPE_NOW,
    .classification = FUNC_MGT_SCALAR_FUNC | FUNC_MGT_DATETIME_FUNC | FUNC_MGT_KEEP_ORDER_FUNC,
    .translateFunc = translateNowToday,
    .getEnvFunc   = NULL,
    .initFunc     = NULL,
    .sprocessFunc = nowFunction,
    .finalizeFunc = NULL
  },
  {
    .name = "today",
    .type = FUNCTION_TYPE_TODAY,
    .classification = FUNC_MGT_SCALAR_FUNC | FUNC_MGT_DATETIME_FUNC | FUNC_MGT_KEEP_ORDER_FUNC,
    .translateFunc = translateNowToday,
    .getEnvFunc   = NULL,
    .initFunc     = NULL,
    .sprocessFunc = todayFunction,
    .finalizeFunc = NULL
  },
  {
    .name = "timezone",
    .type = FUNCTION_TYPE_TIMEZONE,
    .classification = FUNC_MGT_SCALAR_FUNC,
    .translateFunc = translateTimezone,
    .getEnvFunc   = NULL,
    .initFunc     = NULL,
    .sprocessFunc = timezoneFunction,
    .finalizeFunc = NULL
  },
  {
    .name = "tbname",
    .type = FUNCTION_TYPE_TBNAME,
    .classification = FUNC_MGT_PSEUDO_COLUMN_FUNC | FUNC_MGT_SCAN_PC_FUNC | FUNC_MGT_KEEP_ORDER_FUNC,
    .translateFunc = translateTbnameColumn,
    .getEnvFunc   = NULL,
    .initFunc     = NULL,
    .sprocessFunc = qPseudoTagFunction,
    .finalizeFunc = NULL
  },
  {
    .name = "_qstart",
    .type = FUNCTION_TYPE_QSTART,
    .classification = FUNC_MGT_PSEUDO_COLUMN_FUNC | FUNC_MGT_CLIENT_PC_FUNC,
    .translateFunc = translateTimePseudoColumn,
    .getEnvFunc   = NULL,
    .initFunc     = NULL,
    .sprocessFunc = NULL,
    .finalizeFunc = NULL
  },
  {
    .name = "_qend",
    .type = FUNCTION_TYPE_QEND,
    .classification = FUNC_MGT_PSEUDO_COLUMN_FUNC | FUNC_MGT_CLIENT_PC_FUNC,
    .translateFunc = translateTimePseudoColumn,
    .getEnvFunc   = NULL,
    .initFunc     = NULL,
    .sprocessFunc = NULL,
    .finalizeFunc = NULL
  },
  {
    .name = "_qduration",
    .type = FUNCTION_TYPE_QDURATION,
    .classification = FUNC_MGT_PSEUDO_COLUMN_FUNC | FUNC_MGT_CLIENT_PC_FUNC,
    .translateFunc = translateWduration,
    .getEnvFunc   = NULL,
    .initFunc     = NULL,
    .sprocessFunc = NULL,
    .finalizeFunc = NULL
  },
  {
    .name = "_wstart",
    .type = FUNCTION_TYPE_WSTART,
    .classification = FUNC_MGT_PSEUDO_COLUMN_FUNC | FUNC_MGT_WINDOW_PC_FUNC | FUNC_MGT_KEEP_ORDER_FUNC | FUNC_MGT_SKIP_SCAN_CHECK_FUNC,
    .translateFunc = translateTimePseudoColumn,
    .getEnvFunc   = getTimePseudoFuncEnv,
    .initFunc     = NULL,
    .sprocessFunc = winStartTsFunction,
    .finalizeFunc = NULL
  },
  {
    .name = "_wend",
    .type = FUNCTION_TYPE_WEND,
    .classification = FUNC_MGT_PSEUDO_COLUMN_FUNC | FUNC_MGT_WINDOW_PC_FUNC | FUNC_MGT_KEEP_ORDER_FUNC | FUNC_MGT_SKIP_SCAN_CHECK_FUNC,
    .translateFunc = translateTimePseudoColumn,
    .getEnvFunc   = getTimePseudoFuncEnv,
    .initFunc     = NULL,
    .sprocessFunc = winEndTsFunction,
    .finalizeFunc = NULL
  },
  {
    .name = "_wduration",
    .type = FUNCTION_TYPE_WDURATION,
    .classification = FUNC_MGT_PSEUDO_COLUMN_FUNC | FUNC_MGT_WINDOW_PC_FUNC | FUNC_MGT_KEEP_ORDER_FUNC | FUNC_MGT_SKIP_SCAN_CHECK_FUNC,
    .translateFunc = translateWduration,
    .getEnvFunc   = getTimePseudoFuncEnv,
    .initFunc     = NULL,
    .sprocessFunc = winDurFunction,
    .finalizeFunc = NULL
  },
  {
    .name = "to_json",
    .type = FUNCTION_TYPE_TO_JSON,
    .classification = FUNC_MGT_SCALAR_FUNC,
    .translateFunc = translateToJson,
    .getEnvFunc   = NULL,
    .initFunc     = NULL,
    .sprocessFunc = toJsonFunction,
    .finalizeFunc = NULL
  },
  {
    .name = "_select_value",
    .type = FUNCTION_TYPE_SELECT_VALUE,
    .classification = FUNC_MGT_AGG_FUNC | FUNC_MGT_SELECT_FUNC | FUNC_MGT_KEEP_ORDER_FUNC,
    .translateFunc = translateSelectValue,
    .getEnvFunc   = getSelectivityFuncEnv,  // todo remove this function later.
    .initFunc     = functionSetup,
    .processFunc  = NULL,
    .finalizeFunc = NULL,
    .pPartialFunc = "_select_value",
    .pMergeFunc   = "_select_value"
  },
  {
    .name = "_block_dist",
    .type = FUNCTION_TYPE_BLOCK_DIST,
    .classification = FUNC_MGT_AGG_FUNC | FUNC_MGT_FORBID_STREAM_FUNC,
    .translateFunc = translateBlockDistFunc,
    .getEnvFunc   = getBlockDistFuncEnv,
    .initFunc     = blockDistSetup,
    .processFunc  = blockDistFunction,
    .finalizeFunc = blockDistFinalize
  },
  {
    .name = "_block_dist_info",
    .type = FUNCTION_TYPE_BLOCK_DIST_INFO,
    .classification = FUNC_MGT_PSEUDO_COLUMN_FUNC | FUNC_MGT_SCAN_PC_FUNC,
    .translateFunc = translateBlockDistInfoFunc,
  },
  {
    .name = "_group_key",
    .type = FUNCTION_TYPE_GROUP_KEY,
    .classification = FUNC_MGT_AGG_FUNC | FUNC_MGT_SELECT_FUNC | FUNC_MGT_KEEP_ORDER_FUNC | FUNC_MGT_SKIP_SCAN_CHECK_FUNC,
    .translateFunc = translateGroupKey,
    .getEnvFunc   = getGroupKeyFuncEnv,
    .initFunc     = functionSetup,
    .processFunc  = groupKeyFunction,
    .finalizeFunc = groupKeyFinalize,
    .combineFunc  = groupKeyCombine,
    .pPartialFunc = "_group_key",
    .pMergeFunc   = "_group_key"
  },
  {
    .name = "database",
    .type = FUNCTION_TYPE_DATABASE,
    .classification = FUNC_MGT_SYSTEM_INFO_FUNC | FUNC_MGT_SCALAR_FUNC,
    .translateFunc = translateDatabaseFunc,
  },
  {
    .name = "client_version",
    .type = FUNCTION_TYPE_CLIENT_VERSION,
    .classification = FUNC_MGT_SYSTEM_INFO_FUNC | FUNC_MGT_SCALAR_FUNC,
    .translateFunc = translateClientVersionFunc,
  },
  {
    .name = "server_version",
    .type = FUNCTION_TYPE_SERVER_VERSION,
    .classification = FUNC_MGT_SYSTEM_INFO_FUNC | FUNC_MGT_SCALAR_FUNC,
    .translateFunc = translateServerVersionFunc,
  },
  {
    .name = "server_status",
    .type = FUNCTION_TYPE_SERVER_STATUS,
    .classification = FUNC_MGT_SYSTEM_INFO_FUNC | FUNC_MGT_SCALAR_FUNC,
    .translateFunc = translateServerStatusFunc,
  },
  {
    .name = "current_user",
    .type = FUNCTION_TYPE_CURRENT_USER,
    .classification = FUNC_MGT_SYSTEM_INFO_FUNC | FUNC_MGT_SCALAR_FUNC,
    .translateFunc = translateCurrentUserFunc,
  },
  {
    .name = "user",
    .type = FUNCTION_TYPE_USER,
    .classification = FUNC_MGT_SYSTEM_INFO_FUNC | FUNC_MGT_SCALAR_FUNC,
    .translateFunc = translateUserFunc,
  },
  {
    .name = "_irowts",
    .type = FUNCTION_TYPE_IROWTS,
    .classification = FUNC_MGT_PSEUDO_COLUMN_FUNC | FUNC_MGT_INTERP_PC_FUNC | FUNC_MGT_KEEP_ORDER_FUNC,
    .translateFunc = translateTimePseudoColumn,
    .getEnvFunc   = getTimePseudoFuncEnv,
    .initFunc     = NULL,
    .sprocessFunc = NULL,
    .finalizeFunc = NULL
  },
  {
    .name = "_isfilled",
    .type = FUNCTION_TYPE_ISFILLED,
    .classification = FUNC_MGT_PSEUDO_COLUMN_FUNC | FUNC_MGT_INTERP_PC_FUNC,
    .translateFunc = translateIsFilledPseudoColumn,
    .getEnvFunc   = NULL,
    .initFunc     = NULL,
    .sprocessFunc = NULL,
    .finalizeFunc = NULL
  },
  {
    .name = "_tags",
    .type = FUNCTION_TYPE_TAGS,
    .classification = FUNC_MGT_PSEUDO_COLUMN_FUNC | FUNC_MGT_MULTI_RES_FUNC,
    .translateFunc = translateTagsPseudoColumn,
    .getEnvFunc   = NULL,
    .initFunc     = NULL,
    .sprocessFunc = NULL,
    .finalizeFunc = NULL
  },
  {
    .name = "_table_count",
    .type = FUNCTION_TYPE_TABLE_COUNT,
    .classification = FUNC_MGT_PSEUDO_COLUMN_FUNC | FUNC_MGT_SCAN_PC_FUNC,
    .translateFunc = translateTableCountPseudoColumn,
    .getEnvFunc   = NULL,
    .initFunc     = NULL,
    .sprocessFunc = NULL,
    .finalizeFunc = NULL
  },
  {
    .name = "st_geomfromtext",
    .type = FUNCTION_TYPE_GEOM_FROM_TEXT,
    .classification = FUNC_MGT_SCALAR_FUNC | FUNC_MGT_GEOMETRY_FUNC,
    .translateFunc = translateInStrOutGeom,
    .getEnvFunc   = NULL,
    .initFunc     = NULL,
    .sprocessFunc = geomFromTextFunction,
    .finalizeFunc = NULL
  },
  {
    .name = "st_astext",
    .type = FUNCTION_TYPE_AS_TEXT,
    .classification = FUNC_MGT_SCALAR_FUNC | FUNC_MGT_GEOMETRY_FUNC,
    .translateFunc = translateInGeomOutStr,
    .getEnvFunc   = NULL,
    .initFunc     = NULL,
    .sprocessFunc = asTextFunction,
    .finalizeFunc = NULL
  },
  {
    .name = "st_makepoint",
    .type = FUNCTION_TYPE_MAKE_POINT,
    .classification = FUNC_MGT_SCALAR_FUNC | FUNC_MGT_GEOMETRY_FUNC,
    .translateFunc = translateIn2NumOutGeom,
    .getEnvFunc   = NULL,
    .initFunc     = NULL,
    .sprocessFunc = makePointFunction,
    .finalizeFunc = NULL
  },
  {
    .name = "st_intersects",
    .type = FUNCTION_TYPE_INTERSECTS,
    .classification = FUNC_MGT_SCALAR_FUNC | FUNC_MGT_GEOMETRY_FUNC,
    .translateFunc = translateIn2GeomOutBool,
    .getEnvFunc   = NULL,
    .initFunc     = NULL,
    .sprocessFunc = intersectsFunction,
    .finalizeFunc = NULL
  },
  {
    .name = "st_equals",
    .type = FUNCTION_TYPE_EQUALS,
    .classification = FUNC_MGT_SCALAR_FUNC | FUNC_MGT_GEOMETRY_FUNC,
    .translateFunc = translateIn2GeomOutBool,
    .getEnvFunc   = NULL,
    .initFunc     = NULL,
    .sprocessFunc = equalsFunction,
    .finalizeFunc = NULL
  },
  {
    .name = "st_touches",
    .type = FUNCTION_TYPE_TOUCHES,
    .classification = FUNC_MGT_SCALAR_FUNC | FUNC_MGT_GEOMETRY_FUNC,
    .translateFunc = translateIn2GeomOutBool,
    .getEnvFunc   = NULL,
    .initFunc     = NULL,
    .sprocessFunc = touchesFunction,
    .finalizeFunc = NULL
  },
  {
    .name = "st_covers",
    .type = FUNCTION_TYPE_COVERS,
    .classification = FUNC_MGT_SCALAR_FUNC | FUNC_MGT_GEOMETRY_FUNC,
    .translateFunc = translateIn2GeomOutBool,
    .getEnvFunc   = NULL,
    .initFunc     = NULL,
    .sprocessFunc = coversFunction,
    .finalizeFunc = NULL
  },
  {
    .name = "st_contains",
    .type = FUNCTION_TYPE_CONTAINS,
    .classification = FUNC_MGT_SCALAR_FUNC | FUNC_MGT_GEOMETRY_FUNC,
    .translateFunc = translateIn2GeomOutBool,
    .getEnvFunc   = NULL,
    .initFunc     = NULL,
    .sprocessFunc = containsFunction,
    .finalizeFunc = NULL
  },
  {
    .name = "st_containsproperly",
    .type = FUNCTION_TYPE_CONTAINS_PROPERLY,
    .classification = FUNC_MGT_SCALAR_FUNC | FUNC_MGT_GEOMETRY_FUNC,
    .translateFunc = translateIn2GeomOutBool,
    .getEnvFunc   = NULL,
    .initFunc     = NULL,
    .sprocessFunc = containsProperlyFunction,
    .finalizeFunc = NULL
  },
  {
    .name = "_tbuid",
    .type = FUNCTION_TYPE_TBUID,
    .classification = FUNC_MGT_PSEUDO_COLUMN_FUNC | FUNC_MGT_SCAN_PC_FUNC | FUNC_MGT_KEEP_ORDER_FUNC,
    .translateFunc = translateTbUidColumn,
    .getEnvFunc   = NULL,
    .initFunc     = NULL,
    .sprocessFunc = qPseudoTagFunction,
    .finalizeFunc = NULL
  },
  {
    .name = "_vgid",
    .type = FUNCTION_TYPE_VGID,
    .classification = FUNC_MGT_PSEUDO_COLUMN_FUNC | FUNC_MGT_SCAN_PC_FUNC | FUNC_MGT_KEEP_ORDER_FUNC,
    .translateFunc = translateVgIdColumn,
    .getEnvFunc   = NULL,
    .initFunc     = NULL,
    .sprocessFunc = qPseudoTagFunction,
    .finalizeFunc = NULL
  },
  {
    .name = "to_timestamp",
    .type = FUNCTION_TYPE_TO_TIMESTAMP,
    .classification = FUNC_MGT_SCALAR_FUNC | FUNC_MGT_DATETIME_FUNC,
    .translateFunc = translateToTimestamp,
    .getEnvFunc = NULL,
    .initFunc = NULL,
    .sprocessFunc = toTimestampFunction,
    .finalizeFunc = NULL
  },
  {
    .name = "to_char",
    .type = FUNCTION_TYPE_TO_CHAR,
    .classification = FUNC_MGT_SCALAR_FUNC,
    .translateFunc = translateToChar,
    .getEnvFunc = NULL,
    .initFunc = NULL,
    .sprocessFunc = toCharFunction,
    .finalizeFunc = NULL
  },
  {
    .name = "_avg_middle",
    .type = FUNCTION_TYPE_AVG_PARTIAL,
    .classification = FUNC_MGT_AGG_FUNC,
    .translateFunc = translateAvgMiddle,
    .dataRequiredFunc = statisDataRequired,
    .getEnvFunc   = getAvgFuncEnv,
    .initFunc     = avgFunctionSetup,
    .processFunc  = avgFunctionMerge,
    .finalizeFunc = avgPartialFinalize,
#ifdef BUILD_NO_CALL
    .invertFunc   = avgInvertFunction,
#endif
    .combineFunc  = avgCombine,
  },
  {
    .name = "_vgver",
    .type = FUNCTION_TYPE_VGVER,
    .classification = FUNC_MGT_PSEUDO_COLUMN_FUNC | FUNC_MGT_SCAN_PC_FUNC | FUNC_MGT_KEEP_ORDER_FUNC,
    .translateFunc = translateVgVerColumn,
    .getEnvFunc   = NULL,
    .initFunc     = NULL,
    .sprocessFunc = qPseudoTagFunction,
    .finalizeFunc = NULL
  },
  {
    .name = "_std_state",
    .type = FUNCTION_TYPE_STD_STATE,
    .classification = FUNC_MGT_AGG_FUNC | FUNC_MGT_TSMA_FUNC,
    .translateFunc = translateStdState,
    .getEnvFunc   = getStdFuncEnv,
    .initFunc     = stdFunctionSetup,
    .processFunc  = stdFunction,
    .finalizeFunc = stdPartialFinalize,
    .pPartialFunc = "_std_partial",
    .pMergeFunc   = "_std_state_merge",
  },
  {
    .name = "_std_state_merge",
    .type = FUNCTION_TYPE_STD_STATE_MERGE,
    .classification = FUNC_MGT_AGG_FUNC | FUNC_MGT_TSMA_FUNC,
    .translateFunc = translateStdStateMerge,
    .getEnvFunc = getStdFuncEnv,
    .initFunc = stdFunctionSetup,
    .processFunc = stdFunctionMerge,
    .finalizeFunc = stdPartialFinalize,
  },
  {
    .name = "_avg_state",
    .type = FUNCTION_TYPE_AVG_STATE,
    .classification = FUNC_MGT_AGG_FUNC | FUNC_MGT_TSMA_FUNC,
    .translateFunc = translateAvgState,
    .getEnvFunc = getAvgFuncEnv,
    .initFunc = avgFunctionSetup,
    .processFunc = avgFunction,
    .finalizeFunc = avgPartialFinalize,
    .pPartialFunc = "_avg_partial",
    .pMergeFunc = "_avg_state_merge"
  },
  {
    .name = "_avg_state_merge",
    .type = FUNCTION_TYPE_AVG_STATE_MERGE,
    .classification = FUNC_MGT_AGG_FUNC | FUNC_MGT_TSMA_FUNC,
    .translateFunc = translateAvgStateMerge,
    .getEnvFunc = getAvgFuncEnv,
    .initFunc = avgFunctionSetup,
    .processFunc = avgFunctionMerge,
    .finalizeFunc = avgPartialFinalize,
  },
  {
    .name = "_spread_state",
    .type = FUNCTION_TYPE_SPREAD_STATE,
    .classification = FUNC_MGT_AGG_FUNC | FUNC_MGT_SPECIAL_DATA_REQUIRED | FUNC_MGT_TSMA_FUNC,
    .translateFunc = translateSpreadState,
    .getEnvFunc = getSpreadFuncEnv,
    .initFunc = spreadFunctionSetup,
    .processFunc = spreadFunction,
    .finalizeFunc = spreadPartialFinalize,
    .pPartialFunc = "_spread_partial",
    .pMergeFunc = "_spread_state_merge"
  },
  {
    .name = "_spread_state_merge",
    .type = FUNCTION_TYPE_SPREAD_STATE_MERGE,
    .classification = FUNC_MGT_AGG_FUNC | FUNC_MGT_TSMA_FUNC,
    .translateFunc = translateSpreadStateMerge,
    .getEnvFunc = getSpreadFuncEnv,
    .initFunc = spreadFunctionSetup,
    .processFunc = spreadFunctionMerge,
    .finalizeFunc = spreadPartialFinalize,
  },
  {
    .name = "_first_state",
    .type = FUNCTION_TYPE_FIRST_STATE,
    .classification = FUNC_MGT_AGG_FUNC | FUNC_MGT_SELECT_FUNC | FUNC_MGT_MULTI_RES_FUNC | FUNC_MGT_IMPLICIT_TS_FUNC |
                      FUNC_MGT_KEEP_ORDER_FUNC | FUNC_MGT_FORBID_SYSTABLE_FUNC | FUNC_MGT_TSMA_FUNC | FUNC_MGT_PRIMARY_KEY_FUNC,
    .translateFunc = translateFirstLastState,
    .getEnvFunc = getFirstLastFuncEnv,
    .initFunc = functionSetup,
    .processFunc = firstFunction,
    .finalizeFunc = firstLastPartialFinalize,
    .pPartialFunc = "_first_partial",
    .pMergeFunc = "_first_state_merge"
  },
  {
    .name = "_first_state_merge",
    .type = FUNCTION_TYPE_FIRST_STATE_MERGE,
    .classification = FUNC_MGT_AGG_FUNC | FUNC_MGT_SELECT_FUNC | FUNC_MGT_MULTI_RES_FUNC | FUNC_MGT_IMPLICIT_TS_FUNC |
                      FUNC_MGT_KEEP_ORDER_FUNC | FUNC_MGT_FORBID_SYSTABLE_FUNC | FUNC_MGT_TSMA_FUNC | FUNC_MGT_PRIMARY_KEY_FUNC,
    .translateFunc = translateFirstLastStateMerge,
    .getEnvFunc = getFirstLastFuncEnv,
    .initFunc = functionSetup,
    .processFunc = firstFunctionMerge,
    .finalizeFunc = firstLastPartialFinalize,
  },
  {
    .name = "_last_state",
    .type = FUNCTION_TYPE_LAST_STATE,
    .classification = FUNC_MGT_AGG_FUNC | FUNC_MGT_SELECT_FUNC | FUNC_MGT_MULTI_RES_FUNC | FUNC_MGT_IMPLICIT_TS_FUNC |
                      FUNC_MGT_KEEP_ORDER_FUNC | FUNC_MGT_FORBID_SYSTABLE_FUNC | FUNC_MGT_TSMA_FUNC | FUNC_MGT_PRIMARY_KEY_FUNC,
    .translateFunc = translateFirstLastState,
    .getEnvFunc = getFirstLastFuncEnv,
    .initFunc = functionSetup,
    .processFunc = lastFunction,
    .finalizeFunc = firstLastPartialFinalize,
    .pPartialFunc = "_last_partial",
    .pMergeFunc = "_last_state_merge"
  },
  {
    .name = "_last_state_merge",
    .type = FUNCTION_TYPE_LAST_STATE_MERGE,
    .classification = FUNC_MGT_AGG_FUNC | FUNC_MGT_SELECT_FUNC | FUNC_MGT_MULTI_RES_FUNC | FUNC_MGT_IMPLICIT_TS_FUNC |
                      FUNC_MGT_KEEP_ORDER_FUNC | FUNC_MGT_FORBID_SYSTABLE_FUNC | FUNC_MGT_TSMA_FUNC | FUNC_MGT_PRIMARY_KEY_FUNC,
    .translateFunc = translateFirstLastStateMerge,
    .getEnvFunc = getFirstLastFuncEnv,
    .initFunc = functionSetup,
    .processFunc = lastFunctionMerge,
    .finalizeFunc = firstLastPartialFinalize,
  },
  {   .name = "_hyperloglog_state",
    .type = FUNCTION_TYPE_HYPERLOGLOG_STATE,
    .classification = FUNC_MGT_AGG_FUNC | FUNC_MGT_COUNT_LIKE_FUNC | FUNC_MGT_TSMA_FUNC,
    .translateFunc = translateHLLState,
    .getEnvFunc = getHLLFuncEnv,
    .initFunc = functionSetup,
    .processFunc = hllFunction,
    .finalizeFunc = hllPartialFinalize,
    .pPartialFunc = "_hyperloglog_partial",
    .pMergeFunc = "_hyperloglog_state_merge",
  },
  {
    .name = "_hyperloglog_state_merge",
    .type = FUNCTION_TYPE_HYPERLOGLOG_STATE_MERGE,
    .classification = FUNC_MGT_AGG_FUNC | FUNC_MGT_COUNT_LIKE_FUNC | FUNC_MGT_TSMA_FUNC,
    .translateFunc = translateHLLStateMerge,
    .getEnvFunc = getHLLFuncEnv,
    .initFunc = functionSetup,
    .processFunc = hllFunctionMerge,
    .finalizeFunc = hllPartialFinalize,
  },
  {
    .name = "md5",
    .type = FUNCTION_TYPE_MD5,
    .classification = FUNC_MGT_SCALAR_FUNC,
    .translateFunc = translateMd5,
    .getEnvFunc = NULL,
    .initFunc = NULL,
    .sprocessFunc = md5Function,
    .finalizeFunc = NULL
  },
  {
    .name = "_group_const_value",
    .type = FUNCTION_TYPE_GROUP_CONST_VALUE,
    .classification = FUNC_MGT_AGG_FUNC | FUNC_MGT_SELECT_FUNC | FUNC_MGT_KEEP_ORDER_FUNC,
    .translateFunc = translateSelectValue,
    .getEnvFunc   = getSelectivityFuncEnv,
    .initFunc     = functionSetup,
    .processFunc  = groupConstValueFunction,
    .finalizeFunc = groupConstValueFinalize,
  },
  {
    .name = "stddev_pop",
    .type = FUNCTION_TYPE_STDDEV,
    .classification = FUNC_MGT_AGG_FUNC | FUNC_MGT_TSMA_FUNC,
    .translateFunc = translateInNumOutDou,
    .getEnvFunc   = getStdFuncEnv,
    .initFunc     = stdFunctionSetup,
    .processFunc  = stdFunction,
    .sprocessFunc = stdScalarFunction,
    .finalizeFunc = stddevFinalize,
  #ifdef BUILD_NO_CALL
    .invertFunc   = stdInvertFunction,
  #endif
    .combineFunc  = stdCombine,
    .pPartialFunc = "_std_partial",
    .pStateFunc = "_std_state",
    .pMergeFunc   = "_stddev_merge"
  },
  {
    .name = "var_pop",
    .type = FUNCTION_TYPE_STDVAR,
    .classification = FUNC_MGT_AGG_FUNC | FUNC_MGT_TSMA_FUNC,
    .translateFunc = translateInNumOutDou,
    .getEnvFunc   = getStdFuncEnv,
    .initFunc     = stdFunctionSetup,
    .processFunc  = stdFunction,
    .sprocessFunc = stdScalarFunction,
    .finalizeFunc = stdvarFinalize,
  #ifdef BUILD_NO_CALL
    .invertFunc   = stdInvertFunction,
  #endif
    .combineFunc  = stdCombine,
    .pPartialFunc = "_std_partial",
    .pStateFunc = "_std_state",
    .pMergeFunc   = "_stdvar_merge"
  },
  {
    .name = "_stdvar_merge",
    .type = FUNCTION_TYPE_STDVAR_MERGE,
    .classification = FUNC_MGT_AGG_FUNC,
    .translateFunc = translateStdMerge,
    .getEnvFunc   = getStdFuncEnv,
    .initFunc     = stdFunctionSetup,
    .processFunc  = stdFunctionMerge,
    .finalizeFunc = stdvarFinalize,
  #ifdef BUILD_NO_CALL
    .invertFunc   = stdInvertFunction,
  #endif
    .combineFunc  = stdCombine,
    .pPartialFunc = "_std_state_merge",
    .pMergeFunc = "_stdvar_merge",
  },
  {
    .name = "pi",
    .type = FUNCTION_TYPE_PI,
    .classification = FUNC_MGT_SCALAR_FUNC,
    .translateFunc = translatePi,
    .getEnvFunc   = NULL,
    .initFunc     = NULL,
    .sprocessFunc = piFunction,
    .finalizeFunc = NULL
  },
  {
    .name = "exp",
    .type = FUNCTION_TYPE_EXP,
    .classification = FUNC_MGT_SCALAR_FUNC,
    .translateFunc = translateInNumOutDou,
    .getEnvFunc   = NULL,
    .initFunc     = NULL,
    .sprocessFunc = expFunction,
    .finalizeFunc = NULL
  },
  {
    .name = "ln",
    .type = FUNCTION_TYPE_LN,
    .classification = FUNC_MGT_SCALAR_FUNC,
    .translateFunc = translateInNumOutDou,
    .getEnvFunc   = NULL,
    .initFunc     = NULL,
    .sprocessFunc = lnFunction,
    .finalizeFunc = NULL
  },
  {
    .name = "mod",
    .type = FUNCTION_TYPE_MOD,
    .classification = FUNC_MGT_SCALAR_FUNC,
    .translateFunc = translateIn2NumOutDou,
    .getEnvFunc   = NULL,
    .initFunc     = NULL,
    .sprocessFunc = modFunction,
    .finalizeFunc = NULL
  },
  {
    .name = "sign",
    .type = FUNCTION_TYPE_SIGN,
    .classification = FUNC_MGT_SCALAR_FUNC,
    .translateFunc = translateInOutNum,
    .getEnvFunc   = NULL,
    .initFunc     = NULL,
    .sprocessFunc = signFunction,
    .finalizeFunc = NULL
  },
  {
    .name = "degrees",
    .type = FUNCTION_TYPE_DEGREES,
    .classification = FUNC_MGT_SCALAR_FUNC,
    .translateFunc = translateInNumOutDou,
    .getEnvFunc   = NULL,
    .initFunc     = NULL,
    .sprocessFunc = degreesFunction,
    .finalizeFunc = NULL
  },
  {
    .name = "radians",
    .type = FUNCTION_TYPE_RADIANS,
    .classification = FUNC_MGT_SCALAR_FUNC,
    .translateFunc = translateInNumOutDou,
    .getEnvFunc   = NULL,
    .initFunc     = NULL,
    .sprocessFunc = radiansFunction,
    .finalizeFunc = NULL
  },
  {
    .name = "truncate",
    .type = FUNCTION_TYPE_TRUNCATE,
    .classification = FUNC_MGT_SCALAR_FUNC,
    .translateFunc = translateTrunc,
    .getEnvFunc   = NULL,
    .initFunc     = NULL,
    .sprocessFunc = truncFunction,
    .finalizeFunc = NULL
  },
  {
    .name = "trunc",
    .type = FUNCTION_TYPE_TRUNCATE,
    .classification = FUNC_MGT_SCALAR_FUNC,
    .translateFunc = translateTrunc,
    .getEnvFunc   = NULL,
    .initFunc     = NULL,
    .sprocessFunc = truncFunction,
    .finalizeFunc = NULL
  },
  {
    .name = "substring",
    .type = FUNCTION_TYPE_SUBSTR,
    .classification = FUNC_MGT_SCALAR_FUNC | FUNC_MGT_STRING_FUNC,
    .translateFunc = translateSubstr,
    .getEnvFunc   = NULL,
    .initFunc     = NULL,
    .sprocessFunc = substrFunction,
    .finalizeFunc = NULL
  },
  {
    .name = "substring_index",
    .type = FUNCTION_TYPE_SUBSTR_IDX,
    .classification = FUNC_MGT_SCALAR_FUNC | FUNC_MGT_STRING_FUNC,
    .translateFunc = translateSubstrIdx,
    .getEnvFunc   = NULL,
    .initFunc     = NULL,
    .sprocessFunc = substrIdxFunction,
    .finalizeFunc = NULL
  },
  {
    .name = "char",
    .type = FUNCTION_TYPE_CHAR,
    .classification = FUNC_MGT_SCALAR_FUNC | FUNC_MGT_STRING_FUNC,
    .translateFunc = translateChar,
    .getEnvFunc   = NULL,
    .initFunc     = NULL,
    .sprocessFunc = charFunction,
    .finalizeFunc = NULL
  },
  {
    .name = "ascii",
    .type = FUNCTION_TYPE_ASCII,
    .classification = FUNC_MGT_SCALAR_FUNC | FUNC_MGT_STRING_FUNC,
    .translateFunc = translateAscii,
    .getEnvFunc   = NULL,
    .initFunc     = NULL,
    .sprocessFunc = asciiFunction,
    .finalizeFunc = NULL
  },
  {
    .name = "position",
    .type = FUNCTION_TYPE_POSITION,
    .classification = FUNC_MGT_SCALAR_FUNC | FUNC_MGT_STRING_FUNC,
    .translateFunc = translatePosition,
    .getEnvFunc   = NULL,
    .initFunc     = NULL,
    .sprocessFunc = positionFunction,
    .finalizeFunc = NULL
  },
  {
    .name = "trim",
    .type = FUNCTION_TYPE_TRIM,
    .classification = FUNC_MGT_SCALAR_FUNC | FUNC_MGT_STRING_FUNC,
    .translateFunc = translateTrim,
    .getEnvFunc   = NULL,
    .initFunc     = NULL,
    .sprocessFunc = trimFunction,
    .finalizeFunc = NULL
  },
  {
    .name = "replace",
    .type = FUNCTION_TYPE_REPLACE,
    .classification = FUNC_MGT_SCALAR_FUNC | FUNC_MGT_STRING_FUNC,
    .translateFunc = translateReplace,
    .getEnvFunc   = NULL,
    .initFunc     = NULL,
    .sprocessFunc = replaceFunction,
    .finalizeFunc = NULL
  },
  {
    .name = "repeat",
    .type = FUNCTION_TYPE_REPEAT,
    .classification = FUNC_MGT_SCALAR_FUNC | FUNC_MGT_STRING_FUNC,
    .translateFunc = translateRepeat,
    .getEnvFunc   = NULL,
    .initFunc     = NULL,
    .sprocessFunc = repeatFunction,
    .finalizeFunc = NULL
  },
  {
    .name = "weekday",
    .type = FUNCTION_TYPE_WEEKDAY,
    .classification = FUNC_MGT_SCALAR_FUNC,
    .translateFunc = translateWeekday,
    .getEnvFunc   = NULL,
    .initFunc     = NULL,
    .sprocessFunc = weekdayFunction,
    .finalizeFunc = NULL
  },
  {
    .name = "dayofweek",
    .type = FUNCTION_TYPE_DAYOFWEEK,
    .classification = FUNC_MGT_SCALAR_FUNC,
    .translateFunc = translateWeekday,
    .getEnvFunc   = NULL,
    .initFunc     = NULL,
    .sprocessFunc = dayofweekFunction,
    .finalizeFunc = NULL
  },
  {
    .name = "week",
    .type = FUNCTION_TYPE_WEEK,
    .classification = FUNC_MGT_SCALAR_FUNC,
    .translateFunc = translateWeek,
    .getEnvFunc   = NULL,
    .initFunc     = NULL,
    .sprocessFunc = weekFunction,
    .finalizeFunc = NULL
  },
  {
    .name = "weekofyear",
    .type = FUNCTION_TYPE_WEEKOFYEAR,
    .classification = FUNC_MGT_SCALAR_FUNC,
    .translateFunc = translateWeekofyear,
    .getEnvFunc   = NULL,
    .initFunc     = NULL,
    .sprocessFunc = weekofyearFunction,
    .finalizeFunc = NULL
  },
};
// clang-format on

const int32_t funcMgtBuiltinsNum = (sizeof(funcMgtBuiltins) / sizeof(SBuiltinFuncDefinition));<|MERGE_RESOLUTION|>--- conflicted
+++ resolved
@@ -2327,21 +2327,13 @@
     }
   }
 
-<<<<<<< HEAD
-  uint8_t type = getSDataTypeFromNode(nodesListGetNode(pFunc->pParameterList, 0))->type;
-=======
   uint8_t orgType = getSDataTypeFromNode(nodesListGetNode(pFunc->pParameterList, 0))->type;
   uint8_t fromType = getSDataTypeFromNode(nodesListGetNode(pFunc->pParameterList, 1))->type;
   uint8_t toType = getSDataTypeFromNode(nodesListGetNode(pFunc->pParameterList, 2))->type;
->>>>>>> 641fccaa
   int32_t orgLen = getSDataTypeFromNode(nodesListGetNode(pFunc->pParameterList, 0))->bytes;
   int32_t fromLen = getSDataTypeFromNode(nodesListGetNode(pFunc->pParameterList, 1))->bytes;
   int32_t toLen = getSDataTypeFromNode(nodesListGetNode(pFunc->pParameterList, 2))->bytes;
 
-<<<<<<< HEAD
-  int32_t resLen = orgLen + orgLen / fromLen * (toLen - fromLen);
-  pFunc->node.resType = (SDataType){.bytes = resLen, .type = type};
-=======
   int32_t resLen;
   // Since we don't know the accurate length of result, estimate the maximum length here.
   // To make the resLen bigger, we should make fromLen smaller and toLen bigger.
@@ -2353,7 +2345,6 @@
   }
   resLen = TMAX(orgLen, orgLen + orgLen / fromLen * (toLen - fromLen));
   pFunc->node.resType = (SDataType){.bytes = resLen, .type = orgType};
->>>>>>> 641fccaa
   return TSDB_CODE_SUCCESS;
 }
 
