/*
 * Copyright (c) 2019 TAOS Data, Inc. <jhtao@taosdata.com>
 *
 * This program is free software: you can use, redistribute, and/or modify
 * it under the terms of the GNU Affero General Public License, version 3
 * or later ("AGPL"), as published by the Free Software Foundation.
 *
 * This program is distributed in the hope that it will be useful, but WITHOUT
 * ANY WARRANTY; without even the implied warranty of MERCHANTABILITY or
 * FITNESS FOR A PARTICULAR PURPOSE.
 *
 * You should have received a copy of the GNU Affero General Public License
 * along with this program. If not, see <http://www.gnu.org/licenses/>.
 */

#include "builtins.h"
#include "builtinsimpl.h"
#include "cJSON.h"
#include "querynodes.h"
#include "scalar.h"
#include "taoserror.h"

static int32_t buildFuncErrMsg(char* pErrBuf, int32_t len, int32_t errCode, const char* pFormat, ...) {
  va_list vArgList;
  va_start(vArgList, pFormat);
  vsnprintf(pErrBuf, len, pFormat, vArgList);
  va_end(vArgList);
  return errCode;
}

static int32_t invaildFuncParaNumErrMsg(char* pErrBuf, int32_t len, const char* pFuncName) {
  return buildFuncErrMsg(pErrBuf, len, TSDB_CODE_FUNC_FUNTION_PARA_NUM, "Invalid number of parameters : %s", pFuncName);
}

static int32_t invaildFuncParaTypeErrMsg(char* pErrBuf, int32_t len, const char* pFuncName) {
  return buildFuncErrMsg(pErrBuf, len, TSDB_CODE_FUNC_FUNTION_PARA_TYPE, "Invalid parameter data type : %s", pFuncName);
}

static int32_t invaildFuncParaValueErrMsg(char* pErrBuf, int32_t len, const char* pFuncName) {
  return buildFuncErrMsg(pErrBuf, len, TSDB_CODE_FUNC_FUNTION_PARA_VALUE, "Invalid parameter value : %s", pFuncName);
}

#define TIME_UNIT_INVALID   1
#define TIME_UNIT_TOO_SMALL 2

static int32_t validateTimeUnitParam(uint8_t dbPrec, const SValueNode* pVal) {
  if (!pVal->isDuration) {
    return TIME_UNIT_INVALID;
  }

  if (TSDB_TIME_PRECISION_MILLI == dbPrec &&
      (0 == strcasecmp(pVal->literal, "1u") || 0 == strcasecmp(pVal->literal, "1b"))) {
    return TIME_UNIT_TOO_SMALL;
  }

  if (TSDB_TIME_PRECISION_MICRO == dbPrec && 0 == strcasecmp(pVal->literal, "1b")) {
    return TIME_UNIT_TOO_SMALL;
  }

  if (pVal->literal[0] != '1' ||
      (pVal->literal[1] != 'u' && pVal->literal[1] != 'a' && pVal->literal[1] != 's' && pVal->literal[1] != 'm' &&
       pVal->literal[1] != 'h' && pVal->literal[1] != 'd' && pVal->literal[1] != 'w' && pVal->literal[1] != 'b')) {
    return TIME_UNIT_INVALID;
  }

  return TSDB_CODE_SUCCESS;
}

/* Following are valid ISO-8601 timezone format:
 * 1 z/Z
 * 2 ±hh:mm
 * 3 ±hhmm
 * 4 ±hh
 *
 */

static bool validateHourRange(int8_t hour) {
  if (hour < 0 || hour > 12) {
    return false;
  }

  return true;
}

static bool validateMinuteRange(int8_t hour, int8_t minute, char sign) {
  if (minute == 0 || (minute == 30 && (hour == 3 || hour == 5) && sign == '+')) {
    return true;
  }

  return false;
}

static bool validateTimestampDigits(const SValueNode* pVal) {
  if (!IS_INTEGER_TYPE(pVal->node.resType.type)) {
    return false;
  }

  int64_t tsVal = pVal->datum.i;
  char    fraction[20] = {0};
  NUM_TO_STRING(pVal->node.resType.type, &tsVal, sizeof(fraction), fraction);
  int32_t tsDigits = (int32_t)strlen(fraction);

  if (tsDigits > TSDB_TIME_PRECISION_SEC_DIGITS) {
    if (tsDigits == TSDB_TIME_PRECISION_MILLI_DIGITS || tsDigits == TSDB_TIME_PRECISION_MICRO_DIGITS ||
        tsDigits == TSDB_TIME_PRECISION_NANO_DIGITS) {
      return true;
    } else {
      return false;
    }
  }

  return true;
}

static bool validateTimezoneFormat(const SValueNode* pVal) {
  if (TSDB_DATA_TYPE_BINARY != pVal->node.resType.type) {
    return false;
  }

  char*   tz = varDataVal(pVal->datum.p);
  int32_t len = varDataLen(pVal->datum.p);

  char   buf[3] = {0};
  int8_t hour = -1, minute = -1;
  if (len == 0) {
    return false;
  } else if (len == 1 && (tz[0] == 'z' || tz[0] == 'Z')) {
    return true;
  } else if ((tz[0] == '+' || tz[0] == '-')) {
    switch (len) {
      case 3:
      case 5: {
        for (int32_t i = 1; i < len; ++i) {
          if (!isdigit(tz[i])) {
            return false;
          }

          if (i == 2) {
            memcpy(buf, &tz[i - 1], 2);
            hour = taosStr2Int8(buf, NULL, 10);
            if (!validateHourRange(hour)) {
              return false;
            }
          } else if (i == 4) {
            memcpy(buf, &tz[i - 1], 2);
            minute = taosStr2Int8(buf, NULL, 10);
            if (!validateMinuteRange(hour, minute, tz[0])) {
              return false;
            }
          }
        }
        break;
      }
      case 6: {
        for (int32_t i = 1; i < len; ++i) {
          if (i == 3) {
            if (tz[i] != ':') {
              return false;
            }
            continue;
          }

          if (!isdigit(tz[i])) {
            return false;
          }

          if (i == 2) {
            memcpy(buf, &tz[i - 1], 2);
            hour = taosStr2Int8(buf, NULL, 10);
            if (!validateHourRange(hour)) {
              return false;
            }
          } else if (i == 5) {
            memcpy(buf, &tz[i - 1], 2);
            minute = taosStr2Int8(buf, NULL, 10);
            if (!validateMinuteRange(hour, minute, tz[0])) {
              return false;
            }
          }
        }
        break;
      }
      default: {
        return false;
      }
    }
  } else {
    return false;
  }

  return true;
}

void static addTimezoneParam(SNodeList* pList) {
  char       buf[6] = {0};
  time_t     t = taosTime(NULL);
  struct tm* tmInfo = taosLocalTime(&t, NULL);
  strftime(buf, sizeof(buf), "%z", tmInfo);
  int32_t len = (int32_t)strlen(buf);

  SValueNode* pVal = (SValueNode*)nodesMakeNode(QUERY_NODE_VALUE);
  pVal->literal = strndup(buf, len);
  pVal->isDuration = false;
  pVal->translate = true;
  pVal->node.resType.type = TSDB_DATA_TYPE_BINARY;
  pVal->node.resType.bytes = len + VARSTR_HEADER_SIZE;
  pVal->node.resType.precision = TSDB_TIME_PRECISION_MILLI;
  pVal->datum.p = taosMemoryCalloc(1, len + VARSTR_HEADER_SIZE + 1);
  varDataSetLen(pVal->datum.p, len);
  strncpy(varDataVal(pVal->datum.p), pVal->literal, len);

  nodesListAppend(pList, (SNode*)pVal);
}

void static addDbPrecisonParam(SNodeList** pList, uint8_t precision) {
  SValueNode* pVal = (SValueNode*)nodesMakeNode(QUERY_NODE_VALUE);
  pVal->literal = NULL;
  pVal->isDuration = false;
  pVal->translate = true;
  pVal->notReserved = true;
  pVal->node.resType.type = TSDB_DATA_TYPE_TINYINT;
  pVal->node.resType.bytes = tDataTypes[TSDB_DATA_TYPE_TINYINT].bytes;
  pVal->node.resType.precision = precision;
  pVal->datum.i = (int64_t)precision;
  pVal->typeData = (int64_t)precision;

  nodesListMakeAppend(pList, (SNode*)pVal);
}

// There is only one parameter of numeric type, and the return type is parameter type
static int32_t translateInOutNum(SFunctionNode* pFunc, char* pErrBuf, int32_t len) {
  if (1 != LIST_LENGTH(pFunc->pParameterList)) {
    return invaildFuncParaNumErrMsg(pErrBuf, len, pFunc->functionName);
  }

  uint8_t paraType = ((SExprNode*)nodesListGetNode(pFunc->pParameterList, 0))->resType.type;
  if (!IS_NUMERIC_TYPE(paraType) && !IS_NULL_TYPE(paraType)) {
    return invaildFuncParaTypeErrMsg(pErrBuf, len, pFunc->functionName);
  } else if (IS_NULL_TYPE(paraType)) {
    paraType = TSDB_DATA_TYPE_BIGINT;
  }

  pFunc->node.resType = (SDataType){.bytes = tDataTypes[paraType].bytes, .type = paraType};
  return TSDB_CODE_SUCCESS;
}

// There is only one parameter of numeric type, and the return type is double type
static int32_t translateInNumOutDou(SFunctionNode* pFunc, char* pErrBuf, int32_t len) {
  if (1 != LIST_LENGTH(pFunc->pParameterList)) {
    return invaildFuncParaNumErrMsg(pErrBuf, len, pFunc->functionName);
  }

  uint8_t paraType = ((SExprNode*)nodesListGetNode(pFunc->pParameterList, 0))->resType.type;
  if (!IS_NUMERIC_TYPE(paraType) && !IS_NULL_TYPE(paraType)) {
    return invaildFuncParaTypeErrMsg(pErrBuf, len, pFunc->functionName);
  }

  pFunc->node.resType = (SDataType){.bytes = tDataTypes[TSDB_DATA_TYPE_DOUBLE].bytes, .type = TSDB_DATA_TYPE_DOUBLE};
  return TSDB_CODE_SUCCESS;
}

// There are two parameters of numeric type, and the return type is double type
static int32_t translateIn2NumOutDou(SFunctionNode* pFunc, char* pErrBuf, int32_t len) {
  if (2 != LIST_LENGTH(pFunc->pParameterList)) {
    return invaildFuncParaNumErrMsg(pErrBuf, len, pFunc->functionName);
  }

  uint8_t para1Type = ((SExprNode*)nodesListGetNode(pFunc->pParameterList, 0))->resType.type;
  uint8_t para2Type = ((SExprNode*)nodesListGetNode(pFunc->pParameterList, 1))->resType.type;
  if ((!IS_NUMERIC_TYPE(para1Type) && !IS_NULL_TYPE(para1Type)) ||
      (!IS_NUMERIC_TYPE(para2Type) && !IS_NULL_TYPE(para2Type))) {
    return invaildFuncParaTypeErrMsg(pErrBuf, len, pFunc->functionName);
  }

  pFunc->node.resType = (SDataType){.bytes = tDataTypes[TSDB_DATA_TYPE_DOUBLE].bytes, .type = TSDB_DATA_TYPE_DOUBLE};
  return TSDB_CODE_SUCCESS;
}

// There is only one parameter of string type, and the return type is parameter type
static int32_t translateInOutStr(SFunctionNode* pFunc, char* pErrBuf, int32_t len) {
  if (1 != LIST_LENGTH(pFunc->pParameterList)) {
    return invaildFuncParaNumErrMsg(pErrBuf, len, pFunc->functionName);
  }

  SExprNode* pPara1 = (SExprNode*)nodesListGetNode(pFunc->pParameterList, 0);
  if (!IS_VAR_DATA_TYPE(pPara1->resType.type)) {
    return invaildFuncParaTypeErrMsg(pErrBuf, len, pFunc->functionName);
  }

  pFunc->node.resType = (SDataType){.bytes = pPara1->resType.bytes, .type = pPara1->resType.type};
  return TSDB_CODE_SUCCESS;
}

static int32_t translateLogarithm(SFunctionNode* pFunc, char* pErrBuf, int32_t len) {
  int32_t numOfParams = LIST_LENGTH(pFunc->pParameterList);
  if (1 != numOfParams && 2 != numOfParams) {
    return invaildFuncParaNumErrMsg(pErrBuf, len, pFunc->functionName);
  }

  uint8_t para1Type = ((SExprNode*)nodesListGetNode(pFunc->pParameterList, 0))->resType.type;
  if (!IS_NUMERIC_TYPE(para1Type) && !IS_NULL_TYPE(para1Type)) {
    return invaildFuncParaTypeErrMsg(pErrBuf, len, pFunc->functionName);
  }

  if (2 == numOfParams) {
    uint8_t para2Type = ((SExprNode*)nodesListGetNode(pFunc->pParameterList, 1))->resType.type;
    if (!IS_NUMERIC_TYPE(para2Type) && !IS_NULL_TYPE(para2Type)) {
      return invaildFuncParaTypeErrMsg(pErrBuf, len, pFunc->functionName);
    }
  }

  pFunc->node.resType = (SDataType){.bytes = tDataTypes[TSDB_DATA_TYPE_DOUBLE].bytes, .type = TSDB_DATA_TYPE_DOUBLE};
  return TSDB_CODE_SUCCESS;
}

static int32_t translateCount(SFunctionNode* pFunc, char* pErrBuf, int32_t len) {
  if (1 != LIST_LENGTH(pFunc->pParameterList)) {
    return invaildFuncParaNumErrMsg(pErrBuf, len, pFunc->functionName);
  }
  pFunc->node.resType = (SDataType){.bytes = tDataTypes[TSDB_DATA_TYPE_BIGINT].bytes, .type = TSDB_DATA_TYPE_BIGINT};
  return TSDB_CODE_SUCCESS;
}

static int32_t translateSum(SFunctionNode* pFunc, char* pErrBuf, int32_t len) {
  if (1 != LIST_LENGTH(pFunc->pParameterList)) {
    return invaildFuncParaNumErrMsg(pErrBuf, len, pFunc->functionName);
  }

  uint8_t paraType = ((SExprNode*)nodesListGetNode(pFunc->pParameterList, 0))->resType.type;
  if (!IS_NUMERIC_TYPE(paraType) && !IS_NULL_TYPE(paraType)) {
    return invaildFuncParaTypeErrMsg(pErrBuf, len, pFunc->functionName);
  }

  uint8_t resType = 0;
  if (IS_SIGNED_NUMERIC_TYPE(paraType) || TSDB_DATA_TYPE_BOOL == paraType || IS_NULL_TYPE(paraType)) {
    resType = TSDB_DATA_TYPE_BIGINT;
  } else if (IS_UNSIGNED_NUMERIC_TYPE(paraType)) {
    resType = TSDB_DATA_TYPE_UBIGINT;
  } else if (IS_FLOAT_TYPE(paraType)) {
    resType = TSDB_DATA_TYPE_DOUBLE;
  }

  pFunc->node.resType = (SDataType){.bytes = tDataTypes[resType].bytes, .type = resType};
  return TSDB_CODE_SUCCESS;
}

static int32_t translateAvgPartial(SFunctionNode* pFunc, char* pErrBuf, int32_t len) {
  if (1 != LIST_LENGTH(pFunc->pParameterList)) {
    return invaildFuncParaNumErrMsg(pErrBuf, len, pFunc->functionName);
  }

  uint8_t paraType = ((SExprNode*)nodesListGetNode(pFunc->pParameterList, 0))->resType.type;
  if (!IS_NUMERIC_TYPE(paraType) && !IS_NULL_TYPE(paraType)) {
    return invaildFuncParaTypeErrMsg(pErrBuf, len, pFunc->functionName);
  }

  pFunc->node.resType = (SDataType){.bytes = getAvgInfoSize() + VARSTR_HEADER_SIZE, .type = TSDB_DATA_TYPE_BINARY};
  return TSDB_CODE_SUCCESS;
}

static int32_t translateAvgMerge(SFunctionNode* pFunc, char* pErrBuf, int32_t len) {
  if (1 != LIST_LENGTH(pFunc->pParameterList)) {
    return invaildFuncParaNumErrMsg(pErrBuf, len, pFunc->functionName);
  }

  uint8_t paraType = ((SExprNode*)nodesListGetNode(pFunc->pParameterList, 0))->resType.type;
  if (TSDB_DATA_TYPE_BINARY != paraType) {
    return invaildFuncParaTypeErrMsg(pErrBuf, len, pFunc->functionName);
  }

  pFunc->node.resType = (SDataType){.bytes = tDataTypes[TSDB_DATA_TYPE_DOUBLE].bytes, .type = TSDB_DATA_TYPE_DOUBLE};

  return TSDB_CODE_SUCCESS;
}

static int32_t translateStddevPartial(SFunctionNode* pFunc, char* pErrBuf, int32_t len) {
  if (1 != LIST_LENGTH(pFunc->pParameterList)) {
    return invaildFuncParaNumErrMsg(pErrBuf, len, pFunc->functionName);
  }

  uint8_t paraType = ((SExprNode*)nodesListGetNode(pFunc->pParameterList, 0))->resType.type;
  if (!IS_NUMERIC_TYPE(paraType) && !IS_NULL_TYPE(paraType)) {
    return invaildFuncParaTypeErrMsg(pErrBuf, len, pFunc->functionName);
  }

  pFunc->node.resType = (SDataType){.bytes = getStddevInfoSize() + VARSTR_HEADER_SIZE, .type = TSDB_DATA_TYPE_BINARY};
  return TSDB_CODE_SUCCESS;
}

static int32_t translateStddevMerge(SFunctionNode* pFunc, char* pErrBuf, int32_t len) {
  if (1 != LIST_LENGTH(pFunc->pParameterList)) {
    return invaildFuncParaNumErrMsg(pErrBuf, len, pFunc->functionName);
  }

  uint8_t paraType = ((SExprNode*)nodesListGetNode(pFunc->pParameterList, 0))->resType.type;
  if (TSDB_DATA_TYPE_BINARY != paraType) {
    return invaildFuncParaTypeErrMsg(pErrBuf, len, pFunc->functionName);
  }

  pFunc->node.resType = (SDataType){.bytes = tDataTypes[TSDB_DATA_TYPE_DOUBLE].bytes, .type = TSDB_DATA_TYPE_DOUBLE};

  return TSDB_CODE_SUCCESS;
}

static int32_t translateWduration(SFunctionNode* pFunc, char* pErrBuf, int32_t len) {
  // pseudo column do not need to check parameters
  pFunc->node.resType = (SDataType){.bytes = sizeof(int64_t), .type = TSDB_DATA_TYPE_BIGINT};
  return TSDB_CODE_SUCCESS;
}

static int32_t translateNowToday(SFunctionNode* pFunc, char* pErrBuf, int32_t len) {
  // pseudo column do not need to check parameters

  // add database precision as param
  uint8_t dbPrec = pFunc->node.resType.precision;
  addDbPrecisonParam(&pFunc->pParameterList, dbPrec);

  pFunc->node.resType = (SDataType){.bytes = sizeof(int64_t), .type = TSDB_DATA_TYPE_TIMESTAMP};
  return TSDB_CODE_SUCCESS;
}

static int32_t translateTimePseudoColumn(SFunctionNode* pFunc, char* pErrBuf, int32_t len) {
  // pseudo column do not need to check parameters

  pFunc->node.resType = (SDataType){.bytes = sizeof(int64_t), .type = TSDB_DATA_TYPE_TIMESTAMP};
  return TSDB_CODE_SUCCESS;
}

static int32_t translateTimezone(SFunctionNode* pFunc, char* pErrBuf, int32_t len) {
  pFunc->node.resType = (SDataType){.bytes = TD_TIMEZONE_LEN, .type = TSDB_DATA_TYPE_BINARY};
  return TSDB_CODE_SUCCESS;
}

static int32_t translatePercentile(SFunctionNode* pFunc, char* pErrBuf, int32_t len) {
  if (2 != LIST_LENGTH(pFunc->pParameterList)) {
    return invaildFuncParaNumErrMsg(pErrBuf, len, pFunc->functionName);
  }

  // param1
  SValueNode* pValue = (SValueNode*)nodesListGetNode(pFunc->pParameterList, 1);

  if (pValue->datum.i < 0 || pValue->datum.i > 100) {
    return invaildFuncParaValueErrMsg(pErrBuf, len, pFunc->functionName);
  }

  pValue->notReserved = true;

  uint8_t para1Type = ((SExprNode*)nodesListGetNode(pFunc->pParameterList, 0))->resType.type;
  uint8_t para2Type = ((SExprNode*)nodesListGetNode(pFunc->pParameterList, 1))->resType.type;
  if (!IS_NUMERIC_TYPE(para1Type) || (!IS_SIGNED_NUMERIC_TYPE(para2Type) && !IS_UNSIGNED_NUMERIC_TYPE(para2Type))) {
    return invaildFuncParaTypeErrMsg(pErrBuf, len, pFunc->functionName);
  }

  // set result type
  pFunc->node.resType = (SDataType){.bytes = tDataTypes[TSDB_DATA_TYPE_DOUBLE].bytes, .type = TSDB_DATA_TYPE_DOUBLE};
  return TSDB_CODE_SUCCESS;
}

static bool validateApercentileAlgo(const SValueNode* pVal) {
  if (TSDB_DATA_TYPE_BINARY != pVal->node.resType.type) {
    return false;
  }
  return (0 == strcasecmp(varDataVal(pVal->datum.p), "default") ||
          0 == strcasecmp(varDataVal(pVal->datum.p), "t-digest"));
}

static int32_t translateApercentile(SFunctionNode* pFunc, char* pErrBuf, int32_t len) {
  int32_t numOfParams = LIST_LENGTH(pFunc->pParameterList);
  if (2 != numOfParams && 3 != numOfParams) {
    return invaildFuncParaNumErrMsg(pErrBuf, len, pFunc->functionName);
  }

  // param1
  SNode* pParamNode1 = nodesListGetNode(pFunc->pParameterList, 1);
  if (nodeType(pParamNode1) != QUERY_NODE_VALUE) {
    return invaildFuncParaTypeErrMsg(pErrBuf, len, pFunc->functionName);
  }

  SValueNode* pValue = (SValueNode*)pParamNode1;
  if (pValue->datum.i < 0 || pValue->datum.i > 100) {
    return invaildFuncParaValueErrMsg(pErrBuf, len, pFunc->functionName);
  }

  pValue->notReserved = true;

  uint8_t para1Type = ((SExprNode*)nodesListGetNode(pFunc->pParameterList, 0))->resType.type;
  uint8_t para2Type = ((SExprNode*)nodesListGetNode(pFunc->pParameterList, 1))->resType.type;
  if (!IS_NUMERIC_TYPE(para1Type) || !IS_INTEGER_TYPE(para2Type)) {
    return invaildFuncParaTypeErrMsg(pErrBuf, len, pFunc->functionName);
  }

  // param2
  if (3 == numOfParams) {
    uint8_t para3Type = ((SExprNode*)nodesListGetNode(pFunc->pParameterList, 2))->resType.type;
    if (!IS_VAR_DATA_TYPE(para3Type)) {
      return invaildFuncParaTypeErrMsg(pErrBuf, len, pFunc->functionName);
    }

    SNode* pParamNode2 = nodesListGetNode(pFunc->pParameterList, 2);
    if (QUERY_NODE_VALUE != nodeType(pParamNode2) || !validateApercentileAlgo((SValueNode*)pParamNode2)) {
      return buildFuncErrMsg(pErrBuf, len, TSDB_CODE_FUNC_FUNTION_ERROR,
                             "Third parameter algorithm of apercentile must be 'default' or 't-digest'");
    }

    pValue = (SValueNode*)pParamNode2;
    pValue->notReserved = true;
  }

  pFunc->node.resType = (SDataType){.bytes = tDataTypes[TSDB_DATA_TYPE_DOUBLE].bytes, .type = TSDB_DATA_TYPE_DOUBLE};
  return TSDB_CODE_SUCCESS;
}

static int32_t translateApercentileImpl(SFunctionNode* pFunc, char* pErrBuf, int32_t len, bool isPartial) {
  int32_t numOfParams = LIST_LENGTH(pFunc->pParameterList);

  if (isPartial) {
    if (2 != numOfParams && 3 != numOfParams) {
      return invaildFuncParaNumErrMsg(pErrBuf, len, pFunc->functionName);
    }
    // param1
    SNode* pParamNode1 = nodesListGetNode(pFunc->pParameterList, 1);
    if (nodeType(pParamNode1) != QUERY_NODE_VALUE) {
      return invaildFuncParaTypeErrMsg(pErrBuf, len, pFunc->functionName);
    }

    SValueNode* pValue = (SValueNode*)pParamNode1;
    if (pValue->datum.i < 0 || pValue->datum.i > 100) {
      return invaildFuncParaValueErrMsg(pErrBuf, len, pFunc->functionName);
    }

    pValue->notReserved = true;

    uint8_t para1Type = ((SExprNode*)nodesListGetNode(pFunc->pParameterList, 0))->resType.type;
    uint8_t para2Type = ((SExprNode*)nodesListGetNode(pFunc->pParameterList, 1))->resType.type;
    if (!IS_NUMERIC_TYPE(para1Type) || !IS_INTEGER_TYPE(para2Type)) {
      return invaildFuncParaTypeErrMsg(pErrBuf, len, pFunc->functionName);
    }

    // param2
    if (3 == numOfParams) {
      uint8_t para3Type = ((SExprNode*)nodesListGetNode(pFunc->pParameterList, 2))->resType.type;
      if (!IS_VAR_DATA_TYPE(para3Type)) {
        return invaildFuncParaTypeErrMsg(pErrBuf, len, pFunc->functionName);
      }

      SNode* pParamNode2 = nodesListGetNode(pFunc->pParameterList, 2);
      if (QUERY_NODE_VALUE != nodeType(pParamNode2) || !validateApercentileAlgo((SValueNode*)pParamNode2)) {
        return buildFuncErrMsg(pErrBuf, len, TSDB_CODE_FUNC_FUNTION_ERROR,
                               "Third parameter algorithm of apercentile must be 'default' or 't-digest'");
      }

      pValue = (SValueNode*)pParamNode2;
      pValue->notReserved = true;
    }

    pFunc->node.resType =
        (SDataType){.bytes = getApercentileMaxSize() + VARSTR_HEADER_SIZE, .type = TSDB_DATA_TYPE_BINARY};
  } else {
    if (1 != numOfParams) {
      return invaildFuncParaNumErrMsg(pErrBuf, len, pFunc->functionName);
    }
    uint8_t para1Type = ((SExprNode*)nodesListGetNode(pFunc->pParameterList, 0))->resType.type;
    if (TSDB_DATA_TYPE_BINARY != para1Type) {
      return invaildFuncParaTypeErrMsg(pErrBuf, len, pFunc->functionName);
    }

    pFunc->node.resType = (SDataType){.bytes = tDataTypes[TSDB_DATA_TYPE_DOUBLE].bytes, .type = TSDB_DATA_TYPE_DOUBLE};
  }

  return TSDB_CODE_SUCCESS;
}

static int32_t translateApercentilePartial(SFunctionNode* pFunc, char* pErrBuf, int32_t len) {
  return translateApercentileImpl(pFunc, pErrBuf, len, true);
}

static int32_t translateApercentileMerge(SFunctionNode* pFunc, char* pErrBuf, int32_t len) {
  return translateApercentileImpl(pFunc, pErrBuf, len, false);
}

static int32_t translateTbnameColumn(SFunctionNode* pFunc, char* pErrBuf, int32_t len) {
  // pseudo column do not need to check parameters
  pFunc->node.resType =
      (SDataType){.bytes = TSDB_TABLE_FNAME_LEN - 1 + VARSTR_HEADER_SIZE, .type = TSDB_DATA_TYPE_VARCHAR};
  return TSDB_CODE_SUCCESS;
}

static int32_t translateTopBot(SFunctionNode* pFunc, char* pErrBuf, int32_t len) {
  int32_t numOfParams = LIST_LENGTH(pFunc->pParameterList);
  if (2 != numOfParams) {
    return invaildFuncParaNumErrMsg(pErrBuf, len, pFunc->functionName);
  }

  uint8_t para1Type = ((SExprNode*)nodesListGetNode(pFunc->pParameterList, 0))->resType.type;
  uint8_t para2Type = ((SExprNode*)nodesListGetNode(pFunc->pParameterList, 1))->resType.type;
  if (!IS_NUMERIC_TYPE(para1Type) || !IS_INTEGER_TYPE(para2Type)) {
    return invaildFuncParaTypeErrMsg(pErrBuf, len, pFunc->functionName);
  }

  // param1
  SNode* pParamNode1 = nodesListGetNode(pFunc->pParameterList, 1);
  if (nodeType(pParamNode1) != QUERY_NODE_VALUE) {
    return invaildFuncParaTypeErrMsg(pErrBuf, len, pFunc->functionName);
  }

  SValueNode* pValue = (SValueNode*)pParamNode1;
  if (!IS_INTEGER_TYPE(pValue->node.resType.type)) {
    return invaildFuncParaTypeErrMsg(pErrBuf, len, pFunc->functionName);
  }

  if (pValue->datum.i < 1 || pValue->datum.i > 100) {
    return invaildFuncParaValueErrMsg(pErrBuf, len, pFunc->functionName);
  }

  pValue->notReserved = true;

  // set result type
  SDataType* pType = &((SExprNode*)nodesListGetNode(pFunc->pParameterList, 0))->resType;
  pFunc->node.resType = (SDataType){.bytes = pType->bytes, .type = pType->type};
  return TSDB_CODE_SUCCESS;
}

int32_t topBotCreateMergePara(SNodeList* pRawParameters, SNode* pPartialRes, SNodeList** pParameters) {
  int32_t code = nodesListMakeAppend(pParameters, pPartialRes);
  if (TSDB_CODE_SUCCESS == code) {
    code = nodesListStrictAppend(*pParameters, nodesCloneNode(nodesListGetNode(pRawParameters, 1)));
  }
  return TSDB_CODE_SUCCESS;
}

static int32_t translateSpread(SFunctionNode* pFunc, char* pErrBuf, int32_t len) {
  if (1 != LIST_LENGTH(pFunc->pParameterList)) {
    return invaildFuncParaNumErrMsg(pErrBuf, len, pFunc->functionName);
  }

  uint8_t paraType = ((SExprNode*)nodesListGetNode(pFunc->pParameterList, 0))->resType.type;
  if (!IS_NUMERIC_TYPE(paraType) && TSDB_DATA_TYPE_TIMESTAMP != paraType) {
    return invaildFuncParaTypeErrMsg(pErrBuf, len, pFunc->functionName);
  }

  pFunc->node.resType = (SDataType){.bytes = tDataTypes[TSDB_DATA_TYPE_DOUBLE].bytes, .type = TSDB_DATA_TYPE_DOUBLE};
  return TSDB_CODE_SUCCESS;
}

static int32_t translateSpreadImpl(SFunctionNode* pFunc, char* pErrBuf, int32_t len, bool isPartial) {
  if (1 != LIST_LENGTH(pFunc->pParameterList)) {
    return invaildFuncParaNumErrMsg(pErrBuf, len, pFunc->functionName);
  }

  uint8_t paraType = ((SExprNode*)nodesListGetNode(pFunc->pParameterList, 0))->resType.type;
  if (isPartial) {
    if (!IS_NUMERIC_TYPE(paraType) && TSDB_DATA_TYPE_TIMESTAMP != paraType) {
      return invaildFuncParaTypeErrMsg(pErrBuf, len, pFunc->functionName);
    }
    pFunc->node.resType = (SDataType){.bytes = getSpreadInfoSize() + VARSTR_HEADER_SIZE, .type = TSDB_DATA_TYPE_BINARY};
  } else {
    if (TSDB_DATA_TYPE_BINARY != paraType) {
      return invaildFuncParaTypeErrMsg(pErrBuf, len, pFunc->functionName);
    }
    pFunc->node.resType = (SDataType){.bytes = tDataTypes[TSDB_DATA_TYPE_DOUBLE].bytes, .type = TSDB_DATA_TYPE_DOUBLE};
  }

  return TSDB_CODE_SUCCESS;
}

static int32_t translateSpreadPartial(SFunctionNode* pFunc, char* pErrBuf, int32_t len) {
  return translateSpreadImpl(pFunc, pErrBuf, len, true);
}

static int32_t translateSpreadMerge(SFunctionNode* pFunc, char* pErrBuf, int32_t len) {
  return translateSpreadImpl(pFunc, pErrBuf, len, false);
}

static int32_t translateElapsed(SFunctionNode* pFunc, char* pErrBuf, int32_t len) {
  int32_t numOfParams = LIST_LENGTH(pFunc->pParameterList);
  if (1 != numOfParams && 2 != numOfParams) {
    return invaildFuncParaNumErrMsg(pErrBuf, len, pFunc->functionName);
  }

  SNode* pPara1 = nodesListGetNode(pFunc->pParameterList, 0);
  if (QUERY_NODE_COLUMN != nodeType(pPara1) || PRIMARYKEY_TIMESTAMP_COL_ID != ((SColumnNode*)pPara1)->colId) {
    return buildFuncErrMsg(pErrBuf, len, TSDB_CODE_FUNC_FUNTION_ERROR,
                           "The first parameter of the ELAPSED function can only be the timestamp primary key");
  }

  // param1
  if (2 == numOfParams) {
    SNode* pParamNode1 = nodesListGetNode(pFunc->pParameterList, 1);
    if (QUERY_NODE_VALUE != nodeType(pParamNode1)) {
      return invaildFuncParaTypeErrMsg(pErrBuf, len, pFunc->functionName);
    }

    SValueNode* pValue = (SValueNode*)pParamNode1;

    pValue->notReserved = true;

    if (!IS_INTEGER_TYPE(pValue->node.resType.type)) {
      return invaildFuncParaTypeErrMsg(pErrBuf, len, pFunc->functionName);
    }

    uint8_t dbPrec = pFunc->node.resType.precision;

    int32_t ret = validateTimeUnitParam(dbPrec, (SValueNode*)nodesListGetNode(pFunc->pParameterList, 1));
    if (ret == TIME_UNIT_TOO_SMALL) {
      return buildFuncErrMsg(pErrBuf, len, TSDB_CODE_FUNC_FUNTION_ERROR,
                             "ELAPSED function time unit parameter should be greater than db precision");
    } else if (ret == TIME_UNIT_INVALID) {
      return buildFuncErrMsg(
          pErrBuf, len, TSDB_CODE_FUNC_FUNTION_ERROR,
          "ELAPSED function time unit parameter should be one of the following: [1b, 1u, 1a, 1s, 1m, 1h, 1d, 1w]");
    }
  }

  pFunc->node.resType = (SDataType){.bytes = tDataTypes[TSDB_DATA_TYPE_DOUBLE].bytes, .type = TSDB_DATA_TYPE_DOUBLE};
  return TSDB_CODE_SUCCESS;
}

static int32_t translateElapsedImpl(SFunctionNode* pFunc, char* pErrBuf, int32_t len, bool isPartial) {
  int32_t numOfParams = LIST_LENGTH(pFunc->pParameterList);

  if (isPartial) {
    if (1 != numOfParams && 2 != numOfParams) {
      return invaildFuncParaNumErrMsg(pErrBuf, len, pFunc->functionName);
    }

    uint8_t paraType = ((SExprNode*)nodesListGetNode(pFunc->pParameterList, 0))->resType.type;
    if (TSDB_DATA_TYPE_TIMESTAMP != paraType) {
      return invaildFuncParaTypeErrMsg(pErrBuf, len, pFunc->functionName);
    }

    // param1
    if (2 == numOfParams) {
      SNode* pParamNode1 = nodesListGetNode(pFunc->pParameterList, 1);
      if (QUERY_NODE_VALUE != nodeType(pParamNode1)) {
        return invaildFuncParaTypeErrMsg(pErrBuf, len, pFunc->functionName);
      }

      SValueNode* pValue = (SValueNode*)pParamNode1;

      pValue->notReserved = true;

      paraType = ((SExprNode*)nodesListGetNode(pFunc->pParameterList, 1))->resType.type;
      if (!IS_INTEGER_TYPE(paraType)) {
        return invaildFuncParaTypeErrMsg(pErrBuf, len, pFunc->functionName);
      }

      if (pValue->datum.i == 0) {
        return buildFuncErrMsg(pErrBuf, len, TSDB_CODE_FUNC_FUNTION_ERROR,
                               "ELAPSED function time unit parameter should be greater than db precision");
      }
    }

    pFunc->node.resType =
        (SDataType){.bytes = getElapsedInfoSize() + VARSTR_HEADER_SIZE, .type = TSDB_DATA_TYPE_BINARY};
  } else {
    if (1 != numOfParams) {
      return invaildFuncParaNumErrMsg(pErrBuf, len, pFunc->functionName);
    }

    uint8_t paraType = ((SExprNode*)nodesListGetNode(pFunc->pParameterList, 0))->resType.type;
    if (TSDB_DATA_TYPE_BINARY != paraType) {
      return invaildFuncParaTypeErrMsg(pErrBuf, len, pFunc->functionName);
    }
    pFunc->node.resType = (SDataType){.bytes = tDataTypes[TSDB_DATA_TYPE_DOUBLE].bytes, .type = TSDB_DATA_TYPE_DOUBLE};
  }
  return TSDB_CODE_SUCCESS;
}

static int32_t translateElapsedPartial(SFunctionNode* pFunc, char* pErrBuf, int32_t len) {
  return translateElapsedImpl(pFunc, pErrBuf, len, true);
}

static int32_t translateElapsedMerge(SFunctionNode* pFunc, char* pErrBuf, int32_t len) {
  return translateElapsedImpl(pFunc, pErrBuf, len, false);
}

static int32_t translateLeastSQR(SFunctionNode* pFunc, char* pErrBuf, int32_t len) {
  int32_t numOfParams = LIST_LENGTH(pFunc->pParameterList);
  if (3 != numOfParams) {
    return invaildFuncParaNumErrMsg(pErrBuf, len, pFunc->functionName);
  }

  for (int32_t i = 0; i < numOfParams; ++i) {
    SNode* pParamNode = nodesListGetNode(pFunc->pParameterList, i);
    if (i > 0) {  // param1 & param2
      if (QUERY_NODE_VALUE != nodeType(pParamNode)) {
        return invaildFuncParaTypeErrMsg(pErrBuf, len, pFunc->functionName);
      }

      SValueNode* pValue = (SValueNode*)pParamNode;

      pValue->notReserved = true;
    }

    uint8_t colType = ((SExprNode*)nodesListGetNode(pFunc->pParameterList, i))->resType.type;
    if (!IS_NUMERIC_TYPE(colType)) {
      return invaildFuncParaTypeErrMsg(pErrBuf, len, pFunc->functionName);
    }
  }

  pFunc->node.resType = (SDataType){.bytes = 64, .type = TSDB_DATA_TYPE_BINARY};
  return TSDB_CODE_SUCCESS;
}

typedef enum { UNKNOWN_BIN = 0, USER_INPUT_BIN, LINEAR_BIN, LOG_BIN } EHistoBinType;

static int8_t validateHistogramBinType(char* binTypeStr) {
  int8_t binType;
  if (strcasecmp(binTypeStr, "user_input") == 0) {
    binType = USER_INPUT_BIN;
  } else if (strcasecmp(binTypeStr, "linear_bin") == 0) {
    binType = LINEAR_BIN;
  } else if (strcasecmp(binTypeStr, "log_bin") == 0) {
    binType = LOG_BIN;
  } else {
    binType = UNKNOWN_BIN;
  }

  return binType;
}

static bool validateHistogramBinDesc(char* binDescStr, int8_t binType, char* errMsg, int32_t msgLen) {
  const char* msg1 = "HISTOGRAM function requires four parameters";
  const char* msg3 = "HISTOGRAM function invalid format for binDesc parameter";
  const char* msg4 = "HISTOGRAM function binDesc parameter \"count\" should be in range [1, 1000]";
  const char* msg5 = "HISTOGRAM function bin/parameter should be in range [-DBL_MAX, DBL_MAX]";
  const char* msg6 = "HISTOGRAM function binDesc parameter \"width\" cannot be 0";
  const char* msg7 = "HISTOGRAM function binDesc parameter \"start\" cannot be 0 with \"log_bin\" type";
  const char* msg8 = "HISTOGRAM function binDesc parameter \"factor\" cannot be negative or equal to 0/1";

  cJSON*  binDesc = cJSON_Parse(binDescStr);
  int32_t numOfBins;
  double* intervals;
  if (cJSON_IsObject(binDesc)) { /* linaer/log bins */
    int32_t numOfParams = cJSON_GetArraySize(binDesc);
    int32_t startIndex;
    if (numOfParams != 4) {
      snprintf(errMsg, msgLen, "%s", msg1);
      return false;
    }

    cJSON* start = cJSON_GetObjectItem(binDesc, "start");
    cJSON* factor = cJSON_GetObjectItem(binDesc, "factor");
    cJSON* width = cJSON_GetObjectItem(binDesc, "width");
    cJSON* count = cJSON_GetObjectItem(binDesc, "count");
    cJSON* infinity = cJSON_GetObjectItem(binDesc, "infinity");

    if (!cJSON_IsNumber(start) || !cJSON_IsNumber(count) || !cJSON_IsBool(infinity)) {
      snprintf(errMsg, msgLen, "%s", msg3);
      return false;
    }

    if (count->valueint <= 0 || count->valueint > 1000) {  // limit count to 1000
      snprintf(errMsg, msgLen, "%s", msg4);
      return false;
    }

    if (isinf(start->valuedouble) || (width != NULL && isinf(width->valuedouble)) ||
        (factor != NULL && isinf(factor->valuedouble)) || (count != NULL && isinf(count->valuedouble))) {
      snprintf(errMsg, msgLen, "%s", msg5);
      return false;
    }

    int32_t counter = (int32_t)count->valueint;
    if (infinity->valueint == false) {
      startIndex = 0;
      numOfBins = counter + 1;
    } else {
      startIndex = 1;
      numOfBins = counter + 3;
    }

    intervals = taosMemoryCalloc(numOfBins, sizeof(double));
    if (cJSON_IsNumber(width) && factor == NULL && binType == LINEAR_BIN) {
      // linear bin process
      if (width->valuedouble == 0) {
        snprintf(errMsg, msgLen, "%s", msg6);
        taosMemoryFree(intervals);
        return false;
      }
      for (int i = 0; i < counter + 1; ++i) {
        intervals[startIndex] = start->valuedouble + i * width->valuedouble;
        if (isinf(intervals[startIndex])) {
          snprintf(errMsg, msgLen, "%s", msg5);
          taosMemoryFree(intervals);
          return false;
        }
        startIndex++;
      }
    } else if (cJSON_IsNumber(factor) && width == NULL && binType == LOG_BIN) {
      // log bin process
      if (start->valuedouble == 0) {
        snprintf(errMsg, msgLen, "%s", msg7);
        taosMemoryFree(intervals);
        return false;
      }
      if (factor->valuedouble < 0 || factor->valuedouble == 0 || factor->valuedouble == 1) {
        snprintf(errMsg, msgLen, "%s", msg8);
        taosMemoryFree(intervals);
        return false;
      }
      for (int i = 0; i < counter + 1; ++i) {
        intervals[startIndex] = start->valuedouble * pow(factor->valuedouble, i * 1.0);
        if (isinf(intervals[startIndex])) {
          snprintf(errMsg, msgLen, "%s", msg5);
          taosMemoryFree(intervals);
          return false;
        }
        startIndex++;
      }
    } else {
      snprintf(errMsg, msgLen, "%s", msg3);
      taosMemoryFree(intervals);
      return false;
    }

    if (infinity->valueint == true) {
      intervals[0] = -INFINITY;
      intervals[numOfBins - 1] = INFINITY;
      // in case of desc bin orders, -inf/inf should be swapped
      ASSERT(numOfBins >= 4);
      if (intervals[1] > intervals[numOfBins - 2]) {
        TSWAP(intervals[0], intervals[numOfBins - 1]);
      }
    }
  } else if (cJSON_IsArray(binDesc)) { /* user input bins */
    if (binType != USER_INPUT_BIN) {
      snprintf(errMsg, msgLen, "%s", msg3);
      return false;
    }
    numOfBins = cJSON_GetArraySize(binDesc);
    intervals = taosMemoryCalloc(numOfBins, sizeof(double));
    cJSON* bin = binDesc->child;
    if (bin == NULL) {
      snprintf(errMsg, msgLen, "%s", msg3);
      taosMemoryFree(intervals);
      return false;
    }
    int i = 0;
    while (bin) {
      intervals[i] = bin->valuedouble;
      if (!cJSON_IsNumber(bin)) {
        snprintf(errMsg, msgLen, "%s", msg3);
        taosMemoryFree(intervals);
        return false;
      }
      if (i != 0 && intervals[i] <= intervals[i - 1]) {
        snprintf(errMsg, msgLen, "%s", msg3);
        taosMemoryFree(intervals);
        return false;
      }
      bin = bin->next;
      i++;
    }
  } else {
    snprintf(errMsg, msgLen, "%s", msg3);
    return false;
  }

  taosMemoryFree(intervals);
  return true;
}

static int32_t translateHistogram(SFunctionNode* pFunc, char* pErrBuf, int32_t len) {
  int32_t numOfParams = LIST_LENGTH(pFunc->pParameterList);
  if (4 != numOfParams) {
    return invaildFuncParaNumErrMsg(pErrBuf, len, pFunc->functionName);
  }

  uint8_t colType = ((SExprNode*)nodesListGetNode(pFunc->pParameterList, 0))->resType.type;
  if (!IS_NUMERIC_TYPE(colType)) {
    return invaildFuncParaTypeErrMsg(pErrBuf, len, pFunc->functionName);
  }

  // param1 ~ param3
  if (((SExprNode*)nodesListGetNode(pFunc->pParameterList, 1))->resType.type != TSDB_DATA_TYPE_BINARY ||
      ((SExprNode*)nodesListGetNode(pFunc->pParameterList, 2))->resType.type != TSDB_DATA_TYPE_BINARY ||
      ((SExprNode*)nodesListGetNode(pFunc->pParameterList, 3))->resType.type != TSDB_DATA_TYPE_BIGINT) {
    return invaildFuncParaTypeErrMsg(pErrBuf, len, pFunc->functionName);
  }

  int8_t binType;
  char*  binDesc;
  for (int32_t i = 1; i < numOfParams; ++i) {
    SNode* pParamNode = nodesListGetNode(pFunc->pParameterList, i);
    if (QUERY_NODE_VALUE != nodeType(pParamNode)) {
      return invaildFuncParaTypeErrMsg(pErrBuf, len, pFunc->functionName);
    }

    SValueNode* pValue = (SValueNode*)pParamNode;

    pValue->notReserved = true;

    if (i == 1) {
      binType = validateHistogramBinType(varDataVal(pValue->datum.p));
      if (binType == UNKNOWN_BIN) {
        return buildFuncErrMsg(pErrBuf, len, TSDB_CODE_FUNC_FUNTION_ERROR,
                               "HISTOGRAM function binType parameter should be "
                               "\"user_input\", \"log_bin\" or \"linear_bin\"");
      }
    }

    if (i == 2) {
      char errMsg[128] = {0};
      binDesc = varDataVal(pValue->datum.p);
      if (!validateHistogramBinDesc(binDesc, binType, errMsg, (int32_t)sizeof(errMsg))) {
        return buildFuncErrMsg(pErrBuf, len, TSDB_CODE_FUNC_FUNTION_ERROR, errMsg);
      }
    }

    if (i == 3 && pValue->datum.i != 1 && pValue->datum.i != 0) {
      return buildFuncErrMsg(pErrBuf, len, TSDB_CODE_FUNC_FUNTION_ERROR,
                             "HISTOGRAM function normalized parameter should be 0/1");
    }
  }

  pFunc->node.resType = (SDataType){.bytes = 512, .type = TSDB_DATA_TYPE_BINARY};
  return TSDB_CODE_SUCCESS;
}

static int32_t translateHistogramImpl(SFunctionNode* pFunc, char* pErrBuf, int32_t len, bool isPartial) {
  int32_t numOfParams = LIST_LENGTH(pFunc->pParameterList);
  if (isPartial) {
    if (4 != numOfParams) {
      return invaildFuncParaNumErrMsg(pErrBuf, len, pFunc->functionName);
    }

    uint8_t colType = ((SExprNode*)nodesListGetNode(pFunc->pParameterList, 0))->resType.type;
    if (!IS_NUMERIC_TYPE(colType)) {
      return invaildFuncParaTypeErrMsg(pErrBuf, len, pFunc->functionName);
    }

    // param1 ~ param3
    if (((SExprNode*)nodesListGetNode(pFunc->pParameterList, 1))->resType.type != TSDB_DATA_TYPE_BINARY ||
        ((SExprNode*)nodesListGetNode(pFunc->pParameterList, 2))->resType.type != TSDB_DATA_TYPE_BINARY ||
        ((SExprNode*)nodesListGetNode(pFunc->pParameterList, 3))->resType.type != TSDB_DATA_TYPE_BIGINT) {
      return invaildFuncParaTypeErrMsg(pErrBuf, len, pFunc->functionName);
    }

    int8_t binType;
    char*  binDesc;
    for (int32_t i = 1; i < numOfParams; ++i) {
      SNode* pParamNode = nodesListGetNode(pFunc->pParameterList, i);
      if (QUERY_NODE_VALUE != nodeType(pParamNode)) {
        return invaildFuncParaTypeErrMsg(pErrBuf, len, pFunc->functionName);
      }

      SValueNode* pValue = (SValueNode*)pParamNode;

      pValue->notReserved = true;

      if (i == 1) {
        binType = validateHistogramBinType(varDataVal(pValue->datum.p));
        if (binType == UNKNOWN_BIN) {
          return buildFuncErrMsg(pErrBuf, len, TSDB_CODE_FUNC_FUNTION_ERROR,
                                 "HISTOGRAM function binType parameter should be "
                                 "\"user_input\", \"log_bin\" or \"linear_bin\"");
        }
      }

      if (i == 2) {
        char errMsg[128] = {0};
        binDesc = varDataVal(pValue->datum.p);
        if (!validateHistogramBinDesc(binDesc, binType, errMsg, (int32_t)sizeof(errMsg))) {
          return buildFuncErrMsg(pErrBuf, len, TSDB_CODE_FUNC_FUNTION_ERROR, errMsg);
        }
      }

      if (i == 3 && pValue->datum.i != 1 && pValue->datum.i != 0) {
        return buildFuncErrMsg(pErrBuf, len, TSDB_CODE_FUNC_FUNTION_ERROR,
                               "HISTOGRAM function normalized parameter should be 0/1");
      }
    }

    pFunc->node.resType =
        (SDataType){.bytes = getHistogramInfoSize() + VARSTR_HEADER_SIZE, .type = TSDB_DATA_TYPE_BINARY};
  } else {
    if (1 != numOfParams) {
      return invaildFuncParaNumErrMsg(pErrBuf, len, pFunc->functionName);
    }

    if (((SExprNode*)nodesListGetNode(pFunc->pParameterList, 0))->resType.type != TSDB_DATA_TYPE_BINARY) {
      return invaildFuncParaTypeErrMsg(pErrBuf, len, pFunc->functionName);
    }

    pFunc->node.resType = (SDataType){.bytes = 512, .type = TSDB_DATA_TYPE_BINARY};
  }
  return TSDB_CODE_SUCCESS;
}

static int32_t translateHistogramPartial(SFunctionNode* pFunc, char* pErrBuf, int32_t len) {
  return translateHistogramImpl(pFunc, pErrBuf, len, true);
}

static int32_t translateHistogramMerge(SFunctionNode* pFunc, char* pErrBuf, int32_t len) {
  return translateHistogramImpl(pFunc, pErrBuf, len, false);
}

static int32_t translateHLL(SFunctionNode* pFunc, char* pErrBuf, int32_t len) {
  if (1 != LIST_LENGTH(pFunc->pParameterList)) {
    return invaildFuncParaNumErrMsg(pErrBuf, len, pFunc->functionName);
  }

  pFunc->node.resType = (SDataType){.bytes = tDataTypes[TSDB_DATA_TYPE_BIGINT].bytes, .type = TSDB_DATA_TYPE_BIGINT};
  return TSDB_CODE_SUCCESS;
}

static int32_t translateHLLImpl(SFunctionNode* pFunc, char* pErrBuf, int32_t len, bool isPartial) {
  if (1 != LIST_LENGTH(pFunc->pParameterList)) {
    return invaildFuncParaNumErrMsg(pErrBuf, len, pFunc->functionName);
  }

  if (isPartial) {
    pFunc->node.resType =
        (SDataType){.bytes = getHistogramInfoSize() + VARSTR_HEADER_SIZE, .type = TSDB_DATA_TYPE_BINARY};
  } else {
    pFunc->node.resType = (SDataType){.bytes = tDataTypes[TSDB_DATA_TYPE_BIGINT].bytes, .type = TSDB_DATA_TYPE_BIGINT};
  }

  return TSDB_CODE_SUCCESS;
}

static int32_t translateHLLPartial(SFunctionNode* pFunc, char* pErrBuf, int32_t len) {
  return translateHLLImpl(pFunc, pErrBuf, len, true);
}

static int32_t translateHLLMerge(SFunctionNode* pFunc, char* pErrBuf, int32_t len) {
  return translateHLLImpl(pFunc, pErrBuf, len, false);
}

static bool validateStateOper(const SValueNode* pVal) {
  if (TSDB_DATA_TYPE_BINARY != pVal->node.resType.type) {
    return false;
  }
  return (0 == strncasecmp(varDataVal(pVal->datum.p), "GT", 2) || 0 == strncasecmp(varDataVal(pVal->datum.p), "GE", 2) ||
          0 == strncasecmp(varDataVal(pVal->datum.p), "LT", 2) || 0 == strncasecmp(varDataVal(pVal->datum.p), "LE", 2) ||
          0 == strncasecmp(varDataVal(pVal->datum.p), "EQ", 2) || 0 == strncasecmp(varDataVal(pVal->datum.p), "NE", 2));
}

static int32_t translateStateCount(SFunctionNode* pFunc, char* pErrBuf, int32_t len) {
  int32_t numOfParams = LIST_LENGTH(pFunc->pParameterList);
  if (3 != numOfParams) {
    return invaildFuncParaNumErrMsg(pErrBuf, len, pFunc->functionName);
  }

  uint8_t colType = ((SExprNode*)nodesListGetNode(pFunc->pParameterList, 0))->resType.type;
  if (!IS_NUMERIC_TYPE(colType)) {
    return invaildFuncParaTypeErrMsg(pErrBuf, len, pFunc->functionName);
  }

  // param1 & param2
  for (int32_t i = 1; i < numOfParams; ++i) {
    SNode* pParamNode = nodesListGetNode(pFunc->pParameterList, i);
    if (QUERY_NODE_VALUE != nodeType(pParamNode)) {
      return invaildFuncParaTypeErrMsg(pErrBuf, len, pFunc->functionName);
    }

    SValueNode* pValue = (SValueNode*)pParamNode;

    if (i == 1 && !validateStateOper(pValue)) {
      return buildFuncErrMsg(pErrBuf, len, TSDB_CODE_FUNC_FUNTION_ERROR,
                             "Second parameter of STATECOUNT function"
                             "must be one of the following: 'GE', 'GT', 'LE', 'LT', 'EQ', 'NE'");
    }

    pValue->notReserved = true;
  }

  if (((SExprNode*)nodesListGetNode(pFunc->pParameterList, 1))->resType.type != TSDB_DATA_TYPE_BINARY ||
      (((SExprNode*)nodesListGetNode(pFunc->pParameterList, 2))->resType.type != TSDB_DATA_TYPE_BIGINT &&
       ((SExprNode*)nodesListGetNode(pFunc->pParameterList, 2))->resType.type != TSDB_DATA_TYPE_DOUBLE)) {
    return invaildFuncParaTypeErrMsg(pErrBuf, len, pFunc->functionName);
  }

  // set result type
  pFunc->node.resType = (SDataType){.bytes = tDataTypes[TSDB_DATA_TYPE_BIGINT].bytes, .type = TSDB_DATA_TYPE_BIGINT};
  return TSDB_CODE_SUCCESS;
}

static int32_t translateStateDuration(SFunctionNode* pFunc, char* pErrBuf, int32_t len) {
  int32_t numOfParams = LIST_LENGTH(pFunc->pParameterList);
  if (3 != numOfParams && 4 != numOfParams) {
    return invaildFuncParaNumErrMsg(pErrBuf, len, pFunc->functionName);
  }

  uint8_t colType = ((SExprNode*)nodesListGetNode(pFunc->pParameterList, 0))->resType.type;
  if (!IS_NUMERIC_TYPE(colType)) {
    return invaildFuncParaTypeErrMsg(pErrBuf, len, pFunc->functionName);
  }

  // param1, param2 & param3
  for (int32_t i = 1; i < numOfParams; ++i) {
    SNode* pParamNode = nodesListGetNode(pFunc->pParameterList, i);
    if (QUERY_NODE_VALUE != nodeType(pParamNode)) {
      return invaildFuncParaTypeErrMsg(pErrBuf, len, pFunc->functionName);
    }

    SValueNode* pValue = (SValueNode*)pParamNode;

    if (i == 1 && !validateStateOper(pValue)) {
      return buildFuncErrMsg(pErrBuf, len, TSDB_CODE_FUNC_FUNTION_ERROR,
                             "Second parameter of STATEDURATION function"
                             "must be one of the following: 'GE', 'GT', 'LE', 'LT', 'EQ', 'NE'");
    } else if (i == 3 && pValue->datum.i == 0) {
      return buildFuncErrMsg(pErrBuf, len, TSDB_CODE_FUNC_FUNTION_ERROR,
                             "STATEDURATION function time unit parameter should be greater than db precision");
    }

    pValue->notReserved = true;
  }

  if (((SExprNode*)nodesListGetNode(pFunc->pParameterList, 1))->resType.type != TSDB_DATA_TYPE_BINARY ||
      (((SExprNode*)nodesListGetNode(pFunc->pParameterList, 2))->resType.type != TSDB_DATA_TYPE_BIGINT &&
       ((SExprNode*)nodesListGetNode(pFunc->pParameterList, 2))->resType.type != TSDB_DATA_TYPE_DOUBLE)) {
    return invaildFuncParaTypeErrMsg(pErrBuf, len, pFunc->functionName);
  }

  if (numOfParams == 4 &&
      ((SExprNode*)nodesListGetNode(pFunc->pParameterList, 3))->resType.type != TSDB_DATA_TYPE_BIGINT) {
    return invaildFuncParaTypeErrMsg(pErrBuf, len, pFunc->functionName);
  }

  if (numOfParams == 4) {
    uint8_t dbPrec = pFunc->node.resType.precision;

    int32_t ret = validateTimeUnitParam(dbPrec, (SValueNode*)nodesListGetNode(pFunc->pParameterList, 3));
    if (ret == TIME_UNIT_TOO_SMALL) {
      return buildFuncErrMsg(pErrBuf, len, TSDB_CODE_FUNC_FUNTION_ERROR,
                             "STATEDURATION function time unit parameter should be greater than db precision");
    } else if (ret == TIME_UNIT_INVALID) {
      return buildFuncErrMsg(pErrBuf, len, TSDB_CODE_FUNC_FUNTION_ERROR,
                             "STATEDURATION function time unit parameter should be one of the following: [1b, 1u, 1a, "
                             "1s, 1m, 1h, 1d, 1w]");
    }
  }

  // set result type
  pFunc->node.resType = (SDataType){.bytes = tDataTypes[TSDB_DATA_TYPE_BIGINT].bytes, .type = TSDB_DATA_TYPE_BIGINT};
  return TSDB_CODE_SUCCESS;
}

static int32_t translateCsum(SFunctionNode* pFunc, char* pErrBuf, int32_t len) {
  if (1 != LIST_LENGTH(pFunc->pParameterList)) {
    return invaildFuncParaNumErrMsg(pErrBuf, len, pFunc->functionName);
  }

  uint8_t colType = ((SExprNode*)nodesListGetNode(pFunc->pParameterList, 0))->resType.type;
  uint8_t resType;
  if (!IS_NUMERIC_TYPE(colType)) {
    return invaildFuncParaTypeErrMsg(pErrBuf, len, pFunc->functionName);
  } else {
    if (IS_SIGNED_NUMERIC_TYPE(colType)) {
      resType = TSDB_DATA_TYPE_BIGINT;
    } else if (IS_UNSIGNED_NUMERIC_TYPE(colType)) {
      resType = TSDB_DATA_TYPE_UBIGINT;
    } else if (IS_FLOAT_TYPE(colType)) {
      resType = TSDB_DATA_TYPE_DOUBLE;
    } else {
      ASSERT(0);
    }
  }

  pFunc->node.resType = (SDataType){.bytes = tDataTypes[resType].bytes, .type = resType};
  return TSDB_CODE_SUCCESS;
}

static int32_t translateMavg(SFunctionNode* pFunc, char* pErrBuf, int32_t len) {
  if (2 != LIST_LENGTH(pFunc->pParameterList)) {
    return invaildFuncParaNumErrMsg(pErrBuf, len, pFunc->functionName);
  }

  uint8_t colType = ((SExprNode*)nodesListGetNode(pFunc->pParameterList, 0))->resType.type;

  // param1
  SNode* pParamNode1 = nodesListGetNode(pFunc->pParameterList, 1);
  if (QUERY_NODE_VALUE != nodeType(pParamNode1)) {
    return invaildFuncParaTypeErrMsg(pErrBuf, len, pFunc->functionName);
  }

  SValueNode* pValue = (SValueNode*)pParamNode1;
  if (pValue->datum.i < 1 || pValue->datum.i > 1000) {
    return invaildFuncParaValueErrMsg(pErrBuf, len, pFunc->functionName);
  }

  pValue->notReserved = true;

  uint8_t paraType = ((SExprNode*)nodesListGetNode(pFunc->pParameterList, 1))->resType.type;
  if (!IS_NUMERIC_TYPE(colType) || !IS_INTEGER_TYPE(paraType)) {
    return invaildFuncParaTypeErrMsg(pErrBuf, len, pFunc->functionName);
  }

  pFunc->node.resType = (SDataType){.bytes = tDataTypes[TSDB_DATA_TYPE_DOUBLE].bytes, .type = TSDB_DATA_TYPE_DOUBLE};
  return TSDB_CODE_SUCCESS;
}

static int32_t translateSample(SFunctionNode* pFunc, char* pErrBuf, int32_t len) {
  if (2 != LIST_LENGTH(pFunc->pParameterList)) {
    return invaildFuncParaNumErrMsg(pErrBuf, len, pFunc->functionName);
  }

  SExprNode* pCol = (SExprNode*)nodesListGetNode(pFunc->pParameterList, 0);
  uint8_t    colType = pCol->resType.type;

  // param1
  SNode* pParamNode1 = nodesListGetNode(pFunc->pParameterList, 1);
  if (QUERY_NODE_VALUE != nodeType(pParamNode1)) {
    return invaildFuncParaTypeErrMsg(pErrBuf, len, pFunc->functionName);
  }

  SValueNode* pValue = (SValueNode*)pParamNode1;
  if (pValue->datum.i < 1 || pValue->datum.i > 1000) {
    return invaildFuncParaValueErrMsg(pErrBuf, len, pFunc->functionName);
  }

  pValue->notReserved = true;

  uint8_t paraType = ((SExprNode*)nodesListGetNode(pFunc->pParameterList, 1))->resType.type;
  if (!IS_INTEGER_TYPE(paraType)) {
    return invaildFuncParaTypeErrMsg(pErrBuf, len, pFunc->functionName);
  }

  // set result type
  if (IS_VAR_DATA_TYPE(colType)) {
    pFunc->node.resType = (SDataType){.bytes = pCol->resType.bytes, .type = colType};
  } else {
    pFunc->node.resType = (SDataType){.bytes = tDataTypes[colType].bytes, .type = colType};
  }

  return TSDB_CODE_SUCCESS;
}

static int32_t translateTail(SFunctionNode* pFunc, char* pErrBuf, int32_t len) {
  int32_t numOfParams = LIST_LENGTH(pFunc->pParameterList);
  if (2 != numOfParams && 3 != numOfParams) {
    return invaildFuncParaNumErrMsg(pErrBuf, len, pFunc->functionName);
  }

  SExprNode* pCol = (SExprNode*)nodesListGetNode(pFunc->pParameterList, 0);
  uint8_t    colType = pCol->resType.type;

  // param1 & param2
  for (int32_t i = 1; i < numOfParams; ++i) {
    SNode* pParamNode = nodesListGetNode(pFunc->pParameterList, i);
    if (QUERY_NODE_VALUE != nodeType(pParamNode)) {
      return invaildFuncParaTypeErrMsg(pErrBuf, len, pFunc->functionName);
    }

    SValueNode* pValue = (SValueNode*)pParamNode;

    if (pValue->datum.i < ((i > 1) ? 0 : 1) || pValue->datum.i > 100) {
      return buildFuncErrMsg(pErrBuf, len, TSDB_CODE_FUNC_FUNTION_ERROR,
                             "TAIL function second parameter should be in range [1, 100], "
                             "third parameter should be in range [0, 100]");
    }

    pValue->notReserved = true;

    uint8_t paraType = ((SExprNode*)nodesListGetNode(pFunc->pParameterList, i))->resType.type;
    if (!IS_INTEGER_TYPE(paraType)) {
      return invaildFuncParaTypeErrMsg(pErrBuf, len, pFunc->functionName);
    }
  }

  // set result type
  if (IS_VAR_DATA_TYPE(colType)) {
    pFunc->node.resType = (SDataType){.bytes = pCol->resType.bytes, .type = colType};
  } else {
    pFunc->node.resType = (SDataType){.bytes = tDataTypes[colType].bytes, .type = colType};
  }
  return TSDB_CODE_SUCCESS;
}

static int32_t translateDerivative(SFunctionNode* pFunc, char* pErrBuf, int32_t len) {
  if (3 != LIST_LENGTH(pFunc->pParameterList)) {
    return invaildFuncParaNumErrMsg(pErrBuf, len, pFunc->functionName);
  }

  uint8_t colType = ((SExprNode*)nodesListGetNode(pFunc->pParameterList, 0))->resType.type;

  // param1
  SNode* pParamNode1 = nodesListGetNode(pFunc->pParameterList, 1);
  if (QUERY_NODE_VALUE != nodeType(pParamNode1)) {
    return invaildFuncParaTypeErrMsg(pErrBuf, len, pFunc->functionName);
  }

  SValueNode* pValue = (SValueNode*)pParamNode1;
  pValue->notReserved = true;

  if (!IS_NUMERIC_TYPE(colType)) {
    return invaildFuncParaTypeErrMsg(pErrBuf, len, pFunc->functionName);
  }

  SNode*      pParamNode2 = nodesListGetNode(pFunc->pParameterList, 2);
  SValueNode* pValue2 = (SValueNode*)pParamNode2;
  pValue2->notReserved = true;

  if (pValue2->datum.i != 0 && pValue2->datum.i != 1) {
    return invaildFuncParaValueErrMsg(pErrBuf, len, pFunc->functionName);
  }

  pFunc->node.resType = (SDataType){.bytes = tDataTypes[TSDB_DATA_TYPE_DOUBLE].bytes, .type = TSDB_DATA_TYPE_DOUBLE};
  return TSDB_CODE_SUCCESS;
}

static int32_t translateIrate(SFunctionNode* pFunc, char* pErrBuf, int32_t len) {
  if (1 != LIST_LENGTH(pFunc->pParameterList)) {
    return invaildFuncParaNumErrMsg(pErrBuf, len, pFunc->functionName);
  }

  uint8_t colType = ((SExprNode*)nodesListGetNode(pFunc->pParameterList, 0))->resType.type;

  if (!IS_NUMERIC_TYPE(colType)) {
    return invaildFuncParaTypeErrMsg(pErrBuf, len, pFunc->functionName);
  }

  // add database precision as param
  uint8_t dbPrec = pFunc->node.resType.precision;
  addDbPrecisonParam(&pFunc->pParameterList, dbPrec);

  pFunc->node.resType = (SDataType){.bytes = tDataTypes[TSDB_DATA_TYPE_DOUBLE].bytes, .type = TSDB_DATA_TYPE_DOUBLE};
  return TSDB_CODE_SUCCESS;
}

static int32_t translateFirstLast(SFunctionNode* pFunc, char* pErrBuf, int32_t len) {
  int32_t numOfParams = LIST_LENGTH(pFunc->pParameterList);
  for (int32_t i = 0; i < numOfParams; ++i) {
    SNode* pParamNode = nodesListGetNode(pFunc->pParameterList, i);
    if (QUERY_NODE_VALUE == nodeType(pParamNode)) {
      return invaildFuncParaValueErrMsg(pErrBuf, len, pFunc->functionName);
    }
  }

  pFunc->node.resType = ((SExprNode*)nodesListGetNode(pFunc->pParameterList, 0))->resType;
  return TSDB_CODE_SUCCESS;
}

static int32_t translateFirstLastImpl(SFunctionNode* pFunc, char* pErrBuf, int32_t len, bool isPartial) {
  // first(col_list) will be rewritten as first(col)
  SNode*  pPara = nodesListGetNode(pFunc->pParameterList, 0);
  uint8_t paraType = ((SExprNode*)pPara)->resType.type;
  int32_t paraBytes = ((SExprNode*)pPara)->resType.bytes;
  if (isPartial) {
    pFunc->node.resType =
        (SDataType){.bytes = getFirstLastInfoSize(paraBytes) + VARSTR_HEADER_SIZE, .type = TSDB_DATA_TYPE_BINARY};
  } else {
    if (TSDB_DATA_TYPE_BINARY != paraType) {
      return invaildFuncParaTypeErrMsg(pErrBuf, len, pFunc->functionName);
    }

    pFunc->node.resType = ((SExprNode*)pPara)->resType;
  }
  return TSDB_CODE_SUCCESS;
}

static int32_t translateFirstLastPartial(SFunctionNode* pFunc, char* pErrBuf, int32_t len) {
  return translateFirstLastImpl(pFunc, pErrBuf, len, true);
}

static int32_t translateFirstLastMerge(SFunctionNode* pFunc, char* pErrBuf, int32_t len) {
  return translateFirstLastImpl(pFunc, pErrBuf, len, false);
}

static int32_t translateUniqueMode(SFunctionNode* pFunc, char* pErrBuf, int32_t len, bool isUnique) {
  if (1 != LIST_LENGTH(pFunc->pParameterList)) {
    return invaildFuncParaNumErrMsg(pErrBuf, len, pFunc->functionName);
  }

  SNode* pPara = nodesListGetNode(pFunc->pParameterList, 0);
  if (!nodesExprHasColumn(pPara)) {
    return buildFuncErrMsg(pErrBuf, len, TSDB_CODE_FUNC_FUNTION_ERROR, "The parameters of %s must contain columns",
                           isUnique ? "UNIQUE" : "MODE");
  }

  pFunc->node.resType = ((SExprNode*)pPara)->resType;
  return TSDB_CODE_SUCCESS;
}

static int32_t translateUnique(SFunctionNode* pFunc, char* pErrBuf, int32_t len) {
  return translateUniqueMode(pFunc, pErrBuf, len, true);
}

static int32_t translateMode(SFunctionNode* pFunc, char* pErrBuf, int32_t len) {
  return translateUniqueMode(pFunc, pErrBuf, len, false);
}

static int32_t translateDiff(SFunctionNode* pFunc, char* pErrBuf, int32_t len) {
  int32_t numOfParams = LIST_LENGTH(pFunc->pParameterList);
  if (numOfParams == 0 || numOfParams > 2) {
    return invaildFuncParaNumErrMsg(pErrBuf, len, pFunc->functionName);
  }

  uint8_t colType = ((SExprNode*)nodesListGetNode(pFunc->pParameterList, 0))->resType.type;
  if (!IS_SIGNED_NUMERIC_TYPE(colType) && !IS_FLOAT_TYPE(colType) && TSDB_DATA_TYPE_BOOL != colType) {
    return invaildFuncParaTypeErrMsg(pErrBuf, len, pFunc->functionName);
  }

  // param1
  if (numOfParams == 2) {
    uint8_t paraType = ((SExprNode*)nodesListGetNode(pFunc->pParameterList, 1))->resType.type;
    if (!IS_INTEGER_TYPE(paraType)) {
      return invaildFuncParaTypeErrMsg(pErrBuf, len, pFunc->functionName);
    }

    SNode* pParamNode1 = nodesListGetNode(pFunc->pParameterList, 1);
    if (QUERY_NODE_VALUE != nodeType(pParamNode1)) {
      return invaildFuncParaTypeErrMsg(pErrBuf, len, pFunc->functionName);
    }

    SValueNode* pValue = (SValueNode*)pParamNode1;
    if (pValue->datum.i != 0 && pValue->datum.i != 1) {
      return buildFuncErrMsg(pErrBuf, len, TSDB_CODE_FUNC_FUNTION_ERROR,
                             "Second parameter of DIFF function should be only 0 or 1");
    }

    pValue->notReserved = true;
  }

  uint8_t resType;
  if (IS_SIGNED_NUMERIC_TYPE(colType) || TSDB_DATA_TYPE_BOOL == colType) {
    resType = TSDB_DATA_TYPE_BIGINT;
  } else {
    resType = TSDB_DATA_TYPE_DOUBLE;
  }
  pFunc->node.resType = (SDataType){.bytes = tDataTypes[resType].bytes, .type = resType};
  return TSDB_CODE_SUCCESS;
}

static int32_t translateLength(SFunctionNode* pFunc, char* pErrBuf, int32_t len) {
  if (1 != LIST_LENGTH(pFunc->pParameterList)) {
    return invaildFuncParaNumErrMsg(pErrBuf, len, pFunc->functionName);
  }

  if (!IS_VAR_DATA_TYPE(((SExprNode*)nodesListGetNode(pFunc->pParameterList, 0))->resType.type)) {
    return invaildFuncParaTypeErrMsg(pErrBuf, len, pFunc->functionName);
  }

  pFunc->node.resType = (SDataType){.bytes = tDataTypes[TSDB_DATA_TYPE_BIGINT].bytes, .type = TSDB_DATA_TYPE_BIGINT};
  return TSDB_CODE_SUCCESS;
}

static int32_t translateConcatImpl(SFunctionNode* pFunc, char* pErrBuf, int32_t len, int32_t minParaNum,
                                   int32_t maxParaNum, bool hasSep) {
  int32_t numOfParams = LIST_LENGTH(pFunc->pParameterList);
  if (numOfParams < minParaNum || numOfParams > maxParaNum) {
    return invaildFuncParaNumErrMsg(pErrBuf, len, pFunc->functionName);
  }

  uint8_t resultType = TSDB_DATA_TYPE_BINARY;
  int32_t resultBytes = 0;
  int32_t sepBytes = 0;

  // concat_ws separator should be constant string
  if (hasSep) {
    SNode* pPara = nodesListGetNode(pFunc->pParameterList, 0);
    if (nodeType(pPara) != QUERY_NODE_VALUE) {
      return buildFuncErrMsg(pErrBuf, len, TSDB_CODE_FUNC_FUNTION_ERROR,
                             "The first parameter of CONCAT_WS function can only be constant string");
    }
  }

  /* For concat/concat_ws function, if params have NCHAR type, promote the final result to NCHAR */
  for (int32_t i = 0; i < numOfParams; ++i) {
    SNode*  pPara = nodesListGetNode(pFunc->pParameterList, i);
    uint8_t paraType = ((SExprNode*)pPara)->resType.type;
    if (!IS_VAR_DATA_TYPE(paraType) && !IS_NULL_TYPE(paraType)) {
      return invaildFuncParaTypeErrMsg(pErrBuf, len, pFunc->functionName);
    }
    if (TSDB_DATA_TYPE_NCHAR == paraType) {
      resultType = paraType;
    }
  }

  for (int32_t i = 0; i < numOfParams; ++i) {
    SNode*  pPara = nodesListGetNode(pFunc->pParameterList, i);
    uint8_t paraType = ((SExprNode*)pPara)->resType.type;
    int32_t paraBytes = ((SExprNode*)pPara)->resType.bytes;
    int32_t factor = 1;
    if (IS_NULL_TYPE(paraType)) {
      resultType = TSDB_DATA_TYPE_VARCHAR;
      resultBytes = 0;
      sepBytes = 0;
      break;
    }
    if (TSDB_DATA_TYPE_NCHAR == resultType && TSDB_DATA_TYPE_VARCHAR == paraType) {
      factor *= TSDB_NCHAR_SIZE;
    }
    resultBytes += paraBytes * factor;

    if (i == 0) {
      sepBytes = paraBytes * factor;
    }
  }

  if (hasSep) {
    resultBytes += sepBytes * (numOfParams - 3);
  }

  pFunc->node.resType = (SDataType){.bytes = resultBytes, .type = resultType};
  return TSDB_CODE_SUCCESS;
}

static int32_t translateConcat(SFunctionNode* pFunc, char* pErrBuf, int32_t len) {
  return translateConcatImpl(pFunc, pErrBuf, len, 2, 8, false);
}

static int32_t translateConcatWs(SFunctionNode* pFunc, char* pErrBuf, int32_t len) {
  return translateConcatImpl(pFunc, pErrBuf, len, 3, 9, true);
}

static int32_t translateSubstr(SFunctionNode* pFunc, char* pErrBuf, int32_t len) {
  int32_t numOfParams = LIST_LENGTH(pFunc->pParameterList);
  if (2 != numOfParams && 3 != numOfParams) {
    return invaildFuncParaNumErrMsg(pErrBuf, len, pFunc->functionName);
  }

  SExprNode* pPara0 = (SExprNode*)nodesListGetNode(pFunc->pParameterList, 0);
  SExprNode* pPara1 = (SExprNode*)nodesListGetNode(pFunc->pParameterList, 1);

  uint8_t para0Type = pPara0->resType.type;
  uint8_t para1Type = pPara1->resType.type;
  if (!IS_VAR_DATA_TYPE(para0Type) || !IS_INTEGER_TYPE(para1Type)) {
    return invaildFuncParaTypeErrMsg(pErrBuf, len, pFunc->functionName);
  }

  if (((SValueNode*)pPara1)->datum.i == 0) {
    return invaildFuncParaValueErrMsg(pErrBuf, len, pFunc->functionName);
  }

  if (3 == numOfParams) {
    SExprNode* pPara2 = (SExprNode*)nodesListGetNode(pFunc->pParameterList, 2);
    uint8_t    para2Type = pPara2->resType.type;
    if (!IS_INTEGER_TYPE(para2Type)) {
      return invaildFuncParaTypeErrMsg(pErrBuf, len, pFunc->functionName);
    }

    int64_t v = ((SValueNode*)pPara2)->datum.i;
    if (v < 0) {
      return invaildFuncParaValueErrMsg(pErrBuf, len, pFunc->functionName);
    }
  }

  pFunc->node.resType = (SDataType){.bytes = pPara0->resType.bytes, .type = pPara0->resType.type};
  return TSDB_CODE_SUCCESS;
}

static int32_t translateCast(SFunctionNode* pFunc, char* pErrBuf, int32_t len) {
  // The number of parameters has been limited by the syntax definition

  // The function return type has been set during syntax parsing
  uint8_t para2Type = pFunc->node.resType.type;

  int32_t para2Bytes = pFunc->node.resType.bytes;
  if (IS_VAR_DATA_TYPE(para2Type)) {
    para2Bytes -= VARSTR_HEADER_SIZE;
  }
  if (para2Bytes <= 0 || para2Bytes > 1000) {  // cast dst var type length limits to 1000
    return buildFuncErrMsg(pErrBuf, len, TSDB_CODE_FUNC_FUNTION_ERROR,
                           "CAST function converted length should be in range [0, 1000]");
  }

  // add database precision as param
  uint8_t dbPrec = pFunc->node.resType.precision;
  addDbPrecisonParam(&pFunc->pParameterList, dbPrec);

  return TSDB_CODE_SUCCESS;
}

static int32_t translateToIso8601(SFunctionNode* pFunc, char* pErrBuf, int32_t len) {
  int32_t numOfParams = LIST_LENGTH(pFunc->pParameterList);
  if (1 != numOfParams && 2 != numOfParams) {
    return invaildFuncParaNumErrMsg(pErrBuf, len, pFunc->functionName);
  }

  // param0
  uint8_t paraType = ((SExprNode*)nodesListGetNode(pFunc->pParameterList, 0))->resType.type;
  if (!IS_INTEGER_TYPE(paraType) && TSDB_DATA_TYPE_TIMESTAMP != paraType) {
    return invaildFuncParaTypeErrMsg(pErrBuf, len, pFunc->functionName);
  }

  if (QUERY_NODE_VALUE == nodeType(nodesListGetNode(pFunc->pParameterList, 0))) {
    SValueNode* pValue = (SValueNode*)nodesListGetNode(pFunc->pParameterList, 0);

    if (!validateTimestampDigits(pValue)) {
      pFunc->node.resType = (SDataType){.bytes = 0, .type = TSDB_DATA_TYPE_BINARY};
      return TSDB_CODE_SUCCESS;
    }
  }

  // param1
  if (numOfParams == 2) {
    SValueNode* pValue = (SValueNode*)nodesListGetNode(pFunc->pParameterList, 1);

    if (!validateTimezoneFormat(pValue)) {
      return buildFuncErrMsg(pErrBuf, len, TSDB_CODE_FUNC_FUNTION_ERROR, "Invalid timzone format");
    }
  } else {  // add default client timezone
    addTimezoneParam(pFunc->pParameterList);
  }

  // set result type
  pFunc->node.resType = (SDataType){.bytes = 64, .type = TSDB_DATA_TYPE_BINARY};
  return TSDB_CODE_SUCCESS;
}

static int32_t translateToUnixtimestamp(SFunctionNode* pFunc, char* pErrBuf, int32_t len) {
  if (1 != LIST_LENGTH(pFunc->pParameterList)) {
    return invaildFuncParaNumErrMsg(pErrBuf, len, pFunc->functionName);
  }

  if (!IS_VAR_DATA_TYPE(((SExprNode*)nodesListGetNode(pFunc->pParameterList, 0))->resType.type)) {
    return invaildFuncParaTypeErrMsg(pErrBuf, len, pFunc->functionName);
  }

  // add database precision as param
  uint8_t dbPrec = pFunc->node.resType.precision;
  addDbPrecisonParam(&pFunc->pParameterList, dbPrec);

  pFunc->node.resType = (SDataType){.bytes = tDataTypes[TSDB_DATA_TYPE_BIGINT].bytes, .type = TSDB_DATA_TYPE_BIGINT};
  return TSDB_CODE_SUCCESS;
}

static int32_t translateTimeTruncate(SFunctionNode* pFunc, char* pErrBuf, int32_t len) {
  if (2 != LIST_LENGTH(pFunc->pParameterList)) {
    return invaildFuncParaNumErrMsg(pErrBuf, len, pFunc->functionName);
  }

  uint8_t para1Type = ((SExprNode*)nodesListGetNode(pFunc->pParameterList, 0))->resType.type;
  uint8_t para2Type = ((SExprNode*)nodesListGetNode(pFunc->pParameterList, 1))->resType.type;
  if ((!IS_VAR_DATA_TYPE(para1Type) && !IS_INTEGER_TYPE(para1Type) && TSDB_DATA_TYPE_TIMESTAMP != para1Type) ||
      !IS_INTEGER_TYPE(para2Type)) {
    return invaildFuncParaTypeErrMsg(pErrBuf, len, pFunc->functionName);
  }

  // add database precision as param
  uint8_t dbPrec = pFunc->node.resType.precision;

  int32_t ret = validateTimeUnitParam(dbPrec, (SValueNode*)nodesListGetNode(pFunc->pParameterList, 1));
  if (ret == TIME_UNIT_TOO_SMALL) {
    return buildFuncErrMsg(pErrBuf, len, TSDB_CODE_FUNC_FUNTION_ERROR,
                           "TIMETRUNCATE function time unit parameter should be greater than db precision");
  } else if (ret == TIME_UNIT_INVALID) {
    return buildFuncErrMsg(
        pErrBuf, len, TSDB_CODE_FUNC_FUNTION_ERROR,
        "TIMETRUNCATE function time unit parameter should be one of the following: [1b, 1u, 1a, 1s, 1m, 1h, 1d, 1w]");
  }

  addDbPrecisonParam(&pFunc->pParameterList, dbPrec);

  pFunc->node.resType =
      (SDataType){.bytes = tDataTypes[TSDB_DATA_TYPE_TIMESTAMP].bytes, .type = TSDB_DATA_TYPE_TIMESTAMP};
  return TSDB_CODE_SUCCESS;
}

static int32_t translateTimeDiff(SFunctionNode* pFunc, char* pErrBuf, int32_t len) {
  int32_t numOfParams = LIST_LENGTH(pFunc->pParameterList);
  if (2 != numOfParams && 3 != numOfParams) {
    return invaildFuncParaNumErrMsg(pErrBuf, len, pFunc->functionName);
  }

  for (int32_t i = 0; i < 2; ++i) {
    uint8_t paraType = ((SExprNode*)nodesListGetNode(pFunc->pParameterList, i))->resType.type;
    if (!IS_VAR_DATA_TYPE(paraType) && !IS_INTEGER_TYPE(paraType) && TSDB_DATA_TYPE_TIMESTAMP != paraType) {
      return invaildFuncParaTypeErrMsg(pErrBuf, len, pFunc->functionName);
    }
  }

  if (3 == numOfParams) {
    if (!IS_INTEGER_TYPE(((SExprNode*)nodesListGetNode(pFunc->pParameterList, 2))->resType.type)) {
      return invaildFuncParaTypeErrMsg(pErrBuf, len, pFunc->functionName);
    }
  }

  // add database precision as param
  uint8_t dbPrec = pFunc->node.resType.precision;

  if (3 == numOfParams) {
    int32_t ret = validateTimeUnitParam(dbPrec, (SValueNode*)nodesListGetNode(pFunc->pParameterList, 2));
    if (ret == TIME_UNIT_TOO_SMALL) {
      return buildFuncErrMsg(pErrBuf, len, TSDB_CODE_FUNC_FUNTION_ERROR,
                             "TIMEDIFF function time unit parameter should be greater than db precision");
    } else if (ret == TIME_UNIT_INVALID) {
      return buildFuncErrMsg(
          pErrBuf, len, TSDB_CODE_FUNC_FUNTION_ERROR,
          "TIMEDIFF function time unit parameter should be one of the following: [1b, 1u, 1a, 1s, 1m, 1h, 1d, 1w]");
    }
  }

  addDbPrecisonParam(&pFunc->pParameterList, dbPrec);

  pFunc->node.resType = (SDataType){.bytes = tDataTypes[TSDB_DATA_TYPE_BIGINT].bytes, .type = TSDB_DATA_TYPE_BIGINT};
  return TSDB_CODE_SUCCESS;
}

static int32_t translateToJson(SFunctionNode* pFunc, char* pErrBuf, int32_t len) {
  if (1 != LIST_LENGTH(pFunc->pParameterList)) {
    return invaildFuncParaNumErrMsg(pErrBuf, len, pFunc->functionName);
  }

  SExprNode* pPara = (SExprNode*)nodesListGetNode(pFunc->pParameterList, 0);
  if (QUERY_NODE_VALUE != nodeType(pPara) || (!IS_VAR_DATA_TYPE(pPara->resType.type))) {
    return invaildFuncParaTypeErrMsg(pErrBuf, len, pFunc->functionName);
  }

  pFunc->node.resType = (SDataType){.bytes = tDataTypes[TSDB_DATA_TYPE_JSON].bytes, .type = TSDB_DATA_TYPE_JSON};
  return TSDB_CODE_SUCCESS;
}

static int32_t translateSelectValue(SFunctionNode* pFunc, char* pErrBuf, int32_t len) {
  pFunc->node.resType = ((SExprNode*)nodesListGetNode(pFunc->pParameterList, 0))->resType;
  return TSDB_CODE_SUCCESS;
}

static int32_t translateBlockDistFunc(SFunctionNode* pFunc, char* pErrBuf, int32_t len) {
  pFunc->node.resType = (SDataType){.bytes = 128, .type = TSDB_DATA_TYPE_VARCHAR};
  return TSDB_CODE_SUCCESS;
}

static int32_t translateBlockDistInfoFunc(SFunctionNode* pFunc, char* pErrBuf, int32_t len) {
  pFunc->node.resType = (SDataType){.bytes = 128, .type = TSDB_DATA_TYPE_VARCHAR};
  return TSDB_CODE_SUCCESS;
}

static int32_t translateGroupKeyFunc(SFunctionNode* pFunc, char* pErrBuf, int32_t len) {
  pFunc->node.resType = ((SExprNode*)nodesListGetNode(pFunc->pParameterList, 0))->resType;
  return TSDB_CODE_SUCCESS;
}

static bool getBlockDistFuncEnv(SFunctionNode* UNUSED_PARAM(pFunc), SFuncExecEnv* pEnv) {
  pEnv->calcMemSize = sizeof(STableBlockDistInfo);
  return true;
}

static int32_t translateGroupKey(SFunctionNode* pFunc, char* pErrBuf, int32_t len) {
  if (1 != LIST_LENGTH(pFunc->pParameterList)) {
    return TSDB_CODE_SUCCESS;
  }

  SNode* pPara = nodesListGetNode(pFunc->pParameterList, 0);
  pFunc->node.resType = ((SExprNode*)pPara)->resType;
  return TSDB_CODE_SUCCESS;
}

static int32_t translateDatabaseFunc(SFunctionNode* pFunc, char* pErrBuf, int32_t len) {
  pFunc->node.resType = (SDataType){.bytes = TSDB_DB_NAME_LEN, .type = TSDB_DATA_TYPE_VARCHAR};
  return TSDB_CODE_SUCCESS;
}

static int32_t translateClientVersionFunc(SFunctionNode* pFunc, char* pErrBuf, int32_t len) {
  pFunc->node.resType = (SDataType){.bytes = TSDB_VERSION_LEN, .type = TSDB_DATA_TYPE_VARCHAR};
  return TSDB_CODE_SUCCESS;
}

static int32_t translateServerVersionFunc(SFunctionNode* pFunc, char* pErrBuf, int32_t len) {
  pFunc->node.resType = (SDataType){.bytes = TSDB_VERSION_LEN, .type = TSDB_DATA_TYPE_VARCHAR};
  return TSDB_CODE_SUCCESS;
}

static int32_t translateServerStatusFunc(SFunctionNode* pFunc, char* pErrBuf, int32_t len) {
  pFunc->node.resType = (SDataType){.bytes = tDataTypes[TSDB_DATA_TYPE_INT].bytes, .type = TSDB_DATA_TYPE_INT};
  return TSDB_CODE_SUCCESS;
}

static int32_t translateCurrentUserFunc(SFunctionNode* pFunc, char* pErrBuf, int32_t len) {
  pFunc->node.resType = (SDataType){.bytes = TSDB_USER_LEN, .type = TSDB_DATA_TYPE_VARCHAR};
  return TSDB_CODE_SUCCESS;
}

static int32_t translateUserFunc(SFunctionNode* pFunc, char* pErrBuf, int32_t len) {
  pFunc->node.resType = (SDataType){.bytes = TSDB_USER_LEN, .type = TSDB_DATA_TYPE_VARCHAR};
  return TSDB_CODE_SUCCESS;
}

// clang-format off
const SBuiltinFuncDefinition funcMgtBuiltins[] = {
  {
    .name = "count",
    .type = FUNCTION_TYPE_COUNT,
    .classification = FUNC_MGT_AGG_FUNC | FUNC_MGT_SPECIAL_DATA_REQUIRED,
    .translateFunc = translateCount,
    .dataRequiredFunc = countDataRequired,
    .getEnvFunc   = getCountFuncEnv,
    .initFunc     = functionSetup,
    .processFunc  = countFunction,
    .sprocessFunc = countScalarFunction,
    .finalizeFunc = functionFinalize,
    .invertFunc   = countInvertFunction,
    .combineFunc  = combineFunction,
    .pPartialFunc = "count",
    .pMergeFunc   = "sum"
  },
  {
    .name = "sum",
    .type = FUNCTION_TYPE_SUM,
    .classification = FUNC_MGT_AGG_FUNC | FUNC_MGT_SPECIAL_DATA_REQUIRED,
    .translateFunc = translateSum,
    .dataRequiredFunc = statisDataRequired,
    .getEnvFunc   = getSumFuncEnv,
    .initFunc     = functionSetup,
    .processFunc  = sumFunction,
    .sprocessFunc = sumScalarFunction,
    .finalizeFunc = functionFinalize,
    .invertFunc   = sumInvertFunction,
    .combineFunc  = sumCombine,
    .pPartialFunc = "sum",
    .pMergeFunc   = "sum"
  },
  {
    .name = "min",
    .type = FUNCTION_TYPE_MIN,
    .classification = FUNC_MGT_AGG_FUNC | FUNC_MGT_SPECIAL_DATA_REQUIRED | FUNC_MGT_SELECT_FUNC,
    .translateFunc = translateInOutNum,
    .dataRequiredFunc = statisDataRequired,
    .getEnvFunc   = getMinmaxFuncEnv,
    .initFunc     = minmaxFunctionSetup,
    .processFunc  = minFunction,
    .sprocessFunc = minScalarFunction,
    .finalizeFunc = minmaxFunctionFinalize,
    .combineFunc  = minCombine,
    .pPartialFunc = "min",
    .pMergeFunc   = "min"
  },
  {
    .name = "max",
    .type = FUNCTION_TYPE_MAX,
    .classification = FUNC_MGT_AGG_FUNC | FUNC_MGT_SPECIAL_DATA_REQUIRED | FUNC_MGT_SELECT_FUNC,
    .translateFunc = translateInOutNum,
    .dataRequiredFunc = statisDataRequired,
    .getEnvFunc   = getMinmaxFuncEnv,
    .initFunc     = minmaxFunctionSetup,
    .processFunc  = maxFunction,
    .sprocessFunc = maxScalarFunction,
    .finalizeFunc = minmaxFunctionFinalize,
    .combineFunc  = maxCombine,
    .pPartialFunc = "max",
    .pMergeFunc   = "max"
  },
  {
    .name = "stddev",
    .type = FUNCTION_TYPE_STDDEV,
    .classification = FUNC_MGT_AGG_FUNC,
    .translateFunc = translateInNumOutDou,
    .getEnvFunc   = getStddevFuncEnv,
    .initFunc     = stddevFunctionSetup,
    .processFunc  = stddevFunction,
    .sprocessFunc = stddevScalarFunction,
    .finalizeFunc = stddevFinalize,
    .invertFunc   = stddevInvertFunction,
    .combineFunc  = stddevCombine,
    .pPartialFunc = "_stddev_partial",
    .pMergeFunc   = "_stddev_merge"
  },
  {
    .name = "_stddev_partial",
    .type = FUNCTION_TYPE_STDDEV_PARTIAL,
    .classification = FUNC_MGT_AGG_FUNC,
    .translateFunc = translateStddevPartial,
    .getEnvFunc   = getStddevFuncEnv,
    .initFunc     = stddevFunctionSetup,
    .processFunc  = stddevFunction,
    .finalizeFunc = stddevPartialFinalize,
    .invertFunc   = stddevInvertFunction,
    .combineFunc  = stddevCombine,
  },
  {
    .name = "_stddev_merge",
    .type = FUNCTION_TYPE_STDDEV_MERGE,
    .classification = FUNC_MGT_AGG_FUNC,
    .translateFunc = translateStddevMerge,
    .getEnvFunc   = getStddevFuncEnv,
    .initFunc     = stddevFunctionSetup,
    .processFunc  = stddevFunctionMerge,
    .finalizeFunc = stddevFinalize,
    .invertFunc   = stddevInvertFunction,
    .combineFunc  = stddevCombine,
  },
  {
    .name = "leastsquares",
    .type = FUNCTION_TYPE_LEASTSQUARES,
    .classification = FUNC_MGT_AGG_FUNC | FUNC_MGT_TIMELINE_FUNC | FUNC_MGT_FORBID_STREAM_FUNC,
    .translateFunc = translateLeastSQR,
    .getEnvFunc   = getLeastSQRFuncEnv,
    .initFunc     = leastSQRFunctionSetup,
    .processFunc  = leastSQRFunction,
    .sprocessFunc = leastSQRScalarFunction,
    .finalizeFunc = leastSQRFinalize,
    .invertFunc   = NULL,
    .combineFunc  = leastSQRCombine,
  },
  {
    .name = "avg",
    .type = FUNCTION_TYPE_AVG,
    .classification = FUNC_MGT_AGG_FUNC,
    .translateFunc = translateInNumOutDou,
    .dataRequiredFunc = statisDataRequired,
    .getEnvFunc   = getAvgFuncEnv,
    .initFunc     = avgFunctionSetup,
    .processFunc  = avgFunction,
    .sprocessFunc = avgScalarFunction,
    .finalizeFunc = avgFinalize,
    .invertFunc   = avgInvertFunction,
    .combineFunc  = avgCombine,
    .pPartialFunc = "_avg_partial",
    .pMergeFunc   = "_avg_merge"
  },
  {
    .name = "_avg_partial",
    .type = FUNCTION_TYPE_AVG_PARTIAL,
    .classification = FUNC_MGT_AGG_FUNC,
    .translateFunc = translateAvgPartial,
    .getEnvFunc   = getAvgFuncEnv,
    .initFunc     = avgFunctionSetup,
    .processFunc  = avgFunction,
    .finalizeFunc = avgPartialFinalize,
    .invertFunc   = avgInvertFunction,
    .combineFunc  = avgCombine,
  },
  {
    .name = "_avg_merge",
    .type = FUNCTION_TYPE_AVG_MERGE,
    .classification = FUNC_MGT_AGG_FUNC,
    .translateFunc = translateAvgMerge,
    .getEnvFunc   = getAvgFuncEnv,
    .initFunc     = avgFunctionSetup,
    .processFunc  = avgFunctionMerge,
    .finalizeFunc = avgFinalize,
    .invertFunc   = avgInvertFunction,
    .combineFunc  = avgCombine,
  },
  {
    .name = "percentile",
    .type = FUNCTION_TYPE_PERCENTILE,
    .classification = FUNC_MGT_AGG_FUNC | FUNC_MGT_REPEAT_SCAN_FUNC | FUNC_MGT_FORBID_STREAM_FUNC,
    .translateFunc = translatePercentile,
    .getEnvFunc   = getPercentileFuncEnv,
    .initFunc     = percentileFunctionSetup,
    .processFunc  = percentileFunction,
    .sprocessFunc = percentileScalarFunction,
    .finalizeFunc = percentileFinalize,
    .invertFunc   = NULL,
    .combineFunc  = NULL,
  },
  {
    .name = "apercentile",
    .type = FUNCTION_TYPE_APERCENTILE,
    .classification = FUNC_MGT_AGG_FUNC,
    .translateFunc = translateApercentile,
    .getEnvFunc   = getApercentileFuncEnv,
    .initFunc     = apercentileFunctionSetup,
    .processFunc  = apercentileFunction,
    .sprocessFunc = apercentileScalarFunction,
    .finalizeFunc = apercentileFinalize,
    .invertFunc   = NULL,
    .combineFunc  = apercentileCombine,
    .pPartialFunc = "_apercentile_partial",
    .pMergeFunc   = "_apercentile_merge"
  },
  {
    .name = "_apercentile_partial",
    .type = FUNCTION_TYPE_APERCENTILE_PARTIAL,
    .classification = FUNC_MGT_AGG_FUNC,
    .translateFunc = translateApercentilePartial,
    .getEnvFunc   = getApercentileFuncEnv,
    .initFunc     = apercentileFunctionSetup,
    .processFunc  = apercentileFunction,
    .finalizeFunc = apercentilePartialFinalize,
    .invertFunc   = NULL,
    .combineFunc = apercentileCombine,
  },
  {
    .name = "_apercentile_merge",
    .type = FUNCTION_TYPE_APERCENTILE_MERGE,
    .classification = FUNC_MGT_AGG_FUNC,
    .translateFunc = translateApercentileMerge,
    .getEnvFunc   = getApercentileFuncEnv,
    .initFunc     = functionSetup,
    .processFunc  = apercentileFunctionMerge,
    .finalizeFunc = apercentileFinalize,
    .invertFunc   = NULL,
    .combineFunc = apercentileCombine,
  },
  {
    .name = "top",
    .type = FUNCTION_TYPE_TOP,
    .classification = FUNC_MGT_AGG_FUNC | FUNC_MGT_SELECT_FUNC | FUNC_MGT_MULTI_ROWS_FUNC | FUNC_MGT_FORBID_STREAM_FUNC,
    .translateFunc = translateTopBot,
    .getEnvFunc   = getTopBotFuncEnv,
    .initFunc     = topBotFunctionSetup,
    .processFunc  = topFunction,
<<<<<<< HEAD
    .sprocessFunc = topScalarFunction,
=======
    .sprocessFunc = topBotScalarFunction,
>>>>>>> c5658592
    .finalizeFunc = topBotFinalize,
    .combineFunc  = topCombine,
    .pPartialFunc = "top",
    .pMergeFunc   = "top",
    .createMergeParaFuc = topBotCreateMergePara
  },
  {
    .name = "bottom",
    .type = FUNCTION_TYPE_BOTTOM,
    .classification = FUNC_MGT_AGG_FUNC | FUNC_MGT_SELECT_FUNC | FUNC_MGT_MULTI_ROWS_FUNC | FUNC_MGT_FORBID_STREAM_FUNC,
    .translateFunc = translateTopBot,
    .getEnvFunc   = getTopBotFuncEnv,
    .initFunc     = topBotFunctionSetup,
    .processFunc  = bottomFunction,
<<<<<<< HEAD
    .sprocessFunc = bottomScalarFunction,
=======
    .sprocessFunc = topBotScalarFunction,
>>>>>>> c5658592
    .finalizeFunc = topBotFinalize,
    .combineFunc  = bottomCombine,
    .pPartialFunc = "bottom",
    .pMergeFunc   = "bottom",
    .createMergeParaFuc = topBotCreateMergePara
  },
  {
    .name = "spread",
    .type = FUNCTION_TYPE_SPREAD,
    .classification = FUNC_MGT_AGG_FUNC,
    .translateFunc = translateSpread,
    .dataRequiredFunc = statisDataRequired,
    .getEnvFunc   = getSpreadFuncEnv,
    .initFunc     = spreadFunctionSetup,
    .processFunc  = spreadFunction,
    .sprocessFunc = spreadScalarFunction,
    .finalizeFunc = spreadFinalize,
    .invertFunc   = NULL,
    .combineFunc  = spreadCombine,
    .pPartialFunc = "_spread_partial",
    .pMergeFunc   = "_spread_merge"
  },
  {
    .name = "_spread_partial",
    .type = FUNCTION_TYPE_SPREAD_PARTIAL,
    .classification = FUNC_MGT_AGG_FUNC,
    .translateFunc = translateSpreadPartial,
    .dataRequiredFunc = statisDataRequired,
    .getEnvFunc   = getSpreadFuncEnv,
    .initFunc     = spreadFunctionSetup,
    .processFunc  = spreadFunction,
    .finalizeFunc = spreadPartialFinalize,
    .invertFunc   = NULL,
    .combineFunc  = spreadCombine,
  },
  {
    .name = "_spread_merge",
    .type = FUNCTION_TYPE_SPREAD_MERGE,
    .classification = FUNC_MGT_AGG_FUNC,
    .translateFunc = translateSpreadMerge,
    .dataRequiredFunc = statisDataRequired,
    .getEnvFunc   = getSpreadFuncEnv,
    .initFunc     = spreadFunctionSetup,
    .processFunc  = spreadFunctionMerge,
    .finalizeFunc = spreadFinalize,
    .invertFunc   = NULL,
    .combineFunc  = spreadCombine,
  },
  {
    .name = "elapsed",
    .type = FUNCTION_TYPE_ELAPSED,
    .classification = FUNC_MGT_AGG_FUNC | FUNC_MGT_TIMELINE_FUNC | FUNC_MGT_INTERVAL_INTERPO_FUNC | FUNC_MGT_FORBID_STREAM_FUNC,
    .dataRequiredFunc = statisDataRequired,
    .translateFunc = translateElapsed,
    .getEnvFunc   = getElapsedFuncEnv,
    .initFunc     = elapsedFunctionSetup,
    .processFunc  = elapsedFunction,
    .finalizeFunc = elapsedFinalize,
    .invertFunc   = NULL,
    .combineFunc  = elapsedCombine,
    //.pPartialFunc = "_elapsed_partial",
    //.pMergeFunc   = "_elapsed_merge"
  },
  {
    .name = "_elapsed_partial",
    .type = FUNCTION_TYPE_ELAPSED,
    .classification = FUNC_MGT_AGG_FUNC,
    .dataRequiredFunc = statisDataRequired,
    .translateFunc = translateElapsedPartial,
    .getEnvFunc   = getElapsedFuncEnv,
    .initFunc     = elapsedFunctionSetup,
    .processFunc  = elapsedFunction,
    .finalizeFunc = elapsedPartialFinalize,
    .invertFunc   = NULL,
    .combineFunc  = elapsedCombine,
  },
  {
    .name = "_elapsed_merge",
    .type = FUNCTION_TYPE_ELAPSED,
    .classification = FUNC_MGT_AGG_FUNC,
    .dataRequiredFunc = statisDataRequired,
    .translateFunc = translateElapsedMerge,
    .getEnvFunc   = getElapsedFuncEnv,
    .initFunc     = elapsedFunctionSetup,
    .processFunc  = elapsedFunctionMerge,
    .finalizeFunc = elapsedFinalize,
    .invertFunc   = NULL,
    .combineFunc  = elapsedCombine,
  },
  {
    .name = "interp",
    .type = FUNCTION_TYPE_INTERP,
    .classification = FUNC_MGT_TIMELINE_FUNC | FUNC_MGT_INTERVAL_INTERPO_FUNC | FUNC_MGT_IMPLICIT_TS_FUNC,
    .translateFunc = translateFirstLast,
    .getEnvFunc    = getSelectivityFuncEnv,
    .initFunc      = functionSetup,
    .processFunc   = NULL,
    .finalizeFunc  = NULL
  },
  {
    .name = "derivative",
    .type = FUNCTION_TYPE_DERIVATIVE,
    .classification = FUNC_MGT_INDEFINITE_ROWS_FUNC | FUNC_MGT_TIMELINE_FUNC | FUNC_MGT_IMPLICIT_TS_FUNC,
    .translateFunc = translateDerivative,
    .getEnvFunc   = getDerivativeFuncEnv,
    .initFunc     = derivativeFuncSetup,
    .processFunc  = derivativeFunction,
    .sprocessFunc = derivativeScalarFunction,
    .finalizeFunc = functionFinalize
  },
  {
    .name = "irate",
    .type = FUNCTION_TYPE_IRATE,
    .classification = FUNC_MGT_AGG_FUNC | FUNC_MGT_TIMELINE_FUNC | FUNC_MGT_IMPLICIT_TS_FUNC,
    .translateFunc = translateIrate,
    .getEnvFunc   = getIrateFuncEnv,
    .initFunc     = irateFuncSetup,
    .processFunc  = irateFunction,
    .sprocessFunc = irateScalarFunction,
    .finalizeFunc = irateFinalize
  },
  {
    .name = "last_row",
    .type = FUNCTION_TYPE_LAST_ROW,
    .classification = FUNC_MGT_AGG_FUNC | FUNC_MGT_MULTI_RES_FUNC | FUNC_MGT_SELECT_FUNC | FUNC_MGT_TIMELINE_FUNC | FUNC_MGT_IMPLICIT_TS_FUNC,
    .translateFunc = translateFirstLast,
    .getEnvFunc   = getFirstLastFuncEnv,
    .initFunc     = functionSetup,
    .processFunc  = lastRowFunction,
    .sprocessFunc = firstLastScalarFunction,
    .finalizeFunc = firstLastFinalize
  },
  {
    .name = "_cache_last_row",
    .type = FUNCTION_TYPE_CACHE_LAST_ROW,
    .classification = FUNC_MGT_AGG_FUNC | FUNC_MGT_MULTI_RES_FUNC | FUNC_MGT_SELECT_FUNC | FUNC_MGT_TIMELINE_FUNC | FUNC_MGT_IMPLICIT_TS_FUNC,
    .translateFunc = translateFirstLast,
    .getEnvFunc   = getFirstLastFuncEnv,
    .initFunc     = functionSetup,
    .processFunc  = cachedLastRowFunction,
    .finalizeFunc = firstLastFinalize
  },
  {
    .name = "first",
    .type = FUNCTION_TYPE_FIRST,
    .classification = FUNC_MGT_AGG_FUNC | FUNC_MGT_SELECT_FUNC | FUNC_MGT_MULTI_RES_FUNC | FUNC_MGT_TIMELINE_FUNC | FUNC_MGT_IMPLICIT_TS_FUNC,
    .translateFunc = translateFirstLast,
    .getEnvFunc   = getFirstLastFuncEnv,
    .initFunc     = functionSetup,
    .processFunc  = firstFunction,
    .sprocessFunc = firstLastScalarFunction,
    .finalizeFunc = firstLastFinalize,
    .pPartialFunc = "_first_partial",
    .pMergeFunc   = "_first_merge",
    .combineFunc  = firstCombine,
  },
  {
    .name = "_first_partial",
    .type = FUNCTION_TYPE_FIRST_PARTIAL,
    .classification = FUNC_MGT_AGG_FUNC | FUNC_MGT_SELECT_FUNC | FUNC_MGT_MULTI_RES_FUNC | FUNC_MGT_TIMELINE_FUNC | FUNC_MGT_IMPLICIT_TS_FUNC,
    .translateFunc = translateFirstLastPartial,
    .getEnvFunc   = getFirstLastFuncEnv,
    .initFunc     = functionSetup,
    .processFunc  = firstFunction,
    .finalizeFunc = firstLastPartialFinalize,
    .combineFunc  = firstCombine,
  },
  {
    .name = "_first_merge",
    .type = FUNCTION_TYPE_FIRST_MERGE,
    .classification = FUNC_MGT_AGG_FUNC | FUNC_MGT_SELECT_FUNC | FUNC_MGT_MULTI_RES_FUNC | FUNC_MGT_TIMELINE_FUNC | FUNC_MGT_IMPLICIT_TS_FUNC,
    .translateFunc = translateFirstLastMerge,
    .getEnvFunc   = getFirstLastFuncEnv,
    .initFunc     = functionSetup,
    .processFunc  = firstFunctionMerge,
    .finalizeFunc = firstLastFinalize,
    .combineFunc  = firstCombine,
  },
  {
    .name = "last",
    .type = FUNCTION_TYPE_LAST,
    .classification = FUNC_MGT_AGG_FUNC | FUNC_MGT_SELECT_FUNC | FUNC_MGT_MULTI_RES_FUNC | FUNC_MGT_TIMELINE_FUNC | FUNC_MGT_IMPLICIT_TS_FUNC,
    .translateFunc = translateFirstLast,
    .getEnvFunc   = getFirstLastFuncEnv,
    .initFunc     = functionSetup,
    .processFunc  = lastFunction,
    .sprocessFunc = firstLastScalarFunction,
    .finalizeFunc = firstLastFinalize,
    .pPartialFunc = "_last_partial",
    .pMergeFunc   = "_last_merge",
    .combineFunc  = lastCombine,
  },
  {
    .name = "_last_partial",
    .type = FUNCTION_TYPE_LAST_PARTIAL,
    .classification = FUNC_MGT_AGG_FUNC | FUNC_MGT_SELECT_FUNC | FUNC_MGT_MULTI_RES_FUNC | FUNC_MGT_TIMELINE_FUNC | FUNC_MGT_IMPLICIT_TS_FUNC,
    .translateFunc = translateFirstLastPartial,
    .getEnvFunc   = getFirstLastFuncEnv,
    .initFunc     = functionSetup,
    .processFunc  = lastFunction,
    .finalizeFunc = firstLastPartialFinalize,
    .combineFunc  = lastCombine,
  },
  {
    .name = "_last_merge",
    .type = FUNCTION_TYPE_LAST_MERGE,
    .classification = FUNC_MGT_AGG_FUNC | FUNC_MGT_SELECT_FUNC | FUNC_MGT_MULTI_RES_FUNC | FUNC_MGT_TIMELINE_FUNC | FUNC_MGT_IMPLICIT_TS_FUNC,
    .translateFunc = translateFirstLastMerge,
    .getEnvFunc   = getFirstLastFuncEnv,
    .initFunc     = functionSetup,
    .processFunc  = lastFunctionMerge,
    .finalizeFunc = firstLastFinalize,
    .combineFunc  = lastCombine,
  },
  {
    .name = "twa",
    .type = FUNCTION_TYPE_TWA,
    .classification = FUNC_MGT_AGG_FUNC | FUNC_MGT_TIMELINE_FUNC | FUNC_MGT_INTERVAL_INTERPO_FUNC | FUNC_MGT_FORBID_STREAM_FUNC | FUNC_MGT_IMPLICIT_TS_FUNC,
    .translateFunc = translateInNumOutDou,
    .dataRequiredFunc = statisDataRequired,
    .getEnvFunc    = getTwaFuncEnv,
    .initFunc      = twaFunctionSetup,
    .processFunc   = twaFunction,
    .sprocessFunc  = twaScalarFunction,
    .finalizeFunc  = twaFinalize
  },
  {
    .name = "histogram",
    .type = FUNCTION_TYPE_HISTOGRAM,
    .classification = FUNC_MGT_AGG_FUNC | FUNC_MGT_MULTI_ROWS_FUNC | FUNC_MGT_FORBID_FILL_FUNC,
    .translateFunc = translateHistogram,
    .getEnvFunc   = getHistogramFuncEnv,
    .initFunc     = histogramFunctionSetup,
    .processFunc  = histogramFunction,
    .sprocessFunc = histogramScalarFunction,
    .finalizeFunc = histogramFinalize,
    .invertFunc   = NULL,
    .combineFunc  = histogramCombine,
    .pPartialFunc = "_histogram_partial",
    .pMergeFunc   = "_histogram_merge",
  },
  {
    .name = "_histogram_partial",
    .type = FUNCTION_TYPE_HISTOGRAM_PARTIAL,
    .classification = FUNC_MGT_AGG_FUNC,
    .translateFunc = translateHistogramPartial,
    .getEnvFunc   = getHistogramFuncEnv,
    .initFunc     = histogramFunctionSetup,
    .processFunc  = histogramFunctionPartial,
    .finalizeFunc = histogramPartialFinalize,
    .invertFunc   = NULL,
    .combineFunc  = histogramCombine,
  },
  {
    .name = "_histogram_merge",
    .type = FUNCTION_TYPE_HISTOGRAM_MERGE,
    .classification = FUNC_MGT_AGG_FUNC,
    .translateFunc = translateHistogramMerge,
    .getEnvFunc   = getHistogramFuncEnv,
    .initFunc     = functionSetup,
    .processFunc  = histogramFunctionMerge,
    .finalizeFunc = histogramFinalize,
    .invertFunc   = NULL,
    .combineFunc  = histogramCombine,
  },
  {
    .name = "hyperloglog",
    .type = FUNCTION_TYPE_HYPERLOGLOG,
    .classification = FUNC_MGT_AGG_FUNC,
    .translateFunc = translateHLL,
    .getEnvFunc   = getHLLFuncEnv,
    .initFunc     = functionSetup,
    .processFunc  = hllFunction,
    .sprocessFunc = hllScalarFunction,
    .finalizeFunc = hllFinalize,
    .invertFunc   = NULL,
    .combineFunc  = hllCombine,
    .pPartialFunc = "_hyperloglog_partial",
    .pMergeFunc   = "_hyperloglog_merge"
  },
  {
    .name = "_hyperloglog_partial",
    .type = FUNCTION_TYPE_HYPERLOGLOG_PARTIAL,
    .classification = FUNC_MGT_AGG_FUNC,
    .translateFunc = translateHLLPartial,
    .getEnvFunc   = getHLLFuncEnv,
    .initFunc     = functionSetup,
    .processFunc  = hllFunction,
    .finalizeFunc = hllPartialFinalize,
    .invertFunc   = NULL,
    .combineFunc  = hllCombine,
  },
  {
    .name = "_hyperloglog_merge",
    .type = FUNCTION_TYPE_HYPERLOGLOG_MERGE,
    .classification = FUNC_MGT_AGG_FUNC,
    .translateFunc = translateHLLMerge,
    .getEnvFunc   = getHLLFuncEnv,
    .initFunc     = functionSetup,
    .processFunc  = hllFunctionMerge,
    .finalizeFunc = hllFinalize,
    .invertFunc   = NULL,
    .combineFunc  = hllCombine,
  },
  {
    .name = "diff",
    .type = FUNCTION_TYPE_DIFF,
    .classification = FUNC_MGT_INDEFINITE_ROWS_FUNC | FUNC_MGT_TIMELINE_FUNC | FUNC_MGT_FORBID_STREAM_FUNC,
    .translateFunc = translateDiff,
    .getEnvFunc   = getDiffFuncEnv,
    .initFunc     = diffFunctionSetup,
    .processFunc  = diffFunction,
    .sprocessFunc = diffScalarFunction,
    .finalizeFunc = functionFinalize
  },
  {
    .name = "statecount",
    .type = FUNCTION_TYPE_STATE_COUNT,
    .classification = FUNC_MGT_INDEFINITE_ROWS_FUNC | FUNC_MGT_TIMELINE_FUNC | FUNC_MGT_FORBID_STREAM_FUNC,
    .translateFunc = translateStateCount,
    .getEnvFunc   = getStateFuncEnv,
    .initFunc     = functionSetup,
    .processFunc  = stateCountFunction,
    .sprocessFunc = stateCountScalarFunction,
    .finalizeFunc = NULL
  },
  {
    .name = "stateduration",
    .type = FUNCTION_TYPE_STATE_DURATION,
    .classification = FUNC_MGT_INDEFINITE_ROWS_FUNC | FUNC_MGT_TIMELINE_FUNC | FUNC_MGT_IMPLICIT_TS_FUNC | FUNC_MGT_FORBID_STREAM_FUNC,
    .translateFunc = translateStateDuration,
    .getEnvFunc   = getStateFuncEnv,
    .initFunc     = functionSetup,
    .processFunc  = stateDurationFunction,
    .sprocessFunc = stateDurationScalarFunction,
    .finalizeFunc = NULL
  },
  {
    .name = "csum",
    .type = FUNCTION_TYPE_CSUM,
    .classification = FUNC_MGT_INDEFINITE_ROWS_FUNC | FUNC_MGT_TIMELINE_FUNC | FUNC_MGT_FORBID_STREAM_FUNC,
    .translateFunc = translateCsum,
    .getEnvFunc   = getCsumFuncEnv,
    .initFunc     = functionSetup,
    .processFunc  = csumFunction,
    .sprocessFunc = csumScalarFunction,
    .finalizeFunc = NULL
  },
  {
    .name = "mavg",
    .type = FUNCTION_TYPE_MAVG,
    .classification = FUNC_MGT_INDEFINITE_ROWS_FUNC | FUNC_MGT_TIMELINE_FUNC | FUNC_MGT_FORBID_STREAM_FUNC,
    .translateFunc = translateMavg,
    .getEnvFunc   = getMavgFuncEnv,
    .initFunc     = mavgFunctionSetup,
    .processFunc  = mavgFunction,
    .sprocessFunc = mavgScalarFunction,
    .finalizeFunc = NULL
  },
  {
    .name = "sample",
    .type = FUNCTION_TYPE_SAMPLE,
    .classification = FUNC_MGT_AGG_FUNC | FUNC_MGT_SELECT_FUNC | FUNC_MGT_MULTI_ROWS_FUNC | FUNC_MGT_FORBID_STREAM_FUNC,
    .translateFunc = translateSample,
    .getEnvFunc   = getSampleFuncEnv,
    .initFunc     = sampleFunctionSetup,
    .processFunc  = sampleFunction,
    .sprocessFunc = sampleScalarFunction,
    .finalizeFunc = sampleFinalize
  },
  {
    .name = "tail",
    .type = FUNCTION_TYPE_TAIL,
    .classification = FUNC_MGT_SELECT_FUNC | FUNC_MGT_INDEFINITE_ROWS_FUNC | FUNC_MGT_TIMELINE_FUNC | FUNC_MGT_FORBID_STREAM_FUNC |
                      FUNC_MGT_IMPLICIT_TS_FUNC,
    .translateFunc = translateTail,
    .getEnvFunc   = getTailFuncEnv,
    .initFunc     = tailFunctionSetup,
    .processFunc  = tailFunction,
    .sprocessFunc = tailScalarFunction,
    .finalizeFunc = NULL
  },
  {
    .name = "unique",
    .type = FUNCTION_TYPE_UNIQUE,
    .classification = FUNC_MGT_SELECT_FUNC | FUNC_MGT_INDEFINITE_ROWS_FUNC | FUNC_MGT_TIMELINE_FUNC |
                      FUNC_MGT_FORBID_STREAM_FUNC | FUNC_MGT_IMPLICIT_TS_FUNC,
    .translateFunc = translateUnique,
    .getEnvFunc   = getUniqueFuncEnv,
    .initFunc     = uniqueFunctionSetup,
    .processFunc  = uniqueFunction,
    .sprocessFunc = uniqueScalarFunction,
    .finalizeFunc = NULL
  },
  {
    .name = "mode",
    .type = FUNCTION_TYPE_MODE,
    .classification = FUNC_MGT_AGG_FUNC,
    .translateFunc = translateMode,
    .getEnvFunc   = getModeFuncEnv,
    .initFunc     = modeFunctionSetup,
    .processFunc  = modeFunction,
    .sprocessFunc = modeScalarFunction,
    .finalizeFunc = modeFinalize,
  },
  {
    .name = "abs",
    .type = FUNCTION_TYPE_ABS,
    .classification = FUNC_MGT_SCALAR_FUNC,
    .translateFunc = translateInOutNum,
    .getEnvFunc   = NULL,
    .initFunc     = NULL,
    .sprocessFunc = absFunction,
    .finalizeFunc = NULL
  },
  {
    .name = "log",
    .type = FUNCTION_TYPE_LOG,
    .classification = FUNC_MGT_SCALAR_FUNC,
    .translateFunc = translateLogarithm,
    .getEnvFunc   = NULL,
    .initFunc     = NULL,
    .sprocessFunc = logFunction,
    .finalizeFunc = NULL
  },
  {
    .name = "pow",
    .type = FUNCTION_TYPE_POW,
    .classification = FUNC_MGT_SCALAR_FUNC,
    .translateFunc = translateIn2NumOutDou,
    .getEnvFunc   = NULL,
    .initFunc     = NULL,
    .sprocessFunc = powFunction,
    .finalizeFunc = NULL
  },
  {
    .name = "sqrt",
    .type = FUNCTION_TYPE_SQRT,
    .classification = FUNC_MGT_SCALAR_FUNC,
    .translateFunc = translateInNumOutDou,
    .getEnvFunc   = NULL,
    .initFunc     = NULL,
    .sprocessFunc = sqrtFunction,
    .finalizeFunc = NULL
  },
  {
    .name = "ceil",
    .type = FUNCTION_TYPE_CEIL,
    .classification = FUNC_MGT_SCALAR_FUNC,
    .translateFunc = translateInOutNum,
    .getEnvFunc   = NULL,
    .initFunc     = NULL,
    .sprocessFunc = ceilFunction,
    .finalizeFunc = NULL
  },
  {
    .name = "floor",
    .type = FUNCTION_TYPE_FLOOR,
    .classification = FUNC_MGT_SCALAR_FUNC,
    .translateFunc = translateInOutNum,
    .getEnvFunc   = NULL,
    .initFunc     = NULL,
    .sprocessFunc = floorFunction,
    .finalizeFunc = NULL
  },
  {
    .name = "round",
    .type = FUNCTION_TYPE_ROUND,
    .classification = FUNC_MGT_SCALAR_FUNC,
    .translateFunc = translateInOutNum,
    .getEnvFunc   = NULL,
    .initFunc     = NULL,
    .sprocessFunc = roundFunction,
    .finalizeFunc = NULL
  },
  {
    .name = "sin",
    .type = FUNCTION_TYPE_SIN,
    .classification = FUNC_MGT_SCALAR_FUNC,
    .translateFunc = translateInNumOutDou,
    .getEnvFunc   = NULL,
    .initFunc     = NULL,
    .sprocessFunc = sinFunction,
    .finalizeFunc = NULL
  },
  {
    .name = "cos",
    .type = FUNCTION_TYPE_COS,
    .classification = FUNC_MGT_SCALAR_FUNC,
    .translateFunc = translateInNumOutDou,
    .getEnvFunc   = NULL,
    .initFunc     = NULL,
    .sprocessFunc = cosFunction,
    .finalizeFunc = NULL
  },
  {
    .name = "tan",
    .type = FUNCTION_TYPE_TAN,
    .classification = FUNC_MGT_SCALAR_FUNC,
    .translateFunc = translateInNumOutDou,
    .getEnvFunc   = NULL,
    .initFunc     = NULL,
    .sprocessFunc = tanFunction,
    .finalizeFunc = NULL
  },
  {
    .name = "asin",
    .type = FUNCTION_TYPE_ASIN,
    .classification = FUNC_MGT_SCALAR_FUNC,
    .translateFunc = translateInNumOutDou,
    .getEnvFunc   = NULL,
    .initFunc     = NULL,
    .sprocessFunc = asinFunction,
    .finalizeFunc = NULL
  },
  {
    .name = "acos",
    .type = FUNCTION_TYPE_ACOS,
    .classification = FUNC_MGT_SCALAR_FUNC,
    .translateFunc = translateInNumOutDou,
    .getEnvFunc   = NULL,
    .initFunc     = NULL,
    .sprocessFunc = acosFunction,
    .finalizeFunc = NULL
  },
  {
    .name = "atan",
    .type = FUNCTION_TYPE_ATAN,
    .classification = FUNC_MGT_SCALAR_FUNC,
    .translateFunc = translateInNumOutDou,
    .getEnvFunc   = NULL,
    .initFunc     = NULL,
    .sprocessFunc = atanFunction,
    .finalizeFunc = NULL
  },
  {
    .name = "length",
    .type = FUNCTION_TYPE_LENGTH,
    .classification = FUNC_MGT_SCALAR_FUNC | FUNC_MGT_STRING_FUNC,
    .translateFunc = translateLength,
    .getEnvFunc   = NULL,
    .initFunc     = NULL,
    .sprocessFunc = lengthFunction,
    .finalizeFunc = NULL
  },
  {
    .name = "char_length",
    .type = FUNCTION_TYPE_CHAR_LENGTH,
    .classification = FUNC_MGT_SCALAR_FUNC | FUNC_MGT_STRING_FUNC,
    .translateFunc = translateLength,
    .getEnvFunc   = NULL,
    .initFunc     = NULL,
    .sprocessFunc = charLengthFunction,
    .finalizeFunc = NULL
  },
  {
    .name = "concat",
    .type = FUNCTION_TYPE_CONCAT,
    .classification = FUNC_MGT_SCALAR_FUNC | FUNC_MGT_STRING_FUNC,
    .translateFunc = translateConcat,
    .getEnvFunc   = NULL,
    .initFunc     = NULL,
    .sprocessFunc = concatFunction,
    .finalizeFunc = NULL
  },
  {
    .name = "concat_ws",
    .type = FUNCTION_TYPE_CONCAT_WS,
    .classification = FUNC_MGT_SCALAR_FUNC | FUNC_MGT_STRING_FUNC,
    .translateFunc = translateConcatWs,
    .getEnvFunc   = NULL,
    .initFunc     = NULL,
    .sprocessFunc = concatWsFunction,
    .finalizeFunc = NULL
  },
  {
    .name = "lower",
    .type = FUNCTION_TYPE_LOWER,
    .classification = FUNC_MGT_SCALAR_FUNC | FUNC_MGT_STRING_FUNC,
    .translateFunc = translateInOutStr,
    .getEnvFunc   = NULL,
    .initFunc     = NULL,
    .sprocessFunc = lowerFunction,
    .finalizeFunc = NULL
  },
  {
    .name = "upper",
    .type = FUNCTION_TYPE_UPPER,
    .classification = FUNC_MGT_SCALAR_FUNC | FUNC_MGT_STRING_FUNC,
    .translateFunc = translateInOutStr,
    .getEnvFunc   = NULL,
    .initFunc     = NULL,
    .sprocessFunc = upperFunction,
    .finalizeFunc = NULL
  },
  {
    .name = "ltrim",
    .type = FUNCTION_TYPE_LTRIM,
    .classification = FUNC_MGT_SCALAR_FUNC | FUNC_MGT_STRING_FUNC,
    .translateFunc = translateInOutStr,
    .getEnvFunc   = NULL,
    .initFunc     = NULL,
    .sprocessFunc = ltrimFunction,
    .finalizeFunc = NULL
  },
  {
    .name = "rtrim",
    .type = FUNCTION_TYPE_RTRIM,
    .classification = FUNC_MGT_SCALAR_FUNC | FUNC_MGT_STRING_FUNC,
    .translateFunc = translateInOutStr,
    .getEnvFunc   = NULL,
    .initFunc     = NULL,
    .sprocessFunc = rtrimFunction,
    .finalizeFunc = NULL
  },
  {
    .name = "substr",
    .type = FUNCTION_TYPE_SUBSTR,
    .classification = FUNC_MGT_SCALAR_FUNC | FUNC_MGT_STRING_FUNC,
    .translateFunc = translateSubstr,
    .getEnvFunc   = NULL,
    .initFunc     = NULL,
    .sprocessFunc = substrFunction,
    .finalizeFunc = NULL
  },
  {
    .name = "cast",
    .type = FUNCTION_TYPE_CAST,
    .classification = FUNC_MGT_SCALAR_FUNC,
    .translateFunc = translateCast,
    .getEnvFunc   = NULL,
    .initFunc     = NULL,
    .sprocessFunc = castFunction,
    .finalizeFunc = NULL
  },
  {
    .name = "to_iso8601",
    .type = FUNCTION_TYPE_TO_ISO8601,
    .classification = FUNC_MGT_SCALAR_FUNC,
    .translateFunc = translateToIso8601,
    .getEnvFunc   = NULL,
    .initFunc     = NULL,
    .sprocessFunc = toISO8601Function,
    .finalizeFunc = NULL
  },
  {
    .name = "to_unixtimestamp",
    .type = FUNCTION_TYPE_TO_UNIXTIMESTAMP,
    .classification = FUNC_MGT_SCALAR_FUNC,
    .translateFunc = translateToUnixtimestamp,
    .getEnvFunc   = NULL,
    .initFunc     = NULL,
    .sprocessFunc = toUnixtimestampFunction,
    .finalizeFunc = NULL
  },
  {
    .name = "timetruncate",
    .type = FUNCTION_TYPE_TIMETRUNCATE,
    .classification = FUNC_MGT_SCALAR_FUNC,
    .translateFunc = translateTimeTruncate,
    .getEnvFunc   = NULL,
    .initFunc     = NULL,
    .sprocessFunc = timeTruncateFunction,
    .finalizeFunc = NULL
  },
  {
    .name = "timediff",
    .type = FUNCTION_TYPE_TIMEDIFF,
    .classification = FUNC_MGT_SCALAR_FUNC,
    .translateFunc = translateTimeDiff,
    .getEnvFunc   = NULL,
    .initFunc     = NULL,
    .sprocessFunc = timeDiffFunction,
    .finalizeFunc = NULL
  },
  {
    .name = "now",
    .type = FUNCTION_TYPE_NOW,
    .classification = FUNC_MGT_SCALAR_FUNC | FUNC_MGT_DATETIME_FUNC,
    .translateFunc = translateNowToday,
    .getEnvFunc   = NULL,
    .initFunc     = NULL,
    .sprocessFunc = nowFunction,
    .finalizeFunc = NULL
  },
  {
    .name = "today",
    .type = FUNCTION_TYPE_TODAY,
    .classification = FUNC_MGT_SCALAR_FUNC | FUNC_MGT_DATETIME_FUNC,
    .translateFunc = translateNowToday,
    .getEnvFunc   = NULL,
    .initFunc     = NULL,
    .sprocessFunc = todayFunction,
    .finalizeFunc = NULL
  },
  {
    .name = "timezone",
    .type = FUNCTION_TYPE_TIMEZONE,
    .classification = FUNC_MGT_SCALAR_FUNC,
    .translateFunc = translateTimezone,
    .getEnvFunc   = NULL,
    .initFunc     = NULL,
    .sprocessFunc = timezoneFunction,
    .finalizeFunc = NULL
  },
  {
    .name = "tbname",
    .type = FUNCTION_TYPE_TBNAME,
    .classification = FUNC_MGT_PSEUDO_COLUMN_FUNC | FUNC_MGT_SCAN_PC_FUNC,
    .translateFunc = translateTbnameColumn,
    .getEnvFunc   = NULL,
    .initFunc     = NULL,
    .sprocessFunc = qTbnameFunction,
    .finalizeFunc = NULL
  },
  {
    .name = "_qstart",
    .type = FUNCTION_TYPE_QSTART,
    .classification = FUNC_MGT_PSEUDO_COLUMN_FUNC | FUNC_MGT_CLIENT_PC_FUNC,
    .translateFunc = translateTimePseudoColumn,
    .getEnvFunc   = NULL,
    .initFunc     = NULL,
    .sprocessFunc = NULL,
    .finalizeFunc = NULL
  },
  {
    .name = "_qend",
    .type = FUNCTION_TYPE_QEND,
    .classification = FUNC_MGT_PSEUDO_COLUMN_FUNC | FUNC_MGT_CLIENT_PC_FUNC,
    .translateFunc = translateTimePseudoColumn,
    .getEnvFunc   = NULL,
    .initFunc     = NULL,
    .sprocessFunc = NULL,
    .finalizeFunc = NULL
  },
  {
    .name = "_qduration",
    .type = FUNCTION_TYPE_QDURATION,
    .classification = FUNC_MGT_PSEUDO_COLUMN_FUNC | FUNC_MGT_CLIENT_PC_FUNC,
    .translateFunc = translateWduration,
    .getEnvFunc   = NULL,
    .initFunc     = NULL,
    .sprocessFunc = NULL,
    .finalizeFunc = NULL
  },
  {
    .name = "_wstart",
    .type = FUNCTION_TYPE_WSTART,
    .classification = FUNC_MGT_PSEUDO_COLUMN_FUNC | FUNC_MGT_WINDOW_PC_FUNC,
    .translateFunc = translateTimePseudoColumn,
    .getEnvFunc   = getTimePseudoFuncEnv,
    .initFunc     = NULL,
    .sprocessFunc = winStartTsFunction,
    .finalizeFunc = NULL
  },
  {
    .name = "_wend",
    .type = FUNCTION_TYPE_WEND,
    .classification = FUNC_MGT_PSEUDO_COLUMN_FUNC | FUNC_MGT_WINDOW_PC_FUNC,
    .translateFunc = translateTimePseudoColumn,
    .getEnvFunc   = getTimePseudoFuncEnv,
    .initFunc     = NULL,
    .sprocessFunc = winEndTsFunction,
    .finalizeFunc = NULL
  },
  {
    .name = "_wduration",
    .type = FUNCTION_TYPE_WDURATION,
    .classification = FUNC_MGT_PSEUDO_COLUMN_FUNC | FUNC_MGT_WINDOW_PC_FUNC,
    .translateFunc = translateWduration,
    .getEnvFunc   = getTimePseudoFuncEnv,
    .initFunc     = NULL,
    .sprocessFunc = winDurFunction,
    .finalizeFunc = NULL
  },
  {
    .name = "to_json",
    .type = FUNCTION_TYPE_TO_JSON,
    .classification = FUNC_MGT_SCALAR_FUNC,
    .translateFunc = translateToJson,
    .getEnvFunc   = NULL,
    .initFunc     = NULL,
    .sprocessFunc = toJsonFunction,
    .finalizeFunc = NULL
  },
  {
    .name = "_select_value",
    .type = FUNCTION_TYPE_SELECT_VALUE,
    .classification = FUNC_MGT_AGG_FUNC | FUNC_MGT_SELECT_FUNC,
    .translateFunc = translateSelectValue,
    .getEnvFunc   = getSelectivityFuncEnv,  // todo remove this function later.
    .initFunc     = functionSetup,
    .processFunc  = NULL,
    .finalizeFunc = NULL,
    .pPartialFunc = "_select_value",
    .pMergeFunc   = "_select_value"
  },
  {
    .name = "_block_dist",
    .type = FUNCTION_TYPE_BLOCK_DIST,
    .classification = FUNC_MGT_AGG_FUNC,
    .translateFunc = translateBlockDistFunc,
    .getEnvFunc   = getBlockDistFuncEnv,
    .initFunc     = blockDistSetup,
    .processFunc  = blockDistFunction,
    .finalizeFunc = blockDistFinalize
  },
  {
    .name = "_block_dist_info",
    .type = FUNCTION_TYPE_BLOCK_DIST_INFO,
    .classification = FUNC_MGT_PSEUDO_COLUMN_FUNC | FUNC_MGT_SCAN_PC_FUNC,
    .translateFunc = translateBlockDistInfoFunc,
  },
  {
    .name = "_group_key",
    .type = FUNCTION_TYPE_GROUP_KEY,
    .classification = FUNC_MGT_AGG_FUNC | FUNC_MGT_SELECT_FUNC,
    .translateFunc = translateGroupKey,
    .getEnvFunc   = getGroupKeyFuncEnv,
    .initFunc     = functionSetup,
    .processFunc  = groupKeyFunction,
    .finalizeFunc = groupKeyFinalize,
    .pPartialFunc = "_group_key",
    .pMergeFunc   = "_group_key"
  },
  {
    .name = "database",
    .type = FUNCTION_TYPE_DATABASE,
    .classification = FUNC_MGT_SYSTEM_INFO_FUNC | FUNC_MGT_SCALAR_FUNC,
    .translateFunc = translateDatabaseFunc,
  },
  {
    .name = "client_version",
    .type = FUNCTION_TYPE_CLIENT_VERSION,
    .classification = FUNC_MGT_SYSTEM_INFO_FUNC | FUNC_MGT_SCALAR_FUNC,
    .translateFunc = translateClientVersionFunc,
  },
  {
    .name = "server_version",
    .type = FUNCTION_TYPE_SERVER_VERSION,
    .classification = FUNC_MGT_SYSTEM_INFO_FUNC | FUNC_MGT_SCALAR_FUNC,
    .translateFunc = translateServerVersionFunc,
  },
  {
    .name = "server_status",
    .type = FUNCTION_TYPE_SERVER_STATUS,
    .classification = FUNC_MGT_SYSTEM_INFO_FUNC | FUNC_MGT_SCALAR_FUNC,
    .translateFunc = translateServerStatusFunc,
  },
  {
    .name = "current_user",
    .type = FUNCTION_TYPE_CURRENT_USER,
    .classification = FUNC_MGT_SYSTEM_INFO_FUNC | FUNC_MGT_SCALAR_FUNC,
    .translateFunc = translateCurrentUserFunc,
  },
  {
    .name = "user",
    .type = FUNCTION_TYPE_USER,
    .classification = FUNC_MGT_SYSTEM_INFO_FUNC | FUNC_MGT_SCALAR_FUNC,
    .translateFunc = translateUserFunc,
  },
};
// clang-format on

const int32_t funcMgtBuiltinsNum = (sizeof(funcMgtBuiltins) / sizeof(SBuiltinFuncDefinition));<|MERGE_RESOLUTION|>--- conflicted
+++ resolved
@@ -2086,11 +2086,7 @@
     .getEnvFunc   = getTopBotFuncEnv,
     .initFunc     = topBotFunctionSetup,
     .processFunc  = topFunction,
-<<<<<<< HEAD
-    .sprocessFunc = topScalarFunction,
-=======
     .sprocessFunc = topBotScalarFunction,
->>>>>>> c5658592
     .finalizeFunc = topBotFinalize,
     .combineFunc  = topCombine,
     .pPartialFunc = "top",
@@ -2105,11 +2101,7 @@
     .getEnvFunc   = getTopBotFuncEnv,
     .initFunc     = topBotFunctionSetup,
     .processFunc  = bottomFunction,
-<<<<<<< HEAD
-    .sprocessFunc = bottomScalarFunction,
-=======
     .sprocessFunc = topBotScalarFunction,
->>>>>>> c5658592
     .finalizeFunc = topBotFinalize,
     .combineFunc  = bottomCombine,
     .pPartialFunc = "bottom",
