/*
 * Copyright (c) 2019 TAOS Data, Inc. <jhtao@taosdata.com>
 *
 * This program is free software: you can use, redistribute, and/or modify
 * it under the terms of the GNU Affero General Public License, version 3
 * or later ("AGPL"), as published by the Free Software Foundation.
 *
 * This program is distributed in the hope that it will be useful, but WITHOUT
 * ANY WARRANTY; without even the implied warranty of MERCHANTABILITY or
 * FITNESS FOR A PARTICULAR PURPOSE.
 *
 * You should have received a copy of the GNU Affero General Public License
 * along with this program. If not, see <http://www.gnu.org/licenses/>.
 */

#include "builtins.h"
#include "builtinsimpl.h"
#include "querynodes.h"
#include "scalar.h"
#include "taoserror.h"
#include "tdatablock.h"

static int32_t buildFuncErrMsg(char* pErrBuf, int32_t len, int32_t errCode, const char* pFormat, ...) {
  va_list vArgList;
  va_start(vArgList, pFormat);
  vsnprintf(pErrBuf, len, pFormat, vArgList);
  va_end(vArgList);
  return errCode;
}

static int32_t invaildFuncParaNumErrMsg(char* pErrBuf, int32_t len, const char* pFuncName) {
  return buildFuncErrMsg(pErrBuf, len, TSDB_CODE_FUNC_FUNTION_PARA_NUM, "Invalid number of parameters : %s", pFuncName);
}

static int32_t invaildFuncParaTypeErrMsg(char* pErrBuf, int32_t len, const char* pFuncName) {
  return buildFuncErrMsg(pErrBuf, len, TSDB_CODE_FUNC_FUNTION_PARA_TYPE, "Invalid parameter data type : %s", pFuncName);
}

static int32_t invaildFuncParaValueErrMsg(char* pErrBuf, int32_t len, const char* pFuncName) {
  return buildFuncErrMsg(pErrBuf, len, TSDB_CODE_FUNC_FUNTION_PARA_VALUE, "Invalid parameter value : %s", pFuncName);
}

// There is only one parameter of numeric type, and the return type is parameter type
static int32_t translateInOutNum(SFunctionNode* pFunc, char* pErrBuf, int32_t len) {
  if (1 != LIST_LENGTH(pFunc->pParameterList)) {
    return invaildFuncParaNumErrMsg(pErrBuf, len, pFunc->functionName);
  }

  uint8_t paraType = ((SExprNode*)nodesListGetNode(pFunc->pParameterList, 0))->resType.type;
  if (!IS_NUMERIC_TYPE(paraType) && !IS_NULL_TYPE(paraType)) {
    return invaildFuncParaTypeErrMsg(pErrBuf, len, pFunc->functionName);
  } else if (IS_NULL_TYPE(paraType)) {
    paraType = TSDB_DATA_TYPE_BIGINT;
  }

  pFunc->node.resType = (SDataType){.bytes = tDataTypes[paraType].bytes, .type = paraType};
  return TSDB_CODE_SUCCESS;
}

// There is only one parameter of numeric type, and the return type is double type
static int32_t translateInNumOutDou(SFunctionNode* pFunc, char* pErrBuf, int32_t len) {
  if (1 != LIST_LENGTH(pFunc->pParameterList)) {
    return invaildFuncParaNumErrMsg(pErrBuf, len, pFunc->functionName);
  }

  uint8_t paraType = ((SExprNode*)nodesListGetNode(pFunc->pParameterList, 0))->resType.type;
  if (!IS_NUMERIC_TYPE(paraType) && !IS_NULL_TYPE(paraType)) {
    return invaildFuncParaTypeErrMsg(pErrBuf, len, pFunc->functionName);
  }

  pFunc->node.resType = (SDataType){.bytes = tDataTypes[TSDB_DATA_TYPE_DOUBLE].bytes, .type = TSDB_DATA_TYPE_DOUBLE};
  return TSDB_CODE_SUCCESS;
}

// There are two parameters of numeric type, and the return type is double type
static int32_t translateIn2NumOutDou(SFunctionNode* pFunc, char* pErrBuf, int32_t len) {
  if (2 != LIST_LENGTH(pFunc->pParameterList)) {
    return invaildFuncParaNumErrMsg(pErrBuf, len, pFunc->functionName);
  }

  uint8_t para1Type = ((SExprNode*)nodesListGetNode(pFunc->pParameterList, 0))->resType.type;
  uint8_t para2Type = ((SExprNode*)nodesListGetNode(pFunc->pParameterList, 1))->resType.type;
  if (!IS_NUMERIC_TYPE(para1Type) || !IS_NUMERIC_TYPE(para2Type)) {
    return invaildFuncParaTypeErrMsg(pErrBuf, len, pFunc->functionName);
  }

  pFunc->node.resType = (SDataType){.bytes = tDataTypes[TSDB_DATA_TYPE_DOUBLE].bytes, .type = TSDB_DATA_TYPE_DOUBLE};
  return TSDB_CODE_SUCCESS;
}

// There is only one parameter of string type, and the return type is parameter type
static int32_t translateInOutStr(SFunctionNode* pFunc, char* pErrBuf, int32_t len) {
  if (1 != LIST_LENGTH(pFunc->pParameterList)) {
    return invaildFuncParaNumErrMsg(pErrBuf, len, pFunc->functionName);
  }

  SExprNode* pPara1 = (SExprNode*)nodesListGetNode(pFunc->pParameterList, 0);
  if (!IS_VAR_DATA_TYPE(pPara1->resType.type)) {
    return invaildFuncParaTypeErrMsg(pErrBuf, len, pFunc->functionName);
  }

  pFunc->node.resType = (SDataType){.bytes = pPara1->resType.bytes, .type = pPara1->resType.type};
  return TSDB_CODE_SUCCESS;
}

static int32_t translateCount(SFunctionNode* pFunc, char* pErrBuf, int32_t len) {
  if (1 != LIST_LENGTH(pFunc->pParameterList)) {
    return invaildFuncParaNumErrMsg(pErrBuf, len, pFunc->functionName);
  }
  pFunc->node.resType = (SDataType){.bytes = tDataTypes[TSDB_DATA_TYPE_BIGINT].bytes, .type = TSDB_DATA_TYPE_BIGINT};
  return TSDB_CODE_SUCCESS;
}

static int32_t translateSum(SFunctionNode* pFunc, char* pErrBuf, int32_t len) {
  if (1 != LIST_LENGTH(pFunc->pParameterList)) {
    return invaildFuncParaNumErrMsg(pErrBuf, len, pFunc->functionName);
  }

  uint8_t paraType = ((SExprNode*)nodesListGetNode(pFunc->pParameterList, 0))->resType.type;
  if (!IS_NUMERIC_TYPE(paraType) && !IS_NULL_TYPE(paraType)) {
    return invaildFuncParaTypeErrMsg(pErrBuf, len, pFunc->functionName);
  }

  uint8_t resType = 0;
  if (IS_SIGNED_NUMERIC_TYPE(paraType) || TSDB_DATA_TYPE_BOOL == paraType || IS_NULL_TYPE(paraType)) {
    resType = TSDB_DATA_TYPE_BIGINT;
  } else if (IS_UNSIGNED_NUMERIC_TYPE(paraType)) {
    resType = TSDB_DATA_TYPE_UBIGINT;
  } else if (IS_FLOAT_TYPE(paraType)) {
    resType = TSDB_DATA_TYPE_DOUBLE;
  }

  pFunc->node.resType = (SDataType){.bytes = tDataTypes[resType].bytes, .type = resType};
  return TSDB_CODE_SUCCESS;
}

static int32_t translateWduration(SFunctionNode* pFunc, char* pErrBuf, int32_t len) {
  // pseudo column do not need to check parameters
  pFunc->node.resType = (SDataType){.bytes = sizeof(int64_t), .type = TSDB_DATA_TYPE_BIGINT};
  return TSDB_CODE_SUCCESS;
}

static int32_t translateTimePseudoColumn(SFunctionNode* pFunc, char* pErrBuf, int32_t len) {
  // pseudo column do not need to check parameters
  pFunc->node.resType = (SDataType){.bytes = sizeof(int64_t), .type = TSDB_DATA_TYPE_TIMESTAMP};
  return TSDB_CODE_SUCCESS;
}

static int32_t translateTimezone(SFunctionNode* pFunc, char* pErrBuf, int32_t len) {
  pFunc->node.resType = (SDataType){.bytes = TD_TIMEZONE_LEN, .type = TSDB_DATA_TYPE_BINARY};
  return TSDB_CODE_SUCCESS;
}

static int32_t translatePercentile(SFunctionNode* pFunc, char* pErrBuf, int32_t len) {
  if (2 != LIST_LENGTH(pFunc->pParameterList)) {
    return invaildFuncParaNumErrMsg(pErrBuf, len, pFunc->functionName);
  }

  SValueNode* pValue = (SValueNode*)nodesListGetNode(pFunc->pParameterList, 1);

  if (pValue->datum.i < 0 || pValue->datum.i > 100) {
    return invaildFuncParaValueErrMsg(pErrBuf, len, pFunc->functionName);
  }

  pValue->notReserved = true;

  uint8_t para1Type = ((SExprNode*)nodesListGetNode(pFunc->pParameterList, 0))->resType.type;
  uint8_t para2Type = ((SExprNode*)nodesListGetNode(pFunc->pParameterList, 1))->resType.type;
  if (!IS_NUMERIC_TYPE(para1Type) || (!IS_SIGNED_NUMERIC_TYPE(para2Type) && !IS_UNSIGNED_NUMERIC_TYPE(para2Type))) {
    return invaildFuncParaTypeErrMsg(pErrBuf, len, pFunc->functionName);
  }

  pFunc->node.resType = (SDataType){.bytes = tDataTypes[TSDB_DATA_TYPE_DOUBLE].bytes, .type = TSDB_DATA_TYPE_DOUBLE};
  return TSDB_CODE_SUCCESS;
}

static bool validAperventileAlgo(const SValueNode* pVal) {
  if (TSDB_DATA_TYPE_BINARY != pVal->node.resType.type) {
    return false;
  }
  return (0 == strcasecmp(varDataVal(pVal->datum.p), "default") ||
          0 == strcasecmp(varDataVal(pVal->datum.p), "t-digest"));
}

static int32_t translateApercentile(SFunctionNode* pFunc, char* pErrBuf, int32_t len) {
  int32_t numOfParams = LIST_LENGTH(pFunc->pParameterList);
  if (2 != numOfParams && 3 != numOfParams) {
    return invaildFuncParaNumErrMsg(pErrBuf, len, pFunc->functionName);
  }

  uint8_t para1Type = ((SExprNode*)nodesListGetNode(pFunc->pParameterList, 0))->resType.type;
  uint8_t para2Type = ((SExprNode*)nodesListGetNode(pFunc->pParameterList, 1))->resType.type;
  if (!IS_NUMERIC_TYPE(para1Type) || !IS_INTEGER_TYPE(para2Type)) {
    return invaildFuncParaTypeErrMsg(pErrBuf, len, pFunc->functionName);
  }

  SNode* pParamNode = nodesListGetNode(pFunc->pParameterList, 1);
  if (nodeType(pParamNode) != QUERY_NODE_VALUE) {
    return invaildFuncParaTypeErrMsg(pErrBuf, len, pFunc->functionName);
  }

  SValueNode* pValue = (SValueNode*)pParamNode;
  if (pValue->datum.i < 0 || pValue->datum.i > 100) {
    return invaildFuncParaValueErrMsg(pErrBuf, len, pFunc->functionName);
  }

  pValue->notReserved = true;

<<<<<<< HEAD
  if (3 == paraNum) {
=======
  if (3 == numOfParams) {
>>>>>>> 4cf843ed
    SNode* pPara3 = nodesListGetNode(pFunc->pParameterList, 2);
    if (QUERY_NODE_VALUE != nodeType(pPara3) || !validAperventileAlgo((SValueNode*)pPara3)) {
      return buildFuncErrMsg(pErrBuf, len, TSDB_CODE_FUNC_FUNTION_ERROR,
                             "Third parameter algorithm of apercentile must be 'default' or 't-digest'");
    }
  }

  pFunc->node.resType = (SDataType){.bytes = tDataTypes[TSDB_DATA_TYPE_DOUBLE].bytes, .type = TSDB_DATA_TYPE_DOUBLE};
  return TSDB_CODE_SUCCESS;
}

static int32_t translateTbnameColumn(SFunctionNode* pFunc, char* pErrBuf, int32_t len) {
  // pseudo column do not need to check parameters
  pFunc->node.resType =
      (SDataType){.bytes = TSDB_TABLE_FNAME_LEN - 1 + VARSTR_HEADER_SIZE, .type = TSDB_DATA_TYPE_VARCHAR};
  return TSDB_CODE_SUCCESS;
}

static int32_t translateTop(SFunctionNode* pFunc, char* pErrBuf, int32_t len) {
  int32_t numOfParams = LIST_LENGTH(pFunc->pParameterList);
  if (2 != numOfParams) {
    return invaildFuncParaNumErrMsg(pErrBuf, len, pFunc->functionName);
  }

  SNode* pParamNode = nodesListGetNode(pFunc->pParameterList, 1);
  if (nodeType(pParamNode) != QUERY_NODE_VALUE) {
    return invaildFuncParaTypeErrMsg(pErrBuf, len, pFunc->functionName);
  }

  SValueNode* pValue = (SValueNode*)pParamNode;
  if (pValue->node.resType.type != TSDB_DATA_TYPE_BIGINT) {
    return invaildFuncParaTypeErrMsg(pErrBuf, len, pFunc->functionName);
  }

  if (pValue->datum.i < 1 || pValue->datum.i > 100) {
    return invaildFuncParaValueErrMsg(pErrBuf, len, pFunc->functionName);
  }

  pValue->notReserved = true;

  SDataType* pType = &((SExprNode*)nodesListGetNode(pFunc->pParameterList, 0))->resType;
  pFunc->node.resType = (SDataType){.bytes = pType->bytes, .type = pType->type};
  return TSDB_CODE_SUCCESS;
}

static int32_t translateBottom(SFunctionNode* pFunc, char* pErrBuf, int32_t len) {
  return translateTop(pFunc, pErrBuf, len);
}

static int32_t translateSpread(SFunctionNode* pFunc, char* pErrBuf, int32_t len) {
  if (1 != LIST_LENGTH(pFunc->pParameterList)) {
    return invaildFuncParaNumErrMsg(pErrBuf, len, pFunc->functionName);
  }

  uint8_t paraType = ((SExprNode*)nodesListGetNode(pFunc->pParameterList, 0))->resType.type;
  if (!IS_NUMERIC_TYPE(paraType) && TSDB_DATA_TYPE_TIMESTAMP != paraType) {
    return invaildFuncParaTypeErrMsg(pErrBuf, len, pFunc->functionName);
  }

  pFunc->node.resType = (SDataType){.bytes = tDataTypes[TSDB_DATA_TYPE_DOUBLE].bytes, .type = TSDB_DATA_TYPE_DOUBLE};
  return TSDB_CODE_SUCCESS;
}

static int32_t translateElapsed(SFunctionNode* pFunc, char* pErrBuf, int32_t len) {
  int32_t numOfParams = LIST_LENGTH(pFunc->pParameterList);
  if (1 != numOfParams && 2 != numOfParams) {
    return invaildFuncParaNumErrMsg(pErrBuf, len, pFunc->functionName);
  }

  //param0
  SNode* pParaNode0 = nodesListGetNode(pFunc->pParameterList, 0);
  if (QUERY_NODE_COLUMN != nodeType(pParaNode0)) {
    return buildFuncErrMsg(pErrBuf, len, TSDB_CODE_FUNC_FUNTION_ERROR,
                           "The first parameter of ELAPSED function can only be column");
  }

  uint8_t paraType = ((SExprNode*)nodesListGetNode(pFunc->pParameterList, 0))->resType.type;
  if (TSDB_DATA_TYPE_TIMESTAMP != paraType) {
    return invaildFuncParaTypeErrMsg(pErrBuf, len, pFunc->functionName);
  }

  //param1
  if (2 == numOfParams) {
    SNode* pParamNode1 = nodesListGetNode(pFunc->pParameterList, 1);
    if (QUERY_NODE_VALUE != nodeType(pParamNode1)) {
      return invaildFuncParaTypeErrMsg(pErrBuf, len, pFunc->functionName);
    }

    SValueNode* pValue = (SValueNode*)pParamNode1;

    pValue->notReserved = true;

    uint8_t paraType = ((SExprNode*)nodesListGetNode(pFunc->pParameterList, 1))->resType.type;
    if (!IS_INTEGER_TYPE(paraType)) {
      return invaildFuncParaTypeErrMsg(pErrBuf, len, pFunc->functionName);
    }
  }

  pFunc->node.resType = (SDataType){.bytes = tDataTypes[TSDB_DATA_TYPE_DOUBLE].bytes, .type = TSDB_DATA_TYPE_DOUBLE};
  return TSDB_CODE_SUCCESS;
}

static int32_t translateLeastSQR(SFunctionNode* pFunc, char* pErrBuf, int32_t len) {
  int32_t numOfParams = LIST_LENGTH(pFunc->pParameterList);
  if (3 != numOfParams) {
    return invaildFuncParaNumErrMsg(pErrBuf, len, pFunc->functionName);
  }

  for (int32_t i = 0; i < numOfParams; ++i) {
    SNode* pParamNode = nodesListGetNode(pFunc->pParameterList, i);
    if (i > 0) { //param1 & param2
      if (QUERY_NODE_VALUE != nodeType(pParamNode)) {
        return invaildFuncParaTypeErrMsg(pErrBuf, len, pFunc->functionName);
      }

      SValueNode* pValue = (SValueNode*)pParamNode;

      pValue->notReserved = true;
    }

    uint8_t colType = ((SExprNode*)nodesListGetNode(pFunc->pParameterList, i))->resType.type;
    if (!IS_NUMERIC_TYPE(colType)) {
      return invaildFuncParaTypeErrMsg(pErrBuf, len, pFunc->functionName);
    }
  }


  pFunc->node.resType = (SDataType){.bytes = 64, .type = TSDB_DATA_TYPE_BINARY};
  return TSDB_CODE_SUCCESS;
}

static int32_t translateHistogram(SFunctionNode* pFunc, char* pErrBuf, int32_t len) {
  int32_t numOfParams = LIST_LENGTH(pFunc->pParameterList);
  if (4 != numOfParams) {
    return invaildFuncParaNumErrMsg(pErrBuf, len, pFunc->functionName);
  }

  //param0
  SNode* pParaNode0 = nodesListGetNode(pFunc->pParameterList, 0);
  if (QUERY_NODE_COLUMN != nodeType(pParaNode0)) {
    return buildFuncErrMsg(pErrBuf, len, TSDB_CODE_FUNC_FUNTION_ERROR,
                           "The first parameter of HISTOGRAM function can only be column");
  }

  uint8_t colType = ((SExprNode*)nodesListGetNode(pFunc->pParameterList, 0))->resType.type;
  if (!IS_NUMERIC_TYPE(colType)) {
    return invaildFuncParaTypeErrMsg(pErrBuf, len, pFunc->functionName);
  }

  //param1 ~ param3
  for (int32_t i = 1; i < numOfParams; ++i) {
    SNode* pParamNode = nodesListGetNode(pFunc->pParameterList, i);
    if (QUERY_NODE_VALUE != nodeType(pParamNode)) {
      return invaildFuncParaTypeErrMsg(pErrBuf, len, pFunc->functionName);
    }

    SValueNode* pValue = (SValueNode*)pParamNode;

    pValue->notReserved = true;
  }

  if (((SExprNode*)nodesListGetNode(pFunc->pParameterList, 1))->resType.type != TSDB_DATA_TYPE_BINARY ||
      ((SExprNode*)nodesListGetNode(pFunc->pParameterList, 2))->resType.type != TSDB_DATA_TYPE_BINARY ||
      ((SExprNode*)nodesListGetNode(pFunc->pParameterList, 3))->resType.type != TSDB_DATA_TYPE_BIGINT) {
    return invaildFuncParaTypeErrMsg(pErrBuf, len, pFunc->functionName);
  }

  pFunc->node.resType = (SDataType){.bytes = 512, .type = TSDB_DATA_TYPE_BINARY};
  return TSDB_CODE_SUCCESS;
}

static int32_t translateHLL(SFunctionNode* pFunc, char* pErrBuf, int32_t len) {
  if (1 != LIST_LENGTH(pFunc->pParameterList)) {
    return invaildFuncParaNumErrMsg(pErrBuf, len, pFunc->functionName);
  }

  SNode* pPara = nodesListGetNode(pFunc->pParameterList, 0);
  if (QUERY_NODE_COLUMN != nodeType(pPara)) {
    return buildFuncErrMsg(pErrBuf, len, TSDB_CODE_FUNC_FUNTION_ERROR,
                           "The input parameter of HYPERLOGLOG function can only be column");
  }

  pFunc->node.resType = (SDataType){.bytes = tDataTypes[TSDB_DATA_TYPE_UBIGINT].bytes, .type = TSDB_DATA_TYPE_UBIGINT};
  return TSDB_CODE_SUCCESS;
}

static int32_t translateStateCount(SFunctionNode* pFunc, char* pErrBuf, int32_t len) {
  int32_t numOfParams = LIST_LENGTH(pFunc->pParameterList);
  if (3 != numOfParams) {
    return invaildFuncParaNumErrMsg(pErrBuf, len, pFunc->functionName);
  }

  //param0
  uint8_t colType = ((SExprNode*)nodesListGetNode(pFunc->pParameterList, 0))->resType.type;
  if (!IS_NUMERIC_TYPE(colType)) {
    return invaildFuncParaTypeErrMsg(pErrBuf, len, pFunc->functionName);
  }

  //param1 & param2
  for (int32_t i = 1; i < numOfParams; ++i) {
    SNode* pParamNode = nodesListGetNode(pFunc->pParameterList, i);
    if (QUERY_NODE_VALUE != nodeType(pParamNode)) {
      return invaildFuncParaTypeErrMsg(pErrBuf, len, pFunc->functionName);
    }

    SValueNode* pValue = (SValueNode*)pParamNode;

    pValue->notReserved = true;
  }

  if (((SExprNode*)nodesListGetNode(pFunc->pParameterList, 1))->resType.type != TSDB_DATA_TYPE_BINARY ||
      (((SExprNode*)nodesListGetNode(pFunc->pParameterList, 2))->resType.type != TSDB_DATA_TYPE_BIGINT &&
       ((SExprNode*)nodesListGetNode(pFunc->pParameterList, 2))->resType.type != TSDB_DATA_TYPE_DOUBLE)) {
    return invaildFuncParaTypeErrMsg(pErrBuf, len, pFunc->functionName);
  }

  //set result type
  pFunc->node.resType = (SDataType){.bytes = tDataTypes[TSDB_DATA_TYPE_BIGINT].bytes, .type = TSDB_DATA_TYPE_BIGINT};
  return TSDB_CODE_SUCCESS;
}

static int32_t translateStateDuration(SFunctionNode* pFunc, char* pErrBuf, int32_t len) {
  int32_t numOfParams = LIST_LENGTH(pFunc->pParameterList);
  if (3 != numOfParams && 4 != numOfParams) {
    return invaildFuncParaNumErrMsg(pErrBuf, len, pFunc->functionName);
  }

  //param0
  uint8_t colType = ((SExprNode*)nodesListGetNode(pFunc->pParameterList, 0))->resType.type;
  if (!IS_NUMERIC_TYPE(colType)) {
    return invaildFuncParaTypeErrMsg(pErrBuf, len, pFunc->functionName);
  }

  //param1, param2 & param3
  for (int32_t i = 1; i < numOfParams; ++i) {
    SNode* pParamNode = nodesListGetNode(pFunc->pParameterList, i);
    if (QUERY_NODE_VALUE != nodeType(pParamNode)) {
      return invaildFuncParaTypeErrMsg(pErrBuf, len, pFunc->functionName);
    }

    SValueNode* pValue = (SValueNode*)pParamNode;

    pValue->notReserved = true;
  }

  if (((SExprNode*)nodesListGetNode(pFunc->pParameterList, 1))->resType.type != TSDB_DATA_TYPE_BINARY ||
      (((SExprNode*)nodesListGetNode(pFunc->pParameterList, 2))->resType.type != TSDB_DATA_TYPE_BIGINT &&
       ((SExprNode*)nodesListGetNode(pFunc->pParameterList, 2))->resType.type != TSDB_DATA_TYPE_DOUBLE)) {
    return invaildFuncParaTypeErrMsg(pErrBuf, len, pFunc->functionName);
  }

  if (numOfParams == 4 && ((SExprNode*)nodesListGetNode(pFunc->pParameterList, 3))->resType.type != TSDB_DATA_TYPE_BIGINT) {
    return invaildFuncParaTypeErrMsg(pErrBuf, len, pFunc->functionName);
  }

  //set result type
  pFunc->node.resType = (SDataType){.bytes = tDataTypes[TSDB_DATA_TYPE_BIGINT].bytes, .type = TSDB_DATA_TYPE_BIGINT};
  return TSDB_CODE_SUCCESS;
}

static int32_t translateCsum(SFunctionNode* pFunc, char* pErrBuf, int32_t len) {
  if (1 != LIST_LENGTH(pFunc->pParameterList)) {
    return TSDB_CODE_SUCCESS;
  }

  SNode* pPara = nodesListGetNode(pFunc->pParameterList, 0);
  if (QUERY_NODE_COLUMN != nodeType(pPara)) {
    return buildFuncErrMsg(pErrBuf, len, TSDB_CODE_FUNC_FUNTION_ERROR,
                           "The input parameter of CSUM function can only be column");
  }

  uint8_t colType = ((SExprNode*)nodesListGetNode(pFunc->pParameterList, 0))->resType.type;
  uint8_t resType;
  if (!IS_NUMERIC_TYPE(colType)) {
    return invaildFuncParaTypeErrMsg(pErrBuf, len, pFunc->functionName);
  } else {
    if (IS_SIGNED_NUMERIC_TYPE(colType)) {
      resType = TSDB_DATA_TYPE_BIGINT;
    } else if (IS_UNSIGNED_NUMERIC_TYPE(colType)) {
      resType = TSDB_DATA_TYPE_UBIGINT;
    } else if (IS_FLOAT_TYPE(colType)) {
      resType = TSDB_DATA_TYPE_DOUBLE;
    } else {
      ASSERT(0);
    }
  }

  pFunc->node.resType = (SDataType){.bytes = tDataTypes[resType].bytes, .type = resType};
  return TSDB_CODE_SUCCESS;
}

static int32_t translateMavg(SFunctionNode* pFunc, char* pErrBuf, int32_t len) {
  if (2 != LIST_LENGTH(pFunc->pParameterList)) {
    return invaildFuncParaNumErrMsg(pErrBuf, len, pFunc->functionName);
  }

  //param0
  SNode* pParaNode0 = nodesListGetNode(pFunc->pParameterList, 0);
  if (QUERY_NODE_COLUMN != nodeType(pParaNode0)) {
    return buildFuncErrMsg(pErrBuf, len, TSDB_CODE_FUNC_FUNTION_ERROR,
                           "The first parameter of MAVG function can only be column");
  }

  uint8_t colType = ((SExprNode*)nodesListGetNode(pFunc->pParameterList, 0))->resType.type;

  //param1
  SNode* pParamNode1 = nodesListGetNode(pFunc->pParameterList, 1);
  if (QUERY_NODE_VALUE != nodeType(pParamNode1)) {
    return invaildFuncParaTypeErrMsg(pErrBuf, len, pFunc->functionName);
  }

  SValueNode* pValue = (SValueNode*)pParamNode1;
  if (pValue->datum.i < 1 || pValue->datum.i > 1000) {
    return invaildFuncParaValueErrMsg(pErrBuf, len, pFunc->functionName);
  }

  pValue->notReserved = true;

  uint8_t paraType = ((SExprNode*)nodesListGetNode(pFunc->pParameterList, 1))->resType.type;
  if (!IS_NUMERIC_TYPE(colType) || !IS_INTEGER_TYPE(paraType)) {
    return invaildFuncParaTypeErrMsg(pErrBuf, len, pFunc->functionName);
  }

  pFunc->node.resType = (SDataType){.bytes = tDataTypes[TSDB_DATA_TYPE_DOUBLE].bytes, .type = TSDB_DATA_TYPE_DOUBLE};
  return TSDB_CODE_SUCCESS;
}

static int32_t translateSample(SFunctionNode* pFunc, char* pErrBuf, int32_t len) {
  if (2 != LIST_LENGTH(pFunc->pParameterList)) {
    return invaildFuncParaNumErrMsg(pErrBuf, len, pFunc->functionName);
  }

  //param0
  SNode* pParamNode0 = nodesListGetNode(pFunc->pParameterList, 0);
  if (QUERY_NODE_COLUMN != nodeType(pParamNode0)) {
    return buildFuncErrMsg(pErrBuf, len, TSDB_CODE_FUNC_FUNTION_ERROR,
                           "The first parameter of SAMPLE function can only be column");
  }

  SExprNode* pCol = (SExprNode*)nodesListGetNode(pFunc->pParameterList, 0);
  uint8_t    colType = pCol->resType.type;

  //param1
  SNode* pParamNode1 = nodesListGetNode(pFunc->pParameterList, 1);
  if (QUERY_NODE_VALUE != nodeType(pParamNode1)) {
    return invaildFuncParaTypeErrMsg(pErrBuf, len, pFunc->functionName);
  }

  SValueNode* pValue = (SValueNode*)pParamNode1;
  if (pValue->datum.i < 1 || pValue->datum.i > 1000) {
    return invaildFuncParaValueErrMsg(pErrBuf, len, pFunc->functionName);
  }

  pValue->notReserved = true;

  uint8_t paraType = ((SExprNode*)nodesListGetNode(pFunc->pParameterList, 1))->resType.type;
  if (!IS_INTEGER_TYPE(paraType)) {
    return invaildFuncParaTypeErrMsg(pErrBuf, len, pFunc->functionName);
  }

  //set result type
  if (IS_VAR_DATA_TYPE(colType)) {
    pFunc->node.resType = (SDataType){.bytes = pCol->resType.bytes, .type = colType};
  } else {
    pFunc->node.resType = (SDataType){.bytes = tDataTypes[colType].bytes, .type = colType};
  }

  return TSDB_CODE_SUCCESS;
}

static int32_t translateTail(SFunctionNode* pFunc, char* pErrBuf, int32_t len) {
  int32_t numOfParams = LIST_LENGTH(pFunc->pParameterList);
  if (2 != numOfParams && 3 != numOfParams) {
    return invaildFuncParaNumErrMsg(pErrBuf, len, pFunc->functionName);
  }

  //param0
  SNode* pPara = nodesListGetNode(pFunc->pParameterList, 0);
  if (QUERY_NODE_COLUMN != nodeType(pPara)) {
    return buildFuncErrMsg(pErrBuf, len, TSDB_CODE_FUNC_FUNTION_ERROR,
                           "The first parameter of TAIL function can only be column");
  }
  SExprNode* pCol = (SExprNode*)nodesListGetNode(pFunc->pParameterList, 0);
  uint8_t    colType = pCol->resType.type;

  //param1 & param2
  for (int32_t i = 1; i < numOfParams; ++i) {
    SNode* pParamNode = nodesListGetNode(pFunc->pParameterList, i);
    if (QUERY_NODE_VALUE != nodeType(pParamNode)) {
      return invaildFuncParaTypeErrMsg(pErrBuf, len, pFunc->functionName);
    }

    SValueNode* pValue = (SValueNode*)pParamNode;

    if (pValue->datum.i < ((i > 1) ? 0 : 1) || pValue->datum.i > 1000) {
      return invaildFuncParaValueErrMsg(pErrBuf, len, pFunc->functionName);
    }

    pValue->notReserved = true;

    uint8_t paraType = ((SExprNode*)nodesListGetNode(pFunc->pParameterList, i))->resType.type;
    if (!IS_INTEGER_TYPE(paraType)) {
      return invaildFuncParaTypeErrMsg(pErrBuf, len, pFunc->functionName);
    }
  }

  //set result type
  if (IS_VAR_DATA_TYPE(colType)) {
    pFunc->node.resType = (SDataType){.bytes = pCol->resType.bytes, .type = colType};
  } else {
    pFunc->node.resType = (SDataType){.bytes = tDataTypes[colType].bytes, .type = colType};
  }
  return TSDB_CODE_SUCCESS;
}

static int32_t translateLastRow(SFunctionNode* pFunc, char* pErrBuf, int32_t len) {
  // todo
  return TSDB_CODE_SUCCESS;
}

static int32_t translateFirstLast(SFunctionNode* pFunc, char* pErrBuf, int32_t len) {
  // first(col_list) will be rewritten as first(col)
  if (1 != LIST_LENGTH(pFunc->pParameterList)) {
    return TSDB_CODE_SUCCESS;
  }

  SNode* pPara = nodesListGetNode(pFunc->pParameterList, 0);
  if (QUERY_NODE_COLUMN != nodeType(pPara)) {
    return buildFuncErrMsg(pErrBuf, len, TSDB_CODE_FUNC_FUNTION_ERROR,
                           "The parameters of first/last can only be columns");
  }

  pFunc->node.resType = ((SExprNode*)pPara)->resType;
  return TSDB_CODE_SUCCESS;
}

static int32_t translateUnique(SFunctionNode* pFunc, char* pErrBuf, int32_t len) {
  if (1 != LIST_LENGTH(pFunc->pParameterList)) {
    return TSDB_CODE_SUCCESS;
  }

  SNode* pPara = nodesListGetNode(pFunc->pParameterList, 0);
  if (QUERY_NODE_COLUMN != nodeType(pPara)) {
    return buildFuncErrMsg(pErrBuf, len, TSDB_CODE_FUNC_FUNTION_ERROR, "The parameters of UNIQUE can only be columns");
  }

  pFunc->node.resType = ((SExprNode*)pPara)->resType;
  return TSDB_CODE_SUCCESS;
}

static int32_t translateDiff(SFunctionNode* pFunc, char* pErrBuf, int32_t len) {
  int32_t paraLen = LIST_LENGTH(pFunc->pParameterList);
  if (paraLen == 0 || paraLen > 2) {
    return invaildFuncParaNumErrMsg(pErrBuf, len, pFunc->functionName);
  }

  SExprNode* p1 = (SExprNode*)nodesListGetNode(pFunc->pParameterList, 0);
  if (!IS_SIGNED_NUMERIC_TYPE(p1->resType.type) && !IS_FLOAT_TYPE(p1->resType.type) &&
      TSDB_DATA_TYPE_BOOL != p1->resType.type) {
    return invaildFuncParaTypeErrMsg(pErrBuf, len, pFunc->functionName);
  }
  pFunc->node.resType = p1->resType;
  return TSDB_CODE_SUCCESS;
}

static int32_t translateLength(SFunctionNode* pFunc, char* pErrBuf, int32_t len) {
  if (1 != LIST_LENGTH(pFunc->pParameterList)) {
    return invaildFuncParaNumErrMsg(pErrBuf, len, pFunc->functionName);
  }

  if (!IS_VAR_DATA_TYPE(((SExprNode*)nodesListGetNode(pFunc->pParameterList, 0))->resType.type)) {
    return invaildFuncParaTypeErrMsg(pErrBuf, len, pFunc->functionName);
  }

  pFunc->node.resType = (SDataType){.bytes = tDataTypes[TSDB_DATA_TYPE_BIGINT].bytes, .type = TSDB_DATA_TYPE_BIGINT};
  return TSDB_CODE_SUCCESS;
}

static int32_t translateConcatImpl(SFunctionNode* pFunc, char* pErrBuf, int32_t len, int32_t minParaNum,
                                   int32_t maxParaNum, bool hasSep) {
  int32_t numOfParams = LIST_LENGTH(pFunc->pParameterList);
  if (numOfParams < minParaNum || numOfParams > maxParaNum) {
    return invaildFuncParaNumErrMsg(pErrBuf, len, pFunc->functionName);
  }

  uint8_t resultType = TSDB_DATA_TYPE_BINARY;
  int32_t resultBytes = 0;
  int32_t sepBytes = 0;

  /* For concat/concat_ws function, if params have NCHAR type, promote the final result to NCHAR */
  for (int32_t i = 0; i < numOfParams; ++i) {
    SNode*  pPara = nodesListGetNode(pFunc->pParameterList, i);
    uint8_t paraType = ((SExprNode*)pPara)->resType.type;
    if (!IS_VAR_DATA_TYPE(paraType)) {
      return invaildFuncParaTypeErrMsg(pErrBuf, len, pFunc->functionName);
    }
    if (TSDB_DATA_TYPE_NCHAR == paraType) {
      resultType = paraType;
    }
  }

  for (int32_t i = 0; i < numOfParams; ++i) {
    SNode*  pPara = nodesListGetNode(pFunc->pParameterList, i);
    uint8_t paraType = ((SExprNode*)pPara)->resType.type;
    int32_t paraBytes = ((SExprNode*)pPara)->resType.bytes;
    int32_t factor = 1;
    if (TSDB_DATA_TYPE_NCHAR == resultType && TSDB_DATA_TYPE_VARCHAR == paraType) {
      factor *= TSDB_NCHAR_SIZE;
    }
    resultBytes += paraBytes * factor;

    if (i == 0) {
      sepBytes = paraBytes * factor;
    }
  }

  if (hasSep) {
    resultBytes += sepBytes * (numOfParams - 3);
  }

  pFunc->node.resType = (SDataType){.bytes = resultBytes, .type = resultType};
  return TSDB_CODE_SUCCESS;
}

static int32_t translateConcat(SFunctionNode* pFunc, char* pErrBuf, int32_t len) {
  return translateConcatImpl(pFunc, pErrBuf, len, 2, 8, false);
}

static int32_t translateConcatWs(SFunctionNode* pFunc, char* pErrBuf, int32_t len) {
  return translateConcatImpl(pFunc, pErrBuf, len, 3, 9, true);
}

static int32_t translateSubstr(SFunctionNode* pFunc, char* pErrBuf, int32_t len) {
  int32_t numOfParams = LIST_LENGTH(pFunc->pParameterList);
  if (2 != numOfParams && 3 != numOfParams) {
    return invaildFuncParaNumErrMsg(pErrBuf, len, pFunc->functionName);
  }

  SExprNode* pPara1 = (SExprNode*)nodesListGetNode(pFunc->pParameterList, 0);
  uint8_t    para2Type = ((SExprNode*)nodesListGetNode(pFunc->pParameterList, 1))->resType.type;
  if (!IS_VAR_DATA_TYPE(pPara1->resType.type) || !IS_INTEGER_TYPE(para2Type)) {
    return invaildFuncParaTypeErrMsg(pErrBuf, len, pFunc->functionName);
  }
  if (3 == numOfParams) {
    uint8_t para3Type = ((SExprNode*)nodesListGetNode(pFunc->pParameterList, 1))->resType.type;
    if (!IS_INTEGER_TYPE(para3Type)) {
      return invaildFuncParaTypeErrMsg(pErrBuf, len, pFunc->functionName);
    }
  }

  pFunc->node.resType = (SDataType){.bytes = pPara1->resType.bytes, .type = pPara1->resType.type};
  return TSDB_CODE_SUCCESS;
}

static int32_t translateCast(SFunctionNode* pFunc, char* pErrBuf, int32_t len) {
  // The number of parameters has been limited by the syntax definition
  uint8_t para1Type = ((SExprNode*)nodesListGetNode(pFunc->pParameterList, 0))->resType.type;
  // The function return type has been set during syntax parsing
  uint8_t para2Type = pFunc->node.resType.type;
  if (para2Type != TSDB_DATA_TYPE_BIGINT && para2Type != TSDB_DATA_TYPE_UBIGINT &&
      para2Type != TSDB_DATA_TYPE_VARCHAR && para2Type != TSDB_DATA_TYPE_NCHAR &&
      para2Type != TSDB_DATA_TYPE_TIMESTAMP) {
    return invaildFuncParaTypeErrMsg(pErrBuf, len, pFunc->functionName);
  }
  if ((para2Type == TSDB_DATA_TYPE_TIMESTAMP && IS_VAR_DATA_TYPE(para1Type)) ||
      (para2Type == TSDB_DATA_TYPE_BINARY && para1Type == TSDB_DATA_TYPE_NCHAR)) {
    return invaildFuncParaTypeErrMsg(pErrBuf, len, pFunc->functionName);
  }
  int32_t para2Bytes = pFunc->node.resType.bytes;
  if (para2Bytes <= 0 || para2Bytes > 1000) {  // cast dst var type length limits to 1000
    return invaildFuncParaValueErrMsg(pErrBuf, len, pFunc->functionName);
  }
  return TSDB_CODE_SUCCESS;
}

static int32_t translateToIso8601(SFunctionNode* pFunc, char* pErrBuf, int32_t len) {
  if (1 != LIST_LENGTH(pFunc->pParameterList)) {
    return invaildFuncParaNumErrMsg(pErrBuf, len, pFunc->functionName);
  }

  uint8_t paraType = ((SExprNode*)nodesListGetNode(pFunc->pParameterList, 0))->resType.type;
  if (!IS_INTEGER_TYPE(paraType) && TSDB_DATA_TYPE_TIMESTAMP != paraType) {
    return invaildFuncParaTypeErrMsg(pErrBuf, len, pFunc->functionName);
  }

  pFunc->node.resType = (SDataType){.bytes = 64, .type = TSDB_DATA_TYPE_BINARY};
  return TSDB_CODE_SUCCESS;
}

static int32_t translateToUnixtimestamp(SFunctionNode* pFunc, char* pErrBuf, int32_t len) {
  if (1 != LIST_LENGTH(pFunc->pParameterList)) {
    return invaildFuncParaNumErrMsg(pErrBuf, len, pFunc->functionName);
  }

  if (!IS_VAR_DATA_TYPE(((SExprNode*)nodesListGetNode(pFunc->pParameterList, 0))->resType.type)) {
    return invaildFuncParaTypeErrMsg(pErrBuf, len, pFunc->functionName);
  }

  pFunc->node.resType = (SDataType){.bytes = tDataTypes[TSDB_DATA_TYPE_BIGINT].bytes, .type = TSDB_DATA_TYPE_BIGINT};
  return TSDB_CODE_SUCCESS;
}

static int32_t translateTimeTruncate(SFunctionNode* pFunc, char* pErrBuf, int32_t len) {
  if (2 != LIST_LENGTH(pFunc->pParameterList)) {
    return invaildFuncParaNumErrMsg(pErrBuf, len, pFunc->functionName);
  }

  uint8_t para1Type = ((SExprNode*)nodesListGetNode(pFunc->pParameterList, 0))->resType.type;
  uint8_t para2Type = ((SExprNode*)nodesListGetNode(pFunc->pParameterList, 1))->resType.type;
  if ((!IS_VAR_DATA_TYPE(para1Type) && !IS_INTEGER_TYPE(para1Type) && TSDB_DATA_TYPE_TIMESTAMP != para1Type) ||
      !IS_INTEGER_TYPE(para2Type)) {
    return invaildFuncParaTypeErrMsg(pErrBuf, len, pFunc->functionName);
  }

  pFunc->node.resType =
      (SDataType){.bytes = tDataTypes[TSDB_DATA_TYPE_TIMESTAMP].bytes, .type = TSDB_DATA_TYPE_TIMESTAMP};
  return TSDB_CODE_SUCCESS;
}

static int32_t translateTimeDiff(SFunctionNode* pFunc, char* pErrBuf, int32_t len) {
  int32_t numOfParams = LIST_LENGTH(pFunc->pParameterList);
  if (2 != numOfParams && 3 != numOfParams) {
    return invaildFuncParaNumErrMsg(pErrBuf, len, pFunc->functionName);
  }

  for (int32_t i = 0; i < 2; ++i) {
    uint8_t paraType = ((SExprNode*)nodesListGetNode(pFunc->pParameterList, i))->resType.type;
    if (!IS_VAR_DATA_TYPE(paraType) && !IS_INTEGER_TYPE(paraType) && TSDB_DATA_TYPE_TIMESTAMP != paraType) {
      return invaildFuncParaTypeErrMsg(pErrBuf, len, pFunc->functionName);
    }
  }

  if (3 == numOfParams) {
    if (!IS_INTEGER_TYPE(((SExprNode*)nodesListGetNode(pFunc->pParameterList, 2))->resType.type)) {
      return invaildFuncParaTypeErrMsg(pErrBuf, len, pFunc->functionName);
    }
  }

  pFunc->node.resType = (SDataType){.bytes = tDataTypes[TSDB_DATA_TYPE_BIGINT].bytes, .type = TSDB_DATA_TYPE_BIGINT};
  return TSDB_CODE_SUCCESS;
}

static int32_t translateToJson(SFunctionNode* pFunc, char* pErrBuf, int32_t len) {
  if (1 != LIST_LENGTH(pFunc->pParameterList)) {
    return invaildFuncParaNumErrMsg(pErrBuf, len, pFunc->functionName);
  }

  SExprNode* pPara = nodesListGetNode(pFunc->pParameterList, 0);
  if (QUERY_NODE_VALUE != nodeType(pPara) || (!IS_VAR_DATA_TYPE(pPara->resType.type))) {
    return invaildFuncParaTypeErrMsg(pErrBuf, len, pFunc->functionName);
  }

  pFunc->node.resType = (SDataType){.bytes = tDataTypes[TSDB_DATA_TYPE_BINARY].bytes, .type = TSDB_DATA_TYPE_BINARY};
  return TSDB_CODE_SUCCESS;
}

static int32_t translateSelectValue(SFunctionNode* pFunc, char* pErrBuf, int32_t len) {
  pFunc->node.resType = ((SExprNode*)nodesListGetNode(pFunc->pParameterList, 0))->resType;
  return TSDB_CODE_SUCCESS;
}

// clang-format off
const SBuiltinFuncDefinition funcMgtBuiltins[] = {
  {
    .name = "count",
    .type = FUNCTION_TYPE_COUNT,
    .classification = FUNC_MGT_AGG_FUNC | FUNC_MGT_SPECIAL_DATA_REQUIRED,
    .translateFunc = translateCount,
    .dataRequiredFunc = countDataRequired,
    .getEnvFunc   = getCountFuncEnv,
    .initFunc     = functionSetup,
    .processFunc  = countFunction,
    .finalizeFunc = functionFinalize,
    .invertFunc   = countInvertFunction,
    .combineFunc = combineFunction,
  },
  {
    .name = "sum",
    .type = FUNCTION_TYPE_SUM,
    .classification = FUNC_MGT_AGG_FUNC | FUNC_MGT_SPECIAL_DATA_REQUIRED,
    .translateFunc = translateSum,
    .dataRequiredFunc = statisDataRequired,
    .getEnvFunc   = getSumFuncEnv,
    .initFunc     = functionSetup,
    .processFunc  = sumFunction,
    .finalizeFunc = functionFinalize,
    .invertFunc   = sumInvertFunction,
    .combineFunc = sumCombine,
  },
  {
    .name = "min",
    .type = FUNCTION_TYPE_MIN,
    .classification = FUNC_MGT_AGG_FUNC | FUNC_MGT_SPECIAL_DATA_REQUIRED | FUNC_MGT_SELECT_FUNC,
    .translateFunc = translateInOutNum,
    .dataRequiredFunc = statisDataRequired,
    .getEnvFunc   = getMinmaxFuncEnv,
    .initFunc     = minmaxFunctionSetup,
    .processFunc  = minFunction,
    .finalizeFunc = minmaxFunctionFinalize,
    .combineFunc = minCombine
  },
  {
    .name = "max",
    .type = FUNCTION_TYPE_MAX,
    .classification = FUNC_MGT_AGG_FUNC | FUNC_MGT_SPECIAL_DATA_REQUIRED | FUNC_MGT_SELECT_FUNC,
    .translateFunc = translateInOutNum,
    .dataRequiredFunc = statisDataRequired,
    .getEnvFunc   = getMinmaxFuncEnv,
    .initFunc     = minmaxFunctionSetup,
    .processFunc  = maxFunction,
    .finalizeFunc = minmaxFunctionFinalize,
    .combineFunc = maxCombine
  },
  {
    .name = "stddev",
    .type = FUNCTION_TYPE_STDDEV,
    .classification = FUNC_MGT_AGG_FUNC,
    .translateFunc = translateInNumOutDou,
    .getEnvFunc   = getStddevFuncEnv,
    .initFunc     = stddevFunctionSetup,
    .processFunc  = stddevFunction,
    .finalizeFunc = stddevFinalize,
    .invertFunc   = stddevInvertFunction,
    .combineFunc  = stddevCombine,
  },
  {
    .name = "leastsquares",
    .type = FUNCTION_TYPE_LEASTSQUARES,
    .classification = FUNC_MGT_AGG_FUNC,
    .translateFunc = translateLeastSQR,
    .getEnvFunc   = getLeastSQRFuncEnv,
    .initFunc     = leastSQRFunctionSetup,
    .processFunc  = leastSQRFunction,
    .finalizeFunc = leastSQRFinalize,
    .invertFunc   = leastSQRInvertFunction,
  },
  {
    .name = "avg",
    .type = FUNCTION_TYPE_AVG,
    .classification = FUNC_MGT_AGG_FUNC,
    .translateFunc = translateInNumOutDou,
    .getEnvFunc   = getAvgFuncEnv,
    .initFunc     = avgFunctionSetup,
    .processFunc  = avgFunction,
    .finalizeFunc = avgFinalize,
    .invertFunc   = avgInvertFunction,
    .combineFunc  = avgCombine,
  },
  {
    .name = "percentile",
    .type = FUNCTION_TYPE_PERCENTILE,
    .classification = FUNC_MGT_AGG_FUNC | FUNC_MGT_REPEAT_SCAN_FUNC,
    .translateFunc = translatePercentile,
    .getEnvFunc   = getPercentileFuncEnv,
    .initFunc     = percentileFunctionSetup,
    .processFunc  = percentileFunction,
    .finalizeFunc = percentileFinalize
  },
  {
    .name = "apercentile",
    .type = FUNCTION_TYPE_APERCENTILE,
    .classification = FUNC_MGT_AGG_FUNC,
    .translateFunc = translateApercentile,
    .getEnvFunc   = getMinmaxFuncEnv,
    .initFunc     = minmaxFunctionSetup,
    .processFunc  = maxFunction,
    .finalizeFunc = functionFinalize
  },
  {
    .name = "top",
    .type = FUNCTION_TYPE_TOP,
    .classification = FUNC_MGT_AGG_FUNC | FUNC_MGT_SELECT_FUNC | FUNC_MGT_INDEFINITE_ROWS_FUNC,
    .translateFunc = translateTop,
    .getEnvFunc   = getTopBotFuncEnv,
    .initFunc     = functionSetup,
    .processFunc  = topFunction,
    .finalizeFunc = topBotFinalize,
  },
  {
    .name = "bottom",
    .type = FUNCTION_TYPE_BOTTOM,
    .classification = FUNC_MGT_AGG_FUNC | FUNC_MGT_SELECT_FUNC | FUNC_MGT_INDEFINITE_ROWS_FUNC,
    .translateFunc = translateBottom,
    .getEnvFunc   = getTopBotFuncEnv,
    .initFunc     = functionSetup,
    .processFunc  = bottomFunction,
    .finalizeFunc = topBotFinalize
  },
  {
    .name = "spread",
    .type = FUNCTION_TYPE_SPREAD,
    .classification = FUNC_MGT_AGG_FUNC,
    .translateFunc = translateSpread,
    .dataRequiredFunc = statisDataRequired,
    .getEnvFunc   = getSpreadFuncEnv,
    .initFunc     = spreadFunctionSetup,
    .processFunc  = spreadFunction,
    .finalizeFunc = spreadFinalize
  },
  {
    .name = "elapsed",
    .type = FUNCTION_TYPE_ELAPSED,
    .classification = FUNC_MGT_AGG_FUNC,
    .dataRequiredFunc = statisDataRequired,
    .translateFunc = translateElapsed,
    .getEnvFunc   = getElapsedFuncEnv,
    .initFunc     = elapsedFunctionSetup,
    .processFunc  = elapsedFunction,
    .finalizeFunc = elapsedFinalize
  },
  {
    .name = "last_row",
    .type = FUNCTION_TYPE_LAST_ROW,
    .classification = FUNC_MGT_AGG_FUNC | FUNC_MGT_MULTI_RES_FUNC,
    .translateFunc = translateLastRow,
    .getEnvFunc   = getMinmaxFuncEnv,
    .initFunc     = minmaxFunctionSetup,
    .processFunc  = maxFunction,
    .finalizeFunc = functionFinalize
  },
  {
    .name = "first",
    .type = FUNCTION_TYPE_FIRST,
    .classification = FUNC_MGT_AGG_FUNC | FUNC_MGT_MULTI_RES_FUNC | FUNC_MGT_TIMELINE_FUNC,
    .translateFunc = translateFirstLast,
    .getEnvFunc   = getFirstLastFuncEnv,
    .initFunc     = functionSetup,
    .processFunc  = firstFunction,
    .finalizeFunc = functionFinalize,
    .combineFunc = firstCombine,
  },
  {
    .name = "last",
    .type = FUNCTION_TYPE_LAST,
    .classification = FUNC_MGT_AGG_FUNC | FUNC_MGT_MULTI_RES_FUNC | FUNC_MGT_TIMELINE_FUNC,
    .translateFunc = translateFirstLast,
    .getEnvFunc   = getFirstLastFuncEnv,
    .initFunc     = functionSetup,
    .processFunc  = lastFunction,
    .finalizeFunc = lastFinalize,
    .combineFunc  = lastCombine,
  },
  {
    .name = "histogram",
    .type = FUNCTION_TYPE_HISTOGRAM,
    .classification = FUNC_MGT_AGG_FUNC,
    .translateFunc = translateHistogram,
    .getEnvFunc   = getHistogramFuncEnv,
    .initFunc     = histogramFunctionSetup,
    .processFunc  = histogramFunction,
    .finalizeFunc = histogramFinalize
  },
  {
    .name = "hyperloglog",
    .type = FUNCTION_TYPE_HYPERLOGLOG,
    .classification = FUNC_MGT_AGG_FUNC,
    .translateFunc = translateHLL,
    .getEnvFunc   = getHLLFuncEnv,
    .initFunc     = functionSetup,
    .processFunc  = hllFunction,
    .finalizeFunc = hllFinalize
  },
  {
    .name = "diff",
    .type = FUNCTION_TYPE_DIFF,
    .classification = FUNC_MGT_INDEFINITE_ROWS_FUNC | FUNC_MGT_TIMELINE_FUNC,
    .translateFunc = translateDiff,
    .getEnvFunc   = getDiffFuncEnv,
    .initFunc     = diffFunctionSetup,
    .processFunc  = diffFunction,
    .finalizeFunc = functionFinalize
  },
  {
    .name = "state_count",
    .type = FUNCTION_TYPE_STATE_COUNT,
    .classification = FUNC_MGT_INDEFINITE_ROWS_FUNC,
    .translateFunc = translateStateCount,
    .getEnvFunc   = getStateFuncEnv,
    .initFunc     = functionSetup,
    .processFunc  = stateCountFunction,
    .finalizeFunc = NULL
  },
  {
    .name = "state_duration",
    .type = FUNCTION_TYPE_STATE_DURATION,
    .classification = FUNC_MGT_INDEFINITE_ROWS_FUNC | FUNC_MGT_TIMELINE_FUNC,
    .translateFunc = translateStateDuration,
    .getEnvFunc   = getStateFuncEnv,
    .initFunc     = functionSetup,
    .processFunc  = stateDurationFunction,
    .finalizeFunc = NULL
  },
  {
    .name = "csum",
    .type = FUNCTION_TYPE_CSUM,
    .classification = FUNC_MGT_INDEFINITE_ROWS_FUNC | FUNC_MGT_TIMELINE_FUNC,
    .translateFunc = translateCsum,
    .getEnvFunc   = getCsumFuncEnv,
    .initFunc     = functionSetup,
    .processFunc  = csumFunction,
    .finalizeFunc = NULL
  },
  {
    .name = "mavg",
    .type = FUNCTION_TYPE_MAVG,
    .classification = FUNC_MGT_INDEFINITE_ROWS_FUNC | FUNC_MGT_TIMELINE_FUNC,
    .translateFunc = translateMavg,
    .getEnvFunc   = getMavgFuncEnv,
    .initFunc     = mavgFunctionSetup,
    .processFunc  = mavgFunction,
    .finalizeFunc = NULL
  },
  {
    .name = "sample",
    .type = FUNCTION_TYPE_SAMPLE,
    .classification = FUNC_MGT_INDEFINITE_ROWS_FUNC | FUNC_MGT_TIMELINE_FUNC,
    .translateFunc = translateSample,
    .getEnvFunc   = getSampleFuncEnv,
    .initFunc     = sampleFunctionSetup,
    .processFunc  = sampleFunction,
    .finalizeFunc = NULL
  },
  {
    .name = "tail",
    .type = FUNCTION_TYPE_TAIL,
    .classification = FUNC_MGT_INDEFINITE_ROWS_FUNC | FUNC_MGT_TIMELINE_FUNC,
    .translateFunc = translateTail,
    .getEnvFunc   = getTailFuncEnv,
    .initFunc     = tailFunctionSetup,
    .processFunc  = tailFunction,
    .finalizeFunc = NULL
  },
  {
    .name = "unique",
    .type = FUNCTION_TYPE_UNIQUE,
    .classification = FUNC_MGT_INDEFINITE_ROWS_FUNC | FUNC_MGT_TIMELINE_FUNC,
    .translateFunc = translateUnique,
    .getEnvFunc   = getUniqueFuncEnv,
    .initFunc     = uniqueFunctionSetup,
    .processFunc  = uniqueFunction,
    .finalizeFunc = NULL
  },
  {
    .name = "abs",
    .type = FUNCTION_TYPE_ABS,
    .classification = FUNC_MGT_SCALAR_FUNC,
    .translateFunc = translateInOutNum,
    .getEnvFunc   = NULL,
    .initFunc     = NULL,
    .sprocessFunc = absFunction,
    .finalizeFunc = NULL
  },
  {
    .name = "log",
    .type = FUNCTION_TYPE_LOG,
    .classification = FUNC_MGT_SCALAR_FUNC,
    .translateFunc = translateIn2NumOutDou,
    .getEnvFunc   = NULL,
    .initFunc     = NULL,
    .sprocessFunc = logFunction,
    .finalizeFunc = NULL
  },
  {
    .name = "pow",
    .type = FUNCTION_TYPE_POW,
    .classification = FUNC_MGT_SCALAR_FUNC,
    .translateFunc = translateIn2NumOutDou,
    .getEnvFunc   = NULL,
    .initFunc     = NULL,
    .sprocessFunc = powFunction,
    .finalizeFunc = NULL
  },
  {
    .name = "sqrt",
    .type = FUNCTION_TYPE_SQRT,
    .classification = FUNC_MGT_SCALAR_FUNC,
    .translateFunc = translateInNumOutDou,
    .getEnvFunc   = NULL,
    .initFunc     = NULL,
    .sprocessFunc = sqrtFunction,
    .finalizeFunc = NULL
  },
  {
    .name = "ceil",
    .type = FUNCTION_TYPE_CEIL,
    .classification = FUNC_MGT_SCALAR_FUNC,
    .translateFunc = translateInOutNum,
    .getEnvFunc   = NULL,
    .initFunc     = NULL,
    .sprocessFunc = ceilFunction,
    .finalizeFunc = NULL
  },
  {
    .name = "floor",
    .type = FUNCTION_TYPE_FLOOR,
    .classification = FUNC_MGT_SCALAR_FUNC,
    .translateFunc = translateInOutNum,
    .getEnvFunc   = NULL,
    .initFunc     = NULL,
    .sprocessFunc = floorFunction,
    .finalizeFunc = NULL
  },
  {
    .name = "round",
    .type = FUNCTION_TYPE_ROUND,
    .classification = FUNC_MGT_SCALAR_FUNC,
    .translateFunc = translateInOutNum,
    .getEnvFunc   = NULL,
    .initFunc     = NULL,
    .sprocessFunc = roundFunction,
    .finalizeFunc = NULL
  },
  {
    .name = "sin",
    .type = FUNCTION_TYPE_SIN,
    .classification = FUNC_MGT_SCALAR_FUNC,
    .translateFunc = translateInNumOutDou,
    .getEnvFunc   = NULL,
    .initFunc     = NULL,
    .sprocessFunc = sinFunction,
    .finalizeFunc = NULL
  },
  {
    .name = "cos",
    .type = FUNCTION_TYPE_COS,
    .classification = FUNC_MGT_SCALAR_FUNC,
    .translateFunc = translateInNumOutDou,
    .getEnvFunc   = NULL,
    .initFunc     = NULL,
    .sprocessFunc = cosFunction,
    .finalizeFunc = NULL
  },
  {
    .name = "tan",
    .type = FUNCTION_TYPE_TAN,
    .classification = FUNC_MGT_SCALAR_FUNC,
    .translateFunc = translateInNumOutDou,
    .getEnvFunc   = NULL,
    .initFunc     = NULL,
    .sprocessFunc = tanFunction,
    .finalizeFunc = NULL
  },
  {
    .name = "asin",
    .type = FUNCTION_TYPE_ASIN,
    .classification = FUNC_MGT_SCALAR_FUNC,
    .translateFunc = translateInNumOutDou,
    .getEnvFunc   = NULL,
    .initFunc     = NULL,
    .sprocessFunc = asinFunction,
    .finalizeFunc = NULL
  },
  {
    .name = "acos",
    .type = FUNCTION_TYPE_ACOS,
    .classification = FUNC_MGT_SCALAR_FUNC,
    .translateFunc = translateInNumOutDou,
    .getEnvFunc   = NULL,
    .initFunc     = NULL,
    .sprocessFunc = acosFunction,
    .finalizeFunc = NULL
  },
  {
    .name = "atan",
    .type = FUNCTION_TYPE_ATAN,
    .classification = FUNC_MGT_SCALAR_FUNC,
    .translateFunc = translateInNumOutDou,
    .getEnvFunc   = NULL,
    .initFunc     = NULL,
    .sprocessFunc = atanFunction,
    .finalizeFunc = NULL
  },
  {
    .name = "length",
    .type = FUNCTION_TYPE_LENGTH,
    .classification = FUNC_MGT_SCALAR_FUNC | FUNC_MGT_STRING_FUNC,
    .translateFunc = translateLength,
    .getEnvFunc   = NULL,
    .initFunc     = NULL,
    .sprocessFunc = lengthFunction,
    .finalizeFunc = NULL
  },
  {
    .name = "char_length",
    .type = FUNCTION_TYPE_CHAR_LENGTH,
    .classification = FUNC_MGT_SCALAR_FUNC | FUNC_MGT_STRING_FUNC,
    .translateFunc = translateLength,
    .getEnvFunc   = NULL,
    .initFunc     = NULL,
    .sprocessFunc = charLengthFunction,
    .finalizeFunc = NULL
  },
  {
    .name = "concat",
    .type = FUNCTION_TYPE_CONCAT,
    .classification = FUNC_MGT_SCALAR_FUNC | FUNC_MGT_STRING_FUNC,
    .translateFunc = translateConcat,
    .getEnvFunc   = NULL,
    .initFunc     = NULL,
    .sprocessFunc = concatFunction,
    .finalizeFunc = NULL
  },
  {
    .name = "concat_ws",
    .type = FUNCTION_TYPE_CONCAT_WS,
    .classification = FUNC_MGT_SCALAR_FUNC | FUNC_MGT_STRING_FUNC,
    .translateFunc = translateConcatWs,
    .getEnvFunc   = NULL,
    .initFunc     = NULL,
    .sprocessFunc = concatWsFunction,
    .finalizeFunc = NULL
  },
  {
    .name = "lower",
    .type = FUNCTION_TYPE_LOWER,
    .classification = FUNC_MGT_SCALAR_FUNC | FUNC_MGT_STRING_FUNC,
    .translateFunc = translateInOutStr,
    .getEnvFunc   = NULL,
    .initFunc     = NULL,
    .sprocessFunc = lowerFunction,
    .finalizeFunc = NULL
  },
  {
    .name = "upper",
    .type = FUNCTION_TYPE_UPPER,
    .classification = FUNC_MGT_SCALAR_FUNC | FUNC_MGT_STRING_FUNC,
    .translateFunc = translateInOutStr,
    .getEnvFunc   = NULL,
    .initFunc     = NULL,
    .sprocessFunc = upperFunction,
    .finalizeFunc = NULL
  },
  {
    .name = "ltrim",
    .type = FUNCTION_TYPE_LTRIM,
    .classification = FUNC_MGT_SCALAR_FUNC | FUNC_MGT_STRING_FUNC,
    .translateFunc = translateInOutStr,
    .getEnvFunc   = NULL,
    .initFunc     = NULL,
    .sprocessFunc = ltrimFunction,
    .finalizeFunc = NULL
  },
  {
    .name = "rtrim",
    .type = FUNCTION_TYPE_RTRIM,
    .classification = FUNC_MGT_SCALAR_FUNC | FUNC_MGT_STRING_FUNC,
    .translateFunc = translateInOutStr,
    .getEnvFunc   = NULL,
    .initFunc     = NULL,
    .sprocessFunc = rtrimFunction,
    .finalizeFunc = NULL
  },
  {
    .name = "substr",
    .type = FUNCTION_TYPE_SUBSTR,
    .classification = FUNC_MGT_SCALAR_FUNC | FUNC_MGT_STRING_FUNC,
    .translateFunc = translateSubstr,
    .getEnvFunc   = NULL,
    .initFunc     = NULL,
    .sprocessFunc = substrFunction,
    .finalizeFunc = NULL
  },
  {
    .name = "cast",
    .type = FUNCTION_TYPE_CAST,
    .classification = FUNC_MGT_SCALAR_FUNC,
    .translateFunc = translateCast,
    .getEnvFunc   = NULL,
    .initFunc     = NULL,
    .sprocessFunc = castFunction,
    .finalizeFunc = NULL
  },
  {
    .name = "to_iso8601",
    .type = FUNCTION_TYPE_TO_ISO8601,
    .classification = FUNC_MGT_SCALAR_FUNC,
    .translateFunc = translateToIso8601,
    .getEnvFunc   = NULL,
    .initFunc     = NULL,
    .sprocessFunc = toISO8601Function,
    .finalizeFunc = NULL
  },
  {
    .name = "to_unixtimestamp",
    .type = FUNCTION_TYPE_TO_UNIXTIMESTAMP,
    .classification = FUNC_MGT_SCALAR_FUNC,
    .translateFunc = translateToUnixtimestamp,
    .getEnvFunc   = NULL,
    .initFunc     = NULL,
    .sprocessFunc = toUnixtimestampFunction,
    .finalizeFunc = NULL
  },
  {
    .name = "timetruncate",
    .type = FUNCTION_TYPE_TIMETRUNCATE,
    .classification = FUNC_MGT_SCALAR_FUNC,
    .translateFunc = translateTimeTruncate,
    .getEnvFunc   = NULL,
    .initFunc     = NULL,
    .sprocessFunc = timeTruncateFunction,
    .finalizeFunc = NULL
  },
  {
    .name = "timediff",
    .type = FUNCTION_TYPE_TIMEDIFF,
    .classification = FUNC_MGT_SCALAR_FUNC,
    .translateFunc = translateTimeDiff,
    .getEnvFunc   = NULL,
    .initFunc     = NULL,
    .sprocessFunc = timeDiffFunction,
    .finalizeFunc = NULL
  },
  {
    .name = "now",
    .type = FUNCTION_TYPE_NOW,
    .classification = FUNC_MGT_SCALAR_FUNC | FUNC_MGT_DATETIME_FUNC,
    .translateFunc = translateTimePseudoColumn,
    .getEnvFunc   = NULL,
    .initFunc     = NULL,
    .sprocessFunc = nowFunction,
    .finalizeFunc = NULL
  },
  {
    .name = "today",
    .type = FUNCTION_TYPE_TODAY,
    .classification = FUNC_MGT_SCALAR_FUNC | FUNC_MGT_DATETIME_FUNC,
    .translateFunc = translateTimePseudoColumn,
    .getEnvFunc   = NULL,
    .initFunc     = NULL,
    .sprocessFunc = todayFunction,
    .finalizeFunc = NULL
  },
  {
    .name = "timezone",
    .type = FUNCTION_TYPE_TIMEZONE,
    .classification = FUNC_MGT_SCALAR_FUNC,
    .translateFunc = translateTimezone,
    .getEnvFunc   = NULL,
    .initFunc     = NULL,
    .sprocessFunc = timezoneFunction,
    .finalizeFunc = NULL
  },
  {
    .name = "tbname",
    .type = FUNCTION_TYPE_TBNAME,
    .classification = FUNC_MGT_PSEUDO_COLUMN_FUNC | FUNC_MGT_SCAN_PC_FUNC,
    .translateFunc = translateTbnameColumn,
    .getEnvFunc   = NULL,
    .initFunc     = NULL,
    .sprocessFunc = qTbnameFunction,
    .finalizeFunc = NULL
  },
  {
    .name = "_qstartts",
    .type = FUNCTION_TYPE_QSTARTTS,
    .classification = FUNC_MGT_PSEUDO_COLUMN_FUNC | FUNC_MGT_WINDOW_PC_FUNC,
    .translateFunc = translateTimePseudoColumn,
    .getEnvFunc   = getTimePseudoFuncEnv,
    .initFunc     = NULL,
    .sprocessFunc = qStartTsFunction,
    .finalizeFunc = NULL
  },
  {
    .name = "_qendts",
    .type = FUNCTION_TYPE_QENDTS,
    .classification = FUNC_MGT_PSEUDO_COLUMN_FUNC | FUNC_MGT_WINDOW_PC_FUNC,
    .translateFunc = translateTimePseudoColumn,
    .getEnvFunc   = getTimePseudoFuncEnv,
    .initFunc     = NULL,
    .sprocessFunc = qEndTsFunction,
    .finalizeFunc = NULL
  },
  {
    .name = "_wstartts",
    .type = FUNCTION_TYPE_WSTARTTS,
    .classification = FUNC_MGT_PSEUDO_COLUMN_FUNC | FUNC_MGT_WINDOW_PC_FUNC,
    .translateFunc = translateTimePseudoColumn,
    .getEnvFunc   = getTimePseudoFuncEnv,
    .initFunc     = NULL,
    .sprocessFunc = winStartTsFunction,
    .finalizeFunc = NULL
  },
  {
    .name = "_wendts",
    .type = FUNCTION_TYPE_WENDTS,
    .classification = FUNC_MGT_PSEUDO_COLUMN_FUNC | FUNC_MGT_WINDOW_PC_FUNC,
    .translateFunc = translateTimePseudoColumn,
    .getEnvFunc   = getTimePseudoFuncEnv,
    .initFunc     = NULL,
    .sprocessFunc = winEndTsFunction,
    .finalizeFunc = NULL
  },
  {
    .name = "_wduration",
    .type = FUNCTION_TYPE_WDURATION,
    .classification = FUNC_MGT_PSEUDO_COLUMN_FUNC | FUNC_MGT_WINDOW_PC_FUNC,
    .translateFunc = translateWduration,
    .getEnvFunc   = getTimePseudoFuncEnv,
    .initFunc     = NULL,
    .sprocessFunc = winDurFunction,
    .finalizeFunc = NULL
  },
  {
    .name = "to_json",
    .type = FUNCTION_TYPE_TO_JSON,
    .classification = FUNC_MGT_SCALAR_FUNC,
    .translateFunc = translateToJson,
    .getEnvFunc   = NULL,
    .initFunc     = NULL,
    .sprocessFunc = toJsonFunction,
    .finalizeFunc = NULL
  },
  {
    .name = "_select_value",
    .type = FUNCTION_TYPE_SELECT_VALUE,
    .classification = FUNC_MGT_AGG_FUNC | FUNC_MGT_SELECT_FUNC,
    .translateFunc = translateSelectValue,
    .getEnvFunc   = getSelectivityFuncEnv,  // todo remove this function later.
    .initFunc     = functionSetup,
    .processFunc  = NULL,
    .finalizeFunc = NULL
  }
};
// clang-format on

const int32_t funcMgtBuiltinsNum = (sizeof(funcMgtBuiltins) / sizeof(SBuiltinFuncDefinition));<|MERGE_RESOLUTION|>--- conflicted
+++ resolved
@@ -206,11 +206,7 @@
 
   pValue->notReserved = true;
 
-<<<<<<< HEAD
-  if (3 == paraNum) {
-=======
   if (3 == numOfParams) {
->>>>>>> 4cf843ed
     SNode* pPara3 = nodesListGetNode(pFunc->pParameterList, 2);
     if (QUERY_NODE_VALUE != nodeType(pPara3) || !validAperventileAlgo((SValueNode*)pPara3)) {
       return buildFuncErrMsg(pErrBuf, len, TSDB_CODE_FUNC_FUNTION_ERROR,
@@ -280,7 +276,7 @@
     return invaildFuncParaNumErrMsg(pErrBuf, len, pFunc->functionName);
   }
 
-  //param0
+  // param0
   SNode* pParaNode0 = nodesListGetNode(pFunc->pParameterList, 0);
   if (QUERY_NODE_COLUMN != nodeType(pParaNode0)) {
     return buildFuncErrMsg(pErrBuf, len, TSDB_CODE_FUNC_FUNTION_ERROR,
@@ -292,7 +288,7 @@
     return invaildFuncParaTypeErrMsg(pErrBuf, len, pFunc->functionName);
   }
 
-  //param1
+  // param1
   if (2 == numOfParams) {
     SNode* pParamNode1 = nodesListGetNode(pFunc->pParameterList, 1);
     if (QUERY_NODE_VALUE != nodeType(pParamNode1)) {
@@ -321,7 +317,7 @@
 
   for (int32_t i = 0; i < numOfParams; ++i) {
     SNode* pParamNode = nodesListGetNode(pFunc->pParameterList, i);
-    if (i > 0) { //param1 & param2
+    if (i > 0) {  // param1 & param2
       if (QUERY_NODE_VALUE != nodeType(pParamNode)) {
         return invaildFuncParaTypeErrMsg(pErrBuf, len, pFunc->functionName);
       }
@@ -337,7 +333,6 @@
     }
   }
 
-
   pFunc->node.resType = (SDataType){.bytes = 64, .type = TSDB_DATA_TYPE_BINARY};
   return TSDB_CODE_SUCCESS;
 }
@@ -348,7 +343,7 @@
     return invaildFuncParaNumErrMsg(pErrBuf, len, pFunc->functionName);
   }
 
-  //param0
+  // param0
   SNode* pParaNode0 = nodesListGetNode(pFunc->pParameterList, 0);
   if (QUERY_NODE_COLUMN != nodeType(pParaNode0)) {
     return buildFuncErrMsg(pErrBuf, len, TSDB_CODE_FUNC_FUNTION_ERROR,
@@ -360,7 +355,7 @@
     return invaildFuncParaTypeErrMsg(pErrBuf, len, pFunc->functionName);
   }
 
-  //param1 ~ param3
+  // param1 ~ param3
   for (int32_t i = 1; i < numOfParams; ++i) {
     SNode* pParamNode = nodesListGetNode(pFunc->pParameterList, i);
     if (QUERY_NODE_VALUE != nodeType(pParamNode)) {
@@ -403,13 +398,13 @@
     return invaildFuncParaNumErrMsg(pErrBuf, len, pFunc->functionName);
   }
 
-  //param0
+  // param0
   uint8_t colType = ((SExprNode*)nodesListGetNode(pFunc->pParameterList, 0))->resType.type;
   if (!IS_NUMERIC_TYPE(colType)) {
     return invaildFuncParaTypeErrMsg(pErrBuf, len, pFunc->functionName);
   }
 
-  //param1 & param2
+  // param1 & param2
   for (int32_t i = 1; i < numOfParams; ++i) {
     SNode* pParamNode = nodesListGetNode(pFunc->pParameterList, i);
     if (QUERY_NODE_VALUE != nodeType(pParamNode)) {
@@ -427,7 +422,7 @@
     return invaildFuncParaTypeErrMsg(pErrBuf, len, pFunc->functionName);
   }
 
-  //set result type
+  // set result type
   pFunc->node.resType = (SDataType){.bytes = tDataTypes[TSDB_DATA_TYPE_BIGINT].bytes, .type = TSDB_DATA_TYPE_BIGINT};
   return TSDB_CODE_SUCCESS;
 }
@@ -438,13 +433,13 @@
     return invaildFuncParaNumErrMsg(pErrBuf, len, pFunc->functionName);
   }
 
-  //param0
+  // param0
   uint8_t colType = ((SExprNode*)nodesListGetNode(pFunc->pParameterList, 0))->resType.type;
   if (!IS_NUMERIC_TYPE(colType)) {
     return invaildFuncParaTypeErrMsg(pErrBuf, len, pFunc->functionName);
   }
 
-  //param1, param2 & param3
+  // param1, param2 & param3
   for (int32_t i = 1; i < numOfParams; ++i) {
     SNode* pParamNode = nodesListGetNode(pFunc->pParameterList, i);
     if (QUERY_NODE_VALUE != nodeType(pParamNode)) {
@@ -462,11 +457,12 @@
     return invaildFuncParaTypeErrMsg(pErrBuf, len, pFunc->functionName);
   }
 
-  if (numOfParams == 4 && ((SExprNode*)nodesListGetNode(pFunc->pParameterList, 3))->resType.type != TSDB_DATA_TYPE_BIGINT) {
-    return invaildFuncParaTypeErrMsg(pErrBuf, len, pFunc->functionName);
-  }
-
-  //set result type
+  if (numOfParams == 4 &&
+      ((SExprNode*)nodesListGetNode(pFunc->pParameterList, 3))->resType.type != TSDB_DATA_TYPE_BIGINT) {
+    return invaildFuncParaTypeErrMsg(pErrBuf, len, pFunc->functionName);
+  }
+
+  // set result type
   pFunc->node.resType = (SDataType){.bytes = tDataTypes[TSDB_DATA_TYPE_BIGINT].bytes, .type = TSDB_DATA_TYPE_BIGINT};
   return TSDB_CODE_SUCCESS;
 }
@@ -507,7 +503,7 @@
     return invaildFuncParaNumErrMsg(pErrBuf, len, pFunc->functionName);
   }
 
-  //param0
+  // param0
   SNode* pParaNode0 = nodesListGetNode(pFunc->pParameterList, 0);
   if (QUERY_NODE_COLUMN != nodeType(pParaNode0)) {
     return buildFuncErrMsg(pErrBuf, len, TSDB_CODE_FUNC_FUNTION_ERROR,
@@ -516,7 +512,7 @@
 
   uint8_t colType = ((SExprNode*)nodesListGetNode(pFunc->pParameterList, 0))->resType.type;
 
-  //param1
+  // param1
   SNode* pParamNode1 = nodesListGetNode(pFunc->pParameterList, 1);
   if (QUERY_NODE_VALUE != nodeType(pParamNode1)) {
     return invaildFuncParaTypeErrMsg(pErrBuf, len, pFunc->functionName);
@@ -543,7 +539,7 @@
     return invaildFuncParaNumErrMsg(pErrBuf, len, pFunc->functionName);
   }
 
-  //param0
+  // param0
   SNode* pParamNode0 = nodesListGetNode(pFunc->pParameterList, 0);
   if (QUERY_NODE_COLUMN != nodeType(pParamNode0)) {
     return buildFuncErrMsg(pErrBuf, len, TSDB_CODE_FUNC_FUNTION_ERROR,
@@ -553,7 +549,7 @@
   SExprNode* pCol = (SExprNode*)nodesListGetNode(pFunc->pParameterList, 0);
   uint8_t    colType = pCol->resType.type;
 
-  //param1
+  // param1
   SNode* pParamNode1 = nodesListGetNode(pFunc->pParameterList, 1);
   if (QUERY_NODE_VALUE != nodeType(pParamNode1)) {
     return invaildFuncParaTypeErrMsg(pErrBuf, len, pFunc->functionName);
@@ -571,7 +567,7 @@
     return invaildFuncParaTypeErrMsg(pErrBuf, len, pFunc->functionName);
   }
 
-  //set result type
+  // set result type
   if (IS_VAR_DATA_TYPE(colType)) {
     pFunc->node.resType = (SDataType){.bytes = pCol->resType.bytes, .type = colType};
   } else {
@@ -587,7 +583,7 @@
     return invaildFuncParaNumErrMsg(pErrBuf, len, pFunc->functionName);
   }
 
-  //param0
+  // param0
   SNode* pPara = nodesListGetNode(pFunc->pParameterList, 0);
   if (QUERY_NODE_COLUMN != nodeType(pPara)) {
     return buildFuncErrMsg(pErrBuf, len, TSDB_CODE_FUNC_FUNTION_ERROR,
@@ -596,7 +592,7 @@
   SExprNode* pCol = (SExprNode*)nodesListGetNode(pFunc->pParameterList, 0);
   uint8_t    colType = pCol->resType.type;
 
-  //param1 & param2
+  // param1 & param2
   for (int32_t i = 1; i < numOfParams; ++i) {
     SNode* pParamNode = nodesListGetNode(pFunc->pParameterList, i);
     if (QUERY_NODE_VALUE != nodeType(pParamNode)) {
@@ -617,7 +613,7 @@
     }
   }
 
-  //set result type
+  // set result type
   if (IS_VAR_DATA_TYPE(colType)) {
     pFunc->node.resType = (SDataType){.bytes = pCol->resType.bytes, .type = colType};
   } else {
