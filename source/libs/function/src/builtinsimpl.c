/*
 * Copyright (c) 2019 TAOS Data, Inc. <jhtao@taosdata.com>
 *
 * This program is free software: you can use, redistribute, and/or modify
 * it under the terms of the GNU Affero General Public License, version 3
 * or later ("AGPL"), as published by the Free Software Foundation.
 *
 * This program is distributed in the hope that it will be useful, but WITHOUT
 * ANY WARRANTY; without even the implied warranty of MERCHANTABILITY or
 * FITNESS FOR A PARTICULAR PURPOSE.
 *
 * You should have received a copy of the GNU Affero General Public License
 * along with this program. If not, see <http://www.gnu.org/licenses/>.
 */

#include "builtinsimpl.h"
#include "cJSON.h"
#include "function.h"
#include "querynodes.h"
#include "taggfunction.h"
#include "tcompare.h"
#include "tdatablock.h"
#include "tpercentile.h"

#define HISTOGRAM_MAX_BINS_NUM   1000
#define MAVG_MAX_POINTS_NUM      1000
#define SAMPLE_MAX_POINTS_NUM    1000
#define TAIL_MAX_POINTS_NUM      100
#define TAIL_MAX_OFFSET          100

#define HLL_BUCKET_BITS 14 // The bits of the bucket
#define HLL_DATA_BITS (64-HLL_BUCKET_BITS)
#define HLL_BUCKETS (1<<HLL_BUCKET_BITS)
#define HLL_BUCKET_MASK (HLL_BUCKETS-1)
#define HLL_ALPHA_INF 0.721347520444481703680 // constant for 0.5/ln(2)

typedef struct SSumRes {
  union {
    int64_t  isum;
    uint64_t usum;
    double   dsum;
  };
} SSumRes;

typedef struct SAvgRes {
  double  result;
  SSumRes sum;
  int64_t count;
} SAvgRes;

typedef struct STuplePos {
 int32_t pageId;
 int32_t offset;
} STuplePos;

typedef struct STopBotResItem {
  SVariant  v;
  uint64_t  uid;  // it is a table uid, used to extract tag data during building of the final result for the tag data
  STuplePos tuplePos;  // tuple data of this chosen row
} STopBotResItem;

typedef struct STopBotRes {
  STopBotResItem* pItems;
} STopBotRes;

typedef struct SStddevRes {
  double  result;
  int64_t count;
  union {
    double  quadraticDSum;
    int64_t quadraticISum;
  };
  union {
    double  dsum;
    int64_t isum;
  };
} SStddevRes;

typedef struct SLeastSQRInfo {
  double matrix[2][3];
  double startVal;
  double stepVal;
  int64_t num;
} SLeastSQRInfo;

typedef struct SPercentileInfo {
  double      result;
  tMemBucket* pMemBucket;
  int32_t     stage;
  double      minval;
  double      maxval;
  int64_t     numOfElems;
} SPercentileInfo;

typedef struct SDiffInfo {
  bool hasPrev;
  bool includeNull;
  bool ignoreNegative;  // replace the ignore with case when
  bool firstOutput;
  union {
    int64_t i64;
    double  d64;
  } prev;

  int64_t prevTs;
} SDiffInfo;

typedef struct SSpreadInfo {
  double result;
  bool   hasResult;
  double min;
  double max;
} SSpreadInfo;

typedef struct SElapsedInfo {
  double  result;
  TSKEY   min;
  TSKEY   max;
  int64_t timeUnit;
} SElapsedInfo;

typedef struct SHistoFuncBin {
  double lower;
  double upper;
  union {
    int64_t count;
    double  percentage;
  };
} SHistoFuncBin;

typedef struct SHistoFuncInfo {
  int32_t numOfBins;
  int32_t totalCount;
  bool    normalized;
  SHistoFuncBin bins[];
} SHistoFuncInfo;

typedef enum {
  UNKNOWN_BIN = 0,
  USER_INPUT_BIN,
  LINEAR_BIN,
  LOG_BIN
} EHistoBinType;

typedef struct SHLLFuncInfo {
  uint64_t result;
  uint8_t buckets[HLL_BUCKETS];
} SHLLInfo;

typedef struct SStateInfo {
  union {
    int64_t count;
    int64_t durationStart;
  };
} SStateInfo;

typedef enum {
  STATE_OPER_INVALID = 0,
  STATE_OPER_LT,
  STATE_OPER_GT,
  STATE_OPER_LE,
  STATE_OPER_GE,
  STATE_OPER_NE,
  STATE_OPER_EQ,
} EStateOperType;

typedef struct SMavgInfo {
  int32_t pos;
  double  sum;
  int32_t numOfPoints;
  bool    pointsMeet;
  double  points[];
} SMavgInfo;

typedef struct SSampleInfo {
  int32_t samples;
  int32_t totalPoints;
  int32_t numSampled;
  uint8_t colType;
  int16_t colBytes;
  char *data;
  int64_t *timestamp;
} SSampleInfo;

typedef struct STailItem {
  int64_t timestamp;
  bool    isNull;
  char    data[];
} STailItem;

typedef struct STailInfo {
  int32_t   numOfPoints;
  int32_t   numAdded;
  int32_t   offset;
  uint8_t   colType;
  int16_t   colBytes;
  STailItem **pItems;
} STailInfo;

#define SET_VAL(_info, numOfElem, res) \
  do {                                 \
    if ((numOfElem) <= 0) {            \
      break;                           \
    }                                  \
    (_info)->numOfRes = (res);         \
  } while (0)

#define GET_TS_LIST(x)    ((TSKEY*)((x)->ptsList))
#define GET_TS_DATA(x, y) (GET_TS_LIST(x)[(y)])

#define DO_UPDATE_TAG_COLUMNS_WITHOUT_TS(ctx)                      \
  do {                                                             \
    for (int32_t _i = 0; _i < (ctx)->tagInfo.numOfTagCols; ++_i) { \
      SqlFunctionCtx* __ctx = (ctx)->tagInfo.pTagCtxList[_i];      \
      __ctx->fpSet.process(__ctx);                                 \
    }                                                              \
  } while (0);

#define UPDATE_DATA(ctx, left, right, num, sign, _ts) \
  do {                                                \
    if (((left) < (right)) ^ (sign)) {                \
      (left) = (right);                               \
      DO_UPDATE_SUBSID_RES(ctx, _ts);                 \
      (num) += 1;                                     \
    }                                                 \
  } while (0)

#define LOOPCHECK_N(val, _col, ctx, _t, _nrow, _start, sign, num)        \
  do {                                                                   \
    _t* d = (_t*)((_col)->pData);                                        \
    for (int32_t i = (_start); i < (_nrow) + (_start); ++i) {            \
      if (((_col)->hasNull) && colDataIsNull_f((_col)->nullbitmap, i)) { \
        continue;                                                        \
      }                                                                  \
      TSKEY ts = (ctx)->ptsList != NULL ? GET_TS_DATA(ctx, i) : 0;       \
      UPDATE_DATA(ctx, val, d[i], num, sign, ts);                        \
    }                                                                    \
  } while (0)

bool functionSetup(SqlFunctionCtx* pCtx, SResultRowEntryInfo* pResultInfo) {
  if (pResultInfo->initialized) {
    return false;
  }

  if (pCtx->pOutput != NULL) {
    memset(pCtx->pOutput, 0, (size_t)pCtx->resDataInfo.bytes);
  }

  initResultRowEntry(pResultInfo, pCtx->resDataInfo.interBufSize);
  return true;
}

int32_t functionFinalize(SqlFunctionCtx* pCtx, SSDataBlock* pBlock) {
  int32_t          slotId = pCtx->pExpr->base.resSchema.slotId;
  SColumnInfoData* pCol = taosArrayGet(pBlock->pDataBlock, slotId);

  SResultRowEntryInfo* pResInfo = GET_RES_INFO(pCtx);
  pResInfo->isNullRes = (pResInfo->numOfRes == 0) ? 1 : 0;

  char* in = GET_ROWCELL_INTERBUF(pResInfo);
  colDataAppend(pCol, pBlock->info.rows, in, pResInfo->isNullRes);

  return pResInfo->numOfRes;
}

int32_t dummyProcess(SqlFunctionCtx* UNUSED_PARAM(pCtx)) {
  return 0;
}

int32_t functionFinalizeWithResultBuf(SqlFunctionCtx* pCtx, SSDataBlock* pBlock, char* finalResult) {
  int32_t          slotId = pCtx->pExpr->base.resSchema.slotId;
  SColumnInfoData* pCol = taosArrayGet(pBlock->pDataBlock, slotId);

  SResultRowEntryInfo* pResInfo = GET_RES_INFO(pCtx);
  pResInfo->isNullRes = (pResInfo->numOfRes == 0) ? 1 : 0;
  cleanupResultRowEntry(pResInfo);

  char* in = finalResult;
  colDataAppend(pCol, pBlock->info.rows, in, pResInfo->isNullRes);

  return pResInfo->numOfRes;
}

EFuncDataRequired countDataRequired(SFunctionNode* pFunc, STimeWindow* pTimeWindow) {
  SNode* pParam = nodesListGetNode(pFunc->pParameterList, 0);
  if (QUERY_NODE_COLUMN == nodeType(pParam) && PRIMARYKEY_TIMESTAMP_COL_ID == ((SColumnNode*)pParam)->colId) {
    return FUNC_DATA_REQUIRED_NOT_LOAD;
  }
  return FUNC_DATA_REQUIRED_STATIS_LOAD;
}

bool getCountFuncEnv(SFunctionNode* UNUSED_PARAM(pFunc), SFuncExecEnv* pEnv) {
  pEnv->calcMemSize = sizeof(int64_t);
  return true;
}

static FORCE_INLINE int32_t getNumofElem(SqlFunctionCtx* pCtx) {
  int32_t numOfElem = 0;

  /*
   * 1. column data missing (schema modified) causes pInputCol->hasNull == true. pInput->colDataAggIsSet == true;
   * 2. for general non-primary key columns, pInputCol->hasNull may be true or false, pInput->colDataAggIsSet == true;
   * 3. for primary key column, pInputCol->hasNull always be false, pInput->colDataAggIsSet == false;
   */
  SInputColumnInfoData* pInput = &pCtx->input;
  SColumnInfoData*      pInputCol = pInput->pData[0];
  if (pInput->colDataAggIsSet && pInput->totalRows == pInput->numOfRows) {
    numOfElem = pInput->numOfRows - pInput->pColumnDataAgg[0]->numOfNull;
    ASSERT(numOfElem >= 0);
  } else {
    if (pInputCol->hasNull) {
      for (int32_t i = pInput->startRowIndex; i < pInput->startRowIndex + pInput->numOfRows; ++i) {
        if (colDataIsNull(pInputCol, pInput->totalRows, i, NULL)) {
          continue;
        }
        numOfElem += 1;
      }
    } else {
      // when counting on the primary time stamp column and no statistics data is presented, use the size value
      // directly.
      numOfElem = pInput->numOfRows;
    }
  }
  return numOfElem;
}

/*
 * count function does need the finalize, if data is missing, the default value, which is 0, is used
 * count function does not use the pCtx->interResBuf to keep the intermediate buffer
 */
int32_t countFunction(SqlFunctionCtx* pCtx) {
  int32_t numOfElem = getNumofElem(pCtx);
  SResultRowEntryInfo* pResInfo = GET_RES_INFO(pCtx);
  char*                buf = GET_ROWCELL_INTERBUF(pResInfo);
  *((int64_t*)buf) += numOfElem;

  SET_VAL(pResInfo, numOfElem, 1);
  return TSDB_CODE_SUCCESS;
}

int32_t countInvertFunction(SqlFunctionCtx* pCtx) {
  int32_t numOfElem = getNumofElem(pCtx);

  SResultRowEntryInfo* pResInfo = GET_RES_INFO(pCtx);
  char*                buf = GET_ROWCELL_INTERBUF(pResInfo);
  *((int64_t*)buf) -= numOfElem;

  SET_VAL(pResInfo, *((int64_t*)buf), 1);
  return TSDB_CODE_SUCCESS;
}

#define LIST_ADD_N(_res, _col, _start, _rows, _t, numOfElem)             \
  do {                                                                   \
    _t* d = (_t*)(_col->pData);                                          \
    for (int32_t i = (_start); i < (_rows) + (_start); ++i) {            \
      if (((_col)->hasNull) && colDataIsNull_f((_col)->nullbitmap, i)) { \
        continue;                                                        \
      };                                                                 \
      (_res) += (d)[i];                                                  \
      (numOfElem)++;                                                     \
    }                                                                    \
  } while (0)

#define LIST_SUB_N(_res, _col, _start, _rows, _t, numOfElem)             \
  do {                                                                   \
    _t* d = (_t*)(_col->pData);                                          \
    for (int32_t i = (_start); i < (_rows) + (_start); ++i) {            \
      if (((_col)->hasNull) && colDataIsNull_f((_col)->nullbitmap, i)) { \
        continue;                                                        \
      };                                                                 \
      (_res) -= (d)[i];                                                  \
      (numOfElem)++;                                                     \
    }                                                                    \
  } while (0)

int32_t sumFunction(SqlFunctionCtx* pCtx) {
  int32_t numOfElem = 0;

  // Only the pre-computing information loaded and actual data does not loaded
  SInputColumnInfoData* pInput = &pCtx->input;
  SColumnDataAgg*       pAgg = pInput->pColumnDataAgg[0];
  int32_t               type = pInput->pData[0]->info.type;

  SSumRes* pSumRes = GET_ROWCELL_INTERBUF(GET_RES_INFO(pCtx));

  if (pInput->colDataAggIsSet) {
    numOfElem = pInput->numOfRows - pAgg->numOfNull;
    ASSERT(numOfElem >= 0);

    if (IS_SIGNED_NUMERIC_TYPE(type)) {
      pSumRes->isum += pAgg->sum;
    } else if (IS_UNSIGNED_NUMERIC_TYPE(type)) {
      pSumRes->usum += pAgg->sum;
    } else if (IS_FLOAT_TYPE(type)) {
      pSumRes->dsum += GET_DOUBLE_VAL((const char*)&(pAgg->sum));
    }
  } else {  // computing based on the true data block
    SColumnInfoData* pCol = pInput->pData[0];

    int32_t start = pInput->startRowIndex;
    int32_t numOfRows = pInput->numOfRows;

    if (IS_SIGNED_NUMERIC_TYPE(type) || type == TSDB_DATA_TYPE_BOOL) {
      if (type == TSDB_DATA_TYPE_TINYINT || type == TSDB_DATA_TYPE_BOOL) {
        LIST_ADD_N(pSumRes->isum, pCol, start, numOfRows, int8_t, numOfElem);
      } else if (type == TSDB_DATA_TYPE_SMALLINT) {
        LIST_ADD_N(pSumRes->isum, pCol, start, numOfRows, int16_t, numOfElem);
      } else if (type == TSDB_DATA_TYPE_INT) {
        LIST_ADD_N(pSumRes->isum, pCol, start, numOfRows, int32_t, numOfElem);
      } else if (type == TSDB_DATA_TYPE_BIGINT) {
        LIST_ADD_N(pSumRes->isum, pCol, start, numOfRows, int64_t, numOfElem);
      }
    } else if (IS_UNSIGNED_NUMERIC_TYPE(type)) {
      if (type == TSDB_DATA_TYPE_UTINYINT) {
        LIST_ADD_N(pSumRes->usum, pCol, start, numOfRows, uint8_t, numOfElem);
      } else if (type == TSDB_DATA_TYPE_USMALLINT) {
        LIST_ADD_N(pSumRes->usum, pCol, start, numOfRows, uint16_t, numOfElem);
      } else if (type == TSDB_DATA_TYPE_UINT) {
        LIST_ADD_N(pSumRes->usum, pCol, start, numOfRows, uint32_t, numOfElem);
      } else if (type == TSDB_DATA_TYPE_UBIGINT) {
        LIST_ADD_N(pSumRes->usum, pCol, start, numOfRows, uint64_t, numOfElem);
      }
    } else if (type == TSDB_DATA_TYPE_DOUBLE) {
      LIST_ADD_N(pSumRes->dsum, pCol, start, numOfRows, double, numOfElem);
    } else if (type == TSDB_DATA_TYPE_FLOAT) {
      LIST_ADD_N(pSumRes->dsum, pCol, start, numOfRows, float, numOfElem);
    }
  }

  // data in the check operation are all null, not output
  SET_VAL(GET_RES_INFO(pCtx), numOfElem, 1);
  return TSDB_CODE_SUCCESS;
}

int32_t sumInvertFunction(SqlFunctionCtx* pCtx) {
  int32_t numOfElem = 0;

  // Only the pre-computing information loaded and actual data does not loaded
  SInputColumnInfoData* pInput = &pCtx->input;
  SColumnDataAgg*       pAgg = pInput->pColumnDataAgg[0];
  int32_t               type = pInput->pData[0]->info.type;

  SSumRes* pSumRes = GET_ROWCELL_INTERBUF(GET_RES_INFO(pCtx));

  if (pInput->colDataAggIsSet) {
    numOfElem = pInput->numOfRows - pAgg->numOfNull;
    ASSERT(numOfElem >= 0);

    if (IS_SIGNED_NUMERIC_TYPE(type)) {
      pSumRes->isum -= pAgg->sum;
    } else if (IS_UNSIGNED_NUMERIC_TYPE(type)) {
      pSumRes->usum -= pAgg->sum;
    } else if (IS_FLOAT_TYPE(type)) {
      pSumRes->dsum -= GET_DOUBLE_VAL((const char*)&(pAgg->sum));
    }
  } else {  // computing based on the true data block
    SColumnInfoData* pCol = pInput->pData[0];

    int32_t start = pInput->startRowIndex;
    int32_t numOfRows = pInput->numOfRows;

    if (IS_SIGNED_NUMERIC_TYPE(type) || type == TSDB_DATA_TYPE_BOOL) {
      if (type == TSDB_DATA_TYPE_TINYINT || type == TSDB_DATA_TYPE_BOOL) {
        LIST_SUB_N(pSumRes->isum, pCol, start, numOfRows, int8_t, numOfElem);
      } else if (type == TSDB_DATA_TYPE_SMALLINT) {
        LIST_SUB_N(pSumRes->isum, pCol, start, numOfRows, int16_t, numOfElem);
      } else if (type == TSDB_DATA_TYPE_INT) {
        LIST_SUB_N(pSumRes->isum, pCol, start, numOfRows, int32_t, numOfElem);
      } else if (type == TSDB_DATA_TYPE_BIGINT) {
        LIST_SUB_N(pSumRes->isum, pCol, start, numOfRows, int64_t, numOfElem);
      }
    } else if (IS_UNSIGNED_NUMERIC_TYPE(type)) {
      if (type == TSDB_DATA_TYPE_UTINYINT) {
        LIST_SUB_N(pSumRes->usum, pCol, start, numOfRows, uint8_t, numOfElem);
      } else if (type == TSDB_DATA_TYPE_USMALLINT) {
        LIST_SUB_N(pSumRes->usum, pCol, start, numOfRows, uint16_t, numOfElem);
      } else if (type == TSDB_DATA_TYPE_UINT) {
        LIST_SUB_N(pSumRes->usum, pCol, start, numOfRows, uint32_t, numOfElem);
      } else if (type == TSDB_DATA_TYPE_UBIGINT) {
        LIST_SUB_N(pSumRes->usum, pCol, start, numOfRows, uint64_t, numOfElem);
      }
    } else if (type == TSDB_DATA_TYPE_DOUBLE) {
      LIST_SUB_N(pSumRes->dsum, pCol, start, numOfRows, double, numOfElem);
    } else if (type == TSDB_DATA_TYPE_FLOAT) {
      LIST_SUB_N(pSumRes->dsum, pCol, start, numOfRows, float, numOfElem);
    }
  }

  // data in the check operation are all null, not output
  SET_VAL(GET_RES_INFO(pCtx), numOfElem, 1);
  return TSDB_CODE_SUCCESS;
}

bool getSumFuncEnv(SFunctionNode* UNUSED_PARAM(pFunc), SFuncExecEnv* pEnv) {
  pEnv->calcMemSize = sizeof(SSumRes);
  return true;
}

bool getAvgFuncEnv(SFunctionNode* UNUSED_PARAM(pFunc), SFuncExecEnv* pEnv) {
  pEnv->calcMemSize = sizeof(double);
  return true;
}

bool avgFunctionSetup(SqlFunctionCtx* pCtx, SResultRowEntryInfo* pResultInfo) {
  if (!functionSetup(pCtx, pResultInfo)) {
    return false;
  }

  SAvgRes* pRes = GET_ROWCELL_INTERBUF(pResultInfo);
  memset(pRes, 0, sizeof(SAvgRes));
  return true;
}

int32_t avgFunction(SqlFunctionCtx* pCtx) {
  int32_t numOfElem = 0;

  // Only the pre-computing information loaded and actual data does not loaded
  SInputColumnInfoData* pInput = &pCtx->input;
  int32_t               type = pInput->pData[0]->info.type;

  SAvgRes* pAvgRes = GET_ROWCELL_INTERBUF(GET_RES_INFO(pCtx));

  // computing based on the true data block
  SColumnInfoData* pCol = pInput->pData[0];

  int32_t start = pInput->startRowIndex;
  int32_t numOfRows = pInput->numOfRows;

  switch (type) {
    case TSDB_DATA_TYPE_TINYINT: {
      int8_t* plist = (int8_t*)pCol->pData;
      for (int32_t i = start; i < numOfRows + pInput->startRowIndex; ++i) {
        if (pCol->hasNull && colDataIsNull_f(pCol->nullbitmap, i)) {
          continue;
        }

        numOfElem += 1;
        pAvgRes->count += 1;
        pAvgRes->sum.isum += plist[i];
      }

      break;
    }

    case TSDB_DATA_TYPE_SMALLINT: {
      int16_t* plist = (int16_t*)pCol->pData;
      for (int32_t i = start; i < numOfRows + pInput->startRowIndex; ++i) {
        if (pCol->hasNull && colDataIsNull_f(pCol->nullbitmap, i)) {
          continue;
        }

        numOfElem += 1;
        pAvgRes->count += 1;
        pAvgRes->sum.isum += plist[i];
      }
      break;
    }

    case TSDB_DATA_TYPE_INT: {
      int32_t* plist = (int32_t*)pCol->pData;
      for (int32_t i = start; i < numOfRows + pInput->startRowIndex; ++i) {
        if (pCol->hasNull && colDataIsNull_f(pCol->nullbitmap, i)) {
          continue;
        }

        numOfElem += 1;
        pAvgRes->count += 1;
        pAvgRes->sum.isum += plist[i];
      }

      break;
    }

    case TSDB_DATA_TYPE_BIGINT: {
      int64_t* plist = (int64_t*)pCol->pData;
      for (int32_t i = start; i < numOfRows + pInput->startRowIndex; ++i) {
        if (pCol->hasNull && colDataIsNull_f(pCol->nullbitmap, i)) {
          continue;
        }

        numOfElem += 1;
        pAvgRes->count += 1;
        pAvgRes->sum.isum += plist[i];
      }
      break;
    }

    case TSDB_DATA_TYPE_FLOAT: {
      float* plist = (float*)pCol->pData;
      for (int32_t i = start; i < numOfRows + pInput->startRowIndex; ++i) {
        if (pCol->hasNull && colDataIsNull_f(pCol->nullbitmap, i)) {
          continue;
        }

        numOfElem += 1;
        pAvgRes->count += 1;
        pAvgRes->sum.dsum += plist[i];
      }
      break;
    }

    case TSDB_DATA_TYPE_DOUBLE: {
      double* plist = (double*)pCol->pData;
      for (int32_t i = start; i < numOfRows + pInput->startRowIndex; ++i) {
        if (pCol->hasNull && colDataIsNull_f(pCol->nullbitmap, i)) {
          continue;
        }

        numOfElem += 1;
        pAvgRes->count += 1;
        pAvgRes->sum.dsum += plist[i];
      }
      break;
    }

    default:
      break;
  }

  // data in the check operation are all null, not output
  SET_VAL(GET_RES_INFO(pCtx), numOfElem, 1);
  return TSDB_CODE_SUCCESS;
}

#define LIST_AVG_N(sumT, T)                                                   \
  do {                                                                        \
      T* plist = (T*)pCol->pData;                                             \
      for (int32_t i = start; i < numOfRows + pInput->startRowIndex; ++i) {   \
        if (pCol->hasNull && colDataIsNull_f(pCol->nullbitmap, i)) {          \
          continue;                                                           \
        }                                                                     \
                                                                              \
        numOfElem += 1;                                                       \
        pAvgRes->count -= 1;                                                  \
        sumT -= plist[i];                                                     \
      }                                                                       \
  } while (0)

int32_t avgInvertFunction(SqlFunctionCtx* pCtx) {
  int32_t numOfElem = 0;

  // Only the pre-computing information loaded and actual data does not loaded
  SInputColumnInfoData* pInput = &pCtx->input;
  int32_t               type = pInput->pData[0]->info.type;

  SAvgRes* pAvgRes = GET_ROWCELL_INTERBUF(GET_RES_INFO(pCtx));

  // computing based on the true data block
  SColumnInfoData* pCol = pInput->pData[0];

  int32_t start = pInput->startRowIndex;
  int32_t numOfRows = pInput->numOfRows;

  switch (type) {
    case TSDB_DATA_TYPE_TINYINT: {
      LIST_AVG_N(pAvgRes->sum.isum, int8_t);
      break;
    }
    case TSDB_DATA_TYPE_SMALLINT: {
      LIST_AVG_N(pAvgRes->sum.isum, int16_t);
      break;
    }
    case TSDB_DATA_TYPE_INT: {
      LIST_AVG_N(pAvgRes->sum.isum, int32_t);
      break;
    }
    case TSDB_DATA_TYPE_BIGINT: {
      LIST_AVG_N(pAvgRes->sum.isum, int64_t);
      break;
    }
    case TSDB_DATA_TYPE_FLOAT: {
      LIST_AVG_N(pAvgRes->sum.dsum, float);
      break;
    }
    case TSDB_DATA_TYPE_DOUBLE: {
      LIST_AVG_N(pAvgRes->sum.dsum, double);
      break;
    }
    default:
      break;
  }

  // data in the check operation are all null, not output
  SET_VAL(GET_RES_INFO(pCtx), numOfElem, 1);
  return TSDB_CODE_SUCCESS;
}

int32_t avgFinalize(SqlFunctionCtx* pCtx, SSDataBlock* pBlock) {
  SInputColumnInfoData* pInput = &pCtx->input;
  int32_t               type = pInput->pData[0]->info.type;
  SAvgRes*              pAvgRes = GET_ROWCELL_INTERBUF(GET_RES_INFO(pCtx));
  if (IS_INTEGER_TYPE(type)) {
    pAvgRes->result = pAvgRes->sum.isum / ((double)pAvgRes->count);
  } else {
    pAvgRes->result = pAvgRes->sum.dsum / ((double)pAvgRes->count);
  }

  return functionFinalize(pCtx, pBlock);
}

EFuncDataRequired statisDataRequired(SFunctionNode* pFunc, STimeWindow* pTimeWindow) {
  return FUNC_DATA_REQUIRED_STATIS_LOAD;
}

typedef struct SMinmaxResInfo {
  bool      assign;   // assign the first value or not
  int64_t   v;
  STuplePos tuplePos;
} SMinmaxResInfo;

bool minmaxFunctionSetup(SqlFunctionCtx* pCtx, SResultRowEntryInfo* pResultInfo) {
  if (!functionSetup(pCtx, pResultInfo)) {
    return false;  // not initialized since it has been initialized
  }

  SMinmaxResInfo* buf = GET_ROWCELL_INTERBUF(pResultInfo);
  buf->assign = false;
  buf->tuplePos.pageId = -1;
  return true;
}

bool getMinmaxFuncEnv(SFunctionNode* UNUSED_PARAM(pFunc), SFuncExecEnv* pEnv) {
  pEnv->calcMemSize = sizeof(SMinmaxResInfo);
  return true;
}

#define GET_TS_LIST(x)    ((TSKEY*)((x)->ptsList))
#define GET_TS_DATA(x, y) (GET_TS_LIST(x)[(y)])

#define DO_UPDATE_TAG_COLUMNS_WITHOUT_TS(ctx)                      \
  do {                                                             \
    for (int32_t _i = 0; _i < (ctx)->tagInfo.numOfTagCols; ++_i) { \
      SqlFunctionCtx* __ctx = (ctx)->tagInfo.pTagCtxList[_i];      \
      __ctx->fpSet.process(__ctx);                                 \
    }                                                              \
  } while (0);

#define DO_UPDATE_SUBSID_RES(ctx, ts)                          \
  do {                                                         \
    for (int32_t _i = 0; _i < (ctx)->subsidiaries.num; ++_i) { \
      SqlFunctionCtx* __ctx = (ctx)->subsidiaries.pCtx[_i];    \
      if (__ctx->functionId == FUNCTION_TS_DUMMY) {            \
        __ctx->tag.i = (ts);                                   \
        __ctx->tag.nType = TSDB_DATA_TYPE_BIGINT;              \
      }                                                        \
      __ctx->fpSet.process(__ctx);                             \
    }                                                          \
  } while (0)

#define UPDATE_DATA(ctx, left, right, num, sign, _ts) \
  do {                                                \
    if (((left) < (right)) ^ (sign)) {                \
      (left) = (right);                               \
      DO_UPDATE_SUBSID_RES(ctx, _ts);                 \
      (num) += 1;                                     \
    }                                                 \
  } while (0)

#define LOOPCHECK_N(val, _col, ctx, _t, _nrow, _start, sign, num)        \
  do {                                                                   \
    _t* d = (_t*)((_col)->pData);                                        \
    for (int32_t i = (_start); i < (_nrow) + (_start); ++i) {            \
      if (((_col)->hasNull) && colDataIsNull_f((_col)->nullbitmap, i)) { \
        continue;                                                        \
      }                                                                  \
      TSKEY ts = (ctx)->ptsList != NULL ? GET_TS_DATA(ctx, i) : 0;       \
      UPDATE_DATA(ctx, val, d[i], num, sign, ts);                        \
    }                                                                    \
  } while (0)

static void saveTupleData(SqlFunctionCtx* pCtx, int32_t rowIndex, const SSDataBlock* pSrcBlock, STuplePos* pPos);
static void copyTupleData(SqlFunctionCtx* pCtx, int32_t rowIndex, const SSDataBlock* pSrcBlock, STuplePos* pPos);

int32_t doMinMaxHelper(SqlFunctionCtx* pCtx, int32_t isMinFunc) {
  int32_t numOfElems = 0;

  SInputColumnInfoData* pInput = &pCtx->input;
  SColumnDataAgg*       pAgg = pInput->pColumnDataAgg[0];

  SColumnInfoData* pCol = pInput->pData[0];
  int32_t          type = pCol->info.type;

  SResultRowEntryInfo* pResInfo = GET_RES_INFO(pCtx);
  SMinmaxResInfo *pBuf = GET_ROWCELL_INTERBUF(pResInfo);

  // data in current data block are qualified to the query
  if (pInput->colDataAggIsSet) {
    numOfElems = pInput->numOfRows - pAgg->numOfNull;
    ASSERT(pInput->numOfRows == pInput->totalRows && numOfElems >= 0);
    if (numOfElems == 0) {
      return numOfElems;
    }

    void*   tval = NULL;
    int16_t index = 0;

    if (isMinFunc) {
      tval = &pInput->pColumnDataAgg[0]->min;
      index = pInput->pColumnDataAgg[0]->minIndex;
    } else {
      tval = &pInput->pColumnDataAgg[0]->max;
      index = pInput->pColumnDataAgg[0]->maxIndex;
    }

    // the index is the original position, not the relative position
    TSKEY key = (pCtx->ptsList != NULL) ? pCtx->ptsList[index] : TSKEY_INITIAL_VAL;

    if (!pBuf->assign) {
      pBuf->v = *(int64_t*)tval;
      if (pCtx->subsidiaries.num > 0) {
        saveTupleData(pCtx, index, pCtx->pSrcBlock, &pBuf->tuplePos);
      }
    } else {
      if (IS_SIGNED_NUMERIC_TYPE(type)) {
        int64_t prev = 0;
        GET_TYPED_DATA(prev, int64_t, type, &pBuf->v);

        int64_t val = GET_INT64_VAL(tval);
        if ((prev < val) ^ isMinFunc) {
          pBuf->v = val;
          if (pCtx->subsidiaries.num > 0) {
            saveTupleData(pCtx, index, pCtx->pSrcBlock, &pBuf->tuplePos);
          }
        }

      } else if (IS_UNSIGNED_NUMERIC_TYPE(type)) {
        uint64_t prev = 0;
        GET_TYPED_DATA(prev, uint64_t, type, &pBuf->v);

        uint64_t val = GET_UINT64_VAL(tval);
        if ((prev < val) ^ isMinFunc) {
          pBuf->v = val;
          if (pCtx->subsidiaries.num > 0) {
            saveTupleData(pCtx, index, pCtx->pSrcBlock, &pBuf->tuplePos);
          }
        }
      } else if (type == TSDB_DATA_TYPE_DOUBLE) {
        double prev = 0;
        GET_TYPED_DATA(prev, int64_t, type, &pBuf->v);

        double val = GET_DOUBLE_VAL(tval);
        if ((prev < val) ^ isMinFunc) {
          pBuf->v = val;
          if (pCtx->subsidiaries.num > 0) {
            saveTupleData(pCtx, index, pCtx->pSrcBlock, &pBuf->tuplePos);
          }
        }
      } else if (type == TSDB_DATA_TYPE_FLOAT) {
        double prev = 0;
        GET_TYPED_DATA(prev, int64_t, type, &pBuf->v);

        double val = GET_DOUBLE_VAL(tval);
        if ((prev < val) ^ isMinFunc) {
          pBuf->v = val;
        }

        if (pCtx->subsidiaries.num > 0) {
          saveTupleData(pCtx, index, pCtx->pSrcBlock, &pBuf->tuplePos);
        }
      }
    }

    pBuf->assign = true;
    return numOfElems;
  }

  int32_t start = pInput->startRowIndex;
  int32_t numOfRows = pInput->numOfRows;

  if (IS_SIGNED_NUMERIC_TYPE(type) || type == TSDB_DATA_TYPE_BOOL) {
    if (type == TSDB_DATA_TYPE_TINYINT || type == TSDB_DATA_TYPE_BOOL) {
      int8_t* pData = (int8_t*)pCol->pData;
      int8_t* val = (int8_t*)&pBuf->v;

      for (int32_t i = start; i < start + numOfRows; ++i) {
        if ((pCol->hasNull) && colDataIsNull_f(pCol->nullbitmap, i)) {
          continue;
        }

        if (!pBuf->assign) {
          *val = pData[i];
          if (pCtx->subsidiaries.num > 0) {
            saveTupleData(pCtx, i, pCtx->pSrcBlock, &pBuf->tuplePos);
          }
          pBuf->assign = true;
        } else {
          // ignore the equivalent data value
          if ((*val) == pData[i]) {
            continue;
          }

          if ((*val < pData[i]) ^ isMinFunc) {
            *val = pData[i];
            if (pCtx->subsidiaries.num > 0) {
              copyTupleData(pCtx, i, pCtx->pSrcBlock, &pBuf->tuplePos);
            }
          }
        }

        numOfElems += 1;
      }
    } else if (type == TSDB_DATA_TYPE_SMALLINT) {
      int16_t* pData = (int16_t*)pCol->pData;
      int16_t* val = (int16_t*)&pBuf->v;

      for (int32_t i = start; i < start + numOfRows; ++i) {
        if ((pCol->hasNull) && colDataIsNull_f(pCol->nullbitmap, i)) {
          continue;
        }

        if (!pBuf->assign) {
          *val = pData[i];
          if (pCtx->subsidiaries.num > 0) {
            saveTupleData(pCtx, i, pCtx->pSrcBlock, &pBuf->tuplePos);
          }
          pBuf->assign = true;
        } else {
          // ignore the equivalent data value
          if ((*val) == pData[i]) {
            continue;
          }

          if ((*val < pData[i]) ^ isMinFunc) {
            *val = pData[i];
            if (pCtx->subsidiaries.num > 0) {
              copyTupleData(pCtx, i, pCtx->pSrcBlock, &pBuf->tuplePos);
            }
          }
        }

        numOfElems += 1;
      }
    } else if (type == TSDB_DATA_TYPE_INT) {
      int32_t* pData = (int32_t*)pCol->pData;
      int32_t* val = (int32_t*)&pBuf->v;

      for (int32_t i = start; i < start + numOfRows; ++i) {
        if ((pCol->hasNull) && colDataIsNull_f(pCol->nullbitmap, i)) {
          continue;
        }

        if (!pBuf->assign) {
          *val = pData[i];
          if (pCtx->subsidiaries.num > 0) {
            saveTupleData(pCtx, i, pCtx->pSrcBlock, &pBuf->tuplePos);
          }
          pBuf->assign = true;
        } else {
          // ignore the equivalent data value
          if ((*val) == pData[i]) {
            continue;
          }

          if ((*val < pData[i]) ^ isMinFunc) {
            *val = pData[i];
            if (pCtx->subsidiaries.num > 0) {
              copyTupleData(pCtx, i, pCtx->pSrcBlock, &pBuf->tuplePos);
            }
          }
        }

        numOfElems += 1;
      }
    } else if (type == TSDB_DATA_TYPE_BIGINT) {
      int64_t* pData = (int64_t*)pCol->pData;
      int64_t* val = (int64_t*)&pBuf->v;

      for (int32_t i = start; i < start + numOfRows; ++i) {
        if ((pCol->hasNull) && colDataIsNull_f(pCol->nullbitmap, i)) {
          continue;
        }

        if (!pBuf->assign) {
          *val = pData[i];
          if (pCtx->subsidiaries.num > 0) {
            saveTupleData(pCtx, i, pCtx->pSrcBlock, &pBuf->tuplePos);
          }
          pBuf->assign = true;
        } else {
          // ignore the equivalent data value
          if ((*val) == pData[i]) {
            continue;
          }

          if ((*val < pData[i]) ^ isMinFunc) {
            *val = pData[i];
            if (pCtx->subsidiaries.num > 0) {
              copyTupleData(pCtx, i, pCtx->pSrcBlock, &pBuf->tuplePos);
            }
          }
        }

        numOfElems += 1;
      }
    }
  } else if (IS_UNSIGNED_NUMERIC_TYPE(type)) {
    if (type == TSDB_DATA_TYPE_UTINYINT) {
      uint8_t* pData = (uint8_t*)pCol->pData;
      uint8_t* val = (uint8_t*)&pBuf->v;

      for (int32_t i = start; i < start + numOfRows; ++i) {
        if ((pCol->hasNull) && colDataIsNull_f(pCol->nullbitmap, i)) {
          continue;
        }

        if (!pBuf->assign) {
          *val = pData[i];
          if (pCtx->subsidiaries.num > 0) {
            saveTupleData(pCtx, i, pCtx->pSrcBlock, &pBuf->tuplePos);
          }
          pBuf->assign = true;
        } else {
          // ignore the equivalent data value
          if ((*val) == pData[i]) {
            continue;
          }

          if ((*val < pData[i]) ^ isMinFunc) {
            *val = pData[i];
            if (pCtx->subsidiaries.num > 0) {
              copyTupleData(pCtx, i, pCtx->pSrcBlock, &pBuf->tuplePos);
            }
          }
        }

        numOfElems += 1;
      }
    } else if (type == TSDB_DATA_TYPE_USMALLINT) {
      uint16_t* pData = (uint16_t*)pCol->pData;
      uint16_t* val = (uint16_t*)&pBuf->v;

      for (int32_t i = start; i < start + numOfRows; ++i) {
        if ((pCol->hasNull) && colDataIsNull_f(pCol->nullbitmap, i)) {
          continue;
        }

        if (!pBuf->assign) {
          *val = pData[i];
          if (pCtx->subsidiaries.num > 0) {
            saveTupleData(pCtx, i, pCtx->pSrcBlock, &pBuf->tuplePos);
          }
          pBuf->assign = true;
        } else {
          // ignore the equivalent data value
          if ((*val) == pData[i]) {
            continue;
          }

          if ((*val < pData[i]) ^ isMinFunc) {
            *val = pData[i];
            if (pCtx->subsidiaries.num > 0) {
              copyTupleData(pCtx, i, pCtx->pSrcBlock, &pBuf->tuplePos);
            }
          }
        }

        numOfElems += 1;
      }
    } else if (type == TSDB_DATA_TYPE_UINT) {
      uint32_t* pData = (uint32_t*)pCol->pData;
      uint32_t* val = (uint32_t*)&pBuf->v;

      for (int32_t i = start; i < start + numOfRows; ++i) {
        if ((pCol->hasNull) && colDataIsNull_f(pCol->nullbitmap, i)) {
          continue;
        }

        if (!pBuf->assign) {
          *val = pData[i];
          if (pCtx->subsidiaries.num > 0) {
            saveTupleData(pCtx, i, pCtx->pSrcBlock, &pBuf->tuplePos);
          }
          pBuf->assign = true;
        } else {
          // ignore the equivalent data value
          if ((*val) == pData[i]) {
            continue;
          }

          if ((*val < pData[i]) ^ isMinFunc) {
            *val = pData[i];
            if (pCtx->subsidiaries.num > 0) {
              copyTupleData(pCtx, i, pCtx->pSrcBlock, &pBuf->tuplePos);
            }
          }
        }

        numOfElems += 1;
      }
    } else if (type == TSDB_DATA_TYPE_UBIGINT) {
      uint64_t* pData = (uint64_t*)pCol->pData;
      uint64_t* val = (uint64_t*)&pBuf->v;

      for (int32_t i = start; i < start + numOfRows; ++i) {
        if ((pCol->hasNull) && colDataIsNull_f(pCol->nullbitmap, i)) {
          continue;
        }

        if (!pBuf->assign) {
          *val = pData[i];
          if (pCtx->subsidiaries.num > 0) {
            saveTupleData(pCtx, i, pCtx->pSrcBlock, &pBuf->tuplePos);
          }
          pBuf->assign = true;
        } else {
          // ignore the equivalent data value
          if ((*val) == pData[i]) {
            continue;
          }

          if ((*val < pData[i]) ^ isMinFunc) {
            *val = pData[i];
            if (pCtx->subsidiaries.num > 0) {
              copyTupleData(pCtx, i, pCtx->pSrcBlock, &pBuf->tuplePos);
            }
          }
        }

        numOfElems += 1;
      }
    }
  } else if (type == TSDB_DATA_TYPE_DOUBLE) {
    double* pData = (double*)pCol->pData;
    double* val = (double*)&pBuf->v;

    for (int32_t i = start; i < start + numOfRows; ++i) {
      if ((pCol->hasNull) && colDataIsNull_f(pCol->nullbitmap, i)) {
        continue;
      }

      if (!pBuf->assign) {
        *val = pData[i];
        if (pCtx->subsidiaries.num > 0) {
          saveTupleData(pCtx, i, pCtx->pSrcBlock, &pBuf->tuplePos);
        }
        pBuf->assign = true;
      } else {
        // ignore the equivalent data value
        if ((*val) == pData[i]) {
          continue;
        }

        if ((*val < pData[i]) ^ isMinFunc) {
          *val = pData[i];
          if (pCtx->subsidiaries.num > 0) {
            copyTupleData(pCtx, i, pCtx->pSrcBlock, &pBuf->tuplePos);
          }
        }
      }

      numOfElems += 1;
    }
  } else if (type == TSDB_DATA_TYPE_FLOAT) {
    float* pData = (float*)pCol->pData;
    double* val = (double*)&pBuf->v;

    for (int32_t i = start; i < start + numOfRows; ++i) {
      if ((pCol->hasNull) && colDataIsNull_f(pCol->nullbitmap, i)) {
        continue;
      }

      if (!pBuf->assign) {
        *val = pData[i];
        if (pCtx->subsidiaries.num > 0) {
          saveTupleData(pCtx, i, pCtx->pSrcBlock, &pBuf->tuplePos);
        }
        pBuf->assign = true;
      } else {
        // ignore the equivalent data value
        if ((*val) == pData[i]) {
          continue;
        }

        if ((*val < pData[i]) ^ isMinFunc) {
          *val = pData[i];
          if (pCtx->subsidiaries.num > 0) {
            copyTupleData(pCtx, i, pCtx->pSrcBlock, &pBuf->tuplePos);
          }
        }
      }

      numOfElems += 1;
    }
  }

  return numOfElems;
}

int32_t minFunction(SqlFunctionCtx* pCtx) {
  int32_t numOfElems = doMinMaxHelper(pCtx, 1);
  SET_VAL(GET_RES_INFO(pCtx), numOfElems, 1);
  return TSDB_CODE_SUCCESS;
}

int32_t maxFunction(SqlFunctionCtx* pCtx) {
  int32_t numOfElems = doMinMaxHelper(pCtx, 0);
  SET_VAL(GET_RES_INFO(pCtx), numOfElems, 1);
  return TSDB_CODE_SUCCESS;
}

static void setSelectivityValue(SqlFunctionCtx* pCtx, SSDataBlock* pBlock, const STuplePos *pTuplePos, int32_t rowIndex);

int32_t minmaxFunctionFinalize(SqlFunctionCtx* pCtx, SSDataBlock* pBlock) {
  SResultRowEntryInfo* pEntryInfo = GET_RES_INFO(pCtx);

  SMinmaxResInfo* pRes = GET_ROWCELL_INTERBUF(pEntryInfo);

  int32_t type = pCtx->input.pData[0]->info.type;
  int32_t slotId = pCtx->pExpr->base.resSchema.slotId;

  SColumnInfoData* pCol = taosArrayGet(pBlock->pDataBlock, slotId);

  // todo assign the tag value
  int32_t currentRow = pBlock->info.rows;

  if (pCol->info.type == TSDB_DATA_TYPE_FLOAT) {
    float v = *(double*) &pRes->v;
    colDataAppend(pCol, currentRow, (const char*)&v, false);
  } else {
    colDataAppend(pCol, currentRow, (const char*)&pRes->v, false);
  }

  setSelectivityValue(pCtx, pBlock, &pRes->tuplePos, currentRow);
  return pEntryInfo->numOfRes;
}

void setSelectivityValue(SqlFunctionCtx* pCtx, SSDataBlock* pBlock, const STuplePos *pTuplePos, int32_t rowIndex) {
  int32_t pageId = pTuplePos->pageId;
  int32_t offset = pTuplePos->offset;
  if (pTuplePos->pageId != -1) {
    SFilePage* pPage = getBufPage(pCtx->pBuf, pageId);

    bool* nullList = (bool*)((char*)pPage + offset);
    char* pStart = (char*)(nullList + pCtx->pSrcBlock->info.numOfCols * sizeof(bool));

    // todo set the offset value to optimize the performance.
    for (int32_t j = 0; j < pCtx->subsidiaries.num; ++j) {
      SqlFunctionCtx* pc = pCtx->subsidiaries.pCtx[j];

      SFunctParam* pFuncParam = &pc->pExpr->base.pParam[0];
      int32_t      srcSlotId = pFuncParam->pCol->slotId;
      int32_t      dstSlotId = pc->pExpr->base.resSchema.slotId;

      int32_t ps = 0;
      for (int32_t k = 0; k < srcSlotId; ++k) {
        SColumnInfoData* pSrcCol = taosArrayGet(pCtx->pSrcBlock->pDataBlock, k);
        ps += pSrcCol->info.bytes;
      }

      SColumnInfoData* pDstCol = taosArrayGet(pBlock->pDataBlock, dstSlotId);
      if (nullList[srcSlotId]) {
        colDataAppendNULL(pDstCol, rowIndex);
      } else {
        colDataAppend(pDstCol, rowIndex, (pStart + ps), false);
      }
    }
  }
}

bool getStddevFuncEnv(SFunctionNode* pFunc, SFuncExecEnv* pEnv) {
  pEnv->calcMemSize = sizeof(SStddevRes);
  return true;
}

bool stddevFunctionSetup(SqlFunctionCtx* pCtx, SResultRowEntryInfo* pResultInfo) {
  if (!functionSetup(pCtx, pResultInfo)) {
    return false;
  }

  SStddevRes* pRes = GET_ROWCELL_INTERBUF(pResultInfo);
  memset(pRes, 0, sizeof(SStddevRes));
  return true;
}

int32_t stddevFunction(SqlFunctionCtx* pCtx) {
  int32_t numOfElem = 0;

  // Only the pre-computing information loaded and actual data does not loaded
  SInputColumnInfoData* pInput = &pCtx->input;
  int32_t               type = pInput->pData[0]->info.type;

  SStddevRes* pStddevRes = GET_ROWCELL_INTERBUF(GET_RES_INFO(pCtx));

  // computing based on the true data block
  SColumnInfoData* pCol = pInput->pData[0];

  int32_t start = pInput->startRowIndex;
  int32_t numOfRows = pInput->numOfRows;

  switch (type) {
    case TSDB_DATA_TYPE_TINYINT: {
      int8_t* plist = (int8_t*)pCol->pData;
      for (int32_t i = start; i < numOfRows + start; ++i) {
        if (pCol->hasNull && colDataIsNull_f(pCol->nullbitmap, i)) {
          continue;
        }

        numOfElem += 1;
        pStddevRes->count += 1;
        pStddevRes->isum += plist[i];
        pStddevRes->quadraticISum += plist[i] * plist[i];
      }

      break;
    }

    case TSDB_DATA_TYPE_SMALLINT: {
      int16_t* plist = (int16_t*)pCol->pData;
      for (int32_t i = start; i < numOfRows + pInput->startRowIndex; ++i) {
        if (pCol->hasNull && colDataIsNull_f(pCol->nullbitmap, i)) {
          continue;
        }

        numOfElem += 1;
        pStddevRes->count += 1;
        pStddevRes->isum += plist[i];
        pStddevRes->quadraticISum += plist[i] * plist[i];
      }
      break;
    }

    case TSDB_DATA_TYPE_INT: {
      int32_t* plist = (int32_t*)pCol->pData;
      for (int32_t i = start; i < numOfRows + pInput->startRowIndex; ++i) {
        if (pCol->hasNull && colDataIsNull_f(pCol->nullbitmap, i)) {
          continue;
        }

        numOfElem += 1;
        pStddevRes->count += 1;
        pStddevRes->isum += plist[i];
        pStddevRes->quadraticISum += plist[i] * plist[i];
      }

      break;
    }

    case TSDB_DATA_TYPE_BIGINT: {
      int64_t* plist = (int64_t*)pCol->pData;
      for (int32_t i = start; i < numOfRows + pInput->startRowIndex; ++i) {
        if (pCol->hasNull && colDataIsNull_f(pCol->nullbitmap, i)) {
          continue;
        }

        numOfElem += 1;
        pStddevRes->count += 1;
        pStddevRes->isum += plist[i];
        pStddevRes->quadraticISum += plist[i] * plist[i];
      }
      break;
    }

    case TSDB_DATA_TYPE_FLOAT: {
      float* plist = (float*)pCol->pData;
      for (int32_t i = start; i < numOfRows + pInput->startRowIndex; ++i) {
        if (pCol->hasNull && colDataIsNull_f(pCol->nullbitmap, i)) {
          continue;
        }

        numOfElem += 1;
        pStddevRes->count += 1;
        pStddevRes->dsum += plist[i];
        pStddevRes->quadraticDSum += plist[i] * plist[i];
      }
      break;
    }

    case TSDB_DATA_TYPE_DOUBLE: {
      double* plist = (double*)pCol->pData;
      for (int32_t i = start; i < numOfRows + pInput->startRowIndex; ++i) {
        if (pCol->hasNull && colDataIsNull_f(pCol->nullbitmap, i)) {
          continue;
        }

        numOfElem += 1;
        pStddevRes->count += 1;
        pStddevRes->dsum += plist[i];
        pStddevRes->quadraticDSum += plist[i] * plist[i];
      }
      break;
    }

    default:
      break;
  }

  // data in the check operation are all null, not output
  SET_VAL(GET_RES_INFO(pCtx), numOfElem, 1);
  return TSDB_CODE_SUCCESS;
}

#define LIST_STDDEV_SUB_N(sumT, T)                                 \
  do {                                                             \
    T* plist = (T*)pCol->pData;                                    \
    for (int32_t i = start; i < numOfRows + start; ++i) {          \
      if (pCol->hasNull && colDataIsNull_f(pCol->nullbitmap, i)) { \
        continue;                                                  \
      }                                                            \
      numOfElem += 1;                                              \
      pStddevRes->count -= 1;                                      \
      sumT -= plist[i];                                            \
      pStddevRes->quadraticISum -= plist[i] * plist[i];            \
    }                                                              \
  } while (0)
  
int32_t stddevInvertFunction(SqlFunctionCtx* pCtx) {
  int32_t numOfElem = 0;

  // Only the pre-computing information loaded and actual data does not loaded
  SInputColumnInfoData* pInput = &pCtx->input;
  int32_t               type = pInput->pData[0]->info.type;

  SStddevRes* pStddevRes = GET_ROWCELL_INTERBUF(GET_RES_INFO(pCtx));

  // computing based on the true data block
  SColumnInfoData* pCol = pInput->pData[0];

  int32_t start = pInput->startRowIndex;
  int32_t numOfRows = pInput->numOfRows;

  switch (type) {
    case TSDB_DATA_TYPE_TINYINT: {
      LIST_STDDEV_SUB_N(pStddevRes->isum, int8_t);
      break;
    }
    case TSDB_DATA_TYPE_SMALLINT: {
      LIST_STDDEV_SUB_N(pStddevRes->isum, int16_t);
      break;
    }
    case TSDB_DATA_TYPE_INT: {
      LIST_STDDEV_SUB_N(pStddevRes->isum, int32_t);
      break;
    }
    case TSDB_DATA_TYPE_BIGINT: {
      LIST_STDDEV_SUB_N(pStddevRes->isum, int64_t);
      break;
    }
    case TSDB_DATA_TYPE_FLOAT: {
      LIST_STDDEV_SUB_N(pStddevRes->dsum, float);
      break;
    }
    case TSDB_DATA_TYPE_DOUBLE: {
      LIST_STDDEV_SUB_N(pStddevRes->dsum, double);
      break;
    }
    default:
      break;
  }

  // data in the check operation are all null, not output
  SET_VAL(GET_RES_INFO(pCtx), numOfElem, 1);
  return TSDB_CODE_SUCCESS;
}

int32_t stddevFinalize(SqlFunctionCtx* pCtx, SSDataBlock* pBlock) {
  SInputColumnInfoData* pInput = &pCtx->input;
  int32_t               type = pInput->pData[0]->info.type;
  SStddevRes*           pStddevRes = GET_ROWCELL_INTERBUF(GET_RES_INFO(pCtx));
  double                avg;
  if (IS_INTEGER_TYPE(type)) {
    avg = pStddevRes->isum / ((double)pStddevRes->count);
    pStddevRes->result = sqrt(pStddevRes->quadraticISum / ((double)pStddevRes->count) - avg * avg);
  } else {
    avg = pStddevRes->dsum / ((double)pStddevRes->count);
    pStddevRes->result = sqrt(pStddevRes->quadraticDSum / ((double)pStddevRes->count) - avg * avg);
  }

  return functionFinalize(pCtx, pBlock);
}

bool getLeastSQRFuncEnv(SFunctionNode* pFunc, SFuncExecEnv* pEnv) {
  pEnv->calcMemSize = sizeof(SLeastSQRInfo);
  return true;
}

bool leastSQRFunctionSetup(SqlFunctionCtx* pCtx, SResultRowEntryInfo* pResultInfo) {
  if (!functionSetup(pCtx, pResultInfo)) {
    return false;
  }

  SLeastSQRInfo* pInfo = GET_ROWCELL_INTERBUF(pResultInfo);

  pInfo->startVal = IS_FLOAT_TYPE(pCtx->param[1].param.nType) ? pCtx->param[1].param.d :
                                                                (double)pCtx->param[1].param.i;
  pInfo->stepVal = IS_FLOAT_TYPE(pCtx->param[1].param.nType) ? pCtx->param[2].param.d :
                                                                (double)pCtx->param[1].param.i;
  return true;
}

#define LEASTSQR_CAL(p, x, y, index, step) \
  do {                                     \
    (p)[0][0] += (double)(x) * (x);        \
    (p)[0][1] += (double)(x);              \
    (p)[0][2] += (double)(x) * (y)[index]; \
    (p)[1][2] += (y)[index];               \
    (x) += step;                           \
  } while (0)

int32_t leastSQRFunction(SqlFunctionCtx* pCtx) {
  int32_t numOfElem = 0;

  SInputColumnInfoData* pInput = &pCtx->input;
  int32_t               type = pInput->pData[0]->info.type;

  SLeastSQRInfo* pInfo = GET_ROWCELL_INTERBUF(GET_RES_INFO(pCtx));

  SColumnInfoData* pCol = pInput->pData[0];

  double(*param)[3] = pInfo->matrix;
  double x = pInfo->startVal;

  int32_t start = pInput->startRowIndex;
  int32_t numOfRows = pInput->numOfRows;

  switch (type) {
    case TSDB_DATA_TYPE_TINYINT: {
      int8_t* plist = (int8_t*)pCol->pData;
      for (int32_t i = start; i < numOfRows + pInput->startRowIndex; ++i) {
        if (pCol->hasNull && colDataIsNull_f(pCol->nullbitmap, i)) {
          continue;
        }
        numOfElem++;
        LEASTSQR_CAL(param, x, plist, i, pInfo->stepVal);

        break;
      }
    }
    case TSDB_DATA_TYPE_SMALLINT: {
      int16_t* plist = (int16_t*)pCol->pData;
      for (int32_t i = start; i < numOfRows + pInput->startRowIndex; ++i) {
        if (pCol->hasNull && colDataIsNull_f(pCol->nullbitmap, i)) {
          continue;
        }

        numOfElem++;
        LEASTSQR_CAL(param, x, plist, i, pInfo->stepVal);
      }
      break;
    }

    case TSDB_DATA_TYPE_INT: {
      int32_t* plist = (int32_t*)pCol->pData;
      for (int32_t i = start; i < numOfRows + pInput->startRowIndex; ++i) {
        if (pCol->hasNull && colDataIsNull_f(pCol->nullbitmap, i)) {
          continue;
        }

        numOfElem++;
        LEASTSQR_CAL(param, x, plist, i, pInfo->stepVal);
      }

      break;
    }

    case TSDB_DATA_TYPE_BIGINT: {
      int64_t* plist = (int64_t*)pCol->pData;
      for (int32_t i = start; i < numOfRows + pInput->startRowIndex; ++i) {
        if (pCol->hasNull && colDataIsNull_f(pCol->nullbitmap, i)) {
          continue;
        }

        numOfElem++;
        LEASTSQR_CAL(param, x, plist, i, pInfo->stepVal);
      }
      break;
    }

    case TSDB_DATA_TYPE_FLOAT: {
      float* plist = (float*)pCol->pData;
      for (int32_t i = start; i < numOfRows + pInput->startRowIndex; ++i) {
        if (pCol->hasNull && colDataIsNull_f(pCol->nullbitmap, i)) {
          continue;
        }

        numOfElem++;
        LEASTSQR_CAL(param, x, plist, i, pInfo->stepVal);
      }
      break;
    }

    case TSDB_DATA_TYPE_DOUBLE: {
      double* plist = (double*)pCol->pData;
      for (int32_t i = start; i < numOfRows + pInput->startRowIndex; ++i) {
        if (pCol->hasNull && colDataIsNull_f(pCol->nullbitmap, i)) {
          continue;
        }

        numOfElem++;
        LEASTSQR_CAL(param, x, plist, i, pInfo->stepVal);
      }
      break;
    }

    default:
      break;
  }

  pInfo->startVal = x;
  pInfo->num += numOfElem;

  SET_VAL(GET_RES_INFO(pCtx), numOfElem, 1);

  return TSDB_CODE_SUCCESS;
}

int32_t leastSQRFinalize(SqlFunctionCtx* pCtx, SSDataBlock* pBlock) {
  SResultRowEntryInfo* pResInfo = GET_RES_INFO(pCtx);
  SLeastSQRInfo* pInfo = GET_ROWCELL_INTERBUF(GET_RES_INFO(pCtx));
  int32_t        slotId = pCtx->pExpr->base.resSchema.slotId;
  SColumnInfoData* pCol = taosArrayGet(pBlock->pDataBlock, slotId);

  int32_t currentRow = pBlock->info.rows;

  if (0 == pInfo->num) {
    return 0;
  }

  double(*param)[3] = pInfo->matrix;

  param[1][1] = (double)pInfo->num;
  param[1][0] = param[0][1];

  param[0][0] -= param[1][0] * (param[0][1] / param[1][1]);
  param[0][2] -= param[1][2] * (param[0][1] / param[1][1]);
  param[0][1] = 0;
  param[1][2] -= param[0][2] * (param[1][0] / param[0][0]);
  param[1][0] = 0;
  param[0][2] /= param[0][0];

  param[1][2] /= param[1][1];

  char buf[64] = {0};
  size_t len = snprintf(varDataVal(buf), sizeof(buf) - VARSTR_HEADER_SIZE, "{slop:%.6lf, intercept:%.6lf}", param[0][2], param[1][2]);
  varDataSetLen(buf, len);

  colDataAppend(pCol, currentRow, buf, false);

  return pResInfo->numOfRes;
}

int32_t leastSQRInvertFunction(SqlFunctionCtx* pCtx) {
  //TODO
  return TSDB_CODE_SUCCESS;
}

bool getPercentileFuncEnv(SFunctionNode* pFunc, SFuncExecEnv* pEnv) {
  pEnv->calcMemSize = sizeof(SPercentileInfo);
  return true;
}

bool percentileFunctionSetup(SqlFunctionCtx* pCtx, SResultRowEntryInfo* pResultInfo) {
  if (!functionSetup(pCtx, pResultInfo)) {
    return false;
  }

  // in the first round, get the min-max value of all involved data
  SPercentileInfo* pInfo = GET_ROWCELL_INTERBUF(pResultInfo);
  SET_DOUBLE_VAL(&pInfo->minval, DBL_MAX);
  SET_DOUBLE_VAL(&pInfo->maxval, -DBL_MAX);
  pInfo->numOfElems = 0;

  return true;
}

int32_t percentileFunction(SqlFunctionCtx* pCtx) {
  int32_t              notNullElems = 0;
  SResultRowEntryInfo* pResInfo = GET_RES_INFO(pCtx);

  SInputColumnInfoData* pInput = &pCtx->input;
  SColumnDataAgg*       pAgg = pInput->pColumnDataAgg[0];

  SColumnInfoData* pCol = pInput->pData[0];
  int32_t          type = pCol->info.type;

  SPercentileInfo* pInfo = GET_ROWCELL_INTERBUF(pResInfo);
  if (pCtx->scanFlag == REPEAT_SCAN && pInfo->stage == 0) {
    pInfo->stage += 1;

    // all data are null, set it completed
    if (pInfo->numOfElems == 0) {
      pResInfo->complete = true;
      return 0;
    } else {
      pInfo->pMemBucket = tMemBucketCreate(pCol->info.bytes, type, pInfo->minval, pInfo->maxval);
    }
  }

  // the first stage, only acquire the min/max value
  if (pInfo->stage == 0) {
    if (pCtx->input.colDataAggIsSet) {
      double tmin = 0.0, tmax = 0.0;
      if (IS_SIGNED_NUMERIC_TYPE(type)) {
        tmin = (double)GET_INT64_VAL(&pAgg->min);
        tmax = (double)GET_INT64_VAL(&pAgg->max);
      } else if (IS_FLOAT_TYPE(type)) {
        tmin = GET_DOUBLE_VAL(&pAgg->min);
        tmax = GET_DOUBLE_VAL(&pAgg->max);
      } else if (IS_UNSIGNED_NUMERIC_TYPE(type)) {
        tmin = (double)GET_UINT64_VAL(&pAgg->min);
        tmax = (double)GET_UINT64_VAL(&pAgg->max);
      }

      if (GET_DOUBLE_VAL(&pInfo->minval) > tmin) {
        SET_DOUBLE_VAL(&pInfo->minval, tmin);
      }

      if (GET_DOUBLE_VAL(&pInfo->maxval) < tmax) {
        SET_DOUBLE_VAL(&pInfo->maxval, tmax);
      }

      pInfo->numOfElems += (pInput->numOfRows - pAgg->numOfNull);
    } else {
      // check the valid data one by one
      int32_t start = pInput->startRowIndex;
      for (int32_t i = start; i < pInput->numOfRows + start; ++i) {
        if (colDataIsNull_f(pCol->nullbitmap, i)) {
          continue;
        }

        char* data = colDataGetData(pCol, i);

        double v = 0;
        GET_TYPED_DATA(v, double, type, data);
        if (v < GET_DOUBLE_VAL(&pInfo->minval)) {
          SET_DOUBLE_VAL(&pInfo->minval, v);
        }

        if (v > GET_DOUBLE_VAL(&pInfo->maxval)) {
          SET_DOUBLE_VAL(&pInfo->maxval, v);
        }

        pInfo->numOfElems += 1;
      }
    }
  } else {
    // the second stage, calculate the true percentile value
    int32_t start = pInput->startRowIndex;
    for (int32_t i = start; i < pInput->numOfRows + start; ++i) {
      if (colDataIsNull_f(pCol->nullbitmap, i)) {
        continue;
      }

      char* data = colDataGetData(pCol, i);
      notNullElems += 1;
      tMemBucketPut(pInfo->pMemBucket, data, 1);
    }

    SET_VAL(pResInfo, notNullElems, 1);
  }

  return TSDB_CODE_SUCCESS;
}

int32_t percentileFinalize(SqlFunctionCtx* pCtx, SSDataBlock* pBlock) {
  SVariant* pVal = &pCtx->param[1].param;
  double    v = (pVal->nType == TSDB_DATA_TYPE_BIGINT) ? pVal->i : pVal->d;

  SResultRowEntryInfo* pResInfo = GET_RES_INFO(pCtx);
  SPercentileInfo*     ppInfo = (SPercentileInfo*)GET_ROWCELL_INTERBUF(pResInfo);

  tMemBucket* pMemBucket = ppInfo->pMemBucket;
  if (pMemBucket != NULL && pMemBucket->total > 0) {  // check for null
    SET_DOUBLE_VAL(&ppInfo->result, getPercentile(pMemBucket, v));
  }

  tMemBucketDestroy(pMemBucket);
  return functionFinalize(pCtx, pBlock);
}

bool getFirstLastFuncEnv(SFunctionNode* pFunc, SFuncExecEnv* pEnv) {
  SColumnNode* pNode = nodesListGetNode(pFunc->pParameterList, 0);
  pEnv->calcMemSize = pNode->node.resType.bytes + sizeof(int64_t);
  return true;
}

bool getSelectivityFuncEnv(SFunctionNode* pFunc, SFuncExecEnv* pEnv) {
  SColumnNode* pNode = nodesListGetNode(pFunc->pParameterList, 0);
  pEnv->calcMemSize = pNode->node.resType.bytes;
  return true;
}



static FORCE_INLINE TSKEY getRowPTs(SColumnInfoData* pTsColInfo, int32_t rowIndex) {
  if (pTsColInfo == NULL) {
    return 0;
  }

  return *(TSKEY*)colDataGetData(pTsColInfo, rowIndex);
}

// This ordinary first function does not care if current scan is ascending order or descending order scan
// the OPTIMIZED version of first function will only handle the ascending order scan
int32_t firstFunction(SqlFunctionCtx* pCtx) {
  int32_t numOfElems = 0;

  SResultRowEntryInfo* pResInfo = GET_RES_INFO(pCtx);
  char*                buf = GET_ROWCELL_INTERBUF(pResInfo);

  SInputColumnInfoData* pInput = &pCtx->input;
  SColumnInfoData*      pInputCol = pInput->pData[0];

  int32_t bytes = pInputCol->info.bytes;

  // All null data column, return directly.
  if (pInput->colDataAggIsSet && (pInput->pColumnDataAgg[0]->numOfNull == pInput->totalRows)) {
    ASSERT(pInputCol->hasNull == true);
    return 0;
  }

  SColumnDataAgg* pColAgg = (pInput->colDataAggIsSet) ? pInput->pColumnDataAgg[0] : NULL;

  TSKEY startKey = getRowPTs(pInput->pPTS, 0);
  TSKEY endKey = getRowPTs(pInput->pPTS, pInput->totalRows - 1);

  int32_t blockDataOrder = (startKey <= endKey) ? TSDB_ORDER_ASC : TSDB_ORDER_DESC;

  if (blockDataOrder == TSDB_ORDER_ASC) {
    // filter according to current result firstly
    if (pResInfo->numOfRes > 0) {
      TSKEY ts = *(TSKEY*)(buf + bytes);
      if (ts < startKey) {
        return TSDB_CODE_SUCCESS;
      }
    }

    for (int32_t i = pInput->startRowIndex; i < pInput->startRowIndex + pInput->numOfRows; ++i) {
      if (pInputCol->hasNull && colDataIsNull(pInputCol, pInput->totalRows, i, pColAgg)) {
        continue;
      }

      numOfElems++;

      char* data = colDataGetData(pInputCol, i);
      TSKEY cts = getRowPTs(pInput->pPTS, i);

      if (pResInfo->numOfRes == 0 || *(TSKEY*)(buf + bytes) > cts) {
        memcpy(buf, data, bytes);
        *(TSKEY*)(buf + bytes) = cts;
        //        DO_UPDATE_TAG_COLUMNS(pCtx, ts);

        pResInfo->numOfRes = 1;
        break;
      }
    }
  } else {
    // in case of descending order time stamp serial, which usually happens as the results of the nest query,
    // all data needs to be check.
    if (pResInfo->numOfRes > 0) {
      TSKEY ts = *(TSKEY*)(buf + bytes);
      if (ts < endKey) {
        return TSDB_CODE_SUCCESS;
      }
    }

    for (int32_t i = pInput->numOfRows + pInput->startRowIndex - 1; i >= pInput->startRowIndex; --i) {
      if (pInputCol->hasNull && colDataIsNull(pInputCol, pInput->totalRows, i, pColAgg)) {
        continue;
      }

      numOfElems++;

      char* data = colDataGetData(pInputCol, i);
      TSKEY cts = getRowPTs(pInput->pPTS, i);

      if (pResInfo->numOfRes == 0 || *(TSKEY*)(buf + bytes) > cts) {
        memcpy(buf, data, bytes);
        *(TSKEY*)(buf + bytes) = cts;
        //        DO_UPDATE_TAG_COLUMNS(pCtx, ts);
        pResInfo->numOfRes = 1;
        break;
      }
    }
  }

  SET_VAL(pResInfo, numOfElems, 1);
  return TSDB_CODE_SUCCESS;
}

int32_t lastFunction(SqlFunctionCtx* pCtx) {
  int32_t numOfElems = 0;

  SResultRowEntryInfo* pResInfo = GET_RES_INFO(pCtx);
  char*                buf = GET_ROWCELL_INTERBUF(pResInfo);

  SInputColumnInfoData* pInput = &pCtx->input;
  SColumnInfoData*      pInputCol = pInput->pData[0];

  int32_t bytes = pInputCol->info.bytes;

  // All null data column, return directly.
  if (pInput->colDataAggIsSet && (pInput->pColumnDataAgg[0]->numOfNull == pInput->totalRows)) {
    ASSERT(pInputCol->hasNull == true);
    return 0;
  }

  SColumnDataAgg* pColAgg = (pInput->colDataAggIsSet) ? pInput->pColumnDataAgg[0] : NULL;

  TSKEY startKey = getRowPTs(pInput->pPTS, 0);
  TSKEY endKey = getRowPTs(pInput->pPTS, pInput->totalRows - 1);

  int32_t blockDataOrder = (startKey <= endKey) ? TSDB_ORDER_ASC : TSDB_ORDER_DESC;

  if (blockDataOrder == TSDB_ORDER_ASC) {
    for (int32_t i = pInput->numOfRows + pInput->startRowIndex - 1; i >= pInput->startRowIndex; --i) {
      if (pInputCol->hasNull && colDataIsNull(pInputCol, pInput->totalRows, i, pColAgg)) {
        continue;
      }

      numOfElems++;

      char* data = colDataGetData(pInputCol, i);
      TSKEY cts = getRowPTs(pInput->pPTS, i);
      if (pResInfo->numOfRes == 0 || *(TSKEY*)(buf + bytes) < cts) {
        memcpy(buf, data, bytes);
        *(TSKEY*)(buf + bytes) = cts;
        //        DO_UPDATE_TAG_COLUMNS(pCtx, ts);
        pResInfo->numOfRes = 1;
      }
      break;
    }
  } else {  // descending order
    for (int32_t i = pInput->startRowIndex; i < pInput->numOfRows + pInput->startRowIndex; ++i) {
      if (pInputCol->hasNull && colDataIsNull(pInputCol, pInput->totalRows, i, pColAgg)) {
        continue;
      }

      numOfElems++;

      char* data = colDataGetData(pInputCol, i);
      TSKEY cts = getRowPTs(pInput->pPTS, i);
      if (pResInfo->numOfRes == 0 || *(TSKEY*)(buf + bytes) < cts) {
        memcpy(buf, data, bytes);
        *(TSKEY*)(buf + bytes) = cts;
        pResInfo->numOfRes = 1;
        //        DO_UPDATE_TAG_COLUMNS(pCtx, ts);
      }
      break;
    }
  }

  SET_VAL(pResInfo, numOfElems, 1);
  return TSDB_CODE_SUCCESS;
}

bool getDiffFuncEnv(SFunctionNode* UNUSED_PARAM(pFunc), SFuncExecEnv* pEnv) {
  pEnv->calcMemSize = sizeof(SDiffInfo);
  return true;
}

bool diffFunctionSetup(SqlFunctionCtx* pCtx, SResultRowEntryInfo* pResInfo) {
  if (!functionSetup(pCtx, pResInfo)) {
    return false;
  }

  SDiffInfo* pDiffInfo = GET_ROWCELL_INTERBUF(pResInfo);
  pDiffInfo->hasPrev = false;
  pDiffInfo->prev.i64 = 0;
  pDiffInfo->ignoreNegative = pCtx->param[1].param.i;  // TODO set correct param
  pDiffInfo->includeNull = false;
  pDiffInfo->firstOutput = false;
  return true;
}

static void doSetPrevVal(SDiffInfo* pDiffInfo, int32_t type, const char* pv) {
  switch(type) {
    case TSDB_DATA_TYPE_BOOL:
    case TSDB_DATA_TYPE_TINYINT:
      pDiffInfo->prev.i64 = *(int8_t*) pv; break;
    case TSDB_DATA_TYPE_INT:
      pDiffInfo->prev.i64 = *(int32_t*) pv; break;
    case TSDB_DATA_TYPE_SMALLINT:
      pDiffInfo->prev.i64 = *(int16_t*) pv; break;
    case TSDB_DATA_TYPE_BIGINT:
      pDiffInfo->prev.i64 = *(int64_t*) pv; break;
    case TSDB_DATA_TYPE_FLOAT:
      pDiffInfo->prev.d64 = *(float *) pv; break;
    case TSDB_DATA_TYPE_DOUBLE:
      pDiffInfo->prev.d64 = *(double*) pv; break;
    default:
      ASSERT(0);
  }
}

static void doHandleDiff(SDiffInfo* pDiffInfo, int32_t type, const char* pv, SColumnInfoData* pOutput, int32_t pos, int32_t order) {
    int32_t factor = (order == TSDB_ORDER_ASC)? 1:-1;
  switch (type) {
    case TSDB_DATA_TYPE_INT: {
      int32_t v = *(int32_t*)pv;
      int32_t delta = factor*(v - pDiffInfo->prev.i64);  // direct previous may be null
      if (delta < 0 && pDiffInfo->ignoreNegative) {
        colDataSetNull_f(pOutput->nullbitmap, pos);
      } else {
        colDataAppendInt32(pOutput, pos, &delta);
      }
      pDiffInfo->prev.i64 = v;
      break;
    }
    case TSDB_DATA_TYPE_BOOL:
    case TSDB_DATA_TYPE_TINYINT: {
      int8_t v = *(int8_t*)pv;
      int8_t delta = factor*(v - pDiffInfo->prev.i64);  // direct previous may be null
      if (delta < 0 && pDiffInfo->ignoreNegative) {
        colDataSetNull_f(pOutput->nullbitmap, pos);
      } else {
        colDataAppendInt8(pOutput, pos, &delta);
      }
      pDiffInfo->prev.i64 = v;
      break;
    }
    case TSDB_DATA_TYPE_SMALLINT: {
      int16_t v = *(int16_t*)pv;
      int16_t delta = factor*(v - pDiffInfo->prev.i64);  // direct previous may be null
      if (delta < 0 && pDiffInfo->ignoreNegative) {
        colDataSetNull_f(pOutput->nullbitmap, pos);
      } else {
        colDataAppendInt16(pOutput, pos, &delta);
      }
      pDiffInfo->prev.i64 = v;
      break;
    }
    case TSDB_DATA_TYPE_BIGINT: {
      int64_t v = *(int64_t*)pv;
      int64_t delta = factor*(v - pDiffInfo->prev.i64);  // direct previous may be null
      if (delta < 0 && pDiffInfo->ignoreNegative) {
        colDataSetNull_f(pOutput->nullbitmap, pos);
      } else {
        colDataAppendInt64(pOutput, pos, &delta);
      }
      pDiffInfo->prev.i64 = v;
      break;
    }
    case TSDB_DATA_TYPE_FLOAT: {
      float v = *(float*)pv;
      float delta = factor*(v - pDiffInfo->prev.d64);  // direct previous may be null
      if (delta < 0 && pDiffInfo->ignoreNegative) {
        colDataSetNull_f(pOutput->nullbitmap, pos);
      } else {
        colDataAppendFloat(pOutput, pos, &delta);
      }
      pDiffInfo->prev.d64 = v;
      break;
    }
    case TSDB_DATA_TYPE_DOUBLE: {
      double v = *(double*)pv;
      double delta = factor*(v - pDiffInfo->prev.d64);  // direct previous may be null
      if (delta < 0 && pDiffInfo->ignoreNegative) {
        colDataSetNull_f(pOutput->nullbitmap, pos);
      } else {
        colDataAppendDouble(pOutput, pos, &delta);
      }
      pDiffInfo->prev.d64 = v;
      break;
    }
    default:
      ASSERT(0);
  }
  }

int32_t diffFunction(SqlFunctionCtx* pCtx) {
  SResultRowEntryInfo* pResInfo = GET_RES_INFO(pCtx);
  SDiffInfo*           pDiffInfo = GET_ROWCELL_INTERBUF(pResInfo);

  SInputColumnInfoData* pInput = &pCtx->input;

  SColumnInfoData* pInputCol = pInput->pData[0];
  SColumnInfoData* pTsOutput = pCtx->pTsOutput;

  int32_t numOfElems = 0;
  TSKEY* tsList = (int64_t*)pInput->pPTS->pData;
  int32_t startOffset = pCtx->offset;

  SColumnInfoData* pOutput = (SColumnInfoData*)pCtx->pOutput;

  if (pCtx->order == TSDB_ORDER_ASC) {
    for (int32_t i = pInput->startRowIndex; i < pInput->numOfRows + pInput->startRowIndex; i += 1) {
      int32_t pos = startOffset + numOfElems;

      if (colDataIsNull_f(pInputCol->nullbitmap, i)) {
        if (pDiffInfo->includeNull) {
          colDataSetNull_f(pOutput->nullbitmap, pos);
          if (tsList != NULL) {
            colDataAppendInt64(pTsOutput, pos, &tsList[i]);
          }

          numOfElems += 1;
        }
        continue;
      }

      char* pv = colDataGetData(pInputCol, i);

      if (pDiffInfo->hasPrev) {
        doHandleDiff(pDiffInfo, pInputCol->info.type, pv, pOutput, pos, pCtx->order);
        if (pTsOutput != NULL) {
          colDataAppendInt64(pTsOutput, pos, &tsList[i]);
        }

        numOfElems++;
      } else {
        doSetPrevVal(pDiffInfo, pInputCol->info.type, pv);
      }

      pDiffInfo->hasPrev = true;
    }
  } else {
    for (int32_t i = pInput->startRowIndex; i < pInput->numOfRows + pInput->startRowIndex; i += 1) {
      int32_t pos = startOffset + numOfElems;

      if (colDataIsNull_f(pInputCol->nullbitmap, i)) {
        if (pDiffInfo->includeNull) {
          colDataSetNull_f(pOutput->nullbitmap, pos);
          if (tsList != NULL) {
            colDataAppendInt64(pTsOutput, pos, &tsList[i]);
          }

          numOfElems += 1;
        }
        continue;
      }

      char* pv = colDataGetData(pInputCol, i);

      // there is a row of previous data block to be handled in the first place.
      if (pDiffInfo->hasPrev) {
        doHandleDiff(pDiffInfo, pInputCol->info.type, pv, pOutput, pos, pCtx->order);
        if (pTsOutput != NULL) {
          colDataAppendInt64(pTsOutput, pos, &pDiffInfo->prevTs);
        }

        numOfElems++;
      } else {
        doSetPrevVal(pDiffInfo, pInputCol->info.type, pv);
      }

      pDiffInfo->hasPrev = true;
      if (pTsOutput != NULL) {
        pDiffInfo->prevTs = tsList[i];
      }
    }
  }

  // initial value is not set yet
  return numOfElems;
}

bool getTopBotFuncEnv(SFunctionNode* pFunc, SFuncExecEnv* pEnv) {
  SValueNode* pkNode = (SValueNode*)nodesListGetNode(pFunc->pParameterList, 1);
  pEnv->calcMemSize = sizeof(STopBotRes) + pkNode->datum.i * sizeof(STopBotResItem);
  return true;
}

static STopBotRes* getTopBotOutputInfo(SqlFunctionCtx* pCtx) {
  SResultRowEntryInfo* pResInfo = GET_RES_INFO(pCtx);
  STopBotRes*          pRes = GET_ROWCELL_INTERBUF(pResInfo);
  pRes->pItems = (STopBotResItem*)((char*)pRes + sizeof(STopBotRes));

  return pRes;
}

static void doAddIntoResult(SqlFunctionCtx* pCtx, void* pData, int32_t rowIndex, SSDataBlock* pSrcBlock, uint16_t type,
                            uint64_t uid, SResultRowEntryInfo* pEntryInfo, bool isTopQuery);

int32_t topFunction(SqlFunctionCtx* pCtx) {
  int32_t              numOfElems = 0;
  SResultRowEntryInfo* pResInfo = GET_RES_INFO(pCtx);

  SInputColumnInfoData* pInput = &pCtx->input;
  SColumnInfoData*      pCol = pInput->pData[0];

  int32_t type = pInput->pData[0]->info.type;

  int32_t start = pInput->startRowIndex;
  for (int32_t i = start; i < pInput->numOfRows + start; ++i) {
    if (pCol->hasNull && colDataIsNull_f(pCol->nullbitmap, i)) {
      continue;
    }

    numOfElems++;
    char* data = colDataGetData(pCol, i);
    doAddIntoResult(pCtx, data, i, pCtx->pSrcBlock, type, pInput->uid, pResInfo, true);
  }

  return TSDB_CODE_SUCCESS;
}

int32_t bottomFunction(SqlFunctionCtx* pCtx) {
  int32_t              numOfElems = 0;
  SResultRowEntryInfo* pResInfo = GET_RES_INFO(pCtx);

  SInputColumnInfoData* pInput = &pCtx->input;
  SColumnInfoData*      pCol = pInput->pData[0];

  int32_t type = pInput->pData[0]->info.type;

  int32_t start = pInput->startRowIndex;
  for (int32_t i = start; i < pInput->numOfRows + start; ++i) {
    if (pCol->hasNull && colDataIsNull_f(pCol->nullbitmap, i)) {
      continue;
    }

    numOfElems++;
    char* data = colDataGetData(pCol, i);
    doAddIntoResult(pCtx, data, i, pCtx->pSrcBlock, type, pInput->uid, pResInfo, false);
  }

  return TSDB_CODE_SUCCESS;
}

static int32_t topBotResComparFn(const void* p1, const void* p2, const void* param) {
  uint16_t type = *(uint16_t*)param;

  STopBotResItem* val1 = (STopBotResItem*)p1;
  STopBotResItem* val2 = (STopBotResItem*)p2;

  if (IS_SIGNED_NUMERIC_TYPE(type)) {
    if (val1->v.i == val2->v.i) {
      return 0;
    }

    return (val1->v.i > val2->v.i) ? 1 : -1;
  } else if (IS_UNSIGNED_NUMERIC_TYPE(type)) {
    if (val1->v.u == val2->v.u) {
      return 0;
    }

    return (val1->v.u > val2->v.u) ? 1 : -1;
  }

  if (val1->v.d == val2->v.d) {
    return 0;
  }

  return (val1->v.d > val2->v.d) ? 1 : -1;
}

void doAddIntoResult(SqlFunctionCtx* pCtx, void* pData, int32_t rowIndex, SSDataBlock* pSrcBlock, uint16_t type,
                     uint64_t uid, SResultRowEntryInfo* pEntryInfo, bool isTopQuery) {
  STopBotRes* pRes = getTopBotOutputInfo(pCtx);
  int32_t     maxSize = pCtx->param[1].param.i;

  SVariant val = {0};
  taosVariantCreateFromBinary(&val, pData, tDataTypes[type].bytes, type);

  STopBotResItem* pItems = pRes->pItems;
  assert(pItems != NULL);

  // not full yet
  if (pEntryInfo->numOfRes < maxSize) {
    STopBotResItem* pItem = &pItems[pEntryInfo->numOfRes];
    pItem->v = val;
    pItem->uid = uid;

    // save the data of this tuple
    saveTupleData(pCtx, rowIndex, pSrcBlock, &pItem->tuplePos);

    // allocate the buffer and keep the data of this row into the new allocated buffer
    pEntryInfo->numOfRes++;
    taosheapsort((void*)pItems, sizeof(STopBotResItem), pEntryInfo->numOfRes, (const void*)&type, topBotResComparFn,
                 !isTopQuery);
  } else {  // replace the minimum value in the result
    if ((isTopQuery && (
        (IS_SIGNED_NUMERIC_TYPE(type) && val.i > pItems[0].v.i) ||
        (IS_UNSIGNED_NUMERIC_TYPE(type) && val.u > pItems[0].v.u) ||
        (IS_FLOAT_TYPE(type) && val.d > pItems[0].v.d)))
        || (!isTopQuery && (
        (IS_SIGNED_NUMERIC_TYPE(type) && val.i < pItems[0].v.i) ||
        (IS_UNSIGNED_NUMERIC_TYPE(type) && val.u < pItems[0].v.u) ||
        (IS_FLOAT_TYPE(type) && val.d < pItems[0].v.d))
        )) {
      // replace the old data and the coresponding tuple data
      STopBotResItem* pItem = &pItems[0];
      pItem->v = val;
      pItem->uid = uid;

      // save the data of this tuple by over writing the old data
      copyTupleData(pCtx, rowIndex, pSrcBlock, &pItem->tuplePos);
      taosheapadjust((void*)pItems, sizeof(STopBotResItem), 0, pEntryInfo->numOfRes - 1, (const void*)&type,
                     topBotResComparFn, NULL, !isTopQuery);
    }
  }
}

void saveTupleData(SqlFunctionCtx* pCtx, int32_t rowIndex, const SSDataBlock* pSrcBlock, STuplePos* pPos) {
  SFilePage* pPage = NULL;

  int32_t completeRowSize = pSrcBlock->info.rowSize + pSrcBlock->info.numOfCols * sizeof(bool);

  if (pCtx->curBufPage == -1) {
    pPage = getNewBufPage(pCtx->pBuf, 0, &pCtx->curBufPage);
    pPage->num = sizeof(SFilePage);
  } else {
    pPage = getBufPage(pCtx->pBuf, pCtx->curBufPage);
    if (pPage->num + completeRowSize > getBufPageSize(pCtx->pBuf)) {
      pPage = getNewBufPage(pCtx->pBuf, 0, &pCtx->curBufPage);
      pPage->num = sizeof(SFilePage);
    }
  }

  pPos->pageId = pCtx->curBufPage;

  // keep the current row data, extract method
  int32_t offset = 0;
  bool*   nullList = (bool*)((char*)pPage + pPage->num);
  char*   pStart = (char*)(nullList + sizeof(bool) * pSrcBlock->info.numOfCols);
  for (int32_t i = 0; i < pSrcBlock->info.numOfCols; ++i) {
    SColumnInfoData* pCol = taosArrayGet(pSrcBlock->pDataBlock, i);
    bool             isNull = colDataIsNull_s(pCol, rowIndex);
    if (isNull) {
      nullList[i] = true;
      offset += pCol->info.bytes;
      continue;
    }

    char* p = colDataGetData(pCol, rowIndex);
    if (IS_VAR_DATA_TYPE(pCol->info.type)) {
      memcpy(pStart + offset, p, varDataTLen(p));
    } else {
      memcpy(pStart + offset, p, pCol->info.bytes);
    }

    offset += pCol->info.bytes;
  }

  pPos->offset = pPage->num;
  pPage->num += completeRowSize;

  setBufPageDirty(pPage, true);
  releaseBufPage(pCtx->pBuf, pPage);
}

void copyTupleData(SqlFunctionCtx* pCtx, int32_t rowIndex, const SSDataBlock* pSrcBlock, STuplePos* pPos) {
  SFilePage* pPage = getBufPage(pCtx->pBuf, pPos->pageId);

  bool* nullList = (bool*)((char*)pPage + pPos->offset);
  char* pStart = (char*)(nullList + pSrcBlock->info.numOfCols * sizeof(bool));

  int32_t offset = 0;
  for (int32_t i = 0; i < pSrcBlock->info.numOfCols; ++i) {
    SColumnInfoData* pCol = taosArrayGet(pSrcBlock->pDataBlock, i);
    if ((nullList[i] = colDataIsNull_s(pCol, rowIndex)) == true) {
      continue;
    }

    char* p = colDataGetData(pCol, rowIndex);
    if (IS_VAR_DATA_TYPE(pCol->info.type)) {
      memcpy(pStart + offset, p, varDataTLen(p));
    } else {
      memcpy(pStart + offset, p, pCol->info.bytes);
    }

    offset += pCol->info.bytes;
  }

  setBufPageDirty(pPage, true);
  releaseBufPage(pCtx->pBuf, pPage);
}

int32_t topBotFinalize(SqlFunctionCtx* pCtx, SSDataBlock* pBlock) {
  SResultRowEntryInfo* pEntryInfo = GET_RES_INFO(pCtx);
  STopBotRes*          pRes = GET_ROWCELL_INTERBUF(pEntryInfo);
  pEntryInfo->complete = true;

  int32_t type = pCtx->input.pData[0]->info.type;
  int32_t slotId = pCtx->pExpr->base.resSchema.slotId;

  SColumnInfoData* pCol = taosArrayGet(pBlock->pDataBlock, slotId);

  // todo assign the tag value and the corresponding row data
  int32_t currentRow = pBlock->info.rows;
  for (int32_t i = 0; i < pEntryInfo->numOfRes; ++i) {
    STopBotResItem* pItem = &pRes->pItems[i];
    if (type == TSDB_DATA_TYPE_FLOAT) {
      float v = pItem->v.d;
      colDataAppend(pCol, currentRow, (const char*)&v, false);
    } else {
      colDataAppend(pCol, currentRow, (const char*)&pItem->v.i, false);
    }

    setSelectivityValue(pCtx, pBlock, &pRes->pItems[i].tuplePos, currentRow);
    currentRow += 1;
  }

  return pEntryInfo->numOfRes;
}

bool getSpreadFuncEnv(SFunctionNode* UNUSED_PARAM(pFunc), SFuncExecEnv* pEnv) {
  pEnv->calcMemSize = sizeof(SSpreadInfo);
  return true;
}

bool spreadFunctionSetup(SqlFunctionCtx *pCtx, SResultRowEntryInfo* pResultInfo) {
  if (!functionSetup(pCtx, pResultInfo)) {
    return false;
  }

  SSpreadInfo* pInfo = GET_ROWCELL_INTERBUF(pResultInfo);
  SET_DOUBLE_VAL(&pInfo->min, DBL_MAX);
  SET_DOUBLE_VAL(&pInfo->max, -DBL_MAX);
  pInfo->hasResult = false;
  return true;
}

int32_t spreadFunction(SqlFunctionCtx *pCtx) {
  int32_t numOfElems = 0;

  // Only the pre-computing information loaded and actual data does not loaded
  SInputColumnInfoData* pInput = &pCtx->input;
  SColumnDataAgg *pAgg = pInput->pColumnDataAgg[0];
  int32_t type = pInput->pData[0]->info.type;

  SSpreadInfo* pInfo = GET_ROWCELL_INTERBUF(GET_RES_INFO(pCtx));

  if (pInput->colDataAggIsSet) {
    numOfElems = pInput->numOfRows - pAgg->numOfNull;
    if (numOfElems == 0) {
      goto _spread_over;
    }
    double tmin = 0.0, tmax = 0.0;
    if (IS_SIGNED_NUMERIC_TYPE(type)) {
      tmin = (double)GET_INT64_VAL(&pAgg->min);
      tmax = (double)GET_INT64_VAL(&pAgg->max);
    } else if (IS_FLOAT_TYPE(type)) {
      tmin = GET_DOUBLE_VAL(&pAgg->min);
      tmax = GET_DOUBLE_VAL(&pAgg->max);
    } else if (IS_UNSIGNED_NUMERIC_TYPE(type)) {
      tmin = (double)GET_UINT64_VAL(&pAgg->min);
      tmax = (double)GET_UINT64_VAL(&pAgg->max);
    }

    if (GET_DOUBLE_VAL(&pInfo->min) > tmin) {
      SET_DOUBLE_VAL(&pInfo->min, tmin);
    }

    if (GET_DOUBLE_VAL(&pInfo->max) < tmax) {
      SET_DOUBLE_VAL(&pInfo->max, tmax);
    }

  } else {  // computing based on the true data block
    SColumnInfoData* pCol = pInput->pData[0];

    int32_t start     = pInput->startRowIndex;
    int32_t numOfRows = pInput->numOfRows;

    // check the valid data one by one
    for (int32_t i = start; i < pInput->numOfRows + start; ++i) {
      if (colDataIsNull_f(pCol->nullbitmap, i)) {
        continue;
      }

      char *data = colDataGetData(pCol, i);

      double v = 0;
      GET_TYPED_DATA(v, double, type, data);
      if (v < GET_DOUBLE_VAL(&pInfo->min)) {
        SET_DOUBLE_VAL(&pInfo->min, v);
      }

      if (v > GET_DOUBLE_VAL(&pInfo->max)) {
        SET_DOUBLE_VAL(&pInfo->max, v);
      }

      numOfElems += 1;
    }
  }

_spread_over:
  // data in the check operation are all null, not output
  SET_VAL(GET_RES_INFO(pCtx), numOfElems, 1);
  if (numOfElems > 0) {
    pInfo->hasResult = true;
  }

  return TSDB_CODE_SUCCESS;
}

int32_t spreadFinalize(SqlFunctionCtx* pCtx, SSDataBlock* pBlock) {
  SSpreadInfo* pInfo = GET_ROWCELL_INTERBUF(GET_RES_INFO(pCtx));
  if (pInfo->hasResult == true) {
    SET_DOUBLE_VAL(&pInfo->result, pInfo->max - pInfo->min);
  }
  return functionFinalize(pCtx, pBlock);
}

bool getElapsedFuncEnv(SFunctionNode* UNUSED_PARAM(pFunc), SFuncExecEnv* pEnv) {
  pEnv->calcMemSize = sizeof(SElapsedInfo);
  return true;
}

bool elapsedFunctionSetup(SqlFunctionCtx *pCtx, SResultRowEntryInfo* pResultInfo) {
  if (!functionSetup(pCtx, pResultInfo)) {
    return false;
  }

  SElapsedInfo* pInfo = GET_ROWCELL_INTERBUF(pResultInfo);
  pInfo->result = 0;
  pInfo->min = MAX_TS_KEY;
  pInfo->max = 0;

<<<<<<< HEAD
  if (pCtx->numOfParams == 3) {
=======
  if (pCtx->numOfParams == 2) {
>>>>>>> 6f2cac1a
    pInfo->timeUnit = pCtx->param[1].param.i;
  } else {
    pInfo->timeUnit = 1;
  }

  return true;
}

int32_t elapsedFunction(SqlFunctionCtx *pCtx) {
  int32_t numOfElems = 0;

  // Only the pre-computing information loaded and actual data does not loaded
  SInputColumnInfoData* pInput = &pCtx->input;
  SColumnDataAgg *pAgg = pInput->pColumnDataAgg[0];

  SElapsedInfo* pInfo = GET_ROWCELL_INTERBUF(GET_RES_INFO(pCtx));

  numOfElems = pInput->numOfRows; //since this is the primary timestamp, no need to exclude NULL values
  if (numOfElems == 0) {
    goto _elapsed_over;
  }

  if (pInput->colDataAggIsSet) {
<<<<<<< HEAD

=======
>>>>>>> 6f2cac1a
    if (pInfo->min == MAX_TS_KEY) {
      pInfo->min = GET_INT64_VAL(&pAgg->min);
      pInfo->max = GET_INT64_VAL(&pAgg->max);
    } else {
      if (pCtx->order == TSDB_ORDER_ASC) {
        pInfo->max = GET_INT64_VAL(&pAgg->max);
      } else {
        pInfo->min = GET_INT64_VAL(&pAgg->min);
      }
    }
  } else {  // computing based on the true data block
    if (0 == pInput->numOfRows) {
      if (pCtx->order == TSDB_ORDER_DESC) {
        if (pCtx->end.key != INT64_MIN) {
          pInfo->min = pCtx->end.key;
        }
      } else {
        if (pCtx->end.key != INT64_MIN) {
          pInfo->max = pCtx->end.key + 1;
        }
      }
      goto _elapsed_over;
    }

    SColumnInfoData* pCol = pInput->pData[0];

    int32_t start     = pInput->startRowIndex;
    TSKEY* ptsList = (int64_t*)colDataGetData(pCol, start);
    if (pCtx->order == TSDB_ORDER_DESC) {
      if (pCtx->start.key == INT64_MIN) {
        pInfo->max = (pInfo->max < ptsList[start + pInput->numOfRows - 1]) ? ptsList[start + pInput->numOfRows - 1] : pInfo->max;
      } else {
        pInfo->max = pCtx->start.key + 1;
      }

      if (pCtx->end.key != INT64_MIN) {
        pInfo->min = pCtx->end.key;
      } else {
        pInfo->min = ptsList[0];
      }
    } else {
      if (pCtx->start.key == INT64_MIN) {
        pInfo->min = (pInfo->min > ptsList[0]) ? ptsList[0] : pInfo->min;
      } else {
        pInfo->min = pCtx->start.key;
      }

      if (pCtx->end.key != INT64_MIN) {
        pInfo->max = pCtx->end.key + 1;
      } else {
        pInfo->max = ptsList[start + pInput->numOfRows - 1];
      }
    }
  }

_elapsed_over:
  // data in the check operation are all null, not output
  SET_VAL(GET_RES_INFO(pCtx), numOfElems, 1);

  return TSDB_CODE_SUCCESS;
}

int32_t elapsedFinalize(SqlFunctionCtx* pCtx, SSDataBlock* pBlock) {
  SElapsedInfo* pInfo = GET_ROWCELL_INTERBUF(GET_RES_INFO(pCtx));
  double result = (double)pInfo->max - (double)pInfo->min;
  result = (result >= 0) ? result : -result;
  pInfo->result = result / pInfo->timeUnit;
  return functionFinalize(pCtx, pBlock);
}

bool getHistogramFuncEnv(SFunctionNode* UNUSED_PARAM(pFunc), SFuncExecEnv* pEnv) {
  pEnv->calcMemSize = sizeof(SHistoFuncInfo) + HISTOGRAM_MAX_BINS_NUM * sizeof(SHistoFuncBin);
  return true;
}

static int8_t getHistogramBinType(char *binTypeStr) {
  int8_t binType;
  if (strcasecmp(binTypeStr, "user_input") == 0) {
    binType = USER_INPUT_BIN;
  } else if (strcasecmp(binTypeStr, "linear_bin") == 0) {
    binType = LINEAR_BIN;
  } else if (strcasecmp(binTypeStr, "log_bin") == 0) {
    binType = LOG_BIN;
  } else {
    binType = UNKNOWN_BIN;
  }

  return binType;
}

static bool getHistogramBinDesc(SHistoFuncInfo *pInfo, char *binDescStr, int8_t binType, bool normalized) {
  cJSON*  binDesc = cJSON_Parse(binDescStr);
  int32_t numOfBins;
  double* intervals;
  if (cJSON_IsObject(binDesc)) { /* linaer/log bins */
    int32_t numOfParams = cJSON_GetArraySize(binDesc);
    int32_t startIndex;
    if (numOfParams != 4) {
      return false;
    }

    cJSON* start    = cJSON_GetObjectItem(binDesc, "start");
    cJSON* factor   = cJSON_GetObjectItem(binDesc, "factor");
    cJSON* width    = cJSON_GetObjectItem(binDesc, "width");
    cJSON* count    = cJSON_GetObjectItem(binDesc, "count");
    cJSON* infinity = cJSON_GetObjectItem(binDesc, "infinity");

    if (!cJSON_IsNumber(start) || !cJSON_IsNumber(count) || !cJSON_IsBool(infinity)) {
      return false;
    }

    if (count->valueint <= 0 || count->valueint > 1000) { // limit count to 1000
      return false;
    }

    if (isinf(start->valuedouble) || (width != NULL && isinf(width->valuedouble)) ||
        (factor != NULL && isinf(factor->valuedouble)) || (count != NULL && isinf(count->valuedouble))) {
      return false;
    }

    int32_t counter = (int32_t)count->valueint;
    if (infinity->valueint == false) {
      startIndex = 0;
      numOfBins = counter + 1;
    } else {
      startIndex = 1;
      numOfBins = counter + 3;
    }

    intervals = taosMemoryCalloc(numOfBins, sizeof(double));
    if (cJSON_IsNumber(width) && factor == NULL && binType == LINEAR_BIN) {
      // linear bin process
      if (width->valuedouble == 0) {
        taosMemoryFree(intervals);
        return false;
      }
      for (int i = 0; i < counter + 1; ++i) {
        intervals[startIndex] = start->valuedouble + i * width->valuedouble;
        if (isinf(intervals[startIndex])) {
          taosMemoryFree(intervals);
          return false;
        }
        startIndex++;
      }
    } else if (cJSON_IsNumber(factor) && width == NULL && binType == LOG_BIN) {
      // log bin process
      if (start->valuedouble == 0) {
        taosMemoryFree(intervals);
        return false;
      }
      if (factor->valuedouble < 0 || factor->valuedouble == 0 || factor->valuedouble == 1) {
        taosMemoryFree(intervals);
        return false;
      }
      for (int i = 0; i < counter + 1; ++i) {
        intervals[startIndex] = start->valuedouble * pow(factor->valuedouble, i * 1.0);
        if (isinf(intervals[startIndex])) {
          taosMemoryFree(intervals);
          return false;
        }
        startIndex++;
      }
    } else {
      taosMemoryFree(intervals);
      return false;
    }

    if (infinity->valueint == true) {
      intervals[0] = -INFINITY;
      intervals[numOfBins - 1] = INFINITY;
      // in case of desc bin orders, -inf/inf should be swapped
      ASSERT(numOfBins >= 4);
      if (intervals[1] > intervals[numOfBins - 2]) {
        TSWAP(intervals[0], intervals[numOfBins - 1]);
      }
    }
  } else if (cJSON_IsArray(binDesc)) { /* user input bins */
    if (binType != USER_INPUT_BIN) {
      return false;
    }
    numOfBins = cJSON_GetArraySize(binDesc);
    intervals = taosMemoryCalloc(numOfBins, sizeof(double));
    cJSON* bin = binDesc->child;
    if (bin == NULL) {
      taosMemoryFree(intervals);
      return false;
    }
    int i = 0;
    while (bin) {
      intervals[i] = bin->valuedouble;
      if (!cJSON_IsNumber(bin)) {
        taosMemoryFree(intervals);
        return false;
      }
      if (i != 0 && intervals[i] <= intervals[i - 1]) {
        taosMemoryFree(intervals);
        return false;
      }
      bin = bin->next;
      i++;
    }
  } else {
    return false;
  }

  pInfo->numOfBins  = numOfBins - 1;
  pInfo->normalized = normalized;
  for (int32_t i = 0; i < pInfo->numOfBins; ++i) {
    pInfo->bins[i].lower = intervals[i] < intervals[i + 1] ? intervals[i] : intervals[i + 1];
    pInfo->bins[i].upper = intervals[i + 1] > intervals[i] ? intervals[i + 1] : intervals[i];
    pInfo->bins[i].count = 0;
  }

  taosMemoryFree(intervals);
  return true;
}

bool histogramFunctionSetup(SqlFunctionCtx *pCtx, SResultRowEntryInfo *pResultInfo) {
  if (!functionSetup(pCtx, pResultInfo)) {
    return false;
  }

  SHistoFuncInfo *pInfo = GET_ROWCELL_INTERBUF(pResultInfo);
  pInfo->numOfBins = 0;
  pInfo->totalCount = 0;
  pInfo->normalized = 0;

  int8_t binType = getHistogramBinType(varDataVal(pCtx->param[1].param.pz));
  if (binType == UNKNOWN_BIN) {
    return false;
  }
  char* binDesc = varDataVal(pCtx->param[2].param.pz);
  int64_t normalized = pCtx->param[3].param.i;
  if (normalized != 0 && normalized != 1) {
    return false;
  }
  if (!getHistogramBinDesc(pInfo, binDesc, binType, (bool)normalized)) {
    return false;
  }

  return true;
}

int32_t histogramFunction(SqlFunctionCtx *pCtx) {
  SHistoFuncInfo* pInfo = GET_ROWCELL_INTERBUF(GET_RES_INFO(pCtx));

  SInputColumnInfoData* pInput = &pCtx->input;
  SColumnInfoData*      pCol = pInput->pData[0];

  int32_t type = pInput->pData[0]->info.type;

  int32_t start = pInput->startRowIndex;
  int32_t numOfRows = pInput->numOfRows;

  int32_t numOfElems = 0;
  for (int32_t i = start; i < numOfRows + start; ++i) {
    if (pCol->hasNull && colDataIsNull_f(pCol->nullbitmap, i)) {
      continue;
    }

    numOfElems++;

    char* data = colDataGetData(pCol, i);
    double v;
    GET_TYPED_DATA(v, double, type, data);

    for (int32_t k = 0; k < pInfo->numOfBins; ++k) {
      if (v > pInfo->bins[k].lower && v <= pInfo->bins[k].upper) {
        pInfo->bins[k].count++;
        pInfo->totalCount++;
        break;
      }
    }

  }

  SET_VAL(GET_RES_INFO(pCtx), numOfElems, pInfo->numOfBins);
  return TSDB_CODE_SUCCESS;
}

int32_t histogramFinalize(SqlFunctionCtx* pCtx, SSDataBlock* pBlock) {
  SResultRowEntryInfo* pResInfo = GET_RES_INFO(pCtx);
  SHistoFuncInfo* pInfo = GET_ROWCELL_INTERBUF(GET_RES_INFO(pCtx));
  int32_t        slotId = pCtx->pExpr->base.resSchema.slotId;
  SColumnInfoData* pCol = taosArrayGet(pBlock->pDataBlock, slotId);

  int32_t currentRow = pBlock->info.rows;

  if (pInfo->normalized) {
    for (int32_t k = 0; k < pResInfo->numOfRes; ++k) {
      if(pInfo->totalCount != 0) {
        pInfo->bins[k].percentage = pInfo->bins[k].count / (double)pInfo->totalCount;
      } else {
        pInfo->bins[k].percentage = 0;
      }
    }
  }

  for (int32_t i = 0; i < pResInfo->numOfRes; ++i) {
    int32_t len;
    char buf[512] = {0};
    if (!pInfo->normalized) {
      len = sprintf(varDataVal(buf), "{\"lower_bin\":%g, \"upper_bin\":%g, \"count\":%"PRId64"}",
                   pInfo->bins[i].lower, pInfo->bins[i].upper, pInfo->bins[i].count);
    } else {
      len = sprintf(varDataVal(buf), "{\"lower_bin\":%g, \"upper_bin\":%g, \"count\":%lf}",
                   pInfo->bins[i].lower, pInfo->bins[i].upper, pInfo->bins[i].percentage);
    }
    varDataSetLen(buf, len);
    colDataAppend(pCol, currentRow, buf, false);
    currentRow++;
  }

  return pResInfo->numOfRes;
}

bool getHLLFuncEnv(SFunctionNode* UNUSED_PARAM(pFunc), SFuncExecEnv* pEnv) {
  pEnv->calcMemSize = sizeof(SHLLInfo);
  return true;
}

static uint8_t hllCountNum(void* data, int32_t bytes, int32_t *buk) {
  uint64_t hash = MurmurHash3_64(data, bytes);
  int32_t index = hash & HLL_BUCKET_MASK;
  hash >>= HLL_BUCKET_BITS;
  hash |= ((uint64_t)1 << HLL_DATA_BITS);
  uint64_t bit = 1;
  uint8_t count = 1;
  while((hash & bit) == 0) {
    count++;
    bit <<= 1;
  }
  *buk = index;
  return count;
}

static void hllBucketHisto(uint8_t *buckets, int32_t* bucketHisto) {
  uint64_t *word = (uint64_t*) buckets;
  uint8_t *bytes;

  for (int32_t j = 0; j < HLL_BUCKETS>>3; j++) {
    if (*word == 0) {
      bucketHisto[0] += 8;
    } else {
      bytes = (uint8_t*) word;
      bucketHisto[bytes[0]]++;
      bucketHisto[bytes[1]]++;
      bucketHisto[bytes[2]]++;
      bucketHisto[bytes[3]]++;
      bucketHisto[bytes[4]]++;
      bucketHisto[bytes[5]]++;
      bucketHisto[bytes[6]]++;
      bucketHisto[bytes[7]]++;
    }
    word++;
  }
}
static double hllTau(double x) {
  if (x == 0. || x == 1.) return 0.;
  double zPrime;
  double y = 1.0;
  double z = 1 - x;
  do {
    x = sqrt(x);
    zPrime = z;
    y *= 0.5;
    z -= pow(1 - x, 2)*y;
  } while(zPrime != z);
  return z / 3;
}

static double hllSigma(double x) {
  if (x == 1.0) return INFINITY;
  double zPrime;
  double y = 1;
  double z = x;
  do {
    x *= x;
    zPrime = z;
    z += x * y;
    y += y;
  } while(zPrime != z);
  return z;
}

// estimate the cardinality, the algorithm refer this paper: "New cardinality estimation algorithms for HyperLogLog sketches"
static uint64_t hllCountCnt(uint8_t *buckets) {
  double m = HLL_BUCKETS;
  int32_t buckethisto[64] = {0};
  hllBucketHisto(buckets,buckethisto);

  double z = m * hllTau((m-buckethisto[HLL_DATA_BITS+1])/(double)m);
  for (int j = HLL_DATA_BITS; j >= 1; --j) {
    z += buckethisto[j];
    z *= 0.5;
  }
  z += m * hllSigma(buckethisto[0]/(double)m);
  double E = (double)llroundl(HLL_ALPHA_INF*m*m/z);

  return (uint64_t) E;
}


int32_t hllFunction(SqlFunctionCtx *pCtx) {
  SHLLInfo* pInfo = GET_ROWCELL_INTERBUF(GET_RES_INFO(pCtx));

  SInputColumnInfoData* pInput = &pCtx->input;
  SColumnInfoData*      pCol = pInput->pData[0];

  int32_t type  = pCol->info.type;
  int32_t bytes = pCol->info.bytes;

  int32_t start = pInput->startRowIndex;
  int32_t numOfRows = pInput->numOfRows;

  int32_t numOfElems = 0;
  for (int32_t i = start; i < numOfRows + start; ++i) {
    if (pCol->hasNull && colDataIsNull_s(pCol, i)) {
      continue;
    }

    numOfElems++;

    char* data = colDataGetData(pCol, i);
    if (IS_VAR_DATA_TYPE(type)) {
      bytes = varDataLen(data);
      data = varDataVal(data);
    }

    int32_t index = 0;
    uint8_t count = hllCountNum(data, bytes, &index);
    uint8_t oldcount = pInfo->buckets[index];
    if (count > oldcount) {
      pInfo->buckets[index] = count;
    }

  }

  SET_VAL(GET_RES_INFO(pCtx), numOfElems, 1);
  return TSDB_CODE_SUCCESS;
}

int32_t hllFinalize(SqlFunctionCtx* pCtx, SSDataBlock* pBlock) {
  SHLLInfo* pInfo = GET_ROWCELL_INTERBUF(GET_RES_INFO(pCtx));

  pInfo->result = hllCountCnt(pInfo->buckets);

  return functionFinalize(pCtx, pBlock);
}

bool getStateFuncEnv(SFunctionNode* UNUSED_PARAM(pFunc), SFuncExecEnv* pEnv) {
  pEnv->calcMemSize = sizeof(SStateInfo);
  return true;
}

static int8_t getStateOpType(char *opStr) {
  int8_t opType;
  if (strcasecmp(opStr, "LT") == 0) {
    opType = STATE_OPER_LT;
  } else if (strcasecmp(opStr, "GT") == 0) {
    opType = STATE_OPER_GT;
  } else if (strcasecmp(opStr, "LE") == 0) {
    opType = STATE_OPER_LE;
  } else if (strcasecmp(opStr, "GE") == 0) {
    opType = STATE_OPER_GE;
  } else if (strcasecmp(opStr, "NE") == 0) {
    opType = STATE_OPER_NE;
  } else if (strcasecmp(opStr, "EQ") == 0) {
    opType = STATE_OPER_EQ;
  } else {
    opType = STATE_OPER_INVALID;
  }

  return opType;
}

#define GET_STATE_VAL(param) \
  ((param.nType == TSDB_DATA_TYPE_BIGINT) ? (param.i) : (param.d))

#define STATE_COMP(_op, _lval, _param)  \
  STATE_COMP_IMPL(_op, _lval, GET_STATE_VAL(_param))

#define STATE_COMP_IMPL(_op, _lval, _rval)  \
  do {                                      \
    switch(_op) {                           \
      case STATE_OPER_LT:                   \
        return ((_lval) < (_rval));         \
        break;                              \
      case STATE_OPER_GT:                   \
        return ((_lval) > (_rval));         \
        break;                              \
      case STATE_OPER_LE:                   \
        return ((_lval) <= (_rval));        \
        break;                              \
      case STATE_OPER_GE:                   \
        return ((_lval) >= (_rval));        \
        break;                              \
      case STATE_OPER_NE:                   \
        return ((_lval) != (_rval));        \
        break;                              \
      case STATE_OPER_EQ:                   \
        return ((_lval) == (_rval));        \
        break;                              \
      default:                              \
        break;                              \
    }                                       \
  } while (0)

static bool checkStateOp(int8_t op, SColumnInfoData* pCol, int32_t index, SVariant param) {
  char* data = colDataGetData(pCol, index);
  switch(pCol->info.type) {
    case TSDB_DATA_TYPE_TINYINT: {
      int8_t v = *(int8_t *)data;
      STATE_COMP(op, v, param);
      break;
    }
    case TSDB_DATA_TYPE_UTINYINT: {
      uint8_t v = *(uint8_t *)data;
      STATE_COMP(op, v, param);
      break;
    }
    case TSDB_DATA_TYPE_SMALLINT: {
      int16_t v = *(int16_t *)data;
      STATE_COMP(op, v, param);
      break;
    }
    case TSDB_DATA_TYPE_USMALLINT: {
      uint16_t v = *(uint16_t *)data;
      STATE_COMP(op, v, param);
      break;
    }
    case TSDB_DATA_TYPE_INT: {
      int32_t v = *(int32_t *)data;
      STATE_COMP(op, v, param);
      break;
    }
    case TSDB_DATA_TYPE_UINT: {
      uint32_t v = *(uint32_t *)data;
      STATE_COMP(op, v, param);
      break;
    }
    case TSDB_DATA_TYPE_BIGINT: {
      int64_t v = *(int64_t *)data;
      STATE_COMP(op, v, param);
      break;
    }
    case TSDB_DATA_TYPE_UBIGINT: {
      uint64_t v = *(uint64_t *)data;
      STATE_COMP(op, v, param);
      break;
    }
    case TSDB_DATA_TYPE_FLOAT: {
      float v = *(float *)data;
      STATE_COMP(op, v, param);
      break;
    }
    case TSDB_DATA_TYPE_DOUBLE: {
      double v = *(double *)data;
      STATE_COMP(op, v, param);
      break;
    }
    default: {
      ASSERT(0);
    }
  }
  return false;
}

int32_t stateCountFunction(SqlFunctionCtx* pCtx) {
  SResultRowEntryInfo* pResInfo = GET_RES_INFO(pCtx);
  SStateInfo*          pInfo = GET_ROWCELL_INTERBUF(pResInfo);

  SInputColumnInfoData* pInput = &pCtx->input;

  SColumnInfoData* pInputCol = pInput->pData[0];

  int32_t numOfElems = 0;
  SColumnInfoData* pOutput = (SColumnInfoData*)pCtx->pOutput;

  int8_t op = getStateOpType(varDataVal(pCtx->param[1].param.pz));
  if (STATE_OPER_INVALID == op) {
    return 0;
  }

  for (int32_t i = pInput->startRowIndex; i < pInput->numOfRows + pInput->startRowIndex; i += 1) {
    numOfElems++;
    if (colDataIsNull_f(pInputCol->nullbitmap, i)) {
      colDataAppendNULL(pOutput, i);
      continue;
    }

    bool ret = checkStateOp(op, pInputCol, i, pCtx->param[2].param);
    int64_t output = -1;
    if (ret) {
      output = ++pInfo->count;
    } else {
      pInfo->count = 0;
    }
    colDataAppend(pOutput, i, (char *)&output, false);
  }

  return numOfElems;
}

int32_t stateDurationFunction(SqlFunctionCtx* pCtx) {
  SResultRowEntryInfo* pResInfo = GET_RES_INFO(pCtx);
  SStateInfo*          pInfo = GET_ROWCELL_INTERBUF(pResInfo);

  SInputColumnInfoData* pInput = &pCtx->input;
  TSKEY* tsList = (int64_t*)pInput->pPTS->pData;

  SColumnInfoData* pInputCol = pInput->pData[0];

  int32_t numOfElems = 0;
  SColumnInfoData* pOutput = (SColumnInfoData*)pCtx->pOutput;

  //TODO: process timeUnit for different db precisions
  int32_t timeUnit = 1000;
  if (pCtx->numOfParams == 5) { //TODO: param number incorrect
    timeUnit = pCtx->param[3].param.i;
  }

  int8_t op = getStateOpType(varDataVal(pCtx->param[1].param.pz));
  if (STATE_OPER_INVALID == op) {
    return 0;
  }

  for (int32_t i = pInput->startRowIndex; i < pInput->numOfRows + pInput->startRowIndex; i += 1) {
    numOfElems++;
    if (colDataIsNull_f(pInputCol->nullbitmap, i)) {
      colDataAppendNULL(pOutput, i);
      continue;
    }

    bool ret = checkStateOp(op, pInputCol, i, pCtx->param[2].param);
    int64_t output = -1;
    if (ret) {
      if (pInfo->durationStart == 0) {
        output = 0;
        pInfo->durationStart = tsList[i];
      } else {
        output = (tsList[i] - pInfo->durationStart) / timeUnit;
      }
    } else {
      pInfo->durationStart = 0;
    }
    colDataAppend(pOutput, i, (char *)&output, false);
  }

  return numOfElems;
}

bool getCsumFuncEnv(SFunctionNode* UNUSED_PARAM(pFunc), SFuncExecEnv* pEnv) {
  pEnv->calcMemSize = sizeof(SSumRes);
  return true;
}

int32_t csumFunction(SqlFunctionCtx* pCtx) {
  SResultRowEntryInfo* pResInfo = GET_RES_INFO(pCtx);
  SSumRes*             pSumRes = GET_ROWCELL_INTERBUF(pResInfo);

  SInputColumnInfoData* pInput = &pCtx->input;
  TSKEY* tsList = (int64_t*)pInput->pPTS->pData;

  SColumnInfoData* pInputCol = pInput->pData[0];
  SColumnInfoData* pTsOutput = pCtx->pTsOutput;
  SColumnInfoData* pOutput = (SColumnInfoData*)pCtx->pOutput;

  int32_t numOfElems = 0;
  int32_t type = pInputCol->info.type;
  int32_t startOffset = pCtx->offset;
  for (int32_t i = pInput->startRowIndex; i < pInput->numOfRows + pInput->startRowIndex; i += 1) {
    int32_t pos = startOffset + numOfElems;
    if (colDataIsNull_f(pInputCol->nullbitmap, i)) {
      //colDataAppendNULL(pOutput, i);
      continue;
    }

    char* data = colDataGetData(pInputCol, i);
    if (IS_SIGNED_NUMERIC_TYPE(type)) {
      int64_t v;
      GET_TYPED_DATA(v, int64_t, type, data);
      pSumRes->isum += v;
      colDataAppend(pOutput, pos, (char *)&pSumRes->isum, false);
    } else if (IS_UNSIGNED_NUMERIC_TYPE(type)) {
      uint64_t v;
      GET_TYPED_DATA(v, uint64_t, type, data);
      pSumRes->usum += v;
      colDataAppend(pOutput, pos, (char *)&pSumRes->usum, false);
    } else if (IS_FLOAT_TYPE(type)) {
      double v;
      GET_TYPED_DATA(v, double, type, data);
      pSumRes->dsum += v;
      colDataAppend(pOutput, pos, (char *)&pSumRes->dsum, false);
    }

    //TODO: remove this after pTsOutput is handled
    if (pTsOutput != NULL) {
      colDataAppendInt64(pTsOutput, pos, &tsList[i]);
    }

    numOfElems++;
  }

  return numOfElems;
}

bool getMavgFuncEnv(SFunctionNode* UNUSED_PARAM(pFunc), SFuncExecEnv* pEnv) {
  pEnv->calcMemSize = sizeof(SMavgInfo) + MAVG_MAX_POINTS_NUM * sizeof(double);
  return true;
}

bool mavgFunctionSetup(SqlFunctionCtx *pCtx, SResultRowEntryInfo *pResultInfo) {
  if (!functionSetup(pCtx, pResultInfo)) {
    return false;
  }

  SMavgInfo *pInfo = GET_ROWCELL_INTERBUF(pResultInfo);
  pInfo->pos = 0;
  pInfo->sum = 0;
  pInfo->numOfPoints = pCtx->param[1].param.i;
  if (pInfo->numOfPoints < 1 || pInfo->numOfPoints > MAVG_MAX_POINTS_NUM) {
    return false;
  }
  pInfo->pointsMeet = false;

  return true;
}

int32_t mavgFunction(SqlFunctionCtx* pCtx) {
  SResultRowEntryInfo* pResInfo = GET_RES_INFO(pCtx);
  SMavgInfo*           pInfo = GET_ROWCELL_INTERBUF(pResInfo);

  SInputColumnInfoData* pInput = &pCtx->input;
  TSKEY* tsList = (int64_t*)pInput->pPTS->pData;

  SColumnInfoData* pInputCol = pInput->pData[0];
  SColumnInfoData* pTsOutput = pCtx->pTsOutput;
  SColumnInfoData* pOutput = (SColumnInfoData*)pCtx->pOutput;

  int32_t numOfElems = 0;
  int32_t type = pInputCol->info.type;
  int32_t startOffset = pCtx->offset;
  for (int32_t i = pInput->startRowIndex; i < pInput->numOfRows + pInput->startRowIndex; i += 1) {
    int32_t pos = startOffset + numOfElems;
    if (colDataIsNull_f(pInputCol->nullbitmap, i)) {
      //colDataAppendNULL(pOutput, i);
      continue;
    }

    char* data = colDataGetData(pInputCol, i);
    double v;
    GET_TYPED_DATA(v, double, type, data);

    if (!pInfo->pointsMeet && (pInfo->pos < pInfo->numOfPoints - 1)) {
      pInfo->points[pInfo->pos] = v;
      pInfo->sum += v;
    } else {
      if (!pInfo->pointsMeet && (pInfo->pos == pInfo->numOfPoints - 1)) {
        pInfo->sum +=v;
        pInfo->pointsMeet = true;
      } else {
        pInfo->sum = pInfo->sum + v - pInfo->points[pInfo->pos];
      }

      pInfo->points[pInfo->pos] = v;
      double result = pInfo->sum / pInfo->numOfPoints;
      colDataAppend(pOutput, pos, (char *)&result, false);

      //TODO: remove this after pTsOutput is handled
      if (pTsOutput != NULL) {
        colDataAppendInt64(pTsOutput, pos, &tsList[i]);
      }
      numOfElems++;
    }

    pInfo->pos++;
    if (pInfo->pos == pInfo->numOfPoints) {
      pInfo->pos = 0;
    }
  }

  return numOfElems;
}

bool getSampleFuncEnv(SFunctionNode* pFunc, SFuncExecEnv* pEnv) {
  SColumnNode* pCol = (SColumnNode*)nodesListGetNode(pFunc->pParameterList, 0);
  SValueNode* pVal = (SValueNode*)nodesListGetNode(pFunc->pParameterList, 1);
  int32_t numOfSamples = pVal->datum.i;
  pEnv->calcMemSize = sizeof(SSampleInfo) + numOfSamples * (pCol->node.resType.bytes + sizeof(int64_t));
  return true;
}

bool sampleFunctionSetup(SqlFunctionCtx *pCtx, SResultRowEntryInfo *pResultInfo) {
  if (!functionSetup(pCtx, pResultInfo)) {
    return false;
  }

  taosSeedRand(taosSafeRand());

  SSampleInfo *pInfo = GET_ROWCELL_INTERBUF(pResultInfo);
  pInfo->samples = pCtx->param[1].param.i;
  pInfo->totalPoints = 0;
  pInfo->numSampled = 0;
  pInfo->colType = pCtx->resDataInfo.type;
  pInfo->colBytes = pCtx->resDataInfo.bytes;
  if (pInfo->samples < 1 || pInfo->samples > SAMPLE_MAX_POINTS_NUM) {
    return false;
  }
  pInfo->data = (char *)pInfo + sizeof(SSampleInfo);
  pInfo->timestamp = (int64_t *)((char *)pInfo + sizeof(SSampleInfo) + pInfo->samples * pInfo->colBytes);

  return true;
}

static void sampleAssignResult(SSampleInfo* pInfo, char *data, TSKEY ts, int32_t index) {
  assignVal(pInfo->data + index * pInfo->colBytes, data, pInfo->colBytes, pInfo->colType);
  *(pInfo->timestamp + index) = ts;
}

static void doReservoirSample(SSampleInfo* pInfo, char *data, TSKEY ts, int32_t index) {
  pInfo->totalPoints++;
  if (pInfo->numSampled < pInfo->samples) {
    sampleAssignResult(pInfo, data, ts, pInfo->numSampled);
    pInfo->numSampled++;
  } else {
    int32_t j = taosRand() % (pInfo->totalPoints);
    if (j < pInfo->samples) {
      sampleAssignResult(pInfo, data, ts, j);
    }
  }
}

int32_t sampleFunction(SqlFunctionCtx* pCtx) {
  SResultRowEntryInfo* pResInfo = GET_RES_INFO(pCtx);
  SSampleInfo*         pInfo = GET_ROWCELL_INTERBUF(pResInfo);

  SInputColumnInfoData* pInput = &pCtx->input;
  TSKEY* tsList = (int64_t*)pInput->pPTS->pData;

  SColumnInfoData* pInputCol = pInput->pData[0];
  SColumnInfoData* pTsOutput = pCtx->pTsOutput;
  SColumnInfoData* pOutput = (SColumnInfoData*)pCtx->pOutput;

  int32_t startOffset = pCtx->offset;
  for (int32_t i = pInput->startRowIndex; i < pInput->numOfRows + pInput->startRowIndex; i += 1) {
    if (colDataIsNull_s(pInputCol, i)) {
      //colDataAppendNULL(pOutput, i);
      continue;
    }

    char* data = colDataGetData(pInputCol, i);
    doReservoirSample(pInfo, data, tsList[i], i);
  }

  for (int32_t i = 0; i < pInfo->numSampled; ++i) {
    int32_t pos = startOffset + i;
    colDataAppend(pOutput, pos, pInfo->data + i * pInfo->colBytes, false);
    //TODO: handle ts output
  }

  return pInfo->numSampled;
}

//int32_t sampleFinalize(SqlFunctionCtx* pCtx, SSDataBlock* pBlock) {
//  SResultRowEntryInfo* pResInfo = GET_RES_INFO(pCtx);
//  SSampleInfo* pInfo = GET_ROWCELL_INTERBUF(GET_RES_INFO(pCtx));
//  int32_t        slotId = pCtx->pExpr->base.resSchema.slotId;
//  SColumnInfoData* pCol = taosArrayGet(pBlock->pDataBlock, slotId);
//
//  //int32_t currentRow = pBlock->info.rows;
//  pResInfo->numOfRes = pInfo->numSampled;
//
//  for (int32_t i = 0; i < pInfo->numSampled; ++i) {
//    colDataAppend(pCol, i, pInfo->data + i * pInfo->colBytes, false);
//    //TODO: handle ts output
//  }
//
//  return pResInfo->numOfRes;
//}


bool getTailFuncEnv(SFunctionNode* pFunc, SFuncExecEnv* pEnv) {
  SColumnNode* pCol = (SColumnNode*)nodesListGetNode(pFunc->pParameterList, 0);
  SValueNode*  pVal = (SValueNode*)nodesListGetNode(pFunc->pParameterList, 1);
  int32_t numOfPoints = pVal->datum.i;
  pEnv->calcMemSize = sizeof(STailInfo) + numOfPoints * (POINTER_BYTES + sizeof(STailItem) + pCol->node.resType.bytes);
  return true;
}

bool tailFunctionSetup(SqlFunctionCtx *pCtx, SResultRowEntryInfo *pResultInfo) {
  if (!functionSetup(pCtx, pResultInfo)) {
    return false;
  }

  STailInfo *pInfo = GET_ROWCELL_INTERBUF(pResultInfo);
  pInfo->numAdded = 0;
  pInfo->numOfPoints = pCtx->param[1].param.i;
  if (pCtx->numOfParams == 4) {
    pInfo->offset = pCtx->param[2].param.i;
  } else {
    pInfo->offset = 0;
  }
  pInfo->colType = pCtx->resDataInfo.type;
  pInfo->colBytes = pCtx->resDataInfo.bytes;
  if ((pInfo->numOfPoints < 1 || pInfo->numOfPoints > TAIL_MAX_POINTS_NUM) ||
      (pInfo->numOfPoints < 0 || pInfo->numOfPoints > TAIL_MAX_OFFSET)) {
    return false;
  }

  pInfo->pItems = (STailItem **)((char *)pInfo + sizeof(STailInfo));
  char *pItem = (char *)pInfo->pItems + pInfo->numOfPoints * POINTER_BYTES;

  size_t unitSize = sizeof(STailItem) + pInfo->colBytes;
  for (int32_t i = 0; i < pInfo->numOfPoints; ++i) {
    pInfo->pItems[i] = (STailItem *)(pItem + i * unitSize);
    pInfo->pItems[i]->isNull = false;
  }

  return true;
}

static void tailAssignResult(STailItem* pItem, char *data, int32_t colBytes, TSKEY ts, bool isNull) {
  pItem->timestamp = ts;
  if (isNull) {
    pItem->isNull = true;
  } else {
    memcpy(pItem->data, data, colBytes);
  }
}

static int32_t tailCompFn(const void *p1, const void *p2, const void *param) {
  STailItem *d1 = *(STailItem **)p1;
  STailItem *d2 = *(STailItem **)p2;
  return compareInt64Val(&d1->timestamp, &d2->timestamp);
}

static void doTailAdd(STailInfo* pInfo, char *data, TSKEY ts, bool isNull) {
  STailItem **pList = pInfo->pItems;
  if (pInfo->numAdded < pInfo->numOfPoints) {
    tailAssignResult(pList[pInfo->numAdded], data, pInfo->colBytes, ts, isNull);
    taosheapsort((void *)pList, sizeof(STailItem **), pInfo->numAdded + 1, NULL, tailCompFn, 0);
    pInfo->numAdded++;
  } else if (pList[0]->timestamp < ts) {
    tailAssignResult(pList[0], data, pInfo->colBytes, ts, isNull);
    taosheapadjust((void *)pList, sizeof(STailItem **), 0, pInfo->numOfPoints - 1, NULL, tailCompFn, NULL, 0);
  }
}

int32_t tailFunction(SqlFunctionCtx* pCtx) {
  SResultRowEntryInfo* pResInfo = GET_RES_INFO(pCtx);
  STailInfo*         pInfo = GET_ROWCELL_INTERBUF(pResInfo);

  SInputColumnInfoData* pInput = &pCtx->input;
  TSKEY* tsList = (int64_t*)pInput->pPTS->pData;

  SColumnInfoData* pInputCol = pInput->pData[0];
  SColumnInfoData* pTsOutput = pCtx->pTsOutput;
  SColumnInfoData* pOutput = (SColumnInfoData*)pCtx->pOutput;

  int32_t startOffset = pCtx->offset;
  if (pInfo->offset >= pInput->numOfRows) {
    return 0;
  } else {
    pInfo->numOfPoints = TMIN(pInfo->numOfPoints, pInput->numOfRows - pInfo->offset);
  }
  for (int32_t i = pInput->startRowIndex; i < pInput->numOfRows + pInput->startRowIndex - pInfo->offset; i += 1) {

    char* data = colDataGetData(pInputCol, i);
    doTailAdd(pInfo, data, tsList[i], colDataIsNull_s(pInputCol, i));
  }

  taosqsort(pInfo->pItems, pInfo->numOfPoints, POINTER_BYTES, NULL, tailCompFn);

  for (int32_t i = 0; i < pInfo->numOfPoints; ++i) {
    int32_t pos = startOffset + i;
    STailItem *pItem = pInfo->pItems[i];
    if (pItem->isNull) {
      colDataAppendNULL(pOutput, pos);
    } else {
      colDataAppend(pOutput, pos, pItem->data, false);
    }
  }

  return pInfo->numOfPoints;
}

int32_t tailFinalize(SqlFunctionCtx* pCtx, SSDataBlock* pBlock) {
  SResultRowEntryInfo* pEntryInfo = GET_RES_INFO(pCtx);
  STailInfo*                pInfo = GET_ROWCELL_INTERBUF(pEntryInfo);
  pEntryInfo->complete = true;

  int32_t type = pCtx->input.pData[0]->info.type;
  int32_t slotId = pCtx->pExpr->base.resSchema.slotId;

  SColumnInfoData* pCol = taosArrayGet(pBlock->pDataBlock, slotId);

  // todo assign the tag value and the corresponding row data
  int32_t currentRow = pBlock->info.rows;
  for (int32_t i = 0; i < pEntryInfo->numOfRes; ++i) {
    STailItem *pItem = pInfo->pItems[i];
    colDataAppend(pCol, currentRow, pItem->data, false);

    //setSelectivityValue(pCtx, pBlock, &pInfo->pItems[i].tuplePos, currentRow);
    currentRow += 1;
  }

  return pEntryInfo->numOfRes;
}<|MERGE_RESOLUTION|>--- conflicted
+++ resolved
@@ -2497,11 +2497,7 @@
   pInfo->min = MAX_TS_KEY;
   pInfo->max = 0;
 
-<<<<<<< HEAD
-  if (pCtx->numOfParams == 3) {
-=======
   if (pCtx->numOfParams == 2) {
->>>>>>> 6f2cac1a
     pInfo->timeUnit = pCtx->param[1].param.i;
   } else {
     pInfo->timeUnit = 1;
@@ -2525,10 +2521,6 @@
   }
 
   if (pInput->colDataAggIsSet) {
-<<<<<<< HEAD
-
-=======
->>>>>>> 6f2cac1a
     if (pInfo->min == MAX_TS_KEY) {
       pInfo->min = GET_INT64_VAL(&pAgg->min);
       pInfo->max = GET_INT64_VAL(&pAgg->max);
