/*
 * Copyright (c) 2019 TAOS Data, Inc. <jhtao@taosdata.com>
 *
 * This program is free software: you can use, redistribute, and/or modify
 * it under the terms of the GNU Affero General Public License, version 3
 * or later ("AGPL"), as published by the Free Software Foundation.
 *
 * This program is distributed in the hope that it will be useful, but WITHOUT
 * ANY WARRANTY; without even the implied warranty of MERCHANTABILITY or
 * FITNESS FOR A PARTICULAR PURPOSE.
 *
 * You should have received a copy of the GNU Affero General Public License
 * along with this program. If not, see <http://www.gnu.org/licenses/>.
 */

#include "builtinsimpl.h"
#include "cJSON.h"
#include "function.h"
#include "query.h"
#include "querynodes.h"
#include "streamState.h"
#include "tcompare.h"
#include "tdatablock.h"
#include "tdigest.h"
#include "tfunctionInt.h"
#include "tglobal.h"
#include "thistogram.h"
#include "tpercentile.h"

#define HISTOGRAM_MAX_BINS_NUM 1000
#define MAVG_MAX_POINTS_NUM    1000
#define TAIL_MAX_POINTS_NUM    100
#define TAIL_MAX_OFFSET        100

#define UNIQUE_MAX_RESULT_SIZE (1024 * 1024 * 10)
#define MODE_MAX_RESULT_SIZE   UNIQUE_MAX_RESULT_SIZE

#define HLL_BUCKET_BITS 14  // The bits of the bucket
#define HLL_DATA_BITS   (64 - HLL_BUCKET_BITS)
#define HLL_BUCKETS     (1 << HLL_BUCKET_BITS)
#define HLL_BUCKET_MASK (HLL_BUCKETS - 1)
#define HLL_ALPHA_INF   0.721347520444481703680  // constant for 0.5/ln(2)

typedef struct SSumRes {
  union {
    int64_t  isum;
    uint64_t usum;
    double   dsum;
  };
  int16_t type;
} SSumRes;

typedef struct SAvgRes {
  double  result;
  SSumRes sum;
  int64_t count;
  int16_t type;  // store the original input type, used in merge function
} SAvgRes;

typedef struct STuplePos {
  union {
    struct {
      int32_t pageId;
      int32_t offset;
    };
    STupleKey streamTupleKey;
  };
} STuplePos;

typedef struct SMinmaxResInfo {
  bool      assign;  // assign the first value or not
  int64_t   v;
  STuplePos tuplePos;

  STuplePos nullTuplePos;
  bool      nullTupleSaved;
  int16_t   type;
} SMinmaxResInfo;

typedef struct STopBotResItem {
  SVariant  v;
  uint64_t  uid;  // it is a table uid, used to extract tag data during building of the final result for the tag data
  STuplePos tuplePos;  // tuple data of this chosen row
} STopBotResItem;

typedef struct STopBotRes {
  int32_t maxSize;
  int16_t type;

  STuplePos nullTuplePos;
  bool      nullTupleSaved;

  STopBotResItem* pItems;
} STopBotRes;

typedef struct SFirstLastRes {
  bool hasResult;
  // used for last_row function only, isNullRes in SResultRowEntry can not be passed to downstream.So,
  // this attribute is required
  bool      isNull;
  int32_t   bytes;
  int64_t   ts;
  STuplePos pos;
  char      buf[];
} SFirstLastRes;

typedef struct SStddevRes {
  double  result;
  int64_t count;
  union {
    double   quadraticDSum;
    int64_t  quadraticISum;
    uint64_t quadraticUSum;
  };
  union {
    double   dsum;
    int64_t  isum;
    uint64_t usum;
  };
  int16_t type;
} SStddevRes;

typedef struct SLeastSQRInfo {
  double  matrix[2][3];
  double  startVal;
  double  stepVal;
  int64_t num;
} SLeastSQRInfo;

typedef struct SPercentileInfo {
  double      result;
  tMemBucket* pMemBucket;
  int32_t     stage;
  double      minval;
  double      maxval;
  int64_t     numOfElems;
} SPercentileInfo;

typedef struct SAPercentileInfo {
  double          result;
  double          percent;
  int8_t          algo;
  SHistogramInfo* pHisto;
  TDigest*        pTDigest;
} SAPercentileInfo;

typedef enum {
  APERCT_ALGO_UNKNOWN = 0,
  APERCT_ALGO_DEFAULT,
  APERCT_ALGO_TDIGEST,
} EAPerctAlgoType;

typedef struct SDiffInfo {
  bool hasPrev;
  bool includeNull;
  bool ignoreNegative;  // replace the ignore with case when
  bool firstOutput;
  union {
    int64_t i64;
    double  d64;
  } prev;

  int64_t prevTs;
} SDiffInfo;

typedef struct SSpreadInfo {
  double result;
  bool   hasResult;
  double min;
  double max;
} SSpreadInfo;

typedef struct SElapsedInfo {
  double  result;
  TSKEY   min;
  TSKEY   max;
  int64_t timeUnit;
} SElapsedInfo;

typedef struct STwaInfo {
  double      dOutput;
  bool        isNull;
  SPoint1     p;
  STimeWindow win;
} STwaInfo;

typedef struct SHistoFuncBin {
  double  lower;
  double  upper;
  int64_t count;
  double  percentage;
} SHistoFuncBin;

typedef struct SHistoFuncInfo {
  int32_t       numOfBins;
  int32_t       totalCount;
  bool          normalized;
  SHistoFuncBin bins[];
} SHistoFuncInfo;

typedef enum { UNKNOWN_BIN = 0, USER_INPUT_BIN, LINEAR_BIN, LOG_BIN } EHistoBinType;

typedef struct SHLLFuncInfo {
  uint64_t result;
  uint8_t  buckets[HLL_BUCKETS];
} SHLLInfo;

typedef struct SStateInfo {
  union {
    int64_t count;
    int64_t durationStart;
  };
} SStateInfo;

typedef enum {
  STATE_OPER_INVALID = 0,
  STATE_OPER_LT,
  STATE_OPER_GT,
  STATE_OPER_LE,
  STATE_OPER_GE,
  STATE_OPER_NE,
  STATE_OPER_EQ,
} EStateOperType;

typedef struct SMavgInfo {
  int32_t pos;
  double  sum;
  int32_t numOfPoints;
  bool    pointsMeet;
  double  points[];
} SMavgInfo;

typedef struct SSampleInfo {
  int32_t samples;
  int32_t totalPoints;
  int32_t numSampled;
  uint8_t colType;
  int16_t colBytes;

  STuplePos nullTuplePos;
  bool      nullTupleSaved;

  char*      data;
  STuplePos* tuplePos;
} SSampleInfo;

typedef struct STailItem {
  int64_t timestamp;
  bool    isNull;
  char    data[];
} STailItem;

typedef struct STailInfo {
  int32_t     numOfPoints;
  int32_t     numAdded;
  int32_t     offset;
  uint8_t     colType;
  int16_t     colBytes;
  STailItem** pItems;
} STailInfo;

typedef struct SUniqueItem {
  int64_t timestamp;
  bool    isNull;
  char    data[];
} SUniqueItem;

typedef struct SUniqueInfo {
  int32_t   numOfPoints;
  uint8_t   colType;
  int16_t   colBytes;
  bool      hasNull;  // null is not hashable, handle separately
  SHashObj* pHash;
  char      pItems[];
} SUniqueInfo;

typedef struct SModeItem {
  int64_t count;
  char    data[];
} SModeItem;

typedef struct SModeInfo {
  int32_t   numOfPoints;
  uint8_t   colType;
  int16_t   colBytes;
  SHashObj* pHash;
  char      pItems[];
} SModeInfo;

typedef struct SDerivInfo {
  double  prevValue;       // previous value
  TSKEY   prevTs;          // previous timestamp
  bool    ignoreNegative;  // ignore the negative value
  int64_t tsWindow;        // time window for derivative
  bool    valueSet;        // the value has been set already
} SDerivInfo;

typedef struct SRateInfo {
  double firstValue;
  TSKEY  firstKey;
  double lastValue;
  TSKEY  lastKey;
  int8_t hasResult;  // flag to denote has value
} SRateInfo;

typedef struct SGroupKeyInfo {
  bool hasResult;
  bool isNull;
  char data[];
} SGroupKeyInfo;

#define SET_VAL(_info, numOfElem, res) \
  do {                                 \
    if ((numOfElem) <= 0) {            \
      break;                           \
    }                                  \
    (_info)->numOfRes = (res);         \
  } while (0)

#define GET_TS_LIST(x)    ((TSKEY*)((x)->ptsList))
#define GET_TS_DATA(x, y) (GET_TS_LIST(x)[(y)])

#define DO_UPDATE_SUBSID_RES(ctx, ts)                          \
  do {                                                         \
    for (int32_t _i = 0; _i < (ctx)->subsidiaries.num; ++_i) { \
      SqlFunctionCtx* __ctx = (ctx)->subsidiaries.pCtx[_i];    \
      if (__ctx->functionId == FUNCTION_TS_DUMMY) {            \
        __ctx->tag.i = (ts);                                   \
        __ctx->tag.nType = TSDB_DATA_TYPE_BIGINT;              \
      }                                                        \
      __ctx->fpSet.process(__ctx);                             \
    }                                                          \
  } while (0)

#define UPDATE_DATA(ctx, left, right, num, sign, _ts) \
  do {                                                \
    if (((left) < (right)) ^ (sign)) {                \
      (left) = (right);                               \
      DO_UPDATE_SUBSID_RES(ctx, _ts);                 \
      (num) += 1;                                     \
    }                                                 \
  } while (0)

#define LOOPCHECK_N(val, _col, ctx, _t, _nrow, _start, sign, num)        \
  do {                                                                   \
    _t* d = (_t*)((_col)->pData);                                        \
    for (int32_t i = (_start); i < (_nrow) + (_start); ++i) {            \
      if (((_col)->hasNull) && colDataIsNull_f((_col)->nullbitmap, i)) { \
        continue;                                                        \
      }                                                                  \
      TSKEY ts = (ctx)->ptsList != NULL ? GET_TS_DATA(ctx, i) : 0;       \
      UPDATE_DATA(ctx, val, d[i], num, sign, ts);                        \
    }                                                                    \
  } while (0)

#define LIST_ADD_N(_res, _col, _start, _rows, _t, numOfElem)             \
  do {                                                                   \
    _t* d = (_t*)(_col->pData);                                          \
    for (int32_t i = (_start); i < (_rows) + (_start); ++i) {            \
      if (((_col)->hasNull) && colDataIsNull_f((_col)->nullbitmap, i)) { \
        continue;                                                        \
      };                                                                 \
      (_res) += (d)[i];                                                  \
      (numOfElem)++;                                                     \
    }                                                                    \
  } while (0)

#define LIST_SUB_N(_res, _col, _start, _rows, _t, numOfElem)             \
  do {                                                                   \
    _t* d = (_t*)(_col->pData);                                          \
    for (int32_t i = (_start); i < (_rows) + (_start); ++i) {            \
      if (((_col)->hasNull) && colDataIsNull_f((_col)->nullbitmap, i)) { \
        continue;                                                        \
      };                                                                 \
      (_res) -= (d)[i];                                                  \
      (numOfElem)++;                                                     \
    }                                                                    \
  } while (0)

#define LIST_AVG_N(sumT, T)                                               \
  do {                                                                    \
    T* plist = (T*)pCol->pData;                                           \
    for (int32_t i = start; i < numOfRows + pInput->startRowIndex; ++i) { \
      if (pCol->hasNull && colDataIsNull_f(pCol->nullbitmap, i)) {        \
        continue;                                                         \
      }                                                                   \
                                                                          \
      numOfElem += 1;                                                     \
      pAvgRes->count -= 1;                                                \
      sumT -= plist[i];                                                   \
    }                                                                     \
  } while (0)

#define LIST_STDDEV_SUB_N(sumT, T)                                 \
  do {                                                             \
    T* plist = (T*)pCol->pData;                                    \
    for (int32_t i = start; i < numOfRows + start; ++i) {          \
      if (pCol->hasNull && colDataIsNull_f(pCol->nullbitmap, i)) { \
        continue;                                                  \
      }                                                            \
      numOfElem += 1;                                              \
      pStddevRes->count -= 1;                                      \
      sumT -= plist[i];                                            \
      pStddevRes->quadraticISum -= plist[i] * plist[i];            \
    }                                                              \
  } while (0)

#define LEASTSQR_CAL(p, x, y, index, step) \
  do {                                     \
    (p)[0][0] += (double)(x) * (x);        \
    (p)[0][1] += (double)(x);              \
    (p)[0][2] += (double)(x) * (y)[index]; \
    (p)[1][2] += (y)[index];               \
    (x) += step;                           \
  } while (0)

#define STATE_COMP(_op, _lval, _param) STATE_COMP_IMPL(_op, _lval, GET_STATE_VAL(_param))

#define GET_STATE_VAL(param) ((param.nType == TSDB_DATA_TYPE_BIGINT) ? (param.i) : (param.d))

#define STATE_COMP_IMPL(_op, _lval, _rval) \
  do {                                     \
    switch (_op) {                         \
      case STATE_OPER_LT:                  \
        return ((_lval) < (_rval));        \
        break;                             \
      case STATE_OPER_GT:                  \
        return ((_lval) > (_rval));        \
        break;                             \
      case STATE_OPER_LE:                  \
        return ((_lval) <= (_rval));       \
        break;                             \
      case STATE_OPER_GE:                  \
        return ((_lval) >= (_rval));       \
        break;                             \
      case STATE_OPER_NE:                  \
        return ((_lval) != (_rval));       \
        break;                             \
      case STATE_OPER_EQ:                  \
        return ((_lval) == (_rval));       \
        break;                             \
      default:                             \
        break;                             \
    }                                      \
  } while (0)

#define INIT_INTP_POINT(_p, _k, _v) \
  do {                              \
    (_p).key = (_k);                \
    (_p).val = (_v);                \
  } while (0)

bool dummyGetEnv(SFunctionNode* UNUSED_PARAM(pFunc), SFuncExecEnv* UNUSED_PARAM(pEnv)) { return true; }

bool dummyInit(SqlFunctionCtx* UNUSED_PARAM(pCtx), SResultRowEntryInfo* UNUSED_PARAM(pResultInfo)) { return true; }

int32_t dummyProcess(SqlFunctionCtx* UNUSED_PARAM(pCtx)) { return 0; }

int32_t dummyFinalize(SqlFunctionCtx* UNUSED_PARAM(pCtx), SSDataBlock* UNUSED_PARAM(pBlock)) { return 0; }

bool functionSetup(SqlFunctionCtx* pCtx, SResultRowEntryInfo* pResultInfo) {
  if (pResultInfo->initialized) {
    return false;
  }

  if (pCtx->pOutput != NULL) {
    memset(pCtx->pOutput, 0, (size_t)pCtx->resDataInfo.bytes);
  }

  initResultRowEntry(pResultInfo, pCtx->resDataInfo.interBufSize);
  return true;
}

int32_t functionFinalize(SqlFunctionCtx* pCtx, SSDataBlock* pBlock) {
  int32_t          slotId = pCtx->pExpr->base.resSchema.slotId;
  SColumnInfoData* pCol = taosArrayGet(pBlock->pDataBlock, slotId);

  SResultRowEntryInfo* pResInfo = GET_RES_INFO(pCtx);
  pResInfo->isNullRes = (pResInfo->numOfRes == 0) ? 1 : 0;

  char* in = GET_ROWCELL_INTERBUF(pResInfo);
  colDataAppend(pCol, pBlock->info.rows, in, pResInfo->isNullRes);

  return pResInfo->numOfRes;
}

int32_t firstCombine(SqlFunctionCtx* pDestCtx, SqlFunctionCtx* pSourceCtx) {
  SResultRowEntryInfo* pDResInfo = GET_RES_INFO(pDestCtx);
  SFirstLastRes*       pDBuf = GET_ROWCELL_INTERBUF(pDResInfo);
  int32_t              bytes = pDBuf->bytes;

  SResultRowEntryInfo* pSResInfo = GET_RES_INFO(pSourceCtx);
  SFirstLastRes*       pSBuf = GET_ROWCELL_INTERBUF(pSResInfo);

  if (pSResInfo->numOfRes != 0 && (pDResInfo->numOfRes == 0 || pDBuf->ts > pSBuf->ts)) {
    memcpy(pDBuf->buf, pSBuf->buf, bytes);
    pDBuf->ts = pSBuf->ts;
    pDResInfo->numOfRes = 1;
  }
  return TSDB_CODE_SUCCESS;
}

int32_t functionFinalizeWithResultBuf(SqlFunctionCtx* pCtx, SSDataBlock* pBlock, char* finalResult) {
  int32_t          slotId = pCtx->pExpr->base.resSchema.slotId;
  SColumnInfoData* pCol = taosArrayGet(pBlock->pDataBlock, slotId);

  SResultRowEntryInfo* pResInfo = GET_RES_INFO(pCtx);
  pResInfo->isNullRes = (pResInfo->numOfRes == 0) ? 1 : 0;

  char* in = finalResult;
  colDataAppend(pCol, pBlock->info.rows, in, pResInfo->isNullRes);

  return pResInfo->numOfRes;
}

EFuncDataRequired countDataRequired(SFunctionNode* pFunc, STimeWindow* pTimeWindow) {
  SNode* pParam = nodesListGetNode(pFunc->pParameterList, 0);
  if (QUERY_NODE_COLUMN == nodeType(pParam) && PRIMARYKEY_TIMESTAMP_COL_ID == ((SColumnNode*)pParam)->colId) {
    return FUNC_DATA_REQUIRED_NOT_LOAD;
  }
  return FUNC_DATA_REQUIRED_STATIS_LOAD;
}

bool getCountFuncEnv(SFunctionNode* UNUSED_PARAM(pFunc), SFuncExecEnv* pEnv) {
  pEnv->calcMemSize = sizeof(int64_t);
  return true;
}

static FORCE_INLINE int32_t getNumOfElems(SqlFunctionCtx* pCtx) {
  int32_t numOfElem = 0;

  /*
   * 1. column data missing (schema modified) causes pInputCol->hasNull == true. pInput->colDataAggIsSet == true;
   * 2. for general non-primary key columns, pInputCol->hasNull may be true or false, pInput->colDataAggIsSet == true;
   * 3. for primary key column, pInputCol->hasNull always be false, pInput->colDataAggIsSet == false;
   */
  SInputColumnInfoData* pInput = &pCtx->input;
  SColumnInfoData*      pInputCol = pInput->pData[0];
  if (pInput->colDataAggIsSet && pInput->totalRows == pInput->numOfRows) {
    numOfElem = pInput->numOfRows - pInput->pColumnDataAgg[0]->numOfNull;
    ASSERT(numOfElem >= 0);
  } else {
    if (pInputCol->hasNull) {
      for (int32_t i = pInput->startRowIndex; i < pInput->startRowIndex + pInput->numOfRows; ++i) {
        if (colDataIsNull(pInputCol, pInput->totalRows, i, NULL)) {
          continue;
        }
        numOfElem += 1;
      }
    } else {
      // when counting on the primary time stamp column and no statistics data is presented, use the size value
      // directly.
      numOfElem = pInput->numOfRows;
    }
  }
  return numOfElem;
}

/*
 * count function does need the finalize, if data is missing, the default value, which is 0, is used
 * count function does not use the pCtx->interResBuf to keep the intermediate buffer
 */
int32_t countFunction(SqlFunctionCtx* pCtx) {
  int32_t numOfElem = getNumOfElems(pCtx);

  SResultRowEntryInfo*  pResInfo = GET_RES_INFO(pCtx);
  SInputColumnInfoData* pInput = &pCtx->input;

  int32_t type = pInput->pData[0]->info.type;

  char* buf = GET_ROWCELL_INTERBUF(pResInfo);
  if (IS_NULL_TYPE(type)) {
    // select count(NULL) returns 0
    numOfElem = 1;
    *((int64_t*)buf) = 0;
  } else {
    *((int64_t*)buf) += numOfElem;
  }

  if (tsCountAlwaysReturnValue) {
    pResInfo->numOfRes = 1;
  } else {
    SET_VAL(pResInfo, 1, 1);
  }

  return TSDB_CODE_SUCCESS;
}

int32_t countInvertFunction(SqlFunctionCtx* pCtx) {
  int32_t numOfElem = getNumOfElems(pCtx);

  SResultRowEntryInfo* pResInfo = GET_RES_INFO(pCtx);
  char*                buf = GET_ROWCELL_INTERBUF(pResInfo);
  *((int64_t*)buf) -= numOfElem;

  SET_VAL(pResInfo, *((int64_t*)buf), 1);
  return TSDB_CODE_SUCCESS;
}

int32_t combineFunction(SqlFunctionCtx* pDestCtx, SqlFunctionCtx* pSourceCtx) {
  SResultRowEntryInfo* pDResInfo = GET_RES_INFO(pDestCtx);
  char*                pDBuf = GET_ROWCELL_INTERBUF(pDResInfo);

  SResultRowEntryInfo* pSResInfo = GET_RES_INFO(pSourceCtx);
  char*                pSBuf = GET_ROWCELL_INTERBUF(pSResInfo);
  *((int64_t*)pDBuf) += *((int64_t*)pSBuf);

  SET_VAL(pDResInfo, *((int64_t*)pDBuf), 1);
  return TSDB_CODE_SUCCESS;
}

int32_t sumFunction(SqlFunctionCtx* pCtx) {
  int32_t numOfElem = 0;

  // Only the pre-computing information loaded and actual data does not loaded
  SInputColumnInfoData* pInput = &pCtx->input;
  SColumnDataAgg*       pAgg = pInput->pColumnDataAgg[0];
  int32_t               type = pInput->pData[0]->info.type;

  SSumRes* pSumRes = GET_ROWCELL_INTERBUF(GET_RES_INFO(pCtx));
  pSumRes->type = type;

  if (IS_NULL_TYPE(type)) {
    numOfElem = 0;
    goto _sum_over;
  }

  if (pInput->colDataAggIsSet) {
    numOfElem = pInput->numOfRows - pAgg->numOfNull;
    ASSERT(numOfElem >= 0);

    if (IS_SIGNED_NUMERIC_TYPE(type)) {
      pSumRes->isum += pAgg->sum;
    } else if (IS_UNSIGNED_NUMERIC_TYPE(type)) {
      pSumRes->usum += pAgg->sum;
    } else if (IS_FLOAT_TYPE(type)) {
      pSumRes->dsum += GET_DOUBLE_VAL((const char*)&(pAgg->sum));
    }
  } else {  // computing based on the true data block
    SColumnInfoData* pCol = pInput->pData[0];

    int32_t start = pInput->startRowIndex;
    int32_t numOfRows = pInput->numOfRows;

    if (IS_SIGNED_NUMERIC_TYPE(type) || type == TSDB_DATA_TYPE_BOOL) {
      if (type == TSDB_DATA_TYPE_TINYINT || type == TSDB_DATA_TYPE_BOOL) {
        LIST_ADD_N(pSumRes->isum, pCol, start, numOfRows, int8_t, numOfElem);
      } else if (type == TSDB_DATA_TYPE_SMALLINT) {
        LIST_ADD_N(pSumRes->isum, pCol, start, numOfRows, int16_t, numOfElem);
      } else if (type == TSDB_DATA_TYPE_INT) {
        LIST_ADD_N(pSumRes->isum, pCol, start, numOfRows, int32_t, numOfElem);
      } else if (type == TSDB_DATA_TYPE_BIGINT) {
        LIST_ADD_N(pSumRes->isum, pCol, start, numOfRows, int64_t, numOfElem);
      }
    } else if (IS_UNSIGNED_NUMERIC_TYPE(type)) {
      if (type == TSDB_DATA_TYPE_UTINYINT) {
        LIST_ADD_N(pSumRes->usum, pCol, start, numOfRows, uint8_t, numOfElem);
      } else if (type == TSDB_DATA_TYPE_USMALLINT) {
        LIST_ADD_N(pSumRes->usum, pCol, start, numOfRows, uint16_t, numOfElem);
      } else if (type == TSDB_DATA_TYPE_UINT) {
        LIST_ADD_N(pSumRes->usum, pCol, start, numOfRows, uint32_t, numOfElem);
      } else if (type == TSDB_DATA_TYPE_UBIGINT) {
        LIST_ADD_N(pSumRes->usum, pCol, start, numOfRows, uint64_t, numOfElem);
      }
    } else if (type == TSDB_DATA_TYPE_DOUBLE) {
      LIST_ADD_N(pSumRes->dsum, pCol, start, numOfRows, double, numOfElem);
    } else if (type == TSDB_DATA_TYPE_FLOAT) {
      LIST_ADD_N(pSumRes->dsum, pCol, start, numOfRows, float, numOfElem);
    }
  }

  // check for overflow
  if (IS_FLOAT_TYPE(type) && (isinf(pSumRes->dsum) || isnan(pSumRes->dsum))) {
    numOfElem = 0;
  }

_sum_over:
  // data in the check operation are all null, not output
  SET_VAL(GET_RES_INFO(pCtx), numOfElem, 1);
  return TSDB_CODE_SUCCESS;
}

int32_t sumInvertFunction(SqlFunctionCtx* pCtx) {
  int32_t numOfElem = 0;

  // Only the pre-computing information loaded and actual data does not loaded
  SInputColumnInfoData* pInput = &pCtx->input;
  SColumnDataAgg*       pAgg = pInput->pColumnDataAgg[0];
  int32_t               type = pInput->pData[0]->info.type;

  SSumRes* pSumRes = GET_ROWCELL_INTERBUF(GET_RES_INFO(pCtx));

  if (pInput->colDataAggIsSet) {
    numOfElem = pInput->numOfRows - pAgg->numOfNull;
    ASSERT(numOfElem >= 0);

    if (IS_SIGNED_NUMERIC_TYPE(type)) {
      pSumRes->isum -= pAgg->sum;
    } else if (IS_UNSIGNED_NUMERIC_TYPE(type)) {
      pSumRes->usum -= pAgg->sum;
    } else if (IS_FLOAT_TYPE(type)) {
      pSumRes->dsum -= GET_DOUBLE_VAL((const char*)&(pAgg->sum));
    }
  } else {  // computing based on the true data block
    SColumnInfoData* pCol = pInput->pData[0];

    int32_t start = pInput->startRowIndex;
    int32_t numOfRows = pInput->numOfRows;

    if (IS_SIGNED_NUMERIC_TYPE(type) || type == TSDB_DATA_TYPE_BOOL) {
      if (type == TSDB_DATA_TYPE_TINYINT || type == TSDB_DATA_TYPE_BOOL) {
        LIST_SUB_N(pSumRes->isum, pCol, start, numOfRows, int8_t, numOfElem);
      } else if (type == TSDB_DATA_TYPE_SMALLINT) {
        LIST_SUB_N(pSumRes->isum, pCol, start, numOfRows, int16_t, numOfElem);
      } else if (type == TSDB_DATA_TYPE_INT) {
        LIST_SUB_N(pSumRes->isum, pCol, start, numOfRows, int32_t, numOfElem);
      } else if (type == TSDB_DATA_TYPE_BIGINT) {
        LIST_SUB_N(pSumRes->isum, pCol, start, numOfRows, int64_t, numOfElem);
      }
    } else if (IS_UNSIGNED_NUMERIC_TYPE(type)) {
      if (type == TSDB_DATA_TYPE_UTINYINT) {
        LIST_SUB_N(pSumRes->usum, pCol, start, numOfRows, uint8_t, numOfElem);
      } else if (type == TSDB_DATA_TYPE_USMALLINT) {
        LIST_SUB_N(pSumRes->usum, pCol, start, numOfRows, uint16_t, numOfElem);
      } else if (type == TSDB_DATA_TYPE_UINT) {
        LIST_SUB_N(pSumRes->usum, pCol, start, numOfRows, uint32_t, numOfElem);
      } else if (type == TSDB_DATA_TYPE_UBIGINT) {
        LIST_SUB_N(pSumRes->usum, pCol, start, numOfRows, uint64_t, numOfElem);
      }
    } else if (type == TSDB_DATA_TYPE_DOUBLE) {
      LIST_SUB_N(pSumRes->dsum, pCol, start, numOfRows, double, numOfElem);
    } else if (type == TSDB_DATA_TYPE_FLOAT) {
      LIST_SUB_N(pSumRes->dsum, pCol, start, numOfRows, float, numOfElem);
    }
  }

  // data in the check operation are all null, not output
  SET_VAL(GET_RES_INFO(pCtx), numOfElem, 1);
  return TSDB_CODE_SUCCESS;
}

int32_t sumCombine(SqlFunctionCtx* pDestCtx, SqlFunctionCtx* pSourceCtx) {
  SResultRowEntryInfo* pDResInfo = GET_RES_INFO(pDestCtx);
  SSumRes*             pDBuf = GET_ROWCELL_INTERBUF(pDResInfo);

  SResultRowEntryInfo* pSResInfo = GET_RES_INFO(pSourceCtx);
  SSumRes*             pSBuf = GET_ROWCELL_INTERBUF(pSResInfo);
  int16_t              type = pDBuf->type == TSDB_DATA_TYPE_NULL ? pSBuf->type : pDBuf->type;

  if (IS_SIGNED_NUMERIC_TYPE(type) || type == TSDB_DATA_TYPE_BOOL) {
    pDBuf->isum += pSBuf->isum;
  } else if (IS_UNSIGNED_NUMERIC_TYPE(type)) {
    pDBuf->usum += pSBuf->usum;
  } else if (type == TSDB_DATA_TYPE_DOUBLE || type == TSDB_DATA_TYPE_FLOAT) {
    pDBuf->dsum += pSBuf->dsum;
  }
  pDResInfo->numOfRes = TMAX(pDResInfo->numOfRes, pSResInfo->numOfRes);
  pDResInfo->isNullRes &= pSResInfo->isNullRes;
  return TSDB_CODE_SUCCESS;
}

bool getSumFuncEnv(SFunctionNode* UNUSED_PARAM(pFunc), SFuncExecEnv* pEnv) {
  pEnv->calcMemSize = sizeof(SSumRes);
  return true;
}

int32_t getAvgInfoSize() { return (int32_t)sizeof(SAvgRes); }

bool getAvgFuncEnv(SFunctionNode* UNUSED_PARAM(pFunc), SFuncExecEnv* pEnv) {
  pEnv->calcMemSize = sizeof(SAvgRes);
  return true;
}

bool avgFunctionSetup(SqlFunctionCtx* pCtx, SResultRowEntryInfo* pResultInfo) {
  if (!functionSetup(pCtx, pResultInfo)) {
    return false;
  }

  SAvgRes* pRes = GET_ROWCELL_INTERBUF(pResultInfo);
  memset(pRes, 0, sizeof(SAvgRes));
  return true;
}

int32_t avgFunction(SqlFunctionCtx* pCtx) {
  int32_t numOfElem = 0;

  SInputColumnInfoData* pInput = &pCtx->input;
  SColumnDataAgg*       pAgg = pInput->pColumnDataAgg[0];
  int32_t               type = pInput->pData[0]->info.type;

  SAvgRes* pAvgRes = GET_ROWCELL_INTERBUF(GET_RES_INFO(pCtx));
  pAvgRes->type = type;

  // computing based on the true data block
  SColumnInfoData* pCol = pInput->pData[0];

  int32_t start = pInput->startRowIndex;
  int32_t numOfRows = pInput->numOfRows;

  if (IS_NULL_TYPE(type)) {
    numOfElem = 0;
    goto _avg_over;
  }

  if (pInput->colDataAggIsSet) {
    numOfElem = numOfRows - pAgg->numOfNull;
    ASSERT(numOfElem >= 0);

    pAvgRes->count += numOfElem;
    if (IS_SIGNED_NUMERIC_TYPE(type)) {
      pAvgRes->sum.isum += pAgg->sum;
    } else if (IS_UNSIGNED_NUMERIC_TYPE(type)) {
      pAvgRes->sum.usum += pAgg->sum;
    } else if (IS_FLOAT_TYPE(type)) {
      pAvgRes->sum.dsum += GET_DOUBLE_VAL((const char*)&(pAgg->sum));
    }
  } else {  // computing based on the true data block
    switch (type) {
      case TSDB_DATA_TYPE_TINYINT: {
        int8_t* plist = (int8_t*)pCol->pData;
        for (int32_t i = start; i < numOfRows + pInput->startRowIndex; ++i) {
          if (pCol->hasNull && colDataIsNull_f(pCol->nullbitmap, i)) {
            continue;
          }

          numOfElem += 1;
          pAvgRes->count += 1;
          pAvgRes->sum.isum += plist[i];
        }

        break;
      }

      case TSDB_DATA_TYPE_SMALLINT: {
        int16_t* plist = (int16_t*)pCol->pData;
        for (int32_t i = start; i < numOfRows + pInput->startRowIndex; ++i) {
          if (pCol->hasNull && colDataIsNull_f(pCol->nullbitmap, i)) {
            continue;
          }

          numOfElem += 1;
          pAvgRes->count += 1;
          pAvgRes->sum.isum += plist[i];
        }
        break;
      }

      case TSDB_DATA_TYPE_INT: {
        int32_t* plist = (int32_t*)pCol->pData;
        for (int32_t i = start; i < numOfRows + pInput->startRowIndex; ++i) {
          if (pCol->hasNull && colDataIsNull_f(pCol->nullbitmap, i)) {
            continue;
          }

          numOfElem += 1;
          pAvgRes->count += 1;
          pAvgRes->sum.isum += plist[i];
        }

        break;
      }

      case TSDB_DATA_TYPE_BIGINT: {
        int64_t* plist = (int64_t*)pCol->pData;
        for (int32_t i = start; i < numOfRows + pInput->startRowIndex; ++i) {
          if (pCol->hasNull && colDataIsNull_f(pCol->nullbitmap, i)) {
            continue;
          }

          numOfElem += 1;
          pAvgRes->count += 1;
          pAvgRes->sum.isum += plist[i];
        }
        break;
      }

      case TSDB_DATA_TYPE_UTINYINT: {
        uint8_t* plist = (uint8_t*)pCol->pData;
        for (int32_t i = start; i < numOfRows + pInput->startRowIndex; ++i) {
          if (pCol->hasNull && colDataIsNull_f(pCol->nullbitmap, i)) {
            continue;
          }

          numOfElem += 1;
          pAvgRes->count += 1;
          pAvgRes->sum.usum += plist[i];
        }

        break;
      }

      case TSDB_DATA_TYPE_USMALLINT: {
        uint16_t* plist = (uint16_t*)pCol->pData;
        for (int32_t i = start; i < numOfRows + pInput->startRowIndex; ++i) {
          if (pCol->hasNull && colDataIsNull_f(pCol->nullbitmap, i)) {
            continue;
          }

          numOfElem += 1;
          pAvgRes->count += 1;
          pAvgRes->sum.usum += plist[i];
        }
        break;
      }

      case TSDB_DATA_TYPE_UINT: {
        uint32_t* plist = (uint32_t*)pCol->pData;
        for (int32_t i = start; i < numOfRows + pInput->startRowIndex; ++i) {
          if (pCol->hasNull && colDataIsNull_f(pCol->nullbitmap, i)) {
            continue;
          }

          numOfElem += 1;
          pAvgRes->count += 1;
          pAvgRes->sum.usum += plist[i];
        }

        break;
      }

      case TSDB_DATA_TYPE_UBIGINT: {
        uint64_t* plist = (uint64_t*)pCol->pData;
        for (int32_t i = start; i < numOfRows + pInput->startRowIndex; ++i) {
          if (pCol->hasNull && colDataIsNull_f(pCol->nullbitmap, i)) {
            continue;
          }

          numOfElem += 1;
          pAvgRes->count += 1;
          pAvgRes->sum.usum += plist[i];
        }
        break;
      }

      case TSDB_DATA_TYPE_FLOAT: {
        float* plist = (float*)pCol->pData;
        for (int32_t i = start; i < numOfRows + pInput->startRowIndex; ++i) {
          if (pCol->hasNull && colDataIsNull_f(pCol->nullbitmap, i)) {
            continue;
          }

          numOfElem += 1;
          pAvgRes->count += 1;
          pAvgRes->sum.dsum += plist[i];
        }
        break;
      }

      case TSDB_DATA_TYPE_DOUBLE: {
        double* plist = (double*)pCol->pData;
        for (int32_t i = start; i < numOfRows + pInput->startRowIndex; ++i) {
          if (pCol->hasNull && colDataIsNull_f(pCol->nullbitmap, i)) {
            continue;
          }

          numOfElem += 1;
          pAvgRes->count += 1;
          pAvgRes->sum.dsum += plist[i];
        }
        break;
      }

      default:
        break;
    }
  }

_avg_over:
  // data in the check operation are all null, not output
  SET_VAL(GET_RES_INFO(pCtx), numOfElem, 1);
  return TSDB_CODE_SUCCESS;
}

static void avgTransferInfo(SAvgRes* pInput, SAvgRes* pOutput) {
  pOutput->type = pInput->type;
  if (IS_SIGNED_NUMERIC_TYPE(pOutput->type)) {
    pOutput->sum.isum += pInput->sum.isum;
  } else if (IS_UNSIGNED_NUMERIC_TYPE(pOutput->type)) {
    pOutput->sum.usum += pInput->sum.usum;
  } else {
    pOutput->sum.dsum += pInput->sum.dsum;
  }

  pOutput->count += pInput->count;

  return;
}

int32_t avgFunctionMerge(SqlFunctionCtx* pCtx) {
  SInputColumnInfoData* pInput = &pCtx->input;
  SColumnInfoData*      pCol = pInput->pData[0];
  ASSERT(pCol->info.type == TSDB_DATA_TYPE_BINARY);

  SAvgRes* pInfo = GET_ROWCELL_INTERBUF(GET_RES_INFO(pCtx));

  int32_t start = pInput->startRowIndex;

  for (int32_t i = start; i < start + pInput->numOfRows; ++i) {
    char*    data = colDataGetData(pCol, i);
    SAvgRes* pInputInfo = (SAvgRes*)varDataVal(data);
    avgTransferInfo(pInputInfo, pInfo);
  }

  SET_VAL(GET_RES_INFO(pCtx), 1, 1);

  return TSDB_CODE_SUCCESS;
}

int32_t avgInvertFunction(SqlFunctionCtx* pCtx) {
  int32_t numOfElem = 0;

  // Only the pre-computing information loaded and actual data does not loaded
  SInputColumnInfoData* pInput = &pCtx->input;
  int32_t               type = pInput->pData[0]->info.type;

  SAvgRes* pAvgRes = GET_ROWCELL_INTERBUF(GET_RES_INFO(pCtx));

  // computing based on the true data block
  SColumnInfoData* pCol = pInput->pData[0];

  int32_t start = pInput->startRowIndex;
  int32_t numOfRows = pInput->numOfRows;

  switch (type) {
    case TSDB_DATA_TYPE_TINYINT: {
      LIST_AVG_N(pAvgRes->sum.isum, int8_t);
      break;
    }
    case TSDB_DATA_TYPE_SMALLINT: {
      LIST_AVG_N(pAvgRes->sum.isum, int16_t);
      break;
    }
    case TSDB_DATA_TYPE_INT: {
      LIST_AVG_N(pAvgRes->sum.isum, int32_t);
      break;
    }
    case TSDB_DATA_TYPE_BIGINT: {
      LIST_AVG_N(pAvgRes->sum.isum, int64_t);
      break;
    }
    case TSDB_DATA_TYPE_UTINYINT: {
      LIST_AVG_N(pAvgRes->sum.usum, uint8_t);
      break;
    }
    case TSDB_DATA_TYPE_USMALLINT: {
      LIST_AVG_N(pAvgRes->sum.usum, uint16_t);
      break;
    }
    case TSDB_DATA_TYPE_UINT: {
      LIST_AVG_N(pAvgRes->sum.usum, uint32_t);
      break;
    }
    case TSDB_DATA_TYPE_UBIGINT: {
      LIST_AVG_N(pAvgRes->sum.usum, uint64_t);
      break;
    }
    case TSDB_DATA_TYPE_FLOAT: {
      LIST_AVG_N(pAvgRes->sum.dsum, float);
      break;
    }
    case TSDB_DATA_TYPE_DOUBLE: {
      LIST_AVG_N(pAvgRes->sum.dsum, double);
      break;
    }
    default:
      break;
  }

  // data in the check operation are all null, not output
  SET_VAL(GET_RES_INFO(pCtx), numOfElem, 1);
  return TSDB_CODE_SUCCESS;
}

int32_t avgCombine(SqlFunctionCtx* pDestCtx, SqlFunctionCtx* pSourceCtx) {
  SResultRowEntryInfo* pDResInfo = GET_RES_INFO(pDestCtx);
  SAvgRes*             pDBuf = GET_ROWCELL_INTERBUF(pDResInfo);

  SResultRowEntryInfo* pSResInfo = GET_RES_INFO(pSourceCtx);
  SAvgRes*             pSBuf = GET_ROWCELL_INTERBUF(pSResInfo);
  int16_t              type = pDBuf->type == TSDB_DATA_TYPE_NULL ? pSBuf->type : pDBuf->type;

  if (IS_SIGNED_NUMERIC_TYPE(type)) {
    pDBuf->sum.isum += pSBuf->sum.isum;
  } else if (IS_UNSIGNED_NUMERIC_TYPE(type)) {
    pDBuf->sum.usum += pSBuf->sum.usum;
  } else {
    pDBuf->sum.dsum += pSBuf->sum.dsum;
  }
  pDBuf->count += pSBuf->count;

  return TSDB_CODE_SUCCESS;
}

int32_t avgFinalize(SqlFunctionCtx* pCtx, SSDataBlock* pBlock) {
  SInputColumnInfoData* pInput = &pCtx->input;

  SAvgRes* pAvgRes = GET_ROWCELL_INTERBUF(GET_RES_INFO(pCtx));
  int32_t  type = pAvgRes->type;

  if (IS_SIGNED_NUMERIC_TYPE(type)) {
    pAvgRes->result = pAvgRes->sum.isum / ((double)pAvgRes->count);
  } else if (IS_UNSIGNED_NUMERIC_TYPE(type)) {
    pAvgRes->result = pAvgRes->sum.usum / ((double)pAvgRes->count);
  } else {
    pAvgRes->result = pAvgRes->sum.dsum / ((double)pAvgRes->count);
  }

  // check for overflow
  if (isinf(pAvgRes->result) || isnan(pAvgRes->result)) {
    GET_RES_INFO(pCtx)->numOfRes = 0;
  }

  return functionFinalize(pCtx, pBlock);
}

int32_t avgPartialFinalize(SqlFunctionCtx* pCtx, SSDataBlock* pBlock) {
  SResultRowEntryInfo* pResInfo = GET_RES_INFO(pCtx);
  SAvgRes*             pInfo = GET_ROWCELL_INTERBUF(GET_RES_INFO(pCtx));
  int32_t              resultBytes = getAvgInfoSize();
  char*                res = taosMemoryCalloc(resultBytes + VARSTR_HEADER_SIZE, sizeof(char));

  memcpy(varDataVal(res), pInfo, resultBytes);
  varDataSetLen(res, resultBytes);

  int32_t          slotId = pCtx->pExpr->base.resSchema.slotId;
  SColumnInfoData* pCol = taosArrayGet(pBlock->pDataBlock, slotId);

  colDataAppend(pCol, pBlock->info.rows, res, false);

  taosMemoryFree(res);
  return pResInfo->numOfRes;
}

EFuncDataRequired statisDataRequired(SFunctionNode* pFunc, STimeWindow* pTimeWindow) {
  return FUNC_DATA_REQUIRED_STATIS_LOAD;
}

bool minmaxFunctionSetup(SqlFunctionCtx* pCtx, SResultRowEntryInfo* pResultInfo) {
  if (!functionSetup(pCtx, pResultInfo)) {
    return false;  // not initialized since it has been initialized
  }

  SMinmaxResInfo* buf = GET_ROWCELL_INTERBUF(pResultInfo);
  buf->assign = false;
  buf->tuplePos.pageId = -1;

  buf->nullTupleSaved = false;
  buf->nullTuplePos.pageId = -1;
  return true;
}

bool getMinmaxFuncEnv(SFunctionNode* UNUSED_PARAM(pFunc), SFuncExecEnv* pEnv) {
  pEnv->calcMemSize = sizeof(SMinmaxResInfo);
  return true;
}

static STuplePos saveTupleData(SqlFunctionCtx* pCtx, int32_t rowIndex, const SSDataBlock* pSrcBlock,
                               const STupleKey* pKey);
static int32_t   updateTupleData(SqlFunctionCtx* pCtx, int32_t rowIndex, const SSDataBlock* pSrcBlock, STuplePos* pPos);
static const char* loadTupleData(SqlFunctionCtx* pCtx, const STuplePos* pPos);

static int32_t findRowIndex(int32_t start, int32_t num, SColumnInfoData* pCol, const char* tval) {
  // the data is loaded, not only the block SMA value
  for (int32_t i = start; i < num + start; ++i) {
    char* p = colDataGetData(pCol, i);
    if (memcpy((void*)tval, p, pCol->info.bytes) == 0) {
      return i;
    }
  }

  ASSERT(0);
  return 0;
}

int32_t doMinMaxHelper(SqlFunctionCtx* pCtx, int32_t isMinFunc) {
  int32_t numOfElems = 0;

  SInputColumnInfoData* pInput = &pCtx->input;
  SColumnDataAgg*       pAgg = pInput->pColumnDataAgg[0];

  SColumnInfoData* pCol = pInput->pData[0];
  int32_t          type = pCol->info.type;

  SResultRowEntryInfo* pResInfo = GET_RES_INFO(pCtx);
  SMinmaxResInfo*      pBuf = GET_ROWCELL_INTERBUF(pResInfo);
  pBuf->type = type;

  if (IS_NULL_TYPE(type)) {
    numOfElems = 0;
    goto _min_max_over;
  }

  // data in current data block are qualified to the query
  if (pInput->colDataAggIsSet) {
    numOfElems = pInput->numOfRows - pAgg->numOfNull;
    ASSERT(pInput->numOfRows == pInput->totalRows && numOfElems >= 0);
    if (numOfElems == 0) {
      return numOfElems;
    }

    void*   tval = NULL;
    int16_t index = 0;

    if (isMinFunc) {
      tval = &pInput->pColumnDataAgg[0]->min;
    } else {
      tval = &pInput->pColumnDataAgg[0]->max;
    }

    if (!pBuf->assign) {
      pBuf->v = *(int64_t*)tval;
      if (pCtx->subsidiaries.num > 0) {
        index = findRowIndex(pInput->startRowIndex, pInput->numOfRows, pCol, tval);
        pBuf->tuplePos = saveTupleData(pCtx, index, pCtx->pSrcBlock, NULL);
      }
    } else {
      if (IS_SIGNED_NUMERIC_TYPE(type)) {
        int64_t prev = 0;
        GET_TYPED_DATA(prev, int64_t, type, &pBuf->v);

        int64_t val = GET_INT64_VAL(tval);
        if ((prev < val) ^ isMinFunc) {
          *(int64_t*)&pBuf->v = val;
          if (pCtx->subsidiaries.num > 0) {
            index = findRowIndex(pInput->startRowIndex, pInput->numOfRows, pCol, tval);
            pBuf->tuplePos = saveTupleData(pCtx, index, pCtx->pSrcBlock, NULL);
          }
        }
      } else if (IS_UNSIGNED_NUMERIC_TYPE(type)) {
        uint64_t prev = 0;
        GET_TYPED_DATA(prev, uint64_t, type, &pBuf->v);

        uint64_t val = GET_UINT64_VAL(tval);
        if ((prev < val) ^ isMinFunc) {
          *(uint64_t*)&pBuf->v = val;
          if (pCtx->subsidiaries.num > 0) {
            index = findRowIndex(pInput->startRowIndex, pInput->numOfRows, pCol, tval);
            pBuf->tuplePos = saveTupleData(pCtx, index, pCtx->pSrcBlock, NULL);
          }
        }
      } else if (type == TSDB_DATA_TYPE_DOUBLE) {
        double prev = 0;
        GET_TYPED_DATA(prev, double, type, &pBuf->v);

        double val = GET_DOUBLE_VAL(tval);
        if ((prev < val) ^ isMinFunc) {
          *(double*)&pBuf->v = val;
          if (pCtx->subsidiaries.num > 0) {
            index = findRowIndex(pInput->startRowIndex, pInput->numOfRows, pCol, tval);
            pBuf->tuplePos = saveTupleData(pCtx, index, pCtx->pSrcBlock, NULL);
          }
        }
      } else if (type == TSDB_DATA_TYPE_FLOAT) {
        float prev = 0;
        GET_TYPED_DATA(prev, float, type, &pBuf->v);

        float val = GET_DOUBLE_VAL(tval);
        if ((prev < val) ^ isMinFunc) {
          *(float*)&pBuf->v = val;
        }

        if (pCtx->subsidiaries.num > 0) {
          index = findRowIndex(pInput->startRowIndex, pInput->numOfRows, pCol, tval);
          pBuf->tuplePos = saveTupleData(pCtx, index, pCtx->pSrcBlock, NULL);
        }
      }
    }

    pBuf->assign = true;
    return numOfElems;
  }

  int32_t start = pInput->startRowIndex;
  int32_t numOfRows = pInput->numOfRows;

  if (IS_SIGNED_NUMERIC_TYPE(type) || type == TSDB_DATA_TYPE_BOOL) {
    if (type == TSDB_DATA_TYPE_TINYINT || type == TSDB_DATA_TYPE_BOOL) {
      int8_t* pData = (int8_t*)pCol->pData;
      int8_t* val = (int8_t*)&pBuf->v;

      for (int32_t i = start; i < start + numOfRows; ++i) {
        if ((pCol->hasNull) && colDataIsNull_f(pCol->nullbitmap, i)) {
          continue;
        }

        if (!pBuf->assign) {
          *val = pData[i];
          if (pCtx->subsidiaries.num > 0) {
            pBuf->tuplePos = saveTupleData(pCtx, i, pCtx->pSrcBlock, NULL);
          }
          pBuf->assign = true;
        } else {
          // ignore the equivalent data value
          if ((*val) == pData[i]) {
            continue;
          }

          if ((*val < pData[i]) ^ isMinFunc) {
            *val = pData[i];
            if (pCtx->subsidiaries.num > 0) {
              updateTupleData(pCtx, i, pCtx->pSrcBlock, &pBuf->tuplePos);
            }
          }
        }

        numOfElems += 1;
      }
    } else if (type == TSDB_DATA_TYPE_SMALLINT) {
      int16_t* pData = (int16_t*)pCol->pData;
      int16_t* val = (int16_t*)&pBuf->v;

      for (int32_t i = start; i < start + numOfRows; ++i) {
        if ((pCol->hasNull) && colDataIsNull_f(pCol->nullbitmap, i)) {
          continue;
        }

        if (!pBuf->assign) {
          *val = pData[i];
          if (pCtx->subsidiaries.num > 0) {
            pBuf->tuplePos = saveTupleData(pCtx, i, pCtx->pSrcBlock, NULL);
          }
          pBuf->assign = true;
        } else {
          // ignore the equivalent data value
          if ((*val) == pData[i]) {
            continue;
          }

          if ((*val < pData[i]) ^ isMinFunc) {
            *val = pData[i];
            if (pCtx->subsidiaries.num > 0) {
              updateTupleData(pCtx, i, pCtx->pSrcBlock, &pBuf->tuplePos);
            }
          }
        }

        numOfElems += 1;
      }
    } else if (type == TSDB_DATA_TYPE_INT) {
      int32_t* pData = (int32_t*)pCol->pData;
      int32_t* val = (int32_t*)&pBuf->v;

      for (int32_t i = start; i < start + numOfRows; ++i) {
        if ((pCol->hasNull) && colDataIsNull_f(pCol->nullbitmap, i)) {
          continue;
        }

        if (!pBuf->assign) {
          *val = pData[i];
          if (pCtx->subsidiaries.num > 0) {
            pBuf->tuplePos = saveTupleData(pCtx, i, pCtx->pSrcBlock, NULL);
          }
          pBuf->assign = true;
        } else {
          // ignore the equivalent data value
          if ((*val) == pData[i]) {
            continue;
          }

          if ((*val < pData[i]) ^ isMinFunc) {
            *val = pData[i];
            if (pCtx->subsidiaries.num > 0) {
              updateTupleData(pCtx, i, pCtx->pSrcBlock, &pBuf->tuplePos);
            }
          }
        }

        numOfElems += 1;
      }
    } else if (type == TSDB_DATA_TYPE_BIGINT) {
      int64_t* pData = (int64_t*)pCol->pData;
      int64_t* val = (int64_t*)&pBuf->v;

      for (int32_t i = start; i < start + numOfRows; ++i) {
        if ((pCol->hasNull) && colDataIsNull_f(pCol->nullbitmap, i)) {
          continue;
        }

        if (!pBuf->assign) {
          *val = pData[i];
          if (pCtx->subsidiaries.num > 0) {
            pBuf->tuplePos = saveTupleData(pCtx, i, pCtx->pSrcBlock, NULL);
          }
          pBuf->assign = true;
        } else {
          // ignore the equivalent data value
          if ((*val) == pData[i]) {
            continue;
          }

          if ((*val < pData[i]) ^ isMinFunc) {
            *val = pData[i];
            if (pCtx->subsidiaries.num > 0) {
              updateTupleData(pCtx, i, pCtx->pSrcBlock, &pBuf->tuplePos);
            }
          }
        }

        numOfElems += 1;
      }
    }
  } else if (IS_UNSIGNED_NUMERIC_TYPE(type)) {
    if (type == TSDB_DATA_TYPE_UTINYINT) {
      uint8_t* pData = (uint8_t*)pCol->pData;
      uint8_t* val = (uint8_t*)&pBuf->v;

      for (int32_t i = start; i < start + numOfRows; ++i) {
        if ((pCol->hasNull) && colDataIsNull_f(pCol->nullbitmap, i)) {
          continue;
        }

        if (!pBuf->assign) {
          *val = pData[i];
          if (pCtx->subsidiaries.num > 0) {
            pBuf->tuplePos = saveTupleData(pCtx, i, pCtx->pSrcBlock, NULL);
          }
          pBuf->assign = true;
        } else {
          // ignore the equivalent data value
          if ((*val) == pData[i]) {
            continue;
          }

          if ((*val < pData[i]) ^ isMinFunc) {
            *val = pData[i];
            if (pCtx->subsidiaries.num > 0) {
              updateTupleData(pCtx, i, pCtx->pSrcBlock, &pBuf->tuplePos);
            }
          }
        }

        numOfElems += 1;
      }
    } else if (type == TSDB_DATA_TYPE_USMALLINT) {
      uint16_t* pData = (uint16_t*)pCol->pData;
      uint16_t* val = (uint16_t*)&pBuf->v;

      for (int32_t i = start; i < start + numOfRows; ++i) {
        if ((pCol->hasNull) && colDataIsNull_f(pCol->nullbitmap, i)) {
          continue;
        }

        if (!pBuf->assign) {
          *val = pData[i];
          if (pCtx->subsidiaries.num > 0) {
            pBuf->tuplePos = saveTupleData(pCtx, i, pCtx->pSrcBlock, NULL);
          }
          pBuf->assign = true;
        } else {
          // ignore the equivalent data value
          if ((*val) == pData[i]) {
            continue;
          }

          if ((*val < pData[i]) ^ isMinFunc) {
            *val = pData[i];
            if (pCtx->subsidiaries.num > 0) {
              updateTupleData(pCtx, i, pCtx->pSrcBlock, &pBuf->tuplePos);
            }
          }
        }

        numOfElems += 1;
      }
    } else if (type == TSDB_DATA_TYPE_UINT) {
      uint32_t* pData = (uint32_t*)pCol->pData;
      uint32_t* val = (uint32_t*)&pBuf->v;

      for (int32_t i = start; i < start + numOfRows; ++i) {
        if ((pCol->hasNull) && colDataIsNull_f(pCol->nullbitmap, i)) {
          continue;
        }

        if (!pBuf->assign) {
          *val = pData[i];
          if (pCtx->subsidiaries.num > 0) {
            pBuf->tuplePos = saveTupleData(pCtx, i, pCtx->pSrcBlock, NULL);
          }
          pBuf->assign = true;
        } else {
          // ignore the equivalent data value
          if ((*val) == pData[i]) {
            continue;
          }

          if ((*val < pData[i]) ^ isMinFunc) {
            *val = pData[i];
            if (pCtx->subsidiaries.num > 0) {
              updateTupleData(pCtx, i, pCtx->pSrcBlock, &pBuf->tuplePos);
            }
          }
        }

        numOfElems += 1;
      }
    } else if (type == TSDB_DATA_TYPE_UBIGINT) {
      uint64_t* pData = (uint64_t*)pCol->pData;
      uint64_t* val = (uint64_t*)&pBuf->v;

      for (int32_t i = start; i < start + numOfRows; ++i) {
        if ((pCol->hasNull) && colDataIsNull_f(pCol->nullbitmap, i)) {
          continue;
        }

        if (!pBuf->assign) {
          *val = pData[i];
          if (pCtx->subsidiaries.num > 0) {
            pBuf->tuplePos = saveTupleData(pCtx, i, pCtx->pSrcBlock, NULL);
          }
          pBuf->assign = true;
        } else {
          // ignore the equivalent data value
          if ((*val) == pData[i]) {
            continue;
          }

          if ((*val < pData[i]) ^ isMinFunc) {
            *val = pData[i];
            if (pCtx->subsidiaries.num > 0) {
              updateTupleData(pCtx, i, pCtx->pSrcBlock, &pBuf->tuplePos);
            }
          }
        }

        numOfElems += 1;
      }
    }
  } else if (type == TSDB_DATA_TYPE_DOUBLE) {
    double* pData = (double*)pCol->pData;
    double* val = (double*)&pBuf->v;

    for (int32_t i = start; i < start + numOfRows; ++i) {
      if ((pCol->hasNull) && colDataIsNull_f(pCol->nullbitmap, i)) {
        continue;
      }

      if (!pBuf->assign) {
        *val = pData[i];
        if (pCtx->subsidiaries.num > 0) {
          pBuf->tuplePos = saveTupleData(pCtx, i, pCtx->pSrcBlock, NULL);
        }
        pBuf->assign = true;
      } else {
        // ignore the equivalent data value
        if ((*val) == pData[i]) {
          continue;
        }

        if ((*val < pData[i]) ^ isMinFunc) {
          *val = pData[i];
          if (pCtx->subsidiaries.num > 0) {
            updateTupleData(pCtx, i, pCtx->pSrcBlock, &pBuf->tuplePos);
          }
        }
      }

      numOfElems += 1;
    }
  } else if (type == TSDB_DATA_TYPE_FLOAT) {
    float* pData = (float*)pCol->pData;
    float* val = (float*)&pBuf->v;

    for (int32_t i = start; i < start + numOfRows; ++i) {
      if ((pCol->hasNull) && colDataIsNull_f(pCol->nullbitmap, i)) {
        continue;
      }

      if (!pBuf->assign) {
        *val = pData[i];
        if (pCtx->subsidiaries.num > 0) {
          pBuf->tuplePos = saveTupleData(pCtx, i, pCtx->pSrcBlock, NULL);
        }
        pBuf->assign = true;
      } else {
        // ignore the equivalent data value
        if ((*val) == pData[i]) {
          continue;
        }

        if ((*val < pData[i]) ^ isMinFunc) {
          *val = pData[i];
          if (pCtx->subsidiaries.num > 0) {
            updateTupleData(pCtx, i, pCtx->pSrcBlock, &pBuf->tuplePos);
          }
        }
      }

      numOfElems += 1;
    }
  }

_min_max_over:
  if (numOfElems == 0 && pCtx->subsidiaries.num > 0 && !pBuf->nullTupleSaved) {
    pBuf->nullTuplePos = saveTupleData(pCtx, pInput->startRowIndex, pCtx->pSrcBlock, NULL);
    pBuf->nullTupleSaved = true;
  }
  return numOfElems;
}

int32_t minFunction(SqlFunctionCtx* pCtx) {
  int32_t numOfElems = doMinMaxHelper(pCtx, 1);
  SET_VAL(GET_RES_INFO(pCtx), numOfElems, 1);
  return TSDB_CODE_SUCCESS;
}

int32_t maxFunction(SqlFunctionCtx* pCtx) {
  int32_t numOfElems = doMinMaxHelper(pCtx, 0);
  SET_VAL(GET_RES_INFO(pCtx), numOfElems, 1);
  return TSDB_CODE_SUCCESS;
}

static void setNullSelectivityValue(SqlFunctionCtx* pCtx, SSDataBlock* pBlock, int32_t rowIndex);
static void setSelectivityValue(SqlFunctionCtx* pCtx, SSDataBlock* pBlock, const STuplePos* pTuplePos,
                                int32_t rowIndex);

int32_t minmaxFunctionFinalize(SqlFunctionCtx* pCtx, SSDataBlock* pBlock) {
  SResultRowEntryInfo* pEntryInfo = GET_RES_INFO(pCtx);

  SMinmaxResInfo* pRes = GET_ROWCELL_INTERBUF(pEntryInfo);

  int32_t slotId = pCtx->pExpr->base.resSchema.slotId;
  int32_t currentRow = pBlock->info.rows;

  SColumnInfoData* pCol = taosArrayGet(pBlock->pDataBlock, slotId);
  pEntryInfo->isNullRes = (pEntryInfo->numOfRes == 0) ? 1 : 0;

  if (pCol->info.type == TSDB_DATA_TYPE_FLOAT) {
    float v = *(float*)&pRes->v;
    colDataAppend(pCol, currentRow, (const char*)&v, pEntryInfo->isNullRes);
  } else {
    colDataAppend(pCol, currentRow, (const char*)&pRes->v, pEntryInfo->isNullRes);
  }

  if (pEntryInfo->numOfRes > 0) {
    setSelectivityValue(pCtx, pBlock, &pRes->tuplePos, currentRow);
  } else {
    setSelectivityValue(pCtx, pBlock, &pRes->nullTuplePos, currentRow);
  }

  return pEntryInfo->numOfRes;
}

void setNullSelectivityValue(SqlFunctionCtx* pCtx, SSDataBlock* pBlock, int32_t rowIndex) {
  if (pCtx->subsidiaries.num <= 0) {
    return;
  }

  for (int32_t j = 0; j < pCtx->subsidiaries.num; ++j) {
    SqlFunctionCtx* pc = pCtx->subsidiaries.pCtx[j];
    int32_t         dstSlotId = pc->pExpr->base.resSchema.slotId;

    SColumnInfoData* pDstCol = taosArrayGet(pBlock->pDataBlock, dstSlotId);
    colDataAppendNULL(pDstCol, rowIndex);
  }
}

void setSelectivityValue(SqlFunctionCtx* pCtx, SSDataBlock* pBlock, const STuplePos* pTuplePos, int32_t rowIndex) {
  if (pCtx->subsidiaries.num <= 0) {
    return;
  }

  if (pCtx->saveHandle.pBuf != NULL) {
    if (pTuplePos->pageId != -1) {
      int32_t     numOfCols = pCtx->subsidiaries.num;
      const char* p = loadTupleData(pCtx, pTuplePos);

      bool* nullList = (bool*)p;
      char* pStart = (char*)(nullList + numOfCols * sizeof(bool));

      // todo set the offset value to optimize the performance.
      for (int32_t j = 0; j < numOfCols; ++j) {
        SqlFunctionCtx* pc = pCtx->subsidiaries.pCtx[j];
        int32_t         dstSlotId = pc->pExpr->base.resSchema.slotId;

        SColumnInfoData* pDstCol = taosArrayGet(pBlock->pDataBlock, dstSlotId);
        ASSERT(pc->pExpr->base.resSchema.bytes == pDstCol->info.bytes);
        if (nullList[j]) {
          colDataAppendNULL(pDstCol, rowIndex);
        } else {
          colDataAppend(pDstCol, rowIndex, pStart, false);
        }
        pStart += pDstCol->info.bytes;
      }
    }
  }
}

void releaseSource(STuplePos* pPos) {
  if (pPos->pageId == -1) {
    return;
  }
  // Todo(liuyao) relase row
}

// This function append the selectivity to subsidiaries function context directly, without fetching data
// from intermediate disk based buf page
void appendSelectivityValue(SqlFunctionCtx* pCtx, int32_t rowIndex, int32_t pos) {
  if (pCtx->subsidiaries.num <= 0) {
    return;
  }

  for (int32_t j = 0; j < pCtx->subsidiaries.num; ++j) {
    SqlFunctionCtx* pc = pCtx->subsidiaries.pCtx[j];

    // get data from source col
    SFunctParam* pFuncParam = &pc->pExpr->base.pParam[0];
    int32_t      srcSlotId = pFuncParam->pCol->slotId;

    SColumnInfoData* pSrcCol = taosArrayGet(pCtx->pSrcBlock->pDataBlock, srcSlotId);

    char* pData = colDataGetData(pSrcCol, rowIndex);

    // append to dest col
    int32_t dstSlotId = pc->pExpr->base.resSchema.slotId;

    SColumnInfoData* pDstCol = taosArrayGet(pCtx->pDstBlock->pDataBlock, dstSlotId);
    ASSERT(pc->pExpr->base.resSchema.bytes == pDstCol->info.bytes);

    if (colDataIsNull_s(pSrcCol, rowIndex) == true) {
      colDataAppendNULL(pDstCol, pos);
    } else {
      colDataAppend(pDstCol, pos, pData, false);
    }
  }
}

void replaceTupleData(STuplePos* pDestPos, STuplePos* pSourcePos) {
  releaseSource(pDestPos);
  *pDestPos = *pSourcePos;
}

int32_t minMaxCombine(SqlFunctionCtx* pDestCtx, SqlFunctionCtx* pSourceCtx, int32_t isMinFunc) {
  SResultRowEntryInfo* pDResInfo = GET_RES_INFO(pDestCtx);
  SMinmaxResInfo*      pDBuf = GET_ROWCELL_INTERBUF(pDResInfo);

  SResultRowEntryInfo* pSResInfo = GET_RES_INFO(pSourceCtx);
  SMinmaxResInfo*      pSBuf = GET_ROWCELL_INTERBUF(pSResInfo);
  int16_t              type = pDBuf->type == TSDB_DATA_TYPE_NULL ? pSBuf->type : pDBuf->type;
  if (IS_FLOAT_TYPE(type)) {
    if (pSBuf->assign && ((((*(double*)&pDBuf->v) < (*(double*)&pSBuf->v)) ^ isMinFunc) || !pDBuf->assign)) {
      *(double*)&pDBuf->v = *(double*)&pSBuf->v;
      replaceTupleData(&pDBuf->tuplePos, &pSBuf->tuplePos);
      pDBuf->assign = true;
    }
  } else {
    if (pSBuf->assign && (((pDBuf->v < pSBuf->v) ^ isMinFunc) || !pDBuf->assign)) {
      pDBuf->v = pSBuf->v;
      replaceTupleData(&pDBuf->tuplePos, &pSBuf->tuplePos);
      pDBuf->assign = true;
    }
  }
  pDResInfo->numOfRes = TMAX(pDResInfo->numOfRes, pSResInfo->numOfRes);
  pDResInfo->isNullRes &= pSResInfo->isNullRes;
  return TSDB_CODE_SUCCESS;
}

int32_t minCombine(SqlFunctionCtx* pDestCtx, SqlFunctionCtx* pSourceCtx) {
  return minMaxCombine(pDestCtx, pSourceCtx, 1);
}
int32_t maxCombine(SqlFunctionCtx* pDestCtx, SqlFunctionCtx* pSourceCtx) {
  return minMaxCombine(pDestCtx, pSourceCtx, 0);
}

int32_t getStddevInfoSize() { return (int32_t)sizeof(SStddevRes); }

bool getStddevFuncEnv(SFunctionNode* pFunc, SFuncExecEnv* pEnv) {
  pEnv->calcMemSize = sizeof(SStddevRes);
  return true;
}

bool stddevFunctionSetup(SqlFunctionCtx* pCtx, SResultRowEntryInfo* pResultInfo) {
  if (!functionSetup(pCtx, pResultInfo)) {
    return false;
  }

  SStddevRes* pRes = GET_ROWCELL_INTERBUF(pResultInfo);
  memset(pRes, 0, sizeof(SStddevRes));
  return true;
}

int32_t stddevFunction(SqlFunctionCtx* pCtx) {
  int32_t numOfElem = 0;

  // Only the pre-computing information loaded and actual data does not loaded
  SInputColumnInfoData* pInput = &pCtx->input;
  int32_t               type = pInput->pData[0]->info.type;

  SStddevRes* pStddevRes = GET_ROWCELL_INTERBUF(GET_RES_INFO(pCtx));
  pStddevRes->type = type;

  // computing based on the true data block
  SColumnInfoData* pCol = pInput->pData[0];

  int32_t start = pInput->startRowIndex;
  int32_t numOfRows = pInput->numOfRows;

  if (IS_NULL_TYPE(type)) {
    numOfElem = 0;
    goto _stddev_over;
  }

  switch (type) {
    case TSDB_DATA_TYPE_TINYINT: {
      int8_t* plist = (int8_t*)pCol->pData;
      for (int32_t i = start; i < numOfRows + start; ++i) {
        if (pCol->hasNull && colDataIsNull_f(pCol->nullbitmap, i)) {
          continue;
        }

        numOfElem += 1;
        pStddevRes->count += 1;
        pStddevRes->isum += plist[i];
        pStddevRes->quadraticISum += plist[i] * plist[i];
      }

      break;
    }

    case TSDB_DATA_TYPE_SMALLINT: {
      int16_t* plist = (int16_t*)pCol->pData;
      for (int32_t i = start; i < numOfRows + pInput->startRowIndex; ++i) {
        if (pCol->hasNull && colDataIsNull_f(pCol->nullbitmap, i)) {
          continue;
        }

        numOfElem += 1;
        pStddevRes->count += 1;
        pStddevRes->isum += plist[i];
        pStddevRes->quadraticISum += plist[i] * plist[i];
      }
      break;
    }

    case TSDB_DATA_TYPE_INT: {
      int32_t* plist = (int32_t*)pCol->pData;
      for (int32_t i = start; i < numOfRows + pInput->startRowIndex; ++i) {
        if (pCol->hasNull && colDataIsNull_f(pCol->nullbitmap, i)) {
          continue;
        }

        numOfElem += 1;
        pStddevRes->count += 1;
        pStddevRes->isum += plist[i];
        pStddevRes->quadraticISum += plist[i] * plist[i];
      }

      break;
    }

    case TSDB_DATA_TYPE_BIGINT: {
      int64_t* plist = (int64_t*)pCol->pData;
      for (int32_t i = start; i < numOfRows + pInput->startRowIndex; ++i) {
        if (pCol->hasNull && colDataIsNull_f(pCol->nullbitmap, i)) {
          continue;
        }

        numOfElem += 1;
        pStddevRes->count += 1;
        pStddevRes->isum += plist[i];
        pStddevRes->quadraticISum += plist[i] * plist[i];
      }
      break;
    }

    case TSDB_DATA_TYPE_UTINYINT: {
      uint8_t* plist = (uint8_t*)pCol->pData;
      for (int32_t i = start; i < numOfRows + start; ++i) {
        if (pCol->hasNull && colDataIsNull_f(pCol->nullbitmap, i)) {
          continue;
        }

        numOfElem += 1;
        pStddevRes->count += 1;
        pStddevRes->usum += plist[i];
        pStddevRes->quadraticISum += plist[i] * plist[i];
      }

      break;
    }

    case TSDB_DATA_TYPE_USMALLINT: {
      uint16_t* plist = (uint16_t*)pCol->pData;
      for (int32_t i = start; i < numOfRows + pInput->startRowIndex; ++i) {
        if (pCol->hasNull && colDataIsNull_f(pCol->nullbitmap, i)) {
          continue;
        }

        numOfElem += 1;
        pStddevRes->count += 1;
        pStddevRes->usum += plist[i];
        pStddevRes->quadraticISum += plist[i] * plist[i];
      }
      break;
    }

    case TSDB_DATA_TYPE_UINT: {
      uint32_t* plist = (uint32_t*)pCol->pData;
      for (int32_t i = start; i < numOfRows + pInput->startRowIndex; ++i) {
        if (pCol->hasNull && colDataIsNull_f(pCol->nullbitmap, i)) {
          continue;
        }

        numOfElem += 1;
        pStddevRes->count += 1;
        pStddevRes->usum += plist[i];
        pStddevRes->quadraticISum += plist[i] * plist[i];
      }

      break;
    }

    case TSDB_DATA_TYPE_UBIGINT: {
      uint64_t* plist = (uint64_t*)pCol->pData;
      for (int32_t i = start; i < numOfRows + pInput->startRowIndex; ++i) {
        if (pCol->hasNull && colDataIsNull_f(pCol->nullbitmap, i)) {
          continue;
        }

        numOfElem += 1;
        pStddevRes->count += 1;
        pStddevRes->usum += plist[i];
        pStddevRes->quadraticISum += plist[i] * plist[i];
      }
      break;
    }

    case TSDB_DATA_TYPE_FLOAT: {
      float* plist = (float*)pCol->pData;
      for (int32_t i = start; i < numOfRows + pInput->startRowIndex; ++i) {
        if (pCol->hasNull && colDataIsNull_f(pCol->nullbitmap, i)) {
          continue;
        }

        numOfElem += 1;
        pStddevRes->count += 1;
        pStddevRes->dsum += plist[i];
        pStddevRes->quadraticDSum += plist[i] * plist[i];
      }
      break;
    }

    case TSDB_DATA_TYPE_DOUBLE: {
      double* plist = (double*)pCol->pData;
      for (int32_t i = start; i < numOfRows + pInput->startRowIndex; ++i) {
        if (pCol->hasNull && colDataIsNull_f(pCol->nullbitmap, i)) {
          continue;
        }

        numOfElem += 1;
        pStddevRes->count += 1;
        pStddevRes->dsum += plist[i];
        pStddevRes->quadraticDSum += plist[i] * plist[i];
      }
      break;
    }

    default:
      break;
  }

_stddev_over:
  // data in the check operation are all null, not output
  SET_VAL(GET_RES_INFO(pCtx), numOfElem, 1);
  return TSDB_CODE_SUCCESS;
}

static void stddevTransferInfo(SStddevRes* pInput, SStddevRes* pOutput) {
  pOutput->type = pInput->type;
  if (IS_SIGNED_NUMERIC_TYPE(pOutput->type)) {
    pOutput->quadraticISum += pInput->quadraticISum;
    pOutput->isum += pInput->isum;
  } else if (IS_UNSIGNED_NUMERIC_TYPE(pOutput->type)) {
    pOutput->quadraticUSum += pInput->quadraticUSum;
    pOutput->usum += pInput->usum;
  } else {
    pOutput->quadraticDSum += pInput->quadraticDSum;
    pOutput->dsum += pInput->dsum;
  }

  pOutput->count += pInput->count;
}

int32_t stddevFunctionMerge(SqlFunctionCtx* pCtx) {
  SInputColumnInfoData* pInput = &pCtx->input;
  SColumnInfoData*      pCol = pInput->pData[0];
  ASSERT(pCol->info.type == TSDB_DATA_TYPE_BINARY);

  SStddevRes* pInfo = GET_ROWCELL_INTERBUF(GET_RES_INFO(pCtx));

  for (int32_t i = pInput->startRowIndex; i < pInput->startRowIndex + pInput->numOfRows; ++i) {
    char*       data = colDataGetData(pCol, i);
    SStddevRes* pInputInfo = (SStddevRes*)varDataVal(data);
    stddevTransferInfo(pInputInfo, pInfo);
  }

  SET_VAL(GET_RES_INFO(pCtx), 1, 1);
  return TSDB_CODE_SUCCESS;
}

int32_t stddevInvertFunction(SqlFunctionCtx* pCtx) {
  int32_t numOfElem = 0;

  // Only the pre-computing information loaded and actual data does not loaded
  SInputColumnInfoData* pInput = &pCtx->input;
  int32_t               type = pInput->pData[0]->info.type;

  SStddevRes* pStddevRes = GET_ROWCELL_INTERBUF(GET_RES_INFO(pCtx));

  // computing based on the true data block
  SColumnInfoData* pCol = pInput->pData[0];

  int32_t start = pInput->startRowIndex;
  int32_t numOfRows = pInput->numOfRows;

  switch (type) {
    case TSDB_DATA_TYPE_TINYINT: {
      LIST_STDDEV_SUB_N(pStddevRes->isum, int8_t);
      break;
    }
    case TSDB_DATA_TYPE_SMALLINT: {
      LIST_STDDEV_SUB_N(pStddevRes->isum, int16_t);
      break;
    }
    case TSDB_DATA_TYPE_INT: {
      LIST_STDDEV_SUB_N(pStddevRes->isum, int32_t);
      break;
    }
    case TSDB_DATA_TYPE_BIGINT: {
      LIST_STDDEV_SUB_N(pStddevRes->isum, int64_t);
      break;
    }
    case TSDB_DATA_TYPE_UTINYINT: {
      LIST_STDDEV_SUB_N(pStddevRes->isum, uint8_t);
      break;
    }
    case TSDB_DATA_TYPE_USMALLINT: {
      LIST_STDDEV_SUB_N(pStddevRes->isum, uint16_t);
      break;
    }
    case TSDB_DATA_TYPE_UINT: {
      LIST_STDDEV_SUB_N(pStddevRes->isum, uint32_t);
      break;
    }
    case TSDB_DATA_TYPE_UBIGINT: {
      LIST_STDDEV_SUB_N(pStddevRes->isum, uint64_t);
      break;
    }
    case TSDB_DATA_TYPE_FLOAT: {
      LIST_STDDEV_SUB_N(pStddevRes->dsum, float);
      break;
    }
    case TSDB_DATA_TYPE_DOUBLE: {
      LIST_STDDEV_SUB_N(pStddevRes->dsum, double);
      break;
    }
    default:
      break;
  }

  // data in the check operation are all null, not output
  SET_VAL(GET_RES_INFO(pCtx), numOfElem, 1);
  return TSDB_CODE_SUCCESS;
}

int32_t stddevFinalize(SqlFunctionCtx* pCtx, SSDataBlock* pBlock) {
  SInputColumnInfoData* pInput = &pCtx->input;
  SStddevRes*           pStddevRes = GET_ROWCELL_INTERBUF(GET_RES_INFO(pCtx));
  int32_t               type = pStddevRes->type;
  double                avg;

  if (IS_SIGNED_NUMERIC_TYPE(type)) {
    avg = pStddevRes->isum / ((double)pStddevRes->count);
    pStddevRes->result = sqrt(fabs(pStddevRes->quadraticISum / ((double)pStddevRes->count) - avg * avg));
  } else if (IS_UNSIGNED_NUMERIC_TYPE(type)) {
    avg = pStddevRes->usum / ((double)pStddevRes->count);
    pStddevRes->result = sqrt(fabs(pStddevRes->quadraticUSum / ((double)pStddevRes->count) - avg * avg));
  } else {
    avg = pStddevRes->dsum / ((double)pStddevRes->count);
    pStddevRes->result = sqrt(fabs(pStddevRes->quadraticDSum / ((double)pStddevRes->count) - avg * avg));
  }

  // check for overflow
  if (isinf(pStddevRes->result) || isnan(pStddevRes->result)) {
    GET_RES_INFO(pCtx)->numOfRes = 0;
  }

  return functionFinalize(pCtx, pBlock);
}

int32_t stddevPartialFinalize(SqlFunctionCtx* pCtx, SSDataBlock* pBlock) {
  SResultRowEntryInfo* pResInfo = GET_RES_INFO(pCtx);
  SStddevRes*          pInfo = GET_ROWCELL_INTERBUF(GET_RES_INFO(pCtx));
  int32_t              resultBytes = getStddevInfoSize();
  char*                res = taosMemoryCalloc(resultBytes + VARSTR_HEADER_SIZE, sizeof(char));

  memcpy(varDataVal(res), pInfo, resultBytes);
  varDataSetLen(res, resultBytes);

  int32_t          slotId = pCtx->pExpr->base.resSchema.slotId;
  SColumnInfoData* pCol = taosArrayGet(pBlock->pDataBlock, slotId);

  colDataAppend(pCol, pBlock->info.rows, res, false);

  taosMemoryFree(res);
  return pResInfo->numOfRes;
}

int32_t stddevCombine(SqlFunctionCtx* pDestCtx, SqlFunctionCtx* pSourceCtx) {
  SResultRowEntryInfo* pDResInfo = GET_RES_INFO(pDestCtx);
  SStddevRes*          pDBuf = GET_ROWCELL_INTERBUF(pDResInfo);

  SResultRowEntryInfo* pSResInfo = GET_RES_INFO(pSourceCtx);
  SStddevRes*          pSBuf = GET_ROWCELL_INTERBUF(pSResInfo);
  int16_t              type = pDBuf->type == TSDB_DATA_TYPE_NULL ? pSBuf->type : pDBuf->type;

  if (IS_SIGNED_NUMERIC_TYPE(type)) {
    pDBuf->isum += pSBuf->isum;
    pDBuf->quadraticISum += pSBuf->quadraticISum;
  } else if (IS_UNSIGNED_NUMERIC_TYPE(type)) {
    pDBuf->usum += pSBuf->usum;
    pDBuf->quadraticUSum += pSBuf->quadraticUSum;
  } else {
    pDBuf->dsum += pSBuf->dsum;
    pDBuf->quadraticDSum += pSBuf->quadraticDSum;
  }
  pDBuf->count += pSBuf->count;
  pDResInfo->numOfRes = TMAX(pDResInfo->numOfRes, pSResInfo->numOfRes);
  pDResInfo->isNullRes &= pSResInfo->isNullRes;
  return TSDB_CODE_SUCCESS;
}

bool getLeastSQRFuncEnv(SFunctionNode* pFunc, SFuncExecEnv* pEnv) {
  pEnv->calcMemSize = sizeof(SLeastSQRInfo);
  return true;
}

bool leastSQRFunctionSetup(SqlFunctionCtx* pCtx, SResultRowEntryInfo* pResultInfo) {
  if (!functionSetup(pCtx, pResultInfo)) {
    return false;
  }

  SLeastSQRInfo* pInfo = GET_ROWCELL_INTERBUF(pResultInfo);

  pInfo->startVal = IS_FLOAT_TYPE(pCtx->param[1].param.nType) ? pCtx->param[1].param.d : (double)pCtx->param[1].param.i;
  pInfo->stepVal = IS_FLOAT_TYPE(pCtx->param[2].param.nType) ? pCtx->param[2].param.d : (double)pCtx->param[2].param.i;
  return true;
}

int32_t leastSQRFunction(SqlFunctionCtx* pCtx) {
  int32_t numOfElem = 0;

  SInputColumnInfoData* pInput = &pCtx->input;
  int32_t               type = pInput->pData[0]->info.type;

  SLeastSQRInfo* pInfo = GET_ROWCELL_INTERBUF(GET_RES_INFO(pCtx));

  SColumnInfoData* pCol = pInput->pData[0];

  double(*param)[3] = pInfo->matrix;
  double x = pInfo->startVal;

  int32_t start = pInput->startRowIndex;
  int32_t numOfRows = pInput->numOfRows;

  switch (type) {
    case TSDB_DATA_TYPE_TINYINT: {
      int8_t* plist = (int8_t*)pCol->pData;
      for (int32_t i = start; i < numOfRows + pInput->startRowIndex; ++i) {
        if (pCol->hasNull && colDataIsNull_f(pCol->nullbitmap, i)) {
          continue;
        }
        numOfElem++;
        LEASTSQR_CAL(param, x, plist, i, pInfo->stepVal);
      }
      break;
    }
    case TSDB_DATA_TYPE_SMALLINT: {
      int16_t* plist = (int16_t*)pCol->pData;
      for (int32_t i = start; i < numOfRows + pInput->startRowIndex; ++i) {
        if (pCol->hasNull && colDataIsNull_f(pCol->nullbitmap, i)) {
          continue;
        }

        numOfElem++;
        LEASTSQR_CAL(param, x, plist, i, pInfo->stepVal);
      }
      break;
    }

    case TSDB_DATA_TYPE_INT: {
      int32_t* plist = (int32_t*)pCol->pData;
      for (int32_t i = start; i < numOfRows + pInput->startRowIndex; ++i) {
        if (pCol->hasNull && colDataIsNull_f(pCol->nullbitmap, i)) {
          continue;
        }

        numOfElem++;
        LEASTSQR_CAL(param, x, plist, i, pInfo->stepVal);
      }
      break;
    }

    case TSDB_DATA_TYPE_BIGINT: {
      int64_t* plist = (int64_t*)pCol->pData;
      for (int32_t i = start; i < numOfRows + pInput->startRowIndex; ++i) {
        if (pCol->hasNull && colDataIsNull_f(pCol->nullbitmap, i)) {
          continue;
        }

        numOfElem++;
        LEASTSQR_CAL(param, x, plist, i, pInfo->stepVal);
      }
      break;
    }

    case TSDB_DATA_TYPE_FLOAT: {
      float* plist = (float*)pCol->pData;
      for (int32_t i = start; i < numOfRows + pInput->startRowIndex; ++i) {
        if (pCol->hasNull && colDataIsNull_f(pCol->nullbitmap, i)) {
          continue;
        }

        numOfElem++;
        LEASTSQR_CAL(param, x, plist, i, pInfo->stepVal);
      }
      break;
    }

    case TSDB_DATA_TYPE_DOUBLE: {
      double* plist = (double*)pCol->pData;
      for (int32_t i = start; i < numOfRows + pInput->startRowIndex; ++i) {
        if (pCol->hasNull && colDataIsNull_f(pCol->nullbitmap, i)) {
          continue;
        }

        numOfElem++;
        LEASTSQR_CAL(param, x, plist, i, pInfo->stepVal);
      }
      break;
    }
    case TSDB_DATA_TYPE_NULL: {
      GET_RES_INFO(pCtx)->isNullRes = 1;
      numOfElem = 1;
      break;
    }

    default:
      break;
  }

  pInfo->startVal = x;
  pInfo->num += numOfElem;

  SET_VAL(GET_RES_INFO(pCtx), numOfElem, 1);

  return TSDB_CODE_SUCCESS;
}

int32_t leastSQRFinalize(SqlFunctionCtx* pCtx, SSDataBlock* pBlock) {
  SResultRowEntryInfo* pResInfo = GET_RES_INFO(pCtx);
  SLeastSQRInfo*       pInfo = GET_ROWCELL_INTERBUF(GET_RES_INFO(pCtx));
  int32_t              slotId = pCtx->pExpr->base.resSchema.slotId;
  SColumnInfoData*     pCol = taosArrayGet(pBlock->pDataBlock, slotId);

  int32_t currentRow = pBlock->info.rows;

  if (0 == pInfo->num) {
    colDataAppendNULL(pCol, currentRow);
    return 0;
  }

  double(*param)[3] = pInfo->matrix;

  param[1][1] = (double)pInfo->num;
  param[1][0] = param[0][1];

  double param00 = param[0][0] - param[1][0] * (param[0][1] / param[1][1]);
  double param02 = param[0][2] - param[1][2] * (param[0][1] / param[1][1]);
  // param[0][1] = 0;
  double param12 = param[1][2] - param02 * (param[1][0] / param00);
  // param[1][0] = 0;
  param02 /= param00;

  param12 /= param[1][1];

  char   buf[64] = {0};
  size_t len =
      snprintf(varDataVal(buf), sizeof(buf) - VARSTR_HEADER_SIZE, "{slop:%.6lf, intercept:%.6lf}", param02, param12);
  varDataSetLen(buf, len);

  colDataAppend(pCol, currentRow, buf, pResInfo->isNullRes);

  return pResInfo->numOfRes;
}

int32_t leastSQRInvertFunction(SqlFunctionCtx* pCtx) {
  // TODO
  return TSDB_CODE_SUCCESS;
}

int32_t leastSQRCombine(SqlFunctionCtx* pDestCtx, SqlFunctionCtx* pSourceCtx) {
  SResultRowEntryInfo* pDResInfo = GET_RES_INFO(pDestCtx);
  SLeastSQRInfo*       pDBuf = GET_ROWCELL_INTERBUF(pDResInfo);
  int32_t              type = pDestCtx->input.pData[0]->info.type;
  double(*pDparam)[3] = pDBuf->matrix;

  SResultRowEntryInfo* pSResInfo = GET_RES_INFO(pSourceCtx);
  SLeastSQRInfo*       pSBuf = GET_ROWCELL_INTERBUF(pSResInfo);
  double(*pSparam)[3] = pSBuf->matrix;
  for (int32_t i = 0; i < pSBuf->num; i++) {
    pDparam[0][0] += pDBuf->startVal * pDBuf->startVal;
    pDparam[0][1] += pDBuf->startVal;
    pDBuf->startVal += pDBuf->stepVal;
  }
  pDparam[0][2] += pSparam[0][2] + pDBuf->num * pDBuf->stepVal * pSparam[1][2];
  pDparam[1][2] += pSparam[1][2];
  pDBuf->num += pSBuf->num;
  pDResInfo->numOfRes = TMAX(pDResInfo->numOfRes, pSResInfo->numOfRes);
  pDResInfo->isNullRes &= pSResInfo->isNullRes;
  return TSDB_CODE_SUCCESS;
}

bool getPercentileFuncEnv(SFunctionNode* pFunc, SFuncExecEnv* pEnv) {
  pEnv->calcMemSize = sizeof(SPercentileInfo);
  return true;
}

bool percentileFunctionSetup(SqlFunctionCtx* pCtx, SResultRowEntryInfo* pResultInfo) {
  if (!functionSetup(pCtx, pResultInfo)) {
    return false;
  }

  // in the first round, get the min-max value of all involved data
  SPercentileInfo* pInfo = GET_ROWCELL_INTERBUF(pResultInfo);
  SET_DOUBLE_VAL(&pInfo->minval, DBL_MAX);
  SET_DOUBLE_VAL(&pInfo->maxval, -DBL_MAX);
  pInfo->numOfElems = 0;

  return true;
}

int32_t percentileFunction(SqlFunctionCtx* pCtx) {
  int32_t              numOfElems = 0;
  SResultRowEntryInfo* pResInfo = GET_RES_INFO(pCtx);

  SInputColumnInfoData* pInput = &pCtx->input;
  SColumnDataAgg*       pAgg = pInput->pColumnDataAgg[0];

  SColumnInfoData* pCol = pInput->pData[0];
  int32_t          type = pCol->info.type;

  SPercentileInfo* pInfo = GET_ROWCELL_INTERBUF(pResInfo);
  if (pCtx->scanFlag == REPEAT_SCAN && pInfo->stage == 0) {
    pInfo->stage += 1;

    // all data are null, set it completed
    if (pInfo->numOfElems == 0) {
      pResInfo->complete = true;
      return 0;
    } else {
      pInfo->pMemBucket = tMemBucketCreate(pCol->info.bytes, type, pInfo->minval, pInfo->maxval);
    }
  }

  // the first stage, only acquire the min/max value
  if (pInfo->stage == 0) {
    if (pCtx->input.colDataAggIsSet) {
      double tmin = 0.0, tmax = 0.0;
      if (IS_SIGNED_NUMERIC_TYPE(type)) {
        tmin = (double)GET_INT64_VAL(&pAgg->min);
        tmax = (double)GET_INT64_VAL(&pAgg->max);
      } else if (IS_FLOAT_TYPE(type)) {
        tmin = GET_DOUBLE_VAL(&pAgg->min);
        tmax = GET_DOUBLE_VAL(&pAgg->max);
      } else if (IS_UNSIGNED_NUMERIC_TYPE(type)) {
        tmin = (double)GET_UINT64_VAL(&pAgg->min);
        tmax = (double)GET_UINT64_VAL(&pAgg->max);
      }

      if (GET_DOUBLE_VAL(&pInfo->minval) > tmin) {
        SET_DOUBLE_VAL(&pInfo->minval, tmin);
      }

      if (GET_DOUBLE_VAL(&pInfo->maxval) < tmax) {
        SET_DOUBLE_VAL(&pInfo->maxval, tmax);
      }

      pInfo->numOfElems += (pInput->numOfRows - pAgg->numOfNull);
    } else {
      // check the valid data one by one
      int32_t start = pInput->startRowIndex;
      for (int32_t i = start; i < pInput->numOfRows + start; ++i) {
        if (colDataIsNull_f(pCol->nullbitmap, i)) {
          continue;
        }

        char* data = colDataGetData(pCol, i);

        double v = 0;
        GET_TYPED_DATA(v, double, type, data);
        if (v < GET_DOUBLE_VAL(&pInfo->minval)) {
          SET_DOUBLE_VAL(&pInfo->minval, v);
        }

        if (v > GET_DOUBLE_VAL(&pInfo->maxval)) {
          SET_DOUBLE_VAL(&pInfo->maxval, v);
        }

        pInfo->numOfElems += 1;
      }
    }
  } else {
    // the second stage, calculate the true percentile value
    int32_t start = pInput->startRowIndex;
    for (int32_t i = start; i < pInput->numOfRows + start; ++i) {
      if (colDataIsNull_f(pCol->nullbitmap, i)) {
        continue;
      }

      char* data = colDataGetData(pCol, i);
      numOfElems += 1;
      tMemBucketPut(pInfo->pMemBucket, data, 1);
    }

    SET_VAL(pResInfo, numOfElems, 1);
  }

  return TSDB_CODE_SUCCESS;
}

int32_t percentileFinalize(SqlFunctionCtx* pCtx, SSDataBlock* pBlock) {
  SVariant* pVal = &pCtx->param[1].param;
  double    v =
      (IS_SIGNED_NUMERIC_TYPE(pVal->nType) ? pVal->i : (IS_UNSIGNED_NUMERIC_TYPE(pVal->nType) ? pVal->u : pVal->d));

  SResultRowEntryInfo* pResInfo = GET_RES_INFO(pCtx);
  SPercentileInfo*     ppInfo = (SPercentileInfo*)GET_ROWCELL_INTERBUF(pResInfo);

  tMemBucket* pMemBucket = ppInfo->pMemBucket;
  if (pMemBucket != NULL && pMemBucket->total > 0) {  // check for null
    SET_DOUBLE_VAL(&ppInfo->result, getPercentile(pMemBucket, v));
  }

  tMemBucketDestroy(pMemBucket);
  return functionFinalize(pCtx, pBlock);
}

bool getApercentileFuncEnv(SFunctionNode* pFunc, SFuncExecEnv* pEnv) {
  int32_t bytesHist =
      (int32_t)(sizeof(SAPercentileInfo) + sizeof(SHistogramInfo) + sizeof(SHistBin) * (MAX_HISTOGRAM_BIN + 1));
  int32_t bytesDigest = (int32_t)(sizeof(SAPercentileInfo) + TDIGEST_SIZE(COMPRESSION));
  pEnv->calcMemSize = TMAX(bytesHist, bytesDigest);
  return true;
}

int32_t getApercentileMaxSize() {
  int32_t bytesHist =
      (int32_t)(sizeof(SAPercentileInfo) + sizeof(SHistogramInfo) + sizeof(SHistBin) * (MAX_HISTOGRAM_BIN + 1));
  int32_t bytesDigest = (int32_t)(sizeof(SAPercentileInfo) + TDIGEST_SIZE(COMPRESSION));
  return TMAX(bytesHist, bytesDigest);
}

static int8_t getApercentileAlgo(char* algoStr) {
  int8_t algoType;
  if (strcasecmp(algoStr, "default") == 0) {
    algoType = APERCT_ALGO_DEFAULT;
  } else if (strcasecmp(algoStr, "t-digest") == 0) {
    algoType = APERCT_ALGO_TDIGEST;
  } else {
    algoType = APERCT_ALGO_UNKNOWN;
  }

  return algoType;
}

static void buildHistogramInfo(SAPercentileInfo* pInfo) {
  pInfo->pHisto = (SHistogramInfo*)((char*)pInfo + sizeof(SAPercentileInfo));
  pInfo->pHisto->elems = (SHistBin*)((char*)pInfo->pHisto + sizeof(SHistogramInfo));
}

static void buildTDigestInfo(SAPercentileInfo* pInfo) {
  pInfo->pTDigest = (TDigest*)((char*)pInfo + sizeof(SAPercentileInfo));
}

bool apercentileFunctionSetup(SqlFunctionCtx* pCtx, SResultRowEntryInfo* pResultInfo) {
  if (!functionSetup(pCtx, pResultInfo)) {
    return false;
  }

  SAPercentileInfo* pInfo = GET_ROWCELL_INTERBUF(pResultInfo);

  SVariant* pVal = &pCtx->param[1].param;
  pInfo->percent =
      (IS_SIGNED_NUMERIC_TYPE(pVal->nType) ? pVal->i : (IS_UNSIGNED_NUMERIC_TYPE(pVal->nType) ? pVal->u : pVal->d));

  if (pCtx->numOfParams == 2) {
    pInfo->algo = APERCT_ALGO_DEFAULT;
  } else if (pCtx->numOfParams == 3) {
    pInfo->algo = getApercentileAlgo(varDataVal(pCtx->param[2].param.pz));
    if (pInfo->algo == APERCT_ALGO_UNKNOWN) {
      return false;
    }
  }

  char* tmp = (char*)pInfo + sizeof(SAPercentileInfo);
  if (pInfo->algo == APERCT_ALGO_TDIGEST) {
    pInfo->pTDigest = tdigestNewFrom(tmp, COMPRESSION);
  } else {
    buildHistogramInfo(pInfo);
    pInfo->pHisto = tHistogramCreateFrom(tmp, MAX_HISTOGRAM_BIN);
    qDebug("%s set up histogram, numOfElems:%" PRId64 ", numOfEntry:%d, pHisto:%p, elems:%p", __FUNCTION__,
           pInfo->pHisto->numOfElems, pInfo->pHisto->numOfEntries, pInfo->pHisto, pInfo->pHisto->elems);
  }

  return true;
}

int32_t apercentileFunction(SqlFunctionCtx* pCtx) {
  int32_t               numOfElems = 0;
  SResultRowEntryInfo*  pResInfo = GET_RES_INFO(pCtx);
  SInputColumnInfoData* pInput = &pCtx->input;

  SColumnInfoData* pCol = pInput->pData[0];
  int32_t          type = pCol->info.type;

  SAPercentileInfo* pInfo = GET_ROWCELL_INTERBUF(pResInfo);

  int32_t start = pInput->startRowIndex;
  if (pInfo->algo == APERCT_ALGO_TDIGEST) {
    buildTDigestInfo(pInfo);
    tdigestAutoFill(pInfo->pTDigest, COMPRESSION);
    for (int32_t i = start; i < pInput->numOfRows + start; ++i) {
      if (colDataIsNull_f(pCol->nullbitmap, i)) {
        continue;
      }
      numOfElems += 1;
      char* data = colDataGetData(pCol, i);

      double  v = 0;  // value
      int64_t w = 1;  // weigth
      GET_TYPED_DATA(v, double, type, data);
      tdigestAdd(pInfo->pTDigest, v, w);
    }
  } else {
<<<<<<< HEAD
    qDebug("%s before add %d elements into histogram, total:%" PRId64 ", numOfEntry:%d, pHisto:%p, elems: %p",
           __FUNCTION__, numOfElems, pInfo->pHisto->numOfElems, pInfo->pHisto->numOfEntries, pInfo->pHisto,
           pInfo->pHisto->elems);

=======
>>>>>>> a941b0b9
    // might be a race condition here that pHisto can be overwritten or setup function
    // has not been called, need to relink the buffer pHisto points to.
    buildHistogramInfo(pInfo);
    qDebug("%s before add %d elements into histogram, total:%d, numOfEntry:%d, pHisto:%p, elems: %p", __FUNCTION__,
           numOfElems, pInfo->pHisto->numOfElems, pInfo->pHisto->numOfEntries, pInfo->pHisto, pInfo->pHisto->elems);
    for (int32_t i = start; i < pInput->numOfRows + start; ++i) {
      if (colDataIsNull_f(pCol->nullbitmap, i)) {
        continue;
      }
      numOfElems += 1;
      char* data = colDataGetData(pCol, i);

      double v = 0;
      GET_TYPED_DATA(v, double, type, data);
      tHistogramAdd(&pInfo->pHisto, v);
    }

    qDebug("%s after add %d elements into histogram, total:%" PRId64 ", numOfEntry:%d, pHisto:%p, elems: %p",
           __FUNCTION__, numOfElems, pInfo->pHisto->numOfElems, pInfo->pHisto->numOfEntries, pInfo->pHisto,
           pInfo->pHisto->elems);
  }

  SET_VAL(pResInfo, numOfElems, 1);
  return TSDB_CODE_SUCCESS;
}

static void apercentileTransferInfo(SAPercentileInfo* pInput, SAPercentileInfo* pOutput) {
  pOutput->percent = pInput->percent;
  pOutput->algo = pInput->algo;
  if (pOutput->algo == APERCT_ALGO_TDIGEST) {
    buildTDigestInfo(pInput);
    tdigestAutoFill(pInput->pTDigest, COMPRESSION);

    if (pInput->pTDigest->num_centroids == 0 && pInput->pTDigest->num_buffered_pts == 0) {
      return;
    }

    buildTDigestInfo(pOutput);
    TDigest* pTDigest = pOutput->pTDigest;
    tdigestAutoFill(pTDigest, COMPRESSION);

    if (pTDigest->num_centroids <= 0 && pTDigest->num_buffered_pts == 0) {
      memcpy(pTDigest, pInput->pTDigest, (size_t)TDIGEST_SIZE(COMPRESSION));
      tdigestAutoFill(pTDigest, COMPRESSION);
    } else {
      tdigestMerge(pTDigest, pInput->pTDigest);
    }
  } else {
    buildHistogramInfo(pInput);
    if (pInput->pHisto->numOfElems <= 0) {
      return;
    }

    buildHistogramInfo(pOutput);
    SHistogramInfo* pHisto = pOutput->pHisto;

    if (pHisto->numOfElems <= 0) {
      memcpy(pHisto, pInput->pHisto, sizeof(SHistogramInfo) + sizeof(SHistBin) * (MAX_HISTOGRAM_BIN + 1));
      pHisto->elems = (SHistBin*)((char*)pHisto + sizeof(SHistogramInfo));

      qDebug("%s merge histo, total:%" PRId64 ", entry:%d, %p", __FUNCTION__, pHisto->numOfElems, pHisto->numOfEntries,
             pHisto);
    } else {
      pHisto->elems = (SHistBin*)((char*)pHisto + sizeof(SHistogramInfo));
      qDebug("%s input histogram, elem:%" PRId64 ", entry:%d, %p", __FUNCTION__, pHisto->numOfElems,
             pHisto->numOfEntries, pInput->pHisto);

      SHistogramInfo* pRes = tHistogramMerge(pHisto, pInput->pHisto, MAX_HISTOGRAM_BIN);
      memcpy(pHisto, pRes, sizeof(SHistogramInfo) + sizeof(SHistBin) * MAX_HISTOGRAM_BIN);
      pHisto->elems = (SHistBin*)((char*)pHisto + sizeof(SHistogramInfo));

      qDebug("%s merge histo, total:%" PRId64 ", entry:%d, %p", __FUNCTION__, pHisto->numOfElems, pHisto->numOfEntries,
             pHisto);
      tHistogramDestroy(&pRes);
    }
  }
}

int32_t apercentileFunctionMerge(SqlFunctionCtx* pCtx) {
  SResultRowEntryInfo* pResInfo = GET_RES_INFO(pCtx);

  SInputColumnInfoData* pInput = &pCtx->input;

  SColumnInfoData* pCol = pInput->pData[0];
  ASSERT(pCol->info.type == TSDB_DATA_TYPE_BINARY);

  SAPercentileInfo* pInfo = GET_ROWCELL_INTERBUF(pResInfo);

  qDebug("%s total %d rows will merge, %p", __FUNCTION__, pInput->numOfRows, pInfo->pHisto);

  int32_t start = pInput->startRowIndex;
  for (int32_t i = start; i < start + pInput->numOfRows; ++i) {
    char* data = colDataGetData(pCol, i);

    SAPercentileInfo* pInputInfo = (SAPercentileInfo*)varDataVal(data);
    apercentileTransferInfo(pInputInfo, pInfo);
  }

  if (pInfo->algo != APERCT_ALGO_TDIGEST) {
    qDebug("%s after merge, total:%" PRId64 ", numOfEntry:%d, %p", __FUNCTION__, pInfo->pHisto->numOfElems,
           pInfo->pHisto->numOfEntries, pInfo->pHisto);
  }

  SET_VAL(pResInfo, 1, 1);
  return TSDB_CODE_SUCCESS;
}

int32_t apercentileFinalize(SqlFunctionCtx* pCtx, SSDataBlock* pBlock) {
  SResultRowEntryInfo* pResInfo = GET_RES_INFO(pCtx);
  SAPercentileInfo*    pInfo = (SAPercentileInfo*)GET_ROWCELL_INTERBUF(pResInfo);

  if (pInfo->algo == APERCT_ALGO_TDIGEST) {
    buildTDigestInfo(pInfo);
    tdigestAutoFill(pInfo->pTDigest, COMPRESSION);
    if (pInfo->pTDigest->size > 0) {
      pInfo->result = tdigestQuantile(pInfo->pTDigest, pInfo->percent / 100);
    } else {  // no need to free
      // setNull(pCtx->pOutput, pCtx->outputType, pCtx->outputBytes);
      return TSDB_CODE_SUCCESS;
    }
  } else {
    buildHistogramInfo(pInfo);
    if (pInfo->pHisto->numOfElems > 0) {
      qDebug("%s get the final res, elements:%" PRId64 ", numOfEntry:%d, pHisto:%p, elems:%p", __FUNCTION__,
             pInfo->pHisto->numOfElems, pInfo->pHisto->numOfEntries, pInfo->pHisto, pInfo->pHisto->elems);

      double  ratio[] = {pInfo->percent};
      double* res = tHistogramUniform(pInfo->pHisto, ratio, 1);
      pInfo->result = *res;
      // memcpy(pCtx->pOutput, res, sizeof(double));
      taosMemoryFree(res);
    } else {  // no need to free
      // setNull(pCtx->pOutput, pCtx->outputType, pCtx->outputBytes);
      return TSDB_CODE_SUCCESS;
    }
  }

  return functionFinalize(pCtx, pBlock);
}

int32_t apercentilePartialFinalize(SqlFunctionCtx* pCtx, SSDataBlock* pBlock) {
  SResultRowEntryInfo* pResInfo = GET_RES_INFO(pCtx);
  SAPercentileInfo*    pInfo = (SAPercentileInfo*)GET_ROWCELL_INTERBUF(pResInfo);

  int32_t resultBytes = getApercentileMaxSize();
  char*   res = taosMemoryCalloc(resultBytes + VARSTR_HEADER_SIZE, sizeof(char));

  if (pInfo->algo == APERCT_ALGO_TDIGEST) {
    memcpy(varDataVal(res), pInfo, resultBytes);
    varDataSetLen(res, resultBytes);
  } else {
    memcpy(varDataVal(res), pInfo, resultBytes);
    varDataSetLen(res, resultBytes);
  }

  int32_t          slotId = pCtx->pExpr->base.resSchema.slotId;
  SColumnInfoData* pCol = taosArrayGet(pBlock->pDataBlock, slotId);

  colDataAppend(pCol, pBlock->info.rows, res, false);

  taosMemoryFree(res);
  return pResInfo->numOfRes;
}

int32_t apercentileCombine(SqlFunctionCtx* pDestCtx, SqlFunctionCtx* pSourceCtx) {
  SResultRowEntryInfo* pDResInfo = GET_RES_INFO(pDestCtx);
  SAPercentileInfo*    pDBuf = GET_ROWCELL_INTERBUF(pDResInfo);

  SResultRowEntryInfo* pSResInfo = GET_RES_INFO(pSourceCtx);
  SAPercentileInfo*    pSBuf = GET_ROWCELL_INTERBUF(pSResInfo);

  qDebug("%s start to combine apercentile, %p", __FUNCTION__, pDBuf->pHisto);

  apercentileTransferInfo(pSBuf, pDBuf);
  pDResInfo->numOfRes = TMAX(pDResInfo->numOfRes, pSResInfo->numOfRes);
  pDResInfo->isNullRes &= pSResInfo->isNullRes;
  return TSDB_CODE_SUCCESS;
}

EFuncDataRequired lastDynDataReq(void* pRes, STimeWindow* pTimeWindow) {
  SResultRowEntryInfo* pEntry = (SResultRowEntryInfo*)pRes;

  // not initialized yet, data is required
  if (pEntry == NULL) {
    return FUNC_DATA_REQUIRED_DATA_LOAD;
  }

  SFirstLastRes* pResult = GET_ROWCELL_INTERBUF(pEntry);
  if (pResult->hasResult && pResult->ts >= pTimeWindow->ekey) {
    return FUNC_DATA_REQUIRED_NOT_LOAD;
  } else {
    return FUNC_DATA_REQUIRED_DATA_LOAD;
  }
}

int32_t getFirstLastInfoSize(int32_t resBytes) { return sizeof(SFirstLastRes) + resBytes; }

bool getFirstLastFuncEnv(SFunctionNode* pFunc, SFuncExecEnv* pEnv) {
  SColumnNode* pNode = (SColumnNode*)nodesListGetNode(pFunc->pParameterList, 0);
  pEnv->calcMemSize = getFirstLastInfoSize(pNode->node.resType.bytes);
  return true;
}

bool getSelectivityFuncEnv(SFunctionNode* pFunc, SFuncExecEnv* pEnv) {
  SColumnNode* pNode = (SColumnNode*)nodesListGetNode(pFunc->pParameterList, 0);
  pEnv->calcMemSize = pNode->node.resType.bytes;
  return true;
}

bool getGroupKeyFuncEnv(SFunctionNode* pFunc, SFuncExecEnv* pEnv) {
  SColumnNode* pNode = (SColumnNode*)nodesListGetNode(pFunc->pParameterList, 0);
  pEnv->calcMemSize = sizeof(SGroupKeyInfo) + pNode->node.resType.bytes;
  return true;
}

static FORCE_INLINE TSKEY getRowPTs(SColumnInfoData* pTsColInfo, int32_t rowIndex) {
  if (pTsColInfo == NULL) {
    return 0;
  }

  return *(TSKEY*)colDataGetData(pTsColInfo, rowIndex);
}

static void firstlastSaveTupleData(const SSDataBlock* pSrcBlock, int32_t rowIndex, SqlFunctionCtx* pCtx,
                                   SFirstLastRes* pInfo) {
  if (pCtx->subsidiaries.num <= 0) {
    return;
  }

  if (!pInfo->hasResult) {
    pInfo->pos = saveTupleData(pCtx, rowIndex, pSrcBlock, NULL);
  } else {
    updateTupleData(pCtx, rowIndex, pSrcBlock, &pInfo->pos);
  }
}

static void doSaveCurrentVal(SqlFunctionCtx* pCtx, int32_t rowIndex, int64_t currentTs, int32_t type, char* pData) {
  SResultRowEntryInfo* pResInfo = GET_RES_INFO(pCtx);
  SFirstLastRes*       pInfo = GET_ROWCELL_INTERBUF(pResInfo);

  if (IS_VAR_DATA_TYPE(type)) {
    pInfo->bytes = varDataTLen(pData);
  }

  memcpy(pInfo->buf, pData, pInfo->bytes);
  pInfo->ts = currentTs;
  firstlastSaveTupleData(pCtx->pSrcBlock, rowIndex, pCtx, pInfo);

  pInfo->hasResult = true;
}

// This ordinary first function does not care if current scan is ascending order or descending order scan
// the OPTIMIZED version of first function will only handle the ascending order scan
int32_t firstFunction(SqlFunctionCtx* pCtx) {
  int32_t numOfElems = 0;

  SResultRowEntryInfo* pResInfo = GET_RES_INFO(pCtx);
  SFirstLastRes*       pInfo = GET_ROWCELL_INTERBUF(pResInfo);

  SInputColumnInfoData* pInput = &pCtx->input;
  SColumnInfoData*      pInputCol = pInput->pData[0];

  pInfo->bytes = pInputCol->info.bytes;

  // All null data column, return directly.
  if (pInput->colDataAggIsSet && (pInput->pColumnDataAgg[0]->numOfNull == pInput->totalRows)) {
    ASSERT(pInputCol->hasNull == true);
    // save selectivity value for column consisted of all null values
    firstlastSaveTupleData(pCtx->pSrcBlock, pInput->startRowIndex, pCtx, pInfo);
    return 0;
  }

  SColumnDataAgg* pColAgg = (pInput->colDataAggIsSet) ? pInput->pColumnDataAgg[0] : NULL;

  TSKEY startKey = getRowPTs(pInput->pPTS, 0);
  TSKEY endKey = getRowPTs(pInput->pPTS, pInput->totalRows - 1);

  int32_t blockDataOrder = (startKey <= endKey) ? TSDB_ORDER_ASC : TSDB_ORDER_DESC;

  //  please ref. to the comment in lastRowFunction for the reason why disabling the opt version of last/first function.
  //  we will use this opt implementation in an new version that is only available in scan subplan
#if 0
  if (blockDataOrder == TSDB_ORDER_ASC) {
    // filter according to current result firstly
    if (pResInfo->numOfRes > 0) {
      if (pInfo->ts < startKey) {
        return TSDB_CODE_SUCCESS;
      }
    }

    for (int32_t i = pInput->startRowIndex; i < pInput->startRowIndex + pInput->numOfRows; ++i) {
      if (pInputCol->hasNull && colDataIsNull(pInputCol, pInput->totalRows, i, pColAgg)) {
        continue;
      }

      numOfElems++;

      char* data = colDataGetData(pInputCol, i);
      TSKEY cts = getRowPTs(pInput->pPTS, i);
      if (pResInfo->numOfRes == 0 || pInfo->ts > cts) {
        doSaveCurrentVal(pCtx, i, cts, pInputCol->info.type, data);
        break;
      }
    }
  } else {
    // in case of descending order time stamp serial, which usually happens as the results of the nest query,
    // all data needs to be check.
    if (pResInfo->numOfRes > 0) {
      if (pInfo->ts < endKey) {
        return TSDB_CODE_SUCCESS;
      }
    }

    for (int32_t i = pInput->numOfRows + pInput->startRowIndex - 1; i >= pInput->startRowIndex; --i) {
      if (pInputCol->hasNull && colDataIsNull(pInputCol, pInput->totalRows, i, pColAgg)) {
        continue;
      }

      numOfElems++;

      char* data = colDataGetData(pInputCol, i);
      TSKEY cts = getRowPTs(pInput->pPTS, i);

      if (pResInfo->numOfRes == 0 || pInfo->ts > cts) {
        doSaveCurrentVal(pCtx, i, cts, pInputCol->info.type, data);
        break;
      }
    }
  }
#else
  for (int32_t i = pInput->startRowIndex; i < pInput->startRowIndex + pInput->numOfRows; ++i) {
    if (pInputCol->hasNull && colDataIsNull(pInputCol, pInput->totalRows, i, pColAgg)) {
      continue;
    }

    numOfElems++;

    char* data = colDataGetData(pInputCol, i);
    TSKEY cts = getRowPTs(pInput->pPTS, i);
    if (pResInfo->numOfRes == 0 || pInfo->ts > cts) {
      doSaveCurrentVal(pCtx, i, cts, pInputCol->info.type, data);
      pResInfo->numOfRes = 1;
    }
  }
#endif
  if (numOfElems == 0) {
    // save selectivity value for column consisted of all null values
    firstlastSaveTupleData(pCtx->pSrcBlock, pInput->startRowIndex, pCtx, pInfo);
  }
  SET_VAL(pResInfo, numOfElems, 1);
  return TSDB_CODE_SUCCESS;
}

int32_t lastFunction(SqlFunctionCtx* pCtx) {
  int32_t numOfElems = 0;

  SResultRowEntryInfo* pResInfo = GET_RES_INFO(pCtx);
  SFirstLastRes*       pInfo = GET_ROWCELL_INTERBUF(pResInfo);

  SInputColumnInfoData* pInput = &pCtx->input;
  SColumnInfoData*      pInputCol = pInput->pData[0];

  int32_t type = pInputCol->info.type;
  int32_t bytes = pInputCol->info.bytes;
  pInfo->bytes = bytes;

  // All null data column, return directly.
  if (pInput->colDataAggIsSet && (pInput->pColumnDataAgg[0]->numOfNull == pInput->totalRows)) {
    ASSERT(pInputCol->hasNull == true);
    // save selectivity value for column consisted of all null values
    firstlastSaveTupleData(pCtx->pSrcBlock, pInput->startRowIndex, pCtx, pInfo);
    return 0;
  }

  SColumnDataAgg* pColAgg = (pInput->colDataAggIsSet) ? pInput->pColumnDataAgg[0] : NULL;

  TSKEY startKey = getRowPTs(pInput->pPTS, 0);
  TSKEY endKey = getRowPTs(pInput->pPTS, pInput->totalRows - 1);

  int32_t blockDataOrder = (startKey <= endKey) ? TSDB_ORDER_ASC : TSDB_ORDER_DESC;

  //  please ref. to the comment in lastRowFunction for the reason why disabling the opt version of last/first function.
#if 0
  if (blockDataOrder == TSDB_ORDER_ASC) {
    for (int32_t i = pInput->numOfRows + pInput->startRowIndex - 1; i >= pInput->startRowIndex; --i) {
      if (pInputCol->hasNull && colDataIsNull(pInputCol, pInput->totalRows, i, pColAgg)) {
        continue;
      }

      numOfElems++;

      char* data = colDataGetData(pInputCol, i);
      TSKEY cts = getRowPTs(pInput->pPTS, i);
      if (pResInfo->numOfRes == 0 || pInfo->ts < cts) {
        doSaveCurrentVal(pCtx, i, cts, type, data);
      }

      break;
    }
  } else {  // descending order
    for (int32_t i = pInput->startRowIndex; i < pInput->numOfRows + pInput->startRowIndex; ++i) {
      if (pInputCol->hasNull && colDataIsNull(pInputCol, pInput->totalRows, i, pColAgg)) {
        continue;
      }

      numOfElems++;

      char* data = colDataGetData(pInputCol, i);
      TSKEY cts = getRowPTs(pInput->pPTS, i);
      if (pResInfo->numOfRes == 0 || pInfo->ts < cts) {
        doSaveCurrentVal(pCtx, i, cts, type, data);
      }
      break;
    }
  }
#else
  for (int32_t i = pInput->startRowIndex; i < pInput->numOfRows + pInput->startRowIndex; ++i) {
    if (pInputCol->hasNull && colDataIsNull(pInputCol, pInput->totalRows, i, pColAgg)) {
      continue;
    }

    numOfElems++;

    char* data = colDataGetData(pInputCol, i);
    TSKEY cts = getRowPTs(pInput->pPTS, i);
    if (pResInfo->numOfRes == 0 || pInfo->ts < cts) {
      doSaveCurrentVal(pCtx, i, cts, type, data);
      pResInfo->numOfRes = 1;
    }
  }
#endif
  if (numOfElems == 0) {
    // save selectivity value for column consisted of all null values
    firstlastSaveTupleData(pCtx->pSrcBlock, pInput->startRowIndex, pCtx, pInfo);
  }
  SET_VAL(pResInfo, numOfElems, 1);
  return TSDB_CODE_SUCCESS;
}

static void firstLastTransferInfo(SqlFunctionCtx* pCtx, SFirstLastRes* pInput, SFirstLastRes* pOutput, bool isFirst,
                                  int32_t rowIndex) {
  SInputColumnInfoData* pColInfo = &pCtx->input;

  if (pOutput->hasResult) {
    if (isFirst) {
      if (pInput->ts > pOutput->ts) {
        return;
      }
    } else {
      if (pInput->ts < pOutput->ts) {
        return;
      }
    }
  }

  pOutput->isNull = pInput->isNull;
  pOutput->ts = pInput->ts;
  pOutput->bytes = pInput->bytes;

  memcpy(pOutput->buf, pInput->buf, pOutput->bytes);
  firstlastSaveTupleData(pCtx->pSrcBlock, rowIndex, pCtx, pOutput);

  pOutput->hasResult = true;
}

static int32_t firstLastFunctionMergeImpl(SqlFunctionCtx* pCtx, bool isFirstQuery) {
  SInputColumnInfoData* pInput = &pCtx->input;
  SColumnInfoData*      pCol = pInput->pData[0];
  ASSERT(pCol->info.type == TSDB_DATA_TYPE_BINARY);

  SFirstLastRes* pInfo = GET_ROWCELL_INTERBUF(GET_RES_INFO(pCtx));

  int32_t start = pInput->startRowIndex;
  int32_t numOfElems = 0;

  for (int32_t i = start; i < start + pInput->numOfRows; ++i) {
    char*          data = colDataGetData(pCol, i);
    SFirstLastRes* pInputInfo = (SFirstLastRes*)varDataVal(data);
    firstLastTransferInfo(pCtx, pInputInfo, pInfo, isFirstQuery, i);
    if (!numOfElems) {
      numOfElems = pInputInfo->hasResult ? 1 : 0;
    }
  }

  SET_VAL(GET_RES_INFO(pCtx), numOfElems, 1);
  return TSDB_CODE_SUCCESS;
}

int32_t firstFunctionMerge(SqlFunctionCtx* pCtx) { return firstLastFunctionMergeImpl(pCtx, true); }

int32_t lastFunctionMerge(SqlFunctionCtx* pCtx) { return firstLastFunctionMergeImpl(pCtx, false); }

int32_t firstLastFinalize(SqlFunctionCtx* pCtx, SSDataBlock* pBlock) {
  int32_t          slotId = pCtx->pExpr->base.resSchema.slotId;
  SColumnInfoData* pCol = taosArrayGet(pBlock->pDataBlock, slotId);

  SResultRowEntryInfo* pResInfo = GET_RES_INFO(pCtx);
  pResInfo->isNullRes = (pResInfo->numOfRes == 0) ? 1 : 0;

  SFirstLastRes* pRes = GET_ROWCELL_INTERBUF(pResInfo);
  colDataAppend(pCol, pBlock->info.rows, pRes->buf, pRes->isNull || pResInfo->isNullRes);

  // handle selectivity
  setSelectivityValue(pCtx, pBlock, &pRes->pos, pBlock->info.rows);

  return pResInfo->numOfRes;
}

int32_t firstLastPartialFinalize(SqlFunctionCtx* pCtx, SSDataBlock* pBlock) {
  SResultRowEntryInfo* pEntryInfo = GET_RES_INFO(pCtx);
  SFirstLastRes*       pRes = GET_ROWCELL_INTERBUF(pEntryInfo);

  int32_t resultBytes = getFirstLastInfoSize(pRes->bytes);

  // todo check for failure
  char* res = taosMemoryCalloc(resultBytes + VARSTR_HEADER_SIZE, sizeof(char));
  memcpy(varDataVal(res), pRes, resultBytes);

  varDataSetLen(res, resultBytes);

  int32_t          slotId = pCtx->pExpr->base.resSchema.slotId;
  SColumnInfoData* pCol = taosArrayGet(pBlock->pDataBlock, slotId);

  colDataAppend(pCol, pBlock->info.rows, res, false);
  setSelectivityValue(pCtx, pBlock, &pRes->pos, pBlock->info.rows);

  taosMemoryFree(res);
  return 1;
}

// todo rewrite:
int32_t lastCombine(SqlFunctionCtx* pDestCtx, SqlFunctionCtx* pSourceCtx) {
  SResultRowEntryInfo* pDResInfo = GET_RES_INFO(pDestCtx);
  SFirstLastRes*       pDBuf = GET_ROWCELL_INTERBUF(pDResInfo);
  int32_t              bytes = pDBuf->bytes;

  SResultRowEntryInfo* pSResInfo = GET_RES_INFO(pSourceCtx);
  SFirstLastRes*       pSBuf = GET_ROWCELL_INTERBUF(pSResInfo);

  if (pSResInfo->numOfRes != 0 && (pDResInfo->numOfRes == 0 || pDBuf->ts < pSBuf->ts)) {
    memcpy(pDBuf->buf, pSBuf->buf, bytes);
    pDBuf->ts = pSBuf->ts;
    pDResInfo->numOfRes = 1;
  }
  return TSDB_CODE_SUCCESS;
}

static void doSaveLastrow(SqlFunctionCtx* pCtx, char* pData, int32_t rowIndex, int64_t cts, SFirstLastRes* pInfo) {
  SInputColumnInfoData* pInput = &pCtx->input;
  SColumnInfoData*      pInputCol = pInput->pData[0];

  if (colDataIsNull_s(pInputCol, rowIndex)) {
    pInfo->isNull = true;
  } else {
    pInfo->isNull = false;

    if (IS_VAR_DATA_TYPE(pInputCol->info.type)) {
      pInfo->bytes = varDataTLen(pData);
    }

    memcpy(pInfo->buf, pData, pInfo->bytes);
  }

  pInfo->ts = cts;
  firstlastSaveTupleData(pCtx->pSrcBlock, rowIndex, pCtx, pInfo);

  pInfo->hasResult = true;
}

int32_t lastRowFunction(SqlFunctionCtx* pCtx) {
  int32_t numOfElems = 0;

  SResultRowEntryInfo* pResInfo = GET_RES_INFO(pCtx);
  SFirstLastRes*       pInfo = GET_ROWCELL_INTERBUF(pResInfo);

  SInputColumnInfoData* pInput = &pCtx->input;
  SColumnInfoData*      pInputCol = pInput->pData[0];

  int32_t bytes = pInputCol->info.bytes;
  pInfo->bytes = bytes;

  TSKEY startKey = getRowPTs(pInput->pPTS, 0);
  TSKEY endKey = getRowPTs(pInput->pPTS, pInput->totalRows - 1);

#if 0
  int32_t blockDataOrder = (startKey <= endKey) ? TSDB_ORDER_ASC : TSDB_ORDER_DESC;

  // the optimized version only function if all tuples in one block are monotonious increasing or descreasing.
  // this is NOT always works if project operator exists in downstream.
  if (blockDataOrder == TSDB_ORDER_ASC) {
    for (int32_t i = pInput->numOfRows + pInput->startRowIndex - 1; i >= pInput->startRowIndex; --i) {
      char* data = colDataGetData(pInputCol, i);
      TSKEY cts = getRowPTs(pInput->pPTS, i);
      numOfElems++;

      if (pResInfo->numOfRes == 0 || pInfo->ts < cts) {
        doSaveLastrow(pCtx, data, i, cts, pInfo);
      }

      break;
    }
  } else {  // descending order
    for (int32_t i = pInput->startRowIndex; i < pInput->numOfRows + pInput->startRowIndex; ++i) {
      char* data = colDataGetData(pInputCol, i);
      TSKEY cts = getRowPTs(pInput->pPTS, i);
      numOfElems++;

      if (pResInfo->numOfRes == 0 || pInfo->ts < cts) {
        doSaveLastrow(pCtx, data, i, cts, pInfo);
      }
      break;
    }
  }
#else
  for (int32_t i = pInput->startRowIndex; i < pInput->numOfRows + pInput->startRowIndex; ++i) {
    char* data = colDataGetData(pInputCol, i);
    TSKEY cts = getRowPTs(pInput->pPTS, i);
    numOfElems++;

    if (pResInfo->numOfRes == 0 || pInfo->ts < cts) {
      doSaveLastrow(pCtx, data, i, cts, pInfo);
      pResInfo->numOfRes = 1;
    }
  }

#endif

  SET_VAL(pResInfo, numOfElems, 1);
  return TSDB_CODE_SUCCESS;
}

bool getDiffFuncEnv(SFunctionNode* UNUSED_PARAM(pFunc), SFuncExecEnv* pEnv) {
  pEnv->calcMemSize = sizeof(SDiffInfo);
  return true;
}

bool diffFunctionSetup(SqlFunctionCtx* pCtx, SResultRowEntryInfo* pResInfo) {
  if (!functionSetup(pCtx, pResInfo)) {
    return false;
  }

  SDiffInfo* pDiffInfo = GET_ROWCELL_INTERBUF(pResInfo);
  pDiffInfo->hasPrev = false;
  pDiffInfo->prev.i64 = 0;
  if (pCtx->numOfParams > 1) {
    pDiffInfo->ignoreNegative = pCtx->param[1].param.i;  // TODO set correct param
  } else {
    pDiffInfo->ignoreNegative = false;
  }
  pDiffInfo->includeNull = false;
  pDiffInfo->firstOutput = false;
  return true;
}

static void doSetPrevVal(SDiffInfo* pDiffInfo, int32_t type, const char* pv) {
  switch (type) {
    case TSDB_DATA_TYPE_BOOL:
      pDiffInfo->prev.i64 = *(bool*)pv ? 1 : 0;
      break;
    case TSDB_DATA_TYPE_TINYINT:
      pDiffInfo->prev.i64 = *(int8_t*)pv;
      break;
    case TSDB_DATA_TYPE_INT:
      pDiffInfo->prev.i64 = *(int32_t*)pv;
      break;
    case TSDB_DATA_TYPE_SMALLINT:
      pDiffInfo->prev.i64 = *(int16_t*)pv;
      break;
    case TSDB_DATA_TYPE_TIMESTAMP:
    case TSDB_DATA_TYPE_BIGINT:
      pDiffInfo->prev.i64 = *(int64_t*)pv;
      break;
    case TSDB_DATA_TYPE_FLOAT:
      pDiffInfo->prev.d64 = *(float*)pv;
      break;
    case TSDB_DATA_TYPE_DOUBLE:
      pDiffInfo->prev.d64 = *(double*)pv;
      break;
    default:
      ASSERT(0);
  }
}

static void doHandleDiff(SDiffInfo* pDiffInfo, int32_t type, const char* pv, SColumnInfoData* pOutput, int32_t pos,
                         int32_t order) {
  int32_t factor = (order == TSDB_ORDER_ASC) ? 1 : -1;
  switch (type) {
    case TSDB_DATA_TYPE_INT: {
      int32_t v = *(int32_t*)pv;
      int64_t delta = factor * (v - pDiffInfo->prev.i64);  // direct previous may be null
      if (delta < 0 && pDiffInfo->ignoreNegative) {
        colDataSetNull_f(pOutput->nullbitmap, pos);
      } else {
        colDataAppendInt64(pOutput, pos, &delta);
      }
      pDiffInfo->prev.i64 = v;

      break;
    }
    case TSDB_DATA_TYPE_BOOL:
    case TSDB_DATA_TYPE_TINYINT: {
      int8_t  v = *(int8_t*)pv;
      int64_t delta = factor * (v - pDiffInfo->prev.i64);  // direct previous may be null
      if (delta < 0 && pDiffInfo->ignoreNegative) {
        colDataSetNull_f(pOutput->nullbitmap, pos);
      } else {
        colDataAppendInt64(pOutput, pos, &delta);
      }
      pDiffInfo->prev.i64 = v;
      break;
    }
    case TSDB_DATA_TYPE_SMALLINT: {
      int16_t v = *(int16_t*)pv;
      int64_t delta = factor * (v - pDiffInfo->prev.i64);  // direct previous may be null
      if (delta < 0 && pDiffInfo->ignoreNegative) {
        colDataSetNull_f(pOutput->nullbitmap, pos);
      } else {
        colDataAppendInt64(pOutput, pos, &delta);
      }
      pDiffInfo->prev.i64 = v;
      break;
    }
    case TSDB_DATA_TYPE_TIMESTAMP:
    case TSDB_DATA_TYPE_BIGINT: {
      int64_t v = *(int64_t*)pv;
      int64_t delta = factor * (v - pDiffInfo->prev.i64);  // direct previous may be null
      if (delta < 0 && pDiffInfo->ignoreNegative) {
        colDataSetNull_f(pOutput->nullbitmap, pos);
      } else {
        colDataAppendInt64(pOutput, pos, &delta);
      }
      pDiffInfo->prev.i64 = v;
      break;
    }
    case TSDB_DATA_TYPE_FLOAT: {
      float  v = *(float*)pv;
      double delta = factor * (v - pDiffInfo->prev.d64);                               // direct previous may be null
      if ((delta < 0 && pDiffInfo->ignoreNegative) || isinf(delta) || isnan(delta)) {  // check for overflow
        colDataSetNull_f(pOutput->nullbitmap, pos);
      } else {
        colDataAppendDouble(pOutput, pos, &delta);
      }
      pDiffInfo->prev.d64 = v;
      break;
    }
    case TSDB_DATA_TYPE_DOUBLE: {
      double v = *(double*)pv;
      double delta = factor * (v - pDiffInfo->prev.d64);                               // direct previous may be null
      if ((delta < 0 && pDiffInfo->ignoreNegative) || isinf(delta) || isnan(delta)) {  // check for overflow
        colDataSetNull_f(pOutput->nullbitmap, pos);
      } else {
        colDataAppendDouble(pOutput, pos, &delta);
      }
      pDiffInfo->prev.d64 = v;
      break;
    }
    default:
      ASSERT(0);
  }
}

int32_t diffFunction(SqlFunctionCtx* pCtx) {
  SResultRowEntryInfo* pResInfo = GET_RES_INFO(pCtx);
  SDiffInfo*           pDiffInfo = GET_ROWCELL_INTERBUF(pResInfo);

  SInputColumnInfoData* pInput = &pCtx->input;

  SColumnInfoData* pInputCol = pInput->pData[0];

  int32_t numOfElems = 0;
  int32_t startOffset = pCtx->offset;

  SColumnInfoData* pOutput = (SColumnInfoData*)pCtx->pOutput;

  if (pCtx->order == TSDB_ORDER_ASC) {
    for (int32_t i = pInput->startRowIndex; i < pInput->numOfRows + pInput->startRowIndex; i += 1) {
      int32_t pos = startOffset + numOfElems;

      if (colDataIsNull_f(pInputCol->nullbitmap, i)) {
        if (pDiffInfo->includeNull) {
          colDataSetNull_f(pOutput->nullbitmap, pos);

          numOfElems += 1;
        }
        continue;
      }

      char* pv = colDataGetData(pInputCol, i);

      if (pDiffInfo->hasPrev) {
        doHandleDiff(pDiffInfo, pInputCol->info.type, pv, pOutput, pos, pCtx->order);
        // handle selectivity
        if (pCtx->subsidiaries.num > 0) {
          appendSelectivityValue(pCtx, i, pos);
        }

        numOfElems++;
      } else {
        doSetPrevVal(pDiffInfo, pInputCol->info.type, pv);
      }

      pDiffInfo->hasPrev = true;
    }
  } else {
    for (int32_t i = pInput->startRowIndex; i < pInput->numOfRows + pInput->startRowIndex; i += 1) {
      int32_t pos = startOffset + numOfElems;

      if (colDataIsNull_f(pInputCol->nullbitmap, i)) {
        if (pDiffInfo->includeNull) {
          colDataSetNull_f(pOutput->nullbitmap, pos);

          numOfElems += 1;
        }
        continue;
      }

      char* pv = colDataGetData(pInputCol, i);

      // there is a row of previous data block to be handled in the first place.
      if (pDiffInfo->hasPrev) {
        doHandleDiff(pDiffInfo, pInputCol->info.type, pv, pOutput, pos, pCtx->order);
        // handle selectivity
        if (pCtx->subsidiaries.num > 0) {
          appendSelectivityValue(pCtx, i, pos);
        }

        numOfElems++;
      } else {
        doSetPrevVal(pDiffInfo, pInputCol->info.type, pv);
      }

      pDiffInfo->hasPrev = true;
    }
  }

  // initial value is not set yet
  return numOfElems;
}

int32_t getTopBotInfoSize(int64_t numOfItems) { return sizeof(STopBotRes) + numOfItems * sizeof(STopBotResItem); }

bool getTopBotFuncEnv(SFunctionNode* pFunc, SFuncExecEnv* pEnv) {
  SValueNode* pkNode = (SValueNode*)nodesListGetNode(pFunc->pParameterList, 1);
  pEnv->calcMemSize = sizeof(STopBotRes) + pkNode->datum.i * sizeof(STopBotResItem);
  return true;
}

bool topBotFunctionSetup(SqlFunctionCtx* pCtx, SResultRowEntryInfo* pResInfo) {
  if (!functionSetup(pCtx, pResInfo)) {
    return false;
  }

  STopBotRes*           pRes = GET_ROWCELL_INTERBUF(pResInfo);
  SInputColumnInfoData* pInput = &pCtx->input;

  pRes->maxSize = pCtx->param[1].param.i;

  pRes->nullTupleSaved = false;
  pRes->nullTuplePos.pageId = -1;
  return true;
}

static STopBotRes* getTopBotOutputInfo(SqlFunctionCtx* pCtx) {
  SResultRowEntryInfo* pResInfo = GET_RES_INFO(pCtx);
  STopBotRes*          pRes = GET_ROWCELL_INTERBUF(pResInfo);
  pRes->pItems = (STopBotResItem*)((char*)pRes + sizeof(STopBotRes));

  return pRes;
}

static void doAddIntoResult(SqlFunctionCtx* pCtx, void* pData, int32_t rowIndex, SSDataBlock* pSrcBlock, uint16_t type,
                            uint64_t uid, SResultRowEntryInfo* pEntryInfo, bool isTopQuery);

static void addResult(SqlFunctionCtx* pCtx, STopBotResItem* pSourceItem, int16_t type, bool isTopQuery);

int32_t topFunction(SqlFunctionCtx* pCtx) {
  int32_t              numOfElems = 0;
  SResultRowEntryInfo* pResInfo = GET_RES_INFO(pCtx);

  SInputColumnInfoData* pInput = &pCtx->input;
  SColumnInfoData*      pCol = pInput->pData[0];

  STopBotRes* pRes = getTopBotOutputInfo(pCtx);
  pRes->type = pInput->pData[0]->info.type;

  int32_t start = pInput->startRowIndex;
  for (int32_t i = start; i < pInput->numOfRows + start; ++i) {
    if (pCol->hasNull && colDataIsNull_f(pCol->nullbitmap, i)) {
      continue;
    }

    numOfElems++;
    char* data = colDataGetData(pCol, i);
    doAddIntoResult(pCtx, data, i, pCtx->pSrcBlock, pRes->type, pInput->uid, pResInfo, true);
  }

  if (numOfElems == 0 && pCtx->subsidiaries.num > 0 && !pRes->nullTupleSaved) {
    pRes->nullTuplePos = saveTupleData(pCtx, pInput->startRowIndex, pCtx->pSrcBlock, NULL);
    pRes->nullTupleSaved = true;
  }
  return TSDB_CODE_SUCCESS;
}

int32_t bottomFunction(SqlFunctionCtx* pCtx) {
  int32_t              numOfElems = 0;
  SResultRowEntryInfo* pResInfo = GET_RES_INFO(pCtx);

  SInputColumnInfoData* pInput = &pCtx->input;
  SColumnInfoData*      pCol = pInput->pData[0];

  STopBotRes* pRes = getTopBotOutputInfo(pCtx);
  pRes->type = pInput->pData[0]->info.type;

  int32_t start = pInput->startRowIndex;
  for (int32_t i = start; i < pInput->numOfRows + start; ++i) {
    if (pCol->hasNull && colDataIsNull_f(pCol->nullbitmap, i)) {
      continue;
    }

    numOfElems++;
    char* data = colDataGetData(pCol, i);
    doAddIntoResult(pCtx, data, i, pCtx->pSrcBlock, pRes->type, pInput->uid, pResInfo, false);
  }

  if (numOfElems == 0 && pCtx->subsidiaries.num > 0 && !pRes->nullTupleSaved) {
    pRes->nullTuplePos = saveTupleData(pCtx, pInput->startRowIndex, pCtx->pSrcBlock, NULL);
    pRes->nullTupleSaved = true;
  }

  return TSDB_CODE_SUCCESS;
}

static int32_t topBotResComparFn(const void* p1, const void* p2, const void* param) {
  uint16_t type = *(uint16_t*)param;

  STopBotResItem* val1 = (STopBotResItem*)p1;
  STopBotResItem* val2 = (STopBotResItem*)p2;

  if (IS_SIGNED_NUMERIC_TYPE(type)) {
    if (val1->v.i == val2->v.i) {
      return 0;
    }

    return (val1->v.i > val2->v.i) ? 1 : -1;
  } else if (IS_UNSIGNED_NUMERIC_TYPE(type)) {
    if (val1->v.u == val2->v.u) {
      return 0;
    }

    return (val1->v.u > val2->v.u) ? 1 : -1;
  }

  if (val1->v.d == val2->v.d) {
    return 0;
  }

  return (val1->v.d > val2->v.d) ? 1 : -1;
}

void doAddIntoResult(SqlFunctionCtx* pCtx, void* pData, int32_t rowIndex, SSDataBlock* pSrcBlock, uint16_t type,
                     uint64_t uid, SResultRowEntryInfo* pEntryInfo, bool isTopQuery) {
  STopBotRes* pRes = getTopBotOutputInfo(pCtx);

  SVariant val = {0};
  taosVariantCreateFromBinary(&val, pData, tDataTypes[type].bytes, type);

  STopBotResItem* pItems = pRes->pItems;
  assert(pItems != NULL);

  // not full yet
  if (pEntryInfo->numOfRes < pRes->maxSize) {
    STopBotResItem* pItem = &pItems[pEntryInfo->numOfRes];
    pItem->v = val;
    pItem->uid = uid;

    // save the data of this tuple
    if (pCtx->subsidiaries.num > 0) {
      pItem->tuplePos = saveTupleData(pCtx, rowIndex, pSrcBlock, NULL);
    }
#ifdef BUF_PAGE_DEBUG
    qDebug("page_saveTuple i:%d, item:%p,pageId:%d, offset:%d\n", pEntryInfo->numOfRes, pItem, pItem->tuplePos.pageId,
           pItem->tuplePos.offset);
#endif
    // allocate the buffer and keep the data of this row into the new allocated buffer
    pEntryInfo->numOfRes++;
    taosheapsort((void*)pItems, sizeof(STopBotResItem), pEntryInfo->numOfRes, (const void*)&type, topBotResComparFn,
                 !isTopQuery);
  } else {  // replace the minimum value in the result
    if ((isTopQuery && ((IS_SIGNED_NUMERIC_TYPE(type) && val.i > pItems[0].v.i) ||
                        (IS_UNSIGNED_NUMERIC_TYPE(type) && val.u > pItems[0].v.u) ||
                        (IS_FLOAT_TYPE(type) && val.d > pItems[0].v.d))) ||
        (!isTopQuery && ((IS_SIGNED_NUMERIC_TYPE(type) && val.i < pItems[0].v.i) ||
                         (IS_UNSIGNED_NUMERIC_TYPE(type) && val.u < pItems[0].v.u) ||
                         (IS_FLOAT_TYPE(type) && val.d < pItems[0].v.d)))) {
      // replace the old data and the coresponding tuple data
      STopBotResItem* pItem = &pItems[0];
      pItem->v = val;
      pItem->uid = uid;

      // save the data of this tuple by over writing the old data
      if (pCtx->subsidiaries.num > 0) {
        updateTupleData(pCtx, rowIndex, pSrcBlock, &pItem->tuplePos);
      }
#ifdef BUF_PAGE_DEBUG
      qDebug("page_copyTuple pageId:%d, offset:%d", pItem->tuplePos.pageId, pItem->tuplePos.offset);
#endif
      taosheapadjust((void*)pItems, sizeof(STopBotResItem), 0, pEntryInfo->numOfRes - 1, (const void*)&type,
                     topBotResComparFn, NULL, !isTopQuery);
    }
  }
}

/*
 * +------------------------------------+--------------+--------------+
 * |            null bitmap             |              |              |
 * |(n columns, one bit for each column)| src column #1| src column #2|
 * +------------------------------------+--------------+--------------+
 */
void* serializeTupleData(const SSDataBlock* pSrcBlock, int32_t rowIndex, SSubsidiaryResInfo* pSubsidiaryies,
                         char* buf) {
  char* nullList = buf;
  char* pStart = (char*)(nullList + sizeof(bool) * pSubsidiaryies->num);

  int32_t offset = 0;
  for (int32_t i = 0; i < pSubsidiaryies->num; ++i) {
    SqlFunctionCtx* pc = pSubsidiaryies->pCtx[i];

    SFunctParam* pFuncParam = &pc->pExpr->base.pParam[0];
    int32_t      srcSlotId = pFuncParam->pCol->slotId;

    SColumnInfoData* pCol = taosArrayGet(pSrcBlock->pDataBlock, srcSlotId);
    if ((nullList[i] = colDataIsNull_s(pCol, rowIndex)) == true) {
      offset += pCol->info.bytes;
      continue;
    }

    char* p = colDataGetData(pCol, rowIndex);
    if (IS_VAR_DATA_TYPE(pCol->info.type)) {
      memcpy(pStart + offset, p, (pCol->info.type == TSDB_DATA_TYPE_JSON) ? getJsonValueLen(p) : varDataTLen(p));
    } else {
      memcpy(pStart + offset, p, pCol->info.bytes);
    }

    offset += pCol->info.bytes;
  }

  return buf;
}

static STuplePos doSaveTupleData(SSerializeDataHandle* pHandle, const void* pBuf, size_t length,
                                 const STupleKey* pKey) {
  STuplePos p = {0};
  if (pHandle->pBuf != NULL) {
    SFilePage* pPage = NULL;

    if (pHandle->currentPage == -1) {
      pPage = getNewBufPage(pHandle->pBuf, &pHandle->currentPage);
      pPage->num = sizeof(SFilePage);
    } else {
      pPage = getBufPage(pHandle->pBuf, pHandle->currentPage);
      if (pPage->num + length > getBufPageSize(pHandle->pBuf)) {
        // current page is all used, let's prepare a new buffer page
        releaseBufPage(pHandle->pBuf, pPage);
        pPage = getNewBufPage(pHandle->pBuf, &pHandle->currentPage);
        pPage->num = sizeof(SFilePage);
      }
    }

    p = (STuplePos){.pageId = pHandle->currentPage, .offset = pPage->num};
    memcpy(pPage->data + pPage->num, pBuf, length);

    pPage->num += length;
    setBufPageDirty(pPage, true);
    releaseBufPage(pHandle->pBuf, pPage);
  } else {
    // other tuple save policy
    if (streamStateFuncPut(pHandle->pState, pKey, pBuf, length) < 0) {
      ASSERT(0);
    }
    p.streamTupleKey = *pKey;
  }

  return p;
}

STuplePos saveTupleData(SqlFunctionCtx* pCtx, int32_t rowIndex, const SSDataBlock* pSrcBlock, const STupleKey* pKey) {
  if (pCtx->subsidiaries.rowLen == 0) {
    int32_t rowLen = 0;
    for (int32_t j = 0; j < pCtx->subsidiaries.num; ++j) {
      SqlFunctionCtx* pc = pCtx->subsidiaries.pCtx[j];
      rowLen += pc->pExpr->base.resSchema.bytes;
    }

    pCtx->subsidiaries.rowLen = rowLen + pCtx->subsidiaries.num * sizeof(bool);
    pCtx->subsidiaries.buf = taosMemoryMalloc(pCtx->subsidiaries.rowLen);
  }

  char* buf = serializeTupleData(pSrcBlock, rowIndex, &pCtx->subsidiaries, pCtx->subsidiaries.buf);
  return doSaveTupleData(&pCtx->saveHandle, buf, pCtx->subsidiaries.rowLen, pKey);
}

static int32_t doUpdateTupleData(SSerializeDataHandle* pHandle, const void* pBuf, size_t length, STuplePos* pPos) {
  if (pHandle->pBuf != NULL) {
    SFilePage* pPage = getBufPage(pHandle->pBuf, pPos->pageId);
    memcpy(pPage->data + pPos->offset, pBuf, length);
    setBufPageDirty(pPage, true);
    releaseBufPage(pHandle->pBuf, pPage);
  } else {
    streamStateFuncPut(pHandle->pState, &pPos->streamTupleKey, pBuf, length);
  }

  return TSDB_CODE_SUCCESS;
}

static int32_t updateTupleData(SqlFunctionCtx* pCtx, int32_t rowIndex, const SSDataBlock* pSrcBlock, STuplePos* pPos) {
  char* buf = serializeTupleData(pSrcBlock, rowIndex, &pCtx->subsidiaries, pCtx->subsidiaries.buf);
  doUpdateTupleData(&pCtx->saveHandle, buf, pCtx->subsidiaries.rowLen, pPos);
  return TSDB_CODE_SUCCESS;
}

static char* doLoadTupleData(SSerializeDataHandle* pHandle, const STuplePos* pPos) {
  if (pHandle->pBuf != NULL) {
    SFilePage* pPage = getBufPage(pHandle->pBuf, pPos->pageId);
    char*      p = pPage->data + pPos->offset;
    releaseBufPage(pHandle->pBuf, pPage);
    return p;
  } else {
    void*   value = NULL;
    int32_t vLen;
    streamStateFuncGet(pHandle->pState, &pPos->streamTupleKey, &value, &vLen);
    return (char*)value;
  }
}

static const char* loadTupleData(SqlFunctionCtx* pCtx, const STuplePos* pPos) {
  return doLoadTupleData(&pCtx->saveHandle, pPos);
}

int32_t topBotFinalize(SqlFunctionCtx* pCtx, SSDataBlock* pBlock) {
  SResultRowEntryInfo* pEntryInfo = GET_RES_INFO(pCtx);
  STopBotRes*          pRes = getTopBotOutputInfo(pCtx);

  int16_t type = pCtx->pExpr->base.resSchema.type;
  int32_t slotId = pCtx->pExpr->base.resSchema.slotId;

  SColumnInfoData* pCol = taosArrayGet(pBlock->pDataBlock, slotId);

  // todo assign the tag value and the corresponding row data
  int32_t currentRow = pBlock->info.rows;
  if (pEntryInfo->numOfRes <= 0) {
    colDataAppendNULL(pCol, currentRow);
    setSelectivityValue(pCtx, pBlock, &pRes->nullTuplePos, currentRow);
    return pEntryInfo->numOfRes;
  }
  for (int32_t i = 0; i < pEntryInfo->numOfRes; ++i) {
    STopBotResItem* pItem = &pRes->pItems[i];
    if (type == TSDB_DATA_TYPE_FLOAT) {
      float v = pItem->v.d;
      colDataAppend(pCol, currentRow, (const char*)&v, false);
    } else {
      colDataAppend(pCol, currentRow, (const char*)&pItem->v.i, false);
    }
#ifdef BUF_PAGE_DEBUG
    qDebug("page_finalize i:%d,item:%p,pageId:%d, offset:%d\n", i, pItem, pItem->tuplePos.pageId,
           pItem->tuplePos.offset);
#endif
    setSelectivityValue(pCtx, pBlock, &pRes->pItems[i].tuplePos, currentRow);
    currentRow += 1;
  }

  return pEntryInfo->numOfRes;
}

void addResult(SqlFunctionCtx* pCtx, STopBotResItem* pSourceItem, int16_t type, bool isTopQuery) {
  SResultRowEntryInfo* pEntryInfo = GET_RES_INFO(pCtx);
  STopBotRes*          pRes = getTopBotOutputInfo(pCtx);
  STopBotResItem*      pItems = pRes->pItems;
  assert(pItems != NULL);

  // not full yet
  if (pEntryInfo->numOfRes < pRes->maxSize) {
    STopBotResItem* pItem = &pItems[pEntryInfo->numOfRes];
    pItem->v = pSourceItem->v;
    pItem->uid = pSourceItem->uid;
    pItem->tuplePos.pageId = -1;
    replaceTupleData(&pItem->tuplePos, &pSourceItem->tuplePos);
    pEntryInfo->numOfRes++;
    taosheapsort((void*)pItems, sizeof(STopBotResItem), pEntryInfo->numOfRes, (const void*)&type, topBotResComparFn,
                 !isTopQuery);
  } else {  // replace the minimum value in the result
    if ((isTopQuery && ((IS_SIGNED_NUMERIC_TYPE(type) && pSourceItem->v.i > pItems[0].v.i) ||
                        (IS_UNSIGNED_NUMERIC_TYPE(type) && pSourceItem->v.u > pItems[0].v.u) ||
                        (IS_FLOAT_TYPE(type) && pSourceItem->v.d > pItems[0].v.d))) ||
        (!isTopQuery && ((IS_SIGNED_NUMERIC_TYPE(type) && pSourceItem->v.i < pItems[0].v.i) ||
                         (IS_UNSIGNED_NUMERIC_TYPE(type) && pSourceItem->v.u < pItems[0].v.u) ||
                         (IS_FLOAT_TYPE(type) && pSourceItem->v.d < pItems[0].v.d)))) {
      // replace the old data and the coresponding tuple data
      STopBotResItem* pItem = &pItems[0];
      pItem->v = pSourceItem->v;
      pItem->uid = pSourceItem->uid;

      // save the data of this tuple by over writing the old data
      replaceTupleData(&pItem->tuplePos, &pSourceItem->tuplePos);
      taosheapadjust((void*)pItems, sizeof(STopBotResItem), 0, pEntryInfo->numOfRes - 1, (const void*)&type,
                     topBotResComparFn, NULL, !isTopQuery);
    }
  }
}

int32_t topCombine(SqlFunctionCtx* pDestCtx, SqlFunctionCtx* pSourceCtx) {
  SResultRowEntryInfo* pSResInfo = GET_RES_INFO(pSourceCtx);
  STopBotRes*          pSBuf = getTopBotOutputInfo(pSourceCtx);
  int16_t              type = pSBuf->type;
  for (int32_t i = 0; i < pSResInfo->numOfRes; i++) {
    addResult(pDestCtx, pSBuf->pItems + i, type, true);
  }
  return TSDB_CODE_SUCCESS;
}

int32_t bottomCombine(SqlFunctionCtx* pDestCtx, SqlFunctionCtx* pSourceCtx) {
  SResultRowEntryInfo* pSResInfo = GET_RES_INFO(pSourceCtx);
  STopBotRes*          pSBuf = getTopBotOutputInfo(pSourceCtx);
  int16_t              type = pSBuf->type;
  for (int32_t i = 0; i < pSResInfo->numOfRes; i++) {
    addResult(pDestCtx, pSBuf->pItems + i, type, false);
  }
  return TSDB_CODE_SUCCESS;
}

int32_t getSpreadInfoSize() { return (int32_t)sizeof(SSpreadInfo); }

bool getSpreadFuncEnv(SFunctionNode* UNUSED_PARAM(pFunc), SFuncExecEnv* pEnv) {
  pEnv->calcMemSize = sizeof(SSpreadInfo);
  return true;
}

bool spreadFunctionSetup(SqlFunctionCtx* pCtx, SResultRowEntryInfo* pResultInfo) {
  if (!functionSetup(pCtx, pResultInfo)) {
    return false;
  }

  SSpreadInfo* pInfo = GET_ROWCELL_INTERBUF(pResultInfo);
  SET_DOUBLE_VAL(&pInfo->min, DBL_MAX);
  SET_DOUBLE_VAL(&pInfo->max, -DBL_MAX);
  pInfo->hasResult = false;
  return true;
}

int32_t spreadFunction(SqlFunctionCtx* pCtx) {
  int32_t numOfElems = 0;

  // Only the pre-computing information loaded and actual data does not loaded
  SInputColumnInfoData* pInput = &pCtx->input;
  SColumnDataAgg*       pAgg = pInput->pColumnDataAgg[0];
  int32_t               type = pInput->pData[0]->info.type;

  SSpreadInfo* pInfo = GET_ROWCELL_INTERBUF(GET_RES_INFO(pCtx));

  if (pInput->colDataAggIsSet) {
    numOfElems = pInput->numOfRows - pAgg->numOfNull;
    if (numOfElems == 0) {
      goto _spread_over;
    }
    double tmin = 0.0, tmax = 0.0;
    if (IS_SIGNED_NUMERIC_TYPE(type)) {
      tmin = (double)GET_INT64_VAL(&pAgg->min);
      tmax = (double)GET_INT64_VAL(&pAgg->max);
    } else if (IS_FLOAT_TYPE(type)) {
      tmin = GET_DOUBLE_VAL(&pAgg->min);
      tmax = GET_DOUBLE_VAL(&pAgg->max);
    } else if (IS_UNSIGNED_NUMERIC_TYPE(type)) {
      tmin = (double)GET_UINT64_VAL(&pAgg->min);
      tmax = (double)GET_UINT64_VAL(&pAgg->max);
    }

    if (GET_DOUBLE_VAL(&pInfo->min) > tmin) {
      SET_DOUBLE_VAL(&pInfo->min, tmin);
    }

    if (GET_DOUBLE_VAL(&pInfo->max) < tmax) {
      SET_DOUBLE_VAL(&pInfo->max, tmax);
    }

  } else {  // computing based on the true data block
    SColumnInfoData* pCol = pInput->pData[0];

    int32_t start = pInput->startRowIndex;
    // check the valid data one by one
    for (int32_t i = start; i < pInput->numOfRows + start; ++i) {
      if (colDataIsNull_f(pCol->nullbitmap, i)) {
        continue;
      }

      char* data = colDataGetData(pCol, i);

      double v = 0;
      GET_TYPED_DATA(v, double, type, data);
      if (v < GET_DOUBLE_VAL(&pInfo->min)) {
        SET_DOUBLE_VAL(&pInfo->min, v);
      }

      if (v > GET_DOUBLE_VAL(&pInfo->max)) {
        SET_DOUBLE_VAL(&pInfo->max, v);
      }

      numOfElems += 1;
    }
  }

_spread_over:
  // data in the check operation are all null, not output
  SET_VAL(GET_RES_INFO(pCtx), numOfElems, 1);
  if (numOfElems > 0) {
    pInfo->hasResult = true;
  }

  return TSDB_CODE_SUCCESS;
}

static void spreadTransferInfo(SSpreadInfo* pInput, SSpreadInfo* pOutput) {
  pOutput->hasResult = pInput->hasResult;
  if (pInput->max > pOutput->max) {
    pOutput->max = pInput->max;
  }

  if (pInput->min < pOutput->min) {
    pOutput->min = pInput->min;
  }
}

int32_t spreadFunctionMerge(SqlFunctionCtx* pCtx) {
  SInputColumnInfoData* pInput = &pCtx->input;
  SColumnInfoData*      pCol = pInput->pData[0];
  ASSERT(pCol->info.type == TSDB_DATA_TYPE_BINARY);

  SSpreadInfo* pInfo = GET_ROWCELL_INTERBUF(GET_RES_INFO(pCtx));

  int32_t start = pInput->startRowIndex;
  for (int32_t i = start; i < start + pInput->numOfRows; ++i) {
    char*        data = colDataGetData(pCol, i);
    SSpreadInfo* pInputInfo = (SSpreadInfo*)varDataVal(data);
    if (pInputInfo->hasResult) {
      spreadTransferInfo(pInputInfo, pInfo);
    }
  }

  if (pInfo->hasResult) {
    GET_RES_INFO(pCtx)->numOfRes = 1;
  }

  return TSDB_CODE_SUCCESS;
}

int32_t spreadFinalize(SqlFunctionCtx* pCtx, SSDataBlock* pBlock) {
  SSpreadInfo* pInfo = GET_ROWCELL_INTERBUF(GET_RES_INFO(pCtx));
  if (pInfo->hasResult == true) {
    SET_DOUBLE_VAL(&pInfo->result, pInfo->max - pInfo->min);
  } else {
    GET_RES_INFO(pCtx)->isNullRes = 1;
  }
  return functionFinalize(pCtx, pBlock);
}

int32_t spreadPartialFinalize(SqlFunctionCtx* pCtx, SSDataBlock* pBlock) {
  SResultRowEntryInfo* pResInfo = GET_RES_INFO(pCtx);
  SSpreadInfo*         pInfo = GET_ROWCELL_INTERBUF(GET_RES_INFO(pCtx));
  int32_t              resultBytes = getSpreadInfoSize();
  char*                res = taosMemoryCalloc(resultBytes + VARSTR_HEADER_SIZE, sizeof(char));

  memcpy(varDataVal(res), pInfo, resultBytes);
  varDataSetLen(res, resultBytes);

  int32_t          slotId = pCtx->pExpr->base.resSchema.slotId;
  SColumnInfoData* pCol = taosArrayGet(pBlock->pDataBlock, slotId);

  colDataAppend(pCol, pBlock->info.rows, res, false);

  taosMemoryFree(res);
  return pResInfo->numOfRes;
}

int32_t spreadCombine(SqlFunctionCtx* pDestCtx, SqlFunctionCtx* pSourceCtx) {
  SResultRowEntryInfo* pDResInfo = GET_RES_INFO(pDestCtx);
  SSpreadInfo*         pDBuf = GET_ROWCELL_INTERBUF(pDResInfo);

  SResultRowEntryInfo* pSResInfo = GET_RES_INFO(pSourceCtx);
  SSpreadInfo*         pSBuf = GET_ROWCELL_INTERBUF(pSResInfo);
  spreadTransferInfo(pSBuf, pDBuf);
  pDResInfo->numOfRes = TMAX(pDResInfo->numOfRes, pSResInfo->numOfRes);
  pDResInfo->isNullRes &= pSResInfo->isNullRes;
  return TSDB_CODE_SUCCESS;
}

int32_t getElapsedInfoSize() { return (int32_t)sizeof(SElapsedInfo); }

bool getElapsedFuncEnv(SFunctionNode* UNUSED_PARAM(pFunc), SFuncExecEnv* pEnv) {
  pEnv->calcMemSize = sizeof(SElapsedInfo);
  return true;
}

bool elapsedFunctionSetup(SqlFunctionCtx* pCtx, SResultRowEntryInfo* pResultInfo) {
  if (!functionSetup(pCtx, pResultInfo)) {
    return false;
  }

  SElapsedInfo* pInfo = GET_ROWCELL_INTERBUF(pResultInfo);
  pInfo->result = 0;
  pInfo->min = TSKEY_MAX;
  pInfo->max = 0;

  if (pCtx->numOfParams > 1) {
    pInfo->timeUnit = pCtx->param[1].param.i;
  } else {
    pInfo->timeUnit = 1;
  }

  return true;
}

int32_t elapsedFunction(SqlFunctionCtx* pCtx) {
  int32_t numOfElems = 0;

  // Only the pre-computing information loaded and actual data does not loaded
  SInputColumnInfoData* pInput = &pCtx->input;
  SColumnDataAgg*       pAgg = pInput->pColumnDataAgg[0];

  SElapsedInfo* pInfo = GET_ROWCELL_INTERBUF(GET_RES_INFO(pCtx));

  numOfElems = pInput->numOfRows;  // since this is the primary timestamp, no need to exclude NULL values
  if (numOfElems == 0) {
    goto _elapsed_over;
  }

  if (pInput->colDataAggIsSet) {
    if (pInfo->min == TSKEY_MAX) {
      pInfo->min = GET_INT64_VAL(&pAgg->min);
      pInfo->max = GET_INT64_VAL(&pAgg->max);
    } else {
      if (pCtx->order == TSDB_ORDER_ASC) {
        pInfo->max = GET_INT64_VAL(&pAgg->max);
      } else {
        pInfo->min = GET_INT64_VAL(&pAgg->min);
      }
    }
  } else {  // computing based on the true data block
    if (0 == pInput->numOfRows) {
      if (pCtx->order == TSDB_ORDER_DESC) {
        if (pCtx->end.key != INT64_MIN) {
          pInfo->min = pCtx->end.key;
        }
      } else {
        if (pCtx->end.key != INT64_MIN) {
          pInfo->max = pCtx->end.key + 1;
        }
      }
      goto _elapsed_over;
    }

    SColumnInfoData* pCol = pInput->pData[0];

    int32_t start = pInput->startRowIndex;
    TSKEY*  ptsList = (int64_t*)colDataGetData(pCol, 0);
    if (pCtx->order == TSDB_ORDER_DESC) {
      if (pCtx->start.key == INT64_MIN) {
        pInfo->max = (pInfo->max < ptsList[start]) ? ptsList[start] : pInfo->max;
      } else {
        pInfo->max = pCtx->start.key + 1;
      }

      if (pCtx->end.key == INT64_MIN) {
        pInfo->min =
            (pInfo->min > ptsList[start + pInput->numOfRows - 1]) ? ptsList[start + pInput->numOfRows - 1] : pInfo->min;
      } else {
        pInfo->min = pCtx->end.key;
      }
    } else {
      if (pCtx->start.key == INT64_MIN) {
        pInfo->min = (pInfo->min > ptsList[start]) ? ptsList[start] : pInfo->min;
      } else {
        pInfo->min = pCtx->start.key;
      }

      if (pCtx->end.key == INT64_MIN) {
        pInfo->max =
            (pInfo->max < ptsList[start + pInput->numOfRows - 1]) ? ptsList[start + pInput->numOfRows - 1] : pInfo->max;
      } else {
        pInfo->max = pCtx->end.key + 1;
      }
    }
  }

_elapsed_over:
  // data in the check operation are all null, not output
  SET_VAL(GET_RES_INFO(pCtx), numOfElems, 1);

  return TSDB_CODE_SUCCESS;
}

static void elapsedTransferInfo(SElapsedInfo* pInput, SElapsedInfo* pOutput) {
  pOutput->timeUnit = pInput->timeUnit;
  if (pOutput->min > pInput->min) {
    pOutput->min = pInput->min;
  }

  if (pOutput->max < pInput->max) {
    pOutput->max = pInput->max;
  }
}

int32_t elapsedFunctionMerge(SqlFunctionCtx* pCtx) {
  SInputColumnInfoData* pInput = &pCtx->input;
  SColumnInfoData*      pCol = pInput->pData[0];
  ASSERT(pCol->info.type == TSDB_DATA_TYPE_BINARY);

  SElapsedInfo* pInfo = GET_ROWCELL_INTERBUF(GET_RES_INFO(pCtx));

  int32_t start = pInput->startRowIndex;

  for (int32_t i = start; i < start + pInput->numOfRows; ++i) {
    char*         data = colDataGetData(pCol, i);
    SElapsedInfo* pInputInfo = (SElapsedInfo*)varDataVal(data);
    elapsedTransferInfo(pInputInfo, pInfo);
  }

  SET_VAL(GET_RES_INFO(pCtx), 1, 1);
  return TSDB_CODE_SUCCESS;
}

int32_t elapsedFinalize(SqlFunctionCtx* pCtx, SSDataBlock* pBlock) {
  SElapsedInfo* pInfo = GET_ROWCELL_INTERBUF(GET_RES_INFO(pCtx));
  double        result = (double)pInfo->max - (double)pInfo->min;
  result = (result >= 0) ? result : -result;
  pInfo->result = result / pInfo->timeUnit;
  return functionFinalize(pCtx, pBlock);
}

int32_t elapsedPartialFinalize(SqlFunctionCtx* pCtx, SSDataBlock* pBlock) {
  SResultRowEntryInfo* pResInfo = GET_RES_INFO(pCtx);
  SElapsedInfo*        pInfo = GET_ROWCELL_INTERBUF(GET_RES_INFO(pCtx));
  int32_t              resultBytes = getElapsedInfoSize();
  char*                res = taosMemoryCalloc(resultBytes + VARSTR_HEADER_SIZE, sizeof(char));

  memcpy(varDataVal(res), pInfo, resultBytes);
  varDataSetLen(res, resultBytes);

  int32_t          slotId = pCtx->pExpr->base.resSchema.slotId;
  SColumnInfoData* pCol = taosArrayGet(pBlock->pDataBlock, slotId);

  colDataAppend(pCol, pBlock->info.rows, res, false);

  taosMemoryFree(res);
  return pResInfo->numOfRes;
}

int32_t elapsedCombine(SqlFunctionCtx* pDestCtx, SqlFunctionCtx* pSourceCtx) {
  SResultRowEntryInfo* pDResInfo = GET_RES_INFO(pDestCtx);
  SElapsedInfo*        pDBuf = GET_ROWCELL_INTERBUF(pDResInfo);

  SResultRowEntryInfo* pSResInfo = GET_RES_INFO(pSourceCtx);
  SElapsedInfo*        pSBuf = GET_ROWCELL_INTERBUF(pSResInfo);

  elapsedTransferInfo(pSBuf, pDBuf);
  pDResInfo->numOfRes = TMAX(pDResInfo->numOfRes, pSResInfo->numOfRes);
  pDResInfo->isNullRes &= pSResInfo->isNullRes;
  return TSDB_CODE_SUCCESS;
}

int32_t getHistogramInfoSize() {
  return (int32_t)sizeof(SHistoFuncInfo) + HISTOGRAM_MAX_BINS_NUM * sizeof(SHistoFuncBin);
}

bool getHistogramFuncEnv(SFunctionNode* UNUSED_PARAM(pFunc), SFuncExecEnv* pEnv) {
  pEnv->calcMemSize = sizeof(SHistoFuncInfo) + HISTOGRAM_MAX_BINS_NUM * sizeof(SHistoFuncBin);
  return true;
}

static int8_t getHistogramBinType(char* binTypeStr) {
  int8_t binType;
  if (strcasecmp(binTypeStr, "user_input") == 0) {
    binType = USER_INPUT_BIN;
  } else if (strcasecmp(binTypeStr, "linear_bin") == 0) {
    binType = LINEAR_BIN;
  } else if (strcasecmp(binTypeStr, "log_bin") == 0) {
    binType = LOG_BIN;
  } else {
    binType = UNKNOWN_BIN;
  }

  return binType;
}

static bool getHistogramBinDesc(SHistoFuncInfo* pInfo, char* binDescStr, int8_t binType, bool normalized) {
  cJSON*  binDesc = cJSON_Parse(binDescStr);
  int32_t numOfBins;
  double* intervals;
  if (cJSON_IsObject(binDesc)) { /* linaer/log bins */
    int32_t numOfParams = cJSON_GetArraySize(binDesc);
    int32_t startIndex;
    if (numOfParams != 4) {
      return false;
    }

    cJSON* start = cJSON_GetObjectItem(binDesc, "start");
    cJSON* factor = cJSON_GetObjectItem(binDesc, "factor");
    cJSON* width = cJSON_GetObjectItem(binDesc, "width");
    cJSON* count = cJSON_GetObjectItem(binDesc, "count");
    cJSON* infinity = cJSON_GetObjectItem(binDesc, "infinity");

    if (!cJSON_IsNumber(start) || !cJSON_IsNumber(count) || !cJSON_IsBool(infinity)) {
      return false;
    }

    if (count->valueint <= 0 || count->valueint > 1000) {  // limit count to 1000
      return false;
    }

    if (isinf(start->valuedouble) || (width != NULL && isinf(width->valuedouble)) ||
        (factor != NULL && isinf(factor->valuedouble)) || (count != NULL && isinf(count->valuedouble))) {
      return false;
    }

    int32_t counter = (int32_t)count->valueint;
    if (infinity->valueint == false) {
      startIndex = 0;
      numOfBins = counter + 1;
    } else {
      startIndex = 1;
      numOfBins = counter + 3;
    }

    intervals = taosMemoryCalloc(numOfBins, sizeof(double));
    if (cJSON_IsNumber(width) && factor == NULL && binType == LINEAR_BIN) {
      // linear bin process
      if (width->valuedouble == 0) {
        taosMemoryFree(intervals);
        return false;
      }
      for (int i = 0; i < counter + 1; ++i) {
        intervals[startIndex] = start->valuedouble + i * width->valuedouble;
        if (isinf(intervals[startIndex])) {
          taosMemoryFree(intervals);
          return false;
        }
        startIndex++;
      }
    } else if (cJSON_IsNumber(factor) && width == NULL && binType == LOG_BIN) {
      // log bin process
      if (start->valuedouble == 0) {
        taosMemoryFree(intervals);
        return false;
      }
      if (factor->valuedouble < 0 || factor->valuedouble == 0 || factor->valuedouble == 1) {
        taosMemoryFree(intervals);
        return false;
      }
      for (int i = 0; i < counter + 1; ++i) {
        intervals[startIndex] = start->valuedouble * pow(factor->valuedouble, i * 1.0);
        if (isinf(intervals[startIndex])) {
          taosMemoryFree(intervals);
          return false;
        }
        startIndex++;
      }
    } else {
      taosMemoryFree(intervals);
      return false;
    }

    if (infinity->valueint == true) {
      intervals[0] = -INFINITY;
      intervals[numOfBins - 1] = INFINITY;
      // in case of desc bin orders, -inf/inf should be swapped
      ASSERT(numOfBins >= 4);
      if (intervals[1] > intervals[numOfBins - 2]) {
        TSWAP(intervals[0], intervals[numOfBins - 1]);
      }
    }
  } else if (cJSON_IsArray(binDesc)) { /* user input bins */
    if (binType != USER_INPUT_BIN) {
      return false;
    }
    numOfBins = cJSON_GetArraySize(binDesc);
    intervals = taosMemoryCalloc(numOfBins, sizeof(double));
    cJSON* bin = binDesc->child;
    if (bin == NULL) {
      taosMemoryFree(intervals);
      return false;
    }
    int i = 0;
    while (bin) {
      intervals[i] = bin->valuedouble;
      if (!cJSON_IsNumber(bin)) {
        taosMemoryFree(intervals);
        return false;
      }
      if (i != 0 && intervals[i] <= intervals[i - 1]) {
        taosMemoryFree(intervals);
        return false;
      }
      bin = bin->next;
      i++;
    }
  } else {
    return false;
  }

  pInfo->numOfBins = numOfBins - 1;
  pInfo->normalized = normalized;
  for (int32_t i = 0; i < pInfo->numOfBins; ++i) {
    pInfo->bins[i].lower = intervals[i] < intervals[i + 1] ? intervals[i] : intervals[i + 1];
    pInfo->bins[i].upper = intervals[i + 1] > intervals[i] ? intervals[i + 1] : intervals[i];
    pInfo->bins[i].count = 0;
  }

  taosMemoryFree(intervals);
  return true;
}

bool histogramFunctionSetup(SqlFunctionCtx* pCtx, SResultRowEntryInfo* pResultInfo) {
  if (!functionSetup(pCtx, pResultInfo)) {
    return false;
  }

  SHistoFuncInfo* pInfo = GET_ROWCELL_INTERBUF(pResultInfo);
  pInfo->numOfBins = 0;
  pInfo->totalCount = 0;
  pInfo->normalized = 0;

  int8_t binType = getHistogramBinType(varDataVal(pCtx->param[1].param.pz));
  if (binType == UNKNOWN_BIN) {
    return false;
  }
  char*   binDesc = varDataVal(pCtx->param[2].param.pz);
  int64_t normalized = pCtx->param[3].param.i;
  if (normalized != 0 && normalized != 1) {
    return false;
  }
  if (!getHistogramBinDesc(pInfo, binDesc, binType, (bool)normalized)) {
    return false;
  }

  return true;
}

static int32_t histogramFunctionImpl(SqlFunctionCtx* pCtx, bool isPartial) {
  SHistoFuncInfo* pInfo = GET_ROWCELL_INTERBUF(GET_RES_INFO(pCtx));

  SInputColumnInfoData* pInput = &pCtx->input;
  SColumnInfoData*      pCol = pInput->pData[0];

  int32_t type = pInput->pData[0]->info.type;

  int32_t start = pInput->startRowIndex;
  int32_t numOfRows = pInput->numOfRows;

  int32_t numOfElems = 0;
  for (int32_t i = start; i < numOfRows + start; ++i) {
    if (pCol->hasNull && colDataIsNull_f(pCol->nullbitmap, i)) {
      continue;
    }

    numOfElems++;

    char*  data = colDataGetData(pCol, i);
    double v;
    GET_TYPED_DATA(v, double, type, data);

    for (int32_t k = 0; k < pInfo->numOfBins; ++k) {
      if (v > pInfo->bins[k].lower && v <= pInfo->bins[k].upper) {
        pInfo->bins[k].count++;
        pInfo->totalCount++;
        break;
      }
    }
  }

  if (!isPartial) {
    GET_RES_INFO(pCtx)->numOfRes = pInfo->numOfBins;
  } else {
    GET_RES_INFO(pCtx)->numOfRes = 1;
  }
  return TSDB_CODE_SUCCESS;
}

int32_t histogramFunction(SqlFunctionCtx* pCtx) { return histogramFunctionImpl(pCtx, false); }

int32_t histogramFunctionPartial(SqlFunctionCtx* pCtx) { return histogramFunctionImpl(pCtx, true); }

static void histogramTransferInfo(SHistoFuncInfo* pInput, SHistoFuncInfo* pOutput) {
  pOutput->normalized = pInput->normalized;
  pOutput->numOfBins = pInput->numOfBins;
  pOutput->totalCount += pInput->totalCount;
  for (int32_t k = 0; k < pOutput->numOfBins; ++k) {
    pOutput->bins[k].lower = pInput->bins[k].lower;
    pOutput->bins[k].upper = pInput->bins[k].upper;
    pOutput->bins[k].count += pInput->bins[k].count;
  }
}

int32_t histogramFunctionMerge(SqlFunctionCtx* pCtx) {
  SInputColumnInfoData* pInput = &pCtx->input;
  SColumnInfoData*      pCol = pInput->pData[0];
  ASSERT(pCol->info.type == TSDB_DATA_TYPE_BINARY);

  SHistoFuncInfo* pInfo = GET_ROWCELL_INTERBUF(GET_RES_INFO(pCtx));

  int32_t start = pInput->startRowIndex;

  for (int32_t i = start; i < start + pInput->numOfRows; ++i) {
    char*           data = colDataGetData(pCol, i);
    SHistoFuncInfo* pInputInfo = (SHistoFuncInfo*)varDataVal(data);
    histogramTransferInfo(pInputInfo, pInfo);
  }

  SET_VAL(GET_RES_INFO(pCtx), pInfo->numOfBins, pInfo->numOfBins);
  return TSDB_CODE_SUCCESS;
}

int32_t histogramFinalize(SqlFunctionCtx* pCtx, SSDataBlock* pBlock) {
  SResultRowEntryInfo* pResInfo = GET_RES_INFO(pCtx);
  SHistoFuncInfo*      pInfo = GET_ROWCELL_INTERBUF(GET_RES_INFO(pCtx));
  int32_t              slotId = pCtx->pExpr->base.resSchema.slotId;
  SColumnInfoData*     pCol = taosArrayGet(pBlock->pDataBlock, slotId);

  int32_t currentRow = pBlock->info.rows;

  if (pInfo->normalized) {
    for (int32_t k = 0; k < pResInfo->numOfRes; ++k) {
      if (pInfo->totalCount != 0) {
        pInfo->bins[k].percentage = pInfo->bins[k].count / (double)pInfo->totalCount;
      } else {
        pInfo->bins[k].percentage = 0;
      }
    }
  }

  for (int32_t i = 0; i < pResInfo->numOfRes; ++i) {
    int32_t len;
    char    buf[512] = {0};
    if (!pInfo->normalized) {
      len = sprintf(varDataVal(buf), "{\"lower_bin\":%g, \"upper_bin\":%g, \"count\":%" PRId64 "}",
                    pInfo->bins[i].lower, pInfo->bins[i].upper, pInfo->bins[i].count);
    } else {
      len = sprintf(varDataVal(buf), "{\"lower_bin\":%g, \"upper_bin\":%g, \"count\":%lf}", pInfo->bins[i].lower,
                    pInfo->bins[i].upper, pInfo->bins[i].percentage);
    }
    varDataSetLen(buf, len);
    colDataAppend(pCol, currentRow, buf, false);
    currentRow++;
  }

  return pResInfo->numOfRes;
}

int32_t histogramPartialFinalize(SqlFunctionCtx* pCtx, SSDataBlock* pBlock) {
  SResultRowEntryInfo* pResInfo = GET_RES_INFO(pCtx);
  SHistoFuncInfo*      pInfo = GET_ROWCELL_INTERBUF(GET_RES_INFO(pCtx));
  int32_t              resultBytes = getHistogramInfoSize();
  char*                res = taosMemoryCalloc(resultBytes + VARSTR_HEADER_SIZE, sizeof(char));

  memcpy(varDataVal(res), pInfo, resultBytes);
  varDataSetLen(res, resultBytes);

  int32_t          slotId = pCtx->pExpr->base.resSchema.slotId;
  SColumnInfoData* pCol = taosArrayGet(pBlock->pDataBlock, slotId);

  colDataAppend(pCol, pBlock->info.rows, res, false);

  taosMemoryFree(res);
  return pResInfo->numOfRes;
}

int32_t histogramCombine(SqlFunctionCtx* pDestCtx, SqlFunctionCtx* pSourceCtx) {
  SResultRowEntryInfo* pDResInfo = GET_RES_INFO(pDestCtx);
  SHistoFuncInfo*      pDBuf = GET_ROWCELL_INTERBUF(pDResInfo);

  SResultRowEntryInfo* pSResInfo = GET_RES_INFO(pSourceCtx);
  SHistoFuncInfo*      pSBuf = GET_ROWCELL_INTERBUF(pSResInfo);

  histogramTransferInfo(pSBuf, pDBuf);
  pDResInfo->numOfRes = TMAX(pDResInfo->numOfRes, pSResInfo->numOfRes);
  pDResInfo->isNullRes &= pSResInfo->isNullRes;
  return TSDB_CODE_SUCCESS;
}

int32_t getHLLInfoSize() { return (int32_t)sizeof(SHLLInfo); }

bool getHLLFuncEnv(SFunctionNode* UNUSED_PARAM(pFunc), SFuncExecEnv* pEnv) {
  pEnv->calcMemSize = sizeof(SHLLInfo);
  return true;
}

static uint8_t hllCountNum(void* data, int32_t bytes, int32_t* buk) {
  uint64_t hash = MurmurHash3_64(data, bytes);
  int32_t  index = hash & HLL_BUCKET_MASK;
  hash >>= HLL_BUCKET_BITS;
  hash |= ((uint64_t)1 << HLL_DATA_BITS);
  uint64_t bit = 1;
  uint8_t  count = 1;
  while ((hash & bit) == 0) {
    count++;
    bit <<= 1;
  }
  *buk = index;
  return count;
}

static void hllBucketHisto(uint8_t* buckets, int32_t* bucketHisto) {
  uint64_t* word = (uint64_t*)buckets;
  uint8_t*  bytes;

  for (int32_t j = 0; j < HLL_BUCKETS >> 3; j++) {
    if (*word == 0) {
      bucketHisto[0] += 8;
    } else {
      bytes = (uint8_t*)word;
      bucketHisto[bytes[0]]++;
      bucketHisto[bytes[1]]++;
      bucketHisto[bytes[2]]++;
      bucketHisto[bytes[3]]++;
      bucketHisto[bytes[4]]++;
      bucketHisto[bytes[5]]++;
      bucketHisto[bytes[6]]++;
      bucketHisto[bytes[7]]++;
    }
    word++;
  }
}
static double hllTau(double x) {
  if (x == 0. || x == 1.) return 0.;
  double zPrime;
  double y = 1.0;
  double z = 1 - x;
  do {
    x = sqrt(x);
    zPrime = z;
    y *= 0.5;
    z -= pow(1 - x, 2) * y;
  } while (zPrime != z);
  return z / 3;
}

static double hllSigma(double x) {
  if (x == 1.0) return INFINITY;
  double zPrime;
  double y = 1;
  double z = x;
  do {
    x *= x;
    zPrime = z;
    z += x * y;
    y += y;
  } while (zPrime != z);
  return z;
}

// estimate the cardinality, the algorithm refer this paper: "New cardinality estimation algorithms for HyperLogLog
// sketches"
static uint64_t hllCountCnt(uint8_t* buckets) {
  double  m = HLL_BUCKETS;
  int32_t buckethisto[64] = {0};
  hllBucketHisto(buckets, buckethisto);

  double z = m * hllTau((m - buckethisto[HLL_DATA_BITS + 1]) / (double)m);
  for (int j = HLL_DATA_BITS; j >= 1; --j) {
    z += buckethisto[j];
    z *= 0.5;
  }

  z += m * hllSigma(buckethisto[0] / (double)m);
  double E = (double)llroundl(HLL_ALPHA_INF * m * m / z);

  return (uint64_t)E;
}

int32_t hllFunction(SqlFunctionCtx* pCtx) {
  SHLLInfo* pInfo = GET_ROWCELL_INTERBUF(GET_RES_INFO(pCtx));

  SInputColumnInfoData* pInput = &pCtx->input;
  SColumnInfoData*      pCol = pInput->pData[0];

  int32_t type = pCol->info.type;
  int32_t bytes = pCol->info.bytes;

  int32_t start = pInput->startRowIndex;
  int32_t numOfRows = pInput->numOfRows;

  int32_t numOfElems = 0;
  for (int32_t i = start; i < numOfRows + start; ++i) {
    if (pCol->hasNull && colDataIsNull_s(pCol, i)) {
      continue;
    }

    numOfElems++;

    char* data = colDataGetData(pCol, i);
    if (IS_VAR_DATA_TYPE(type)) {
      bytes = varDataLen(data);
      data = varDataVal(data);
    }

    int32_t index = 0;
    uint8_t count = hllCountNum(data, bytes, &index);
    uint8_t oldcount = pInfo->buckets[index];
    if (count > oldcount) {
      pInfo->buckets[index] = count;
    }
  }

  SET_VAL(GET_RES_INFO(pCtx), numOfElems, 1);
  return TSDB_CODE_SUCCESS;
}

static void hllTransferInfo(SHLLInfo* pInput, SHLLInfo* pOutput) {
  for (int32_t k = 0; k < HLL_BUCKETS; ++k) {
    if (pOutput->buckets[k] < pInput->buckets[k]) {
      pOutput->buckets[k] = pInput->buckets[k];
    }
  }
}

int32_t hllFunctionMerge(SqlFunctionCtx* pCtx) {
  SInputColumnInfoData* pInput = &pCtx->input;
  SColumnInfoData*      pCol = pInput->pData[0];
  ASSERT(pCol->info.type == TSDB_DATA_TYPE_BINARY);

  SHLLInfo* pInfo = GET_ROWCELL_INTERBUF(GET_RES_INFO(pCtx));

  int32_t start = pInput->startRowIndex;

  for (int32_t i = start; i < start + pInput->numOfRows; ++i) {
    char*     data = colDataGetData(pCol, i);
    SHLLInfo* pInputInfo = (SHLLInfo*)varDataVal(data);
    hllTransferInfo(pInputInfo, pInfo);
  }

  SET_VAL(GET_RES_INFO(pCtx), 1, 1);
  return TSDB_CODE_SUCCESS;
}

int32_t hllFinalize(SqlFunctionCtx* pCtx, SSDataBlock* pBlock) {
  SResultRowEntryInfo* pInfo = GET_RES_INFO(pCtx);

  SHLLInfo* pHllInfo = GET_ROWCELL_INTERBUF(GET_RES_INFO(pCtx));
  pHllInfo->result = hllCountCnt(pHllInfo->buckets);
  if (tsCountAlwaysReturnValue && pHllInfo->result == 0) {
    pInfo->numOfRes = 1;
  }

  return functionFinalize(pCtx, pBlock);
}

int32_t hllPartialFinalize(SqlFunctionCtx* pCtx, SSDataBlock* pBlock) {
  SResultRowEntryInfo* pResInfo = GET_RES_INFO(pCtx);
  SHLLInfo*            pInfo = GET_ROWCELL_INTERBUF(GET_RES_INFO(pCtx));
  int32_t              resultBytes = getHLLInfoSize();
  char*                res = taosMemoryCalloc(resultBytes + VARSTR_HEADER_SIZE, sizeof(char));

  memcpy(varDataVal(res), pInfo, resultBytes);
  varDataSetLen(res, resultBytes);

  int32_t          slotId = pCtx->pExpr->base.resSchema.slotId;
  SColumnInfoData* pCol = taosArrayGet(pBlock->pDataBlock, slotId);

  colDataAppend(pCol, pBlock->info.rows, res, false);

  taosMemoryFree(res);
  return pResInfo->numOfRes;
}

int32_t hllCombine(SqlFunctionCtx* pDestCtx, SqlFunctionCtx* pSourceCtx) {
  SResultRowEntryInfo* pDResInfo = GET_RES_INFO(pDestCtx);
  SHLLInfo*            pDBuf = GET_ROWCELL_INTERBUF(pDResInfo);

  SResultRowEntryInfo* pSResInfo = GET_RES_INFO(pSourceCtx);
  SHLLInfo*            pSBuf = GET_ROWCELL_INTERBUF(pSResInfo);

  hllTransferInfo(pSBuf, pDBuf);
  pDResInfo->numOfRes = TMAX(pDResInfo->numOfRes, pSResInfo->numOfRes);
  pDResInfo->isNullRes &= pSResInfo->isNullRes;
  return TSDB_CODE_SUCCESS;
}

bool getStateFuncEnv(SFunctionNode* UNUSED_PARAM(pFunc), SFuncExecEnv* pEnv) {
  pEnv->calcMemSize = sizeof(SStateInfo);
  return true;
}

static int8_t getStateOpType(char* opStr) {
  int8_t opType;
  if (strncasecmp(opStr, "LT", 2) == 0) {
    opType = STATE_OPER_LT;
  } else if (strncasecmp(opStr, "GT", 2) == 0) {
    opType = STATE_OPER_GT;
  } else if (strncasecmp(opStr, "LE", 2) == 0) {
    opType = STATE_OPER_LE;
  } else if (strncasecmp(opStr, "GE", 2) == 0) {
    opType = STATE_OPER_GE;
  } else if (strncasecmp(opStr, "NE", 2) == 0) {
    opType = STATE_OPER_NE;
  } else if (strncasecmp(opStr, "EQ", 2) == 0) {
    opType = STATE_OPER_EQ;
  } else {
    opType = STATE_OPER_INVALID;
  }

  return opType;
}

static bool checkStateOp(int8_t op, SColumnInfoData* pCol, int32_t index, SVariant param) {
  char* data = colDataGetData(pCol, index);
  switch (pCol->info.type) {
    case TSDB_DATA_TYPE_TINYINT: {
      int8_t v = *(int8_t*)data;
      STATE_COMP(op, v, param);
      break;
    }
    case TSDB_DATA_TYPE_UTINYINT: {
      uint8_t v = *(uint8_t*)data;
      STATE_COMP(op, v, param);
      break;
    }
    case TSDB_DATA_TYPE_SMALLINT: {
      int16_t v = *(int16_t*)data;
      STATE_COMP(op, v, param);
      break;
    }
    case TSDB_DATA_TYPE_USMALLINT: {
      uint16_t v = *(uint16_t*)data;
      STATE_COMP(op, v, param);
      break;
    }
    case TSDB_DATA_TYPE_INT: {
      int32_t v = *(int32_t*)data;
      STATE_COMP(op, v, param);
      break;
    }
    case TSDB_DATA_TYPE_UINT: {
      uint32_t v = *(uint32_t*)data;
      STATE_COMP(op, v, param);
      break;
    }
    case TSDB_DATA_TYPE_BIGINT: {
      int64_t v = *(int64_t*)data;
      STATE_COMP(op, v, param);
      break;
    }
    case TSDB_DATA_TYPE_UBIGINT: {
      uint64_t v = *(uint64_t*)data;
      STATE_COMP(op, v, param);
      break;
    }
    case TSDB_DATA_TYPE_FLOAT: {
      float v = *(float*)data;
      STATE_COMP(op, v, param);
      break;
    }
    case TSDB_DATA_TYPE_DOUBLE: {
      double v = *(double*)data;
      STATE_COMP(op, v, param);
      break;
    }
    default: {
      ASSERT(0);
    }
  }
  return false;
}

int32_t stateCountFunction(SqlFunctionCtx* pCtx) {
  SResultRowEntryInfo* pResInfo = GET_RES_INFO(pCtx);
  SStateInfo*          pInfo = GET_ROWCELL_INTERBUF(pResInfo);

  SInputColumnInfoData* pInput = &pCtx->input;

  SColumnInfoData* pInputCol = pInput->pData[0];

  int32_t          numOfElems = 0;
  SColumnInfoData* pOutput = (SColumnInfoData*)pCtx->pOutput;

  int8_t op = getStateOpType(varDataVal(pCtx->param[1].param.pz));
  if (STATE_OPER_INVALID == op) {
    return 0;
  }

  for (int32_t i = pInput->startRowIndex; i < pInput->numOfRows + pInput->startRowIndex; i += 1) {
    numOfElems++;
    if (colDataIsNull_f(pInputCol->nullbitmap, i)) {
      colDataAppendNULL(pOutput, i);
      // handle selectivity
      if (pCtx->subsidiaries.num > 0) {
        appendSelectivityValue(pCtx, i, pCtx->offset + numOfElems - 1);
      }
      continue;
    }

    bool ret = checkStateOp(op, pInputCol, i, pCtx->param[2].param);

    int64_t output = -1;
    if (ret) {
      output = ++pInfo->count;
    } else {
      pInfo->count = 0;
    }
    colDataAppend(pOutput, pCtx->offset + numOfElems - 1, (char*)&output, false);

    // handle selectivity
    if (pCtx->subsidiaries.num > 0) {
      appendSelectivityValue(pCtx, i, pCtx->offset + numOfElems - 1);
    }
  }

  return numOfElems;
}

int32_t stateDurationFunction(SqlFunctionCtx* pCtx) {
  SResultRowEntryInfo* pResInfo = GET_RES_INFO(pCtx);
  SStateInfo*          pInfo = GET_ROWCELL_INTERBUF(pResInfo);

  SInputColumnInfoData* pInput = &pCtx->input;
  TSKEY*                tsList = (int64_t*)pInput->pPTS->pData;

  SColumnInfoData* pInputCol = pInput->pData[0];

  int32_t          numOfElems = 0;
  SColumnInfoData* pOutput = (SColumnInfoData*)pCtx->pOutput;

  // TODO: process timeUnit for different db precisions
  int32_t timeUnit = 1;
  if (pCtx->numOfParams == 5) {  // TODO: param number incorrect
    timeUnit = pCtx->param[3].param.i;
  }

  int8_t op = getStateOpType(varDataVal(pCtx->param[1].param.pz));
  if (STATE_OPER_INVALID == op) {
    return 0;
  }

  for (int32_t i = pInput->startRowIndex; i < pInput->numOfRows + pInput->startRowIndex; i += 1) {
    numOfElems++;
    if (colDataIsNull_f(pInputCol->nullbitmap, i)) {
      colDataAppendNULL(pOutput, i);
      // handle selectivity
      if (pCtx->subsidiaries.num > 0) {
        appendSelectivityValue(pCtx, i, pCtx->offset + numOfElems - 1);
      }
      continue;
    }

    bool    ret = checkStateOp(op, pInputCol, i, pCtx->param[2].param);
    int64_t output = -1;
    if (ret) {
      if (pInfo->durationStart == 0) {
        output = 0;
        pInfo->durationStart = tsList[i];
      } else {
        output = (tsList[i] - pInfo->durationStart) / timeUnit;
      }
    } else {
      pInfo->durationStart = 0;
    }
    colDataAppend(pOutput, pCtx->offset + numOfElems - 1, (char*)&output, false);

    // handle selectivity
    if (pCtx->subsidiaries.num > 0) {
      appendSelectivityValue(pCtx, i, pCtx->offset + numOfElems - 1);
    }
  }

  return numOfElems;
}

bool getCsumFuncEnv(SFunctionNode* UNUSED_PARAM(pFunc), SFuncExecEnv* pEnv) {
  pEnv->calcMemSize = sizeof(SSumRes);
  return true;
}

int32_t csumFunction(SqlFunctionCtx* pCtx) {
  SResultRowEntryInfo* pResInfo = GET_RES_INFO(pCtx);
  SSumRes*             pSumRes = GET_ROWCELL_INTERBUF(pResInfo);

  SInputColumnInfoData* pInput = &pCtx->input;

  SColumnInfoData* pInputCol = pInput->pData[0];
  SColumnInfoData* pOutput = (SColumnInfoData*)pCtx->pOutput;

  int32_t numOfElems = 0;
  int32_t type = pInputCol->info.type;
  int32_t startOffset = pCtx->offset;
  for (int32_t i = pInput->startRowIndex; i < pInput->numOfRows + pInput->startRowIndex; i += 1) {
    int32_t pos = startOffset + numOfElems;
    if (colDataIsNull_f(pInputCol->nullbitmap, i)) {
      // colDataAppendNULL(pOutput, i);
      continue;
    }

    char* data = colDataGetData(pInputCol, i);
    if (IS_SIGNED_NUMERIC_TYPE(type)) {
      int64_t v;
      GET_TYPED_DATA(v, int64_t, type, data);
      pSumRes->isum += v;
      colDataAppend(pOutput, pos, (char*)&pSumRes->isum, false);
    } else if (IS_UNSIGNED_NUMERIC_TYPE(type)) {
      uint64_t v;
      GET_TYPED_DATA(v, uint64_t, type, data);
      pSumRes->usum += v;
      colDataAppend(pOutput, pos, (char*)&pSumRes->usum, false);
    } else if (IS_FLOAT_TYPE(type)) {
      double v;
      GET_TYPED_DATA(v, double, type, data);
      pSumRes->dsum += v;
      // check for overflow
      if (isinf(pSumRes->dsum) || isnan(pSumRes->dsum)) {
        colDataAppendNULL(pOutput, pos);
      } else {
        colDataAppend(pOutput, pos, (char*)&pSumRes->dsum, false);
      }
    }

    // handle selectivity
    if (pCtx->subsidiaries.num > 0) {
      appendSelectivityValue(pCtx, i, pos);
    }

    numOfElems++;
  }

  return numOfElems;
}

bool getMavgFuncEnv(SFunctionNode* UNUSED_PARAM(pFunc), SFuncExecEnv* pEnv) {
  pEnv->calcMemSize = sizeof(SMavgInfo) + MAVG_MAX_POINTS_NUM * sizeof(double);
  return true;
}

bool mavgFunctionSetup(SqlFunctionCtx* pCtx, SResultRowEntryInfo* pResultInfo) {
  if (!functionSetup(pCtx, pResultInfo)) {
    return false;
  }

  SMavgInfo* pInfo = GET_ROWCELL_INTERBUF(pResultInfo);
  pInfo->pos = 0;
  pInfo->sum = 0;
  pInfo->numOfPoints = pCtx->param[1].param.i;
  if (pInfo->numOfPoints < 1 || pInfo->numOfPoints > MAVG_MAX_POINTS_NUM) {
    return false;
  }
  pInfo->pointsMeet = false;

  return true;
}

int32_t mavgFunction(SqlFunctionCtx* pCtx) {
  SResultRowEntryInfo* pResInfo = GET_RES_INFO(pCtx);
  SMavgInfo*           pInfo = GET_ROWCELL_INTERBUF(pResInfo);

  SInputColumnInfoData* pInput = &pCtx->input;

  SColumnInfoData* pInputCol = pInput->pData[0];
  SColumnInfoData* pTsOutput = pCtx->pTsOutput;
  SColumnInfoData* pOutput = (SColumnInfoData*)pCtx->pOutput;

  int32_t numOfElems = 0;
  int32_t type = pInputCol->info.type;
  int32_t startOffset = pCtx->offset;
  for (int32_t i = pInput->startRowIndex; i < pInput->numOfRows + pInput->startRowIndex; i += 1) {
    int32_t pos = startOffset + numOfElems;
    if (colDataIsNull_f(pInputCol->nullbitmap, i)) {
      // colDataAppendNULL(pOutput, i);
      continue;
    }

    char*  data = colDataGetData(pInputCol, i);
    double v;
    GET_TYPED_DATA(v, double, type, data);

    if (!pInfo->pointsMeet && (pInfo->pos < pInfo->numOfPoints - 1)) {
      pInfo->points[pInfo->pos] = v;
      pInfo->sum += v;
    } else {
      if (!pInfo->pointsMeet && (pInfo->pos == pInfo->numOfPoints - 1)) {
        pInfo->sum += v;
        pInfo->pointsMeet = true;
      } else {
        pInfo->sum = pInfo->sum + v - pInfo->points[pInfo->pos];
      }

      pInfo->points[pInfo->pos] = v;
      double result = pInfo->sum / pInfo->numOfPoints;
      // check for overflow
      if (isinf(result) || isnan(result)) {
        colDataAppendNULL(pOutput, pos);
      } else {
        colDataAppend(pOutput, pos, (char*)&result, false);
      }

      // handle selectivity
      if (pCtx->subsidiaries.num > 0) {
        appendSelectivityValue(pCtx, i, pos);
      }

      numOfElems++;
    }

    pInfo->pos++;
    if (pInfo->pos == pInfo->numOfPoints) {
      pInfo->pos = 0;
    }
  }

  return numOfElems;
}

static SSampleInfo* getSampleOutputInfo(SqlFunctionCtx* pCtx) {
  SResultRowEntryInfo* pResInfo = GET_RES_INFO(pCtx);
  SSampleInfo*         pInfo = GET_ROWCELL_INTERBUF(pResInfo);

  pInfo->data = (char*)pInfo + sizeof(SSampleInfo);
  pInfo->tuplePos = (STuplePos*)((char*)pInfo + sizeof(SSampleInfo) + pInfo->samples * pInfo->colBytes);

  return pInfo;
}

bool getSampleFuncEnv(SFunctionNode* pFunc, SFuncExecEnv* pEnv) {
  SColumnNode* pCol = (SColumnNode*)nodesListGetNode(pFunc->pParameterList, 0);
  SValueNode*  pVal = (SValueNode*)nodesListGetNode(pFunc->pParameterList, 1);
  int32_t      numOfSamples = pVal->datum.i;
  pEnv->calcMemSize = sizeof(SSampleInfo) + numOfSamples * (pCol->node.resType.bytes + sizeof(STuplePos));
  return true;
}

bool sampleFunctionSetup(SqlFunctionCtx* pCtx, SResultRowEntryInfo* pResultInfo) {
  if (!functionSetup(pCtx, pResultInfo)) {
    return false;
  }

  taosSeedRand(taosSafeRand());

  SSampleInfo* pInfo = GET_ROWCELL_INTERBUF(pResultInfo);
  pInfo->samples = pCtx->param[1].param.i;
  pInfo->totalPoints = 0;
  pInfo->numSampled = 0;
  pInfo->colType = pCtx->resDataInfo.type;
  pInfo->colBytes = pCtx->resDataInfo.bytes;
  pInfo->nullTuplePos.pageId = -1;
  pInfo->nullTupleSaved = false;
  pInfo->data = (char*)pInfo + sizeof(SSampleInfo);
  pInfo->tuplePos = (STuplePos*)((char*)pInfo + sizeof(SSampleInfo) + pInfo->samples * pInfo->colBytes);

  return true;
}

static void sampleAssignResult(SSampleInfo* pInfo, char* data, int32_t index) {
  assignVal(pInfo->data + index * pInfo->colBytes, data, pInfo->colBytes, pInfo->colType);
}

static void doReservoirSample(SqlFunctionCtx* pCtx, SSampleInfo* pInfo, char* data, int32_t index) {
  pInfo->totalPoints++;
  if (pInfo->numSampled < pInfo->samples) {
    sampleAssignResult(pInfo, data, pInfo->numSampled);
    if (pCtx->subsidiaries.num > 0) {
      pInfo->tuplePos[pInfo->numSampled] = saveTupleData(pCtx, index, pCtx->pSrcBlock, NULL);
    }
    pInfo->numSampled++;
  } else {
    int32_t j = taosRand() % (pInfo->totalPoints);
    if (j < pInfo->samples) {
      sampleAssignResult(pInfo, data, j);
      if (pCtx->subsidiaries.num > 0) {
        updateTupleData(pCtx, index, pCtx->pSrcBlock, &pInfo->tuplePos[j]);
      }
    }
  }
}

int32_t sampleFunction(SqlFunctionCtx* pCtx) {
  SResultRowEntryInfo* pResInfo = GET_RES_INFO(pCtx);
  SSampleInfo*         pInfo = getSampleOutputInfo(pCtx);

  SInputColumnInfoData* pInput = &pCtx->input;

  SColumnInfoData* pInputCol = pInput->pData[0];
  for (int32_t i = pInput->startRowIndex; i < pInput->numOfRows + pInput->startRowIndex; i += 1) {
    if (colDataIsNull_s(pInputCol, i)) {
      continue;
    }

    char* data = colDataGetData(pInputCol, i);
    doReservoirSample(pCtx, pInfo, data, i);
  }

  if (pInfo->numSampled == 0 && pCtx->subsidiaries.num > 0 && !pInfo->nullTupleSaved) {
    pInfo->nullTuplePos = saveTupleData(pCtx, pInput->startRowIndex, pCtx->pSrcBlock, NULL);
    pInfo->nullTupleSaved = true;
  }

  SET_VAL(pResInfo, pInfo->numSampled, pInfo->numSampled);
  return TSDB_CODE_SUCCESS;
}

int32_t sampleFinalize(SqlFunctionCtx* pCtx, SSDataBlock* pBlock) {
  SResultRowEntryInfo* pEntryInfo = GET_RES_INFO(pCtx);

  SSampleInfo* pInfo = getSampleOutputInfo(pCtx);
  pEntryInfo->complete = true;

  int32_t          slotId = pCtx->pExpr->base.resSchema.slotId;
  SColumnInfoData* pCol = taosArrayGet(pBlock->pDataBlock, slotId);

  int32_t currentRow = pBlock->info.rows;
  if (pInfo->numSampled == 0) {
    colDataAppendNULL(pCol, currentRow);
    setSelectivityValue(pCtx, pBlock, &pInfo->nullTuplePos, currentRow);
    return pInfo->numSampled;
  }
  for (int32_t i = 0; i < pInfo->numSampled; ++i) {
    colDataAppend(pCol, currentRow + i, pInfo->data + i * pInfo->colBytes, false);
    setSelectivityValue(pCtx, pBlock, &pInfo->tuplePos[i], currentRow + i);
  }

  return pInfo->numSampled;
}

bool getTailFuncEnv(SFunctionNode* pFunc, SFuncExecEnv* pEnv) {
  SColumnNode* pCol = (SColumnNode*)nodesListGetNode(pFunc->pParameterList, 0);
  SValueNode*  pVal = (SValueNode*)nodesListGetNode(pFunc->pParameterList, 1);
  int32_t      numOfPoints = pVal->datum.i;
  pEnv->calcMemSize = sizeof(STailInfo) + numOfPoints * (POINTER_BYTES + sizeof(STailItem) + pCol->node.resType.bytes);
  return true;
}

bool tailFunctionSetup(SqlFunctionCtx* pCtx, SResultRowEntryInfo* pResultInfo) {
  if (!functionSetup(pCtx, pResultInfo)) {
    return false;
  }

  STailInfo* pInfo = GET_ROWCELL_INTERBUF(pResultInfo);
  pInfo->numAdded = 0;
  pInfo->numOfPoints = pCtx->param[1].param.i;
  if (pCtx->numOfParams == 4) {
    pInfo->offset = pCtx->param[2].param.i;
  } else {
    pInfo->offset = 0;
  }
  pInfo->colType = pCtx->resDataInfo.type;
  pInfo->colBytes = pCtx->resDataInfo.bytes;
  if ((pInfo->numOfPoints < 1 || pInfo->numOfPoints > TAIL_MAX_POINTS_NUM) ||
      (pInfo->numOfPoints < 0 || pInfo->numOfPoints > TAIL_MAX_OFFSET)) {
    return false;
  }

  pInfo->pItems = (STailItem**)((char*)pInfo + sizeof(STailInfo));
  char* pItem = (char*)pInfo->pItems + pInfo->numOfPoints * POINTER_BYTES;

  size_t unitSize = sizeof(STailItem) + pInfo->colBytes;
  for (int32_t i = 0; i < pInfo->numOfPoints; ++i) {
    pInfo->pItems[i] = (STailItem*)(pItem + i * unitSize);
    pInfo->pItems[i]->isNull = false;
  }

  return true;
}

static void tailAssignResult(STailItem* pItem, char* data, int32_t colBytes, TSKEY ts, bool isNull) {
  pItem->timestamp = ts;
  if (isNull) {
    pItem->isNull = true;
  } else {
    pItem->isNull = false;
    memcpy(pItem->data, data, colBytes);
  }
}

static int32_t tailCompFn(const void* p1, const void* p2, const void* param) {
  STailItem* d1 = *(STailItem**)p1;
  STailItem* d2 = *(STailItem**)p2;
  return compareInt64Val(&d1->timestamp, &d2->timestamp);
}

static void doTailAdd(STailInfo* pInfo, char* data, TSKEY ts, bool isNull) {
  STailItem** pList = pInfo->pItems;
  if (pInfo->numAdded < pInfo->numOfPoints) {
    tailAssignResult(pList[pInfo->numAdded], data, pInfo->colBytes, ts, isNull);
    taosheapsort((void*)pList, sizeof(STailItem**), pInfo->numAdded + 1, NULL, tailCompFn, 0);
    pInfo->numAdded++;
  } else if (pList[0]->timestamp < ts) {
    tailAssignResult(pList[0], data, pInfo->colBytes, ts, isNull);
    taosheapadjust((void*)pList, sizeof(STailItem**), 0, pInfo->numOfPoints - 1, NULL, tailCompFn, NULL, 0);
  }
}

int32_t tailFunction(SqlFunctionCtx* pCtx) {
  SResultRowEntryInfo* pResInfo = GET_RES_INFO(pCtx);
  STailInfo*           pInfo = GET_ROWCELL_INTERBUF(pResInfo);

  SInputColumnInfoData* pInput = &pCtx->input;
  TSKEY*                tsList = (int64_t*)pInput->pPTS->pData;

  SColumnInfoData* pInputCol = pInput->pData[0];
  SColumnInfoData* pOutput = (SColumnInfoData*)pCtx->pOutput;

  int32_t startOffset = pCtx->offset;
  if (pInfo->offset >= pInput->numOfRows) {
    return 0;
  } else {
    pInfo->numOfPoints = TMIN(pInfo->numOfPoints, pInput->numOfRows - pInfo->offset);
  }
  for (int32_t i = pInput->startRowIndex; i < pInput->numOfRows + pInput->startRowIndex - pInfo->offset; i += 1) {
    char* data = colDataGetData(pInputCol, i);
    doTailAdd(pInfo, data, tsList[i], colDataIsNull_s(pInputCol, i));
  }

  taosqsort(pInfo->pItems, pInfo->numOfPoints, POINTER_BYTES, NULL, tailCompFn);

  for (int32_t i = 0; i < pInfo->numOfPoints; ++i) {
    int32_t    pos = startOffset + i;
    STailItem* pItem = pInfo->pItems[i];
    if (pItem->isNull) {
      colDataAppendNULL(pOutput, pos);
    } else {
      colDataAppend(pOutput, pos, pItem->data, false);
    }
  }

  return pInfo->numOfPoints;
}

int32_t tailFinalize(SqlFunctionCtx* pCtx, SSDataBlock* pBlock) {
  SResultRowEntryInfo* pEntryInfo = GET_RES_INFO(pCtx);
  STailInfo*           pInfo = GET_ROWCELL_INTERBUF(pEntryInfo);
  pEntryInfo->complete = true;

  int32_t type = pCtx->input.pData[0]->info.type;
  int32_t slotId = pCtx->pExpr->base.resSchema.slotId;

  SColumnInfoData* pCol = taosArrayGet(pBlock->pDataBlock, slotId);

  // todo assign the tag value and the corresponding row data
  int32_t currentRow = pBlock->info.rows;
  for (int32_t i = 0; i < pEntryInfo->numOfRes; ++i) {
    STailItem* pItem = pInfo->pItems[i];
    colDataAppend(pCol, currentRow, pItem->data, false);
    currentRow += 1;
  }

  return pEntryInfo->numOfRes;
}

bool getUniqueFuncEnv(SFunctionNode* pFunc, SFuncExecEnv* pEnv) {
  pEnv->calcMemSize = sizeof(SUniqueInfo) + UNIQUE_MAX_RESULT_SIZE;
  return true;
}

bool uniqueFunctionSetup(SqlFunctionCtx* pCtx, SResultRowEntryInfo* pResInfo) {
  if (!functionSetup(pCtx, pResInfo)) {
    return false;
  }

  SUniqueInfo* pInfo = GET_ROWCELL_INTERBUF(pResInfo);
  pInfo->numOfPoints = 0;
  pInfo->colType = pCtx->resDataInfo.type;
  pInfo->colBytes = pCtx->resDataInfo.bytes;
  if (pInfo->pHash != NULL) {
    taosHashClear(pInfo->pHash);
  } else {
    pInfo->pHash = taosHashInit(64, taosGetDefaultHashFunction(TSDB_DATA_TYPE_BINARY), true, HASH_NO_LOCK);
  }
  return true;
}

static void doUniqueAdd(SUniqueInfo* pInfo, char* data, TSKEY ts, bool isNull) {
  // handle null elements
  if (isNull == true) {
    int32_t      size = sizeof(SUniqueItem) + pInfo->colBytes;
    SUniqueItem* pItem = (SUniqueItem*)(pInfo->pItems + pInfo->numOfPoints * size);
    if (pInfo->hasNull == false && pItem->isNull == false) {
      pItem->timestamp = ts;
      pItem->isNull = true;
      pInfo->numOfPoints++;
      pInfo->hasNull = true;
    } else if (pItem->timestamp > ts && pItem->isNull == true) {
      pItem->timestamp = ts;
    }
    return;
  }

  int32_t      hashKeyBytes = IS_VAR_DATA_TYPE(pInfo->colType) ? varDataTLen(data) : pInfo->colBytes;
  SUniqueItem* pHashItem = taosHashGet(pInfo->pHash, data, hashKeyBytes);
  if (pHashItem == NULL) {
    int32_t      size = sizeof(SUniqueItem) + pInfo->colBytes;
    SUniqueItem* pItem = (SUniqueItem*)(pInfo->pItems + pInfo->numOfPoints * size);
    pItem->timestamp = ts;
    memcpy(pItem->data, data, pInfo->colBytes);

    taosHashPut(pInfo->pHash, data, hashKeyBytes, (char*)pItem, sizeof(SUniqueItem*));
    pInfo->numOfPoints++;
  } else if (pHashItem->timestamp > ts) {
    pHashItem->timestamp = ts;
  }
}

int32_t uniqueFunction(SqlFunctionCtx* pCtx) {
  SResultRowEntryInfo* pResInfo = GET_RES_INFO(pCtx);
  SUniqueInfo*         pInfo = GET_ROWCELL_INTERBUF(pResInfo);

  SInputColumnInfoData* pInput = &pCtx->input;
  TSKEY*                tsList = (int64_t*)pInput->pPTS->pData;

  SColumnInfoData* pInputCol = pInput->pData[0];
  SColumnInfoData* pTsOutput = pCtx->pTsOutput;
  SColumnInfoData* pOutput = (SColumnInfoData*)pCtx->pOutput;

  int32_t startOffset = pCtx->offset;
  for (int32_t i = pInput->startRowIndex; i < pInput->numOfRows + pInput->startRowIndex; ++i) {
    char* data = colDataGetData(pInputCol, i);
    doUniqueAdd(pInfo, data, tsList[i], colDataIsNull_s(pInputCol, i));

    if (sizeof(SUniqueInfo) + pInfo->numOfPoints * (sizeof(SUniqueItem) + pInfo->colBytes) >= UNIQUE_MAX_RESULT_SIZE) {
      taosHashCleanup(pInfo->pHash);
      return 0;
    }
  }

  for (int32_t i = 0; i < pInfo->numOfPoints; ++i) {
    SUniqueItem* pItem = (SUniqueItem*)(pInfo->pItems + i * (sizeof(SUniqueItem) + pInfo->colBytes));
    if (pItem->isNull == true) {
      colDataAppendNULL(pOutput, i);
    } else {
      colDataAppend(pOutput, i, pItem->data, false);
    }
    if (pTsOutput != NULL) {
      colDataAppendInt64(pTsOutput, i, &pItem->timestamp);
    }
  }

  return pInfo->numOfPoints;
}

bool getModeFuncEnv(SFunctionNode* pFunc, SFuncExecEnv* pEnv) {
  pEnv->calcMemSize = sizeof(SModeInfo) + MODE_MAX_RESULT_SIZE;
  return true;
}

bool modeFunctionSetup(SqlFunctionCtx* pCtx, SResultRowEntryInfo* pResInfo) {
  if (!functionSetup(pCtx, pResInfo)) {
    return false;
  }

  SModeInfo* pInfo = GET_ROWCELL_INTERBUF(pResInfo);
  pInfo->numOfPoints = 0;
  pInfo->colType = pCtx->resDataInfo.type;
  pInfo->colBytes = pCtx->resDataInfo.bytes;
  if (pInfo->pHash != NULL) {
    taosHashClear(pInfo->pHash);
  } else {
    pInfo->pHash = taosHashInit(64, taosGetDefaultHashFunction(TSDB_DATA_TYPE_BINARY), true, HASH_NO_LOCK);
  }
  return true;
}

static void doModeAdd(SModeInfo* pInfo, char* data) {
  int32_t     hashKeyBytes = IS_STR_DATA_TYPE(pInfo->colType) ? varDataTLen(data) : pInfo->colBytes;
  SModeItem** pHashItem = taosHashGet(pInfo->pHash, data, hashKeyBytes);
  if (pHashItem == NULL) {
    int32_t    size = sizeof(SModeItem) + pInfo->colBytes;
    SModeItem* pItem = (SModeItem*)(pInfo->pItems + pInfo->numOfPoints * size);
    memcpy(pItem->data, data, hashKeyBytes);
    pItem->count += 1;

    taosHashPut(pInfo->pHash, data, hashKeyBytes, &pItem, sizeof(SModeItem*));
    pInfo->numOfPoints++;
  } else {
    (*pHashItem)->count += 1;
  }
}

int32_t modeFunction(SqlFunctionCtx* pCtx) {
  SResultRowEntryInfo* pResInfo = GET_RES_INFO(pCtx);
  SModeInfo*           pInfo = GET_ROWCELL_INTERBUF(pResInfo);

  SInputColumnInfoData* pInput = &pCtx->input;

  SColumnInfoData* pInputCol = pInput->pData[0];
  SColumnInfoData* pOutput = (SColumnInfoData*)pCtx->pOutput;

  int32_t numOfElems = 0;
  int32_t startOffset = pCtx->offset;
  for (int32_t i = pInput->startRowIndex; i < pInput->numOfRows + pInput->startRowIndex; ++i) {
    char* data = colDataGetData(pInputCol, i);
    if (colDataIsNull_s(pInputCol, i)) {
      continue;
    }

    numOfElems++;
    doModeAdd(pInfo, data);

    if (sizeof(SModeInfo) + pInfo->numOfPoints * (sizeof(SModeItem) + pInfo->colBytes) >= MODE_MAX_RESULT_SIZE) {
      taosHashCleanup(pInfo->pHash);
      return TSDB_CODE_OUT_OF_MEMORY;
    }
  }

  SET_VAL(pResInfo, numOfElems, 1);

  return TSDB_CODE_SUCCESS;
}

int32_t modeFinalize(SqlFunctionCtx* pCtx, SSDataBlock* pBlock) {
  SResultRowEntryInfo* pResInfo = GET_RES_INFO(pCtx);
  SModeInfo*           pInfo = GET_ROWCELL_INTERBUF(pResInfo);
  int32_t              slotId = pCtx->pExpr->base.resSchema.slotId;
  SColumnInfoData*     pCol = taosArrayGet(pBlock->pDataBlock, slotId);
  int32_t              currentRow = pBlock->info.rows;

  int32_t resIndex;
  int32_t maxCount = 0;
  for (int32_t i = 0; i < pInfo->numOfPoints; ++i) {
    SModeItem* pItem = (SModeItem*)(pInfo->pItems + i * (sizeof(SModeItem) + pInfo->colBytes));
    if (pItem->count >= maxCount) {
      maxCount = pItem->count;
      resIndex = i;
    }
  }

  SModeItem* pResItem = (SModeItem*)(pInfo->pItems + resIndex * (sizeof(SModeItem) + pInfo->colBytes));
  colDataAppend(pCol, currentRow, pResItem->data, (maxCount == 0) ? true : false);

  return pResInfo->numOfRes;
}

bool getTwaFuncEnv(struct SFunctionNode* pFunc, SFuncExecEnv* pEnv) {
  pEnv->calcMemSize = sizeof(STwaInfo);
  return true;
}

bool twaFunctionSetup(SqlFunctionCtx* pCtx, SResultRowEntryInfo* pResultInfo) {
  if (!functionSetup(pCtx, pResultInfo)) {
    return false;
  }

  STwaInfo* pInfo = GET_ROWCELL_INTERBUF(GET_RES_INFO(pCtx));
  pInfo->isNull = false;
  pInfo->p.key = INT64_MIN;
  pInfo->win = TSWINDOW_INITIALIZER;
  return true;
}

static double twa_get_area(SPoint1 s, SPoint1 e) {
  if ((s.val >= 0 && e.val >= 0) || (s.val <= 0 && e.val <= 0)) {
    return (s.val + e.val) * (e.key - s.key) / 2;
  }

  double x = (s.key * e.val - e.key * s.val) / (e.val - s.val);
  double val = (s.val * (x - s.key) + e.val * (e.key - x)) / 2;
  return val;
}

int32_t twaFunction(SqlFunctionCtx* pCtx) {
  SInputColumnInfoData* pInput = &pCtx->input;
  SColumnInfoData*      pInputCol = pInput->pData[0];

  TSKEY* tsList = (int64_t*)pInput->pPTS->pData;

  SResultRowEntryInfo* pResInfo = GET_RES_INFO(pCtx);

  STwaInfo* pInfo = GET_ROWCELL_INTERBUF(pResInfo);
  SPoint1*  last = &pInfo->p;
  int32_t   numOfElems = 0;

  if (IS_NULL_TYPE(pInputCol->info.type)) {
    pInfo->isNull = true;
    goto _twa_over;
  }

  int32_t i = pInput->startRowIndex;
  if (pCtx->start.key != INT64_MIN) {
    // ASSERT((pCtx->start.key < tsList[i] && pCtx->order == TSDB_ORDER_ASC) ||
    //        (pCtx->start.key > tsList[i] && pCtx->order == TSDB_ORDER_DESC));

    ASSERT(last->key == INT64_MIN);
    for (; i < pInput->numOfRows + pInput->startRowIndex; ++i) {
      if (colDataIsNull_f(pInputCol->nullbitmap, i)) {
        continue;
      }

      last->key = tsList[i];

      GET_TYPED_DATA(last->val, double, pInputCol->info.type, colDataGetData(pInputCol, i));

      pInfo->dOutput += twa_get_area(pCtx->start, *last);
      pInfo->win.skey = pCtx->start.key;
      numOfElems++;
      i += 1;
      break;
    }
  } else if (pInfo->p.key == INT64_MIN) {
    for (; i < pInput->numOfRows + pInput->startRowIndex; ++i) {
      if (colDataIsNull_f(pInputCol->nullbitmap, i)) {
        continue;
      }

      last->key = tsList[i];

      GET_TYPED_DATA(last->val, double, pInputCol->info.type, colDataGetData(pInputCol, i));

      pInfo->win.skey = last->key;
      numOfElems++;
      i += 1;
      break;
    }
  }

  SPoint1 st = {0};

  // calculate the value of
  switch (pInputCol->info.type) {
    case TSDB_DATA_TYPE_TINYINT: {
      int8_t* val = (int8_t*)colDataGetData(pInputCol, 0);
      for (; i < pInput->numOfRows + pInput->startRowIndex; i += 1) {
        if (colDataIsNull_f(pInputCol->nullbitmap, i)) {
          continue;
        }
        numOfElems++;

        INIT_INTP_POINT(st, tsList[i], val[i]);
        if (pInfo->p.key == st.key) {
          return TSDB_CODE_FUNC_DUP_TIMESTAMP;
        }

        pInfo->dOutput += twa_get_area(pInfo->p, st);
        pInfo->p = st;
      }
      break;
    }

    case TSDB_DATA_TYPE_SMALLINT: {
      int16_t* val = (int16_t*)colDataGetData(pInputCol, 0);
      for (; i < pInput->numOfRows + pInput->startRowIndex; i += 1) {
        if (colDataIsNull_f(pInputCol->nullbitmap, i)) {
          continue;
        }
        numOfElems++;

        INIT_INTP_POINT(st, tsList[i], val[i]);
        if (pInfo->p.key == st.key) {
          return TSDB_CODE_FUNC_DUP_TIMESTAMP;
        }

        pInfo->dOutput += twa_get_area(pInfo->p, st);
        pInfo->p = st;
      }
      break;
    }
    case TSDB_DATA_TYPE_INT: {
      int32_t* val = (int32_t*)colDataGetData(pInputCol, 0);
      for (; i < pInput->numOfRows + pInput->startRowIndex; i += 1) {
        if (colDataIsNull_f(pInputCol->nullbitmap, i)) {
          continue;
        }
        numOfElems++;

        INIT_INTP_POINT(st, tsList[i], val[i]);
        if (pInfo->p.key == st.key) {
          return TSDB_CODE_FUNC_DUP_TIMESTAMP;
        }

        pInfo->dOutput += twa_get_area(pInfo->p, st);
        pInfo->p = st;
      }
      break;
    }
    case TSDB_DATA_TYPE_BIGINT: {
      int64_t* val = (int64_t*)colDataGetData(pInputCol, 0);
      for (; i < pInput->numOfRows + pInput->startRowIndex; i += 1) {
        if (colDataIsNull_f(pInputCol->nullbitmap, i)) {
          continue;
        }
        numOfElems++;

        INIT_INTP_POINT(st, tsList[i], val[i]);
        if (pInfo->p.key == st.key) {
          return TSDB_CODE_FUNC_DUP_TIMESTAMP;
        }

        pInfo->dOutput += twa_get_area(pInfo->p, st);
        pInfo->p = st;
      }
      break;
    }
    case TSDB_DATA_TYPE_FLOAT: {
      float* val = (float*)colDataGetData(pInputCol, 0);
      for (; i < pInput->numOfRows + pInput->startRowIndex; i += 1) {
        if (colDataIsNull_f(pInputCol->nullbitmap, i)) {
          continue;
        }
        numOfElems++;

        INIT_INTP_POINT(st, tsList[i], val[i]);
        if (pInfo->p.key == st.key) {
          return TSDB_CODE_FUNC_DUP_TIMESTAMP;
        }

        pInfo->dOutput += twa_get_area(pInfo->p, st);
        pInfo->p = st;
      }
      break;
    }
    case TSDB_DATA_TYPE_DOUBLE: {
      double* val = (double*)colDataGetData(pInputCol, 0);
      for (; i < pInput->numOfRows + pInput->startRowIndex; i += 1) {
        if (colDataIsNull_f(pInputCol->nullbitmap, i)) {
          continue;
        }
        numOfElems++;

        INIT_INTP_POINT(st, tsList[i], val[i]);
        if (pInfo->p.key == st.key) {
          return TSDB_CODE_FUNC_DUP_TIMESTAMP;
        }

        pInfo->dOutput += twa_get_area(pInfo->p, st);
        pInfo->p = st;
      }
      break;
    }
    case TSDB_DATA_TYPE_UTINYINT: {
      uint8_t* val = (uint8_t*)colDataGetData(pInputCol, 0);
      for (; i < pInput->numOfRows + pInput->startRowIndex; i += 1) {
        if (colDataIsNull_f(pInputCol->nullbitmap, i)) {
          continue;
        }
        numOfElems++;

        INIT_INTP_POINT(st, tsList[i], val[i]);
        if (pInfo->p.key == st.key) {
          return TSDB_CODE_FUNC_DUP_TIMESTAMP;
        }

        pInfo->dOutput += twa_get_area(pInfo->p, st);
        pInfo->p = st;
      }
      break;
    }
    case TSDB_DATA_TYPE_USMALLINT: {
      uint16_t* val = (uint16_t*)colDataGetData(pInputCol, 0);
      for (; i < pInput->numOfRows + pInput->startRowIndex; i += 1) {
        if (colDataIsNull_f(pInputCol->nullbitmap, i)) {
          continue;
        }
        numOfElems++;

        INIT_INTP_POINT(st, tsList[i], val[i]);
        if (pInfo->p.key == st.key) {
          return TSDB_CODE_FUNC_DUP_TIMESTAMP;
        }

        pInfo->dOutput += twa_get_area(pInfo->p, st);
        pInfo->p = st;
      }
      break;
    }
    case TSDB_DATA_TYPE_UINT: {
      uint32_t* val = (uint32_t*)colDataGetData(pInputCol, 0);
      for (; i < pInput->numOfRows + pInput->startRowIndex; i += 1) {
        if (colDataIsNull_f(pInputCol->nullbitmap, i)) {
          continue;
        }
        numOfElems++;

        INIT_INTP_POINT(st, tsList[i], val[i]);
        if (pInfo->p.key == st.key) {
          return TSDB_CODE_FUNC_DUP_TIMESTAMP;
        }

        pInfo->dOutput += twa_get_area(pInfo->p, st);
        pInfo->p = st;
      }
      break;
    }
    case TSDB_DATA_TYPE_UBIGINT: {
      uint64_t* val = (uint64_t*)colDataGetData(pInputCol, 0);
      for (; i < pInput->numOfRows + pInput->startRowIndex; i += 1) {
        if (colDataIsNull_f(pInputCol->nullbitmap, i)) {
          continue;
        }
        numOfElems++;

        INIT_INTP_POINT(st, tsList[i], val[i]);
        if (pInfo->p.key == st.key) {
          return TSDB_CODE_FUNC_DUP_TIMESTAMP;
        }

        pInfo->dOutput += twa_get_area(pInfo->p, st);
        pInfo->p = st;
      }
      break;
    }

    default:
      ASSERT(0);
  }

  // the last interpolated time window value
  if (pCtx->end.key != INT64_MIN) {
    pInfo->dOutput += twa_get_area(pInfo->p, pCtx->end);
    pInfo->p = pCtx->end;
    numOfElems += 1;
  }

  pInfo->win.ekey = pInfo->p.key;

_twa_over:
  if (numOfElems == 0) {
    pInfo->isNull = true;
  }

  SET_VAL(pResInfo, 1, 1);
  return TSDB_CODE_SUCCESS;
}

/*
 * To copy the input to interResBuf to avoid the input buffer space be over writen
 * by next input data. The TWA function only applies to each table, so no merge procedure
 * is required, we simply copy to the resut ot interResBuffer.
 */
// void twa_function_copy(SQLFunctionCtx *pCtx) {
//   assert(pCtx->inputType == TSDB_DATA_TYPE_BINARY);
//   SResultRowEntryInfo *pResInfo = GET_RES_INFO(pCtx);
//
//   memcpy(GET_ROWCELL_INTERBUF(pResInfo), pCtx->pInput, (size_t)pCtx->inputBytes);
//   pResInfo->hasResult = ((STwaInfo *)pCtx->pInput)->hasResult;
// }

int32_t twaFinalize(struct SqlFunctionCtx* pCtx, SSDataBlock* pBlock) {
  SResultRowEntryInfo* pResInfo = GET_RES_INFO(pCtx);

  STwaInfo* pInfo = (STwaInfo*)GET_ROWCELL_INTERBUF(pResInfo);
  if (pInfo->isNull == true) {
    pResInfo->numOfRes = 0;
  } else {
    if (pInfo->win.ekey == pInfo->win.skey) {
      pInfo->dOutput = pInfo->p.val;
    } else {
      pInfo->dOutput = pInfo->dOutput / (pInfo->win.ekey - pInfo->win.skey);
    }

    pResInfo->numOfRes = 1;
  }

  return functionFinalize(pCtx, pBlock);
}

bool blockDistSetup(SqlFunctionCtx* pCtx, SResultRowEntryInfo* pResultInfo) {
  if (!functionSetup(pCtx, pResultInfo)) {
    return false;
  }

  STableBlockDistInfo* pInfo = GET_ROWCELL_INTERBUF(GET_RES_INFO(pCtx));
  pInfo->minRows = INT32_MAX;
  return true;
}

int32_t blockDistFunction(SqlFunctionCtx* pCtx) {
  const int32_t BLOCK_DIST_RESULT_ROWS = 24;

  SInputColumnInfoData* pInput = &pCtx->input;
  SColumnInfoData*      pInputCol = pInput->pData[0];

  SResultRowEntryInfo* pResInfo = GET_RES_INFO(pCtx);

  STableBlockDistInfo* pDistInfo = GET_ROWCELL_INTERBUF(pResInfo);

  STableBlockDistInfo p1 = {0};
  tDeserializeBlockDistInfo(varDataVal(pInputCol->pData), varDataLen(pInputCol->pData), &p1);

  pDistInfo->numOfBlocks += p1.numOfBlocks;
  pDistInfo->numOfTables += p1.numOfTables;
  pDistInfo->numOfInmemRows += p1.numOfInmemRows;
  pDistInfo->totalSize += p1.totalSize;
  pDistInfo->totalRows += p1.totalRows;
  pDistInfo->numOfFiles += p1.numOfFiles;

  pDistInfo->defMinRows = p1.defMinRows;
  pDistInfo->defMaxRows = p1.defMaxRows;
  pDistInfo->rowSize = p1.rowSize;
  pDistInfo->numOfSmallBlocks = p1.numOfSmallBlocks;

  if (pDistInfo->minRows > p1.minRows) {
    pDistInfo->minRows = p1.minRows;
  }
  if (pDistInfo->maxRows < p1.maxRows) {
    pDistInfo->maxRows = p1.maxRows;
  }

  for (int32_t i = 0; i < tListLen(pDistInfo->blockRowsHisto); ++i) {
    pDistInfo->blockRowsHisto[i] += p1.blockRowsHisto[i];
  }

  pResInfo->numOfRes = BLOCK_DIST_RESULT_ROWS;  // default output rows
  return TSDB_CODE_SUCCESS;
}

int32_t tSerializeBlockDistInfo(void* buf, int32_t bufLen, const STableBlockDistInfo* pInfo) {
  SEncoder encoder = {0};
  tEncoderInit(&encoder, buf, bufLen);

  if (tStartEncode(&encoder) < 0) return -1;
  if (tEncodeU32(&encoder, pInfo->rowSize) < 0) return -1;

  if (tEncodeU16(&encoder, pInfo->numOfFiles) < 0) return -1;
  if (tEncodeU32(&encoder, pInfo->numOfBlocks) < 0) return -1;
  if (tEncodeU32(&encoder, pInfo->numOfTables) < 0) return -1;

  if (tEncodeU64(&encoder, pInfo->totalSize) < 0) return -1;
  if (tEncodeU64(&encoder, pInfo->totalRows) < 0) return -1;
  if (tEncodeI32(&encoder, pInfo->maxRows) < 0) return -1;
  if (tEncodeI32(&encoder, pInfo->minRows) < 0) return -1;
  if (tEncodeI32(&encoder, pInfo->defMaxRows) < 0) return -1;
  if (tEncodeI32(&encoder, pInfo->defMinRows) < 0) return -1;
  if (tEncodeU32(&encoder, pInfo->numOfInmemRows) < 0) return -1;
  if (tEncodeU32(&encoder, pInfo->numOfSmallBlocks) < 0) return -1;

  for (int32_t i = 0; i < tListLen(pInfo->blockRowsHisto); ++i) {
    if (tEncodeI32(&encoder, pInfo->blockRowsHisto[i]) < 0) return -1;
  }

  tEndEncode(&encoder);

  int32_t tlen = encoder.pos;
  tEncoderClear(&encoder);
  return tlen;
}

int32_t tDeserializeBlockDistInfo(void* buf, int32_t bufLen, STableBlockDistInfo* pInfo) {
  SDecoder decoder = {0};
  tDecoderInit(&decoder, buf, bufLen);

  if (tStartDecode(&decoder) < 0) return -1;
  if (tDecodeU32(&decoder, &pInfo->rowSize) < 0) return -1;

  if (tDecodeU16(&decoder, &pInfo->numOfFiles) < 0) return -1;
  if (tDecodeU32(&decoder, &pInfo->numOfBlocks) < 0) return -1;
  if (tDecodeU32(&decoder, &pInfo->numOfTables) < 0) return -1;

  if (tDecodeU64(&decoder, &pInfo->totalSize) < 0) return -1;
  if (tDecodeU64(&decoder, &pInfo->totalRows) < 0) return -1;
  if (tDecodeI32(&decoder, &pInfo->maxRows) < 0) return -1;
  if (tDecodeI32(&decoder, &pInfo->minRows) < 0) return -1;
  if (tDecodeI32(&decoder, &pInfo->defMaxRows) < 0) return -1;
  if (tDecodeI32(&decoder, &pInfo->defMinRows) < 0) return -1;
  if (tDecodeU32(&decoder, &pInfo->numOfInmemRows) < 0) return -1;
  if (tDecodeU32(&decoder, &pInfo->numOfSmallBlocks) < 0) return -1;

  for (int32_t i = 0; i < tListLen(pInfo->blockRowsHisto); ++i) {
    if (tDecodeI32(&decoder, &pInfo->blockRowsHisto[i]) < 0) return -1;
  }

  tDecoderClear(&decoder);
  return 0;
}

int32_t blockDistFinalize(SqlFunctionCtx* pCtx, SSDataBlock* pBlock) {
  SResultRowEntryInfo* pResInfo = GET_RES_INFO(pCtx);
  STableBlockDistInfo* pData = GET_ROWCELL_INTERBUF(pResInfo);

  SColumnInfoData* pColInfo = taosArrayGet(pBlock->pDataBlock, 0);

  if (pData->totalRows == 0) {
    pData->minRows = 0;
  }

  int32_t row = 0;
  char    st[256] = {0};
  double  totalRawSize = pData->totalRows * pData->rowSize;
  int32_t len = sprintf(st + VARSTR_HEADER_SIZE,
                        "Total_Blocks=[%d] Total_Size=[%.2f Kb] Average_size=[%.2f Kb] Compression_Ratio=[%.2f %c]",
                        pData->numOfBlocks, pData->totalSize / 1024.0, ((double)pData->totalSize) / pData->numOfBlocks,
                        pData->totalSize * 100 / totalRawSize, '%');

  varDataSetLen(st, len);
  colDataAppend(pColInfo, row++, st, false);

  int64_t avgRows = 0;
  if (pData->numOfBlocks > 0) {
    avgRows = pData->totalRows / pData->numOfBlocks;
  }

  len = sprintf(st + VARSTR_HEADER_SIZE,
                "Total_Rows=[%" PRId64 "] Inmem_Rows=[%d] MinRows=[%d] MaxRows=[%d] Average_Rows=[%" PRId64 "]",
                pData->totalRows, pData->numOfInmemRows, pData->minRows, pData->maxRows, avgRows);

  varDataSetLen(st, len);
  colDataAppend(pColInfo, row++, st, false);

  len = sprintf(st + VARSTR_HEADER_SIZE, "Total_Tables=[%d] Total_Files=[%d] Total_Vgroups=[%d]", pData->numOfTables,
                pData->numOfFiles, 0);

  varDataSetLen(st, len);
  colDataAppend(pColInfo, row++, st, false);

  len = sprintf(st + VARSTR_HEADER_SIZE,
                "--------------------------------------------------------------------------------");
  varDataSetLen(st, len);
  colDataAppend(pColInfo, row++, st, false);

  int32_t maxVal = 0;
  int32_t minVal = INT32_MAX;
  for (int32_t i = 0; i < tListLen(pData->blockRowsHisto); ++i) {
    if (maxVal < pData->blockRowsHisto[i]) {
      maxVal = pData->blockRowsHisto[i];
    }

    if (minVal > pData->blockRowsHisto[i]) {
      minVal = pData->blockRowsHisto[i];
    }
  }

  // maximum number of step is 80
  double factor = pData->numOfBlocks / 80.0;

  int32_t numOfBuckets = sizeof(pData->blockRowsHisto) / sizeof(pData->blockRowsHisto[0]);
  int32_t bucketRange = (pData->defMaxRows - pData->defMinRows) / numOfBuckets;

  for (int32_t i = 0; i < tListLen(pData->blockRowsHisto); ++i) {
    len = sprintf(st + VARSTR_HEADER_SIZE, "%04d |", pData->defMinRows + bucketRange * i);

    int32_t num = 0;
    if (pData->blockRowsHisto[i] > 0) {
      num = (pData->blockRowsHisto[i]) / factor;
    }

    for (int32_t j = 0; j < num; ++j) {
      int32_t x = sprintf(st + VARSTR_HEADER_SIZE + len, "%c", '|');
      len += x;
    }

    if (num > 0) {
      double v = pData->blockRowsHisto[i] * 100.0 / pData->numOfBlocks;
      len += sprintf(st + VARSTR_HEADER_SIZE + len, "  %d (%.2f%c)", pData->blockRowsHisto[i], v, '%');
    }

    varDataSetLen(st, len);
    colDataAppend(pColInfo, row++, st, false);
  }

  return TSDB_CODE_SUCCESS;
}

bool getDerivativeFuncEnv(struct SFunctionNode* pFunc, SFuncExecEnv* pEnv) {
  pEnv->calcMemSize = sizeof(SDerivInfo);
  return true;
}

bool derivativeFuncSetup(SqlFunctionCtx* pCtx, SResultRowEntryInfo* pResInfo) {
  if (!functionSetup(pCtx, pResInfo)) {
    return false;  // not initialized since it has been initialized
  }

  SDerivInfo* pDerivInfo = GET_ROWCELL_INTERBUF(pResInfo);

  pDerivInfo->ignoreNegative = pCtx->param[2].param.i;
  pDerivInfo->prevTs = -1;
  pDerivInfo->tsWindow = pCtx->param[1].param.i;
  pDerivInfo->valueSet = false;
  return true;
}

int32_t derivativeFunction(SqlFunctionCtx* pCtx) {
  SResultRowEntryInfo* pResInfo = GET_RES_INFO(pCtx);
  SDerivInfo*          pDerivInfo = GET_ROWCELL_INTERBUF(pResInfo);

  SInputColumnInfoData* pInput = &pCtx->input;
  SColumnInfoData*      pInputCol = pInput->pData[0];

  int32_t          numOfElems = 0;
  SColumnInfoData* pOutput = (SColumnInfoData*)pCtx->pOutput;
  SColumnInfoData* pTsOutput = pCtx->pTsOutput;

  int32_t i = pInput->startRowIndex;
  TSKEY*  tsList = (int64_t*)pInput->pPTS->pData;

  double v = 0;

  if (pCtx->order == TSDB_ORDER_ASC) {
    for (; i < pInput->numOfRows + pInput->startRowIndex; i += 1) {
      if (colDataIsNull_f(pInputCol->nullbitmap, i)) {
        continue;
      }

      char* d = (char*)pInputCol->pData + pInputCol->info.bytes * i;
      GET_TYPED_DATA(v, double, pInputCol->info.type, d);

      int32_t pos = pCtx->offset + numOfElems;
      if (!pDerivInfo->valueSet) {  // initial value is not set yet
        pDerivInfo->valueSet = true;
      } else {
        double r = ((v - pDerivInfo->prevValue) * pDerivInfo->tsWindow) / (tsList[i] - pDerivInfo->prevTs);
        if (pDerivInfo->ignoreNegative && r < 0) {
        } else {
          if (isinf(r) || isnan(r)) {
            colDataAppendNULL(pOutput, pos);
          } else {
            colDataAppend(pOutput, pos, (const char*)&r, false);
          }

          if (pTsOutput != NULL) {
            colDataAppendInt64(pTsOutput, pos, &tsList[i]);
          }

          // handle selectivity
          if (pCtx->subsidiaries.num > 0) {
            appendSelectivityValue(pCtx, i, pos);
          }

          numOfElems++;
        }
      }

      pDerivInfo->prevValue = v;
      pDerivInfo->prevTs = tsList[i];
    }
  } else {
    for (; i < pInput->numOfRows + pInput->startRowIndex; i += 1) {
      if (colDataIsNull_f(pInputCol->nullbitmap, i)) {
        continue;
      }

      char* d = (char*)pInputCol->pData + pInputCol->info.bytes * i;
      GET_TYPED_DATA(v, double, pInputCol->info.type, d);

      int32_t pos = pCtx->offset + numOfElems;
      if (!pDerivInfo->valueSet) {  // initial value is not set yet
        pDerivInfo->valueSet = true;
      } else {
        double r = ((pDerivInfo->prevValue - v) * pDerivInfo->tsWindow) / (pDerivInfo->prevTs - tsList[i]);
        if (pDerivInfo->ignoreNegative && r < 0) {
        } else {
          if (isinf(r) || isnan(r)) {
            colDataAppendNULL(pOutput, pos);
          } else {
            colDataAppend(pOutput, pos, (const char*)&r, false);
          }

          if (pTsOutput != NULL) {
            colDataAppendInt64(pTsOutput, pos, &pDerivInfo->prevTs);
          }

          // handle selectivity
          if (pCtx->subsidiaries.num > 0) {
            appendSelectivityValue(pCtx, i, pos);
          }

          numOfElems++;
        }
      }

      pDerivInfo->prevValue = v;
      pDerivInfo->prevTs = tsList[i];
    }
  }

  return numOfElems;
}

bool getIrateFuncEnv(struct SFunctionNode* pFunc, SFuncExecEnv* pEnv) {
  pEnv->calcMemSize = sizeof(SRateInfo);
  return true;
}

bool irateFuncSetup(SqlFunctionCtx* pCtx, SResultRowEntryInfo* pResInfo) {
  if (!functionSetup(pCtx, pResInfo)) {
    return false;  // not initialized since it has been initialized
  }

  SRateInfo* pInfo = GET_ROWCELL_INTERBUF(pResInfo);

  pInfo->firstKey = INT64_MIN;
  pInfo->lastKey = INT64_MIN;
  pInfo->firstValue = (double)INT64_MIN;
  pInfo->lastValue = (double)INT64_MIN;

  pInfo->hasResult = 0;
  return true;
}

int32_t irateFunction(SqlFunctionCtx* pCtx) {
  SResultRowEntryInfo* pResInfo = GET_RES_INFO(pCtx);
  SRateInfo*           pRateInfo = GET_ROWCELL_INTERBUF(pResInfo);

  SInputColumnInfoData* pInput = &pCtx->input;
  SColumnInfoData*      pInputCol = pInput->pData[0];

  SColumnInfoData* pOutput = (SColumnInfoData*)pCtx->pOutput;

  TSKEY* tsList = (int64_t*)pInput->pPTS->pData;

  int32_t numOfElems = 0;
  int32_t type = pInputCol->info.type;

  for (int32_t i = pInput->startRowIndex; i < pInput->numOfRows + pInput->startRowIndex; i += 1) {
    if (colDataIsNull_f(pInputCol->nullbitmap, i)) {
      continue;
    }

    numOfElems++;

    char*  data = colDataGetData(pInputCol, i);
    double v = 0;
    GET_TYPED_DATA(v, double, type, data);

    if (INT64_MIN == pRateInfo->lastKey) {
      pRateInfo->lastValue = v;
      pRateInfo->lastKey = tsList[i];
      continue;
    }

    if (tsList[i] > pRateInfo->lastKey) {
      if ((INT64_MIN == pRateInfo->firstKey) || pRateInfo->lastKey > pRateInfo->firstKey) {
        pRateInfo->firstValue = pRateInfo->lastValue;
        pRateInfo->firstKey = pRateInfo->lastKey;
      }

      pRateInfo->lastValue = v;
      pRateInfo->lastKey = tsList[i];

      continue;
    }

    if ((INT64_MIN == pRateInfo->firstKey) || tsList[i] > pRateInfo->firstKey) {
      pRateInfo->firstValue = v;
      pRateInfo->firstKey = tsList[i];
    }
  }

  SET_VAL(pResInfo, numOfElems, 1);
  return TSDB_CODE_SUCCESS;
}

static double doCalcRate(const SRateInfo* pRateInfo, double tickPerSec) {
  if ((INT64_MIN == pRateInfo->lastKey) || (INT64_MIN == pRateInfo->firstKey) ||
      (pRateInfo->firstKey >= pRateInfo->lastKey)) {
    return 0.0;
  }

  double diff = 0;
  // If the previous value of the last is greater than the last value, only keep the last point instead of the delta
  // value between two values.
  diff = pRateInfo->lastValue;
  if (diff >= pRateInfo->firstValue) {
    diff -= pRateInfo->firstValue;
  }

  int64_t duration = pRateInfo->lastKey - pRateInfo->firstKey;
  if (duration == 0) {
    return 0;
  }

  return (duration > 0) ? ((double)diff) / (duration / tickPerSec) : 0.0;
}

int32_t irateFinalize(SqlFunctionCtx* pCtx, SSDataBlock* pBlock) {
  int32_t          slotId = pCtx->pExpr->base.resSchema.slotId;
  SColumnInfoData* pCol = taosArrayGet(pBlock->pDataBlock, slotId);

  SResultRowEntryInfo* pResInfo = GET_RES_INFO(pCtx);
  pResInfo->isNullRes = (pResInfo->numOfRes == 0) ? 1 : 0;

  SRateInfo* pInfo = GET_ROWCELL_INTERBUF(pResInfo);
  double     result = doCalcRate(pInfo, (double)TSDB_TICK_PER_SECOND(pCtx->param[1].param.i));
  colDataAppend(pCol, pBlock->info.rows, (const char*)&result, pResInfo->isNullRes);

  return pResInfo->numOfRes;
}

int32_t groupKeyFunction(SqlFunctionCtx* pCtx) {
  SResultRowEntryInfo* pResInfo = GET_RES_INFO(pCtx);
  SGroupKeyInfo*       pInfo = GET_ROWCELL_INTERBUF(pResInfo);

  SInputColumnInfoData* pInput = &pCtx->input;
  SColumnInfoData*      pInputCol = pInput->pData[0];

  int32_t startIndex = pInput->startRowIndex;

  // escape rest of data blocks to avoid first entry to be overwritten.
  if (pInfo->hasResult) {
    goto _group_key_over;
  }

  if (colDataIsNull_s(pInputCol, startIndex)) {
    pInfo->isNull = true;
    pInfo->hasResult = true;
    goto _group_key_over;
  }

  char* data = colDataGetData(pInputCol, startIndex);
  if (IS_VAR_DATA_TYPE(pInputCol->info.type)) {
    memcpy(pInfo->data, data,
           (pInputCol->info.type == TSDB_DATA_TYPE_JSON) ? getJsonValueLen(data) : varDataTLen(data));
  } else {
    memcpy(pInfo->data, data, pInputCol->info.bytes);
  }
  pInfo->hasResult = true;

_group_key_over:

  SET_VAL(pResInfo, 1, 1);
  return TSDB_CODE_SUCCESS;
}

int32_t groupKeyFinalize(SqlFunctionCtx* pCtx, SSDataBlock* pBlock) {
  int32_t          slotId = pCtx->pExpr->base.resSchema.slotId;
  SColumnInfoData* pCol = taosArrayGet(pBlock->pDataBlock, slotId);

  SResultRowEntryInfo* pResInfo = GET_RES_INFO(pCtx);

  SGroupKeyInfo* pInfo = GET_ROWCELL_INTERBUF(pResInfo);

  if (pInfo->hasResult) {
    int32_t currentRow = pBlock->info.rows;
    for (; currentRow < pBlock->info.rows + pResInfo->numOfRes; ++currentRow) {
      colDataAppend(pCol, currentRow, pInfo->data, pInfo->isNull ? true : false);
    }
  } else {
    pResInfo->numOfRes = 0;
  }

  return pResInfo->numOfRes;
}

int32_t interpFunction(SqlFunctionCtx* pCtx) {
#if 0
  int32_t fillType = (int32_t) pCtx->param[2].i64;
  //bool ascQuery = (pCtx->order == TSDB_ORDER_ASC);

  if (pCtx->start.key == pCtx->startTs) {
    assert(pCtx->start.key != INT64_MIN);

    COPY_TYPED_DATA(pCtx->pOutput, pCtx->inputType, &pCtx->start.val);

    goto interp_success_exit;
  } else if (pCtx->end.key == pCtx->startTs && pCtx->end.key != INT64_MIN && fillType == TSDB_FILL_NEXT) {
    COPY_TYPED_DATA(pCtx->pOutput, pCtx->inputType, &pCtx->end.val);

    goto interp_success_exit;
  }

  switch (fillType) {
    case TSDB_FILL_NULL:
      setNull(pCtx->pOutput, pCtx->outputType, pCtx->outputBytes);
      break;

    case TSDB_FILL_SET_VALUE:
      tVariantDump(&pCtx->param[1], pCtx->pOutput, pCtx->inputType, true);
      break;

    case TSDB_FILL_LINEAR:
      if (pCtx->start.key == INT64_MIN || pCtx->start.key > pCtx->startTs
          || pCtx->end.key == INT64_MIN || pCtx->end.key < pCtx->startTs) {
        goto interp_exit;
      }

      double v1 = -1, v2 = -1;
      GET_TYPED_DATA(v1, double, pCtx->inputType, &pCtx->start.val);
      GET_TYPED_DATA(v2, double, pCtx->inputType, &pCtx->end.val);

      SPoint point1 = {.key = pCtx->start.key, .val = &v1};
      SPoint point2 = {.key = pCtx->end.key, .val = &v2};
      SPoint point  = {.key = pCtx->startTs, .val = pCtx->pOutput};

      int32_t srcType = pCtx->inputType;
      if (isNull((char *)&pCtx->start.val, srcType) || isNull((char *)&pCtx->end.val, srcType)) {
        setNull(pCtx->pOutput, srcType, pCtx->inputBytes);
      } else {
        bool exceedMax = false, exceedMin = false;
        taosGetLinearInterpolationVal(&point, pCtx->outputType, &point1, &point2, TSDB_DATA_TYPE_DOUBLE, &exceedMax, &exceedMin);
        if (exceedMax || exceedMin) {
          __compar_fn_t func = getComparFunc((int32_t)pCtx->inputType, 0);
          if (func(&pCtx->start.val, &pCtx->end.val) <= 0) {
            COPY_TYPED_DATA(pCtx->pOutput, pCtx->inputType, exceedMax ? &pCtx->start.val : &pCtx->end.val);
          } else {
            COPY_TYPED_DATA(pCtx->pOutput, pCtx->inputType, exceedMax ? &pCtx->end.val : &pCtx->start.val);
          }
        }
      }
      break;

    case TSDB_FILL_PREV:
      if (pCtx->start.key == INT64_MIN || pCtx->start.key > pCtx->startTs) {
        goto interp_exit;
      }

      COPY_TYPED_DATA(pCtx->pOutput, pCtx->inputType, &pCtx->start.val);
      break;

    case TSDB_FILL_NEXT:
      if (pCtx->end.key == INT64_MIN || pCtx->end.key < pCtx->startTs) {
        goto interp_exit;
      }

      COPY_TYPED_DATA(pCtx->pOutput, pCtx->inputType, &pCtx->end.val);
      break;

    case TSDB_FILL_NONE:
      // do nothing
    default:
      goto interp_exit;
  }


  interp_success_exit:
  *(TSKEY*)pCtx->ptsOutputBuf = pCtx->startTs;
  INC_INIT_VAL(pCtx, 1);

  interp_exit:
  pCtx->start.key = INT64_MIN;
  pCtx->end.key = INT64_MIN;
  pCtx->endTs = pCtx->startTs;
#endif

  return TSDB_CODE_SUCCESS;
}

int32_t cachedLastRowFunction(SqlFunctionCtx* pCtx) {
  int32_t numOfElems = 0;

  SResultRowEntryInfo* pResInfo = GET_RES_INFO(pCtx);
  SFirstLastRes*       pInfo = GET_ROWCELL_INTERBUF(pResInfo);

  SInputColumnInfoData* pInput = &pCtx->input;
  SColumnInfoData*      pInputCol = pInput->pData[0];

  int32_t bytes = pInputCol->info.bytes;
  pInfo->bytes = bytes;

  // last_row function does not ignore the null value
  for (int32_t i = pInput->numOfRows + pInput->startRowIndex - 1; i >= pInput->startRowIndex; --i) {
    numOfElems++;

    char* data = colDataGetData(pInputCol, i);
    TSKEY cts = getRowPTs(pInput->pPTS, i);
    if (pResInfo->numOfRes == 0 || pInfo->ts < cts) {
      doSaveLastrow(pCtx, data, i, cts, pInfo);
      pResInfo->numOfRes = 1;
    }
  }

  SET_VAL(pResInfo, numOfElems, 1);
  return TSDB_CODE_SUCCESS;
}<|MERGE_RESOLUTION|>--- conflicted
+++ resolved
@@ -2542,17 +2542,10 @@
       tdigestAdd(pInfo->pTDigest, v, w);
     }
   } else {
-<<<<<<< HEAD
-    qDebug("%s before add %d elements into histogram, total:%" PRId64 ", numOfEntry:%d, pHisto:%p, elems: %p",
-           __FUNCTION__, numOfElems, pInfo->pHisto->numOfElems, pInfo->pHisto->numOfEntries, pInfo->pHisto,
-           pInfo->pHisto->elems);
-
-=======
->>>>>>> a941b0b9
     // might be a race condition here that pHisto can be overwritten or setup function
     // has not been called, need to relink the buffer pHisto points to.
     buildHistogramInfo(pInfo);
-    qDebug("%s before add %d elements into histogram, total:%d, numOfEntry:%d, pHisto:%p, elems: %p", __FUNCTION__,
+    qDebug("%s before add %d elements into histogram, total:%" PRId64 ", numOfEntry:%d, pHisto:%p, elems: %p", __FUNCTION__,
            numOfElems, pInfo->pHisto->numOfElems, pInfo->pHisto->numOfEntries, pInfo->pHisto, pInfo->pHisto->elems);
     for (int32_t i = start; i < pInput->numOfRows + start; ++i) {
       if (colDataIsNull_f(pCol->nullbitmap, i)) {
