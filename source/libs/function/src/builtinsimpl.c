/*
 * Copyright (c) 2019 TAOS Data, Inc. <jhtao@taosdata.com>
 *
 * This program is free software: you can use, redistribute, and/or modify
 * it under the terms of the GNU Affero General Public License, version 3
 * or later ("AGPL"), as published by the Free Software Foundation.
 *
 * This program is distributed in the hope that it will be useful, but WITHOUT
 * ANY WARRANTY; without even the implied warranty of MERCHANTABILITY or
 * FITNESS FOR A PARTICULAR PURPOSE.
 *
 * You should have received a copy of the GNU Affero General Public License
 * along with this program. If not, see <http://www.gnu.org/licenses/>.
 */

#include "builtinsimpl.h"
#include "cJSON.h"
#include "function.h"
#include "query.h"
#include "querynodes.h"
#include "streamState.h"
#include "tcompare.h"
#include "tdatablock.h"
#include "tdigest.h"
#include "tfunctionInt.h"
#include "tglobal.h"
#include "thistogram.h"
#include "tpercentile.h"

#define HISTOGRAM_MAX_BINS_NUM 1000
#define MAVG_MAX_POINTS_NUM    1000
#define TAIL_MAX_POINTS_NUM    100
#define TAIL_MAX_OFFSET        100

#define UNIQUE_MAX_RESULT_SIZE (1024 * 1024 * 10)
#define MODE_MAX_RESULT_SIZE   UNIQUE_MAX_RESULT_SIZE

#define HLL_BUCKET_BITS 14  // The bits of the bucket
#define HLL_DATA_BITS   (64 - HLL_BUCKET_BITS)
#define HLL_BUCKETS     (1 << HLL_BUCKET_BITS)
#define HLL_BUCKET_MASK (HLL_BUCKETS - 1)
#define HLL_ALPHA_INF   0.721347520444481703680  // constant for 0.5/ln(2)

// typedef struct SMinmaxResInfo {
//   bool      assign;  // assign the first value or not
//   int64_t   v;
//   STuplePos tuplePos;
//
//   STuplePos nullTuplePos;
//   bool      nullTupleSaved;
//   int16_t   type;
// } SMinmaxResInfo;

typedef struct STopBotResItem {
  SVariant  v;
  uint64_t  uid;  // it is a table uid, used to extract tag data during building of the final result for the tag data
  STuplePos tuplePos;  // tuple data of this chosen row
} STopBotResItem;

typedef struct STopBotRes {
  int32_t maxSize;
  int16_t type;

  STuplePos nullTuplePos;
  bool      nullTupleSaved;

  STopBotResItem* pItems;
} STopBotRes;

typedef struct SStddevRes {
  double  result;
  int64_t count;
  union {
    double   quadraticDSum;
    int64_t  quadraticISum;
    uint64_t quadraticUSum;
  };
  union {
    double   dsum;
    int64_t  isum;
    uint64_t usum;
  };
  int16_t type;
} SStddevRes;

typedef struct SLeastSQRInfo {
  double  matrix[2][3];
  double  startVal;
  double  stepVal;
  int64_t num;
} SLeastSQRInfo;

typedef struct SPercentileInfo {
  double      result;
  tMemBucket* pMemBucket;
  int32_t     stage;
  double      minval;
  double      maxval;
  int64_t     numOfElems;
} SPercentileInfo;

typedef struct SAPercentileInfo {
  double          result;
  double          percent;
  int8_t          algo;
  SHistogramInfo* pHisto;
  TDigest*        pTDigest;
} SAPercentileInfo;

typedef enum {
  APERCT_ALGO_UNKNOWN = 0,
  APERCT_ALGO_DEFAULT,
  APERCT_ALGO_TDIGEST,
} EAPerctAlgoType;

typedef struct SDiffInfo {
  bool hasPrev;
  bool includeNull;
  bool ignoreNegative;  // replace the ignore with case when
  bool firstOutput;
  union {
    int64_t i64;
    double  d64;
  } prev;

  int64_t prevTs;
} SDiffInfo;

typedef struct SSpreadInfo {
  double result;
  bool   hasResult;
  double min;
  double max;
} SSpreadInfo;

typedef struct SElapsedInfo {
  double  result;
  TSKEY   min;
  TSKEY   max;
  int64_t timeUnit;
} SElapsedInfo;

typedef struct STwaInfo {
  double      dOutput;
  bool        isNull;
  SPoint1     p;
  STimeWindow win;
} STwaInfo;

typedef struct SHistoFuncBin {
  double  lower;
  double  upper;
  int64_t count;
  double  percentage;
} SHistoFuncBin;

typedef struct SHistoFuncInfo {
  int32_t       numOfBins;
  int32_t       totalCount;
  bool          normalized;
  SHistoFuncBin bins[];
} SHistoFuncInfo;

typedef enum { UNKNOWN_BIN = 0, USER_INPUT_BIN, LINEAR_BIN, LOG_BIN } EHistoBinType;

typedef struct SHLLFuncInfo {
  uint64_t result;
  uint64_t totalCount;
  uint8_t  buckets[HLL_BUCKETS];
} SHLLInfo;

typedef struct SStateInfo {
  union {
    int64_t count;
    int64_t durationStart;
  };
  int64_t prevTs;
  bool    isPrevTsSet;
} SStateInfo;

typedef enum {
  STATE_OPER_INVALID = 0,
  STATE_OPER_LT,
  STATE_OPER_GT,
  STATE_OPER_LE,
  STATE_OPER_GE,
  STATE_OPER_NE,
  STATE_OPER_EQ,
} EStateOperType;

typedef struct SMavgInfo {
  int32_t pos;
  double  sum;
  int64_t prevTs;
  bool    isPrevTsSet;
  int32_t numOfPoints;
  bool    pointsMeet;
  double  points[];
} SMavgInfo;

typedef struct SSampleInfo {
  int32_t samples;
  int32_t totalPoints;
  int32_t numSampled;
  uint8_t colType;
  int16_t colBytes;

  STuplePos nullTuplePos;
  bool      nullTupleSaved;

  char*      data;
  STuplePos* tuplePos;
} SSampleInfo;

typedef struct STailItem {
  int64_t timestamp;
  bool    isNull;
  char    data[];
} STailItem;

typedef struct STailInfo {
  int32_t     numOfPoints;
  int32_t     numAdded;
  int32_t     offset;
  uint8_t     colType;
  int16_t     colBytes;
  STailItem** pItems;
} STailInfo;

typedef struct SUniqueItem {
  int64_t timestamp;
  bool    isNull;
  char    data[];
} SUniqueItem;

typedef struct SUniqueInfo {
  int32_t   numOfPoints;
  uint8_t   colType;
  int16_t   colBytes;
  bool      hasNull;  // null is not hashable, handle separately
  SHashObj* pHash;
  char      pItems[];
} SUniqueInfo;

typedef struct SModeItem {
  int64_t   count;
  STuplePos tuplePos;
  char      data[];
} SModeItem;

typedef struct SModeInfo {
  int32_t   numOfPoints;
  uint8_t   colType;
  int16_t   colBytes;
  SHashObj* pHash;

  STuplePos nullTuplePos;
  bool      nullTupleSaved;

  char pItems[];
} SModeInfo;

typedef struct SDerivInfo {
  double  prevValue;       // previous value
  TSKEY   prevTs;          // previous timestamp
  bool    ignoreNegative;  // ignore the negative value
  int64_t tsWindow;        // time window for derivative
  bool    valueSet;        // the value has been set already
} SDerivInfo;

typedef struct SRateInfo {
  double firstValue;
  TSKEY  firstKey;
  double lastValue;
  TSKEY  lastKey;
  int8_t hasResult;  // flag to denote has value
} SRateInfo;

typedef struct SGroupKeyInfo {
  bool hasResult;
  bool isNull;
  char data[];
} SGroupKeyInfo;

#define SET_VAL(_info, numOfElem, res) \
  do {                                 \
    if ((numOfElem) <= 0) {            \
      break;                           \
    }                                  \
    (_info)->numOfRes = (res);         \
  } while (0)

#define GET_TS_LIST(x)    ((TSKEY*)((x)->ptsList))
#define GET_TS_DATA(x, y) (GET_TS_LIST(x)[(y)])

#define DO_UPDATE_SUBSID_RES(ctx, ts)                          \
  do {                                                         \
    for (int32_t _i = 0; _i < (ctx)->subsidiaries.num; ++_i) { \
      SqlFunctionCtx* __ctx = (ctx)->subsidiaries.pCtx[_i];    \
      if (__ctx->functionId == FUNCTION_TS_DUMMY) {            \
        __ctx->tag.i = (ts);                                   \
        __ctx->tag.nType = TSDB_DATA_TYPE_BIGINT;              \
      }                                                        \
      __ctx->fpSet.process(__ctx);                             \
    }                                                          \
  } while (0)

#define UPDATE_DATA(ctx, left, right, num, sign, _ts) \
  do {                                                \
    if (((left) < (right)) ^ (sign)) {                \
      (left) = (right);                               \
      DO_UPDATE_SUBSID_RES(ctx, _ts);                 \
      (num) += 1;                                     \
    }                                                 \
  } while (0)

#define LOOPCHECK_N(val, _col, ctx, _t, _nrow, _start, sign, num)        \
  do {                                                                   \
    _t* d = (_t*)((_col)->pData);                                        \
    for (int32_t i = (_start); i < (_nrow) + (_start); ++i) {            \
      if (((_col)->hasNull) && colDataIsNull_f((_col)->nullbitmap, i)) { \
        continue;                                                        \
      }                                                                  \
      TSKEY ts = (ctx)->ptsList != NULL ? GET_TS_DATA(ctx, i) : 0;       \
      UPDATE_DATA(ctx, val, d[i], num, sign, ts);                        \
    }                                                                    \
  } while (0)

#define LIST_ADD_N(_res, _col, _start, _rows, _t, numOfElem)             \
  do {                                                                   \
    _t* d = (_t*)(_col->pData);                                          \
    for (int32_t i = (_start); i < (_rows) + (_start); ++i) {            \
      if (((_col)->hasNull) && colDataIsNull_f((_col)->nullbitmap, i)) { \
        continue;                                                        \
      };                                                                 \
      (_res) += (d)[i];                                                  \
      (numOfElem)++;                                                     \
    }                                                                    \
  } while (0)

#define LIST_SUB_N(_res, _col, _start, _rows, _t, numOfElem)             \
  do {                                                                   \
    _t* d = (_t*)(_col->pData);                                          \
    for (int32_t i = (_start); i < (_rows) + (_start); ++i) {            \
      if (((_col)->hasNull) && colDataIsNull_f((_col)->nullbitmap, i)) { \
        continue;                                                        \
      };                                                                 \
      (_res) -= (d)[i];                                                  \
      (numOfElem)++;                                                     \
    }                                                                    \
  } while (0)

//#define LIST_AVG_N(sumT, T)                                               \
//  do {                                                                    \
//    T* plist = (T*)pCol->pData;                                           \
//    for (int32_t i = start; i < numOfRows + pInput->startRowIndex; ++i) { \
//      if (pCol->hasNull && colDataIsNull_f(pCol->nullbitmap, i)) {        \
//        continue;                                                         \
//      }                                                                   \
//                                                                          \
//      numOfElem += 1;                                                     \
//      pAvgRes->count -= 1;                                                \
//      sumT -= plist[i];                                                   \
//    }                                                                     \
//  } while (0)

#define LIST_STDDEV_SUB_N(sumT, T)                                 \
  do {                                                             \
    T* plist = (T*)pCol->pData;                                    \
    for (int32_t i = start; i < numOfRows + start; ++i) {          \
      if (pCol->hasNull && colDataIsNull_f(pCol->nullbitmap, i)) { \
        continue;                                                  \
      }                                                            \
      numOfElem += 1;                                              \
      pStddevRes->count -= 1;                                      \
      sumT -= plist[i];                                            \
      pStddevRes->quadraticISum -= (int64_t)(plist[i] * plist[i]); \
    }                                                              \
  } while (0)

#define LEASTSQR_CAL(p, x, y, index, step) \
  do {                                     \
    (p)[0][0] += (double)(x) * (x);        \
    (p)[0][1] += (double)(x);              \
    (p)[0][2] += (double)(x) * (y)[index]; \
    (p)[1][2] += (y)[index];               \
    (x) += step;                           \
  } while (0)

#define STATE_COMP(_op, _lval, _param) STATE_COMP_IMPL(_op, _lval, GET_STATE_VAL(_param))

#define GET_STATE_VAL(param) ((param.nType == TSDB_DATA_TYPE_BIGINT) ? (param.i) : (param.d))

#define STATE_COMP_IMPL(_op, _lval, _rval) \
  do {                                     \
    switch (_op) {                         \
      case STATE_OPER_LT:                  \
        return ((_lval) < (_rval));        \
        break;                             \
      case STATE_OPER_GT:                  \
        return ((_lval) > (_rval));        \
        break;                             \
      case STATE_OPER_LE:                  \
        return ((_lval) <= (_rval));       \
        break;                             \
      case STATE_OPER_GE:                  \
        return ((_lval) >= (_rval));       \
        break;                             \
      case STATE_OPER_NE:                  \
        return ((_lval) != (_rval));       \
        break;                             \
      case STATE_OPER_EQ:                  \
        return ((_lval) == (_rval));       \
        break;                             \
      default:                             \
        break;                             \
    }                                      \
  } while (0)

#define INIT_INTP_POINT(_p, _k, _v) \
  do {                              \
    (_p).key = (_k);                \
    (_p).val = (_v);                \
  } while (0)

static int32_t firstLastTransferInfoImpl(SFirstLastRes* pInput, SFirstLastRes* pOutput, bool isFirst);

bool functionSetup(SqlFunctionCtx* pCtx, SResultRowEntryInfo* pResultInfo) {
  if (pResultInfo->initialized) {
    return false;
  }

  if (pCtx->pOutput != NULL) {
    memset(pCtx->pOutput, 0, (size_t)pCtx->resDataInfo.bytes);
  }

  initResultRowEntry(pResultInfo, pCtx->resDataInfo.interBufSize);
  return true;
}

int32_t functionFinalize(SqlFunctionCtx* pCtx, SSDataBlock* pBlock) {
  int32_t          slotId = pCtx->pExpr->base.resSchema.slotId;
  SColumnInfoData* pCol = taosArrayGet(pBlock->pDataBlock, slotId);

  SResultRowEntryInfo* pResInfo = GET_RES_INFO(pCtx);
  pResInfo->isNullRes = (pResInfo->numOfRes == 0) ? 1 : 0;

  char* in = GET_ROWCELL_INTERBUF(pResInfo);
  colDataAppend(pCol, pBlock->info.rows, in, pResInfo->isNullRes);

  return pResInfo->numOfRes;
}

int32_t firstCombine(SqlFunctionCtx* pDestCtx, SqlFunctionCtx* pSourceCtx) {
  SResultRowEntryInfo* pDResInfo = GET_RES_INFO(pDestCtx);
  SFirstLastRes*       pDBuf = GET_ROWCELL_INTERBUF(pDResInfo);
  int32_t              bytes = pDBuf->bytes;

  SResultRowEntryInfo* pSResInfo = GET_RES_INFO(pSourceCtx);
  SFirstLastRes*       pSBuf = GET_ROWCELL_INTERBUF(pSResInfo);

  if (TSDB_CODE_SUCCESS == firstLastTransferInfoImpl(pSBuf, pDBuf, true)) {
    pDBuf->hasResult = true;
  }

  pDResInfo->numOfRes = TMAX(pDResInfo->numOfRes, pSResInfo->numOfRes);
  pDResInfo->isNullRes &= pSResInfo->isNullRes;
  return TSDB_CODE_SUCCESS;
}

int32_t functionFinalizeWithResultBuf(SqlFunctionCtx* pCtx, SSDataBlock* pBlock, char* finalResult) {
  int32_t          slotId = pCtx->pExpr->base.resSchema.slotId;
  SColumnInfoData* pCol = taosArrayGet(pBlock->pDataBlock, slotId);

  SResultRowEntryInfo* pResInfo = GET_RES_INFO(pCtx);
  pResInfo->isNullRes = (pResInfo->numOfRes == 0) ? 1 : 0;

  char* in = finalResult;
  colDataAppend(pCol, pBlock->info.rows, in, pResInfo->isNullRes);

  return pResInfo->numOfRes;
}

EFuncDataRequired countDataRequired(SFunctionNode* pFunc, STimeWindow* pTimeWindow) {
  SNode* pParam = nodesListGetNode(pFunc->pParameterList, 0);
  if (QUERY_NODE_COLUMN == nodeType(pParam) && PRIMARYKEY_TIMESTAMP_COL_ID == ((SColumnNode*)pParam)->colId) {
    return FUNC_DATA_REQUIRED_NOT_LOAD;
  }
  return FUNC_DATA_REQUIRED_SMA_LOAD;
}

bool getCountFuncEnv(SFunctionNode* UNUSED_PARAM(pFunc), SFuncExecEnv* pEnv) {
  pEnv->calcMemSize = sizeof(int64_t);
  return true;
}

static int32_t getNumOfElems(SqlFunctionCtx* pCtx) {
  int32_t numOfElem = 0;

  /*
   * 1. column data missing (schema modified) causes pInputCol->hasNull == true. pInput->colDataSMAIsSet == true;
   * 2. for general non-primary key columns, pInputCol->hasNull may be true or false, pInput->colDataSMAIsSet == true;
   * 3. for primary key column, pInputCol->hasNull always be false, pInput->colDataSMAIsSet == false;
   */
  SInputColumnInfoData* pInput = &pCtx->input;
  SColumnInfoData*      pInputCol = pInput->pData[0];
  if (pInput->colDataSMAIsSet && pInput->totalRows == pInput->numOfRows && !IS_VAR_DATA_TYPE(pInputCol->info.type)) {
    numOfElem = pInput->numOfRows - pInput->pColumnDataAgg[0]->numOfNull;
  } else {
    if (pInputCol->hasNull) {
      for (int32_t i = pInput->startRowIndex; i < pInput->startRowIndex + pInput->numOfRows; ++i) {
        if (colDataIsNull(pInputCol, pInput->totalRows, i, NULL)) {
          continue;
        }
        numOfElem += 1;
      }
    } else {
      // when counting on the primary time stamp column and no statistics data is presented, use the size value
      // directly.
      numOfElem = pInput->numOfRows;
    }
  }
  return numOfElem;
}

/*
 * count function does need the finalize, if data is missing, the default value, which is 0, is used
 * count function does not use the pCtx->interResBuf to keep the intermediate buffer
 */
int32_t countFunction(SqlFunctionCtx* pCtx) {
  int32_t numOfElem = 0;

  SResultRowEntryInfo*  pResInfo = GET_RES_INFO(pCtx);
  SInputColumnInfoData* pInput = &pCtx->input;

  int32_t type = pInput->pData[0]->info.type;

  char* buf = GET_ROWCELL_INTERBUF(pResInfo);
  if (IS_NULL_TYPE(type)) {
    // select count(NULL) returns 0
    numOfElem = 1;
    *((int64_t*)buf) += 0;
  } else {
    numOfElem = getNumOfElems(pCtx);
    *((int64_t*)buf) += numOfElem;
  }

  if (tsCountAlwaysReturnValue) {
    pResInfo->numOfRes = 1;
  } else {
    SET_VAL(pResInfo, *((int64_t*)buf), 1);
  }

  return TSDB_CODE_SUCCESS;
}

int32_t countInvertFunction(SqlFunctionCtx* pCtx) {
  int32_t numOfElem = getNumOfElems(pCtx);

  SResultRowEntryInfo* pResInfo = GET_RES_INFO(pCtx);
  char*                buf = GET_ROWCELL_INTERBUF(pResInfo);
  *((int64_t*)buf) -= numOfElem;

  SET_VAL(pResInfo, *((int64_t*)buf), 1);
  return TSDB_CODE_SUCCESS;
}

int32_t combineFunction(SqlFunctionCtx* pDestCtx, SqlFunctionCtx* pSourceCtx) {
  SResultRowEntryInfo* pDResInfo = GET_RES_INFO(pDestCtx);
  char*                pDBuf = GET_ROWCELL_INTERBUF(pDResInfo);

  SResultRowEntryInfo* pSResInfo = GET_RES_INFO(pSourceCtx);
  char*                pSBuf = GET_ROWCELL_INTERBUF(pSResInfo);
  *((int64_t*)pDBuf) += *((int64_t*)pSBuf);

  SET_VAL(pDResInfo, *((int64_t*)pDBuf), 1);
  return TSDB_CODE_SUCCESS;
}

int32_t sumFunction(SqlFunctionCtx* pCtx) {
  int32_t numOfElem = 0;

  // Only the pre-computing information loaded and actual data does not loaded
  SInputColumnInfoData* pInput = &pCtx->input;
  SColumnDataAgg*       pAgg = pInput->pColumnDataAgg[0];
  int32_t               type = pInput->pData[0]->info.type;

  SSumRes* pSumRes = GET_ROWCELL_INTERBUF(GET_RES_INFO(pCtx));
  pSumRes->type = type;

  if (IS_NULL_TYPE(type)) {
    numOfElem = 0;
    goto _sum_over;
  }

  if (pInput->colDataSMAIsSet) {
    numOfElem = pInput->numOfRows - pAgg->numOfNull;

    if (IS_SIGNED_NUMERIC_TYPE(type)) {
      pSumRes->isum += pAgg->sum;
    } else if (IS_UNSIGNED_NUMERIC_TYPE(type)) {
      pSumRes->usum += pAgg->sum;
    } else if (IS_FLOAT_TYPE(type)) {
      pSumRes->dsum += GET_DOUBLE_VAL((const char*)&(pAgg->sum));
    }
  } else {  // computing based on the true data block
    SColumnInfoData* pCol = pInput->pData[0];

    int32_t start = pInput->startRowIndex;
    int32_t numOfRows = pInput->numOfRows;

    if (IS_SIGNED_NUMERIC_TYPE(type) || type == TSDB_DATA_TYPE_BOOL) {
      if (type == TSDB_DATA_TYPE_TINYINT || type == TSDB_DATA_TYPE_BOOL) {
        LIST_ADD_N(pSumRes->isum, pCol, start, numOfRows, int8_t, numOfElem);
      } else if (type == TSDB_DATA_TYPE_SMALLINT) {
        LIST_ADD_N(pSumRes->isum, pCol, start, numOfRows, int16_t, numOfElem);
      } else if (type == TSDB_DATA_TYPE_INT) {
        LIST_ADD_N(pSumRes->isum, pCol, start, numOfRows, int32_t, numOfElem);
      } else if (type == TSDB_DATA_TYPE_BIGINT) {
        LIST_ADD_N(pSumRes->isum, pCol, start, numOfRows, int64_t, numOfElem);
      }
    } else if (IS_UNSIGNED_NUMERIC_TYPE(type)) {
      if (type == TSDB_DATA_TYPE_UTINYINT) {
        LIST_ADD_N(pSumRes->usum, pCol, start, numOfRows, uint8_t, numOfElem);
      } else if (type == TSDB_DATA_TYPE_USMALLINT) {
        LIST_ADD_N(pSumRes->usum, pCol, start, numOfRows, uint16_t, numOfElem);
      } else if (type == TSDB_DATA_TYPE_UINT) {
        LIST_ADD_N(pSumRes->usum, pCol, start, numOfRows, uint32_t, numOfElem);
      } else if (type == TSDB_DATA_TYPE_UBIGINT) {
        LIST_ADD_N(pSumRes->usum, pCol, start, numOfRows, uint64_t, numOfElem);
      }
    } else if (type == TSDB_DATA_TYPE_DOUBLE) {
      LIST_ADD_N(pSumRes->dsum, pCol, start, numOfRows, double, numOfElem);
    } else if (type == TSDB_DATA_TYPE_FLOAT) {
      LIST_ADD_N(pSumRes->dsum, pCol, start, numOfRows, float, numOfElem);
    }
  }

  // check for overflow
  if (IS_FLOAT_TYPE(type) && (isinf(pSumRes->dsum) || isnan(pSumRes->dsum))) {
    numOfElem = 0;
  }

_sum_over:
  // data in the check operation are all null, not output
  SET_VAL(GET_RES_INFO(pCtx), numOfElem, 1);
  return TSDB_CODE_SUCCESS;
}

int32_t sumInvertFunction(SqlFunctionCtx* pCtx) {
  int32_t numOfElem = 0;

  // Only the pre-computing information loaded and actual data does not loaded
  SInputColumnInfoData* pInput = &pCtx->input;
  SColumnDataAgg*       pAgg = pInput->pColumnDataAgg[0];
  int32_t               type = pInput->pData[0]->info.type;

  SSumRes* pSumRes = GET_ROWCELL_INTERBUF(GET_RES_INFO(pCtx));

  if (pInput->colDataSMAIsSet) {
    numOfElem = pInput->numOfRows - pAgg->numOfNull;

    if (IS_SIGNED_NUMERIC_TYPE(type)) {
      pSumRes->isum -= pAgg->sum;
    } else if (IS_UNSIGNED_NUMERIC_TYPE(type)) {
      pSumRes->usum -= pAgg->sum;
    } else if (IS_FLOAT_TYPE(type)) {
      pSumRes->dsum -= GET_DOUBLE_VAL((const char*)&(pAgg->sum));
    }
  } else {  // computing based on the true data block
    SColumnInfoData* pCol = pInput->pData[0];

    int32_t start = pInput->startRowIndex;
    int32_t numOfRows = pInput->numOfRows;

    if (IS_SIGNED_NUMERIC_TYPE(type) || type == TSDB_DATA_TYPE_BOOL) {
      if (type == TSDB_DATA_TYPE_TINYINT || type == TSDB_DATA_TYPE_BOOL) {
        LIST_SUB_N(pSumRes->isum, pCol, start, numOfRows, int8_t, numOfElem);
      } else if (type == TSDB_DATA_TYPE_SMALLINT) {
        LIST_SUB_N(pSumRes->isum, pCol, start, numOfRows, int16_t, numOfElem);
      } else if (type == TSDB_DATA_TYPE_INT) {
        LIST_SUB_N(pSumRes->isum, pCol, start, numOfRows, int32_t, numOfElem);
      } else if (type == TSDB_DATA_TYPE_BIGINT) {
        LIST_SUB_N(pSumRes->isum, pCol, start, numOfRows, int64_t, numOfElem);
      }
    } else if (IS_UNSIGNED_NUMERIC_TYPE(type)) {
      if (type == TSDB_DATA_TYPE_UTINYINT) {
        LIST_SUB_N(pSumRes->usum, pCol, start, numOfRows, uint8_t, numOfElem);
      } else if (type == TSDB_DATA_TYPE_USMALLINT) {
        LIST_SUB_N(pSumRes->usum, pCol, start, numOfRows, uint16_t, numOfElem);
      } else if (type == TSDB_DATA_TYPE_UINT) {
        LIST_SUB_N(pSumRes->usum, pCol, start, numOfRows, uint32_t, numOfElem);
      } else if (type == TSDB_DATA_TYPE_UBIGINT) {
        LIST_SUB_N(pSumRes->usum, pCol, start, numOfRows, uint64_t, numOfElem);
      }
    } else if (type == TSDB_DATA_TYPE_DOUBLE) {
      LIST_SUB_N(pSumRes->dsum, pCol, start, numOfRows, double, numOfElem);
    } else if (type == TSDB_DATA_TYPE_FLOAT) {
      LIST_SUB_N(pSumRes->dsum, pCol, start, numOfRows, float, numOfElem);
    }
  }

  // data in the check operation are all null, not output
  SET_VAL(GET_RES_INFO(pCtx), numOfElem, 1);
  return TSDB_CODE_SUCCESS;
}

int32_t sumCombine(SqlFunctionCtx* pDestCtx, SqlFunctionCtx* pSourceCtx) {
  SResultRowEntryInfo* pDResInfo = GET_RES_INFO(pDestCtx);
  SSumRes*             pDBuf = GET_ROWCELL_INTERBUF(pDResInfo);

  SResultRowEntryInfo* pSResInfo = GET_RES_INFO(pSourceCtx);
  SSumRes*             pSBuf = GET_ROWCELL_INTERBUF(pSResInfo);
  int16_t              type = pDBuf->type == TSDB_DATA_TYPE_NULL ? pSBuf->type : pDBuf->type;

  if (IS_SIGNED_NUMERIC_TYPE(type) || type == TSDB_DATA_TYPE_BOOL) {
    pDBuf->isum += pSBuf->isum;
  } else if (IS_UNSIGNED_NUMERIC_TYPE(type)) {
    pDBuf->usum += pSBuf->usum;
  } else if (type == TSDB_DATA_TYPE_DOUBLE || type == TSDB_DATA_TYPE_FLOAT) {
    pDBuf->dsum += pSBuf->dsum;
  }
  pDResInfo->numOfRes = TMAX(pDResInfo->numOfRes, pSResInfo->numOfRes);
  pDResInfo->isNullRes &= pSResInfo->isNullRes;
  return TSDB_CODE_SUCCESS;
}

bool getSumFuncEnv(SFunctionNode* UNUSED_PARAM(pFunc), SFuncExecEnv* pEnv) {
  pEnv->calcMemSize = sizeof(SSumRes);
  return true;
}

EFuncDataRequired statisDataRequired(SFunctionNode* pFunc, STimeWindow* pTimeWindow) {
  return FUNC_DATA_REQUIRED_SMA_LOAD;
}

bool minmaxFunctionSetup(SqlFunctionCtx* pCtx, SResultRowEntryInfo* pResultInfo) {
  if (!functionSetup(pCtx, pResultInfo)) {
    return false;  // not initialized since it has been initialized
  }

  SMinmaxResInfo* buf = GET_ROWCELL_INTERBUF(pResultInfo);
  buf->assign = false;
  buf->tuplePos.pageId = -1;

  buf->nullTupleSaved = false;
  buf->nullTuplePos.pageId = -1;
  return true;
}

bool getMinmaxFuncEnv(SFunctionNode* UNUSED_PARAM(pFunc), SFuncExecEnv* pEnv) {
  pEnv->calcMemSize = sizeof(SMinmaxResInfo);
  return true;
}

int32_t minFunction(SqlFunctionCtx* pCtx) {
  int32_t numOfElems = 0;
  int32_t code = doMinMaxHelper(pCtx, 1, &numOfElems);
  if (code != TSDB_CODE_SUCCESS) {
    return code;
  }
  SET_VAL(GET_RES_INFO(pCtx), numOfElems, 1);
  return TSDB_CODE_SUCCESS;
}

int32_t maxFunction(SqlFunctionCtx* pCtx) {
  int32_t numOfElems = 0;
  int32_t code = doMinMaxHelper(pCtx, 0, &numOfElems);
  if (code != TSDB_CODE_SUCCESS) {
    return code;
  }
  SET_VAL(GET_RES_INFO(pCtx), numOfElems, 1);
  return TSDB_CODE_SUCCESS;
}

static int32_t setNullSelectivityValue(SqlFunctionCtx* pCtx, SSDataBlock* pBlock, int32_t rowIndex);
static int32_t setSelectivityValue(SqlFunctionCtx* pCtx, SSDataBlock* pBlock, const STuplePos* pTuplePos,
                                int32_t rowIndex);

int32_t minmaxFunctionFinalize(SqlFunctionCtx* pCtx, SSDataBlock* pBlock) {
  int32_t code = TSDB_CODE_SUCCESS;

  SResultRowEntryInfo* pEntryInfo = GET_RES_INFO(pCtx);
  SMinmaxResInfo* pRes = GET_ROWCELL_INTERBUF(pEntryInfo);

  int32_t slotId = pCtx->pExpr->base.resSchema.slotId;
  int32_t currentRow = pBlock->info.rows;

  SColumnInfoData* pCol = taosArrayGet(pBlock->pDataBlock, slotId);
  pEntryInfo->isNullRes = (pEntryInfo->numOfRes == 0) ? 1 : 0;

  if (pCol->info.type == TSDB_DATA_TYPE_FLOAT) {
    float v = GET_FLOAT_VAL(&pRes->v);
    colDataAppend(pCol, currentRow, (const char*)&v, pEntryInfo->isNullRes);
  } else {
    colDataAppend(pCol, currentRow, (const char*)&pRes->v, pEntryInfo->isNullRes);
  }

  if (pEntryInfo->numOfRes > 0) {
    code = setSelectivityValue(pCtx, pBlock, &pRes->tuplePos, currentRow);
  } else {
    code = setSelectivityValue(pCtx, pBlock, &pRes->nullTuplePos, currentRow);
  }

  return code;
}

int32_t setNullSelectivityValue(SqlFunctionCtx* pCtx, SSDataBlock* pBlock, int32_t rowIndex) {
  if (pCtx->subsidiaries.num <= 0) {
    return TSDB_CODE_SUCCESS;
  }

  for (int32_t j = 0; j < pCtx->subsidiaries.num; ++j) {
    SqlFunctionCtx* pc = pCtx->subsidiaries.pCtx[j];
    int32_t         dstSlotId = pc->pExpr->base.resSchema.slotId;

    SColumnInfoData* pDstCol = taosArrayGet(pBlock->pDataBlock, dstSlotId);
    colDataAppendNULL(pDstCol, rowIndex);
  }

  return TSDB_CODE_SUCCESS;
}

int32_t setSelectivityValue(SqlFunctionCtx* pCtx, SSDataBlock* pBlock, const STuplePos* pTuplePos, int32_t rowIndex) {
  if (pCtx->subsidiaries.num <= 0) {
    return TSDB_CODE_SUCCESS;
  }

  if ((pCtx->saveHandle.pBuf != NULL && pTuplePos->pageId != -1) ||
      (pCtx->saveHandle.pState && pTuplePos->streamTupleKey.ts > 0)) {
    int32_t     numOfCols = pCtx->subsidiaries.num;
    const char* p = loadTupleData(pCtx, pTuplePos);
    if (p == NULL) {
      terrno = TSDB_CODE_NO_AVAIL_DISK;
      return terrno;
    }

    bool* nullList = (bool*)p;
    char* pStart = (char*)(nullList + numOfCols * sizeof(bool));

    // todo set the offset value to optimize the performance.
    for (int32_t j = 0; j < numOfCols; ++j) {
      SqlFunctionCtx* pc = pCtx->subsidiaries.pCtx[j];
      int32_t         dstSlotId = pc->pExpr->base.resSchema.slotId;

      SColumnInfoData* pDstCol = taosArrayGet(pBlock->pDataBlock, dstSlotId);
      if (nullList[j]) {
        colDataAppendNULL(pDstCol, rowIndex);
      } else {
        colDataAppend(pDstCol, rowIndex, pStart, false);
      }
      pStart += pDstCol->info.bytes;
    }

    if (pCtx->saveHandle.pState) {
      tdbFree((void*)p);
    }
  }

  return TSDB_CODE_SUCCESS;
}

void releaseSource(STuplePos* pPos) {
  if (pPos->pageId == -1) {
    return;
  }
  // Todo(liuyao) relase row
}

// This function append the selectivity to subsidiaries function context directly, without fetching data
// from intermediate disk based buf page
void appendSelectivityValue(SqlFunctionCtx* pCtx, int32_t rowIndex, int32_t pos) {
  if (pCtx->subsidiaries.num <= 0) {
    return;
  }

  for (int32_t j = 0; j < pCtx->subsidiaries.num; ++j) {
    SqlFunctionCtx* pc = pCtx->subsidiaries.pCtx[j];

    // get data from source col
    SFunctParam* pFuncParam = &pc->pExpr->base.pParam[0];
    int32_t      srcSlotId = pFuncParam->pCol->slotId;

    SColumnInfoData* pSrcCol = taosArrayGet(pCtx->pSrcBlock->pDataBlock, srcSlotId);

    char* pData = colDataGetData(pSrcCol, rowIndex);

    // append to dest col
    int32_t dstSlotId = pc->pExpr->base.resSchema.slotId;

    SColumnInfoData* pDstCol = taosArrayGet(pCtx->pDstBlock->pDataBlock, dstSlotId);

    if (colDataIsNull_s(pSrcCol, rowIndex) == true) {
      colDataAppendNULL(pDstCol, pos);
    } else {
      colDataAppend(pDstCol, pos, pData, false);
    }
  }
}

void replaceTupleData(STuplePos* pDestPos, STuplePos* pSourcePos) {
  releaseSource(pDestPos);
  *pDestPos = *pSourcePos;
}

int32_t minMaxCombine(SqlFunctionCtx* pDestCtx, SqlFunctionCtx* pSourceCtx, int32_t isMinFunc) {
  SResultRowEntryInfo* pDResInfo = GET_RES_INFO(pDestCtx);
  SMinmaxResInfo*      pDBuf = GET_ROWCELL_INTERBUF(pDResInfo);

  SResultRowEntryInfo* pSResInfo = GET_RES_INFO(pSourceCtx);
  SMinmaxResInfo*      pSBuf = GET_ROWCELL_INTERBUF(pSResInfo);
  int16_t              type = pDBuf->type == TSDB_DATA_TYPE_NULL ? pSBuf->type : pDBuf->type;
  if (IS_FLOAT_TYPE(type)) {
    if (pSBuf->assign && ((((*(double*)&pDBuf->v) < (*(double*)&pSBuf->v)) ^ isMinFunc) || !pDBuf->assign)) {
      *(double*)&pDBuf->v = *(double*)&pSBuf->v;
      replaceTupleData(&pDBuf->tuplePos, &pSBuf->tuplePos);
      pDBuf->assign = true;
    }
  } else {
    if (pSBuf->assign && (((pDBuf->v < pSBuf->v) ^ isMinFunc) || !pDBuf->assign)) {
      pDBuf->v = pSBuf->v;
      replaceTupleData(&pDBuf->tuplePos, &pSBuf->tuplePos);
      pDBuf->assign = true;
    }
  }
  pDResInfo->numOfRes = TMAX(pDResInfo->numOfRes, pSResInfo->numOfRes);
  pDResInfo->isNullRes &= pSResInfo->isNullRes;
  return TSDB_CODE_SUCCESS;
}

int32_t minCombine(SqlFunctionCtx* pDestCtx, SqlFunctionCtx* pSourceCtx) {
  return minMaxCombine(pDestCtx, pSourceCtx, 1);
}
int32_t maxCombine(SqlFunctionCtx* pDestCtx, SqlFunctionCtx* pSourceCtx) {
  return minMaxCombine(pDestCtx, pSourceCtx, 0);
}

int32_t getStddevInfoSize() { return (int32_t)sizeof(SStddevRes); }

bool getStddevFuncEnv(SFunctionNode* pFunc, SFuncExecEnv* pEnv) {
  pEnv->calcMemSize = sizeof(SStddevRes);
  return true;
}

bool stddevFunctionSetup(SqlFunctionCtx* pCtx, SResultRowEntryInfo* pResultInfo) {
  if (!functionSetup(pCtx, pResultInfo)) {
    return false;
  }

  SStddevRes* pRes = GET_ROWCELL_INTERBUF(pResultInfo);
  memset(pRes, 0, sizeof(SStddevRes));
  return true;
}

int32_t stddevFunction(SqlFunctionCtx* pCtx) {
  int32_t numOfElem = 0;

  // Only the pre-computing information loaded and actual data does not loaded
  SInputColumnInfoData* pInput = &pCtx->input;
  int32_t               type = pInput->pData[0]->info.type;

  SStddevRes* pStddevRes = GET_ROWCELL_INTERBUF(GET_RES_INFO(pCtx));
  pStddevRes->type = type;

  // computing based on the true data block
  SColumnInfoData* pCol = pInput->pData[0];

  int32_t start = pInput->startRowIndex;
  int32_t numOfRows = pInput->numOfRows;

  if (IS_NULL_TYPE(type)) {
    numOfElem = 0;
    goto _stddev_over;
  }

  switch (type) {
    case TSDB_DATA_TYPE_TINYINT: {
      int8_t* plist = (int8_t*)pCol->pData;
      for (int32_t i = start; i < numOfRows + start; ++i) {
        if (pCol->hasNull && colDataIsNull_f(pCol->nullbitmap, i)) {
          continue;
        }

        numOfElem += 1;
        pStddevRes->count += 1;
        pStddevRes->isum += plist[i];
        pStddevRes->quadraticISum += plist[i] * plist[i];
      }

      break;
    }

    case TSDB_DATA_TYPE_SMALLINT: {
      int16_t* plist = (int16_t*)pCol->pData;
      for (int32_t i = start; i < numOfRows + pInput->startRowIndex; ++i) {
        if (pCol->hasNull && colDataIsNull_f(pCol->nullbitmap, i)) {
          continue;
        }

        numOfElem += 1;
        pStddevRes->count += 1;
        pStddevRes->isum += plist[i];
        pStddevRes->quadraticISum += plist[i] * plist[i];
      }
      break;
    }

    case TSDB_DATA_TYPE_INT: {
      int32_t* plist = (int32_t*)pCol->pData;
      for (int32_t i = start; i < numOfRows + pInput->startRowIndex; ++i) {
        if (pCol->hasNull && colDataIsNull_f(pCol->nullbitmap, i)) {
          continue;
        }

        numOfElem += 1;
        pStddevRes->count += 1;
        pStddevRes->isum += plist[i];
        pStddevRes->quadraticISum += plist[i] * plist[i];
      }

      break;
    }

    case TSDB_DATA_TYPE_BIGINT: {
      int64_t* plist = (int64_t*)pCol->pData;
      for (int32_t i = start; i < numOfRows + pInput->startRowIndex; ++i) {
        if (pCol->hasNull && colDataIsNull_f(pCol->nullbitmap, i)) {
          continue;
        }

        numOfElem += 1;
        pStddevRes->count += 1;
        pStddevRes->isum += plist[i];
        pStddevRes->quadraticISum += plist[i] * plist[i];
      }
      break;
    }

    case TSDB_DATA_TYPE_UTINYINT: {
      uint8_t* plist = (uint8_t*)pCol->pData;
      for (int32_t i = start; i < numOfRows + start; ++i) {
        if (pCol->hasNull && colDataIsNull_f(pCol->nullbitmap, i)) {
          continue;
        }

        numOfElem += 1;
        pStddevRes->count += 1;
        pStddevRes->usum += plist[i];
        pStddevRes->quadraticUSum += plist[i] * plist[i];
      }

      break;
    }

    case TSDB_DATA_TYPE_USMALLINT: {
      uint16_t* plist = (uint16_t*)pCol->pData;
      for (int32_t i = start; i < numOfRows + pInput->startRowIndex; ++i) {
        if (pCol->hasNull && colDataIsNull_f(pCol->nullbitmap, i)) {
          continue;
        }

        numOfElem += 1;
        pStddevRes->count += 1;
        pStddevRes->usum += plist[i];
        pStddevRes->quadraticUSum += plist[i] * plist[i];
      }
      break;
    }

    case TSDB_DATA_TYPE_UINT: {
      uint32_t* plist = (uint32_t*)pCol->pData;
      for (int32_t i = start; i < numOfRows + pInput->startRowIndex; ++i) {
        if (pCol->hasNull && colDataIsNull_f(pCol->nullbitmap, i)) {
          continue;
        }

        numOfElem += 1;
        pStddevRes->count += 1;
        pStddevRes->usum += plist[i];
        pStddevRes->quadraticUSum += plist[i] * plist[i];
      }

      break;
    }

    case TSDB_DATA_TYPE_UBIGINT: {
      uint64_t* plist = (uint64_t*)pCol->pData;
      for (int32_t i = start; i < numOfRows + pInput->startRowIndex; ++i) {
        if (pCol->hasNull && colDataIsNull_f(pCol->nullbitmap, i)) {
          continue;
        }

        numOfElem += 1;
        pStddevRes->count += 1;
        pStddevRes->usum += plist[i];
        pStddevRes->quadraticUSum += plist[i] * plist[i];
      }
      break;
    }

    case TSDB_DATA_TYPE_FLOAT: {
      float* plist = (float*)pCol->pData;
      for (int32_t i = start; i < numOfRows + pInput->startRowIndex; ++i) {
        if (pCol->hasNull && colDataIsNull_f(pCol->nullbitmap, i)) {
          continue;
        }

        numOfElem += 1;
        pStddevRes->count += 1;
        pStddevRes->dsum += plist[i];
        pStddevRes->quadraticDSum += plist[i] * plist[i];
      }
      break;
    }

    case TSDB_DATA_TYPE_DOUBLE: {
      double* plist = (double*)pCol->pData;
      for (int32_t i = start; i < numOfRows + pInput->startRowIndex; ++i) {
        if (pCol->hasNull && colDataIsNull_f(pCol->nullbitmap, i)) {
          continue;
        }

        numOfElem += 1;
        pStddevRes->count += 1;
        pStddevRes->dsum += plist[i];
        pStddevRes->quadraticDSum += plist[i] * plist[i];
      }
      break;
    }

    default:
      break;
  }

_stddev_over:
  // data in the check operation are all null, not output
  SET_VAL(GET_RES_INFO(pCtx), numOfElem, 1);
  return TSDB_CODE_SUCCESS;
}

static void stddevTransferInfo(SStddevRes* pInput, SStddevRes* pOutput) {
  pOutput->type = pInput->type;
  if (IS_SIGNED_NUMERIC_TYPE(pOutput->type)) {
    pOutput->quadraticISum += pInput->quadraticISum;
    pOutput->isum += pInput->isum;
  } else if (IS_UNSIGNED_NUMERIC_TYPE(pOutput->type)) {
    pOutput->quadraticUSum += pInput->quadraticUSum;
    pOutput->usum += pInput->usum;
  } else {
    pOutput->quadraticDSum += pInput->quadraticDSum;
    pOutput->dsum += pInput->dsum;
  }

  pOutput->count += pInput->count;
}

int32_t stddevFunctionMerge(SqlFunctionCtx* pCtx) {
  SInputColumnInfoData* pInput = &pCtx->input;
  SColumnInfoData*      pCol = pInput->pData[0];
  if (pCol->info.type != TSDB_DATA_TYPE_BINARY) {
    return TSDB_CODE_FUNC_FUNTION_PARA_TYPE;
  }

  SStddevRes* pInfo = GET_ROWCELL_INTERBUF(GET_RES_INFO(pCtx));

  for (int32_t i = pInput->startRowIndex; i < pInput->startRowIndex + pInput->numOfRows; ++i) {
    char*       data = colDataGetData(pCol, i);
    SStddevRes* pInputInfo = (SStddevRes*)varDataVal(data);
    stddevTransferInfo(pInputInfo, pInfo);
  }

  SET_VAL(GET_RES_INFO(pCtx), 1, 1);
  return TSDB_CODE_SUCCESS;
}

int32_t stddevInvertFunction(SqlFunctionCtx* pCtx) {
  int32_t numOfElem = 0;

  // Only the pre-computing information loaded and actual data does not loaded
  SInputColumnInfoData* pInput = &pCtx->input;
  int32_t               type = pInput->pData[0]->info.type;

  SStddevRes* pStddevRes = GET_ROWCELL_INTERBUF(GET_RES_INFO(pCtx));

  // computing based on the true data block
  SColumnInfoData* pCol = pInput->pData[0];

  int32_t start = pInput->startRowIndex;
  int32_t numOfRows = pInput->numOfRows;

  switch (type) {
    case TSDB_DATA_TYPE_TINYINT: {
      LIST_STDDEV_SUB_N(pStddevRes->isum, int8_t);
      break;
    }
    case TSDB_DATA_TYPE_SMALLINT: {
      LIST_STDDEV_SUB_N(pStddevRes->isum, int16_t);
      break;
    }
    case TSDB_DATA_TYPE_INT: {
      LIST_STDDEV_SUB_N(pStddevRes->isum, int32_t);
      break;
    }
    case TSDB_DATA_TYPE_BIGINT: {
      LIST_STDDEV_SUB_N(pStddevRes->isum, int64_t);
      break;
    }
    case TSDB_DATA_TYPE_UTINYINT: {
      LIST_STDDEV_SUB_N(pStddevRes->isum, uint8_t);
      break;
    }
    case TSDB_DATA_TYPE_USMALLINT: {
      LIST_STDDEV_SUB_N(pStddevRes->isum, uint16_t);
      break;
    }
    case TSDB_DATA_TYPE_UINT: {
      LIST_STDDEV_SUB_N(pStddevRes->isum, uint32_t);
      break;
    }
    case TSDB_DATA_TYPE_UBIGINT: {
      LIST_STDDEV_SUB_N(pStddevRes->isum, uint64_t);
      break;
    }
    case TSDB_DATA_TYPE_FLOAT: {
      LIST_STDDEV_SUB_N(pStddevRes->dsum, float);
      break;
    }
    case TSDB_DATA_TYPE_DOUBLE: {
      LIST_STDDEV_SUB_N(pStddevRes->dsum, double);
      break;
    }
    default:
      break;
  }

  // data in the check operation are all null, not output
  SET_VAL(GET_RES_INFO(pCtx), numOfElem, 1);
  return TSDB_CODE_SUCCESS;
}

int32_t stddevFinalize(SqlFunctionCtx* pCtx, SSDataBlock* pBlock) {
  SInputColumnInfoData* pInput = &pCtx->input;
  SStddevRes*           pStddevRes = GET_ROWCELL_INTERBUF(GET_RES_INFO(pCtx));
  int32_t               type = pStddevRes->type;
  double                avg;

  if (pStddevRes->count == 0) {
    GET_RES_INFO(pCtx)->numOfRes = 0;
    return functionFinalize(pCtx, pBlock);
  }

  if (IS_SIGNED_NUMERIC_TYPE(type)) {
    avg = pStddevRes->isum / ((double)pStddevRes->count);
    pStddevRes->result = sqrt(fabs(pStddevRes->quadraticISum / ((double)pStddevRes->count) - avg * avg));
  } else if (IS_UNSIGNED_NUMERIC_TYPE(type)) {
    avg = pStddevRes->usum / ((double)pStddevRes->count);
    pStddevRes->result = sqrt(fabs(pStddevRes->quadraticUSum / ((double)pStddevRes->count) - avg * avg));
  } else {
    avg = pStddevRes->dsum / ((double)pStddevRes->count);
    pStddevRes->result = sqrt(fabs(pStddevRes->quadraticDSum / ((double)pStddevRes->count) - avg * avg));
  }

  // check for overflow
  if (isinf(pStddevRes->result) || isnan(pStddevRes->result)) {
    GET_RES_INFO(pCtx)->numOfRes = 0;
  }

  return functionFinalize(pCtx, pBlock);
}

int32_t stddevPartialFinalize(SqlFunctionCtx* pCtx, SSDataBlock* pBlock) {
  SResultRowEntryInfo* pResInfo = GET_RES_INFO(pCtx);
  SStddevRes*          pInfo = GET_ROWCELL_INTERBUF(GET_RES_INFO(pCtx));
  int32_t              resultBytes = getStddevInfoSize();
  char*                res = taosMemoryCalloc(resultBytes + VARSTR_HEADER_SIZE, sizeof(char));

  memcpy(varDataVal(res), pInfo, resultBytes);
  varDataSetLen(res, resultBytes);

  int32_t          slotId = pCtx->pExpr->base.resSchema.slotId;
  SColumnInfoData* pCol = taosArrayGet(pBlock->pDataBlock, slotId);

  colDataAppend(pCol, pBlock->info.rows, res, false);

  taosMemoryFree(res);
  return pResInfo->numOfRes;
}

int32_t stddevCombine(SqlFunctionCtx* pDestCtx, SqlFunctionCtx* pSourceCtx) {
  SResultRowEntryInfo* pDResInfo = GET_RES_INFO(pDestCtx);
  SStddevRes*          pDBuf = GET_ROWCELL_INTERBUF(pDResInfo);

  SResultRowEntryInfo* pSResInfo = GET_RES_INFO(pSourceCtx);
  SStddevRes*          pSBuf = GET_ROWCELL_INTERBUF(pSResInfo);
  int16_t              type = pDBuf->type == TSDB_DATA_TYPE_NULL ? pSBuf->type : pDBuf->type;

  stddevTransferInfo(pSBuf, pDBuf);

  pDResInfo->numOfRes = TMAX(pDResInfo->numOfRes, pSResInfo->numOfRes);
  pDResInfo->isNullRes &= pSResInfo->isNullRes;
  return TSDB_CODE_SUCCESS;
}

bool getLeastSQRFuncEnv(SFunctionNode* pFunc, SFuncExecEnv* pEnv) {
  pEnv->calcMemSize = sizeof(SLeastSQRInfo);
  return true;
}

bool leastSQRFunctionSetup(SqlFunctionCtx* pCtx, SResultRowEntryInfo* pResultInfo) {
  if (!functionSetup(pCtx, pResultInfo)) {
    return false;
  }

  SLeastSQRInfo* pInfo = GET_ROWCELL_INTERBUF(pResultInfo);

  GET_TYPED_DATA(pInfo->startVal, double, pCtx->param[1].param.nType, &pCtx->param[1].param.i);
  GET_TYPED_DATA(pInfo->stepVal, double, pCtx->param[2].param.nType, &pCtx->param[2].param.i);
  return true;
}

int32_t leastSQRFunction(SqlFunctionCtx* pCtx) {
  int32_t numOfElem = 0;

  SInputColumnInfoData* pInput = &pCtx->input;
  int32_t               type = pInput->pData[0]->info.type;

  SLeastSQRInfo* pInfo = GET_ROWCELL_INTERBUF(GET_RES_INFO(pCtx));

  SColumnInfoData* pCol = pInput->pData[0];

  double(*param)[3] = pInfo->matrix;
  double x = pInfo->startVal;

  int32_t start = pInput->startRowIndex;
  int32_t numOfRows = pInput->numOfRows;

  switch (type) {
    case TSDB_DATA_TYPE_TINYINT: {
      int8_t* plist = (int8_t*)pCol->pData;
      for (int32_t i = start; i < numOfRows + pInput->startRowIndex; ++i) {
        if (pCol->hasNull && colDataIsNull_f(pCol->nullbitmap, i)) {
          continue;
        }
        numOfElem++;
        LEASTSQR_CAL(param, x, plist, i, pInfo->stepVal);
      }
      break;
    }
    case TSDB_DATA_TYPE_SMALLINT: {
      int16_t* plist = (int16_t*)pCol->pData;
      for (int32_t i = start; i < numOfRows + pInput->startRowIndex; ++i) {
        if (pCol->hasNull && colDataIsNull_f(pCol->nullbitmap, i)) {
          continue;
        }

        numOfElem++;
        LEASTSQR_CAL(param, x, plist, i, pInfo->stepVal);
      }
      break;
    }

    case TSDB_DATA_TYPE_INT: {
      int32_t* plist = (int32_t*)pCol->pData;
      for (int32_t i = start; i < numOfRows + pInput->startRowIndex; ++i) {
        if (pCol->hasNull && colDataIsNull_f(pCol->nullbitmap, i)) {
          continue;
        }

        numOfElem++;
        LEASTSQR_CAL(param, x, plist, i, pInfo->stepVal);
      }
      break;
    }

    case TSDB_DATA_TYPE_BIGINT: {
      int64_t* plist = (int64_t*)pCol->pData;
      for (int32_t i = start; i < numOfRows + pInput->startRowIndex; ++i) {
        if (pCol->hasNull && colDataIsNull_f(pCol->nullbitmap, i)) {
          continue;
        }

        numOfElem++;
        LEASTSQR_CAL(param, x, plist, i, pInfo->stepVal);
      }
      break;
    }

    case TSDB_DATA_TYPE_UTINYINT: {
      uint8_t* plist = (uint8_t*)pCol->pData;
      for (int32_t i = start; i < numOfRows + pInput->startRowIndex; ++i) {
        if (pCol->hasNull && colDataIsNull_f(pCol->nullbitmap, i)) {
          continue;
        }
        numOfElem++;
        LEASTSQR_CAL(param, x, plist, i, pInfo->stepVal);
      }
      break;
    }
    case TSDB_DATA_TYPE_USMALLINT: {
      uint16_t* plist = (uint16_t*)pCol->pData;
      for (int32_t i = start; i < numOfRows + pInput->startRowIndex; ++i) {
        if (pCol->hasNull && colDataIsNull_f(pCol->nullbitmap, i)) {
          continue;
        }

        numOfElem++;
        LEASTSQR_CAL(param, x, plist, i, pInfo->stepVal);
      }
      break;
    }

    case TSDB_DATA_TYPE_UINT: {
      uint32_t* plist = (uint32_t*)pCol->pData;
      for (int32_t i = start; i < numOfRows + pInput->startRowIndex; ++i) {
        if (pCol->hasNull && colDataIsNull_f(pCol->nullbitmap, i)) {
          continue;
        }

        numOfElem++;
        LEASTSQR_CAL(param, x, plist, i, pInfo->stepVal);
      }
      break;
    }

    case TSDB_DATA_TYPE_UBIGINT: {
      uint64_t* plist = (uint64_t*)pCol->pData;
      for (int32_t i = start; i < numOfRows + pInput->startRowIndex; ++i) {
        if (pCol->hasNull && colDataIsNull_f(pCol->nullbitmap, i)) {
          continue;
        }

        numOfElem++;
        LEASTSQR_CAL(param, x, plist, i, pInfo->stepVal);
      }
      break;
    }

    case TSDB_DATA_TYPE_FLOAT: {
      float* plist = (float*)pCol->pData;
      for (int32_t i = start; i < numOfRows + pInput->startRowIndex; ++i) {
        if (pCol->hasNull && colDataIsNull_f(pCol->nullbitmap, i)) {
          continue;
        }

        numOfElem++;
        LEASTSQR_CAL(param, x, plist, i, pInfo->stepVal);
      }
      break;
    }

    case TSDB_DATA_TYPE_DOUBLE: {
      double* plist = (double*)pCol->pData;
      for (int32_t i = start; i < numOfRows + pInput->startRowIndex; ++i) {
        if (pCol->hasNull && colDataIsNull_f(pCol->nullbitmap, i)) {
          continue;
        }

        numOfElem++;
        LEASTSQR_CAL(param, x, plist, i, pInfo->stepVal);
      }
      break;
    }
    case TSDB_DATA_TYPE_NULL: {
      GET_RES_INFO(pCtx)->isNullRes = 1;
      numOfElem = 1;
      break;
    }

    default:
      break;
  }

  pInfo->startVal = x;
  pInfo->num += numOfElem;

  SET_VAL(GET_RES_INFO(pCtx), numOfElem, 1);

  return TSDB_CODE_SUCCESS;
}

int32_t leastSQRFinalize(SqlFunctionCtx* pCtx, SSDataBlock* pBlock) {
  SResultRowEntryInfo* pResInfo = GET_RES_INFO(pCtx);
  SLeastSQRInfo*       pInfo = GET_ROWCELL_INTERBUF(GET_RES_INFO(pCtx));
  int32_t              slotId = pCtx->pExpr->base.resSchema.slotId;
  SColumnInfoData*     pCol = taosArrayGet(pBlock->pDataBlock, slotId);

  int32_t currentRow = pBlock->info.rows;

  if (0 == pInfo->num) {
    colDataAppendNULL(pCol, currentRow);
    return 0;
  }

  double(*param)[3] = pInfo->matrix;

  param[1][1] = (double)pInfo->num;
  param[1][0] = param[0][1];

  double param00 = param[0][0] - param[1][0] * (param[0][1] / param[1][1]);
  double param02 = param[0][2] - param[1][2] * (param[0][1] / param[1][1]);

  if (0 == param00) {
    colDataAppendNULL(pCol, currentRow);
    return 0;
  }

  // param[0][1] = 0;
  double param12 = param[1][2] - param02 * (param[1][0] / param00);
  // param[1][0] = 0;
  param02 /= param00;

  param12 /= param[1][1];

  char   buf[512] = {0};
  size_t len =
      snprintf(varDataVal(buf), sizeof(buf) - VARSTR_HEADER_SIZE, "{slop:%.6lf, intercept:%.6lf}", param02, param12);
  varDataSetLen(buf, len);

  colDataAppend(pCol, currentRow, buf, pResInfo->isNullRes);

  return pResInfo->numOfRes;
}

int32_t leastSQRInvertFunction(SqlFunctionCtx* pCtx) {
  // TODO
  return TSDB_CODE_SUCCESS;
}

int32_t leastSQRCombine(SqlFunctionCtx* pDestCtx, SqlFunctionCtx* pSourceCtx) {
  SResultRowEntryInfo* pDResInfo = GET_RES_INFO(pDestCtx);
  SLeastSQRInfo*       pDBuf = GET_ROWCELL_INTERBUF(pDResInfo);
  int32_t              type = pDestCtx->input.pData[0]->info.type;
  double(*pDparam)[3] = pDBuf->matrix;

  SResultRowEntryInfo* pSResInfo = GET_RES_INFO(pSourceCtx);
  SLeastSQRInfo*       pSBuf = GET_ROWCELL_INTERBUF(pSResInfo);
  double(*pSparam)[3] = pSBuf->matrix;
  for (int32_t i = 0; i < pSBuf->num; i++) {
    pDparam[0][0] += pDBuf->startVal * pDBuf->startVal;
    pDparam[0][1] += pDBuf->startVal;
    pDBuf->startVal += pDBuf->stepVal;
  }
  pDparam[0][2] += pSparam[0][2] + pDBuf->num * pDBuf->stepVal * pSparam[1][2];
  pDparam[1][2] += pSparam[1][2];
  pDBuf->num += pSBuf->num;
  pDResInfo->numOfRes = TMAX(pDResInfo->numOfRes, pSResInfo->numOfRes);
  pDResInfo->isNullRes &= pSResInfo->isNullRes;
  return TSDB_CODE_SUCCESS;
}

bool getPercentileFuncEnv(SFunctionNode* pFunc, SFuncExecEnv* pEnv) {
  pEnv->calcMemSize = sizeof(SPercentileInfo);
  return true;
}

bool percentileFunctionSetup(SqlFunctionCtx* pCtx, SResultRowEntryInfo* pResultInfo) {
  if (!functionSetup(pCtx, pResultInfo)) {
    return false;
  }

  // in the first round, get the min-max value of all involved data
  SPercentileInfo* pInfo = GET_ROWCELL_INTERBUF(pResultInfo);
  SET_DOUBLE_VAL(&pInfo->minval, DBL_MAX);
  SET_DOUBLE_VAL(&pInfo->maxval, -DBL_MAX);
  pInfo->numOfElems = 0;

  return true;
}

int32_t percentileFunction(SqlFunctionCtx* pCtx) {
  int32_t              numOfElems = 0;
  SResultRowEntryInfo* pResInfo = GET_RES_INFO(pCtx);

  SInputColumnInfoData* pInput = &pCtx->input;
  SColumnDataAgg*       pAgg = pInput->pColumnDataAgg[0];

  SColumnInfoData* pCol = pInput->pData[0];
  int32_t          type = pCol->info.type;

  SPercentileInfo* pInfo = GET_ROWCELL_INTERBUF(pResInfo);
  if (pCtx->scanFlag == REPEAT_SCAN && pInfo->stage == 0) {
    pInfo->stage += 1;

    // all data are null, set it completed
    if (pInfo->numOfElems == 0) {
      pResInfo->complete = true;
      return TSDB_CODE_SUCCESS;
    } else {
      pInfo->pMemBucket = tMemBucketCreate(pCol->info.bytes, type, pInfo->minval, pInfo->maxval);
    }
  }

  // the first stage, only acquire the min/max value
  if (pInfo->stage == 0) {
    if (pCtx->input.colDataSMAIsSet) {
      double tmin = 0.0, tmax = 0.0;
      if (IS_SIGNED_NUMERIC_TYPE(type)) {
        tmin = (double)GET_INT64_VAL(&pAgg->min);
        tmax = (double)GET_INT64_VAL(&pAgg->max);
      } else if (IS_FLOAT_TYPE(type)) {
        tmin = GET_DOUBLE_VAL(&pAgg->min);
        tmax = GET_DOUBLE_VAL(&pAgg->max);
      } else if (IS_UNSIGNED_NUMERIC_TYPE(type)) {
        tmin = (double)GET_UINT64_VAL(&pAgg->min);
        tmax = (double)GET_UINT64_VAL(&pAgg->max);
      }

      if (GET_DOUBLE_VAL(&pInfo->minval) > tmin) {
        SET_DOUBLE_VAL(&pInfo->minval, tmin);
      }

      if (GET_DOUBLE_VAL(&pInfo->maxval) < tmax) {
        SET_DOUBLE_VAL(&pInfo->maxval, tmax);
      }

      pInfo->numOfElems += (pInput->numOfRows - pAgg->numOfNull);
    } else {
      // check the valid data one by one
      int32_t start = pInput->startRowIndex;
      for (int32_t i = start; i < pInput->numOfRows + start; ++i) {
        if (colDataIsNull_f(pCol->nullbitmap, i)) {
          continue;
        }

        char* data = colDataGetData(pCol, i);

        double v = 0;
        GET_TYPED_DATA(v, double, type, data);
        if (v < GET_DOUBLE_VAL(&pInfo->minval)) {
          SET_DOUBLE_VAL(&pInfo->minval, v);
        }

        if (v > GET_DOUBLE_VAL(&pInfo->maxval)) {
          SET_DOUBLE_VAL(&pInfo->maxval, v);
        }

        pInfo->numOfElems += 1;
      }
    }
  } else {
    // the second stage, calculate the true percentile value
    int32_t start = pInput->startRowIndex;
    for (int32_t i = start; i < pInput->numOfRows + start; ++i) {
      if (colDataIsNull_f(pCol->nullbitmap, i)) {
        continue;
      }

      char* data = colDataGetData(pCol, i);
      numOfElems += 1;
      int32_t code = tMemBucketPut(pInfo->pMemBucket, data, 1);
      if (code != TSDB_CODE_SUCCESS) {
        tMemBucketDestroy(pInfo->pMemBucket);
        return code;
      }
    }

    SET_VAL(pResInfo, numOfElems, 1);
  }

  return TSDB_CODE_SUCCESS;
}

int32_t percentileFinalize(SqlFunctionCtx* pCtx, SSDataBlock* pBlock) {
  SVariant* pVal = &pCtx->param[1].param;
  terrno = 0;

  double    v = 0;
  GET_TYPED_DATA(v, double, pVal->nType, &pVal->i);

  SResultRowEntryInfo* pResInfo = GET_RES_INFO(pCtx);
  SPercentileInfo*     ppInfo = (SPercentileInfo*)GET_ROWCELL_INTERBUF(pResInfo);

  tMemBucket* pMemBucket = ppInfo->pMemBucket;
  if (pMemBucket != NULL && pMemBucket->total > 0) {  // check for null
    int32_t code = getPercentile(pMemBucket, v, &ppInfo->result);
    if (code != TSDB_CODE_SUCCESS) {
      tMemBucketDestroy(pMemBucket);
      return code;
    }
  }

  tMemBucketDestroy(pMemBucket);
<<<<<<< HEAD

  if (terrno != TSDB_CODE_SUCCESS) {
    return terrno;
  }

=======
>>>>>>> dfed4e76
  return functionFinalize(pCtx, pBlock);
}

bool getApercentileFuncEnv(SFunctionNode* pFunc, SFuncExecEnv* pEnv) {
  int32_t bytesHist =
      (int32_t)(sizeof(SAPercentileInfo) + sizeof(SHistogramInfo) + sizeof(SHistBin) * (MAX_HISTOGRAM_BIN + 1));
  int32_t bytesDigest = (int32_t)(sizeof(SAPercentileInfo) + TDIGEST_SIZE(COMPRESSION));
  pEnv->calcMemSize = TMAX(bytesHist, bytesDigest);
  return true;
}

int32_t getApercentileMaxSize() {
  int32_t bytesHist =
      (int32_t)(sizeof(SAPercentileInfo) + sizeof(SHistogramInfo) + sizeof(SHistBin) * (MAX_HISTOGRAM_BIN + 1));
  int32_t bytesDigest = (int32_t)(sizeof(SAPercentileInfo) + TDIGEST_SIZE(COMPRESSION));
  return TMAX(bytesHist, bytesDigest);
}

static int8_t getApercentileAlgo(char* algoStr) {
  int8_t algoType;
  if (strcasecmp(algoStr, "default") == 0) {
    algoType = APERCT_ALGO_DEFAULT;
  } else if (strcasecmp(algoStr, "t-digest") == 0) {
    algoType = APERCT_ALGO_TDIGEST;
  } else {
    algoType = APERCT_ALGO_UNKNOWN;
  }

  return algoType;
}

static void buildHistogramInfo(SAPercentileInfo* pInfo) {
  pInfo->pHisto = (SHistogramInfo*)((char*)pInfo + sizeof(SAPercentileInfo));
  pInfo->pHisto->elems = (SHistBin*)((char*)pInfo->pHisto + sizeof(SHistogramInfo));
}

static void buildTDigestInfo(SAPercentileInfo* pInfo) {
  pInfo->pTDigest = (TDigest*)((char*)pInfo + sizeof(SAPercentileInfo));
}

bool apercentileFunctionSetup(SqlFunctionCtx* pCtx, SResultRowEntryInfo* pResultInfo) {
  if (!functionSetup(pCtx, pResultInfo)) {
    return false;
  }

  SAPercentileInfo* pInfo = GET_ROWCELL_INTERBUF(pResultInfo);

  SVariant* pVal = &pCtx->param[1].param;
  pInfo->percent = 0;
  GET_TYPED_DATA(pInfo->percent, double, pVal->nType, &pVal->i);

  if (pCtx->numOfParams == 2) {
    pInfo->algo = APERCT_ALGO_DEFAULT;
  } else if (pCtx->numOfParams == 3) {
    pInfo->algo = getApercentileAlgo(varDataVal(pCtx->param[2].param.pz));
    if (pInfo->algo == APERCT_ALGO_UNKNOWN) {
      return false;
    }
  }

  char* tmp = (char*)pInfo + sizeof(SAPercentileInfo);
  if (pInfo->algo == APERCT_ALGO_TDIGEST) {
    pInfo->pTDigest = tdigestNewFrom(tmp, COMPRESSION);
  } else {
    buildHistogramInfo(pInfo);
    pInfo->pHisto = tHistogramCreateFrom(tmp, MAX_HISTOGRAM_BIN);
    qDebug("%s set up histogram, numOfElems:%" PRId64 ", numOfEntry:%d, pHisto:%p, elems:%p", __FUNCTION__,
           pInfo->pHisto->numOfElems, pInfo->pHisto->numOfEntries, pInfo->pHisto, pInfo->pHisto->elems);
  }

  return true;
}

int32_t apercentileFunction(SqlFunctionCtx* pCtx) {
  int32_t               numOfElems = 0;
  SResultRowEntryInfo*  pResInfo = GET_RES_INFO(pCtx);
  SInputColumnInfoData* pInput = &pCtx->input;

  SColumnInfoData* pCol = pInput->pData[0];
  int32_t          type = pCol->info.type;

  SAPercentileInfo* pInfo = GET_ROWCELL_INTERBUF(pResInfo);

  int32_t start = pInput->startRowIndex;
  if (pInfo->algo == APERCT_ALGO_TDIGEST) {
    buildTDigestInfo(pInfo);
    tdigestAutoFill(pInfo->pTDigest, COMPRESSION);
    for (int32_t i = start; i < pInput->numOfRows + start; ++i) {
      if (colDataIsNull_f(pCol->nullbitmap, i)) {
        continue;
      }
      numOfElems += 1;
      char* data = colDataGetData(pCol, i);

      double  v = 0;  // value
      int64_t w = 1;  // weigth
      GET_TYPED_DATA(v, double, type, data);
      tdigestAdd(pInfo->pTDigest, v, w);
    }
  } else {
    // might be a race condition here that pHisto can be overwritten or setup function
    // has not been called, need to relink the buffer pHisto points to.
    buildHistogramInfo(pInfo);
    qDebug("%s before add %d elements into histogram, total:%" PRId64 ", numOfEntry:%d, pHisto:%p, elems: %p",
           __FUNCTION__, numOfElems, pInfo->pHisto->numOfElems, pInfo->pHisto->numOfEntries, pInfo->pHisto,
           pInfo->pHisto->elems);
    for (int32_t i = start; i < pInput->numOfRows + start; ++i) {
      if (colDataIsNull_f(pCol->nullbitmap, i)) {
        continue;
      }
      numOfElems += 1;
      char* data = colDataGetData(pCol, i);

      double v = 0;
      GET_TYPED_DATA(v, double, type, data);
      int32_t code = tHistogramAdd(&pInfo->pHisto, v);
      if (code != 0) {
        return TSDB_CODE_FAILED;
      }
    }

    qDebug("%s after add %d elements into histogram, total:%" PRId64 ", numOfEntry:%d, pHisto:%p, elems: %p",
           __FUNCTION__, numOfElems, pInfo->pHisto->numOfElems, pInfo->pHisto->numOfEntries, pInfo->pHisto,
           pInfo->pHisto->elems);
  }

  SET_VAL(pResInfo, numOfElems, 1);
  return TSDB_CODE_SUCCESS;
}

static void apercentileTransferInfo(SAPercentileInfo* pInput, SAPercentileInfo* pOutput) {
  pOutput->percent = pInput->percent;
  pOutput->algo = pInput->algo;
  if (pOutput->algo == APERCT_ALGO_TDIGEST) {
    buildTDigestInfo(pInput);
    tdigestAutoFill(pInput->pTDigest, COMPRESSION);

    if (pInput->pTDigest->num_centroids == 0 && pInput->pTDigest->num_buffered_pts == 0) {
      return;
    }

    buildTDigestInfo(pOutput);
    TDigest* pTDigest = pOutput->pTDigest;
    tdigestAutoFill(pTDigest, COMPRESSION);

    if (pTDigest->num_centroids <= 0 && pTDigest->num_buffered_pts == 0) {
      memcpy(pTDigest, pInput->pTDigest, (size_t)TDIGEST_SIZE(COMPRESSION));
      tdigestAutoFill(pTDigest, COMPRESSION);
    } else {
      tdigestMerge(pTDigest, pInput->pTDigest);
    }
  } else {
    buildHistogramInfo(pInput);
    if (pInput->pHisto->numOfElems <= 0) {
      return;
    }

    buildHistogramInfo(pOutput);
    SHistogramInfo* pHisto = pOutput->pHisto;

    if (pHisto->numOfElems <= 0) {
      memcpy(pHisto, pInput->pHisto, sizeof(SHistogramInfo) + sizeof(SHistBin) * (MAX_HISTOGRAM_BIN + 1));
      pHisto->elems = (SHistBin*)((char*)pHisto + sizeof(SHistogramInfo));

      qDebug("%s merge histo, total:%" PRId64 ", entry:%d, %p", __FUNCTION__, pHisto->numOfElems, pHisto->numOfEntries,
             pHisto);
    } else {
      pHisto->elems = (SHistBin*)((char*)pHisto + sizeof(SHistogramInfo));
      qDebug("%s input histogram, elem:%" PRId64 ", entry:%d, %p", __FUNCTION__, pHisto->numOfElems,
             pHisto->numOfEntries, pInput->pHisto);

      SHistogramInfo* pRes = tHistogramMerge(pHisto, pInput->pHisto, MAX_HISTOGRAM_BIN);
      memcpy(pHisto, pRes, sizeof(SHistogramInfo) + sizeof(SHistBin) * MAX_HISTOGRAM_BIN);
      pHisto->elems = (SHistBin*)((char*)pHisto + sizeof(SHistogramInfo));

      qDebug("%s merge histo, total:%" PRId64 ", entry:%d, %p", __FUNCTION__, pHisto->numOfElems, pHisto->numOfEntries,
             pHisto);
      tHistogramDestroy(&pRes);
    }
  }
}

int32_t apercentileFunctionMerge(SqlFunctionCtx* pCtx) {
  SResultRowEntryInfo* pResInfo = GET_RES_INFO(pCtx);

  SInputColumnInfoData* pInput = &pCtx->input;

  SColumnInfoData* pCol = pInput->pData[0];
  if (pCol->info.type != TSDB_DATA_TYPE_BINARY) {
    return TSDB_CODE_FUNC_FUNTION_PARA_TYPE;
  }

  SAPercentileInfo* pInfo = GET_ROWCELL_INTERBUF(pResInfo);

  qDebug("%s total %d rows will merge, %p", __FUNCTION__, pInput->numOfRows, pInfo->pHisto);

  int32_t start = pInput->startRowIndex;
  for (int32_t i = start; i < start + pInput->numOfRows; ++i) {
    char* data = colDataGetData(pCol, i);

    SAPercentileInfo* pInputInfo = (SAPercentileInfo*)varDataVal(data);
    apercentileTransferInfo(pInputInfo, pInfo);
  }

  if (pInfo->algo != APERCT_ALGO_TDIGEST) {
    qDebug("%s after merge, total:%" PRId64 ", numOfEntry:%d, %p", __FUNCTION__, pInfo->pHisto->numOfElems,
           pInfo->pHisto->numOfEntries, pInfo->pHisto);
  }

  SET_VAL(pResInfo, 1, 1);
  return TSDB_CODE_SUCCESS;
}

int32_t apercentileFinalize(SqlFunctionCtx* pCtx, SSDataBlock* pBlock) {
  SResultRowEntryInfo* pResInfo = GET_RES_INFO(pCtx);
  SAPercentileInfo*    pInfo = (SAPercentileInfo*)GET_ROWCELL_INTERBUF(pResInfo);

  if (pInfo->algo == APERCT_ALGO_TDIGEST) {
    buildTDigestInfo(pInfo);
    tdigestAutoFill(pInfo->pTDigest, COMPRESSION);
    if (pInfo->pTDigest->size > 0) {
      pInfo->result = tdigestQuantile(pInfo->pTDigest, pInfo->percent / 100);
    } else {  // no need to free
      // setNull(pCtx->pOutput, pCtx->outputType, pCtx->outputBytes);
      return TSDB_CODE_SUCCESS;
    }
  } else {
    buildHistogramInfo(pInfo);
    if (pInfo->pHisto->numOfElems > 0) {
      qDebug("%s get the final res, elements:%" PRId64 ", numOfEntry:%d, pHisto:%p, elems:%p", __FUNCTION__,
             pInfo->pHisto->numOfElems, pInfo->pHisto->numOfEntries, pInfo->pHisto, pInfo->pHisto->elems);

      double  ratio[] = {pInfo->percent};
      double* res = tHistogramUniform(pInfo->pHisto, ratio, 1);
      pInfo->result = *res;
      // memcpy(pCtx->pOutput, res, sizeof(double));
      taosMemoryFree(res);
    } else {  // no need to free
      // setNull(pCtx->pOutput, pCtx->outputType, pCtx->outputBytes);
      // return TSDB_CODE_SUCCESS;
      qDebug("%s get the final res, elements:%" PRId64 ", numOfEntry:%d. result is null", __FUNCTION__,
             pInfo->pHisto->numOfElems, pInfo->pHisto->numOfEntries);
    }
  }

  return functionFinalize(pCtx, pBlock);
}

int32_t apercentilePartialFinalize(SqlFunctionCtx* pCtx, SSDataBlock* pBlock) {
  SResultRowEntryInfo* pResInfo = GET_RES_INFO(pCtx);
  SAPercentileInfo*    pInfo = (SAPercentileInfo*)GET_ROWCELL_INTERBUF(pResInfo);

  int32_t resultBytes = getApercentileMaxSize();
  char*   res = taosMemoryCalloc(resultBytes + VARSTR_HEADER_SIZE, sizeof(char));

  if (pInfo->algo == APERCT_ALGO_TDIGEST) {
    memcpy(varDataVal(res), pInfo, resultBytes);
    varDataSetLen(res, resultBytes);
  } else {
    memcpy(varDataVal(res), pInfo, resultBytes);
    varDataSetLen(res, resultBytes);
  }

  int32_t          slotId = pCtx->pExpr->base.resSchema.slotId;
  SColumnInfoData* pCol = taosArrayGet(pBlock->pDataBlock, slotId);

  colDataAppend(pCol, pBlock->info.rows, res, false);

  taosMemoryFree(res);
  return pResInfo->numOfRes;
}

int32_t apercentileCombine(SqlFunctionCtx* pDestCtx, SqlFunctionCtx* pSourceCtx) {
  SResultRowEntryInfo* pDResInfo = GET_RES_INFO(pDestCtx);
  SAPercentileInfo*    pDBuf = GET_ROWCELL_INTERBUF(pDResInfo);

  SResultRowEntryInfo* pSResInfo = GET_RES_INFO(pSourceCtx);
  SAPercentileInfo*    pSBuf = GET_ROWCELL_INTERBUF(pSResInfo);

  qDebug("%s start to combine apercentile, %p", __FUNCTION__, pDBuf->pHisto);

  apercentileTransferInfo(pSBuf, pDBuf);
  pDResInfo->numOfRes = TMAX(pDResInfo->numOfRes, pSResInfo->numOfRes);
  pDResInfo->isNullRes &= pSResInfo->isNullRes;
  return TSDB_CODE_SUCCESS;
}

EFuncDataRequired firstDynDataReq(void* pRes, STimeWindow* pTimeWindow) {
  SResultRowEntryInfo* pEntry = (SResultRowEntryInfo*)pRes;

  // not initialized yet, data is required
  if (pEntry == NULL) {
    return FUNC_DATA_REQUIRED_DATA_LOAD;
  }

  SFirstLastRes* pResult = GET_ROWCELL_INTERBUF(pEntry);
  if (pResult->hasResult && pResult->ts <= pTimeWindow->skey) {
    return FUNC_DATA_REQUIRED_NOT_LOAD;
  } else {
    return FUNC_DATA_REQUIRED_DATA_LOAD;
  }
}

EFuncDataRequired lastDynDataReq(void* pRes, STimeWindow* pTimeWindow) {
  SResultRowEntryInfo* pEntry = (SResultRowEntryInfo*)pRes;

  // not initialized yet, data is required
  if (pEntry == NULL) {
    return FUNC_DATA_REQUIRED_DATA_LOAD;
  }

  SFirstLastRes* pResult = GET_ROWCELL_INTERBUF(pEntry);
  if (pResult->hasResult && pResult->ts >= pTimeWindow->ekey) {
    return FUNC_DATA_REQUIRED_NOT_LOAD;
  } else {
    return FUNC_DATA_REQUIRED_DATA_LOAD;
  }
}

int32_t getFirstLastInfoSize(int32_t resBytes) { return sizeof(SFirstLastRes) + resBytes; }

bool getFirstLastFuncEnv(SFunctionNode* pFunc, SFuncExecEnv* pEnv) {
  SColumnNode* pNode = (SColumnNode*)nodesListGetNode(pFunc->pParameterList, 0);
  pEnv->calcMemSize = getFirstLastInfoSize(pNode->node.resType.bytes);
  return true;
}

bool getSelectivityFuncEnv(SFunctionNode* pFunc, SFuncExecEnv* pEnv) {
  SColumnNode* pNode = (SColumnNode*)nodesListGetNode(pFunc->pParameterList, 0);
  pEnv->calcMemSize = pNode->node.resType.bytes;
  return true;
}

bool getGroupKeyFuncEnv(SFunctionNode* pFunc, SFuncExecEnv* pEnv) {
  SColumnNode* pNode = (SColumnNode*)nodesListGetNode(pFunc->pParameterList, 0);
  pEnv->calcMemSize = sizeof(SGroupKeyInfo) + pNode->node.resType.bytes;
  return true;
}

static FORCE_INLINE TSKEY getRowPTs(SColumnInfoData* pTsColInfo, int32_t rowIndex) {
  if (pTsColInfo == NULL) {
    return 0;
  }

  return *(TSKEY*)colDataGetData(pTsColInfo, rowIndex);
}

static void prepareBuf(SqlFunctionCtx* pCtx) {
  if (pCtx->subsidiaries.rowLen == 0) {
    int32_t rowLen = 0;
    for (int32_t j = 0; j < pCtx->subsidiaries.num; ++j) {
      SqlFunctionCtx* pc = pCtx->subsidiaries.pCtx[j];
      rowLen += pc->pExpr->base.resSchema.bytes;
    }

    pCtx->subsidiaries.rowLen = rowLen + pCtx->subsidiaries.num * sizeof(bool);
    pCtx->subsidiaries.buf = taosMemoryMalloc(pCtx->subsidiaries.rowLen);
  }
}

static int32_t firstlastSaveTupleData(const SSDataBlock* pSrcBlock, int32_t rowIndex, SqlFunctionCtx* pCtx,
                                   SFirstLastRes* pInfo) {
  int32_t code = TSDB_CODE_SUCCESS;

  if (pCtx->subsidiaries.num <= 0) {
    return TSDB_CODE_SUCCESS;
  }

  if (!pInfo->hasResult) {
    code = saveTupleData(pCtx, rowIndex, pSrcBlock, &pInfo->pos);
  } else {
    code = updateTupleData(pCtx, rowIndex, pSrcBlock, &pInfo->pos);
  }

  return code;
}

static int32_t doSaveCurrentVal(SqlFunctionCtx* pCtx, int32_t rowIndex, int64_t currentTs, int32_t type, char* pData) {
  SResultRowEntryInfo* pResInfo = GET_RES_INFO(pCtx);
  SFirstLastRes*       pInfo = GET_ROWCELL_INTERBUF(pResInfo);

  if (IS_VAR_DATA_TYPE(type)) {
    pInfo->bytes = varDataTLen(pData);
  }

  memcpy(pInfo->buf, pData, pInfo->bytes);
  pInfo->ts = currentTs;
  int32_t code = firstlastSaveTupleData(pCtx->pSrcBlock, rowIndex, pCtx, pInfo);
  if (code != TSDB_CODE_SUCCESS) {
    return code;
  }

  pInfo->hasResult = true;
  return TSDB_CODE_SUCCESS;
}

// This ordinary first function does not care if current scan is ascending order or descending order scan
// the OPTIMIZED version of first function will only handle the ascending order scan
int32_t firstFunction(SqlFunctionCtx* pCtx) {
  int32_t numOfElems = 0;

  SResultRowEntryInfo* pResInfo = GET_RES_INFO(pCtx);
  SFirstLastRes*       pInfo = GET_ROWCELL_INTERBUF(pResInfo);

  SInputColumnInfoData* pInput = &pCtx->input;
  SColumnInfoData*      pInputCol = pInput->pData[0];

  pInfo->bytes = pInputCol->info.bytes;

  if (IS_NULL_TYPE(pInputCol->info.type)) {
    return TSDB_CODE_SUCCESS;
  }

  // All null data column, return directly.
  if (pInput->colDataSMAIsSet && (pInput->pColumnDataAgg[0]->numOfNull == pInput->totalRows) && pInputCol->hasNull == true) {
    // save selectivity value for column consisted of all null values
    int32_t code = firstlastSaveTupleData(pCtx->pSrcBlock, pInput->startRowIndex, pCtx, pInfo);
    if (code != TSDB_CODE_SUCCESS) {
      return code;
    }
    return TSDB_CODE_SUCCESS;
  }

  SColumnDataAgg* pColAgg = (pInput->colDataSMAIsSet) ? pInput->pColumnDataAgg[0] : NULL;

  TSKEY startKey = getRowPTs(pInput->pPTS, 0);
  TSKEY endKey = getRowPTs(pInput->pPTS, pInput->totalRows - 1);

  int32_t blockDataOrder = (startKey <= endKey) ? TSDB_ORDER_ASC : TSDB_ORDER_DESC;

  //  please ref. to the comment in lastRowFunction for the reason why disabling the opt version of last/first
  //  function. we will use this opt implementation in an new version that is only available in scan subplan
#if 0
  if (blockDataOrder == TSDB_ORDER_ASC) {
    // filter according to current result firstly
    if (pResInfo->numOfRes > 0) {
      if (pInfo->ts < startKey) {
        return TSDB_CODE_SUCCESS;
      }
    }

    for (int32_t i = pInput->startRowIndex; i < pInput->startRowIndex + pInput->numOfRows; ++i) {
      if (pInputCol->hasNull && colDataIsNull(pInputCol, pInput->totalRows, i, pColAgg)) {
        continue;
      }

      numOfElems++;

      char* data = colDataGetData(pInputCol, i);
      TSKEY cts = getRowPTs(pInput->pPTS, i);
      if (pResInfo->numOfRes == 0 || pInfo->ts > cts) {
        doSaveCurrentVal(pCtx, i, cts, pInputCol->info.type, data);
        break;
      }
    }
  } else {
    // in case of descending order time stamp serial, which usually happens as the results of the nest query,
    // all data needs to be check.
    if (pResInfo->numOfRes > 0) {
      if (pInfo->ts < endKey) {
        return TSDB_CODE_SUCCESS;
      }
    }

    for (int32_t i = pInput->numOfRows + pInput->startRowIndex - 1; i >= pInput->startRowIndex; --i) {
      if (pInputCol->hasNull && colDataIsNull(pInputCol, pInput->totalRows, i, pColAgg)) {
        continue;
      }

      numOfElems++;

      char* data = colDataGetData(pInputCol, i);
      TSKEY cts = getRowPTs(pInput->pPTS, i);

      if (pResInfo->numOfRes == 0 || pInfo->ts > cts) {
        doSaveCurrentVal(pCtx, i, cts, pInputCol->info.type, data);
        break;
      }
    }
  }
#else
  int64_t* pts = (int64_t*)pInput->pPTS->pData;
  for (int32_t i = pInput->startRowIndex; i < pInput->startRowIndex + pInput->numOfRows; ++i) {
    if (pInputCol->hasNull && colDataIsNull(pInputCol, pInput->totalRows, i, pColAgg)) {
      continue;
    }

    numOfElems++;

    char* data = colDataGetData(pInputCol, i);
    TSKEY cts = pts[i];
    if (pResInfo->numOfRes == 0 || pInfo->ts > cts) {
      int32_t code = doSaveCurrentVal(pCtx, i, cts, pInputCol->info.type, data);
      if (code != TSDB_CODE_SUCCESS) {
        return code;
      }
      pResInfo->numOfRes = 1;
    }
  }
#endif

  if (numOfElems == 0) {
    // save selectivity value for column consisted of all null values
    int32_t code = firstlastSaveTupleData(pCtx->pSrcBlock, pInput->startRowIndex, pCtx, pInfo);
    if (code != TSDB_CODE_SUCCESS) {
      return code;
    }
  }
  SET_VAL(pResInfo, numOfElems, 1);
  return TSDB_CODE_SUCCESS;
}

int32_t lastFunction(SqlFunctionCtx* pCtx) {
  int32_t numOfElems = 0;

  SResultRowEntryInfo* pResInfo = GET_RES_INFO(pCtx);
  SFirstLastRes*       pInfo = GET_ROWCELL_INTERBUF(pResInfo);

  SInputColumnInfoData* pInput = &pCtx->input;
  SColumnInfoData*      pInputCol = pInput->pData[0];

  int32_t type = pInputCol->info.type;
  int32_t bytes = pInputCol->info.bytes;
  pInfo->bytes = bytes;

  if (IS_NULL_TYPE(type)) {
    return TSDB_CODE_SUCCESS;
  }

  // All null data column, return directly.
  if (pInput->colDataSMAIsSet && (pInput->pColumnDataAgg[0]->numOfNull == pInput->totalRows) && pInputCol->hasNull == true) {
    // save selectivity value for column consisted of all null values
    int32_t code = firstlastSaveTupleData(pCtx->pSrcBlock, pInput->startRowIndex, pCtx, pInfo);
    if (code != TSDB_CODE_SUCCESS) {
      return code;
    }
    return TSDB_CODE_SUCCESS;
  }

  SColumnDataAgg* pColAgg = (pInput->colDataSMAIsSet) ? pInput->pColumnDataAgg[0] : NULL;

  TSKEY startKey = getRowPTs(pInput->pPTS, 0);
  TSKEY endKey = getRowPTs(pInput->pPTS, pInput->totalRows - 1);

  int32_t blockDataOrder = (startKey <= endKey) ? TSDB_ORDER_ASC : TSDB_ORDER_DESC;

  //  please ref. to the comment in lastRowFunction for the reason why disabling the opt version of last/first
  //  function.
#if 0
  if (blockDataOrder == TSDB_ORDER_ASC) {
    for (int32_t i = pInput->numOfRows + pInput->startRowIndex - 1; i >= pInput->startRowIndex; --i) {
      if (pInputCol->hasNull && colDataIsNull(pInputCol, pInput->totalRows, i, pColAgg)) {
        continue;
      }

      numOfElems++;

      char* data = colDataGetData(pInputCol, i);
      TSKEY cts = getRowPTs(pInput->pPTS, i);
      if (pResInfo->numOfRes == 0 || pInfo->ts < cts) {
        doSaveCurrentVal(pCtx, i, cts, type, data);
      }

      break;
    }
  } else {  // descending order
    for (int32_t i = pInput->startRowIndex; i < pInput->numOfRows + pInput->startRowIndex; ++i) {
      if (pInputCol->hasNull && colDataIsNull(pInputCol, pInput->totalRows, i, pColAgg)) {
        continue;
      }

      numOfElems++;

      char* data = colDataGetData(pInputCol, i);
      TSKEY cts = getRowPTs(pInput->pPTS, i);
      if (pResInfo->numOfRes == 0 || pInfo->ts < cts) {
        doSaveCurrentVal(pCtx, i, cts, type, data);
      }
      break;
    }
  }
#else
  int64_t* pts = (int64_t*)pInput->pPTS->pData;

#if 0
    for (int32_t i = pInput->startRowIndex; i < pInput->numOfRows + pInput->startRowIndex; ++i) {
      if (pInputCol->hasNull && colDataIsNull(pInputCol, pInput->totalRows, i, pColAgg)) {
        continue;
      }

      numOfElems++;
      if (pResInfo->numOfRes == 0 || pInfo->ts < pts[i]) {
        char* data = colDataGetData(pInputCol, i);
        doSaveCurrentVal(pCtx, i, pts[i], type, data);
        pResInfo->numOfRes = 1;
      }
    }
#else
  if (!pInputCol->hasNull) {
    numOfElems = 1;

    int32_t round = pInput->numOfRows >> 2;
    int32_t reminder = pInput->numOfRows & 0x03;

    for (int32_t i = pInput->startRowIndex, tick = 0; tick < round; i += 4, tick += 1) {
      int64_t cts = pts[i];
      int32_t chosen = i;

      if (cts < pts[i + 1]) {
        cts = pts[i + 1];
        chosen = i + 1;
      }

      if (cts < pts[i + 2]) {
        cts = pts[i + 2];
        chosen = i + 2;
      }

      if (cts < pts[i + 3]) {
        cts = pts[i + 3];
        chosen = i + 3;
      }

      if (pResInfo->numOfRes == 0 || pInfo->ts < cts) {
        char* data = colDataGetData(pInputCol, chosen);
        int32_t code = doSaveCurrentVal(pCtx, i, cts, type, data);
        if (code != TSDB_CODE_SUCCESS) {
          return code;
        }
        pResInfo->numOfRes = 1;
      }
    }

    for (int32_t i = pInput->startRowIndex + round * 4; i < pInput->startRowIndex + pInput->numOfRows; ++i) {
      if (pResInfo->numOfRes == 0 || pInfo->ts < pts[i]) {
        char* data = colDataGetData(pInputCol, i);
        int32_t code = doSaveCurrentVal(pCtx, i, pts[i], type, data);
        if (code != TSDB_CODE_SUCCESS) {
          return code;
        }
        pResInfo->numOfRes = 1;
      }
    }
  } else {
    for (int32_t i = pInput->startRowIndex; i < pInput->startRowIndex + pInput->numOfRows; ++i) {
      if (colDataIsNull(pInputCol, pInput->totalRows, i, pColAgg)) {
        continue;
      }

      numOfElems++;

      if (pResInfo->numOfRes == 0 || pInfo->ts < pts[i]) {
        char* data = colDataGetData(pInputCol, i);
        int32_t code = doSaveCurrentVal(pCtx, i, pts[i], type, data);
        if (code != TSDB_CODE_SUCCESS) {
          return code;
        }
        pResInfo->numOfRes = 1;
      }
    }
  }
#endif

#endif

  // save selectivity value for column consisted of all null values
  if (numOfElems == 0) {
    int32_t code = firstlastSaveTupleData(pCtx->pSrcBlock, pInput->startRowIndex, pCtx, pInfo);
    if (code != TSDB_CODE_SUCCESS) {
      return code;
    }
  }

  //  SET_VAL(pResInfo, numOfElems, 1);
  return TSDB_CODE_SUCCESS;
}

static int32_t firstLastTransferInfoImpl(SFirstLastRes* pInput, SFirstLastRes* pOutput, bool isFirst) {
  if (pOutput->hasResult) {
    if (isFirst) {
      if (pInput->ts > pOutput->ts) {
        return TSDB_CODE_FAILED;
      }
    } else {
      if (pInput->ts < pOutput->ts) {
        return TSDB_CODE_FAILED;
      }
    }
  }

  pOutput->isNull = pInput->isNull;
  pOutput->ts = pInput->ts;
  pOutput->bytes = pInput->bytes;

  memcpy(pOutput->buf, pInput->buf, pOutput->bytes);
  return TSDB_CODE_SUCCESS;
}

static int32_t firstLastTransferInfo(SqlFunctionCtx* pCtx, SFirstLastRes* pInput, SFirstLastRes* pOutput, bool isFirst,
                                  int32_t rowIndex) {
  if (TSDB_CODE_SUCCESS == firstLastTransferInfoImpl(pInput, pOutput, isFirst)) {
    int32_t code = firstlastSaveTupleData(pCtx->pSrcBlock, rowIndex, pCtx, pOutput);
    if (code != TSDB_CODE_SUCCESS) {
      return code;
    }
    pOutput->hasResult = true;
  }

  return TSDB_CODE_SUCCESS;
}

static int32_t firstLastFunctionMergeImpl(SqlFunctionCtx* pCtx, bool isFirstQuery) {
  SInputColumnInfoData* pInput = &pCtx->input;
  SColumnInfoData*      pCol = pInput->pData[0];
  if (pCol->info.type != TSDB_DATA_TYPE_BINARY) {
    return TSDB_CODE_FUNC_FUNTION_PARA_TYPE;
  }

  SFirstLastRes* pInfo = GET_ROWCELL_INTERBUF(GET_RES_INFO(pCtx));

  int32_t start = pInput->startRowIndex;
  int32_t numOfElems = 0;

  for (int32_t i = start; i < start + pInput->numOfRows; ++i) {
    char*          data = colDataGetData(pCol, i);
    SFirstLastRes* pInputInfo = (SFirstLastRes*)varDataVal(data);
    int32_t code = firstLastTransferInfo(pCtx, pInputInfo, pInfo, isFirstQuery, i);
    if (code != TSDB_CODE_SUCCESS) {
      return code;
    }
    if (!numOfElems) {
      numOfElems = pInputInfo->hasResult ? 1 : 0;
    }
  }

  SET_VAL(GET_RES_INFO(pCtx), numOfElems, 1);
  return TSDB_CODE_SUCCESS;
}

int32_t firstFunctionMerge(SqlFunctionCtx* pCtx) { return firstLastFunctionMergeImpl(pCtx, true); }

int32_t lastFunctionMerge(SqlFunctionCtx* pCtx) { return firstLastFunctionMergeImpl(pCtx, false); }

int32_t firstLastFinalize(SqlFunctionCtx* pCtx, SSDataBlock* pBlock) {
  int32_t          code = TSDB_CODE_SUCCESS;
  int32_t          slotId = pCtx->pExpr->base.resSchema.slotId;
  SColumnInfoData* pCol = taosArrayGet(pBlock->pDataBlock, slotId);

  SResultRowEntryInfo* pResInfo = GET_RES_INFO(pCtx);
  pResInfo->isNullRes = (pResInfo->numOfRes == 0) ? 1 : 0;

  SFirstLastRes* pRes = GET_ROWCELL_INTERBUF(pResInfo);
  colDataAppend(pCol, pBlock->info.rows, pRes->buf, pRes->isNull || pResInfo->isNullRes);

  // handle selectivity
  code = setSelectivityValue(pCtx, pBlock, &pRes->pos, pBlock->info.rows);

  return code;
}

int32_t firstLastPartialFinalize(SqlFunctionCtx* pCtx, SSDataBlock* pBlock) {
  int32_t code = TSDB_CODE_SUCCESS;

  SResultRowEntryInfo* pEntryInfo = GET_RES_INFO(pCtx);
  SFirstLastRes*       pRes = GET_ROWCELL_INTERBUF(pEntryInfo);

  int32_t resultBytes = getFirstLastInfoSize(pRes->bytes);

  // todo check for failure
  char* res = taosMemoryCalloc(resultBytes + VARSTR_HEADER_SIZE, sizeof(char));
  memcpy(varDataVal(res), pRes, resultBytes);

  varDataSetLen(res, resultBytes);

  int32_t          slotId = pCtx->pExpr->base.resSchema.slotId;
  SColumnInfoData* pCol = taosArrayGet(pBlock->pDataBlock, slotId);

  colDataAppend(pCol, pBlock->info.rows, res, false);
  code = setSelectivityValue(pCtx, pBlock, &pRes->pos, pBlock->info.rows);

  taosMemoryFree(res);
  return code;
}

int32_t lastCombine(SqlFunctionCtx* pDestCtx, SqlFunctionCtx* pSourceCtx) {
  SResultRowEntryInfo* pDResInfo = GET_RES_INFO(pDestCtx);
  SFirstLastRes*       pDBuf = GET_ROWCELL_INTERBUF(pDResInfo);
  int32_t              bytes = pDBuf->bytes;

  SResultRowEntryInfo* pSResInfo = GET_RES_INFO(pSourceCtx);
  SFirstLastRes*       pSBuf = GET_ROWCELL_INTERBUF(pSResInfo);

  if (TSDB_CODE_SUCCESS == firstLastTransferInfoImpl(pSBuf, pDBuf, false)) {
    pDBuf->hasResult = true;
  }

  pDResInfo->numOfRes = TMAX(pDResInfo->numOfRes, pSResInfo->numOfRes);
  pDResInfo->isNullRes &= pSResInfo->isNullRes;
  return TSDB_CODE_SUCCESS;
}

static int32_t doSaveLastrow(SqlFunctionCtx* pCtx, char* pData, int32_t rowIndex, int64_t cts, SFirstLastRes* pInfo) {
  SInputColumnInfoData* pInput = &pCtx->input;
  SColumnInfoData*      pInputCol = pInput->pData[0];

  if (colDataIsNull_s(pInputCol, rowIndex)) {
    pInfo->isNull = true;
  } else {
    pInfo->isNull = false;

    if (IS_VAR_DATA_TYPE(pInputCol->info.type)) {
      pInfo->bytes = varDataTLen(pData);
    }

    memcpy(pInfo->buf, pData, pInfo->bytes);
  }

  pInfo->ts = cts;
  int32_t code = firstlastSaveTupleData(pCtx->pSrcBlock, rowIndex, pCtx, pInfo);
  if (code != TSDB_CODE_SUCCESS) {
    return code;
  }

  pInfo->hasResult = true;

  return TSDB_CODE_SUCCESS;
}

int32_t lastRowFunction(SqlFunctionCtx* pCtx) {
  int32_t numOfElems = 0;

  SResultRowEntryInfo* pResInfo = GET_RES_INFO(pCtx);
  SFirstLastRes*       pInfo = GET_ROWCELL_INTERBUF(pResInfo);

  SInputColumnInfoData* pInput = &pCtx->input;
  SColumnInfoData*      pInputCol = pInput->pData[0];

  int32_t type = pInputCol->info.type;
  int32_t bytes = pInputCol->info.bytes;
  pInfo->bytes = bytes;

  if (IS_NULL_TYPE(type)) {
    return TSDB_CODE_SUCCESS;
  }

  TSKEY startKey = getRowPTs(pInput->pPTS, 0);
  TSKEY endKey = getRowPTs(pInput->pPTS, pInput->totalRows - 1);

#if 0
  int32_t blockDataOrder = (startKey <= endKey) ? TSDB_ORDER_ASC : TSDB_ORDER_DESC;

  // the optimized version only valid if all tuples in one block are monotonious increasing or descreasing.
  // this assumption is NOT always works if project operator exists in downstream.
  if (blockDataOrder == TSDB_ORDER_ASC) {
    for (int32_t i = pInput->numOfRows + pInput->startRowIndex - 1; i >= pInput->startRowIndex; --i) {
      char* data = colDataGetData(pInputCol, i);
      TSKEY cts = getRowPTs(pInput->pPTS, i);
      numOfElems++;

      if (pResInfo->numOfRes == 0 || pInfo->ts < cts) {
        doSaveLastrow(pCtx, data, i, cts, pInfo);
      }

      break;
    }
  } else {  // descending order
    for (int32_t i = pInput->startRowIndex; i < pInput->numOfRows + pInput->startRowIndex; ++i) {
      char* data = colDataGetData(pInputCol, i);
      TSKEY cts = getRowPTs(pInput->pPTS, i);
      numOfElems++;

      if (pResInfo->numOfRes == 0 || pInfo->ts < cts) {
        doSaveLastrow(pCtx, data, i, cts, pInfo);
      }
      break;
    }
  }
#else

  int64_t* pts = (int64_t*)pInput->pPTS->pData;
  for (int32_t i = pInput->startRowIndex; i < pInput->numOfRows + pInput->startRowIndex; ++i) {
    bool  isNull = colDataIsNull(pInputCol, pInput->numOfRows, i, NULL);
    char* data = isNull ? NULL : colDataGetData(pInputCol, i);
    TSKEY cts = pts[i];

    numOfElems++;
    if (pResInfo->numOfRes == 0 || pInfo->ts < cts) {
      int32_t code = doSaveLastrow(pCtx, data, i, cts, pInfo);
      if (code != TSDB_CODE_SUCCESS) {
        return code;
      }
      pResInfo->numOfRes = 1;
    }
  }

#endif

  SET_VAL(pResInfo, numOfElems, 1);
  return TSDB_CODE_SUCCESS;
}

bool getDiffFuncEnv(SFunctionNode* UNUSED_PARAM(pFunc), SFuncExecEnv* pEnv) {
  pEnv->calcMemSize = sizeof(SDiffInfo);
  return true;
}

bool diffFunctionSetup(SqlFunctionCtx* pCtx, SResultRowEntryInfo* pResInfo) {
  if (!functionSetup(pCtx, pResInfo)) {
    return false;
  }

  SDiffInfo* pDiffInfo = GET_ROWCELL_INTERBUF(pResInfo);
  pDiffInfo->hasPrev = false;
  pDiffInfo->prev.i64 = 0;
  pDiffInfo->prevTs = -1;
  if (pCtx->numOfParams > 1) {
    pDiffInfo->ignoreNegative = pCtx->param[1].param.i;  // TODO set correct param
  } else {
    pDiffInfo->ignoreNegative = false;
  }
  pDiffInfo->includeNull = false;
  pDiffInfo->firstOutput = false;
  return true;
}

static int32_t doSetPrevVal(SDiffInfo* pDiffInfo, int32_t type, const char* pv, int64_t ts) {
  switch (type) {
    case TSDB_DATA_TYPE_BOOL:
      pDiffInfo->prev.i64 = *(bool*)pv ? 1 : 0;
      break;
    case TSDB_DATA_TYPE_TINYINT:
      pDiffInfo->prev.i64 = *(int8_t*)pv;
      break;
    case TSDB_DATA_TYPE_INT:
      pDiffInfo->prev.i64 = *(int32_t*)pv;
      break;
    case TSDB_DATA_TYPE_SMALLINT:
      pDiffInfo->prev.i64 = *(int16_t*)pv;
      break;
    case TSDB_DATA_TYPE_TIMESTAMP:
    case TSDB_DATA_TYPE_BIGINT:
      pDiffInfo->prev.i64 = *(int64_t*)pv;
      break;
    case TSDB_DATA_TYPE_FLOAT:
      pDiffInfo->prev.d64 = *(float*)pv;
      break;
    case TSDB_DATA_TYPE_DOUBLE:
      pDiffInfo->prev.d64 = *(double*)pv;
      break;
    default:
      return TSDB_CODE_FUNC_FUNTION_PARA_TYPE;
  }
  pDiffInfo->prevTs = ts;

  return TSDB_CODE_SUCCESS;
}

static int32_t doHandleDiff(SDiffInfo* pDiffInfo, int32_t type, const char* pv, SColumnInfoData* pOutput, int32_t pos,
                         int32_t order, int64_t ts) {
  int32_t factor = (order == TSDB_ORDER_ASC) ? 1 : -1;
  pDiffInfo->prevTs = ts;
  switch (type) {
    case TSDB_DATA_TYPE_INT: {
      int32_t v = *(int32_t*)pv;
      int64_t delta = factor * (v - pDiffInfo->prev.i64);  // direct previous may be null
      if (delta < 0 && pDiffInfo->ignoreNegative) {
        colDataSetNull_f_s(pOutput, pos);
      } else {
        colDataAppendInt64(pOutput, pos, &delta);
      }
      pDiffInfo->prev.i64 = v;

      break;
    }
    case TSDB_DATA_TYPE_BOOL:
    case TSDB_DATA_TYPE_TINYINT: {
      int8_t  v = *(int8_t*)pv;
      int64_t delta = factor * (v - pDiffInfo->prev.i64);  // direct previous may be null
      if (delta < 0 && pDiffInfo->ignoreNegative) {
        colDataSetNull_f_s(pOutput, pos);
      } else {
        colDataAppendInt64(pOutput, pos, &delta);
      }
      pDiffInfo->prev.i64 = v;
      break;
    }
    case TSDB_DATA_TYPE_SMALLINT: {
      int16_t v = *(int16_t*)pv;
      int64_t delta = factor * (v - pDiffInfo->prev.i64);  // direct previous may be null
      if (delta < 0 && pDiffInfo->ignoreNegative) {
        colDataSetNull_f_s(pOutput, pos);
      } else {
        colDataAppendInt64(pOutput, pos, &delta);
      }
      pDiffInfo->prev.i64 = v;
      break;
    }
    case TSDB_DATA_TYPE_TIMESTAMP:
    case TSDB_DATA_TYPE_BIGINT: {
      int64_t v = *(int64_t*)pv;
      int64_t delta = factor * (v - pDiffInfo->prev.i64);  // direct previous may be null
      if (delta < 0 && pDiffInfo->ignoreNegative) {
        colDataSetNull_f_s(pOutput, pos);
      } else {
        colDataAppendInt64(pOutput, pos, &delta);
      }
      pDiffInfo->prev.i64 = v;
      break;
    }
    case TSDB_DATA_TYPE_FLOAT: {
      float  v = *(float*)pv;
      double delta = factor * (v - pDiffInfo->prev.d64);                               // direct previous may be null
      if ((delta < 0 && pDiffInfo->ignoreNegative) || isinf(delta) || isnan(delta)) {  // check for overflow
        colDataSetNull_f_s(pOutput, pos);
      } else {
        colDataAppendDouble(pOutput, pos, &delta);
      }
      pDiffInfo->prev.d64 = v;
      break;
    }
    case TSDB_DATA_TYPE_DOUBLE: {
      double v = *(double*)pv;
      double delta = factor * (v - pDiffInfo->prev.d64);                               // direct previous may be null
      if ((delta < 0 && pDiffInfo->ignoreNegative) || isinf(delta) || isnan(delta)) {  // check for overflow
        colDataSetNull_f_s(pOutput, pos);
      } else {
        colDataAppendDouble(pOutput, pos, &delta);
      }
      pDiffInfo->prev.d64 = v;
      break;
    }
    default:
      return TSDB_CODE_FUNC_FUNTION_PARA_TYPE;
  }

  return TSDB_CODE_SUCCESS;
}

int32_t diffFunction(SqlFunctionCtx* pCtx) {
  SResultRowEntryInfo* pResInfo = GET_RES_INFO(pCtx);
  SDiffInfo*           pDiffInfo = GET_ROWCELL_INTERBUF(pResInfo);

  SInputColumnInfoData* pInput = &pCtx->input;

  SColumnInfoData* pInputCol = pInput->pData[0];

  TSKEY* tsList = (int64_t*)pInput->pPTS->pData;

  int32_t numOfElems = 0;
  int32_t startOffset = pCtx->offset;

  SColumnInfoData* pOutput = (SColumnInfoData*)pCtx->pOutput;

  if (pCtx->order == TSDB_ORDER_ASC) {
    for (int32_t i = pInput->startRowIndex; i < pInput->numOfRows + pInput->startRowIndex; i += 1) {
      int32_t pos = startOffset + numOfElems;

      if (colDataIsNull_f(pInputCol->nullbitmap, i)) {
        if (pDiffInfo->includeNull) {
          colDataSetNull_f_s(pOutput, pos);

          numOfElems += 1;
        }
        continue;
      }

      char* pv = colDataGetData(pInputCol, i);

      if (pDiffInfo->hasPrev) {
        if (tsList[i] == pDiffInfo->prevTs) {
          return TSDB_CODE_FUNC_DUP_TIMESTAMP;
        }
        int32_t code = doHandleDiff(pDiffInfo, pInputCol->info.type, pv, pOutput, pos, pCtx->order, tsList[i]);
        if (code != TSDB_CODE_SUCCESS) {
          return code;
        }
        // handle selectivity
        if (pCtx->subsidiaries.num > 0) {
          appendSelectivityValue(pCtx, i, pos);
        }

        numOfElems++;
      } else {
        int32_t code = doSetPrevVal(pDiffInfo, pInputCol->info.type, pv, tsList[i]);
        if (code != TSDB_CODE_SUCCESS) {
          return code;
        }
      }

      pDiffInfo->hasPrev = true;
    }
  } else {
    for (int32_t i = pInput->startRowIndex; i < pInput->numOfRows + pInput->startRowIndex; i += 1) {
      int32_t pos = startOffset + numOfElems;

      if (colDataIsNull_f(pInputCol->nullbitmap, i)) {
        if (pDiffInfo->includeNull) {
          colDataSetNull_f_s(pOutput, pos);
          numOfElems += 1;
        }
        continue;
      }

      char* pv = colDataGetData(pInputCol, i);

      // there is a row of previous data block to be handled in the first place.
      if (pDiffInfo->hasPrev) {
        if (tsList[i] == pDiffInfo->prevTs) {
          return TSDB_CODE_FUNC_DUP_TIMESTAMP;
        }
        int32_t code = doHandleDiff(pDiffInfo, pInputCol->info.type, pv, pOutput, pos, pCtx->order, tsList[i]);
        if (code != TSDB_CODE_SUCCESS) {
          return code;
        }
        // handle selectivity
        if (pCtx->subsidiaries.num > 0) {
          appendSelectivityValue(pCtx, i, pos);
        }

        numOfElems++;
      } else {
        int32_t code = doSetPrevVal(pDiffInfo, pInputCol->info.type, pv, tsList[i]);
        if (code != TSDB_CODE_SUCCESS) {
          return code;
        }
      }

      pDiffInfo->hasPrev = true;
    }
  }

  pResInfo->numOfRes = numOfElems;
  return TSDB_CODE_SUCCESS;
}

int32_t getTopBotInfoSize(int64_t numOfItems) { return sizeof(STopBotRes) + numOfItems * sizeof(STopBotResItem); }

bool getTopBotFuncEnv(SFunctionNode* pFunc, SFuncExecEnv* pEnv) {
  SValueNode* pkNode = (SValueNode*)nodesListGetNode(pFunc->pParameterList, 1);
  pEnv->calcMemSize = sizeof(STopBotRes) + pkNode->datum.i * sizeof(STopBotResItem);
  return true;
}

bool topBotFunctionSetup(SqlFunctionCtx* pCtx, SResultRowEntryInfo* pResInfo) {
  if (!functionSetup(pCtx, pResInfo)) {
    return false;
  }

  STopBotRes*           pRes = GET_ROWCELL_INTERBUF(pResInfo);
  SInputColumnInfoData* pInput = &pCtx->input;

  pRes->maxSize = pCtx->param[1].param.i;

  pRes->nullTupleSaved = false;
  pRes->nullTuplePos.pageId = -1;
  return true;
}

static STopBotRes* getTopBotOutputInfo(SqlFunctionCtx* pCtx) {
  SResultRowEntryInfo* pResInfo = GET_RES_INFO(pCtx);
  STopBotRes*          pRes = GET_ROWCELL_INTERBUF(pResInfo);
  pRes->pItems = (STopBotResItem*)((char*)pRes + sizeof(STopBotRes));

  return pRes;
}

static int32_t doAddIntoResult(SqlFunctionCtx* pCtx, void* pData, int32_t rowIndex, SSDataBlock* pSrcBlock, uint16_t type,
                               uint64_t uid, SResultRowEntryInfo* pEntryInfo, bool isTopQuery);

static void addResult(SqlFunctionCtx* pCtx, STopBotResItem* pSourceItem, int16_t type, bool isTopQuery);

int32_t topFunction(SqlFunctionCtx* pCtx) {
  int32_t              numOfElems = 0;
  SResultRowEntryInfo* pResInfo = GET_RES_INFO(pCtx);

  SInputColumnInfoData* pInput = &pCtx->input;
  SColumnInfoData*      pCol = pInput->pData[0];

  STopBotRes* pRes = getTopBotOutputInfo(pCtx);
  pRes->type = pInput->pData[0]->info.type;

  int32_t start = pInput->startRowIndex;
  for (int32_t i = start; i < pInput->numOfRows + start; ++i) {
    if (pCol->hasNull && colDataIsNull_f(pCol->nullbitmap, i)) {
      continue;
    }

    numOfElems++;
    char* data = colDataGetData(pCol, i);
    int32_t code = doAddIntoResult(pCtx, data, i, pCtx->pSrcBlock, pRes->type, pInput->uid, pResInfo, true);
    if (code != TSDB_CODE_SUCCESS) {
      return code;
    }
  }

  if (numOfElems == 0 && pCtx->subsidiaries.num > 0 && !pRes->nullTupleSaved) {
    int32_t code = saveTupleData(pCtx, pInput->startRowIndex, pCtx->pSrcBlock, &pRes->nullTuplePos);
    if (code != TSDB_CODE_SUCCESS) {
      return code;
    }
    pRes->nullTupleSaved = true;
  }
  return TSDB_CODE_SUCCESS;
}

int32_t bottomFunction(SqlFunctionCtx* pCtx) {
  int32_t              numOfElems = 0;
  SResultRowEntryInfo* pResInfo = GET_RES_INFO(pCtx);

  SInputColumnInfoData* pInput = &pCtx->input;
  SColumnInfoData*      pCol = pInput->pData[0];

  STopBotRes* pRes = getTopBotOutputInfo(pCtx);
  pRes->type = pInput->pData[0]->info.type;

  int32_t start = pInput->startRowIndex;
  for (int32_t i = start; i < pInput->numOfRows + start; ++i) {
    if (pCol->hasNull && colDataIsNull_f(pCol->nullbitmap, i)) {
      continue;
    }

    numOfElems++;
    char* data = colDataGetData(pCol, i);
    int32_t code = doAddIntoResult(pCtx, data, i, pCtx->pSrcBlock, pRes->type, pInput->uid, pResInfo, false);
    if (code != TSDB_CODE_SUCCESS) {
      return code;
    }
  }

  if (numOfElems == 0 && pCtx->subsidiaries.num > 0 && !pRes->nullTupleSaved) {
    int32_t code = saveTupleData(pCtx, pInput->startRowIndex, pCtx->pSrcBlock, &pRes->nullTuplePos);
    if (code != TSDB_CODE_SUCCESS) {
      return code;
    }
    pRes->nullTupleSaved = true;
  }

  return TSDB_CODE_SUCCESS;
}

static int32_t topBotResComparFn(const void* p1, const void* p2, const void* param) {
  uint16_t type = *(uint16_t*)param;

  STopBotResItem* val1 = (STopBotResItem*)p1;
  STopBotResItem* val2 = (STopBotResItem*)p2;

  if (IS_SIGNED_NUMERIC_TYPE(type)) {
    if (val1->v.i == val2->v.i) {
      return 0;
    }

    return (val1->v.i > val2->v.i) ? 1 : -1;
  } else if (IS_UNSIGNED_NUMERIC_TYPE(type)) {
    if (val1->v.u == val2->v.u) {
      return 0;
    }

    return (val1->v.u > val2->v.u) ? 1 : -1;
  } else if (TSDB_DATA_TYPE_FLOAT == type) {
    if (val1->v.f == val2->v.f) {
      return 0;
    }

    return (val1->v.f > val2->v.f) ? 1 : -1;
  }

  if (val1->v.d == val2->v.d) {
    return 0;
  }

  return (val1->v.d > val2->v.d) ? 1 : -1;
}

int32_t doAddIntoResult(SqlFunctionCtx* pCtx, void* pData, int32_t rowIndex, SSDataBlock* pSrcBlock, uint16_t type,
                     uint64_t uid, SResultRowEntryInfo* pEntryInfo, bool isTopQuery) {
  STopBotRes* pRes = getTopBotOutputInfo(pCtx);

  SVariant val = {0};
  taosVariantCreateFromBinary(&val, pData, tDataTypes[type].bytes, type);

  STopBotResItem* pItems = pRes->pItems;

  // not full yet
  if (pEntryInfo->numOfRes < pRes->maxSize) {
    STopBotResItem* pItem = &pItems[pEntryInfo->numOfRes];
    pItem->v = val;
    pItem->uid = uid;

    // save the data of this tuple
    if (pCtx->subsidiaries.num > 0) {
      int32_t code = saveTupleData(pCtx, rowIndex, pSrcBlock, &pItem->tuplePos);
      if (code != TSDB_CODE_SUCCESS) {
        return code;
      }
    }
#ifdef BUF_PAGE_DEBUG
    qDebug("page_saveTuple i:%d, item:%p,pageId:%d, offset:%d\n", pEntryInfo->numOfRes, pItem, pItem->tuplePos.pageId,
           pItem->tuplePos.offset);
#endif
    // allocate the buffer and keep the data of this row into the new allocated buffer
    pEntryInfo->numOfRes++;
    taosheapsort((void*)pItems, sizeof(STopBotResItem), pEntryInfo->numOfRes, (const void*)&type, topBotResComparFn,
                 !isTopQuery);
  } else {  // replace the minimum value in the result
    if ((isTopQuery && ((IS_SIGNED_NUMERIC_TYPE(type) && val.i > pItems[0].v.i) ||
                        (IS_UNSIGNED_NUMERIC_TYPE(type) && val.u > pItems[0].v.u) ||
                        (TSDB_DATA_TYPE_FLOAT == type && val.f > pItems[0].v.f) ||
                        (TSDB_DATA_TYPE_DOUBLE == type && val.d > pItems[0].v.d))) ||
        (!isTopQuery && ((IS_SIGNED_NUMERIC_TYPE(type) && val.i < pItems[0].v.i) ||
                         (IS_UNSIGNED_NUMERIC_TYPE(type) && val.u < pItems[0].v.u) ||
                         (TSDB_DATA_TYPE_FLOAT == type && val.f < pItems[0].v.f) ||
                         (TSDB_DATA_TYPE_DOUBLE == type && val.d < pItems[0].v.d)))) {
      // replace the old data and the coresponding tuple data
      STopBotResItem* pItem = &pItems[0];
      pItem->v = val;
      pItem->uid = uid;

      // save the data of this tuple by over writing the old data
      if (pCtx->subsidiaries.num > 0) {
        int32_t code = updateTupleData(pCtx, rowIndex, pSrcBlock, &pItem->tuplePos);
        if (code != TSDB_CODE_SUCCESS) {
          return code;
        }
      }
#ifdef BUF_PAGE_DEBUG
      qDebug("page_copyTuple pageId:%d, offset:%d", pItem->tuplePos.pageId, pItem->tuplePos.offset);
#endif
      taosheapadjust((void*)pItems, sizeof(STopBotResItem), 0, pEntryInfo->numOfRes - 1, (const void*)&type,
                     topBotResComparFn, NULL, !isTopQuery);
    }
  }

  return TSDB_CODE_SUCCESS;
}

/*
 * +------------------------------------+--------------+--------------+
 * |            null bitmap             |              |              |
 * |(n columns, one bit for each column)| src column #1| src column #2|
 * +------------------------------------+--------------+--------------+
 */
void* serializeTupleData(const SSDataBlock* pSrcBlock, int32_t rowIndex, SSubsidiaryResInfo* pSubsidiaryies,
                         char* buf) {
  char* nullList = buf;
  char* pStart = (char*)(nullList + sizeof(bool) * pSubsidiaryies->num);

  int32_t offset = 0;
  for (int32_t i = 0; i < pSubsidiaryies->num; ++i) {
    SqlFunctionCtx* pc = pSubsidiaryies->pCtx[i];

    SFunctParam* pFuncParam = &pc->pExpr->base.pParam[0];
    int32_t      srcSlotId = pFuncParam->pCol->slotId;

    SColumnInfoData* pCol = taosArrayGet(pSrcBlock->pDataBlock, srcSlotId);
    if ((nullList[i] = colDataIsNull_s(pCol, rowIndex)) == true) {
      offset += pCol->info.bytes;
      continue;
    }

    char* p = colDataGetData(pCol, rowIndex);
    if (IS_VAR_DATA_TYPE(pCol->info.type)) {
      memcpy(pStart + offset, p, (pCol->info.type == TSDB_DATA_TYPE_JSON) ? getJsonValueLen(p) : varDataTLen(p));
    } else {
      memcpy(pStart + offset, p, pCol->info.bytes);
    }

    offset += pCol->info.bytes;
  }

  return buf;
}

static int32_t doSaveTupleData(SSerializeDataHandle* pHandle, const void* pBuf, size_t length, STupleKey key,
                               STuplePos* pPos) {
  STuplePos p = {0};
  if (pHandle->pBuf != NULL) {
    SFilePage* pPage = NULL;

    if (pHandle->currentPage == -1) {
      pPage = getNewBufPage(pHandle->pBuf, &pHandle->currentPage);
      if (pPage == NULL) {
        terrno = TSDB_CODE_NO_AVAIL_DISK;
        return terrno;
      }
      pPage->num = sizeof(SFilePage);
    } else {
      pPage = getBufPage(pHandle->pBuf, pHandle->currentPage);
      if (pPage == NULL) {
        terrno = TSDB_CODE_NO_AVAIL_DISK;
        return terrno;
      }
      if (pPage->num + length > getBufPageSize(pHandle->pBuf)) {
        // current page is all used, let's prepare a new buffer page
        releaseBufPage(pHandle->pBuf, pPage);
        pPage = getNewBufPage(pHandle->pBuf, &pHandle->currentPage);
        if (pPage == NULL) {
          terrno = TSDB_CODE_NO_AVAIL_DISK;
          return terrno;
        }
        pPage->num = sizeof(SFilePage);
      }
    }

    p = (STuplePos){.pageId = pHandle->currentPage, .offset = pPage->num};
    memcpy(pPage->data + pPage->num, pBuf, length);

    pPage->num += length;
    setBufPageDirty(pPage, true);
    releaseBufPage(pHandle->pBuf, pPage);
  } else {
    // other tuple save policy
    if (streamStateFuncPut(pHandle->pState, &key, pBuf, length) >= 0) {
      p.streamTupleKey = key;
    }
  }

  *pPos = p;
  return TSDB_CODE_SUCCESS;
}

int32_t saveTupleData(SqlFunctionCtx* pCtx, int32_t rowIndex, const SSDataBlock* pSrcBlock, STuplePos* pPos) {
  prepareBuf(pCtx);

  STupleKey key;
  if (pCtx->saveHandle.pBuf == NULL) {
    SColumnInfoData* pColInfo = taosArrayGet(pSrcBlock->pDataBlock, 0);
    if (pColInfo->info.type == TSDB_DATA_TYPE_TIMESTAMP) {
      int64_t skey = *(int64_t*)colDataGetData(pColInfo, rowIndex);

      key.groupId = pSrcBlock->info.id.groupId;
      key.ts = skey;
      key.exprIdx = pCtx->exprIdx;
    }
  }

  char* buf = serializeTupleData(pSrcBlock, rowIndex, &pCtx->subsidiaries, pCtx->subsidiaries.buf);
  return doSaveTupleData(&pCtx->saveHandle, buf, pCtx->subsidiaries.rowLen, key, pPos);
}

static int32_t doUpdateTupleData(SSerializeDataHandle* pHandle, const void* pBuf, size_t length, STuplePos* pPos) {
  if (pHandle->pBuf != NULL) {
    SFilePage* pPage = getBufPage(pHandle->pBuf, pPos->pageId);
    if (pPage == NULL) {
      terrno = TSDB_CODE_NO_AVAIL_DISK;
      return terrno;
    }
    memcpy(pPage->data + pPos->offset, pBuf, length);
    setBufPageDirty(pPage, true);
    releaseBufPage(pHandle->pBuf, pPage);
  } else {
    streamStateFuncPut(pHandle->pState, &pPos->streamTupleKey, pBuf, length);
  }

  return TSDB_CODE_SUCCESS;
}

int32_t updateTupleData(SqlFunctionCtx* pCtx, int32_t rowIndex, const SSDataBlock* pSrcBlock, STuplePos* pPos) {
  prepareBuf(pCtx);

  char* buf = serializeTupleData(pSrcBlock, rowIndex, &pCtx->subsidiaries, pCtx->subsidiaries.buf);
  return doUpdateTupleData(&pCtx->saveHandle, buf, pCtx->subsidiaries.rowLen, pPos);
}

static char* doLoadTupleData(SSerializeDataHandle* pHandle, const STuplePos* pPos) {
  if (pHandle->pBuf != NULL) {
    SFilePage* pPage = getBufPage(pHandle->pBuf, pPos->pageId);
    if (pPage == NULL) {
      return NULL;
    }
    char*      p = pPage->data + pPos->offset;
    releaseBufPage(pHandle->pBuf, pPage);
    return p;
  } else {
    void*   value = NULL;
    int32_t vLen;
    streamStateFuncGet(pHandle->pState, &pPos->streamTupleKey, &value, &vLen);
    return (char*)value;
  }
}

const char* loadTupleData(SqlFunctionCtx* pCtx, const STuplePos* pPos) {
  return doLoadTupleData(&pCtx->saveHandle, pPos);
}

int32_t topBotFinalize(SqlFunctionCtx* pCtx, SSDataBlock* pBlock) {
  int32_t code = TSDB_CODE_SUCCESS;

  SResultRowEntryInfo* pEntryInfo = GET_RES_INFO(pCtx);
  STopBotRes*          pRes = getTopBotOutputInfo(pCtx);

  int16_t type = pCtx->pExpr->base.resSchema.type;
  int32_t slotId = pCtx->pExpr->base.resSchema.slotId;

  SColumnInfoData* pCol = taosArrayGet(pBlock->pDataBlock, slotId);

  // todo assign the tag value and the corresponding row data
  int32_t currentRow = pBlock->info.rows;
  if (pEntryInfo->numOfRes <= 0) {
    colDataAppendNULL(pCol, currentRow);
    code = setSelectivityValue(pCtx, pBlock, &pRes->nullTuplePos, currentRow);
    return code;
  }
  for (int32_t i = 0; i < pEntryInfo->numOfRes; ++i) {
    STopBotResItem* pItem = &pRes->pItems[i];
    colDataAppend(pCol, currentRow, (const char*)&pItem->v.i, false);
#ifdef BUF_PAGE_DEBUG
    qDebug("page_finalize i:%d,item:%p,pageId:%d, offset:%d\n", i, pItem, pItem->tuplePos.pageId,
           pItem->tuplePos.offset);
#endif
    code = setSelectivityValue(pCtx, pBlock, &pRes->pItems[i].tuplePos, currentRow);
    currentRow += 1;
  }

  return code;
}

void addResult(SqlFunctionCtx* pCtx, STopBotResItem* pSourceItem, int16_t type, bool isTopQuery) {
  SResultRowEntryInfo* pEntryInfo = GET_RES_INFO(pCtx);
  STopBotRes*          pRes = getTopBotOutputInfo(pCtx);
  STopBotResItem*      pItems = pRes->pItems;

  // not full yet
  if (pEntryInfo->numOfRes < pRes->maxSize) {
    STopBotResItem* pItem = &pItems[pEntryInfo->numOfRes];
    pItem->v = pSourceItem->v;
    pItem->uid = pSourceItem->uid;
    pItem->tuplePos.pageId = -1;
    replaceTupleData(&pItem->tuplePos, &pSourceItem->tuplePos);
    pEntryInfo->numOfRes++;
    taosheapsort((void*)pItems, sizeof(STopBotResItem), pEntryInfo->numOfRes, (const void*)&type, topBotResComparFn,
                 !isTopQuery);
  } else {  // replace the minimum value in the result
    if ((isTopQuery && ((IS_SIGNED_NUMERIC_TYPE(type) && pSourceItem->v.i > pItems[0].v.i) ||
                        (IS_UNSIGNED_NUMERIC_TYPE(type) && pSourceItem->v.u > pItems[0].v.u) ||
                        (TSDB_DATA_TYPE_FLOAT == type && pSourceItem->v.f > pItems[0].v.f) ||
                        (TSDB_DATA_TYPE_DOUBLE == type && pSourceItem->v.d > pItems[0].v.d))) ||
        (!isTopQuery && ((IS_SIGNED_NUMERIC_TYPE(type) && pSourceItem->v.i < pItems[0].v.i) ||
                         (IS_UNSIGNED_NUMERIC_TYPE(type) && pSourceItem->v.u < pItems[0].v.u) ||
                         (TSDB_DATA_TYPE_FLOAT == type && pSourceItem->v.f < pItems[0].v.f) ||
                         (TSDB_DATA_TYPE_DOUBLE == type && pSourceItem->v.d < pItems[0].v.d)))) {
      // replace the old data and the coresponding tuple data
      STopBotResItem* pItem = &pItems[0];
      pItem->v = pSourceItem->v;
      pItem->uid = pSourceItem->uid;

      // save the data of this tuple by over writing the old data
      replaceTupleData(&pItem->tuplePos, &pSourceItem->tuplePos);
      taosheapadjust((void*)pItems, sizeof(STopBotResItem), 0, pEntryInfo->numOfRes - 1, (const void*)&type,
                     topBotResComparFn, NULL, !isTopQuery);
    }
  }
}

int32_t topCombine(SqlFunctionCtx* pDestCtx, SqlFunctionCtx* pSourceCtx) {
  SResultRowEntryInfo* pSResInfo = GET_RES_INFO(pSourceCtx);
  STopBotRes*          pSBuf = getTopBotOutputInfo(pSourceCtx);
  int16_t              type = pSBuf->type;
  for (int32_t i = 0; i < pSResInfo->numOfRes; i++) {
    addResult(pDestCtx, pSBuf->pItems + i, type, true);
  }
  return TSDB_CODE_SUCCESS;
}

int32_t bottomCombine(SqlFunctionCtx* pDestCtx, SqlFunctionCtx* pSourceCtx) {
  SResultRowEntryInfo* pSResInfo = GET_RES_INFO(pSourceCtx);
  STopBotRes*          pSBuf = getTopBotOutputInfo(pSourceCtx);
  int16_t              type = pSBuf->type;
  for (int32_t i = 0; i < pSResInfo->numOfRes; i++) {
    addResult(pDestCtx, pSBuf->pItems + i, type, false);
  }
  return TSDB_CODE_SUCCESS;
}

int32_t getSpreadInfoSize() { return (int32_t)sizeof(SSpreadInfo); }

bool getSpreadFuncEnv(SFunctionNode* UNUSED_PARAM(pFunc), SFuncExecEnv* pEnv) {
  pEnv->calcMemSize = sizeof(SSpreadInfo);
  return true;
}

bool spreadFunctionSetup(SqlFunctionCtx* pCtx, SResultRowEntryInfo* pResultInfo) {
  if (!functionSetup(pCtx, pResultInfo)) {
    return false;
  }

  SSpreadInfo* pInfo = GET_ROWCELL_INTERBUF(pResultInfo);
  SET_DOUBLE_VAL(&pInfo->min, DBL_MAX);
  SET_DOUBLE_VAL(&pInfo->max, -DBL_MAX);
  pInfo->hasResult = false;
  return true;
}

int32_t spreadFunction(SqlFunctionCtx* pCtx) {
  int32_t numOfElems = 0;

  // Only the pre-computing information loaded and actual data does not loaded
  SInputColumnInfoData* pInput = &pCtx->input;
  SColumnDataAgg*       pAgg = pInput->pColumnDataAgg[0];
  int32_t               type = pInput->pData[0]->info.type;

  SSpreadInfo* pInfo = GET_ROWCELL_INTERBUF(GET_RES_INFO(pCtx));

  if (pInput->colDataSMAIsSet) {
    numOfElems = pInput->numOfRows - pAgg->numOfNull;
    if (numOfElems == 0) {
      goto _spread_over;
    }
    double tmin = 0.0, tmax = 0.0;
    if (IS_SIGNED_NUMERIC_TYPE(type)) {
      tmin = (double)GET_INT64_VAL(&pAgg->min);
      tmax = (double)GET_INT64_VAL(&pAgg->max);
    } else if (IS_FLOAT_TYPE(type)) {
      tmin = GET_DOUBLE_VAL(&pAgg->min);
      tmax = GET_DOUBLE_VAL(&pAgg->max);
    } else if (IS_UNSIGNED_NUMERIC_TYPE(type)) {
      tmin = (double)GET_UINT64_VAL(&pAgg->min);
      tmax = (double)GET_UINT64_VAL(&pAgg->max);
    }

    if (GET_DOUBLE_VAL(&pInfo->min) > tmin) {
      SET_DOUBLE_VAL(&pInfo->min, tmin);
    }

    if (GET_DOUBLE_VAL(&pInfo->max) < tmax) {
      SET_DOUBLE_VAL(&pInfo->max, tmax);
    }

  } else {  // computing based on the true data block
    SColumnInfoData* pCol = pInput->pData[0];

    int32_t start = pInput->startRowIndex;
    // check the valid data one by one
    for (int32_t i = start; i < pInput->numOfRows + start; ++i) {
      if (colDataIsNull_f(pCol->nullbitmap, i)) {
        continue;
      }

      char* data = colDataGetData(pCol, i);

      double v = 0;
      GET_TYPED_DATA(v, double, type, data);
      if (v < GET_DOUBLE_VAL(&pInfo->min)) {
        SET_DOUBLE_VAL(&pInfo->min, v);
      }

      if (v > GET_DOUBLE_VAL(&pInfo->max)) {
        SET_DOUBLE_VAL(&pInfo->max, v);
      }

      numOfElems += 1;
    }
  }

_spread_over:
  // data in the check operation are all null, not output
  SET_VAL(GET_RES_INFO(pCtx), numOfElems, 1);
  if (numOfElems > 0) {
    pInfo->hasResult = true;
  }

  return TSDB_CODE_SUCCESS;
}

static void spreadTransferInfo(SSpreadInfo* pInput, SSpreadInfo* pOutput) {
  pOutput->hasResult = pInput->hasResult;
  if (pInput->max > pOutput->max) {
    pOutput->max = pInput->max;
  }

  if (pInput->min < pOutput->min) {
    pOutput->min = pInput->min;
  }
}

int32_t spreadFunctionMerge(SqlFunctionCtx* pCtx) {
  SInputColumnInfoData* pInput = &pCtx->input;
  SColumnInfoData*      pCol = pInput->pData[0];
  if (pCol->info.type != TSDB_DATA_TYPE_BINARY) {
    return TSDB_CODE_FUNC_FUNTION_PARA_TYPE;
  }

  SSpreadInfo* pInfo = GET_ROWCELL_INTERBUF(GET_RES_INFO(pCtx));

  int32_t start = pInput->startRowIndex;
  for (int32_t i = start; i < start + pInput->numOfRows; ++i) {
    char*        data = colDataGetData(pCol, i);
    SSpreadInfo* pInputInfo = (SSpreadInfo*)varDataVal(data);
    if (pInputInfo->hasResult) {
      spreadTransferInfo(pInputInfo, pInfo);
    }
  }

  if (pInfo->hasResult) {
    GET_RES_INFO(pCtx)->numOfRes = 1;
  }

  return TSDB_CODE_SUCCESS;
}

int32_t spreadFinalize(SqlFunctionCtx* pCtx, SSDataBlock* pBlock) {
  SSpreadInfo* pInfo = GET_ROWCELL_INTERBUF(GET_RES_INFO(pCtx));
  if (pInfo->hasResult == true) {
    SET_DOUBLE_VAL(&pInfo->result, pInfo->max - pInfo->min);
  } else {
    GET_RES_INFO(pCtx)->isNullRes = 1;
  }
  return functionFinalize(pCtx, pBlock);
}

int32_t spreadPartialFinalize(SqlFunctionCtx* pCtx, SSDataBlock* pBlock) {
  SResultRowEntryInfo* pResInfo = GET_RES_INFO(pCtx);
  SSpreadInfo*         pInfo = GET_ROWCELL_INTERBUF(GET_RES_INFO(pCtx));
  int32_t              resultBytes = getSpreadInfoSize();
  char*                res = taosMemoryCalloc(resultBytes + VARSTR_HEADER_SIZE, sizeof(char));

  memcpy(varDataVal(res), pInfo, resultBytes);
  varDataSetLen(res, resultBytes);

  int32_t          slotId = pCtx->pExpr->base.resSchema.slotId;
  SColumnInfoData* pCol = taosArrayGet(pBlock->pDataBlock, slotId);

  colDataAppend(pCol, pBlock->info.rows, res, false);

  taosMemoryFree(res);
  return pResInfo->numOfRes;
}

int32_t spreadCombine(SqlFunctionCtx* pDestCtx, SqlFunctionCtx* pSourceCtx) {
  SResultRowEntryInfo* pDResInfo = GET_RES_INFO(pDestCtx);
  SSpreadInfo*         pDBuf = GET_ROWCELL_INTERBUF(pDResInfo);

  SResultRowEntryInfo* pSResInfo = GET_RES_INFO(pSourceCtx);
  SSpreadInfo*         pSBuf = GET_ROWCELL_INTERBUF(pSResInfo);
  spreadTransferInfo(pSBuf, pDBuf);
  pDResInfo->numOfRes = TMAX(pDResInfo->numOfRes, pSResInfo->numOfRes);
  pDResInfo->isNullRes &= pSResInfo->isNullRes;
  return TSDB_CODE_SUCCESS;
}

int32_t getElapsedInfoSize() { return (int32_t)sizeof(SElapsedInfo); }

bool getElapsedFuncEnv(SFunctionNode* UNUSED_PARAM(pFunc), SFuncExecEnv* pEnv) {
  pEnv->calcMemSize = sizeof(SElapsedInfo);
  return true;
}

bool elapsedFunctionSetup(SqlFunctionCtx* pCtx, SResultRowEntryInfo* pResultInfo) {
  if (!functionSetup(pCtx, pResultInfo)) {
    return false;
  }

  SElapsedInfo* pInfo = GET_ROWCELL_INTERBUF(pResultInfo);
  pInfo->result = 0;
  pInfo->min = TSKEY_MAX;
  pInfo->max = 0;

  if (pCtx->numOfParams > 1) {
    pInfo->timeUnit = pCtx->param[1].param.i;
  } else {
    pInfo->timeUnit = 1;
  }

  return true;
}

int32_t elapsedFunction(SqlFunctionCtx* pCtx) {
  int32_t numOfElems = 0;

  // Only the pre-computing information loaded and actual data does not loaded
  SInputColumnInfoData* pInput = &pCtx->input;
  SColumnDataAgg*       pAgg = pInput->pColumnDataAgg[0];

  SElapsedInfo* pInfo = GET_ROWCELL_INTERBUF(GET_RES_INFO(pCtx));

  numOfElems = pInput->numOfRows;  // since this is the primary timestamp, no need to exclude NULL values
  if (numOfElems == 0) {
    goto _elapsed_over;
  }

  if (pInput->colDataSMAIsSet) {
    if (pInfo->min == TSKEY_MAX) {
      pInfo->min = GET_INT64_VAL(&pAgg->min);
      pInfo->max = GET_INT64_VAL(&pAgg->max);
    } else {
      if (pCtx->order == TSDB_ORDER_ASC) {
        pInfo->max = GET_INT64_VAL(&pAgg->max);
      } else {
        pInfo->min = GET_INT64_VAL(&pAgg->min);
      }
    }
  } else {  // computing based on the true data block
    if (0 == pInput->numOfRows) {
      if (pCtx->order == TSDB_ORDER_DESC) {
        if (pCtx->end.key != INT64_MIN) {
          pInfo->min = pCtx->end.key;
        }
      } else {
        if (pCtx->end.key != INT64_MIN) {
          pInfo->max = pCtx->end.key + 1;
        }
      }
      goto _elapsed_over;
    }

    SColumnInfoData* pCol = pInput->pData[0];

    int32_t start = pInput->startRowIndex;
    TSKEY*  ptsList = (int64_t*)colDataGetData(pCol, 0);
    if (pCtx->order == TSDB_ORDER_DESC) {
      if (pCtx->start.key == INT64_MIN) {
        pInfo->max = (pInfo->max < ptsList[start]) ? ptsList[start] : pInfo->max;
      } else {
        pInfo->max = pCtx->start.key + 1;
      }

      if (pCtx->end.key == INT64_MIN) {
        pInfo->min =
            (pInfo->min > ptsList[start + pInput->numOfRows - 1]) ? ptsList[start + pInput->numOfRows - 1] : pInfo->min;
      } else {
        pInfo->min = pCtx->end.key;
      }
    } else {
      if (pCtx->start.key == INT64_MIN) {
        pInfo->min = (pInfo->min > ptsList[start]) ? ptsList[start] : pInfo->min;
      } else {
        pInfo->min = pCtx->start.key;
      }

      if (pCtx->end.key == INT64_MIN) {
        pInfo->max =
            (pInfo->max < ptsList[start + pInput->numOfRows - 1]) ? ptsList[start + pInput->numOfRows - 1] : pInfo->max;
      } else {
        pInfo->max = pCtx->end.key + 1;
      }
    }
  }

_elapsed_over:
  // data in the check operation are all null, not output
  SET_VAL(GET_RES_INFO(pCtx), numOfElems, 1);

  return TSDB_CODE_SUCCESS;
}

static void elapsedTransferInfo(SElapsedInfo* pInput, SElapsedInfo* pOutput) {
  pOutput->timeUnit = pInput->timeUnit;
  if (pOutput->min > pInput->min) {
    pOutput->min = pInput->min;
  }

  if (pOutput->max < pInput->max) {
    pOutput->max = pInput->max;
  }
}

int32_t elapsedFunctionMerge(SqlFunctionCtx* pCtx) {
  SInputColumnInfoData* pInput = &pCtx->input;
  SColumnInfoData*      pCol = pInput->pData[0];
  if (pCol->info.type != TSDB_DATA_TYPE_BINARY) {
    return TSDB_CODE_FUNC_FUNTION_PARA_TYPE;
  }

  SElapsedInfo* pInfo = GET_ROWCELL_INTERBUF(GET_RES_INFO(pCtx));

  int32_t start = pInput->startRowIndex;

  for (int32_t i = start; i < start + pInput->numOfRows; ++i) {
    char*         data = colDataGetData(pCol, i);
    SElapsedInfo* pInputInfo = (SElapsedInfo*)varDataVal(data);
    elapsedTransferInfo(pInputInfo, pInfo);
  }

  SET_VAL(GET_RES_INFO(pCtx), 1, 1);
  return TSDB_CODE_SUCCESS;
}

int32_t elapsedFinalize(SqlFunctionCtx* pCtx, SSDataBlock* pBlock) {
  SElapsedInfo* pInfo = GET_ROWCELL_INTERBUF(GET_RES_INFO(pCtx));
  double        result = (double)pInfo->max - (double)pInfo->min;
  result = (result >= 0) ? result : -result;
  pInfo->result = result / pInfo->timeUnit;
  return functionFinalize(pCtx, pBlock);
}

int32_t elapsedPartialFinalize(SqlFunctionCtx* pCtx, SSDataBlock* pBlock) {
  SResultRowEntryInfo* pResInfo = GET_RES_INFO(pCtx);
  SElapsedInfo*        pInfo = GET_ROWCELL_INTERBUF(GET_RES_INFO(pCtx));
  int32_t              resultBytes = getElapsedInfoSize();
  char*                res = taosMemoryCalloc(resultBytes + VARSTR_HEADER_SIZE, sizeof(char));

  memcpy(varDataVal(res), pInfo, resultBytes);
  varDataSetLen(res, resultBytes);

  int32_t          slotId = pCtx->pExpr->base.resSchema.slotId;
  SColumnInfoData* pCol = taosArrayGet(pBlock->pDataBlock, slotId);

  colDataAppend(pCol, pBlock->info.rows, res, false);

  taosMemoryFree(res);
  return pResInfo->numOfRes;
}

int32_t elapsedCombine(SqlFunctionCtx* pDestCtx, SqlFunctionCtx* pSourceCtx) {
  SResultRowEntryInfo* pDResInfo = GET_RES_INFO(pDestCtx);
  SElapsedInfo*        pDBuf = GET_ROWCELL_INTERBUF(pDResInfo);

  SResultRowEntryInfo* pSResInfo = GET_RES_INFO(pSourceCtx);
  SElapsedInfo*        pSBuf = GET_ROWCELL_INTERBUF(pSResInfo);

  elapsedTransferInfo(pSBuf, pDBuf);
  pDResInfo->numOfRes = TMAX(pDResInfo->numOfRes, pSResInfo->numOfRes);
  pDResInfo->isNullRes &= pSResInfo->isNullRes;
  return TSDB_CODE_SUCCESS;
}

int32_t getHistogramInfoSize() {
  return (int32_t)sizeof(SHistoFuncInfo) + HISTOGRAM_MAX_BINS_NUM * sizeof(SHistoFuncBin);
}

bool getHistogramFuncEnv(SFunctionNode* UNUSED_PARAM(pFunc), SFuncExecEnv* pEnv) {
  pEnv->calcMemSize = sizeof(SHistoFuncInfo) + HISTOGRAM_MAX_BINS_NUM * sizeof(SHistoFuncBin);
  return true;
}

static int8_t getHistogramBinType(char* binTypeStr) {
  int8_t binType;
  if (strcasecmp(binTypeStr, "user_input") == 0) {
    binType = USER_INPUT_BIN;
  } else if (strcasecmp(binTypeStr, "linear_bin") == 0) {
    binType = LINEAR_BIN;
  } else if (strcasecmp(binTypeStr, "log_bin") == 0) {
    binType = LOG_BIN;
  } else {
    binType = UNKNOWN_BIN;
  }

  return binType;
}

static bool getHistogramBinDesc(SHistoFuncInfo* pInfo, char* binDescStr, int8_t binType, bool normalized) {
  cJSON*  binDesc = cJSON_Parse(binDescStr);
  int32_t numOfBins;
  double* intervals;
  if (cJSON_IsObject(binDesc)) { /* linaer/log bins */
    int32_t numOfParams = cJSON_GetArraySize(binDesc);
    int32_t startIndex;
    if (numOfParams != 4) {
      cJSON_Delete(binDesc);
      return false;
    }

    cJSON* start = cJSON_GetObjectItem(binDesc, "start");
    cJSON* factor = cJSON_GetObjectItem(binDesc, "factor");
    cJSON* width = cJSON_GetObjectItem(binDesc, "width");
    cJSON* count = cJSON_GetObjectItem(binDesc, "count");
    cJSON* infinity = cJSON_GetObjectItem(binDesc, "infinity");

    if (!cJSON_IsNumber(start) || !cJSON_IsNumber(count) || !cJSON_IsBool(infinity)) {
      cJSON_Delete(binDesc);
      return false;
    }

    if (count->valueint <= 0 || count->valueint > 1000) {  // limit count to 1000
      cJSON_Delete(binDesc);
      return false;
    }

    if (isinf(start->valuedouble) || (width != NULL && isinf(width->valuedouble)) ||
        (factor != NULL && isinf(factor->valuedouble)) || (count != NULL && isinf(count->valuedouble))) {
      cJSON_Delete(binDesc);
      return false;
    }

    int32_t counter = (int32_t)count->valueint;
    if (infinity->valueint == false) {
      startIndex = 0;
      numOfBins = counter + 1;
    } else {
      startIndex = 1;
      numOfBins = counter + 3;
    }

    intervals = taosMemoryCalloc(numOfBins, sizeof(double));
    if (cJSON_IsNumber(width) && factor == NULL && binType == LINEAR_BIN) {
      // linear bin process
      if (width->valuedouble == 0) {
        taosMemoryFree(intervals);
        cJSON_Delete(binDesc);
        return false;
      }
      for (int i = 0; i < counter + 1; ++i) {
        intervals[startIndex] = start->valuedouble + i * width->valuedouble;
        if (isinf(intervals[startIndex])) {
          taosMemoryFree(intervals);
          cJSON_Delete(binDesc);
          return false;
        }
        startIndex++;
      }
    } else if (cJSON_IsNumber(factor) && width == NULL && binType == LOG_BIN) {
      // log bin process
      if (start->valuedouble == 0) {
        taosMemoryFree(intervals);
        cJSON_Delete(binDesc);
        return false;
      }
      if (factor->valuedouble < 0 || factor->valuedouble == 0 || factor->valuedouble == 1) {
        taosMemoryFree(intervals);
        cJSON_Delete(binDesc);
        return false;
      }
      for (int i = 0; i < counter + 1; ++i) {
        intervals[startIndex] = start->valuedouble * pow(factor->valuedouble, i * 1.0);
        if (isinf(intervals[startIndex])) {
          taosMemoryFree(intervals);
          cJSON_Delete(binDesc);
          return false;
        }
        startIndex++;
      }
    } else {
      taosMemoryFree(intervals);
      cJSON_Delete(binDesc);
      return false;
    }

    if (infinity->valueint == true) {
      intervals[0] = -INFINITY;
      intervals[numOfBins - 1] = INFINITY;
      // in case of desc bin orders, -inf/inf should be swapped
      if (numOfBins < 4) {
        return false;
      }
      if (intervals[1] > intervals[numOfBins - 2]) {
        TSWAP(intervals[0], intervals[numOfBins - 1]);
      }
    }
  } else if (cJSON_IsArray(binDesc)) { /* user input bins */
    if (binType != USER_INPUT_BIN) {
      cJSON_Delete(binDesc);
      return false;
    }
    numOfBins = cJSON_GetArraySize(binDesc);
    intervals = taosMemoryCalloc(numOfBins, sizeof(double));
    cJSON* bin = binDesc->child;
    if (bin == NULL) {
      taosMemoryFree(intervals);
      cJSON_Delete(binDesc);
      return false;
    }
    int i = 0;
    while (bin) {
      intervals[i] = bin->valuedouble;
      if (!cJSON_IsNumber(bin)) {
        taosMemoryFree(intervals);
        cJSON_Delete(binDesc);
        return false;
      }
      if (i != 0 && intervals[i] <= intervals[i - 1]) {
        taosMemoryFree(intervals);
        cJSON_Delete(binDesc);
        return false;
      }
      bin = bin->next;
      i++;
    }
  } else {
    cJSON_Delete(binDesc);
    return false;
  }

  pInfo->numOfBins = numOfBins - 1;
  pInfo->normalized = normalized;
  for (int32_t i = 0; i < pInfo->numOfBins; ++i) {
    pInfo->bins[i].lower = intervals[i] < intervals[i + 1] ? intervals[i] : intervals[i + 1];
    pInfo->bins[i].upper = intervals[i + 1] > intervals[i] ? intervals[i + 1] : intervals[i];
    pInfo->bins[i].count = 0;
  }

  taosMemoryFree(intervals);
  cJSON_Delete(binDesc);

  return true;
}

bool histogramFunctionSetup(SqlFunctionCtx* pCtx, SResultRowEntryInfo* pResultInfo) {
  if (!functionSetup(pCtx, pResultInfo)) {
    return false;
  }

  SHistoFuncInfo* pInfo = GET_ROWCELL_INTERBUF(pResultInfo);
  pInfo->numOfBins = 0;
  pInfo->totalCount = 0;
  pInfo->normalized = 0;

  char*  binTypeStr = strndup(varDataVal(pCtx->param[1].param.pz), varDataLen(pCtx->param[1].param.pz));
  int8_t binType = getHistogramBinType(binTypeStr);
  taosMemoryFree(binTypeStr);

  if (binType == UNKNOWN_BIN) {
    return false;
  }
  char*   binDesc = strndup(varDataVal(pCtx->param[2].param.pz), varDataLen(pCtx->param[2].param.pz));
  int64_t normalized = pCtx->param[3].param.i;
  if (normalized != 0 && normalized != 1) {
    taosMemoryFree(binDesc);
    return false;
  }
  if (!getHistogramBinDesc(pInfo, binDesc, binType, (bool)normalized)) {
    taosMemoryFree(binDesc);
    return false;
  }
  taosMemoryFree(binDesc);

  return true;
}

static int32_t histogramFunctionImpl(SqlFunctionCtx* pCtx, bool isPartial) {
  SHistoFuncInfo* pInfo = GET_ROWCELL_INTERBUF(GET_RES_INFO(pCtx));

  SInputColumnInfoData* pInput = &pCtx->input;
  SColumnInfoData*      pCol = pInput->pData[0];

  int32_t type = pInput->pData[0]->info.type;

  int32_t start = pInput->startRowIndex;
  int32_t numOfRows = pInput->numOfRows;

  int32_t numOfElems = 0;
  for (int32_t i = start; i < numOfRows + start; ++i) {
    if (pCol->hasNull && colDataIsNull_f(pCol->nullbitmap, i)) {
      continue;
    }

    numOfElems++;

    char*  data = colDataGetData(pCol, i);
    double v;
    GET_TYPED_DATA(v, double, type, data);

    for (int32_t k = 0; k < pInfo->numOfBins; ++k) {
      if (v > pInfo->bins[k].lower && v <= pInfo->bins[k].upper) {
        pInfo->bins[k].count++;
        pInfo->totalCount++;
        break;
      }
    }
  }

  if (!isPartial) {
    GET_RES_INFO(pCtx)->numOfRes = pInfo->numOfBins;
  } else {
    GET_RES_INFO(pCtx)->numOfRes = 1;
  }
  return TSDB_CODE_SUCCESS;
}

int32_t histogramFunction(SqlFunctionCtx* pCtx) { return histogramFunctionImpl(pCtx, false); }

int32_t histogramFunctionPartial(SqlFunctionCtx* pCtx) { return histogramFunctionImpl(pCtx, true); }

static void histogramTransferInfo(SHistoFuncInfo* pInput, SHistoFuncInfo* pOutput) {
  pOutput->normalized = pInput->normalized;
  pOutput->numOfBins = pInput->numOfBins;
  pOutput->totalCount += pInput->totalCount;
  for (int32_t k = 0; k < pOutput->numOfBins; ++k) {
    pOutput->bins[k].lower = pInput->bins[k].lower;
    pOutput->bins[k].upper = pInput->bins[k].upper;
    pOutput->bins[k].count += pInput->bins[k].count;
  }
}

int32_t histogramFunctionMerge(SqlFunctionCtx* pCtx) {
  SInputColumnInfoData* pInput = &pCtx->input;
  SColumnInfoData*      pCol = pInput->pData[0];
  if (pCol->info.type != TSDB_DATA_TYPE_BINARY) {
    return TSDB_CODE_FUNC_FUNTION_PARA_TYPE;
  }

  SHistoFuncInfo* pInfo = GET_ROWCELL_INTERBUF(GET_RES_INFO(pCtx));

  int32_t start = pInput->startRowIndex;

  for (int32_t i = start; i < start + pInput->numOfRows; ++i) {
    char*           data = colDataGetData(pCol, i);
    SHistoFuncInfo* pInputInfo = (SHistoFuncInfo*)varDataVal(data);
    histogramTransferInfo(pInputInfo, pInfo);
  }

  SET_VAL(GET_RES_INFO(pCtx), pInfo->numOfBins, pInfo->numOfBins);
  return TSDB_CODE_SUCCESS;
}

int32_t histogramFinalize(SqlFunctionCtx* pCtx, SSDataBlock* pBlock) {
  SResultRowEntryInfo* pResInfo = GET_RES_INFO(pCtx);
  SHistoFuncInfo*      pInfo = GET_ROWCELL_INTERBUF(GET_RES_INFO(pCtx));
  int32_t              slotId = pCtx->pExpr->base.resSchema.slotId;
  SColumnInfoData*     pCol = taosArrayGet(pBlock->pDataBlock, slotId);

  int32_t currentRow = pBlock->info.rows;

  if (pInfo->normalized) {
    for (int32_t k = 0; k < pResInfo->numOfRes; ++k) {
      if (pInfo->totalCount != 0) {
        pInfo->bins[k].percentage = pInfo->bins[k].count / (double)pInfo->totalCount;
      } else {
        pInfo->bins[k].percentage = 0;
      }
    }
  }

  for (int32_t i = 0; i < pResInfo->numOfRes; ++i) {
    int32_t len;
    char    buf[512] = {0};
    if (!pInfo->normalized) {
      len = sprintf(varDataVal(buf), "{\"lower_bin\":%g, \"upper_bin\":%g, \"count\":%" PRId64 "}",
                    pInfo->bins[i].lower, pInfo->bins[i].upper, pInfo->bins[i].count);
    } else {
      len = sprintf(varDataVal(buf), "{\"lower_bin\":%g, \"upper_bin\":%g, \"count\":%lf}", pInfo->bins[i].lower,
                    pInfo->bins[i].upper, pInfo->bins[i].percentage);
    }
    varDataSetLen(buf, len);
    colDataAppend(pCol, currentRow, buf, false);
    currentRow++;
  }

  return pResInfo->numOfRes;
}

int32_t histogramPartialFinalize(SqlFunctionCtx* pCtx, SSDataBlock* pBlock) {
  SResultRowEntryInfo* pResInfo = GET_RES_INFO(pCtx);
  SHistoFuncInfo*      pInfo = GET_ROWCELL_INTERBUF(GET_RES_INFO(pCtx));
  int32_t              resultBytes = getHistogramInfoSize();
  char*                res = taosMemoryCalloc(resultBytes + VARSTR_HEADER_SIZE, sizeof(char));

  memcpy(varDataVal(res), pInfo, resultBytes);
  varDataSetLen(res, resultBytes);

  int32_t          slotId = pCtx->pExpr->base.resSchema.slotId;
  SColumnInfoData* pCol = taosArrayGet(pBlock->pDataBlock, slotId);

  colDataAppend(pCol, pBlock->info.rows, res, false);

  taosMemoryFree(res);
  return pResInfo->numOfRes;
}

int32_t histogramCombine(SqlFunctionCtx* pDestCtx, SqlFunctionCtx* pSourceCtx) {
  SResultRowEntryInfo* pDResInfo = GET_RES_INFO(pDestCtx);
  SHistoFuncInfo*      pDBuf = GET_ROWCELL_INTERBUF(pDResInfo);

  SResultRowEntryInfo* pSResInfo = GET_RES_INFO(pSourceCtx);
  SHistoFuncInfo*      pSBuf = GET_ROWCELL_INTERBUF(pSResInfo);

  histogramTransferInfo(pSBuf, pDBuf);
  pDResInfo->numOfRes = TMAX(pDResInfo->numOfRes, pSResInfo->numOfRes);
  pDResInfo->isNullRes &= pSResInfo->isNullRes;
  return TSDB_CODE_SUCCESS;
}

int32_t getHLLInfoSize() { return (int32_t)sizeof(SHLLInfo); }

bool getHLLFuncEnv(SFunctionNode* UNUSED_PARAM(pFunc), SFuncExecEnv* pEnv) {
  pEnv->calcMemSize = sizeof(SHLLInfo);
  return true;
}

static uint8_t hllCountNum(void* data, int32_t bytes, int32_t* buk) {
  uint64_t hash = MurmurHash3_64(data, bytes);
  int32_t  index = hash & HLL_BUCKET_MASK;
  hash >>= HLL_BUCKET_BITS;
  hash |= ((uint64_t)1 << HLL_DATA_BITS);
  uint64_t bit = 1;
  uint8_t  count = 1;
  while ((hash & bit) == 0) {
    count++;
    bit <<= 1;
  }
  *buk = index;
  return count;
}

static void hllBucketHisto(uint8_t* buckets, int32_t* bucketHisto) {
  uint64_t* word = (uint64_t*)buckets;
  uint8_t*  bytes;

  for (int32_t j = 0; j < HLL_BUCKETS >> 3; j++) {
    if (*word == 0) {
      bucketHisto[0] += 8;
    } else {
      bytes = (uint8_t*)word;
      bucketHisto[bytes[0]]++;
      bucketHisto[bytes[1]]++;
      bucketHisto[bytes[2]]++;
      bucketHisto[bytes[3]]++;
      bucketHisto[bytes[4]]++;
      bucketHisto[bytes[5]]++;
      bucketHisto[bytes[6]]++;
      bucketHisto[bytes[7]]++;
    }
    word++;
  }
}
static double hllTau(double x) {
  if (x == 0. || x == 1.) return 0.;
  double zPrime;
  double y = 1.0;
  double z = 1 - x;
  do {
    x = sqrt(x);
    zPrime = z;
    y *= 0.5;
    z -= pow(1 - x, 2) * y;
  } while (zPrime != z);
  return z / 3;
}

static double hllSigma(double x) {
  if (x == 1.0) return INFINITY;
  double zPrime;
  double y = 1;
  double z = x;
  do {
    x *= x;
    zPrime = z;
    z += x * y;
    y += y;
  } while (zPrime != z);
  return z;
}

// estimate the cardinality, the algorithm refer this paper: "New cardinality estimation algorithms for HyperLogLog
// sketches"
static uint64_t hllCountCnt(uint8_t* buckets) {
  double  m = HLL_BUCKETS;
  int32_t buckethisto[64] = {0};
  hllBucketHisto(buckets, buckethisto);

  double z = m * hllTau((m - buckethisto[HLL_DATA_BITS + 1]) / (double)m);
  for (int j = HLL_DATA_BITS; j >= 1; --j) {
    z += buckethisto[j];
    z *= 0.5;
  }

  z += m * hllSigma(buckethisto[0] / (double)m);
  double E = (double)llroundl(HLL_ALPHA_INF * m * m / z);

  return (uint64_t)E;
}

int32_t hllFunction(SqlFunctionCtx* pCtx) {
  SHLLInfo* pInfo = GET_ROWCELL_INTERBUF(GET_RES_INFO(pCtx));

  SInputColumnInfoData* pInput = &pCtx->input;
  SColumnInfoData*      pCol = pInput->pData[0];

  int32_t type = pCol->info.type;
  int32_t bytes = pCol->info.bytes;

  int32_t start = pInput->startRowIndex;
  int32_t numOfRows = pInput->numOfRows;

  int32_t numOfElems = 0;
  if (IS_NULL_TYPE(type)) {
    goto _hll_over;
  }

  for (int32_t i = start; i < numOfRows + start; ++i) {
    if (pCol->hasNull && colDataIsNull_s(pCol, i)) {
      continue;
    }

    numOfElems++;

    char* data = colDataGetData(pCol, i);
    if (IS_VAR_DATA_TYPE(type)) {
      bytes = varDataLen(data);
      data = varDataVal(data);
    }

    int32_t index = 0;
    uint8_t count = hllCountNum(data, bytes, &index);
    uint8_t oldcount = pInfo->buckets[index];
    if (count > oldcount) {
      pInfo->buckets[index] = count;
    }
  }

_hll_over:
  pInfo->totalCount += numOfElems;

  if (pInfo->totalCount == 0 && !tsCountAlwaysReturnValue) {
    SET_VAL(GET_RES_INFO(pCtx), 0, 1);
  } else {
    SET_VAL(GET_RES_INFO(pCtx), 1, 1);
  }

  return TSDB_CODE_SUCCESS;
}

static void hllTransferInfo(SHLLInfo* pInput, SHLLInfo* pOutput) {
  for (int32_t k = 0; k < HLL_BUCKETS; ++k) {
    if (pOutput->buckets[k] < pInput->buckets[k]) {
      pOutput->buckets[k] = pInput->buckets[k];
    }
  }
  pOutput->totalCount += pInput->totalCount;
}

int32_t hllFunctionMerge(SqlFunctionCtx* pCtx) {
  SInputColumnInfoData* pInput = &pCtx->input;
  SColumnInfoData*      pCol = pInput->pData[0];

  if (pCol->info.type != TSDB_DATA_TYPE_BINARY) {
    return TSDB_CODE_SUCCESS;
  }

  SHLLInfo* pInfo = GET_ROWCELL_INTERBUF(GET_RES_INFO(pCtx));

  int32_t start = pInput->startRowIndex;

  for (int32_t i = start; i < start + pInput->numOfRows; ++i) {
    char*     data = colDataGetData(pCol, i);
    SHLLInfo* pInputInfo = (SHLLInfo*)varDataVal(data);
    hllTransferInfo(pInputInfo, pInfo);
  }

  if (pInfo->totalCount == 0 && !tsCountAlwaysReturnValue) {
    SET_VAL(GET_RES_INFO(pCtx), 0, 1);
  } else {
    SET_VAL(GET_RES_INFO(pCtx), 1, 1);
  }

  return TSDB_CODE_SUCCESS;
}

int32_t hllFinalize(SqlFunctionCtx* pCtx, SSDataBlock* pBlock) {
  SResultRowEntryInfo* pInfo = GET_RES_INFO(pCtx);

  SHLLInfo* pHllInfo = GET_ROWCELL_INTERBUF(GET_RES_INFO(pCtx));
  pHllInfo->result = hllCountCnt(pHllInfo->buckets);
  if (tsCountAlwaysReturnValue && pHllInfo->result == 0) {
    pInfo->numOfRes = 1;
  }

  return functionFinalize(pCtx, pBlock);
}

int32_t hllPartialFinalize(SqlFunctionCtx* pCtx, SSDataBlock* pBlock) {
  SResultRowEntryInfo* pResInfo = GET_RES_INFO(pCtx);
  SHLLInfo*            pInfo = GET_ROWCELL_INTERBUF(GET_RES_INFO(pCtx));
  int32_t              resultBytes = getHLLInfoSize();
  char*                res = taosMemoryCalloc(resultBytes + VARSTR_HEADER_SIZE, sizeof(char));

  memcpy(varDataVal(res), pInfo, resultBytes);
  varDataSetLen(res, resultBytes);

  int32_t          slotId = pCtx->pExpr->base.resSchema.slotId;
  SColumnInfoData* pCol = taosArrayGet(pBlock->pDataBlock, slotId);

  colDataAppend(pCol, pBlock->info.rows, res, false);

  taosMemoryFree(res);
  return pResInfo->numOfRes;
}

int32_t hllCombine(SqlFunctionCtx* pDestCtx, SqlFunctionCtx* pSourceCtx) {
  SResultRowEntryInfo* pDResInfo = GET_RES_INFO(pDestCtx);
  SHLLInfo*            pDBuf = GET_ROWCELL_INTERBUF(pDResInfo);

  SResultRowEntryInfo* pSResInfo = GET_RES_INFO(pSourceCtx);
  SHLLInfo*            pSBuf = GET_ROWCELL_INTERBUF(pSResInfo);

  hllTransferInfo(pSBuf, pDBuf);
  pDResInfo->numOfRes = TMAX(pDResInfo->numOfRes, pSResInfo->numOfRes);
  pDResInfo->isNullRes &= pSResInfo->isNullRes;
  return TSDB_CODE_SUCCESS;
}

bool getStateFuncEnv(SFunctionNode* UNUSED_PARAM(pFunc), SFuncExecEnv* pEnv) {
  pEnv->calcMemSize = sizeof(SStateInfo);
  return true;
}

static int8_t getStateOpType(char* opStr) {
  int8_t opType;
  if (strncasecmp(opStr, "LT", 2) == 0) {
    opType = STATE_OPER_LT;
  } else if (strncasecmp(opStr, "GT", 2) == 0) {
    opType = STATE_OPER_GT;
  } else if (strncasecmp(opStr, "LE", 2) == 0) {
    opType = STATE_OPER_LE;
  } else if (strncasecmp(opStr, "GE", 2) == 0) {
    opType = STATE_OPER_GE;
  } else if (strncasecmp(opStr, "NE", 2) == 0) {
    opType = STATE_OPER_NE;
  } else if (strncasecmp(opStr, "EQ", 2) == 0) {
    opType = STATE_OPER_EQ;
  } else {
    opType = STATE_OPER_INVALID;
  }

  return opType;
}

static bool checkStateOp(int8_t op, SColumnInfoData* pCol, int32_t index, SVariant param) {
  char* data = colDataGetData(pCol, index);
  switch (pCol->info.type) {
    case TSDB_DATA_TYPE_TINYINT: {
      int8_t v = *(int8_t*)data;
      STATE_COMP(op, v, param);
      break;
    }
    case TSDB_DATA_TYPE_UTINYINT: {
      uint8_t v = *(uint8_t*)data;
      STATE_COMP(op, v, param);
      break;
    }
    case TSDB_DATA_TYPE_SMALLINT: {
      int16_t v = *(int16_t*)data;
      STATE_COMP(op, v, param);
      break;
    }
    case TSDB_DATA_TYPE_USMALLINT: {
      uint16_t v = *(uint16_t*)data;
      STATE_COMP(op, v, param);
      break;
    }
    case TSDB_DATA_TYPE_INT: {
      int32_t v = *(int32_t*)data;
      STATE_COMP(op, v, param);
      break;
    }
    case TSDB_DATA_TYPE_UINT: {
      uint32_t v = *(uint32_t*)data;
      STATE_COMP(op, v, param);
      break;
    }
    case TSDB_DATA_TYPE_BIGINT: {
      int64_t v = *(int64_t*)data;
      STATE_COMP(op, v, param);
      break;
    }
    case TSDB_DATA_TYPE_UBIGINT: {
      uint64_t v = *(uint64_t*)data;
      STATE_COMP(op, v, param);
      break;
    }
    case TSDB_DATA_TYPE_FLOAT: {
      float v = *(float*)data;
      STATE_COMP(op, v, param);
      break;
    }
    case TSDB_DATA_TYPE_DOUBLE: {
      double v = *(double*)data;
      STATE_COMP(op, v, param);
      break;
    }
    default: {
      return false;
    }
  }
  return false;
}

int32_t stateCountFunction(SqlFunctionCtx* pCtx) {
  SResultRowEntryInfo* pResInfo = GET_RES_INFO(pCtx);
  SStateInfo*          pInfo = GET_ROWCELL_INTERBUF(pResInfo);

  SInputColumnInfoData* pInput = &pCtx->input;
  TSKEY*                tsList = (int64_t*)pInput->pPTS->pData;

  SColumnInfoData* pInputCol = pInput->pData[0];

  int32_t          numOfElems = 0;
  SColumnInfoData* pOutput = (SColumnInfoData*)pCtx->pOutput;

  int8_t op = getStateOpType(varDataVal(pCtx->param[1].param.pz));
  if (STATE_OPER_INVALID == op) {
    return 0;
  }

  for (int32_t i = pInput->startRowIndex; i < pInput->numOfRows + pInput->startRowIndex; i += 1) {
    if (pInfo->isPrevTsSet == true && tsList[i] == pInfo->prevTs) {
      return TSDB_CODE_FUNC_DUP_TIMESTAMP;
    } else {
      pInfo->prevTs = tsList[i];
    }

    pInfo->isPrevTsSet = true;
    numOfElems++;

    if (colDataIsNull_f(pInputCol->nullbitmap, i)) {
      colDataAppendNULL(pOutput, i);
      // handle selectivity
      if (pCtx->subsidiaries.num > 0) {
        appendSelectivityValue(pCtx, i, pCtx->offset + numOfElems - 1);
      }
      continue;
    }

    bool ret = checkStateOp(op, pInputCol, i, pCtx->param[2].param);

    int64_t output = -1;
    if (ret) {
      output = ++pInfo->count;
    } else {
      pInfo->count = 0;
    }
    colDataAppend(pOutput, pCtx->offset + numOfElems - 1, (char*)&output, false);

    // handle selectivity
    if (pCtx->subsidiaries.num > 0) {
      appendSelectivityValue(pCtx, i, pCtx->offset + numOfElems - 1);
    }
  }

  pResInfo->numOfRes = numOfElems;
  return TSDB_CODE_SUCCESS;
}

int32_t stateDurationFunction(SqlFunctionCtx* pCtx) {
  SResultRowEntryInfo* pResInfo = GET_RES_INFO(pCtx);
  SStateInfo*          pInfo = GET_ROWCELL_INTERBUF(pResInfo);

  SInputColumnInfoData* pInput = &pCtx->input;
  TSKEY*                tsList = (int64_t*)pInput->pPTS->pData;

  SColumnInfoData* pInputCol = pInput->pData[0];

  int32_t          numOfElems = 0;
  SColumnInfoData* pOutput = (SColumnInfoData*)pCtx->pOutput;

  // TODO: process timeUnit for different db precisions
  int32_t timeUnit = 1;
  if (pCtx->numOfParams == 5) {  // TODO: param number incorrect
    timeUnit = pCtx->param[3].param.i;
  }

  int8_t op = getStateOpType(varDataVal(pCtx->param[1].param.pz));
  if (STATE_OPER_INVALID == op) {
    return TSDB_CODE_INVALID_PARA;
  }

  for (int32_t i = pInput->startRowIndex; i < pInput->numOfRows + pInput->startRowIndex; i += 1) {
    if (pInfo->isPrevTsSet == true && tsList[i] == pInfo->prevTs) {
      return TSDB_CODE_FUNC_DUP_TIMESTAMP;
    } else {
      pInfo->prevTs = tsList[i];
    }

    pInfo->isPrevTsSet = true;
    numOfElems++;

    if (colDataIsNull_f(pInputCol->nullbitmap, i)) {
      colDataAppendNULL(pOutput, i);
      // handle selectivity
      if (pCtx->subsidiaries.num > 0) {
        appendSelectivityValue(pCtx, i, pCtx->offset + numOfElems - 1);
      }
      continue;
    }

    bool    ret = checkStateOp(op, pInputCol, i, pCtx->param[2].param);
    int64_t output = -1;
    if (ret) {
      if (pInfo->durationStart == 0) {
        output = 0;
        pInfo->durationStart = tsList[i];
      } else {
        output = (tsList[i] - pInfo->durationStart) / timeUnit;
      }
    } else {
      pInfo->durationStart = 0;
    }
    colDataAppend(pOutput, pCtx->offset + numOfElems - 1, (char*)&output, false);

    // handle selectivity
    if (pCtx->subsidiaries.num > 0) {
      appendSelectivityValue(pCtx, i, pCtx->offset + numOfElems - 1);
    }
  }

  pResInfo->numOfRes = numOfElems;
  return TSDB_CODE_SUCCESS;
}

bool getCsumFuncEnv(SFunctionNode* UNUSED_PARAM(pFunc), SFuncExecEnv* pEnv) {
  pEnv->calcMemSize = sizeof(SSumRes);
  return true;
}

int32_t csumFunction(SqlFunctionCtx* pCtx) {
  SResultRowEntryInfo* pResInfo = GET_RES_INFO(pCtx);
  SSumRes*             pSumRes = GET_ROWCELL_INTERBUF(pResInfo);

  SInputColumnInfoData* pInput = &pCtx->input;
  TSKEY*                tsList = (int64_t*)pInput->pPTS->pData;

  SColumnInfoData* pInputCol = pInput->pData[0];
  SColumnInfoData* pOutput = (SColumnInfoData*)pCtx->pOutput;

  int32_t numOfElems = 0;
  int32_t type = pInputCol->info.type;
  int32_t startOffset = pCtx->offset;
  for (int32_t i = pInput->startRowIndex; i < pInput->numOfRows + pInput->startRowIndex; i += 1) {
    if (pSumRes->isPrevTsSet == true && tsList[i] == pSumRes->prevTs) {
      return TSDB_CODE_FUNC_DUP_TIMESTAMP;
    } else {
      pSumRes->prevTs = tsList[i];
    }
    pSumRes->isPrevTsSet = true;

    int32_t pos = startOffset + numOfElems;
    if (colDataIsNull_f(pInputCol->nullbitmap, i)) {
      // colDataAppendNULL(pOutput, i);
      continue;
    }

    char* data = colDataGetData(pInputCol, i);
    if (IS_SIGNED_NUMERIC_TYPE(type)) {
      int64_t v;
      GET_TYPED_DATA(v, int64_t, type, data);
      pSumRes->isum += v;
      colDataAppend(pOutput, pos, (char*)&pSumRes->isum, false);
    } else if (IS_UNSIGNED_NUMERIC_TYPE(type)) {
      uint64_t v;
      GET_TYPED_DATA(v, uint64_t, type, data);
      pSumRes->usum += v;
      colDataAppend(pOutput, pos, (char*)&pSumRes->usum, false);
    } else if (IS_FLOAT_TYPE(type)) {
      double v;
      GET_TYPED_DATA(v, double, type, data);
      pSumRes->dsum += v;
      // check for overflow
      if (isinf(pSumRes->dsum) || isnan(pSumRes->dsum)) {
        colDataAppendNULL(pOutput, pos);
      } else {
        colDataAppend(pOutput, pos, (char*)&pSumRes->dsum, false);
      }
    }

    // handle selectivity
    if (pCtx->subsidiaries.num > 0) {
      appendSelectivityValue(pCtx, i, pos);
    }

    numOfElems++;
  }

  pResInfo->numOfRes = numOfElems;
  return TSDB_CODE_SUCCESS;
}

bool getMavgFuncEnv(SFunctionNode* UNUSED_PARAM(pFunc), SFuncExecEnv* pEnv) {
  pEnv->calcMemSize = sizeof(SMavgInfo) + MAVG_MAX_POINTS_NUM * sizeof(double);
  return true;
}

bool mavgFunctionSetup(SqlFunctionCtx* pCtx, SResultRowEntryInfo* pResultInfo) {
  if (!functionSetup(pCtx, pResultInfo)) {
    return false;
  }

  SMavgInfo* pInfo = GET_ROWCELL_INTERBUF(pResultInfo);
  pInfo->pos = 0;
  pInfo->sum = 0;
  pInfo->prevTs = -1;
  pInfo->isPrevTsSet = false;
  pInfo->numOfPoints = pCtx->param[1].param.i;
  if (pInfo->numOfPoints < 1 || pInfo->numOfPoints > MAVG_MAX_POINTS_NUM) {
    return false;
  }
  pInfo->pointsMeet = false;

  return true;
}

int32_t mavgFunction(SqlFunctionCtx* pCtx) {
  SResultRowEntryInfo* pResInfo = GET_RES_INFO(pCtx);
  SMavgInfo*           pInfo = GET_ROWCELL_INTERBUF(pResInfo);

  SInputColumnInfoData* pInput = &pCtx->input;
  TSKEY*                tsList = (int64_t*)pInput->pPTS->pData;

  SColumnInfoData* pInputCol = pInput->pData[0];
  SColumnInfoData* pTsOutput = pCtx->pTsOutput;
  SColumnInfoData* pOutput = (SColumnInfoData*)pCtx->pOutput;

  int32_t numOfElems = 0;
  int32_t type = pInputCol->info.type;
  int32_t startOffset = pCtx->offset;
  for (int32_t i = pInput->startRowIndex; i < pInput->numOfRows + pInput->startRowIndex; i += 1) {
    if (pInfo->isPrevTsSet == true && tsList[i] == pInfo->prevTs) {
      return TSDB_CODE_FUNC_DUP_TIMESTAMP;
    } else {
      pInfo->prevTs = tsList[i];
    }
    pInfo->isPrevTsSet = true;

    int32_t pos = startOffset + numOfElems;
    if (colDataIsNull_f(pInputCol->nullbitmap, i)) {
      // colDataAppendNULL(pOutput, i);
      continue;
    }

    char*  data = colDataGetData(pInputCol, i);
    double v;
    GET_TYPED_DATA(v, double, type, data);

    if (!pInfo->pointsMeet && (pInfo->pos < pInfo->numOfPoints - 1)) {
      pInfo->points[pInfo->pos] = v;
      pInfo->sum += v;
    } else {
      if (!pInfo->pointsMeet && (pInfo->pos == pInfo->numOfPoints - 1)) {
        pInfo->sum += v;
        pInfo->pointsMeet = true;
      } else {
        pInfo->sum = pInfo->sum + v - pInfo->points[pInfo->pos];
      }

      pInfo->points[pInfo->pos] = v;
      double result = pInfo->sum / pInfo->numOfPoints;
      // check for overflow
      if (isinf(result) || isnan(result)) {
        colDataAppendNULL(pOutput, pos);
      } else {
        colDataAppend(pOutput, pos, (char*)&result, false);
      }

      // handle selectivity
      if (pCtx->subsidiaries.num > 0) {
        appendSelectivityValue(pCtx, i, pos);
      }

      numOfElems++;
    }

    pInfo->pos++;
    if (pInfo->pos == pInfo->numOfPoints) {
      pInfo->pos = 0;
    }
  }

  pResInfo->numOfRes = numOfElems;
  return TSDB_CODE_SUCCESS;
}

static SSampleInfo* getSampleOutputInfo(SqlFunctionCtx* pCtx) {
  SResultRowEntryInfo* pResInfo = GET_RES_INFO(pCtx);
  SSampleInfo*         pInfo = GET_ROWCELL_INTERBUF(pResInfo);

  pInfo->data = (char*)pInfo + sizeof(SSampleInfo);
  pInfo->tuplePos = (STuplePos*)((char*)pInfo + sizeof(SSampleInfo) + pInfo->samples * pInfo->colBytes);

  return pInfo;
}

bool getSampleFuncEnv(SFunctionNode* pFunc, SFuncExecEnv* pEnv) {
  SColumnNode* pCol = (SColumnNode*)nodesListGetNode(pFunc->pParameterList, 0);
  SValueNode*  pVal = (SValueNode*)nodesListGetNode(pFunc->pParameterList, 1);
  int32_t      numOfSamples = pVal->datum.i;
  pEnv->calcMemSize = sizeof(SSampleInfo) + numOfSamples * (pCol->node.resType.bytes + sizeof(STuplePos));
  return true;
}

bool sampleFunctionSetup(SqlFunctionCtx* pCtx, SResultRowEntryInfo* pResultInfo) {
  if (!functionSetup(pCtx, pResultInfo)) {
    return false;
  }

  taosSeedRand(taosSafeRand());

  SSampleInfo* pInfo = GET_ROWCELL_INTERBUF(pResultInfo);
  pInfo->samples = pCtx->param[1].param.i;
  pInfo->totalPoints = 0;
  pInfo->numSampled = 0;
  pInfo->colType = pCtx->resDataInfo.type;
  pInfo->colBytes = pCtx->resDataInfo.bytes;
  pInfo->nullTuplePos.pageId = -1;
  pInfo->nullTupleSaved = false;
  pInfo->data = (char*)pInfo + sizeof(SSampleInfo);
  pInfo->tuplePos = (STuplePos*)((char*)pInfo + sizeof(SSampleInfo) + pInfo->samples * pInfo->colBytes);

  return true;
}

static void sampleAssignResult(SSampleInfo* pInfo, char* data, int32_t index) {
  assignVal(pInfo->data + index * pInfo->colBytes, data, pInfo->colBytes, pInfo->colType);
}

static int32_t doReservoirSample(SqlFunctionCtx* pCtx, SSampleInfo* pInfo, char* data, int32_t index) {
  pInfo->totalPoints++;
  if (pInfo->numSampled < pInfo->samples) {
    sampleAssignResult(pInfo, data, pInfo->numSampled);
    if (pCtx->subsidiaries.num > 0) {
      int32_t code = saveTupleData(pCtx, index, pCtx->pSrcBlock, &pInfo->tuplePos[pInfo->numSampled]);
      if (code != TSDB_CODE_SUCCESS) {
        return code;
      }
    }
    pInfo->numSampled++;
  } else {
    int32_t j = taosRand() % (pInfo->totalPoints);
    if (j < pInfo->samples) {
      sampleAssignResult(pInfo, data, j);
      if (pCtx->subsidiaries.num > 0) {
        int32_t code = updateTupleData(pCtx, index, pCtx->pSrcBlock, &pInfo->tuplePos[j]);
        if (code != TSDB_CODE_SUCCESS) {
          return code;
        }
      }
    }
  }

  return TSDB_CODE_SUCCESS;
}

int32_t sampleFunction(SqlFunctionCtx* pCtx) {
  SResultRowEntryInfo* pResInfo = GET_RES_INFO(pCtx);
  SSampleInfo*         pInfo = getSampleOutputInfo(pCtx);

  SInputColumnInfoData* pInput = &pCtx->input;

  SColumnInfoData* pInputCol = pInput->pData[0];
  for (int32_t i = pInput->startRowIndex; i < pInput->numOfRows + pInput->startRowIndex; i += 1) {
    if (colDataIsNull_s(pInputCol, i)) {
      continue;
    }

    char* data = colDataGetData(pInputCol, i);
    int32_t code = doReservoirSample(pCtx, pInfo, data, i);
    if (code != TSDB_CODE_SUCCESS) {
      return code;
    }
  }

  if (pInfo->numSampled == 0 && pCtx->subsidiaries.num > 0 && !pInfo->nullTupleSaved) {
    int32_t code = saveTupleData(pCtx, pInput->startRowIndex, pCtx->pSrcBlock, &pInfo->nullTuplePos);
    if (code != TSDB_CODE_SUCCESS) {
      return code;
    }
    pInfo->nullTupleSaved = true;
  }

  SET_VAL(pResInfo, pInfo->numSampled, pInfo->numSampled);
  return TSDB_CODE_SUCCESS;
}

int32_t sampleFinalize(SqlFunctionCtx* pCtx, SSDataBlock* pBlock) {
  int32_t code = TSDB_CODE_SUCCESS;
  SResultRowEntryInfo* pEntryInfo = GET_RES_INFO(pCtx);

  SSampleInfo* pInfo = getSampleOutputInfo(pCtx);
  pEntryInfo->complete = true;

  int32_t          slotId = pCtx->pExpr->base.resSchema.slotId;
  SColumnInfoData* pCol = taosArrayGet(pBlock->pDataBlock, slotId);

  int32_t currentRow = pBlock->info.rows;
  if (pInfo->numSampled == 0) {
    colDataAppendNULL(pCol, currentRow);
    code = setSelectivityValue(pCtx, pBlock, &pInfo->nullTuplePos, currentRow);
    return code;
  }
  for (int32_t i = 0; i < pInfo->numSampled; ++i) {
    colDataAppend(pCol, currentRow + i, pInfo->data + i * pInfo->colBytes, false);
    code = setSelectivityValue(pCtx, pBlock, &pInfo->tuplePos[i], currentRow + i);
  }

  return code;
}

bool getTailFuncEnv(SFunctionNode* pFunc, SFuncExecEnv* pEnv) {
#if 0
  SColumnNode* pCol = (SColumnNode*)nodesListGetNode(pFunc->pParameterList, 0);
  SValueNode*  pVal = (SValueNode*)nodesListGetNode(pFunc->pParameterList, 1);
  int32_t      numOfPoints = pVal->datum.i;
  pEnv->calcMemSize = sizeof(STailInfo) + numOfPoints * (POINTER_BYTES + sizeof(STailItem) + pCol->node.resType.bytes);
#endif
  return true;
}

bool tailFunctionSetup(SqlFunctionCtx* pCtx, SResultRowEntryInfo* pResultInfo) {
#if 0
  if (!functionSetup(pCtx, pResultInfo)) {
    return false;
  }

  STailInfo* pInfo = GET_ROWCELL_INTERBUF(pResultInfo);
  pInfo->numAdded = 0;
  pInfo->numOfPoints = pCtx->param[1].param.i;
  if (pCtx->numOfParams == 4) {
    pInfo->offset = pCtx->param[2].param.i;
  } else {
    pInfo->offset = 0;
  }
  pInfo->colType = pCtx->resDataInfo.type;
  pInfo->colBytes = pCtx->resDataInfo.bytes;
  if ((pInfo->numOfPoints < 1 || pInfo->numOfPoints > TAIL_MAX_POINTS_NUM) ||
      (pInfo->numOfPoints < 0 || pInfo->numOfPoints > TAIL_MAX_OFFSET)) {
    return false;
  }

  pInfo->pItems = (STailItem**)((char*)pInfo + sizeof(STailInfo));
  char* pItem = (char*)pInfo->pItems + pInfo->numOfPoints * POINTER_BYTES;

  size_t unitSize = sizeof(STailItem) + pInfo->colBytes;
  for (int32_t i = 0; i < pInfo->numOfPoints; ++i) {
    pInfo->pItems[i] = (STailItem*)(pItem + i * unitSize);
    pInfo->pItems[i]->isNull = false;
  }
#endif

  return true;
}

static void tailAssignResult(STailItem* pItem, char* data, int32_t colBytes, TSKEY ts, bool isNull) {
#if 0
  pItem->timestamp = ts;
  if (isNull) {
    pItem->isNull = true;
  } else {
    pItem->isNull = false;
    memcpy(pItem->data, data, colBytes);
  }
#endif
}

#if 0
static int32_t tailCompFn(const void* p1, const void* p2, const void* param) {
  STailItem* d1 = *(STailItem**)p1;
  STailItem* d2 = *(STailItem**)p2;
  return compareInt64Val(&d1->timestamp, &d2->timestamp);
}

static void doTailAdd(STailInfo* pInfo, char* data, TSKEY ts, bool isNull) {
  STailItem** pList = pInfo->pItems;
  if (pInfo->numAdded < pInfo->numOfPoints) {
    tailAssignResult(pList[pInfo->numAdded], data, pInfo->colBytes, ts, isNull);
    taosheapsort((void*)pList, sizeof(STailItem**), pInfo->numAdded + 1, NULL, tailCompFn, 0);
    pInfo->numAdded++;
  } else if (pList[0]->timestamp < ts) {
    tailAssignResult(pList[0], data, pInfo->colBytes, ts, isNull);
    taosheapadjust((void*)pList, sizeof(STailItem**), 0, pInfo->numOfPoints - 1, NULL, tailCompFn, NULL, 0);
  }
}
#endif

int32_t tailFunction(SqlFunctionCtx* pCtx) {
#if 0
  SResultRowEntryInfo* pResInfo = GET_RES_INFO(pCtx);
  STailInfo*           pInfo = GET_ROWCELL_INTERBUF(pResInfo);

  SInputColumnInfoData* pInput = &pCtx->input;
  TSKEY*                tsList = (int64_t*)pInput->pPTS->pData;

  SColumnInfoData* pInputCol = pInput->pData[0];
  SColumnInfoData* pOutput = (SColumnInfoData*)pCtx->pOutput;

  int32_t startOffset = pCtx->offset;
  if (pInfo->offset >= pInput->numOfRows) {
    return 0;
  } else {
    pInfo->numOfPoints = TMIN(pInfo->numOfPoints, pInput->numOfRows - pInfo->offset);
  }
  for (int32_t i = pInput->startRowIndex; i < pInput->numOfRows + pInput->startRowIndex - pInfo->offset; i += 1) {
    char* data = colDataGetData(pInputCol, i);
    doTailAdd(pInfo, data, tsList[i], colDataIsNull_s(pInputCol, i));
  }

  taosqsort(pInfo->pItems, pInfo->numOfPoints, POINTER_BYTES, NULL, tailCompFn);

  for (int32_t i = 0; i < pInfo->numOfPoints; ++i) {
    int32_t    pos = startOffset + i;
    STailItem* pItem = pInfo->pItems[i];
    if (pItem->isNull) {
      colDataAppendNULL(pOutput, pos);
    } else {
      colDataAppend(pOutput, pos, pItem->data, false);
    }
  }

  return pInfo->numOfPoints;
#endif
  return 0;
}

int32_t tailFinalize(SqlFunctionCtx* pCtx, SSDataBlock* pBlock) {
#if 0
  SResultRowEntryInfo* pEntryInfo = GET_RES_INFO(pCtx);
  STailInfo*           pInfo = GET_ROWCELL_INTERBUF(pEntryInfo);
  pEntryInfo->complete = true;

  int32_t type = pCtx->input.pData[0]->info.type;
  int32_t slotId = pCtx->pExpr->base.resSchema.slotId;

  SColumnInfoData* pCol = taosArrayGet(pBlock->pDataBlock, slotId);

  // todo assign the tag value and the corresponding row data
  int32_t currentRow = pBlock->info.rows;
  for (int32_t i = 0; i < pEntryInfo->numOfRes; ++i) {
    STailItem* pItem = pInfo->pItems[i];
    colDataAppend(pCol, currentRow, pItem->data, false);
    currentRow += 1;
  }

  return pEntryInfo->numOfRes;
#endif
  return 0;
}

bool getUniqueFuncEnv(SFunctionNode* pFunc, SFuncExecEnv* pEnv) {
#if 0
  pEnv->calcMemSize = sizeof(SUniqueInfo) + UNIQUE_MAX_RESULT_SIZE;
#endif
  return true;
}

bool uniqueFunctionSetup(SqlFunctionCtx* pCtx, SResultRowEntryInfo* pResInfo) {
#if 0
  if (!functionSetup(pCtx, pResInfo)) {
    return false;
  }

  SUniqueInfo* pInfo = GET_ROWCELL_INTERBUF(pResInfo);
  pInfo->numOfPoints = 0;
  pInfo->colType = pCtx->resDataInfo.type;
  pInfo->colBytes = pCtx->resDataInfo.bytes;
  if (pInfo->pHash != NULL) {
    taosHashClear(pInfo->pHash);
  } else {
    pInfo->pHash = taosHashInit(64, taosGetDefaultHashFunction(TSDB_DATA_TYPE_BINARY), true, HASH_NO_LOCK);
  }
#endif
  return true;
}

#if 0
static void doUniqueAdd(SUniqueInfo* pInfo, char* data, TSKEY ts, bool isNull) {
  // handle null elements
  if (isNull == true) {
    int32_t      size = sizeof(SUniqueItem) + pInfo->colBytes;
    SUniqueItem* pItem = (SUniqueItem*)(pInfo->pItems + pInfo->numOfPoints * size);
    if (pInfo->hasNull == false && pItem->isNull == false) {
      pItem->timestamp = ts;
      pItem->isNull = true;
      pInfo->numOfPoints++;
      pInfo->hasNull = true;
    } else if (pItem->timestamp > ts && pItem->isNull == true) {
      pItem->timestamp = ts;
    }
    return;
  }

  int32_t      hashKeyBytes = IS_VAR_DATA_TYPE(pInfo->colType) ? varDataTLen(data) : pInfo->colBytes;
  SUniqueItem* pHashItem = taosHashGet(pInfo->pHash, data, hashKeyBytes);
  if (pHashItem == NULL) {
    int32_t      size = sizeof(SUniqueItem) + pInfo->colBytes;
    SUniqueItem* pItem = (SUniqueItem*)(pInfo->pItems + pInfo->numOfPoints * size);
    pItem->timestamp = ts;
    memcpy(pItem->data, data, pInfo->colBytes);

    taosHashPut(pInfo->pHash, data, hashKeyBytes, (char*)pItem, sizeof(SUniqueItem*));
    pInfo->numOfPoints++;
  } else if (pHashItem->timestamp > ts) {
    pHashItem->timestamp = ts;
  }
}
#endif

int32_t uniqueFunction(SqlFunctionCtx* pCtx) {
#if 0
  SResultRowEntryInfo* pResInfo = GET_RES_INFO(pCtx);
  SUniqueInfo*         pInfo = GET_ROWCELL_INTERBUF(pResInfo);

  SInputColumnInfoData* pInput = &pCtx->input;
  TSKEY*                tsList = (int64_t*)pInput->pPTS->pData;

  SColumnInfoData* pInputCol = pInput->pData[0];
  SColumnInfoData* pTsOutput = pCtx->pTsOutput;
  SColumnInfoData* pOutput = (SColumnInfoData*)pCtx->pOutput;

  int32_t startOffset = pCtx->offset;
  for (int32_t i = pInput->startRowIndex; i < pInput->numOfRows + pInput->startRowIndex; ++i) {
    char* data = colDataGetData(pInputCol, i);
    doUniqueAdd(pInfo, data, tsList[i], colDataIsNull_s(pInputCol, i));

    if (sizeof(SUniqueInfo) + pInfo->numOfPoints * (sizeof(SUniqueItem) + pInfo->colBytes) >= UNIQUE_MAX_RESULT_SIZE) {
      taosHashCleanup(pInfo->pHash);
      return 0;
    }
  }

  for (int32_t i = 0; i < pInfo->numOfPoints; ++i) {
    SUniqueItem* pItem = (SUniqueItem*)(pInfo->pItems + i * (sizeof(SUniqueItem) + pInfo->colBytes));
    if (pItem->isNull == true) {
      colDataAppendNULL(pOutput, i);
    } else {
      colDataAppend(pOutput, i, pItem->data, false);
    }
    if (pTsOutput != NULL) {
      colDataAppendInt64(pTsOutput, i, &pItem->timestamp);
    }
  }

  return pInfo->numOfPoints;
#endif
  return 0;
}

bool getModeFuncEnv(SFunctionNode* pFunc, SFuncExecEnv* pEnv) {
  pEnv->calcMemSize = sizeof(SModeInfo) + MODE_MAX_RESULT_SIZE;
  return true;
}

bool modeFunctionSetup(SqlFunctionCtx* pCtx, SResultRowEntryInfo* pResInfo) {
  if (!functionSetup(pCtx, pResInfo)) {
    return false;
  }

  SModeInfo* pInfo = GET_ROWCELL_INTERBUF(pResInfo);
  pInfo->numOfPoints = 0;
  pInfo->colType = pCtx->resDataInfo.type;
  pInfo->colBytes = pCtx->resDataInfo.bytes;
  if (pInfo->pHash != NULL) {
    taosHashClear(pInfo->pHash);
  } else {
    pInfo->pHash = taosHashInit(64, taosGetDefaultHashFunction(TSDB_DATA_TYPE_BINARY), true, HASH_NO_LOCK);
  }
  pInfo->nullTupleSaved = false;
  pInfo->nullTuplePos.pageId = -1;

  return true;
}

static int32_t doModeAdd(SModeInfo* pInfo, int32_t rowIndex, SqlFunctionCtx* pCtx, char* data) {
  int32_t     hashKeyBytes = IS_STR_DATA_TYPE(pInfo->colType) ? varDataTLen(data) : pInfo->colBytes;
  SModeItem** pHashItem = taosHashGet(pInfo->pHash, data, hashKeyBytes);
  if (pHashItem == NULL) {
    int32_t    size = sizeof(SModeItem) + pInfo->colBytes;
    SModeItem* pItem = (SModeItem*)(pInfo->pItems + pInfo->numOfPoints * size);
    memcpy(pItem->data, data, hashKeyBytes);
    pItem->count += 1;

    if (pCtx->subsidiaries.num > 0) {
      int32_t code = saveTupleData(pCtx, rowIndex, pCtx->pSrcBlock, &pItem->tuplePos);
      if (code != TSDB_CODE_SUCCESS) {
        return code;
      }
    }

    taosHashPut(pInfo->pHash, data, hashKeyBytes, &pItem, sizeof(SModeItem*));
    pInfo->numOfPoints++;
  } else {
    (*pHashItem)->count += 1;
    if (pCtx->subsidiaries.num > 0) {
      int32_t code = updateTupleData(pCtx, rowIndex, pCtx->pSrcBlock, &((*pHashItem)->tuplePos));
      if (code != TSDB_CODE_SUCCESS) {
        return code;
      }
    }
  }

  return TSDB_CODE_SUCCESS;
}

int32_t modeFunction(SqlFunctionCtx* pCtx) {
  SResultRowEntryInfo* pResInfo = GET_RES_INFO(pCtx);
  SModeInfo*           pInfo = GET_ROWCELL_INTERBUF(pResInfo);

  SInputColumnInfoData* pInput = &pCtx->input;

  SColumnInfoData* pInputCol = pInput->pData[0];
  SColumnInfoData* pOutput = (SColumnInfoData*)pCtx->pOutput;

  int32_t numOfElems = 0;
  int32_t startOffset = pCtx->offset;
  for (int32_t i = pInput->startRowIndex; i < pInput->numOfRows + pInput->startRowIndex; ++i) {
    if (colDataIsNull_s(pInputCol, i)) {
      continue;
    }
    numOfElems++;

    char* data = colDataGetData(pInputCol, i);
    int32_t code = doModeAdd(pInfo, i, pCtx, data);
    if (code != TSDB_CODE_SUCCESS) {
      return code;
    }

    if (sizeof(SModeInfo) + pInfo->numOfPoints * (sizeof(SModeItem) + pInfo->colBytes) >= MODE_MAX_RESULT_SIZE) {
      taosHashCleanup(pInfo->pHash);
      return TSDB_CODE_OUT_OF_MEMORY;
    }
  }

  if (numOfElems == 0 && pCtx->subsidiaries.num > 0 && !pInfo->nullTupleSaved) {
    int32_t code = saveTupleData(pCtx, pInput->startRowIndex, pCtx->pSrcBlock, &pInfo->nullTuplePos);
    if (code != TSDB_CODE_SUCCESS) {
      return code;
    }
    pInfo->nullTupleSaved = true;
  }

  SET_VAL(pResInfo, numOfElems, 1);

  return TSDB_CODE_SUCCESS;
}

int32_t modeFinalize(SqlFunctionCtx* pCtx, SSDataBlock* pBlock) {
  int32_t              code = TSDB_CODE_SUCCESS;
  SResultRowEntryInfo* pResInfo = GET_RES_INFO(pCtx);
  SModeInfo*           pInfo = GET_ROWCELL_INTERBUF(pResInfo);
  int32_t              slotId = pCtx->pExpr->base.resSchema.slotId;
  SColumnInfoData*     pCol = taosArrayGet(pBlock->pDataBlock, slotId);
  int32_t              currentRow = pBlock->info.rows;

  int32_t resIndex = -1;
  int32_t maxCount = 0;
  for (int32_t i = 0; i < pInfo->numOfPoints; ++i) {
    SModeItem* pItem = (SModeItem*)(pInfo->pItems + i * (sizeof(SModeItem) + pInfo->colBytes));
    if (pItem->count >= maxCount) {
      maxCount = pItem->count;
      resIndex = i;
    }
  }

  if (maxCount != 0) {
    SModeItem* pResItem = (SModeItem*)(pInfo->pItems + resIndex * (sizeof(SModeItem) + pInfo->colBytes));
    colDataAppend(pCol, currentRow, pResItem->data, false);
    code = setSelectivityValue(pCtx, pBlock, &pResItem->tuplePos, currentRow);
  } else {
    colDataAppendNULL(pCol, currentRow);
    code = setSelectivityValue(pCtx, pBlock, &pInfo->nullTuplePos, currentRow);
  }

  taosHashCleanup(pInfo->pHash);

  return code;
}

bool getTwaFuncEnv(struct SFunctionNode* pFunc, SFuncExecEnv* pEnv) {
  pEnv->calcMemSize = sizeof(STwaInfo);
  return true;
}

bool twaFunctionSetup(SqlFunctionCtx* pCtx, SResultRowEntryInfo* pResultInfo) {
  if (!functionSetup(pCtx, pResultInfo)) {
    return false;
  }

  STwaInfo* pInfo = GET_ROWCELL_INTERBUF(GET_RES_INFO(pCtx));
  pInfo->isNull = false;
  pInfo->p.key = INT64_MIN;
  pInfo->win = TSWINDOW_INITIALIZER;
  return true;
}

static double twa_get_area(SPoint1 s, SPoint1 e) {
  if (e.key == INT64_MAX || s.key == INT64_MIN) {
    return 0;
  }

  if ((s.val >= 0 && e.val >= 0) || (s.val <= 0 && e.val <= 0)) {
    return (s.val + e.val) * (e.key - s.key) / 2;
  }

  double x = (s.key * e.val - e.key * s.val) / (e.val - s.val);
  double val = (s.val * (x - s.key) + e.val * (e.key - x)) / 2;
  return val;
}

int32_t twaFunction(SqlFunctionCtx* pCtx) {
  SInputColumnInfoData* pInput = &pCtx->input;
  SColumnInfoData*      pInputCol = pInput->pData[0];

  TSKEY* tsList = (int64_t*)pInput->pPTS->pData;

  SResultRowEntryInfo* pResInfo = GET_RES_INFO(pCtx);

  STwaInfo* pInfo = GET_ROWCELL_INTERBUF(pResInfo);
  SPoint1*  last = &pInfo->p;
  int32_t   numOfElems = 0;

  if (IS_NULL_TYPE(pInputCol->info.type)) {
    pInfo->isNull = true;
    goto _twa_over;
  }

  int32_t i = pInput->startRowIndex;
  if (pCtx->start.key != INT64_MIN && last->key == INT64_MIN) {
    for (; i < pInput->numOfRows + pInput->startRowIndex; ++i) {
      if (colDataIsNull_f(pInputCol->nullbitmap, i)) {
        continue;
      }

      last->key = tsList[i];

      GET_TYPED_DATA(last->val, double, pInputCol->info.type, colDataGetData(pInputCol, i));

      pInfo->dOutput += twa_get_area(pCtx->start, *last);
      pInfo->win.skey = pCtx->start.key;
      numOfElems++;
      i += 1;
      break;
    }
  } else if (pInfo->p.key == INT64_MIN) {
    for (; i < pInput->numOfRows + pInput->startRowIndex; ++i) {
      if (colDataIsNull_f(pInputCol->nullbitmap, i)) {
        continue;
      }

      last->key = tsList[i];

      GET_TYPED_DATA(last->val, double, pInputCol->info.type, colDataGetData(pInputCol, i));

      pInfo->win.skey = last->key;
      numOfElems++;
      i += 1;
      break;
    }
  }

  SPoint1 st = {0};

  // calculate the value of
  switch (pInputCol->info.type) {
    case TSDB_DATA_TYPE_TINYINT: {
      int8_t* val = (int8_t*)colDataGetData(pInputCol, 0);
      for (; i < pInput->numOfRows + pInput->startRowIndex; i += 1) {
        if (colDataIsNull_f(pInputCol->nullbitmap, i)) {
          continue;
        }
        numOfElems++;

        INIT_INTP_POINT(st, tsList[i], val[i]);
        if (pInfo->p.key == st.key) {
          return TSDB_CODE_FUNC_DUP_TIMESTAMP;
        }

        pInfo->dOutput += twa_get_area(pInfo->p, st);
        pInfo->p = st;
      }
      break;
    }

    case TSDB_DATA_TYPE_SMALLINT: {
      int16_t* val = (int16_t*)colDataGetData(pInputCol, 0);
      for (; i < pInput->numOfRows + pInput->startRowIndex; i += 1) {
        if (colDataIsNull_f(pInputCol->nullbitmap, i)) {
          continue;
        }
        numOfElems++;

        INIT_INTP_POINT(st, tsList[i], val[i]);
        if (pInfo->p.key == st.key) {
          return TSDB_CODE_FUNC_DUP_TIMESTAMP;
        }

        pInfo->dOutput += twa_get_area(pInfo->p, st);
        pInfo->p = st;
      }
      break;
    }
    case TSDB_DATA_TYPE_INT: {
      int32_t* val = (int32_t*)colDataGetData(pInputCol, 0);
      for (; i < pInput->numOfRows + pInput->startRowIndex; i += 1) {
        if (colDataIsNull_f(pInputCol->nullbitmap, i)) {
          continue;
        }
        numOfElems++;

        INIT_INTP_POINT(st, tsList[i], val[i]);
        if (pInfo->p.key == st.key) {
          return TSDB_CODE_FUNC_DUP_TIMESTAMP;
        }

        pInfo->dOutput += twa_get_area(pInfo->p, st);
        pInfo->p = st;
      }
      break;
    }
    case TSDB_DATA_TYPE_BIGINT: {
      int64_t* val = (int64_t*)colDataGetData(pInputCol, 0);
      for (; i < pInput->numOfRows + pInput->startRowIndex; i += 1) {
        if (colDataIsNull_f(pInputCol->nullbitmap, i)) {
          continue;
        }
        numOfElems++;

        INIT_INTP_POINT(st, tsList[i], val[i]);
        if (pInfo->p.key == st.key) {
          return TSDB_CODE_FUNC_DUP_TIMESTAMP;
        }

        pInfo->dOutput += twa_get_area(pInfo->p, st);
        pInfo->p = st;
      }
      break;
    }
    case TSDB_DATA_TYPE_FLOAT: {
      float* val = (float*)colDataGetData(pInputCol, 0);
      for (; i < pInput->numOfRows + pInput->startRowIndex; i += 1) {
        if (colDataIsNull_f(pInputCol->nullbitmap, i)) {
          continue;
        }
        numOfElems++;

        INIT_INTP_POINT(st, tsList[i], val[i]);
        if (pInfo->p.key == st.key) {
          return TSDB_CODE_FUNC_DUP_TIMESTAMP;
        }

        pInfo->dOutput += twa_get_area(pInfo->p, st);
        pInfo->p = st;
      }
      break;
    }
    case TSDB_DATA_TYPE_DOUBLE: {
      double* val = (double*)colDataGetData(pInputCol, 0);
      for (; i < pInput->numOfRows + pInput->startRowIndex; i += 1) {
        if (colDataIsNull_f(pInputCol->nullbitmap, i)) {
          continue;
        }
        numOfElems++;

        INIT_INTP_POINT(st, tsList[i], val[i]);
        if (pInfo->p.key == st.key) {
          return TSDB_CODE_FUNC_DUP_TIMESTAMP;
        }

        pInfo->dOutput += twa_get_area(pInfo->p, st);
        pInfo->p = st;
      }
      break;
    }
    case TSDB_DATA_TYPE_UTINYINT: {
      uint8_t* val = (uint8_t*)colDataGetData(pInputCol, 0);
      for (; i < pInput->numOfRows + pInput->startRowIndex; i += 1) {
        if (colDataIsNull_f(pInputCol->nullbitmap, i)) {
          continue;
        }
        numOfElems++;

        INIT_INTP_POINT(st, tsList[i], val[i]);
        if (pInfo->p.key == st.key) {
          return TSDB_CODE_FUNC_DUP_TIMESTAMP;
        }

        pInfo->dOutput += twa_get_area(pInfo->p, st);
        pInfo->p = st;
      }
      break;
    }
    case TSDB_DATA_TYPE_USMALLINT: {
      uint16_t* val = (uint16_t*)colDataGetData(pInputCol, 0);
      for (; i < pInput->numOfRows + pInput->startRowIndex; i += 1) {
        if (colDataIsNull_f(pInputCol->nullbitmap, i)) {
          continue;
        }
        numOfElems++;

        INIT_INTP_POINT(st, tsList[i], val[i]);
        if (pInfo->p.key == st.key) {
          return TSDB_CODE_FUNC_DUP_TIMESTAMP;
        }

        pInfo->dOutput += twa_get_area(pInfo->p, st);
        pInfo->p = st;
      }
      break;
    }
    case TSDB_DATA_TYPE_UINT: {
      uint32_t* val = (uint32_t*)colDataGetData(pInputCol, 0);
      for (; i < pInput->numOfRows + pInput->startRowIndex; i += 1) {
        if (colDataIsNull_f(pInputCol->nullbitmap, i)) {
          continue;
        }
        numOfElems++;

        INIT_INTP_POINT(st, tsList[i], val[i]);
        if (pInfo->p.key == st.key) {
          return TSDB_CODE_FUNC_DUP_TIMESTAMP;
        }

        pInfo->dOutput += twa_get_area(pInfo->p, st);
        pInfo->p = st;
      }
      break;
    }
    case TSDB_DATA_TYPE_UBIGINT: {
      uint64_t* val = (uint64_t*)colDataGetData(pInputCol, 0);
      for (; i < pInput->numOfRows + pInput->startRowIndex; i += 1) {
        if (colDataIsNull_f(pInputCol->nullbitmap, i)) {
          continue;
        }
        numOfElems++;

        INIT_INTP_POINT(st, tsList[i], val[i]);
        if (pInfo->p.key == st.key) {
          return TSDB_CODE_FUNC_DUP_TIMESTAMP;
        }

        pInfo->dOutput += twa_get_area(pInfo->p, st);
        pInfo->p = st;
      }
      break;
    }

    default:
      return TSDB_CODE_FUNC_FUNTION_PARA_TYPE;
  }

  // the last interpolated time window value
  if (pCtx->end.key != INT64_MIN) {
    pInfo->dOutput += twa_get_area(pInfo->p, pCtx->end);
    pInfo->p = pCtx->end;
    numOfElems += 1;
  }

  pInfo->win.ekey = pInfo->p.key;

_twa_over:
  if (numOfElems == 0) {
    pInfo->isNull = true;
  }

  SET_VAL(pResInfo, 1, 1);
  return TSDB_CODE_SUCCESS;
}

/*
 * To copy the input to interResBuf to avoid the input buffer space be over writen
 * by next input data. The TWA function only applies to each table, so no merge procedure
 * is required, we simply copy to the resut ot interResBuffer.
 */
// void twa_function_copy(SQLFunctionCtx *pCtx) {
//   SResultRowEntryInfo *pResInfo = GET_RES_INFO(pCtx);
//
//   memcpy(GET_ROWCELL_INTERBUF(pResInfo), pCtx->pInput, (size_t)pCtx->inputBytes);
//   pResInfo->hasResult = ((STwaInfo *)pCtx->pInput)->hasResult;
// }

int32_t twaFinalize(struct SqlFunctionCtx* pCtx, SSDataBlock* pBlock) {
  SResultRowEntryInfo* pResInfo = GET_RES_INFO(pCtx);

  STwaInfo* pInfo = (STwaInfo*)GET_ROWCELL_INTERBUF(pResInfo);
  if (pInfo->isNull == true) {
    pResInfo->numOfRes = 0;
  } else {
    if (pInfo->win.ekey == pInfo->win.skey) {
      pInfo->dOutput = pInfo->p.val;
    } else if (pInfo->win.ekey == INT64_MAX || pInfo->win.skey == INT64_MIN) {  // no data in timewindow
      pInfo->dOutput = 0;
    } else {
      pInfo->dOutput = pInfo->dOutput / (pInfo->win.ekey - pInfo->win.skey);
    }

    pResInfo->numOfRes = 1;
  }

  return functionFinalize(pCtx, pBlock);
}

bool blockDistSetup(SqlFunctionCtx* pCtx, SResultRowEntryInfo* pResultInfo) {
  if (!functionSetup(pCtx, pResultInfo)) {
    return false;
  }

  STableBlockDistInfo* pInfo = GET_ROWCELL_INTERBUF(GET_RES_INFO(pCtx));
  pInfo->minRows = INT32_MAX;
  return true;
}

int32_t blockDistFunction(SqlFunctionCtx* pCtx) {
  const int32_t BLOCK_DIST_RESULT_ROWS = 24;

  SInputColumnInfoData* pInput = &pCtx->input;
  SColumnInfoData*      pInputCol = pInput->pData[0];

  SResultRowEntryInfo* pResInfo = GET_RES_INFO(pCtx);

  STableBlockDistInfo* pDistInfo = GET_ROWCELL_INTERBUF(pResInfo);

  STableBlockDistInfo p1 = {0};
  tDeserializeBlockDistInfo(varDataVal(pInputCol->pData), varDataLen(pInputCol->pData), &p1);

  pDistInfo->numOfBlocks += p1.numOfBlocks;
  pDistInfo->numOfTables += p1.numOfTables;
  pDistInfo->numOfInmemRows += p1.numOfInmemRows;
  pDistInfo->totalSize += p1.totalSize;
  pDistInfo->totalRows += p1.totalRows;
  pDistInfo->numOfFiles += p1.numOfFiles;

  pDistInfo->defMinRows = p1.defMinRows;
  pDistInfo->defMaxRows = p1.defMaxRows;
  pDistInfo->rowSize = p1.rowSize;
  pDistInfo->numOfSmallBlocks = p1.numOfSmallBlocks;

  if (pDistInfo->minRows > p1.minRows) {
    pDistInfo->minRows = p1.minRows;
  }
  if (pDistInfo->maxRows < p1.maxRows) {
    pDistInfo->maxRows = p1.maxRows;
  }

  for (int32_t i = 0; i < tListLen(pDistInfo->blockRowsHisto); ++i) {
    pDistInfo->blockRowsHisto[i] += p1.blockRowsHisto[i];
  }

  pResInfo->numOfRes = BLOCK_DIST_RESULT_ROWS;  // default output rows
  return TSDB_CODE_SUCCESS;
}

int32_t tSerializeBlockDistInfo(void* buf, int32_t bufLen, const STableBlockDistInfo* pInfo) {
  SEncoder encoder = {0};
  tEncoderInit(&encoder, buf, bufLen);

  if (tStartEncode(&encoder) < 0) return -1;
  if (tEncodeU32(&encoder, pInfo->rowSize) < 0) return -1;

  if (tEncodeU16(&encoder, pInfo->numOfFiles) < 0) return -1;
  if (tEncodeU32(&encoder, pInfo->numOfBlocks) < 0) return -1;
  if (tEncodeU32(&encoder, pInfo->numOfTables) < 0) return -1;

  if (tEncodeU64(&encoder, pInfo->totalSize) < 0) return -1;
  if (tEncodeU64(&encoder, pInfo->totalRows) < 0) return -1;
  if (tEncodeI32(&encoder, pInfo->maxRows) < 0) return -1;
  if (tEncodeI32(&encoder, pInfo->minRows) < 0) return -1;
  if (tEncodeI32(&encoder, pInfo->defMaxRows) < 0) return -1;
  if (tEncodeI32(&encoder, pInfo->defMinRows) < 0) return -1;
  if (tEncodeU32(&encoder, pInfo->numOfInmemRows) < 0) return -1;
  if (tEncodeU32(&encoder, pInfo->numOfSmallBlocks) < 0) return -1;

  for (int32_t i = 0; i < tListLen(pInfo->blockRowsHisto); ++i) {
    if (tEncodeI32(&encoder, pInfo->blockRowsHisto[i]) < 0) return -1;
  }

  tEndEncode(&encoder);

  int32_t tlen = encoder.pos;
  tEncoderClear(&encoder);
  return tlen;
}

int32_t tDeserializeBlockDistInfo(void* buf, int32_t bufLen, STableBlockDistInfo* pInfo) {
  SDecoder decoder = {0};
  tDecoderInit(&decoder, buf, bufLen);

  if (tStartDecode(&decoder) < 0) return -1;
  if (tDecodeU32(&decoder, &pInfo->rowSize) < 0) return -1;

  if (tDecodeU16(&decoder, &pInfo->numOfFiles) < 0) return -1;
  if (tDecodeU32(&decoder, &pInfo->numOfBlocks) < 0) return -1;
  if (tDecodeU32(&decoder, &pInfo->numOfTables) < 0) return -1;

  if (tDecodeU64(&decoder, &pInfo->totalSize) < 0) return -1;
  if (tDecodeU64(&decoder, &pInfo->totalRows) < 0) return -1;
  if (tDecodeI32(&decoder, &pInfo->maxRows) < 0) return -1;
  if (tDecodeI32(&decoder, &pInfo->minRows) < 0) return -1;
  if (tDecodeI32(&decoder, &pInfo->defMaxRows) < 0) return -1;
  if (tDecodeI32(&decoder, &pInfo->defMinRows) < 0) return -1;
  if (tDecodeU32(&decoder, &pInfo->numOfInmemRows) < 0) return -1;
  if (tDecodeU32(&decoder, &pInfo->numOfSmallBlocks) < 0) return -1;

  for (int32_t i = 0; i < tListLen(pInfo->blockRowsHisto); ++i) {
    if (tDecodeI32(&decoder, &pInfo->blockRowsHisto[i]) < 0) return -1;
  }

  tDecoderClear(&decoder);
  return 0;
}

int32_t blockDistFinalize(SqlFunctionCtx* pCtx, SSDataBlock* pBlock) {
  SResultRowEntryInfo* pResInfo = GET_RES_INFO(pCtx);
  STableBlockDistInfo* pData = GET_ROWCELL_INTERBUF(pResInfo);

  SColumnInfoData* pColInfo = taosArrayGet(pBlock->pDataBlock, 0);

  if (pData->totalRows == 0) {
    pData->minRows = 0;
  }

  int32_t row = 0;
  char    st[256] = {0};
  double  averageSize = 0;
  if (pData->numOfBlocks != 0) {
    averageSize = ((double)pData->totalSize) / pData->numOfBlocks;
  }
  uint64_t totalRawSize = pData->totalRows * pData->rowSize;
  double   compRatio = 0;
  if (totalRawSize != 0) {
    compRatio = pData->totalSize * 100 / (double)totalRawSize;
  }

  int32_t len = sprintf(st + VARSTR_HEADER_SIZE,
                        "Total_Blocks=[%d] Total_Size=[%.2f Kb] Average_size=[%.2f Kb] Compression_Ratio=[%.2f %c]",
                        pData->numOfBlocks, pData->totalSize / 1024.0, averageSize / 1024.0, compRatio, '%');

  varDataSetLen(st, len);
  colDataAppend(pColInfo, row++, st, false);

  int64_t avgRows = 0;
  if (pData->numOfBlocks > 0) {
    avgRows = pData->totalRows / pData->numOfBlocks;
  }

  len = sprintf(st + VARSTR_HEADER_SIZE,
                "Total_Rows=[%" PRId64 "] Inmem_Rows=[%d] MinRows=[%d] MaxRows=[%d] Average_Rows=[%" PRId64 "]",
                pData->totalRows, pData->numOfInmemRows, pData->minRows, pData->maxRows, avgRows);

  varDataSetLen(st, len);
  colDataAppend(pColInfo, row++, st, false);

  len = sprintf(st + VARSTR_HEADER_SIZE, "Total_Tables=[%d] Total_Files=[%d] Total_Vgroups=[%d]", pData->numOfTables,
                pData->numOfFiles, 0);

  varDataSetLen(st, len);
  colDataAppend(pColInfo, row++, st, false);

  len = sprintf(st + VARSTR_HEADER_SIZE,
                "--------------------------------------------------------------------------------");
  varDataSetLen(st, len);
  colDataAppend(pColInfo, row++, st, false);

  int32_t maxVal = 0;
  int32_t minVal = INT32_MAX;
  for (int32_t i = 0; i < tListLen(pData->blockRowsHisto); ++i) {
    if (maxVal < pData->blockRowsHisto[i]) {
      maxVal = pData->blockRowsHisto[i];
    }

    if (minVal > pData->blockRowsHisto[i]) {
      minVal = pData->blockRowsHisto[i];
    }
  }

  // maximum number of step is 80
  double factor = pData->numOfBlocks / 80.0;

  int32_t numOfBuckets = sizeof(pData->blockRowsHisto) / sizeof(pData->blockRowsHisto[0]);
  int32_t bucketRange = (pData->defMaxRows - pData->defMinRows) / numOfBuckets;

  for (int32_t i = 0; i < tListLen(pData->blockRowsHisto); ++i) {
    len = sprintf(st + VARSTR_HEADER_SIZE, "%04d |", pData->defMinRows + bucketRange * i);

    int32_t num = 0;
    if (pData->blockRowsHisto[i] > 0) {
      num = (pData->blockRowsHisto[i]) / factor;
    }

    for (int32_t j = 0; j < num; ++j) {
      int32_t x = sprintf(st + VARSTR_HEADER_SIZE + len, "%c", '|');
      len += x;
    }

    if (num > 0) {
      double v = pData->blockRowsHisto[i] * 100.0 / pData->numOfBlocks;
      len += sprintf(st + VARSTR_HEADER_SIZE + len, "  %d (%.2f%c)", pData->blockRowsHisto[i], v, '%');
    }

    varDataSetLen(st, len);
    colDataAppend(pColInfo, row++, st, false);
  }

  return TSDB_CODE_SUCCESS;
}

bool getDerivativeFuncEnv(struct SFunctionNode* pFunc, SFuncExecEnv* pEnv) {
  pEnv->calcMemSize = sizeof(SDerivInfo);
  return true;
}

bool derivativeFuncSetup(SqlFunctionCtx* pCtx, SResultRowEntryInfo* pResInfo) {
  if (!functionSetup(pCtx, pResInfo)) {
    return false;  // not initialized since it has been initialized
  }

  SDerivInfo* pDerivInfo = GET_ROWCELL_INTERBUF(pResInfo);

  pDerivInfo->ignoreNegative = pCtx->param[2].param.i;
  pDerivInfo->prevTs = -1;
  pDerivInfo->tsWindow = pCtx->param[1].param.i;
  pDerivInfo->valueSet = false;
  return true;
}

int32_t derivativeFunction(SqlFunctionCtx* pCtx) {
  SResultRowEntryInfo* pResInfo = GET_RES_INFO(pCtx);
  SDerivInfo*          pDerivInfo = GET_ROWCELL_INTERBUF(pResInfo);

  SInputColumnInfoData* pInput = &pCtx->input;
  SColumnInfoData*      pInputCol = pInput->pData[0];

  int32_t          numOfElems = 0;
  SColumnInfoData* pOutput = (SColumnInfoData*)pCtx->pOutput;
  SColumnInfoData* pTsOutput = pCtx->pTsOutput;

  int32_t i = pInput->startRowIndex;
  TSKEY*  tsList = (int64_t*)pInput->pPTS->pData;

  double v = 0;

  if (pCtx->order == TSDB_ORDER_ASC) {
    for (; i < pInput->numOfRows + pInput->startRowIndex; i += 1) {
      if (colDataIsNull_f(pInputCol->nullbitmap, i)) {
        continue;
      }

      char* d = (char*)pInputCol->pData + pInputCol->info.bytes * i;
      GET_TYPED_DATA(v, double, pInputCol->info.type, d);

      int32_t pos = pCtx->offset + numOfElems;
      if (!pDerivInfo->valueSet) {  // initial value is not set yet
        pDerivInfo->valueSet = true;
      } else {
        if (tsList[i] == pDerivInfo->prevTs) {
          return TSDB_CODE_FUNC_DUP_TIMESTAMP;
        }
        double r = ((v - pDerivInfo->prevValue) * pDerivInfo->tsWindow) / (tsList[i] - pDerivInfo->prevTs);
        if (pDerivInfo->ignoreNegative && r < 0) {
        } else {
          if (isinf(r) || isnan(r)) {
            colDataAppendNULL(pOutput, pos);
          } else {
            colDataAppend(pOutput, pos, (const char*)&r, false);
          }

          if (pTsOutput != NULL) {
            colDataAppendInt64(pTsOutput, pos, &tsList[i]);
          }

          // handle selectivity
          if (pCtx->subsidiaries.num > 0) {
            appendSelectivityValue(pCtx, i, pos);
          }

          numOfElems++;
        }
      }

      pDerivInfo->prevValue = v;
      pDerivInfo->prevTs = tsList[i];
    }
  } else {
    for (; i < pInput->numOfRows + pInput->startRowIndex; i += 1) {
      if (colDataIsNull_f(pInputCol->nullbitmap, i)) {
        continue;
      }

      char* d = (char*)pInputCol->pData + pInputCol->info.bytes * i;
      GET_TYPED_DATA(v, double, pInputCol->info.type, d);

      int32_t pos = pCtx->offset + numOfElems;
      if (!pDerivInfo->valueSet) {  // initial value is not set yet
        pDerivInfo->valueSet = true;
      } else {
        if (tsList[i] == pDerivInfo->prevTs) {
          return TSDB_CODE_FUNC_DUP_TIMESTAMP;
        }
        double r = ((pDerivInfo->prevValue - v) * pDerivInfo->tsWindow) / (pDerivInfo->prevTs - tsList[i]);
        if (pDerivInfo->ignoreNegative && r < 0) {
        } else {
          if (isinf(r) || isnan(r)) {
            colDataAppendNULL(pOutput, pos);
          } else {
            colDataAppend(pOutput, pos, (const char*)&r, false);
          }

          if (pTsOutput != NULL) {
            colDataAppendInt64(pTsOutput, pos, &pDerivInfo->prevTs);
          }

          // handle selectivity
          if (pCtx->subsidiaries.num > 0) {
            appendSelectivityValue(pCtx, i, pos);
          }

          numOfElems++;
        }
      }

      pDerivInfo->prevValue = v;
      pDerivInfo->prevTs = tsList[i];
    }
  }

  pResInfo->numOfRes = numOfElems;

  return TSDB_CODE_SUCCESS;
}

bool getIrateFuncEnv(struct SFunctionNode* pFunc, SFuncExecEnv* pEnv) {
  pEnv->calcMemSize = sizeof(SRateInfo);
  return true;
}

bool irateFuncSetup(SqlFunctionCtx* pCtx, SResultRowEntryInfo* pResInfo) {
  if (!functionSetup(pCtx, pResInfo)) {
    return false;  // not initialized since it has been initialized
  }

  SRateInfo* pInfo = GET_ROWCELL_INTERBUF(pResInfo);

  pInfo->firstKey = INT64_MIN;
  pInfo->lastKey = INT64_MIN;
  pInfo->firstValue = (double)INT64_MIN;
  pInfo->lastValue = (double)INT64_MIN;

  pInfo->hasResult = 0;
  return true;
}

int32_t irateFunction(SqlFunctionCtx* pCtx) {
  SResultRowEntryInfo* pResInfo = GET_RES_INFO(pCtx);
  SRateInfo*           pRateInfo = GET_ROWCELL_INTERBUF(pResInfo);

  SInputColumnInfoData* pInput = &pCtx->input;
  SColumnInfoData*      pInputCol = pInput->pData[0];

  SColumnInfoData* pOutput = (SColumnInfoData*)pCtx->pOutput;

  TSKEY* tsList = (int64_t*)pInput->pPTS->pData;

  int32_t numOfElems = 0;
  int32_t type = pInputCol->info.type;

  for (int32_t i = pInput->startRowIndex; i < pInput->numOfRows + pInput->startRowIndex; i += 1) {
    if (colDataIsNull_f(pInputCol->nullbitmap, i)) {
      continue;
    }

    numOfElems++;

    char*  data = colDataGetData(pInputCol, i);
    double v = 0;
    GET_TYPED_DATA(v, double, type, data);

    if (INT64_MIN == pRateInfo->lastKey) {
      pRateInfo->lastValue = v;
      pRateInfo->lastKey = tsList[i];
      continue;
    }

    if (tsList[i] > pRateInfo->lastKey) {
      if ((INT64_MIN == pRateInfo->firstKey) || pRateInfo->lastKey > pRateInfo->firstKey) {
        pRateInfo->firstValue = pRateInfo->lastValue;
        pRateInfo->firstKey = pRateInfo->lastKey;
      }

      pRateInfo->lastValue = v;
      pRateInfo->lastKey = tsList[i];

      continue;
    } else if (tsList[i] == pRateInfo->lastKey) {
      return TSDB_CODE_FUNC_DUP_TIMESTAMP;
    }

    if ((INT64_MIN == pRateInfo->firstKey) || tsList[i] > pRateInfo->firstKey) {
      pRateInfo->firstValue = v;
      pRateInfo->firstKey = tsList[i];
    } else if (tsList[i] == pRateInfo->firstKey) {
      return TSDB_CODE_FUNC_DUP_TIMESTAMP;
    }
  }

  SET_VAL(pResInfo, numOfElems, 1);
  return TSDB_CODE_SUCCESS;
}

static double doCalcRate(const SRateInfo* pRateInfo, double tickPerSec) {
  if ((INT64_MIN == pRateInfo->lastKey) || (INT64_MIN == pRateInfo->firstKey) ||
      (pRateInfo->firstKey >= pRateInfo->lastKey)) {
    return 0.0;
  }

  double diff = 0;
  // If the previous value of the last is greater than the last value, only keep the last point instead of the delta
  // value between two values.
  diff = pRateInfo->lastValue;
  if (diff >= pRateInfo->firstValue) {
    diff -= pRateInfo->firstValue;
  }

  int64_t duration = pRateInfo->lastKey - pRateInfo->firstKey;
  if (duration == 0) {
    return 0;
  }

  return (duration > 0) ? ((double)diff) / (duration / tickPerSec) : 0.0;
}

int32_t irateFinalize(SqlFunctionCtx* pCtx, SSDataBlock* pBlock) {
  int32_t          slotId = pCtx->pExpr->base.resSchema.slotId;
  SColumnInfoData* pCol = taosArrayGet(pBlock->pDataBlock, slotId);

  SResultRowEntryInfo* pResInfo = GET_RES_INFO(pCtx);
  pResInfo->isNullRes = (pResInfo->numOfRes == 0) ? 1 : 0;

  SRateInfo* pInfo = GET_ROWCELL_INTERBUF(pResInfo);
  double     result = doCalcRate(pInfo, (double)TSDB_TICK_PER_SECOND(pCtx->param[1].param.i));
  colDataAppend(pCol, pBlock->info.rows, (const char*)&result, pResInfo->isNullRes);

  return pResInfo->numOfRes;
}

int32_t groupKeyFunction(SqlFunctionCtx* pCtx) {
  SResultRowEntryInfo* pResInfo = GET_RES_INFO(pCtx);
  SGroupKeyInfo*       pInfo = GET_ROWCELL_INTERBUF(pResInfo);

  SInputColumnInfoData* pInput = &pCtx->input;
  SColumnInfoData*      pInputCol = pInput->pData[0];

  int32_t startIndex = pInput->startRowIndex;

  // escape rest of data blocks to avoid first entry to be overwritten.
  if (pInfo->hasResult) {
    goto _group_key_over;
  }

  if (colDataIsNull_s(pInputCol, startIndex)) {
    pInfo->isNull = true;
    pInfo->hasResult = true;
    goto _group_key_over;
  }

  char* data = colDataGetData(pInputCol, startIndex);
  if (IS_VAR_DATA_TYPE(pInputCol->info.type)) {
    memcpy(pInfo->data, data,
           (pInputCol->info.type == TSDB_DATA_TYPE_JSON) ? getJsonValueLen(data) : varDataTLen(data));
  } else {
    memcpy(pInfo->data, data, pInputCol->info.bytes);
  }
  pInfo->hasResult = true;

_group_key_over:

  SET_VAL(pResInfo, 1, 1);
  return TSDB_CODE_SUCCESS;
}

int32_t groupKeyFinalize(SqlFunctionCtx* pCtx, SSDataBlock* pBlock) {
  int32_t          slotId = pCtx->pExpr->base.resSchema.slotId;
  SColumnInfoData* pCol = taosArrayGet(pBlock->pDataBlock, slotId);

  SResultRowEntryInfo* pResInfo = GET_RES_INFO(pCtx);

  SGroupKeyInfo* pInfo = GET_ROWCELL_INTERBUF(pResInfo);

  if (pInfo->hasResult) {
    int32_t currentRow = pBlock->info.rows;
    for (; currentRow < pBlock->info.rows + pResInfo->numOfRes; ++currentRow) {
      colDataAppend(pCol, currentRow, pInfo->data, pInfo->isNull ? true : false);
    }
  } else {
    pResInfo->numOfRes = 0;
  }

  return pResInfo->numOfRes;
}

int32_t cachedLastRowFunction(SqlFunctionCtx* pCtx) {
  int32_t numOfElems = 0;

  SResultRowEntryInfo* pResInfo = GET_RES_INFO(pCtx);
  SFirstLastRes*       pInfo = GET_ROWCELL_INTERBUF(pResInfo);

  SInputColumnInfoData* pInput = &pCtx->input;
  SColumnInfoData*      pInputCol = pInput->pData[0];

  int32_t bytes = pInputCol->info.bytes;
  pInfo->bytes = bytes;

  // last_row function does not ignore the null value
  for (int32_t i = pInput->numOfRows + pInput->startRowIndex - 1; i >= pInput->startRowIndex; --i) {
    numOfElems++;

    bool  isNull = colDataIsNull(pInputCol, pInput->numOfRows, i, NULL);
    char* data = isNull ? NULL : colDataGetData(pInputCol, i);

    TSKEY cts = getRowPTs(pInput->pPTS, i);
    if (pResInfo->numOfRes == 0 || pInfo->ts < cts) {
      int32_t code = doSaveLastrow(pCtx, data, i, cts, pInfo);
      if (code != TSDB_CODE_SUCCESS) {
        return code;
      }
      pResInfo->numOfRes = 1;
    }
  }

  SET_VAL(pResInfo, numOfElems, 1);
  return TSDB_CODE_SUCCESS;
}<|MERGE_RESOLUTION|>--- conflicted
+++ resolved
@@ -1662,9 +1662,9 @@
 
 int32_t percentileFinalize(SqlFunctionCtx* pCtx, SSDataBlock* pBlock) {
   SVariant* pVal = &pCtx->param[1].param;
-  terrno = 0;
-
+  int32_t code = 0;
   double    v = 0;
+
   GET_TYPED_DATA(v, double, pVal->nType, &pVal->i);
 
   SResultRowEntryInfo* pResInfo = GET_RES_INFO(pCtx);
@@ -1672,22 +1672,14 @@
 
   tMemBucket* pMemBucket = ppInfo->pMemBucket;
   if (pMemBucket != NULL && pMemBucket->total > 0) {  // check for null
-    int32_t code = getPercentile(pMemBucket, v, &ppInfo->result);
-    if (code != TSDB_CODE_SUCCESS) {
-      tMemBucketDestroy(pMemBucket);
-      return code;
-    }
+    code = getPercentile(pMemBucket, v, &ppInfo->result);
   }
 
   tMemBucketDestroy(pMemBucket);
-<<<<<<< HEAD
-
-  if (terrno != TSDB_CODE_SUCCESS) {
-    return terrno;
-  }
-
-=======
->>>>>>> dfed4e76
+  if (code != TSDB_CODE_SUCCESS) {
+    return code;
+  }
+
   return functionFinalize(pCtx, pBlock);
 }
 
